--- conflicted
+++ resolved
@@ -196,11 +196,8 @@
 	struct call_single_data *csd, *csd_next;
 	static bool warned;
 
-<<<<<<< HEAD
-=======
 	WARN_ON(!irqs_disabled());
 
->>>>>>> 5e19bfb5
 	entry = llist_del_all(&__get_cpu_var(call_single_queue));
 	entry = llist_reverse_order(entry);
 
