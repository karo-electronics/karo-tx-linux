--- conflicted
+++ resolved
@@ -271,27 +271,14 @@
 }
 EXPORT_SYMBOL_GPL(get_cpu_iowait_time_us);
 
-<<<<<<< HEAD
 static ktime_t tick_nohz_stop_sched_tick(struct tick_sched *ts, ktime_t now, int cpu)
-=======
-static ktime_t tick_nohz_stop_sched_tick(struct tick_sched *ts,
-					 ktime_t now, int cpu)
->>>>>>> f726a697
 {
 	unsigned long seq, last_jiffies, next_jiffies, delta_jiffies;
 	ktime_t last_update, expires, ret = { .tv64 = 0 };
 	unsigned long rcu_delta_jiffies;
-<<<<<<< HEAD
-	ktime_t last_update, expires, ret = { .tv64 = 0 };
 	struct clock_event_device *dev = __get_cpu_var(tick_cpu_device).evtdev;
 	u64 time_delta;
 
-
-=======
-	struct clock_event_device *dev = __get_cpu_var(tick_cpu_device).evtdev;
-	u64 time_delta;
-
->>>>>>> f726a697
 	/* Read jiffies and the time when jiffies were updated last */
 	do {
 		seq = read_seqbegin(&xtime_lock);
@@ -643,10 +630,7 @@
 		tick_nohz_account_idle_ticks(ts);
 	}
 
-<<<<<<< HEAD
 	calc_load_exit_idle();
-=======
->>>>>>> f726a697
 	local_irq_enable();
 }
 
