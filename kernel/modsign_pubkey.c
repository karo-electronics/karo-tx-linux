/* Public keys for module signature verification
 *
 * Copyright (C) 2012 Red Hat, Inc. All Rights Reserved.
 * Written by David Howells (dhowells@redhat.com)
 *
 * This program is free software; you can redistribute it and/or
 * modify it under the terms of the GNU General Public Licence
 * as published by the Free Software Foundation; either version
 * 2 of the Licence, or (at your option) any later version.
 */

#include <linux/kernel.h>
#include <linux/sched.h>
#include <linux/cred.h>
#include <linux/err.h>
#include <keys/asymmetric-type.h>
#include "module-internal.h"

struct key *modsign_keyring;

extern __initdata const u8 modsign_certificate_list[];
extern __initdata const u8 modsign_certificate_list_end[];
<<<<<<< HEAD
asm(".section .init.data,\"aw\"\n"
    SYMBOL_PREFIX "modsign_certificate_list:\n"
    ".incbin \"signing_key.x509\"\n"
    ".incbin \"extra_certificates\"\n"
    SYMBOL_PREFIX "modsign_certificate_list_end:"
    );
=======
>>>>>>> 9931faca

/*
 * We need to make sure ccache doesn't cache the .o file as it doesn't notice
 * if modsign.pub changes.
 */
static __initdata const char annoy_ccache[] = __TIME__ "foo";

/*
 * Load the compiled-in keys
 */
static __init int module_verify_init(void)
{
	pr_notice("Initialise module verification\n");

	modsign_keyring = keyring_alloc(".module_sign",
					KUIDT_INIT(0), KGIDT_INIT(0),
					current_cred(),
					((KEY_POS_ALL & ~KEY_POS_SETATTR) |
					 KEY_USR_VIEW | KEY_USR_READ),
					KEY_ALLOC_NOT_IN_QUOTA, NULL);
	if (IS_ERR(modsign_keyring))
		panic("Can't allocate module signing keyring\n");

	return 0;
}

/*
 * Must be initialised before we try and load the keys into the keyring.
 */
device_initcall(module_verify_init);

/*
 * Load the compiled-in keys
 */
static __init int load_module_signing_keys(void)
{
	key_ref_t key;
	const u8 *p, *end;
	size_t plen;

	pr_notice("Loading module verification certificates\n");

	end = modsign_certificate_list_end;
	p = modsign_certificate_list;
	while (p < end) {
		/* Each cert begins with an ASN.1 SEQUENCE tag and must be more
		 * than 256 bytes in size.
		 */
		if (end - p < 4)
			goto dodgy_cert;
		if (p[0] != 0x30 &&
		    p[1] != 0x82)
			goto dodgy_cert;
		plen = (p[2] << 8) | p[3];
		plen += 4;
		if (plen > end - p)
			goto dodgy_cert;

		key = key_create_or_update(make_key_ref(modsign_keyring, 1),
					   "asymmetric",
					   NULL,
					   p,
					   plen,
					   (KEY_POS_ALL & ~KEY_POS_SETATTR) |
					   KEY_USR_VIEW,
					   KEY_ALLOC_NOT_IN_QUOTA);
		if (IS_ERR(key))
			pr_err("MODSIGN: Problem loading in-kernel X.509 certificate (%ld)\n",
			       PTR_ERR(key));
		else
			pr_notice("MODSIGN: Loaded cert '%s'\n",
				  key_ref_to_ptr(key)->description);
		p += plen;
	}

	return 0;

dodgy_cert:
	pr_err("MODSIGN: Problem parsing in-kernel X.509 certificate list\n");
	return 0;
}
late_initcall(load_module_signing_keys);<|MERGE_RESOLUTION|>--- conflicted
+++ resolved
@@ -20,15 +20,6 @@
 
 extern __initdata const u8 modsign_certificate_list[];
 extern __initdata const u8 modsign_certificate_list_end[];
-<<<<<<< HEAD
-asm(".section .init.data,\"aw\"\n"
-    SYMBOL_PREFIX "modsign_certificate_list:\n"
-    ".incbin \"signing_key.x509\"\n"
-    ".incbin \"extra_certificates\"\n"
-    SYMBOL_PREFIX "modsign_certificate_list_end:"
-    );
-=======
->>>>>>> 9931faca
 
 /*
  * We need to make sure ccache doesn't cache the .o file as it doesn't notice
