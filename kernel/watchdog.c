--- conflicted
+++ resolved
@@ -200,10 +200,6 @@
 }
 
 #ifdef CONFIG_HARDLOCKUP_DETECTOR
-<<<<<<< HEAD
-void __weak hw_nmi_watchdog_set_attr(struct perf_event_attr *wd_attr) { }
-=======
->>>>>>> baf040a0
 
 static struct perf_event_attr wd_hw_attr = {
 	.type		= PERF_TYPE_HARDWARE,
@@ -375,10 +371,6 @@
 
 	wd_attr = &wd_hw_attr;
 	wd_attr->sample_period = hw_nmi_get_sample_period(watchdog_thresh);
-<<<<<<< HEAD
-	hw_nmi_watchdog_set_attr(wd_attr);
-=======
->>>>>>> baf040a0
 
 	/* Try to register using hardware perf events */
 	event = perf_event_create_kernel_counter(wd_attr, cpu, NULL, watchdog_overflow_callback, NULL);
