/*
 * Detect hard and soft lockups on a system
 *
 * started by Don Zickus, Copyright (C) 2010 Red Hat, Inc.
 *
 * Note: Most of this code is borrowed heavily from the original softlockup
 * detector, so thanks to Ingo for the initial implementation.
 * Some chunks also taken from the old x86-specific nmi watchdog code, thanks
 * to those contributors as well.
 */

#define pr_fmt(fmt) "NMI watchdog: " fmt

#include <linux/mm.h>
#include <linux/cpu.h>
#include <linux/nmi.h>
#include <linux/init.h>
#include <linux/delay.h>
#include <linux/freezer.h>
#include <linux/kthread.h>
#include <linux/lockdep.h>
#include <linux/notifier.h>
#include <linux/module.h>
#include <linux/sysctl.h>
#include <linux/smpboot.h>

#include <asm/irq_regs.h>
#include <linux/kvm_para.h>
#include <linux/perf_event.h>

int watchdog_enabled = 1;
int __read_mostly watchdog_thresh = 10;
static int __read_mostly watchdog_disabled;
static u64 __read_mostly sample_period;

static DEFINE_PER_CPU(unsigned long, watchdog_touch_ts);
static DEFINE_PER_CPU(struct task_struct *, softlockup_watchdog);
static DEFINE_PER_CPU(struct hrtimer, watchdog_hrtimer);
static DEFINE_PER_CPU(bool, softlockup_touch_sync);
static DEFINE_PER_CPU(bool, soft_watchdog_warn);
static DEFINE_PER_CPU(unsigned long, hrtimer_interrupts);
static DEFINE_PER_CPU(unsigned long, soft_lockup_hrtimer_cnt);
#ifdef CONFIG_HARDLOCKUP_DETECTOR
static DEFINE_PER_CPU(bool, hard_watchdog_warn);
static DEFINE_PER_CPU(bool, watchdog_nmi_touch);
static DEFINE_PER_CPU(unsigned long, hrtimer_interrupts_saved);
static DEFINE_PER_CPU(struct perf_event *, watchdog_ev);
#endif

/* boot commands */
/*
 * Should we panic when a soft-lockup or hard-lockup occurs:
 */
#ifdef CONFIG_HARDLOCKUP_DETECTOR
static int hardlockup_panic =
			CONFIG_BOOTPARAM_HARDLOCKUP_PANIC_VALUE;

static int __init hardlockup_panic_setup(char *str)
{
	if (!strncmp(str, "panic", 5))
		hardlockup_panic = 1;
	else if (!strncmp(str, "nopanic", 7))
		hardlockup_panic = 0;
	else if (!strncmp(str, "0", 1))
		watchdog_enabled = 0;
	return 1;
}
__setup("nmi_watchdog=", hardlockup_panic_setup);
#endif

unsigned int __read_mostly softlockup_panic =
			CONFIG_BOOTPARAM_SOFTLOCKUP_PANIC_VALUE;

static int __init softlockup_panic_setup(char *str)
{
	softlockup_panic = simple_strtoul(str, NULL, 0);

	return 1;
}
__setup("softlockup_panic=", softlockup_panic_setup);

static int __init nowatchdog_setup(char *str)
{
	watchdog_enabled = 0;
	return 1;
}
__setup("nowatchdog", nowatchdog_setup);

/* deprecated */
static int __init nosoftlockup_setup(char *str)
{
	watchdog_enabled = 0;
	return 1;
}
__setup("nosoftlockup", nosoftlockup_setup);
/*  */

/*
 * Hard-lockup warnings should be triggered after just a few seconds. Soft-
 * lockups can have false positives under extreme conditions. So we generally
 * want a higher threshold for soft lockups than for hard lockups. So we couple
 * the thresholds with a factor: we make the soft threshold twice the amount of
 * time the hard threshold is.
 */
static int get_softlockup_thresh(void)
{
	return watchdog_thresh * 2;
}

/*
 * Returns seconds, approximately.  We don't need nanosecond
 * resolution, and we don't need to waste time with a big divide when
 * 2^30ns == 1.074s.
 */
static unsigned long get_timestamp(int this_cpu)
{
	return cpu_clock(this_cpu) >> 30LL;  /* 2^30 ~= 10^9 */
}

<<<<<<< HEAD
static u64 get_sample_period(void)
=======
static void set_sample_period(void)
>>>>>>> 9931faca
{
	/*
	 * convert watchdog_thresh from seconds to ns
	 * the divide by 5 is to give hrtimer several chances (two
	 * or three with the current relation between the soft
	 * and hard thresholds) to increment before the
	 * hardlockup detector generates a warning
	 */
<<<<<<< HEAD
	return get_softlockup_thresh() * ((u64)NSEC_PER_SEC / 5);
=======
	sample_period = get_softlockup_thresh() * ((u64)NSEC_PER_SEC / 5);
>>>>>>> 9931faca
}

/* Commands for resetting the watchdog */
static void __touch_watchdog(void)
{
	int this_cpu = smp_processor_id();

	__this_cpu_write(watchdog_touch_ts, get_timestamp(this_cpu));
}

void touch_softlockup_watchdog(void)
{
	__this_cpu_write(watchdog_touch_ts, 0);
}
EXPORT_SYMBOL(touch_softlockup_watchdog);

void touch_all_softlockup_watchdogs(void)
{
	int cpu;

	/*
	 * this is done lockless
	 * do we care if a 0 races with a timestamp?
	 * all it means is the softlock check starts one cycle later
	 */
	for_each_online_cpu(cpu)
		per_cpu(watchdog_touch_ts, cpu) = 0;
}

#ifdef CONFIG_HARDLOCKUP_DETECTOR
void touch_nmi_watchdog(void)
{
	if (watchdog_enabled) {
		unsigned cpu;

		for_each_present_cpu(cpu) {
			if (per_cpu(watchdog_nmi_touch, cpu) != true)
				per_cpu(watchdog_nmi_touch, cpu) = true;
		}
	}
	touch_softlockup_watchdog();
}
EXPORT_SYMBOL(touch_nmi_watchdog);

#endif

void touch_softlockup_watchdog_sync(void)
{
	__raw_get_cpu_var(softlockup_touch_sync) = true;
	__raw_get_cpu_var(watchdog_touch_ts) = 0;
}

#ifdef CONFIG_HARDLOCKUP_DETECTOR
/* watchdog detector functions */
static int is_hardlockup(void)
{
	unsigned long hrint = __this_cpu_read(hrtimer_interrupts);

	if (__this_cpu_read(hrtimer_interrupts_saved) == hrint)
		return 1;

	__this_cpu_write(hrtimer_interrupts_saved, hrint);
	return 0;
}
#endif

static int is_softlockup(unsigned long touch_ts)
{
	unsigned long now = get_timestamp(smp_processor_id());

	/* Warn about unreasonable delays: */
	if (time_after(now, touch_ts + get_softlockup_thresh()))
		return now - touch_ts;

	return 0;
}

#ifdef CONFIG_HARDLOCKUP_DETECTOR

static struct perf_event_attr wd_hw_attr = {
	.type		= PERF_TYPE_HARDWARE,
	.config		= PERF_COUNT_HW_CPU_CYCLES,
	.size		= sizeof(struct perf_event_attr),
	.pinned		= 1,
	.disabled	= 1,
};

/* Callback function for perf event subsystem */
static void watchdog_overflow_callback(struct perf_event *event,
		 struct perf_sample_data *data,
		 struct pt_regs *regs)
{
	/* Ensure the watchdog never gets throttled */
	event->hw.interrupts = 0;

	if (__this_cpu_read(watchdog_nmi_touch) == true) {
		__this_cpu_write(watchdog_nmi_touch, false);
		return;
	}

	/* check for a hardlockup
	 * This is done by making sure our timer interrupt
	 * is incrementing.  The timer interrupt should have
	 * fired multiple times before we overflow'd.  If it hasn't
	 * then this is a good indication the cpu is stuck
	 */
	if (is_hardlockup()) {
		int this_cpu = smp_processor_id();

		/* only print hardlockups once */
		if (__this_cpu_read(hard_watchdog_warn) == true)
			return;

		if (hardlockup_panic)
			panic("Watchdog detected hard LOCKUP on cpu %d", this_cpu);
		else
			WARN(1, "Watchdog detected hard LOCKUP on cpu %d", this_cpu);

		__this_cpu_write(hard_watchdog_warn, true);
		return;
	}

	__this_cpu_write(hard_watchdog_warn, false);
	return;
}
#endif /* CONFIG_HARDLOCKUP_DETECTOR */

static void watchdog_interrupt_count(void)
{
	__this_cpu_inc(hrtimer_interrupts);
}

static int watchdog_nmi_enable(unsigned int cpu);
static void watchdog_nmi_disable(unsigned int cpu);

/* watchdog kicker functions */
static enum hrtimer_restart watchdog_timer_fn(struct hrtimer *hrtimer)
{
	unsigned long touch_ts = __this_cpu_read(watchdog_touch_ts);
	struct pt_regs *regs = get_irq_regs();
	int duration;

	/* kick the hardlockup detector */
	watchdog_interrupt_count();

	/* kick the softlockup detector */
	wake_up_process(__this_cpu_read(softlockup_watchdog));

	/* .. and repeat */
	hrtimer_forward_now(hrtimer, ns_to_ktime(sample_period));

	if (touch_ts == 0) {
		if (unlikely(__this_cpu_read(softlockup_touch_sync))) {
			/*
			 * If the time stamp was touched atomically
			 * make sure the scheduler tick is up to date.
			 */
			__this_cpu_write(softlockup_touch_sync, false);
			sched_clock_tick();
		}

		/* Clear the guest paused flag on watchdog reset */
		kvm_check_and_clear_guest_paused();
		__touch_watchdog();
		return HRTIMER_RESTART;
	}

	/* check for a softlockup
	 * This is done by making sure a high priority task is
	 * being scheduled.  The task touches the watchdog to
	 * indicate it is getting cpu time.  If it hasn't then
	 * this is a good indication some task is hogging the cpu
	 */
	duration = is_softlockup(touch_ts);
	if (unlikely(duration)) {
		/*
		 * If a virtual machine is stopped by the host it can look to
		 * the watchdog like a soft lockup, check to see if the host
		 * stopped the vm before we issue the warning
		 */
		if (kvm_check_and_clear_guest_paused())
			return HRTIMER_RESTART;

		/* only warn once */
		if (__this_cpu_read(soft_watchdog_warn) == true)
			return HRTIMER_RESTART;

		printk(KERN_EMERG "BUG: soft lockup - CPU#%d stuck for %us! [%s:%d]\n",
			smp_processor_id(), duration,
			current->comm, task_pid_nr(current));
		print_modules();
		print_irqtrace_events(current);
		if (regs)
			show_regs(regs);
		else
			dump_stack();

		if (softlockup_panic)
			panic("softlockup: hung tasks");
		__this_cpu_write(soft_watchdog_warn, true);
	} else
		__this_cpu_write(soft_watchdog_warn, false);

	return HRTIMER_RESTART;
}

static void watchdog_set_prio(unsigned int policy, unsigned int prio)
{
	struct sched_param param = { .sched_priority = prio };

	sched_setscheduler(current, policy, &param);
}

static void watchdog_enable(unsigned int cpu)
{
	struct hrtimer *hrtimer = &__raw_get_cpu_var(watchdog_hrtimer);

	/* kick off the timer for the hardlockup detector */
	hrtimer_init(hrtimer, CLOCK_MONOTONIC, HRTIMER_MODE_REL);
	hrtimer->function = watchdog_timer_fn;

	if (!watchdog_enabled) {
		kthread_park(current);
		return;
	}

	/* Enable the perf event */
	watchdog_nmi_enable(cpu);

	/* done here because hrtimer_start can only pin to smp_processor_id() */
	hrtimer_start(hrtimer, ns_to_ktime(sample_period),
		      HRTIMER_MODE_REL_PINNED);

	/* initialize timestamp */
	watchdog_set_prio(SCHED_FIFO, MAX_RT_PRIO - 1);
	__touch_watchdog();
}

static void watchdog_disable(unsigned int cpu)
{
	struct hrtimer *hrtimer = &__raw_get_cpu_var(watchdog_hrtimer);

	if (!watchdog_enabled)
		return;

	watchdog_set_prio(SCHED_NORMAL, 0);
	hrtimer_cancel(hrtimer);
	/* disable the perf event */
	watchdog_nmi_disable(cpu);
}

static int watchdog_should_run(unsigned int cpu)
{
	return __this_cpu_read(hrtimer_interrupts) !=
		__this_cpu_read(soft_lockup_hrtimer_cnt);
}

/*
 * The watchdog thread function - touches the timestamp.
 *
 * It only runs once every sample_period seconds (4 seconds by
 * default) to reset the softlockup timestamp. If this gets delayed
 * for more than 2*watchdog_thresh seconds then the debug-printout
 * triggers in watchdog_timer_fn().
 */
static void watchdog(unsigned int cpu)
{
	__this_cpu_write(soft_lockup_hrtimer_cnt,
			 __this_cpu_read(hrtimer_interrupts));
	__touch_watchdog();
}

#ifdef CONFIG_HARDLOCKUP_DETECTOR
/*
 * People like the simple clean cpu node info on boot.
 * Reduce the watchdog noise by only printing messages
 * that are different from what cpu0 displayed.
 */
static unsigned long cpu0_err;

static int watchdog_nmi_enable(unsigned int cpu)
{
	struct perf_event_attr *wd_attr;
	struct perf_event *event = per_cpu(watchdog_ev, cpu);

	/* is it already setup and enabled? */
	if (event && event->state > PERF_EVENT_STATE_OFF)
		goto out;

	/* it is setup but not enabled */
	if (event != NULL)
		goto out_enable;

	wd_attr = &wd_hw_attr;
	wd_attr->sample_period = hw_nmi_get_sample_period(watchdog_thresh);

	/* Try to register using hardware perf events */
	event = perf_event_create_kernel_counter(wd_attr, cpu, NULL, watchdog_overflow_callback, NULL);

	/* save cpu0 error for future comparision */
	if (cpu == 0 && IS_ERR(event))
		cpu0_err = PTR_ERR(event);

	if (!IS_ERR(event)) {
		/* only print for cpu0 or different than cpu0 */
		if (cpu == 0 || cpu0_err)
			pr_info("enabled on all CPUs, permanently consumes one hw-PMU counter.\n");
		goto out_save;
	}

	/* skip displaying the same error again */
	if (cpu > 0 && (PTR_ERR(event) == cpu0_err))
		return PTR_ERR(event);

	/* vary the KERN level based on the returned errno */
	if (PTR_ERR(event) == -EOPNOTSUPP)
		pr_info("disabled (cpu%i): not supported (no LAPIC?)\n", cpu);
	else if (PTR_ERR(event) == -ENOENT)
		pr_warning("disabled (cpu%i): hardware events not enabled\n",
			 cpu);
	else
		pr_err("disabled (cpu%i): unable to create perf event: %ld\n",
			cpu, PTR_ERR(event));
	return PTR_ERR(event);

	/* success path */
out_save:
	per_cpu(watchdog_ev, cpu) = event;
out_enable:
	perf_event_enable(per_cpu(watchdog_ev, cpu));
out:
	return 0;
}

static void watchdog_nmi_disable(unsigned int cpu)
{
	struct perf_event *event = per_cpu(watchdog_ev, cpu);

	if (event) {
		perf_event_disable(event);
		per_cpu(watchdog_ev, cpu) = NULL;

		/* should be in cleanup, but blocks oprofile */
		perf_event_release_kernel(event);
	}
	return;
}
#else
static int watchdog_nmi_enable(unsigned int cpu) { return 0; }
static void watchdog_nmi_disable(unsigned int cpu) { return; }
#endif /* CONFIG_HARDLOCKUP_DETECTOR */

/* prepare/enable/disable routines */
/* sysctl functions */
#ifdef CONFIG_SYSCTL
static void watchdog_enable_all_cpus(void)
{
	unsigned int cpu;

	if (watchdog_disabled) {
		watchdog_disabled = 0;
		for_each_online_cpu(cpu)
			kthread_unpark(per_cpu(softlockup_watchdog, cpu));
	}
}

static void watchdog_disable_all_cpus(void)
{
	unsigned int cpu;

	if (!watchdog_disabled) {
		watchdog_disabled = 1;
		for_each_online_cpu(cpu)
			kthread_park(per_cpu(softlockup_watchdog, cpu));
	}
}

/*
 * proc handler for /proc/sys/kernel/nmi_watchdog,watchdog_thresh
 */

int proc_dowatchdog(struct ctl_table *table, int write,
		    void __user *buffer, size_t *lenp, loff_t *ppos)
{
	int ret;

	if (watchdog_disabled < 0)
		return -ENODEV;

	ret = proc_dointvec_minmax(table, write, buffer, lenp, ppos);
	if (ret || !write)
		return ret;

	set_sample_period();
	if (watchdog_enabled && watchdog_thresh)
		watchdog_enable_all_cpus();
	else
		watchdog_disable_all_cpus();

	return ret;
}
#endif /* CONFIG_SYSCTL */

static struct smp_hotplug_thread watchdog_threads = {
	.store			= &softlockup_watchdog,
	.thread_should_run	= watchdog_should_run,
	.thread_fn		= watchdog,
	.thread_comm		= "watchdog/%u",
	.setup			= watchdog_enable,
	.park			= watchdog_disable,
	.unpark			= watchdog_enable,
};

void __init lockup_detector_init(void)
{
	set_sample_period();
	if (smpboot_register_percpu_thread(&watchdog_threads)) {
		pr_err("Failed to create watchdog threads, disabled\n");
		watchdog_disabled = -ENODEV;
	}
}<|MERGE_RESOLUTION|>--- conflicted
+++ resolved
@@ -117,11 +117,7 @@
 	return cpu_clock(this_cpu) >> 30LL;  /* 2^30 ~= 10^9 */
 }
 
-<<<<<<< HEAD
-static u64 get_sample_period(void)
-=======
 static void set_sample_period(void)
->>>>>>> 9931faca
 {
 	/*
 	 * convert watchdog_thresh from seconds to ns
@@ -130,11 +126,7 @@
 	 * and hard thresholds) to increment before the
 	 * hardlockup detector generates a warning
 	 */
-<<<<<<< HEAD
-	return get_softlockup_thresh() * ((u64)NSEC_PER_SEC / 5);
-=======
 	sample_period = get_softlockup_thresh() * ((u64)NSEC_PER_SEC / 5);
->>>>>>> 9931faca
 }
 
 /* Commands for resetting the watchdog */
@@ -377,9 +369,6 @@
 {
 	struct hrtimer *hrtimer = &__raw_get_cpu_var(watchdog_hrtimer);
 
-	if (!watchdog_enabled)
-		return;
-
 	watchdog_set_prio(SCHED_NORMAL, 0);
 	hrtimer_cancel(hrtimer);
 	/* disable the perf event */
