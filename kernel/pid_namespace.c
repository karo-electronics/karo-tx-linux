--- conflicted
+++ resolved
@@ -221,8 +221,6 @@
 
 static struct ctl_path kern_path[] = { { .procname = "kernel", }, { } };
 
-<<<<<<< HEAD
-=======
 int reboot_pid_ns(struct pid_namespace *pid_ns, int cmd)
 {
 	if (pid_ns == &init_pid_ns)
@@ -252,7 +250,6 @@
 	return 0;
 }
 
->>>>>>> e816b57a
 static __init int pid_namespaces_init(void)
 {
 	pid_ns_cachep = KMEM_CACHE(pid_namespace, SLAB_PANIC);
