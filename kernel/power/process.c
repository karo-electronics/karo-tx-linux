/*
 * drivers/power/process.c - Functions for starting/stopping processes on 
 *                           suspend transitions.
 *
 * Originally from swsusp.
 */


#undef DEBUG

#include <linux/interrupt.h>
#include <linux/oom.h>
#include <linux/suspend.h>
#include <linux/module.h>
#include <linux/syscalls.h>
#include <linux/freezer.h>
#include <linux/delay.h>
#include <linux/workqueue.h>

/* 
 * Timeout for stopping processes
 */
#define TIMEOUT	(20 * HZ)

static inline int freezeable(struct task_struct * p)
{
	if ((p == current) ||
	    (p->flags & PF_NOFREEZE) ||
	    (p->exit_state != 0))
		return 0;
	return 1;
}

static int try_to_freeze_tasks(bool sig_only)
{
	struct task_struct *g, *p;
	unsigned long end_time;
	unsigned int todo;
	bool wq_busy = false;
	struct timeval start, end;
	u64 elapsed_csecs64;
	unsigned int elapsed_csecs;
	bool wakeup = false;

	do_gettimeofday(&start);

	end_time = jiffies + TIMEOUT;

	if (!sig_only)
		freeze_workqueues_begin();

	while (true) {
		todo = 0;
		read_lock(&tasklist_lock);
		do_each_thread(g, p) {
			if (frozen(p) || !freezeable(p))
				continue;

			if (!freeze_task(p, sig_only))
				continue;

			/*
			 * Now that we've done set_freeze_flag, don't
			 * perturb a task in TASK_STOPPED or TASK_TRACED.
			 * It is "frozen enough".  If the task does wake
			 * up, it will immediately call try_to_freeze.
			 *
			 * Because freeze_task() goes through p's
			 * scheduler lock after setting TIF_FREEZE, it's
			 * guaranteed that either we see TASK_RUNNING or
			 * try_to_stop() after schedule() in ptrace/signal
			 * stop sees TIF_FREEZE.
			 */
			if (!task_is_stopped_or_traced(p) &&
			    !freezer_should_skip(p))
				todo++;
		} while_each_thread(g, p);
		read_unlock(&tasklist_lock);

		if (!sig_only) {
			wq_busy = freeze_workqueues_busy();
			todo += wq_busy;
		}

		if (!todo || time_after(jiffies, end_time))
			break;

<<<<<<< HEAD
		if (!pm_check_wakeup_events()) {
=======
		if (pm_wakeup_pending()) {
>>>>>>> 3cbea436
			wakeup = true;
			break;
		}

		/*
		 * We need to retry, but first give the freezing tasks some
		 * time to enter the regrigerator.
		 */
		msleep(10);
	}

	do_gettimeofday(&end);
	elapsed_csecs64 = timeval_to_ns(&end) - timeval_to_ns(&start);
	do_div(elapsed_csecs64, NSEC_PER_SEC / 100);
	elapsed_csecs = elapsed_csecs64;

	if (todo) {
		/* This does not unfreeze processes that are already frozen
		 * (we have slightly ugly calling convention in that respect,
		 * and caller must call thaw_processes() if something fails),
		 * but it cleans up leftover PF_FREEZE requests.
		 */
		printk("\n");
		printk(KERN_ERR "Freezing of tasks %s after %d.%02d seconds "
		       "(%d tasks refusing to freeze, wq_busy=%d):\n",
		       wakeup ? "aborted" : "failed",
		       elapsed_csecs / 100, elapsed_csecs % 100,
		       todo - wq_busy, wq_busy);

		thaw_workqueues();

		read_lock(&tasklist_lock);
		do_each_thread(g, p) {
			task_lock(p);
			if (!wakeup && freezing(p) && !freezer_should_skip(p))
				sched_show_task(p);
			cancel_freezing(p);
			task_unlock(p);
		} while_each_thread(g, p);
		read_unlock(&tasklist_lock);
	} else {
		printk("(elapsed %d.%02d seconds) ", elapsed_csecs / 100,
			elapsed_csecs % 100);
	}

	return todo ? -EBUSY : 0;
}

/**
 *	freeze_processes - tell processes to enter the refrigerator
 */
int freeze_processes(void)
{
	int error;

	printk("Freezing user space processes ... ");
	error = try_to_freeze_tasks(true);
	if (error)
		goto Exit;
	printk("done.\n");

	printk("Freezing remaining freezable tasks ... ");
	error = try_to_freeze_tasks(false);
	if (error)
		goto Exit;
	printk("done.");

	oom_killer_disable();
 Exit:
	BUG_ON(in_atomic());
	printk("\n");

	return error;
}

static void thaw_tasks(bool nosig_only)
{
	struct task_struct *g, *p;

	read_lock(&tasklist_lock);
	do_each_thread(g, p) {
		if (!freezeable(p))
			continue;

		if (nosig_only && should_send_signal(p))
			continue;

		if (cgroup_freezing_or_frozen(p))
			continue;

		thaw_process(p);
	} while_each_thread(g, p);
	read_unlock(&tasklist_lock);
}

void thaw_processes(void)
{
	oom_killer_enable();

	printk("Restarting tasks ... ");
	thaw_workqueues();
	thaw_tasks(true);
	thaw_tasks(false);
	schedule();
	printk("done.\n");
}
<|MERGE_RESOLUTION|>--- conflicted
+++ resolved
@@ -85,11 +85,7 @@
 		if (!todo || time_after(jiffies, end_time))
 			break;
 
-<<<<<<< HEAD
-		if (!pm_check_wakeup_events()) {
-=======
 		if (pm_wakeup_pending()) {
->>>>>>> 3cbea436
 			wakeup = true;
 			break;
 		}
