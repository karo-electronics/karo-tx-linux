--- conflicted
+++ resolved
@@ -123,21 +123,13 @@
 	return 0;
 }
 
-<<<<<<< HEAD
-static inline cputime_t prof_ticks(struct task_struct *p)
-=======
 static inline unsigned long long prof_ticks(struct task_struct *p)
->>>>>>> d0e0ac97
 {
 	cputime_t utime, stime;
 
 	task_cputime(p, &utime, &stime);
 
-<<<<<<< HEAD
-	return utime + stime;
-=======
 	return cputime_to_expires(utime + stime);
->>>>>>> d0e0ac97
 }
 static inline unsigned long long virt_ticks(struct task_struct *p)
 {
@@ -145,11 +137,7 @@
 
 	task_cputime(p, &utime, NULL);
 
-<<<<<<< HEAD
-	return utime;
-=======
 	return cputime_to_expires(utime);
->>>>>>> d0e0ac97
 }
 
 static int
@@ -1306,11 +1294,7 @@
 
 		if (!*newval)
 			goto out;
-<<<<<<< HEAD
-		*newval += now.cpu;
-=======
 		*newval += now;
->>>>>>> d0e0ac97
 	}
 
 	/*
