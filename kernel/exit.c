--- conflicted
+++ resolved
@@ -679,13 +679,6 @@
 	tsk->mm = NULL;
 	up_read(&mm->mmap_sem);
 	enter_lazy_tlb(mm, current);
-<<<<<<< HEAD
-	/* We don't want this task to be frozen prematurely */
-	clear_freeze_flag(tsk);
-=======
-	if (tsk->signal->oom_score_adj == OOM_SCORE_ADJ_MIN)
-		atomic_dec(&mm->oom_disable_count);
->>>>>>> e1a74d08
 	task_unlock(tsk);
 	mm_update_next_owner(mm);
 	mmput(mm);
