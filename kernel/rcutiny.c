/*
 * Read-Copy Update mechanism for mutual exclusion, the Bloatwatch edition.
 *
 * This program is free software; you can redistribute it and/or modify
 * it under the terms of the GNU General Public License as published by
 * the Free Software Foundation; either version 2 of the License, or
 * (at your option) any later version.
 *
 * This program is distributed in the hope that it will be useful,
 * but WITHOUT ANY WARRANTY; without even the implied warranty of
 * MERCHANTABILITY or FITNESS FOR A PARTICULAR PURPOSE.  See the
 * GNU General Public License for more details.
 *
 * You should have received a copy of the GNU General Public License
 * along with this program; if not, write to the Free Software
 * Foundation, Inc., 59 Temple Place - Suite 330, Boston, MA 02111-1307, USA.
 *
 * Copyright IBM Corporation, 2008
 *
 * Author: Paul E. McKenney <paulmck@linux.vnet.ibm.com>
 *
 * For detailed explanation of Read-Copy Update mechanism see -
 *		Documentation/RCU
 */
#include <linux/completion.h>
#include <linux/interrupt.h>
#include <linux/notifier.h>
#include <linux/rcupdate.h>
#include <linux/kernel.h>
#include <linux/export.h>
#include <linux/mutex.h>
#include <linux/sched.h>
#include <linux/types.h>
#include <linux/init.h>
#include <linux/time.h>
#include <linux/cpu.h>
#include <linux/prefetch.h>

#ifdef CONFIG_RCU_TRACE
#include <trace/events/rcu.h>
#endif /* #else #ifdef CONFIG_RCU_TRACE */

#include "rcu.h"

/* Forward declarations for rcutiny_plugin.h. */
struct rcu_ctrlblk;
static void __rcu_process_callbacks(struct rcu_ctrlblk *rcp);
static void rcu_process_callbacks(struct softirq_action *unused);
static void __call_rcu(struct rcu_head *head,
		       void (*func)(struct rcu_head *rcu),
		       struct rcu_ctrlblk *rcp);

static long long rcu_dynticks_nesting = DYNTICK_TASK_EXIT_IDLE;

#include "rcutiny_plugin.h"

/* Common code for rcu_idle_enter() and rcu_irq_exit(), see kernel/rcutree.c. */
static void rcu_idle_enter_common(long long newval)
{
	if (newval) {
		RCU_TRACE(trace_rcu_dyntick("--=",
					    rcu_dynticks_nesting, newval));
		rcu_dynticks_nesting = newval;
		return;
	}
	RCU_TRACE(trace_rcu_dyntick("Start", rcu_dynticks_nesting, newval));
	if (!is_idle_task(current)) {
		struct task_struct *idle = idle_task(smp_processor_id());

		RCU_TRACE(trace_rcu_dyntick("Error on entry: not idle task",
					    rcu_dynticks_nesting, newval));
		ftrace_dump(DUMP_ALL);
		WARN_ONCE(1, "Current pid: %d comm: %s / Idle pid: %d comm: %s",
			  current->pid, current->comm,
			  idle->pid, idle->comm); /* must be idle task! */
	}
	rcu_sched_qs(0); /* implies rcu_bh_qsctr_inc(0) */
	barrier();
	rcu_dynticks_nesting = newval;
}

/*
 * Enter idle, which is an extended quiescent state if we have fully
 * entered that mode (i.e., if the new value of dynticks_nesting is zero).
 */
void rcu_idle_enter(void)
{
	unsigned long flags;
	long long newval;

	local_irq_save(flags);
	WARN_ON_ONCE((rcu_dynticks_nesting & DYNTICK_TASK_NEST_MASK) == 0);
	if ((rcu_dynticks_nesting & DYNTICK_TASK_NEST_MASK) ==
	    DYNTICK_TASK_NEST_VALUE)
		newval = 0;
	else
		newval = rcu_dynticks_nesting - DYNTICK_TASK_NEST_VALUE;
	rcu_idle_enter_common(newval);
	local_irq_restore(flags);
}
EXPORT_SYMBOL_GPL(rcu_idle_enter);

/*
 * Exit an interrupt handler towards idle.
 */
void rcu_irq_exit(void)
{
	unsigned long flags;
	long long newval;

	local_irq_save(flags);
	newval = rcu_dynticks_nesting - 1;
	WARN_ON_ONCE(newval < 0);
	rcu_idle_enter_common(newval);
	local_irq_restore(flags);
}
EXPORT_SYMBOL_GPL(rcu_irq_exit);

/* Common code for rcu_idle_exit() and rcu_irq_enter(), see kernel/rcutree.c. */
static void rcu_idle_exit_common(long long oldval)
{
	if (oldval) {
		RCU_TRACE(trace_rcu_dyntick("++=",
					    oldval, rcu_dynticks_nesting));
		return;
	}
	RCU_TRACE(trace_rcu_dyntick("End", oldval, rcu_dynticks_nesting));
	if (!is_idle_task(current)) {
		struct task_struct *idle = idle_task(smp_processor_id());

		RCU_TRACE(trace_rcu_dyntick("Error on exit: not idle task",
			  oldval, rcu_dynticks_nesting));
		ftrace_dump(DUMP_ALL);
		WARN_ONCE(1, "Current pid: %d comm: %s / Idle pid: %d comm: %s",
			  current->pid, current->comm,
			  idle->pid, idle->comm); /* must be idle task! */
	}
}

/*
 * Exit idle, so that we are no longer in an extended quiescent state.
 */
void rcu_idle_exit(void)
{
	unsigned long flags;
	long long oldval;

	local_irq_save(flags);
	oldval = rcu_dynticks_nesting;
	WARN_ON_ONCE(rcu_dynticks_nesting < 0);
	if (rcu_dynticks_nesting & DYNTICK_TASK_NEST_MASK)
		rcu_dynticks_nesting += DYNTICK_TASK_NEST_VALUE;
	else
		rcu_dynticks_nesting = DYNTICK_TASK_EXIT_IDLE;
	rcu_idle_exit_common(oldval);
	local_irq_restore(flags);
}
EXPORT_SYMBOL_GPL(rcu_idle_exit);

/*
 * Enter an interrupt handler, moving away from idle.
 */
void rcu_irq_enter(void)
{
	unsigned long flags;
	long long oldval;

	local_irq_save(flags);
	oldval = rcu_dynticks_nesting;
	rcu_dynticks_nesting++;
	WARN_ON_ONCE(rcu_dynticks_nesting == 0);
	rcu_idle_exit_common(oldval);
	local_irq_restore(flags);
}
EXPORT_SYMBOL_GPL(rcu_irq_enter);

#ifdef CONFIG_DEBUG_LOCK_ALLOC

/*
 * Test whether RCU thinks that the current CPU is idle.
 */
int rcu_is_cpu_idle(void)
{
	return !rcu_dynticks_nesting;
}
EXPORT_SYMBOL(rcu_is_cpu_idle);

#endif /* #ifdef CONFIG_DEBUG_LOCK_ALLOC */

/*
 * Test whether the current CPU was interrupted from idle.  Nested
 * interrupts don't count, we must be running at the first interrupt
 * level.
 */
static int rcu_is_cpu_rrupt_from_idle(void)
{
	return rcu_dynticks_nesting <= 1;
}

/*
 * Helper function for rcu_sched_qs() and rcu_bh_qs().
 * Also irqs are disabled to avoid confusion due to interrupt handlers
 * invoking call_rcu().
 */
static int rcu_qsctr_help(struct rcu_ctrlblk *rcp)
{
<<<<<<< HEAD
	reset_cpu_stall_ticks(rcp);
=======
	RCU_TRACE(reset_cpu_stall_ticks(rcp));
>>>>>>> d0e0ac97
	if (rcp->rcucblist != NULL &&
	    rcp->donetail != rcp->curtail) {
		rcp->donetail = rcp->curtail;
		return 1;
	}

	return 0;
}

/*
 * Record an rcu quiescent state.  And an rcu_bh quiescent state while we
 * are at it, given that any rcu quiescent state is also an rcu_bh
 * quiescent state.  Use "+" instead of "||" to defeat short circuiting.
 */
void rcu_sched_qs(int cpu)
{
	unsigned long flags;

	local_irq_save(flags);
	if (rcu_qsctr_help(&rcu_sched_ctrlblk) +
	    rcu_qsctr_help(&rcu_bh_ctrlblk))
		raise_softirq(RCU_SOFTIRQ);
	local_irq_restore(flags);
}

/*
 * Record an rcu_bh quiescent state.
 */
void rcu_bh_qs(int cpu)
{
	unsigned long flags;

	local_irq_save(flags);
	if (rcu_qsctr_help(&rcu_bh_ctrlblk))
		raise_softirq(RCU_SOFTIRQ);
	local_irq_restore(flags);
}

/*
 * Check to see if the scheduling-clock interrupt came from an extended
 * quiescent state, and, if so, tell RCU about it.  This function must
 * be called from hardirq context.  It is normally called from the
 * scheduling-clock interrupt.
 */
void rcu_check_callbacks(int cpu, int user)
{
<<<<<<< HEAD
	check_cpu_stalls();
=======
	RCU_TRACE(check_cpu_stalls());
>>>>>>> d0e0ac97
	if (user || rcu_is_cpu_rrupt_from_idle())
		rcu_sched_qs(cpu);
	else if (!in_softirq())
		rcu_bh_qs(cpu);
}

/*
 * Invoke the RCU callbacks on the specified rcu_ctrlkblk structure
 * whose grace period has elapsed.
 */
static void __rcu_process_callbacks(struct rcu_ctrlblk *rcp)
{
	char *rn = NULL;
	struct rcu_head *next, *list;
	unsigned long flags;
	RCU_TRACE(int cb_count = 0);

	/* If no RCU callbacks ready to invoke, just return. */
	if (&rcp->rcucblist == rcp->donetail) {
		RCU_TRACE(trace_rcu_batch_start(rcp->name, 0, 0, -1));
		RCU_TRACE(trace_rcu_batch_end(rcp->name, 0,
					      ACCESS_ONCE(rcp->rcucblist),
					      need_resched(),
					      is_idle_task(current),
					      false));
		return;
	}

	/* Move the ready-to-invoke callbacks to a local list. */
	local_irq_save(flags);
	RCU_TRACE(trace_rcu_batch_start(rcp->name, 0, rcp->qlen, -1));
	list = rcp->rcucblist;
	rcp->rcucblist = *rcp->donetail;
	*rcp->donetail = NULL;
	if (rcp->curtail == rcp->donetail)
		rcp->curtail = &rcp->rcucblist;
	rcp->donetail = &rcp->rcucblist;
	local_irq_restore(flags);

	/* Invoke the callbacks on the local list. */
	RCU_TRACE(rn = rcp->name);
	while (list) {
		next = list->next;
		prefetch(next);
		debug_rcu_head_unqueue(list);
		local_bh_disable();
		__rcu_reclaim(rn, list);
		local_bh_enable();
		list = next;
		RCU_TRACE(cb_count++);
	}
	RCU_TRACE(rcu_trace_sub_qlen(rcp, cb_count));
	RCU_TRACE(trace_rcu_batch_end(rcp->name, cb_count, 0, need_resched(),
				      is_idle_task(current),
				      false));
}

static void rcu_process_callbacks(struct softirq_action *unused)
{
	__rcu_process_callbacks(&rcu_sched_ctrlblk);
	__rcu_process_callbacks(&rcu_bh_ctrlblk);
}

/*
 * Wait for a grace period to elapse.  But it is illegal to invoke
 * synchronize_sched() from within an RCU read-side critical section.
 * Therefore, any legal call to synchronize_sched() is a quiescent
 * state, and so on a UP system, synchronize_sched() need do nothing.
 * Ditto for synchronize_rcu_bh().  (But Lai Jiangshan points out the
 * benefits of doing might_sleep() to reduce latency.)
 *
 * Cool, huh?  (Due to Josh Triplett.)
 *
 * But we want to make this a static inline later.  The cond_resched()
 * currently makes this problematic.
 */
void synchronize_sched(void)
{
	rcu_lockdep_assert(!lock_is_held(&rcu_bh_lock_map) &&
			   !lock_is_held(&rcu_lock_map) &&
			   !lock_is_held(&rcu_sched_lock_map),
			   "Illegal synchronize_sched() in RCU read-side critical section");
	cond_resched();
}
EXPORT_SYMBOL_GPL(synchronize_sched);

/*
 * Helper function for call_rcu() and call_rcu_bh().
 */
static void __call_rcu(struct rcu_head *head,
		       void (*func)(struct rcu_head *rcu),
		       struct rcu_ctrlblk *rcp)
{
	unsigned long flags;

	debug_rcu_head_queue(head);
	head->func = func;
	head->next = NULL;

	local_irq_save(flags);
	*rcp->curtail = head;
	rcp->curtail = &head->next;
	RCU_TRACE(rcp->qlen++);
	local_irq_restore(flags);
}

/*
 * Post an RCU callback to be invoked after the end of an RCU-sched grace
 * period.  But since we have but one CPU, that would be after any
 * quiescent state.
 */
void call_rcu_sched(struct rcu_head *head, void (*func)(struct rcu_head *rcu))
{
	__call_rcu(head, func, &rcu_sched_ctrlblk);
}
EXPORT_SYMBOL_GPL(call_rcu_sched);

/*
 * Post an RCU bottom-half callback to be invoked after any subsequent
 * quiescent state.
 */
void call_rcu_bh(struct rcu_head *head, void (*func)(struct rcu_head *rcu))
{
	__call_rcu(head, func, &rcu_bh_ctrlblk);
}
EXPORT_SYMBOL_GPL(call_rcu_bh);

void rcu_init(void)
{
	open_softirq(RCU_SOFTIRQ, rcu_process_callbacks);
}<|MERGE_RESOLUTION|>--- conflicted
+++ resolved
@@ -204,11 +204,7 @@
  */
 static int rcu_qsctr_help(struct rcu_ctrlblk *rcp)
 {
-<<<<<<< HEAD
-	reset_cpu_stall_ticks(rcp);
-=======
 	RCU_TRACE(reset_cpu_stall_ticks(rcp));
->>>>>>> d0e0ac97
 	if (rcp->rcucblist != NULL &&
 	    rcp->donetail != rcp->curtail) {
 		rcp->donetail = rcp->curtail;
@@ -255,11 +251,7 @@
  */
 void rcu_check_callbacks(int cpu, int user)
 {
-<<<<<<< HEAD
-	check_cpu_stalls();
-=======
 	RCU_TRACE(check_cpu_stalls());
->>>>>>> d0e0ac97
 	if (user || rcu_is_cpu_rrupt_from_idle())
 		rcu_sched_qs(cpu);
 	else if (!in_softirq())
