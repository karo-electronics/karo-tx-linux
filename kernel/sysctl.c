--- conflicted
+++ resolved
@@ -2485,11 +2485,7 @@
 		kbuf[left] = 0;
 	}
 
-<<<<<<< HEAD
-	for (; left && vleft--; i++, min++, max++, first=0) {
-=======
 	for (; left && vleft--; i++, first = 0) {
->>>>>>> 062c1825
 		unsigned long val;
 
 		if (write) {
