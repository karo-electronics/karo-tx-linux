--- conflicted
+++ resolved
@@ -400,11 +400,7 @@
  * @fifo: the fifo to be used.
  * @to: where the data must be copied.
  * @len: the size of the destination buffer.
-<<<<<<< HEAD
- @ @lenout: pointer to output variable with copied data
-=======
  * @lenout: pointer to output variable with copied data
->>>>>>> 9d3415a8
  *
  * This function copies at most @len bytes from the FIFO into the
  * @to buffer and 0 or -EFAULT.
