/*
 * Generic entry point for the idle threads
 */
#include <linux/sched.h>
#include <linux/cpu.h>
#include <linux/cpuidle.h>
#include <linux/tick.h>
#include <linux/mm.h>
#include <linux/stackprotector.h>
#include <linux/suspend.h>

#include <asm/tlb.h>

#include <trace/events/power.h>

#include "sched.h"

/**
 * sched_idle_set_state - Record idle state for the current CPU.
 * @idle_state: State to record.
 */
void sched_idle_set_state(struct cpuidle_state *idle_state)
{
	idle_set_state(this_rq(), idle_state);
}

static int __read_mostly cpu_idle_force_poll;

void cpu_idle_poll_ctrl(bool enable)
{
	if (enable) {
		cpu_idle_force_poll++;
	} else {
		cpu_idle_force_poll--;
		WARN_ON_ONCE(cpu_idle_force_poll < 0);
	}
}

#ifdef CONFIG_GENERIC_IDLE_POLL_SETUP
static int __init cpu_idle_poll_setup(char *__unused)
{
	cpu_idle_force_poll = 1;
	return 1;
}
__setup("nohlt", cpu_idle_poll_setup);

static int __init cpu_idle_nopoll_setup(char *__unused)
{
	cpu_idle_force_poll = 0;
	return 1;
}
__setup("hlt", cpu_idle_nopoll_setup);
#endif

static inline int cpu_idle_poll(void)
{
	rcu_idle_enter();
	trace_cpu_idle_rcuidle(0, smp_processor_id());
	local_irq_enable();
	while (!tif_need_resched() &&
		(cpu_idle_force_poll || tick_check_broadcast_expired()))
		cpu_relax();
	trace_cpu_idle_rcuidle(PWR_EVENT_EXIT, smp_processor_id());
	rcu_idle_exit();
	return 1;
}

/* Weak implementations for optional arch specific functions */
void __weak arch_cpu_idle_prepare(void) { }
void __weak arch_cpu_idle_enter(void) { }
void __weak arch_cpu_idle_exit(void) { }
void __weak arch_cpu_idle_dead(void) { }
void __weak arch_cpu_idle(void)
{
	cpu_idle_force_poll = 1;
	local_irq_enable();
}

/**
 * default_idle_call - Default CPU idle routine.
 *
 * To use when the cpuidle framework cannot be used.
 */
void default_idle_call(void)
{
<<<<<<< HEAD
	if (current_clr_polling_and_test())
		local_irq_enable();
	else
		arch_cpu_idle();
=======
	if (current_clr_polling_and_test()) {
		local_irq_enable();
	} else {
		stop_critical_timings();
		arch_cpu_idle();
		start_critical_timings();
	}
>>>>>>> 9fe8ecca
}

static int call_cpuidle(struct cpuidle_driver *drv, struct cpuidle_device *dev,
		      int next_state)
{
	/* Fall back to the default arch idle method on errors. */
	if (next_state < 0) {
		default_idle_call();
		return next_state;
	}

	/*
	 * The idle task must be scheduled, it is pointless to go to idle, just
	 * update no idle residency and return.
	 */
	if (current_clr_polling_and_test()) {
		dev->last_residency = 0;
		local_irq_enable();
		return -EBUSY;
	}

	/*
	 * Enter the idle state previously returned by the governor decision.
	 * This function will block until an interrupt occurs and will take
	 * care of re-enabling the local interrupts
	 */
	return cpuidle_enter(drv, dev, next_state);
}

/**
 * cpuidle_idle_call - the main idle function
 *
 * NOTE: no locks or semaphores should be used here
 *
 * On archs that support TIF_POLLING_NRFLAG, is called with polling
 * set, and it returns with polling set.  If it ever stops polling, it
 * must clear the polling bit.
 */
static void cpuidle_idle_call(void)
{
	struct cpuidle_device *dev = __this_cpu_read(cpuidle_devices);
	struct cpuidle_driver *drv = cpuidle_get_cpu_driver(dev);
	int next_state, entered_state;

	/*
	 * Check if the idle task must be rescheduled. If it is the
	 * case, exit the function after re-enabling the local irq.
	 */
	if (need_resched()) {
		local_irq_enable();
		return;
	}

	/*
	 * Tell the RCU framework we are entering an idle section,
	 * so no more rcu read side critical sections and one more
	 * step to the grace period
	 */
	rcu_idle_enter();

	if (cpuidle_not_available(drv, dev)) {
		default_idle_call();
		goto exit_idle;
	}

	/*
	 * Suspend-to-idle ("freeze") is a system state in which all user space
	 * has been frozen, all I/O devices have been suspended and the only
	 * activity happens here and in iterrupts (if any).  In that case bypass
	 * the cpuidle governor and go stratight for the deepest idle state
	 * available.  Possibly also suspend the local tick and the entire
	 * timekeeping to prevent timer interrupts from kicking us out of idle
	 * until a proper wakeup interrupt happens.
	 */
	if (idle_should_freeze()) {
		entered_state = cpuidle_enter_freeze(drv, dev);
		if (entered_state >= 0) {
			local_irq_enable();
			goto exit_idle;
		}

		next_state = cpuidle_find_deepest_state(drv, dev);
		call_cpuidle(drv, dev, next_state);
	} else {
		/*
		 * Ask the cpuidle framework to choose a convenient idle state.
		 */
		next_state = cpuidle_select(drv, dev);
		entered_state = call_cpuidle(drv, dev, next_state);
		/*
		 * Give the governor an opportunity to reflect on the outcome
		 */
		cpuidle_reflect(dev, entered_state);
	}

exit_idle:
	__current_set_polling();

	/*
	 * It is up to the idle functions to reenable local interrupts
	 */
	if (WARN_ON_ONCE(irqs_disabled()))
		local_irq_enable();

	rcu_idle_exit();
<<<<<<< HEAD
	start_critical_timings();
=======
>>>>>>> 9fe8ecca
}

DEFINE_PER_CPU(bool, cpu_dead_idle);

/*
 * Generic idle loop implementation
 *
 * Called with polling cleared.
 */
static void cpu_idle_loop(void)
{
	while (1) {
		/*
		 * If the arch has a polling bit, we maintain an invariant:
		 *
		 * Our polling bit is clear if we're not scheduled (i.e. if
		 * rq->curr != rq->idle).  This means that, if rq->idle has
		 * the polling bit set, then setting need_resched is
		 * guaranteed to cause the cpu to reschedule.
		 */

		__current_set_polling();
		tick_nohz_idle_enter();

		while (!need_resched()) {
			check_pgt_cache();
			rmb();

			if (cpu_is_offline(smp_processor_id())) {
				rcu_cpu_notify(NULL, CPU_DYING_IDLE,
					       (void *)(long)smp_processor_id());
				smp_mb(); /* all activity before dead. */
				this_cpu_write(cpu_dead_idle, true);
				arch_cpu_idle_dead();
			}

			local_irq_disable();
			arch_cpu_idle_enter();

			/*
			 * In poll mode we reenable interrupts and spin.
			 *
			 * Also if we detected in the wakeup from idle
			 * path that the tick broadcast device expired
			 * for us, we don't want to go deep idle as we
			 * know that the IPI is going to arrive right
			 * away
			 */
			if (cpu_idle_force_poll || tick_check_broadcast_expired())
				cpu_idle_poll();
			else
				cpuidle_idle_call();

			arch_cpu_idle_exit();
		}

		/*
		 * Since we fell out of the loop above, we know
		 * TIF_NEED_RESCHED must be set, propagate it into
		 * PREEMPT_NEED_RESCHED.
		 *
		 * This is required because for polling idle loops we will
		 * not have had an IPI to fold the state for us.
		 */
		preempt_set_need_resched();
		tick_nohz_idle_exit();
		__current_clr_polling();

		/*
		 * We promise to call sched_ttwu_pending and reschedule
		 * if need_resched is set while polling is set.  That
		 * means that clearing polling needs to be visible
		 * before doing these things.
		 */
		smp_mb__after_atomic();

		sched_ttwu_pending();
		schedule_preempt_disabled();
	}
}

void cpu_startup_entry(enum cpuhp_state state)
{
	/*
	 * This #ifdef needs to die, but it's too late in the cycle to
	 * make this generic (arm and sh have never invoked the canary
	 * init for the non boot cpus!). Will be fixed in 3.11
	 */
#ifdef CONFIG_X86
	/*
	 * If we're the non-boot CPU, nothing set the stack canary up
	 * for us. The boot CPU already has it initialized but no harm
	 * in doing it again. This is a good place for updating it, as
	 * we wont ever return from this function (so the invalid
	 * canaries already on the stack wont ever trigger).
	 */
	boot_init_stack_canary();
#endif
	arch_cpu_idle_prepare();
	cpu_idle_loop();
}<|MERGE_RESOLUTION|>--- conflicted
+++ resolved
@@ -83,12 +83,6 @@
  */
 void default_idle_call(void)
 {
-<<<<<<< HEAD
-	if (current_clr_polling_and_test())
-		local_irq_enable();
-	else
-		arch_cpu_idle();
-=======
 	if (current_clr_polling_and_test()) {
 		local_irq_enable();
 	} else {
@@ -96,7 +90,6 @@
 		arch_cpu_idle();
 		start_critical_timings();
 	}
->>>>>>> 9fe8ecca
 }
 
 static int call_cpuidle(struct cpuidle_driver *drv, struct cpuidle_device *dev,
@@ -202,10 +195,6 @@
 		local_irq_enable();
 
 	rcu_idle_exit();
-<<<<<<< HEAD
-	start_critical_timings();
-=======
->>>>>>> 9fe8ecca
 }
 
 DEFINE_PER_CPU(bool, cpu_dead_idle);
