/*
 *  kernel/sched/cpudl.c
 *
 *  Global CPU deadline management
 *
 *  Author: Juri Lelli <j.lelli@sssup.it>
 *
 *  This program is free software; you can redistribute it and/or
 *  modify it under the terms of the GNU General Public License
 *  as published by the Free Software Foundation; version 2
 *  of the License.
 */

#include <linux/gfp.h>
#include <linux/kernel.h>
#include <linux/slab.h>
#include "cpudeadline.h"

static inline int parent(int i)
{
	return (i - 1) >> 1;
}

static inline int left_child(int i)
{
	return (i << 1) + 1;
}

static inline int right_child(int i)
{
	return (i << 1) + 2;
}

static inline int dl_time_before(u64 a, u64 b)
{
	return (s64)(a - b) < 0;
}

static void cpudl_exchange(struct cpudl *cp, int a, int b)
{
	int cpu_a = cp->elements[a].cpu, cpu_b = cp->elements[b].cpu;

	swap(cp->elements[a].cpu, cp->elements[b].cpu);
	swap(cp->elements[a].dl , cp->elements[b].dl );

	swap(cp->elements[cpu_a].idx, cp->elements[cpu_b].idx);
}

static void cpudl_heapify(struct cpudl *cp, int idx)
{
	int l, r, largest;

	/* adapted from lib/prio_heap.c */
	while(1) {
		l = left_child(idx);
		r = right_child(idx);
		largest = idx;

		if ((l < cp->size) && dl_time_before(cp->elements[idx].dl,
							cp->elements[l].dl))
			largest = l;
		if ((r < cp->size) && dl_time_before(cp->elements[largest].dl,
							cp->elements[r].dl))
			largest = r;
		if (largest == idx)
			break;

		/* Push idx down the heap one level and bump one up */
		cpudl_exchange(cp, largest, idx);
		idx = largest;
	}
}

static void cpudl_change_key(struct cpudl *cp, int idx, u64 new_dl)
{
	WARN_ON(idx == IDX_INVALID || !cpu_present(idx));

	if (dl_time_before(new_dl, cp->elements[idx].dl)) {
		cp->elements[idx].dl = new_dl;
		cpudl_heapify(cp, idx);
	} else {
		cp->elements[idx].dl = new_dl;
		while (idx > 0 && dl_time_before(cp->elements[parent(idx)].dl,
					cp->elements[idx].dl)) {
			cpudl_exchange(cp, idx, parent(idx));
			idx = parent(idx);
		}
	}
}

static inline int cpudl_maximum(struct cpudl *cp)
{
	return cp->elements[0].cpu;
}

/*
 * cpudl_find - find the best (later-dl) CPU in the system
 * @cp: the cpudl max-heap context
 * @p: the task
 * @later_mask: a mask to fill in with the selected CPUs (or NULL)
 *
 * Returns: int - best CPU (heap maximum if suitable)
 */
int cpudl_find(struct cpudl *cp, struct task_struct *p,
	       struct cpumask *later_mask)
{
	int best_cpu = -1;
	const struct sched_dl_entity *dl_se = &p->dl;

	if (later_mask && cpumask_and(later_mask, cp->free_cpus,
			&p->cpus_allowed) && cpumask_and(later_mask,
			later_mask, cpu_active_mask)) {
		best_cpu = cpumask_any(later_mask);
		goto out;
	} else if (cpumask_test_cpu(cpudl_maximum(cp), &p->cpus_allowed) &&
			dl_time_before(dl_se->deadline, cp->elements[0].dl)) {
		best_cpu = cpudl_maximum(cp);
		if (later_mask)
			cpumask_set_cpu(best_cpu, later_mask);
	}

out:
	WARN_ON(best_cpu != -1 && !cpu_present(best_cpu));

	return best_cpu;
}

/*
 * cpudl_set - update the cpudl max-heap
 * @cp: the cpudl max-heap context
 * @cpu: the target cpu
 * @dl: the new earliest deadline for this cpu
 *
 * Notes: assumes cpu_rq(cpu)->lock is locked
 *
 * Returns: (void)
 */
void cpudl_set(struct cpudl *cp, int cpu, u64 dl, int is_valid)
{
	int old_idx, new_cpu;
	unsigned long flags;

	WARN_ON(!cpu_present(cpu));

	raw_spin_lock_irqsave(&cp->lock, flags);
	old_idx = cp->elements[cpu].idx;
	if (!is_valid) {
		/* remove item */
		if (old_idx == IDX_INVALID) {
			/*
			 * Nothing to remove if old_idx was invalid.
			 * This could happen if a rq_offline_dl is
			 * called for a CPU without -dl tasks running.
			 */
			goto out;
		}
		new_cpu = cp->elements[cp->size - 1].cpu;
		cp->elements[old_idx].dl = cp->elements[cp->size - 1].dl;
		cp->elements[old_idx].cpu = new_cpu;
		cp->size--;
		cp->elements[new_cpu].idx = old_idx;
		cp->elements[cpu].idx = IDX_INVALID;
		while (old_idx > 0 && dl_time_before(
				cp->elements[parent(old_idx)].dl,
				cp->elements[old_idx].dl)) {
			cpudl_exchange(cp, old_idx, parent(old_idx));
			old_idx = parent(old_idx);
		}
		cpumask_set_cpu(cpu, cp->free_cpus);
                cpudl_heapify(cp, old_idx);

		goto out;
	}

	if (old_idx == IDX_INVALID) {
		cp->size++;
		cp->elements[cp->size - 1].dl = 0;
		cp->elements[cp->size - 1].cpu = cpu;
		cp->elements[cpu].idx = cp->size - 1;
		cpudl_change_key(cp, cp->size - 1, dl);
		cpumask_clear_cpu(cpu, cp->free_cpus);
	} else {
		cpudl_change_key(cp, old_idx, dl);
	}

out:
	raw_spin_unlock_irqrestore(&cp->lock, flags);
}

/*
 * cpudl_init - initialize the cpudl structure
 * @cp: the cpudl max-heap context
 */
int cpudl_init(struct cpudl *cp)
{
	int i;

	memset(cp, 0, sizeof(*cp));
	raw_spin_lock_init(&cp->lock);
	cp->size = 0;

	cp->elements = kcalloc(nr_cpu_ids,
			       sizeof(struct cpudl_item),
			       GFP_KERNEL);
	if (!cp->elements)
		return -ENOMEM;

	if (!alloc_cpumask_var(&cp->free_cpus, GFP_KERNEL)) {
		kfree(cp->elements);
		return -ENOMEM;
	}

	for_each_possible_cpu(i)
		cp->elements[i].idx = IDX_INVALID;

	cpumask_setall(cp->free_cpus);

	return 0;
}

/*
 * cpudl_cleanup - clean up the cpudl structure
 * @cp: the cpudl max-heap context
 */
void cpudl_cleanup(struct cpudl *cp)
{
	free_cpumask_var(cp->free_cpus);
<<<<<<< HEAD
=======
	kfree(cp->elements);
>>>>>>> aec36eaa
}<|MERGE_RESOLUTION|>--- conflicted
+++ resolved
@@ -225,8 +225,5 @@
 void cpudl_cleanup(struct cpudl *cp)
 {
 	free_cpumask_var(cp->free_cpus);
-<<<<<<< HEAD
-=======
 	kfree(cp->elements);
->>>>>>> aec36eaa
 }