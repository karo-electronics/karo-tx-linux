--- conflicted
+++ resolved
@@ -1278,7 +1278,6 @@
 		if (cpumask_test_cpu(dest_cpu, tsk_cpus_allowed(p)))
 			return dest_cpu;
 	}
-<<<<<<< HEAD
 
 	for (;;) {
 		/* Any allowed, online CPU? */
@@ -1297,26 +1296,6 @@
 			state = possible;
 			break;
 
-=======
-
-	for (;;) {
-		/* Any allowed, online CPU? */
-		for_each_cpu(dest_cpu, tsk_cpus_allowed(p)) {
-			if (!cpu_online(dest_cpu))
-				continue;
-			if (!cpu_active(dest_cpu))
-				continue;
-			goto out;
-		}
-
-		switch (state) {
-		case cpuset:
-			/* No more Mr. Nice Guy. */
-			cpuset_cpus_allowed_fallback(p);
-			state = possible;
-			break;
-
->>>>>>> 711e1bfb
 		case possible:
 			do_set_cpus_allowed(p, cpu_possible_mask);
 			state = fail;
