--- conflicted
+++ resolved
@@ -2311,7 +2311,6 @@
 	 * need to observe the new update time.
 	 */
 	smp_rmb();
-<<<<<<< HEAD
 
 	/*
 	 * If the folding window started, make sure we start writing in the
@@ -2330,26 +2329,6 @@
 
 void calc_load_enter_idle(void)
 {
-=======
-
-	/*
-	 * If the folding window started, make sure we start writing in the
-	 * next idle-delta.
-	 */
-	if (!time_before(jiffies, calc_load_update))
-		idx++;
-
-	return idx & 1;
-}
-
-static inline int calc_load_read_idx(void)
-{
-	return calc_load_idx & 1;
-}
-
-void calc_load_enter_idle(void)
-{
->>>>>>> c6953be8
 	struct rq *this_rq = this_rq();
 	long delta;
 
@@ -6290,7 +6269,6 @@
 		sg->sgp = *per_cpu_ptr(sdd->sgp, i);
 		if (atomic_inc_return(&sg->sgp->ref) == 1)
 			build_group_mask(sd, sg);
-<<<<<<< HEAD
 
 		/*
 		 * Initialize sgp->power such that even if we mess up the
@@ -6300,17 +6278,6 @@
 		sg->sgp->power = SCHED_POWER_SCALE * cpumask_weight(sg_span);
 
 		/*
-=======
-
-		/*
-		 * Initialize sgp->power such that even if we mess up the
-		 * domains and no possible iteration will get us here, we won't
-		 * die on a /0 trap.
-		 */
-		sg->sgp->power = SCHED_POWER_SCALE * cpumask_weight(sg_span);
-
-		/*
->>>>>>> c6953be8
 		 * Make sure the first group of this domain contains the
 		 * canonical balance cpu. Otherwise the sched_domain iteration
 		 * breaks. See update_sg_lb_stats().
