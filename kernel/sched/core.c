/*
 *  kernel/sched/core.c
 *
 *  Kernel scheduler and related syscalls
 *
 *  Copyright (C) 1991-2002  Linus Torvalds
 *
 *  1996-12-23  Modified by Dave Grothe to fix bugs in semaphores and
 *		make semaphores SMP safe
 *  1998-11-19	Implemented schedule_timeout() and related stuff
 *		by Andrea Arcangeli
 *  2002-01-04	New ultra-scalable O(1) scheduler by Ingo Molnar:
 *		hybrid priority-list and round-robin design with
 *		an array-switch method of distributing timeslices
 *		and per-CPU runqueues.  Cleanups and useful suggestions
 *		by Davide Libenzi, preemptible kernel bits by Robert Love.
 *  2003-09-03	Interactivity tuning by Con Kolivas.
 *  2004-04-02	Scheduler domains code by Nick Piggin
 *  2007-04-15  Work begun on replacing all interactivity tuning with a
 *              fair scheduling design by Con Kolivas.
 *  2007-05-05  Load balancing (smp-nice) and other improvements
 *              by Peter Williams
 *  2007-05-06  Interactivity improvements to CFS by Mike Galbraith
 *  2007-07-01  Group scheduling enhancements by Srivatsa Vaddagiri
 *  2007-11-29  RT balancing improvements by Steven Rostedt, Gregory Haskins,
 *              Thomas Gleixner, Mike Kravetz
 */

#include <linux/mm.h>
#include <linux/module.h>
#include <linux/nmi.h>
#include <linux/init.h>
#include <linux/uaccess.h>
#include <linux/highmem.h>
#include <asm/mmu_context.h>
#include <linux/interrupt.h>
#include <linux/capability.h>
#include <linux/completion.h>
#include <linux/kernel_stat.h>
#include <linux/debug_locks.h>
#include <linux/perf_event.h>
#include <linux/security.h>
#include <linux/notifier.h>
#include <linux/profile.h>
#include <linux/freezer.h>
#include <linux/vmalloc.h>
#include <linux/blkdev.h>
#include <linux/delay.h>
#include <linux/pid_namespace.h>
#include <linux/smp.h>
#include <linux/threads.h>
#include <linux/timer.h>
#include <linux/rcupdate.h>
#include <linux/cpu.h>
#include <linux/cpuset.h>
#include <linux/percpu.h>
#include <linux/proc_fs.h>
#include <linux/seq_file.h>
#include <linux/sysctl.h>
#include <linux/syscalls.h>
#include <linux/times.h>
#include <linux/tsacct_kern.h>
#include <linux/kprobes.h>
#include <linux/delayacct.h>
#include <linux/unistd.h>
#include <linux/pagemap.h>
#include <linux/hrtimer.h>
#include <linux/tick.h>
#include <linux/debugfs.h>
#include <linux/ctype.h>
#include <linux/ftrace.h>
#include <linux/slab.h>
#include <linux/init_task.h>
#include <linux/binfmts.h>

#include <asm/switch_to.h>
#include <asm/tlb.h>
#include <asm/irq_regs.h>
#include <asm/mutex.h>
#ifdef CONFIG_PARAVIRT
#include <asm/paravirt.h>
#endif

#include "sched.h"
#include "../workqueue_sched.h"

#define CREATE_TRACE_POINTS
#include <trace/events/sched.h>

void start_bandwidth_timer(struct hrtimer *period_timer, ktime_t period)
{
	unsigned long delta;
	ktime_t soft, hard, now;

	for (;;) {
		if (hrtimer_active(period_timer))
			break;

		now = hrtimer_cb_get_time(period_timer);
		hrtimer_forward(period_timer, now, period);

		soft = hrtimer_get_softexpires(period_timer);
		hard = hrtimer_get_expires(period_timer);
		delta = ktime_to_ns(ktime_sub(hard, soft));
		__hrtimer_start_range_ns(period_timer, soft, delta,
					 HRTIMER_MODE_ABS_PINNED, 0);
	}
}

DEFINE_MUTEX(sched_domains_mutex);
DEFINE_PER_CPU_SHARED_ALIGNED(struct rq, runqueues);

static void update_rq_clock_task(struct rq *rq, s64 delta);

void update_rq_clock(struct rq *rq)
{
	s64 delta;

	if (rq->skip_clock_update > 0)
		return;

	delta = sched_clock_cpu(cpu_of(rq)) - rq->clock;
	rq->clock += delta;
	update_rq_clock_task(rq, delta);
}

/*
 * Debugging: various feature bits
 */

#define SCHED_FEAT(name, enabled)	\
	(1UL << __SCHED_FEAT_##name) * enabled |

const_debug unsigned int sysctl_sched_features =
#include "features.h"
	0;

#undef SCHED_FEAT

#ifdef CONFIG_SCHED_DEBUG
#define SCHED_FEAT(name, enabled)	\
	#name ,

static __read_mostly char *sched_feat_names[] = {
#include "features.h"
	NULL
};

#undef SCHED_FEAT

static int sched_feat_show(struct seq_file *m, void *v)
{
	int i;

	for (i = 0; i < __SCHED_FEAT_NR; i++) {
		if (!(sysctl_sched_features & (1UL << i)))
			seq_puts(m, "NO_");
		seq_printf(m, "%s ", sched_feat_names[i]);
	}
	seq_puts(m, "\n");

	return 0;
}

#ifdef HAVE_JUMP_LABEL

#define jump_label_key__true  STATIC_KEY_INIT_TRUE
#define jump_label_key__false STATIC_KEY_INIT_FALSE

#define SCHED_FEAT(name, enabled)	\
	jump_label_key__##enabled ,

struct static_key sched_feat_keys[__SCHED_FEAT_NR] = {
#include "features.h"
};

#undef SCHED_FEAT

static void sched_feat_disable(int i)
{
	if (static_key_enabled(&sched_feat_keys[i]))
		static_key_slow_dec(&sched_feat_keys[i]);
}

static void sched_feat_enable(int i)
{
	if (!static_key_enabled(&sched_feat_keys[i]))
		static_key_slow_inc(&sched_feat_keys[i]);
}
#else
static void sched_feat_disable(int i) { };
static void sched_feat_enable(int i) { };
#endif /* HAVE_JUMP_LABEL */

static ssize_t
sched_feat_write(struct file *filp, const char __user *ubuf,
		size_t cnt, loff_t *ppos)
{
	char buf[64];
	char *cmp;
	int neg = 0;
	int i;

	if (cnt > 63)
		cnt = 63;

	if (copy_from_user(&buf, ubuf, cnt))
		return -EFAULT;

	buf[cnt] = 0;
	cmp = strstrip(buf);

	if (strncmp(cmp, "NO_", 3) == 0) {
		neg = 1;
		cmp += 3;
	}

	for (i = 0; i < __SCHED_FEAT_NR; i++) {
		if (strcmp(cmp, sched_feat_names[i]) == 0) {
			if (neg) {
				sysctl_sched_features &= ~(1UL << i);
				sched_feat_disable(i);
			} else {
				sysctl_sched_features |= (1UL << i);
				sched_feat_enable(i);
			}
			break;
		}
	}

	if (i == __SCHED_FEAT_NR)
		return -EINVAL;

	*ppos += cnt;

	return cnt;
}

static int sched_feat_open(struct inode *inode, struct file *filp)
{
	return single_open(filp, sched_feat_show, NULL);
}

static const struct file_operations sched_feat_fops = {
	.open		= sched_feat_open,
	.write		= sched_feat_write,
	.read		= seq_read,
	.llseek		= seq_lseek,
	.release	= single_release,
};

static __init int sched_init_debug(void)
{
	debugfs_create_file("sched_features", 0644, NULL, NULL,
			&sched_feat_fops);

	return 0;
}
late_initcall(sched_init_debug);
#endif /* CONFIG_SCHED_DEBUG */

/*
 * Number of tasks to iterate in a single balance run.
 * Limited because this is done with IRQs disabled.
 */
const_debug unsigned int sysctl_sched_nr_migrate = 32;

/*
 * period over which we average the RT time consumption, measured
 * in ms.
 *
 * default: 1s
 */
const_debug unsigned int sysctl_sched_time_avg = MSEC_PER_SEC;

/*
 * period over which we measure -rt task cpu usage in us.
 * default: 1s
 */
unsigned int sysctl_sched_rt_period = 1000000;

__read_mostly int scheduler_running;

/*
 * part of the period that we allow rt tasks to run in us.
 * default: 0.95s
 */
int sysctl_sched_rt_runtime = 950000;



/*
 * __task_rq_lock - lock the rq @p resides on.
 */
static inline struct rq *__task_rq_lock(struct task_struct *p)
	__acquires(rq->lock)
{
	struct rq *rq;

	lockdep_assert_held(&p->pi_lock);

	for (;;) {
		rq = task_rq(p);
		raw_spin_lock(&rq->lock);
		if (likely(rq == task_rq(p)))
			return rq;
		raw_spin_unlock(&rq->lock);
	}
}

/*
 * task_rq_lock - lock p->pi_lock and lock the rq @p resides on.
 */
static struct rq *task_rq_lock(struct task_struct *p, unsigned long *flags)
	__acquires(p->pi_lock)
	__acquires(rq->lock)
{
	struct rq *rq;

	for (;;) {
		raw_spin_lock_irqsave(&p->pi_lock, *flags);
		rq = task_rq(p);
		raw_spin_lock(&rq->lock);
		if (likely(rq == task_rq(p)))
			return rq;
		raw_spin_unlock(&rq->lock);
		raw_spin_unlock_irqrestore(&p->pi_lock, *flags);
	}
}

static void __task_rq_unlock(struct rq *rq)
	__releases(rq->lock)
{
	raw_spin_unlock(&rq->lock);
}

static inline void
task_rq_unlock(struct rq *rq, struct task_struct *p, unsigned long *flags)
	__releases(rq->lock)
	__releases(p->pi_lock)
{
	raw_spin_unlock(&rq->lock);
	raw_spin_unlock_irqrestore(&p->pi_lock, *flags);
}

/*
 * this_rq_lock - lock this runqueue and disable interrupts.
 */
static struct rq *this_rq_lock(void)
	__acquires(rq->lock)
{
	struct rq *rq;

	local_irq_disable();
	rq = this_rq();
	raw_spin_lock(&rq->lock);

	return rq;
}

#ifdef CONFIG_SCHED_HRTICK
/*
 * Use HR-timers to deliver accurate preemption points.
 *
 * Its all a bit involved since we cannot program an hrt while holding the
 * rq->lock. So what we do is store a state in in rq->hrtick_* and ask for a
 * reschedule event.
 *
 * When we get rescheduled we reprogram the hrtick_timer outside of the
 * rq->lock.
 */

static void hrtick_clear(struct rq *rq)
{
	if (hrtimer_active(&rq->hrtick_timer))
		hrtimer_cancel(&rq->hrtick_timer);
}

/*
 * High-resolution timer tick.
 * Runs from hardirq context with interrupts disabled.
 */
static enum hrtimer_restart hrtick(struct hrtimer *timer)
{
	struct rq *rq = container_of(timer, struct rq, hrtick_timer);

	WARN_ON_ONCE(cpu_of(rq) != smp_processor_id());

	raw_spin_lock(&rq->lock);
	update_rq_clock(rq);
	rq->curr->sched_class->task_tick(rq, rq->curr, 1);
	raw_spin_unlock(&rq->lock);

	return HRTIMER_NORESTART;
}

#ifdef CONFIG_SMP
/*
 * called from hardirq (IPI) context
 */
static void __hrtick_start(void *arg)
{
	struct rq *rq = arg;

	raw_spin_lock(&rq->lock);
	hrtimer_restart(&rq->hrtick_timer);
	rq->hrtick_csd_pending = 0;
	raw_spin_unlock(&rq->lock);
}

/*
 * Called to set the hrtick timer state.
 *
 * called with rq->lock held and irqs disabled
 */
void hrtick_start(struct rq *rq, u64 delay)
{
	struct hrtimer *timer = &rq->hrtick_timer;
	ktime_t time = ktime_add_ns(timer->base->get_time(), delay);

	hrtimer_set_expires(timer, time);

	if (rq == this_rq()) {
		hrtimer_restart(timer);
	} else if (!rq->hrtick_csd_pending) {
		__smp_call_function_single(cpu_of(rq), &rq->hrtick_csd, 0);
		rq->hrtick_csd_pending = 1;
	}
}

static int
hotplug_hrtick(struct notifier_block *nfb, unsigned long action, void *hcpu)
{
	int cpu = (int)(long)hcpu;

	switch (action) {
	case CPU_UP_CANCELED:
	case CPU_UP_CANCELED_FROZEN:
	case CPU_DOWN_PREPARE:
	case CPU_DOWN_PREPARE_FROZEN:
	case CPU_DEAD:
	case CPU_DEAD_FROZEN:
		hrtick_clear(cpu_rq(cpu));
		return NOTIFY_OK;
	}

	return NOTIFY_DONE;
}

static __init void init_hrtick(void)
{
	hotcpu_notifier(hotplug_hrtick, 0);
}
#else
/*
 * Called to set the hrtick timer state.
 *
 * called with rq->lock held and irqs disabled
 */
void hrtick_start(struct rq *rq, u64 delay)
{
	__hrtimer_start_range_ns(&rq->hrtick_timer, ns_to_ktime(delay), 0,
			HRTIMER_MODE_REL_PINNED, 0);
}

static inline void init_hrtick(void)
{
}
#endif /* CONFIG_SMP */

static void init_rq_hrtick(struct rq *rq)
{
#ifdef CONFIG_SMP
	rq->hrtick_csd_pending = 0;

	rq->hrtick_csd.flags = 0;
	rq->hrtick_csd.func = __hrtick_start;
	rq->hrtick_csd.info = rq;
#endif

	hrtimer_init(&rq->hrtick_timer, CLOCK_MONOTONIC, HRTIMER_MODE_REL);
	rq->hrtick_timer.function = hrtick;
}
#else	/* CONFIG_SCHED_HRTICK */
static inline void hrtick_clear(struct rq *rq)
{
}

static inline void init_rq_hrtick(struct rq *rq)
{
}

static inline void init_hrtick(void)
{
}
#endif	/* CONFIG_SCHED_HRTICK */

/*
 * resched_task - mark a task 'to be rescheduled now'.
 *
 * On UP this means the setting of the need_resched flag, on SMP it
 * might also involve a cross-CPU call to trigger the scheduler on
 * the target CPU.
 */
#ifdef CONFIG_SMP

#ifndef tsk_is_polling
#define tsk_is_polling(t) test_tsk_thread_flag(t, TIF_POLLING_NRFLAG)
#endif

void resched_task(struct task_struct *p)
{
	int cpu;

	assert_raw_spin_locked(&task_rq(p)->lock);

	if (test_tsk_need_resched(p))
		return;

	set_tsk_need_resched(p);

	cpu = task_cpu(p);
	if (cpu == smp_processor_id())
		return;

	/* NEED_RESCHED must be visible before we test polling */
	smp_mb();
	if (!tsk_is_polling(p))
		smp_send_reschedule(cpu);
}

void resched_cpu(int cpu)
{
	struct rq *rq = cpu_rq(cpu);
	unsigned long flags;

	if (!raw_spin_trylock_irqsave(&rq->lock, flags))
		return;
	resched_task(cpu_curr(cpu));
	raw_spin_unlock_irqrestore(&rq->lock, flags);
}

#ifdef CONFIG_NO_HZ
/*
 * In the semi idle case, use the nearest busy cpu for migrating timers
 * from an idle cpu.  This is good for power-savings.
 *
 * We don't do similar optimization for completely idle system, as
 * selecting an idle cpu will add more delays to the timers than intended
 * (as that cpu's timer base may not be uptodate wrt jiffies etc).
 */
int get_nohz_timer_target(void)
{
	int cpu = smp_processor_id();
	int i;
	struct sched_domain *sd;

	rcu_read_lock();
	for_each_domain(cpu, sd) {
		for_each_cpu(i, sched_domain_span(sd)) {
			if (!idle_cpu(i)) {
				cpu = i;
				goto unlock;
			}
		}
	}
unlock:
	rcu_read_unlock();
	return cpu;
}
/*
 * When add_timer_on() enqueues a timer into the timer wheel of an
 * idle CPU then this timer might expire before the next timer event
 * which is scheduled to wake up that CPU. In case of a completely
 * idle system the next event might even be infinite time into the
 * future. wake_up_idle_cpu() ensures that the CPU is woken up and
 * leaves the inner idle loop so the newly added timer is taken into
 * account when the CPU goes back to idle and evaluates the timer
 * wheel for the next timer event.
 */
void wake_up_idle_cpu(int cpu)
{
	struct rq *rq = cpu_rq(cpu);

	if (cpu == smp_processor_id())
		return;

	/*
	 * This is safe, as this function is called with the timer
	 * wheel base lock of (cpu) held. When the CPU is on the way
	 * to idle and has not yet set rq->curr to idle then it will
	 * be serialized on the timer wheel base lock and take the new
	 * timer into account automatically.
	 */
	if (rq->curr != rq->idle)
		return;

	/*
	 * We can set TIF_RESCHED on the idle task of the other CPU
	 * lockless. The worst case is that the other CPU runs the
	 * idle task through an additional NOOP schedule()
	 */
	set_tsk_need_resched(rq->idle);

	/* NEED_RESCHED must be visible before we test polling */
	smp_mb();
	if (!tsk_is_polling(rq->idle))
		smp_send_reschedule(cpu);
}

static inline bool got_nohz_idle_kick(void)
{
	int cpu = smp_processor_id();
	return idle_cpu(cpu) && test_bit(NOHZ_BALANCE_KICK, nohz_flags(cpu));
}

#else /* CONFIG_NO_HZ */

static inline bool got_nohz_idle_kick(void)
{
	return false;
}

#endif /* CONFIG_NO_HZ */

void sched_avg_update(struct rq *rq)
{
	s64 period = sched_avg_period();

	while ((s64)(rq->clock - rq->age_stamp) > period) {
		/*
		 * Inline assembly required to prevent the compiler
		 * optimising this loop into a divmod call.
		 * See __iter_div_u64_rem() for another example of this.
		 */
		asm("" : "+rm" (rq->age_stamp));
		rq->age_stamp += period;
		rq->rt_avg /= 2;
	}
}

#else /* !CONFIG_SMP */
void resched_task(struct task_struct *p)
{
	assert_raw_spin_locked(&task_rq(p)->lock);
	set_tsk_need_resched(p);
}
#endif /* CONFIG_SMP */

#if defined(CONFIG_RT_GROUP_SCHED) || (defined(CONFIG_FAIR_GROUP_SCHED) && \
			(defined(CONFIG_SMP) || defined(CONFIG_CFS_BANDWIDTH)))
/*
 * Iterate task_group tree rooted at *from, calling @down when first entering a
 * node and @up when leaving it for the final time.
 *
 * Caller must hold rcu_lock or sufficient equivalent.
 */
int walk_tg_tree_from(struct task_group *from,
			     tg_visitor down, tg_visitor up, void *data)
{
	struct task_group *parent, *child;
	int ret;

	parent = from;

down:
	ret = (*down)(parent, data);
	if (ret)
		goto out;
	list_for_each_entry_rcu(child, &parent->children, siblings) {
		parent = child;
		goto down;

up:
		continue;
	}
	ret = (*up)(parent, data);
	if (ret || parent == from)
		goto out;

	child = parent;
	parent = parent->parent;
	if (parent)
		goto up;
out:
	return ret;
}

int tg_nop(struct task_group *tg, void *data)
{
	return 0;
}
#endif

void update_cpu_load(struct rq *this_rq);

static void set_load_weight(struct task_struct *p)
{
	int prio = p->static_prio - MAX_RT_PRIO;
	struct load_weight *load = &p->se.load;

	/*
	 * SCHED_IDLE tasks get minimal weight:
	 */
	if (p->policy == SCHED_IDLE) {
		load->weight = scale_load(WEIGHT_IDLEPRIO);
		load->inv_weight = WMULT_IDLEPRIO;
		return;
	}

	load->weight = scale_load(prio_to_weight[prio]);
	load->inv_weight = prio_to_wmult[prio];
}

static void enqueue_task(struct rq *rq, struct task_struct *p, int flags)
{
	update_rq_clock(rq);
	sched_info_queued(p);
	p->sched_class->enqueue_task(rq, p, flags);
}

static void dequeue_task(struct rq *rq, struct task_struct *p, int flags)
{
	update_rq_clock(rq);
	sched_info_dequeued(p);
	p->sched_class->dequeue_task(rq, p, flags);
}

void activate_task(struct rq *rq, struct task_struct *p, int flags)
{
	if (task_contributes_to_load(p))
		rq->nr_uninterruptible--;

	enqueue_task(rq, p, flags);
}

void deactivate_task(struct rq *rq, struct task_struct *p, int flags)
{
	if (task_contributes_to_load(p))
		rq->nr_uninterruptible++;

	dequeue_task(rq, p, flags);
}

#ifdef CONFIG_IRQ_TIME_ACCOUNTING

/*
 * There are no locks covering percpu hardirq/softirq time.
 * They are only modified in account_system_vtime, on corresponding CPU
 * with interrupts disabled. So, writes are safe.
 * They are read and saved off onto struct rq in update_rq_clock().
 * This may result in other CPU reading this CPU's irq time and can
 * race with irq/account_system_vtime on this CPU. We would either get old
 * or new value with a side effect of accounting a slice of irq time to wrong
 * task when irq is in progress while we read rq->clock. That is a worthy
 * compromise in place of having locks on each irq in account_system_time.
 */
static DEFINE_PER_CPU(u64, cpu_hardirq_time);
static DEFINE_PER_CPU(u64, cpu_softirq_time);

static DEFINE_PER_CPU(u64, irq_start_time);
static int sched_clock_irqtime;

void enable_sched_clock_irqtime(void)
{
	sched_clock_irqtime = 1;
}

void disable_sched_clock_irqtime(void)
{
	sched_clock_irqtime = 0;
}

#ifndef CONFIG_64BIT
static DEFINE_PER_CPU(seqcount_t, irq_time_seq);

static inline void irq_time_write_begin(void)
{
	__this_cpu_inc(irq_time_seq.sequence);
	smp_wmb();
}

static inline void irq_time_write_end(void)
{
	smp_wmb();
	__this_cpu_inc(irq_time_seq.sequence);
}

static inline u64 irq_time_read(int cpu)
{
	u64 irq_time;
	unsigned seq;

	do {
		seq = read_seqcount_begin(&per_cpu(irq_time_seq, cpu));
		irq_time = per_cpu(cpu_softirq_time, cpu) +
			   per_cpu(cpu_hardirq_time, cpu);
	} while (read_seqcount_retry(&per_cpu(irq_time_seq, cpu), seq));

	return irq_time;
}
#else /* CONFIG_64BIT */
static inline void irq_time_write_begin(void)
{
}

static inline void irq_time_write_end(void)
{
}

static inline u64 irq_time_read(int cpu)
{
	return per_cpu(cpu_softirq_time, cpu) + per_cpu(cpu_hardirq_time, cpu);
}
#endif /* CONFIG_64BIT */

/*
 * Called before incrementing preempt_count on {soft,}irq_enter
 * and before decrementing preempt_count on {soft,}irq_exit.
 */
void account_system_vtime(struct task_struct *curr)
{
	unsigned long flags;
	s64 delta;
	int cpu;

	if (!sched_clock_irqtime)
		return;

	local_irq_save(flags);

	cpu = smp_processor_id();
	delta = sched_clock_cpu(cpu) - __this_cpu_read(irq_start_time);
	__this_cpu_add(irq_start_time, delta);

	irq_time_write_begin();
	/*
	 * We do not account for softirq time from ksoftirqd here.
	 * We want to continue accounting softirq time to ksoftirqd thread
	 * in that case, so as not to confuse scheduler with a special task
	 * that do not consume any time, but still wants to run.
	 */
	if (hardirq_count())
		__this_cpu_add(cpu_hardirq_time, delta);
	else if (in_serving_softirq() && curr != this_cpu_ksoftirqd())
		__this_cpu_add(cpu_softirq_time, delta);

	irq_time_write_end();
	local_irq_restore(flags);
}
EXPORT_SYMBOL_GPL(account_system_vtime);

#endif /* CONFIG_IRQ_TIME_ACCOUNTING */

#ifdef CONFIG_PARAVIRT
static inline u64 steal_ticks(u64 steal)
{
	if (unlikely(steal > NSEC_PER_SEC))
		return div_u64(steal, TICK_NSEC);

	return __iter_div_u64_rem(steal, TICK_NSEC, &steal);
}
#endif

static void update_rq_clock_task(struct rq *rq, s64 delta)
{
/*
 * In theory, the compile should just see 0 here, and optimize out the call
 * to sched_rt_avg_update. But I don't trust it...
 */
#if defined(CONFIG_IRQ_TIME_ACCOUNTING) || defined(CONFIG_PARAVIRT_TIME_ACCOUNTING)
	s64 steal = 0, irq_delta = 0;
#endif
#ifdef CONFIG_IRQ_TIME_ACCOUNTING
	irq_delta = irq_time_read(cpu_of(rq)) - rq->prev_irq_time;

	/*
	 * Since irq_time is only updated on {soft,}irq_exit, we might run into
	 * this case when a previous update_rq_clock() happened inside a
	 * {soft,}irq region.
	 *
	 * When this happens, we stop ->clock_task and only update the
	 * prev_irq_time stamp to account for the part that fit, so that a next
	 * update will consume the rest. This ensures ->clock_task is
	 * monotonic.
	 *
	 * It does however cause some slight miss-attribution of {soft,}irq
	 * time, a more accurate solution would be to update the irq_time using
	 * the current rq->clock timestamp, except that would require using
	 * atomic ops.
	 */
	if (irq_delta > delta)
		irq_delta = delta;

	rq->prev_irq_time += irq_delta;
	delta -= irq_delta;
#endif
#ifdef CONFIG_PARAVIRT_TIME_ACCOUNTING
	if (static_key_false((&paravirt_steal_rq_enabled))) {
		u64 st;

		steal = paravirt_steal_clock(cpu_of(rq));
		steal -= rq->prev_steal_time_rq;

		if (unlikely(steal > delta))
			steal = delta;

		st = steal_ticks(steal);
		steal = st * TICK_NSEC;

		rq->prev_steal_time_rq += steal;

		delta -= steal;
	}
#endif

	rq->clock_task += delta;

#if defined(CONFIG_IRQ_TIME_ACCOUNTING) || defined(CONFIG_PARAVIRT_TIME_ACCOUNTING)
	if ((irq_delta + steal) && sched_feat(NONTASK_POWER))
		sched_rt_avg_update(rq, irq_delta + steal);
#endif
}

#ifdef CONFIG_IRQ_TIME_ACCOUNTING
static int irqtime_account_hi_update(void)
{
	u64 *cpustat = kcpustat_this_cpu->cpustat;
	unsigned long flags;
	u64 latest_ns;
	int ret = 0;

	local_irq_save(flags);
	latest_ns = this_cpu_read(cpu_hardirq_time);
	if (nsecs_to_cputime64(latest_ns) > cpustat[CPUTIME_IRQ])
		ret = 1;
	local_irq_restore(flags);
	return ret;
}

static int irqtime_account_si_update(void)
{
	u64 *cpustat = kcpustat_this_cpu->cpustat;
	unsigned long flags;
	u64 latest_ns;
	int ret = 0;

	local_irq_save(flags);
	latest_ns = this_cpu_read(cpu_softirq_time);
	if (nsecs_to_cputime64(latest_ns) > cpustat[CPUTIME_SOFTIRQ])
		ret = 1;
	local_irq_restore(flags);
	return ret;
}

#else /* CONFIG_IRQ_TIME_ACCOUNTING */

#define sched_clock_irqtime	(0)

#endif

void sched_set_stop_task(int cpu, struct task_struct *stop)
{
	struct sched_param param = { .sched_priority = MAX_RT_PRIO - 1 };
	struct task_struct *old_stop = cpu_rq(cpu)->stop;

	if (stop) {
		/*
		 * Make it appear like a SCHED_FIFO task, its something
		 * userspace knows about and won't get confused about.
		 *
		 * Also, it will make PI more or less work without too
		 * much confusion -- but then, stop work should not
		 * rely on PI working anyway.
		 */
		sched_setscheduler_nocheck(stop, SCHED_FIFO, &param);

		stop->sched_class = &stop_sched_class;
	}

	cpu_rq(cpu)->stop = stop;

	if (old_stop) {
		/*
		 * Reset it back to a normal scheduling class so that
		 * it can die in pieces.
		 */
		old_stop->sched_class = &rt_sched_class;
	}
}

/*
 * __normal_prio - return the priority that is based on the static prio
 */
static inline int __normal_prio(struct task_struct *p)
{
	return p->static_prio;
}

/*
 * Calculate the expected normal priority: i.e. priority
 * without taking RT-inheritance into account. Might be
 * boosted by interactivity modifiers. Changes upon fork,
 * setprio syscalls, and whenever the interactivity
 * estimator recalculates.
 */
static inline int normal_prio(struct task_struct *p)
{
	int prio;

	if (task_has_rt_policy(p))
		prio = MAX_RT_PRIO-1 - p->rt_priority;
	else
		prio = __normal_prio(p);
	return prio;
}

/*
 * Calculate the current priority, i.e. the priority
 * taken into account by the scheduler. This value might
 * be boosted by RT tasks, or might be boosted by
 * interactivity modifiers. Will be RT if the task got
 * RT-boosted. If not then it returns p->normal_prio.
 */
static int effective_prio(struct task_struct *p)
{
	p->normal_prio = normal_prio(p);
	/*
	 * If we are RT tasks or we were boosted to RT priority,
	 * keep the priority unchanged. Otherwise, update priority
	 * to the normal priority:
	 */
	if (!rt_prio(p->prio))
		return p->normal_prio;
	return p->prio;
}

/**
 * task_curr - is this task currently executing on a CPU?
 * @p: the task in question.
 */
inline int task_curr(const struct task_struct *p)
{
	return cpu_curr(task_cpu(p)) == p;
}

static inline void check_class_changed(struct rq *rq, struct task_struct *p,
				       const struct sched_class *prev_class,
				       int oldprio)
{
	if (prev_class != p->sched_class) {
		if (prev_class->switched_from)
			prev_class->switched_from(rq, p);
		p->sched_class->switched_to(rq, p);
	} else if (oldprio != p->prio)
		p->sched_class->prio_changed(rq, p, oldprio);
}

void check_preempt_curr(struct rq *rq, struct task_struct *p, int flags)
{
	const struct sched_class *class;

	if (p->sched_class == rq->curr->sched_class) {
		rq->curr->sched_class->check_preempt_curr(rq, p, flags);
	} else {
		for_each_class(class) {
			if (class == rq->curr->sched_class)
				break;
			if (class == p->sched_class) {
				resched_task(rq->curr);
				break;
			}
		}
	}

	/*
	 * A queue event has occurred, and we're going to schedule.  In
	 * this case, we can save a useless back to back clock update.
	 */
	if (rq->curr->on_rq && test_tsk_need_resched(rq->curr))
		rq->skip_clock_update = 1;
}

#ifdef CONFIG_SMP
void set_task_cpu(struct task_struct *p, unsigned int new_cpu)
{
#ifdef CONFIG_SCHED_DEBUG
	/*
	 * We should never call set_task_cpu() on a blocked task,
	 * ttwu() will sort out the placement.
	 */
	WARN_ON_ONCE(p->state != TASK_RUNNING && p->state != TASK_WAKING &&
			!(task_thread_info(p)->preempt_count & PREEMPT_ACTIVE));

#ifdef CONFIG_LOCKDEP
	/*
	 * The caller should hold either p->pi_lock or rq->lock, when changing
	 * a task's CPU. ->pi_lock for waking tasks, rq->lock for runnable tasks.
	 *
	 * sched_move_task() holds both and thus holding either pins the cgroup,
	 * see set_task_rq().
	 *
	 * Furthermore, all task_rq users should acquire both locks, see
	 * task_rq_lock().
	 */
	WARN_ON_ONCE(debug_locks && !(lockdep_is_held(&p->pi_lock) ||
				      lockdep_is_held(&task_rq(p)->lock)));
#endif
#endif

	trace_sched_migrate_task(p, new_cpu);

	if (task_cpu(p) != new_cpu) {
		p->se.nr_migrations++;
		perf_sw_event(PERF_COUNT_SW_CPU_MIGRATIONS, 1, NULL, 0);
	}

	__set_task_cpu(p, new_cpu);
}

struct migration_arg {
	struct task_struct *task;
	int dest_cpu;
};

static int migration_cpu_stop(void *data);

/*
 * wait_task_inactive - wait for a thread to unschedule.
 *
 * If @match_state is nonzero, it's the @p->state value just checked and
 * not expected to change.  If it changes, i.e. @p might have woken up,
 * then return zero.  When we succeed in waiting for @p to be off its CPU,
 * we return a positive number (its total switch count).  If a second call
 * a short while later returns the same number, the caller can be sure that
 * @p has remained unscheduled the whole time.
 *
 * The caller must ensure that the task *will* unschedule sometime soon,
 * else this function might spin for a *long* time. This function can't
 * be called with interrupts off, or it may introduce deadlock with
 * smp_call_function() if an IPI is sent by the same process we are
 * waiting to become inactive.
 */
unsigned long wait_task_inactive(struct task_struct *p, long match_state)
{
	unsigned long flags;
	int running, on_rq;
	unsigned long ncsw;
	struct rq *rq;

	for (;;) {
		/*
		 * We do the initial early heuristics without holding
		 * any task-queue locks at all. We'll only try to get
		 * the runqueue lock when things look like they will
		 * work out!
		 */
		rq = task_rq(p);

		/*
		 * If the task is actively running on another CPU
		 * still, just relax and busy-wait without holding
		 * any locks.
		 *
		 * NOTE! Since we don't hold any locks, it's not
		 * even sure that "rq" stays as the right runqueue!
		 * But we don't care, since "task_running()" will
		 * return false if the runqueue has changed and p
		 * is actually now running somewhere else!
		 */
		while (task_running(rq, p)) {
			if (match_state && unlikely(p->state != match_state))
				return 0;
			cpu_relax();
		}

		/*
		 * Ok, time to look more closely! We need the rq
		 * lock now, to be *sure*. If we're wrong, we'll
		 * just go back and repeat.
		 */
		rq = task_rq_lock(p, &flags);
		trace_sched_wait_task(p);
		running = task_running(rq, p);
		on_rq = p->on_rq;
		ncsw = 0;
		if (!match_state || p->state == match_state)
			ncsw = p->nvcsw | LONG_MIN; /* sets MSB */
		task_rq_unlock(rq, p, &flags);

		/*
		 * If it changed from the expected state, bail out now.
		 */
		if (unlikely(!ncsw))
			break;

		/*
		 * Was it really running after all now that we
		 * checked with the proper locks actually held?
		 *
		 * Oops. Go back and try again..
		 */
		if (unlikely(running)) {
			cpu_relax();
			continue;
		}

		/*
		 * It's not enough that it's not actively running,
		 * it must be off the runqueue _entirely_, and not
		 * preempted!
		 *
		 * So if it was still runnable (but just not actively
		 * running right now), it's preempted, and we should
		 * yield - it could be a while.
		 */
		if (unlikely(on_rq)) {
			ktime_t to = ktime_set(0, NSEC_PER_SEC/HZ);

			set_current_state(TASK_UNINTERRUPTIBLE);
			schedule_hrtimeout(&to, HRTIMER_MODE_REL);
			continue;
		}

		/*
		 * Ahh, all good. It wasn't running, and it wasn't
		 * runnable, which means that it will never become
		 * running in the future either. We're all done!
		 */
		break;
	}

	return ncsw;
}

/***
 * kick_process - kick a running thread to enter/exit the kernel
 * @p: the to-be-kicked thread
 *
 * Cause a process which is running on another CPU to enter
 * kernel-mode, without any delay. (to get signals handled.)
 *
 * NOTE: this function doesn't have to take the runqueue lock,
 * because all it wants to ensure is that the remote task enters
 * the kernel. If the IPI races and the task has been migrated
 * to another CPU then no harm is done and the purpose has been
 * achieved as well.
 */
void kick_process(struct task_struct *p)
{
	int cpu;

	preempt_disable();
	cpu = task_cpu(p);
	if ((cpu != smp_processor_id()) && task_curr(p))
		smp_send_reschedule(cpu);
	preempt_enable();
}
EXPORT_SYMBOL_GPL(kick_process);
#endif /* CONFIG_SMP */

#ifdef CONFIG_SMP
/*
 * ->cpus_allowed is protected by both rq->lock and p->pi_lock
 */
static int select_fallback_rq(int cpu, struct task_struct *p)
{
	const struct cpumask *nodemask = cpumask_of_node(cpu_to_node(cpu));
	enum { cpuset, possible, fail } state = cpuset;
	int dest_cpu;

	/* Look for allowed, online CPU in same node. */
<<<<<<< HEAD
	for_each_cpu_mask(dest_cpu, *nodemask) {
=======
	for_each_cpu(dest_cpu, nodemask) {
>>>>>>> dd775ae2
		if (!cpu_online(dest_cpu))
			continue;
		if (!cpu_active(dest_cpu))
			continue;
		if (cpumask_test_cpu(dest_cpu, tsk_cpus_allowed(p)))
			return dest_cpu;
	}
<<<<<<< HEAD

	for (;;) {
		/* Any allowed, online CPU? */
		for_each_cpu_mask(dest_cpu, *tsk_cpus_allowed(p)) {
			if (!cpu_online(dest_cpu))
				continue;
			if (!cpu_active(dest_cpu))
				continue;
			goto out;
		}

		switch (state) {
		case cpuset:
			/* No more Mr. Nice Guy. */
			cpuset_cpus_allowed_fallback(p);
			state = possible;
			break;

=======

	for (;;) {
		/* Any allowed, online CPU? */
		for_each_cpu(dest_cpu, tsk_cpus_allowed(p)) {
			if (!cpu_online(dest_cpu))
				continue;
			if (!cpu_active(dest_cpu))
				continue;
			goto out;
		}

		switch (state) {
		case cpuset:
			/* No more Mr. Nice Guy. */
			cpuset_cpus_allowed_fallback(p);
			state = possible;
			break;

>>>>>>> dd775ae2
		case possible:
			do_set_cpus_allowed(p, cpu_possible_mask);
			state = fail;
			break;

		case fail:
			BUG();
			break;
		}
	}

out:
	if (state != cpuset) {
		/*
		 * Don't tell them about moving exiting tasks or
		 * kernel threads (both mm NULL), since they never
		 * leave kernel.
		 */
		if (p->mm && printk_ratelimit()) {
			printk_sched("process %d (%s) no longer affine to cpu%d\n",
					task_pid_nr(p), p->comm, cpu);
		}
	}

	return dest_cpu;
}

/*
 * The caller (fork, wakeup) owns p->pi_lock, ->cpus_allowed is stable.
 */
static inline
int select_task_rq(struct task_struct *p, int sd_flags, int wake_flags)
{
	int cpu = p->sched_class->select_task_rq(p, sd_flags, wake_flags);

	/*
	 * In order not to call set_task_cpu() on a blocking task we need
	 * to rely on ttwu() to place the task on a valid ->cpus_allowed
	 * cpu.
	 *
	 * Since this is common to all placement strategies, this lives here.
	 *
	 * [ this allows ->select_task() to simply return task_cpu(p) and
	 *   not worry about this generic constraint ]
	 */
	if (unlikely(!cpumask_test_cpu(cpu, tsk_cpus_allowed(p)) ||
		     !cpu_online(cpu)))
		cpu = select_fallback_rq(task_cpu(p), p);

	return cpu;
}

static void update_avg(u64 *avg, u64 sample)
{
	s64 diff = sample - *avg;
	*avg += diff >> 3;
}
#endif

static void
ttwu_stat(struct task_struct *p, int cpu, int wake_flags)
{
#ifdef CONFIG_SCHEDSTATS
	struct rq *rq = this_rq();

#ifdef CONFIG_SMP
	int this_cpu = smp_processor_id();

	if (cpu == this_cpu) {
		schedstat_inc(rq, ttwu_local);
		schedstat_inc(p, se.statistics.nr_wakeups_local);
	} else {
		struct sched_domain *sd;

		schedstat_inc(p, se.statistics.nr_wakeups_remote);
		rcu_read_lock();
		for_each_domain(this_cpu, sd) {
			if (cpumask_test_cpu(cpu, sched_domain_span(sd))) {
				schedstat_inc(sd, ttwu_wake_remote);
				break;
			}
		}
		rcu_read_unlock();
	}

	if (wake_flags & WF_MIGRATED)
		schedstat_inc(p, se.statistics.nr_wakeups_migrate);

#endif /* CONFIG_SMP */

	schedstat_inc(rq, ttwu_count);
	schedstat_inc(p, se.statistics.nr_wakeups);

	if (wake_flags & WF_SYNC)
		schedstat_inc(p, se.statistics.nr_wakeups_sync);

#endif /* CONFIG_SCHEDSTATS */
}

static void ttwu_activate(struct rq *rq, struct task_struct *p, int en_flags)
{
	activate_task(rq, p, en_flags);
	p->on_rq = 1;

	/* if a worker is waking up, notify workqueue */
	if (p->flags & PF_WQ_WORKER)
		wq_worker_waking_up(p, cpu_of(rq));
}

/*
 * Mark the task runnable and perform wakeup-preemption.
 */
static void
ttwu_do_wakeup(struct rq *rq, struct task_struct *p, int wake_flags)
{
	trace_sched_wakeup(p, true);
	check_preempt_curr(rq, p, wake_flags);

	p->state = TASK_RUNNING;
#ifdef CONFIG_SMP
	if (p->sched_class->task_woken)
		p->sched_class->task_woken(rq, p);

	if (rq->idle_stamp) {
		u64 delta = rq->clock - rq->idle_stamp;
		u64 max = 2*sysctl_sched_migration_cost;

		if (delta > max)
			rq->avg_idle = max;
		else
			update_avg(&rq->avg_idle, delta);
		rq->idle_stamp = 0;
	}
#endif
}

static void
ttwu_do_activate(struct rq *rq, struct task_struct *p, int wake_flags)
{
#ifdef CONFIG_SMP
	if (p->sched_contributes_to_load)
		rq->nr_uninterruptible--;
#endif

	ttwu_activate(rq, p, ENQUEUE_WAKEUP | ENQUEUE_WAKING);
	ttwu_do_wakeup(rq, p, wake_flags);
}

/*
 * Called in case the task @p isn't fully descheduled from its runqueue,
 * in this case we must do a remote wakeup. Its a 'light' wakeup though,
 * since all we need to do is flip p->state to TASK_RUNNING, since
 * the task is still ->on_rq.
 */
static int ttwu_remote(struct task_struct *p, int wake_flags)
{
	struct rq *rq;
	int ret = 0;

	rq = __task_rq_lock(p);
	if (p->on_rq) {
		ttwu_do_wakeup(rq, p, wake_flags);
		ret = 1;
	}
	__task_rq_unlock(rq);

	return ret;
}

#ifdef CONFIG_SMP
static void sched_ttwu_pending(void)
{
	struct rq *rq = this_rq();
	struct llist_node *llist = llist_del_all(&rq->wake_list);
	struct task_struct *p;

	raw_spin_lock(&rq->lock);

	while (llist) {
		p = llist_entry(llist, struct task_struct, wake_entry);
		llist = llist_next(llist);
		ttwu_do_activate(rq, p, 0);
	}

	raw_spin_unlock(&rq->lock);
}

void scheduler_ipi(void)
{
	if (llist_empty(&this_rq()->wake_list) && !got_nohz_idle_kick())
		return;

	/*
	 * Not all reschedule IPI handlers call irq_enter/irq_exit, since
	 * traditionally all their work was done from the interrupt return
	 * path. Now that we actually do some work, we need to make sure
	 * we do call them.
	 *
	 * Some archs already do call them, luckily irq_enter/exit nest
	 * properly.
	 *
	 * Arguably we should visit all archs and update all handlers,
	 * however a fair share of IPIs are still resched only so this would
	 * somewhat pessimize the simple resched case.
	 */
	irq_enter();
	sched_ttwu_pending();

	/*
	 * Check if someone kicked us for doing the nohz idle load balance.
	 */
	if (unlikely(got_nohz_idle_kick() && !need_resched())) {
		this_rq()->idle_balance = 1;
		raise_softirq_irqoff(SCHED_SOFTIRQ);
	}
	irq_exit();
}

static void ttwu_queue_remote(struct task_struct *p, int cpu)
{
	if (llist_add(&p->wake_entry, &cpu_rq(cpu)->wake_list))
		smp_send_reschedule(cpu);
}

#ifdef __ARCH_WANT_INTERRUPTS_ON_CTXSW
static int ttwu_activate_remote(struct task_struct *p, int wake_flags)
{
	struct rq *rq;
	int ret = 0;

	rq = __task_rq_lock(p);
	if (p->on_cpu) {
		ttwu_activate(rq, p, ENQUEUE_WAKEUP);
		ttwu_do_wakeup(rq, p, wake_flags);
		ret = 1;
	}
	__task_rq_unlock(rq);

	return ret;

}
#endif /* __ARCH_WANT_INTERRUPTS_ON_CTXSW */

bool cpus_share_cache(int this_cpu, int that_cpu)
{
	return per_cpu(sd_llc_id, this_cpu) == per_cpu(sd_llc_id, that_cpu);
}
#endif /* CONFIG_SMP */

static void ttwu_queue(struct task_struct *p, int cpu)
{
	struct rq *rq = cpu_rq(cpu);

#if defined(CONFIG_SMP)
	if (sched_feat(TTWU_QUEUE) && !cpus_share_cache(smp_processor_id(), cpu)) {
		sched_clock_cpu(cpu); /* sync clocks x-cpu */
		ttwu_queue_remote(p, cpu);
		return;
	}
#endif

	raw_spin_lock(&rq->lock);
	ttwu_do_activate(rq, p, 0);
	raw_spin_unlock(&rq->lock);
}

/**
 * try_to_wake_up - wake up a thread
 * @p: the thread to be awakened
 * @state: the mask of task states that can be woken
 * @wake_flags: wake modifier flags (WF_*)
 *
 * Put it on the run-queue if it's not already there. The "current"
 * thread is always on the run-queue (except when the actual
 * re-schedule is in progress), and as such you're allowed to do
 * the simpler "current->state = TASK_RUNNING" to mark yourself
 * runnable without the overhead of this.
 *
 * Returns %true if @p was woken up, %false if it was already running
 * or @state didn't match @p's state.
 */
static int
try_to_wake_up(struct task_struct *p, unsigned int state, int wake_flags)
{
	unsigned long flags;
	int cpu, success = 0;

	smp_wmb();
	raw_spin_lock_irqsave(&p->pi_lock, flags);
	if (!(p->state & state))
		goto out;

	success = 1; /* we're going to change ->state */
	cpu = task_cpu(p);

	if (p->on_rq && ttwu_remote(p, wake_flags))
		goto stat;

#ifdef CONFIG_SMP
	/*
	 * If the owning (remote) cpu is still in the middle of schedule() with
	 * this task as prev, wait until its done referencing the task.
	 */
	while (p->on_cpu) {
#ifdef __ARCH_WANT_INTERRUPTS_ON_CTXSW
		/*
		 * In case the architecture enables interrupts in
		 * context_switch(), we cannot busy wait, since that
		 * would lead to deadlocks when an interrupt hits and
		 * tries to wake up @prev. So bail and do a complete
		 * remote wakeup.
		 */
		if (ttwu_activate_remote(p, wake_flags))
			goto stat;
#else
		cpu_relax();
#endif
	}
	/*
	 * Pairs with the smp_wmb() in finish_lock_switch().
	 */
	smp_rmb();

	p->sched_contributes_to_load = !!task_contributes_to_load(p);
	p->state = TASK_WAKING;

	if (p->sched_class->task_waking)
		p->sched_class->task_waking(p);

	cpu = select_task_rq(p, SD_BALANCE_WAKE, wake_flags);
	if (task_cpu(p) != cpu) {
		wake_flags |= WF_MIGRATED;
		set_task_cpu(p, cpu);
	}
#endif /* CONFIG_SMP */

	ttwu_queue(p, cpu);
stat:
	ttwu_stat(p, cpu, wake_flags);
out:
	raw_spin_unlock_irqrestore(&p->pi_lock, flags);

	return success;
}

/**
 * try_to_wake_up_local - try to wake up a local task with rq lock held
 * @p: the thread to be awakened
 *
 * Put @p on the run-queue if it's not already there. The caller must
 * ensure that this_rq() is locked, @p is bound to this_rq() and not
 * the current task.
 */
static void try_to_wake_up_local(struct task_struct *p)
{
	struct rq *rq = task_rq(p);

	BUG_ON(rq != this_rq());
	BUG_ON(p == current);
	lockdep_assert_held(&rq->lock);

	if (!raw_spin_trylock(&p->pi_lock)) {
		raw_spin_unlock(&rq->lock);
		raw_spin_lock(&p->pi_lock);
		raw_spin_lock(&rq->lock);
	}

	if (!(p->state & TASK_NORMAL))
		goto out;

	if (!p->on_rq)
		ttwu_activate(rq, p, ENQUEUE_WAKEUP);

	ttwu_do_wakeup(rq, p, 0);
	ttwu_stat(p, smp_processor_id(), 0);
out:
	raw_spin_unlock(&p->pi_lock);
}

/**
 * wake_up_process - Wake up a specific process
 * @p: The process to be woken up.
 *
 * Attempt to wake up the nominated process and move it to the set of runnable
 * processes.  Returns 1 if the process was woken up, 0 if it was already
 * running.
 *
 * It may be assumed that this function implies a write memory barrier before
 * changing the task state if and only if any tasks are woken up.
 */
int wake_up_process(struct task_struct *p)
{
	return try_to_wake_up(p, TASK_ALL, 0);
}
EXPORT_SYMBOL(wake_up_process);

int wake_up_state(struct task_struct *p, unsigned int state)
{
	return try_to_wake_up(p, state, 0);
}

/*
 * Perform scheduler related setup for a newly forked process p.
 * p is forked by current.
 *
 * __sched_fork() is basic setup used by init_idle() too:
 */
static void __sched_fork(struct task_struct *p)
{
	p->on_rq			= 0;

	p->se.on_rq			= 0;
	p->se.exec_start		= 0;
	p->se.sum_exec_runtime		= 0;
	p->se.prev_sum_exec_runtime	= 0;
	p->se.nr_migrations		= 0;
	p->se.vruntime			= 0;
	INIT_LIST_HEAD(&p->se.group_node);

#ifdef CONFIG_SCHEDSTATS
	memset(&p->se.statistics, 0, sizeof(p->se.statistics));
#endif

	INIT_LIST_HEAD(&p->rt.run_list);

#ifdef CONFIG_PREEMPT_NOTIFIERS
	INIT_HLIST_HEAD(&p->preempt_notifiers);
#endif
}

/*
 * fork()/clone()-time setup:
 */
void sched_fork(struct task_struct *p)
{
	unsigned long flags;
	int cpu = get_cpu();

	__sched_fork(p);
	/*
	 * We mark the process as running here. This guarantees that
	 * nobody will actually run it, and a signal or other external
	 * event cannot wake it up and insert it on the runqueue either.
	 */
	p->state = TASK_RUNNING;

	/*
	 * Make sure we do not leak PI boosting priority to the child.
	 */
	p->prio = current->normal_prio;

	/*
	 * Revert to default priority/policy on fork if requested.
	 */
	if (unlikely(p->sched_reset_on_fork)) {
		if (task_has_rt_policy(p)) {
			p->policy = SCHED_NORMAL;
			p->static_prio = NICE_TO_PRIO(0);
			p->rt_priority = 0;
		} else if (PRIO_TO_NICE(p->static_prio) < 0)
			p->static_prio = NICE_TO_PRIO(0);

		p->prio = p->normal_prio = __normal_prio(p);
		set_load_weight(p);

		/*
		 * We don't need the reset flag anymore after the fork. It has
		 * fulfilled its duty:
		 */
		p->sched_reset_on_fork = 0;
	}

	if (!rt_prio(p->prio))
		p->sched_class = &fair_sched_class;

	if (p->sched_class->task_fork)
		p->sched_class->task_fork(p);

	/*
	 * The child is not yet in the pid-hash so no cgroup attach races,
	 * and the cgroup is pinned to this child due to cgroup_fork()
	 * is ran before sched_fork().
	 *
	 * Silence PROVE_RCU.
	 */
	raw_spin_lock_irqsave(&p->pi_lock, flags);
	set_task_cpu(p, cpu);
	raw_spin_unlock_irqrestore(&p->pi_lock, flags);

#if defined(CONFIG_SCHEDSTATS) || defined(CONFIG_TASK_DELAY_ACCT)
	if (likely(sched_info_on()))
		memset(&p->sched_info, 0, sizeof(p->sched_info));
#endif
#if defined(CONFIG_SMP)
	p->on_cpu = 0;
#endif
#ifdef CONFIG_PREEMPT_COUNT
	/* Want to start with kernel preemption disabled. */
	task_thread_info(p)->preempt_count = 1;
#endif
#ifdef CONFIG_SMP
	plist_node_init(&p->pushable_tasks, MAX_PRIO);
#endif

	put_cpu();
}

/*
 * wake_up_new_task - wake up a newly created task for the first time.
 *
 * This function will do some initial scheduler statistics housekeeping
 * that must be done for every newly created context, then puts the task
 * on the runqueue and wakes it.
 */
void wake_up_new_task(struct task_struct *p)
{
	unsigned long flags;
	struct rq *rq;

	raw_spin_lock_irqsave(&p->pi_lock, flags);
#ifdef CONFIG_SMP
	/*
	 * Fork balancing, do it here and not earlier because:
	 *  - cpus_allowed can change in the fork path
	 *  - any previously selected cpu might disappear through hotplug
	 */
	set_task_cpu(p, select_task_rq(p, SD_BALANCE_FORK, 0));
#endif

	rq = __task_rq_lock(p);
	activate_task(rq, p, 0);
	p->on_rq = 1;
	trace_sched_wakeup_new(p, true);
	check_preempt_curr(rq, p, WF_FORK);
#ifdef CONFIG_SMP
	if (p->sched_class->task_woken)
		p->sched_class->task_woken(rq, p);
#endif
	task_rq_unlock(rq, p, &flags);
}

#ifdef CONFIG_PREEMPT_NOTIFIERS

/**
 * preempt_notifier_register - tell me when current is being preempted & rescheduled
 * @notifier: notifier struct to register
 */
void preempt_notifier_register(struct preempt_notifier *notifier)
{
	hlist_add_head(&notifier->link, &current->preempt_notifiers);
}
EXPORT_SYMBOL_GPL(preempt_notifier_register);

/**
 * preempt_notifier_unregister - no longer interested in preemption notifications
 * @notifier: notifier struct to unregister
 *
 * This is safe to call from within a preemption notifier.
 */
void preempt_notifier_unregister(struct preempt_notifier *notifier)
{
	hlist_del(&notifier->link);
}
EXPORT_SYMBOL_GPL(preempt_notifier_unregister);

static void fire_sched_in_preempt_notifiers(struct task_struct *curr)
{
	struct preempt_notifier *notifier;
	struct hlist_node *node;

	hlist_for_each_entry(notifier, node, &curr->preempt_notifiers, link)
		notifier->ops->sched_in(notifier, raw_smp_processor_id());
}

static void
fire_sched_out_preempt_notifiers(struct task_struct *curr,
				 struct task_struct *next)
{
	struct preempt_notifier *notifier;
	struct hlist_node *node;

	hlist_for_each_entry(notifier, node, &curr->preempt_notifiers, link)
		notifier->ops->sched_out(notifier, next);
}

#else /* !CONFIG_PREEMPT_NOTIFIERS */

static void fire_sched_in_preempt_notifiers(struct task_struct *curr)
{
}

static void
fire_sched_out_preempt_notifiers(struct task_struct *curr,
				 struct task_struct *next)
{
}

#endif /* CONFIG_PREEMPT_NOTIFIERS */

/**
 * prepare_task_switch - prepare to switch tasks
 * @rq: the runqueue preparing to switch
 * @prev: the current task that is being switched out
 * @next: the task we are going to switch to.
 *
 * This is called with the rq lock held and interrupts off. It must
 * be paired with a subsequent finish_task_switch after the context
 * switch.
 *
 * prepare_task_switch sets up locking and calls architecture specific
 * hooks.
 */
static inline void
prepare_task_switch(struct rq *rq, struct task_struct *prev,
		    struct task_struct *next)
{
	sched_info_switch(prev, next);
	perf_event_task_sched_out(prev, next);
	fire_sched_out_preempt_notifiers(prev, next);
	prepare_lock_switch(rq, next);
	prepare_arch_switch(next);
	trace_sched_switch(prev, next);
}

/**
 * finish_task_switch - clean up after a task-switch
 * @rq: runqueue associated with task-switch
 * @prev: the thread we just switched away from.
 *
 * finish_task_switch must be called after the context switch, paired
 * with a prepare_task_switch call before the context switch.
 * finish_task_switch will reconcile locking set up by prepare_task_switch,
 * and do any other architecture-specific cleanup actions.
 *
 * Note that we may have delayed dropping an mm in context_switch(). If
 * so, we finish that here outside of the runqueue lock. (Doing it
 * with the lock held can cause deadlocks; see schedule() for
 * details.)
 */
static void finish_task_switch(struct rq *rq, struct task_struct *prev)
	__releases(rq->lock)
{
	struct mm_struct *mm = rq->prev_mm;
	long prev_state;

	rq->prev_mm = NULL;

	/*
	 * A task struct has one reference for the use as "current".
	 * If a task dies, then it sets TASK_DEAD in tsk->state and calls
	 * schedule one last time. The schedule call will never return, and
	 * the scheduled task must drop that reference.
	 * The test for TASK_DEAD must occur while the runqueue locks are
	 * still held, otherwise prev could be scheduled on another cpu, die
	 * there before we look at prev->state, and then the reference would
	 * be dropped twice.
	 *		Manfred Spraul <manfred@colorfullife.com>
	 */
	prev_state = prev->state;
	finish_arch_switch(prev);
#ifdef __ARCH_WANT_INTERRUPTS_ON_CTXSW
	local_irq_disable();
#endif /* __ARCH_WANT_INTERRUPTS_ON_CTXSW */
	perf_event_task_sched_in(prev, current);
#ifdef __ARCH_WANT_INTERRUPTS_ON_CTXSW
	local_irq_enable();
#endif /* __ARCH_WANT_INTERRUPTS_ON_CTXSW */
	finish_lock_switch(rq, prev);
	finish_arch_post_lock_switch();

	fire_sched_in_preempt_notifiers(current);
	if (mm)
		mmdrop(mm);
	if (unlikely(prev_state == TASK_DEAD)) {
		/*
		 * Remove function-return probe instances associated with this
		 * task and put them back on the free list.
		 */
		kprobe_flush_task(prev);
		put_task_struct(prev);
	}
}

#ifdef CONFIG_SMP

/* assumes rq->lock is held */
static inline void pre_schedule(struct rq *rq, struct task_struct *prev)
{
	if (prev->sched_class->pre_schedule)
		prev->sched_class->pre_schedule(rq, prev);
}

/* rq->lock is NOT held, but preemption is disabled */
static inline void post_schedule(struct rq *rq)
{
	if (rq->post_schedule) {
		unsigned long flags;

		raw_spin_lock_irqsave(&rq->lock, flags);
		if (rq->curr->sched_class->post_schedule)
			rq->curr->sched_class->post_schedule(rq);
		raw_spin_unlock_irqrestore(&rq->lock, flags);

		rq->post_schedule = 0;
	}
}

#else

static inline void pre_schedule(struct rq *rq, struct task_struct *p)
{
}

static inline void post_schedule(struct rq *rq)
{
}

#endif

/**
 * schedule_tail - first thing a freshly forked thread must call.
 * @prev: the thread we just switched away from.
 */
asmlinkage void schedule_tail(struct task_struct *prev)
	__releases(rq->lock)
{
	struct rq *rq = this_rq();

	finish_task_switch(rq, prev);

	/*
	 * FIXME: do we need to worry about rq being invalidated by the
	 * task_switch?
	 */
	post_schedule(rq);

#ifdef __ARCH_WANT_UNLOCKED_CTXSW
	/* In this case, finish_task_switch does not reenable preemption */
	preempt_enable();
#endif
	if (current->set_child_tid)
		put_user(task_pid_vnr(current), current->set_child_tid);
}

/*
 * context_switch - switch to the new MM and the new
 * thread's register state.
 */
static inline void
context_switch(struct rq *rq, struct task_struct *prev,
	       struct task_struct *next)
{
	struct mm_struct *mm, *oldmm;

	prepare_task_switch(rq, prev, next);

	mm = next->mm;
	oldmm = prev->active_mm;
	/*
	 * For paravirt, this is coupled with an exit in switch_to to
	 * combine the page table reload and the switch backend into
	 * one hypercall.
	 */
	arch_start_context_switch(prev);

	if (!mm) {
		next->active_mm = oldmm;
		atomic_inc(&oldmm->mm_count);
		enter_lazy_tlb(oldmm, next);
	} else
		switch_mm(oldmm, mm, next);

	if (!prev->mm) {
		prev->active_mm = NULL;
		rq->prev_mm = oldmm;
	}
	/*
	 * Since the runqueue lock will be released by the next
	 * task (which is an invalid locking op but in the case
	 * of the scheduler it's an obvious special-case), so we
	 * do an early lockdep release here:
	 */
#ifndef __ARCH_WANT_UNLOCKED_CTXSW
	spin_release(&rq->lock.dep_map, 1, _THIS_IP_);
#endif

	/* Here we just switch the register state and the stack. */
	switch_to(prev, next, prev);

	barrier();
	/*
	 * this_rq must be evaluated again because prev may have moved
	 * CPUs since it called schedule(), thus the 'rq' on its stack
	 * frame will be invalid.
	 */
	finish_task_switch(this_rq(), prev);
}

/*
 * nr_running, nr_uninterruptible and nr_context_switches:
 *
 * externally visible scheduler statistics: current number of runnable
 * threads, current number of uninterruptible-sleeping threads, total
 * number of context switches performed since bootup.
 */
unsigned long nr_running(void)
{
	unsigned long i, sum = 0;

	for_each_online_cpu(i)
		sum += cpu_rq(i)->nr_running;

	return sum;
}

unsigned long nr_uninterruptible(void)
{
	unsigned long i, sum = 0;

	for_each_possible_cpu(i)
		sum += cpu_rq(i)->nr_uninterruptible;

	/*
	 * Since we read the counters lockless, it might be slightly
	 * inaccurate. Do not allow it to go below zero though:
	 */
	if (unlikely((long)sum < 0))
		sum = 0;

	return sum;
}

unsigned long long nr_context_switches(void)
{
	int i;
	unsigned long long sum = 0;

	for_each_possible_cpu(i)
		sum += cpu_rq(i)->nr_switches;

	return sum;
}

unsigned long nr_iowait(void)
{
	unsigned long i, sum = 0;

	for_each_possible_cpu(i)
		sum += atomic_read(&cpu_rq(i)->nr_iowait);

	return sum;
}

unsigned long nr_iowait_cpu(int cpu)
{
	struct rq *this = cpu_rq(cpu);
	return atomic_read(&this->nr_iowait);
}

unsigned long this_cpu_load(void)
{
	struct rq *this = this_rq();
	return this->cpu_load[0];
}


/* Variables and functions for calc_load */
static atomic_long_t calc_load_tasks;
static unsigned long calc_load_update;
unsigned long avenrun[3];
EXPORT_SYMBOL(avenrun);

static long calc_load_fold_active(struct rq *this_rq)
{
	long nr_active, delta = 0;

	nr_active = this_rq->nr_running;
	nr_active += (long) this_rq->nr_uninterruptible;

	if (nr_active != this_rq->calc_load_active) {
		delta = nr_active - this_rq->calc_load_active;
		this_rq->calc_load_active = nr_active;
	}

	return delta;
}

static unsigned long
calc_load(unsigned long load, unsigned long exp, unsigned long active)
{
	load *= exp;
	load += active * (FIXED_1 - exp);
	load += 1UL << (FSHIFT - 1);
	return load >> FSHIFT;
}

#ifdef CONFIG_NO_HZ
/*
 * For NO_HZ we delay the active fold to the next LOAD_FREQ update.
 *
 * When making the ILB scale, we should try to pull this in as well.
 */
static atomic_long_t calc_load_tasks_idle;

void calc_load_account_idle(struct rq *this_rq)
{
	long delta;

	delta = calc_load_fold_active(this_rq);
	if (delta)
		atomic_long_add(delta, &calc_load_tasks_idle);
}

static long calc_load_fold_idle(void)
{
	long delta = 0;

	/*
	 * Its got a race, we don't care...
	 */
	if (atomic_long_read(&calc_load_tasks_idle))
		delta = atomic_long_xchg(&calc_load_tasks_idle, 0);

	return delta;
}

/**
 * fixed_power_int - compute: x^n, in O(log n) time
 *
 * @x:         base of the power
 * @frac_bits: fractional bits of @x
 * @n:         power to raise @x to.
 *
 * By exploiting the relation between the definition of the natural power
 * function: x^n := x*x*...*x (x multiplied by itself for n times), and
 * the binary encoding of numbers used by computers: n := \Sum n_i * 2^i,
 * (where: n_i \elem {0, 1}, the binary vector representing n),
 * we find: x^n := x^(\Sum n_i * 2^i) := \Prod x^(n_i * 2^i), which is
 * of course trivially computable in O(log_2 n), the length of our binary
 * vector.
 */
static unsigned long
fixed_power_int(unsigned long x, unsigned int frac_bits, unsigned int n)
{
	unsigned long result = 1UL << frac_bits;

	if (n) for (;;) {
		if (n & 1) {
			result *= x;
			result += 1UL << (frac_bits - 1);
			result >>= frac_bits;
		}
		n >>= 1;
		if (!n)
			break;
		x *= x;
		x += 1UL << (frac_bits - 1);
		x >>= frac_bits;
	}

	return result;
}

/*
 * a1 = a0 * e + a * (1 - e)
 *
 * a2 = a1 * e + a * (1 - e)
 *    = (a0 * e + a * (1 - e)) * e + a * (1 - e)
 *    = a0 * e^2 + a * (1 - e) * (1 + e)
 *
 * a3 = a2 * e + a * (1 - e)
 *    = (a0 * e^2 + a * (1 - e) * (1 + e)) * e + a * (1 - e)
 *    = a0 * e^3 + a * (1 - e) * (1 + e + e^2)
 *
 *  ...
 *
 * an = a0 * e^n + a * (1 - e) * (1 + e + ... + e^n-1) [1]
 *    = a0 * e^n + a * (1 - e) * (1 - e^n)/(1 - e)
 *    = a0 * e^n + a * (1 - e^n)
 *
 * [1] application of the geometric series:
 *
 *              n         1 - x^(n+1)
 *     S_n := \Sum x^i = -------------
 *             i=0          1 - x
 */
static unsigned long
calc_load_n(unsigned long load, unsigned long exp,
	    unsigned long active, unsigned int n)
{

	return calc_load(load, fixed_power_int(exp, FSHIFT, n), active);
}

/*
 * NO_HZ can leave us missing all per-cpu ticks calling
 * calc_load_account_active(), but since an idle CPU folds its delta into
 * calc_load_tasks_idle per calc_load_account_idle(), all we need to do is fold
 * in the pending idle delta if our idle period crossed a load cycle boundary.
 *
 * Once we've updated the global active value, we need to apply the exponential
 * weights adjusted to the number of cycles missed.
 */
static void calc_global_nohz(void)
{
	long delta, active, n;

	/*
	 * If we crossed a calc_load_update boundary, make sure to fold
	 * any pending idle changes, the respective CPUs might have
	 * missed the tick driven calc_load_account_active() update
	 * due to NO_HZ.
	 */
	delta = calc_load_fold_idle();
	if (delta)
		atomic_long_add(delta, &calc_load_tasks);

	/*
	 * It could be the one fold was all it took, we done!
	 */
	if (time_before(jiffies, calc_load_update + 10))
		return;

	/*
	 * Catch-up, fold however many we are behind still
	 */
	delta = jiffies - calc_load_update - 10;
	n = 1 + (delta / LOAD_FREQ);

	active = atomic_long_read(&calc_load_tasks);
	active = active > 0 ? active * FIXED_1 : 0;

	avenrun[0] = calc_load_n(avenrun[0], EXP_1, active, n);
	avenrun[1] = calc_load_n(avenrun[1], EXP_5, active, n);
	avenrun[2] = calc_load_n(avenrun[2], EXP_15, active, n);

	calc_load_update += n * LOAD_FREQ;
}
#else
void calc_load_account_idle(struct rq *this_rq)
{
}

static inline long calc_load_fold_idle(void)
{
	return 0;
}

static void calc_global_nohz(void)
{
}
#endif

/**
 * get_avenrun - get the load average array
 * @loads:	pointer to dest load array
 * @offset:	offset to add
 * @shift:	shift count to shift the result left
 *
 * These values are estimates at best, so no need for locking.
 */
void get_avenrun(unsigned long *loads, unsigned long offset, int shift)
{
	loads[0] = (avenrun[0] + offset) << shift;
	loads[1] = (avenrun[1] + offset) << shift;
	loads[2] = (avenrun[2] + offset) << shift;
}

/*
 * calc_load - update the avenrun load estimates 10 ticks after the
 * CPUs have updated calc_load_tasks.
 */
void calc_global_load(unsigned long ticks)
{
	long active;

	if (time_before(jiffies, calc_load_update + 10))
		return;

	active = atomic_long_read(&calc_load_tasks);
	active = active > 0 ? active * FIXED_1 : 0;

	avenrun[0] = calc_load(avenrun[0], EXP_1, active);
	avenrun[1] = calc_load(avenrun[1], EXP_5, active);
	avenrun[2] = calc_load(avenrun[2], EXP_15, active);

	calc_load_update += LOAD_FREQ;

	/*
	 * Account one period with whatever state we found before
	 * folding in the nohz state and ageing the entire idle period.
	 *
	 * This avoids loosing a sample when we go idle between 
	 * calc_load_account_active() (10 ticks ago) and now and thus
	 * under-accounting.
	 */
	calc_global_nohz();
}

/*
 * Called from update_cpu_load() to periodically update this CPU's
 * active count.
 */
static void calc_load_account_active(struct rq *this_rq)
{
	long delta;

	if (time_before(jiffies, this_rq->calc_load_update))
		return;

	delta  = calc_load_fold_active(this_rq);
	delta += calc_load_fold_idle();
	if (delta)
		atomic_long_add(delta, &calc_load_tasks);

	this_rq->calc_load_update += LOAD_FREQ;
}

/*
 * The exact cpuload at various idx values, calculated at every tick would be
 * load = (2^idx - 1) / 2^idx * load + 1 / 2^idx * cur_load
 *
 * If a cpu misses updates for n-1 ticks (as it was idle) and update gets called
 * on nth tick when cpu may be busy, then we have:
 * load = ((2^idx - 1) / 2^idx)^(n-1) * load
 * load = (2^idx - 1) / 2^idx) * load + 1 / 2^idx * cur_load
 *
 * decay_load_missed() below does efficient calculation of
 * load = ((2^idx - 1) / 2^idx)^(n-1) * load
 * avoiding 0..n-1 loop doing load = ((2^idx - 1) / 2^idx) * load
 *
 * The calculation is approximated on a 128 point scale.
 * degrade_zero_ticks is the number of ticks after which load at any
 * particular idx is approximated to be zero.
 * degrade_factor is a precomputed table, a row for each load idx.
 * Each column corresponds to degradation factor for a power of two ticks,
 * based on 128 point scale.
 * Example:
 * row 2, col 3 (=12) says that the degradation at load idx 2 after
 * 8 ticks is 12/128 (which is an approximation of exact factor 3^8/4^8).
 *
 * With this power of 2 load factors, we can degrade the load n times
 * by looking at 1 bits in n and doing as many mult/shift instead of
 * n mult/shifts needed by the exact degradation.
 */
#define DEGRADE_SHIFT		7
static const unsigned char
		degrade_zero_ticks[CPU_LOAD_IDX_MAX] = {0, 8, 32, 64, 128};
static const unsigned char
		degrade_factor[CPU_LOAD_IDX_MAX][DEGRADE_SHIFT + 1] = {
					{0, 0, 0, 0, 0, 0, 0, 0},
					{64, 32, 8, 0, 0, 0, 0, 0},
					{96, 72, 40, 12, 1, 0, 0},
					{112, 98, 75, 43, 15, 1, 0},
					{120, 112, 98, 76, 45, 16, 2} };

/*
 * Update cpu_load for any missed ticks, due to tickless idle. The backlog
 * would be when CPU is idle and so we just decay the old load without
 * adding any new load.
 */
static unsigned long
decay_load_missed(unsigned long load, unsigned long missed_updates, int idx)
{
	int j = 0;

	if (!missed_updates)
		return load;

	if (missed_updates >= degrade_zero_ticks[idx])
		return 0;

	if (idx == 1)
		return load >> missed_updates;

	while (missed_updates) {
		if (missed_updates % 2)
			load = (load * degrade_factor[idx][j]) >> DEGRADE_SHIFT;

		missed_updates >>= 1;
		j++;
	}
	return load;
}

/*
 * Update rq->cpu_load[] statistics. This function is usually called every
 * scheduler tick (TICK_NSEC). With tickless idle this will not be called
 * every tick. We fix it up based on jiffies.
 */
void update_cpu_load(struct rq *this_rq)
{
	unsigned long this_load = this_rq->load.weight;
	unsigned long curr_jiffies = jiffies;
	unsigned long pending_updates;
	int i, scale;

	this_rq->nr_load_updates++;

	/* Avoid repeated calls on same jiffy, when moving in and out of idle */
	if (curr_jiffies == this_rq->last_load_update_tick)
		return;

	pending_updates = curr_jiffies - this_rq->last_load_update_tick;
	this_rq->last_load_update_tick = curr_jiffies;

	/* Update our load: */
	this_rq->cpu_load[0] = this_load; /* Fasttrack for idx 0 */
	for (i = 1, scale = 2; i < CPU_LOAD_IDX_MAX; i++, scale += scale) {
		unsigned long old_load, new_load;

		/* scale is effectively 1 << i now, and >> i divides by scale */

		old_load = this_rq->cpu_load[i];
		old_load = decay_load_missed(old_load, pending_updates - 1, i);
		new_load = this_load;
		/*
		 * Round up the averaging division if load is increasing. This
		 * prevents us from getting stuck on 9 if the load is 10, for
		 * example.
		 */
		if (new_load > old_load)
			new_load += scale - 1;

		this_rq->cpu_load[i] = (old_load * (scale - 1) + new_load) >> i;
	}

	sched_avg_update(this_rq);
}

static void update_cpu_load_active(struct rq *this_rq)
{
	update_cpu_load(this_rq);

	calc_load_account_active(this_rq);
}

#ifdef CONFIG_SMP

/*
 * sched_exec - execve() is a valuable balancing opportunity, because at
 * this point the task has the smallest effective memory and cache footprint.
 */
void sched_exec(void)
{
	struct task_struct *p = current;
	unsigned long flags;
	int dest_cpu;

	raw_spin_lock_irqsave(&p->pi_lock, flags);
	dest_cpu = p->sched_class->select_task_rq(p, SD_BALANCE_EXEC, 0);
	if (dest_cpu == smp_processor_id())
		goto unlock;

	if (likely(cpu_active(dest_cpu))) {
		struct migration_arg arg = { p, dest_cpu };

		raw_spin_unlock_irqrestore(&p->pi_lock, flags);
		stop_one_cpu(task_cpu(p), migration_cpu_stop, &arg);
		return;
	}
unlock:
	raw_spin_unlock_irqrestore(&p->pi_lock, flags);
}

#endif

DEFINE_PER_CPU(struct kernel_stat, kstat);
DEFINE_PER_CPU(struct kernel_cpustat, kernel_cpustat);

EXPORT_PER_CPU_SYMBOL(kstat);
EXPORT_PER_CPU_SYMBOL(kernel_cpustat);

/*
 * Return any ns on the sched_clock that have not yet been accounted in
 * @p in case that task is currently running.
 *
 * Called with task_rq_lock() held on @rq.
 */
static u64 do_task_delta_exec(struct task_struct *p, struct rq *rq)
{
	u64 ns = 0;

	if (task_current(rq, p)) {
		update_rq_clock(rq);
		ns = rq->clock_task - p->se.exec_start;
		if ((s64)ns < 0)
			ns = 0;
	}

	return ns;
}

unsigned long long task_delta_exec(struct task_struct *p)
{
	unsigned long flags;
	struct rq *rq;
	u64 ns = 0;

	rq = task_rq_lock(p, &flags);
	ns = do_task_delta_exec(p, rq);
	task_rq_unlock(rq, p, &flags);

	return ns;
}

/*
 * Return accounted runtime for the task.
 * In case the task is currently running, return the runtime plus current's
 * pending runtime that have not been accounted yet.
 */
unsigned long long task_sched_runtime(struct task_struct *p)
{
	unsigned long flags;
	struct rq *rq;
	u64 ns = 0;

	rq = task_rq_lock(p, &flags);
	ns = p->se.sum_exec_runtime + do_task_delta_exec(p, rq);
	task_rq_unlock(rq, p, &flags);

	return ns;
}

#ifdef CONFIG_CGROUP_CPUACCT
struct cgroup_subsys cpuacct_subsys;
struct cpuacct root_cpuacct;
#endif

static inline void task_group_account_field(struct task_struct *p, int index,
					    u64 tmp)
{
#ifdef CONFIG_CGROUP_CPUACCT
	struct kernel_cpustat *kcpustat;
	struct cpuacct *ca;
#endif
	/*
	 * Since all updates are sure to touch the root cgroup, we
	 * get ourselves ahead and touch it first. If the root cgroup
	 * is the only cgroup, then nothing else should be necessary.
	 *
	 */
	__get_cpu_var(kernel_cpustat).cpustat[index] += tmp;

#ifdef CONFIG_CGROUP_CPUACCT
	if (unlikely(!cpuacct_subsys.active))
		return;

	rcu_read_lock();
	ca = task_ca(p);
	while (ca && (ca != &root_cpuacct)) {
		kcpustat = this_cpu_ptr(ca->cpustat);
		kcpustat->cpustat[index] += tmp;
		ca = parent_ca(ca);
	}
	rcu_read_unlock();
#endif
}


/*
 * Account user cpu time to a process.
 * @p: the process that the cpu time gets accounted to
 * @cputime: the cpu time spent in user space since the last update
 * @cputime_scaled: cputime scaled by cpu frequency
 */
void account_user_time(struct task_struct *p, cputime_t cputime,
		       cputime_t cputime_scaled)
{
	int index;

	/* Add user time to process. */
	p->utime += cputime;
	p->utimescaled += cputime_scaled;
	account_group_user_time(p, cputime);

	index = (TASK_NICE(p) > 0) ? CPUTIME_NICE : CPUTIME_USER;

	/* Add user time to cpustat. */
	task_group_account_field(p, index, (__force u64) cputime);

	/* Account for user time used */
	acct_update_integrals(p);
}

/*
 * Account guest cpu time to a process.
 * @p: the process that the cpu time gets accounted to
 * @cputime: the cpu time spent in virtual machine since the last update
 * @cputime_scaled: cputime scaled by cpu frequency
 */
static void account_guest_time(struct task_struct *p, cputime_t cputime,
			       cputime_t cputime_scaled)
{
	u64 *cpustat = kcpustat_this_cpu->cpustat;

	/* Add guest time to process. */
	p->utime += cputime;
	p->utimescaled += cputime_scaled;
	account_group_user_time(p, cputime);
	p->gtime += cputime;

	/* Add guest time to cpustat. */
	if (TASK_NICE(p) > 0) {
		cpustat[CPUTIME_NICE] += (__force u64) cputime;
		cpustat[CPUTIME_GUEST_NICE] += (__force u64) cputime;
	} else {
		cpustat[CPUTIME_USER] += (__force u64) cputime;
		cpustat[CPUTIME_GUEST] += (__force u64) cputime;
	}
}

/*
 * Account system cpu time to a process and desired cpustat field
 * @p: the process that the cpu time gets accounted to
 * @cputime: the cpu time spent in kernel space since the last update
 * @cputime_scaled: cputime scaled by cpu frequency
 * @target_cputime64: pointer to cpustat field that has to be updated
 */
static inline
void __account_system_time(struct task_struct *p, cputime_t cputime,
			cputime_t cputime_scaled, int index)
{
	/* Add system time to process. */
	p->stime += cputime;
	p->stimescaled += cputime_scaled;
	account_group_system_time(p, cputime);

	/* Add system time to cpustat. */
	task_group_account_field(p, index, (__force u64) cputime);

	/* Account for system time used */
	acct_update_integrals(p);
}

/*
 * Account system cpu time to a process.
 * @p: the process that the cpu time gets accounted to
 * @hardirq_offset: the offset to subtract from hardirq_count()
 * @cputime: the cpu time spent in kernel space since the last update
 * @cputime_scaled: cputime scaled by cpu frequency
 */
void account_system_time(struct task_struct *p, int hardirq_offset,
			 cputime_t cputime, cputime_t cputime_scaled)
{
	int index;

	if ((p->flags & PF_VCPU) && (irq_count() - hardirq_offset == 0)) {
		account_guest_time(p, cputime, cputime_scaled);
		return;
	}

	if (hardirq_count() - hardirq_offset)
		index = CPUTIME_IRQ;
	else if (in_serving_softirq())
		index = CPUTIME_SOFTIRQ;
	else
		index = CPUTIME_SYSTEM;

	__account_system_time(p, cputime, cputime_scaled, index);
}

/*
 * Account for involuntary wait time.
 * @cputime: the cpu time spent in involuntary wait
 */
void account_steal_time(cputime_t cputime)
{
	u64 *cpustat = kcpustat_this_cpu->cpustat;

	cpustat[CPUTIME_STEAL] += (__force u64) cputime;
}

/*
 * Account for idle time.
 * @cputime: the cpu time spent in idle wait
 */
void account_idle_time(cputime_t cputime)
{
	u64 *cpustat = kcpustat_this_cpu->cpustat;
	struct rq *rq = this_rq();

	if (atomic_read(&rq->nr_iowait) > 0)
		cpustat[CPUTIME_IOWAIT] += (__force u64) cputime;
	else
		cpustat[CPUTIME_IDLE] += (__force u64) cputime;
}

static __always_inline bool steal_account_process_tick(void)
{
#ifdef CONFIG_PARAVIRT
	if (static_key_false(&paravirt_steal_enabled)) {
		u64 steal, st = 0;

		steal = paravirt_steal_clock(smp_processor_id());
		steal -= this_rq()->prev_steal_time;

		st = steal_ticks(steal);
		this_rq()->prev_steal_time += st * TICK_NSEC;

		account_steal_time(st);
		return st;
	}
#endif
	return false;
}

#ifndef CONFIG_VIRT_CPU_ACCOUNTING

#ifdef CONFIG_IRQ_TIME_ACCOUNTING
/*
 * Account a tick to a process and cpustat
 * @p: the process that the cpu time gets accounted to
 * @user_tick: is the tick from userspace
 * @rq: the pointer to rq
 *
 * Tick demultiplexing follows the order
 * - pending hardirq update
 * - pending softirq update
 * - user_time
 * - idle_time
 * - system time
 *   - check for guest_time
 *   - else account as system_time
 *
 * Check for hardirq is done both for system and user time as there is
 * no timer going off while we are on hardirq and hence we may never get an
 * opportunity to update it solely in system time.
 * p->stime and friends are only updated on system time and not on irq
 * softirq as those do not count in task exec_runtime any more.
 */
static void irqtime_account_process_tick(struct task_struct *p, int user_tick,
						struct rq *rq)
{
	cputime_t one_jiffy_scaled = cputime_to_scaled(cputime_one_jiffy);
	u64 *cpustat = kcpustat_this_cpu->cpustat;

	if (steal_account_process_tick())
		return;

	if (irqtime_account_hi_update()) {
		cpustat[CPUTIME_IRQ] += (__force u64) cputime_one_jiffy;
	} else if (irqtime_account_si_update()) {
		cpustat[CPUTIME_SOFTIRQ] += (__force u64) cputime_one_jiffy;
	} else if (this_cpu_ksoftirqd() == p) {
		/*
		 * ksoftirqd time do not get accounted in cpu_softirq_time.
		 * So, we have to handle it separately here.
		 * Also, p->stime needs to be updated for ksoftirqd.
		 */
		__account_system_time(p, cputime_one_jiffy, one_jiffy_scaled,
					CPUTIME_SOFTIRQ);
	} else if (user_tick) {
		account_user_time(p, cputime_one_jiffy, one_jiffy_scaled);
	} else if (p == rq->idle) {
		account_idle_time(cputime_one_jiffy);
	} else if (p->flags & PF_VCPU) { /* System time or guest time */
		account_guest_time(p, cputime_one_jiffy, one_jiffy_scaled);
	} else {
		__account_system_time(p, cputime_one_jiffy, one_jiffy_scaled,
					CPUTIME_SYSTEM);
	}
}

static void irqtime_account_idle_ticks(int ticks)
{
	int i;
	struct rq *rq = this_rq();

	for (i = 0; i < ticks; i++)
		irqtime_account_process_tick(current, 0, rq);
}
#else /* CONFIG_IRQ_TIME_ACCOUNTING */
static void irqtime_account_idle_ticks(int ticks) {}
static void irqtime_account_process_tick(struct task_struct *p, int user_tick,
						struct rq *rq) {}
#endif /* CONFIG_IRQ_TIME_ACCOUNTING */

/*
 * Account a single tick of cpu time.
 * @p: the process that the cpu time gets accounted to
 * @user_tick: indicates if the tick is a user or a system tick
 */
void account_process_tick(struct task_struct *p, int user_tick)
{
	cputime_t one_jiffy_scaled = cputime_to_scaled(cputime_one_jiffy);
	struct rq *rq = this_rq();

	if (sched_clock_irqtime) {
		irqtime_account_process_tick(p, user_tick, rq);
		return;
	}

	if (steal_account_process_tick())
		return;

	if (user_tick)
		account_user_time(p, cputime_one_jiffy, one_jiffy_scaled);
	else if ((p != rq->idle) || (irq_count() != HARDIRQ_OFFSET))
		account_system_time(p, HARDIRQ_OFFSET, cputime_one_jiffy,
				    one_jiffy_scaled);
	else
		account_idle_time(cputime_one_jiffy);
}

/*
 * Account multiple ticks of steal time.
 * @p: the process from which the cpu time has been stolen
 * @ticks: number of stolen ticks
 */
void account_steal_ticks(unsigned long ticks)
{
	account_steal_time(jiffies_to_cputime(ticks));
}

/*
 * Account multiple ticks of idle time.
 * @ticks: number of stolen ticks
 */
void account_idle_ticks(unsigned long ticks)
{

	if (sched_clock_irqtime) {
		irqtime_account_idle_ticks(ticks);
		return;
	}

	account_idle_time(jiffies_to_cputime(ticks));
}

#endif

/*
 * Use precise platform statistics if available:
 */
#ifdef CONFIG_VIRT_CPU_ACCOUNTING
void task_times(struct task_struct *p, cputime_t *ut, cputime_t *st)
{
	*ut = p->utime;
	*st = p->stime;
}

void thread_group_times(struct task_struct *p, cputime_t *ut, cputime_t *st)
{
	struct task_cputime cputime;

	thread_group_cputime(p, &cputime);

	*ut = cputime.utime;
	*st = cputime.stime;
}
#else

#ifndef nsecs_to_cputime
# define nsecs_to_cputime(__nsecs)	nsecs_to_jiffies(__nsecs)
#endif

void task_times(struct task_struct *p, cputime_t *ut, cputime_t *st)
{
	cputime_t rtime, utime = p->utime, total = utime + p->stime;

	/*
	 * Use CFS's precise accounting:
	 */
	rtime = nsecs_to_cputime(p->se.sum_exec_runtime);

	if (total) {
		u64 temp = (__force u64) rtime;

		temp *= (__force u64) utime;
		do_div(temp, (__force u32) total);
		utime = (__force cputime_t) temp;
	} else
		utime = rtime;

	/*
	 * Compare with previous values, to keep monotonicity:
	 */
	p->prev_utime = max(p->prev_utime, utime);
	p->prev_stime = max(p->prev_stime, rtime - p->prev_utime);

	*ut = p->prev_utime;
	*st = p->prev_stime;
}

/*
 * Must be called with siglock held.
 */
void thread_group_times(struct task_struct *p, cputime_t *ut, cputime_t *st)
{
	struct signal_struct *sig = p->signal;
	struct task_cputime cputime;
	cputime_t rtime, utime, total;

	thread_group_cputime(p, &cputime);

	total = cputime.utime + cputime.stime;
	rtime = nsecs_to_cputime(cputime.sum_exec_runtime);

	if (total) {
		u64 temp = (__force u64) rtime;

		temp *= (__force u64) cputime.utime;
		do_div(temp, (__force u32) total);
		utime = (__force cputime_t) temp;
	} else
		utime = rtime;

	sig->prev_utime = max(sig->prev_utime, utime);
	sig->prev_stime = max(sig->prev_stime, rtime - sig->prev_utime);

	*ut = sig->prev_utime;
	*st = sig->prev_stime;
}
#endif

/*
 * This function gets called by the timer code, with HZ frequency.
 * We call it with interrupts disabled.
 */
void scheduler_tick(void)
{
	int cpu = smp_processor_id();
	struct rq *rq = cpu_rq(cpu);
	struct task_struct *curr = rq->curr;

	sched_clock_tick();

	raw_spin_lock(&rq->lock);
	update_rq_clock(rq);
	update_cpu_load_active(rq);
	curr->sched_class->task_tick(rq, curr, 0);
	raw_spin_unlock(&rq->lock);

	perf_event_task_tick();

#ifdef CONFIG_SMP
	rq->idle_balance = idle_cpu(cpu);
	trigger_load_balance(rq, cpu);
#endif
}

notrace unsigned long get_parent_ip(unsigned long addr)
{
	if (in_lock_functions(addr)) {
		addr = CALLER_ADDR2;
		if (in_lock_functions(addr))
			addr = CALLER_ADDR3;
	}
	return addr;
}

#if defined(CONFIG_PREEMPT) && (defined(CONFIG_DEBUG_PREEMPT) || \
				defined(CONFIG_PREEMPT_TRACER))

void __kprobes add_preempt_count(int val)
{
#ifdef CONFIG_DEBUG_PREEMPT
	/*
	 * Underflow?
	 */
	if (DEBUG_LOCKS_WARN_ON((preempt_count() < 0)))
		return;
#endif
	preempt_count() += val;
#ifdef CONFIG_DEBUG_PREEMPT
	/*
	 * Spinlock count overflowing soon?
	 */
	DEBUG_LOCKS_WARN_ON((preempt_count() & PREEMPT_MASK) >=
				PREEMPT_MASK - 10);
#endif
	if (preempt_count() == val)
		trace_preempt_off(CALLER_ADDR0, get_parent_ip(CALLER_ADDR1));
}
EXPORT_SYMBOL(add_preempt_count);

void __kprobes sub_preempt_count(int val)
{
#ifdef CONFIG_DEBUG_PREEMPT
	/*
	 * Underflow?
	 */
	if (DEBUG_LOCKS_WARN_ON(val > preempt_count()))
		return;
	/*
	 * Is the spinlock portion underflowing?
	 */
	if (DEBUG_LOCKS_WARN_ON((val < PREEMPT_MASK) &&
			!(preempt_count() & PREEMPT_MASK)))
		return;
#endif

	if (preempt_count() == val)
		trace_preempt_on(CALLER_ADDR0, get_parent_ip(CALLER_ADDR1));
	preempt_count() -= val;
}
EXPORT_SYMBOL(sub_preempt_count);

#endif

/*
 * Print scheduling while atomic bug:
 */
static noinline void __schedule_bug(struct task_struct *prev)
{
	if (oops_in_progress)
		return;

	printk(KERN_ERR "BUG: scheduling while atomic: %s/%d/0x%08x\n",
		prev->comm, prev->pid, preempt_count());

	debug_show_held_locks(prev);
	print_modules();
	if (irqs_disabled())
		print_irqtrace_events(prev);
	dump_stack();
}

/*
 * Various schedule()-time debugging checks and statistics:
 */
static inline void schedule_debug(struct task_struct *prev)
{
	/*
	 * Test if we are atomic. Since do_exit() needs to call into
	 * schedule() atomically, we ignore that path for now.
	 * Otherwise, whine if we are scheduling when we should not be.
	 */
	if (unlikely(in_atomic_preempt_off() && !prev->exit_state))
		__schedule_bug(prev);
	rcu_sleep_check();

	profile_hit(SCHED_PROFILING, __builtin_return_address(0));

	schedstat_inc(this_rq(), sched_count);
}

static void put_prev_task(struct rq *rq, struct task_struct *prev)
{
	if (prev->on_rq || rq->skip_clock_update < 0)
		update_rq_clock(rq);
	prev->sched_class->put_prev_task(rq, prev);
}

/*
 * Pick up the highest-prio task:
 */
static inline struct task_struct *
pick_next_task(struct rq *rq)
{
	const struct sched_class *class;
	struct task_struct *p;

	/*
	 * Optimization: we know that if all tasks are in
	 * the fair class we can call that function directly:
	 */
	if (likely(rq->nr_running == rq->cfs.h_nr_running)) {
		p = fair_sched_class.pick_next_task(rq);
		if (likely(p))
			return p;
	}

	for_each_class(class) {
		p = class->pick_next_task(rq);
		if (p)
			return p;
	}

	BUG(); /* the idle class will always have a runnable task */
}

/*
 * __schedule() is the main scheduler function.
 */
static void __sched __schedule(void)
{
	struct task_struct *prev, *next;
	unsigned long *switch_count;
	struct rq *rq;
	int cpu;

need_resched:
	preempt_disable();
	cpu = smp_processor_id();
	rq = cpu_rq(cpu);
	rcu_note_context_switch(cpu);
	prev = rq->curr;

	schedule_debug(prev);

	if (sched_feat(HRTICK))
		hrtick_clear(rq);

	raw_spin_lock_irq(&rq->lock);

	switch_count = &prev->nivcsw;
	if (prev->state && !(preempt_count() & PREEMPT_ACTIVE)) {
		if (unlikely(signal_pending_state(prev->state, prev))) {
			prev->state = TASK_RUNNING;
		} else {
			deactivate_task(rq, prev, DEQUEUE_SLEEP);
			prev->on_rq = 0;

			/*
			 * If a worker went to sleep, notify and ask workqueue
			 * whether it wants to wake up a task to maintain
			 * concurrency.
			 */
			if (prev->flags & PF_WQ_WORKER) {
				struct task_struct *to_wakeup;

				to_wakeup = wq_worker_sleeping(prev, cpu);
				if (to_wakeup)
					try_to_wake_up_local(to_wakeup);
			}
		}
		switch_count = &prev->nvcsw;
	}

	pre_schedule(rq, prev);

	if (unlikely(!rq->nr_running))
		idle_balance(cpu, rq);

	put_prev_task(rq, prev);
	next = pick_next_task(rq);
	clear_tsk_need_resched(prev);
	rq->skip_clock_update = 0;

	if (likely(prev != next)) {
		rq->nr_switches++;
		rq->curr = next;
		++*switch_count;

		context_switch(rq, prev, next); /* unlocks the rq */
		/*
		 * The context switch have flipped the stack from under us
		 * and restored the local variables which were saved when
		 * this task called schedule() in the past. prev == current
		 * is still correct, but it can be moved to another cpu/rq.
		 */
		cpu = smp_processor_id();
		rq = cpu_rq(cpu);
	} else
		raw_spin_unlock_irq(&rq->lock);

	post_schedule(rq);

	sched_preempt_enable_no_resched();
	if (need_resched())
		goto need_resched;
}

static inline void sched_submit_work(struct task_struct *tsk)
{
	if (!tsk->state || tsk_is_pi_blocked(tsk))
		return;
	/*
	 * If we are going to sleep and we have plugged IO queued,
	 * make sure to submit it to avoid deadlocks.
	 */
	if (blk_needs_flush_plug(tsk))
		blk_schedule_flush_plug(tsk);
}

asmlinkage void __sched schedule(void)
{
	struct task_struct *tsk = current;

	sched_submit_work(tsk);
	__schedule();
}
EXPORT_SYMBOL(schedule);

/**
 * schedule_preempt_disabled - called with preemption disabled
 *
 * Returns with preemption disabled. Note: preempt_count must be 1
 */
void __sched schedule_preempt_disabled(void)
{
	sched_preempt_enable_no_resched();
	schedule();
	preempt_disable();
}

#ifdef CONFIG_MUTEX_SPIN_ON_OWNER

static inline bool owner_running(struct mutex *lock, struct task_struct *owner)
{
	if (lock->owner != owner)
		return false;

	/*
	 * Ensure we emit the owner->on_cpu, dereference _after_ checking
	 * lock->owner still matches owner, if that fails, owner might
	 * point to free()d memory, if it still matches, the rcu_read_lock()
	 * ensures the memory stays valid.
	 */
	barrier();

	return owner->on_cpu;
}

/*
 * Look out! "owner" is an entirely speculative pointer
 * access and not reliable.
 */
int mutex_spin_on_owner(struct mutex *lock, struct task_struct *owner)
{
	if (!sched_feat(OWNER_SPIN))
		return 0;

	rcu_read_lock();
	while (owner_running(lock, owner)) {
		if (need_resched())
			break;

		arch_mutex_cpu_relax();
	}
	rcu_read_unlock();

	/*
	 * We break out the loop above on need_resched() and when the
	 * owner changed, which is a sign for heavy contention. Return
	 * success only when lock->owner is NULL.
	 */
	return lock->owner == NULL;
}
#endif

#ifdef CONFIG_PREEMPT
/*
 * this is the entry point to schedule() from in-kernel preemption
 * off of preempt_enable. Kernel preemptions off return from interrupt
 * occur there and call schedule directly.
 */
asmlinkage void __sched notrace preempt_schedule(void)
{
	struct thread_info *ti = current_thread_info();

	/*
	 * If there is a non-zero preempt_count or interrupts are disabled,
	 * we do not want to preempt the current task. Just return..
	 */
	if (likely(ti->preempt_count || irqs_disabled()))
		return;

	do {
		add_preempt_count_notrace(PREEMPT_ACTIVE);
		__schedule();
		sub_preempt_count_notrace(PREEMPT_ACTIVE);

		/*
		 * Check again in case we missed a preemption opportunity
		 * between schedule and now.
		 */
		barrier();
	} while (need_resched());
}
EXPORT_SYMBOL(preempt_schedule);

/*
 * this is the entry point to schedule() from kernel preemption
 * off of irq context.
 * Note, that this is called and return with irqs disabled. This will
 * protect us against recursive calling from irq.
 */
asmlinkage void __sched preempt_schedule_irq(void)
{
	struct thread_info *ti = current_thread_info();

	/* Catch callers which need to be fixed */
	BUG_ON(ti->preempt_count || !irqs_disabled());

	do {
		add_preempt_count(PREEMPT_ACTIVE);
		local_irq_enable();
		__schedule();
		local_irq_disable();
		sub_preempt_count(PREEMPT_ACTIVE);

		/*
		 * Check again in case we missed a preemption opportunity
		 * between schedule and now.
		 */
		barrier();
	} while (need_resched());
}

#endif /* CONFIG_PREEMPT */

int default_wake_function(wait_queue_t *curr, unsigned mode, int wake_flags,
			  void *key)
{
	return try_to_wake_up(curr->private, mode, wake_flags);
}
EXPORT_SYMBOL(default_wake_function);

/*
 * The core wakeup function. Non-exclusive wakeups (nr_exclusive == 0) just
 * wake everything up. If it's an exclusive wakeup (nr_exclusive == small +ve
 * number) then we wake all the non-exclusive tasks and one exclusive task.
 *
 * There are circumstances in which we can try to wake a task which has already
 * started to run but is not in state TASK_RUNNING. try_to_wake_up() returns
 * zero in this (rare) case, and we handle it by continuing to scan the queue.
 */
static void __wake_up_common(wait_queue_head_t *q, unsigned int mode,
			int nr_exclusive, int wake_flags, void *key)
{
	wait_queue_t *curr, *next;

	list_for_each_entry_safe(curr, next, &q->task_list, task_list) {
		unsigned flags = curr->flags;

		if (curr->func(curr, mode, wake_flags, key) &&
				(flags & WQ_FLAG_EXCLUSIVE) && !--nr_exclusive)
			break;
	}
}

/**
 * __wake_up - wake up threads blocked on a waitqueue.
 * @q: the waitqueue
 * @mode: which threads
 * @nr_exclusive: how many wake-one or wake-many threads to wake up
 * @key: is directly passed to the wakeup function
 *
 * It may be assumed that this function implies a write memory barrier before
 * changing the task state if and only if any tasks are woken up.
 */
void __wake_up(wait_queue_head_t *q, unsigned int mode,
			int nr_exclusive, void *key)
{
	unsigned long flags;

	spin_lock_irqsave(&q->lock, flags);
	__wake_up_common(q, mode, nr_exclusive, 0, key);
	spin_unlock_irqrestore(&q->lock, flags);
}
EXPORT_SYMBOL(__wake_up);

/*
 * Same as __wake_up but called with the spinlock in wait_queue_head_t held.
 */
void __wake_up_locked(wait_queue_head_t *q, unsigned int mode, int nr)
{
	__wake_up_common(q, mode, nr, 0, NULL);
}
EXPORT_SYMBOL_GPL(__wake_up_locked);

void __wake_up_locked_key(wait_queue_head_t *q, unsigned int mode, void *key)
{
	__wake_up_common(q, mode, 1, 0, key);
}
EXPORT_SYMBOL_GPL(__wake_up_locked_key);

/**
 * __wake_up_sync_key - wake up threads blocked on a waitqueue.
 * @q: the waitqueue
 * @mode: which threads
 * @nr_exclusive: how many wake-one or wake-many threads to wake up
 * @key: opaque value to be passed to wakeup targets
 *
 * The sync wakeup differs that the waker knows that it will schedule
 * away soon, so while the target thread will be woken up, it will not
 * be migrated to another CPU - ie. the two threads are 'synchronized'
 * with each other. This can prevent needless bouncing between CPUs.
 *
 * On UP it can prevent extra preemption.
 *
 * It may be assumed that this function implies a write memory barrier before
 * changing the task state if and only if any tasks are woken up.
 */
void __wake_up_sync_key(wait_queue_head_t *q, unsigned int mode,
			int nr_exclusive, void *key)
{
	unsigned long flags;
	int wake_flags = WF_SYNC;

	if (unlikely(!q))
		return;

	if (unlikely(!nr_exclusive))
		wake_flags = 0;

	spin_lock_irqsave(&q->lock, flags);
	__wake_up_common(q, mode, nr_exclusive, wake_flags, key);
	spin_unlock_irqrestore(&q->lock, flags);
}
EXPORT_SYMBOL_GPL(__wake_up_sync_key);

/*
 * __wake_up_sync - see __wake_up_sync_key()
 */
void __wake_up_sync(wait_queue_head_t *q, unsigned int mode, int nr_exclusive)
{
	__wake_up_sync_key(q, mode, nr_exclusive, NULL);
}
EXPORT_SYMBOL_GPL(__wake_up_sync);	/* For internal use only */

/**
 * complete: - signals a single thread waiting on this completion
 * @x:  holds the state of this particular completion
 *
 * This will wake up a single thread waiting on this completion. Threads will be
 * awakened in the same order in which they were queued.
 *
 * See also complete_all(), wait_for_completion() and related routines.
 *
 * It may be assumed that this function implies a write memory barrier before
 * changing the task state if and only if any tasks are woken up.
 */
void complete(struct completion *x)
{
	unsigned long flags;

	spin_lock_irqsave(&x->wait.lock, flags);
	x->done++;
	__wake_up_common(&x->wait, TASK_NORMAL, 1, 0, NULL);
	spin_unlock_irqrestore(&x->wait.lock, flags);
}
EXPORT_SYMBOL(complete);

/**
 * complete_all: - signals all threads waiting on this completion
 * @x:  holds the state of this particular completion
 *
 * This will wake up all threads waiting on this particular completion event.
 *
 * It may be assumed that this function implies a write memory barrier before
 * changing the task state if and only if any tasks are woken up.
 */
void complete_all(struct completion *x)
{
	unsigned long flags;

	spin_lock_irqsave(&x->wait.lock, flags);
	x->done += UINT_MAX/2;
	__wake_up_common(&x->wait, TASK_NORMAL, 0, 0, NULL);
	spin_unlock_irqrestore(&x->wait.lock, flags);
}
EXPORT_SYMBOL(complete_all);

static inline long __sched
do_wait_for_common(struct completion *x, long timeout, int state)
{
	if (!x->done) {
		DECLARE_WAITQUEUE(wait, current);

		__add_wait_queue_tail_exclusive(&x->wait, &wait);
		do {
			if (signal_pending_state(state, current)) {
				timeout = -ERESTARTSYS;
				break;
			}
			__set_current_state(state);
			spin_unlock_irq(&x->wait.lock);
			timeout = schedule_timeout(timeout);
			spin_lock_irq(&x->wait.lock);
		} while (!x->done && timeout);
		__remove_wait_queue(&x->wait, &wait);
		if (!x->done)
			return timeout;
	}
	x->done--;
	return timeout ?: 1;
}

static long __sched
wait_for_common(struct completion *x, long timeout, int state)
{
	might_sleep();

	spin_lock_irq(&x->wait.lock);
	timeout = do_wait_for_common(x, timeout, state);
	spin_unlock_irq(&x->wait.lock);
	return timeout;
}

/**
 * wait_for_completion: - waits for completion of a task
 * @x:  holds the state of this particular completion
 *
 * This waits to be signaled for completion of a specific task. It is NOT
 * interruptible and there is no timeout.
 *
 * See also similar routines (i.e. wait_for_completion_timeout()) with timeout
 * and interrupt capability. Also see complete().
 */
void __sched wait_for_completion(struct completion *x)
{
	wait_for_common(x, MAX_SCHEDULE_TIMEOUT, TASK_UNINTERRUPTIBLE);
}
EXPORT_SYMBOL(wait_for_completion);

/**
 * wait_for_completion_timeout: - waits for completion of a task (w/timeout)
 * @x:  holds the state of this particular completion
 * @timeout:  timeout value in jiffies
 *
 * This waits for either a completion of a specific task to be signaled or for a
 * specified timeout to expire. The timeout is in jiffies. It is not
 * interruptible.
 *
 * The return value is 0 if timed out, and positive (at least 1, or number of
 * jiffies left till timeout) if completed.
 */
unsigned long __sched
wait_for_completion_timeout(struct completion *x, unsigned long timeout)
{
	return wait_for_common(x, timeout, TASK_UNINTERRUPTIBLE);
}
EXPORT_SYMBOL(wait_for_completion_timeout);

/**
 * wait_for_completion_interruptible: - waits for completion of a task (w/intr)
 * @x:  holds the state of this particular completion
 *
 * This waits for completion of a specific task to be signaled. It is
 * interruptible.
 *
 * The return value is -ERESTARTSYS if interrupted, 0 if completed.
 */
int __sched wait_for_completion_interruptible(struct completion *x)
{
	long t = wait_for_common(x, MAX_SCHEDULE_TIMEOUT, TASK_INTERRUPTIBLE);
	if (t == -ERESTARTSYS)
		return t;
	return 0;
}
EXPORT_SYMBOL(wait_for_completion_interruptible);

/**
 * wait_for_completion_interruptible_timeout: - waits for completion (w/(to,intr))
 * @x:  holds the state of this particular completion
 * @timeout:  timeout value in jiffies
 *
 * This waits for either a completion of a specific task to be signaled or for a
 * specified timeout to expire. It is interruptible. The timeout is in jiffies.
 *
 * The return value is -ERESTARTSYS if interrupted, 0 if timed out,
 * positive (at least 1, or number of jiffies left till timeout) if completed.
 */
long __sched
wait_for_completion_interruptible_timeout(struct completion *x,
					  unsigned long timeout)
{
	return wait_for_common(x, timeout, TASK_INTERRUPTIBLE);
}
EXPORT_SYMBOL(wait_for_completion_interruptible_timeout);

/**
 * wait_for_completion_killable: - waits for completion of a task (killable)
 * @x:  holds the state of this particular completion
 *
 * This waits to be signaled for completion of a specific task. It can be
 * interrupted by a kill signal.
 *
 * The return value is -ERESTARTSYS if interrupted, 0 if completed.
 */
int __sched wait_for_completion_killable(struct completion *x)
{
	long t = wait_for_common(x, MAX_SCHEDULE_TIMEOUT, TASK_KILLABLE);
	if (t == -ERESTARTSYS)
		return t;
	return 0;
}
EXPORT_SYMBOL(wait_for_completion_killable);

/**
 * wait_for_completion_killable_timeout: - waits for completion of a task (w/(to,killable))
 * @x:  holds the state of this particular completion
 * @timeout:  timeout value in jiffies
 *
 * This waits for either a completion of a specific task to be
 * signaled or for a specified timeout to expire. It can be
 * interrupted by a kill signal. The timeout is in jiffies.
 *
 * The return value is -ERESTARTSYS if interrupted, 0 if timed out,
 * positive (at least 1, or number of jiffies left till timeout) if completed.
 */
long __sched
wait_for_completion_killable_timeout(struct completion *x,
				     unsigned long timeout)
{
	return wait_for_common(x, timeout, TASK_KILLABLE);
}
EXPORT_SYMBOL(wait_for_completion_killable_timeout);

/**
 *	try_wait_for_completion - try to decrement a completion without blocking
 *	@x:	completion structure
 *
 *	Returns: 0 if a decrement cannot be done without blocking
 *		 1 if a decrement succeeded.
 *
 *	If a completion is being used as a counting completion,
 *	attempt to decrement the counter without blocking. This
 *	enables us to avoid waiting if the resource the completion
 *	is protecting is not available.
 */
bool try_wait_for_completion(struct completion *x)
{
	unsigned long flags;
	int ret = 1;

	spin_lock_irqsave(&x->wait.lock, flags);
	if (!x->done)
		ret = 0;
	else
		x->done--;
	spin_unlock_irqrestore(&x->wait.lock, flags);
	return ret;
}
EXPORT_SYMBOL(try_wait_for_completion);

/**
 *	completion_done - Test to see if a completion has any waiters
 *	@x:	completion structure
 *
 *	Returns: 0 if there are waiters (wait_for_completion() in progress)
 *		 1 if there are no waiters.
 *
 */
bool completion_done(struct completion *x)
{
	unsigned long flags;
	int ret = 1;

	spin_lock_irqsave(&x->wait.lock, flags);
	if (!x->done)
		ret = 0;
	spin_unlock_irqrestore(&x->wait.lock, flags);
	return ret;
}
EXPORT_SYMBOL(completion_done);

static long __sched
sleep_on_common(wait_queue_head_t *q, int state, long timeout)
{
	unsigned long flags;
	wait_queue_t wait;

	init_waitqueue_entry(&wait, current);

	__set_current_state(state);

	spin_lock_irqsave(&q->lock, flags);
	__add_wait_queue(q, &wait);
	spin_unlock(&q->lock);
	timeout = schedule_timeout(timeout);
	spin_lock_irq(&q->lock);
	__remove_wait_queue(q, &wait);
	spin_unlock_irqrestore(&q->lock, flags);

	return timeout;
}

void __sched interruptible_sleep_on(wait_queue_head_t *q)
{
	sleep_on_common(q, TASK_INTERRUPTIBLE, MAX_SCHEDULE_TIMEOUT);
}
EXPORT_SYMBOL(interruptible_sleep_on);

long __sched
interruptible_sleep_on_timeout(wait_queue_head_t *q, long timeout)
{
	return sleep_on_common(q, TASK_INTERRUPTIBLE, timeout);
}
EXPORT_SYMBOL(interruptible_sleep_on_timeout);

void __sched sleep_on(wait_queue_head_t *q)
{
	sleep_on_common(q, TASK_UNINTERRUPTIBLE, MAX_SCHEDULE_TIMEOUT);
}
EXPORT_SYMBOL(sleep_on);

long __sched sleep_on_timeout(wait_queue_head_t *q, long timeout)
{
	return sleep_on_common(q, TASK_UNINTERRUPTIBLE, timeout);
}
EXPORT_SYMBOL(sleep_on_timeout);

#ifdef CONFIG_RT_MUTEXES

/*
 * rt_mutex_setprio - set the current priority of a task
 * @p: task
 * @prio: prio value (kernel-internal form)
 *
 * This function changes the 'effective' priority of a task. It does
 * not touch ->normal_prio like __setscheduler().
 *
 * Used by the rt_mutex code to implement priority inheritance logic.
 */
void rt_mutex_setprio(struct task_struct *p, int prio)
{
	int oldprio, on_rq, running;
	struct rq *rq;
	const struct sched_class *prev_class;

	BUG_ON(prio < 0 || prio > MAX_PRIO);

	rq = __task_rq_lock(p);

	/*
	 * Idle task boosting is a nono in general. There is one
	 * exception, when PREEMPT_RT and NOHZ is active:
	 *
	 * The idle task calls get_next_timer_interrupt() and holds
	 * the timer wheel base->lock on the CPU and another CPU wants
	 * to access the timer (probably to cancel it). We can safely
	 * ignore the boosting request, as the idle CPU runs this code
	 * with interrupts disabled and will complete the lock
	 * protected section without being interrupted. So there is no
	 * real need to boost.
	 */
	if (unlikely(p == rq->idle)) {
		WARN_ON(p != rq->curr);
		WARN_ON(p->pi_blocked_on);
		goto out_unlock;
	}

	trace_sched_pi_setprio(p, prio);
	oldprio = p->prio;
	prev_class = p->sched_class;
	on_rq = p->on_rq;
	running = task_current(rq, p);
	if (on_rq)
		dequeue_task(rq, p, 0);
	if (running)
		p->sched_class->put_prev_task(rq, p);

	if (rt_prio(prio))
		p->sched_class = &rt_sched_class;
	else
		p->sched_class = &fair_sched_class;

	p->prio = prio;

	if (running)
		p->sched_class->set_curr_task(rq);
	if (on_rq)
		enqueue_task(rq, p, oldprio < prio ? ENQUEUE_HEAD : 0);

	check_class_changed(rq, p, prev_class, oldprio);
out_unlock:
	__task_rq_unlock(rq);
}
#endif
void set_user_nice(struct task_struct *p, long nice)
{
	int old_prio, delta, on_rq;
	unsigned long flags;
	struct rq *rq;

	if (TASK_NICE(p) == nice || nice < -20 || nice > 19)
		return;
	/*
	 * We have to be careful, if called from sys_setpriority(),
	 * the task might be in the middle of scheduling on another CPU.
	 */
	rq = task_rq_lock(p, &flags);
	/*
	 * The RT priorities are set via sched_setscheduler(), but we still
	 * allow the 'normal' nice value to be set - but as expected
	 * it wont have any effect on scheduling until the task is
	 * SCHED_FIFO/SCHED_RR:
	 */
	if (task_has_rt_policy(p)) {
		p->static_prio = NICE_TO_PRIO(nice);
		goto out_unlock;
	}
	on_rq = p->on_rq;
	if (on_rq)
		dequeue_task(rq, p, 0);

	p->static_prio = NICE_TO_PRIO(nice);
	set_load_weight(p);
	old_prio = p->prio;
	p->prio = effective_prio(p);
	delta = p->prio - old_prio;

	if (on_rq) {
		enqueue_task(rq, p, 0);
		/*
		 * If the task increased its priority or is running and
		 * lowered its priority, then reschedule its CPU:
		 */
		if (delta < 0 || (delta > 0 && task_running(rq, p)))
			resched_task(rq->curr);
	}
out_unlock:
	task_rq_unlock(rq, p, &flags);
}
EXPORT_SYMBOL(set_user_nice);

/*
 * can_nice - check if a task can reduce its nice value
 * @p: task
 * @nice: nice value
 */
int can_nice(const struct task_struct *p, const int nice)
{
	/* convert nice value [19,-20] to rlimit style value [1,40] */
	int nice_rlim = 20 - nice;

	return (nice_rlim <= task_rlimit(p, RLIMIT_NICE) ||
		capable(CAP_SYS_NICE));
}

#ifdef __ARCH_WANT_SYS_NICE

/*
 * sys_nice - change the priority of the current process.
 * @increment: priority increment
 *
 * sys_setpriority is a more generic, but much slower function that
 * does similar things.
 */
SYSCALL_DEFINE1(nice, int, increment)
{
	long nice, retval;

	/*
	 * Setpriority might change our priority at the same moment.
	 * We don't have to worry. Conceptually one call occurs first
	 * and we have a single winner.
	 */
	if (increment < -40)
		increment = -40;
	if (increment > 40)
		increment = 40;

	nice = TASK_NICE(current) + increment;
	if (nice < -20)
		nice = -20;
	if (nice > 19)
		nice = 19;

	if (increment < 0 && !can_nice(current, nice))
		return -EPERM;

	retval = security_task_setnice(current, nice);
	if (retval)
		return retval;

	set_user_nice(current, nice);
	return 0;
}

#endif

/**
 * task_prio - return the priority value of a given task.
 * @p: the task in question.
 *
 * This is the priority value as seen by users in /proc.
 * RT tasks are offset by -200. Normal tasks are centered
 * around 0, value goes from -16 to +15.
 */
int task_prio(const struct task_struct *p)
{
	return p->prio - MAX_RT_PRIO;
}

/**
 * task_nice - return the nice value of a given task.
 * @p: the task in question.
 */
int task_nice(const struct task_struct *p)
{
	return TASK_NICE(p);
}
EXPORT_SYMBOL(task_nice);

/**
 * idle_cpu - is a given cpu idle currently?
 * @cpu: the processor in question.
 */
int idle_cpu(int cpu)
{
	struct rq *rq = cpu_rq(cpu);

	if (rq->curr != rq->idle)
		return 0;

	if (rq->nr_running)
		return 0;

#ifdef CONFIG_SMP
	if (!llist_empty(&rq->wake_list))
		return 0;
#endif

	return 1;
}

/**
 * idle_task - return the idle task for a given cpu.
 * @cpu: the processor in question.
 */
struct task_struct *idle_task(int cpu)
{
	return cpu_rq(cpu)->idle;
}

/**
 * find_process_by_pid - find a process with a matching PID value.
 * @pid: the pid in question.
 */
static struct task_struct *find_process_by_pid(pid_t pid)
{
	return pid ? find_task_by_vpid(pid) : current;
}

/* Actually do priority change: must hold rq lock. */
static void
__setscheduler(struct rq *rq, struct task_struct *p, int policy, int prio)
{
	p->policy = policy;
	p->rt_priority = prio;
	p->normal_prio = normal_prio(p);
	/* we are holding p->pi_lock already */
	p->prio = rt_mutex_getprio(p);
	if (rt_prio(p->prio))
		p->sched_class = &rt_sched_class;
	else
		p->sched_class = &fair_sched_class;
	set_load_weight(p);
}

/*
 * check the target process has a UID that matches the current process's
 */
static bool check_same_owner(struct task_struct *p)
{
	const struct cred *cred = current_cred(), *pcred;
	bool match;

	rcu_read_lock();
	pcred = __task_cred(p);
	if (cred->user->user_ns == pcred->user->user_ns)
		match = (cred->euid == pcred->euid ||
			 cred->euid == pcred->uid);
	else
		match = false;
	rcu_read_unlock();
	return match;
}

static int __sched_setscheduler(struct task_struct *p, int policy,
				const struct sched_param *param, bool user)
{
	int retval, oldprio, oldpolicy = -1, on_rq, running;
	unsigned long flags;
	const struct sched_class *prev_class;
	struct rq *rq;
	int reset_on_fork;

	/* may grab non-irq protected spin_locks */
	BUG_ON(in_interrupt());
recheck:
	/* double check policy once rq lock held */
	if (policy < 0) {
		reset_on_fork = p->sched_reset_on_fork;
		policy = oldpolicy = p->policy;
	} else {
		reset_on_fork = !!(policy & SCHED_RESET_ON_FORK);
		policy &= ~SCHED_RESET_ON_FORK;

		if (policy != SCHED_FIFO && policy != SCHED_RR &&
				policy != SCHED_NORMAL && policy != SCHED_BATCH &&
				policy != SCHED_IDLE)
			return -EINVAL;
	}

	/*
	 * Valid priorities for SCHED_FIFO and SCHED_RR are
	 * 1..MAX_USER_RT_PRIO-1, valid priority for SCHED_NORMAL,
	 * SCHED_BATCH and SCHED_IDLE is 0.
	 */
	if (param->sched_priority < 0 ||
	    (p->mm && param->sched_priority > MAX_USER_RT_PRIO-1) ||
	    (!p->mm && param->sched_priority > MAX_RT_PRIO-1))
		return -EINVAL;
	if (rt_policy(policy) != (param->sched_priority != 0))
		return -EINVAL;

	/*
	 * Allow unprivileged RT tasks to decrease priority:
	 */
	if (user && !capable(CAP_SYS_NICE)) {
		if (rt_policy(policy)) {
			unsigned long rlim_rtprio =
					task_rlimit(p, RLIMIT_RTPRIO);

			/* can't set/change the rt policy */
			if (policy != p->policy && !rlim_rtprio)
				return -EPERM;

			/* can't increase priority */
			if (param->sched_priority > p->rt_priority &&
			    param->sched_priority > rlim_rtprio)
				return -EPERM;
		}

		/*
		 * Treat SCHED_IDLE as nice 20. Only allow a switch to
		 * SCHED_NORMAL if the RLIMIT_NICE would normally permit it.
		 */
		if (p->policy == SCHED_IDLE && policy != SCHED_IDLE) {
			if (!can_nice(p, TASK_NICE(p)))
				return -EPERM;
		}

		/* can't change other user's priorities */
		if (!check_same_owner(p))
			return -EPERM;

		/* Normal users shall not reset the sched_reset_on_fork flag */
		if (p->sched_reset_on_fork && !reset_on_fork)
			return -EPERM;
	}

	if (user) {
		retval = security_task_setscheduler(p);
		if (retval)
			return retval;
	}

	/*
	 * make sure no PI-waiters arrive (or leave) while we are
	 * changing the priority of the task:
	 *
	 * To be able to change p->policy safely, the appropriate
	 * runqueue lock must be held.
	 */
	rq = task_rq_lock(p, &flags);

	/*
	 * Changing the policy of the stop threads its a very bad idea
	 */
	if (p == rq->stop) {
		task_rq_unlock(rq, p, &flags);
		return -EINVAL;
	}

	/*
	 * If not changing anything there's no need to proceed further:
	 */
	if (unlikely(policy == p->policy && (!rt_policy(policy) ||
			param->sched_priority == p->rt_priority))) {

		__task_rq_unlock(rq);
		raw_spin_unlock_irqrestore(&p->pi_lock, flags);
		return 0;
	}

#ifdef CONFIG_RT_GROUP_SCHED
	if (user) {
		/*
		 * Do not allow realtime tasks into groups that have no runtime
		 * assigned.
		 */
		if (rt_bandwidth_enabled() && rt_policy(policy) &&
				task_group(p)->rt_bandwidth.rt_runtime == 0 &&
				!task_group_is_autogroup(task_group(p))) {
			task_rq_unlock(rq, p, &flags);
			return -EPERM;
		}
	}
#endif

	/* recheck policy now with rq lock held */
	if (unlikely(oldpolicy != -1 && oldpolicy != p->policy)) {
		policy = oldpolicy = -1;
		task_rq_unlock(rq, p, &flags);
		goto recheck;
	}
	on_rq = p->on_rq;
	running = task_current(rq, p);
	if (on_rq)
		dequeue_task(rq, p, 0);
	if (running)
		p->sched_class->put_prev_task(rq, p);

	p->sched_reset_on_fork = reset_on_fork;

	oldprio = p->prio;
	prev_class = p->sched_class;
	__setscheduler(rq, p, policy, param->sched_priority);

	if (running)
		p->sched_class->set_curr_task(rq);
	if (on_rq)
		enqueue_task(rq, p, 0);

	check_class_changed(rq, p, prev_class, oldprio);
	task_rq_unlock(rq, p, &flags);

	rt_mutex_adjust_pi(p);

	return 0;
}

/**
 * sched_setscheduler - change the scheduling policy and/or RT priority of a thread.
 * @p: the task in question.
 * @policy: new policy.
 * @param: structure containing the new RT priority.
 *
 * NOTE that the task may be already dead.
 */
int sched_setscheduler(struct task_struct *p, int policy,
		       const struct sched_param *param)
{
	return __sched_setscheduler(p, policy, param, true);
}
EXPORT_SYMBOL_GPL(sched_setscheduler);

/**
 * sched_setscheduler_nocheck - change the scheduling policy and/or RT priority of a thread from kernelspace.
 * @p: the task in question.
 * @policy: new policy.
 * @param: structure containing the new RT priority.
 *
 * Just like sched_setscheduler, only don't bother checking if the
 * current context has permission.  For example, this is needed in
 * stop_machine(): we create temporary high priority worker threads,
 * but our caller might not have that capability.
 */
int sched_setscheduler_nocheck(struct task_struct *p, int policy,
			       const struct sched_param *param)
{
	return __sched_setscheduler(p, policy, param, false);
}

static int
do_sched_setscheduler(pid_t pid, int policy, struct sched_param __user *param)
{
	struct sched_param lparam;
	struct task_struct *p;
	int retval;

	if (!param || pid < 0)
		return -EINVAL;
	if (copy_from_user(&lparam, param, sizeof(struct sched_param)))
		return -EFAULT;

	rcu_read_lock();
	retval = -ESRCH;
	p = find_process_by_pid(pid);
	if (p != NULL)
		retval = sched_setscheduler(p, policy, &lparam);
	rcu_read_unlock();

	return retval;
}

/**
 * sys_sched_setscheduler - set/change the scheduler policy and RT priority
 * @pid: the pid in question.
 * @policy: new policy.
 * @param: structure containing the new RT priority.
 */
SYSCALL_DEFINE3(sched_setscheduler, pid_t, pid, int, policy,
		struct sched_param __user *, param)
{
	/* negative values for policy are not valid */
	if (policy < 0)
		return -EINVAL;

	return do_sched_setscheduler(pid, policy, param);
}

/**
 * sys_sched_setparam - set/change the RT priority of a thread
 * @pid: the pid in question.
 * @param: structure containing the new RT priority.
 */
SYSCALL_DEFINE2(sched_setparam, pid_t, pid, struct sched_param __user *, param)
{
	return do_sched_setscheduler(pid, -1, param);
}

/**
 * sys_sched_getscheduler - get the policy (scheduling class) of a thread
 * @pid: the pid in question.
 */
SYSCALL_DEFINE1(sched_getscheduler, pid_t, pid)
{
	struct task_struct *p;
	int retval;

	if (pid < 0)
		return -EINVAL;

	retval = -ESRCH;
	rcu_read_lock();
	p = find_process_by_pid(pid);
	if (p) {
		retval = security_task_getscheduler(p);
		if (!retval)
			retval = p->policy
				| (p->sched_reset_on_fork ? SCHED_RESET_ON_FORK : 0);
	}
	rcu_read_unlock();
	return retval;
}

/**
 * sys_sched_getparam - get the RT priority of a thread
 * @pid: the pid in question.
 * @param: structure containing the RT priority.
 */
SYSCALL_DEFINE2(sched_getparam, pid_t, pid, struct sched_param __user *, param)
{
	struct sched_param lp;
	struct task_struct *p;
	int retval;

	if (!param || pid < 0)
		return -EINVAL;

	rcu_read_lock();
	p = find_process_by_pid(pid);
	retval = -ESRCH;
	if (!p)
		goto out_unlock;

	retval = security_task_getscheduler(p);
	if (retval)
		goto out_unlock;

	lp.sched_priority = p->rt_priority;
	rcu_read_unlock();

	/*
	 * This one might sleep, we cannot do it with a spinlock held ...
	 */
	retval = copy_to_user(param, &lp, sizeof(*param)) ? -EFAULT : 0;

	return retval;

out_unlock:
	rcu_read_unlock();
	return retval;
}

long sched_setaffinity(pid_t pid, const struct cpumask *in_mask)
{
	cpumask_var_t cpus_allowed, new_mask;
	struct task_struct *p;
	int retval;

	get_online_cpus();
	rcu_read_lock();

	p = find_process_by_pid(pid);
	if (!p) {
		rcu_read_unlock();
		put_online_cpus();
		return -ESRCH;
	}

	/* Prevent p going away */
	get_task_struct(p);
	rcu_read_unlock();

	if (!alloc_cpumask_var(&cpus_allowed, GFP_KERNEL)) {
		retval = -ENOMEM;
		goto out_put_task;
	}
	if (!alloc_cpumask_var(&new_mask, GFP_KERNEL)) {
		retval = -ENOMEM;
		goto out_free_cpus_allowed;
	}
	retval = -EPERM;
	if (!check_same_owner(p) && !ns_capable(task_user_ns(p), CAP_SYS_NICE))
		goto out_unlock;

	retval = security_task_setscheduler(p);
	if (retval)
		goto out_unlock;

	cpuset_cpus_allowed(p, cpus_allowed);
	cpumask_and(new_mask, in_mask, cpus_allowed);
again:
	retval = set_cpus_allowed_ptr(p, new_mask);

	if (!retval) {
		cpuset_cpus_allowed(p, cpus_allowed);
		if (!cpumask_subset(new_mask, cpus_allowed)) {
			/*
			 * We must have raced with a concurrent cpuset
			 * update. Just reset the cpus_allowed to the
			 * cpuset's cpus_allowed
			 */
			cpumask_copy(new_mask, cpus_allowed);
			goto again;
		}
	}
out_unlock:
	free_cpumask_var(new_mask);
out_free_cpus_allowed:
	free_cpumask_var(cpus_allowed);
out_put_task:
	put_task_struct(p);
	put_online_cpus();
	return retval;
}

static int get_user_cpu_mask(unsigned long __user *user_mask_ptr, unsigned len,
			     struct cpumask *new_mask)
{
	if (len < cpumask_size())
		cpumask_clear(new_mask);
	else if (len > cpumask_size())
		len = cpumask_size();

	return copy_from_user(new_mask, user_mask_ptr, len) ? -EFAULT : 0;
}

/**
 * sys_sched_setaffinity - set the cpu affinity of a process
 * @pid: pid of the process
 * @len: length in bytes of the bitmask pointed to by user_mask_ptr
 * @user_mask_ptr: user-space pointer to the new cpu mask
 */
SYSCALL_DEFINE3(sched_setaffinity, pid_t, pid, unsigned int, len,
		unsigned long __user *, user_mask_ptr)
{
	cpumask_var_t new_mask;
	int retval;

	if (!alloc_cpumask_var(&new_mask, GFP_KERNEL))
		return -ENOMEM;

	retval = get_user_cpu_mask(user_mask_ptr, len, new_mask);
	if (retval == 0)
		retval = sched_setaffinity(pid, new_mask);
	free_cpumask_var(new_mask);
	return retval;
}

long sched_getaffinity(pid_t pid, struct cpumask *mask)
{
	struct task_struct *p;
	unsigned long flags;
	int retval;

	get_online_cpus();
	rcu_read_lock();

	retval = -ESRCH;
	p = find_process_by_pid(pid);
	if (!p)
		goto out_unlock;

	retval = security_task_getscheduler(p);
	if (retval)
		goto out_unlock;

	raw_spin_lock_irqsave(&p->pi_lock, flags);
	cpumask_and(mask, &p->cpus_allowed, cpu_online_mask);
	raw_spin_unlock_irqrestore(&p->pi_lock, flags);

out_unlock:
	rcu_read_unlock();
	put_online_cpus();

	return retval;
}

/**
 * sys_sched_getaffinity - get the cpu affinity of a process
 * @pid: pid of the process
 * @len: length in bytes of the bitmask pointed to by user_mask_ptr
 * @user_mask_ptr: user-space pointer to hold the current cpu mask
 */
SYSCALL_DEFINE3(sched_getaffinity, pid_t, pid, unsigned int, len,
		unsigned long __user *, user_mask_ptr)
{
	int ret;
	cpumask_var_t mask;

	if ((len * BITS_PER_BYTE) < nr_cpu_ids)
		return -EINVAL;
	if (len & (sizeof(unsigned long)-1))
		return -EINVAL;

	if (!alloc_cpumask_var(&mask, GFP_KERNEL))
		return -ENOMEM;

	ret = sched_getaffinity(pid, mask);
	if (ret == 0) {
		size_t retlen = min_t(size_t, len, cpumask_size());

		if (copy_to_user(user_mask_ptr, mask, retlen))
			ret = -EFAULT;
		else
			ret = retlen;
	}
	free_cpumask_var(mask);

	return ret;
}

/**
 * sys_sched_yield - yield the current processor to other threads.
 *
 * This function yields the current CPU to other tasks. If there are no
 * other threads running on this CPU then this function will return.
 */
SYSCALL_DEFINE0(sched_yield)
{
	struct rq *rq = this_rq_lock();

	schedstat_inc(rq, yld_count);
	current->sched_class->yield_task(rq);

	/*
	 * Since we are going to call schedule() anyway, there's
	 * no need to preempt or enable interrupts:
	 */
	__release(rq->lock);
	spin_release(&rq->lock.dep_map, 1, _THIS_IP_);
	do_raw_spin_unlock(&rq->lock);
	sched_preempt_enable_no_resched();

	schedule();

	return 0;
}

static inline int should_resched(void)
{
	return need_resched() && !(preempt_count() & PREEMPT_ACTIVE);
}

static void __cond_resched(void)
{
	add_preempt_count(PREEMPT_ACTIVE);
	__schedule();
	sub_preempt_count(PREEMPT_ACTIVE);
}

int __sched _cond_resched(void)
{
	if (should_resched()) {
		__cond_resched();
		return 1;
	}
	return 0;
}
EXPORT_SYMBOL(_cond_resched);

/*
 * __cond_resched_lock() - if a reschedule is pending, drop the given lock,
 * call schedule, and on return reacquire the lock.
 *
 * This works OK both with and without CONFIG_PREEMPT. We do strange low-level
 * operations here to prevent schedule() from being called twice (once via
 * spin_unlock(), once by hand).
 */
int __cond_resched_lock(spinlock_t *lock)
{
	int resched = should_resched();
	int ret = 0;

	lockdep_assert_held(lock);

	if (spin_needbreak(lock) || resched) {
		spin_unlock(lock);
		if (resched)
			__cond_resched();
		else
			cpu_relax();
		ret = 1;
		spin_lock(lock);
	}
	return ret;
}
EXPORT_SYMBOL(__cond_resched_lock);

int __sched __cond_resched_softirq(void)
{
	BUG_ON(!in_softirq());

	if (should_resched()) {
		local_bh_enable();
		__cond_resched();
		local_bh_disable();
		return 1;
	}
	return 0;
}
EXPORT_SYMBOL(__cond_resched_softirq);

/**
 * yield - yield the current processor to other threads.
 *
 * Do not ever use this function, there's a 99% chance you're doing it wrong.
 *
 * The scheduler is at all times free to pick the calling task as the most
 * eligible task to run, if removing the yield() call from your code breaks
 * it, its already broken.
 *
 * Typical broken usage is:
 *
 * while (!event)
 * 	yield();
 *
 * where one assumes that yield() will let 'the other' process run that will
 * make event true. If the current task is a SCHED_FIFO task that will never
 * happen. Never use yield() as a progress guarantee!!
 *
 * If you want to use yield() to wait for something, use wait_event().
 * If you want to use yield() to be 'nice' for others, use cond_resched().
 * If you still want to use yield(), do not!
 */
void __sched yield(void)
{
	set_current_state(TASK_RUNNING);
	sys_sched_yield();
}
EXPORT_SYMBOL(yield);

/**
 * yield_to - yield the current processor to another thread in
 * your thread group, or accelerate that thread toward the
 * processor it's on.
 * @p: target task
 * @preempt: whether task preemption is allowed or not
 *
 * It's the caller's job to ensure that the target task struct
 * can't go away on us before we can do any checks.
 *
 * Returns true if we indeed boosted the target task.
 */
bool __sched yield_to(struct task_struct *p, bool preempt)
{
	struct task_struct *curr = current;
	struct rq *rq, *p_rq;
	unsigned long flags;
	bool yielded = 0;

	local_irq_save(flags);
	rq = this_rq();

again:
	p_rq = task_rq(p);
	double_rq_lock(rq, p_rq);
	while (task_rq(p) != p_rq) {
		double_rq_unlock(rq, p_rq);
		goto again;
	}

	if (!curr->sched_class->yield_to_task)
		goto out;

	if (curr->sched_class != p->sched_class)
		goto out;

	if (task_running(p_rq, p) || p->state)
		goto out;

	yielded = curr->sched_class->yield_to_task(rq, p, preempt);
	if (yielded) {
		schedstat_inc(rq, yld_count);
		/*
		 * Make p's CPU reschedule; pick_next_entity takes care of
		 * fairness.
		 */
		if (preempt && rq != p_rq)
			resched_task(p_rq->curr);
	} else {
		/*
		 * We might have set it in task_yield_fair(), but are
		 * not going to schedule(), so don't want to skip
		 * the next update.
		 */
		rq->skip_clock_update = 0;
	}

out:
	double_rq_unlock(rq, p_rq);
	local_irq_restore(flags);

	if (yielded)
		schedule();

	return yielded;
}
EXPORT_SYMBOL_GPL(yield_to);

/*
 * This task is about to go to sleep on IO. Increment rq->nr_iowait so
 * that process accounting knows that this is a task in IO wait state.
 */
void __sched io_schedule(void)
{
	struct rq *rq = raw_rq();

	delayacct_blkio_start();
	atomic_inc(&rq->nr_iowait);
	blk_flush_plug(current);
	current->in_iowait = 1;
	schedule();
	current->in_iowait = 0;
	atomic_dec(&rq->nr_iowait);
	delayacct_blkio_end();
}
EXPORT_SYMBOL(io_schedule);

long __sched io_schedule_timeout(long timeout)
{
	struct rq *rq = raw_rq();
	long ret;

	delayacct_blkio_start();
	atomic_inc(&rq->nr_iowait);
	blk_flush_plug(current);
	current->in_iowait = 1;
	ret = schedule_timeout(timeout);
	current->in_iowait = 0;
	atomic_dec(&rq->nr_iowait);
	delayacct_blkio_end();
	return ret;
}

/**
 * sys_sched_get_priority_max - return maximum RT priority.
 * @policy: scheduling class.
 *
 * this syscall returns the maximum rt_priority that can be used
 * by a given scheduling class.
 */
SYSCALL_DEFINE1(sched_get_priority_max, int, policy)
{
	int ret = -EINVAL;

	switch (policy) {
	case SCHED_FIFO:
	case SCHED_RR:
		ret = MAX_USER_RT_PRIO-1;
		break;
	case SCHED_NORMAL:
	case SCHED_BATCH:
	case SCHED_IDLE:
		ret = 0;
		break;
	}
	return ret;
}

/**
 * sys_sched_get_priority_min - return minimum RT priority.
 * @policy: scheduling class.
 *
 * this syscall returns the minimum rt_priority that can be used
 * by a given scheduling class.
 */
SYSCALL_DEFINE1(sched_get_priority_min, int, policy)
{
	int ret = -EINVAL;

	switch (policy) {
	case SCHED_FIFO:
	case SCHED_RR:
		ret = 1;
		break;
	case SCHED_NORMAL:
	case SCHED_BATCH:
	case SCHED_IDLE:
		ret = 0;
	}
	return ret;
}

/**
 * sys_sched_rr_get_interval - return the default timeslice of a process.
 * @pid: pid of the process.
 * @interval: userspace pointer to the timeslice value.
 *
 * this syscall writes the default timeslice value of a given process
 * into the user-space timespec buffer. A value of '0' means infinity.
 */
SYSCALL_DEFINE2(sched_rr_get_interval, pid_t, pid,
		struct timespec __user *, interval)
{
	struct task_struct *p;
	unsigned int time_slice;
	unsigned long flags;
	struct rq *rq;
	int retval;
	struct timespec t;

	if (pid < 0)
		return -EINVAL;

	retval = -ESRCH;
	rcu_read_lock();
	p = find_process_by_pid(pid);
	if (!p)
		goto out_unlock;

	retval = security_task_getscheduler(p);
	if (retval)
		goto out_unlock;

	rq = task_rq_lock(p, &flags);
	time_slice = p->sched_class->get_rr_interval(rq, p);
	task_rq_unlock(rq, p, &flags);

	rcu_read_unlock();
	jiffies_to_timespec(time_slice, &t);
	retval = copy_to_user(interval, &t, sizeof(t)) ? -EFAULT : 0;
	return retval;

out_unlock:
	rcu_read_unlock();
	return retval;
}

static const char stat_nam[] = TASK_STATE_TO_CHAR_STR;

void sched_show_task(struct task_struct *p)
{
	unsigned long free = 0;
	unsigned state;

	state = p->state ? __ffs(p->state) + 1 : 0;
	printk(KERN_INFO "%-15.15s %c", p->comm,
		state < sizeof(stat_nam) - 1 ? stat_nam[state] : '?');
#if BITS_PER_LONG == 32
	if (state == TASK_RUNNING)
		printk(KERN_CONT " running  ");
	else
		printk(KERN_CONT " %08lx ", thread_saved_pc(p));
#else
	if (state == TASK_RUNNING)
		printk(KERN_CONT "  running task    ");
	else
		printk(KERN_CONT " %016lx ", thread_saved_pc(p));
#endif
#ifdef CONFIG_DEBUG_STACK_USAGE
	free = stack_not_used(p);
#endif
	printk(KERN_CONT "%5lu %5d %6d 0x%08lx\n", free,
		task_pid_nr(p), task_pid_nr(rcu_dereference(p->real_parent)),
		(unsigned long)task_thread_info(p)->flags);

	show_stack(p, NULL);
}

void show_state_filter(unsigned long state_filter)
{
	struct task_struct *g, *p;

#if BITS_PER_LONG == 32
	printk(KERN_INFO
		"  task                PC stack   pid father\n");
#else
	printk(KERN_INFO
		"  task                        PC stack   pid father\n");
#endif
	rcu_read_lock();
	do_each_thread(g, p) {
		/*
		 * reset the NMI-timeout, listing all files on a slow
		 * console might take a lot of time:
		 */
		touch_nmi_watchdog();
		if (!state_filter || (p->state & state_filter))
			sched_show_task(p);
	} while_each_thread(g, p);

	touch_all_softlockup_watchdogs();

#ifdef CONFIG_SCHED_DEBUG
	sysrq_sched_debug_show();
#endif
	rcu_read_unlock();
	/*
	 * Only show locks if all tasks are dumped:
	 */
	if (!state_filter)
		debug_show_all_locks();
}

void __cpuinit init_idle_bootup_task(struct task_struct *idle)
{
	idle->sched_class = &idle_sched_class;
}

/**
 * init_idle - set up an idle thread for a given CPU
 * @idle: task in question
 * @cpu: cpu the idle task belongs to
 *
 * NOTE: this function does not set the idle thread's NEED_RESCHED
 * flag, to make booting more robust.
 */
void __cpuinit init_idle(struct task_struct *idle, int cpu)
{
	struct rq *rq = cpu_rq(cpu);
	unsigned long flags;

	raw_spin_lock_irqsave(&rq->lock, flags);

	__sched_fork(idle);
	idle->state = TASK_RUNNING;
	idle->se.exec_start = sched_clock();

	do_set_cpus_allowed(idle, cpumask_of(cpu));
	/*
	 * We're having a chicken and egg problem, even though we are
	 * holding rq->lock, the cpu isn't yet set to this cpu so the
	 * lockdep check in task_group() will fail.
	 *
	 * Similar case to sched_fork(). / Alternatively we could
	 * use task_rq_lock() here and obtain the other rq->lock.
	 *
	 * Silence PROVE_RCU
	 */
	rcu_read_lock();
	__set_task_cpu(idle, cpu);
	rcu_read_unlock();

	rq->curr = rq->idle = idle;
#if defined(CONFIG_SMP)
	idle->on_cpu = 1;
#endif
	raw_spin_unlock_irqrestore(&rq->lock, flags);

	/* Set the preempt count _outside_ the spinlocks! */
	task_thread_info(idle)->preempt_count = 0;

	/*
	 * The idle tasks have their own, simple scheduling class:
	 */
	idle->sched_class = &idle_sched_class;
	ftrace_graph_init_idle_task(idle, cpu);
#if defined(CONFIG_SMP)
	sprintf(idle->comm, "%s/%d", INIT_TASK_COMM, cpu);
#endif
}

#ifdef CONFIG_SMP
void do_set_cpus_allowed(struct task_struct *p, const struct cpumask *new_mask)
{
	if (p->sched_class && p->sched_class->set_cpus_allowed)
		p->sched_class->set_cpus_allowed(p, new_mask);

	cpumask_copy(&p->cpus_allowed, new_mask);
	p->rt.nr_cpus_allowed = cpumask_weight(new_mask);
}

/*
 * This is how migration works:
 *
 * 1) we invoke migration_cpu_stop() on the target CPU using
 *    stop_one_cpu().
 * 2) stopper starts to run (implicitly forcing the migrated thread
 *    off the CPU)
 * 3) it checks whether the migrated task is still in the wrong runqueue.
 * 4) if it's in the wrong runqueue then the migration thread removes
 *    it and puts it into the right queue.
 * 5) stopper completes and stop_one_cpu() returns and the migration
 *    is done.
 */

/*
 * Change a given task's CPU affinity. Migrate the thread to a
 * proper CPU and schedule it away if the CPU it's executing on
 * is removed from the allowed bitmask.
 *
 * NOTE: the caller must have a valid reference to the task, the
 * task must not exit() & deallocate itself prematurely. The
 * call is not atomic; no spinlocks may be held.
 */
int set_cpus_allowed_ptr(struct task_struct *p, const struct cpumask *new_mask)
{
	unsigned long flags;
	struct rq *rq;
	unsigned int dest_cpu;
	int ret = 0;

	rq = task_rq_lock(p, &flags);

	if (cpumask_equal(&p->cpus_allowed, new_mask))
		goto out;

	if (!cpumask_intersects(new_mask, cpu_active_mask)) {
		ret = -EINVAL;
		goto out;
	}

	if (unlikely((p->flags & PF_THREAD_BOUND) && p != current)) {
		ret = -EINVAL;
		goto out;
	}

	do_set_cpus_allowed(p, new_mask);

	/* Can the task run on the task's current CPU? If so, we're done */
	if (cpumask_test_cpu(task_cpu(p), new_mask))
		goto out;

	dest_cpu = cpumask_any_and(cpu_active_mask, new_mask);
	if (p->on_rq) {
		struct migration_arg arg = { p, dest_cpu };
		/* Need help from migration thread: drop lock and wait. */
		task_rq_unlock(rq, p, &flags);
		stop_one_cpu(cpu_of(rq), migration_cpu_stop, &arg);
		tlb_migrate_finish(p->mm);
		return 0;
	}
out:
	task_rq_unlock(rq, p, &flags);

	return ret;
}
EXPORT_SYMBOL_GPL(set_cpus_allowed_ptr);

/*
 * Move (not current) task off this cpu, onto dest cpu. We're doing
 * this because either it can't run here any more (set_cpus_allowed()
 * away from this CPU, or CPU going down), or because we're
 * attempting to rebalance this task on exec (sched_exec).
 *
 * So we race with normal scheduler movements, but that's OK, as long
 * as the task is no longer on this CPU.
 *
 * Returns non-zero if task was successfully migrated.
 */
static int __migrate_task(struct task_struct *p, int src_cpu, int dest_cpu)
{
	struct rq *rq_dest, *rq_src;
	int ret = 0;

	if (unlikely(!cpu_active(dest_cpu)))
		return ret;

	rq_src = cpu_rq(src_cpu);
	rq_dest = cpu_rq(dest_cpu);

	raw_spin_lock(&p->pi_lock);
	double_rq_lock(rq_src, rq_dest);
	/* Already moved. */
	if (task_cpu(p) != src_cpu)
		goto done;
	/* Affinity changed (again). */
	if (!cpumask_test_cpu(dest_cpu, tsk_cpus_allowed(p)))
		goto fail;

	/*
	 * If we're not on a rq, the next wake-up will ensure we're
	 * placed properly.
	 */
	if (p->on_rq) {
		dequeue_task(rq_src, p, 0);
		set_task_cpu(p, dest_cpu);
		enqueue_task(rq_dest, p, 0);
		check_preempt_curr(rq_dest, p, 0);
	}
done:
	ret = 1;
fail:
	double_rq_unlock(rq_src, rq_dest);
	raw_spin_unlock(&p->pi_lock);
	return ret;
}

/*
 * migration_cpu_stop - this will be executed by a highprio stopper thread
 * and performs thread migration by bumping thread off CPU then
 * 'pushing' onto another runqueue.
 */
static int migration_cpu_stop(void *data)
{
	struct migration_arg *arg = data;

	/*
	 * The original target cpu might have gone down and we might
	 * be on another cpu but it doesn't matter.
	 */
	local_irq_disable();
	__migrate_task(arg->task, raw_smp_processor_id(), arg->dest_cpu);
	local_irq_enable();
	return 0;
}

#ifdef CONFIG_HOTPLUG_CPU

/*
 * Ensures that the idle task is using init_mm right before its cpu goes
 * offline.
 */
void idle_task_exit(void)
{
	struct mm_struct *mm = current->active_mm;

	BUG_ON(cpu_online(smp_processor_id()));

	if (mm != &init_mm)
		switch_mm(mm, &init_mm, current);
	mmdrop(mm);
}

/*
 * While a dead CPU has no uninterruptible tasks queued at this point,
 * it might still have a nonzero ->nr_uninterruptible counter, because
 * for performance reasons the counter is not stricly tracking tasks to
 * their home CPUs. So we just add the counter to another CPU's counter,
 * to keep the global sum constant after CPU-down:
 */
static void migrate_nr_uninterruptible(struct rq *rq_src)
{
	struct rq *rq_dest = cpu_rq(cpumask_any(cpu_active_mask));

	rq_dest->nr_uninterruptible += rq_src->nr_uninterruptible;
	rq_src->nr_uninterruptible = 0;
}

/*
 * remove the tasks which were accounted by rq from calc_load_tasks.
 */
static void calc_global_load_remove(struct rq *rq)
{
	atomic_long_sub(rq->calc_load_active, &calc_load_tasks);
	rq->calc_load_active = 0;
}

/*
 * Migrate all tasks from the rq, sleeping tasks will be migrated by
 * try_to_wake_up()->select_task_rq().
 *
 * Called with rq->lock held even though we'er in stop_machine() and
 * there's no concurrency possible, we hold the required locks anyway
 * because of lock validation efforts.
 */
static void migrate_tasks(unsigned int dead_cpu)
{
	struct rq *rq = cpu_rq(dead_cpu);
	struct task_struct *next, *stop = rq->stop;
	int dest_cpu;

	/*
	 * Fudge the rq selection such that the below task selection loop
	 * doesn't get stuck on the currently eligible stop task.
	 *
	 * We're currently inside stop_machine() and the rq is either stuck
	 * in the stop_machine_cpu_stop() loop, or we're executing this code,
	 * either way we should never end up calling schedule() until we're
	 * done here.
	 */
	rq->stop = NULL;

	/* Ensure any throttled groups are reachable by pick_next_task */
	unthrottle_offline_cfs_rqs(rq);

	for ( ; ; ) {
		/*
		 * There's this thread running, bail when that's the only
		 * remaining thread.
		 */
		if (rq->nr_running == 1)
			break;

		next = pick_next_task(rq);
		BUG_ON(!next);
		next->sched_class->put_prev_task(rq, next);

		/* Find suitable destination for @next, with force if needed. */
		dest_cpu = select_fallback_rq(dead_cpu, next);
		raw_spin_unlock(&rq->lock);

		__migrate_task(next, dead_cpu, dest_cpu);

		raw_spin_lock(&rq->lock);
	}

	rq->stop = stop;
}

#endif /* CONFIG_HOTPLUG_CPU */

#if defined(CONFIG_SCHED_DEBUG) && defined(CONFIG_SYSCTL)

static struct ctl_table sd_ctl_dir[] = {
	{
		.procname	= "sched_domain",
		.mode		= 0555,
	},
	{}
};

static struct ctl_table sd_ctl_root[] = {
	{
		.procname	= "kernel",
		.mode		= 0555,
		.child		= sd_ctl_dir,
	},
	{}
};

static struct ctl_table *sd_alloc_ctl_entry(int n)
{
	struct ctl_table *entry =
		kcalloc(n, sizeof(struct ctl_table), GFP_KERNEL);

	return entry;
}

static void sd_free_ctl_entry(struct ctl_table **tablep)
{
	struct ctl_table *entry;

	/*
	 * In the intermediate directories, both the child directory and
	 * procname are dynamically allocated and could fail but the mode
	 * will always be set. In the lowest directory the names are
	 * static strings and all have proc handlers.
	 */
	for (entry = *tablep; entry->mode; entry++) {
		if (entry->child)
			sd_free_ctl_entry(&entry->child);
		if (entry->proc_handler == NULL)
			kfree(entry->procname);
	}

	kfree(*tablep);
	*tablep = NULL;
}

static void
set_table_entry(struct ctl_table *entry,
		const char *procname, void *data, int maxlen,
		umode_t mode, proc_handler *proc_handler)
{
	entry->procname = procname;
	entry->data = data;
	entry->maxlen = maxlen;
	entry->mode = mode;
	entry->proc_handler = proc_handler;
}

static struct ctl_table *
sd_alloc_ctl_domain_table(struct sched_domain *sd)
{
	struct ctl_table *table = sd_alloc_ctl_entry(13);

	if (table == NULL)
		return NULL;

	set_table_entry(&table[0], "min_interval", &sd->min_interval,
		sizeof(long), 0644, proc_doulongvec_minmax);
	set_table_entry(&table[1], "max_interval", &sd->max_interval,
		sizeof(long), 0644, proc_doulongvec_minmax);
	set_table_entry(&table[2], "busy_idx", &sd->busy_idx,
		sizeof(int), 0644, proc_dointvec_minmax);
	set_table_entry(&table[3], "idle_idx", &sd->idle_idx,
		sizeof(int), 0644, proc_dointvec_minmax);
	set_table_entry(&table[4], "newidle_idx", &sd->newidle_idx,
		sizeof(int), 0644, proc_dointvec_minmax);
	set_table_entry(&table[5], "wake_idx", &sd->wake_idx,
		sizeof(int), 0644, proc_dointvec_minmax);
	set_table_entry(&table[6], "forkexec_idx", &sd->forkexec_idx,
		sizeof(int), 0644, proc_dointvec_minmax);
	set_table_entry(&table[7], "busy_factor", &sd->busy_factor,
		sizeof(int), 0644, proc_dointvec_minmax);
	set_table_entry(&table[8], "imbalance_pct", &sd->imbalance_pct,
		sizeof(int), 0644, proc_dointvec_minmax);
	set_table_entry(&table[9], "cache_nice_tries",
		&sd->cache_nice_tries,
		sizeof(int), 0644, proc_dointvec_minmax);
	set_table_entry(&table[10], "flags", &sd->flags,
		sizeof(int), 0644, proc_dointvec_minmax);
	set_table_entry(&table[11], "name", sd->name,
		CORENAME_MAX_SIZE, 0444, proc_dostring);
	/* &table[12] is terminator */

	return table;
}

static ctl_table *sd_alloc_ctl_cpu_table(int cpu)
{
	struct ctl_table *entry, *table;
	struct sched_domain *sd;
	int domain_num = 0, i;
	char buf[32];

	for_each_domain(cpu, sd)
		domain_num++;
	entry = table = sd_alloc_ctl_entry(domain_num + 1);
	if (table == NULL)
		return NULL;

	i = 0;
	for_each_domain(cpu, sd) {
		snprintf(buf, 32, "domain%d", i);
		entry->procname = kstrdup(buf, GFP_KERNEL);
		entry->mode = 0555;
		entry->child = sd_alloc_ctl_domain_table(sd);
		entry++;
		i++;
	}
	return table;
}

static struct ctl_table_header *sd_sysctl_header;
static void register_sched_domain_sysctl(void)
{
	int i, cpu_num = num_possible_cpus();
	struct ctl_table *entry = sd_alloc_ctl_entry(cpu_num + 1);
	char buf[32];

	WARN_ON(sd_ctl_dir[0].child);
	sd_ctl_dir[0].child = entry;

	if (entry == NULL)
		return;

	for_each_possible_cpu(i) {
		snprintf(buf, 32, "cpu%d", i);
		entry->procname = kstrdup(buf, GFP_KERNEL);
		entry->mode = 0555;
		entry->child = sd_alloc_ctl_cpu_table(i);
		entry++;
	}

	WARN_ON(sd_sysctl_header);
	sd_sysctl_header = register_sysctl_table(sd_ctl_root);
}

/* may be called multiple times per register */
static void unregister_sched_domain_sysctl(void)
{
	if (sd_sysctl_header)
		unregister_sysctl_table(sd_sysctl_header);
	sd_sysctl_header = NULL;
	if (sd_ctl_dir[0].child)
		sd_free_ctl_entry(&sd_ctl_dir[0].child);
}
#else
static void register_sched_domain_sysctl(void)
{
}
static void unregister_sched_domain_sysctl(void)
{
}
#endif

static void set_rq_online(struct rq *rq)
{
	if (!rq->online) {
		const struct sched_class *class;

		cpumask_set_cpu(rq->cpu, rq->rd->online);
		rq->online = 1;

		for_each_class(class) {
			if (class->rq_online)
				class->rq_online(rq);
		}
	}
}

static void set_rq_offline(struct rq *rq)
{
	if (rq->online) {
		const struct sched_class *class;

		for_each_class(class) {
			if (class->rq_offline)
				class->rq_offline(rq);
		}

		cpumask_clear_cpu(rq->cpu, rq->rd->online);
		rq->online = 0;
	}
}

/*
 * migration_call - callback that gets triggered when a CPU is added.
 * Here we can start up the necessary migration thread for the new CPU.
 */
static int __cpuinit
migration_call(struct notifier_block *nfb, unsigned long action, void *hcpu)
{
	int cpu = (long)hcpu;
	unsigned long flags;
	struct rq *rq = cpu_rq(cpu);

	switch (action & ~CPU_TASKS_FROZEN) {

	case CPU_UP_PREPARE:
		rq->calc_load_update = calc_load_update;
		break;

	case CPU_ONLINE:
		/* Update our root-domain */
		raw_spin_lock_irqsave(&rq->lock, flags);
		if (rq->rd) {
			BUG_ON(!cpumask_test_cpu(cpu, rq->rd->span));

			set_rq_online(rq);
		}
		raw_spin_unlock_irqrestore(&rq->lock, flags);
		break;

#ifdef CONFIG_HOTPLUG_CPU
	case CPU_DYING:
		sched_ttwu_pending();
		/* Update our root-domain */
		raw_spin_lock_irqsave(&rq->lock, flags);
		if (rq->rd) {
			BUG_ON(!cpumask_test_cpu(cpu, rq->rd->span));
			set_rq_offline(rq);
		}
		migrate_tasks(cpu);
		BUG_ON(rq->nr_running != 1); /* the migration thread */
		raw_spin_unlock_irqrestore(&rq->lock, flags);

		migrate_nr_uninterruptible(rq);
		calc_global_load_remove(rq);
		break;
#endif
	}

	update_max_interval();

	return NOTIFY_OK;
}

/*
 * Register at high priority so that task migration (migrate_all_tasks)
 * happens before everything else.  This has to be lower priority than
 * the notifier in the perf_event subsystem, though.
 */
static struct notifier_block __cpuinitdata migration_notifier = {
	.notifier_call = migration_call,
	.priority = CPU_PRI_MIGRATION,
};

static int __cpuinit sched_cpu_active(struct notifier_block *nfb,
				      unsigned long action, void *hcpu)
{
	switch (action & ~CPU_TASKS_FROZEN) {
	case CPU_STARTING:
	case CPU_DOWN_FAILED:
		set_cpu_active((long)hcpu, true);
		return NOTIFY_OK;
	default:
		return NOTIFY_DONE;
	}
}

static int __cpuinit sched_cpu_inactive(struct notifier_block *nfb,
					unsigned long action, void *hcpu)
{
	switch (action & ~CPU_TASKS_FROZEN) {
	case CPU_DOWN_PREPARE:
		set_cpu_active((long)hcpu, false);
		return NOTIFY_OK;
	default:
		return NOTIFY_DONE;
	}
}

static int __init migration_init(void)
{
	void *cpu = (void *)(long)smp_processor_id();
	int err;

	/* Initialize migration for the boot CPU */
	err = migration_call(&migration_notifier, CPU_UP_PREPARE, cpu);
	BUG_ON(err == NOTIFY_BAD);
	migration_call(&migration_notifier, CPU_ONLINE, cpu);
	register_cpu_notifier(&migration_notifier);

	/* Register cpu active notifiers */
	cpu_notifier(sched_cpu_active, CPU_PRI_SCHED_ACTIVE);
	cpu_notifier(sched_cpu_inactive, CPU_PRI_SCHED_INACTIVE);

	return 0;
}
early_initcall(migration_init);
#endif

#ifdef CONFIG_SMP

static cpumask_var_t sched_domains_tmpmask; /* sched_domains_mutex */

#ifdef CONFIG_SCHED_DEBUG

static __read_mostly int sched_domain_debug_enabled;

static int __init sched_domain_debug_setup(char *str)
{
	sched_domain_debug_enabled = 1;

	return 0;
}
early_param("sched_debug", sched_domain_debug_setup);

static int sched_domain_debug_one(struct sched_domain *sd, int cpu, int level,
				  struct cpumask *groupmask)
{
	struct sched_group *group = sd->groups;
	char str[256];

	cpulist_scnprintf(str, sizeof(str), sched_domain_span(sd));
	cpumask_clear(groupmask);

	printk(KERN_DEBUG "%*s domain %d: ", level, "", level);

	if (!(sd->flags & SD_LOAD_BALANCE)) {
		printk("does not load-balance\n");
		if (sd->parent)
			printk(KERN_ERR "ERROR: !SD_LOAD_BALANCE domain"
					" has parent");
		return -1;
	}

	printk(KERN_CONT "span %s level %s\n", str, sd->name);

	if (!cpumask_test_cpu(cpu, sched_domain_span(sd))) {
		printk(KERN_ERR "ERROR: domain->span does not contain "
				"CPU%d\n", cpu);
	}
	if (!cpumask_test_cpu(cpu, sched_group_cpus(group))) {
		printk(KERN_ERR "ERROR: domain->groups does not contain"
				" CPU%d\n", cpu);
	}

	printk(KERN_DEBUG "%*s groups:", level + 1, "");
	do {
		if (!group) {
			printk("\n");
			printk(KERN_ERR "ERROR: group is NULL\n");
			break;
		}

		if (!group->sgp->power) {
			printk(KERN_CONT "\n");
			printk(KERN_ERR "ERROR: domain->cpu_power not "
					"set\n");
			break;
		}

		if (!cpumask_weight(sched_group_cpus(group))) {
			printk(KERN_CONT "\n");
			printk(KERN_ERR "ERROR: empty group\n");
			break;
		}

		if (cpumask_intersects(groupmask, sched_group_cpus(group))) {
			printk(KERN_CONT "\n");
			printk(KERN_ERR "ERROR: repeated CPUs\n");
			break;
		}

		cpumask_or(groupmask, groupmask, sched_group_cpus(group));

		cpulist_scnprintf(str, sizeof(str), sched_group_cpus(group));

		printk(KERN_CONT " %s", str);
		if (group->sgp->power != SCHED_POWER_SCALE) {
			printk(KERN_CONT " (cpu_power = %d)",
				group->sgp->power);
		}

		group = group->next;
	} while (group != sd->groups);
	printk(KERN_CONT "\n");

	if (!cpumask_equal(sched_domain_span(sd), groupmask))
		printk(KERN_ERR "ERROR: groups don't span domain->span\n");

	if (sd->parent &&
	    !cpumask_subset(groupmask, sched_domain_span(sd->parent)))
		printk(KERN_ERR "ERROR: parent span is not a superset "
			"of domain->span\n");
	return 0;
}

static void sched_domain_debug(struct sched_domain *sd, int cpu)
{
	int level = 0;

	if (!sched_domain_debug_enabled)
		return;

	if (!sd) {
		printk(KERN_DEBUG "CPU%d attaching NULL sched-domain.\n", cpu);
		return;
	}

	printk(KERN_DEBUG "CPU%d attaching sched-domain:\n", cpu);

	for (;;) {
		if (sched_domain_debug_one(sd, cpu, level, sched_domains_tmpmask))
			break;
		level++;
		sd = sd->parent;
		if (!sd)
			break;
	}
}
#else /* !CONFIG_SCHED_DEBUG */
# define sched_domain_debug(sd, cpu) do { } while (0)
#endif /* CONFIG_SCHED_DEBUG */

static int sd_degenerate(struct sched_domain *sd)
{
	if (cpumask_weight(sched_domain_span(sd)) == 1)
		return 1;

	/* Following flags need at least 2 groups */
	if (sd->flags & (SD_LOAD_BALANCE |
			 SD_BALANCE_NEWIDLE |
			 SD_BALANCE_FORK |
			 SD_BALANCE_EXEC |
			 SD_SHARE_CPUPOWER |
			 SD_SHARE_PKG_RESOURCES)) {
		if (sd->groups != sd->groups->next)
			return 0;
	}

	/* Following flags don't use groups */
	if (sd->flags & (SD_WAKE_AFFINE))
		return 0;

	return 1;
}

static int
sd_parent_degenerate(struct sched_domain *sd, struct sched_domain *parent)
{
	unsigned long cflags = sd->flags, pflags = parent->flags;

	if (sd_degenerate(parent))
		return 1;

	if (!cpumask_equal(sched_domain_span(sd), sched_domain_span(parent)))
		return 0;

	/* Flags needing groups don't count if only 1 group in parent */
	if (parent->groups == parent->groups->next) {
		pflags &= ~(SD_LOAD_BALANCE |
				SD_BALANCE_NEWIDLE |
				SD_BALANCE_FORK |
				SD_BALANCE_EXEC |
				SD_SHARE_CPUPOWER |
				SD_SHARE_PKG_RESOURCES);
		if (nr_node_ids == 1)
			pflags &= ~SD_SERIALIZE;
	}
	if (~cflags & pflags)
		return 0;

	return 1;
}

static void free_rootdomain(struct rcu_head *rcu)
{
	struct root_domain *rd = container_of(rcu, struct root_domain, rcu);

	cpupri_cleanup(&rd->cpupri);
	free_cpumask_var(rd->rto_mask);
	free_cpumask_var(rd->online);
	free_cpumask_var(rd->span);
	kfree(rd);
}

static void rq_attach_root(struct rq *rq, struct root_domain *rd)
{
	struct root_domain *old_rd = NULL;
	unsigned long flags;

	raw_spin_lock_irqsave(&rq->lock, flags);

	if (rq->rd) {
		old_rd = rq->rd;

		if (cpumask_test_cpu(rq->cpu, old_rd->online))
			set_rq_offline(rq);

		cpumask_clear_cpu(rq->cpu, old_rd->span);

		/*
		 * If we dont want to free the old_rt yet then
		 * set old_rd to NULL to skip the freeing later
		 * in this function:
		 */
		if (!atomic_dec_and_test(&old_rd->refcount))
			old_rd = NULL;
	}

	atomic_inc(&rd->refcount);
	rq->rd = rd;

	cpumask_set_cpu(rq->cpu, rd->span);
	if (cpumask_test_cpu(rq->cpu, cpu_active_mask))
		set_rq_online(rq);

	raw_spin_unlock_irqrestore(&rq->lock, flags);

	if (old_rd)
		call_rcu_sched(&old_rd->rcu, free_rootdomain);
}

static int init_rootdomain(struct root_domain *rd)
{
	memset(rd, 0, sizeof(*rd));

	if (!alloc_cpumask_var(&rd->span, GFP_KERNEL))
		goto out;
	if (!alloc_cpumask_var(&rd->online, GFP_KERNEL))
		goto free_span;
	if (!alloc_cpumask_var(&rd->rto_mask, GFP_KERNEL))
		goto free_online;

	if (cpupri_init(&rd->cpupri) != 0)
		goto free_rto_mask;
	return 0;

free_rto_mask:
	free_cpumask_var(rd->rto_mask);
free_online:
	free_cpumask_var(rd->online);
free_span:
	free_cpumask_var(rd->span);
out:
	return -ENOMEM;
}

/*
 * By default the system creates a single root-domain with all cpus as
 * members (mimicking the global state we have today).
 */
struct root_domain def_root_domain;

static void init_defrootdomain(void)
{
	init_rootdomain(&def_root_domain);

	atomic_set(&def_root_domain.refcount, 1);
}

static struct root_domain *alloc_rootdomain(void)
{
	struct root_domain *rd;

	rd = kmalloc(sizeof(*rd), GFP_KERNEL);
	if (!rd)
		return NULL;

	if (init_rootdomain(rd) != 0) {
		kfree(rd);
		return NULL;
	}

	return rd;
}

static void free_sched_groups(struct sched_group *sg, int free_sgp)
{
	struct sched_group *tmp, *first;

	if (!sg)
		return;

	first = sg;
	do {
		tmp = sg->next;

		if (free_sgp && atomic_dec_and_test(&sg->sgp->ref))
			kfree(sg->sgp);

		kfree(sg);
		sg = tmp;
	} while (sg != first);
}

static void free_sched_domain(struct rcu_head *rcu)
{
	struct sched_domain *sd = container_of(rcu, struct sched_domain, rcu);

	/*
	 * If its an overlapping domain it has private groups, iterate and
	 * nuke them all.
	 */
	if (sd->flags & SD_OVERLAP) {
		free_sched_groups(sd->groups, 1);
	} else if (atomic_dec_and_test(&sd->groups->ref)) {
		kfree(sd->groups->sgp);
		kfree(sd->groups);
	}
	kfree(sd);
}

static void destroy_sched_domain(struct sched_domain *sd, int cpu)
{
	call_rcu(&sd->rcu, free_sched_domain);
}

static void destroy_sched_domains(struct sched_domain *sd, int cpu)
{
	for (; sd; sd = sd->parent)
		destroy_sched_domain(sd, cpu);
}

/*
 * Keep a special pointer to the highest sched_domain that has
 * SD_SHARE_PKG_RESOURCE set (Last Level Cache Domain) for this
 * allows us to avoid some pointer chasing select_idle_sibling().
 *
 * Also keep a unique ID per domain (we use the first cpu number in
 * the cpumask of the domain), this allows us to quickly tell if
 * two cpus are in the same cache domain, see cpus_share_cache().
 */
DEFINE_PER_CPU(struct sched_domain *, sd_llc);
DEFINE_PER_CPU(int, sd_llc_id);

static void update_top_cache_domain(int cpu)
{
	struct sched_domain *sd;
	int id = cpu;

	sd = highest_flag_domain(cpu, SD_SHARE_PKG_RESOURCES);
	if (sd)
		id = cpumask_first(sched_domain_span(sd));

	rcu_assign_pointer(per_cpu(sd_llc, cpu), sd);
	per_cpu(sd_llc_id, cpu) = id;
}

/*
 * Attach the domain 'sd' to 'cpu' as its base domain. Callers must
 * hold the hotplug lock.
 */
static void
cpu_attach_domain(struct sched_domain *sd, struct root_domain *rd, int cpu)
{
	struct rq *rq = cpu_rq(cpu);
	struct sched_domain *tmp;

	/* Remove the sched domains which do not contribute to scheduling. */
	for (tmp = sd; tmp; ) {
		struct sched_domain *parent = tmp->parent;
		if (!parent)
			break;

		if (sd_parent_degenerate(tmp, parent)) {
			tmp->parent = parent->parent;
			if (parent->parent)
				parent->parent->child = tmp;
			destroy_sched_domain(parent, cpu);
		} else
			tmp = tmp->parent;
	}

	if (sd && sd_degenerate(sd)) {
		tmp = sd;
		sd = sd->parent;
		destroy_sched_domain(tmp, cpu);
		if (sd)
			sd->child = NULL;
	}

	sched_domain_debug(sd, cpu);

	rq_attach_root(rq, rd);
	tmp = rq->sd;
	rcu_assign_pointer(rq->sd, sd);
	destroy_sched_domains(tmp, cpu);

	update_top_cache_domain(cpu);
}

/* cpus with isolated domains */
static cpumask_var_t cpu_isolated_map;

/* Setup the mask of cpus configured for isolated domains */
static int __init isolated_cpu_setup(char *str)
{
	alloc_bootmem_cpumask_var(&cpu_isolated_map);
	cpulist_parse(str, cpu_isolated_map);
	return 1;
}

__setup("isolcpus=", isolated_cpu_setup);

#ifdef CONFIG_NUMA

/**
 * find_next_best_node - find the next node to include in a sched_domain
 * @node: node whose sched_domain we're building
 * @used_nodes: nodes already in the sched_domain
 *
 * Find the next node to include in a given scheduling domain. Simply
 * finds the closest node not already in the @used_nodes map.
 *
 * Should use nodemask_t.
 */
static int find_next_best_node(int node, nodemask_t *used_nodes)
{
	int i, n, val, min_val, best_node = -1;

	min_val = INT_MAX;

	for (i = 0; i < nr_node_ids; i++) {
		/* Start at @node */
		n = (node + i) % nr_node_ids;

		if (!nr_cpus_node(n))
			continue;

		/* Skip already used nodes */
		if (node_isset(n, *used_nodes))
			continue;

		/* Simple min distance search */
		val = node_distance(node, n);

		if (val < min_val) {
			min_val = val;
			best_node = n;
		}
	}

	if (best_node != -1)
		node_set(best_node, *used_nodes);
	return best_node;
}

/**
 * sched_domain_node_span - get a cpumask for a node's sched_domain
 * @node: node whose cpumask we're constructing
 * @span: resulting cpumask
 *
 * Given a node, construct a good cpumask for its sched_domain to span. It
 * should be one that prevents unnecessary balancing, but also spreads tasks
 * out optimally.
 */
static void sched_domain_node_span(int node, struct cpumask *span)
{
	nodemask_t used_nodes;
	int i;

	cpumask_clear(span);
	nodes_clear(used_nodes);

	cpumask_or(span, span, cpumask_of_node(node));
	node_set(node, used_nodes);

	for (i = 1; i < SD_NODES_PER_DOMAIN; i++) {
		int next_node = find_next_best_node(node, &used_nodes);
		if (next_node < 0)
			break;
		cpumask_or(span, span, cpumask_of_node(next_node));
	}
}

static const struct cpumask *cpu_node_mask(int cpu)
{
	lockdep_assert_held(&sched_domains_mutex);

	sched_domain_node_span(cpu_to_node(cpu), sched_domains_tmpmask);

	return sched_domains_tmpmask;
}

static const struct cpumask *cpu_allnodes_mask(int cpu)
{
	return cpu_possible_mask;
}
#endif /* CONFIG_NUMA */

static const struct cpumask *cpu_cpu_mask(int cpu)
{
	return cpumask_of_node(cpu_to_node(cpu));
}

int sched_smt_power_savings = 0, sched_mc_power_savings = 0;

struct sd_data {
	struct sched_domain **__percpu sd;
	struct sched_group **__percpu sg;
	struct sched_group_power **__percpu sgp;
};

struct s_data {
	struct sched_domain ** __percpu sd;
	struct root_domain	*rd;
};

enum s_alloc {
	sa_rootdomain,
	sa_sd,
	sa_sd_storage,
	sa_none,
};

struct sched_domain_topology_level;

typedef struct sched_domain *(*sched_domain_init_f)(struct sched_domain_topology_level *tl, int cpu);
typedef const struct cpumask *(*sched_domain_mask_f)(int cpu);

#define SDTL_OVERLAP	0x01

struct sched_domain_topology_level {
	sched_domain_init_f init;
	sched_domain_mask_f mask;
	int		    flags;
	struct sd_data      data;
};

static int
build_overlap_sched_groups(struct sched_domain *sd, int cpu)
{
	struct sched_group *first = NULL, *last = NULL, *groups = NULL, *sg;
	const struct cpumask *span = sched_domain_span(sd);
	struct cpumask *covered = sched_domains_tmpmask;
	struct sd_data *sdd = sd->private;
	struct sched_domain *child;
	int i;

	cpumask_clear(covered);

	for_each_cpu(i, span) {
		struct cpumask *sg_span;

		if (cpumask_test_cpu(i, covered))
			continue;

		sg = kzalloc_node(sizeof(struct sched_group) + cpumask_size(),
				GFP_KERNEL, cpu_to_node(cpu));

		if (!sg)
			goto fail;

		sg_span = sched_group_cpus(sg);

		child = *per_cpu_ptr(sdd->sd, i);
		if (child->child) {
			child = child->child;
			cpumask_copy(sg_span, sched_domain_span(child));
		} else
			cpumask_set_cpu(i, sg_span);

		cpumask_or(covered, covered, sg_span);

		sg->sgp = *per_cpu_ptr(sdd->sgp, cpumask_first(sg_span));
		atomic_inc(&sg->sgp->ref);

		if (cpumask_test_cpu(cpu, sg_span))
			groups = sg;

		if (!first)
			first = sg;
		if (last)
			last->next = sg;
		last = sg;
		last->next = first;
	}
	sd->groups = groups;

	return 0;

fail:
	free_sched_groups(first, 0);

	return -ENOMEM;
}

static int get_group(int cpu, struct sd_data *sdd, struct sched_group **sg)
{
	struct sched_domain *sd = *per_cpu_ptr(sdd->sd, cpu);
	struct sched_domain *child = sd->child;

	if (child)
		cpu = cpumask_first(sched_domain_span(child));

	if (sg) {
		*sg = *per_cpu_ptr(sdd->sg, cpu);
		(*sg)->sgp = *per_cpu_ptr(sdd->sgp, cpu);
		atomic_set(&(*sg)->sgp->ref, 1); /* for claim_allocations */
	}

	return cpu;
}

/*
 * build_sched_groups will build a circular linked list of the groups
 * covered by the given span, and will set each group's ->cpumask correctly,
 * and ->cpu_power to 0.
 *
 * Assumes the sched_domain tree is fully constructed
 */
static int
build_sched_groups(struct sched_domain *sd, int cpu)
{
	struct sched_group *first = NULL, *last = NULL;
	struct sd_data *sdd = sd->private;
	const struct cpumask *span = sched_domain_span(sd);
	struct cpumask *covered;
	int i;

	get_group(cpu, sdd, &sd->groups);
	atomic_inc(&sd->groups->ref);

	if (cpu != cpumask_first(sched_domain_span(sd)))
		return 0;

	lockdep_assert_held(&sched_domains_mutex);
	covered = sched_domains_tmpmask;

	cpumask_clear(covered);

	for_each_cpu(i, span) {
		struct sched_group *sg;
		int group = get_group(i, sdd, &sg);
		int j;

		if (cpumask_test_cpu(i, covered))
			continue;

		cpumask_clear(sched_group_cpus(sg));
		sg->sgp->power = 0;

		for_each_cpu(j, span) {
			if (get_group(j, sdd, NULL) != group)
				continue;

			cpumask_set_cpu(j, covered);
			cpumask_set_cpu(j, sched_group_cpus(sg));
		}

		if (!first)
			first = sg;
		if (last)
			last->next = sg;
		last = sg;
	}
	last->next = first;

	return 0;
}

/*
 * Initialize sched groups cpu_power.
 *
 * cpu_power indicates the capacity of sched group, which is used while
 * distributing the load between different sched groups in a sched domain.
 * Typically cpu_power for all the groups in a sched domain will be same unless
 * there are asymmetries in the topology. If there are asymmetries, group
 * having more cpu_power will pickup more load compared to the group having
 * less cpu_power.
 */
static void init_sched_groups_power(int cpu, struct sched_domain *sd)
{
	struct sched_group *sg = sd->groups;

	WARN_ON(!sd || !sg);

	do {
		sg->group_weight = cpumask_weight(sched_group_cpus(sg));
		sg = sg->next;
	} while (sg != sd->groups);

	if (cpu != group_first_cpu(sg))
		return;

	update_group_power(sd, cpu);
	atomic_set(&sg->sgp->nr_busy_cpus, sg->group_weight);
}

int __weak arch_sd_sibling_asym_packing(void)
{
       return 0*SD_ASYM_PACKING;
}

/*
 * Initializers for schedule domains
 * Non-inlined to reduce accumulated stack pressure in build_sched_domains()
 */

#ifdef CONFIG_SCHED_DEBUG
# define SD_INIT_NAME(sd, type)		sd->name = #type
#else
# define SD_INIT_NAME(sd, type)		do { } while (0)
#endif

#define SD_INIT_FUNC(type)						\
static noinline struct sched_domain *					\
sd_init_##type(struct sched_domain_topology_level *tl, int cpu) 	\
{									\
	struct sched_domain *sd = *per_cpu_ptr(tl->data.sd, cpu);	\
	*sd = SD_##type##_INIT;						\
	SD_INIT_NAME(sd, type);						\
	sd->private = &tl->data;					\
	return sd;							\
}

SD_INIT_FUNC(CPU)
#ifdef CONFIG_NUMA
 SD_INIT_FUNC(ALLNODES)
 SD_INIT_FUNC(NODE)
#endif
#ifdef CONFIG_SCHED_SMT
 SD_INIT_FUNC(SIBLING)
#endif
#ifdef CONFIG_SCHED_MC
 SD_INIT_FUNC(MC)
#endif
#ifdef CONFIG_SCHED_BOOK
 SD_INIT_FUNC(BOOK)
#endif

static int default_relax_domain_level = -1;
int sched_domain_level_max;

static int __init setup_relax_domain_level(char *str)
{
	unsigned long val;

	val = simple_strtoul(str, NULL, 0);
	if (val < sched_domain_level_max)
		default_relax_domain_level = val;

	return 1;
}
__setup("relax_domain_level=", setup_relax_domain_level);

static void set_domain_attribute(struct sched_domain *sd,
				 struct sched_domain_attr *attr)
{
	int request;

	if (!attr || attr->relax_domain_level < 0) {
		if (default_relax_domain_level < 0)
			return;
		else
			request = default_relax_domain_level;
	} else
		request = attr->relax_domain_level;
	if (request < sd->level) {
		/* turn off idle balance on this domain */
		sd->flags &= ~(SD_BALANCE_WAKE|SD_BALANCE_NEWIDLE);
	} else {
		/* turn on idle balance on this domain */
		sd->flags |= (SD_BALANCE_WAKE|SD_BALANCE_NEWIDLE);
	}
}

static void __sdt_free(const struct cpumask *cpu_map);
static int __sdt_alloc(const struct cpumask *cpu_map);

static void __free_domain_allocs(struct s_data *d, enum s_alloc what,
				 const struct cpumask *cpu_map)
{
	switch (what) {
	case sa_rootdomain:
		if (!atomic_read(&d->rd->refcount))
			free_rootdomain(&d->rd->rcu); /* fall through */
	case sa_sd:
		free_percpu(d->sd); /* fall through */
	case sa_sd_storage:
		__sdt_free(cpu_map); /* fall through */
	case sa_none:
		break;
	}
}

static enum s_alloc __visit_domain_allocation_hell(struct s_data *d,
						   const struct cpumask *cpu_map)
{
	memset(d, 0, sizeof(*d));

	if (__sdt_alloc(cpu_map))
		return sa_sd_storage;
	d->sd = alloc_percpu(struct sched_domain *);
	if (!d->sd)
		return sa_sd_storage;
	d->rd = alloc_rootdomain();
	if (!d->rd)
		return sa_sd;
	return sa_rootdomain;
}

/*
 * NULL the sd_data elements we've used to build the sched_domain and
 * sched_group structure so that the subsequent __free_domain_allocs()
 * will not free the data we're using.
 */
static void claim_allocations(int cpu, struct sched_domain *sd)
{
	struct sd_data *sdd = sd->private;

	WARN_ON_ONCE(*per_cpu_ptr(sdd->sd, cpu) != sd);
	*per_cpu_ptr(sdd->sd, cpu) = NULL;

	if (atomic_read(&(*per_cpu_ptr(sdd->sg, cpu))->ref))
		*per_cpu_ptr(sdd->sg, cpu) = NULL;

	if (atomic_read(&(*per_cpu_ptr(sdd->sgp, cpu))->ref))
		*per_cpu_ptr(sdd->sgp, cpu) = NULL;
}

#ifdef CONFIG_SCHED_SMT
static const struct cpumask *cpu_smt_mask(int cpu)
{
	return topology_thread_cpumask(cpu);
}
#endif

/*
 * Topology list, bottom-up.
 */
static struct sched_domain_topology_level default_topology[] = {
#ifdef CONFIG_SCHED_SMT
	{ sd_init_SIBLING, cpu_smt_mask, },
#endif
#ifdef CONFIG_SCHED_MC
	{ sd_init_MC, cpu_coregroup_mask, },
#endif
#ifdef CONFIG_SCHED_BOOK
	{ sd_init_BOOK, cpu_book_mask, },
#endif
	{ sd_init_CPU, cpu_cpu_mask, },
#ifdef CONFIG_NUMA
	{ sd_init_NODE, cpu_node_mask, SDTL_OVERLAP, },
	{ sd_init_ALLNODES, cpu_allnodes_mask, },
#endif
	{ NULL, },
};

static struct sched_domain_topology_level *sched_domain_topology = default_topology;

static int __sdt_alloc(const struct cpumask *cpu_map)
{
	struct sched_domain_topology_level *tl;
	int j;

	for (tl = sched_domain_topology; tl->init; tl++) {
		struct sd_data *sdd = &tl->data;

		sdd->sd = alloc_percpu(struct sched_domain *);
		if (!sdd->sd)
			return -ENOMEM;

		sdd->sg = alloc_percpu(struct sched_group *);
		if (!sdd->sg)
			return -ENOMEM;

		sdd->sgp = alloc_percpu(struct sched_group_power *);
		if (!sdd->sgp)
			return -ENOMEM;

		for_each_cpu(j, cpu_map) {
			struct sched_domain *sd;
			struct sched_group *sg;
			struct sched_group_power *sgp;

		       	sd = kzalloc_node(sizeof(struct sched_domain) + cpumask_size(),
					GFP_KERNEL, cpu_to_node(j));
			if (!sd)
				return -ENOMEM;

			*per_cpu_ptr(sdd->sd, j) = sd;

			sg = kzalloc_node(sizeof(struct sched_group) + cpumask_size(),
					GFP_KERNEL, cpu_to_node(j));
			if (!sg)
				return -ENOMEM;

			*per_cpu_ptr(sdd->sg, j) = sg;

			sgp = kzalloc_node(sizeof(struct sched_group_power),
					GFP_KERNEL, cpu_to_node(j));
			if (!sgp)
				return -ENOMEM;

			*per_cpu_ptr(sdd->sgp, j) = sgp;
		}
	}

	return 0;
}

static void __sdt_free(const struct cpumask *cpu_map)
{
	struct sched_domain_topology_level *tl;
	int j;

	for (tl = sched_domain_topology; tl->init; tl++) {
		struct sd_data *sdd = &tl->data;

		for_each_cpu(j, cpu_map) {
			struct sched_domain *sd = *per_cpu_ptr(sdd->sd, j);
			if (sd && (sd->flags & SD_OVERLAP))
				free_sched_groups(sd->groups, 0);
			kfree(*per_cpu_ptr(sdd->sd, j));
			kfree(*per_cpu_ptr(sdd->sg, j));
			kfree(*per_cpu_ptr(sdd->sgp, j));
		}
		free_percpu(sdd->sd);
		free_percpu(sdd->sg);
		free_percpu(sdd->sgp);
	}
}

struct sched_domain *build_sched_domain(struct sched_domain_topology_level *tl,
		struct s_data *d, const struct cpumask *cpu_map,
		struct sched_domain_attr *attr, struct sched_domain *child,
		int cpu)
{
	struct sched_domain *sd = tl->init(tl, cpu);
	if (!sd)
		return child;

	set_domain_attribute(sd, attr);
	cpumask_and(sched_domain_span(sd), cpu_map, tl->mask(cpu));
	if (child) {
		sd->level = child->level + 1;
		sched_domain_level_max = max(sched_domain_level_max, sd->level);
		child->parent = sd;
	}
	sd->child = child;

	return sd;
}

/*
 * Build sched domains for a given set of cpus and attach the sched domains
 * to the individual cpus
 */
static int build_sched_domains(const struct cpumask *cpu_map,
			       struct sched_domain_attr *attr)
{
	enum s_alloc alloc_state = sa_none;
	struct sched_domain *sd;
	struct s_data d;
	int i, ret = -ENOMEM;

	alloc_state = __visit_domain_allocation_hell(&d, cpu_map);
	if (alloc_state != sa_rootdomain)
		goto error;

	/* Set up domains for cpus specified by the cpu_map. */
	for_each_cpu(i, cpu_map) {
		struct sched_domain_topology_level *tl;

		sd = NULL;
		for (tl = sched_domain_topology; tl->init; tl++) {
			sd = build_sched_domain(tl, &d, cpu_map, attr, sd, i);
			if (tl->flags & SDTL_OVERLAP || sched_feat(FORCE_SD_OVERLAP))
				sd->flags |= SD_OVERLAP;
			if (cpumask_equal(cpu_map, sched_domain_span(sd)))
				break;
		}

		while (sd->child)
			sd = sd->child;

		*per_cpu_ptr(d.sd, i) = sd;
	}

	/* Build the groups for the domains */
	for_each_cpu(i, cpu_map) {
		for (sd = *per_cpu_ptr(d.sd, i); sd; sd = sd->parent) {
			sd->span_weight = cpumask_weight(sched_domain_span(sd));
			if (sd->flags & SD_OVERLAP) {
				if (build_overlap_sched_groups(sd, i))
					goto error;
			} else {
				if (build_sched_groups(sd, i))
					goto error;
			}
		}
	}

	/* Calculate CPU power for physical packages and nodes */
	for (i = nr_cpumask_bits-1; i >= 0; i--) {
		if (!cpumask_test_cpu(i, cpu_map))
			continue;

		for (sd = *per_cpu_ptr(d.sd, i); sd; sd = sd->parent) {
			claim_allocations(i, sd);
			init_sched_groups_power(i, sd);
		}
	}

	/* Attach the domains */
	rcu_read_lock();
	for_each_cpu(i, cpu_map) {
		sd = *per_cpu_ptr(d.sd, i);
		cpu_attach_domain(sd, d.rd, i);
	}
	rcu_read_unlock();

	ret = 0;
error:
	__free_domain_allocs(&d, alloc_state, cpu_map);
	return ret;
}

static cpumask_var_t *doms_cur;	/* current sched domains */
static int ndoms_cur;		/* number of sched domains in 'doms_cur' */
static struct sched_domain_attr *dattr_cur;
				/* attribues of custom domains in 'doms_cur' */

/*
 * Special case: If a kmalloc of a doms_cur partition (array of
 * cpumask) fails, then fallback to a single sched domain,
 * as determined by the single cpumask fallback_doms.
 */
static cpumask_var_t fallback_doms;

/*
 * arch_update_cpu_topology lets virtualized architectures update the
 * cpu core maps. It is supposed to return 1 if the topology changed
 * or 0 if it stayed the same.
 */
int __attribute__((weak)) arch_update_cpu_topology(void)
{
	return 0;
}

cpumask_var_t *alloc_sched_domains(unsigned int ndoms)
{
	int i;
	cpumask_var_t *doms;

	doms = kmalloc(sizeof(*doms) * ndoms, GFP_KERNEL);
	if (!doms)
		return NULL;
	for (i = 0; i < ndoms; i++) {
		if (!alloc_cpumask_var(&doms[i], GFP_KERNEL)) {
			free_sched_domains(doms, i);
			return NULL;
		}
	}
	return doms;
}

void free_sched_domains(cpumask_var_t doms[], unsigned int ndoms)
{
	unsigned int i;
	for (i = 0; i < ndoms; i++)
		free_cpumask_var(doms[i]);
	kfree(doms);
}

/*
 * Set up scheduler domains and groups. Callers must hold the hotplug lock.
 * For now this just excludes isolated cpus, but could be used to
 * exclude other special cases in the future.
 */
static int init_sched_domains(const struct cpumask *cpu_map)
{
	int err;

	arch_update_cpu_topology();
	ndoms_cur = 1;
	doms_cur = alloc_sched_domains(ndoms_cur);
	if (!doms_cur)
		doms_cur = &fallback_doms;
	cpumask_andnot(doms_cur[0], cpu_map, cpu_isolated_map);
	dattr_cur = NULL;
	err = build_sched_domains(doms_cur[0], NULL);
	register_sched_domain_sysctl();

	return err;
}

/*
 * Detach sched domains from a group of cpus specified in cpu_map
 * These cpus will now be attached to the NULL domain
 */
static void detach_destroy_domains(const struct cpumask *cpu_map)
{
	int i;

	rcu_read_lock();
	for_each_cpu(i, cpu_map)
		cpu_attach_domain(NULL, &def_root_domain, i);
	rcu_read_unlock();
}

/* handle null as "default" */
static int dattrs_equal(struct sched_domain_attr *cur, int idx_cur,
			struct sched_domain_attr *new, int idx_new)
{
	struct sched_domain_attr tmp;

	/* fast path */
	if (!new && !cur)
		return 1;

	tmp = SD_ATTR_INIT;
	return !memcmp(cur ? (cur + idx_cur) : &tmp,
			new ? (new + idx_new) : &tmp,
			sizeof(struct sched_domain_attr));
}

/*
 * Partition sched domains as specified by the 'ndoms_new'
 * cpumasks in the array doms_new[] of cpumasks. This compares
 * doms_new[] to the current sched domain partitioning, doms_cur[].
 * It destroys each deleted domain and builds each new domain.
 *
 * 'doms_new' is an array of cpumask_var_t's of length 'ndoms_new'.
 * The masks don't intersect (don't overlap.) We should setup one
 * sched domain for each mask. CPUs not in any of the cpumasks will
 * not be load balanced. If the same cpumask appears both in the
 * current 'doms_cur' domains and in the new 'doms_new', we can leave
 * it as it is.
 *
 * The passed in 'doms_new' should be allocated using
 * alloc_sched_domains.  This routine takes ownership of it and will
 * free_sched_domains it when done with it. If the caller failed the
 * alloc call, then it can pass in doms_new == NULL && ndoms_new == 1,
 * and partition_sched_domains() will fallback to the single partition
 * 'fallback_doms', it also forces the domains to be rebuilt.
 *
 * If doms_new == NULL it will be replaced with cpu_online_mask.
 * ndoms_new == 0 is a special case for destroying existing domains,
 * and it will not create the default domain.
 *
 * Call with hotplug lock held
 */
void partition_sched_domains(int ndoms_new, cpumask_var_t doms_new[],
			     struct sched_domain_attr *dattr_new)
{
	int i, j, n;
	int new_topology;

	mutex_lock(&sched_domains_mutex);

	/* always unregister in case we don't destroy any domains */
	unregister_sched_domain_sysctl();

	/* Let architecture update cpu core mappings. */
	new_topology = arch_update_cpu_topology();

	n = doms_new ? ndoms_new : 0;

	/* Destroy deleted domains */
	for (i = 0; i < ndoms_cur; i++) {
		for (j = 0; j < n && !new_topology; j++) {
			if (cpumask_equal(doms_cur[i], doms_new[j])
			    && dattrs_equal(dattr_cur, i, dattr_new, j))
				goto match1;
		}
		/* no match - a current sched domain not in new doms_new[] */
		detach_destroy_domains(doms_cur[i]);
match1:
		;
	}

	if (doms_new == NULL) {
		ndoms_cur = 0;
		doms_new = &fallback_doms;
		cpumask_andnot(doms_new[0], cpu_active_mask, cpu_isolated_map);
		WARN_ON_ONCE(dattr_new);
	}

	/* Build new domains */
	for (i = 0; i < ndoms_new; i++) {
		for (j = 0; j < ndoms_cur && !new_topology; j++) {
			if (cpumask_equal(doms_new[i], doms_cur[j])
			    && dattrs_equal(dattr_new, i, dattr_cur, j))
				goto match2;
		}
		/* no match - add a new doms_new */
		build_sched_domains(doms_new[i], dattr_new ? dattr_new + i : NULL);
match2:
		;
	}

	/* Remember the new sched domains */
	if (doms_cur != &fallback_doms)
		free_sched_domains(doms_cur, ndoms_cur);
	kfree(dattr_cur);	/* kfree(NULL) is safe */
	doms_cur = doms_new;
	dattr_cur = dattr_new;
	ndoms_cur = ndoms_new;

	register_sched_domain_sysctl();

	mutex_unlock(&sched_domains_mutex);
}

#if defined(CONFIG_SCHED_MC) || defined(CONFIG_SCHED_SMT)
static void reinit_sched_domains(void)
{
	get_online_cpus();

	/* Destroy domains first to force the rebuild */
	partition_sched_domains(0, NULL, NULL);

	rebuild_sched_domains();
	put_online_cpus();
}

static ssize_t sched_power_savings_store(const char *buf, size_t count, int smt)
{
	unsigned int level = 0;

	if (sscanf(buf, "%u", &level) != 1)
		return -EINVAL;

	/*
	 * level is always be positive so don't check for
	 * level < POWERSAVINGS_BALANCE_NONE which is 0
	 * What happens on 0 or 1 byte write,
	 * need to check for count as well?
	 */

	if (level >= MAX_POWERSAVINGS_BALANCE_LEVELS)
		return -EINVAL;

	if (smt)
		sched_smt_power_savings = level;
	else
		sched_mc_power_savings = level;

	reinit_sched_domains();

	return count;
}

#ifdef CONFIG_SCHED_MC
static ssize_t sched_mc_power_savings_show(struct device *dev,
					   struct device_attribute *attr,
					   char *buf)
{
	return sprintf(buf, "%u\n", sched_mc_power_savings);
}
static ssize_t sched_mc_power_savings_store(struct device *dev,
					    struct device_attribute *attr,
					    const char *buf, size_t count)
{
	return sched_power_savings_store(buf, count, 0);
}
static DEVICE_ATTR(sched_mc_power_savings, 0644,
		   sched_mc_power_savings_show,
		   sched_mc_power_savings_store);
#endif

#ifdef CONFIG_SCHED_SMT
static ssize_t sched_smt_power_savings_show(struct device *dev,
					    struct device_attribute *attr,
					    char *buf)
{
	return sprintf(buf, "%u\n", sched_smt_power_savings);
}
static ssize_t sched_smt_power_savings_store(struct device *dev,
					    struct device_attribute *attr,
					     const char *buf, size_t count)
{
	return sched_power_savings_store(buf, count, 1);
}
static DEVICE_ATTR(sched_smt_power_savings, 0644,
		   sched_smt_power_savings_show,
		   sched_smt_power_savings_store);
#endif

int __init sched_create_sysfs_power_savings_entries(struct device *dev)
{
	int err = 0;

#ifdef CONFIG_SCHED_SMT
	if (smt_capable())
		err = device_create_file(dev, &dev_attr_sched_smt_power_savings);
#endif
#ifdef CONFIG_SCHED_MC
	if (!err && mc_capable())
		err = device_create_file(dev, &dev_attr_sched_mc_power_savings);
#endif
	return err;
}
#endif /* CONFIG_SCHED_MC || CONFIG_SCHED_SMT */

/*
 * Update cpusets according to cpu_active mask.  If cpusets are
 * disabled, cpuset_update_active_cpus() becomes a simple wrapper
 * around partition_sched_domains().
 */
static int cpuset_cpu_active(struct notifier_block *nfb, unsigned long action,
			     void *hcpu)
{
	switch (action & ~CPU_TASKS_FROZEN) {
	case CPU_ONLINE:
	case CPU_DOWN_FAILED:
		cpuset_update_active_cpus();
		return NOTIFY_OK;
	default:
		return NOTIFY_DONE;
	}
}

static int cpuset_cpu_inactive(struct notifier_block *nfb, unsigned long action,
			       void *hcpu)
{
	switch (action & ~CPU_TASKS_FROZEN) {
	case CPU_DOWN_PREPARE:
		cpuset_update_active_cpus();
		return NOTIFY_OK;
	default:
		return NOTIFY_DONE;
	}
}

void __init sched_init_smp(void)
{
	cpumask_var_t non_isolated_cpus;

	alloc_cpumask_var(&non_isolated_cpus, GFP_KERNEL);
	alloc_cpumask_var(&fallback_doms, GFP_KERNEL);

	get_online_cpus();
	mutex_lock(&sched_domains_mutex);
	init_sched_domains(cpu_active_mask);
	cpumask_andnot(non_isolated_cpus, cpu_possible_mask, cpu_isolated_map);
	if (cpumask_empty(non_isolated_cpus))
		cpumask_set_cpu(smp_processor_id(), non_isolated_cpus);
	mutex_unlock(&sched_domains_mutex);
	put_online_cpus();

	hotcpu_notifier(cpuset_cpu_active, CPU_PRI_CPUSET_ACTIVE);
	hotcpu_notifier(cpuset_cpu_inactive, CPU_PRI_CPUSET_INACTIVE);

	/* RT runtime code needs to handle some hotplug events */
	hotcpu_notifier(update_runtime, 0);

	init_hrtick();

	/* Move init over to a non-isolated CPU */
	if (set_cpus_allowed_ptr(current, non_isolated_cpus) < 0)
		BUG();
	sched_init_granularity();
	free_cpumask_var(non_isolated_cpus);

	init_sched_rt_class();
}
#else
void __init sched_init_smp(void)
{
	sched_init_granularity();
}
#endif /* CONFIG_SMP */

const_debug unsigned int sysctl_timer_migration = 1;

int in_sched_functions(unsigned long addr)
{
	return in_lock_functions(addr) ||
		(addr >= (unsigned long)__sched_text_start
		&& addr < (unsigned long)__sched_text_end);
}

#ifdef CONFIG_CGROUP_SCHED
struct task_group root_task_group;
#endif

DECLARE_PER_CPU(cpumask_var_t, load_balance_tmpmask);

void __init sched_init(void)
{
	int i, j;
	unsigned long alloc_size = 0, ptr;

#ifdef CONFIG_FAIR_GROUP_SCHED
	alloc_size += 2 * nr_cpu_ids * sizeof(void **);
#endif
#ifdef CONFIG_RT_GROUP_SCHED
	alloc_size += 2 * nr_cpu_ids * sizeof(void **);
#endif
#ifdef CONFIG_CPUMASK_OFFSTACK
	alloc_size += num_possible_cpus() * cpumask_size();
#endif
	if (alloc_size) {
		ptr = (unsigned long)kzalloc(alloc_size, GFP_NOWAIT);

#ifdef CONFIG_FAIR_GROUP_SCHED
		root_task_group.se = (struct sched_entity **)ptr;
		ptr += nr_cpu_ids * sizeof(void **);

		root_task_group.cfs_rq = (struct cfs_rq **)ptr;
		ptr += nr_cpu_ids * sizeof(void **);

#endif /* CONFIG_FAIR_GROUP_SCHED */
#ifdef CONFIG_RT_GROUP_SCHED
		root_task_group.rt_se = (struct sched_rt_entity **)ptr;
		ptr += nr_cpu_ids * sizeof(void **);

		root_task_group.rt_rq = (struct rt_rq **)ptr;
		ptr += nr_cpu_ids * sizeof(void **);

#endif /* CONFIG_RT_GROUP_SCHED */
#ifdef CONFIG_CPUMASK_OFFSTACK
		for_each_possible_cpu(i) {
			per_cpu(load_balance_tmpmask, i) = (void *)ptr;
			ptr += cpumask_size();
		}
#endif /* CONFIG_CPUMASK_OFFSTACK */
	}

#ifdef CONFIG_SMP
	init_defrootdomain();
#endif

	init_rt_bandwidth(&def_rt_bandwidth,
			global_rt_period(), global_rt_runtime());

#ifdef CONFIG_RT_GROUP_SCHED
	init_rt_bandwidth(&root_task_group.rt_bandwidth,
			global_rt_period(), global_rt_runtime());
#endif /* CONFIG_RT_GROUP_SCHED */

#ifdef CONFIG_CGROUP_SCHED
	list_add(&root_task_group.list, &task_groups);
	INIT_LIST_HEAD(&root_task_group.children);
	INIT_LIST_HEAD(&root_task_group.siblings);
	autogroup_init(&init_task);

#endif /* CONFIG_CGROUP_SCHED */

#ifdef CONFIG_CGROUP_CPUACCT
	root_cpuacct.cpustat = &kernel_cpustat;
	root_cpuacct.cpuusage = alloc_percpu(u64);
	/* Too early, not expected to fail */
	BUG_ON(!root_cpuacct.cpuusage);
#endif
	for_each_possible_cpu(i) {
		struct rq *rq;

		rq = cpu_rq(i);
		raw_spin_lock_init(&rq->lock);
		rq->nr_running = 0;
		rq->calc_load_active = 0;
		rq->calc_load_update = jiffies + LOAD_FREQ;
		init_cfs_rq(&rq->cfs);
		init_rt_rq(&rq->rt, rq);
#ifdef CONFIG_FAIR_GROUP_SCHED
		root_task_group.shares = ROOT_TASK_GROUP_LOAD;
		INIT_LIST_HEAD(&rq->leaf_cfs_rq_list);
		/*
		 * How much cpu bandwidth does root_task_group get?
		 *
		 * In case of task-groups formed thr' the cgroup filesystem, it
		 * gets 100% of the cpu resources in the system. This overall
		 * system cpu resource is divided among the tasks of
		 * root_task_group and its child task-groups in a fair manner,
		 * based on each entity's (task or task-group's) weight
		 * (se->load.weight).
		 *
		 * In other words, if root_task_group has 10 tasks of weight
		 * 1024) and two child groups A0 and A1 (of weight 1024 each),
		 * then A0's share of the cpu resource is:
		 *
		 *	A0's bandwidth = 1024 / (10*1024 + 1024 + 1024) = 8.33%
		 *
		 * We achieve this by letting root_task_group's tasks sit
		 * directly in rq->cfs (i.e root_task_group->se[] = NULL).
		 */
		init_cfs_bandwidth(&root_task_group.cfs_bandwidth);
		init_tg_cfs_entry(&root_task_group, &rq->cfs, NULL, i, NULL);
#endif /* CONFIG_FAIR_GROUP_SCHED */

		rq->rt.rt_runtime = def_rt_bandwidth.rt_runtime;
#ifdef CONFIG_RT_GROUP_SCHED
		INIT_LIST_HEAD(&rq->leaf_rt_rq_list);
		init_tg_rt_entry(&root_task_group, &rq->rt, NULL, i, NULL);
#endif

		for (j = 0; j < CPU_LOAD_IDX_MAX; j++)
			rq->cpu_load[j] = 0;

		rq->last_load_update_tick = jiffies;

#ifdef CONFIG_SMP
		rq->sd = NULL;
		rq->rd = NULL;
		rq->cpu_power = SCHED_POWER_SCALE;
		rq->post_schedule = 0;
		rq->active_balance = 0;
		rq->next_balance = jiffies;
		rq->push_cpu = 0;
		rq->cpu = i;
		rq->online = 0;
		rq->idle_stamp = 0;
		rq->avg_idle = 2*sysctl_sched_migration_cost;

		INIT_LIST_HEAD(&rq->cfs_tasks);

		rq_attach_root(rq, &def_root_domain);
#ifdef CONFIG_NO_HZ
		rq->nohz_flags = 0;
#endif
#endif
		init_rq_hrtick(rq);
		atomic_set(&rq->nr_iowait, 0);
	}

	set_load_weight(&init_task);

#ifdef CONFIG_PREEMPT_NOTIFIERS
	INIT_HLIST_HEAD(&init_task.preempt_notifiers);
#endif

#ifdef CONFIG_RT_MUTEXES
	plist_head_init(&init_task.pi_waiters);
#endif

	/*
	 * The boot idle thread does lazy MMU switching as well:
	 */
	atomic_inc(&init_mm.mm_count);
	enter_lazy_tlb(&init_mm, current);

	/*
	 * Make us the idle thread. Technically, schedule() should not be
	 * called from this thread, however somewhere below it might be,
	 * but because we are the idle thread, we just pick up running again
	 * when this runqueue becomes "idle".
	 */
	init_idle(current, smp_processor_id());

	calc_load_update = jiffies + LOAD_FREQ;

	/*
	 * During early bootup we pretend to be a normal task:
	 */
	current->sched_class = &fair_sched_class;

#ifdef CONFIG_SMP
	zalloc_cpumask_var(&sched_domains_tmpmask, GFP_NOWAIT);
	/* May be allocated at isolcpus cmdline parse time */
	if (cpu_isolated_map == NULL)
		zalloc_cpumask_var(&cpu_isolated_map, GFP_NOWAIT);
#endif
	init_sched_fair_class();

	scheduler_running = 1;
}

#ifdef CONFIG_DEBUG_ATOMIC_SLEEP
static inline int preempt_count_equals(int preempt_offset)
{
	int nested = (preempt_count() & ~PREEMPT_ACTIVE) + rcu_preempt_depth();

	return (nested == preempt_offset);
}

void __might_sleep(const char *file, int line, int preempt_offset)
{
	static unsigned long prev_jiffy;	/* ratelimiting */

	rcu_sleep_check(); /* WARN_ON_ONCE() by default, no rate limit reqd. */
	if ((preempt_count_equals(preempt_offset) && !irqs_disabled()) ||
	    system_state != SYSTEM_RUNNING || oops_in_progress)
		return;
	if (time_before(jiffies, prev_jiffy + HZ) && prev_jiffy)
		return;
	prev_jiffy = jiffies;

	printk(KERN_ERR
		"BUG: sleeping function called from invalid context at %s:%d\n",
			file, line);
	printk(KERN_ERR
		"in_atomic(): %d, irqs_disabled(): %d, pid: %d, name: %s\n",
			in_atomic(), irqs_disabled(),
			current->pid, current->comm);

	debug_show_held_locks(current);
	if (irqs_disabled())
		print_irqtrace_events(current);
	dump_stack();
}
EXPORT_SYMBOL(__might_sleep);
#endif

#ifdef CONFIG_MAGIC_SYSRQ
static void normalize_task(struct rq *rq, struct task_struct *p)
{
	const struct sched_class *prev_class = p->sched_class;
	int old_prio = p->prio;
	int on_rq;

	on_rq = p->on_rq;
	if (on_rq)
		dequeue_task(rq, p, 0);
	__setscheduler(rq, p, SCHED_NORMAL, 0);
	if (on_rq) {
		enqueue_task(rq, p, 0);
		resched_task(rq->curr);
	}

	check_class_changed(rq, p, prev_class, old_prio);
}

void normalize_rt_tasks(void)
{
	struct task_struct *g, *p;
	unsigned long flags;
	struct rq *rq;

	read_lock_irqsave(&tasklist_lock, flags);
	do_each_thread(g, p) {
		/*
		 * Only normalize user tasks:
		 */
		if (!p->mm)
			continue;

		p->se.exec_start		= 0;
#ifdef CONFIG_SCHEDSTATS
		p->se.statistics.wait_start	= 0;
		p->se.statistics.sleep_start	= 0;
		p->se.statistics.block_start	= 0;
#endif

		if (!rt_task(p)) {
			/*
			 * Renice negative nice level userspace
			 * tasks back to 0:
			 */
			if (TASK_NICE(p) < 0 && p->mm)
				set_user_nice(p, 0);
			continue;
		}

		raw_spin_lock(&p->pi_lock);
		rq = __task_rq_lock(p);

		normalize_task(rq, p);

		__task_rq_unlock(rq);
		raw_spin_unlock(&p->pi_lock);
	} while_each_thread(g, p);

	read_unlock_irqrestore(&tasklist_lock, flags);
}

#endif /* CONFIG_MAGIC_SYSRQ */

#if defined(CONFIG_IA64) || defined(CONFIG_KGDB_KDB)
/*
 * These functions are only useful for the IA64 MCA handling, or kdb.
 *
 * They can only be called when the whole system has been
 * stopped - every CPU needs to be quiescent, and no scheduling
 * activity can take place. Using them for anything else would
 * be a serious bug, and as a result, they aren't even visible
 * under any other configuration.
 */

/**
 * curr_task - return the current task for a given cpu.
 * @cpu: the processor in question.
 *
 * ONLY VALID WHEN THE WHOLE SYSTEM IS STOPPED!
 */
struct task_struct *curr_task(int cpu)
{
	return cpu_curr(cpu);
}

#endif /* defined(CONFIG_IA64) || defined(CONFIG_KGDB_KDB) */

#ifdef CONFIG_IA64
/**
 * set_curr_task - set the current task for a given cpu.
 * @cpu: the processor in question.
 * @p: the task pointer to set.
 *
 * Description: This function must only be used when non-maskable interrupts
 * are serviced on a separate stack. It allows the architecture to switch the
 * notion of the current task on a cpu in a non-blocking manner. This function
 * must be called with all CPU's synchronized, and interrupts disabled, the
 * and caller must save the original value of the current task (see
 * curr_task() above) and restore that value before reenabling interrupts and
 * re-starting the system.
 *
 * ONLY VALID WHEN THE WHOLE SYSTEM IS STOPPED!
 */
void set_curr_task(int cpu, struct task_struct *p)
{
	cpu_curr(cpu) = p;
}

#endif

#ifdef CONFIG_CGROUP_SCHED
/* task_group_lock serializes the addition/removal of task groups */
static DEFINE_SPINLOCK(task_group_lock);

static void free_sched_group(struct task_group *tg)
{
	free_fair_sched_group(tg);
	free_rt_sched_group(tg);
	autogroup_free(tg);
	kfree(tg);
}

/* allocate runqueue etc for a new task group */
struct task_group *sched_create_group(struct task_group *parent)
{
	struct task_group *tg;
	unsigned long flags;

	tg = kzalloc(sizeof(*tg), GFP_KERNEL);
	if (!tg)
		return ERR_PTR(-ENOMEM);

	if (!alloc_fair_sched_group(tg, parent))
		goto err;

	if (!alloc_rt_sched_group(tg, parent))
		goto err;

	spin_lock_irqsave(&task_group_lock, flags);
	list_add_rcu(&tg->list, &task_groups);

	WARN_ON(!parent); /* root should already exist */

	tg->parent = parent;
	INIT_LIST_HEAD(&tg->children);
	list_add_rcu(&tg->siblings, &parent->children);
	spin_unlock_irqrestore(&task_group_lock, flags);

	return tg;

err:
	free_sched_group(tg);
	return ERR_PTR(-ENOMEM);
}

/* rcu callback to free various structures associated with a task group */
static void free_sched_group_rcu(struct rcu_head *rhp)
{
	/* now it should be safe to free those cfs_rqs */
	free_sched_group(container_of(rhp, struct task_group, rcu));
}

/* Destroy runqueue etc associated with a task group */
void sched_destroy_group(struct task_group *tg)
{
	unsigned long flags;
	int i;

	/* end participation in shares distribution */
	for_each_possible_cpu(i)
		unregister_fair_sched_group(tg, i);

	spin_lock_irqsave(&task_group_lock, flags);
	list_del_rcu(&tg->list);
	list_del_rcu(&tg->siblings);
	spin_unlock_irqrestore(&task_group_lock, flags);

	/* wait for possible concurrent references to cfs_rqs complete */
	call_rcu(&tg->rcu, free_sched_group_rcu);
}

/* change task's runqueue when it moves between groups.
 *	The caller of this function should have put the task in its new group
 *	by now. This function just updates tsk->se.cfs_rq and tsk->se.parent to
 *	reflect its new group.
 */
void sched_move_task(struct task_struct *tsk)
{
	int on_rq, running;
	unsigned long flags;
	struct rq *rq;

	rq = task_rq_lock(tsk, &flags);

	running = task_current(rq, tsk);
	on_rq = tsk->on_rq;

	if (on_rq)
		dequeue_task(rq, tsk, 0);
	if (unlikely(running))
		tsk->sched_class->put_prev_task(rq, tsk);

#ifdef CONFIG_FAIR_GROUP_SCHED
	if (tsk->sched_class->task_move_group)
		tsk->sched_class->task_move_group(tsk, on_rq);
	else
#endif
		set_task_rq(tsk, task_cpu(tsk));

	if (unlikely(running))
		tsk->sched_class->set_curr_task(rq);
	if (on_rq)
		enqueue_task(rq, tsk, 0);

	task_rq_unlock(rq, tsk, &flags);
}
#endif /* CONFIG_CGROUP_SCHED */

#if defined(CONFIG_RT_GROUP_SCHED) || defined(CONFIG_CFS_BANDWIDTH)
static unsigned long to_ratio(u64 period, u64 runtime)
{
	if (runtime == RUNTIME_INF)
		return 1ULL << 20;

	return div64_u64(runtime << 20, period);
}
#endif

#ifdef CONFIG_RT_GROUP_SCHED
/*
 * Ensure that the real time constraints are schedulable.
 */
static DEFINE_MUTEX(rt_constraints_mutex);

/* Must be called with tasklist_lock held */
static inline int tg_has_rt_tasks(struct task_group *tg)
{
	struct task_struct *g, *p;

	do_each_thread(g, p) {
		if (rt_task(p) && task_rq(p)->rt.tg == tg)
			return 1;
	} while_each_thread(g, p);

	return 0;
}

struct rt_schedulable_data {
	struct task_group *tg;
	u64 rt_period;
	u64 rt_runtime;
};

static int tg_rt_schedulable(struct task_group *tg, void *data)
{
	struct rt_schedulable_data *d = data;
	struct task_group *child;
	unsigned long total, sum = 0;
	u64 period, runtime;

	period = ktime_to_ns(tg->rt_bandwidth.rt_period);
	runtime = tg->rt_bandwidth.rt_runtime;

	if (tg == d->tg) {
		period = d->rt_period;
		runtime = d->rt_runtime;
	}

	/*
	 * Cannot have more runtime than the period.
	 */
	if (runtime > period && runtime != RUNTIME_INF)
		return -EINVAL;

	/*
	 * Ensure we don't starve existing RT tasks.
	 */
	if (rt_bandwidth_enabled() && !runtime && tg_has_rt_tasks(tg))
		return -EBUSY;

	total = to_ratio(period, runtime);

	/*
	 * Nobody can have more than the global setting allows.
	 */
	if (total > to_ratio(global_rt_period(), global_rt_runtime()))
		return -EINVAL;

	/*
	 * The sum of our children's runtime should not exceed our own.
	 */
	list_for_each_entry_rcu(child, &tg->children, siblings) {
		period = ktime_to_ns(child->rt_bandwidth.rt_period);
		runtime = child->rt_bandwidth.rt_runtime;

		if (child == d->tg) {
			period = d->rt_period;
			runtime = d->rt_runtime;
		}

		sum += to_ratio(period, runtime);
	}

	if (sum > total)
		return -EINVAL;

	return 0;
}

static int __rt_schedulable(struct task_group *tg, u64 period, u64 runtime)
{
	int ret;

	struct rt_schedulable_data data = {
		.tg = tg,
		.rt_period = period,
		.rt_runtime = runtime,
	};

	rcu_read_lock();
	ret = walk_tg_tree(tg_rt_schedulable, tg_nop, &data);
	rcu_read_unlock();

	return ret;
}

static int tg_set_rt_bandwidth(struct task_group *tg,
		u64 rt_period, u64 rt_runtime)
{
	int i, err = 0;

	mutex_lock(&rt_constraints_mutex);
	read_lock(&tasklist_lock);
	err = __rt_schedulable(tg, rt_period, rt_runtime);
	if (err)
		goto unlock;

	raw_spin_lock_irq(&tg->rt_bandwidth.rt_runtime_lock);
	tg->rt_bandwidth.rt_period = ns_to_ktime(rt_period);
	tg->rt_bandwidth.rt_runtime = rt_runtime;

	for_each_possible_cpu(i) {
		struct rt_rq *rt_rq = tg->rt_rq[i];

		raw_spin_lock(&rt_rq->rt_runtime_lock);
		rt_rq->rt_runtime = rt_runtime;
		raw_spin_unlock(&rt_rq->rt_runtime_lock);
	}
	raw_spin_unlock_irq(&tg->rt_bandwidth.rt_runtime_lock);
unlock:
	read_unlock(&tasklist_lock);
	mutex_unlock(&rt_constraints_mutex);

	return err;
}

int sched_group_set_rt_runtime(struct task_group *tg, long rt_runtime_us)
{
	u64 rt_runtime, rt_period;

	rt_period = ktime_to_ns(tg->rt_bandwidth.rt_period);
	rt_runtime = (u64)rt_runtime_us * NSEC_PER_USEC;
	if (rt_runtime_us < 0)
		rt_runtime = RUNTIME_INF;

	return tg_set_rt_bandwidth(tg, rt_period, rt_runtime);
}

long sched_group_rt_runtime(struct task_group *tg)
{
	u64 rt_runtime_us;

	if (tg->rt_bandwidth.rt_runtime == RUNTIME_INF)
		return -1;

	rt_runtime_us = tg->rt_bandwidth.rt_runtime;
	do_div(rt_runtime_us, NSEC_PER_USEC);
	return rt_runtime_us;
}

int sched_group_set_rt_period(struct task_group *tg, long rt_period_us)
{
	u64 rt_runtime, rt_period;

	rt_period = (u64)rt_period_us * NSEC_PER_USEC;
	rt_runtime = tg->rt_bandwidth.rt_runtime;

	if (rt_period == 0)
		return -EINVAL;

	return tg_set_rt_bandwidth(tg, rt_period, rt_runtime);
}

long sched_group_rt_period(struct task_group *tg)
{
	u64 rt_period_us;

	rt_period_us = ktime_to_ns(tg->rt_bandwidth.rt_period);
	do_div(rt_period_us, NSEC_PER_USEC);
	return rt_period_us;
}

static int sched_rt_global_constraints(void)
{
	u64 runtime, period;
	int ret = 0;

	if (sysctl_sched_rt_period <= 0)
		return -EINVAL;

	runtime = global_rt_runtime();
	period = global_rt_period();

	/*
	 * Sanity check on the sysctl variables.
	 */
	if (runtime > period && runtime != RUNTIME_INF)
		return -EINVAL;

	mutex_lock(&rt_constraints_mutex);
	read_lock(&tasklist_lock);
	ret = __rt_schedulable(NULL, 0, 0);
	read_unlock(&tasklist_lock);
	mutex_unlock(&rt_constraints_mutex);

	return ret;
}

int sched_rt_can_attach(struct task_group *tg, struct task_struct *tsk)
{
	/* Don't accept realtime tasks when there is no way for them to run */
	if (rt_task(tsk) && tg->rt_bandwidth.rt_runtime == 0)
		return 0;

	return 1;
}

#else /* !CONFIG_RT_GROUP_SCHED */
static int sched_rt_global_constraints(void)
{
	unsigned long flags;
	int i;

	if (sysctl_sched_rt_period <= 0)
		return -EINVAL;

	/*
	 * There's always some RT tasks in the root group
	 * -- migration, kstopmachine etc..
	 */
	if (sysctl_sched_rt_runtime == 0)
		return -EBUSY;

	raw_spin_lock_irqsave(&def_rt_bandwidth.rt_runtime_lock, flags);
	for_each_possible_cpu(i) {
		struct rt_rq *rt_rq = &cpu_rq(i)->rt;

		raw_spin_lock(&rt_rq->rt_runtime_lock);
		rt_rq->rt_runtime = global_rt_runtime();
		raw_spin_unlock(&rt_rq->rt_runtime_lock);
	}
	raw_spin_unlock_irqrestore(&def_rt_bandwidth.rt_runtime_lock, flags);

	return 0;
}
#endif /* CONFIG_RT_GROUP_SCHED */

int sched_rt_handler(struct ctl_table *table, int write,
		void __user *buffer, size_t *lenp,
		loff_t *ppos)
{
	int ret;
	int old_period, old_runtime;
	static DEFINE_MUTEX(mutex);

	mutex_lock(&mutex);
	old_period = sysctl_sched_rt_period;
	old_runtime = sysctl_sched_rt_runtime;

	ret = proc_dointvec(table, write, buffer, lenp, ppos);

	if (!ret && write) {
		ret = sched_rt_global_constraints();
		if (ret) {
			sysctl_sched_rt_period = old_period;
			sysctl_sched_rt_runtime = old_runtime;
		} else {
			def_rt_bandwidth.rt_runtime = global_rt_runtime();
			def_rt_bandwidth.rt_period =
				ns_to_ktime(global_rt_period());
		}
	}
	mutex_unlock(&mutex);

	return ret;
}

#ifdef CONFIG_CGROUP_SCHED

/* return corresponding task_group object of a cgroup */
static inline struct task_group *cgroup_tg(struct cgroup *cgrp)
{
	return container_of(cgroup_subsys_state(cgrp, cpu_cgroup_subsys_id),
			    struct task_group, css);
}

static struct cgroup_subsys_state *cpu_cgroup_create(struct cgroup *cgrp)
{
	struct task_group *tg, *parent;

	if (!cgrp->parent) {
		/* This is early initialization for the top cgroup */
		return &root_task_group.css;
	}

	parent = cgroup_tg(cgrp->parent);
	tg = sched_create_group(parent);
	if (IS_ERR(tg))
		return ERR_PTR(-ENOMEM);

	return &tg->css;
}

static void cpu_cgroup_destroy(struct cgroup *cgrp)
{
	struct task_group *tg = cgroup_tg(cgrp);

	sched_destroy_group(tg);
}

static int cpu_cgroup_can_attach(struct cgroup *cgrp,
				 struct cgroup_taskset *tset)
{
	struct task_struct *task;

	cgroup_taskset_for_each(task, cgrp, tset) {
#ifdef CONFIG_RT_GROUP_SCHED
		if (!sched_rt_can_attach(cgroup_tg(cgrp), task))
			return -EINVAL;
#else
		/* We don't support RT-tasks being in separate groups */
		if (task->sched_class != &fair_sched_class)
			return -EINVAL;
#endif
	}
	return 0;
}

static void cpu_cgroup_attach(struct cgroup *cgrp,
			      struct cgroup_taskset *tset)
{
	struct task_struct *task;

	cgroup_taskset_for_each(task, cgrp, tset)
		sched_move_task(task);
}

static void
cpu_cgroup_exit(struct cgroup *cgrp, struct cgroup *old_cgrp,
		struct task_struct *task)
{
	/*
	 * cgroup_exit() is called in the copy_process() failure path.
	 * Ignore this case since the task hasn't ran yet, this avoids
	 * trying to poke a half freed task state from generic code.
	 */
	if (!(task->flags & PF_EXITING))
		return;

	sched_move_task(task);
}

#ifdef CONFIG_FAIR_GROUP_SCHED
static int cpu_shares_write_u64(struct cgroup *cgrp, struct cftype *cftype,
				u64 shareval)
{
	return sched_group_set_shares(cgroup_tg(cgrp), scale_load(shareval));
}

static u64 cpu_shares_read_u64(struct cgroup *cgrp, struct cftype *cft)
{
	struct task_group *tg = cgroup_tg(cgrp);

	return (u64) scale_load_down(tg->shares);
}

#ifdef CONFIG_CFS_BANDWIDTH
static DEFINE_MUTEX(cfs_constraints_mutex);

const u64 max_cfs_quota_period = 1 * NSEC_PER_SEC; /* 1s */
const u64 min_cfs_quota_period = 1 * NSEC_PER_MSEC; /* 1ms */

static int __cfs_schedulable(struct task_group *tg, u64 period, u64 runtime);

static int tg_set_cfs_bandwidth(struct task_group *tg, u64 period, u64 quota)
{
	int i, ret = 0, runtime_enabled, runtime_was_enabled;
	struct cfs_bandwidth *cfs_b = &tg->cfs_bandwidth;

	if (tg == &root_task_group)
		return -EINVAL;

	/*
	 * Ensure we have at some amount of bandwidth every period.  This is
	 * to prevent reaching a state of large arrears when throttled via
	 * entity_tick() resulting in prolonged exit starvation.
	 */
	if (quota < min_cfs_quota_period || period < min_cfs_quota_period)
		return -EINVAL;

	/*
	 * Likewise, bound things on the otherside by preventing insane quota
	 * periods.  This also allows us to normalize in computing quota
	 * feasibility.
	 */
	if (period > max_cfs_quota_period)
		return -EINVAL;

	mutex_lock(&cfs_constraints_mutex);
	ret = __cfs_schedulable(tg, period, quota);
	if (ret)
		goto out_unlock;

	runtime_enabled = quota != RUNTIME_INF;
	runtime_was_enabled = cfs_b->quota != RUNTIME_INF;
	account_cfs_bandwidth_used(runtime_enabled, runtime_was_enabled);
	raw_spin_lock_irq(&cfs_b->lock);
	cfs_b->period = ns_to_ktime(period);
	cfs_b->quota = quota;

	__refill_cfs_bandwidth_runtime(cfs_b);
	/* restart the period timer (if active) to handle new period expiry */
	if (runtime_enabled && cfs_b->timer_active) {
		/* force a reprogram */
		cfs_b->timer_active = 0;
		__start_cfs_bandwidth(cfs_b);
	}
	raw_spin_unlock_irq(&cfs_b->lock);

	for_each_possible_cpu(i) {
		struct cfs_rq *cfs_rq = tg->cfs_rq[i];
		struct rq *rq = cfs_rq->rq;

		raw_spin_lock_irq(&rq->lock);
		cfs_rq->runtime_enabled = runtime_enabled;
		cfs_rq->runtime_remaining = 0;

		if (cfs_rq->throttled)
			unthrottle_cfs_rq(cfs_rq);
		raw_spin_unlock_irq(&rq->lock);
	}
out_unlock:
	mutex_unlock(&cfs_constraints_mutex);

	return ret;
}

int tg_set_cfs_quota(struct task_group *tg, long cfs_quota_us)
{
	u64 quota, period;

	period = ktime_to_ns(tg->cfs_bandwidth.period);
	if (cfs_quota_us < 0)
		quota = RUNTIME_INF;
	else
		quota = (u64)cfs_quota_us * NSEC_PER_USEC;

	return tg_set_cfs_bandwidth(tg, period, quota);
}

long tg_get_cfs_quota(struct task_group *tg)
{
	u64 quota_us;

	if (tg->cfs_bandwidth.quota == RUNTIME_INF)
		return -1;

	quota_us = tg->cfs_bandwidth.quota;
	do_div(quota_us, NSEC_PER_USEC);

	return quota_us;
}

int tg_set_cfs_period(struct task_group *tg, long cfs_period_us)
{
	u64 quota, period;

	period = (u64)cfs_period_us * NSEC_PER_USEC;
	quota = tg->cfs_bandwidth.quota;

	return tg_set_cfs_bandwidth(tg, period, quota);
}

long tg_get_cfs_period(struct task_group *tg)
{
	u64 cfs_period_us;

	cfs_period_us = ktime_to_ns(tg->cfs_bandwidth.period);
	do_div(cfs_period_us, NSEC_PER_USEC);

	return cfs_period_us;
}

static s64 cpu_cfs_quota_read_s64(struct cgroup *cgrp, struct cftype *cft)
{
	return tg_get_cfs_quota(cgroup_tg(cgrp));
}

static int cpu_cfs_quota_write_s64(struct cgroup *cgrp, struct cftype *cftype,
				s64 cfs_quota_us)
{
	return tg_set_cfs_quota(cgroup_tg(cgrp), cfs_quota_us);
}

static u64 cpu_cfs_period_read_u64(struct cgroup *cgrp, struct cftype *cft)
{
	return tg_get_cfs_period(cgroup_tg(cgrp));
}

static int cpu_cfs_period_write_u64(struct cgroup *cgrp, struct cftype *cftype,
				u64 cfs_period_us)
{
	return tg_set_cfs_period(cgroup_tg(cgrp), cfs_period_us);
}

struct cfs_schedulable_data {
	struct task_group *tg;
	u64 period, quota;
};

/*
 * normalize group quota/period to be quota/max_period
 * note: units are usecs
 */
static u64 normalize_cfs_quota(struct task_group *tg,
			       struct cfs_schedulable_data *d)
{
	u64 quota, period;

	if (tg == d->tg) {
		period = d->period;
		quota = d->quota;
	} else {
		period = tg_get_cfs_period(tg);
		quota = tg_get_cfs_quota(tg);
	}

	/* note: these should typically be equivalent */
	if (quota == RUNTIME_INF || quota == -1)
		return RUNTIME_INF;

	return to_ratio(period, quota);
}

static int tg_cfs_schedulable_down(struct task_group *tg, void *data)
{
	struct cfs_schedulable_data *d = data;
	struct cfs_bandwidth *cfs_b = &tg->cfs_bandwidth;
	s64 quota = 0, parent_quota = -1;

	if (!tg->parent) {
		quota = RUNTIME_INF;
	} else {
		struct cfs_bandwidth *parent_b = &tg->parent->cfs_bandwidth;

		quota = normalize_cfs_quota(tg, d);
		parent_quota = parent_b->hierarchal_quota;

		/*
		 * ensure max(child_quota) <= parent_quota, inherit when no
		 * limit is set
		 */
		if (quota == RUNTIME_INF)
			quota = parent_quota;
		else if (parent_quota != RUNTIME_INF && quota > parent_quota)
			return -EINVAL;
	}
	cfs_b->hierarchal_quota = quota;

	return 0;
}

static int __cfs_schedulable(struct task_group *tg, u64 period, u64 quota)
{
	int ret;
	struct cfs_schedulable_data data = {
		.tg = tg,
		.period = period,
		.quota = quota,
	};

	if (quota != RUNTIME_INF) {
		do_div(data.period, NSEC_PER_USEC);
		do_div(data.quota, NSEC_PER_USEC);
	}

	rcu_read_lock();
	ret = walk_tg_tree(tg_cfs_schedulable_down, tg_nop, &data);
	rcu_read_unlock();

	return ret;
}

static int cpu_stats_show(struct cgroup *cgrp, struct cftype *cft,
		struct cgroup_map_cb *cb)
{
	struct task_group *tg = cgroup_tg(cgrp);
	struct cfs_bandwidth *cfs_b = &tg->cfs_bandwidth;

	cb->fill(cb, "nr_periods", cfs_b->nr_periods);
	cb->fill(cb, "nr_throttled", cfs_b->nr_throttled);
	cb->fill(cb, "throttled_time", cfs_b->throttled_time);

	return 0;
}
#endif /* CONFIG_CFS_BANDWIDTH */
#endif /* CONFIG_FAIR_GROUP_SCHED */

#ifdef CONFIG_RT_GROUP_SCHED
static int cpu_rt_runtime_write(struct cgroup *cgrp, struct cftype *cft,
				s64 val)
{
	return sched_group_set_rt_runtime(cgroup_tg(cgrp), val);
}

static s64 cpu_rt_runtime_read(struct cgroup *cgrp, struct cftype *cft)
{
	return sched_group_rt_runtime(cgroup_tg(cgrp));
}

static int cpu_rt_period_write_uint(struct cgroup *cgrp, struct cftype *cftype,
		u64 rt_period_us)
{
	return sched_group_set_rt_period(cgroup_tg(cgrp), rt_period_us);
}

static u64 cpu_rt_period_read_uint(struct cgroup *cgrp, struct cftype *cft)
{
	return sched_group_rt_period(cgroup_tg(cgrp));
}
#endif /* CONFIG_RT_GROUP_SCHED */

static struct cftype cpu_files[] = {
#ifdef CONFIG_FAIR_GROUP_SCHED
	{
		.name = "shares",
		.read_u64 = cpu_shares_read_u64,
		.write_u64 = cpu_shares_write_u64,
	},
#endif
#ifdef CONFIG_CFS_BANDWIDTH
	{
		.name = "cfs_quota_us",
		.read_s64 = cpu_cfs_quota_read_s64,
		.write_s64 = cpu_cfs_quota_write_s64,
	},
	{
		.name = "cfs_period_us",
		.read_u64 = cpu_cfs_period_read_u64,
		.write_u64 = cpu_cfs_period_write_u64,
	},
	{
		.name = "stat",
		.read_map = cpu_stats_show,
	},
#endif
#ifdef CONFIG_RT_GROUP_SCHED
	{
		.name = "rt_runtime_us",
		.read_s64 = cpu_rt_runtime_read,
		.write_s64 = cpu_rt_runtime_write,
	},
	{
		.name = "rt_period_us",
		.read_u64 = cpu_rt_period_read_uint,
		.write_u64 = cpu_rt_period_write_uint,
	},
#endif
};

static int cpu_cgroup_populate(struct cgroup_subsys *ss, struct cgroup *cont)
{
	return cgroup_add_files(cont, ss, cpu_files, ARRAY_SIZE(cpu_files));
}

struct cgroup_subsys cpu_cgroup_subsys = {
	.name		= "cpu",
	.create		= cpu_cgroup_create,
	.destroy	= cpu_cgroup_destroy,
	.can_attach	= cpu_cgroup_can_attach,
	.attach		= cpu_cgroup_attach,
	.exit		= cpu_cgroup_exit,
	.populate	= cpu_cgroup_populate,
	.subsys_id	= cpu_cgroup_subsys_id,
	.early_init	= 1,
};

#endif	/* CONFIG_CGROUP_SCHED */

#ifdef CONFIG_CGROUP_CPUACCT

/*
 * CPU accounting code for task groups.
 *
 * Based on the work by Paul Menage (menage@google.com) and Balbir Singh
 * (balbir@in.ibm.com).
 */

/* create a new cpu accounting group */
static struct cgroup_subsys_state *cpuacct_create(struct cgroup *cgrp)
{
	struct cpuacct *ca;

	if (!cgrp->parent)
		return &root_cpuacct.css;

	ca = kzalloc(sizeof(*ca), GFP_KERNEL);
	if (!ca)
		goto out;

	ca->cpuusage = alloc_percpu(u64);
	if (!ca->cpuusage)
		goto out_free_ca;

	ca->cpustat = alloc_percpu(struct kernel_cpustat);
	if (!ca->cpustat)
		goto out_free_cpuusage;

	return &ca->css;

out_free_cpuusage:
	free_percpu(ca->cpuusage);
out_free_ca:
	kfree(ca);
out:
	return ERR_PTR(-ENOMEM);
}

/* destroy an existing cpu accounting group */
static void cpuacct_destroy(struct cgroup *cgrp)
{
	struct cpuacct *ca = cgroup_ca(cgrp);

	free_percpu(ca->cpustat);
	free_percpu(ca->cpuusage);
	kfree(ca);
}

static u64 cpuacct_cpuusage_read(struct cpuacct *ca, int cpu)
{
	u64 *cpuusage = per_cpu_ptr(ca->cpuusage, cpu);
	u64 data;

#ifndef CONFIG_64BIT
	/*
	 * Take rq->lock to make 64-bit read safe on 32-bit platforms.
	 */
	raw_spin_lock_irq(&cpu_rq(cpu)->lock);
	data = *cpuusage;
	raw_spin_unlock_irq(&cpu_rq(cpu)->lock);
#else
	data = *cpuusage;
#endif

	return data;
}

static void cpuacct_cpuusage_write(struct cpuacct *ca, int cpu, u64 val)
{
	u64 *cpuusage = per_cpu_ptr(ca->cpuusage, cpu);

#ifndef CONFIG_64BIT
	/*
	 * Take rq->lock to make 64-bit write safe on 32-bit platforms.
	 */
	raw_spin_lock_irq(&cpu_rq(cpu)->lock);
	*cpuusage = val;
	raw_spin_unlock_irq(&cpu_rq(cpu)->lock);
#else
	*cpuusage = val;
#endif
}

/* return total cpu usage (in nanoseconds) of a group */
static u64 cpuusage_read(struct cgroup *cgrp, struct cftype *cft)
{
	struct cpuacct *ca = cgroup_ca(cgrp);
	u64 totalcpuusage = 0;
	int i;

	for_each_present_cpu(i)
		totalcpuusage += cpuacct_cpuusage_read(ca, i);

	return totalcpuusage;
}

static int cpuusage_write(struct cgroup *cgrp, struct cftype *cftype,
								u64 reset)
{
	struct cpuacct *ca = cgroup_ca(cgrp);
	int err = 0;
	int i;

	if (reset) {
		err = -EINVAL;
		goto out;
	}

	for_each_present_cpu(i)
		cpuacct_cpuusage_write(ca, i, 0);

out:
	return err;
}

static int cpuacct_percpu_seq_read(struct cgroup *cgroup, struct cftype *cft,
				   struct seq_file *m)
{
	struct cpuacct *ca = cgroup_ca(cgroup);
	u64 percpu;
	int i;

	for_each_present_cpu(i) {
		percpu = cpuacct_cpuusage_read(ca, i);
		seq_printf(m, "%llu ", (unsigned long long) percpu);
	}
	seq_printf(m, "\n");
	return 0;
}

static const char *cpuacct_stat_desc[] = {
	[CPUACCT_STAT_USER] = "user",
	[CPUACCT_STAT_SYSTEM] = "system",
};

static int cpuacct_stats_show(struct cgroup *cgrp, struct cftype *cft,
			      struct cgroup_map_cb *cb)
{
	struct cpuacct *ca = cgroup_ca(cgrp);
	int cpu;
	s64 val = 0;

	for_each_online_cpu(cpu) {
		struct kernel_cpustat *kcpustat = per_cpu_ptr(ca->cpustat, cpu);
		val += kcpustat->cpustat[CPUTIME_USER];
		val += kcpustat->cpustat[CPUTIME_NICE];
	}
	val = cputime64_to_clock_t(val);
	cb->fill(cb, cpuacct_stat_desc[CPUACCT_STAT_USER], val);

	val = 0;
	for_each_online_cpu(cpu) {
		struct kernel_cpustat *kcpustat = per_cpu_ptr(ca->cpustat, cpu);
		val += kcpustat->cpustat[CPUTIME_SYSTEM];
		val += kcpustat->cpustat[CPUTIME_IRQ];
		val += kcpustat->cpustat[CPUTIME_SOFTIRQ];
	}

	val = cputime64_to_clock_t(val);
	cb->fill(cb, cpuacct_stat_desc[CPUACCT_STAT_SYSTEM], val);

	return 0;
}

static struct cftype files[] = {
	{
		.name = "usage",
		.read_u64 = cpuusage_read,
		.write_u64 = cpuusage_write,
	},
	{
		.name = "usage_percpu",
		.read_seq_string = cpuacct_percpu_seq_read,
	},
	{
		.name = "stat",
		.read_map = cpuacct_stats_show,
	},
};

static int cpuacct_populate(struct cgroup_subsys *ss, struct cgroup *cgrp)
{
	return cgroup_add_files(cgrp, ss, files, ARRAY_SIZE(files));
}

/*
 * charge this task's execution time to its accounting group.
 *
 * called with rq->lock held.
 */
void cpuacct_charge(struct task_struct *tsk, u64 cputime)
{
	struct cpuacct *ca;
	int cpu;

	if (unlikely(!cpuacct_subsys.active))
		return;

	cpu = task_cpu(tsk);

	rcu_read_lock();

	ca = task_ca(tsk);

	for (; ca; ca = parent_ca(ca)) {
		u64 *cpuusage = per_cpu_ptr(ca->cpuusage, cpu);
		*cpuusage += cputime;
	}

	rcu_read_unlock();
}

struct cgroup_subsys cpuacct_subsys = {
	.name = "cpuacct",
	.create = cpuacct_create,
	.destroy = cpuacct_destroy,
	.populate = cpuacct_populate,
	.subsys_id = cpuacct_subsys_id,
};
#endif	/* CONFIG_CGROUP_CPUACCT */<|MERGE_RESOLUTION|>--- conflicted
+++ resolved
@@ -1270,11 +1270,7 @@
 	int dest_cpu;
 
 	/* Look for allowed, online CPU in same node. */
-<<<<<<< HEAD
-	for_each_cpu_mask(dest_cpu, *nodemask) {
-=======
 	for_each_cpu(dest_cpu, nodemask) {
->>>>>>> dd775ae2
 		if (!cpu_online(dest_cpu))
 			continue;
 		if (!cpu_active(dest_cpu))
@@ -1282,26 +1278,6 @@
 		if (cpumask_test_cpu(dest_cpu, tsk_cpus_allowed(p)))
 			return dest_cpu;
 	}
-<<<<<<< HEAD
-
-	for (;;) {
-		/* Any allowed, online CPU? */
-		for_each_cpu_mask(dest_cpu, *tsk_cpus_allowed(p)) {
-			if (!cpu_online(dest_cpu))
-				continue;
-			if (!cpu_active(dest_cpu))
-				continue;
-			goto out;
-		}
-
-		switch (state) {
-		case cpuset:
-			/* No more Mr. Nice Guy. */
-			cpuset_cpus_allowed_fallback(p);
-			state = possible;
-			break;
-
-=======
 
 	for (;;) {
 		/* Any allowed, online CPU? */
@@ -1320,7 +1296,6 @@
 			state = possible;
 			break;
 
->>>>>>> dd775ae2
 		case possible:
 			do_set_cpus_allowed(p, cpu_possible_mask);
 			state = fail;
