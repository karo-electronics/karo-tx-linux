--- conflicted
+++ resolved
@@ -5097,9 +5097,6 @@
 		raw_spin_unlock_irqrestore(&rq->lock, flags);
 		break;
 
-<<<<<<< HEAD
-		calc_load_migrate(rq);
-=======
 	case CPU_DEAD:
 		{
 			struct rq *dest_rq;
@@ -5110,7 +5107,6 @@
 			calc_load_migrate(rq);
 			raw_spin_unlock_irqrestore(&dest_rq->lock, flags);
 		}
->>>>>>> 17da9877
 		break;
 #endif
 	}
