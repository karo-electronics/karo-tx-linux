/*
 * Completely Fair Scheduling (CFS) Class (SCHED_NORMAL/SCHED_BATCH)
 *
 *  Copyright (C) 2007 Red Hat, Inc., Ingo Molnar <mingo@redhat.com>
 *
 *  Interactivity improvements by Mike Galbraith
 *  (C) 2007 Mike Galbraith <efault@gmx.de>
 *
 *  Various enhancements by Dmitry Adamushko.
 *  (C) 2007 Dmitry Adamushko <dmitry.adamushko@gmail.com>
 *
 *  Group scheduling enhancements by Srivatsa Vaddagiri
 *  Copyright IBM Corporation, 2007
 *  Author: Srivatsa Vaddagiri <vatsa@linux.vnet.ibm.com>
 *
 *  Scaled math optimizations by Thomas Gleixner
 *  Copyright (C) 2007, Thomas Gleixner <tglx@linutronix.de>
 *
 *  Adaptive scheduling granularity, math enhancements by Peter Zijlstra
 *  Copyright (C) 2007 Red Hat, Inc., Peter Zijlstra <pzijlstr@redhat.com>
 */

#include <linux/latencytop.h>
#include <linux/sched.h>
#include <linux/cpumask.h>
#include <linux/slab.h>
#include <linux/profile.h>
#include <linux/interrupt.h>

#include <trace/events/sched.h>

#include "sched.h"

/*
 * Targeted preemption latency for CPU-bound tasks:
 * (default: 6ms * (1 + ilog(ncpus)), units: nanoseconds)
 *
 * NOTE: this latency value is not the same as the concept of
 * 'timeslice length' - timeslices in CFS are of variable length
 * and have no persistent notion like in traditional, time-slice
 * based scheduling concepts.
 *
 * (to see the precise effective timeslice length of your workload,
 *  run vmstat and monitor the context-switches (cs) field)
 */
unsigned int sysctl_sched_latency = 6000000ULL;
unsigned int normalized_sysctl_sched_latency = 6000000ULL;

/*
 * The initial- and re-scaling of tunables is configurable
 * (default SCHED_TUNABLESCALING_LOG = *(1+ilog(ncpus))
 *
 * Options are:
 * SCHED_TUNABLESCALING_NONE - unscaled, always *1
 * SCHED_TUNABLESCALING_LOG - scaled logarithmical, *1+ilog(ncpus)
 * SCHED_TUNABLESCALING_LINEAR - scaled linear, *ncpus
 */
enum sched_tunable_scaling sysctl_sched_tunable_scaling
	= SCHED_TUNABLESCALING_LOG;

/*
 * Minimal preemption granularity for CPU-bound tasks:
 * (default: 0.75 msec * (1 + ilog(ncpus)), units: nanoseconds)
 */
unsigned int sysctl_sched_min_granularity = 750000ULL;
unsigned int normalized_sysctl_sched_min_granularity = 750000ULL;

/*
 * is kept at sysctl_sched_latency / sysctl_sched_min_granularity
 */
static unsigned int sched_nr_latency = 8;

/*
 * After fork, child runs first. If set to 0 (default) then
 * parent will (try to) run first.
 */
unsigned int sysctl_sched_child_runs_first __read_mostly;

/*
 * SCHED_OTHER wake-up granularity.
 * (default: 1 msec * (1 + ilog(ncpus)), units: nanoseconds)
 *
 * This option delays the preemption effects of decoupled workloads
 * and reduces their over-scheduling. Synchronous workloads will still
 * have immediate wakeup/sleep latencies.
 */
unsigned int sysctl_sched_wakeup_granularity = 1000000UL;
unsigned int normalized_sysctl_sched_wakeup_granularity = 1000000UL;

const_debug unsigned int sysctl_sched_migration_cost = 500000UL;

/*
 * The exponential sliding  window over which load is averaged for shares
 * distribution.
 * (default: 10msec)
 */
unsigned int __read_mostly sysctl_sched_shares_window = 10000000UL;

#ifdef CONFIG_CFS_BANDWIDTH
/*
 * Amount of runtime to allocate from global (tg) to local (per-cfs_rq) pool
 * each time a cfs_rq requests quota.
 *
 * Note: in the case that the slice exceeds the runtime remaining (either due
 * to consumption or the quota being specified to be smaller than the slice)
 * we will always only issue the remaining available time.
 *
 * default: 5 msec, units: microseconds
  */
unsigned int sysctl_sched_cfs_bandwidth_slice = 5000UL;
#endif

/*
 * Increase the granularity value when there are more CPUs,
 * because with more CPUs the 'effective latency' as visible
 * to users decreases. But the relationship is not linear,
 * so pick a second-best guess by going with the log2 of the
 * number of CPUs.
 *
 * This idea comes from the SD scheduler of Con Kolivas:
 */
static int get_update_sysctl_factor(void)
{
	unsigned int cpus = min_t(int, num_online_cpus(), 8);
	unsigned int factor;

	switch (sysctl_sched_tunable_scaling) {
	case SCHED_TUNABLESCALING_NONE:
		factor = 1;
		break;
	case SCHED_TUNABLESCALING_LINEAR:
		factor = cpus;
		break;
	case SCHED_TUNABLESCALING_LOG:
	default:
		factor = 1 + ilog2(cpus);
		break;
	}

	return factor;
}

static void update_sysctl(void)
{
	unsigned int factor = get_update_sysctl_factor();

#define SET_SYSCTL(name) \
	(sysctl_##name = (factor) * normalized_sysctl_##name)
	SET_SYSCTL(sched_min_granularity);
	SET_SYSCTL(sched_latency);
	SET_SYSCTL(sched_wakeup_granularity);
#undef SET_SYSCTL
}

void sched_init_granularity(void)
{
	update_sysctl();
}

#if BITS_PER_LONG == 32
# define WMULT_CONST	(~0UL)
#else
# define WMULT_CONST	(1UL << 32)
#endif

#define WMULT_SHIFT	32

/*
 * Shift right and round:
 */
#define SRR(x, y) (((x) + (1UL << ((y) - 1))) >> (y))

/*
 * delta *= weight / lw
 */
static unsigned long
calc_delta_mine(unsigned long delta_exec, unsigned long weight,
		struct load_weight *lw)
{
	u64 tmp;

	/*
	 * weight can be less than 2^SCHED_LOAD_RESOLUTION for task group sched
	 * entities since MIN_SHARES = 2. Treat weight as 1 if less than
	 * 2^SCHED_LOAD_RESOLUTION.
	 */
	if (likely(weight > (1UL << SCHED_LOAD_RESOLUTION)))
		tmp = (u64)delta_exec * scale_load_down(weight);
	else
		tmp = (u64)delta_exec;

	if (!lw->inv_weight) {
		unsigned long w = scale_load_down(lw->weight);

		if (BITS_PER_LONG > 32 && unlikely(w >= WMULT_CONST))
			lw->inv_weight = 1;
		else if (unlikely(!w))
			lw->inv_weight = WMULT_CONST;
		else
			lw->inv_weight = WMULT_CONST / w;
	}

	/*
	 * Check whether we'd overflow the 64-bit multiplication:
	 */
	if (unlikely(tmp > WMULT_CONST))
		tmp = SRR(SRR(tmp, WMULT_SHIFT/2) * lw->inv_weight,
			WMULT_SHIFT/2);
	else
		tmp = SRR(tmp * lw->inv_weight, WMULT_SHIFT);

	return (unsigned long)min(tmp, (u64)(unsigned long)LONG_MAX);
}


const struct sched_class fair_sched_class;

/**************************************************************
 * CFS operations on generic schedulable entities:
 */

#ifdef CONFIG_FAIR_GROUP_SCHED

/* cpu runqueue to which this cfs_rq is attached */
static inline struct rq *rq_of(struct cfs_rq *cfs_rq)
{
	return cfs_rq->rq;
}

/* An entity is a task if it doesn't "own" a runqueue */
#define entity_is_task(se)	(!se->my_q)

static inline struct task_struct *task_of(struct sched_entity *se)
{
#ifdef CONFIG_SCHED_DEBUG
	WARN_ON_ONCE(!entity_is_task(se));
#endif
	return container_of(se, struct task_struct, se);
}

/* Walk up scheduling entities hierarchy */
#define for_each_sched_entity(se) \
		for (; se; se = se->parent)

static inline struct cfs_rq *task_cfs_rq(struct task_struct *p)
{
	return p->se.cfs_rq;
}

/* runqueue on which this entity is (to be) queued */
static inline struct cfs_rq *cfs_rq_of(struct sched_entity *se)
{
	return se->cfs_rq;
}

/* runqueue "owned" by this group */
static inline struct cfs_rq *group_cfs_rq(struct sched_entity *grp)
{
	return grp->my_q;
}

static inline void list_add_leaf_cfs_rq(struct cfs_rq *cfs_rq)
{
	if (!cfs_rq->on_list) {
		/*
		 * Ensure we either appear before our parent (if already
		 * enqueued) or force our parent to appear after us when it is
		 * enqueued.  The fact that we always enqueue bottom-up
		 * reduces this to two cases.
		 */
		if (cfs_rq->tg->parent &&
		    cfs_rq->tg->parent->cfs_rq[cpu_of(rq_of(cfs_rq))]->on_list) {
			list_add_rcu(&cfs_rq->leaf_cfs_rq_list,
				&rq_of(cfs_rq)->leaf_cfs_rq_list);
		} else {
			list_add_tail_rcu(&cfs_rq->leaf_cfs_rq_list,
				&rq_of(cfs_rq)->leaf_cfs_rq_list);
		}

		cfs_rq->on_list = 1;
	}
}

static inline void list_del_leaf_cfs_rq(struct cfs_rq *cfs_rq)
{
	if (cfs_rq->on_list) {
		list_del_rcu(&cfs_rq->leaf_cfs_rq_list);
		cfs_rq->on_list = 0;
	}
}

/* Iterate thr' all leaf cfs_rq's on a runqueue */
#define for_each_leaf_cfs_rq(rq, cfs_rq) \
	list_for_each_entry_rcu(cfs_rq, &rq->leaf_cfs_rq_list, leaf_cfs_rq_list)

/* Do the two (enqueued) entities belong to the same group ? */
static inline int
is_same_group(struct sched_entity *se, struct sched_entity *pse)
{
	if (se->cfs_rq == pse->cfs_rq)
		return 1;

	return 0;
}

static inline struct sched_entity *parent_entity(struct sched_entity *se)
{
	return se->parent;
}

/* return depth at which a sched entity is present in the hierarchy */
static inline int depth_se(struct sched_entity *se)
{
	int depth = 0;

	for_each_sched_entity(se)
		depth++;

	return depth;
}

static void
find_matching_se(struct sched_entity **se, struct sched_entity **pse)
{
	int se_depth, pse_depth;

	/*
	 * preemption test can be made between sibling entities who are in the
	 * same cfs_rq i.e who have a common parent. Walk up the hierarchy of
	 * both tasks until we find their ancestors who are siblings of common
	 * parent.
	 */

	/* First walk up until both entities are at same depth */
	se_depth = depth_se(*se);
	pse_depth = depth_se(*pse);

	while (se_depth > pse_depth) {
		se_depth--;
		*se = parent_entity(*se);
	}

	while (pse_depth > se_depth) {
		pse_depth--;
		*pse = parent_entity(*pse);
	}

	while (!is_same_group(*se, *pse)) {
		*se = parent_entity(*se);
		*pse = parent_entity(*pse);
	}
}

#else	/* !CONFIG_FAIR_GROUP_SCHED */

static inline struct task_struct *task_of(struct sched_entity *se)
{
	return container_of(se, struct task_struct, se);
}

static inline struct rq *rq_of(struct cfs_rq *cfs_rq)
{
	return container_of(cfs_rq, struct rq, cfs);
}

#define entity_is_task(se)	1

#define for_each_sched_entity(se) \
		for (; se; se = NULL)

static inline struct cfs_rq *task_cfs_rq(struct task_struct *p)
{
	return &task_rq(p)->cfs;
}

static inline struct cfs_rq *cfs_rq_of(struct sched_entity *se)
{
	struct task_struct *p = task_of(se);
	struct rq *rq = task_rq(p);

	return &rq->cfs;
}

/* runqueue "owned" by this group */
static inline struct cfs_rq *group_cfs_rq(struct sched_entity *grp)
{
	return NULL;
}

static inline void list_add_leaf_cfs_rq(struct cfs_rq *cfs_rq)
{
}

static inline void list_del_leaf_cfs_rq(struct cfs_rq *cfs_rq)
{
}

#define for_each_leaf_cfs_rq(rq, cfs_rq) \
		for (cfs_rq = &rq->cfs; cfs_rq; cfs_rq = NULL)

static inline int
is_same_group(struct sched_entity *se, struct sched_entity *pse)
{
	return 1;
}

static inline struct sched_entity *parent_entity(struct sched_entity *se)
{
	return NULL;
}

static inline void
find_matching_se(struct sched_entity **se, struct sched_entity **pse)
{
}

#endif	/* CONFIG_FAIR_GROUP_SCHED */

static __always_inline
void account_cfs_rq_runtime(struct cfs_rq *cfs_rq, unsigned long delta_exec);

/**************************************************************
 * Scheduling class tree data structure manipulation methods:
 */

static inline u64 max_vruntime(u64 min_vruntime, u64 vruntime)
{
	s64 delta = (s64)(vruntime - min_vruntime);
	if (delta > 0)
		min_vruntime = vruntime;

	return min_vruntime;
}

static inline u64 min_vruntime(u64 min_vruntime, u64 vruntime)
{
	s64 delta = (s64)(vruntime - min_vruntime);
	if (delta < 0)
		min_vruntime = vruntime;

	return min_vruntime;
}

static inline int entity_before(struct sched_entity *a,
				struct sched_entity *b)
{
	return (s64)(a->vruntime - b->vruntime) < 0;
}

static void update_min_vruntime(struct cfs_rq *cfs_rq)
{
	u64 vruntime = cfs_rq->min_vruntime;

	if (cfs_rq->curr)
		vruntime = cfs_rq->curr->vruntime;

	if (cfs_rq->rb_leftmost) {
		struct sched_entity *se = rb_entry(cfs_rq->rb_leftmost,
						   struct sched_entity,
						   run_node);

		if (!cfs_rq->curr)
			vruntime = se->vruntime;
		else
			vruntime = min_vruntime(vruntime, se->vruntime);
	}

	cfs_rq->min_vruntime = max_vruntime(cfs_rq->min_vruntime, vruntime);
#ifndef CONFIG_64BIT
	smp_wmb();
	cfs_rq->min_vruntime_copy = cfs_rq->min_vruntime;
#endif
}

/*
 * Enqueue an entity into the rb-tree:
 */
static void __enqueue_entity(struct cfs_rq *cfs_rq, struct sched_entity *se)
{
	struct rb_node **link = &cfs_rq->tasks_timeline.rb_node;
	struct rb_node *parent = NULL;
	struct sched_entity *entry;
	int leftmost = 1;

	/*
	 * Find the right place in the rbtree:
	 */
	while (*link) {
		parent = *link;
		entry = rb_entry(parent, struct sched_entity, run_node);
		/*
		 * We dont care about collisions. Nodes with
		 * the same key stay together.
		 */
		if (entity_before(se, entry)) {
			link = &parent->rb_left;
		} else {
			link = &parent->rb_right;
			leftmost = 0;
		}
	}

	/*
	 * Maintain a cache of leftmost tree entries (it is frequently
	 * used):
	 */
	if (leftmost)
		cfs_rq->rb_leftmost = &se->run_node;

	rb_link_node(&se->run_node, parent, link);
	rb_insert_color(&se->run_node, &cfs_rq->tasks_timeline);
}

static void __dequeue_entity(struct cfs_rq *cfs_rq, struct sched_entity *se)
{
	if (cfs_rq->rb_leftmost == &se->run_node) {
		struct rb_node *next_node;

		next_node = rb_next(&se->run_node);
		cfs_rq->rb_leftmost = next_node;
	}

	rb_erase(&se->run_node, &cfs_rq->tasks_timeline);
}

struct sched_entity *__pick_first_entity(struct cfs_rq *cfs_rq)
{
	struct rb_node *left = cfs_rq->rb_leftmost;

	if (!left)
		return NULL;

	return rb_entry(left, struct sched_entity, run_node);
}

static struct sched_entity *__pick_next_entity(struct sched_entity *se)
{
	struct rb_node *next = rb_next(&se->run_node);

	if (!next)
		return NULL;

	return rb_entry(next, struct sched_entity, run_node);
}

#ifdef CONFIG_SCHED_DEBUG
struct sched_entity *__pick_last_entity(struct cfs_rq *cfs_rq)
{
	struct rb_node *last = rb_last(&cfs_rq->tasks_timeline);

	if (!last)
		return NULL;

	return rb_entry(last, struct sched_entity, run_node);
}

/**************************************************************
 * Scheduling class statistics methods:
 */

int sched_proc_update_handler(struct ctl_table *table, int write,
		void __user *buffer, size_t *lenp,
		loff_t *ppos)
{
	int ret = proc_dointvec_minmax(table, write, buffer, lenp, ppos);
	int factor = get_update_sysctl_factor();

	if (ret || !write)
		return ret;

	sched_nr_latency = DIV_ROUND_UP(sysctl_sched_latency,
					sysctl_sched_min_granularity);

#define WRT_SYSCTL(name) \
	(normalized_sysctl_##name = sysctl_##name / (factor))
	WRT_SYSCTL(sched_min_granularity);
	WRT_SYSCTL(sched_latency);
	WRT_SYSCTL(sched_wakeup_granularity);
#undef WRT_SYSCTL

	return 0;
}
#endif

/*
 * delta /= w
 */
static inline unsigned long
calc_delta_fair(unsigned long delta, struct sched_entity *se)
{
	if (unlikely(se->load.weight != NICE_0_LOAD))
		delta = calc_delta_mine(delta, NICE_0_LOAD, &se->load);

	return delta;
}

/*
 * The idea is to set a period in which each task runs once.
 *
 * When there are too many tasks (sysctl_sched_nr_latency) we have to stretch
 * this period because otherwise the slices get too small.
 *
 * p = (nr <= nl) ? l : l*nr/nl
 */
static u64 __sched_period(unsigned long nr_running)
{
	u64 period = sysctl_sched_latency;
	unsigned long nr_latency = sched_nr_latency;

	if (unlikely(nr_running > nr_latency)) {
		period = sysctl_sched_min_granularity;
		period *= nr_running;
	}

	return period;
}

/*
 * We calculate the wall-time slice from the period by taking a part
 * proportional to the weight.
 *
 * s = p*P[w/rw]
 */
static u64 sched_slice(struct cfs_rq *cfs_rq, struct sched_entity *se)
{
	u64 slice = __sched_period(cfs_rq->nr_running + !se->on_rq);

	for_each_sched_entity(se) {
		struct load_weight *load;
		struct load_weight lw;

		cfs_rq = cfs_rq_of(se);
		load = &cfs_rq->load;

		if (unlikely(!se->on_rq)) {
			lw = cfs_rq->load;

			update_load_add(&lw, se->load.weight);
			load = &lw;
		}
		slice = calc_delta_mine(slice, se->load.weight, load);
	}
	return slice;
}

/*
 * We calculate the vruntime slice of a to be inserted task
 *
 * vs = s/w
 */
static u64 sched_vslice(struct cfs_rq *cfs_rq, struct sched_entity *se)
{
	return calc_delta_fair(sched_slice(cfs_rq, se), se);
}

static void update_cfs_load(struct cfs_rq *cfs_rq, int global_update);
static void update_cfs_shares(struct cfs_rq *cfs_rq);

/*
 * Update the current task's runtime statistics. Skip current tasks that
 * are not in our scheduling class.
 */
static inline void
__update_curr(struct cfs_rq *cfs_rq, struct sched_entity *curr,
	      unsigned long delta_exec)
{
	unsigned long delta_exec_weighted;

	schedstat_set(curr->statistics.exec_max,
		      max((u64)delta_exec, curr->statistics.exec_max));

	curr->sum_exec_runtime += delta_exec;
	schedstat_add(cfs_rq, exec_clock, delta_exec);
	delta_exec_weighted = calc_delta_fair(delta_exec, curr);

	curr->vruntime += delta_exec_weighted;
	update_min_vruntime(cfs_rq);

#if defined CONFIG_SMP && defined CONFIG_FAIR_GROUP_SCHED
	cfs_rq->load_unacc_exec_time += delta_exec;
#endif
}

static void update_curr(struct cfs_rq *cfs_rq)
{
	struct sched_entity *curr = cfs_rq->curr;
	u64 now = rq_of(cfs_rq)->clock_task;
	unsigned long delta_exec;

	if (unlikely(!curr))
		return;

	/*
	 * Get the amount of time the current task was running
	 * since the last time we changed load (this cannot
	 * overflow on 32 bits):
	 */
	delta_exec = (unsigned long)(now - curr->exec_start);
	if (!delta_exec)
		return;

	__update_curr(cfs_rq, curr, delta_exec);
	curr->exec_start = now;

	if (entity_is_task(curr)) {
		struct task_struct *curtask = task_of(curr);

		trace_sched_stat_runtime(curtask, delta_exec, curr->vruntime);
		cpuacct_charge(curtask, delta_exec);
		account_group_exec_runtime(curtask, delta_exec);
	}

	account_cfs_rq_runtime(cfs_rq, delta_exec);
}

static inline void
update_stats_wait_start(struct cfs_rq *cfs_rq, struct sched_entity *se)
{
	schedstat_set(se->statistics.wait_start, rq_of(cfs_rq)->clock);
}

/*
 * Task is being enqueued - update stats:
 */
static void update_stats_enqueue(struct cfs_rq *cfs_rq, struct sched_entity *se)
{
	/*
	 * Are we enqueueing a waiting task? (for current tasks
	 * a dequeue/enqueue event is a NOP)
	 */
	if (se != cfs_rq->curr)
		update_stats_wait_start(cfs_rq, se);
}

static void
update_stats_wait_end(struct cfs_rq *cfs_rq, struct sched_entity *se)
{
	schedstat_set(se->statistics.wait_max, max(se->statistics.wait_max,
			rq_of(cfs_rq)->clock - se->statistics.wait_start));
	schedstat_set(se->statistics.wait_count, se->statistics.wait_count + 1);
	schedstat_set(se->statistics.wait_sum, se->statistics.wait_sum +
			rq_of(cfs_rq)->clock - se->statistics.wait_start);
#ifdef CONFIG_SCHEDSTATS
	if (entity_is_task(se)) {
		trace_sched_stat_wait(task_of(se),
			rq_of(cfs_rq)->clock - se->statistics.wait_start);
	}
#endif
	schedstat_set(se->statistics.wait_start, 0);
}

static inline void
update_stats_dequeue(struct cfs_rq *cfs_rq, struct sched_entity *se)
{
	/*
	 * Mark the end of the wait period if dequeueing a
	 * waiting task:
	 */
	if (se != cfs_rq->curr)
		update_stats_wait_end(cfs_rq, se);
}

/*
 * We are picking a new current task - update its stats:
 */
static inline void
update_stats_curr_start(struct cfs_rq *cfs_rq, struct sched_entity *se)
{
	/*
	 * We are starting a new run period:
	 */
	se->exec_start = rq_of(cfs_rq)->clock_task;
}

/**************************************************
 * Scheduling class queueing methods:
 */

static void
account_entity_enqueue(struct cfs_rq *cfs_rq, struct sched_entity *se)
{
	update_load_add(&cfs_rq->load, se->load.weight);
	if (!parent_entity(se))
		update_load_add(&rq_of(cfs_rq)->load, se->load.weight);
#ifdef CONFIG_SMP
	if (entity_is_task(se))
		list_add_tail(&se->group_node, &rq_of(cfs_rq)->cfs_tasks);
#endif
	cfs_rq->nr_running++;
}

static void
account_entity_dequeue(struct cfs_rq *cfs_rq, struct sched_entity *se)
{
	update_load_sub(&cfs_rq->load, se->load.weight);
	if (!parent_entity(se))
		update_load_sub(&rq_of(cfs_rq)->load, se->load.weight);
	if (entity_is_task(se))
		list_del_init(&se->group_node);
	cfs_rq->nr_running--;
}

#ifdef CONFIG_FAIR_GROUP_SCHED
/* we need this in update_cfs_load and load-balance functions below */
static inline int throttled_hierarchy(struct cfs_rq *cfs_rq);
# ifdef CONFIG_SMP
static void update_cfs_rq_load_contribution(struct cfs_rq *cfs_rq,
					    int global_update)
{
	struct task_group *tg = cfs_rq->tg;
	long load_avg;

	load_avg = div64_u64(cfs_rq->load_avg, cfs_rq->load_period+1);
	load_avg -= cfs_rq->load_contribution;

	if (global_update || abs(load_avg) > cfs_rq->load_contribution / 8) {
		atomic_add(load_avg, &tg->load_weight);
		cfs_rq->load_contribution += load_avg;
	}
}

static void update_cfs_load(struct cfs_rq *cfs_rq, int global_update)
{
	u64 period = sysctl_sched_shares_window;
	u64 now, delta;
	unsigned long load = cfs_rq->load.weight;

	if (cfs_rq->tg == &root_task_group || throttled_hierarchy(cfs_rq))
		return;

	now = rq_of(cfs_rq)->clock_task;
	delta = now - cfs_rq->load_stamp;

	/* truncate load history at 4 idle periods */
	if (cfs_rq->load_stamp > cfs_rq->load_last &&
	    now - cfs_rq->load_last > 4 * period) {
		cfs_rq->load_period = 0;
		cfs_rq->load_avg = 0;
		delta = period - 1;
	}

	cfs_rq->load_stamp = now;
	cfs_rq->load_unacc_exec_time = 0;
	cfs_rq->load_period += delta;
	if (load) {
		cfs_rq->load_last = now;
		cfs_rq->load_avg += delta * load;
	}

	/* consider updating load contribution on each fold or truncate */
	if (global_update || cfs_rq->load_period > period
	    || !cfs_rq->load_period)
		update_cfs_rq_load_contribution(cfs_rq, global_update);

	while (cfs_rq->load_period > period) {
		/*
		 * Inline assembly required to prevent the compiler
		 * optimising this loop into a divmod call.
		 * See __iter_div_u64_rem() for another example of this.
		 */
		asm("" : "+rm" (cfs_rq->load_period));
		cfs_rq->load_period /= 2;
		cfs_rq->load_avg /= 2;
	}

	if (!cfs_rq->curr && !cfs_rq->nr_running && !cfs_rq->load_avg)
		list_del_leaf_cfs_rq(cfs_rq);
}

static inline long calc_tg_weight(struct task_group *tg, struct cfs_rq *cfs_rq)
{
	long tg_weight;

	/*
	 * Use this CPU's actual weight instead of the last load_contribution
	 * to gain a more accurate current total weight. See
	 * update_cfs_rq_load_contribution().
	 */
	tg_weight = atomic_read(&tg->load_weight);
	tg_weight -= cfs_rq->load_contribution;
	tg_weight += cfs_rq->load.weight;

	return tg_weight;
}

static long calc_cfs_shares(struct cfs_rq *cfs_rq, struct task_group *tg)
{
	long tg_weight, load, shares;

	tg_weight = calc_tg_weight(tg, cfs_rq);
	load = cfs_rq->load.weight;

	shares = (tg->shares * load);
	if (tg_weight)
		shares /= tg_weight;

	if (shares < MIN_SHARES)
		shares = MIN_SHARES;
	if (shares > tg->shares)
		shares = tg->shares;

	return shares;
}

static void update_entity_shares_tick(struct cfs_rq *cfs_rq)
{
	if (cfs_rq->load_unacc_exec_time > sysctl_sched_shares_window) {
		update_cfs_load(cfs_rq, 0);
		update_cfs_shares(cfs_rq);
	}
}
# else /* CONFIG_SMP */
static void update_cfs_load(struct cfs_rq *cfs_rq, int global_update)
{
}

static inline long calc_cfs_shares(struct cfs_rq *cfs_rq, struct task_group *tg)
{
	return tg->shares;
}

static inline void update_entity_shares_tick(struct cfs_rq *cfs_rq)
{
}
# endif /* CONFIG_SMP */
static void reweight_entity(struct cfs_rq *cfs_rq, struct sched_entity *se,
			    unsigned long weight)
{
	if (se->on_rq) {
		/* commit outstanding execution time */
		if (cfs_rq->curr == se)
			update_curr(cfs_rq);
		account_entity_dequeue(cfs_rq, se);
	}

	update_load_set(&se->load, weight);

	if (se->on_rq)
		account_entity_enqueue(cfs_rq, se);
}

static void update_cfs_shares(struct cfs_rq *cfs_rq)
{
	struct task_group *tg;
	struct sched_entity *se;
	long shares;

	tg = cfs_rq->tg;
	se = tg->se[cpu_of(rq_of(cfs_rq))];
	if (!se || throttled_hierarchy(cfs_rq))
		return;
#ifndef CONFIG_SMP
	if (likely(se->load.weight == tg->shares))
		return;
#endif
	shares = calc_cfs_shares(cfs_rq, tg);

	reweight_entity(cfs_rq_of(se), se, shares);
}
#else /* CONFIG_FAIR_GROUP_SCHED */
static void update_cfs_load(struct cfs_rq *cfs_rq, int global_update)
{
}

static inline void update_cfs_shares(struct cfs_rq *cfs_rq)
{
}

static inline void update_entity_shares_tick(struct cfs_rq *cfs_rq)
{
}
#endif /* CONFIG_FAIR_GROUP_SCHED */

static void enqueue_sleeper(struct cfs_rq *cfs_rq, struct sched_entity *se)
{
#ifdef CONFIG_SCHEDSTATS
	struct task_struct *tsk = NULL;

	if (entity_is_task(se))
		tsk = task_of(se);

	if (se->statistics.sleep_start) {
		u64 delta = rq_of(cfs_rq)->clock - se->statistics.sleep_start;

		if ((s64)delta < 0)
			delta = 0;

		if (unlikely(delta > se->statistics.sleep_max))
			se->statistics.sleep_max = delta;

		se->statistics.sleep_start = 0;
		se->statistics.sum_sleep_runtime += delta;

		if (tsk) {
			account_scheduler_latency(tsk, delta >> 10, 1);
			trace_sched_stat_sleep(tsk, delta);
		}
	}
	if (se->statistics.block_start) {
		u64 delta = rq_of(cfs_rq)->clock - se->statistics.block_start;

		if ((s64)delta < 0)
			delta = 0;

		if (unlikely(delta > se->statistics.block_max))
			se->statistics.block_max = delta;

		se->statistics.block_start = 0;
		se->statistics.sum_sleep_runtime += delta;

		if (tsk) {
			if (tsk->in_iowait) {
				se->statistics.iowait_sum += delta;
				se->statistics.iowait_count++;
				trace_sched_stat_iowait(tsk, delta);
			}

			trace_sched_stat_blocked(tsk, delta);

			/*
			 * Blocking time is in units of nanosecs, so shift by
			 * 20 to get a milliseconds-range estimation of the
			 * amount of time that the task spent sleeping:
			 */
			if (unlikely(prof_on == SLEEP_PROFILING)) {
				profile_hits(SLEEP_PROFILING,
						(void *)get_wchan(tsk),
						delta >> 20);
			}
			account_scheduler_latency(tsk, delta >> 10, 0);
		}
	}
#endif
}

static void check_spread(struct cfs_rq *cfs_rq, struct sched_entity *se)
{
#ifdef CONFIG_SCHED_DEBUG
	s64 d = se->vruntime - cfs_rq->min_vruntime;

	if (d < 0)
		d = -d;

	if (d > 3*sysctl_sched_latency)
		schedstat_inc(cfs_rq, nr_spread_over);
#endif
}

static void
place_entity(struct cfs_rq *cfs_rq, struct sched_entity *se, int initial)
{
	u64 vruntime = cfs_rq->min_vruntime;

	/*
	 * The 'current' period is already promised to the current tasks,
	 * however the extra weight of the new task will slow them down a
	 * little, place the new task so that it fits in the slot that
	 * stays open at the end.
	 */
	if (initial && sched_feat(START_DEBIT))
		vruntime += sched_vslice(cfs_rq, se);

	/* sleeps up to a single latency don't count. */
	if (!initial) {
		unsigned long thresh = sysctl_sched_latency;

		/*
		 * Halve their sleep time's effect, to allow
		 * for a gentler effect of sleepers:
		 */
		if (sched_feat(GENTLE_FAIR_SLEEPERS))
			thresh >>= 1;

		vruntime -= thresh;
	}

	/* ensure we never gain time by being placed backwards. */
	vruntime = max_vruntime(se->vruntime, vruntime);

	se->vruntime = vruntime;
}

static void check_enqueue_throttle(struct cfs_rq *cfs_rq);

static void
enqueue_entity(struct cfs_rq *cfs_rq, struct sched_entity *se, int flags)
{
	/*
	 * Update the normalized vruntime before updating min_vruntime
	 * through callig update_curr().
	 */
	if (!(flags & ENQUEUE_WAKEUP) || (flags & ENQUEUE_WAKING))
		se->vruntime += cfs_rq->min_vruntime;

	/*
	 * Update run-time statistics of the 'current'.
	 */
	update_curr(cfs_rq);
	update_cfs_load(cfs_rq, 0);
	account_entity_enqueue(cfs_rq, se);
	update_cfs_shares(cfs_rq);

	if (flags & ENQUEUE_WAKEUP) {
		place_entity(cfs_rq, se, 0);
		enqueue_sleeper(cfs_rq, se);
	}

	update_stats_enqueue(cfs_rq, se);
	check_spread(cfs_rq, se);
	if (se != cfs_rq->curr)
		__enqueue_entity(cfs_rq, se);
	se->on_rq = 1;

	if (cfs_rq->nr_running == 1) {
		list_add_leaf_cfs_rq(cfs_rq);
		check_enqueue_throttle(cfs_rq);
	}
}

static void __clear_buddies_last(struct sched_entity *se)
{
	for_each_sched_entity(se) {
		struct cfs_rq *cfs_rq = cfs_rq_of(se);
		if (cfs_rq->last == se)
			cfs_rq->last = NULL;
		else
			break;
	}
}

static void __clear_buddies_next(struct sched_entity *se)
{
	for_each_sched_entity(se) {
		struct cfs_rq *cfs_rq = cfs_rq_of(se);
		if (cfs_rq->next == se)
			cfs_rq->next = NULL;
		else
			break;
	}
}

static void __clear_buddies_skip(struct sched_entity *se)
{
	for_each_sched_entity(se) {
		struct cfs_rq *cfs_rq = cfs_rq_of(se);
		if (cfs_rq->skip == se)
			cfs_rq->skip = NULL;
		else
			break;
	}
}

static void clear_buddies(struct cfs_rq *cfs_rq, struct sched_entity *se)
{
	if (cfs_rq->last == se)
		__clear_buddies_last(se);

	if (cfs_rq->next == se)
		__clear_buddies_next(se);

	if (cfs_rq->skip == se)
		__clear_buddies_skip(se);
}

static __always_inline void return_cfs_rq_runtime(struct cfs_rq *cfs_rq);

static void
dequeue_entity(struct cfs_rq *cfs_rq, struct sched_entity *se, int flags)
{
	/*
	 * Update run-time statistics of the 'current'.
	 */
	update_curr(cfs_rq);

	update_stats_dequeue(cfs_rq, se);
	if (flags & DEQUEUE_SLEEP) {
#ifdef CONFIG_SCHEDSTATS
		if (entity_is_task(se)) {
			struct task_struct *tsk = task_of(se);

			if (tsk->state & TASK_INTERRUPTIBLE)
				se->statistics.sleep_start = rq_of(cfs_rq)->clock;
			if (tsk->state & TASK_UNINTERRUPTIBLE)
				se->statistics.block_start = rq_of(cfs_rq)->clock;
		}
#endif
	}

	clear_buddies(cfs_rq, se);

	if (se != cfs_rq->curr)
		__dequeue_entity(cfs_rq, se);
	se->on_rq = 0;
	update_cfs_load(cfs_rq, 0);
	account_entity_dequeue(cfs_rq, se);

	/*
	 * Normalize the entity after updating the min_vruntime because the
	 * update can refer to the ->curr item and we need to reflect this
	 * movement in our normalized position.
	 */
	if (!(flags & DEQUEUE_SLEEP))
		se->vruntime -= cfs_rq->min_vruntime;

	/* return excess runtime on last dequeue */
	return_cfs_rq_runtime(cfs_rq);

	update_min_vruntime(cfs_rq);
	update_cfs_shares(cfs_rq);
}

/*
 * Preempt the current task with a newly woken task if needed:
 */
static void
check_preempt_tick(struct cfs_rq *cfs_rq, struct sched_entity *curr)
{
	unsigned long ideal_runtime, delta_exec;
	struct sched_entity *se;
	s64 delta;

	ideal_runtime = sched_slice(cfs_rq, curr);
	delta_exec = curr->sum_exec_runtime - curr->prev_sum_exec_runtime;
	if (delta_exec > ideal_runtime) {
		resched_task(rq_of(cfs_rq)->curr);
		/*
		 * The current task ran long enough, ensure it doesn't get
		 * re-elected due to buddy favours.
		 */
		clear_buddies(cfs_rq, curr);
		return;
	}

	/*
	 * Ensure that a task that missed wakeup preemption by a
	 * narrow margin doesn't have to wait for a full slice.
	 * This also mitigates buddy induced latencies under load.
	 */
	if (delta_exec < sysctl_sched_min_granularity)
		return;

	se = __pick_first_entity(cfs_rq);
	delta = curr->vruntime - se->vruntime;

	if (delta < 0)
		return;

	if (delta > ideal_runtime)
		resched_task(rq_of(cfs_rq)->curr);
}

static void
set_next_entity(struct cfs_rq *cfs_rq, struct sched_entity *se)
{
	/* 'current' is not kept within the tree. */
	if (se->on_rq) {
		/*
		 * Any task has to be enqueued before it get to execute on
		 * a CPU. So account for the time it spent waiting on the
		 * runqueue.
		 */
		update_stats_wait_end(cfs_rq, se);
		__dequeue_entity(cfs_rq, se);
	}

	update_stats_curr_start(cfs_rq, se);
	cfs_rq->curr = se;
#ifdef CONFIG_SCHEDSTATS
	/*
	 * Track our maximum slice length, if the CPU's load is at
	 * least twice that of our own weight (i.e. dont track it
	 * when there are only lesser-weight tasks around):
	 */
	if (rq_of(cfs_rq)->load.weight >= 2*se->load.weight) {
		se->statistics.slice_max = max(se->statistics.slice_max,
			se->sum_exec_runtime - se->prev_sum_exec_runtime);
	}
#endif
	se->prev_sum_exec_runtime = se->sum_exec_runtime;
}

static int
wakeup_preempt_entity(struct sched_entity *curr, struct sched_entity *se);

/*
 * Pick the next process, keeping these things in mind, in this order:
 * 1) keep things fair between processes/task groups
 * 2) pick the "next" process, since someone really wants that to run
 * 3) pick the "last" process, for cache locality
 * 4) do not run the "skip" process, if something else is available
 */
static struct sched_entity *pick_next_entity(struct cfs_rq *cfs_rq)
{
	struct sched_entity *se = __pick_first_entity(cfs_rq);
	struct sched_entity *left = se;

	/*
	 * Avoid running the skip buddy, if running something else can
	 * be done without getting too unfair.
	 */
	if (cfs_rq->skip == se) {
		struct sched_entity *second = __pick_next_entity(se);
		if (second && wakeup_preempt_entity(second, left) < 1)
			se = second;
	}

	/*
	 * Prefer last buddy, try to return the CPU to a preempted task.
	 */
	if (cfs_rq->last && wakeup_preempt_entity(cfs_rq->last, left) < 1)
		se = cfs_rq->last;

	/*
	 * Someone really wants this to run. If it's not unfair, run it.
	 */
	if (cfs_rq->next && wakeup_preempt_entity(cfs_rq->next, left) < 1)
		se = cfs_rq->next;

	clear_buddies(cfs_rq, se);

	return se;
}

static void check_cfs_rq_runtime(struct cfs_rq *cfs_rq);

static void put_prev_entity(struct cfs_rq *cfs_rq, struct sched_entity *prev)
{
	/*
	 * If still on the runqueue then deactivate_task()
	 * was not called and update_curr() has to be done:
	 */
	if (prev->on_rq)
		update_curr(cfs_rq);

	/* throttle cfs_rqs exceeding runtime */
	check_cfs_rq_runtime(cfs_rq);

	check_spread(cfs_rq, prev);
	if (prev->on_rq) {
		update_stats_wait_start(cfs_rq, prev);
		/* Put 'current' back into the tree. */
		__enqueue_entity(cfs_rq, prev);
	}
	cfs_rq->curr = NULL;
}

static void
entity_tick(struct cfs_rq *cfs_rq, struct sched_entity *curr, int queued)
{
	/*
	 * Update run-time statistics of the 'current'.
	 */
	update_curr(cfs_rq);

	/*
	 * Update share accounting for long-running entities.
	 */
	update_entity_shares_tick(cfs_rq);

#ifdef CONFIG_SCHED_HRTICK
	/*
	 * queued ticks are scheduled to match the slice, so don't bother
	 * validating it and just reschedule.
	 */
	if (queued) {
		resched_task(rq_of(cfs_rq)->curr);
		return;
	}
	/*
	 * don't let the period tick interfere with the hrtick preemption
	 */
	if (!sched_feat(DOUBLE_TICK) &&
			hrtimer_active(&rq_of(cfs_rq)->hrtick_timer))
		return;
#endif

	if (cfs_rq->nr_running > 1)
		check_preempt_tick(cfs_rq, curr);
}


/**************************************************
 * CFS bandwidth control machinery
 */

#ifdef CONFIG_CFS_BANDWIDTH

#ifdef HAVE_JUMP_LABEL
static struct static_key __cfs_bandwidth_used;

static inline bool cfs_bandwidth_used(void)
{
	return static_key_false(&__cfs_bandwidth_used);
}

void account_cfs_bandwidth_used(int enabled, int was_enabled)
{
	/* only need to count groups transitioning between enabled/!enabled */
	if (enabled && !was_enabled)
		static_key_slow_inc(&__cfs_bandwidth_used);
	else if (!enabled && was_enabled)
		static_key_slow_dec(&__cfs_bandwidth_used);
}
#else /* HAVE_JUMP_LABEL */
static bool cfs_bandwidth_used(void)
{
	return true;
}

void account_cfs_bandwidth_used(int enabled, int was_enabled) {}
#endif /* HAVE_JUMP_LABEL */

/*
 * default period for cfs group bandwidth.
 * default: 0.1s, units: nanoseconds
 */
static inline u64 default_cfs_period(void)
{
	return 100000000ULL;
}

static inline u64 sched_cfs_bandwidth_slice(void)
{
	return (u64)sysctl_sched_cfs_bandwidth_slice * NSEC_PER_USEC;
}

/*
 * Replenish runtime according to assigned quota and update expiration time.
 * We use sched_clock_cpu directly instead of rq->clock to avoid adding
 * additional synchronization around rq->lock.
 *
 * requires cfs_b->lock
 */
void __refill_cfs_bandwidth_runtime(struct cfs_bandwidth *cfs_b)
{
	u64 now;

	if (cfs_b->quota == RUNTIME_INF)
		return;

	now = sched_clock_cpu(smp_processor_id());
	cfs_b->runtime = cfs_b->quota;
	cfs_b->runtime_expires = now + ktime_to_ns(cfs_b->period);
}

static inline struct cfs_bandwidth *tg_cfs_bandwidth(struct task_group *tg)
{
	return &tg->cfs_bandwidth;
}

/* returns 0 on failure to allocate runtime */
static int assign_cfs_rq_runtime(struct cfs_rq *cfs_rq)
{
	struct task_group *tg = cfs_rq->tg;
	struct cfs_bandwidth *cfs_b = tg_cfs_bandwidth(tg);
	u64 amount = 0, min_amount, expires;

	/* note: this is a positive sum as runtime_remaining <= 0 */
	min_amount = sched_cfs_bandwidth_slice() - cfs_rq->runtime_remaining;

	raw_spin_lock(&cfs_b->lock);
	if (cfs_b->quota == RUNTIME_INF)
		amount = min_amount;
	else {
		/*
		 * If the bandwidth pool has become inactive, then at least one
		 * period must have elapsed since the last consumption.
		 * Refresh the global state and ensure bandwidth timer becomes
		 * active.
		 */
		if (!cfs_b->timer_active) {
			__refill_cfs_bandwidth_runtime(cfs_b);
			__start_cfs_bandwidth(cfs_b);
		}

		if (cfs_b->runtime > 0) {
			amount = min(cfs_b->runtime, min_amount);
			cfs_b->runtime -= amount;
			cfs_b->idle = 0;
		}
	}
	expires = cfs_b->runtime_expires;
	raw_spin_unlock(&cfs_b->lock);

	cfs_rq->runtime_remaining += amount;
	/*
	 * we may have advanced our local expiration to account for allowed
	 * spread between our sched_clock and the one on which runtime was
	 * issued.
	 */
	if ((s64)(expires - cfs_rq->runtime_expires) > 0)
		cfs_rq->runtime_expires = expires;

	return cfs_rq->runtime_remaining > 0;
}

/*
 * Note: This depends on the synchronization provided by sched_clock and the
 * fact that rq->clock snapshots this value.
 */
static void expire_cfs_rq_runtime(struct cfs_rq *cfs_rq)
{
	struct cfs_bandwidth *cfs_b = tg_cfs_bandwidth(cfs_rq->tg);
	struct rq *rq = rq_of(cfs_rq);

	/* if the deadline is ahead of our clock, nothing to do */
	if (likely((s64)(rq->clock - cfs_rq->runtime_expires) < 0))
		return;

	if (cfs_rq->runtime_remaining < 0)
		return;

	/*
	 * If the local deadline has passed we have to consider the
	 * possibility that our sched_clock is 'fast' and the global deadline
	 * has not truly expired.
	 *
	 * Fortunately we can check determine whether this the case by checking
	 * whether the global deadline has advanced.
	 */

	if ((s64)(cfs_rq->runtime_expires - cfs_b->runtime_expires) >= 0) {
		/* extend local deadline, drift is bounded above by 2 ticks */
		cfs_rq->runtime_expires += TICK_NSEC;
	} else {
		/* global deadline is ahead, expiration has passed */
		cfs_rq->runtime_remaining = 0;
	}
}

static void __account_cfs_rq_runtime(struct cfs_rq *cfs_rq,
				     unsigned long delta_exec)
{
	/* dock delta_exec before expiring quota (as it could span periods) */
	cfs_rq->runtime_remaining -= delta_exec;
	expire_cfs_rq_runtime(cfs_rq);

	if (likely(cfs_rq->runtime_remaining > 0))
		return;

	/*
	 * if we're unable to extend our runtime we resched so that the active
	 * hierarchy can be throttled
	 */
	if (!assign_cfs_rq_runtime(cfs_rq) && likely(cfs_rq->curr))
		resched_task(rq_of(cfs_rq)->curr);
}

static __always_inline
void account_cfs_rq_runtime(struct cfs_rq *cfs_rq, unsigned long delta_exec)
{
	if (!cfs_bandwidth_used() || !cfs_rq->runtime_enabled)
		return;

	__account_cfs_rq_runtime(cfs_rq, delta_exec);
}

static inline int cfs_rq_throttled(struct cfs_rq *cfs_rq)
{
	return cfs_bandwidth_used() && cfs_rq->throttled;
}

/* check whether cfs_rq, or any parent, is throttled */
static inline int throttled_hierarchy(struct cfs_rq *cfs_rq)
{
	return cfs_bandwidth_used() && cfs_rq->throttle_count;
}

/*
 * Ensure that neither of the group entities corresponding to src_cpu or
 * dest_cpu are members of a throttled hierarchy when performing group
 * load-balance operations.
 */
static inline int throttled_lb_pair(struct task_group *tg,
				    int src_cpu, int dest_cpu)
{
	struct cfs_rq *src_cfs_rq, *dest_cfs_rq;

	src_cfs_rq = tg->cfs_rq[src_cpu];
	dest_cfs_rq = tg->cfs_rq[dest_cpu];

	return throttled_hierarchy(src_cfs_rq) ||
	       throttled_hierarchy(dest_cfs_rq);
}

/* updated child weight may affect parent so we have to do this bottom up */
static int tg_unthrottle_up(struct task_group *tg, void *data)
{
	struct rq *rq = data;
	struct cfs_rq *cfs_rq = tg->cfs_rq[cpu_of(rq)];

	cfs_rq->throttle_count--;
#ifdef CONFIG_SMP
	if (!cfs_rq->throttle_count) {
		u64 delta = rq->clock_task - cfs_rq->load_stamp;

		/* leaving throttled state, advance shares averaging windows */
		cfs_rq->load_stamp += delta;
		cfs_rq->load_last += delta;

		/* update entity weight now that we are on_rq again */
		update_cfs_shares(cfs_rq);
	}
#endif

	return 0;
}

static int tg_throttle_down(struct task_group *tg, void *data)
{
	struct rq *rq = data;
	struct cfs_rq *cfs_rq = tg->cfs_rq[cpu_of(rq)];

	/* group is entering throttled state, record last load */
	if (!cfs_rq->throttle_count)
		update_cfs_load(cfs_rq, 0);
	cfs_rq->throttle_count++;

	return 0;
}

static void throttle_cfs_rq(struct cfs_rq *cfs_rq)
{
	struct rq *rq = rq_of(cfs_rq);
	struct cfs_bandwidth *cfs_b = tg_cfs_bandwidth(cfs_rq->tg);
	struct sched_entity *se;
	long task_delta, dequeue = 1;

	se = cfs_rq->tg->se[cpu_of(rq_of(cfs_rq))];

	/* account load preceding throttle */
	rcu_read_lock();
	walk_tg_tree_from(cfs_rq->tg, tg_throttle_down, tg_nop, (void *)rq);
	rcu_read_unlock();

	task_delta = cfs_rq->h_nr_running;
	for_each_sched_entity(se) {
		struct cfs_rq *qcfs_rq = cfs_rq_of(se);
		/* throttled entity or throttle-on-deactivate */
		if (!se->on_rq)
			break;

		if (dequeue)
			dequeue_entity(qcfs_rq, se, DEQUEUE_SLEEP);
		qcfs_rq->h_nr_running -= task_delta;

		if (qcfs_rq->load.weight)
			dequeue = 0;
	}

	if (!se)
		rq->nr_running -= task_delta;

	cfs_rq->throttled = 1;
	cfs_rq->throttled_timestamp = rq->clock;
	raw_spin_lock(&cfs_b->lock);
	list_add_tail_rcu(&cfs_rq->throttled_list, &cfs_b->throttled_cfs_rq);
	raw_spin_unlock(&cfs_b->lock);
}

void unthrottle_cfs_rq(struct cfs_rq *cfs_rq)
{
	struct rq *rq = rq_of(cfs_rq);
	struct cfs_bandwidth *cfs_b = tg_cfs_bandwidth(cfs_rq->tg);
	struct sched_entity *se;
	int enqueue = 1;
	long task_delta;

	se = cfs_rq->tg->se[cpu_of(rq_of(cfs_rq))];

	cfs_rq->throttled = 0;
	raw_spin_lock(&cfs_b->lock);
	cfs_b->throttled_time += rq->clock - cfs_rq->throttled_timestamp;
	list_del_rcu(&cfs_rq->throttled_list);
	raw_spin_unlock(&cfs_b->lock);
	cfs_rq->throttled_timestamp = 0;

	update_rq_clock(rq);
	/* update hierarchical throttle state */
	walk_tg_tree_from(cfs_rq->tg, tg_nop, tg_unthrottle_up, (void *)rq);

	if (!cfs_rq->load.weight)
		return;

	task_delta = cfs_rq->h_nr_running;
	for_each_sched_entity(se) {
		if (se->on_rq)
			enqueue = 0;

		cfs_rq = cfs_rq_of(se);
		if (enqueue)
			enqueue_entity(cfs_rq, se, ENQUEUE_WAKEUP);
		cfs_rq->h_nr_running += task_delta;

		if (cfs_rq_throttled(cfs_rq))
			break;
	}

	if (!se)
		rq->nr_running += task_delta;

	/* determine whether we need to wake up potentially idle cpu */
	if (rq->curr == rq->idle && rq->cfs.nr_running)
		resched_task(rq->curr);
}

static u64 distribute_cfs_runtime(struct cfs_bandwidth *cfs_b,
		u64 remaining, u64 expires)
{
	struct cfs_rq *cfs_rq;
	u64 runtime = remaining;

	rcu_read_lock();
	list_for_each_entry_rcu(cfs_rq, &cfs_b->throttled_cfs_rq,
				throttled_list) {
		struct rq *rq = rq_of(cfs_rq);

		raw_spin_lock(&rq->lock);
		if (!cfs_rq_throttled(cfs_rq))
			goto next;

		runtime = -cfs_rq->runtime_remaining + 1;
		if (runtime > remaining)
			runtime = remaining;
		remaining -= runtime;

		cfs_rq->runtime_remaining += runtime;
		cfs_rq->runtime_expires = expires;

		/* we check whether we're throttled above */
		if (cfs_rq->runtime_remaining > 0)
			unthrottle_cfs_rq(cfs_rq);

next:
		raw_spin_unlock(&rq->lock);

		if (!remaining)
			break;
	}
	rcu_read_unlock();

	return remaining;
}

/*
 * Responsible for refilling a task_group's bandwidth and unthrottling its
 * cfs_rqs as appropriate. If there has been no activity within the last
 * period the timer is deactivated until scheduling resumes; cfs_b->idle is
 * used to track this state.
 */
static int do_sched_cfs_period_timer(struct cfs_bandwidth *cfs_b, int overrun)
{
	u64 runtime, runtime_expires;
	int idle = 1, throttled;

	raw_spin_lock(&cfs_b->lock);
	/* no need to continue the timer with no bandwidth constraint */
	if (cfs_b->quota == RUNTIME_INF)
		goto out_unlock;

	throttled = !list_empty(&cfs_b->throttled_cfs_rq);
	/* idle depends on !throttled (for the case of a large deficit) */
	idle = cfs_b->idle && !throttled;
	cfs_b->nr_periods += overrun;

	/* if we're going inactive then everything else can be deferred */
	if (idle)
		goto out_unlock;

	__refill_cfs_bandwidth_runtime(cfs_b);

	if (!throttled) {
		/* mark as potentially idle for the upcoming period */
		cfs_b->idle = 1;
		goto out_unlock;
	}

	/* account preceding periods in which throttling occurred */
	cfs_b->nr_throttled += overrun;

	/*
	 * There are throttled entities so we must first use the new bandwidth
	 * to unthrottle them before making it generally available.  This
	 * ensures that all existing debts will be paid before a new cfs_rq is
	 * allowed to run.
	 */
	runtime = cfs_b->runtime;
	runtime_expires = cfs_b->runtime_expires;
	cfs_b->runtime = 0;

	/*
	 * This check is repeated as we are holding onto the new bandwidth
	 * while we unthrottle.  This can potentially race with an unthrottled
	 * group trying to acquire new bandwidth from the global pool.
	 */
	while (throttled && runtime > 0) {
		raw_spin_unlock(&cfs_b->lock);
		/* we can't nest cfs_b->lock while distributing bandwidth */
		runtime = distribute_cfs_runtime(cfs_b, runtime,
						 runtime_expires);
		raw_spin_lock(&cfs_b->lock);

		throttled = !list_empty(&cfs_b->throttled_cfs_rq);
	}

	/* return (any) remaining runtime */
	cfs_b->runtime = runtime;
	/*
	 * While we are ensured activity in the period following an
	 * unthrottle, this also covers the case in which the new bandwidth is
	 * insufficient to cover the existing bandwidth deficit.  (Forcing the
	 * timer to remain active while there are any throttled entities.)
	 */
	cfs_b->idle = 0;
out_unlock:
	if (idle)
		cfs_b->timer_active = 0;
	raw_spin_unlock(&cfs_b->lock);

	return idle;
}

/* a cfs_rq won't donate quota below this amount */
static const u64 min_cfs_rq_runtime = 1 * NSEC_PER_MSEC;
/* minimum remaining period time to redistribute slack quota */
static const u64 min_bandwidth_expiration = 2 * NSEC_PER_MSEC;
/* how long we wait to gather additional slack before distributing */
static const u64 cfs_bandwidth_slack_period = 5 * NSEC_PER_MSEC;

/* are we near the end of the current quota period? */
static int runtime_refresh_within(struct cfs_bandwidth *cfs_b, u64 min_expire)
{
	struct hrtimer *refresh_timer = &cfs_b->period_timer;
	u64 remaining;

	/* if the call-back is running a quota refresh is already occurring */
	if (hrtimer_callback_running(refresh_timer))
		return 1;

	/* is a quota refresh about to occur? */
	remaining = ktime_to_ns(hrtimer_expires_remaining(refresh_timer));
	if (remaining < min_expire)
		return 1;

	return 0;
}

static void start_cfs_slack_bandwidth(struct cfs_bandwidth *cfs_b)
{
	u64 min_left = cfs_bandwidth_slack_period + min_bandwidth_expiration;

	/* if there's a quota refresh soon don't bother with slack */
	if (runtime_refresh_within(cfs_b, min_left))
		return;

	start_bandwidth_timer(&cfs_b->slack_timer,
				ns_to_ktime(cfs_bandwidth_slack_period));
}

/* we know any runtime found here is valid as update_curr() precedes return */
static void __return_cfs_rq_runtime(struct cfs_rq *cfs_rq)
{
	struct cfs_bandwidth *cfs_b = tg_cfs_bandwidth(cfs_rq->tg);
	s64 slack_runtime = cfs_rq->runtime_remaining - min_cfs_rq_runtime;

	if (slack_runtime <= 0)
		return;

	raw_spin_lock(&cfs_b->lock);
	if (cfs_b->quota != RUNTIME_INF &&
	    cfs_rq->runtime_expires == cfs_b->runtime_expires) {
		cfs_b->runtime += slack_runtime;

		/* we are under rq->lock, defer unthrottling using a timer */
		if (cfs_b->runtime > sched_cfs_bandwidth_slice() &&
		    !list_empty(&cfs_b->throttled_cfs_rq))
			start_cfs_slack_bandwidth(cfs_b);
	}
	raw_spin_unlock(&cfs_b->lock);

	/* even if it's not valid for return we don't want to try again */
	cfs_rq->runtime_remaining -= slack_runtime;
}

static __always_inline void return_cfs_rq_runtime(struct cfs_rq *cfs_rq)
{
	if (!cfs_bandwidth_used())
		return;

	if (!cfs_rq->runtime_enabled || cfs_rq->nr_running)
		return;

	__return_cfs_rq_runtime(cfs_rq);
}

/*
 * This is done with a timer (instead of inline with bandwidth return) since
 * it's necessary to juggle rq->locks to unthrottle their respective cfs_rqs.
 */
static void do_sched_cfs_slack_timer(struct cfs_bandwidth *cfs_b)
{
	u64 runtime = 0, slice = sched_cfs_bandwidth_slice();
	u64 expires;

	/* confirm we're still not at a refresh boundary */
	if (runtime_refresh_within(cfs_b, min_bandwidth_expiration))
		return;

	raw_spin_lock(&cfs_b->lock);
	if (cfs_b->quota != RUNTIME_INF && cfs_b->runtime > slice) {
		runtime = cfs_b->runtime;
		cfs_b->runtime = 0;
	}
	expires = cfs_b->runtime_expires;
	raw_spin_unlock(&cfs_b->lock);

	if (!runtime)
		return;

	runtime = distribute_cfs_runtime(cfs_b, runtime, expires);

	raw_spin_lock(&cfs_b->lock);
	if (expires == cfs_b->runtime_expires)
		cfs_b->runtime = runtime;
	raw_spin_unlock(&cfs_b->lock);
}

/*
 * When a group wakes up we want to make sure that its quota is not already
 * expired/exceeded, otherwise it may be allowed to steal additional ticks of
 * runtime as update_curr() throttling can not not trigger until it's on-rq.
 */
static void check_enqueue_throttle(struct cfs_rq *cfs_rq)
{
	if (!cfs_bandwidth_used())
		return;

	/* an active group must be handled by the update_curr()->put() path */
	if (!cfs_rq->runtime_enabled || cfs_rq->curr)
		return;

	/* ensure the group is not already throttled */
	if (cfs_rq_throttled(cfs_rq))
		return;

	/* update runtime allocation */
	account_cfs_rq_runtime(cfs_rq, 0);
	if (cfs_rq->runtime_remaining <= 0)
		throttle_cfs_rq(cfs_rq);
}

/* conditionally throttle active cfs_rq's from put_prev_entity() */
static void check_cfs_rq_runtime(struct cfs_rq *cfs_rq)
{
	if (!cfs_bandwidth_used())
		return;

	if (likely(!cfs_rq->runtime_enabled || cfs_rq->runtime_remaining > 0))
		return;

	/*
	 * it's possible for a throttled entity to be forced into a running
	 * state (e.g. set_curr_task), in this case we're finished.
	 */
	if (cfs_rq_throttled(cfs_rq))
		return;

	throttle_cfs_rq(cfs_rq);
}

static inline u64 default_cfs_period(void);
static int do_sched_cfs_period_timer(struct cfs_bandwidth *cfs_b, int overrun);
static void do_sched_cfs_slack_timer(struct cfs_bandwidth *cfs_b);

static enum hrtimer_restart sched_cfs_slack_timer(struct hrtimer *timer)
{
	struct cfs_bandwidth *cfs_b =
		container_of(timer, struct cfs_bandwidth, slack_timer);
	do_sched_cfs_slack_timer(cfs_b);

	return HRTIMER_NORESTART;
}

static enum hrtimer_restart sched_cfs_period_timer(struct hrtimer *timer)
{
	struct cfs_bandwidth *cfs_b =
		container_of(timer, struct cfs_bandwidth, period_timer);
	ktime_t now;
	int overrun;
	int idle = 0;

	for (;;) {
		now = hrtimer_cb_get_time(timer);
		overrun = hrtimer_forward(timer, now, cfs_b->period);

		if (!overrun)
			break;

		idle = do_sched_cfs_period_timer(cfs_b, overrun);
	}

	return idle ? HRTIMER_NORESTART : HRTIMER_RESTART;
}

void init_cfs_bandwidth(struct cfs_bandwidth *cfs_b)
{
	raw_spin_lock_init(&cfs_b->lock);
	cfs_b->runtime = 0;
	cfs_b->quota = RUNTIME_INF;
	cfs_b->period = ns_to_ktime(default_cfs_period());

	INIT_LIST_HEAD(&cfs_b->throttled_cfs_rq);
	hrtimer_init(&cfs_b->period_timer, CLOCK_MONOTONIC, HRTIMER_MODE_REL);
	cfs_b->period_timer.function = sched_cfs_period_timer;
	hrtimer_init(&cfs_b->slack_timer, CLOCK_MONOTONIC, HRTIMER_MODE_REL);
	cfs_b->slack_timer.function = sched_cfs_slack_timer;
}

static void init_cfs_rq_runtime(struct cfs_rq *cfs_rq)
{
	cfs_rq->runtime_enabled = 0;
	INIT_LIST_HEAD(&cfs_rq->throttled_list);
}

/* requires cfs_b->lock, may release to reprogram timer */
void __start_cfs_bandwidth(struct cfs_bandwidth *cfs_b)
{
	/*
	 * The timer may be active because we're trying to set a new bandwidth
	 * period or because we're racing with the tear-down path
	 * (timer_active==0 becomes visible before the hrtimer call-back
	 * terminates).  In either case we ensure that it's re-programmed
	 */
	while (unlikely(hrtimer_active(&cfs_b->period_timer))) {
		raw_spin_unlock(&cfs_b->lock);
		/* ensure cfs_b->lock is available while we wait */
		hrtimer_cancel(&cfs_b->period_timer);

		raw_spin_lock(&cfs_b->lock);
		/* if someone else restarted the timer then we're done */
		if (cfs_b->timer_active)
			return;
	}

	cfs_b->timer_active = 1;
	start_bandwidth_timer(&cfs_b->period_timer, cfs_b->period);
}

static void destroy_cfs_bandwidth(struct cfs_bandwidth *cfs_b)
{
	hrtimer_cancel(&cfs_b->period_timer);
	hrtimer_cancel(&cfs_b->slack_timer);
}

void unthrottle_offline_cfs_rqs(struct rq *rq)
{
	struct cfs_rq *cfs_rq;

	for_each_leaf_cfs_rq(rq, cfs_rq) {
		struct cfs_bandwidth *cfs_b = tg_cfs_bandwidth(cfs_rq->tg);

		if (!cfs_rq->runtime_enabled)
			continue;

		/*
		 * clock_task is not advancing so we just need to make sure
		 * there's some valid quota amount
		 */
		cfs_rq->runtime_remaining = cfs_b->quota;
		if (cfs_rq_throttled(cfs_rq))
			unthrottle_cfs_rq(cfs_rq);
	}
}

#else /* CONFIG_CFS_BANDWIDTH */
static __always_inline
void account_cfs_rq_runtime(struct cfs_rq *cfs_rq, unsigned long delta_exec) {}
static void check_cfs_rq_runtime(struct cfs_rq *cfs_rq) {}
static void check_enqueue_throttle(struct cfs_rq *cfs_rq) {}
static __always_inline void return_cfs_rq_runtime(struct cfs_rq *cfs_rq) {}

static inline int cfs_rq_throttled(struct cfs_rq *cfs_rq)
{
	return 0;
}

static inline int throttled_hierarchy(struct cfs_rq *cfs_rq)
{
	return 0;
}

static inline int throttled_lb_pair(struct task_group *tg,
				    int src_cpu, int dest_cpu)
{
	return 0;
}

void init_cfs_bandwidth(struct cfs_bandwidth *cfs_b) {}

#ifdef CONFIG_FAIR_GROUP_SCHED
static void init_cfs_rq_runtime(struct cfs_rq *cfs_rq) {}
#endif

static inline struct cfs_bandwidth *tg_cfs_bandwidth(struct task_group *tg)
{
	return NULL;
}
static inline void destroy_cfs_bandwidth(struct cfs_bandwidth *cfs_b) {}
void unthrottle_offline_cfs_rqs(struct rq *rq) {}

#endif /* CONFIG_CFS_BANDWIDTH */

/**************************************************
 * CFS operations on tasks:
 */

#ifdef CONFIG_SCHED_HRTICK
static void hrtick_start_fair(struct rq *rq, struct task_struct *p)
{
	struct sched_entity *se = &p->se;
	struct cfs_rq *cfs_rq = cfs_rq_of(se);

	WARN_ON(task_rq(p) != rq);

	if (cfs_rq->nr_running > 1) {
		u64 slice = sched_slice(cfs_rq, se);
		u64 ran = se->sum_exec_runtime - se->prev_sum_exec_runtime;
		s64 delta = slice - ran;

		if (delta < 0) {
			if (rq->curr == p)
				resched_task(p);
			return;
		}

		/*
		 * Don't schedule slices shorter than 10000ns, that just
		 * doesn't make sense. Rely on vruntime for fairness.
		 */
		if (rq->curr != p)
			delta = max_t(s64, 10000LL, delta);

		hrtick_start(rq, delta);
	}
}

/*
 * called from enqueue/dequeue and updates the hrtick when the
 * current task is from our class and nr_running is low enough
 * to matter.
 */
static void hrtick_update(struct rq *rq)
{
	struct task_struct *curr = rq->curr;

	if (!hrtick_enabled(rq) || curr->sched_class != &fair_sched_class)
		return;

	if (cfs_rq_of(&curr->se)->nr_running < sched_nr_latency)
		hrtick_start_fair(rq, curr);
}
#else /* !CONFIG_SCHED_HRTICK */
static inline void
hrtick_start_fair(struct rq *rq, struct task_struct *p)
{
}

static inline void hrtick_update(struct rq *rq)
{
}
#endif

/*
 * The enqueue_task method is called before nr_running is
 * increased. Here we update the fair scheduling stats and
 * then put the task into the rbtree:
 */
static void
enqueue_task_fair(struct rq *rq, struct task_struct *p, int flags)
{
	struct cfs_rq *cfs_rq;
	struct sched_entity *se = &p->se;

	for_each_sched_entity(se) {
		if (se->on_rq)
			break;
		cfs_rq = cfs_rq_of(se);
		enqueue_entity(cfs_rq, se, flags);

		/*
		 * end evaluation on encountering a throttled cfs_rq
		 *
		 * note: in the case of encountering a throttled cfs_rq we will
		 * post the final h_nr_running increment below.
		*/
		if (cfs_rq_throttled(cfs_rq))
			break;
		cfs_rq->h_nr_running++;

		flags = ENQUEUE_WAKEUP;
	}

	for_each_sched_entity(se) {
		cfs_rq = cfs_rq_of(se);
		cfs_rq->h_nr_running++;

		if (cfs_rq_throttled(cfs_rq))
			break;

		update_cfs_load(cfs_rq, 0);
		update_cfs_shares(cfs_rq);
	}

	if (!se)
		inc_nr_running(rq);
	hrtick_update(rq);
}

static void set_next_buddy(struct sched_entity *se);

/*
 * The dequeue_task method is called before nr_running is
 * decreased. We remove the task from the rbtree and
 * update the fair scheduling stats:
 */
static void dequeue_task_fair(struct rq *rq, struct task_struct *p, int flags)
{
	struct cfs_rq *cfs_rq;
	struct sched_entity *se = &p->se;
	int task_sleep = flags & DEQUEUE_SLEEP;

	for_each_sched_entity(se) {
		cfs_rq = cfs_rq_of(se);
		dequeue_entity(cfs_rq, se, flags);

		/*
		 * end evaluation on encountering a throttled cfs_rq
		 *
		 * note: in the case of encountering a throttled cfs_rq we will
		 * post the final h_nr_running decrement below.
		*/
		if (cfs_rq_throttled(cfs_rq))
			break;
		cfs_rq->h_nr_running--;

		/* Don't dequeue parent if it has other entities besides us */
		if (cfs_rq->load.weight) {
			/*
			 * Bias pick_next to pick a task from this cfs_rq, as
			 * p is sleeping when it is within its sched_slice.
			 */
			if (task_sleep && parent_entity(se))
				set_next_buddy(parent_entity(se));

			/* avoid re-evaluating load for this entity */
			se = parent_entity(se);
			break;
		}
		flags |= DEQUEUE_SLEEP;
	}

	for_each_sched_entity(se) {
		cfs_rq = cfs_rq_of(se);
		cfs_rq->h_nr_running--;

		if (cfs_rq_throttled(cfs_rq))
			break;

		update_cfs_load(cfs_rq, 0);
		update_cfs_shares(cfs_rq);
	}

	if (!se)
		dec_nr_running(rq);
	hrtick_update(rq);
}

#ifdef CONFIG_SMP
/* Used instead of source_load when we know the type == 0 */
static unsigned long weighted_cpuload(const int cpu)
{
	return cpu_rq(cpu)->load.weight;
}

/*
 * Return a low guess at the load of a migration-source cpu weighted
 * according to the scheduling class and "nice" value.
 *
 * We want to under-estimate the load of migration sources, to
 * balance conservatively.
 */
static unsigned long source_load(int cpu, int type)
{
	struct rq *rq = cpu_rq(cpu);
	unsigned long total = weighted_cpuload(cpu);

	if (type == 0 || !sched_feat(LB_BIAS))
		return total;

	return min(rq->cpu_load[type-1], total);
}

/*
 * Return a high guess at the load of a migration-target cpu weighted
 * according to the scheduling class and "nice" value.
 */
static unsigned long target_load(int cpu, int type)
{
	struct rq *rq = cpu_rq(cpu);
	unsigned long total = weighted_cpuload(cpu);

	if (type == 0 || !sched_feat(LB_BIAS))
		return total;

	return max(rq->cpu_load[type-1], total);
}

static unsigned long power_of(int cpu)
{
	return cpu_rq(cpu)->cpu_power;
}

static unsigned long cpu_avg_load_per_task(int cpu)
{
	struct rq *rq = cpu_rq(cpu);
	unsigned long nr_running = ACCESS_ONCE(rq->nr_running);

	if (nr_running)
		return rq->load.weight / nr_running;

	return 0;
}


static void task_waking_fair(struct task_struct *p)
{
	struct sched_entity *se = &p->se;
	struct cfs_rq *cfs_rq = cfs_rq_of(se);
	u64 min_vruntime;

#ifndef CONFIG_64BIT
	u64 min_vruntime_copy;

	do {
		min_vruntime_copy = cfs_rq->min_vruntime_copy;
		smp_rmb();
		min_vruntime = cfs_rq->min_vruntime;
	} while (min_vruntime != min_vruntime_copy);
#else
	min_vruntime = cfs_rq->min_vruntime;
#endif

	se->vruntime -= min_vruntime;
}

#ifdef CONFIG_FAIR_GROUP_SCHED
/*
 * effective_load() calculates the load change as seen from the root_task_group
 *
 * Adding load to a group doesn't make a group heavier, but can cause movement
 * of group shares between cpus. Assuming the shares were perfectly aligned one
 * can calculate the shift in shares.
 *
 * Calculate the effective load difference if @wl is added (subtracted) to @tg
 * on this @cpu and results in a total addition (subtraction) of @wg to the
 * total group weight.
 *
 * Given a runqueue weight distribution (rw_i) we can compute a shares
 * distribution (s_i) using:
 *
 *   s_i = rw_i / \Sum rw_j						(1)
 *
 * Suppose we have 4 CPUs and our @tg is a direct child of the root group and
 * has 7 equal weight tasks, distributed as below (rw_i), with the resulting
 * shares distribution (s_i):
 *
 *   rw_i = {   2,   4,   1,   0 }
 *   s_i  = { 2/7, 4/7, 1/7,   0 }
 *
 * As per wake_affine() we're interested in the load of two CPUs (the CPU the
 * task used to run on and the CPU the waker is running on), we need to
 * compute the effect of waking a task on either CPU and, in case of a sync
 * wakeup, compute the effect of the current task going to sleep.
 *
 * So for a change of @wl to the local @cpu with an overall group weight change
 * of @wl we can compute the new shares distribution (s'_i) using:
 *
 *   s'_i = (rw_i + @wl) / (@wg + \Sum rw_j)				(2)
 *
 * Suppose we're interested in CPUs 0 and 1, and want to compute the load
 * differences in waking a task to CPU 0. The additional task changes the
 * weight and shares distributions like:
 *
 *   rw'_i = {   3,   4,   1,   0 }
 *   s'_i  = { 3/8, 4/8, 1/8,   0 }
 *
 * We can then compute the difference in effective weight by using:
 *
 *   dw_i = S * (s'_i - s_i)						(3)
 *
 * Where 'S' is the group weight as seen by its parent.
 *
 * Therefore the effective change in loads on CPU 0 would be 5/56 (3/8 - 2/7)
 * times the weight of the group. The effect on CPU 1 would be -4/56 (4/8 -
 * 4/7) times the weight of the group.
 */
static long effective_load(struct task_group *tg, int cpu, long wl, long wg)
{
	struct sched_entity *se = tg->se[cpu];

	if (!tg->parent)	/* the trivial, non-cgroup case */
		return wl;

	for_each_sched_entity(se) {
		long w, W;

		tg = se->my_q->tg;

		/*
		 * W = @wg + \Sum rw_j
		 */
		W = wg + calc_tg_weight(tg, se->my_q);

		/*
		 * w = rw_i + @wl
		 */
		w = se->my_q->load.weight + wl;

		/*
		 * wl = S * s'_i; see (2)
		 */
		if (W > 0 && w < W)
			wl = (w * tg->shares) / W;
		else
			wl = tg->shares;

		/*
		 * Per the above, wl is the new se->load.weight value; since
		 * those are clipped to [MIN_SHARES, ...) do so now. See
		 * calc_cfs_shares().
		 */
		if (wl < MIN_SHARES)
			wl = MIN_SHARES;

		/*
		 * wl = dw_i = S * (s'_i - s_i); see (3)
		 */
		wl -= se->load.weight;

		/*
		 * Recursively apply this logic to all parent groups to compute
		 * the final effective load change on the root group. Since
		 * only the @tg group gets extra weight, all parent groups can
		 * only redistribute existing shares. @wl is the shift in shares
		 * resulting from this level per the above.
		 */
		wg = 0;
	}

	return wl;
}
#else

static inline unsigned long effective_load(struct task_group *tg, int cpu,
		unsigned long wl, unsigned long wg)
{
	return wl;
}

#endif

static int wake_affine(struct sched_domain *sd, struct task_struct *p, int sync)
{
	s64 this_load, load;
	int idx, this_cpu, prev_cpu;
	unsigned long tl_per_task;
	struct task_group *tg;
	unsigned long weight;
	int balanced;

	idx	  = sd->wake_idx;
	this_cpu  = smp_processor_id();
	prev_cpu  = task_cpu(p);
	load	  = source_load(prev_cpu, idx);
	this_load = target_load(this_cpu, idx);

	/*
	 * If sync wakeup then subtract the (maximum possible)
	 * effect of the currently running task from the load
	 * of the current CPU:
	 */
	if (sync) {
		tg = task_group(current);
		weight = current->se.load.weight;

		this_load += effective_load(tg, this_cpu, -weight, -weight);
		load += effective_load(tg, prev_cpu, 0, -weight);
	}

	tg = task_group(p);
	weight = p->se.load.weight;

	/*
	 * In low-load situations, where prev_cpu is idle and this_cpu is idle
	 * due to the sync cause above having dropped this_load to 0, we'll
	 * always have an imbalance, but there's really nothing you can do
	 * about that, so that's good too.
	 *
	 * Otherwise check if either cpus are near enough in load to allow this
	 * task to be woken on this_cpu.
	 */
	if (this_load > 0) {
		s64 this_eff_load, prev_eff_load;

		this_eff_load = 100;
		this_eff_load *= power_of(prev_cpu);
		this_eff_load *= this_load +
			effective_load(tg, this_cpu, weight, weight);

		prev_eff_load = 100 + (sd->imbalance_pct - 100) / 2;
		prev_eff_load *= power_of(this_cpu);
		prev_eff_load *= load + effective_load(tg, prev_cpu, 0, weight);

		balanced = this_eff_load <= prev_eff_load;
	} else
		balanced = true;

	/*
	 * If the currently running task will sleep within
	 * a reasonable amount of time then attract this newly
	 * woken task:
	 */
	if (sync && balanced)
		return 1;

	schedstat_inc(p, se.statistics.nr_wakeups_affine_attempts);
	tl_per_task = cpu_avg_load_per_task(this_cpu);

	if (balanced ||
	    (this_load <= load &&
	     this_load + target_load(prev_cpu, idx) <= tl_per_task)) {
		/*
		 * This domain has SD_WAKE_AFFINE and
		 * p is cache cold in this domain, and
		 * there is no bad imbalance.
		 */
		schedstat_inc(sd, ttwu_move_affine);
		schedstat_inc(p, se.statistics.nr_wakeups_affine);

		return 1;
	}
	return 0;
}

/*
 * find_idlest_group finds and returns the least busy CPU group within the
 * domain.
 */
static struct sched_group *
find_idlest_group(struct sched_domain *sd, struct task_struct *p,
		  int this_cpu, int load_idx)
{
	struct sched_group *idlest = NULL, *group = sd->groups;
	unsigned long min_load = ULONG_MAX, this_load = 0;
	int imbalance = 100 + (sd->imbalance_pct-100)/2;

	do {
		unsigned long load, avg_load;
		int local_group;
		int i;

		/* Skip over this group if it has no CPUs allowed */
		if (!cpumask_intersects(sched_group_cpus(group),
					tsk_cpus_allowed(p)))
			continue;

		local_group = cpumask_test_cpu(this_cpu,
					       sched_group_cpus(group));

		/* Tally up the load of all CPUs in the group */
		avg_load = 0;

		for_each_cpu(i, sched_group_cpus(group)) {
			/* Bias balancing toward cpus of our domain */
			if (local_group)
				load = source_load(i, load_idx);
			else
				load = target_load(i, load_idx);

			avg_load += load;
		}

		/* Adjust by relative CPU power of the group */
		avg_load = (avg_load * SCHED_POWER_SCALE) / group->sgp->power;

		if (local_group) {
			this_load = avg_load;
		} else if (avg_load < min_load) {
			min_load = avg_load;
			idlest = group;
		}
	} while (group = group->next, group != sd->groups);

	if (!idlest || 100*this_load < imbalance*min_load)
		return NULL;
	return idlest;
}

/*
 * find_idlest_cpu - find the idlest cpu among the cpus in group.
 */
static int
find_idlest_cpu(struct sched_group *group, struct task_struct *p, int this_cpu)
{
	unsigned long load, min_load = ULONG_MAX;
	int idlest = -1;
	int i;

	/* Traverse only the allowed CPUs */
	for_each_cpu_and(i, sched_group_cpus(group), tsk_cpus_allowed(p)) {
		load = weighted_cpuload(i);

		if (load < min_load || (load == min_load && i == this_cpu)) {
			min_load = load;
			idlest = i;
		}
	}

	return idlest;
}

/*
 * Try and locate an idle CPU in the sched_domain.
 */
static int select_idle_sibling(struct task_struct *p, int target)
{
	int cpu = smp_processor_id();
	int prev_cpu = task_cpu(p);
	struct sched_domain *sd;
	struct sched_group *sg;
	int i;

	/*
	 * If the task is going to be woken-up on this cpu and if it is
	 * already idle, then it is the right target.
	 */
	if (target == cpu && idle_cpu(cpu))
		return cpu;

	/*
	 * If the task is going to be woken-up on the cpu where it previously
	 * ran and if it is currently idle, then it the right target.
	 */
	if (target == prev_cpu && idle_cpu(prev_cpu))
		return prev_cpu;

	/*
	 * Otherwise, iterate the domains and find an elegible idle cpu.
	 */
	sd = rcu_dereference(per_cpu(sd_llc, target));
	for_each_lower_domain(sd) {
		sg = sd->groups;
		do {
			if (!cpumask_intersects(sched_group_cpus(sg),
						tsk_cpus_allowed(p)))
				goto next;

			for_each_cpu(i, sched_group_cpus(sg)) {
				if (!idle_cpu(i))
					goto next;
			}

			target = cpumask_first_and(sched_group_cpus(sg),
					tsk_cpus_allowed(p));
			goto done;
next:
			sg = sg->next;
		} while (sg != sd->groups);
	}
done:
	return target;
}

/*
 * sched_balance_self: balance the current task (running on cpu) in domains
 * that have the 'flag' flag set. In practice, this is SD_BALANCE_FORK and
 * SD_BALANCE_EXEC.
 *
 * Balance, ie. select the least loaded group.
 *
 * Returns the target CPU number, or the same CPU if no balancing is needed.
 *
 * preempt must be disabled.
 */
static int
select_task_rq_fair(struct task_struct *p, int sd_flag, int wake_flags)
{
	struct sched_domain *tmp, *affine_sd = NULL, *sd = NULL;
	int cpu = smp_processor_id();
	int prev_cpu = task_cpu(p);
	int new_cpu = cpu;
	int want_affine = 0;
	int want_sd = 1;
	int sync = wake_flags & WF_SYNC;

	if (p->rt.nr_cpus_allowed == 1)
		return prev_cpu;

	if (sd_flag & SD_BALANCE_WAKE) {
		if (cpumask_test_cpu(cpu, tsk_cpus_allowed(p)))
			want_affine = 1;
		new_cpu = prev_cpu;
	}

	rcu_read_lock();
	for_each_domain(cpu, tmp) {
		if (!(tmp->flags & SD_LOAD_BALANCE))
			continue;

		/*
		 * If power savings logic is enabled for a domain, see if we
		 * are not overloaded, if so, don't balance wider.
		 */
		if (tmp->flags & (SD_POWERSAVINGS_BALANCE|SD_PREFER_LOCAL)) {
			unsigned long power = 0;
			unsigned long nr_running = 0;
			unsigned long capacity;
			int i;

			for_each_cpu(i, sched_domain_span(tmp)) {
				power += power_of(i);
				nr_running += cpu_rq(i)->cfs.nr_running;
			}

			capacity = DIV_ROUND_CLOSEST(power, SCHED_POWER_SCALE);

			if (tmp->flags & SD_POWERSAVINGS_BALANCE)
				nr_running /= 2;

			if (nr_running < capacity)
				want_sd = 0;
		}

		/*
		 * If both cpu and prev_cpu are part of this domain,
		 * cpu is a valid SD_WAKE_AFFINE target.
		 */
		if (want_affine && (tmp->flags & SD_WAKE_AFFINE) &&
		    cpumask_test_cpu(prev_cpu, sched_domain_span(tmp))) {
			affine_sd = tmp;
			want_affine = 0;
		}

		if (!want_sd && !want_affine)
			break;

		if (!(tmp->flags & sd_flag))
			continue;

		if (want_sd)
			sd = tmp;
	}

	if (affine_sd) {
		if (cpu == prev_cpu || wake_affine(affine_sd, p, sync))
			prev_cpu = cpu;

		new_cpu = select_idle_sibling(p, prev_cpu);
		goto unlock;
	}

	while (sd) {
		int load_idx = sd->forkexec_idx;
		struct sched_group *group;
		int weight;

		if (!(sd->flags & sd_flag)) {
			sd = sd->child;
			continue;
		}

		if (sd_flag & SD_BALANCE_WAKE)
			load_idx = sd->wake_idx;

		group = find_idlest_group(sd, p, cpu, load_idx);
		if (!group) {
			sd = sd->child;
			continue;
		}

		new_cpu = find_idlest_cpu(group, p, cpu);
		if (new_cpu == -1 || new_cpu == cpu) {
			/* Now try balancing at a lower domain level of cpu */
			sd = sd->child;
			continue;
		}

		/* Now try balancing at a lower domain level of new_cpu */
		cpu = new_cpu;
		weight = sd->span_weight;
		sd = NULL;
		for_each_domain(cpu, tmp) {
			if (weight <= tmp->span_weight)
				break;
			if (tmp->flags & sd_flag)
				sd = tmp;
		}
		/* while loop will break here if sd == NULL */
	}
unlock:
	rcu_read_unlock();

	return new_cpu;
}
#endif /* CONFIG_SMP */

static unsigned long
wakeup_gran(struct sched_entity *curr, struct sched_entity *se)
{
	unsigned long gran = sysctl_sched_wakeup_granularity;

	/*
	 * Since its curr running now, convert the gran from real-time
	 * to virtual-time in his units.
	 *
	 * By using 'se' instead of 'curr' we penalize light tasks, so
	 * they get preempted easier. That is, if 'se' < 'curr' then
	 * the resulting gran will be larger, therefore penalizing the
	 * lighter, if otoh 'se' > 'curr' then the resulting gran will
	 * be smaller, again penalizing the lighter task.
	 *
	 * This is especially important for buddies when the leftmost
	 * task is higher priority than the buddy.
	 */
	return calc_delta_fair(gran, se);
}

/*
 * Should 'se' preempt 'curr'.
 *
 *             |s1
 *        |s2
 *   |s3
 *         g
 *      |<--->|c
 *
 *  w(c, s1) = -1
 *  w(c, s2) =  0
 *  w(c, s3) =  1
 *
 */
static int
wakeup_preempt_entity(struct sched_entity *curr, struct sched_entity *se)
{
	s64 gran, vdiff = curr->vruntime - se->vruntime;

	if (vdiff <= 0)
		return -1;

	gran = wakeup_gran(curr, se);
	if (vdiff > gran)
		return 1;

	return 0;
}

static void set_last_buddy(struct sched_entity *se)
{
	if (entity_is_task(se) && unlikely(task_of(se)->policy == SCHED_IDLE))
		return;

	for_each_sched_entity(se)
		cfs_rq_of(se)->last = se;
}

static void set_next_buddy(struct sched_entity *se)
{
	if (entity_is_task(se) && unlikely(task_of(se)->policy == SCHED_IDLE))
		return;

	for_each_sched_entity(se)
		cfs_rq_of(se)->next = se;
}

static void set_skip_buddy(struct sched_entity *se)
{
	for_each_sched_entity(se)
		cfs_rq_of(se)->skip = se;
}

/*
 * Preempt the current task with a newly woken task if needed:
 */
static void check_preempt_wakeup(struct rq *rq, struct task_struct *p, int wake_flags)
{
	struct task_struct *curr = rq->curr;
	struct sched_entity *se = &curr->se, *pse = &p->se;
	struct cfs_rq *cfs_rq = task_cfs_rq(curr);
	int scale = cfs_rq->nr_running >= sched_nr_latency;
	int next_buddy_marked = 0;

	if (unlikely(se == pse))
		return;

	/*
	 * This is possible from callers such as move_task(), in which we
	 * unconditionally check_prempt_curr() after an enqueue (which may have
	 * lead to a throttle).  This both saves work and prevents false
	 * next-buddy nomination below.
	 */
	if (unlikely(throttled_hierarchy(cfs_rq_of(pse))))
		return;

	if (sched_feat(NEXT_BUDDY) && scale && !(wake_flags & WF_FORK)) {
		set_next_buddy(pse);
		next_buddy_marked = 1;
	}

	/*
	 * We can come here with TIF_NEED_RESCHED already set from new task
	 * wake up path.
	 *
	 * Note: this also catches the edge-case of curr being in a throttled
	 * group (e.g. via set_curr_task), since update_curr() (in the
	 * enqueue of curr) will have resulted in resched being set.  This
	 * prevents us from potentially nominating it as a false LAST_BUDDY
	 * below.
	 */
	if (test_tsk_need_resched(curr))
		return;

	/* Idle tasks are by definition preempted by non-idle tasks. */
	if (unlikely(curr->policy == SCHED_IDLE) &&
	    likely(p->policy != SCHED_IDLE))
		goto preempt;

	/*
	 * Batch and idle tasks do not preempt non-idle tasks (their preemption
	 * is driven by the tick):
	 */
	if (unlikely(p->policy != SCHED_NORMAL))
		return;

	find_matching_se(&se, &pse);
	update_curr(cfs_rq_of(se));
	BUG_ON(!pse);
	if (wakeup_preempt_entity(se, pse) == 1) {
		/*
		 * Bias pick_next to pick the sched entity that is
		 * triggering this preemption.
		 */
		if (!next_buddy_marked)
			set_next_buddy(pse);
		goto preempt;
	}

	return;

preempt:
	resched_task(curr);
	/*
	 * Only set the backward buddy when the current task is still
	 * on the rq. This can happen when a wakeup gets interleaved
	 * with schedule on the ->pre_schedule() or idle_balance()
	 * point, either of which can * drop the rq lock.
	 *
	 * Also, during early boot the idle thread is in the fair class,
	 * for obvious reasons its a bad idea to schedule back to it.
	 */
	if (unlikely(!se->on_rq || curr == rq->idle))
		return;

	if (sched_feat(LAST_BUDDY) && scale && entity_is_task(se))
		set_last_buddy(se);
}

static struct task_struct *pick_next_task_fair(struct rq *rq)
{
	struct task_struct *p;
	struct cfs_rq *cfs_rq = &rq->cfs;
	struct sched_entity *se;

	if (!cfs_rq->nr_running)
		return NULL;

	do {
		se = pick_next_entity(cfs_rq);
		set_next_entity(cfs_rq, se);
		cfs_rq = group_cfs_rq(se);
	} while (cfs_rq);

	p = task_of(se);
	if (hrtick_enabled(rq))
		hrtick_start_fair(rq, p);

	return p;
}

/*
 * Account for a descheduled task:
 */
static void put_prev_task_fair(struct rq *rq, struct task_struct *prev)
{
	struct sched_entity *se = &prev->se;
	struct cfs_rq *cfs_rq;

	for_each_sched_entity(se) {
		cfs_rq = cfs_rq_of(se);
		put_prev_entity(cfs_rq, se);
	}
}

/*
 * sched_yield() is very simple
 *
 * The magic of dealing with the ->skip buddy is in pick_next_entity.
 */
static void yield_task_fair(struct rq *rq)
{
	struct task_struct *curr = rq->curr;
	struct cfs_rq *cfs_rq = task_cfs_rq(curr);
	struct sched_entity *se = &curr->se;

	/*
	 * Are we the only task in the tree?
	 */
	if (unlikely(rq->nr_running == 1))
		return;

	clear_buddies(cfs_rq, se);

	if (curr->policy != SCHED_BATCH) {
		update_rq_clock(rq);
		/*
		 * Update run-time statistics of the 'current'.
		 */
		update_curr(cfs_rq);
		/*
		 * Tell update_rq_clock() that we've just updated,
		 * so we don't do microscopic update in schedule()
		 * and double the fastpath cost.
		 */
		 rq->skip_clock_update = 1;
	}

	set_skip_buddy(se);
}

static bool yield_to_task_fair(struct rq *rq, struct task_struct *p, bool preempt)
{
	struct sched_entity *se = &p->se;

	/* throttled hierarchies are not runnable */
	if (!se->on_rq || throttled_hierarchy(cfs_rq_of(se)))
		return false;

	/* Tell the scheduler that we'd really like pse to run next. */
	set_next_buddy(se);

	yield_task_fair(rq);

	return true;
}

#ifdef CONFIG_SMP
/**************************************************
 * Fair scheduling class load-balancing methods:
 */

static unsigned long __read_mostly max_load_balance_interval = HZ/10;

#define LBF_ALL_PINNED	0x01
#define LBF_NEED_BREAK	0x02

struct lb_env {
	struct sched_domain	*sd;

	int			src_cpu;
	struct rq		*src_rq;

	int			dst_cpu;
	struct rq		*dst_rq;

	enum cpu_idle_type	idle;
	long			load_move;
	unsigned int		flags;

	unsigned int		loop;
	unsigned int		loop_break;
	unsigned int		loop_max;
};

/*
 * move_task - move a task from one runqueue to another runqueue.
 * Both runqueues must be locked.
 */
static void move_task(struct task_struct *p, struct lb_env *env)
{
	deactivate_task(env->src_rq, p, 0);
	set_task_cpu(p, env->dst_cpu);
	activate_task(env->dst_rq, p, 0);
	check_preempt_curr(env->dst_rq, p, 0);
}

/*
 * Is this task likely cache-hot:
 */
static int
task_hot(struct task_struct *p, u64 now, struct sched_domain *sd)
{
	s64 delta;

	if (p->sched_class != &fair_sched_class)
		return 0;

	if (unlikely(p->policy == SCHED_IDLE))
		return 0;

	/*
	 * Buddy candidates are cache hot:
	 */
	if (sched_feat(CACHE_HOT_BUDDY) && this_rq()->nr_running &&
			(&p->se == cfs_rq_of(&p->se)->next ||
			 &p->se == cfs_rq_of(&p->se)->last))
		return 1;

	if (sysctl_sched_migration_cost == -1)
		return 1;
	if (sysctl_sched_migration_cost == 0)
		return 0;

	delta = now - p->se.exec_start;

	return delta < (s64)sysctl_sched_migration_cost;
}

<<<<<<< HEAD
#define LBF_ALL_PINNED	0x01
#define LBF_NEED_BREAK	0x02	/* clears into HAD_BREAK */
#define LBF_HAD_BREAK	0x04
#define LBF_HAD_BREAKS	0x0C	/* count HAD_BREAKs overflows into ABORT */
#define LBF_ABORT	0x10

=======
>>>>>>> e816b57a
/*
 * can_migrate_task - may task p from runqueue rq be migrated to this_cpu?
 */
static
int can_migrate_task(struct task_struct *p, struct lb_env *env)
{
	int tsk_cache_hot = 0;
	/*
	 * We do not migrate tasks that are:
	 * 1) running (obviously), or
	 * 2) cannot be migrated to this CPU due to cpus_allowed, or
	 * 3) are cache-hot on their current CPU.
	 */
	if (!cpumask_test_cpu(env->dst_cpu, tsk_cpus_allowed(p))) {
		schedstat_inc(p, se.statistics.nr_failed_migrations_affine);
		return 0;
	}
	env->flags &= ~LBF_ALL_PINNED;

	if (task_running(env->src_rq, p)) {
		schedstat_inc(p, se.statistics.nr_failed_migrations_running);
		return 0;
	}

	/*
	 * Aggressive migration if:
	 * 1) task is cache cold, or
	 * 2) too many balance attempts have failed.
	 */

	tsk_cache_hot = task_hot(p, env->src_rq->clock_task, env->sd);
	if (!tsk_cache_hot ||
		env->sd->nr_balance_failed > env->sd->cache_nice_tries) {
#ifdef CONFIG_SCHEDSTATS
		if (tsk_cache_hot) {
			schedstat_inc(env->sd, lb_hot_gained[env->idle]);
			schedstat_inc(p, se.statistics.nr_forced_migrations);
		}
#endif
		return 1;
	}

	if (tsk_cache_hot) {
		schedstat_inc(p, se.statistics.nr_failed_migrations_hot);
		return 0;
	}
	return 1;
}

/*
 * move_one_task tries to move exactly one task from busiest to this_rq, as
 * part of active balancing operations within "domain".
 * Returns 1 if successful and 0 otherwise.
 *
 * Called with both runqueues locked.
 */
static int move_one_task(struct lb_env *env)
{
	struct task_struct *p, *n;

	list_for_each_entry_safe(p, n, &env->src_rq->cfs_tasks, se.group_node) {
		if (throttled_lb_pair(task_group(p), env->src_rq->cpu, env->dst_cpu))
			continue;

		if (!can_migrate_task(p, env))
			continue;

		move_task(p, env);
		/*
		 * Right now, this is only the second place move_task()
		 * is called, so we can safely collect move_task()
		 * stats here rather than inside move_task().
		 */
		schedstat_inc(env->sd, lb_gained[env->idle]);
		return 1;
	}
	return 0;
}

static unsigned long task_h_load(struct task_struct *p);

/*
 * move_tasks tries to move up to load_move weighted load from busiest to
 * this_rq, as part of a balancing operation within domain "sd".
 * Returns 1 if successful and 0 otherwise.
 *
 * Called with both runqueues locked.
 */
static int move_tasks(struct lb_env *env)
{
	struct list_head *tasks = &env->src_rq->cfs_tasks;
	struct task_struct *p;
	unsigned long load;
	int pulled = 0;

	if (env->load_move <= 0)
		return 0;

	while (!list_empty(tasks)) {
		p = list_first_entry(tasks, struct task_struct, se.group_node);

		env->loop++;
		/* We've more or less seen every task there is, call it quits */
		if (env->loop > env->loop_max)
			break;

		/* take a breather every nr_migrate tasks */
		if (env->loop > env->loop_break) {
			env->loop_break += sysctl_sched_nr_migrate;
			env->flags |= LBF_NEED_BREAK;
			break;
		}

		if (throttled_lb_pair(task_group(p), env->src_cpu, env->dst_cpu))
			goto next;

		load = task_h_load(p);

		if (load < 16 && !env->sd->nr_balance_failed)
			goto next;

		if ((load / 2) > env->load_move)
			goto next;

		if (!can_migrate_task(p, env))
			goto next;

		move_task(p, env);
		pulled++;
		env->load_move -= load;

#ifdef CONFIG_PREEMPT
		/*
		 * NEWIDLE balancing is a source of latency, so preemptible
		 * kernels will stop after the first task is pulled to minimize
		 * the critical section.
		 */
		if (env->idle == CPU_NEWLY_IDLE)
			break;
#endif

		/*
		 * We only want to steal up to the prescribed amount of
		 * weighted load.
		 */
		if (env->load_move <= 0)
			break;

		continue;
next:
		list_move_tail(&p->se.group_node, tasks);
	}

	/*
	 * Right now, this is one of only two places move_task() is called,
	 * so we can safely collect move_task() stats here rather than
	 * inside move_task().
	 */
	schedstat_add(env->sd, lb_gained[env->idle], pulled);

	return pulled;
}

#ifdef CONFIG_FAIR_GROUP_SCHED
/*
 * update tg->load_weight by folding this cpu's load_avg
 */
static int update_shares_cpu(struct task_group *tg, int cpu)
{
	struct cfs_rq *cfs_rq;
	unsigned long flags;
	struct rq *rq;

	if (!tg->se[cpu])
		return 0;

	rq = cpu_rq(cpu);
	cfs_rq = tg->cfs_rq[cpu];

	raw_spin_lock_irqsave(&rq->lock, flags);

	update_rq_clock(rq);
	update_cfs_load(cfs_rq, 1);

	/*
	 * We need to update shares after updating tg->load_weight in
	 * order to adjust the weight of groups with long running tasks.
	 */
	update_cfs_shares(cfs_rq);

	raw_spin_unlock_irqrestore(&rq->lock, flags);

	return 0;
}

static void update_shares(int cpu)
{
	struct cfs_rq *cfs_rq;
	struct rq *rq = cpu_rq(cpu);

	rcu_read_lock();
	/*
	 * Iterates the task_group tree in a bottom up fashion, see
	 * list_add_leaf_cfs_rq() for details.
	 */
	for_each_leaf_cfs_rq(rq, cfs_rq) {
		/* throttled entities do not contribute to load */
		if (throttled_hierarchy(cfs_rq))
			continue;

		update_shares_cpu(cfs_rq->tg, cpu);
	}
	rcu_read_unlock();
}

/*
 * Compute the cpu's hierarchical load factor for each task group.
 * This needs to be done in a top-down fashion because the load of a child
 * group is a fraction of its parents load.
 */
static int tg_load_down(struct task_group *tg, void *data)
{
	unsigned long load;
	long cpu = (long)data;

	if (!tg->parent) {
		load = cpu_rq(cpu)->load.weight;
	} else {
		load = tg->parent->cfs_rq[cpu]->h_load;
		load *= tg->se[cpu]->load.weight;
		load /= tg->parent->cfs_rq[cpu]->load.weight + 1;
	}

	tg->cfs_rq[cpu]->h_load = load;

	return 0;
}

static void update_h_load(long cpu)
{
	rcu_read_lock();
	walk_tg_tree(tg_load_down, tg_nop, (void *)cpu);
	rcu_read_unlock();
}

static unsigned long task_h_load(struct task_struct *p)
{
	struct cfs_rq *cfs_rq = task_cfs_rq(p);
	unsigned long load;

	load = p->se.load.weight;
	load = div_u64(load * cfs_rq->h_load, cfs_rq->load.weight + 1);

	return load;
}
#else
static inline void update_shares(int cpu)
{
}

static inline void update_h_load(long cpu)
{
}

static unsigned long task_h_load(struct task_struct *p)
{
	return p->se.load.weight;
}
#endif

/********** Helpers for find_busiest_group ************************/
/*
 * sd_lb_stats - Structure to store the statistics of a sched_domain
 * 		during load balancing.
 */
struct sd_lb_stats {
	struct sched_group *busiest; /* Busiest group in this sd */
	struct sched_group *this;  /* Local group in this sd */
	unsigned long total_load;  /* Total load of all groups in sd */
	unsigned long total_pwr;   /*	Total power of all groups in sd */
	unsigned long avg_load;	   /* Average load across all groups in sd */

	/** Statistics of this group */
	unsigned long this_load;
	unsigned long this_load_per_task;
	unsigned long this_nr_running;
	unsigned long this_has_capacity;
	unsigned int  this_idle_cpus;

	/* Statistics of the busiest group */
	unsigned int  busiest_idle_cpus;
	unsigned long max_load;
	unsigned long busiest_load_per_task;
	unsigned long busiest_nr_running;
	unsigned long busiest_group_capacity;
	unsigned long busiest_has_capacity;
	unsigned int  busiest_group_weight;

	int group_imb; /* Is there imbalance in this sd */
#if defined(CONFIG_SCHED_MC) || defined(CONFIG_SCHED_SMT)
	int power_savings_balance; /* Is powersave balance needed for this sd */
	struct sched_group *group_min; /* Least loaded group in sd */
	struct sched_group *group_leader; /* Group which relieves group_min */
	unsigned long min_load_per_task; /* load_per_task in group_min */
	unsigned long leader_nr_running; /* Nr running of group_leader */
	unsigned long min_nr_running; /* Nr running of group_min */
#endif
};

/*
 * sg_lb_stats - stats of a sched_group required for load_balancing
 */
struct sg_lb_stats {
	unsigned long avg_load; /*Avg load across the CPUs of the group */
	unsigned long group_load; /* Total load over the CPUs of the group */
	unsigned long sum_nr_running; /* Nr tasks running in the group */
	unsigned long sum_weighted_load; /* Weighted load of group's tasks */
	unsigned long group_capacity;
	unsigned long idle_cpus;
	unsigned long group_weight;
	int group_imb; /* Is there an imbalance in the group ? */
	int group_has_capacity; /* Is there extra capacity in the group? */
};

/**
 * get_sd_load_idx - Obtain the load index for a given sched domain.
 * @sd: The sched_domain whose load_idx is to be obtained.
 * @idle: The Idle status of the CPU for whose sd load_icx is obtained.
 */
static inline int get_sd_load_idx(struct sched_domain *sd,
					enum cpu_idle_type idle)
{
	int load_idx;

	switch (idle) {
	case CPU_NOT_IDLE:
		load_idx = sd->busy_idx;
		break;

	case CPU_NEWLY_IDLE:
		load_idx = sd->newidle_idx;
		break;
	default:
		load_idx = sd->idle_idx;
		break;
	}

	return load_idx;
}


#if defined(CONFIG_SCHED_MC) || defined(CONFIG_SCHED_SMT)
/**
 * init_sd_power_savings_stats - Initialize power savings statistics for
 * the given sched_domain, during load balancing.
 *
 * @sd: Sched domain whose power-savings statistics are to be initialized.
 * @sds: Variable containing the statistics for sd.
 * @idle: Idle status of the CPU at which we're performing load-balancing.
 */
static inline void init_sd_power_savings_stats(struct sched_domain *sd,
	struct sd_lb_stats *sds, enum cpu_idle_type idle)
{
	/*
	 * Busy processors will not participate in power savings
	 * balance.
	 */
	if (idle == CPU_NOT_IDLE || !(sd->flags & SD_POWERSAVINGS_BALANCE))
		sds->power_savings_balance = 0;
	else {
		sds->power_savings_balance = 1;
		sds->min_nr_running = ULONG_MAX;
		sds->leader_nr_running = 0;
	}
}

/**
 * update_sd_power_savings_stats - Update the power saving stats for a
 * sched_domain while performing load balancing.
 *
 * @group: sched_group belonging to the sched_domain under consideration.
 * @sds: Variable containing the statistics of the sched_domain
 * @local_group: Does group contain the CPU for which we're performing
 * 		load balancing ?
 * @sgs: Variable containing the statistics of the group.
 */
static inline void update_sd_power_savings_stats(struct sched_group *group,
	struct sd_lb_stats *sds, int local_group, struct sg_lb_stats *sgs)
{

	if (!sds->power_savings_balance)
		return;

	/*
	 * If the local group is idle or completely loaded
	 * no need to do power savings balance at this domain
	 */
	if (local_group && (sds->this_nr_running >= sgs->group_capacity ||
				!sds->this_nr_running))
		sds->power_savings_balance = 0;

	/*
	 * If a group is already running at full capacity or idle,
	 * don't include that group in power savings calculations
	 */
	if (!sds->power_savings_balance ||
		sgs->sum_nr_running >= sgs->group_capacity ||
		!sgs->sum_nr_running)
		return;

	/*
	 * Calculate the group which has the least non-idle load.
	 * This is the group from where we need to pick up the load
	 * for saving power
	 */
	if ((sgs->sum_nr_running < sds->min_nr_running) ||
	    (sgs->sum_nr_running == sds->min_nr_running &&
	     group_first_cpu(group) > group_first_cpu(sds->group_min))) {
		sds->group_min = group;
		sds->min_nr_running = sgs->sum_nr_running;
		sds->min_load_per_task = sgs->sum_weighted_load /
						sgs->sum_nr_running;
	}

	/*
	 * Calculate the group which is almost near its
	 * capacity but still has some space to pick up some load
	 * from other group and save more power
	 */
	if (sgs->sum_nr_running + 1 > sgs->group_capacity)
		return;

	if (sgs->sum_nr_running > sds->leader_nr_running ||
	    (sgs->sum_nr_running == sds->leader_nr_running &&
	     group_first_cpu(group) < group_first_cpu(sds->group_leader))) {
		sds->group_leader = group;
		sds->leader_nr_running = sgs->sum_nr_running;
	}
}

/**
 * check_power_save_busiest_group - see if there is potential for some power-savings balance
 * @sds: Variable containing the statistics of the sched_domain
 *	under consideration.
 * @this_cpu: Cpu at which we're currently performing load-balancing.
 * @imbalance: Variable to store the imbalance.
 *
 * Description:
 * Check if we have potential to perform some power-savings balance.
 * If yes, set the busiest group to be the least loaded group in the
 * sched_domain, so that it's CPUs can be put to idle.
 *
 * Returns 1 if there is potential to perform power-savings balance.
 * Else returns 0.
 */
static inline int check_power_save_busiest_group(struct sd_lb_stats *sds,
					int this_cpu, unsigned long *imbalance)
{
	if (!sds->power_savings_balance)
		return 0;

	if (sds->this != sds->group_leader ||
			sds->group_leader == sds->group_min)
		return 0;

	*imbalance = sds->min_load_per_task;
	sds->busiest = sds->group_min;

	return 1;

}
#else /* CONFIG_SCHED_MC || CONFIG_SCHED_SMT */
static inline void init_sd_power_savings_stats(struct sched_domain *sd,
	struct sd_lb_stats *sds, enum cpu_idle_type idle)
{
	return;
}

static inline void update_sd_power_savings_stats(struct sched_group *group,
	struct sd_lb_stats *sds, int local_group, struct sg_lb_stats *sgs)
{
	return;
}

static inline int check_power_save_busiest_group(struct sd_lb_stats *sds,
					int this_cpu, unsigned long *imbalance)
{
	return 0;
}
#endif /* CONFIG_SCHED_MC || CONFIG_SCHED_SMT */


unsigned long default_scale_freq_power(struct sched_domain *sd, int cpu)
{
	return SCHED_POWER_SCALE;
}

unsigned long __weak arch_scale_freq_power(struct sched_domain *sd, int cpu)
{
	return default_scale_freq_power(sd, cpu);
}

unsigned long default_scale_smt_power(struct sched_domain *sd, int cpu)
{
	unsigned long weight = sd->span_weight;
	unsigned long smt_gain = sd->smt_gain;

	smt_gain /= weight;

	return smt_gain;
}

unsigned long __weak arch_scale_smt_power(struct sched_domain *sd, int cpu)
{
	return default_scale_smt_power(sd, cpu);
}

unsigned long scale_rt_power(int cpu)
{
	struct rq *rq = cpu_rq(cpu);
	u64 total, available;

	total = sched_avg_period() + (rq->clock - rq->age_stamp);

	if (unlikely(total < rq->rt_avg)) {
		/* Ensures that power won't end up being negative */
		available = 0;
	} else {
		available = total - rq->rt_avg;
	}

	if (unlikely((s64)total < SCHED_POWER_SCALE))
		total = SCHED_POWER_SCALE;

	total >>= SCHED_POWER_SHIFT;

	return div_u64(available, total);
}

static void update_cpu_power(struct sched_domain *sd, int cpu)
{
	unsigned long weight = sd->span_weight;
	unsigned long power = SCHED_POWER_SCALE;
	struct sched_group *sdg = sd->groups;

	if ((sd->flags & SD_SHARE_CPUPOWER) && weight > 1) {
		if (sched_feat(ARCH_POWER))
			power *= arch_scale_smt_power(sd, cpu);
		else
			power *= default_scale_smt_power(sd, cpu);

		power >>= SCHED_POWER_SHIFT;
	}

	sdg->sgp->power_orig = power;

	if (sched_feat(ARCH_POWER))
		power *= arch_scale_freq_power(sd, cpu);
	else
		power *= default_scale_freq_power(sd, cpu);

	power >>= SCHED_POWER_SHIFT;

	power *= scale_rt_power(cpu);
	power >>= SCHED_POWER_SHIFT;

	if (!power)
		power = 1;

	cpu_rq(cpu)->cpu_power = power;
	sdg->sgp->power = power;
}

void update_group_power(struct sched_domain *sd, int cpu)
{
	struct sched_domain *child = sd->child;
	struct sched_group *group, *sdg = sd->groups;
	unsigned long power;
	unsigned long interval;

	interval = msecs_to_jiffies(sd->balance_interval);
	interval = clamp(interval, 1UL, max_load_balance_interval);
	sdg->sgp->next_update = jiffies + interval;

	if (!child) {
		update_cpu_power(sd, cpu);
		return;
	}

	power = 0;

	group = child->groups;
	do {
		power += group->sgp->power;
		group = group->next;
	} while (group != child->groups);

	sdg->sgp->power = power;
}

/*
 * Try and fix up capacity for tiny siblings, this is needed when
 * things like SD_ASYM_PACKING need f_b_g to select another sibling
 * which on its own isn't powerful enough.
 *
 * See update_sd_pick_busiest() and check_asym_packing().
 */
static inline int
fix_small_capacity(struct sched_domain *sd, struct sched_group *group)
{
	/*
	 * Only siblings can have significantly less than SCHED_POWER_SCALE
	 */
	if (!(sd->flags & SD_SHARE_CPUPOWER))
		return 0;

	/*
	 * If ~90% of the cpu_power is still there, we're good.
	 */
	if (group->sgp->power * 32 > group->sgp->power_orig * 29)
		return 1;

	return 0;
}

/**
 * update_sg_lb_stats - Update sched_group's statistics for load balancing.
 * @sd: The sched_domain whose statistics are to be updated.
 * @group: sched_group whose statistics are to be updated.
 * @this_cpu: Cpu for which load balance is currently performed.
 * @idle: Idle status of this_cpu
 * @load_idx: Load index of sched_domain of this_cpu for load calc.
 * @local_group: Does group contain this_cpu.
 * @cpus: Set of cpus considered for load balancing.
 * @balance: Should we balance.
 * @sgs: variable to hold the statistics for this group.
 */
static inline void update_sg_lb_stats(struct sched_domain *sd,
			struct sched_group *group, int this_cpu,
			enum cpu_idle_type idle, int load_idx,
			int local_group, const struct cpumask *cpus,
			int *balance, struct sg_lb_stats *sgs)
{
	unsigned long load, max_cpu_load, min_cpu_load, max_nr_running;
	int i;
	unsigned int balance_cpu = -1, first_idle_cpu = 0;
	unsigned long avg_load_per_task = 0;

	if (local_group)
		balance_cpu = group_first_cpu(group);

	/* Tally up the load of all CPUs in the group */
	max_cpu_load = 0;
	min_cpu_load = ~0UL;
	max_nr_running = 0;

	for_each_cpu_and(i, sched_group_cpus(group), cpus) {
		struct rq *rq = cpu_rq(i);

		/* Bias balancing toward cpus of our domain */
		if (local_group) {
			if (idle_cpu(i) && !first_idle_cpu) {
				first_idle_cpu = 1;
				balance_cpu = i;
			}

			load = target_load(i, load_idx);
		} else {
			load = source_load(i, load_idx);
			if (load > max_cpu_load) {
				max_cpu_load = load;
				max_nr_running = rq->nr_running;
			}
			if (min_cpu_load > load)
				min_cpu_load = load;
		}

		sgs->group_load += load;
		sgs->sum_nr_running += rq->nr_running;
		sgs->sum_weighted_load += weighted_cpuload(i);
		if (idle_cpu(i))
			sgs->idle_cpus++;
	}

	/*
	 * First idle cpu or the first cpu(busiest) in this sched group
	 * is eligible for doing load balancing at this and above
	 * domains. In the newly idle case, we will allow all the cpu's
	 * to do the newly idle load balance.
	 */
	if (local_group) {
		if (idle != CPU_NEWLY_IDLE) {
			if (balance_cpu != this_cpu) {
				*balance = 0;
				return;
			}
			update_group_power(sd, this_cpu);
		} else if (time_after_eq(jiffies, group->sgp->next_update))
			update_group_power(sd, this_cpu);
	}

	/* Adjust by relative CPU power of the group */
	sgs->avg_load = (sgs->group_load*SCHED_POWER_SCALE) / group->sgp->power;

	/*
	 * Consider the group unbalanced when the imbalance is larger
	 * than the average weight of a task.
	 *
	 * APZ: with cgroup the avg task weight can vary wildly and
	 *      might not be a suitable number - should we keep a
	 *      normalized nr_running number somewhere that negates
	 *      the hierarchy?
	 */
	if (sgs->sum_nr_running)
		avg_load_per_task = sgs->sum_weighted_load / sgs->sum_nr_running;

	if ((max_cpu_load - min_cpu_load) >= avg_load_per_task && max_nr_running > 1)
		sgs->group_imb = 1;

	sgs->group_capacity = DIV_ROUND_CLOSEST(group->sgp->power,
						SCHED_POWER_SCALE);
	if (!sgs->group_capacity)
		sgs->group_capacity = fix_small_capacity(sd, group);
	sgs->group_weight = group->group_weight;

	if (sgs->group_capacity > sgs->sum_nr_running)
		sgs->group_has_capacity = 1;
}

/**
 * update_sd_pick_busiest - return 1 on busiest group
 * @sd: sched_domain whose statistics are to be checked
 * @sds: sched_domain statistics
 * @sg: sched_group candidate to be checked for being the busiest
 * @sgs: sched_group statistics
 * @this_cpu: the current cpu
 *
 * Determine if @sg is a busier group than the previously selected
 * busiest group.
 */
static bool update_sd_pick_busiest(struct sched_domain *sd,
				   struct sd_lb_stats *sds,
				   struct sched_group *sg,
				   struct sg_lb_stats *sgs,
				   int this_cpu)
{
	if (sgs->avg_load <= sds->max_load)
		return false;

	if (sgs->sum_nr_running > sgs->group_capacity)
		return true;

	if (sgs->group_imb)
		return true;

	/*
	 * ASYM_PACKING needs to move all the work to the lowest
	 * numbered CPUs in the group, therefore mark all groups
	 * higher than ourself as busy.
	 */
	if ((sd->flags & SD_ASYM_PACKING) && sgs->sum_nr_running &&
	    this_cpu < group_first_cpu(sg)) {
		if (!sds->busiest)
			return true;

		if (group_first_cpu(sds->busiest) > group_first_cpu(sg))
			return true;
	}

	return false;
}

/**
 * update_sd_lb_stats - Update sched_domain's statistics for load balancing.
 * @sd: sched_domain whose statistics are to be updated.
 * @this_cpu: Cpu for which load balance is currently performed.
 * @idle: Idle status of this_cpu
 * @cpus: Set of cpus considered for load balancing.
 * @balance: Should we balance.
 * @sds: variable to hold the statistics for this sched_domain.
 */
static inline void update_sd_lb_stats(struct sched_domain *sd, int this_cpu,
			enum cpu_idle_type idle, const struct cpumask *cpus,
			int *balance, struct sd_lb_stats *sds)
{
	struct sched_domain *child = sd->child;
	struct sched_group *sg = sd->groups;
	struct sg_lb_stats sgs;
	int load_idx, prefer_sibling = 0;

	if (child && child->flags & SD_PREFER_SIBLING)
		prefer_sibling = 1;

	init_sd_power_savings_stats(sd, sds, idle);
	load_idx = get_sd_load_idx(sd, idle);

	do {
		int local_group;

		local_group = cpumask_test_cpu(this_cpu, sched_group_cpus(sg));
		memset(&sgs, 0, sizeof(sgs));
		update_sg_lb_stats(sd, sg, this_cpu, idle, load_idx,
				local_group, cpus, balance, &sgs);

		if (local_group && !(*balance))
			return;

		sds->total_load += sgs.group_load;
		sds->total_pwr += sg->sgp->power;

		/*
		 * In case the child domain prefers tasks go to siblings
		 * first, lower the sg capacity to one so that we'll try
		 * and move all the excess tasks away. We lower the capacity
		 * of a group only if the local group has the capacity to fit
		 * these excess tasks, i.e. nr_running < group_capacity. The
		 * extra check prevents the case where you always pull from the
		 * heaviest group when it is already under-utilized (possible
		 * with a large weight task outweighs the tasks on the system).
		 */
		if (prefer_sibling && !local_group && sds->this_has_capacity)
			sgs.group_capacity = min(sgs.group_capacity, 1UL);

		if (local_group) {
			sds->this_load = sgs.avg_load;
			sds->this = sg;
			sds->this_nr_running = sgs.sum_nr_running;
			sds->this_load_per_task = sgs.sum_weighted_load;
			sds->this_has_capacity = sgs.group_has_capacity;
			sds->this_idle_cpus = sgs.idle_cpus;
		} else if (update_sd_pick_busiest(sd, sds, sg, &sgs, this_cpu)) {
			sds->max_load = sgs.avg_load;
			sds->busiest = sg;
			sds->busiest_nr_running = sgs.sum_nr_running;
			sds->busiest_idle_cpus = sgs.idle_cpus;
			sds->busiest_group_capacity = sgs.group_capacity;
			sds->busiest_load_per_task = sgs.sum_weighted_load;
			sds->busiest_has_capacity = sgs.group_has_capacity;
			sds->busiest_group_weight = sgs.group_weight;
			sds->group_imb = sgs.group_imb;
		}

		update_sd_power_savings_stats(sg, sds, local_group, &sgs);
		sg = sg->next;
	} while (sg != sd->groups);
}

/**
 * check_asym_packing - Check to see if the group is packed into the
 *			sched doman.
 *
 * This is primarily intended to used at the sibling level.  Some
 * cores like POWER7 prefer to use lower numbered SMT threads.  In the
 * case of POWER7, it can move to lower SMT modes only when higher
 * threads are idle.  When in lower SMT modes, the threads will
 * perform better since they share less core resources.  Hence when we
 * have idle threads, we want them to be the higher ones.
 *
 * This packing function is run on idle threads.  It checks to see if
 * the busiest CPU in this domain (core in the P7 case) has a higher
 * CPU number than the packing function is being run on.  Here we are
 * assuming lower CPU number will be equivalent to lower a SMT thread
 * number.
 *
 * Returns 1 when packing is required and a task should be moved to
 * this CPU.  The amount of the imbalance is returned in *imbalance.
 *
 * @sd: The sched_domain whose packing is to be checked.
 * @sds: Statistics of the sched_domain which is to be packed
 * @this_cpu: The cpu at whose sched_domain we're performing load-balance.
 * @imbalance: returns amount of imbalanced due to packing.
 */
static int check_asym_packing(struct sched_domain *sd,
			      struct sd_lb_stats *sds,
			      int this_cpu, unsigned long *imbalance)
{
	int busiest_cpu;

	if (!(sd->flags & SD_ASYM_PACKING))
		return 0;

	if (!sds->busiest)
		return 0;

	busiest_cpu = group_first_cpu(sds->busiest);
	if (this_cpu > busiest_cpu)
		return 0;

	*imbalance = DIV_ROUND_CLOSEST(sds->max_load * sds->busiest->sgp->power,
				       SCHED_POWER_SCALE);
	return 1;
}

/**
 * fix_small_imbalance - Calculate the minor imbalance that exists
 *			amongst the groups of a sched_domain, during
 *			load balancing.
 * @sds: Statistics of the sched_domain whose imbalance is to be calculated.
 * @this_cpu: The cpu at whose sched_domain we're performing load-balance.
 * @imbalance: Variable to store the imbalance.
 */
static inline void fix_small_imbalance(struct sd_lb_stats *sds,
				int this_cpu, unsigned long *imbalance)
{
	unsigned long tmp, pwr_now = 0, pwr_move = 0;
	unsigned int imbn = 2;
	unsigned long scaled_busy_load_per_task;

	if (sds->this_nr_running) {
		sds->this_load_per_task /= sds->this_nr_running;
		if (sds->busiest_load_per_task >
				sds->this_load_per_task)
			imbn = 1;
	} else
		sds->this_load_per_task =
			cpu_avg_load_per_task(this_cpu);

	scaled_busy_load_per_task = sds->busiest_load_per_task
					 * SCHED_POWER_SCALE;
	scaled_busy_load_per_task /= sds->busiest->sgp->power;

	if (sds->max_load - sds->this_load + scaled_busy_load_per_task >=
			(scaled_busy_load_per_task * imbn)) {
		*imbalance = sds->busiest_load_per_task;
		return;
	}

	/*
	 * OK, we don't have enough imbalance to justify moving tasks,
	 * however we may be able to increase total CPU power used by
	 * moving them.
	 */

	pwr_now += sds->busiest->sgp->power *
			min(sds->busiest_load_per_task, sds->max_load);
	pwr_now += sds->this->sgp->power *
			min(sds->this_load_per_task, sds->this_load);
	pwr_now /= SCHED_POWER_SCALE;

	/* Amount of load we'd subtract */
	tmp = (sds->busiest_load_per_task * SCHED_POWER_SCALE) /
		sds->busiest->sgp->power;
	if (sds->max_load > tmp)
		pwr_move += sds->busiest->sgp->power *
			min(sds->busiest_load_per_task, sds->max_load - tmp);

	/* Amount of load we'd add */
	if (sds->max_load * sds->busiest->sgp->power <
		sds->busiest_load_per_task * SCHED_POWER_SCALE)
		tmp = (sds->max_load * sds->busiest->sgp->power) /
			sds->this->sgp->power;
	else
		tmp = (sds->busiest_load_per_task * SCHED_POWER_SCALE) /
			sds->this->sgp->power;
	pwr_move += sds->this->sgp->power *
			min(sds->this_load_per_task, sds->this_load + tmp);
	pwr_move /= SCHED_POWER_SCALE;

	/* Move if we gain throughput */
	if (pwr_move > pwr_now)
		*imbalance = sds->busiest_load_per_task;
}

/**
 * calculate_imbalance - Calculate the amount of imbalance present within the
 *			 groups of a given sched_domain during load balance.
 * @sds: statistics of the sched_domain whose imbalance is to be calculated.
 * @this_cpu: Cpu for which currently load balance is being performed.
 * @imbalance: The variable to store the imbalance.
 */
static inline void calculate_imbalance(struct sd_lb_stats *sds, int this_cpu,
		unsigned long *imbalance)
{
	unsigned long max_pull, load_above_capacity = ~0UL;

	sds->busiest_load_per_task /= sds->busiest_nr_running;
	if (sds->group_imb) {
		sds->busiest_load_per_task =
			min(sds->busiest_load_per_task, sds->avg_load);
	}

	/*
	 * In the presence of smp nice balancing, certain scenarios can have
	 * max load less than avg load(as we skip the groups at or below
	 * its cpu_power, while calculating max_load..)
	 */
	if (sds->max_load < sds->avg_load) {
		*imbalance = 0;
		return fix_small_imbalance(sds, this_cpu, imbalance);
	}

	if (!sds->group_imb) {
		/*
		 * Don't want to pull so many tasks that a group would go idle.
		 */
		load_above_capacity = (sds->busiest_nr_running -
						sds->busiest_group_capacity);

		load_above_capacity *= (SCHED_LOAD_SCALE * SCHED_POWER_SCALE);

		load_above_capacity /= sds->busiest->sgp->power;
	}

	/*
	 * We're trying to get all the cpus to the average_load, so we don't
	 * want to push ourselves above the average load, nor do we wish to
	 * reduce the max loaded cpu below the average load. At the same time,
	 * we also don't want to reduce the group load below the group capacity
	 * (so that we can implement power-savings policies etc). Thus we look
	 * for the minimum possible imbalance.
	 * Be careful of negative numbers as they'll appear as very large values
	 * with unsigned longs.
	 */
	max_pull = min(sds->max_load - sds->avg_load, load_above_capacity);

	/* How much load to actually move to equalise the imbalance */
	*imbalance = min(max_pull * sds->busiest->sgp->power,
		(sds->avg_load - sds->this_load) * sds->this->sgp->power)
			/ SCHED_POWER_SCALE;

	/*
	 * if *imbalance is less than the average load per runnable task
	 * there is no guarantee that any tasks will be moved so we'll have
	 * a think about bumping its value to force at least one task to be
	 * moved
	 */
	if (*imbalance < sds->busiest_load_per_task)
		return fix_small_imbalance(sds, this_cpu, imbalance);

}

/******* find_busiest_group() helpers end here *********************/

/**
 * find_busiest_group - Returns the busiest group within the sched_domain
 * if there is an imbalance. If there isn't an imbalance, and
 * the user has opted for power-savings, it returns a group whose
 * CPUs can be put to idle by rebalancing those tasks elsewhere, if
 * such a group exists.
 *
 * Also calculates the amount of weighted load which should be moved
 * to restore balance.
 *
 * @sd: The sched_domain whose busiest group is to be returned.
 * @this_cpu: The cpu for which load balancing is currently being performed.
 * @imbalance: Variable which stores amount of weighted load which should
 *		be moved to restore balance/put a group to idle.
 * @idle: The idle status of this_cpu.
 * @cpus: The set of CPUs under consideration for load-balancing.
 * @balance: Pointer to a variable indicating if this_cpu
 *	is the appropriate cpu to perform load balancing at this_level.
 *
 * Returns:	- the busiest group if imbalance exists.
 *		- If no imbalance and user has opted for power-savings balance,
 *		   return the least loaded group whose CPUs can be
 *		   put to idle by rebalancing its tasks onto our group.
 */
static struct sched_group *
find_busiest_group(struct sched_domain *sd, int this_cpu,
		   unsigned long *imbalance, enum cpu_idle_type idle,
		   const struct cpumask *cpus, int *balance)
{
	struct sd_lb_stats sds;

	memset(&sds, 0, sizeof(sds));

	/*
	 * Compute the various statistics relavent for load balancing at
	 * this level.
	 */
	update_sd_lb_stats(sd, this_cpu, idle, cpus, balance, &sds);

	/*
	 * this_cpu is not the appropriate cpu to perform load balancing at
	 * this level.
	 */
	if (!(*balance))
		goto ret;

	if ((idle == CPU_IDLE || idle == CPU_NEWLY_IDLE) &&
	    check_asym_packing(sd, &sds, this_cpu, imbalance))
		return sds.busiest;

	/* There is no busy sibling group to pull tasks from */
	if (!sds.busiest || sds.busiest_nr_running == 0)
		goto out_balanced;

	sds.avg_load = (SCHED_POWER_SCALE * sds.total_load) / sds.total_pwr;

	/*
	 * If the busiest group is imbalanced the below checks don't
	 * work because they assumes all things are equal, which typically
	 * isn't true due to cpus_allowed constraints and the like.
	 */
	if (sds.group_imb)
		goto force_balance;

	/* SD_BALANCE_NEWIDLE trumps SMP nice when underutilized */
	if (idle == CPU_NEWLY_IDLE && sds.this_has_capacity &&
			!sds.busiest_has_capacity)
		goto force_balance;

	/*
	 * If the local group is more busy than the selected busiest group
	 * don't try and pull any tasks.
	 */
	if (sds.this_load >= sds.max_load)
		goto out_balanced;

	/*
	 * Don't pull any tasks if this group is already above the domain
	 * average load.
	 */
	if (sds.this_load >= sds.avg_load)
		goto out_balanced;

	if (idle == CPU_IDLE) {
		/*
		 * This cpu is idle. If the busiest group load doesn't
		 * have more tasks than the number of available cpu's and
		 * there is no imbalance between this and busiest group
		 * wrt to idle cpu's, it is balanced.
		 */
		if ((sds.this_idle_cpus <= sds.busiest_idle_cpus + 1) &&
		    sds.busiest_nr_running <= sds.busiest_group_weight)
			goto out_balanced;
	} else {
		/*
		 * In the CPU_NEWLY_IDLE, CPU_NOT_IDLE cases, use
		 * imbalance_pct to be conservative.
		 */
		if (100 * sds.max_load <= sd->imbalance_pct * sds.this_load)
			goto out_balanced;
	}

force_balance:
	/* Looks like there is an imbalance. Compute it */
	calculate_imbalance(&sds, this_cpu, imbalance);
	return sds.busiest;

out_balanced:
	/*
	 * There is no obvious imbalance. But check if we can do some balancing
	 * to save power.
	 */
	if (check_power_save_busiest_group(&sds, this_cpu, imbalance))
		return sds.busiest;
ret:
	*imbalance = 0;
	return NULL;
}

/*
 * find_busiest_queue - find the busiest runqueue among the cpus in group.
 */
static struct rq *
find_busiest_queue(struct sched_domain *sd, struct sched_group *group,
		   enum cpu_idle_type idle, unsigned long imbalance,
		   const struct cpumask *cpus)
{
	struct rq *busiest = NULL, *rq;
	unsigned long max_load = 0;
	int i;

	for_each_cpu(i, sched_group_cpus(group)) {
		unsigned long power = power_of(i);
		unsigned long capacity = DIV_ROUND_CLOSEST(power,
							   SCHED_POWER_SCALE);
		unsigned long wl;

		if (!capacity)
			capacity = fix_small_capacity(sd, group);

		if (!cpumask_test_cpu(i, cpus))
			continue;

		rq = cpu_rq(i);
		wl = weighted_cpuload(i);

		/*
		 * When comparing with imbalance, use weighted_cpuload()
		 * which is not scaled with the cpu power.
		 */
		if (capacity && rq->nr_running == 1 && wl > imbalance)
			continue;

		/*
		 * For the load comparisons with the other cpu's, consider
		 * the weighted_cpuload() scaled with the cpu power, so that
		 * the load can be moved away from the cpu that is potentially
		 * running at a lower capacity.
		 */
		wl = (wl * SCHED_POWER_SCALE) / power;

		if (wl > max_load) {
			max_load = wl;
			busiest = rq;
		}
	}

	return busiest;
}

/*
 * Max backoff if we encounter pinned tasks. Pretty arbitrary value, but
 * so long as it is large enough.
 */
#define MAX_PINNED_INTERVAL	512

/* Working cpumask for load_balance and load_balance_newidle. */
DEFINE_PER_CPU(cpumask_var_t, load_balance_tmpmask);

static int need_active_balance(struct sched_domain *sd, int idle,
			       int busiest_cpu, int this_cpu)
{
	if (idle == CPU_NEWLY_IDLE) {

		/*
		 * ASYM_PACKING needs to force migrate tasks from busy but
		 * higher numbered CPUs in order to pack all tasks in the
		 * lowest numbered CPUs.
		 */
		if ((sd->flags & SD_ASYM_PACKING) && busiest_cpu > this_cpu)
			return 1;

		/*
		 * The only task running in a non-idle cpu can be moved to this
		 * cpu in an attempt to completely freeup the other CPU
		 * package.
		 *
		 * The package power saving logic comes from
		 * find_busiest_group(). If there are no imbalance, then
		 * f_b_g() will return NULL. However when sched_mc={1,2} then
		 * f_b_g() will select a group from which a running task may be
		 * pulled to this cpu in order to make the other package idle.
		 * If there is no opportunity to make a package idle and if
		 * there are no imbalance, then f_b_g() will return NULL and no
		 * action will be taken in load_balance_newidle().
		 *
		 * Under normal task pull operation due to imbalance, there
		 * will be more than one task in the source run queue and
		 * move_tasks() will succeed.  ld_moved will be true and this
		 * active balance code will not be triggered.
		 */
		if (sched_mc_power_savings < POWERSAVINGS_BALANCE_WAKEUP)
			return 0;
	}

	return unlikely(sd->nr_balance_failed > sd->cache_nice_tries+2);
}

static int active_load_balance_cpu_stop(void *data);

/*
 * Check this_cpu to ensure it is balanced within domain. Attempt to move
 * tasks if there is an imbalance.
 */
static int load_balance(int this_cpu, struct rq *this_rq,
			struct sched_domain *sd, enum cpu_idle_type idle,
			int *balance)
{
	int ld_moved, active_balance = 0;
	struct sched_group *group;
	unsigned long imbalance;
	struct rq *busiest;
	unsigned long flags;
	struct cpumask *cpus = __get_cpu_var(load_balance_tmpmask);

	struct lb_env env = {
		.sd		= sd,
		.dst_cpu	= this_cpu,
		.dst_rq		= this_rq,
		.idle		= idle,
		.loop_break	= sysctl_sched_nr_migrate,
	};

	cpumask_copy(cpus, cpu_active_mask);

	schedstat_inc(sd, lb_count[idle]);

redo:
	group = find_busiest_group(sd, this_cpu, &imbalance, idle,
				   cpus, balance);

	if (*balance == 0)
		goto out_balanced;

	if (!group) {
		schedstat_inc(sd, lb_nobusyg[idle]);
		goto out_balanced;
	}

	busiest = find_busiest_queue(sd, group, idle, imbalance, cpus);
	if (!busiest) {
		schedstat_inc(sd, lb_nobusyq[idle]);
		goto out_balanced;
	}

	BUG_ON(busiest == this_rq);

	schedstat_add(sd, lb_imbalance[idle], imbalance);

	ld_moved = 0;
	if (busiest->nr_running > 1) {
		/*
		 * Attempt to move tasks. If find_busiest_group has found
		 * an imbalance but busiest->nr_running <= 1, the group is
		 * still unbalanced. ld_moved simply stays zero, so it is
		 * correctly treated as an imbalance.
		 */
		env.flags |= LBF_ALL_PINNED;
		env.load_move = imbalance;
		env.src_cpu = busiest->cpu;
		env.src_rq = busiest;
		env.loop_max = busiest->nr_running;

more_balance:
		local_irq_save(flags);
		double_rq_lock(this_rq, busiest);
		if (!env.loop)
			update_h_load(env.src_cpu);
		ld_moved += move_tasks(&env);
		double_rq_unlock(this_rq, busiest);
		local_irq_restore(flags);

		if (env.flags & LBF_NEED_BREAK) {
			env.flags &= ~LBF_NEED_BREAK;
			goto more_balance;
		}

		/*
		 * some other cpu did the load balance for us.
		 */
		if (ld_moved && this_cpu != smp_processor_id())
			resched_cpu(this_cpu);

<<<<<<< HEAD
		if (lb_flags & LBF_ABORT)
			goto out_balanced;

		if (lb_flags & LBF_NEED_BREAK) {
			lb_flags += LBF_HAD_BREAK - LBF_NEED_BREAK;
			if (lb_flags & LBF_ABORT)
				goto out_balanced;
			goto redo;
		}

=======
>>>>>>> e816b57a
		/* All tasks on this runqueue were pinned by CPU affinity */
		if (unlikely(env.flags & LBF_ALL_PINNED)) {
			cpumask_clear_cpu(cpu_of(busiest), cpus);
			if (!cpumask_empty(cpus))
				goto redo;
			goto out_balanced;
		}
	}

	if (!ld_moved) {
		schedstat_inc(sd, lb_failed[idle]);
		/*
		 * Increment the failure counter only on periodic balance.
		 * We do not want newidle balance, which can be very
		 * frequent, pollute the failure counter causing
		 * excessive cache_hot migrations and active balances.
		 */
		if (idle != CPU_NEWLY_IDLE)
			sd->nr_balance_failed++;

		if (need_active_balance(sd, idle, cpu_of(busiest), this_cpu)) {
			raw_spin_lock_irqsave(&busiest->lock, flags);

			/* don't kick the active_load_balance_cpu_stop,
			 * if the curr task on busiest cpu can't be
			 * moved to this_cpu
			 */
			if (!cpumask_test_cpu(this_cpu,
					tsk_cpus_allowed(busiest->curr))) {
				raw_spin_unlock_irqrestore(&busiest->lock,
							    flags);
				env.flags |= LBF_ALL_PINNED;
				goto out_one_pinned;
			}

			/*
			 * ->active_balance synchronizes accesses to
			 * ->active_balance_work.  Once set, it's cleared
			 * only after active load balance is finished.
			 */
			if (!busiest->active_balance) {
				busiest->active_balance = 1;
				busiest->push_cpu = this_cpu;
				active_balance = 1;
			}
			raw_spin_unlock_irqrestore(&busiest->lock, flags);

			if (active_balance)
				stop_one_cpu_nowait(cpu_of(busiest),
					active_load_balance_cpu_stop, busiest,
					&busiest->active_balance_work);

			/*
			 * We've kicked active balancing, reset the failure
			 * counter.
			 */
			sd->nr_balance_failed = sd->cache_nice_tries+1;
		}
	} else
		sd->nr_balance_failed = 0;

	if (likely(!active_balance)) {
		/* We were unbalanced, so reset the balancing interval */
		sd->balance_interval = sd->min_interval;
	} else {
		/*
		 * If we've begun active balancing, start to back off. This
		 * case may not be covered by the all_pinned logic if there
		 * is only 1 task on the busy runqueue (because we don't call
		 * move_tasks).
		 */
		if (sd->balance_interval < sd->max_interval)
			sd->balance_interval *= 2;
	}

	goto out;

out_balanced:
	schedstat_inc(sd, lb_balanced[idle]);

	sd->nr_balance_failed = 0;

out_one_pinned:
	/* tune up the balancing interval */
	if (((env.flags & LBF_ALL_PINNED) &&
			sd->balance_interval < MAX_PINNED_INTERVAL) ||
			(sd->balance_interval < sd->max_interval))
		sd->balance_interval *= 2;

	ld_moved = 0;
out:
	return ld_moved;
}

/*
 * idle_balance is called by schedule() if this_cpu is about to become
 * idle. Attempts to pull tasks from other CPUs.
 */
void idle_balance(int this_cpu, struct rq *this_rq)
{
	struct sched_domain *sd;
	int pulled_task = 0;
	unsigned long next_balance = jiffies + HZ;

	this_rq->idle_stamp = this_rq->clock;

	if (this_rq->avg_idle < sysctl_sched_migration_cost)
		return;

	/*
	 * Drop the rq->lock, but keep IRQ/preempt disabled.
	 */
	raw_spin_unlock(&this_rq->lock);

	update_shares(this_cpu);
	rcu_read_lock();
	for_each_domain(this_cpu, sd) {
		unsigned long interval;
		int balance = 1;

		if (!(sd->flags & SD_LOAD_BALANCE))
			continue;

		if (sd->flags & SD_BALANCE_NEWIDLE) {
			/* If we've pulled tasks over stop searching: */
			pulled_task = load_balance(this_cpu, this_rq,
						   sd, CPU_NEWLY_IDLE, &balance);
		}

		interval = msecs_to_jiffies(sd->balance_interval);
		if (time_after(next_balance, sd->last_balance + interval))
			next_balance = sd->last_balance + interval;
		if (pulled_task) {
			this_rq->idle_stamp = 0;
			break;
		}
	}
	rcu_read_unlock();

	raw_spin_lock(&this_rq->lock);

	if (pulled_task || time_after(jiffies, this_rq->next_balance)) {
		/*
		 * We are going idle. next_balance may be set based on
		 * a busy processor. So reset next_balance.
		 */
		this_rq->next_balance = next_balance;
	}
}

/*
 * active_load_balance_cpu_stop is run by cpu stopper. It pushes
 * running tasks off the busiest CPU onto idle CPUs. It requires at
 * least 1 task to be running on each physical CPU where possible, and
 * avoids physical / logical imbalances.
 */
static int active_load_balance_cpu_stop(void *data)
{
	struct rq *busiest_rq = data;
	int busiest_cpu = cpu_of(busiest_rq);
	int target_cpu = busiest_rq->push_cpu;
	struct rq *target_rq = cpu_rq(target_cpu);
	struct sched_domain *sd;

	raw_spin_lock_irq(&busiest_rq->lock);

	/* make sure the requested cpu hasn't gone down in the meantime */
	if (unlikely(busiest_cpu != smp_processor_id() ||
		     !busiest_rq->active_balance))
		goto out_unlock;

	/* Is there any task to move? */
	if (busiest_rq->nr_running <= 1)
		goto out_unlock;

	/*
	 * This condition is "impossible", if it occurs
	 * we need to fix it. Originally reported by
	 * Bjorn Helgaas on a 128-cpu setup.
	 */
	BUG_ON(busiest_rq == target_rq);

	/* move a task from busiest_rq to target_rq */
	double_lock_balance(busiest_rq, target_rq);

	/* Search for an sd spanning us and the target CPU. */
	rcu_read_lock();
	for_each_domain(target_cpu, sd) {
		if ((sd->flags & SD_LOAD_BALANCE) &&
		    cpumask_test_cpu(busiest_cpu, sched_domain_span(sd)))
				break;
	}

	if (likely(sd)) {
		struct lb_env env = {
			.sd		= sd,
			.dst_cpu	= target_cpu,
			.dst_rq		= target_rq,
			.src_cpu	= busiest_rq->cpu,
			.src_rq		= busiest_rq,
			.idle		= CPU_IDLE,
		};

		schedstat_inc(sd, alb_count);

		if (move_one_task(&env))
			schedstat_inc(sd, alb_pushed);
		else
			schedstat_inc(sd, alb_failed);
	}
	rcu_read_unlock();
	double_unlock_balance(busiest_rq, target_rq);
out_unlock:
	busiest_rq->active_balance = 0;
	raw_spin_unlock_irq(&busiest_rq->lock);
	return 0;
}

#ifdef CONFIG_NO_HZ
/*
 * idle load balancing details
 * - When one of the busy CPUs notice that there may be an idle rebalancing
 *   needed, they will kick the idle load balancer, which then does idle
 *   load balancing for all the idle CPUs.
 */
static struct {
	cpumask_var_t idle_cpus_mask;
	atomic_t nr_cpus;
	unsigned long next_balance;     /* in jiffy units */
} nohz ____cacheline_aligned;

#if defined(CONFIG_SCHED_MC) || defined(CONFIG_SCHED_SMT)
/**
 * lowest_flag_domain - Return lowest sched_domain containing flag.
 * @cpu:	The cpu whose lowest level of sched domain is to
 *		be returned.
 * @flag:	The flag to check for the lowest sched_domain
 *		for the given cpu.
 *
 * Returns the lowest sched_domain of a cpu which contains the given flag.
 */
static inline struct sched_domain *lowest_flag_domain(int cpu, int flag)
{
	struct sched_domain *sd;

	for_each_domain(cpu, sd)
		if (sd->flags & flag)
			break;

	return sd;
}

/**
 * for_each_flag_domain - Iterates over sched_domains containing the flag.
 * @cpu:	The cpu whose domains we're iterating over.
 * @sd:		variable holding the value of the power_savings_sd
 *		for cpu.
 * @flag:	The flag to filter the sched_domains to be iterated.
 *
 * Iterates over all the scheduler domains for a given cpu that has the 'flag'
 * set, starting from the lowest sched_domain to the highest.
 */
#define for_each_flag_domain(cpu, sd, flag) \
	for (sd = lowest_flag_domain(cpu, flag); \
		(sd && (sd->flags & flag)); sd = sd->parent)

/**
 * find_new_ilb - Finds the optimum idle load balancer for nomination.
 * @cpu:	The cpu which is nominating a new idle_load_balancer.
 *
 * Returns:	Returns the id of the idle load balancer if it exists,
 *		Else, returns >= nr_cpu_ids.
 *
 * This algorithm picks the idle load balancer such that it belongs to a
 * semi-idle powersavings sched_domain. The idea is to try and avoid
 * completely idle packages/cores just for the purpose of idle load balancing
 * when there are other idle cpu's which are better suited for that job.
 */
static int find_new_ilb(int cpu)
{
	int ilb = cpumask_first(nohz.idle_cpus_mask);
	struct sched_group *ilbg;
	struct sched_domain *sd;

	/*
	 * Have idle load balancer selection from semi-idle packages only
	 * when power-aware load balancing is enabled
	 */
	if (!(sched_smt_power_savings || sched_mc_power_savings))
		goto out_done;

	/*
	 * Optimize for the case when we have no idle CPUs or only one
	 * idle CPU. Don't walk the sched_domain hierarchy in such cases
	 */
	if (cpumask_weight(nohz.idle_cpus_mask) < 2)
		goto out_done;

	rcu_read_lock();
	for_each_flag_domain(cpu, sd, SD_POWERSAVINGS_BALANCE) {
		ilbg = sd->groups;

		do {
			if (ilbg->group_weight !=
				atomic_read(&ilbg->sgp->nr_busy_cpus)) {
				ilb = cpumask_first_and(nohz.idle_cpus_mask,
							sched_group_cpus(ilbg));
				goto unlock;
			}

			ilbg = ilbg->next;

		} while (ilbg != sd->groups);
	}
unlock:
	rcu_read_unlock();

out_done:
	if (ilb < nr_cpu_ids && idle_cpu(ilb))
		return ilb;

	return nr_cpu_ids;
}
#else /*  (CONFIG_SCHED_MC || CONFIG_SCHED_SMT) */
static inline int find_new_ilb(int call_cpu)
{
	return nr_cpu_ids;
}
#endif

/*
 * Kick a CPU to do the nohz balancing, if it is time for it. We pick the
 * nohz_load_balancer CPU (if there is one) otherwise fallback to any idle
 * CPU (if there is one).
 */
static void nohz_balancer_kick(int cpu)
{
	int ilb_cpu;

	nohz.next_balance++;

	ilb_cpu = find_new_ilb(cpu);

	if (ilb_cpu >= nr_cpu_ids)
		return;

	if (test_and_set_bit(NOHZ_BALANCE_KICK, nohz_flags(ilb_cpu)))
		return;
	/*
	 * Use smp_send_reschedule() instead of resched_cpu().
	 * This way we generate a sched IPI on the target cpu which
	 * is idle. And the softirq performing nohz idle load balance
	 * will be run before returning from the IPI.
	 */
	smp_send_reschedule(ilb_cpu);
	return;
}

static inline void clear_nohz_tick_stopped(int cpu)
{
	if (unlikely(test_bit(NOHZ_TICK_STOPPED, nohz_flags(cpu)))) {
		cpumask_clear_cpu(cpu, nohz.idle_cpus_mask);
		atomic_dec(&nohz.nr_cpus);
		clear_bit(NOHZ_TICK_STOPPED, nohz_flags(cpu));
	}
}

static inline void set_cpu_sd_state_busy(void)
{
	struct sched_domain *sd;
	int cpu = smp_processor_id();

	if (!test_bit(NOHZ_IDLE, nohz_flags(cpu)))
		return;
	clear_bit(NOHZ_IDLE, nohz_flags(cpu));

	rcu_read_lock();
	for_each_domain(cpu, sd)
		atomic_inc(&sd->groups->sgp->nr_busy_cpus);
	rcu_read_unlock();
}

void set_cpu_sd_state_idle(void)
{
	struct sched_domain *sd;
	int cpu = smp_processor_id();

	if (test_bit(NOHZ_IDLE, nohz_flags(cpu)))
		return;
	set_bit(NOHZ_IDLE, nohz_flags(cpu));

	rcu_read_lock();
	for_each_domain(cpu, sd)
		atomic_dec(&sd->groups->sgp->nr_busy_cpus);
	rcu_read_unlock();
}

/*
 * This routine will record that this cpu is going idle with tick stopped.
 * This info will be used in performing idle load balancing in the future.
 */
void select_nohz_load_balancer(int stop_tick)
{
	int cpu = smp_processor_id();

	/*
	 * If this cpu is going down, then nothing needs to be done.
	 */
	if (!cpu_active(cpu))
		return;

	if (stop_tick) {
		if (test_bit(NOHZ_TICK_STOPPED, nohz_flags(cpu)))
			return;

		cpumask_set_cpu(cpu, nohz.idle_cpus_mask);
		atomic_inc(&nohz.nr_cpus);
		set_bit(NOHZ_TICK_STOPPED, nohz_flags(cpu));
	}
	return;
}

static int __cpuinit sched_ilb_notifier(struct notifier_block *nfb,
					unsigned long action, void *hcpu)
{
	switch (action & ~CPU_TASKS_FROZEN) {
	case CPU_DYING:
		clear_nohz_tick_stopped(smp_processor_id());
		return NOTIFY_OK;
	default:
		return NOTIFY_DONE;
	}
}
#endif

static DEFINE_SPINLOCK(balancing);

/*
 * Scale the max load_balance interval with the number of CPUs in the system.
 * This trades load-balance latency on larger machines for less cross talk.
 */
void update_max_interval(void)
{
	max_load_balance_interval = HZ*num_online_cpus()/10;
}

/*
 * It checks each scheduling domain to see if it is due to be balanced,
 * and initiates a balancing operation if so.
 *
 * Balancing parameters are set up in arch_init_sched_domains.
 */
static void rebalance_domains(int cpu, enum cpu_idle_type idle)
{
	int balance = 1;
	struct rq *rq = cpu_rq(cpu);
	unsigned long interval;
	struct sched_domain *sd;
	/* Earliest time when we have to do rebalance again */
	unsigned long next_balance = jiffies + 60*HZ;
	int update_next_balance = 0;
	int need_serialize;

	update_shares(cpu);

	rcu_read_lock();
	for_each_domain(cpu, sd) {
		if (!(sd->flags & SD_LOAD_BALANCE))
			continue;

		interval = sd->balance_interval;
		if (idle != CPU_IDLE)
			interval *= sd->busy_factor;

		/* scale ms to jiffies */
		interval = msecs_to_jiffies(interval);
		interval = clamp(interval, 1UL, max_load_balance_interval);

		need_serialize = sd->flags & SD_SERIALIZE;

		if (need_serialize) {
			if (!spin_trylock(&balancing))
				goto out;
		}

		if (time_after_eq(jiffies, sd->last_balance + interval)) {
			if (load_balance(cpu, rq, sd, idle, &balance)) {
				/*
				 * We've pulled tasks over so either we're no
				 * longer idle.
				 */
				idle = CPU_NOT_IDLE;
			}
			sd->last_balance = jiffies;
		}
		if (need_serialize)
			spin_unlock(&balancing);
out:
		if (time_after(next_balance, sd->last_balance + interval)) {
			next_balance = sd->last_balance + interval;
			update_next_balance = 1;
		}

		/*
		 * Stop the load balance at this level. There is another
		 * CPU in our sched group which is doing load balancing more
		 * actively.
		 */
		if (!balance)
			break;
	}
	rcu_read_unlock();

	/*
	 * next_balance will be updated only when there is a need.
	 * When the cpu is attached to null domain for ex, it will not be
	 * updated.
	 */
	if (likely(update_next_balance))
		rq->next_balance = next_balance;
}

#ifdef CONFIG_NO_HZ
/*
 * In CONFIG_NO_HZ case, the idle balance kickee will do the
 * rebalancing for all the cpus for whom scheduler ticks are stopped.
 */
static void nohz_idle_balance(int this_cpu, enum cpu_idle_type idle)
{
	struct rq *this_rq = cpu_rq(this_cpu);
	struct rq *rq;
	int balance_cpu;

	if (idle != CPU_IDLE ||
	    !test_bit(NOHZ_BALANCE_KICK, nohz_flags(this_cpu)))
		goto end;

	for_each_cpu(balance_cpu, nohz.idle_cpus_mask) {
		if (balance_cpu == this_cpu || !idle_cpu(balance_cpu))
			continue;

		/*
		 * If this cpu gets work to do, stop the load balancing
		 * work being done for other cpus. Next load
		 * balancing owner will pick it up.
		 */
		if (need_resched())
			break;

		raw_spin_lock_irq(&this_rq->lock);
		update_rq_clock(this_rq);
		update_cpu_load(this_rq);
		raw_spin_unlock_irq(&this_rq->lock);

		rebalance_domains(balance_cpu, CPU_IDLE);

		rq = cpu_rq(balance_cpu);
		if (time_after(this_rq->next_balance, rq->next_balance))
			this_rq->next_balance = rq->next_balance;
	}
	nohz.next_balance = this_rq->next_balance;
end:
	clear_bit(NOHZ_BALANCE_KICK, nohz_flags(this_cpu));
}

/*
 * Current heuristic for kicking the idle load balancer in the presence
 * of an idle cpu is the system.
 *   - This rq has more than one task.
 *   - At any scheduler domain level, this cpu's scheduler group has multiple
 *     busy cpu's exceeding the group's power.
 *   - For SD_ASYM_PACKING, if the lower numbered cpu's in the scheduler
 *     domain span are idle.
 */
static inline int nohz_kick_needed(struct rq *rq, int cpu)
{
	unsigned long now = jiffies;
	struct sched_domain *sd;

	if (unlikely(idle_cpu(cpu)))
		return 0;

       /*
	* We may be recently in ticked or tickless idle mode. At the first
	* busy tick after returning from idle, we will update the busy stats.
	*/
	set_cpu_sd_state_busy();
	clear_nohz_tick_stopped(cpu);

	/*
	 * None are in tickless mode and hence no need for NOHZ idle load
	 * balancing.
	 */
	if (likely(!atomic_read(&nohz.nr_cpus)))
		return 0;

	if (time_before(now, nohz.next_balance))
		return 0;

	if (rq->nr_running >= 2)
		goto need_kick;

	rcu_read_lock();
	for_each_domain(cpu, sd) {
		struct sched_group *sg = sd->groups;
		struct sched_group_power *sgp = sg->sgp;
		int nr_busy = atomic_read(&sgp->nr_busy_cpus);

		if (sd->flags & SD_SHARE_PKG_RESOURCES && nr_busy > 1)
			goto need_kick_unlock;

		if (sd->flags & SD_ASYM_PACKING && nr_busy != sg->group_weight
		    && (cpumask_first_and(nohz.idle_cpus_mask,
					  sched_domain_span(sd)) < cpu))
			goto need_kick_unlock;

		if (!(sd->flags & (SD_SHARE_PKG_RESOURCES | SD_ASYM_PACKING)))
			break;
	}
	rcu_read_unlock();
	return 0;

need_kick_unlock:
	rcu_read_unlock();
need_kick:
	return 1;
}
#else
static void nohz_idle_balance(int this_cpu, enum cpu_idle_type idle) { }
#endif

/*
 * run_rebalance_domains is triggered when needed from the scheduler tick.
 * Also triggered for nohz idle balancing (with nohz_balancing_kick set).
 */
static void run_rebalance_domains(struct softirq_action *h)
{
	int this_cpu = smp_processor_id();
	struct rq *this_rq = cpu_rq(this_cpu);
	enum cpu_idle_type idle = this_rq->idle_balance ?
						CPU_IDLE : CPU_NOT_IDLE;

	rebalance_domains(this_cpu, idle);

	/*
	 * If this cpu has a pending nohz_balance_kick, then do the
	 * balancing on behalf of the other idle cpus whose ticks are
	 * stopped.
	 */
	nohz_idle_balance(this_cpu, idle);
}

static inline int on_null_domain(int cpu)
{
	return !rcu_dereference_sched(cpu_rq(cpu)->sd);
}

/*
 * Trigger the SCHED_SOFTIRQ if it is time to do periodic load balancing.
 */
void trigger_load_balance(struct rq *rq, int cpu)
{
	/* Don't need to rebalance while attached to NULL domain */
	if (time_after_eq(jiffies, rq->next_balance) &&
	    likely(!on_null_domain(cpu)))
		raise_softirq(SCHED_SOFTIRQ);
#ifdef CONFIG_NO_HZ
	if (nohz_kick_needed(rq, cpu) && likely(!on_null_domain(cpu)))
		nohz_balancer_kick(cpu);
#endif
}

static void rq_online_fair(struct rq *rq)
{
	update_sysctl();
}

static void rq_offline_fair(struct rq *rq)
{
	update_sysctl();
}

#endif /* CONFIG_SMP */

/*
 * scheduler tick hitting a task of our scheduling class:
 */
static void task_tick_fair(struct rq *rq, struct task_struct *curr, int queued)
{
	struct cfs_rq *cfs_rq;
	struct sched_entity *se = &curr->se;

	for_each_sched_entity(se) {
		cfs_rq = cfs_rq_of(se);
		entity_tick(cfs_rq, se, queued);
	}
}

/*
 * called on fork with the child task as argument from the parent's context
 *  - child not yet on the tasklist
 *  - preemption disabled
 */
static void task_fork_fair(struct task_struct *p)
{
	struct cfs_rq *cfs_rq;
	struct sched_entity *se = &p->se, *curr;
	int this_cpu = smp_processor_id();
	struct rq *rq = this_rq();
	unsigned long flags;

	raw_spin_lock_irqsave(&rq->lock, flags);

	update_rq_clock(rq);

	cfs_rq = task_cfs_rq(current);
	curr = cfs_rq->curr;

	if (unlikely(task_cpu(p) != this_cpu)) {
		rcu_read_lock();
		__set_task_cpu(p, this_cpu);
		rcu_read_unlock();
	}

	update_curr(cfs_rq);

	if (curr)
		se->vruntime = curr->vruntime;
	place_entity(cfs_rq, se, 1);

	if (sysctl_sched_child_runs_first && curr && entity_before(curr, se)) {
		/*
		 * Upon rescheduling, sched_class::put_prev_task() will place
		 * 'current' within the tree based on its new key value.
		 */
		swap(curr->vruntime, se->vruntime);
		resched_task(rq->curr);
	}

	se->vruntime -= cfs_rq->min_vruntime;

	raw_spin_unlock_irqrestore(&rq->lock, flags);
}

/*
 * Priority of the task has changed. Check to see if we preempt
 * the current task.
 */
static void
prio_changed_fair(struct rq *rq, struct task_struct *p, int oldprio)
{
	if (!p->se.on_rq)
		return;

	/*
	 * Reschedule if we are currently running on this runqueue and
	 * our priority decreased, or if we are not currently running on
	 * this runqueue and our priority is higher than the current's
	 */
	if (rq->curr == p) {
		if (p->prio > oldprio)
			resched_task(rq->curr);
	} else
		check_preempt_curr(rq, p, 0);
}

static void switched_from_fair(struct rq *rq, struct task_struct *p)
{
	struct sched_entity *se = &p->se;
	struct cfs_rq *cfs_rq = cfs_rq_of(se);

	/*
	 * Ensure the task's vruntime is normalized, so that when its
	 * switched back to the fair class the enqueue_entity(.flags=0) will
	 * do the right thing.
	 *
	 * If it was on_rq, then the dequeue_entity(.flags=0) will already
	 * have normalized the vruntime, if it was !on_rq, then only when
	 * the task is sleeping will it still have non-normalized vruntime.
	 */
	if (!se->on_rq && p->state != TASK_RUNNING) {
		/*
		 * Fix up our vruntime so that the current sleep doesn't
		 * cause 'unlimited' sleep bonus.
		 */
		place_entity(cfs_rq, se, 0);
		se->vruntime -= cfs_rq->min_vruntime;
	}
}

/*
 * We switched to the sched_fair class.
 */
static void switched_to_fair(struct rq *rq, struct task_struct *p)
{
	if (!p->se.on_rq)
		return;

	/*
	 * We were most likely switched from sched_rt, so
	 * kick off the schedule if running, otherwise just see
	 * if we can still preempt the current task.
	 */
	if (rq->curr == p)
		resched_task(rq->curr);
	else
		check_preempt_curr(rq, p, 0);
}

/* Account for a task changing its policy or group.
 *
 * This routine is mostly called to set cfs_rq->curr field when a task
 * migrates between groups/classes.
 */
static void set_curr_task_fair(struct rq *rq)
{
	struct sched_entity *se = &rq->curr->se;

	for_each_sched_entity(se) {
		struct cfs_rq *cfs_rq = cfs_rq_of(se);

		set_next_entity(cfs_rq, se);
		/* ensure bandwidth has been allocated on our new cfs_rq */
		account_cfs_rq_runtime(cfs_rq, 0);
	}
}

void init_cfs_rq(struct cfs_rq *cfs_rq)
{
	cfs_rq->tasks_timeline = RB_ROOT;
	cfs_rq->min_vruntime = (u64)(-(1LL << 20));
#ifndef CONFIG_64BIT
	cfs_rq->min_vruntime_copy = cfs_rq->min_vruntime;
#endif
}

#ifdef CONFIG_FAIR_GROUP_SCHED
static void task_move_group_fair(struct task_struct *p, int on_rq)
{
	/*
	 * If the task was not on the rq at the time of this cgroup movement
	 * it must have been asleep, sleeping tasks keep their ->vruntime
	 * absolute on their old rq until wakeup (needed for the fair sleeper
	 * bonus in place_entity()).
	 *
	 * If it was on the rq, we've just 'preempted' it, which does convert
	 * ->vruntime to a relative base.
	 *
	 * Make sure both cases convert their relative position when migrating
	 * to another cgroup's rq. This does somewhat interfere with the
	 * fair sleeper stuff for the first placement, but who cares.
	 */
	/*
	 * When !on_rq, vruntime of the task has usually NOT been normalized.
	 * But there are some cases where it has already been normalized:
	 *
	 * - Moving a forked child which is waiting for being woken up by
	 *   wake_up_new_task().
	 * - Moving a task which has been woken up by try_to_wake_up() and
	 *   waiting for actually being woken up by sched_ttwu_pending().
	 *
	 * To prevent boost or penalty in the new cfs_rq caused by delta
	 * min_vruntime between the two cfs_rqs, we skip vruntime adjustment.
	 */
	if (!on_rq && (!p->se.sum_exec_runtime || p->state == TASK_WAKING))
		on_rq = 1;

	if (!on_rq)
		p->se.vruntime -= cfs_rq_of(&p->se)->min_vruntime;
	set_task_rq(p, task_cpu(p));
	if (!on_rq)
		p->se.vruntime += cfs_rq_of(&p->se)->min_vruntime;
}

void free_fair_sched_group(struct task_group *tg)
{
	int i;

	destroy_cfs_bandwidth(tg_cfs_bandwidth(tg));

	for_each_possible_cpu(i) {
		if (tg->cfs_rq)
			kfree(tg->cfs_rq[i]);
		if (tg->se)
			kfree(tg->se[i]);
	}

	kfree(tg->cfs_rq);
	kfree(tg->se);
}

int alloc_fair_sched_group(struct task_group *tg, struct task_group *parent)
{
	struct cfs_rq *cfs_rq;
	struct sched_entity *se;
	int i;

	tg->cfs_rq = kzalloc(sizeof(cfs_rq) * nr_cpu_ids, GFP_KERNEL);
	if (!tg->cfs_rq)
		goto err;
	tg->se = kzalloc(sizeof(se) * nr_cpu_ids, GFP_KERNEL);
	if (!tg->se)
		goto err;

	tg->shares = NICE_0_LOAD;

	init_cfs_bandwidth(tg_cfs_bandwidth(tg));

	for_each_possible_cpu(i) {
		cfs_rq = kzalloc_node(sizeof(struct cfs_rq),
				      GFP_KERNEL, cpu_to_node(i));
		if (!cfs_rq)
			goto err;

		se = kzalloc_node(sizeof(struct sched_entity),
				  GFP_KERNEL, cpu_to_node(i));
		if (!se)
			goto err_free_rq;

		init_cfs_rq(cfs_rq);
		init_tg_cfs_entry(tg, cfs_rq, se, i, parent->se[i]);
	}

	return 1;

err_free_rq:
	kfree(cfs_rq);
err:
	return 0;
}

void unregister_fair_sched_group(struct task_group *tg, int cpu)
{
	struct rq *rq = cpu_rq(cpu);
	unsigned long flags;

	/*
	* Only empty task groups can be destroyed; so we can speculatively
	* check on_list without danger of it being re-added.
	*/
	if (!tg->cfs_rq[cpu]->on_list)
		return;

	raw_spin_lock_irqsave(&rq->lock, flags);
	list_del_leaf_cfs_rq(tg->cfs_rq[cpu]);
	raw_spin_unlock_irqrestore(&rq->lock, flags);
}

void init_tg_cfs_entry(struct task_group *tg, struct cfs_rq *cfs_rq,
			struct sched_entity *se, int cpu,
			struct sched_entity *parent)
{
	struct rq *rq = cpu_rq(cpu);

	cfs_rq->tg = tg;
	cfs_rq->rq = rq;
#ifdef CONFIG_SMP
	/* allow initial update_cfs_load() to truncate */
	cfs_rq->load_stamp = 1;
#endif
	init_cfs_rq_runtime(cfs_rq);

	tg->cfs_rq[cpu] = cfs_rq;
	tg->se[cpu] = se;

	/* se could be NULL for root_task_group */
	if (!se)
		return;

	if (!parent)
		se->cfs_rq = &rq->cfs;
	else
		se->cfs_rq = parent->my_q;

	se->my_q = cfs_rq;
	update_load_set(&se->load, 0);
	se->parent = parent;
}

static DEFINE_MUTEX(shares_mutex);

int sched_group_set_shares(struct task_group *tg, unsigned long shares)
{
	int i;
	unsigned long flags;

	/*
	 * We can't change the weight of the root cgroup.
	 */
	if (!tg->se[0])
		return -EINVAL;

	shares = clamp(shares, scale_load(MIN_SHARES), scale_load(MAX_SHARES));

	mutex_lock(&shares_mutex);
	if (tg->shares == shares)
		goto done;

	tg->shares = shares;
	for_each_possible_cpu(i) {
		struct rq *rq = cpu_rq(i);
		struct sched_entity *se;

		se = tg->se[i];
		/* Propagate contribution to hierarchy */
		raw_spin_lock_irqsave(&rq->lock, flags);
		for_each_sched_entity(se)
			update_cfs_shares(group_cfs_rq(se));
		raw_spin_unlock_irqrestore(&rq->lock, flags);
	}

done:
	mutex_unlock(&shares_mutex);
	return 0;
}
#else /* CONFIG_FAIR_GROUP_SCHED */

void free_fair_sched_group(struct task_group *tg) { }

int alloc_fair_sched_group(struct task_group *tg, struct task_group *parent)
{
	return 1;
}

void unregister_fair_sched_group(struct task_group *tg, int cpu) { }

#endif /* CONFIG_FAIR_GROUP_SCHED */


static unsigned int get_rr_interval_fair(struct rq *rq, struct task_struct *task)
{
	struct sched_entity *se = &task->se;
	unsigned int rr_interval = 0;

	/*
	 * Time slice is 0 for SCHED_OTHER tasks that are on an otherwise
	 * idle runqueue:
	 */
	if (rq->cfs.load.weight)
		rr_interval = NS_TO_JIFFIES(sched_slice(&rq->cfs, se));

	return rr_interval;
}

/*
 * All the scheduling class methods:
 */
const struct sched_class fair_sched_class = {
	.next			= &idle_sched_class,
	.enqueue_task		= enqueue_task_fair,
	.dequeue_task		= dequeue_task_fair,
	.yield_task		= yield_task_fair,
	.yield_to_task		= yield_to_task_fair,

	.check_preempt_curr	= check_preempt_wakeup,

	.pick_next_task		= pick_next_task_fair,
	.put_prev_task		= put_prev_task_fair,

#ifdef CONFIG_SMP
	.select_task_rq		= select_task_rq_fair,

	.rq_online		= rq_online_fair,
	.rq_offline		= rq_offline_fair,

	.task_waking		= task_waking_fair,
#endif

	.set_curr_task          = set_curr_task_fair,
	.task_tick		= task_tick_fair,
	.task_fork		= task_fork_fair,

	.prio_changed		= prio_changed_fair,
	.switched_from		= switched_from_fair,
	.switched_to		= switched_to_fair,

	.get_rr_interval	= get_rr_interval_fair,

#ifdef CONFIG_FAIR_GROUP_SCHED
	.task_move_group	= task_move_group_fair,
#endif
};

#ifdef CONFIG_SCHED_DEBUG
void print_cfs_stats(struct seq_file *m, int cpu)
{
	struct cfs_rq *cfs_rq;

	rcu_read_lock();
	for_each_leaf_cfs_rq(cpu_rq(cpu), cfs_rq)
		print_cfs_rq(m, cpu, cfs_rq);
	rcu_read_unlock();
}
#endif

__init void init_sched_fair_class(void)
{
#ifdef CONFIG_SMP
	open_softirq(SCHED_SOFTIRQ, run_rebalance_domains);

#ifdef CONFIG_NO_HZ
	nohz.next_balance = jiffies;
	zalloc_cpumask_var(&nohz.idle_cpus_mask, GFP_NOWAIT);
	cpu_notifier(sched_ilb_notifier, 0);
#endif
#endif /* SMP */

}<|MERGE_RESOLUTION|>--- conflicted
+++ resolved
@@ -3134,15 +3134,6 @@
 	return delta < (s64)sysctl_sched_migration_cost;
 }
 
-<<<<<<< HEAD
-#define LBF_ALL_PINNED	0x01
-#define LBF_NEED_BREAK	0x02	/* clears into HAD_BREAK */
-#define LBF_HAD_BREAK	0x04
-#define LBF_HAD_BREAKS	0x0C	/* count HAD_BREAKs overflows into ABORT */
-#define LBF_ABORT	0x10
-
-=======
->>>>>>> e816b57a
 /*
  * can_migrate_task - may task p from runqueue rq be migrated to this_cpu?
  */
@@ -4479,19 +4470,6 @@
 		if (ld_moved && this_cpu != smp_processor_id())
 			resched_cpu(this_cpu);
 
-<<<<<<< HEAD
-		if (lb_flags & LBF_ABORT)
-			goto out_balanced;
-
-		if (lb_flags & LBF_NEED_BREAK) {
-			lb_flags += LBF_HAD_BREAK - LBF_NEED_BREAK;
-			if (lb_flags & LBF_ABORT)
-				goto out_balanced;
-			goto redo;
-		}
-
-=======
->>>>>>> e816b57a
 		/* All tasks on this runqueue were pinned by CPU affinity */
 		if (unlikely(env.flags & LBF_ALL_PINNED)) {
 			cpumask_clear_cpu(cpu_of(busiest), cpus);
