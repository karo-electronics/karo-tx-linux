--- conflicted
+++ resolved
@@ -6006,12 +6006,10 @@
 		entity_tick(cfs_rq, se, queued);
 	}
 
-<<<<<<< HEAD
+	update_rq_runnable_avg(rq, 1);
+
 	if (sched_feat_numa(NUMA))
 		task_tick_numa(rq, curr);
-=======
-	update_rq_runnable_avg(rq, 1);
->>>>>>> e9c84cb8
 }
 
 /*
