--- conflicted
+++ resolved
@@ -4535,22 +4535,12 @@
  * cpu 3 and leave one of the cpus in the second group unused.
  *
  * The current solution to this issue is detecting the skew in the first group
-<<<<<<< HEAD
- * by noticing it has a cpu that is overloaded while the remaining cpus are
- * idle -- or rather, there's a distinct imbalance in the cpus; see
- * sg_imbalanced().
- *
- * When this is so detected; this group becomes a candidate for busiest; see
- * update_sd_pick_busiest(). And calculcate_imbalance() and
- * find_busiest_group() avoid some of the usual balance conditional to allow it
-=======
  * by noticing the lower domain failed to reach balance and had difficulty
  * moving tasks due to affinity constraints.
  *
  * When this is so detected; this group becomes a candidate for busiest; see
  * update_sd_pick_busiest(). And calculcate_imbalance() and
  * find_busiest_group() avoid some of the usual balance conditions to allow it
->>>>>>> 3ef354fa
  * to create an effective group imbalance.
  *
  * This is a somewhat tricky proposition since the next run might not find the
@@ -4558,51 +4548,6 @@
  * subtle and fragile situation.
  */
 
-<<<<<<< HEAD
-struct sg_imb_stats {
-	unsigned long max_nr_running, min_nr_running;
-	unsigned long max_cpu_load, min_cpu_load;
-};
-
-static inline void init_sg_imb_stats(struct sg_imb_stats *sgi)
-{
-	sgi->max_cpu_load = sgi->max_nr_running = 0UL;
-	sgi->min_cpu_load = sgi->min_nr_running = ~0UL;
-}
-
-static inline void
-update_sg_imb_stats(struct sg_imb_stats *sgi,
-		    unsigned long load, unsigned long nr_running)
-{
-	if (load > sgi->max_cpu_load)
-		sgi->max_cpu_load = load;
-	if (sgi->min_cpu_load > load)
-		sgi->min_cpu_load = load;
-
-	if (nr_running > sgi->max_nr_running)
-		sgi->max_nr_running = nr_running;
-	if (sgi->min_nr_running > nr_running)
-		sgi->min_nr_running = nr_running;
-}
-
-static inline int
-sg_imbalanced(struct sg_lb_stats *sgs, struct sg_imb_stats *sgi)
-{
-	/*
-	 * Consider the group unbalanced when the imbalance is larger
-	 * than the average weight of a task.
-	 *
-	 * APZ: with cgroup the avg task weight can vary wildly and
-	 *      might not be a suitable number - should we keep a
-	 *      normalized nr_running number somewhere that negates
-	 *      the hierarchy?
-	 */
-	if ((sgi->max_cpu_load - sgi->min_cpu_load) >= sgs->load_per_task &&
-	    (sgi->max_nr_running - sgi->min_nr_running) > 1)
-		return 1;
-
-	return 0;
-=======
 static inline int sg_imbalanced(struct sched_group *group)
 {
 	return group->sgp->imbalance;
@@ -4633,7 +4578,6 @@
 		capacity = fix_small_capacity(env->sd, group);
 
 	return capacity;
->>>>>>> 3ef354fa
 }
 
 /**
@@ -4648,19 +4592,11 @@
 			struct sched_group *group, int load_idx,
 			int local_group, struct sg_lb_stats *sgs)
 {
-<<<<<<< HEAD
-	struct sg_imb_stats sgi;
-=======
->>>>>>> 3ef354fa
 	unsigned long nr_running;
 	unsigned long load;
 	int i;
 
-<<<<<<< HEAD
-	init_sg_imb_stats(&sgi);
-=======
 	memset(sgs, 0, sizeof(*sgs));
->>>>>>> 3ef354fa
 
 	for_each_cpu_and(i, sched_group_cpus(group), env->cpus) {
 		struct rq *rq = cpu_rq(i);
@@ -4668,19 +4604,10 @@
 		nr_running = rq->nr_running;
 
 		/* Bias balancing toward cpus of our domain */
-<<<<<<< HEAD
-		if (local_group) {
-=======
 		if (local_group)
->>>>>>> 3ef354fa
 			load = target_load(i, load_idx);
 		else
 			load = source_load(i, load_idx);
-<<<<<<< HEAD
-			update_sg_imb_stats(&sgi, load, nr_running);
-		}
-=======
->>>>>>> 3ef354fa
 
 		sgs->group_load += load;
 		sgs->sum_nr_running += nr_running;
@@ -4689,32 +4616,13 @@
 			sgs->idle_cpus++;
 	}
 
-<<<<<<< HEAD
-	if (local_group && (env->idle != CPU_NEWLY_IDLE ||
-			time_after_eq(jiffies, group->sgp->next_update)))
-		update_group_power(env->sd, env->dst_cpu);
-
-=======
->>>>>>> 3ef354fa
 	/* Adjust by relative CPU power of the group */
 	sgs->group_power = group->sgp->power;
 	sgs->avg_load = (sgs->group_load*SCHED_POWER_SCALE) / sgs->group_power;
 
 	if (sgs->sum_nr_running)
 		sgs->load_per_task = sgs->sum_weighted_load / sgs->sum_nr_running;
-<<<<<<< HEAD
-
-	sgs->group_imb = sg_imbalanced(sgs, &sgi);
-
-	sgs->group_capacity =
-		DIV_ROUND_CLOSEST(sgs->group_power, SCHED_POWER_SCALE);
-
-	if (!sgs->group_capacity)
-		sgs->group_capacity = fix_small_capacity(env->sd, group);
-
-=======
-
->>>>>>> 3ef354fa
+
 	sgs->group_weight = group->group_weight;
 
 	sgs->group_imb = sg_imbalanced(group);
@@ -4795,12 +4703,6 @@
 		if (local_group) {
 			sds->local = sg;
 			sgs = &sds->local_stat;
-<<<<<<< HEAD
-		}
-
-		memset(sgs, 0, sizeof(*sgs));
-		update_sg_lb_stats(env, sg, load_idx, local_group, sgs);
-=======
 
 			if (env->idle != CPU_NEWLY_IDLE ||
 			    time_after_eq(jiffies, sg->sgp->next_update))
@@ -4811,7 +4713,6 @@
 
 		if (local_group)
 			goto next_group;
->>>>>>> 3ef354fa
 
 		/*
 		 * In case the child domain prefers tasks go to siblings
@@ -4823,23 +4724,11 @@
 		 * heaviest group when it is already under-utilized (possible
 		 * with a large weight task outweighs the tasks on the system).
 		 */
-<<<<<<< HEAD
-		if (prefer_sibling && !local_group &&
-				sds->local && sds->local_stat.group_has_capacity)
-			sgs->group_capacity = min(sgs->group_capacity, 1U);
-
-		/* Now, start updating sd_lb_stats */
-		sds->total_load += sgs->group_load;
-		sds->total_pwr += sgs->group_power;
-
-		if (!local_group && update_sd_pick_busiest(env, sds, sg, sgs)) {
-=======
 		if (prefer_sibling && sds->local &&
 		    sds->local_stat.group_has_capacity)
 			sgs->group_capacity = min(sgs->group_capacity, 1U);
 
 		if (update_sd_pick_busiest(env, sds, sg, sgs)) {
->>>>>>> 3ef354fa
 			sds->busiest = sg;
 			sds->busiest_stat = *sgs;
 		}
@@ -4914,7 +4803,6 @@
 
 	local = &sds->local_stat;
 	busiest = &sds->busiest_stat;
-<<<<<<< HEAD
 
 	if (!local->sum_nr_running)
 		local->load_per_task = cpu_avg_load_per_task(env->dst_cpu);
@@ -4925,18 +4813,6 @@
 		(busiest->load_per_task * SCHED_POWER_SCALE) /
 		busiest->group_power;
 
-=======
-
-	if (!local->sum_nr_running)
-		local->load_per_task = cpu_avg_load_per_task(env->dst_cpu);
-	else if (busiest->load_per_task > local->load_per_task)
-		imbn = 1;
-
-	scaled_busy_load_per_task =
-		(busiest->load_per_task * SCHED_POWER_SCALE) /
-		busiest->group_power;
-
->>>>>>> 3ef354fa
 	if (busiest->avg_load - local->avg_load + scaled_busy_load_per_task >=
 	    (scaled_busy_load_per_task * imbn)) {
 		env->imbalance = busiest->load_per_task;
@@ -4992,17 +4868,10 @@
 {
 	unsigned long max_pull, load_above_capacity = ~0UL;
 	struct sg_lb_stats *local, *busiest;
-<<<<<<< HEAD
 
 	local = &sds->local_stat;
 	busiest = &sds->busiest_stat;
 
-=======
-
-	local = &sds->local_stat;
-	busiest = &sds->busiest_stat;
-
->>>>>>> 3ef354fa
 	if (busiest->group_imb) {
 		/*
 		 * In the group_imb case we cannot rely on group-wide averages
