/*
 * Read-Copy Update definitions shared among RCU implementations.
 *
 * This program is free software; you can redistribute it and/or modify
 * it under the terms of the GNU General Public License as published by
 * the Free Software Foundation; either version 2 of the License, or
 * (at your option) any later version.
 *
 * This program is distributed in the hope that it will be useful,
 * but WITHOUT ANY WARRANTY; without even the implied warranty of
 * MERCHANTABILITY or FITNESS FOR A PARTICULAR PURPOSE.  See the
 * GNU General Public License for more details.
 *
 * You should have received a copy of the GNU General Public License
 * along with this program; if not, write to the Free Software
 * Foundation, Inc., 59 Temple Place - Suite 330, Boston, MA 02111-1307, USA.
 *
 * Copyright IBM Corporation, 2011
 *
 * Author: Paul E. McKenney <paulmck@linux.vnet.ibm.com>
 */

#ifndef __LINUX_RCU_H
#define __LINUX_RCU_H

#ifdef CONFIG_RCU_TRACE
#define RCU_TRACE(stmt) stmt
#else /* #ifdef CONFIG_RCU_TRACE */
#define RCU_TRACE(stmt)
#endif /* #else #ifdef CONFIG_RCU_TRACE */

/*
 * Process-level increment to ->dynticks_nesting field.  This allows for
 * architectures that use half-interrupts and half-exceptions from
 * process context.
 *
 * DYNTICK_TASK_NEST_MASK defines a field of width DYNTICK_TASK_NEST_WIDTH
 * that counts the number of process-based reasons why RCU cannot
 * consider the corresponding CPU to be idle, and DYNTICK_TASK_NEST_VALUE
 * is the value used to increment or decrement this field.
 *
 * The rest of the bits could in principle be used to count interrupts,
 * but this would mean that a negative-one value in the interrupt
 * field could incorrectly zero out the DYNTICK_TASK_NEST_MASK field.
 * We therefore provide a two-bit guard field defined by DYNTICK_TASK_MASK
 * that is set to DYNTICK_TASK_FLAG upon initial exit from idle.
 * The DYNTICK_TASK_EXIT_IDLE value is thus the combined value used upon
 * initial exit from idle.
 */
#define DYNTICK_TASK_NEST_WIDTH 7
#define DYNTICK_TASK_NEST_VALUE ((LLONG_MAX >> DYNTICK_TASK_NEST_WIDTH) + 1)
#define DYNTICK_TASK_NEST_MASK  (LLONG_MAX - DYNTICK_TASK_NEST_VALUE + 1)
#define DYNTICK_TASK_FLAG	   ((DYNTICK_TASK_NEST_VALUE / 8) * 2)
#define DYNTICK_TASK_MASK	   ((DYNTICK_TASK_NEST_VALUE / 8) * 3)
#define DYNTICK_TASK_EXIT_IDLE	   (DYNTICK_TASK_NEST_VALUE + \
				    DYNTICK_TASK_FLAG)

/*
 * debug_rcu_head_queue()/debug_rcu_head_unqueue() are used internally
 * by call_rcu() and rcu callback execution, and are therefore not part of the
 * RCU API. Leaving in rcupdate.h because they are used by all RCU flavors.
 */

#ifdef CONFIG_DEBUG_OBJECTS_RCU_HEAD
# define STATE_RCU_HEAD_READY	0
# define STATE_RCU_HEAD_QUEUED	1

extern struct debug_obj_descr rcuhead_debug_descr;

static inline void debug_rcu_head_queue(struct rcu_head *head)
{
	debug_object_activate(head, &rcuhead_debug_descr);
	debug_object_active_state(head, &rcuhead_debug_descr,
				  STATE_RCU_HEAD_READY,
				  STATE_RCU_HEAD_QUEUED);
}

static inline void debug_rcu_head_unqueue(struct rcu_head *head)
{
	debug_object_active_state(head, &rcuhead_debug_descr,
				  STATE_RCU_HEAD_QUEUED,
				  STATE_RCU_HEAD_READY);
	debug_object_deactivate(head, &rcuhead_debug_descr);
}
#else	/* !CONFIG_DEBUG_OBJECTS_RCU_HEAD */
static inline void debug_rcu_head_queue(struct rcu_head *head)
{
}

static inline void debug_rcu_head_unqueue(struct rcu_head *head)
{
}
#endif	/* #else !CONFIG_DEBUG_OBJECTS_RCU_HEAD */

extern void kfree(const void *);

static inline bool __rcu_reclaim(char *rn, struct rcu_head *head)
{
	unsigned long offset = (unsigned long)head->func;

	if (__is_kfree_rcu_offset(offset)) {
		RCU_TRACE(trace_rcu_invoke_kfree_callback(rn, head, offset));
		kfree((void *)head - offset);
		return 1;
	} else {
		RCU_TRACE(trace_rcu_invoke_callback(rn, head));
		head->func(head);
		return 0;
	}
}

<<<<<<< HEAD
#if defined(CONFIG_SMP) || defined(CONFIG_RCU_TRACE)

extern int rcu_cpu_stall_suppress;
int rcu_jiffies_till_stall_check(void);

#endif /* defined(CONFIG_SMP) || defined(CONFIG_RCU_TRACE) */
=======
extern int rcu_expedited;
>>>>>>> 340f588b

#endif /* __LINUX_RCU_H */<|MERGE_RESOLUTION|>--- conflicted
+++ resolved
@@ -109,15 +109,13 @@
 	}
 }
 
-<<<<<<< HEAD
+extern int rcu_expedited;
+
 #if defined(CONFIG_SMP) || defined(CONFIG_RCU_TRACE)
 
 extern int rcu_cpu_stall_suppress;
 int rcu_jiffies_till_stall_check(void);
 
 #endif /* defined(CONFIG_SMP) || defined(CONFIG_RCU_TRACE) */
-=======
-extern int rcu_expedited;
->>>>>>> 340f588b
 
 #endif /* __LINUX_RCU_H */