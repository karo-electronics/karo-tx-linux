--- conflicted
+++ resolved
@@ -611,11 +611,7 @@
 {
 	struct module *mod;
 
-<<<<<<< HEAD
-	module_assert_mutex();
-=======
 	module_assert_mutex_or_preempt();
->>>>>>> 3cb5ff02
 
 	list_for_each_entry(mod, &modules, list) {
 		if (!even_unformed && mod->state == MODULE_STATE_UNFORMED)
