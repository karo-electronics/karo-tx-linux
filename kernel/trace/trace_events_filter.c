/*
 * trace_events_filter - generic event filtering
 *
 * This program is free software; you can redistribute it and/or modify
 * it under the terms of the GNU General Public License as published by
 * the Free Software Foundation; either version 2 of the License, or
 * (at your option) any later version.
 *
 * This program is distributed in the hope that it will be useful,
 * but WITHOUT ANY WARRANTY; without even the implied warranty of
 * MERCHANTABILITY or FITNESS FOR A PARTICULAR PURPOSE.  See the
 * GNU General Public License for more details.
 *
 * You should have received a copy of the GNU General Public License
 * along with this program; if not, write to the Free Software
 * Foundation, Inc., 59 Temple Place - Suite 330, Boston, MA 02111-1307, USA.
 *
 * Copyright (C) 2009 Tom Zanussi <tzanussi@gmail.com>
 */

#include <linux/module.h>
#include <linux/ctype.h>
#include <linux/mutex.h>
#include <linux/perf_event.h>
#include <linux/slab.h>

#include "trace.h"
#include "trace_output.h"

#define DEFAULT_SYS_FILTER_MESSAGE					\
	"### global filter ###\n"					\
	"# Use this to set filters for multiple events.\n"		\
	"# Only events with the given fields will be affected.\n"	\
	"# If no events are modified, an error message will be displayed here"

enum filter_op_ids
{
	OP_OR,
	OP_AND,
	OP_GLOB,
	OP_NE,
	OP_EQ,
	OP_LT,
	OP_LE,
	OP_GT,
	OP_GE,
	OP_BAND,
	OP_NONE,
	OP_OPEN_PAREN,
};

struct filter_op {
	int id;
	char *string;
	int precedence;
};

/* Order must be the same as enum filter_op_ids above */
static struct filter_op filter_ops[] = {
	{ OP_OR,	"||",		1 },
	{ OP_AND,	"&&",		2 },
	{ OP_GLOB,	"~",		4 },
	{ OP_NE,	"!=",		4 },
	{ OP_EQ,	"==",		4 },
	{ OP_LT,	"<",		5 },
	{ OP_LE,	"<=",		5 },
	{ OP_GT,	">",		5 },
	{ OP_GE,	">=",		5 },
	{ OP_BAND,	"&",		6 },
	{ OP_NONE,	"OP_NONE",	0 },
	{ OP_OPEN_PAREN, "(",		0 },
};

enum {
	FILT_ERR_NONE,
	FILT_ERR_INVALID_OP,
	FILT_ERR_UNBALANCED_PAREN,
	FILT_ERR_TOO_MANY_OPERANDS,
	FILT_ERR_OPERAND_TOO_LONG,
	FILT_ERR_FIELD_NOT_FOUND,
	FILT_ERR_ILLEGAL_FIELD_OP,
	FILT_ERR_ILLEGAL_INTVAL,
	FILT_ERR_BAD_SUBSYS_FILTER,
	FILT_ERR_TOO_MANY_PREDS,
	FILT_ERR_MISSING_FIELD,
	FILT_ERR_INVALID_FILTER,
	FILT_ERR_IP_FIELD_ONLY,
};

static char *err_text[] = {
	"No error",
	"Invalid operator",
	"Unbalanced parens",
	"Too many operands",
	"Operand too long",
	"Field not found",
	"Illegal operation for field type",
	"Illegal integer value",
	"Couldn't find or set field in one of a subsystem's events",
	"Too many terms in predicate expression",
	"Missing field name and/or value",
	"Meaningless filter expression",
	"Only 'ip' field is supported for function trace",
};

struct opstack_op {
	int op;
	struct list_head list;
};

struct postfix_elt {
	int op;
	char *operand;
	struct list_head list;
};

struct filter_parse_state {
	struct filter_op *ops;
	struct list_head opstack;
	struct list_head postfix;
	int lasterr;
	int lasterr_pos;

	struct {
		char *string;
		unsigned int cnt;
		unsigned int tail;
	} infix;

	struct {
		char string[MAX_FILTER_STR_VAL];
		int pos;
		unsigned int tail;
	} operand;
};

struct pred_stack {
	struct filter_pred	**preds;
	int			index;
};

#define DEFINE_COMPARISON_PRED(type)					\
static int filter_pred_##type(struct filter_pred *pred, void *event)	\
{									\
	type *addr = (type *)(event + pred->offset);			\
	type val = (type)pred->val;					\
	int match = 0;							\
									\
	switch (pred->op) {						\
	case OP_LT:							\
		match = (*addr < val);					\
		break;							\
	case OP_LE:							\
		match = (*addr <= val);					\
		break;							\
	case OP_GT:							\
		match = (*addr > val);					\
		break;							\
	case OP_GE:							\
		match = (*addr >= val);					\
		break;							\
	case OP_BAND:							\
		match = (*addr & val);					\
		break;							\
	default:							\
		break;							\
	}								\
									\
	return match;							\
}

#define DEFINE_EQUALITY_PRED(size)					\
static int filter_pred_##size(struct filter_pred *pred, void *event)	\
{									\
	u##size *addr = (u##size *)(event + pred->offset);		\
	u##size val = (u##size)pred->val;				\
	int match;							\
									\
	match = (val == *addr) ^ pred->not;				\
									\
	return match;							\
}

DEFINE_COMPARISON_PRED(s64);
DEFINE_COMPARISON_PRED(u64);
DEFINE_COMPARISON_PRED(s32);
DEFINE_COMPARISON_PRED(u32);
DEFINE_COMPARISON_PRED(s16);
DEFINE_COMPARISON_PRED(u16);
DEFINE_COMPARISON_PRED(s8);
DEFINE_COMPARISON_PRED(u8);

DEFINE_EQUALITY_PRED(64);
DEFINE_EQUALITY_PRED(32);
DEFINE_EQUALITY_PRED(16);
DEFINE_EQUALITY_PRED(8);

/* Filter predicate for fixed sized arrays of characters */
static int filter_pred_string(struct filter_pred *pred, void *event)
{
	char *addr = (char *)(event + pred->offset);
	int cmp, match;

	cmp = pred->regex.match(addr, &pred->regex, pred->regex.field_len);

	match = cmp ^ pred->not;

	return match;
}

/* Filter predicate for char * pointers */
static int filter_pred_pchar(struct filter_pred *pred, void *event)
{
	char **addr = (char **)(event + pred->offset);
	int cmp, match;
	int len = strlen(*addr) + 1;	/* including tailing '\0' */

	cmp = pred->regex.match(*addr, &pred->regex, len);

	match = cmp ^ pred->not;

	return match;
}

/*
 * Filter predicate for dynamic sized arrays of characters.
 * These are implemented through a list of strings at the end
 * of the entry.
 * Also each of these strings have a field in the entry which
 * contains its offset from the beginning of the entry.
 * We have then first to get this field, dereference it
 * and add it to the address of the entry, and at last we have
 * the address of the string.
 */
static int filter_pred_strloc(struct filter_pred *pred, void *event)
{
	u32 str_item = *(u32 *)(event + pred->offset);
	int str_loc = str_item & 0xffff;
	int str_len = str_item >> 16;
	char *addr = (char *)(event + str_loc);
	int cmp, match;

	cmp = pred->regex.match(addr, &pred->regex, str_len);

	match = cmp ^ pred->not;

	return match;
}

static int filter_pred_none(struct filter_pred *pred, void *event)
{
	return 0;
}

/*
 * regex_match_foo - Basic regex callbacks
 *
 * @str: the string to be searched
 * @r:   the regex structure containing the pattern string
 * @len: the length of the string to be searched (including '\0')
 *
 * Note:
 * - @str might not be NULL-terminated if it's of type DYN_STRING
 *   or STATIC_STRING
 */

static int regex_match_full(char *str, struct regex *r, int len)
{
	if (strncmp(str, r->pattern, len) == 0)
		return 1;
	return 0;
}

static int regex_match_front(char *str, struct regex *r, int len)
{
	if (strncmp(str, r->pattern, r->len) == 0)
		return 1;
	return 0;
}

static int regex_match_middle(char *str, struct regex *r, int len)
{
	if (strnstr(str, r->pattern, len))
		return 1;
	return 0;
}

static int regex_match_end(char *str, struct regex *r, int len)
{
	int strlen = len - 1;

	if (strlen >= r->len &&
	    memcmp(str + strlen - r->len, r->pattern, r->len) == 0)
		return 1;
	return 0;
}

/**
 * filter_parse_regex - parse a basic regex
 * @buff:   the raw regex
 * @len:    length of the regex
 * @search: will point to the beginning of the string to compare
 * @not:    tell whether the match will have to be inverted
 *
 * This passes in a buffer containing a regex and this function will
 * set search to point to the search part of the buffer and
 * return the type of search it is (see enum above).
 * This does modify buff.
 *
 * Returns enum type.
 *  search returns the pointer to use for comparison.
 *  not returns 1 if buff started with a '!'
 *     0 otherwise.
 */
enum regex_type filter_parse_regex(char *buff, int len, char **search, int *not)
{
	int type = MATCH_FULL;
	int i;

	if (buff[0] == '!') {
		*not = 1;
		buff++;
		len--;
	} else
		*not = 0;

	*search = buff;

	for (i = 0; i < len; i++) {
		if (buff[i] == '*') {
			if (!i) {
				*search = buff + 1;
				type = MATCH_END_ONLY;
			} else {
				if (type == MATCH_END_ONLY)
					type = MATCH_MIDDLE_ONLY;
				else
					type = MATCH_FRONT_ONLY;
				buff[i] = 0;
				break;
			}
		}
	}

	return type;
}

static void filter_build_regex(struct filter_pred *pred)
{
	struct regex *r = &pred->regex;
	char *search;
	enum regex_type type = MATCH_FULL;
	int not = 0;

	if (pred->op == OP_GLOB) {
		type = filter_parse_regex(r->pattern, r->len, &search, &not);
		r->len = strlen(search);
		memmove(r->pattern, search, r->len+1);
	}

	switch (type) {
	case MATCH_FULL:
		r->match = regex_match_full;
		break;
	case MATCH_FRONT_ONLY:
		r->match = regex_match_front;
		break;
	case MATCH_MIDDLE_ONLY:
		r->match = regex_match_middle;
		break;
	case MATCH_END_ONLY:
		r->match = regex_match_end;
		break;
	}

	pred->not ^= not;
}

enum move_type {
	MOVE_DOWN,
	MOVE_UP_FROM_LEFT,
	MOVE_UP_FROM_RIGHT
};

static struct filter_pred *
get_pred_parent(struct filter_pred *pred, struct filter_pred *preds,
		int index, enum move_type *move)
{
	if (pred->parent & FILTER_PRED_IS_RIGHT)
		*move = MOVE_UP_FROM_RIGHT;
	else
		*move = MOVE_UP_FROM_LEFT;
	pred = &preds[pred->parent & ~FILTER_PRED_IS_RIGHT];

	return pred;
}

enum walk_return {
	WALK_PRED_ABORT,
	WALK_PRED_PARENT,
	WALK_PRED_DEFAULT,
};

typedef int (*filter_pred_walkcb_t) (enum move_type move,
				     struct filter_pred *pred,
				     int *err, void *data);

static int walk_pred_tree(struct filter_pred *preds,
			  struct filter_pred *root,
			  filter_pred_walkcb_t cb, void *data)
{
	struct filter_pred *pred = root;
	enum move_type move = MOVE_DOWN;
	int done = 0;

	if  (!preds)
		return -EINVAL;

	do {
		int err = 0, ret;

		ret = cb(move, pred, &err, data);
		if (ret == WALK_PRED_ABORT)
			return err;
		if (ret == WALK_PRED_PARENT)
			goto get_parent;

		switch (move) {
		case MOVE_DOWN:
			if (pred->left != FILTER_PRED_INVALID) {
				pred = &preds[pred->left];
				continue;
			}
			goto get_parent;
		case MOVE_UP_FROM_LEFT:
			pred = &preds[pred->right];
			move = MOVE_DOWN;
			continue;
		case MOVE_UP_FROM_RIGHT:
 get_parent:
			if (pred == root)
				break;
			pred = get_pred_parent(pred, preds,
					       pred->parent,
					       &move);
			continue;
		}
		done = 1;
	} while (!done);

	/* We are fine. */
	return 0;
}

/*
 * A series of AND or ORs where found together. Instead of
 * climbing up and down the tree branches, an array of the
 * ops were made in order of checks. We can just move across
 * the array and short circuit if needed.
 */
static int process_ops(struct filter_pred *preds,
		       struct filter_pred *op, void *rec)
{
	struct filter_pred *pred;
	int match = 0;
	int type;
	int i;

	/*
	 * Micro-optimization: We set type to true if op
	 * is an OR and false otherwise (AND). Then we
	 * just need to test if the match is equal to
	 * the type, and if it is, we can short circuit the
	 * rest of the checks:
	 *
	 * if ((match && op->op == OP_OR) ||
	 *     (!match && op->op == OP_AND))
	 *	  return match;
	 */
	type = op->op == OP_OR;

	for (i = 0; i < op->val; i++) {
		pred = &preds[op->ops[i]];
		if (!WARN_ON_ONCE(!pred->fn))
			match = pred->fn(pred, rec);
		if (!!match == type)
			return match;
	}
	return match;
}

struct filter_match_preds_data {
	struct filter_pred *preds;
	int match;
	void *rec;
};

static int filter_match_preds_cb(enum move_type move, struct filter_pred *pred,
				 int *err, void *data)
{
	struct filter_match_preds_data *d = data;

	*err = 0;
	switch (move) {
	case MOVE_DOWN:
		/* only AND and OR have children */
		if (pred->left != FILTER_PRED_INVALID) {
			/* If ops is set, then it was folded. */
			if (!pred->ops)
				return WALK_PRED_DEFAULT;
			/* We can treat folded ops as a leaf node */
			d->match = process_ops(d->preds, pred, d->rec);
		} else {
			if (!WARN_ON_ONCE(!pred->fn))
				d->match = pred->fn(pred, d->rec);
		}

		return WALK_PRED_PARENT;
	case MOVE_UP_FROM_LEFT:
		/*
		 * Check for short circuits.
		 *
		 * Optimization: !!match == (pred->op == OP_OR)
		 *   is the same as:
		 * if ((match && pred->op == OP_OR) ||
		 *     (!match && pred->op == OP_AND))
		 */
		if (!!d->match == (pred->op == OP_OR))
			return WALK_PRED_PARENT;
		break;
	case MOVE_UP_FROM_RIGHT:
		break;
	}

	return WALK_PRED_DEFAULT;
}

/* return 1 if event matches, 0 otherwise (discard) */
int filter_match_preds(struct event_filter *filter, void *rec)
{
	struct filter_pred *preds;
	struct filter_pred *root;
	struct filter_match_preds_data data = {
		/* match is currently meaningless */
		.match = -1,
		.rec   = rec,
	};
	int n_preds, ret;

	/* no filter is considered a match */
	if (!filter)
		return 1;

	n_preds = filter->n_preds;
	if (!n_preds)
		return 1;

	/*
	 * n_preds, root and filter->preds are protect with preemption disabled.
	 */
	root = rcu_dereference_sched(filter->root);
	if (!root)
		return 1;

	data.preds = preds = rcu_dereference_sched(filter->preds);
	ret = walk_pred_tree(preds, root, filter_match_preds_cb, &data);
	WARN_ON(ret);
	return data.match;
}
EXPORT_SYMBOL_GPL(filter_match_preds);

static void parse_error(struct filter_parse_state *ps, int err, int pos)
{
	ps->lasterr = err;
	ps->lasterr_pos = pos;
}

static void remove_filter_string(struct event_filter *filter)
{
	if (!filter)
		return;

	kfree(filter->filter_string);
	filter->filter_string = NULL;
}

static int replace_filter_string(struct event_filter *filter,
				 char *filter_string)
{
	kfree(filter->filter_string);
	filter->filter_string = kstrdup(filter_string, GFP_KERNEL);
	if (!filter->filter_string)
		return -ENOMEM;

	return 0;
}

static int append_filter_string(struct event_filter *filter,
				char *string)
{
	int newlen;
	char *new_filter_string;

	BUG_ON(!filter->filter_string);
	newlen = strlen(filter->filter_string) + strlen(string) + 1;
	new_filter_string = kmalloc(newlen, GFP_KERNEL);
	if (!new_filter_string)
		return -ENOMEM;

	strcpy(new_filter_string, filter->filter_string);
	strcat(new_filter_string, string);
	kfree(filter->filter_string);
	filter->filter_string = new_filter_string;

	return 0;
}

static void append_filter_err(struct filter_parse_state *ps,
			      struct event_filter *filter)
{
	int pos = ps->lasterr_pos;
	char *buf, *pbuf;

	buf = (char *)__get_free_page(GFP_TEMPORARY);
	if (!buf)
		return;

	append_filter_string(filter, "\n");
	memset(buf, ' ', PAGE_SIZE);
	if (pos > PAGE_SIZE - 128)
		pos = 0;
	buf[pos] = '^';
	pbuf = &buf[pos] + 1;

	sprintf(pbuf, "\nparse_error: %s\n", err_text[ps->lasterr]);
	append_filter_string(filter, buf);
	free_page((unsigned long) buf);
}

static inline struct event_filter *event_filter(struct ftrace_event_file *file)
{
	if (file->event_call->flags & TRACE_EVENT_FL_USE_CALL_FILTER)
		return file->event_call->filter;
	else
		return file->filter;
}

/* caller must hold event_mutex */
void print_event_filter(struct ftrace_event_file *file, struct trace_seq *s)
{
	struct event_filter *filter = event_filter(file);

	if (filter && filter->filter_string)
		trace_seq_printf(s, "%s\n", filter->filter_string);
	else
		trace_seq_puts(s, "none\n");
}

void print_subsystem_event_filter(struct event_subsystem *system,
				  struct trace_seq *s)
{
	struct event_filter *filter;

	mutex_lock(&event_mutex);
	filter = system->filter;
	if (filter && filter->filter_string)
		trace_seq_printf(s, "%s\n", filter->filter_string);
	else
		trace_seq_puts(s, DEFAULT_SYS_FILTER_MESSAGE "\n");
	mutex_unlock(&event_mutex);
}

static int __alloc_pred_stack(struct pred_stack *stack, int n_preds)
{
	stack->preds = kcalloc(n_preds + 1, sizeof(*stack->preds), GFP_KERNEL);
	if (!stack->preds)
		return -ENOMEM;
	stack->index = n_preds;
	return 0;
}

static void __free_pred_stack(struct pred_stack *stack)
{
	kfree(stack->preds);
	stack->index = 0;
}

static int __push_pred_stack(struct pred_stack *stack,
			     struct filter_pred *pred)
{
	int index = stack->index;

	if (WARN_ON(index == 0))
		return -ENOSPC;

	stack->preds[--index] = pred;
	stack->index = index;
	return 0;
}

static struct filter_pred *
__pop_pred_stack(struct pred_stack *stack)
{
	struct filter_pred *pred;
	int index = stack->index;

	pred = stack->preds[index++];
	if (!pred)
		return NULL;

	stack->index = index;
	return pred;
}

static int filter_set_pred(struct event_filter *filter,
			   int idx,
			   struct pred_stack *stack,
			   struct filter_pred *src)
{
	struct filter_pred *dest = &filter->preds[idx];
	struct filter_pred *left;
	struct filter_pred *right;

	*dest = *src;
	dest->index = idx;

	if (dest->op == OP_OR || dest->op == OP_AND) {
		right = __pop_pred_stack(stack);
		left = __pop_pred_stack(stack);
		if (!left || !right)
			return -EINVAL;
		/*
		 * If both children can be folded
		 * and they are the same op as this op or a leaf,
		 * then this op can be folded.
		 */
		if (left->index & FILTER_PRED_FOLD &&
		    (left->op == dest->op ||
		     left->left == FILTER_PRED_INVALID) &&
		    right->index & FILTER_PRED_FOLD &&
		    (right->op == dest->op ||
		     right->left == FILTER_PRED_INVALID))
			dest->index |= FILTER_PRED_FOLD;

		dest->left = left->index & ~FILTER_PRED_FOLD;
		dest->right = right->index & ~FILTER_PRED_FOLD;
		left->parent = dest->index & ~FILTER_PRED_FOLD;
		right->parent = dest->index | FILTER_PRED_IS_RIGHT;
	} else {
		/*
		 * Make dest->left invalid to be used as a quick
		 * way to know this is a leaf node.
		 */
		dest->left = FILTER_PRED_INVALID;

		/* All leafs allow folding the parent ops. */
		dest->index |= FILTER_PRED_FOLD;
	}

	return __push_pred_stack(stack, dest);
}

static void __free_preds(struct event_filter *filter)
{
	int i;

	if (filter->preds) {
		for (i = 0; i < filter->n_preds; i++)
			kfree(filter->preds[i].ops);
		kfree(filter->preds);
		filter->preds = NULL;
	}
	filter->a_preds = 0;
	filter->n_preds = 0;
}

static void call_filter_disable(struct ftrace_event_call *call)
{
	call->flags &= ~TRACE_EVENT_FL_FILTERED;
}

static void filter_disable(struct ftrace_event_file *file)
{
	struct ftrace_event_call *call = file->event_call;

	if (call->flags & TRACE_EVENT_FL_USE_CALL_FILTER)
		call_filter_disable(call);
	else
		file->flags &= ~FTRACE_EVENT_FL_FILTERED;
}

static void __free_filter(struct event_filter *filter)
{
	if (!filter)
		return;

	__free_preds(filter);
	kfree(filter->filter_string);
	kfree(filter);
}

<<<<<<< HEAD
=======
void free_event_filter(struct event_filter *filter)
{
	__free_filter(filter);
}

>>>>>>> 4988abf1
void destroy_call_preds(struct ftrace_event_call *call)
{
	__free_filter(call->filter);
	call->filter = NULL;
}

static void destroy_file_preds(struct ftrace_event_file *file)
{
	__free_filter(file->filter);
	file->filter = NULL;
}

/*
 * Called when destroying the ftrace_event_file.
 * The file is being freed, so we do not need to worry about
 * the file being currently used. This is for module code removing
 * the tracepoints from within it.
 */
void destroy_preds(struct ftrace_event_file *file)
{
	if (file->event_call->flags & TRACE_EVENT_FL_USE_CALL_FILTER)
		destroy_call_preds(file->event_call);
	else
		destroy_file_preds(file);
}

static struct event_filter *__alloc_filter(void)
{
	struct event_filter *filter;

	filter = kzalloc(sizeof(*filter), GFP_KERNEL);
	return filter;
}

static int __alloc_preds(struct event_filter *filter, int n_preds)
{
	struct filter_pred *pred;
	int i;

	if (filter->preds)
		__free_preds(filter);

	filter->preds = kcalloc(n_preds, sizeof(*filter->preds), GFP_KERNEL);

	if (!filter->preds)
		return -ENOMEM;

	filter->a_preds = n_preds;
	filter->n_preds = 0;

	for (i = 0; i < n_preds; i++) {
		pred = &filter->preds[i];
		pred->fn = filter_pred_none;
	}

	return 0;
}

static inline void __remove_filter(struct ftrace_event_file *file)
{
	struct ftrace_event_call *call = file->event_call;

	filter_disable(file);
	if (call->flags & TRACE_EVENT_FL_USE_CALL_FILTER)
		remove_filter_string(call->filter);
	else
		remove_filter_string(file->filter);
}

static void filter_free_subsystem_preds(struct event_subsystem *system,
					struct trace_array *tr)
{
	struct ftrace_event_file *file;
	struct ftrace_event_call *call;

	list_for_each_entry(file, &tr->events, list) {
		call = file->event_call;
		if (strcmp(call->class->system, system->name) != 0)
			continue;

		__remove_filter(file);
	}
}

static inline void __free_subsystem_filter(struct ftrace_event_file *file)
{
	struct ftrace_event_call *call = file->event_call;

	if (call->flags & TRACE_EVENT_FL_USE_CALL_FILTER) {
		__free_filter(call->filter);
		call->filter = NULL;
	} else {
		__free_filter(file->filter);
		file->filter = NULL;
	}
}

static void filter_free_subsystem_filters(struct event_subsystem *system,
					  struct trace_array *tr)
{
	struct ftrace_event_file *file;
	struct ftrace_event_call *call;

	list_for_each_entry(file, &tr->events, list) {
		call = file->event_call;
		if (strcmp(call->class->system, system->name) != 0)
			continue;
		__free_subsystem_filter(file);
	}
}

static int filter_add_pred(struct filter_parse_state *ps,
			   struct event_filter *filter,
			   struct filter_pred *pred,
			   struct pred_stack *stack)
{
	int err;

	if (WARN_ON(filter->n_preds == filter->a_preds)) {
		parse_error(ps, FILT_ERR_TOO_MANY_PREDS, 0);
		return -ENOSPC;
	}

	err = filter_set_pred(filter, filter->n_preds, stack, pred);
	if (err)
		return err;

	filter->n_preds++;

	return 0;
}

int filter_assign_type(const char *type)
{
	if (strstr(type, "__data_loc") && strstr(type, "char"))
		return FILTER_DYN_STRING;

	if (strchr(type, '[') && strstr(type, "char"))
		return FILTER_STATIC_STRING;

	return FILTER_OTHER;
}

static bool is_function_field(struct ftrace_event_field *field)
{
	return field->filter_type == FILTER_TRACE_FN;
}

static bool is_string_field(struct ftrace_event_field *field)
{
	return field->filter_type == FILTER_DYN_STRING ||
	       field->filter_type == FILTER_STATIC_STRING ||
	       field->filter_type == FILTER_PTR_STRING;
}

static int is_legal_op(struct ftrace_event_field *field, int op)
{
	if (is_string_field(field) &&
	    (op != OP_EQ && op != OP_NE && op != OP_GLOB))
		return 0;
	if (!is_string_field(field) && op == OP_GLOB)
		return 0;

	return 1;
}

static filter_pred_fn_t select_comparison_fn(int op, int field_size,
					     int field_is_signed)
{
	filter_pred_fn_t fn = NULL;

	switch (field_size) {
	case 8:
		if (op == OP_EQ || op == OP_NE)
			fn = filter_pred_64;
		else if (field_is_signed)
			fn = filter_pred_s64;
		else
			fn = filter_pred_u64;
		break;
	case 4:
		if (op == OP_EQ || op == OP_NE)
			fn = filter_pred_32;
		else if (field_is_signed)
			fn = filter_pred_s32;
		else
			fn = filter_pred_u32;
		break;
	case 2:
		if (op == OP_EQ || op == OP_NE)
			fn = filter_pred_16;
		else if (field_is_signed)
			fn = filter_pred_s16;
		else
			fn = filter_pred_u16;
		break;
	case 1:
		if (op == OP_EQ || op == OP_NE)
			fn = filter_pred_8;
		else if (field_is_signed)
			fn = filter_pred_s8;
		else
			fn = filter_pred_u8;
		break;
	}

	return fn;
}

static int init_pred(struct filter_parse_state *ps,
		     struct ftrace_event_field *field,
		     struct filter_pred *pred)

{
	filter_pred_fn_t fn = filter_pred_none;
	unsigned long long val;
	int ret;

	pred->offset = field->offset;

	if (!is_legal_op(field, pred->op)) {
		parse_error(ps, FILT_ERR_ILLEGAL_FIELD_OP, 0);
		return -EINVAL;
	}

	if (is_string_field(field)) {
		filter_build_regex(pred);

		if (field->filter_type == FILTER_STATIC_STRING) {
			fn = filter_pred_string;
			pred->regex.field_len = field->size;
		} else if (field->filter_type == FILTER_DYN_STRING)
			fn = filter_pred_strloc;
		else
			fn = filter_pred_pchar;
	} else if (is_function_field(field)) {
		if (strcmp(field->name, "ip")) {
			parse_error(ps, FILT_ERR_IP_FIELD_ONLY, 0);
			return -EINVAL;
		}
	} else {
		if (field->is_signed)
			ret = kstrtoll(pred->regex.pattern, 0, &val);
		else
			ret = kstrtoull(pred->regex.pattern, 0, &val);
		if (ret) {
			parse_error(ps, FILT_ERR_ILLEGAL_INTVAL, 0);
			return -EINVAL;
		}
		pred->val = val;

		fn = select_comparison_fn(pred->op, field->size,
					  field->is_signed);
		if (!fn) {
			parse_error(ps, FILT_ERR_INVALID_OP, 0);
			return -EINVAL;
		}
	}

	if (pred->op == OP_NE)
		pred->not = 1;

	pred->fn = fn;
	return 0;
}

static void parse_init(struct filter_parse_state *ps,
		       struct filter_op *ops,
		       char *infix_string)
{
	memset(ps, '\0', sizeof(*ps));

	ps->infix.string = infix_string;
	ps->infix.cnt = strlen(infix_string);
	ps->ops = ops;

	INIT_LIST_HEAD(&ps->opstack);
	INIT_LIST_HEAD(&ps->postfix);
}

static char infix_next(struct filter_parse_state *ps)
{
	ps->infix.cnt--;

	return ps->infix.string[ps->infix.tail++];
}

static char infix_peek(struct filter_parse_state *ps)
{
	if (ps->infix.tail == strlen(ps->infix.string))
		return 0;

	return ps->infix.string[ps->infix.tail];
}

static void infix_advance(struct filter_parse_state *ps)
{
	ps->infix.cnt--;
	ps->infix.tail++;
}

static inline int is_precedence_lower(struct filter_parse_state *ps,
				      int a, int b)
{
	return ps->ops[a].precedence < ps->ops[b].precedence;
}

static inline int is_op_char(struct filter_parse_state *ps, char c)
{
	int i;

	for (i = 0; strcmp(ps->ops[i].string, "OP_NONE"); i++) {
		if (ps->ops[i].string[0] == c)
			return 1;
	}

	return 0;
}

static int infix_get_op(struct filter_parse_state *ps, char firstc)
{
	char nextc = infix_peek(ps);
	char opstr[3];
	int i;

	opstr[0] = firstc;
	opstr[1] = nextc;
	opstr[2] = '\0';

	for (i = 0; strcmp(ps->ops[i].string, "OP_NONE"); i++) {
		if (!strcmp(opstr, ps->ops[i].string)) {
			infix_advance(ps);
			return ps->ops[i].id;
		}
	}

	opstr[1] = '\0';

	for (i = 0; strcmp(ps->ops[i].string, "OP_NONE"); i++) {
		if (!strcmp(opstr, ps->ops[i].string))
			return ps->ops[i].id;
	}

	return OP_NONE;
}

static inline void clear_operand_string(struct filter_parse_state *ps)
{
	memset(ps->operand.string, '\0', MAX_FILTER_STR_VAL);
	ps->operand.tail = 0;
}

static inline int append_operand_char(struct filter_parse_state *ps, char c)
{
	if (ps->operand.tail == MAX_FILTER_STR_VAL - 1)
		return -EINVAL;

	ps->operand.string[ps->operand.tail++] = c;

	return 0;
}

static int filter_opstack_push(struct filter_parse_state *ps, int op)
{
	struct opstack_op *opstack_op;

	opstack_op = kmalloc(sizeof(*opstack_op), GFP_KERNEL);
	if (!opstack_op)
		return -ENOMEM;

	opstack_op->op = op;
	list_add(&opstack_op->list, &ps->opstack);

	return 0;
}

static int filter_opstack_empty(struct filter_parse_state *ps)
{
	return list_empty(&ps->opstack);
}

static int filter_opstack_top(struct filter_parse_state *ps)
{
	struct opstack_op *opstack_op;

	if (filter_opstack_empty(ps))
		return OP_NONE;

	opstack_op = list_first_entry(&ps->opstack, struct opstack_op, list);

	return opstack_op->op;
}

static int filter_opstack_pop(struct filter_parse_state *ps)
{
	struct opstack_op *opstack_op;
	int op;

	if (filter_opstack_empty(ps))
		return OP_NONE;

	opstack_op = list_first_entry(&ps->opstack, struct opstack_op, list);
	op = opstack_op->op;
	list_del(&opstack_op->list);

	kfree(opstack_op);

	return op;
}

static void filter_opstack_clear(struct filter_parse_state *ps)
{
	while (!filter_opstack_empty(ps))
		filter_opstack_pop(ps);
}

static char *curr_operand(struct filter_parse_state *ps)
{
	return ps->operand.string;
}

static int postfix_append_operand(struct filter_parse_state *ps, char *operand)
{
	struct postfix_elt *elt;

	elt = kmalloc(sizeof(*elt), GFP_KERNEL);
	if (!elt)
		return -ENOMEM;

	elt->op = OP_NONE;
	elt->operand = kstrdup(operand, GFP_KERNEL);
	if (!elt->operand) {
		kfree(elt);
		return -ENOMEM;
	}

	list_add_tail(&elt->list, &ps->postfix);

	return 0;
}

static int postfix_append_op(struct filter_parse_state *ps, int op)
{
	struct postfix_elt *elt;

	elt = kmalloc(sizeof(*elt), GFP_KERNEL);
	if (!elt)
		return -ENOMEM;

	elt->op = op;
	elt->operand = NULL;

	list_add_tail(&elt->list, &ps->postfix);

	return 0;
}

static void postfix_clear(struct filter_parse_state *ps)
{
	struct postfix_elt *elt;

	while (!list_empty(&ps->postfix)) {
		elt = list_first_entry(&ps->postfix, struct postfix_elt, list);
		list_del(&elt->list);
		kfree(elt->operand);
		kfree(elt);
	}
}

static int filter_parse(struct filter_parse_state *ps)
{
	int in_string = 0;
	int op, top_op;
	char ch;

	while ((ch = infix_next(ps))) {
		if (ch == '"') {
			in_string ^= 1;
			continue;
		}

		if (in_string)
			goto parse_operand;

		if (isspace(ch))
			continue;

		if (is_op_char(ps, ch)) {
			op = infix_get_op(ps, ch);
			if (op == OP_NONE) {
				parse_error(ps, FILT_ERR_INVALID_OP, 0);
				return -EINVAL;
			}

			if (strlen(curr_operand(ps))) {
				postfix_append_operand(ps, curr_operand(ps));
				clear_operand_string(ps);
			}

			while (!filter_opstack_empty(ps)) {
				top_op = filter_opstack_top(ps);
				if (!is_precedence_lower(ps, top_op, op)) {
					top_op = filter_opstack_pop(ps);
					postfix_append_op(ps, top_op);
					continue;
				}
				break;
			}

			filter_opstack_push(ps, op);
			continue;
		}

		if (ch == '(') {
			filter_opstack_push(ps, OP_OPEN_PAREN);
			continue;
		}

		if (ch == ')') {
			if (strlen(curr_operand(ps))) {
				postfix_append_operand(ps, curr_operand(ps));
				clear_operand_string(ps);
			}

			top_op = filter_opstack_pop(ps);
			while (top_op != OP_NONE) {
				if (top_op == OP_OPEN_PAREN)
					break;
				postfix_append_op(ps, top_op);
				top_op = filter_opstack_pop(ps);
			}
			if (top_op == OP_NONE) {
				parse_error(ps, FILT_ERR_UNBALANCED_PAREN, 0);
				return -EINVAL;
			}
			continue;
		}
parse_operand:
		if (append_operand_char(ps, ch)) {
			parse_error(ps, FILT_ERR_OPERAND_TOO_LONG, 0);
			return -EINVAL;
		}
	}

	if (strlen(curr_operand(ps)))
		postfix_append_operand(ps, curr_operand(ps));

	while (!filter_opstack_empty(ps)) {
		top_op = filter_opstack_pop(ps);
		if (top_op == OP_NONE)
			break;
		if (top_op == OP_OPEN_PAREN) {
			parse_error(ps, FILT_ERR_UNBALANCED_PAREN, 0);
			return -EINVAL;
		}
		postfix_append_op(ps, top_op);
	}

	return 0;
}

static struct filter_pred *create_pred(struct filter_parse_state *ps,
				       struct ftrace_event_call *call,
				       int op, char *operand1, char *operand2)
{
	struct ftrace_event_field *field;
	static struct filter_pred pred;

	memset(&pred, 0, sizeof(pred));
	pred.op = op;

	if (op == OP_AND || op == OP_OR)
		return &pred;

	if (!operand1 || !operand2) {
		parse_error(ps, FILT_ERR_MISSING_FIELD, 0);
		return NULL;
	}

	field = trace_find_event_field(call, operand1);
	if (!field) {
		parse_error(ps, FILT_ERR_FIELD_NOT_FOUND, 0);
		return NULL;
	}

	strcpy(pred.regex.pattern, operand2);
	pred.regex.len = strlen(pred.regex.pattern);
	pred.field = field;
	return init_pred(ps, field, &pred) ? NULL : &pred;
}

static int check_preds(struct filter_parse_state *ps)
{
	int n_normal_preds = 0, n_logical_preds = 0;
	struct postfix_elt *elt;

	list_for_each_entry(elt, &ps->postfix, list) {
		if (elt->op == OP_NONE)
			continue;

		if (elt->op == OP_AND || elt->op == OP_OR) {
			n_logical_preds++;
			continue;
		}
		n_normal_preds++;
	}

	if (!n_normal_preds || n_logical_preds >= n_normal_preds) {
		parse_error(ps, FILT_ERR_INVALID_FILTER, 0);
		return -EINVAL;
	}

	return 0;
}

static int count_preds(struct filter_parse_state *ps)
{
	struct postfix_elt *elt;
	int n_preds = 0;

	list_for_each_entry(elt, &ps->postfix, list) {
		if (elt->op == OP_NONE)
			continue;
		n_preds++;
	}

	return n_preds;
}

struct check_pred_data {
	int count;
	int max;
};

static int check_pred_tree_cb(enum move_type move, struct filter_pred *pred,
			      int *err, void *data)
{
	struct check_pred_data *d = data;

	if (WARN_ON(d->count++ > d->max)) {
		*err = -EINVAL;
		return WALK_PRED_ABORT;
	}
	return WALK_PRED_DEFAULT;
}

/*
 * The tree is walked at filtering of an event. If the tree is not correctly
 * built, it may cause an infinite loop. Check here that the tree does
 * indeed terminate.
 */
static int check_pred_tree(struct event_filter *filter,
			   struct filter_pred *root)
{
	struct check_pred_data data = {
		/*
		 * The max that we can hit a node is three times.
		 * Once going down, once coming up from left, and
		 * once coming up from right. This is more than enough
		 * since leafs are only hit a single time.
		 */
		.max   = 3 * filter->n_preds,
		.count = 0,
	};

	return walk_pred_tree(filter->preds, root,
			      check_pred_tree_cb, &data);
}

static int count_leafs_cb(enum move_type move, struct filter_pred *pred,
			  int *err, void *data)
{
	int *count = data;

	if ((move == MOVE_DOWN) &&
	    (pred->left == FILTER_PRED_INVALID))
		(*count)++;

	return WALK_PRED_DEFAULT;
}

static int count_leafs(struct filter_pred *preds, struct filter_pred *root)
{
	int count = 0, ret;

	ret = walk_pred_tree(preds, root, count_leafs_cb, &count);
	WARN_ON(ret);
	return count;
}

struct fold_pred_data {
	struct filter_pred *root;
	int count;
	int children;
};

static int fold_pred_cb(enum move_type move, struct filter_pred *pred,
			int *err, void *data)
{
	struct fold_pred_data *d = data;
	struct filter_pred *root = d->root;

	if (move != MOVE_DOWN)
		return WALK_PRED_DEFAULT;
	if (pred->left != FILTER_PRED_INVALID)
		return WALK_PRED_DEFAULT;

	if (WARN_ON(d->count == d->children)) {
		*err = -EINVAL;
		return WALK_PRED_ABORT;
	}

	pred->index &= ~FILTER_PRED_FOLD;
	root->ops[d->count++] = pred->index;
	return WALK_PRED_DEFAULT;
}

static int fold_pred(struct filter_pred *preds, struct filter_pred *root)
{
	struct fold_pred_data data = {
		.root  = root,
		.count = 0,
	};
	int children;

	/* No need to keep the fold flag */
	root->index &= ~FILTER_PRED_FOLD;

	/* If the root is a leaf then do nothing */
	if (root->left == FILTER_PRED_INVALID)
		return 0;

	/* count the children */
	children = count_leafs(preds, &preds[root->left]);
	children += count_leafs(preds, &preds[root->right]);

	root->ops = kcalloc(children, sizeof(*root->ops), GFP_KERNEL);
	if (!root->ops)
		return -ENOMEM;

	root->val = children;
	data.children = children;
	return walk_pred_tree(preds, root, fold_pred_cb, &data);
}

static int fold_pred_tree_cb(enum move_type move, struct filter_pred *pred,
			     int *err, void *data)
{
	struct filter_pred *preds = data;

	if (move != MOVE_DOWN)
		return WALK_PRED_DEFAULT;
	if (!(pred->index & FILTER_PRED_FOLD))
		return WALK_PRED_DEFAULT;

	*err = fold_pred(preds, pred);
	if (*err)
		return WALK_PRED_ABORT;

	/* eveyrhing below is folded, continue with parent */
	return WALK_PRED_PARENT;
}

/*
 * To optimize the processing of the ops, if we have several "ors" or
 * "ands" together, we can put them in an array and process them all
 * together speeding up the filter logic.
 */
static int fold_pred_tree(struct event_filter *filter,
			   struct filter_pred *root)
{
	return walk_pred_tree(filter->preds, root, fold_pred_tree_cb,
			      filter->preds);
}

static int replace_preds(struct ftrace_event_call *call,
			 struct event_filter *filter,
			 struct filter_parse_state *ps,
			 char *filter_string,
			 bool dry_run)
{
	char *operand1 = NULL, *operand2 = NULL;
	struct filter_pred *pred;
	struct filter_pred *root;
	struct postfix_elt *elt;
	struct pred_stack stack = { }; /* init to NULL */
	int err;
	int n_preds = 0;

	n_preds = count_preds(ps);
	if (n_preds >= MAX_FILTER_PRED) {
		parse_error(ps, FILT_ERR_TOO_MANY_PREDS, 0);
		return -ENOSPC;
	}

	err = check_preds(ps);
	if (err)
		return err;

	if (!dry_run) {
		err = __alloc_pred_stack(&stack, n_preds);
		if (err)
			return err;
		err = __alloc_preds(filter, n_preds);
		if (err)
			goto fail;
	}

	n_preds = 0;
	list_for_each_entry(elt, &ps->postfix, list) {
		if (elt->op == OP_NONE) {
			if (!operand1)
				operand1 = elt->operand;
			else if (!operand2)
				operand2 = elt->operand;
			else {
				parse_error(ps, FILT_ERR_TOO_MANY_OPERANDS, 0);
				err = -EINVAL;
				goto fail;
			}
			continue;
		}

		if (WARN_ON(n_preds++ == MAX_FILTER_PRED)) {
			parse_error(ps, FILT_ERR_TOO_MANY_PREDS, 0);
			err = -ENOSPC;
			goto fail;
		}

		pred = create_pred(ps, call, elt->op, operand1, operand2);
		if (!pred) {
			err = -EINVAL;
			goto fail;
		}

		if (!dry_run) {
			err = filter_add_pred(ps, filter, pred, &stack);
			if (err)
				goto fail;
		}

		operand1 = operand2 = NULL;
	}

	if (!dry_run) {
		/* We should have one item left on the stack */
		pred = __pop_pred_stack(&stack);
		if (!pred)
			return -EINVAL;
		/* This item is where we start from in matching */
		root = pred;
		/* Make sure the stack is empty */
		pred = __pop_pred_stack(&stack);
		if (WARN_ON(pred)) {
			err = -EINVAL;
			filter->root = NULL;
			goto fail;
		}
		err = check_pred_tree(filter, root);
		if (err)
			goto fail;

		/* Optimize the tree */
		err = fold_pred_tree(filter, root);
		if (err)
			goto fail;

		/* We don't set root until we know it works */
		barrier();
		filter->root = root;
	}

	err = 0;
fail:
	__free_pred_stack(&stack);
	return err;
}

static inline void event_set_filtered_flag(struct ftrace_event_file *file)
{
	struct ftrace_event_call *call = file->event_call;

	if (call->flags & TRACE_EVENT_FL_USE_CALL_FILTER)
		call->flags |= TRACE_EVENT_FL_FILTERED;
	else
		file->flags |= FTRACE_EVENT_FL_FILTERED;
}

static inline void event_set_filter(struct ftrace_event_file *file,
				    struct event_filter *filter)
{
	struct ftrace_event_call *call = file->event_call;

	if (call->flags & TRACE_EVENT_FL_USE_CALL_FILTER)
		rcu_assign_pointer(call->filter, filter);
	else
		rcu_assign_pointer(file->filter, filter);
}

static inline void event_clear_filter(struct ftrace_event_file *file)
{
	struct ftrace_event_call *call = file->event_call;

	if (call->flags & TRACE_EVENT_FL_USE_CALL_FILTER)
		RCU_INIT_POINTER(call->filter, NULL);
	else
		RCU_INIT_POINTER(file->filter, NULL);
}

static inline void
event_set_no_set_filter_flag(struct ftrace_event_file *file)
{
	struct ftrace_event_call *call = file->event_call;

	if (call->flags & TRACE_EVENT_FL_USE_CALL_FILTER)
		call->flags |= TRACE_EVENT_FL_NO_SET_FILTER;
	else
		file->flags |= FTRACE_EVENT_FL_NO_SET_FILTER;
}

static inline void
event_clear_no_set_filter_flag(struct ftrace_event_file *file)
{
	struct ftrace_event_call *call = file->event_call;

	if (call->flags & TRACE_EVENT_FL_USE_CALL_FILTER)
		call->flags &= ~TRACE_EVENT_FL_NO_SET_FILTER;
	else
		file->flags &= ~FTRACE_EVENT_FL_NO_SET_FILTER;
}

static inline bool
event_no_set_filter_flag(struct ftrace_event_file *file)
{
	struct ftrace_event_call *call = file->event_call;

	if (file->flags & FTRACE_EVENT_FL_NO_SET_FILTER)
		return true;

	if ((call->flags & TRACE_EVENT_FL_USE_CALL_FILTER) &&
	    (call->flags & TRACE_EVENT_FL_NO_SET_FILTER))
		return true;

	return false;
}

struct filter_list {
	struct list_head	list;
	struct event_filter	*filter;
};

static int replace_system_preds(struct event_subsystem *system,
				struct trace_array *tr,
				struct filter_parse_state *ps,
				char *filter_string)
{
	struct ftrace_event_file *file;
	struct ftrace_event_call *call;
	struct filter_list *filter_item;
	struct filter_list *tmp;
	LIST_HEAD(filter_list);
	bool fail = true;
	int err;

	list_for_each_entry(file, &tr->events, list) {
		call = file->event_call;
		if (strcmp(call->class->system, system->name) != 0)
			continue;

		/*
		 * Try to see if the filter can be applied
		 *  (filter arg is ignored on dry_run)
		 */
		err = replace_preds(call, NULL, ps, filter_string, true);
		if (err)
			event_set_no_set_filter_flag(file);
		else
			event_clear_no_set_filter_flag(file);
	}

	list_for_each_entry(file, &tr->events, list) {
		struct event_filter *filter;

		call = file->event_call;

		if (strcmp(call->class->system, system->name) != 0)
			continue;

		if (event_no_set_filter_flag(file))
			continue;

		filter_item = kzalloc(sizeof(*filter_item), GFP_KERNEL);
		if (!filter_item)
			goto fail_mem;

		list_add_tail(&filter_item->list, &filter_list);

		filter_item->filter = __alloc_filter();
		if (!filter_item->filter)
			goto fail_mem;
		filter = filter_item->filter;

		/* Can only fail on no memory */
		err = replace_filter_string(filter, filter_string);
		if (err)
			goto fail_mem;

		err = replace_preds(call, filter, ps, filter_string, false);
		if (err) {
			filter_disable(file);
			parse_error(ps, FILT_ERR_BAD_SUBSYS_FILTER, 0);
			append_filter_err(ps, filter);
		} else
			event_set_filtered_flag(file);
		/*
		 * Regardless of if this returned an error, we still
		 * replace the filter for the call.
		 */
		filter = event_filter(file);
		event_set_filter(file, filter_item->filter);
		filter_item->filter = filter;

		fail = false;
	}

	if (fail)
		goto fail;

	/*
	 * The calls can still be using the old filters.
	 * Do a synchronize_sched() to ensure all calls are
	 * done with them before we free them.
	 */
	synchronize_sched();
	list_for_each_entry_safe(filter_item, tmp, &filter_list, list) {
		__free_filter(filter_item->filter);
		list_del(&filter_item->list);
		kfree(filter_item);
	}
	return 0;
 fail:
	/* No call succeeded */
	list_for_each_entry_safe(filter_item, tmp, &filter_list, list) {
		list_del(&filter_item->list);
		kfree(filter_item);
	}
	parse_error(ps, FILT_ERR_BAD_SUBSYS_FILTER, 0);
	return -EINVAL;
 fail_mem:
	/* If any call succeeded, we still need to sync */
	if (!fail)
		synchronize_sched();
	list_for_each_entry_safe(filter_item, tmp, &filter_list, list) {
		__free_filter(filter_item->filter);
		list_del(&filter_item->list);
		kfree(filter_item);
	}
	return -ENOMEM;
}

static int create_filter_start(char *filter_str, bool set_str,
			       struct filter_parse_state **psp,
			       struct event_filter **filterp)
{
	struct event_filter *filter;
	struct filter_parse_state *ps = NULL;
	int err = 0;

	WARN_ON_ONCE(*psp || *filterp);

	/* allocate everything, and if any fails, free all and fail */
	filter = __alloc_filter();
	if (filter && set_str)
		err = replace_filter_string(filter, filter_str);

	ps = kzalloc(sizeof(*ps), GFP_KERNEL);

	if (!filter || !ps || err) {
		kfree(ps);
		__free_filter(filter);
		return -ENOMEM;
	}

	/* we're committed to creating a new filter */
	*filterp = filter;
	*psp = ps;

	parse_init(ps, filter_ops, filter_str);
	err = filter_parse(ps);
	if (err && set_str)
		append_filter_err(ps, filter);
	return err;
}

static void create_filter_finish(struct filter_parse_state *ps)
{
	if (ps) {
		filter_opstack_clear(ps);
		postfix_clear(ps);
		kfree(ps);
	}
}

/**
 * create_filter - create a filter for a ftrace_event_call
 * @call: ftrace_event_call to create a filter for
 * @filter_str: filter string
 * @set_str: remember @filter_str and enable detailed error in filter
 * @filterp: out param for created filter (always updated on return)
 *
 * Creates a filter for @call with @filter_str.  If @set_str is %true,
 * @filter_str is copied and recorded in the new filter.
 *
 * On success, returns 0 and *@filterp points to the new filter.  On
 * failure, returns -errno and *@filterp may point to %NULL or to a new
 * filter.  In the latter case, the returned filter contains error
 * information if @set_str is %true and the caller is responsible for
 * freeing it.
 */
static int create_filter(struct ftrace_event_call *call,
			 char *filter_str, bool set_str,
			 struct event_filter **filterp)
{
	struct event_filter *filter = NULL;
	struct filter_parse_state *ps = NULL;
	int err;

	err = create_filter_start(filter_str, set_str, &ps, &filter);
	if (!err) {
		err = replace_preds(call, filter, ps, filter_str, false);
		if (err && set_str)
			append_filter_err(ps, filter);
	}
	create_filter_finish(ps);

	*filterp = filter;
	return err;
}

int create_event_filter(struct ftrace_event_call *call,
			char *filter_str, bool set_str,
			struct event_filter **filterp)
{
	return create_filter(call, filter_str, set_str, filterp);
}

/**
 * create_system_filter - create a filter for an event_subsystem
 * @system: event_subsystem to create a filter for
 * @filter_str: filter string
 * @filterp: out param for created filter (always updated on return)
 *
 * Identical to create_filter() except that it creates a subsystem filter
 * and always remembers @filter_str.
 */
static int create_system_filter(struct event_subsystem *system,
				struct trace_array *tr,
				char *filter_str, struct event_filter **filterp)
{
	struct event_filter *filter = NULL;
	struct filter_parse_state *ps = NULL;
	int err;

	err = create_filter_start(filter_str, true, &ps, &filter);
	if (!err) {
		err = replace_system_preds(system, tr, ps, filter_str);
		if (!err) {
			/* System filters just show a default message */
			kfree(filter->filter_string);
			filter->filter_string = NULL;
		} else {
			append_filter_err(ps, filter);
		}
	}
	create_filter_finish(ps);

	*filterp = filter;
	return err;
}

/* caller must hold event_mutex */
int apply_event_filter(struct ftrace_event_file *file, char *filter_string)
{
	struct ftrace_event_call *call = file->event_call;
	struct event_filter *filter;
	int err;

	if (!strcmp(strstrip(filter_string), "0")) {
		filter_disable(file);
		filter = event_filter(file);

		if (!filter)
			return 0;

		event_clear_filter(file);

		/* Make sure the filter is not being used */
		synchronize_sched();
		__free_filter(filter);

		return 0;
	}

	err = create_filter(call, filter_string, true, &filter);

	/*
	 * Always swap the call filter with the new filter
	 * even if there was an error. If there was an error
	 * in the filter, we disable the filter and show the error
	 * string
	 */
	if (filter) {
		struct event_filter *tmp;

		tmp = event_filter(file);
		if (!err)
			event_set_filtered_flag(file);
		else
			filter_disable(file);

		event_set_filter(file, filter);

		if (tmp) {
			/* Make sure the call is done with the filter */
			synchronize_sched();
			__free_filter(tmp);
		}
	}

	return err;
}

int apply_subsystem_event_filter(struct ftrace_subsystem_dir *dir,
				 char *filter_string)
{
	struct event_subsystem *system = dir->subsystem;
	struct trace_array *tr = dir->tr;
	struct event_filter *filter;
	int err = 0;

	mutex_lock(&event_mutex);

	/* Make sure the system still has events */
	if (!dir->nr_events) {
		err = -ENODEV;
		goto out_unlock;
	}

	if (!strcmp(strstrip(filter_string), "0")) {
		filter_free_subsystem_preds(system, tr);
		remove_filter_string(system->filter);
		filter = system->filter;
		system->filter = NULL;
		/* Ensure all filters are no longer used */
		synchronize_sched();
		filter_free_subsystem_filters(system, tr);
		__free_filter(filter);
		goto out_unlock;
	}

	err = create_system_filter(system, tr, filter_string, &filter);
	if (filter) {
		/*
		 * No event actually uses the system filter
		 * we can free it without synchronize_sched().
		 */
		__free_filter(system->filter);
		system->filter = filter;
	}
out_unlock:
	mutex_unlock(&event_mutex);

	return err;
}

#ifdef CONFIG_PERF_EVENTS

void ftrace_profile_free_filter(struct perf_event *event)
{
	struct event_filter *filter = event->filter;

	event->filter = NULL;
	__free_filter(filter);
}

struct function_filter_data {
	struct ftrace_ops *ops;
	int first_filter;
	int first_notrace;
};

#ifdef CONFIG_FUNCTION_TRACER
static char **
ftrace_function_filter_re(char *buf, int len, int *count)
{
	char *str, *sep, **re;

	str = kstrndup(buf, len, GFP_KERNEL);
	if (!str)
		return NULL;

	/*
	 * The argv_split function takes white space
	 * as a separator, so convert ',' into spaces.
	 */
	while ((sep = strchr(str, ',')))
		*sep = ' ';

	re = argv_split(GFP_KERNEL, str, count);
	kfree(str);
	return re;
}

static int ftrace_function_set_regexp(struct ftrace_ops *ops, int filter,
				      int reset, char *re, int len)
{
	int ret;

	if (filter)
		ret = ftrace_set_filter(ops, re, len, reset);
	else
		ret = ftrace_set_notrace(ops, re, len, reset);

	return ret;
}

static int __ftrace_function_set_filter(int filter, char *buf, int len,
					struct function_filter_data *data)
{
	int i, re_cnt, ret = -EINVAL;
	int *reset;
	char **re;

	reset = filter ? &data->first_filter : &data->first_notrace;

	/*
	 * The 'ip' field could have multiple filters set, separated
	 * either by space or comma. We first cut the filter and apply
	 * all pieces separatelly.
	 */
	re = ftrace_function_filter_re(buf, len, &re_cnt);
	if (!re)
		return -EINVAL;

	for (i = 0; i < re_cnt; i++) {
		ret = ftrace_function_set_regexp(data->ops, filter, *reset,
						 re[i], strlen(re[i]));
		if (ret)
			break;

		if (*reset)
			*reset = 0;
	}

	argv_free(re);
	return ret;
}

static int ftrace_function_check_pred(struct filter_pred *pred, int leaf)
{
	struct ftrace_event_field *field = pred->field;

	if (leaf) {
		/*
		 * Check the leaf predicate for function trace, verify:
		 *  - only '==' and '!=' is used
		 *  - the 'ip' field is used
		 */
		if ((pred->op != OP_EQ) && (pred->op != OP_NE))
			return -EINVAL;

		if (strcmp(field->name, "ip"))
			return -EINVAL;
	} else {
		/*
		 * Check the non leaf predicate for function trace, verify:
		 *  - only '||' is used
		*/
		if (pred->op != OP_OR)
			return -EINVAL;
	}

	return 0;
}

static int ftrace_function_set_filter_cb(enum move_type move,
					 struct filter_pred *pred,
					 int *err, void *data)
{
	/* Checking the node is valid for function trace. */
	if ((move != MOVE_DOWN) ||
	    (pred->left != FILTER_PRED_INVALID)) {
		*err = ftrace_function_check_pred(pred, 0);
	} else {
		*err = ftrace_function_check_pred(pred, 1);
		if (*err)
			return WALK_PRED_ABORT;

		*err = __ftrace_function_set_filter(pred->op == OP_EQ,
						    pred->regex.pattern,
						    pred->regex.len,
						    data);
	}

	return (*err) ? WALK_PRED_ABORT : WALK_PRED_DEFAULT;
}

static int ftrace_function_set_filter(struct perf_event *event,
				      struct event_filter *filter)
{
	struct function_filter_data data = {
		.first_filter  = 1,
		.first_notrace = 1,
		.ops           = &event->ftrace_ops,
	};

	return walk_pred_tree(filter->preds, filter->root,
			      ftrace_function_set_filter_cb, &data);
}
#else
static int ftrace_function_set_filter(struct perf_event *event,
				      struct event_filter *filter)
{
	return -ENODEV;
}
#endif /* CONFIG_FUNCTION_TRACER */

int ftrace_profile_set_filter(struct perf_event *event, int event_id,
			      char *filter_str)
{
	int err;
	struct event_filter *filter;
	struct ftrace_event_call *call;

	mutex_lock(&event_mutex);

	call = event->tp_event;

	err = -EINVAL;
	if (!call)
		goto out_unlock;

	err = -EEXIST;
	if (event->filter)
		goto out_unlock;

	err = create_filter(call, filter_str, false, &filter);
	if (err)
		goto free_filter;

	if (ftrace_event_is_function(call))
		err = ftrace_function_set_filter(event, filter);
	else
		event->filter = filter;

free_filter:
	if (err || ftrace_event_is_function(call))
		__free_filter(filter);

out_unlock:
	mutex_unlock(&event_mutex);

	return err;
}

#endif /* CONFIG_PERF_EVENTS */

#ifdef CONFIG_FTRACE_STARTUP_TEST

#include <linux/types.h>
#include <linux/tracepoint.h>

#define CREATE_TRACE_POINTS
#include "trace_events_filter_test.h"

#define DATA_REC(m, va, vb, vc, vd, ve, vf, vg, vh, nvisit) \
{ \
	.filter = FILTER, \
	.rec    = { .a = va, .b = vb, .c = vc, .d = vd, \
		    .e = ve, .f = vf, .g = vg, .h = vh }, \
	.match  = m, \
	.not_visited = nvisit, \
}
#define YES 1
#define NO  0

static struct test_filter_data_t {
	char *filter;
	struct ftrace_raw_ftrace_test_filter rec;
	int match;
	char *not_visited;
} test_filter_data[] = {
#define FILTER "a == 1 && b == 1 && c == 1 && d == 1 && " \
	       "e == 1 && f == 1 && g == 1 && h == 1"
	DATA_REC(YES, 1, 1, 1, 1, 1, 1, 1, 1, ""),
	DATA_REC(NO,  0, 1, 1, 1, 1, 1, 1, 1, "bcdefgh"),
	DATA_REC(NO,  1, 1, 1, 1, 1, 1, 1, 0, ""),
#undef FILTER
#define FILTER "a == 1 || b == 1 || c == 1 || d == 1 || " \
	       "e == 1 || f == 1 || g == 1 || h == 1"
	DATA_REC(NO,  0, 0, 0, 0, 0, 0, 0, 0, ""),
	DATA_REC(YES, 0, 0, 0, 0, 0, 0, 0, 1, ""),
	DATA_REC(YES, 1, 0, 0, 0, 0, 0, 0, 0, "bcdefgh"),
#undef FILTER
#define FILTER "(a == 1 || b == 1) && (c == 1 || d == 1) && " \
	       "(e == 1 || f == 1) && (g == 1 || h == 1)"
	DATA_REC(NO,  0, 0, 1, 1, 1, 1, 1, 1, "dfh"),
	DATA_REC(YES, 0, 1, 0, 1, 0, 1, 0, 1, ""),
	DATA_REC(YES, 1, 0, 1, 0, 0, 1, 0, 1, "bd"),
	DATA_REC(NO,  1, 0, 1, 0, 0, 1, 0, 0, "bd"),
#undef FILTER
#define FILTER "(a == 1 && b == 1) || (c == 1 && d == 1) || " \
	       "(e == 1 && f == 1) || (g == 1 && h == 1)"
	DATA_REC(YES, 1, 0, 1, 1, 1, 1, 1, 1, "efgh"),
	DATA_REC(YES, 0, 0, 0, 0, 0, 0, 1, 1, ""),
	DATA_REC(NO,  0, 0, 0, 0, 0, 0, 0, 1, ""),
#undef FILTER
#define FILTER "(a == 1 && b == 1) && (c == 1 && d == 1) && " \
	       "(e == 1 && f == 1) || (g == 1 && h == 1)"
	DATA_REC(YES, 1, 1, 1, 1, 1, 1, 0, 0, "gh"),
	DATA_REC(NO,  0, 0, 0, 0, 0, 0, 0, 1, ""),
	DATA_REC(YES, 1, 1, 1, 1, 1, 0, 1, 1, ""),
#undef FILTER
#define FILTER "((a == 1 || b == 1) || (c == 1 || d == 1) || " \
	       "(e == 1 || f == 1)) && (g == 1 || h == 1)"
	DATA_REC(YES, 1, 1, 1, 1, 1, 1, 0, 1, "bcdef"),
	DATA_REC(NO,  0, 0, 0, 0, 0, 0, 0, 0, ""),
	DATA_REC(YES, 1, 1, 1, 1, 1, 0, 1, 1, "h"),
#undef FILTER
#define FILTER "((((((((a == 1) && (b == 1)) || (c == 1)) && (d == 1)) || " \
	       "(e == 1)) && (f == 1)) || (g == 1)) && (h == 1))"
	DATA_REC(YES, 1, 1, 1, 1, 1, 1, 1, 1, "ceg"),
	DATA_REC(NO,  0, 1, 0, 1, 0, 1, 0, 1, ""),
	DATA_REC(NO,  1, 0, 1, 0, 1, 0, 1, 0, ""),
#undef FILTER
#define FILTER "((((((((a == 1) || (b == 1)) && (c == 1)) || (d == 1)) && " \
	       "(e == 1)) || (f == 1)) && (g == 1)) || (h == 1))"
	DATA_REC(YES, 1, 1, 1, 1, 1, 1, 1, 1, "bdfh"),
	DATA_REC(YES, 0, 1, 0, 1, 0, 1, 0, 1, ""),
	DATA_REC(YES, 1, 0, 1, 0, 1, 0, 1, 0, "bdfh"),
};

#undef DATA_REC
#undef FILTER
#undef YES
#undef NO

#define DATA_CNT (sizeof(test_filter_data)/sizeof(struct test_filter_data_t))

static int test_pred_visited;

static int test_pred_visited_fn(struct filter_pred *pred, void *event)
{
	struct ftrace_event_field *field = pred->field;

	test_pred_visited = 1;
	printk(KERN_INFO "\npred visited %s\n", field->name);
	return 1;
}

static int test_walk_pred_cb(enum move_type move, struct filter_pred *pred,
			     int *err, void *data)
{
	char *fields = data;

	if ((move == MOVE_DOWN) &&
	    (pred->left == FILTER_PRED_INVALID)) {
		struct ftrace_event_field *field = pred->field;

		if (!field) {
			WARN(1, "all leafs should have field defined");
			return WALK_PRED_DEFAULT;
		}
		if (!strchr(fields, *field->name))
			return WALK_PRED_DEFAULT;

		WARN_ON(!pred->fn);
		pred->fn = test_pred_visited_fn;
	}
	return WALK_PRED_DEFAULT;
}

static __init int ftrace_test_event_filter(void)
{
	int i;

	printk(KERN_INFO "Testing ftrace filter: ");

	for (i = 0; i < DATA_CNT; i++) {
		struct event_filter *filter = NULL;
		struct test_filter_data_t *d = &test_filter_data[i];
		int err;

		err = create_filter(&event_ftrace_test_filter, d->filter,
				    false, &filter);
		if (err) {
			printk(KERN_INFO
			       "Failed to get filter for '%s', err %d\n",
			       d->filter, err);
			__free_filter(filter);
			break;
		}

		/*
		 * The preemption disabling is not really needed for self
		 * tests, but the rcu dereference will complain without it.
		 */
		preempt_disable();
		if (*d->not_visited)
			walk_pred_tree(filter->preds, filter->root,
				       test_walk_pred_cb,
				       d->not_visited);

		test_pred_visited = 0;
		err = filter_match_preds(filter, &d->rec);
		preempt_enable();

		__free_filter(filter);

		if (test_pred_visited) {
			printk(KERN_INFO
			       "Failed, unwanted pred visited for filter %s\n",
			       d->filter);
			break;
		}

		if (err != d->match) {
			printk(KERN_INFO
			       "Failed to match filter '%s', expected %d\n",
			       d->filter, d->match);
			break;
		}
	}

	if (i == DATA_CNT)
		printk(KERN_CONT "OK\n");

	return 0;
}

late_initcall(ftrace_test_event_filter);

#endif /* CONFIG_FTRACE_STARTUP_TEST */<|MERGE_RESOLUTION|>--- conflicted
+++ resolved
@@ -799,14 +799,11 @@
 	kfree(filter);
 }
 
-<<<<<<< HEAD
-=======
 void free_event_filter(struct event_filter *filter)
 {
 	__free_filter(filter);
 }
 
->>>>>>> 4988abf1
 void destroy_call_preds(struct ftrace_event_call *call)
 {
 	__free_filter(call->filter);
