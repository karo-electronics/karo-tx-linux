--- conflicted
+++ resolved
@@ -3385,11 +3385,7 @@
 {
 	unsigned long *p;
 	unsigned long addr;
-<<<<<<< HEAD
-	unsigned long flags;
-=======
 	unsigned long flags = 0; /* Shut up gcc */
->>>>>>> b55ebc27
 
 	mutex_lock(&ftrace_lock);
 	p = start;
@@ -3407,14 +3403,6 @@
 	}
 
 	/*
-<<<<<<< HEAD
-	 * Disable interrupts to prevent interrupts from executing
-	 * code that is being modified.
-	 */
-	local_irq_save(flags);
-	ftrace_update_code(mod);
-	local_irq_restore(flags);
-=======
 	 * We only need to disable interrupts on start up
 	 * because we are modifying code that an interrupt
 	 * may execute, and the modification is not atomic.
@@ -3427,7 +3415,6 @@
 	ftrace_update_code(mod);
 	if (!mod)
 		local_irq_restore(flags);
->>>>>>> b55ebc27
 	mutex_unlock(&ftrace_lock);
 
 	return 0;
