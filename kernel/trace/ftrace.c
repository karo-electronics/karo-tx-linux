--- conflicted
+++ resolved
@@ -3154,10 +3154,6 @@
 					continue;
 			}
 
-<<<<<<< HEAD
-			hlist_del_rcu(&entry->node);
-			call_rcu_sched(&entry->rcu, ftrace_free_entry_rcu);
-=======
 			rec_entry = ftrace_lookup_ip(hash, entry->ip);
 			/* It is possible more than one entry had this ip */
 			if (rec_entry)
@@ -3165,7 +3161,6 @@
 
 			hlist_del_rcu(&entry->node);
 			list_add(&entry->free_list, &free_list);
->>>>>>> f722406f
 		}
 	}
 	mutex_lock(&ftrace_lock);
