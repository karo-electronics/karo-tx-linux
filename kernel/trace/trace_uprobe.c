/*
 * uprobes-based tracing events
 *
 * This program is free software; you can redistribute it and/or modify
 * it under the terms of the GNU General Public License version 2 as
 * published by the Free Software Foundation.
 *
 * This program is distributed in the hope that it will be useful,
 * but WITHOUT ANY WARRANTY; without even the implied warranty of
 * MERCHANTABILITY or FITNESS FOR A PARTICULAR PURPOSE.  See the
 * GNU General Public License for more details.
 *
 * You should have received a copy of the GNU General Public License
 * along with this program; if not, write to the Free Software
 * Foundation, Inc., 59 Temple Place, Suite 330, Boston, MA  02111-1307  USA
 *
 * Copyright (C) IBM Corporation, 2010-2012
 * Author:	Srikar Dronamraju <srikar@linux.vnet.ibm.com>
 */

#include <linux/module.h>
#include <linux/uaccess.h>
#include <linux/uprobes.h>
#include <linux/namei.h>
#include <linux/string.h>

#include "trace_probe.h"

#define UPROBE_EVENT_SYSTEM	"uprobes"

struct uprobe_trace_entry_head {
	struct trace_entry	ent;
	unsigned long		vaddr[];
};

#define SIZEOF_TRACE_ENTRY(is_return)			\
	(sizeof(struct uprobe_trace_entry_head) +	\
	 sizeof(unsigned long) * (is_return ? 2 : 1))

#define DATAOF_TRACE_ENTRY(entry, is_return)		\
	((void*)(entry) + SIZEOF_TRACE_ENTRY(is_return))

struct trace_uprobe_filter {
	rwlock_t		rwlock;
	int			nr_systemwide;
	struct list_head	perf_events;
};

/*
 * uprobe event core functions
 */
struct trace_uprobe {
	struct list_head		list;
	struct trace_uprobe_filter	filter;
	struct uprobe_consumer		consumer;
	struct inode			*inode;
	char				*filename;
	unsigned long			offset;
	unsigned long			nhit;
	struct trace_probe		tp;
};

#define SIZEOF_TRACE_UPROBE(n)				\
	(offsetof(struct trace_uprobe, tp.args) +	\
	(sizeof(struct probe_arg) * (n)))

static int register_uprobe_event(struct trace_uprobe *tu);
static int unregister_uprobe_event(struct trace_uprobe *tu);

static DEFINE_MUTEX(uprobe_lock);
static LIST_HEAD(uprobe_list);

struct uprobe_dispatch_data {
	struct trace_uprobe	*tu;
	unsigned long		bp_addr;
};

static int uprobe_dispatcher(struct uprobe_consumer *con, struct pt_regs *regs);
static int uretprobe_dispatcher(struct uprobe_consumer *con,
				unsigned long func, struct pt_regs *regs);

#ifdef CONFIG_STACK_GROWSUP
static unsigned long adjust_stack_addr(unsigned long addr, unsigned int n)
{
	return addr - (n * sizeof(long));
}
#else
static unsigned long adjust_stack_addr(unsigned long addr, unsigned int n)
{
	return addr + (n * sizeof(long));
}
#endif

static unsigned long get_user_stack_nth(struct pt_regs *regs, unsigned int n)
{
	unsigned long ret;
	unsigned long addr = user_stack_pointer(regs);

	addr = adjust_stack_addr(addr, n);

	if (copy_from_user(&ret, (void __force __user *) addr, sizeof(ret)))
		return 0;

	return ret;
}

/*
 * Uprobes-specific fetch functions
 */
#define DEFINE_FETCH_stack(type)					\
static __kprobes void FETCH_FUNC_NAME(stack, type)(struct pt_regs *regs,\
					  void *offset, void *dest)	\
{									\
	*(type *)dest = (type)get_user_stack_nth(regs,			\
					      ((unsigned long)offset)); \
}
DEFINE_BASIC_FETCH_FUNCS(stack)
/* No string on the stack entry */
#define fetch_stack_string	NULL
#define fetch_stack_string_size	NULL

#define DEFINE_FETCH_memory(type)					\
static __kprobes void FETCH_FUNC_NAME(memory, type)(struct pt_regs *regs,\
						void *addr, void *dest) \
{									\
	type retval;							\
	void __user *vaddr = (void __force __user *) addr;		\
									\
	if (copy_from_user(&retval, vaddr, sizeof(type)))		\
		*(type *)dest = 0;					\
	else								\
		*(type *) dest = retval;				\
}
DEFINE_BASIC_FETCH_FUNCS(memory)
/*
 * Fetch a null-terminated string. Caller MUST set *(u32 *)dest with max
 * length and relative data location.
 */
static __kprobes void FETCH_FUNC_NAME(memory, string)(struct pt_regs *regs,
						      void *addr, void *dest)
{
	long ret;
	u32 rloc = *(u32 *)dest;
	int maxlen  = get_rloc_len(rloc);
	u8 *dst = get_rloc_data(dest);
	void __user *src = (void __force __user *) addr;

	if (!maxlen)
		return;

	ret = strncpy_from_user(dst, src, maxlen);

	if (ret < 0) {	/* Failed to fetch string */
		((u8 *)get_rloc_data(dest))[0] = '\0';
		*(u32 *)dest = make_data_rloc(0, get_rloc_offs(rloc));
	} else {
		*(u32 *)dest = make_data_rloc(ret, get_rloc_offs(rloc));
	}
}

static __kprobes void FETCH_FUNC_NAME(memory, string_size)(struct pt_regs *regs,
						      void *addr, void *dest)
{
	int len;
	void __user *vaddr = (void __force __user *) addr;

	len = strnlen_user(vaddr, MAX_STRING_SIZE);

	if (len == 0 || len > MAX_STRING_SIZE)  /* Failed to check length */
		*(u32 *)dest = 0;
	else
		*(u32 *)dest = len;
}

static unsigned long translate_user_vaddr(void *file_offset)
{
	unsigned long base_addr;
	struct uprobe_dispatch_data *udd;

	udd = (void *) current->utask->vaddr;

	base_addr = udd->bp_addr - udd->tu->offset;
	return base_addr + (unsigned long)file_offset;
}

#define DEFINE_FETCH_file_offset(type)					\
static __kprobes void FETCH_FUNC_NAME(file_offset, type)(struct pt_regs *regs,\
					void *offset, void *dest) 	\
{									\
	void *vaddr = (void *)translate_user_vaddr(offset);		\
									\
	FETCH_FUNC_NAME(memory, type)(regs, vaddr, dest);		\
}
DEFINE_BASIC_FETCH_FUNCS(file_offset)
DEFINE_FETCH_file_offset(string)
DEFINE_FETCH_file_offset(string_size)

/* Fetch type information table */
const struct fetch_type uprobes_fetch_type_table[] = {
	/* Special types */
	[FETCH_TYPE_STRING] = __ASSIGN_FETCH_TYPE("string", string, string,
					sizeof(u32), 1, "__data_loc char[]"),
	[FETCH_TYPE_STRSIZE] = __ASSIGN_FETCH_TYPE("string_size", u32,
					string_size, sizeof(u32), 0, "u32"),
	/* Basic types */
	ASSIGN_FETCH_TYPE(u8,  u8,  0),
	ASSIGN_FETCH_TYPE(u16, u16, 0),
	ASSIGN_FETCH_TYPE(u32, u32, 0),
	ASSIGN_FETCH_TYPE(u64, u64, 0),
	ASSIGN_FETCH_TYPE(s8,  u8,  1),
	ASSIGN_FETCH_TYPE(s16, u16, 1),
	ASSIGN_FETCH_TYPE(s32, u32, 1),
	ASSIGN_FETCH_TYPE(s64, u64, 1),

	ASSIGN_FETCH_TYPE_END
};

static inline void init_trace_uprobe_filter(struct trace_uprobe_filter *filter)
{
	rwlock_init(&filter->rwlock);
	filter->nr_systemwide = 0;
	INIT_LIST_HEAD(&filter->perf_events);
}

static inline bool uprobe_filter_is_empty(struct trace_uprobe_filter *filter)
{
	return !filter->nr_systemwide && list_empty(&filter->perf_events);
}

static inline bool is_ret_probe(struct trace_uprobe *tu)
{
	return tu->consumer.ret_handler != NULL;
}

/*
 * Allocate new trace_uprobe and initialize it (including uprobes).
 */
static struct trace_uprobe *
alloc_trace_uprobe(const char *group, const char *event, int nargs, bool is_ret)
{
	struct trace_uprobe *tu;

	if (!event || !is_good_name(event))
		return ERR_PTR(-EINVAL);

	if (!group || !is_good_name(group))
		return ERR_PTR(-EINVAL);

	tu = kzalloc(SIZEOF_TRACE_UPROBE(nargs), GFP_KERNEL);
	if (!tu)
		return ERR_PTR(-ENOMEM);

	tu->tp.call.class = &tu->tp.class;
	tu->tp.call.name = kstrdup(event, GFP_KERNEL);
	if (!tu->tp.call.name)
		goto error;

	tu->tp.class.system = kstrdup(group, GFP_KERNEL);
	if (!tu->tp.class.system)
		goto error;

	INIT_LIST_HEAD(&tu->list);
	tu->consumer.handler = uprobe_dispatcher;
	if (is_ret)
		tu->consumer.ret_handler = uretprobe_dispatcher;
	init_trace_uprobe_filter(&tu->filter);
<<<<<<< HEAD
	tu->call.flags |= TRACE_EVENT_FL_USE_CALL_FILTER;
=======
	tu->tp.call.flags |= TRACE_EVENT_FL_USE_CALL_FILTER;
>>>>>>> 4988abf1
	return tu;

error:
	kfree(tu->tp.call.name);
	kfree(tu);

	return ERR_PTR(-ENOMEM);
}

static void free_trace_uprobe(struct trace_uprobe *tu)
{
	int i;

	for (i = 0; i < tu->tp.nr_args; i++)
		traceprobe_free_probe_arg(&tu->tp.args[i]);

	iput(tu->inode);
	kfree(tu->tp.call.class->system);
	kfree(tu->tp.call.name);
	kfree(tu->filename);
	kfree(tu);
}

static struct trace_uprobe *find_probe_event(const char *event, const char *group)
{
	struct trace_uprobe *tu;

	list_for_each_entry(tu, &uprobe_list, list)
		if (strcmp(tu->tp.call.name, event) == 0 &&
		    strcmp(tu->tp.call.class->system, group) == 0)
			return tu;

	return NULL;
}

/* Unregister a trace_uprobe and probe_event: call with locking uprobe_lock */
static int unregister_trace_uprobe(struct trace_uprobe *tu)
{
	int ret;

	ret = unregister_uprobe_event(tu);
	if (ret)
		return ret;

	list_del(&tu->list);
	free_trace_uprobe(tu);
	return 0;
}

/* Register a trace_uprobe and probe_event */
static int register_trace_uprobe(struct trace_uprobe *tu)
{
	struct trace_uprobe *old_tu;
	int ret;

	mutex_lock(&uprobe_lock);

	/* register as an event */
	old_tu = find_probe_event(tu->tp.call.name, tu->tp.call.class->system);
	if (old_tu) {
		/* delete old event */
		ret = unregister_trace_uprobe(old_tu);
		if (ret)
			goto end;
	}

	ret = register_uprobe_event(tu);
	if (ret) {
		pr_warning("Failed to register probe event(%d)\n", ret);
		goto end;
	}

	list_add_tail(&tu->list, &uprobe_list);

end:
	mutex_unlock(&uprobe_lock);

	return ret;
}

/*
 * Argument syntax:
 *  - Add uprobe: p|r[:[GRP/]EVENT] PATH:OFFSET [FETCHARGS]
 *
 *  - Remove uprobe: -:[GRP/]EVENT
 */
static int create_trace_uprobe(int argc, char **argv)
{
	struct trace_uprobe *tu;
	struct inode *inode;
	char *arg, *event, *group, *filename;
	char buf[MAX_EVENT_NAME_LEN];
	struct path path;
	unsigned long offset;
	bool is_delete, is_return;
	int i, ret;

	inode = NULL;
	ret = 0;
	is_delete = false;
	is_return = false;
	event = NULL;
	group = NULL;

	/* argc must be >= 1 */
	if (argv[0][0] == '-')
		is_delete = true;
	else if (argv[0][0] == 'r')
		is_return = true;
	else if (argv[0][0] != 'p') {
		pr_info("Probe definition must be started with 'p', 'r' or '-'.\n");
		return -EINVAL;
	}

	if (argv[0][1] == ':') {
		event = &argv[0][2];
		arg = strchr(event, '/');

		if (arg) {
			group = event;
			event = arg + 1;
			event[-1] = '\0';

			if (strlen(group) == 0) {
				pr_info("Group name is not specified\n");
				return -EINVAL;
			}
		}
		if (strlen(event) == 0) {
			pr_info("Event name is not specified\n");
			return -EINVAL;
		}
	}
	if (!group)
		group = UPROBE_EVENT_SYSTEM;

	if (is_delete) {
		int ret;

		if (!event) {
			pr_info("Delete command needs an event name.\n");
			return -EINVAL;
		}
		mutex_lock(&uprobe_lock);
		tu = find_probe_event(event, group);

		if (!tu) {
			mutex_unlock(&uprobe_lock);
			pr_info("Event %s/%s doesn't exist.\n", group, event);
			return -ENOENT;
		}
		/* delete an event */
		ret = unregister_trace_uprobe(tu);
		mutex_unlock(&uprobe_lock);
		return ret;
	}

	if (argc < 2) {
		pr_info("Probe point is not specified.\n");
		return -EINVAL;
	}
	if (isdigit(argv[1][0])) {
		pr_info("probe point must be have a filename.\n");
		return -EINVAL;
	}
	arg = strchr(argv[1], ':');
	if (!arg) {
		ret = -EINVAL;
		goto fail_address_parse;
	}

	*arg++ = '\0';
	filename = argv[1];
	ret = kern_path(filename, LOOKUP_FOLLOW, &path);
	if (ret)
		goto fail_address_parse;

	inode = igrab(path.dentry->d_inode);
	path_put(&path);

	if (!inode || !S_ISREG(inode->i_mode)) {
		ret = -EINVAL;
		goto fail_address_parse;
	}

	ret = kstrtoul(arg, 0, &offset);
	if (ret)
		goto fail_address_parse;

	argc -= 2;
	argv += 2;

	/* setup a probe */
	if (!event) {
		char *tail;
		char *ptr;

		tail = kstrdup(kbasename(filename), GFP_KERNEL);
		if (!tail) {
			ret = -ENOMEM;
			goto fail_address_parse;
		}

		ptr = strpbrk(tail, ".-_");
		if (ptr)
			*ptr = '\0';

		snprintf(buf, MAX_EVENT_NAME_LEN, "%c_%s_0x%lx", 'p', tail, offset);
		event = buf;
		kfree(tail);
	}

	tu = alloc_trace_uprobe(group, event, argc, is_return);
	if (IS_ERR(tu)) {
		pr_info("Failed to allocate trace_uprobe.(%d)\n", (int)PTR_ERR(tu));
		ret = PTR_ERR(tu);
		goto fail_address_parse;
	}
	tu->offset = offset;
	tu->inode = inode;
	tu->filename = kstrdup(filename, GFP_KERNEL);

	if (!tu->filename) {
		pr_info("Failed to allocate filename.\n");
		ret = -ENOMEM;
		goto error;
	}

	/* parse arguments */
	ret = 0;
	for (i = 0; i < argc && i < MAX_TRACE_ARGS; i++) {
		struct probe_arg *parg = &tu->tp.args[i];

		/* Increment count for freeing args in error case */
		tu->tp.nr_args++;

		/* Parse argument name */
		arg = strchr(argv[i], '=');
		if (arg) {
			*arg++ = '\0';
			parg->name = kstrdup(argv[i], GFP_KERNEL);
		} else {
			arg = argv[i];
			/* If argument name is omitted, set "argN" */
			snprintf(buf, MAX_EVENT_NAME_LEN, "arg%d", i + 1);
			parg->name = kstrdup(buf, GFP_KERNEL);
		}

		if (!parg->name) {
			pr_info("Failed to allocate argument[%d] name.\n", i);
			ret = -ENOMEM;
			goto error;
		}

		if (!is_good_name(parg->name)) {
			pr_info("Invalid argument[%d] name: %s\n", i, parg->name);
			ret = -EINVAL;
			goto error;
		}

		if (traceprobe_conflict_field_name(parg->name, tu->tp.args, i)) {
			pr_info("Argument[%d] name '%s' conflicts with "
				"another field.\n", i, argv[i]);
			ret = -EINVAL;
			goto error;
		}

		/* Parse fetch argument */
		ret = traceprobe_parse_probe_arg(arg, &tu->tp.size, parg,
						 is_return, false);
		if (ret) {
			pr_info("Parse error at argument[%d]. (%d)\n", i, ret);
			goto error;
		}
	}

	ret = register_trace_uprobe(tu);
	if (ret)
		goto error;
	return 0;

error:
	free_trace_uprobe(tu);
	return ret;

fail_address_parse:
	if (inode)
		iput(inode);

	pr_info("Failed to parse address or file.\n");

	return ret;
}

static int cleanup_all_probes(void)
{
	struct trace_uprobe *tu;
	int ret = 0;

	mutex_lock(&uprobe_lock);
	while (!list_empty(&uprobe_list)) {
		tu = list_entry(uprobe_list.next, struct trace_uprobe, list);
		ret = unregister_trace_uprobe(tu);
		if (ret)
			break;
	}
	mutex_unlock(&uprobe_lock);
	return ret;
}

/* Probes listing interfaces */
static void *probes_seq_start(struct seq_file *m, loff_t *pos)
{
	mutex_lock(&uprobe_lock);
	return seq_list_start(&uprobe_list, *pos);
}

static void *probes_seq_next(struct seq_file *m, void *v, loff_t *pos)
{
	return seq_list_next(v, &uprobe_list, pos);
}

static void probes_seq_stop(struct seq_file *m, void *v)
{
	mutex_unlock(&uprobe_lock);
}

static int probes_seq_show(struct seq_file *m, void *v)
{
	struct trace_uprobe *tu = v;
	char c = is_ret_probe(tu) ? 'r' : 'p';
	int i;

	seq_printf(m, "%c:%s/%s", c, tu->tp.call.class->system, tu->tp.call.name);
	seq_printf(m, " %s:0x%p", tu->filename, (void *)tu->offset);

	for (i = 0; i < tu->tp.nr_args; i++)
		seq_printf(m, " %s=%s", tu->tp.args[i].name, tu->tp.args[i].comm);

	seq_printf(m, "\n");
	return 0;
}

static const struct seq_operations probes_seq_op = {
	.start	= probes_seq_start,
	.next	= probes_seq_next,
	.stop	= probes_seq_stop,
	.show	= probes_seq_show
};

static int probes_open(struct inode *inode, struct file *file)
{
	int ret;

	if ((file->f_mode & FMODE_WRITE) && (file->f_flags & O_TRUNC)) {
		ret = cleanup_all_probes();
		if (ret)
			return ret;
	}

	return seq_open(file, &probes_seq_op);
}

static ssize_t probes_write(struct file *file, const char __user *buffer,
			    size_t count, loff_t *ppos)
{
	return traceprobe_probes_write(file, buffer, count, ppos, create_trace_uprobe);
}

static const struct file_operations uprobe_events_ops = {
	.owner		= THIS_MODULE,
	.open		= probes_open,
	.read		= seq_read,
	.llseek		= seq_lseek,
	.release	= seq_release,
	.write		= probes_write,
};

/* Probes profiling interfaces */
static int probes_profile_seq_show(struct seq_file *m, void *v)
{
	struct trace_uprobe *tu = v;

	seq_printf(m, "  %s %-44s %15lu\n", tu->filename, tu->tp.call.name, tu->nhit);
	return 0;
}

static const struct seq_operations profile_seq_op = {
	.start	= probes_seq_start,
	.next	= probes_seq_next,
	.stop	= probes_seq_stop,
	.show	= probes_profile_seq_show
};

static int profile_open(struct inode *inode, struct file *file)
{
	return seq_open(file, &profile_seq_op);
}

static const struct file_operations uprobe_profile_ops = {
	.owner		= THIS_MODULE,
	.open		= profile_open,
	.read		= seq_read,
	.llseek		= seq_lseek,
	.release	= seq_release,
};

struct uprobe_cpu_buffer {
	struct mutex mutex;
	void *buf;
};
static struct uprobe_cpu_buffer __percpu *uprobe_cpu_buffer;
static int uprobe_buffer_refcnt;

static int uprobe_buffer_init(void)
{
	int cpu, err_cpu;

	uprobe_cpu_buffer = alloc_percpu(struct uprobe_cpu_buffer);
	if (uprobe_cpu_buffer == NULL)
		return -ENOMEM;

	for_each_possible_cpu(cpu) {
		struct page *p = alloc_pages_node(cpu_to_node(cpu),
						  GFP_KERNEL, 0);
		if (p == NULL) {
			err_cpu = cpu;
			goto err;
		}
		per_cpu_ptr(uprobe_cpu_buffer, cpu)->buf = page_address(p);
		mutex_init(&per_cpu_ptr(uprobe_cpu_buffer, cpu)->mutex);
	}

	return 0;

err:
	for_each_possible_cpu(cpu) {
		if (cpu == err_cpu)
			break;
		free_page((unsigned long)per_cpu_ptr(uprobe_cpu_buffer, cpu)->buf);
	}

	free_percpu(uprobe_cpu_buffer);
	return -ENOMEM;
}

static int uprobe_buffer_enable(void)
{
	int ret = 0;

	BUG_ON(!mutex_is_locked(&event_mutex));

	if (uprobe_buffer_refcnt++ == 0) {
		ret = uprobe_buffer_init();
		if (ret < 0)
			uprobe_buffer_refcnt--;
	}

	return ret;
}

static void uprobe_buffer_disable(void)
{
	BUG_ON(!mutex_is_locked(&event_mutex));

	if (--uprobe_buffer_refcnt == 0) {
		free_percpu(uprobe_cpu_buffer);
		uprobe_cpu_buffer = NULL;
	}
}

static struct uprobe_cpu_buffer *uprobe_buffer_get(void)
{
	struct uprobe_cpu_buffer *ucb;
	int cpu;

	cpu = raw_smp_processor_id();
	ucb = per_cpu_ptr(uprobe_cpu_buffer, cpu);

	/*
	 * Use per-cpu buffers for fastest access, but we might migrate
	 * so the mutex makes sure we have sole access to it.
	 */
	mutex_lock(&ucb->mutex);

	return ucb;
}

static void uprobe_buffer_put(struct uprobe_cpu_buffer *ucb)
{
	mutex_unlock(&ucb->mutex);
}

static void uprobe_trace_print(struct trace_uprobe *tu,
				unsigned long func, struct pt_regs *regs)
{
	struct uprobe_trace_entry_head *entry;
	struct ring_buffer_event *event;
	struct ring_buffer *buffer;
	struct uprobe_cpu_buffer *ucb;
	void *data;
	int size, dsize, esize;
	struct ftrace_event_call *call = &tu->tp.call;

	dsize = __get_data_size(&tu->tp, regs);
	esize = SIZEOF_TRACE_ENTRY(is_ret_probe(tu));

	if (WARN_ON_ONCE(!uprobe_cpu_buffer || tu->tp.size + dsize > PAGE_SIZE))
		return;

	ucb = uprobe_buffer_get();
	store_trace_args(esize, &tu->tp, regs, ucb->buf, dsize);

	size = esize + tu->tp.size + dsize;
	event = trace_current_buffer_lock_reserve(&buffer, call->event.type,
						  size, 0, 0);
	if (!event)
		goto out;

	entry = ring_buffer_event_data(event);
	if (is_ret_probe(tu)) {
		entry->vaddr[0] = func;
		entry->vaddr[1] = instruction_pointer(regs);
		data = DATAOF_TRACE_ENTRY(entry, true);
	} else {
		entry->vaddr[0] = instruction_pointer(regs);
		data = DATAOF_TRACE_ENTRY(entry, false);
	}

	memcpy(data, ucb->buf, tu->tp.size + dsize);

	if (!call_filter_check_discard(call, entry, buffer, event))
		trace_buffer_unlock_commit(buffer, event, 0, 0);

out:
	uprobe_buffer_put(ucb);
}

/* uprobe handler */
static int uprobe_trace_func(struct trace_uprobe *tu, struct pt_regs *regs)
{
	if (!is_ret_probe(tu))
		uprobe_trace_print(tu, 0, regs);
	return 0;
}

static void uretprobe_trace_func(struct trace_uprobe *tu, unsigned long func,
				struct pt_regs *regs)
{
	uprobe_trace_print(tu, func, regs);
}

/* Event entry printers */
static enum print_line_t
print_uprobe_event(struct trace_iterator *iter, int flags, struct trace_event *event)
{
	struct uprobe_trace_entry_head *entry;
	struct trace_seq *s = &iter->seq;
	struct trace_uprobe *tu;
	u8 *data;
	int i;

	entry = (struct uprobe_trace_entry_head *)iter->ent;
	tu = container_of(event, struct trace_uprobe, tp.call.event);

	if (is_ret_probe(tu)) {
		if (!trace_seq_printf(s, "%s: (0x%lx <- 0x%lx)", tu->tp.call.name,
					entry->vaddr[1], entry->vaddr[0]))
			goto partial;
		data = DATAOF_TRACE_ENTRY(entry, true);
	} else {
		if (!trace_seq_printf(s, "%s: (0x%lx)", tu->tp.call.name,
					entry->vaddr[0]))
			goto partial;
		data = DATAOF_TRACE_ENTRY(entry, false);
	}

	for (i = 0; i < tu->tp.nr_args; i++) {
		struct probe_arg *parg = &tu->tp.args[i];

		if (!parg->type->print(s, parg->name, data + parg->offset, entry))
			goto partial;
	}

	if (trace_seq_puts(s, "\n"))
		return TRACE_TYPE_HANDLED;

partial:
	return TRACE_TYPE_PARTIAL_LINE;
}

typedef bool (*filter_func_t)(struct uprobe_consumer *self,
				enum uprobe_filter_ctx ctx,
				struct mm_struct *mm);

static int
probe_event_enable(struct trace_uprobe *tu, int flag, filter_func_t filter)
{
	int ret = 0;

	if (trace_probe_is_enabled(&tu->tp))
		return -EINTR;

	ret = uprobe_buffer_enable();
	if (ret < 0)
		return ret;

	WARN_ON(!uprobe_filter_is_empty(&tu->filter));

	tu->tp.flags |= flag;
	tu->consumer.filter = filter;
	ret = uprobe_register(tu->inode, tu->offset, &tu->consumer);
	if (ret)
		tu->tp.flags &= ~flag;

	return ret;
}

static void probe_event_disable(struct trace_uprobe *tu, int flag)
{
	if (!trace_probe_is_enabled(&tu->tp))
		return;

	WARN_ON(!uprobe_filter_is_empty(&tu->filter));

	uprobe_unregister(tu->inode, tu->offset, &tu->consumer);
	tu->tp.flags &= ~flag;

	uprobe_buffer_disable();
}

static int uprobe_event_define_fields(struct ftrace_event_call *event_call)
{
	int ret, i, size;
	struct uprobe_trace_entry_head field;
	struct trace_uprobe *tu = event_call->data;

	if (is_ret_probe(tu)) {
		DEFINE_FIELD(unsigned long, vaddr[0], FIELD_STRING_FUNC, 0);
		DEFINE_FIELD(unsigned long, vaddr[1], FIELD_STRING_RETIP, 0);
		size = SIZEOF_TRACE_ENTRY(true);
	} else {
		DEFINE_FIELD(unsigned long, vaddr[0], FIELD_STRING_IP, 0);
		size = SIZEOF_TRACE_ENTRY(false);
	}
	/* Set argument names as fields */
	for (i = 0; i < tu->tp.nr_args; i++) {
		struct probe_arg *parg = &tu->tp.args[i];

		ret = trace_define_field(event_call, parg->type->fmttype,
					 parg->name, size + parg->offset,
					 parg->type->size, parg->type->is_signed,
					 FILTER_OTHER);

		if (ret)
			return ret;
	}
	return 0;
}

#ifdef CONFIG_PERF_EVENTS
static bool
__uprobe_perf_filter(struct trace_uprobe_filter *filter, struct mm_struct *mm)
{
	struct perf_event *event;

	if (filter->nr_systemwide)
		return true;

	list_for_each_entry(event, &filter->perf_events, hw.tp_list) {
		if (event->hw.tp_target->mm == mm)
			return true;
	}

	return false;
}

static inline bool
uprobe_filter_event(struct trace_uprobe *tu, struct perf_event *event)
{
	return __uprobe_perf_filter(&tu->filter, event->hw.tp_target->mm);
}

static int uprobe_perf_open(struct trace_uprobe *tu, struct perf_event *event)
{
	bool done;

	write_lock(&tu->filter.rwlock);
	if (event->hw.tp_target) {
		/*
		 * event->parent != NULL means copy_process(), we can avoid
		 * uprobe_apply(). current->mm must be probed and we can rely
		 * on dup_mmap() which preserves the already installed bp's.
		 *
		 * attr.enable_on_exec means that exec/mmap will install the
		 * breakpoints we need.
		 */
		done = tu->filter.nr_systemwide ||
			event->parent || event->attr.enable_on_exec ||
			uprobe_filter_event(tu, event);
		list_add(&event->hw.tp_list, &tu->filter.perf_events);
	} else {
		done = tu->filter.nr_systemwide;
		tu->filter.nr_systemwide++;
	}
	write_unlock(&tu->filter.rwlock);

	if (!done)
		uprobe_apply(tu->inode, tu->offset, &tu->consumer, true);

	return 0;
}

static int uprobe_perf_close(struct trace_uprobe *tu, struct perf_event *event)
{
	bool done;

	write_lock(&tu->filter.rwlock);
	if (event->hw.tp_target) {
		list_del(&event->hw.tp_list);
		done = tu->filter.nr_systemwide ||
			(event->hw.tp_target->flags & PF_EXITING) ||
			uprobe_filter_event(tu, event);
	} else {
		tu->filter.nr_systemwide--;
		done = tu->filter.nr_systemwide;
	}
	write_unlock(&tu->filter.rwlock);

	if (!done)
		uprobe_apply(tu->inode, tu->offset, &tu->consumer, false);

	return 0;
}

static bool uprobe_perf_filter(struct uprobe_consumer *uc,
				enum uprobe_filter_ctx ctx, struct mm_struct *mm)
{
	struct trace_uprobe *tu;
	int ret;

	tu = container_of(uc, struct trace_uprobe, consumer);
	read_lock(&tu->filter.rwlock);
	ret = __uprobe_perf_filter(&tu->filter, mm);
	read_unlock(&tu->filter.rwlock);

	return ret;
}

static void uprobe_perf_print(struct trace_uprobe *tu,
				unsigned long func, struct pt_regs *regs)
{
	struct ftrace_event_call *call = &tu->tp.call;
	struct uprobe_trace_entry_head *entry;
	struct hlist_head *head;
	struct uprobe_cpu_buffer *ucb;
	void *data;
	int size, dsize, esize;
	int rctx;

	dsize = __get_data_size(&tu->tp, regs);
	esize = SIZEOF_TRACE_ENTRY(is_ret_probe(tu));

	if (WARN_ON_ONCE(!uprobe_cpu_buffer))
		return;

	size = esize + tu->tp.size + dsize;
	size = ALIGN(size + sizeof(u32), sizeof(u64)) - sizeof(u32);
	if (WARN_ONCE(size > PERF_MAX_TRACE_SIZE, "profile buffer not large enough"))
		return;

	ucb = uprobe_buffer_get();
	store_trace_args(esize, &tu->tp, regs, ucb->buf, dsize);

	preempt_disable();
	head = this_cpu_ptr(call->perf_events);
	if (hlist_empty(head))
		goto out;

	entry = perf_trace_buf_prepare(size, call->event.type, regs, &rctx);
	if (!entry)
		goto out;

	if (is_ret_probe(tu)) {
		entry->vaddr[0] = func;
		entry->vaddr[1] = instruction_pointer(regs);
		data = DATAOF_TRACE_ENTRY(entry, true);
	} else {
		entry->vaddr[0] = instruction_pointer(regs);
		data = DATAOF_TRACE_ENTRY(entry, false);
	}

	memcpy(data, ucb->buf, tu->tp.size + dsize);

	if (size - esize > tu->tp.size + dsize) {
		int len = tu->tp.size + dsize;

		memset(data + len, 0, size - esize - len);
	}

	perf_trace_buf_submit(entry, size, rctx, 0, 1, regs, head, NULL);
 out:
	preempt_enable();
	uprobe_buffer_put(ucb);
}

/* uprobe profile handler */
static int uprobe_perf_func(struct trace_uprobe *tu, struct pt_regs *regs)
{
	if (!uprobe_perf_filter(&tu->consumer, 0, current->mm))
		return UPROBE_HANDLER_REMOVE;

	if (!is_ret_probe(tu))
		uprobe_perf_print(tu, 0, regs);
	return 0;
}

static void uretprobe_perf_func(struct trace_uprobe *tu, unsigned long func,
				struct pt_regs *regs)
{
	uprobe_perf_print(tu, func, regs);
}
#endif	/* CONFIG_PERF_EVENTS */

static
int trace_uprobe_register(struct ftrace_event_call *event, enum trace_reg type, void *data)
{
	struct trace_uprobe *tu = event->data;

	switch (type) {
	case TRACE_REG_REGISTER:
		return probe_event_enable(tu, TP_FLAG_TRACE, NULL);

	case TRACE_REG_UNREGISTER:
		probe_event_disable(tu, TP_FLAG_TRACE);
		return 0;

#ifdef CONFIG_PERF_EVENTS
	case TRACE_REG_PERF_REGISTER:
		return probe_event_enable(tu, TP_FLAG_PROFILE, uprobe_perf_filter);

	case TRACE_REG_PERF_UNREGISTER:
		probe_event_disable(tu, TP_FLAG_PROFILE);
		return 0;

	case TRACE_REG_PERF_OPEN:
		return uprobe_perf_open(tu, data);

	case TRACE_REG_PERF_CLOSE:
		return uprobe_perf_close(tu, data);

#endif
	default:
		return 0;
	}
	return 0;
}

static int uprobe_dispatcher(struct uprobe_consumer *con, struct pt_regs *regs)
{
	struct trace_uprobe *tu;
	struct uprobe_dispatch_data udd;
	int ret = 0;

	tu = container_of(con, struct trace_uprobe, consumer);
	tu->nhit++;

	udd.tu = tu;
	udd.bp_addr = instruction_pointer(regs);

	current->utask->vaddr = (unsigned long) &udd;

	if (tu->tp.flags & TP_FLAG_TRACE)
		ret |= uprobe_trace_func(tu, regs);

#ifdef CONFIG_PERF_EVENTS
	if (tu->tp.flags & TP_FLAG_PROFILE)
		ret |= uprobe_perf_func(tu, regs);
#endif
	return ret;
}

static int uretprobe_dispatcher(struct uprobe_consumer *con,
				unsigned long func, struct pt_regs *regs)
{
	struct trace_uprobe *tu;
	struct uprobe_dispatch_data udd;

	tu = container_of(con, struct trace_uprobe, consumer);

	udd.tu = tu;
	udd.bp_addr = func;

	current->utask->vaddr = (unsigned long) &udd;

	if (tu->tp.flags & TP_FLAG_TRACE)
		uretprobe_trace_func(tu, func, regs);

#ifdef CONFIG_PERF_EVENTS
	if (tu->tp.flags & TP_FLAG_PROFILE)
		uretprobe_perf_func(tu, func, regs);
#endif
	return 0;
}

static struct trace_event_functions uprobe_funcs = {
	.trace		= print_uprobe_event
};

static int register_uprobe_event(struct trace_uprobe *tu)
{
	struct ftrace_event_call *call = &tu->tp.call;
	int ret;

	/* Initialize ftrace_event_call */
	INIT_LIST_HEAD(&call->class->fields);
	call->event.funcs = &uprobe_funcs;
	call->class->define_fields = uprobe_event_define_fields;

	if (set_print_fmt(&tu->tp, is_ret_probe(tu)) < 0)
		return -ENOMEM;

	ret = register_ftrace_event(&call->event);
	if (!ret) {
		kfree(call->print_fmt);
		return -ENODEV;
	}
	call->flags = 0;
	call->class->reg = trace_uprobe_register;
	call->data = tu;
	ret = trace_add_event_call(call);

	if (ret) {
		pr_info("Failed to register uprobe event: %s\n", call->name);
		kfree(call->print_fmt);
		unregister_ftrace_event(&call->event);
	}

	return ret;
}

static int unregister_uprobe_event(struct trace_uprobe *tu)
{
	int ret;

	/* tu->event is unregistered in trace_remove_event_call() */
	ret = trace_remove_event_call(&tu->tp.call);
	if (ret)
		return ret;
	kfree(tu->tp.call.print_fmt);
	tu->tp.call.print_fmt = NULL;
	return 0;
}

/* Make a trace interface for controling probe points */
static __init int init_uprobe_trace(void)
{
	struct dentry *d_tracer;

	d_tracer = tracing_init_dentry();
	if (!d_tracer)
		return 0;

	trace_create_file("uprobe_events", 0644, d_tracer,
				    NULL, &uprobe_events_ops);
	/* Profile interface */
	trace_create_file("uprobe_profile", 0444, d_tracer,
				    NULL, &uprobe_profile_ops);
	return 0;
}

fs_initcall(init_uprobe_trace);<|MERGE_RESOLUTION|>--- conflicted
+++ resolved
@@ -264,11 +264,7 @@
 	if (is_ret)
 		tu->consumer.ret_handler = uretprobe_dispatcher;
 	init_trace_uprobe_filter(&tu->filter);
-<<<<<<< HEAD
-	tu->call.flags |= TRACE_EVENT_FL_USE_CALL_FILTER;
-=======
 	tu->tp.call.flags |= TRACE_EVENT_FL_USE_CALL_FILTER;
->>>>>>> 4988abf1
 	return tu;
 
 error:
