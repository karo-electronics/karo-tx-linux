/*
 * ring buffer based function tracer
 *
 * Copyright (C) 2007-2008 Steven Rostedt <srostedt@redhat.com>
 * Copyright (C) 2008 Ingo Molnar <mingo@redhat.com>
 *
 * Originally taken from the RT patch by:
 *    Arnaldo Carvalho de Melo <acme@redhat.com>
 *
 * Based on code from the latency_tracer, that is:
 *  Copyright (C) 2004-2006 Ingo Molnar
 *  Copyright (C) 2004 Nadia Yvette Chambers
 */
#include <linux/ring_buffer.h>
#include <generated/utsrelease.h>
#include <linux/stacktrace.h>
#include <linux/writeback.h>
#include <linux/kallsyms.h>
#include <linux/seq_file.h>
#include <linux/notifier.h>
#include <linux/irqflags.h>
#include <linux/irq_work.h>
#include <linux/debugfs.h>
#include <linux/pagemap.h>
#include <linux/hardirq.h>
#include <linux/linkage.h>
#include <linux/uaccess.h>
#include <linux/kprobes.h>
#include <linux/ftrace.h>
#include <linux/module.h>
#include <linux/percpu.h>
#include <linux/splice.h>
#include <linux/kdebug.h>
#include <linux/string.h>
#include <linux/rwsem.h>
#include <linux/slab.h>
#include <linux/ctype.h>
#include <linux/init.h>
#include <linux/poll.h>
#include <linux/nmi.h>
#include <linux/fs.h>

#include "trace.h"
#include "trace_output.h"

/*
 * On boot up, the ring buffer is set to the minimum size, so that
 * we do not waste memory on systems that are not using tracing.
 */
int ring_buffer_expanded;

/*
 * We need to change this state when a selftest is running.
 * A selftest will lurk into the ring-buffer to count the
 * entries inserted during the selftest although some concurrent
 * insertions into the ring-buffer such as trace_printk could occurred
 * at the same time, giving false positive or negative results.
 */
static bool __read_mostly tracing_selftest_running;

/*
 * If a tracer is running, we do not want to run SELFTEST.
 */
bool __read_mostly tracing_selftest_disabled;

/* For tracers that don't implement custom flags */
static struct tracer_opt dummy_tracer_opt[] = {
	{ }
};

static struct tracer_flags dummy_tracer_flags = {
	.val = 0,
	.opts = dummy_tracer_opt
};

static int dummy_set_flag(u32 old_flags, u32 bit, int set)
{
	return 0;
}

/*
 * To prevent the comm cache from being overwritten when no
 * tracing is active, only save the comm when a trace event
 * occurred.
 */
static DEFINE_PER_CPU(bool, trace_cmdline_save);

/*
 * When a reader is waiting for data, then this variable is
 * set to true.
 */
static bool trace_wakeup_needed;

static struct irq_work trace_work_wakeup;

/*
 * Kill all tracing for good (never come back).
 * It is initialized to 1 but will turn to zero if the initialization
 * of the tracer is successful. But that is the only place that sets
 * this back to zero.
 */
static int tracing_disabled = 1;

DEFINE_PER_CPU(int, ftrace_cpu_disabled);

cpumask_var_t __read_mostly	tracing_buffer_mask;

/*
 * ftrace_dump_on_oops - variable to dump ftrace buffer on oops
 *
 * If there is an oops (or kernel panic) and the ftrace_dump_on_oops
 * is set, then ftrace_dump is called. This will output the contents
 * of the ftrace buffers to the console.  This is very useful for
 * capturing traces that lead to crashes and outputing it to a
 * serial console.
 *
 * It is default off, but you can enable it with either specifying
 * "ftrace_dump_on_oops" in the kernel command line, or setting
 * /proc/sys/kernel/ftrace_dump_on_oops
 * Set 1 if you want to dump buffers of all CPUs
 * Set 2 if you want to dump the buffer of the CPU that triggered oops
 */

enum ftrace_dump_mode ftrace_dump_on_oops;

static int tracing_set_tracer(const char *buf);

#define MAX_TRACER_SIZE		100
static char bootup_tracer_buf[MAX_TRACER_SIZE] __initdata;
static char *default_bootup_tracer;

static int __init set_cmdline_ftrace(char *str)
{
	strncpy(bootup_tracer_buf, str, MAX_TRACER_SIZE);
	default_bootup_tracer = bootup_tracer_buf;
	/* We are using ftrace early, expand it */
	ring_buffer_expanded = 1;
	return 1;
}
__setup("ftrace=", set_cmdline_ftrace);

static int __init set_ftrace_dump_on_oops(char *str)
{
	if (*str++ != '=' || !*str) {
		ftrace_dump_on_oops = DUMP_ALL;
		return 1;
	}

	if (!strcmp("orig_cpu", str)) {
		ftrace_dump_on_oops = DUMP_ORIG;
                return 1;
        }

        return 0;
}
__setup("ftrace_dump_on_oops", set_ftrace_dump_on_oops);


static char trace_boot_options_buf[MAX_TRACER_SIZE] __initdata;
static char *trace_boot_options __initdata;

static int __init set_trace_boot_options(char *str)
{
	strncpy(trace_boot_options_buf, str, MAX_TRACER_SIZE);
	trace_boot_options = trace_boot_options_buf;
	return 0;
}
__setup("trace_options=", set_trace_boot_options);

unsigned long long ns2usecs(cycle_t nsec)
{
	nsec += 500;
	do_div(nsec, 1000);
	return nsec;
}

/*
 * The global_trace is the descriptor that holds the tracing
 * buffers for the live tracing. For each CPU, it contains
 * a link list of pages that will store trace entries. The
 * page descriptor of the pages in the memory is used to hold
 * the link list by linking the lru item in the page descriptor
 * to each of the pages in the buffer per CPU.
 *
 * For each active CPU there is a data field that holds the
 * pages for the buffer for that CPU. Each CPU has the same number
 * of pages allocated for its buffer.
 */
static struct trace_array	global_trace;

static DEFINE_PER_CPU(struct trace_array_cpu, global_trace_cpu);

int filter_current_check_discard(struct ring_buffer *buffer,
				 struct ftrace_event_call *call, void *rec,
				 struct ring_buffer_event *event)
{
	return filter_check_discard(call, rec, buffer, event);
}
EXPORT_SYMBOL_GPL(filter_current_check_discard);

cycle_t ftrace_now(int cpu)
{
	u64 ts;

	/* Early boot up does not have a buffer yet */
	if (!global_trace.buffer)
		return trace_clock_local();

	ts = ring_buffer_time_stamp(global_trace.buffer, cpu);
	ring_buffer_normalize_time_stamp(global_trace.buffer, cpu, &ts);

	return ts;
}

/*
 * The max_tr is used to snapshot the global_trace when a maximum
 * latency is reached. Some tracers will use this to store a maximum
 * trace while it continues examining live traces.
 *
 * The buffers for the max_tr are set up the same as the global_trace.
 * When a snapshot is taken, the link list of the max_tr is swapped
 * with the link list of the global_trace and the buffers are reset for
 * the global_trace so the tracing can continue.
 */
static struct trace_array	max_tr;

static DEFINE_PER_CPU(struct trace_array_cpu, max_tr_data);

int tracing_is_enabled(void)
{
	return tracing_is_on();
}

/*
 * trace_buf_size is the size in bytes that is allocated
 * for a buffer. Note, the number of bytes is always rounded
 * to page size.
 *
 * This number is purposely set to a low number of 16384.
 * If the dump on oops happens, it will be much appreciated
 * to not have to wait for all that output. Anyway this can be
 * boot time and run time configurable.
 */
#define TRACE_BUF_SIZE_DEFAULT	1441792UL /* 16384 * 88 (sizeof(entry)) */

static unsigned long		trace_buf_size = TRACE_BUF_SIZE_DEFAULT;

/* trace_types holds a link list of available tracers. */
static struct tracer		*trace_types __read_mostly;

/* current_trace points to the tracer that is currently active */
static struct tracer		*current_trace __read_mostly;

/*
 * trace_types_lock is used to protect the trace_types list.
 */
static DEFINE_MUTEX(trace_types_lock);

/*
 * serialize the access of the ring buffer
 *
 * ring buffer serializes readers, but it is low level protection.
 * The validity of the events (which returns by ring_buffer_peek() ..etc)
 * are not protected by ring buffer.
 *
 * The content of events may become garbage if we allow other process consumes
 * these events concurrently:
 *   A) the page of the consumed events may become a normal page
 *      (not reader page) in ring buffer, and this page will be rewrited
 *      by events producer.
 *   B) The page of the consumed events may become a page for splice_read,
 *      and this page will be returned to system.
 *
 * These primitives allow multi process access to different cpu ring buffer
 * concurrently.
 *
 * These primitives don't distinguish read-only and read-consume access.
 * Multi read-only access are also serialized.
 */

#ifdef CONFIG_SMP
static DECLARE_RWSEM(all_cpu_access_lock);
static DEFINE_PER_CPU(struct mutex, cpu_access_lock);

static inline void trace_access_lock(int cpu)
{
	if (cpu == TRACE_PIPE_ALL_CPU) {
		/* gain it for accessing the whole ring buffer. */
		down_write(&all_cpu_access_lock);
	} else {
		/* gain it for accessing a cpu ring buffer. */

		/* Firstly block other trace_access_lock(TRACE_PIPE_ALL_CPU). */
		down_read(&all_cpu_access_lock);

		/* Secondly block other access to this @cpu ring buffer. */
		mutex_lock(&per_cpu(cpu_access_lock, cpu));
	}
}

static inline void trace_access_unlock(int cpu)
{
	if (cpu == TRACE_PIPE_ALL_CPU) {
		up_write(&all_cpu_access_lock);
	} else {
		mutex_unlock(&per_cpu(cpu_access_lock, cpu));
		up_read(&all_cpu_access_lock);
	}
}

static inline void trace_access_lock_init(void)
{
	int cpu;

	for_each_possible_cpu(cpu)
		mutex_init(&per_cpu(cpu_access_lock, cpu));
}

#else

static DEFINE_MUTEX(access_lock);

static inline void trace_access_lock(int cpu)
{
	(void)cpu;
	mutex_lock(&access_lock);
}

static inline void trace_access_unlock(int cpu)
{
	(void)cpu;
	mutex_unlock(&access_lock);
}

static inline void trace_access_lock_init(void)
{
}

#endif

/* trace_wait is a waitqueue for tasks blocked on trace_poll */
static DECLARE_WAIT_QUEUE_HEAD(trace_wait);

/* trace_flags holds trace_options default values */
unsigned long trace_flags = TRACE_ITER_PRINT_PARENT | TRACE_ITER_PRINTK |
	TRACE_ITER_ANNOTATE | TRACE_ITER_CONTEXT_INFO | TRACE_ITER_SLEEP_TIME |
	TRACE_ITER_GRAPH_TIME | TRACE_ITER_RECORD_CMD | TRACE_ITER_OVERWRITE |
	TRACE_ITER_IRQ_INFO | TRACE_ITER_MARKERS;

static int trace_stop_count;
static DEFINE_RAW_SPINLOCK(tracing_start_lock);

/**
 * trace_wake_up - wake up tasks waiting for trace input
 *
 * Schedules a delayed work to wake up any task that is blocked on the
 * trace_wait queue. These is used with trace_poll for tasks polling the
 * trace.
 */
static void trace_wake_up(struct irq_work *work)
{
	wake_up_all(&trace_wait);

}

/**
 * tracing_on - enable tracing buffers
 *
 * This function enables tracing buffers that may have been
 * disabled with tracing_off.
 */
void tracing_on(void)
{
	if (global_trace.buffer)
		ring_buffer_record_on(global_trace.buffer);
	/*
	 * This flag is only looked at when buffers haven't been
	 * allocated yet. We don't really care about the race
	 * between setting this flag and actually turning
	 * on the buffer.
	 */
	global_trace.buffer_disabled = 0;
}
EXPORT_SYMBOL_GPL(tracing_on);

/**
 * tracing_off - turn off tracing buffers
 *
 * This function stops the tracing buffers from recording data.
 * It does not disable any overhead the tracers themselves may
 * be causing. This function simply causes all recording to
 * the ring buffers to fail.
 */
void tracing_off(void)
{
	if (global_trace.buffer)
		ring_buffer_record_off(global_trace.buffer);
	/*
	 * This flag is only looked at when buffers haven't been
	 * allocated yet. We don't really care about the race
	 * between setting this flag and actually turning
	 * on the buffer.
	 */
	global_trace.buffer_disabled = 1;
}
EXPORT_SYMBOL_GPL(tracing_off);

/**
 * tracing_is_on - show state of ring buffers enabled
 */
int tracing_is_on(void)
{
	if (global_trace.buffer)
		return ring_buffer_record_is_on(global_trace.buffer);
	return !global_trace.buffer_disabled;
}
EXPORT_SYMBOL_GPL(tracing_is_on);

static int __init set_buf_size(char *str)
{
	unsigned long buf_size;

	if (!str)
		return 0;
	buf_size = memparse(str, &str);
	/* nr_entries can not be zero */
	if (buf_size == 0)
		return 0;
	trace_buf_size = buf_size;
	return 1;
}
__setup("trace_buf_size=", set_buf_size);

static int __init set_tracing_thresh(char *str)
{
	unsigned long threshold;
	int ret;

	if (!str)
		return 0;
	ret = kstrtoul(str, 0, &threshold);
	if (ret < 0)
		return 0;
	tracing_thresh = threshold * 1000;
	return 1;
}
__setup("tracing_thresh=", set_tracing_thresh);

unsigned long nsecs_to_usecs(unsigned long nsecs)
{
	return nsecs / 1000;
}

/* These must match the bit postions in trace_iterator_flags */
static const char *trace_options[] = {
	"print-parent",
	"sym-offset",
	"sym-addr",
	"verbose",
	"raw",
	"hex",
	"bin",
	"block",
	"stacktrace",
	"trace_printk",
	"ftrace_preempt",
	"branch",
	"annotate",
	"userstacktrace",
	"sym-userobj",
	"printk-msg-only",
	"context-info",
	"latency-format",
	"sleep-time",
	"graph-time",
	"record-cmd",
	"overwrite",
	"disable_on_free",
	"irq-info",
	"markers",
	NULL
};

static struct {
	u64 (*func)(void);
	const char *name;
	int in_ns;		/* is this clock in nanoseconds? */
} trace_clocks[] = {
	{ trace_clock_local,	"local",	1 },
	{ trace_clock_global,	"global",	1 },
	{ trace_clock_counter,	"counter",	0 },
	ARCH_TRACE_CLOCKS
};

int trace_clock_id;

/*
 * trace_parser_get_init - gets the buffer for trace parser
 */
int trace_parser_get_init(struct trace_parser *parser, int size)
{
	memset(parser, 0, sizeof(*parser));

	parser->buffer = kmalloc(size, GFP_KERNEL);
	if (!parser->buffer)
		return 1;

	parser->size = size;
	return 0;
}

/*
 * trace_parser_put - frees the buffer for trace parser
 */
void trace_parser_put(struct trace_parser *parser)
{
	kfree(parser->buffer);
}

/*
 * trace_get_user - reads the user input string separated by  space
 * (matched by isspace(ch))
 *
 * For each string found the 'struct trace_parser' is updated,
 * and the function returns.
 *
 * Returns number of bytes read.
 *
 * See kernel/trace/trace.h for 'struct trace_parser' details.
 */
int trace_get_user(struct trace_parser *parser, const char __user *ubuf,
	size_t cnt, loff_t *ppos)
{
	char ch;
	size_t read = 0;
	ssize_t ret;

	if (!*ppos)
		trace_parser_clear(parser);

	ret = get_user(ch, ubuf++);
	if (ret)
		goto out;

	read++;
	cnt--;

	/*
	 * The parser is not finished with the last write,
	 * continue reading the user input without skipping spaces.
	 */
	if (!parser->cont) {
		/* skip white space */
		while (cnt && isspace(ch)) {
			ret = get_user(ch, ubuf++);
			if (ret)
				goto out;
			read++;
			cnt--;
		}

		/* only spaces were written */
		if (isspace(ch)) {
			*ppos += read;
			ret = read;
			goto out;
		}

		parser->idx = 0;
	}

	/* read the non-space input */
	while (cnt && !isspace(ch)) {
		if (parser->idx < parser->size - 1)
			parser->buffer[parser->idx++] = ch;
		else {
			ret = -EINVAL;
			goto out;
		}
		ret = get_user(ch, ubuf++);
		if (ret)
			goto out;
		read++;
		cnt--;
	}

	/* We either got finished input or we have to wait for another call. */
	if (isspace(ch)) {
		parser->buffer[parser->idx] = 0;
		parser->cont = false;
	} else {
		parser->cont = true;
		parser->buffer[parser->idx++] = ch;
	}

	*ppos += read;
	ret = read;

out:
	return ret;
}

ssize_t trace_seq_to_user(struct trace_seq *s, char __user *ubuf, size_t cnt)
{
	int len;
	int ret;

	if (!cnt)
		return 0;

	if (s->len <= s->readpos)
		return -EBUSY;

	len = s->len - s->readpos;
	if (cnt > len)
		cnt = len;
	ret = copy_to_user(ubuf, s->buffer + s->readpos, cnt);
	if (ret == cnt)
		return -EFAULT;

	cnt -= ret;

	s->readpos += cnt;
	return cnt;
}

static ssize_t trace_seq_to_buffer(struct trace_seq *s, void *buf, size_t cnt)
{
	int len;

	if (s->len <= s->readpos)
		return -EBUSY;

	len = s->len - s->readpos;
	if (cnt > len)
		cnt = len;
	memcpy(buf, s->buffer + s->readpos, cnt);

	s->readpos += cnt;
	return cnt;
}

/*
 * ftrace_max_lock is used to protect the swapping of buffers
 * when taking a max snapshot. The buffers themselves are
 * protected by per_cpu spinlocks. But the action of the swap
 * needs its own lock.
 *
 * This is defined as a arch_spinlock_t in order to help
 * with performance when lockdep debugging is enabled.
 *
 * It is also used in other places outside the update_max_tr
 * so it needs to be defined outside of the
 * CONFIG_TRACER_MAX_TRACE.
 */
static arch_spinlock_t ftrace_max_lock =
	(arch_spinlock_t)__ARCH_SPIN_LOCK_UNLOCKED;

unsigned long __read_mostly	tracing_thresh;

#ifdef CONFIG_TRACER_MAX_TRACE
unsigned long __read_mostly	tracing_max_latency;

/*
 * Copy the new maximum trace into the separate maximum-trace
 * structure. (this way the maximum trace is permanently saved,
 * for later retrieval via /sys/kernel/debug/tracing/latency_trace)
 */
static void
__update_max_tr(struct trace_array *tr, struct task_struct *tsk, int cpu)
{
	struct trace_array_cpu *data = tr->data[cpu];
	struct trace_array_cpu *max_data;

	max_tr.cpu = cpu;
	max_tr.time_start = data->preempt_timestamp;

	max_data = max_tr.data[cpu];
	max_data->saved_latency = tracing_max_latency;
	max_data->critical_start = data->critical_start;
	max_data->critical_end = data->critical_end;

	memcpy(max_data->comm, tsk->comm, TASK_COMM_LEN);
	max_data->pid = tsk->pid;
	max_data->uid = task_uid(tsk);
	max_data->nice = tsk->static_prio - 20 - MAX_RT_PRIO;
	max_data->policy = tsk->policy;
	max_data->rt_priority = tsk->rt_priority;

	/* record this tasks comm */
	tracing_record_cmdline(tsk);
}

/**
 * update_max_tr - snapshot all trace buffers from global_trace to max_tr
 * @tr: tracer
 * @tsk: the task with the latency
 * @cpu: The cpu that initiated the trace.
 *
 * Flip the buffers between the @tr and the max_tr and record information
 * about which task was the cause of this latency.
 */
void
update_max_tr(struct trace_array *tr, struct task_struct *tsk, int cpu)
{
	struct ring_buffer *buf = tr->buffer;

	if (trace_stop_count)
		return;

	WARN_ON_ONCE(!irqs_disabled());
	if (!current_trace->use_max_tr) {
		WARN_ON_ONCE(1);
		return;
	}
	arch_spin_lock(&ftrace_max_lock);

	tr->buffer = max_tr.buffer;
	max_tr.buffer = buf;

	__update_max_tr(tr, tsk, cpu);
	arch_spin_unlock(&ftrace_max_lock);
}

/**
 * update_max_tr_single - only copy one trace over, and reset the rest
 * @tr - tracer
 * @tsk - task with the latency
 * @cpu - the cpu of the buffer to copy.
 *
 * Flip the trace of a single CPU buffer between the @tr and the max_tr.
 */
void
update_max_tr_single(struct trace_array *tr, struct task_struct *tsk, int cpu)
{
	int ret;

	if (trace_stop_count)
		return;

	WARN_ON_ONCE(!irqs_disabled());
	if (!current_trace->use_max_tr) {
		WARN_ON_ONCE(1);
		return;
	}

	arch_spin_lock(&ftrace_max_lock);

	ret = ring_buffer_swap_cpu(max_tr.buffer, tr->buffer, cpu);

	if (ret == -EBUSY) {
		/*
		 * We failed to swap the buffer due to a commit taking
		 * place on this CPU. We fail to record, but we reset
		 * the max trace buffer (no one writes directly to it)
		 * and flag that it failed.
		 */
		trace_array_printk(&max_tr, _THIS_IP_,
			"Failed to swap buffers due to commit in progress\n");
	}

	WARN_ON_ONCE(ret && ret != -EAGAIN && ret != -EBUSY);

	__update_max_tr(tr, tsk, cpu);
	arch_spin_unlock(&ftrace_max_lock);
}
#endif /* CONFIG_TRACER_MAX_TRACE */

static void default_wait_pipe(struct trace_iterator *iter)
{
	DEFINE_WAIT(wait);

	prepare_to_wait(&trace_wait, &wait, TASK_INTERRUPTIBLE);

	/*
	 * The events can happen in critical sections where
	 * checking a work queue can cause deadlocks.
	 * After adding a task to the queue, this flag is set
	 * only to notify events to try to wake up the queue
	 * using irq_work.
	 *
	 * We don't clear it even if the buffer is no longer
	 * empty. The flag only causes the next event to run
	 * irq_work to do the work queue wake up. The worse
	 * that can happen if we race with !trace_empty() is that
	 * an event will cause an irq_work to try to wake up
	 * an empty queue.
	 *
	 * There's no reason to protect this flag either, as
	 * the work queue and irq_work logic will do the necessary
	 * synchronization for the wake ups. The only thing
	 * that is necessary is that the wake up happens after
	 * a task has been queued. It's OK for spurious wake ups.
	 */
	trace_wakeup_needed = true;

	if (trace_empty(iter))
		schedule();

	finish_wait(&trace_wait, &wait);
}

/**
 * register_tracer - register a tracer with the ftrace system.
 * @type - the plugin for the tracer
 *
 * Register a new plugin tracer.
 */
int register_tracer(struct tracer *type)
{
	struct tracer *t;
	int ret = 0;

	if (!type->name) {
		pr_info("Tracer must have a name\n");
		return -1;
	}

	if (strlen(type->name) >= MAX_TRACER_SIZE) {
		pr_info("Tracer has a name longer than %d\n", MAX_TRACER_SIZE);
		return -1;
	}

	mutex_lock(&trace_types_lock);

	tracing_selftest_running = true;

	for (t = trace_types; t; t = t->next) {
		if (strcmp(type->name, t->name) == 0) {
			/* already found */
			pr_info("Tracer %s already registered\n",
				type->name);
			ret = -1;
			goto out;
		}
	}

	if (!type->set_flag)
		type->set_flag = &dummy_set_flag;
	if (!type->flags)
		type->flags = &dummy_tracer_flags;
	else
		if (!type->flags->opts)
			type->flags->opts = dummy_tracer_opt;
	if (!type->wait_pipe)
		type->wait_pipe = default_wait_pipe;


#ifdef CONFIG_FTRACE_STARTUP_TEST
	if (type->selftest && !tracing_selftest_disabled) {
		struct tracer *saved_tracer = current_trace;
		struct trace_array *tr = &global_trace;

		/*
		 * Run a selftest on this tracer.
		 * Here we reset the trace buffer, and set the current
		 * tracer to be this tracer. The tracer can then run some
		 * internal tracing to verify that everything is in order.
		 * If we fail, we do not register this tracer.
		 */
		tracing_reset_online_cpus(tr);

		current_trace = type;

		/* If we expanded the buffers, make sure the max is expanded too */
		if (ring_buffer_expanded && type->use_max_tr)
			ring_buffer_resize(max_tr.buffer, trace_buf_size,
						RING_BUFFER_ALL_CPUS);

		/* the test is responsible for initializing and enabling */
		pr_info("Testing tracer %s: ", type->name);
		ret = type->selftest(type, tr);
		/* the test is responsible for resetting too */
		current_trace = saved_tracer;
		if (ret) {
			printk(KERN_CONT "FAILED!\n");
			/* Add the warning after printing 'FAILED' */
			WARN_ON(1);
			goto out;
		}
		/* Only reset on passing, to avoid touching corrupted buffers */
		tracing_reset_online_cpus(tr);

		/* Shrink the max buffer again */
		if (ring_buffer_expanded && type->use_max_tr)
			ring_buffer_resize(max_tr.buffer, 1,
						RING_BUFFER_ALL_CPUS);

		printk(KERN_CONT "PASSED\n");
	}
#endif

	type->next = trace_types;
	trace_types = type;

 out:
	tracing_selftest_running = false;
	mutex_unlock(&trace_types_lock);

	if (ret || !default_bootup_tracer)
		goto out_unlock;

	if (strncmp(default_bootup_tracer, type->name, MAX_TRACER_SIZE))
		goto out_unlock;

	printk(KERN_INFO "Starting tracer '%s'\n", type->name);
	/* Do we want this tracer to start on bootup? */
	tracing_set_tracer(type->name);
	default_bootup_tracer = NULL;
	/* disable other selftests, since this will break it. */
	tracing_selftest_disabled = 1;
#ifdef CONFIG_FTRACE_STARTUP_TEST
	printk(KERN_INFO "Disabling FTRACE selftests due to running tracer '%s'\n",
	       type->name);
#endif

 out_unlock:
	return ret;
}

void tracing_reset(struct trace_array *tr, int cpu)
{
	struct ring_buffer *buffer = tr->buffer;

	ring_buffer_record_disable(buffer);

	/* Make sure all commits have finished */
	synchronize_sched();
	ring_buffer_reset_cpu(buffer, cpu);

	ring_buffer_record_enable(buffer);
}

void tracing_reset_online_cpus(struct trace_array *tr)
{
	struct ring_buffer *buffer = tr->buffer;
	int cpu;

	ring_buffer_record_disable(buffer);

	/* Make sure all commits have finished */
	synchronize_sched();

	tr->time_start = ftrace_now(tr->cpu);

	for_each_online_cpu(cpu)
		ring_buffer_reset_cpu(buffer, cpu);

	ring_buffer_record_enable(buffer);
}

void tracing_reset_current(int cpu)
{
	tracing_reset(&global_trace, cpu);
}

void tracing_reset_current_online_cpus(void)
{
	tracing_reset_online_cpus(&global_trace);
}

#define SAVED_CMDLINES 128
#define NO_CMDLINE_MAP UINT_MAX
static unsigned map_pid_to_cmdline[PID_MAX_DEFAULT+1];
static unsigned map_cmdline_to_pid[SAVED_CMDLINES];
static char saved_cmdlines[SAVED_CMDLINES][TASK_COMM_LEN];
static int cmdline_idx;
static arch_spinlock_t trace_cmdline_lock = __ARCH_SPIN_LOCK_UNLOCKED;

/* temporary disable recording */
static atomic_t trace_record_cmdline_disabled __read_mostly;

static void trace_init_cmdlines(void)
{
	memset(&map_pid_to_cmdline, NO_CMDLINE_MAP, sizeof(map_pid_to_cmdline));
	memset(&map_cmdline_to_pid, NO_CMDLINE_MAP, sizeof(map_cmdline_to_pid));
	cmdline_idx = 0;
}

int is_tracing_stopped(void)
{
	return trace_stop_count;
}

/**
 * ftrace_off_permanent - disable all ftrace code permanently
 *
 * This should only be called when a serious anomally has
 * been detected.  This will turn off the function tracing,
 * ring buffers, and other tracing utilites. It takes no
 * locks and can be called from any context.
 */
void ftrace_off_permanent(void)
{
	tracing_disabled = 1;
	ftrace_stop();
	tracing_off_permanent();
}

/**
 * tracing_start - quick start of the tracer
 *
 * If tracing is enabled but was stopped by tracing_stop,
 * this will start the tracer back up.
 */
void tracing_start(void)
{
	struct ring_buffer *buffer;
	unsigned long flags;

	if (tracing_disabled)
		return;

	raw_spin_lock_irqsave(&tracing_start_lock, flags);
	if (--trace_stop_count) {
		if (trace_stop_count < 0) {
			/* Someone screwed up their debugging */
			WARN_ON_ONCE(1);
			trace_stop_count = 0;
		}
		goto out;
	}

	/* Prevent the buffers from switching */
	arch_spin_lock(&ftrace_max_lock);

	buffer = global_trace.buffer;
	if (buffer)
		ring_buffer_record_enable(buffer);

	buffer = max_tr.buffer;
	if (buffer)
		ring_buffer_record_enable(buffer);

	arch_spin_unlock(&ftrace_max_lock);

	ftrace_start();
 out:
	raw_spin_unlock_irqrestore(&tracing_start_lock, flags);
}

/**
 * tracing_stop - quick stop of the tracer
 *
 * Light weight way to stop tracing. Use in conjunction with
 * tracing_start.
 */
void tracing_stop(void)
{
	struct ring_buffer *buffer;
	unsigned long flags;

	ftrace_stop();
	raw_spin_lock_irqsave(&tracing_start_lock, flags);
	if (trace_stop_count++)
		goto out;

	/* Prevent the buffers from switching */
	arch_spin_lock(&ftrace_max_lock);

	buffer = global_trace.buffer;
	if (buffer)
		ring_buffer_record_disable(buffer);

	buffer = max_tr.buffer;
	if (buffer)
		ring_buffer_record_disable(buffer);

	arch_spin_unlock(&ftrace_max_lock);

 out:
	raw_spin_unlock_irqrestore(&tracing_start_lock, flags);
}

void trace_stop_cmdline_recording(void);

static void trace_save_cmdline(struct task_struct *tsk)
{
	unsigned pid, idx;

	if (!tsk->pid || unlikely(tsk->pid > PID_MAX_DEFAULT))
		return;

	/*
	 * It's not the end of the world if we don't get
	 * the lock, but we also don't want to spin
	 * nor do we want to disable interrupts,
	 * so if we miss here, then better luck next time.
	 */
	if (!arch_spin_trylock(&trace_cmdline_lock))
		return;

	idx = map_pid_to_cmdline[tsk->pid];
	if (idx == NO_CMDLINE_MAP) {
		idx = (cmdline_idx + 1) % SAVED_CMDLINES;

		/*
		 * Check whether the cmdline buffer at idx has a pid
		 * mapped. We are going to overwrite that entry so we
		 * need to clear the map_pid_to_cmdline. Otherwise we
		 * would read the new comm for the old pid.
		 */
		pid = map_cmdline_to_pid[idx];
		if (pid != NO_CMDLINE_MAP)
			map_pid_to_cmdline[pid] = NO_CMDLINE_MAP;

		map_cmdline_to_pid[idx] = tsk->pid;
		map_pid_to_cmdline[tsk->pid] = idx;

		cmdline_idx = idx;
	}

	memcpy(&saved_cmdlines[idx], tsk->comm, TASK_COMM_LEN);

	arch_spin_unlock(&trace_cmdline_lock);
}

void trace_find_cmdline(int pid, char comm[])
{
	unsigned map;

	if (!pid) {
		strcpy(comm, "<idle>");
		return;
	}

	if (WARN_ON_ONCE(pid < 0)) {
		strcpy(comm, "<XXX>");
		return;
	}

	if (pid > PID_MAX_DEFAULT) {
		strcpy(comm, "<...>");
		return;
	}

	preempt_disable();
	arch_spin_lock(&trace_cmdline_lock);
	map = map_pid_to_cmdline[pid];
	if (map != NO_CMDLINE_MAP)
		strcpy(comm, saved_cmdlines[map]);
	else
		strcpy(comm, "<...>");

	arch_spin_unlock(&trace_cmdline_lock);
	preempt_enable();
}

void tracing_record_cmdline(struct task_struct *tsk)
{
	if (atomic_read(&trace_record_cmdline_disabled) || !tracing_is_on())
		return;

	if (!__this_cpu_read(trace_cmdline_save))
		return;

	__this_cpu_write(trace_cmdline_save, false);

	trace_save_cmdline(tsk);
}

void
tracing_generic_entry_update(struct trace_entry *entry, unsigned long flags,
			     int pc)
{
	struct task_struct *tsk = current;

	entry->preempt_count		= pc & 0xff;
	entry->pid			= (tsk) ? tsk->pid : 0;
	entry->padding			= 0;
	entry->flags =
#ifdef CONFIG_TRACE_IRQFLAGS_SUPPORT
		(irqs_disabled_flags(flags) ? TRACE_FLAG_IRQS_OFF : 0) |
#else
		TRACE_FLAG_IRQS_NOSUPPORT |
#endif
		((pc & HARDIRQ_MASK) ? TRACE_FLAG_HARDIRQ : 0) |
		((pc & SOFTIRQ_MASK) ? TRACE_FLAG_SOFTIRQ : 0) |
		(need_resched() ? TRACE_FLAG_NEED_RESCHED : 0);
}
EXPORT_SYMBOL_GPL(tracing_generic_entry_update);

struct ring_buffer_event *
trace_buffer_lock_reserve(struct ring_buffer *buffer,
			  int type,
			  unsigned long len,
			  unsigned long flags, int pc)
{
	struct ring_buffer_event *event;

	event = ring_buffer_lock_reserve(buffer, len);
	if (event != NULL) {
		struct trace_entry *ent = ring_buffer_event_data(event);

		tracing_generic_entry_update(ent, flags, pc);
		ent->type = type;
	}

	return event;
}

void
__buffer_unlock_commit(struct ring_buffer *buffer, struct ring_buffer_event *event)
{
	__this_cpu_write(trace_cmdline_save, true);
	if (trace_wakeup_needed) {
		trace_wakeup_needed = false;
		/* irq_work_queue() supplies it's own memory barriers */
		irq_work_queue(&trace_work_wakeup);
	}
	ring_buffer_unlock_commit(buffer, event);
}

static inline void
__trace_buffer_unlock_commit(struct ring_buffer *buffer,
			     struct ring_buffer_event *event,
			     unsigned long flags, int pc)
{
	__buffer_unlock_commit(buffer, event);

	ftrace_trace_stack(buffer, flags, 6, pc);
	ftrace_trace_userstack(buffer, flags, pc);
}

void trace_buffer_unlock_commit(struct ring_buffer *buffer,
				struct ring_buffer_event *event,
				unsigned long flags, int pc)
{
	__trace_buffer_unlock_commit(buffer, event, flags, pc);
}
EXPORT_SYMBOL_GPL(trace_buffer_unlock_commit);

struct ring_buffer_event *
trace_current_buffer_lock_reserve(struct ring_buffer **current_rb,
				  int type, unsigned long len,
				  unsigned long flags, int pc)
{
	*current_rb = global_trace.buffer;
	return trace_buffer_lock_reserve(*current_rb,
					 type, len, flags, pc);
}
EXPORT_SYMBOL_GPL(trace_current_buffer_lock_reserve);

void trace_current_buffer_unlock_commit(struct ring_buffer *buffer,
					struct ring_buffer_event *event,
					unsigned long flags, int pc)
{
	__trace_buffer_unlock_commit(buffer, event, flags, pc);
}
EXPORT_SYMBOL_GPL(trace_current_buffer_unlock_commit);

void trace_buffer_unlock_commit_regs(struct ring_buffer *buffer,
				     struct ring_buffer_event *event,
				     unsigned long flags, int pc,
				     struct pt_regs *regs)
{
	__buffer_unlock_commit(buffer, event);

	ftrace_trace_stack_regs(buffer, flags, 0, pc, regs);
	ftrace_trace_userstack(buffer, flags, pc);
}
EXPORT_SYMBOL_GPL(trace_buffer_unlock_commit_regs);

void trace_current_buffer_discard_commit(struct ring_buffer *buffer,
					 struct ring_buffer_event *event)
{
	ring_buffer_discard_commit(buffer, event);
}
EXPORT_SYMBOL_GPL(trace_current_buffer_discard_commit);

void
trace_function(struct trace_array *tr,
	       unsigned long ip, unsigned long parent_ip, unsigned long flags,
	       int pc)
{
	struct ftrace_event_call *call = &event_function;
	struct ring_buffer *buffer = tr->buffer;
	struct ring_buffer_event *event;
	struct ftrace_entry *entry;

	/* If we are reading the ring buffer, don't trace */
	if (unlikely(__this_cpu_read(ftrace_cpu_disabled)))
		return;

	event = trace_buffer_lock_reserve(buffer, TRACE_FN, sizeof(*entry),
					  flags, pc);
	if (!event)
		return;
	entry	= ring_buffer_event_data(event);
	entry->ip			= ip;
	entry->parent_ip		= parent_ip;

	if (!filter_check_discard(call, entry, buffer, event))
		__buffer_unlock_commit(buffer, event);
}

void
ftrace(struct trace_array *tr, struct trace_array_cpu *data,
       unsigned long ip, unsigned long parent_ip, unsigned long flags,
       int pc)
{
	if (likely(!atomic_read(&data->disabled)))
		trace_function(tr, ip, parent_ip, flags, pc);
}

#ifdef CONFIG_STACKTRACE

#define FTRACE_STACK_MAX_ENTRIES (PAGE_SIZE / sizeof(unsigned long))
struct ftrace_stack {
	unsigned long		calls[FTRACE_STACK_MAX_ENTRIES];
};

static DEFINE_PER_CPU(struct ftrace_stack, ftrace_stack);
static DEFINE_PER_CPU(int, ftrace_stack_reserve);

static void __ftrace_trace_stack(struct ring_buffer *buffer,
				 unsigned long flags,
				 int skip, int pc, struct pt_regs *regs)
{
	struct ftrace_event_call *call = &event_kernel_stack;
	struct ring_buffer_event *event;
	struct stack_entry *entry;
	struct stack_trace trace;
	int use_stack;
	int size = FTRACE_STACK_ENTRIES;

	trace.nr_entries	= 0;
	trace.skip		= skip;

	/*
	 * Since events can happen in NMIs there's no safe way to
	 * use the per cpu ftrace_stacks. We reserve it and if an interrupt
	 * or NMI comes in, it will just have to use the default
	 * FTRACE_STACK_SIZE.
	 */
	preempt_disable_notrace();

	use_stack = ++__get_cpu_var(ftrace_stack_reserve);
	/*
	 * We don't need any atomic variables, just a barrier.
	 * If an interrupt comes in, we don't care, because it would
	 * have exited and put the counter back to what we want.
	 * We just need a barrier to keep gcc from moving things
	 * around.
	 */
	barrier();
	if (use_stack == 1) {
		trace.entries		= &__get_cpu_var(ftrace_stack).calls[0];
		trace.max_entries	= FTRACE_STACK_MAX_ENTRIES;

		if (regs)
			save_stack_trace_regs(regs, &trace);
		else
			save_stack_trace(&trace);

		if (trace.nr_entries > size)
			size = trace.nr_entries;
	} else
		/* From now on, use_stack is a boolean */
		use_stack = 0;

	size *= sizeof(unsigned long);

	event = trace_buffer_lock_reserve(buffer, TRACE_STACK,
					  sizeof(*entry) + size, flags, pc);
	if (!event)
		goto out;
	entry = ring_buffer_event_data(event);

	memset(&entry->caller, 0, size);

	if (use_stack)
		memcpy(&entry->caller, trace.entries,
		       trace.nr_entries * sizeof(unsigned long));
	else {
		trace.max_entries	= FTRACE_STACK_ENTRIES;
		trace.entries		= entry->caller;
		if (regs)
			save_stack_trace_regs(regs, &trace);
		else
			save_stack_trace(&trace);
	}

	entry->size = trace.nr_entries;

	if (!filter_check_discard(call, entry, buffer, event))
		__buffer_unlock_commit(buffer, event);

 out:
	/* Again, don't let gcc optimize things here */
	barrier();
	__get_cpu_var(ftrace_stack_reserve)--;
	preempt_enable_notrace();

}

void ftrace_trace_stack_regs(struct ring_buffer *buffer, unsigned long flags,
			     int skip, int pc, struct pt_regs *regs)
{
	if (!(trace_flags & TRACE_ITER_STACKTRACE))
		return;

	__ftrace_trace_stack(buffer, flags, skip, pc, regs);
}

void ftrace_trace_stack(struct ring_buffer *buffer, unsigned long flags,
			int skip, int pc)
{
	if (!(trace_flags & TRACE_ITER_STACKTRACE))
		return;

	__ftrace_trace_stack(buffer, flags, skip, pc, NULL);
}

void __trace_stack(struct trace_array *tr, unsigned long flags, int skip,
		   int pc)
{
	__ftrace_trace_stack(tr->buffer, flags, skip, pc, NULL);
}

/**
 * trace_dump_stack - record a stack back trace in the trace buffer
 */
void trace_dump_stack(void)
{
	unsigned long flags;

	if (tracing_disabled || tracing_selftest_running)
		return;

	local_save_flags(flags);

	/* skipping 3 traces, seems to get us at the caller of this function */
	__ftrace_trace_stack(global_trace.buffer, flags, 3, preempt_count(), NULL);
}

static DEFINE_PER_CPU(int, user_stack_count);

void
ftrace_trace_userstack(struct ring_buffer *buffer, unsigned long flags, int pc)
{
	struct ftrace_event_call *call = &event_user_stack;
	struct ring_buffer_event *event;
	struct userstack_entry *entry;
	struct stack_trace trace;

	if (!(trace_flags & TRACE_ITER_USERSTACKTRACE))
		return;

	/*
	 * NMIs can not handle page faults, even with fix ups.
	 * The save user stack can (and often does) fault.
	 */
	if (unlikely(in_nmi()))
		return;

	/*
	 * prevent recursion, since the user stack tracing may
	 * trigger other kernel events.
	 */
	preempt_disable();
	if (__this_cpu_read(user_stack_count))
		goto out;

	__this_cpu_inc(user_stack_count);

	event = trace_buffer_lock_reserve(buffer, TRACE_USER_STACK,
					  sizeof(*entry), flags, pc);
	if (!event)
		goto out_drop_count;
	entry	= ring_buffer_event_data(event);

	entry->tgid		= current->tgid;
	memset(&entry->caller, 0, sizeof(entry->caller));

	trace.nr_entries	= 0;
	trace.max_entries	= FTRACE_STACK_ENTRIES;
	trace.skip		= 0;
	trace.entries		= entry->caller;

	save_stack_trace_user(&trace);
	if (!filter_check_discard(call, entry, buffer, event))
		__buffer_unlock_commit(buffer, event);

 out_drop_count:
	__this_cpu_dec(user_stack_count);
 out:
	preempt_enable();
}

#ifdef UNUSED
static void __trace_userstack(struct trace_array *tr, unsigned long flags)
{
	ftrace_trace_userstack(tr, flags, preempt_count());
}
#endif /* UNUSED */

#endif /* CONFIG_STACKTRACE */

/* created for use with alloc_percpu */
struct trace_buffer_struct {
	char buffer[TRACE_BUF_SIZE];
};

static struct trace_buffer_struct *trace_percpu_buffer;
static struct trace_buffer_struct *trace_percpu_sirq_buffer;
static struct trace_buffer_struct *trace_percpu_irq_buffer;
static struct trace_buffer_struct *trace_percpu_nmi_buffer;

/*
 * The buffer used is dependent on the context. There is a per cpu
 * buffer for normal context, softirq contex, hard irq context and
 * for NMI context. Thise allows for lockless recording.
 *
 * Note, if the buffers failed to be allocated, then this returns NULL
 */
static char *get_trace_buf(void)
{
	struct trace_buffer_struct *percpu_buffer;
	struct trace_buffer_struct *buffer;

	/*
	 * If we have allocated per cpu buffers, then we do not
	 * need to do any locking.
	 */
	if (in_nmi())
		percpu_buffer = trace_percpu_nmi_buffer;
	else if (in_irq())
		percpu_buffer = trace_percpu_irq_buffer;
	else if (in_softirq())
		percpu_buffer = trace_percpu_sirq_buffer;
	else
		percpu_buffer = trace_percpu_buffer;

	if (!percpu_buffer)
		return NULL;

	buffer = per_cpu_ptr(percpu_buffer, smp_processor_id());

	return buffer->buffer;
}

static int alloc_percpu_trace_buffer(void)
{
	struct trace_buffer_struct *buffers;
	struct trace_buffer_struct *sirq_buffers;
	struct trace_buffer_struct *irq_buffers;
	struct trace_buffer_struct *nmi_buffers;

	buffers = alloc_percpu(struct trace_buffer_struct);
	if (!buffers)
		goto err_warn;

	sirq_buffers = alloc_percpu(struct trace_buffer_struct);
	if (!sirq_buffers)
		goto err_sirq;

	irq_buffers = alloc_percpu(struct trace_buffer_struct);
	if (!irq_buffers)
		goto err_irq;

	nmi_buffers = alloc_percpu(struct trace_buffer_struct);
	if (!nmi_buffers)
		goto err_nmi;

	trace_percpu_buffer = buffers;
	trace_percpu_sirq_buffer = sirq_buffers;
	trace_percpu_irq_buffer = irq_buffers;
	trace_percpu_nmi_buffer = nmi_buffers;

	return 0;

 err_nmi:
	free_percpu(irq_buffers);
 err_irq:
	free_percpu(sirq_buffers);
 err_sirq:
	free_percpu(buffers);
 err_warn:
	WARN(1, "Could not allocate percpu trace_printk buffer");
	return -ENOMEM;
}

static int buffers_allocated;

void trace_printk_init_buffers(void)
{
	if (buffers_allocated)
		return;

	if (alloc_percpu_trace_buffer())
		return;

	pr_info("ftrace: Allocated trace_printk buffers\n");

	/* Expand the buffers to set size */
	tracing_update_buffers();

	buffers_allocated = 1;

	/*
	 * trace_printk_init_buffers() can be called by modules.
	 * If that happens, then we need to start cmdline recording
	 * directly here. If the global_trace.buffer is already
	 * allocated here, then this was called by module code.
	 */
	if (global_trace.buffer)
		tracing_start_cmdline_record();
}

void trace_printk_start_comm(void)
{
	/* Start tracing comms if trace printk is set */
	if (!buffers_allocated)
		return;
	tracing_start_cmdline_record();
}

static void trace_printk_start_stop_comm(int enabled)
{
	if (!buffers_allocated)
		return;

	if (enabled)
		tracing_start_cmdline_record();
	else
		tracing_stop_cmdline_record();
}

/**
 * trace_vbprintk - write binary msg to tracing buffer
 *
 */
int trace_vbprintk(unsigned long ip, const char *fmt, va_list args)
{
	struct ftrace_event_call *call = &event_bprint;
	struct ring_buffer_event *event;
	struct ring_buffer *buffer;
	struct trace_array *tr = &global_trace;
	struct bprint_entry *entry;
	unsigned long flags;
	char *tbuffer;
	int len = 0, size, pc;

	if (unlikely(tracing_selftest_running || tracing_disabled))
		return 0;

	/* Don't pollute graph traces with trace_vprintk internals */
	pause_graph_tracing();

	pc = preempt_count();
	preempt_disable_notrace();

	tbuffer = get_trace_buf();
	if (!tbuffer) {
		len = 0;
		goto out;
	}

	len = vbin_printf((u32 *)tbuffer, TRACE_BUF_SIZE/sizeof(int), fmt, args);

	if (len > TRACE_BUF_SIZE/sizeof(int) || len < 0)
		goto out;

	local_save_flags(flags);
	size = sizeof(*entry) + sizeof(u32) * len;
	buffer = tr->buffer;
	event = trace_buffer_lock_reserve(buffer, TRACE_BPRINT, size,
					  flags, pc);
	if (!event)
		goto out;
	entry = ring_buffer_event_data(event);
	entry->ip			= ip;
	entry->fmt			= fmt;

	memcpy(entry->buf, tbuffer, sizeof(u32) * len);
	if (!filter_check_discard(call, entry, buffer, event)) {
		__buffer_unlock_commit(buffer, event);
		ftrace_trace_stack(buffer, flags, 6, pc);
	}

out:
	preempt_enable_notrace();
	unpause_graph_tracing();

	return len;
}
EXPORT_SYMBOL_GPL(trace_vbprintk);

int trace_array_printk(struct trace_array *tr,
		       unsigned long ip, const char *fmt, ...)
{
	int ret;
	va_list ap;

	if (!(trace_flags & TRACE_ITER_PRINTK))
		return 0;

	va_start(ap, fmt);
	ret = trace_array_vprintk(tr, ip, fmt, ap);
	va_end(ap);
	return ret;
}

int trace_array_vprintk(struct trace_array *tr,
			unsigned long ip, const char *fmt, va_list args)
{
	struct ftrace_event_call *call = &event_print;
	struct ring_buffer_event *event;
	struct ring_buffer *buffer;
	int len = 0, size, pc;
	struct print_entry *entry;
	unsigned long flags;
	char *tbuffer;

	if (tracing_disabled || tracing_selftest_running)
		return 0;

	/* Don't pollute graph traces with trace_vprintk internals */
	pause_graph_tracing();

	pc = preempt_count();
	preempt_disable_notrace();


	tbuffer = get_trace_buf();
	if (!tbuffer) {
		len = 0;
		goto out;
	}

	len = vsnprintf(tbuffer, TRACE_BUF_SIZE, fmt, args);
	if (len > TRACE_BUF_SIZE)
		goto out;

	local_save_flags(flags);
	size = sizeof(*entry) + len + 1;
	buffer = tr->buffer;
	event = trace_buffer_lock_reserve(buffer, TRACE_PRINT, size,
					  flags, pc);
	if (!event)
		goto out;
	entry = ring_buffer_event_data(event);
	entry->ip = ip;

	memcpy(&entry->buf, tbuffer, len);
	entry->buf[len] = '\0';
	if (!filter_check_discard(call, entry, buffer, event)) {
		__buffer_unlock_commit(buffer, event);
		ftrace_trace_stack(buffer, flags, 6, pc);
	}
 out:
	preempt_enable_notrace();
	unpause_graph_tracing();

	return len;
}

int trace_vprintk(unsigned long ip, const char *fmt, va_list args)
{
	return trace_array_vprintk(&global_trace, ip, fmt, args);
}
EXPORT_SYMBOL_GPL(trace_vprintk);

static void trace_iterator_increment(struct trace_iterator *iter)
{
	struct ring_buffer_iter *buf_iter = trace_buffer_iter(iter, iter->cpu);

	iter->idx++;
	if (buf_iter)
		ring_buffer_read(buf_iter, NULL);
}

static struct trace_entry *
peek_next_entry(struct trace_iterator *iter, int cpu, u64 *ts,
		unsigned long *lost_events)
{
	struct ring_buffer_event *event;
	struct ring_buffer_iter *buf_iter = trace_buffer_iter(iter, cpu);

	if (buf_iter)
		event = ring_buffer_iter_peek(buf_iter, ts);
	else
		event = ring_buffer_peek(iter->tr->buffer, cpu, ts,
					 lost_events);

	if (event) {
		iter->ent_size = ring_buffer_event_length(event);
		return ring_buffer_event_data(event);
	}
	iter->ent_size = 0;
	return NULL;
}

static struct trace_entry *
__find_next_entry(struct trace_iterator *iter, int *ent_cpu,
		  unsigned long *missing_events, u64 *ent_ts)
{
	struct ring_buffer *buffer = iter->tr->buffer;
	struct trace_entry *ent, *next = NULL;
	unsigned long lost_events = 0, next_lost = 0;
	int cpu_file = iter->cpu_file;
	u64 next_ts = 0, ts;
	int next_cpu = -1;
	int next_size = 0;
	int cpu;

	/*
	 * If we are in a per_cpu trace file, don't bother by iterating over
	 * all cpu and peek directly.
	 */
	if (cpu_file > TRACE_PIPE_ALL_CPU) {
		if (ring_buffer_empty_cpu(buffer, cpu_file))
			return NULL;
		ent = peek_next_entry(iter, cpu_file, ent_ts, missing_events);
		if (ent_cpu)
			*ent_cpu = cpu_file;

		return ent;
	}

	for_each_tracing_cpu(cpu) {

		if (ring_buffer_empty_cpu(buffer, cpu))
			continue;

		ent = peek_next_entry(iter, cpu, &ts, &lost_events);

		/*
		 * Pick the entry with the smallest timestamp:
		 */
		if (ent && (!next || ts < next_ts)) {
			next = ent;
			next_cpu = cpu;
			next_ts = ts;
			next_lost = lost_events;
			next_size = iter->ent_size;
		}
	}

	iter->ent_size = next_size;

	if (ent_cpu)
		*ent_cpu = next_cpu;

	if (ent_ts)
		*ent_ts = next_ts;

	if (missing_events)
		*missing_events = next_lost;

	return next;
}

/* Find the next real entry, without updating the iterator itself */
struct trace_entry *trace_find_next_entry(struct trace_iterator *iter,
					  int *ent_cpu, u64 *ent_ts)
{
	return __find_next_entry(iter, ent_cpu, NULL, ent_ts);
}

/* Find the next real entry, and increment the iterator to the next entry */
void *trace_find_next_entry_inc(struct trace_iterator *iter)
{
	iter->ent = __find_next_entry(iter, &iter->cpu,
				      &iter->lost_events, &iter->ts);

	if (iter->ent)
		trace_iterator_increment(iter);

	return iter->ent ? iter : NULL;
}

static void trace_consume(struct trace_iterator *iter)
{
	ring_buffer_consume(iter->tr->buffer, iter->cpu, &iter->ts,
			    &iter->lost_events);
}

static void *s_next(struct seq_file *m, void *v, loff_t *pos)
{
	struct trace_iterator *iter = m->private;
	int i = (int)*pos;
	void *ent;

	WARN_ON_ONCE(iter->leftover);

	(*pos)++;

	/* can't go backwards */
	if (iter->idx > i)
		return NULL;

	if (iter->idx < 0)
		ent = trace_find_next_entry_inc(iter);
	else
		ent = iter;

	while (ent && iter->idx < i)
		ent = trace_find_next_entry_inc(iter);

	iter->pos = *pos;

	return ent;
}

void tracing_iter_reset(struct trace_iterator *iter, int cpu)
{
	struct trace_array *tr = iter->tr;
	struct ring_buffer_event *event;
	struct ring_buffer_iter *buf_iter;
	unsigned long entries = 0;
	u64 ts;

	tr->data[cpu]->skipped_entries = 0;

	buf_iter = trace_buffer_iter(iter, cpu);
	if (!buf_iter)
		return;

	ring_buffer_iter_reset(buf_iter);

	/*
	 * We could have the case with the max latency tracers
	 * that a reset never took place on a cpu. This is evident
	 * by the timestamp being before the start of the buffer.
	 */
	while ((event = ring_buffer_iter_peek(buf_iter, &ts))) {
		if (ts >= iter->tr->time_start)
			break;
		entries++;
		ring_buffer_read(buf_iter, NULL);
	}

	tr->data[cpu]->skipped_entries = entries;
}

/*
 * The current tracer is copied to avoid a global locking
 * all around.
 */
static void *s_start(struct seq_file *m, loff_t *pos)
{
	struct trace_iterator *iter = m->private;
	static struct tracer *old_tracer;
	int cpu_file = iter->cpu_file;
	void *p = NULL;
	loff_t l = 0;
	int cpu;

	/* copy the tracer to avoid using a global lock all around */
	mutex_lock(&trace_types_lock);
	if (unlikely(old_tracer != current_trace && current_trace)) {
		old_tracer = current_trace;
		*iter->trace = *current_trace;
	}
	mutex_unlock(&trace_types_lock);

	atomic_inc(&trace_record_cmdline_disabled);

	if (*pos != iter->pos) {
		iter->ent = NULL;
		iter->cpu = 0;
		iter->idx = -1;

		if (cpu_file == TRACE_PIPE_ALL_CPU) {
			for_each_tracing_cpu(cpu)
				tracing_iter_reset(iter, cpu);
		} else
			tracing_iter_reset(iter, cpu_file);

		iter->leftover = 0;
		for (p = iter; p && l < *pos; p = s_next(m, p, &l))
			;

	} else {
		/*
		 * If we overflowed the seq_file before, then we want
		 * to just reuse the trace_seq buffer again.
		 */
		if (iter->leftover)
			p = iter;
		else {
			l = *pos - 1;
			p = s_next(m, p, &l);
		}
	}

	trace_event_read_lock();
	trace_access_lock(cpu_file);
	return p;
}

static void s_stop(struct seq_file *m, void *p)
{
	struct trace_iterator *iter = m->private;

	atomic_dec(&trace_record_cmdline_disabled);
	trace_access_unlock(iter->cpu_file);
	trace_event_read_unlock();
}

static void
get_total_entries(struct trace_array *tr, unsigned long *total, unsigned long *entries)
{
	unsigned long count;
	int cpu;

	*total = 0;
	*entries = 0;

	for_each_tracing_cpu(cpu) {
		count = ring_buffer_entries_cpu(tr->buffer, cpu);
		/*
		 * If this buffer has skipped entries, then we hold all
		 * entries for the trace and we need to ignore the
		 * ones before the time stamp.
		 */
		if (tr->data[cpu]->skipped_entries) {
			count -= tr->data[cpu]->skipped_entries;
			/* total is the same as the entries */
			*total += count;
		} else
			*total += count +
				ring_buffer_overrun_cpu(tr->buffer, cpu);
		*entries += count;
	}
}

static void print_lat_help_header(struct seq_file *m)
{
	seq_puts(m, "#                  _------=> CPU#            \n");
	seq_puts(m, "#                 / _-----=> irqs-off        \n");
	seq_puts(m, "#                | / _----=> need-resched    \n");
	seq_puts(m, "#                || / _---=> hardirq/softirq \n");
	seq_puts(m, "#                ||| / _--=> preempt-depth   \n");
	seq_puts(m, "#                |||| /     delay             \n");
	seq_puts(m, "#  cmd     pid   ||||| time  |   caller      \n");
	seq_puts(m, "#     \\   /      |||||  \\    |   /           \n");
}

static void print_event_info(struct trace_array *tr, struct seq_file *m)
{
	unsigned long total;
	unsigned long entries;

	get_total_entries(tr, &total, &entries);
	seq_printf(m, "# entries-in-buffer/entries-written: %lu/%lu   #P:%d\n",
		   entries, total, num_online_cpus());
	seq_puts(m, "#\n");
}

static void print_func_help_header(struct trace_array *tr, struct seq_file *m)
{
	print_event_info(tr, m);
	seq_puts(m, "#           TASK-PID   CPU#      TIMESTAMP  FUNCTION\n");
	seq_puts(m, "#              | |       |          |         |\n");
}

static void print_func_help_header_irq(struct trace_array *tr, struct seq_file *m)
{
	print_event_info(tr, m);
	seq_puts(m, "#                              _-----=> irqs-off\n");
	seq_puts(m, "#                             / _----=> need-resched\n");
	seq_puts(m, "#                            | / _---=> hardirq/softirq\n");
	seq_puts(m, "#                            || / _--=> preempt-depth\n");
	seq_puts(m, "#                            ||| /     delay\n");
	seq_puts(m, "#           TASK-PID   CPU#  ||||    TIMESTAMP  FUNCTION\n");
	seq_puts(m, "#              | |       |   ||||       |         |\n");
}

void
print_trace_header(struct seq_file *m, struct trace_iterator *iter)
{
	unsigned long sym_flags = (trace_flags & TRACE_ITER_SYM_MASK);
	struct trace_array *tr = iter->tr;
	struct trace_array_cpu *data = tr->data[tr->cpu];
	struct tracer *type = current_trace;
	unsigned long entries;
	unsigned long total;
	const char *name = "preemption";

	if (type)
		name = type->name;

	get_total_entries(tr, &total, &entries);

	seq_printf(m, "# %s latency trace v1.1.5 on %s\n",
		   name, UTS_RELEASE);
	seq_puts(m, "# -----------------------------------"
		 "---------------------------------\n");
	seq_printf(m, "# latency: %lu us, #%lu/%lu, CPU#%d |"
		   " (M:%s VP:%d, KP:%d, SP:%d HP:%d",
		   nsecs_to_usecs(data->saved_latency),
		   entries,
		   total,
		   tr->cpu,
#if defined(CONFIG_PREEMPT_NONE)
		   "server",
#elif defined(CONFIG_PREEMPT_VOLUNTARY)
		   "desktop",
#elif defined(CONFIG_PREEMPT)
		   "preempt",
#else
		   "unknown",
#endif
		   /* These are reserved for later use */
		   0, 0, 0, 0);
#ifdef CONFIG_SMP
	seq_printf(m, " #P:%d)\n", num_online_cpus());
#else
	seq_puts(m, ")\n");
#endif
	seq_puts(m, "#    -----------------\n");
	seq_printf(m, "#    | task: %.16s-%d "
		   "(uid:%d nice:%ld policy:%ld rt_prio:%ld)\n",
		   data->comm, data->pid,
		   from_kuid_munged(seq_user_ns(m), data->uid), data->nice,
		   data->policy, data->rt_priority);
	seq_puts(m, "#    -----------------\n");

	if (data->critical_start) {
		seq_puts(m, "#  => started at: ");
		seq_print_ip_sym(&iter->seq, data->critical_start, sym_flags);
		trace_print_seq(m, &iter->seq);
		seq_puts(m, "\n#  => ended at:   ");
		seq_print_ip_sym(&iter->seq, data->critical_end, sym_flags);
		trace_print_seq(m, &iter->seq);
		seq_puts(m, "\n#\n");
	}

	seq_puts(m, "#\n");
}

static void test_cpu_buff_start(struct trace_iterator *iter)
{
	struct trace_seq *s = &iter->seq;

	if (!(trace_flags & TRACE_ITER_ANNOTATE))
		return;

	if (!(iter->iter_flags & TRACE_FILE_ANNOTATE))
		return;

	if (cpumask_test_cpu(iter->cpu, iter->started))
		return;

	if (iter->tr->data[iter->cpu]->skipped_entries)
		return;

	cpumask_set_cpu(iter->cpu, iter->started);

	/* Don't print started cpu buffer for the first entry of the trace */
	if (iter->idx > 1)
		trace_seq_printf(s, "##### CPU %u buffer started ####\n",
				iter->cpu);
}

static enum print_line_t print_trace_fmt(struct trace_iterator *iter)
{
	struct trace_seq *s = &iter->seq;
	unsigned long sym_flags = (trace_flags & TRACE_ITER_SYM_MASK);
	struct trace_entry *entry;
	struct trace_event *event;

	entry = iter->ent;

	test_cpu_buff_start(iter);

	event = ftrace_find_event(entry->type);

	if (trace_flags & TRACE_ITER_CONTEXT_INFO) {
		if (iter->iter_flags & TRACE_FILE_LAT_FMT) {
			if (!trace_print_lat_context(iter))
				goto partial;
		} else {
			if (!trace_print_context(iter))
				goto partial;
		}
	}

	if (event)
		return event->funcs->trace(iter, sym_flags, event);

	if (!trace_seq_printf(s, "Unknown type %d\n", entry->type))
		goto partial;

	return TRACE_TYPE_HANDLED;
partial:
	return TRACE_TYPE_PARTIAL_LINE;
}

static enum print_line_t print_raw_fmt(struct trace_iterator *iter)
{
	struct trace_seq *s = &iter->seq;
	struct trace_entry *entry;
	struct trace_event *event;

	entry = iter->ent;

	if (trace_flags & TRACE_ITER_CONTEXT_INFO) {
		if (!trace_seq_printf(s, "%d %d %llu ",
				      entry->pid, iter->cpu, iter->ts))
			goto partial;
	}

	event = ftrace_find_event(entry->type);
	if (event)
		return event->funcs->raw(iter, 0, event);

	if (!trace_seq_printf(s, "%d ?\n", entry->type))
		goto partial;

	return TRACE_TYPE_HANDLED;
partial:
	return TRACE_TYPE_PARTIAL_LINE;
}

static enum print_line_t print_hex_fmt(struct trace_iterator *iter)
{
	struct trace_seq *s = &iter->seq;
	unsigned char newline = '\n';
	struct trace_entry *entry;
	struct trace_event *event;

	entry = iter->ent;

	if (trace_flags & TRACE_ITER_CONTEXT_INFO) {
		SEQ_PUT_HEX_FIELD_RET(s, entry->pid);
		SEQ_PUT_HEX_FIELD_RET(s, iter->cpu);
		SEQ_PUT_HEX_FIELD_RET(s, iter->ts);
	}

	event = ftrace_find_event(entry->type);
	if (event) {
		enum print_line_t ret = event->funcs->hex(iter, 0, event);
		if (ret != TRACE_TYPE_HANDLED)
			return ret;
	}

	SEQ_PUT_FIELD_RET(s, newline);

	return TRACE_TYPE_HANDLED;
}

static enum print_line_t print_bin_fmt(struct trace_iterator *iter)
{
	struct trace_seq *s = &iter->seq;
	struct trace_entry *entry;
	struct trace_event *event;

	entry = iter->ent;

	if (trace_flags & TRACE_ITER_CONTEXT_INFO) {
		SEQ_PUT_FIELD_RET(s, entry->pid);
		SEQ_PUT_FIELD_RET(s, iter->cpu);
		SEQ_PUT_FIELD_RET(s, iter->ts);
	}

	event = ftrace_find_event(entry->type);
	return event ? event->funcs->binary(iter, 0, event) :
		TRACE_TYPE_HANDLED;
}

int trace_empty(struct trace_iterator *iter)
{
	struct ring_buffer_iter *buf_iter;
	int cpu;

	/* If we are looking at one CPU buffer, only check that one */
	if (iter->cpu_file != TRACE_PIPE_ALL_CPU) {
		cpu = iter->cpu_file;
		buf_iter = trace_buffer_iter(iter, cpu);
		if (buf_iter) {
			if (!ring_buffer_iter_empty(buf_iter))
				return 0;
		} else {
			if (!ring_buffer_empty_cpu(iter->tr->buffer, cpu))
				return 0;
		}
		return 1;
	}

	for_each_tracing_cpu(cpu) {
		buf_iter = trace_buffer_iter(iter, cpu);
		if (buf_iter) {
			if (!ring_buffer_iter_empty(buf_iter))
				return 0;
		} else {
			if (!ring_buffer_empty_cpu(iter->tr->buffer, cpu))
				return 0;
		}
	}

	return 1;
}

/*  Called with trace_event_read_lock() held. */
enum print_line_t print_trace_line(struct trace_iterator *iter)
{
	enum print_line_t ret;

	if (iter->lost_events &&
	    !trace_seq_printf(&iter->seq, "CPU:%d [LOST %lu EVENTS]\n",
				 iter->cpu, iter->lost_events))
		return TRACE_TYPE_PARTIAL_LINE;

	if (iter->trace && iter->trace->print_line) {
		ret = iter->trace->print_line(iter);
		if (ret != TRACE_TYPE_UNHANDLED)
			return ret;
	}

	if (iter->ent->type == TRACE_BPRINT &&
			trace_flags & TRACE_ITER_PRINTK &&
			trace_flags & TRACE_ITER_PRINTK_MSGONLY)
		return trace_print_bprintk_msg_only(iter);

	if (iter->ent->type == TRACE_PRINT &&
			trace_flags & TRACE_ITER_PRINTK &&
			trace_flags & TRACE_ITER_PRINTK_MSGONLY)
		return trace_print_printk_msg_only(iter);

	if (trace_flags & TRACE_ITER_BIN)
		return print_bin_fmt(iter);

	if (trace_flags & TRACE_ITER_HEX)
		return print_hex_fmt(iter);

	if (trace_flags & TRACE_ITER_RAW)
		return print_raw_fmt(iter);

	return print_trace_fmt(iter);
}

void trace_latency_header(struct seq_file *m)
{
	struct trace_iterator *iter = m->private;

	/* print nothing if the buffers are empty */
	if (trace_empty(iter))
		return;

	if (iter->iter_flags & TRACE_FILE_LAT_FMT)
		print_trace_header(m, iter);

	if (!(trace_flags & TRACE_ITER_VERBOSE))
		print_lat_help_header(m);
}

void trace_default_header(struct seq_file *m)
{
	struct trace_iterator *iter = m->private;

	if (!(trace_flags & TRACE_ITER_CONTEXT_INFO))
		return;

	if (iter->iter_flags & TRACE_FILE_LAT_FMT) {
		/* print nothing if the buffers are empty */
		if (trace_empty(iter))
			return;
		print_trace_header(m, iter);
		if (!(trace_flags & TRACE_ITER_VERBOSE))
			print_lat_help_header(m);
	} else {
		if (!(trace_flags & TRACE_ITER_VERBOSE)) {
			if (trace_flags & TRACE_ITER_IRQ_INFO)
				print_func_help_header_irq(iter->tr, m);
			else
				print_func_help_header(iter->tr, m);
		}
	}
}

static void test_ftrace_alive(struct seq_file *m)
{
	if (!ftrace_is_dead())
		return;
	seq_printf(m, "# WARNING: FUNCTION TRACING IS CORRUPTED\n");
	seq_printf(m, "#          MAY BE MISSING FUNCTION EVENTS\n");
}

static int s_show(struct seq_file *m, void *v)
{
	struct trace_iterator *iter = v;
	int ret;

	if (iter->ent == NULL) {
		if (iter->tr) {
			seq_printf(m, "# tracer: %s\n", iter->trace->name);
			seq_puts(m, "#\n");
			test_ftrace_alive(m);
		}
		if (iter->trace && iter->trace->print_header)
			iter->trace->print_header(m);
		else
			trace_default_header(m);

	} else if (iter->leftover) {
		/*
		 * If we filled the seq_file buffer earlier, we
		 * want to just show it now.
		 */
		ret = trace_print_seq(m, &iter->seq);

		/* ret should this time be zero, but you never know */
		iter->leftover = ret;

	} else {
		print_trace_line(iter);
		ret = trace_print_seq(m, &iter->seq);
		/*
		 * If we overflow the seq_file buffer, then it will
		 * ask us for this data again at start up.
		 * Use that instead.
		 *  ret is 0 if seq_file write succeeded.
		 *        -1 otherwise.
		 */
		iter->leftover = ret;
	}

	return 0;
}

static const struct seq_operations tracer_seq_ops = {
	.start		= s_start,
	.next		= s_next,
	.stop		= s_stop,
	.show		= s_show,
};

static struct trace_iterator *
__tracing_open(struct inode *inode, struct file *file)
{
	long cpu_file = (long) inode->i_private;
	struct trace_iterator *iter;
	int cpu;

	if (tracing_disabled)
		return ERR_PTR(-ENODEV);

	iter = __seq_open_private(file, &tracer_seq_ops, sizeof(*iter));
	if (!iter)
		return ERR_PTR(-ENOMEM);

	iter->buffer_iter = kzalloc(sizeof(*iter->buffer_iter) * num_possible_cpus(),
				    GFP_KERNEL);
	if (!iter->buffer_iter)
		goto release;

	/*
	 * We make a copy of the current tracer to avoid concurrent
	 * changes on it while we are reading.
	 */
	mutex_lock(&trace_types_lock);
	iter->trace = kzalloc(sizeof(*iter->trace), GFP_KERNEL);
	if (!iter->trace)
		goto fail;

	if (current_trace)
		*iter->trace = *current_trace;

	if (!zalloc_cpumask_var(&iter->started, GFP_KERNEL))
		goto fail;

	if (current_trace && current_trace->print_max)
		iter->tr = &max_tr;
	else
		iter->tr = &global_trace;
	iter->pos = -1;
	mutex_init(&iter->mutex);
	iter->cpu_file = cpu_file;

	/* Notify the tracer early; before we stop tracing. */
	if (iter->trace && iter->trace->open)
		iter->trace->open(iter);

	/* Annotate start of buffers if we had overruns */
	if (ring_buffer_overruns(iter->tr->buffer))
		iter->iter_flags |= TRACE_FILE_ANNOTATE;

	/* Output in nanoseconds only if we are using a clock in nanoseconds. */
	if (trace_clocks[trace_clock_id].in_ns)
		iter->iter_flags |= TRACE_FILE_TIME_IN_NS;

	/* stop the trace while dumping */
	tracing_stop();

	if (iter->cpu_file == TRACE_PIPE_ALL_CPU) {
		for_each_tracing_cpu(cpu) {
			iter->buffer_iter[cpu] =
				ring_buffer_read_prepare(iter->tr->buffer, cpu);
		}
		ring_buffer_read_prepare_sync();
		for_each_tracing_cpu(cpu) {
			ring_buffer_read_start(iter->buffer_iter[cpu]);
			tracing_iter_reset(iter, cpu);
		}
	} else {
		cpu = iter->cpu_file;
		iter->buffer_iter[cpu] =
			ring_buffer_read_prepare(iter->tr->buffer, cpu);
		ring_buffer_read_prepare_sync();
		ring_buffer_read_start(iter->buffer_iter[cpu]);
		tracing_iter_reset(iter, cpu);
	}

	mutex_unlock(&trace_types_lock);

	return iter;

 fail:
	mutex_unlock(&trace_types_lock);
	kfree(iter->trace);
	kfree(iter->buffer_iter);
release:
	seq_release_private(inode, file);
	return ERR_PTR(-ENOMEM);
}

int tracing_open_generic(struct inode *inode, struct file *filp)
{
	if (tracing_disabled)
		return -ENODEV;

	filp->private_data = inode->i_private;
	return 0;
}

static int tracing_release(struct inode *inode, struct file *file)
{
	struct seq_file *m = file->private_data;
	struct trace_iterator *iter;
	int cpu;

	if (!(file->f_mode & FMODE_READ))
		return 0;

	iter = m->private;

	mutex_lock(&trace_types_lock);
	for_each_tracing_cpu(cpu) {
		if (iter->buffer_iter[cpu])
			ring_buffer_read_finish(iter->buffer_iter[cpu]);
	}

	if (iter->trace && iter->trace->close)
		iter->trace->close(iter);

	/* reenable tracing if it was previously enabled */
	tracing_start();
	mutex_unlock(&trace_types_lock);

	mutex_destroy(&iter->mutex);
	free_cpumask_var(iter->started);
	kfree(iter->trace);
	kfree(iter->buffer_iter);
	seq_release_private(inode, file);
	return 0;
}

static int tracing_open(struct inode *inode, struct file *file)
{
	struct trace_iterator *iter;
	int ret = 0;

	/* If this file was open for write, then erase contents */
	if ((file->f_mode & FMODE_WRITE) &&
	    (file->f_flags & O_TRUNC)) {
		long cpu = (long) inode->i_private;

		if (cpu == TRACE_PIPE_ALL_CPU)
			tracing_reset_online_cpus(&global_trace);
		else
			tracing_reset(&global_trace, cpu);
	}

	if (file->f_mode & FMODE_READ) {
		iter = __tracing_open(inode, file);
		if (IS_ERR(iter))
			ret = PTR_ERR(iter);
		else if (trace_flags & TRACE_ITER_LATENCY_FMT)
			iter->iter_flags |= TRACE_FILE_LAT_FMT;
	}
	return ret;
}

static void *
t_next(struct seq_file *m, void *v, loff_t *pos)
{
	struct tracer *t = v;

	(*pos)++;

	if (t)
		t = t->next;

	return t;
}

static void *t_start(struct seq_file *m, loff_t *pos)
{
	struct tracer *t;
	loff_t l = 0;

	mutex_lock(&trace_types_lock);
	for (t = trace_types; t && l < *pos; t = t_next(m, t, &l))
		;

	return t;
}

static void t_stop(struct seq_file *m, void *p)
{
	mutex_unlock(&trace_types_lock);
}

static int t_show(struct seq_file *m, void *v)
{
	struct tracer *t = v;

	if (!t)
		return 0;

	seq_printf(m, "%s", t->name);
	if (t->next)
		seq_putc(m, ' ');
	else
		seq_putc(m, '\n');

	return 0;
}

static const struct seq_operations show_traces_seq_ops = {
	.start		= t_start,
	.next		= t_next,
	.stop		= t_stop,
	.show		= t_show,
};

static int show_traces_open(struct inode *inode, struct file *file)
{
	if (tracing_disabled)
		return -ENODEV;

	return seq_open(file, &show_traces_seq_ops);
}

static ssize_t
tracing_write_stub(struct file *filp, const char __user *ubuf,
		   size_t count, loff_t *ppos)
{
	return count;
}

static loff_t tracing_seek(struct file *file, loff_t offset, int origin)
{
	if (file->f_mode & FMODE_READ)
		return seq_lseek(file, offset, origin);
	else
		return 0;
}

static const struct file_operations tracing_fops = {
	.open		= tracing_open,
	.read		= seq_read,
	.write		= tracing_write_stub,
	.llseek		= tracing_seek,
	.release	= tracing_release,
};

static const struct file_operations show_traces_fops = {
	.open		= show_traces_open,
	.read		= seq_read,
	.release	= seq_release,
	.llseek		= seq_lseek,
};

/*
 * Only trace on a CPU if the bitmask is set:
 */
static cpumask_var_t tracing_cpumask;

/*
 * The tracer itself will not take this lock, but still we want
 * to provide a consistent cpumask to user-space:
 */
static DEFINE_MUTEX(tracing_cpumask_update_lock);

/*
 * Temporary storage for the character representation of the
 * CPU bitmask (and one more byte for the newline):
 */
static char mask_str[NR_CPUS + 1];

static ssize_t
tracing_cpumask_read(struct file *filp, char __user *ubuf,
		     size_t count, loff_t *ppos)
{
	int len;

	mutex_lock(&tracing_cpumask_update_lock);

	len = cpumask_scnprintf(mask_str, count, tracing_cpumask);
	if (count - len < 2) {
		count = -EINVAL;
		goto out_err;
	}
	len += sprintf(mask_str + len, "\n");
	count = simple_read_from_buffer(ubuf, count, ppos, mask_str, NR_CPUS+1);

out_err:
	mutex_unlock(&tracing_cpumask_update_lock);

	return count;
}

static ssize_t
tracing_cpumask_write(struct file *filp, const char __user *ubuf,
		      size_t count, loff_t *ppos)
{
	int err, cpu;
	cpumask_var_t tracing_cpumask_new;

	if (!alloc_cpumask_var(&tracing_cpumask_new, GFP_KERNEL))
		return -ENOMEM;

	err = cpumask_parse_user(ubuf, count, tracing_cpumask_new);
	if (err)
		goto err_unlock;

	mutex_lock(&tracing_cpumask_update_lock);

	local_irq_disable();
	arch_spin_lock(&ftrace_max_lock);
	for_each_tracing_cpu(cpu) {
		/*
		 * Increase/decrease the disabled counter if we are
		 * about to flip a bit in the cpumask:
		 */
		if (cpumask_test_cpu(cpu, tracing_cpumask) &&
				!cpumask_test_cpu(cpu, tracing_cpumask_new)) {
			atomic_inc(&global_trace.data[cpu]->disabled);
			ring_buffer_record_disable_cpu(global_trace.buffer, cpu);
		}
		if (!cpumask_test_cpu(cpu, tracing_cpumask) &&
				cpumask_test_cpu(cpu, tracing_cpumask_new)) {
			atomic_dec(&global_trace.data[cpu]->disabled);
			ring_buffer_record_enable_cpu(global_trace.buffer, cpu);
		}
	}
	arch_spin_unlock(&ftrace_max_lock);
	local_irq_enable();

	cpumask_copy(tracing_cpumask, tracing_cpumask_new);

	mutex_unlock(&tracing_cpumask_update_lock);
	free_cpumask_var(tracing_cpumask_new);

	return count;

err_unlock:
	free_cpumask_var(tracing_cpumask_new);

	return err;
}

static const struct file_operations tracing_cpumask_fops = {
	.open		= tracing_open_generic,
	.read		= tracing_cpumask_read,
	.write		= tracing_cpumask_write,
	.llseek		= generic_file_llseek,
};

static int tracing_trace_options_show(struct seq_file *m, void *v)
{
	struct tracer_opt *trace_opts;
	u32 tracer_flags;
	int i;

	mutex_lock(&trace_types_lock);
	tracer_flags = current_trace->flags->val;
	trace_opts = current_trace->flags->opts;

	for (i = 0; trace_options[i]; i++) {
		if (trace_flags & (1 << i))
			seq_printf(m, "%s\n", trace_options[i]);
		else
			seq_printf(m, "no%s\n", trace_options[i]);
	}

	for (i = 0; trace_opts[i].name; i++) {
		if (tracer_flags & trace_opts[i].bit)
			seq_printf(m, "%s\n", trace_opts[i].name);
		else
			seq_printf(m, "no%s\n", trace_opts[i].name);
	}
	mutex_unlock(&trace_types_lock);

	return 0;
}

static int __set_tracer_option(struct tracer *trace,
			       struct tracer_flags *tracer_flags,
			       struct tracer_opt *opts, int neg)
{
	int ret;

	ret = trace->set_flag(tracer_flags->val, opts->bit, !neg);
	if (ret)
		return ret;

	if (neg)
		tracer_flags->val &= ~opts->bit;
	else
		tracer_flags->val |= opts->bit;
	return 0;
}

/* Try to assign a tracer specific option */
static int set_tracer_option(struct tracer *trace, char *cmp, int neg)
{
	struct tracer_flags *tracer_flags = trace->flags;
	struct tracer_opt *opts = NULL;
	int i;

	for (i = 0; tracer_flags->opts[i].name; i++) {
		opts = &tracer_flags->opts[i];

		if (strcmp(cmp, opts->name) == 0)
			return __set_tracer_option(trace, trace->flags,
						   opts, neg);
	}

	return -EINVAL;
}

static void set_tracer_flags(unsigned int mask, int enabled)
{
	/* do nothing if flag is already set */
	if (!!(trace_flags & mask) == !!enabled)
		return;

	if (enabled)
		trace_flags |= mask;
	else
		trace_flags &= ~mask;

	if (mask == TRACE_ITER_RECORD_CMD)
		trace_event_enable_cmd_record(enabled);

	if (mask == TRACE_ITER_OVERWRITE)
		ring_buffer_change_overwrite(global_trace.buffer, enabled);

	if (mask == TRACE_ITER_PRINTK)
		trace_printk_start_stop_comm(enabled);
}

static int trace_set_options(char *option)
{
	char *cmp;
	int neg = 0;
	int ret = 0;
	int i;

	cmp = strstrip(option);

	if (strncmp(cmp, "no", 2) == 0) {
		neg = 1;
		cmp += 2;
	}

	for (i = 0; trace_options[i]; i++) {
		if (strcmp(cmp, trace_options[i]) == 0) {
			set_tracer_flags(1 << i, !neg);
			break;
		}
	}

	/* If no option could be set, test the specific tracer options */
	if (!trace_options[i]) {
		mutex_lock(&trace_types_lock);
		ret = set_tracer_option(current_trace, cmp, neg);
		mutex_unlock(&trace_types_lock);
	}

	return ret;
}

static ssize_t
tracing_trace_options_write(struct file *filp, const char __user *ubuf,
			size_t cnt, loff_t *ppos)
{
	char buf[64];

	if (cnt >= sizeof(buf))
		return -EINVAL;

	if (copy_from_user(&buf, ubuf, cnt))
		return -EFAULT;

	trace_set_options(buf);

	*ppos += cnt;

	return cnt;
}

static int tracing_trace_options_open(struct inode *inode, struct file *file)
{
	if (tracing_disabled)
		return -ENODEV;
	return single_open(file, tracing_trace_options_show, NULL);
}

static const struct file_operations tracing_iter_fops = {
	.open		= tracing_trace_options_open,
	.read		= seq_read,
	.llseek		= seq_lseek,
	.release	= single_release,
	.write		= tracing_trace_options_write,
};

static const char readme_msg[] =
	"tracing mini-HOWTO:\n\n"
	"# mount -t debugfs nodev /sys/kernel/debug\n\n"
	"# cat /sys/kernel/debug/tracing/available_tracers\n"
	"wakeup wakeup_rt preemptirqsoff preemptoff irqsoff function nop\n\n"
	"# cat /sys/kernel/debug/tracing/current_tracer\n"
	"nop\n"
	"# echo wakeup > /sys/kernel/debug/tracing/current_tracer\n"
	"# cat /sys/kernel/debug/tracing/current_tracer\n"
	"wakeup\n"
	"# cat /sys/kernel/debug/tracing/trace_options\n"
	"noprint-parent nosym-offset nosym-addr noverbose\n"
	"# echo print-parent > /sys/kernel/debug/tracing/trace_options\n"
	"# echo 1 > /sys/kernel/debug/tracing/tracing_on\n"
	"# cat /sys/kernel/debug/tracing/trace > /tmp/trace.txt\n"
	"# echo 0 > /sys/kernel/debug/tracing/tracing_on\n"
;

static ssize_t
tracing_readme_read(struct file *filp, char __user *ubuf,
		       size_t cnt, loff_t *ppos)
{
	return simple_read_from_buffer(ubuf, cnt, ppos,
					readme_msg, strlen(readme_msg));
}

static const struct file_operations tracing_readme_fops = {
	.open		= tracing_open_generic,
	.read		= tracing_readme_read,
	.llseek		= generic_file_llseek,
};

static ssize_t
tracing_saved_cmdlines_read(struct file *file, char __user *ubuf,
				size_t cnt, loff_t *ppos)
{
	char *buf_comm;
	char *file_buf;
	char *buf;
	int len = 0;
	int pid;
	int i;

	file_buf = kmalloc(SAVED_CMDLINES*(16+TASK_COMM_LEN), GFP_KERNEL);
	if (!file_buf)
		return -ENOMEM;

	buf_comm = kmalloc(TASK_COMM_LEN, GFP_KERNEL);
	if (!buf_comm) {
		kfree(file_buf);
		return -ENOMEM;
	}

	buf = file_buf;

	for (i = 0; i < SAVED_CMDLINES; i++) {
		int r;

		pid = map_cmdline_to_pid[i];
		if (pid == -1 || pid == NO_CMDLINE_MAP)
			continue;

		trace_find_cmdline(pid, buf_comm);
		r = sprintf(buf, "%d %s\n", pid, buf_comm);
		buf += r;
		len += r;
	}

	len = simple_read_from_buffer(ubuf, cnt, ppos,
				      file_buf, len);

	kfree(file_buf);
	kfree(buf_comm);

	return len;
}

static const struct file_operations tracing_saved_cmdlines_fops = {
    .open       = tracing_open_generic,
    .read       = tracing_saved_cmdlines_read,
    .llseek	= generic_file_llseek,
};

static ssize_t
tracing_set_trace_read(struct file *filp, char __user *ubuf,
		       size_t cnt, loff_t *ppos)
{
	char buf[MAX_TRACER_SIZE+2];
	int r;

	mutex_lock(&trace_types_lock);
	if (current_trace)
		r = sprintf(buf, "%s\n", current_trace->name);
	else
		r = sprintf(buf, "\n");
	mutex_unlock(&trace_types_lock);

	return simple_read_from_buffer(ubuf, cnt, ppos, buf, r);
}

int tracer_init(struct tracer *t, struct trace_array *tr)
{
	tracing_reset_online_cpus(tr);
	return t->init(tr);
}

static void set_buffer_entries(struct trace_array *tr, unsigned long val)
{
	int cpu;
	for_each_tracing_cpu(cpu)
		tr->data[cpu]->entries = val;
}

/* resize @tr's buffer to the size of @size_tr's entries */
static int resize_buffer_duplicate_size(struct trace_array *tr,
					struct trace_array *size_tr, int cpu_id)
{
	int cpu, ret = 0;

	if (cpu_id == RING_BUFFER_ALL_CPUS) {
		for_each_tracing_cpu(cpu) {
			ret = ring_buffer_resize(tr->buffer,
					size_tr->data[cpu]->entries, cpu);
			if (ret < 0)
				break;
			tr->data[cpu]->entries = size_tr->data[cpu]->entries;
		}
	} else {
		ret = ring_buffer_resize(tr->buffer,
					size_tr->data[cpu_id]->entries, cpu_id);
		if (ret == 0)
			tr->data[cpu_id]->entries =
				size_tr->data[cpu_id]->entries;
	}

	return ret;
}

static int __tracing_resize_ring_buffer(unsigned long size, int cpu)
{
	int ret;

	/*
	 * If kernel or user changes the size of the ring buffer
	 * we use the size that was given, and we can forget about
	 * expanding it later.
	 */
	ring_buffer_expanded = 1;

	/* May be called before buffers are initialized */
	if (!global_trace.buffer)
		return 0;

	ret = ring_buffer_resize(global_trace.buffer, size, cpu);
	if (ret < 0)
		return ret;

	if (!current_trace->use_max_tr)
		goto out;

	ret = ring_buffer_resize(max_tr.buffer, size, cpu);
	if (ret < 0) {
		int r = resize_buffer_duplicate_size(&global_trace,
						     &global_trace, cpu);
		if (r < 0) {
			/*
			 * AARGH! We are left with different
			 * size max buffer!!!!
			 * The max buffer is our "snapshot" buffer.
			 * When a tracer needs a snapshot (one of the
			 * latency tracers), it swaps the max buffer
			 * with the saved snap shot. We succeeded to
			 * update the size of the main buffer, but failed to
			 * update the size of the max buffer. But when we tried
			 * to reset the main buffer to the original size, we
			 * failed there too. This is very unlikely to
			 * happen, but if it does, warn and kill all
			 * tracing.
			 */
			WARN_ON(1);
			tracing_disabled = 1;
		}
		return ret;
	}

	if (cpu == RING_BUFFER_ALL_CPUS)
		set_buffer_entries(&max_tr, size);
	else
		max_tr.data[cpu]->entries = size;

 out:
	if (cpu == RING_BUFFER_ALL_CPUS)
		set_buffer_entries(&global_trace, size);
	else
		global_trace.data[cpu]->entries = size;

	return ret;
}

static ssize_t tracing_resize_ring_buffer(unsigned long size, int cpu_id)
{
	int ret = size;

	mutex_lock(&trace_types_lock);

	if (cpu_id != RING_BUFFER_ALL_CPUS) {
		/* make sure, this cpu is enabled in the mask */
		if (!cpumask_test_cpu(cpu_id, tracing_buffer_mask)) {
			ret = -EINVAL;
			goto out;
		}
	}

	ret = __tracing_resize_ring_buffer(size, cpu_id);
	if (ret < 0)
		ret = -ENOMEM;

out:
	mutex_unlock(&trace_types_lock);

	return ret;
}


/**
 * tracing_update_buffers - used by tracing facility to expand ring buffers
 *
 * To save on memory when the tracing is never used on a system with it
 * configured in. The ring buffers are set to a minimum size. But once
 * a user starts to use the tracing facility, then they need to grow
 * to their default size.
 *
 * This function is to be called when a tracer is about to be used.
 */
int tracing_update_buffers(void)
{
	int ret = 0;

	mutex_lock(&trace_types_lock);
	if (!ring_buffer_expanded)
		ret = __tracing_resize_ring_buffer(trace_buf_size,
						RING_BUFFER_ALL_CPUS);
	mutex_unlock(&trace_types_lock);

	return ret;
}

struct trace_option_dentry;

static struct trace_option_dentry *
create_trace_option_files(struct tracer *tracer);

static void
destroy_trace_option_files(struct trace_option_dentry *topts);

static int tracing_set_tracer(const char *buf)
{
	static struct trace_option_dentry *topts;
	struct trace_array *tr = &global_trace;
	struct tracer *t;
	int ret = 0;

	mutex_lock(&trace_types_lock);

	if (!ring_buffer_expanded) {
		ret = __tracing_resize_ring_buffer(trace_buf_size,
						RING_BUFFER_ALL_CPUS);
		if (ret < 0)
			goto out;
		ret = 0;
	}

	for (t = trace_types; t; t = t->next) {
		if (strcmp(t->name, buf) == 0)
			break;
	}
	if (!t) {
		ret = -EINVAL;
		goto out;
	}
	if (t == current_trace)
		goto out;

	trace_branch_disable();
	if (current_trace && current_trace->reset)
		current_trace->reset(tr);
	if (current_trace && current_trace->use_max_tr) {
		/*
		 * We don't free the ring buffer. instead, resize it because
		 * The max_tr ring buffer has some state (e.g. ring->clock) and
		 * we want preserve it.
		 */
		ring_buffer_resize(max_tr.buffer, 1, RING_BUFFER_ALL_CPUS);
		set_buffer_entries(&max_tr, 1);
	}
	destroy_trace_option_files(topts);

	current_trace = &nop_trace;

	topts = create_trace_option_files(t);
	if (t->use_max_tr) {
		/* we need to make per cpu buffer sizes equivalent */
		ret = resize_buffer_duplicate_size(&max_tr, &global_trace,
						   RING_BUFFER_ALL_CPUS);
		if (ret < 0)
			goto out;
	}

	if (t->init) {
		ret = tracer_init(t, tr);
		if (ret)
			goto out;
	}

	current_trace = t;
	trace_branch_enable(tr);
 out:
	mutex_unlock(&trace_types_lock);

	return ret;
}

static ssize_t
tracing_set_trace_write(struct file *filp, const char __user *ubuf,
			size_t cnt, loff_t *ppos)
{
	char buf[MAX_TRACER_SIZE+1];
	int i;
	size_t ret;
	int err;

	ret = cnt;

	if (cnt > MAX_TRACER_SIZE)
		cnt = MAX_TRACER_SIZE;

	if (copy_from_user(&buf, ubuf, cnt))
		return -EFAULT;

	buf[cnt] = 0;

	/* strip ending whitespace. */
	for (i = cnt - 1; i > 0 && isspace(buf[i]); i--)
		buf[i] = 0;

	err = tracing_set_tracer(buf);
	if (err)
		return err;

	*ppos += ret;

	return ret;
}

static ssize_t
tracing_max_lat_read(struct file *filp, char __user *ubuf,
		     size_t cnt, loff_t *ppos)
{
	unsigned long *ptr = filp->private_data;
	char buf[64];
	int r;

	r = snprintf(buf, sizeof(buf), "%ld\n",
		     *ptr == (unsigned long)-1 ? -1 : nsecs_to_usecs(*ptr));
	if (r > sizeof(buf))
		r = sizeof(buf);
	return simple_read_from_buffer(ubuf, cnt, ppos, buf, r);
}

static ssize_t
tracing_max_lat_write(struct file *filp, const char __user *ubuf,
		      size_t cnt, loff_t *ppos)
{
	unsigned long *ptr = filp->private_data;
	unsigned long val;
	int ret;

	ret = kstrtoul_from_user(ubuf, cnt, 10, &val);
	if (ret)
		return ret;

	*ptr = val * 1000;

	return cnt;
}

static int tracing_open_pipe(struct inode *inode, struct file *filp)
{
	long cpu_file = (long) inode->i_private;
	struct trace_iterator *iter;
	int ret = 0;

	if (tracing_disabled)
		return -ENODEV;

	mutex_lock(&trace_types_lock);

	/* create a buffer to store the information to pass to userspace */
	iter = kzalloc(sizeof(*iter), GFP_KERNEL);
	if (!iter) {
		ret = -ENOMEM;
		goto out;
	}

	/*
	 * We make a copy of the current tracer to avoid concurrent
	 * changes on it while we are reading.
	 */
	iter->trace = kmalloc(sizeof(*iter->trace), GFP_KERNEL);
	if (!iter->trace) {
		ret = -ENOMEM;
		goto fail;
	}
	if (current_trace)
		*iter->trace = *current_trace;

	if (!alloc_cpumask_var(&iter->started, GFP_KERNEL)) {
		ret = -ENOMEM;
		goto fail;
	}

	/* trace pipe does not show start of buffer */
	cpumask_setall(iter->started);

	if (trace_flags & TRACE_ITER_LATENCY_FMT)
		iter->iter_flags |= TRACE_FILE_LAT_FMT;

	/* Output in nanoseconds only if we are using a clock in nanoseconds. */
	if (trace_clocks[trace_clock_id].in_ns)
		iter->iter_flags |= TRACE_FILE_TIME_IN_NS;

	iter->cpu_file = cpu_file;
	iter->tr = &global_trace;
	mutex_init(&iter->mutex);
	filp->private_data = iter;

	if (iter->trace->pipe_open)
		iter->trace->pipe_open(iter);

	nonseekable_open(inode, filp);
out:
	mutex_unlock(&trace_types_lock);
	return ret;

fail:
	kfree(iter->trace);
	kfree(iter);
	mutex_unlock(&trace_types_lock);
	return ret;
}

static int tracing_release_pipe(struct inode *inode, struct file *file)
{
	struct trace_iterator *iter = file->private_data;

	mutex_lock(&trace_types_lock);

	if (iter->trace->pipe_close)
		iter->trace->pipe_close(iter);

	mutex_unlock(&trace_types_lock);

	free_cpumask_var(iter->started);
	mutex_destroy(&iter->mutex);
	kfree(iter->trace);
	kfree(iter);

	return 0;
}

static unsigned int
tracing_poll_pipe(struct file *filp, poll_table *poll_table)
{
	struct trace_iterator *iter = filp->private_data;

	if (trace_flags & TRACE_ITER_BLOCK) {
		/*
		 * Always select as readable when in blocking mode
		 */
		return POLLIN | POLLRDNORM;
	} else {
		if (!trace_empty(iter))
			return POLLIN | POLLRDNORM;
		poll_wait(filp, &trace_wait, poll_table);
		if (!trace_empty(iter))
			return POLLIN | POLLRDNORM;

		return 0;
	}
}

/*
 * This is a make-shift waitqueue.
 * A tracer might use this callback on some rare cases:
 *
 *  1) the current tracer might hold the runqueue lock when it wakes up
 *     a reader, hence a deadlock (sched, function, and function graph tracers)
 *  2) the function tracers, trace all functions, we don't want
 *     the overhead of calling wake_up and friends
 *     (and tracing them too)
 *
 *     Anyway, this is really very primitive wakeup.
 */
void poll_wait_pipe(struct trace_iterator *iter)
{
	set_current_state(TASK_INTERRUPTIBLE);
	/* sleep for 100 msecs, and try again. */
	schedule_timeout(HZ / 10);
}

/* Must be called with trace_types_lock mutex held. */
static int tracing_wait_pipe(struct file *filp)
{
	struct trace_iterator *iter = filp->private_data;

	while (trace_empty(iter)) {

		if ((filp->f_flags & O_NONBLOCK)) {
			return -EAGAIN;
		}

		mutex_unlock(&iter->mutex);

		iter->trace->wait_pipe(iter);

		mutex_lock(&iter->mutex);

		if (signal_pending(current))
			return -EINTR;

		/*
		 * We block until we read something and tracing is enabled.
		 * We still block if tracing is disabled, but we have never
		 * read anything. This allows a user to cat this file, and
		 * then enable tracing. But after we have read something,
		 * we give an EOF when tracing is again disabled.
		 *
		 * iter->pos will be 0 if we haven't read anything.
		 */
		if (tracing_is_enabled() && iter->pos)
			break;
	}

	return 1;
}

/*
 * Consumer reader.
 */
static ssize_t
tracing_read_pipe(struct file *filp, char __user *ubuf,
		  size_t cnt, loff_t *ppos)
{
	struct trace_iterator *iter = filp->private_data;
	static struct tracer *old_tracer;
	ssize_t sret;

	/* return any leftover data */
	sret = trace_seq_to_user(&iter->seq, ubuf, cnt);
	if (sret != -EBUSY)
		return sret;

	trace_seq_init(&iter->seq);

	/* copy the tracer to avoid using a global lock all around */
	mutex_lock(&trace_types_lock);
	if (unlikely(old_tracer != current_trace && current_trace)) {
		old_tracer = current_trace;
		*iter->trace = *current_trace;
	}
	mutex_unlock(&trace_types_lock);

	/*
	 * Avoid more than one consumer on a single file descriptor
	 * This is just a matter of traces coherency, the ring buffer itself
	 * is protected.
	 */
	mutex_lock(&iter->mutex);
	if (iter->trace->read) {
		sret = iter->trace->read(iter, filp, ubuf, cnt, ppos);
		if (sret)
			goto out;
	}

waitagain:
	sret = tracing_wait_pipe(filp);
	if (sret <= 0)
		goto out;

	/* stop when tracing is finished */
	if (trace_empty(iter)) {
		sret = 0;
		goto out;
	}

	if (cnt >= PAGE_SIZE)
		cnt = PAGE_SIZE - 1;

	/* reset all but tr, trace, and overruns */
	memset(&iter->seq, 0,
	       sizeof(struct trace_iterator) -
	       offsetof(struct trace_iterator, seq));
	iter->pos = -1;

	trace_event_read_lock();
	trace_access_lock(iter->cpu_file);
	while (trace_find_next_entry_inc(iter) != NULL) {
		enum print_line_t ret;
		int len = iter->seq.len;

		ret = print_trace_line(iter);
		if (ret == TRACE_TYPE_PARTIAL_LINE) {
			/* don't print partial lines */
			iter->seq.len = len;
			break;
		}
		if (ret != TRACE_TYPE_NO_CONSUME)
			trace_consume(iter);

		if (iter->seq.len >= cnt)
			break;

		/*
		 * Setting the full flag means we reached the trace_seq buffer
		 * size and we should leave by partial output condition above.
		 * One of the trace_seq_* functions is not used properly.
		 */
		WARN_ONCE(iter->seq.full, "full flag set for trace type %d",
			  iter->ent->type);
	}
	trace_access_unlock(iter->cpu_file);
	trace_event_read_unlock();

	/* Now copy what we have to the user */
	sret = trace_seq_to_user(&iter->seq, ubuf, cnt);
	if (iter->seq.readpos >= iter->seq.len)
		trace_seq_init(&iter->seq);

	/*
	 * If there was nothing to send to user, in spite of consuming trace
	 * entries, go back to wait for more entries.
	 */
	if (sret == -EBUSY)
		goto waitagain;

out:
	mutex_unlock(&iter->mutex);

	return sret;
}

static void tracing_pipe_buf_release(struct pipe_inode_info *pipe,
				     struct pipe_buffer *buf)
{
	__free_page(buf->page);
}

static void tracing_spd_release_pipe(struct splice_pipe_desc *spd,
				     unsigned int idx)
{
	__free_page(spd->pages[idx]);
}

static const struct pipe_buf_operations tracing_pipe_buf_ops = {
	.can_merge		= 0,
	.map			= generic_pipe_buf_map,
	.unmap			= generic_pipe_buf_unmap,
	.confirm		= generic_pipe_buf_confirm,
	.release		= tracing_pipe_buf_release,
	.steal			= generic_pipe_buf_steal,
	.get			= generic_pipe_buf_get,
};

static size_t
tracing_fill_pipe_page(size_t rem, struct trace_iterator *iter)
{
	size_t count;
	int ret;

	/* Seq buffer is page-sized, exactly what we need. */
	for (;;) {
		count = iter->seq.len;
		ret = print_trace_line(iter);
		count = iter->seq.len - count;
		if (rem < count) {
			rem = 0;
			iter->seq.len -= count;
			break;
		}
		if (ret == TRACE_TYPE_PARTIAL_LINE) {
			iter->seq.len -= count;
			break;
		}

		if (ret != TRACE_TYPE_NO_CONSUME)
			trace_consume(iter);
		rem -= count;
		if (!trace_find_next_entry_inc(iter))	{
			rem = 0;
			iter->ent = NULL;
			break;
		}
	}

	return rem;
}

static ssize_t tracing_splice_read_pipe(struct file *filp,
					loff_t *ppos,
					struct pipe_inode_info *pipe,
					size_t len,
					unsigned int flags)
{
	struct page *pages_def[PIPE_DEF_BUFFERS];
	struct partial_page partial_def[PIPE_DEF_BUFFERS];
	struct trace_iterator *iter = filp->private_data;
	struct splice_pipe_desc spd = {
		.pages		= pages_def,
		.partial	= partial_def,
		.nr_pages	= 0, /* This gets updated below. */
		.nr_pages_max	= PIPE_DEF_BUFFERS,
		.flags		= flags,
		.ops		= &tracing_pipe_buf_ops,
		.spd_release	= tracing_spd_release_pipe,
	};
	static struct tracer *old_tracer;
	ssize_t ret;
	size_t rem;
	unsigned int i;

	if (splice_grow_spd(pipe, &spd))
		return -ENOMEM;

	/* copy the tracer to avoid using a global lock all around */
	mutex_lock(&trace_types_lock);
	if (unlikely(old_tracer != current_trace && current_trace)) {
		old_tracer = current_trace;
		*iter->trace = *current_trace;
	}
	mutex_unlock(&trace_types_lock);

	mutex_lock(&iter->mutex);

	if (iter->trace->splice_read) {
		ret = iter->trace->splice_read(iter, filp,
					       ppos, pipe, len, flags);
		if (ret)
			goto out_err;
	}

	ret = tracing_wait_pipe(filp);
	if (ret <= 0)
		goto out_err;

	if (!iter->ent && !trace_find_next_entry_inc(iter)) {
		ret = -EFAULT;
		goto out_err;
	}

	trace_event_read_lock();
	trace_access_lock(iter->cpu_file);

	/* Fill as many pages as possible. */
	for (i = 0, rem = len; i < pipe->buffers && rem; i++) {
		spd.pages[i] = alloc_page(GFP_KERNEL);
		if (!spd.pages[i])
			break;

		rem = tracing_fill_pipe_page(rem, iter);

		/* Copy the data into the page, so we can start over. */
		ret = trace_seq_to_buffer(&iter->seq,
					  page_address(spd.pages[i]),
					  iter->seq.len);
		if (ret < 0) {
			__free_page(spd.pages[i]);
			break;
		}
		spd.partial[i].offset = 0;
		spd.partial[i].len = iter->seq.len;

		trace_seq_init(&iter->seq);
	}

	trace_access_unlock(iter->cpu_file);
	trace_event_read_unlock();
	mutex_unlock(&iter->mutex);

	spd.nr_pages = i;

	ret = splice_to_pipe(pipe, &spd);
out:
	splice_shrink_spd(&spd);
	return ret;

out_err:
	mutex_unlock(&iter->mutex);
	goto out;
}

struct ftrace_entries_info {
	struct trace_array	*tr;
	int			cpu;
};

static int tracing_entries_open(struct inode *inode, struct file *filp)
{
	struct ftrace_entries_info *info;

	if (tracing_disabled)
		return -ENODEV;

	info = kzalloc(sizeof(*info), GFP_KERNEL);
	if (!info)
		return -ENOMEM;

	info->tr = &global_trace;
	info->cpu = (unsigned long)inode->i_private;

	filp->private_data = info;

	return 0;
}

static ssize_t
tracing_entries_read(struct file *filp, char __user *ubuf,
		     size_t cnt, loff_t *ppos)
{
	struct ftrace_entries_info *info = filp->private_data;
	struct trace_array *tr = info->tr;
	char buf[64];
	int r = 0;
	ssize_t ret;

	mutex_lock(&trace_types_lock);

	if (info->cpu == RING_BUFFER_ALL_CPUS) {
		int cpu, buf_size_same;
		unsigned long size;

		size = 0;
		buf_size_same = 1;
		/* check if all cpu sizes are same */
		for_each_tracing_cpu(cpu) {
			/* fill in the size from first enabled cpu */
			if (size == 0)
				size = tr->data[cpu]->entries;
			if (size != tr->data[cpu]->entries) {
				buf_size_same = 0;
				break;
			}
		}

		if (buf_size_same) {
			if (!ring_buffer_expanded)
				r = sprintf(buf, "%lu (expanded: %lu)\n",
					    size >> 10,
					    trace_buf_size >> 10);
			else
				r = sprintf(buf, "%lu\n", size >> 10);
		} else
			r = sprintf(buf, "X\n");
	} else
		r = sprintf(buf, "%lu\n", tr->data[info->cpu]->entries >> 10);

	mutex_unlock(&trace_types_lock);

	ret = simple_read_from_buffer(ubuf, cnt, ppos, buf, r);
	return ret;
}

static ssize_t
tracing_entries_write(struct file *filp, const char __user *ubuf,
		      size_t cnt, loff_t *ppos)
{
	struct ftrace_entries_info *info = filp->private_data;
	unsigned long val;
	int ret;

	ret = kstrtoul_from_user(ubuf, cnt, 10, &val);
	if (ret)
		return ret;

	/* must have at least 1 entry */
	if (!val)
		return -EINVAL;

	/* value is in KB */
	val <<= 10;

	ret = tracing_resize_ring_buffer(val, info->cpu);
	if (ret < 0)
		return ret;

	*ppos += cnt;

	return cnt;
}

static int
tracing_entries_release(struct inode *inode, struct file *filp)
{
	struct ftrace_entries_info *info = filp->private_data;

	kfree(info);

	return 0;
}

static ssize_t
tracing_total_entries_read(struct file *filp, char __user *ubuf,
				size_t cnt, loff_t *ppos)
{
	struct trace_array *tr = filp->private_data;
	char buf[64];
	int r, cpu;
	unsigned long size = 0, expanded_size = 0;

	mutex_lock(&trace_types_lock);
	for_each_tracing_cpu(cpu) {
		size += tr->data[cpu]->entries >> 10;
		if (!ring_buffer_expanded)
			expanded_size += trace_buf_size >> 10;
	}
	if (ring_buffer_expanded)
		r = sprintf(buf, "%lu\n", size);
	else
		r = sprintf(buf, "%lu (expanded: %lu)\n", size, expanded_size);
	mutex_unlock(&trace_types_lock);

	return simple_read_from_buffer(ubuf, cnt, ppos, buf, r);
}

static ssize_t
tracing_free_buffer_write(struct file *filp, const char __user *ubuf,
			  size_t cnt, loff_t *ppos)
{
	/*
	 * There is no need to read what the user has written, this function
	 * is just to make sure that there is no error when "echo" is used
	 */

	*ppos += cnt;

	return cnt;
}

static int
tracing_free_buffer_release(struct inode *inode, struct file *filp)
{
	/* disable tracing ? */
	if (trace_flags & TRACE_ITER_STOP_ON_FREE)
		tracing_off();
	/* resize the ring buffer to 0 */
	tracing_resize_ring_buffer(0, RING_BUFFER_ALL_CPUS);

	return 0;
}

static ssize_t
tracing_mark_write(struct file *filp, const char __user *ubuf,
					size_t cnt, loff_t *fpos)
{
	unsigned long addr = (unsigned long)ubuf;
	struct ring_buffer_event *event;
	struct ring_buffer *buffer;
	struct print_entry *entry;
	unsigned long irq_flags;
	struct page *pages[2];
	void *map_page[2];
	int nr_pages = 1;
	ssize_t written;
	int offset;
	int size;
	int len;
	int ret;
	int i;

	if (tracing_disabled)
		return -EINVAL;

	if (!(trace_flags & TRACE_ITER_MARKERS))
		return -EINVAL;

	if (cnt > TRACE_BUF_SIZE)
		cnt = TRACE_BUF_SIZE;

	/*
	 * Userspace is injecting traces into the kernel trace buffer.
	 * We want to be as non intrusive as possible.
	 * To do so, we do not want to allocate any special buffers
	 * or take any locks, but instead write the userspace data
	 * straight into the ring buffer.
	 *
	 * First we need to pin the userspace buffer into memory,
	 * which, most likely it is, because it just referenced it.
	 * But there's no guarantee that it is. By using get_user_pages_fast()
	 * and kmap_atomic/kunmap_atomic() we can get access to the
	 * pages directly. We then write the data directly into the
	 * ring buffer.
	 */
	BUILD_BUG_ON(TRACE_BUF_SIZE >= PAGE_SIZE);

	/* check if we cross pages */
	if ((addr & PAGE_MASK) != ((addr + cnt) & PAGE_MASK))
		nr_pages = 2;

	offset = addr & (PAGE_SIZE - 1);
	addr &= PAGE_MASK;

	ret = get_user_pages_fast(addr, nr_pages, 0, pages);
	if (ret < nr_pages) {
		while (--ret >= 0)
			put_page(pages[ret]);
		written = -EFAULT;
		goto out;
	}

	for (i = 0; i < nr_pages; i++)
		map_page[i] = kmap_atomic(pages[i]);

	local_save_flags(irq_flags);
	size = sizeof(*entry) + cnt + 2; /* possible \n added */
	buffer = global_trace.buffer;
	event = trace_buffer_lock_reserve(buffer, TRACE_PRINT, size,
					  irq_flags, preempt_count());
	if (!event) {
		/* Ring buffer disabled, return as if not open for write */
		written = -EBADF;
		goto out_unlock;
	}

	entry = ring_buffer_event_data(event);
	entry->ip = _THIS_IP_;

	if (nr_pages == 2) {
		len = PAGE_SIZE - offset;
		memcpy(&entry->buf, map_page[0] + offset, len);
		memcpy(&entry->buf[len], map_page[1], cnt - len);
	} else
		memcpy(&entry->buf, map_page[0] + offset, cnt);

	if (entry->buf[cnt - 1] != '\n') {
		entry->buf[cnt] = '\n';
		entry->buf[cnt + 1] = '\0';
	} else
		entry->buf[cnt] = '\0';

	__buffer_unlock_commit(buffer, event);

	written = cnt;

	*fpos += written;

 out_unlock:
	for (i = 0; i < nr_pages; i++){
		kunmap_atomic(map_page[i]);
		put_page(pages[i]);
	}
 out:
	return written;
}

static int tracing_clock_show(struct seq_file *m, void *v)
{
	int i;

	for (i = 0; i < ARRAY_SIZE(trace_clocks); i++)
		seq_printf(m,
			"%s%s%s%s", i ? " " : "",
			i == trace_clock_id ? "[" : "", trace_clocks[i].name,
			i == trace_clock_id ? "]" : "");
	seq_putc(m, '\n');

	return 0;
}

static ssize_t tracing_clock_write(struct file *filp, const char __user *ubuf,
				   size_t cnt, loff_t *fpos)
{
	char buf[64];
	const char *clockstr;
	int i;

	if (cnt >= sizeof(buf))
		return -EINVAL;

	if (copy_from_user(&buf, ubuf, cnt))
		return -EFAULT;

	buf[cnt] = 0;

	clockstr = strstrip(buf);

	for (i = 0; i < ARRAY_SIZE(trace_clocks); i++) {
		if (strcmp(trace_clocks[i].name, clockstr) == 0)
			break;
	}
	if (i == ARRAY_SIZE(trace_clocks))
		return -EINVAL;

	trace_clock_id = i;

	mutex_lock(&trace_types_lock);

	ring_buffer_set_clock(global_trace.buffer, trace_clocks[i].func);
	if (max_tr.buffer)
		ring_buffer_set_clock(max_tr.buffer, trace_clocks[i].func);

	/*
	 * New clock may not be consistent with the previous clock.
	 * Reset the buffer so that it doesn't have incomparable timestamps.
	 */
	tracing_reset_online_cpus(&global_trace);
	if (max_tr.buffer)
		tracing_reset_online_cpus(&max_tr);

	mutex_unlock(&trace_types_lock);

	*fpos += cnt;

	return cnt;
}

static int tracing_clock_open(struct inode *inode, struct file *file)
{
	if (tracing_disabled)
		return -ENODEV;
	return single_open(file, tracing_clock_show, NULL);
}

static const struct file_operations tracing_max_lat_fops = {
	.open		= tracing_open_generic,
	.read		= tracing_max_lat_read,
	.write		= tracing_max_lat_write,
	.llseek		= generic_file_llseek,
};

static const struct file_operations set_tracer_fops = {
	.open		= tracing_open_generic,
	.read		= tracing_set_trace_read,
	.write		= tracing_set_trace_write,
	.llseek		= generic_file_llseek,
};

static const struct file_operations tracing_pipe_fops = {
	.open		= tracing_open_pipe,
	.poll		= tracing_poll_pipe,
	.read		= tracing_read_pipe,
	.splice_read	= tracing_splice_read_pipe,
	.release	= tracing_release_pipe,
	.llseek		= no_llseek,
};

static const struct file_operations tracing_entries_fops = {
	.open		= tracing_entries_open,
	.read		= tracing_entries_read,
	.write		= tracing_entries_write,
	.release	= tracing_entries_release,
	.llseek		= generic_file_llseek,
};

static const struct file_operations tracing_total_entries_fops = {
	.open		= tracing_open_generic,
	.read		= tracing_total_entries_read,
	.llseek		= generic_file_llseek,
};

static const struct file_operations tracing_free_buffer_fops = {
	.write		= tracing_free_buffer_write,
	.release	= tracing_free_buffer_release,
};

static const struct file_operations tracing_mark_fops = {
	.open		= tracing_open_generic,
	.write		= tracing_mark_write,
	.llseek		= generic_file_llseek,
};

static const struct file_operations trace_clock_fops = {
	.open		= tracing_clock_open,
	.read		= seq_read,
	.llseek		= seq_lseek,
	.release	= single_release,
	.write		= tracing_clock_write,
};

struct ftrace_buffer_info {
	struct trace_array	*tr;
	void			*spare;
	int			cpu;
	unsigned int		read;
};

static int tracing_buffers_open(struct inode *inode, struct file *filp)
{
	int cpu = (int)(long)inode->i_private;
	struct ftrace_buffer_info *info;

	if (tracing_disabled)
		return -ENODEV;

	info = kzalloc(sizeof(*info), GFP_KERNEL);
	if (!info)
		return -ENOMEM;

	info->tr	= &global_trace;
	info->cpu	= cpu;
	info->spare	= NULL;
	/* Force reading ring buffer for first read */
	info->read	= (unsigned int)-1;

	filp->private_data = info;

	return nonseekable_open(inode, filp);
}

static ssize_t
tracing_buffers_read(struct file *filp, char __user *ubuf,
		     size_t count, loff_t *ppos)
{
	struct ftrace_buffer_info *info = filp->private_data;
	ssize_t ret;
	size_t size;

	if (!count)
		return 0;

	if (!info->spare)
		info->spare = ring_buffer_alloc_read_page(info->tr->buffer, info->cpu);
	if (!info->spare)
		return -ENOMEM;

	/* Do we have previous read data to read? */
	if (info->read < PAGE_SIZE)
		goto read;

	trace_access_lock(info->cpu);
	ret = ring_buffer_read_page(info->tr->buffer,
				    &info->spare,
				    count,
				    info->cpu, 0);
	trace_access_unlock(info->cpu);
	if (ret < 0)
		return 0;

	info->read = 0;

read:
	size = PAGE_SIZE - info->read;
	if (size > count)
		size = count;

	ret = copy_to_user(ubuf, info->spare + info->read, size);
	if (ret == size)
		return -EFAULT;
	size -= ret;

	*ppos += size;
	info->read += size;

	return size;
}

static int tracing_buffers_release(struct inode *inode, struct file *file)
{
	struct ftrace_buffer_info *info = file->private_data;

	if (info->spare)
		ring_buffer_free_read_page(info->tr->buffer, info->spare);
	kfree(info);

	return 0;
}

struct buffer_ref {
	struct ring_buffer	*buffer;
	void			*page;
	int			ref;
};

static void buffer_pipe_buf_release(struct pipe_inode_info *pipe,
				    struct pipe_buffer *buf)
{
	struct buffer_ref *ref = (struct buffer_ref *)buf->private;

	if (--ref->ref)
		return;

	ring_buffer_free_read_page(ref->buffer, ref->page);
	kfree(ref);
	buf->private = 0;
}

static void buffer_pipe_buf_get(struct pipe_inode_info *pipe,
				struct pipe_buffer *buf)
{
	struct buffer_ref *ref = (struct buffer_ref *)buf->private;

	ref->ref++;
}

/* Pipe buffer operations for a buffer. */
static const struct pipe_buf_operations buffer_pipe_buf_ops = {
	.can_merge		= 0,
	.map			= generic_pipe_buf_map,
	.unmap			= generic_pipe_buf_unmap,
	.confirm		= generic_pipe_buf_confirm,
	.release		= buffer_pipe_buf_release,
	.steal			= generic_pipe_buf_steal,
	.get			= buffer_pipe_buf_get,
};

/*
 * Callback from splice_to_pipe(), if we need to release some pages
 * at the end of the spd in case we error'ed out in filling the pipe.
 */
static void buffer_spd_release(struct splice_pipe_desc *spd, unsigned int i)
{
	struct buffer_ref *ref =
		(struct buffer_ref *)spd->partial[i].private;

	if (--ref->ref)
		return;

	ring_buffer_free_read_page(ref->buffer, ref->page);
	kfree(ref);
	spd->partial[i].private = 0;
}

static ssize_t
tracing_buffers_splice_read(struct file *file, loff_t *ppos,
			    struct pipe_inode_info *pipe, size_t len,
			    unsigned int flags)
{
	struct ftrace_buffer_info *info = file->private_data;
	struct partial_page partial_def[PIPE_DEF_BUFFERS];
	struct page *pages_def[PIPE_DEF_BUFFERS];
	struct splice_pipe_desc spd = {
		.pages		= pages_def,
		.partial	= partial_def,
		.nr_pages_max	= PIPE_DEF_BUFFERS,
		.flags		= flags,
		.ops		= &buffer_pipe_buf_ops,
		.spd_release	= buffer_spd_release,
	};
	struct buffer_ref *ref;
	int entries, size, i;
	size_t ret;

	if (splice_grow_spd(pipe, &spd))
		return -ENOMEM;

	if (*ppos & (PAGE_SIZE - 1)) {
		ret = -EINVAL;
		goto out;
	}

	if (len & (PAGE_SIZE - 1)) {
		if (len < PAGE_SIZE) {
			ret = -EINVAL;
			goto out;
		}
		len &= PAGE_MASK;
	}

	trace_access_lock(info->cpu);
	entries = ring_buffer_entries_cpu(info->tr->buffer, info->cpu);

	for (i = 0; i < pipe->buffers && len && entries; i++, len -= PAGE_SIZE) {
		struct page *page;
		int r;

		ref = kzalloc(sizeof(*ref), GFP_KERNEL);
		if (!ref)
			break;

		ref->ref = 1;
		ref->buffer = info->tr->buffer;
		ref->page = ring_buffer_alloc_read_page(ref->buffer, info->cpu);
		if (!ref->page) {
			kfree(ref);
			break;
		}

		r = ring_buffer_read_page(ref->buffer, &ref->page,
					  len, info->cpu, 1);
		if (r < 0) {
			ring_buffer_free_read_page(ref->buffer, ref->page);
			kfree(ref);
			break;
		}

		/*
		 * zero out any left over data, this is going to
		 * user land.
		 */
		size = ring_buffer_page_len(ref->page);
		if (size < PAGE_SIZE)
			memset(ref->page + size, 0, PAGE_SIZE - size);

		page = virt_to_page(ref->page);

		spd.pages[i] = page;
		spd.partial[i].len = PAGE_SIZE;
		spd.partial[i].offset = 0;
		spd.partial[i].private = (unsigned long)ref;
		spd.nr_pages++;
		*ppos += PAGE_SIZE;

		entries = ring_buffer_entries_cpu(info->tr->buffer, info->cpu);
	}

	trace_access_unlock(info->cpu);
	spd.nr_pages = i;

	/* did we read anything? */
	if (!spd.nr_pages) {
		if (flags & SPLICE_F_NONBLOCK)
			ret = -EAGAIN;
		else
			ret = 0;
		/* TODO: block */
		goto out;
	}

	ret = splice_to_pipe(pipe, &spd);
	splice_shrink_spd(&spd);
out:
	return ret;
}

static const struct file_operations tracing_buffers_fops = {
	.open		= tracing_buffers_open,
	.read		= tracing_buffers_read,
	.release	= tracing_buffers_release,
	.splice_read	= tracing_buffers_splice_read,
	.llseek		= no_llseek,
};

static ssize_t
tracing_stats_read(struct file *filp, char __user *ubuf,
		   size_t count, loff_t *ppos)
{
	unsigned long cpu = (unsigned long)filp->private_data;
	struct trace_array *tr = &global_trace;
	struct trace_seq *s;
	unsigned long cnt;
	unsigned long long t;
	unsigned long usec_rem;

	s = kmalloc(sizeof(*s), GFP_KERNEL);
	if (!s)
		return -ENOMEM;

	trace_seq_init(s);

	cnt = ring_buffer_entries_cpu(tr->buffer, cpu);
	trace_seq_printf(s, "entries: %ld\n", cnt);

	cnt = ring_buffer_overrun_cpu(tr->buffer, cpu);
	trace_seq_printf(s, "overrun: %ld\n", cnt);

	cnt = ring_buffer_commit_overrun_cpu(tr->buffer, cpu);
	trace_seq_printf(s, "commit overrun: %ld\n", cnt);

	cnt = ring_buffer_bytes_cpu(tr->buffer, cpu);
	trace_seq_printf(s, "bytes: %ld\n", cnt);

	if (trace_clocks[trace_clock_id].in_ns) {
		/* local or global for trace_clock */
		t = ns2usecs(ring_buffer_oldest_event_ts(tr->buffer, cpu));
		usec_rem = do_div(t, USEC_PER_SEC);
		trace_seq_printf(s, "oldest event ts: %5llu.%06lu\n",
								t, usec_rem);
<<<<<<< HEAD

		t = ns2usecs(ring_buffer_time_stamp(tr->buffer, cpu));
		usec_rem = do_div(t, USEC_PER_SEC);
		trace_seq_printf(s, "now ts: %5llu.%06lu\n", t, usec_rem);
	} else {
		/* counter or tsc mode for trace_clock */
		trace_seq_printf(s, "oldest event ts: %llu\n",
				ring_buffer_oldest_event_ts(tr->buffer, cpu));

		trace_seq_printf(s, "now ts: %llu\n",
				ring_buffer_time_stamp(tr->buffer, cpu));
	}

=======

		t = ns2usecs(ring_buffer_time_stamp(tr->buffer, cpu));
		usec_rem = do_div(t, USEC_PER_SEC);
		trace_seq_printf(s, "now ts: %5llu.%06lu\n", t, usec_rem);
	} else {
		/* counter or tsc mode for trace_clock */
		trace_seq_printf(s, "oldest event ts: %llu\n",
				ring_buffer_oldest_event_ts(tr->buffer, cpu));

		trace_seq_printf(s, "now ts: %llu\n",
				ring_buffer_time_stamp(tr->buffer, cpu));
	}

>>>>>>> 9931faca
	cnt = ring_buffer_dropped_events_cpu(tr->buffer, cpu);
	trace_seq_printf(s, "dropped events: %ld\n", cnt);

	count = simple_read_from_buffer(ubuf, count, ppos, s->buffer, s->len);

	kfree(s);

	return count;
}

static const struct file_operations tracing_stats_fops = {
	.open		= tracing_open_generic,
	.read		= tracing_stats_read,
	.llseek		= generic_file_llseek,
};

#ifdef CONFIG_DYNAMIC_FTRACE

int __weak ftrace_arch_read_dyn_info(char *buf, int size)
{
	return 0;
}

static ssize_t
tracing_read_dyn_info(struct file *filp, char __user *ubuf,
		  size_t cnt, loff_t *ppos)
{
	static char ftrace_dyn_info_buffer[1024];
	static DEFINE_MUTEX(dyn_info_mutex);
	unsigned long *p = filp->private_data;
	char *buf = ftrace_dyn_info_buffer;
	int size = ARRAY_SIZE(ftrace_dyn_info_buffer);
	int r;

	mutex_lock(&dyn_info_mutex);
	r = sprintf(buf, "%ld ", *p);

	r += ftrace_arch_read_dyn_info(buf+r, (size-1)-r);
	buf[r++] = '\n';

	r = simple_read_from_buffer(ubuf, cnt, ppos, buf, r);

	mutex_unlock(&dyn_info_mutex);

	return r;
}

static const struct file_operations tracing_dyn_info_fops = {
	.open		= tracing_open_generic,
	.read		= tracing_read_dyn_info,
	.llseek		= generic_file_llseek,
};
#endif

static struct dentry *d_tracer;

struct dentry *tracing_init_dentry(void)
{
	static int once;

	if (d_tracer)
		return d_tracer;

	if (!debugfs_initialized())
		return NULL;

	d_tracer = debugfs_create_dir("tracing", NULL);

	if (!d_tracer && !once) {
		once = 1;
		pr_warning("Could not create debugfs directory 'tracing'\n");
		return NULL;
	}

	return d_tracer;
}

static struct dentry *d_percpu;

struct dentry *tracing_dentry_percpu(void)
{
	static int once;
	struct dentry *d_tracer;

	if (d_percpu)
		return d_percpu;

	d_tracer = tracing_init_dentry();

	if (!d_tracer)
		return NULL;

	d_percpu = debugfs_create_dir("per_cpu", d_tracer);

	if (!d_percpu && !once) {
		once = 1;
		pr_warning("Could not create debugfs directory 'per_cpu'\n");
		return NULL;
	}

	return d_percpu;
}

static void tracing_init_debugfs_percpu(long cpu)
{
	struct dentry *d_percpu = tracing_dentry_percpu();
	struct dentry *d_cpu;
	char cpu_dir[30]; /* 30 characters should be more than enough */

	if (!d_percpu)
		return;

	snprintf(cpu_dir, 30, "cpu%ld", cpu);
	d_cpu = debugfs_create_dir(cpu_dir, d_percpu);
	if (!d_cpu) {
		pr_warning("Could not create debugfs '%s' entry\n", cpu_dir);
		return;
	}

	/* per cpu trace_pipe */
	trace_create_file("trace_pipe", 0444, d_cpu,
			(void *) cpu, &tracing_pipe_fops);

	/* per cpu trace */
	trace_create_file("trace", 0644, d_cpu,
			(void *) cpu, &tracing_fops);

	trace_create_file("trace_pipe_raw", 0444, d_cpu,
			(void *) cpu, &tracing_buffers_fops);

	trace_create_file("stats", 0444, d_cpu,
			(void *) cpu, &tracing_stats_fops);

	trace_create_file("buffer_size_kb", 0444, d_cpu,
			(void *) cpu, &tracing_entries_fops);
}

#ifdef CONFIG_FTRACE_SELFTEST
/* Let selftest have access to static functions in this file */
#include "trace_selftest.c"
#endif

struct trace_option_dentry {
	struct tracer_opt		*opt;
	struct tracer_flags		*flags;
	struct dentry			*entry;
};

static ssize_t
trace_options_read(struct file *filp, char __user *ubuf, size_t cnt,
			loff_t *ppos)
{
	struct trace_option_dentry *topt = filp->private_data;
	char *buf;

	if (topt->flags->val & topt->opt->bit)
		buf = "1\n";
	else
		buf = "0\n";

	return simple_read_from_buffer(ubuf, cnt, ppos, buf, 2);
}

static ssize_t
trace_options_write(struct file *filp, const char __user *ubuf, size_t cnt,
			 loff_t *ppos)
{
	struct trace_option_dentry *topt = filp->private_data;
	unsigned long val;
	int ret;

	ret = kstrtoul_from_user(ubuf, cnt, 10, &val);
	if (ret)
		return ret;

	if (val != 0 && val != 1)
		return -EINVAL;

	if (!!(topt->flags->val & topt->opt->bit) != val) {
		mutex_lock(&trace_types_lock);
		ret = __set_tracer_option(current_trace, topt->flags,
					  topt->opt, !val);
		mutex_unlock(&trace_types_lock);
		if (ret)
			return ret;
	}

	*ppos += cnt;

	return cnt;
}


static const struct file_operations trace_options_fops = {
	.open = tracing_open_generic,
	.read = trace_options_read,
	.write = trace_options_write,
	.llseek	= generic_file_llseek,
};

static ssize_t
trace_options_core_read(struct file *filp, char __user *ubuf, size_t cnt,
			loff_t *ppos)
{
	long index = (long)filp->private_data;
	char *buf;

	if (trace_flags & (1 << index))
		buf = "1\n";
	else
		buf = "0\n";

	return simple_read_from_buffer(ubuf, cnt, ppos, buf, 2);
}

static ssize_t
trace_options_core_write(struct file *filp, const char __user *ubuf, size_t cnt,
			 loff_t *ppos)
{
	long index = (long)filp->private_data;
	unsigned long val;
	int ret;

	ret = kstrtoul_from_user(ubuf, cnt, 10, &val);
	if (ret)
		return ret;

	if (val != 0 && val != 1)
		return -EINVAL;
	set_tracer_flags(1 << index, val);

	*ppos += cnt;

	return cnt;
}

static const struct file_operations trace_options_core_fops = {
	.open = tracing_open_generic,
	.read = trace_options_core_read,
	.write = trace_options_core_write,
	.llseek = generic_file_llseek,
};

struct dentry *trace_create_file(const char *name,
				 umode_t mode,
				 struct dentry *parent,
				 void *data,
				 const struct file_operations *fops)
{
	struct dentry *ret;

	ret = debugfs_create_file(name, mode, parent, data, fops);
	if (!ret)
		pr_warning("Could not create debugfs '%s' entry\n", name);

	return ret;
}


static struct dentry *trace_options_init_dentry(void)
{
	struct dentry *d_tracer;
	static struct dentry *t_options;

	if (t_options)
		return t_options;

	d_tracer = tracing_init_dentry();
	if (!d_tracer)
		return NULL;

	t_options = debugfs_create_dir("options", d_tracer);
	if (!t_options) {
		pr_warning("Could not create debugfs directory 'options'\n");
		return NULL;
	}

	return t_options;
}

static void
create_trace_option_file(struct trace_option_dentry *topt,
			 struct tracer_flags *flags,
			 struct tracer_opt *opt)
{
	struct dentry *t_options;

	t_options = trace_options_init_dentry();
	if (!t_options)
		return;

	topt->flags = flags;
	topt->opt = opt;

	topt->entry = trace_create_file(opt->name, 0644, t_options, topt,
				    &trace_options_fops);

}

static struct trace_option_dentry *
create_trace_option_files(struct tracer *tracer)
{
	struct trace_option_dentry *topts;
	struct tracer_flags *flags;
	struct tracer_opt *opts;
	int cnt;

	if (!tracer)
		return NULL;

	flags = tracer->flags;

	if (!flags || !flags->opts)
		return NULL;

	opts = flags->opts;

	for (cnt = 0; opts[cnt].name; cnt++)
		;

	topts = kcalloc(cnt + 1, sizeof(*topts), GFP_KERNEL);
	if (!topts)
		return NULL;

	for (cnt = 0; opts[cnt].name; cnt++)
		create_trace_option_file(&topts[cnt], flags,
					 &opts[cnt]);

	return topts;
}

static void
destroy_trace_option_files(struct trace_option_dentry *topts)
{
	int cnt;

	if (!topts)
		return;

	for (cnt = 0; topts[cnt].opt; cnt++) {
		if (topts[cnt].entry)
			debugfs_remove(topts[cnt].entry);
	}

	kfree(topts);
}

static struct dentry *
create_trace_option_core_file(const char *option, long index)
{
	struct dentry *t_options;

	t_options = trace_options_init_dentry();
	if (!t_options)
		return NULL;

	return trace_create_file(option, 0644, t_options, (void *)index,
				    &trace_options_core_fops);
}

static __init void create_trace_options_dir(void)
{
	struct dentry *t_options;
	int i;

	t_options = trace_options_init_dentry();
	if (!t_options)
		return;

	for (i = 0; trace_options[i]; i++)
		create_trace_option_core_file(trace_options[i], i);
}

static ssize_t
rb_simple_read(struct file *filp, char __user *ubuf,
	       size_t cnt, loff_t *ppos)
{
	struct trace_array *tr = filp->private_data;
	struct ring_buffer *buffer = tr->buffer;
	char buf[64];
	int r;

	if (buffer)
		r = ring_buffer_record_is_on(buffer);
	else
		r = 0;

	r = sprintf(buf, "%d\n", r);

	return simple_read_from_buffer(ubuf, cnt, ppos, buf, r);
}

static ssize_t
rb_simple_write(struct file *filp, const char __user *ubuf,
		size_t cnt, loff_t *ppos)
{
	struct trace_array *tr = filp->private_data;
	struct ring_buffer *buffer = tr->buffer;
	unsigned long val;
	int ret;

	ret = kstrtoul_from_user(ubuf, cnt, 10, &val);
	if (ret)
		return ret;

	if (buffer) {
		if (val)
			ring_buffer_record_on(buffer);
		else
			ring_buffer_record_off(buffer);
	}

	(*ppos)++;

	return cnt;
}

static const struct file_operations rb_simple_fops = {
	.open		= tracing_open_generic,
	.read		= rb_simple_read,
	.write		= rb_simple_write,
	.llseek		= default_llseek,
};

static __init int tracer_init_debugfs(void)
{
	struct dentry *d_tracer;
	int cpu;

	trace_access_lock_init();

	d_tracer = tracing_init_dentry();

	trace_create_file("trace_options", 0644, d_tracer,
			NULL, &tracing_iter_fops);

	trace_create_file("tracing_cpumask", 0644, d_tracer,
			NULL, &tracing_cpumask_fops);

	trace_create_file("trace", 0644, d_tracer,
			(void *) TRACE_PIPE_ALL_CPU, &tracing_fops);

	trace_create_file("available_tracers", 0444, d_tracer,
			&global_trace, &show_traces_fops);

	trace_create_file("current_tracer", 0644, d_tracer,
			&global_trace, &set_tracer_fops);

#ifdef CONFIG_TRACER_MAX_TRACE
	trace_create_file("tracing_max_latency", 0644, d_tracer,
			&tracing_max_latency, &tracing_max_lat_fops);
#endif

	trace_create_file("tracing_thresh", 0644, d_tracer,
			&tracing_thresh, &tracing_max_lat_fops);

	trace_create_file("README", 0444, d_tracer,
			NULL, &tracing_readme_fops);

	trace_create_file("trace_pipe", 0444, d_tracer,
			(void *) TRACE_PIPE_ALL_CPU, &tracing_pipe_fops);

	trace_create_file("buffer_size_kb", 0644, d_tracer,
			(void *) RING_BUFFER_ALL_CPUS, &tracing_entries_fops);

	trace_create_file("buffer_total_size_kb", 0444, d_tracer,
			&global_trace, &tracing_total_entries_fops);

	trace_create_file("free_buffer", 0644, d_tracer,
			&global_trace, &tracing_free_buffer_fops);

	trace_create_file("trace_marker", 0220, d_tracer,
			NULL, &tracing_mark_fops);

	trace_create_file("saved_cmdlines", 0444, d_tracer,
			NULL, &tracing_saved_cmdlines_fops);

	trace_create_file("trace_clock", 0644, d_tracer, NULL,
			  &trace_clock_fops);

	trace_create_file("tracing_on", 0644, d_tracer,
			    &global_trace, &rb_simple_fops);

#ifdef CONFIG_DYNAMIC_FTRACE
	trace_create_file("dyn_ftrace_total_info", 0444, d_tracer,
			&ftrace_update_tot_cnt, &tracing_dyn_info_fops);
#endif

	create_trace_options_dir();

	for_each_tracing_cpu(cpu)
		tracing_init_debugfs_percpu(cpu);

	return 0;
}

static int trace_panic_handler(struct notifier_block *this,
			       unsigned long event, void *unused)
{
	if (ftrace_dump_on_oops)
		ftrace_dump(ftrace_dump_on_oops);
	return NOTIFY_OK;
}

static struct notifier_block trace_panic_notifier = {
	.notifier_call  = trace_panic_handler,
	.next           = NULL,
	.priority       = 150   /* priority: INT_MAX >= x >= 0 */
};

static int trace_die_handler(struct notifier_block *self,
			     unsigned long val,
			     void *data)
{
	switch (val) {
	case DIE_OOPS:
		if (ftrace_dump_on_oops)
			ftrace_dump(ftrace_dump_on_oops);
		break;
	default:
		break;
	}
	return NOTIFY_OK;
}

static struct notifier_block trace_die_notifier = {
	.notifier_call = trace_die_handler,
	.priority = 200
};

/*
 * printk is set to max of 1024, we really don't need it that big.
 * Nothing should be printing 1000 characters anyway.
 */
#define TRACE_MAX_PRINT		1000

/*
 * Define here KERN_TRACE so that we have one place to modify
 * it if we decide to change what log level the ftrace dump
 * should be at.
 */
#define KERN_TRACE		KERN_EMERG

void
trace_printk_seq(struct trace_seq *s)
{
	/* Probably should print a warning here. */
	if (s->len >= 1000)
		s->len = 1000;

	/* should be zero ended, but we are paranoid. */
	s->buffer[s->len] = 0;

	printk(KERN_TRACE "%s", s->buffer);

	trace_seq_init(s);
}

void trace_init_global_iter(struct trace_iterator *iter)
{
	iter->tr = &global_trace;
	iter->trace = current_trace;
	iter->cpu_file = TRACE_PIPE_ALL_CPU;
}

static void
__ftrace_dump(bool disable_tracing, enum ftrace_dump_mode oops_dump_mode)
{
	static arch_spinlock_t ftrace_dump_lock =
		(arch_spinlock_t)__ARCH_SPIN_LOCK_UNLOCKED;
	/* use static because iter can be a bit big for the stack */
	static struct trace_iterator iter;
	unsigned int old_userobj;
	static int dump_ran;
	unsigned long flags;
	int cnt = 0, cpu;

	/* only one dump */
	local_irq_save(flags);
	arch_spin_lock(&ftrace_dump_lock);
	if (dump_ran)
		goto out;

	dump_ran = 1;

	tracing_off();

	/* Did function tracer already get disabled? */
	if (ftrace_is_dead()) {
		printk("# WARNING: FUNCTION TRACING IS CORRUPTED\n");
		printk("#          MAY BE MISSING FUNCTION EVENTS\n");
	}

	if (disable_tracing)
		ftrace_kill();

	trace_init_global_iter(&iter);

	for_each_tracing_cpu(cpu) {
		atomic_inc(&iter.tr->data[cpu]->disabled);
	}

	old_userobj = trace_flags & TRACE_ITER_SYM_USEROBJ;

	/* don't look at user memory in panic mode */
	trace_flags &= ~TRACE_ITER_SYM_USEROBJ;

	/* Simulate the iterator */
	iter.tr = &global_trace;
	iter.trace = current_trace;

	switch (oops_dump_mode) {
	case DUMP_ALL:
		iter.cpu_file = TRACE_PIPE_ALL_CPU;
		break;
	case DUMP_ORIG:
		iter.cpu_file = raw_smp_processor_id();
		break;
	case DUMP_NONE:
		goto out_enable;
	default:
		printk(KERN_TRACE "Bad dumping mode, switching to all CPUs dump\n");
		iter.cpu_file = TRACE_PIPE_ALL_CPU;
	}

	printk(KERN_TRACE "Dumping ftrace buffer:\n");

	/*
	 * We need to stop all tracing on all CPUS to read the
	 * the next buffer. This is a bit expensive, but is
	 * not done often. We fill all what we can read,
	 * and then release the locks again.
	 */

	while (!trace_empty(&iter)) {

		if (!cnt)
			printk(KERN_TRACE "---------------------------------\n");

		cnt++;

		/* reset all but tr, trace, and overruns */
		memset(&iter.seq, 0,
		       sizeof(struct trace_iterator) -
		       offsetof(struct trace_iterator, seq));
		iter.iter_flags |= TRACE_FILE_LAT_FMT;
		iter.pos = -1;

		if (trace_find_next_entry_inc(&iter) != NULL) {
			int ret;

			ret = print_trace_line(&iter);
			if (ret != TRACE_TYPE_NO_CONSUME)
				trace_consume(&iter);
		}
		touch_nmi_watchdog();

		trace_printk_seq(&iter.seq);
	}

	if (!cnt)
		printk(KERN_TRACE "   (ftrace buffer empty)\n");
	else
		printk(KERN_TRACE "---------------------------------\n");

 out_enable:
	/* Re-enable tracing if requested */
	if (!disable_tracing) {
		trace_flags |= old_userobj;

		for_each_tracing_cpu(cpu) {
			atomic_dec(&iter.tr->data[cpu]->disabled);
		}
		tracing_on();
	}

 out:
	arch_spin_unlock(&ftrace_dump_lock);
	local_irq_restore(flags);
}

/* By default: disable tracing after the dump */
void ftrace_dump(enum ftrace_dump_mode oops_dump_mode)
{
	__ftrace_dump(true, oops_dump_mode);
}
EXPORT_SYMBOL_GPL(ftrace_dump);

__init static int tracer_alloc_buffers(void)
{
	int ring_buf_size;
	enum ring_buffer_flags rb_flags;
	int i;
	int ret = -ENOMEM;


	if (!alloc_cpumask_var(&tracing_buffer_mask, GFP_KERNEL))
		goto out;

	if (!alloc_cpumask_var(&tracing_cpumask, GFP_KERNEL))
		goto out_free_buffer_mask;

	/* Only allocate trace_printk buffers if a trace_printk exists */
	if (__stop___trace_bprintk_fmt != __start___trace_bprintk_fmt)
		/* Must be called before global_trace.buffer is allocated */
		trace_printk_init_buffers();

	/* To save memory, keep the ring buffer size to its minimum */
	if (ring_buffer_expanded)
		ring_buf_size = trace_buf_size;
	else
		ring_buf_size = 1;

	rb_flags = trace_flags & TRACE_ITER_OVERWRITE ? RB_FL_OVERWRITE : 0;

	cpumask_copy(tracing_buffer_mask, cpu_possible_mask);
	cpumask_copy(tracing_cpumask, cpu_all_mask);

	/* TODO: make the number of buffers hot pluggable with CPUS */
	global_trace.buffer = ring_buffer_alloc(ring_buf_size, rb_flags);
	if (!global_trace.buffer) {
		printk(KERN_ERR "tracer: failed to allocate ring buffer!\n");
		WARN_ON(1);
		goto out_free_cpumask;
	}
	if (global_trace.buffer_disabled)
		tracing_off();


#ifdef CONFIG_TRACER_MAX_TRACE
	max_tr.buffer = ring_buffer_alloc(1, rb_flags);
	if (!max_tr.buffer) {
		printk(KERN_ERR "tracer: failed to allocate max ring buffer!\n");
		WARN_ON(1);
		ring_buffer_free(global_trace.buffer);
		goto out_free_cpumask;
	}
#endif

	/* Allocate the first page for all buffers */
	for_each_tracing_cpu(i) {
		global_trace.data[i] = &per_cpu(global_trace_cpu, i);
		max_tr.data[i] = &per_cpu(max_tr_data, i);
	}

	set_buffer_entries(&global_trace,
			   ring_buffer_size(global_trace.buffer, 0));
#ifdef CONFIG_TRACER_MAX_TRACE
	set_buffer_entries(&max_tr, 1);
#endif

	trace_init_cmdlines();
	init_irq_work(&trace_work_wakeup, trace_wake_up);

	register_tracer(&nop_trace);
	current_trace = &nop_trace;
	/* All seems OK, enable tracing */
	tracing_disabled = 0;

	atomic_notifier_chain_register(&panic_notifier_list,
				       &trace_panic_notifier);

	register_die_notifier(&trace_die_notifier);

	while (trace_boot_options) {
		char *option;

		option = strsep(&trace_boot_options, ",");
		trace_set_options(option);
	}

	return 0;

out_free_cpumask:
	free_cpumask_var(tracing_cpumask);
out_free_buffer_mask:
	free_cpumask_var(tracing_buffer_mask);
out:
	return ret;
}

__init static int clear_boot_tracer(void)
{
	/*
	 * The default tracer at boot buffer is an init section.
	 * This function is called in lateinit. If we did not
	 * find the boot tracer, then clear it out, to prevent
	 * later registration from accessing the buffer that is
	 * about to be freed.
	 */
	if (!default_bootup_tracer)
		return 0;

	printk(KERN_INFO "ftrace bootup tracer '%s' not registered.\n",
	       default_bootup_tracer);
	default_bootup_tracer = NULL;

	return 0;
}

early_initcall(tracer_alloc_buffers);
fs_initcall(tracer_init_debugfs);
late_initcall(clear_boot_tracer);<|MERGE_RESOLUTION|>--- conflicted
+++ resolved
@@ -4396,7 +4396,6 @@
 		usec_rem = do_div(t, USEC_PER_SEC);
 		trace_seq_printf(s, "oldest event ts: %5llu.%06lu\n",
 								t, usec_rem);
-<<<<<<< HEAD
 
 		t = ns2usecs(ring_buffer_time_stamp(tr->buffer, cpu));
 		usec_rem = do_div(t, USEC_PER_SEC);
@@ -4410,21 +4409,6 @@
 				ring_buffer_time_stamp(tr->buffer, cpu));
 	}
 
-=======
-
-		t = ns2usecs(ring_buffer_time_stamp(tr->buffer, cpu));
-		usec_rem = do_div(t, USEC_PER_SEC);
-		trace_seq_printf(s, "now ts: %5llu.%06lu\n", t, usec_rem);
-	} else {
-		/* counter or tsc mode for trace_clock */
-		trace_seq_printf(s, "oldest event ts: %llu\n",
-				ring_buffer_oldest_event_ts(tr->buffer, cpu));
-
-		trace_seq_printf(s, "now ts: %llu\n",
-				ring_buffer_time_stamp(tr->buffer, cpu));
-	}
-
->>>>>>> 9931faca
 	cnt = ring_buffer_dropped_events_cpu(tr->buffer, cpu);
 	trace_seq_printf(s, "dropped events: %ld\n", cnt);
 
