--- conflicted
+++ resolved
@@ -41,8 +41,6 @@
 static struct kmem_cache *field_cachep;
 static struct kmem_cache *file_cachep;
 
-<<<<<<< HEAD
-=======
 #define SYSTEM_FL_FREE_NAME		(1 << 31)
 
 static inline int system_refcount(struct event_subsystem *system)
@@ -60,7 +58,6 @@
 	return (--system->ref_count) & ~SYSTEM_FL_FREE_NAME;
 }
 
->>>>>>> d0e0ac97
 /* Double loops, do not use break, only goto's work */
 #define do_for_each_event_file(tr, file)			\
 	list_for_each_entry(tr, &ftrace_trace_arrays, list) {	\
@@ -117,11 +114,7 @@
 
 	field = kmem_cache_alloc(field_cachep, GFP_TRACE);
 	if (!field)
-<<<<<<< HEAD
-		goto err;
-=======
 		return -ENOMEM;
->>>>>>> d0e0ac97
 
 	field->name = name;
 	field->type = type;
@@ -138,14 +131,6 @@
 	list_add(&field->link, head);
 
 	return 0;
-<<<<<<< HEAD
-
-err:
-	kmem_cache_free(field_cachep, field);
-
-	return -ENOMEM;
-=======
->>>>>>> d0e0ac97
 }
 
 int trace_define_field(struct ftrace_event_call *call, const char *type,
@@ -306,17 +291,11 @@
 			}
 			call->class->reg(call, TRACE_REG_UNREGISTER, file);
 		}
-<<<<<<< HEAD
-		/* If in SOFT_MODE, just set the SOFT_DISABLE_BIT */
-		if (file->flags & FTRACE_EVENT_FL_SOFT_MODE)
-			set_bit(FTRACE_EVENT_FL_SOFT_DISABLED_BIT, &file->flags);
-=======
 		/* If in SOFT_MODE, just set the SOFT_DISABLE_BIT, else clear it */
 		if (file->flags & FTRACE_EVENT_FL_SOFT_MODE)
 			set_bit(FTRACE_EVENT_FL_SOFT_DISABLED_BIT, &file->flags);
 		else
 			clear_bit(FTRACE_EVENT_FL_SOFT_DISABLED_BIT, &file->flags);
->>>>>>> d0e0ac97
 		break;
 	case 1:
 		/*
@@ -394,11 +373,8 @@
 		kfree(filter->filter_string);
 		kfree(filter);
 	}
-<<<<<<< HEAD
-=======
 	if (system->ref_count & SYSTEM_FL_FREE_NAME)
 		kfree(system->name);
->>>>>>> d0e0ac97
 	kfree(system);
 }
 
@@ -426,27 +402,6 @@
 		kfree(dir);
 }
 
-<<<<<<< HEAD
-static void __get_system_dir(struct ftrace_subsystem_dir *dir)
-{
-	WARN_ON_ONCE(dir->ref_count == 0);
-	dir->ref_count++;
-	__get_system(dir->subsystem);
-}
-
-static void __put_system_dir(struct ftrace_subsystem_dir *dir)
-{
-	WARN_ON_ONCE(dir->ref_count == 0);
-	/* If the subsystem is about to be freed, the dir must be too */
-	WARN_ON_ONCE(dir->subsystem->ref_count == 1 && dir->ref_count != 1);
-
-	__put_system(dir->subsystem);
-	if (!--dir->ref_count)
-		kfree(dir);
-}
-
-=======
->>>>>>> d0e0ac97
 static void put_system(struct ftrace_subsystem_dir *dir)
 {
 	mutex_lock(&event_mutex);
@@ -486,23 +441,14 @@
 /*
  * __ftrace_set_clr_event(NULL, NULL, NULL, set) will set/unset all events.
  */
-<<<<<<< HEAD
-static int __ftrace_set_clr_event(struct trace_array *tr, const char *match,
-				  const char *sub, const char *event, int set)
-=======
 static int
 __ftrace_set_clr_event_nolock(struct trace_array *tr, const char *match,
 			      const char *sub, const char *event, int set)
->>>>>>> d0e0ac97
 {
 	struct ftrace_event_file *file;
 	struct ftrace_event_call *call;
 	int ret = -EINVAL;
 
-<<<<<<< HEAD
-	mutex_lock(&event_mutex);
-=======
->>>>>>> d0e0ac97
 	list_for_each_entry(file, &tr->events, list) {
 
 		call = file->event_call;
@@ -734,20 +680,6 @@
 		  loff_t *ppos)
 {
 	struct ftrace_event_file *file = filp->private_data;
-<<<<<<< HEAD
-	char *buf;
-
-	if (file->flags & FTRACE_EVENT_FL_ENABLED) {
-		if (file->flags & FTRACE_EVENT_FL_SOFT_DISABLED)
-			buf = "0*\n";
-		else if (file->flags & FTRACE_EVENT_FL_SOFT_MODE)
-			buf = "1*\n";
-		else
-			buf = "1\n";
-	} else
-		buf = "0\n";
-
-=======
 	char buf[4] = "0";
 
 	if (file->flags & FTRACE_EVENT_FL_ENABLED &&
@@ -760,7 +692,6 @@
 
 	strcat(buf, "\n");
 
->>>>>>> d0e0ac97
 	return simple_read_from_buffer(ubuf, cnt, ppos, buf, strlen(buf));
 }
 
@@ -1162,31 +1093,6 @@
 	struct trace_array *tr = inode->i_private;
 	int ret;
 
-<<<<<<< HEAD
-	if (!system)
-		return -ENODEV;
-
-	/* Some versions of gcc think dir can be uninitialized here */
-	WARN_ON(!dir);
-
-	ret = tracing_open_generic(inode, filp);
-	if (ret < 0)
-		put_system(dir);
-
-	return ret;
-}
-
-static int system_tr_open(struct inode *inode, struct file *filp)
-{
-	struct ftrace_subsystem_dir *dir;
-	struct trace_array *tr = inode->i_private;
-	int ret;
-
-	/* Make a temporary dir that has no system but points to tr */
-	dir = kzalloc(sizeof(*dir), GFP_KERNEL);
-	if (!dir)
-		return -ENOMEM;
-=======
 	if (trace_array_get(tr) < 0)
 		return -ENODEV;
 
@@ -1196,20 +1102,14 @@
 		trace_array_put(tr);
 		return -ENOMEM;
 	}
->>>>>>> d0e0ac97
 
 	dir->tr = tr;
 
 	ret = tracing_open_generic(inode, filp);
-<<<<<<< HEAD
-	if (ret < 0)
-		kfree(dir);
-=======
 	if (ret < 0) {
 		trace_array_put(tr);
 		kfree(dir);
 	}
->>>>>>> d0e0ac97
 
 	filp->private_data = dir;
 
@@ -1220,11 +1120,8 @@
 {
 	struct ftrace_subsystem_dir *dir = file->private_data;
 
-<<<<<<< HEAD
-=======
 	trace_array_put(dir->tr);
 
->>>>>>> d0e0ac97
 	/*
 	 * If dir->subsystem is NULL, then this is a temporary
 	 * descriptor that was made for a trace_array to enable
@@ -1458,9 +1355,6 @@
 		return NULL;
 
 	system->ref_count = 1;
-<<<<<<< HEAD
-	system->name = name;
-=======
 
 	/* Only allocate if dynamic (kprobes and modules) */
 	if (!core_kernel_data((unsigned long)name)) {
@@ -1470,21 +1364,12 @@
 			goto out_free;
 	} else
 		system->name = name;
->>>>>>> d0e0ac97
 
 	system->filter = NULL;
 
 	system->filter = kzalloc(sizeof(struct event_filter), GFP_KERNEL);
 	if (!system->filter)
 		goto out_free;
-<<<<<<< HEAD
-
-	list_add(&system->list, &event_subsystems);
-
-	return system;
-
- out_free:
-=======
 
 	list_add(&system->list, &event_subsystems);
 
@@ -1493,7 +1378,6 @@
  out_free:
 	if (system->ref_count & SYSTEM_FL_FREE_NAME)
 		kfree(system->name);
->>>>>>> d0e0ac97
 	kfree(system);
 	return NULL;
 }
@@ -1729,7 +1613,6 @@
 	call->mod = mod;
 
 	return 0;
-<<<<<<< HEAD
 }
 
 static struct ftrace_event_file *
@@ -1794,6 +1677,7 @@
 int trace_add_event_call(struct ftrace_event_call *call)
 {
 	int ret;
+	mutex_lock(&trace_types_lock);
 	mutex_lock(&event_mutex);
 
 	ret = __register_event(call, NULL);
@@ -1801,84 +1685,6 @@
 		__add_event_to_tracers(call, NULL);
 
 	mutex_unlock(&event_mutex);
-	return ret;
-}
-
-/*
- * Must be called under locking both of event_mutex and trace_event_sem.
-=======
-}
-
-static struct ftrace_event_file *
-trace_create_new_event(struct ftrace_event_call *call,
-		       struct trace_array *tr)
-{
-	struct ftrace_event_file *file;
-
-	file = kmem_cache_alloc(file_cachep, GFP_TRACE);
-	if (!file)
-		return NULL;
-
-	file->event_call = call;
-	file->tr = tr;
-	atomic_set(&file->sm_ref, 0);
-	list_add(&file->list, &tr->events);
-
-	return file;
-}
-
-/* Add an event to a trace directory */
-static int
-__trace_add_new_event(struct ftrace_event_call *call,
-		      struct trace_array *tr,
-		      const struct file_operations *id,
-		      const struct file_operations *enable,
-		      const struct file_operations *filter,
-		      const struct file_operations *format)
-{
-	struct ftrace_event_file *file;
-
-	file = trace_create_new_event(call, tr);
-	if (!file)
-		return -ENOMEM;
-
-	return event_create_dir(tr->event_dir, file, id, enable, filter, format);
-}
-
-/*
- * Just create a decriptor for early init. A descriptor is required
- * for enabling events at boot. We want to enable events before
- * the filesystem is initialized.
- */
-static __init int
-__trace_early_add_new_event(struct ftrace_event_call *call,
-			    struct trace_array *tr)
-{
-	struct ftrace_event_file *file;
-
-	file = trace_create_new_event(call, tr);
-	if (!file)
-		return -ENOMEM;
-
-	return 0;
-}
-
-struct ftrace_module_file_ops;
-static void __add_event_to_tracers(struct ftrace_event_call *call,
-				   struct ftrace_module_file_ops *file_ops);
-
-/* Add an additional event_call dynamically */
-int trace_add_event_call(struct ftrace_event_call *call)
-{
-	int ret;
-	mutex_lock(&trace_types_lock);
-	mutex_lock(&event_mutex);
-
-	ret = __register_event(call, NULL);
-	if (ret >= 0)
-		__add_event_to_tracers(call, NULL);
-
-	mutex_unlock(&event_mutex);
 	mutex_unlock(&trace_types_lock);
 	return ret;
 }
@@ -1886,7 +1692,6 @@
 /*
  * Must be called under locking of trace_types_lock, event_mutex and
  * trace_event_sem.
->>>>>>> d0e0ac97
  */
 static void __trace_remove_event_call(struct ftrace_event_call *call)
 {
@@ -2299,14 +2104,7 @@
 	int ret;
 
 	/* hash funcs only work with set_ftrace_filter */
-<<<<<<< HEAD
-	if (!enabled)
-		return -EINVAL;
-
-	if (!param)
-=======
 	if (!enabled || !param)
->>>>>>> d0e0ac97
 		return -EINVAL;
 
 	system = strsep(&param, ":");
@@ -2621,19 +2419,11 @@
 
 int event_trace_del_tracer(struct trace_array *tr)
 {
-<<<<<<< HEAD
-	/* Disable any running events */
-	__ftrace_set_clr_event(tr, NULL, NULL, NULL, 0);
-
-	mutex_lock(&event_mutex);
-
-=======
 	mutex_lock(&event_mutex);
 
 	/* Disable any running events */
 	__ftrace_set_clr_event_nolock(tr, NULL, NULL, NULL, 0);
 
->>>>>>> d0e0ac97
 	down_write(&trace_event_sem);
 	__trace_remove_event_dirs(tr);
 	debugfs_remove_recursive(tr->event_dir);
