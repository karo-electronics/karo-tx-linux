/*
 * Read-Copy Update mechanism for mutual exclusion (tree-based version)
 * Internal non-public definitions that provide either classic
 * or preemptible semantics.
 *
 * This program is free software; you can redistribute it and/or modify
 * it under the terms of the GNU General Public License as published by
 * the Free Software Foundation; either version 2 of the License, or
 * (at your option) any later version.
 *
 * This program is distributed in the hope that it will be useful,
 * but WITHOUT ANY WARRANTY; without even the implied warranty of
 * MERCHANTABILITY or FITNESS FOR A PARTICULAR PURPOSE.  See the
 * GNU General Public License for more details.
 *
 * You should have received a copy of the GNU General Public License
 * along with this program; if not, write to the Free Software
 * Foundation, Inc., 59 Temple Place - Suite 330, Boston, MA 02111-1307, USA.
 *
 * Copyright Red Hat, 2009
 * Copyright IBM Corporation, 2009
 *
 * Author: Ingo Molnar <mingo@elte.hu>
 *	   Paul E. McKenney <paulmck@linux.vnet.ibm.com>
 */

#include <linux/delay.h>
<<<<<<< HEAD
#include <linux/smpboot.h>
=======
#include <linux/oom.h>
>>>>>>> d9da1112

#define RCU_KTHREAD_PRIO 1

#ifdef CONFIG_RCU_BOOST
#define RCU_BOOST_PRIO CONFIG_RCU_BOOST_PRIO
#else
#define RCU_BOOST_PRIO RCU_KTHREAD_PRIO
#endif

/*
 * Check the RCU kernel configuration parameters and print informative
 * messages about anything out of the ordinary.  If you like #ifdef, you
 * will love this function.
 */
static void __init rcu_bootup_announce_oddness(void)
{
#ifdef CONFIG_RCU_TRACE
	printk(KERN_INFO "\tRCU debugfs-based tracing is enabled.\n");
#endif
#if (defined(CONFIG_64BIT) && CONFIG_RCU_FANOUT != 64) || (!defined(CONFIG_64BIT) && CONFIG_RCU_FANOUT != 32)
	printk(KERN_INFO "\tCONFIG_RCU_FANOUT set to non-default value of %d\n",
	       CONFIG_RCU_FANOUT);
#endif
#ifdef CONFIG_RCU_FANOUT_EXACT
	printk(KERN_INFO "\tHierarchical RCU autobalancing is disabled.\n");
#endif
#ifdef CONFIG_RCU_FAST_NO_HZ
	printk(KERN_INFO
	       "\tRCU dyntick-idle grace-period acceleration is enabled.\n");
#endif
#ifdef CONFIG_PROVE_RCU
	printk(KERN_INFO "\tRCU lockdep checking is enabled.\n");
#endif
#ifdef CONFIG_RCU_TORTURE_TEST_RUNNABLE
	printk(KERN_INFO "\tRCU torture testing starts during boot.\n");
#endif
#if defined(CONFIG_TREE_PREEMPT_RCU) && !defined(CONFIG_RCU_CPU_STALL_VERBOSE)
	printk(KERN_INFO "\tDump stacks of tasks blocking RCU-preempt GP.\n");
#endif
#if defined(CONFIG_RCU_CPU_STALL_INFO)
	printk(KERN_INFO "\tAdditional per-CPU info printed with stalls.\n");
#endif
#if NUM_RCU_LVL_4 != 0
	printk(KERN_INFO "\tFour-level hierarchy is enabled.\n");
#endif
	if (rcu_fanout_leaf != CONFIG_RCU_FANOUT_LEAF)
		printk(KERN_INFO "\tExperimental boot-time adjustment of leaf fanout to %d.\n", rcu_fanout_leaf);
	if (nr_cpu_ids != NR_CPUS)
		printk(KERN_INFO "\tRCU restricting CPUs from NR_CPUS=%d to nr_cpu_ids=%d.\n", NR_CPUS, nr_cpu_ids);
}

#ifdef CONFIG_TREE_PREEMPT_RCU

struct rcu_state rcu_preempt_state =
	RCU_STATE_INITIALIZER(rcu_preempt, call_rcu);
DEFINE_PER_CPU(struct rcu_data, rcu_preempt_data);
static struct rcu_state *rcu_state = &rcu_preempt_state;

static int rcu_preempted_readers_exp(struct rcu_node *rnp);

/*
 * Tell them what RCU they are running.
 */
static void __init rcu_bootup_announce(void)
{
	printk(KERN_INFO "Preemptible hierarchical RCU implementation.\n");
	rcu_bootup_announce_oddness();
}

/*
 * Return the number of RCU-preempt batches processed thus far
 * for debug and statistics.
 */
long rcu_batches_completed_preempt(void)
{
	return rcu_preempt_state.completed;
}
EXPORT_SYMBOL_GPL(rcu_batches_completed_preempt);

/*
 * Return the number of RCU batches processed thus far for debug & stats.
 */
long rcu_batches_completed(void)
{
	return rcu_batches_completed_preempt();
}
EXPORT_SYMBOL_GPL(rcu_batches_completed);

/*
 * Force a quiescent state for preemptible RCU.
 */
void rcu_force_quiescent_state(void)
{
	force_quiescent_state(&rcu_preempt_state);
}
EXPORT_SYMBOL_GPL(rcu_force_quiescent_state);

/*
 * Record a preemptible-RCU quiescent state for the specified CPU.  Note
 * that this just means that the task currently running on the CPU is
 * not in a quiescent state.  There might be any number of tasks blocked
 * while in an RCU read-side critical section.
 *
 * Unlike the other rcu_*_qs() functions, callers to this function
 * must disable irqs in order to protect the assignment to
 * ->rcu_read_unlock_special.
 */
static void rcu_preempt_qs(int cpu)
{
	struct rcu_data *rdp = &per_cpu(rcu_preempt_data, cpu);

	if (rdp->passed_quiesce == 0)
		trace_rcu_grace_period("rcu_preempt", rdp->gpnum, "cpuqs");
	rdp->passed_quiesce = 1;
	current->rcu_read_unlock_special &= ~RCU_READ_UNLOCK_NEED_QS;
}

/*
 * We have entered the scheduler, and the current task might soon be
 * context-switched away from.  If this task is in an RCU read-side
 * critical section, we will no longer be able to rely on the CPU to
 * record that fact, so we enqueue the task on the blkd_tasks list.
 * The task will dequeue itself when it exits the outermost enclosing
 * RCU read-side critical section.  Therefore, the current grace period
 * cannot be permitted to complete until the blkd_tasks list entries
 * predating the current grace period drain, in other words, until
 * rnp->gp_tasks becomes NULL.
 *
 * Caller must disable preemption.
 */
static void rcu_preempt_note_context_switch(int cpu)
{
	struct task_struct *t = current;
	unsigned long flags;
	struct rcu_data *rdp;
	struct rcu_node *rnp;

	if (t->rcu_read_lock_nesting > 0 &&
	    (t->rcu_read_unlock_special & RCU_READ_UNLOCK_BLOCKED) == 0) {

		/* Possibly blocking in an RCU read-side critical section. */
		rdp = per_cpu_ptr(rcu_preempt_state.rda, cpu);
		rnp = rdp->mynode;
		raw_spin_lock_irqsave(&rnp->lock, flags);
		t->rcu_read_unlock_special |= RCU_READ_UNLOCK_BLOCKED;
		t->rcu_blocked_node = rnp;

		/*
		 * If this CPU has already checked in, then this task
		 * will hold up the next grace period rather than the
		 * current grace period.  Queue the task accordingly.
		 * If the task is queued for the current grace period
		 * (i.e., this CPU has not yet passed through a quiescent
		 * state for the current grace period), then as long
		 * as that task remains queued, the current grace period
		 * cannot end.  Note that there is some uncertainty as
		 * to exactly when the current grace period started.
		 * We take a conservative approach, which can result
		 * in unnecessarily waiting on tasks that started very
		 * slightly after the current grace period began.  C'est
		 * la vie!!!
		 *
		 * But first, note that the current CPU must still be
		 * on line!
		 */
		WARN_ON_ONCE((rdp->grpmask & rnp->qsmaskinit) == 0);
		WARN_ON_ONCE(!list_empty(&t->rcu_node_entry));
		if ((rnp->qsmask & rdp->grpmask) && rnp->gp_tasks != NULL) {
			list_add(&t->rcu_node_entry, rnp->gp_tasks->prev);
			rnp->gp_tasks = &t->rcu_node_entry;
#ifdef CONFIG_RCU_BOOST
			if (rnp->boost_tasks != NULL)
				rnp->boost_tasks = rnp->gp_tasks;
#endif /* #ifdef CONFIG_RCU_BOOST */
		} else {
			list_add(&t->rcu_node_entry, &rnp->blkd_tasks);
			if (rnp->qsmask & rdp->grpmask)
				rnp->gp_tasks = &t->rcu_node_entry;
		}
		trace_rcu_preempt_task(rdp->rsp->name,
				       t->pid,
				       (rnp->qsmask & rdp->grpmask)
				       ? rnp->gpnum
				       : rnp->gpnum + 1);
		raw_spin_unlock_irqrestore(&rnp->lock, flags);
	} else if (t->rcu_read_lock_nesting < 0 &&
		   t->rcu_read_unlock_special) {

		/*
		 * Complete exit from RCU read-side critical section on
		 * behalf of preempted instance of __rcu_read_unlock().
		 */
		rcu_read_unlock_special(t);
	}

	/*
	 * Either we were not in an RCU read-side critical section to
	 * begin with, or we have now recorded that critical section
	 * globally.  Either way, we can now note a quiescent state
	 * for this CPU.  Again, if we were in an RCU read-side critical
	 * section, and if that critical section was blocking the current
	 * grace period, then the fact that the task has been enqueued
	 * means that we continue to block the current grace period.
	 */
	local_irq_save(flags);
	rcu_preempt_qs(cpu);
	local_irq_restore(flags);
}

/*
 * Check for preempted RCU readers blocking the current grace period
 * for the specified rcu_node structure.  If the caller needs a reliable
 * answer, it must hold the rcu_node's ->lock.
 */
static int rcu_preempt_blocked_readers_cgp(struct rcu_node *rnp)
{
	return rnp->gp_tasks != NULL;
}

/*
 * Record a quiescent state for all tasks that were previously queued
 * on the specified rcu_node structure and that were blocking the current
 * RCU grace period.  The caller must hold the specified rnp->lock with
 * irqs disabled, and this lock is released upon return, but irqs remain
 * disabled.
 */
static void rcu_report_unblock_qs_rnp(struct rcu_node *rnp, unsigned long flags)
	__releases(rnp->lock)
{
	unsigned long mask;
	struct rcu_node *rnp_p;

	if (rnp->qsmask != 0 || rcu_preempt_blocked_readers_cgp(rnp)) {
		raw_spin_unlock_irqrestore(&rnp->lock, flags);
		return;  /* Still need more quiescent states! */
	}

	rnp_p = rnp->parent;
	if (rnp_p == NULL) {
		/*
		 * Either there is only one rcu_node in the tree,
		 * or tasks were kicked up to root rcu_node due to
		 * CPUs going offline.
		 */
		rcu_report_qs_rsp(&rcu_preempt_state, flags);
		return;
	}

	/* Report up the rest of the hierarchy. */
	mask = rnp->grpmask;
	raw_spin_unlock(&rnp->lock);	/* irqs remain disabled. */
	raw_spin_lock(&rnp_p->lock);	/* irqs already disabled. */
	rcu_report_qs_rnp(mask, &rcu_preempt_state, rnp_p, flags);
}

/*
 * Advance a ->blkd_tasks-list pointer to the next entry, instead
 * returning NULL if at the end of the list.
 */
static struct list_head *rcu_next_node_entry(struct task_struct *t,
					     struct rcu_node *rnp)
{
	struct list_head *np;

	np = t->rcu_node_entry.next;
	if (np == &rnp->blkd_tasks)
		np = NULL;
	return np;
}

/*
 * Handle special cases during rcu_read_unlock(), such as needing to
 * notify RCU core processing or task having blocked during the RCU
 * read-side critical section.
 */
void rcu_read_unlock_special(struct task_struct *t)
{
	int empty;
	int empty_exp;
	int empty_exp_now;
	unsigned long flags;
	struct list_head *np;
#ifdef CONFIG_RCU_BOOST
	struct rt_mutex *rbmp = NULL;
#endif /* #ifdef CONFIG_RCU_BOOST */
	struct rcu_node *rnp;
	int special;

	/* NMI handlers cannot block and cannot safely manipulate state. */
	if (in_nmi())
		return;

	local_irq_save(flags);

	/*
	 * If RCU core is waiting for this CPU to exit critical section,
	 * let it know that we have done so.
	 */
	special = t->rcu_read_unlock_special;
	if (special & RCU_READ_UNLOCK_NEED_QS) {
		rcu_preempt_qs(smp_processor_id());
	}

	/* Hardware IRQ handlers cannot block. */
	if (in_irq() || in_serving_softirq()) {
		local_irq_restore(flags);
		return;
	}

	/* Clean up if blocked during RCU read-side critical section. */
	if (special & RCU_READ_UNLOCK_BLOCKED) {
		t->rcu_read_unlock_special &= ~RCU_READ_UNLOCK_BLOCKED;

		/*
		 * Remove this task from the list it blocked on.  The
		 * task can migrate while we acquire the lock, but at
		 * most one time.  So at most two passes through loop.
		 */
		for (;;) {
			rnp = t->rcu_blocked_node;
			raw_spin_lock(&rnp->lock);  /* irqs already disabled. */
			if (rnp == t->rcu_blocked_node)
				break;
			raw_spin_unlock(&rnp->lock); /* irqs remain disabled. */
		}
		empty = !rcu_preempt_blocked_readers_cgp(rnp);
		empty_exp = !rcu_preempted_readers_exp(rnp);
		smp_mb(); /* ensure expedited fastpath sees end of RCU c-s. */
		np = rcu_next_node_entry(t, rnp);
		list_del_init(&t->rcu_node_entry);
		t->rcu_blocked_node = NULL;
		trace_rcu_unlock_preempted_task("rcu_preempt",
						rnp->gpnum, t->pid);
		if (&t->rcu_node_entry == rnp->gp_tasks)
			rnp->gp_tasks = np;
		if (&t->rcu_node_entry == rnp->exp_tasks)
			rnp->exp_tasks = np;
#ifdef CONFIG_RCU_BOOST
		if (&t->rcu_node_entry == rnp->boost_tasks)
			rnp->boost_tasks = np;
		/* Snapshot/clear ->rcu_boost_mutex with rcu_node lock held. */
		if (t->rcu_boost_mutex) {
			rbmp = t->rcu_boost_mutex;
			t->rcu_boost_mutex = NULL;
		}
#endif /* #ifdef CONFIG_RCU_BOOST */

		/*
		 * If this was the last task on the current list, and if
		 * we aren't waiting on any CPUs, report the quiescent state.
		 * Note that rcu_report_unblock_qs_rnp() releases rnp->lock,
		 * so we must take a snapshot of the expedited state.
		 */
		empty_exp_now = !rcu_preempted_readers_exp(rnp);
		if (!empty && !rcu_preempt_blocked_readers_cgp(rnp)) {
			trace_rcu_quiescent_state_report("preempt_rcu",
							 rnp->gpnum,
							 0, rnp->qsmask,
							 rnp->level,
							 rnp->grplo,
							 rnp->grphi,
							 !!rnp->gp_tasks);
			rcu_report_unblock_qs_rnp(rnp, flags);
		} else {
			raw_spin_unlock_irqrestore(&rnp->lock, flags);
		}

#ifdef CONFIG_RCU_BOOST
		/* Unboost if we were boosted. */
		if (rbmp)
			rt_mutex_unlock(rbmp);
#endif /* #ifdef CONFIG_RCU_BOOST */

		/*
		 * If this was the last task on the expedited lists,
		 * then we need to report up the rcu_node hierarchy.
		 */
		if (!empty_exp && empty_exp_now)
			rcu_report_exp_rnp(&rcu_preempt_state, rnp, true);
	} else {
		local_irq_restore(flags);
	}
}

#ifdef CONFIG_RCU_CPU_STALL_VERBOSE

/*
 * Dump detailed information for all tasks blocking the current RCU
 * grace period on the specified rcu_node structure.
 */
static void rcu_print_detail_task_stall_rnp(struct rcu_node *rnp)
{
	unsigned long flags;
	struct task_struct *t;

	raw_spin_lock_irqsave(&rnp->lock, flags);
	if (!rcu_preempt_blocked_readers_cgp(rnp)) {
		raw_spin_unlock_irqrestore(&rnp->lock, flags);
		return;
	}
	t = list_entry(rnp->gp_tasks,
		       struct task_struct, rcu_node_entry);
	list_for_each_entry_continue(t, &rnp->blkd_tasks, rcu_node_entry)
		sched_show_task(t);
	raw_spin_unlock_irqrestore(&rnp->lock, flags);
}

/*
 * Dump detailed information for all tasks blocking the current RCU
 * grace period.
 */
static void rcu_print_detail_task_stall(struct rcu_state *rsp)
{
	struct rcu_node *rnp = rcu_get_root(rsp);

	rcu_print_detail_task_stall_rnp(rnp);
	rcu_for_each_leaf_node(rsp, rnp)
		rcu_print_detail_task_stall_rnp(rnp);
}

#else /* #ifdef CONFIG_RCU_CPU_STALL_VERBOSE */

static void rcu_print_detail_task_stall(struct rcu_state *rsp)
{
}

#endif /* #else #ifdef CONFIG_RCU_CPU_STALL_VERBOSE */

#ifdef CONFIG_RCU_CPU_STALL_INFO

static void rcu_print_task_stall_begin(struct rcu_node *rnp)
{
	printk(KERN_ERR "\tTasks blocked on level-%d rcu_node (CPUs %d-%d):",
	       rnp->level, rnp->grplo, rnp->grphi);
}

static void rcu_print_task_stall_end(void)
{
	printk(KERN_CONT "\n");
}

#else /* #ifdef CONFIG_RCU_CPU_STALL_INFO */

static void rcu_print_task_stall_begin(struct rcu_node *rnp)
{
}

static void rcu_print_task_stall_end(void)
{
}

#endif /* #else #ifdef CONFIG_RCU_CPU_STALL_INFO */

/*
 * Scan the current list of tasks blocked within RCU read-side critical
 * sections, printing out the tid of each.
 */
static int rcu_print_task_stall(struct rcu_node *rnp)
{
	struct task_struct *t;
	int ndetected = 0;

	if (!rcu_preempt_blocked_readers_cgp(rnp))
		return 0;
	rcu_print_task_stall_begin(rnp);
	t = list_entry(rnp->gp_tasks,
		       struct task_struct, rcu_node_entry);
	list_for_each_entry_continue(t, &rnp->blkd_tasks, rcu_node_entry) {
		printk(KERN_CONT " P%d", t->pid);
		ndetected++;
	}
	rcu_print_task_stall_end();
	return ndetected;
}

/*
 * Check that the list of blocked tasks for the newly completed grace
 * period is in fact empty.  It is a serious bug to complete a grace
 * period that still has RCU readers blocked!  This function must be
 * invoked -before- updating this rnp's ->gpnum, and the rnp's ->lock
 * must be held by the caller.
 *
 * Also, if there are blocked tasks on the list, they automatically
 * block the newly created grace period, so set up ->gp_tasks accordingly.
 */
static void rcu_preempt_check_blocked_tasks(struct rcu_node *rnp)
{
	WARN_ON_ONCE(rcu_preempt_blocked_readers_cgp(rnp));
	if (!list_empty(&rnp->blkd_tasks))
		rnp->gp_tasks = rnp->blkd_tasks.next;
	WARN_ON_ONCE(rnp->qsmask);
}

#ifdef CONFIG_HOTPLUG_CPU

/*
 * Handle tasklist migration for case in which all CPUs covered by the
 * specified rcu_node have gone offline.  Move them up to the root
 * rcu_node.  The reason for not just moving them to the immediate
 * parent is to remove the need for rcu_read_unlock_special() to
 * make more than two attempts to acquire the target rcu_node's lock.
 * Returns true if there were tasks blocking the current RCU grace
 * period.
 *
 * Returns 1 if there was previously a task blocking the current grace
 * period on the specified rcu_node structure.
 *
 * The caller must hold rnp->lock with irqs disabled.
 */
static int rcu_preempt_offline_tasks(struct rcu_state *rsp,
				     struct rcu_node *rnp,
				     struct rcu_data *rdp)
{
	struct list_head *lp;
	struct list_head *lp_root;
	int retval = 0;
	struct rcu_node *rnp_root = rcu_get_root(rsp);
	struct task_struct *t;

	if (rnp == rnp_root) {
		WARN_ONCE(1, "Last CPU thought to be offlined?");
		return 0;  /* Shouldn't happen: at least one CPU online. */
	}

	/* If we are on an internal node, complain bitterly. */
	WARN_ON_ONCE(rnp != rdp->mynode);

	/*
	 * Move tasks up to root rcu_node.  Don't try to get fancy for
	 * this corner-case operation -- just put this node's tasks
	 * at the head of the root node's list, and update the root node's
	 * ->gp_tasks and ->exp_tasks pointers to those of this node's,
	 * if non-NULL.  This might result in waiting for more tasks than
	 * absolutely necessary, but this is a good performance/complexity
	 * tradeoff.
	 */
	if (rcu_preempt_blocked_readers_cgp(rnp) && rnp->qsmask == 0)
		retval |= RCU_OFL_TASKS_NORM_GP;
	if (rcu_preempted_readers_exp(rnp))
		retval |= RCU_OFL_TASKS_EXP_GP;
	lp = &rnp->blkd_tasks;
	lp_root = &rnp_root->blkd_tasks;
	while (!list_empty(lp)) {
		t = list_entry(lp->next, typeof(*t), rcu_node_entry);
		raw_spin_lock(&rnp_root->lock); /* irqs already disabled */
		list_del(&t->rcu_node_entry);
		t->rcu_blocked_node = rnp_root;
		list_add(&t->rcu_node_entry, lp_root);
		if (&t->rcu_node_entry == rnp->gp_tasks)
			rnp_root->gp_tasks = rnp->gp_tasks;
		if (&t->rcu_node_entry == rnp->exp_tasks)
			rnp_root->exp_tasks = rnp->exp_tasks;
#ifdef CONFIG_RCU_BOOST
		if (&t->rcu_node_entry == rnp->boost_tasks)
			rnp_root->boost_tasks = rnp->boost_tasks;
#endif /* #ifdef CONFIG_RCU_BOOST */
		raw_spin_unlock(&rnp_root->lock); /* irqs still disabled */
	}

	rnp->gp_tasks = NULL;
	rnp->exp_tasks = NULL;
#ifdef CONFIG_RCU_BOOST
	rnp->boost_tasks = NULL;
	/*
	 * In case root is being boosted and leaf was not.  Make sure
	 * that we boost the tasks blocking the current grace period
	 * in this case.
	 */
	raw_spin_lock(&rnp_root->lock); /* irqs already disabled */
	if (rnp_root->boost_tasks != NULL &&
	    rnp_root->boost_tasks != rnp_root->gp_tasks &&
	    rnp_root->boost_tasks != rnp_root->exp_tasks)
		rnp_root->boost_tasks = rnp_root->gp_tasks;
	raw_spin_unlock(&rnp_root->lock); /* irqs still disabled */
#endif /* #ifdef CONFIG_RCU_BOOST */

	return retval;
}

#endif /* #ifdef CONFIG_HOTPLUG_CPU */

/*
 * Check for a quiescent state from the current CPU.  When a task blocks,
 * the task is recorded in the corresponding CPU's rcu_node structure,
 * which is checked elsewhere.
 *
 * Caller must disable hard irqs.
 */
static void rcu_preempt_check_callbacks(int cpu)
{
	struct task_struct *t = current;

	if (t->rcu_read_lock_nesting == 0) {
		rcu_preempt_qs(cpu);
		return;
	}
	if (t->rcu_read_lock_nesting > 0 &&
	    per_cpu(rcu_preempt_data, cpu).qs_pending)
		t->rcu_read_unlock_special |= RCU_READ_UNLOCK_NEED_QS;
}

#ifdef CONFIG_RCU_BOOST

static void rcu_preempt_do_callbacks(void)
{
	rcu_do_batch(&rcu_preempt_state, &__get_cpu_var(rcu_preempt_data));
}

#endif /* #ifdef CONFIG_RCU_BOOST */

/*
 * Queue a preemptible-RCU callback for invocation after a grace period.
 */
void call_rcu(struct rcu_head *head, void (*func)(struct rcu_head *rcu))
{
	__call_rcu(head, func, &rcu_preempt_state, 0);
}
EXPORT_SYMBOL_GPL(call_rcu);

/*
 * Queue an RCU callback for lazy invocation after a grace period.
 * This will likely be later named something like "call_rcu_lazy()",
 * but this change will require some way of tagging the lazy RCU
 * callbacks in the list of pending callbacks.  Until then, this
 * function may only be called from __kfree_rcu().
 */
void kfree_call_rcu(struct rcu_head *head,
		    void (*func)(struct rcu_head *rcu))
{
	__call_rcu(head, func, &rcu_preempt_state, 1);
}
EXPORT_SYMBOL_GPL(kfree_call_rcu);

/**
 * synchronize_rcu - wait until a grace period has elapsed.
 *
 * Control will return to the caller some time after a full grace
 * period has elapsed, in other words after all currently executing RCU
 * read-side critical sections have completed.  Note, however, that
 * upon return from synchronize_rcu(), the caller might well be executing
 * concurrently with new RCU read-side critical sections that began while
 * synchronize_rcu() was waiting.  RCU read-side critical sections are
 * delimited by rcu_read_lock() and rcu_read_unlock(), and may be nested.
 */
void synchronize_rcu(void)
{
	rcu_lockdep_assert(!lock_is_held(&rcu_bh_lock_map) &&
			   !lock_is_held(&rcu_lock_map) &&
			   !lock_is_held(&rcu_sched_lock_map),
			   "Illegal synchronize_rcu() in RCU read-side critical section");
	if (!rcu_scheduler_active)
		return;
	wait_rcu_gp(call_rcu);
}
EXPORT_SYMBOL_GPL(synchronize_rcu);

static DECLARE_WAIT_QUEUE_HEAD(sync_rcu_preempt_exp_wq);
static unsigned long sync_rcu_preempt_exp_count;
static DEFINE_MUTEX(sync_rcu_preempt_exp_mutex);

/*
 * Return non-zero if there are any tasks in RCU read-side critical
 * sections blocking the current preemptible-RCU expedited grace period.
 * If there is no preemptible-RCU expedited grace period currently in
 * progress, returns zero unconditionally.
 */
static int rcu_preempted_readers_exp(struct rcu_node *rnp)
{
	return rnp->exp_tasks != NULL;
}

/*
 * return non-zero if there is no RCU expedited grace period in progress
 * for the specified rcu_node structure, in other words, if all CPUs and
 * tasks covered by the specified rcu_node structure have done their bit
 * for the current expedited grace period.  Works only for preemptible
 * RCU -- other RCU implementation use other means.
 *
 * Caller must hold sync_rcu_preempt_exp_mutex.
 */
static int sync_rcu_preempt_exp_done(struct rcu_node *rnp)
{
	return !rcu_preempted_readers_exp(rnp) &&
	       ACCESS_ONCE(rnp->expmask) == 0;
}

/*
 * Report the exit from RCU read-side critical section for the last task
 * that queued itself during or before the current expedited preemptible-RCU
 * grace period.  This event is reported either to the rcu_node structure on
 * which the task was queued or to one of that rcu_node structure's ancestors,
 * recursively up the tree.  (Calm down, calm down, we do the recursion
 * iteratively!)
 *
 * Most callers will set the "wake" flag, but the task initiating the
 * expedited grace period need not wake itself.
 *
 * Caller must hold sync_rcu_preempt_exp_mutex.
 */
static void rcu_report_exp_rnp(struct rcu_state *rsp, struct rcu_node *rnp,
			       bool wake)
{
	unsigned long flags;
	unsigned long mask;

	raw_spin_lock_irqsave(&rnp->lock, flags);
	for (;;) {
		if (!sync_rcu_preempt_exp_done(rnp)) {
			raw_spin_unlock_irqrestore(&rnp->lock, flags);
			break;
		}
		if (rnp->parent == NULL) {
			raw_spin_unlock_irqrestore(&rnp->lock, flags);
			if (wake)
				wake_up(&sync_rcu_preempt_exp_wq);
			break;
		}
		mask = rnp->grpmask;
		raw_spin_unlock(&rnp->lock); /* irqs remain disabled */
		rnp = rnp->parent;
		raw_spin_lock(&rnp->lock); /* irqs already disabled */
		rnp->expmask &= ~mask;
	}
}

/*
 * Snapshot the tasks blocking the newly started preemptible-RCU expedited
 * grace period for the specified rcu_node structure.  If there are no such
 * tasks, report it up the rcu_node hierarchy.
 *
 * Caller must hold sync_rcu_preempt_exp_mutex and rsp->onofflock.
 */
static void
sync_rcu_preempt_exp_init(struct rcu_state *rsp, struct rcu_node *rnp)
{
	unsigned long flags;
	int must_wait = 0;

	raw_spin_lock_irqsave(&rnp->lock, flags);
	if (list_empty(&rnp->blkd_tasks)) {
		raw_spin_unlock_irqrestore(&rnp->lock, flags);
	} else {
		rnp->exp_tasks = rnp->blkd_tasks.next;
		rcu_initiate_boost(rnp, flags);  /* releases rnp->lock */
		must_wait = 1;
	}
	if (!must_wait)
		rcu_report_exp_rnp(rsp, rnp, false); /* Don't wake self. */
}

/**
 * synchronize_rcu_expedited - Brute-force RCU grace period
 *
 * Wait for an RCU-preempt grace period, but expedite it.  The basic
 * idea is to invoke synchronize_sched_expedited() to push all the tasks to
 * the ->blkd_tasks lists and wait for this list to drain.  This consumes
 * significant time on all CPUs and is unfriendly to real-time workloads,
 * so is thus not recommended for any sort of common-case code.
 * In fact, if you are using synchronize_rcu_expedited() in a loop,
 * please restructure your code to batch your updates, and then Use a
 * single synchronize_rcu() instead.
 *
 * Note that it is illegal to call this function while holding any lock
 * that is acquired by a CPU-hotplug notifier.  And yes, it is also illegal
 * to call this function from a CPU-hotplug notifier.  Failing to observe
 * these restriction will result in deadlock.
 */
void synchronize_rcu_expedited(void)
{
	unsigned long flags;
	struct rcu_node *rnp;
	struct rcu_state *rsp = &rcu_preempt_state;
	unsigned long snap;
	int trycount = 0;

	smp_mb(); /* Caller's modifications seen first by other CPUs. */
	snap = ACCESS_ONCE(sync_rcu_preempt_exp_count) + 1;
	smp_mb(); /* Above access cannot bleed into critical section. */

	/*
	 * Block CPU-hotplug operations.  This means that any CPU-hotplug
	 * operation that finds an rcu_node structure with tasks in the
	 * process of being boosted will know that all tasks blocking
	 * this expedited grace period will already be in the process of
	 * being boosted.  This simplifies the process of moving tasks
	 * from leaf to root rcu_node structures.
	 */
	get_online_cpus();

	/*
	 * Acquire lock, falling back to synchronize_rcu() if too many
	 * lock-acquisition failures.  Of course, if someone does the
	 * expedited grace period for us, just leave.
	 */
	while (!mutex_trylock(&sync_rcu_preempt_exp_mutex)) {
		if (ULONG_CMP_LT(snap,
		    ACCESS_ONCE(sync_rcu_preempt_exp_count))) {
			put_online_cpus();
			goto mb_ret; /* Others did our work for us. */
		}
		if (trycount++ < 10) {
			udelay(trycount * num_online_cpus());
		} else {
			put_online_cpus();
			synchronize_rcu();
			return;
		}
	}
	if (ULONG_CMP_LT(snap, ACCESS_ONCE(sync_rcu_preempt_exp_count))) {
		put_online_cpus();
		goto unlock_mb_ret; /* Others did our work for us. */
	}

	/* force all RCU readers onto ->blkd_tasks lists. */
	synchronize_sched_expedited();

	/* Initialize ->expmask for all non-leaf rcu_node structures. */
	rcu_for_each_nonleaf_node_breadth_first(rsp, rnp) {
		raw_spin_lock_irqsave(&rnp->lock, flags);
		rnp->expmask = rnp->qsmaskinit;
		raw_spin_unlock_irqrestore(&rnp->lock, flags);
	}

	/* Snapshot current state of ->blkd_tasks lists. */
	rcu_for_each_leaf_node(rsp, rnp)
		sync_rcu_preempt_exp_init(rsp, rnp);
	if (NUM_RCU_NODES > 1)
		sync_rcu_preempt_exp_init(rsp, rcu_get_root(rsp));

	put_online_cpus();

	/* Wait for snapshotted ->blkd_tasks lists to drain. */
	rnp = rcu_get_root(rsp);
	wait_event(sync_rcu_preempt_exp_wq,
		   sync_rcu_preempt_exp_done(rnp));

	/* Clean up and exit. */
	smp_mb(); /* ensure expedited GP seen before counter increment. */
	ACCESS_ONCE(sync_rcu_preempt_exp_count)++;
unlock_mb_ret:
	mutex_unlock(&sync_rcu_preempt_exp_mutex);
mb_ret:
	smp_mb(); /* ensure subsequent action seen after grace period. */
}
EXPORT_SYMBOL_GPL(synchronize_rcu_expedited);

/**
 * rcu_barrier - Wait until all in-flight call_rcu() callbacks complete.
 */
void rcu_barrier(void)
{
	_rcu_barrier(&rcu_preempt_state);
}
EXPORT_SYMBOL_GPL(rcu_barrier);

/*
 * Initialize preemptible RCU's state structures.
 */
static void __init __rcu_init_preempt(void)
{
	rcu_init_one(&rcu_preempt_state, &rcu_preempt_data);
}

#else /* #ifdef CONFIG_TREE_PREEMPT_RCU */

static struct rcu_state *rcu_state = &rcu_sched_state;

/*
 * Tell them what RCU they are running.
 */
static void __init rcu_bootup_announce(void)
{
	printk(KERN_INFO "Hierarchical RCU implementation.\n");
	rcu_bootup_announce_oddness();
}

/*
 * Return the number of RCU batches processed thus far for debug & stats.
 */
long rcu_batches_completed(void)
{
	return rcu_batches_completed_sched();
}
EXPORT_SYMBOL_GPL(rcu_batches_completed);

/*
 * Force a quiescent state for RCU, which, because there is no preemptible
 * RCU, becomes the same as rcu-sched.
 */
void rcu_force_quiescent_state(void)
{
	rcu_sched_force_quiescent_state();
}
EXPORT_SYMBOL_GPL(rcu_force_quiescent_state);

/*
 * Because preemptible RCU does not exist, we never have to check for
 * CPUs being in quiescent states.
 */
static void rcu_preempt_note_context_switch(int cpu)
{
}

/*
 * Because preemptible RCU does not exist, there are never any preempted
 * RCU readers.
 */
static int rcu_preempt_blocked_readers_cgp(struct rcu_node *rnp)
{
	return 0;
}

#ifdef CONFIG_HOTPLUG_CPU

/* Because preemptible RCU does not exist, no quieting of tasks. */
static void rcu_report_unblock_qs_rnp(struct rcu_node *rnp, unsigned long flags)
{
	raw_spin_unlock_irqrestore(&rnp->lock, flags);
}

#endif /* #ifdef CONFIG_HOTPLUG_CPU */

/*
 * Because preemptible RCU does not exist, we never have to check for
 * tasks blocked within RCU read-side critical sections.
 */
static void rcu_print_detail_task_stall(struct rcu_state *rsp)
{
}

/*
 * Because preemptible RCU does not exist, we never have to check for
 * tasks blocked within RCU read-side critical sections.
 */
static int rcu_print_task_stall(struct rcu_node *rnp)
{
	return 0;
}

/*
 * Because there is no preemptible RCU, there can be no readers blocked,
 * so there is no need to check for blocked tasks.  So check only for
 * bogus qsmask values.
 */
static void rcu_preempt_check_blocked_tasks(struct rcu_node *rnp)
{
	WARN_ON_ONCE(rnp->qsmask);
}

#ifdef CONFIG_HOTPLUG_CPU

/*
 * Because preemptible RCU does not exist, it never needs to migrate
 * tasks that were blocked within RCU read-side critical sections, and
 * such non-existent tasks cannot possibly have been blocking the current
 * grace period.
 */
static int rcu_preempt_offline_tasks(struct rcu_state *rsp,
				     struct rcu_node *rnp,
				     struct rcu_data *rdp)
{
	return 0;
}

#endif /* #ifdef CONFIG_HOTPLUG_CPU */

/*
 * Because preemptible RCU does not exist, it never has any callbacks
 * to check.
 */
static void rcu_preempt_check_callbacks(int cpu)
{
}

/*
 * Queue an RCU callback for lazy invocation after a grace period.
 * This will likely be later named something like "call_rcu_lazy()",
 * but this change will require some way of tagging the lazy RCU
 * callbacks in the list of pending callbacks.  Until then, this
 * function may only be called from __kfree_rcu().
 *
 * Because there is no preemptible RCU, we use RCU-sched instead.
 */
void kfree_call_rcu(struct rcu_head *head,
		    void (*func)(struct rcu_head *rcu))
{
	__call_rcu(head, func, &rcu_sched_state, 1);
}
EXPORT_SYMBOL_GPL(kfree_call_rcu);

/*
 * Wait for an rcu-preempt grace period, but make it happen quickly.
 * But because preemptible RCU does not exist, map to rcu-sched.
 */
void synchronize_rcu_expedited(void)
{
	synchronize_sched_expedited();
}
EXPORT_SYMBOL_GPL(synchronize_rcu_expedited);

#ifdef CONFIG_HOTPLUG_CPU

/*
 * Because preemptible RCU does not exist, there is never any need to
 * report on tasks preempted in RCU read-side critical sections during
 * expedited RCU grace periods.
 */
static void rcu_report_exp_rnp(struct rcu_state *rsp, struct rcu_node *rnp,
			       bool wake)
{
}

#endif /* #ifdef CONFIG_HOTPLUG_CPU */

/*
 * Because preemptible RCU does not exist, rcu_barrier() is just
 * another name for rcu_barrier_sched().
 */
void rcu_barrier(void)
{
	rcu_barrier_sched();
}
EXPORT_SYMBOL_GPL(rcu_barrier);

/*
 * Because preemptible RCU does not exist, it need not be initialized.
 */
static void __init __rcu_init_preempt(void)
{
}

#endif /* #else #ifdef CONFIG_TREE_PREEMPT_RCU */

#ifdef CONFIG_RCU_BOOST

#include "rtmutex_common.h"

#ifdef CONFIG_RCU_TRACE

static void rcu_initiate_boost_trace(struct rcu_node *rnp)
{
	if (list_empty(&rnp->blkd_tasks))
		rnp->n_balk_blkd_tasks++;
	else if (rnp->exp_tasks == NULL && rnp->gp_tasks == NULL)
		rnp->n_balk_exp_gp_tasks++;
	else if (rnp->gp_tasks != NULL && rnp->boost_tasks != NULL)
		rnp->n_balk_boost_tasks++;
	else if (rnp->gp_tasks != NULL && rnp->qsmask != 0)
		rnp->n_balk_notblocked++;
	else if (rnp->gp_tasks != NULL &&
		 ULONG_CMP_LT(jiffies, rnp->boost_time))
		rnp->n_balk_notyet++;
	else
		rnp->n_balk_nos++;
}

#else /* #ifdef CONFIG_RCU_TRACE */

static void rcu_initiate_boost_trace(struct rcu_node *rnp)
{
}

#endif /* #else #ifdef CONFIG_RCU_TRACE */

static void rcu_wake_cond(struct task_struct *t, int status)
{
	/*
	 * If the thread is yielding, only wake it when this
	 * is invoked from idle
	 */
	if (status != RCU_KTHREAD_YIELDING || is_idle_task(current))
		wake_up_process(t);
}

/*
 * Carry out RCU priority boosting on the task indicated by ->exp_tasks
 * or ->boost_tasks, advancing the pointer to the next task in the
 * ->blkd_tasks list.
 *
 * Note that irqs must be enabled: boosting the task can block.
 * Returns 1 if there are more tasks needing to be boosted.
 */
static int rcu_boost(struct rcu_node *rnp)
{
	unsigned long flags;
	struct rt_mutex mtx;
	struct task_struct *t;
	struct list_head *tb;

	if (rnp->exp_tasks == NULL && rnp->boost_tasks == NULL)
		return 0;  /* Nothing left to boost. */

	raw_spin_lock_irqsave(&rnp->lock, flags);

	/*
	 * Recheck under the lock: all tasks in need of boosting
	 * might exit their RCU read-side critical sections on their own.
	 */
	if (rnp->exp_tasks == NULL && rnp->boost_tasks == NULL) {
		raw_spin_unlock_irqrestore(&rnp->lock, flags);
		return 0;
	}

	/*
	 * Preferentially boost tasks blocking expedited grace periods.
	 * This cannot starve the normal grace periods because a second
	 * expedited grace period must boost all blocked tasks, including
	 * those blocking the pre-existing normal grace period.
	 */
	if (rnp->exp_tasks != NULL) {
		tb = rnp->exp_tasks;
		rnp->n_exp_boosts++;
	} else {
		tb = rnp->boost_tasks;
		rnp->n_normal_boosts++;
	}
	rnp->n_tasks_boosted++;

	/*
	 * We boost task t by manufacturing an rt_mutex that appears to
	 * be held by task t.  We leave a pointer to that rt_mutex where
	 * task t can find it, and task t will release the mutex when it
	 * exits its outermost RCU read-side critical section.  Then
	 * simply acquiring this artificial rt_mutex will boost task
	 * t's priority.  (Thanks to tglx for suggesting this approach!)
	 *
	 * Note that task t must acquire rnp->lock to remove itself from
	 * the ->blkd_tasks list, which it will do from exit() if from
	 * nowhere else.  We therefore are guaranteed that task t will
	 * stay around at least until we drop rnp->lock.  Note that
	 * rnp->lock also resolves races between our priority boosting
	 * and task t's exiting its outermost RCU read-side critical
	 * section.
	 */
	t = container_of(tb, struct task_struct, rcu_node_entry);
	rt_mutex_init_proxy_locked(&mtx, t);
	t->rcu_boost_mutex = &mtx;
	raw_spin_unlock_irqrestore(&rnp->lock, flags);
	rt_mutex_lock(&mtx);  /* Side effect: boosts task t's priority. */
	rt_mutex_unlock(&mtx);  /* Keep lockdep happy. */

	return ACCESS_ONCE(rnp->exp_tasks) != NULL ||
	       ACCESS_ONCE(rnp->boost_tasks) != NULL;
}

/*
 * Priority-boosting kthread.  One per leaf rcu_node and one for the
 * root rcu_node.
 */
static int rcu_boost_kthread(void *arg)
{
	struct rcu_node *rnp = (struct rcu_node *)arg;
	int spincnt = 0;
	int more2boost;

	trace_rcu_utilization("Start boost kthread@init");
	for (;;) {
		rnp->boost_kthread_status = RCU_KTHREAD_WAITING;
		trace_rcu_utilization("End boost kthread@rcu_wait");
		rcu_wait(rnp->boost_tasks || rnp->exp_tasks);
		trace_rcu_utilization("Start boost kthread@rcu_wait");
		rnp->boost_kthread_status = RCU_KTHREAD_RUNNING;
		more2boost = rcu_boost(rnp);
		if (more2boost)
			spincnt++;
		else
			spincnt = 0;
		if (spincnt > 10) {
			rnp->boost_kthread_status = RCU_KTHREAD_YIELDING;
			trace_rcu_utilization("End boost kthread@rcu_yield");
			schedule_timeout_interruptible(2);
			trace_rcu_utilization("Start boost kthread@rcu_yield");
			spincnt = 0;
		}
	}
	/* NOTREACHED */
	trace_rcu_utilization("End boost kthread@notreached");
	return 0;
}

/*
 * Check to see if it is time to start boosting RCU readers that are
 * blocking the current grace period, and, if so, tell the per-rcu_node
 * kthread to start boosting them.  If there is an expedited grace
 * period in progress, it is always time to boost.
 *
 * The caller must hold rnp->lock, which this function releases.
 * The ->boost_kthread_task is immortal, so we don't need to worry
 * about it going away.
 */
static void rcu_initiate_boost(struct rcu_node *rnp, unsigned long flags)
{
	struct task_struct *t;

	if (!rcu_preempt_blocked_readers_cgp(rnp) && rnp->exp_tasks == NULL) {
		rnp->n_balk_exp_gp_tasks++;
		raw_spin_unlock_irqrestore(&rnp->lock, flags);
		return;
	}
	if (rnp->exp_tasks != NULL ||
	    (rnp->gp_tasks != NULL &&
	     rnp->boost_tasks == NULL &&
	     rnp->qsmask == 0 &&
	     ULONG_CMP_GE(jiffies, rnp->boost_time))) {
		if (rnp->exp_tasks == NULL)
			rnp->boost_tasks = rnp->gp_tasks;
		raw_spin_unlock_irqrestore(&rnp->lock, flags);
		t = rnp->boost_kthread_task;
		if (t)
			rcu_wake_cond(t, rnp->boost_kthread_status);
	} else {
		rcu_initiate_boost_trace(rnp);
		raw_spin_unlock_irqrestore(&rnp->lock, flags);
	}
}

/*
 * Wake up the per-CPU kthread to invoke RCU callbacks.
 */
static void invoke_rcu_callbacks_kthread(void)
{
	unsigned long flags;

	local_irq_save(flags);
	__this_cpu_write(rcu_cpu_has_work, 1);
	if (__this_cpu_read(rcu_cpu_kthread_task) != NULL &&
	    current != __this_cpu_read(rcu_cpu_kthread_task)) {
		rcu_wake_cond(__this_cpu_read(rcu_cpu_kthread_task),
			      __this_cpu_read(rcu_cpu_kthread_status));
	}
	local_irq_restore(flags);
}

/*
 * Is the current CPU running the RCU-callbacks kthread?
 * Caller must have preemption disabled.
 */
static bool rcu_is_callbacks_kthread(void)
{
	return __get_cpu_var(rcu_cpu_kthread_task) == current;
}

#define RCU_BOOST_DELAY_JIFFIES DIV_ROUND_UP(CONFIG_RCU_BOOST_DELAY * HZ, 1000)

/*
 * Do priority-boost accounting for the start of a new grace period.
 */
static void rcu_preempt_boost_start_gp(struct rcu_node *rnp)
{
	rnp->boost_time = jiffies + RCU_BOOST_DELAY_JIFFIES;
}

/*
 * Create an RCU-boost kthread for the specified node if one does not
 * already exist.  We only create this kthread for preemptible RCU.
 * Returns zero if all is well, a negated errno otherwise.
 */
static int __cpuinit rcu_spawn_one_boost_kthread(struct rcu_state *rsp,
						 struct rcu_node *rnp)
{
	int rnp_index = rnp - &rsp->node[0];
	unsigned long flags;
	struct sched_param sp;
	struct task_struct *t;

	if (&rcu_preempt_state != rsp)
		return 0;

	if (!rcu_scheduler_fully_active || rnp->qsmaskinit == 0)
		return 0;

	rsp->boost = 1;
	if (rnp->boost_kthread_task != NULL)
		return 0;
	t = kthread_create(rcu_boost_kthread, (void *)rnp,
			   "rcub/%d", rnp_index);
	if (IS_ERR(t))
		return PTR_ERR(t);
	raw_spin_lock_irqsave(&rnp->lock, flags);
	rnp->boost_kthread_task = t;
	raw_spin_unlock_irqrestore(&rnp->lock, flags);
	sp.sched_priority = RCU_BOOST_PRIO;
	sched_setscheduler_nocheck(t, SCHED_FIFO, &sp);
	wake_up_process(t); /* get to TASK_INTERRUPTIBLE quickly. */
	return 0;
}

static void rcu_kthread_do_work(void)
{
	rcu_do_batch(&rcu_sched_state, &__get_cpu_var(rcu_sched_data));
	rcu_do_batch(&rcu_bh_state, &__get_cpu_var(rcu_bh_data));
	rcu_preempt_do_callbacks();
}

static void rcu_cpu_kthread_setup(unsigned int cpu)
{
	struct sched_param sp;

	sp.sched_priority = RCU_KTHREAD_PRIO;
	sched_setscheduler_nocheck(current, SCHED_FIFO, &sp);
}

static void rcu_cpu_kthread_park(unsigned int cpu)
{
	per_cpu(rcu_cpu_kthread_status, cpu) = RCU_KTHREAD_OFFCPU;
}

static int rcu_cpu_kthread_should_run(unsigned int cpu)
{
	return __get_cpu_var(rcu_cpu_has_work);
}

/*
 * Per-CPU kernel thread that invokes RCU callbacks.  This replaces the
 * RCU softirq used in flavors and configurations of RCU that do not
 * support RCU priority boosting.
 */
static void rcu_cpu_kthread(unsigned int cpu)
{
	unsigned int *statusp = &__get_cpu_var(rcu_cpu_kthread_status);
	char work, *workp = &__get_cpu_var(rcu_cpu_has_work);
	int spincnt;

	for (spincnt = 0; spincnt < 10; spincnt++) {
		trace_rcu_utilization("Start CPU kthread@rcu_wait");
		local_bh_disable();
		*statusp = RCU_KTHREAD_RUNNING;
		this_cpu_inc(rcu_cpu_kthread_loops);
		local_irq_disable();
		work = *workp;
		*workp = 0;
		local_irq_enable();
		if (work)
			rcu_kthread_do_work();
		local_bh_enable();
		if (*workp == 0) {
			trace_rcu_utilization("End CPU kthread@rcu_wait");
			*statusp = RCU_KTHREAD_WAITING;
			return;
		}
	}
	*statusp = RCU_KTHREAD_YIELDING;
	trace_rcu_utilization("Start CPU kthread@rcu_yield");
	schedule_timeout_interruptible(2);
	trace_rcu_utilization("End CPU kthread@rcu_yield");
	*statusp = RCU_KTHREAD_WAITING;
}

/*
 * Set the per-rcu_node kthread's affinity to cover all CPUs that are
 * served by the rcu_node in question.  The CPU hotplug lock is still
 * held, so the value of rnp->qsmaskinit will be stable.
 *
 * We don't include outgoingcpu in the affinity set, use -1 if there is
 * no outgoing CPU.  If there are no CPUs left in the affinity set,
 * this function allows the kthread to execute on any CPU.
 */
static void rcu_boost_kthread_setaffinity(struct rcu_node *rnp, int outgoingcpu)
{
	struct task_struct *t = rnp->boost_kthread_task;
	unsigned long mask = rnp->qsmaskinit;
	cpumask_var_t cm;
	int cpu;

	if (!t)
		return;
	if (!zalloc_cpumask_var(&cm, GFP_KERNEL))
		return;
	for (cpu = rnp->grplo; cpu <= rnp->grphi; cpu++, mask >>= 1)
		if ((mask & 0x1) && cpu != outgoingcpu)
			cpumask_set_cpu(cpu, cm);
	if (cpumask_weight(cm) == 0) {
		cpumask_setall(cm);
		for (cpu = rnp->grplo; cpu <= rnp->grphi; cpu++)
			cpumask_clear_cpu(cpu, cm);
		WARN_ON_ONCE(cpumask_weight(cm) == 0);
	}
	set_cpus_allowed_ptr(t, cm);
	free_cpumask_var(cm);
}

static struct smp_hotplug_thread rcu_cpu_thread_spec = {
	.store			= &rcu_cpu_kthread_task,
	.thread_should_run	= rcu_cpu_kthread_should_run,
	.thread_fn		= rcu_cpu_kthread,
	.thread_comm		= "rcuc/%u",
	.setup			= rcu_cpu_kthread_setup,
	.park			= rcu_cpu_kthread_park,
};

/*
 * Spawn all kthreads -- called as soon as the scheduler is running.
 */
static int __init rcu_spawn_kthreads(void)
{
	struct rcu_node *rnp;
	int cpu;

	rcu_scheduler_fully_active = 1;
	for_each_possible_cpu(cpu)
		per_cpu(rcu_cpu_has_work, cpu) = 0;
	BUG_ON(smpboot_register_percpu_thread(&rcu_cpu_thread_spec));
	rnp = rcu_get_root(rcu_state);
	(void)rcu_spawn_one_boost_kthread(rcu_state, rnp);
	if (NUM_RCU_NODES > 1) {
		rcu_for_each_leaf_node(rcu_state, rnp)
			(void)rcu_spawn_one_boost_kthread(rcu_state, rnp);
	}
	return 0;
}
early_initcall(rcu_spawn_kthreads);

static void __cpuinit rcu_prepare_kthreads(int cpu)
{
	struct rcu_data *rdp = per_cpu_ptr(rcu_state->rda, cpu);
	struct rcu_node *rnp = rdp->mynode;

	/* Fire up the incoming CPU's kthread and leaf rcu_node kthread. */
	if (rcu_scheduler_fully_active)
		(void)rcu_spawn_one_boost_kthread(rcu_state, rnp);
}

#else /* #ifdef CONFIG_RCU_BOOST */

static void rcu_initiate_boost(struct rcu_node *rnp, unsigned long flags)
{
	raw_spin_unlock_irqrestore(&rnp->lock, flags);
}

static void invoke_rcu_callbacks_kthread(void)
{
	WARN_ON_ONCE(1);
}

static bool rcu_is_callbacks_kthread(void)
{
	return false;
}

static void rcu_preempt_boost_start_gp(struct rcu_node *rnp)
{
}

static void rcu_boost_kthread_setaffinity(struct rcu_node *rnp, int outgoingcpu)
{
}

static int __init rcu_scheduler_really_started(void)
{
	rcu_scheduler_fully_active = 1;
	return 0;
}
early_initcall(rcu_scheduler_really_started);

static void __cpuinit rcu_prepare_kthreads(int cpu)
{
}

#endif /* #else #ifdef CONFIG_RCU_BOOST */

#if !defined(CONFIG_RCU_FAST_NO_HZ)

/*
 * Check to see if any future RCU-related work will need to be done
 * by the current CPU, even if none need be done immediately, returning
 * 1 if so.  This function is part of the RCU implementation; it is -not-
 * an exported member of the RCU API.
 *
 * Because we not have RCU_FAST_NO_HZ, just check whether this CPU needs
 * any flavor of RCU.
 */
int rcu_needs_cpu(int cpu, unsigned long *delta_jiffies)
{
	*delta_jiffies = ULONG_MAX;
	return rcu_cpu_has_callbacks(cpu);
}

/*
 * Because we do not have RCU_FAST_NO_HZ, don't bother initializing for it.
 */
static void rcu_prepare_for_idle_init(int cpu)
{
}

/*
 * Because we do not have RCU_FAST_NO_HZ, don't bother cleaning up
 * after it.
 */
static void rcu_cleanup_after_idle(int cpu)
{
}

/*
 * Do the idle-entry grace-period work, which, because CONFIG_RCU_FAST_NO_HZ=n,
 * is nothing.
 */
static void rcu_prepare_for_idle(int cpu)
{
}

/*
 * Don't bother keeping a running count of the number of RCU callbacks
 * posted because CONFIG_RCU_FAST_NO_HZ=n.
 */
static void rcu_idle_count_callbacks_posted(void)
{
}

#else /* #if !defined(CONFIG_RCU_FAST_NO_HZ) */

/*
 * This code is invoked when a CPU goes idle, at which point we want
 * to have the CPU do everything required for RCU so that it can enter
 * the energy-efficient dyntick-idle mode.  This is handled by a
 * state machine implemented by rcu_prepare_for_idle() below.
 *
 * The following three proprocessor symbols control this state machine:
 *
 * RCU_IDLE_FLUSHES gives the maximum number of times that we will attempt
 *	to satisfy RCU.  Beyond this point, it is better to incur a periodic
 *	scheduling-clock interrupt than to loop through the state machine
 *	at full power.
 * RCU_IDLE_OPT_FLUSHES gives the number of RCU_IDLE_FLUSHES that are
 *	optional if RCU does not need anything immediately from this
 *	CPU, even if this CPU still has RCU callbacks queued.  The first
 *	times through the state machine are mandatory: we need to give
 *	the state machine a chance to communicate a quiescent state
 *	to the RCU core.
 * RCU_IDLE_GP_DELAY gives the number of jiffies that a CPU is permitted
 *	to sleep in dyntick-idle mode with RCU callbacks pending.  This
 *	is sized to be roughly one RCU grace period.  Those energy-efficiency
 *	benchmarkers who might otherwise be tempted to set this to a large
 *	number, be warned: Setting RCU_IDLE_GP_DELAY too high can hang your
 *	system.  And if you are -that- concerned about energy efficiency,
 *	just power the system down and be done with it!
 * RCU_IDLE_LAZY_GP_DELAY gives the number of jiffies that a CPU is
 *	permitted to sleep in dyntick-idle mode with only lazy RCU
 *	callbacks pending.  Setting this too high can OOM your system.
 *
 * The values below work well in practice.  If future workloads require
 * adjustment, they can be converted into kernel config parameters, though
 * making the state machine smarter might be a better option.
 */
#define RCU_IDLE_FLUSHES 5		/* Number of dyntick-idle tries. */
#define RCU_IDLE_OPT_FLUSHES 3		/* Optional dyntick-idle tries. */
#define RCU_IDLE_GP_DELAY 4		/* Roughly one grace period. */
#define RCU_IDLE_LAZY_GP_DELAY (6 * HZ)	/* Roughly six seconds. */

extern int tick_nohz_enabled;

/*
 * Does the specified flavor of RCU have non-lazy callbacks pending on
 * the specified CPU?  Both RCU flavor and CPU are specified by the
 * rcu_data structure.
 */
static bool __rcu_cpu_has_nonlazy_callbacks(struct rcu_data *rdp)
{
	return rdp->qlen != rdp->qlen_lazy;
}

#ifdef CONFIG_TREE_PREEMPT_RCU

/*
 * Are there non-lazy RCU-preempt callbacks?  (There cannot be if there
 * is no RCU-preempt in the kernel.)
 */
static bool rcu_preempt_cpu_has_nonlazy_callbacks(int cpu)
{
	struct rcu_data *rdp = &per_cpu(rcu_preempt_data, cpu);

	return __rcu_cpu_has_nonlazy_callbacks(rdp);
}

#else /* #ifdef CONFIG_TREE_PREEMPT_RCU */

static bool rcu_preempt_cpu_has_nonlazy_callbacks(int cpu)
{
	return 0;
}

#endif /* else #ifdef CONFIG_TREE_PREEMPT_RCU */

/*
 * Does any flavor of RCU have non-lazy callbacks on the specified CPU?
 */
static bool rcu_cpu_has_nonlazy_callbacks(int cpu)
{
	return __rcu_cpu_has_nonlazy_callbacks(&per_cpu(rcu_sched_data, cpu)) ||
	       __rcu_cpu_has_nonlazy_callbacks(&per_cpu(rcu_bh_data, cpu)) ||
	       rcu_preempt_cpu_has_nonlazy_callbacks(cpu);
}

/*
 * Allow the CPU to enter dyntick-idle mode if either: (1) There are no
 * callbacks on this CPU, (2) this CPU has not yet attempted to enter
 * dyntick-idle mode, or (3) this CPU is in the process of attempting to
 * enter dyntick-idle mode.  Otherwise, if we have recently tried and failed
 * to enter dyntick-idle mode, we refuse to try to enter it.  After all,
 * it is better to incur scheduling-clock interrupts than to spin
 * continuously for the same time duration!
 *
 * The delta_jiffies argument is used to store the time when RCU is
 * going to need the CPU again if it still has callbacks.  The reason
 * for this is that rcu_prepare_for_idle() might need to post a timer,
 * but if so, it will do so after tick_nohz_stop_sched_tick() has set
 * the wakeup time for this CPU.  This means that RCU's timer can be
 * delayed until the wakeup time, which defeats the purpose of posting
 * a timer.
 */
int rcu_needs_cpu(int cpu, unsigned long *delta_jiffies)
{
	struct rcu_dynticks *rdtp = &per_cpu(rcu_dynticks, cpu);

	/* Flag a new idle sojourn to the idle-entry state machine. */
	rdtp->idle_first_pass = 1;
	/* If no callbacks, RCU doesn't need the CPU. */
	if (!rcu_cpu_has_callbacks(cpu)) {
		*delta_jiffies = ULONG_MAX;
		return 0;
	}
	if (rdtp->dyntick_holdoff == jiffies) {
		/* RCU recently tried and failed, so don't try again. */
		*delta_jiffies = 1;
		return 1;
	}
	/* Set up for the possibility that RCU will post a timer. */
	if (rcu_cpu_has_nonlazy_callbacks(cpu)) {
		*delta_jiffies = round_up(RCU_IDLE_GP_DELAY + jiffies,
					  RCU_IDLE_GP_DELAY) - jiffies;
	} else {
		*delta_jiffies = jiffies + RCU_IDLE_LAZY_GP_DELAY;
		*delta_jiffies = round_jiffies(*delta_jiffies) - jiffies;
	}
	return 0;
}

/*
 * Handler for smp_call_function_single().  The only point of this
 * handler is to wake the CPU up, so the handler does only tracing.
 */
void rcu_idle_demigrate(void *unused)
{
	trace_rcu_prep_idle("Demigrate");
}

/*
 * Timer handler used to force CPU to start pushing its remaining RCU
 * callbacks in the case where it entered dyntick-idle mode with callbacks
 * pending.  The hander doesn't really need to do anything because the
 * real work is done upon re-entry to idle, or by the next scheduling-clock
 * interrupt should idle not be re-entered.
 *
 * One special case: the timer gets migrated without awakening the CPU
 * on which the timer was scheduled on.  In this case, we must wake up
 * that CPU.  We do so with smp_call_function_single().
 */
static void rcu_idle_gp_timer_func(unsigned long cpu_in)
{
	int cpu = (int)cpu_in;

	trace_rcu_prep_idle("Timer");
	if (cpu != smp_processor_id())
		smp_call_function_single(cpu, rcu_idle_demigrate, NULL, 0);
	else
		WARN_ON_ONCE(1); /* Getting here can hang the system... */
}

/*
 * Initialize the timer used to pull CPUs out of dyntick-idle mode.
 */
static void rcu_prepare_for_idle_init(int cpu)
{
	struct rcu_dynticks *rdtp = &per_cpu(rcu_dynticks, cpu);

	rdtp->dyntick_holdoff = jiffies - 1;
	setup_timer(&rdtp->idle_gp_timer, rcu_idle_gp_timer_func, cpu);
	rdtp->idle_gp_timer_expires = jiffies - 1;
	rdtp->idle_first_pass = 1;
}

/*
 * Clean up for exit from idle.  Because we are exiting from idle, there
 * is no longer any point to ->idle_gp_timer, so cancel it.  This will
 * do nothing if this timer is not active, so just cancel it unconditionally.
 */
static void rcu_cleanup_after_idle(int cpu)
{
	struct rcu_dynticks *rdtp = &per_cpu(rcu_dynticks, cpu);

	del_timer(&rdtp->idle_gp_timer);
	trace_rcu_prep_idle("Cleanup after idle");
	rdtp->tick_nohz_enabled_snap = ACCESS_ONCE(tick_nohz_enabled);
}

/*
 * Check to see if any RCU-related work can be done by the current CPU,
 * and if so, schedule a softirq to get it done.  This function is part
 * of the RCU implementation; it is -not- an exported member of the RCU API.
 *
 * The idea is for the current CPU to clear out all work required by the
 * RCU core for the current grace period, so that this CPU can be permitted
 * to enter dyntick-idle mode.  In some cases, it will need to be awakened
 * at the end of the grace period by whatever CPU ends the grace period.
 * This allows CPUs to go dyntick-idle more quickly, and to reduce the
 * number of wakeups by a modest integer factor.
 *
 * Because it is not legal to invoke rcu_process_callbacks() with irqs
 * disabled, we do one pass of force_quiescent_state(), then do a
 * invoke_rcu_core() to cause rcu_process_callbacks() to be invoked
 * later.  The ->dyntick_drain field controls the sequencing.
 *
 * The caller must have disabled interrupts.
 */
static void rcu_prepare_for_idle(int cpu)
{
	struct timer_list *tp;
	struct rcu_dynticks *rdtp = &per_cpu(rcu_dynticks, cpu);
	int tne;

	/* Handle nohz enablement switches conservatively. */
	tne = ACCESS_ONCE(tick_nohz_enabled);
	if (tne != rdtp->tick_nohz_enabled_snap) {
		if (rcu_cpu_has_callbacks(cpu))
			invoke_rcu_core(); /* force nohz to see update. */
		rdtp->tick_nohz_enabled_snap = tne;
		return;
	}
	if (!tne)
		return;

	/* Adaptive-tick mode, where usermode execution is idle to RCU. */
	if (!is_idle_task(current)) {
		rdtp->dyntick_holdoff = jiffies - 1;
		if (rcu_cpu_has_nonlazy_callbacks(cpu)) {
			trace_rcu_prep_idle("User dyntick with callbacks");
			rdtp->idle_gp_timer_expires =
				round_up(jiffies + RCU_IDLE_GP_DELAY,
					 RCU_IDLE_GP_DELAY);
		} else if (rcu_cpu_has_callbacks(cpu)) {
			rdtp->idle_gp_timer_expires =
				round_jiffies(jiffies + RCU_IDLE_LAZY_GP_DELAY);
			trace_rcu_prep_idle("User dyntick with lazy callbacks");
		} else {
			return;
		}
		tp = &rdtp->idle_gp_timer;
		mod_timer_pinned(tp, rdtp->idle_gp_timer_expires);
		return;
	}

	/*
	 * If this is an idle re-entry, for example, due to use of
	 * RCU_NONIDLE() or the new idle-loop tracing API within the idle
	 * loop, then don't take any state-machine actions, unless the
	 * momentary exit from idle queued additional non-lazy callbacks.
	 * Instead, repost the ->idle_gp_timer if this CPU has callbacks
	 * pending.
	 */
	if (!rdtp->idle_first_pass &&
	    (rdtp->nonlazy_posted == rdtp->nonlazy_posted_snap)) {
		if (rcu_cpu_has_callbacks(cpu)) {
			tp = &rdtp->idle_gp_timer;
			mod_timer_pinned(tp, rdtp->idle_gp_timer_expires);
		}
		return;
	}
	rdtp->idle_first_pass = 0;
	rdtp->nonlazy_posted_snap = rdtp->nonlazy_posted - 1;

	/*
	 * If there are no callbacks on this CPU, enter dyntick-idle mode.
	 * Also reset state to avoid prejudicing later attempts.
	 */
	if (!rcu_cpu_has_callbacks(cpu)) {
		rdtp->dyntick_holdoff = jiffies - 1;
		rdtp->dyntick_drain = 0;
		trace_rcu_prep_idle("No callbacks");
		return;
	}

	/*
	 * If in holdoff mode, just return.  We will presumably have
	 * refrained from disabling the scheduling-clock tick.
	 */
	if (rdtp->dyntick_holdoff == jiffies) {
		trace_rcu_prep_idle("In holdoff");
		return;
	}

	/* Check and update the ->dyntick_drain sequencing. */
	if (rdtp->dyntick_drain <= 0) {
		/* First time through, initialize the counter. */
		rdtp->dyntick_drain = RCU_IDLE_FLUSHES;
	} else if (rdtp->dyntick_drain <= RCU_IDLE_OPT_FLUSHES &&
		   !rcu_pending(cpu) &&
		   !local_softirq_pending()) {
		/* Can we go dyntick-idle despite still having callbacks? */
		rdtp->dyntick_drain = 0;
		rdtp->dyntick_holdoff = jiffies;
		if (rcu_cpu_has_nonlazy_callbacks(cpu)) {
			trace_rcu_prep_idle("Dyntick with callbacks");
			rdtp->idle_gp_timer_expires =
				round_up(jiffies + RCU_IDLE_GP_DELAY,
					 RCU_IDLE_GP_DELAY);
		} else {
			rdtp->idle_gp_timer_expires =
				round_jiffies(jiffies + RCU_IDLE_LAZY_GP_DELAY);
			trace_rcu_prep_idle("Dyntick with lazy callbacks");
		}
		tp = &rdtp->idle_gp_timer;
		mod_timer_pinned(tp, rdtp->idle_gp_timer_expires);
		rdtp->nonlazy_posted_snap = rdtp->nonlazy_posted;
		return; /* Nothing more to do immediately. */
	} else if (--(rdtp->dyntick_drain) <= 0) {
		/* We have hit the limit, so time to give up. */
		rdtp->dyntick_holdoff = jiffies;
		trace_rcu_prep_idle("Begin holdoff");
		invoke_rcu_core();  /* Force the CPU out of dyntick-idle. */
		return;
	}

	/*
	 * Do one step of pushing the remaining RCU callbacks through
	 * the RCU core state machine.
	 */
#ifdef CONFIG_TREE_PREEMPT_RCU
	if (per_cpu(rcu_preempt_data, cpu).nxtlist) {
		rcu_preempt_qs(cpu);
		force_quiescent_state(&rcu_preempt_state);
	}
#endif /* #ifdef CONFIG_TREE_PREEMPT_RCU */
	if (per_cpu(rcu_sched_data, cpu).nxtlist) {
		rcu_sched_qs(cpu);
		force_quiescent_state(&rcu_sched_state);
	}
	if (per_cpu(rcu_bh_data, cpu).nxtlist) {
		rcu_bh_qs(cpu);
		force_quiescent_state(&rcu_bh_state);
	}

	/*
	 * If RCU callbacks are still pending, RCU still needs this CPU.
	 * So try forcing the callbacks through the grace period.
	 */
	if (rcu_cpu_has_callbacks(cpu)) {
		trace_rcu_prep_idle("More callbacks");
		invoke_rcu_core();
	} else {
		trace_rcu_prep_idle("Callbacks drained");
	}
}

/*
 * Keep a running count of the number of non-lazy callbacks posted
 * on this CPU.  This running counter (which is never decremented) allows
 * rcu_prepare_for_idle() to detect when something out of the idle loop
 * posts a callback, even if an equal number of callbacks are invoked.
 * Of course, callbacks should only be posted from within a trace event
 * designed to be called from idle or from within RCU_NONIDLE().
 */
static void rcu_idle_count_callbacks_posted(void)
{
	__this_cpu_add(rcu_dynticks.nonlazy_posted, 1);
}

/*
 * Data for flushing lazy RCU callbacks at OOM time.
 */
static atomic_t oom_callback_count;
static DECLARE_WAIT_QUEUE_HEAD(oom_callback_wq);

/*
 * RCU OOM callback -- decrement the outstanding count and deliver the
 * wake-up if we are the last one.
 */
static void rcu_oom_callback(struct rcu_head *rhp)
{
	if (atomic_dec_and_test(&oom_callback_count))
		wake_up(&oom_callback_wq);
}

/*
 * Post an rcu_oom_notify callback on the current CPU if it has at
 * least one lazy callback.  This will unnecessarily post callbacks
 * to CPUs that already have a non-lazy callback at the end of their
 * callback list, but this is an infrequent operation, so accept some
 * extra overhead to keep things simple.
 */
static void rcu_oom_notify_cpu(void *unused)
{
	struct rcu_state *rsp;
	struct rcu_data *rdp;

	for_each_rcu_flavor(rsp) {
		rdp = __this_cpu_ptr(rsp->rda);
		if (rdp->qlen_lazy != 0) {
			atomic_inc(&oom_callback_count);
			rsp->call(&rdp->oom_head, rcu_oom_callback);
		}
	}
}

/*
 * If low on memory, ensure that each CPU has a non-lazy callback.
 * This will wake up CPUs that have only lazy callbacks, in turn
 * ensuring that they free up the corresponding memory in a timely manner.
 * Because an uncertain amount of memory will be freed in some uncertain
 * timeframe, we do not claim to have freed anything.
 */
static int rcu_oom_notify(struct notifier_block *self,
			  unsigned long notused, void *nfreed)
{
	int cpu;

	/* Wait for callbacks from earlier instance to complete. */
	wait_event(oom_callback_wq, atomic_read(&oom_callback_count) == 0);

	/*
	 * Prevent premature wakeup: ensure that all increments happen
	 * before there is a chance of the counter reaching zero.
	 */
	atomic_set(&oom_callback_count, 1);

	get_online_cpus();
	for_each_online_cpu(cpu) {
		smp_call_function_single(cpu, rcu_oom_notify_cpu, NULL, 1);
		cond_resched();
	}
	put_online_cpus();

	/* Unconditionally decrement: no need to wake ourselves up. */
	atomic_dec(&oom_callback_count);

	return NOTIFY_OK;
}

static struct notifier_block rcu_oom_nb = {
	.notifier_call = rcu_oom_notify
};

static int __init rcu_register_oom_notifier(void)
{
	register_oom_notifier(&rcu_oom_nb);
	return 0;
}
early_initcall(rcu_register_oom_notifier);

#endif /* #else #if !defined(CONFIG_RCU_FAST_NO_HZ) */

#ifdef CONFIG_RCU_CPU_STALL_INFO

#ifdef CONFIG_RCU_FAST_NO_HZ

static void print_cpu_stall_fast_no_hz(char *cp, int cpu)
{
	struct rcu_dynticks *rdtp = &per_cpu(rcu_dynticks, cpu);
	struct timer_list *tltp = &rdtp->idle_gp_timer;
	char c;

	c = rdtp->dyntick_holdoff == jiffies ? 'H' : '.';
	if (timer_pending(tltp))
		sprintf(cp, "drain=%d %c timer=%lu",
			rdtp->dyntick_drain, c, tltp->expires - jiffies);
	else
		sprintf(cp, "drain=%d %c timer not pending",
			rdtp->dyntick_drain, c);
}

#else /* #ifdef CONFIG_RCU_FAST_NO_HZ */

static void print_cpu_stall_fast_no_hz(char *cp, int cpu)
{
	*cp = '\0';
}

#endif /* #else #ifdef CONFIG_RCU_FAST_NO_HZ */

/* Initiate the stall-info list. */
static void print_cpu_stall_info_begin(void)
{
	printk(KERN_CONT "\n");
}

/*
 * Print out diagnostic information for the specified stalled CPU.
 *
 * If the specified CPU is aware of the current RCU grace period
 * (flavor specified by rsp), then print the number of scheduling
 * clock interrupts the CPU has taken during the time that it has
 * been aware.  Otherwise, print the number of RCU grace periods
 * that this CPU is ignorant of, for example, "1" if the CPU was
 * aware of the previous grace period.
 *
 * Also print out idle and (if CONFIG_RCU_FAST_NO_HZ) idle-entry info.
 */
static void print_cpu_stall_info(struct rcu_state *rsp, int cpu)
{
	char fast_no_hz[72];
	struct rcu_data *rdp = per_cpu_ptr(rsp->rda, cpu);
	struct rcu_dynticks *rdtp = rdp->dynticks;
	char *ticks_title;
	unsigned long ticks_value;

	if (rsp->gpnum == rdp->gpnum) {
		ticks_title = "ticks this GP";
		ticks_value = rdp->ticks_this_gp;
	} else {
		ticks_title = "GPs behind";
		ticks_value = rsp->gpnum - rdp->gpnum;
	}
	print_cpu_stall_fast_no_hz(fast_no_hz, cpu);
	printk(KERN_ERR "\t%d: (%lu %s) idle=%03x/%llx/%d %s\n",
	       cpu, ticks_value, ticks_title,
	       atomic_read(&rdtp->dynticks) & 0xfff,
	       rdtp->dynticks_nesting, rdtp->dynticks_nmi_nesting,
	       fast_no_hz);
}

/* Terminate the stall-info list. */
static void print_cpu_stall_info_end(void)
{
	printk(KERN_ERR "\t");
}

/* Zero ->ticks_this_gp for all flavors of RCU. */
static void zero_cpu_stall_ticks(struct rcu_data *rdp)
{
	rdp->ticks_this_gp = 0;
}

/* Increment ->ticks_this_gp for all flavors of RCU. */
static void increment_cpu_stall_ticks(void)
{
	struct rcu_state *rsp;

	for_each_rcu_flavor(rsp)
		__this_cpu_ptr(rsp->rda)->ticks_this_gp++;
}

#else /* #ifdef CONFIG_RCU_CPU_STALL_INFO */

static void print_cpu_stall_info_begin(void)
{
	printk(KERN_CONT " {");
}

static void print_cpu_stall_info(struct rcu_state *rsp, int cpu)
{
	printk(KERN_CONT " %d", cpu);
}

static void print_cpu_stall_info_end(void)
{
	printk(KERN_CONT "} ");
}

static void zero_cpu_stall_ticks(struct rcu_data *rdp)
{
}

static void increment_cpu_stall_ticks(void)
{
}

#endif /* #else #ifdef CONFIG_RCU_CPU_STALL_INFO */<|MERGE_RESOLUTION|>--- conflicted
+++ resolved
@@ -25,11 +25,8 @@
  */
 
 #include <linux/delay.h>
-<<<<<<< HEAD
 #include <linux/smpboot.h>
-=======
 #include <linux/oom.h>
->>>>>>> d9da1112
 
 #define RCU_KTHREAD_PRIO 1
 
