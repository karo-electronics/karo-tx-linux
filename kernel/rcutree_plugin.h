/*
 * Read-Copy Update mechanism for mutual exclusion (tree-based version)
 * Internal non-public definitions that provide either classic
 * or preemptible semantics.
 *
 * This program is free software; you can redistribute it and/or modify
 * it under the terms of the GNU General Public License as published by
 * the Free Software Foundation; either version 2 of the License, or
 * (at your option) any later version.
 *
 * This program is distributed in the hope that it will be useful,
 * but WITHOUT ANY WARRANTY; without even the implied warranty of
 * MERCHANTABILITY or FITNESS FOR A PARTICULAR PURPOSE.  See the
 * GNU General Public License for more details.
 *
 * You should have received a copy of the GNU General Public License
 * along with this program; if not, write to the Free Software
 * Foundation, Inc., 59 Temple Place - Suite 330, Boston, MA 02111-1307, USA.
 *
 * Copyright Red Hat, 2009
 * Copyright IBM Corporation, 2009
 *
 * Author: Ingo Molnar <mingo@elte.hu>
 *	   Paul E. McKenney <paulmck@linux.vnet.ibm.com>
 */

#include <linux/delay.h>
<<<<<<< HEAD
#include <linux/smpboot.h>
=======
#include <linux/oom.h>
>>>>>>> 5e9c338f

#define RCU_KTHREAD_PRIO 1

#ifdef CONFIG_RCU_BOOST
#define RCU_BOOST_PRIO CONFIG_RCU_BOOST_PRIO
#else
#define RCU_BOOST_PRIO RCU_KTHREAD_PRIO
#endif

/*
 * Check the RCU kernel configuration parameters and print informative
 * messages about anything out of the ordinary.  If you like #ifdef, you
 * will love this function.
 */
static void __init rcu_bootup_announce_oddness(void)
{
#ifdef CONFIG_RCU_TRACE
	printk(KERN_INFO "\tRCU debugfs-based tracing is enabled.\n");
#endif
#if (defined(CONFIG_64BIT) && CONFIG_RCU_FANOUT != 64) || (!defined(CONFIG_64BIT) && CONFIG_RCU_FANOUT != 32)
	printk(KERN_INFO "\tCONFIG_RCU_FANOUT set to non-default value of %d\n",
	       CONFIG_RCU_FANOUT);
#endif
#ifdef CONFIG_RCU_FANOUT_EXACT
	printk(KERN_INFO "\tHierarchical RCU autobalancing is disabled.\n");
#endif
#ifdef CONFIG_RCU_FAST_NO_HZ
	printk(KERN_INFO
	       "\tRCU dyntick-idle grace-period acceleration is enabled.\n");
#endif
#ifdef CONFIG_PROVE_RCU
	printk(KERN_INFO "\tRCU lockdep checking is enabled.\n");
#endif
#ifdef CONFIG_RCU_TORTURE_TEST_RUNNABLE
	printk(KERN_INFO "\tRCU torture testing starts during boot.\n");
#endif
#if defined(CONFIG_TREE_PREEMPT_RCU) && !defined(CONFIG_RCU_CPU_STALL_VERBOSE)
	printk(KERN_INFO "\tDump stacks of tasks blocking RCU-preempt GP.\n");
#endif
#if defined(CONFIG_RCU_CPU_STALL_INFO)
	printk(KERN_INFO "\tAdditional per-CPU info printed with stalls.\n");
#endif
#if NUM_RCU_LVL_4 != 0
	printk(KERN_INFO "\tFour-level hierarchy is enabled.\n");
#endif
	if (rcu_fanout_leaf != CONFIG_RCU_FANOUT_LEAF)
		printk(KERN_INFO "\tExperimental boot-time adjustment of leaf fanout to %d.\n", rcu_fanout_leaf);
	if (nr_cpu_ids != NR_CPUS)
		printk(KERN_INFO "\tRCU restricting CPUs from NR_CPUS=%d to nr_cpu_ids=%d.\n", NR_CPUS, nr_cpu_ids);
}

#ifdef CONFIG_TREE_PREEMPT_RCU

struct rcu_state rcu_preempt_state =
	RCU_STATE_INITIALIZER(rcu_preempt, call_rcu);
DEFINE_PER_CPU(struct rcu_data, rcu_preempt_data);
static struct rcu_state *rcu_state = &rcu_preempt_state;

static int rcu_preempted_readers_exp(struct rcu_node *rnp);

/*
 * Tell them what RCU they are running.
 */
static void __init rcu_bootup_announce(void)
{
	printk(KERN_INFO "Preemptible hierarchical RCU implementation.\n");
	rcu_bootup_announce_oddness();
}

/*
 * Return the number of RCU-preempt batches processed thus far
 * for debug and statistics.
 */
long rcu_batches_completed_preempt(void)
{
	return rcu_preempt_state.completed;
}
EXPORT_SYMBOL_GPL(rcu_batches_completed_preempt);

/*
 * Return the number of RCU batches processed thus far for debug & stats.
 */
long rcu_batches_completed(void)
{
	return rcu_batches_completed_preempt();
}
EXPORT_SYMBOL_GPL(rcu_batches_completed);

/*
 * Force a quiescent state for preemptible RCU.
 */
void rcu_force_quiescent_state(void)
{
	force_quiescent_state(&rcu_preempt_state);
}
EXPORT_SYMBOL_GPL(rcu_force_quiescent_state);

/*
 * Record a preemptible-RCU quiescent state for the specified CPU.  Note
 * that this just means that the task currently running on the CPU is
 * not in a quiescent state.  There might be any number of tasks blocked
 * while in an RCU read-side critical section.
 *
 * Unlike the other rcu_*_qs() functions, callers to this function
 * must disable irqs in order to protect the assignment to
 * ->rcu_read_unlock_special.
 */
static void rcu_preempt_qs(int cpu)
{
	struct rcu_data *rdp = &per_cpu(rcu_preempt_data, cpu);

	if (rdp->passed_quiesce == 0)
		trace_rcu_grace_period("rcu_preempt", rdp->gpnum, "cpuqs");
	rdp->passed_quiesce = 1;
	current->rcu_read_unlock_special &= ~RCU_READ_UNLOCK_NEED_QS;
}

/*
 * We have entered the scheduler, and the current task might soon be
 * context-switched away from.  If this task is in an RCU read-side
 * critical section, we will no longer be able to rely on the CPU to
 * record that fact, so we enqueue the task on the blkd_tasks list.
 * The task will dequeue itself when it exits the outermost enclosing
 * RCU read-side critical section.  Therefore, the current grace period
 * cannot be permitted to complete until the blkd_tasks list entries
 * predating the current grace period drain, in other words, until
 * rnp->gp_tasks becomes NULL.
 *
 * Caller must disable preemption.
 */
static void rcu_preempt_note_context_switch(int cpu)
{
	struct task_struct *t = current;
	unsigned long flags;
	struct rcu_data *rdp;
	struct rcu_node *rnp;

	if (t->rcu_read_lock_nesting > 0 &&
	    (t->rcu_read_unlock_special & RCU_READ_UNLOCK_BLOCKED) == 0) {

		/* Possibly blocking in an RCU read-side critical section. */
		rdp = per_cpu_ptr(rcu_preempt_state.rda, cpu);
		rnp = rdp->mynode;
		raw_spin_lock_irqsave(&rnp->lock, flags);
		t->rcu_read_unlock_special |= RCU_READ_UNLOCK_BLOCKED;
		t->rcu_blocked_node = rnp;

		/*
		 * If this CPU has already checked in, then this task
		 * will hold up the next grace period rather than the
		 * current grace period.  Queue the task accordingly.
		 * If the task is queued for the current grace period
		 * (i.e., this CPU has not yet passed through a quiescent
		 * state for the current grace period), then as long
		 * as that task remains queued, the current grace period
		 * cannot end.  Note that there is some uncertainty as
		 * to exactly when the current grace period started.
		 * We take a conservative approach, which can result
		 * in unnecessarily waiting on tasks that started very
		 * slightly after the current grace period began.  C'est
		 * la vie!!!
		 *
		 * But first, note that the current CPU must still be
		 * on line!
		 */
		WARN_ON_ONCE((rdp->grpmask & rnp->qsmaskinit) == 0);
		WARN_ON_ONCE(!list_empty(&t->rcu_node_entry));
		if ((rnp->qsmask & rdp->grpmask) && rnp->gp_tasks != NULL) {
			list_add(&t->rcu_node_entry, rnp->gp_tasks->prev);
			rnp->gp_tasks = &t->rcu_node_entry;
#ifdef CONFIG_RCU_BOOST
			if (rnp->boost_tasks != NULL)
				rnp->boost_tasks = rnp->gp_tasks;
#endif /* #ifdef CONFIG_RCU_BOOST */
		} else {
			list_add(&t->rcu_node_entry, &rnp->blkd_tasks);
			if (rnp->qsmask & rdp->grpmask)
				rnp->gp_tasks = &t->rcu_node_entry;
		}
		trace_rcu_preempt_task(rdp->rsp->name,
				       t->pid,
				       (rnp->qsmask & rdp->grpmask)
				       ? rnp->gpnum
				       : rnp->gpnum + 1);
		raw_spin_unlock_irqrestore(&rnp->lock, flags);
	} else if (t->rcu_read_lock_nesting < 0 &&
		   t->rcu_read_unlock_special) {

		/*
		 * Complete exit from RCU read-side critical section on
		 * behalf of preempted instance of __rcu_read_unlock().
		 */
		rcu_read_unlock_special(t);
	}

	/*
	 * Either we were not in an RCU read-side critical section to
	 * begin with, or we have now recorded that critical section
	 * globally.  Either way, we can now note a quiescent state
	 * for this CPU.  Again, if we were in an RCU read-side critical
	 * section, and if that critical section was blocking the current
	 * grace period, then the fact that the task has been enqueued
	 * means that we continue to block the current grace period.
	 */
	local_irq_save(flags);
	rcu_preempt_qs(cpu);
	local_irq_restore(flags);
}

/*
 * Check for preempted RCU readers blocking the current grace period
 * for the specified rcu_node structure.  If the caller needs a reliable
 * answer, it must hold the rcu_node's ->lock.
 */
static int rcu_preempt_blocked_readers_cgp(struct rcu_node *rnp)
{
	return rnp->gp_tasks != NULL;
}

/*
 * Record a quiescent state for all tasks that were previously queued
 * on the specified rcu_node structure and that were blocking the current
 * RCU grace period.  The caller must hold the specified rnp->lock with
 * irqs disabled, and this lock is released upon return, but irqs remain
 * disabled.
 */
static void rcu_report_unblock_qs_rnp(struct rcu_node *rnp, unsigned long flags)
	__releases(rnp->lock)
{
	unsigned long mask;
	struct rcu_node *rnp_p;

	if (rnp->qsmask != 0 || rcu_preempt_blocked_readers_cgp(rnp)) {
		raw_spin_unlock_irqrestore(&rnp->lock, flags);
		return;  /* Still need more quiescent states! */
	}

	rnp_p = rnp->parent;
	if (rnp_p == NULL) {
		/*
		 * Either there is only one rcu_node in the tree,
		 * or tasks were kicked up to root rcu_node due to
		 * CPUs going offline.
		 */
		rcu_report_qs_rsp(&rcu_preempt_state, flags);
		return;
	}

	/* Report up the rest of the hierarchy. */
	mask = rnp->grpmask;
	raw_spin_unlock(&rnp->lock);	/* irqs remain disabled. */
	raw_spin_lock(&rnp_p->lock);	/* irqs already disabled. */
	rcu_report_qs_rnp(mask, &rcu_preempt_state, rnp_p, flags);
}

/*
 * Advance a ->blkd_tasks-list pointer to the next entry, instead
 * returning NULL if at the end of the list.
 */
static struct list_head *rcu_next_node_entry(struct task_struct *t,
					     struct rcu_node *rnp)
{
	struct list_head *np;

	np = t->rcu_node_entry.next;
	if (np == &rnp->blkd_tasks)
		np = NULL;
	return np;
}

/*
 * Handle special cases during rcu_read_unlock(), such as needing to
 * notify RCU core processing or task having blocked during the RCU
 * read-side critical section.
 */
void rcu_read_unlock_special(struct task_struct *t)
{
	int empty;
	int empty_exp;
	int empty_exp_now;
	unsigned long flags;
	struct list_head *np;
#ifdef CONFIG_RCU_BOOST
	struct rt_mutex *rbmp = NULL;
#endif /* #ifdef CONFIG_RCU_BOOST */
	struct rcu_node *rnp;
	int special;

	/* NMI handlers cannot block and cannot safely manipulate state. */
	if (in_nmi())
		return;

	local_irq_save(flags);

	/*
	 * If RCU core is waiting for this CPU to exit critical section,
	 * let it know that we have done so.
	 */
	special = t->rcu_read_unlock_special;
	if (special & RCU_READ_UNLOCK_NEED_QS) {
		rcu_preempt_qs(smp_processor_id());
	}

	/* Hardware IRQ handlers cannot block. */
	if (in_irq() || in_serving_softirq()) {
		local_irq_restore(flags);
		return;
	}

	/* Clean up if blocked during RCU read-side critical section. */
	if (special & RCU_READ_UNLOCK_BLOCKED) {
		t->rcu_read_unlock_special &= ~RCU_READ_UNLOCK_BLOCKED;

		/*
		 * Remove this task from the list it blocked on.  The
		 * task can migrate while we acquire the lock, but at
		 * most one time.  So at most two passes through loop.
		 */
		for (;;) {
			rnp = t->rcu_blocked_node;
			raw_spin_lock(&rnp->lock);  /* irqs already disabled. */
			if (rnp == t->rcu_blocked_node)
				break;
			raw_spin_unlock(&rnp->lock); /* irqs remain disabled. */
		}
		empty = !rcu_preempt_blocked_readers_cgp(rnp);
		empty_exp = !rcu_preempted_readers_exp(rnp);
		smp_mb(); /* ensure expedited fastpath sees end of RCU c-s. */
		np = rcu_next_node_entry(t, rnp);
		list_del_init(&t->rcu_node_entry);
		t->rcu_blocked_node = NULL;
		trace_rcu_unlock_preempted_task("rcu_preempt",
						rnp->gpnum, t->pid);
		if (&t->rcu_node_entry == rnp->gp_tasks)
			rnp->gp_tasks = np;
		if (&t->rcu_node_entry == rnp->exp_tasks)
			rnp->exp_tasks = np;
#ifdef CONFIG_RCU_BOOST
		if (&t->rcu_node_entry == rnp->boost_tasks)
			rnp->boost_tasks = np;
		/* Snapshot/clear ->rcu_boost_mutex with rcu_node lock held. */
		if (t->rcu_boost_mutex) {
			rbmp = t->rcu_boost_mutex;
			t->rcu_boost_mutex = NULL;
		}
#endif /* #ifdef CONFIG_RCU_BOOST */

		/*
		 * If this was the last task on the current list, and if
		 * we aren't waiting on any CPUs, report the quiescent state.
		 * Note that rcu_report_unblock_qs_rnp() releases rnp->lock,
		 * so we must take a snapshot of the expedited state.
		 */
		empty_exp_now = !rcu_preempted_readers_exp(rnp);
		if (!empty && !rcu_preempt_blocked_readers_cgp(rnp)) {
			trace_rcu_quiescent_state_report("preempt_rcu",
							 rnp->gpnum,
							 0, rnp->qsmask,
							 rnp->level,
							 rnp->grplo,
							 rnp->grphi,
							 !!rnp->gp_tasks);
			rcu_report_unblock_qs_rnp(rnp, flags);
		} else {
			raw_spin_unlock_irqrestore(&rnp->lock, flags);
		}

#ifdef CONFIG_RCU_BOOST
		/* Unboost if we were boosted. */
		if (rbmp)
			rt_mutex_unlock(rbmp);
#endif /* #ifdef CONFIG_RCU_BOOST */

		/*
		 * If this was the last task on the expedited lists,
		 * then we need to report up the rcu_node hierarchy.
		 */
		if (!empty_exp && empty_exp_now)
			rcu_report_exp_rnp(&rcu_preempt_state, rnp, true);
	} else {
		local_irq_restore(flags);
	}
}

#ifdef CONFIG_RCU_CPU_STALL_VERBOSE

/*
 * Dump detailed information for all tasks blocking the current RCU
 * grace period on the specified rcu_node structure.
 */
static void rcu_print_detail_task_stall_rnp(struct rcu_node *rnp)
{
	unsigned long flags;
	struct task_struct *t;

	raw_spin_lock_irqsave(&rnp->lock, flags);
	if (!rcu_preempt_blocked_readers_cgp(rnp)) {
		raw_spin_unlock_irqrestore(&rnp->lock, flags);
		return;
	}
	t = list_entry(rnp->gp_tasks,
		       struct task_struct, rcu_node_entry);
	list_for_each_entry_continue(t, &rnp->blkd_tasks, rcu_node_entry)
		sched_show_task(t);
	raw_spin_unlock_irqrestore(&rnp->lock, flags);
}

/*
 * Dump detailed information for all tasks blocking the current RCU
 * grace period.
 */
static void rcu_print_detail_task_stall(struct rcu_state *rsp)
{
	struct rcu_node *rnp = rcu_get_root(rsp);

	rcu_print_detail_task_stall_rnp(rnp);
	rcu_for_each_leaf_node(rsp, rnp)
		rcu_print_detail_task_stall_rnp(rnp);
}

#else /* #ifdef CONFIG_RCU_CPU_STALL_VERBOSE */

static void rcu_print_detail_task_stall(struct rcu_state *rsp)
{
}

#endif /* #else #ifdef CONFIG_RCU_CPU_STALL_VERBOSE */

#ifdef CONFIG_RCU_CPU_STALL_INFO

static void rcu_print_task_stall_begin(struct rcu_node *rnp)
{
	printk(KERN_ERR "\tTasks blocked on level-%d rcu_node (CPUs %d-%d):",
	       rnp->level, rnp->grplo, rnp->grphi);
}

static void rcu_print_task_stall_end(void)
{
	printk(KERN_CONT "\n");
}

#else /* #ifdef CONFIG_RCU_CPU_STALL_INFO */

static void rcu_print_task_stall_begin(struct rcu_node *rnp)
{
}

static void rcu_print_task_stall_end(void)
{
}

#endif /* #else #ifdef CONFIG_RCU_CPU_STALL_INFO */

/*
 * Scan the current list of tasks blocked within RCU read-side critical
 * sections, printing out the tid of each.
 */
static int rcu_print_task_stall(struct rcu_node *rnp)
{
	struct task_struct *t;
	int ndetected = 0;

	if (!rcu_preempt_blocked_readers_cgp(rnp))
		return 0;
	rcu_print_task_stall_begin(rnp);
	t = list_entry(rnp->gp_tasks,
		       struct task_struct, rcu_node_entry);
	list_for_each_entry_continue(t, &rnp->blkd_tasks, rcu_node_entry) {
		printk(KERN_CONT " P%d", t->pid);
		ndetected++;
	}
	rcu_print_task_stall_end();
	return ndetected;
}

/*
 * Check that the list of blocked tasks for the newly completed grace
 * period is in fact empty.  It is a serious bug to complete a grace
 * period that still has RCU readers blocked!  This function must be
 * invoked -before- updating this rnp's ->gpnum, and the rnp's ->lock
 * must be held by the caller.
 *
 * Also, if there are blocked tasks on the list, they automatically
 * block the newly created grace period, so set up ->gp_tasks accordingly.
 */
static void rcu_preempt_check_blocked_tasks(struct rcu_node *rnp)
{
	WARN_ON_ONCE(rcu_preempt_blocked_readers_cgp(rnp));
	if (!list_empty(&rnp->blkd_tasks))
		rnp->gp_tasks = rnp->blkd_tasks.next;
	WARN_ON_ONCE(rnp->qsmask);
}

#ifdef CONFIG_HOTPLUG_CPU

/*
 * Handle tasklist migration for case in which all CPUs covered by the
 * specified rcu_node have gone offline.  Move them up to the root
 * rcu_node.  The reason for not just moving them to the immediate
 * parent is to remove the need for rcu_read_unlock_special() to
 * make more than two attempts to acquire the target rcu_node's lock.
 * Returns true if there were tasks blocking the current RCU grace
 * period.
 *
 * Returns 1 if there was previously a task blocking the current grace
 * period on the specified rcu_node structure.
 *
 * The caller must hold rnp->lock with irqs disabled.
 */
static int rcu_preempt_offline_tasks(struct rcu_state *rsp,
				     struct rcu_node *rnp,
				     struct rcu_data *rdp)
{
	struct list_head *lp;
	struct list_head *lp_root;
	int retval = 0;
	struct rcu_node *rnp_root = rcu_get_root(rsp);
	struct task_struct *t;

	if (rnp == rnp_root) {
		WARN_ONCE(1, "Last CPU thought to be offlined?");
		return 0;  /* Shouldn't happen: at least one CPU online. */
	}

	/* If we are on an internal node, complain bitterly. */
	WARN_ON_ONCE(rnp != rdp->mynode);

	/*
	 * Move tasks up to root rcu_node.  Don't try to get fancy for
	 * this corner-case operation -- just put this node's tasks
	 * at the head of the root node's list, and update the root node's
	 * ->gp_tasks and ->exp_tasks pointers to those of this node's,
	 * if non-NULL.  This might result in waiting for more tasks than
	 * absolutely necessary, but this is a good performance/complexity
	 * tradeoff.
	 */
	if (rcu_preempt_blocked_readers_cgp(rnp) && rnp->qsmask == 0)
		retval |= RCU_OFL_TASKS_NORM_GP;
	if (rcu_preempted_readers_exp(rnp))
		retval |= RCU_OFL_TASKS_EXP_GP;
	lp = &rnp->blkd_tasks;
	lp_root = &rnp_root->blkd_tasks;
	while (!list_empty(lp)) {
		t = list_entry(lp->next, typeof(*t), rcu_node_entry);
		raw_spin_lock(&rnp_root->lock); /* irqs already disabled */
		list_del(&t->rcu_node_entry);
		t->rcu_blocked_node = rnp_root;
		list_add(&t->rcu_node_entry, lp_root);
		if (&t->rcu_node_entry == rnp->gp_tasks)
			rnp_root->gp_tasks = rnp->gp_tasks;
		if (&t->rcu_node_entry == rnp->exp_tasks)
			rnp_root->exp_tasks = rnp->exp_tasks;
#ifdef CONFIG_RCU_BOOST
		if (&t->rcu_node_entry == rnp->boost_tasks)
			rnp_root->boost_tasks = rnp->boost_tasks;
#endif /* #ifdef CONFIG_RCU_BOOST */
		raw_spin_unlock(&rnp_root->lock); /* irqs still disabled */
	}

	rnp->gp_tasks = NULL;
	rnp->exp_tasks = NULL;
#ifdef CONFIG_RCU_BOOST
	rnp->boost_tasks = NULL;
	/*
	 * In case root is being boosted and leaf was not.  Make sure
	 * that we boost the tasks blocking the current grace period
	 * in this case.
	 */
	raw_spin_lock(&rnp_root->lock); /* irqs already disabled */
	if (rnp_root->boost_tasks != NULL &&
	    rnp_root->boost_tasks != rnp_root->gp_tasks &&
	    rnp_root->boost_tasks != rnp_root->exp_tasks)
		rnp_root->boost_tasks = rnp_root->gp_tasks;
	raw_spin_unlock(&rnp_root->lock); /* irqs still disabled */
#endif /* #ifdef CONFIG_RCU_BOOST */

	return retval;
}

#endif /* #ifdef CONFIG_HOTPLUG_CPU */

/*
 * Check for a quiescent state from the current CPU.  When a task blocks,
 * the task is recorded in the corresponding CPU's rcu_node structure,
 * which is checked elsewhere.
 *
 * Caller must disable hard irqs.
 */
static void rcu_preempt_check_callbacks(int cpu)
{
	struct task_struct *t = current;

	if (t->rcu_read_lock_nesting == 0) {
		rcu_preempt_qs(cpu);
		return;
	}
	if (t->rcu_read_lock_nesting > 0 &&
	    per_cpu(rcu_preempt_data, cpu).qs_pending)
		t->rcu_read_unlock_special |= RCU_READ_UNLOCK_NEED_QS;
}

#ifdef CONFIG_RCU_BOOST

static void rcu_preempt_do_callbacks(void)
{
	rcu_do_batch(&rcu_preempt_state, &__get_cpu_var(rcu_preempt_data));
}

#endif /* #ifdef CONFIG_RCU_BOOST */

/*
 * Queue a preemptible-RCU callback for invocation after a grace period.
 */
void call_rcu(struct rcu_head *head, void (*func)(struct rcu_head *rcu))
{
	__call_rcu(head, func, &rcu_preempt_state, 0);
}
EXPORT_SYMBOL_GPL(call_rcu);

/*
 * Queue an RCU callback for lazy invocation after a grace period.
 * This will likely be later named something like "call_rcu_lazy()",
 * but this change will require some way of tagging the lazy RCU
 * callbacks in the list of pending callbacks.  Until then, this
 * function may only be called from __kfree_rcu().
 */
void kfree_call_rcu(struct rcu_head *head,
		    void (*func)(struct rcu_head *rcu))
{
	__call_rcu(head, func, &rcu_preempt_state, 1);
}
EXPORT_SYMBOL_GPL(kfree_call_rcu);

/**
 * synchronize_rcu - wait until a grace period has elapsed.
 *
 * Control will return to the caller some time after a full grace
 * period has elapsed, in other words after all currently executing RCU
 * read-side critical sections have completed.  Note, however, that
 * upon return from synchronize_rcu(), the caller might well be executing
 * concurrently with new RCU read-side critical sections that began while
 * synchronize_rcu() was waiting.  RCU read-side critical sections are
 * delimited by rcu_read_lock() and rcu_read_unlock(), and may be nested.
 */
void synchronize_rcu(void)
{
	rcu_lockdep_assert(!lock_is_held(&rcu_bh_lock_map) &&
			   !lock_is_held(&rcu_lock_map) &&
			   !lock_is_held(&rcu_sched_lock_map),
			   "Illegal synchronize_rcu() in RCU read-side critical section");
	if (!rcu_scheduler_active)
		return;
	wait_rcu_gp(call_rcu);
}
EXPORT_SYMBOL_GPL(synchronize_rcu);

static DECLARE_WAIT_QUEUE_HEAD(sync_rcu_preempt_exp_wq);
static unsigned long sync_rcu_preempt_exp_count;
static DEFINE_MUTEX(sync_rcu_preempt_exp_mutex);

/*
 * Return non-zero if there are any tasks in RCU read-side critical
 * sections blocking the current preemptible-RCU expedited grace period.
 * If there is no preemptible-RCU expedited grace period currently in
 * progress, returns zero unconditionally.
 */
static int rcu_preempted_readers_exp(struct rcu_node *rnp)
{
	return rnp->exp_tasks != NULL;
}

/*
 * return non-zero if there is no RCU expedited grace period in progress
 * for the specified rcu_node structure, in other words, if all CPUs and
 * tasks covered by the specified rcu_node structure have done their bit
 * for the current expedited grace period.  Works only for preemptible
 * RCU -- other RCU implementation use other means.
 *
 * Caller must hold sync_rcu_preempt_exp_mutex.
 */
static int sync_rcu_preempt_exp_done(struct rcu_node *rnp)
{
	return !rcu_preempted_readers_exp(rnp) &&
	       ACCESS_ONCE(rnp->expmask) == 0;
}

/*
 * Report the exit from RCU read-side critical section for the last task
 * that queued itself during or before the current expedited preemptible-RCU
 * grace period.  This event is reported either to the rcu_node structure on
 * which the task was queued or to one of that rcu_node structure's ancestors,
 * recursively up the tree.  (Calm down, calm down, we do the recursion
 * iteratively!)
 *
 * Most callers will set the "wake" flag, but the task initiating the
 * expedited grace period need not wake itself.
 *
 * Caller must hold sync_rcu_preempt_exp_mutex.
 */
static void rcu_report_exp_rnp(struct rcu_state *rsp, struct rcu_node *rnp,
			       bool wake)
{
	unsigned long flags;
	unsigned long mask;

	raw_spin_lock_irqsave(&rnp->lock, flags);
	for (;;) {
		if (!sync_rcu_preempt_exp_done(rnp)) {
			raw_spin_unlock_irqrestore(&rnp->lock, flags);
			break;
		}
		if (rnp->parent == NULL) {
			raw_spin_unlock_irqrestore(&rnp->lock, flags);
			if (wake)
				wake_up(&sync_rcu_preempt_exp_wq);
			break;
		}
		mask = rnp->grpmask;
		raw_spin_unlock(&rnp->lock); /* irqs remain disabled */
		rnp = rnp->parent;
		raw_spin_lock(&rnp->lock); /* irqs already disabled */
		rnp->expmask &= ~mask;
	}
}

/*
 * Snapshot the tasks blocking the newly started preemptible-RCU expedited
 * grace period for the specified rcu_node structure.  If there are no such
 * tasks, report it up the rcu_node hierarchy.
 *
 * Caller must hold sync_rcu_preempt_exp_mutex and rsp->onofflock.
 */
static void
sync_rcu_preempt_exp_init(struct rcu_state *rsp, struct rcu_node *rnp)
{
	unsigned long flags;
	int must_wait = 0;

	raw_spin_lock_irqsave(&rnp->lock, flags);
	if (list_empty(&rnp->blkd_tasks)) {
		raw_spin_unlock_irqrestore(&rnp->lock, flags);
	} else {
		rnp->exp_tasks = rnp->blkd_tasks.next;
		rcu_initiate_boost(rnp, flags);  /* releases rnp->lock */
		must_wait = 1;
	}
	if (!must_wait)
		rcu_report_exp_rnp(rsp, rnp, false); /* Don't wake self. */
}

/**
 * synchronize_rcu_expedited - Brute-force RCU grace period
 *
 * Wait for an RCU-preempt grace period, but expedite it.  The basic
 * idea is to invoke synchronize_sched_expedited() to push all the tasks to
 * the ->blkd_tasks lists and wait for this list to drain.  This consumes
 * significant time on all CPUs and is unfriendly to real-time workloads,
 * so is thus not recommended for any sort of common-case code.
 * In fact, if you are using synchronize_rcu_expedited() in a loop,
 * please restructure your code to batch your updates, and then Use a
 * single synchronize_rcu() instead.
 *
 * Note that it is illegal to call this function while holding any lock
 * that is acquired by a CPU-hotplug notifier.  And yes, it is also illegal
 * to call this function from a CPU-hotplug notifier.  Failing to observe
 * these restriction will result in deadlock.
 */
void synchronize_rcu_expedited(void)
{
	unsigned long flags;
	struct rcu_node *rnp;
	struct rcu_state *rsp = &rcu_preempt_state;
	unsigned long snap;
	int trycount = 0;

	smp_mb(); /* Caller's modifications seen first by other CPUs. */
	snap = ACCESS_ONCE(sync_rcu_preempt_exp_count) + 1;
	smp_mb(); /* Above access cannot bleed into critical section. */

	/*
	 * Block CPU-hotplug operations.  This means that any CPU-hotplug
	 * operation that finds an rcu_node structure with tasks in the
	 * process of being boosted will know that all tasks blocking
	 * this expedited grace period will already be in the process of
	 * being boosted.  This simplifies the process of moving tasks
	 * from leaf to root rcu_node structures.
	 */
	get_online_cpus();

	/*
	 * Acquire lock, falling back to synchronize_rcu() if too many
	 * lock-acquisition failures.  Of course, if someone does the
	 * expedited grace period for us, just leave.
	 */
	while (!mutex_trylock(&sync_rcu_preempt_exp_mutex)) {
		if (ULONG_CMP_LT(snap,
		    ACCESS_ONCE(sync_rcu_preempt_exp_count))) {
			put_online_cpus();
			goto mb_ret; /* Others did our work for us. */
		}
		if (trycount++ < 10) {
			udelay(trycount * num_online_cpus());
		} else {
			put_online_cpus();
			synchronize_rcu();
			return;
		}
	}
	if (ULONG_CMP_LT(snap, ACCESS_ONCE(sync_rcu_preempt_exp_count))) {
		put_online_cpus();
		goto unlock_mb_ret; /* Others did our work for us. */
	}

	/* force all RCU readers onto ->blkd_tasks lists. */
	synchronize_sched_expedited();

	/* Initialize ->expmask for all non-leaf rcu_node structures. */
	rcu_for_each_nonleaf_node_breadth_first(rsp, rnp) {
		raw_spin_lock_irqsave(&rnp->lock, flags);
		rnp->expmask = rnp->qsmaskinit;
		raw_spin_unlock_irqrestore(&rnp->lock, flags);
	}

	/* Snapshot current state of ->blkd_tasks lists. */
	rcu_for_each_leaf_node(rsp, rnp)
		sync_rcu_preempt_exp_init(rsp, rnp);
	if (NUM_RCU_NODES > 1)
		sync_rcu_preempt_exp_init(rsp, rcu_get_root(rsp));

	put_online_cpus();

	/* Wait for snapshotted ->blkd_tasks lists to drain. */
	rnp = rcu_get_root(rsp);
	wait_event(sync_rcu_preempt_exp_wq,
		   sync_rcu_preempt_exp_done(rnp));

	/* Clean up and exit. */
	smp_mb(); /* ensure expedited GP seen before counter increment. */
	ACCESS_ONCE(sync_rcu_preempt_exp_count)++;
unlock_mb_ret:
	mutex_unlock(&sync_rcu_preempt_exp_mutex);
mb_ret:
	smp_mb(); /* ensure subsequent action seen after grace period. */
}
EXPORT_SYMBOL_GPL(synchronize_rcu_expedited);

/**
 * rcu_barrier - Wait until all in-flight call_rcu() callbacks complete.
 */
void rcu_barrier(void)
{
	_rcu_barrier(&rcu_preempt_state);
}
EXPORT_SYMBOL_GPL(rcu_barrier);

/*
 * Initialize preemptible RCU's state structures.
 */
static void __init __rcu_init_preempt(void)
{
	rcu_init_one(&rcu_preempt_state, &rcu_preempt_data);
}

#else /* #ifdef CONFIG_TREE_PREEMPT_RCU */

static struct rcu_state *rcu_state = &rcu_sched_state;

/*
 * Tell them what RCU they are running.
 */
static void __init rcu_bootup_announce(void)
{
	printk(KERN_INFO "Hierarchical RCU implementation.\n");
	rcu_bootup_announce_oddness();
}

/*
 * Return the number of RCU batches processed thus far for debug & stats.
 */
long rcu_batches_completed(void)
{
	return rcu_batches_completed_sched();
}
EXPORT_SYMBOL_GPL(rcu_batches_completed);

/*
 * Force a quiescent state for RCU, which, because there is no preemptible
 * RCU, becomes the same as rcu-sched.
 */
void rcu_force_quiescent_state(void)
{
	rcu_sched_force_quiescent_state();
}
EXPORT_SYMBOL_GPL(rcu_force_quiescent_state);

/*
 * Because preemptible RCU does not exist, we never have to check for
 * CPUs being in quiescent states.
 */
static void rcu_preempt_note_context_switch(int cpu)
{
}

/*
 * Because preemptible RCU does not exist, there are never any preempted
 * RCU readers.
 */
static int rcu_preempt_blocked_readers_cgp(struct rcu_node *rnp)
{
	return 0;
}

#ifdef CONFIG_HOTPLUG_CPU

/* Because preemptible RCU does not exist, no quieting of tasks. */
static void rcu_report_unblock_qs_rnp(struct rcu_node *rnp, unsigned long flags)
{
	raw_spin_unlock_irqrestore(&rnp->lock, flags);
}

#endif /* #ifdef CONFIG_HOTPLUG_CPU */

/*
 * Because preemptible RCU does not exist, we never have to check for
 * tasks blocked within RCU read-side critical sections.
 */
static void rcu_print_detail_task_stall(struct rcu_state *rsp)
{
}

/*
 * Because preemptible RCU does not exist, we never have to check for
 * tasks blocked within RCU read-side critical sections.
 */
static int rcu_print_task_stall(struct rcu_node *rnp)
{
	return 0;
}

/*
 * Because there is no preemptible RCU, there can be no readers blocked,
 * so there is no need to check for blocked tasks.  So check only for
 * bogus qsmask values.
 */
static void rcu_preempt_check_blocked_tasks(struct rcu_node *rnp)
{
	WARN_ON_ONCE(rnp->qsmask);
}

#ifdef CONFIG_HOTPLUG_CPU

/*
 * Because preemptible RCU does not exist, it never needs to migrate
 * tasks that were blocked within RCU read-side critical sections, and
 * such non-existent tasks cannot possibly have been blocking the current
 * grace period.
 */
static int rcu_preempt_offline_tasks(struct rcu_state *rsp,
				     struct rcu_node *rnp,
				     struct rcu_data *rdp)
{
	return 0;
}

#endif /* #ifdef CONFIG_HOTPLUG_CPU */

/*
 * Because preemptible RCU does not exist, it never has any callbacks
 * to check.
 */
static void rcu_preempt_check_callbacks(int cpu)
{
}

/*
 * Queue an RCU callback for lazy invocation after a grace period.
 * This will likely be later named something like "call_rcu_lazy()",
 * but this change will require some way of tagging the lazy RCU
 * callbacks in the list of pending callbacks.  Until then, this
 * function may only be called from __kfree_rcu().
 *
 * Because there is no preemptible RCU, we use RCU-sched instead.
 */
void kfree_call_rcu(struct rcu_head *head,
		    void (*func)(struct rcu_head *rcu))
{
	__call_rcu(head, func, &rcu_sched_state, 1);
}
EXPORT_SYMBOL_GPL(kfree_call_rcu);

/*
 * Wait for an rcu-preempt grace period, but make it happen quickly.
 * But because preemptible RCU does not exist, map to rcu-sched.
 */
void synchronize_rcu_expedited(void)
{
	synchronize_sched_expedited();
}
EXPORT_SYMBOL_GPL(synchronize_rcu_expedited);

#ifdef CONFIG_HOTPLUG_CPU

/*
 * Because preemptible RCU does not exist, there is never any need to
 * report on tasks preempted in RCU read-side critical sections during
 * expedited RCU grace periods.
 */
static void rcu_report_exp_rnp(struct rcu_state *rsp, struct rcu_node *rnp,
			       bool wake)
{
}

#endif /* #ifdef CONFIG_HOTPLUG_CPU */

/*
 * Because preemptible RCU does not exist, rcu_barrier() is just
 * another name for rcu_barrier_sched().
 */
void rcu_barrier(void)
{
	rcu_barrier_sched();
}
EXPORT_SYMBOL_GPL(rcu_barrier);

/*
 * Because preemptible RCU does not exist, it need not be initialized.
 */
static void __init __rcu_init_preempt(void)
{
}

#endif /* #else #ifdef CONFIG_TREE_PREEMPT_RCU */

#ifdef CONFIG_RCU_BOOST

#include "rtmutex_common.h"

#ifdef CONFIG_RCU_TRACE

static void rcu_initiate_boost_trace(struct rcu_node *rnp)
{
	if (list_empty(&rnp->blkd_tasks))
		rnp->n_balk_blkd_tasks++;
	else if (rnp->exp_tasks == NULL && rnp->gp_tasks == NULL)
		rnp->n_balk_exp_gp_tasks++;
	else if (rnp->gp_tasks != NULL && rnp->boost_tasks != NULL)
		rnp->n_balk_boost_tasks++;
	else if (rnp->gp_tasks != NULL && rnp->qsmask != 0)
		rnp->n_balk_notblocked++;
	else if (rnp->gp_tasks != NULL &&
		 ULONG_CMP_LT(jiffies, rnp->boost_time))
		rnp->n_balk_notyet++;
	else
		rnp->n_balk_nos++;
}

#else /* #ifdef CONFIG_RCU_TRACE */

static void rcu_initiate_boost_trace(struct rcu_node *rnp)
{
}

#endif /* #else #ifdef CONFIG_RCU_TRACE */

static void rcu_wake_cond(struct task_struct *t, int status)
{
	/*
	 * If the thread is yielding, only wake it when this
	 * is invoked from idle
	 */
	if (status != RCU_KTHREAD_YIELDING || is_idle_task(current))
		wake_up_process(t);
}

/*
 * Carry out RCU priority boosting on the task indicated by ->exp_tasks
 * or ->boost_tasks, advancing the pointer to the next task in the
 * ->blkd_tasks list.
 *
 * Note that irqs must be enabled: boosting the task can block.
 * Returns 1 if there are more tasks needing to be boosted.
 */
static int rcu_boost(struct rcu_node *rnp)
{
	unsigned long flags;
	struct rt_mutex mtx;
	struct task_struct *t;
	struct list_head *tb;

	if (rnp->exp_tasks == NULL && rnp->boost_tasks == NULL)
		return 0;  /* Nothing left to boost. */

	raw_spin_lock_irqsave(&rnp->lock, flags);

	/*
	 * Recheck under the lock: all tasks in need of boosting
	 * might exit their RCU read-side critical sections on their own.
	 */
	if (rnp->exp_tasks == NULL && rnp->boost_tasks == NULL) {
		raw_spin_unlock_irqrestore(&rnp->lock, flags);
		return 0;
	}

	/*
	 * Preferentially boost tasks blocking expedited grace periods.
	 * This cannot starve the normal grace periods because a second
	 * expedited grace period must boost all blocked tasks, including
	 * those blocking the pre-existing normal grace period.
	 */
	if (rnp->exp_tasks != NULL) {
		tb = rnp->exp_tasks;
		rnp->n_exp_boosts++;
	} else {
		tb = rnp->boost_tasks;
		rnp->n_normal_boosts++;
	}
	rnp->n_tasks_boosted++;

	/*
	 * We boost task t by manufacturing an rt_mutex that appears to
	 * be held by task t.  We leave a pointer to that rt_mutex where
	 * task t can find it, and task t will release the mutex when it
	 * exits its outermost RCU read-side critical section.  Then
	 * simply acquiring this artificial rt_mutex will boost task
	 * t's priority.  (Thanks to tglx for suggesting this approach!)
	 *
	 * Note that task t must acquire rnp->lock to remove itself from
	 * the ->blkd_tasks list, which it will do from exit() if from
	 * nowhere else.  We therefore are guaranteed that task t will
	 * stay around at least until we drop rnp->lock.  Note that
	 * rnp->lock also resolves races between our priority boosting
	 * and task t's exiting its outermost RCU read-side critical
	 * section.
	 */
	t = container_of(tb, struct task_struct, rcu_node_entry);
	rt_mutex_init_proxy_locked(&mtx, t);
	t->rcu_boost_mutex = &mtx;
	raw_spin_unlock_irqrestore(&rnp->lock, flags);
	rt_mutex_lock(&mtx);  /* Side effect: boosts task t's priority. */
	rt_mutex_unlock(&mtx);  /* Keep lockdep happy. */

	return ACCESS_ONCE(rnp->exp_tasks) != NULL ||
	       ACCESS_ONCE(rnp->boost_tasks) != NULL;
}

/*
 * Priority-boosting kthread.  One per leaf rcu_node and one for the
 * root rcu_node.
 */
static int rcu_boost_kthread(void *arg)
{
	struct rcu_node *rnp = (struct rcu_node *)arg;
	int spincnt = 0;
	int more2boost;

	trace_rcu_utilization("Start boost kthread@init");
	for (;;) {
		rnp->boost_kthread_status = RCU_KTHREAD_WAITING;
		trace_rcu_utilization("End boost kthread@rcu_wait");
		rcu_wait(rnp->boost_tasks || rnp->exp_tasks);
		trace_rcu_utilization("Start boost kthread@rcu_wait");
		rnp->boost_kthread_status = RCU_KTHREAD_RUNNING;
		more2boost = rcu_boost(rnp);
		if (more2boost)
			spincnt++;
		else
			spincnt = 0;
		if (spincnt > 10) {
			rnp->boost_kthread_status = RCU_KTHREAD_YIELDING;
			trace_rcu_utilization("End boost kthread@rcu_yield");
			schedule_timeout_interruptible(2);
			trace_rcu_utilization("Start boost kthread@rcu_yield");
			spincnt = 0;
		}
	}
	/* NOTREACHED */
	trace_rcu_utilization("End boost kthread@notreached");
	return 0;
}

/*
 * Check to see if it is time to start boosting RCU readers that are
 * blocking the current grace period, and, if so, tell the per-rcu_node
 * kthread to start boosting them.  If there is an expedited grace
 * period in progress, it is always time to boost.
 *
 * The caller must hold rnp->lock, which this function releases.
 * The ->boost_kthread_task is immortal, so we don't need to worry
 * about it going away.
 */
static void rcu_initiate_boost(struct rcu_node *rnp, unsigned long flags)
{
	struct task_struct *t;

	if (!rcu_preempt_blocked_readers_cgp(rnp) && rnp->exp_tasks == NULL) {
		rnp->n_balk_exp_gp_tasks++;
		raw_spin_unlock_irqrestore(&rnp->lock, flags);
		return;
	}
	if (rnp->exp_tasks != NULL ||
	    (rnp->gp_tasks != NULL &&
	     rnp->boost_tasks == NULL &&
	     rnp->qsmask == 0 &&
	     ULONG_CMP_GE(jiffies, rnp->boost_time))) {
		if (rnp->exp_tasks == NULL)
			rnp->boost_tasks = rnp->gp_tasks;
		raw_spin_unlock_irqrestore(&rnp->lock, flags);
		t = rnp->boost_kthread_task;
		if (t)
			rcu_wake_cond(t, rnp->boost_kthread_status);
	} else {
		rcu_initiate_boost_trace(rnp);
		raw_spin_unlock_irqrestore(&rnp->lock, flags);
	}
}

/*
 * Wake up the per-CPU kthread to invoke RCU callbacks.
 */
static void invoke_rcu_callbacks_kthread(void)
{
	unsigned long flags;

	local_irq_save(flags);
	__this_cpu_write(rcu_cpu_has_work, 1);
	if (__this_cpu_read(rcu_cpu_kthread_task) != NULL &&
	    current != __this_cpu_read(rcu_cpu_kthread_task)) {
		rcu_wake_cond(__this_cpu_read(rcu_cpu_kthread_task),
			      __this_cpu_read(rcu_cpu_kthread_status));
	}
	local_irq_restore(flags);
}

/*
 * Is the current CPU running the RCU-callbacks kthread?
 * Caller must have preemption disabled.
 */
static bool rcu_is_callbacks_kthread(void)
{
	return __get_cpu_var(rcu_cpu_kthread_task) == current;
}

#define RCU_BOOST_DELAY_JIFFIES DIV_ROUND_UP(CONFIG_RCU_BOOST_DELAY * HZ, 1000)

/*
 * Do priority-boost accounting for the start of a new grace period.
 */
static void rcu_preempt_boost_start_gp(struct rcu_node *rnp)
{
	rnp->boost_time = jiffies + RCU_BOOST_DELAY_JIFFIES;
}

/*
 * Create an RCU-boost kthread for the specified node if one does not
 * already exist.  We only create this kthread for preemptible RCU.
 * Returns zero if all is well, a negated errno otherwise.
 */
static int __cpuinit rcu_spawn_one_boost_kthread(struct rcu_state *rsp,
						 struct rcu_node *rnp)
{
	int rnp_index = rnp - &rsp->node[0];
	unsigned long flags;
	struct sched_param sp;
	struct task_struct *t;

	if (&rcu_preempt_state != rsp)
		return 0;

	if (!rcu_scheduler_fully_active || rnp->qsmaskinit == 0)
		return 0;

	rsp->boost = 1;
	if (rnp->boost_kthread_task != NULL)
		return 0;
	t = kthread_create(rcu_boost_kthread, (void *)rnp,
			   "rcub/%d", rnp_index);
	if (IS_ERR(t))
		return PTR_ERR(t);
	raw_spin_lock_irqsave(&rnp->lock, flags);
	rnp->boost_kthread_task = t;
	raw_spin_unlock_irqrestore(&rnp->lock, flags);
	sp.sched_priority = RCU_BOOST_PRIO;
	sched_setscheduler_nocheck(t, SCHED_FIFO, &sp);
	wake_up_process(t); /* get to TASK_INTERRUPTIBLE quickly. */
	return 0;
}

static void rcu_kthread_do_work(void)
{
	rcu_do_batch(&rcu_sched_state, &__get_cpu_var(rcu_sched_data));
	rcu_do_batch(&rcu_bh_state, &__get_cpu_var(rcu_bh_data));
	rcu_preempt_do_callbacks();
}

static void rcu_cpu_kthread_setup(unsigned int cpu)
{
	struct sched_param sp;

	sp.sched_priority = RCU_KTHREAD_PRIO;
	sched_setscheduler_nocheck(current, SCHED_FIFO, &sp);
}

static void rcu_cpu_kthread_park(unsigned int cpu)
{
	per_cpu(rcu_cpu_kthread_status, cpu) = RCU_KTHREAD_OFFCPU;
}

static int rcu_cpu_kthread_should_run(unsigned int cpu)
{
	return __get_cpu_var(rcu_cpu_has_work);
}

/*
 * Per-CPU kernel thread that invokes RCU callbacks.  This replaces the
 * RCU softirq used in flavors and configurations of RCU that do not
 * support RCU priority boosting.
 */
static void rcu_cpu_kthread(unsigned int cpu)
{
	unsigned int *statusp = &__get_cpu_var(rcu_cpu_kthread_status);
	char work, *workp = &__get_cpu_var(rcu_cpu_has_work);
	int spincnt;

	for (spincnt = 0; spincnt < 10; spincnt++) {
		trace_rcu_utilization("Start CPU kthread@rcu_wait");
		local_bh_disable();
		*statusp = RCU_KTHREAD_RUNNING;
		this_cpu_inc(rcu_cpu_kthread_loops);
		local_irq_disable();
		work = *workp;
		*workp = 0;
		local_irq_enable();
		if (work)
			rcu_kthread_do_work();
		local_bh_enable();
		if (*workp == 0) {
			trace_rcu_utilization("End CPU kthread@rcu_wait");
			*statusp = RCU_KTHREAD_WAITING;
			return;
		}
	}
	*statusp = RCU_KTHREAD_YIELDING;
	trace_rcu_utilization("Start CPU kthread@rcu_yield");
	schedule_timeout_interruptible(2);
	trace_rcu_utilization("End CPU kthread@rcu_yield");
	*statusp = RCU_KTHREAD_WAITING;
}

/*
 * Set the per-rcu_node kthread's affinity to cover all CPUs that are
 * served by the rcu_node in question.  The CPU hotplug lock is still
 * held, so the value of rnp->qsmaskinit will be stable.
 *
 * We don't include outgoingcpu in the affinity set, use -1 if there is
 * no outgoing CPU.  If there are no CPUs left in the affinity set,
 * this function allows the kthread to execute on any CPU.
 */
static void rcu_boost_kthread_setaffinity(struct rcu_node *rnp, int outgoingcpu)
{
	struct task_struct *t = rnp->boost_kthread_task;
	unsigned long mask = rnp->qsmaskinit;
	cpumask_var_t cm;
	int cpu;

	if (!t)
		return;
	if (!zalloc_cpumask_var(&cm, GFP_KERNEL))
		return;
	for (cpu = rnp->grplo; cpu <= rnp->grphi; cpu++, mask >>= 1)
		if ((mask & 0x1) && cpu != outgoingcpu)
			cpumask_set_cpu(cpu, cm);
	if (cpumask_weight(cm) == 0) {
		cpumask_setall(cm);
		for (cpu = rnp->grplo; cpu <= rnp->grphi; cpu++)
			cpumask_clear_cpu(cpu, cm);
		WARN_ON_ONCE(cpumask_weight(cm) == 0);
	}
	set_cpus_allowed_ptr(t, cm);
	free_cpumask_var(cm);
}

static struct smp_hotplug_thread rcu_cpu_thread_spec = {
	.store			= &rcu_cpu_kthread_task,
	.thread_should_run	= rcu_cpu_kthread_should_run,
	.thread_fn		= rcu_cpu_kthread,
	.thread_comm		= "rcuc/%u",
	.setup			= rcu_cpu_kthread_setup,
	.park			= rcu_cpu_kthread_park,
};

/*
 * Spawn all kthreads -- called as soon as the scheduler is running.
 */
static int __init rcu_spawn_kthreads(void)
{
	struct rcu_node *rnp;
	int cpu;

	rcu_scheduler_fully_active = 1;
	for_each_possible_cpu(cpu)
		per_cpu(rcu_cpu_has_work, cpu) = 0;
	BUG_ON(smpboot_register_percpu_thread(&rcu_cpu_thread_spec));
	rnp = rcu_get_root(rcu_state);
	(void)rcu_spawn_one_boost_kthread(rcu_state, rnp);
	if (NUM_RCU_NODES > 1) {
		rcu_for_each_leaf_node(rcu_state, rnp)
			(void)rcu_spawn_one_boost_kthread(rcu_state, rnp);
	}
	return 0;
}
early_initcall(rcu_spawn_kthreads);

static void __cpuinit rcu_prepare_kthreads(int cpu)
{
	struct rcu_data *rdp = per_cpu_ptr(rcu_state->rda, cpu);
	struct rcu_node *rnp = rdp->mynode;

	/* Fire up the incoming CPU's kthread and leaf rcu_node kthread. */
	if (rcu_scheduler_fully_active)
		(void)rcu_spawn_one_boost_kthread(rcu_state, rnp);
}

#else /* #ifdef CONFIG_RCU_BOOST */

static void rcu_initiate_boost(struct rcu_node *rnp, unsigned long flags)
{
	raw_spin_unlock_irqrestore(&rnp->lock, flags);
}

static void invoke_rcu_callbacks_kthread(void)
{
	WARN_ON_ONCE(1);
}

static bool rcu_is_callbacks_kthread(void)
{
	return false;
}

static void rcu_preempt_boost_start_gp(struct rcu_node *rnp)
{
}

static void rcu_boost_kthread_setaffinity(struct rcu_node *rnp, int outgoingcpu)
{
}

static int __init rcu_scheduler_really_started(void)
{
	rcu_scheduler_fully_active = 1;
	return 0;
}
early_initcall(rcu_scheduler_really_started);

static void __cpuinit rcu_prepare_kthreads(int cpu)
{
}

#endif /* #else #ifdef CONFIG_RCU_BOOST */

#if !defined(CONFIG_RCU_FAST_NO_HZ)

/*
 * Check to see if any future RCU-related work will need to be done
 * by the current CPU, even if none need be done immediately, returning
 * 1 if so.  This function is part of the RCU implementation; it is -not-
 * an exported member of the RCU API.
 *
 * Because we not have RCU_FAST_NO_HZ, just check whether this CPU needs
 * any flavor of RCU.
 */
int rcu_needs_cpu(int cpu, unsigned long *delta_jiffies)
{
	*delta_jiffies = ULONG_MAX;
	return rcu_cpu_has_callbacks(cpu);
}

/*
 * Because we do not have RCU_FAST_NO_HZ, don't bother initializing for it.
 */
static void rcu_prepare_for_idle_init(int cpu)
{
}

/*
 * Because we do not have RCU_FAST_NO_HZ, don't bother cleaning up
 * after it.
 */
static void rcu_cleanup_after_idle(int cpu)
{
}

/*
 * Do the idle-entry grace-period work, which, because CONFIG_RCU_FAST_NO_HZ=n,
 * is nothing.
 */
static void rcu_prepare_for_idle(int cpu)
{
}

/*
 * Don't bother keeping a running count of the number of RCU callbacks
 * posted because CONFIG_RCU_FAST_NO_HZ=n.
 */
static void rcu_idle_count_callbacks_posted(void)
{
}

#else /* #if !defined(CONFIG_RCU_FAST_NO_HZ) */

/*
 * This code is invoked when a CPU goes idle, at which point we want
 * to have the CPU do everything required for RCU so that it can enter
 * the energy-efficient dyntick-idle mode.  This is handled by a
 * state machine implemented by rcu_prepare_for_idle() below.
 *
 * The following three proprocessor symbols control this state machine:
 *
 * RCU_IDLE_FLUSHES gives the maximum number of times that we will attempt
 *	to satisfy RCU.  Beyond this point, it is better to incur a periodic
 *	scheduling-clock interrupt than to loop through the state machine
 *	at full power.
 * RCU_IDLE_OPT_FLUSHES gives the number of RCU_IDLE_FLUSHES that are
 *	optional if RCU does not need anything immediately from this
 *	CPU, even if this CPU still has RCU callbacks queued.  The first
 *	times through the state machine are mandatory: we need to give
 *	the state machine a chance to communicate a quiescent state
 *	to the RCU core.
 * RCU_IDLE_GP_DELAY gives the number of jiffies that a CPU is permitted
 *	to sleep in dyntick-idle mode with RCU callbacks pending.  This
 *	is sized to be roughly one RCU grace period.  Those energy-efficiency
 *	benchmarkers who might otherwise be tempted to set this to a large
 *	number, be warned: Setting RCU_IDLE_GP_DELAY too high can hang your
 *	system.  And if you are -that- concerned about energy efficiency,
 *	just power the system down and be done with it!
 * RCU_IDLE_LAZY_GP_DELAY gives the number of jiffies that a CPU is
 *	permitted to sleep in dyntick-idle mode with only lazy RCU
 *	callbacks pending.  Setting this too high can OOM your system.
 *
 * The values below work well in practice.  If future workloads require
 * adjustment, they can be converted into kernel config parameters, though
 * making the state machine smarter might be a better option.
 */
#define RCU_IDLE_FLUSHES 5		/* Number of dyntick-idle tries. */
#define RCU_IDLE_OPT_FLUSHES 3		/* Optional dyntick-idle tries. */
#define RCU_IDLE_GP_DELAY 4		/* Roughly one grace period. */
#define RCU_IDLE_LAZY_GP_DELAY (6 * HZ)	/* Roughly six seconds. */

extern int tick_nohz_enabled;

/*
 * Does the specified flavor of RCU have non-lazy callbacks pending on
 * the specified CPU?  Both RCU flavor and CPU are specified by the
 * rcu_data structure.
 */
static bool __rcu_cpu_has_nonlazy_callbacks(struct rcu_data *rdp)
{
	return rdp->qlen != rdp->qlen_lazy;
}

#ifdef CONFIG_TREE_PREEMPT_RCU

/*
 * Are there non-lazy RCU-preempt callbacks?  (There cannot be if there
 * is no RCU-preempt in the kernel.)
 */
static bool rcu_preempt_cpu_has_nonlazy_callbacks(int cpu)
{
	struct rcu_data *rdp = &per_cpu(rcu_preempt_data, cpu);

	return __rcu_cpu_has_nonlazy_callbacks(rdp);
}

#else /* #ifdef CONFIG_TREE_PREEMPT_RCU */

static bool rcu_preempt_cpu_has_nonlazy_callbacks(int cpu)
{
	return 0;
}

#endif /* else #ifdef CONFIG_TREE_PREEMPT_RCU */

/*
 * Does any flavor of RCU have non-lazy callbacks on the specified CPU?
 */
static bool rcu_cpu_has_nonlazy_callbacks(int cpu)
{
	return __rcu_cpu_has_nonlazy_callbacks(&per_cpu(rcu_sched_data, cpu)) ||
	       __rcu_cpu_has_nonlazy_callbacks(&per_cpu(rcu_bh_data, cpu)) ||
	       rcu_preempt_cpu_has_nonlazy_callbacks(cpu);
}

/*
 * Allow the CPU to enter dyntick-idle mode if either: (1) There are no
 * callbacks on this CPU, (2) this CPU has not yet attempted to enter
 * dyntick-idle mode, or (3) this CPU is in the process of attempting to
 * enter dyntick-idle mode.  Otherwise, if we have recently tried and failed
 * to enter dyntick-idle mode, we refuse to try to enter it.  After all,
 * it is better to incur scheduling-clock interrupts than to spin
 * continuously for the same time duration!
 *
 * The delta_jiffies argument is used to store the time when RCU is
 * going to need the CPU again if it still has callbacks.  The reason
 * for this is that rcu_prepare_for_idle() might need to post a timer,
 * but if so, it will do so after tick_nohz_stop_sched_tick() has set
 * the wakeup time for this CPU.  This means that RCU's timer can be
 * delayed until the wakeup time, which defeats the purpose of posting
 * a timer.
 */
int rcu_needs_cpu(int cpu, unsigned long *delta_jiffies)
{
	struct rcu_dynticks *rdtp = &per_cpu(rcu_dynticks, cpu);

	/* Flag a new idle sojourn to the idle-entry state machine. */
	rdtp->idle_first_pass = 1;
	/* If no callbacks, RCU doesn't need the CPU. */
	if (!rcu_cpu_has_callbacks(cpu)) {
		*delta_jiffies = ULONG_MAX;
		return 0;
	}
	if (rdtp->dyntick_holdoff == jiffies) {
		/* RCU recently tried and failed, so don't try again. */
		*delta_jiffies = 1;
		return 1;
	}
	/* Set up for the possibility that RCU will post a timer. */
	if (rcu_cpu_has_nonlazy_callbacks(cpu)) {
		*delta_jiffies = round_up(RCU_IDLE_GP_DELAY + jiffies,
					  RCU_IDLE_GP_DELAY) - jiffies;
	} else {
		*delta_jiffies = jiffies + RCU_IDLE_LAZY_GP_DELAY;
		*delta_jiffies = round_jiffies(*delta_jiffies) - jiffies;
	}
	return 0;
}

/*
 * Handler for smp_call_function_single().  The only point of this
 * handler is to wake the CPU up, so the handler does only tracing.
 */
void rcu_idle_demigrate(void *unused)
{
	trace_rcu_prep_idle("Demigrate");
}

/*
 * Timer handler used to force CPU to start pushing its remaining RCU
 * callbacks in the case where it entered dyntick-idle mode with callbacks
 * pending.  The hander doesn't really need to do anything because the
 * real work is done upon re-entry to idle, or by the next scheduling-clock
 * interrupt should idle not be re-entered.
 *
 * One special case: the timer gets migrated without awakening the CPU
 * on which the timer was scheduled on.  In this case, we must wake up
 * that CPU.  We do so with smp_call_function_single().
 */
static void rcu_idle_gp_timer_func(unsigned long cpu_in)
{
	int cpu = (int)cpu_in;

	trace_rcu_prep_idle("Timer");
	if (cpu != smp_processor_id())
		smp_call_function_single(cpu, rcu_idle_demigrate, NULL, 0);
	else
		WARN_ON_ONCE(1); /* Getting here can hang the system... */
}

/*
 * Initialize the timer used to pull CPUs out of dyntick-idle mode.
 */
static void rcu_prepare_for_idle_init(int cpu)
{
	struct rcu_dynticks *rdtp = &per_cpu(rcu_dynticks, cpu);

	rdtp->dyntick_holdoff = jiffies - 1;
	setup_timer(&rdtp->idle_gp_timer, rcu_idle_gp_timer_func, cpu);
	rdtp->idle_gp_timer_expires = jiffies - 1;
	rdtp->idle_first_pass = 1;
}

/*
 * Clean up for exit from idle.  Because we are exiting from idle, there
 * is no longer any point to ->idle_gp_timer, so cancel it.  This will
 * do nothing if this timer is not active, so just cancel it unconditionally.
 */
static void rcu_cleanup_after_idle(int cpu)
{
	struct rcu_dynticks *rdtp = &per_cpu(rcu_dynticks, cpu);

	del_timer(&rdtp->idle_gp_timer);
	trace_rcu_prep_idle("Cleanup after idle");
	rdtp->tick_nohz_enabled_snap = ACCESS_ONCE(tick_nohz_enabled);
}

/*
 * Check to see if any RCU-related work can be done by the current CPU,
 * and if so, schedule a softirq to get it done.  This function is part
 * of the RCU implementation; it is -not- an exported member of the RCU API.
 *
 * The idea is for the current CPU to clear out all work required by the
 * RCU core for the current grace period, so that this CPU can be permitted
 * to enter dyntick-idle mode.  In some cases, it will need to be awakened
 * at the end of the grace period by whatever CPU ends the grace period.
 * This allows CPUs to go dyntick-idle more quickly, and to reduce the
 * number of wakeups by a modest integer factor.
 *
 * Because it is not legal to invoke rcu_process_callbacks() with irqs
 * disabled, we do one pass of force_quiescent_state(), then do a
 * invoke_rcu_core() to cause rcu_process_callbacks() to be invoked
 * later.  The ->dyntick_drain field controls the sequencing.
 *
 * The caller must have disabled interrupts.
 */
static void rcu_prepare_for_idle(int cpu)
{
	struct timer_list *tp;
	struct rcu_dynticks *rdtp = &per_cpu(rcu_dynticks, cpu);
	int tne;

	/* Handle nohz enablement switches conservatively. */
	tne = ACCESS_ONCE(tick_nohz_enabled);
	if (tne != rdtp->tick_nohz_enabled_snap) {
		if (rcu_cpu_has_callbacks(cpu))
			invoke_rcu_core(); /* force nohz to see update. */
		rdtp->tick_nohz_enabled_snap = tne;
		return;
	}
	if (!tne)
		return;

	/* Adaptive-tick mode, where usermode execution is idle to RCU. */
	if (!is_idle_task(current)) {
		rdtp->dyntick_holdoff = jiffies - 1;
		if (rcu_cpu_has_nonlazy_callbacks(cpu)) {
			trace_rcu_prep_idle("User dyntick with callbacks");
			rdtp->idle_gp_timer_expires =
				round_up(jiffies + RCU_IDLE_GP_DELAY,
					 RCU_IDLE_GP_DELAY);
		} else if (rcu_cpu_has_callbacks(cpu)) {
			rdtp->idle_gp_timer_expires =
				round_jiffies(jiffies + RCU_IDLE_LAZY_GP_DELAY);
			trace_rcu_prep_idle("User dyntick with lazy callbacks");
		} else {
			return;
		}
		tp = &rdtp->idle_gp_timer;
		mod_timer_pinned(tp, rdtp->idle_gp_timer_expires);
		return;
	}

	/*
	 * If this is an idle re-entry, for example, due to use of
	 * RCU_NONIDLE() or the new idle-loop tracing API within the idle
	 * loop, then don't take any state-machine actions, unless the
	 * momentary exit from idle queued additional non-lazy callbacks.
	 * Instead, repost the ->idle_gp_timer if this CPU has callbacks
	 * pending.
	 */
	if (!rdtp->idle_first_pass &&
	    (rdtp->nonlazy_posted == rdtp->nonlazy_posted_snap)) {
		if (rcu_cpu_has_callbacks(cpu)) {
			tp = &rdtp->idle_gp_timer;
			mod_timer_pinned(tp, rdtp->idle_gp_timer_expires);
		}
		return;
	}
	rdtp->idle_first_pass = 0;
	rdtp->nonlazy_posted_snap = rdtp->nonlazy_posted - 1;

	/*
	 * If there are no callbacks on this CPU, enter dyntick-idle mode.
	 * Also reset state to avoid prejudicing later attempts.
	 */
	if (!rcu_cpu_has_callbacks(cpu)) {
		rdtp->dyntick_holdoff = jiffies - 1;
		rdtp->dyntick_drain = 0;
		trace_rcu_prep_idle("No callbacks");
		return;
	}

	/*
	 * If in holdoff mode, just return.  We will presumably have
	 * refrained from disabling the scheduling-clock tick.
	 */
	if (rdtp->dyntick_holdoff == jiffies) {
		trace_rcu_prep_idle("In holdoff");
		return;
	}

	/* Check and update the ->dyntick_drain sequencing. */
	if (rdtp->dyntick_drain <= 0) {
		/* First time through, initialize the counter. */
		rdtp->dyntick_drain = RCU_IDLE_FLUSHES;
	} else if (rdtp->dyntick_drain <= RCU_IDLE_OPT_FLUSHES &&
		   !rcu_pending(cpu) &&
		   !local_softirq_pending()) {
		/* Can we go dyntick-idle despite still having callbacks? */
		rdtp->dyntick_drain = 0;
		rdtp->dyntick_holdoff = jiffies;
		if (rcu_cpu_has_nonlazy_callbacks(cpu)) {
			trace_rcu_prep_idle("Dyntick with callbacks");
			rdtp->idle_gp_timer_expires =
				round_up(jiffies + RCU_IDLE_GP_DELAY,
					 RCU_IDLE_GP_DELAY);
		} else {
			rdtp->idle_gp_timer_expires =
				round_jiffies(jiffies + RCU_IDLE_LAZY_GP_DELAY);
			trace_rcu_prep_idle("Dyntick with lazy callbacks");
		}
		tp = &rdtp->idle_gp_timer;
		mod_timer_pinned(tp, rdtp->idle_gp_timer_expires);
		rdtp->nonlazy_posted_snap = rdtp->nonlazy_posted;
		return; /* Nothing more to do immediately. */
	} else if (--(rdtp->dyntick_drain) <= 0) {
		/* We have hit the limit, so time to give up. */
		rdtp->dyntick_holdoff = jiffies;
		trace_rcu_prep_idle("Begin holdoff");
		invoke_rcu_core();  /* Force the CPU out of dyntick-idle. */
		return;
	}

	/*
	 * Do one step of pushing the remaining RCU callbacks through
	 * the RCU core state machine.
	 */
#ifdef CONFIG_TREE_PREEMPT_RCU
	if (per_cpu(rcu_preempt_data, cpu).nxtlist) {
		rcu_preempt_qs(cpu);
		force_quiescent_state(&rcu_preempt_state);
	}
#endif /* #ifdef CONFIG_TREE_PREEMPT_RCU */
	if (per_cpu(rcu_sched_data, cpu).nxtlist) {
		rcu_sched_qs(cpu);
		force_quiescent_state(&rcu_sched_state);
	}
	if (per_cpu(rcu_bh_data, cpu).nxtlist) {
		rcu_bh_qs(cpu);
		force_quiescent_state(&rcu_bh_state);
	}

	/*
	 * If RCU callbacks are still pending, RCU still needs this CPU.
	 * So try forcing the callbacks through the grace period.
	 */
	if (rcu_cpu_has_callbacks(cpu)) {
		trace_rcu_prep_idle("More callbacks");
		invoke_rcu_core();
	} else {
		trace_rcu_prep_idle("Callbacks drained");
	}
}

/*
 * Keep a running count of the number of non-lazy callbacks posted
 * on this CPU.  This running counter (which is never decremented) allows
 * rcu_prepare_for_idle() to detect when something out of the idle loop
 * posts a callback, even if an equal number of callbacks are invoked.
 * Of course, callbacks should only be posted from within a trace event
 * designed to be called from idle or from within RCU_NONIDLE().
 */
static void rcu_idle_count_callbacks_posted(void)
{
	__this_cpu_add(rcu_dynticks.nonlazy_posted, 1);
}

/*
 * Data for flushing lazy RCU callbacks at OOM time.
 */
static atomic_t oom_callback_count;
static DECLARE_WAIT_QUEUE_HEAD(oom_callback_wq);

/*
 * RCU OOM callback -- decrement the outstanding count and deliver the
 * wake-up if we are the last one.
 */
static void rcu_oom_callback(struct rcu_head *rhp)
{
	if (atomic_dec_and_test(&oom_callback_count))
		wake_up(&oom_callback_wq);
}

/*
 * Post an rcu_oom_notify callback on the current CPU if it has at
 * least one lazy callback.  This will unnecessarily post callbacks
 * to CPUs that already have a non-lazy callback at the end of their
 * callback list, but this is an infrequent operation, so accept some
 * extra overhead to keep things simple.
 */
static void rcu_oom_notify_cpu(void *flavor)
{
	struct rcu_state *rsp = flavor;
	struct rcu_data *rdp = __this_cpu_ptr(rsp->rda);

	if (rdp->qlen_lazy != 0) {
		atomic_inc(&oom_callback_count);
		rsp->call(&rdp->oom_head, rcu_oom_callback);
	}
}

/*
 * If low on memory, ensure that each CPU has a non-lazy callback.
 * This will wake up CPUs that have only lazy callbacks, in turn
 * ensuring that they free up the corresponding memory in a timely manner.
 * Because an uncertain amount of memory will be freed in some uncertain
 * timeframe, we do not claim to have freed anything.
 */
static int rcu_oom_notify(struct notifier_block *self,
			  unsigned long notused, void *nfreed)
{
	int cpu;
	struct rcu_state *rsp;

	/* Wait for callbacks from earlier instance to complete. */
	wait_event(oom_callback_wq, atomic_read(&oom_callback_count) == 0);

	/*
	 * Prevent premature wakeup: ensure that all increments happen
	 * before there is a chance of the counter reaching zero.
	 */
	atomic_set(&oom_callback_count, 1);

	get_online_cpus();
	for_each_online_cpu(cpu)
		for_each_rcu_flavor(rsp)
			smp_call_function_single(cpu, rcu_oom_notify_cpu,
						 rsp, 1);
	put_online_cpus();

	/* Unconditionally decrement: no need to wake ourselves up. */
	atomic_dec(&oom_callback_count);

	return NOTIFY_OK;
}

static struct notifier_block rcu_oom_nb = {
	.notifier_call = rcu_oom_notify
};

static int __init rcu_register_oom_notifier(void)
{
	register_oom_notifier(&rcu_oom_nb);
	return 0;
}
early_initcall(rcu_register_oom_notifier);

#endif /* #else #if !defined(CONFIG_RCU_FAST_NO_HZ) */

#ifdef CONFIG_RCU_CPU_STALL_INFO

#ifdef CONFIG_RCU_FAST_NO_HZ

static void print_cpu_stall_fast_no_hz(char *cp, int cpu)
{
	struct rcu_dynticks *rdtp = &per_cpu(rcu_dynticks, cpu);
	struct timer_list *tltp = &rdtp->idle_gp_timer;

	sprintf(cp, "drain=%d %c timer=%lu",
		rdtp->dyntick_drain,
		rdtp->dyntick_holdoff == jiffies ? 'H' : '.',
		timer_pending(tltp) ? tltp->expires - jiffies : -1);
}

#else /* #ifdef CONFIG_RCU_FAST_NO_HZ */

static void print_cpu_stall_fast_no_hz(char *cp, int cpu)
{
	*cp = '\0';
}

#endif /* #else #ifdef CONFIG_RCU_FAST_NO_HZ */

/* Initiate the stall-info list. */
static void print_cpu_stall_info_begin(void)
{
	printk(KERN_CONT "\n");
}

/*
 * Print out diagnostic information for the specified stalled CPU.
 *
 * If the specified CPU is aware of the current RCU grace period
 * (flavor specified by rsp), then print the number of scheduling
 * clock interrupts the CPU has taken during the time that it has
 * been aware.  Otherwise, print the number of RCU grace periods
 * that this CPU is ignorant of, for example, "1" if the CPU was
 * aware of the previous grace period.
 *
 * Also print out idle and (if CONFIG_RCU_FAST_NO_HZ) idle-entry info.
 */
static void print_cpu_stall_info(struct rcu_state *rsp, int cpu)
{
	char fast_no_hz[72];
	struct rcu_data *rdp = per_cpu_ptr(rsp->rda, cpu);
	struct rcu_dynticks *rdtp = rdp->dynticks;
	char *ticks_title;
	unsigned long ticks_value;

	if (rsp->gpnum == rdp->gpnum) {
		ticks_title = "ticks this GP";
		ticks_value = rdp->ticks_this_gp;
	} else {
		ticks_title = "GPs behind";
		ticks_value = rsp->gpnum - rdp->gpnum;
	}
	print_cpu_stall_fast_no_hz(fast_no_hz, cpu);
	printk(KERN_ERR "\t%d: (%lu %s) idle=%03x/%llx/%d %s\n",
	       cpu, ticks_value, ticks_title,
	       atomic_read(&rdtp->dynticks) & 0xfff,
	       rdtp->dynticks_nesting, rdtp->dynticks_nmi_nesting,
	       fast_no_hz);
}

/* Terminate the stall-info list. */
static void print_cpu_stall_info_end(void)
{
	printk(KERN_ERR "\t");
}

/* Zero ->ticks_this_gp for all flavors of RCU. */
static void zero_cpu_stall_ticks(struct rcu_data *rdp)
{
	rdp->ticks_this_gp = 0;
}

/* Increment ->ticks_this_gp for all flavors of RCU. */
static void increment_cpu_stall_ticks(void)
{
	struct rcu_state *rsp;

	for_each_rcu_flavor(rsp)
		__this_cpu_ptr(rsp->rda)->ticks_this_gp++;
}

#else /* #ifdef CONFIG_RCU_CPU_STALL_INFO */

static void print_cpu_stall_info_begin(void)
{
	printk(KERN_CONT " {");
}

static void print_cpu_stall_info(struct rcu_state *rsp, int cpu)
{
	printk(KERN_CONT " %d", cpu);
}

static void print_cpu_stall_info_end(void)
{
	printk(KERN_CONT "} ");
}

static void zero_cpu_stall_ticks(struct rcu_data *rdp)
{
}

static void increment_cpu_stall_ticks(void)
{
}

#endif /* #else #ifdef CONFIG_RCU_CPU_STALL_INFO */<|MERGE_RESOLUTION|>--- conflicted
+++ resolved
@@ -25,11 +25,8 @@
  */
 
 #include <linux/delay.h>
-<<<<<<< HEAD
 #include <linux/smpboot.h>
-=======
 #include <linux/oom.h>
->>>>>>> 5e9c338f
 
 #define RCU_KTHREAD_PRIO 1
 
