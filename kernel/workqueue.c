/*
 * kernel/workqueue.c - generic async execution with shared worker pool
 *
 * Copyright (C) 2002		Ingo Molnar
 *
 *   Derived from the taskqueue/keventd code by:
 *     David Woodhouse <dwmw2@infradead.org>
 *     Andrew Morton
 *     Kai Petzke <wpp@marie.physik.tu-berlin.de>
 *     Theodore Ts'o <tytso@mit.edu>
 *
 * Made to use alloc_percpu by Christoph Lameter.
 *
 * Copyright (C) 2010		SUSE Linux Products GmbH
 * Copyright (C) 2010		Tejun Heo <tj@kernel.org>
 *
 * This is the generic async execution mechanism.  Work items as are
 * executed in process context.  The worker pool is shared and
 * automatically managed.  There is one worker pool for each CPU and
 * one extra for works which are better served by workers which are
 * not bound to any specific CPU.
 *
 * Please read Documentation/workqueue.txt for details.
 */

#include <linux/export.h>
#include <linux/kernel.h>
#include <linux/sched.h>
#include <linux/init.h>
#include <linux/signal.h>
#include <linux/completion.h>
#include <linux/workqueue.h>
#include <linux/slab.h>
#include <linux/cpu.h>
#include <linux/notifier.h>
#include <linux/kthread.h>
#include <linux/hardirq.h>
#include <linux/mempolicy.h>
#include <linux/freezer.h>
#include <linux/kallsyms.h>
#include <linux/debug_locks.h>
#include <linux/lockdep.h>
#include <linux/idr.h>
#include <linux/jhash.h>
#include <linux/hashtable.h>
#include <linux/rculist.h>

#include "workqueue_internal.h"

enum {
	/*
	 * worker_pool flags
	 *
	 * A bound pool is either associated or disassociated with its CPU.
	 * While associated (!DISASSOCIATED), all workers are bound to the
	 * CPU and none has %WORKER_UNBOUND set and concurrency management
	 * is in effect.
	 *
	 * While DISASSOCIATED, the cpu may be offline and all workers have
	 * %WORKER_UNBOUND set and concurrency management disabled, and may
	 * be executing on any CPU.  The pool behaves as an unbound one.
	 *
	 * Note that DISASSOCIATED should be flipped only while holding
	 * manager_mutex to avoid changing binding state while
	 * create_worker() is in progress.
	 */
	POOL_MANAGE_WORKERS	= 1 << 0,	/* need to manage workers */
	POOL_DISASSOCIATED	= 1 << 2,	/* cpu can't serve workers */
	POOL_FREEZING		= 1 << 3,	/* freeze in progress */

	/* worker flags */
	WORKER_STARTED		= 1 << 0,	/* started */
	WORKER_DIE		= 1 << 1,	/* die die die */
	WORKER_IDLE		= 1 << 2,	/* is idle */
	WORKER_PREP		= 1 << 3,	/* preparing to run works */
	WORKER_CPU_INTENSIVE	= 1 << 6,	/* cpu intensive */
	WORKER_UNBOUND		= 1 << 7,	/* worker is unbound */

	WORKER_NOT_RUNNING	= WORKER_PREP | WORKER_UNBOUND |
				  WORKER_CPU_INTENSIVE,

	NR_STD_WORKER_POOLS	= 2,		/* # standard pools per cpu */

	UNBOUND_POOL_HASH_ORDER	= 6,		/* hashed by pool->attrs */
	BUSY_WORKER_HASH_ORDER	= 6,		/* 64 pointers */

	MAX_IDLE_WORKERS_RATIO	= 4,		/* 1/4 of busy can be idle */
	IDLE_WORKER_TIMEOUT	= 300 * HZ,	/* keep idle ones for 5 mins */

	MAYDAY_INITIAL_TIMEOUT  = HZ / 100 >= 2 ? HZ / 100 : 2,
						/* call for help after 10ms
						   (min two ticks) */
	MAYDAY_INTERVAL		= HZ / 10,	/* and then every 100ms */
	CREATE_COOLDOWN		= HZ,		/* time to breath after fail */

	/*
	 * Rescue workers are used only on emergencies and shared by
	 * all cpus.  Give -20.
	 */
	RESCUER_NICE_LEVEL	= -20,
	HIGHPRI_NICE_LEVEL	= -20,
};

/*
 * Structure fields follow one of the following exclusion rules.
 *
 * I: Modifiable by initialization/destruction paths and read-only for
 *    everyone else.
 *
 * P: Preemption protected.  Disabling preemption is enough and should
 *    only be modified and accessed from the local cpu.
 *
 * L: pool->lock protected.  Access with pool->lock held.
 *
 * X: During normal operation, modification requires pool->lock and should
 *    be done only from local cpu.  Either disabling preemption on local
 *    cpu or grabbing pool->lock is enough for read access.  If
 *    POOL_DISASSOCIATED is set, it's identical to L.
 *
 * F: wq->flush_mutex protected.
 *
 * WQ: wq_mutex protected.
 *
 * WR: wq_mutex protected for writes.  Sched-RCU protected for reads.
 *
 * PW: pwq_lock protected.
 *
 * FR: wq->flush_mutex and pwq_lock protected for writes.  Sched-RCU
 *     protected for reads.
 *
 * MD: wq_mayday_lock protected.
 */

/* struct worker is defined in workqueue_internal.h */

struct worker_pool {
	spinlock_t		lock;		/* the pool lock */
	int			cpu;		/* I: the associated cpu */
	int			id;		/* I: pool ID */
	unsigned int		flags;		/* X: flags */

	struct list_head	worklist;	/* L: list of pending works */
	int			nr_workers;	/* L: total number of workers */

	/* nr_idle includes the ones off idle_list for rebinding */
	int			nr_idle;	/* L: currently idle ones */

	struct list_head	idle_list;	/* X: list of idle workers */
	struct timer_list	idle_timer;	/* L: worker idle timeout */
	struct timer_list	mayday_timer;	/* L: SOS timer for workers */

	/* a workers is either on busy_hash or idle_list, or the manager */
	DECLARE_HASHTABLE(busy_hash, BUSY_WORKER_HASH_ORDER);
						/* L: hash of busy workers */

	/* see manage_workers() for details on the two manager mutexes */
	struct mutex		manager_arb;	/* manager arbitration */
	struct mutex		manager_mutex;	/* manager exclusion */
	struct ida		worker_ida;	/* L: for worker IDs */

	struct workqueue_attrs	*attrs;		/* I: worker attributes */
	struct hlist_node	hash_node;	/* WQ: unbound_pool_hash node */
	int			refcnt;		/* WQ: refcnt for unbound pools */

	/*
	 * The current concurrency level.  As it's likely to be accessed
	 * from other CPUs during try_to_wake_up(), put it in a separate
	 * cacheline.
	 */
	atomic_t		nr_running ____cacheline_aligned_in_smp;

	/*
	 * Destruction of pool is sched-RCU protected to allow dereferences
	 * from get_work_pool().
	 */
	struct rcu_head		rcu;
} ____cacheline_aligned_in_smp;

/*
 * The per-pool workqueue.  While queued, the lower WORK_STRUCT_FLAG_BITS
 * of work_struct->data are used for flags and the remaining high bits
 * point to the pwq; thus, pwqs need to be aligned at two's power of the
 * number of flag bits.
 */
struct pool_workqueue {
	struct worker_pool	*pool;		/* I: the associated pool */
	struct workqueue_struct *wq;		/* I: the owning workqueue */
	int			work_color;	/* L: current color */
	int			flush_color;	/* L: flushing color */
	int			refcnt;		/* L: reference count */
	int			nr_in_flight[WORK_NR_COLORS];
						/* L: nr of in_flight works */
	int			nr_active;	/* L: nr of active works */
	int			max_active;	/* L: max active works */
	struct list_head	delayed_works;	/* L: delayed works */
	struct list_head	pwqs_node;	/* FR: node on wq->pwqs */
	struct list_head	mayday_node;	/* MD: node on wq->maydays */

	/*
	 * Release of unbound pwq is punted to system_wq.  See put_pwq()
	 * and pwq_unbound_release_workfn() for details.  pool_workqueue
	 * itself is also sched-RCU protected so that the first pwq can be
	 * determined without grabbing pwq_lock.
	 */
	struct work_struct	unbound_release_work;
	struct rcu_head		rcu;
} __aligned(1 << WORK_STRUCT_FLAG_BITS);

/*
 * Structure used to wait for workqueue flush.
 */
struct wq_flusher {
	struct list_head	list;		/* F: list of flushers */
	int			flush_color;	/* F: flush color waiting for */
	struct completion	done;		/* flush completion */
};

struct wq_device;

/*
 * The externally visible workqueue.  It relays the issued work items to
 * the appropriate worker_pool through its pool_workqueues.
 */
struct workqueue_struct {
	unsigned int		flags;		/* WQ: WQ_* flags */
	struct pool_workqueue __percpu *cpu_pwqs; /* I: per-cpu pwq's */
	struct list_head	pwqs;		/* FR: all pwqs of this wq */
	struct list_head	list;		/* WQ: list of all workqueues */

	struct mutex		flush_mutex;	/* protects wq flushing */
	int			work_color;	/* F: current work color */
	int			flush_color;	/* F: current flush color */
	atomic_t		nr_pwqs_to_flush; /* flush in progress */
	struct wq_flusher	*first_flusher;	/* F: first flusher */
	struct list_head	flusher_queue;	/* F: flush waiters */
	struct list_head	flusher_overflow; /* F: flush overflow list */

	struct list_head	maydays;	/* MD: pwqs requesting rescue */
	struct worker		*rescuer;	/* I: rescue worker */

	int			nr_drainers;	/* WQ: drain in progress */
	int			saved_max_active; /* PW: saved pwq max_active */

#ifdef CONFIG_SYSFS
	struct wq_device	*wq_dev;	/* I: for sysfs interface */
#endif
#ifdef CONFIG_LOCKDEP
	struct lockdep_map	lockdep_map;
#endif
	char			name[];		/* I: workqueue name */
};

static struct kmem_cache *pwq_cache;

static DEFINE_MUTEX(wq_mutex);		/* protects workqueues and pools */
static DEFINE_SPINLOCK(pwq_lock);	/* protects pool_workqueues */
static DEFINE_SPINLOCK(wq_mayday_lock);	/* protects wq->maydays list */

static LIST_HEAD(workqueues);		/* WQ: list of all workqueues */
static bool workqueue_freezing;		/* WQ: have wqs started freezing? */

/* the per-cpu worker pools */
static DEFINE_PER_CPU_SHARED_ALIGNED(struct worker_pool [NR_STD_WORKER_POOLS],
				     cpu_worker_pools);

static DEFINE_IDR(worker_pool_idr);	/* WR: idr of all pools */

/* WQ: hash of all unbound pools keyed by pool->attrs */
static DEFINE_HASHTABLE(unbound_pool_hash, UNBOUND_POOL_HASH_ORDER);

/* I: attributes used when instantiating standard unbound pools on demand */
static struct workqueue_attrs *unbound_std_wq_attrs[NR_STD_WORKER_POOLS];

struct workqueue_struct *system_wq __read_mostly;
EXPORT_SYMBOL_GPL(system_wq);
struct workqueue_struct *system_highpri_wq __read_mostly;
EXPORT_SYMBOL_GPL(system_highpri_wq);
struct workqueue_struct *system_long_wq __read_mostly;
EXPORT_SYMBOL_GPL(system_long_wq);
struct workqueue_struct *system_unbound_wq __read_mostly;
EXPORT_SYMBOL_GPL(system_unbound_wq);
struct workqueue_struct *system_freezable_wq __read_mostly;
EXPORT_SYMBOL_GPL(system_freezable_wq);

static int worker_thread(void *__worker);
static void copy_workqueue_attrs(struct workqueue_attrs *to,
				 const struct workqueue_attrs *from);

#define CREATE_TRACE_POINTS
#include <trace/events/workqueue.h>

#define assert_rcu_or_wq_mutex()					\
	rcu_lockdep_assert(rcu_read_lock_sched_held() ||		\
			   lockdep_is_held(&wq_mutex),			\
			   "sched RCU or wq_mutex should be held")

#define assert_rcu_or_pwq_lock()					\
	rcu_lockdep_assert(rcu_read_lock_sched_held() ||		\
			   lockdep_is_held(&pwq_lock),			\
			   "sched RCU or pwq_lock should be held")

#define for_each_cpu_worker_pool(pool, cpu)				\
	for ((pool) = &per_cpu(cpu_worker_pools, cpu)[0];		\
	     (pool) < &per_cpu(cpu_worker_pools, cpu)[NR_STD_WORKER_POOLS]; \
	     (pool)++)

#define for_each_busy_worker(worker, i, pool)				\
	hash_for_each(pool->busy_hash, i, worker, hentry)

/**
 * for_each_pool - iterate through all worker_pools in the system
 * @pool: iteration cursor
 * @pi: integer used for iteration
 *
 * This must be called either with wq_mutex held or sched RCU read locked.
 * If the pool needs to be used beyond the locking in effect, the caller is
 * responsible for guaranteeing that the pool stays online.
 *
 * The if/else clause exists only for the lockdep assertion and can be
 * ignored.
 */
#define for_each_pool(pool, pi)						\
	idr_for_each_entry(&worker_pool_idr, pool, pi)			\
		if (({ assert_rcu_or_wq_mutex(); false; })) { }		\
		else

/**
 * for_each_pwq - iterate through all pool_workqueues of the specified workqueue
 * @pwq: iteration cursor
 * @wq: the target workqueue
 *
 * This must be called either with pwq_lock held or sched RCU read locked.
 * If the pwq needs to be used beyond the locking in effect, the caller is
 * responsible for guaranteeing that the pwq stays online.
 *
 * The if/else clause exists only for the lockdep assertion and can be
 * ignored.
 */
#define for_each_pwq(pwq, wq)						\
	list_for_each_entry_rcu((pwq), &(wq)->pwqs, pwqs_node)		\
		if (({ assert_rcu_or_pwq_lock(); false; })) { }		\
		else

#ifdef CONFIG_DEBUG_OBJECTS_WORK

static struct debug_obj_descr work_debug_descr;

static void *work_debug_hint(void *addr)
{
	return ((struct work_struct *) addr)->func;
}

/*
 * fixup_init is called when:
 * - an active object is initialized
 */
static int work_fixup_init(void *addr, enum debug_obj_state state)
{
	struct work_struct *work = addr;

	switch (state) {
	case ODEBUG_STATE_ACTIVE:
		cancel_work_sync(work);
		debug_object_init(work, &work_debug_descr);
		return 1;
	default:
		return 0;
	}
}

/*
 * fixup_activate is called when:
 * - an active object is activated
 * - an unknown object is activated (might be a statically initialized object)
 */
static int work_fixup_activate(void *addr, enum debug_obj_state state)
{
	struct work_struct *work = addr;

	switch (state) {

	case ODEBUG_STATE_NOTAVAILABLE:
		/*
		 * This is not really a fixup. The work struct was
		 * statically initialized. We just make sure that it
		 * is tracked in the object tracker.
		 */
		if (test_bit(WORK_STRUCT_STATIC_BIT, work_data_bits(work))) {
			debug_object_init(work, &work_debug_descr);
			debug_object_activate(work, &work_debug_descr);
			return 0;
		}
		WARN_ON_ONCE(1);
		return 0;

	case ODEBUG_STATE_ACTIVE:
		WARN_ON(1);

	default:
		return 0;
	}
}

/*
 * fixup_free is called when:
 * - an active object is freed
 */
static int work_fixup_free(void *addr, enum debug_obj_state state)
{
	struct work_struct *work = addr;

	switch (state) {
	case ODEBUG_STATE_ACTIVE:
		cancel_work_sync(work);
		debug_object_free(work, &work_debug_descr);
		return 1;
	default:
		return 0;
	}
}

static struct debug_obj_descr work_debug_descr = {
	.name		= "work_struct",
	.debug_hint	= work_debug_hint,
	.fixup_init	= work_fixup_init,
	.fixup_activate	= work_fixup_activate,
	.fixup_free	= work_fixup_free,
};

static inline void debug_work_activate(struct work_struct *work)
{
	debug_object_activate(work, &work_debug_descr);
}

static inline void debug_work_deactivate(struct work_struct *work)
{
	debug_object_deactivate(work, &work_debug_descr);
}

void __init_work(struct work_struct *work, int onstack)
{
	if (onstack)
		debug_object_init_on_stack(work, &work_debug_descr);
	else
		debug_object_init(work, &work_debug_descr);
}
EXPORT_SYMBOL_GPL(__init_work);

void destroy_work_on_stack(struct work_struct *work)
{
	debug_object_free(work, &work_debug_descr);
}
EXPORT_SYMBOL_GPL(destroy_work_on_stack);

#else
static inline void debug_work_activate(struct work_struct *work) { }
static inline void debug_work_deactivate(struct work_struct *work) { }
#endif

/* allocate ID and assign it to @pool */
static int worker_pool_assign_id(struct worker_pool *pool)
{
	int ret;

	lockdep_assert_held(&wq_mutex);

	do {
		if (!idr_pre_get(&worker_pool_idr, GFP_KERNEL))
			return -ENOMEM;
		ret = idr_get_new(&worker_pool_idr, pool, &pool->id);
	} while (ret == -EAGAIN);

	return ret;
}

/**
 * first_pwq - return the first pool_workqueue of the specified workqueue
 * @wq: the target workqueue
 *
 * This must be called either with pwq_lock held or sched RCU read locked.
 * If the pwq needs to be used beyond the locking in effect, the caller is
 * responsible for guaranteeing that the pwq stays online.
 */
static struct pool_workqueue *first_pwq(struct workqueue_struct *wq)
{
	assert_rcu_or_pwq_lock();
	return list_first_or_null_rcu(&wq->pwqs, struct pool_workqueue,
				      pwqs_node);
}

static unsigned int work_color_to_flags(int color)
{
	return color << WORK_STRUCT_COLOR_SHIFT;
}

static int get_work_color(struct work_struct *work)
{
	return (*work_data_bits(work) >> WORK_STRUCT_COLOR_SHIFT) &
		((1 << WORK_STRUCT_COLOR_BITS) - 1);
}

static int work_next_color(int color)
{
	return (color + 1) % WORK_NR_COLORS;
}

/*
 * While queued, %WORK_STRUCT_PWQ is set and non flag bits of a work's data
 * contain the pointer to the queued pwq.  Once execution starts, the flag
 * is cleared and the high bits contain OFFQ flags and pool ID.
 *
 * set_work_pwq(), set_work_pool_and_clear_pending(), mark_work_canceling()
 * and clear_work_data() can be used to set the pwq, pool or clear
 * work->data.  These functions should only be called while the work is
 * owned - ie. while the PENDING bit is set.
 *
 * get_work_pool() and get_work_pwq() can be used to obtain the pool or pwq
 * corresponding to a work.  Pool is available once the work has been
 * queued anywhere after initialization until it is sync canceled.  pwq is
 * available only while the work item is queued.
 *
 * %WORK_OFFQ_CANCELING is used to mark a work item which is being
 * canceled.  While being canceled, a work item may have its PENDING set
 * but stay off timer and worklist for arbitrarily long and nobody should
 * try to steal the PENDING bit.
 */
static inline void set_work_data(struct work_struct *work, unsigned long data,
				 unsigned long flags)
{
	WARN_ON_ONCE(!work_pending(work));
	atomic_long_set(&work->data, data | flags | work_static(work));
}

static void set_work_pwq(struct work_struct *work, struct pool_workqueue *pwq,
			 unsigned long extra_flags)
{
	set_work_data(work, (unsigned long)pwq,
		      WORK_STRUCT_PENDING | WORK_STRUCT_PWQ | extra_flags);
}

static void set_work_pool_and_keep_pending(struct work_struct *work,
					   int pool_id)
{
	set_work_data(work, (unsigned long)pool_id << WORK_OFFQ_POOL_SHIFT,
		      WORK_STRUCT_PENDING);
}

static void set_work_pool_and_clear_pending(struct work_struct *work,
					    int pool_id)
{
	/*
	 * The following wmb is paired with the implied mb in
	 * test_and_set_bit(PENDING) and ensures all updates to @work made
	 * here are visible to and precede any updates by the next PENDING
	 * owner.
	 */
	smp_wmb();
	set_work_data(work, (unsigned long)pool_id << WORK_OFFQ_POOL_SHIFT, 0);
}

static void clear_work_data(struct work_struct *work)
{
	smp_wmb();	/* see set_work_pool_and_clear_pending() */
	set_work_data(work, WORK_STRUCT_NO_POOL, 0);
}

static struct pool_workqueue *get_work_pwq(struct work_struct *work)
{
	unsigned long data = atomic_long_read(&work->data);

	if (data & WORK_STRUCT_PWQ)
		return (void *)(data & WORK_STRUCT_WQ_DATA_MASK);
	else
		return NULL;
}

/**
 * get_work_pool - return the worker_pool a given work was associated with
 * @work: the work item of interest
 *
 * Return the worker_pool @work was last associated with.  %NULL if none.
 *
 * Pools are created and destroyed under wq_mutex, and allows read access
 * under sched-RCU read lock.  As such, this function should be called
 * under wq_mutex or with preemption disabled.
 *
 * All fields of the returned pool are accessible as long as the above
 * mentioned locking is in effect.  If the returned pool needs to be used
 * beyond the critical section, the caller is responsible for ensuring the
 * returned pool is and stays online.
 */
static struct worker_pool *get_work_pool(struct work_struct *work)
{
	unsigned long data = atomic_long_read(&work->data);
	int pool_id;

	assert_rcu_or_wq_mutex();

	if (data & WORK_STRUCT_PWQ)
		return ((struct pool_workqueue *)
			(data & WORK_STRUCT_WQ_DATA_MASK))->pool;

	pool_id = data >> WORK_OFFQ_POOL_SHIFT;
	if (pool_id == WORK_OFFQ_POOL_NONE)
		return NULL;

	return idr_find(&worker_pool_idr, pool_id);
}

/**
 * get_work_pool_id - return the worker pool ID a given work is associated with
 * @work: the work item of interest
 *
 * Return the worker_pool ID @work was last associated with.
 * %WORK_OFFQ_POOL_NONE if none.
 */
static int get_work_pool_id(struct work_struct *work)
{
	unsigned long data = atomic_long_read(&work->data);

	if (data & WORK_STRUCT_PWQ)
		return ((struct pool_workqueue *)
			(data & WORK_STRUCT_WQ_DATA_MASK))->pool->id;

	return data >> WORK_OFFQ_POOL_SHIFT;
}

static void mark_work_canceling(struct work_struct *work)
{
	unsigned long pool_id = get_work_pool_id(work);

	pool_id <<= WORK_OFFQ_POOL_SHIFT;
	set_work_data(work, pool_id | WORK_OFFQ_CANCELING, WORK_STRUCT_PENDING);
}

static bool work_is_canceling(struct work_struct *work)
{
	unsigned long data = atomic_long_read(&work->data);

	return !(data & WORK_STRUCT_PWQ) && (data & WORK_OFFQ_CANCELING);
}

/*
 * Policy functions.  These define the policies on how the global worker
 * pools are managed.  Unless noted otherwise, these functions assume that
 * they're being called with pool->lock held.
 */

static bool __need_more_worker(struct worker_pool *pool)
{
	return !atomic_read(&pool->nr_running);
}

/*
 * Need to wake up a worker?  Called from anything but currently
 * running workers.
 *
 * Note that, because unbound workers never contribute to nr_running, this
 * function will always return %true for unbound pools as long as the
 * worklist isn't empty.
 */
static bool need_more_worker(struct worker_pool *pool)
{
	return !list_empty(&pool->worklist) && __need_more_worker(pool);
}

/* Can I start working?  Called from busy but !running workers. */
static bool may_start_working(struct worker_pool *pool)
{
	return pool->nr_idle;
}

/* Do I need to keep working?  Called from currently running workers. */
static bool keep_working(struct worker_pool *pool)
{
	return !list_empty(&pool->worklist) &&
		atomic_read(&pool->nr_running) <= 1;
}

/* Do we need a new worker?  Called from manager. */
static bool need_to_create_worker(struct worker_pool *pool)
{
	return need_more_worker(pool) && !may_start_working(pool);
}

/* Do I need to be the manager? */
static bool need_to_manage_workers(struct worker_pool *pool)
{
	return need_to_create_worker(pool) ||
		(pool->flags & POOL_MANAGE_WORKERS);
}

/* Do we have too many workers and should some go away? */
static bool too_many_workers(struct worker_pool *pool)
{
	bool managing = mutex_is_locked(&pool->manager_arb);
	int nr_idle = pool->nr_idle + managing; /* manager is considered idle */
	int nr_busy = pool->nr_workers - nr_idle;

	/*
	 * nr_idle and idle_list may disagree if idle rebinding is in
	 * progress.  Never return %true if idle_list is empty.
	 */
	if (list_empty(&pool->idle_list))
		return false;

	return nr_idle > 2 && (nr_idle - 2) * MAX_IDLE_WORKERS_RATIO >= nr_busy;
}

/*
 * Wake up functions.
 */

/* Return the first worker.  Safe with preemption disabled */
static struct worker *first_worker(struct worker_pool *pool)
{
	if (unlikely(list_empty(&pool->idle_list)))
		return NULL;

	return list_first_entry(&pool->idle_list, struct worker, entry);
}

/**
 * wake_up_worker - wake up an idle worker
 * @pool: worker pool to wake worker from
 *
 * Wake up the first idle worker of @pool.
 *
 * CONTEXT:
 * spin_lock_irq(pool->lock).
 */
static void wake_up_worker(struct worker_pool *pool)
{
	struct worker *worker = first_worker(pool);

	if (likely(worker))
		wake_up_process(worker->task);
}

/**
 * wq_worker_waking_up - a worker is waking up
 * @task: task waking up
 * @cpu: CPU @task is waking up to
 *
 * This function is called during try_to_wake_up() when a worker is
 * being awoken.
 *
 * CONTEXT:
 * spin_lock_irq(rq->lock)
 */
void wq_worker_waking_up(struct task_struct *task, int cpu)
{
	struct worker *worker = kthread_data(task);

	if (!(worker->flags & WORKER_NOT_RUNNING)) {
		WARN_ON_ONCE(worker->pool->cpu != cpu);
		atomic_inc(&worker->pool->nr_running);
	}
}

/**
 * wq_worker_sleeping - a worker is going to sleep
 * @task: task going to sleep
 * @cpu: CPU in question, must be the current CPU number
 *
 * This function is called during schedule() when a busy worker is
 * going to sleep.  Worker on the same cpu can be woken up by
 * returning pointer to its task.
 *
 * CONTEXT:
 * spin_lock_irq(rq->lock)
 *
 * RETURNS:
 * Worker task on @cpu to wake up, %NULL if none.
 */
struct task_struct *wq_worker_sleeping(struct task_struct *task, int cpu)
{
	struct worker *worker = kthread_data(task), *to_wakeup = NULL;
	struct worker_pool *pool;

	/*
	 * Rescuers, which may not have all the fields set up like normal
	 * workers, also reach here, let's not access anything before
	 * checking NOT_RUNNING.
	 */
	if (worker->flags & WORKER_NOT_RUNNING)
		return NULL;

	pool = worker->pool;

	/* this can only happen on the local cpu */
	if (WARN_ON_ONCE(cpu != raw_smp_processor_id()))
		return NULL;

	/*
	 * The counterpart of the following dec_and_test, implied mb,
	 * worklist not empty test sequence is in insert_work().
	 * Please read comment there.
	 *
	 * NOT_RUNNING is clear.  This means that we're bound to and
	 * running on the local cpu w/ rq lock held and preemption
	 * disabled, which in turn means that none else could be
	 * manipulating idle_list, so dereferencing idle_list without pool
	 * lock is safe.
	 */
	if (atomic_dec_and_test(&pool->nr_running) &&
	    !list_empty(&pool->worklist))
		to_wakeup = first_worker(pool);
	return to_wakeup ? to_wakeup->task : NULL;
}

/**
 * worker_set_flags - set worker flags and adjust nr_running accordingly
 * @worker: self
 * @flags: flags to set
 * @wakeup: wakeup an idle worker if necessary
 *
 * Set @flags in @worker->flags and adjust nr_running accordingly.  If
 * nr_running becomes zero and @wakeup is %true, an idle worker is
 * woken up.
 *
 * CONTEXT:
 * spin_lock_irq(pool->lock)
 */
static inline void worker_set_flags(struct worker *worker, unsigned int flags,
				    bool wakeup)
{
	struct worker_pool *pool = worker->pool;

	WARN_ON_ONCE(worker->task != current);

	/*
	 * If transitioning into NOT_RUNNING, adjust nr_running and
	 * wake up an idle worker as necessary if requested by
	 * @wakeup.
	 */
	if ((flags & WORKER_NOT_RUNNING) &&
	    !(worker->flags & WORKER_NOT_RUNNING)) {
		if (wakeup) {
			if (atomic_dec_and_test(&pool->nr_running) &&
			    !list_empty(&pool->worklist))
				wake_up_worker(pool);
		} else
			atomic_dec(&pool->nr_running);
	}

	worker->flags |= flags;
}

/**
 * worker_clr_flags - clear worker flags and adjust nr_running accordingly
 * @worker: self
 * @flags: flags to clear
 *
 * Clear @flags in @worker->flags and adjust nr_running accordingly.
 *
 * CONTEXT:
 * spin_lock_irq(pool->lock)
 */
static inline void worker_clr_flags(struct worker *worker, unsigned int flags)
{
	struct worker_pool *pool = worker->pool;
	unsigned int oflags = worker->flags;

	WARN_ON_ONCE(worker->task != current);

	worker->flags &= ~flags;

	/*
	 * If transitioning out of NOT_RUNNING, increment nr_running.  Note
	 * that the nested NOT_RUNNING is not a noop.  NOT_RUNNING is mask
	 * of multiple flags, not a single flag.
	 */
	if ((flags & WORKER_NOT_RUNNING) && (oflags & WORKER_NOT_RUNNING))
		if (!(worker->flags & WORKER_NOT_RUNNING))
			atomic_inc(&pool->nr_running);
}

/**
 * find_worker_executing_work - find worker which is executing a work
 * @pool: pool of interest
 * @work: work to find worker for
 *
 * Find a worker which is executing @work on @pool by searching
 * @pool->busy_hash which is keyed by the address of @work.  For a worker
 * to match, its current execution should match the address of @work and
 * its work function.  This is to avoid unwanted dependency between
 * unrelated work executions through a work item being recycled while still
 * being executed.
 *
 * This is a bit tricky.  A work item may be freed once its execution
 * starts and nothing prevents the freed area from being recycled for
 * another work item.  If the same work item address ends up being reused
 * before the original execution finishes, workqueue will identify the
 * recycled work item as currently executing and make it wait until the
 * current execution finishes, introducing an unwanted dependency.
 *
 * This function checks the work item address and work function to avoid
 * false positives.  Note that this isn't complete as one may construct a
 * work function which can introduce dependency onto itself through a
 * recycled work item.  Well, if somebody wants to shoot oneself in the
 * foot that badly, there's only so much we can do, and if such deadlock
 * actually occurs, it should be easy to locate the culprit work function.
 *
 * CONTEXT:
 * spin_lock_irq(pool->lock).
 *
 * RETURNS:
 * Pointer to worker which is executing @work if found, NULL
 * otherwise.
 */
static struct worker *find_worker_executing_work(struct worker_pool *pool,
						 struct work_struct *work)
{
	struct worker *worker;

	hash_for_each_possible(pool->busy_hash, worker, hentry,
			       (unsigned long)work)
		if (worker->current_work == work &&
		    worker->current_func == work->func)
			return worker;

	return NULL;
}

/**
 * move_linked_works - move linked works to a list
 * @work: start of series of works to be scheduled
 * @head: target list to append @work to
 * @nextp: out paramter for nested worklist walking
 *
 * Schedule linked works starting from @work to @head.  Work series to
 * be scheduled starts at @work and includes any consecutive work with
 * WORK_STRUCT_LINKED set in its predecessor.
 *
 * If @nextp is not NULL, it's updated to point to the next work of
 * the last scheduled work.  This allows move_linked_works() to be
 * nested inside outer list_for_each_entry_safe().
 *
 * CONTEXT:
 * spin_lock_irq(pool->lock).
 */
static void move_linked_works(struct work_struct *work, struct list_head *head,
			      struct work_struct **nextp)
{
	struct work_struct *n;

	/*
	 * Linked worklist will always end before the end of the list,
	 * use NULL for list head.
	 */
	list_for_each_entry_safe_from(work, n, NULL, entry) {
		list_move_tail(&work->entry, head);
		if (!(*work_data_bits(work) & WORK_STRUCT_LINKED))
			break;
	}

	/*
	 * If we're already inside safe list traversal and have moved
	 * multiple works to the scheduled queue, the next position
	 * needs to be updated.
	 */
	if (nextp)
		*nextp = n;
}

/**
 * get_pwq - get an extra reference on the specified pool_workqueue
 * @pwq: pool_workqueue to get
 *
 * Obtain an extra reference on @pwq.  The caller should guarantee that
 * @pwq has positive refcnt and be holding the matching pool->lock.
 */
static void get_pwq(struct pool_workqueue *pwq)
{
	lockdep_assert_held(&pwq->pool->lock);
	WARN_ON_ONCE(pwq->refcnt <= 0);
	pwq->refcnt++;
}

/**
 * put_pwq - put a pool_workqueue reference
 * @pwq: pool_workqueue to put
 *
 * Drop a reference of @pwq.  If its refcnt reaches zero, schedule its
 * destruction.  The caller should be holding the matching pool->lock.
 */
static void put_pwq(struct pool_workqueue *pwq)
{
	lockdep_assert_held(&pwq->pool->lock);
	if (likely(--pwq->refcnt))
		return;
	if (WARN_ON_ONCE(!(pwq->wq->flags & WQ_UNBOUND)))
		return;
	/*
	 * @pwq can't be released under pool->lock, bounce to
	 * pwq_unbound_release_workfn().  This never recurses on the same
	 * pool->lock as this path is taken only for unbound workqueues and
	 * the release work item is scheduled on a per-cpu workqueue.  To
	 * avoid lockdep warning, unbound pool->locks are given lockdep
	 * subclass of 1 in get_unbound_pool().
	 */
	schedule_work(&pwq->unbound_release_work);
}

static void pwq_activate_delayed_work(struct work_struct *work)
{
	struct pool_workqueue *pwq = get_work_pwq(work);

	trace_workqueue_activate_work(work);
	move_linked_works(work, &pwq->pool->worklist, NULL);
	__clear_bit(WORK_STRUCT_DELAYED_BIT, work_data_bits(work));
	pwq->nr_active++;
}

static void pwq_activate_first_delayed(struct pool_workqueue *pwq)
{
	struct work_struct *work = list_first_entry(&pwq->delayed_works,
						    struct work_struct, entry);

	pwq_activate_delayed_work(work);
}

/**
 * pwq_dec_nr_in_flight - decrement pwq's nr_in_flight
 * @pwq: pwq of interest
 * @color: color of work which left the queue
 *
 * A work either has completed or is removed from pending queue,
 * decrement nr_in_flight of its pwq and handle workqueue flushing.
 *
 * CONTEXT:
 * spin_lock_irq(pool->lock).
 */
static void pwq_dec_nr_in_flight(struct pool_workqueue *pwq, int color)
{
	/* uncolored work items don't participate in flushing or nr_active */
	if (color == WORK_NO_COLOR)
		goto out_put;

	pwq->nr_in_flight[color]--;

	pwq->nr_active--;
	if (!list_empty(&pwq->delayed_works)) {
		/* one down, submit a delayed one */
		if (pwq->nr_active < pwq->max_active)
			pwq_activate_first_delayed(pwq);
	}

	/* is flush in progress and are we at the flushing tip? */
	if (likely(pwq->flush_color != color))
		goto out_put;

	/* are there still in-flight works? */
	if (pwq->nr_in_flight[color])
		goto out_put;

	/* this pwq is done, clear flush_color */
	pwq->flush_color = -1;

	/*
	 * If this was the last pwq, wake up the first flusher.  It
	 * will handle the rest.
	 */
	if (atomic_dec_and_test(&pwq->wq->nr_pwqs_to_flush))
		complete(&pwq->wq->first_flusher->done);
out_put:
	put_pwq(pwq);
}

/**
 * try_to_grab_pending - steal work item from worklist and disable irq
 * @work: work item to steal
 * @is_dwork: @work is a delayed_work
 * @flags: place to store irq state
 *
 * Try to grab PENDING bit of @work.  This function can handle @work in any
 * stable state - idle, on timer or on worklist.  Return values are
 *
 *  1		if @work was pending and we successfully stole PENDING
 *  0		if @work was idle and we claimed PENDING
 *  -EAGAIN	if PENDING couldn't be grabbed at the moment, safe to busy-retry
 *  -ENOENT	if someone else is canceling @work, this state may persist
 *		for arbitrarily long
 *
 * On >= 0 return, the caller owns @work's PENDING bit.  To avoid getting
 * interrupted while holding PENDING and @work off queue, irq must be
 * disabled on entry.  This, combined with delayed_work->timer being
 * irqsafe, ensures that we return -EAGAIN for finite short period of time.
 *
 * On successful return, >= 0, irq is disabled and the caller is
 * responsible for releasing it using local_irq_restore(*@flags).
 *
 * This function is safe to call from any context including IRQ handler.
 */
static int try_to_grab_pending(struct work_struct *work, bool is_dwork,
			       unsigned long *flags)
{
	struct worker_pool *pool;
	struct pool_workqueue *pwq;

	local_irq_save(*flags);

	/* try to steal the timer if it exists */
	if (is_dwork) {
		struct delayed_work *dwork = to_delayed_work(work);

		/*
		 * dwork->timer is irqsafe.  If del_timer() fails, it's
		 * guaranteed that the timer is not queued anywhere and not
		 * running on the local CPU.
		 */
		if (likely(del_timer(&dwork->timer)))
			return 1;
	}

	/* try to claim PENDING the normal way */
	if (!test_and_set_bit(WORK_STRUCT_PENDING_BIT, work_data_bits(work)))
		return 0;

	/*
	 * The queueing is in progress, or it is already queued. Try to
	 * steal it from ->worklist without clearing WORK_STRUCT_PENDING.
	 */
	pool = get_work_pool(work);
	if (!pool)
		goto fail;

	spin_lock(&pool->lock);
	/*
	 * work->data is guaranteed to point to pwq only while the work
	 * item is queued on pwq->wq, and both updating work->data to point
	 * to pwq on queueing and to pool on dequeueing are done under
	 * pwq->pool->lock.  This in turn guarantees that, if work->data
	 * points to pwq which is associated with a locked pool, the work
	 * item is currently queued on that pool.
	 */
	pwq = get_work_pwq(work);
	if (pwq && pwq->pool == pool) {
		debug_work_deactivate(work);

		/*
		 * A delayed work item cannot be grabbed directly because
		 * it might have linked NO_COLOR work items which, if left
		 * on the delayed_list, will confuse pwq->nr_active
		 * management later on and cause stall.  Make sure the work
		 * item is activated before grabbing.
		 */
		if (*work_data_bits(work) & WORK_STRUCT_DELAYED)
			pwq_activate_delayed_work(work);

		list_del_init(&work->entry);
		pwq_dec_nr_in_flight(get_work_pwq(work), get_work_color(work));

		/* work->data points to pwq iff queued, point to pool */
		set_work_pool_and_keep_pending(work, pool->id);

		spin_unlock(&pool->lock);
		return 1;
	}
	spin_unlock(&pool->lock);
fail:
	local_irq_restore(*flags);
	if (work_is_canceling(work))
		return -ENOENT;
	cpu_relax();
	return -EAGAIN;
}

/**
 * insert_work - insert a work into a pool
 * @pwq: pwq @work belongs to
 * @work: work to insert
 * @head: insertion point
 * @extra_flags: extra WORK_STRUCT_* flags to set
 *
 * Insert @work which belongs to @pwq after @head.  @extra_flags is or'd to
 * work_struct flags.
 *
 * CONTEXT:
 * spin_lock_irq(pool->lock).
 */
static void insert_work(struct pool_workqueue *pwq, struct work_struct *work,
			struct list_head *head, unsigned int extra_flags)
{
	struct worker_pool *pool = pwq->pool;

	/* we own @work, set data and link */
	set_work_pwq(work, pwq, extra_flags);
	list_add_tail(&work->entry, head);
	get_pwq(pwq);

	/*
	 * Ensure either wq_worker_sleeping() sees the above
	 * list_add_tail() or we see zero nr_running to avoid workers lying
	 * around lazily while there are works to be processed.
	 */
	smp_mb();

	if (__need_more_worker(pool))
		wake_up_worker(pool);
}

/*
 * Test whether @work is being queued from another work executing on the
 * same workqueue.
 */
static bool is_chained_work(struct workqueue_struct *wq)
{
	struct worker *worker;

	worker = current_wq_worker();
	/*
	 * Return %true iff I'm a worker execuing a work item on @wq.  If
	 * I'm @worker, it's safe to dereference it without locking.
	 */
	return worker && worker->current_pwq->wq == wq;
}

static void __queue_work(int cpu, struct workqueue_struct *wq,
			 struct work_struct *work)
{
	struct pool_workqueue *pwq;
	struct worker_pool *last_pool;
	struct list_head *worklist;
	unsigned int work_flags;
	unsigned int req_cpu = cpu;

	/*
	 * While a work item is PENDING && off queue, a task trying to
	 * steal the PENDING will busy-loop waiting for it to either get
	 * queued or lose PENDING.  Grabbing PENDING and queueing should
	 * happen with IRQ disabled.
	 */
	WARN_ON_ONCE(!irqs_disabled());

	debug_work_activate(work);

	/* if dying, only works from the same workqueue are allowed */
	if (unlikely(wq->flags & __WQ_DRAINING) &&
	    WARN_ON_ONCE(!is_chained_work(wq)))
		return;
retry:
	/* pwq which will be used unless @work is executing elsewhere */
	if (!(wq->flags & WQ_UNBOUND)) {
		if (cpu == WORK_CPU_UNBOUND)
			cpu = raw_smp_processor_id();
		pwq = per_cpu_ptr(wq->cpu_pwqs, cpu);
	} else {
		pwq = first_pwq(wq);
	}

	/*
	 * If @work was previously on a different pool, it might still be
	 * running there, in which case the work needs to be queued on that
	 * pool to guarantee non-reentrancy.
	 */
	last_pool = get_work_pool(work);
	if (last_pool && last_pool != pwq->pool) {
		struct worker *worker;

		spin_lock(&last_pool->lock);

		worker = find_worker_executing_work(last_pool, work);

		if (worker && worker->current_pwq->wq == wq) {
			pwq = worker->current_pwq;
		} else {
			/* meh... not running there, queue here */
			spin_unlock(&last_pool->lock);
			spin_lock(&pwq->pool->lock);
		}
	} else {
		spin_lock(&pwq->pool->lock);
	}

	/*
	 * pwq is determined and locked.  For unbound pools, we could have
	 * raced with pwq release and it could already be dead.  If its
	 * refcnt is zero, repeat pwq selection.  Note that pwqs never die
	 * without another pwq replacing it as the first pwq or while a
	 * work item is executing on it, so the retying is guaranteed to
	 * make forward-progress.
	 */
	if (unlikely(!pwq->refcnt)) {
		if (wq->flags & WQ_UNBOUND) {
			spin_unlock(&pwq->pool->lock);
			cpu_relax();
			goto retry;
		}
		/* oops */
		WARN_ONCE(true, "workqueue: per-cpu pwq for %s on cpu%d has 0 refcnt",
			  wq->name, cpu);
	}

	/* pwq determined, queue */
	trace_workqueue_queue_work(req_cpu, pwq, work);

	if (WARN_ON(!list_empty(&work->entry))) {
		spin_unlock(&pwq->pool->lock);
		return;
	}

	pwq->nr_in_flight[pwq->work_color]++;
	work_flags = work_color_to_flags(pwq->work_color);

	if (likely(pwq->nr_active < pwq->max_active)) {
		trace_workqueue_activate_work(work);
		pwq->nr_active++;
		worklist = &pwq->pool->worklist;
	} else {
		work_flags |= WORK_STRUCT_DELAYED;
		worklist = &pwq->delayed_works;
	}

	insert_work(pwq, work, worklist, work_flags);

	spin_unlock(&pwq->pool->lock);
}

/**
 * queue_work_on - queue work on specific cpu
 * @cpu: CPU number to execute work on
 * @wq: workqueue to use
 * @work: work to queue
 *
 * Returns %false if @work was already on a queue, %true otherwise.
 *
 * We queue the work to a specific CPU, the caller must ensure it
 * can't go away.
 */
bool queue_work_on(int cpu, struct workqueue_struct *wq,
		   struct work_struct *work)
{
	bool ret = false;
	unsigned long flags;

	local_irq_save(flags);

	if (!test_and_set_bit(WORK_STRUCT_PENDING_BIT, work_data_bits(work))) {
		__queue_work(cpu, wq, work);
		ret = true;
	}

	local_irq_restore(flags);
	return ret;
}
EXPORT_SYMBOL_GPL(queue_work_on);

void delayed_work_timer_fn(unsigned long __data)
{
	struct delayed_work *dwork = (struct delayed_work *)__data;

	/* should have been called from irqsafe timer with irq already off */
	__queue_work(dwork->cpu, dwork->wq, &dwork->work);
}
EXPORT_SYMBOL(delayed_work_timer_fn);

static void __queue_delayed_work(int cpu, struct workqueue_struct *wq,
				struct delayed_work *dwork, unsigned long delay)
{
	struct timer_list *timer = &dwork->timer;
	struct work_struct *work = &dwork->work;

	WARN_ON_ONCE(timer->function != delayed_work_timer_fn ||
		     timer->data != (unsigned long)dwork);
	WARN_ON_ONCE(timer_pending(timer));
	WARN_ON_ONCE(!list_empty(&work->entry));

	/*
	 * If @delay is 0, queue @dwork->work immediately.  This is for
	 * both optimization and correctness.  The earliest @timer can
	 * expire is on the closest next tick and delayed_work users depend
	 * on that there's no such delay when @delay is 0.
	 */
	if (!delay) {
		__queue_work(cpu, wq, &dwork->work);
		return;
	}

	timer_stats_timer_set_start_info(&dwork->timer);

	dwork->wq = wq;
	dwork->cpu = cpu;
	timer->expires = jiffies + delay;

	if (unlikely(cpu != WORK_CPU_UNBOUND))
		add_timer_on(timer, cpu);
	else
		add_timer(timer);
}

/**
 * queue_delayed_work_on - queue work on specific CPU after delay
 * @cpu: CPU number to execute work on
 * @wq: workqueue to use
 * @dwork: work to queue
 * @delay: number of jiffies to wait before queueing
 *
 * Returns %false if @work was already on a queue, %true otherwise.  If
 * @delay is zero and @dwork is idle, it will be scheduled for immediate
 * execution.
 */
bool queue_delayed_work_on(int cpu, struct workqueue_struct *wq,
			   struct delayed_work *dwork, unsigned long delay)
{
	struct work_struct *work = &dwork->work;
	bool ret = false;
	unsigned long flags;

	/* read the comment in __queue_work() */
	local_irq_save(flags);

	if (!test_and_set_bit(WORK_STRUCT_PENDING_BIT, work_data_bits(work))) {
		__queue_delayed_work(cpu, wq, dwork, delay);
		ret = true;
	}

	local_irq_restore(flags);
	return ret;
}
EXPORT_SYMBOL_GPL(queue_delayed_work_on);

/**
 * mod_delayed_work_on - modify delay of or queue a delayed work on specific CPU
 * @cpu: CPU number to execute work on
 * @wq: workqueue to use
 * @dwork: work to queue
 * @delay: number of jiffies to wait before queueing
 *
 * If @dwork is idle, equivalent to queue_delayed_work_on(); otherwise,
 * modify @dwork's timer so that it expires after @delay.  If @delay is
 * zero, @work is guaranteed to be scheduled immediately regardless of its
 * current state.
 *
 * Returns %false if @dwork was idle and queued, %true if @dwork was
 * pending and its timer was modified.
 *
 * This function is safe to call from any context including IRQ handler.
 * See try_to_grab_pending() for details.
 */
bool mod_delayed_work_on(int cpu, struct workqueue_struct *wq,
			 struct delayed_work *dwork, unsigned long delay)
{
	unsigned long flags;
	int ret;

	do {
		ret = try_to_grab_pending(&dwork->work, true, &flags);
	} while (unlikely(ret == -EAGAIN));

	if (likely(ret >= 0)) {
		__queue_delayed_work(cpu, wq, dwork, delay);
		local_irq_restore(flags);
	}

	/* -ENOENT from try_to_grab_pending() becomes %true */
	return ret;
}
EXPORT_SYMBOL_GPL(mod_delayed_work_on);

/**
 * worker_enter_idle - enter idle state
 * @worker: worker which is entering idle state
 *
 * @worker is entering idle state.  Update stats and idle timer if
 * necessary.
 *
 * LOCKING:
 * spin_lock_irq(pool->lock).
 */
static void worker_enter_idle(struct worker *worker)
{
	struct worker_pool *pool = worker->pool;

	if (WARN_ON_ONCE(worker->flags & WORKER_IDLE) ||
	    WARN_ON_ONCE(!list_empty(&worker->entry) &&
			 (worker->hentry.next || worker->hentry.pprev)))
		return;

	/* can't use worker_set_flags(), also called from start_worker() */
	worker->flags |= WORKER_IDLE;
	pool->nr_idle++;
	worker->last_active = jiffies;

	/* idle_list is LIFO */
	list_add(&worker->entry, &pool->idle_list);

	if (too_many_workers(pool) && !timer_pending(&pool->idle_timer))
		mod_timer(&pool->idle_timer, jiffies + IDLE_WORKER_TIMEOUT);

	/*
	 * Sanity check nr_running.  Because wq_unbind_fn() releases
	 * pool->lock between setting %WORKER_UNBOUND and zapping
	 * nr_running, the warning may trigger spuriously.  Check iff
	 * unbind is not in progress.
	 */
	WARN_ON_ONCE(!(pool->flags & POOL_DISASSOCIATED) &&
		     pool->nr_workers == pool->nr_idle &&
		     atomic_read(&pool->nr_running));
}

/**
 * worker_leave_idle - leave idle state
 * @worker: worker which is leaving idle state
 *
 * @worker is leaving idle state.  Update stats.
 *
 * LOCKING:
 * spin_lock_irq(pool->lock).
 */
static void worker_leave_idle(struct worker *worker)
{
	struct worker_pool *pool = worker->pool;

	if (WARN_ON_ONCE(!(worker->flags & WORKER_IDLE)))
		return;
	worker_clr_flags(worker, WORKER_IDLE);
	pool->nr_idle--;
	list_del_init(&worker->entry);
}

/**
 * worker_maybe_bind_and_lock - try to bind %current to worker_pool and lock it
 * @pool: target worker_pool
 *
 * Bind %current to the cpu of @pool if it is associated and lock @pool.
 *
 * Works which are scheduled while the cpu is online must at least be
 * scheduled to a worker which is bound to the cpu so that if they are
 * flushed from cpu callbacks while cpu is going down, they are
 * guaranteed to execute on the cpu.
 *
 * This function is to be used by unbound workers and rescuers to bind
 * themselves to the target cpu and may race with cpu going down or
 * coming online.  kthread_bind() can't be used because it may put the
 * worker to already dead cpu and set_cpus_allowed_ptr() can't be used
 * verbatim as it's best effort and blocking and pool may be
 * [dis]associated in the meantime.
 *
 * This function tries set_cpus_allowed() and locks pool and verifies the
 * binding against %POOL_DISASSOCIATED which is set during
 * %CPU_DOWN_PREPARE and cleared during %CPU_ONLINE, so if the worker
 * enters idle state or fetches works without dropping lock, it can
 * guarantee the scheduling requirement described in the first paragraph.
 *
 * CONTEXT:
 * Might sleep.  Called without any lock but returns with pool->lock
 * held.
 *
 * RETURNS:
 * %true if the associated pool is online (@worker is successfully
 * bound), %false if offline.
 */
static bool worker_maybe_bind_and_lock(struct worker_pool *pool)
__acquires(&pool->lock)
{
	while (true) {
		/*
		 * The following call may fail, succeed or succeed
		 * without actually migrating the task to the cpu if
		 * it races with cpu hotunplug operation.  Verify
		 * against POOL_DISASSOCIATED.
		 */
		if (!(pool->flags & POOL_DISASSOCIATED))
			set_cpus_allowed_ptr(current, pool->attrs->cpumask);

		spin_lock_irq(&pool->lock);
		if (pool->flags & POOL_DISASSOCIATED)
			return false;
		if (task_cpu(current) == pool->cpu &&
		    cpumask_equal(&current->cpus_allowed, pool->attrs->cpumask))
			return true;
		spin_unlock_irq(&pool->lock);

		/*
		 * We've raced with CPU hot[un]plug.  Give it a breather
		 * and retry migration.  cond_resched() is required here;
		 * otherwise, we might deadlock against cpu_stop trying to
		 * bring down the CPU on non-preemptive kernel.
		 */
		cpu_relax();
		cond_resched();
	}
}

/*
 * Rebind an idle @worker to its CPU.  worker_thread() will test
 * list_empty(@worker->entry) before leaving idle and call this function.
 */
static void idle_worker_rebind(struct worker *worker)
{
	/* CPU may go down again inbetween, clear UNBOUND only on success */
	if (worker_maybe_bind_and_lock(worker->pool))
		worker_clr_flags(worker, WORKER_UNBOUND);

	/* rebind complete, become available again */
	list_add(&worker->entry, &worker->pool->idle_list);
	spin_unlock_irq(&worker->pool->lock);
}

/*
 * Function for @worker->rebind.work used to rebind unbound busy workers to
 * the associated cpu which is coming back online.  This is scheduled by
 * cpu up but can race with other cpu hotplug operations and may be
 * executed twice without intervening cpu down.
 */
static void busy_worker_rebind_fn(struct work_struct *work)
{
	struct worker *worker = container_of(work, struct worker, rebind_work);

	if (worker_maybe_bind_and_lock(worker->pool))
		worker_clr_flags(worker, WORKER_UNBOUND);

	spin_unlock_irq(&worker->pool->lock);
}

/**
 * rebind_workers - rebind all workers of a pool to the associated CPU
 * @pool: pool of interest
 *
 * @pool->cpu is coming online.  Rebind all workers to the CPU.  Rebinding
 * is different for idle and busy ones.
 *
 * Idle ones will be removed from the idle_list and woken up.  They will
 * add themselves back after completing rebind.  This ensures that the
 * idle_list doesn't contain any unbound workers when re-bound busy workers
 * try to perform local wake-ups for concurrency management.
 *
 * Busy workers can rebind after they finish their current work items.
 * Queueing the rebind work item at the head of the scheduled list is
 * enough.  Note that nr_running will be properly bumped as busy workers
 * rebind.
 *
 * On return, all non-manager workers are scheduled for rebind - see
 * manage_workers() for the manager special case.  Any idle worker
 * including the manager will not appear on @idle_list until rebind is
 * complete, making local wake-ups safe.
 */
static void rebind_workers(struct worker_pool *pool)
{
	struct worker *worker, *n;
	int i;

	lockdep_assert_held(&pool->manager_mutex);
	lockdep_assert_held(&pool->lock);

	/* dequeue and kick idle ones */
	list_for_each_entry_safe(worker, n, &pool->idle_list, entry) {
		/*
		 * idle workers should be off @pool->idle_list until rebind
		 * is complete to avoid receiving premature local wake-ups.
		 */
		list_del_init(&worker->entry);

		/*
		 * worker_thread() will see the above dequeuing and call
		 * idle_worker_rebind().
		 */
		wake_up_process(worker->task);
	}

	/* rebind busy workers */
	for_each_busy_worker(worker, i, pool) {
		struct work_struct *rebind_work = &worker->rebind_work;
		struct workqueue_struct *wq;

		if (test_and_set_bit(WORK_STRUCT_PENDING_BIT,
				     work_data_bits(rebind_work)))
			continue;

		debug_work_activate(rebind_work);

		/*
		 * wq doesn't really matter but let's keep @worker->pool
		 * and @pwq->pool consistent for sanity.
		 */
		if (worker->pool->attrs->nice < 0)
			wq = system_highpri_wq;
		else
			wq = system_wq;

		insert_work(per_cpu_ptr(wq->cpu_pwqs, pool->cpu), rebind_work,
			    worker->scheduled.next,
			    work_color_to_flags(WORK_NO_COLOR));
	}
}

static struct worker *alloc_worker(void)
{
	struct worker *worker;

	worker = kzalloc(sizeof(*worker), GFP_KERNEL);
	if (worker) {
		INIT_LIST_HEAD(&worker->entry);
		INIT_LIST_HEAD(&worker->scheduled);
		INIT_WORK(&worker->rebind_work, busy_worker_rebind_fn);
		/* on creation a worker is in !idle && prep state */
		worker->flags = WORKER_PREP;
	}
	return worker;
}

/**
 * create_worker - create a new workqueue worker
 * @pool: pool the new worker will belong to
 *
 * Create a new worker which is bound to @pool.  The returned worker
 * can be started by calling start_worker() or destroyed using
 * destroy_worker().
 *
 * CONTEXT:
 * Might sleep.  Does GFP_KERNEL allocations.
 *
 * RETURNS:
 * Pointer to the newly created worker.
 */
static struct worker *create_worker(struct worker_pool *pool)
{
	const char *pri = pool->attrs->nice < 0  ? "H" : "";
	struct worker *worker = NULL;
	int id = -1;

	lockdep_assert_held(&pool->manager_mutex);

	spin_lock_irq(&pool->lock);
	while (ida_get_new(&pool->worker_ida, &id)) {
		spin_unlock_irq(&pool->lock);
		if (!ida_pre_get(&pool->worker_ida, GFP_KERNEL))
			goto fail;
		spin_lock_irq(&pool->lock);
	}
	spin_unlock_irq(&pool->lock);

	worker = alloc_worker();
	if (!worker)
		goto fail;

	worker->pool = pool;
	worker->id = id;

	if (pool->cpu >= 0)
		worker->task = kthread_create_on_node(worker_thread,
					worker, cpu_to_node(pool->cpu),
					"kworker/%d:%d%s", pool->cpu, id, pri);
	else
		worker->task = kthread_create(worker_thread, worker,
					      "kworker/u%d:%d%s",
					      pool->id, id, pri);
	if (IS_ERR(worker->task))
		goto fail;

	/*
	 * set_cpus_allowed_ptr() will fail if the cpumask doesn't have any
	 * online CPUs.  It'll be re-applied when any of the CPUs come up.
	 */
	set_user_nice(worker->task, pool->attrs->nice);
	set_cpus_allowed_ptr(worker->task, pool->attrs->cpumask);

	/*
	 * %PF_THREAD_BOUND is used to prevent userland from meddling with
	 * cpumask of workqueue workers.  This is an abuse.  We need
	 * %PF_NO_SETAFFINITY.
	 */
	worker->task->flags |= PF_THREAD_BOUND;

	/*
	 * The caller is responsible for ensuring %POOL_DISASSOCIATED
	 * remains stable across this function.  See the comments above the
	 * flag definition for details.
	 */
	if (pool->flags & POOL_DISASSOCIATED)
		worker->flags |= WORKER_UNBOUND;

	return worker;
fail:
	if (id >= 0) {
		spin_lock_irq(&pool->lock);
		ida_remove(&pool->worker_ida, id);
		spin_unlock_irq(&pool->lock);
	}
	kfree(worker);
	return NULL;
}

/**
 * start_worker - start a newly created worker
 * @worker: worker to start
 *
 * Make the pool aware of @worker and start it.
 *
 * CONTEXT:
 * spin_lock_irq(pool->lock).
 */
static void start_worker(struct worker *worker)
{
	worker->flags |= WORKER_STARTED;
	worker->pool->nr_workers++;
	worker_enter_idle(worker);
	wake_up_process(worker->task);
}

/**
 * create_and_start_worker - create and start a worker for a pool
 * @pool: the target pool
 *
 * Grab the managership of @pool and create and start a new worker for it.
 */
static int create_and_start_worker(struct worker_pool *pool)
{
	struct worker *worker;

	mutex_lock(&pool->manager_mutex);

	worker = create_worker(pool);
	if (worker) {
		spin_lock_irq(&pool->lock);
		start_worker(worker);
		spin_unlock_irq(&pool->lock);
	}

	mutex_unlock(&pool->manager_mutex);

	return worker ? 0 : -ENOMEM;
}

/**
 * destroy_worker - destroy a workqueue worker
 * @worker: worker to be destroyed
 *
 * Destroy @worker and adjust @pool stats accordingly.
 *
 * CONTEXT:
 * spin_lock_irq(pool->lock) which is released and regrabbed.
 */
static void destroy_worker(struct worker *worker)
{
	struct worker_pool *pool = worker->pool;
	int id = worker->id;

	lockdep_assert_held(&pool->manager_mutex);
	lockdep_assert_held(&pool->lock);

	/* sanity check frenzy */
	if (WARN_ON(worker->current_work) ||
	    WARN_ON(!list_empty(&worker->scheduled)))
		return;

	if (worker->flags & WORKER_STARTED)
		pool->nr_workers--;
	if (worker->flags & WORKER_IDLE)
		pool->nr_idle--;

	list_del_init(&worker->entry);
	worker->flags |= WORKER_DIE;

	spin_unlock_irq(&pool->lock);

	kthread_stop(worker->task);
	kfree(worker);

	spin_lock_irq(&pool->lock);
	ida_remove(&pool->worker_ida, id);
}

static void idle_worker_timeout(unsigned long __pool)
{
	struct worker_pool *pool = (void *)__pool;

	spin_lock_irq(&pool->lock);

	if (too_many_workers(pool)) {
		struct worker *worker;
		unsigned long expires;

		/* idle_list is kept in LIFO order, check the last one */
		worker = list_entry(pool->idle_list.prev, struct worker, entry);
		expires = worker->last_active + IDLE_WORKER_TIMEOUT;

		if (time_before(jiffies, expires))
			mod_timer(&pool->idle_timer, expires);
		else {
			/* it's been idle for too long, wake up manager */
			pool->flags |= POOL_MANAGE_WORKERS;
			wake_up_worker(pool);
		}
	}

	spin_unlock_irq(&pool->lock);
}

static void send_mayday(struct work_struct *work)
{
	struct pool_workqueue *pwq = get_work_pwq(work);
	struct workqueue_struct *wq = pwq->wq;

	lockdep_assert_held(&wq_mayday_lock);

	if (!wq->rescuer)
		return;

	/* mayday mayday mayday */
	if (list_empty(&pwq->mayday_node)) {
		list_add_tail(&pwq->mayday_node, &wq->maydays);
		wake_up_process(wq->rescuer->task);
	}
}

static void pool_mayday_timeout(unsigned long __pool)
{
	struct worker_pool *pool = (void *)__pool;
	struct work_struct *work;

	spin_lock_irq(&wq_mayday_lock);		/* for wq->maydays */
	spin_lock(&pool->lock);

	if (need_to_create_worker(pool)) {
		/*
		 * We've been trying to create a new worker but
		 * haven't been successful.  We might be hitting an
		 * allocation deadlock.  Send distress signals to
		 * rescuers.
		 */
		list_for_each_entry(work, &pool->worklist, entry)
			send_mayday(work);
	}

	spin_unlock(&pool->lock);
	spin_unlock_irq(&wq_mayday_lock);

	mod_timer(&pool->mayday_timer, jiffies + MAYDAY_INTERVAL);
}

/**
 * maybe_create_worker - create a new worker if necessary
 * @pool: pool to create a new worker for
 *
 * Create a new worker for @pool if necessary.  @pool is guaranteed to
 * have at least one idle worker on return from this function.  If
 * creating a new worker takes longer than MAYDAY_INTERVAL, mayday is
 * sent to all rescuers with works scheduled on @pool to resolve
 * possible allocation deadlock.
 *
 * On return, need_to_create_worker() is guaranteed to be %false and
 * may_start_working() %true.
 *
 * LOCKING:
 * spin_lock_irq(pool->lock) which may be released and regrabbed
 * multiple times.  Does GFP_KERNEL allocations.  Called only from
 * manager.
 *
 * RETURNS:
 * %false if no action was taken and pool->lock stayed locked, %true
 * otherwise.
 */
static bool maybe_create_worker(struct worker_pool *pool)
__releases(&pool->lock)
__acquires(&pool->lock)
{
	if (!need_to_create_worker(pool))
		return false;
restart:
	spin_unlock_irq(&pool->lock);

	/* if we don't make progress in MAYDAY_INITIAL_TIMEOUT, call for help */
	mod_timer(&pool->mayday_timer, jiffies + MAYDAY_INITIAL_TIMEOUT);

	while (true) {
		struct worker *worker;

		worker = create_worker(pool);
		if (worker) {
			del_timer_sync(&pool->mayday_timer);
			spin_lock_irq(&pool->lock);
			start_worker(worker);
			if (WARN_ON_ONCE(need_to_create_worker(pool)))
				goto restart;
			return true;
		}

		if (!need_to_create_worker(pool))
			break;

		__set_current_state(TASK_INTERRUPTIBLE);
		schedule_timeout(CREATE_COOLDOWN);

		if (!need_to_create_worker(pool))
			break;
	}

	del_timer_sync(&pool->mayday_timer);
	spin_lock_irq(&pool->lock);
	if (need_to_create_worker(pool))
		goto restart;
	return true;
}

/**
 * maybe_destroy_worker - destroy workers which have been idle for a while
 * @pool: pool to destroy workers for
 *
 * Destroy @pool workers which have been idle for longer than
 * IDLE_WORKER_TIMEOUT.
 *
 * LOCKING:
 * spin_lock_irq(pool->lock) which may be released and regrabbed
 * multiple times.  Called only from manager.
 *
 * RETURNS:
 * %false if no action was taken and pool->lock stayed locked, %true
 * otherwise.
 */
static bool maybe_destroy_workers(struct worker_pool *pool)
{
	bool ret = false;

	while (too_many_workers(pool)) {
		struct worker *worker;
		unsigned long expires;

		worker = list_entry(pool->idle_list.prev, struct worker, entry);
		expires = worker->last_active + IDLE_WORKER_TIMEOUT;

		if (time_before(jiffies, expires)) {
			mod_timer(&pool->idle_timer, expires);
			break;
		}

		destroy_worker(worker);
		ret = true;
	}

	return ret;
}

/**
 * manage_workers - manage worker pool
 * @worker: self
 *
 * Assume the manager role and manage the worker pool @worker belongs
 * to.  At any given time, there can be only zero or one manager per
 * pool.  The exclusion is handled automatically by this function.
 *
 * The caller can safely start processing works on false return.  On
 * true return, it's guaranteed that need_to_create_worker() is false
 * and may_start_working() is true.
 *
 * CONTEXT:
 * spin_lock_irq(pool->lock) which may be released and regrabbed
 * multiple times.  Does GFP_KERNEL allocations.
 *
 * RETURNS:
 * spin_lock_irq(pool->lock) which may be released and regrabbed
 * multiple times.  Does GFP_KERNEL allocations.
 */
static bool manage_workers(struct worker *worker)
{
	struct worker_pool *pool = worker->pool;
	bool ret = false;

	/*
	 * Managership is governed by two mutexes - manager_arb and
	 * manager_mutex.  manager_arb handles arbitration of manager role.
	 * Anyone who successfully grabs manager_arb wins the arbitration
	 * and becomes the manager.  mutex_trylock() on pool->manager_arb
	 * failure while holding pool->lock reliably indicates that someone
	 * else is managing the pool and the worker which failed trylock
	 * can proceed to executing work items.  This means that anyone
	 * grabbing manager_arb is responsible for actually performing
	 * manager duties.  If manager_arb is grabbed and released without
	 * actual management, the pool may stall indefinitely.
	 *
	 * manager_mutex is used for exclusion of actual management
	 * operations.  The holder of manager_mutex can be sure that none
	 * of management operations, including creation and destruction of
	 * workers, won't take place until the mutex is released.  Because
	 * manager_mutex doesn't interfere with manager role arbitration,
	 * it is guaranteed that the pool's management, while may be
	 * delayed, won't be disturbed by someone else grabbing
	 * manager_mutex.
	 */
	if (!mutex_trylock(&pool->manager_arb))
		return ret;

	/*
	 * With manager arbitration won, manager_mutex would be free in
	 * most cases.  trylock first without dropping @pool->lock.
	 */
	if (unlikely(!mutex_trylock(&pool->manager_mutex))) {
		spin_unlock_irq(&pool->lock);
		mutex_lock(&pool->manager_mutex);
		/*
		 * CPU hotplug could have happened while we were waiting
		 * for assoc_mutex.  Hotplug itself can't handle us
		 * because manager isn't either on idle or busy list, and
		 * @pool's state and ours could have deviated.
		 *
		 * As hotplug is now excluded via manager_mutex, we can
		 * simply try to bind.  It will succeed or fail depending
		 * on @pool's current state.  Try it and adjust
		 * %WORKER_UNBOUND accordingly.
		 */
		if (worker_maybe_bind_and_lock(pool))
			worker->flags &= ~WORKER_UNBOUND;
		else
			worker->flags |= WORKER_UNBOUND;

		ret = true;
	}

	pool->flags &= ~POOL_MANAGE_WORKERS;

	/*
	 * Destroy and then create so that may_start_working() is true
	 * on return.
	 */
	ret |= maybe_destroy_workers(pool);
	ret |= maybe_create_worker(pool);

	mutex_unlock(&pool->manager_mutex);
	mutex_unlock(&pool->manager_arb);
	return ret;
}

/**
 * process_one_work - process single work
 * @worker: self
 * @work: work to process
 *
 * Process @work.  This function contains all the logics necessary to
 * process a single work including synchronization against and
 * interaction with other workers on the same cpu, queueing and
 * flushing.  As long as context requirement is met, any worker can
 * call this function to process a work.
 *
 * CONTEXT:
 * spin_lock_irq(pool->lock) which is released and regrabbed.
 */
static void process_one_work(struct worker *worker, struct work_struct *work)
__releases(&pool->lock)
__acquires(&pool->lock)
{
	struct pool_workqueue *pwq = get_work_pwq(work);
	struct worker_pool *pool = worker->pool;
	bool cpu_intensive = pwq->wq->flags & WQ_CPU_INTENSIVE;
	int work_color;
	struct worker *collision;
#ifdef CONFIG_LOCKDEP
	/*
	 * It is permissible to free the struct work_struct from
	 * inside the function that is called from it, this we need to
	 * take into account for lockdep too.  To avoid bogus "held
	 * lock freed" warnings as well as problems when looking into
	 * work->lockdep_map, make a copy and use that here.
	 */
	struct lockdep_map lockdep_map;

	lockdep_copy_map(&lockdep_map, &work->lockdep_map);
#endif
	/*
	 * Ensure we're on the correct CPU.  DISASSOCIATED test is
	 * necessary to avoid spurious warnings from rescuers servicing the
	 * unbound or a disassociated pool.
	 */
	WARN_ON_ONCE(!(worker->flags & WORKER_UNBOUND) &&
		     !(pool->flags & POOL_DISASSOCIATED) &&
		     raw_smp_processor_id() != pool->cpu);

	/*
	 * A single work shouldn't be executed concurrently by
	 * multiple workers on a single cpu.  Check whether anyone is
	 * already processing the work.  If so, defer the work to the
	 * currently executing one.
	 */
	collision = find_worker_executing_work(pool, work);
	if (unlikely(collision)) {
		move_linked_works(work, &collision->scheduled, NULL);
		return;
	}

	/* claim and dequeue */
	debug_work_deactivate(work);
	hash_add(pool->busy_hash, &worker->hentry, (unsigned long)work);
	worker->current_work = work;
	worker->current_func = work->func;
	worker->current_pwq = pwq;
	work_color = get_work_color(work);

	list_del_init(&work->entry);

	/*
	 * CPU intensive works don't participate in concurrency
	 * management.  They're the scheduler's responsibility.
	 */
	if (unlikely(cpu_intensive))
		worker_set_flags(worker, WORKER_CPU_INTENSIVE, true);

	/*
	 * Unbound pool isn't concurrency managed and work items should be
	 * executed ASAP.  Wake up another worker if necessary.
	 */
	if ((worker->flags & WORKER_UNBOUND) && need_more_worker(pool))
		wake_up_worker(pool);

	/*
	 * Record the last pool and clear PENDING which should be the last
	 * update to @work.  Also, do this inside @pool->lock so that
	 * PENDING and queued state changes happen together while IRQ is
	 * disabled.
	 */
	set_work_pool_and_clear_pending(work, pool->id);

	spin_unlock_irq(&pool->lock);

	lock_map_acquire_read(&pwq->wq->lockdep_map);
	lock_map_acquire(&lockdep_map);
	trace_workqueue_execute_start(work);
	worker->current_func(work);
	/*
	 * While we must be careful to not use "work" after this, the trace
	 * point will only record its address.
	 */
	trace_workqueue_execute_end(work);
	lock_map_release(&lockdep_map);
	lock_map_release(&pwq->wq->lockdep_map);

	if (unlikely(in_atomic() || lockdep_depth(current) > 0)) {
		pr_err("BUG: workqueue leaked lock or atomic: %s/0x%08x/%d\n"
		       "     last function: %pf\n",
		       current->comm, preempt_count(), task_pid_nr(current),
		       worker->current_func);
		debug_show_held_locks(current);
		dump_stack();
	}

	spin_lock_irq(&pool->lock);

	/* clear cpu intensive status */
	if (unlikely(cpu_intensive))
		worker_clr_flags(worker, WORKER_CPU_INTENSIVE);

	/* we're done with it, release */
	hash_del(&worker->hentry);
	worker->current_work = NULL;
	worker->current_func = NULL;
	worker->current_pwq = NULL;
	pwq_dec_nr_in_flight(pwq, work_color);
}

/**
 * process_scheduled_works - process scheduled works
 * @worker: self
 *
 * Process all scheduled works.  Please note that the scheduled list
 * may change while processing a work, so this function repeatedly
 * fetches a work from the top and executes it.
 *
 * CONTEXT:
 * spin_lock_irq(pool->lock) which may be released and regrabbed
 * multiple times.
 */
static void process_scheduled_works(struct worker *worker)
{
	while (!list_empty(&worker->scheduled)) {
		struct work_struct *work = list_first_entry(&worker->scheduled,
						struct work_struct, entry);
		process_one_work(worker, work);
	}
}

/**
 * worker_thread - the worker thread function
 * @__worker: self
 *
 * The worker thread function.  All workers belong to a worker_pool -
 * either a per-cpu one or dynamic unbound one.  These workers process all
 * work items regardless of their specific target workqueue.  The only
 * exception is work items which belong to workqueues with a rescuer which
 * will be explained in rescuer_thread().
 */
static int worker_thread(void *__worker)
{
	struct worker *worker = __worker;
	struct worker_pool *pool = worker->pool;

	/* tell the scheduler that this is a workqueue worker */
	worker->task->flags |= PF_WQ_WORKER;
woke_up:
	spin_lock_irq(&pool->lock);

	/* we are off idle list if destruction or rebind is requested */
	if (unlikely(list_empty(&worker->entry))) {
		spin_unlock_irq(&pool->lock);

		/* if DIE is set, destruction is requested */
		if (worker->flags & WORKER_DIE) {
			worker->task->flags &= ~PF_WQ_WORKER;
			return 0;
		}

		/* otherwise, rebind */
		idle_worker_rebind(worker);
		goto woke_up;
	}

	worker_leave_idle(worker);
recheck:
	/* no more worker necessary? */
	if (!need_more_worker(pool))
		goto sleep;

	/* do we need to manage? */
	if (unlikely(!may_start_working(pool)) && manage_workers(worker))
		goto recheck;

	/*
	 * ->scheduled list can only be filled while a worker is
	 * preparing to process a work or actually processing it.
	 * Make sure nobody diddled with it while I was sleeping.
	 */
	WARN_ON_ONCE(!list_empty(&worker->scheduled));

	/*
	 * When control reaches this point, we're guaranteed to have
	 * at least one idle worker or that someone else has already
	 * assumed the manager role.
	 */
	worker_clr_flags(worker, WORKER_PREP);

	do {
		struct work_struct *work =
			list_first_entry(&pool->worklist,
					 struct work_struct, entry);

		if (likely(!(*work_data_bits(work) & WORK_STRUCT_LINKED))) {
			/* optimization path, not strictly necessary */
			process_one_work(worker, work);
			if (unlikely(!list_empty(&worker->scheduled)))
				process_scheduled_works(worker);
		} else {
			move_linked_works(work, &worker->scheduled, NULL);
			process_scheduled_works(worker);
		}
	} while (keep_working(pool));

	worker_set_flags(worker, WORKER_PREP, false);
sleep:
	if (unlikely(need_to_manage_workers(pool)) && manage_workers(worker))
		goto recheck;

	/*
	 * pool->lock is held and there's no work to process and no need to
	 * manage, sleep.  Workers are woken up only while holding
	 * pool->lock or from local cpu, so setting the current state
	 * before releasing pool->lock is enough to prevent losing any
	 * event.
	 */
	worker_enter_idle(worker);
	__set_current_state(TASK_INTERRUPTIBLE);
	spin_unlock_irq(&pool->lock);
	schedule();
	goto woke_up;
}

/**
 * rescuer_thread - the rescuer thread function
 * @__rescuer: self
 *
 * Workqueue rescuer thread function.  There's one rescuer for each
 * workqueue which has WQ_MEM_RECLAIM set.
 *
 * Regular work processing on a pool may block trying to create a new
 * worker which uses GFP_KERNEL allocation which has slight chance of
 * developing into deadlock if some works currently on the same queue
 * need to be processed to satisfy the GFP_KERNEL allocation.  This is
 * the problem rescuer solves.
 *
 * When such condition is possible, the pool summons rescuers of all
 * workqueues which have works queued on the pool and let them process
 * those works so that forward progress can be guaranteed.
 *
 * This should happen rarely.
 */
static int rescuer_thread(void *__rescuer)
{
	struct worker *rescuer = __rescuer;
	struct workqueue_struct *wq = rescuer->rescue_wq;
	struct list_head *scheduled = &rescuer->scheduled;

	set_user_nice(current, RESCUER_NICE_LEVEL);

	/*
	 * Mark rescuer as worker too.  As WORKER_PREP is never cleared, it
	 * doesn't participate in concurrency management.
	 */
	rescuer->task->flags |= PF_WQ_WORKER;
repeat:
	set_current_state(TASK_INTERRUPTIBLE);

	if (kthread_should_stop()) {
		__set_current_state(TASK_RUNNING);
		rescuer->task->flags &= ~PF_WQ_WORKER;
		return 0;
	}

	/* see whether any pwq is asking for help */
	spin_lock_irq(&wq_mayday_lock);

	while (!list_empty(&wq->maydays)) {
		struct pool_workqueue *pwq = list_first_entry(&wq->maydays,
					struct pool_workqueue, mayday_node);
		struct worker_pool *pool = pwq->pool;
		struct work_struct *work, *n;

		__set_current_state(TASK_RUNNING);
		list_del_init(&pwq->mayday_node);

		spin_unlock_irq(&wq_mayday_lock);

		/* migrate to the target cpu if possible */
		worker_maybe_bind_and_lock(pool);
		rescuer->pool = pool;

		/*
		 * Slurp in all works issued via this workqueue and
		 * process'em.
		 */
		WARN_ON_ONCE(!list_empty(&rescuer->scheduled));
		list_for_each_entry_safe(work, n, &pool->worklist, entry)
			if (get_work_pwq(work) == pwq)
				move_linked_works(work, scheduled, &n);

		process_scheduled_works(rescuer);

		/*
		 * Leave this pool.  If keep_working() is %true, notify a
		 * regular worker; otherwise, we end up with 0 concurrency
		 * and stalling the execution.
		 */
		if (keep_working(pool))
			wake_up_worker(pool);

		rescuer->pool = NULL;
		spin_unlock(&pool->lock);
		spin_lock(&wq_mayday_lock);
	}

	spin_unlock_irq(&wq_mayday_lock);

	/* rescuers should never participate in concurrency management */
	WARN_ON_ONCE(!(rescuer->flags & WORKER_NOT_RUNNING));
	schedule();
	goto repeat;
}

struct wq_barrier {
	struct work_struct	work;
	struct completion	done;
};

static void wq_barrier_func(struct work_struct *work)
{
	struct wq_barrier *barr = container_of(work, struct wq_barrier, work);
	complete(&barr->done);
}

/**
 * insert_wq_barrier - insert a barrier work
 * @pwq: pwq to insert barrier into
 * @barr: wq_barrier to insert
 * @target: target work to attach @barr to
 * @worker: worker currently executing @target, NULL if @target is not executing
 *
 * @barr is linked to @target such that @barr is completed only after
 * @target finishes execution.  Please note that the ordering
 * guarantee is observed only with respect to @target and on the local
 * cpu.
 *
 * Currently, a queued barrier can't be canceled.  This is because
 * try_to_grab_pending() can't determine whether the work to be
 * grabbed is at the head of the queue and thus can't clear LINKED
 * flag of the previous work while there must be a valid next work
 * after a work with LINKED flag set.
 *
 * Note that when @worker is non-NULL, @target may be modified
 * underneath us, so we can't reliably determine pwq from @target.
 *
 * CONTEXT:
 * spin_lock_irq(pool->lock).
 */
static void insert_wq_barrier(struct pool_workqueue *pwq,
			      struct wq_barrier *barr,
			      struct work_struct *target, struct worker *worker)
{
	struct list_head *head;
	unsigned int linked = 0;

	/*
	 * debugobject calls are safe here even with pool->lock locked
	 * as we know for sure that this will not trigger any of the
	 * checks and call back into the fixup functions where we
	 * might deadlock.
	 */
	INIT_WORK_ONSTACK(&barr->work, wq_barrier_func);
	__set_bit(WORK_STRUCT_PENDING_BIT, work_data_bits(&barr->work));
	init_completion(&barr->done);

	/*
	 * If @target is currently being executed, schedule the
	 * barrier to the worker; otherwise, put it after @target.
	 */
	if (worker)
		head = worker->scheduled.next;
	else {
		unsigned long *bits = work_data_bits(target);

		head = target->entry.next;
		/* there can already be other linked works, inherit and set */
		linked = *bits & WORK_STRUCT_LINKED;
		__set_bit(WORK_STRUCT_LINKED_BIT, bits);
	}

	debug_work_activate(&barr->work);
	insert_work(pwq, &barr->work, head,
		    work_color_to_flags(WORK_NO_COLOR) | linked);
}

/**
 * flush_workqueue_prep_pwqs - prepare pwqs for workqueue flushing
 * @wq: workqueue being flushed
 * @flush_color: new flush color, < 0 for no-op
 * @work_color: new work color, < 0 for no-op
 *
 * Prepare pwqs for workqueue flushing.
 *
 * If @flush_color is non-negative, flush_color on all pwqs should be
 * -1.  If no pwq has in-flight commands at the specified color, all
 * pwq->flush_color's stay at -1 and %false is returned.  If any pwq
 * has in flight commands, its pwq->flush_color is set to
 * @flush_color, @wq->nr_pwqs_to_flush is updated accordingly, pwq
 * wakeup logic is armed and %true is returned.
 *
 * The caller should have initialized @wq->first_flusher prior to
 * calling this function with non-negative @flush_color.  If
 * @flush_color is negative, no flush color update is done and %false
 * is returned.
 *
 * If @work_color is non-negative, all pwqs should have the same
 * work_color which is previous to @work_color and all will be
 * advanced to @work_color.
 *
 * CONTEXT:
 * mutex_lock(wq->flush_mutex).
 *
 * RETURNS:
 * %true if @flush_color >= 0 and there's something to flush.  %false
 * otherwise.
 */
static bool flush_workqueue_prep_pwqs(struct workqueue_struct *wq,
				      int flush_color, int work_color)
{
	bool wait = false;
	struct pool_workqueue *pwq;

	if (flush_color >= 0) {
		WARN_ON_ONCE(atomic_read(&wq->nr_pwqs_to_flush));
		atomic_set(&wq->nr_pwqs_to_flush, 1);
	}

	local_irq_disable();

	for_each_pwq(pwq, wq) {
		struct worker_pool *pool = pwq->pool;

		spin_lock(&pool->lock);

		if (flush_color >= 0) {
			WARN_ON_ONCE(pwq->flush_color != -1);

			if (pwq->nr_in_flight[flush_color]) {
				pwq->flush_color = flush_color;
				atomic_inc(&wq->nr_pwqs_to_flush);
				wait = true;
			}
		}

		if (work_color >= 0) {
			WARN_ON_ONCE(work_color != work_next_color(pwq->work_color));
			pwq->work_color = work_color;
		}

		spin_unlock(&pool->lock);
	}

	local_irq_enable();

	if (flush_color >= 0 && atomic_dec_and_test(&wq->nr_pwqs_to_flush))
		complete(&wq->first_flusher->done);

	return wait;
}

/**
 * flush_workqueue - ensure that any scheduled work has run to completion.
 * @wq: workqueue to flush
 *
 * This function sleeps until all work items which were queued on entry
 * have finished execution, but it is not livelocked by new incoming ones.
 */
void flush_workqueue(struct workqueue_struct *wq)
{
	struct wq_flusher this_flusher = {
		.list = LIST_HEAD_INIT(this_flusher.list),
		.flush_color = -1,
		.done = COMPLETION_INITIALIZER_ONSTACK(this_flusher.done),
	};
	int next_color;

	lock_map_acquire(&wq->lockdep_map);
	lock_map_release(&wq->lockdep_map);

	mutex_lock(&wq->flush_mutex);

	/*
	 * Start-to-wait phase
	 */
	next_color = work_next_color(wq->work_color);

	if (next_color != wq->flush_color) {
		/*
		 * Color space is not full.  The current work_color
		 * becomes our flush_color and work_color is advanced
		 * by one.
		 */
		WARN_ON_ONCE(!list_empty(&wq->flusher_overflow));
		this_flusher.flush_color = wq->work_color;
		wq->work_color = next_color;

		if (!wq->first_flusher) {
			/* no flush in progress, become the first flusher */
			WARN_ON_ONCE(wq->flush_color != this_flusher.flush_color);

			wq->first_flusher = &this_flusher;

			if (!flush_workqueue_prep_pwqs(wq, wq->flush_color,
						       wq->work_color)) {
				/* nothing to flush, done */
				wq->flush_color = next_color;
				wq->first_flusher = NULL;
				goto out_unlock;
			}
		} else {
			/* wait in queue */
			WARN_ON_ONCE(wq->flush_color == this_flusher.flush_color);
			list_add_tail(&this_flusher.list, &wq->flusher_queue);
			flush_workqueue_prep_pwqs(wq, -1, wq->work_color);
		}
	} else {
		/*
		 * Oops, color space is full, wait on overflow queue.
		 * The next flush completion will assign us
		 * flush_color and transfer to flusher_queue.
		 */
		list_add_tail(&this_flusher.list, &wq->flusher_overflow);
	}

	mutex_unlock(&wq->flush_mutex);

	wait_for_completion(&this_flusher.done);

	/*
	 * Wake-up-and-cascade phase
	 *
	 * First flushers are responsible for cascading flushes and
	 * handling overflow.  Non-first flushers can simply return.
	 */
	if (wq->first_flusher != &this_flusher)
		return;

	mutex_lock(&wq->flush_mutex);

	/* we might have raced, check again with mutex held */
	if (wq->first_flusher != &this_flusher)
		goto out_unlock;

	wq->first_flusher = NULL;

	WARN_ON_ONCE(!list_empty(&this_flusher.list));
	WARN_ON_ONCE(wq->flush_color != this_flusher.flush_color);

	while (true) {
		struct wq_flusher *next, *tmp;

		/* complete all the flushers sharing the current flush color */
		list_for_each_entry_safe(next, tmp, &wq->flusher_queue, list) {
			if (next->flush_color != wq->flush_color)
				break;
			list_del_init(&next->list);
			complete(&next->done);
		}

		WARN_ON_ONCE(!list_empty(&wq->flusher_overflow) &&
			     wq->flush_color != work_next_color(wq->work_color));

		/* this flush_color is finished, advance by one */
		wq->flush_color = work_next_color(wq->flush_color);

		/* one color has been freed, handle overflow queue */
		if (!list_empty(&wq->flusher_overflow)) {
			/*
			 * Assign the same color to all overflowed
			 * flushers, advance work_color and append to
			 * flusher_queue.  This is the start-to-wait
			 * phase for these overflowed flushers.
			 */
			list_for_each_entry(tmp, &wq->flusher_overflow, list)
				tmp->flush_color = wq->work_color;

			wq->work_color = work_next_color(wq->work_color);

			list_splice_tail_init(&wq->flusher_overflow,
					      &wq->flusher_queue);
			flush_workqueue_prep_pwqs(wq, -1, wq->work_color);
		}

		if (list_empty(&wq->flusher_queue)) {
			WARN_ON_ONCE(wq->flush_color != wq->work_color);
			break;
		}

		/*
		 * Need to flush more colors.  Make the next flusher
		 * the new first flusher and arm pwqs.
		 */
		WARN_ON_ONCE(wq->flush_color == wq->work_color);
		WARN_ON_ONCE(wq->flush_color != next->flush_color);

		list_del_init(&next->list);
		wq->first_flusher = next;

		if (flush_workqueue_prep_pwqs(wq, wq->flush_color, -1))
			break;

		/*
		 * Meh... this color is already done, clear first
		 * flusher and repeat cascading.
		 */
		wq->first_flusher = NULL;
	}

out_unlock:
	mutex_unlock(&wq->flush_mutex);
}
EXPORT_SYMBOL_GPL(flush_workqueue);

/**
 * drain_workqueue - drain a workqueue
 * @wq: workqueue to drain
 *
 * Wait until the workqueue becomes empty.  While draining is in progress,
 * only chain queueing is allowed.  IOW, only currently pending or running
 * work items on @wq can queue further work items on it.  @wq is flushed
 * repeatedly until it becomes empty.  The number of flushing is detemined
 * by the depth of chaining and should be relatively short.  Whine if it
 * takes too long.
 */
void drain_workqueue(struct workqueue_struct *wq)
{
	unsigned int flush_cnt = 0;
	struct pool_workqueue *pwq;

	/*
	 * __queue_work() needs to test whether there are drainers, is much
	 * hotter than drain_workqueue() and already looks at @wq->flags.
	 * Use __WQ_DRAINING so that queue doesn't have to check nr_drainers.
	 */
	mutex_lock(&wq_mutex);
	if (!wq->nr_drainers++)
		wq->flags |= __WQ_DRAINING;
	mutex_unlock(&wq_mutex);
reflush:
	flush_workqueue(wq);

	local_irq_disable();

	for_each_pwq(pwq, wq) {
		bool drained;

		spin_lock(&pwq->pool->lock);
		drained = !pwq->nr_active && list_empty(&pwq->delayed_works);
		spin_unlock(&pwq->pool->lock);

		if (drained)
			continue;

		if (++flush_cnt == 10 ||
		    (flush_cnt % 100 == 0 && flush_cnt <= 1000))
			pr_warn("workqueue %s: drain_workqueue() isn't complete after %u tries\n",
				wq->name, flush_cnt);

		local_irq_enable();
		goto reflush;
	}

	local_irq_enable();

	mutex_lock(&wq_mutex);
	if (!--wq->nr_drainers)
		wq->flags &= ~__WQ_DRAINING;
	mutex_unlock(&wq_mutex);
}
EXPORT_SYMBOL_GPL(drain_workqueue);

static bool start_flush_work(struct work_struct *work, struct wq_barrier *barr)
{
	struct worker *worker = NULL;
	struct worker_pool *pool;
	struct pool_workqueue *pwq;

	might_sleep();

	local_irq_disable();
	pool = get_work_pool(work);
	if (!pool) {
		local_irq_enable();
		return false;
	}

	spin_lock(&pool->lock);
	/* see the comment in try_to_grab_pending() with the same code */
	pwq = get_work_pwq(work);
	if (pwq) {
		if (unlikely(pwq->pool != pool))
			goto already_gone;
	} else {
		worker = find_worker_executing_work(pool, work);
		if (!worker)
			goto already_gone;
		pwq = worker->current_pwq;
	}

	insert_wq_barrier(pwq, barr, work, worker);
	spin_unlock_irq(&pool->lock);

	/*
	 * If @max_active is 1 or rescuer is in use, flushing another work
	 * item on the same workqueue may lead to deadlock.  Make sure the
	 * flusher is not running on the same workqueue by verifying write
	 * access.
	 */
	if (pwq->wq->saved_max_active == 1 || pwq->wq->rescuer)
		lock_map_acquire(&pwq->wq->lockdep_map);
	else
		lock_map_acquire_read(&pwq->wq->lockdep_map);
	lock_map_release(&pwq->wq->lockdep_map);

	return true;
already_gone:
	spin_unlock_irq(&pool->lock);
	return false;
}

/**
 * flush_work - wait for a work to finish executing the last queueing instance
 * @work: the work to flush
 *
 * Wait until @work has finished execution.  @work is guaranteed to be idle
 * on return if it hasn't been requeued since flush started.
 *
 * RETURNS:
 * %true if flush_work() waited for the work to finish execution,
 * %false if it was already idle.
 */
bool flush_work(struct work_struct *work)
{
	struct wq_barrier barr;

	lock_map_acquire(&work->lockdep_map);
	lock_map_release(&work->lockdep_map);

	if (start_flush_work(work, &barr)) {
		wait_for_completion(&barr.done);
		destroy_work_on_stack(&barr.work);
		return true;
	} else {
		return false;
	}
}
EXPORT_SYMBOL_GPL(flush_work);

static bool __cancel_work_timer(struct work_struct *work, bool is_dwork)
{
	unsigned long flags;
	int ret;

	do {
		ret = try_to_grab_pending(work, is_dwork, &flags);
		/*
		 * If someone else is canceling, wait for the same event it
		 * would be waiting for before retrying.
		 */
		if (unlikely(ret == -ENOENT))
			flush_work(work);
	} while (unlikely(ret < 0));

	/* tell other tasks trying to grab @work to back off */
	mark_work_canceling(work);
	local_irq_restore(flags);

	flush_work(work);
	clear_work_data(work);
	return ret;
}

/**
 * cancel_work_sync - cancel a work and wait for it to finish
 * @work: the work to cancel
 *
 * Cancel @work and wait for its execution to finish.  This function
 * can be used even if the work re-queues itself or migrates to
 * another workqueue.  On return from this function, @work is
 * guaranteed to be not pending or executing on any CPU.
 *
 * cancel_work_sync(&delayed_work->work) must not be used for
 * delayed_work's.  Use cancel_delayed_work_sync() instead.
 *
 * The caller must ensure that the workqueue on which @work was last
 * queued can't be destroyed before this function returns.
 *
 * RETURNS:
 * %true if @work was pending, %false otherwise.
 */
bool cancel_work_sync(struct work_struct *work)
{
	return __cancel_work_timer(work, false);
}
EXPORT_SYMBOL_GPL(cancel_work_sync);

/**
 * flush_delayed_work - wait for a dwork to finish executing the last queueing
 * @dwork: the delayed work to flush
 *
 * Delayed timer is cancelled and the pending work is queued for
 * immediate execution.  Like flush_work(), this function only
 * considers the last queueing instance of @dwork.
 *
 * RETURNS:
 * %true if flush_work() waited for the work to finish execution,
 * %false if it was already idle.
 */
bool flush_delayed_work(struct delayed_work *dwork)
{
	local_irq_disable();
	if (del_timer_sync(&dwork->timer))
		__queue_work(dwork->cpu, dwork->wq, &dwork->work);
	local_irq_enable();
	return flush_work(&dwork->work);
}
EXPORT_SYMBOL(flush_delayed_work);

/**
 * cancel_delayed_work - cancel a delayed work
 * @dwork: delayed_work to cancel
 *
 * Kill off a pending delayed_work.  Returns %true if @dwork was pending
 * and canceled; %false if wasn't pending.  Note that the work callback
 * function may still be running on return, unless it returns %true and the
 * work doesn't re-arm itself.  Explicitly flush or use
 * cancel_delayed_work_sync() to wait on it.
 *
 * This function is safe to call from any context including IRQ handler.
 */
bool cancel_delayed_work(struct delayed_work *dwork)
{
	unsigned long flags;
	int ret;

	do {
		ret = try_to_grab_pending(&dwork->work, true, &flags);
	} while (unlikely(ret == -EAGAIN));

	if (unlikely(ret < 0))
		return false;

	set_work_pool_and_clear_pending(&dwork->work,
					get_work_pool_id(&dwork->work));
	local_irq_restore(flags);
	return ret;
}
EXPORT_SYMBOL(cancel_delayed_work);

/**
 * cancel_delayed_work_sync - cancel a delayed work and wait for it to finish
 * @dwork: the delayed work cancel
 *
 * This is cancel_work_sync() for delayed works.
 *
 * RETURNS:
 * %true if @dwork was pending, %false otherwise.
 */
bool cancel_delayed_work_sync(struct delayed_work *dwork)
{
	return __cancel_work_timer(&dwork->work, true);
}
EXPORT_SYMBOL(cancel_delayed_work_sync);

/**
 * schedule_on_each_cpu - execute a function synchronously on each online CPU
 * @func: the function to call
 *
 * schedule_on_each_cpu() executes @func on each online CPU using the
 * system workqueue and blocks until all CPUs have completed.
 * schedule_on_each_cpu() is very slow.
 *
 * RETURNS:
 * 0 on success, -errno on failure.
 */
int schedule_on_each_cpu(work_func_t func)
{
	int cpu;
	struct work_struct __percpu *works;

	works = alloc_percpu(struct work_struct);
	if (!works)
		return -ENOMEM;

	get_online_cpus();

	for_each_online_cpu(cpu) {
		struct work_struct *work = per_cpu_ptr(works, cpu);

		INIT_WORK(work, func);
		schedule_work_on(cpu, work);
	}

	for_each_online_cpu(cpu)
		flush_work(per_cpu_ptr(works, cpu));

	put_online_cpus();
	free_percpu(works);
	return 0;
}

/**
 * flush_scheduled_work - ensure that any scheduled work has run to completion.
 *
 * Forces execution of the kernel-global workqueue and blocks until its
 * completion.
 *
 * Think twice before calling this function!  It's very easy to get into
 * trouble if you don't take great care.  Either of the following situations
 * will lead to deadlock:
 *
 *	One of the work items currently on the workqueue needs to acquire
 *	a lock held by your code or its caller.
 *
 *	Your code is running in the context of a work routine.
 *
 * They will be detected by lockdep when they occur, but the first might not
 * occur very often.  It depends on what work items are on the workqueue and
 * what locks they need, which you have no control over.
 *
 * In most situations flushing the entire workqueue is overkill; you merely
 * need to know that a particular work item isn't queued and isn't running.
 * In such cases you should use cancel_delayed_work_sync() or
 * cancel_work_sync() instead.
 */
void flush_scheduled_work(void)
{
	flush_workqueue(system_wq);
}
EXPORT_SYMBOL(flush_scheduled_work);

/**
 * execute_in_process_context - reliably execute the routine with user context
 * @fn:		the function to execute
 * @ew:		guaranteed storage for the execute work structure (must
 *		be available when the work executes)
 *
 * Executes the function immediately if process context is available,
 * otherwise schedules the function for delayed execution.
 *
 * Returns:	0 - function was executed
 *		1 - function was scheduled for execution
 */
int execute_in_process_context(work_func_t fn, struct execute_work *ew)
{
	if (!in_interrupt()) {
		fn(&ew->work);
		return 0;
	}

	INIT_WORK(&ew->work, fn);
	schedule_work(&ew->work);

	return 1;
}
EXPORT_SYMBOL_GPL(execute_in_process_context);

#ifdef CONFIG_SYSFS
/*
 * Workqueues with WQ_SYSFS flag set is visible to userland via
 * /sys/bus/workqueue/devices/WQ_NAME.  All visible workqueues have the
 * following attributes.
 *
 *  per_cpu	RO bool	: whether the workqueue is per-cpu or unbound
 *  max_active	RW int	: maximum number of in-flight work items
 *
 * Unbound workqueues have the following extra attributes.
 *
 *  id		RO int	: the associated pool ID
 *  nice	RW int	: nice value of the workers
 *  cpumask	RW mask	: bitmask of allowed CPUs for the workers
 */
struct wq_device {
	struct workqueue_struct		*wq;
	struct device			dev;
};

static struct workqueue_struct *dev_to_wq(struct device *dev)
{
	struct wq_device *wq_dev = container_of(dev, struct wq_device, dev);

	return wq_dev->wq;
}

static ssize_t wq_per_cpu_show(struct device *dev,
			       struct device_attribute *attr, char *buf)
{
	struct workqueue_struct *wq = dev_to_wq(dev);

	return scnprintf(buf, PAGE_SIZE, "%d\n", (bool)!(wq->flags & WQ_UNBOUND));
}

static ssize_t wq_max_active_show(struct device *dev,
				  struct device_attribute *attr, char *buf)
{
	struct workqueue_struct *wq = dev_to_wq(dev);

	return scnprintf(buf, PAGE_SIZE, "%d\n", wq->saved_max_active);
}

static ssize_t wq_max_active_store(struct device *dev,
				   struct device_attribute *attr,
				   const char *buf, size_t count)
{
	struct workqueue_struct *wq = dev_to_wq(dev);
	int val;

	if (sscanf(buf, "%d", &val) != 1 || val <= 0)
		return -EINVAL;

	workqueue_set_max_active(wq, val);
	return count;
}

static struct device_attribute wq_sysfs_attrs[] = {
	__ATTR(per_cpu, 0444, wq_per_cpu_show, NULL),
	__ATTR(max_active, 0644, wq_max_active_show, wq_max_active_store),
	__ATTR_NULL,
};

static ssize_t wq_pool_id_show(struct device *dev,
			       struct device_attribute *attr, char *buf)
{
	struct workqueue_struct *wq = dev_to_wq(dev);
	struct worker_pool *pool;
	int written;

	rcu_read_lock_sched();
	pool = first_pwq(wq)->pool;
	written = scnprintf(buf, PAGE_SIZE, "%d\n", pool->id);
	rcu_read_unlock_sched();

	return written;
}

static ssize_t wq_nice_show(struct device *dev, struct device_attribute *attr,
			    char *buf)
{
	struct workqueue_struct *wq = dev_to_wq(dev);
	int written;

	rcu_read_lock_sched();
	written = scnprintf(buf, PAGE_SIZE, "%d\n",
			    first_pwq(wq)->pool->attrs->nice);
	rcu_read_unlock_sched();

	return written;
}

/* prepare workqueue_attrs for sysfs store operations */
static struct workqueue_attrs *wq_sysfs_prep_attrs(struct workqueue_struct *wq)
{
	struct workqueue_attrs *attrs;

	attrs = alloc_workqueue_attrs(GFP_KERNEL);
	if (!attrs)
		return NULL;

	rcu_read_lock_sched();
	copy_workqueue_attrs(attrs, first_pwq(wq)->pool->attrs);
	rcu_read_unlock_sched();
	return attrs;
}

static ssize_t wq_nice_store(struct device *dev, struct device_attribute *attr,
			     const char *buf, size_t count)
{
	struct workqueue_struct *wq = dev_to_wq(dev);
	struct workqueue_attrs *attrs;
	int ret;

	attrs = wq_sysfs_prep_attrs(wq);
	if (!attrs)
		return -ENOMEM;

	if (sscanf(buf, "%d", &attrs->nice) == 1 &&
	    attrs->nice >= -20 && attrs->nice <= 19)
		ret = apply_workqueue_attrs(wq, attrs);
	else
		ret = -EINVAL;

	free_workqueue_attrs(attrs);
	return ret ?: count;
}

static ssize_t wq_cpumask_show(struct device *dev,
			       struct device_attribute *attr, char *buf)
{
	struct workqueue_struct *wq = dev_to_wq(dev);
	int written;

	rcu_read_lock_sched();
	written = cpumask_scnprintf(buf, PAGE_SIZE,
				    first_pwq(wq)->pool->attrs->cpumask);
	rcu_read_unlock_sched();

	written += scnprintf(buf + written, PAGE_SIZE - written, "\n");
	return written;
}

static ssize_t wq_cpumask_store(struct device *dev,
				struct device_attribute *attr,
				const char *buf, size_t count)
{
	struct workqueue_struct *wq = dev_to_wq(dev);
	struct workqueue_attrs *attrs;
	int ret;

	attrs = wq_sysfs_prep_attrs(wq);
	if (!attrs)
		return -ENOMEM;

	ret = cpumask_parse(buf, attrs->cpumask);
	if (!ret)
		ret = apply_workqueue_attrs(wq, attrs);

	free_workqueue_attrs(attrs);
	return ret ?: count;
}

static struct device_attribute wq_sysfs_unbound_attrs[] = {
	__ATTR(pool_id, 0444, wq_pool_id_show, NULL),
	__ATTR(nice, 0644, wq_nice_show, wq_nice_store),
	__ATTR(cpumask, 0644, wq_cpumask_show, wq_cpumask_store),
	__ATTR_NULL,
};

static struct bus_type wq_subsys = {
	.name				= "workqueue",
	.dev_attrs			= wq_sysfs_attrs,
};

static int __init wq_sysfs_init(void)
{
	return subsys_virtual_register(&wq_subsys, NULL);
}
core_initcall(wq_sysfs_init);

static void wq_device_release(struct device *dev)
{
	struct wq_device *wq_dev = container_of(dev, struct wq_device, dev);

	kfree(wq_dev);
}

/**
 * workqueue_sysfs_register - make a workqueue visible in sysfs
 * @wq: the workqueue to register
 *
 * Expose @wq in sysfs under /sys/bus/workqueue/devices.
 * alloc_workqueue*() automatically calls this function if WQ_SYSFS is set
 * which is the preferred method.
 *
 * Workqueue user should use this function directly iff it wants to apply
 * workqueue_attrs before making the workqueue visible in sysfs; otherwise,
 * apply_workqueue_attrs() may race against userland updating the
 * attributes.
 *
 * Returns 0 on success, -errno on failure.
 */
int workqueue_sysfs_register(struct workqueue_struct *wq)
{
	struct wq_device *wq_dev;
	int ret;

	/*
	 * Adjusting max_active or creating new pwqs by applyting
	 * attributes breaks ordering guarantee.  Disallow exposing ordered
	 * workqueues.
	 */
	if (WARN_ON(wq->flags & __WQ_ORDERED))
		return -EINVAL;

	wq->wq_dev = wq_dev = kzalloc(sizeof(*wq_dev), GFP_KERNEL);
	if (!wq_dev)
		return -ENOMEM;

	wq_dev->wq = wq;
	wq_dev->dev.bus = &wq_subsys;
	wq_dev->dev.init_name = wq->name;
	wq_dev->dev.release = wq_device_release;

	/*
	 * unbound_attrs are created separately.  Suppress uevent until
	 * everything is ready.
	 */
	dev_set_uevent_suppress(&wq_dev->dev, true);

	ret = device_register(&wq_dev->dev);
	if (ret) {
		kfree(wq_dev);
		wq->wq_dev = NULL;
		return ret;
	}

	if (wq->flags & WQ_UNBOUND) {
		struct device_attribute *attr;

		for (attr = wq_sysfs_unbound_attrs; attr->attr.name; attr++) {
			ret = device_create_file(&wq_dev->dev, attr);
			if (ret) {
				device_unregister(&wq_dev->dev);
				wq->wq_dev = NULL;
				return ret;
			}
		}
	}

	kobject_uevent(&wq_dev->dev.kobj, KOBJ_ADD);
	return 0;
}

/**
 * workqueue_sysfs_unregister - undo workqueue_sysfs_register()
 * @wq: the workqueue to unregister
 *
 * If @wq is registered to sysfs by workqueue_sysfs_register(), unregister.
 */
static void workqueue_sysfs_unregister(struct workqueue_struct *wq)
{
	struct wq_device *wq_dev = wq->wq_dev;

	if (!wq->wq_dev)
		return;

	wq->wq_dev = NULL;
	device_unregister(&wq_dev->dev);
}
#else	/* CONFIG_SYSFS */
static void workqueue_sysfs_unregister(struct workqueue_struct *wq)	{ }
#endif	/* CONFIG_SYSFS */

/**
 * free_workqueue_attrs - free a workqueue_attrs
 * @attrs: workqueue_attrs to free
 *
 * Undo alloc_workqueue_attrs().
 */
void free_workqueue_attrs(struct workqueue_attrs *attrs)
{
	if (attrs) {
		free_cpumask_var(attrs->cpumask);
		kfree(attrs);
	}
}

/**
 * alloc_workqueue_attrs - allocate a workqueue_attrs
 * @gfp_mask: allocation mask to use
 *
 * Allocate a new workqueue_attrs, initialize with default settings and
 * return it.  Returns NULL on failure.
 */
struct workqueue_attrs *alloc_workqueue_attrs(gfp_t gfp_mask)
{
	struct workqueue_attrs *attrs;

	attrs = kzalloc(sizeof(*attrs), gfp_mask);
	if (!attrs)
		goto fail;
	if (!alloc_cpumask_var(&attrs->cpumask, gfp_mask))
		goto fail;

	cpumask_setall(attrs->cpumask);
	return attrs;
fail:
	free_workqueue_attrs(attrs);
	return NULL;
}

static void copy_workqueue_attrs(struct workqueue_attrs *to,
				 const struct workqueue_attrs *from)
{
	to->nice = from->nice;
	cpumask_copy(to->cpumask, from->cpumask);
}

/*
 * Hacky implementation of jhash of bitmaps which only considers the
 * specified number of bits.  We probably want a proper implementation in
 * include/linux/jhash.h.
 */
static u32 jhash_bitmap(const unsigned long *bitmap, int bits, u32 hash)
{
	int nr_longs = bits / BITS_PER_LONG;
	int nr_leftover = bits % BITS_PER_LONG;
	unsigned long leftover = 0;

	if (nr_longs)
		hash = jhash(bitmap, nr_longs * sizeof(long), hash);
	if (nr_leftover) {
		bitmap_copy(&leftover, bitmap + nr_longs, nr_leftover);
		hash = jhash(&leftover, sizeof(long), hash);
	}
	return hash;
}

/* hash value of the content of @attr */
static u32 wqattrs_hash(const struct workqueue_attrs *attrs)
{
	u32 hash = 0;

	hash = jhash_1word(attrs->nice, hash);
	hash = jhash_bitmap(cpumask_bits(attrs->cpumask), nr_cpu_ids, hash);
	return hash;
}

/* content equality test */
static bool wqattrs_equal(const struct workqueue_attrs *a,
			  const struct workqueue_attrs *b)
{
	if (a->nice != b->nice)
		return false;
	if (!cpumask_equal(a->cpumask, b->cpumask))
		return false;
	return true;
}

/**
 * init_worker_pool - initialize a newly zalloc'd worker_pool
 * @pool: worker_pool to initialize
 *
 * Initiailize a newly zalloc'd @pool.  It also allocates @pool->attrs.
 * Returns 0 on success, -errno on failure.  Even on failure, all fields
 * inside @pool proper are initialized and put_unbound_pool() can be called
 * on @pool safely to release it.
 */
static int init_worker_pool(struct worker_pool *pool)
{
	spin_lock_init(&pool->lock);
	pool->id = -1;
	pool->cpu = -1;
	pool->flags |= POOL_DISASSOCIATED;
	INIT_LIST_HEAD(&pool->worklist);
	INIT_LIST_HEAD(&pool->idle_list);
	hash_init(pool->busy_hash);

	init_timer_deferrable(&pool->idle_timer);
	pool->idle_timer.function = idle_worker_timeout;
	pool->idle_timer.data = (unsigned long)pool;

	setup_timer(&pool->mayday_timer, pool_mayday_timeout,
		    (unsigned long)pool);

	mutex_init(&pool->manager_arb);
	mutex_init(&pool->manager_mutex);
	ida_init(&pool->worker_ida);

	INIT_HLIST_NODE(&pool->hash_node);
	pool->refcnt = 1;

	/* shouldn't fail above this point */
	pool->attrs = alloc_workqueue_attrs(GFP_KERNEL);
	if (!pool->attrs)
		return -ENOMEM;
	return 0;
}

static void rcu_free_pool(struct rcu_head *rcu)
{
	struct worker_pool *pool = container_of(rcu, struct worker_pool, rcu);

	ida_destroy(&pool->worker_ida);
	free_workqueue_attrs(pool->attrs);
	kfree(pool);
}

/**
 * put_unbound_pool - put a worker_pool
 * @pool: worker_pool to put
 *
 * Put @pool.  If its refcnt reaches zero, it gets destroyed in sched-RCU
 * safe manner.  get_unbound_pool() calls this function on its failure path
 * and this function should be able to release pools which went through,
 * successfully or not, init_worker_pool().
 */
static void put_unbound_pool(struct worker_pool *pool)
{
	struct worker *worker;

	mutex_lock(&wq_mutex);
	if (--pool->refcnt) {
		mutex_unlock(&wq_mutex);
		return;
	}

	/* sanity checks */
	if (WARN_ON(!(pool->flags & POOL_DISASSOCIATED)) ||
	    WARN_ON(!list_empty(&pool->worklist))) {
		mutex_unlock(&wq_mutex);
		return;
	}

	/* release id and unhash */
	if (pool->id >= 0)
		idr_remove(&worker_pool_idr, pool->id);
	hash_del(&pool->hash_node);

	mutex_unlock(&wq_mutex);

	/*
	 * Become the manager and destroy all workers.  Grabbing
	 * manager_arb prevents @pool's workers from blocking on
	 * manager_mutex.
	 */
	mutex_lock(&pool->manager_arb);
	mutex_lock(&pool->manager_mutex);
	spin_lock_irq(&pool->lock);

	while ((worker = first_worker(pool)))
		destroy_worker(worker);
	WARN_ON(pool->nr_workers || pool->nr_idle);

	spin_unlock_irq(&pool->lock);
	mutex_unlock(&pool->manager_mutex);
	mutex_unlock(&pool->manager_arb);

	/* shut down the timers */
	del_timer_sync(&pool->idle_timer);
	del_timer_sync(&pool->mayday_timer);

	/* sched-RCU protected to allow dereferences from get_work_pool() */
	call_rcu_sched(&pool->rcu, rcu_free_pool);
}

/**
 * get_unbound_pool - get a worker_pool with the specified attributes
 * @attrs: the attributes of the worker_pool to get
 *
 * Obtain a worker_pool which has the same attributes as @attrs, bump the
 * reference count and return it.  If there already is a matching
 * worker_pool, it will be used; otherwise, this function attempts to
 * create a new one.  On failure, returns NULL.
 */
static struct worker_pool *get_unbound_pool(const struct workqueue_attrs *attrs)
{
	u32 hash = wqattrs_hash(attrs);
	struct worker_pool *pool;

	mutex_lock(&wq_mutex);

	/* do we already have a matching pool? */
	hash_for_each_possible(unbound_pool_hash, pool, hash_node, hash) {
		if (wqattrs_equal(pool->attrs, attrs)) {
			pool->refcnt++;
			goto out_unlock;
		}
	}

	/* nope, create a new one */
	pool = kzalloc(sizeof(*pool), GFP_KERNEL);
	if (!pool || init_worker_pool(pool) < 0)
		goto fail;

	lockdep_set_subclass(&pool->lock, 1);	/* see put_pwq() */
	copy_workqueue_attrs(pool->attrs, attrs);

	if (worker_pool_assign_id(pool) < 0)
		goto fail;

	/* create and start the initial worker */
	if (create_and_start_worker(pool) < 0)
		goto fail;

	/* install */
	hash_add(unbound_pool_hash, &pool->hash_node, hash);
out_unlock:
	mutex_unlock(&wq_mutex);
	return pool;
fail:
	mutex_unlock(&wq_mutex);
	if (pool)
		put_unbound_pool(pool);
	return NULL;
}

static void rcu_free_pwq(struct rcu_head *rcu)
{
	kmem_cache_free(pwq_cache,
			container_of(rcu, struct pool_workqueue, rcu));
}

/*
 * Scheduled on system_wq by put_pwq() when an unbound pwq hits zero refcnt
 * and needs to be destroyed.
 */
static void pwq_unbound_release_workfn(struct work_struct *work)
{
	struct pool_workqueue *pwq = container_of(work, struct pool_workqueue,
						  unbound_release_work);
	struct workqueue_struct *wq = pwq->wq;
	struct worker_pool *pool = pwq->pool;

	if (WARN_ON_ONCE(!(wq->flags & WQ_UNBOUND)))
		return;

	/*
	 * Unlink @pwq.  Synchronization against flush_mutex isn't strictly
	 * necessary on release but do it anyway.  It's easier to verify
	 * and consistent with the linking path.
	 */
	mutex_lock(&wq->flush_mutex);
	spin_lock_irq(&pwq_lock);
	list_del_rcu(&pwq->pwqs_node);
	spin_unlock_irq(&pwq_lock);
	mutex_unlock(&wq->flush_mutex);

	put_unbound_pool(pool);
	call_rcu_sched(&pwq->rcu, rcu_free_pwq);

	/*
	 * If we're the last pwq going away, @wq is already dead and no one
	 * is gonna access it anymore.  Free it.
	 */
	if (list_empty(&wq->pwqs))
		kfree(wq);
}

/**
 * pwq_adjust_max_active - update a pwq's max_active to the current setting
 * @pwq: target pool_workqueue
 *
 * If @pwq isn't freezing, set @pwq->max_active to the associated
 * workqueue's saved_max_active and activate delayed work items
 * accordingly.  If @pwq is freezing, clear @pwq->max_active to zero.
 */
static void pwq_adjust_max_active(struct pool_workqueue *pwq)
{
	struct workqueue_struct *wq = pwq->wq;
	bool freezable = wq->flags & WQ_FREEZABLE;

	/* for @wq->saved_max_active */
	lockdep_assert_held(&pwq_lock);

	/* fast exit for non-freezable wqs */
	if (!freezable && pwq->max_active == wq->saved_max_active)
		return;

	spin_lock(&pwq->pool->lock);

	if (!freezable || !(pwq->pool->flags & POOL_FREEZING)) {
		pwq->max_active = wq->saved_max_active;

		while (!list_empty(&pwq->delayed_works) &&
		       pwq->nr_active < pwq->max_active)
			pwq_activate_first_delayed(pwq);
	} else {
		pwq->max_active = 0;
	}

	spin_unlock(&pwq->pool->lock);
}

static void init_and_link_pwq(struct pool_workqueue *pwq,
			      struct workqueue_struct *wq,
			      struct worker_pool *pool,
			      struct pool_workqueue **p_last_pwq)
{
	BUG_ON((unsigned long)pwq & WORK_STRUCT_FLAG_MASK);

	pwq->pool = pool;
	pwq->wq = wq;
	pwq->flush_color = -1;
	pwq->refcnt = 1;
	INIT_LIST_HEAD(&pwq->delayed_works);
	INIT_LIST_HEAD(&pwq->mayday_node);
	INIT_WORK(&pwq->unbound_release_work, pwq_unbound_release_workfn);

	mutex_lock(&wq->flush_mutex);
	spin_lock_irq(&pwq_lock);

	/*
	 * Set the matching work_color.  This is synchronized with
	 * flush_mutex to avoid confusing flush_workqueue().
	 */
	if (p_last_pwq)
		*p_last_pwq = first_pwq(wq);
	pwq->work_color = wq->work_color;

	/* sync max_active to the current setting */
	pwq_adjust_max_active(pwq);

	/* link in @pwq */
	list_add_rcu(&pwq->pwqs_node, &wq->pwqs);

	spin_unlock_irq(&pwq_lock);
	mutex_unlock(&wq->flush_mutex);
}

/**
 * apply_workqueue_attrs - apply new workqueue_attrs to an unbound workqueue
 * @wq: the target workqueue
 * @attrs: the workqueue_attrs to apply, allocated with alloc_workqueue_attrs()
 *
 * Apply @attrs to an unbound workqueue @wq.  If @attrs doesn't match the
 * current attributes, a new pwq is created and made the first pwq which
 * will serve all new work items.  Older pwqs are released as in-flight
 * work items finish.  Note that a work item which repeatedly requeues
 * itself back-to-back will stay on its current pwq.
 *
 * Performs GFP_KERNEL allocations.  Returns 0 on success and -errno on
 * failure.
 */
int apply_workqueue_attrs(struct workqueue_struct *wq,
			  const struct workqueue_attrs *attrs)
{
	struct pool_workqueue *pwq, *last_pwq;
	struct worker_pool *pool;

	/* only unbound workqueues can change attributes */
	if (WARN_ON(!(wq->flags & WQ_UNBOUND)))
		return -EINVAL;

	/* creating multiple pwqs breaks ordering guarantee */
	if (WARN_ON((wq->flags & __WQ_ORDERED) && !list_empty(&wq->pwqs)))
		return -EINVAL;

	pwq = kmem_cache_zalloc(pwq_cache, GFP_KERNEL);
	if (!pwq)
		return -ENOMEM;

	pool = get_unbound_pool(attrs);
	if (!pool) {
		kmem_cache_free(pwq_cache, pwq);
		return -ENOMEM;
	}

	init_and_link_pwq(pwq, wq, pool, &last_pwq);
	if (last_pwq) {
		spin_lock_irq(&last_pwq->pool->lock);
		put_pwq(last_pwq);
		spin_unlock_irq(&last_pwq->pool->lock);
	}

	return 0;
}

static int alloc_and_link_pwqs(struct workqueue_struct *wq)
{
	bool highpri = wq->flags & WQ_HIGHPRI;
	int cpu;

	if (!(wq->flags & WQ_UNBOUND)) {
		wq->cpu_pwqs = alloc_percpu(struct pool_workqueue);
		if (!wq->cpu_pwqs)
			return -ENOMEM;

		for_each_possible_cpu(cpu) {
			struct pool_workqueue *pwq =
				per_cpu_ptr(wq->cpu_pwqs, cpu);
			struct worker_pool *cpu_pools =
				per_cpu(cpu_worker_pools, cpu);

			init_and_link_pwq(pwq, wq, &cpu_pools[highpri], NULL);
		}
		return 0;
	} else {
		return apply_workqueue_attrs(wq, unbound_std_wq_attrs[highpri]);
	}
}

static int wq_clamp_max_active(int max_active, unsigned int flags,
			       const char *name)
{
	int lim = flags & WQ_UNBOUND ? WQ_UNBOUND_MAX_ACTIVE : WQ_MAX_ACTIVE;

	if (max_active < 1 || max_active > lim)
		pr_warn("workqueue: max_active %d requested for %s is out of range, clamping between %d and %d\n",
			max_active, name, 1, lim);

	return clamp_val(max_active, 1, lim);
}

struct workqueue_struct *__alloc_workqueue_key(const char *fmt,
					       unsigned int flags,
					       int max_active,
					       struct lock_class_key *key,
					       const char *lock_name, ...)
{
	va_list args, args1;
	struct workqueue_struct *wq;
	struct pool_workqueue *pwq;
	size_t namelen;

	/* determine namelen, allocate wq and format name */
	va_start(args, lock_name);
	va_copy(args1, args);
	namelen = vsnprintf(NULL, 0, fmt, args) + 1;

	wq = kzalloc(sizeof(*wq) + namelen, GFP_KERNEL);
	if (!wq)
		return NULL;

	vsnprintf(wq->name, namelen, fmt, args1);
	va_end(args);
	va_end(args1);

	max_active = max_active ?: WQ_DFL_ACTIVE;
	max_active = wq_clamp_max_active(max_active, flags, wq->name);

	/* init wq */
	wq->flags = flags;
	wq->saved_max_active = max_active;
	mutex_init(&wq->flush_mutex);
	atomic_set(&wq->nr_pwqs_to_flush, 0);
	INIT_LIST_HEAD(&wq->pwqs);
	INIT_LIST_HEAD(&wq->flusher_queue);
	INIT_LIST_HEAD(&wq->flusher_overflow);
	INIT_LIST_HEAD(&wq->maydays);

	lockdep_init_map(&wq->lockdep_map, lock_name, key, 0);
	INIT_LIST_HEAD(&wq->list);

	if (alloc_and_link_pwqs(wq) < 0)
		goto err_free_wq;

	/*
	 * Workqueues which may be used during memory reclaim should
	 * have a rescuer to guarantee forward progress.
	 */
	if (flags & WQ_MEM_RECLAIM) {
		struct worker *rescuer;

		rescuer = alloc_worker();
		if (!rescuer)
			goto err_destroy;

		rescuer->rescue_wq = wq;
		rescuer->task = kthread_create(rescuer_thread, rescuer, "%s",
					       wq->name);
		if (IS_ERR(rescuer->task)) {
			kfree(rescuer);
			goto err_destroy;
		}

		wq->rescuer = rescuer;
		rescuer->task->flags |= PF_THREAD_BOUND;
		wake_up_process(rescuer->task);
	}

	if ((wq->flags & WQ_SYSFS) && workqueue_sysfs_register(wq))
		goto err_destroy;

	/*
	 * wq_mutex protects global freeze state and workqueues list.  Grab
	 * it, adjust max_active and add the new @wq to workqueues list.
	 */
	mutex_lock(&wq_mutex);

	spin_lock_irq(&pwq_lock);
	for_each_pwq(pwq, wq)
		pwq_adjust_max_active(pwq);
	spin_unlock_irq(&pwq_lock);

	list_add(&wq->list, &workqueues);

	mutex_unlock(&wq_mutex);

	return wq;

err_free_wq:
	kfree(wq);
	return NULL;
err_destroy:
	destroy_workqueue(wq);
	return NULL;
}
EXPORT_SYMBOL_GPL(__alloc_workqueue_key);

/**
 * destroy_workqueue - safely terminate a workqueue
 * @wq: target workqueue
 *
 * Safely destroy a workqueue. All work currently pending will be done first.
 */
void destroy_workqueue(struct workqueue_struct *wq)
{
	struct pool_workqueue *pwq;

	/* drain it before proceeding with destruction */
	drain_workqueue(wq);

	/* sanity checks */
	spin_lock_irq(&pwq_lock);
	for_each_pwq(pwq, wq) {
		int i;

		for (i = 0; i < WORK_NR_COLORS; i++) {
			if (WARN_ON(pwq->nr_in_flight[i])) {
				spin_unlock_irq(&pwq_lock);
				return;
			}
		}

		if (WARN_ON(pwq->refcnt > 1) ||
		    WARN_ON(pwq->nr_active) ||
		    WARN_ON(!list_empty(&pwq->delayed_works))) {
			spin_unlock_irq(&pwq_lock);
			return;
		}
	}
	spin_unlock_irq(&pwq_lock);

	/*
	 * wq list is used to freeze wq, remove from list after
	 * flushing is complete in case freeze races us.
	 */
	mutex_lock(&wq_mutex);
	list_del_init(&wq->list);
	mutex_unlock(&wq_mutex);

	workqueue_sysfs_unregister(wq);

	if (wq->rescuer) {
		kthread_stop(wq->rescuer->task);
		kfree(wq->rescuer);
		wq->rescuer = NULL;
	}

	if (!(wq->flags & WQ_UNBOUND)) {
		/*
		 * The base ref is never dropped on per-cpu pwqs.  Directly
		 * free the pwqs and wq.
		 */
		free_percpu(wq->cpu_pwqs);
		kfree(wq);
	} else {
		/*
		 * We're the sole accessor of @wq at this point.  Directly
		 * access the first pwq and put the base ref.  As both pwqs
		 * and pools are sched-RCU protected, the lock operations
		 * are safe.  @wq will be freed when the last pwq is
		 * released.
		 */
		pwq = list_first_entry(&wq->pwqs, struct pool_workqueue,
				       pwqs_node);
		spin_lock_irq(&pwq->pool->lock);
		put_pwq(pwq);
		spin_unlock_irq(&pwq->pool->lock);
	}
}
EXPORT_SYMBOL_GPL(destroy_workqueue);

/**
 * workqueue_set_max_active - adjust max_active of a workqueue
 * @wq: target workqueue
 * @max_active: new max_active value.
 *
 * Set max_active of @wq to @max_active.
 *
 * CONTEXT:
 * Don't call from IRQ context.
 */
void workqueue_set_max_active(struct workqueue_struct *wq, int max_active)
{
	struct pool_workqueue *pwq;

	/* disallow meddling with max_active for ordered workqueues */
	if (WARN_ON(wq->flags & __WQ_ORDERED))
		return;

	max_active = wq_clamp_max_active(max_active, wq->flags, wq->name);

	spin_lock_irq(&pwq_lock);

	wq->saved_max_active = max_active;

	for_each_pwq(pwq, wq)
		pwq_adjust_max_active(pwq);

	spin_unlock_irq(&pwq_lock);
}
EXPORT_SYMBOL_GPL(workqueue_set_max_active);

/**
 * current_is_workqueue_rescuer - is %current workqueue rescuer?
 *
 * Determine whether %current is a workqueue rescuer.  Can be used from
 * work functions to determine whether it's being run off the rescuer task.
 */
bool current_is_workqueue_rescuer(void)
{
	struct worker *worker = current_wq_worker();

	return worker && worker == worker->current_pwq->wq->rescuer;
}

/**
 * workqueue_congested - test whether a workqueue is congested
 * @cpu: CPU in question
 * @wq: target workqueue
 *
 * Test whether @wq's cpu workqueue for @cpu is congested.  There is
 * no synchronization around this function and the test result is
 * unreliable and only useful as advisory hints or for debugging.
 *
 * RETURNS:
 * %true if congested, %false otherwise.
 */
bool workqueue_congested(int cpu, struct workqueue_struct *wq)
{
	struct pool_workqueue *pwq;
	bool ret;

	preempt_disable();

	if (!(wq->flags & WQ_UNBOUND))
		pwq = per_cpu_ptr(wq->cpu_pwqs, cpu);
	else
		pwq = first_pwq(wq);

	ret = !list_empty(&pwq->delayed_works);
	preempt_enable();

	return ret;
}
EXPORT_SYMBOL_GPL(workqueue_congested);

/**
 * work_busy - test whether a work is currently pending or running
 * @work: the work to be tested
 *
 * Test whether @work is currently pending or running.  There is no
 * synchronization around this function and the test result is
 * unreliable and only useful as advisory hints or for debugging.
 *
 * RETURNS:
 * OR'd bitmask of WORK_BUSY_* bits.
 */
unsigned int work_busy(struct work_struct *work)
{
	struct worker_pool *pool;
	unsigned long flags;
	unsigned int ret = 0;

	if (work_pending(work))
		ret |= WORK_BUSY_PENDING;

	local_irq_save(flags);
	pool = get_work_pool(work);
	if (pool) {
		spin_lock(&pool->lock);
		if (find_worker_executing_work(pool, work))
			ret |= WORK_BUSY_RUNNING;
		spin_unlock(&pool->lock);
	}
	local_irq_restore(flags);

	return ret;
}
EXPORT_SYMBOL_GPL(work_busy);

/*
 * CPU hotplug.
 *
 * There are two challenges in supporting CPU hotplug.  Firstly, there
 * are a lot of assumptions on strong associations among work, pwq and
 * pool which make migrating pending and scheduled works very
 * difficult to implement without impacting hot paths.  Secondly,
 * worker pools serve mix of short, long and very long running works making
 * blocked draining impractical.
 *
 * This is solved by allowing the pools to be disassociated from the CPU
 * running as an unbound one and allowing it to be reattached later if the
 * cpu comes back online.
 */

static void wq_unbind_fn(struct work_struct *work)
{
	int cpu = smp_processor_id();
	struct worker_pool *pool;
	struct worker *worker;
	int i;

	for_each_cpu_worker_pool(pool, cpu) {
		WARN_ON_ONCE(cpu != smp_processor_id());

		mutex_lock(&pool->manager_mutex);
		spin_lock_irq(&pool->lock);

		/*
		 * We've blocked all manager operations.  Make all workers
		 * unbound and set DISASSOCIATED.  Before this, all workers
		 * except for the ones which are still executing works from
		 * before the last CPU down must be on the cpu.  After
		 * this, they may become diasporas.
		 */
		list_for_each_entry(worker, &pool->idle_list, entry)
			worker->flags |= WORKER_UNBOUND;

		for_each_busy_worker(worker, i, pool)
			worker->flags |= WORKER_UNBOUND;

		pool->flags |= POOL_DISASSOCIATED;

		spin_unlock_irq(&pool->lock);
<<<<<<< HEAD
		mutex_unlock(&pool->assoc_mutex);
=======
		mutex_unlock(&pool->manager_mutex);
	}
>>>>>>> 2e109a28

		/*
		 * Call schedule() so that we cross rq->lock and thus can
		 * guarantee sched callbacks see the %WORKER_UNBOUND flag.
		 * This is necessary as scheduler callbacks may be invoked
		 * from other cpus.
		 */
		schedule();

		/*
		 * Sched callbacks are disabled now.  Zap nr_running.
		 * After this, nr_running stays zero and need_more_worker()
		 * and keep_working() are always true as long as the
		 * worklist is not empty.  This pool now behaves as an
		 * unbound (in terms of concurrency management) pool which
		 * are served by workers tied to the pool.
		 */
		atomic_set(&pool->nr_running, 0);

		/*
		 * With concurrency management just turned off, a busy
		 * worker blocking could lead to lengthy stalls.  Kick off
		 * unbound chain execution of currently pending work items.
		 */
		spin_lock_irq(&pool->lock);
		wake_up_worker(pool);
		spin_unlock_irq(&pool->lock);
	}
}

/*
 * Workqueues should be brought up before normal priority CPU notifiers.
 * This will be registered high priority CPU notifier.
 */
static int __cpuinit workqueue_cpu_up_callback(struct notifier_block *nfb,
					       unsigned long action,
					       void *hcpu)
{
	int cpu = (unsigned long)hcpu;
	struct worker_pool *pool;

	switch (action & ~CPU_TASKS_FROZEN) {
	case CPU_UP_PREPARE:
		for_each_cpu_worker_pool(pool, cpu) {
			if (pool->nr_workers)
				continue;
			if (create_and_start_worker(pool) < 0)
				return NOTIFY_BAD;
		}
		break;

	case CPU_DOWN_FAILED:
	case CPU_ONLINE:
		for_each_cpu_worker_pool(pool, cpu) {
			mutex_lock(&pool->manager_mutex);
			spin_lock_irq(&pool->lock);

			pool->flags &= ~POOL_DISASSOCIATED;
			rebind_workers(pool);

			spin_unlock_irq(&pool->lock);
			mutex_unlock(&pool->manager_mutex);
		}
		break;
	}
	return NOTIFY_OK;
}

/*
 * Workqueues should be brought down after normal priority CPU notifiers.
 * This will be registered as low priority CPU notifier.
 */
static int __cpuinit workqueue_cpu_down_callback(struct notifier_block *nfb,
						 unsigned long action,
						 void *hcpu)
{
	int cpu = (unsigned long)hcpu;
	struct work_struct unbind_work;

	switch (action & ~CPU_TASKS_FROZEN) {
	case CPU_DOWN_PREPARE:
		/* unbinding should happen on the local CPU */
		INIT_WORK_ONSTACK(&unbind_work, wq_unbind_fn);
		queue_work_on(cpu, system_highpri_wq, &unbind_work);
		flush_work(&unbind_work);
		break;
	}
	return NOTIFY_OK;
}

#ifdef CONFIG_SMP

struct work_for_cpu {
	struct work_struct work;
	long (*fn)(void *);
	void *arg;
	long ret;
};

static void work_for_cpu_fn(struct work_struct *work)
{
	struct work_for_cpu *wfc = container_of(work, struct work_for_cpu, work);

	wfc->ret = wfc->fn(wfc->arg);
}

/**
 * work_on_cpu - run a function in user context on a particular cpu
 * @cpu: the cpu to run on
 * @fn: the function to run
 * @arg: the function arg
 *
 * This will return the value @fn returns.
 * It is up to the caller to ensure that the cpu doesn't go offline.
 * The caller must not hold any locks which would prevent @fn from completing.
 */
long work_on_cpu(int cpu, long (*fn)(void *), void *arg)
{
	struct work_for_cpu wfc = { .fn = fn, .arg = arg };

	INIT_WORK_ONSTACK(&wfc.work, work_for_cpu_fn);
	schedule_work_on(cpu, &wfc.work);
	flush_work(&wfc.work);
	return wfc.ret;
}
EXPORT_SYMBOL_GPL(work_on_cpu);
#endif /* CONFIG_SMP */

#ifdef CONFIG_FREEZER

/**
 * freeze_workqueues_begin - begin freezing workqueues
 *
 * Start freezing workqueues.  After this function returns, all freezable
 * workqueues will queue new works to their delayed_works list instead of
 * pool->worklist.
 *
 * CONTEXT:
 * Grabs and releases wq_mutex, pwq_lock and pool->lock's.
 */
void freeze_workqueues_begin(void)
{
	struct worker_pool *pool;
	struct workqueue_struct *wq;
	struct pool_workqueue *pwq;
	int pi;

	mutex_lock(&wq_mutex);

	WARN_ON_ONCE(workqueue_freezing);
	workqueue_freezing = true;

	/* set FREEZING */
	for_each_pool(pool, pi) {
		spin_lock_irq(&pool->lock);
		WARN_ON_ONCE(pool->flags & POOL_FREEZING);
		pool->flags |= POOL_FREEZING;
		spin_unlock_irq(&pool->lock);
	}

	/* suppress further executions by setting max_active to zero */
	spin_lock_irq(&pwq_lock);
	list_for_each_entry(wq, &workqueues, list) {
		for_each_pwq(pwq, wq)
			pwq_adjust_max_active(pwq);
	}
	spin_unlock_irq(&pwq_lock);

	mutex_unlock(&wq_mutex);
}

/**
 * freeze_workqueues_busy - are freezable workqueues still busy?
 *
 * Check whether freezing is complete.  This function must be called
 * between freeze_workqueues_begin() and thaw_workqueues().
 *
 * CONTEXT:
 * Grabs and releases wq_mutex.
 *
 * RETURNS:
 * %true if some freezable workqueues are still busy.  %false if freezing
 * is complete.
 */
bool freeze_workqueues_busy(void)
{
	bool busy = false;
	struct workqueue_struct *wq;
	struct pool_workqueue *pwq;

	mutex_lock(&wq_mutex);

	WARN_ON_ONCE(!workqueue_freezing);

	list_for_each_entry(wq, &workqueues, list) {
		if (!(wq->flags & WQ_FREEZABLE))
			continue;
		/*
		 * nr_active is monotonically decreasing.  It's safe
		 * to peek without lock.
		 */
		preempt_disable();
		for_each_pwq(pwq, wq) {
			WARN_ON_ONCE(pwq->nr_active < 0);
			if (pwq->nr_active) {
				busy = true;
				preempt_enable();
				goto out_unlock;
			}
		}
		preempt_enable();
	}
out_unlock:
	mutex_unlock(&wq_mutex);
	return busy;
}

/**
 * thaw_workqueues - thaw workqueues
 *
 * Thaw workqueues.  Normal queueing is restored and all collected
 * frozen works are transferred to their respective pool worklists.
 *
 * CONTEXT:
 * Grabs and releases wq_mutex, pwq_lock and pool->lock's.
 */
void thaw_workqueues(void)
{
	struct workqueue_struct *wq;
	struct pool_workqueue *pwq;
	struct worker_pool *pool;
	int pi;

	mutex_lock(&wq_mutex);

	if (!workqueue_freezing)
		goto out_unlock;

	/* clear FREEZING */
	for_each_pool(pool, pi) {
		spin_lock_irq(&pool->lock);
		WARN_ON_ONCE(!(pool->flags & POOL_FREEZING));
		pool->flags &= ~POOL_FREEZING;
		spin_unlock_irq(&pool->lock);
	}

	/* restore max_active and repopulate worklist */
	spin_lock_irq(&pwq_lock);
	list_for_each_entry(wq, &workqueues, list) {
		for_each_pwq(pwq, wq)
			pwq_adjust_max_active(pwq);
	}
	spin_unlock_irq(&pwq_lock);

	/* kick workers */
	for_each_pool(pool, pi) {
		spin_lock_irq(&pool->lock);
		wake_up_worker(pool);
		spin_unlock_irq(&pool->lock);
	}

	workqueue_freezing = false;
out_unlock:
	mutex_unlock(&wq_mutex);
}
#endif /* CONFIG_FREEZER */

static int __init init_workqueues(void)
{
	int std_nice[NR_STD_WORKER_POOLS] = { 0, HIGHPRI_NICE_LEVEL };
	int i, cpu;

	/* make sure we have enough bits for OFFQ pool ID */
	BUILD_BUG_ON((1LU << (BITS_PER_LONG - WORK_OFFQ_POOL_SHIFT)) <
		     WORK_CPU_END * NR_STD_WORKER_POOLS);

	WARN_ON(__alignof__(struct pool_workqueue) < __alignof__(long long));

	pwq_cache = KMEM_CACHE(pool_workqueue, SLAB_PANIC);

	cpu_notifier(workqueue_cpu_up_callback, CPU_PRI_WORKQUEUE_UP);
	hotcpu_notifier(workqueue_cpu_down_callback, CPU_PRI_WORKQUEUE_DOWN);

	/* initialize CPU pools */
	for_each_possible_cpu(cpu) {
		struct worker_pool *pool;

		i = 0;
		for_each_cpu_worker_pool(pool, cpu) {
			BUG_ON(init_worker_pool(pool));
			pool->cpu = cpu;
			cpumask_copy(pool->attrs->cpumask, cpumask_of(cpu));
			pool->attrs->nice = std_nice[i++];

			/* alloc pool ID */
			mutex_lock(&wq_mutex);
			BUG_ON(worker_pool_assign_id(pool));
			mutex_unlock(&wq_mutex);
		}
	}

	/* create the initial worker */
	for_each_online_cpu(cpu) {
		struct worker_pool *pool;

		for_each_cpu_worker_pool(pool, cpu) {
			pool->flags &= ~POOL_DISASSOCIATED;
			BUG_ON(create_and_start_worker(pool) < 0);
		}
	}

	/* create default unbound wq attrs */
	for (i = 0; i < NR_STD_WORKER_POOLS; i++) {
		struct workqueue_attrs *attrs;

		BUG_ON(!(attrs = alloc_workqueue_attrs(GFP_KERNEL)));

		attrs->nice = std_nice[i];
		cpumask_setall(attrs->cpumask);

		unbound_std_wq_attrs[i] = attrs;
	}

	system_wq = alloc_workqueue("events", 0, 0);
	system_highpri_wq = alloc_workqueue("events_highpri", WQ_HIGHPRI, 0);
	system_long_wq = alloc_workqueue("events_long", 0, 0);
	system_unbound_wq = alloc_workqueue("events_unbound", WQ_UNBOUND,
					    WQ_UNBOUND_MAX_ACTIVE);
	system_freezable_wq = alloc_workqueue("events_freezable",
					      WQ_FREEZABLE, 0);
	BUG_ON(!system_wq || !system_highpri_wq || !system_long_wq ||
	       !system_unbound_wq || !system_freezable_wq);
	return 0;
}
early_initcall(init_workqueues);<|MERGE_RESOLUTION|>--- conflicted
+++ resolved
@@ -4136,12 +4136,7 @@
 		pool->flags |= POOL_DISASSOCIATED;
 
 		spin_unlock_irq(&pool->lock);
-<<<<<<< HEAD
-		mutex_unlock(&pool->assoc_mutex);
-=======
 		mutex_unlock(&pool->manager_mutex);
-	}
->>>>>>> 2e109a28
 
 		/*
 		 * Call schedule() so that we cross rq->lock and thus can
