--- conflicted
+++ resolved
@@ -183,12 +183,8 @@
 	struct hlist_head	busy_hash[BUSY_WORKER_HASH_SIZE];
 						/* L: hash of busy workers */
 
-<<<<<<< HEAD
-	struct worker_pool	pools[2];	/* normal and highpri pools */
-=======
 	struct worker_pool	pools[NR_WORKER_POOLS];
 						/* normal and highpri pools */
->>>>>>> d1818629
 
 	wait_queue_head_t	rebind_hold;	/* rebind hold wait */
 } ____cacheline_aligned_in_smp;
@@ -936,8 +932,6 @@
 }
 
 /**
-<<<<<<< HEAD
-=======
  * move_linked_works - move linked works to a list
  * @work: start of series of works to be scheduled
  * @head: target list to append @work to
@@ -1126,7 +1120,6 @@
 }
 
 /**
->>>>>>> d1818629
  * insert_work - insert a work into gcwq
  * @cwq: cwq @work belongs to
  * @work: work to insert
@@ -1639,8 +1632,6 @@
 
 	/* we did our part, wait for rebind_workers() to finish up */
 	wait_event(gcwq->rebind_hold, !(worker->flags & WORKER_REBIND));
-<<<<<<< HEAD
-=======
 
 	/*
 	 * rebind_workers() shouldn't finish until all workers passed the
@@ -1650,7 +1641,6 @@
 	if (!--worker->idle_rebind->cnt)
 		complete(&worker->idle_rebind->done);
 	spin_unlock_irq(&worker->pool->gcwq->lock);
->>>>>>> d1818629
 }
 
 /*
@@ -1721,14 +1711,6 @@
 	/* set REBIND and kick idle ones, we'll wait for these later */
 	for_each_worker_pool(pool, gcwq) {
 		list_for_each_entry(worker, &pool->idle_list, entry) {
-<<<<<<< HEAD
-			if (worker->flags & WORKER_REBIND)
-				continue;
-
-			/* morph UNBOUND to REBIND */
-			worker->flags &= ~WORKER_UNBOUND;
-			worker->flags |= WORKER_REBIND;
-=======
 			unsigned long worker_flags = worker->flags;
 
 			if (worker->flags & WORKER_REBIND)
@@ -1738,7 +1720,6 @@
 			worker_flags &= ~WORKER_UNBOUND;
 			worker_flags |= WORKER_REBIND;
 			ACCESS_ONCE(worker->flags) = worker_flags;
->>>>>>> d1818629
 
 			idle_rebind.cnt++;
 			worker->idle_rebind = &idle_rebind;
@@ -1756,8 +1737,6 @@
 		goto retry;
 	}
 
-<<<<<<< HEAD
-=======
 	/* all idle workers are rebound, rebind busy workers */
 	for_each_busy_worker(worker, i, pos, gcwq) {
 		unsigned long worker_flags = worker->flags;
@@ -1789,38 +1768,11 @@
 			work_color_to_flags(WORK_NO_COLOR));
 	}
 
->>>>>>> d1818629
 	/*
 	 * All idle workers are rebound and waiting for %WORKER_REBIND to
 	 * be cleared inside idle_worker_rebind().  Clear and release.
 	 * Clearing %WORKER_REBIND from this foreign context is safe
 	 * because these workers are still guaranteed to be idle.
-<<<<<<< HEAD
-	 */
-	for_each_worker_pool(pool, gcwq)
-		list_for_each_entry(worker, &pool->idle_list, entry)
-			worker->flags &= ~WORKER_REBIND;
-
-	wake_up_all(&gcwq->rebind_hold);
-
-	/* rebind busy workers */
-	for_each_busy_worker(worker, i, pos, gcwq) {
-		struct work_struct *rebind_work = &worker->rebind_work;
-
-		/* morph UNBOUND to REBIND */
-		worker->flags &= ~WORKER_UNBOUND;
-		worker->flags |= WORKER_REBIND;
-
-		if (test_and_set_bit(WORK_STRUCT_PENDING_BIT,
-				     work_data_bits(rebind_work)))
-			continue;
-
-		/* wq doesn't matter, use the default one */
-		debug_work_activate(rebind_work);
-		insert_work(get_cwq(gcwq->cpu, system_wq), rebind_work,
-			    worker->scheduled.next,
-			    work_color_to_flags(WORK_NO_COLOR));
-=======
 	 *
 	 * We need to make sure all idle workers passed WORKER_REBIND wait
 	 * in idle_worker_rebind() before returning; otherwise, workers can
@@ -1842,7 +1794,6 @@
 		spin_unlock_irq(&gcwq->lock);
 		wait_for_completion(&idle_rebind.done);
 		spin_lock_irq(&gcwq->lock);
->>>>>>> d1818629
 	}
 }
 
@@ -2206,110 +2157,6 @@
 }
 
 /**
-<<<<<<< HEAD
- * move_linked_works - move linked works to a list
- * @work: start of series of works to be scheduled
- * @head: target list to append @work to
- * @nextp: out paramter for nested worklist walking
- *
- * Schedule linked works starting from @work to @head.  Work series to
- * be scheduled starts at @work and includes any consecutive work with
- * WORK_STRUCT_LINKED set in its predecessor.
- *
- * If @nextp is not NULL, it's updated to point to the next work of
- * the last scheduled work.  This allows move_linked_works() to be
- * nested inside outer list_for_each_entry_safe().
- *
- * CONTEXT:
- * spin_lock_irq(gcwq->lock).
- */
-static void move_linked_works(struct work_struct *work, struct list_head *head,
-			      struct work_struct **nextp)
-{
-	struct work_struct *n;
-
-	/*
-	 * Linked worklist will always end before the end of the list,
-	 * use NULL for list head.
-	 */
-	list_for_each_entry_safe_from(work, n, NULL, entry) {
-		list_move_tail(&work->entry, head);
-		if (!(*work_data_bits(work) & WORK_STRUCT_LINKED))
-			break;
-	}
-
-	/*
-	 * If we're already inside safe list traversal and have moved
-	 * multiple works to the scheduled queue, the next position
-	 * needs to be updated.
-	 */
-	if (nextp)
-		*nextp = n;
-}
-
-static void cwq_activate_first_delayed(struct cpu_workqueue_struct *cwq)
-{
-	struct work_struct *work = list_first_entry(&cwq->delayed_works,
-						    struct work_struct, entry);
-
-	trace_workqueue_activate_work(work);
-	move_linked_works(work, &cwq->pool->worklist, NULL);
-	__clear_bit(WORK_STRUCT_DELAYED_BIT, work_data_bits(work));
-	cwq->nr_active++;
-}
-
-/**
- * cwq_dec_nr_in_flight - decrement cwq's nr_in_flight
- * @cwq: cwq of interest
- * @color: color of work which left the queue
- * @delayed: for a delayed work
- *
- * A work either has completed or is removed from pending queue,
- * decrement nr_in_flight of its cwq and handle workqueue flushing.
- *
- * CONTEXT:
- * spin_lock_irq(gcwq->lock).
- */
-static void cwq_dec_nr_in_flight(struct cpu_workqueue_struct *cwq, int color,
-				 bool delayed)
-{
-	/* ignore uncolored works */
-	if (color == WORK_NO_COLOR)
-		return;
-
-	cwq->nr_in_flight[color]--;
-
-	if (!delayed) {
-		cwq->nr_active--;
-		if (!list_empty(&cwq->delayed_works)) {
-			/* one down, submit a delayed one */
-			if (cwq->nr_active < cwq->max_active)
-				cwq_activate_first_delayed(cwq);
-		}
-	}
-
-	/* is flush in progress and are we at the flushing tip? */
-	if (likely(cwq->flush_color != color))
-		return;
-
-	/* are there still in-flight works? */
-	if (cwq->nr_in_flight[color])
-		return;
-
-	/* this cwq is done, clear flush_color */
-	cwq->flush_color = -1;
-
-	/*
-	 * If this was the last cwq, wake up the first flusher.  It
-	 * will handle the rest.
-	 */
-	if (atomic_dec_and_test(&cwq->wq->nr_cwqs_to_flush))
-		complete(&cwq->wq->first_flusher->done);
-}
-
-/**
-=======
->>>>>>> d1818629
  * process_one_work - process single work
  * @worker: self
  * @work: work to process
@@ -2391,8 +2238,6 @@
 	if ((worker->flags & WORKER_UNBOUND) && need_more_worker(pool))
 		wake_up_worker(pool);
 
-<<<<<<< HEAD
-=======
 	/*
 	 * Record the last CPU and clear PENDING which should be the last
 	 * update to @work.  Also, do this inside @gcwq->lock so that
@@ -2401,7 +2246,6 @@
 	 */
 	set_work_cpu_and_clear_pending(work, gcwq->cpu);
 
->>>>>>> d1818629
 	spin_unlock_irq(&gcwq->lock);
 
 	lock_map_acquire_read(&cwq->wq->lockdep_map);
@@ -3790,11 +3634,7 @@
 	case CPU_DOWN_PREPARE:
 		/* unbinding should happen on the local CPU */
 		INIT_WORK_ONSTACK(&unbind_work, gcwq_unbind_fn);
-<<<<<<< HEAD
-		schedule_work_on(cpu, &unbind_work);
-=======
 		queue_work_on(cpu, system_highpri_wq, &unbind_work);
->>>>>>> d1818629
 		flush_work(&unbind_work);
 		break;
 	}
@@ -3996,13 +3836,10 @@
 	unsigned int cpu;
 	int i;
 
-<<<<<<< HEAD
-=======
 	/* make sure we have enough bits for OFFQ CPU number */
 	BUILD_BUG_ON((1LU << (BITS_PER_LONG - WORK_OFFQ_CPU_SHIFT)) <
 		     WORK_CPU_LAST);
 
->>>>>>> d1818629
 	cpu_notifier(workqueue_cpu_up_callback, CPU_PRI_WORKQUEUE_UP);
 	cpu_notifier(workqueue_cpu_down_callback, CPU_PRI_WORKQUEUE_DOWN);
 
@@ -4022,7 +3859,6 @@
 			pool->gcwq = gcwq;
 			INIT_LIST_HEAD(&pool->worklist);
 			INIT_LIST_HEAD(&pool->idle_list);
-<<<<<<< HEAD
 
 			init_timer_deferrable(&pool->idle_timer);
 			pool->idle_timer.function = idle_worker_timeout;
@@ -4035,20 +3871,6 @@
 			ida_init(&pool->worker_ida);
 		}
 
-=======
-
-			init_timer_deferrable(&pool->idle_timer);
-			pool->idle_timer.function = idle_worker_timeout;
-			pool->idle_timer.data = (unsigned long)pool;
-
-			setup_timer(&pool->mayday_timer, gcwq_mayday_timeout,
-				    (unsigned long)pool);
-
-			mutex_init(&pool->manager_mutex);
-			ida_init(&pool->worker_ida);
-		}
-
->>>>>>> d1818629
 		init_waitqueue_head(&gcwq->rebind_hold);
 	}
 
