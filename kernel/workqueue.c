--- conflicted
+++ resolved
@@ -183,12 +183,8 @@
 	struct hlist_head	busy_hash[BUSY_WORKER_HASH_SIZE];
 						/* L: hash of busy workers */
 
-<<<<<<< HEAD
-	struct worker_pool	pools[2];	/* normal and highpri pools */
-=======
 	struct worker_pool	pools[NR_WORKER_POOLS];
 						/* normal and highpri pools */
->>>>>>> 136b5721
 
 	wait_queue_head_t	rebind_hold;	/* rebind hold wait */
 } ____cacheline_aligned_in_smp;
@@ -936,8 +932,6 @@
 }
 
 /**
-<<<<<<< HEAD
-=======
  * move_linked_works - move linked works to a list
  * @work: start of series of works to be scheduled
  * @head: target list to append @work to
@@ -1126,7 +1120,6 @@
 }
 
 /**
->>>>>>> 136b5721
  * insert_work - insert a work into gcwq
  * @cwq: cwq @work belongs to
  * @work: work to insert
@@ -1622,7 +1615,6 @@
 	struct completion	done;		/* all workers rebound */
 };
 
-<<<<<<< HEAD
 /*
  * Rebind an idle @worker to its CPU.  During CPU onlining, this has to
  * happen synchronously for idle workers.  worker_thread() will test
@@ -1648,33 +1640,6 @@
  * cpu up but can race with other cpu hotplug operations and may be
  * executed twice without intervening cpu down.
  */
-=======
-/*
- * Rebind an idle @worker to its CPU.  During CPU onlining, this has to
- * happen synchronously for idle workers.  worker_thread() will test
- * %WORKER_REBIND before leaving idle and call this function.
- */
-static void idle_worker_rebind(struct worker *worker)
-{
-	struct global_cwq *gcwq = worker->pool->gcwq;
-
-	/* CPU must be online at this point */
-	WARN_ON(!worker_maybe_bind_and_lock(worker));
-	if (!--worker->idle_rebind->cnt)
-		complete(&worker->idle_rebind->done);
-	spin_unlock_irq(&worker->pool->gcwq->lock);
-
-	/* we did our part, wait for rebind_workers() to finish up */
-	wait_event(gcwq->rebind_hold, !(worker->flags & WORKER_REBIND));
-}
-
-/*
- * Function for @worker->rebind.work used to rebind unbound busy workers to
- * the associated cpu which is coming back online.  This is scheduled by
- * cpu up but can race with other cpu hotplug operations and may be
- * executed twice without intervening cpu down.
- */
->>>>>>> 136b5721
 static void busy_worker_rebind_fn(struct work_struct *work)
 {
 	struct worker *worker = container_of(work, struct worker, rebind_work);
@@ -1775,10 +1740,7 @@
 	/* rebind busy workers */
 	for_each_busy_worker(worker, i, pos, gcwq) {
 		struct work_struct *rebind_work = &worker->rebind_work;
-<<<<<<< HEAD
-=======
 		struct workqueue_struct *wq;
->>>>>>> 136b5721
 
 		/* morph UNBOUND to REBIND */
 		worker->flags &= ~WORKER_UNBOUND;
@@ -1788,13 +1750,6 @@
 				     work_data_bits(rebind_work)))
 			continue;
 
-<<<<<<< HEAD
-		/* wq doesn't matter, use the default one */
-		debug_work_activate(rebind_work);
-		insert_work(get_cwq(gcwq->cpu, system_wq), rebind_work,
-			    worker->scheduled.next,
-			    work_color_to_flags(WORK_NO_COLOR));
-=======
 		debug_work_activate(rebind_work);
 
 		/*
@@ -1809,7 +1764,6 @@
 		insert_work(get_cwq(gcwq->cpu, wq), rebind_work,
 			worker->scheduled.next,
 			work_color_to_flags(WORK_NO_COLOR));
->>>>>>> 136b5721
 	}
 }
 
@@ -2173,110 +2127,6 @@
 }
 
 /**
-<<<<<<< HEAD
- * move_linked_works - move linked works to a list
- * @work: start of series of works to be scheduled
- * @head: target list to append @work to
- * @nextp: out paramter for nested worklist walking
- *
- * Schedule linked works starting from @work to @head.  Work series to
- * be scheduled starts at @work and includes any consecutive work with
- * WORK_STRUCT_LINKED set in its predecessor.
- *
- * If @nextp is not NULL, it's updated to point to the next work of
- * the last scheduled work.  This allows move_linked_works() to be
- * nested inside outer list_for_each_entry_safe().
- *
- * CONTEXT:
- * spin_lock_irq(gcwq->lock).
- */
-static void move_linked_works(struct work_struct *work, struct list_head *head,
-			      struct work_struct **nextp)
-{
-	struct work_struct *n;
-
-	/*
-	 * Linked worklist will always end before the end of the list,
-	 * use NULL for list head.
-	 */
-	list_for_each_entry_safe_from(work, n, NULL, entry) {
-		list_move_tail(&work->entry, head);
-		if (!(*work_data_bits(work) & WORK_STRUCT_LINKED))
-			break;
-	}
-
-	/*
-	 * If we're already inside safe list traversal and have moved
-	 * multiple works to the scheduled queue, the next position
-	 * needs to be updated.
-	 */
-	if (nextp)
-		*nextp = n;
-}
-
-static void cwq_activate_first_delayed(struct cpu_workqueue_struct *cwq)
-{
-	struct work_struct *work = list_first_entry(&cwq->delayed_works,
-						    struct work_struct, entry);
-
-	trace_workqueue_activate_work(work);
-	move_linked_works(work, &cwq->pool->worklist, NULL);
-	__clear_bit(WORK_STRUCT_DELAYED_BIT, work_data_bits(work));
-	cwq->nr_active++;
-}
-
-/**
- * cwq_dec_nr_in_flight - decrement cwq's nr_in_flight
- * @cwq: cwq of interest
- * @color: color of work which left the queue
- * @delayed: for a delayed work
- *
- * A work either has completed or is removed from pending queue,
- * decrement nr_in_flight of its cwq and handle workqueue flushing.
- *
- * CONTEXT:
- * spin_lock_irq(gcwq->lock).
- */
-static void cwq_dec_nr_in_flight(struct cpu_workqueue_struct *cwq, int color,
-				 bool delayed)
-{
-	/* ignore uncolored works */
-	if (color == WORK_NO_COLOR)
-		return;
-
-	cwq->nr_in_flight[color]--;
-
-	if (!delayed) {
-		cwq->nr_active--;
-		if (!list_empty(&cwq->delayed_works)) {
-			/* one down, submit a delayed one */
-			if (cwq->nr_active < cwq->max_active)
-				cwq_activate_first_delayed(cwq);
-		}
-	}
-
-	/* is flush in progress and are we at the flushing tip? */
-	if (likely(cwq->flush_color != color))
-		return;
-
-	/* are there still in-flight works? */
-	if (cwq->nr_in_flight[color])
-		return;
-
-	/* this cwq is done, clear flush_color */
-	cwq->flush_color = -1;
-
-	/*
-	 * If this was the last cwq, wake up the first flusher.  It
-	 * will handle the rest.
-	 */
-	if (atomic_dec_and_test(&cwq->wq->nr_cwqs_to_flush))
-		complete(&cwq->wq->first_flusher->done);
-}
-
-/**
-=======
->>>>>>> 136b5721
  * process_one_work - process single work
  * @worker: self
  * @work: work to process
@@ -2358,8 +2208,6 @@
 	if ((worker->flags & WORKER_UNBOUND) && need_more_worker(pool))
 		wake_up_worker(pool);
 
-<<<<<<< HEAD
-=======
 	/*
 	 * Record the last CPU and clear PENDING which should be the last
 	 * update to @work.  Also, do this inside @gcwq->lock so that
@@ -2368,7 +2216,6 @@
 	 */
 	set_work_cpu_and_clear_pending(work, gcwq->cpu);
 
->>>>>>> 136b5721
 	spin_unlock_irq(&gcwq->lock);
 
 	lock_map_acquire_read(&cwq->wq->lockdep_map);
@@ -3757,11 +3604,7 @@
 	case CPU_DOWN_PREPARE:
 		/* unbinding should happen on the local CPU */
 		INIT_WORK_ONSTACK(&unbind_work, gcwq_unbind_fn);
-<<<<<<< HEAD
-		schedule_work_on(cpu, &unbind_work);
-=======
 		queue_work_on(cpu, system_highpri_wq, &unbind_work);
->>>>>>> 136b5721
 		flush_work(&unbind_work);
 		break;
 	}
@@ -3963,13 +3806,10 @@
 	unsigned int cpu;
 	int i;
 
-<<<<<<< HEAD
-=======
 	/* make sure we have enough bits for OFFQ CPU number */
 	BUILD_BUG_ON((1LU << (BITS_PER_LONG - WORK_OFFQ_CPU_SHIFT)) <
 		     WORK_CPU_LAST);
 
->>>>>>> 136b5721
 	cpu_notifier(workqueue_cpu_up_callback, CPU_PRI_WORKQUEUE_UP);
 	cpu_notifier(workqueue_cpu_down_callback, CPU_PRI_WORKQUEUE_DOWN);
 
@@ -3989,7 +3829,6 @@
 			pool->gcwq = gcwq;
 			INIT_LIST_HEAD(&pool->worklist);
 			INIT_LIST_HEAD(&pool->idle_list);
-<<<<<<< HEAD
 
 			init_timer_deferrable(&pool->idle_timer);
 			pool->idle_timer.function = idle_worker_timeout;
@@ -4002,20 +3841,6 @@
 			ida_init(&pool->worker_ida);
 		}
 
-=======
-
-			init_timer_deferrable(&pool->idle_timer);
-			pool->idle_timer.function = idle_worker_timeout;
-			pool->idle_timer.data = (unsigned long)pool;
-
-			setup_timer(&pool->mayday_timer, gcwq_mayday_timeout,
-				    (unsigned long)pool);
-
-			mutex_init(&pool->manager_mutex);
-			ida_init(&pool->worker_ida);
-		}
-
->>>>>>> 136b5721
 		init_waitqueue_head(&gcwq->rebind_hold);
 	}
 
