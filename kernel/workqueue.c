/*
 * kernel/workqueue.c - generic async execution with shared worker pool
 *
 * Copyright (C) 2002		Ingo Molnar
 *
 *   Derived from the taskqueue/keventd code by:
 *     David Woodhouse <dwmw2@infradead.org>
 *     Andrew Morton
 *     Kai Petzke <wpp@marie.physik.tu-berlin.de>
 *     Theodore Ts'o <tytso@mit.edu>
 *
 * Made to use alloc_percpu by Christoph Lameter.
 *
 * Copyright (C) 2010		SUSE Linux Products GmbH
 * Copyright (C) 2010		Tejun Heo <tj@kernel.org>
 *
 * This is the generic async execution mechanism.  Work items as are
 * executed in process context.  The worker pool is shared and
 * automatically managed.  There is one worker pool for each CPU and
 * one extra for works which are better served by workers which are
 * not bound to any specific CPU.
 *
 * Please read Documentation/workqueue.txt for details.
 */

#include <linux/export.h>
#include <linux/kernel.h>
#include <linux/sched.h>
#include <linux/init.h>
#include <linux/signal.h>
#include <linux/completion.h>
#include <linux/workqueue.h>
#include <linux/slab.h>
#include <linux/cpu.h>
#include <linux/notifier.h>
#include <linux/kthread.h>
#include <linux/hardirq.h>
#include <linux/mempolicy.h>
#include <linux/freezer.h>
#include <linux/kallsyms.h>
#include <linux/debug_locks.h>
#include <linux/lockdep.h>
#include <linux/idr.h>

#include "workqueue_sched.h"

enum {
	/*
	 * global_cwq flags
	 *
	 * A bound gcwq is either associated or disassociated with its CPU.
	 * While associated (!DISASSOCIATED), all workers are bound to the
	 * CPU and none has %WORKER_UNBOUND set and concurrency management
	 * is in effect.
	 *
	 * While DISASSOCIATED, the cpu may be offline and all workers have
	 * %WORKER_UNBOUND set and concurrency management disabled, and may
	 * be executing on any CPU.  The gcwq behaves as an unbound one.
	 *
	 * Note that DISASSOCIATED can be flipped only while holding
	 * managership of all pools on the gcwq to avoid changing binding
	 * state while create_worker() is in progress.
	 */
	GCWQ_DISASSOCIATED	= 1 << 0,	/* cpu can't serve workers */
	GCWQ_FREEZING		= 1 << 1,	/* freeze in progress */

	/* pool flags */
	POOL_MANAGE_WORKERS	= 1 << 0,	/* need to manage workers */

	/* worker flags */
	WORKER_STARTED		= 1 << 0,	/* started */
	WORKER_DIE		= 1 << 1,	/* die die die */
	WORKER_IDLE		= 1 << 2,	/* is idle */
	WORKER_PREP		= 1 << 3,	/* preparing to run works */
	WORKER_REBIND		= 1 << 5,	/* mom is home, come back */
	WORKER_CPU_INTENSIVE	= 1 << 6,	/* cpu intensive */
	WORKER_UNBOUND		= 1 << 7,	/* worker is unbound */

	WORKER_NOT_RUNNING	= WORKER_PREP | WORKER_REBIND | WORKER_UNBOUND |
				  WORKER_CPU_INTENSIVE,

	NR_WORKER_POOLS		= 2,		/* # worker pools per gcwq */

	BUSY_WORKER_HASH_ORDER	= 6,		/* 64 pointers */
	BUSY_WORKER_HASH_SIZE	= 1 << BUSY_WORKER_HASH_ORDER,
	BUSY_WORKER_HASH_MASK	= BUSY_WORKER_HASH_SIZE - 1,

	MAX_IDLE_WORKERS_RATIO	= 4,		/* 1/4 of busy can be idle */
	IDLE_WORKER_TIMEOUT	= 300 * HZ,	/* keep idle ones for 5 mins */

	MAYDAY_INITIAL_TIMEOUT  = HZ / 100 >= 2 ? HZ / 100 : 2,
						/* call for help after 10ms
						   (min two ticks) */
	MAYDAY_INTERVAL		= HZ / 10,	/* and then every 100ms */
	CREATE_COOLDOWN		= HZ,		/* time to breath after fail */

	/*
	 * Rescue workers are used only on emergencies and shared by
	 * all cpus.  Give -20.
	 */
	RESCUER_NICE_LEVEL	= -20,
	HIGHPRI_NICE_LEVEL	= -20,
};

/*
 * Structure fields follow one of the following exclusion rules.
 *
 * I: Modifiable by initialization/destruction paths and read-only for
 *    everyone else.
 *
 * P: Preemption protected.  Disabling preemption is enough and should
 *    only be modified and accessed from the local cpu.
 *
 * L: gcwq->lock protected.  Access with gcwq->lock held.
 *
 * X: During normal operation, modification requires gcwq->lock and
 *    should be done only from local cpu.  Either disabling preemption
 *    on local cpu or grabbing gcwq->lock is enough for read access.
 *    If GCWQ_DISASSOCIATED is set, it's identical to L.
 *
 * F: wq->flush_mutex protected.
 *
 * W: workqueue_lock protected.
 */

struct global_cwq;
struct worker_pool;
struct idle_rebind;

/*
 * The poor guys doing the actual heavy lifting.  All on-duty workers
 * are either serving the manager role, on idle list or on busy hash.
 */
struct worker {
	/* on idle list while idle, on busy hash table while busy */
	union {
		struct list_head	entry;	/* L: while idle */
		struct hlist_node	hentry;	/* L: while busy */
	};

	struct work_struct	*current_work;	/* L: work being processed */
	struct cpu_workqueue_struct *current_cwq; /* L: current_work's cwq */
	struct list_head	scheduled;	/* L: scheduled works */
	struct task_struct	*task;		/* I: worker task */
	struct worker_pool	*pool;		/* I: the associated pool */
	/* 64 bytes boundary on 64bit, 32 on 32bit */
	unsigned long		last_active;	/* L: last active timestamp */
	unsigned int		flags;		/* X: flags */
	int			id;		/* I: worker id */

	/* for rebinding worker to CPU */
	struct idle_rebind	*idle_rebind;	/* L: for idle worker */
	struct work_struct	rebind_work;	/* L: for busy worker */
};

struct worker_pool {
	struct global_cwq	*gcwq;		/* I: the owning gcwq */
	unsigned int		flags;		/* X: flags */

	struct list_head	worklist;	/* L: list of pending works */
	int			nr_workers;	/* L: total number of workers */
	int			nr_idle;	/* L: currently idle ones */

	struct list_head	idle_list;	/* X: list of idle workers */
	struct timer_list	idle_timer;	/* L: worker idle timeout */
	struct timer_list	mayday_timer;	/* L: SOS timer for workers */

	struct mutex		manager_mutex;	/* mutex manager should hold */
	struct ida		worker_ida;	/* L: for worker IDs */
};

/*
 * Global per-cpu workqueue.  There's one and only one for each cpu
 * and all works are queued and processed here regardless of their
 * target workqueues.
 */
struct global_cwq {
	spinlock_t		lock;		/* the gcwq lock */
	unsigned int		cpu;		/* I: the associated cpu */
	unsigned int		flags;		/* L: GCWQ_* flags */

	/* workers are chained either in busy_hash or pool idle_list */
	struct hlist_head	busy_hash[BUSY_WORKER_HASH_SIZE];
						/* L: hash of busy workers */

	struct worker_pool	pools[NR_WORKER_POOLS];
						/* normal and highpri pools */

	wait_queue_head_t	rebind_hold;	/* rebind hold wait */
} ____cacheline_aligned_in_smp;

/*
 * The per-CPU workqueue.  The lower WORK_STRUCT_FLAG_BITS of
 * work_struct->data are used for flags and thus cwqs need to be
 * aligned at two's power of the number of flag bits.
 */
struct cpu_workqueue_struct {
	struct worker_pool	*pool;		/* I: the associated pool */
	struct workqueue_struct *wq;		/* I: the owning workqueue */
	int			work_color;	/* L: current color */
	int			flush_color;	/* L: flushing color */
	int			nr_in_flight[WORK_NR_COLORS];
						/* L: nr of in_flight works */
	int			nr_active;	/* L: nr of active works */
	int			max_active;	/* L: max active works */
	struct list_head	delayed_works;	/* L: delayed works */
};

/*
 * Structure used to wait for workqueue flush.
 */
struct wq_flusher {
	struct list_head	list;		/* F: list of flushers */
	int			flush_color;	/* F: flush color waiting for */
	struct completion	done;		/* flush completion */
};

/*
 * All cpumasks are assumed to be always set on UP and thus can't be
 * used to determine whether there's something to be done.
 */
#ifdef CONFIG_SMP
typedef cpumask_var_t mayday_mask_t;
#define mayday_test_and_set_cpu(cpu, mask)	\
	cpumask_test_and_set_cpu((cpu), (mask))
#define mayday_clear_cpu(cpu, mask)		cpumask_clear_cpu((cpu), (mask))
#define for_each_mayday_cpu(cpu, mask)		for_each_cpu((cpu), (mask))
#define alloc_mayday_mask(maskp, gfp)		zalloc_cpumask_var((maskp), (gfp))
#define free_mayday_mask(mask)			free_cpumask_var((mask))
#else
typedef unsigned long mayday_mask_t;
#define mayday_test_and_set_cpu(cpu, mask)	test_and_set_bit(0, &(mask))
#define mayday_clear_cpu(cpu, mask)		clear_bit(0, &(mask))
#define for_each_mayday_cpu(cpu, mask)		if ((cpu) = 0, (mask))
#define alloc_mayday_mask(maskp, gfp)		true
#define free_mayday_mask(mask)			do { } while (0)
#endif

/*
 * The externally visible workqueue abstraction is an array of
 * per-CPU workqueues:
 */
struct workqueue_struct {
	unsigned int		flags;		/* W: WQ_* flags */
	union {
		struct cpu_workqueue_struct __percpu	*pcpu;
		struct cpu_workqueue_struct		*single;
		unsigned long				v;
	} cpu_wq;				/* I: cwq's */
	struct list_head	list;		/* W: list of all workqueues */

	struct mutex		flush_mutex;	/* protects wq flushing */
	int			work_color;	/* F: current work color */
	int			flush_color;	/* F: current flush color */
	atomic_t		nr_cwqs_to_flush; /* flush in progress */
	struct wq_flusher	*first_flusher;	/* F: first flusher */
	struct list_head	flusher_queue;	/* F: flush waiters */
	struct list_head	flusher_overflow; /* F: flush overflow list */

	mayday_mask_t		mayday_mask;	/* cpus requesting rescue */
	struct worker		*rescuer;	/* I: rescue worker */

	int			nr_drainers;	/* W: drain in progress */
	int			saved_max_active; /* W: saved cwq max_active */
#ifdef CONFIG_LOCKDEP
	struct lockdep_map	lockdep_map;
#endif
	char			name[];		/* I: workqueue name */
};

struct workqueue_struct *system_wq __read_mostly;
EXPORT_SYMBOL_GPL(system_wq);
struct workqueue_struct *system_highpri_wq __read_mostly;
EXPORT_SYMBOL_GPL(system_highpri_wq);
struct workqueue_struct *system_long_wq __read_mostly;
EXPORT_SYMBOL_GPL(system_long_wq);
struct workqueue_struct *system_unbound_wq __read_mostly;
EXPORT_SYMBOL_GPL(system_unbound_wq);
struct workqueue_struct *system_freezable_wq __read_mostly;
EXPORT_SYMBOL_GPL(system_freezable_wq);

#define CREATE_TRACE_POINTS
#include <trace/events/workqueue.h>

#define for_each_worker_pool(pool, gcwq)				\
	for ((pool) = &(gcwq)->pools[0];				\
	     (pool) < &(gcwq)->pools[NR_WORKER_POOLS]; (pool)++)

#define for_each_busy_worker(worker, i, pos, gcwq)			\
	for (i = 0; i < BUSY_WORKER_HASH_SIZE; i++)			\
		hlist_for_each_entry(worker, pos, &gcwq->busy_hash[i], hentry)

static inline int __next_gcwq_cpu(int cpu, const struct cpumask *mask,
				  unsigned int sw)
{
	if (cpu < nr_cpu_ids) {
		if (sw & 1) {
			cpu = cpumask_next(cpu, mask);
			if (cpu < nr_cpu_ids)
				return cpu;
		}
		if (sw & 2)
			return WORK_CPU_UNBOUND;
	}
	return WORK_CPU_NONE;
}

static inline int __next_wq_cpu(int cpu, const struct cpumask *mask,
				struct workqueue_struct *wq)
{
	return __next_gcwq_cpu(cpu, mask, !(wq->flags & WQ_UNBOUND) ? 1 : 2);
}

/*
 * CPU iterators
 *
 * An extra gcwq is defined for an invalid cpu number
 * (WORK_CPU_UNBOUND) to host workqueues which are not bound to any
 * specific CPU.  The following iterators are similar to
 * for_each_*_cpu() iterators but also considers the unbound gcwq.
 *
 * for_each_gcwq_cpu()		: possible CPUs + WORK_CPU_UNBOUND
 * for_each_online_gcwq_cpu()	: online CPUs + WORK_CPU_UNBOUND
 * for_each_cwq_cpu()		: possible CPUs for bound workqueues,
 *				  WORK_CPU_UNBOUND for unbound workqueues
 */
#define for_each_gcwq_cpu(cpu)						\
	for ((cpu) = __next_gcwq_cpu(-1, cpu_possible_mask, 3);		\
	     (cpu) < WORK_CPU_NONE;					\
	     (cpu) = __next_gcwq_cpu((cpu), cpu_possible_mask, 3))

#define for_each_online_gcwq_cpu(cpu)					\
	for ((cpu) = __next_gcwq_cpu(-1, cpu_online_mask, 3);		\
	     (cpu) < WORK_CPU_NONE;					\
	     (cpu) = __next_gcwq_cpu((cpu), cpu_online_mask, 3))

#define for_each_cwq_cpu(cpu, wq)					\
	for ((cpu) = __next_wq_cpu(-1, cpu_possible_mask, (wq));	\
	     (cpu) < WORK_CPU_NONE;					\
	     (cpu) = __next_wq_cpu((cpu), cpu_possible_mask, (wq)))

#ifdef CONFIG_DEBUG_OBJECTS_WORK

static struct debug_obj_descr work_debug_descr;

static void *work_debug_hint(void *addr)
{
	return ((struct work_struct *) addr)->func;
}

/*
 * fixup_init is called when:
 * - an active object is initialized
 */
static int work_fixup_init(void *addr, enum debug_obj_state state)
{
	struct work_struct *work = addr;

	switch (state) {
	case ODEBUG_STATE_ACTIVE:
		cancel_work_sync(work);
		debug_object_init(work, &work_debug_descr);
		return 1;
	default:
		return 0;
	}
}

/*
 * fixup_activate is called when:
 * - an active object is activated
 * - an unknown object is activated (might be a statically initialized object)
 */
static int work_fixup_activate(void *addr, enum debug_obj_state state)
{
	struct work_struct *work = addr;

	switch (state) {

	case ODEBUG_STATE_NOTAVAILABLE:
		/*
		 * This is not really a fixup. The work struct was
		 * statically initialized. We just make sure that it
		 * is tracked in the object tracker.
		 */
		if (test_bit(WORK_STRUCT_STATIC_BIT, work_data_bits(work))) {
			debug_object_init(work, &work_debug_descr);
			debug_object_activate(work, &work_debug_descr);
			return 0;
		}
		WARN_ON_ONCE(1);
		return 0;

	case ODEBUG_STATE_ACTIVE:
		WARN_ON(1);

	default:
		return 0;
	}
}

/*
 * fixup_free is called when:
 * - an active object is freed
 */
static int work_fixup_free(void *addr, enum debug_obj_state state)
{
	struct work_struct *work = addr;

	switch (state) {
	case ODEBUG_STATE_ACTIVE:
		cancel_work_sync(work);
		debug_object_free(work, &work_debug_descr);
		return 1;
	default:
		return 0;
	}
}

static struct debug_obj_descr work_debug_descr = {
	.name		= "work_struct",
	.debug_hint	= work_debug_hint,
	.fixup_init	= work_fixup_init,
	.fixup_activate	= work_fixup_activate,
	.fixup_free	= work_fixup_free,
};

static inline void debug_work_activate(struct work_struct *work)
{
	debug_object_activate(work, &work_debug_descr);
}

static inline void debug_work_deactivate(struct work_struct *work)
{
	debug_object_deactivate(work, &work_debug_descr);
}

void __init_work(struct work_struct *work, int onstack)
{
	if (onstack)
		debug_object_init_on_stack(work, &work_debug_descr);
	else
		debug_object_init(work, &work_debug_descr);
}
EXPORT_SYMBOL_GPL(__init_work);

void destroy_work_on_stack(struct work_struct *work)
{
	debug_object_free(work, &work_debug_descr);
}
EXPORT_SYMBOL_GPL(destroy_work_on_stack);

#else
static inline void debug_work_activate(struct work_struct *work) { }
static inline void debug_work_deactivate(struct work_struct *work) { }
#endif

/* Serializes the accesses to the list of workqueues. */
static DEFINE_SPINLOCK(workqueue_lock);
static LIST_HEAD(workqueues);
static bool workqueue_freezing;		/* W: have wqs started freezing? */

/*
 * The almighty global cpu workqueues.  nr_running is the only field
 * which is expected to be used frequently by other cpus via
 * try_to_wake_up().  Put it in a separate cacheline.
 */
static DEFINE_PER_CPU(struct global_cwq, global_cwq);
static DEFINE_PER_CPU_SHARED_ALIGNED(atomic_t, pool_nr_running[NR_WORKER_POOLS]);

/*
 * Global cpu workqueue and nr_running counter for unbound gcwq.  The
 * gcwq is always online, has GCWQ_DISASSOCIATED set, and all its
 * workers have WORKER_UNBOUND set.
 */
static struct global_cwq unbound_global_cwq;
static atomic_t unbound_pool_nr_running[NR_WORKER_POOLS] = {
	[0 ... NR_WORKER_POOLS - 1]	= ATOMIC_INIT(0),	/* always 0 */
};

static int worker_thread(void *__worker);

static int worker_pool_pri(struct worker_pool *pool)
{
	return pool - pool->gcwq->pools;
}

static struct global_cwq *get_gcwq(unsigned int cpu)
{
	if (cpu != WORK_CPU_UNBOUND)
		return &per_cpu(global_cwq, cpu);
	else
		return &unbound_global_cwq;
}

static atomic_t *get_pool_nr_running(struct worker_pool *pool)
{
	int cpu = pool->gcwq->cpu;
	int idx = worker_pool_pri(pool);

	if (cpu != WORK_CPU_UNBOUND)
		return &per_cpu(pool_nr_running, cpu)[idx];
	else
		return &unbound_pool_nr_running[idx];
}

static struct cpu_workqueue_struct *get_cwq(unsigned int cpu,
					    struct workqueue_struct *wq)
{
	if (!(wq->flags & WQ_UNBOUND)) {
		if (likely(cpu < nr_cpu_ids))
			return per_cpu_ptr(wq->cpu_wq.pcpu, cpu);
	} else if (likely(cpu == WORK_CPU_UNBOUND))
		return wq->cpu_wq.single;
	return NULL;
}

static unsigned int work_color_to_flags(int color)
{
	return color << WORK_STRUCT_COLOR_SHIFT;
}

static int get_work_color(struct work_struct *work)
{
	return (*work_data_bits(work) >> WORK_STRUCT_COLOR_SHIFT) &
		((1 << WORK_STRUCT_COLOR_BITS) - 1);
}

static int work_next_color(int color)
{
	return (color + 1) % WORK_NR_COLORS;
}

/*
 * While queued, %WORK_STRUCT_CWQ is set and non flag bits of a work's data
 * contain the pointer to the queued cwq.  Once execution starts, the flag
 * is cleared and the high bits contain OFFQ flags and CPU number.
 *
 * set_work_cwq(), set_work_cpu_and_clear_pending(), mark_work_canceling()
 * and clear_work_data() can be used to set the cwq, cpu or clear
 * work->data.  These functions should only be called while the work is
 * owned - ie. while the PENDING bit is set.
 *
 * get_work_[g]cwq() can be used to obtain the gcwq or cwq corresponding to
 * a work.  gcwq is available once the work has been queued anywhere after
 * initialization until it is sync canceled.  cwq is available only while
 * the work item is queued.
 *
 * %WORK_OFFQ_CANCELING is used to mark a work item which is being
 * canceled.  While being canceled, a work item may have its PENDING set
 * but stay off timer and worklist for arbitrarily long and nobody should
 * try to steal the PENDING bit.
 */
static inline void set_work_data(struct work_struct *work, unsigned long data,
				 unsigned long flags)
{
	BUG_ON(!work_pending(work));
	atomic_long_set(&work->data, data | flags | work_static(work));
}

static void set_work_cwq(struct work_struct *work,
			 struct cpu_workqueue_struct *cwq,
			 unsigned long extra_flags)
{
	set_work_data(work, (unsigned long)cwq,
		      WORK_STRUCT_PENDING | WORK_STRUCT_CWQ | extra_flags);
}

static void set_work_cpu_and_clear_pending(struct work_struct *work,
					   unsigned int cpu)
{
	/*
	 * The following wmb is paired with the implied mb in
	 * test_and_set_bit(PENDING) and ensures all updates to @work made
	 * here are visible to and precede any updates by the next PENDING
	 * owner.
	 */
	smp_wmb();
	set_work_data(work, (unsigned long)cpu << WORK_OFFQ_CPU_SHIFT, 0);
}

static void clear_work_data(struct work_struct *work)
{
	smp_wmb();	/* see set_work_cpu_and_clear_pending() */
	set_work_data(work, WORK_STRUCT_NO_CPU, 0);
}

static struct cpu_workqueue_struct *get_work_cwq(struct work_struct *work)
{
	unsigned long data = atomic_long_read(&work->data);

	if (data & WORK_STRUCT_CWQ)
		return (void *)(data & WORK_STRUCT_WQ_DATA_MASK);
	else
		return NULL;
}

static struct global_cwq *get_work_gcwq(struct work_struct *work)
{
	unsigned long data = atomic_long_read(&work->data);
	unsigned int cpu;

	if (data & WORK_STRUCT_CWQ)
		return ((struct cpu_workqueue_struct *)
			(data & WORK_STRUCT_WQ_DATA_MASK))->pool->gcwq;

	cpu = data >> WORK_OFFQ_CPU_SHIFT;
	if (cpu == WORK_CPU_NONE)
		return NULL;

	BUG_ON(cpu >= nr_cpu_ids && cpu != WORK_CPU_UNBOUND);
	return get_gcwq(cpu);
}

static void mark_work_canceling(struct work_struct *work)
{
	struct global_cwq *gcwq = get_work_gcwq(work);
	unsigned long cpu = gcwq ? gcwq->cpu : WORK_CPU_NONE;

	set_work_data(work, (cpu << WORK_OFFQ_CPU_SHIFT) | WORK_OFFQ_CANCELING,
		      WORK_STRUCT_PENDING);
}

static bool work_is_canceling(struct work_struct *work)
{
	unsigned long data = atomic_long_read(&work->data);

	return !(data & WORK_STRUCT_CWQ) && (data & WORK_OFFQ_CANCELING);
}

/*
 * Policy functions.  These define the policies on how the global worker
 * pools are managed.  Unless noted otherwise, these functions assume that
 * they're being called with gcwq->lock held.
 */

static bool __need_more_worker(struct worker_pool *pool)
{
	return !atomic_read(get_pool_nr_running(pool));
}

/*
 * Need to wake up a worker?  Called from anything but currently
 * running workers.
 *
 * Note that, because unbound workers never contribute to nr_running, this
 * function will always return %true for unbound gcwq as long as the
 * worklist isn't empty.
 */
static bool need_more_worker(struct worker_pool *pool)
{
	return !list_empty(&pool->worklist) && __need_more_worker(pool);
}

/* Can I start working?  Called from busy but !running workers. */
static bool may_start_working(struct worker_pool *pool)
{
	return pool->nr_idle;
}

/* Do I need to keep working?  Called from currently running workers. */
static bool keep_working(struct worker_pool *pool)
{
	atomic_t *nr_running = get_pool_nr_running(pool);

	return !list_empty(&pool->worklist) && atomic_read(nr_running) <= 1;
}

/* Do we need a new worker?  Called from manager. */
static bool need_to_create_worker(struct worker_pool *pool)
{
	return need_more_worker(pool) && !may_start_working(pool);
}

/* Do I need to be the manager? */
static bool need_to_manage_workers(struct worker_pool *pool)
{
	return need_to_create_worker(pool) ||
		(pool->flags & POOL_MANAGE_WORKERS);
}

/* Do we have too many workers and should some go away? */
static bool too_many_workers(struct worker_pool *pool)
{
	bool managing = mutex_is_locked(&pool->manager_mutex);
	int nr_idle = pool->nr_idle + managing; /* manager is considered idle */
	int nr_busy = pool->nr_workers - nr_idle;

	return nr_idle > 2 && (nr_idle - 2) * MAX_IDLE_WORKERS_RATIO >= nr_busy;
}

/*
 * Wake up functions.
 */

/* Return the first worker.  Safe with preemption disabled */
static struct worker *first_worker(struct worker_pool *pool)
{
	if (unlikely(list_empty(&pool->idle_list)))
		return NULL;

	return list_first_entry(&pool->idle_list, struct worker, entry);
}

/**
 * wake_up_worker - wake up an idle worker
 * @pool: worker pool to wake worker from
 *
 * Wake up the first idle worker of @pool.
 *
 * CONTEXT:
 * spin_lock_irq(gcwq->lock).
 */
static void wake_up_worker(struct worker_pool *pool)
{
	struct worker *worker = first_worker(pool);

	if (likely(worker))
		wake_up_process(worker->task);
}

/**
 * wq_worker_waking_up - a worker is waking up
 * @task: task waking up
 * @cpu: CPU @task is waking up to
 *
 * This function is called during try_to_wake_up() when a worker is
 * being awoken.
 *
 * CONTEXT:
 * spin_lock_irq(rq->lock)
 */
void wq_worker_waking_up(struct task_struct *task, unsigned int cpu)
{
	struct worker *worker = kthread_data(task);

	if (!(worker->flags & WORKER_NOT_RUNNING))
		atomic_inc(get_pool_nr_running(worker->pool));
}

/**
 * wq_worker_sleeping - a worker is going to sleep
 * @task: task going to sleep
 * @cpu: CPU in question, must be the current CPU number
 *
 * This function is called during schedule() when a busy worker is
 * going to sleep.  Worker on the same cpu can be woken up by
 * returning pointer to its task.
 *
 * CONTEXT:
 * spin_lock_irq(rq->lock)
 *
 * RETURNS:
 * Worker task on @cpu to wake up, %NULL if none.
 */
struct task_struct *wq_worker_sleeping(struct task_struct *task,
				       unsigned int cpu)
{
	struct worker *worker = kthread_data(task), *to_wakeup = NULL;
	struct worker_pool *pool = worker->pool;
	atomic_t *nr_running = get_pool_nr_running(pool);

	if (worker->flags & WORKER_NOT_RUNNING)
		return NULL;

	/* this can only happen on the local cpu */
	BUG_ON(cpu != raw_smp_processor_id());

	/*
	 * The counterpart of the following dec_and_test, implied mb,
	 * worklist not empty test sequence is in insert_work().
	 * Please read comment there.
	 *
	 * NOT_RUNNING is clear.  This means that we're bound to and
	 * running on the local cpu w/ rq lock held and preemption
	 * disabled, which in turn means that none else could be
	 * manipulating idle_list, so dereferencing idle_list without gcwq
	 * lock is safe.
	 */
	if (atomic_dec_and_test(nr_running) && !list_empty(&pool->worklist))
		to_wakeup = first_worker(pool);
	return to_wakeup ? to_wakeup->task : NULL;
}

/**
 * worker_set_flags - set worker flags and adjust nr_running accordingly
 * @worker: self
 * @flags: flags to set
 * @wakeup: wakeup an idle worker if necessary
 *
 * Set @flags in @worker->flags and adjust nr_running accordingly.  If
 * nr_running becomes zero and @wakeup is %true, an idle worker is
 * woken up.
 *
 * CONTEXT:
 * spin_lock_irq(gcwq->lock)
 */
static inline void worker_set_flags(struct worker *worker, unsigned int flags,
				    bool wakeup)
{
	struct worker_pool *pool = worker->pool;

	WARN_ON_ONCE(worker->task != current);

	/*
	 * If transitioning into NOT_RUNNING, adjust nr_running and
	 * wake up an idle worker as necessary if requested by
	 * @wakeup.
	 */
	if ((flags & WORKER_NOT_RUNNING) &&
	    !(worker->flags & WORKER_NOT_RUNNING)) {
		atomic_t *nr_running = get_pool_nr_running(pool);

		if (wakeup) {
			if (atomic_dec_and_test(nr_running) &&
			    !list_empty(&pool->worklist))
				wake_up_worker(pool);
		} else
			atomic_dec(nr_running);
	}

	worker->flags |= flags;
}

/**
 * worker_clr_flags - clear worker flags and adjust nr_running accordingly
 * @worker: self
 * @flags: flags to clear
 *
 * Clear @flags in @worker->flags and adjust nr_running accordingly.
 *
 * CONTEXT:
 * spin_lock_irq(gcwq->lock)
 */
static inline void worker_clr_flags(struct worker *worker, unsigned int flags)
{
	struct worker_pool *pool = worker->pool;
	unsigned int oflags = worker->flags;

	WARN_ON_ONCE(worker->task != current);

	worker->flags &= ~flags;

	/*
	 * If transitioning out of NOT_RUNNING, increment nr_running.  Note
	 * that the nested NOT_RUNNING is not a noop.  NOT_RUNNING is mask
	 * of multiple flags, not a single flag.
	 */
	if ((flags & WORKER_NOT_RUNNING) && (oflags & WORKER_NOT_RUNNING))
		if (!(worker->flags & WORKER_NOT_RUNNING))
			atomic_inc(get_pool_nr_running(pool));
}

/**
 * busy_worker_head - return the busy hash head for a work
 * @gcwq: gcwq of interest
 * @work: work to be hashed
 *
 * Return hash head of @gcwq for @work.
 *
 * CONTEXT:
 * spin_lock_irq(gcwq->lock).
 *
 * RETURNS:
 * Pointer to the hash head.
 */
static struct hlist_head *busy_worker_head(struct global_cwq *gcwq,
					   struct work_struct *work)
{
	const int base_shift = ilog2(sizeof(struct work_struct));
	unsigned long v = (unsigned long)work;

	/* simple shift and fold hash, do we need something better? */
	v >>= base_shift;
	v += v >> BUSY_WORKER_HASH_ORDER;
	v &= BUSY_WORKER_HASH_MASK;

	return &gcwq->busy_hash[v];
}

/**
 * __find_worker_executing_work - find worker which is executing a work
 * @gcwq: gcwq of interest
 * @bwh: hash head as returned by busy_worker_head()
 * @work: work to find worker for
 *
 * Find a worker which is executing @work on @gcwq.  @bwh should be
 * the hash head obtained by calling busy_worker_head() with the same
 * work.
 *
 * CONTEXT:
 * spin_lock_irq(gcwq->lock).
 *
 * RETURNS:
 * Pointer to worker which is executing @work if found, NULL
 * otherwise.
 */
static struct worker *__find_worker_executing_work(struct global_cwq *gcwq,
						   struct hlist_head *bwh,
						   struct work_struct *work)
{
	struct worker *worker;
	struct hlist_node *tmp;

	hlist_for_each_entry(worker, tmp, bwh, hentry)
		if (worker->current_work == work)
			return worker;
	return NULL;
}

/**
 * find_worker_executing_work - find worker which is executing a work
 * @gcwq: gcwq of interest
 * @work: work to find worker for
 *
 * Find a worker which is executing @work on @gcwq.  This function is
 * identical to __find_worker_executing_work() except that this
 * function calculates @bwh itself.
 *
 * CONTEXT:
 * spin_lock_irq(gcwq->lock).
 *
 * RETURNS:
 * Pointer to worker which is executing @work if found, NULL
 * otherwise.
 */
static struct worker *find_worker_executing_work(struct global_cwq *gcwq,
						 struct work_struct *work)
{
	return __find_worker_executing_work(gcwq, busy_worker_head(gcwq, work),
					    work);
}

/**
 * move_linked_works - move linked works to a list
 * @work: start of series of works to be scheduled
 * @head: target list to append @work to
 * @nextp: out paramter for nested worklist walking
 *
 * Schedule linked works starting from @work to @head.  Work series to
 * be scheduled starts at @work and includes any consecutive work with
 * WORK_STRUCT_LINKED set in its predecessor.
 *
 * If @nextp is not NULL, it's updated to point to the next work of
 * the last scheduled work.  This allows move_linked_works() to be
 * nested inside outer list_for_each_entry_safe().
 *
 * CONTEXT:
 * spin_lock_irq(gcwq->lock).
 */
static void move_linked_works(struct work_struct *work, struct list_head *head,
			      struct work_struct **nextp)
{
	struct work_struct *n;

	/*
	 * Linked worklist will always end before the end of the list,
	 * use NULL for list head.
	 */
	list_for_each_entry_safe_from(work, n, NULL, entry) {
		list_move_tail(&work->entry, head);
		if (!(*work_data_bits(work) & WORK_STRUCT_LINKED))
			break;
	}

	/*
	 * If we're already inside safe list traversal and have moved
	 * multiple works to the scheduled queue, the next position
	 * needs to be updated.
	 */
	if (nextp)
		*nextp = n;
}

static void cwq_activate_first_delayed(struct cpu_workqueue_struct *cwq)
{
	struct work_struct *work = list_first_entry(&cwq->delayed_works,
						    struct work_struct, entry);

	trace_workqueue_activate_work(work);
	move_linked_works(work, &cwq->pool->worklist, NULL);
	__clear_bit(WORK_STRUCT_DELAYED_BIT, work_data_bits(work));
	cwq->nr_active++;
}

/**
 * cwq_dec_nr_in_flight - decrement cwq's nr_in_flight
 * @cwq: cwq of interest
 * @color: color of work which left the queue
 * @delayed: for a delayed work
 *
 * A work either has completed or is removed from pending queue,
 * decrement nr_in_flight of its cwq and handle workqueue flushing.
 *
 * CONTEXT:
 * spin_lock_irq(gcwq->lock).
 */
static void cwq_dec_nr_in_flight(struct cpu_workqueue_struct *cwq, int color,
				 bool delayed)
{
	/* ignore uncolored works */
	if (color == WORK_NO_COLOR)
		return;

	cwq->nr_in_flight[color]--;

	if (!delayed) {
		cwq->nr_active--;
		if (!list_empty(&cwq->delayed_works)) {
			/* one down, submit a delayed one */
			if (cwq->nr_active < cwq->max_active)
				cwq_activate_first_delayed(cwq);
		}
	}

	/* is flush in progress and are we at the flushing tip? */
	if (likely(cwq->flush_color != color))
		return;

	/* are there still in-flight works? */
	if (cwq->nr_in_flight[color])
		return;

	/* this cwq is done, clear flush_color */
	cwq->flush_color = -1;

	/*
	 * If this was the last cwq, wake up the first flusher.  It
	 * will handle the rest.
	 */
	if (atomic_dec_and_test(&cwq->wq->nr_cwqs_to_flush))
		complete(&cwq->wq->first_flusher->done);
}

/**
 * try_to_grab_pending - steal work item from worklist and disable irq
 * @work: work item to steal
 * @is_dwork: @work is a delayed_work
 * @flags: place to store irq state
 *
 * Try to grab PENDING bit of @work.  This function can handle @work in any
 * stable state - idle, on timer or on worklist.  Return values are
 *
 *  1		if @work was pending and we successfully stole PENDING
 *  0		if @work was idle and we claimed PENDING
 *  -EAGAIN	if PENDING couldn't be grabbed at the moment, safe to busy-retry
 *  -ENOENT	if someone else is canceling @work, this state may persist
 *		for arbitrarily long
 *
 * On >= 0 return, the caller owns @work's PENDING bit.  To avoid getting
 * interrupted while holding PENDING and @work off queue, irq must be
 * disabled on entry.  This, combined with delayed_work->timer being
 * irqsafe, ensures that we return -EAGAIN for finite short period of time.
 *
 * On successful return, >= 0, irq is disabled and the caller is
 * responsible for releasing it using local_irq_restore(*@flags).
 *
 * This function is safe to call from any context including IRQ handler.
 */
static int try_to_grab_pending(struct work_struct *work, bool is_dwork,
			       unsigned long *flags)
{
	struct global_cwq *gcwq;

	WARN_ON_ONCE(in_irq());

	local_irq_save(*flags);

	/* try to steal the timer if it exists */
	if (is_dwork) {
		struct delayed_work *dwork = to_delayed_work(work);

		/*
		 * dwork->timer is irqsafe.  If del_timer() fails, it's
		 * guaranteed that the timer is not queued anywhere and not
		 * running on the local CPU.
		 */
		if (likely(del_timer(&dwork->timer)))
			return 1;
	}

	/* try to claim PENDING the normal way */
	if (!test_and_set_bit(WORK_STRUCT_PENDING_BIT, work_data_bits(work)))
		return 0;

	/*
	 * The queueing is in progress, or it is already queued. Try to
	 * steal it from ->worklist without clearing WORK_STRUCT_PENDING.
	 */
	gcwq = get_work_gcwq(work);
	if (!gcwq)
		goto fail;

	spin_lock(&gcwq->lock);
	if (!list_empty(&work->entry)) {
		/*
		 * This work is queued, but perhaps we locked the wrong gcwq.
		 * In that case we must see the new value after rmb(), see
		 * insert_work()->wmb().
		 */
		smp_rmb();
		if (gcwq == get_work_gcwq(work)) {
			debug_work_deactivate(work);
			list_del_init(&work->entry);
			cwq_dec_nr_in_flight(get_work_cwq(work),
				get_work_color(work),
				*work_data_bits(work) & WORK_STRUCT_DELAYED);

			spin_unlock(&gcwq->lock);
			return 1;
		}
	}
	spin_unlock(&gcwq->lock);
fail:
	local_irq_restore(*flags);
	if (work_is_canceling(work))
		return -ENOENT;
	cpu_relax();
	return -EAGAIN;
}

/**
 * insert_work - insert a work into gcwq
 * @cwq: cwq @work belongs to
 * @work: work to insert
 * @head: insertion point
 * @extra_flags: extra WORK_STRUCT_* flags to set
 *
 * Insert @work which belongs to @cwq into @gcwq after @head.
 * @extra_flags is or'd to work_struct flags.
 *
 * CONTEXT:
 * spin_lock_irq(gcwq->lock).
 */
static void insert_work(struct cpu_workqueue_struct *cwq,
			struct work_struct *work, struct list_head *head,
			unsigned int extra_flags)
{
	struct worker_pool *pool = cwq->pool;

	/* we own @work, set data and link */
	set_work_cwq(work, cwq, extra_flags);

	/*
	 * Ensure that we get the right work->data if we see the
	 * result of list_add() below, see try_to_grab_pending().
	 */
	smp_wmb();

	list_add_tail(&work->entry, head);

	/*
	 * Ensure either worker_sched_deactivated() sees the above
	 * list_add_tail() or we see zero nr_running to avoid workers
	 * lying around lazily while there are works to be processed.
	 */
	smp_mb();

	if (__need_more_worker(pool))
		wake_up_worker(pool);
}

/*
 * Test whether @work is being queued from another work executing on the
 * same workqueue.  This is rather expensive and should only be used from
 * cold paths.
 */
static bool is_chained_work(struct workqueue_struct *wq)
{
	unsigned long flags;
	unsigned int cpu;

	for_each_gcwq_cpu(cpu) {
		struct global_cwq *gcwq = get_gcwq(cpu);
		struct worker *worker;
		struct hlist_node *pos;
		int i;

		spin_lock_irqsave(&gcwq->lock, flags);
		for_each_busy_worker(worker, i, pos, gcwq) {
			if (worker->task != current)
				continue;
			spin_unlock_irqrestore(&gcwq->lock, flags);
			/*
			 * I'm @worker, no locking necessary.  See if @work
			 * is headed to the same workqueue.
			 */
			return worker->current_cwq->wq == wq;
		}
		spin_unlock_irqrestore(&gcwq->lock, flags);
	}
	return false;
}

static void __queue_work(unsigned int cpu, struct workqueue_struct *wq,
			 struct work_struct *work)
{
	struct global_cwq *gcwq;
	struct cpu_workqueue_struct *cwq;
	struct list_head *worklist;
	unsigned int work_flags;
	unsigned int req_cpu = cpu;

	/*
	 * While a work item is PENDING && off queue, a task trying to
	 * steal the PENDING will busy-loop waiting for it to either get
	 * queued or lose PENDING.  Grabbing PENDING and queueing should
	 * happen with IRQ disabled.
	 */
	WARN_ON_ONCE(!irqs_disabled());

	debug_work_activate(work);

	/* if dying, only works from the same workqueue are allowed */
	if (unlikely(wq->flags & WQ_DRAINING) &&
	    WARN_ON_ONCE(!is_chained_work(wq)))
		return;

	/* determine gcwq to use */
	if (!(wq->flags & WQ_UNBOUND)) {
		struct global_cwq *last_gcwq;

		if (cpu == WORK_CPU_UNBOUND)
			cpu = raw_smp_processor_id();

		/*
		 * It's multi cpu.  If @work was previously on a different
		 * cpu, it might still be running there, in which case the
		 * work needs to be queued on that cpu to guarantee
		 * non-reentrancy.
		 */
		gcwq = get_gcwq(cpu);
		last_gcwq = get_work_gcwq(work);

		if (last_gcwq && last_gcwq != gcwq) {
			struct worker *worker;

			spin_lock(&last_gcwq->lock);

			worker = find_worker_executing_work(last_gcwq, work);

			if (worker && worker->current_cwq->wq == wq)
				gcwq = last_gcwq;
			else {
				/* meh... not running there, queue here */
				spin_unlock(&last_gcwq->lock);
				spin_lock(&gcwq->lock);
			}
		} else {
			spin_lock(&gcwq->lock);
		}
	} else {
		gcwq = get_gcwq(WORK_CPU_UNBOUND);
		spin_lock(&gcwq->lock);
	}

	/* gcwq determined, get cwq and queue */
	cwq = get_cwq(gcwq->cpu, wq);
	trace_workqueue_queue_work(req_cpu, cwq, work);

	if (WARN_ON(!list_empty(&work->entry))) {
		spin_unlock(&gcwq->lock);
		return;
	}

	cwq->nr_in_flight[cwq->work_color]++;
	work_flags = work_color_to_flags(cwq->work_color);

	if (likely(cwq->nr_active < cwq->max_active)) {
		trace_workqueue_activate_work(work);
		cwq->nr_active++;
		worklist = &cwq->pool->worklist;
	} else {
		work_flags |= WORK_STRUCT_DELAYED;
		worklist = &cwq->delayed_works;
	}

	insert_work(cwq, work, worklist, work_flags);

	spin_unlock(&gcwq->lock);
}

/**
 * queue_work_on - queue work on specific cpu
 * @cpu: CPU number to execute work on
 * @wq: workqueue to use
 * @work: work to queue
 *
 * Returns %false if @work was already on a queue, %true otherwise.
 *
 * We queue the work to a specific CPU, the caller must ensure it
 * can't go away.
 */
bool queue_work_on(int cpu, struct workqueue_struct *wq,
		   struct work_struct *work)
{
	bool ret = false;
	unsigned long flags;

	local_irq_save(flags);

	if (!test_and_set_bit(WORK_STRUCT_PENDING_BIT, work_data_bits(work))) {
		__queue_work(cpu, wq, work);
		ret = true;
	}

	local_irq_restore(flags);
	return ret;
}
EXPORT_SYMBOL_GPL(queue_work_on);

/**
 * queue_work - queue work on a workqueue
 * @wq: workqueue to use
 * @work: work to queue
 *
 * Returns %false if @work was already on a queue, %true otherwise.
 *
 * We queue the work to the CPU on which it was submitted, but if the CPU dies
 * it can be processed by another CPU.
 */
bool queue_work(struct workqueue_struct *wq, struct work_struct *work)
{
	return queue_work_on(WORK_CPU_UNBOUND, wq, work);
}
EXPORT_SYMBOL_GPL(queue_work);

void delayed_work_timer_fn(unsigned long __data)
{
	struct delayed_work *dwork = (struct delayed_work *)__data;
	struct cpu_workqueue_struct *cwq = get_work_cwq(&dwork->work);

	/* should have been called from irqsafe timer with irq already off */
	__queue_work(dwork->cpu, cwq->wq, &dwork->work);
}
EXPORT_SYMBOL_GPL(delayed_work_timer_fn);

static void __queue_delayed_work(int cpu, struct workqueue_struct *wq,
				struct delayed_work *dwork, unsigned long delay)
{
	struct timer_list *timer = &dwork->timer;
	struct work_struct *work = &dwork->work;
	unsigned int lcpu;

	WARN_ON_ONCE(timer->function != delayed_work_timer_fn ||
		     timer->data != (unsigned long)dwork);
	BUG_ON(timer_pending(timer));
	BUG_ON(!list_empty(&work->entry));

	timer_stats_timer_set_start_info(&dwork->timer);

	/*
	 * This stores cwq for the moment, for the timer_fn.  Note that the
	 * work's gcwq is preserved to allow reentrance detection for
	 * delayed works.
	 */
	if (!(wq->flags & WQ_UNBOUND)) {
		struct global_cwq *gcwq = get_work_gcwq(work);

		/*
		 * If we cannot get the last gcwq from @work directly,
		 * select the last CPU such that it avoids unnecessarily
		 * triggering non-reentrancy check in __queue_work().
		 */
		lcpu = cpu;
		if (gcwq)
			lcpu = gcwq->cpu;
		if (lcpu == WORK_CPU_UNBOUND)
			lcpu = raw_smp_processor_id();
	} else {
		lcpu = WORK_CPU_UNBOUND;
	}

	set_work_cwq(work, get_cwq(lcpu, wq), 0);

	dwork->cpu = cpu;
	timer->expires = jiffies + delay;

	if (unlikely(cpu != WORK_CPU_UNBOUND))
		add_timer_on(timer, cpu);
	else
		add_timer(timer);
}

/**
 * queue_delayed_work_on - queue work on specific CPU after delay
 * @cpu: CPU number to execute work on
 * @wq: workqueue to use
 * @dwork: work to queue
 * @delay: number of jiffies to wait before queueing
 *
 * Returns %false if @work was already on a queue, %true otherwise.  If
 * @delay is zero and @dwork is idle, it will be scheduled for immediate
 * execution.
 */
bool queue_delayed_work_on(int cpu, struct workqueue_struct *wq,
			   struct delayed_work *dwork, unsigned long delay)
{
	struct work_struct *work = &dwork->work;
	bool ret = false;
	unsigned long flags;

	if (!delay)
		return queue_work_on(cpu, wq, &dwork->work);

	/* read the comment in __queue_work() */
	local_irq_save(flags);

	if (!test_and_set_bit(WORK_STRUCT_PENDING_BIT, work_data_bits(work))) {
		__queue_delayed_work(cpu, wq, dwork, delay);
		ret = true;
	}

	local_irq_restore(flags);
	return ret;
}
EXPORT_SYMBOL_GPL(queue_delayed_work_on);

/**
 * queue_delayed_work - queue work on a workqueue after delay
 * @wq: workqueue to use
 * @dwork: delayable work to queue
 * @delay: number of jiffies to wait before queueing
 *
 * Equivalent to queue_delayed_work_on() but tries to use the local CPU.
 */
bool queue_delayed_work(struct workqueue_struct *wq,
			struct delayed_work *dwork, unsigned long delay)
{
	return queue_delayed_work_on(WORK_CPU_UNBOUND, wq, dwork, delay);
}
EXPORT_SYMBOL_GPL(queue_delayed_work);

/**
 * mod_delayed_work_on - modify delay of or queue a delayed work on specific CPU
 * @cpu: CPU number to execute work on
 * @wq: workqueue to use
 * @dwork: work to queue
 * @delay: number of jiffies to wait before queueing
 *
 * If @dwork is idle, equivalent to queue_delayed_work_on(); otherwise,
 * modify @dwork's timer so that it expires after @delay.  If @delay is
 * zero, @work is guaranteed to be scheduled immediately regardless of its
 * current state.
 *
 * Returns %false if @dwork was idle and queued, %true if @dwork was
 * pending and its timer was modified.
 *
 * This function is safe to call from any context including IRQ handler.
 * See try_to_grab_pending() for details.
 */
bool mod_delayed_work_on(int cpu, struct workqueue_struct *wq,
			 struct delayed_work *dwork, unsigned long delay)
{
	unsigned long flags;
	int ret;

	do {
		ret = try_to_grab_pending(&dwork->work, true, &flags);
	} while (unlikely(ret == -EAGAIN));

	if (likely(ret >= 0)) {
		__queue_delayed_work(cpu, wq, dwork, delay);
		local_irq_restore(flags);
	}

	/* -ENOENT from try_to_grab_pending() becomes %true */
	return ret;
}
EXPORT_SYMBOL_GPL(mod_delayed_work_on);

/**
 * mod_delayed_work - modify delay of or queue a delayed work
 * @wq: workqueue to use
 * @dwork: work to queue
 * @delay: number of jiffies to wait before queueing
 *
 * mod_delayed_work_on() on local CPU.
 */
bool mod_delayed_work(struct workqueue_struct *wq, struct delayed_work *dwork,
		      unsigned long delay)
{
	return mod_delayed_work_on(WORK_CPU_UNBOUND, wq, dwork, delay);
}
EXPORT_SYMBOL_GPL(mod_delayed_work);

/**
 * worker_enter_idle - enter idle state
 * @worker: worker which is entering idle state
 *
 * @worker is entering idle state.  Update stats and idle timer if
 * necessary.
 *
 * LOCKING:
 * spin_lock_irq(gcwq->lock).
 */
static void worker_enter_idle(struct worker *worker)
{
	struct worker_pool *pool = worker->pool;
	struct global_cwq *gcwq = pool->gcwq;

	BUG_ON(worker->flags & WORKER_IDLE);
	BUG_ON(!list_empty(&worker->entry) &&
	       (worker->hentry.next || worker->hentry.pprev));

	/* can't use worker_set_flags(), also called from start_worker() */
	worker->flags |= WORKER_IDLE;
	pool->nr_idle++;
	worker->last_active = jiffies;

	/* idle_list is LIFO */
	list_add(&worker->entry, &pool->idle_list);

	if (too_many_workers(pool) && !timer_pending(&pool->idle_timer))
		mod_timer(&pool->idle_timer, jiffies + IDLE_WORKER_TIMEOUT);

	/*
	 * Sanity check nr_running.  Because gcwq_unbind_fn() releases
	 * gcwq->lock between setting %WORKER_UNBOUND and zapping
	 * nr_running, the warning may trigger spuriously.  Check iff
	 * unbind is not in progress.
	 */
	WARN_ON_ONCE(!(gcwq->flags & GCWQ_DISASSOCIATED) &&
		     pool->nr_workers == pool->nr_idle &&
		     atomic_read(get_pool_nr_running(pool)));
}

/**
 * worker_leave_idle - leave idle state
 * @worker: worker which is leaving idle state
 *
 * @worker is leaving idle state.  Update stats.
 *
 * LOCKING:
 * spin_lock_irq(gcwq->lock).
 */
static void worker_leave_idle(struct worker *worker)
{
	struct worker_pool *pool = worker->pool;

	BUG_ON(!(worker->flags & WORKER_IDLE));
	worker_clr_flags(worker, WORKER_IDLE);
	pool->nr_idle--;
	list_del_init(&worker->entry);
}

/**
 * worker_maybe_bind_and_lock - bind worker to its cpu if possible and lock gcwq
 * @worker: self
 *
 * Works which are scheduled while the cpu is online must at least be
 * scheduled to a worker which is bound to the cpu so that if they are
 * flushed from cpu callbacks while cpu is going down, they are
 * guaranteed to execute on the cpu.
 *
 * This function is to be used by rogue workers and rescuers to bind
 * themselves to the target cpu and may race with cpu going down or
 * coming online.  kthread_bind() can't be used because it may put the
 * worker to already dead cpu and set_cpus_allowed_ptr() can't be used
 * verbatim as it's best effort and blocking and gcwq may be
 * [dis]associated in the meantime.
 *
 * This function tries set_cpus_allowed() and locks gcwq and verifies the
 * binding against %GCWQ_DISASSOCIATED which is set during
 * %CPU_DOWN_PREPARE and cleared during %CPU_ONLINE, so if the worker
 * enters idle state or fetches works without dropping lock, it can
 * guarantee the scheduling requirement described in the first paragraph.
 *
 * CONTEXT:
 * Might sleep.  Called without any lock but returns with gcwq->lock
 * held.
 *
 * RETURNS:
 * %true if the associated gcwq is online (@worker is successfully
 * bound), %false if offline.
 */
static bool worker_maybe_bind_and_lock(struct worker *worker)
__acquires(&gcwq->lock)
{
	struct global_cwq *gcwq = worker->pool->gcwq;
	struct task_struct *task = worker->task;

	while (true) {
		/*
		 * The following call may fail, succeed or succeed
		 * without actually migrating the task to the cpu if
		 * it races with cpu hotunplug operation.  Verify
		 * against GCWQ_DISASSOCIATED.
		 */
		if (!(gcwq->flags & GCWQ_DISASSOCIATED))
			set_cpus_allowed_ptr(task, get_cpu_mask(gcwq->cpu));

		spin_lock_irq(&gcwq->lock);
		if (gcwq->flags & GCWQ_DISASSOCIATED)
			return false;
		if (task_cpu(task) == gcwq->cpu &&
		    cpumask_equal(&current->cpus_allowed,
				  get_cpu_mask(gcwq->cpu)))
			return true;
		spin_unlock_irq(&gcwq->lock);

		/*
		 * We've raced with CPU hot[un]plug.  Give it a breather
		 * and retry migration.  cond_resched() is required here;
		 * otherwise, we might deadlock against cpu_stop trying to
		 * bring down the CPU on non-preemptive kernel.
		 */
		cpu_relax();
		cond_resched();
	}
}

struct idle_rebind {
	int			cnt;		/* # workers to be rebound */
	struct completion	done;		/* all workers rebound */
};

/*
 * Rebind an idle @worker to its CPU.  During CPU onlining, this has to
 * happen synchronously for idle workers.  worker_thread() will test
 * %WORKER_REBIND before leaving idle and call this function.
 */
static void idle_worker_rebind(struct worker *worker)
{
	struct global_cwq *gcwq = worker->pool->gcwq;

	/* CPU must be online at this point */
	WARN_ON(!worker_maybe_bind_and_lock(worker));
	if (!--worker->idle_rebind->cnt)
		complete(&worker->idle_rebind->done);
	spin_unlock_irq(&worker->pool->gcwq->lock);

	/* we did our part, wait for rebind_workers() to finish up */
	wait_event(gcwq->rebind_hold, !(worker->flags & WORKER_REBIND));
}

/*
 * Function for @worker->rebind.work used to rebind unbound busy workers to
 * the associated cpu which is coming back online.  This is scheduled by
 * cpu up but can race with other cpu hotplug operations and may be
 * executed twice without intervening cpu down.
 */
static void busy_worker_rebind_fn(struct work_struct *work)
{
	struct worker *worker = container_of(work, struct worker, rebind_work);
	struct global_cwq *gcwq = worker->pool->gcwq;

	if (worker_maybe_bind_and_lock(worker))
		worker_clr_flags(worker, WORKER_REBIND);

	spin_unlock_irq(&gcwq->lock);
}

/**
 * rebind_workers - rebind all workers of a gcwq to the associated CPU
 * @gcwq: gcwq of interest
 *
 * @gcwq->cpu is coming online.  Rebind all workers to the CPU.  Rebinding
 * is different for idle and busy ones.
 *
 * The idle ones should be rebound synchronously and idle rebinding should
 * be complete before any worker starts executing work items with
 * concurrency management enabled; otherwise, scheduler may oops trying to
 * wake up non-local idle worker from wq_worker_sleeping().
 *
 * This is achieved by repeatedly requesting rebinding until all idle
 * workers are known to have been rebound under @gcwq->lock and holding all
 * idle workers from becoming busy until idle rebinding is complete.
 *
 * Once idle workers are rebound, busy workers can be rebound as they
 * finish executing their current work items.  Queueing the rebind work at
 * the head of their scheduled lists is enough.  Note that nr_running will
 * be properbly bumped as busy workers rebind.
 *
 * On return, all workers are guaranteed to either be bound or have rebind
 * work item scheduled.
 */
static void rebind_workers(struct global_cwq *gcwq)
	__releases(&gcwq->lock) __acquires(&gcwq->lock)
{
	struct idle_rebind idle_rebind;
	struct worker_pool *pool;
	struct worker *worker;
	struct hlist_node *pos;
	int i;

	lockdep_assert_held(&gcwq->lock);

	for_each_worker_pool(pool, gcwq)
		lockdep_assert_held(&pool->manager_mutex);

	/*
	 * Rebind idle workers.  Interlocked both ways.  We wait for
	 * workers to rebind via @idle_rebind.done.  Workers will wait for
	 * us to finish up by watching %WORKER_REBIND.
	 */
	init_completion(&idle_rebind.done);
retry:
	idle_rebind.cnt = 1;
	INIT_COMPLETION(idle_rebind.done);

	/* set REBIND and kick idle ones, we'll wait for these later */
	for_each_worker_pool(pool, gcwq) {
		list_for_each_entry(worker, &pool->idle_list, entry) {
			unsigned long worker_flags = worker->flags;

			if (worker->flags & WORKER_REBIND)
				continue;

			/* morph UNBOUND to REBIND atomically */
			worker_flags &= ~WORKER_UNBOUND;
			worker_flags |= WORKER_REBIND;
			ACCESS_ONCE(worker->flags) = worker_flags;

			idle_rebind.cnt++;
			worker->idle_rebind = &idle_rebind;

			/* worker_thread() will call idle_worker_rebind() */
			wake_up_process(worker->task);
		}
	}

	if (--idle_rebind.cnt) {
		spin_unlock_irq(&gcwq->lock);
		wait_for_completion(&idle_rebind.done);
		spin_lock_irq(&gcwq->lock);
		/* busy ones might have become idle while waiting, retry */
		goto retry;
	}

	/*
	 * All idle workers are rebound and waiting for %WORKER_REBIND to
	 * be cleared inside idle_worker_rebind().  Clear and release.
	 * Clearing %WORKER_REBIND from this foreign context is safe
	 * because these workers are still guaranteed to be idle.
	 */
	for_each_worker_pool(pool, gcwq)
		list_for_each_entry(worker, &pool->idle_list, entry)
			worker->flags &= ~WORKER_REBIND;

	wake_up_all(&gcwq->rebind_hold);

	/* rebind busy workers */
	for_each_busy_worker(worker, i, pos, gcwq) {
		struct work_struct *rebind_work = &worker->rebind_work;
<<<<<<< HEAD
		struct workqueue_struct *wq;
=======
		unsigned long worker_flags = worker->flags;
>>>>>>> 96e65306

		/* morph UNBOUND to REBIND atomically */
		worker_flags &= ~WORKER_UNBOUND;
		worker_flags |= WORKER_REBIND;
		ACCESS_ONCE(worker->flags) = worker_flags;

		if (test_and_set_bit(WORK_STRUCT_PENDING_BIT,
				     work_data_bits(rebind_work)))
			continue;

		debug_work_activate(rebind_work);

		/*
		 * wq doesn't really matter but let's keep @worker->pool
		 * and @cwq->pool consistent for sanity.
		 */
		if (worker_pool_pri(worker->pool))
			wq = system_highpri_wq;
		else
			wq = system_wq;

		insert_work(get_cwq(gcwq->cpu, wq), rebind_work,
			worker->scheduled.next,
			work_color_to_flags(WORK_NO_COLOR));
	}
}

static struct worker *alloc_worker(void)
{
	struct worker *worker;

	worker = kzalloc(sizeof(*worker), GFP_KERNEL);
	if (worker) {
		INIT_LIST_HEAD(&worker->entry);
		INIT_LIST_HEAD(&worker->scheduled);
		INIT_WORK(&worker->rebind_work, busy_worker_rebind_fn);
		/* on creation a worker is in !idle && prep state */
		worker->flags = WORKER_PREP;
	}
	return worker;
}

/**
 * create_worker - create a new workqueue worker
 * @pool: pool the new worker will belong to
 *
 * Create a new worker which is bound to @pool.  The returned worker
 * can be started by calling start_worker() or destroyed using
 * destroy_worker().
 *
 * CONTEXT:
 * Might sleep.  Does GFP_KERNEL allocations.
 *
 * RETURNS:
 * Pointer to the newly created worker.
 */
static struct worker *create_worker(struct worker_pool *pool)
{
	struct global_cwq *gcwq = pool->gcwq;
	const char *pri = worker_pool_pri(pool) ? "H" : "";
	struct worker *worker = NULL;
	int id = -1;

	spin_lock_irq(&gcwq->lock);
	while (ida_get_new(&pool->worker_ida, &id)) {
		spin_unlock_irq(&gcwq->lock);
		if (!ida_pre_get(&pool->worker_ida, GFP_KERNEL))
			goto fail;
		spin_lock_irq(&gcwq->lock);
	}
	spin_unlock_irq(&gcwq->lock);

	worker = alloc_worker();
	if (!worker)
		goto fail;

	worker->pool = pool;
	worker->id = id;

	if (gcwq->cpu != WORK_CPU_UNBOUND)
		worker->task = kthread_create_on_node(worker_thread,
					worker, cpu_to_node(gcwq->cpu),
					"kworker/%u:%d%s", gcwq->cpu, id, pri);
	else
		worker->task = kthread_create(worker_thread, worker,
					      "kworker/u:%d%s", id, pri);
	if (IS_ERR(worker->task))
		goto fail;

	if (worker_pool_pri(pool))
		set_user_nice(worker->task, HIGHPRI_NICE_LEVEL);

	/*
	 * Determine CPU binding of the new worker depending on
	 * %GCWQ_DISASSOCIATED.  The caller is responsible for ensuring the
	 * flag remains stable across this function.  See the comments
	 * above the flag definition for details.
	 *
	 * As an unbound worker may later become a regular one if CPU comes
	 * online, make sure every worker has %PF_THREAD_BOUND set.
	 */
	if (!(gcwq->flags & GCWQ_DISASSOCIATED)) {
		kthread_bind(worker->task, gcwq->cpu);
	} else {
		worker->task->flags |= PF_THREAD_BOUND;
		worker->flags |= WORKER_UNBOUND;
	}

	return worker;
fail:
	if (id >= 0) {
		spin_lock_irq(&gcwq->lock);
		ida_remove(&pool->worker_ida, id);
		spin_unlock_irq(&gcwq->lock);
	}
	kfree(worker);
	return NULL;
}

/**
 * start_worker - start a newly created worker
 * @worker: worker to start
 *
 * Make the gcwq aware of @worker and start it.
 *
 * CONTEXT:
 * spin_lock_irq(gcwq->lock).
 */
static void start_worker(struct worker *worker)
{
	worker->flags |= WORKER_STARTED;
	worker->pool->nr_workers++;
	worker_enter_idle(worker);
	wake_up_process(worker->task);
}

/**
 * destroy_worker - destroy a workqueue worker
 * @worker: worker to be destroyed
 *
 * Destroy @worker and adjust @gcwq stats accordingly.
 *
 * CONTEXT:
 * spin_lock_irq(gcwq->lock) which is released and regrabbed.
 */
static void destroy_worker(struct worker *worker)
{
	struct worker_pool *pool = worker->pool;
	struct global_cwq *gcwq = pool->gcwq;
	int id = worker->id;

	/* sanity check frenzy */
	BUG_ON(worker->current_work);
	BUG_ON(!list_empty(&worker->scheduled));

	if (worker->flags & WORKER_STARTED)
		pool->nr_workers--;
	if (worker->flags & WORKER_IDLE)
		pool->nr_idle--;

	list_del_init(&worker->entry);
	worker->flags |= WORKER_DIE;

	spin_unlock_irq(&gcwq->lock);

	kthread_stop(worker->task);
	kfree(worker);

	spin_lock_irq(&gcwq->lock);
	ida_remove(&pool->worker_ida, id);
}

static void idle_worker_timeout(unsigned long __pool)
{
	struct worker_pool *pool = (void *)__pool;
	struct global_cwq *gcwq = pool->gcwq;

	spin_lock_irq(&gcwq->lock);

	if (too_many_workers(pool)) {
		struct worker *worker;
		unsigned long expires;

		/* idle_list is kept in LIFO order, check the last one */
		worker = list_entry(pool->idle_list.prev, struct worker, entry);
		expires = worker->last_active + IDLE_WORKER_TIMEOUT;

		if (time_before(jiffies, expires))
			mod_timer(&pool->idle_timer, expires);
		else {
			/* it's been idle for too long, wake up manager */
			pool->flags |= POOL_MANAGE_WORKERS;
			wake_up_worker(pool);
		}
	}

	spin_unlock_irq(&gcwq->lock);
}

static bool send_mayday(struct work_struct *work)
{
	struct cpu_workqueue_struct *cwq = get_work_cwq(work);
	struct workqueue_struct *wq = cwq->wq;
	unsigned int cpu;

	if (!(wq->flags & WQ_RESCUER))
		return false;

	/* mayday mayday mayday */
	cpu = cwq->pool->gcwq->cpu;
	/* WORK_CPU_UNBOUND can't be set in cpumask, use cpu 0 instead */
	if (cpu == WORK_CPU_UNBOUND)
		cpu = 0;
	if (!mayday_test_and_set_cpu(cpu, wq->mayday_mask))
		wake_up_process(wq->rescuer->task);
	return true;
}

static void gcwq_mayday_timeout(unsigned long __pool)
{
	struct worker_pool *pool = (void *)__pool;
	struct global_cwq *gcwq = pool->gcwq;
	struct work_struct *work;

	spin_lock_irq(&gcwq->lock);

	if (need_to_create_worker(pool)) {
		/*
		 * We've been trying to create a new worker but
		 * haven't been successful.  We might be hitting an
		 * allocation deadlock.  Send distress signals to
		 * rescuers.
		 */
		list_for_each_entry(work, &pool->worklist, entry)
			send_mayday(work);
	}

	spin_unlock_irq(&gcwq->lock);

	mod_timer(&pool->mayday_timer, jiffies + MAYDAY_INTERVAL);
}

/**
 * maybe_create_worker - create a new worker if necessary
 * @pool: pool to create a new worker for
 *
 * Create a new worker for @pool if necessary.  @pool is guaranteed to
 * have at least one idle worker on return from this function.  If
 * creating a new worker takes longer than MAYDAY_INTERVAL, mayday is
 * sent to all rescuers with works scheduled on @pool to resolve
 * possible allocation deadlock.
 *
 * On return, need_to_create_worker() is guaranteed to be false and
 * may_start_working() true.
 *
 * LOCKING:
 * spin_lock_irq(gcwq->lock) which may be released and regrabbed
 * multiple times.  Does GFP_KERNEL allocations.  Called only from
 * manager.
 *
 * RETURNS:
 * false if no action was taken and gcwq->lock stayed locked, true
 * otherwise.
 */
static bool maybe_create_worker(struct worker_pool *pool)
__releases(&gcwq->lock)
__acquires(&gcwq->lock)
{
	struct global_cwq *gcwq = pool->gcwq;

	if (!need_to_create_worker(pool))
		return false;
restart:
	spin_unlock_irq(&gcwq->lock);

	/* if we don't make progress in MAYDAY_INITIAL_TIMEOUT, call for help */
	mod_timer(&pool->mayday_timer, jiffies + MAYDAY_INITIAL_TIMEOUT);

	while (true) {
		struct worker *worker;

		worker = create_worker(pool);
		if (worker) {
			del_timer_sync(&pool->mayday_timer);
			spin_lock_irq(&gcwq->lock);
			start_worker(worker);
			BUG_ON(need_to_create_worker(pool));
			return true;
		}

		if (!need_to_create_worker(pool))
			break;

		__set_current_state(TASK_INTERRUPTIBLE);
		schedule_timeout(CREATE_COOLDOWN);

		if (!need_to_create_worker(pool))
			break;
	}

	del_timer_sync(&pool->mayday_timer);
	spin_lock_irq(&gcwq->lock);
	if (need_to_create_worker(pool))
		goto restart;
	return true;
}

/**
 * maybe_destroy_worker - destroy workers which have been idle for a while
 * @pool: pool to destroy workers for
 *
 * Destroy @pool workers which have been idle for longer than
 * IDLE_WORKER_TIMEOUT.
 *
 * LOCKING:
 * spin_lock_irq(gcwq->lock) which may be released and regrabbed
 * multiple times.  Called only from manager.
 *
 * RETURNS:
 * false if no action was taken and gcwq->lock stayed locked, true
 * otherwise.
 */
static bool maybe_destroy_workers(struct worker_pool *pool)
{
	bool ret = false;

	while (too_many_workers(pool)) {
		struct worker *worker;
		unsigned long expires;

		worker = list_entry(pool->idle_list.prev, struct worker, entry);
		expires = worker->last_active + IDLE_WORKER_TIMEOUT;

		if (time_before(jiffies, expires)) {
			mod_timer(&pool->idle_timer, expires);
			break;
		}

		destroy_worker(worker);
		ret = true;
	}

	return ret;
}

/**
 * manage_workers - manage worker pool
 * @worker: self
 *
 * Assume the manager role and manage gcwq worker pool @worker belongs
 * to.  At any given time, there can be only zero or one manager per
 * gcwq.  The exclusion is handled automatically by this function.
 *
 * The caller can safely start processing works on false return.  On
 * true return, it's guaranteed that need_to_create_worker() is false
 * and may_start_working() is true.
 *
 * CONTEXT:
 * spin_lock_irq(gcwq->lock) which may be released and regrabbed
 * multiple times.  Does GFP_KERNEL allocations.
 *
 * RETURNS:
 * false if no action was taken and gcwq->lock stayed locked, true if
 * some action was taken.
 */
static bool manage_workers(struct worker *worker)
{
	struct worker_pool *pool = worker->pool;
	bool ret = false;

	if (!mutex_trylock(&pool->manager_mutex))
		return ret;

	pool->flags &= ~POOL_MANAGE_WORKERS;

	/*
	 * Destroy and then create so that may_start_working() is true
	 * on return.
	 */
	ret |= maybe_destroy_workers(pool);
	ret |= maybe_create_worker(pool);

	mutex_unlock(&pool->manager_mutex);
	return ret;
}

/**
 * process_one_work - process single work
 * @worker: self
 * @work: work to process
 *
 * Process @work.  This function contains all the logics necessary to
 * process a single work including synchronization against and
 * interaction with other workers on the same cpu, queueing and
 * flushing.  As long as context requirement is met, any worker can
 * call this function to process a work.
 *
 * CONTEXT:
 * spin_lock_irq(gcwq->lock) which is released and regrabbed.
 */
static void process_one_work(struct worker *worker, struct work_struct *work)
__releases(&gcwq->lock)
__acquires(&gcwq->lock)
{
	struct cpu_workqueue_struct *cwq = get_work_cwq(work);
	struct worker_pool *pool = worker->pool;
	struct global_cwq *gcwq = pool->gcwq;
	struct hlist_head *bwh = busy_worker_head(gcwq, work);
	bool cpu_intensive = cwq->wq->flags & WQ_CPU_INTENSIVE;
	work_func_t f = work->func;
	int work_color;
	struct worker *collision;
#ifdef CONFIG_LOCKDEP
	/*
	 * It is permissible to free the struct work_struct from
	 * inside the function that is called from it, this we need to
	 * take into account for lockdep too.  To avoid bogus "held
	 * lock freed" warnings as well as problems when looking into
	 * work->lockdep_map, make a copy and use that here.
	 */
	struct lockdep_map lockdep_map;

	lockdep_copy_map(&lockdep_map, &work->lockdep_map);
#endif
	/*
	 * Ensure we're on the correct CPU.  DISASSOCIATED test is
	 * necessary to avoid spurious warnings from rescuers servicing the
	 * unbound or a disassociated gcwq.
	 */
	WARN_ON_ONCE(!(worker->flags & (WORKER_UNBOUND | WORKER_REBIND)) &&
		     !(gcwq->flags & GCWQ_DISASSOCIATED) &&
		     raw_smp_processor_id() != gcwq->cpu);

	/*
	 * A single work shouldn't be executed concurrently by
	 * multiple workers on a single cpu.  Check whether anyone is
	 * already processing the work.  If so, defer the work to the
	 * currently executing one.
	 */
	collision = __find_worker_executing_work(gcwq, bwh, work);
	if (unlikely(collision)) {
		move_linked_works(work, &collision->scheduled, NULL);
		return;
	}

	/* claim and dequeue */
	debug_work_deactivate(work);
	hlist_add_head(&worker->hentry, bwh);
	worker->current_work = work;
	worker->current_cwq = cwq;
	work_color = get_work_color(work);

	list_del_init(&work->entry);

	/*
	 * CPU intensive works don't participate in concurrency
	 * management.  They're the scheduler's responsibility.
	 */
	if (unlikely(cpu_intensive))
		worker_set_flags(worker, WORKER_CPU_INTENSIVE, true);

	/*
	 * Unbound gcwq isn't concurrency managed and work items should be
	 * executed ASAP.  Wake up another worker if necessary.
	 */
	if ((worker->flags & WORKER_UNBOUND) && need_more_worker(pool))
		wake_up_worker(pool);

	/*
	 * Record the last CPU and clear PENDING which should be the last
	 * update to @work.  Also, do this inside @gcwq->lock so that
	 * PENDING and queued state changes happen together while IRQ is
	 * disabled.
	 */
	set_work_cpu_and_clear_pending(work, gcwq->cpu);

	spin_unlock_irq(&gcwq->lock);

	lock_map_acquire_read(&cwq->wq->lockdep_map);
	lock_map_acquire(&lockdep_map);
	trace_workqueue_execute_start(work);
	f(work);
	/*
	 * While we must be careful to not use "work" after this, the trace
	 * point will only record its address.
	 */
	trace_workqueue_execute_end(work);
	lock_map_release(&lockdep_map);
	lock_map_release(&cwq->wq->lockdep_map);

	if (unlikely(in_atomic() || lockdep_depth(current) > 0)) {
		pr_err("BUG: workqueue leaked lock or atomic: %s/0x%08x/%d\n"
		       "     last function: %pf\n",
		       current->comm, preempt_count(), task_pid_nr(current), f);
		debug_show_held_locks(current);
		dump_stack();
	}

	spin_lock_irq(&gcwq->lock);

	/* clear cpu intensive status */
	if (unlikely(cpu_intensive))
		worker_clr_flags(worker, WORKER_CPU_INTENSIVE);

	/* we're done with it, release */
	hlist_del_init(&worker->hentry);
	worker->current_work = NULL;
	worker->current_cwq = NULL;
	cwq_dec_nr_in_flight(cwq, work_color, false);
}

/**
 * process_scheduled_works - process scheduled works
 * @worker: self
 *
 * Process all scheduled works.  Please note that the scheduled list
 * may change while processing a work, so this function repeatedly
 * fetches a work from the top and executes it.
 *
 * CONTEXT:
 * spin_lock_irq(gcwq->lock) which may be released and regrabbed
 * multiple times.
 */
static void process_scheduled_works(struct worker *worker)
{
	while (!list_empty(&worker->scheduled)) {
		struct work_struct *work = list_first_entry(&worker->scheduled,
						struct work_struct, entry);
		process_one_work(worker, work);
	}
}

/**
 * worker_thread - the worker thread function
 * @__worker: self
 *
 * The gcwq worker thread function.  There's a single dynamic pool of
 * these per each cpu.  These workers process all works regardless of
 * their specific target workqueue.  The only exception is works which
 * belong to workqueues with a rescuer which will be explained in
 * rescuer_thread().
 */
static int worker_thread(void *__worker)
{
	struct worker *worker = __worker;
	struct worker_pool *pool = worker->pool;
	struct global_cwq *gcwq = pool->gcwq;

	/* tell the scheduler that this is a workqueue worker */
	worker->task->flags |= PF_WQ_WORKER;
woke_up:
	spin_lock_irq(&gcwq->lock);

	/*
	 * DIE can be set only while idle and REBIND set while busy has
	 * @worker->rebind_work scheduled.  Checking here is enough.
	 */
	if (unlikely(worker->flags & (WORKER_REBIND | WORKER_DIE))) {
		spin_unlock_irq(&gcwq->lock);

		if (worker->flags & WORKER_DIE) {
			worker->task->flags &= ~PF_WQ_WORKER;
			return 0;
		}

		idle_worker_rebind(worker);
		goto woke_up;
	}

	worker_leave_idle(worker);
recheck:
	/* no more worker necessary? */
	if (!need_more_worker(pool))
		goto sleep;

	/* do we need to manage? */
	if (unlikely(!may_start_working(pool)) && manage_workers(worker))
		goto recheck;

	/*
	 * ->scheduled list can only be filled while a worker is
	 * preparing to process a work or actually processing it.
	 * Make sure nobody diddled with it while I was sleeping.
	 */
	BUG_ON(!list_empty(&worker->scheduled));

	/*
	 * When control reaches this point, we're guaranteed to have
	 * at least one idle worker or that someone else has already
	 * assumed the manager role.
	 */
	worker_clr_flags(worker, WORKER_PREP);

	do {
		struct work_struct *work =
			list_first_entry(&pool->worklist,
					 struct work_struct, entry);

		if (likely(!(*work_data_bits(work) & WORK_STRUCT_LINKED))) {
			/* optimization path, not strictly necessary */
			process_one_work(worker, work);
			if (unlikely(!list_empty(&worker->scheduled)))
				process_scheduled_works(worker);
		} else {
			move_linked_works(work, &worker->scheduled, NULL);
			process_scheduled_works(worker);
		}
	} while (keep_working(pool));

	worker_set_flags(worker, WORKER_PREP, false);
sleep:
	if (unlikely(need_to_manage_workers(pool)) && manage_workers(worker))
		goto recheck;

	/*
	 * gcwq->lock is held and there's no work to process and no
	 * need to manage, sleep.  Workers are woken up only while
	 * holding gcwq->lock or from local cpu, so setting the
	 * current state before releasing gcwq->lock is enough to
	 * prevent losing any event.
	 */
	worker_enter_idle(worker);
	__set_current_state(TASK_INTERRUPTIBLE);
	spin_unlock_irq(&gcwq->lock);
	schedule();
	goto woke_up;
}

/**
 * rescuer_thread - the rescuer thread function
 * @__wq: the associated workqueue
 *
 * Workqueue rescuer thread function.  There's one rescuer for each
 * workqueue which has WQ_RESCUER set.
 *
 * Regular work processing on a gcwq may block trying to create a new
 * worker which uses GFP_KERNEL allocation which has slight chance of
 * developing into deadlock if some works currently on the same queue
 * need to be processed to satisfy the GFP_KERNEL allocation.  This is
 * the problem rescuer solves.
 *
 * When such condition is possible, the gcwq summons rescuers of all
 * workqueues which have works queued on the gcwq and let them process
 * those works so that forward progress can be guaranteed.
 *
 * This should happen rarely.
 */
static int rescuer_thread(void *__wq)
{
	struct workqueue_struct *wq = __wq;
	struct worker *rescuer = wq->rescuer;
	struct list_head *scheduled = &rescuer->scheduled;
	bool is_unbound = wq->flags & WQ_UNBOUND;
	unsigned int cpu;

	set_user_nice(current, RESCUER_NICE_LEVEL);
repeat:
	set_current_state(TASK_INTERRUPTIBLE);

	if (kthread_should_stop())
		return 0;

	/*
	 * See whether any cpu is asking for help.  Unbounded
	 * workqueues use cpu 0 in mayday_mask for CPU_UNBOUND.
	 */
	for_each_mayday_cpu(cpu, wq->mayday_mask) {
		unsigned int tcpu = is_unbound ? WORK_CPU_UNBOUND : cpu;
		struct cpu_workqueue_struct *cwq = get_cwq(tcpu, wq);
		struct worker_pool *pool = cwq->pool;
		struct global_cwq *gcwq = pool->gcwq;
		struct work_struct *work, *n;

		__set_current_state(TASK_RUNNING);
		mayday_clear_cpu(cpu, wq->mayday_mask);

		/* migrate to the target cpu if possible */
		rescuer->pool = pool;
		worker_maybe_bind_and_lock(rescuer);

		/*
		 * Slurp in all works issued via this workqueue and
		 * process'em.
		 */
		BUG_ON(!list_empty(&rescuer->scheduled));
		list_for_each_entry_safe(work, n, &pool->worklist, entry)
			if (get_work_cwq(work) == cwq)
				move_linked_works(work, scheduled, &n);

		process_scheduled_works(rescuer);

		/*
		 * Leave this gcwq.  If keep_working() is %true, notify a
		 * regular worker; otherwise, we end up with 0 concurrency
		 * and stalling the execution.
		 */
		if (keep_working(pool))
			wake_up_worker(pool);

		spin_unlock_irq(&gcwq->lock);
	}

	schedule();
	goto repeat;
}

struct wq_barrier {
	struct work_struct	work;
	struct completion	done;
};

static void wq_barrier_func(struct work_struct *work)
{
	struct wq_barrier *barr = container_of(work, struct wq_barrier, work);
	complete(&barr->done);
}

/**
 * insert_wq_barrier - insert a barrier work
 * @cwq: cwq to insert barrier into
 * @barr: wq_barrier to insert
 * @target: target work to attach @barr to
 * @worker: worker currently executing @target, NULL if @target is not executing
 *
 * @barr is linked to @target such that @barr is completed only after
 * @target finishes execution.  Please note that the ordering
 * guarantee is observed only with respect to @target and on the local
 * cpu.
 *
 * Currently, a queued barrier can't be canceled.  This is because
 * try_to_grab_pending() can't determine whether the work to be
 * grabbed is at the head of the queue and thus can't clear LINKED
 * flag of the previous work while there must be a valid next work
 * after a work with LINKED flag set.
 *
 * Note that when @worker is non-NULL, @target may be modified
 * underneath us, so we can't reliably determine cwq from @target.
 *
 * CONTEXT:
 * spin_lock_irq(gcwq->lock).
 */
static void insert_wq_barrier(struct cpu_workqueue_struct *cwq,
			      struct wq_barrier *barr,
			      struct work_struct *target, struct worker *worker)
{
	struct list_head *head;
	unsigned int linked = 0;

	/*
	 * debugobject calls are safe here even with gcwq->lock locked
	 * as we know for sure that this will not trigger any of the
	 * checks and call back into the fixup functions where we
	 * might deadlock.
	 */
	INIT_WORK_ONSTACK(&barr->work, wq_barrier_func);
	__set_bit(WORK_STRUCT_PENDING_BIT, work_data_bits(&barr->work));
	init_completion(&barr->done);

	/*
	 * If @target is currently being executed, schedule the
	 * barrier to the worker; otherwise, put it after @target.
	 */
	if (worker)
		head = worker->scheduled.next;
	else {
		unsigned long *bits = work_data_bits(target);

		head = target->entry.next;
		/* there can already be other linked works, inherit and set */
		linked = *bits & WORK_STRUCT_LINKED;
		__set_bit(WORK_STRUCT_LINKED_BIT, bits);
	}

	debug_work_activate(&barr->work);
	insert_work(cwq, &barr->work, head,
		    work_color_to_flags(WORK_NO_COLOR) | linked);
}

/**
 * flush_workqueue_prep_cwqs - prepare cwqs for workqueue flushing
 * @wq: workqueue being flushed
 * @flush_color: new flush color, < 0 for no-op
 * @work_color: new work color, < 0 for no-op
 *
 * Prepare cwqs for workqueue flushing.
 *
 * If @flush_color is non-negative, flush_color on all cwqs should be
 * -1.  If no cwq has in-flight commands at the specified color, all
 * cwq->flush_color's stay at -1 and %false is returned.  If any cwq
 * has in flight commands, its cwq->flush_color is set to
 * @flush_color, @wq->nr_cwqs_to_flush is updated accordingly, cwq
 * wakeup logic is armed and %true is returned.
 *
 * The caller should have initialized @wq->first_flusher prior to
 * calling this function with non-negative @flush_color.  If
 * @flush_color is negative, no flush color update is done and %false
 * is returned.
 *
 * If @work_color is non-negative, all cwqs should have the same
 * work_color which is previous to @work_color and all will be
 * advanced to @work_color.
 *
 * CONTEXT:
 * mutex_lock(wq->flush_mutex).
 *
 * RETURNS:
 * %true if @flush_color >= 0 and there's something to flush.  %false
 * otherwise.
 */
static bool flush_workqueue_prep_cwqs(struct workqueue_struct *wq,
				      int flush_color, int work_color)
{
	bool wait = false;
	unsigned int cpu;

	if (flush_color >= 0) {
		BUG_ON(atomic_read(&wq->nr_cwqs_to_flush));
		atomic_set(&wq->nr_cwqs_to_flush, 1);
	}

	for_each_cwq_cpu(cpu, wq) {
		struct cpu_workqueue_struct *cwq = get_cwq(cpu, wq);
		struct global_cwq *gcwq = cwq->pool->gcwq;

		spin_lock_irq(&gcwq->lock);

		if (flush_color >= 0) {
			BUG_ON(cwq->flush_color != -1);

			if (cwq->nr_in_flight[flush_color]) {
				cwq->flush_color = flush_color;
				atomic_inc(&wq->nr_cwqs_to_flush);
				wait = true;
			}
		}

		if (work_color >= 0) {
			BUG_ON(work_color != work_next_color(cwq->work_color));
			cwq->work_color = work_color;
		}

		spin_unlock_irq(&gcwq->lock);
	}

	if (flush_color >= 0 && atomic_dec_and_test(&wq->nr_cwqs_to_flush))
		complete(&wq->first_flusher->done);

	return wait;
}

/**
 * flush_workqueue - ensure that any scheduled work has run to completion.
 * @wq: workqueue to flush
 *
 * Forces execution of the workqueue and blocks until its completion.
 * This is typically used in driver shutdown handlers.
 *
 * We sleep until all works which were queued on entry have been handled,
 * but we are not livelocked by new incoming ones.
 */
void flush_workqueue(struct workqueue_struct *wq)
{
	struct wq_flusher this_flusher = {
		.list = LIST_HEAD_INIT(this_flusher.list),
		.flush_color = -1,
		.done = COMPLETION_INITIALIZER_ONSTACK(this_flusher.done),
	};
	int next_color;

	lock_map_acquire(&wq->lockdep_map);
	lock_map_release(&wq->lockdep_map);

	mutex_lock(&wq->flush_mutex);

	/*
	 * Start-to-wait phase
	 */
	next_color = work_next_color(wq->work_color);

	if (next_color != wq->flush_color) {
		/*
		 * Color space is not full.  The current work_color
		 * becomes our flush_color and work_color is advanced
		 * by one.
		 */
		BUG_ON(!list_empty(&wq->flusher_overflow));
		this_flusher.flush_color = wq->work_color;
		wq->work_color = next_color;

		if (!wq->first_flusher) {
			/* no flush in progress, become the first flusher */
			BUG_ON(wq->flush_color != this_flusher.flush_color);

			wq->first_flusher = &this_flusher;

			if (!flush_workqueue_prep_cwqs(wq, wq->flush_color,
						       wq->work_color)) {
				/* nothing to flush, done */
				wq->flush_color = next_color;
				wq->first_flusher = NULL;
				goto out_unlock;
			}
		} else {
			/* wait in queue */
			BUG_ON(wq->flush_color == this_flusher.flush_color);
			list_add_tail(&this_flusher.list, &wq->flusher_queue);
			flush_workqueue_prep_cwqs(wq, -1, wq->work_color);
		}
	} else {
		/*
		 * Oops, color space is full, wait on overflow queue.
		 * The next flush completion will assign us
		 * flush_color and transfer to flusher_queue.
		 */
		list_add_tail(&this_flusher.list, &wq->flusher_overflow);
	}

	mutex_unlock(&wq->flush_mutex);

	wait_for_completion(&this_flusher.done);

	/*
	 * Wake-up-and-cascade phase
	 *
	 * First flushers are responsible for cascading flushes and
	 * handling overflow.  Non-first flushers can simply return.
	 */
	if (wq->first_flusher != &this_flusher)
		return;

	mutex_lock(&wq->flush_mutex);

	/* we might have raced, check again with mutex held */
	if (wq->first_flusher != &this_flusher)
		goto out_unlock;

	wq->first_flusher = NULL;

	BUG_ON(!list_empty(&this_flusher.list));
	BUG_ON(wq->flush_color != this_flusher.flush_color);

	while (true) {
		struct wq_flusher *next, *tmp;

		/* complete all the flushers sharing the current flush color */
		list_for_each_entry_safe(next, tmp, &wq->flusher_queue, list) {
			if (next->flush_color != wq->flush_color)
				break;
			list_del_init(&next->list);
			complete(&next->done);
		}

		BUG_ON(!list_empty(&wq->flusher_overflow) &&
		       wq->flush_color != work_next_color(wq->work_color));

		/* this flush_color is finished, advance by one */
		wq->flush_color = work_next_color(wq->flush_color);

		/* one color has been freed, handle overflow queue */
		if (!list_empty(&wq->flusher_overflow)) {
			/*
			 * Assign the same color to all overflowed
			 * flushers, advance work_color and append to
			 * flusher_queue.  This is the start-to-wait
			 * phase for these overflowed flushers.
			 */
			list_for_each_entry(tmp, &wq->flusher_overflow, list)
				tmp->flush_color = wq->work_color;

			wq->work_color = work_next_color(wq->work_color);

			list_splice_tail_init(&wq->flusher_overflow,
					      &wq->flusher_queue);
			flush_workqueue_prep_cwqs(wq, -1, wq->work_color);
		}

		if (list_empty(&wq->flusher_queue)) {
			BUG_ON(wq->flush_color != wq->work_color);
			break;
		}

		/*
		 * Need to flush more colors.  Make the next flusher
		 * the new first flusher and arm cwqs.
		 */
		BUG_ON(wq->flush_color == wq->work_color);
		BUG_ON(wq->flush_color != next->flush_color);

		list_del_init(&next->list);
		wq->first_flusher = next;

		if (flush_workqueue_prep_cwqs(wq, wq->flush_color, -1))
			break;

		/*
		 * Meh... this color is already done, clear first
		 * flusher and repeat cascading.
		 */
		wq->first_flusher = NULL;
	}

out_unlock:
	mutex_unlock(&wq->flush_mutex);
}
EXPORT_SYMBOL_GPL(flush_workqueue);

/**
 * drain_workqueue - drain a workqueue
 * @wq: workqueue to drain
 *
 * Wait until the workqueue becomes empty.  While draining is in progress,
 * only chain queueing is allowed.  IOW, only currently pending or running
 * work items on @wq can queue further work items on it.  @wq is flushed
 * repeatedly until it becomes empty.  The number of flushing is detemined
 * by the depth of chaining and should be relatively short.  Whine if it
 * takes too long.
 */
void drain_workqueue(struct workqueue_struct *wq)
{
	unsigned int flush_cnt = 0;
	unsigned int cpu;

	/*
	 * __queue_work() needs to test whether there are drainers, is much
	 * hotter than drain_workqueue() and already looks at @wq->flags.
	 * Use WQ_DRAINING so that queue doesn't have to check nr_drainers.
	 */
	spin_lock(&workqueue_lock);
	if (!wq->nr_drainers++)
		wq->flags |= WQ_DRAINING;
	spin_unlock(&workqueue_lock);
reflush:
	flush_workqueue(wq);

	for_each_cwq_cpu(cpu, wq) {
		struct cpu_workqueue_struct *cwq = get_cwq(cpu, wq);
		bool drained;

		spin_lock_irq(&cwq->pool->gcwq->lock);
		drained = !cwq->nr_active && list_empty(&cwq->delayed_works);
		spin_unlock_irq(&cwq->pool->gcwq->lock);

		if (drained)
			continue;

		if (++flush_cnt == 10 ||
		    (flush_cnt % 100 == 0 && flush_cnt <= 1000))
			pr_warn("workqueue %s: flush on destruction isn't complete after %u tries\n",
				wq->name, flush_cnt);
		goto reflush;
	}

	spin_lock(&workqueue_lock);
	if (!--wq->nr_drainers)
		wq->flags &= ~WQ_DRAINING;
	spin_unlock(&workqueue_lock);
}
EXPORT_SYMBOL_GPL(drain_workqueue);

static bool start_flush_work(struct work_struct *work, struct wq_barrier *barr)
{
	struct worker *worker = NULL;
	struct global_cwq *gcwq;
	struct cpu_workqueue_struct *cwq;

	might_sleep();
	gcwq = get_work_gcwq(work);
	if (!gcwq)
		return false;

	spin_lock_irq(&gcwq->lock);
	if (!list_empty(&work->entry)) {
		/*
		 * See the comment near try_to_grab_pending()->smp_rmb().
		 * If it was re-queued to a different gcwq under us, we
		 * are not going to wait.
		 */
		smp_rmb();
		cwq = get_work_cwq(work);
		if (unlikely(!cwq || gcwq != cwq->pool->gcwq))
			goto already_gone;
	} else {
		worker = find_worker_executing_work(gcwq, work);
		if (!worker)
			goto already_gone;
		cwq = worker->current_cwq;
	}

	insert_wq_barrier(cwq, barr, work, worker);
	spin_unlock_irq(&gcwq->lock);

	/*
	 * If @max_active is 1 or rescuer is in use, flushing another work
	 * item on the same workqueue may lead to deadlock.  Make sure the
	 * flusher is not running on the same workqueue by verifying write
	 * access.
	 */
	if (cwq->wq->saved_max_active == 1 || cwq->wq->flags & WQ_RESCUER)
		lock_map_acquire(&cwq->wq->lockdep_map);
	else
		lock_map_acquire_read(&cwq->wq->lockdep_map);
	lock_map_release(&cwq->wq->lockdep_map);

	return true;
already_gone:
	spin_unlock_irq(&gcwq->lock);
	return false;
}

/**
 * flush_work - wait for a work to finish executing the last queueing instance
 * @work: the work to flush
 *
 * Wait until @work has finished execution.  @work is guaranteed to be idle
 * on return if it hasn't been requeued since flush started.
 *
 * RETURNS:
 * %true if flush_work() waited for the work to finish execution,
 * %false if it was already idle.
 */
bool flush_work(struct work_struct *work)
{
	struct wq_barrier barr;

	lock_map_acquire(&work->lockdep_map);
	lock_map_release(&work->lockdep_map);

	if (start_flush_work(work, &barr)) {
		wait_for_completion(&barr.done);
		destroy_work_on_stack(&barr.work);
		return true;
	} else {
		return false;
	}
}
EXPORT_SYMBOL_GPL(flush_work);

static bool __cancel_work_timer(struct work_struct *work, bool is_dwork)
{
	unsigned long flags;
	int ret;

	do {
		ret = try_to_grab_pending(work, is_dwork, &flags);
		/*
		 * If someone else is canceling, wait for the same event it
		 * would be waiting for before retrying.
		 */
		if (unlikely(ret == -ENOENT))
			flush_work(work);
	} while (unlikely(ret < 0));

	/* tell other tasks trying to grab @work to back off */
	mark_work_canceling(work);
	local_irq_restore(flags);

	flush_work(work);
	clear_work_data(work);
	return ret;
}

/**
 * cancel_work_sync - cancel a work and wait for it to finish
 * @work: the work to cancel
 *
 * Cancel @work and wait for its execution to finish.  This function
 * can be used even if the work re-queues itself or migrates to
 * another workqueue.  On return from this function, @work is
 * guaranteed to be not pending or executing on any CPU.
 *
 * cancel_work_sync(&delayed_work->work) must not be used for
 * delayed_work's.  Use cancel_delayed_work_sync() instead.
 *
 * The caller must ensure that the workqueue on which @work was last
 * queued can't be destroyed before this function returns.
 *
 * RETURNS:
 * %true if @work was pending, %false otherwise.
 */
bool cancel_work_sync(struct work_struct *work)
{
	return __cancel_work_timer(work, false);
}
EXPORT_SYMBOL_GPL(cancel_work_sync);

/**
 * flush_delayed_work - wait for a dwork to finish executing the last queueing
 * @dwork: the delayed work to flush
 *
 * Delayed timer is cancelled and the pending work is queued for
 * immediate execution.  Like flush_work(), this function only
 * considers the last queueing instance of @dwork.
 *
 * RETURNS:
 * %true if flush_work() waited for the work to finish execution,
 * %false if it was already idle.
 */
bool flush_delayed_work(struct delayed_work *dwork)
{
	local_irq_disable();
	if (del_timer_sync(&dwork->timer))
		__queue_work(dwork->cpu,
			     get_work_cwq(&dwork->work)->wq, &dwork->work);
	local_irq_enable();
	return flush_work(&dwork->work);
}
EXPORT_SYMBOL(flush_delayed_work);

/**
 * cancel_delayed_work - cancel a delayed work
 * @dwork: delayed_work to cancel
 *
 * Kill off a pending delayed_work.  Returns %true if @dwork was pending
 * and canceled; %false if wasn't pending.  Note that the work callback
 * function may still be running on return, unless it returns %true and the
 * work doesn't re-arm itself.  Explicitly flush or use
 * cancel_delayed_work_sync() to wait on it.
 *
 * This function is safe to call from any context including IRQ handler.
 */
bool cancel_delayed_work(struct delayed_work *dwork)
{
	unsigned long flags;
	int ret;

	do {
		ret = try_to_grab_pending(&dwork->work, true, &flags);
	} while (unlikely(ret == -EAGAIN));

	if (unlikely(ret < 0))
		return false;

	set_work_cpu_and_clear_pending(&dwork->work, work_cpu(&dwork->work));
	local_irq_restore(flags);
	return true;
}
EXPORT_SYMBOL(cancel_delayed_work);

/**
 * cancel_delayed_work_sync - cancel a delayed work and wait for it to finish
 * @dwork: the delayed work cancel
 *
 * This is cancel_work_sync() for delayed works.
 *
 * RETURNS:
 * %true if @dwork was pending, %false otherwise.
 */
bool cancel_delayed_work_sync(struct delayed_work *dwork)
{
	return __cancel_work_timer(&dwork->work, true);
}
EXPORT_SYMBOL(cancel_delayed_work_sync);

/**
 * schedule_work_on - put work task on a specific cpu
 * @cpu: cpu to put the work task on
 * @work: job to be done
 *
 * This puts a job on a specific cpu
 */
bool schedule_work_on(int cpu, struct work_struct *work)
{
	return queue_work_on(cpu, system_wq, work);
}
EXPORT_SYMBOL(schedule_work_on);

/**
 * schedule_work - put work task in global workqueue
 * @work: job to be done
 *
 * Returns %false if @work was already on the kernel-global workqueue and
 * %true otherwise.
 *
 * This puts a job in the kernel-global workqueue if it was not already
 * queued and leaves it in the same position on the kernel-global
 * workqueue otherwise.
 */
bool schedule_work(struct work_struct *work)
{
	return queue_work(system_wq, work);
}
EXPORT_SYMBOL(schedule_work);

/**
 * schedule_delayed_work_on - queue work in global workqueue on CPU after delay
 * @cpu: cpu to use
 * @dwork: job to be done
 * @delay: number of jiffies to wait
 *
 * After waiting for a given time this puts a job in the kernel-global
 * workqueue on the specified CPU.
 */
bool schedule_delayed_work_on(int cpu, struct delayed_work *dwork,
			      unsigned long delay)
{
	return queue_delayed_work_on(cpu, system_wq, dwork, delay);
}
EXPORT_SYMBOL(schedule_delayed_work_on);

/**
 * schedule_delayed_work - put work task in global workqueue after delay
 * @dwork: job to be done
 * @delay: number of jiffies to wait or 0 for immediate execution
 *
 * After waiting for a given time this puts a job in the kernel-global
 * workqueue.
 */
bool schedule_delayed_work(struct delayed_work *dwork, unsigned long delay)
{
	return queue_delayed_work(system_wq, dwork, delay);
}
EXPORT_SYMBOL(schedule_delayed_work);

/**
 * schedule_on_each_cpu - execute a function synchronously on each online CPU
 * @func: the function to call
 *
 * schedule_on_each_cpu() executes @func on each online CPU using the
 * system workqueue and blocks until all CPUs have completed.
 * schedule_on_each_cpu() is very slow.
 *
 * RETURNS:
 * 0 on success, -errno on failure.
 */
int schedule_on_each_cpu(work_func_t func)
{
	int cpu;
	struct work_struct __percpu *works;

	works = alloc_percpu(struct work_struct);
	if (!works)
		return -ENOMEM;

	get_online_cpus();

	for_each_online_cpu(cpu) {
		struct work_struct *work = per_cpu_ptr(works, cpu);

		INIT_WORK(work, func);
		schedule_work_on(cpu, work);
	}

	for_each_online_cpu(cpu)
		flush_work(per_cpu_ptr(works, cpu));

	put_online_cpus();
	free_percpu(works);
	return 0;
}

/**
 * flush_scheduled_work - ensure that any scheduled work has run to completion.
 *
 * Forces execution of the kernel-global workqueue and blocks until its
 * completion.
 *
 * Think twice before calling this function!  It's very easy to get into
 * trouble if you don't take great care.  Either of the following situations
 * will lead to deadlock:
 *
 *	One of the work items currently on the workqueue needs to acquire
 *	a lock held by your code or its caller.
 *
 *	Your code is running in the context of a work routine.
 *
 * They will be detected by lockdep when they occur, but the first might not
 * occur very often.  It depends on what work items are on the workqueue and
 * what locks they need, which you have no control over.
 *
 * In most situations flushing the entire workqueue is overkill; you merely
 * need to know that a particular work item isn't queued and isn't running.
 * In such cases you should use cancel_delayed_work_sync() or
 * cancel_work_sync() instead.
 */
void flush_scheduled_work(void)
{
	flush_workqueue(system_wq);
}
EXPORT_SYMBOL(flush_scheduled_work);

/**
 * execute_in_process_context - reliably execute the routine with user context
 * @fn:		the function to execute
 * @ew:		guaranteed storage for the execute work structure (must
 *		be available when the work executes)
 *
 * Executes the function immediately if process context is available,
 * otherwise schedules the function for delayed execution.
 *
 * Returns:	0 - function was executed
 *		1 - function was scheduled for execution
 */
int execute_in_process_context(work_func_t fn, struct execute_work *ew)
{
	if (!in_interrupt()) {
		fn(&ew->work);
		return 0;
	}

	INIT_WORK(&ew->work, fn);
	schedule_work(&ew->work);

	return 1;
}
EXPORT_SYMBOL_GPL(execute_in_process_context);

int keventd_up(void)
{
	return system_wq != NULL;
}

static int alloc_cwqs(struct workqueue_struct *wq)
{
	/*
	 * cwqs are forced aligned according to WORK_STRUCT_FLAG_BITS.
	 * Make sure that the alignment isn't lower than that of
	 * unsigned long long.
	 */
	const size_t size = sizeof(struct cpu_workqueue_struct);
	const size_t align = max_t(size_t, 1 << WORK_STRUCT_FLAG_BITS,
				   __alignof__(unsigned long long));

	if (!(wq->flags & WQ_UNBOUND))
		wq->cpu_wq.pcpu = __alloc_percpu(size, align);
	else {
		void *ptr;

		/*
		 * Allocate enough room to align cwq and put an extra
		 * pointer at the end pointing back to the originally
		 * allocated pointer which will be used for free.
		 */
		ptr = kzalloc(size + align + sizeof(void *), GFP_KERNEL);
		if (ptr) {
			wq->cpu_wq.single = PTR_ALIGN(ptr, align);
			*(void **)(wq->cpu_wq.single + 1) = ptr;
		}
	}

	/* just in case, make sure it's actually aligned */
	BUG_ON(!IS_ALIGNED(wq->cpu_wq.v, align));
	return wq->cpu_wq.v ? 0 : -ENOMEM;
}

static void free_cwqs(struct workqueue_struct *wq)
{
	if (!(wq->flags & WQ_UNBOUND))
		free_percpu(wq->cpu_wq.pcpu);
	else if (wq->cpu_wq.single) {
		/* the pointer to free is stored right after the cwq */
		kfree(*(void **)(wq->cpu_wq.single + 1));
	}
}

static int wq_clamp_max_active(int max_active, unsigned int flags,
			       const char *name)
{
	int lim = flags & WQ_UNBOUND ? WQ_UNBOUND_MAX_ACTIVE : WQ_MAX_ACTIVE;

	if (max_active < 1 || max_active > lim)
		pr_warn("workqueue: max_active %d requested for %s is out of range, clamping between %d and %d\n",
			max_active, name, 1, lim);

	return clamp_val(max_active, 1, lim);
}

struct workqueue_struct *__alloc_workqueue_key(const char *fmt,
					       unsigned int flags,
					       int max_active,
					       struct lock_class_key *key,
					       const char *lock_name, ...)
{
	va_list args, args1;
	struct workqueue_struct *wq;
	unsigned int cpu;
	size_t namelen;

	/* determine namelen, allocate wq and format name */
	va_start(args, lock_name);
	va_copy(args1, args);
	namelen = vsnprintf(NULL, 0, fmt, args) + 1;

	wq = kzalloc(sizeof(*wq) + namelen, GFP_KERNEL);
	if (!wq)
		goto err;

	vsnprintf(wq->name, namelen, fmt, args1);
	va_end(args);
	va_end(args1);

	/*
	 * Workqueues which may be used during memory reclaim should
	 * have a rescuer to guarantee forward progress.
	 */
	if (flags & WQ_MEM_RECLAIM)
		flags |= WQ_RESCUER;

	max_active = max_active ?: WQ_DFL_ACTIVE;
	max_active = wq_clamp_max_active(max_active, flags, wq->name);

	/* init wq */
	wq->flags = flags;
	wq->saved_max_active = max_active;
	mutex_init(&wq->flush_mutex);
	atomic_set(&wq->nr_cwqs_to_flush, 0);
	INIT_LIST_HEAD(&wq->flusher_queue);
	INIT_LIST_HEAD(&wq->flusher_overflow);

	lockdep_init_map(&wq->lockdep_map, lock_name, key, 0);
	INIT_LIST_HEAD(&wq->list);

	if (alloc_cwqs(wq) < 0)
		goto err;

	for_each_cwq_cpu(cpu, wq) {
		struct cpu_workqueue_struct *cwq = get_cwq(cpu, wq);
		struct global_cwq *gcwq = get_gcwq(cpu);
		int pool_idx = (bool)(flags & WQ_HIGHPRI);

		BUG_ON((unsigned long)cwq & WORK_STRUCT_FLAG_MASK);
		cwq->pool = &gcwq->pools[pool_idx];
		cwq->wq = wq;
		cwq->flush_color = -1;
		cwq->max_active = max_active;
		INIT_LIST_HEAD(&cwq->delayed_works);
	}

	if (flags & WQ_RESCUER) {
		struct worker *rescuer;

		if (!alloc_mayday_mask(&wq->mayday_mask, GFP_KERNEL))
			goto err;

		wq->rescuer = rescuer = alloc_worker();
		if (!rescuer)
			goto err;

		rescuer->task = kthread_create(rescuer_thread, wq, "%s",
					       wq->name);
		if (IS_ERR(rescuer->task))
			goto err;

		rescuer->task->flags |= PF_THREAD_BOUND;
		wake_up_process(rescuer->task);
	}

	/*
	 * workqueue_lock protects global freeze state and workqueues
	 * list.  Grab it, set max_active accordingly and add the new
	 * workqueue to workqueues list.
	 */
	spin_lock(&workqueue_lock);

	if (workqueue_freezing && wq->flags & WQ_FREEZABLE)
		for_each_cwq_cpu(cpu, wq)
			get_cwq(cpu, wq)->max_active = 0;

	list_add(&wq->list, &workqueues);

	spin_unlock(&workqueue_lock);

	return wq;
err:
	if (wq) {
		free_cwqs(wq);
		free_mayday_mask(wq->mayday_mask);
		kfree(wq->rescuer);
		kfree(wq);
	}
	return NULL;
}
EXPORT_SYMBOL_GPL(__alloc_workqueue_key);

/**
 * destroy_workqueue - safely terminate a workqueue
 * @wq: target workqueue
 *
 * Safely destroy a workqueue. All work currently pending will be done first.
 */
void destroy_workqueue(struct workqueue_struct *wq)
{
	unsigned int cpu;

	/* drain it before proceeding with destruction */
	drain_workqueue(wq);

	/*
	 * wq list is used to freeze wq, remove from list after
	 * flushing is complete in case freeze races us.
	 */
	spin_lock(&workqueue_lock);
	list_del(&wq->list);
	spin_unlock(&workqueue_lock);

	/* sanity check */
	for_each_cwq_cpu(cpu, wq) {
		struct cpu_workqueue_struct *cwq = get_cwq(cpu, wq);
		int i;

		for (i = 0; i < WORK_NR_COLORS; i++)
			BUG_ON(cwq->nr_in_flight[i]);
		BUG_ON(cwq->nr_active);
		BUG_ON(!list_empty(&cwq->delayed_works));
	}

	if (wq->flags & WQ_RESCUER) {
		kthread_stop(wq->rescuer->task);
		free_mayday_mask(wq->mayday_mask);
		kfree(wq->rescuer);
	}

	free_cwqs(wq);
	kfree(wq);
}
EXPORT_SYMBOL_GPL(destroy_workqueue);

/**
 * workqueue_set_max_active - adjust max_active of a workqueue
 * @wq: target workqueue
 * @max_active: new max_active value.
 *
 * Set max_active of @wq to @max_active.
 *
 * CONTEXT:
 * Don't call from IRQ context.
 */
void workqueue_set_max_active(struct workqueue_struct *wq, int max_active)
{
	unsigned int cpu;

	max_active = wq_clamp_max_active(max_active, wq->flags, wq->name);

	spin_lock(&workqueue_lock);

	wq->saved_max_active = max_active;

	for_each_cwq_cpu(cpu, wq) {
		struct global_cwq *gcwq = get_gcwq(cpu);

		spin_lock_irq(&gcwq->lock);

		if (!(wq->flags & WQ_FREEZABLE) ||
		    !(gcwq->flags & GCWQ_FREEZING))
			get_cwq(gcwq->cpu, wq)->max_active = max_active;

		spin_unlock_irq(&gcwq->lock);
	}

	spin_unlock(&workqueue_lock);
}
EXPORT_SYMBOL_GPL(workqueue_set_max_active);

/**
 * workqueue_congested - test whether a workqueue is congested
 * @cpu: CPU in question
 * @wq: target workqueue
 *
 * Test whether @wq's cpu workqueue for @cpu is congested.  There is
 * no synchronization around this function and the test result is
 * unreliable and only useful as advisory hints or for debugging.
 *
 * RETURNS:
 * %true if congested, %false otherwise.
 */
bool workqueue_congested(unsigned int cpu, struct workqueue_struct *wq)
{
	struct cpu_workqueue_struct *cwq = get_cwq(cpu, wq);

	return !list_empty(&cwq->delayed_works);
}
EXPORT_SYMBOL_GPL(workqueue_congested);

/**
 * work_cpu - return the last known associated cpu for @work
 * @work: the work of interest
 *
 * RETURNS:
 * CPU number if @work was ever queued.  WORK_CPU_NONE otherwise.
 */
unsigned int work_cpu(struct work_struct *work)
{
	struct global_cwq *gcwq = get_work_gcwq(work);

	return gcwq ? gcwq->cpu : WORK_CPU_NONE;
}
EXPORT_SYMBOL_GPL(work_cpu);

/**
 * work_busy - test whether a work is currently pending or running
 * @work: the work to be tested
 *
 * Test whether @work is currently pending or running.  There is no
 * synchronization around this function and the test result is
 * unreliable and only useful as advisory hints or for debugging.
 * Especially for reentrant wqs, the pending state might hide the
 * running state.
 *
 * RETURNS:
 * OR'd bitmask of WORK_BUSY_* bits.
 */
unsigned int work_busy(struct work_struct *work)
{
	struct global_cwq *gcwq = get_work_gcwq(work);
	unsigned long flags;
	unsigned int ret = 0;

	if (!gcwq)
		return false;

	spin_lock_irqsave(&gcwq->lock, flags);

	if (work_pending(work))
		ret |= WORK_BUSY_PENDING;
	if (find_worker_executing_work(gcwq, work))
		ret |= WORK_BUSY_RUNNING;

	spin_unlock_irqrestore(&gcwq->lock, flags);

	return ret;
}
EXPORT_SYMBOL_GPL(work_busy);

/*
 * CPU hotplug.
 *
 * There are two challenges in supporting CPU hotplug.  Firstly, there
 * are a lot of assumptions on strong associations among work, cwq and
 * gcwq which make migrating pending and scheduled works very
 * difficult to implement without impacting hot paths.  Secondly,
 * gcwqs serve mix of short, long and very long running works making
 * blocked draining impractical.
 *
 * This is solved by allowing a gcwq to be disassociated from the CPU
 * running as an unbound one and allowing it to be reattached later if the
 * cpu comes back online.
 */

/* claim manager positions of all pools */
static void gcwq_claim_management_and_lock(struct global_cwq *gcwq)
{
	struct worker_pool *pool;

	for_each_worker_pool(pool, gcwq)
		mutex_lock_nested(&pool->manager_mutex, pool - gcwq->pools);
	spin_lock_irq(&gcwq->lock);
}

/* release manager positions */
static void gcwq_release_management_and_unlock(struct global_cwq *gcwq)
{
	struct worker_pool *pool;

	spin_unlock_irq(&gcwq->lock);
	for_each_worker_pool(pool, gcwq)
		mutex_unlock(&pool->manager_mutex);
}

static void gcwq_unbind_fn(struct work_struct *work)
{
	struct global_cwq *gcwq = get_gcwq(smp_processor_id());
	struct worker_pool *pool;
	struct worker *worker;
	struct hlist_node *pos;
	int i;

	BUG_ON(gcwq->cpu != smp_processor_id());

	gcwq_claim_management_and_lock(gcwq);

	/*
	 * We've claimed all manager positions.  Make all workers unbound
	 * and set DISASSOCIATED.  Before this, all workers except for the
	 * ones which are still executing works from before the last CPU
	 * down must be on the cpu.  After this, they may become diasporas.
	 */
	for_each_worker_pool(pool, gcwq)
		list_for_each_entry(worker, &pool->idle_list, entry)
			worker->flags |= WORKER_UNBOUND;

	for_each_busy_worker(worker, i, pos, gcwq)
		worker->flags |= WORKER_UNBOUND;

	gcwq->flags |= GCWQ_DISASSOCIATED;

	gcwq_release_management_and_unlock(gcwq);

	/*
	 * Call schedule() so that we cross rq->lock and thus can guarantee
	 * sched callbacks see the %WORKER_UNBOUND flag.  This is necessary
	 * as scheduler callbacks may be invoked from other cpus.
	 */
	schedule();

	/*
	 * Sched callbacks are disabled now.  Zap nr_running.  After this,
	 * nr_running stays zero and need_more_worker() and keep_working()
	 * are always true as long as the worklist is not empty.  @gcwq now
	 * behaves as unbound (in terms of concurrency management) gcwq
	 * which is served by workers tied to the CPU.
	 *
	 * On return from this function, the current worker would trigger
	 * unbound chain execution of pending work items if other workers
	 * didn't already.
	 */
	for_each_worker_pool(pool, gcwq)
		atomic_set(get_pool_nr_running(pool), 0);
}

/*
 * Workqueues should be brought up before normal priority CPU notifiers.
 * This will be registered high priority CPU notifier.
 */
static int __devinit workqueue_cpu_up_callback(struct notifier_block *nfb,
					       unsigned long action,
					       void *hcpu)
{
	unsigned int cpu = (unsigned long)hcpu;
	struct global_cwq *gcwq = get_gcwq(cpu);
	struct worker_pool *pool;

	switch (action & ~CPU_TASKS_FROZEN) {
	case CPU_UP_PREPARE:
		for_each_worker_pool(pool, gcwq) {
			struct worker *worker;

			if (pool->nr_workers)
				continue;

			worker = create_worker(pool);
			if (!worker)
				return NOTIFY_BAD;

			spin_lock_irq(&gcwq->lock);
			start_worker(worker);
			spin_unlock_irq(&gcwq->lock);
		}
		break;

	case CPU_DOWN_FAILED:
	case CPU_ONLINE:
		gcwq_claim_management_and_lock(gcwq);
		gcwq->flags &= ~GCWQ_DISASSOCIATED;
		rebind_workers(gcwq);
		gcwq_release_management_and_unlock(gcwq);
		break;
	}
	return NOTIFY_OK;
}

/*
 * Workqueues should be brought down after normal priority CPU notifiers.
 * This will be registered as low priority CPU notifier.
 */
static int __devinit workqueue_cpu_down_callback(struct notifier_block *nfb,
						 unsigned long action,
						 void *hcpu)
{
	unsigned int cpu = (unsigned long)hcpu;
	struct work_struct unbind_work;

	switch (action & ~CPU_TASKS_FROZEN) {
	case CPU_DOWN_PREPARE:
		/* unbinding should happen on the local CPU */
		INIT_WORK_ONSTACK(&unbind_work, gcwq_unbind_fn);
		queue_work_on(cpu, system_highpri_wq, &unbind_work);
		flush_work(&unbind_work);
		break;
	}
	return NOTIFY_OK;
}

#ifdef CONFIG_SMP

struct work_for_cpu {
	struct completion completion;
	long (*fn)(void *);
	void *arg;
	long ret;
};

static int do_work_for_cpu(void *_wfc)
{
	struct work_for_cpu *wfc = _wfc;
	wfc->ret = wfc->fn(wfc->arg);
	complete(&wfc->completion);
	return 0;
}

/**
 * work_on_cpu - run a function in user context on a particular cpu
 * @cpu: the cpu to run on
 * @fn: the function to run
 * @arg: the function arg
 *
 * This will return the value @fn returns.
 * It is up to the caller to ensure that the cpu doesn't go offline.
 * The caller must not hold any locks which would prevent @fn from completing.
 */
long work_on_cpu(unsigned int cpu, long (*fn)(void *), void *arg)
{
	struct task_struct *sub_thread;
	struct work_for_cpu wfc = {
		.completion = COMPLETION_INITIALIZER_ONSTACK(wfc.completion),
		.fn = fn,
		.arg = arg,
	};

	sub_thread = kthread_create(do_work_for_cpu, &wfc, "work_for_cpu");
	if (IS_ERR(sub_thread))
		return PTR_ERR(sub_thread);
	kthread_bind(sub_thread, cpu);
	wake_up_process(sub_thread);
	wait_for_completion(&wfc.completion);
	return wfc.ret;
}
EXPORT_SYMBOL_GPL(work_on_cpu);
#endif /* CONFIG_SMP */

#ifdef CONFIG_FREEZER

/**
 * freeze_workqueues_begin - begin freezing workqueues
 *
 * Start freezing workqueues.  After this function returns, all freezable
 * workqueues will queue new works to their frozen_works list instead of
 * gcwq->worklist.
 *
 * CONTEXT:
 * Grabs and releases workqueue_lock and gcwq->lock's.
 */
void freeze_workqueues_begin(void)
{
	unsigned int cpu;

	spin_lock(&workqueue_lock);

	BUG_ON(workqueue_freezing);
	workqueue_freezing = true;

	for_each_gcwq_cpu(cpu) {
		struct global_cwq *gcwq = get_gcwq(cpu);
		struct workqueue_struct *wq;

		spin_lock_irq(&gcwq->lock);

		BUG_ON(gcwq->flags & GCWQ_FREEZING);
		gcwq->flags |= GCWQ_FREEZING;

		list_for_each_entry(wq, &workqueues, list) {
			struct cpu_workqueue_struct *cwq = get_cwq(cpu, wq);

			if (cwq && wq->flags & WQ_FREEZABLE)
				cwq->max_active = 0;
		}

		spin_unlock_irq(&gcwq->lock);
	}

	spin_unlock(&workqueue_lock);
}

/**
 * freeze_workqueues_busy - are freezable workqueues still busy?
 *
 * Check whether freezing is complete.  This function must be called
 * between freeze_workqueues_begin() and thaw_workqueues().
 *
 * CONTEXT:
 * Grabs and releases workqueue_lock.
 *
 * RETURNS:
 * %true if some freezable workqueues are still busy.  %false if freezing
 * is complete.
 */
bool freeze_workqueues_busy(void)
{
	unsigned int cpu;
	bool busy = false;

	spin_lock(&workqueue_lock);

	BUG_ON(!workqueue_freezing);

	for_each_gcwq_cpu(cpu) {
		struct workqueue_struct *wq;
		/*
		 * nr_active is monotonically decreasing.  It's safe
		 * to peek without lock.
		 */
		list_for_each_entry(wq, &workqueues, list) {
			struct cpu_workqueue_struct *cwq = get_cwq(cpu, wq);

			if (!cwq || !(wq->flags & WQ_FREEZABLE))
				continue;

			BUG_ON(cwq->nr_active < 0);
			if (cwq->nr_active) {
				busy = true;
				goto out_unlock;
			}
		}
	}
out_unlock:
	spin_unlock(&workqueue_lock);
	return busy;
}

/**
 * thaw_workqueues - thaw workqueues
 *
 * Thaw workqueues.  Normal queueing is restored and all collected
 * frozen works are transferred to their respective gcwq worklists.
 *
 * CONTEXT:
 * Grabs and releases workqueue_lock and gcwq->lock's.
 */
void thaw_workqueues(void)
{
	unsigned int cpu;

	spin_lock(&workqueue_lock);

	if (!workqueue_freezing)
		goto out_unlock;

	for_each_gcwq_cpu(cpu) {
		struct global_cwq *gcwq = get_gcwq(cpu);
		struct worker_pool *pool;
		struct workqueue_struct *wq;

		spin_lock_irq(&gcwq->lock);

		BUG_ON(!(gcwq->flags & GCWQ_FREEZING));
		gcwq->flags &= ~GCWQ_FREEZING;

		list_for_each_entry(wq, &workqueues, list) {
			struct cpu_workqueue_struct *cwq = get_cwq(cpu, wq);

			if (!cwq || !(wq->flags & WQ_FREEZABLE))
				continue;

			/* restore max_active and repopulate worklist */
			cwq->max_active = wq->saved_max_active;

			while (!list_empty(&cwq->delayed_works) &&
			       cwq->nr_active < cwq->max_active)
				cwq_activate_first_delayed(cwq);
		}

		for_each_worker_pool(pool, gcwq)
			wake_up_worker(pool);

		spin_unlock_irq(&gcwq->lock);
	}

	workqueue_freezing = false;
out_unlock:
	spin_unlock(&workqueue_lock);
}
#endif /* CONFIG_FREEZER */

static int __init init_workqueues(void)
{
	unsigned int cpu;
	int i;

	/* make sure we have enough bits for OFFQ CPU number */
	BUILD_BUG_ON((1LU << (BITS_PER_LONG - WORK_OFFQ_CPU_SHIFT)) <
		     WORK_CPU_LAST);

	cpu_notifier(workqueue_cpu_up_callback, CPU_PRI_WORKQUEUE_UP);
	cpu_notifier(workqueue_cpu_down_callback, CPU_PRI_WORKQUEUE_DOWN);

	/* initialize gcwqs */
	for_each_gcwq_cpu(cpu) {
		struct global_cwq *gcwq = get_gcwq(cpu);
		struct worker_pool *pool;

		spin_lock_init(&gcwq->lock);
		gcwq->cpu = cpu;
		gcwq->flags |= GCWQ_DISASSOCIATED;

		for (i = 0; i < BUSY_WORKER_HASH_SIZE; i++)
			INIT_HLIST_HEAD(&gcwq->busy_hash[i]);

		for_each_worker_pool(pool, gcwq) {
			pool->gcwq = gcwq;
			INIT_LIST_HEAD(&pool->worklist);
			INIT_LIST_HEAD(&pool->idle_list);

			init_timer_deferrable(&pool->idle_timer);
			pool->idle_timer.function = idle_worker_timeout;
			pool->idle_timer.data = (unsigned long)pool;

			setup_timer(&pool->mayday_timer, gcwq_mayday_timeout,
				    (unsigned long)pool);

			mutex_init(&pool->manager_mutex);
			ida_init(&pool->worker_ida);
		}

		init_waitqueue_head(&gcwq->rebind_hold);
	}

	/* create the initial worker */
	for_each_online_gcwq_cpu(cpu) {
		struct global_cwq *gcwq = get_gcwq(cpu);
		struct worker_pool *pool;

		if (cpu != WORK_CPU_UNBOUND)
			gcwq->flags &= ~GCWQ_DISASSOCIATED;

		for_each_worker_pool(pool, gcwq) {
			struct worker *worker;

			worker = create_worker(pool);
			BUG_ON(!worker);
			spin_lock_irq(&gcwq->lock);
			start_worker(worker);
			spin_unlock_irq(&gcwq->lock);
		}
	}

	system_wq = alloc_workqueue("events", 0, 0);
	system_highpri_wq = alloc_workqueue("events_highpri", WQ_HIGHPRI, 0);
	system_long_wq = alloc_workqueue("events_long", 0, 0);
	system_unbound_wq = alloc_workqueue("events_unbound", WQ_UNBOUND,
					    WQ_UNBOUND_MAX_ACTIVE);
	system_freezable_wq = alloc_workqueue("events_freezable",
					      WQ_FREEZABLE, 0);
	BUG_ON(!system_wq || !system_highpri_wq || !system_long_wq ||
	       !system_unbound_wq || !system_freezable_wq);
	return 0;
}
early_initcall(init_workqueues);<|MERGE_RESOLUTION|>--- conflicted
+++ resolved
@@ -1743,11 +1743,8 @@
 	/* rebind busy workers */
 	for_each_busy_worker(worker, i, pos, gcwq) {
 		struct work_struct *rebind_work = &worker->rebind_work;
-<<<<<<< HEAD
+		unsigned long worker_flags = worker->flags;
 		struct workqueue_struct *wq;
-=======
-		unsigned long worker_flags = worker->flags;
->>>>>>> 96e65306
 
 		/* morph UNBOUND to REBIND atomically */
 		worker_flags &= ~WORKER_UNBOUND;
