/*
 * Context tracking: Probe on high level context boundaries such as kernel
 * and userspace. This includes syscalls and exceptions entry/exit.
 *
 * This is used by RCU to remove its dependency on the timer tick while a CPU
 * runs in userspace.
 *
 *  Started by Frederic Weisbecker:
 *
 * Copyright (C) 2012 Red Hat, Inc., Frederic Weisbecker <fweisbec@redhat.com>
 *
 * Many thanks to Gilad Ben-Yossef, Paul McKenney, Ingo Molnar, Andrew Morton,
 * Steven Rostedt, Peter Zijlstra for suggestions and improvements.
 *
 */

#include <linux/context_tracking.h>
#include <linux/kvm_host.h>
#include <linux/rcupdate.h>
#include <linux/sched.h>
#include <linux/hardirq.h>
#include <linux/export.h>

DEFINE_PER_CPU(struct context_tracking, context_tracking) = {
#ifdef CONFIG_CONTEXT_TRACKING_FORCE
	.active = true,
#endif
};

/**
 * user_enter - Inform the context tracking that the CPU is going to
 *              enter userspace mode.
 *
 * This function must be called right before we switch from the kernel
 * to userspace, when it's guaranteed the remaining kernel instructions
 * to execute won't use any RCU read side critical section because this
 * function sets RCU in extended quiescent state.
 */
void user_enter(void)
{
	unsigned long flags;

	/*
	 * Some contexts may involve an exception occuring in an irq,
	 * leading to that nesting:
	 * rcu_irq_enter() rcu_user_exit() rcu_user_exit() rcu_irq_exit()
	 * This would mess up the dyntick_nesting count though. And rcu_irq_*()
	 * helpers are enough to protect RCU uses inside the exception. So
	 * just return immediately if we detect we are in an IRQ.
	 */
	if (in_interrupt())
		return;

	/* Kernel threads aren't supposed to go to userspace */
	WARN_ON_ONCE(!current->mm);

	local_irq_save(flags);
	if (__this_cpu_read(context_tracking.active) &&
	    __this_cpu_read(context_tracking.state) != IN_USER) {
		/*
		 * At this stage, only low level arch entry code remains and
		 * then we'll run in userspace. We can assume there won't be
		 * any RCU read-side critical section until the next call to
		 * user_exit() or rcu_irq_enter(). Let's remove RCU's dependency
		 * on the tick.
		 */
		vtime_user_enter(current);
		rcu_user_enter();
		__this_cpu_write(context_tracking.state, IN_USER);
	}
	local_irq_restore(flags);
}

<<<<<<< HEAD

/**
 * user_exit - Inform the context tracking that the CPU is
 *             exiting userspace mode and entering the kernel.
 *
 * This function must be called after we entered the kernel from userspace
 * before any use of RCU read side critical section. This potentially include
 * any high level kernel code like syscalls, exceptions, signal handling, etc...
 *
 * This call supports re-entrancy. This way it can be called from any exception
 * handler without needing to know if we came from userspace or not.
 */
void user_exit(void)
=======
#ifdef CONFIG_PREEMPT
/**
 * preempt_schedule_context - preempt_schedule called by tracing
 *
 * The tracing infrastructure uses preempt_enable_notrace to prevent
 * recursion and tracing preempt enabling caused by the tracing
 * infrastructure itself. But as tracing can happen in areas coming
 * from userspace or just about to enter userspace, a preempt enable
 * can occur before user_exit() is called. This will cause the scheduler
 * to be called when the system is still in usermode.
 *
 * To prevent this, the preempt_enable_notrace will use this function
 * instead of preempt_schedule() to exit user context if needed before
 * calling the scheduler.
 */
void __sched notrace preempt_schedule_context(void)
>>>>>>> d0e0ac97
{
	struct thread_info *ti = current_thread_info();
	enum ctx_state prev_ctx;

	if (likely(ti->preempt_count || irqs_disabled()))
		return;

<<<<<<< HEAD
=======
	/*
	 * Need to disable preemption in case user_exit() is traced
	 * and the tracer calls preempt_enable_notrace() causing
	 * an infinite recursion.
	 */
	preempt_disable_notrace();
	prev_ctx = exception_enter();
	preempt_enable_no_resched_notrace();

	preempt_schedule();

	preempt_disable_notrace();
	exception_exit(prev_ctx);
	preempt_enable_notrace();
}
EXPORT_SYMBOL_GPL(preempt_schedule_context);
#endif /* CONFIG_PREEMPT */

/**
 * user_exit - Inform the context tracking that the CPU is
 *             exiting userspace mode and entering the kernel.
 *
 * This function must be called after we entered the kernel from userspace
 * before any use of RCU read side critical section. This potentially include
 * any high level kernel code like syscalls, exceptions, signal handling, etc...
 *
 * This call supports re-entrancy. This way it can be called from any exception
 * handler without needing to know if we came from userspace or not.
 */
void user_exit(void)
{
	unsigned long flags;

>>>>>>> d0e0ac97
	if (in_interrupt())
		return;

	local_irq_save(flags);
	if (__this_cpu_read(context_tracking.state) == IN_USER) {
		/*
		 * We are going to run code that may use RCU. Inform
		 * RCU core about that (ie: we may need the tick again).
		 */
		rcu_user_exit();
		vtime_user_exit(current);
		__this_cpu_write(context_tracking.state, IN_KERNEL);
	}
	local_irq_restore(flags);
}

void guest_enter(void)
{
	if (vtime_accounting_enabled())
		vtime_guest_enter(current);
	else
		__guest_enter();
}
EXPORT_SYMBOL_GPL(guest_enter);

void guest_exit(void)
{
	if (vtime_accounting_enabled())
		vtime_guest_exit(current);
	else
		__guest_exit();
}
EXPORT_SYMBOL_GPL(guest_exit);


/**
 * context_tracking_task_switch - context switch the syscall callbacks
 * @prev: the task that is being switched out
 * @next: the task that is being switched in
 *
 * The context tracking uses the syscall slow path to implement its user-kernel
 * boundaries probes on syscalls. This way it doesn't impact the syscall fast
 * path on CPUs that don't do context tracking.
 *
 * But we need to clear the flag on the previous task because it may later
 * migrate to some CPU that doesn't do the context tracking. As such the TIF
 * flag may not be desired there.
 */
void context_tracking_task_switch(struct task_struct *prev,
			     struct task_struct *next)
{
	if (__this_cpu_read(context_tracking.active)) {
		clear_tsk_thread_flag(prev, TIF_NOHZ);
		set_tsk_thread_flag(next, TIF_NOHZ);
	}
}<|MERGE_RESOLUTION|>--- conflicted
+++ resolved
@@ -15,7 +15,6 @@
  */
 
 #include <linux/context_tracking.h>
-#include <linux/kvm_host.h>
 #include <linux/rcupdate.h>
 #include <linux/sched.h>
 #include <linux/hardirq.h>
@@ -71,21 +70,6 @@
 	local_irq_restore(flags);
 }
 
-<<<<<<< HEAD
-
-/**
- * user_exit - Inform the context tracking that the CPU is
- *             exiting userspace mode and entering the kernel.
- *
- * This function must be called after we entered the kernel from userspace
- * before any use of RCU read side critical section. This potentially include
- * any high level kernel code like syscalls, exceptions, signal handling, etc...
- *
- * This call supports re-entrancy. This way it can be called from any exception
- * handler without needing to know if we came from userspace or not.
- */
-void user_exit(void)
-=======
 #ifdef CONFIG_PREEMPT
 /**
  * preempt_schedule_context - preempt_schedule called by tracing
@@ -102,7 +86,6 @@
  * calling the scheduler.
  */
 void __sched notrace preempt_schedule_context(void)
->>>>>>> d0e0ac97
 {
 	struct thread_info *ti = current_thread_info();
 	enum ctx_state prev_ctx;
@@ -110,8 +93,6 @@
 	if (likely(ti->preempt_count || irqs_disabled()))
 		return;
 
-<<<<<<< HEAD
-=======
 	/*
 	 * Need to disable preemption in case user_exit() is traced
 	 * and the tracer calls preempt_enable_notrace() causing
@@ -145,7 +126,6 @@
 {
 	unsigned long flags;
 
->>>>>>> d0e0ac97
 	if (in_interrupt())
 		return;
 
