--- conflicted
+++ resolved
@@ -3232,11 +3232,7 @@
 
 static const struct file_operations perf_fops;
 
-<<<<<<< HEAD
-static struct file *perf_fget_light(int fd, int *fput_needed)
-=======
 static int perf_fget_light(int fd, struct fd *p)
->>>>>>> 319074ee
 {
 	struct fd f = fdget(fd);
 	if (!f.file)
@@ -3247,11 +3243,7 @@
 		return -EBADF;
 	}
 
-<<<<<<< HEAD
-	return file;
-=======
 	return 0;
->>>>>>> 319074ee
 }
 
 static int perf_event_set_output(struct perf_event *event,
@@ -3283,26 +3275,8 @@
 
 	case PERF_EVENT_IOC_SET_OUTPUT:
 	{
-<<<<<<< HEAD
-		struct file *output_file = NULL;
-		struct perf_event *output_event = NULL;
-		int fput_needed = 0;
-=======
->>>>>>> 319074ee
 		int ret;
 		if (arg != -1) {
-<<<<<<< HEAD
-			output_file = perf_fget_light(arg, &fput_needed);
-			if (IS_ERR(output_file))
-				return PTR_ERR(output_file);
-			output_event = output_file->private_data;
-		}
-
-		ret = perf_event_set_output(event, output_event);
-		if (output_event)
-			fput_light(output_file, fput_needed);
-
-=======
 			struct perf_event *output_event;
 			struct fd output;
 			ret = perf_fget_light(arg, &output);
@@ -3314,7 +3288,6 @@
 		} else {
 			ret = perf_event_set_output(event, NULL);
 		}
->>>>>>> 319074ee
 		return ret;
 	}
 
@@ -6288,19 +6261,10 @@
 		return event_fd;
 
 	if (group_fd != -1) {
-<<<<<<< HEAD
-		group_file = perf_fget_light(group_fd, &fput_needed);
-		if (IS_ERR(group_file)) {
-			err = PTR_ERR(group_file);
-			goto err_fd;
-		}
-		group_leader = group_file->private_data;
-=======
 		err = perf_fget_light(group_fd, &group);
 		if (err)
 			goto err_fd;
 		group_leader = group.file->private_data;
->>>>>>> 319074ee
 		if (flags & PERF_FLAG_FD_OUTPUT)
 			output_event = group_leader;
 		if (flags & PERF_FLAG_FD_NO_GROUP)
