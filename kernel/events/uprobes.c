--- conflicted
+++ resolved
@@ -138,19 +138,6 @@
 				struct page *page, struct page *kpage)
 {
 	struct mm_struct *mm = vma->vm_mm;
-<<<<<<< HEAD
-	unsigned long addr;
-	spinlock_t *ptl;
-	pte_t *ptep;
-
-	addr = page_address_in_vma(page, vma);
-	if (addr == -EFAULT)
-		return -EFAULT;
-
-	ptep = page_check_address(page, mm, addr, &ptl, 0);
-	if (!ptep)
-		return -EAGAIN;
-=======
 	spinlock_t *ptl;
 	pte_t *ptep;
 	int err;
@@ -162,7 +149,6 @@
 	ptep = page_check_address(page, mm, addr, &ptl, 0);
 	if (!ptep)
 		goto unlock;
->>>>>>> adf18da0
 
 	get_page(kpage);
 	page_add_new_anon_rmap(kpage, vma, addr);
@@ -181,9 +167,6 @@
 		try_to_free_swap(page);
 	pte_unmap_unlock(ptep, ptl);
 
-<<<<<<< HEAD
-	return 0;
-=======
 	if (vma->vm_flags & VM_LOCKED)
 		munlock_vma_page(page);
 	put_page(page);
@@ -192,7 +175,6 @@
  unlock:
 	unlock_page(page);
 	return err;
->>>>>>> adf18da0
 }
 
 /**
@@ -235,38 +217,14 @@
 	struct page *old_page, *new_page;
 	void *vaddr_old, *vaddr_new;
 	struct vm_area_struct *vma;
-<<<<<<< HEAD
-	struct uprobe *uprobe;
 	int ret;
-=======
-	int ret;
-
->>>>>>> adf18da0
+
 retry:
 	/* Read the page with vaddr into memory */
 	ret = get_user_pages(NULL, mm, vaddr, 1, 0, 0, &old_page, &vma);
 	if (ret <= 0)
 		return ret;
 
-<<<<<<< HEAD
-	ret = -EINVAL;
-
-	/*
-	 * We are interested in text pages only. Our pages of interest
-	 * should be mapped for read and execute only. We desist from
-	 * adding probes in write mapped pages since the breakpoints
-	 * might end up in the file copy.
-	 */
-	if (!valid_vma(vma, is_swbp_insn(&opcode)))
-		goto put_out;
-
-	uprobe = container_of(auprobe, struct uprobe, arch);
-	mapping = uprobe->inode->i_mapping;
-	if (mapping != vma->vm_file->f_mapping)
-		goto put_out;
-
-=======
->>>>>>> adf18da0
 	ret = -ENOMEM;
 	new_page = alloc_page_vma(GFP_HIGHUSER_MOVABLE, vma, vaddr);
 	if (!new_page)
@@ -816,11 +774,7 @@
 		curr = info;
 
 		info->mm = vma->vm_mm;
-<<<<<<< HEAD
-		info->vaddr = vma_address(vma, offset);
-=======
 		info->vaddr = offset_to_vaddr(vma, offset);
->>>>>>> adf18da0
 	}
 	mutex_unlock(&mapping->i_mmap_mutex);
 
@@ -854,28 +808,6 @@
 {
 	struct map_info *info;
 	int err = 0;
-<<<<<<< HEAD
-
-	info = build_map_info(uprobe->inode->i_mapping,
-					uprobe->offset, is_register);
-	if (IS_ERR(info))
-		return PTR_ERR(info);
-
-	while (info) {
-		struct mm_struct *mm = info->mm;
-		struct vm_area_struct *vma;
-
-		if (err)
-			goto free;
-
-		down_write(&mm->mmap_sem);
-		vma = find_vma(mm, (unsigned long)info->vaddr);
-		if (!vma || !valid_vma(vma, is_register))
-			goto unlock;
-
-		if (vma->vm_file->f_mapping->host != uprobe->inode ||
-		    vma_address(vma, uprobe->offset) != info->vaddr)
-=======
 
 	info = build_map_info(uprobe->inode->i_mapping,
 					uprobe->offset, is_register);
@@ -897,7 +829,6 @@
 
 		if (vma->vm_start > info->vaddr ||
 		    vaddr_to_offset(vma, info->vaddr) != uprobe->offset)
->>>>>>> adf18da0
 			goto unlock;
 
 		if (is_register) {
@@ -1091,7 +1022,7 @@
 int uprobe_mmap(struct vm_area_struct *vma)
 {
 	struct list_head tmp_list;
-	struct uprobe *uprobe;
+	struct uprobe *uprobe, *u;
 	struct inode *inode;
 	int ret, count;
 
@@ -1108,20 +1039,9 @@
 	ret = 0;
 	count = 0;
 
-<<<<<<< HEAD
-	list_for_each_entry(uprobe, &tmp_list, pending_list) {
-		if (!ret) {
-			loff_t vaddr = vma_address(vma, uprobe->offset);
-
-			if (vaddr < vma->vm_start || vaddr >= vma->vm_end) {
-				put_uprobe(uprobe);
-				continue;
-			}
-=======
 	list_for_each_entry_safe(uprobe, u, &tmp_list, pending_list) {
 		if (!ret) {
 			unsigned long vaddr = offset_to_vaddr(vma, uprobe->offset);
->>>>>>> adf18da0
 
 			ret = install_breakpoint(uprobe, vma->vm_mm, vma, vaddr);
 			/*
@@ -1162,7 +1082,7 @@
 void uprobe_munmap(struct vm_area_struct *vma, unsigned long start, unsigned long end)
 {
 	struct list_head tmp_list;
-	struct uprobe *uprobe;
+	struct uprobe *uprobe, *u;
 	struct inode *inode;
 
 	if (!atomic_read(&uprobe_events) || !valid_vma(vma, false))
@@ -1181,19 +1101,6 @@
 	mutex_lock(uprobes_mmap_hash(inode));
 	build_probe_list(inode, vma, start, end, &tmp_list);
 
-<<<<<<< HEAD
-	list_for_each_entry(uprobe, &tmp_list, pending_list) {
-		loff_t vaddr = vma_address(vma, uprobe->offset);
-
-		if (vaddr >= start && vaddr < end) {
-			/*
-			 * An unregister could have removed the probe before
-			 * unmap. So check before we decrement the count.
-			 */
-			if (is_swbp_at_addr(vma->vm_mm, vaddr) == 1)
-				atomic_dec(&vma->vm_mm->uprobes_state.count);
-		}
-=======
 	list_for_each_entry_safe(uprobe, u, &tmp_list, pending_list) {
 		unsigned long vaddr = offset_to_vaddr(vma, uprobe->offset);
 		/*
@@ -1202,7 +1109,6 @@
 		 */
 		if (is_swbp_at_addr(vma->vm_mm, vaddr) == 1)
 			atomic_dec(&vma->vm_mm->uprobes_state.count);
->>>>>>> adf18da0
 		put_uprobe(uprobe);
 	}
 	mutex_unlock(uprobes_mmap_hash(inode));
@@ -1541,18 +1447,9 @@
 	vma = find_vma(mm, bp_vaddr);
 	if (vma && vma->vm_start <= bp_vaddr) {
 		if (valid_vma(vma, false)) {
-<<<<<<< HEAD
-			struct inode *inode;
-			loff_t offset;
-
-			inode = vma->vm_file->f_mapping->host;
-			offset = bp_vaddr - vma->vm_start;
-			offset += (vma->vm_pgoff << PAGE_SHIFT);
-=======
 			struct inode *inode = vma->vm_file->f_mapping->host;
 			loff_t offset = vaddr_to_offset(vma, bp_vaddr);
 
->>>>>>> adf18da0
 			uprobe = find_uprobe(inode, offset);
 		}
 
