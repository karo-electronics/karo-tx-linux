/*
 *  linux/kernel/fork.c
 *
 *  Copyright (C) 1991, 1992  Linus Torvalds
 */

/*
 *  'fork.c' contains the help-routines for the 'fork' system call
 * (see also entry.S and others).
 * Fork is rather simple, once you get the hang of it, but the memory
 * management can be a bitch. See 'mm/memory.c': 'copy_page_range()'
 */

#include <linux/slab.h>
#include <linux/init.h>
#include <linux/unistd.h>
#include <linux/module.h>
#include <linux/vmalloc.h>
#include <linux/completion.h>
#include <linux/personality.h>
#include <linux/mempolicy.h>
#include <linux/sem.h>
#include <linux/file.h>
#include <linux/fdtable.h>
#include <linux/iocontext.h>
#include <linux/key.h>
#include <linux/binfmts.h>
#include <linux/mman.h>
#include <linux/mmu_notifier.h>
#include <linux/fs.h>
#include <linux/nsproxy.h>
#include <linux/capability.h>
#include <linux/cpu.h>
#include <linux/cgroup.h>
#include <linux/security.h>
#include <linux/hugetlb.h>
#include <linux/seccomp.h>
#include <linux/swap.h>
#include <linux/syscalls.h>
#include <linux/jiffies.h>
#include <linux/futex.h>
#include <linux/compat.h>
#include <linux/kthread.h>
#include <linux/task_io_accounting_ops.h>
#include <linux/rcupdate.h>
#include <linux/ptrace.h>
#include <linux/mount.h>
#include <linux/audit.h>
#include <linux/memcontrol.h>
#include <linux/ftrace.h>
#include <linux/proc_fs.h>
#include <linux/profile.h>
#include <linux/rmap.h>
#include <linux/ksm.h>
#include <linux/acct.h>
#include <linux/tsacct_kern.h>
#include <linux/cn_proc.h>
#include <linux/freezer.h>
#include <linux/delayacct.h>
#include <linux/taskstats_kern.h>
#include <linux/random.h>
#include <linux/tty.h>
#include <linux/blkdev.h>
#include <linux/fs_struct.h>
#include <linux/magic.h>
#include <linux/perf_event.h>
#include <linux/posix-timers.h>
#include <linux/user-return-notifier.h>
#include <linux/oom.h>
#include <linux/khugepaged.h>
#include <linux/signalfd.h>
#include <linux/uprobes.h>

#include <asm/pgtable.h>
#include <asm/pgalloc.h>
#include <asm/uaccess.h>
#include <asm/mmu_context.h>
#include <asm/cacheflush.h>
#include <asm/tlbflush.h>

#include <trace/events/sched.h>

#define CREATE_TRACE_POINTS
#include <trace/events/task.h>

/*
 * Protected counters by write_lock_irq(&tasklist_lock)
 */
unsigned long total_forks;	/* Handle normal Linux uptimes. */
int nr_threads;			/* The idle threads do not count.. */

int max_threads;		/* tunable limit on nr_threads */

DEFINE_PER_CPU(unsigned long, process_counts) = 0;

__cacheline_aligned DEFINE_RWLOCK(tasklist_lock);  /* outer */

#ifdef CONFIG_PROVE_RCU
int lockdep_tasklist_lock_is_held(void)
{
	return lockdep_is_held(&tasklist_lock);
}
EXPORT_SYMBOL_GPL(lockdep_tasklist_lock_is_held);
#endif /* #ifdef CONFIG_PROVE_RCU */

int nr_processes(void)
{
	int cpu;
	int total = 0;

	for_each_possible_cpu(cpu)
		total += per_cpu(process_counts, cpu);

	return total;
}

void __weak arch_release_task_struct(struct task_struct *tsk)
{
}

#ifndef CONFIG_ARCH_TASK_STRUCT_ALLOCATOR
static struct kmem_cache *task_struct_cachep;

static inline struct task_struct *alloc_task_struct_node(int node)
{
	return kmem_cache_alloc_node(task_struct_cachep, GFP_KERNEL, node);
}

static inline void free_task_struct(struct task_struct *tsk)
{
	kmem_cache_free(task_struct_cachep, tsk);
}
#endif

void __weak arch_release_thread_info(struct thread_info *ti)
{
}

#ifndef CONFIG_ARCH_THREAD_INFO_ALLOCATOR

/*
 * Allocate pages if THREAD_SIZE is >= PAGE_SIZE, otherwise use a
 * kmemcache based allocator.
 */
# if THREAD_SIZE >= PAGE_SIZE
static struct thread_info *alloc_thread_info_node(struct task_struct *tsk,
						  int node)
{
	struct page *page = alloc_pages_node(node, THREADINFO_GFP,
					     THREAD_SIZE_ORDER);

	return page ? page_address(page) : NULL;
}

static inline void free_thread_info(struct thread_info *ti)
{
	free_pages((unsigned long)ti, THREAD_SIZE_ORDER);
}
# else
static struct kmem_cache *thread_info_cache;

static struct thread_info *alloc_thread_info_node(struct task_struct *tsk,
						  int node)
{
	return kmem_cache_alloc_node(thread_info_cache, THREADINFO_GFP, node);
}

static void free_thread_info(struct thread_info *ti)
{
	kmem_cache_free(thread_info_cache, ti);
}

void thread_info_cache_init(void)
{
	thread_info_cache = kmem_cache_create("thread_info", THREAD_SIZE,
					      THREAD_SIZE, 0, NULL);
	BUG_ON(thread_info_cache == NULL);
}
# endif
#endif

/* SLAB cache for signal_struct structures (tsk->signal) */
static struct kmem_cache *signal_cachep;

/* SLAB cache for sighand_struct structures (tsk->sighand) */
struct kmem_cache *sighand_cachep;

/* SLAB cache for files_struct structures (tsk->files) */
struct kmem_cache *files_cachep;

/* SLAB cache for fs_struct structures (tsk->fs) */
struct kmem_cache *fs_cachep;

/* SLAB cache for vm_area_struct structures */
struct kmem_cache *vm_area_cachep;

/* SLAB cache for mm_struct structures (tsk->mm) */
static struct kmem_cache *mm_cachep;

static void account_kernel_stack(struct thread_info *ti, int account)
{
	struct zone *zone = page_zone(virt_to_page(ti));

	mod_zone_page_state(zone, NR_KERNEL_STACK, account);
}

void free_task(struct task_struct *tsk)
{
	account_kernel_stack(tsk->stack, -1);
	arch_release_thread_info(tsk->stack);
	free_thread_info(tsk->stack);
	rt_mutex_debug_task_free(tsk);
	ftrace_graph_exit_task(tsk);
	put_seccomp_filter(tsk);
	arch_release_task_struct(tsk);
	free_task_struct(tsk);
}
EXPORT_SYMBOL(free_task);

static inline void free_signal_struct(struct signal_struct *sig)
{
	taskstats_tgid_free(sig);
	sched_autogroup_exit(sig);
	kmem_cache_free(signal_cachep, sig);
}

static inline void put_signal_struct(struct signal_struct *sig)
{
	if (atomic_dec_and_test(&sig->sigcnt))
		free_signal_struct(sig);
}

void __put_task_struct(struct task_struct *tsk)
{
	WARN_ON(!tsk->exit_state);
	WARN_ON(atomic_read(&tsk->usage));
	WARN_ON(tsk == current);

	security_task_free(tsk);
	exit_creds(tsk);
	delayacct_tsk_free(tsk);
	put_signal_struct(tsk->signal);

	if (!profile_handoff_task(tsk))
		free_task(tsk);
}
EXPORT_SYMBOL_GPL(__put_task_struct);

void __init __weak arch_task_cache_init(void) { }

void __init fork_init(unsigned long mempages)
{
#ifndef CONFIG_ARCH_TASK_STRUCT_ALLOCATOR
#ifndef ARCH_MIN_TASKALIGN
#define ARCH_MIN_TASKALIGN	L1_CACHE_BYTES
#endif
	/* create a slab on which task_structs can be allocated */
	task_struct_cachep =
		kmem_cache_create("task_struct", sizeof(struct task_struct),
			ARCH_MIN_TASKALIGN, SLAB_PANIC | SLAB_NOTRACK, NULL);
#endif

	/* do the arch specific task caches init */
	arch_task_cache_init();

	/*
	 * The default maximum number of threads is set to a safe
	 * value: the thread structures can take up at most half
	 * of memory.
	 */
	max_threads = mempages / (8 * THREAD_SIZE / PAGE_SIZE);

	/*
	 * we need to allow at least 20 threads to boot a system
	 */
	if (max_threads < 20)
		max_threads = 20;

	init_task.signal->rlim[RLIMIT_NPROC].rlim_cur = max_threads/2;
	init_task.signal->rlim[RLIMIT_NPROC].rlim_max = max_threads/2;
	init_task.signal->rlim[RLIMIT_SIGPENDING] =
		init_task.signal->rlim[RLIMIT_NPROC];
}

int __attribute__((weak)) arch_dup_task_struct(struct task_struct *dst,
					       struct task_struct *src)
{
	*dst = *src;
	return 0;
}

static struct task_struct *dup_task_struct(struct task_struct *orig)
{
	struct task_struct *tsk;
	struct thread_info *ti;
	unsigned long *stackend;
	int node = tsk_fork_get_node(orig);
	int err;

	tsk = alloc_task_struct_node(node);
	if (!tsk)
		return NULL;

	ti = alloc_thread_info_node(tsk, node);
	if (!ti)
		goto free_tsk;

	err = arch_dup_task_struct(tsk, orig);
	if (err)
		goto free_ti;

	tsk->stack = ti;

	setup_thread_stack(tsk, orig);
	clear_user_return_notifier(tsk);
	clear_tsk_need_resched(tsk);
	stackend = end_of_stack(tsk);
	*stackend = STACK_END_MAGIC;	/* for overflow detection */

#ifdef CONFIG_CC_STACKPROTECTOR
	tsk->stack_canary = get_random_int();
#endif

	/*
	 * One for us, one for whoever does the "release_task()" (usually
	 * parent)
	 */
	atomic_set(&tsk->usage, 2);
#ifdef CONFIG_BLK_DEV_IO_TRACE
	tsk->btrace_seq = 0;
#endif
	tsk->splice_pipe = NULL;
	tsk->task_frag.page = NULL;

	account_kernel_stack(ti, 1);

	return tsk;

free_ti:
	free_thread_info(ti);
free_tsk:
	free_task_struct(tsk);
	return NULL;
}

#ifdef CONFIG_MMU
static int dup_mmap(struct mm_struct *mm, struct mm_struct *oldmm)
{
	struct vm_area_struct *mpnt, *tmp, *prev, **pprev;
	struct rb_node **rb_link, *rb_parent;
	int retval;
	unsigned long charge;
	struct mempolicy *pol;

	down_write(&oldmm->mmap_sem);
	flush_cache_dup_mm(oldmm);
	uprobe_dup_mmap(oldmm, mm);
	/*
	 * Not linked in yet - no deadlock potential:
	 */
	down_write_nested(&mm->mmap_sem, SINGLE_DEPTH_NESTING);

	mm->locked_vm = 0;
	mm->mmap = NULL;
	mm->mmap_cache = NULL;
	mm->free_area_cache = oldmm->mmap_base;
	mm->cached_hole_size = ~0UL;
	mm->map_count = 0;
	cpumask_clear(mm_cpumask(mm));
	mm->mm_rb = RB_ROOT;
	rb_link = &mm->mm_rb.rb_node;
	rb_parent = NULL;
	pprev = &mm->mmap;
	retval = ksm_fork(mm, oldmm);
	if (retval)
		goto out;
	retval = khugepaged_fork(mm, oldmm);
	if (retval)
		goto out;

	prev = NULL;
	for (mpnt = oldmm->mmap; mpnt; mpnt = mpnt->vm_next) {
		struct file *file;

		if (mpnt->vm_flags & VM_DONTCOPY) {
			vm_stat_account(mm, mpnt->vm_flags, mpnt->vm_file,
							-vma_pages(mpnt));
			continue;
		}
		charge = 0;
		if (mpnt->vm_flags & VM_ACCOUNT) {
			unsigned long len = vma_pages(mpnt);

			if (security_vm_enough_memory_mm(oldmm, len)) /* sic */
				goto fail_nomem;
			charge = len;
		}
		tmp = kmem_cache_alloc(vm_area_cachep, GFP_KERNEL);
		if (!tmp)
			goto fail_nomem;
		*tmp = *mpnt;
		INIT_LIST_HEAD(&tmp->anon_vma_chain);
		pol = mpol_dup(vma_policy(mpnt));
		retval = PTR_ERR(pol);
		if (IS_ERR(pol))
			goto fail_nomem_policy;
		vma_set_policy(tmp, pol);
		tmp->vm_mm = mm;
		if (anon_vma_fork(tmp, mpnt))
			goto fail_nomem_anon_vma_fork;
		tmp->vm_flags &= ~VM_LOCKED;
		tmp->vm_next = tmp->vm_prev = NULL;
		file = tmp->vm_file;
		if (file) {
			struct inode *inode = file->f_path.dentry->d_inode;
			struct address_space *mapping = file->f_mapping;

			get_file(file);
			if (tmp->vm_flags & VM_DENYWRITE)
				atomic_dec(&inode->i_writecount);
			mutex_lock(&mapping->i_mmap_mutex);
			if (tmp->vm_flags & VM_SHARED)
				mapping->i_mmap_writable++;
			flush_dcache_mmap_lock(mapping);
			/* insert tmp into the share list, just after mpnt */
			if (unlikely(tmp->vm_flags & VM_NONLINEAR))
				vma_nonlinear_insert(tmp,
						&mapping->i_mmap_nonlinear);
			else
				vma_interval_tree_insert_after(tmp, mpnt,
							&mapping->i_mmap);
			flush_dcache_mmap_unlock(mapping);
			mutex_unlock(&mapping->i_mmap_mutex);
		}

		/*
		 * Clear hugetlb-related page reserves for children. This only
		 * affects MAP_PRIVATE mappings. Faults generated by the child
		 * are not guaranteed to succeed, even if read-only
		 */
		if (is_vm_hugetlb_page(tmp))
			reset_vma_resv_huge_pages(tmp);

		/*
		 * Link in the new vma and copy the page table entries.
		 */
		*pprev = tmp;
		pprev = &tmp->vm_next;
		tmp->vm_prev = prev;
		prev = tmp;

		__vma_link_rb(mm, tmp, rb_link, rb_parent);
		rb_link = &tmp->vm_rb.rb_right;
		rb_parent = &tmp->vm_rb;

		mm->map_count++;
		retval = copy_page_range(mm, oldmm, mpnt);

		if (tmp->vm_ops && tmp->vm_ops->open)
			tmp->vm_ops->open(tmp);

		if (retval)
			goto out;
	}
	/* a new mm has just been created */
	arch_dup_mmap(oldmm, mm);
	retval = 0;
out:
	up_write(&mm->mmap_sem);
	flush_tlb_mm(oldmm);
	up_write(&oldmm->mmap_sem);
	return retval;
fail_nomem_anon_vma_fork:
	mpol_put(pol);
fail_nomem_policy:
	kmem_cache_free(vm_area_cachep, tmp);
fail_nomem:
	retval = -ENOMEM;
	vm_unacct_memory(charge);
	goto out;
}

static inline int mm_alloc_pgd(struct mm_struct *mm)
{
	mm->pgd = pgd_alloc(mm);
	if (unlikely(!mm->pgd))
		return -ENOMEM;
	return 0;
}

static inline void mm_free_pgd(struct mm_struct *mm)
{
	pgd_free(mm, mm->pgd);
}
#else
#define dup_mmap(mm, oldmm)	(0)
#define mm_alloc_pgd(mm)	(0)
#define mm_free_pgd(mm)
#endif /* CONFIG_MMU */

__cacheline_aligned_in_smp DEFINE_SPINLOCK(mmlist_lock);

#define allocate_mm()	(kmem_cache_alloc(mm_cachep, GFP_KERNEL))
#define free_mm(mm)	(kmem_cache_free(mm_cachep, (mm)))

static unsigned long default_dump_filter = MMF_DUMP_FILTER_DEFAULT;

static int __init coredump_filter_setup(char *s)
{
	default_dump_filter =
		(simple_strtoul(s, NULL, 0) << MMF_DUMP_FILTER_SHIFT) &
		MMF_DUMP_FILTER_MASK;
	return 1;
}

__setup("coredump_filter=", coredump_filter_setup);

#include <linux/init_task.h>

static void mm_init_aio(struct mm_struct *mm)
{
#ifdef CONFIG_AIO
	spin_lock_init(&mm->ioctx_lock);
	INIT_HLIST_HEAD(&mm->ioctx_list);
#endif
}

static struct mm_struct *mm_init(struct mm_struct *mm, struct task_struct *p)
{
	atomic_set(&mm->mm_users, 1);
	atomic_set(&mm->mm_count, 1);
	init_rwsem(&mm->mmap_sem);
	INIT_LIST_HEAD(&mm->mmlist);
	mm->flags = (current->mm) ?
		(current->mm->flags & MMF_INIT_MASK) : default_dump_filter;
	mm->core_state = NULL;
	mm->nr_ptes = 0;
	memset(&mm->rss_stat, 0, sizeof(mm->rss_stat));
	spin_lock_init(&mm->page_table_lock);
	mm->free_area_cache = TASK_UNMAPPED_BASE;
	mm->cached_hole_size = ~0UL;
	mm_init_aio(mm);
	mm_init_owner(mm, p);

	if (likely(!mm_alloc_pgd(mm))) {
		mm->def_flags = 0;
		mmu_notifier_mm_init(mm);
		return mm;
	}

	free_mm(mm);
	return NULL;
}

static void check_mm(struct mm_struct *mm)
{
	int i;

	for (i = 0; i < NR_MM_COUNTERS; i++) {
		long x = atomic_long_read(&mm->rss_stat.count[i]);

		if (unlikely(x))
			printk(KERN_ALERT "BUG: Bad rss-counter state "
					  "mm:%p idx:%d val:%ld\n", mm, i, x);
	}

#ifdef CONFIG_TRANSPARENT_HUGEPAGE
	VM_BUG_ON(mm->pmd_huge_pte);
#endif
}

/*
 * Allocate and initialize an mm_struct.
 */
struct mm_struct *mm_alloc(void)
{
	struct mm_struct *mm;

	mm = allocate_mm();
	if (!mm)
		return NULL;

	memset(mm, 0, sizeof(*mm));
	mm_init_cpumask(mm);
	return mm_init(mm, current);
}

/*
 * Called when the last reference to the mm
 * is dropped: either by a lazy thread or by
 * mmput. Free the page directory and the mm.
 */
void __mmdrop(struct mm_struct *mm)
{
	BUG_ON(mm == &init_mm);
	mm_free_pgd(mm);
	destroy_context(mm);
	mmu_notifier_mm_destroy(mm);
	check_mm(mm);
	free_mm(mm);
}
EXPORT_SYMBOL_GPL(__mmdrop);

/*
 * Decrement the use count and release all resources for an mm.
 */
void mmput(struct mm_struct *mm)
{
	might_sleep();

	if (atomic_dec_and_test(&mm->mm_users)) {
		uprobe_clear_state(mm);
		exit_aio(mm);
		ksm_exit(mm);
		khugepaged_exit(mm); /* must run before exit_mmap */
		exit_mmap(mm);
		set_mm_exe_file(mm, NULL);
		if (!list_empty(&mm->mmlist)) {
			spin_lock(&mmlist_lock);
			list_del(&mm->mmlist);
			spin_unlock(&mmlist_lock);
		}
		if (mm->binfmt)
			module_put(mm->binfmt->module);
		mmdrop(mm);
	}
}
EXPORT_SYMBOL_GPL(mmput);

void set_mm_exe_file(struct mm_struct *mm, struct file *new_exe_file)
{
	if (new_exe_file)
		get_file(new_exe_file);
	if (mm->exe_file)
		fput(mm->exe_file);
	mm->exe_file = new_exe_file;
}

struct file *get_mm_exe_file(struct mm_struct *mm)
{
	struct file *exe_file;

	/* We need mmap_sem to protect against races with removal of exe_file */
	down_read(&mm->mmap_sem);
	exe_file = mm->exe_file;
	if (exe_file)
		get_file(exe_file);
	up_read(&mm->mmap_sem);
	return exe_file;
}

static void dup_mm_exe_file(struct mm_struct *oldmm, struct mm_struct *newmm)
{
	/* It's safe to write the exe_file pointer without exe_file_lock because
	 * this is called during fork when the task is not yet in /proc */
	newmm->exe_file = get_mm_exe_file(oldmm);
}

/**
 * get_task_mm - acquire a reference to the task's mm
 *
 * Returns %NULL if the task has no mm.  Checks PF_KTHREAD (meaning
 * this kernel workthread has transiently adopted a user mm with use_mm,
 * to do its AIO) is not set and if so returns a reference to it, after
 * bumping up the use count.  User must release the mm via mmput()
 * after use.  Typically used by /proc and ptrace.
 */
struct mm_struct *get_task_mm(struct task_struct *task)
{
	struct mm_struct *mm;

	task_lock(task);
	mm = task->mm;
	if (mm) {
		if (task->flags & PF_KTHREAD)
			mm = NULL;
		else
			atomic_inc(&mm->mm_users);
	}
	task_unlock(task);
	return mm;
}
EXPORT_SYMBOL_GPL(get_task_mm);

struct mm_struct *mm_access(struct task_struct *task, unsigned int mode)
{
	struct mm_struct *mm;
	int err;

	err =  mutex_lock_killable(&task->signal->cred_guard_mutex);
	if (err)
		return ERR_PTR(err);

	mm = get_task_mm(task);
	if (mm && mm != current->mm &&
			!ptrace_may_access(task, mode)) {
		mmput(mm);
		mm = ERR_PTR(-EACCES);
	}
	mutex_unlock(&task->signal->cred_guard_mutex);

	return mm;
}

static void complete_vfork_done(struct task_struct *tsk)
{
	struct completion *vfork;

	task_lock(tsk);
	vfork = tsk->vfork_done;
	if (likely(vfork)) {
		tsk->vfork_done = NULL;
		complete(vfork);
	}
	task_unlock(tsk);
}

static int wait_for_vfork_done(struct task_struct *child,
				struct completion *vfork)
{
	int killed;

	freezer_do_not_count();
	killed = wait_for_completion_killable(vfork);
	freezer_count();

	if (killed) {
		task_lock(child);
		child->vfork_done = NULL;
		task_unlock(child);
	}

	put_task_struct(child);
	return killed;
}

/* Please note the differences between mmput and mm_release.
 * mmput is called whenever we stop holding onto a mm_struct,
 * error success whatever.
 *
 * mm_release is called after a mm_struct has been removed
 * from the current process.
 *
 * This difference is important for error handling, when we
 * only half set up a mm_struct for a new process and need to restore
 * the old one.  Because we mmput the new mm_struct before
 * restoring the old one. . .
 * Eric Biederman 10 January 1998
 */
void mm_release(struct task_struct *tsk, struct mm_struct *mm)
{
	/* Get rid of any futexes when releasing the mm */
#ifdef CONFIG_FUTEX
	if (unlikely(tsk->robust_list)) {
		exit_robust_list(tsk);
		tsk->robust_list = NULL;
	}
#ifdef CONFIG_COMPAT
	if (unlikely(tsk->compat_robust_list)) {
		compat_exit_robust_list(tsk);
		tsk->compat_robust_list = NULL;
	}
#endif
	if (unlikely(!list_empty(&tsk->pi_state_list)))
		exit_pi_state_list(tsk);
#endif

	uprobe_free_utask(tsk);

	/* Get rid of any cached register state */
	deactivate_mm(tsk, mm);

	/*
	 * If we're exiting normally, clear a user-space tid field if
	 * requested.  We leave this alone when dying by signal, to leave
	 * the value intact in a core dump, and to save the unnecessary
	 * trouble, say, a killed vfork parent shouldn't touch this mm.
	 * Userland only wants this done for a sys_exit.
	 */
	if (tsk->clear_child_tid) {
		if (!(tsk->flags & PF_SIGNALED) &&
		    atomic_read(&mm->mm_users) > 1) {
			/*
			 * We don't check the error code - if userspace has
			 * not set up a proper pointer then tough luck.
			 */
			put_user(0, tsk->clear_child_tid);
			sys_futex(tsk->clear_child_tid, FUTEX_WAKE,
					1, NULL, NULL, 0);
		}
		tsk->clear_child_tid = NULL;
	}

	/*
	 * All done, finally we can wake up parent and return this mm to him.
	 * Also kthread_stop() uses this completion for synchronization.
	 */
	if (tsk->vfork_done)
		complete_vfork_done(tsk);
}

/*
 * Allocate a new mm structure and copy contents from the
 * mm structure of the passed in task structure.
 */
struct mm_struct *dup_mm(struct task_struct *tsk)
{
	struct mm_struct *mm, *oldmm = current->mm;
	int err;

	if (!oldmm)
		return NULL;

	mm = allocate_mm();
	if (!mm)
		goto fail_nomem;

	memcpy(mm, oldmm, sizeof(*mm));
	mm_init_cpumask(mm);

#ifdef CONFIG_TRANSPARENT_HUGEPAGE
	mm->pmd_huge_pte = NULL;
#endif
	if (!mm_init(mm, tsk))
		goto fail_nomem;

	if (init_new_context(tsk, mm))
		goto fail_nocontext;

	dup_mm_exe_file(oldmm, mm);

	err = dup_mmap(mm, oldmm);
	if (err)
		goto free_pt;

	mm->hiwater_rss = get_mm_rss(mm);
	mm->hiwater_vm = mm->total_vm;

	if (mm->binfmt && !try_module_get(mm->binfmt->module))
		goto free_pt;

	return mm;

free_pt:
	/* don't put binfmt in mmput, we haven't got module yet */
	mm->binfmt = NULL;
	mmput(mm);

fail_nomem:
	return NULL;

fail_nocontext:
	/*
	 * If init_new_context() failed, we cannot use mmput() to free the mm
	 * because it calls destroy_context()
	 */
	mm_free_pgd(mm);
	free_mm(mm);
	return NULL;
}

static int copy_mm(unsigned long clone_flags, struct task_struct *tsk)
{
	struct mm_struct *mm, *oldmm;
	int retval;

	tsk->min_flt = tsk->maj_flt = 0;
	tsk->nvcsw = tsk->nivcsw = 0;
#ifdef CONFIG_DETECT_HUNG_TASK
	tsk->last_switch_count = tsk->nvcsw + tsk->nivcsw;
#endif

	tsk->mm = NULL;
	tsk->active_mm = NULL;

	/*
	 * Are we cloning a kernel thread?
	 *
	 * We need to steal a active VM for that..
	 */
	oldmm = current->mm;
	if (!oldmm)
		return 0;

	if (clone_flags & CLONE_VM) {
		atomic_inc(&oldmm->mm_users);
		mm = oldmm;
		goto good_mm;
	}

	retval = -ENOMEM;
	mm = dup_mm(tsk);
	if (!mm)
		goto fail_nomem;

good_mm:
	tsk->mm = mm;
	tsk->active_mm = mm;
	return 0;

fail_nomem:
	return retval;
}

static int copy_fs(unsigned long clone_flags, struct task_struct *tsk)
{
	struct fs_struct *fs = current->fs;
	if (clone_flags & CLONE_FS) {
		/* tsk->fs is already what we want */
		spin_lock(&fs->lock);
		if (fs->in_exec) {
			spin_unlock(&fs->lock);
			return -EAGAIN;
		}
		fs->users++;
		spin_unlock(&fs->lock);
		return 0;
	}
	tsk->fs = copy_fs_struct(fs);
	if (!tsk->fs)
		return -ENOMEM;
	return 0;
}

static int copy_files(unsigned long clone_flags, struct task_struct *tsk)
{
	struct files_struct *oldf, *newf;
	int error = 0;

	/*
	 * A background process may not have any files ...
	 */
	oldf = current->files;
	if (!oldf)
		goto out;

	if (clone_flags & CLONE_FILES) {
		atomic_inc(&oldf->count);
		goto out;
	}

	newf = dup_fd(oldf, &error);
	if (!newf)
		goto out;

	tsk->files = newf;
	error = 0;
out:
	return error;
}

static int copy_io(unsigned long clone_flags, struct task_struct *tsk)
{
#ifdef CONFIG_BLOCK
	struct io_context *ioc = current->io_context;
	struct io_context *new_ioc;

	if (!ioc)
		return 0;
	/*
	 * Share io context with parent, if CLONE_IO is set
	 */
	if (clone_flags & CLONE_IO) {
		ioc_task_link(ioc);
		tsk->io_context = ioc;
	} else if (ioprio_valid(ioc->ioprio)) {
		new_ioc = get_task_io_context(tsk, GFP_KERNEL, NUMA_NO_NODE);
		if (unlikely(!new_ioc))
			return -ENOMEM;

		new_ioc->ioprio = ioc->ioprio;
		put_io_context(new_ioc);
	}
#endif
	return 0;
}

static int copy_sighand(unsigned long clone_flags, struct task_struct *tsk)
{
	struct sighand_struct *sig;

	if (clone_flags & CLONE_SIGHAND) {
		atomic_inc(&current->sighand->count);
		return 0;
	}
	sig = kmem_cache_alloc(sighand_cachep, GFP_KERNEL);
	rcu_assign_pointer(tsk->sighand, sig);
	if (!sig)
		return -ENOMEM;
	atomic_set(&sig->count, 1);
	memcpy(sig->action, current->sighand->action, sizeof(sig->action));
	return 0;
}

void __cleanup_sighand(struct sighand_struct *sighand)
{
	if (atomic_dec_and_test(&sighand->count)) {
		signalfd_cleanup(sighand);
		kmem_cache_free(sighand_cachep, sighand);
	}
}


/*
 * Initialize POSIX timer handling for a thread group.
 */
static void posix_cpu_timers_init_group(struct signal_struct *sig)
{
	unsigned long cpu_limit;

	/* Thread group counters. */
	thread_group_cputime_init(sig);

	cpu_limit = ACCESS_ONCE(sig->rlim[RLIMIT_CPU].rlim_cur);
	if (cpu_limit != RLIM_INFINITY) {
		sig->cputime_expires.prof_exp = secs_to_cputime(cpu_limit);
		sig->cputimer.running = 1;
	}

	/* The timer lists. */
	INIT_LIST_HEAD(&sig->cpu_timers[0]);
	INIT_LIST_HEAD(&sig->cpu_timers[1]);
	INIT_LIST_HEAD(&sig->cpu_timers[2]);
}

static int copy_signal(unsigned long clone_flags, struct task_struct *tsk)
{
	struct signal_struct *sig;

	if (clone_flags & CLONE_THREAD)
		return 0;

	sig = kmem_cache_zalloc(signal_cachep, GFP_KERNEL);
	tsk->signal = sig;
	if (!sig)
		return -ENOMEM;

	sig->nr_threads = 1;
	atomic_set(&sig->live, 1);
	atomic_set(&sig->sigcnt, 1);
	init_waitqueue_head(&sig->wait_chldexit);
	sig->curr_target = tsk;
	init_sigpending(&sig->shared_pending);
	INIT_LIST_HEAD(&sig->posix_timers);

	hrtimer_init(&sig->real_timer, CLOCK_MONOTONIC, HRTIMER_MODE_REL);
	sig->real_timer.function = it_real_fn;

	task_lock(current->group_leader);
	memcpy(sig->rlim, current->signal->rlim, sizeof sig->rlim);
	task_unlock(current->group_leader);

	posix_cpu_timers_init_group(sig);

	tty_audit_fork(sig);
	sched_autogroup_fork(sig);

#ifdef CONFIG_CGROUPS
	init_rwsem(&sig->group_rwsem);
#endif

	sig->oom_score_adj = current->signal->oom_score_adj;
	sig->oom_score_adj_min = current->signal->oom_score_adj_min;

	sig->has_child_subreaper = current->signal->has_child_subreaper ||
				   current->signal->is_child_subreaper;

	mutex_init(&sig->cred_guard_mutex);

	return 0;
}

static void copy_flags(unsigned long clone_flags, struct task_struct *p)
{
	unsigned long new_flags = p->flags;

	new_flags &= ~(PF_SUPERPRIV | PF_WQ_WORKER);
	new_flags |= PF_FORKNOEXEC;
	p->flags = new_flags;
}

SYSCALL_DEFINE1(set_tid_address, int __user *, tidptr)
{
	current->clear_child_tid = tidptr;

	return task_pid_vnr(current);
}

static void rt_mutex_init_task(struct task_struct *p)
{
	raw_spin_lock_init(&p->pi_lock);
#ifdef CONFIG_RT_MUTEXES
	plist_head_init(&p->pi_waiters);
	p->pi_blocked_on = NULL;
#endif
}

#ifdef CONFIG_MM_OWNER
void mm_init_owner(struct mm_struct *mm, struct task_struct *p)
{
	mm->owner = p;
}
#endif /* CONFIG_MM_OWNER */

/*
 * Initialize POSIX timer handling for a single task.
 */
static void posix_cpu_timers_init(struct task_struct *tsk)
{
	tsk->cputime_expires.prof_exp = 0;
	tsk->cputime_expires.virt_exp = 0;
	tsk->cputime_expires.sched_exp = 0;
	INIT_LIST_HEAD(&tsk->cpu_timers[0]);
	INIT_LIST_HEAD(&tsk->cpu_timers[1]);
	INIT_LIST_HEAD(&tsk->cpu_timers[2]);
}

/*
 * This creates a new process as a copy of the old one,
 * but does not actually start it yet.
 *
 * It copies the registers, and all the appropriate
 * parts of the process environment (as per the clone
 * flags). The actual kick-off is left to the caller.
 */
static struct task_struct *copy_process(unsigned long clone_flags,
					unsigned long stack_start,
					unsigned long stack_size,
					int __user *child_tidptr,
					struct pid *pid,
					int trace)
{
	int retval;
	struct task_struct *p;

	if ((clone_flags & (CLONE_NEWNS|CLONE_FS)) == (CLONE_NEWNS|CLONE_FS))
		return ERR_PTR(-EINVAL);

	/*
	 * Thread groups must share signals as well, and detached threads
	 * can only be started up within the thread group.
	 */
	if ((clone_flags & CLONE_THREAD) && !(clone_flags & CLONE_SIGHAND))
		return ERR_PTR(-EINVAL);

	/*
	 * Shared signal handlers imply shared VM. By way of the above,
	 * thread groups also imply shared VM. Blocking this case allows
	 * for various simplifications in other code.
	 */
	if ((clone_flags & CLONE_SIGHAND) && !(clone_flags & CLONE_VM))
		return ERR_PTR(-EINVAL);

	/*
	 * Siblings of global init remain as zombies on exit since they are
	 * not reaped by their parent (swapper). To solve this and to avoid
	 * multi-rooted process trees, prevent global and container-inits
	 * from creating siblings.
	 */
	if ((clone_flags & CLONE_PARENT) &&
				current->signal->flags & SIGNAL_UNKILLABLE)
		return ERR_PTR(-EINVAL);

	retval = security_task_create(clone_flags);
	if (retval)
		goto fork_out;

	retval = -ENOMEM;
	p = dup_task_struct(current);
	if (!p)
		goto fork_out;

	ftrace_graph_init_task(p);
	get_seccomp_filter(p);

	rt_mutex_init_task(p);

#ifdef CONFIG_PROVE_LOCKING
	DEBUG_LOCKS_WARN_ON(!p->hardirqs_enabled);
	DEBUG_LOCKS_WARN_ON(!p->softirqs_enabled);
#endif
	retval = -EAGAIN;
	if (atomic_read(&p->real_cred->user->processes) >=
			task_rlimit(p, RLIMIT_NPROC)) {
		if (!capable(CAP_SYS_ADMIN) && !capable(CAP_SYS_RESOURCE) &&
		    p->real_cred->user != INIT_USER)
			goto bad_fork_free;
	}
	current->flags &= ~PF_NPROC_EXCEEDED;

	retval = copy_creds(p, clone_flags);
	if (retval < 0)
		goto bad_fork_free;

	/*
	 * If multiple threads are within copy_process(), then this check
	 * triggers too late. This doesn't hurt, the check is only there
	 * to stop root fork bombs.
	 */
	retval = -EAGAIN;
	if (nr_threads >= max_threads)
		goto bad_fork_cleanup_count;

	if (!try_module_get(task_thread_info(p)->exec_domain->module))
		goto bad_fork_cleanup_count;

	p->did_exec = 0;
	delayacct_tsk_init(p);	/* Must remain after dup_task_struct() */
	copy_flags(clone_flags, p);
	INIT_LIST_HEAD(&p->children);
	INIT_LIST_HEAD(&p->sibling);
	rcu_copy_process(p);
	p->vfork_done = NULL;
	spin_lock_init(&p->alloc_lock);

	init_sigpending(&p->pending);

	p->utime = p->stime = p->gtime = 0;
	p->utimescaled = p->stimescaled = 0;
#ifndef CONFIG_VIRT_CPU_ACCOUNTING
	p->prev_cputime.utime = p->prev_cputime.stime = 0;
#endif
#if defined(SPLIT_RSS_COUNTING)
	memset(&p->rss_stat, 0, sizeof(p->rss_stat));
#endif

	p->default_timer_slack_ns = current->timer_slack_ns;

	task_io_accounting_init(&p->ioac);
	acct_clear_integrals(p);

	posix_cpu_timers_init(p);

	do_posix_clock_monotonic_gettime(&p->start_time);
	p->real_start_time = p->start_time;
	monotonic_to_bootbased(&p->real_start_time);
	p->io_context = NULL;
	p->audit_context = NULL;
	if (clone_flags & CLONE_THREAD)
		threadgroup_change_begin(current);
	cgroup_fork(p);
#ifdef CONFIG_NUMA
	p->mempolicy = mpol_dup(p->mempolicy);
	if (IS_ERR(p->mempolicy)) {
		retval = PTR_ERR(p->mempolicy);
		p->mempolicy = NULL;
		goto bad_fork_cleanup_cgroup;
	}
	mpol_fix_fork_child_flag(p);
#endif
#ifdef CONFIG_CPUSETS
	p->cpuset_mem_spread_rotor = NUMA_NO_NODE;
	p->cpuset_slab_spread_rotor = NUMA_NO_NODE;
	seqcount_init(&p->mems_allowed_seq);
#endif
#ifdef CONFIG_TRACE_IRQFLAGS
	p->irq_events = 0;
	p->hardirqs_enabled = 0;
	p->hardirq_enable_ip = 0;
	p->hardirq_enable_event = 0;
	p->hardirq_disable_ip = _THIS_IP_;
	p->hardirq_disable_event = 0;
	p->softirqs_enabled = 1;
	p->softirq_enable_ip = _THIS_IP_;
	p->softirq_enable_event = 0;
	p->softirq_disable_ip = 0;
	p->softirq_disable_event = 0;
	p->hardirq_context = 0;
	p->softirq_context = 0;
#endif
#ifdef CONFIG_LOCKDEP
	p->lockdep_depth = 0; /* no locks held yet */
	p->curr_chain_key = 0;
	p->lockdep_recursion = 0;
#endif

#ifdef CONFIG_DEBUG_MUTEXES
	p->blocked_on = NULL; /* not blocked yet */
#endif
#ifdef CONFIG_MEMCG
	p->memcg_batch.do_batch = 0;
	p->memcg_batch.memcg = NULL;
#endif

	/* Perform scheduler related setup. Assign this task to a CPU. */
	sched_fork(p);

	retval = perf_event_init_task(p);
	if (retval)
		goto bad_fork_cleanup_policy;
	retval = audit_alloc(p);
	if (retval)
		goto bad_fork_cleanup_policy;
	/* copy all the process information */
	retval = copy_semundo(clone_flags, p);
	if (retval)
		goto bad_fork_cleanup_audit;
	retval = copy_files(clone_flags, p);
	if (retval)
		goto bad_fork_cleanup_semundo;
	retval = copy_fs(clone_flags, p);
	if (retval)
		goto bad_fork_cleanup_files;
	retval = copy_sighand(clone_flags, p);
	if (retval)
		goto bad_fork_cleanup_fs;
	retval = copy_signal(clone_flags, p);
	if (retval)
		goto bad_fork_cleanup_sighand;
	retval = copy_mm(clone_flags, p);
	if (retval)
		goto bad_fork_cleanup_signal;
	retval = copy_namespaces(clone_flags, p);
	if (retval)
		goto bad_fork_cleanup_mm;
	retval = copy_io(clone_flags, p);
	if (retval)
		goto bad_fork_cleanup_namespaces;
	retval = copy_thread(clone_flags, stack_start, stack_size, p);
	if (retval)
		goto bad_fork_cleanup_io;

	if (pid != &init_struct_pid) {
		retval = -ENOMEM;
		pid = alloc_pid(p->nsproxy->pid_ns);
		if (!pid)
			goto bad_fork_cleanup_io;
	}

	p->pid = pid_nr(pid);
	p->tgid = p->pid;
	if (clone_flags & CLONE_THREAD)
		p->tgid = current->tgid;

	p->set_child_tid = (clone_flags & CLONE_CHILD_SETTID) ? child_tidptr : NULL;
	/*
	 * Clear TID on mm_release()?
	 */
	p->clear_child_tid = (clone_flags & CLONE_CHILD_CLEARTID) ? child_tidptr : NULL;
#ifdef CONFIG_BLOCK
	p->plug = NULL;
#endif
#ifdef CONFIG_FUTEX
	p->robust_list = NULL;
#ifdef CONFIG_COMPAT
	p->compat_robust_list = NULL;
#endif
	INIT_LIST_HEAD(&p->pi_state_list);
	p->pi_state_cache = NULL;
#endif
	uprobe_copy_process(p);
	/*
	 * sigaltstack should be cleared when sharing the same VM
	 */
	if ((clone_flags & (CLONE_VM|CLONE_VFORK)) == CLONE_VM)
		p->sas_ss_sp = p->sas_ss_size = 0;

	/*
	 * Syscall tracing and stepping should be turned off in the
	 * child regardless of CLONE_PTRACE.
	 */
	user_disable_single_step(p);
	clear_tsk_thread_flag(p, TIF_SYSCALL_TRACE);
#ifdef TIF_SYSCALL_EMU
	clear_tsk_thread_flag(p, TIF_SYSCALL_EMU);
#endif
	clear_all_latency_tracing(p);

	/* ok, now we should be set up.. */
	if (clone_flags & CLONE_THREAD)
		p->exit_signal = -1;
	else if (clone_flags & CLONE_PARENT)
		p->exit_signal = current->group_leader->exit_signal;
	else
		p->exit_signal = (clone_flags & CSIGNAL);

	p->pdeath_signal = 0;
	p->exit_state = 0;

	p->nr_dirtied = 0;
	p->nr_dirtied_pause = 128 >> (PAGE_SHIFT - 10);
	p->dirty_paused_when = 0;

	/*
	 * Ok, make it visible to the rest of the system.
	 * We dont wake it up yet.
	 */
	p->group_leader = p;
	INIT_LIST_HEAD(&p->thread_group);
	p->task_works = NULL;

	/* Need tasklist lock for parent etc handling! */
	write_lock_irq(&tasklist_lock);

	/* CLONE_PARENT re-uses the old parent */
	if (clone_flags & (CLONE_PARENT|CLONE_THREAD)) {
		p->real_parent = current->real_parent;
		p->parent_exec_id = current->parent_exec_id;
	} else {
		p->real_parent = current;
		p->parent_exec_id = current->self_exec_id;
	}

	spin_lock(&current->sighand->siglock);

	/*
	 * Process group and session signals need to be delivered to just the
	 * parent before the fork or both the parent and the child after the
	 * fork. Restart if a signal comes in before we add the new process to
	 * it's process group.
	 * A fatal signal pending means that current will exit, so the new
	 * thread can't slip out of an OOM kill (or normal SIGKILL).
	*/
	recalc_sigpending();
	if (signal_pending(current)) {
		spin_unlock(&current->sighand->siglock);
		write_unlock_irq(&tasklist_lock);
		retval = -ERESTARTNOINTR;
		goto bad_fork_free_pid;
	}

	if (clone_flags & CLONE_THREAD) {
		current->signal->nr_threads++;
		atomic_inc(&current->signal->live);
		atomic_inc(&current->signal->sigcnt);
		p->group_leader = current->group_leader;
		list_add_tail_rcu(&p->thread_group, &p->group_leader->thread_group);
	}

	if (likely(p->pid)) {
		ptrace_init_task(p, (clone_flags & CLONE_PTRACE) || trace);

		if (thread_group_leader(p)) {
			if (is_child_reaper(pid)) {
				ns_of_pid(pid)->child_reaper = p;
				p->signal->flags |= SIGNAL_UNKILLABLE;
			}

			p->signal->leader_pid = pid;
			p->signal->tty = tty_kref_get(current->signal->tty);
			attach_pid(p, PIDTYPE_PGID, task_pgrp(current));
			attach_pid(p, PIDTYPE_SID, task_session(current));
			list_add_tail(&p->sibling, &p->real_parent->children);
			list_add_tail_rcu(&p->tasks, &init_task.tasks);
			__this_cpu_inc(process_counts);
		}
		attach_pid(p, PIDTYPE_PID, pid);
		nr_threads++;
	}

	total_forks++;
	spin_unlock(&current->sighand->siglock);
	write_unlock_irq(&tasklist_lock);
	proc_fork_connector(p);
	cgroup_post_fork(p);
	if (clone_flags & CLONE_THREAD)
		threadgroup_change_end(current);
	perf_event_fork(p);

	trace_task_newtask(p, clone_flags);

	return p;

bad_fork_free_pid:
	if (pid != &init_struct_pid)
		free_pid(pid);
bad_fork_cleanup_io:
	if (p->io_context)
		exit_io_context(p);
bad_fork_cleanup_namespaces:
	exit_task_namespaces(p);
bad_fork_cleanup_mm:
	if (p->mm)
		mmput(p->mm);
bad_fork_cleanup_signal:
	if (!(clone_flags & CLONE_THREAD))
		free_signal_struct(p->signal);
bad_fork_cleanup_sighand:
	__cleanup_sighand(p->sighand);
bad_fork_cleanup_fs:
	exit_fs(p); /* blocking */
bad_fork_cleanup_files:
	exit_files(p); /* blocking */
bad_fork_cleanup_semundo:
	exit_sem(p);
bad_fork_cleanup_audit:
	audit_free(p);
bad_fork_cleanup_policy:
	perf_event_free_task(p);
#ifdef CONFIG_NUMA
	mpol_put(p->mempolicy);
bad_fork_cleanup_cgroup:
#endif
	if (clone_flags & CLONE_THREAD)
		threadgroup_change_end(current);
	cgroup_exit(p, 0);
	delayacct_tsk_free(p);
	module_put(task_thread_info(p)->exec_domain->module);
bad_fork_cleanup_count:
	atomic_dec(&p->cred->user->processes);
	exit_creds(p);
bad_fork_free:
	free_task(p);
fork_out:
	return ERR_PTR(retval);
}

static inline void init_idle_pids(struct pid_link *links)
{
	enum pid_type type;

	for (type = PIDTYPE_PID; type < PIDTYPE_MAX; ++type) {
		INIT_HLIST_NODE(&links[type].node); /* not really needed */
		links[type].pid = &init_struct_pid;
	}
}

struct task_struct * __cpuinit fork_idle(int cpu)
{
	struct task_struct *task;
	task = copy_process(CLONE_VM, 0, 0, NULL, &init_struct_pid, 0);
	if (!IS_ERR(task)) {
		init_idle_pids(task->pids);
		init_idle(task, cpu);
	}

	return task;
}

/*
 *  Ok, this is the main fork-routine.
 *
 * It copies the process, and if successful kick-starts
 * it and waits for it to finish using the VM if required.
 */
long do_fork(unsigned long clone_flags,
	      unsigned long stack_start,
	      unsigned long stack_size,
	      int __user *parent_tidptr,
	      int __user *child_tidptr)
{
	struct task_struct *p;
	int trace = 0;
	long nr;

	/*
	 * Do some preliminary argument and permissions checking before we
	 * actually start allocating stuff
	 */
	if (clone_flags & (CLONE_NEWUSER | CLONE_NEWPID)) {
		if (clone_flags & (CLONE_THREAD|CLONE_PARENT))
			return -EINVAL;
	}

	/*
	 * Determine whether and which event to report to ptracer.  When
	 * called from kernel_thread or CLONE_UNTRACED is explicitly
	 * requested, no event is reported; otherwise, report if the event
	 * for the type of forking is enabled.
	 */
	if (!(clone_flags & CLONE_UNTRACED)) {
		if (clone_flags & CLONE_VFORK)
			trace = PTRACE_EVENT_VFORK;
		else if ((clone_flags & CSIGNAL) != SIGCHLD)
			trace = PTRACE_EVENT_CLONE;
		else
			trace = PTRACE_EVENT_FORK;

		if (likely(!ptrace_event_enabled(current, trace)))
			trace = 0;
	}

	p = copy_process(clone_flags, stack_start, stack_size,
			 child_tidptr, NULL, trace);
	/*
	 * Do this prior waking up the new thread - the thread pointer
	 * might get invalid after that point, if the thread exits quickly.
	 */
	if (!IS_ERR(p)) {
		struct completion vfork;

		trace_sched_process_fork(current, p);

		nr = task_pid_vnr(p);

		if (clone_flags & CLONE_PARENT_SETTID)
			put_user(nr, parent_tidptr);

		if (clone_flags & CLONE_VFORK) {
			p->vfork_done = &vfork;
			init_completion(&vfork);
			get_task_struct(p);
		}

		wake_up_new_task(p);

		/* forking complete and child started to run, tell ptracer */
		if (unlikely(trace))
			ptrace_event(trace, nr);

		if (clone_flags & CLONE_VFORK) {
			if (!wait_for_vfork_done(p, &vfork))
				ptrace_event(PTRACE_EVENT_VFORK_DONE, nr);
		}
	} else {
		nr = PTR_ERR(p);
	}
	return nr;
}

#ifdef CONFIG_GENERIC_KERNEL_THREAD
/*
 * Create a kernel thread.
 */
pid_t kernel_thread(int (*fn)(void *), void *arg, unsigned long flags)
{
	return do_fork(flags|CLONE_VM|CLONE_UNTRACED, (unsigned long)fn,
		(unsigned long)arg, NULL, NULL);
}
#endif

#ifdef __ARCH_WANT_SYS_FORK
SYSCALL_DEFINE0(fork)
{
#ifdef CONFIG_MMU
<<<<<<< HEAD
	return do_fork(SIGCHLD, 0, current_pt_regs(), 0, NULL, NULL);
=======
	return do_fork(SIGCHLD, 0, 0, NULL, NULL);
>>>>>>> 541880d9
#else
	/* can not support in nommu mode */
	return(-EINVAL);
#endif
}
#endif

#ifdef __ARCH_WANT_SYS_VFORK
SYSCALL_DEFINE0(vfork)
{
<<<<<<< HEAD
	return do_fork(CLONE_VFORK | CLONE_VM | SIGCHLD, 0, current_pt_regs(),
=======
	return do_fork(CLONE_VFORK | CLONE_VM | SIGCHLD, 0, 
>>>>>>> 541880d9
			0, NULL, NULL);
}
#endif

#ifdef __ARCH_WANT_SYS_CLONE
#ifdef CONFIG_CLONE_BACKWARDS
SYSCALL_DEFINE5(clone, unsigned long, clone_flags, unsigned long, newsp,
		 int __user *, parent_tidptr,
		 int, tls_val,
		 int __user *, child_tidptr)
#elif defined(CONFIG_CLONE_BACKWARDS2)
SYSCALL_DEFINE5(clone, unsigned long, newsp, unsigned long, clone_flags,
		 int __user *, parent_tidptr,
		 int __user *, child_tidptr,
		 int, tls_val)
#else
SYSCALL_DEFINE5(clone, unsigned long, clone_flags, unsigned long, newsp,
		 int __user *, parent_tidptr,
		 int __user *, child_tidptr,
		 int, tls_val)
#endif
{
<<<<<<< HEAD
	return do_fork(clone_flags, newsp, current_pt_regs(), 0,
=======
	return do_fork(clone_flags, newsp, 0,
>>>>>>> 541880d9
		parent_tidptr, child_tidptr);
}
#endif

#ifndef ARCH_MIN_MMSTRUCT_ALIGN
#define ARCH_MIN_MMSTRUCT_ALIGN 0
#endif

static void sighand_ctor(void *data)
{
	struct sighand_struct *sighand = data;

	spin_lock_init(&sighand->siglock);
	init_waitqueue_head(&sighand->signalfd_wqh);
}

void __init proc_caches_init(void)
{
	sighand_cachep = kmem_cache_create("sighand_cache",
			sizeof(struct sighand_struct), 0,
			SLAB_HWCACHE_ALIGN|SLAB_PANIC|SLAB_DESTROY_BY_RCU|
			SLAB_NOTRACK, sighand_ctor);
	signal_cachep = kmem_cache_create("signal_cache",
			sizeof(struct signal_struct), 0,
			SLAB_HWCACHE_ALIGN|SLAB_PANIC|SLAB_NOTRACK, NULL);
	files_cachep = kmem_cache_create("files_cache",
			sizeof(struct files_struct), 0,
			SLAB_HWCACHE_ALIGN|SLAB_PANIC|SLAB_NOTRACK, NULL);
	fs_cachep = kmem_cache_create("fs_cache",
			sizeof(struct fs_struct), 0,
			SLAB_HWCACHE_ALIGN|SLAB_PANIC|SLAB_NOTRACK, NULL);
	/*
	 * FIXME! The "sizeof(struct mm_struct)" currently includes the
	 * whole struct cpumask for the OFFSTACK case. We could change
	 * this to *only* allocate as much of it as required by the
	 * maximum number of CPU's we can ever have.  The cpumask_allocation
	 * is at the end of the structure, exactly for that reason.
	 */
	mm_cachep = kmem_cache_create("mm_struct",
			sizeof(struct mm_struct), ARCH_MIN_MMSTRUCT_ALIGN,
			SLAB_HWCACHE_ALIGN|SLAB_PANIC|SLAB_NOTRACK, NULL);
	vm_area_cachep = KMEM_CACHE(vm_area_struct, SLAB_PANIC);
	mmap_init();
	nsproxy_cache_init();
}

/*
 * Check constraints on flags passed to the unshare system call.
 */
static int check_unshare_flags(unsigned long unshare_flags)
{
	if (unshare_flags & ~(CLONE_THREAD|CLONE_FS|CLONE_NEWNS|CLONE_SIGHAND|
				CLONE_VM|CLONE_FILES|CLONE_SYSVSEM|
				CLONE_NEWUTS|CLONE_NEWIPC|CLONE_NEWNET|
				CLONE_NEWUSER|CLONE_NEWPID))
		return -EINVAL;
	/*
	 * Not implemented, but pretend it works if there is nothing to
	 * unshare. Note that unsharing CLONE_THREAD or CLONE_SIGHAND
	 * needs to unshare vm.
	 */
	if (unshare_flags & (CLONE_THREAD | CLONE_SIGHAND | CLONE_VM)) {
		/* FIXME: get_task_mm() increments ->mm_users */
		if (atomic_read(&current->mm->mm_users) > 1)
			return -EINVAL;
	}

	return 0;
}

/*
 * Unshare the filesystem structure if it is being shared
 */
static int unshare_fs(unsigned long unshare_flags, struct fs_struct **new_fsp)
{
	struct fs_struct *fs = current->fs;

	if (!(unshare_flags & CLONE_FS) || !fs)
		return 0;

	/* don't need lock here; in the worst case we'll do useless copy */
	if (fs->users == 1)
		return 0;

	*new_fsp = copy_fs_struct(fs);
	if (!*new_fsp)
		return -ENOMEM;

	return 0;
}

/*
 * Unshare file descriptor table if it is being shared
 */
static int unshare_fd(unsigned long unshare_flags, struct files_struct **new_fdp)
{
	struct files_struct *fd = current->files;
	int error = 0;

	if ((unshare_flags & CLONE_FILES) &&
	    (fd && atomic_read(&fd->count) > 1)) {
		*new_fdp = dup_fd(fd, &error);
		if (!*new_fdp)
			return error;
	}

	return 0;
}

/*
 * unshare allows a process to 'unshare' part of the process
 * context which was originally shared using clone.  copy_*
 * functions used by do_fork() cannot be used here directly
 * because they modify an inactive task_struct that is being
 * constructed. Here we are modifying the current, active,
 * task_struct.
 */
SYSCALL_DEFINE1(unshare, unsigned long, unshare_flags)
{
	struct fs_struct *fs, *new_fs = NULL;
	struct files_struct *fd, *new_fd = NULL;
	struct cred *new_cred = NULL;
	struct nsproxy *new_nsproxy = NULL;
	int do_sysvsem = 0;
	int err;

	/*
	 * If unsharing a user namespace must also unshare the thread.
	 */
	if (unshare_flags & CLONE_NEWUSER)
		unshare_flags |= CLONE_THREAD;
	/*
	 * If unsharing a pid namespace must also unshare the thread.
	 */
	if (unshare_flags & CLONE_NEWPID)
		unshare_flags |= CLONE_THREAD;
	/*
	 * If unsharing a thread from a thread group, must also unshare vm.
	 */
	if (unshare_flags & CLONE_THREAD)
		unshare_flags |= CLONE_VM;
	/*
	 * If unsharing vm, must also unshare signal handlers.
	 */
	if (unshare_flags & CLONE_VM)
		unshare_flags |= CLONE_SIGHAND;
	/*
	 * If unsharing namespace, must also unshare filesystem information.
	 */
	if (unshare_flags & CLONE_NEWNS)
		unshare_flags |= CLONE_FS;

	err = check_unshare_flags(unshare_flags);
	if (err)
		goto bad_unshare_out;
	/*
	 * CLONE_NEWIPC must also detach from the undolist: after switching
	 * to a new ipc namespace, the semaphore arrays from the old
	 * namespace are unreachable.
	 */
	if (unshare_flags & (CLONE_NEWIPC|CLONE_SYSVSEM))
		do_sysvsem = 1;
	err = unshare_fs(unshare_flags, &new_fs);
	if (err)
		goto bad_unshare_out;
	err = unshare_fd(unshare_flags, &new_fd);
	if (err)
		goto bad_unshare_cleanup_fs;
	err = unshare_userns(unshare_flags, &new_cred);
	if (err)
		goto bad_unshare_cleanup_fd;
	err = unshare_nsproxy_namespaces(unshare_flags, &new_nsproxy,
					 new_cred, new_fs);
	if (err)
		goto bad_unshare_cleanup_cred;

	if (new_fs || new_fd || do_sysvsem || new_cred || new_nsproxy) {
		if (do_sysvsem) {
			/*
			 * CLONE_SYSVSEM is equivalent to sys_exit().
			 */
			exit_sem(current);
		}

		if (new_nsproxy) {
			switch_task_namespaces(current, new_nsproxy);
			new_nsproxy = NULL;
		}

		task_lock(current);

		if (new_fs) {
			fs = current->fs;
			spin_lock(&fs->lock);
			current->fs = new_fs;
			if (--fs->users)
				new_fs = NULL;
			else
				new_fs = fs;
			spin_unlock(&fs->lock);
		}

		if (new_fd) {
			fd = current->files;
			current->files = new_fd;
			new_fd = fd;
		}

		task_unlock(current);

		if (new_cred) {
			/* Install the new user namespace */
			commit_creds(new_cred);
			new_cred = NULL;
		}
	}

	if (new_nsproxy)
		put_nsproxy(new_nsproxy);

bad_unshare_cleanup_cred:
	if (new_cred)
		put_cred(new_cred);
bad_unshare_cleanup_fd:
	if (new_fd)
		put_files_struct(new_fd);

bad_unshare_cleanup_fs:
	if (new_fs)
		free_fs_struct(new_fs);

bad_unshare_out:
	return err;
}

/*
 *	Helper to unshare the files of the current task.
 *	We don't want to expose copy_files internals to
 *	the exec layer of the kernel.
 */

int unshare_files(struct files_struct **displaced)
{
	struct task_struct *task = current;
	struct files_struct *copy = NULL;
	int error;

	error = unshare_fd(CLONE_FILES, &copy);
	if (error || !copy) {
		*displaced = NULL;
		return error;
	}
	*displaced = task->files;
	task_lock(task);
	task->files = copy;
	task_unlock(task);
	return 0;
}<|MERGE_RESOLUTION|>--- conflicted
+++ resolved
@@ -1623,11 +1623,7 @@
 SYSCALL_DEFINE0(fork)
 {
 #ifdef CONFIG_MMU
-<<<<<<< HEAD
-	return do_fork(SIGCHLD, 0, current_pt_regs(), 0, NULL, NULL);
-=======
 	return do_fork(SIGCHLD, 0, 0, NULL, NULL);
->>>>>>> 541880d9
 #else
 	/* can not support in nommu mode */
 	return(-EINVAL);
@@ -1638,11 +1634,7 @@
 #ifdef __ARCH_WANT_SYS_VFORK
 SYSCALL_DEFINE0(vfork)
 {
-<<<<<<< HEAD
-	return do_fork(CLONE_VFORK | CLONE_VM | SIGCHLD, 0, current_pt_regs(),
-=======
 	return do_fork(CLONE_VFORK | CLONE_VM | SIGCHLD, 0, 
->>>>>>> 541880d9
 			0, NULL, NULL);
 }
 #endif
@@ -1665,11 +1657,7 @@
 		 int, tls_val)
 #endif
 {
-<<<<<<< HEAD
-	return do_fork(clone_flags, newsp, current_pt_regs(), 0,
-=======
 	return do_fork(clone_flags, newsp, 0,
->>>>>>> 541880d9
 		parent_tidptr, child_tidptr);
 }
 #endif
