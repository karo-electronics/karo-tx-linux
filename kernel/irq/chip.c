/*
 * linux/kernel/irq/chip.c
 *
 * Copyright (C) 1992, 1998-2006 Linus Torvalds, Ingo Molnar
 * Copyright (C) 2005-2006, Thomas Gleixner, Russell King
 *
 * This file contains the core interrupt handling code, for irq-chip
 * based architectures.
 *
 * Detailed information is available in Documentation/DocBook/genericirq
 */

#include <linux/irq.h>
#include <linux/msi.h>
#include <linux/module.h>
#include <linux/interrupt.h>
#include <linux/kernel_stat.h>

#include "internals.h"

/**
 *	irq_set_chip - set the irq chip for an irq
 *	@irq:	irq number
 *	@chip:	pointer to irq chip description structure
 */
int irq_set_chip(unsigned int irq, struct irq_chip *chip)
{
	unsigned long flags;
	struct irq_desc *desc = irq_get_desc_lock(irq, &flags, 0);

	if (!desc)
		return -EINVAL;

	if (!chip)
		chip = &no_irq_chip;

	desc->irq_data.chip = chip;
	irq_put_desc_unlock(desc, flags);
	/*
	 * For !CONFIG_SPARSE_IRQ make the irq show up in
	 * allocated_irqs. For the CONFIG_SPARSE_IRQ case, it is
	 * already marked, and this call is harmless.
	 */
	irq_reserve_irq(irq);
	return 0;
}
EXPORT_SYMBOL(irq_set_chip);

/**
 *	irq_set_type - set the irq trigger type for an irq
 *	@irq:	irq number
 *	@type:	IRQ_TYPE_{LEVEL,EDGE}_* value - see include/linux/irq.h
 */
int irq_set_irq_type(unsigned int irq, unsigned int type)
{
	unsigned long flags;
	struct irq_desc *desc = irq_get_desc_buslock(irq, &flags, IRQ_GET_DESC_CHECK_GLOBAL);
	int ret = 0;

	if (!desc)
		return -EINVAL;

	type &= IRQ_TYPE_SENSE_MASK;
	if (type != IRQ_TYPE_NONE)
		ret = __irq_set_trigger(desc, irq, type);
	irq_put_desc_busunlock(desc, flags);
	return ret;
}
EXPORT_SYMBOL(irq_set_irq_type);

/**
 *	irq_set_handler_data - set irq handler data for an irq
 *	@irq:	Interrupt number
 *	@data:	Pointer to interrupt specific data
 *
 *	Set the hardware irq controller data for an irq
 */
int irq_set_handler_data(unsigned int irq, void *data)
{
	unsigned long flags;
	struct irq_desc *desc = irq_get_desc_lock(irq, &flags, 0);

	if (!desc)
		return -EINVAL;
	desc->irq_data.handler_data = data;
	irq_put_desc_unlock(desc, flags);
	return 0;
}
EXPORT_SYMBOL(irq_set_handler_data);

/**
 *	irq_set_msi_desc - set MSI descriptor data for an irq
 *	@irq:	Interrupt number
 *	@entry:	Pointer to MSI descriptor data
 *
 *	Set the MSI descriptor entry for an irq
 */
int irq_set_msi_desc(unsigned int irq, struct msi_desc *entry)
{
	unsigned long flags;
	struct irq_desc *desc = irq_get_desc_lock(irq, &flags, IRQ_GET_DESC_CHECK_GLOBAL);

	if (!desc)
		return -EINVAL;
	desc->irq_data.msi_desc = entry;
	if (entry)
		entry->irq = irq;
	irq_put_desc_unlock(desc, flags);
	return 0;
}

/**
 *	irq_set_chip_data - set irq chip data for an irq
 *	@irq:	Interrupt number
 *	@data:	Pointer to chip specific data
 *
 *	Set the hardware irq chip data for an irq
 */
int irq_set_chip_data(unsigned int irq, void *data)
{
	unsigned long flags;
	struct irq_desc *desc = irq_get_desc_lock(irq, &flags, 0);

	if (!desc)
		return -EINVAL;
	desc->irq_data.chip_data = data;
	irq_put_desc_unlock(desc, flags);
	return 0;
}
EXPORT_SYMBOL(irq_set_chip_data);

struct irq_data *irq_get_irq_data(unsigned int irq)
{
	struct irq_desc *desc = irq_to_desc(irq);

	return desc ? &desc->irq_data : NULL;
}
EXPORT_SYMBOL_GPL(irq_get_irq_data);

static void irq_state_clr_disabled(struct irq_desc *desc)
{
	irqd_clear(&desc->irq_data, IRQD_IRQ_DISABLED);
}

static void irq_state_set_disabled(struct irq_desc *desc)
{
	irqd_set(&desc->irq_data, IRQD_IRQ_DISABLED);
}

static void irq_state_clr_masked(struct irq_desc *desc)
{
	irqd_clear(&desc->irq_data, IRQD_IRQ_MASKED);
}

static void irq_state_set_masked(struct irq_desc *desc)
{
	irqd_set(&desc->irq_data, IRQD_IRQ_MASKED);
}

int irq_startup(struct irq_desc *desc, bool resend)
{
	int ret = 0;

	irq_state_clr_disabled(desc);
	desc->depth = 0;

	if (desc->irq_data.chip->irq_startup) {
		ret = desc->irq_data.chip->irq_startup(&desc->irq_data);
		irq_state_clr_masked(desc);
	} else {
		irq_enable(desc);
	}
	if (resend)
		check_irq_resend(desc, desc->irq_data.irq);
	return ret;
}

void irq_shutdown(struct irq_desc *desc)
{
	irq_state_set_disabled(desc);
	desc->depth = 1;
	if (desc->irq_data.chip->irq_shutdown)
		desc->irq_data.chip->irq_shutdown(&desc->irq_data);
	else if (desc->irq_data.chip->irq_disable)
		desc->irq_data.chip->irq_disable(&desc->irq_data);
	else
		desc->irq_data.chip->irq_mask(&desc->irq_data);
	irq_state_set_masked(desc);
}

void irq_enable(struct irq_desc *desc)
{
	irq_state_clr_disabled(desc);
	if (desc->irq_data.chip->irq_enable)
		desc->irq_data.chip->irq_enable(&desc->irq_data);
	else
		desc->irq_data.chip->irq_unmask(&desc->irq_data);
	irq_state_clr_masked(desc);
}

void irq_disable(struct irq_desc *desc)
{
	irq_state_set_disabled(desc);
	if (desc->irq_data.chip->irq_disable) {
		desc->irq_data.chip->irq_disable(&desc->irq_data);
		irq_state_set_masked(desc);
	}
}

void irq_percpu_enable(struct irq_desc *desc, unsigned int cpu)
{
	if (desc->irq_data.chip->irq_enable)
		desc->irq_data.chip->irq_enable(&desc->irq_data);
	else
		desc->irq_data.chip->irq_unmask(&desc->irq_data);
	cpumask_set_cpu(cpu, desc->percpu_enabled);
}

void irq_percpu_disable(struct irq_desc *desc, unsigned int cpu)
{
	if (desc->irq_data.chip->irq_disable)
		desc->irq_data.chip->irq_disable(&desc->irq_data);
	else
		desc->irq_data.chip->irq_mask(&desc->irq_data);
	cpumask_clear_cpu(cpu, desc->percpu_enabled);
}

static inline void mask_ack_irq(struct irq_desc *desc)
{
	if (desc->irq_data.chip->irq_mask_ack)
		desc->irq_data.chip->irq_mask_ack(&desc->irq_data);
	else {
		desc->irq_data.chip->irq_mask(&desc->irq_data);
		if (desc->irq_data.chip->irq_ack)
			desc->irq_data.chip->irq_ack(&desc->irq_data);
	}
	irq_state_set_masked(desc);
}

void mask_irq(struct irq_desc *desc)
{
	if (desc->irq_data.chip->irq_mask) {
		desc->irq_data.chip->irq_mask(&desc->irq_data);
		irq_state_set_masked(desc);
	}
}

void unmask_irq(struct irq_desc *desc)
{
	if (desc->irq_data.chip->irq_unmask) {
		desc->irq_data.chip->irq_unmask(&desc->irq_data);
		irq_state_clr_masked(desc);
	}
}

/*
 *	handle_nested_irq - Handle a nested irq from a irq thread
 *	@irq:	the interrupt number
 *
 *	Handle interrupts which are nested into a threaded interrupt
 *	handler. The handler function is called inside the calling
 *	threads context.
 */
void handle_nested_irq(unsigned int irq)
{
	struct irq_desc *desc = irq_to_desc(irq);
	struct irqaction *action;
	irqreturn_t action_ret;

	might_sleep();

	raw_spin_lock_irq(&desc->lock);

	kstat_incr_irqs_this_cpu(irq, desc);

	action = desc->action;
	if (unlikely(!action || irqd_irq_disabled(&desc->irq_data)))
		goto out_unlock;

	irqd_set(&desc->irq_data, IRQD_IRQ_INPROGRESS);
	raw_spin_unlock_irq(&desc->lock);

	action_ret = action->thread_fn(action->irq, action->dev_id);
	if (!noirqdebug)
		note_interrupt(irq, desc, action_ret);

	raw_spin_lock_irq(&desc->lock);
	irqd_clear(&desc->irq_data, IRQD_IRQ_INPROGRESS);

out_unlock:
	raw_spin_unlock_irq(&desc->lock);
}
EXPORT_SYMBOL_GPL(handle_nested_irq);

static bool irq_check_poll(struct irq_desc *desc)
{
	if (!(desc->istate & IRQS_POLL_INPROGRESS))
		return false;
	return irq_wait_for_poll(desc);
}

/**
 *	handle_simple_irq - Simple and software-decoded IRQs.
 *	@irq:	the interrupt number
 *	@desc:	the interrupt description structure for this irq
 *
 *	Simple interrupts are either sent from a demultiplexing interrupt
 *	handler or come from hardware, where no interrupt hardware control
 *	is necessary.
 *
 *	Note: The caller is expected to handle the ack, clear, mask and
 *	unmask issues if necessary.
 */
void
handle_simple_irq(unsigned int irq, struct irq_desc *desc)
{
	raw_spin_lock(&desc->lock);

	if (unlikely(irqd_irq_inprogress(&desc->irq_data)))
		if (!irq_check_poll(desc))
			goto out_unlock;

	desc->istate &= ~(IRQS_REPLAY | IRQS_WAITING);
	kstat_incr_irqs_this_cpu(irq, desc);

	if (unlikely(!desc->action || irqd_irq_disabled(&desc->irq_data)))
		goto out_unlock;

	handle_irq_event(desc);

out_unlock:
	raw_spin_unlock(&desc->lock);
}
EXPORT_SYMBOL_GPL(handle_simple_irq);

/*
 * Called unconditionally from handle_level_irq() and only for oneshot
 * interrupts from handle_fasteoi_irq()
 */
static void cond_unmask_irq(struct irq_desc *desc)
{
	/*
	 * We need to unmask in the following cases:
	 * - Standard level irq (IRQF_ONESHOT is not set)
	 * - Oneshot irq which did not wake the thread (caused by a
	 *   spurious interrupt or a primary handler handling it
	 *   completely).
	 */
	if (!irqd_irq_disabled(&desc->irq_data) &&
	    irqd_irq_masked(&desc->irq_data) && !desc->threads_oneshot)
		unmask_irq(desc);
}

/**
 *	handle_level_irq - Level type irq handler
 *	@irq:	the interrupt number
 *	@desc:	the interrupt description structure for this irq
 *
 *	Level type interrupts are active as long as the hardware line has
 *	the active level. This may require to mask the interrupt and unmask
 *	it after the associated handler has acknowledged the device, so the
 *	interrupt line is back to inactive.
 */
void
handle_level_irq(unsigned int irq, struct irq_desc *desc)
{
	irqreturn_t ret;

	raw_spin_lock(&desc->lock);
	mask_ack_irq(desc);

	if (unlikely(irqd_irq_inprogress(&desc->irq_data)))
		if (!irq_check_poll(desc))
			goto out_unlock;

	desc->istate &= ~(IRQS_REPLAY | IRQS_WAITING);
	kstat_incr_irqs_this_cpu(irq, desc);

	/*
	 * If its disabled or no action available
	 * keep it masked and get out of here
	 */
	if (unlikely(!desc->action || irqd_irq_disabled(&desc->irq_data)))
		goto out_unlock;

	ret = handle_irq_event(desc);

<<<<<<< HEAD
	if (!irqd_irq_disabled(&desc->irq_data) &&
			(!(desc->istate & IRQS_ONESHOT) ||
				!(ret & IRQ_WAKE_THREAD)))
		unmask_irq(desc);
=======
	cond_unmask_irq(desc);
>>>>>>> c16fa4f2

out_unlock:
	raw_spin_unlock(&desc->lock);
}
EXPORT_SYMBOL_GPL(handle_level_irq);

#ifdef CONFIG_IRQ_PREFLOW_FASTEOI
static inline void preflow_handler(struct irq_desc *desc)
{
	if (desc->preflow_handler)
		desc->preflow_handler(&desc->irq_data);
}
#else
static inline void preflow_handler(struct irq_desc *desc) { }
#endif

/**
 *	handle_fasteoi_irq - irq handler for transparent controllers
 *	@irq:	the interrupt number
 *	@desc:	the interrupt description structure for this irq
 *
 *	Only a single callback will be issued to the chip: an ->eoi()
 *	call when the interrupt has been serviced. This enables support
 *	for modern forms of interrupt handlers, which handle the flow
 *	details in hardware, transparently.
 */
void
handle_fasteoi_irq(unsigned int irq, struct irq_desc *desc)
{
	raw_spin_lock(&desc->lock);

	if (unlikely(irqd_irq_inprogress(&desc->irq_data)))
		if (!irq_check_poll(desc))
			goto out;

	desc->istate &= ~(IRQS_REPLAY | IRQS_WAITING);
	kstat_incr_irqs_this_cpu(irq, desc);

	/*
	 * If its disabled or no action available
	 * then mask it and get out of here:
	 */
	if (unlikely(!desc->action || irqd_irq_disabled(&desc->irq_data))) {
		desc->istate |= IRQS_PENDING;
		mask_irq(desc);
		goto out;
	}

	if (desc->istate & IRQS_ONESHOT)
		mask_irq(desc);

	preflow_handler(desc);
	handle_irq_event(desc);

	if (desc->istate & IRQS_ONESHOT)
		cond_unmask_irq(desc);

out_eoi:
	desc->irq_data.chip->irq_eoi(&desc->irq_data);
out_unlock:
	raw_spin_unlock(&desc->lock);
	return;
out:
	if (!(desc->irq_data.chip->flags & IRQCHIP_EOI_IF_HANDLED))
		goto out_eoi;
	goto out_unlock;
}

/**
 *	handle_edge_irq - edge type IRQ handler
 *	@irq:	the interrupt number
 *	@desc:	the interrupt description structure for this irq
 *
 *	Interrupt occures on the falling and/or rising edge of a hardware
 *	signal. The occurrence is latched into the irq controller hardware
 *	and must be acked in order to be reenabled. After the ack another
 *	interrupt can happen on the same source even before the first one
 *	is handled by the associated event handler. If this happens it
 *	might be necessary to disable (mask) the interrupt depending on the
 *	controller hardware. This requires to reenable the interrupt inside
 *	of the loop which handles the interrupts which have arrived while
 *	the handler was running. If all pending interrupts are handled, the
 *	loop is left.
 */
void
handle_edge_irq(unsigned int irq, struct irq_desc *desc)
{
	raw_spin_lock(&desc->lock);

	desc->istate &= ~(IRQS_REPLAY | IRQS_WAITING);
	/*
	 * If we're currently running this IRQ, or its disabled,
	 * we shouldn't process the IRQ. Mark it pending, handle
	 * the necessary masking and go out
	 */
	if (unlikely(irqd_irq_disabled(&desc->irq_data) ||
		     irqd_irq_inprogress(&desc->irq_data) || !desc->action)) {
		if (!irq_check_poll(desc)) {
			desc->istate |= IRQS_PENDING;
			mask_ack_irq(desc);
			goto out_unlock;
		}
	}
	kstat_incr_irqs_this_cpu(irq, desc);

	/* Start handling the irq */
	desc->irq_data.chip->irq_ack(&desc->irq_data);

	do {
		if (unlikely(!desc->action)) {
			mask_irq(desc);
			goto out_unlock;
		}

		/*
		 * When another irq arrived while we were handling
		 * one, we could have masked the irq.
		 * Renable it, if it was not disabled in meantime.
		 */
		if (unlikely(desc->istate & IRQS_PENDING)) {
			if (!irqd_irq_disabled(&desc->irq_data) &&
			    irqd_irq_masked(&desc->irq_data))
				unmask_irq(desc);
		}

		handle_irq_event(desc);

	} while ((desc->istate & IRQS_PENDING) &&
		 !irqd_irq_disabled(&desc->irq_data));

out_unlock:
	raw_spin_unlock(&desc->lock);
}

#ifdef CONFIG_IRQ_EDGE_EOI_HANDLER
/**
 *	handle_edge_eoi_irq - edge eoi type IRQ handler
 *	@irq:	the interrupt number
 *	@desc:	the interrupt description structure for this irq
 *
 * Similar as the above handle_edge_irq, but using eoi and w/o the
 * mask/unmask logic.
 */
void handle_edge_eoi_irq(unsigned int irq, struct irq_desc *desc)
{
	struct irq_chip *chip = irq_desc_get_chip(desc);

	raw_spin_lock(&desc->lock);

	desc->istate &= ~(IRQS_REPLAY | IRQS_WAITING);
	/*
	 * If we're currently running this IRQ, or its disabled,
	 * we shouldn't process the IRQ. Mark it pending, handle
	 * the necessary masking and go out
	 */
	if (unlikely(irqd_irq_disabled(&desc->irq_data) ||
		     irqd_irq_inprogress(&desc->irq_data) || !desc->action)) {
		if (!irq_check_poll(desc)) {
			desc->istate |= IRQS_PENDING;
			goto out_eoi;
		}
	}
	kstat_incr_irqs_this_cpu(irq, desc);

	do {
		if (unlikely(!desc->action))
			goto out_eoi;

		handle_irq_event(desc);

	} while ((desc->istate & IRQS_PENDING) &&
		 !irqd_irq_disabled(&desc->irq_data));

out_eoi:
	chip->irq_eoi(&desc->irq_data);
	raw_spin_unlock(&desc->lock);
}
#endif

/**
 *	handle_percpu_irq - Per CPU local irq handler
 *	@irq:	the interrupt number
 *	@desc:	the interrupt description structure for this irq
 *
 *	Per CPU interrupts on SMP machines without locking requirements
 */
void
handle_percpu_irq(unsigned int irq, struct irq_desc *desc)
{
	struct irq_chip *chip = irq_desc_get_chip(desc);

	kstat_incr_irqs_this_cpu(irq, desc);

	if (chip->irq_ack)
		chip->irq_ack(&desc->irq_data);

	handle_irq_event_percpu(desc, desc->action);

	if (chip->irq_eoi)
		chip->irq_eoi(&desc->irq_data);
}

/**
 * handle_percpu_devid_irq - Per CPU local irq handler with per cpu dev ids
 * @irq:	the interrupt number
 * @desc:	the interrupt description structure for this irq
 *
 * Per CPU interrupts on SMP machines without locking requirements. Same as
 * handle_percpu_irq() above but with the following extras:
 *
 * action->percpu_dev_id is a pointer to percpu variables which
 * contain the real device id for the cpu on which this handler is
 * called
 */
void handle_percpu_devid_irq(unsigned int irq, struct irq_desc *desc)
{
	struct irq_chip *chip = irq_desc_get_chip(desc);
	struct irqaction *action = desc->action;
	void *dev_id = __this_cpu_ptr(action->percpu_dev_id);
	irqreturn_t res;

	kstat_incr_irqs_this_cpu(irq, desc);

	if (chip->irq_ack)
		chip->irq_ack(&desc->irq_data);

	trace_irq_handler_entry(irq, action);
	res = action->handler(irq, dev_id);
	trace_irq_handler_exit(irq, action, res);

	if (chip->irq_eoi)
		chip->irq_eoi(&desc->irq_data);
}

void
__irq_set_handler(unsigned int irq, irq_flow_handler_t handle, int is_chained,
		  const char *name)
{
	unsigned long flags;
	struct irq_desc *desc = irq_get_desc_buslock(irq, &flags, 0);

	if (!desc)
		return;

	if (!handle) {
		handle = handle_bad_irq;
	} else {
		if (WARN_ON(desc->irq_data.chip == &no_irq_chip))
			goto out;
	}

	/* Uninstall? */
	if (handle == handle_bad_irq) {
		if (desc->irq_data.chip != &no_irq_chip)
			mask_ack_irq(desc);
		irq_state_set_disabled(desc);
		desc->depth = 1;
	}
	desc->handle_irq = handle;
	desc->name = name;

	if (handle != handle_bad_irq && is_chained) {
		irq_settings_set_noprobe(desc);
		irq_settings_set_norequest(desc);
		irq_settings_set_nothread(desc);
		irq_startup(desc, true);
	}
out:
	irq_put_desc_busunlock(desc, flags);
}
EXPORT_SYMBOL_GPL(__irq_set_handler);

void
irq_set_chip_and_handler_name(unsigned int irq, struct irq_chip *chip,
			      irq_flow_handler_t handle, const char *name)
{
	irq_set_chip(irq, chip);
	__irq_set_handler(irq, handle, 0, name);
}

void irq_modify_status(unsigned int irq, unsigned long clr, unsigned long set)
{
	unsigned long flags;
	struct irq_desc *desc = irq_get_desc_lock(irq, &flags, 0);

	if (!desc)
		return;
	irq_settings_clr_and_set(desc, clr, set);

	irqd_clear(&desc->irq_data, IRQD_NO_BALANCING | IRQD_PER_CPU |
		   IRQD_TRIGGER_MASK | IRQD_LEVEL | IRQD_MOVE_PCNTXT);
	if (irq_settings_has_no_balance_set(desc))
		irqd_set(&desc->irq_data, IRQD_NO_BALANCING);
	if (irq_settings_is_per_cpu(desc))
		irqd_set(&desc->irq_data, IRQD_PER_CPU);
	if (irq_settings_can_move_pcntxt(desc))
		irqd_set(&desc->irq_data, IRQD_MOVE_PCNTXT);
	if (irq_settings_is_level(desc))
		irqd_set(&desc->irq_data, IRQD_LEVEL);

	irqd_set(&desc->irq_data, irq_settings_get_trigger_mask(desc));

	irq_put_desc_unlock(desc, flags);
}
EXPORT_SYMBOL_GPL(irq_modify_status);

/**
 *	irq_cpu_online - Invoke all irq_cpu_online functions.
 *
 *	Iterate through all irqs and invoke the chip.irq_cpu_online()
 *	for each.
 */
void irq_cpu_online(void)
{
	struct irq_desc *desc;
	struct irq_chip *chip;
	unsigned long flags;
	unsigned int irq;

	for_each_active_irq(irq) {
		desc = irq_to_desc(irq);
		if (!desc)
			continue;

		raw_spin_lock_irqsave(&desc->lock, flags);

		chip = irq_data_get_irq_chip(&desc->irq_data);
		if (chip && chip->irq_cpu_online &&
		    (!(chip->flags & IRQCHIP_ONOFFLINE_ENABLED) ||
		     !irqd_irq_disabled(&desc->irq_data)))
			chip->irq_cpu_online(&desc->irq_data);

		raw_spin_unlock_irqrestore(&desc->lock, flags);
	}
}

/**
 *	irq_cpu_offline - Invoke all irq_cpu_offline functions.
 *
 *	Iterate through all irqs and invoke the chip.irq_cpu_offline()
 *	for each.
 */
void irq_cpu_offline(void)
{
	struct irq_desc *desc;
	struct irq_chip *chip;
	unsigned long flags;
	unsigned int irq;

	for_each_active_irq(irq) {
		desc = irq_to_desc(irq);
		if (!desc)
			continue;

		raw_spin_lock_irqsave(&desc->lock, flags);

		chip = irq_data_get_irq_chip(&desc->irq_data);
		if (chip && chip->irq_cpu_offline &&
		    (!(chip->flags & IRQCHIP_ONOFFLINE_ENABLED) ||
		     !irqd_irq_disabled(&desc->irq_data)))
			chip->irq_cpu_offline(&desc->irq_data);

		raw_spin_unlock_irqrestore(&desc->lock, flags);
	}
}<|MERGE_RESOLUTION|>--- conflicted
+++ resolved
@@ -385,14 +385,7 @@
 
 	ret = handle_irq_event(desc);
 
-<<<<<<< HEAD
-	if (!irqd_irq_disabled(&desc->irq_data) &&
-			(!(desc->istate & IRQS_ONESHOT) ||
-				!(ret & IRQ_WAKE_THREAD)))
-		unmask_irq(desc);
-=======
 	cond_unmask_irq(desc);
->>>>>>> c16fa4f2
 
 out_unlock:
 	raw_spin_unlock(&desc->lock);
