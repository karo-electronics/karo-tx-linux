--- conflicted
+++ resolved
@@ -231,11 +231,7 @@
 	cgroup_iter_start(cgroup, &it);
 	while ((task = cgroup_iter_next(cgroup, &it))) {
 		ntotal++;
-<<<<<<< HEAD
-		if (is_task_frozen_enough(task))
-=======
-		if (freezing(task) && frozen(task))
->>>>>>> 89b1f0af
+		if (freezing(task) || is_task_frozen_enough(task))
 			nfrozen++;
 	}
 
