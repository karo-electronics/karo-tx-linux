/*
 * Copyright (c) 2000-2005 Silicon Graphics, Inc.
 * All Rights Reserved.
 *
 * This program is free software; you can redistribute it and/or
 * modify it under the terms of the GNU General Public License as
 * published by the Free Software Foundation.
 *
 * This program is distributed in the hope that it would be useful,
 * but WITHOUT ANY WARRANTY; without even the implied warranty of
 * MERCHANTABILITY or FITNESS FOR A PARTICULAR PURPOSE.  See the
 * GNU General Public License for more details.
 *
 * You should have received a copy of the GNU General Public License
 * along with this program; if not, write the Free Software Foundation,
 * Inc.,  51 Franklin St, Fifth Floor, Boston, MA  02110-1301  USA
 */

#include "xfs.h"
#include "xfs_fs.h"
#include "xfs_types.h"
#include "xfs_bit.h"
#include "xfs_log.h"
#include "xfs_inum.h"
#include "xfs_trans.h"
#include "xfs_sb.h"
#include "xfs_ag.h"
#include "xfs_mount.h"
#include "xfs_da_btree.h"
#include "xfs_bmap_btree.h"
#include "xfs_attr_sf.h"
#include "xfs_dinode.h"
#include "xfs_inode.h"
#include "xfs_alloc.h"
#include "xfs_inode_item.h"
#include "xfs_bmap.h"
#include "xfs_attr.h"
#include "xfs_attr_leaf.h"
#include "xfs_error.h"
#include "xfs_quota.h"
#include "xfs_trans_space.h"
#include "xfs_rw.h"
#include "xfs_vnodeops.h"
#include "xfs_trace.h"

/*
 * xfs_attr.c
 *
 * Provide the external interfaces to manage attribute lists.
 */

/*========================================================================
 * Function prototypes for the kernel.
 *========================================================================*/

/*
 * Internal routines when attribute list fits inside the inode.
 */
STATIC int xfs_attr_shortform_addname(xfs_da_args_t *args);

/*
 * Internal routines when attribute list is one block.
 */
STATIC int xfs_attr_leaf_get(xfs_da_args_t *args);
STATIC int xfs_attr_leaf_addname(xfs_da_args_t *args);
STATIC int xfs_attr_leaf_removename(xfs_da_args_t *args);
STATIC int xfs_attr_leaf_list(xfs_attr_list_context_t *context);

/*
 * Internal routines when attribute list is more than one block.
 */
STATIC int xfs_attr_node_get(xfs_da_args_t *args);
STATIC int xfs_attr_node_addname(xfs_da_args_t *args);
STATIC int xfs_attr_node_removename(xfs_da_args_t *args);
STATIC int xfs_attr_node_list(xfs_attr_list_context_t *context);
STATIC int xfs_attr_fillstate(xfs_da_state_t *state);
STATIC int xfs_attr_refillstate(xfs_da_state_t *state);

/*
 * Routines to manipulate out-of-line attribute values.
 */
STATIC int xfs_attr_rmtval_set(xfs_da_args_t *args);
STATIC int xfs_attr_rmtval_remove(xfs_da_args_t *args);

#define ATTR_RMTVALUE_MAPSIZE	1	/* # of map entries at once */

STATIC int
xfs_attr_name_to_xname(
	struct xfs_name	*xname,
	const unsigned char *aname)
{
	if (!aname)
		return EINVAL;
	xname->name = aname;
	xname->len = strlen((char *)aname);
	if (xname->len >= MAXNAMELEN)
		return EFAULT;		/* match IRIX behaviour */

	return 0;
}

STATIC int
xfs_inode_hasattr(
	struct xfs_inode	*ip)
{
	if (!XFS_IFORK_Q(ip) ||
	    (ip->i_d.di_aformat == XFS_DINODE_FMT_EXTENTS &&
	     ip->i_d.di_anextents == 0))
		return 0;
	return 1;
}

/*========================================================================
 * Overall external interface routines.
 *========================================================================*/

STATIC int
xfs_attr_get_int(
	struct xfs_inode	*ip,
	struct xfs_name		*name,
	unsigned char		*value,
	int			*valuelenp,
	int			flags)
{
	xfs_da_args_t   args;
	int             error;

	if (!xfs_inode_hasattr(ip))
		return ENOATTR;

	/*
	 * Fill in the arg structure for this request.
	 */
	memset((char *)&args, 0, sizeof(args));
	args.name = name->name;
	args.namelen = name->len;
	args.value = value;
	args.valuelen = *valuelenp;
	args.flags = flags;
	args.hashval = xfs_da_hashname(args.name, args.namelen);
	args.dp = ip;
	args.whichfork = XFS_ATTR_FORK;

	/*
	 * Decide on what work routines to call based on the inode size.
	 */
	if (ip->i_d.di_aformat == XFS_DINODE_FMT_LOCAL) {
		error = xfs_attr_shortform_getvalue(&args);
	} else if (xfs_bmap_one_block(ip, XFS_ATTR_FORK)) {
		error = xfs_attr_leaf_get(&args);
	} else {
		error = xfs_attr_node_get(&args);
	}

	/*
	 * Return the number of bytes in the value to the caller.
	 */
	*valuelenp = args.valuelen;

	if (error == EEXIST)
		error = 0;
	return(error);
}

int
xfs_attr_get(
	xfs_inode_t	*ip,
	const unsigned char *name,
	unsigned char	*value,
	int		*valuelenp,
	int		flags)
{
	int		error;
	struct xfs_name	xname;

	XFS_STATS_INC(xs_attr_get);

	if (XFS_FORCED_SHUTDOWN(ip->i_mount))
		return(EIO);

	error = xfs_attr_name_to_xname(&xname, name);
	if (error)
		return error;

	xfs_ilock(ip, XFS_ILOCK_SHARED);
	error = xfs_attr_get_int(ip, &xname, value, valuelenp, flags);
	xfs_iunlock(ip, XFS_ILOCK_SHARED);
	return(error);
}

/*
 * Calculate how many blocks we need for the new attribute,
 */
STATIC int
xfs_attr_calc_size(
	struct xfs_inode 	*ip,
	int			namelen,
	int			valuelen,
	int			*local)
{
	struct xfs_mount 	*mp = ip->i_mount;
	int			size;
	int			nblks;

	/*
	 * Determine space new attribute will use, and if it would be
	 * "local" or "remote" (note: local != inline).
	 */
	size = xfs_attr_leaf_newentsize(namelen, valuelen,
					mp->m_sb.sb_blocksize, local);

	nblks = XFS_DAENTER_SPACE_RES(mp, XFS_ATTR_FORK);
	if (*local) {
		if (size > (mp->m_sb.sb_blocksize >> 1)) {
			/* Double split possible */
			nblks *= 2;
		}
	} else {
		/*
		 * Out of line attribute, cannot double split, but
		 * make room for the attribute value itself.
		 */
		uint	dblocks = XFS_B_TO_FSB(mp, valuelen);
		nblks += dblocks;
		nblks += XFS_NEXTENTADD_SPACE_RES(mp, dblocks, XFS_ATTR_FORK);
	}

	return nblks;
}

STATIC int
xfs_attr_set_int(
	struct xfs_inode *dp,
	struct xfs_name	*name,
	unsigned char	*value,
	int		valuelen,
	int		flags)
{
	xfs_da_args_t	args;
	xfs_fsblock_t	firstblock;
	xfs_bmap_free_t flist;
	int		error, err2, committed;
	xfs_mount_t	*mp = dp->i_mount;
	int             rsvd = (flags & ATTR_ROOT) != 0;
	int		local;

	/*
	 * Attach the dquots to the inode.
	 */
	error = xfs_qm_dqattach(dp, 0);
	if (error)
		return error;

	/*
	 * If the inode doesn't have an attribute fork, add one.
	 * (inode must not be locked when we call this routine)
	 */
	if (XFS_IFORK_Q(dp) == 0) {
		int sf_size = sizeof(xfs_attr_sf_hdr_t) +
			      XFS_ATTR_SF_ENTSIZE_BYNAME(name->len, valuelen);

		if ((error = xfs_bmap_add_attrfork(dp, sf_size, rsvd)))
			return(error);
	}

	/*
	 * Fill in the arg structure for this request.
	 */
	memset((char *)&args, 0, sizeof(args));
	args.name = name->name;
	args.namelen = name->len;
	args.value = value;
	args.valuelen = valuelen;
	args.flags = flags;
	args.hashval = xfs_da_hashname(args.name, args.namelen);
	args.dp = dp;
	args.firstblock = &firstblock;
	args.flist = &flist;
	args.whichfork = XFS_ATTR_FORK;
	args.op_flags = XFS_DA_OP_ADDNAME | XFS_DA_OP_OKNOENT;

	/* Size is now blocks for attribute data */
	args.total = xfs_attr_calc_size(dp, name->len, valuelen, &local);

	/*
	 * Start our first transaction of the day.
	 *
	 * All future transactions during this code must be "chained" off
	 * this one via the trans_dup() call.  All transactions will contain
	 * the inode, and the inode will always be marked with trans_ihold().
	 * Since the inode will be locked in all transactions, we must log
	 * the inode in every transaction to let it float upward through
	 * the log.
	 */
	args.trans = xfs_trans_alloc(mp, XFS_TRANS_ATTR_SET);

	/*
	 * Root fork attributes can use reserved data blocks for this
	 * operation if necessary
	 */

	if (rsvd)
		args.trans->t_flags |= XFS_TRANS_RESERVE;

	if ((error = xfs_trans_reserve(args.trans, args.total,
			XFS_ATTRSET_LOG_RES(mp, args.total), 0,
			XFS_TRANS_PERM_LOG_RES, XFS_ATTRSET_LOG_COUNT))) {
		xfs_trans_cancel(args.trans, 0);
		return(error);
	}
	xfs_ilock(dp, XFS_ILOCK_EXCL);

	error = xfs_trans_reserve_quota_nblks(args.trans, dp, args.total, 0,
				rsvd ? XFS_QMOPT_RES_REGBLKS | XFS_QMOPT_FORCE_RES :
				       XFS_QMOPT_RES_REGBLKS);
	if (error) {
		xfs_iunlock(dp, XFS_ILOCK_EXCL);
		xfs_trans_cancel(args.trans, XFS_TRANS_RELEASE_LOG_RES);
		return (error);
	}

	xfs_trans_ijoin(args.trans, dp, 0);

	/*
	 * If the attribute list is non-existent or a shortform list,
	 * upgrade it to a single-leaf-block attribute list.
	 */
	if ((dp->i_d.di_aformat == XFS_DINODE_FMT_LOCAL) ||
	    ((dp->i_d.di_aformat == XFS_DINODE_FMT_EXTENTS) &&
	     (dp->i_d.di_anextents == 0))) {

		/*
		 * Build initial attribute list (if required).
		 */
		if (dp->i_d.di_aformat == XFS_DINODE_FMT_EXTENTS)
			xfs_attr_shortform_create(&args);

		/*
		 * Try to add the attr to the attribute list in
		 * the inode.
		 */
		error = xfs_attr_shortform_addname(&args);
		if (error != ENOSPC) {
			/*
			 * Commit the shortform mods, and we're done.
			 * NOTE: this is also the error path (EEXIST, etc).
			 */
			ASSERT(args.trans != NULL);

			/*
			 * If this is a synchronous mount, make sure that
			 * the transaction goes to disk before returning
			 * to the user.
			 */
			if (mp->m_flags & XFS_MOUNT_WSYNC) {
				xfs_trans_set_sync(args.trans);
			}

			if (!error && (flags & ATTR_KERNOTIME) == 0) {
				xfs_trans_ichgtime(args.trans, dp,
							XFS_ICHGTIME_CHG);
			}
			err2 = xfs_trans_commit(args.trans,
						 XFS_TRANS_RELEASE_LOG_RES);
			xfs_iunlock(dp, XFS_ILOCK_EXCL);

			return(error == 0 ? err2 : error);
		}

		/*
		 * It won't fit in the shortform, transform to a leaf block.
		 * GROT: another possible req'mt for a double-split btree op.
		 */
		xfs_bmap_init(args.flist, args.firstblock);
		error = xfs_attr_shortform_to_leaf(&args);
		if (!error) {
			error = xfs_bmap_finish(&args.trans, args.flist,
						&committed);
		}
		if (error) {
			ASSERT(committed);
			args.trans = NULL;
			xfs_bmap_cancel(&flist);
			goto out;
		}

		/*
		 * bmap_finish() may have committed the last trans and started
		 * a new one.  We need the inode to be in all transactions.
		 */
		if (committed)
			xfs_trans_ijoin(args.trans, dp, 0);

		/*
		 * Commit the leaf transformation.  We'll need another (linked)
		 * transaction to add the new attribute to the leaf.
		 */

		error = xfs_trans_roll(&args.trans, dp);
		if (error)
			goto out;

	}

	if (xfs_bmap_one_block(dp, XFS_ATTR_FORK)) {
		error = xfs_attr_leaf_addname(&args);
	} else {
		error = xfs_attr_node_addname(&args);
	}
	if (error) {
		goto out;
	}

	/*
	 * If this is a synchronous mount, make sure that the
	 * transaction goes to disk before returning to the user.
	 */
	if (mp->m_flags & XFS_MOUNT_WSYNC) {
		xfs_trans_set_sync(args.trans);
	}

	if ((flags & ATTR_KERNOTIME) == 0)
		xfs_trans_ichgtime(args.trans, dp, XFS_ICHGTIME_CHG);

	/*
	 * Commit the last in the sequence of transactions.
	 */
	xfs_trans_log_inode(args.trans, dp, XFS_ILOG_CORE);
	error = xfs_trans_commit(args.trans, XFS_TRANS_RELEASE_LOG_RES);
	xfs_iunlock(dp, XFS_ILOCK_EXCL);

	return(error);

out:
	if (args.trans)
		xfs_trans_cancel(args.trans,
			XFS_TRANS_RELEASE_LOG_RES|XFS_TRANS_ABORT);
	xfs_iunlock(dp, XFS_ILOCK_EXCL);
	return(error);
}

int
xfs_attr_set(
	xfs_inode_t	*dp,
	const unsigned char *name,
	unsigned char	*value,
	int		valuelen,
	int		flags)
{
	int             error;
	struct xfs_name	xname;

	XFS_STATS_INC(xs_attr_set);

	if (XFS_FORCED_SHUTDOWN(dp->i_mount))
		return (EIO);

	error = xfs_attr_name_to_xname(&xname, name);
	if (error)
		return error;

	return xfs_attr_set_int(dp, &xname, value, valuelen, flags);
}

/*
 * Generic handler routine to remove a name from an attribute list.
 * Transitions attribute list from Btree to shortform as necessary.
 */
STATIC int
xfs_attr_remove_int(xfs_inode_t *dp, struct xfs_name *name, int flags)
{
	xfs_da_args_t	args;
	xfs_fsblock_t	firstblock;
	xfs_bmap_free_t	flist;
	int		error;
	xfs_mount_t	*mp = dp->i_mount;

	/*
	 * Fill in the arg structure for this request.
	 */
	memset((char *)&args, 0, sizeof(args));
	args.name = name->name;
	args.namelen = name->len;
	args.flags = flags;
	args.hashval = xfs_da_hashname(args.name, args.namelen);
	args.dp = dp;
	args.firstblock = &firstblock;
	args.flist = &flist;
	args.total = 0;
	args.whichfork = XFS_ATTR_FORK;

	/*
	 * we have no control over the attribute names that userspace passes us
	 * to remove, so we have to allow the name lookup prior to attribute
	 * removal to fail.
	 */
	args.op_flags = XFS_DA_OP_OKNOENT;

	/*
	 * Attach the dquots to the inode.
	 */
	error = xfs_qm_dqattach(dp, 0);
	if (error)
		return error;

	/*
	 * Start our first transaction of the day.
	 *
	 * All future transactions during this code must be "chained" off
	 * this one via the trans_dup() call.  All transactions will contain
	 * the inode, and the inode will always be marked with trans_ihold().
	 * Since the inode will be locked in all transactions, we must log
	 * the inode in every transaction to let it float upward through
	 * the log.
	 */
	args.trans = xfs_trans_alloc(mp, XFS_TRANS_ATTR_RM);

	/*
	 * Root fork attributes can use reserved data blocks for this
	 * operation if necessary
	 */

	if (flags & ATTR_ROOT)
		args.trans->t_flags |= XFS_TRANS_RESERVE;

	if ((error = xfs_trans_reserve(args.trans,
				      XFS_ATTRRM_SPACE_RES(mp),
				      XFS_ATTRRM_LOG_RES(mp),
				      0, XFS_TRANS_PERM_LOG_RES,
				      XFS_ATTRRM_LOG_COUNT))) {
		xfs_trans_cancel(args.trans, 0);
		return(error);
	}

	xfs_ilock(dp, XFS_ILOCK_EXCL);
	/*
	 * No need to make quota reservations here. We expect to release some
	 * blocks not allocate in the common case.
	 */
	xfs_trans_ijoin(args.trans, dp, 0);

	/*
	 * Decide on what work routines to call based on the inode size.
	 */
	if (!xfs_inode_hasattr(dp)) {
		error = XFS_ERROR(ENOATTR);
		goto out;
	}
	if (dp->i_d.di_aformat == XFS_DINODE_FMT_LOCAL) {
		ASSERT(dp->i_afp->if_flags & XFS_IFINLINE);
		error = xfs_attr_shortform_remove(&args);
		if (error) {
			goto out;
		}
	} else if (xfs_bmap_one_block(dp, XFS_ATTR_FORK)) {
		error = xfs_attr_leaf_removename(&args);
	} else {
		error = xfs_attr_node_removename(&args);
	}
	if (error) {
		goto out;
	}

	/*
	 * If this is a synchronous mount, make sure that the
	 * transaction goes to disk before returning to the user.
	 */
	if (mp->m_flags & XFS_MOUNT_WSYNC) {
		xfs_trans_set_sync(args.trans);
	}

	if ((flags & ATTR_KERNOTIME) == 0)
		xfs_trans_ichgtime(args.trans, dp, XFS_ICHGTIME_CHG);

	/*
	 * Commit the last in the sequence of transactions.
	 */
	xfs_trans_log_inode(args.trans, dp, XFS_ILOG_CORE);
	error = xfs_trans_commit(args.trans, XFS_TRANS_RELEASE_LOG_RES);
	xfs_iunlock(dp, XFS_ILOCK_EXCL);

	return(error);

out:
	if (args.trans)
		xfs_trans_cancel(args.trans,
			XFS_TRANS_RELEASE_LOG_RES|XFS_TRANS_ABORT);
	xfs_iunlock(dp, XFS_ILOCK_EXCL);
	return(error);
}

int
xfs_attr_remove(
	xfs_inode_t	*dp,
	const unsigned char *name,
	int		flags)
{
	int		error;
	struct xfs_name	xname;

	XFS_STATS_INC(xs_attr_remove);

	if (XFS_FORCED_SHUTDOWN(dp->i_mount))
		return (EIO);

	error = xfs_attr_name_to_xname(&xname, name);
	if (error)
		return error;

	xfs_ilock(dp, XFS_ILOCK_SHARED);
	if (!xfs_inode_hasattr(dp)) {
		xfs_iunlock(dp, XFS_ILOCK_SHARED);
		return XFS_ERROR(ENOATTR);
	}
	xfs_iunlock(dp, XFS_ILOCK_SHARED);

	return xfs_attr_remove_int(dp, &xname, flags);
}

int
xfs_attr_list_int(xfs_attr_list_context_t *context)
{
	int error;
	xfs_inode_t *dp = context->dp;

	XFS_STATS_INC(xs_attr_list);

	if (XFS_FORCED_SHUTDOWN(dp->i_mount))
		return EIO;

	xfs_ilock(dp, XFS_ILOCK_SHARED);

	/*
	 * Decide on what work routines to call based on the inode size.
	 */
	if (!xfs_inode_hasattr(dp)) {
		error = 0;
	} else if (dp->i_d.di_aformat == XFS_DINODE_FMT_LOCAL) {
		error = xfs_attr_shortform_list(context);
	} else if (xfs_bmap_one_block(dp, XFS_ATTR_FORK)) {
		error = xfs_attr_leaf_list(context);
	} else {
		error = xfs_attr_node_list(context);
	}

	xfs_iunlock(dp, XFS_ILOCK_SHARED);

	return error;
}

#define	ATTR_ENTBASESIZE		/* minimum bytes used by an attr */ \
	(((struct attrlist_ent *) 0)->a_name - (char *) 0)
#define	ATTR_ENTSIZE(namelen)		/* actual bytes used by an attr */ \
	((ATTR_ENTBASESIZE + (namelen) + 1 + sizeof(u_int32_t)-1) \
	 & ~(sizeof(u_int32_t)-1))

/*
 * Format an attribute and copy it out to the user's buffer.
 * Take care to check values and protect against them changing later,
 * we may be reading them directly out of a user buffer.
 */
/*ARGSUSED*/
STATIC int
xfs_attr_put_listent(
	xfs_attr_list_context_t *context,
	int		flags,
	unsigned char	*name,
	int		namelen,
	int		valuelen,
	unsigned char	*value)
{
	struct attrlist *alist = (struct attrlist *)context->alist;
	attrlist_ent_t *aep;
	int arraytop;

	ASSERT(!(context->flags & ATTR_KERNOVAL));
	ASSERT(context->count >= 0);
	ASSERT(context->count < (ATTR_MAX_VALUELEN/8));
	ASSERT(context->firstu >= sizeof(*alist));
	ASSERT(context->firstu <= context->bufsize);

	/*
	 * Only list entries in the right namespace.
	 */
	if (((context->flags & ATTR_SECURE) == 0) !=
	    ((flags & XFS_ATTR_SECURE) == 0))
		return 0;
	if (((context->flags & ATTR_ROOT) == 0) !=
	    ((flags & XFS_ATTR_ROOT) == 0))
		return 0;

	arraytop = sizeof(*alist) +
			context->count * sizeof(alist->al_offset[0]);
	context->firstu -= ATTR_ENTSIZE(namelen);
	if (context->firstu < arraytop) {
		trace_xfs_attr_list_full(context);
		alist->al_more = 1;
		context->seen_enough = 1;
		return 1;
	}

	aep = (attrlist_ent_t *)&context->alist[context->firstu];
	aep->a_valuelen = valuelen;
	memcpy(aep->a_name, name, namelen);
	aep->a_name[namelen] = 0;
	alist->al_offset[context->count++] = context->firstu;
	alist->al_count = context->count;
	trace_xfs_attr_list_add(context);
	return 0;
}

/*
 * Generate a list of extended attribute names and optionally
 * also value lengths.  Positive return value follows the XFS
 * convention of being an error, zero or negative return code
 * is the length of the buffer returned (negated), indicating
 * success.
 */
int
xfs_attr_list(
	xfs_inode_t	*dp,
	char		*buffer,
	int		bufsize,
	int		flags,
	attrlist_cursor_kern_t *cursor)
{
	xfs_attr_list_context_t context;
	struct attrlist *alist;
	int error;

	/*
	 * Validate the cursor.
	 */
	if (cursor->pad1 || cursor->pad2)
		return(XFS_ERROR(EINVAL));
	if ((cursor->initted == 0) &&
	    (cursor->hashval || cursor->blkno || cursor->offset))
		return XFS_ERROR(EINVAL);

	/*
	 * Check for a properly aligned buffer.
	 */
	if (((long)buffer) & (sizeof(int)-1))
		return XFS_ERROR(EFAULT);
	if (flags & ATTR_KERNOVAL)
		bufsize = 0;

	/*
	 * Initialize the output buffer.
	 */
	memset(&context, 0, sizeof(context));
	context.dp = dp;
	context.cursor = cursor;
	context.resynch = 1;
	context.flags = flags;
	context.alist = buffer;
	context.bufsize = (bufsize & ~(sizeof(int)-1));  /* align */
	context.firstu = context.bufsize;
	context.put_listent = xfs_attr_put_listent;

	alist = (struct attrlist *)context.alist;
	alist->al_count = 0;
	alist->al_more = 0;
	alist->al_offset[0] = context.bufsize;

	error = xfs_attr_list_int(&context);
	ASSERT(error >= 0);
	return error;
}

int								/* error */
xfs_attr_inactive(xfs_inode_t *dp)
{
	xfs_trans_t *trans;
	xfs_mount_t *mp;
	int error;

	mp = dp->i_mount;
	ASSERT(! XFS_NOT_DQATTACHED(mp, dp));

	xfs_ilock(dp, XFS_ILOCK_SHARED);
	if (!xfs_inode_hasattr(dp) ||
	    dp->i_d.di_aformat == XFS_DINODE_FMT_LOCAL) {
		xfs_iunlock(dp, XFS_ILOCK_SHARED);
		return 0;
	}
	xfs_iunlock(dp, XFS_ILOCK_SHARED);

	/*
	 * Start our first transaction of the day.
	 *
	 * All future transactions during this code must be "chained" off
	 * this one via the trans_dup() call.  All transactions will contain
	 * the inode, and the inode will always be marked with trans_ihold().
	 * Since the inode will be locked in all transactions, we must log
	 * the inode in every transaction to let it float upward through
	 * the log.
	 */
	trans = xfs_trans_alloc(mp, XFS_TRANS_ATTRINVAL);
	if ((error = xfs_trans_reserve(trans, 0, XFS_ATTRINVAL_LOG_RES(mp), 0,
				      XFS_TRANS_PERM_LOG_RES,
				      XFS_ATTRINVAL_LOG_COUNT))) {
		xfs_trans_cancel(trans, 0);
		return(error);
	}
	xfs_ilock(dp, XFS_ILOCK_EXCL);

	/*
	 * No need to make quota reservations here. We expect to release some
	 * blocks, not allocate, in the common case.
	 */
	xfs_trans_ijoin(trans, dp, 0);

	/*
	 * Decide on what work routines to call based on the inode size.
	 */
	if (!xfs_inode_hasattr(dp) ||
	    dp->i_d.di_aformat == XFS_DINODE_FMT_LOCAL) {
		error = 0;
		goto out;
	}
	error = xfs_attr_root_inactive(&trans, dp);
	if (error)
		goto out;

	error = xfs_itruncate_extents(&trans, dp, XFS_ATTR_FORK, 0);
	if (error)
		goto out;

	/*
	 * Commit the last in the sequence of transactions.
	 */
	xfs_trans_log_inode(trans, dp, XFS_ILOG_CORE);
	error = xfs_trans_commit(trans, XFS_TRANS_RELEASE_LOG_RES);
	xfs_iunlock(dp, XFS_ILOCK_EXCL);

	return(error);

out:
	xfs_trans_cancel(trans, XFS_TRANS_RELEASE_LOG_RES|XFS_TRANS_ABORT);
	xfs_iunlock(dp, XFS_ILOCK_EXCL);
	return(error);
}



/*========================================================================
 * External routines when attribute list is inside the inode
 *========================================================================*/

/*
 * Add a name to the shortform attribute list structure
 * This is the external routine.
 */
STATIC int
xfs_attr_shortform_addname(xfs_da_args_t *args)
{
	int newsize, forkoff, retval;

	retval = xfs_attr_shortform_lookup(args);
	if ((args->flags & ATTR_REPLACE) && (retval == ENOATTR)) {
		return(retval);
	} else if (retval == EEXIST) {
		if (args->flags & ATTR_CREATE)
			return(retval);
		retval = xfs_attr_shortform_remove(args);
		ASSERT(retval == 0);
	}

	if (args->namelen >= XFS_ATTR_SF_ENTSIZE_MAX ||
	    args->valuelen >= XFS_ATTR_SF_ENTSIZE_MAX)
		return(XFS_ERROR(ENOSPC));

	newsize = XFS_ATTR_SF_TOTSIZE(args->dp);
	newsize += XFS_ATTR_SF_ENTSIZE_BYNAME(args->namelen, args->valuelen);

	forkoff = xfs_attr_shortform_bytesfit(args->dp, newsize);
	if (!forkoff)
		return(XFS_ERROR(ENOSPC));

	xfs_attr_shortform_add(args, forkoff);
	return(0);
}


/*========================================================================
 * External routines when attribute list is one block
 *========================================================================*/

/*
 * Add a name to the leaf attribute list structure
 *
 * This leaf block cannot have a "remote" value, we only call this routine
 * if bmap_one_block() says there is only one block (ie: no remote blks).
 */
STATIC int
xfs_attr_leaf_addname(xfs_da_args_t *args)
{
	xfs_inode_t *dp;
	xfs_dabuf_t *bp;
	int retval, error, committed, forkoff;

	/*
	 * Read the (only) block in the attribute list in.
	 */
	dp = args->dp;
	args->blkno = 0;
	error = xfs_da_read_buf(args->trans, args->dp, args->blkno, -1, &bp,
					     XFS_ATTR_FORK);
	if (error)
		return(error);
	ASSERT(bp != NULL);

	/*
	 * Look up the given attribute in the leaf block.  Figure out if
	 * the given flags produce an error or call for an atomic rename.
	 */
	retval = xfs_attr_leaf_lookup_int(bp, args);
	if ((args->flags & ATTR_REPLACE) && (retval == ENOATTR)) {
		xfs_da_brelse(args->trans, bp);
		return(retval);
	} else if (retval == EEXIST) {
		if (args->flags & ATTR_CREATE) {	/* pure create op */
			xfs_da_brelse(args->trans, bp);
			return(retval);
		}
		args->op_flags |= XFS_DA_OP_RENAME;	/* an atomic rename */
		args->blkno2 = args->blkno;		/* set 2nd entry info*/
		args->index2 = args->index;
		args->rmtblkno2 = args->rmtblkno;
		args->rmtblkcnt2 = args->rmtblkcnt;
	}

	/*
	 * Add the attribute to the leaf block, transitioning to a Btree
	 * if required.
	 */
	retval = xfs_attr_leaf_add(bp, args);
	xfs_da_buf_done(bp);
	if (retval == ENOSPC) {
		/*
		 * Promote the attribute list to the Btree format, then
		 * Commit that transaction so that the node_addname() call
		 * can manage its own transactions.
		 */
		xfs_bmap_init(args->flist, args->firstblock);
		error = xfs_attr_leaf_to_node(args);
		if (!error) {
			error = xfs_bmap_finish(&args->trans, args->flist,
						&committed);
		}
		if (error) {
			ASSERT(committed);
			args->trans = NULL;
			xfs_bmap_cancel(args->flist);
			return(error);
		}

		/*
		 * bmap_finish() may have committed the last trans and started
		 * a new one.  We need the inode to be in all transactions.
		 */
		if (committed)
			xfs_trans_ijoin(args->trans, dp, 0);

		/*
		 * Commit the current trans (including the inode) and start
		 * a new one.
		 */
		error = xfs_trans_roll(&args->trans, dp);
		if (error)
			return (error);

		/*
		 * Fob the whole rest of the problem off on the Btree code.
		 */
		error = xfs_attr_node_addname(args);
		return(error);
	}

	/*
	 * Commit the transaction that added the attr name so that
	 * later routines can manage their own transactions.
	 */
	error = xfs_trans_roll(&args->trans, dp);
	if (error)
		return (error);

	/*
	 * If there was an out-of-line value, allocate the blocks we
	 * identified for its storage and copy the value.  This is done
	 * after we create the attribute so that we don't overflow the
	 * maximum size of a transaction and/or hit a deadlock.
	 */
	if (args->rmtblkno > 0) {
		error = xfs_attr_rmtval_set(args);
		if (error)
			return(error);
	}

	/*
	 * If this is an atomic rename operation, we must "flip" the
	 * incomplete flags on the "new" and "old" attribute/value pairs
	 * so that one disappears and one appears atomically.  Then we
	 * must remove the "old" attribute/value pair.
	 */
	if (args->op_flags & XFS_DA_OP_RENAME) {
		/*
		 * In a separate transaction, set the incomplete flag on the
		 * "old" attr and clear the incomplete flag on the "new" attr.
		 */
		error = xfs_attr_leaf_flipflags(args);
		if (error)
			return(error);

		/*
		 * Dismantle the "old" attribute/value pair by removing
		 * a "remote" value (if it exists).
		 */
		args->index = args->index2;
		args->blkno = args->blkno2;
		args->rmtblkno = args->rmtblkno2;
		args->rmtblkcnt = args->rmtblkcnt2;
		if (args->rmtblkno) {
			error = xfs_attr_rmtval_remove(args);
			if (error)
				return(error);
		}

		/*
		 * Read in the block containing the "old" attr, then
		 * remove the "old" attr from that block (neat, huh!)
		 */
		error = xfs_da_read_buf(args->trans, args->dp, args->blkno, -1,
						     &bp, XFS_ATTR_FORK);
		if (error)
			return(error);
		ASSERT(bp != NULL);
		(void)xfs_attr_leaf_remove(bp, args);

		/*
		 * If the result is small enough, shrink it all into the inode.
		 */
		if ((forkoff = xfs_attr_shortform_allfit(bp, dp))) {
			xfs_bmap_init(args->flist, args->firstblock);
			error = xfs_attr_leaf_to_shortform(bp, args, forkoff);
			/* bp is gone due to xfs_da_shrink_inode */
			if (!error) {
				error = xfs_bmap_finish(&args->trans,
							args->flist,
							&committed);
			}
			if (error) {
				ASSERT(committed);
				args->trans = NULL;
				xfs_bmap_cancel(args->flist);
				return(error);
			}

			/*
			 * bmap_finish() may have committed the last trans
			 * and started a new one.  We need the inode to be
			 * in all transactions.
			 */
			if (committed)
				xfs_trans_ijoin(args->trans, dp, 0);
		} else
			xfs_da_buf_done(bp);

		/*
		 * Commit the remove and start the next trans in series.
		 */
		error = xfs_trans_roll(&args->trans, dp);

	} else if (args->rmtblkno > 0) {
		/*
		 * Added a "remote" value, just clear the incomplete flag.
		 */
		error = xfs_attr_leaf_clearflag(args);
	}
	return(error);
}

/*
 * Remove a name from the leaf attribute list structure
 *
 * This leaf block cannot have a "remote" value, we only call this routine
 * if bmap_one_block() says there is only one block (ie: no remote blks).
 */
STATIC int
xfs_attr_leaf_removename(xfs_da_args_t *args)
{
	xfs_inode_t *dp;
	xfs_dabuf_t *bp;
	int error, committed, forkoff;

	/*
	 * Remove the attribute.
	 */
	dp = args->dp;
	args->blkno = 0;
	error = xfs_da_read_buf(args->trans, args->dp, args->blkno, -1, &bp,
					     XFS_ATTR_FORK);
	if (error) {
		return(error);
	}

	ASSERT(bp != NULL);
	error = xfs_attr_leaf_lookup_int(bp, args);
	if (error == ENOATTR) {
		xfs_da_brelse(args->trans, bp);
		return(error);
	}

	(void)xfs_attr_leaf_remove(bp, args);

	/*
	 * If the result is small enough, shrink it all into the inode.
	 */
	if ((forkoff = xfs_attr_shortform_allfit(bp, dp))) {
		xfs_bmap_init(args->flist, args->firstblock);
		error = xfs_attr_leaf_to_shortform(bp, args, forkoff);
		/* bp is gone due to xfs_da_shrink_inode */
		if (!error) {
			error = xfs_bmap_finish(&args->trans, args->flist,
						&committed);
		}
		if (error) {
			ASSERT(committed);
			args->trans = NULL;
			xfs_bmap_cancel(args->flist);
			return(error);
		}

		/*
		 * bmap_finish() may have committed the last trans and started
		 * a new one.  We need the inode to be in all transactions.
		 */
		if (committed)
			xfs_trans_ijoin(args->trans, dp, 0);
	} else
		xfs_da_buf_done(bp);
	return(0);
}

/*
 * Look up a name in a leaf attribute list structure.
 *
 * This leaf block cannot have a "remote" value, we only call this routine
 * if bmap_one_block() says there is only one block (ie: no remote blks).
 */
STATIC int
xfs_attr_leaf_get(xfs_da_args_t *args)
{
	xfs_dabuf_t *bp;
	int error;

	args->blkno = 0;
	error = xfs_da_read_buf(args->trans, args->dp, args->blkno, -1, &bp,
					     XFS_ATTR_FORK);
	if (error)
		return(error);
	ASSERT(bp != NULL);

	error = xfs_attr_leaf_lookup_int(bp, args);
	if (error != EEXIST)  {
		xfs_da_brelse(args->trans, bp);
		return(error);
	}
	error = xfs_attr_leaf_getvalue(bp, args);
	xfs_da_brelse(args->trans, bp);
	if (!error && (args->rmtblkno > 0) && !(args->flags & ATTR_KERNOVAL)) {
		error = xfs_attr_rmtval_get(args);
	}
	return(error);
}

/*
 * Copy out attribute entries for attr_list(), for leaf attribute lists.
 */
STATIC int
xfs_attr_leaf_list(xfs_attr_list_context_t *context)
{
	xfs_attr_leafblock_t *leaf;
	int error;
	xfs_dabuf_t *bp;

	context->cursor->blkno = 0;
	error = xfs_da_read_buf(NULL, context->dp, 0, -1, &bp, XFS_ATTR_FORK);
	if (error)
		return XFS_ERROR(error);
	ASSERT(bp != NULL);
	leaf = bp->data;
	if (unlikely(leaf->hdr.info.magic != cpu_to_be16(XFS_ATTR_LEAF_MAGIC))) {
		XFS_CORRUPTION_ERROR("xfs_attr_leaf_list", XFS_ERRLEVEL_LOW,
				     context->dp->i_mount, leaf);
		xfs_da_brelse(NULL, bp);
		return XFS_ERROR(EFSCORRUPTED);
	}

	error = xfs_attr_leaf_list_int(bp, context);
	xfs_da_brelse(NULL, bp);
	return XFS_ERROR(error);
}


/*========================================================================
 * External routines when attribute list size > XFS_LBSIZE(mp).
 *========================================================================*/

/*
 * Add a name to a Btree-format attribute list.
 *
 * This will involve walking down the Btree, and may involve splitting
 * leaf nodes and even splitting intermediate nodes up to and including
 * the root node (a special case of an intermediate node).
 *
 * "Remote" attribute values confuse the issue and atomic rename operations
 * add a whole extra layer of confusion on top of that.
 */
STATIC int
xfs_attr_node_addname(xfs_da_args_t *args)
{
	xfs_da_state_t *state;
	xfs_da_state_blk_t *blk;
	xfs_inode_t *dp;
	xfs_mount_t *mp;
	int committed, retval, error;

	/*
	 * Fill in bucket of arguments/results/context to carry around.
	 */
	dp = args->dp;
	mp = dp->i_mount;
restart:
	state = xfs_da_state_alloc();
	state->args = args;
	state->mp = mp;
	state->blocksize = state->mp->m_sb.sb_blocksize;
	state->node_ents = state->mp->m_attr_node_ents;

	/*
	 * Search to see if name already exists, and get back a pointer
	 * to where it should go.
	 */
	error = xfs_da_node_lookup_int(state, &retval);
	if (error)
		goto out;
	blk = &state->path.blk[ state->path.active-1 ];
	ASSERT(blk->magic == XFS_ATTR_LEAF_MAGIC);
	if ((args->flags & ATTR_REPLACE) && (retval == ENOATTR)) {
		goto out;
	} else if (retval == EEXIST) {
		if (args->flags & ATTR_CREATE)
			goto out;
		args->op_flags |= XFS_DA_OP_RENAME;	/* atomic rename op */
		args->blkno2 = args->blkno;		/* set 2nd entry info*/
		args->index2 = args->index;
		args->rmtblkno2 = args->rmtblkno;
		args->rmtblkcnt2 = args->rmtblkcnt;
		args->rmtblkno = 0;
		args->rmtblkcnt = 0;
	}

	retval = xfs_attr_leaf_add(blk->bp, state->args);
	if (retval == ENOSPC) {
		if (state->path.active == 1) {
			/*
			 * Its really a single leaf node, but it had
			 * out-of-line values so it looked like it *might*
			 * have been a b-tree.
			 */
			xfs_da_state_free(state);
			xfs_bmap_init(args->flist, args->firstblock);
			error = xfs_attr_leaf_to_node(args);
			if (!error) {
				error = xfs_bmap_finish(&args->trans,
							args->flist,
							&committed);
			}
			if (error) {
				ASSERT(committed);
				args->trans = NULL;
				xfs_bmap_cancel(args->flist);
				goto out;
			}

			/*
			 * bmap_finish() may have committed the last trans
			 * and started a new one.  We need the inode to be
			 * in all transactions.
			 */
			if (committed)
				xfs_trans_ijoin(args->trans, dp, 0);

			/*
			 * Commit the node conversion and start the next
			 * trans in the chain.
			 */
			error = xfs_trans_roll(&args->trans, dp);
			if (error)
				goto out;

			goto restart;
		}

		/*
		 * Split as many Btree elements as required.
		 * This code tracks the new and old attr's location
		 * in the index/blkno/rmtblkno/rmtblkcnt fields and
		 * in the index2/blkno2/rmtblkno2/rmtblkcnt2 fields.
		 */
		xfs_bmap_init(args->flist, args->firstblock);
		error = xfs_da_split(state);
		if (!error) {
			error = xfs_bmap_finish(&args->trans, args->flist,
						&committed);
		}
		if (error) {
			ASSERT(committed);
			args->trans = NULL;
			xfs_bmap_cancel(args->flist);
			goto out;
		}

		/*
		 * bmap_finish() may have committed the last trans and started
		 * a new one.  We need the inode to be in all transactions.
		 */
		if (committed)
			xfs_trans_ijoin(args->trans, dp, 0);
	} else {
		/*
		 * Addition succeeded, update Btree hashvals.
		 */
		xfs_da_fixhashpath(state, &state->path);
	}

	/*
	 * Kill the state structure, we're done with it and need to
	 * allow the buffers to come back later.
	 */
	xfs_da_state_free(state);
	state = NULL;

	/*
	 * Commit the leaf addition or btree split and start the next
	 * trans in the chain.
	 */
	error = xfs_trans_roll(&args->trans, dp);
	if (error)
		goto out;

	/*
	 * If there was an out-of-line value, allocate the blocks we
	 * identified for its storage and copy the value.  This is done
	 * after we create the attribute so that we don't overflow the
	 * maximum size of a transaction and/or hit a deadlock.
	 */
	if (args->rmtblkno > 0) {
		error = xfs_attr_rmtval_set(args);
		if (error)
			return(error);
	}

	/*
	 * If this is an atomic rename operation, we must "flip" the
	 * incomplete flags on the "new" and "old" attribute/value pairs
	 * so that one disappears and one appears atomically.  Then we
	 * must remove the "old" attribute/value pair.
	 */
	if (args->op_flags & XFS_DA_OP_RENAME) {
		/*
		 * In a separate transaction, set the incomplete flag on the
		 * "old" attr and clear the incomplete flag on the "new" attr.
		 */
		error = xfs_attr_leaf_flipflags(args);
		if (error)
			goto out;

		/*
		 * Dismantle the "old" attribute/value pair by removing
		 * a "remote" value (if it exists).
		 */
		args->index = args->index2;
		args->blkno = args->blkno2;
		args->rmtblkno = args->rmtblkno2;
		args->rmtblkcnt = args->rmtblkcnt2;
		if (args->rmtblkno) {
			error = xfs_attr_rmtval_remove(args);
			if (error)
				return(error);
		}

		/*
		 * Re-find the "old" attribute entry after any split ops.
		 * The INCOMPLETE flag means that we will find the "old"
		 * attr, not the "new" one.
		 */
		args->flags |= XFS_ATTR_INCOMPLETE;
		state = xfs_da_state_alloc();
		state->args = args;
		state->mp = mp;
		state->blocksize = state->mp->m_sb.sb_blocksize;
		state->node_ents = state->mp->m_attr_node_ents;
		state->inleaf = 0;
		error = xfs_da_node_lookup_int(state, &retval);
		if (error)
			goto out;

		/*
		 * Remove the name and update the hashvals in the tree.
		 */
		blk = &state->path.blk[ state->path.active-1 ];
		ASSERT(blk->magic == XFS_ATTR_LEAF_MAGIC);
		error = xfs_attr_leaf_remove(blk->bp, args);
		xfs_da_fixhashpath(state, &state->path);

		/*
		 * Check to see if the tree needs to be collapsed.
		 */
		if (retval && (state->path.active > 1)) {
			xfs_bmap_init(args->flist, args->firstblock);
			error = xfs_da_join(state);
			if (!error) {
				error = xfs_bmap_finish(&args->trans,
							args->flist,
							&committed);
			}
			if (error) {
				ASSERT(committed);
				args->trans = NULL;
				xfs_bmap_cancel(args->flist);
				goto out;
			}

			/*
			 * bmap_finish() may have committed the last trans
			 * and started a new one.  We need the inode to be
			 * in all transactions.
			 */
			if (committed)
				xfs_trans_ijoin(args->trans, dp, 0);
		}

		/*
		 * Commit and start the next trans in the chain.
		 */
		error = xfs_trans_roll(&args->trans, dp);
		if (error)
			goto out;

	} else if (args->rmtblkno > 0) {
		/*
		 * Added a "remote" value, just clear the incomplete flag.
		 */
		error = xfs_attr_leaf_clearflag(args);
		if (error)
			goto out;
	}
	retval = error = 0;

out:
	if (state)
		xfs_da_state_free(state);
	if (error)
		return(error);
	return(retval);
}

/*
 * Remove a name from a B-tree attribute list.
 *
 * This will involve walking down the Btree, and may involve joining
 * leaf nodes and even joining intermediate nodes up to and including
 * the root node (a special case of an intermediate node).
 */
STATIC int
xfs_attr_node_removename(xfs_da_args_t *args)
{
	xfs_da_state_t *state;
	xfs_da_state_blk_t *blk;
	xfs_inode_t *dp;
	xfs_dabuf_t *bp;
	int retval, error, committed, forkoff;

	/*
	 * Tie a string around our finger to remind us where we are.
	 */
	dp = args->dp;
	state = xfs_da_state_alloc();
	state->args = args;
	state->mp = dp->i_mount;
	state->blocksize = state->mp->m_sb.sb_blocksize;
	state->node_ents = state->mp->m_attr_node_ents;

	/*
	 * Search to see if name exists, and get back a pointer to it.
	 */
	error = xfs_da_node_lookup_int(state, &retval);
	if (error || (retval != EEXIST)) {
		if (error == 0)
			error = retval;
		goto out;
	}

	/*
	 * If there is an out-of-line value, de-allocate the blocks.
	 * This is done before we remove the attribute so that we don't
	 * overflow the maximum size of a transaction and/or hit a deadlock.
	 */
	blk = &state->path.blk[ state->path.active-1 ];
	ASSERT(blk->bp != NULL);
	ASSERT(blk->magic == XFS_ATTR_LEAF_MAGIC);
	if (args->rmtblkno > 0) {
		/*
		 * Fill in disk block numbers in the state structure
		 * so that we can get the buffers back after we commit
		 * several transactions in the following calls.
		 */
		error = xfs_attr_fillstate(state);
		if (error)
			goto out;

		/*
		 * Mark the attribute as INCOMPLETE, then bunmapi() the
		 * remote value.
		 */
		error = xfs_attr_leaf_setflag(args);
		if (error)
			goto out;
		error = xfs_attr_rmtval_remove(args);
		if (error)
			goto out;

		/*
		 * Refill the state structure with buffers, the prior calls
		 * released our buffers.
		 */
		error = xfs_attr_refillstate(state);
		if (error)
			goto out;
	}

	/*
	 * Remove the name and update the hashvals in the tree.
	 */
	blk = &state->path.blk[ state->path.active-1 ];
	ASSERT(blk->magic == XFS_ATTR_LEAF_MAGIC);
	retval = xfs_attr_leaf_remove(blk->bp, args);
	xfs_da_fixhashpath(state, &state->path);

	/*
	 * Check to see if the tree needs to be collapsed.
	 */
	if (retval && (state->path.active > 1)) {
		xfs_bmap_init(args->flist, args->firstblock);
		error = xfs_da_join(state);
		if (!error) {
			error = xfs_bmap_finish(&args->trans, args->flist,
						&committed);
		}
		if (error) {
			ASSERT(committed);
			args->trans = NULL;
			xfs_bmap_cancel(args->flist);
			goto out;
		}

		/*
		 * bmap_finish() may have committed the last trans and started
		 * a new one.  We need the inode to be in all transactions.
		 */
		if (committed)
			xfs_trans_ijoin(args->trans, dp, 0);

		/*
		 * Commit the Btree join operation and start a new trans.
		 */
		error = xfs_trans_roll(&args->trans, dp);
		if (error)
			goto out;
	}

	/*
	 * If the result is small enough, push it all into the inode.
	 */
	if (xfs_bmap_one_block(dp, XFS_ATTR_FORK)) {
		/*
		 * Have to get rid of the copy of this dabuf in the state.
		 */
		ASSERT(state->path.active == 1);
		ASSERT(state->path.blk[0].bp);
		xfs_da_buf_done(state->path.blk[0].bp);
		state->path.blk[0].bp = NULL;

		error = xfs_da_read_buf(args->trans, args->dp, 0, -1, &bp,
						     XFS_ATTR_FORK);
		if (error)
			goto out;
		ASSERT((((xfs_attr_leafblock_t *)bp->data)->hdr.info.magic) ==
		       cpu_to_be16(XFS_ATTR_LEAF_MAGIC));

		if ((forkoff = xfs_attr_shortform_allfit(bp, dp))) {
			xfs_bmap_init(args->flist, args->firstblock);
			error = xfs_attr_leaf_to_shortform(bp, args, forkoff);
			/* bp is gone due to xfs_da_shrink_inode */
			if (!error) {
				error = xfs_bmap_finish(&args->trans,
							args->flist,
							&committed);
			}
			if (error) {
				ASSERT(committed);
				args->trans = NULL;
				xfs_bmap_cancel(args->flist);
				goto out;
			}

			/*
			 * bmap_finish() may have committed the last trans
			 * and started a new one.  We need the inode to be
			 * in all transactions.
			 */
			if (committed)
				xfs_trans_ijoin(args->trans, dp, 0);
		} else
			xfs_da_brelse(args->trans, bp);
	}
	error = 0;

out:
	xfs_da_state_free(state);
	return(error);
}

/*
 * Fill in the disk block numbers in the state structure for the buffers
 * that are attached to the state structure.
 * This is done so that we can quickly reattach ourselves to those buffers
 * after some set of transaction commits have released these buffers.
 */
STATIC int
xfs_attr_fillstate(xfs_da_state_t *state)
{
	xfs_da_state_path_t *path;
	xfs_da_state_blk_t *blk;
	int level;

	/*
	 * Roll down the "path" in the state structure, storing the on-disk
	 * block number for those buffers in the "path".
	 */
	path = &state->path;
	ASSERT((path->active >= 0) && (path->active < XFS_DA_NODE_MAXDEPTH));
	for (blk = path->blk, level = 0; level < path->active; blk++, level++) {
		if (blk->bp) {
			blk->disk_blkno = xfs_da_blkno(blk->bp);
			xfs_da_buf_done(blk->bp);
			blk->bp = NULL;
		} else {
			blk->disk_blkno = 0;
		}
	}

	/*
	 * Roll down the "altpath" in the state structure, storing the on-disk
	 * block number for those buffers in the "altpath".
	 */
	path = &state->altpath;
	ASSERT((path->active >= 0) && (path->active < XFS_DA_NODE_MAXDEPTH));
	for (blk = path->blk, level = 0; level < path->active; blk++, level++) {
		if (blk->bp) {
			blk->disk_blkno = xfs_da_blkno(blk->bp);
			xfs_da_buf_done(blk->bp);
			blk->bp = NULL;
		} else {
			blk->disk_blkno = 0;
		}
	}

	return(0);
}

/*
 * Reattach the buffers to the state structure based on the disk block
 * numbers stored in the state structure.
 * This is done after some set of transaction commits have released those
 * buffers from our grip.
 */
STATIC int
xfs_attr_refillstate(xfs_da_state_t *state)
{
	xfs_da_state_path_t *path;
	xfs_da_state_blk_t *blk;
	int level, error;

	/*
	 * Roll down the "path" in the state structure, storing the on-disk
	 * block number for those buffers in the "path".
	 */
	path = &state->path;
	ASSERT((path->active >= 0) && (path->active < XFS_DA_NODE_MAXDEPTH));
	for (blk = path->blk, level = 0; level < path->active; blk++, level++) {
		if (blk->disk_blkno) {
			error = xfs_da_read_buf(state->args->trans,
						state->args->dp,
						blk->blkno, blk->disk_blkno,
						&blk->bp, XFS_ATTR_FORK);
			if (error)
				return(error);
		} else {
			blk->bp = NULL;
		}
	}

	/*
	 * Roll down the "altpath" in the state structure, storing the on-disk
	 * block number for those buffers in the "altpath".
	 */
	path = &state->altpath;
	ASSERT((path->active >= 0) && (path->active < XFS_DA_NODE_MAXDEPTH));
	for (blk = path->blk, level = 0; level < path->active; blk++, level++) {
		if (blk->disk_blkno) {
			error = xfs_da_read_buf(state->args->trans,
						state->args->dp,
						blk->blkno, blk->disk_blkno,
						&blk->bp, XFS_ATTR_FORK);
			if (error)
				return(error);
		} else {
			blk->bp = NULL;
		}
	}

	return(0);
}

/*
 * Look up a filename in a node attribute list.
 *
 * This routine gets called for any attribute fork that has more than one
 * block, ie: both true Btree attr lists and for single-leaf-blocks with
 * "remote" values taking up more blocks.
 */
STATIC int
xfs_attr_node_get(xfs_da_args_t *args)
{
	xfs_da_state_t *state;
	xfs_da_state_blk_t *blk;
	int error, retval;
	int i;

	state = xfs_da_state_alloc();
	state->args = args;
	state->mp = args->dp->i_mount;
	state->blocksize = state->mp->m_sb.sb_blocksize;
	state->node_ents = state->mp->m_attr_node_ents;

	/*
	 * Search to see if name exists, and get back a pointer to it.
	 */
	error = xfs_da_node_lookup_int(state, &retval);
	if (error) {
		retval = error;
	} else if (retval == EEXIST) {
		blk = &state->path.blk[ state->path.active-1 ];
		ASSERT(blk->bp != NULL);
		ASSERT(blk->magic == XFS_ATTR_LEAF_MAGIC);

		/*
		 * Get the value, local or "remote"
		 */
		retval = xfs_attr_leaf_getvalue(blk->bp, args);
		if (!retval && (args->rmtblkno > 0)
		    && !(args->flags & ATTR_KERNOVAL)) {
			retval = xfs_attr_rmtval_get(args);
		}
	}

	/*
	 * If not in a transaction, we have to release all the buffers.
	 */
	for (i = 0; i < state->path.active; i++) {
		xfs_da_brelse(args->trans, state->path.blk[i].bp);
		state->path.blk[i].bp = NULL;
	}

	xfs_da_state_free(state);
	return(retval);
}

STATIC int							/* error */
xfs_attr_node_list(xfs_attr_list_context_t *context)
{
	attrlist_cursor_kern_t *cursor;
	xfs_attr_leafblock_t *leaf;
	xfs_da_intnode_t *node;
	xfs_da_node_entry_t *btree;
	int error, i;
	xfs_dabuf_t *bp;

	cursor = context->cursor;
	cursor->initted = 1;

	/*
	 * Do all sorts of validation on the passed-in cursor structure.
	 * If anything is amiss, ignore the cursor and look up the hashval
	 * starting from the btree root.
	 */
	bp = NULL;
	if (cursor->blkno > 0) {
		error = xfs_da_read_buf(NULL, context->dp, cursor->blkno, -1,
					      &bp, XFS_ATTR_FORK);
		if ((error != 0) && (error != EFSCORRUPTED))
			return(error);
		if (bp) {
			node = bp->data;
			switch (be16_to_cpu(node->hdr.info.magic)) {
			case XFS_DA_NODE_MAGIC:
				trace_xfs_attr_list_wrong_blk(context);
				xfs_da_brelse(NULL, bp);
				bp = NULL;
				break;
			case XFS_ATTR_LEAF_MAGIC:
				leaf = bp->data;
				if (cursor->hashval > be32_to_cpu(leaf->entries[
				    be16_to_cpu(leaf->hdr.count)-1].hashval)) {
					trace_xfs_attr_list_wrong_blk(context);
					xfs_da_brelse(NULL, bp);
					bp = NULL;
				} else if (cursor->hashval <=
					     be32_to_cpu(leaf->entries[0].hashval)) {
					trace_xfs_attr_list_wrong_blk(context);
					xfs_da_brelse(NULL, bp);
					bp = NULL;
				}
				break;
			default:
				trace_xfs_attr_list_wrong_blk(context);
				xfs_da_brelse(NULL, bp);
				bp = NULL;
			}
		}
	}

	/*
	 * We did not find what we expected given the cursor's contents,
	 * so we start from the top and work down based on the hash value.
	 * Note that start of node block is same as start of leaf block.
	 */
	if (bp == NULL) {
		cursor->blkno = 0;
		for (;;) {
			error = xfs_da_read_buf(NULL, context->dp,
						      cursor->blkno, -1, &bp,
						      XFS_ATTR_FORK);
			if (error)
				return(error);
			if (unlikely(bp == NULL)) {
				XFS_ERROR_REPORT("xfs_attr_node_list(2)",
						 XFS_ERRLEVEL_LOW,
						 context->dp->i_mount);
				return(XFS_ERROR(EFSCORRUPTED));
			}
			node = bp->data;
			if (node->hdr.info.magic ==
			    cpu_to_be16(XFS_ATTR_LEAF_MAGIC))
				break;
			if (unlikely(node->hdr.info.magic !=
				     cpu_to_be16(XFS_DA_NODE_MAGIC))) {
				XFS_CORRUPTION_ERROR("xfs_attr_node_list(3)",
						     XFS_ERRLEVEL_LOW,
						     context->dp->i_mount,
						     node);
				xfs_da_brelse(NULL, bp);
				return(XFS_ERROR(EFSCORRUPTED));
			}
			btree = node->btree;
			for (i = 0; i < be16_to_cpu(node->hdr.count);
								btree++, i++) {
				if (cursor->hashval
						<= be32_to_cpu(btree->hashval)) {
					cursor->blkno = be32_to_cpu(btree->before);
					trace_xfs_attr_list_node_descend(context,
									 btree);
					break;
				}
			}
			if (i == be16_to_cpu(node->hdr.count)) {
				xfs_da_brelse(NULL, bp);
				return(0);
			}
			xfs_da_brelse(NULL, bp);
		}
	}
	ASSERT(bp != NULL);

	/*
	 * Roll upward through the blocks, processing each leaf block in
	 * order.  As long as there is space in the result buffer, keep
	 * adding the information.
	 */
	for (;;) {
		leaf = bp->data;
		if (unlikely(leaf->hdr.info.magic !=
			     cpu_to_be16(XFS_ATTR_LEAF_MAGIC))) {
			XFS_CORRUPTION_ERROR("xfs_attr_node_list(4)",
					     XFS_ERRLEVEL_LOW,
					     context->dp->i_mount, leaf);
			xfs_da_brelse(NULL, bp);
			return(XFS_ERROR(EFSCORRUPTED));
		}
		error = xfs_attr_leaf_list_int(bp, context);
		if (error) {
			xfs_da_brelse(NULL, bp);
			return error;
		}
		if (context->seen_enough || leaf->hdr.info.forw == 0)
			break;
		cursor->blkno = be32_to_cpu(leaf->hdr.info.forw);
		xfs_da_brelse(NULL, bp);
		error = xfs_da_read_buf(NULL, context->dp, cursor->blkno, -1,
					      &bp, XFS_ATTR_FORK);
		if (error)
			return(error);
		if (unlikely((bp == NULL))) {
			XFS_ERROR_REPORT("xfs_attr_node_list(5)",
					 XFS_ERRLEVEL_LOW,
					 context->dp->i_mount);
			return(XFS_ERROR(EFSCORRUPTED));
		}
	}
	xfs_da_brelse(NULL, bp);
	return(0);
}


/*========================================================================
 * External routines for manipulating out-of-line attribute values.
 *========================================================================*/

/*
 * Read the value associated with an attribute from the out-of-line buffer
 * that we stored it in.
 */
int
xfs_attr_rmtval_get(xfs_da_args_t *args)
{
	xfs_bmbt_irec_t map[ATTR_RMTVALUE_MAPSIZE];
	xfs_mount_t *mp;
	xfs_daddr_t dblkno;
	void *dst;
	xfs_buf_t *bp;
	int nmap, error, tmp, valuelen, blkcnt, i;
	xfs_dablk_t lblkno;

	ASSERT(!(args->flags & ATTR_KERNOVAL));

	mp = args->dp->i_mount;
	dst = args->value;
	valuelen = args->valuelen;
	lblkno = args->rmtblkno;
	while (valuelen > 0) {
		nmap = ATTR_RMTVALUE_MAPSIZE;
		error = xfs_bmapi_read(args->dp, (xfs_fileoff_t)lblkno,
				       args->rmtblkcnt, map, &nmap,
				       XFS_BMAPI_ATTRFORK);
		if (error)
			return(error);
		ASSERT(nmap >= 1);

		for (i = 0; (i < nmap) && (valuelen > 0); i++) {
			ASSERT((map[i].br_startblock != DELAYSTARTBLOCK) &&
			       (map[i].br_startblock != HOLESTARTBLOCK));
			dblkno = XFS_FSB_TO_DADDR(mp, map[i].br_startblock);
			blkcnt = XFS_FSB_TO_BB(mp, map[i].br_blockcount);
			error = xfs_read_buf(mp, mp->m_ddev_targp, dblkno,
					     blkcnt, XBF_LOCK | XBF_DONT_BLOCK,
					     &bp);
			if (error)
				return(error);

			tmp = (valuelen < XFS_BUF_SIZE(bp))
				? valuelen : XFS_BUF_SIZE(bp);
			xfs_buf_iomove(bp, 0, tmp, dst, XBRW_READ);
			xfs_buf_relse(bp);
			dst += tmp;
			valuelen -= tmp;

			lblkno += map[i].br_blockcount;
		}
	}
	ASSERT(valuelen == 0);
	return(0);
}

/*
 * Write the value associated with an attribute into the out-of-line buffer
 * that we have defined for it.
 */
STATIC int
xfs_attr_rmtval_set(xfs_da_args_t *args)
{
	xfs_mount_t *mp;
	xfs_fileoff_t lfileoff;
	xfs_inode_t *dp;
	xfs_bmbt_irec_t map;
	xfs_daddr_t dblkno;
	void *src;
	xfs_buf_t *bp;
	xfs_dablk_t lblkno;
	int blkcnt, valuelen, nmap, error, tmp, committed;

	dp = args->dp;
	mp = dp->i_mount;
	src = args->value;

	/*
	 * Find a "hole" in the attribute address space large enough for
	 * us to drop the new attribute's value into.
	 */
	blkcnt = XFS_B_TO_FSB(mp, args->valuelen);
	lfileoff = 0;
	error = xfs_bmap_first_unused(args->trans, args->dp, blkcnt, &lfileoff,
						   XFS_ATTR_FORK);
	if (error) {
		return(error);
	}
	args->rmtblkno = lblkno = (xfs_dablk_t)lfileoff;
	args->rmtblkcnt = blkcnt;

	/*
	 * Roll through the "value", allocating blocks on disk as required.
	 */
	while (blkcnt > 0) {
		/*
		 * Allocate a single extent, up to the size of the value.
		 */
		xfs_bmap_init(args->flist, args->firstblock);
		nmap = 1;
		error = xfs_bmapi_write(args->trans, dp, (xfs_fileoff_t)lblkno,
				  blkcnt,
				  XFS_BMAPI_ATTRFORK | XFS_BMAPI_METADATA,
				  args->firstblock, args->total, &map, &nmap,
				  args->flist);
		if (!error) {
			error = xfs_bmap_finish(&args->trans, args->flist,
						&committed);
		}
		if (error) {
			ASSERT(committed);
			args->trans = NULL;
			xfs_bmap_cancel(args->flist);
			return(error);
		}

		/*
		 * bmap_finish() may have committed the last trans and started
		 * a new one.  We need the inode to be in all transactions.
		 */
		if (committed)
			xfs_trans_ijoin(args->trans, dp, 0);

		ASSERT(nmap == 1);
		ASSERT((map.br_startblock != DELAYSTARTBLOCK) &&
		       (map.br_startblock != HOLESTARTBLOCK));
		lblkno += map.br_blockcount;
		blkcnt -= map.br_blockcount;

		/*
		 * Start the next trans in the chain.
		 */
		error = xfs_trans_roll(&args->trans, dp);
		if (error)
			return (error);
	}

	/*
	 * Roll through the "value", copying the attribute value to the
	 * already-allocated blocks.  Blocks are written synchronously
	 * so that we can know they are all on disk before we turn off
	 * the INCOMPLETE flag.
	 */
	lblkno = args->rmtblkno;
	valuelen = args->valuelen;
	while (valuelen > 0) {
		/*
		 * Try to remember where we decided to put the value.
		 */
		xfs_bmap_init(args->flist, args->firstblock);
		nmap = 1;
		error = xfs_bmapi_read(dp, (xfs_fileoff_t)lblkno,
				       args->rmtblkcnt, &map, &nmap,
				       XFS_BMAPI_ATTRFORK);
		if (error)
			return(error);
		ASSERT(nmap == 1);
		ASSERT((map.br_startblock != DELAYSTARTBLOCK) &&
		       (map.br_startblock != HOLESTARTBLOCK));

		dblkno = XFS_FSB_TO_DADDR(mp, map.br_startblock),
		blkcnt = XFS_FSB_TO_BB(mp, map.br_blockcount);

		bp = xfs_buf_get(mp->m_ddev_targp, dblkno, blkcnt,
				 XBF_LOCK | XBF_DONT_BLOCK);
<<<<<<< HEAD
		ASSERT(!xfs_buf_geterror(bp));

=======
		if (!bp)
			return ENOMEM;
>>>>>>> 0dacb764
		tmp = (valuelen < XFS_BUF_SIZE(bp)) ? valuelen :
							XFS_BUF_SIZE(bp);
		xfs_buf_iomove(bp, 0, tmp, src, XBRW_WRITE);
		if (tmp < XFS_BUF_SIZE(bp))
			xfs_buf_zero(bp, tmp, XFS_BUF_SIZE(bp) - tmp);
		error = xfs_bwrite(bp);	/* GROT: NOTE: synchronous write */
		xfs_buf_relse(bp);
		if (error)
			return error;
		src += tmp;
		valuelen -= tmp;

		lblkno += map.br_blockcount;
	}
	ASSERT(valuelen == 0);
	return(0);
}

/*
 * Remove the value associated with an attribute by deleting the
 * out-of-line buffer that it is stored on.
 */
STATIC int
xfs_attr_rmtval_remove(xfs_da_args_t *args)
{
	xfs_mount_t *mp;
	xfs_bmbt_irec_t map;
	xfs_buf_t *bp;
	xfs_daddr_t dblkno;
	xfs_dablk_t lblkno;
	int valuelen, blkcnt, nmap, error, done, committed;

	mp = args->dp->i_mount;

	/*
	 * Roll through the "value", invalidating the attribute value's
	 * blocks.
	 */
	lblkno = args->rmtblkno;
	valuelen = args->rmtblkcnt;
	while (valuelen > 0) {
		/*
		 * Try to remember where we decided to put the value.
		 */
		nmap = 1;
		error = xfs_bmapi_read(args->dp, (xfs_fileoff_t)lblkno,
				       args->rmtblkcnt, &map, &nmap,
				       XFS_BMAPI_ATTRFORK);
		if (error)
			return(error);
		ASSERT(nmap == 1);
		ASSERT((map.br_startblock != DELAYSTARTBLOCK) &&
		       (map.br_startblock != HOLESTARTBLOCK));

		dblkno = XFS_FSB_TO_DADDR(mp, map.br_startblock),
		blkcnt = XFS_FSB_TO_BB(mp, map.br_blockcount);

		/*
		 * If the "remote" value is in the cache, remove it.
		 */
		bp = xfs_incore(mp->m_ddev_targp, dblkno, blkcnt, XBF_TRYLOCK);
		if (bp) {
			xfs_buf_stale(bp);
			xfs_buf_relse(bp);
			bp = NULL;
		}

		valuelen -= map.br_blockcount;

		lblkno += map.br_blockcount;
	}

	/*
	 * Keep de-allocating extents until the remote-value region is gone.
	 */
	lblkno = args->rmtblkno;
	blkcnt = args->rmtblkcnt;
	done = 0;
	while (!done) {
		xfs_bmap_init(args->flist, args->firstblock);
		error = xfs_bunmapi(args->trans, args->dp, lblkno, blkcnt,
				    XFS_BMAPI_ATTRFORK | XFS_BMAPI_METADATA,
				    1, args->firstblock, args->flist,
				    &done);
		if (!error) {
			error = xfs_bmap_finish(&args->trans, args->flist,
						&committed);
		}
		if (error) {
			ASSERT(committed);
			args->trans = NULL;
			xfs_bmap_cancel(args->flist);
			return(error);
		}

		/*
		 * bmap_finish() may have committed the last trans and started
		 * a new one.  We need the inode to be in all transactions.
		 */
		if (committed)
			xfs_trans_ijoin(args->trans, args->dp, 0);

		/*
		 * Close out trans and start the next one in the chain.
		 */
		error = xfs_trans_roll(&args->trans, args->dp);
		if (error)
			return (error);
	}
	return(0);
}<|MERGE_RESOLUTION|>--- conflicted
+++ resolved
@@ -2104,13 +2104,8 @@
 
 		bp = xfs_buf_get(mp->m_ddev_targp, dblkno, blkcnt,
 				 XBF_LOCK | XBF_DONT_BLOCK);
-<<<<<<< HEAD
-		ASSERT(!xfs_buf_geterror(bp));
-
-=======
 		if (!bp)
 			return ENOMEM;
->>>>>>> 0dacb764
 		tmp = (valuelen < XFS_BUF_SIZE(bp)) ? valuelen :
 							XFS_BUF_SIZE(bp);
 		xfs_buf_iomove(bp, 0, tmp, src, XBRW_WRITE);
