/*
 * Copyright (c) 2000-2001,2005 Silicon Graphics, Inc.
 * All Rights Reserved.
 *
 * This program is free software; you can redistribute it and/or
 * modify it under the terms of the GNU General Public License as
 * published by the Free Software Foundation.
 *
 * This program is distributed in the hope that it would be useful,
 * but WITHOUT ANY WARRANTY; without even the implied warranty of
 * MERCHANTABILITY or FITNESS FOR A PARTICULAR PURPOSE.  See the
 * GNU General Public License for more details.
 *
 * You should have received a copy of the GNU General Public License
 * along with this program; if not, write the Free Software Foundation,
 * Inc.,  51 Franklin St, Fifth Floor, Boston, MA  02110-1301  USA
 */
#ifndef __XFS_DIR2_PRIV_H__
#define __XFS_DIR2_PRIV_H__

/* xfs_dir2.c */
extern int xfs_dir_ino_validate(struct xfs_mount *mp, xfs_ino_t ino);
extern int xfs_dir2_isblock(struct xfs_trans *tp, struct xfs_inode *dp, int *r);
extern int xfs_dir2_isleaf(struct xfs_trans *tp, struct xfs_inode *dp, int *r);
extern int xfs_dir2_grow_inode(struct xfs_da_args *args, int space,
				xfs_dir2_db_t *dbp);
extern int xfs_dir2_shrink_inode(struct xfs_da_args *args, xfs_dir2_db_t db,
				struct xfs_buf *bp);
extern int xfs_dir_cilookup_result(struct xfs_da_args *args,
				const unsigned char *name, int len);

/* xfs_dir2_block.c */
extern const struct xfs_buf_ops xfs_dir3_block_buf_ops;

extern int xfs_dir2_block_addname(struct xfs_da_args *args);
extern int xfs_dir2_block_getdents(struct xfs_inode *dp,
		struct dir_context *ctx);
extern int xfs_dir2_block_lookup(struct xfs_da_args *args);
extern int xfs_dir2_block_removename(struct xfs_da_args *args);
extern int xfs_dir2_block_replace(struct xfs_da_args *args);
extern int xfs_dir2_leaf_to_block(struct xfs_da_args *args,
		struct xfs_buf *lbp, struct xfs_buf *dbp);

/* xfs_dir2_data.c */
#ifdef DEBUG
#define	xfs_dir3_data_check(dp,bp) __xfs_dir3_data_check(dp, bp);
#else
#define	xfs_dir3_data_check(dp,bp)
#endif

extern const struct xfs_buf_ops xfs_dir3_data_buf_ops;
extern const struct xfs_buf_ops xfs_dir3_free_buf_ops;

extern int __xfs_dir3_data_check(struct xfs_inode *dp, struct xfs_buf *bp);
extern int xfs_dir3_data_read(struct xfs_trans *tp, struct xfs_inode *dp,
		xfs_dablk_t bno, xfs_daddr_t mapped_bno, struct xfs_buf **bpp);
extern int xfs_dir3_data_readahead(struct xfs_trans *tp, struct xfs_inode *dp,
		xfs_dablk_t bno, xfs_daddr_t mapped_bno);

extern struct xfs_dir2_data_free *
xfs_dir2_data_freeinsert(struct xfs_dir2_data_hdr *hdr,
		struct xfs_dir2_data_unused *dup, int *loghead);
extern void xfs_dir2_data_freescan(struct xfs_mount *mp,
		struct xfs_dir2_data_hdr *hdr, int *loghead);
extern int xfs_dir3_data_init(struct xfs_da_args *args, xfs_dir2_db_t blkno,
		struct xfs_buf **bpp);
extern void xfs_dir2_data_log_entry(struct xfs_trans *tp, struct xfs_buf *bp,
		struct xfs_dir2_data_entry *dep);
extern void xfs_dir2_data_log_header(struct xfs_trans *tp,
		struct xfs_buf *bp);
extern void xfs_dir2_data_log_unused(struct xfs_trans *tp, struct xfs_buf *bp,
		struct xfs_dir2_data_unused *dup);
extern void xfs_dir2_data_make_free(struct xfs_trans *tp, struct xfs_buf *bp,
		xfs_dir2_data_aoff_t offset, xfs_dir2_data_aoff_t len,
		int *needlogp, int *needscanp);
extern void xfs_dir2_data_use_free(struct xfs_trans *tp, struct xfs_buf *bp,
		struct xfs_dir2_data_unused *dup, xfs_dir2_data_aoff_t offset,
		xfs_dir2_data_aoff_t len, int *needlogp, int *needscanp);

/* xfs_dir2_leaf.c */
extern const struct xfs_buf_ops xfs_dir3_leaf1_buf_ops;
extern const struct xfs_buf_ops xfs_dir3_leafn_buf_ops;

extern int xfs_dir3_leafn_read(struct xfs_trans *tp, struct xfs_inode *dp,
		xfs_dablk_t fbno, xfs_daddr_t mappedbno, struct xfs_buf **bpp);
extern int xfs_dir2_block_to_leaf(struct xfs_da_args *args,
		struct xfs_buf *dbp);
extern int xfs_dir2_leaf_addname(struct xfs_da_args *args);
extern void xfs_dir3_leaf_compact(struct xfs_da_args *args,
		struct xfs_dir3_icleaf_hdr *leafhdr, struct xfs_buf *bp);
extern void xfs_dir3_leaf_compact_x1(struct xfs_dir3_icleaf_hdr *leafhdr,
		struct xfs_dir2_leaf_entry *ents, int *indexp,
		int *lowstalep, int *highstalep, int *lowlogp, int *highlogp);
<<<<<<< HEAD
extern int xfs_dir2_leaf_getdents(struct xfs_inode *dp, void *dirent,
		size_t bufsize, xfs_off_t *offset, filldir_t filldir);
=======
extern int xfs_dir2_leaf_getdents(struct xfs_inode *dp, struct dir_context *ctx,
		size_t bufsize);
>>>>>>> d0e0ac97
extern int xfs_dir3_leaf_get_buf(struct xfs_da_args *args, xfs_dir2_db_t bno,
		struct xfs_buf **bpp, __uint16_t magic);
extern void xfs_dir3_leaf_log_ents(struct xfs_trans *tp, struct xfs_buf *bp,
		int first, int last);
extern void xfs_dir3_leaf_log_header(struct xfs_trans *tp,
		struct xfs_buf *bp);
extern int xfs_dir2_leaf_lookup(struct xfs_da_args *args);
extern int xfs_dir2_leaf_removename(struct xfs_da_args *args);
extern int xfs_dir2_leaf_replace(struct xfs_da_args *args);
extern int xfs_dir2_leaf_search_hash(struct xfs_da_args *args,
		struct xfs_buf *lbp);
extern int xfs_dir2_leaf_trim_data(struct xfs_da_args *args,
		struct xfs_buf *lbp, xfs_dir2_db_t db);
extern struct xfs_dir2_leaf_entry *
xfs_dir3_leaf_find_entry(struct xfs_dir3_icleaf_hdr *leafhdr,
		struct xfs_dir2_leaf_entry *ents, int index, int compact,
		int lowstale, int highstale, int *lfloglow, int *lfloghigh);
extern int xfs_dir2_node_to_leaf(struct xfs_da_state *state);

extern void xfs_dir3_leaf_hdr_from_disk(struct xfs_dir3_icleaf_hdr *to,
		struct xfs_dir2_leaf *from);
extern void xfs_dir3_leaf_hdr_to_disk(struct xfs_dir2_leaf *to,
		struct xfs_dir3_icleaf_hdr *from);
extern bool xfs_dir3_leaf_check_int(struct xfs_mount *mp,
		struct xfs_dir3_icleaf_hdr *hdr, struct xfs_dir2_leaf *leaf);

/* xfs_dir2_node.c */
extern int xfs_dir2_leaf_to_node(struct xfs_da_args *args,
		struct xfs_buf *lbp);
extern xfs_dahash_t xfs_dir2_leafn_lasthash(struct xfs_buf *bp, int *count);
extern int xfs_dir2_leafn_lookup_int(struct xfs_buf *bp,
		struct xfs_da_args *args, int *indexp,
		struct xfs_da_state *state);
extern int xfs_dir2_leafn_order(struct xfs_buf *leaf1_bp,
		struct xfs_buf *leaf2_bp);
extern int xfs_dir2_leafn_split(struct xfs_da_state *state,
	struct xfs_da_state_blk *oldblk, struct xfs_da_state_blk *newblk);
extern int xfs_dir2_leafn_toosmall(struct xfs_da_state *state, int *action);
extern void xfs_dir2_leafn_unbalance(struct xfs_da_state *state,
		struct xfs_da_state_blk *drop_blk,
		struct xfs_da_state_blk *save_blk);
extern int xfs_dir2_node_addname(struct xfs_da_args *args);
extern int xfs_dir2_node_lookup(struct xfs_da_args *args);
extern int xfs_dir2_node_removename(struct xfs_da_args *args);
extern int xfs_dir2_node_replace(struct xfs_da_args *args);
extern int xfs_dir2_node_trim_free(struct xfs_da_args *args, xfs_fileoff_t fo,
		int *rvalp);
extern int xfs_dir2_free_read(struct xfs_trans *tp, struct xfs_inode *dp,
		xfs_dablk_t fbno, struct xfs_buf **bpp);

/* xfs_dir2_sf.c */
extern xfs_ino_t xfs_dir2_sf_get_parent_ino(struct xfs_dir2_sf_hdr *sfp);
extern xfs_ino_t xfs_dir2_sfe_get_ino(struct xfs_dir2_sf_hdr *sfp,
		struct xfs_dir2_sf_entry *sfep);
extern int xfs_dir2_block_sfsize(struct xfs_inode *dp,
		struct xfs_dir2_data_hdr *block, struct xfs_dir2_sf_hdr *sfhp);
extern int xfs_dir2_block_to_sf(struct xfs_da_args *args, struct xfs_buf *bp,
		int size, xfs_dir2_sf_hdr_t *sfhp);
extern int xfs_dir2_sf_addname(struct xfs_da_args *args);
extern int xfs_dir2_sf_create(struct xfs_da_args *args, xfs_ino_t pino);
extern int xfs_dir2_sf_getdents(struct xfs_inode *dp, struct dir_context *ctx);
extern int xfs_dir2_sf_lookup(struct xfs_da_args *args);
extern int xfs_dir2_sf_removename(struct xfs_da_args *args);
extern int xfs_dir2_sf_replace(struct xfs_da_args *args);

#endif /* __XFS_DIR2_PRIV_H__ */<|MERGE_RESOLUTION|>--- conflicted
+++ resolved
@@ -91,13 +91,8 @@
 extern void xfs_dir3_leaf_compact_x1(struct xfs_dir3_icleaf_hdr *leafhdr,
 		struct xfs_dir2_leaf_entry *ents, int *indexp,
 		int *lowstalep, int *highstalep, int *lowlogp, int *highlogp);
-<<<<<<< HEAD
-extern int xfs_dir2_leaf_getdents(struct xfs_inode *dp, void *dirent,
-		size_t bufsize, xfs_off_t *offset, filldir_t filldir);
-=======
 extern int xfs_dir2_leaf_getdents(struct xfs_inode *dp, struct dir_context *ctx,
 		size_t bufsize);
->>>>>>> d0e0ac97
 extern int xfs_dir3_leaf_get_buf(struct xfs_da_args *args, xfs_dir2_db_t bno,
 		struct xfs_buf **bpp, __uint16_t magic);
 extern void xfs_dir3_leaf_log_ents(struct xfs_trans *tp, struct xfs_buf *bp,
