/*
 * Copyright (c) 2000-2002,2005 Silicon Graphics, Inc.
 * All Rights Reserved.
 *
 * This program is free software; you can redistribute it and/or
 * modify it under the terms of the GNU General Public License as
 * published by the Free Software Foundation.
 *
 * This program is distributed in the hope that it would be useful,
 * but WITHOUT ANY WARRANTY; without even the implied warranty of
 * MERCHANTABILITY or FITNESS FOR A PARTICULAR PURPOSE.  See the
 * GNU General Public License for more details.
 *
 * You should have received a copy of the GNU General Public License
 * along with this program; if not, write the Free Software Foundation,
 * Inc.,  51 Franklin St, Fifth Floor, Boston, MA  02110-1301  USA
 */
#include "xfs.h"
#include "xfs_fs.h"
#include "xfs_types.h"
#include "xfs_bit.h"
#include "xfs_log.h"
#include "xfs_inum.h"
#include "xfs_trans.h"
#include "xfs_sb.h"
#include "xfs_ag.h"
#include "xfs_mount.h"
#include "xfs_bmap_btree.h"
#include "xfs_alloc_btree.h"
#include "xfs_ialloc_btree.h"
#include "xfs_dinode.h"
#include "xfs_inode.h"
#include "xfs_btree.h"
#include "xfs_ialloc.h"
#include "xfs_alloc.h"
#include "xfs_rtalloc.h"
#include "xfs_error.h"
#include "xfs_bmap.h"


/*
 * Allocation group level functions.
 */
static inline int
xfs_ialloc_cluster_alignment(
	xfs_alloc_arg_t	*args)
{
	if (xfs_sb_version_hasalign(&args->mp->m_sb) &&
	    args->mp->m_sb.sb_inoalignmt >=
	     XFS_B_TO_FSBT(args->mp, XFS_INODE_CLUSTER_SIZE(args->mp)))
		return args->mp->m_sb.sb_inoalignmt;
	return 1;
}

/*
 * Lookup a record by ino in the btree given by cur.
 */
int					/* error */
xfs_inobt_lookup(
	struct xfs_btree_cur	*cur,	/* btree cursor */
	xfs_agino_t		ino,	/* starting inode of chunk */
	xfs_lookup_t		dir,	/* <=, >=, == */
	int			*stat)	/* success/failure */
{
	cur->bc_rec.i.ir_startino = ino;
	cur->bc_rec.i.ir_freecount = 0;
	cur->bc_rec.i.ir_free = 0;
	return xfs_btree_lookup(cur, dir, stat);
}

/*
 * Update the record referred to by cur to the value given.
 * This either works (return 0) or gets an EFSCORRUPTED error.
 */
STATIC int				/* error */
xfs_inobt_update(
	struct xfs_btree_cur	*cur,	/* btree cursor */
	xfs_inobt_rec_incore_t	*irec)	/* btree record */
{
	union xfs_btree_rec	rec;

	rec.inobt.ir_startino = cpu_to_be32(irec->ir_startino);
	rec.inobt.ir_freecount = cpu_to_be32(irec->ir_freecount);
	rec.inobt.ir_free = cpu_to_be64(irec->ir_free);
	return xfs_btree_update(cur, &rec);
}

/*
 * Get the data from the pointed-to record.
 */
int					/* error */
xfs_inobt_get_rec(
	struct xfs_btree_cur	*cur,	/* btree cursor */
	xfs_inobt_rec_incore_t	*irec,	/* btree record */
	int			*stat)	/* output: success/failure */
{
	union xfs_btree_rec	*rec;
	int			error;

	error = xfs_btree_get_rec(cur, &rec, stat);
	if (!error && *stat == 1) {
		irec->ir_startino = be32_to_cpu(rec->inobt.ir_startino);
		irec->ir_freecount = be32_to_cpu(rec->inobt.ir_freecount);
		irec->ir_free = be64_to_cpu(rec->inobt.ir_free);
	}
	return error;
}

/*
 * Verify that the number of free inodes in the AGI is correct.
 */
#ifdef DEBUG
STATIC int
xfs_check_agi_freecount(
	struct xfs_btree_cur	*cur,
	struct xfs_agi		*agi)
{
	if (cur->bc_nlevels == 1) {
		xfs_inobt_rec_incore_t rec;
		int		freecount = 0;
		int		error;
		int		i;

		error = xfs_inobt_lookup(cur, 0, XFS_LOOKUP_GE, &i);
		if (error)
			return error;

		do {
			error = xfs_inobt_get_rec(cur, &rec, &i);
			if (error)
				return error;

			if (i) {
				freecount += rec.ir_freecount;
				error = xfs_btree_increment(cur, 0, &i);
				if (error)
					return error;
			}
		} while (i == 1);

		if (!XFS_FORCED_SHUTDOWN(cur->bc_mp))
			ASSERT(freecount == be32_to_cpu(agi->agi_freecount));
	}
	return 0;
}
#else
#define xfs_check_agi_freecount(cur, agi)	0
#endif

/*
 * Initialise a new set of inodes.
 */
STATIC int
xfs_ialloc_inode_init(
	struct xfs_mount	*mp,
	struct xfs_trans	*tp,
	xfs_agnumber_t		agno,
	xfs_agblock_t		agbno,
	xfs_agblock_t		length,
	unsigned int		gen)
{
	struct xfs_buf		*fbuf;
	struct xfs_dinode	*free;
	int			blks_per_cluster, nbufs, ninodes;
	int			version;
	int			i, j;
	xfs_daddr_t		d;

	/*
	 * Loop over the new block(s), filling in the inodes.
	 * For small block sizes, manipulate the inodes in buffers
	 * which are multiples of the blocks size.
	 */
	if (mp->m_sb.sb_blocksize >= XFS_INODE_CLUSTER_SIZE(mp)) {
		blks_per_cluster = 1;
		nbufs = length;
		ninodes = mp->m_sb.sb_inopblock;
	} else {
		blks_per_cluster = XFS_INODE_CLUSTER_SIZE(mp) /
				   mp->m_sb.sb_blocksize;
		nbufs = length / blks_per_cluster;
		ninodes = blks_per_cluster * mp->m_sb.sb_inopblock;
	}

	/*
	 * Figure out what version number to use in the inodes we create.
	 * If the superblock version has caught up to the one that supports
	 * the new inode format, then use the new inode version.  Otherwise
	 * use the old version so that old kernels will continue to be
	 * able to use the file system.
	 */
	if (xfs_sb_version_hasnlink(&mp->m_sb))
		version = 2;
	else
		version = 1;

	for (j = 0; j < nbufs; j++) {
		/*
		 * Get the block.
		 */
		d = XFS_AGB_TO_DADDR(mp, agno, agbno + (j * blks_per_cluster));
		fbuf = xfs_trans_get_buf(tp, mp->m_ddev_targp, d,
					 mp->m_bsize * blks_per_cluster,
					 XBF_LOCK);
<<<<<<< HEAD
		ASSERT(!xfs_buf_geterror(fbuf));

=======
		if (!fbuf)
			return ENOMEM;
>>>>>>> 0dacb764
		/*
		 * Initialize all inodes in this buffer and then log them.
		 *
		 * XXX: It would be much better if we had just one transaction
		 *	to log a whole cluster of inodes instead of all the
		 *	individual transactions causing a lot of log traffic.
		 */
		xfs_buf_zero(fbuf, 0, ninodes << mp->m_sb.sb_inodelog);
		for (i = 0; i < ninodes; i++) {
			int	ioffset = i << mp->m_sb.sb_inodelog;
			uint	isize = sizeof(struct xfs_dinode);

			free = xfs_make_iptr(mp, fbuf, i);
			free->di_magic = cpu_to_be16(XFS_DINODE_MAGIC);
			free->di_version = version;
			free->di_gen = cpu_to_be32(gen);
			free->di_next_unlinked = cpu_to_be32(NULLAGINO);
			xfs_trans_log_buf(tp, fbuf, ioffset, ioffset + isize - 1);
		}
		xfs_trans_inode_alloc_buf(tp, fbuf);
	}
	return 0;
}

/*
 * Allocate new inodes in the allocation group specified by agbp.
 * Return 0 for success, else error code.
 */
STATIC int				/* error code or 0 */
xfs_ialloc_ag_alloc(
	xfs_trans_t	*tp,		/* transaction pointer */
	xfs_buf_t	*agbp,		/* alloc group buffer */
	int		*alloc)
{
	xfs_agi_t	*agi;		/* allocation group header */
	xfs_alloc_arg_t	args;		/* allocation argument structure */
	xfs_btree_cur_t	*cur;		/* inode btree cursor */
	xfs_agnumber_t	agno;
	int		error;
	int		i;
	xfs_agino_t	newino;		/* new first inode's number */
	xfs_agino_t	newlen;		/* new number of inodes */
	xfs_agino_t	thisino;	/* current inode number, for loop */
	int		isaligned = 0;	/* inode allocation at stripe unit */
					/* boundary */
	struct xfs_perag *pag;

	args.tp = tp;
	args.mp = tp->t_mountp;

	/*
	 * Locking will ensure that we don't have two callers in here
	 * at one time.
	 */
	newlen = XFS_IALLOC_INODES(args.mp);
	if (args.mp->m_maxicount &&
	    args.mp->m_sb.sb_icount + newlen > args.mp->m_maxicount)
		return XFS_ERROR(ENOSPC);
	args.minlen = args.maxlen = XFS_IALLOC_BLOCKS(args.mp);
	/*
	 * First try to allocate inodes contiguous with the last-allocated
	 * chunk of inodes.  If the filesystem is striped, this will fill
	 * an entire stripe unit with inodes.
 	 */
	agi = XFS_BUF_TO_AGI(agbp);
	newino = be32_to_cpu(agi->agi_newino);
	agno = be32_to_cpu(agi->agi_seqno);
	args.agbno = XFS_AGINO_TO_AGBNO(args.mp, newino) +
			XFS_IALLOC_BLOCKS(args.mp);
	if (likely(newino != NULLAGINO &&
		  (args.agbno < be32_to_cpu(agi->agi_length)))) {
		args.fsbno = XFS_AGB_TO_FSB(args.mp, agno, args.agbno);
		args.type = XFS_ALLOCTYPE_THIS_BNO;
		args.mod = args.total = args.wasdel = args.isfl =
			args.userdata = args.minalignslop = 0;
		args.prod = 1;

		/*
		 * We need to take into account alignment here to ensure that
		 * we don't modify the free list if we fail to have an exact
		 * block. If we don't have an exact match, and every oher
		 * attempt allocation attempt fails, we'll end up cancelling
		 * a dirty transaction and shutting down.
		 *
		 * For an exact allocation, alignment must be 1,
		 * however we need to take cluster alignment into account when
		 * fixing up the freelist. Use the minalignslop field to
		 * indicate that extra blocks might be required for alignment,
		 * but not to use them in the actual exact allocation.
		 */
		args.alignment = 1;
		args.minalignslop = xfs_ialloc_cluster_alignment(&args) - 1;

		/* Allow space for the inode btree to split. */
		args.minleft = args.mp->m_in_maxlevels - 1;
		if ((error = xfs_alloc_vextent(&args)))
			return error;
	} else
		args.fsbno = NULLFSBLOCK;

	if (unlikely(args.fsbno == NULLFSBLOCK)) {
		/*
		 * Set the alignment for the allocation.
		 * If stripe alignment is turned on then align at stripe unit
		 * boundary.
		 * If the cluster size is smaller than a filesystem block
		 * then we're doing I/O for inodes in filesystem block size
		 * pieces, so don't need alignment anyway.
		 */
		isaligned = 0;
		if (args.mp->m_sinoalign) {
			ASSERT(!(args.mp->m_flags & XFS_MOUNT_NOALIGN));
			args.alignment = args.mp->m_dalign;
			isaligned = 1;
		} else
			args.alignment = xfs_ialloc_cluster_alignment(&args);
		/*
		 * Need to figure out where to allocate the inode blocks.
		 * Ideally they should be spaced out through the a.g.
		 * For now, just allocate blocks up front.
		 */
		args.agbno = be32_to_cpu(agi->agi_root);
		args.fsbno = XFS_AGB_TO_FSB(args.mp, agno, args.agbno);
		/*
		 * Allocate a fixed-size extent of inodes.
		 */
		args.type = XFS_ALLOCTYPE_NEAR_BNO;
		args.mod = args.total = args.wasdel = args.isfl =
			args.userdata = args.minalignslop = 0;
		args.prod = 1;
		/*
		 * Allow space for the inode btree to split.
		 */
		args.minleft = args.mp->m_in_maxlevels - 1;
		if ((error = xfs_alloc_vextent(&args)))
			return error;
	}

	/*
	 * If stripe alignment is turned on, then try again with cluster
	 * alignment.
	 */
	if (isaligned && args.fsbno == NULLFSBLOCK) {
		args.type = XFS_ALLOCTYPE_NEAR_BNO;
		args.agbno = be32_to_cpu(agi->agi_root);
		args.fsbno = XFS_AGB_TO_FSB(args.mp, agno, args.agbno);
		args.alignment = xfs_ialloc_cluster_alignment(&args);
		if ((error = xfs_alloc_vextent(&args)))
			return error;
	}

	if (args.fsbno == NULLFSBLOCK) {
		*alloc = 0;
		return 0;
	}
	ASSERT(args.len == args.minlen);

	/*
	 * Stamp and write the inode buffers.
	 *
	 * Seed the new inode cluster with a random generation number. This
	 * prevents short-term reuse of generation numbers if a chunk is
	 * freed and then immediately reallocated. We use random numbers
	 * rather than a linear progression to prevent the next generation
	 * number from being easily guessable.
	 */
	error = xfs_ialloc_inode_init(args.mp, tp, agno, args.agbno,
			args.len, random32());

	if (error)
		return error;
	/*
	 * Convert the results.
	 */
	newino = XFS_OFFBNO_TO_AGINO(args.mp, args.agbno, 0);
	be32_add_cpu(&agi->agi_count, newlen);
	be32_add_cpu(&agi->agi_freecount, newlen);
	pag = xfs_perag_get(args.mp, agno);
	pag->pagi_freecount += newlen;
	xfs_perag_put(pag);
	agi->agi_newino = cpu_to_be32(newino);

	/*
	 * Insert records describing the new inode chunk into the btree.
	 */
	cur = xfs_inobt_init_cursor(args.mp, tp, agbp, agno);
	for (thisino = newino;
	     thisino < newino + newlen;
	     thisino += XFS_INODES_PER_CHUNK) {
		cur->bc_rec.i.ir_startino = thisino;
		cur->bc_rec.i.ir_freecount = XFS_INODES_PER_CHUNK;
		cur->bc_rec.i.ir_free = XFS_INOBT_ALL_FREE;
		error = xfs_btree_lookup(cur, XFS_LOOKUP_EQ, &i);
		if (error) {
			xfs_btree_del_cursor(cur, XFS_BTREE_ERROR);
			return error;
		}
		ASSERT(i == 0);
		error = xfs_btree_insert(cur, &i);
		if (error) {
			xfs_btree_del_cursor(cur, XFS_BTREE_ERROR);
			return error;
		}
		ASSERT(i == 1);
	}
	xfs_btree_del_cursor(cur, XFS_BTREE_NOERROR);
	/*
	 * Log allocation group header fields
	 */
	xfs_ialloc_log_agi(tp, agbp,
		XFS_AGI_COUNT | XFS_AGI_FREECOUNT | XFS_AGI_NEWINO);
	/*
	 * Modify/log superblock values for inode count and inode free count.
	 */
	xfs_trans_mod_sb(tp, XFS_TRANS_SB_ICOUNT, (long)newlen);
	xfs_trans_mod_sb(tp, XFS_TRANS_SB_IFREE, (long)newlen);
	*alloc = 1;
	return 0;
}

STATIC xfs_agnumber_t
xfs_ialloc_next_ag(
	xfs_mount_t	*mp)
{
	xfs_agnumber_t	agno;

	spin_lock(&mp->m_agirotor_lock);
	agno = mp->m_agirotor;
	if (++mp->m_agirotor == mp->m_maxagi)
		mp->m_agirotor = 0;
	spin_unlock(&mp->m_agirotor_lock);

	return agno;
}

/*
 * Select an allocation group to look for a free inode in, based on the parent
 * inode and then mode.  Return the allocation group buffer.
 */
STATIC xfs_buf_t *			/* allocation group buffer */
xfs_ialloc_ag_select(
	xfs_trans_t	*tp,		/* transaction pointer */
	xfs_ino_t	parent,		/* parent directory inode number */
	mode_t		mode,		/* bits set to indicate file type */
	int		okalloc)	/* ok to allocate more space */
{
	xfs_buf_t	*agbp;		/* allocation group header buffer */
	xfs_agnumber_t	agcount;	/* number of ag's in the filesystem */
	xfs_agnumber_t	agno;		/* current ag number */
	int		flags;		/* alloc buffer locking flags */
	xfs_extlen_t	ineed;		/* blocks needed for inode allocation */
	xfs_extlen_t	longest = 0;	/* longest extent available */
	xfs_mount_t	*mp;		/* mount point structure */
	int		needspace;	/* file mode implies space allocated */
	xfs_perag_t	*pag;		/* per allocation group data */
	xfs_agnumber_t	pagno;		/* parent (starting) ag number */

	/*
	 * Files of these types need at least one block if length > 0
	 * (and they won't fit in the inode, but that's hard to figure out).
	 */
	needspace = S_ISDIR(mode) || S_ISREG(mode) || S_ISLNK(mode);
	mp = tp->t_mountp;
	agcount = mp->m_maxagi;
	if (S_ISDIR(mode))
		pagno = xfs_ialloc_next_ag(mp);
	else {
		pagno = XFS_INO_TO_AGNO(mp, parent);
		if (pagno >= agcount)
			pagno = 0;
	}
	ASSERT(pagno < agcount);
	/*
	 * Loop through allocation groups, looking for one with a little
	 * free space in it.  Note we don't look for free inodes, exactly.
	 * Instead, we include whether there is a need to allocate inodes
	 * to mean that blocks must be allocated for them,
	 * if none are currently free.
	 */
	agno = pagno;
	flags = XFS_ALLOC_FLAG_TRYLOCK;
	for (;;) {
		pag = xfs_perag_get(mp, agno);
		if (!pag->pagi_init) {
			if (xfs_ialloc_read_agi(mp, tp, agno, &agbp)) {
				agbp = NULL;
				goto nextag;
			}
		} else
			agbp = NULL;

		if (!pag->pagi_inodeok) {
			xfs_ialloc_next_ag(mp);
			goto unlock_nextag;
		}

		/*
		 * Is there enough free space for the file plus a block
		 * of inodes (if we need to allocate some)?
		 */
		ineed = pag->pagi_freecount ? 0 : XFS_IALLOC_BLOCKS(mp);
		if (ineed && !pag->pagf_init) {
			if (agbp == NULL &&
			    xfs_ialloc_read_agi(mp, tp, agno, &agbp)) {
				agbp = NULL;
				goto nextag;
			}
			(void)xfs_alloc_pagf_init(mp, tp, agno, flags);
		}
		if (!ineed || pag->pagf_init) {
			if (ineed && !(longest = pag->pagf_longest))
				longest = pag->pagf_flcount > 0;
			if (!ineed ||
			    (pag->pagf_freeblks >= needspace + ineed &&
			     longest >= ineed &&
			     okalloc)) {
				if (agbp == NULL &&
				    xfs_ialloc_read_agi(mp, tp, agno, &agbp)) {
					agbp = NULL;
					goto nextag;
				}
				xfs_perag_put(pag);
				return agbp;
			}
		}
unlock_nextag:
		if (agbp)
			xfs_trans_brelse(tp, agbp);
nextag:
		xfs_perag_put(pag);
		/*
		 * No point in iterating over the rest, if we're shutting
		 * down.
		 */
		if (XFS_FORCED_SHUTDOWN(mp))
			return NULL;
		agno++;
		if (agno >= agcount)
			agno = 0;
		if (agno == pagno) {
			if (flags == 0)
				return NULL;
			flags = 0;
		}
	}
}

/*
 * Try to retrieve the next record to the left/right from the current one.
 */
STATIC int
xfs_ialloc_next_rec(
	struct xfs_btree_cur	*cur,
	xfs_inobt_rec_incore_t	*rec,
	int			*done,
	int			left)
{
	int                     error;
	int			i;

	if (left)
		error = xfs_btree_decrement(cur, 0, &i);
	else
		error = xfs_btree_increment(cur, 0, &i);

	if (error)
		return error;
	*done = !i;
	if (i) {
		error = xfs_inobt_get_rec(cur, rec, &i);
		if (error)
			return error;
		XFS_WANT_CORRUPTED_RETURN(i == 1);
	}

	return 0;
}

STATIC int
xfs_ialloc_get_rec(
	struct xfs_btree_cur	*cur,
	xfs_agino_t		agino,
	xfs_inobt_rec_incore_t	*rec,
	int			*done,
	int			left)
{
	int                     error;
	int			i;

	error = xfs_inobt_lookup(cur, agino, XFS_LOOKUP_EQ, &i);
	if (error)
		return error;
	*done = !i;
	if (i) {
		error = xfs_inobt_get_rec(cur, rec, &i);
		if (error)
			return error;
		XFS_WANT_CORRUPTED_RETURN(i == 1);
	}

	return 0;
}

/*
 * Visible inode allocation functions.
 */

/*
 * Allocate an inode on disk.
 * Mode is used to tell whether the new inode will need space, and whether
 * it is a directory.
 *
 * The arguments IO_agbp and alloc_done are defined to work within
 * the constraint of one allocation per transaction.
 * xfs_dialloc() is designed to be called twice if it has to do an
 * allocation to make more free inodes.  On the first call,
 * IO_agbp should be set to NULL. If an inode is available,
 * i.e., xfs_dialloc() did not need to do an allocation, an inode
 * number is returned.  In this case, IO_agbp would be set to the
 * current ag_buf and alloc_done set to false.
 * If an allocation needed to be done, xfs_dialloc would return
 * the current ag_buf in IO_agbp and set alloc_done to true.
 * The caller should then commit the current transaction, allocate a new
 * transaction, and call xfs_dialloc() again, passing in the previous
 * value of IO_agbp.  IO_agbp should be held across the transactions.
 * Since the agbp is locked across the two calls, the second call is
 * guaranteed to have a free inode available.
 *
 * Once we successfully pick an inode its number is returned and the
 * on-disk data structures are updated.  The inode itself is not read
 * in, since doing so would break ordering constraints with xfs_reclaim.
 */
int
xfs_dialloc(
	xfs_trans_t	*tp,		/* transaction pointer */
	xfs_ino_t	parent,		/* parent inode (directory) */
	mode_t		mode,		/* mode bits for new inode */
	int		okalloc,	/* ok to allocate more space */
	xfs_buf_t	**IO_agbp,	/* in/out ag header's buffer */
	boolean_t	*alloc_done,	/* true if we needed to replenish
					   inode freelist */
	xfs_ino_t	*inop)		/* inode number allocated */
{
	xfs_agnumber_t	agcount;	/* number of allocation groups */
	xfs_buf_t	*agbp;		/* allocation group header's buffer */
	xfs_agnumber_t	agno;		/* allocation group number */
	xfs_agi_t	*agi;		/* allocation group header structure */
	xfs_btree_cur_t	*cur;		/* inode allocation btree cursor */
	int		error;		/* error return value */
	int		i;		/* result code */
	int		ialloced;	/* inode allocation status */
	int		noroom = 0;	/* no space for inode blk allocation */
	xfs_ino_t	ino;		/* fs-relative inode to be returned */
	/* REFERENCED */
	int		j;		/* result code */
	xfs_mount_t	*mp;		/* file system mount structure */
	int		offset;		/* index of inode in chunk */
	xfs_agino_t	pagino;		/* parent's AG relative inode # */
	xfs_agnumber_t	pagno;		/* parent's AG number */
	xfs_inobt_rec_incore_t rec;	/* inode allocation record */
	xfs_agnumber_t	tagno;		/* testing allocation group number */
	xfs_btree_cur_t	*tcur;		/* temp cursor */
	xfs_inobt_rec_incore_t trec;	/* temp inode allocation record */
	struct xfs_perag *pag;


	if (*IO_agbp == NULL) {
		/*
		 * We do not have an agbp, so select an initial allocation
		 * group for inode allocation.
		 */
		agbp = xfs_ialloc_ag_select(tp, parent, mode, okalloc);
		/*
		 * Couldn't find an allocation group satisfying the
		 * criteria, give up.
		 */
		if (!agbp) {
			*inop = NULLFSINO;
			return 0;
		}
		agi = XFS_BUF_TO_AGI(agbp);
		ASSERT(agi->agi_magicnum == cpu_to_be32(XFS_AGI_MAGIC));
	} else {
		/*
		 * Continue where we left off before.  In this case, we
		 * know that the allocation group has free inodes.
		 */
		agbp = *IO_agbp;
		agi = XFS_BUF_TO_AGI(agbp);
		ASSERT(agi->agi_magicnum == cpu_to_be32(XFS_AGI_MAGIC));
		ASSERT(be32_to_cpu(agi->agi_freecount) > 0);
	}
	mp = tp->t_mountp;
	agcount = mp->m_sb.sb_agcount;
	agno = be32_to_cpu(agi->agi_seqno);
	tagno = agno;
	pagno = XFS_INO_TO_AGNO(mp, parent);
	pagino = XFS_INO_TO_AGINO(mp, parent);

	/*
	 * If we have already hit the ceiling of inode blocks then clear
	 * okalloc so we scan all available agi structures for a free
	 * inode.
	 */

	if (mp->m_maxicount &&
	    mp->m_sb.sb_icount + XFS_IALLOC_INODES(mp) > mp->m_maxicount) {
		noroom = 1;
		okalloc = 0;
	}

	/*
	 * Loop until we find an allocation group that either has free inodes
	 * or in which we can allocate some inodes.  Iterate through the
	 * allocation groups upward, wrapping at the end.
	 */
	*alloc_done = B_FALSE;
	while (!agi->agi_freecount) {
		/*
		 * Don't do anything if we're not supposed to allocate
		 * any blocks, just go on to the next ag.
		 */
		if (okalloc) {
			/*
			 * Try to allocate some new inodes in the allocation
			 * group.
			 */
			if ((error = xfs_ialloc_ag_alloc(tp, agbp, &ialloced))) {
				xfs_trans_brelse(tp, agbp);
				if (error == ENOSPC) {
					*inop = NULLFSINO;
					return 0;
				} else
					return error;
			}
			if (ialloced) {
				/*
				 * We successfully allocated some inodes, return
				 * the current context to the caller so that it
				 * can commit the current transaction and call
				 * us again where we left off.
				 */
				ASSERT(be32_to_cpu(agi->agi_freecount) > 0);
				*alloc_done = B_TRUE;
				*IO_agbp = agbp;
				*inop = NULLFSINO;
				return 0;
			}
		}
		/*
		 * If it failed, give up on this ag.
		 */
		xfs_trans_brelse(tp, agbp);
		/*
		 * Go on to the next ag: get its ag header.
		 */
nextag:
		if (++tagno == agcount)
			tagno = 0;
		if (tagno == agno) {
			*inop = NULLFSINO;
			return noroom ? ENOSPC : 0;
		}
		pag = xfs_perag_get(mp, tagno);
		if (pag->pagi_inodeok == 0) {
			xfs_perag_put(pag);
			goto nextag;
		}
		error = xfs_ialloc_read_agi(mp, tp, tagno, &agbp);
		xfs_perag_put(pag);
		if (error)
			goto nextag;
		agi = XFS_BUF_TO_AGI(agbp);
		ASSERT(agi->agi_magicnum == cpu_to_be32(XFS_AGI_MAGIC));
	}
	/*
	 * Here with an allocation group that has a free inode.
	 * Reset agno since we may have chosen a new ag in the
	 * loop above.
	 */
	agno = tagno;
	*IO_agbp = NULL;
	pag = xfs_perag_get(mp, agno);

 restart_pagno:
	cur = xfs_inobt_init_cursor(mp, tp, agbp, be32_to_cpu(agi->agi_seqno));
	/*
	 * If pagino is 0 (this is the root inode allocation) use newino.
	 * This must work because we've just allocated some.
	 */
	if (!pagino)
		pagino = be32_to_cpu(agi->agi_newino);

	error = xfs_check_agi_freecount(cur, agi);
	if (error)
		goto error0;

	/*
	 * If in the same AG as the parent, try to get near the parent.
	 */
	if (pagno == agno) {
		int		doneleft;	/* done, to the left */
		int		doneright;	/* done, to the right */
		int		searchdistance = 10;

		error = xfs_inobt_lookup(cur, pagino, XFS_LOOKUP_LE, &i);
		if (error)
			goto error0;
		XFS_WANT_CORRUPTED_GOTO(i == 1, error0);

		error = xfs_inobt_get_rec(cur, &rec, &j);
		if (error)
			goto error0;
		XFS_WANT_CORRUPTED_GOTO(i == 1, error0);

		if (rec.ir_freecount > 0) {
			/*
			 * Found a free inode in the same chunk
			 * as the parent, done.
			 */
			goto alloc_inode;
		}


		/*
		 * In the same AG as parent, but parent's chunk is full.
		 */

		/* duplicate the cursor, search left & right simultaneously */
		error = xfs_btree_dup_cursor(cur, &tcur);
		if (error)
			goto error0;

		/*
		 * Skip to last blocks looked up if same parent inode.
		 */
		if (pagino != NULLAGINO &&
		    pag->pagl_pagino == pagino &&
		    pag->pagl_leftrec != NULLAGINO &&
		    pag->pagl_rightrec != NULLAGINO) {
			error = xfs_ialloc_get_rec(tcur, pag->pagl_leftrec,
						   &trec, &doneleft, 1);
			if (error)
				goto error1;

			error = xfs_ialloc_get_rec(cur, pag->pagl_rightrec,
						   &rec, &doneright, 0);
			if (error)
				goto error1;
		} else {
			/* search left with tcur, back up 1 record */
			error = xfs_ialloc_next_rec(tcur, &trec, &doneleft, 1);
			if (error)
				goto error1;

			/* search right with cur, go forward 1 record. */
			error = xfs_ialloc_next_rec(cur, &rec, &doneright, 0);
			if (error)
				goto error1;
		}

		/*
		 * Loop until we find an inode chunk with a free inode.
		 */
		while (!doneleft || !doneright) {
			int	useleft;  /* using left inode chunk this time */

			if (!--searchdistance) {
				/*
				 * Not in range - save last search
				 * location and allocate a new inode
				 */
				xfs_btree_del_cursor(tcur, XFS_BTREE_NOERROR);
				pag->pagl_leftrec = trec.ir_startino;
				pag->pagl_rightrec = rec.ir_startino;
				pag->pagl_pagino = pagino;
				goto newino;
			}

			/* figure out the closer block if both are valid. */
			if (!doneleft && !doneright) {
				useleft = pagino -
				 (trec.ir_startino + XFS_INODES_PER_CHUNK - 1) <
				  rec.ir_startino - pagino;
			} else {
				useleft = !doneleft;
			}

			/* free inodes to the left? */
			if (useleft && trec.ir_freecount) {
				rec = trec;
				xfs_btree_del_cursor(cur, XFS_BTREE_NOERROR);
				cur = tcur;

				pag->pagl_leftrec = trec.ir_startino;
				pag->pagl_rightrec = rec.ir_startino;
				pag->pagl_pagino = pagino;
				goto alloc_inode;
			}

			/* free inodes to the right? */
			if (!useleft && rec.ir_freecount) {
				xfs_btree_del_cursor(tcur, XFS_BTREE_NOERROR);

				pag->pagl_leftrec = trec.ir_startino;
				pag->pagl_rightrec = rec.ir_startino;
				pag->pagl_pagino = pagino;
				goto alloc_inode;
			}

			/* get next record to check */
			if (useleft) {
				error = xfs_ialloc_next_rec(tcur, &trec,
								 &doneleft, 1);
			} else {
				error = xfs_ialloc_next_rec(cur, &rec,
								 &doneright, 0);
			}
			if (error)
				goto error1;
		}

		/*
		 * We've reached the end of the btree. because
		 * we are only searching a small chunk of the
		 * btree each search, there is obviously free
		 * inodes closer to the parent inode than we
		 * are now. restart the search again.
		 */
		pag->pagl_pagino = NULLAGINO;
		pag->pagl_leftrec = NULLAGINO;
		pag->pagl_rightrec = NULLAGINO;
		xfs_btree_del_cursor(tcur, XFS_BTREE_NOERROR);
		xfs_btree_del_cursor(cur, XFS_BTREE_NOERROR);
		goto restart_pagno;
	}

	/*
	 * In a different AG from the parent.
	 * See if the most recently allocated block has any free.
	 */
newino:
	if (agi->agi_newino != cpu_to_be32(NULLAGINO)) {
		error = xfs_inobt_lookup(cur, be32_to_cpu(agi->agi_newino),
					 XFS_LOOKUP_EQ, &i);
		if (error)
			goto error0;

		if (i == 1) {
			error = xfs_inobt_get_rec(cur, &rec, &j);
			if (error)
				goto error0;

			if (j == 1 && rec.ir_freecount > 0) {
				/*
				 * The last chunk allocated in the group
				 * still has a free inode.
				 */
				goto alloc_inode;
			}
		}
	}

	/*
	 * None left in the last group, search the whole AG
	 */
	error = xfs_inobt_lookup(cur, 0, XFS_LOOKUP_GE, &i);
	if (error)
		goto error0;
	XFS_WANT_CORRUPTED_GOTO(i == 1, error0);

	for (;;) {
		error = xfs_inobt_get_rec(cur, &rec, &i);
		if (error)
			goto error0;
		XFS_WANT_CORRUPTED_GOTO(i == 1, error0);
		if (rec.ir_freecount > 0)
			break;
		error = xfs_btree_increment(cur, 0, &i);
		if (error)
			goto error0;
		XFS_WANT_CORRUPTED_GOTO(i == 1, error0);
	}

alloc_inode:
	offset = xfs_ialloc_find_free(&rec.ir_free);
	ASSERT(offset >= 0);
	ASSERT(offset < XFS_INODES_PER_CHUNK);
	ASSERT((XFS_AGINO_TO_OFFSET(mp, rec.ir_startino) %
				   XFS_INODES_PER_CHUNK) == 0);
	ino = XFS_AGINO_TO_INO(mp, agno, rec.ir_startino + offset);
	rec.ir_free &= ~XFS_INOBT_MASK(offset);
	rec.ir_freecount--;
	error = xfs_inobt_update(cur, &rec);
	if (error)
		goto error0;
	be32_add_cpu(&agi->agi_freecount, -1);
	xfs_ialloc_log_agi(tp, agbp, XFS_AGI_FREECOUNT);
	pag->pagi_freecount--;

	error = xfs_check_agi_freecount(cur, agi);
	if (error)
		goto error0;

	xfs_btree_del_cursor(cur, XFS_BTREE_NOERROR);
	xfs_trans_mod_sb(tp, XFS_TRANS_SB_IFREE, -1);
	xfs_perag_put(pag);
	*inop = ino;
	return 0;
error1:
	xfs_btree_del_cursor(tcur, XFS_BTREE_ERROR);
error0:
	xfs_btree_del_cursor(cur, XFS_BTREE_ERROR);
	xfs_perag_put(pag);
	return error;
}

/*
 * Free disk inode.  Carefully avoids touching the incore inode, all
 * manipulations incore are the caller's responsibility.
 * The on-disk inode is not changed by this operation, only the
 * btree (free inode mask) is changed.
 */
int
xfs_difree(
	xfs_trans_t	*tp,		/* transaction pointer */
	xfs_ino_t	inode,		/* inode to be freed */
	xfs_bmap_free_t	*flist,		/* extents to free */
	int		*delete,	/* set if inode cluster was deleted */
	xfs_ino_t	*first_ino)	/* first inode in deleted cluster */
{
	/* REFERENCED */
	xfs_agblock_t	agbno;	/* block number containing inode */
	xfs_buf_t	*agbp;	/* buffer containing allocation group header */
	xfs_agino_t	agino;	/* inode number relative to allocation group */
	xfs_agnumber_t	agno;	/* allocation group number */
	xfs_agi_t	*agi;	/* allocation group header */
	xfs_btree_cur_t	*cur;	/* inode btree cursor */
	int		error;	/* error return value */
	int		i;	/* result code */
	int		ilen;	/* inodes in an inode cluster */
	xfs_mount_t	*mp;	/* mount structure for filesystem */
	int		off;	/* offset of inode in inode chunk */
	xfs_inobt_rec_incore_t rec;	/* btree record */
	struct xfs_perag *pag;

	mp = tp->t_mountp;

	/*
	 * Break up inode number into its components.
	 */
	agno = XFS_INO_TO_AGNO(mp, inode);
	if (agno >= mp->m_sb.sb_agcount)  {
		xfs_warn(mp, "%s: agno >= mp->m_sb.sb_agcount (%d >= %d).",
			__func__, agno, mp->m_sb.sb_agcount);
		ASSERT(0);
		return XFS_ERROR(EINVAL);
	}
	agino = XFS_INO_TO_AGINO(mp, inode);
	if (inode != XFS_AGINO_TO_INO(mp, agno, agino))  {
		xfs_warn(mp, "%s: inode != XFS_AGINO_TO_INO() (%llu != %llu).",
			__func__, (unsigned long long)inode,
			(unsigned long long)XFS_AGINO_TO_INO(mp, agno, agino));
		ASSERT(0);
		return XFS_ERROR(EINVAL);
	}
	agbno = XFS_AGINO_TO_AGBNO(mp, agino);
	if (agbno >= mp->m_sb.sb_agblocks)  {
		xfs_warn(mp, "%s: agbno >= mp->m_sb.sb_agblocks (%d >= %d).",
			__func__, agbno, mp->m_sb.sb_agblocks);
		ASSERT(0);
		return XFS_ERROR(EINVAL);
	}
	/*
	 * Get the allocation group header.
	 */
	error = xfs_ialloc_read_agi(mp, tp, agno, &agbp);
	if (error) {
		xfs_warn(mp, "%s: xfs_ialloc_read_agi() returned error %d.",
			__func__, error);
		return error;
	}
	agi = XFS_BUF_TO_AGI(agbp);
	ASSERT(agi->agi_magicnum == cpu_to_be32(XFS_AGI_MAGIC));
	ASSERT(agbno < be32_to_cpu(agi->agi_length));
	/*
	 * Initialize the cursor.
	 */
	cur = xfs_inobt_init_cursor(mp, tp, agbp, agno);

	error = xfs_check_agi_freecount(cur, agi);
	if (error)
		goto error0;

	/*
	 * Look for the entry describing this inode.
	 */
	if ((error = xfs_inobt_lookup(cur, agino, XFS_LOOKUP_LE, &i))) {
		xfs_warn(mp, "%s: xfs_inobt_lookup() returned error %d.",
			__func__, error);
		goto error0;
	}
	XFS_WANT_CORRUPTED_GOTO(i == 1, error0);
	error = xfs_inobt_get_rec(cur, &rec, &i);
	if (error) {
		xfs_warn(mp, "%s: xfs_inobt_get_rec() returned error %d.",
			__func__, error);
		goto error0;
	}
	XFS_WANT_CORRUPTED_GOTO(i == 1, error0);
	/*
	 * Get the offset in the inode chunk.
	 */
	off = agino - rec.ir_startino;
	ASSERT(off >= 0 && off < XFS_INODES_PER_CHUNK);
	ASSERT(!(rec.ir_free & XFS_INOBT_MASK(off)));
	/*
	 * Mark the inode free & increment the count.
	 */
	rec.ir_free |= XFS_INOBT_MASK(off);
	rec.ir_freecount++;

	/*
	 * When an inode cluster is free, it becomes eligible for removal
	 */
	if (!(mp->m_flags & XFS_MOUNT_IKEEP) &&
	    (rec.ir_freecount == XFS_IALLOC_INODES(mp))) {

		*delete = 1;
		*first_ino = XFS_AGINO_TO_INO(mp, agno, rec.ir_startino);

		/*
		 * Remove the inode cluster from the AGI B+Tree, adjust the
		 * AGI and Superblock inode counts, and mark the disk space
		 * to be freed when the transaction is committed.
		 */
		ilen = XFS_IALLOC_INODES(mp);
		be32_add_cpu(&agi->agi_count, -ilen);
		be32_add_cpu(&agi->agi_freecount, -(ilen - 1));
		xfs_ialloc_log_agi(tp, agbp, XFS_AGI_COUNT | XFS_AGI_FREECOUNT);
		pag = xfs_perag_get(mp, agno);
		pag->pagi_freecount -= ilen - 1;
		xfs_perag_put(pag);
		xfs_trans_mod_sb(tp, XFS_TRANS_SB_ICOUNT, -ilen);
		xfs_trans_mod_sb(tp, XFS_TRANS_SB_IFREE, -(ilen - 1));

		if ((error = xfs_btree_delete(cur, &i))) {
			xfs_warn(mp, "%s: xfs_btree_delete returned error %d.",
				__func__, error);
			goto error0;
		}

		xfs_bmap_add_free(XFS_AGB_TO_FSB(mp,
				agno, XFS_INO_TO_AGBNO(mp,rec.ir_startino)),
				XFS_IALLOC_BLOCKS(mp), flist, mp);
	} else {
		*delete = 0;

		error = xfs_inobt_update(cur, &rec);
		if (error) {
			xfs_warn(mp, "%s: xfs_inobt_update returned error %d.",
				__func__, error);
			goto error0;
		}

		/* 
		 * Change the inode free counts and log the ag/sb changes.
		 */
		be32_add_cpu(&agi->agi_freecount, 1);
		xfs_ialloc_log_agi(tp, agbp, XFS_AGI_FREECOUNT);
		pag = xfs_perag_get(mp, agno);
		pag->pagi_freecount++;
		xfs_perag_put(pag);
		xfs_trans_mod_sb(tp, XFS_TRANS_SB_IFREE, 1);
	}

	error = xfs_check_agi_freecount(cur, agi);
	if (error)
		goto error0;

	xfs_btree_del_cursor(cur, XFS_BTREE_NOERROR);
	return 0;

error0:
	xfs_btree_del_cursor(cur, XFS_BTREE_ERROR);
	return error;
}

STATIC int
xfs_imap_lookup(
	struct xfs_mount	*mp,
	struct xfs_trans	*tp,
	xfs_agnumber_t		agno,
	xfs_agino_t		agino,
	xfs_agblock_t		agbno,
	xfs_agblock_t		*chunk_agbno,
	xfs_agblock_t		*offset_agbno,
	int			flags)
{
	struct xfs_inobt_rec_incore rec;
	struct xfs_btree_cur	*cur;
	struct xfs_buf		*agbp;
	int			error;
	int			i;

	error = xfs_ialloc_read_agi(mp, tp, agno, &agbp);
	if (error) {
		xfs_alert(mp,
			"%s: xfs_ialloc_read_agi() returned error %d, agno %d",
			__func__, error, agno);
		return error;
	}

	/*
	 * Lookup the inode record for the given agino. If the record cannot be
	 * found, then it's an invalid inode number and we should abort. Once
	 * we have a record, we need to ensure it contains the inode number
	 * we are looking up.
	 */
	cur = xfs_inobt_init_cursor(mp, tp, agbp, agno);
	error = xfs_inobt_lookup(cur, agino, XFS_LOOKUP_LE, &i);
	if (!error) {
		if (i)
			error = xfs_inobt_get_rec(cur, &rec, &i);
		if (!error && i == 0)
			error = EINVAL;
	}

	xfs_trans_brelse(tp, agbp);
	xfs_btree_del_cursor(cur, XFS_BTREE_NOERROR);
	if (error)
		return error;

	/* check that the returned record contains the required inode */
	if (rec.ir_startino > agino ||
	    rec.ir_startino + XFS_IALLOC_INODES(mp) <= agino)
		return EINVAL;

	/* for untrusted inodes check it is allocated first */
	if ((flags & XFS_IGET_UNTRUSTED) &&
	    (rec.ir_free & XFS_INOBT_MASK(agino - rec.ir_startino)))
		return EINVAL;

	*chunk_agbno = XFS_AGINO_TO_AGBNO(mp, rec.ir_startino);
	*offset_agbno = agbno - *chunk_agbno;
	return 0;
}

/*
 * Return the location of the inode in imap, for mapping it into a buffer.
 */
int
xfs_imap(
	xfs_mount_t	 *mp,	/* file system mount structure */
	xfs_trans_t	 *tp,	/* transaction pointer */
	xfs_ino_t	ino,	/* inode to locate */
	struct xfs_imap	*imap,	/* location map structure */
	uint		flags)	/* flags for inode btree lookup */
{
	xfs_agblock_t	agbno;	/* block number of inode in the alloc group */
	xfs_agino_t	agino;	/* inode number within alloc group */
	xfs_agnumber_t	agno;	/* allocation group number */
	int		blks_per_cluster; /* num blocks per inode cluster */
	xfs_agblock_t	chunk_agbno;	/* first block in inode chunk */
	xfs_agblock_t	cluster_agbno;	/* first block in inode cluster */
	int		error;	/* error code */
	int		offset;	/* index of inode in its buffer */
	int		offset_agbno;	/* blks from chunk start to inode */

	ASSERT(ino != NULLFSINO);

	/*
	 * Split up the inode number into its parts.
	 */
	agno = XFS_INO_TO_AGNO(mp, ino);
	agino = XFS_INO_TO_AGINO(mp, ino);
	agbno = XFS_AGINO_TO_AGBNO(mp, agino);
	if (agno >= mp->m_sb.sb_agcount || agbno >= mp->m_sb.sb_agblocks ||
	    ino != XFS_AGINO_TO_INO(mp, agno, agino)) {
#ifdef DEBUG
		/*
		 * Don't output diagnostic information for untrusted inodes
		 * as they can be invalid without implying corruption.
		 */
		if (flags & XFS_IGET_UNTRUSTED)
			return XFS_ERROR(EINVAL);
		if (agno >= mp->m_sb.sb_agcount) {
			xfs_alert(mp,
				"%s: agno (%d) >= mp->m_sb.sb_agcount (%d)",
				__func__, agno, mp->m_sb.sb_agcount);
		}
		if (agbno >= mp->m_sb.sb_agblocks) {
			xfs_alert(mp,
		"%s: agbno (0x%llx) >= mp->m_sb.sb_agblocks (0x%lx)",
				__func__, (unsigned long long)agbno,
				(unsigned long)mp->m_sb.sb_agblocks);
		}
		if (ino != XFS_AGINO_TO_INO(mp, agno, agino)) {
			xfs_alert(mp,
		"%s: ino (0x%llx) != XFS_AGINO_TO_INO() (0x%llx)",
				__func__, ino,
				XFS_AGINO_TO_INO(mp, agno, agino));
		}
		xfs_stack_trace();
#endif /* DEBUG */
		return XFS_ERROR(EINVAL);
	}

	blks_per_cluster = XFS_INODE_CLUSTER_SIZE(mp) >> mp->m_sb.sb_blocklog;

	/*
	 * For bulkstat and handle lookups, we have an untrusted inode number
	 * that we have to verify is valid. We cannot do this just by reading
	 * the inode buffer as it may have been unlinked and removed leaving
	 * inodes in stale state on disk. Hence we have to do a btree lookup
	 * in all cases where an untrusted inode number is passed.
	 */
	if (flags & XFS_IGET_UNTRUSTED) {
		error = xfs_imap_lookup(mp, tp, agno, agino, agbno,
					&chunk_agbno, &offset_agbno, flags);
		if (error)
			return error;
		goto out_map;
	}

	/*
	 * If the inode cluster size is the same as the blocksize or
	 * smaller we get to the buffer by simple arithmetics.
	 */
	if (XFS_INODE_CLUSTER_SIZE(mp) <= mp->m_sb.sb_blocksize) {
		offset = XFS_INO_TO_OFFSET(mp, ino);
		ASSERT(offset < mp->m_sb.sb_inopblock);

		imap->im_blkno = XFS_AGB_TO_DADDR(mp, agno, agbno);
		imap->im_len = XFS_FSB_TO_BB(mp, 1);
		imap->im_boffset = (ushort)(offset << mp->m_sb.sb_inodelog);
		return 0;
	}

	/*
	 * If the inode chunks are aligned then use simple maths to
	 * find the location. Otherwise we have to do a btree
	 * lookup to find the location.
	 */
	if (mp->m_inoalign_mask) {
		offset_agbno = agbno & mp->m_inoalign_mask;
		chunk_agbno = agbno - offset_agbno;
	} else {
		error = xfs_imap_lookup(mp, tp, agno, agino, agbno,
					&chunk_agbno, &offset_agbno, flags);
		if (error)
			return error;
	}

out_map:
	ASSERT(agbno >= chunk_agbno);
	cluster_agbno = chunk_agbno +
		((offset_agbno / blks_per_cluster) * blks_per_cluster);
	offset = ((agbno - cluster_agbno) * mp->m_sb.sb_inopblock) +
		XFS_INO_TO_OFFSET(mp, ino);

	imap->im_blkno = XFS_AGB_TO_DADDR(mp, agno, cluster_agbno);
	imap->im_len = XFS_FSB_TO_BB(mp, blks_per_cluster);
	imap->im_boffset = (ushort)(offset << mp->m_sb.sb_inodelog);

	/*
	 * If the inode number maps to a block outside the bounds
	 * of the file system then return NULL rather than calling
	 * read_buf and panicing when we get an error from the
	 * driver.
	 */
	if ((imap->im_blkno + imap->im_len) >
	    XFS_FSB_TO_BB(mp, mp->m_sb.sb_dblocks)) {
		xfs_alert(mp,
	"%s: (im_blkno (0x%llx) + im_len (0x%llx)) > sb_dblocks (0x%llx)",
			__func__, (unsigned long long) imap->im_blkno,
			(unsigned long long) imap->im_len,
			XFS_FSB_TO_BB(mp, mp->m_sb.sb_dblocks));
		return XFS_ERROR(EINVAL);
	}
	return 0;
}

/*
 * Compute and fill in value of m_in_maxlevels.
 */
void
xfs_ialloc_compute_maxlevels(
	xfs_mount_t	*mp)		/* file system mount structure */
{
	int		level;
	uint		maxblocks;
	uint		maxleafents;
	int		minleafrecs;
	int		minnoderecs;

	maxleafents = (1LL << XFS_INO_AGINO_BITS(mp)) >>
		XFS_INODES_PER_CHUNK_LOG;
	minleafrecs = mp->m_alloc_mnr[0];
	minnoderecs = mp->m_alloc_mnr[1];
	maxblocks = (maxleafents + minleafrecs - 1) / minleafrecs;
	for (level = 1; maxblocks > 1; level++)
		maxblocks = (maxblocks + minnoderecs - 1) / minnoderecs;
	mp->m_in_maxlevels = level;
}

/*
 * Log specified fields for the ag hdr (inode section)
 */
void
xfs_ialloc_log_agi(
	xfs_trans_t	*tp,		/* transaction pointer */
	xfs_buf_t	*bp,		/* allocation group header buffer */
	int		fields)		/* bitmask of fields to log */
{
	int			first;		/* first byte number */
	int			last;		/* last byte number */
	static const short	offsets[] = {	/* field starting offsets */
					/* keep in sync with bit definitions */
		offsetof(xfs_agi_t, agi_magicnum),
		offsetof(xfs_agi_t, agi_versionnum),
		offsetof(xfs_agi_t, agi_seqno),
		offsetof(xfs_agi_t, agi_length),
		offsetof(xfs_agi_t, agi_count),
		offsetof(xfs_agi_t, agi_root),
		offsetof(xfs_agi_t, agi_level),
		offsetof(xfs_agi_t, agi_freecount),
		offsetof(xfs_agi_t, agi_newino),
		offsetof(xfs_agi_t, agi_dirino),
		offsetof(xfs_agi_t, agi_unlinked),
		sizeof(xfs_agi_t)
	};
#ifdef DEBUG
	xfs_agi_t		*agi;	/* allocation group header */

	agi = XFS_BUF_TO_AGI(bp);
	ASSERT(agi->agi_magicnum == cpu_to_be32(XFS_AGI_MAGIC));
#endif
	/*
	 * Compute byte offsets for the first and last fields.
	 */
	xfs_btree_offsets(fields, offsets, XFS_AGI_NUM_BITS, &first, &last);
	/*
	 * Log the allocation group inode header buffer.
	 */
	xfs_trans_log_buf(tp, bp, first, last);
}

#ifdef DEBUG
STATIC void
xfs_check_agi_unlinked(
	struct xfs_agi		*agi)
{
	int			i;

	for (i = 0; i < XFS_AGI_UNLINKED_BUCKETS; i++)
		ASSERT(agi->agi_unlinked[i]);
}
#else
#define xfs_check_agi_unlinked(agi)
#endif

/*
 * Read in the allocation group header (inode allocation section)
 */
int
xfs_read_agi(
	struct xfs_mount	*mp,	/* file system mount structure */
	struct xfs_trans	*tp,	/* transaction pointer */
	xfs_agnumber_t		agno,	/* allocation group number */
	struct xfs_buf		**bpp)	/* allocation group hdr buf */
{
	struct xfs_agi		*agi;	/* allocation group header */
	int			agi_ok;	/* agi is consistent */
	int			error;

	ASSERT(agno != NULLAGNUMBER);

	error = xfs_trans_read_buf(mp, tp, mp->m_ddev_targp,
			XFS_AG_DADDR(mp, agno, XFS_AGI_DADDR(mp)),
			XFS_FSS_TO_BB(mp, 1), 0, bpp);
	if (error)
		return error;

	ASSERT(!xfs_buf_geterror(*bpp));
	agi = XFS_BUF_TO_AGI(*bpp);

	/*
	 * Validate the magic number of the agi block.
	 */
	agi_ok = agi->agi_magicnum == cpu_to_be32(XFS_AGI_MAGIC) &&
		XFS_AGI_GOOD_VERSION(be32_to_cpu(agi->agi_versionnum)) &&
		be32_to_cpu(agi->agi_seqno) == agno;
	if (unlikely(XFS_TEST_ERROR(!agi_ok, mp, XFS_ERRTAG_IALLOC_READ_AGI,
			XFS_RANDOM_IALLOC_READ_AGI))) {
		XFS_CORRUPTION_ERROR("xfs_read_agi", XFS_ERRLEVEL_LOW,
				     mp, agi);
		xfs_trans_brelse(tp, *bpp);
		return XFS_ERROR(EFSCORRUPTED);
	}

	xfs_buf_set_ref(*bpp, XFS_AGI_REF);

	xfs_check_agi_unlinked(agi);
	return 0;
}

int
xfs_ialloc_read_agi(
	struct xfs_mount	*mp,	/* file system mount structure */
	struct xfs_trans	*tp,	/* transaction pointer */
	xfs_agnumber_t		agno,	/* allocation group number */
	struct xfs_buf		**bpp)	/* allocation group hdr buf */
{
	struct xfs_agi		*agi;	/* allocation group header */
	struct xfs_perag	*pag;	/* per allocation group data */
	int			error;

	error = xfs_read_agi(mp, tp, agno, bpp);
	if (error)
		return error;

	agi = XFS_BUF_TO_AGI(*bpp);
	pag = xfs_perag_get(mp, agno);
	if (!pag->pagi_init) {
		pag->pagi_freecount = be32_to_cpu(agi->agi_freecount);
		pag->pagi_count = be32_to_cpu(agi->agi_count);
		pag->pagi_init = 1;
	}

	/*
	 * It's possible for these to be out of sync if
	 * we are in the middle of a forced shutdown.
	 */
	ASSERT(pag->pagi_freecount == be32_to_cpu(agi->agi_freecount) ||
		XFS_FORCED_SHUTDOWN(mp));
	xfs_perag_put(pag);
	return 0;
}

/*
 * Read in the agi to initialise the per-ag data in the mount structure
 */
int
xfs_ialloc_pagi_init(
	xfs_mount_t	*mp,		/* file system mount structure */
	xfs_trans_t	*tp,		/* transaction pointer */
	xfs_agnumber_t	agno)		/* allocation group number */
{
	xfs_buf_t	*bp = NULL;
	int		error;

	error = xfs_ialloc_read_agi(mp, tp, agno, &bp);
	if (error)
		return error;
	if (bp)
		xfs_trans_brelse(tp, bp);
	return 0;
}<|MERGE_RESOLUTION|>--- conflicted
+++ resolved
@@ -202,13 +202,8 @@
 		fbuf = xfs_trans_get_buf(tp, mp->m_ddev_targp, d,
 					 mp->m_bsize * blks_per_cluster,
 					 XBF_LOCK);
-<<<<<<< HEAD
-		ASSERT(!xfs_buf_geterror(fbuf));
-
-=======
 		if (!fbuf)
 			return ENOMEM;
->>>>>>> 0dacb764
 		/*
 		 * Initialize all inodes in this buffer and then log them.
 		 *
