/*
 * Copyright (c) 2000-2002,2005 Silicon Graphics, Inc.
 * All Rights Reserved.
 *
 * This program is free software; you can redistribute it and/or
 * modify it under the terms of the GNU General Public License as
 * published by the Free Software Foundation.
 *
 * This program is distributed in the hope that it would be useful,
 * but WITHOUT ANY WARRANTY; without even the implied warranty of
 * MERCHANTABILITY or FITNESS FOR A PARTICULAR PURPOSE.  See the
 * GNU General Public License for more details.
 *
 * You should have received a copy of the GNU General Public License
 * along with this program; if not, write the Free Software Foundation,
 * Inc.,  51 Franklin St, Fifth Floor, Boston, MA  02110-1301  USA
 */
#include "xfs.h"
#include "xfs_fs.h"
#include "xfs_types.h"
#include "xfs_bit.h"
#include "xfs_log.h"
#include "xfs_inum.h"
#include "xfs_trans.h"
#include "xfs_sb.h"
#include "xfs_ag.h"
#include "xfs_mount.h"
#include "xfs_bmap_btree.h"
#include "xfs_alloc_btree.h"
#include "xfs_ialloc_btree.h"
#include "xfs_dinode.h"
#include "xfs_inode.h"
#include "xfs_btree.h"
#include "xfs_ialloc.h"
#include "xfs_alloc.h"
#include "xfs_rtalloc.h"
#include "xfs_error.h"
#include "xfs_bmap.h"
#include "xfs_cksum.h"
#include "xfs_buf_item.h"
<<<<<<< HEAD
=======
#include "xfs_icreate_item.h"
>>>>>>> d0e0ac97


/*
 * Allocation group level functions.
 */
static inline int
xfs_ialloc_cluster_alignment(
	xfs_alloc_arg_t	*args)
{
	if (xfs_sb_version_hasalign(&args->mp->m_sb) &&
	    args->mp->m_sb.sb_inoalignmt >=
	     XFS_B_TO_FSBT(args->mp, XFS_INODE_CLUSTER_SIZE(args->mp)))
		return args->mp->m_sb.sb_inoalignmt;
	return 1;
}

/*
 * Lookup a record by ino in the btree given by cur.
 */
int					/* error */
xfs_inobt_lookup(
	struct xfs_btree_cur	*cur,	/* btree cursor */
	xfs_agino_t		ino,	/* starting inode of chunk */
	xfs_lookup_t		dir,	/* <=, >=, == */
	int			*stat)	/* success/failure */
{
	cur->bc_rec.i.ir_startino = ino;
	cur->bc_rec.i.ir_freecount = 0;
	cur->bc_rec.i.ir_free = 0;
	return xfs_btree_lookup(cur, dir, stat);
}

/*
 * Update the record referred to by cur to the value given.
 * This either works (return 0) or gets an EFSCORRUPTED error.
 */
STATIC int				/* error */
xfs_inobt_update(
	struct xfs_btree_cur	*cur,	/* btree cursor */
	xfs_inobt_rec_incore_t	*irec)	/* btree record */
{
	union xfs_btree_rec	rec;

	rec.inobt.ir_startino = cpu_to_be32(irec->ir_startino);
	rec.inobt.ir_freecount = cpu_to_be32(irec->ir_freecount);
	rec.inobt.ir_free = cpu_to_be64(irec->ir_free);
	return xfs_btree_update(cur, &rec);
}

/*
 * Get the data from the pointed-to record.
 */
int					/* error */
xfs_inobt_get_rec(
	struct xfs_btree_cur	*cur,	/* btree cursor */
	xfs_inobt_rec_incore_t	*irec,	/* btree record */
	int			*stat)	/* output: success/failure */
{
	union xfs_btree_rec	*rec;
	int			error;

	error = xfs_btree_get_rec(cur, &rec, stat);
	if (!error && *stat == 1) {
		irec->ir_startino = be32_to_cpu(rec->inobt.ir_startino);
		irec->ir_freecount = be32_to_cpu(rec->inobt.ir_freecount);
		irec->ir_free = be64_to_cpu(rec->inobt.ir_free);
	}
	return error;
}

/*
 * Verify that the number of free inodes in the AGI is correct.
 */
#ifdef DEBUG
STATIC int
xfs_check_agi_freecount(
	struct xfs_btree_cur	*cur,
	struct xfs_agi		*agi)
{
	if (cur->bc_nlevels == 1) {
		xfs_inobt_rec_incore_t rec;
		int		freecount = 0;
		int		error;
		int		i;

		error = xfs_inobt_lookup(cur, 0, XFS_LOOKUP_GE, &i);
		if (error)
			return error;

		do {
			error = xfs_inobt_get_rec(cur, &rec, &i);
			if (error)
				return error;

			if (i) {
				freecount += rec.ir_freecount;
				error = xfs_btree_increment(cur, 0, &i);
				if (error)
					return error;
			}
		} while (i == 1);

		if (!XFS_FORCED_SHUTDOWN(cur->bc_mp))
			ASSERT(freecount == be32_to_cpu(agi->agi_freecount));
	}
	return 0;
}
#else
#define xfs_check_agi_freecount(cur, agi)	0
#endif

/*
 * Initialise a new set of inodes. When called without a transaction context
 * (e.g. from recovery) we initiate a delayed write of the inode buffers rather
 * than logging them (which in a transaction context puts them into the AIL
 * for writeback rather than the xfsbufd queue).
 */
int
xfs_ialloc_inode_init(
	struct xfs_mount	*mp,
	struct xfs_trans	*tp,
	struct list_head	*buffer_list,
	xfs_agnumber_t		agno,
	xfs_agblock_t		agbno,
	xfs_agblock_t		length,
	unsigned int		gen)
{
	struct xfs_buf		*fbuf;
	struct xfs_dinode	*free;
	int			blks_per_cluster, nbufs, ninodes;
	int			version;
	int			i, j;
	xfs_daddr_t		d;
	xfs_ino_t		ino = 0;

	/*
	 * Loop over the new block(s), filling in the inodes.
	 * For small block sizes, manipulate the inodes in buffers
	 * which are multiples of the blocks size.
	 */
	if (mp->m_sb.sb_blocksize >= XFS_INODE_CLUSTER_SIZE(mp)) {
		blks_per_cluster = 1;
		nbufs = length;
		ninodes = mp->m_sb.sb_inopblock;
	} else {
		blks_per_cluster = XFS_INODE_CLUSTER_SIZE(mp) /
				   mp->m_sb.sb_blocksize;
		nbufs = length / blks_per_cluster;
		ninodes = blks_per_cluster * mp->m_sb.sb_inopblock;
	}

	/*
	 * Figure out what version number to use in the inodes we create.  If
	 * the superblock version has caught up to the one that supports the new
	 * inode format, then use the new inode version.  Otherwise use the old
	 * version so that old kernels will continue to be able to use the file
	 * system.
	 *
	 * For v3 inodes, we also need to write the inode number into the inode,
	 * so calculate the first inode number of the chunk here as
	 * XFS_OFFBNO_TO_AGINO() only works within a filesystem block, not
	 * across multiple filesystem blocks (such as a cluster) and so cannot
	 * be used in the cluster buffer loop below.
	 *
	 * Further, because we are writing the inode directly into the buffer
	 * and calculating a CRC on the entire inode, we have ot log the entire
	 * inode so that the entire range the CRC covers is present in the log.
	 * That means for v3 inode we log the entire buffer rather than just the
	 * inode cores.
	 */
	if (xfs_sb_version_hascrc(&mp->m_sb)) {
		version = 3;
		ino = XFS_AGINO_TO_INO(mp, agno,
				       XFS_OFFBNO_TO_AGINO(mp, agbno, 0));
<<<<<<< HEAD
=======

		/*
		 * log the initialisation that is about to take place as an
		 * logical operation. This means the transaction does not
		 * need to log the physical changes to the inode buffers as log
		 * recovery will know what initialisation is actually needed.
		 * Hence we only need to log the buffers as "ordered" buffers so
		 * they track in the AIL as if they were physically logged.
		 */
		if (tp)
			xfs_icreate_log(tp, agno, agbno, XFS_IALLOC_INODES(mp),
					mp->m_sb.sb_inodesize, length, gen);
>>>>>>> d0e0ac97
	} else if (xfs_sb_version_hasnlink(&mp->m_sb))
		version = 2;
	else
		version = 1;

	for (j = 0; j < nbufs; j++) {
		/*
		 * Get the block.
		 */
		d = XFS_AGB_TO_DADDR(mp, agno, agbno + (j * blks_per_cluster));
		fbuf = xfs_trans_get_buf(tp, mp->m_ddev_targp, d,
					 mp->m_bsize * blks_per_cluster,
					 XBF_UNMAPPED);
		if (!fbuf)
			return ENOMEM;

		/* Initialize the inode buffers and log them appropriately. */
		fbuf->b_ops = &xfs_inode_buf_ops;
		xfs_buf_zero(fbuf, 0, BBTOB(fbuf->b_length));
		for (i = 0; i < ninodes; i++) {
			int	ioffset = i << mp->m_sb.sb_inodelog;
			uint	isize = xfs_dinode_size(version);

			free = xfs_make_iptr(mp, fbuf, i);
			free->di_magic = cpu_to_be16(XFS_DINODE_MAGIC);
			free->di_version = version;
			free->di_gen = cpu_to_be32(gen);
			free->di_next_unlinked = cpu_to_be32(NULLAGINO);

			if (version == 3) {
				free->di_ino = cpu_to_be64(ino);
				ino++;
				uuid_copy(&free->di_uuid, &mp->m_sb.sb_uuid);
				xfs_dinode_calc_crc(mp, free);
<<<<<<< HEAD
			} else {
=======
			} else if (tp) {
>>>>>>> d0e0ac97
				/* just log the inode core */
				xfs_trans_log_buf(tp, fbuf, ioffset,
						  ioffset + isize - 1);
			}
		}
<<<<<<< HEAD
		if (version == 3) {
			/* need to log the entire buffer */
			xfs_trans_log_buf(tp, fbuf, 0,
					  BBTOB(fbuf->b_length) - 1);
=======

		if (tp) {
			/*
			 * Mark the buffer as an inode allocation buffer so it
			 * sticks in AIL at the point of this allocation
			 * transaction. This ensures the they are on disk before
			 * the tail of the log can be moved past this
			 * transaction (i.e. by preventing relogging from moving
			 * it forward in the log).
			 */
			xfs_trans_inode_alloc_buf(tp, fbuf);
			if (version == 3) {
				/*
				 * Mark the buffer as ordered so that they are
				 * not physically logged in the transaction but
				 * still tracked in the AIL as part of the
				 * transaction and pin the log appropriately.
				 */
				xfs_trans_ordered_buf(tp, fbuf);
				xfs_trans_log_buf(tp, fbuf, 0,
						  BBTOB(fbuf->b_length) - 1);
			}
		} else {
			fbuf->b_flags |= XBF_DONE;
			xfs_buf_delwri_queue(fbuf, buffer_list);
			xfs_buf_relse(fbuf);
>>>>>>> d0e0ac97
		}
	}
	return 0;
}

/*
 * Allocate new inodes in the allocation group specified by agbp.
 * Return 0 for success, else error code.
 */
STATIC int				/* error code or 0 */
xfs_ialloc_ag_alloc(
	xfs_trans_t	*tp,		/* transaction pointer */
	xfs_buf_t	*agbp,		/* alloc group buffer */
	int		*alloc)
{
	xfs_agi_t	*agi;		/* allocation group header */
	xfs_alloc_arg_t	args;		/* allocation argument structure */
	xfs_btree_cur_t	*cur;		/* inode btree cursor */
	xfs_agnumber_t	agno;
	int		error;
	int		i;
	xfs_agino_t	newino;		/* new first inode's number */
	xfs_agino_t	newlen;		/* new number of inodes */
	xfs_agino_t	thisino;	/* current inode number, for loop */
	int		isaligned = 0;	/* inode allocation at stripe unit */
					/* boundary */
	struct xfs_perag *pag;

	memset(&args, 0, sizeof(args));
	args.tp = tp;
	args.mp = tp->t_mountp;

	/*
	 * Locking will ensure that we don't have two callers in here
	 * at one time.
	 */
	newlen = XFS_IALLOC_INODES(args.mp);
	if (args.mp->m_maxicount &&
	    args.mp->m_sb.sb_icount + newlen > args.mp->m_maxicount)
		return XFS_ERROR(ENOSPC);
	args.minlen = args.maxlen = XFS_IALLOC_BLOCKS(args.mp);
	/*
	 * First try to allocate inodes contiguous with the last-allocated
	 * chunk of inodes.  If the filesystem is striped, this will fill
	 * an entire stripe unit with inodes.
	 */
	agi = XFS_BUF_TO_AGI(agbp);
	newino = be32_to_cpu(agi->agi_newino);
	agno = be32_to_cpu(agi->agi_seqno);
	args.agbno = XFS_AGINO_TO_AGBNO(args.mp, newino) +
			XFS_IALLOC_BLOCKS(args.mp);
	if (likely(newino != NULLAGINO &&
		  (args.agbno < be32_to_cpu(agi->agi_length)))) {
		args.fsbno = XFS_AGB_TO_FSB(args.mp, agno, args.agbno);
		args.type = XFS_ALLOCTYPE_THIS_BNO;
		args.prod = 1;

		/*
		 * We need to take into account alignment here to ensure that
		 * we don't modify the free list if we fail to have an exact
		 * block. If we don't have an exact match, and every oher
		 * attempt allocation attempt fails, we'll end up cancelling
		 * a dirty transaction and shutting down.
		 *
		 * For an exact allocation, alignment must be 1,
		 * however we need to take cluster alignment into account when
		 * fixing up the freelist. Use the minalignslop field to
		 * indicate that extra blocks might be required for alignment,
		 * but not to use them in the actual exact allocation.
		 */
		args.alignment = 1;
		args.minalignslop = xfs_ialloc_cluster_alignment(&args) - 1;

		/* Allow space for the inode btree to split. */
		args.minleft = args.mp->m_in_maxlevels - 1;
		if ((error = xfs_alloc_vextent(&args)))
			return error;
	} else
		args.fsbno = NULLFSBLOCK;

	if (unlikely(args.fsbno == NULLFSBLOCK)) {
		/*
		 * Set the alignment for the allocation.
		 * If stripe alignment is turned on then align at stripe unit
		 * boundary.
		 * If the cluster size is smaller than a filesystem block
		 * then we're doing I/O for inodes in filesystem block size
		 * pieces, so don't need alignment anyway.
		 */
		isaligned = 0;
		if (args.mp->m_sinoalign) {
			ASSERT(!(args.mp->m_flags & XFS_MOUNT_NOALIGN));
			args.alignment = args.mp->m_dalign;
			isaligned = 1;
		} else
			args.alignment = xfs_ialloc_cluster_alignment(&args);
		/*
		 * Need to figure out where to allocate the inode blocks.
		 * Ideally they should be spaced out through the a.g.
		 * For now, just allocate blocks up front.
		 */
		args.agbno = be32_to_cpu(agi->agi_root);
		args.fsbno = XFS_AGB_TO_FSB(args.mp, agno, args.agbno);
		/*
		 * Allocate a fixed-size extent of inodes.
		 */
		args.type = XFS_ALLOCTYPE_NEAR_BNO;
		args.prod = 1;
		/*
		 * Allow space for the inode btree to split.
		 */
		args.minleft = args.mp->m_in_maxlevels - 1;
		if ((error = xfs_alloc_vextent(&args)))
			return error;
	}

	/*
	 * If stripe alignment is turned on, then try again with cluster
	 * alignment.
	 */
	if (isaligned && args.fsbno == NULLFSBLOCK) {
		args.type = XFS_ALLOCTYPE_NEAR_BNO;
		args.agbno = be32_to_cpu(agi->agi_root);
		args.fsbno = XFS_AGB_TO_FSB(args.mp, agno, args.agbno);
		args.alignment = xfs_ialloc_cluster_alignment(&args);
		if ((error = xfs_alloc_vextent(&args)))
			return error;
	}

	if (args.fsbno == NULLFSBLOCK) {
		*alloc = 0;
		return 0;
	}
	ASSERT(args.len == args.minlen);

	/*
	 * Stamp and write the inode buffers.
	 *
	 * Seed the new inode cluster with a random generation number. This
	 * prevents short-term reuse of generation numbers if a chunk is
	 * freed and then immediately reallocated. We use random numbers
	 * rather than a linear progression to prevent the next generation
	 * number from being easily guessable.
	 */
<<<<<<< HEAD
	error = xfs_ialloc_inode_init(args.mp, tp, agno, args.agbno,
=======
	error = xfs_ialloc_inode_init(args.mp, tp, NULL, agno, args.agbno,
>>>>>>> d0e0ac97
			args.len, prandom_u32());

	if (error)
		return error;
	/*
	 * Convert the results.
	 */
	newino = XFS_OFFBNO_TO_AGINO(args.mp, args.agbno, 0);
	be32_add_cpu(&agi->agi_count, newlen);
	be32_add_cpu(&agi->agi_freecount, newlen);
	pag = xfs_perag_get(args.mp, agno);
	pag->pagi_freecount += newlen;
	xfs_perag_put(pag);
	agi->agi_newino = cpu_to_be32(newino);

	/*
	 * Insert records describing the new inode chunk into the btree.
	 */
	cur = xfs_inobt_init_cursor(args.mp, tp, agbp, agno);
	for (thisino = newino;
	     thisino < newino + newlen;
	     thisino += XFS_INODES_PER_CHUNK) {
		cur->bc_rec.i.ir_startino = thisino;
		cur->bc_rec.i.ir_freecount = XFS_INODES_PER_CHUNK;
		cur->bc_rec.i.ir_free = XFS_INOBT_ALL_FREE;
		error = xfs_btree_lookup(cur, XFS_LOOKUP_EQ, &i);
		if (error) {
			xfs_btree_del_cursor(cur, XFS_BTREE_ERROR);
			return error;
		}
		ASSERT(i == 0);
		error = xfs_btree_insert(cur, &i);
		if (error) {
			xfs_btree_del_cursor(cur, XFS_BTREE_ERROR);
			return error;
		}
		ASSERT(i == 1);
	}
	xfs_btree_del_cursor(cur, XFS_BTREE_NOERROR);
	/*
	 * Log allocation group header fields
	 */
	xfs_ialloc_log_agi(tp, agbp,
		XFS_AGI_COUNT | XFS_AGI_FREECOUNT | XFS_AGI_NEWINO);
	/*
	 * Modify/log superblock values for inode count and inode free count.
	 */
	xfs_trans_mod_sb(tp, XFS_TRANS_SB_ICOUNT, (long)newlen);
	xfs_trans_mod_sb(tp, XFS_TRANS_SB_IFREE, (long)newlen);
	*alloc = 1;
	return 0;
}

STATIC xfs_agnumber_t
xfs_ialloc_next_ag(
	xfs_mount_t	*mp)
{
	xfs_agnumber_t	agno;

	spin_lock(&mp->m_agirotor_lock);
	agno = mp->m_agirotor;
	if (++mp->m_agirotor >= mp->m_maxagi)
		mp->m_agirotor = 0;
	spin_unlock(&mp->m_agirotor_lock);

	return agno;
}

/*
 * Select an allocation group to look for a free inode in, based on the parent
 * inode and then mode.  Return the allocation group buffer.
 */
STATIC xfs_agnumber_t
xfs_ialloc_ag_select(
	xfs_trans_t	*tp,		/* transaction pointer */
	xfs_ino_t	parent,		/* parent directory inode number */
	umode_t		mode,		/* bits set to indicate file type */
	int		okalloc)	/* ok to allocate more space */
{
	xfs_agnumber_t	agcount;	/* number of ag's in the filesystem */
	xfs_agnumber_t	agno;		/* current ag number */
	int		flags;		/* alloc buffer locking flags */
	xfs_extlen_t	ineed;		/* blocks needed for inode allocation */
	xfs_extlen_t	longest = 0;	/* longest extent available */
	xfs_mount_t	*mp;		/* mount point structure */
	int		needspace;	/* file mode implies space allocated */
	xfs_perag_t	*pag;		/* per allocation group data */
	xfs_agnumber_t	pagno;		/* parent (starting) ag number */
	int		error;

	/*
	 * Files of these types need at least one block if length > 0
	 * (and they won't fit in the inode, but that's hard to figure out).
	 */
	needspace = S_ISDIR(mode) || S_ISREG(mode) || S_ISLNK(mode);
	mp = tp->t_mountp;
	agcount = mp->m_maxagi;
	if (S_ISDIR(mode))
		pagno = xfs_ialloc_next_ag(mp);
	else {
		pagno = XFS_INO_TO_AGNO(mp, parent);
		if (pagno >= agcount)
			pagno = 0;
	}

	ASSERT(pagno < agcount);

	/*
	 * Loop through allocation groups, looking for one with a little
	 * free space in it.  Note we don't look for free inodes, exactly.
	 * Instead, we include whether there is a need to allocate inodes
	 * to mean that blocks must be allocated for them,
	 * if none are currently free.
	 */
	agno = pagno;
	flags = XFS_ALLOC_FLAG_TRYLOCK;
	for (;;) {
		pag = xfs_perag_get(mp, agno);
		if (!pag->pagi_inodeok) {
			xfs_ialloc_next_ag(mp);
			goto nextag;
		}

		if (!pag->pagi_init) {
			error = xfs_ialloc_pagi_init(mp, tp, agno);
			if (error)
				goto nextag;
		}

		if (pag->pagi_freecount) {
			xfs_perag_put(pag);
			return agno;
		}

		if (!okalloc)
			goto nextag;

		if (!pag->pagf_init) {
			error = xfs_alloc_pagf_init(mp, tp, agno, flags);
			if (error)
				goto nextag;
		}

		/*
		 * Is there enough free space for the file plus a block of
		 * inodes? (if we need to allocate some)?
		 */
		ineed = XFS_IALLOC_BLOCKS(mp);
		longest = pag->pagf_longest;
		if (!longest)
			longest = pag->pagf_flcount > 0;

		if (pag->pagf_freeblks >= needspace + ineed &&
		    longest >= ineed) {
			xfs_perag_put(pag);
			return agno;
		}
nextag:
		xfs_perag_put(pag);
		/*
		 * No point in iterating over the rest, if we're shutting
		 * down.
		 */
		if (XFS_FORCED_SHUTDOWN(mp))
			return NULLAGNUMBER;
		agno++;
		if (agno >= agcount)
			agno = 0;
		if (agno == pagno) {
			if (flags == 0)
				return NULLAGNUMBER;
			flags = 0;
		}
	}
}

/*
 * Try to retrieve the next record to the left/right from the current one.
 */
STATIC int
xfs_ialloc_next_rec(
	struct xfs_btree_cur	*cur,
	xfs_inobt_rec_incore_t	*rec,
	int			*done,
	int			left)
{
	int                     error;
	int			i;

	if (left)
		error = xfs_btree_decrement(cur, 0, &i);
	else
		error = xfs_btree_increment(cur, 0, &i);

	if (error)
		return error;
	*done = !i;
	if (i) {
		error = xfs_inobt_get_rec(cur, rec, &i);
		if (error)
			return error;
		XFS_WANT_CORRUPTED_RETURN(i == 1);
	}

	return 0;
}

STATIC int
xfs_ialloc_get_rec(
	struct xfs_btree_cur	*cur,
	xfs_agino_t		agino,
	xfs_inobt_rec_incore_t	*rec,
	int			*done)
{
	int                     error;
	int			i;

	error = xfs_inobt_lookup(cur, agino, XFS_LOOKUP_EQ, &i);
	if (error)
		return error;
	*done = !i;
	if (i) {
		error = xfs_inobt_get_rec(cur, rec, &i);
		if (error)
			return error;
		XFS_WANT_CORRUPTED_RETURN(i == 1);
	}

	return 0;
}

/*
 * Allocate an inode.
 *
 * The caller selected an AG for us, and made sure that free inodes are
 * available.
 */
STATIC int
xfs_dialloc_ag(
	struct xfs_trans	*tp,
	struct xfs_buf		*agbp,
	xfs_ino_t		parent,
	xfs_ino_t		*inop)
{
	struct xfs_mount	*mp = tp->t_mountp;
	struct xfs_agi		*agi = XFS_BUF_TO_AGI(agbp);
	xfs_agnumber_t		agno = be32_to_cpu(agi->agi_seqno);
	xfs_agnumber_t		pagno = XFS_INO_TO_AGNO(mp, parent);
	xfs_agino_t		pagino = XFS_INO_TO_AGINO(mp, parent);
	struct xfs_perag	*pag;
	struct xfs_btree_cur	*cur, *tcur;
	struct xfs_inobt_rec_incore rec, trec;
	xfs_ino_t		ino;
	int			error;
	int			offset;
	int			i, j;

	pag = xfs_perag_get(mp, agno);

	ASSERT(pag->pagi_init);
	ASSERT(pag->pagi_inodeok);
	ASSERT(pag->pagi_freecount > 0);

 restart_pagno:
	cur = xfs_inobt_init_cursor(mp, tp, agbp, agno);
	/*
	 * If pagino is 0 (this is the root inode allocation) use newino.
	 * This must work because we've just allocated some.
	 */
	if (!pagino)
		pagino = be32_to_cpu(agi->agi_newino);

	error = xfs_check_agi_freecount(cur, agi);
	if (error)
		goto error0;

	/*
	 * If in the same AG as the parent, try to get near the parent.
	 */
	if (pagno == agno) {
		int		doneleft;	/* done, to the left */
		int		doneright;	/* done, to the right */
		int		searchdistance = 10;

		error = xfs_inobt_lookup(cur, pagino, XFS_LOOKUP_LE, &i);
		if (error)
			goto error0;
		XFS_WANT_CORRUPTED_GOTO(i == 1, error0);

		error = xfs_inobt_get_rec(cur, &rec, &j);
		if (error)
			goto error0;
		XFS_WANT_CORRUPTED_GOTO(i == 1, error0);

		if (rec.ir_freecount > 0) {
			/*
			 * Found a free inode in the same chunk
			 * as the parent, done.
			 */
			goto alloc_inode;
		}


		/*
		 * In the same AG as parent, but parent's chunk is full.
		 */

		/* duplicate the cursor, search left & right simultaneously */
		error = xfs_btree_dup_cursor(cur, &tcur);
		if (error)
			goto error0;

		/*
		 * Skip to last blocks looked up if same parent inode.
		 */
		if (pagino != NULLAGINO &&
		    pag->pagl_pagino == pagino &&
		    pag->pagl_leftrec != NULLAGINO &&
		    pag->pagl_rightrec != NULLAGINO) {
			error = xfs_ialloc_get_rec(tcur, pag->pagl_leftrec,
						   &trec, &doneleft);
			if (error)
				goto error1;

			error = xfs_ialloc_get_rec(cur, pag->pagl_rightrec,
						   &rec, &doneright);
			if (error)
				goto error1;
		} else {
			/* search left with tcur, back up 1 record */
			error = xfs_ialloc_next_rec(tcur, &trec, &doneleft, 1);
			if (error)
				goto error1;

			/* search right with cur, go forward 1 record. */
			error = xfs_ialloc_next_rec(cur, &rec, &doneright, 0);
			if (error)
				goto error1;
		}

		/*
		 * Loop until we find an inode chunk with a free inode.
		 */
		while (!doneleft || !doneright) {
			int	useleft;  /* using left inode chunk this time */

			if (!--searchdistance) {
				/*
				 * Not in range - save last search
				 * location and allocate a new inode
				 */
				xfs_btree_del_cursor(tcur, XFS_BTREE_NOERROR);
				pag->pagl_leftrec = trec.ir_startino;
				pag->pagl_rightrec = rec.ir_startino;
				pag->pagl_pagino = pagino;
				goto newino;
			}

			/* figure out the closer block if both are valid. */
			if (!doneleft && !doneright) {
				useleft = pagino -
				 (trec.ir_startino + XFS_INODES_PER_CHUNK - 1) <
				  rec.ir_startino - pagino;
			} else {
				useleft = !doneleft;
			}

			/* free inodes to the left? */
			if (useleft && trec.ir_freecount) {
				rec = trec;
				xfs_btree_del_cursor(cur, XFS_BTREE_NOERROR);
				cur = tcur;

				pag->pagl_leftrec = trec.ir_startino;
				pag->pagl_rightrec = rec.ir_startino;
				pag->pagl_pagino = pagino;
				goto alloc_inode;
			}

			/* free inodes to the right? */
			if (!useleft && rec.ir_freecount) {
				xfs_btree_del_cursor(tcur, XFS_BTREE_NOERROR);

				pag->pagl_leftrec = trec.ir_startino;
				pag->pagl_rightrec = rec.ir_startino;
				pag->pagl_pagino = pagino;
				goto alloc_inode;
			}

			/* get next record to check */
			if (useleft) {
				error = xfs_ialloc_next_rec(tcur, &trec,
								 &doneleft, 1);
			} else {
				error = xfs_ialloc_next_rec(cur, &rec,
								 &doneright, 0);
			}
			if (error)
				goto error1;
		}

		/*
		 * We've reached the end of the btree. because
		 * we are only searching a small chunk of the
		 * btree each search, there is obviously free
		 * inodes closer to the parent inode than we
		 * are now. restart the search again.
		 */
		pag->pagl_pagino = NULLAGINO;
		pag->pagl_leftrec = NULLAGINO;
		pag->pagl_rightrec = NULLAGINO;
		xfs_btree_del_cursor(tcur, XFS_BTREE_NOERROR);
		xfs_btree_del_cursor(cur, XFS_BTREE_NOERROR);
		goto restart_pagno;
	}

	/*
	 * In a different AG from the parent.
	 * See if the most recently allocated block has any free.
	 */
newino:
	if (agi->agi_newino != cpu_to_be32(NULLAGINO)) {
		error = xfs_inobt_lookup(cur, be32_to_cpu(agi->agi_newino),
					 XFS_LOOKUP_EQ, &i);
		if (error)
			goto error0;

		if (i == 1) {
			error = xfs_inobt_get_rec(cur, &rec, &j);
			if (error)
				goto error0;

			if (j == 1 && rec.ir_freecount > 0) {
				/*
				 * The last chunk allocated in the group
				 * still has a free inode.
				 */
				goto alloc_inode;
			}
		}
	}

	/*
	 * None left in the last group, search the whole AG
	 */
	error = xfs_inobt_lookup(cur, 0, XFS_LOOKUP_GE, &i);
	if (error)
		goto error0;
	XFS_WANT_CORRUPTED_GOTO(i == 1, error0);

	for (;;) {
		error = xfs_inobt_get_rec(cur, &rec, &i);
		if (error)
			goto error0;
		XFS_WANT_CORRUPTED_GOTO(i == 1, error0);
		if (rec.ir_freecount > 0)
			break;
		error = xfs_btree_increment(cur, 0, &i);
		if (error)
			goto error0;
		XFS_WANT_CORRUPTED_GOTO(i == 1, error0);
	}

alloc_inode:
	offset = xfs_lowbit64(rec.ir_free);
	ASSERT(offset >= 0);
	ASSERT(offset < XFS_INODES_PER_CHUNK);
	ASSERT((XFS_AGINO_TO_OFFSET(mp, rec.ir_startino) %
				   XFS_INODES_PER_CHUNK) == 0);
	ino = XFS_AGINO_TO_INO(mp, agno, rec.ir_startino + offset);
	rec.ir_free &= ~XFS_INOBT_MASK(offset);
	rec.ir_freecount--;
	error = xfs_inobt_update(cur, &rec);
	if (error)
		goto error0;
	be32_add_cpu(&agi->agi_freecount, -1);
	xfs_ialloc_log_agi(tp, agbp, XFS_AGI_FREECOUNT);
	pag->pagi_freecount--;

	error = xfs_check_agi_freecount(cur, agi);
	if (error)
		goto error0;

	xfs_btree_del_cursor(cur, XFS_BTREE_NOERROR);
	xfs_trans_mod_sb(tp, XFS_TRANS_SB_IFREE, -1);
	xfs_perag_put(pag);
	*inop = ino;
	return 0;
error1:
	xfs_btree_del_cursor(tcur, XFS_BTREE_ERROR);
error0:
	xfs_btree_del_cursor(cur, XFS_BTREE_ERROR);
	xfs_perag_put(pag);
	return error;
}

/*
 * Allocate an inode on disk.
 *
 * Mode is used to tell whether the new inode will need space, and whether it
 * is a directory.
 *
 * This function is designed to be called twice if it has to do an allocation
 * to make more free inodes.  On the first call, *IO_agbp should be set to NULL.
 * If an inode is available without having to performn an allocation, an inode
 * number is returned.  In this case, *IO_agbp is set to NULL.  If an allocation
 * needs to be done, xfs_dialloc returns the current AGI buffer in *IO_agbp.
 * The caller should then commit the current transaction, allocate a
 * new transaction, and call xfs_dialloc() again, passing in the previous value
 * of *IO_agbp.  IO_agbp should be held across the transactions. Since the AGI
 * buffer is locked across the two calls, the second call is guaranteed to have
 * a free inode available.
 *
 * Once we successfully pick an inode its number is returned and the on-disk
 * data structures are updated.  The inode itself is not read in, since doing so
 * would break ordering constraints with xfs_reclaim.
 */
int
xfs_dialloc(
	struct xfs_trans	*tp,
	xfs_ino_t		parent,
	umode_t			mode,
	int			okalloc,
	struct xfs_buf		**IO_agbp,
	xfs_ino_t		*inop)
{
	struct xfs_mount	*mp = tp->t_mountp;
	struct xfs_buf		*agbp;
	xfs_agnumber_t		agno;
	int			error;
	int			ialloced;
	int			noroom = 0;
	xfs_agnumber_t		start_agno;
	struct xfs_perag	*pag;

	if (*IO_agbp) {
		/*
		 * If the caller passes in a pointer to the AGI buffer,
		 * continue where we left off before.  In this case, we
		 * know that the allocation group has free inodes.
		 */
		agbp = *IO_agbp;
		goto out_alloc;
	}

	/*
	 * We do not have an agbp, so select an initial allocation
	 * group for inode allocation.
	 */
	start_agno = xfs_ialloc_ag_select(tp, parent, mode, okalloc);
	if (start_agno == NULLAGNUMBER) {
		*inop = NULLFSINO;
		return 0;
	}

	/*
	 * If we have already hit the ceiling of inode blocks then clear
	 * okalloc so we scan all available agi structures for a free
	 * inode.
	 */
	if (mp->m_maxicount &&
	    mp->m_sb.sb_icount + XFS_IALLOC_INODES(mp) > mp->m_maxicount) {
		noroom = 1;
		okalloc = 0;
	}

	/*
	 * Loop until we find an allocation group that either has free inodes
	 * or in which we can allocate some inodes.  Iterate through the
	 * allocation groups upward, wrapping at the end.
	 */
	agno = start_agno;
	for (;;) {
		pag = xfs_perag_get(mp, agno);
		if (!pag->pagi_inodeok) {
			xfs_ialloc_next_ag(mp);
			goto nextag;
		}

		if (!pag->pagi_init) {
			error = xfs_ialloc_pagi_init(mp, tp, agno);
			if (error)
				goto out_error;
		}

		/*
		 * Do a first racy fast path check if this AG is usable.
		 */
		if (!pag->pagi_freecount && !okalloc)
			goto nextag;

		/*
		 * Then read in the AGI buffer and recheck with the AGI buffer
		 * lock held.
		 */
		error = xfs_ialloc_read_agi(mp, tp, agno, &agbp);
		if (error)
			goto out_error;

		if (pag->pagi_freecount) {
			xfs_perag_put(pag);
			goto out_alloc;
		}

		if (!okalloc)
			goto nextag_relse_buffer;


		error = xfs_ialloc_ag_alloc(tp, agbp, &ialloced);
		if (error) {
			xfs_trans_brelse(tp, agbp);

			if (error != ENOSPC)
				goto out_error;

			xfs_perag_put(pag);
			*inop = NULLFSINO;
			return 0;
		}

		if (ialloced) {
			/*
			 * We successfully allocated some inodes, return
			 * the current context to the caller so that it
			 * can commit the current transaction and call
			 * us again where we left off.
			 */
			ASSERT(pag->pagi_freecount > 0);
			xfs_perag_put(pag);

			*IO_agbp = agbp;
			*inop = NULLFSINO;
			return 0;
		}

nextag_relse_buffer:
		xfs_trans_brelse(tp, agbp);
nextag:
		xfs_perag_put(pag);
		if (++agno == mp->m_sb.sb_agcount)
			agno = 0;
		if (agno == start_agno) {
			*inop = NULLFSINO;
			return noroom ? ENOSPC : 0;
		}
	}

out_alloc:
	*IO_agbp = NULL;
	return xfs_dialloc_ag(tp, agbp, parent, inop);
out_error:
	xfs_perag_put(pag);
	return XFS_ERROR(error);
}

/*
 * Free disk inode.  Carefully avoids touching the incore inode, all
 * manipulations incore are the caller's responsibility.
 * The on-disk inode is not changed by this operation, only the
 * btree (free inode mask) is changed.
 */
int
xfs_difree(
	xfs_trans_t	*tp,		/* transaction pointer */
	xfs_ino_t	inode,		/* inode to be freed */
	xfs_bmap_free_t	*flist,		/* extents to free */
	int		*delete,	/* set if inode cluster was deleted */
	xfs_ino_t	*first_ino)	/* first inode in deleted cluster */
{
	/* REFERENCED */
	xfs_agblock_t	agbno;	/* block number containing inode */
	xfs_buf_t	*agbp;	/* buffer containing allocation group header */
	xfs_agino_t	agino;	/* inode number relative to allocation group */
	xfs_agnumber_t	agno;	/* allocation group number */
	xfs_agi_t	*agi;	/* allocation group header */
	xfs_btree_cur_t	*cur;	/* inode btree cursor */
	int		error;	/* error return value */
	int		i;	/* result code */
	int		ilen;	/* inodes in an inode cluster */
	xfs_mount_t	*mp;	/* mount structure for filesystem */
	int		off;	/* offset of inode in inode chunk */
	xfs_inobt_rec_incore_t rec;	/* btree record */
	struct xfs_perag *pag;

	mp = tp->t_mountp;

	/*
	 * Break up inode number into its components.
	 */
	agno = XFS_INO_TO_AGNO(mp, inode);
	if (agno >= mp->m_sb.sb_agcount)  {
		xfs_warn(mp, "%s: agno >= mp->m_sb.sb_agcount (%d >= %d).",
			__func__, agno, mp->m_sb.sb_agcount);
		ASSERT(0);
		return XFS_ERROR(EINVAL);
	}
	agino = XFS_INO_TO_AGINO(mp, inode);
	if (inode != XFS_AGINO_TO_INO(mp, agno, agino))  {
		xfs_warn(mp, "%s: inode != XFS_AGINO_TO_INO() (%llu != %llu).",
			__func__, (unsigned long long)inode,
			(unsigned long long)XFS_AGINO_TO_INO(mp, agno, agino));
		ASSERT(0);
		return XFS_ERROR(EINVAL);
	}
	agbno = XFS_AGINO_TO_AGBNO(mp, agino);
	if (agbno >= mp->m_sb.sb_agblocks)  {
		xfs_warn(mp, "%s: agbno >= mp->m_sb.sb_agblocks (%d >= %d).",
			__func__, agbno, mp->m_sb.sb_agblocks);
		ASSERT(0);
		return XFS_ERROR(EINVAL);
	}
	/*
	 * Get the allocation group header.
	 */
	error = xfs_ialloc_read_agi(mp, tp, agno, &agbp);
	if (error) {
		xfs_warn(mp, "%s: xfs_ialloc_read_agi() returned error %d.",
			__func__, error);
		return error;
	}
	agi = XFS_BUF_TO_AGI(agbp);
	ASSERT(agi->agi_magicnum == cpu_to_be32(XFS_AGI_MAGIC));
	ASSERT(agbno < be32_to_cpu(agi->agi_length));
	/*
	 * Initialize the cursor.
	 */
	cur = xfs_inobt_init_cursor(mp, tp, agbp, agno);

	error = xfs_check_agi_freecount(cur, agi);
	if (error)
		goto error0;

	/*
	 * Look for the entry describing this inode.
	 */
	if ((error = xfs_inobt_lookup(cur, agino, XFS_LOOKUP_LE, &i))) {
		xfs_warn(mp, "%s: xfs_inobt_lookup() returned error %d.",
			__func__, error);
		goto error0;
	}
	XFS_WANT_CORRUPTED_GOTO(i == 1, error0);
	error = xfs_inobt_get_rec(cur, &rec, &i);
	if (error) {
		xfs_warn(mp, "%s: xfs_inobt_get_rec() returned error %d.",
			__func__, error);
		goto error0;
	}
	XFS_WANT_CORRUPTED_GOTO(i == 1, error0);
	/*
	 * Get the offset in the inode chunk.
	 */
	off = agino - rec.ir_startino;
	ASSERT(off >= 0 && off < XFS_INODES_PER_CHUNK);
	ASSERT(!(rec.ir_free & XFS_INOBT_MASK(off)));
	/*
	 * Mark the inode free & increment the count.
	 */
	rec.ir_free |= XFS_INOBT_MASK(off);
	rec.ir_freecount++;

	/*
	 * When an inode cluster is free, it becomes eligible for removal
	 */
	if (!(mp->m_flags & XFS_MOUNT_IKEEP) &&
	    (rec.ir_freecount == XFS_IALLOC_INODES(mp))) {

		*delete = 1;
		*first_ino = XFS_AGINO_TO_INO(mp, agno, rec.ir_startino);

		/*
		 * Remove the inode cluster from the AGI B+Tree, adjust the
		 * AGI and Superblock inode counts, and mark the disk space
		 * to be freed when the transaction is committed.
		 */
		ilen = XFS_IALLOC_INODES(mp);
		be32_add_cpu(&agi->agi_count, -ilen);
		be32_add_cpu(&agi->agi_freecount, -(ilen - 1));
		xfs_ialloc_log_agi(tp, agbp, XFS_AGI_COUNT | XFS_AGI_FREECOUNT);
		pag = xfs_perag_get(mp, agno);
		pag->pagi_freecount -= ilen - 1;
		xfs_perag_put(pag);
		xfs_trans_mod_sb(tp, XFS_TRANS_SB_ICOUNT, -ilen);
		xfs_trans_mod_sb(tp, XFS_TRANS_SB_IFREE, -(ilen - 1));

		if ((error = xfs_btree_delete(cur, &i))) {
			xfs_warn(mp, "%s: xfs_btree_delete returned error %d.",
				__func__, error);
			goto error0;
		}

		xfs_bmap_add_free(XFS_AGB_TO_FSB(mp,
				agno, XFS_INO_TO_AGBNO(mp,rec.ir_startino)),
				XFS_IALLOC_BLOCKS(mp), flist, mp);
	} else {
		*delete = 0;

		error = xfs_inobt_update(cur, &rec);
		if (error) {
			xfs_warn(mp, "%s: xfs_inobt_update returned error %d.",
				__func__, error);
			goto error0;
		}

		/* 
		 * Change the inode free counts and log the ag/sb changes.
		 */
		be32_add_cpu(&agi->agi_freecount, 1);
		xfs_ialloc_log_agi(tp, agbp, XFS_AGI_FREECOUNT);
		pag = xfs_perag_get(mp, agno);
		pag->pagi_freecount++;
		xfs_perag_put(pag);
		xfs_trans_mod_sb(tp, XFS_TRANS_SB_IFREE, 1);
	}

	error = xfs_check_agi_freecount(cur, agi);
	if (error)
		goto error0;

	xfs_btree_del_cursor(cur, XFS_BTREE_NOERROR);
	return 0;

error0:
	xfs_btree_del_cursor(cur, XFS_BTREE_ERROR);
	return error;
}

STATIC int
xfs_imap_lookup(
	struct xfs_mount	*mp,
	struct xfs_trans	*tp,
	xfs_agnumber_t		agno,
	xfs_agino_t		agino,
	xfs_agblock_t		agbno,
	xfs_agblock_t		*chunk_agbno,
	xfs_agblock_t		*offset_agbno,
	int			flags)
{
	struct xfs_inobt_rec_incore rec;
	struct xfs_btree_cur	*cur;
	struct xfs_buf		*agbp;
	int			error;
	int			i;

	error = xfs_ialloc_read_agi(mp, tp, agno, &agbp);
	if (error) {
		xfs_alert(mp,
			"%s: xfs_ialloc_read_agi() returned error %d, agno %d",
			__func__, error, agno);
		return error;
	}

	/*
	 * Lookup the inode record for the given agino. If the record cannot be
	 * found, then it's an invalid inode number and we should abort. Once
	 * we have a record, we need to ensure it contains the inode number
	 * we are looking up.
	 */
	cur = xfs_inobt_init_cursor(mp, tp, agbp, agno);
	error = xfs_inobt_lookup(cur, agino, XFS_LOOKUP_LE, &i);
	if (!error) {
		if (i)
			error = xfs_inobt_get_rec(cur, &rec, &i);
		if (!error && i == 0)
			error = EINVAL;
	}

	xfs_trans_brelse(tp, agbp);
	xfs_btree_del_cursor(cur, XFS_BTREE_NOERROR);
	if (error)
		return error;

	/* check that the returned record contains the required inode */
	if (rec.ir_startino > agino ||
	    rec.ir_startino + XFS_IALLOC_INODES(mp) <= agino)
		return EINVAL;

	/* for untrusted inodes check it is allocated first */
	if ((flags & XFS_IGET_UNTRUSTED) &&
	    (rec.ir_free & XFS_INOBT_MASK(agino - rec.ir_startino)))
		return EINVAL;

	*chunk_agbno = XFS_AGINO_TO_AGBNO(mp, rec.ir_startino);
	*offset_agbno = agbno - *chunk_agbno;
	return 0;
}

/*
 * Return the location of the inode in imap, for mapping it into a buffer.
 */
int
xfs_imap(
	xfs_mount_t	 *mp,	/* file system mount structure */
	xfs_trans_t	 *tp,	/* transaction pointer */
	xfs_ino_t	ino,	/* inode to locate */
	struct xfs_imap	*imap,	/* location map structure */
	uint		flags)	/* flags for inode btree lookup */
{
	xfs_agblock_t	agbno;	/* block number of inode in the alloc group */
	xfs_agino_t	agino;	/* inode number within alloc group */
	xfs_agnumber_t	agno;	/* allocation group number */
	int		blks_per_cluster; /* num blocks per inode cluster */
	xfs_agblock_t	chunk_agbno;	/* first block in inode chunk */
	xfs_agblock_t	cluster_agbno;	/* first block in inode cluster */
	int		error;	/* error code */
	int		offset;	/* index of inode in its buffer */
	int		offset_agbno;	/* blks from chunk start to inode */

	ASSERT(ino != NULLFSINO);

	/*
	 * Split up the inode number into its parts.
	 */
	agno = XFS_INO_TO_AGNO(mp, ino);
	agino = XFS_INO_TO_AGINO(mp, ino);
	agbno = XFS_AGINO_TO_AGBNO(mp, agino);
	if (agno >= mp->m_sb.sb_agcount || agbno >= mp->m_sb.sb_agblocks ||
	    ino != XFS_AGINO_TO_INO(mp, agno, agino)) {
#ifdef DEBUG
		/*
		 * Don't output diagnostic information for untrusted inodes
		 * as they can be invalid without implying corruption.
		 */
		if (flags & XFS_IGET_UNTRUSTED)
			return XFS_ERROR(EINVAL);
		if (agno >= mp->m_sb.sb_agcount) {
			xfs_alert(mp,
				"%s: agno (%d) >= mp->m_sb.sb_agcount (%d)",
				__func__, agno, mp->m_sb.sb_agcount);
		}
		if (agbno >= mp->m_sb.sb_agblocks) {
			xfs_alert(mp,
		"%s: agbno (0x%llx) >= mp->m_sb.sb_agblocks (0x%lx)",
				__func__, (unsigned long long)agbno,
				(unsigned long)mp->m_sb.sb_agblocks);
		}
		if (ino != XFS_AGINO_TO_INO(mp, agno, agino)) {
			xfs_alert(mp,
		"%s: ino (0x%llx) != XFS_AGINO_TO_INO() (0x%llx)",
				__func__, ino,
				XFS_AGINO_TO_INO(mp, agno, agino));
		}
		xfs_stack_trace();
#endif /* DEBUG */
		return XFS_ERROR(EINVAL);
	}

	blks_per_cluster = XFS_INODE_CLUSTER_SIZE(mp) >> mp->m_sb.sb_blocklog;

	/*
	 * For bulkstat and handle lookups, we have an untrusted inode number
	 * that we have to verify is valid. We cannot do this just by reading
	 * the inode buffer as it may have been unlinked and removed leaving
	 * inodes in stale state on disk. Hence we have to do a btree lookup
	 * in all cases where an untrusted inode number is passed.
	 */
	if (flags & XFS_IGET_UNTRUSTED) {
		error = xfs_imap_lookup(mp, tp, agno, agino, agbno,
					&chunk_agbno, &offset_agbno, flags);
		if (error)
			return error;
		goto out_map;
	}

	/*
	 * If the inode cluster size is the same as the blocksize or
	 * smaller we get to the buffer by simple arithmetics.
	 */
	if (XFS_INODE_CLUSTER_SIZE(mp) <= mp->m_sb.sb_blocksize) {
		offset = XFS_INO_TO_OFFSET(mp, ino);
		ASSERT(offset < mp->m_sb.sb_inopblock);

		imap->im_blkno = XFS_AGB_TO_DADDR(mp, agno, agbno);
		imap->im_len = XFS_FSB_TO_BB(mp, 1);
		imap->im_boffset = (ushort)(offset << mp->m_sb.sb_inodelog);
		return 0;
	}

	/*
	 * If the inode chunks are aligned then use simple maths to
	 * find the location. Otherwise we have to do a btree
	 * lookup to find the location.
	 */
	if (mp->m_inoalign_mask) {
		offset_agbno = agbno & mp->m_inoalign_mask;
		chunk_agbno = agbno - offset_agbno;
	} else {
		error = xfs_imap_lookup(mp, tp, agno, agino, agbno,
					&chunk_agbno, &offset_agbno, flags);
		if (error)
			return error;
	}

out_map:
	ASSERT(agbno >= chunk_agbno);
	cluster_agbno = chunk_agbno +
		((offset_agbno / blks_per_cluster) * blks_per_cluster);
	offset = ((agbno - cluster_agbno) * mp->m_sb.sb_inopblock) +
		XFS_INO_TO_OFFSET(mp, ino);

	imap->im_blkno = XFS_AGB_TO_DADDR(mp, agno, cluster_agbno);
	imap->im_len = XFS_FSB_TO_BB(mp, blks_per_cluster);
	imap->im_boffset = (ushort)(offset << mp->m_sb.sb_inodelog);

	/*
	 * If the inode number maps to a block outside the bounds
	 * of the file system then return NULL rather than calling
	 * read_buf and panicing when we get an error from the
	 * driver.
	 */
	if ((imap->im_blkno + imap->im_len) >
	    XFS_FSB_TO_BB(mp, mp->m_sb.sb_dblocks)) {
		xfs_alert(mp,
	"%s: (im_blkno (0x%llx) + im_len (0x%llx)) > sb_dblocks (0x%llx)",
			__func__, (unsigned long long) imap->im_blkno,
			(unsigned long long) imap->im_len,
			XFS_FSB_TO_BB(mp, mp->m_sb.sb_dblocks));
		return XFS_ERROR(EINVAL);
	}
	return 0;
}

/*
 * Compute and fill in value of m_in_maxlevels.
 */
void
xfs_ialloc_compute_maxlevels(
	xfs_mount_t	*mp)		/* file system mount structure */
{
	int		level;
	uint		maxblocks;
	uint		maxleafents;
	int		minleafrecs;
	int		minnoderecs;

	maxleafents = (1LL << XFS_INO_AGINO_BITS(mp)) >>
		XFS_INODES_PER_CHUNK_LOG;
	minleafrecs = mp->m_alloc_mnr[0];
	minnoderecs = mp->m_alloc_mnr[1];
	maxblocks = (maxleafents + minleafrecs - 1) / minleafrecs;
	for (level = 1; maxblocks > 1; level++)
		maxblocks = (maxblocks + minnoderecs - 1) / minnoderecs;
	mp->m_in_maxlevels = level;
}

/*
 * Log specified fields for the ag hdr (inode section)
 */
void
xfs_ialloc_log_agi(
	xfs_trans_t	*tp,		/* transaction pointer */
	xfs_buf_t	*bp,		/* allocation group header buffer */
	int		fields)		/* bitmask of fields to log */
{
	int			first;		/* first byte number */
	int			last;		/* last byte number */
	static const short	offsets[] = {	/* field starting offsets */
					/* keep in sync with bit definitions */
		offsetof(xfs_agi_t, agi_magicnum),
		offsetof(xfs_agi_t, agi_versionnum),
		offsetof(xfs_agi_t, agi_seqno),
		offsetof(xfs_agi_t, agi_length),
		offsetof(xfs_agi_t, agi_count),
		offsetof(xfs_agi_t, agi_root),
		offsetof(xfs_agi_t, agi_level),
		offsetof(xfs_agi_t, agi_freecount),
		offsetof(xfs_agi_t, agi_newino),
		offsetof(xfs_agi_t, agi_dirino),
		offsetof(xfs_agi_t, agi_unlinked),
		sizeof(xfs_agi_t)
	};
#ifdef DEBUG
	xfs_agi_t		*agi;	/* allocation group header */

	agi = XFS_BUF_TO_AGI(bp);
	ASSERT(agi->agi_magicnum == cpu_to_be32(XFS_AGI_MAGIC));
#endif
	/*
	 * Compute byte offsets for the first and last fields.
	 */
	xfs_btree_offsets(fields, offsets, XFS_AGI_NUM_BITS, &first, &last);
	/*
	 * Log the allocation group inode header buffer.
	 */
	xfs_trans_buf_set_type(tp, bp, XFS_BLFT_AGI_BUF);
	xfs_trans_log_buf(tp, bp, first, last);
}

#ifdef DEBUG
STATIC void
xfs_check_agi_unlinked(
	struct xfs_agi		*agi)
{
	int			i;

	for (i = 0; i < XFS_AGI_UNLINKED_BUCKETS; i++)
		ASSERT(agi->agi_unlinked[i]);
}
#else
#define xfs_check_agi_unlinked(agi)
#endif

static bool
xfs_agi_verify(
	struct xfs_buf	*bp)
{
	struct xfs_mount *mp = bp->b_target->bt_mount;
	struct xfs_agi	*agi = XFS_BUF_TO_AGI(bp);

	if (xfs_sb_version_hascrc(&mp->m_sb) &&
	    !uuid_equal(&agi->agi_uuid, &mp->m_sb.sb_uuid))
			return false;
	/*
	 * Validate the magic number of the agi block.
	 */
	if (agi->agi_magicnum != cpu_to_be32(XFS_AGI_MAGIC))
		return false;
	if (!XFS_AGI_GOOD_VERSION(be32_to_cpu(agi->agi_versionnum)))
		return false;

	/*
	 * during growfs operations, the perag is not fully initialised,
	 * so we can't use it for any useful checking. growfs ensures we can't
	 * use it by using uncached buffers that don't have the perag attached
	 * so we can detect and avoid this problem.
	 */
	if (bp->b_pag && be32_to_cpu(agi->agi_seqno) != bp->b_pag->pag_agno)
		return false;

	xfs_check_agi_unlinked(agi);
	return true;
}

static void
xfs_agi_read_verify(
	struct xfs_buf	*bp)
{
	struct xfs_mount *mp = bp->b_target->bt_mount;
	int		agi_ok = 1;

	if (xfs_sb_version_hascrc(&mp->m_sb))
		agi_ok = xfs_verify_cksum(bp->b_addr, BBTOB(bp->b_length),
					  offsetof(struct xfs_agi, agi_crc));
	agi_ok = agi_ok && xfs_agi_verify(bp);

	if (unlikely(XFS_TEST_ERROR(!agi_ok, mp, XFS_ERRTAG_IALLOC_READ_AGI,
			XFS_RANDOM_IALLOC_READ_AGI))) {
		XFS_CORRUPTION_ERROR(__func__, XFS_ERRLEVEL_LOW, mp, bp->b_addr);
		xfs_buf_ioerror(bp, EFSCORRUPTED);
	}
}

static void
xfs_agi_write_verify(
	struct xfs_buf	*bp)
{
	struct xfs_mount *mp = bp->b_target->bt_mount;
	struct xfs_buf_log_item	*bip = bp->b_fspriv;

	if (!xfs_agi_verify(bp)) {
		XFS_CORRUPTION_ERROR(__func__, XFS_ERRLEVEL_LOW, mp, bp->b_addr);
		xfs_buf_ioerror(bp, EFSCORRUPTED);
		return;
	}

	if (!xfs_sb_version_hascrc(&mp->m_sb))
		return;

	if (bip)
		XFS_BUF_TO_AGI(bp)->agi_lsn = cpu_to_be64(bip->bli_item.li_lsn);
	xfs_update_cksum(bp->b_addr, BBTOB(bp->b_length),
			 offsetof(struct xfs_agi, agi_crc));
}

const struct xfs_buf_ops xfs_agi_buf_ops = {
	.verify_read = xfs_agi_read_verify,
	.verify_write = xfs_agi_write_verify,
};

/*
 * Read in the allocation group header (inode allocation section)
 */
int
xfs_read_agi(
	struct xfs_mount	*mp,	/* file system mount structure */
	struct xfs_trans	*tp,	/* transaction pointer */
	xfs_agnumber_t		agno,	/* allocation group number */
	struct xfs_buf		**bpp)	/* allocation group hdr buf */
{
	int			error;

	ASSERT(agno != NULLAGNUMBER);

	error = xfs_trans_read_buf(mp, tp, mp->m_ddev_targp,
			XFS_AG_DADDR(mp, agno, XFS_AGI_DADDR(mp)),
			XFS_FSS_TO_BB(mp, 1), 0, bpp, &xfs_agi_buf_ops);
	if (error)
		return error;

	ASSERT(!xfs_buf_geterror(*bpp));
	xfs_buf_set_ref(*bpp, XFS_AGI_REF);
	return 0;
}

int
xfs_ialloc_read_agi(
	struct xfs_mount	*mp,	/* file system mount structure */
	struct xfs_trans	*tp,	/* transaction pointer */
	xfs_agnumber_t		agno,	/* allocation group number */
	struct xfs_buf		**bpp)	/* allocation group hdr buf */
{
	struct xfs_agi		*agi;	/* allocation group header */
	struct xfs_perag	*pag;	/* per allocation group data */
	int			error;

	error = xfs_read_agi(mp, tp, agno, bpp);
	if (error)
		return error;

	agi = XFS_BUF_TO_AGI(*bpp);
	pag = xfs_perag_get(mp, agno);
	if (!pag->pagi_init) {
		pag->pagi_freecount = be32_to_cpu(agi->agi_freecount);
		pag->pagi_count = be32_to_cpu(agi->agi_count);
		pag->pagi_init = 1;
	}

	/*
	 * It's possible for these to be out of sync if
	 * we are in the middle of a forced shutdown.
	 */
	ASSERT(pag->pagi_freecount == be32_to_cpu(agi->agi_freecount) ||
		XFS_FORCED_SHUTDOWN(mp));
	xfs_perag_put(pag);
	return 0;
}

/*
 * Read in the agi to initialise the per-ag data in the mount structure
 */
int
xfs_ialloc_pagi_init(
	xfs_mount_t	*mp,		/* file system mount structure */
	xfs_trans_t	*tp,		/* transaction pointer */
	xfs_agnumber_t	agno)		/* allocation group number */
{
	xfs_buf_t	*bp = NULL;
	int		error;

	error = xfs_ialloc_read_agi(mp, tp, agno, &bp);
	if (error)
		return error;
	if (bp)
		xfs_trans_brelse(tp, bp);
	return 0;
}<|MERGE_RESOLUTION|>--- conflicted
+++ resolved
@@ -38,10 +38,7 @@
 #include "xfs_bmap.h"
 #include "xfs_cksum.h"
 #include "xfs_buf_item.h"
-<<<<<<< HEAD
-=======
 #include "xfs_icreate_item.h"
->>>>>>> d0e0ac97
 
 
 /*
@@ -216,8 +213,6 @@
 		version = 3;
 		ino = XFS_AGINO_TO_INO(mp, agno,
 				       XFS_OFFBNO_TO_AGINO(mp, agbno, 0));
-<<<<<<< HEAD
-=======
 
 		/*
 		 * log the initialisation that is about to take place as an
@@ -230,7 +225,6 @@
 		if (tp)
 			xfs_icreate_log(tp, agno, agbno, XFS_IALLOC_INODES(mp),
 					mp->m_sb.sb_inodesize, length, gen);
->>>>>>> d0e0ac97
 	} else if (xfs_sb_version_hasnlink(&mp->m_sb))
 		version = 2;
 	else
@@ -265,22 +259,12 @@
 				ino++;
 				uuid_copy(&free->di_uuid, &mp->m_sb.sb_uuid);
 				xfs_dinode_calc_crc(mp, free);
-<<<<<<< HEAD
-			} else {
-=======
 			} else if (tp) {
->>>>>>> d0e0ac97
 				/* just log the inode core */
 				xfs_trans_log_buf(tp, fbuf, ioffset,
 						  ioffset + isize - 1);
 			}
 		}
-<<<<<<< HEAD
-		if (version == 3) {
-			/* need to log the entire buffer */
-			xfs_trans_log_buf(tp, fbuf, 0,
-					  BBTOB(fbuf->b_length) - 1);
-=======
 
 		if (tp) {
 			/*
@@ -307,7 +291,6 @@
 			fbuf->b_flags |= XBF_DONE;
 			xfs_buf_delwri_queue(fbuf, buffer_list);
 			xfs_buf_relse(fbuf);
->>>>>>> d0e0ac97
 		}
 	}
 	return 0;
@@ -452,11 +435,7 @@
 	 * rather than a linear progression to prevent the next generation
 	 * number from being easily guessable.
 	 */
-<<<<<<< HEAD
-	error = xfs_ialloc_inode_init(args.mp, tp, agno, args.agbno,
-=======
 	error = xfs_ialloc_inode_init(args.mp, tp, NULL, agno, args.agbno,
->>>>>>> d0e0ac97
 			args.len, prandom_u32());
 
 	if (error)
