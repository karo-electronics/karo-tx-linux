--- conflicted
+++ resolved
@@ -411,19 +411,11 @@
 	struct fs_quota_stat	*out)
 {
 	struct xfs_quotainfo	*q = mp->m_quotainfo;
-<<<<<<< HEAD
-	struct xfs_inode	*uip, *gip;
-	bool                    tempuqip, tempgqip;
-
-	uip = gip = NULL;
-	tempuqip = tempgqip = false;
-=======
 	struct xfs_inode	*uip = NULL;
 	struct xfs_inode	*gip = NULL;
 	bool                    tempuqip = false;
 	bool                    tempgqip = false;
 
->>>>>>> d0e0ac97
 	memset(out, 0, sizeof(fs_quota_stat_t));
 
 	out->qs_version = FS_QSTAT_VERSION;
