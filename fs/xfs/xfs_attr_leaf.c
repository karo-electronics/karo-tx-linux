/*
 * Copyright (c) 2000-2005 Silicon Graphics, Inc.
 * Copyright (c) 2013 Red Hat, Inc.
 * All Rights Reserved.
 *
 * This program is free software; you can redistribute it and/or
 * modify it under the terms of the GNU General Public License as
 * published by the Free Software Foundation.
 *
 * This program is distributed in the hope that it would be useful,
 * but WITHOUT ANY WARRANTY; without even the implied warranty of
 * MERCHANTABILITY or FITNESS FOR A PARTICULAR PURPOSE.  See the
 * GNU General Public License for more details.
 *
 * You should have received a copy of the GNU General Public License
 * along with this program; if not, write the Free Software Foundation,
 * Inc.,  51 Franklin St, Fifth Floor, Boston, MA  02110-1301  USA
 */
#include "xfs.h"
#include "xfs_fs.h"
#include "xfs_types.h"
#include "xfs_bit.h"
#include "xfs_log.h"
#include "xfs_trans.h"
#include "xfs_sb.h"
#include "xfs_ag.h"
#include "xfs_mount.h"
#include "xfs_da_btree.h"
#include "xfs_bmap_btree.h"
#include "xfs_alloc_btree.h"
#include "xfs_ialloc_btree.h"
#include "xfs_alloc.h"
#include "xfs_btree.h"
#include "xfs_attr_sf.h"
#include "xfs_attr_remote.h"
#include "xfs_dinode.h"
#include "xfs_inode.h"
#include "xfs_inode_item.h"
#include "xfs_bmap.h"
#include "xfs_attr.h"
#include "xfs_attr_leaf.h"
#include "xfs_error.h"
#include "xfs_trace.h"
#include "xfs_buf_item.h"
#include "xfs_cksum.h"


/*
 * xfs_attr_leaf.c
 *
 * Routines to implement leaf blocks of attributes as Btrees of hashed names.
 */

/*========================================================================
 * Function prototypes for the kernel.
 *========================================================================*/

/*
 * Routines used for growing the Btree.
 */
STATIC int xfs_attr3_leaf_create(struct xfs_da_args *args,
				 xfs_dablk_t which_block, struct xfs_buf **bpp);
STATIC int xfs_attr3_leaf_add_work(struct xfs_buf *leaf_buffer,
				   struct xfs_attr3_icleaf_hdr *ichdr,
				   struct xfs_da_args *args, int freemap_index);
STATIC void xfs_attr3_leaf_compact(struct xfs_da_args *args,
				   struct xfs_attr3_icleaf_hdr *ichdr,
				   struct xfs_buf *leaf_buffer);
STATIC void xfs_attr3_leaf_rebalance(xfs_da_state_t *state,
						   xfs_da_state_blk_t *blk1,
						   xfs_da_state_blk_t *blk2);
STATIC int xfs_attr3_leaf_figure_balance(xfs_da_state_t *state,
			xfs_da_state_blk_t *leaf_blk_1,
			struct xfs_attr3_icleaf_hdr *ichdr1,
			xfs_da_state_blk_t *leaf_blk_2,
			struct xfs_attr3_icleaf_hdr *ichdr2,
			int *number_entries_in_blk1,
			int *number_usedbytes_in_blk1);

/*
 * Routines used for shrinking the Btree.
 */
STATIC int xfs_attr3_node_inactive(xfs_trans_t **trans, xfs_inode_t *dp,
				  struct xfs_buf *bp, int level);
STATIC int xfs_attr3_leaf_inactive(xfs_trans_t **trans, xfs_inode_t *dp,
				  struct xfs_buf *bp);
STATIC int xfs_attr3_leaf_freextent(xfs_trans_t **trans, xfs_inode_t *dp,
				   xfs_dablk_t blkno, int blkcnt);

/*
 * Utility routines.
 */
STATIC void xfs_attr3_leaf_moveents(struct xfs_attr_leafblock *src_leaf,
			struct xfs_attr3_icleaf_hdr *src_ichdr, int src_start,
			struct xfs_attr_leafblock *dst_leaf,
			struct xfs_attr3_icleaf_hdr *dst_ichdr, int dst_start,
			int move_count, struct xfs_mount *mp);
STATIC int xfs_attr_leaf_entsize(xfs_attr_leafblock_t *leaf, int index);

void
xfs_attr3_leaf_hdr_from_disk(
	struct xfs_attr3_icleaf_hdr	*to,
	struct xfs_attr_leafblock	*from)
{
	int	i;

	ASSERT(from->hdr.info.magic == cpu_to_be16(XFS_ATTR_LEAF_MAGIC) ||
	       from->hdr.info.magic == cpu_to_be16(XFS_ATTR3_LEAF_MAGIC));

	if (from->hdr.info.magic == cpu_to_be16(XFS_ATTR3_LEAF_MAGIC)) {
		struct xfs_attr3_leaf_hdr *hdr3 = (struct xfs_attr3_leaf_hdr *)from;

		to->forw = be32_to_cpu(hdr3->info.hdr.forw);
		to->back = be32_to_cpu(hdr3->info.hdr.back);
		to->magic = be16_to_cpu(hdr3->info.hdr.magic);
		to->count = be16_to_cpu(hdr3->count);
		to->usedbytes = be16_to_cpu(hdr3->usedbytes);
		to->firstused = be16_to_cpu(hdr3->firstused);
		to->holes = hdr3->holes;

		for (i = 0; i < XFS_ATTR_LEAF_MAPSIZE; i++) {
			to->freemap[i].base = be16_to_cpu(hdr3->freemap[i].base);
			to->freemap[i].size = be16_to_cpu(hdr3->freemap[i].size);
		}
		return;
	}
	to->forw = be32_to_cpu(from->hdr.info.forw);
	to->back = be32_to_cpu(from->hdr.info.back);
	to->magic = be16_to_cpu(from->hdr.info.magic);
	to->count = be16_to_cpu(from->hdr.count);
	to->usedbytes = be16_to_cpu(from->hdr.usedbytes);
	to->firstused = be16_to_cpu(from->hdr.firstused);
	to->holes = from->hdr.holes;

	for (i = 0; i < XFS_ATTR_LEAF_MAPSIZE; i++) {
		to->freemap[i].base = be16_to_cpu(from->hdr.freemap[i].base);
		to->freemap[i].size = be16_to_cpu(from->hdr.freemap[i].size);
	}
}

void
xfs_attr3_leaf_hdr_to_disk(
	struct xfs_attr_leafblock	*to,
	struct xfs_attr3_icleaf_hdr	*from)
{
	int	i;

	ASSERT(from->magic == XFS_ATTR_LEAF_MAGIC ||
	       from->magic == XFS_ATTR3_LEAF_MAGIC);

	if (from->magic == XFS_ATTR3_LEAF_MAGIC) {
		struct xfs_attr3_leaf_hdr *hdr3 = (struct xfs_attr3_leaf_hdr *)to;

		hdr3->info.hdr.forw = cpu_to_be32(from->forw);
		hdr3->info.hdr.back = cpu_to_be32(from->back);
		hdr3->info.hdr.magic = cpu_to_be16(from->magic);
		hdr3->count = cpu_to_be16(from->count);
		hdr3->usedbytes = cpu_to_be16(from->usedbytes);
		hdr3->firstused = cpu_to_be16(from->firstused);
		hdr3->holes = from->holes;
		hdr3->pad1 = 0;

		for (i = 0; i < XFS_ATTR_LEAF_MAPSIZE; i++) {
			hdr3->freemap[i].base = cpu_to_be16(from->freemap[i].base);
			hdr3->freemap[i].size = cpu_to_be16(from->freemap[i].size);
		}
		return;
	}
	to->hdr.info.forw = cpu_to_be32(from->forw);
	to->hdr.info.back = cpu_to_be32(from->back);
	to->hdr.info.magic = cpu_to_be16(from->magic);
	to->hdr.count = cpu_to_be16(from->count);
	to->hdr.usedbytes = cpu_to_be16(from->usedbytes);
	to->hdr.firstused = cpu_to_be16(from->firstused);
	to->hdr.holes = from->holes;
	to->hdr.pad1 = 0;

	for (i = 0; i < XFS_ATTR_LEAF_MAPSIZE; i++) {
		to->hdr.freemap[i].base = cpu_to_be16(from->freemap[i].base);
		to->hdr.freemap[i].size = cpu_to_be16(from->freemap[i].size);
	}
}

static bool
xfs_attr3_leaf_verify(
	struct xfs_buf		*bp)
{
	struct xfs_mount	*mp = bp->b_target->bt_mount;
	struct xfs_attr_leafblock *leaf = bp->b_addr;
	struct xfs_attr3_icleaf_hdr ichdr;

	xfs_attr3_leaf_hdr_from_disk(&ichdr, leaf);

	if (xfs_sb_version_hascrc(&mp->m_sb)) {
		struct xfs_da3_node_hdr *hdr3 = bp->b_addr;

		if (ichdr.magic != XFS_ATTR3_LEAF_MAGIC)
			return false;

		if (!uuid_equal(&hdr3->info.uuid, &mp->m_sb.sb_uuid))
			return false;
		if (be64_to_cpu(hdr3->info.blkno) != bp->b_bn)
			return false;
	} else {
		if (ichdr.magic != XFS_ATTR_LEAF_MAGIC)
			return false;
	}
	if (ichdr.count == 0)
		return false;

	/* XXX: need to range check rest of attr header values */
	/* XXX: hash order check? */

	return true;
}

static void
xfs_attr3_leaf_write_verify(
	struct xfs_buf	*bp)
{
	struct xfs_mount	*mp = bp->b_target->bt_mount;
	struct xfs_buf_log_item	*bip = bp->b_fspriv;
	struct xfs_attr3_leaf_hdr *hdr3 = bp->b_addr;

	if (!xfs_attr3_leaf_verify(bp)) {
		XFS_CORRUPTION_ERROR(__func__, XFS_ERRLEVEL_LOW, mp, bp->b_addr);
		xfs_buf_ioerror(bp, EFSCORRUPTED);
		return;
	}

	if (!xfs_sb_version_hascrc(&mp->m_sb))
		return;

	if (bip)
		hdr3->info.lsn = cpu_to_be64(bip->bli_item.li_lsn);

	xfs_update_cksum(bp->b_addr, BBTOB(bp->b_length), XFS_ATTR3_LEAF_CRC_OFF);
}

/*
 * leaf/node format detection on trees is sketchy, so a node read can be done on
 * leaf level blocks when detection identifies the tree as a node format tree
 * incorrectly. In this case, we need to swap the verifier to match the correct
 * format of the block being read.
 */
static void
xfs_attr3_leaf_read_verify(
	struct xfs_buf		*bp)
{
	struct xfs_mount	*mp = bp->b_target->bt_mount;

	if ((xfs_sb_version_hascrc(&mp->m_sb) &&
	     !xfs_verify_cksum(bp->b_addr, BBTOB(bp->b_length),
					  XFS_ATTR3_LEAF_CRC_OFF)) ||
	    !xfs_attr3_leaf_verify(bp)) {
		XFS_CORRUPTION_ERROR(__func__, XFS_ERRLEVEL_LOW, mp, bp->b_addr);
		xfs_buf_ioerror(bp, EFSCORRUPTED);
	}
}

const struct xfs_buf_ops xfs_attr3_leaf_buf_ops = {
	.verify_read = xfs_attr3_leaf_read_verify,
	.verify_write = xfs_attr3_leaf_write_verify,
};

int
xfs_attr3_leaf_read(
	struct xfs_trans	*tp,
	struct xfs_inode	*dp,
	xfs_dablk_t		bno,
	xfs_daddr_t		mappedbno,
	struct xfs_buf		**bpp)
{
	int			err;

	err = xfs_da_read_buf(tp, dp, bno, mappedbno, bpp,
				XFS_ATTR_FORK, &xfs_attr3_leaf_buf_ops);
	if (!err && tp)
		xfs_trans_buf_set_type(tp, *bpp, XFS_BLFT_ATTR_LEAF_BUF);
	return err;
}

/*========================================================================
 * Namespace helper routines
 *========================================================================*/

/*
 * If namespace bits don't match return 0.
 * If all match then return 1.
 */
STATIC int
xfs_attr_namesp_match(int arg_flags, int ondisk_flags)
{
	return XFS_ATTR_NSP_ONDISK(ondisk_flags) == XFS_ATTR_NSP_ARGS_TO_ONDISK(arg_flags);
}


/*========================================================================
 * External routines when attribute fork size < XFS_LITINO(mp).
 *========================================================================*/

/*
 * Query whether the requested number of additional bytes of extended
 * attribute space will be able to fit inline.
 *
 * Returns zero if not, else the di_forkoff fork offset to be used in the
 * literal area for attribute data once the new bytes have been added.
 *
 * di_forkoff must be 8 byte aligned, hence is stored as a >>3 value;
 * special case for dev/uuid inodes, they have fixed size data forks.
 */
int
xfs_attr_shortform_bytesfit(xfs_inode_t *dp, int bytes)
{
	int offset;
	int minforkoff;	/* lower limit on valid forkoff locations */
	int maxforkoff;	/* upper limit on valid forkoff locations */
	int dsize;
	xfs_mount_t *mp = dp->i_mount;

	/* rounded down */
	offset = (XFS_LITINO(mp, dp->i_d.di_version) - bytes) >> 3;

	switch (dp->i_d.di_format) {
	case XFS_DINODE_FMT_DEV:
		minforkoff = roundup(sizeof(xfs_dev_t), 8) >> 3;
		return (offset >= minforkoff) ? minforkoff : 0;
	case XFS_DINODE_FMT_UUID:
		minforkoff = roundup(sizeof(uuid_t), 8) >> 3;
		return (offset >= minforkoff) ? minforkoff : 0;
	}

	/*
	 * If the requested numbers of bytes is smaller or equal to the
	 * current attribute fork size we can always proceed.
	 *
	 * Note that if_bytes in the data fork might actually be larger than
	 * the current data fork size is due to delalloc extents. In that
	 * case either the extent count will go down when they are converted
	 * to real extents, or the delalloc conversion will take care of the
	 * literal area rebalancing.
	 */
	if (bytes <= XFS_IFORK_ASIZE(dp))
		return dp->i_d.di_forkoff;

	/*
	 * For attr2 we can try to move the forkoff if there is space in the
	 * literal area, but for the old format we are done if there is no
	 * space in the fixed attribute fork.
	 */
	if (!(mp->m_flags & XFS_MOUNT_ATTR2))
		return 0;

	dsize = dp->i_df.if_bytes;

	switch (dp->i_d.di_format) {
	case XFS_DINODE_FMT_EXTENTS:
		/*
		 * If there is no attr fork and the data fork is extents, 
		 * determine if creating the default attr fork will result
		 * in the extents form migrating to btree. If so, the
		 * minimum offset only needs to be the space required for
		 * the btree root.
		 */
		if (!dp->i_d.di_forkoff && dp->i_df.if_bytes >
		    xfs_default_attroffset(dp))
			dsize = XFS_BMDR_SPACE_CALC(MINDBTPTRS);
		break;
	case XFS_DINODE_FMT_BTREE:
		/*
		 * If we have a data btree then keep forkoff if we have one,
		 * otherwise we are adding a new attr, so then we set
		 * minforkoff to where the btree root can finish so we have
		 * plenty of room for attrs
		 */
		if (dp->i_d.di_forkoff) {
			if (offset < dp->i_d.di_forkoff)
				return 0;
			return dp->i_d.di_forkoff;
		}
		dsize = XFS_BMAP_BROOT_SPACE(mp, dp->i_df.if_broot);
		break;
	}

	/*
	 * A data fork btree root must have space for at least
	 * MINDBTPTRS key/ptr pairs if the data fork is small or empty.
	 */
	minforkoff = MAX(dsize, XFS_BMDR_SPACE_CALC(MINDBTPTRS));
	minforkoff = roundup(minforkoff, 8) >> 3;

	/* attr fork btree root can have at least this many key/ptr pairs */
	maxforkoff = XFS_LITINO(mp, dp->i_d.di_version) -
			XFS_BMDR_SPACE_CALC(MINABTPTRS);
	maxforkoff = maxforkoff >> 3;	/* rounded down */

	if (offset >= maxforkoff)
		return maxforkoff;
	if (offset >= minforkoff)
		return offset;
	return 0;
}

/*
 * Switch on the ATTR2 superblock bit (implies also FEATURES2)
 */
STATIC void
xfs_sbversion_add_attr2(xfs_mount_t *mp, xfs_trans_t *tp)
{
	if ((mp->m_flags & XFS_MOUNT_ATTR2) &&
	    !(xfs_sb_version_hasattr2(&mp->m_sb))) {
		spin_lock(&mp->m_sb_lock);
		if (!xfs_sb_version_hasattr2(&mp->m_sb)) {
			xfs_sb_version_addattr2(&mp->m_sb);
			spin_unlock(&mp->m_sb_lock);
			xfs_mod_sb(tp, XFS_SB_VERSIONNUM | XFS_SB_FEATURES2);
		} else
			spin_unlock(&mp->m_sb_lock);
	}
}

/*
 * Create the initial contents of a shortform attribute list.
 */
void
xfs_attr_shortform_create(xfs_da_args_t *args)
{
	xfs_attr_sf_hdr_t *hdr;
	xfs_inode_t *dp;
	xfs_ifork_t *ifp;

	trace_xfs_attr_sf_create(args);

	dp = args->dp;
	ASSERT(dp != NULL);
	ifp = dp->i_afp;
	ASSERT(ifp != NULL);
	ASSERT(ifp->if_bytes == 0);
	if (dp->i_d.di_aformat == XFS_DINODE_FMT_EXTENTS) {
		ifp->if_flags &= ~XFS_IFEXTENTS;	/* just in case */
		dp->i_d.di_aformat = XFS_DINODE_FMT_LOCAL;
		ifp->if_flags |= XFS_IFINLINE;
	} else {
		ASSERT(ifp->if_flags & XFS_IFINLINE);
	}
	xfs_idata_realloc(dp, sizeof(*hdr), XFS_ATTR_FORK);
	hdr = (xfs_attr_sf_hdr_t *)ifp->if_u1.if_data;
	hdr->count = 0;
	hdr->totsize = cpu_to_be16(sizeof(*hdr));
	xfs_trans_log_inode(args->trans, dp, XFS_ILOG_CORE | XFS_ILOG_ADATA);
}

/*
 * Add a name/value pair to the shortform attribute list.
 * Overflow from the inode has already been checked for.
 */
void
xfs_attr_shortform_add(xfs_da_args_t *args, int forkoff)
{
	xfs_attr_shortform_t *sf;
	xfs_attr_sf_entry_t *sfe;
	int i, offset, size;
	xfs_mount_t *mp;
	xfs_inode_t *dp;
	xfs_ifork_t *ifp;

	trace_xfs_attr_sf_add(args);

	dp = args->dp;
	mp = dp->i_mount;
	dp->i_d.di_forkoff = forkoff;

	ifp = dp->i_afp;
	ASSERT(ifp->if_flags & XFS_IFINLINE);
	sf = (xfs_attr_shortform_t *)ifp->if_u1.if_data;
	sfe = &sf->list[0];
	for (i = 0; i < sf->hdr.count; sfe = XFS_ATTR_SF_NEXTENTRY(sfe), i++) {
#ifdef DEBUG
		if (sfe->namelen != args->namelen)
			continue;
		if (memcmp(args->name, sfe->nameval, args->namelen) != 0)
			continue;
		if (!xfs_attr_namesp_match(args->flags, sfe->flags))
			continue;
		ASSERT(0);
#endif
	}

	offset = (char *)sfe - (char *)sf;
	size = XFS_ATTR_SF_ENTSIZE_BYNAME(args->namelen, args->valuelen);
	xfs_idata_realloc(dp, size, XFS_ATTR_FORK);
	sf = (xfs_attr_shortform_t *)ifp->if_u1.if_data;
	sfe = (xfs_attr_sf_entry_t *)((char *)sf + offset);

	sfe->namelen = args->namelen;
	sfe->valuelen = args->valuelen;
	sfe->flags = XFS_ATTR_NSP_ARGS_TO_ONDISK(args->flags);
	memcpy(sfe->nameval, args->name, args->namelen);
	memcpy(&sfe->nameval[args->namelen], args->value, args->valuelen);
	sf->hdr.count++;
	be16_add_cpu(&sf->hdr.totsize, size);
	xfs_trans_log_inode(args->trans, dp, XFS_ILOG_CORE | XFS_ILOG_ADATA);

	xfs_sbversion_add_attr2(mp, args->trans);
}

/*
 * After the last attribute is removed revert to original inode format,
 * making all literal area available to the data fork once more.
 */
STATIC void
xfs_attr_fork_reset(
	struct xfs_inode	*ip,
	struct xfs_trans	*tp)
{
	xfs_idestroy_fork(ip, XFS_ATTR_FORK);
	ip->i_d.di_forkoff = 0;
	ip->i_d.di_aformat = XFS_DINODE_FMT_EXTENTS;

	ASSERT(ip->i_d.di_anextents == 0);
	ASSERT(ip->i_afp == NULL);

	xfs_trans_log_inode(tp, ip, XFS_ILOG_CORE);
}

/*
 * Remove an attribute from the shortform attribute list structure.
 */
int
xfs_attr_shortform_remove(xfs_da_args_t *args)
{
	xfs_attr_shortform_t *sf;
	xfs_attr_sf_entry_t *sfe;
	int base, size=0, end, totsize, i;
	xfs_mount_t *mp;
	xfs_inode_t *dp;

	trace_xfs_attr_sf_remove(args);

	dp = args->dp;
	mp = dp->i_mount;
	base = sizeof(xfs_attr_sf_hdr_t);
	sf = (xfs_attr_shortform_t *)dp->i_afp->if_u1.if_data;
	sfe = &sf->list[0];
	end = sf->hdr.count;
	for (i = 0; i < end; sfe = XFS_ATTR_SF_NEXTENTRY(sfe),
					base += size, i++) {
		size = XFS_ATTR_SF_ENTSIZE(sfe);
		if (sfe->namelen != args->namelen)
			continue;
		if (memcmp(sfe->nameval, args->name, args->namelen) != 0)
			continue;
		if (!xfs_attr_namesp_match(args->flags, sfe->flags))
			continue;
		break;
	}
	if (i == end)
		return(XFS_ERROR(ENOATTR));

	/*
	 * Fix up the attribute fork data, covering the hole
	 */
	end = base + size;
	totsize = be16_to_cpu(sf->hdr.totsize);
	if (end != totsize)
		memmove(&((char *)sf)[base], &((char *)sf)[end], totsize - end);
	sf->hdr.count--;
	be16_add_cpu(&sf->hdr.totsize, -size);

	/*
	 * Fix up the start offset of the attribute fork
	 */
	totsize -= size;
	if (totsize == sizeof(xfs_attr_sf_hdr_t) &&
	    (mp->m_flags & XFS_MOUNT_ATTR2) &&
	    (dp->i_d.di_format != XFS_DINODE_FMT_BTREE) &&
	    !(args->op_flags & XFS_DA_OP_ADDNAME)) {
		xfs_attr_fork_reset(dp, args->trans);
	} else {
		xfs_idata_realloc(dp, -size, XFS_ATTR_FORK);
		dp->i_d.di_forkoff = xfs_attr_shortform_bytesfit(dp, totsize);
		ASSERT(dp->i_d.di_forkoff);
		ASSERT(totsize > sizeof(xfs_attr_sf_hdr_t) ||
				(args->op_flags & XFS_DA_OP_ADDNAME) ||
				!(mp->m_flags & XFS_MOUNT_ATTR2) ||
				dp->i_d.di_format == XFS_DINODE_FMT_BTREE);
		xfs_trans_log_inode(args->trans, dp,
					XFS_ILOG_CORE | XFS_ILOG_ADATA);
	}

	xfs_sbversion_add_attr2(mp, args->trans);

	return(0);
}

/*
 * Look up a name in a shortform attribute list structure.
 */
/*ARGSUSED*/
int
xfs_attr_shortform_lookup(xfs_da_args_t *args)
{
	xfs_attr_shortform_t *sf;
	xfs_attr_sf_entry_t *sfe;
	int i;
	xfs_ifork_t *ifp;

	trace_xfs_attr_sf_lookup(args);

	ifp = args->dp->i_afp;
	ASSERT(ifp->if_flags & XFS_IFINLINE);
	sf = (xfs_attr_shortform_t *)ifp->if_u1.if_data;
	sfe = &sf->list[0];
	for (i = 0; i < sf->hdr.count;
				sfe = XFS_ATTR_SF_NEXTENTRY(sfe), i++) {
		if (sfe->namelen != args->namelen)
			continue;
		if (memcmp(args->name, sfe->nameval, args->namelen) != 0)
			continue;
		if (!xfs_attr_namesp_match(args->flags, sfe->flags))
			continue;
		return(XFS_ERROR(EEXIST));
	}
	return(XFS_ERROR(ENOATTR));
}

/*
 * Look up a name in a shortform attribute list structure.
 */
/*ARGSUSED*/
int
xfs_attr_shortform_getvalue(xfs_da_args_t *args)
{
	xfs_attr_shortform_t *sf;
	xfs_attr_sf_entry_t *sfe;
	int i;

	ASSERT(args->dp->i_d.di_aformat == XFS_IFINLINE);
	sf = (xfs_attr_shortform_t *)args->dp->i_afp->if_u1.if_data;
	sfe = &sf->list[0];
	for (i = 0; i < sf->hdr.count;
				sfe = XFS_ATTR_SF_NEXTENTRY(sfe), i++) {
		if (sfe->namelen != args->namelen)
			continue;
		if (memcmp(args->name, sfe->nameval, args->namelen) != 0)
			continue;
		if (!xfs_attr_namesp_match(args->flags, sfe->flags))
			continue;
		if (args->flags & ATTR_KERNOVAL) {
			args->valuelen = sfe->valuelen;
			return(XFS_ERROR(EEXIST));
		}
		if (args->valuelen < sfe->valuelen) {
			args->valuelen = sfe->valuelen;
			return(XFS_ERROR(ERANGE));
		}
		args->valuelen = sfe->valuelen;
		memcpy(args->value, &sfe->nameval[args->namelen],
						    args->valuelen);
		return(XFS_ERROR(EEXIST));
	}
	return(XFS_ERROR(ENOATTR));
}

/*
 * Convert from using the shortform to the leaf.
 */
int
xfs_attr_shortform_to_leaf(xfs_da_args_t *args)
{
	xfs_inode_t *dp;
	xfs_attr_shortform_t *sf;
	xfs_attr_sf_entry_t *sfe;
	xfs_da_args_t nargs;
	char *tmpbuffer;
	int error, i, size;
	xfs_dablk_t blkno;
	struct xfs_buf *bp;
	xfs_ifork_t *ifp;

	trace_xfs_attr_sf_to_leaf(args);

	dp = args->dp;
	ifp = dp->i_afp;
	sf = (xfs_attr_shortform_t *)ifp->if_u1.if_data;
	size = be16_to_cpu(sf->hdr.totsize);
	tmpbuffer = kmem_alloc(size, KM_SLEEP);
	ASSERT(tmpbuffer != NULL);
	memcpy(tmpbuffer, ifp->if_u1.if_data, size);
	sf = (xfs_attr_shortform_t *)tmpbuffer;

	xfs_idata_realloc(dp, -size, XFS_ATTR_FORK);
	xfs_bmap_local_to_extents_empty(dp, XFS_ATTR_FORK);

	bp = NULL;
	error = xfs_da_grow_inode(args, &blkno);
	if (error) {
		/*
		 * If we hit an IO error middle of the transaction inside
		 * grow_inode(), we may have inconsistent data. Bail out.
		 */
		if (error == EIO)
			goto out;
		xfs_idata_realloc(dp, size, XFS_ATTR_FORK);	/* try to put */
		memcpy(ifp->if_u1.if_data, tmpbuffer, size);	/* it back */
		goto out;
	}

	ASSERT(blkno == 0);
	error = xfs_attr3_leaf_create(args, blkno, &bp);
	if (error) {
		error = xfs_da_shrink_inode(args, 0, bp);
		bp = NULL;
		if (error)
			goto out;
		xfs_idata_realloc(dp, size, XFS_ATTR_FORK);	/* try to put */
		memcpy(ifp->if_u1.if_data, tmpbuffer, size);	/* it back */
		goto out;
	}

	memset((char *)&nargs, 0, sizeof(nargs));
	nargs.dp = dp;
	nargs.firstblock = args->firstblock;
	nargs.flist = args->flist;
	nargs.total = args->total;
	nargs.whichfork = XFS_ATTR_FORK;
	nargs.trans = args->trans;
	nargs.op_flags = XFS_DA_OP_OKNOENT;

	sfe = &sf->list[0];
	for (i = 0; i < sf->hdr.count; i++) {
		nargs.name = sfe->nameval;
		nargs.namelen = sfe->namelen;
		nargs.value = &sfe->nameval[nargs.namelen];
		nargs.valuelen = sfe->valuelen;
		nargs.hashval = xfs_da_hashname(sfe->nameval,
						sfe->namelen);
		nargs.flags = XFS_ATTR_NSP_ONDISK_TO_ARGS(sfe->flags);
		error = xfs_attr3_leaf_lookup_int(bp, &nargs); /* set a->index */
		ASSERT(error == ENOATTR);
		error = xfs_attr3_leaf_add(bp, &nargs);
		ASSERT(error != ENOSPC);
		if (error)
			goto out;
		sfe = XFS_ATTR_SF_NEXTENTRY(sfe);
	}
	error = 0;

out:
	kmem_free(tmpbuffer);
	return(error);
}

STATIC int
xfs_attr_shortform_compare(const void *a, const void *b)
{
	xfs_attr_sf_sort_t *sa, *sb;

	sa = (xfs_attr_sf_sort_t *)a;
	sb = (xfs_attr_sf_sort_t *)b;
	if (sa->hash < sb->hash) {
		return(-1);
	} else if (sa->hash > sb->hash) {
		return(1);
	} else {
		return(sa->entno - sb->entno);
	}
}


#define XFS_ISRESET_CURSOR(cursor) \
	(!((cursor)->initted) && !((cursor)->hashval) && \
	 !((cursor)->blkno) && !((cursor)->offset))
/*
 * Copy out entries of shortform attribute lists for attr_list().
 * Shortform attribute lists are not stored in hashval sorted order.
 * If the output buffer is not large enough to hold them all, then we
 * we have to calculate each entries' hashvalue and sort them before
 * we can begin returning them to the user.
 */
/*ARGSUSED*/
int
xfs_attr_shortform_list(xfs_attr_list_context_t *context)
{
	attrlist_cursor_kern_t *cursor;
	xfs_attr_sf_sort_t *sbuf, *sbp;
	xfs_attr_shortform_t *sf;
	xfs_attr_sf_entry_t *sfe;
	xfs_inode_t *dp;
	int sbsize, nsbuf, count, i;
	int error;

	ASSERT(context != NULL);
	dp = context->dp;
	ASSERT(dp != NULL);
	ASSERT(dp->i_afp != NULL);
	sf = (xfs_attr_shortform_t *)dp->i_afp->if_u1.if_data;
	ASSERT(sf != NULL);
	if (!sf->hdr.count)
		return(0);
	cursor = context->cursor;
	ASSERT(cursor != NULL);

	trace_xfs_attr_list_sf(context);

	/*
	 * If the buffer is large enough and the cursor is at the start,
	 * do not bother with sorting since we will return everything in
	 * one buffer and another call using the cursor won't need to be
	 * made.
	 * Note the generous fudge factor of 16 overhead bytes per entry.
	 * If bufsize is zero then put_listent must be a search function
	 * and can just scan through what we have.
	 */
	if (context->bufsize == 0 ||
	    (XFS_ISRESET_CURSOR(cursor) &&
             (dp->i_afp->if_bytes + sf->hdr.count * 16) < context->bufsize)) {
		for (i = 0, sfe = &sf->list[0]; i < sf->hdr.count; i++) {
			error = context->put_listent(context,
					   sfe->flags,
					   sfe->nameval,
					   (int)sfe->namelen,
					   (int)sfe->valuelen,
					   &sfe->nameval[sfe->namelen]);

			/*
			 * Either search callback finished early or
			 * didn't fit it all in the buffer after all.
			 */
			if (context->seen_enough)
				break;

			if (error)
				return error;
			sfe = XFS_ATTR_SF_NEXTENTRY(sfe);
		}
		trace_xfs_attr_list_sf_all(context);
		return(0);
	}

	/* do no more for a search callback */
	if (context->bufsize == 0)
		return 0;

	/*
	 * It didn't all fit, so we have to sort everything on hashval.
	 */
	sbsize = sf->hdr.count * sizeof(*sbuf);
	sbp = sbuf = kmem_alloc(sbsize, KM_SLEEP | KM_NOFS);

	/*
	 * Scan the attribute list for the rest of the entries, storing
	 * the relevant info from only those that match into a buffer.
	 */
	nsbuf = 0;
	for (i = 0, sfe = &sf->list[0]; i < sf->hdr.count; i++) {
		if (unlikely(
		    ((char *)sfe < (char *)sf) ||
		    ((char *)sfe >= ((char *)sf + dp->i_afp->if_bytes)))) {
			XFS_CORRUPTION_ERROR("xfs_attr_shortform_list",
					     XFS_ERRLEVEL_LOW,
					     context->dp->i_mount, sfe);
			kmem_free(sbuf);
			return XFS_ERROR(EFSCORRUPTED);
		}

		sbp->entno = i;
		sbp->hash = xfs_da_hashname(sfe->nameval, sfe->namelen);
		sbp->name = sfe->nameval;
		sbp->namelen = sfe->namelen;
		/* These are bytes, and both on-disk, don't endian-flip */
		sbp->valuelen = sfe->valuelen;
		sbp->flags = sfe->flags;
		sfe = XFS_ATTR_SF_NEXTENTRY(sfe);
		sbp++;
		nsbuf++;
	}

	/*
	 * Sort the entries on hash then entno.
	 */
	xfs_sort(sbuf, nsbuf, sizeof(*sbuf), xfs_attr_shortform_compare);

	/*
	 * Re-find our place IN THE SORTED LIST.
	 */
	count = 0;
	cursor->initted = 1;
	cursor->blkno = 0;
	for (sbp = sbuf, i = 0; i < nsbuf; i++, sbp++) {
		if (sbp->hash == cursor->hashval) {
			if (cursor->offset == count) {
				break;
			}
			count++;
		} else if (sbp->hash > cursor->hashval) {
			break;
		}
	}
	if (i == nsbuf) {
		kmem_free(sbuf);
		return(0);
	}

	/*
	 * Loop putting entries into the user buffer.
	 */
	for ( ; i < nsbuf; i++, sbp++) {
		if (cursor->hashval != sbp->hash) {
			cursor->hashval = sbp->hash;
			cursor->offset = 0;
		}
		error = context->put_listent(context,
					sbp->flags,
					sbp->name,
					sbp->namelen,
					sbp->valuelen,
					&sbp->name[sbp->namelen]);
		if (error)
			return error;
		if (context->seen_enough)
			break;
		cursor->offset++;
	}

	kmem_free(sbuf);
	return(0);
}

/*
 * Check a leaf attribute block to see if all the entries would fit into
 * a shortform attribute list.
 */
int
xfs_attr_shortform_allfit(
	struct xfs_buf		*bp,
	struct xfs_inode	*dp)
{
	struct xfs_attr_leafblock *leaf;
	struct xfs_attr_leaf_entry *entry;
	xfs_attr_leaf_name_local_t *name_loc;
	struct xfs_attr3_icleaf_hdr leafhdr;
	int			bytes;
	int			i;

	leaf = bp->b_addr;
	xfs_attr3_leaf_hdr_from_disk(&leafhdr, leaf);
	entry = xfs_attr3_leaf_entryp(leaf);

	bytes = sizeof(struct xfs_attr_sf_hdr);
	for (i = 0; i < leafhdr.count; entry++, i++) {
		if (entry->flags & XFS_ATTR_INCOMPLETE)
			continue;		/* don't copy partial entries */
		if (!(entry->flags & XFS_ATTR_LOCAL))
			return(0);
		name_loc = xfs_attr3_leaf_name_local(leaf, i);
		if (name_loc->namelen >= XFS_ATTR_SF_ENTSIZE_MAX)
			return(0);
		if (be16_to_cpu(name_loc->valuelen) >= XFS_ATTR_SF_ENTSIZE_MAX)
			return(0);
		bytes += sizeof(struct xfs_attr_sf_entry) - 1
				+ name_loc->namelen
				+ be16_to_cpu(name_loc->valuelen);
	}
	if ((dp->i_mount->m_flags & XFS_MOUNT_ATTR2) &&
	    (dp->i_d.di_format != XFS_DINODE_FMT_BTREE) &&
	    (bytes == sizeof(struct xfs_attr_sf_hdr)))
		return -1;
	return xfs_attr_shortform_bytesfit(dp, bytes);
}

/*
 * Convert a leaf attribute list to shortform attribute list
 */
int
xfs_attr3_leaf_to_shortform(
	struct xfs_buf		*bp,
	struct xfs_da_args	*args,
	int			forkoff)
{
	struct xfs_attr_leafblock *leaf;
	struct xfs_attr3_icleaf_hdr ichdr;
	struct xfs_attr_leaf_entry *entry;
	struct xfs_attr_leaf_name_local *name_loc;
	struct xfs_da_args	nargs;
	struct xfs_inode	*dp = args->dp;
	char			*tmpbuffer;
	int			error;
	int			i;

	trace_xfs_attr_leaf_to_sf(args);

	tmpbuffer = kmem_alloc(XFS_LBSIZE(dp->i_mount), KM_SLEEP);
	if (!tmpbuffer)
		return ENOMEM;

	memcpy(tmpbuffer, bp->b_addr, XFS_LBSIZE(dp->i_mount));

	leaf = (xfs_attr_leafblock_t *)tmpbuffer;
	xfs_attr3_leaf_hdr_from_disk(&ichdr, leaf);
	entry = xfs_attr3_leaf_entryp(leaf);

	/* XXX (dgc): buffer is about to be marked stale - why zero it? */
	memset(bp->b_addr, 0, XFS_LBSIZE(dp->i_mount));

	/*
	 * Clean out the prior contents of the attribute list.
	 */
	error = xfs_da_shrink_inode(args, 0, bp);
	if (error)
		goto out;

	if (forkoff == -1) {
		ASSERT(dp->i_mount->m_flags & XFS_MOUNT_ATTR2);
		ASSERT(dp->i_d.di_format != XFS_DINODE_FMT_BTREE);
		xfs_attr_fork_reset(dp, args->trans);
		goto out;
	}

	xfs_attr_shortform_create(args);

	/*
	 * Copy the attributes
	 */
	memset((char *)&nargs, 0, sizeof(nargs));
	nargs.dp = dp;
	nargs.firstblock = args->firstblock;
	nargs.flist = args->flist;
	nargs.total = args->total;
	nargs.whichfork = XFS_ATTR_FORK;
	nargs.trans = args->trans;
	nargs.op_flags = XFS_DA_OP_OKNOENT;

	for (i = 0; i < ichdr.count; entry++, i++) {
		if (entry->flags & XFS_ATTR_INCOMPLETE)
			continue;	/* don't copy partial entries */
		if (!entry->nameidx)
			continue;
		ASSERT(entry->flags & XFS_ATTR_LOCAL);
		name_loc = xfs_attr3_leaf_name_local(leaf, i);
		nargs.name = name_loc->nameval;
		nargs.namelen = name_loc->namelen;
		nargs.value = &name_loc->nameval[nargs.namelen];
		nargs.valuelen = be16_to_cpu(name_loc->valuelen);
		nargs.hashval = be32_to_cpu(entry->hashval);
		nargs.flags = XFS_ATTR_NSP_ONDISK_TO_ARGS(entry->flags);
		xfs_attr_shortform_add(&nargs, forkoff);
	}
	error = 0;

out:
	kmem_free(tmpbuffer);
	return error;
}

/*
 * Convert from using a single leaf to a root node and a leaf.
 */
int
xfs_attr3_leaf_to_node(
	struct xfs_da_args	*args)
{
	struct xfs_attr_leafblock *leaf;
	struct xfs_attr3_icleaf_hdr icleafhdr;
	struct xfs_attr_leaf_entry *entries;
	struct xfs_da_node_entry *btree;
	struct xfs_da3_icnode_hdr icnodehdr;
	struct xfs_da_intnode	*node;
	struct xfs_inode	*dp = args->dp;
	struct xfs_mount	*mp = dp->i_mount;
	struct xfs_buf		*bp1 = NULL;
	struct xfs_buf		*bp2 = NULL;
	xfs_dablk_t		blkno;
	int			error;

	trace_xfs_attr_leaf_to_node(args);

	error = xfs_da_grow_inode(args, &blkno);
	if (error)
		goto out;
	error = xfs_attr3_leaf_read(args->trans, dp, 0, -1, &bp1);
	if (error)
		goto out;

	error = xfs_da_get_buf(args->trans, dp, blkno, -1, &bp2, XFS_ATTR_FORK);
	if (error)
		goto out;

	/* copy leaf to new buffer, update identifiers */
	xfs_trans_buf_set_type(args->trans, bp2, XFS_BLFT_ATTR_LEAF_BUF);
	bp2->b_ops = bp1->b_ops;
	memcpy(bp2->b_addr, bp1->b_addr, XFS_LBSIZE(mp));
	if (xfs_sb_version_hascrc(&mp->m_sb)) {
		struct xfs_da3_blkinfo *hdr3 = bp2->b_addr;
		hdr3->blkno = cpu_to_be64(bp2->b_bn);
	}
	xfs_trans_log_buf(args->trans, bp2, 0, XFS_LBSIZE(mp) - 1);

	/*
	 * Set up the new root node.
	 */
	error = xfs_da3_node_create(args, 0, 1, &bp1, XFS_ATTR_FORK);
	if (error)
		goto out;
	node = bp1->b_addr;
	xfs_da3_node_hdr_from_disk(&icnodehdr, node);
	btree = xfs_da3_node_tree_p(node);

	leaf = bp2->b_addr;
	xfs_attr3_leaf_hdr_from_disk(&icleafhdr, leaf);
	entries = xfs_attr3_leaf_entryp(leaf);

	/* both on-disk, don't endian-flip twice */
	btree[0].hashval = entries[icleafhdr.count - 1].hashval;
	btree[0].before = cpu_to_be32(blkno);
	icnodehdr.count = 1;
	xfs_da3_node_hdr_to_disk(node, &icnodehdr);
	xfs_trans_log_buf(args->trans, bp1, 0, XFS_LBSIZE(mp) - 1);
	error = 0;
out:
	return error;
}


/*========================================================================
 * Routines used for growing the Btree.
 *========================================================================*/

/*
 * Create the initial contents of a leaf attribute list
 * or a leaf in a node attribute list.
 */
STATIC int
xfs_attr3_leaf_create(
	struct xfs_da_args	*args,
	xfs_dablk_t		blkno,
	struct xfs_buf		**bpp)
{
	struct xfs_attr_leafblock *leaf;
	struct xfs_attr3_icleaf_hdr ichdr;
	struct xfs_inode	*dp = args->dp;
	struct xfs_mount	*mp = dp->i_mount;
	struct xfs_buf		*bp;
	int			error;

	trace_xfs_attr_leaf_create(args);

	error = xfs_da_get_buf(args->trans, args->dp, blkno, -1, &bp,
					    XFS_ATTR_FORK);
	if (error)
		return error;
	bp->b_ops = &xfs_attr3_leaf_buf_ops;
	xfs_trans_buf_set_type(args->trans, bp, XFS_BLFT_ATTR_LEAF_BUF);
	leaf = bp->b_addr;
	memset(leaf, 0, XFS_LBSIZE(mp));
<<<<<<< HEAD

	memset(&ichdr, 0, sizeof(ichdr));
	ichdr.firstused = XFS_LBSIZE(mp);

	if (xfs_sb_version_hascrc(&mp->m_sb)) {
		struct xfs_da3_blkinfo *hdr3 = bp->b_addr;

=======

	memset(&ichdr, 0, sizeof(ichdr));
	ichdr.firstused = XFS_LBSIZE(mp);

	if (xfs_sb_version_hascrc(&mp->m_sb)) {
		struct xfs_da3_blkinfo *hdr3 = bp->b_addr;

>>>>>>> d0e0ac97
		ichdr.magic = XFS_ATTR3_LEAF_MAGIC;

		hdr3->blkno = cpu_to_be64(bp->b_bn);
		hdr3->owner = cpu_to_be64(dp->i_ino);
		uuid_copy(&hdr3->uuid, &mp->m_sb.sb_uuid);

		ichdr.freemap[0].base = sizeof(struct xfs_attr3_leaf_hdr);
	} else {
		ichdr.magic = XFS_ATTR_LEAF_MAGIC;
		ichdr.freemap[0].base = sizeof(struct xfs_attr_leaf_hdr);
	}
	ichdr.freemap[0].size = ichdr.firstused - ichdr.freemap[0].base;

	xfs_attr3_leaf_hdr_to_disk(leaf, &ichdr);
	xfs_trans_log_buf(args->trans, bp, 0, XFS_LBSIZE(mp) - 1);

	*bpp = bp;
	return 0;
}

/*
 * Split the leaf node, rebalance, then add the new entry.
 */
int
xfs_attr3_leaf_split(
	struct xfs_da_state	*state,
	struct xfs_da_state_blk	*oldblk,
	struct xfs_da_state_blk	*newblk)
{
	xfs_dablk_t blkno;
	int error;

	trace_xfs_attr_leaf_split(state->args);

	/*
	 * Allocate space for a new leaf node.
	 */
	ASSERT(oldblk->magic == XFS_ATTR_LEAF_MAGIC);
	error = xfs_da_grow_inode(state->args, &blkno);
	if (error)
		return(error);
	error = xfs_attr3_leaf_create(state->args, blkno, &newblk->bp);
	if (error)
		return(error);
	newblk->blkno = blkno;
	newblk->magic = XFS_ATTR_LEAF_MAGIC;

	/*
	 * Rebalance the entries across the two leaves.
	 * NOTE: rebalance() currently depends on the 2nd block being empty.
	 */
	xfs_attr3_leaf_rebalance(state, oldblk, newblk);
	error = xfs_da3_blk_link(state, oldblk, newblk);
	if (error)
		return(error);

	/*
	 * Save info on "old" attribute for "atomic rename" ops, leaf_add()
	 * modifies the index/blkno/rmtblk/rmtblkcnt fields to show the
	 * "new" attrs info.  Will need the "old" info to remove it later.
	 *
	 * Insert the "new" entry in the correct block.
	 */
	if (state->inleaf) {
		trace_xfs_attr_leaf_add_old(state->args);
		error = xfs_attr3_leaf_add(oldblk->bp, state->args);
	} else {
		trace_xfs_attr_leaf_add_new(state->args);
		error = xfs_attr3_leaf_add(newblk->bp, state->args);
	}

	/*
	 * Update last hashval in each block since we added the name.
	 */
	oldblk->hashval = xfs_attr_leaf_lasthash(oldblk->bp, NULL);
	newblk->hashval = xfs_attr_leaf_lasthash(newblk->bp, NULL);
	return(error);
}

/*
 * Add a name to the leaf attribute list structure.
 */
int
xfs_attr3_leaf_add(
	struct xfs_buf		*bp,
	struct xfs_da_args	*args)
{
	struct xfs_attr_leafblock *leaf;
	struct xfs_attr3_icleaf_hdr ichdr;
	int			tablesize;
	int			entsize;
	int			sum;
	int			tmp;
	int			i;

	trace_xfs_attr_leaf_add(args);

	leaf = bp->b_addr;
	xfs_attr3_leaf_hdr_from_disk(&ichdr, leaf);
	ASSERT(args->index >= 0 && args->index <= ichdr.count);
	entsize = xfs_attr_leaf_newentsize(args->namelen, args->valuelen,
			   args->trans->t_mountp->m_sb.sb_blocksize, NULL);

	/*
	 * Search through freemap for first-fit on new name length.
	 * (may need to figure in size of entry struct too)
	 */
	tablesize = (ichdr.count + 1) * sizeof(xfs_attr_leaf_entry_t)
					+ xfs_attr3_leaf_hdr_size(leaf);
	for (sum = 0, i = XFS_ATTR_LEAF_MAPSIZE - 1; i >= 0; i--) {
		if (tablesize > ichdr.firstused) {
			sum += ichdr.freemap[i].size;
			continue;
		}
		if (!ichdr.freemap[i].size)
			continue;	/* no space in this map */
		tmp = entsize;
		if (ichdr.freemap[i].base < ichdr.firstused)
			tmp += sizeof(xfs_attr_leaf_entry_t);
		if (ichdr.freemap[i].size >= tmp) {
			tmp = xfs_attr3_leaf_add_work(bp, &ichdr, args, i);
			goto out_log_hdr;
		}
		sum += ichdr.freemap[i].size;
	}

	/*
	 * If there are no holes in the address space of the block,
	 * and we don't have enough freespace, then compaction will do us
	 * no good and we should just give up.
	 */
	if (!ichdr.holes && sum < entsize)
		return XFS_ERROR(ENOSPC);

	/*
	 * Compact the entries to coalesce free space.
	 * This may change the hdr->count via dropping INCOMPLETE entries.
	 */
	xfs_attr3_leaf_compact(args, &ichdr, bp);

	/*
	 * After compaction, the block is guaranteed to have only one
	 * free region, in freemap[0].  If it is not big enough, give up.
	 */
	if (ichdr.freemap[0].size < (entsize + sizeof(xfs_attr_leaf_entry_t))) {
		tmp = ENOSPC;
		goto out_log_hdr;
	}
<<<<<<< HEAD

	tmp = xfs_attr3_leaf_add_work(bp, &ichdr, args, 0);

=======

	tmp = xfs_attr3_leaf_add_work(bp, &ichdr, args, 0);

>>>>>>> d0e0ac97
out_log_hdr:
	xfs_attr3_leaf_hdr_to_disk(leaf, &ichdr);
	xfs_trans_log_buf(args->trans, bp,
		XFS_DA_LOGRANGE(leaf, &leaf->hdr,
				xfs_attr3_leaf_hdr_size(leaf)));
	return tmp;
}

/*
 * Add a name to a leaf attribute list structure.
 */
STATIC int
xfs_attr3_leaf_add_work(
	struct xfs_buf		*bp,
	struct xfs_attr3_icleaf_hdr *ichdr,
	struct xfs_da_args	*args,
	int			mapindex)
{
	struct xfs_attr_leafblock *leaf;
	struct xfs_attr_leaf_entry *entry;
	struct xfs_attr_leaf_name_local *name_loc;
	struct xfs_attr_leaf_name_remote *name_rmt;
	struct xfs_mount	*mp;
	int			tmp;
	int			i;

	trace_xfs_attr_leaf_add_work(args);

	leaf = bp->b_addr;
	ASSERT(mapindex >= 0 && mapindex < XFS_ATTR_LEAF_MAPSIZE);
	ASSERT(args->index >= 0 && args->index <= ichdr->count);

	/*
	 * Force open some space in the entry array and fill it in.
	 */
	entry = &xfs_attr3_leaf_entryp(leaf)[args->index];
	if (args->index < ichdr->count) {
		tmp  = ichdr->count - args->index;
		tmp *= sizeof(xfs_attr_leaf_entry_t);
		memmove(entry + 1, entry, tmp);
		xfs_trans_log_buf(args->trans, bp,
		    XFS_DA_LOGRANGE(leaf, entry, tmp + sizeof(*entry)));
	}
	ichdr->count++;

	/*
	 * Allocate space for the new string (at the end of the run).
	 */
	mp = args->trans->t_mountp;
	ASSERT(ichdr->freemap[mapindex].base < XFS_LBSIZE(mp));
	ASSERT((ichdr->freemap[mapindex].base & 0x3) == 0);
	ASSERT(ichdr->freemap[mapindex].size >=
		xfs_attr_leaf_newentsize(args->namelen, args->valuelen,
					 mp->m_sb.sb_blocksize, NULL));
	ASSERT(ichdr->freemap[mapindex].size < XFS_LBSIZE(mp));
	ASSERT((ichdr->freemap[mapindex].size & 0x3) == 0);

	ichdr->freemap[mapindex].size -=
			xfs_attr_leaf_newentsize(args->namelen, args->valuelen,
						 mp->m_sb.sb_blocksize, &tmp);

	entry->nameidx = cpu_to_be16(ichdr->freemap[mapindex].base +
				     ichdr->freemap[mapindex].size);
	entry->hashval = cpu_to_be32(args->hashval);
	entry->flags = tmp ? XFS_ATTR_LOCAL : 0;
	entry->flags |= XFS_ATTR_NSP_ARGS_TO_ONDISK(args->flags);
	if (args->op_flags & XFS_DA_OP_RENAME) {
		entry->flags |= XFS_ATTR_INCOMPLETE;
		if ((args->blkno2 == args->blkno) &&
		    (args->index2 <= args->index)) {
			args->index2++;
		}
	}
	xfs_trans_log_buf(args->trans, bp,
			  XFS_DA_LOGRANGE(leaf, entry, sizeof(*entry)));
	ASSERT((args->index == 0) ||
	       (be32_to_cpu(entry->hashval) >= be32_to_cpu((entry-1)->hashval)));
	ASSERT((args->index == ichdr->count - 1) ||
	       (be32_to_cpu(entry->hashval) <= be32_to_cpu((entry+1)->hashval)));

	/*
	 * For "remote" attribute values, simply note that we need to
	 * allocate space for the "remote" value.  We can't actually
	 * allocate the extents in this transaction, and we can't decide
	 * which blocks they should be as we might allocate more blocks
	 * as part of this transaction (a split operation for example).
	 */
	if (entry->flags & XFS_ATTR_LOCAL) {
		name_loc = xfs_attr3_leaf_name_local(leaf, args->index);
		name_loc->namelen = args->namelen;
		name_loc->valuelen = cpu_to_be16(args->valuelen);
		memcpy((char *)name_loc->nameval, args->name, args->namelen);
		memcpy((char *)&name_loc->nameval[args->namelen], args->value,
				   be16_to_cpu(name_loc->valuelen));
	} else {
		name_rmt = xfs_attr3_leaf_name_remote(leaf, args->index);
		name_rmt->namelen = args->namelen;
		memcpy((char *)name_rmt->name, args->name, args->namelen);
		entry->flags |= XFS_ATTR_INCOMPLETE;
		/* just in case */
		name_rmt->valuelen = 0;
		name_rmt->valueblk = 0;
		args->rmtblkno = 1;
		args->rmtblkcnt = xfs_attr3_rmt_blocks(mp, args->valuelen);
	}
	xfs_trans_log_buf(args->trans, bp,
	     XFS_DA_LOGRANGE(leaf, xfs_attr3_leaf_name(leaf, args->index),
				   xfs_attr_leaf_entsize(leaf, args->index)));

	/*
	 * Update the control info for this leaf node
	 */
	if (be16_to_cpu(entry->nameidx) < ichdr->firstused)
		ichdr->firstused = be16_to_cpu(entry->nameidx);

	ASSERT(ichdr->firstused >= ichdr->count * sizeof(xfs_attr_leaf_entry_t)
					+ xfs_attr3_leaf_hdr_size(leaf));
	tmp = (ichdr->count - 1) * sizeof(xfs_attr_leaf_entry_t)
					+ xfs_attr3_leaf_hdr_size(leaf);

	for (i = 0; i < XFS_ATTR_LEAF_MAPSIZE; i++) {
		if (ichdr->freemap[i].base == tmp) {
			ichdr->freemap[i].base += sizeof(xfs_attr_leaf_entry_t);
			ichdr->freemap[i].size -= sizeof(xfs_attr_leaf_entry_t);
		}
	}
	ichdr->usedbytes += xfs_attr_leaf_entsize(leaf, args->index);
	return 0;
}

/*
 * Garbage collect a leaf attribute list block by copying it to a new buffer.
 */
STATIC void
xfs_attr3_leaf_compact(
	struct xfs_da_args	*args,
	struct xfs_attr3_icleaf_hdr *ichdr_dst,
	struct xfs_buf		*bp)
{
	struct xfs_attr_leafblock *leaf_src;
	struct xfs_attr_leafblock *leaf_dst;
	struct xfs_attr3_icleaf_hdr ichdr_src;
	struct xfs_trans	*trans = args->trans;
	struct xfs_mount	*mp = trans->t_mountp;
	char			*tmpbuffer;

	trace_xfs_attr_leaf_compact(args);

	tmpbuffer = kmem_alloc(XFS_LBSIZE(mp), KM_SLEEP);
	memcpy(tmpbuffer, bp->b_addr, XFS_LBSIZE(mp));
	memset(bp->b_addr, 0, XFS_LBSIZE(mp));
	leaf_src = (xfs_attr_leafblock_t *)tmpbuffer;
	leaf_dst = bp->b_addr;

	/*
	 * Copy the on-disk header back into the destination buffer to ensure
	 * all the information in the header that is not part of the incore
	 * header structure is preserved.
	 */
	memcpy(bp->b_addr, tmpbuffer, xfs_attr3_leaf_hdr_size(leaf_src));

	/* Initialise the incore headers */
	ichdr_src = *ichdr_dst;	/* struct copy */
	ichdr_dst->firstused = XFS_LBSIZE(mp);
	ichdr_dst->usedbytes = 0;
	ichdr_dst->count = 0;
	ichdr_dst->holes = 0;
	ichdr_dst->freemap[0].base = xfs_attr3_leaf_hdr_size(leaf_src);
	ichdr_dst->freemap[0].size = ichdr_dst->firstused -
						ichdr_dst->freemap[0].base;


	/* write the header back to initialise the underlying buffer */
	xfs_attr3_leaf_hdr_to_disk(leaf_dst, ichdr_dst);

	/*
	 * Copy all entry's in the same (sorted) order,
	 * but allocate name/value pairs packed and in sequence.
	 */
	xfs_attr3_leaf_moveents(leaf_src, &ichdr_src, 0, leaf_dst, ichdr_dst, 0,
				ichdr_src.count, mp);
	/*
	 * this logs the entire buffer, but the caller must write the header
	 * back to the buffer when it is finished modifying it.
	 */
	xfs_trans_log_buf(trans, bp, 0, XFS_LBSIZE(mp) - 1);

	kmem_free(tmpbuffer);
}

/*
 * Compare two leaf blocks "order".
 * Return 0 unless leaf2 should go before leaf1.
 */
static int
xfs_attr3_leaf_order(
	struct xfs_buf	*leaf1_bp,
	struct xfs_attr3_icleaf_hdr *leaf1hdr,
	struct xfs_buf	*leaf2_bp,
	struct xfs_attr3_icleaf_hdr *leaf2hdr)
{
	struct xfs_attr_leaf_entry *entries1;
	struct xfs_attr_leaf_entry *entries2;

	entries1 = xfs_attr3_leaf_entryp(leaf1_bp->b_addr);
	entries2 = xfs_attr3_leaf_entryp(leaf2_bp->b_addr);
	if (leaf1hdr->count > 0 && leaf2hdr->count > 0 &&
	    ((be32_to_cpu(entries2[0].hashval) <
	      be32_to_cpu(entries1[0].hashval)) ||
	     (be32_to_cpu(entries2[leaf2hdr->count - 1].hashval) <
	      be32_to_cpu(entries1[leaf1hdr->count - 1].hashval)))) {
		return 1;
	}
	return 0;
}

int
xfs_attr_leaf_order(
	struct xfs_buf	*leaf1_bp,
	struct xfs_buf	*leaf2_bp)
{
	struct xfs_attr3_icleaf_hdr ichdr1;
	struct xfs_attr3_icleaf_hdr ichdr2;

	xfs_attr3_leaf_hdr_from_disk(&ichdr1, leaf1_bp->b_addr);
	xfs_attr3_leaf_hdr_from_disk(&ichdr2, leaf2_bp->b_addr);
	return xfs_attr3_leaf_order(leaf1_bp, &ichdr1, leaf2_bp, &ichdr2);
}

/*
 * Redistribute the attribute list entries between two leaf nodes,
 * taking into account the size of the new entry.
 *
 * NOTE: if new block is empty, then it will get the upper half of the
 * old block.  At present, all (one) callers pass in an empty second block.
 *
 * This code adjusts the args->index/blkno and args->index2/blkno2 fields
 * to match what it is doing in splitting the attribute leaf block.  Those
 * values are used in "atomic rename" operations on attributes.  Note that
 * the "new" and "old" values can end up in different blocks.
 */
STATIC void
xfs_attr3_leaf_rebalance(
	struct xfs_da_state	*state,
	struct xfs_da_state_blk	*blk1,
	struct xfs_da_state_blk	*blk2)
{
	struct xfs_da_args	*args;
	struct xfs_attr_leafblock *leaf1;
	struct xfs_attr_leafblock *leaf2;
	struct xfs_attr3_icleaf_hdr ichdr1;
	struct xfs_attr3_icleaf_hdr ichdr2;
	struct xfs_attr_leaf_entry *entries1;
	struct xfs_attr_leaf_entry *entries2;
	int			count;
	int			totallen;
	int			max;
	int			space;
	int			swap;

	/*
	 * Set up environment.
	 */
	ASSERT(blk1->magic == XFS_ATTR_LEAF_MAGIC);
	ASSERT(blk2->magic == XFS_ATTR_LEAF_MAGIC);
	leaf1 = blk1->bp->b_addr;
	leaf2 = blk2->bp->b_addr;
	xfs_attr3_leaf_hdr_from_disk(&ichdr1, leaf1);
	xfs_attr3_leaf_hdr_from_disk(&ichdr2, leaf2);
	ASSERT(ichdr2.count == 0);
	args = state->args;

	trace_xfs_attr_leaf_rebalance(args);

	/*
	 * Check ordering of blocks, reverse if it makes things simpler.
	 *
	 * NOTE: Given that all (current) callers pass in an empty
	 * second block, this code should never set "swap".
	 */
	swap = 0;
	if (xfs_attr3_leaf_order(blk1->bp, &ichdr1, blk2->bp, &ichdr2)) {
		struct xfs_da_state_blk	*tmp_blk;
		struct xfs_attr3_icleaf_hdr tmp_ichdr;

		tmp_blk = blk1;
		blk1 = blk2;
		blk2 = tmp_blk;

		/* struct copies to swap them rather than reconverting */
		tmp_ichdr = ichdr1;
		ichdr1 = ichdr2;
		ichdr2 = tmp_ichdr;

		leaf1 = blk1->bp->b_addr;
		leaf2 = blk2->bp->b_addr;
		swap = 1;
	}

	/*
	 * Examine entries until we reduce the absolute difference in
	 * byte usage between the two blocks to a minimum.  Then get
	 * the direction to copy and the number of elements to move.
	 *
	 * "inleaf" is true if the new entry should be inserted into blk1.
	 * If "swap" is also true, then reverse the sense of "inleaf".
	 */
	state->inleaf = xfs_attr3_leaf_figure_balance(state, blk1, &ichdr1,
						      blk2, &ichdr2,
						      &count, &totallen);
	if (swap)
		state->inleaf = !state->inleaf;

	/*
	 * Move any entries required from leaf to leaf:
	 */
	if (count < ichdr1.count) {
		/*
		 * Figure the total bytes to be added to the destination leaf.
		 */
		/* number entries being moved */
		count = ichdr1.count - count;
		space  = ichdr1.usedbytes - totallen;
		space += count * sizeof(xfs_attr_leaf_entry_t);

		/*
		 * leaf2 is the destination, compact it if it looks tight.
		 */
		max  = ichdr2.firstused - xfs_attr3_leaf_hdr_size(leaf1);
		max -= ichdr2.count * sizeof(xfs_attr_leaf_entry_t);
		if (space > max)
			xfs_attr3_leaf_compact(args, &ichdr2, blk2->bp);

		/*
		 * Move high entries from leaf1 to low end of leaf2.
		 */
		xfs_attr3_leaf_moveents(leaf1, &ichdr1, ichdr1.count - count,
				leaf2, &ichdr2, 0, count, state->mp);

	} else if (count > ichdr1.count) {
		/*
		 * I assert that since all callers pass in an empty
		 * second buffer, this code should never execute.
		 */
		ASSERT(0);

		/*
		 * Figure the total bytes to be added to the destination leaf.
		 */
		/* number entries being moved */
		count -= ichdr1.count;
		space  = totallen - ichdr1.usedbytes;
		space += count * sizeof(xfs_attr_leaf_entry_t);

		/*
		 * leaf1 is the destination, compact it if it looks tight.
		 */
		max  = ichdr1.firstused - xfs_attr3_leaf_hdr_size(leaf1);
		max -= ichdr1.count * sizeof(xfs_attr_leaf_entry_t);
		if (space > max)
			xfs_attr3_leaf_compact(args, &ichdr1, blk1->bp);

		/*
		 * Move low entries from leaf2 to high end of leaf1.
		 */
		xfs_attr3_leaf_moveents(leaf2, &ichdr2, 0, leaf1, &ichdr1,
					ichdr1.count, count, state->mp);
	}

	xfs_attr3_leaf_hdr_to_disk(leaf1, &ichdr1);
	xfs_attr3_leaf_hdr_to_disk(leaf2, &ichdr2);
	xfs_trans_log_buf(args->trans, blk1->bp, 0, state->blocksize-1);
	xfs_trans_log_buf(args->trans, blk2->bp, 0, state->blocksize-1);

	/*
	 * Copy out last hashval in each block for B-tree code.
	 */
	entries1 = xfs_attr3_leaf_entryp(leaf1);
	entries2 = xfs_attr3_leaf_entryp(leaf2);
	blk1->hashval = be32_to_cpu(entries1[ichdr1.count - 1].hashval);
	blk2->hashval = be32_to_cpu(entries2[ichdr2.count - 1].hashval);

	/*
	 * Adjust the expected index for insertion.
	 * NOTE: this code depends on the (current) situation that the
	 * second block was originally empty.
	 *
	 * If the insertion point moved to the 2nd block, we must adjust
	 * the index.  We must also track the entry just following the
	 * new entry for use in an "atomic rename" operation, that entry
	 * is always the "old" entry and the "new" entry is what we are
	 * inserting.  The index/blkno fields refer to the "old" entry,
	 * while the index2/blkno2 fields refer to the "new" entry.
	 */
	if (blk1->index > ichdr1.count) {
		ASSERT(state->inleaf == 0);
		blk2->index = blk1->index - ichdr1.count;
		args->index = args->index2 = blk2->index;
		args->blkno = args->blkno2 = blk2->blkno;
	} else if (blk1->index == ichdr1.count) {
		if (state->inleaf) {
			args->index = blk1->index;
			args->blkno = blk1->blkno;
			args->index2 = 0;
			args->blkno2 = blk2->blkno;
		} else {
			/*
			 * On a double leaf split, the original attr location
			 * is already stored in blkno2/index2, so don't
			 * overwrite it overwise we corrupt the tree.
			 */
			blk2->index = blk1->index - ichdr1.count;
			args->index = blk2->index;
			args->blkno = blk2->blkno;
			if (!state->extravalid) {
				/*
				 * set the new attr location to match the old
				 * one and let the higher level split code
				 * decide where in the leaf to place it.
				 */
				args->index2 = blk2->index;
				args->blkno2 = blk2->blkno;
			}
		}
	} else {
		ASSERT(state->inleaf == 1);
		args->index = args->index2 = blk1->index;
		args->blkno = args->blkno2 = blk1->blkno;
	}
}

/*
 * Examine entries until we reduce the absolute difference in
 * byte usage between the two blocks to a minimum.
 * GROT: Is this really necessary?  With other than a 512 byte blocksize,
 * GROT: there will always be enough room in either block for a new entry.
 * GROT: Do a double-split for this case?
 */
STATIC int
xfs_attr3_leaf_figure_balance(
	struct xfs_da_state		*state,
	struct xfs_da_state_blk		*blk1,
	struct xfs_attr3_icleaf_hdr	*ichdr1,
	struct xfs_da_state_blk		*blk2,
	struct xfs_attr3_icleaf_hdr	*ichdr2,
	int				*countarg,
	int				*usedbytesarg)
{
	struct xfs_attr_leafblock	*leaf1 = blk1->bp->b_addr;
	struct xfs_attr_leafblock	*leaf2 = blk2->bp->b_addr;
	struct xfs_attr_leaf_entry	*entry;
	int				count;
	int				max;
	int				index;
	int				totallen = 0;
	int				half;
	int				lastdelta;
	int				foundit = 0;
	int				tmp;

	/*
	 * Examine entries until we reduce the absolute difference in
	 * byte usage between the two blocks to a minimum.
	 */
	max = ichdr1->count + ichdr2->count;
	half = (max + 1) * sizeof(*entry);
	half += ichdr1->usedbytes + ichdr2->usedbytes +
			xfs_attr_leaf_newentsize(state->args->namelen,
						 state->args->valuelen,
						 state->blocksize, NULL);
	half /= 2;
	lastdelta = state->blocksize;
	entry = xfs_attr3_leaf_entryp(leaf1);
	for (count = index = 0; count < max; entry++, index++, count++) {

#define XFS_ATTR_ABS(A)	(((A) < 0) ? -(A) : (A))
		/*
		 * The new entry is in the first block, account for it.
		 */
		if (count == blk1->index) {
			tmp = totallen + sizeof(*entry) +
				xfs_attr_leaf_newentsize(
						state->args->namelen,
						state->args->valuelen,
						state->blocksize, NULL);
			if (XFS_ATTR_ABS(half - tmp) > lastdelta)
				break;
			lastdelta = XFS_ATTR_ABS(half - tmp);
			totallen = tmp;
			foundit = 1;
		}

		/*
		 * Wrap around into the second block if necessary.
		 */
		if (count == ichdr1->count) {
			leaf1 = leaf2;
			entry = xfs_attr3_leaf_entryp(leaf1);
			index = 0;
		}

		/*
		 * Figure out if next leaf entry would be too much.
		 */
		tmp = totallen + sizeof(*entry) + xfs_attr_leaf_entsize(leaf1,
									index);
		if (XFS_ATTR_ABS(half - tmp) > lastdelta)
			break;
		lastdelta = XFS_ATTR_ABS(half - tmp);
		totallen = tmp;
#undef XFS_ATTR_ABS
	}

	/*
	 * Calculate the number of usedbytes that will end up in lower block.
	 * If new entry not in lower block, fix up the count.
	 */
	totallen -= count * sizeof(*entry);
	if (foundit) {
		totallen -= sizeof(*entry) +
				xfs_attr_leaf_newentsize(
						state->args->namelen,
						state->args->valuelen,
						state->blocksize, NULL);
	}

	*countarg = count;
	*usedbytesarg = totallen;
	return foundit;
}

/*========================================================================
 * Routines used for shrinking the Btree.
 *========================================================================*/

/*
 * Check a leaf block and its neighbors to see if the block should be
 * collapsed into one or the other neighbor.  Always keep the block
 * with the smaller block number.
 * If the current block is over 50% full, don't try to join it, return 0.
 * If the block is empty, fill in the state structure and return 2.
 * If it can be collapsed, fill in the state structure and return 1.
 * If nothing can be done, return 0.
 *
 * GROT: allow for INCOMPLETE entries in calculation.
 */
int
xfs_attr3_leaf_toosmall(
	struct xfs_da_state	*state,
	int			*action)
{
	struct xfs_attr_leafblock *leaf;
	struct xfs_da_state_blk	*blk;
	struct xfs_attr3_icleaf_hdr ichdr;
	struct xfs_buf		*bp;
	xfs_dablk_t		blkno;
	int			bytes;
	int			forward;
	int			error;
	int			retval;
	int			i;

	trace_xfs_attr_leaf_toosmall(state->args);

	/*
	 * Check for the degenerate case of the block being over 50% full.
	 * If so, it's not worth even looking to see if we might be able
	 * to coalesce with a sibling.
	 */
	blk = &state->path.blk[ state->path.active-1 ];
	leaf = blk->bp->b_addr;
	xfs_attr3_leaf_hdr_from_disk(&ichdr, leaf);
	bytes = xfs_attr3_leaf_hdr_size(leaf) +
		ichdr.count * sizeof(xfs_attr_leaf_entry_t) +
		ichdr.usedbytes;
	if (bytes > (state->blocksize >> 1)) {
		*action = 0;	/* blk over 50%, don't try to join */
		return(0);
	}

	/*
	 * Check for the degenerate case of the block being empty.
	 * If the block is empty, we'll simply delete it, no need to
	 * coalesce it with a sibling block.  We choose (arbitrarily)
	 * to merge with the forward block unless it is NULL.
	 */
	if (ichdr.count == 0) {
		/*
		 * Make altpath point to the block we want to keep and
		 * path point to the block we want to drop (this one).
		 */
		forward = (ichdr.forw != 0);
		memcpy(&state->altpath, &state->path, sizeof(state->path));
		error = xfs_da3_path_shift(state, &state->altpath, forward,
						 0, &retval);
		if (error)
			return(error);
		if (retval) {
			*action = 0;
		} else {
			*action = 2;
		}
		return 0;
	}

	/*
	 * Examine each sibling block to see if we can coalesce with
	 * at least 25% free space to spare.  We need to figure out
	 * whether to merge with the forward or the backward block.
	 * We prefer coalescing with the lower numbered sibling so as
	 * to shrink an attribute list over time.
	 */
	/* start with smaller blk num */
	forward = ichdr.forw < ichdr.back;
	for (i = 0; i < 2; forward = !forward, i++) {
		struct xfs_attr3_icleaf_hdr ichdr2;
		if (forward)
			blkno = ichdr.forw;
		else
			blkno = ichdr.back;
		if (blkno == 0)
			continue;
		error = xfs_attr3_leaf_read(state->args->trans, state->args->dp,
					blkno, -1, &bp);
		if (error)
			return(error);

		xfs_attr3_leaf_hdr_from_disk(&ichdr2, bp->b_addr);

		bytes = state->blocksize - (state->blocksize >> 2) -
			ichdr.usedbytes - ichdr2.usedbytes -
			((ichdr.count + ichdr2.count) *
					sizeof(xfs_attr_leaf_entry_t)) -
			xfs_attr3_leaf_hdr_size(leaf);

		xfs_trans_brelse(state->args->trans, bp);
		if (bytes >= 0)
			break;	/* fits with at least 25% to spare */
	}
	if (i >= 2) {
		*action = 0;
		return(0);
	}

	/*
	 * Make altpath point to the block we want to keep (the lower
	 * numbered block) and path point to the block we want to drop.
	 */
	memcpy(&state->altpath, &state->path, sizeof(state->path));
	if (blkno < blk->blkno) {
		error = xfs_da3_path_shift(state, &state->altpath, forward,
						 0, &retval);
	} else {
		error = xfs_da3_path_shift(state, &state->path, forward,
						 0, &retval);
	}
	if (error)
		return(error);
	if (retval) {
		*action = 0;
	} else {
		*action = 1;
	}
	return(0);
}

/*
 * Remove a name from the leaf attribute list structure.
 *
 * Return 1 if leaf is less than 37% full, 0 if >= 37% full.
 * If two leaves are 37% full, when combined they will leave 25% free.
 */
int
xfs_attr3_leaf_remove(
	struct xfs_buf		*bp,
	struct xfs_da_args	*args)
{
	struct xfs_attr_leafblock *leaf;
	struct xfs_attr3_icleaf_hdr ichdr;
	struct xfs_attr_leaf_entry *entry;
	struct xfs_mount	*mp = args->trans->t_mountp;
	int			before;
	int			after;
	int			smallest;
	int			entsize;
	int			tablesize;
	int			tmp;
	int			i;

	trace_xfs_attr_leaf_remove(args);

	leaf = bp->b_addr;
	xfs_attr3_leaf_hdr_from_disk(&ichdr, leaf);

	ASSERT(ichdr.count > 0 && ichdr.count < XFS_LBSIZE(mp) / 8);
	ASSERT(args->index >= 0 && args->index < ichdr.count);
	ASSERT(ichdr.firstused >= ichdr.count * sizeof(*entry) +
					xfs_attr3_leaf_hdr_size(leaf));

	entry = &xfs_attr3_leaf_entryp(leaf)[args->index];

	ASSERT(be16_to_cpu(entry->nameidx) >= ichdr.firstused);
	ASSERT(be16_to_cpu(entry->nameidx) < XFS_LBSIZE(mp));

	/*
	 * Scan through free region table:
	 *    check for adjacency of free'd entry with an existing one,
	 *    find smallest free region in case we need to replace it,
	 *    adjust any map that borders the entry table,
	 */
	tablesize = ichdr.count * sizeof(xfs_attr_leaf_entry_t)
					+ xfs_attr3_leaf_hdr_size(leaf);
	tmp = ichdr.freemap[0].size;
	before = after = -1;
	smallest = XFS_ATTR_LEAF_MAPSIZE - 1;
	entsize = xfs_attr_leaf_entsize(leaf, args->index);
	for (i = 0; i < XFS_ATTR_LEAF_MAPSIZE; i++) {
		ASSERT(ichdr.freemap[i].base < XFS_LBSIZE(mp));
		ASSERT(ichdr.freemap[i].size < XFS_LBSIZE(mp));
		if (ichdr.freemap[i].base == tablesize) {
			ichdr.freemap[i].base -= sizeof(xfs_attr_leaf_entry_t);
			ichdr.freemap[i].size += sizeof(xfs_attr_leaf_entry_t);
		}

		if (ichdr.freemap[i].base + ichdr.freemap[i].size ==
				be16_to_cpu(entry->nameidx)) {
			before = i;
		} else if (ichdr.freemap[i].base ==
				(be16_to_cpu(entry->nameidx) + entsize)) {
			after = i;
		} else if (ichdr.freemap[i].size < tmp) {
			tmp = ichdr.freemap[i].size;
			smallest = i;
		}
	}

	/*
	 * Coalesce adjacent freemap regions,
	 * or replace the smallest region.
	 */
	if ((before >= 0) || (after >= 0)) {
		if ((before >= 0) && (after >= 0)) {
			ichdr.freemap[before].size += entsize;
			ichdr.freemap[before].size += ichdr.freemap[after].size;
			ichdr.freemap[after].base = 0;
			ichdr.freemap[after].size = 0;
		} else if (before >= 0) {
			ichdr.freemap[before].size += entsize;
		} else {
			ichdr.freemap[after].base = be16_to_cpu(entry->nameidx);
			ichdr.freemap[after].size += entsize;
		}
	} else {
		/*
		 * Replace smallest region (if it is smaller than free'd entry)
		 */
		if (ichdr.freemap[smallest].size < entsize) {
			ichdr.freemap[smallest].base = be16_to_cpu(entry->nameidx);
			ichdr.freemap[smallest].size = entsize;
		}
	}

	/*
	 * Did we remove the first entry?
	 */
	if (be16_to_cpu(entry->nameidx) == ichdr.firstused)
		smallest = 1;
	else
		smallest = 0;

	/*
	 * Compress the remaining entries and zero out the removed stuff.
	 */
	memset(xfs_attr3_leaf_name(leaf, args->index), 0, entsize);
	ichdr.usedbytes -= entsize;
	xfs_trans_log_buf(args->trans, bp,
	     XFS_DA_LOGRANGE(leaf, xfs_attr3_leaf_name(leaf, args->index),
				   entsize));

	tmp = (ichdr.count - args->index) * sizeof(xfs_attr_leaf_entry_t);
	memmove(entry, entry + 1, tmp);
	ichdr.count--;
	xfs_trans_log_buf(args->trans, bp,
	    XFS_DA_LOGRANGE(leaf, entry, tmp + sizeof(xfs_attr_leaf_entry_t)));

	entry = &xfs_attr3_leaf_entryp(leaf)[ichdr.count];
	memset(entry, 0, sizeof(xfs_attr_leaf_entry_t));

	/*
	 * If we removed the first entry, re-find the first used byte
	 * in the name area.  Note that if the entry was the "firstused",
	 * then we don't have a "hole" in our block resulting from
	 * removing the name.
	 */
	if (smallest) {
		tmp = XFS_LBSIZE(mp);
		entry = xfs_attr3_leaf_entryp(leaf);
		for (i = ichdr.count - 1; i >= 0; entry++, i--) {
			ASSERT(be16_to_cpu(entry->nameidx) >= ichdr.firstused);
			ASSERT(be16_to_cpu(entry->nameidx) < XFS_LBSIZE(mp));

			if (be16_to_cpu(entry->nameidx) < tmp)
				tmp = be16_to_cpu(entry->nameidx);
		}
		ichdr.firstused = tmp;
		if (!ichdr.firstused)
			ichdr.firstused = tmp - XFS_ATTR_LEAF_NAME_ALIGN;
	} else {
		ichdr.holes = 1;	/* mark as needing compaction */
	}
	xfs_attr3_leaf_hdr_to_disk(leaf, &ichdr);
	xfs_trans_log_buf(args->trans, bp,
			  XFS_DA_LOGRANGE(leaf, &leaf->hdr,
					  xfs_attr3_leaf_hdr_size(leaf)));

	/*
	 * Check if leaf is less than 50% full, caller may want to
	 * "join" the leaf with a sibling if so.
	 */
	tmp = ichdr.usedbytes + xfs_attr3_leaf_hdr_size(leaf) +
	      ichdr.count * sizeof(xfs_attr_leaf_entry_t);

	return tmp < mp->m_attr_magicpct; /* leaf is < 37% full */
}

/*
 * Move all the attribute list entries from drop_leaf into save_leaf.
 */
void
xfs_attr3_leaf_unbalance(
	struct xfs_da_state	*state,
	struct xfs_da_state_blk	*drop_blk,
	struct xfs_da_state_blk	*save_blk)
{
	struct xfs_attr_leafblock *drop_leaf = drop_blk->bp->b_addr;
	struct xfs_attr_leafblock *save_leaf = save_blk->bp->b_addr;
	struct xfs_attr3_icleaf_hdr drophdr;
	struct xfs_attr3_icleaf_hdr savehdr;
	struct xfs_attr_leaf_entry *entry;
	struct xfs_mount	*mp = state->mp;

	trace_xfs_attr_leaf_unbalance(state->args);

	drop_leaf = drop_blk->bp->b_addr;
	save_leaf = save_blk->bp->b_addr;
	xfs_attr3_leaf_hdr_from_disk(&drophdr, drop_leaf);
	xfs_attr3_leaf_hdr_from_disk(&savehdr, save_leaf);
	entry = xfs_attr3_leaf_entryp(drop_leaf);

	/*
	 * Save last hashval from dying block for later Btree fixup.
	 */
	drop_blk->hashval = be32_to_cpu(entry[drophdr.count - 1].hashval);

	/*
	 * Check if we need a temp buffer, or can we do it in place.
	 * Note that we don't check "leaf" for holes because we will
	 * always be dropping it, toosmall() decided that for us already.
	 */
	if (savehdr.holes == 0) {
		/*
		 * dest leaf has no holes, so we add there.  May need
		 * to make some room in the entry array.
		 */
		if (xfs_attr3_leaf_order(save_blk->bp, &savehdr,
					 drop_blk->bp, &drophdr)) {
			xfs_attr3_leaf_moveents(drop_leaf, &drophdr, 0,
						save_leaf, &savehdr, 0,
						drophdr.count, mp);
		} else {
			xfs_attr3_leaf_moveents(drop_leaf, &drophdr, 0,
						save_leaf, &savehdr,
						savehdr.count, drophdr.count, mp);
		}
	} else {
		/*
		 * Destination has holes, so we make a temporary copy
		 * of the leaf and add them both to that.
		 */
		struct xfs_attr_leafblock *tmp_leaf;
		struct xfs_attr3_icleaf_hdr tmphdr;

		tmp_leaf = kmem_zalloc(state->blocksize, KM_SLEEP);

		/*
		 * Copy the header into the temp leaf so that all the stuff
		 * not in the incore header is present and gets copied back in
		 * once we've moved all the entries.
		 */
		memcpy(tmp_leaf, save_leaf, xfs_attr3_leaf_hdr_size(save_leaf));

		memset(&tmphdr, 0, sizeof(tmphdr));
		tmphdr.magic = savehdr.magic;
		tmphdr.forw = savehdr.forw;
		tmphdr.back = savehdr.back;
		tmphdr.firstused = state->blocksize;

		/* write the header to the temp buffer to initialise it */
		xfs_attr3_leaf_hdr_to_disk(tmp_leaf, &tmphdr);

		if (xfs_attr3_leaf_order(save_blk->bp, &savehdr,
					 drop_blk->bp, &drophdr)) {
			xfs_attr3_leaf_moveents(drop_leaf, &drophdr, 0,
						tmp_leaf, &tmphdr, 0,
						drophdr.count, mp);
			xfs_attr3_leaf_moveents(save_leaf, &savehdr, 0,
						tmp_leaf, &tmphdr, tmphdr.count,
						savehdr.count, mp);
		} else {
			xfs_attr3_leaf_moveents(save_leaf, &savehdr, 0,
						tmp_leaf, &tmphdr, 0,
						savehdr.count, mp);
			xfs_attr3_leaf_moveents(drop_leaf, &drophdr, 0,
						tmp_leaf, &tmphdr, tmphdr.count,
						drophdr.count, mp);
		}
		memcpy(save_leaf, tmp_leaf, state->blocksize);
		savehdr = tmphdr; /* struct copy */
		kmem_free(tmp_leaf);
	}

	xfs_attr3_leaf_hdr_to_disk(save_leaf, &savehdr);
	xfs_trans_log_buf(state->args->trans, save_blk->bp, 0,
					   state->blocksize - 1);

	/*
	 * Copy out last hashval in each block for B-tree code.
	 */
	entry = xfs_attr3_leaf_entryp(save_leaf);
	save_blk->hashval = be32_to_cpu(entry[savehdr.count - 1].hashval);
}

/*========================================================================
 * Routines used for finding things in the Btree.
 *========================================================================*/

/*
 * Look up a name in a leaf attribute list structure.
 * This is the internal routine, it uses the caller's buffer.
 *
 * Note that duplicate keys are allowed, but only check within the
 * current leaf node.  The Btree code must check in adjacent leaf nodes.
 *
 * Return in args->index the index into the entry[] array of either
 * the found entry, or where the entry should have been (insert before
 * that entry).
 *
 * Don't change the args->value unless we find the attribute.
 */
int
xfs_attr3_leaf_lookup_int(
	struct xfs_buf		*bp,
	struct xfs_da_args	*args)
{
	struct xfs_attr_leafblock *leaf;
	struct xfs_attr3_icleaf_hdr ichdr;
	struct xfs_attr_leaf_entry *entry;
	struct xfs_attr_leaf_entry *entries;
	struct xfs_attr_leaf_name_local *name_loc;
	struct xfs_attr_leaf_name_remote *name_rmt;
	xfs_dahash_t		hashval;
	int			probe;
	int			span;

	trace_xfs_attr_leaf_lookup(args);

	leaf = bp->b_addr;
	xfs_attr3_leaf_hdr_from_disk(&ichdr, leaf);
	entries = xfs_attr3_leaf_entryp(leaf);
	ASSERT(ichdr.count < XFS_LBSIZE(args->dp->i_mount) / 8);

	/*
	 * Binary search.  (note: small blocks will skip this loop)
	 */
	hashval = args->hashval;
	probe = span = ichdr.count / 2;
	for (entry = &entries[probe]; span > 4; entry = &entries[probe]) {
		span /= 2;
		if (be32_to_cpu(entry->hashval) < hashval)
			probe += span;
		else if (be32_to_cpu(entry->hashval) > hashval)
			probe -= span;
		else
			break;
	}
	ASSERT(probe >= 0 && (!ichdr.count || probe < ichdr.count));
	ASSERT(span <= 4 || be32_to_cpu(entry->hashval) == hashval);

	/*
	 * Since we may have duplicate hashval's, find the first matching
	 * hashval in the leaf.
	 */
	while (probe > 0 && be32_to_cpu(entry->hashval) >= hashval) {
		entry--;
		probe--;
	}
	while (probe < ichdr.count &&
	       be32_to_cpu(entry->hashval) < hashval) {
		entry++;
		probe++;
	}
	if (probe == ichdr.count || be32_to_cpu(entry->hashval) != hashval) {
		args->index = probe;
		return XFS_ERROR(ENOATTR);
	}

	/*
	 * Duplicate keys may be present, so search all of them for a match.
	 */
	for (; probe < ichdr.count && (be32_to_cpu(entry->hashval) == hashval);
			entry++, probe++) {
/*
 * GROT: Add code to remove incomplete entries.
 */
		/*
		 * If we are looking for INCOMPLETE entries, show only those.
		 * If we are looking for complete entries, show only those.
		 */
		if ((args->flags & XFS_ATTR_INCOMPLETE) !=
		    (entry->flags & XFS_ATTR_INCOMPLETE)) {
			continue;
		}
		if (entry->flags & XFS_ATTR_LOCAL) {
			name_loc = xfs_attr3_leaf_name_local(leaf, probe);
			if (name_loc->namelen != args->namelen)
				continue;
			if (memcmp(args->name, name_loc->nameval,
							args->namelen) != 0)
				continue;
			if (!xfs_attr_namesp_match(args->flags, entry->flags))
				continue;
			args->index = probe;
			return XFS_ERROR(EEXIST);
		} else {
			name_rmt = xfs_attr3_leaf_name_remote(leaf, probe);
			if (name_rmt->namelen != args->namelen)
				continue;
			if (memcmp(args->name, name_rmt->name,
							args->namelen) != 0)
				continue;
			if (!xfs_attr_namesp_match(args->flags, entry->flags))
				continue;
			args->index = probe;
			args->valuelen = be32_to_cpu(name_rmt->valuelen);
			args->rmtblkno = be32_to_cpu(name_rmt->valueblk);
			args->rmtblkcnt = xfs_attr3_rmt_blocks(
							args->dp->i_mount,
							args->valuelen);
			return XFS_ERROR(EEXIST);
		}
	}
	args->index = probe;
	return XFS_ERROR(ENOATTR);
}

/*
 * Get the value associated with an attribute name from a leaf attribute
 * list structure.
 */
int
xfs_attr3_leaf_getvalue(
	struct xfs_buf		*bp,
	struct xfs_da_args	*args)
{
	struct xfs_attr_leafblock *leaf;
	struct xfs_attr3_icleaf_hdr ichdr;
	struct xfs_attr_leaf_entry *entry;
	struct xfs_attr_leaf_name_local *name_loc;
	struct xfs_attr_leaf_name_remote *name_rmt;
	int			valuelen;

	leaf = bp->b_addr;
	xfs_attr3_leaf_hdr_from_disk(&ichdr, leaf);
	ASSERT(ichdr.count < XFS_LBSIZE(args->dp->i_mount) / 8);
	ASSERT(args->index < ichdr.count);

	entry = &xfs_attr3_leaf_entryp(leaf)[args->index];
	if (entry->flags & XFS_ATTR_LOCAL) {
		name_loc = xfs_attr3_leaf_name_local(leaf, args->index);
		ASSERT(name_loc->namelen == args->namelen);
		ASSERT(memcmp(args->name, name_loc->nameval, args->namelen) == 0);
		valuelen = be16_to_cpu(name_loc->valuelen);
		if (args->flags & ATTR_KERNOVAL) {
			args->valuelen = valuelen;
			return 0;
		}
		if (args->valuelen < valuelen) {
			args->valuelen = valuelen;
			return XFS_ERROR(ERANGE);
		}
		args->valuelen = valuelen;
		memcpy(args->value, &name_loc->nameval[args->namelen], valuelen);
	} else {
		name_rmt = xfs_attr3_leaf_name_remote(leaf, args->index);
		ASSERT(name_rmt->namelen == args->namelen);
		ASSERT(memcmp(args->name, name_rmt->name, args->namelen) == 0);
		valuelen = be32_to_cpu(name_rmt->valuelen);
		args->rmtblkno = be32_to_cpu(name_rmt->valueblk);
		args->rmtblkcnt = xfs_attr3_rmt_blocks(args->dp->i_mount,
						       valuelen);
		if (args->flags & ATTR_KERNOVAL) {
			args->valuelen = valuelen;
			return 0;
		}
		if (args->valuelen < valuelen) {
			args->valuelen = valuelen;
			return XFS_ERROR(ERANGE);
		}
		args->valuelen = valuelen;
	}
	return 0;
}

/*========================================================================
 * Utility routines.
 *========================================================================*/

/*
 * Move the indicated entries from one leaf to another.
 * NOTE: this routine modifies both source and destination leaves.
 */
/*ARGSUSED*/
STATIC void
xfs_attr3_leaf_moveents(
	struct xfs_attr_leafblock	*leaf_s,
	struct xfs_attr3_icleaf_hdr	*ichdr_s,
	int				start_s,
	struct xfs_attr_leafblock	*leaf_d,
	struct xfs_attr3_icleaf_hdr	*ichdr_d,
	int				start_d,
	int				count,
	struct xfs_mount		*mp)
{
	struct xfs_attr_leaf_entry	*entry_s;
	struct xfs_attr_leaf_entry	*entry_d;
	int				desti;
	int				tmp;
	int				i;

	/*
	 * Check for nothing to do.
	 */
	if (count == 0)
		return;

	/*
	 * Set up environment.
	 */
	ASSERT(ichdr_s->magic == XFS_ATTR_LEAF_MAGIC ||
	       ichdr_s->magic == XFS_ATTR3_LEAF_MAGIC);
	ASSERT(ichdr_s->magic == ichdr_d->magic);
	ASSERT(ichdr_s->count > 0 && ichdr_s->count < XFS_LBSIZE(mp) / 8);
	ASSERT(ichdr_s->firstused >= (ichdr_s->count * sizeof(*entry_s))
					+ xfs_attr3_leaf_hdr_size(leaf_s));
	ASSERT(ichdr_d->count < XFS_LBSIZE(mp) / 8);
	ASSERT(ichdr_d->firstused >= (ichdr_d->count * sizeof(*entry_d))
					+ xfs_attr3_leaf_hdr_size(leaf_d));

	ASSERT(start_s < ichdr_s->count);
	ASSERT(start_d <= ichdr_d->count);
	ASSERT(count <= ichdr_s->count);


	/*
	 * Move the entries in the destination leaf up to make a hole?
	 */
	if (start_d < ichdr_d->count) {
		tmp  = ichdr_d->count - start_d;
		tmp *= sizeof(xfs_attr_leaf_entry_t);
		entry_s = &xfs_attr3_leaf_entryp(leaf_d)[start_d];
		entry_d = &xfs_attr3_leaf_entryp(leaf_d)[start_d + count];
		memmove(entry_d, entry_s, tmp);
	}

	/*
	 * Copy all entry's in the same (sorted) order,
	 * but allocate attribute info packed and in sequence.
	 */
	entry_s = &xfs_attr3_leaf_entryp(leaf_s)[start_s];
	entry_d = &xfs_attr3_leaf_entryp(leaf_d)[start_d];
	desti = start_d;
	for (i = 0; i < count; entry_s++, entry_d++, desti++, i++) {
		ASSERT(be16_to_cpu(entry_s->nameidx) >= ichdr_s->firstused);
		tmp = xfs_attr_leaf_entsize(leaf_s, start_s + i);
#ifdef GROT
		/*
		 * Code to drop INCOMPLETE entries.  Difficult to use as we
		 * may also need to change the insertion index.  Code turned
		 * off for 6.2, should be revisited later.
		 */
		if (entry_s->flags & XFS_ATTR_INCOMPLETE) { /* skip partials? */
			memset(xfs_attr3_leaf_name(leaf_s, start_s + i), 0, tmp);
			ichdr_s->usedbytes -= tmp;
			ichdr_s->count -= 1;
			entry_d--;	/* to compensate for ++ in loop hdr */
			desti--;
			if ((start_s + i) < offset)
				result++;	/* insertion index adjustment */
		} else {
#endif /* GROT */
			ichdr_d->firstused -= tmp;
			/* both on-disk, don't endian flip twice */
			entry_d->hashval = entry_s->hashval;
			entry_d->nameidx = cpu_to_be16(ichdr_d->firstused);
			entry_d->flags = entry_s->flags;
			ASSERT(be16_to_cpu(entry_d->nameidx) + tmp
							<= XFS_LBSIZE(mp));
			memmove(xfs_attr3_leaf_name(leaf_d, desti),
				xfs_attr3_leaf_name(leaf_s, start_s + i), tmp);
			ASSERT(be16_to_cpu(entry_s->nameidx) + tmp
							<= XFS_LBSIZE(mp));
			memset(xfs_attr3_leaf_name(leaf_s, start_s + i), 0, tmp);
			ichdr_s->usedbytes -= tmp;
			ichdr_d->usedbytes += tmp;
			ichdr_s->count -= 1;
			ichdr_d->count += 1;
			tmp = ichdr_d->count * sizeof(xfs_attr_leaf_entry_t)
					+ xfs_attr3_leaf_hdr_size(leaf_d);
			ASSERT(ichdr_d->firstused >= tmp);
#ifdef GROT
		}
#endif /* GROT */
	}

	/*
	 * Zero out the entries we just copied.
	 */
	if (start_s == ichdr_s->count) {
		tmp = count * sizeof(xfs_attr_leaf_entry_t);
		entry_s = &xfs_attr3_leaf_entryp(leaf_s)[start_s];
		ASSERT(((char *)entry_s + tmp) <=
		       ((char *)leaf_s + XFS_LBSIZE(mp)));
		memset(entry_s, 0, tmp);
	} else {
		/*
		 * Move the remaining entries down to fill the hole,
		 * then zero the entries at the top.
		 */
		tmp  = (ichdr_s->count - count) * sizeof(xfs_attr_leaf_entry_t);
		entry_s = &xfs_attr3_leaf_entryp(leaf_s)[start_s + count];
		entry_d = &xfs_attr3_leaf_entryp(leaf_s)[start_s];
		memmove(entry_d, entry_s, tmp);

		tmp = count * sizeof(xfs_attr_leaf_entry_t);
		entry_s = &xfs_attr3_leaf_entryp(leaf_s)[ichdr_s->count];
		ASSERT(((char *)entry_s + tmp) <=
		       ((char *)leaf_s + XFS_LBSIZE(mp)));
		memset(entry_s, 0, tmp);
	}

	/*
	 * Fill in the freemap information
	 */
	ichdr_d->freemap[0].base = xfs_attr3_leaf_hdr_size(leaf_d);
	ichdr_d->freemap[0].base += ichdr_d->count * sizeof(xfs_attr_leaf_entry_t);
	ichdr_d->freemap[0].size = ichdr_d->firstused - ichdr_d->freemap[0].base;
	ichdr_d->freemap[1].base = 0;
	ichdr_d->freemap[2].base = 0;
	ichdr_d->freemap[1].size = 0;
	ichdr_d->freemap[2].size = 0;
	ichdr_s->holes = 1;	/* leaf may not be compact */
}

/*
 * Pick up the last hashvalue from a leaf block.
 */
xfs_dahash_t
xfs_attr_leaf_lasthash(
	struct xfs_buf	*bp,
	int		*count)
{
	struct xfs_attr3_icleaf_hdr ichdr;
	struct xfs_attr_leaf_entry *entries;

	xfs_attr3_leaf_hdr_from_disk(&ichdr, bp->b_addr);
	entries = xfs_attr3_leaf_entryp(bp->b_addr);
	if (count)
		*count = ichdr.count;
	if (!ichdr.count)
		return 0;
	return be32_to_cpu(entries[ichdr.count - 1].hashval);
}

/*
 * Calculate the number of bytes used to store the indicated attribute
 * (whether local or remote only calculate bytes in this block).
 */
STATIC int
xfs_attr_leaf_entsize(xfs_attr_leafblock_t *leaf, int index)
{
	struct xfs_attr_leaf_entry *entries;
	xfs_attr_leaf_name_local_t *name_loc;
	xfs_attr_leaf_name_remote_t *name_rmt;
	int size;

	entries = xfs_attr3_leaf_entryp(leaf);
	if (entries[index].flags & XFS_ATTR_LOCAL) {
		name_loc = xfs_attr3_leaf_name_local(leaf, index);
		size = xfs_attr_leaf_entsize_local(name_loc->namelen,
						   be16_to_cpu(name_loc->valuelen));
	} else {
		name_rmt = xfs_attr3_leaf_name_remote(leaf, index);
		size = xfs_attr_leaf_entsize_remote(name_rmt->namelen);
	}
	return size;
}

/*
 * Calculate the number of bytes that would be required to store the new
 * attribute (whether local or remote only calculate bytes in this block).
 * This routine decides as a side effect whether the attribute will be
 * a "local" or a "remote" attribute.
 */
int
xfs_attr_leaf_newentsize(int namelen, int valuelen, int blocksize, int *local)
{
	int size;

	size = xfs_attr_leaf_entsize_local(namelen, valuelen);
	if (size < xfs_attr_leaf_entsize_local_max(blocksize)) {
		if (local) {
			*local = 1;
		}
	} else {
		size = xfs_attr_leaf_entsize_remote(namelen);
		if (local) {
			*local = 0;
		}
	}
	return size;
}

/*
 * Copy out attribute list entries for attr_list(), for leaf attribute lists.
 */
int
xfs_attr3_leaf_list_int(
	struct xfs_buf			*bp,
	struct xfs_attr_list_context	*context)
{
	struct attrlist_cursor_kern	*cursor;
	struct xfs_attr_leafblock	*leaf;
	struct xfs_attr3_icleaf_hdr	ichdr;
	struct xfs_attr_leaf_entry	*entries;
	struct xfs_attr_leaf_entry	*entry;
	int				retval;
	int				i;

	trace_xfs_attr_list_leaf(context);

	leaf = bp->b_addr;
	xfs_attr3_leaf_hdr_from_disk(&ichdr, leaf);
	entries = xfs_attr3_leaf_entryp(leaf);

	cursor = context->cursor;
	cursor->initted = 1;

	/*
	 * Re-find our place in the leaf block if this is a new syscall.
	 */
	if (context->resynch) {
		entry = &entries[0];
		for (i = 0; i < ichdr.count; entry++, i++) {
			if (be32_to_cpu(entry->hashval) == cursor->hashval) {
				if (cursor->offset == context->dupcnt) {
					context->dupcnt = 0;
					break;
				}
				context->dupcnt++;
			} else if (be32_to_cpu(entry->hashval) >
					cursor->hashval) {
				context->dupcnt = 0;
				break;
			}
		}
		if (i == ichdr.count) {
			trace_xfs_attr_list_notfound(context);
			return 0;
		}
	} else {
		entry = &entries[0];
		i = 0;
	}
	context->resynch = 0;

	/*
	 * We have found our place, start copying out the new attributes.
	 */
	retval = 0;
	for (; i < ichdr.count; entry++, i++) {
		if (be32_to_cpu(entry->hashval) != cursor->hashval) {
			cursor->hashval = be32_to_cpu(entry->hashval);
			cursor->offset = 0;
		}

		if (entry->flags & XFS_ATTR_INCOMPLETE)
			continue;		/* skip incomplete entries */

		if (entry->flags & XFS_ATTR_LOCAL) {
			xfs_attr_leaf_name_local_t *name_loc =
				xfs_attr3_leaf_name_local(leaf, i);

			retval = context->put_listent(context,
						entry->flags,
						name_loc->nameval,
						(int)name_loc->namelen,
						be16_to_cpu(name_loc->valuelen),
						&name_loc->nameval[name_loc->namelen]);
			if (retval)
				return retval;
		} else {
			xfs_attr_leaf_name_remote_t *name_rmt =
				xfs_attr3_leaf_name_remote(leaf, i);

			int valuelen = be32_to_cpu(name_rmt->valuelen);

			if (context->put_value) {
				xfs_da_args_t args;

				memset((char *)&args, 0, sizeof(args));
				args.dp = context->dp;
				args.whichfork = XFS_ATTR_FORK;
				args.valuelen = valuelen;
				args.value = kmem_alloc(valuelen, KM_SLEEP | KM_NOFS);
				args.rmtblkno = be32_to_cpu(name_rmt->valueblk);
				args.rmtblkcnt = xfs_attr3_rmt_blocks(
							args.dp->i_mount, valuelen);
				retval = xfs_attr_rmtval_get(&args);
				if (retval)
					return retval;
				retval = context->put_listent(context,
						entry->flags,
						name_rmt->name,
						(int)name_rmt->namelen,
						valuelen,
						args.value);
				kmem_free(args.value);
			} else {
				retval = context->put_listent(context,
						entry->flags,
						name_rmt->name,
						(int)name_rmt->namelen,
						valuelen,
						NULL);
			}
			if (retval)
				return retval;
		}
		if (context->seen_enough)
			break;
		cursor->offset++;
	}
	trace_xfs_attr_list_leaf_end(context);
	return retval;
}


/*========================================================================
 * Manage the INCOMPLETE flag in a leaf entry
 *========================================================================*/

/*
 * Clear the INCOMPLETE flag on an entry in a leaf block.
 */
int
xfs_attr3_leaf_clearflag(
	struct xfs_da_args	*args)
{
	struct xfs_attr_leafblock *leaf;
	struct xfs_attr_leaf_entry *entry;
	struct xfs_attr_leaf_name_remote *name_rmt;
	struct xfs_buf		*bp;
	int			error;
#ifdef DEBUG
	struct xfs_attr3_icleaf_hdr ichdr;
	xfs_attr_leaf_name_local_t *name_loc;
	int namelen;
	char *name;
#endif /* DEBUG */

	trace_xfs_attr_leaf_clearflag(args);
	/*
	 * Set up the operation.
	 */
	error = xfs_attr3_leaf_read(args->trans, args->dp, args->blkno, -1, &bp);
	if (error)
		return(error);

	leaf = bp->b_addr;
	entry = &xfs_attr3_leaf_entryp(leaf)[args->index];
	ASSERT(entry->flags & XFS_ATTR_INCOMPLETE);

#ifdef DEBUG
	xfs_attr3_leaf_hdr_from_disk(&ichdr, leaf);
	ASSERT(args->index < ichdr.count);
	ASSERT(args->index >= 0);

	if (entry->flags & XFS_ATTR_LOCAL) {
		name_loc = xfs_attr3_leaf_name_local(leaf, args->index);
		namelen = name_loc->namelen;
		name = (char *)name_loc->nameval;
	} else {
		name_rmt = xfs_attr3_leaf_name_remote(leaf, args->index);
		namelen = name_rmt->namelen;
		name = (char *)name_rmt->name;
	}
	ASSERT(be32_to_cpu(entry->hashval) == args->hashval);
	ASSERT(namelen == args->namelen);
	ASSERT(memcmp(name, args->name, namelen) == 0);
#endif /* DEBUG */

	entry->flags &= ~XFS_ATTR_INCOMPLETE;
	xfs_trans_log_buf(args->trans, bp,
			 XFS_DA_LOGRANGE(leaf, entry, sizeof(*entry)));

	if (args->rmtblkno) {
		ASSERT((entry->flags & XFS_ATTR_LOCAL) == 0);
		name_rmt = xfs_attr3_leaf_name_remote(leaf, args->index);
		name_rmt->valueblk = cpu_to_be32(args->rmtblkno);
		name_rmt->valuelen = cpu_to_be32(args->valuelen);
		xfs_trans_log_buf(args->trans, bp,
			 XFS_DA_LOGRANGE(leaf, name_rmt, sizeof(*name_rmt)));
	}

	/*
	 * Commit the flag value change and start the next trans in series.
	 */
	return xfs_trans_roll(&args->trans, args->dp);
}

/*
 * Set the INCOMPLETE flag on an entry in a leaf block.
 */
int
xfs_attr3_leaf_setflag(
	struct xfs_da_args	*args)
{
	struct xfs_attr_leafblock *leaf;
	struct xfs_attr_leaf_entry *entry;
	struct xfs_attr_leaf_name_remote *name_rmt;
	struct xfs_buf		*bp;
	int error;
#ifdef DEBUG
	struct xfs_attr3_icleaf_hdr ichdr;
#endif

	trace_xfs_attr_leaf_setflag(args);

	/*
	 * Set up the operation.
	 */
	error = xfs_attr3_leaf_read(args->trans, args->dp, args->blkno, -1, &bp);
	if (error)
		return(error);

	leaf = bp->b_addr;
#ifdef DEBUG
	xfs_attr3_leaf_hdr_from_disk(&ichdr, leaf);
	ASSERT(args->index < ichdr.count);
	ASSERT(args->index >= 0);
#endif
	entry = &xfs_attr3_leaf_entryp(leaf)[args->index];

	ASSERT((entry->flags & XFS_ATTR_INCOMPLETE) == 0);
	entry->flags |= XFS_ATTR_INCOMPLETE;
	xfs_trans_log_buf(args->trans, bp,
			XFS_DA_LOGRANGE(leaf, entry, sizeof(*entry)));
	if ((entry->flags & XFS_ATTR_LOCAL) == 0) {
		name_rmt = xfs_attr3_leaf_name_remote(leaf, args->index);
		name_rmt->valueblk = 0;
		name_rmt->valuelen = 0;
		xfs_trans_log_buf(args->trans, bp,
			 XFS_DA_LOGRANGE(leaf, name_rmt, sizeof(*name_rmt)));
	}

	/*
	 * Commit the flag value change and start the next trans in series.
	 */
	return xfs_trans_roll(&args->trans, args->dp);
}

/*
 * In a single transaction, clear the INCOMPLETE flag on the leaf entry
 * given by args->blkno/index and set the INCOMPLETE flag on the leaf
 * entry given by args->blkno2/index2.
 *
 * Note that they could be in different blocks, or in the same block.
 */
int
xfs_attr3_leaf_flipflags(
	struct xfs_da_args	*args)
{
	struct xfs_attr_leafblock *leaf1;
	struct xfs_attr_leafblock *leaf2;
	struct xfs_attr_leaf_entry *entry1;
	struct xfs_attr_leaf_entry *entry2;
	struct xfs_attr_leaf_name_remote *name_rmt;
	struct xfs_buf		*bp1;
	struct xfs_buf		*bp2;
	int error;
#ifdef DEBUG
	struct xfs_attr3_icleaf_hdr ichdr1;
	struct xfs_attr3_icleaf_hdr ichdr2;
	xfs_attr_leaf_name_local_t *name_loc;
	int namelen1, namelen2;
	char *name1, *name2;
#endif /* DEBUG */

	trace_xfs_attr_leaf_flipflags(args);

	/*
	 * Read the block containing the "old" attr
	 */
	error = xfs_attr3_leaf_read(args->trans, args->dp, args->blkno, -1, &bp1);
	if (error)
		return error;

	/*
	 * Read the block containing the "new" attr, if it is different
	 */
	if (args->blkno2 != args->blkno) {
		error = xfs_attr3_leaf_read(args->trans, args->dp, args->blkno2,
					   -1, &bp2);
		if (error)
			return error;
	} else {
		bp2 = bp1;
	}

	leaf1 = bp1->b_addr;
	entry1 = &xfs_attr3_leaf_entryp(leaf1)[args->index];

	leaf2 = bp2->b_addr;
	entry2 = &xfs_attr3_leaf_entryp(leaf2)[args->index2];

#ifdef DEBUG
	xfs_attr3_leaf_hdr_from_disk(&ichdr1, leaf1);
	ASSERT(args->index < ichdr1.count);
	ASSERT(args->index >= 0);

	xfs_attr3_leaf_hdr_from_disk(&ichdr2, leaf2);
	ASSERT(args->index2 < ichdr2.count);
	ASSERT(args->index2 >= 0);

	if (entry1->flags & XFS_ATTR_LOCAL) {
		name_loc = xfs_attr3_leaf_name_local(leaf1, args->index);
		namelen1 = name_loc->namelen;
		name1 = (char *)name_loc->nameval;
	} else {
		name_rmt = xfs_attr3_leaf_name_remote(leaf1, args->index);
		namelen1 = name_rmt->namelen;
		name1 = (char *)name_rmt->name;
	}
	if (entry2->flags & XFS_ATTR_LOCAL) {
		name_loc = xfs_attr3_leaf_name_local(leaf2, args->index2);
		namelen2 = name_loc->namelen;
		name2 = (char *)name_loc->nameval;
	} else {
		name_rmt = xfs_attr3_leaf_name_remote(leaf2, args->index2);
		namelen2 = name_rmt->namelen;
		name2 = (char *)name_rmt->name;
	}
	ASSERT(be32_to_cpu(entry1->hashval) == be32_to_cpu(entry2->hashval));
	ASSERT(namelen1 == namelen2);
	ASSERT(memcmp(name1, name2, namelen1) == 0);
#endif /* DEBUG */

	ASSERT(entry1->flags & XFS_ATTR_INCOMPLETE);
	ASSERT((entry2->flags & XFS_ATTR_INCOMPLETE) == 0);

	entry1->flags &= ~XFS_ATTR_INCOMPLETE;
	xfs_trans_log_buf(args->trans, bp1,
			  XFS_DA_LOGRANGE(leaf1, entry1, sizeof(*entry1)));
	if (args->rmtblkno) {
		ASSERT((entry1->flags & XFS_ATTR_LOCAL) == 0);
		name_rmt = xfs_attr3_leaf_name_remote(leaf1, args->index);
		name_rmt->valueblk = cpu_to_be32(args->rmtblkno);
		name_rmt->valuelen = cpu_to_be32(args->valuelen);
		xfs_trans_log_buf(args->trans, bp1,
			 XFS_DA_LOGRANGE(leaf1, name_rmt, sizeof(*name_rmt)));
	}

	entry2->flags |= XFS_ATTR_INCOMPLETE;
	xfs_trans_log_buf(args->trans, bp2,
			  XFS_DA_LOGRANGE(leaf2, entry2, sizeof(*entry2)));
	if ((entry2->flags & XFS_ATTR_LOCAL) == 0) {
		name_rmt = xfs_attr3_leaf_name_remote(leaf2, args->index2);
		name_rmt->valueblk = 0;
		name_rmt->valuelen = 0;
		xfs_trans_log_buf(args->trans, bp2,
			 XFS_DA_LOGRANGE(leaf2, name_rmt, sizeof(*name_rmt)));
	}

	/*
	 * Commit the flag value change and start the next trans in series.
	 */
	error = xfs_trans_roll(&args->trans, args->dp);

	return error;
}

/*========================================================================
 * Indiscriminately delete the entire attribute fork
 *========================================================================*/

/*
 * Recurse (gasp!) through the attribute nodes until we find leaves.
 * We're doing a depth-first traversal in order to invalidate everything.
 */
int
xfs_attr3_root_inactive(
	struct xfs_trans	**trans,
	struct xfs_inode	*dp)
{
	struct xfs_da_blkinfo	*info;
	struct xfs_buf		*bp;
	xfs_daddr_t		blkno;
	int			error;

	/*
	 * Read block 0 to see what we have to work with.
	 * We only get here if we have extents, since we remove
	 * the extents in reverse order the extent containing
	 * block 0 must still be there.
	 */
	error = xfs_da3_node_read(*trans, dp, 0, -1, &bp, XFS_ATTR_FORK);
	if (error)
		return error;
	blkno = bp->b_bn;

	/*
	 * Invalidate the tree, even if the "tree" is only a single leaf block.
	 * This is a depth-first traversal!
	 */
	info = bp->b_addr;
	switch (info->magic) {
	case cpu_to_be16(XFS_DA_NODE_MAGIC):
	case cpu_to_be16(XFS_DA3_NODE_MAGIC):
		error = xfs_attr3_node_inactive(trans, dp, bp, 1);
		break;
	case cpu_to_be16(XFS_ATTR_LEAF_MAGIC):
	case cpu_to_be16(XFS_ATTR3_LEAF_MAGIC):
		error = xfs_attr3_leaf_inactive(trans, dp, bp);
		break;
	default:
		error = XFS_ERROR(EIO);
		xfs_trans_brelse(*trans, bp);
		break;
	}
	if (error)
		return error;

	/*
	 * Invalidate the incore copy of the root block.
	 */
	error = xfs_da_get_buf(*trans, dp, 0, blkno, &bp, XFS_ATTR_FORK);
	if (error)
		return error;
	xfs_trans_binval(*trans, bp);	/* remove from cache */
	/*
	 * Commit the invalidate and start the next transaction.
	 */
	error = xfs_trans_roll(trans, dp);

	return error;
}

/*
 * Recurse (gasp!) through the attribute nodes until we find leaves.
 * We're doing a depth-first traversal in order to invalidate everything.
 */
STATIC int
xfs_attr3_node_inactive(
	struct xfs_trans **trans,
	struct xfs_inode *dp,
	struct xfs_buf	*bp,
	int		level)
{
	xfs_da_blkinfo_t *info;
	xfs_da_intnode_t *node;
	xfs_dablk_t child_fsb;
	xfs_daddr_t parent_blkno, child_blkno;
	int error, i;
	struct xfs_buf *child_bp;
	struct xfs_da_node_entry *btree;
	struct xfs_da3_icnode_hdr ichdr;

	/*
	 * Since this code is recursive (gasp!) we must protect ourselves.
	 */
	if (level > XFS_DA_NODE_MAXDEPTH) {
		xfs_trans_brelse(*trans, bp);	/* no locks for later trans */
		return XFS_ERROR(EIO);
	}

	node = bp->b_addr;
	xfs_da3_node_hdr_from_disk(&ichdr, node);
	parent_blkno = bp->b_bn;
	if (!ichdr.count) {
		xfs_trans_brelse(*trans, bp);
		return 0;
	}
	btree = xfs_da3_node_tree_p(node);
	child_fsb = be32_to_cpu(btree[0].before);
	xfs_trans_brelse(*trans, bp);	/* no locks for later trans */

	/*
	 * If this is the node level just above the leaves, simply loop
	 * over the leaves removing all of them.  If this is higher up
	 * in the tree, recurse downward.
	 */
	for (i = 0; i < ichdr.count; i++) {
		/*
		 * Read the subsidiary block to see what we have to work with.
		 * Don't do this in a transaction.  This is a depth-first
		 * traversal of the tree so we may deal with many blocks
		 * before we come back to this one.
		 */
		error = xfs_da3_node_read(*trans, dp, child_fsb, -2, &child_bp,
						XFS_ATTR_FORK);
		if (error)
			return(error);
		if (child_bp) {
						/* save for re-read later */
			child_blkno = XFS_BUF_ADDR(child_bp);

			/*
			 * Invalidate the subtree, however we have to.
			 */
			info = child_bp->b_addr;
			switch (info->magic) {
			case cpu_to_be16(XFS_DA_NODE_MAGIC):
			case cpu_to_be16(XFS_DA3_NODE_MAGIC):
				error = xfs_attr3_node_inactive(trans, dp,
							child_bp, level + 1);
				break;
			case cpu_to_be16(XFS_ATTR_LEAF_MAGIC):
			case cpu_to_be16(XFS_ATTR3_LEAF_MAGIC):
				error = xfs_attr3_leaf_inactive(trans, dp,
							child_bp);
				break;
			default:
				error = XFS_ERROR(EIO);
				xfs_trans_brelse(*trans, child_bp);
				break;
			}
			if (error)
				return error;

			/*
			 * Remove the subsidiary block from the cache
			 * and from the log.
			 */
			error = xfs_da_get_buf(*trans, dp, 0, child_blkno,
				&child_bp, XFS_ATTR_FORK);
			if (error)
				return error;
			xfs_trans_binval(*trans, child_bp);
		}

		/*
		 * If we're not done, re-read the parent to get the next
		 * child block number.
		 */
		if (i + 1 < ichdr.count) {
			error = xfs_da3_node_read(*trans, dp, 0, parent_blkno,
						 &bp, XFS_ATTR_FORK);
			if (error)
				return error;
			child_fsb = be32_to_cpu(btree[i + 1].before);
			xfs_trans_brelse(*trans, bp);
		}
		/*
		 * Atomically commit the whole invalidate stuff.
		 */
		error = xfs_trans_roll(trans, dp);
		if (error)
			return  error;
	}

	return 0;
}

/*
 * Invalidate all of the "remote" value regions pointed to by a particular
 * leaf block.
 * Note that we must release the lock on the buffer so that we are not
 * caught holding something that the logging code wants to flush to disk.
 */
STATIC int
xfs_attr3_leaf_inactive(
	struct xfs_trans	**trans,
	struct xfs_inode	*dp,
	struct xfs_buf		*bp)
{
	struct xfs_attr_leafblock *leaf;
	struct xfs_attr3_icleaf_hdr ichdr;
	struct xfs_attr_leaf_entry *entry;
	struct xfs_attr_leaf_name_remote *name_rmt;
	struct xfs_attr_inactive_list *list;
	struct xfs_attr_inactive_list *lp;
	int			error;
	int			count;
	int			size;
	int			tmp;
	int			i;

	leaf = bp->b_addr;
	xfs_attr3_leaf_hdr_from_disk(&ichdr, leaf);

	/*
	 * Count the number of "remote" value extents.
	 */
	count = 0;
	entry = xfs_attr3_leaf_entryp(leaf);
	for (i = 0; i < ichdr.count; entry++, i++) {
		if (be16_to_cpu(entry->nameidx) &&
		    ((entry->flags & XFS_ATTR_LOCAL) == 0)) {
			name_rmt = xfs_attr3_leaf_name_remote(leaf, i);
			if (name_rmt->valueblk)
				count++;
		}
	}

	/*
	 * If there are no "remote" values, we're done.
	 */
	if (count == 0) {
		xfs_trans_brelse(*trans, bp);
		return 0;
	}

	/*
	 * Allocate storage for a list of all the "remote" value extents.
	 */
	size = count * sizeof(xfs_attr_inactive_list_t);
	list = kmem_alloc(size, KM_SLEEP);

	/*
	 * Identify each of the "remote" value extents.
	 */
	lp = list;
	entry = xfs_attr3_leaf_entryp(leaf);
	for (i = 0; i < ichdr.count; entry++, i++) {
		if (be16_to_cpu(entry->nameidx) &&
		    ((entry->flags & XFS_ATTR_LOCAL) == 0)) {
			name_rmt = xfs_attr3_leaf_name_remote(leaf, i);
			if (name_rmt->valueblk) {
				lp->valueblk = be32_to_cpu(name_rmt->valueblk);
				lp->valuelen = xfs_attr3_rmt_blocks(dp->i_mount,
						    be32_to_cpu(name_rmt->valuelen));
				lp++;
			}
		}
	}
	xfs_trans_brelse(*trans, bp);	/* unlock for trans. in freextent() */

	/*
	 * Invalidate each of the "remote" value extents.
	 */
	error = 0;
	for (lp = list, i = 0; i < count; i++, lp++) {
		tmp = xfs_attr3_leaf_freextent(trans, dp,
				lp->valueblk, lp->valuelen);

		if (error == 0)
			error = tmp;	/* save only the 1st errno */
	}

	kmem_free(list);
	return error;
}

/*
 * Look at all the extents for this logical region,
 * invalidate any buffers that are incore/in transactions.
 */
STATIC int
xfs_attr3_leaf_freextent(
	struct xfs_trans	**trans,
	struct xfs_inode	*dp,
	xfs_dablk_t		blkno,
	int			blkcnt)
{
	struct xfs_bmbt_irec	map;
	struct xfs_buf		*bp;
	xfs_dablk_t		tblkno;
	xfs_daddr_t		dblkno;
	int			tblkcnt;
	int			dblkcnt;
	int			nmap;
	int			error;

	/*
	 * Roll through the "value", invalidating the attribute value's
	 * blocks.
	 */
	tblkno = blkno;
	tblkcnt = blkcnt;
	while (tblkcnt > 0) {
		/*
		 * Try to remember where we decided to put the value.
		 */
		nmap = 1;
		error = xfs_bmapi_read(dp, (xfs_fileoff_t)tblkno, tblkcnt,
				       &map, &nmap, XFS_BMAPI_ATTRFORK);
		if (error) {
			return(error);
		}
		ASSERT(nmap == 1);
		ASSERT(map.br_startblock != DELAYSTARTBLOCK);

		/*
		 * If it's a hole, these are already unmapped
		 * so there's nothing to invalidate.
		 */
		if (map.br_startblock != HOLESTARTBLOCK) {

			dblkno = XFS_FSB_TO_DADDR(dp->i_mount,
						  map.br_startblock);
			dblkcnt = XFS_FSB_TO_BB(dp->i_mount,
						map.br_blockcount);
			bp = xfs_trans_get_buf(*trans,
					dp->i_mount->m_ddev_targp,
					dblkno, dblkcnt, 0);
			if (!bp)
				return ENOMEM;
			xfs_trans_binval(*trans, bp);
			/*
			 * Roll to next transaction.
			 */
			error = xfs_trans_roll(trans, dp);
			if (error)
				return (error);
		}

		tblkno += map.br_blockcount;
		tblkcnt -= map.br_blockcount;
	}

	return(0);
}<|MERGE_RESOLUTION|>--- conflicted
+++ resolved
@@ -1153,7 +1153,6 @@
 	xfs_trans_buf_set_type(args->trans, bp, XFS_BLFT_ATTR_LEAF_BUF);
 	leaf = bp->b_addr;
 	memset(leaf, 0, XFS_LBSIZE(mp));
-<<<<<<< HEAD
 
 	memset(&ichdr, 0, sizeof(ichdr));
 	ichdr.firstused = XFS_LBSIZE(mp);
@@ -1161,15 +1160,6 @@
 	if (xfs_sb_version_hascrc(&mp->m_sb)) {
 		struct xfs_da3_blkinfo *hdr3 = bp->b_addr;
 
-=======
-
-	memset(&ichdr, 0, sizeof(ichdr));
-	ichdr.firstused = XFS_LBSIZE(mp);
-
-	if (xfs_sb_version_hascrc(&mp->m_sb)) {
-		struct xfs_da3_blkinfo *hdr3 = bp->b_addr;
-
->>>>>>> d0e0ac97
 		ichdr.magic = XFS_ATTR3_LEAF_MAGIC;
 
 		hdr3->blkno = cpu_to_be64(bp->b_bn);
@@ -1318,15 +1308,9 @@
 		tmp = ENOSPC;
 		goto out_log_hdr;
 	}
-<<<<<<< HEAD
 
 	tmp = xfs_attr3_leaf_add_work(bp, &ichdr, args, 0);
 
-=======
-
-	tmp = xfs_attr3_leaf_add_work(bp, &ichdr, args, 0);
-
->>>>>>> d0e0ac97
 out_log_hdr:
 	xfs_attr3_leaf_hdr_to_disk(leaf, &ichdr);
 	xfs_trans_log_buf(args->trans, bp,
