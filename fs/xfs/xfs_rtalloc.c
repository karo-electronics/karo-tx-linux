/*
 * Copyright (c) 2000-2005 Silicon Graphics, Inc.
 * All Rights Reserved.
 *
 * This program is free software; you can redistribute it and/or
 * modify it under the terms of the GNU General Public License as
 * published by the Free Software Foundation.
 *
 * This program is distributed in the hope that it would be useful,
 * but WITHOUT ANY WARRANTY; without even the implied warranty of
 * MERCHANTABILITY or FITNESS FOR A PARTICULAR PURPOSE.  See the
 * GNU General Public License for more details.
 *
 * You should have received a copy of the GNU General Public License
 * along with this program; if not, write the Free Software Foundation,
 * Inc.,  51 Franklin St, Fifth Floor, Boston, MA  02110-1301  USA
 */
#include "xfs.h"
#include "xfs_fs.h"
#include "xfs_types.h"
#include "xfs_bit.h"
#include "xfs_log.h"
#include "xfs_inum.h"
#include "xfs_trans.h"
#include "xfs_sb.h"
#include "xfs_ag.h"
#include "xfs_dir2.h"
#include "xfs_mount.h"
#include "xfs_bmap_btree.h"
#include "xfs_dinode.h"
#include "xfs_inode.h"
#include "xfs_alloc.h"
#include "xfs_bmap.h"
#include "xfs_rtalloc.h"
#include "xfs_fsops.h"
#include "xfs_error.h"
#include "xfs_rw.h"
#include "xfs_inode_item.h"
#include "xfs_trans_space.h"
#include "xfs_utils.h"
#include "xfs_trace.h"
#include "xfs_buf.h"


/*
 * Prototypes for internal functions.
 */


STATIC int xfs_rtallocate_range(xfs_mount_t *, xfs_trans_t *, xfs_rtblock_t,
		xfs_extlen_t, xfs_buf_t **, xfs_fsblock_t *);
STATIC int xfs_rtany_summary(xfs_mount_t *, xfs_trans_t *, int, int,
		xfs_rtblock_t, xfs_buf_t **, xfs_fsblock_t *, int *);
STATIC int xfs_rtcheck_range(xfs_mount_t *, xfs_trans_t *, xfs_rtblock_t,
		xfs_extlen_t, int, xfs_rtblock_t *, int *);
STATIC int xfs_rtfind_back(xfs_mount_t *, xfs_trans_t *, xfs_rtblock_t,
		xfs_rtblock_t, xfs_rtblock_t *);
STATIC int xfs_rtfind_forw(xfs_mount_t *, xfs_trans_t *, xfs_rtblock_t,
		xfs_rtblock_t, xfs_rtblock_t *);
STATIC int xfs_rtget_summary( xfs_mount_t *, xfs_trans_t *, int,
		xfs_rtblock_t, xfs_buf_t **, xfs_fsblock_t *, xfs_suminfo_t *);
STATIC int xfs_rtmodify_range(xfs_mount_t *, xfs_trans_t *, xfs_rtblock_t,
		xfs_extlen_t, int);
STATIC int xfs_rtmodify_summary(xfs_mount_t *, xfs_trans_t *, int,
		xfs_rtblock_t, int, xfs_buf_t **, xfs_fsblock_t *);

/*
 * Internal functions.
 */

/*
 * Allocate space to the bitmap or summary file, and zero it, for growfs.
 */
STATIC int				/* error */
xfs_growfs_rt_alloc(
	xfs_mount_t	*mp,		/* file system mount point */
	xfs_extlen_t	oblocks,	/* old count of blocks */
	xfs_extlen_t	nblocks,	/* new count of blocks */
	xfs_inode_t	*ip)		/* inode (bitmap/summary) */
{
	xfs_fileoff_t	bno;		/* block number in file */
	xfs_buf_t	*bp;		/* temporary buffer for zeroing */
	int		committed;	/* transaction committed flag */
	xfs_daddr_t	d;		/* disk block address */
	int		error;		/* error return value */
	xfs_fsblock_t	firstblock;	/* first block allocated in xaction */
	xfs_bmap_free_t	flist;		/* list of freed blocks */
	xfs_fsblock_t	fsbno;		/* filesystem block for bno */
	xfs_bmbt_irec_t	map;		/* block map output */
	int		nmap;		/* number of block maps */
	int		resblks;	/* space reservation */

	/*
	 * Allocate space to the file, as necessary.
	 */
	while (oblocks < nblocks) {
		int		cancelflags = 0;
		xfs_trans_t	*tp;

		tp = xfs_trans_alloc(mp, XFS_TRANS_GROWFSRT_ALLOC);
		resblks = XFS_GROWFSRT_SPACE_RES(mp, nblocks - oblocks);
		/*
		 * Reserve space & log for one extent added to the file.
		 */
		if ((error = xfs_trans_reserve(tp, resblks,
				XFS_GROWRTALLOC_LOG_RES(mp), 0,
				XFS_TRANS_PERM_LOG_RES,
				XFS_DEFAULT_PERM_LOG_COUNT)))
			goto error_cancel;
		cancelflags = XFS_TRANS_RELEASE_LOG_RES;
		/*
		 * Lock the inode.
		 */
		xfs_ilock(ip, XFS_ILOCK_EXCL);
		xfs_trans_ijoin(tp, ip, XFS_ILOCK_EXCL);

		xfs_bmap_init(&flist, &firstblock);
		/*
		 * Allocate blocks to the bitmap file.
		 */
		nmap = 1;
		cancelflags |= XFS_TRANS_ABORT;
		error = xfs_bmapi_write(tp, ip, oblocks, nblocks - oblocks,
					XFS_BMAPI_METADATA, &firstblock,
					resblks, &map, &nmap, &flist);
		if (!error && nmap < 1)
			error = XFS_ERROR(ENOSPC);
		if (error)
			goto error_cancel;
		/*
		 * Free any blocks freed up in the transaction, then commit.
		 */
		error = xfs_bmap_finish(&tp, &flist, &committed);
		if (error)
			goto error_cancel;
		error = xfs_trans_commit(tp, XFS_TRANS_RELEASE_LOG_RES);
		if (error)
			goto error;
		/*
		 * Now we need to clear the allocated blocks.
		 * Do this one block per transaction, to keep it simple.
		 */
		cancelflags = 0;
		for (bno = map.br_startoff, fsbno = map.br_startblock;
		     bno < map.br_startoff + map.br_blockcount;
		     bno++, fsbno++) {
			tp = xfs_trans_alloc(mp, XFS_TRANS_GROWFSRT_ZERO);
			/*
			 * Reserve log for one block zeroing.
			 */
			if ((error = xfs_trans_reserve(tp, 0,
					XFS_GROWRTZERO_LOG_RES(mp), 0, 0, 0)))
				goto error_cancel;
			/*
			 * Lock the bitmap inode.
			 */
			xfs_ilock(ip, XFS_ILOCK_EXCL);
			xfs_trans_ijoin(tp, ip, XFS_ILOCK_EXCL);
			/*
			 * Get a buffer for the block.
			 */
			d = XFS_FSB_TO_DADDR(mp, fsbno);
			bp = xfs_trans_get_buf(tp, mp->m_ddev_targp, d,
				mp->m_bsize, 0);
			if (bp == NULL) {
				error = XFS_ERROR(EIO);
error_cancel:
				xfs_trans_cancel(tp, cancelflags);
				goto error;
			}
			memset(bp->b_addr, 0, mp->m_sb.sb_blocksize);
			xfs_trans_log_buf(tp, bp, 0, mp->m_sb.sb_blocksize - 1);
			/*
			 * Commit the transaction.
			 */
			error = xfs_trans_commit(tp, 0);
			if (error)
				goto error;
		}
		/*
		 * Go on to the next extent, if any.
		 */
		oblocks = map.br_startoff + map.br_blockcount;
	}
	return 0;
error:
	return error;
}

/*
 * Attempt to allocate an extent minlen<=len<=maxlen starting from
 * bitmap block bbno.  If we don't get maxlen then use prod to trim
 * the length, if given.  Returns error; returns starting block in *rtblock.
 * The lengths are all in rtextents.
 */
STATIC int				/* error */
xfs_rtallocate_extent_block(
	xfs_mount_t	*mp,		/* file system mount point */
	xfs_trans_t	*tp,		/* transaction pointer */
	xfs_rtblock_t	bbno,		/* bitmap block number */
	xfs_extlen_t	minlen,		/* minimum length to allocate */
	xfs_extlen_t	maxlen,		/* maximum length to allocate */
	xfs_extlen_t	*len,		/* out: actual length allocated */
	xfs_rtblock_t	*nextp,		/* out: next block to try */
	xfs_buf_t	**rbpp,		/* in/out: summary block buffer */
	xfs_fsblock_t	*rsb,		/* in/out: summary block number */
	xfs_extlen_t	prod,		/* extent product factor */
	xfs_rtblock_t	*rtblock)	/* out: start block allocated */
{
	xfs_rtblock_t	besti;		/* best rtblock found so far */
	xfs_rtblock_t	bestlen;	/* best length found so far */
	xfs_rtblock_t	end;		/* last rtblock in chunk */
	int		error;		/* error value */
	xfs_rtblock_t	i;		/* current rtblock trying */
	xfs_rtblock_t	next;		/* next rtblock to try */
	int		stat;		/* status from internal calls */

	/*
	 * Loop over all the extents starting in this bitmap block,
	 * looking for one that's long enough.
	 */
	for (i = XFS_BLOCKTOBIT(mp, bbno), besti = -1, bestlen = 0,
		end = XFS_BLOCKTOBIT(mp, bbno + 1) - 1;
	     i <= end;
	     i++) {
		/*
		 * See if there's a free extent of maxlen starting at i.
		 * If it's not so then next will contain the first non-free.
		 */
		error = xfs_rtcheck_range(mp, tp, i, maxlen, 1, &next, &stat);
		if (error) {
			return error;
		}
		if (stat) {
			/*
			 * i for maxlen is all free, allocate and return that.
			 */
			error = xfs_rtallocate_range(mp, tp, i, maxlen, rbpp,
				rsb);
			if (error) {
				return error;
			}
			*len = maxlen;
			*rtblock = i;
			return 0;
		}
		/*
		 * In the case where we have a variable-sized allocation
		 * request, figure out how big this free piece is,
		 * and if it's big enough for the minimum, and the best
		 * so far, remember it.
		 */
		if (minlen < maxlen) {
			xfs_rtblock_t	thislen;	/* this extent size */

			thislen = next - i;
			if (thislen >= minlen && thislen > bestlen) {
				besti = i;
				bestlen = thislen;
			}
		}
		/*
		 * If not done yet, find the start of the next free space.
		 */
		if (next < end) {
			error = xfs_rtfind_forw(mp, tp, next, end, &i);
			if (error) {
				return error;
			}
		} else
			break;
	}
	/*
	 * Searched the whole thing & didn't find a maxlen free extent.
	 */
	if (minlen < maxlen && besti != -1) {
		xfs_extlen_t	p;	/* amount to trim length by */

		/*
		 * If size should be a multiple of prod, make that so.
		 */
		if (prod > 1 && (p = do_mod(bestlen, prod)))
			bestlen -= p;
		/*
		 * Allocate besti for bestlen & return that.
		 */
		error = xfs_rtallocate_range(mp, tp, besti, bestlen, rbpp, rsb);
		if (error) {
			return error;
		}
		*len = bestlen;
		*rtblock = besti;
		return 0;
	}
	/*
	 * Allocation failed.  Set *nextp to the next block to try.
	 */
	*nextp = next;
	*rtblock = NULLRTBLOCK;
	return 0;
}

/*
 * Allocate an extent of length minlen<=len<=maxlen, starting at block
 * bno.  If we don't get maxlen then use prod to trim the length, if given.
 * Returns error; returns starting block in *rtblock.
 * The lengths are all in rtextents.
 */
STATIC int				/* error */
xfs_rtallocate_extent_exact(
	xfs_mount_t	*mp,		/* file system mount point */
	xfs_trans_t	*tp,		/* transaction pointer */
	xfs_rtblock_t	bno,		/* starting block number to allocate */
	xfs_extlen_t	minlen,		/* minimum length to allocate */
	xfs_extlen_t	maxlen,		/* maximum length to allocate */
	xfs_extlen_t	*len,		/* out: actual length allocated */
	xfs_buf_t	**rbpp,		/* in/out: summary block buffer */
	xfs_fsblock_t	*rsb,		/* in/out: summary block number */
	xfs_extlen_t	prod,		/* extent product factor */
	xfs_rtblock_t	*rtblock)	/* out: start block allocated */
{
	int		error;		/* error value */
	xfs_extlen_t	i;		/* extent length trimmed due to prod */
	int		isfree;		/* extent is free */
	xfs_rtblock_t	next;		/* next block to try (dummy) */

	ASSERT(minlen % prod == 0 && maxlen % prod == 0);
	/*
	 * Check if the range in question (for maxlen) is free.
	 */
	error = xfs_rtcheck_range(mp, tp, bno, maxlen, 1, &next, &isfree);
	if (error) {
		return error;
	}
	if (isfree) {
		/*
		 * If it is, allocate it and return success.
		 */
		error = xfs_rtallocate_range(mp, tp, bno, maxlen, rbpp, rsb);
		if (error) {
			return error;
		}
		*len = maxlen;
		*rtblock = bno;
		return 0;
	}
	/*
	 * If not, allocate what there is, if it's at least minlen.
	 */
	maxlen = next - bno;
	if (maxlen < minlen) {
		/*
		 * Failed, return failure status.
		 */
		*rtblock = NULLRTBLOCK;
		return 0;
	}
	/*
	 * Trim off tail of extent, if prod is specified.
	 */
	if (prod > 1 && (i = maxlen % prod)) {
		maxlen -= i;
		if (maxlen < minlen) {
			/*
			 * Now we can't do it, return failure status.
			 */
			*rtblock = NULLRTBLOCK;
			return 0;
		}
	}
	/*
	 * Allocate what we can and return it.
	 */
	error = xfs_rtallocate_range(mp, tp, bno, maxlen, rbpp, rsb);
	if (error) {
		return error;
	}
	*len = maxlen;
	*rtblock = bno;
	return 0;
}

/*
 * Allocate an extent of length minlen<=len<=maxlen, starting as near
 * to bno as possible.  If we don't get maxlen then use prod to trim
 * the length, if given.  The lengths are all in rtextents.
 */
STATIC int				/* error */
xfs_rtallocate_extent_near(
	xfs_mount_t	*mp,		/* file system mount point */
	xfs_trans_t	*tp,		/* transaction pointer */
	xfs_rtblock_t	bno,		/* starting block number to allocate */
	xfs_extlen_t	minlen,		/* minimum length to allocate */
	xfs_extlen_t	maxlen,		/* maximum length to allocate */
	xfs_extlen_t	*len,		/* out: actual length allocated */
	xfs_buf_t	**rbpp,		/* in/out: summary block buffer */
	xfs_fsblock_t	*rsb,		/* in/out: summary block number */
	xfs_extlen_t	prod,		/* extent product factor */
	xfs_rtblock_t	*rtblock)	/* out: start block allocated */
{
	int		any;		/* any useful extents from summary */
	xfs_rtblock_t	bbno;		/* bitmap block number */
	int		error;		/* error value */
	int		i;		/* bitmap block offset (loop control) */
	int		j;		/* secondary loop control */
	int		log2len;	/* log2 of minlen */
	xfs_rtblock_t	n;		/* next block to try */
	xfs_rtblock_t	r;		/* result block */

	ASSERT(minlen % prod == 0 && maxlen % prod == 0);
	/*
	 * If the block number given is off the end, silently set it to
	 * the last block.
	 */
	if (bno >= mp->m_sb.sb_rextents)
		bno = mp->m_sb.sb_rextents - 1;
	/*
	 * Try the exact allocation first.
	 */
	error = xfs_rtallocate_extent_exact(mp, tp, bno, minlen, maxlen, len,
		rbpp, rsb, prod, &r);
	if (error) {
		return error;
	}
	/*
	 * If the exact allocation worked, return that.
	 */
	if (r != NULLRTBLOCK) {
		*rtblock = r;
		return 0;
	}
	bbno = XFS_BITTOBLOCK(mp, bno);
	i = 0;
	ASSERT(minlen != 0);
	log2len = xfs_highbit32(minlen);
	/*
	 * Loop over all bitmap blocks (bbno + i is current block).
	 */
	for (;;) {
		/*
		 * Get summary information of extents of all useful levels
		 * starting in this bitmap block.
		 */
		error = xfs_rtany_summary(mp, tp, log2len, mp->m_rsumlevels - 1,
			bbno + i, rbpp, rsb, &any);
		if (error) {
			return error;
		}
		/*
		 * If there are any useful extents starting here, try
		 * allocating one.
		 */
		if (any) {
			/*
			 * On the positive side of the starting location.
			 */
			if (i >= 0) {
				/*
				 * Try to allocate an extent starting in
				 * this block.
				 */
				error = xfs_rtallocate_extent_block(mp, tp,
					bbno + i, minlen, maxlen, len, &n, rbpp,
					rsb, prod, &r);
				if (error) {
					return error;
				}
				/*
				 * If it worked, return it.
				 */
				if (r != NULLRTBLOCK) {
					*rtblock = r;
					return 0;
				}
			}
			/*
			 * On the negative side of the starting location.
			 */
			else {		/* i < 0 */
				/*
				 * Loop backwards through the bitmap blocks from
				 * the starting point-1 up to where we are now.
				 * There should be an extent which ends in this
				 * bitmap block and is long enough.
				 */
				for (j = -1; j > i; j--) {
					/*
					 * Grab the summary information for
					 * this bitmap block.
					 */
					error = xfs_rtany_summary(mp, tp,
						log2len, mp->m_rsumlevels - 1,
						bbno + j, rbpp, rsb, &any);
					if (error) {
						return error;
					}
					/*
					 * If there's no extent given in the
					 * summary that means the extent we
					 * found must carry over from an
					 * earlier block.  If there is an
					 * extent given, we've already tried
					 * that allocation, don't do it again.
					 */
					if (any)
						continue;
					error = xfs_rtallocate_extent_block(mp,
						tp, bbno + j, minlen, maxlen,
						len, &n, rbpp, rsb, prod, &r);
					if (error) {
						return error;
					}
					/*
					 * If it works, return the extent.
					 */
					if (r != NULLRTBLOCK) {
						*rtblock = r;
						return 0;
					}
				}
				/*
				 * There weren't intervening bitmap blocks
				 * with a long enough extent, or the
				 * allocation didn't work for some reason
				 * (i.e. it's a little * too short).
				 * Try to allocate from the summary block
				 * that we found.
				 */
				error = xfs_rtallocate_extent_block(mp, tp,
					bbno + i, minlen, maxlen, len, &n, rbpp,
					rsb, prod, &r);
				if (error) {
					return error;
				}
				/*
				 * If it works, return the extent.
				 */
				if (r != NULLRTBLOCK) {
					*rtblock = r;
					return 0;
				}
			}
		}
		/*
		 * Loop control.  If we were on the positive side, and there's
		 * still more blocks on the negative side, go there.
		 */
		if (i > 0 && (int)bbno - i >= 0)
			i = -i;
		/*
		 * If positive, and no more negative, but there are more
		 * positive, go there.
		 */
		else if (i > 0 && (int)bbno + i < mp->m_sb.sb_rbmblocks - 1)
			i++;
		/*
		 * If negative or 0 (just started), and there are positive
		 * blocks to go, go there.  The 0 case moves to block 1.
		 */
		else if (i <= 0 && (int)bbno - i < mp->m_sb.sb_rbmblocks - 1)
			i = 1 - i;
		/*
		 * If negative or 0 and there are more negative blocks,
		 * go there.
		 */
		else if (i <= 0 && (int)bbno + i > 0)
			i--;
		/*
		 * Must be done.  Return failure.
		 */
		else
			break;
	}
	*rtblock = NULLRTBLOCK;
	return 0;
}

/*
 * Allocate an extent of length minlen<=len<=maxlen, with no position
 * specified.  If we don't get maxlen then use prod to trim
 * the length, if given.  The lengths are all in rtextents.
 */
STATIC int				/* error */
xfs_rtallocate_extent_size(
	xfs_mount_t	*mp,		/* file system mount point */
	xfs_trans_t	*tp,		/* transaction pointer */
	xfs_extlen_t	minlen,		/* minimum length to allocate */
	xfs_extlen_t	maxlen,		/* maximum length to allocate */
	xfs_extlen_t	*len,		/* out: actual length allocated */
	xfs_buf_t	**rbpp,		/* in/out: summary block buffer */
	xfs_fsblock_t	*rsb,		/* in/out: summary block number */
	xfs_extlen_t	prod,		/* extent product factor */
	xfs_rtblock_t	*rtblock)	/* out: start block allocated */
{
	int		error;		/* error value */
	int		i;		/* bitmap block number */
	int		l;		/* level number (loop control) */
	xfs_rtblock_t	n;		/* next block to be tried */
	xfs_rtblock_t	r;		/* result block number */
	xfs_suminfo_t	sum;		/* summary information for extents */

	ASSERT(minlen % prod == 0 && maxlen % prod == 0);
	ASSERT(maxlen != 0);

	/*
	 * Loop over all the levels starting with maxlen.
	 * At each level, look at all the bitmap blocks, to see if there
	 * are extents starting there that are long enough (>= maxlen).
	 * Note, only on the initial level can the allocation fail if
	 * the summary says there's an extent.
	 */
	for (l = xfs_highbit32(maxlen); l < mp->m_rsumlevels; l++) {
		/*
		 * Loop over all the bitmap blocks.
		 */
		for (i = 0; i < mp->m_sb.sb_rbmblocks; i++) {
			/*
			 * Get the summary for this level/block.
			 */
			error = xfs_rtget_summary(mp, tp, l, i, rbpp, rsb,
				&sum);
			if (error) {
				return error;
			}
			/*
			 * Nothing there, on to the next block.
			 */
			if (!sum)
				continue;
			/*
			 * Try allocating the extent.
			 */
			error = xfs_rtallocate_extent_block(mp, tp, i, maxlen,
				maxlen, len, &n, rbpp, rsb, prod, &r);
			if (error) {
				return error;
			}
			/*
			 * If it worked, return that.
			 */
			if (r != NULLRTBLOCK) {
				*rtblock = r;
				return 0;
			}
			/*
			 * If the "next block to try" returned from the
			 * allocator is beyond the next bitmap block,
			 * skip to that bitmap block.
			 */
			if (XFS_BITTOBLOCK(mp, n) > i + 1)
				i = XFS_BITTOBLOCK(mp, n) - 1;
		}
	}
	/*
	 * Didn't find any maxlen blocks.  Try smaller ones, unless
	 * we're asking for a fixed size extent.
	 */
	if (minlen > --maxlen) {
		*rtblock = NULLRTBLOCK;
		return 0;
	}
	ASSERT(minlen != 0);
	ASSERT(maxlen != 0);

	/*
	 * Loop over sizes, from maxlen down to minlen.
	 * This time, when we do the allocations, allow smaller ones
	 * to succeed.
	 */
	for (l = xfs_highbit32(maxlen); l >= xfs_highbit32(minlen); l--) {
		/*
		 * Loop over all the bitmap blocks, try an allocation
		 * starting in that block.
		 */
		for (i = 0; i < mp->m_sb.sb_rbmblocks; i++) {
			/*
			 * Get the summary information for this level/block.
			 */
			error =	xfs_rtget_summary(mp, tp, l, i, rbpp, rsb,
						  &sum);
			if (error) {
				return error;
			}
			/*
			 * If nothing there, go on to next.
			 */
			if (!sum)
				continue;
			/*
			 * Try the allocation.  Make sure the specified
			 * minlen/maxlen are in the possible range for
			 * this summary level.
			 */
			error = xfs_rtallocate_extent_block(mp, tp, i,
					XFS_RTMAX(minlen, 1 << l),
					XFS_RTMIN(maxlen, (1 << (l + 1)) - 1),
					len, &n, rbpp, rsb, prod, &r);
			if (error) {
				return error;
			}
			/*
			 * If it worked, return that extent.
			 */
			if (r != NULLRTBLOCK) {
				*rtblock = r;
				return 0;
			}
			/*
			 * If the "next block to try" returned from the
			 * allocator is beyond the next bitmap block,
			 * skip to that bitmap block.
			 */
			if (XFS_BITTOBLOCK(mp, n) > i + 1)
				i = XFS_BITTOBLOCK(mp, n) - 1;
		}
	}
	/*
	 * Got nothing, return failure.
	 */
	*rtblock = NULLRTBLOCK;
	return 0;
}

/*
 * Mark an extent specified by start and len allocated.
 * Updates all the summary information as well as the bitmap.
 */
STATIC int				/* error */
xfs_rtallocate_range(
	xfs_mount_t	*mp,		/* file system mount point */
	xfs_trans_t	*tp,		/* transaction pointer */
	xfs_rtblock_t	start,		/* start block to allocate */
	xfs_extlen_t	len,		/* length to allocate */
	xfs_buf_t	**rbpp,		/* in/out: summary block buffer */
	xfs_fsblock_t	*rsb)		/* in/out: summary block number */
{
	xfs_rtblock_t	end;		/* end of the allocated extent */
	int		error;		/* error value */
	xfs_rtblock_t	postblock;	/* first block allocated > end */
	xfs_rtblock_t	preblock;	/* first block allocated < start */

	end = start + len - 1;
	/*
	 * Assume we're allocating out of the middle of a free extent.
	 * We need to find the beginning and end of the extent so we can
	 * properly update the summary.
	 */
	error = xfs_rtfind_back(mp, tp, start, 0, &preblock);
	if (error) {
		return error;
	}
	/*
	 * Find the next allocated block (end of free extent).
	 */
	error = xfs_rtfind_forw(mp, tp, end, mp->m_sb.sb_rextents - 1,
		&postblock);
	if (error) {
		return error;
	}
	/*
	 * Decrement the summary information corresponding to the entire
	 * (old) free extent.
	 */
	error = xfs_rtmodify_summary(mp, tp,
		XFS_RTBLOCKLOG(postblock + 1 - preblock),
		XFS_BITTOBLOCK(mp, preblock), -1, rbpp, rsb);
	if (error) {
		return error;
	}
	/*
	 * If there are blocks not being allocated at the front of the
	 * old extent, add summary data for them to be free.
	 */
	if (preblock < start) {
		error = xfs_rtmodify_summary(mp, tp,
			XFS_RTBLOCKLOG(start - preblock),
			XFS_BITTOBLOCK(mp, preblock), 1, rbpp, rsb);
		if (error) {
			return error;
		}
	}
	/*
	 * If there are blocks not being allocated at the end of the
	 * old extent, add summary data for them to be free.
	 */
	if (postblock > end) {
		error = xfs_rtmodify_summary(mp, tp,
			XFS_RTBLOCKLOG(postblock - end),
			XFS_BITTOBLOCK(mp, end + 1), 1, rbpp, rsb);
		if (error) {
			return error;
		}
	}
	/*
	 * Modify the bitmap to mark this extent allocated.
	 */
	error = xfs_rtmodify_range(mp, tp, start, len, 0);
	return error;
}

/*
 * Return whether there are any free extents in the size range given
 * by low and high, for the bitmap block bbno.
 */
STATIC int				/* error */
xfs_rtany_summary(
	xfs_mount_t	*mp,		/* file system mount structure */
	xfs_trans_t	*tp,		/* transaction pointer */
	int		low,		/* low log2 extent size */
	int		high,		/* high log2 extent size */
	xfs_rtblock_t	bbno,		/* bitmap block number */
	xfs_buf_t	**rbpp,		/* in/out: summary block buffer */
	xfs_fsblock_t	*rsb,		/* in/out: summary block number */
	int		*stat)		/* out: any good extents here? */
{
	int		error;		/* error value */
	int		log;		/* loop counter, log2 of ext. size */
	xfs_suminfo_t	sum;		/* summary data */

	/*
	 * Loop over logs of extent sizes.  Order is irrelevant.
	 */
	for (log = low; log <= high; log++) {
		/*
		 * Get one summary datum.
		 */
		error = xfs_rtget_summary(mp, tp, log, bbno, rbpp, rsb, &sum);
		if (error) {
			return error;
		}
		/*
		 * If there are any, return success.
		 */
		if (sum) {
			*stat = 1;
			return 0;
		}
	}
	/*
	 * Found nothing, return failure.
	 */
	*stat = 0;
	return 0;
}

/*
 * Get a buffer for the bitmap or summary file block specified.
 * The buffer is returned read and locked.
 */
STATIC int				/* error */
xfs_rtbuf_get(
	xfs_mount_t	*mp,		/* file system mount structure */
	xfs_trans_t	*tp,		/* transaction pointer */
	xfs_rtblock_t	block,		/* block number in bitmap or summary */
	int		issum,		/* is summary not bitmap */
	xfs_buf_t	**bpp)		/* output: buffer for the block */
{
	xfs_buf_t	*bp;		/* block buffer, result */
	xfs_inode_t	*ip;		/* bitmap or summary inode */
	xfs_bmbt_irec_t	map;
	int		nmap;
	int		error;		/* error value */

	ip = issum ? mp->m_rsumip : mp->m_rbmip;

	error = xfs_bmapi_read(ip, block, 1, &map, &nmap, XFS_DATA_FORK);
	if (error)
		return error;

	ASSERT(map.br_startblock != NULLFSBLOCK);
	error = xfs_trans_read_buf(mp, tp, mp->m_ddev_targp,
				   XFS_FSB_TO_DADDR(mp, map.br_startblock),
				   mp->m_bsize, 0, &bp);
	if (error)
		return error;
<<<<<<< HEAD
	}
=======
>>>>>>> 0dacb764
	ASSERT(!xfs_buf_geterror(bp));
	*bpp = bp;
	return 0;
}

#ifdef DEBUG
/*
 * Check that the given extent (block range) is allocated already.
 */
STATIC int				/* error */
xfs_rtcheck_alloc_range(
	xfs_mount_t	*mp,		/* file system mount point */
	xfs_trans_t	*tp,		/* transaction pointer */
	xfs_rtblock_t	bno,		/* starting block number of extent */
	xfs_extlen_t	len,		/* length of extent */
	int		*stat)		/* out: 1 for allocated, 0 for not */
{
	xfs_rtblock_t	new;		/* dummy for xfs_rtcheck_range */

	return xfs_rtcheck_range(mp, tp, bno, len, 0, &new, stat);
}
#endif

/*
 * Check that the given range is either all allocated (val = 0) or
 * all free (val = 1).
 */
STATIC int				/* error */
xfs_rtcheck_range(
	xfs_mount_t	*mp,		/* file system mount point */
	xfs_trans_t	*tp,		/* transaction pointer */
	xfs_rtblock_t	start,		/* starting block number of extent */
	xfs_extlen_t	len,		/* length of extent */
	int		val,		/* 1 for free, 0 for allocated */
	xfs_rtblock_t	*new,		/* out: first block not matching */
	int		*stat)		/* out: 1 for matches, 0 for not */
{
	xfs_rtword_t	*b;		/* current word in buffer */
	int		bit;		/* bit number in the word */
	xfs_rtblock_t	block;		/* bitmap block number */
	xfs_buf_t	*bp;		/* buf for the block */
	xfs_rtword_t	*bufp;		/* starting word in buffer */
	int		error;		/* error value */
	xfs_rtblock_t	i;		/* current bit number rel. to start */
	xfs_rtblock_t	lastbit;	/* last useful bit in word */
	xfs_rtword_t	mask;		/* mask of relevant bits for value */
	xfs_rtword_t	wdiff;		/* difference from wanted value */
	int		word;		/* word number in the buffer */

	/*
	 * Compute starting bitmap block number
	 */
	block = XFS_BITTOBLOCK(mp, start);
	/*
	 * Read the bitmap block.
	 */
	error = xfs_rtbuf_get(mp, tp, block, 0, &bp);
	if (error) {
		return error;
	}
	bufp = bp->b_addr;
	/*
	 * Compute the starting word's address, and starting bit.
	 */
	word = XFS_BITTOWORD(mp, start);
	b = &bufp[word];
	bit = (int)(start & (XFS_NBWORD - 1));
	/*
	 * 0 (allocated) => all zero's; 1 (free) => all one's.
	 */
	val = -val;
	/*
	 * If not starting on a word boundary, deal with the first
	 * (partial) word.
	 */
	if (bit) {
		/*
		 * Compute first bit not examined.
		 */
		lastbit = XFS_RTMIN(bit + len, XFS_NBWORD);
		/*
		 * Mask of relevant bits.
		 */
		mask = (((xfs_rtword_t)1 << (lastbit - bit)) - 1) << bit;
		/*
		 * Compute difference between actual and desired value.
		 */
		if ((wdiff = (*b ^ val) & mask)) {
			/*
			 * Different, compute first wrong bit and return.
			 */
			xfs_trans_brelse(tp, bp);
			i = XFS_RTLOBIT(wdiff) - bit;
			*new = start + i;
			*stat = 0;
			return 0;
		}
		i = lastbit - bit;
		/*
		 * Go on to next block if that's where the next word is
		 * and we need the next word.
		 */
		if (++word == XFS_BLOCKWSIZE(mp) && i < len) {
			/*
			 * If done with this block, get the next one.
			 */
			xfs_trans_brelse(tp, bp);
			error = xfs_rtbuf_get(mp, tp, ++block, 0, &bp);
			if (error) {
				return error;
			}
			b = bufp = bp->b_addr;
			word = 0;
		} else {
			/*
			 * Go on to the next word in the buffer.
			 */
			b++;
		}
	} else {
		/*
		 * Starting on a word boundary, no partial word.
		 */
		i = 0;
	}
	/*
	 * Loop over whole words in buffers.  When we use up one buffer
	 * we move on to the next one.
	 */
	while (len - i >= XFS_NBWORD) {
		/*
		 * Compute difference between actual and desired value.
		 */
		if ((wdiff = *b ^ val)) {
			/*
			 * Different, compute first wrong bit and return.
			 */
			xfs_trans_brelse(tp, bp);
			i += XFS_RTLOBIT(wdiff);
			*new = start + i;
			*stat = 0;
			return 0;
		}
		i += XFS_NBWORD;
		/*
		 * Go on to next block if that's where the next word is
		 * and we need the next word.
		 */
		if (++word == XFS_BLOCKWSIZE(mp) && i < len) {
			/*
			 * If done with this block, get the next one.
			 */
			xfs_trans_brelse(tp, bp);
			error = xfs_rtbuf_get(mp, tp, ++block, 0, &bp);
			if (error) {
				return error;
			}
			b = bufp = bp->b_addr;
			word = 0;
		} else {
			/*
			 * Go on to the next word in the buffer.
			 */
			b++;
		}
	}
	/*
	 * If not ending on a word boundary, deal with the last
	 * (partial) word.
	 */
	if ((lastbit = len - i)) {
		/*
		 * Mask of relevant bits.
		 */
		mask = ((xfs_rtword_t)1 << lastbit) - 1;
		/*
		 * Compute difference between actual and desired value.
		 */
		if ((wdiff = (*b ^ val) & mask)) {
			/*
			 * Different, compute first wrong bit and return.
			 */
			xfs_trans_brelse(tp, bp);
			i += XFS_RTLOBIT(wdiff);
			*new = start + i;
			*stat = 0;
			return 0;
		} else
			i = len;
	}
	/*
	 * Successful, return.
	 */
	xfs_trans_brelse(tp, bp);
	*new = start + i;
	*stat = 1;
	return 0;
}

/*
 * Copy and transform the summary file, given the old and new
 * parameters in the mount structures.
 */
STATIC int				/* error */
xfs_rtcopy_summary(
	xfs_mount_t	*omp,		/* old file system mount point */
	xfs_mount_t	*nmp,		/* new file system mount point */
	xfs_trans_t	*tp)		/* transaction pointer */
{
	xfs_rtblock_t	bbno;		/* bitmap block number */
	xfs_buf_t	*bp;		/* summary buffer */
	int		error;		/* error return value */
	int		log;		/* summary level number (log length) */
	xfs_suminfo_t	sum;		/* summary data */
	xfs_fsblock_t	sumbno;		/* summary block number */

	bp = NULL;
	for (log = omp->m_rsumlevels - 1; log >= 0; log--) {
		for (bbno = omp->m_sb.sb_rbmblocks - 1;
		     (xfs_srtblock_t)bbno >= 0;
		     bbno--) {
			error = xfs_rtget_summary(omp, tp, log, bbno, &bp,
				&sumbno, &sum);
			if (error)
				return error;
			if (sum == 0)
				continue;
			error = xfs_rtmodify_summary(omp, tp, log, bbno, -sum,
				&bp, &sumbno);
			if (error)
				return error;
			error = xfs_rtmodify_summary(nmp, tp, log, bbno, sum,
				&bp, &sumbno);
			if (error)
				return error;
			ASSERT(sum > 0);
		}
	}
	return 0;
}

/*
 * Searching backward from start to limit, find the first block whose
 * allocated/free state is different from start's.
 */
STATIC int				/* error */
xfs_rtfind_back(
	xfs_mount_t	*mp,		/* file system mount point */
	xfs_trans_t	*tp,		/* transaction pointer */
	xfs_rtblock_t	start,		/* starting block to look at */
	xfs_rtblock_t	limit,		/* last block to look at */
	xfs_rtblock_t	*rtblock)	/* out: start block found */
{
	xfs_rtword_t	*b;		/* current word in buffer */
	int		bit;		/* bit number in the word */
	xfs_rtblock_t	block;		/* bitmap block number */
	xfs_buf_t	*bp;		/* buf for the block */
	xfs_rtword_t	*bufp;		/* starting word in buffer */
	int		error;		/* error value */
	xfs_rtblock_t	firstbit;	/* first useful bit in the word */
	xfs_rtblock_t	i;		/* current bit number rel. to start */
	xfs_rtblock_t	len;		/* length of inspected area */
	xfs_rtword_t	mask;		/* mask of relevant bits for value */
	xfs_rtword_t	want;		/* mask for "good" values */
	xfs_rtword_t	wdiff;		/* difference from wanted value */
	int		word;		/* word number in the buffer */

	/*
	 * Compute and read in starting bitmap block for starting block.
	 */
	block = XFS_BITTOBLOCK(mp, start);
	error = xfs_rtbuf_get(mp, tp, block, 0, &bp);
	if (error) {
		return error;
	}
	bufp = bp->b_addr;
	/*
	 * Get the first word's index & point to it.
	 */
	word = XFS_BITTOWORD(mp, start);
	b = &bufp[word];
	bit = (int)(start & (XFS_NBWORD - 1));
	len = start - limit + 1;
	/*
	 * Compute match value, based on the bit at start: if 1 (free)
	 * then all-ones, else all-zeroes.
	 */
	want = (*b & ((xfs_rtword_t)1 << bit)) ? -1 : 0;
	/*
	 * If the starting position is not word-aligned, deal with the
	 * partial word.
	 */
	if (bit < XFS_NBWORD - 1) {
		/*
		 * Calculate first (leftmost) bit number to look at,
		 * and mask for all the relevant bits in this word.
		 */
		firstbit = XFS_RTMAX((xfs_srtblock_t)(bit - len + 1), 0);
		mask = (((xfs_rtword_t)1 << (bit - firstbit + 1)) - 1) <<
			firstbit;
		/*
		 * Calculate the difference between the value there
		 * and what we're looking for.
		 */
		if ((wdiff = (*b ^ want) & mask)) {
			/*
			 * Different.  Mark where we are and return.
			 */
			xfs_trans_brelse(tp, bp);
			i = bit - XFS_RTHIBIT(wdiff);
			*rtblock = start - i + 1;
			return 0;
		}
		i = bit - firstbit + 1;
		/*
		 * Go on to previous block if that's where the previous word is
		 * and we need the previous word.
		 */
		if (--word == -1 && i < len) {
			/*
			 * If done with this block, get the previous one.
			 */
			xfs_trans_brelse(tp, bp);
			error = xfs_rtbuf_get(mp, tp, --block, 0, &bp);
			if (error) {
				return error;
			}
			bufp = bp->b_addr;
			word = XFS_BLOCKWMASK(mp);
			b = &bufp[word];
		} else {
			/*
			 * Go on to the previous word in the buffer.
			 */
			b--;
		}
	} else {
		/*
		 * Starting on a word boundary, no partial word.
		 */
		i = 0;
	}
	/*
	 * Loop over whole words in buffers.  When we use up one buffer
	 * we move on to the previous one.
	 */
	while (len - i >= XFS_NBWORD) {
		/*
		 * Compute difference between actual and desired value.
		 */
		if ((wdiff = *b ^ want)) {
			/*
			 * Different, mark where we are and return.
			 */
			xfs_trans_brelse(tp, bp);
			i += XFS_NBWORD - 1 - XFS_RTHIBIT(wdiff);
			*rtblock = start - i + 1;
			return 0;
		}
		i += XFS_NBWORD;
		/*
		 * Go on to previous block if that's where the previous word is
		 * and we need the previous word.
		 */
		if (--word == -1 && i < len) {
			/*
			 * If done with this block, get the previous one.
			 */
			xfs_trans_brelse(tp, bp);
			error = xfs_rtbuf_get(mp, tp, --block, 0, &bp);
			if (error) {
				return error;
			}
			bufp = bp->b_addr;
			word = XFS_BLOCKWMASK(mp);
			b = &bufp[word];
		} else {
			/*
			 * Go on to the previous word in the buffer.
			 */
			b--;
		}
	}
	/*
	 * If not ending on a word boundary, deal with the last
	 * (partial) word.
	 */
	if (len - i) {
		/*
		 * Calculate first (leftmost) bit number to look at,
		 * and mask for all the relevant bits in this word.
		 */
		firstbit = XFS_NBWORD - (len - i);
		mask = (((xfs_rtword_t)1 << (len - i)) - 1) << firstbit;
		/*
		 * Compute difference between actual and desired value.
		 */
		if ((wdiff = (*b ^ want) & mask)) {
			/*
			 * Different, mark where we are and return.
			 */
			xfs_trans_brelse(tp, bp);
			i += XFS_NBWORD - 1 - XFS_RTHIBIT(wdiff);
			*rtblock = start - i + 1;
			return 0;
		} else
			i = len;
	}
	/*
	 * No match, return that we scanned the whole area.
	 */
	xfs_trans_brelse(tp, bp);
	*rtblock = start - i + 1;
	return 0;
}

/*
 * Searching forward from start to limit, find the first block whose
 * allocated/free state is different from start's.
 */
STATIC int				/* error */
xfs_rtfind_forw(
	xfs_mount_t	*mp,		/* file system mount point */
	xfs_trans_t	*tp,		/* transaction pointer */
	xfs_rtblock_t	start,		/* starting block to look at */
	xfs_rtblock_t	limit,		/* last block to look at */
	xfs_rtblock_t	*rtblock)	/* out: start block found */
{
	xfs_rtword_t	*b;		/* current word in buffer */
	int		bit;		/* bit number in the word */
	xfs_rtblock_t	block;		/* bitmap block number */
	xfs_buf_t	*bp;		/* buf for the block */
	xfs_rtword_t	*bufp;		/* starting word in buffer */
	int		error;		/* error value */
	xfs_rtblock_t	i;		/* current bit number rel. to start */
	xfs_rtblock_t	lastbit;	/* last useful bit in the word */
	xfs_rtblock_t	len;		/* length of inspected area */
	xfs_rtword_t	mask;		/* mask of relevant bits for value */
	xfs_rtword_t	want;		/* mask for "good" values */
	xfs_rtword_t	wdiff;		/* difference from wanted value */
	int		word;		/* word number in the buffer */

	/*
	 * Compute and read in starting bitmap block for starting block.
	 */
	block = XFS_BITTOBLOCK(mp, start);
	error = xfs_rtbuf_get(mp, tp, block, 0, &bp);
	if (error) {
		return error;
	}
	bufp = bp->b_addr;
	/*
	 * Get the first word's index & point to it.
	 */
	word = XFS_BITTOWORD(mp, start);
	b = &bufp[word];
	bit = (int)(start & (XFS_NBWORD - 1));
	len = limit - start + 1;
	/*
	 * Compute match value, based on the bit at start: if 1 (free)
	 * then all-ones, else all-zeroes.
	 */
	want = (*b & ((xfs_rtword_t)1 << bit)) ? -1 : 0;
	/*
	 * If the starting position is not word-aligned, deal with the
	 * partial word.
	 */
	if (bit) {
		/*
		 * Calculate last (rightmost) bit number to look at,
		 * and mask for all the relevant bits in this word.
		 */
		lastbit = XFS_RTMIN(bit + len, XFS_NBWORD);
		mask = (((xfs_rtword_t)1 << (lastbit - bit)) - 1) << bit;
		/*
		 * Calculate the difference between the value there
		 * and what we're looking for.
		 */
		if ((wdiff = (*b ^ want) & mask)) {
			/*
			 * Different.  Mark where we are and return.
			 */
			xfs_trans_brelse(tp, bp);
			i = XFS_RTLOBIT(wdiff) - bit;
			*rtblock = start + i - 1;
			return 0;
		}
		i = lastbit - bit;
		/*
		 * Go on to next block if that's where the next word is
		 * and we need the next word.
		 */
		if (++word == XFS_BLOCKWSIZE(mp) && i < len) {
			/*
			 * If done with this block, get the previous one.
			 */
			xfs_trans_brelse(tp, bp);
			error = xfs_rtbuf_get(mp, tp, ++block, 0, &bp);
			if (error) {
				return error;
			}
			b = bufp = bp->b_addr;
			word = 0;
		} else {
			/*
			 * Go on to the previous word in the buffer.
			 */
			b++;
		}
	} else {
		/*
		 * Starting on a word boundary, no partial word.
		 */
		i = 0;
	}
	/*
	 * Loop over whole words in buffers.  When we use up one buffer
	 * we move on to the next one.
	 */
	while (len - i >= XFS_NBWORD) {
		/*
		 * Compute difference between actual and desired value.
		 */
		if ((wdiff = *b ^ want)) {
			/*
			 * Different, mark where we are and return.
			 */
			xfs_trans_brelse(tp, bp);
			i += XFS_RTLOBIT(wdiff);
			*rtblock = start + i - 1;
			return 0;
		}
		i += XFS_NBWORD;
		/*
		 * Go on to next block if that's where the next word is
		 * and we need the next word.
		 */
		if (++word == XFS_BLOCKWSIZE(mp) && i < len) {
			/*
			 * If done with this block, get the next one.
			 */
			xfs_trans_brelse(tp, bp);
			error = xfs_rtbuf_get(mp, tp, ++block, 0, &bp);
			if (error) {
				return error;
			}
			b = bufp = bp->b_addr;
			word = 0;
		} else {
			/*
			 * Go on to the next word in the buffer.
			 */
			b++;
		}
	}
	/*
	 * If not ending on a word boundary, deal with the last
	 * (partial) word.
	 */
	if ((lastbit = len - i)) {
		/*
		 * Calculate mask for all the relevant bits in this word.
		 */
		mask = ((xfs_rtword_t)1 << lastbit) - 1;
		/*
		 * Compute difference between actual and desired value.
		 */
		if ((wdiff = (*b ^ want) & mask)) {
			/*
			 * Different, mark where we are and return.
			 */
			xfs_trans_brelse(tp, bp);
			i += XFS_RTLOBIT(wdiff);
			*rtblock = start + i - 1;
			return 0;
		} else
			i = len;
	}
	/*
	 * No match, return that we scanned the whole area.
	 */
	xfs_trans_brelse(tp, bp);
	*rtblock = start + i - 1;
	return 0;
}

/*
 * Mark an extent specified by start and len freed.
 * Updates all the summary information as well as the bitmap.
 */
STATIC int				/* error */
xfs_rtfree_range(
	xfs_mount_t	*mp,		/* file system mount point */
	xfs_trans_t	*tp,		/* transaction pointer */
	xfs_rtblock_t	start,		/* starting block to free */
	xfs_extlen_t	len,		/* length to free */
	xfs_buf_t	**rbpp,		/* in/out: summary block buffer */
	xfs_fsblock_t	*rsb)		/* in/out: summary block number */
{
	xfs_rtblock_t	end;		/* end of the freed extent */
	int		error;		/* error value */
	xfs_rtblock_t	postblock;	/* first block freed > end */
	xfs_rtblock_t	preblock;	/* first block freed < start */

	end = start + len - 1;
	/*
	 * Modify the bitmap to mark this extent freed.
	 */
	error = xfs_rtmodify_range(mp, tp, start, len, 1);
	if (error) {
		return error;
	}
	/*
	 * Assume we're freeing out of the middle of an allocated extent.
	 * We need to find the beginning and end of the extent so we can
	 * properly update the summary.
	 */
	error = xfs_rtfind_back(mp, tp, start, 0, &preblock);
	if (error) {
		return error;
	}
	/*
	 * Find the next allocated block (end of allocated extent).
	 */
	error = xfs_rtfind_forw(mp, tp, end, mp->m_sb.sb_rextents - 1,
		&postblock);
	if (error)
		return error;
	/*
	 * If there are blocks not being freed at the front of the
	 * old extent, add summary data for them to be allocated.
	 */
	if (preblock < start) {
		error = xfs_rtmodify_summary(mp, tp,
			XFS_RTBLOCKLOG(start - preblock),
			XFS_BITTOBLOCK(mp, preblock), -1, rbpp, rsb);
		if (error) {
			return error;
		}
	}
	/*
	 * If there are blocks not being freed at the end of the
	 * old extent, add summary data for them to be allocated.
	 */
	if (postblock > end) {
		error = xfs_rtmodify_summary(mp, tp,
			XFS_RTBLOCKLOG(postblock - end),
			XFS_BITTOBLOCK(mp, end + 1), -1, rbpp, rsb);
		if (error) {
			return error;
		}
	}
	/*
	 * Increment the summary information corresponding to the entire
	 * (new) free extent.
	 */
	error = xfs_rtmodify_summary(mp, tp,
		XFS_RTBLOCKLOG(postblock + 1 - preblock),
		XFS_BITTOBLOCK(mp, preblock), 1, rbpp, rsb);
	return error;
}

/*
 * Read and return the summary information for a given extent size,
 * bitmap block combination.
 * Keeps track of a current summary block, so we don't keep reading
 * it from the buffer cache.
 */
STATIC int				/* error */
xfs_rtget_summary(
	xfs_mount_t	*mp,		/* file system mount structure */
	xfs_trans_t	*tp,		/* transaction pointer */
	int		log,		/* log2 of extent size */
	xfs_rtblock_t	bbno,		/* bitmap block number */
	xfs_buf_t	**rbpp,		/* in/out: summary block buffer */
	xfs_fsblock_t	*rsb,		/* in/out: summary block number */
	xfs_suminfo_t	*sum)		/* out: summary info for this block */
{
	xfs_buf_t	*bp;		/* buffer for summary block */
	int		error;		/* error value */
	xfs_fsblock_t	sb;		/* summary fsblock */
	int		so;		/* index into the summary file */
	xfs_suminfo_t	*sp;		/* pointer to returned data */

	/*
	 * Compute entry number in the summary file.
	 */
	so = XFS_SUMOFFS(mp, log, bbno);
	/*
	 * Compute the block number in the summary file.
	 */
	sb = XFS_SUMOFFSTOBLOCK(mp, so);
	/*
	 * If we have an old buffer, and the block number matches, use that.
	 */
	if (rbpp && *rbpp && *rsb == sb)
		bp = *rbpp;
	/*
	 * Otherwise we have to get the buffer.
	 */
	else {
		/*
		 * If there was an old one, get rid of it first.
		 */
		if (rbpp && *rbpp)
			xfs_trans_brelse(tp, *rbpp);
		error = xfs_rtbuf_get(mp, tp, sb, 1, &bp);
		if (error) {
			return error;
		}
		/*
		 * Remember this buffer and block for the next call.
		 */
		if (rbpp) {
			*rbpp = bp;
			*rsb = sb;
		}
	}
	/*
	 * Point to the summary information & copy it out.
	 */
	sp = XFS_SUMPTR(mp, bp, so);
	*sum = *sp;
	/*
	 * Drop the buffer if we're not asked to remember it.
	 */
	if (!rbpp)
		xfs_trans_brelse(tp, bp);
	return 0;
}

/*
 * Set the given range of bitmap bits to the given value.
 * Do whatever I/O and logging is required.
 */
STATIC int				/* error */
xfs_rtmodify_range(
	xfs_mount_t	*mp,		/* file system mount point */
	xfs_trans_t	*tp,		/* transaction pointer */
	xfs_rtblock_t	start,		/* starting block to modify */
	xfs_extlen_t	len,		/* length of extent to modify */
	int		val)		/* 1 for free, 0 for allocated */
{
	xfs_rtword_t	*b;		/* current word in buffer */
	int		bit;		/* bit number in the word */
	xfs_rtblock_t	block;		/* bitmap block number */
	xfs_buf_t	*bp;		/* buf for the block */
	xfs_rtword_t	*bufp;		/* starting word in buffer */
	int		error;		/* error value */
	xfs_rtword_t	*first;		/* first used word in the buffer */
	int		i;		/* current bit number rel. to start */
	int		lastbit;	/* last useful bit in word */
	xfs_rtword_t	mask;		/* mask o frelevant bits for value */
	int		word;		/* word number in the buffer */

	/*
	 * Compute starting bitmap block number.
	 */
	block = XFS_BITTOBLOCK(mp, start);
	/*
	 * Read the bitmap block, and point to its data.
	 */
	error = xfs_rtbuf_get(mp, tp, block, 0, &bp);
	if (error) {
		return error;
	}
	bufp = bp->b_addr;
	/*
	 * Compute the starting word's address, and starting bit.
	 */
	word = XFS_BITTOWORD(mp, start);
	first = b = &bufp[word];
	bit = (int)(start & (XFS_NBWORD - 1));
	/*
	 * 0 (allocated) => all zeroes; 1 (free) => all ones.
	 */
	val = -val;
	/*
	 * If not starting on a word boundary, deal with the first
	 * (partial) word.
	 */
	if (bit) {
		/*
		 * Compute first bit not changed and mask of relevant bits.
		 */
		lastbit = XFS_RTMIN(bit + len, XFS_NBWORD);
		mask = (((xfs_rtword_t)1 << (lastbit - bit)) - 1) << bit;
		/*
		 * Set/clear the active bits.
		 */
		if (val)
			*b |= mask;
		else
			*b &= ~mask;
		i = lastbit - bit;
		/*
		 * Go on to the next block if that's where the next word is
		 * and we need the next word.
		 */
		if (++word == XFS_BLOCKWSIZE(mp) && i < len) {
			/*
			 * Log the changed part of this block.
			 * Get the next one.
			 */
			xfs_trans_log_buf(tp, bp,
				(uint)((char *)first - (char *)bufp),
				(uint)((char *)b - (char *)bufp));
			error = xfs_rtbuf_get(mp, tp, ++block, 0, &bp);
			if (error) {
				return error;
			}
			first = b = bufp = bp->b_addr;
			word = 0;
		} else {
			/*
			 * Go on to the next word in the buffer
			 */
			b++;
		}
	} else {
		/*
		 * Starting on a word boundary, no partial word.
		 */
		i = 0;
	}
	/*
	 * Loop over whole words in buffers.  When we use up one buffer
	 * we move on to the next one.
	 */
	while (len - i >= XFS_NBWORD) {
		/*
		 * Set the word value correctly.
		 */
		*b = val;
		i += XFS_NBWORD;
		/*
		 * Go on to the next block if that's where the next word is
		 * and we need the next word.
		 */
		if (++word == XFS_BLOCKWSIZE(mp) && i < len) {
			/*
			 * Log the changed part of this block.
			 * Get the next one.
			 */
			xfs_trans_log_buf(tp, bp,
				(uint)((char *)first - (char *)bufp),
				(uint)((char *)b - (char *)bufp));
			error = xfs_rtbuf_get(mp, tp, ++block, 0, &bp);
			if (error) {
				return error;
			}
			first = b = bufp = bp->b_addr;
			word = 0;
		} else {
			/*
			 * Go on to the next word in the buffer
			 */
			b++;
		}
	}
	/*
	 * If not ending on a word boundary, deal with the last
	 * (partial) word.
	 */
	if ((lastbit = len - i)) {
		/*
		 * Compute a mask of relevant bits.
		 */
		bit = 0;
		mask = ((xfs_rtword_t)1 << lastbit) - 1;
		/*
		 * Set/clear the active bits.
		 */
		if (val)
			*b |= mask;
		else
			*b &= ~mask;
		b++;
	}
	/*
	 * Log any remaining changed bytes.
	 */
	if (b > first)
		xfs_trans_log_buf(tp, bp, (uint)((char *)first - (char *)bufp),
			(uint)((char *)b - (char *)bufp - 1));
	return 0;
}

/*
 * Read and modify the summary information for a given extent size,
 * bitmap block combination.
 * Keeps track of a current summary block, so we don't keep reading
 * it from the buffer cache.
 */
STATIC int				/* error */
xfs_rtmodify_summary(
	xfs_mount_t	*mp,		/* file system mount point */
	xfs_trans_t	*tp,		/* transaction pointer */
	int		log,		/* log2 of extent size */
	xfs_rtblock_t	bbno,		/* bitmap block number */
	int		delta,		/* change to make to summary info */
	xfs_buf_t	**rbpp,		/* in/out: summary block buffer */
	xfs_fsblock_t	*rsb)		/* in/out: summary block number */
{
	xfs_buf_t	*bp;		/* buffer for the summary block */
	int		error;		/* error value */
	xfs_fsblock_t	sb;		/* summary fsblock */
	int		so;		/* index into the summary file */
	xfs_suminfo_t	*sp;		/* pointer to returned data */

	/*
	 * Compute entry number in the summary file.
	 */
	so = XFS_SUMOFFS(mp, log, bbno);
	/*
	 * Compute the block number in the summary file.
	 */
	sb = XFS_SUMOFFSTOBLOCK(mp, so);
	/*
	 * If we have an old buffer, and the block number matches, use that.
	 */
	if (rbpp && *rbpp && *rsb == sb)
		bp = *rbpp;
	/*
	 * Otherwise we have to get the buffer.
	 */
	else {
		/*
		 * If there was an old one, get rid of it first.
		 */
		if (rbpp && *rbpp)
			xfs_trans_brelse(tp, *rbpp);
		error = xfs_rtbuf_get(mp, tp, sb, 1, &bp);
		if (error) {
			return error;
		}
		/*
		 * Remember this buffer and block for the next call.
		 */
		if (rbpp) {
			*rbpp = bp;
			*rsb = sb;
		}
	}
	/*
	 * Point to the summary information, modify and log it.
	 */
	sp = XFS_SUMPTR(mp, bp, so);
	*sp += delta;
	xfs_trans_log_buf(tp, bp, (uint)((char *)sp - (char *)bp->b_addr),
		(uint)((char *)sp - (char *)bp->b_addr + sizeof(*sp) - 1));
	return 0;
}

/*
 * Visible (exported) functions.
 */

/*
 * Grow the realtime area of the filesystem.
 */
int
xfs_growfs_rt(
	xfs_mount_t	*mp,		/* mount point for filesystem */
	xfs_growfs_rt_t	*in)		/* growfs rt input struct */
{
	xfs_rtblock_t	bmbno;		/* bitmap block number */
	xfs_buf_t	*bp;		/* temporary buffer */
	int		error;		/* error return value */
	xfs_mount_t	*nmp;		/* new (fake) mount structure */
	xfs_drfsbno_t	nrblocks;	/* new number of realtime blocks */
	xfs_extlen_t	nrbmblocks;	/* new number of rt bitmap blocks */
	xfs_drtbno_t	nrextents;	/* new number of realtime extents */
	uint8_t		nrextslog;	/* new log2 of sb_rextents */
	xfs_extlen_t	nrsumblocks;	/* new number of summary blocks */
	uint		nrsumlevels;	/* new rt summary levels */
	uint		nrsumsize;	/* new size of rt summary, bytes */
	xfs_sb_t	*nsbp;		/* new superblock */
	xfs_extlen_t	rbmblocks;	/* current number of rt bitmap blocks */
	xfs_extlen_t	rsumblocks;	/* current number of rt summary blks */
	xfs_sb_t	*sbp;		/* old superblock */
	xfs_fsblock_t	sumbno;		/* summary block number */

	sbp = &mp->m_sb;
	/*
	 * Initial error checking.
	 */
	if (!capable(CAP_SYS_ADMIN))
		return XFS_ERROR(EPERM);
	if (mp->m_rtdev_targp == NULL || mp->m_rbmip == NULL ||
	    (nrblocks = in->newblocks) <= sbp->sb_rblocks ||
	    (sbp->sb_rblocks && (in->extsize != sbp->sb_rextsize)))
		return XFS_ERROR(EINVAL);
	if ((error = xfs_sb_validate_fsb_count(sbp, nrblocks)))
		return error;
	/*
	 * Read in the last block of the device, make sure it exists.
	 */
	bp = xfs_buf_read_uncached(mp, mp->m_rtdev_targp,
				XFS_FSB_TO_BB(mp, nrblocks - 1),
				XFS_FSB_TO_B(mp, 1), 0);
	if (!bp)
		return EIO;
	xfs_buf_relse(bp);

	/*
	 * Calculate new parameters.  These are the final values to be reached.
	 */
	nrextents = nrblocks;
	do_div(nrextents, in->extsize);
	nrbmblocks = howmany_64(nrextents, NBBY * sbp->sb_blocksize);
	nrextslog = xfs_highbit32(nrextents);
	nrsumlevels = nrextslog + 1;
	nrsumsize = (uint)sizeof(xfs_suminfo_t) * nrsumlevels * nrbmblocks;
	nrsumblocks = XFS_B_TO_FSB(mp, nrsumsize);
	nrsumsize = XFS_FSB_TO_B(mp, nrsumblocks);
	/*
	 * New summary size can't be more than half the size of
	 * the log.  This prevents us from getting a log overflow,
	 * since we'll log basically the whole summary file at once.
	 */
	if (nrsumblocks > (mp->m_sb.sb_logblocks >> 1))
		return XFS_ERROR(EINVAL);
	/*
	 * Get the old block counts for bitmap and summary inodes.
	 * These can't change since other growfs callers are locked out.
	 */
	rbmblocks = XFS_B_TO_FSB(mp, mp->m_rbmip->i_d.di_size);
	rsumblocks = XFS_B_TO_FSB(mp, mp->m_rsumip->i_d.di_size);
	/*
	 * Allocate space to the bitmap and summary files, as necessary.
	 */
	error = xfs_growfs_rt_alloc(mp, rbmblocks, nrbmblocks, mp->m_rbmip);
	if (error)
		return error;
	error = xfs_growfs_rt_alloc(mp, rsumblocks, nrsumblocks, mp->m_rsumip);
	if (error)
		return error;
	/*
	 * Allocate a new (fake) mount/sb.
	 */
	nmp = kmem_alloc(sizeof(*nmp), KM_SLEEP);
	/*
	 * Loop over the bitmap blocks.
	 * We will do everything one bitmap block at a time.
	 * Skip the current block if it is exactly full.
	 * This also deals with the case where there were no rtextents before.
	 */
	for (bmbno = sbp->sb_rbmblocks -
		     ((sbp->sb_rextents & ((1 << mp->m_blkbit_log) - 1)) != 0);
	     bmbno < nrbmblocks;
	     bmbno++) {
		xfs_trans_t	*tp;
		int		cancelflags = 0;

		*nmp = *mp;
		nsbp = &nmp->m_sb;
		/*
		 * Calculate new sb and mount fields for this round.
		 */
		nsbp->sb_rextsize = in->extsize;
		nsbp->sb_rbmblocks = bmbno + 1;
		nsbp->sb_rblocks =
			XFS_RTMIN(nrblocks,
				  nsbp->sb_rbmblocks * NBBY *
				  nsbp->sb_blocksize * nsbp->sb_rextsize);
		nsbp->sb_rextents = nsbp->sb_rblocks;
		do_div(nsbp->sb_rextents, nsbp->sb_rextsize);
		ASSERT(nsbp->sb_rextents != 0);
		nsbp->sb_rextslog = xfs_highbit32(nsbp->sb_rextents);
		nrsumlevels = nmp->m_rsumlevels = nsbp->sb_rextslog + 1;
		nrsumsize =
			(uint)sizeof(xfs_suminfo_t) * nrsumlevels *
			nsbp->sb_rbmblocks;
		nrsumblocks = XFS_B_TO_FSB(mp, nrsumsize);
		nmp->m_rsumsize = nrsumsize = XFS_FSB_TO_B(mp, nrsumblocks);
		/*
		 * Start a transaction, get the log reservation.
		 */
		tp = xfs_trans_alloc(mp, XFS_TRANS_GROWFSRT_FREE);
		if ((error = xfs_trans_reserve(tp, 0,
				XFS_GROWRTFREE_LOG_RES(nmp), 0, 0, 0)))
			goto error_cancel;
		/*
		 * Lock out other callers by grabbing the bitmap inode lock.
		 */
		xfs_ilock(mp->m_rbmip, XFS_ILOCK_EXCL);
		xfs_trans_ijoin(tp, mp->m_rbmip, XFS_ILOCK_EXCL);
		/*
		 * Update the bitmap inode's size.
		 */
		mp->m_rbmip->i_d.di_size =
			nsbp->sb_rbmblocks * nsbp->sb_blocksize;
		xfs_trans_log_inode(tp, mp->m_rbmip, XFS_ILOG_CORE);
		cancelflags |= XFS_TRANS_ABORT;
		/*
		 * Get the summary inode into the transaction.
		 */
		xfs_ilock(mp->m_rsumip, XFS_ILOCK_EXCL);
		xfs_trans_ijoin(tp, mp->m_rsumip, XFS_ILOCK_EXCL);
		/*
		 * Update the summary inode's size.
		 */
		mp->m_rsumip->i_d.di_size = nmp->m_rsumsize;
		xfs_trans_log_inode(tp, mp->m_rsumip, XFS_ILOG_CORE);
		/*
		 * Copy summary data from old to new sizes.
		 * Do this when the real size (not block-aligned) changes.
		 */
		if (sbp->sb_rbmblocks != nsbp->sb_rbmblocks ||
		    mp->m_rsumlevels != nmp->m_rsumlevels) {
			error = xfs_rtcopy_summary(mp, nmp, tp);
			if (error)
				goto error_cancel;
		}
		/*
		 * Update superblock fields.
		 */
		if (nsbp->sb_rextsize != sbp->sb_rextsize)
			xfs_trans_mod_sb(tp, XFS_TRANS_SB_REXTSIZE,
				nsbp->sb_rextsize - sbp->sb_rextsize);
		if (nsbp->sb_rbmblocks != sbp->sb_rbmblocks)
			xfs_trans_mod_sb(tp, XFS_TRANS_SB_RBMBLOCKS,
				nsbp->sb_rbmblocks - sbp->sb_rbmblocks);
		if (nsbp->sb_rblocks != sbp->sb_rblocks)
			xfs_trans_mod_sb(tp, XFS_TRANS_SB_RBLOCKS,
				nsbp->sb_rblocks - sbp->sb_rblocks);
		if (nsbp->sb_rextents != sbp->sb_rextents)
			xfs_trans_mod_sb(tp, XFS_TRANS_SB_REXTENTS,
				nsbp->sb_rextents - sbp->sb_rextents);
		if (nsbp->sb_rextslog != sbp->sb_rextslog)
			xfs_trans_mod_sb(tp, XFS_TRANS_SB_REXTSLOG,
				nsbp->sb_rextslog - sbp->sb_rextslog);
		/*
		 * Free new extent.
		 */
		bp = NULL;
		error = xfs_rtfree_range(nmp, tp, sbp->sb_rextents,
			nsbp->sb_rextents - sbp->sb_rextents, &bp, &sumbno);
		if (error) {
error_cancel:
			xfs_trans_cancel(tp, cancelflags);
			break;
		}
		/*
		 * Mark more blocks free in the superblock.
		 */
		xfs_trans_mod_sb(tp, XFS_TRANS_SB_FREXTENTS,
			nsbp->sb_rextents - sbp->sb_rextents);
		/*
		 * Update mp values into the real mp structure.
		 */
		mp->m_rsumlevels = nrsumlevels;
		mp->m_rsumsize = nrsumsize;

		error = xfs_trans_commit(tp, 0);
		if (error)
			break;
	}

	/*
	 * Free the fake mp structure.
	 */
	kmem_free(nmp);

	return error;
}

/*
 * Allocate an extent in the realtime subvolume, with the usual allocation
 * parameters.  The length units are all in realtime extents, as is the
 * result block number.
 */
int					/* error */
xfs_rtallocate_extent(
	xfs_trans_t	*tp,		/* transaction pointer */
	xfs_rtblock_t	bno,		/* starting block number to allocate */
	xfs_extlen_t	minlen,		/* minimum length to allocate */
	xfs_extlen_t	maxlen,		/* maximum length to allocate */
	xfs_extlen_t	*len,		/* out: actual length allocated */
	xfs_alloctype_t	type,		/* allocation type XFS_ALLOCTYPE... */
	int		wasdel,		/* was a delayed allocation extent */
	xfs_extlen_t	prod,		/* extent product factor */
	xfs_rtblock_t	*rtblock)	/* out: start block allocated */
{
	xfs_mount_t	*mp = tp->t_mountp;
	int		error;		/* error value */
	xfs_rtblock_t	r;		/* result allocated block */
	xfs_fsblock_t	sb;		/* summary file block number */
	xfs_buf_t	*sumbp;		/* summary file block buffer */

	ASSERT(xfs_isilocked(mp->m_rbmip, XFS_ILOCK_EXCL));
	ASSERT(minlen > 0 && minlen <= maxlen);

	/*
	 * If prod is set then figure out what to do to minlen and maxlen.
	 */
	if (prod > 1) {
		xfs_extlen_t	i;

		if ((i = maxlen % prod))
			maxlen -= i;
		if ((i = minlen % prod))
			minlen += prod - i;
		if (maxlen < minlen) {
			*rtblock = NULLRTBLOCK;
			return 0;
		}
	}

	sumbp = NULL;
	/*
	 * Allocate by size, or near another block, or exactly at some block.
	 */
	switch (type) {
	case XFS_ALLOCTYPE_ANY_AG:
		error = xfs_rtallocate_extent_size(mp, tp, minlen, maxlen, len,
				&sumbp,	&sb, prod, &r);
		break;
	case XFS_ALLOCTYPE_NEAR_BNO:
		error = xfs_rtallocate_extent_near(mp, tp, bno, minlen, maxlen,
				len, &sumbp, &sb, prod, &r);
		break;
	case XFS_ALLOCTYPE_THIS_BNO:
		error = xfs_rtallocate_extent_exact(mp, tp, bno, minlen, maxlen,
				len, &sumbp, &sb, prod, &r);
		break;
	default:
		error = EIO;
		ASSERT(0);
	}
	if (error)
		return error;

	/*
	 * If it worked, update the superblock.
	 */
	if (r != NULLRTBLOCK) {
		long	slen = (long)*len;

		ASSERT(*len >= minlen && *len <= maxlen);
		if (wasdel)
			xfs_trans_mod_sb(tp, XFS_TRANS_SB_RES_FREXTENTS, -slen);
		else
			xfs_trans_mod_sb(tp, XFS_TRANS_SB_FREXTENTS, -slen);
	}
	*rtblock = r;
	return 0;
}

/*
 * Free an extent in the realtime subvolume.  Length is expressed in
 * realtime extents, as is the block number.
 */
int					/* error */
xfs_rtfree_extent(
	xfs_trans_t	*tp,		/* transaction pointer */
	xfs_rtblock_t	bno,		/* starting block number to free */
	xfs_extlen_t	len)		/* length of extent freed */
{
	int		error;		/* error value */
	xfs_mount_t	*mp;		/* file system mount structure */
	xfs_fsblock_t	sb;		/* summary file block number */
	xfs_buf_t	*sumbp;		/* summary file block buffer */

	mp = tp->t_mountp;
	/*
	 * Synchronize by locking the bitmap inode.
	 */
	xfs_ilock(mp->m_rbmip, XFS_ILOCK_EXCL);
	xfs_trans_ijoin(tp, mp->m_rbmip, XFS_ILOCK_EXCL);

#if defined(__KERNEL__) && defined(DEBUG)
	/*
	 * Check to see that this whole range is currently allocated.
	 */
	{
		int	stat;		/* result from checking range */

		error = xfs_rtcheck_alloc_range(mp, tp, bno, len, &stat);
		if (error) {
			return error;
		}
		ASSERT(stat);
	}
#endif
	sumbp = NULL;
	/*
	 * Free the range of realtime blocks.
	 */
	error = xfs_rtfree_range(mp, tp, bno, len, &sumbp, &sb);
	if (error) {
		return error;
	}
	/*
	 * Mark more blocks free in the superblock.
	 */
	xfs_trans_mod_sb(tp, XFS_TRANS_SB_FREXTENTS, (long)len);
	/*
	 * If we've now freed all the blocks, reset the file sequence
	 * number to 0.
	 */
	if (tp->t_frextents_delta + mp->m_sb.sb_frextents ==
	    mp->m_sb.sb_rextents) {
		if (!(mp->m_rbmip->i_d.di_flags & XFS_DIFLAG_NEWRTBM))
			mp->m_rbmip->i_d.di_flags |= XFS_DIFLAG_NEWRTBM;
		*(__uint64_t *)&mp->m_rbmip->i_d.di_atime = 0;
		xfs_trans_log_inode(tp, mp->m_rbmip, XFS_ILOG_CORE);
	}
	return 0;
}

/*
 * Initialize realtime fields in the mount structure.
 */
int				/* error */
xfs_rtmount_init(
	xfs_mount_t	*mp)	/* file system mount structure */
{
	xfs_buf_t	*bp;	/* buffer for last block of subvolume */
	xfs_daddr_t	d;	/* address of last block of subvolume */
	xfs_sb_t	*sbp;	/* filesystem superblock copy in mount */

	sbp = &mp->m_sb;
	if (sbp->sb_rblocks == 0)
		return 0;
	if (mp->m_rtdev_targp == NULL) {
		xfs_warn(mp,
	"Filesystem has a realtime volume, use rtdev=device option");
		return XFS_ERROR(ENODEV);
	}
	mp->m_rsumlevels = sbp->sb_rextslog + 1;
	mp->m_rsumsize =
		(uint)sizeof(xfs_suminfo_t) * mp->m_rsumlevels *
		sbp->sb_rbmblocks;
	mp->m_rsumsize = roundup(mp->m_rsumsize, sbp->sb_blocksize);
	mp->m_rbmip = mp->m_rsumip = NULL;
	/*
	 * Check that the realtime section is an ok size.
	 */
	d = (xfs_daddr_t)XFS_FSB_TO_BB(mp, mp->m_sb.sb_rblocks);
	if (XFS_BB_TO_FSB(mp, d) != mp->m_sb.sb_rblocks) {
		xfs_warn(mp, "realtime mount -- %llu != %llu",
			(unsigned long long) XFS_BB_TO_FSB(mp, d),
			(unsigned long long) mp->m_sb.sb_rblocks);
		return XFS_ERROR(EFBIG);
	}
	bp = xfs_buf_read_uncached(mp, mp->m_rtdev_targp,
					d - XFS_FSB_TO_BB(mp, 1),
					XFS_FSB_TO_B(mp, 1), 0);
	if (!bp) {
		xfs_warn(mp, "realtime device size check failed");
		return EIO;
	}
	xfs_buf_relse(bp);
	return 0;
}

/*
 * Get the bitmap and summary inodes into the mount structure
 * at mount time.
 */
int					/* error */
xfs_rtmount_inodes(
	xfs_mount_t	*mp)		/* file system mount structure */
{
	int		error;		/* error return value */
	xfs_sb_t	*sbp;

	sbp = &mp->m_sb;
	if (sbp->sb_rbmino == NULLFSINO)
		return 0;
	error = xfs_iget(mp, NULL, sbp->sb_rbmino, 0, 0, &mp->m_rbmip);
	if (error)
		return error;
	ASSERT(mp->m_rbmip != NULL);
	ASSERT(sbp->sb_rsumino != NULLFSINO);
	error = xfs_iget(mp, NULL, sbp->sb_rsumino, 0, 0, &mp->m_rsumip);
	if (error) {
		IRELE(mp->m_rbmip);
		return error;
	}
	ASSERT(mp->m_rsumip != NULL);
	return 0;
}

void
xfs_rtunmount_inodes(
	struct xfs_mount	*mp)
{
	if (mp->m_rbmip)
		IRELE(mp->m_rbmip);
	if (mp->m_rsumip)
		IRELE(mp->m_rsumip);
}

/*
 * Pick an extent for allocation at the start of a new realtime file.
 * Use the sequence number stored in the atime field of the bitmap inode.
 * Translate this to a fraction of the rtextents, and return the product
 * of rtextents and the fraction.
 * The fraction sequence is 0, 1/2, 1/4, 3/4, 1/8, ..., 7/8, 1/16, ...
 */
int					/* error */
xfs_rtpick_extent(
	xfs_mount_t	*mp,		/* file system mount point */
	xfs_trans_t	*tp,		/* transaction pointer */
	xfs_extlen_t	len,		/* allocation length (rtextents) */
	xfs_rtblock_t	*pick)		/* result rt extent */
{
	xfs_rtblock_t	b;		/* result block */
	int		log2;		/* log of sequence number */
	__uint64_t	resid;		/* residual after log removed */
	__uint64_t	seq;		/* sequence number of file creation */
	__uint64_t	*seqp;		/* pointer to seqno in inode */

	ASSERT(xfs_isilocked(mp->m_rbmip, XFS_ILOCK_EXCL));

	seqp = (__uint64_t *)&mp->m_rbmip->i_d.di_atime;
	if (!(mp->m_rbmip->i_d.di_flags & XFS_DIFLAG_NEWRTBM)) {
		mp->m_rbmip->i_d.di_flags |= XFS_DIFLAG_NEWRTBM;
		*seqp = 0;
	}
	seq = *seqp;
	if ((log2 = xfs_highbit64(seq)) == -1)
		b = 0;
	else {
		resid = seq - (1ULL << log2);
		b = (mp->m_sb.sb_rextents * ((resid << 1) + 1ULL)) >>
		    (log2 + 1);
		if (b >= mp->m_sb.sb_rextents)
			b = do_mod(b, mp->m_sb.sb_rextents);
		if (b + len > mp->m_sb.sb_rextents)
			b = mp->m_sb.sb_rextents - len;
	}
	*seqp = seq + 1;
	xfs_trans_log_inode(tp, mp->m_rbmip, XFS_ILOG_CORE);
	*pick = b;
	return 0;
}<|MERGE_RESOLUTION|>--- conflicted
+++ resolved
@@ -873,10 +873,6 @@
 				   mp->m_bsize, 0, &bp);
 	if (error)
 		return error;
-<<<<<<< HEAD
-	}
-=======
->>>>>>> 0dacb764
 	ASSERT(!xfs_buf_geterror(bp));
 	*bpp = bp;
 	return 0;
