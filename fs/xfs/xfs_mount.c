/*
 * Copyright (c) 2000-2005 Silicon Graphics, Inc.
 * All Rights Reserved.
 *
 * This program is free software; you can redistribute it and/or
 * modify it under the terms of the GNU General Public License as
 * published by the Free Software Foundation.
 *
 * This program is distributed in the hope that it would be useful,
 * but WITHOUT ANY WARRANTY; without even the implied warranty of
 * MERCHANTABILITY or FITNESS FOR A PARTICULAR PURPOSE.  See the
 * GNU General Public License for more details.
 *
 * You should have received a copy of the GNU General Public License
 * along with this program; if not, write the Free Software Foundation,
 * Inc.,  51 Franklin St, Fifth Floor, Boston, MA  02110-1301  USA
 */
#include "xfs.h"
#include "xfs_fs.h"
#include "xfs_types.h"
#include "xfs_bit.h"
#include "xfs_log.h"
#include "xfs_inum.h"
#include "xfs_trans.h"
#include "xfs_trans_priv.h"
#include "xfs_sb.h"
#include "xfs_ag.h"
#include "xfs_dir2.h"
#include "xfs_mount.h"
#include "xfs_bmap_btree.h"
#include "xfs_alloc_btree.h"
#include "xfs_ialloc_btree.h"
#include "xfs_dinode.h"
#include "xfs_inode.h"
#include "xfs_btree.h"
#include "xfs_ialloc.h"
#include "xfs_alloc.h"
#include "xfs_rtalloc.h"
#include "xfs_bmap.h"
#include "xfs_error.h"
#include "xfs_quota.h"
#include "xfs_fsops.h"
#include "xfs_utils.h"
#include "xfs_trace.h"
#include "xfs_icache.h"
#include "xfs_cksum.h"
#include "xfs_buf_item.h"


#ifdef HAVE_PERCPU_SB
STATIC void	xfs_icsb_balance_counter(xfs_mount_t *, xfs_sb_field_t,
						int);
STATIC void	xfs_icsb_balance_counter_locked(xfs_mount_t *, xfs_sb_field_t,
						int);
STATIC void	xfs_icsb_disable_counter(xfs_mount_t *, xfs_sb_field_t);
#else

#define xfs_icsb_balance_counter(mp, a, b)		do { } while (0)
#define xfs_icsb_balance_counter_locked(mp, a, b)	do { } while (0)
#endif

static const struct {
	short offset;
	short type;	/* 0 = integer
			 * 1 = binary / string (no translation)
			 */
} xfs_sb_info[] = {
    { offsetof(xfs_sb_t, sb_magicnum),   0 },
    { offsetof(xfs_sb_t, sb_blocksize),  0 },
    { offsetof(xfs_sb_t, sb_dblocks),    0 },
    { offsetof(xfs_sb_t, sb_rblocks),    0 },
    { offsetof(xfs_sb_t, sb_rextents),   0 },
    { offsetof(xfs_sb_t, sb_uuid),       1 },
    { offsetof(xfs_sb_t, sb_logstart),   0 },
    { offsetof(xfs_sb_t, sb_rootino),    0 },
    { offsetof(xfs_sb_t, sb_rbmino),     0 },
    { offsetof(xfs_sb_t, sb_rsumino),    0 },
    { offsetof(xfs_sb_t, sb_rextsize),   0 },
    { offsetof(xfs_sb_t, sb_agblocks),   0 },
    { offsetof(xfs_sb_t, sb_agcount),    0 },
    { offsetof(xfs_sb_t, sb_rbmblocks),  0 },
    { offsetof(xfs_sb_t, sb_logblocks),  0 },
    { offsetof(xfs_sb_t, sb_versionnum), 0 },
    { offsetof(xfs_sb_t, sb_sectsize),   0 },
    { offsetof(xfs_sb_t, sb_inodesize),  0 },
    { offsetof(xfs_sb_t, sb_inopblock),  0 },
    { offsetof(xfs_sb_t, sb_fname[0]),   1 },
    { offsetof(xfs_sb_t, sb_blocklog),   0 },
    { offsetof(xfs_sb_t, sb_sectlog),    0 },
    { offsetof(xfs_sb_t, sb_inodelog),   0 },
    { offsetof(xfs_sb_t, sb_inopblog),   0 },
    { offsetof(xfs_sb_t, sb_agblklog),   0 },
    { offsetof(xfs_sb_t, sb_rextslog),   0 },
    { offsetof(xfs_sb_t, sb_inprogress), 0 },
    { offsetof(xfs_sb_t, sb_imax_pct),   0 },
    { offsetof(xfs_sb_t, sb_icount),     0 },
    { offsetof(xfs_sb_t, sb_ifree),      0 },
    { offsetof(xfs_sb_t, sb_fdblocks),   0 },
    { offsetof(xfs_sb_t, sb_frextents),  0 },
    { offsetof(xfs_sb_t, sb_uquotino),   0 },
    { offsetof(xfs_sb_t, sb_gquotino),   0 },
    { offsetof(xfs_sb_t, sb_qflags),     0 },
    { offsetof(xfs_sb_t, sb_flags),      0 },
    { offsetof(xfs_sb_t, sb_shared_vn),  0 },
    { offsetof(xfs_sb_t, sb_inoalignmt), 0 },
    { offsetof(xfs_sb_t, sb_unit),	 0 },
    { offsetof(xfs_sb_t, sb_width),	 0 },
    { offsetof(xfs_sb_t, sb_dirblklog),	 0 },
    { offsetof(xfs_sb_t, sb_logsectlog), 0 },
    { offsetof(xfs_sb_t, sb_logsectsize),0 },
    { offsetof(xfs_sb_t, sb_logsunit),	 0 },
    { offsetof(xfs_sb_t, sb_features2),	 0 },
    { offsetof(xfs_sb_t, sb_bad_features2), 0 },
    { offsetof(xfs_sb_t, sb_features_compat), 0 },
    { offsetof(xfs_sb_t, sb_features_ro_compat), 0 },
    { offsetof(xfs_sb_t, sb_features_incompat), 0 },
    { offsetof(xfs_sb_t, sb_features_log_incompat), 0 },
    { offsetof(xfs_sb_t, sb_crc),	 0 },
    { offsetof(xfs_sb_t, sb_pad),	 0 },
    { offsetof(xfs_sb_t, sb_pquotino),	 0 },
    { offsetof(xfs_sb_t, sb_lsn),	 0 },
    { sizeof(xfs_sb_t),			 0 }
};

static DEFINE_MUTEX(xfs_uuid_table_mutex);
static int xfs_uuid_table_size;
static uuid_t *xfs_uuid_table;

/*
 * See if the UUID is unique among mounted XFS filesystems.
 * Mount fails if UUID is nil or a FS with the same UUID is already mounted.
 */
STATIC int
xfs_uuid_mount(
	struct xfs_mount	*mp)
{
	uuid_t			*uuid = &mp->m_sb.sb_uuid;
	int			hole, i;

	if (mp->m_flags & XFS_MOUNT_NOUUID)
		return 0;

	if (uuid_is_nil(uuid)) {
		xfs_warn(mp, "Filesystem has nil UUID - can't mount");
		return XFS_ERROR(EINVAL);
	}

	mutex_lock(&xfs_uuid_table_mutex);
	for (i = 0, hole = -1; i < xfs_uuid_table_size; i++) {
		if (uuid_is_nil(&xfs_uuid_table[i])) {
			hole = i;
			continue;
		}
		if (uuid_equal(uuid, &xfs_uuid_table[i]))
			goto out_duplicate;
	}

	if (hole < 0) {
		xfs_uuid_table = kmem_realloc(xfs_uuid_table,
			(xfs_uuid_table_size + 1) * sizeof(*xfs_uuid_table),
			xfs_uuid_table_size  * sizeof(*xfs_uuid_table),
			KM_SLEEP);
		hole = xfs_uuid_table_size++;
	}
	xfs_uuid_table[hole] = *uuid;
	mutex_unlock(&xfs_uuid_table_mutex);

	return 0;

 out_duplicate:
	mutex_unlock(&xfs_uuid_table_mutex);
	xfs_warn(mp, "Filesystem has duplicate UUID %pU - can't mount", uuid);
	return XFS_ERROR(EINVAL);
}

STATIC void
xfs_uuid_unmount(
	struct xfs_mount	*mp)
{
	uuid_t			*uuid = &mp->m_sb.sb_uuid;
	int			i;

	if (mp->m_flags & XFS_MOUNT_NOUUID)
		return;

	mutex_lock(&xfs_uuid_table_mutex);
	for (i = 0; i < xfs_uuid_table_size; i++) {
		if (uuid_is_nil(&xfs_uuid_table[i]))
			continue;
		if (!uuid_equal(uuid, &xfs_uuid_table[i]))
			continue;
		memset(&xfs_uuid_table[i], 0, sizeof(uuid_t));
		break;
	}
	ASSERT(i < xfs_uuid_table_size);
	mutex_unlock(&xfs_uuid_table_mutex);
}


/*
 * Reference counting access wrappers to the perag structures.
 * Because we never free per-ag structures, the only thing we
 * have to protect against changes is the tree structure itself.
 */
struct xfs_perag *
xfs_perag_get(struct xfs_mount *mp, xfs_agnumber_t agno)
{
	struct xfs_perag	*pag;
	int			ref = 0;

	rcu_read_lock();
	pag = radix_tree_lookup(&mp->m_perag_tree, agno);
	if (pag) {
		ASSERT(atomic_read(&pag->pag_ref) >= 0);
		ref = atomic_inc_return(&pag->pag_ref);
	}
	rcu_read_unlock();
	trace_xfs_perag_get(mp, agno, ref, _RET_IP_);
	return pag;
}

/*
 * search from @first to find the next perag with the given tag set.
 */
struct xfs_perag *
xfs_perag_get_tag(
	struct xfs_mount	*mp,
	xfs_agnumber_t		first,
	int			tag)
{
	struct xfs_perag	*pag;
	int			found;
	int			ref;

	rcu_read_lock();
	found = radix_tree_gang_lookup_tag(&mp->m_perag_tree,
					(void **)&pag, first, 1, tag);
	if (found <= 0) {
		rcu_read_unlock();
		return NULL;
	}
	ref = atomic_inc_return(&pag->pag_ref);
	rcu_read_unlock();
	trace_xfs_perag_get_tag(mp, pag->pag_agno, ref, _RET_IP_);
	return pag;
}

void
xfs_perag_put(struct xfs_perag *pag)
{
	int	ref;

	ASSERT(atomic_read(&pag->pag_ref) > 0);
	ref = atomic_dec_return(&pag->pag_ref);
	trace_xfs_perag_put(pag->pag_mount, pag->pag_agno, ref, _RET_IP_);
}

STATIC void
__xfs_free_perag(
	struct rcu_head	*head)
{
	struct xfs_perag *pag = container_of(head, struct xfs_perag, rcu_head);

	ASSERT(atomic_read(&pag->pag_ref) == 0);
	kmem_free(pag);
}

/*
 * Free up the per-ag resources associated with the mount structure.
 */
STATIC void
xfs_free_perag(
	xfs_mount_t	*mp)
{
	xfs_agnumber_t	agno;
	struct xfs_perag *pag;

	for (agno = 0; agno < mp->m_sb.sb_agcount; agno++) {
		spin_lock(&mp->m_perag_lock);
		pag = radix_tree_delete(&mp->m_perag_tree, agno);
		spin_unlock(&mp->m_perag_lock);
		ASSERT(pag);
		ASSERT(atomic_read(&pag->pag_ref) == 0);
		call_rcu(&pag->rcu_head, __xfs_free_perag);
	}
}

/*
 * Check size of device based on the (data/realtime) block count.
 * Note: this check is used by the growfs code as well as mount.
 */
int
xfs_sb_validate_fsb_count(
	xfs_sb_t	*sbp,
	__uint64_t	nblocks)
{
	ASSERT(PAGE_SHIFT >= sbp->sb_blocklog);
	ASSERT(sbp->sb_blocklog >= BBSHIFT);

#if XFS_BIG_BLKNOS     /* Limited by ULONG_MAX of page cache index */
	if (nblocks >> (PAGE_CACHE_SHIFT - sbp->sb_blocklog) > ULONG_MAX)
		return EFBIG;
#else                  /* Limited by UINT_MAX of sectors */
	if (nblocks << (sbp->sb_blocklog - BBSHIFT) > UINT_MAX)
		return EFBIG;
#endif
	return 0;
}

/*
 * Check the validity of the SB found.
 */
STATIC int
xfs_mount_validate_sb(
	xfs_mount_t	*mp,
	xfs_sb_t	*sbp,
	bool		check_inprogress,
	bool		check_version)
{

	/*
	 * If the log device and data device have the
	 * same device number, the log is internal.
	 * Consequently, the sb_logstart should be non-zero.  If
	 * we have a zero sb_logstart in this case, we may be trying to mount
	 * a volume filesystem in a non-volume manner.
	 */
	if (sbp->sb_magicnum != XFS_SB_MAGIC) {
		xfs_warn(mp, "bad magic number");
		return XFS_ERROR(EWRONGFS);
	}


	if (!xfs_sb_good_version(sbp)) {
		xfs_warn(mp, "bad version");
		return XFS_ERROR(EWRONGFS);
	}

<<<<<<< HEAD
	/*
	 * Version 5 superblock feature mask validation. Reject combinations the
	 * kernel cannot support up front before checking anything else.
	 */
	if (XFS_SB_VERSION_NUM(sbp) == XFS_SB_VERSION_5) {
=======
	if ((sbp->sb_qflags & (XFS_OQUOTA_ENFD | XFS_OQUOTA_CHKD)) &&
			(sbp->sb_qflags & (XFS_PQUOTA_ENFD | XFS_GQUOTA_ENFD |
				XFS_PQUOTA_CHKD | XFS_GQUOTA_CHKD))) {
		xfs_notice(mp,
"Super block has XFS_OQUOTA bits along with XFS_PQUOTA and/or XFS_GQUOTA bits.\n");
		return XFS_ERROR(EFSCORRUPTED);
	}

	/*
	 * Version 5 superblock feature mask validation. Reject combinations the
	 * kernel cannot support up front before checking anything else. For
	 * write validation, we don't need to check feature masks.
	 */
	if (check_version && XFS_SB_VERSION_NUM(sbp) == XFS_SB_VERSION_5) {
>>>>>>> d0e0ac97
		xfs_alert(mp,
"Version 5 superblock detected. This kernel has EXPERIMENTAL support enabled!\n"
"Use of these features in this kernel is at your own risk!");

		if (xfs_sb_has_compat_feature(sbp,
					XFS_SB_FEAT_COMPAT_UNKNOWN)) {
			xfs_warn(mp,
"Superblock has unknown compatible features (0x%x) enabled.\n"
"Using a more recent kernel is recommended.",
				(sbp->sb_features_compat &
						XFS_SB_FEAT_COMPAT_UNKNOWN));
		}

		if (xfs_sb_has_ro_compat_feature(sbp,
					XFS_SB_FEAT_RO_COMPAT_UNKNOWN)) {
			xfs_alert(mp,
"Superblock has unknown read-only compatible features (0x%x) enabled.",
				(sbp->sb_features_ro_compat &
						XFS_SB_FEAT_RO_COMPAT_UNKNOWN));
			if (!(mp->m_flags & XFS_MOUNT_RDONLY)) {
				xfs_warn(mp,
"Attempted to mount read-only compatible filesystem read-write.\n"
"Filesystem can only be safely mounted read only.");
				return XFS_ERROR(EINVAL);
			}
		}
		if (xfs_sb_has_incompat_feature(sbp,
					XFS_SB_FEAT_INCOMPAT_UNKNOWN)) {
			xfs_warn(mp,
"Superblock has unknown incompatible features (0x%x) enabled.\n"
"Filesystem can not be safely mounted by this kernel.",
				(sbp->sb_features_incompat &
						XFS_SB_FEAT_INCOMPAT_UNKNOWN));
			return XFS_ERROR(EINVAL);
		}
	}

	if (unlikely(
	    sbp->sb_logstart == 0 && mp->m_logdev_targp == mp->m_ddev_targp)) {
		xfs_warn(mp,
		"filesystem is marked as having an external log; "
		"specify logdev on the mount command line.");
		return XFS_ERROR(EINVAL);
	}

	if (unlikely(
	    sbp->sb_logstart != 0 && mp->m_logdev_targp != mp->m_ddev_targp)) {
		xfs_warn(mp,
		"filesystem is marked as having an internal log; "
		"do not specify logdev on the mount command line.");
		return XFS_ERROR(EINVAL);
	}

	/*
	 * More sanity checking.  Most of these were stolen directly from
	 * xfs_repair.
	 */
	if (unlikely(
	    sbp->sb_agcount <= 0					||
	    sbp->sb_sectsize < XFS_MIN_SECTORSIZE			||
	    sbp->sb_sectsize > XFS_MAX_SECTORSIZE			||
	    sbp->sb_sectlog < XFS_MIN_SECTORSIZE_LOG			||
	    sbp->sb_sectlog > XFS_MAX_SECTORSIZE_LOG			||
	    sbp->sb_sectsize != (1 << sbp->sb_sectlog)			||
	    sbp->sb_blocksize < XFS_MIN_BLOCKSIZE			||
	    sbp->sb_blocksize > XFS_MAX_BLOCKSIZE			||
	    sbp->sb_blocklog < XFS_MIN_BLOCKSIZE_LOG			||
	    sbp->sb_blocklog > XFS_MAX_BLOCKSIZE_LOG			||
	    sbp->sb_blocksize != (1 << sbp->sb_blocklog)		||
	    sbp->sb_inodesize < XFS_DINODE_MIN_SIZE			||
	    sbp->sb_inodesize > XFS_DINODE_MAX_SIZE			||
	    sbp->sb_inodelog < XFS_DINODE_MIN_LOG			||
	    sbp->sb_inodelog > XFS_DINODE_MAX_LOG			||
	    sbp->sb_inodesize != (1 << sbp->sb_inodelog)		||
	    (sbp->sb_blocklog - sbp->sb_inodelog != sbp->sb_inopblog)	||
	    (sbp->sb_rextsize * sbp->sb_blocksize > XFS_MAX_RTEXTSIZE)	||
	    (sbp->sb_rextsize * sbp->sb_blocksize < XFS_MIN_RTEXTSIZE)	||
	    (sbp->sb_imax_pct > 100 /* zero sb_imax_pct is valid */)	||
	    sbp->sb_dblocks == 0					||
	    sbp->sb_dblocks > XFS_MAX_DBLOCKS(sbp)			||
	    sbp->sb_dblocks < XFS_MIN_DBLOCKS(sbp))) {
		XFS_CORRUPTION_ERROR("SB sanity check failed",
				XFS_ERRLEVEL_LOW, mp, sbp);
		return XFS_ERROR(EFSCORRUPTED);
	}

	/*
	 * Until this is fixed only page-sized or smaller data blocks work.
	 */
	if (unlikely(sbp->sb_blocksize > PAGE_SIZE)) {
		xfs_warn(mp,
		"File system with blocksize %d bytes. "
		"Only pagesize (%ld) or less will currently work.",
				sbp->sb_blocksize, PAGE_SIZE);
		return XFS_ERROR(ENOSYS);
	}

	/*
	 * Currently only very few inode sizes are supported.
	 */
	switch (sbp->sb_inodesize) {
	case 256:
	case 512:
	case 1024:
	case 2048:
		break;
	default:
		xfs_warn(mp, "inode size of %d bytes not supported",
				sbp->sb_inodesize);
		return XFS_ERROR(ENOSYS);
	}

	if (xfs_sb_validate_fsb_count(sbp, sbp->sb_dblocks) ||
	    xfs_sb_validate_fsb_count(sbp, sbp->sb_rblocks)) {
		xfs_warn(mp,
		"file system too large to be mounted on this system.");
		return XFS_ERROR(EFBIG);
	}

	if (check_inprogress && sbp->sb_inprogress) {
		xfs_warn(mp, "Offline file system operation in progress!");
		return XFS_ERROR(EFSCORRUPTED);
	}

	/*
	 * Version 1 directory format has never worked on Linux.
	 */
	if (unlikely(!xfs_sb_version_hasdirv2(sbp))) {
		xfs_warn(mp, "file system using version 1 directory format");
		return XFS_ERROR(ENOSYS);
	}

	return 0;
}

int
xfs_initialize_perag(
	xfs_mount_t	*mp,
	xfs_agnumber_t	agcount,
	xfs_agnumber_t	*maxagi)
{
	xfs_agnumber_t	index;
	xfs_agnumber_t	first_initialised = 0;
	xfs_perag_t	*pag;
	xfs_agino_t	agino;
	xfs_ino_t	ino;
	xfs_sb_t	*sbp = &mp->m_sb;
	int		error = -ENOMEM;

	/*
	 * Walk the current per-ag tree so we don't try to initialise AGs
	 * that already exist (growfs case). Allocate and insert all the
	 * AGs we don't find ready for initialisation.
	 */
	for (index = 0; index < agcount; index++) {
		pag = xfs_perag_get(mp, index);
		if (pag) {
			xfs_perag_put(pag);
			continue;
		}
		if (!first_initialised)
			first_initialised = index;

		pag = kmem_zalloc(sizeof(*pag), KM_MAYFAIL);
		if (!pag)
			goto out_unwind;
		pag->pag_agno = index;
		pag->pag_mount = mp;
		spin_lock_init(&pag->pag_ici_lock);
		mutex_init(&pag->pag_ici_reclaim_lock);
		INIT_RADIX_TREE(&pag->pag_ici_root, GFP_ATOMIC);
		spin_lock_init(&pag->pag_buf_lock);
		pag->pag_buf_tree = RB_ROOT;

		if (radix_tree_preload(GFP_NOFS))
			goto out_unwind;

		spin_lock(&mp->m_perag_lock);
		if (radix_tree_insert(&mp->m_perag_tree, index, pag)) {
			BUG();
			spin_unlock(&mp->m_perag_lock);
			radix_tree_preload_end();
			error = -EEXIST;
			goto out_unwind;
		}
		spin_unlock(&mp->m_perag_lock);
		radix_tree_preload_end();
	}

	/*
	 * If we mount with the inode64 option, or no inode overflows
	 * the legacy 32-bit address space clear the inode32 option.
	 */
	agino = XFS_OFFBNO_TO_AGINO(mp, sbp->sb_agblocks - 1, 0);
	ino = XFS_AGINO_TO_INO(mp, agcount - 1, agino);

	if ((mp->m_flags & XFS_MOUNT_SMALL_INUMS) && ino > XFS_MAXINUMBER_32)
		mp->m_flags |= XFS_MOUNT_32BITINODES;
	else
		mp->m_flags &= ~XFS_MOUNT_32BITINODES;

	if (mp->m_flags & XFS_MOUNT_32BITINODES)
		index = xfs_set_inode32(mp);
	else
		index = xfs_set_inode64(mp);

	if (maxagi)
		*maxagi = index;
	return 0;

out_unwind:
	kmem_free(pag);
	for (; index > first_initialised; index--) {
		pag = radix_tree_delete(&mp->m_perag_tree, index);
		kmem_free(pag);
	}
	return error;
}

static void
xfs_sb_quota_from_disk(struct xfs_sb *sbp)
{
	if (sbp->sb_qflags & XFS_OQUOTA_ENFD)
		sbp->sb_qflags |= (sbp->sb_qflags & XFS_PQUOTA_ACCT) ?
					XFS_PQUOTA_ENFD : XFS_GQUOTA_ENFD;
	if (sbp->sb_qflags & XFS_OQUOTA_CHKD)
		sbp->sb_qflags |= (sbp->sb_qflags & XFS_PQUOTA_ACCT) ?
					XFS_PQUOTA_CHKD : XFS_GQUOTA_CHKD;
	sbp->sb_qflags &= ~(XFS_OQUOTA_ENFD | XFS_OQUOTA_CHKD);
}

void
xfs_sb_from_disk(
	struct xfs_sb	*to,
	xfs_dsb_t	*from)
{
	to->sb_magicnum = be32_to_cpu(from->sb_magicnum);
	to->sb_blocksize = be32_to_cpu(from->sb_blocksize);
	to->sb_dblocks = be64_to_cpu(from->sb_dblocks);
	to->sb_rblocks = be64_to_cpu(from->sb_rblocks);
	to->sb_rextents = be64_to_cpu(from->sb_rextents);
	memcpy(&to->sb_uuid, &from->sb_uuid, sizeof(to->sb_uuid));
	to->sb_logstart = be64_to_cpu(from->sb_logstart);
	to->sb_rootino = be64_to_cpu(from->sb_rootino);
	to->sb_rbmino = be64_to_cpu(from->sb_rbmino);
	to->sb_rsumino = be64_to_cpu(from->sb_rsumino);
	to->sb_rextsize = be32_to_cpu(from->sb_rextsize);
	to->sb_agblocks = be32_to_cpu(from->sb_agblocks);
	to->sb_agcount = be32_to_cpu(from->sb_agcount);
	to->sb_rbmblocks = be32_to_cpu(from->sb_rbmblocks);
	to->sb_logblocks = be32_to_cpu(from->sb_logblocks);
	to->sb_versionnum = be16_to_cpu(from->sb_versionnum);
	to->sb_sectsize = be16_to_cpu(from->sb_sectsize);
	to->sb_inodesize = be16_to_cpu(from->sb_inodesize);
	to->sb_inopblock = be16_to_cpu(from->sb_inopblock);
	memcpy(&to->sb_fname, &from->sb_fname, sizeof(to->sb_fname));
	to->sb_blocklog = from->sb_blocklog;
	to->sb_sectlog = from->sb_sectlog;
	to->sb_inodelog = from->sb_inodelog;
	to->sb_inopblog = from->sb_inopblog;
	to->sb_agblklog = from->sb_agblklog;
	to->sb_rextslog = from->sb_rextslog;
	to->sb_inprogress = from->sb_inprogress;
	to->sb_imax_pct = from->sb_imax_pct;
	to->sb_icount = be64_to_cpu(from->sb_icount);
	to->sb_ifree = be64_to_cpu(from->sb_ifree);
	to->sb_fdblocks = be64_to_cpu(from->sb_fdblocks);
	to->sb_frextents = be64_to_cpu(from->sb_frextents);
	to->sb_uquotino = be64_to_cpu(from->sb_uquotino);
	to->sb_gquotino = be64_to_cpu(from->sb_gquotino);
	to->sb_qflags = be16_to_cpu(from->sb_qflags);
	to->sb_flags = from->sb_flags;
	to->sb_shared_vn = from->sb_shared_vn;
	to->sb_inoalignmt = be32_to_cpu(from->sb_inoalignmt);
	to->sb_unit = be32_to_cpu(from->sb_unit);
	to->sb_width = be32_to_cpu(from->sb_width);
	to->sb_dirblklog = from->sb_dirblklog;
	to->sb_logsectlog = from->sb_logsectlog;
	to->sb_logsectsize = be16_to_cpu(from->sb_logsectsize);
	to->sb_logsunit = be32_to_cpu(from->sb_logsunit);
	to->sb_features2 = be32_to_cpu(from->sb_features2);
	to->sb_bad_features2 = be32_to_cpu(from->sb_bad_features2);
	to->sb_features_compat = be32_to_cpu(from->sb_features_compat);
	to->sb_features_ro_compat = be32_to_cpu(from->sb_features_ro_compat);
	to->sb_features_incompat = be32_to_cpu(from->sb_features_incompat);
	to->sb_features_log_incompat =
				be32_to_cpu(from->sb_features_log_incompat);
	to->sb_pad = 0;
	to->sb_pquotino = be64_to_cpu(from->sb_pquotino);
	to->sb_lsn = be64_to_cpu(from->sb_lsn);
<<<<<<< HEAD
=======
}

static inline void
xfs_sb_quota_to_disk(
	xfs_dsb_t	*to,
	xfs_sb_t	*from,
	__int64_t	*fields)
{
	__uint16_t	qflags = from->sb_qflags;

	if (*fields & XFS_SB_QFLAGS) {
		/*
		 * The in-core version of sb_qflags do not have
		 * XFS_OQUOTA_* flags, whereas the on-disk version
		 * does.  So, convert incore XFS_{PG}QUOTA_* flags
		 * to on-disk XFS_OQUOTA_* flags.
		 */
		qflags &= ~(XFS_PQUOTA_ENFD | XFS_PQUOTA_CHKD |
				XFS_GQUOTA_ENFD | XFS_GQUOTA_CHKD);

		if (from->sb_qflags &
				(XFS_PQUOTA_ENFD | XFS_GQUOTA_ENFD))
			qflags |= XFS_OQUOTA_ENFD;
		if (from->sb_qflags &
				(XFS_PQUOTA_CHKD | XFS_GQUOTA_CHKD))
			qflags |= XFS_OQUOTA_CHKD;
		to->sb_qflags = cpu_to_be16(qflags);
		*fields &= ~XFS_SB_QFLAGS;
	}
>>>>>>> d0e0ac97
}

/*
 * Copy in core superblock to ondisk one.
 *
 * The fields argument is mask of superblock fields to copy.
 */
void
xfs_sb_to_disk(
	xfs_dsb_t	*to,
	xfs_sb_t	*from,
	__int64_t	fields)
{
	xfs_caddr_t	to_ptr = (xfs_caddr_t)to;
	xfs_caddr_t	from_ptr = (xfs_caddr_t)from;
	xfs_sb_field_t	f;
	int		first;
	int		size;

	ASSERT(fields);
	if (!fields)
		return;

	xfs_sb_quota_to_disk(to, from, &fields);
	while (fields) {
		f = (xfs_sb_field_t)xfs_lowbit64((__uint64_t)fields);
		first = xfs_sb_info[f].offset;
		size = xfs_sb_info[f + 1].offset - first;

		ASSERT(xfs_sb_info[f].type == 0 || xfs_sb_info[f].type == 1);

		if (size == 1 || xfs_sb_info[f].type == 1) {
			memcpy(to_ptr + first, from_ptr + first, size);
		} else {
			switch (size) {
			case 2:
				*(__be16 *)(to_ptr + first) =
					cpu_to_be16(*(__u16 *)(from_ptr + first));
				break;
			case 4:
				*(__be32 *)(to_ptr + first) =
					cpu_to_be32(*(__u32 *)(from_ptr + first));
				break;
			case 8:
				*(__be64 *)(to_ptr + first) =
					cpu_to_be64(*(__u64 *)(from_ptr + first));
				break;
			default:
				ASSERT(0);
			}
		}

		fields &= ~(1LL << f);
	}
}

static int
xfs_sb_verify(
	struct xfs_buf	*bp,
	bool		check_version)
{
	struct xfs_mount *mp = bp->b_target->bt_mount;
	struct xfs_sb	sb;

	xfs_sb_from_disk(&sb, XFS_BUF_TO_SBP(bp));

	/*
	 * Only check the in progress field for the primary superblock as
	 * mkfs.xfs doesn't clear it from secondary superblocks.
	 */
<<<<<<< HEAD
	return xfs_mount_validate_sb(mp, &sb, bp->b_bn == XFS_SB_DADDR);
=======
	return xfs_mount_validate_sb(mp, &sb, bp->b_bn == XFS_SB_DADDR,
				     check_version);
>>>>>>> d0e0ac97
}

/*
 * If the superblock has the CRC feature bit set or the CRC field is non-null,
 * check that the CRC is valid.  We check the CRC field is non-null because a
 * single bit error could clear the feature bit and unused parts of the
 * superblock are supposed to be zero. Hence a non-null crc field indicates that
 * we've potentially lost a feature bit and we should check it anyway.
 */
static void
xfs_sb_read_verify(
	struct xfs_buf	*bp)
{
	struct xfs_mount *mp = bp->b_target->bt_mount;
	struct xfs_dsb	*dsb = XFS_BUF_TO_SBP(bp);
	int		error;

	/*
	 * open code the version check to avoid needing to convert the entire
	 * superblock from disk order just to check the version number
	 */
	if (dsb->sb_magicnum == cpu_to_be32(XFS_SB_MAGIC) &&
	    (((be16_to_cpu(dsb->sb_versionnum) & XFS_SB_VERSION_NUMBITS) ==
						XFS_SB_VERSION_5) ||
	     dsb->sb_crc != 0)) {

		if (!xfs_verify_cksum(bp->b_addr, be16_to_cpu(dsb->sb_sectsize),
				      offsetof(struct xfs_sb, sb_crc))) {
			error = EFSCORRUPTED;
			goto out_error;
		}
	}
<<<<<<< HEAD
	error = xfs_sb_verify(bp);
=======
	error = xfs_sb_verify(bp, true);
>>>>>>> d0e0ac97

out_error:
	if (error) {
		XFS_CORRUPTION_ERROR(__func__, XFS_ERRLEVEL_LOW, mp, bp->b_addr);
		xfs_buf_ioerror(bp, error);
	}
}

/*
 * We may be probed for a filesystem match, so we may not want to emit
 * messages when the superblock buffer is not actually an XFS superblock.
 * If we find an XFS superblock, the run a normal, noisy mount because we are
 * really going to mount it and want to know about errors.
 */
static void
xfs_sb_quiet_read_verify(
	struct xfs_buf	*bp)
{
	struct xfs_dsb	*dsb = XFS_BUF_TO_SBP(bp);


	if (dsb->sb_magicnum == cpu_to_be32(XFS_SB_MAGIC)) {
		/* XFS filesystem, verify noisily! */
		xfs_sb_read_verify(bp);
		return;
	}
	/* quietly fail */
	xfs_buf_ioerror(bp, EWRONGFS);
}

static void
xfs_sb_write_verify(
	struct xfs_buf		*bp)
{
	struct xfs_mount	*mp = bp->b_target->bt_mount;
	struct xfs_buf_log_item	*bip = bp->b_fspriv;
	int			error;

<<<<<<< HEAD
	error = xfs_sb_verify(bp);
=======
	error = xfs_sb_verify(bp, false);
>>>>>>> d0e0ac97
	if (error) {
		XFS_CORRUPTION_ERROR(__func__, XFS_ERRLEVEL_LOW, mp, bp->b_addr);
		xfs_buf_ioerror(bp, error);
		return;
	}

	if (!xfs_sb_version_hascrc(&mp->m_sb))
		return;

	if (bip)
		XFS_BUF_TO_SBP(bp)->sb_lsn = cpu_to_be64(bip->bli_item.li_lsn);

	xfs_update_cksum(bp->b_addr, BBTOB(bp->b_length),
			 offsetof(struct xfs_sb, sb_crc));
}

const struct xfs_buf_ops xfs_sb_buf_ops = {
	.verify_read = xfs_sb_read_verify,
	.verify_write = xfs_sb_write_verify,
};

static const struct xfs_buf_ops xfs_sb_quiet_buf_ops = {
	.verify_read = xfs_sb_quiet_read_verify,
	.verify_write = xfs_sb_write_verify,
};

/*
 * xfs_readsb
 *
 * Does the initial read of the superblock.
 */
int
xfs_readsb(xfs_mount_t *mp, int flags)
{
	unsigned int	sector_size;
	struct xfs_buf	*bp;
	struct xfs_sb	*sbp = &mp->m_sb;
	int		error;
	int		loud = !(flags & XFS_MFSI_QUIET);

	ASSERT(mp->m_sb_bp == NULL);
	ASSERT(mp->m_ddev_targp != NULL);

	/*
	 * Allocate a (locked) buffer to hold the superblock.
	 * This will be kept around at all times to optimize
	 * access to the superblock.
	 */
	sector_size = xfs_getsize_buftarg(mp->m_ddev_targp);

reread:
	bp = xfs_buf_read_uncached(mp->m_ddev_targp, XFS_SB_DADDR,
				   BTOBB(sector_size), 0,
				   loud ? &xfs_sb_buf_ops
				        : &xfs_sb_quiet_buf_ops);
	if (!bp) {
		if (loud)
			xfs_warn(mp, "SB buffer read failed");
		return EIO;
	}
	if (bp->b_error) {
		error = bp->b_error;
		if (loud)
			xfs_warn(mp, "SB validate failed with error %d.", error);
		goto release_buf;
	}

	/*
	 * Initialize the mount structure from the superblock.
	 */
	xfs_sb_from_disk(&mp->m_sb, XFS_BUF_TO_SBP(bp));

	xfs_sb_quota_from_disk(&mp->m_sb);
	/*
	 * We must be able to do sector-sized and sector-aligned IO.
	 */
	if (sector_size > sbp->sb_sectsize) {
		if (loud)
			xfs_warn(mp, "device supports %u byte sectors (not %u)",
				sector_size, sbp->sb_sectsize);
		error = ENOSYS;
		goto release_buf;
	}

	/*
	 * If device sector size is smaller than the superblock size,
	 * re-read the superblock so the buffer is correctly sized.
	 */
	if (sector_size < sbp->sb_sectsize) {
		xfs_buf_relse(bp);
		sector_size = sbp->sb_sectsize;
		goto reread;
	}

	/* Initialize per-cpu counters */
	xfs_icsb_reinit_counters(mp);

	/* no need to be quiet anymore, so reset the buf ops */
	bp->b_ops = &xfs_sb_buf_ops;

	mp->m_sb_bp = bp;
	xfs_buf_unlock(bp);
	return 0;

release_buf:
	xfs_buf_relse(bp);
	return error;
}


/*
 * xfs_mount_common
 *
 * Mount initialization code establishing various mount
 * fields from the superblock associated with the given
 * mount structure
 */
STATIC void
xfs_mount_common(xfs_mount_t *mp, xfs_sb_t *sbp)
{
	mp->m_agfrotor = mp->m_agirotor = 0;
	spin_lock_init(&mp->m_agirotor_lock);
	mp->m_maxagi = mp->m_sb.sb_agcount;
	mp->m_blkbit_log = sbp->sb_blocklog + XFS_NBBYLOG;
	mp->m_blkbb_log = sbp->sb_blocklog - BBSHIFT;
	mp->m_sectbb_log = sbp->sb_sectlog - BBSHIFT;
	mp->m_agno_log = xfs_highbit32(sbp->sb_agcount - 1) + 1;
	mp->m_agino_log = sbp->sb_inopblog + sbp->sb_agblklog;
	mp->m_blockmask = sbp->sb_blocksize - 1;
	mp->m_blockwsize = sbp->sb_blocksize >> XFS_WORDLOG;
	mp->m_blockwmask = mp->m_blockwsize - 1;

	mp->m_alloc_mxr[0] = xfs_allocbt_maxrecs(mp, sbp->sb_blocksize, 1);
	mp->m_alloc_mxr[1] = xfs_allocbt_maxrecs(mp, sbp->sb_blocksize, 0);
	mp->m_alloc_mnr[0] = mp->m_alloc_mxr[0] / 2;
	mp->m_alloc_mnr[1] = mp->m_alloc_mxr[1] / 2;

	mp->m_inobt_mxr[0] = xfs_inobt_maxrecs(mp, sbp->sb_blocksize, 1);
	mp->m_inobt_mxr[1] = xfs_inobt_maxrecs(mp, sbp->sb_blocksize, 0);
	mp->m_inobt_mnr[0] = mp->m_inobt_mxr[0] / 2;
	mp->m_inobt_mnr[1] = mp->m_inobt_mxr[1] / 2;

	mp->m_bmap_dmxr[0] = xfs_bmbt_maxrecs(mp, sbp->sb_blocksize, 1);
	mp->m_bmap_dmxr[1] = xfs_bmbt_maxrecs(mp, sbp->sb_blocksize, 0);
	mp->m_bmap_dmnr[0] = mp->m_bmap_dmxr[0] / 2;
	mp->m_bmap_dmnr[1] = mp->m_bmap_dmxr[1] / 2;

	mp->m_bsize = XFS_FSB_TO_BB(mp, 1);
	mp->m_ialloc_inos = (int)MAX((__uint16_t)XFS_INODES_PER_CHUNK,
					sbp->sb_inopblock);
	mp->m_ialloc_blks = mp->m_ialloc_inos >> sbp->sb_inopblog;
}

/*
 * xfs_initialize_perag_data
 *
 * Read in each per-ag structure so we can count up the number of
 * allocated inodes, free inodes and used filesystem blocks as this
 * information is no longer persistent in the superblock. Once we have
 * this information, write it into the in-core superblock structure.
 */
STATIC int
xfs_initialize_perag_data(xfs_mount_t *mp, xfs_agnumber_t agcount)
{
	xfs_agnumber_t	index;
	xfs_perag_t	*pag;
	xfs_sb_t	*sbp = &mp->m_sb;
	uint64_t	ifree = 0;
	uint64_t	ialloc = 0;
	uint64_t	bfree = 0;
	uint64_t	bfreelst = 0;
	uint64_t	btree = 0;
	int		error;

	for (index = 0; index < agcount; index++) {
		/*
		 * read the agf, then the agi. This gets us
		 * all the information we need and populates the
		 * per-ag structures for us.
		 */
		error = xfs_alloc_pagf_init(mp, NULL, index, 0);
		if (error)
			return error;

		error = xfs_ialloc_pagi_init(mp, NULL, index);
		if (error)
			return error;
		pag = xfs_perag_get(mp, index);
		ifree += pag->pagi_freecount;
		ialloc += pag->pagi_count;
		bfree += pag->pagf_freeblks;
		bfreelst += pag->pagf_flcount;
		btree += pag->pagf_btreeblks;
		xfs_perag_put(pag);
	}
	/*
	 * Overwrite incore superblock counters with just-read data
	 */
	spin_lock(&mp->m_sb_lock);
	sbp->sb_ifree = ifree;
	sbp->sb_icount = ialloc;
	sbp->sb_fdblocks = bfree + bfreelst + btree;
	spin_unlock(&mp->m_sb_lock);

	/* Fixup the per-cpu counters as well. */
	xfs_icsb_reinit_counters(mp);

	return 0;
}

/*
 * Update alignment values based on mount options and sb values
 */
STATIC int
xfs_update_alignment(xfs_mount_t *mp)
{
	xfs_sb_t	*sbp = &(mp->m_sb);

	if (mp->m_dalign) {
		/*
		 * If stripe unit and stripe width are not multiples
		 * of the fs blocksize turn off alignment.
		 */
		if ((BBTOB(mp->m_dalign) & mp->m_blockmask) ||
		    (BBTOB(mp->m_swidth) & mp->m_blockmask)) {
			xfs_warn(mp,
		"alignment check failed: sunit/swidth vs. blocksize(%d)",
				sbp->sb_blocksize);
			return XFS_ERROR(EINVAL);
		} else {
			/*
			 * Convert the stripe unit and width to FSBs.
			 */
			mp->m_dalign = XFS_BB_TO_FSBT(mp, mp->m_dalign);
			if (mp->m_dalign && (sbp->sb_agblocks % mp->m_dalign)) {
				xfs_warn(mp,
			"alignment check failed: sunit/swidth vs. agsize(%d)",
					 sbp->sb_agblocks);
				return XFS_ERROR(EINVAL);
			} else if (mp->m_dalign) {
				mp->m_swidth = XFS_BB_TO_FSBT(mp, mp->m_swidth);
			} else {
				xfs_warn(mp,
			"alignment check failed: sunit(%d) less than bsize(%d)",
					 mp->m_dalign, sbp->sb_blocksize);
				return XFS_ERROR(EINVAL);
			}
		}

		/*
		 * Update superblock with new values
		 * and log changes
		 */
		if (xfs_sb_version_hasdalign(sbp)) {
			if (sbp->sb_unit != mp->m_dalign) {
				sbp->sb_unit = mp->m_dalign;
				mp->m_update_flags |= XFS_SB_UNIT;
			}
			if (sbp->sb_width != mp->m_swidth) {
				sbp->sb_width = mp->m_swidth;
				mp->m_update_flags |= XFS_SB_WIDTH;
			}
		} else {
			xfs_warn(mp,
	"cannot change alignment: superblock does not support data alignment");
			return XFS_ERROR(EINVAL);
		}
	} else if ((mp->m_flags & XFS_MOUNT_NOALIGN) != XFS_MOUNT_NOALIGN &&
		    xfs_sb_version_hasdalign(&mp->m_sb)) {
			mp->m_dalign = sbp->sb_unit;
			mp->m_swidth = sbp->sb_width;
	}

	return 0;
}

/*
 * Set the maximum inode count for this filesystem
 */
STATIC void
xfs_set_maxicount(xfs_mount_t *mp)
{
	xfs_sb_t	*sbp = &(mp->m_sb);
	__uint64_t	icount;

	if (sbp->sb_imax_pct) {
		/*
		 * Make sure the maximum inode count is a multiple
		 * of the units we allocate inodes in.
		 */
		icount = sbp->sb_dblocks * sbp->sb_imax_pct;
		do_div(icount, 100);
		do_div(icount, mp->m_ialloc_blks);
		mp->m_maxicount = (icount * mp->m_ialloc_blks)  <<
				   sbp->sb_inopblog;
	} else {
		mp->m_maxicount = 0;
	}
}

/*
 * Set the default minimum read and write sizes unless
 * already specified in a mount option.
 * We use smaller I/O sizes when the file system
 * is being used for NFS service (wsync mount option).
 */
STATIC void
xfs_set_rw_sizes(xfs_mount_t *mp)
{
	xfs_sb_t	*sbp = &(mp->m_sb);
	int		readio_log, writeio_log;

	if (!(mp->m_flags & XFS_MOUNT_DFLT_IOSIZE)) {
		if (mp->m_flags & XFS_MOUNT_WSYNC) {
			readio_log = XFS_WSYNC_READIO_LOG;
			writeio_log = XFS_WSYNC_WRITEIO_LOG;
		} else {
			readio_log = XFS_READIO_LOG_LARGE;
			writeio_log = XFS_WRITEIO_LOG_LARGE;
		}
	} else {
		readio_log = mp->m_readio_log;
		writeio_log = mp->m_writeio_log;
	}

	if (sbp->sb_blocklog > readio_log) {
		mp->m_readio_log = sbp->sb_blocklog;
	} else {
		mp->m_readio_log = readio_log;
	}
	mp->m_readio_blocks = 1 << (mp->m_readio_log - sbp->sb_blocklog);
	if (sbp->sb_blocklog > writeio_log) {
		mp->m_writeio_log = sbp->sb_blocklog;
	} else {
		mp->m_writeio_log = writeio_log;
	}
	mp->m_writeio_blocks = 1 << (mp->m_writeio_log - sbp->sb_blocklog);
}

/*
 * precalculate the low space thresholds for dynamic speculative preallocation.
 */
void
xfs_set_low_space_thresholds(
	struct xfs_mount	*mp)
{
	int i;

	for (i = 0; i < XFS_LOWSP_MAX; i++) {
		__uint64_t space = mp->m_sb.sb_dblocks;

		do_div(space, 100);
		mp->m_low_space[i] = space * (i + 1);
	}
}


/*
 * Set whether we're using inode alignment.
 */
STATIC void
xfs_set_inoalignment(xfs_mount_t *mp)
{
	if (xfs_sb_version_hasalign(&mp->m_sb) &&
	    mp->m_sb.sb_inoalignmt >=
	    XFS_B_TO_FSBT(mp, mp->m_inode_cluster_size))
		mp->m_inoalign_mask = mp->m_sb.sb_inoalignmt - 1;
	else
		mp->m_inoalign_mask = 0;
	/*
	 * If we are using stripe alignment, check whether
	 * the stripe unit is a multiple of the inode alignment
	 */
	if (mp->m_dalign && mp->m_inoalign_mask &&
	    !(mp->m_dalign & mp->m_inoalign_mask))
		mp->m_sinoalign = mp->m_dalign;
	else
		mp->m_sinoalign = 0;
}

/*
 * Check that the data (and log if separate) are an ok size.
 */
STATIC int
xfs_check_sizes(xfs_mount_t *mp)
{
	xfs_buf_t	*bp;
	xfs_daddr_t	d;

	d = (xfs_daddr_t)XFS_FSB_TO_BB(mp, mp->m_sb.sb_dblocks);
	if (XFS_BB_TO_FSB(mp, d) != mp->m_sb.sb_dblocks) {
		xfs_warn(mp, "filesystem size mismatch detected");
		return XFS_ERROR(EFBIG);
	}
	bp = xfs_buf_read_uncached(mp->m_ddev_targp,
					d - XFS_FSS_TO_BB(mp, 1),
					XFS_FSS_TO_BB(mp, 1), 0, NULL);
	if (!bp) {
		xfs_warn(mp, "last sector read failed");
		return EIO;
	}
	xfs_buf_relse(bp);

	if (mp->m_logdev_targp != mp->m_ddev_targp) {
		d = (xfs_daddr_t)XFS_FSB_TO_BB(mp, mp->m_sb.sb_logblocks);
		if (XFS_BB_TO_FSB(mp, d) != mp->m_sb.sb_logblocks) {
			xfs_warn(mp, "log size mismatch detected");
			return XFS_ERROR(EFBIG);
		}
		bp = xfs_buf_read_uncached(mp->m_logdev_targp,
					d - XFS_FSB_TO_BB(mp, 1),
					XFS_FSB_TO_BB(mp, 1), 0, NULL);
		if (!bp) {
			xfs_warn(mp, "log device read failed");
			return EIO;
		}
		xfs_buf_relse(bp);
	}
	return 0;
}

/*
 * Clear the quotaflags in memory and in the superblock.
 */
int
xfs_mount_reset_sbqflags(
	struct xfs_mount	*mp)
{
	int			error;
	struct xfs_trans	*tp;

	mp->m_qflags = 0;

	/*
	 * It is OK to look at sb_qflags here in mount path,
	 * without m_sb_lock.
	 */
	if (mp->m_sb.sb_qflags == 0)
		return 0;
	spin_lock(&mp->m_sb_lock);
	mp->m_sb.sb_qflags = 0;
	spin_unlock(&mp->m_sb_lock);

	/*
	 * If the fs is readonly, let the incore superblock run
	 * with quotas off but don't flush the update out to disk
	 */
	if (mp->m_flags & XFS_MOUNT_RDONLY)
		return 0;

	tp = xfs_trans_alloc(mp, XFS_TRANS_QM_SBCHANGE);
	error = xfs_trans_reserve(tp, 0, XFS_QM_SBCHANGE_LOG_RES(mp),
				  0, 0, XFS_DEFAULT_LOG_COUNT);
	if (error) {
		xfs_trans_cancel(tp, 0);
		xfs_alert(mp, "%s: Superblock update failed!", __func__);
		return error;
	}

	xfs_mod_sb(tp, XFS_SB_QFLAGS);
	return xfs_trans_commit(tp, 0);
}

__uint64_t
xfs_default_resblks(xfs_mount_t *mp)
{
	__uint64_t resblks;

	/*
	 * We default to 5% or 8192 fsbs of space reserved, whichever is
	 * smaller.  This is intended to cover concurrent allocation
	 * transactions when we initially hit enospc. These each require a 4
	 * block reservation. Hence by default we cover roughly 2000 concurrent
	 * allocation reservations.
	 */
	resblks = mp->m_sb.sb_dblocks;
	do_div(resblks, 20);
	resblks = min_t(__uint64_t, resblks, 8192);
	return resblks;
}

/*
 * This function does the following on an initial mount of a file system:
 *	- reads the superblock from disk and init the mount struct
 *	- if we're a 32-bit kernel, do a size check on the superblock
 *		so we don't mount terabyte filesystems
 *	- init mount struct realtime fields
 *	- allocate inode hash table for fs
 *	- init directory manager
 *	- perform recovery and init the log manager
 */
int
xfs_mountfs(
	xfs_mount_t	*mp)
{
	xfs_sb_t	*sbp = &(mp->m_sb);
	xfs_inode_t	*rip;
	__uint64_t	resblks;
	uint		quotamount = 0;
	uint		quotaflags = 0;
	int		error = 0;

	xfs_mount_common(mp, sbp);

	/*
	 * Check for a mismatched features2 values.  Older kernels
	 * read & wrote into the wrong sb offset for sb_features2
	 * on some platforms due to xfs_sb_t not being 64bit size aligned
	 * when sb_features2 was added, which made older superblock
	 * reading/writing routines swap it as a 64-bit value.
	 *
	 * For backwards compatibility, we make both slots equal.
	 *
	 * If we detect a mismatched field, we OR the set bits into the
	 * existing features2 field in case it has already been modified; we
	 * don't want to lose any features.  We then update the bad location
	 * with the ORed value so that older kernels will see any features2
	 * flags, and mark the two fields as needing updates once the
	 * transaction subsystem is online.
	 */
	if (xfs_sb_has_mismatched_features2(sbp)) {
		xfs_warn(mp, "correcting sb_features alignment problem");
		sbp->sb_features2 |= sbp->sb_bad_features2;
		sbp->sb_bad_features2 = sbp->sb_features2;
		mp->m_update_flags |= XFS_SB_FEATURES2 | XFS_SB_BAD_FEATURES2;

		/*
		 * Re-check for ATTR2 in case it was found in bad_features2
		 * slot.
		 */
		if (xfs_sb_version_hasattr2(&mp->m_sb) &&
		   !(mp->m_flags & XFS_MOUNT_NOATTR2))
			mp->m_flags |= XFS_MOUNT_ATTR2;
	}

	if (xfs_sb_version_hasattr2(&mp->m_sb) &&
	   (mp->m_flags & XFS_MOUNT_NOATTR2)) {
		xfs_sb_version_removeattr2(&mp->m_sb);
		mp->m_update_flags |= XFS_SB_FEATURES2;

		/* update sb_versionnum for the clearing of the morebits */
		if (!sbp->sb_features2)
			mp->m_update_flags |= XFS_SB_VERSIONNUM;
	}

	/*
	 * Check if sb_agblocks is aligned at stripe boundary
	 * If sb_agblocks is NOT aligned turn off m_dalign since
	 * allocator alignment is within an ag, therefore ag has
	 * to be aligned at stripe boundary.
	 */
	error = xfs_update_alignment(mp);
	if (error)
		goto out;

	xfs_alloc_compute_maxlevels(mp);
	xfs_bmap_compute_maxlevels(mp, XFS_DATA_FORK);
	xfs_bmap_compute_maxlevels(mp, XFS_ATTR_FORK);
	xfs_ialloc_compute_maxlevels(mp);

	xfs_set_maxicount(mp);

	error = xfs_uuid_mount(mp);
	if (error)
		goto out;

	/*
	 * Set the minimum read and write sizes
	 */
	xfs_set_rw_sizes(mp);

	/* set the low space thresholds for dynamic preallocation */
	xfs_set_low_space_thresholds(mp);

	/*
	 * Set the inode cluster size.
	 * This may still be overridden by the file system
	 * block size if it is larger than the chosen cluster size.
	 */
	mp->m_inode_cluster_size = XFS_INODE_BIG_CLUSTER_SIZE;

	/*
	 * Set inode alignment fields
	 */
	xfs_set_inoalignment(mp);

	/*
	 * Check that the data (and log if separate) are an ok size.
	 */
	error = xfs_check_sizes(mp);
	if (error)
		goto out_remove_uuid;

	/*
	 * Initialize realtime fields in the mount structure
	 */
	error = xfs_rtmount_init(mp);
	if (error) {
		xfs_warn(mp, "RT mount failed");
		goto out_remove_uuid;
	}

	/*
	 *  Copies the low order bits of the timestamp and the randomly
	 *  set "sequence" number out of a UUID.
	 */
	uuid_getnodeuniq(&sbp->sb_uuid, mp->m_fixedfsid);

	mp->m_dmevmask = 0;	/* not persistent; set after each mount */

	xfs_dir_mount(mp);

	/*
	 * Initialize the attribute manager's entries.
	 */
	mp->m_attr_magicpct = (mp->m_sb.sb_blocksize * 37) / 100;

	/*
	 * Initialize the precomputed transaction reservations values.
	 */
	xfs_trans_init(mp);

	/*
	 * Allocate and initialize the per-ag data.
	 */
	spin_lock_init(&mp->m_perag_lock);
	INIT_RADIX_TREE(&mp->m_perag_tree, GFP_ATOMIC);
	error = xfs_initialize_perag(mp, sbp->sb_agcount, &mp->m_maxagi);
	if (error) {
		xfs_warn(mp, "Failed per-ag init: %d", error);
		goto out_remove_uuid;
	}

	if (!sbp->sb_logblocks) {
		xfs_warn(mp, "no log defined");
		XFS_ERROR_REPORT("xfs_mountfs", XFS_ERRLEVEL_LOW, mp);
		error = XFS_ERROR(EFSCORRUPTED);
		goto out_free_perag;
	}

	/*
	 * log's mount-time initialization. Perform 1st part recovery if needed
	 */
	error = xfs_log_mount(mp, mp->m_logdev_targp,
			      XFS_FSB_TO_DADDR(mp, sbp->sb_logstart),
			      XFS_FSB_TO_BB(mp, sbp->sb_logblocks));
	if (error) {
		xfs_warn(mp, "log mount failed");
		goto out_fail_wait;
	}

	/*
	 * Now the log is mounted, we know if it was an unclean shutdown or
	 * not. If it was, with the first phase of recovery has completed, we
	 * have consistent AG blocks on disk. We have not recovered EFIs yet,
	 * but they are recovered transactionally in the second recovery phase
	 * later.
	 *
	 * Hence we can safely re-initialise incore superblock counters from
	 * the per-ag data. These may not be correct if the filesystem was not
	 * cleanly unmounted, so we need to wait for recovery to finish before
	 * doing this.
	 *
	 * If the filesystem was cleanly unmounted, then we can trust the
	 * values in the superblock to be correct and we don't need to do
	 * anything here.
	 *
	 * If we are currently making the filesystem, the initialisation will
	 * fail as the perag data is in an undefined state.
	 */
	if (xfs_sb_version_haslazysbcount(&mp->m_sb) &&
	    !XFS_LAST_UNMOUNT_WAS_CLEAN(mp) &&
	     !mp->m_sb.sb_inprogress) {
		error = xfs_initialize_perag_data(mp, sbp->sb_agcount);
		if (error)
			goto out_fail_wait;
	}

	/*
	 * Get and sanity-check the root inode.
	 * Save the pointer to it in the mount structure.
	 */
	error = xfs_iget(mp, NULL, sbp->sb_rootino, 0, XFS_ILOCK_EXCL, &rip);
	if (error) {
		xfs_warn(mp, "failed to read root inode");
		goto out_log_dealloc;
	}

	ASSERT(rip != NULL);

	if (unlikely(!S_ISDIR(rip->i_d.di_mode))) {
		xfs_warn(mp, "corrupted root inode %llu: not a directory",
			(unsigned long long)rip->i_ino);
		xfs_iunlock(rip, XFS_ILOCK_EXCL);
		XFS_ERROR_REPORT("xfs_mountfs_int(2)", XFS_ERRLEVEL_LOW,
				 mp);
		error = XFS_ERROR(EFSCORRUPTED);
		goto out_rele_rip;
	}
	mp->m_rootip = rip;	/* save it */

	xfs_iunlock(rip, XFS_ILOCK_EXCL);

	/*
	 * Initialize realtime inode pointers in the mount structure
	 */
	error = xfs_rtmount_inodes(mp);
	if (error) {
		/*
		 * Free up the root inode.
		 */
		xfs_warn(mp, "failed to read RT inodes");
		goto out_rele_rip;
	}

	/*
	 * If this is a read-only mount defer the superblock updates until
	 * the next remount into writeable mode.  Otherwise we would never
	 * perform the update e.g. for the root filesystem.
	 */
	if (mp->m_update_flags && !(mp->m_flags & XFS_MOUNT_RDONLY)) {
		error = xfs_mount_log_sb(mp, mp->m_update_flags);
		if (error) {
			xfs_warn(mp, "failed to write sb changes");
			goto out_rtunmount;
		}
	}

	/*
	 * Initialise the XFS quota management subsystem for this mount
	 */
	if (XFS_IS_QUOTA_RUNNING(mp)) {
		error = xfs_qm_newmount(mp, &quotamount, &quotaflags);
		if (error)
			goto out_rtunmount;
	} else {
		ASSERT(!XFS_IS_QUOTA_ON(mp));

		/*
		 * If a file system had quotas running earlier, but decided to
		 * mount without -o uquota/pquota/gquota options, revoke the
		 * quotachecked license.
		 */
		if (mp->m_sb.sb_qflags & XFS_ALL_QUOTA_ACCT) {
			xfs_notice(mp, "resetting quota flags");
			error = xfs_mount_reset_sbqflags(mp);
			if (error)
				return error;
		}
	}

	/*
	 * Finish recovering the file system.  This part needed to be
	 * delayed until after the root and real-time bitmap inodes
	 * were consistently read in.
	 */
	error = xfs_log_mount_finish(mp);
	if (error) {
		xfs_warn(mp, "log mount finish failed");
		goto out_rtunmount;
	}

	/*
	 * Complete the quota initialisation, post-log-replay component.
	 */
	if (quotamount) {
		ASSERT(mp->m_qflags == 0);
		mp->m_qflags = quotaflags;

		xfs_qm_mount_quotas(mp);
	}

	/*
	 * Now we are mounted, reserve a small amount of unused space for
	 * privileged transactions. This is needed so that transaction
	 * space required for critical operations can dip into this pool
	 * when at ENOSPC. This is needed for operations like create with
	 * attr, unwritten extent conversion at ENOSPC, etc. Data allocations
	 * are not allowed to use this reserved space.
	 *
	 * This may drive us straight to ENOSPC on mount, but that implies
	 * we were already there on the last unmount. Warn if this occurs.
	 */
	if (!(mp->m_flags & XFS_MOUNT_RDONLY)) {
		resblks = xfs_default_resblks(mp);
		error = xfs_reserve_blocks(mp, &resblks, NULL);
		if (error)
			xfs_warn(mp,
	"Unable to allocate reserve blocks. Continuing without reserve pool.");
	}

	return 0;

 out_rtunmount:
	xfs_rtunmount_inodes(mp);
 out_rele_rip:
	IRELE(rip);
 out_log_dealloc:
	xfs_log_unmount(mp);
 out_fail_wait:
	if (mp->m_logdev_targp && mp->m_logdev_targp != mp->m_ddev_targp)
		xfs_wait_buftarg(mp->m_logdev_targp);
	xfs_wait_buftarg(mp->m_ddev_targp);
 out_free_perag:
	xfs_free_perag(mp);
 out_remove_uuid:
	xfs_uuid_unmount(mp);
 out:
	return error;
}

/*
 * This flushes out the inodes,dquots and the superblock, unmounts the
 * log and makes sure that incore structures are freed.
 */
void
xfs_unmountfs(
	struct xfs_mount	*mp)
{
	__uint64_t		resblks;
	int			error;

	cancel_delayed_work_sync(&mp->m_eofblocks_work);

	xfs_qm_unmount_quotas(mp);
	xfs_rtunmount_inodes(mp);
	IRELE(mp->m_rootip);

	/*
	 * We can potentially deadlock here if we have an inode cluster
	 * that has been freed has its buffer still pinned in memory because
	 * the transaction is still sitting in a iclog. The stale inodes
	 * on that buffer will have their flush locks held until the
	 * transaction hits the disk and the callbacks run. the inode
	 * flush takes the flush lock unconditionally and with nothing to
	 * push out the iclog we will never get that unlocked. hence we
	 * need to force the log first.
	 */
	xfs_log_force(mp, XFS_LOG_SYNC);

	/*
	 * Flush all pending changes from the AIL.
	 */
	xfs_ail_push_all_sync(mp->m_ail);

	/*
	 * And reclaim all inodes.  At this point there should be no dirty
	 * inodes and none should be pinned or locked, but use synchronous
	 * reclaim just to be sure. We can stop background inode reclaim
	 * here as well if it is still running.
	 */
	cancel_delayed_work_sync(&mp->m_reclaim_work);
	xfs_reclaim_inodes(mp, SYNC_WAIT);

	xfs_qm_unmount(mp);

	/*
	 * Unreserve any blocks we have so that when we unmount we don't account
	 * the reserved free space as used. This is really only necessary for
	 * lazy superblock counting because it trusts the incore superblock
	 * counters to be absolutely correct on clean unmount.
	 *
	 * We don't bother correcting this elsewhere for lazy superblock
	 * counting because on mount of an unclean filesystem we reconstruct the
	 * correct counter value and this is irrelevant.
	 *
	 * For non-lazy counter filesystems, this doesn't matter at all because
	 * we only every apply deltas to the superblock and hence the incore
	 * value does not matter....
	 */
	resblks = 0;
	error = xfs_reserve_blocks(mp, &resblks, NULL);
	if (error)
		xfs_warn(mp, "Unable to free reserved block pool. "
				"Freespace may not be correct on next mount.");

	error = xfs_log_sbcount(mp);
	if (error)
		xfs_warn(mp, "Unable to update superblock counters. "
				"Freespace may not be correct on next mount.");

	xfs_log_unmount(mp);
	xfs_uuid_unmount(mp);

#if defined(DEBUG)
	xfs_errortag_clearall(mp, 0);
#endif
	xfs_free_perag(mp);
}

int
xfs_fs_writable(xfs_mount_t *mp)
{
	return !(mp->m_super->s_writers.frozen || XFS_FORCED_SHUTDOWN(mp) ||
		(mp->m_flags & XFS_MOUNT_RDONLY));
}

/*
 * xfs_log_sbcount
 *
 * Sync the superblock counters to disk.
 *
 * Note this code can be called during the process of freezing, so
 * we may need to use the transaction allocator which does not
 * block when the transaction subsystem is in its frozen state.
 */
int
xfs_log_sbcount(xfs_mount_t *mp)
{
	xfs_trans_t	*tp;
	int		error;

	if (!xfs_fs_writable(mp))
		return 0;

	xfs_icsb_sync_counters(mp, 0);

	/*
	 * we don't need to do this if we are updating the superblock
	 * counters on every modification.
	 */
	if (!xfs_sb_version_haslazysbcount(&mp->m_sb))
		return 0;

	tp = _xfs_trans_alloc(mp, XFS_TRANS_SB_COUNT, KM_SLEEP);
	error = xfs_trans_reserve(tp, 0, XFS_SB_LOG_RES(mp), 0, 0,
				  XFS_DEFAULT_LOG_COUNT);
	if (error) {
		xfs_trans_cancel(tp, 0);
		return error;
	}

	xfs_mod_sb(tp, XFS_SB_IFREE | XFS_SB_ICOUNT | XFS_SB_FDBLOCKS);
	xfs_trans_set_sync(tp);
	error = xfs_trans_commit(tp, 0);
	return error;
}

/*
 * xfs_mod_sb() can be used to copy arbitrary changes to the
 * in-core superblock into the superblock buffer to be logged.
 * It does not provide the higher level of locking that is
 * needed to protect the in-core superblock from concurrent
 * access.
 */
void
xfs_mod_sb(xfs_trans_t *tp, __int64_t fields)
{
	xfs_buf_t	*bp;
	int		first;
	int		last;
	xfs_mount_t	*mp;
	xfs_sb_field_t	f;

	ASSERT(fields);
	if (!fields)
		return;
	mp = tp->t_mountp;
	bp = xfs_trans_getsb(tp, mp, 0);
	first = sizeof(xfs_sb_t);
	last = 0;

	/* translate/copy */

	xfs_sb_to_disk(XFS_BUF_TO_SBP(bp), &mp->m_sb, fields);

	/* find modified range */
	f = (xfs_sb_field_t)xfs_highbit64((__uint64_t)fields);
	ASSERT((1LL << f) & XFS_SB_MOD_BITS);
	last = xfs_sb_info[f + 1].offset - 1;

	f = (xfs_sb_field_t)xfs_lowbit64((__uint64_t)fields);
	ASSERT((1LL << f) & XFS_SB_MOD_BITS);
	first = xfs_sb_info[f].offset;

	xfs_trans_buf_set_type(tp, bp, XFS_BLFT_SB_BUF);
	xfs_trans_log_buf(tp, bp, first, last);
}


/*
 * xfs_mod_incore_sb_unlocked() is a utility routine common used to apply
 * a delta to a specified field in the in-core superblock.  Simply
 * switch on the field indicated and apply the delta to that field.
 * Fields are not allowed to dip below zero, so if the delta would
 * do this do not apply it and return EINVAL.
 *
 * The m_sb_lock must be held when this routine is called.
 */
STATIC int
xfs_mod_incore_sb_unlocked(
	xfs_mount_t	*mp,
	xfs_sb_field_t	field,
	int64_t		delta,
	int		rsvd)
{
	int		scounter;	/* short counter for 32 bit fields */
	long long	lcounter;	/* long counter for 64 bit fields */
	long long	res_used, rem;

	/*
	 * With the in-core superblock spin lock held, switch
	 * on the indicated field.  Apply the delta to the
	 * proper field.  If the fields value would dip below
	 * 0, then do not apply the delta and return EINVAL.
	 */
	switch (field) {
	case XFS_SBS_ICOUNT:
		lcounter = (long long)mp->m_sb.sb_icount;
		lcounter += delta;
		if (lcounter < 0) {
			ASSERT(0);
			return XFS_ERROR(EINVAL);
		}
		mp->m_sb.sb_icount = lcounter;
		return 0;
	case XFS_SBS_IFREE:
		lcounter = (long long)mp->m_sb.sb_ifree;
		lcounter += delta;
		if (lcounter < 0) {
			ASSERT(0);
			return XFS_ERROR(EINVAL);
		}
		mp->m_sb.sb_ifree = lcounter;
		return 0;
	case XFS_SBS_FDBLOCKS:
		lcounter = (long long)
			mp->m_sb.sb_fdblocks - XFS_ALLOC_SET_ASIDE(mp);
		res_used = (long long)(mp->m_resblks - mp->m_resblks_avail);

		if (delta > 0) {		/* Putting blocks back */
			if (res_used > delta) {
				mp->m_resblks_avail += delta;
			} else {
				rem = delta - res_used;
				mp->m_resblks_avail = mp->m_resblks;
				lcounter += rem;
			}
		} else {				/* Taking blocks away */
			lcounter += delta;
			if (lcounter >= 0) {
				mp->m_sb.sb_fdblocks = lcounter +
							XFS_ALLOC_SET_ASIDE(mp);
				return 0;
			}

			/*
			 * We are out of blocks, use any available reserved
			 * blocks if were allowed to.
			 */
			if (!rsvd)
				return XFS_ERROR(ENOSPC);

			lcounter = (long long)mp->m_resblks_avail + delta;
			if (lcounter >= 0) {
				mp->m_resblks_avail = lcounter;
				return 0;
			}
			printk_once(KERN_WARNING
				"Filesystem \"%s\": reserve blocks depleted! "
				"Consider increasing reserve pool size.",
				mp->m_fsname);
			return XFS_ERROR(ENOSPC);
		}

		mp->m_sb.sb_fdblocks = lcounter + XFS_ALLOC_SET_ASIDE(mp);
		return 0;
	case XFS_SBS_FREXTENTS:
		lcounter = (long long)mp->m_sb.sb_frextents;
		lcounter += delta;
		if (lcounter < 0) {
			return XFS_ERROR(ENOSPC);
		}
		mp->m_sb.sb_frextents = lcounter;
		return 0;
	case XFS_SBS_DBLOCKS:
		lcounter = (long long)mp->m_sb.sb_dblocks;
		lcounter += delta;
		if (lcounter < 0) {
			ASSERT(0);
			return XFS_ERROR(EINVAL);
		}
		mp->m_sb.sb_dblocks = lcounter;
		return 0;
	case XFS_SBS_AGCOUNT:
		scounter = mp->m_sb.sb_agcount;
		scounter += delta;
		if (scounter < 0) {
			ASSERT(0);
			return XFS_ERROR(EINVAL);
		}
		mp->m_sb.sb_agcount = scounter;
		return 0;
	case XFS_SBS_IMAX_PCT:
		scounter = mp->m_sb.sb_imax_pct;
		scounter += delta;
		if (scounter < 0) {
			ASSERT(0);
			return XFS_ERROR(EINVAL);
		}
		mp->m_sb.sb_imax_pct = scounter;
		return 0;
	case XFS_SBS_REXTSIZE:
		scounter = mp->m_sb.sb_rextsize;
		scounter += delta;
		if (scounter < 0) {
			ASSERT(0);
			return XFS_ERROR(EINVAL);
		}
		mp->m_sb.sb_rextsize = scounter;
		return 0;
	case XFS_SBS_RBMBLOCKS:
		scounter = mp->m_sb.sb_rbmblocks;
		scounter += delta;
		if (scounter < 0) {
			ASSERT(0);
			return XFS_ERROR(EINVAL);
		}
		mp->m_sb.sb_rbmblocks = scounter;
		return 0;
	case XFS_SBS_RBLOCKS:
		lcounter = (long long)mp->m_sb.sb_rblocks;
		lcounter += delta;
		if (lcounter < 0) {
			ASSERT(0);
			return XFS_ERROR(EINVAL);
		}
		mp->m_sb.sb_rblocks = lcounter;
		return 0;
	case XFS_SBS_REXTENTS:
		lcounter = (long long)mp->m_sb.sb_rextents;
		lcounter += delta;
		if (lcounter < 0) {
			ASSERT(0);
			return XFS_ERROR(EINVAL);
		}
		mp->m_sb.sb_rextents = lcounter;
		return 0;
	case XFS_SBS_REXTSLOG:
		scounter = mp->m_sb.sb_rextslog;
		scounter += delta;
		if (scounter < 0) {
			ASSERT(0);
			return XFS_ERROR(EINVAL);
		}
		mp->m_sb.sb_rextslog = scounter;
		return 0;
	default:
		ASSERT(0);
		return XFS_ERROR(EINVAL);
	}
}

/*
 * xfs_mod_incore_sb() is used to change a field in the in-core
 * superblock structure by the specified delta.  This modification
 * is protected by the m_sb_lock.  Just use the xfs_mod_incore_sb_unlocked()
 * routine to do the work.
 */
int
xfs_mod_incore_sb(
	struct xfs_mount	*mp,
	xfs_sb_field_t		field,
	int64_t			delta,
	int			rsvd)
{
	int			status;

#ifdef HAVE_PERCPU_SB
	ASSERT(field < XFS_SBS_ICOUNT || field > XFS_SBS_FDBLOCKS);
#endif
	spin_lock(&mp->m_sb_lock);
	status = xfs_mod_incore_sb_unlocked(mp, field, delta, rsvd);
	spin_unlock(&mp->m_sb_lock);

	return status;
}

/*
 * Change more than one field in the in-core superblock structure at a time.
 *
 * The fields and changes to those fields are specified in the array of
 * xfs_mod_sb structures passed in.  Either all of the specified deltas
 * will be applied or none of them will.  If any modified field dips below 0,
 * then all modifications will be backed out and EINVAL will be returned.
 *
 * Note that this function may not be used for the superblock values that
 * are tracked with the in-memory per-cpu counters - a direct call to
 * xfs_icsb_modify_counters is required for these.
 */
int
xfs_mod_incore_sb_batch(
	struct xfs_mount	*mp,
	xfs_mod_sb_t		*msb,
	uint			nmsb,
	int			rsvd)
{
	xfs_mod_sb_t		*msbp;
	int			error = 0;

	/*
	 * Loop through the array of mod structures and apply each individually.
	 * If any fail, then back out all those which have already been applied.
	 * Do all of this within the scope of the m_sb_lock so that all of the
	 * changes will be atomic.
	 */
	spin_lock(&mp->m_sb_lock);
	for (msbp = msb; msbp < (msb + nmsb); msbp++) {
		ASSERT(msbp->msb_field < XFS_SBS_ICOUNT ||
		       msbp->msb_field > XFS_SBS_FDBLOCKS);

		error = xfs_mod_incore_sb_unlocked(mp, msbp->msb_field,
						   msbp->msb_delta, rsvd);
		if (error)
			goto unwind;
	}
	spin_unlock(&mp->m_sb_lock);
	return 0;

unwind:
	while (--msbp >= msb) {
		error = xfs_mod_incore_sb_unlocked(mp, msbp->msb_field,
						   -msbp->msb_delta, rsvd);
		ASSERT(error == 0);
	}
	spin_unlock(&mp->m_sb_lock);
	return error;
}

/*
 * xfs_getsb() is called to obtain the buffer for the superblock.
 * The buffer is returned locked and read in from disk.
 * The buffer should be released with a call to xfs_brelse().
 *
 * If the flags parameter is BUF_TRYLOCK, then we'll only return
 * the superblock buffer if it can be locked without sleeping.
 * If it can't then we'll return NULL.
 */
struct xfs_buf *
xfs_getsb(
	struct xfs_mount	*mp,
	int			flags)
{
	struct xfs_buf		*bp = mp->m_sb_bp;

	if (!xfs_buf_trylock(bp)) {
		if (flags & XBF_TRYLOCK)
			return NULL;
		xfs_buf_lock(bp);
	}

	xfs_buf_hold(bp);
	ASSERT(XFS_BUF_ISDONE(bp));
	return bp;
}

/*
 * Used to free the superblock along various error paths.
 */
void
xfs_freesb(
	struct xfs_mount	*mp)
{
	struct xfs_buf		*bp = mp->m_sb_bp;

	xfs_buf_lock(bp);
	mp->m_sb_bp = NULL;
	xfs_buf_relse(bp);
}

/*
 * Used to log changes to the superblock unit and width fields which could
 * be altered by the mount options, as well as any potential sb_features2
 * fixup. Only the first superblock is updated.
 */
int
xfs_mount_log_sb(
	xfs_mount_t	*mp,
	__int64_t	fields)
{
	xfs_trans_t	*tp;
	int		error;

	ASSERT(fields & (XFS_SB_UNIT | XFS_SB_WIDTH | XFS_SB_UUID |
			 XFS_SB_FEATURES2 | XFS_SB_BAD_FEATURES2 |
			 XFS_SB_VERSIONNUM));

	tp = xfs_trans_alloc(mp, XFS_TRANS_SB_UNIT);
	error = xfs_trans_reserve(tp, 0, XFS_SB_LOG_RES(mp), 0, 0,
				  XFS_DEFAULT_LOG_COUNT);
	if (error) {
		xfs_trans_cancel(tp, 0);
		return error;
	}
	xfs_mod_sb(tp, fields);
	error = xfs_trans_commit(tp, 0);
	return error;
}

/*
 * If the underlying (data/log/rt) device is readonly, there are some
 * operations that cannot proceed.
 */
int
xfs_dev_is_read_only(
	struct xfs_mount	*mp,
	char			*message)
{
	if (xfs_readonly_buftarg(mp->m_ddev_targp) ||
	    xfs_readonly_buftarg(mp->m_logdev_targp) ||
	    (mp->m_rtdev_targp && xfs_readonly_buftarg(mp->m_rtdev_targp))) {
		xfs_notice(mp, "%s required on read-only device.", message);
		xfs_notice(mp, "write access unavailable, cannot proceed.");
		return EROFS;
	}
	return 0;
}

#ifdef HAVE_PERCPU_SB
/*
 * Per-cpu incore superblock counters
 *
 * Simple concept, difficult implementation
 *
 * Basically, replace the incore superblock counters with a distributed per cpu
 * counter for contended fields (e.g.  free block count).
 *
 * Difficulties arise in that the incore sb is used for ENOSPC checking, and
 * hence needs to be accurately read when we are running low on space. Hence
 * there is a method to enable and disable the per-cpu counters based on how
 * much "stuff" is available in them.
 *
 * Basically, a counter is enabled if there is enough free resource to justify
 * running a per-cpu fast-path. If the per-cpu counter runs out (i.e. a local
 * ENOSPC), then we disable the counters to synchronise all callers and
 * re-distribute the available resources.
 *
 * If, once we redistributed the available resources, we still get a failure,
 * we disable the per-cpu counter and go through the slow path.
 *
 * The slow path is the current xfs_mod_incore_sb() function.  This means that
 * when we disable a per-cpu counter, we need to drain its resources back to
 * the global superblock. We do this after disabling the counter to prevent
 * more threads from queueing up on the counter.
 *
 * Essentially, this means that we still need a lock in the fast path to enable
 * synchronisation between the global counters and the per-cpu counters. This
 * is not a problem because the lock will be local to a CPU almost all the time
 * and have little contention except when we get to ENOSPC conditions.
 *
 * Basically, this lock becomes a barrier that enables us to lock out the fast
 * path while we do things like enabling and disabling counters and
 * synchronising the counters.
 *
 * Locking rules:
 *
 * 	1. m_sb_lock before picking up per-cpu locks
 * 	2. per-cpu locks always picked up via for_each_online_cpu() order
 * 	3. accurate counter sync requires m_sb_lock + per cpu locks
 * 	4. modifying per-cpu counters requires holding per-cpu lock
 * 	5. modifying global counters requires holding m_sb_lock
 *	6. enabling or disabling a counter requires holding the m_sb_lock 
 *	   and _none_ of the per-cpu locks.
 *
 * Disabled counters are only ever re-enabled by a balance operation
 * that results in more free resources per CPU than a given threshold.
 * To ensure counters don't remain disabled, they are rebalanced when
 * the global resource goes above a higher threshold (i.e. some hysteresis
 * is present to prevent thrashing).
 */

#ifdef CONFIG_HOTPLUG_CPU
/*
 * hot-plug CPU notifier support.
 *
 * We need a notifier per filesystem as we need to be able to identify
 * the filesystem to balance the counters out. This is achieved by
 * having a notifier block embedded in the xfs_mount_t and doing pointer
 * magic to get the mount pointer from the notifier block address.
 */
STATIC int
xfs_icsb_cpu_notify(
	struct notifier_block *nfb,
	unsigned long action,
	void *hcpu)
{
	xfs_icsb_cnts_t *cntp;
	xfs_mount_t	*mp;

	mp = (xfs_mount_t *)container_of(nfb, xfs_mount_t, m_icsb_notifier);
	cntp = (xfs_icsb_cnts_t *)
			per_cpu_ptr(mp->m_sb_cnts, (unsigned long)hcpu);
	switch (action) {
	case CPU_UP_PREPARE:
	case CPU_UP_PREPARE_FROZEN:
		/* Easy Case - initialize the area and locks, and
		 * then rebalance when online does everything else for us. */
		memset(cntp, 0, sizeof(xfs_icsb_cnts_t));
		break;
	case CPU_ONLINE:
	case CPU_ONLINE_FROZEN:
		xfs_icsb_lock(mp);
		xfs_icsb_balance_counter(mp, XFS_SBS_ICOUNT, 0);
		xfs_icsb_balance_counter(mp, XFS_SBS_IFREE, 0);
		xfs_icsb_balance_counter(mp, XFS_SBS_FDBLOCKS, 0);
		xfs_icsb_unlock(mp);
		break;
	case CPU_DEAD:
	case CPU_DEAD_FROZEN:
		/* Disable all the counters, then fold the dead cpu's
		 * count into the total on the global superblock and
		 * re-enable the counters. */
		xfs_icsb_lock(mp);
		spin_lock(&mp->m_sb_lock);
		xfs_icsb_disable_counter(mp, XFS_SBS_ICOUNT);
		xfs_icsb_disable_counter(mp, XFS_SBS_IFREE);
		xfs_icsb_disable_counter(mp, XFS_SBS_FDBLOCKS);

		mp->m_sb.sb_icount += cntp->icsb_icount;
		mp->m_sb.sb_ifree += cntp->icsb_ifree;
		mp->m_sb.sb_fdblocks += cntp->icsb_fdblocks;

		memset(cntp, 0, sizeof(xfs_icsb_cnts_t));

		xfs_icsb_balance_counter_locked(mp, XFS_SBS_ICOUNT, 0);
		xfs_icsb_balance_counter_locked(mp, XFS_SBS_IFREE, 0);
		xfs_icsb_balance_counter_locked(mp, XFS_SBS_FDBLOCKS, 0);
		spin_unlock(&mp->m_sb_lock);
		xfs_icsb_unlock(mp);
		break;
	}

	return NOTIFY_OK;
}
#endif /* CONFIG_HOTPLUG_CPU */

int
xfs_icsb_init_counters(
	xfs_mount_t	*mp)
{
	xfs_icsb_cnts_t *cntp;
	int		i;

	mp->m_sb_cnts = alloc_percpu(xfs_icsb_cnts_t);
	if (mp->m_sb_cnts == NULL)
		return -ENOMEM;

#ifdef CONFIG_HOTPLUG_CPU
	mp->m_icsb_notifier.notifier_call = xfs_icsb_cpu_notify;
	mp->m_icsb_notifier.priority = 0;
	register_hotcpu_notifier(&mp->m_icsb_notifier);
#endif /* CONFIG_HOTPLUG_CPU */

	for_each_online_cpu(i) {
		cntp = (xfs_icsb_cnts_t *)per_cpu_ptr(mp->m_sb_cnts, i);
		memset(cntp, 0, sizeof(xfs_icsb_cnts_t));
	}

	mutex_init(&mp->m_icsb_mutex);

	/*
	 * start with all counters disabled so that the
	 * initial balance kicks us off correctly
	 */
	mp->m_icsb_counters = -1;
	return 0;
}

void
xfs_icsb_reinit_counters(
	xfs_mount_t	*mp)
{
	xfs_icsb_lock(mp);
	/*
	 * start with all counters disabled so that the
	 * initial balance kicks us off correctly
	 */
	mp->m_icsb_counters = -1;
	xfs_icsb_balance_counter(mp, XFS_SBS_ICOUNT, 0);
	xfs_icsb_balance_counter(mp, XFS_SBS_IFREE, 0);
	xfs_icsb_balance_counter(mp, XFS_SBS_FDBLOCKS, 0);
	xfs_icsb_unlock(mp);
}

void
xfs_icsb_destroy_counters(
	xfs_mount_t	*mp)
{
	if (mp->m_sb_cnts) {
		unregister_hotcpu_notifier(&mp->m_icsb_notifier);
		free_percpu(mp->m_sb_cnts);
	}
	mutex_destroy(&mp->m_icsb_mutex);
}

STATIC void
xfs_icsb_lock_cntr(
	xfs_icsb_cnts_t	*icsbp)
{
	while (test_and_set_bit(XFS_ICSB_FLAG_LOCK, &icsbp->icsb_flags)) {
		ndelay(1000);
	}
}

STATIC void
xfs_icsb_unlock_cntr(
	xfs_icsb_cnts_t	*icsbp)
{
	clear_bit(XFS_ICSB_FLAG_LOCK, &icsbp->icsb_flags);
}


STATIC void
xfs_icsb_lock_all_counters(
	xfs_mount_t	*mp)
{
	xfs_icsb_cnts_t *cntp;
	int		i;

	for_each_online_cpu(i) {
		cntp = (xfs_icsb_cnts_t *)per_cpu_ptr(mp->m_sb_cnts, i);
		xfs_icsb_lock_cntr(cntp);
	}
}

STATIC void
xfs_icsb_unlock_all_counters(
	xfs_mount_t	*mp)
{
	xfs_icsb_cnts_t *cntp;
	int		i;

	for_each_online_cpu(i) {
		cntp = (xfs_icsb_cnts_t *)per_cpu_ptr(mp->m_sb_cnts, i);
		xfs_icsb_unlock_cntr(cntp);
	}
}

STATIC void
xfs_icsb_count(
	xfs_mount_t	*mp,
	xfs_icsb_cnts_t	*cnt,
	int		flags)
{
	xfs_icsb_cnts_t *cntp;
	int		i;

	memset(cnt, 0, sizeof(xfs_icsb_cnts_t));

	if (!(flags & XFS_ICSB_LAZY_COUNT))
		xfs_icsb_lock_all_counters(mp);

	for_each_online_cpu(i) {
		cntp = (xfs_icsb_cnts_t *)per_cpu_ptr(mp->m_sb_cnts, i);
		cnt->icsb_icount += cntp->icsb_icount;
		cnt->icsb_ifree += cntp->icsb_ifree;
		cnt->icsb_fdblocks += cntp->icsb_fdblocks;
	}

	if (!(flags & XFS_ICSB_LAZY_COUNT))
		xfs_icsb_unlock_all_counters(mp);
}

STATIC int
xfs_icsb_counter_disabled(
	xfs_mount_t	*mp,
	xfs_sb_field_t	field)
{
	ASSERT((field >= XFS_SBS_ICOUNT) && (field <= XFS_SBS_FDBLOCKS));
	return test_bit(field, &mp->m_icsb_counters);
}

STATIC void
xfs_icsb_disable_counter(
	xfs_mount_t	*mp,
	xfs_sb_field_t	field)
{
	xfs_icsb_cnts_t	cnt;

	ASSERT((field >= XFS_SBS_ICOUNT) && (field <= XFS_SBS_FDBLOCKS));

	/*
	 * If we are already disabled, then there is nothing to do
	 * here. We check before locking all the counters to avoid
	 * the expensive lock operation when being called in the
	 * slow path and the counter is already disabled. This is
	 * safe because the only time we set or clear this state is under
	 * the m_icsb_mutex.
	 */
	if (xfs_icsb_counter_disabled(mp, field))
		return;

	xfs_icsb_lock_all_counters(mp);
	if (!test_and_set_bit(field, &mp->m_icsb_counters)) {
		/* drain back to superblock */

		xfs_icsb_count(mp, &cnt, XFS_ICSB_LAZY_COUNT);
		switch(field) {
		case XFS_SBS_ICOUNT:
			mp->m_sb.sb_icount = cnt.icsb_icount;
			break;
		case XFS_SBS_IFREE:
			mp->m_sb.sb_ifree = cnt.icsb_ifree;
			break;
		case XFS_SBS_FDBLOCKS:
			mp->m_sb.sb_fdblocks = cnt.icsb_fdblocks;
			break;
		default:
			BUG();
		}
	}

	xfs_icsb_unlock_all_counters(mp);
}

STATIC void
xfs_icsb_enable_counter(
	xfs_mount_t	*mp,
	xfs_sb_field_t	field,
	uint64_t	count,
	uint64_t	resid)
{
	xfs_icsb_cnts_t	*cntp;
	int		i;

	ASSERT((field >= XFS_SBS_ICOUNT) && (field <= XFS_SBS_FDBLOCKS));

	xfs_icsb_lock_all_counters(mp);
	for_each_online_cpu(i) {
		cntp = per_cpu_ptr(mp->m_sb_cnts, i);
		switch (field) {
		case XFS_SBS_ICOUNT:
			cntp->icsb_icount = count + resid;
			break;
		case XFS_SBS_IFREE:
			cntp->icsb_ifree = count + resid;
			break;
		case XFS_SBS_FDBLOCKS:
			cntp->icsb_fdblocks = count + resid;
			break;
		default:
			BUG();
			break;
		}
		resid = 0;
	}
	clear_bit(field, &mp->m_icsb_counters);
	xfs_icsb_unlock_all_counters(mp);
}

void
xfs_icsb_sync_counters_locked(
	xfs_mount_t	*mp,
	int		flags)
{
	xfs_icsb_cnts_t	cnt;

	xfs_icsb_count(mp, &cnt, flags);

	if (!xfs_icsb_counter_disabled(mp, XFS_SBS_ICOUNT))
		mp->m_sb.sb_icount = cnt.icsb_icount;
	if (!xfs_icsb_counter_disabled(mp, XFS_SBS_IFREE))
		mp->m_sb.sb_ifree = cnt.icsb_ifree;
	if (!xfs_icsb_counter_disabled(mp, XFS_SBS_FDBLOCKS))
		mp->m_sb.sb_fdblocks = cnt.icsb_fdblocks;
}

/*
 * Accurate update of per-cpu counters to incore superblock
 */
void
xfs_icsb_sync_counters(
	xfs_mount_t	*mp,
	int		flags)
{
	spin_lock(&mp->m_sb_lock);
	xfs_icsb_sync_counters_locked(mp, flags);
	spin_unlock(&mp->m_sb_lock);
}

/*
 * Balance and enable/disable counters as necessary.
 *
 * Thresholds for re-enabling counters are somewhat magic.  inode counts are
 * chosen to be the same number as single on disk allocation chunk per CPU, and
 * free blocks is something far enough zero that we aren't going thrash when we
 * get near ENOSPC. We also need to supply a minimum we require per cpu to
 * prevent looping endlessly when xfs_alloc_space asks for more than will
 * be distributed to a single CPU but each CPU has enough blocks to be
 * reenabled.
 *
 * Note that we can be called when counters are already disabled.
 * xfs_icsb_disable_counter() optimises the counter locking in this case to
 * prevent locking every per-cpu counter needlessly.
 */

#define XFS_ICSB_INO_CNTR_REENABLE	(uint64_t)64
#define XFS_ICSB_FDBLK_CNTR_REENABLE(mp) \
		(uint64_t)(512 + XFS_ALLOC_SET_ASIDE(mp))
STATIC void
xfs_icsb_balance_counter_locked(
	xfs_mount_t	*mp,
	xfs_sb_field_t  field,
	int		min_per_cpu)
{
	uint64_t	count, resid;
	int		weight = num_online_cpus();
	uint64_t	min = (uint64_t)min_per_cpu;

	/* disable counter and sync counter */
	xfs_icsb_disable_counter(mp, field);

	/* update counters  - first CPU gets residual*/
	switch (field) {
	case XFS_SBS_ICOUNT:
		count = mp->m_sb.sb_icount;
		resid = do_div(count, weight);
		if (count < max(min, XFS_ICSB_INO_CNTR_REENABLE))
			return;
		break;
	case XFS_SBS_IFREE:
		count = mp->m_sb.sb_ifree;
		resid = do_div(count, weight);
		if (count < max(min, XFS_ICSB_INO_CNTR_REENABLE))
			return;
		break;
	case XFS_SBS_FDBLOCKS:
		count = mp->m_sb.sb_fdblocks;
		resid = do_div(count, weight);
		if (count < max(min, XFS_ICSB_FDBLK_CNTR_REENABLE(mp)))
			return;
		break;
	default:
		BUG();
		count = resid = 0;	/* quiet, gcc */
		break;
	}

	xfs_icsb_enable_counter(mp, field, count, resid);
}

STATIC void
xfs_icsb_balance_counter(
	xfs_mount_t	*mp,
	xfs_sb_field_t  fields,
	int		min_per_cpu)
{
	spin_lock(&mp->m_sb_lock);
	xfs_icsb_balance_counter_locked(mp, fields, min_per_cpu);
	spin_unlock(&mp->m_sb_lock);
}

int
xfs_icsb_modify_counters(
	xfs_mount_t	*mp,
	xfs_sb_field_t	field,
	int64_t		delta,
	int		rsvd)
{
	xfs_icsb_cnts_t	*icsbp;
	long long	lcounter;	/* long counter for 64 bit fields */
	int		ret = 0;

	might_sleep();
again:
	preempt_disable();
	icsbp = this_cpu_ptr(mp->m_sb_cnts);

	/*
	 * if the counter is disabled, go to slow path
	 */
	if (unlikely(xfs_icsb_counter_disabled(mp, field)))
		goto slow_path;
	xfs_icsb_lock_cntr(icsbp);
	if (unlikely(xfs_icsb_counter_disabled(mp, field))) {
		xfs_icsb_unlock_cntr(icsbp);
		goto slow_path;
	}

	switch (field) {
	case XFS_SBS_ICOUNT:
		lcounter = icsbp->icsb_icount;
		lcounter += delta;
		if (unlikely(lcounter < 0))
			goto balance_counter;
		icsbp->icsb_icount = lcounter;
		break;

	case XFS_SBS_IFREE:
		lcounter = icsbp->icsb_ifree;
		lcounter += delta;
		if (unlikely(lcounter < 0))
			goto balance_counter;
		icsbp->icsb_ifree = lcounter;
		break;

	case XFS_SBS_FDBLOCKS:
		BUG_ON((mp->m_resblks - mp->m_resblks_avail) != 0);

		lcounter = icsbp->icsb_fdblocks - XFS_ALLOC_SET_ASIDE(mp);
		lcounter += delta;
		if (unlikely(lcounter < 0))
			goto balance_counter;
		icsbp->icsb_fdblocks = lcounter + XFS_ALLOC_SET_ASIDE(mp);
		break;
	default:
		BUG();
		break;
	}
	xfs_icsb_unlock_cntr(icsbp);
	preempt_enable();
	return 0;

slow_path:
	preempt_enable();

	/*
	 * serialise with a mutex so we don't burn lots of cpu on
	 * the superblock lock. We still need to hold the superblock
	 * lock, however, when we modify the global structures.
	 */
	xfs_icsb_lock(mp);

	/*
	 * Now running atomically.
	 *
	 * If the counter is enabled, someone has beaten us to rebalancing.
	 * Drop the lock and try again in the fast path....
	 */
	if (!(xfs_icsb_counter_disabled(mp, field))) {
		xfs_icsb_unlock(mp);
		goto again;
	}

	/*
	 * The counter is currently disabled. Because we are
	 * running atomically here, we know a rebalance cannot
	 * be in progress. Hence we can go straight to operating
	 * on the global superblock. We do not call xfs_mod_incore_sb()
	 * here even though we need to get the m_sb_lock. Doing so
	 * will cause us to re-enter this function and deadlock.
	 * Hence we get the m_sb_lock ourselves and then call
	 * xfs_mod_incore_sb_unlocked() as the unlocked path operates
	 * directly on the global counters.
	 */
	spin_lock(&mp->m_sb_lock);
	ret = xfs_mod_incore_sb_unlocked(mp, field, delta, rsvd);
	spin_unlock(&mp->m_sb_lock);

	/*
	 * Now that we've modified the global superblock, we
	 * may be able to re-enable the distributed counters
	 * (e.g. lots of space just got freed). After that
	 * we are done.
	 */
	if (ret != ENOSPC)
		xfs_icsb_balance_counter(mp, field, 0);
	xfs_icsb_unlock(mp);
	return ret;

balance_counter:
	xfs_icsb_unlock_cntr(icsbp);
	preempt_enable();

	/*
	 * We may have multiple threads here if multiple per-cpu
	 * counters run dry at the same time. This will mean we can
	 * do more balances than strictly necessary but it is not
	 * the common slowpath case.
	 */
	xfs_icsb_lock(mp);

	/*
	 * running atomically.
	 *
	 * This will leave the counter in the correct state for future
	 * accesses. After the rebalance, we simply try again and our retry
	 * will either succeed through the fast path or slow path without
	 * another balance operation being required.
	 */
	xfs_icsb_balance_counter(mp, field, delta);
	xfs_icsb_unlock(mp);
	goto again;
}

#endif<|MERGE_RESOLUTION|>--- conflicted
+++ resolved
@@ -336,13 +336,6 @@
 		return XFS_ERROR(EWRONGFS);
 	}
 
-<<<<<<< HEAD
-	/*
-	 * Version 5 superblock feature mask validation. Reject combinations the
-	 * kernel cannot support up front before checking anything else.
-	 */
-	if (XFS_SB_VERSION_NUM(sbp) == XFS_SB_VERSION_5) {
-=======
 	if ((sbp->sb_qflags & (XFS_OQUOTA_ENFD | XFS_OQUOTA_CHKD)) &&
 			(sbp->sb_qflags & (XFS_PQUOTA_ENFD | XFS_GQUOTA_ENFD |
 				XFS_PQUOTA_CHKD | XFS_GQUOTA_CHKD))) {
@@ -357,7 +350,6 @@
 	 * write validation, we don't need to check feature masks.
 	 */
 	if (check_version && XFS_SB_VERSION_NUM(sbp) == XFS_SB_VERSION_5) {
->>>>>>> d0e0ac97
 		xfs_alert(mp,
 "Version 5 superblock detected. This kernel has EXPERIMENTAL support enabled!\n"
 "Use of these features in this kernel is at your own risk!");
@@ -648,8 +640,6 @@
 	to->sb_pad = 0;
 	to->sb_pquotino = be64_to_cpu(from->sb_pquotino);
 	to->sb_lsn = be64_to_cpu(from->sb_lsn);
-<<<<<<< HEAD
-=======
 }
 
 static inline void
@@ -679,7 +669,6 @@
 		to->sb_qflags = cpu_to_be16(qflags);
 		*fields &= ~XFS_SB_QFLAGS;
 	}
->>>>>>> d0e0ac97
 }
 
 /*
@@ -750,12 +739,8 @@
 	 * Only check the in progress field for the primary superblock as
 	 * mkfs.xfs doesn't clear it from secondary superblocks.
 	 */
-<<<<<<< HEAD
-	return xfs_mount_validate_sb(mp, &sb, bp->b_bn == XFS_SB_DADDR);
-=======
 	return xfs_mount_validate_sb(mp, &sb, bp->b_bn == XFS_SB_DADDR,
 				     check_version);
->>>>>>> d0e0ac97
 }
 
 /*
@@ -788,11 +773,7 @@
 			goto out_error;
 		}
 	}
-<<<<<<< HEAD
-	error = xfs_sb_verify(bp);
-=======
 	error = xfs_sb_verify(bp, true);
->>>>>>> d0e0ac97
 
 out_error:
 	if (error) {
@@ -831,11 +812,7 @@
 	struct xfs_buf_log_item	*bip = bp->b_fspriv;
 	int			error;
 
-<<<<<<< HEAD
-	error = xfs_sb_verify(bp);
-=======
 	error = xfs_sb_verify(bp, false);
->>>>>>> d0e0ac97
 	if (error) {
 		XFS_CORRUPTION_ERROR(__func__, XFS_ERRLEVEL_LOW, mp, bp->b_addr);
 		xfs_buf_ioerror(bp, error);
