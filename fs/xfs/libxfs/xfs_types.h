--- conflicted
+++ resolved
@@ -191,10 +191,7 @@
 bool xfs_verify_rtbno(struct xfs_mount *mp, xfs_rtblock_t rtbno);
 bool xfs_verify_icount(struct xfs_mount *mp, unsigned long long icount);
 bool xfs_verify_dablk(struct xfs_mount *mp, xfs_fileoff_t off);
-<<<<<<< HEAD
-=======
 void xfs_icount_range(struct xfs_mount *mp, unsigned long long *min,
 		unsigned long long *max);
->>>>>>> 0ecfebd2
 
 #endif	/* __XFS_TYPES_H__ */