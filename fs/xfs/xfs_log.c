--- conflicted
+++ resolved
@@ -1247,11 +1247,7 @@
 
 	if (iclog->ic_state & XLOG_STATE_IOERROR) {
 		xfs_buf_ioerror(bp, EIO);
-<<<<<<< HEAD
-		XFS_BUF_STALE(bp);
-=======
 		xfs_buf_stale(bp);
->>>>>>> 0dacb764
 		xfs_buf_ioend(bp, 0);
 		/*
 		 * It would seem logical to return EIO here, but we rely on
