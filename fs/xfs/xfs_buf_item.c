--- conflicted
+++ resolved
@@ -496,7 +496,6 @@
  * Release the buffer associated with the buf log item.  If there is no dirty
  * logged data associated with the buffer recorded in the buf log item, then
  * free the buf log item and remove the reference to it in the buffer.
-<<<<<<< HEAD
  *
  * This call ignores the recursion count.  It is only called when the buffer
  * should REALLY be unlocked, regardless of the recursion count.
@@ -507,18 +506,6 @@
  * potential races with the unpin code freeing the bli by not referencing the
  * bli after we've dropped the reference count.
  *
-=======
- *
- * This call ignores the recursion count.  It is only called when the buffer
- * should REALLY be unlocked, regardless of the recursion count.
- *
- * We unconditionally drop the transaction's reference to the log item. If the
- * item was logged, then another reference was taken when it was pinned, so we
- * can safely drop the transaction reference now.  This also allows us to avoid
- * potential races with the unpin code freeing the bli by not referencing the
- * bli after we've dropped the reference count.
- *
->>>>>>> 3cbea436
  * If the XFS_BLI_HOLD flag is set in the buf log item, then free the log item
  * if necessary but do not unlock the buffer.  This is for support of
  * xfs_trans_bhold(). Make sure the XFS_BLI_HOLD field is cleared if we don't
@@ -981,25 +968,6 @@
 	if (likely(!XFS_BUF_GETERROR(bp)))
 		goto do_callbacks;
 
-<<<<<<< HEAD
-	if (XFS_BUF_GETERROR(bp) != 0) {
-		/*
-		 * If we've already decided to shutdown the filesystem
-		 * because of IO errors, there's no point in giving this
-		 * a retry.
-		 */
-		mp = lip->li_mountp;
-		if (XFS_FORCED_SHUTDOWN(mp)) {
-			ASSERT(XFS_BUF_TARGET(bp) == mp->m_ddev_targp);
-			XFS_BUF_SUPER_STALE(bp);
-			trace_xfs_buf_item_iodone(bp, _RET_IP_);
-			xfs_buf_do_callbacks(bp, lip);
-			XFS_BUF_SET_FSPRIVATE(bp, NULL);
-			XFS_BUF_CLR_IODONE_FUNC(bp);
-			xfs_buf_ioend(bp, 0);
-			return;
-		}
-=======
 	/*
 	 * If we've already decided to shutdown the filesystem because of
 	 * I/O errors, there's no point in giving this a retry.
@@ -1009,7 +977,6 @@
 		trace_xfs_buf_item_iodone(bp, _RET_IP_);
 		goto do_callbacks;
 	}
->>>>>>> 3cbea436
 
 	if (XFS_BUF_TARGET(bp) != lasttarg ||
 	    time_after(jiffies, (lasttime + 5*HZ))) {
@@ -1043,34 +1010,10 @@
 		return;
 	}
 
-<<<<<<< HEAD
-	xfs_buf_do_callbacks(bp, lip);
-	XFS_BUF_SET_FSPRIVATE(bp, NULL);
-	XFS_BUF_CLR_IODONE_FUNC(bp);
-	xfs_buf_ioend(bp, 0);
-}
-
-/*
- * This is a callback routine attached to a buffer which gets an error
- * when being written out synchronously.
- */
-STATIC void
-xfs_buf_error_relse(
-	xfs_buf_t	*bp)
-{
-	xfs_log_item_t	*lip;
-	xfs_mount_t	*mp;
-
-	lip = XFS_BUF_FSPRIVATE(bp, xfs_log_item_t *);
-	mp = (xfs_mount_t *)lip->li_mountp;
-	ASSERT(XFS_BUF_TARGET(bp) == mp->m_ddev_targp);
-
-=======
 	/*
 	 * If the write of the buffer was synchronous, we want to make
 	 * sure to return the error to the caller of xfs_bwrite().
 	 */
->>>>>>> 3cbea436
 	XFS_BUF_STALE(bp);
 	XFS_BUF_DONE(bp);
 	XFS_BUF_UNDELAYWRITE(bp);
