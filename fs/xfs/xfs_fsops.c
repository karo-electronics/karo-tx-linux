--- conflicted
+++ resolved
@@ -629,24 +629,11 @@
 		return error;
 	}
 
-<<<<<<< HEAD
-	ip = mp->m_rootip;
-	xfs_ilock(ip, XFS_ILOCK_EXCL);
-
-	xfs_trans_ijoin(tp, ip);
-	xfs_trans_log_inode(tp, ip, XFS_ILOG_CORE);
-	xfs_trans_set_sync(tp);
-	error = xfs_trans_commit(tp, 0);
-
-	xfs_iunlock(ip, XFS_ILOCK_EXCL);
-	return error;
-=======
 	/* log the UUID because it is an unchanging field */
 	xfs_mod_sb(tp, XFS_SB_UUID);
 	if (flags & SYNC_WAIT)
 		xfs_trans_set_sync(tp);
 	return xfs_trans_commit(tp, 0);
->>>>>>> 062c1825
 }
 
 int
