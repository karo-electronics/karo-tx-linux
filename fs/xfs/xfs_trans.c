--- conflicted
+++ resolved
@@ -283,23 +283,8 @@
 	struct xfs_mount	*mp)
 {
 	return XFS_DQUOT_LOGRES(mp) +
-<<<<<<< HEAD
-		MAX((xfs_calc_buf_res(2, mp->m_sb.sb_inodesize) +
-		     xfs_calc_buf_res(1, XFS_FSB_TO_B(mp, 1)) +
-		     xfs_calc_buf_res(XFS_DIROP_LOG_COUNT(mp),
-				      XFS_FSB_TO_B(mp, 1)) +
-		     xfs_calc_buf_res(1, 1024)),
-		    (xfs_calc_buf_res(2, mp->m_sb.sb_sectsize) +
-		     xfs_calc_buf_res(XFS_IALLOC_BLOCKS(mp),
-				      XFS_FSB_TO_B(mp, 1)) +
-		     xfs_calc_buf_res(mp->m_in_maxlevels,
-				      XFS_FSB_TO_B(mp, 1)) +
-		     xfs_calc_buf_res(XFS_ALLOCFREE_LOG_COUNT(mp, 1),
-				      XFS_FSB_TO_B(mp, 1))));
-=======
 		MAX(xfs_calc_create_resv_alloc(mp),
 		    xfs_calc_create_resv_modify(mp));
->>>>>>> d0e0ac97
 }
 
 /*
@@ -324,21 +309,6 @@
 xfs_calc_icreate_reservation(xfs_mount_t *mp)
 {
 	return XFS_DQUOT_LOGRES(mp) +
-<<<<<<< HEAD
-		MAX((xfs_calc_buf_res(2, mp->m_sb.sb_inodesize) +
-		     xfs_calc_buf_res(1, mp->m_sb.sb_sectsize) +
-		     (uint)XFS_FSB_TO_B(mp, 1) +
-		     xfs_calc_buf_res(XFS_DIROP_LOG_COUNT(mp),
-				      XFS_FSB_TO_B(mp, 1))),
-		    (xfs_calc_buf_res(2, mp->m_sb.sb_sectsize) +
-		     mp->m_sb.sb_sectsize +
-		     xfs_calc_buf_res(XFS_IALLOC_BLOCKS(mp),
-				      XFS_FSB_TO_B(mp, 1)) +
-		     xfs_calc_buf_res(mp->m_in_maxlevels,
-				      XFS_FSB_TO_B(mp, 1)) +
-		     xfs_calc_buf_res(XFS_ALLOCFREE_LOG_COUNT(mp, 1),
-				      XFS_FSB_TO_B(mp, 1))));
-=======
 		MAX(xfs_calc_icreate_resv_alloc(mp),
 		    xfs_calc_create_resv_modify(mp));
 }
@@ -351,7 +321,6 @@
 		return xfs_calc_icreate_reservation(mp);
 	return __xfs_calc_create_reservation(mp);
 
->>>>>>> d0e0ac97
 }
 
 /*
