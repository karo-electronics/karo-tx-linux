/*
 * Copyright (c) 2000-2005 Silicon Graphics, Inc.
 * All Rights Reserved.
 *
 * This program is free software; you can redistribute it and/or
 * modify it under the terms of the GNU General Public License as
 * published by the Free Software Foundation.
 *
 * This program is distributed in the hope that it would be useful,
 * but WITHOUT ANY WARRANTY; without even the implied warranty of
 * MERCHANTABILITY or FITNESS FOR A PARTICULAR PURPOSE.  See the
 * GNU General Public License for more details.
 *
 * You should have received a copy of the GNU General Public License
 * along with this program; if not, write the Free Software Foundation,
 * Inc.,  51 Franklin St, Fifth Floor, Boston, MA  02110-1301  USA
 */
#include "xfs.h"
#include "xfs_fs.h"
#include "xfs_acl.h"
#include "xfs_log.h"
#include "xfs_trans.h"
#include "xfs_sb.h"
#include "xfs_ag.h"
#include "xfs_alloc.h"
#include "xfs_quota.h"
#include "xfs_mount.h"
#include "xfs_bmap_btree.h"
#include "xfs_dinode.h"
#include "xfs_inode.h"
#include "xfs_bmap.h"
#include "xfs_rtalloc.h"
#include "xfs_error.h"
#include "xfs_itable.h"
#include "xfs_attr.h"
#include "xfs_buf_item.h"
#include "xfs_utils.h"
#include "xfs_vnodeops.h"
#include "xfs_inode_item.h"
#include "xfs_trace.h"
#include "xfs_icache.h"

#include <linux/capability.h>
#include <linux/xattr.h>
#include <linux/namei.h>
#include <linux/posix_acl.h>
#include <linux/security.h>
#include <linux/fiemap.h>
#include <linux/slab.h>

static int
xfs_initxattrs(
	struct inode		*inode,
	const struct xattr	*xattr_array,
	void			*fs_info)
{
	const struct xattr	*xattr;
	struct xfs_inode	*ip = XFS_I(inode);
	int			error = 0;

	for (xattr = xattr_array; xattr->name != NULL; xattr++) {
		error = xfs_attr_set(ip, xattr->name, xattr->value,
				     xattr->value_len, ATTR_SECURE);
		if (error < 0)
			break;
	}
	return error;
}

/*
 * Hook in SELinux.  This is not quite correct yet, what we really need
 * here (as we do for default ACLs) is a mechanism by which creation of
 * these attrs can be journalled at inode creation time (along with the
 * inode, of course, such that log replay can't cause these to be lost).
 */

STATIC int
xfs_init_security(
	struct inode	*inode,
	struct inode	*dir,
	const struct qstr *qstr)
{
	return security_inode_init_security(inode, dir, qstr,
					    &xfs_initxattrs, NULL);
}

static void
xfs_dentry_to_name(
	struct xfs_name	*namep,
	struct dentry	*dentry)
{
	namep->name = dentry->d_name.name;
	namep->len = dentry->d_name.len;
}

STATIC void
xfs_cleanup_inode(
	struct inode	*dir,
	struct inode	*inode,
	struct dentry	*dentry)
{
	struct xfs_name	teardown;

	/* Oh, the horror.
	 * If we can't add the ACL or we fail in
	 * xfs_init_security we must back out.
	 * ENOSPC can hit here, among other things.
	 */
	xfs_dentry_to_name(&teardown, dentry);

	xfs_remove(XFS_I(dir), &teardown, XFS_I(inode));
	iput(inode);
}

STATIC int
xfs_vn_mknod(
	struct inode	*dir,
	struct dentry	*dentry,
	umode_t		mode,
	dev_t		rdev)
{
	struct inode	*inode;
	struct xfs_inode *ip = NULL;
	struct posix_acl *default_acl = NULL;
	struct xfs_name	name;
	int		error;

	/*
	 * Irix uses Missed'em'V split, but doesn't want to see
	 * the upper 5 bits of (14bit) major.
	 */
	if (S_ISCHR(mode) || S_ISBLK(mode)) {
		if (unlikely(!sysv_valid_dev(rdev) || MAJOR(rdev) & ~0x1ff))
			return -EINVAL;
		rdev = sysv_encode_dev(rdev);
	} else {
		rdev = 0;
	}

	if (IS_POSIXACL(dir)) {
		default_acl = xfs_get_acl(dir, ACL_TYPE_DEFAULT);
		if (IS_ERR(default_acl))
			return PTR_ERR(default_acl);

		if (!default_acl)
			mode &= ~current_umask();
	}

	xfs_dentry_to_name(&name, dentry);
	error = xfs_create(XFS_I(dir), &name, mode, rdev, &ip);
	if (unlikely(error))
		goto out_free_acl;

	inode = VFS_I(ip);

	error = xfs_init_security(inode, dir, &dentry->d_name);
	if (unlikely(error))
		goto out_cleanup_inode;

	if (default_acl) {
		error = -xfs_inherit_acl(inode, default_acl);
		default_acl = NULL;
		if (unlikely(error))
			goto out_cleanup_inode;
	}


	d_instantiate(dentry, inode);
	return -error;

 out_cleanup_inode:
	xfs_cleanup_inode(dir, inode, dentry);
 out_free_acl:
	posix_acl_release(default_acl);
	return -error;
}

STATIC int
xfs_vn_create(
	struct inode	*dir,
	struct dentry	*dentry,
	umode_t		mode,
	bool		flags)
{
	return xfs_vn_mknod(dir, dentry, mode, 0);
}

STATIC int
xfs_vn_mkdir(
	struct inode	*dir,
	struct dentry	*dentry,
	umode_t		mode)
{
	return xfs_vn_mknod(dir, dentry, mode|S_IFDIR, 0);
}

STATIC struct dentry *
xfs_vn_lookup(
	struct inode	*dir,
	struct dentry	*dentry,
	unsigned int flags)
{
	struct xfs_inode *cip;
	struct xfs_name	name;
	int		error;

	if (dentry->d_name.len >= MAXNAMELEN)
		return ERR_PTR(-ENAMETOOLONG);

	xfs_dentry_to_name(&name, dentry);
	error = xfs_lookup(XFS_I(dir), &name, &cip, NULL);
	if (unlikely(error)) {
		if (unlikely(error != ENOENT))
			return ERR_PTR(-error);
		d_add(dentry, NULL);
		return NULL;
	}

	return d_splice_alias(VFS_I(cip), dentry);
}

STATIC struct dentry *
xfs_vn_ci_lookup(
	struct inode	*dir,
	struct dentry	*dentry,
	unsigned int flags)
{
	struct xfs_inode *ip;
	struct xfs_name	xname;
	struct xfs_name ci_name;
	struct qstr	dname;
	int		error;

	if (dentry->d_name.len >= MAXNAMELEN)
		return ERR_PTR(-ENAMETOOLONG);

	xfs_dentry_to_name(&xname, dentry);
	error = xfs_lookup(XFS_I(dir), &xname, &ip, &ci_name);
	if (unlikely(error)) {
		if (unlikely(error != ENOENT))
			return ERR_PTR(-error);
		/*
		 * call d_add(dentry, NULL) here when d_drop_negative_children
		 * is called in xfs_vn_mknod (ie. allow negative dentries
		 * with CI filesystems).
		 */
		return NULL;
	}

	/* if exact match, just splice and exit */
	if (!ci_name.name)
		return d_splice_alias(VFS_I(ip), dentry);

	/* else case-insensitive match... */
	dname.name = ci_name.name;
	dname.len = ci_name.len;
	dentry = d_add_ci(dentry, VFS_I(ip), &dname);
	kmem_free(ci_name.name);
	return dentry;
}

STATIC int
xfs_vn_link(
	struct dentry	*old_dentry,
	struct inode	*dir,
	struct dentry	*dentry)
{
	struct inode	*inode = old_dentry->d_inode;
	struct xfs_name	name;
	int		error;

	xfs_dentry_to_name(&name, dentry);

	error = xfs_link(XFS_I(dir), XFS_I(inode), &name);
	if (unlikely(error))
		return -error;

	ihold(inode);
	d_instantiate(dentry, inode);
	return 0;
}

STATIC int
xfs_vn_unlink(
	struct inode	*dir,
	struct dentry	*dentry)
{
	struct xfs_name	name;
	int		error;

	xfs_dentry_to_name(&name, dentry);

	error = -xfs_remove(XFS_I(dir), &name, XFS_I(dentry->d_inode));
	if (error)
		return error;

	/*
	 * With unlink, the VFS makes the dentry "negative": no inode,
	 * but still hashed. This is incompatible with case-insensitive
	 * mode, so invalidate (unhash) the dentry in CI-mode.
	 */
	if (xfs_sb_version_hasasciici(&XFS_M(dir->i_sb)->m_sb))
		d_invalidate(dentry);
	return 0;
}

STATIC int
xfs_vn_symlink(
	struct inode	*dir,
	struct dentry	*dentry,
	const char	*symname)
{
	struct inode	*inode;
	struct xfs_inode *cip = NULL;
	struct xfs_name	name;
	int		error;
	umode_t		mode;

	mode = S_IFLNK |
		(irix_symlink_mode ? 0777 & ~current_umask() : S_IRWXUGO);
	xfs_dentry_to_name(&name, dentry);

	error = xfs_symlink(XFS_I(dir), &name, symname, mode, &cip);
	if (unlikely(error))
		goto out;

	inode = VFS_I(cip);

	error = xfs_init_security(inode, dir, &dentry->d_name);
	if (unlikely(error))
		goto out_cleanup_inode;

	d_instantiate(dentry, inode);
	return 0;

 out_cleanup_inode:
	xfs_cleanup_inode(dir, inode, dentry);
 out:
	return -error;
}

STATIC int
xfs_vn_rename(
	struct inode	*odir,
	struct dentry	*odentry,
	struct inode	*ndir,
	struct dentry	*ndentry)
{
	struct inode	*new_inode = ndentry->d_inode;
	struct xfs_name	oname;
	struct xfs_name	nname;

	xfs_dentry_to_name(&oname, odentry);
	xfs_dentry_to_name(&nname, ndentry);

	return -xfs_rename(XFS_I(odir), &oname, XFS_I(odentry->d_inode),
			   XFS_I(ndir), &nname, new_inode ?
			   			XFS_I(new_inode) : NULL);
}

/*
 * careful here - this function can get called recursively, so
 * we need to be very careful about how much stack we use.
 * uio is kmalloced for this reason...
 */
STATIC void *
xfs_vn_follow_link(
	struct dentry		*dentry,
	struct nameidata	*nd)
{
	char			*link;
	int			error = -ENOMEM;

	link = kmalloc(MAXPATHLEN+1, GFP_KERNEL);
	if (!link)
		goto out_err;

	error = -xfs_readlink(XFS_I(dentry->d_inode), link);
	if (unlikely(error))
		goto out_kfree;

	nd_set_link(nd, link);
	return NULL;

 out_kfree:
	kfree(link);
 out_err:
	nd_set_link(nd, ERR_PTR(error));
	return NULL;
}

STATIC void
xfs_vn_put_link(
	struct dentry	*dentry,
	struct nameidata *nd,
	void		*p)
{
	char		*s = nd_get_link(nd);

	if (!IS_ERR(s))
		kfree(s);
}

STATIC int
xfs_vn_getattr(
	struct vfsmount		*mnt,
	struct dentry		*dentry,
	struct kstat		*stat)
{
	struct inode		*inode = dentry->d_inode;
	struct xfs_inode	*ip = XFS_I(inode);
	struct xfs_mount	*mp = ip->i_mount;

	trace_xfs_getattr(ip);

	if (XFS_FORCED_SHUTDOWN(mp))
		return -XFS_ERROR(EIO);

	stat->size = XFS_ISIZE(ip);
	stat->dev = inode->i_sb->s_dev;
	stat->mode = ip->i_d.di_mode;
	stat->nlink = ip->i_d.di_nlink;
	stat->uid = ip->i_d.di_uid;
	stat->gid = ip->i_d.di_gid;
	stat->ino = ip->i_ino;
	stat->atime = inode->i_atime;
	stat->mtime = inode->i_mtime;
	stat->ctime = inode->i_ctime;
	stat->blocks =
		XFS_FSB_TO_BB(mp, ip->i_d.di_nblocks + ip->i_delayed_blks);


	switch (inode->i_mode & S_IFMT) {
	case S_IFBLK:
	case S_IFCHR:
		stat->blksize = BLKDEV_IOSIZE;
		stat->rdev = MKDEV(sysv_major(ip->i_df.if_u2.if_rdev) & 0x1ff,
				   sysv_minor(ip->i_df.if_u2.if_rdev));
		break;
	default:
		if (XFS_IS_REALTIME_INODE(ip)) {
			/*
			 * If the file blocks are being allocated from a
			 * realtime volume, then return the inode's realtime
			 * extent size or the realtime volume's extent size.
			 */
			stat->blksize =
				xfs_get_extsz_hint(ip) << mp->m_sb.sb_blocklog;
		} else
			stat->blksize = xfs_preferred_iosize(mp);
		stat->rdev = 0;
		break;
	}

	return 0;
}

static void
xfs_setattr_mode(
	struct xfs_trans	*tp,
	struct xfs_inode	*ip,
	struct iattr		*iattr)
{
	struct inode	*inode = VFS_I(ip);
	umode_t		mode = iattr->ia_mode;

	ASSERT(tp);
	ASSERT(xfs_isilocked(ip, XFS_ILOCK_EXCL));

<<<<<<< HEAD
	if (!in_group_p(inode->i_gid) && !capable(CAP_FSETID))
		mode &= ~S_ISGID;

=======
>>>>>>> d0e0ac97
	ip->i_d.di_mode &= S_IFMT;
	ip->i_d.di_mode |= mode & ~S_IFMT;

	inode->i_mode &= S_IFMT;
	inode->i_mode |= mode & ~S_IFMT;
}

int
xfs_setattr_nonsize(
	struct xfs_inode	*ip,
	struct iattr		*iattr,
	int			flags)
{
	xfs_mount_t		*mp = ip->i_mount;
	struct inode		*inode = VFS_I(ip);
	int			mask = iattr->ia_valid;
	xfs_trans_t		*tp;
	int			error;
	uid_t			uid = 0, iuid = 0;
	gid_t			gid = 0, igid = 0;
	struct xfs_dquot	*udqp = NULL, *gdqp = NULL;
	struct xfs_dquot	*olddquot1 = NULL, *olddquot2 = NULL;

	trace_xfs_setattr(ip);

	/* If acls are being inherited, we already have this checked */
	if (!(flags & XFS_ATTR_NOACL)) {
		if (mp->m_flags & XFS_MOUNT_RDONLY)
			return XFS_ERROR(EROFS);

		if (XFS_FORCED_SHUTDOWN(mp))
			return XFS_ERROR(EIO);

		error = -inode_change_ok(inode, iattr);
		if (error)
			return XFS_ERROR(error);
	}

	ASSERT((mask & ATTR_SIZE) == 0);

	/*
	 * If disk quotas is on, we make sure that the dquots do exist on disk,
	 * before we start any other transactions. Trying to do this later
	 * is messy. We don't care to take a readlock to look at the ids
	 * in inode here, because we can't hold it across the trans_reserve.
	 * If the IDs do change before we take the ilock, we're covered
	 * because the i_*dquot fields will get updated anyway.
	 */
	if (XFS_IS_QUOTA_ON(mp) && (mask & (ATTR_UID|ATTR_GID))) {
		uint	qflags = 0;

		if ((mask & ATTR_UID) && XFS_IS_UQUOTA_ON(mp)) {
			uid = iattr->ia_uid;
			qflags |= XFS_QMOPT_UQUOTA;
		} else {
			uid = ip->i_d.di_uid;
		}
		if ((mask & ATTR_GID) && XFS_IS_GQUOTA_ON(mp)) {
			gid = iattr->ia_gid;
			qflags |= XFS_QMOPT_GQUOTA;
		}  else {
			gid = ip->i_d.di_gid;
		}

		/*
		 * We take a reference when we initialize udqp and gdqp,
		 * so it is important that we never blindly double trip on
		 * the same variable. See xfs_create() for an example.
		 */
		ASSERT(udqp == NULL);
		ASSERT(gdqp == NULL);
		error = xfs_qm_vop_dqalloc(ip, uid, gid, xfs_get_projid(ip),
					 qflags, &udqp, &gdqp, NULL);
		if (error)
			return error;
	}

	tp = xfs_trans_alloc(mp, XFS_TRANS_SETATTR_NOT_SIZE);
	error = xfs_trans_reserve(tp, 0, XFS_ICHANGE_LOG_RES(mp), 0, 0, 0);
	if (error)
		goto out_dqrele;

	xfs_ilock(ip, XFS_ILOCK_EXCL);

	/*
	 * Change file ownership.  Must be the owner or privileged.
	 */
	if (mask & (ATTR_UID|ATTR_GID)) {
		/*
		 * These IDs could have changed since we last looked at them.
		 * But, we're assured that if the ownership did change
		 * while we didn't have the inode locked, inode's dquot(s)
		 * would have changed also.
		 */
		iuid = ip->i_d.di_uid;
		igid = ip->i_d.di_gid;
		gid = (mask & ATTR_GID) ? iattr->ia_gid : igid;
		uid = (mask & ATTR_UID) ? iattr->ia_uid : iuid;

		/*
		 * Do a quota reservation only if uid/gid is actually
		 * going to change.
		 */
		if (XFS_IS_QUOTA_RUNNING(mp) &&
		    ((XFS_IS_UQUOTA_ON(mp) && iuid != uid) ||
		     (XFS_IS_GQUOTA_ON(mp) && igid != gid))) {
			ASSERT(tp);
			error = xfs_qm_vop_chown_reserve(tp, ip, udqp, gdqp,
						NULL, capable(CAP_FOWNER) ?
						XFS_QMOPT_FORCE_RES : 0);
			if (error)	/* out of quota */
				goto out_trans_cancel;
		}
	}

	xfs_trans_ijoin(tp, ip, 0);

	/*
	 * Change file ownership.  Must be the owner or privileged.
	 */
	if (mask & (ATTR_UID|ATTR_GID)) {
		/*
		 * CAP_FSETID overrides the following restrictions:
		 *
		 * The set-user-ID and set-group-ID bits of a file will be
		 * cleared upon successful return from chown()
		 */
		if ((ip->i_d.di_mode & (S_ISUID|S_ISGID)) &&
		    !capable(CAP_FSETID))
			ip->i_d.di_mode &= ~(S_ISUID|S_ISGID);

		/*
		 * Change the ownerships and register quota modifications
		 * in the transaction.
		 */
		if (iuid != uid) {
			if (XFS_IS_QUOTA_RUNNING(mp) && XFS_IS_UQUOTA_ON(mp)) {
				ASSERT(mask & ATTR_UID);
				ASSERT(udqp);
				olddquot1 = xfs_qm_vop_chown(tp, ip,
							&ip->i_udquot, udqp);
			}
			ip->i_d.di_uid = uid;
			inode->i_uid = uid;
		}
		if (igid != gid) {
			if (XFS_IS_QUOTA_RUNNING(mp) && XFS_IS_GQUOTA_ON(mp)) {
				ASSERT(!XFS_IS_PQUOTA_ON(mp));
				ASSERT(mask & ATTR_GID);
				ASSERT(gdqp);
				olddquot2 = xfs_qm_vop_chown(tp, ip,
							&ip->i_gdquot, gdqp);
			}
			ip->i_d.di_gid = gid;
			inode->i_gid = gid;
		}
	}

	/*
	 * Change file access modes.
	 */
	if (mask & ATTR_MODE)
		xfs_setattr_mode(tp, ip, iattr);

	/*
	 * Change file access or modified times.
	 */
	if (mask & ATTR_ATIME) {
		inode->i_atime = iattr->ia_atime;
		ip->i_d.di_atime.t_sec = iattr->ia_atime.tv_sec;
		ip->i_d.di_atime.t_nsec = iattr->ia_atime.tv_nsec;
	}
	if (mask & ATTR_CTIME) {
		inode->i_ctime = iattr->ia_ctime;
		ip->i_d.di_ctime.t_sec = iattr->ia_ctime.tv_sec;
		ip->i_d.di_ctime.t_nsec = iattr->ia_ctime.tv_nsec;
	}
	if (mask & ATTR_MTIME) {
		inode->i_mtime = iattr->ia_mtime;
		ip->i_d.di_mtime.t_sec = iattr->ia_mtime.tv_sec;
		ip->i_d.di_mtime.t_nsec = iattr->ia_mtime.tv_nsec;
	}

	xfs_trans_log_inode(tp, ip, XFS_ILOG_CORE);

	XFS_STATS_INC(xs_ig_attrchg);

	if (mp->m_flags & XFS_MOUNT_WSYNC)
		xfs_trans_set_sync(tp);
	error = xfs_trans_commit(tp, 0);

	xfs_iunlock(ip, XFS_ILOCK_EXCL);

	/*
	 * Release any dquot(s) the inode had kept before chown.
	 */
	xfs_qm_dqrele(olddquot1);
	xfs_qm_dqrele(olddquot2);
	xfs_qm_dqrele(udqp);
	xfs_qm_dqrele(gdqp);

	if (error)
		return XFS_ERROR(error);

	/*
	 * XXX(hch): Updating the ACL entries is not atomic vs the i_mode
	 * 	     update.  We could avoid this with linked transactions
	 * 	     and passing down the transaction pointer all the way
	 *	     to attr_set.  No previous user of the generic
	 * 	     Posix ACL code seems to care about this issue either.
	 */
	if ((mask & ATTR_MODE) && !(flags & XFS_ATTR_NOACL)) {
		error = -xfs_acl_chmod(inode);
		if (error)
			return XFS_ERROR(error);
	}

	return 0;

out_trans_cancel:
	xfs_trans_cancel(tp, 0);
	xfs_iunlock(ip, XFS_ILOCK_EXCL);
out_dqrele:
	xfs_qm_dqrele(udqp);
	xfs_qm_dqrele(gdqp);
	return error;
}

/*
 * Truncate file.  Must have write permission and not be a directory.
 */
int
xfs_setattr_size(
	struct xfs_inode	*ip,
	struct iattr		*iattr,
	int			flags)
{
	struct xfs_mount	*mp = ip->i_mount;
	struct inode		*inode = VFS_I(ip);
	int			mask = iattr->ia_valid;
	xfs_off_t		oldsize, newsize;
	struct xfs_trans	*tp;
	int			error;
	uint			lock_flags = 0;
	uint			commit_flags = 0;

	trace_xfs_setattr(ip);

	if (mp->m_flags & XFS_MOUNT_RDONLY)
		return XFS_ERROR(EROFS);

	if (XFS_FORCED_SHUTDOWN(mp))
		return XFS_ERROR(EIO);

	error = -inode_change_ok(inode, iattr);
	if (error)
		return XFS_ERROR(error);

	ASSERT(S_ISREG(ip->i_d.di_mode));
	ASSERT((mask & (ATTR_UID|ATTR_GID|ATTR_ATIME|ATTR_ATIME_SET|
			ATTR_MTIME_SET|ATTR_KILL_PRIV|ATTR_TIMES_SET)) == 0);

	if (!(flags & XFS_ATTR_NOLOCK)) {
		lock_flags |= XFS_IOLOCK_EXCL;
		xfs_ilock(ip, lock_flags);
	}

	oldsize = inode->i_size;
	newsize = iattr->ia_size;

	/*
	 * Short circuit the truncate case for zero length files.
	 */
	if (newsize == 0 && oldsize == 0 && ip->i_d.di_nextents == 0) {
		if (!(mask & (ATTR_CTIME|ATTR_MTIME)))
			goto out_unlock;

		/*
		 * Use the regular setattr path to update the timestamps.
		 */
		xfs_iunlock(ip, lock_flags);
		iattr->ia_valid &= ~ATTR_SIZE;
		return xfs_setattr_nonsize(ip, iattr, 0);
	}

	/*
	 * Make sure that the dquots are attached to the inode.
	 */
	error = xfs_qm_dqattach(ip, 0);
	if (error)
		goto out_unlock;

	/*
	 * Now we can make the changes.  Before we join the inode to the
	 * transaction, take care of the part of the truncation that must be
	 * done without the inode lock.  This needs to be done before joining
	 * the inode to the transaction, because the inode cannot be unlocked
	 * once it is a part of the transaction.
	 */
	if (newsize > oldsize) {
		/*
		 * Do the first part of growing a file: zero any data in the
		 * last block that is beyond the old EOF.  We need to do this
		 * before the inode is joined to the transaction to modify
		 * i_size.
		 */
		error = xfs_zero_eof(ip, newsize, oldsize);
		if (error)
			goto out_unlock;
	}

	/*
	 * We are going to log the inode size change in this transaction so
	 * any previous writes that are beyond the on disk EOF and the new
	 * EOF that have not been written out need to be written here.  If we
	 * do not write the data out, we expose ourselves to the null files
	 * problem.
	 *
	 * Only flush from the on disk size to the smaller of the in memory
	 * file size or the new size as that's the range we really care about
	 * here and prevents waiting for other data not within the range we
	 * care about here.
	 */
	if (oldsize != ip->i_d.di_size && newsize > ip->i_d.di_size) {
		error = -filemap_write_and_wait_range(VFS_I(ip)->i_mapping,
						      ip->i_d.di_size, newsize);
		if (error)
			goto out_unlock;
	}

	/*
	 * Wait for all direct I/O to complete.
	 */
	inode_dio_wait(inode);

	error = -block_truncate_page(inode->i_mapping, newsize, xfs_get_blocks);
	if (error)
		goto out_unlock;

	tp = xfs_trans_alloc(mp, XFS_TRANS_SETATTR_SIZE);
	error = xfs_trans_reserve(tp, 0, XFS_ITRUNCATE_LOG_RES(mp), 0,
				 XFS_TRANS_PERM_LOG_RES,
				 XFS_ITRUNCATE_LOG_COUNT);
	if (error)
		goto out_trans_cancel;

	truncate_setsize(inode, newsize);

	commit_flags = XFS_TRANS_RELEASE_LOG_RES;
	lock_flags |= XFS_ILOCK_EXCL;

	xfs_ilock(ip, XFS_ILOCK_EXCL);

	xfs_trans_ijoin(tp, ip, 0);

	/*
	 * Only change the c/mtime if we are changing the size or we are
	 * explicitly asked to change it.  This handles the semantic difference
	 * between truncate() and ftruncate() as implemented in the VFS.
	 *
	 * The regular truncate() case without ATTR_CTIME and ATTR_MTIME is a
	 * special case where we need to update the times despite not having
	 * these flags set.  For all other operations the VFS set these flags
	 * explicitly if it wants a timestamp update.
	 */
	if (newsize != oldsize && (!(mask & (ATTR_CTIME | ATTR_MTIME)))) {
		iattr->ia_ctime = iattr->ia_mtime =
			current_fs_time(inode->i_sb);
		mask |= ATTR_CTIME | ATTR_MTIME;
	}

	/*
	 * The first thing we do is set the size to new_size permanently on
	 * disk.  This way we don't have to worry about anyone ever being able
	 * to look at the data being freed even in the face of a crash.
	 * What we're getting around here is the case where we free a block, it
	 * is allocated to another file, it is written to, and then we crash.
	 * If the new data gets written to the file but the log buffers
	 * containing the free and reallocation don't, then we'd end up with
	 * garbage in the blocks being freed.  As long as we make the new size
	 * permanent before actually freeing any blocks it doesn't matter if
	 * they get written to.
	 */
	ip->i_d.di_size = newsize;
	xfs_trans_log_inode(tp, ip, XFS_ILOG_CORE);

	if (newsize <= oldsize) {
		error = xfs_itruncate_extents(&tp, ip, XFS_DATA_FORK, newsize);
		if (error)
			goto out_trans_abort;

		/*
		 * Truncated "down", so we're removing references to old data
		 * here - if we delay flushing for a long time, we expose
		 * ourselves unduly to the notorious NULL files problem.  So,
		 * we mark this inode and flush it when the file is closed,
		 * and do not wait the usual (long) time for writeout.
		 */
		xfs_iflags_set(ip, XFS_ITRUNCATED);

		/* A truncate down always removes post-EOF blocks. */
		xfs_inode_clear_eofblocks_tag(ip);
	}

	/*
	 * Change file access modes.
	 */
	if (mask & ATTR_MODE)
		xfs_setattr_mode(tp, ip, iattr);

	if (mask & ATTR_CTIME) {
		inode->i_ctime = iattr->ia_ctime;
		ip->i_d.di_ctime.t_sec = iattr->ia_ctime.tv_sec;
		ip->i_d.di_ctime.t_nsec = iattr->ia_ctime.tv_nsec;
	}
	if (mask & ATTR_MTIME) {
		inode->i_mtime = iattr->ia_mtime;
		ip->i_d.di_mtime.t_sec = iattr->ia_mtime.tv_sec;
		ip->i_d.di_mtime.t_nsec = iattr->ia_mtime.tv_nsec;
	}

	xfs_trans_log_inode(tp, ip, XFS_ILOG_CORE);

	XFS_STATS_INC(xs_ig_attrchg);

	if (mp->m_flags & XFS_MOUNT_WSYNC)
		xfs_trans_set_sync(tp);

	error = xfs_trans_commit(tp, XFS_TRANS_RELEASE_LOG_RES);
out_unlock:
	if (lock_flags)
		xfs_iunlock(ip, lock_flags);
	return error;

out_trans_abort:
	commit_flags |= XFS_TRANS_ABORT;
out_trans_cancel:
	xfs_trans_cancel(tp, commit_flags);
	goto out_unlock;
}

STATIC int
xfs_vn_setattr(
	struct dentry	*dentry,
	struct iattr	*iattr)
{
	if (iattr->ia_valid & ATTR_SIZE)
		return -xfs_setattr_size(XFS_I(dentry->d_inode), iattr, 0);
	return -xfs_setattr_nonsize(XFS_I(dentry->d_inode), iattr, 0);
}

STATIC int
xfs_vn_update_time(
	struct inode		*inode,
	struct timespec		*now,
	int			flags)
{
	struct xfs_inode	*ip = XFS_I(inode);
	struct xfs_mount	*mp = ip->i_mount;
	struct xfs_trans	*tp;
	int			error;

	trace_xfs_update_time(ip);

	tp = xfs_trans_alloc(mp, XFS_TRANS_FSYNC_TS);
	error = xfs_trans_reserve(tp, 0, XFS_FSYNC_TS_LOG_RES(mp), 0, 0, 0);
	if (error) {
		xfs_trans_cancel(tp, 0);
		return -error;
	}

	xfs_ilock(ip, XFS_ILOCK_EXCL);
	if (flags & S_CTIME) {
		inode->i_ctime = *now;
		ip->i_d.di_ctime.t_sec = (__int32_t)now->tv_sec;
		ip->i_d.di_ctime.t_nsec = (__int32_t)now->tv_nsec;
	}
	if (flags & S_MTIME) {
		inode->i_mtime = *now;
		ip->i_d.di_mtime.t_sec = (__int32_t)now->tv_sec;
		ip->i_d.di_mtime.t_nsec = (__int32_t)now->tv_nsec;
	}
	if (flags & S_ATIME) {
		inode->i_atime = *now;
		ip->i_d.di_atime.t_sec = (__int32_t)now->tv_sec;
		ip->i_d.di_atime.t_nsec = (__int32_t)now->tv_nsec;
	}
	xfs_trans_ijoin(tp, ip, XFS_ILOCK_EXCL);
	xfs_trans_log_inode(tp, ip, XFS_ILOG_TIMESTAMP);
	return -xfs_trans_commit(tp, 0);
}

#define XFS_FIEMAP_FLAGS	(FIEMAP_FLAG_SYNC|FIEMAP_FLAG_XATTR)

/*
 * Call fiemap helper to fill in user data.
 * Returns positive errors to xfs_getbmap.
 */
STATIC int
xfs_fiemap_format(
	void			**arg,
	struct getbmapx		*bmv,
	int			*full)
{
	int			error;
	struct fiemap_extent_info *fieinfo = *arg;
	u32			fiemap_flags = 0;
	u64			logical, physical, length;

	/* Do nothing for a hole */
	if (bmv->bmv_block == -1LL)
		return 0;

	logical = BBTOB(bmv->bmv_offset);
	physical = BBTOB(bmv->bmv_block);
	length = BBTOB(bmv->bmv_length);

	if (bmv->bmv_oflags & BMV_OF_PREALLOC)
		fiemap_flags |= FIEMAP_EXTENT_UNWRITTEN;
	else if (bmv->bmv_oflags & BMV_OF_DELALLOC) {
		fiemap_flags |= (FIEMAP_EXTENT_DELALLOC |
				 FIEMAP_EXTENT_UNKNOWN);
		physical = 0;   /* no block yet */
	}
	if (bmv->bmv_oflags & BMV_OF_LAST)
		fiemap_flags |= FIEMAP_EXTENT_LAST;

	error = fiemap_fill_next_extent(fieinfo, logical, physical,
					length, fiemap_flags);
	if (error > 0) {
		error = 0;
		*full = 1;	/* user array now full */
	}

	return -error;
}

STATIC int
xfs_vn_fiemap(
	struct inode		*inode,
	struct fiemap_extent_info *fieinfo,
	u64			start,
	u64			length)
{
	xfs_inode_t		*ip = XFS_I(inode);
	struct getbmapx		bm;
	int			error;

	error = fiemap_check_flags(fieinfo, XFS_FIEMAP_FLAGS);
	if (error)
		return error;

	/* Set up bmap header for xfs internal routine */
	bm.bmv_offset = BTOBB(start);
	/* Special case for whole file */
	if (length == FIEMAP_MAX_OFFSET)
		bm.bmv_length = -1LL;
	else
		bm.bmv_length = BTOBB(length);

	/* We add one because in getbmap world count includes the header */
	bm.bmv_count = !fieinfo->fi_extents_max ? MAXEXTNUM :
					fieinfo->fi_extents_max + 1;
	bm.bmv_count = min_t(__s32, bm.bmv_count,
			     (PAGE_SIZE * 16 / sizeof(struct getbmapx)));
	bm.bmv_iflags = BMV_IF_PREALLOC | BMV_IF_NO_HOLES;
	if (fieinfo->fi_flags & FIEMAP_FLAG_XATTR)
		bm.bmv_iflags |= BMV_IF_ATTRFORK;
	if (!(fieinfo->fi_flags & FIEMAP_FLAG_SYNC))
		bm.bmv_iflags |= BMV_IF_DELALLOC;

	error = xfs_getbmap(ip, &bm, xfs_fiemap_format, fieinfo);
	if (error)
		return -error;

	return 0;
}

static const struct inode_operations xfs_inode_operations = {
	.get_acl		= xfs_get_acl,
	.getattr		= xfs_vn_getattr,
	.setattr		= xfs_vn_setattr,
	.setxattr		= generic_setxattr,
	.getxattr		= generic_getxattr,
	.removexattr		= generic_removexattr,
	.listxattr		= xfs_vn_listxattr,
	.fiemap			= xfs_vn_fiemap,
	.update_time		= xfs_vn_update_time,
};

static const struct inode_operations xfs_dir_inode_operations = {
	.create			= xfs_vn_create,
	.lookup			= xfs_vn_lookup,
	.link			= xfs_vn_link,
	.unlink			= xfs_vn_unlink,
	.symlink		= xfs_vn_symlink,
	.mkdir			= xfs_vn_mkdir,
	/*
	 * Yes, XFS uses the same method for rmdir and unlink.
	 *
	 * There are some subtile differences deeper in the code,
	 * but we use S_ISDIR to check for those.
	 */
	.rmdir			= xfs_vn_unlink,
	.mknod			= xfs_vn_mknod,
	.rename			= xfs_vn_rename,
	.get_acl		= xfs_get_acl,
	.getattr		= xfs_vn_getattr,
	.setattr		= xfs_vn_setattr,
	.setxattr		= generic_setxattr,
	.getxattr		= generic_getxattr,
	.removexattr		= generic_removexattr,
	.listxattr		= xfs_vn_listxattr,
	.update_time		= xfs_vn_update_time,
};

static const struct inode_operations xfs_dir_ci_inode_operations = {
	.create			= xfs_vn_create,
	.lookup			= xfs_vn_ci_lookup,
	.link			= xfs_vn_link,
	.unlink			= xfs_vn_unlink,
	.symlink		= xfs_vn_symlink,
	.mkdir			= xfs_vn_mkdir,
	/*
	 * Yes, XFS uses the same method for rmdir and unlink.
	 *
	 * There are some subtile differences deeper in the code,
	 * but we use S_ISDIR to check for those.
	 */
	.rmdir			= xfs_vn_unlink,
	.mknod			= xfs_vn_mknod,
	.rename			= xfs_vn_rename,
	.get_acl		= xfs_get_acl,
	.getattr		= xfs_vn_getattr,
	.setattr		= xfs_vn_setattr,
	.setxattr		= generic_setxattr,
	.getxattr		= generic_getxattr,
	.removexattr		= generic_removexattr,
	.listxattr		= xfs_vn_listxattr,
	.update_time		= xfs_vn_update_time,
};

static const struct inode_operations xfs_symlink_inode_operations = {
	.readlink		= generic_readlink,
	.follow_link		= xfs_vn_follow_link,
	.put_link		= xfs_vn_put_link,
	.get_acl		= xfs_get_acl,
	.getattr		= xfs_vn_getattr,
	.setattr		= xfs_vn_setattr,
	.setxattr		= generic_setxattr,
	.getxattr		= generic_getxattr,
	.removexattr		= generic_removexattr,
	.listxattr		= xfs_vn_listxattr,
	.update_time		= xfs_vn_update_time,
};

STATIC void
xfs_diflags_to_iflags(
	struct inode		*inode,
	struct xfs_inode	*ip)
{
	if (ip->i_d.di_flags & XFS_DIFLAG_IMMUTABLE)
		inode->i_flags |= S_IMMUTABLE;
	else
		inode->i_flags &= ~S_IMMUTABLE;
	if (ip->i_d.di_flags & XFS_DIFLAG_APPEND)
		inode->i_flags |= S_APPEND;
	else
		inode->i_flags &= ~S_APPEND;
	if (ip->i_d.di_flags & XFS_DIFLAG_SYNC)
		inode->i_flags |= S_SYNC;
	else
		inode->i_flags &= ~S_SYNC;
	if (ip->i_d.di_flags & XFS_DIFLAG_NOATIME)
		inode->i_flags |= S_NOATIME;
	else
		inode->i_flags &= ~S_NOATIME;
}

/*
 * Initialize the Linux inode, set up the operation vectors and
 * unlock the inode.
 *
 * When reading existing inodes from disk this is called directly
 * from xfs_iget, when creating a new inode it is called from
 * xfs_ialloc after setting up the inode.
 *
 * We are always called with an uninitialised linux inode here.
 * We need to initialise the necessary fields and take a reference
 * on it.
 */
void
xfs_setup_inode(
	struct xfs_inode	*ip)
{
	struct inode		*inode = &ip->i_vnode;

	inode->i_ino = ip->i_ino;
	inode->i_state = I_NEW;

	inode_sb_list_add(inode);
	/* make the inode look hashed for the writeback code */
	hlist_add_fake(&inode->i_hash);

	inode->i_mode	= ip->i_d.di_mode;
	set_nlink(inode, ip->i_d.di_nlink);
	inode->i_uid	= ip->i_d.di_uid;
	inode->i_gid	= ip->i_d.di_gid;

	switch (inode->i_mode & S_IFMT) {
	case S_IFBLK:
	case S_IFCHR:
		inode->i_rdev =
			MKDEV(sysv_major(ip->i_df.if_u2.if_rdev) & 0x1ff,
			      sysv_minor(ip->i_df.if_u2.if_rdev));
		break;
	default:
		inode->i_rdev = 0;
		break;
	}

	inode->i_generation = ip->i_d.di_gen;
	i_size_write(inode, ip->i_d.di_size);
	inode->i_atime.tv_sec	= ip->i_d.di_atime.t_sec;
	inode->i_atime.tv_nsec	= ip->i_d.di_atime.t_nsec;
	inode->i_mtime.tv_sec	= ip->i_d.di_mtime.t_sec;
	inode->i_mtime.tv_nsec	= ip->i_d.di_mtime.t_nsec;
	inode->i_ctime.tv_sec	= ip->i_d.di_ctime.t_sec;
	inode->i_ctime.tv_nsec	= ip->i_d.di_ctime.t_nsec;
	xfs_diflags_to_iflags(inode, ip);

	switch (inode->i_mode & S_IFMT) {
	case S_IFREG:
		inode->i_op = &xfs_inode_operations;
		inode->i_fop = &xfs_file_operations;
		inode->i_mapping->a_ops = &xfs_address_space_operations;
		break;
	case S_IFDIR:
		if (xfs_sb_version_hasasciici(&XFS_M(inode->i_sb)->m_sb))
			inode->i_op = &xfs_dir_ci_inode_operations;
		else
			inode->i_op = &xfs_dir_inode_operations;
		inode->i_fop = &xfs_dir_file_operations;
		break;
	case S_IFLNK:
		inode->i_op = &xfs_symlink_inode_operations;
		if (!(ip->i_df.if_flags & XFS_IFINLINE))
			inode->i_mapping->a_ops = &xfs_address_space_operations;
		break;
	default:
		inode->i_op = &xfs_inode_operations;
		init_special_inode(inode, inode->i_mode, inode->i_rdev);
		break;
	}

	/*
	 * If there is no attribute fork no ACL can exist on this inode,
	 * and it can't have any file capabilities attached to it either.
	 */
	if (!XFS_IFORK_Q(ip)) {
		inode_has_no_xattr(inode);
		cache_no_acl(inode);
	}

	xfs_iflags_clear(ip, XFS_INEW);
	barrier();

	unlock_new_inode(inode);
}<|MERGE_RESOLUTION|>--- conflicted
+++ resolved
@@ -467,12 +467,6 @@
 	ASSERT(tp);
 	ASSERT(xfs_isilocked(ip, XFS_ILOCK_EXCL));
 
-<<<<<<< HEAD
-	if (!in_group_p(inode->i_gid) && !capable(CAP_FSETID))
-		mode &= ~S_ISGID;
-
-=======
->>>>>>> d0e0ac97
 	ip->i_d.di_mode &= S_IFMT;
 	ip->i_d.di_mode |= mode & ~S_IFMT;
 
