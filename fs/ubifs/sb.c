--- conflicted
+++ resolved
@@ -674,17 +674,6 @@
 
 	if (len == 0) {
 		dbg_mnt("unmap empty LEB %d", lnum);
-<<<<<<< HEAD
-		return ubi_leb_unmap(c->ubi, lnum);
-	}
-
-	dbg_mnt("fixup LEB %d, data len %d", lnum, len);
-	err = ubi_read(c->ubi, lnum, c->sbuf, 0, len);
-	if (err)
-		return err;
-
-	return ubi_leb_change(c->ubi, lnum, c->sbuf, len, UBI_UNKNOWN);
-=======
 		return ubifs_leb_unmap(c, lnum);
 	}
 
@@ -694,7 +683,6 @@
 		return err;
 
 	return ubifs_leb_change(c, lnum, c->sbuf, len, UBI_UNKNOWN);
->>>>>>> b55ebc27
 }
 
 /**
