--- conflicted
+++ resolved
@@ -2019,11 +2019,7 @@
 	struct ubifs_lpt_heap *heap;
 	int i;
 
-<<<<<<< HEAD
-	if (!(ubifs_chk_flags & UBIFS_CHK_GEN))
-=======
 	if (!dbg_is_chk_gen(c))
->>>>>>> b55ebc27
 		return 0;
 	if (random32() & 3)
 		return 0;
