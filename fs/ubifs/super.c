/*
 * This file is part of UBIFS.
 *
 * Copyright (C) 2006-2008 Nokia Corporation.
 *
 * This program is free software; you can redistribute it and/or modify it
 * under the terms of the GNU General Public License version 2 as published by
 * the Free Software Foundation.
 *
 * This program is distributed in the hope that it will be useful, but WITHOUT
 * ANY WARRANTY; without even the implied warranty of MERCHANTABILITY or
 * FITNESS FOR A PARTICULAR PURPOSE.  See the GNU General Public License for
 * more details.
 *
 * You should have received a copy of the GNU General Public License along with
 * this program; if not, write to the Free Software Foundation, Inc., 51
 * Franklin St, Fifth Floor, Boston, MA 02110-1301 USA
 *
 * Authors: Artem Bityutskiy (Битюцкий Артём)
 *          Adrian Hunter
 */

/*
 * This file implements UBIFS initialization and VFS superblock operations. Some
 * initialization stuff which is rather large and complex is placed at
 * corresponding subsystems, but most of it is here.
 */

#include <linux/init.h>
#include <linux/slab.h>
#include <linux/module.h>
#include <linux/ctype.h>
#include <linux/kthread.h>
#include <linux/parser.h>
#include <linux/seq_file.h>
#include <linux/mount.h>
#include <linux/math64.h>
#include <linux/writeback.h>
#include "ubifs.h"

/*
 * Maximum amount of memory we may 'kmalloc()' without worrying that we are
 * allocating too much.
 */
#define UBIFS_KMALLOC_OK (128*1024)

/* Slab cache for UBIFS inodes */
struct kmem_cache *ubifs_inode_slab;

/* UBIFS TNC shrinker description */
static struct shrinker ubifs_shrinker_info = {
	.shrink = ubifs_shrinker,
	.seeks = DEFAULT_SEEKS,
};

/**
 * validate_inode - validate inode.
 * @c: UBIFS file-system description object
 * @inode: the inode to validate
 *
 * This is a helper function for 'ubifs_iget()' which validates various fields
 * of a newly built inode to make sure they contain sane values and prevent
 * possible vulnerabilities. Returns zero if the inode is all right and
 * a non-zero error code if not.
 */
static int validate_inode(struct ubifs_info *c, const struct inode *inode)
{
	int err;
	const struct ubifs_inode *ui = ubifs_inode(inode);

	if (inode->i_size > c->max_inode_sz) {
		ubifs_err("inode is too large (%lld)",
			  (long long)inode->i_size);
		return 1;
	}

	if (ui->compr_type < 0 || ui->compr_type >= UBIFS_COMPR_TYPES_CNT) {
		ubifs_err("unknown compression type %d", ui->compr_type);
		return 2;
	}

	if (ui->xattr_names + ui->xattr_cnt > XATTR_LIST_MAX)
		return 3;

	if (ui->data_len < 0 || ui->data_len > UBIFS_MAX_INO_DATA)
		return 4;

	if (ui->xattr && (inode->i_mode & S_IFMT) != S_IFREG)
		return 5;

	if (!ubifs_compr_present(ui->compr_type)) {
		ubifs_warn("inode %lu uses '%s' compression, but it was not "
			   "compiled in", inode->i_ino,
			   ubifs_compr_name(ui->compr_type));
	}

	err = dbg_check_dir_size(c, inode);
	return err;
}

struct inode *ubifs_iget(struct super_block *sb, unsigned long inum)
{
	int err;
	union ubifs_key key;
	struct ubifs_ino_node *ino;
	struct ubifs_info *c = sb->s_fs_info;
	struct inode *inode;
	struct ubifs_inode *ui;

	dbg_gen("inode %lu", inum);

	inode = iget_locked(sb, inum);
	if (!inode)
		return ERR_PTR(-ENOMEM);
	if (!(inode->i_state & I_NEW))
		return inode;
	ui = ubifs_inode(inode);

	ino = kmalloc(UBIFS_MAX_INO_NODE_SZ, GFP_NOFS);
	if (!ino) {
		err = -ENOMEM;
		goto out;
	}

	ino_key_init(c, &key, inode->i_ino);

	err = ubifs_tnc_lookup(c, &key, ino);
	if (err)
		goto out_ino;

	inode->i_flags |= (S_NOCMTIME | S_NOATIME);
	inode->i_nlink = le32_to_cpu(ino->nlink);
	inode->i_uid   = le32_to_cpu(ino->uid);
	inode->i_gid   = le32_to_cpu(ino->gid);
	inode->i_atime.tv_sec  = (int64_t)le64_to_cpu(ino->atime_sec);
	inode->i_atime.tv_nsec = le32_to_cpu(ino->atime_nsec);
	inode->i_mtime.tv_sec  = (int64_t)le64_to_cpu(ino->mtime_sec);
	inode->i_mtime.tv_nsec = le32_to_cpu(ino->mtime_nsec);
	inode->i_ctime.tv_sec  = (int64_t)le64_to_cpu(ino->ctime_sec);
	inode->i_ctime.tv_nsec = le32_to_cpu(ino->ctime_nsec);
	inode->i_mode = le32_to_cpu(ino->mode);
	inode->i_size = le64_to_cpu(ino->size);

	ui->data_len    = le32_to_cpu(ino->data_len);
	ui->flags       = le32_to_cpu(ino->flags);
	ui->compr_type  = le16_to_cpu(ino->compr_type);
	ui->creat_sqnum = le64_to_cpu(ino->creat_sqnum);
	ui->xattr_cnt   = le32_to_cpu(ino->xattr_cnt);
	ui->xattr_size  = le32_to_cpu(ino->xattr_size);
	ui->xattr_names = le32_to_cpu(ino->xattr_names);
	ui->synced_i_size = ui->ui_size = inode->i_size;

	ui->xattr = (ui->flags & UBIFS_XATTR_FL) ? 1 : 0;

	err = validate_inode(c, inode);
	if (err)
		goto out_invalid;

	/* Disable read-ahead */
	inode->i_mapping->backing_dev_info = &c->bdi;

	switch (inode->i_mode & S_IFMT) {
	case S_IFREG:
		inode->i_mapping->a_ops = &ubifs_file_address_operations;
		inode->i_op = &ubifs_file_inode_operations;
		inode->i_fop = &ubifs_file_operations;
		if (ui->xattr) {
			ui->data = kmalloc(ui->data_len + 1, GFP_NOFS);
			if (!ui->data) {
				err = -ENOMEM;
				goto out_ino;
			}
			memcpy(ui->data, ino->data, ui->data_len);
			((char *)ui->data)[ui->data_len] = '\0';
		} else if (ui->data_len != 0) {
			err = 10;
			goto out_invalid;
		}
		break;
	case S_IFDIR:
		inode->i_op  = &ubifs_dir_inode_operations;
		inode->i_fop = &ubifs_dir_operations;
		if (ui->data_len != 0) {
			err = 11;
			goto out_invalid;
		}
		break;
	case S_IFLNK:
		inode->i_op = &ubifs_symlink_inode_operations;
		if (ui->data_len <= 0 || ui->data_len > UBIFS_MAX_INO_DATA) {
			err = 12;
			goto out_invalid;
		}
		ui->data = kmalloc(ui->data_len + 1, GFP_NOFS);
		if (!ui->data) {
			err = -ENOMEM;
			goto out_ino;
		}
		memcpy(ui->data, ino->data, ui->data_len);
		((char *)ui->data)[ui->data_len] = '\0';
		break;
	case S_IFBLK:
	case S_IFCHR:
	{
		dev_t rdev;
		union ubifs_dev_desc *dev;

		ui->data = kmalloc(sizeof(union ubifs_dev_desc), GFP_NOFS);
		if (!ui->data) {
			err = -ENOMEM;
			goto out_ino;
		}

		dev = (union ubifs_dev_desc *)ino->data;
		if (ui->data_len == sizeof(dev->new))
			rdev = new_decode_dev(le32_to_cpu(dev->new));
		else if (ui->data_len == sizeof(dev->huge))
			rdev = huge_decode_dev(le64_to_cpu(dev->huge));
		else {
			err = 13;
			goto out_invalid;
		}
		memcpy(ui->data, ino->data, ui->data_len);
		inode->i_op = &ubifs_file_inode_operations;
		init_special_inode(inode, inode->i_mode, rdev);
		break;
	}
	case S_IFSOCK:
	case S_IFIFO:
		inode->i_op = &ubifs_file_inode_operations;
		init_special_inode(inode, inode->i_mode, 0);
		if (ui->data_len != 0) {
			err = 14;
			goto out_invalid;
		}
		break;
	default:
		err = 15;
		goto out_invalid;
	}

	kfree(ino);
	ubifs_set_inode_flags(inode);
	unlock_new_inode(inode);
	return inode;

out_invalid:
	ubifs_err("inode %lu validation failed, error %d", inode->i_ino, err);
	dbg_dump_node(c, ino);
	dbg_dump_inode(c, inode);
	err = -EINVAL;
out_ino:
	kfree(ino);
out:
	ubifs_err("failed to read inode %lu, error %d", inode->i_ino, err);
	iget_failed(inode);
	return ERR_PTR(err);
}

static struct inode *ubifs_alloc_inode(struct super_block *sb)
{
	struct ubifs_inode *ui;

	ui = kmem_cache_alloc(ubifs_inode_slab, GFP_NOFS);
	if (!ui)
		return NULL;

	memset((void *)ui + sizeof(struct inode), 0,
	       sizeof(struct ubifs_inode) - sizeof(struct inode));
	mutex_init(&ui->ui_mutex);
	spin_lock_init(&ui->ui_lock);
	return &ui->vfs_inode;
};

static void ubifs_i_callback(struct rcu_head *head)
{
	struct inode *inode = container_of(head, struct inode, i_rcu);
	struct ubifs_inode *ui = ubifs_inode(inode);
	INIT_LIST_HEAD(&inode->i_dentry);
	kmem_cache_free(ubifs_inode_slab, ui);
}

static void ubifs_destroy_inode(struct inode *inode)
{
	struct ubifs_inode *ui = ubifs_inode(inode);

	kfree(ui->data);
	call_rcu(&inode->i_rcu, ubifs_i_callback);
}

/*
 * Note, Linux write-back code calls this without 'i_mutex'.
 */
static int ubifs_write_inode(struct inode *inode, struct writeback_control *wbc)
{
	int err = 0;
	struct ubifs_info *c = inode->i_sb->s_fs_info;
	struct ubifs_inode *ui = ubifs_inode(inode);

	ubifs_assert(!ui->xattr);
	if (is_bad_inode(inode))
		return 0;

	mutex_lock(&ui->ui_mutex);
	/*
	 * Due to races between write-back forced by budgeting
	 * (see 'sync_some_inodes()') and pdflush write-back, the inode may
	 * have already been synchronized, do not do this again. This might
	 * also happen if it was synchronized in an VFS operation, e.g.
	 * 'ubifs_link()'.
	 */
	if (!ui->dirty) {
		mutex_unlock(&ui->ui_mutex);
		return 0;
	}

	/*
	 * As an optimization, do not write orphan inodes to the media just
	 * because this is not needed.
	 */
	dbg_gen("inode %lu, mode %#x, nlink %u",
		inode->i_ino, (int)inode->i_mode, inode->i_nlink);
	if (inode->i_nlink) {
		err = ubifs_jnl_write_inode(c, inode);
		if (err)
			ubifs_err("can't write inode %lu, error %d",
				  inode->i_ino, err);
		else
			err = dbg_check_inode_size(c, inode, ui->ui_size);
	}

	ui->dirty = 0;
	mutex_unlock(&ui->ui_mutex);
	ubifs_release_dirty_inode_budget(c, ui);
	return err;
}

static void ubifs_evict_inode(struct inode *inode)
{
	int err;
	struct ubifs_info *c = inode->i_sb->s_fs_info;
	struct ubifs_inode *ui = ubifs_inode(inode);

	if (ui->xattr)
		/*
		 * Extended attribute inode deletions are fully handled in
		 * 'ubifs_removexattr()'. These inodes are special and have
		 * limited usage, so there is nothing to do here.
		 */
		goto out;

	dbg_gen("inode %lu, mode %#x", inode->i_ino, (int)inode->i_mode);
	ubifs_assert(!atomic_read(&inode->i_count));

	truncate_inode_pages(&inode->i_data, 0);

	if (inode->i_nlink)
		goto done;

	if (is_bad_inode(inode))
		goto out;

	ui->ui_size = inode->i_size = 0;
	err = ubifs_jnl_delete_inode(c, inode);
	if (err)
		/*
		 * Worst case we have a lost orphan inode wasting space, so a
		 * simple error message is OK here.
		 */
		ubifs_err("can't delete inode %lu, error %d",
			  inode->i_ino, err);

out:
	if (ui->dirty)
		ubifs_release_dirty_inode_budget(c, ui);
	else {
		/* We've deleted something - clean the "no space" flags */
		c->bi.nospace = c->bi.nospace_rp = 0;
		smp_wmb();
	}
done:
	end_writeback(inode);
}

static void ubifs_dirty_inode(struct inode *inode)
{
	struct ubifs_inode *ui = ubifs_inode(inode);

	ubifs_assert(mutex_is_locked(&ui->ui_mutex));
	if (!ui->dirty) {
		ui->dirty = 1;
		dbg_gen("inode %lu",  inode->i_ino);
	}
}

static int ubifs_statfs(struct dentry *dentry, struct kstatfs *buf)
{
	struct ubifs_info *c = dentry->d_sb->s_fs_info;
	unsigned long long free;
	__le32 *uuid = (__le32 *)c->uuid;

	free = ubifs_get_free_space(c);
	dbg_gen("free space %lld bytes (%lld blocks)",
		free, free >> UBIFS_BLOCK_SHIFT);

	buf->f_type = UBIFS_SUPER_MAGIC;
	buf->f_bsize = UBIFS_BLOCK_SIZE;
	buf->f_blocks = c->block_cnt;
	buf->f_bfree = free >> UBIFS_BLOCK_SHIFT;
	if (free > c->report_rp_size)
		buf->f_bavail = (free - c->report_rp_size) >> UBIFS_BLOCK_SHIFT;
	else
		buf->f_bavail = 0;
	buf->f_files = 0;
	buf->f_ffree = 0;
	buf->f_namelen = UBIFS_MAX_NLEN;
	buf->f_fsid.val[0] = le32_to_cpu(uuid[0]) ^ le32_to_cpu(uuid[2]);
	buf->f_fsid.val[1] = le32_to_cpu(uuid[1]) ^ le32_to_cpu(uuid[3]);
	ubifs_assert(buf->f_bfree <= c->block_cnt);
	return 0;
}

static int ubifs_show_options(struct seq_file *s, struct vfsmount *mnt)
{
	struct ubifs_info *c = mnt->mnt_sb->s_fs_info;

	if (c->mount_opts.unmount_mode == 2)
		seq_printf(s, ",fast_unmount");
	else if (c->mount_opts.unmount_mode == 1)
		seq_printf(s, ",norm_unmount");

	if (c->mount_opts.bulk_read == 2)
		seq_printf(s, ",bulk_read");
	else if (c->mount_opts.bulk_read == 1)
		seq_printf(s, ",no_bulk_read");

	if (c->mount_opts.chk_data_crc == 2)
		seq_printf(s, ",chk_data_crc");
	else if (c->mount_opts.chk_data_crc == 1)
		seq_printf(s, ",no_chk_data_crc");

	if (c->mount_opts.override_compr) {
		seq_printf(s, ",compr=%s",
			   ubifs_compr_name(c->mount_opts.compr_type));
	}

	return 0;
}

static int ubifs_sync_fs(struct super_block *sb, int wait)
{
	int i, err;
	struct ubifs_info *c = sb->s_fs_info;

	/*
	 * Zero @wait is just an advisory thing to help the file system shove
	 * lots of data into the queues, and there will be the second
	 * '->sync_fs()' call, with non-zero @wait.
	 */
	if (!wait)
		return 0;

	/*
	 * Synchronize write buffers, because 'ubifs_run_commit()' does not
	 * do this if it waits for an already running commit.
	 */
	for (i = 0; i < c->jhead_cnt; i++) {
		err = ubifs_wbuf_sync(&c->jheads[i].wbuf);
		if (err)
			return err;
	}

	/*
	 * Strictly speaking, it is not necessary to commit the journal here,
	 * synchronizing write-buffers would be enough. But committing makes
	 * UBIFS free space predictions much more accurate, so we want to let
	 * the user be able to get more accurate results of 'statfs()' after
	 * they synchronize the file system.
	 */
	err = ubifs_run_commit(c);
	if (err)
		return err;

	return ubi_sync(c->vi.ubi_num);
}

/**
 * init_constants_early - initialize UBIFS constants.
 * @c: UBIFS file-system description object
 *
 * This function initialize UBIFS constants which do not need the superblock to
 * be read. It also checks that the UBI volume satisfies basic UBIFS
 * requirements. Returns zero in case of success and a negative error code in
 * case of failure.
 */
static int init_constants_early(struct ubifs_info *c)
{
	if (c->vi.corrupted) {
		ubifs_warn("UBI volume is corrupted - read-only mode");
		c->ro_media = 1;
	}

	if (c->di.ro_mode) {
		ubifs_msg("read-only UBI device");
		c->ro_media = 1;
	}

	if (c->vi.vol_type == UBI_STATIC_VOLUME) {
		ubifs_msg("static UBI volume - read-only mode");
		c->ro_media = 1;
	}

	c->leb_cnt = c->vi.size;
	c->leb_size = c->vi.usable_leb_size;
	c->leb_start = c->di.leb_start;
	c->half_leb_size = c->leb_size / 2;
	c->min_io_size = c->di.min_io_size;
	c->min_io_shift = fls(c->min_io_size) - 1;
	c->max_write_size = c->di.max_write_size;
	c->max_write_shift = fls(c->max_write_size) - 1;

	if (c->leb_size < UBIFS_MIN_LEB_SZ) {
		ubifs_err("too small LEBs (%d bytes), min. is %d bytes",
			  c->leb_size, UBIFS_MIN_LEB_SZ);
		return -EINVAL;
	}

	if (c->leb_cnt < UBIFS_MIN_LEB_CNT) {
		ubifs_err("too few LEBs (%d), min. is %d",
			  c->leb_cnt, UBIFS_MIN_LEB_CNT);
		return -EINVAL;
	}

	if (!is_power_of_2(c->min_io_size)) {
		ubifs_err("bad min. I/O size %d", c->min_io_size);
		return -EINVAL;
	}

	/*
	 * Maximum write size has to be greater or equivalent to min. I/O
	 * size, and be multiple of min. I/O size.
	 */
	if (c->max_write_size < c->min_io_size ||
	    c->max_write_size % c->min_io_size ||
	    !is_power_of_2(c->max_write_size)) {
		ubifs_err("bad write buffer size %d for %d min. I/O unit",
			  c->max_write_size, c->min_io_size);
		return -EINVAL;
	}

	/*
	 * UBIFS aligns all node to 8-byte boundary, so to make function in
	 * io.c simpler, assume minimum I/O unit size to be 8 bytes if it is
	 * less than 8.
	 */
	if (c->min_io_size < 8) {
		c->min_io_size = 8;
		c->min_io_shift = 3;
		if (c->max_write_size < c->min_io_size) {
			c->max_write_size = c->min_io_size;
			c->max_write_shift = c->min_io_shift;
		}
	}

	c->ref_node_alsz = ALIGN(UBIFS_REF_NODE_SZ, c->min_io_size);
	c->mst_node_alsz = ALIGN(UBIFS_MST_NODE_SZ, c->min_io_size);

	/*
	 * Initialize node length ranges which are mostly needed for node
	 * length validation.
	 */
	c->ranges[UBIFS_PAD_NODE].len  = UBIFS_PAD_NODE_SZ;
	c->ranges[UBIFS_SB_NODE].len   = UBIFS_SB_NODE_SZ;
	c->ranges[UBIFS_MST_NODE].len  = UBIFS_MST_NODE_SZ;
	c->ranges[UBIFS_REF_NODE].len  = UBIFS_REF_NODE_SZ;
	c->ranges[UBIFS_TRUN_NODE].len = UBIFS_TRUN_NODE_SZ;
	c->ranges[UBIFS_CS_NODE].len   = UBIFS_CS_NODE_SZ;

	c->ranges[UBIFS_INO_NODE].min_len  = UBIFS_INO_NODE_SZ;
	c->ranges[UBIFS_INO_NODE].max_len  = UBIFS_MAX_INO_NODE_SZ;
	c->ranges[UBIFS_ORPH_NODE].min_len =
				UBIFS_ORPH_NODE_SZ + sizeof(__le64);
	c->ranges[UBIFS_ORPH_NODE].max_len = c->leb_size;
	c->ranges[UBIFS_DENT_NODE].min_len = UBIFS_DENT_NODE_SZ;
	c->ranges[UBIFS_DENT_NODE].max_len = UBIFS_MAX_DENT_NODE_SZ;
	c->ranges[UBIFS_XENT_NODE].min_len = UBIFS_XENT_NODE_SZ;
	c->ranges[UBIFS_XENT_NODE].max_len = UBIFS_MAX_XENT_NODE_SZ;
	c->ranges[UBIFS_DATA_NODE].min_len = UBIFS_DATA_NODE_SZ;
	c->ranges[UBIFS_DATA_NODE].max_len = UBIFS_MAX_DATA_NODE_SZ;
	/*
	 * Minimum indexing node size is amended later when superblock is
	 * read and the key length is known.
	 */
	c->ranges[UBIFS_IDX_NODE].min_len = UBIFS_IDX_NODE_SZ + UBIFS_BRANCH_SZ;
	/*
	 * Maximum indexing node size is amended later when superblock is
	 * read and the fanout is known.
	 */
	c->ranges[UBIFS_IDX_NODE].max_len = INT_MAX;

	/*
	 * Initialize dead and dark LEB space watermarks. See gc.c for comments
	 * about these values.
	 */
	c->dead_wm = ALIGN(MIN_WRITE_SZ, c->min_io_size);
	c->dark_wm = ALIGN(UBIFS_MAX_NODE_SZ, c->min_io_size);

	/*
	 * Calculate how many bytes would be wasted at the end of LEB if it was
	 * fully filled with data nodes of maximum size. This is used in
	 * calculations when reporting free space.
	 */
	c->leb_overhead = c->leb_size % UBIFS_MAX_DATA_NODE_SZ;

	/* Buffer size for bulk-reads */
	c->max_bu_buf_len = UBIFS_MAX_BULK_READ * UBIFS_MAX_DATA_NODE_SZ;
	if (c->max_bu_buf_len > c->leb_size)
		c->max_bu_buf_len = c->leb_size;
	return 0;
}

/**
 * bud_wbuf_callback - bud LEB write-buffer synchronization call-back.
 * @c: UBIFS file-system description object
 * @lnum: LEB the write-buffer was synchronized to
 * @free: how many free bytes left in this LEB
 * @pad: how many bytes were padded
 *
 * This is a callback function which is called by the I/O unit when the
 * write-buffer is synchronized. We need this to correctly maintain space
 * accounting in bud logical eraseblocks. This function returns zero in case of
 * success and a negative error code in case of failure.
 *
 * This function actually belongs to the journal, but we keep it here because
 * we want to keep it static.
 */
static int bud_wbuf_callback(struct ubifs_info *c, int lnum, int free, int pad)
{
	return ubifs_update_one_lp(c, lnum, free, pad, 0, 0);
}

/*
 * init_constants_sb - initialize UBIFS constants.
 * @c: UBIFS file-system description object
 *
 * This is a helper function which initializes various UBIFS constants after
 * the superblock has been read. It also checks various UBIFS parameters and
 * makes sure they are all right. Returns zero in case of success and a
 * negative error code in case of failure.
 */
static int init_constants_sb(struct ubifs_info *c)
{
	int tmp, err;
	long long tmp64;

	c->main_bytes = (long long)c->main_lebs * c->leb_size;
	c->max_znode_sz = sizeof(struct ubifs_znode) +
				c->fanout * sizeof(struct ubifs_zbranch);

	tmp = ubifs_idx_node_sz(c, 1);
	c->ranges[UBIFS_IDX_NODE].min_len = tmp;
	c->min_idx_node_sz = ALIGN(tmp, 8);

	tmp = ubifs_idx_node_sz(c, c->fanout);
	c->ranges[UBIFS_IDX_NODE].max_len = tmp;
	c->max_idx_node_sz = ALIGN(tmp, 8);

	/* Make sure LEB size is large enough to fit full commit */
	tmp = UBIFS_CS_NODE_SZ + UBIFS_REF_NODE_SZ * c->jhead_cnt;
	tmp = ALIGN(tmp, c->min_io_size);
	if (tmp > c->leb_size) {
		dbg_err("too small LEB size %d, at least %d needed",
			c->leb_size, tmp);
		return -EINVAL;
	}

	/*
	 * Make sure that the log is large enough to fit reference nodes for
	 * all buds plus one reserved LEB.
	 */
	tmp64 = c->max_bud_bytes + c->leb_size - 1;
	c->max_bud_cnt = div_u64(tmp64, c->leb_size);
	tmp = (c->ref_node_alsz * c->max_bud_cnt + c->leb_size - 1);
	tmp /= c->leb_size;
	tmp += 1;
	if (c->log_lebs < tmp) {
		dbg_err("too small log %d LEBs, required min. %d LEBs",
			c->log_lebs, tmp);
		return -EINVAL;
	}

	/*
	 * When budgeting we assume worst-case scenarios when the pages are not
	 * be compressed and direntries are of the maximum size.
	 *
	 * Note, data, which may be stored in inodes is budgeted separately, so
	 * it is not included into 'c->bi.inode_budget'.
	 */
	c->bi.page_budget = UBIFS_MAX_DATA_NODE_SZ * UBIFS_BLOCKS_PER_PAGE;
	c->bi.inode_budget = UBIFS_INO_NODE_SZ;
	c->bi.dent_budget = UBIFS_MAX_DENT_NODE_SZ;

	/*
	 * When the amount of flash space used by buds becomes
	 * 'c->max_bud_bytes', UBIFS just blocks all writers and starts commit.
	 * The writers are unblocked when the commit is finished. To avoid
	 * writers to be blocked UBIFS initiates background commit in advance,
	 * when number of bud bytes becomes above the limit defined below.
	 */
	c->bg_bud_bytes = (c->max_bud_bytes * 13) >> 4;

	/*
	 * Ensure minimum journal size. All the bytes in the journal heads are
	 * considered to be used, when calculating the current journal usage.
	 * Consequently, if the journal is too small, UBIFS will treat it as
	 * always full.
	 */
	tmp64 = (long long)(c->jhead_cnt + 1) * c->leb_size + 1;
	if (c->bg_bud_bytes < tmp64)
		c->bg_bud_bytes = tmp64;
	if (c->max_bud_bytes < tmp64 + c->leb_size)
		c->max_bud_bytes = tmp64 + c->leb_size;

	err = ubifs_calc_lpt_geom(c);
	if (err)
		return err;

	/* Initialize effective LEB size used in budgeting calculations */
	c->idx_leb_size = c->leb_size - c->max_idx_node_sz;
	return 0;
}

/*
 * init_constants_master - initialize UBIFS constants.
 * @c: UBIFS file-system description object
 *
 * This is a helper function which initializes various UBIFS constants after
 * the master node has been read. It also checks various UBIFS parameters and
 * makes sure they are all right.
 */
static void init_constants_master(struct ubifs_info *c)
{
	long long tmp64;

	c->bi.min_idx_lebs = ubifs_calc_min_idx_lebs(c);
	c->report_rp_size = ubifs_reported_space(c, c->rp_size);

	/*
	 * Calculate total amount of FS blocks. This number is not used
	 * internally because it does not make much sense for UBIFS, but it is
	 * necessary to report something for the 'statfs()' call.
	 *
	 * Subtract the LEB reserved for GC, the LEB which is reserved for
	 * deletions, minimum LEBs for the index, and assume only one journal
	 * head is available.
	 */
	tmp64 = c->main_lebs - 1 - 1 - MIN_INDEX_LEBS - c->jhead_cnt + 1;
	tmp64 *= (long long)c->leb_size - c->leb_overhead;
	tmp64 = ubifs_reported_space(c, tmp64);
	c->block_cnt = tmp64 >> UBIFS_BLOCK_SHIFT;
}

/**
 * take_gc_lnum - reserve GC LEB.
 * @c: UBIFS file-system description object
 *
 * This function ensures that the LEB reserved for garbage collection is marked
 * as "taken" in lprops. We also have to set free space to LEB size and dirty
 * space to zero, because lprops may contain out-of-date information if the
 * file-system was un-mounted before it has been committed. This function
 * returns zero in case of success and a negative error code in case of
 * failure.
 */
static int take_gc_lnum(struct ubifs_info *c)
{
	int err;

	if (c->gc_lnum == -1) {
		ubifs_err("no LEB for GC");
		return -EINVAL;
	}

	/* And we have to tell lprops that this LEB is taken */
	err = ubifs_change_one_lp(c, c->gc_lnum, c->leb_size, 0,
				  LPROPS_TAKEN, 0, 0);
	return err;
}

/**
 * alloc_wbufs - allocate write-buffers.
 * @c: UBIFS file-system description object
 *
 * This helper function allocates and initializes UBIFS write-buffers. Returns
 * zero in case of success and %-ENOMEM in case of failure.
 */
static int alloc_wbufs(struct ubifs_info *c)
{
	int i, err;

	c->jheads = kzalloc(c->jhead_cnt * sizeof(struct ubifs_jhead),
			   GFP_KERNEL);
	if (!c->jheads)
		return -ENOMEM;

	/* Initialize journal heads */
	for (i = 0; i < c->jhead_cnt; i++) {
		INIT_LIST_HEAD(&c->jheads[i].buds_list);
		err = ubifs_wbuf_init(c, &c->jheads[i].wbuf);
		if (err)
			return err;

		c->jheads[i].wbuf.sync_callback = &bud_wbuf_callback;
		c->jheads[i].wbuf.jhead = i;
	}

	c->jheads[BASEHD].wbuf.dtype = UBI_SHORTTERM;
	/*
	 * Garbage Collector head likely contains long-term data and
	 * does not need to be synchronized by timer.
	 */
	c->jheads[GCHD].wbuf.dtype = UBI_LONGTERM;
	c->jheads[GCHD].wbuf.no_timer = 1;

	return 0;
}

/**
 * free_wbufs - free write-buffers.
 * @c: UBIFS file-system description object
 */
static void free_wbufs(struct ubifs_info *c)
{
	int i;

	if (c->jheads) {
		for (i = 0; i < c->jhead_cnt; i++) {
			kfree(c->jheads[i].wbuf.buf);
			kfree(c->jheads[i].wbuf.inodes);
		}
		kfree(c->jheads);
		c->jheads = NULL;
	}
}

/**
 * free_orphans - free orphans.
 * @c: UBIFS file-system description object
 */
static void free_orphans(struct ubifs_info *c)
{
	struct ubifs_orphan *orph;

	while (c->orph_dnext) {
		orph = c->orph_dnext;
		c->orph_dnext = orph->dnext;
		list_del(&orph->list);
		kfree(orph);
	}

	while (!list_empty(&c->orph_list)) {
		orph = list_entry(c->orph_list.next, struct ubifs_orphan, list);
		list_del(&orph->list);
		kfree(orph);
		dbg_err("orphan list not empty at unmount");
	}

	vfree(c->orph_buf);
	c->orph_buf = NULL;
}

/**
 * free_buds - free per-bud objects.
 * @c: UBIFS file-system description object
 */
static void free_buds(struct ubifs_info *c)
{
	struct rb_node *this = c->buds.rb_node;
	struct ubifs_bud *bud;

	while (this) {
		if (this->rb_left)
			this = this->rb_left;
		else if (this->rb_right)
			this = this->rb_right;
		else {
			bud = rb_entry(this, struct ubifs_bud, rb);
			this = rb_parent(this);
			if (this) {
				if (this->rb_left == &bud->rb)
					this->rb_left = NULL;
				else
					this->rb_right = NULL;
			}
			kfree(bud);
		}
	}
}

/**
 * check_volume_empty - check if the UBI volume is empty.
 * @c: UBIFS file-system description object
 *
 * This function checks if the UBIFS volume is empty by looking if its LEBs are
 * mapped or not. The result of checking is stored in the @c->empty variable.
 * Returns zero in case of success and a negative error code in case of
 * failure.
 */
static int check_volume_empty(struct ubifs_info *c)
{
	int lnum, err;

	c->empty = 1;
	for (lnum = 0; lnum < c->leb_cnt; lnum++) {
		err = ubi_is_mapped(c->ubi, lnum);
		if (unlikely(err < 0))
			return err;
		if (err == 1) {
			c->empty = 0;
			break;
		}

		cond_resched();
	}

	return 0;
}

/*
 * UBIFS mount options.
 *
 * Opt_fast_unmount: do not run a journal commit before un-mounting
 * Opt_norm_unmount: run a journal commit before un-mounting
 * Opt_bulk_read: enable bulk-reads
 * Opt_no_bulk_read: disable bulk-reads
 * Opt_chk_data_crc: check CRCs when reading data nodes
 * Opt_no_chk_data_crc: do not check CRCs when reading data nodes
 * Opt_override_compr: override default compressor
 * Opt_err: just end of array marker
 */
enum {
	Opt_fast_unmount,
	Opt_norm_unmount,
	Opt_bulk_read,
	Opt_no_bulk_read,
	Opt_chk_data_crc,
	Opt_no_chk_data_crc,
	Opt_override_compr,
	Opt_err,
};

static const match_table_t tokens = {
	{Opt_fast_unmount, "fast_unmount"},
	{Opt_norm_unmount, "norm_unmount"},
	{Opt_bulk_read, "bulk_read"},
	{Opt_no_bulk_read, "no_bulk_read"},
	{Opt_chk_data_crc, "chk_data_crc"},
	{Opt_no_chk_data_crc, "no_chk_data_crc"},
	{Opt_override_compr, "compr=%s"},
	{Opt_err, NULL},
};

/**
 * parse_standard_option - parse a standard mount option.
 * @option: the option to parse
 *
 * Normally, standard mount options like "sync" are passed to file-systems as
 * flags. However, when a "rootflags=" kernel boot parameter is used, they may
 * be present in the options string. This function tries to deal with this
 * situation and parse standard options. Returns 0 if the option was not
 * recognized, and the corresponding integer flag if it was.
 *
 * UBIFS is only interested in the "sync" option, so do not check for anything
 * else.
 */
static int parse_standard_option(const char *option)
{
	ubifs_msg("parse %s", option);
	if (!strcmp(option, "sync"))
		return MS_SYNCHRONOUS;
	return 0;
}

/**
 * ubifs_parse_options - parse mount parameters.
 * @c: UBIFS file-system description object
 * @options: parameters to parse
 * @is_remount: non-zero if this is FS re-mount
 *
 * This function parses UBIFS mount options and returns zero in case success
 * and a negative error code in case of failure.
 */
static int ubifs_parse_options(struct ubifs_info *c, char *options,
			       int is_remount)
{
	char *p;
	substring_t args[MAX_OPT_ARGS];

	if (!options)
		return 0;

	while ((p = strsep(&options, ","))) {
		int token;

		if (!*p)
			continue;

		token = match_token(p, tokens, args);
		switch (token) {
		/*
		 * %Opt_fast_unmount and %Opt_norm_unmount options are ignored.
		 * We accept them in order to be backward-compatible. But this
		 * should be removed at some point.
		 */
		case Opt_fast_unmount:
			c->mount_opts.unmount_mode = 2;
			break;
		case Opt_norm_unmount:
			c->mount_opts.unmount_mode = 1;
			break;
		case Opt_bulk_read:
			c->mount_opts.bulk_read = 2;
			c->bulk_read = 1;
			break;
		case Opt_no_bulk_read:
			c->mount_opts.bulk_read = 1;
			c->bulk_read = 0;
			break;
		case Opt_chk_data_crc:
			c->mount_opts.chk_data_crc = 2;
			c->no_chk_data_crc = 0;
			break;
		case Opt_no_chk_data_crc:
			c->mount_opts.chk_data_crc = 1;
			c->no_chk_data_crc = 1;
			break;
		case Opt_override_compr:
		{
			char *name = match_strdup(&args[0]);

			if (!name)
				return -ENOMEM;
			if (!strcmp(name, "none"))
				c->mount_opts.compr_type = UBIFS_COMPR_NONE;
			else if (!strcmp(name, "lzo"))
				c->mount_opts.compr_type = UBIFS_COMPR_LZO;
			else if (!strcmp(name, "zlib"))
				c->mount_opts.compr_type = UBIFS_COMPR_ZLIB;
			else {
				ubifs_err("unknown compressor \"%s\"", name);
				kfree(name);
				return -EINVAL;
			}
			kfree(name);
			c->mount_opts.override_compr = 1;
			c->default_compr = c->mount_opts.compr_type;
			break;
		}
		default:
		{
			unsigned long flag;
			struct super_block *sb = c->vfs_sb;

			flag = parse_standard_option(p);
			if (!flag) {
				ubifs_err("unrecognized mount option \"%s\" "
					  "or missing value", p);
				return -EINVAL;
			}
			sb->s_flags |= flag;
			break;
		}
		}
	}

	return 0;
}

/**
 * destroy_journal - destroy journal data structures.
 * @c: UBIFS file-system description object
 *
 * This function destroys journal data structures including those that may have
 * been created by recovery functions.
 */
static void destroy_journal(struct ubifs_info *c)
{
	while (!list_empty(&c->unclean_leb_list)) {
		struct ubifs_unclean_leb *ucleb;

		ucleb = list_entry(c->unclean_leb_list.next,
				   struct ubifs_unclean_leb, list);
		list_del(&ucleb->list);
		kfree(ucleb);
	}
	while (!list_empty(&c->old_buds)) {
		struct ubifs_bud *bud;

		bud = list_entry(c->old_buds.next, struct ubifs_bud, list);
		list_del(&bud->list);
		kfree(bud);
	}
	ubifs_destroy_idx_gc(c);
	ubifs_destroy_size_tree(c);
	ubifs_tnc_close(c);
	free_buds(c);
}

/**
 * bu_init - initialize bulk-read information.
 * @c: UBIFS file-system description object
 */
static void bu_init(struct ubifs_info *c)
{
	ubifs_assert(c->bulk_read == 1);

	if (c->bu.buf)
		return; /* Already initialized */

again:
	c->bu.buf = kmalloc(c->max_bu_buf_len, GFP_KERNEL | __GFP_NOWARN);
	if (!c->bu.buf) {
		if (c->max_bu_buf_len > UBIFS_KMALLOC_OK) {
			c->max_bu_buf_len = UBIFS_KMALLOC_OK;
			goto again;
		}

		/* Just disable bulk-read */
		ubifs_warn("Cannot allocate %d bytes of memory for bulk-read, "
			   "disabling it", c->max_bu_buf_len);
		c->mount_opts.bulk_read = 1;
		c->bulk_read = 0;
		return;
	}
}

/**
 * check_free_space - check if there is enough free space to mount.
 * @c: UBIFS file-system description object
 *
 * This function makes sure UBIFS has enough free space to be mounted in
 * read/write mode. UBIFS must always have some free space to allow deletions.
 */
static int check_free_space(struct ubifs_info *c)
{
	ubifs_assert(c->dark_wm > 0);
	if (c->lst.total_free + c->lst.total_dirty < c->dark_wm) {
		ubifs_err("insufficient free space to mount in R/W mode");
		dbg_dump_budg(c, &c->bi);
		dbg_dump_lprops(c);
		return -ENOSPC;
	}
	return 0;
}

/**
 * mount_ubifs - mount UBIFS file-system.
 * @c: UBIFS file-system description object
 *
 * This function mounts UBIFS file system. Returns zero in case of success and
 * a negative error code in case of failure.
 *
 * Note, the function does not de-allocate resources it it fails half way
 * through, and the caller has to do this instead.
 */
static int mount_ubifs(struct ubifs_info *c)
{
	int err;
	long long x;
	size_t sz;

	c->ro_mount = !!(c->vfs_sb->s_flags & MS_RDONLY);
	err = init_constants_early(c);
	if (err)
		return err;

	err = ubifs_debugging_init(c);
	if (err)
		return err;

	err = check_volume_empty(c);
	if (err)
		goto out_free;

	if (c->empty && (c->ro_mount || c->ro_media)) {
		/*
		 * This UBI volume is empty, and read-only, or the file system
		 * is mounted read-only - we cannot format it.
		 */
		ubifs_err("can't format empty UBI volume: read-only %s",
			  c->ro_media ? "UBI volume" : "mount");
		err = -EROFS;
		goto out_free;
	}

	if (c->ro_media && !c->ro_mount) {
		ubifs_err("cannot mount read-write - read-only media");
		err = -EROFS;
		goto out_free;
	}

	/*
	 * The requirement for the buffer is that it should fit indexing B-tree
	 * height amount of integers. We assume the height if the TNC tree will
	 * never exceed 64.
	 */
	err = -ENOMEM;
	c->bottom_up_buf = kmalloc(BOTTOM_UP_HEIGHT * sizeof(int), GFP_KERNEL);
	if (!c->bottom_up_buf)
		goto out_free;

	c->sbuf = vmalloc(c->leb_size);
	if (!c->sbuf)
		goto out_free;

	if (!c->ro_mount) {
		c->ileb_buf = vmalloc(c->leb_size);
		if (!c->ileb_buf)
			goto out_free;
	}

	if (c->bulk_read == 1)
		bu_init(c);

	if (!c->ro_mount) {
		c->write_reserve_buf = kmalloc(COMPRESSED_DATA_NODE_BUF_SZ,
					       GFP_KERNEL);
		if (!c->write_reserve_buf)
			goto out_free;
	}

	c->mounting = 1;

	err = ubifs_read_superblock(c);
	if (err)
		goto out_free;

	/*
	 * Make sure the compressor which is set as default in the superblock
	 * or overridden by mount options is actually compiled in.
	 */
	if (!ubifs_compr_present(c->default_compr)) {
		ubifs_err("'compressor \"%s\" is not compiled in",
			  ubifs_compr_name(c->default_compr));
		err = -ENOTSUPP;
		goto out_free;
	}

	err = init_constants_sb(c);
	if (err)
		goto out_free;

	sz = ALIGN(c->max_idx_node_sz, c->min_io_size);
	sz = ALIGN(sz + c->max_idx_node_sz, c->min_io_size);
	c->cbuf = kmalloc(sz, GFP_NOFS);
	if (!c->cbuf) {
		err = -ENOMEM;
		goto out_free;
	}

	err = alloc_wbufs(c);
	if (err)
		goto out_cbuf;

	sprintf(c->bgt_name, BGT_NAME_PATTERN, c->vi.ubi_num, c->vi.vol_id);
	if (!c->ro_mount) {
		/* Create background thread */
		c->bgt = kthread_create(ubifs_bg_thread, c, "%s", c->bgt_name);
		if (IS_ERR(c->bgt)) {
			err = PTR_ERR(c->bgt);
			c->bgt = NULL;
			ubifs_err("cannot spawn \"%s\", error %d",
				  c->bgt_name, err);
			goto out_wbufs;
		}
		wake_up_process(c->bgt);
	}

	err = ubifs_read_master(c);
	if (err)
		goto out_master;

	init_constants_master(c);

	if ((c->mst_node->flags & cpu_to_le32(UBIFS_MST_DIRTY)) != 0) {
		ubifs_msg("recovery needed");
		c->need_recovery = 1;
		if (!c->ro_mount) {
			err = ubifs_recover_inl_heads(c, c->sbuf);
			if (err)
				goto out_master;
		}
	} else if (!c->ro_mount) {
		/*
		 * Set the "dirty" flag so that if we reboot uncleanly we
		 * will notice this immediately on the next mount.
		 */
		c->mst_node->flags |= cpu_to_le32(UBIFS_MST_DIRTY);
		err = ubifs_write_master(c);
		if (err)
			goto out_master;
	}

	err = ubifs_lpt_init(c, 1, !c->ro_mount);
	if (err)
		goto out_lpt;

	err = dbg_check_idx_size(c, c->bi.old_idx_sz);
	if (err)
		goto out_lpt;

	err = ubifs_replay_journal(c);
	if (err)
		goto out_journal;

	/* Calculate 'min_idx_lebs' after journal replay */
	c->bi.min_idx_lebs = ubifs_calc_min_idx_lebs(c);

	err = ubifs_mount_orphans(c, c->need_recovery, c->ro_mount);
	if (err)
		goto out_orphans;

	if (!c->ro_mount) {
		int lnum;

		err = check_free_space(c);
		if (err)
			goto out_orphans;

		/* Check for enough log space */
		lnum = c->lhead_lnum + 1;
		if (lnum >= UBIFS_LOG_LNUM + c->log_lebs)
			lnum = UBIFS_LOG_LNUM;
		if (lnum == c->ltail_lnum) {
			err = ubifs_consolidate_log(c);
			if (err)
				goto out_orphans;
		}

		if (c->need_recovery) {
			err = ubifs_recover_size(c);
			if (err)
				goto out_orphans;
			err = ubifs_rcvry_gc_commit(c);
			if (err)
				goto out_orphans;
		} else {
			err = take_gc_lnum(c);
			if (err)
				goto out_orphans;

			/*
			 * GC LEB may contain garbage if there was an unclean
			 * reboot, and it should be un-mapped.
			 */
			err = ubifs_leb_unmap(c, c->gc_lnum);
			if (err)
				goto out_orphans;
		}

		err = dbg_check_lprops(c);
		if (err)
			goto out_orphans;
	} else if (c->need_recovery) {
		err = ubifs_recover_size(c);
		if (err)
			goto out_orphans;
	} else {
		/*
		 * Even if we mount read-only, we have to set space in GC LEB
		 * to proper value because this affects UBIFS free space
		 * reporting. We do not want to have a situation when
		 * re-mounting from R/O to R/W changes amount of free space.
		 */
		err = take_gc_lnum(c);
		if (err)
			goto out_orphans;
	}

	spin_lock(&ubifs_infos_lock);
	list_add_tail(&c->infos_list, &ubifs_infos);
	spin_unlock(&ubifs_infos_lock);

	if (c->need_recovery) {
		if (c->ro_mount)
			ubifs_msg("recovery deferred");
		else {
			c->need_recovery = 0;
			ubifs_msg("recovery completed");
			/*
			 * GC LEB has to be empty and taken at this point. But
			 * the journal head LEBs may also be accounted as
			 * "empty taken" if they are empty.
			 */
			ubifs_assert(c->lst.taken_empty_lebs > 0);
		}
	} else
		ubifs_assert(c->lst.taken_empty_lebs > 0);

	if (!c->ro_mount && c->space_fixup) {
		err = ubifs_fixup_free_space(c);
		if (err)
			goto out_infos;
	}

	err = dbg_check_filesystem(c);
	if (err)
		goto out_infos;

	err = dbg_debugfs_init_fs(c);
	if (err)
		goto out_infos;

	c->mounting = 0;

	ubifs_msg("mounted UBI device %d, volume %d, name \"%s\"",
		  c->vi.ubi_num, c->vi.vol_id, c->vi.name);
	if (c->ro_mount)
		ubifs_msg("mounted read-only");
	x = (long long)c->main_lebs * c->leb_size;
	ubifs_msg("file system size:   %lld bytes (%lld KiB, %lld MiB, %d "
		  "LEBs)", x, x >> 10, x >> 20, c->main_lebs);
	x = (long long)c->log_lebs * c->leb_size + c->max_bud_bytes;
	ubifs_msg("journal size:       %lld bytes (%lld KiB, %lld MiB, %d "
		  "LEBs)", x, x >> 10, x >> 20, c->log_lebs + c->max_bud_cnt);
	ubifs_msg("media format:       w%d/r%d (latest is w%d/r%d)",
		  c->fmt_version, c->ro_compat_version,
		  UBIFS_FORMAT_VERSION, UBIFS_RO_COMPAT_VERSION);
	ubifs_msg("default compressor: %s", ubifs_compr_name(c->default_compr));
	ubifs_msg("reserved for root:  %llu bytes (%llu KiB)",
		c->report_rp_size, c->report_rp_size >> 10);

	dbg_msg("compiled on:         " __DATE__ " at " __TIME__);
	dbg_msg("min. I/O unit size:  %d bytes", c->min_io_size);
	dbg_msg("max. write size:     %d bytes", c->max_write_size);
	dbg_msg("LEB size:            %d bytes (%d KiB)",
		c->leb_size, c->leb_size >> 10);
	dbg_msg("data journal heads:  %d",
		c->jhead_cnt - NONDATA_JHEADS_CNT);
	dbg_msg("UUID:                %pUB", c->uuid);
	dbg_msg("big_lpt              %d", c->big_lpt);
	dbg_msg("log LEBs:            %d (%d - %d)",
		c->log_lebs, UBIFS_LOG_LNUM, c->log_last);
	dbg_msg("LPT area LEBs:       %d (%d - %d)",
		c->lpt_lebs, c->lpt_first, c->lpt_last);
	dbg_msg("orphan area LEBs:    %d (%d - %d)",
		c->orph_lebs, c->orph_first, c->orph_last);
	dbg_msg("main area LEBs:      %d (%d - %d)",
		c->main_lebs, c->main_first, c->leb_cnt - 1);
	dbg_msg("index LEBs:          %d", c->lst.idx_lebs);
	dbg_msg("total index bytes:   %lld (%lld KiB, %lld MiB)",
		c->bi.old_idx_sz, c->bi.old_idx_sz >> 10,
		c->bi.old_idx_sz >> 20);
	dbg_msg("key hash type:       %d", c->key_hash_type);
	dbg_msg("tree fanout:         %d", c->fanout);
	dbg_msg("reserved GC LEB:     %d", c->gc_lnum);
	dbg_msg("first main LEB:      %d", c->main_first);
	dbg_msg("max. znode size      %d", c->max_znode_sz);
	dbg_msg("max. index node size %d", c->max_idx_node_sz);
	dbg_msg("node sizes:          data %zu, inode %zu, dentry %zu",
		UBIFS_DATA_NODE_SZ, UBIFS_INO_NODE_SZ, UBIFS_DENT_NODE_SZ);
	dbg_msg("node sizes:          trun %zu, sb %zu, master %zu",
		UBIFS_TRUN_NODE_SZ, UBIFS_SB_NODE_SZ, UBIFS_MST_NODE_SZ);
	dbg_msg("node sizes:          ref %zu, cmt. start %zu, orph %zu",
		UBIFS_REF_NODE_SZ, UBIFS_CS_NODE_SZ, UBIFS_ORPH_NODE_SZ);
	dbg_msg("max. node sizes:     data %zu, inode %zu dentry %zu, idx %d",
		UBIFS_MAX_DATA_NODE_SZ, UBIFS_MAX_INO_NODE_SZ,
		UBIFS_MAX_DENT_NODE_SZ, ubifs_idx_node_sz(c, c->fanout));
	dbg_msg("dead watermark:      %d", c->dead_wm);
	dbg_msg("dark watermark:      %d", c->dark_wm);
	dbg_msg("LEB overhead:        %d", c->leb_overhead);
	x = (long long)c->main_lebs * c->dark_wm;
	dbg_msg("max. dark space:     %lld (%lld KiB, %lld MiB)",
		x, x >> 10, x >> 20);
	dbg_msg("maximum bud bytes:   %lld (%lld KiB, %lld MiB)",
		c->max_bud_bytes, c->max_bud_bytes >> 10,
		c->max_bud_bytes >> 20);
	dbg_msg("BG commit bud bytes: %lld (%lld KiB, %lld MiB)",
		c->bg_bud_bytes, c->bg_bud_bytes >> 10,
		c->bg_bud_bytes >> 20);
	dbg_msg("current bud bytes    %lld (%lld KiB, %lld MiB)",
		c->bud_bytes, c->bud_bytes >> 10, c->bud_bytes >> 20);
	dbg_msg("max. seq. number:    %llu", c->max_sqnum);
	dbg_msg("commit number:       %llu", c->cmt_no);

	return 0;

out_infos:
	spin_lock(&ubifs_infos_lock);
	list_del(&c->infos_list);
	spin_unlock(&ubifs_infos_lock);
out_orphans:
	free_orphans(c);
out_journal:
	destroy_journal(c);
out_lpt:
	ubifs_lpt_free(c, 0);
out_master:
	kfree(c->mst_node);
	kfree(c->rcvrd_mst_node);
	if (c->bgt)
		kthread_stop(c->bgt);
out_wbufs:
	free_wbufs(c);
out_cbuf:
	kfree(c->cbuf);
out_free:
	kfree(c->write_reserve_buf);
	kfree(c->bu.buf);
	vfree(c->ileb_buf);
	vfree(c->sbuf);
	kfree(c->bottom_up_buf);
	ubifs_debugging_exit(c);
	return err;
}

/**
 * ubifs_umount - un-mount UBIFS file-system.
 * @c: UBIFS file-system description object
 *
 * Note, this function is called to free allocated resourced when un-mounting,
 * as well as free resources when an error occurred while we were half way
 * through mounting (error path cleanup function). So it has to make sure the
 * resource was actually allocated before freeing it.
 */
static void ubifs_umount(struct ubifs_info *c)
{
	dbg_gen("un-mounting UBI device %d, volume %d", c->vi.ubi_num,
		c->vi.vol_id);

	dbg_debugfs_exit_fs(c);
	spin_lock(&ubifs_infos_lock);
	list_del(&c->infos_list);
	spin_unlock(&ubifs_infos_lock);

	if (c->bgt)
		kthread_stop(c->bgt);

	destroy_journal(c);
	free_wbufs(c);
	free_orphans(c);
	ubifs_lpt_free(c, 0);

	kfree(c->cbuf);
	kfree(c->rcvrd_mst_node);
	kfree(c->mst_node);
	kfree(c->write_reserve_buf);
	kfree(c->bu.buf);
	vfree(c->ileb_buf);
	vfree(c->sbuf);
	kfree(c->bottom_up_buf);
	ubifs_debugging_exit(c);
}

/**
 * ubifs_remount_rw - re-mount in read-write mode.
 * @c: UBIFS file-system description object
 *
 * UBIFS avoids allocating many unnecessary resources when mounted in read-only
 * mode. This function allocates the needed resources and re-mounts UBIFS in
 * read-write mode.
 */
static int ubifs_remount_rw(struct ubifs_info *c)
{
	int err, lnum;

	if (c->rw_incompat) {
		ubifs_err("the file-system is not R/W-compatible");
		ubifs_msg("on-flash format version is w%d/r%d, but software "
			  "only supports up to version w%d/r%d", c->fmt_version,
			  c->ro_compat_version, UBIFS_FORMAT_VERSION,
			  UBIFS_RO_COMPAT_VERSION);
		return -EROFS;
	}

	mutex_lock(&c->umount_mutex);
	dbg_save_space_info(c);
	c->remounting_rw = 1;
	c->ro_mount = 0;

	err = check_free_space(c);
	if (err)
		goto out;

	if (c->old_leb_cnt != c->leb_cnt) {
		struct ubifs_sb_node *sup;

		sup = ubifs_read_sb_node(c);
		if (IS_ERR(sup)) {
			err = PTR_ERR(sup);
			goto out;
		}
		sup->leb_cnt = cpu_to_le32(c->leb_cnt);
		err = ubifs_write_sb_node(c, sup);
		kfree(sup);
		if (err)
			goto out;
	}

	if (c->need_recovery) {
		ubifs_msg("completing deferred recovery");
		err = ubifs_write_rcvrd_mst_node(c);
		if (err)
			goto out;
		err = ubifs_recover_size(c);
		if (err)
			goto out;
		err = ubifs_clean_lebs(c, c->sbuf);
		if (err)
			goto out;
		err = ubifs_recover_inl_heads(c, c->sbuf);
		if (err)
			goto out;
	} else {
		/* A readonly mount is not allowed to have orphans */
		ubifs_assert(c->tot_orphans == 0);
		err = ubifs_clear_orphans(c);
		if (err)
			goto out;
	}

	if (!(c->mst_node->flags & cpu_to_le32(UBIFS_MST_DIRTY))) {
		c->mst_node->flags |= cpu_to_le32(UBIFS_MST_DIRTY);
		err = ubifs_write_master(c);
		if (err)
			goto out;
	}

	c->ileb_buf = vmalloc(c->leb_size);
	if (!c->ileb_buf) {
		err = -ENOMEM;
		goto out;
	}

	c->write_reserve_buf = kmalloc(COMPRESSED_DATA_NODE_BUF_SZ, GFP_KERNEL);
	if (!c->write_reserve_buf)
		goto out;

	err = ubifs_lpt_init(c, 0, 1);
	if (err)
		goto out;

	/* Create background thread */
	c->bgt = kthread_create(ubifs_bg_thread, c, "%s", c->bgt_name);
	if (IS_ERR(c->bgt)) {
		err = PTR_ERR(c->bgt);
		c->bgt = NULL;
		ubifs_err("cannot spawn \"%s\", error %d",
			  c->bgt_name, err);
		goto out;
	}
	wake_up_process(c->bgt);

	c->orph_buf = vmalloc(c->leb_size);
	if (!c->orph_buf) {
		err = -ENOMEM;
		goto out;
	}

	/* Check for enough log space */
	lnum = c->lhead_lnum + 1;
	if (lnum >= UBIFS_LOG_LNUM + c->log_lebs)
		lnum = UBIFS_LOG_LNUM;
	if (lnum == c->ltail_lnum) {
		err = ubifs_consolidate_log(c);
		if (err)
			goto out;
	}

	if (c->need_recovery)
		err = ubifs_rcvry_gc_commit(c);
	else
		err = ubifs_leb_unmap(c, c->gc_lnum);
	if (err)
		goto out;

	dbg_gen("re-mounted read-write");
	c->remounting_rw = 0;

	if (c->need_recovery) {
		c->need_recovery = 0;
		ubifs_msg("deferred recovery completed");
	} else {
		/*
		 * Do not run the debugging space check if the were doing
		 * recovery, because when we saved the information we had the
		 * file-system in a state where the TNC and lprops has been
		 * modified in memory, but all the I/O operations (including a
		 * commit) were deferred. So the file-system was in
		 * "non-committed" state. Now the file-system is in committed
		 * state, and of course the amount of free space will change
		 * because, for example, the old index size was imprecise.
		 */
		err = dbg_check_space_info(c);
<<<<<<< HEAD
	}
=======
	}

	if (c->space_fixup) {
		err = ubifs_fixup_free_space(c);
		if (err)
			goto out;
	}

>>>>>>> bf0be0e9
	mutex_unlock(&c->umount_mutex);
	return err;

out:
	c->ro_mount = 1;
	vfree(c->orph_buf);
	c->orph_buf = NULL;
	if (c->bgt) {
		kthread_stop(c->bgt);
		c->bgt = NULL;
	}
	free_wbufs(c);
	kfree(c->write_reserve_buf);
	c->write_reserve_buf = NULL;
	vfree(c->ileb_buf);
	c->ileb_buf = NULL;
	ubifs_lpt_free(c, 1);
	c->remounting_rw = 0;
	mutex_unlock(&c->umount_mutex);
	return err;
}

/**
 * ubifs_remount_ro - re-mount in read-only mode.
 * @c: UBIFS file-system description object
 *
 * We assume VFS has stopped writing. Possibly the background thread could be
 * running a commit, however kthread_stop will wait in that case.
 */
static void ubifs_remount_ro(struct ubifs_info *c)
{
	int i, err;

	ubifs_assert(!c->need_recovery);
	ubifs_assert(!c->ro_mount);

	mutex_lock(&c->umount_mutex);
	if (c->bgt) {
		kthread_stop(c->bgt);
		c->bgt = NULL;
	}

	dbg_save_space_info(c);

	for (i = 0; i < c->jhead_cnt; i++)
		ubifs_wbuf_sync(&c->jheads[i].wbuf);

	c->mst_node->flags &= ~cpu_to_le32(UBIFS_MST_DIRTY);
	c->mst_node->flags |= cpu_to_le32(UBIFS_MST_NO_ORPHS);
	c->mst_node->gc_lnum = cpu_to_le32(c->gc_lnum);
	err = ubifs_write_master(c);
	if (err)
		ubifs_ro_mode(c, err);

	vfree(c->orph_buf);
	c->orph_buf = NULL;
	kfree(c->write_reserve_buf);
	c->write_reserve_buf = NULL;
	vfree(c->ileb_buf);
	c->ileb_buf = NULL;
	ubifs_lpt_free(c, 1);
	c->ro_mount = 1;
	err = dbg_check_space_info(c);
	if (err)
		ubifs_ro_mode(c, err);
	mutex_unlock(&c->umount_mutex);
}

static void ubifs_put_super(struct super_block *sb)
{
	int i;
	struct ubifs_info *c = sb->s_fs_info;

	ubifs_msg("un-mount UBI device %d, volume %d", c->vi.ubi_num,
		  c->vi.vol_id);

	/*
	 * The following asserts are only valid if there has not been a failure
	 * of the media. For example, there will be dirty inodes if we failed
	 * to write them back because of I/O errors.
	 */
	if (!c->ro_error) {
<<<<<<< HEAD
		ubifs_assert(atomic_long_read(&c->dirty_pg_cnt) == 0);
		ubifs_assert(c->budg_idx_growth == 0);
		ubifs_assert(c->budg_dd_growth == 0);
		ubifs_assert(c->budg_data_growth == 0);
=======
		ubifs_assert(c->bi.idx_growth == 0);
		ubifs_assert(c->bi.dd_growth == 0);
		ubifs_assert(c->bi.data_growth == 0);
>>>>>>> bf0be0e9
	}

	/*
	 * The 'c->umount_lock' prevents races between UBIFS memory shrinker
	 * and file system un-mount. Namely, it prevents the shrinker from
	 * picking this superblock for shrinking - it will be just skipped if
	 * the mutex is locked.
	 */
	mutex_lock(&c->umount_mutex);
	if (!c->ro_mount) {
		/*
		 * First of all kill the background thread to make sure it does
		 * not interfere with un-mounting and freeing resources.
		 */
		if (c->bgt) {
			kthread_stop(c->bgt);
			c->bgt = NULL;
		}

		/*
		 * On fatal errors c->ro_error is set to 1, in which case we do
		 * not write the master node.
		 */
		if (!c->ro_error) {
			int err;

			/* Synchronize write-buffers */
			for (i = 0; i < c->jhead_cnt; i++)
				ubifs_wbuf_sync(&c->jheads[i].wbuf);

			/*
			 * We are being cleanly unmounted which means the
			 * orphans were killed - indicate this in the master
			 * node. Also save the reserved GC LEB number.
			 */
			c->mst_node->flags &= ~cpu_to_le32(UBIFS_MST_DIRTY);
			c->mst_node->flags |= cpu_to_le32(UBIFS_MST_NO_ORPHS);
			c->mst_node->gc_lnum = cpu_to_le32(c->gc_lnum);
			err = ubifs_write_master(c);
			if (err)
				/*
				 * Recovery will attempt to fix the master area
				 * next mount, so we just print a message and
				 * continue to unmount normally.
				 */
				ubifs_err("failed to write master node, "
					  "error %d", err);
		} else {
			for (i = 0; i < c->jhead_cnt; i++)
				/* Make sure write-buffer timers are canceled */
				hrtimer_cancel(&c->jheads[i].wbuf.timer);
		}
	}

	ubifs_umount(c);
	bdi_destroy(&c->bdi);
	ubi_close_volume(c->ubi);
	mutex_unlock(&c->umount_mutex);
	kfree(c);
}

static int ubifs_remount_fs(struct super_block *sb, int *flags, char *data)
{
	int err;
	struct ubifs_info *c = sb->s_fs_info;

	dbg_gen("old flags %#lx, new flags %#x", sb->s_flags, *flags);

	err = ubifs_parse_options(c, data, 1);
	if (err) {
		ubifs_err("invalid or unknown remount parameter");
		return err;
	}

	if (c->ro_mount && !(*flags & MS_RDONLY)) {
		if (c->ro_error) {
			ubifs_msg("cannot re-mount R/W due to prior errors");
			return -EROFS;
		}
		if (c->ro_media) {
			ubifs_msg("cannot re-mount R/W - UBI volume is R/O");
			return -EROFS;
		}
		err = ubifs_remount_rw(c);
		if (err)
			return err;
	} else if (!c->ro_mount && (*flags & MS_RDONLY)) {
		if (c->ro_error) {
			ubifs_msg("cannot re-mount R/O due to prior errors");
			return -EROFS;
		}
		ubifs_remount_ro(c);
	}

	if (c->bulk_read == 1)
		bu_init(c);
	else {
		dbg_gen("disable bulk-read");
		kfree(c->bu.buf);
		c->bu.buf = NULL;
	}

	ubifs_assert(c->lst.taken_empty_lebs > 0);
	return 0;
}

const struct super_operations ubifs_super_operations = {
	.alloc_inode   = ubifs_alloc_inode,
	.destroy_inode = ubifs_destroy_inode,
	.put_super     = ubifs_put_super,
	.write_inode   = ubifs_write_inode,
	.evict_inode   = ubifs_evict_inode,
	.statfs        = ubifs_statfs,
	.dirty_inode   = ubifs_dirty_inode,
	.remount_fs    = ubifs_remount_fs,
	.show_options  = ubifs_show_options,
	.sync_fs       = ubifs_sync_fs,
};

/**
 * open_ubi - parse UBI device name string and open the UBI device.
 * @name: UBI volume name
 * @mode: UBI volume open mode
 *
 * The primary method of mounting UBIFS is by specifying the UBI volume
 * character device node path. However, UBIFS may also be mounted withoug any
 * character device node using one of the following methods:
 *
 * o ubiX_Y    - mount UBI device number X, volume Y;
 * o ubiY      - mount UBI device number 0, volume Y;
 * o ubiX:NAME - mount UBI device X, volume with name NAME;
 * o ubi:NAME  - mount UBI device 0, volume with name NAME.
 *
 * Alternative '!' separator may be used instead of ':' (because some shells
 * like busybox may interpret ':' as an NFS host name separator). This function
 * returns UBI volume description object in case of success and a negative
 * error code in case of failure.
 */
static struct ubi_volume_desc *open_ubi(const char *name, int mode)
{
	struct ubi_volume_desc *ubi;
	int dev, vol;
	char *endptr;

	/* First, try to open using the device node path method */
	ubi = ubi_open_volume_path(name, mode);
	if (!IS_ERR(ubi))
		return ubi;

	/* Try the "nodev" method */
	if (name[0] != 'u' || name[1] != 'b' || name[2] != 'i')
		return ERR_PTR(-EINVAL);

	/* ubi:NAME method */
	if ((name[3] == ':' || name[3] == '!') && name[4] != '\0')
		return ubi_open_volume_nm(0, name + 4, mode);

	if (!isdigit(name[3]))
		return ERR_PTR(-EINVAL);

	dev = simple_strtoul(name + 3, &endptr, 0);

	/* ubiY method */
	if (*endptr == '\0')
		return ubi_open_volume(0, dev, mode);

	/* ubiX_Y method */
	if (*endptr == '_' && isdigit(endptr[1])) {
		vol = simple_strtoul(endptr + 1, &endptr, 0);
		if (*endptr != '\0')
			return ERR_PTR(-EINVAL);
		return ubi_open_volume(dev, vol, mode);
	}

	/* ubiX:NAME method */
	if ((*endptr == ':' || *endptr == '!') && endptr[1] != '\0')
		return ubi_open_volume_nm(dev, ++endptr, mode);

	return ERR_PTR(-EINVAL);
}

static int ubifs_fill_super(struct super_block *sb, void *data, int silent)
{
	struct ubi_volume_desc *ubi = sb->s_fs_info;
	struct ubifs_info *c;
	struct inode *root;
	int err;

	c = kzalloc(sizeof(struct ubifs_info), GFP_KERNEL);
	if (!c)
		return -ENOMEM;

	spin_lock_init(&c->cnt_lock);
	spin_lock_init(&c->cs_lock);
	spin_lock_init(&c->buds_lock);
	spin_lock_init(&c->space_lock);
	spin_lock_init(&c->orphan_lock);
	init_rwsem(&c->commit_sem);
	mutex_init(&c->lp_mutex);
	mutex_init(&c->tnc_mutex);
	mutex_init(&c->log_mutex);
	mutex_init(&c->mst_mutex);
	mutex_init(&c->umount_mutex);
	mutex_init(&c->bu_mutex);
	mutex_init(&c->write_reserve_mutex);
	init_waitqueue_head(&c->cmt_wq);
	c->buds = RB_ROOT;
	c->old_idx = RB_ROOT;
	c->size_tree = RB_ROOT;
	c->orph_tree = RB_ROOT;
	INIT_LIST_HEAD(&c->infos_list);
	INIT_LIST_HEAD(&c->idx_gc);
	INIT_LIST_HEAD(&c->replay_list);
	INIT_LIST_HEAD(&c->replay_buds);
	INIT_LIST_HEAD(&c->uncat_list);
	INIT_LIST_HEAD(&c->empty_list);
	INIT_LIST_HEAD(&c->freeable_list);
	INIT_LIST_HEAD(&c->frdi_idx_list);
	INIT_LIST_HEAD(&c->unclean_leb_list);
	INIT_LIST_HEAD(&c->old_buds);
	INIT_LIST_HEAD(&c->orph_list);
	INIT_LIST_HEAD(&c->orph_new);
	c->no_chk_data_crc = 1;

	c->vfs_sb = sb;
	c->highest_inum = UBIFS_FIRST_INO;
	c->lhead_lnum = c->ltail_lnum = UBIFS_LOG_LNUM;

	ubi_get_volume_info(ubi, &c->vi);
	ubi_get_device_info(c->vi.ubi_num, &c->di);

	/* Re-open the UBI device in read-write mode */
	c->ubi = ubi_open_volume(c->vi.ubi_num, c->vi.vol_id, UBI_READWRITE);
	if (IS_ERR(c->ubi)) {
		err = PTR_ERR(c->ubi);
		goto out_free;
	}

	/*
	 * UBIFS provides 'backing_dev_info' in order to disable read-ahead. For
	 * UBIFS, I/O is not deferred, it is done immediately in readpage,
	 * which means the user would have to wait not just for their own I/O
	 * but the read-ahead I/O as well i.e. completely pointless.
	 *
	 * Read-ahead will be disabled because @c->bdi.ra_pages is 0.
	 */
	c->bdi.name = "ubifs",
	c->bdi.capabilities = BDI_CAP_MAP_COPY;
	err  = bdi_init(&c->bdi);
	if (err)
		goto out_close;
	err = bdi_register(&c->bdi, NULL, "ubifs_%d_%d",
			   c->vi.ubi_num, c->vi.vol_id);
	if (err)
		goto out_bdi;

	err = ubifs_parse_options(c, data, 0);
	if (err)
		goto out_bdi;

	sb->s_bdi = &c->bdi;
	sb->s_fs_info = c;
	sb->s_magic = UBIFS_SUPER_MAGIC;
	sb->s_blocksize = UBIFS_BLOCK_SIZE;
	sb->s_blocksize_bits = UBIFS_BLOCK_SHIFT;
	sb->s_maxbytes = c->max_inode_sz = key_max_inode_size(c);
	if (c->max_inode_sz > MAX_LFS_FILESIZE)
		sb->s_maxbytes = c->max_inode_sz = MAX_LFS_FILESIZE;
	sb->s_op = &ubifs_super_operations;

	mutex_lock(&c->umount_mutex);
	err = mount_ubifs(c);
	if (err) {
		ubifs_assert(err < 0);
		goto out_unlock;
	}

	/* Read the root inode */
	root = ubifs_iget(sb, UBIFS_ROOT_INO);
	if (IS_ERR(root)) {
		err = PTR_ERR(root);
		goto out_umount;
	}

	sb->s_root = d_alloc_root(root);
	if (!sb->s_root)
		goto out_iput;

	mutex_unlock(&c->umount_mutex);
	return 0;

out_iput:
	iput(root);
out_umount:
	ubifs_umount(c);
out_unlock:
	mutex_unlock(&c->umount_mutex);
out_bdi:
	bdi_destroy(&c->bdi);
out_close:
	ubi_close_volume(c->ubi);
out_free:
	kfree(c);
	return err;
}

static int sb_test(struct super_block *sb, void *data)
{
	dev_t *dev = data;
	struct ubifs_info *c = sb->s_fs_info;

	return c->vi.cdev == *dev;
}

static struct dentry *ubifs_mount(struct file_system_type *fs_type, int flags,
			const char *name, void *data)
{
	struct ubi_volume_desc *ubi;
	struct ubi_volume_info vi;
	struct super_block *sb;
	int err;

	dbg_gen("name %s, flags %#x", name, flags);

	/*
	 * Get UBI device number and volume ID. Mount it read-only so far
	 * because this might be a new mount point, and UBI allows only one
	 * read-write user at a time.
	 */
	ubi = open_ubi(name, UBI_READONLY);
	if (IS_ERR(ubi)) {
		dbg_err("cannot open \"%s\", error %d",
			name, (int)PTR_ERR(ubi));
		return ERR_CAST(ubi);
	}
	ubi_get_volume_info(ubi, &vi);

	dbg_gen("opened ubi%d_%d", vi.ubi_num, vi.vol_id);

	sb = sget(fs_type, &sb_test, &set_anon_super, &vi.cdev);
	if (IS_ERR(sb)) {
		err = PTR_ERR(sb);
		goto out_close;
	}

	if (sb->s_root) {
		struct ubifs_info *c1 = sb->s_fs_info;

		/* A new mount point for already mounted UBIFS */
		dbg_gen("this ubi volume is already mounted");
		if (!!(flags & MS_RDONLY) != c1->ro_mount) {
			err = -EBUSY;
			goto out_deact;
		}
	} else {
		sb->s_flags = flags;
		/*
		 * Pass 'ubi' to 'fill_super()' in sb->s_fs_info where it is
		 * replaced by 'c'.
		 */
		sb->s_fs_info = ubi;
		err = ubifs_fill_super(sb, data, flags & MS_SILENT ? 1 : 0);
		if (err)
			goto out_deact;
		/* We do not support atime */
		sb->s_flags |= MS_ACTIVE | MS_NOATIME;
	}

	/* 'fill_super()' opens ubi again so we must close it here */
	ubi_close_volume(ubi);

	return dget(sb->s_root);

out_deact:
	deactivate_locked_super(sb);
out_close:
	ubi_close_volume(ubi);
	return ERR_PTR(err);
}

static struct file_system_type ubifs_fs_type = {
	.name    = "ubifs",
	.owner   = THIS_MODULE,
	.mount   = ubifs_mount,
	.kill_sb = kill_anon_super,
};

/*
 * Inode slab cache constructor.
 */
static void inode_slab_ctor(void *obj)
{
	struct ubifs_inode *ui = obj;
	inode_init_once(&ui->vfs_inode);
}

static int __init ubifs_init(void)
{
	int err;

	BUILD_BUG_ON(sizeof(struct ubifs_ch) != 24);

	/* Make sure node sizes are 8-byte aligned */
	BUILD_BUG_ON(UBIFS_CH_SZ        & 7);
	BUILD_BUG_ON(UBIFS_INO_NODE_SZ  & 7);
	BUILD_BUG_ON(UBIFS_DENT_NODE_SZ & 7);
	BUILD_BUG_ON(UBIFS_XENT_NODE_SZ & 7);
	BUILD_BUG_ON(UBIFS_DATA_NODE_SZ & 7);
	BUILD_BUG_ON(UBIFS_TRUN_NODE_SZ & 7);
	BUILD_BUG_ON(UBIFS_SB_NODE_SZ   & 7);
	BUILD_BUG_ON(UBIFS_MST_NODE_SZ  & 7);
	BUILD_BUG_ON(UBIFS_REF_NODE_SZ  & 7);
	BUILD_BUG_ON(UBIFS_CS_NODE_SZ   & 7);
	BUILD_BUG_ON(UBIFS_ORPH_NODE_SZ & 7);

	BUILD_BUG_ON(UBIFS_MAX_DENT_NODE_SZ & 7);
	BUILD_BUG_ON(UBIFS_MAX_XENT_NODE_SZ & 7);
	BUILD_BUG_ON(UBIFS_MAX_DATA_NODE_SZ & 7);
	BUILD_BUG_ON(UBIFS_MAX_INO_NODE_SZ  & 7);
	BUILD_BUG_ON(UBIFS_MAX_NODE_SZ      & 7);
	BUILD_BUG_ON(MIN_WRITE_SZ           & 7);

	/* Check min. node size */
	BUILD_BUG_ON(UBIFS_INO_NODE_SZ  < MIN_WRITE_SZ);
	BUILD_BUG_ON(UBIFS_DENT_NODE_SZ < MIN_WRITE_SZ);
	BUILD_BUG_ON(UBIFS_XENT_NODE_SZ < MIN_WRITE_SZ);
	BUILD_BUG_ON(UBIFS_TRUN_NODE_SZ < MIN_WRITE_SZ);

	BUILD_BUG_ON(UBIFS_MAX_DENT_NODE_SZ > UBIFS_MAX_NODE_SZ);
	BUILD_BUG_ON(UBIFS_MAX_XENT_NODE_SZ > UBIFS_MAX_NODE_SZ);
	BUILD_BUG_ON(UBIFS_MAX_DATA_NODE_SZ > UBIFS_MAX_NODE_SZ);
	BUILD_BUG_ON(UBIFS_MAX_INO_NODE_SZ  > UBIFS_MAX_NODE_SZ);

	/* Defined node sizes */
	BUILD_BUG_ON(UBIFS_SB_NODE_SZ  != 4096);
	BUILD_BUG_ON(UBIFS_MST_NODE_SZ != 512);
	BUILD_BUG_ON(UBIFS_INO_NODE_SZ != 160);
	BUILD_BUG_ON(UBIFS_REF_NODE_SZ != 64);

	/*
	 * We use 2 bit wide bit-fields to store compression type, which should
	 * be amended if more compressors are added. The bit-fields are:
	 * @compr_type in 'struct ubifs_inode', @default_compr in
	 * 'struct ubifs_info' and @compr_type in 'struct ubifs_mount_opts'.
	 */
	BUILD_BUG_ON(UBIFS_COMPR_TYPES_CNT > 4);

	/*
	 * We require that PAGE_CACHE_SIZE is greater-than-or-equal-to
	 * UBIFS_BLOCK_SIZE. It is assumed that both are powers of 2.
	 */
	if (PAGE_CACHE_SIZE < UBIFS_BLOCK_SIZE) {
		ubifs_err("VFS page cache size is %u bytes, but UBIFS requires"
			  " at least 4096 bytes",
			  (unsigned int)PAGE_CACHE_SIZE);
		return -EINVAL;
	}

	err = register_filesystem(&ubifs_fs_type);
	if (err) {
		ubifs_err("cannot register file system, error %d", err);
		return err;
	}

	err = -ENOMEM;
	ubifs_inode_slab = kmem_cache_create("ubifs_inode_slab",
				sizeof(struct ubifs_inode), 0,
				SLAB_MEM_SPREAD | SLAB_RECLAIM_ACCOUNT,
				&inode_slab_ctor);
	if (!ubifs_inode_slab)
		goto out_reg;

	register_shrinker(&ubifs_shrinker_info);

	err = ubifs_compressors_init();
	if (err)
		goto out_shrinker;

	err = dbg_debugfs_init();
	if (err)
		goto out_compr;

	return 0;

out_compr:
	ubifs_compressors_exit();
out_shrinker:
	unregister_shrinker(&ubifs_shrinker_info);
	kmem_cache_destroy(ubifs_inode_slab);
out_reg:
	unregister_filesystem(&ubifs_fs_type);
	return err;
}
/* late_initcall to let compressors initialize first */
late_initcall(ubifs_init);

static void __exit ubifs_exit(void)
{
	ubifs_assert(list_empty(&ubifs_infos));
	ubifs_assert(atomic_long_read(&ubifs_clean_zn_cnt) == 0);

	dbg_debugfs_exit();
	ubifs_compressors_exit();
	unregister_shrinker(&ubifs_shrinker_info);
	kmem_cache_destroy(ubifs_inode_slab);
	unregister_filesystem(&ubifs_fs_type);
}
module_exit(ubifs_exit);

MODULE_LICENSE("GPL");
MODULE_VERSION(__stringify(UBIFS_VERSION));
MODULE_AUTHOR("Artem Bityutskiy, Adrian Hunter");
MODULE_DESCRIPTION("UBIFS - UBI File System");<|MERGE_RESOLUTION|>--- conflicted
+++ resolved
@@ -1691,9 +1691,6 @@
 		 * because, for example, the old index size was imprecise.
 		 */
 		err = dbg_check_space_info(c);
-<<<<<<< HEAD
-	}
-=======
 	}
 
 	if (c->space_fixup) {
@@ -1702,7 +1699,6 @@
 			goto out;
 	}
 
->>>>>>> bf0be0e9
 	mutex_unlock(&c->umount_mutex);
 	return err;
 
@@ -1785,16 +1781,9 @@
 	 * to write them back because of I/O errors.
 	 */
 	if (!c->ro_error) {
-<<<<<<< HEAD
-		ubifs_assert(atomic_long_read(&c->dirty_pg_cnt) == 0);
-		ubifs_assert(c->budg_idx_growth == 0);
-		ubifs_assert(c->budg_dd_growth == 0);
-		ubifs_assert(c->budg_data_growth == 0);
-=======
 		ubifs_assert(c->bi.idx_growth == 0);
 		ubifs_assert(c->bi.dd_growth == 0);
 		ubifs_assert(c->bi.data_growth == 0);
->>>>>>> bf0be0e9
 	}
 
 	/*
