#include <linux/ceph/ceph_debug.h>

#include <linux/module.h>
#include <linux/sched.h>
#include <linux/slab.h>
#include <linux/file.h>
#include <linux/namei.h>
#include <linux/writeback.h>

#include "super.h"
#include "mds_client.h"

/*
 * Ceph file operations
 *
 * Implement basic open/close functionality, and implement
 * read/write.
 *
 * We implement three modes of file I/O:
 *  - buffered uses the generic_file_aio_{read,write} helpers
 *
 *  - synchronous is used when there is multi-client read/write
 *    sharing, avoids the page cache, and synchronously waits for an
 *    ack from the OSD.
 *
 *  - direct io takes the variant of the sync path that references
 *    user pages directly.
 *
 * fsync() flushes and waits on dirty pages, but just queues metadata
 * for writeback: since the MDS can recover size and mtime there is no
 * need to wait for MDS acknowledgement.
 */


/*
 * Prepare an open request.  Preallocate ceph_cap to avoid an
 * inopportune ENOMEM later.
 */
static struct ceph_mds_request *
prepare_open_request(struct super_block *sb, int flags, int create_mode)
{
	struct ceph_fs_client *fsc = ceph_sb_to_client(sb);
	struct ceph_mds_client *mdsc = fsc->mdsc;
	struct ceph_mds_request *req;
	int want_auth = USE_ANY_MDS;
	int op = (flags & O_CREAT) ? CEPH_MDS_OP_CREATE : CEPH_MDS_OP_OPEN;

	if (flags & (O_WRONLY|O_RDWR|O_CREAT|O_TRUNC))
		want_auth = USE_AUTH_MDS;

	req = ceph_mdsc_create_request(mdsc, op, want_auth);
	if (IS_ERR(req))
		goto out;
	req->r_fmode = ceph_flags_to_mode(flags);
	req->r_args.open.flags = cpu_to_le32(flags);
	req->r_args.open.mode = cpu_to_le32(create_mode);
	req->r_args.open.preferred = cpu_to_le32(-1);
out:
	return req;
}

/*
 * initialize private struct file data.
 * if we fail, clean up by dropping fmode reference on the ceph_inode
 */
static int ceph_init_file(struct inode *inode, struct file *file, int fmode)
{
	struct ceph_file_info *cf;
	int ret = 0;

	switch (inode->i_mode & S_IFMT) {
	case S_IFREG:
	case S_IFDIR:
		dout("init_file %p %p 0%o (regular)\n", inode, file,
		     inode->i_mode);
		cf = kmem_cache_alloc(ceph_file_cachep, GFP_NOFS | __GFP_ZERO);
		if (cf == NULL) {
			ceph_put_fmode(ceph_inode(inode), fmode); /* clean up */
			return -ENOMEM;
		}
		cf->fmode = fmode;
		cf->next_offset = 2;
		file->private_data = cf;
		BUG_ON(inode->i_fop->release != ceph_release);
		break;

	case S_IFLNK:
		dout("init_file %p %p 0%o (symlink)\n", inode, file,
		     inode->i_mode);
		ceph_put_fmode(ceph_inode(inode), fmode); /* clean up */
		break;

	default:
		dout("init_file %p %p 0%o (special)\n", inode, file,
		     inode->i_mode);
		/*
		 * we need to drop the open ref now, since we don't
		 * have .release set to ceph_release.
		 */
		ceph_put_fmode(ceph_inode(inode), fmode); /* clean up */
		BUG_ON(inode->i_fop->release == ceph_release);

		/* call the proper open fop */
		ret = inode->i_fop->open(inode, file);
	}
	return ret;
}

/*
 * If the filp already has private_data, that means the file was
 * already opened by intent during lookup, and we do nothing.
 *
 * If we already have the requisite capabilities, we can satisfy
 * the open request locally (no need to request new caps from the
 * MDS).  We do, however, need to inform the MDS (asynchronously)
 * if our wanted caps set expands.
 */
int ceph_open(struct inode *inode, struct file *file)
{
	struct ceph_inode_info *ci = ceph_inode(inode);
	struct ceph_fs_client *fsc = ceph_sb_to_client(inode->i_sb);
	struct ceph_mds_client *mdsc = fsc->mdsc;
	struct ceph_mds_request *req;
	struct ceph_file_info *cf = file->private_data;
	struct inode *parent_inode = file->f_dentry->d_parent->d_inode;
	int err;
	int flags, fmode, wanted;

	if (cf) {
		dout("open file %p is already opened\n", file);
		return 0;
	}

	/* filter out O_CREAT|O_EXCL; vfs did that already.  yuck. */
	flags = file->f_flags & ~(O_CREAT|O_EXCL);
	if (S_ISDIR(inode->i_mode))
		flags = O_DIRECTORY;  /* mds likes to know */

	dout("open inode %p ino %llx.%llx file %p flags %d (%d)\n", inode,
	     ceph_vinop(inode), file, flags, file->f_flags);
	fmode = ceph_flags_to_mode(flags);
	wanted = ceph_caps_for_mode(fmode);

	/* snapped files are read-only */
	if (ceph_snap(inode) != CEPH_NOSNAP && (file->f_mode & FMODE_WRITE))
		return -EROFS;

	/* trivially open snapdir */
	if (ceph_snap(inode) == CEPH_SNAPDIR) {
		spin_lock(&inode->i_lock);
		__ceph_get_fmode(ci, fmode);
		spin_unlock(&inode->i_lock);
		return ceph_init_file(inode, file, fmode);
	}

	/*
	 * No need to block if we have caps on the auth MDS (for
	 * write) or any MDS (for read).  Update wanted set
	 * asynchronously.
	 */
	spin_lock(&inode->i_lock);
	if (__ceph_is_any_real_caps(ci) &&
	    (((fmode & CEPH_FILE_MODE_WR) == 0) || ci->i_auth_cap)) {
		int mds_wanted = __ceph_caps_mds_wanted(ci);
		int issued = __ceph_caps_issued(ci, NULL);

		dout("open %p fmode %d want %s issued %s using existing\n",
		     inode, fmode, ceph_cap_string(wanted),
		     ceph_cap_string(issued));
		__ceph_get_fmode(ci, fmode);
		spin_unlock(&inode->i_lock);

		/* adjust wanted? */
		if ((issued & wanted) != wanted &&
		    (mds_wanted & wanted) != wanted &&
		    ceph_snap(inode) != CEPH_SNAPDIR)
			ceph_check_caps(ci, 0, NULL);

		return ceph_init_file(inode, file, fmode);
	} else if (ceph_snap(inode) != CEPH_NOSNAP &&
		   (ci->i_snap_caps & wanted) == wanted) {
		__ceph_get_fmode(ci, fmode);
		spin_unlock(&inode->i_lock);
		return ceph_init_file(inode, file, fmode);
	}
	spin_unlock(&inode->i_lock);

	dout("open fmode %d wants %s\n", fmode, ceph_cap_string(wanted));
	req = prepare_open_request(inode->i_sb, flags, 0);
	if (IS_ERR(req)) {
		err = PTR_ERR(req);
		goto out;
	}
	req->r_inode = inode;
	ihold(inode);
	req->r_num_caps = 1;
	err = ceph_mdsc_do_request(mdsc, parent_inode, req);
	if (!err)
		err = ceph_init_file(inode, file, req->r_fmode);
	ceph_mdsc_put_request(req);
	dout("open result=%d on %llx.%llx\n", err, ceph_vinop(inode));
out:
	return err;
}


/*
 * Do a lookup + open with a single request.
 *
 * If this succeeds, but some subsequent check in the vfs
 * may_open() fails, the struct *file gets cleaned up (i.e.
 * ceph_release gets called).  So fear not!
 */
/*
 * flags
 *  path_lookup_open   -> LOOKUP_OPEN
 *  path_lookup_create -> LOOKUP_OPEN|LOOKUP_CREATE
 */
struct dentry *ceph_lookup_open(struct inode *dir, struct dentry *dentry,
				struct nameidata *nd, int mode,
				int locked_dir)
{
	struct ceph_fs_client *fsc = ceph_sb_to_client(dir->i_sb);
	struct ceph_mds_client *mdsc = fsc->mdsc;
	struct file *file = nd->intent.open.file;
	struct inode *parent_inode = get_dentry_parent_inode(file->f_dentry);
	struct ceph_mds_request *req;
	int err;
	int flags = nd->intent.open.flags - 1;  /* silly vfs! */

	dout("ceph_lookup_open dentry %p '%.*s' flags %d mode 0%o\n",
	     dentry, dentry->d_name.len, dentry->d_name.name, flags, mode);

	/* do the open */
	req = prepare_open_request(dir->i_sb, flags, mode);
	if (IS_ERR(req))
		return ERR_CAST(req);
	req->r_dentry = dget(dentry);
	req->r_num_caps = 2;
	if (flags & O_CREAT) {
		req->r_dentry_drop = CEPH_CAP_FILE_SHARED;
		req->r_dentry_unless = CEPH_CAP_FILE_EXCL;
	}
	req->r_locked_dir = dir;           /* caller holds dir->i_mutex */
	err = ceph_mdsc_do_request(mdsc, parent_inode, req);
	dentry = ceph_finish_lookup(req, dentry, err);
	if (!err && (flags & O_CREAT) && !req->r_reply_info.head->is_dentry)
		err = ceph_handle_notrace_create(dir, dentry);
	if (!err)
		err = ceph_init_file(req->r_dentry->d_inode, file,
				     req->r_fmode);
	ceph_mdsc_put_request(req);
	dout("ceph_lookup_open result=%p\n", dentry);
	return dentry;
}

int ceph_release(struct inode *inode, struct file *file)
{
	struct ceph_inode_info *ci = ceph_inode(inode);
	struct ceph_file_info *cf = file->private_data;

	dout("release inode %p file %p\n", inode, file);
	ceph_put_fmode(ci, cf->fmode);
	if (cf->last_readdir)
		ceph_mdsc_put_request(cf->last_readdir);
	kfree(cf->last_name);
	kfree(cf->dir_info);
	dput(cf->dentry);
	kmem_cache_free(ceph_file_cachep, cf);

	/* wake up anyone waiting for caps on this inode */
	wake_up_all(&ci->i_cap_wq);
	return 0;
}

/*
 * Read a range of bytes striped over one or more objects.  Iterate over
 * objects we stripe over.  (That's not atomic, but good enough for now.)
 *
 * If we get a short result from the OSD, check against i_size; we need to
 * only return a short read to the caller if we hit EOF.
 */
static int striped_read(struct inode *inode,
			u64 off, u64 len,
			struct page **pages, int num_pages,
			int *checkeof, bool o_direct,
			unsigned long buf_align)
{
	struct ceph_fs_client *fsc = ceph_inode_to_client(inode);
	struct ceph_inode_info *ci = ceph_inode(inode);
	u64 pos, this_len;
	int io_align, page_align;
	int left, pages_left;
	int read;
	struct page **page_pos;
	int ret;
	bool hit_stripe, was_short;

	/*
	 * we may need to do multiple reads.  not atomic, unfortunately.
	 */
	pos = off;
	left = len;
	page_pos = pages;
	pages_left = num_pages;
	read = 0;
	io_align = off & ~PAGE_MASK;

more:
	if (o_direct)
		page_align = (pos - io_align + buf_align) & ~PAGE_MASK;
	else
		page_align = pos & ~PAGE_MASK;
	this_len = left;
	ret = ceph_osdc_readpages(&fsc->client->osdc, ceph_vino(inode),
				  &ci->i_layout, pos, &this_len,
				  ci->i_truncate_seq,
				  ci->i_truncate_size,
				  page_pos, pages_left, page_align);
	if (ret == -ENOENT)
		ret = 0;
	hit_stripe = this_len < left;
	was_short = ret >= 0 && ret < this_len;
	dout("striped_read %llu~%u (read %u) got %d%s%s\n", pos, left, read,
	     ret, hit_stripe ? " HITSTRIPE" : "", was_short ? " SHORT" : "");

	if (ret > 0) {
		int didpages = (page_align + ret) >> PAGE_CACHE_SHIFT;

		if (read < pos - off) {
			dout(" zero gap %llu to %llu\n", off + read, pos);
			ceph_zero_page_vector_range(page_align + read,
						    pos - off - read, pages);
		}
		pos += ret;
		read = pos - off;
		left -= ret;
		page_pos += didpages;
		pages_left -= didpages;

		/* hit stripe? */
		if (left && hit_stripe)
			goto more;
	}

	if (was_short) {
		/* did we bounce off eof? */
		if (pos + left > inode->i_size)
			*checkeof = 1;

		/* zero trailing bytes (inside i_size) */
		if (left > 0 && pos < inode->i_size) {
			if (pos + left > inode->i_size)
				left = inode->i_size - pos;

			dout("zero tail %d\n", left);
<<<<<<< HEAD
			ceph_zero_page_vector_range(page_off + read, left,
=======
			ceph_zero_page_vector_range(page_align + read, left,
>>>>>>> f560f669
						    pages);
			read += left;
		}
	}

	if (ret >= 0)
		ret = read;
	dout("striped_read returns %d\n", ret);
	return ret;
}

/*
 * Completely synchronous read and write methods.  Direct from __user
 * buffer to osd, or directly to user pages (if O_DIRECT).
 *
 * If the read spans object boundary, just do multiple reads.
 */
static ssize_t ceph_sync_read(struct file *file, char __user *data,
			      unsigned len, loff_t *poff, int *checkeof)
{
	struct inode *inode = file->f_dentry->d_inode;
	struct page **pages;
	u64 off = *poff;
	int num_pages, ret;

	dout("sync_read on file %p %llu~%u %s\n", file, off, len,
	     (file->f_flags & O_DIRECT) ? "O_DIRECT" : "");

	if (file->f_flags & O_DIRECT) {
		num_pages = calc_pages_for((unsigned long)data, len);
		pages = ceph_get_direct_page_vector(data, num_pages, true);
	} else {
		num_pages = calc_pages_for(off, len);
		pages = ceph_alloc_page_vector(num_pages, GFP_NOFS);
	}
	if (IS_ERR(pages))
		return PTR_ERR(pages);

	/*
	 * flush any page cache pages in this range.  this
	 * will make concurrent normal and sync io slow,
	 * but it will at least behave sensibly when they are
	 * in sequence.
	 */
	ret = filemap_write_and_wait(inode->i_mapping);
	if (ret < 0)
		goto done;

	ret = striped_read(inode, off, len, pages, num_pages, checkeof,
			   file->f_flags & O_DIRECT,
			   (unsigned long)data & ~PAGE_MASK);

	if (ret >= 0 && (file->f_flags & O_DIRECT) == 0)
		ret = ceph_copy_page_vector_to_user(pages, data, off, ret);
	if (ret >= 0)
		*poff = off + ret;

done:
	if (file->f_flags & O_DIRECT)
		ceph_put_page_vector(pages, num_pages, true);
	else
		ceph_release_page_vector(pages, num_pages);
	dout("sync_read result %d\n", ret);
	return ret;
}

/*
 * Write commit callback, called if we requested both an ACK and
 * ONDISK commit reply from the OSD.
 */
static void sync_write_commit(struct ceph_osd_request *req,
			      struct ceph_msg *msg)
{
	struct ceph_inode_info *ci = ceph_inode(req->r_inode);

	dout("sync_write_commit %p tid %llu\n", req, req->r_tid);
	spin_lock(&ci->i_unsafe_lock);
	list_del_init(&req->r_unsafe_item);
	spin_unlock(&ci->i_unsafe_lock);
	ceph_put_cap_refs(ci, CEPH_CAP_FILE_WR);
}

/*
 * Synchronous write, straight from __user pointer or user pages (if
 * O_DIRECT).
 *
 * If write spans object boundary, just do multiple writes.  (For a
 * correct atomic write, we should e.g. take write locks on all
 * objects, rollback on failure, etc.)
 */
static ssize_t ceph_sync_write(struct file *file, const char __user *data,
			       size_t left, loff_t *offset)
{
	struct inode *inode = file->f_dentry->d_inode;
	struct ceph_inode_info *ci = ceph_inode(inode);
	struct ceph_fs_client *fsc = ceph_inode_to_client(inode);
	struct ceph_osd_request *req;
	struct page **pages;
	int num_pages;
	long long unsigned pos;
	u64 len;
	int written = 0;
	int flags;
	int do_sync = 0;
	int check_caps = 0;
	int page_align, io_align;
	unsigned long buf_align;
	int ret;
	struct timespec mtime = CURRENT_TIME;

	if (ceph_snap(file->f_dentry->d_inode) != CEPH_NOSNAP)
		return -EROFS;

	dout("sync_write on file %p %lld~%u %s\n", file, *offset,
	     (unsigned)left, (file->f_flags & O_DIRECT) ? "O_DIRECT" : "");

	if (file->f_flags & O_APPEND)
		pos = i_size_read(inode);
	else
		pos = *offset;

	ret = filemap_write_and_wait_range(inode->i_mapping, pos, pos + left);
	if (ret < 0)
		return ret;

	ret = invalidate_inode_pages2_range(inode->i_mapping,
					    pos >> PAGE_CACHE_SHIFT,
					    (pos + left) >> PAGE_CACHE_SHIFT);
	if (ret < 0)
		dout("invalidate_inode_pages2_range returned %d\n", ret);

	flags = CEPH_OSD_FLAG_ORDERSNAP |
		CEPH_OSD_FLAG_ONDISK |
		CEPH_OSD_FLAG_WRITE;
	if ((file->f_flags & (O_SYNC|O_DIRECT)) == 0)
		flags |= CEPH_OSD_FLAG_ACK;
	else
		do_sync = 1;

	/*
	 * we may need to do multiple writes here if we span an object
	 * boundary.  this isn't atomic, unfortunately.  :(
	 */
more:
	io_align = pos & ~PAGE_MASK;
	buf_align = (unsigned long)data & ~PAGE_MASK;
	len = left;
	if (file->f_flags & O_DIRECT) {
		/* write from beginning of first page, regardless of
		   io alignment */
		page_align = (pos - io_align + buf_align) & ~PAGE_MASK;
		num_pages = calc_pages_for((unsigned long)data, len);
	} else {
		page_align = pos & ~PAGE_MASK;
		num_pages = calc_pages_for(pos, len);
	}
	req = ceph_osdc_new_request(&fsc->client->osdc, &ci->i_layout,
				    ceph_vino(inode), pos, &len,
				    CEPH_OSD_OP_WRITE, flags,
				    ci->i_snap_realm->cached_context,
				    do_sync,
				    ci->i_truncate_seq, ci->i_truncate_size,
				    &mtime, false, 2, page_align);
	if (!req)
		return -ENOMEM;

	if (file->f_flags & O_DIRECT) {
		pages = ceph_get_direct_page_vector(data, num_pages, false);
		if (IS_ERR(pages)) {
			ret = PTR_ERR(pages);
			goto out;
		}

		/*
		 * throw out any page cache pages in this range. this
		 * may block.
		 */
		truncate_inode_pages_range(inode->i_mapping, pos,
					   (pos+len) | (PAGE_CACHE_SIZE-1));
	} else {
		pages = ceph_alloc_page_vector(num_pages, GFP_NOFS);
		if (IS_ERR(pages)) {
			ret = PTR_ERR(pages);
			goto out;
		}
		ret = ceph_copy_user_to_page_vector(pages, data, pos, len);
		if (ret < 0) {
			ceph_release_page_vector(pages, num_pages);
			goto out;
		}

		if ((file->f_flags & O_SYNC) == 0) {
			/* get a second commit callback */
			req->r_safe_callback = sync_write_commit;
			req->r_own_pages = 1;
		}
	}
	req->r_pages = pages;
	req->r_num_pages = num_pages;
	req->r_inode = inode;

	ret = ceph_osdc_start_request(&fsc->client->osdc, req, false);
	if (!ret) {
		if (req->r_safe_callback) {
			/*
			 * Add to inode unsafe list only after we
			 * start_request so that a tid has been assigned.
			 */
			spin_lock(&ci->i_unsafe_lock);
			list_add_tail(&req->r_unsafe_item,
				      &ci->i_unsafe_writes);
			spin_unlock(&ci->i_unsafe_lock);
			ceph_get_cap_refs(ci, CEPH_CAP_FILE_WR);
		}
		
		ret = ceph_osdc_wait_request(&fsc->client->osdc, req);
		if (ret < 0 && req->r_safe_callback) {
			spin_lock(&ci->i_unsafe_lock);
			list_del_init(&req->r_unsafe_item);
			spin_unlock(&ci->i_unsafe_lock);
			ceph_put_cap_refs(ci, CEPH_CAP_FILE_WR);
		}
	}

	if (file->f_flags & O_DIRECT)
		ceph_put_page_vector(pages, num_pages, false);
	else if (file->f_flags & O_SYNC)
		ceph_release_page_vector(pages, num_pages);

out:
	ceph_osdc_put_request(req);
	if (ret == 0) {
		pos += len;
		written += len;
		left -= len;
		data += written;
		if (left)
			goto more;

		ret = written;
		*offset = pos;
		if (pos > i_size_read(inode))
			check_caps = ceph_inode_set_size(inode, pos);
		if (check_caps)
			ceph_check_caps(ceph_inode(inode), CHECK_CAPS_AUTHONLY,
					NULL);
	}
	return ret;
}

/*
 * Wrap generic_file_aio_read with checks for cap bits on the inode.
 * Atomically grab references, so that those bits are not released
 * back to the MDS mid-read.
 *
 * Hmm, the sync read case isn't actually async... should it be?
 */
static ssize_t ceph_aio_read(struct kiocb *iocb, const struct iovec *iov,
			     unsigned long nr_segs, loff_t pos)
{
	struct file *filp = iocb->ki_filp;
	struct ceph_file_info *fi = filp->private_data;
	loff_t *ppos = &iocb->ki_pos;
	size_t len = iov->iov_len;
	struct inode *inode = filp->f_dentry->d_inode;
	struct ceph_inode_info *ci = ceph_inode(inode);
	void __user *base = iov->iov_base;
	ssize_t ret;
	int want, got = 0;
	int checkeof = 0, read = 0;

	dout("aio_read %p %llx.%llx %llu~%u trying to get caps on %p\n",
	     inode, ceph_vinop(inode), pos, (unsigned)len, inode);
again:
	__ceph_do_pending_vmtruncate(inode);
	if (fi->fmode & CEPH_FILE_MODE_LAZY)
		want = CEPH_CAP_FILE_CACHE | CEPH_CAP_FILE_LAZYIO;
	else
		want = CEPH_CAP_FILE_CACHE;
	ret = ceph_get_caps(ci, CEPH_CAP_FILE_RD, want, &got, -1);
	if (ret < 0)
		goto out;
	dout("aio_read %p %llx.%llx %llu~%u got cap refs on %s\n",
	     inode, ceph_vinop(inode), pos, (unsigned)len,
	     ceph_cap_string(got));

	if ((got & (CEPH_CAP_FILE_CACHE|CEPH_CAP_FILE_LAZYIO)) == 0 ||
	    (iocb->ki_filp->f_flags & O_DIRECT) ||
	    (inode->i_sb->s_flags & MS_SYNCHRONOUS))
		/* hmm, this isn't really async... */
		ret = ceph_sync_read(filp, base, len, ppos, &checkeof);
	else
		ret = generic_file_aio_read(iocb, iov, nr_segs, pos);

out:
	dout("aio_read %p %llx.%llx dropping cap refs on %s = %d\n",
	     inode, ceph_vinop(inode), ceph_cap_string(got), (int)ret);
	ceph_put_cap_refs(ci, got);

	if (checkeof && ret >= 0) {
		int statret = ceph_do_getattr(inode, CEPH_STAT_CAP_SIZE);

		/* hit EOF or hole? */
		if (statret == 0 && *ppos < inode->i_size) {
			dout("aio_read sync_read hit hole, ppos %lld < size %lld, reading more\n", *ppos, inode->i_size);
			read += ret;
			base += ret;
			len -= ret;
			checkeof = 0;
			goto again;
		}
	}
	if (ret >= 0)
		ret += read;

	return ret;
}

/*
 * Take cap references to avoid releasing caps to MDS mid-write.
 *
 * If we are synchronous, and write with an old snap context, the OSD
 * may return EOLDSNAPC.  In that case, retry the write.. _after_
 * dropping our cap refs and allowing the pending snap to logically
 * complete _before_ this write occurs.
 *
 * If we are near ENOSPC, write synchronously.
 */
static ssize_t ceph_aio_write(struct kiocb *iocb, const struct iovec *iov,
		       unsigned long nr_segs, loff_t pos)
{
	struct file *file = iocb->ki_filp;
	struct ceph_file_info *fi = file->private_data;
	struct inode *inode = file->f_dentry->d_inode;
	struct ceph_inode_info *ci = ceph_inode(inode);
	struct ceph_osd_client *osdc =
		&ceph_sb_to_client(inode->i_sb)->client->osdc;
	loff_t endoff = pos + iov->iov_len;
	int want, got = 0;
	int ret, err;

	if (ceph_snap(inode) != CEPH_NOSNAP)
		return -EROFS;

retry_snap:
	if (ceph_osdmap_flag(osdc->osdmap, CEPH_OSDMAP_FULL))
		return -ENOSPC;
	__ceph_do_pending_vmtruncate(inode);
	dout("aio_write %p %llx.%llx %llu~%u getting caps. i_size %llu\n",
	     inode, ceph_vinop(inode), pos, (unsigned)iov->iov_len,
	     inode->i_size);
	if (fi->fmode & CEPH_FILE_MODE_LAZY)
		want = CEPH_CAP_FILE_BUFFER | CEPH_CAP_FILE_LAZYIO;
	else
		want = CEPH_CAP_FILE_BUFFER;
	ret = ceph_get_caps(ci, CEPH_CAP_FILE_WR, want, &got, endoff);
	if (ret < 0)
		goto out;

	dout("aio_write %p %llx.%llx %llu~%u  got cap refs on %s\n",
	     inode, ceph_vinop(inode), pos, (unsigned)iov->iov_len,
	     ceph_cap_string(got));

	if ((got & (CEPH_CAP_FILE_BUFFER|CEPH_CAP_FILE_LAZYIO)) == 0 ||
	    (iocb->ki_filp->f_flags & O_DIRECT) ||
	    (inode->i_sb->s_flags & MS_SYNCHRONOUS)) {
		ret = ceph_sync_write(file, iov->iov_base, iov->iov_len,
			&iocb->ki_pos);
	} else {
		ret = generic_file_aio_write(iocb, iov, nr_segs, pos);

		if ((ret >= 0 || ret == -EIOCBQUEUED) &&
		    ((file->f_flags & O_SYNC) || IS_SYNC(file->f_mapping->host)
		     || ceph_osdmap_flag(osdc->osdmap, CEPH_OSDMAP_NEARFULL))) {
			err = vfs_fsync_range(file, pos, pos + ret - 1, 1);
			if (err < 0)
				ret = err;
		}
	}
	if (ret >= 0) {
		int dirty;
		spin_lock(&inode->i_lock);
		dirty = __ceph_mark_dirty_caps(ci, CEPH_CAP_FILE_WR);
		spin_unlock(&inode->i_lock);
		if (dirty)
			__mark_inode_dirty(inode, dirty);
	}

out:
	dout("aio_write %p %llx.%llx %llu~%u  dropping cap refs on %s\n",
	     inode, ceph_vinop(inode), pos, (unsigned)iov->iov_len,
	     ceph_cap_string(got));
	ceph_put_cap_refs(ci, got);

	if (ret == -EOLDSNAPC) {
		dout("aio_write %p %llx.%llx %llu~%u got EOLDSNAPC, retrying\n",
		     inode, ceph_vinop(inode), pos, (unsigned)iov->iov_len);
		goto retry_snap;
	}

	return ret;
}

/*
 * llseek.  be sure to verify file size on SEEK_END.
 */
static loff_t ceph_llseek(struct file *file, loff_t offset, int origin)
{
	struct inode *inode = file->f_mapping->host;
	int ret;

	mutex_lock(&inode->i_mutex);
	__ceph_do_pending_vmtruncate(inode);
	switch (origin) {
	case SEEK_END:
		ret = ceph_do_getattr(inode, CEPH_STAT_CAP_SIZE);
		if (ret < 0) {
			offset = ret;
			goto out;
		}
		offset += inode->i_size;
		break;
	case SEEK_CUR:
		/*
		 * Here we special-case the lseek(fd, 0, SEEK_CUR)
		 * position-querying operation.  Avoid rewriting the "same"
		 * f_pos value back to the file because a concurrent read(),
		 * write() or lseek() might have altered it
		 */
		if (offset == 0) {
			offset = file->f_pos;
			goto out;
		}
		offset += file->f_pos;
		break;
	}

	if (offset < 0 || offset > inode->i_sb->s_maxbytes) {
		offset = -EINVAL;
		goto out;
	}

	/* Special lock needed here? */
	if (offset != file->f_pos) {
		file->f_pos = offset;
		file->f_version = 0;
	}

out:
	mutex_unlock(&inode->i_mutex);
	return offset;
}

const struct file_operations ceph_file_fops = {
	.open = ceph_open,
	.release = ceph_release,
	.llseek = ceph_llseek,
	.read = do_sync_read,
	.write = do_sync_write,
	.aio_read = ceph_aio_read,
	.aio_write = ceph_aio_write,
	.mmap = ceph_mmap,
	.fsync = ceph_fsync,
	.lock = ceph_lock,
	.flock = ceph_flock,
	.splice_read = generic_file_splice_read,
	.splice_write = generic_file_splice_write,
	.unlocked_ioctl = ceph_ioctl,
	.compat_ioctl	= ceph_ioctl,
};
<|MERGE_RESOLUTION|>--- conflicted
+++ resolved
@@ -354,11 +354,7 @@
 				left = inode->i_size - pos;
 
 			dout("zero tail %d\n", left);
-<<<<<<< HEAD
-			ceph_zero_page_vector_range(page_off + read, left,
-=======
 			ceph_zero_page_vector_range(page_align + read, left,
->>>>>>> f560f669
 						    pages);
 			read += left;
 		}
