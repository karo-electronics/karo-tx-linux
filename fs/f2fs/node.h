/*
 * fs/f2fs/node.h
 *
 * Copyright (c) 2012 Samsung Electronics Co., Ltd.
 *             http://www.samsung.com/
 *
 * This program is free software; you can redistribute it and/or modify
 * it under the terms of the GNU General Public License version 2 as
 * published by the Free Software Foundation.
 */
/* start node id of a node block dedicated to the given node id */
#define	START_NID(nid) ((nid / NAT_ENTRY_PER_BLOCK) * NAT_ENTRY_PER_BLOCK)

/* node block offset on the NAT area dedicated to the given start node id */
#define	NAT_BLOCK_OFFSET(start_nid) (start_nid / NAT_ENTRY_PER_BLOCK)

/* # of pages to perform readahead before building free nids */
#define FREE_NID_PAGES 4

/* maximum # of free node ids to produce during build_free_nids */
#define MAX_FREE_NIDS (NAT_ENTRY_PER_BLOCK * FREE_NID_PAGES)

/* maximum readahead size for node during getting data blocks */
#define MAX_RA_NODE		128

/* maximum cached nat entries to manage memory footprint */
#define NM_WOUT_THRESHOLD	(64 * NAT_ENTRY_PER_BLOCK)

/* vector size for gang look-up from nat cache that consists of radix tree */
#define NATVEC_SIZE	64

/* return value for read_node_page */
#define LOCKED_PAGE	1

/*
 * For node information
 */
struct node_info {
	nid_t nid;		/* node id */
	nid_t ino;		/* inode number of the node's owner */
	block_t	blk_addr;	/* block address of the node */
	unsigned char version;	/* version of the node */
};

struct nat_entry {
	struct list_head list;	/* for clean or dirty nat list */
	bool checkpointed;	/* whether it is checkpointed or not */
	struct node_info ni;	/* in-memory node information */
};

#define nat_get_nid(nat)		(nat->ni.nid)
#define nat_set_nid(nat, n)		(nat->ni.nid = n)
#define nat_get_blkaddr(nat)		(nat->ni.blk_addr)
#define nat_set_blkaddr(nat, b)		(nat->ni.blk_addr = b)
#define nat_get_ino(nat)		(nat->ni.ino)
#define nat_set_ino(nat, i)		(nat->ni.ino = i)
#define nat_get_version(nat)		(nat->ni.version)
#define nat_set_version(nat, v)		(nat->ni.version = v)

#define __set_nat_cache_dirty(nm_i, ne)					\
	list_move_tail(&ne->list, &nm_i->dirty_nat_entries);
#define __clear_nat_cache_dirty(nm_i, ne)				\
	list_move_tail(&ne->list, &nm_i->nat_entries);
#define inc_node_version(version)	(++version)

static inline void node_info_from_raw_nat(struct node_info *ni,
						struct f2fs_nat_entry *raw_ne)
{
	ni->ino = le32_to_cpu(raw_ne->ino);
	ni->blk_addr = le32_to_cpu(raw_ne->block_addr);
	ni->version = raw_ne->version;
}

/*
 * For free nid mangement
 */
enum nid_state {
	NID_NEW,	/* newly added to free nid list */
	NID_ALLOC	/* it is allocated */
};

struct free_nid {
	struct list_head list;	/* for free node id list */
	nid_t nid;		/* node id */
	int state;		/* in use or not: NID_NEW or NID_ALLOC */
};

static inline int next_free_nid(struct f2fs_sb_info *sbi, nid_t *nid)
{
	struct f2fs_nm_info *nm_i = NM_I(sbi);
	struct free_nid *fnid;

	if (nm_i->fcnt <= 0)
		return -1;
	spin_lock(&nm_i->free_nid_list_lock);
	fnid = list_entry(nm_i->free_nid_list.next, struct free_nid, list);
	*nid = fnid->nid;
	spin_unlock(&nm_i->free_nid_list_lock);
	return 0;
}

/*
 * inline functions
 */
static inline void get_nat_bitmap(struct f2fs_sb_info *sbi, void *addr)
{
	struct f2fs_nm_info *nm_i = NM_I(sbi);
	memcpy(addr, nm_i->nat_bitmap, nm_i->bitmap_size);
}

static inline pgoff_t current_nat_addr(struct f2fs_sb_info *sbi, nid_t start)
{
	struct f2fs_nm_info *nm_i = NM_I(sbi);
	pgoff_t block_off;
	pgoff_t block_addr;
	int seg_off;

	block_off = NAT_BLOCK_OFFSET(start);
	seg_off = block_off >> sbi->log_blocks_per_seg;

	block_addr = (pgoff_t)(nm_i->nat_blkaddr +
		(seg_off << sbi->log_blocks_per_seg << 1) +
		(block_off & ((1 << sbi->log_blocks_per_seg) - 1)));

	if (f2fs_test_bit(block_off, nm_i->nat_bitmap))
		block_addr += sbi->blocks_per_seg;

	return block_addr;
}

static inline pgoff_t next_nat_addr(struct f2fs_sb_info *sbi,
						pgoff_t block_addr)
{
	struct f2fs_nm_info *nm_i = NM_I(sbi);

	block_addr -= nm_i->nat_blkaddr;
	if ((block_addr >> sbi->log_blocks_per_seg) % 2)
		block_addr -= sbi->blocks_per_seg;
	else
		block_addr += sbi->blocks_per_seg;

	return block_addr + nm_i->nat_blkaddr;
}

static inline void set_to_next_nat(struct f2fs_nm_info *nm_i, nid_t start_nid)
{
	unsigned int block_off = NAT_BLOCK_OFFSET(start_nid);

	if (f2fs_test_bit(block_off, nm_i->nat_bitmap))
		f2fs_clear_bit(block_off, nm_i->nat_bitmap);
	else
		f2fs_set_bit(block_off, nm_i->nat_bitmap);
}

static inline void fill_node_footer(struct page *page, nid_t nid,
				nid_t ino, unsigned int ofs, bool reset)
{
	void *kaddr = page_address(page);
	struct f2fs_node *rn = (struct f2fs_node *)kaddr;
	if (reset)
		memset(rn, 0, sizeof(*rn));
	rn->footer.nid = cpu_to_le32(nid);
	rn->footer.ino = cpu_to_le32(ino);
	rn->footer.flag = cpu_to_le32(ofs << OFFSET_BIT_SHIFT);
}

static inline void copy_node_footer(struct page *dst, struct page *src)
{
	void *src_addr = page_address(src);
	void *dst_addr = page_address(dst);
	struct f2fs_node *src_rn = (struct f2fs_node *)src_addr;
	struct f2fs_node *dst_rn = (struct f2fs_node *)dst_addr;
	memcpy(&dst_rn->footer, &src_rn->footer, sizeof(struct node_footer));
}

static inline void fill_node_footer_blkaddr(struct page *page, block_t blkaddr)
{
	struct f2fs_sb_info *sbi = F2FS_SB(page->mapping->host->i_sb);
	struct f2fs_checkpoint *ckpt = F2FS_CKPT(sbi);
	void *kaddr = page_address(page);
	struct f2fs_node *rn = (struct f2fs_node *)kaddr;
	rn->footer.cp_ver = ckpt->checkpoint_ver;
	rn->footer.next_blkaddr = cpu_to_le32(blkaddr);
}

static inline nid_t ino_of_node(struct page *node_page)
{
	void *kaddr = page_address(node_page);
	struct f2fs_node *rn = (struct f2fs_node *)kaddr;
	return le32_to_cpu(rn->footer.ino);
}

static inline nid_t nid_of_node(struct page *node_page)
{
	void *kaddr = page_address(node_page);
	struct f2fs_node *rn = (struct f2fs_node *)kaddr;
	return le32_to_cpu(rn->footer.nid);
}

static inline unsigned int ofs_of_node(struct page *node_page)
{
	void *kaddr = page_address(node_page);
	struct f2fs_node *rn = (struct f2fs_node *)kaddr;
	unsigned flag = le32_to_cpu(rn->footer.flag);
	return flag >> OFFSET_BIT_SHIFT;
}

static inline unsigned long long cpver_of_node(struct page *node_page)
{
	void *kaddr = page_address(node_page);
	struct f2fs_node *rn = (struct f2fs_node *)kaddr;
	return le64_to_cpu(rn->footer.cp_ver);
}

static inline block_t next_blkaddr_of_node(struct page *node_page)
{
	void *kaddr = page_address(node_page);
	struct f2fs_node *rn = (struct f2fs_node *)kaddr;
	return le32_to_cpu(rn->footer.next_blkaddr);
}

/*
 * f2fs assigns the following node offsets described as (num).
 * N = NIDS_PER_BLOCK
 *
 *  Inode block (0)
 *    |- direct node (1)
 *    |- direct node (2)
 *    |- indirect node (3)
 *    |            `- direct node (4 => 4 + N - 1)
 *    |- indirect node (4 + N)
 *    |            `- direct node (5 + N => 5 + 2N - 1)
 *    `- double indirect node (5 + 2N)
 *                 `- indirect node (6 + 2N)
 *                       `- direct node (x(N + 1))
 */
static inline bool IS_DNODE(struct page *node_page)
{
	unsigned int ofs = ofs_of_node(node_page);
	if (ofs == 3 || ofs == 4 + NIDS_PER_BLOCK ||
			ofs == 5 + 2 * NIDS_PER_BLOCK)
		return false;
	if (ofs >= 6 + 2 * NIDS_PER_BLOCK) {
		ofs -= 6 + 2 * NIDS_PER_BLOCK;
		if (!((long int)ofs % (NIDS_PER_BLOCK + 1)))
			return false;
	}
	return true;
}

static inline void set_nid(struct page *p, int off, nid_t nid, bool i)
{
	struct f2fs_node *rn = (struct f2fs_node *)page_address(p);

	wait_on_page_writeback(p);

	if (i)
		rn->i.i_nid[off - NODE_DIR1_BLOCK] = cpu_to_le32(nid);
	else
		rn->in.nid[off] = cpu_to_le32(nid);
	set_page_dirty(p);
}

static inline nid_t get_nid(struct page *p, int off, bool i)
{
	struct f2fs_node *rn = (struct f2fs_node *)page_address(p);
	if (i)
		return le32_to_cpu(rn->i.i_nid[off - NODE_DIR1_BLOCK]);
	return le32_to_cpu(rn->in.nid[off]);
}

/*
 * Coldness identification:
 *  - Mark cold files in f2fs_inode_info
 *  - Mark cold node blocks in their node footer
 *  - Mark cold data pages in page cache
 */
static inline int is_file(struct inode *inode, int type)
{
	return F2FS_I(inode)->i_advise & type;
}

static inline void set_file(struct inode *inode, int type)
{
	F2FS_I(inode)->i_advise |= type;
}

<<<<<<< HEAD
static inline void set_cold_file(struct inode *inode)
{
	F2FS_I(inode)->i_advise |= FADVISE_COLD_BIT;
}

static inline int is_cp_file(struct inode *inode)
{
	return F2FS_I(inode)->i_advise & FADVISE_CP_BIT;
}

static inline void set_cp_file(struct inode *inode)
{
	F2FS_I(inode)->i_advise |= FADVISE_CP_BIT;
}
=======
static inline void clear_file(struct inode *inode, int type)
{
	F2FS_I(inode)->i_advise &= ~type;
}

#define file_is_cold(inode)	is_file(inode, FADVISE_COLD_BIT)
#define file_wrong_pino(inode)	is_file(inode, FADVISE_LOST_PINO_BIT)
#define file_set_cold(inode)	set_file(inode, FADVISE_COLD_BIT)
#define file_lost_pino(inode)	set_file(inode, FADVISE_LOST_PINO_BIT)
#define file_clear_cold(inode)	clear_file(inode, FADVISE_COLD_BIT)
#define file_got_pino(inode)	clear_file(inode, FADVISE_LOST_PINO_BIT)
>>>>>>> d0e0ac97

static inline int is_cold_data(struct page *page)
{
	return PageChecked(page);
}

static inline void set_cold_data(struct page *page)
{
	SetPageChecked(page);
}

static inline void clear_cold_data(struct page *page)
{
	ClearPageChecked(page);
}

static inline int is_node(struct page *page, int type)
{
	void *kaddr = page_address(page);
	struct f2fs_node *rn = (struct f2fs_node *)kaddr;
	return le32_to_cpu(rn->footer.flag) & (1 << type);
}

#define is_cold_node(page)	is_node(page, COLD_BIT_SHIFT)
#define is_fsync_dnode(page)	is_node(page, FSYNC_BIT_SHIFT)
#define is_dent_dnode(page)	is_node(page, DENT_BIT_SHIFT)

static inline void set_cold_node(struct inode *inode, struct page *page)
{
	struct f2fs_node *rn = (struct f2fs_node *)page_address(page);
	unsigned int flag = le32_to_cpu(rn->footer.flag);

	if (S_ISDIR(inode->i_mode))
		flag &= ~(0x1 << COLD_BIT_SHIFT);
	else
		flag |= (0x1 << COLD_BIT_SHIFT);
	rn->footer.flag = cpu_to_le32(flag);
}

static inline void set_mark(struct page *page, int mark, int type)
{
	struct f2fs_node *rn = (struct f2fs_node *)page_address(page);
	unsigned int flag = le32_to_cpu(rn->footer.flag);
	if (mark)
		flag |= (0x1 << type);
	else
		flag &= ~(0x1 << type);
	rn->footer.flag = cpu_to_le32(flag);
}
#define set_dentry_mark(page, mark)	set_mark(page, mark, DENT_BIT_SHIFT)
#define set_fsync_mark(page, mark)	set_mark(page, mark, FSYNC_BIT_SHIFT)<|MERGE_RESOLUTION|>--- conflicted
+++ resolved
@@ -285,22 +285,6 @@
 	F2FS_I(inode)->i_advise |= type;
 }
 
-<<<<<<< HEAD
-static inline void set_cold_file(struct inode *inode)
-{
-	F2FS_I(inode)->i_advise |= FADVISE_COLD_BIT;
-}
-
-static inline int is_cp_file(struct inode *inode)
-{
-	return F2FS_I(inode)->i_advise & FADVISE_CP_BIT;
-}
-
-static inline void set_cp_file(struct inode *inode)
-{
-	F2FS_I(inode)->i_advise |= FADVISE_CP_BIT;
-}
-=======
 static inline void clear_file(struct inode *inode, int type)
 {
 	F2FS_I(inode)->i_advise &= ~type;
@@ -312,7 +296,6 @@
 #define file_lost_pino(inode)	set_file(inode, FADVISE_LOST_PINO_BIT)
 #define file_clear_cold(inode)	clear_file(inode, FADVISE_COLD_BIT)
 #define file_got_pino(inode)	clear_file(inode, FADVISE_LOST_PINO_BIT)
->>>>>>> d0e0ac97
 
 static inline int is_cold_data(struct page *page)
 {
