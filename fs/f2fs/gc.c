--- conflicted
+++ resolved
@@ -91,16 +91,10 @@
 {
 	struct f2fs_gc_kthread *gc_th;
 	dev_t dev = sbi->sb->s_bdev->bd_dev;
-<<<<<<< HEAD
-
-	if (!test_opt(sbi, BG_GC))
-		return 0;
-=======
 	int err = 0;
 
 	if (!test_opt(sbi, BG_GC))
 		goto out;
->>>>>>> d0e0ac97
 	gc_th = kmalloc(sizeof(struct f2fs_gc_kthread), GFP_KERNEL);
 	if (!gc_th) {
 		err = -ENOMEM;
@@ -115,10 +109,6 @@
 		err = PTR_ERR(gc_th->f2fs_gc_task);
 		kfree(gc_th);
 		sbi->gc_thread = NULL;
-<<<<<<< HEAD
-		return -ENOMEM;
-=======
->>>>>>> d0e0ac97
 	}
 
 out:
@@ -251,11 +241,7 @@
 {
 	struct dirty_seglist_info *dirty_i = DIRTY_I(sbi);
 	struct victim_sel_policy p;
-<<<<<<< HEAD
-	unsigned int secno;
-=======
 	unsigned int secno, max_cost;
->>>>>>> d0e0ac97
 	int nsearched = 0;
 
 	p.alloc_mode = alloc_mode;
@@ -310,10 +296,7 @@
 		}
 	}
 	if (p.min_segno != NULL_SEGNO) {
-<<<<<<< HEAD
-=======
 got_it:
->>>>>>> d0e0ac97
 		if (p.alloc_mode == LFS) {
 			secno = GET_SECNO(sbi, p.min_segno);
 			if (gc_type == FG_GC)
