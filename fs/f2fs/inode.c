--- conflicted
+++ resolved
@@ -218,12 +218,9 @@
 			inode->i_ino == F2FS_META_INO(sbi))
 		return 0;
 
-<<<<<<< HEAD
-=======
 	if (!is_inode_flag_set(F2FS_I(inode), FI_DIRTY_INODE))
 		return 0;
 
->>>>>>> d0e0ac97
 	if (wbc)
 		f2fs_balance_fs(sbi);
 
