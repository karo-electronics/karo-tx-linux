--- conflicted
+++ resolved
@@ -1998,11 +1998,7 @@
 	 */
 	name->hash = full_name_hash(name->name, name->len);
 	if (dir->d_flags & DCACHE_OP_HASH) {
-<<<<<<< HEAD
-		int err = dir->d_op->d_hash(dir, dir->d_inode, name);
-=======
 		int err = dir->d_op->d_hash(dir, name);
->>>>>>> d0e0ac97
 		if (unlikely(err < 0))
 			return ERR_PTR(err);
 	}
@@ -2974,18 +2970,6 @@
 
 void d_tmpfile(struct dentry *dentry, struct inode *inode)
 {
-<<<<<<< HEAD
-	struct dentry * dentry;
-	ino_t ino = 0;
-
-	dentry = d_hash_and_lookup(dir, name);
-	if (!IS_ERR_OR_NULL(dentry)) {
-		if (dentry->d_inode)
-			ino = dentry->d_inode->i_ino;
-		dput(dentry);
-	}
-	return ino;
-=======
 	inode_dec_link_count(inode);
 	BUG_ON(dentry->d_name.name != dentry->d_iname ||
 		!hlist_unhashed(&dentry->d_alias) ||
@@ -2997,7 +2981,6 @@
 	spin_unlock(&dentry->d_lock);
 	spin_unlock(&dentry->d_parent->d_lock);
 	d_instantiate(dentry, inode);
->>>>>>> d0e0ac97
 }
 EXPORT_SYMBOL(d_tmpfile);
 
