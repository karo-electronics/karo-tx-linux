--- conflicted
+++ resolved
@@ -40,30 +40,6 @@
 #include "cifs_debug.h"
 #include "cifs_fs_sb.h"
 
-<<<<<<< HEAD
-static inline struct cifsFileInfo *cifs_init_private(
-	struct cifsFileInfo *private_data, struct inode *inode,
-	struct file *file, __u16 netfid)
-{
-	memset(private_data, 0, sizeof(struct cifsFileInfo));
-	private_data->netfid = netfid;
-	private_data->pid = current->tgid;
-	mutex_init(&private_data->fh_mutex);
-	mutex_init(&private_data->lock_mutex);
-	INIT_LIST_HEAD(&private_data->llist);
-	private_data->pfile = file; /* needed for writepage */
-	private_data->pInode = inode;
-	private_data->invalidHandle = false;
-	private_data->closePend = false;
-	/* Initialize reference count to one.  The private data is
-	freed on the release of the last reference */
-	atomic_set(&private_data->count, 1);
-
-	return private_data;
-}
-
-=======
->>>>>>> 71623855
 static inline int cifs_convert_flags(unsigned int flags)
 {
 	if ((flags & O_ACCMODE) == O_RDONLY)
