/*
 *   fs/cifs/cifsfs.h
 *
 *   Copyright (c) International Business Machines  Corp., 2002, 2007
 *   Author(s): Steve French (sfrench@us.ibm.com)
 *
 *   This library is free software; you can redistribute it and/or modify
 *   it under the terms of the GNU Lesser General Public License as published
 *   by the Free Software Foundation; either version 2.1 of the License, or
 *   (at your option) any later version.
 *
 *   This library is distributed in the hope that it will be useful,
 *   but WITHOUT ANY WARRANTY; without even the implied warranty of
 *   MERCHANTABILITY or FITNESS FOR A PARTICULAR PURPOSE.  See
 *   the GNU Lesser General Public License for more details.
 *
 *   You should have received a copy of the GNU Lesser General Public License
 *   along with this library; if not, write to the Free Software
 *   Foundation, Inc., 59 Temple Place, Suite 330, Boston, MA 02111-1307 USA
 */

#ifndef _CIFSFS_H
#define _CIFSFS_H

#define ROOT_I 2

/*
 * ino_t is 32-bits on 32-bit arch. We have to squash the 64-bit value down
 * so that it will fit.
 */
static inline ino_t
cifs_uniqueid_to_ino_t(u64 fileid)
{
	ino_t ino = (ino_t) fileid;
	if (sizeof(ino_t) < sizeof(u64))
		ino ^= fileid >> (sizeof(u64)-sizeof(ino_t)) * 8;
	return ino;
}

extern struct file_system_type cifs_fs_type;
extern const struct address_space_operations cifs_addr_ops;
extern const struct address_space_operations cifs_addr_ops_smallbuf;

/* Functions related to super block operations */
extern void cifs_sb_active(struct super_block *sb);
extern void cifs_sb_deactive(struct super_block *sb);

/* Functions related to inodes */
extern const struct inode_operations cifs_dir_inode_ops;
extern struct inode *cifs_root_iget(struct super_block *);
extern int cifs_create(struct inode *, struct dentry *, int,
		       struct nameidata *);
extern struct dentry *cifs_lookup(struct inode *, struct dentry *,
				  struct nameidata *);
extern int cifs_unlink(struct inode *dir, struct dentry *dentry);
extern int cifs_hardlink(struct dentry *, struct inode *, struct dentry *);
extern int cifs_mknod(struct inode *, struct dentry *, int, dev_t);
extern int cifs_mkdir(struct inode *, struct dentry *, int);
extern int cifs_rmdir(struct inode *, struct dentry *);
extern int cifs_rename(struct inode *, struct dentry *, struct inode *,
		       struct dentry *);
extern int cifs_revalidate_file_attr(struct file *filp);
extern int cifs_revalidate_dentry_attr(struct dentry *);
extern int cifs_revalidate_file(struct file *filp);
extern int cifs_revalidate_dentry(struct dentry *);
extern int cifs_invalidate_mapping(struct inode *inode);
extern int cifs_getattr(struct vfsmount *, struct dentry *, struct kstat *);
extern int cifs_setattr(struct dentry *, struct iattr *);

extern const struct inode_operations cifs_file_inode_ops;
extern const struct inode_operations cifs_symlink_inode_ops;
extern const struct inode_operations cifs_dfs_referral_inode_operations;


/* Functions related to files and directories */
extern const struct file_operations cifs_file_ops;
extern const struct file_operations cifs_file_direct_ops; /* if directio mnt */
extern const struct file_operations cifs_file_strict_ops; /* if strictio mnt */
extern const struct file_operations cifs_file_nobrl_ops; /* no brlocks */
extern const struct file_operations cifs_file_direct_nobrl_ops;
extern const struct file_operations cifs_file_strict_nobrl_ops;
extern int cifs_open(struct inode *inode, struct file *file);
extern int cifs_close(struct inode *inode, struct file *file);
extern int cifs_closedir(struct inode *inode, struct file *file);
extern ssize_t cifs_user_readv(struct kiocb *iocb, const struct iovec *iov,
			       unsigned long nr_segs, loff_t pos);
extern ssize_t cifs_strict_readv(struct kiocb *iocb, const struct iovec *iov,
				 unsigned long nr_segs, loff_t pos);
extern ssize_t cifs_user_writev(struct kiocb *iocb, const struct iovec *iov,
				unsigned long nr_segs, loff_t pos);
extern ssize_t cifs_strict_writev(struct kiocb *iocb, const struct iovec *iov,
				  unsigned long nr_segs, loff_t pos);
extern int cifs_lock(struct file *, int, struct file_lock *);
extern int cifs_fsync(struct file *, int);
extern int cifs_strict_fsync(struct file *, int);
extern int cifs_flush(struct file *, fl_owner_t id);
extern int cifs_file_mmap(struct file * , struct vm_area_struct *);
extern int cifs_file_strict_mmap(struct file * , struct vm_area_struct *);
extern const struct file_operations cifs_dir_ops;
extern int cifs_dir_open(struct inode *inode, struct file *file);
extern int cifs_readdir(struct file *file, void *direntry, filldir_t filldir);

/* Functions related to dir entries */
extern const struct dentry_operations cifs_dentry_ops;
extern const struct dentry_operations cifs_ci_dentry_ops;

#ifdef CONFIG_CIFS_DFS_UPCALL
extern struct vfsmount *cifs_dfs_d_automount(struct path *path);
#else
#define cifs_dfs_d_automount NULL
#endif

/* Functions related to symlinks */
extern void *cifs_follow_link(struct dentry *direntry, struct nameidata *nd);
extern void cifs_put_link(struct dentry *direntry,
			  struct nameidata *nd, void *);
extern int cifs_readlink(struct dentry *direntry, char __user *buffer,
			 int buflen);
extern int cifs_symlink(struct inode *inode, struct dentry *direntry,
			const char *symname);
extern int	cifs_removexattr(struct dentry *, const char *);
extern int	cifs_setxattr(struct dentry *, const char *, const void *,
			size_t, int);
extern ssize_t	cifs_getxattr(struct dentry *, const char *, void *, size_t);
extern ssize_t	cifs_listxattr(struct dentry *, char *, size_t);
extern long cifs_ioctl(struct file *filep, unsigned int cmd, unsigned long arg);

#ifdef CIFS_NFSD_EXPORT
extern const struct export_operations cifs_export_ops;
#endif /* CIFS_NFSD_EXPORT */

<<<<<<< HEAD
#define CIFS_VERSION   "1.73"
=======
#define CIFS_VERSION   "1.74"
>>>>>>> f560f669
#endif				/* _CIFSFS_H */<|MERGE_RESOLUTION|>--- conflicted
+++ resolved
@@ -129,9 +129,5 @@
 extern const struct export_operations cifs_export_ops;
 #endif /* CIFS_NFSD_EXPORT */
 
-<<<<<<< HEAD
-#define CIFS_VERSION   "1.73"
-=======
 #define CIFS_VERSION   "1.74"
->>>>>>> f560f669
 #endif				/* _CIFSFS_H */