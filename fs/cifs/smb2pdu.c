--- conflicted
+++ resolved
@@ -358,17 +358,6 @@
 	if (rc)
 		return rc;
 
-<<<<<<< HEAD
-	/* if any of auth flags (ie not sign or seal) are overriden use them */
-	if (ses->overrideSecFlg & (~(CIFSSEC_MUST_SIGN | CIFSSEC_MUST_SEAL)))
-		sec_flags = ses->overrideSecFlg;  /* BB FIXME fix sign flags?*/
-	else /* if override flags set only sign/seal OR them with global auth */
-		sec_flags = global_secflags | ses->overrideSecFlg;
-
-	cifs_dbg(FYI, "sec_flags 0x%x\n", sec_flags);
-
-=======
->>>>>>> d0e0ac97
 	req->hdr.SessionId = 0;
 
 	req->Dialects[0] = cpu_to_le16(ses->server->vals->protocol_id);
@@ -412,11 +401,8 @@
 		cifs_dbg(FYI, "negotiated smb2.1 dialect\n");
 	else if (rsp->DialectRevision == cpu_to_le16(SMB30_PROT_ID))
 		cifs_dbg(FYI, "negotiated smb3.0 dialect\n");
-<<<<<<< HEAD
-=======
 	else if (rsp->DialectRevision == cpu_to_le16(SMB302_PROT_ID))
 		cifs_dbg(FYI, "negotiated smb3.02 dialect\n");
->>>>>>> d0e0ac97
 	else {
 		cifs_dbg(VFS, "Illegal dialect returned by server %d\n",
 			 le16_to_cpu(rsp->DialectRevision));
@@ -438,43 +424,6 @@
 
 	security_blob = smb2_get_data_area_len(&blob_offset, &blob_length,
 					       &rsp->hdr);
-<<<<<<< HEAD
-	if (blob_length == 0) {
-		cifs_dbg(VFS, "missing security blob on negprot\n");
-		rc = -EIO;
-		goto neg_exit;
-	}
-
-	cifs_dbg(FYI, "sec_flags 0x%x\n", sec_flags);
-	if ((sec_flags & CIFSSEC_MUST_SIGN) == CIFSSEC_MUST_SIGN) {
-		cifs_dbg(FYI, "Signing required\n");
-		if (!(server->sec_mode & (SMB2_NEGOTIATE_SIGNING_REQUIRED |
-		      SMB2_NEGOTIATE_SIGNING_ENABLED))) {
-			cifs_dbg(VFS, "signing required but server lacks support\n");
-			rc = -EOPNOTSUPP;
-			goto neg_exit;
-		}
-		server->sec_mode |= SECMODE_SIGN_REQUIRED;
-	} else if (sec_flags & CIFSSEC_MAY_SIGN) {
-		cifs_dbg(FYI, "Signing optional\n");
-		if (server->sec_mode & SMB2_NEGOTIATE_SIGNING_REQUIRED) {
-			cifs_dbg(FYI, "Server requires signing\n");
-			server->sec_mode |= SECMODE_SIGN_REQUIRED;
-		} else {
-			server->sec_mode &=
-				~(SECMODE_SIGN_ENABLED | SECMODE_SIGN_REQUIRED);
-		}
-	} else {
-		cifs_dbg(FYI, "Signing disabled\n");
-		if (server->sec_mode & SMB2_NEGOTIATE_SIGNING_REQUIRED) {
-			cifs_dbg(VFS, "Server requires packet signing to be enabled in /proc/fs/cifs/SecurityFlags\n");
-			rc = -EOPNOTSUPP;
-			goto neg_exit;
-		}
-		server->sec_mode &=
-			~(SECMODE_SIGN_ENABLED | SECMODE_SIGN_REQUIRED);
-	}
-=======
 	/*
 	 * See MS-SMB2 section 2.2.4: if no blob, client picks default which
 	 * for us will be
@@ -484,7 +433,6 @@
 	 */
 	if (blob_length == 0)
 		cifs_dbg(FYI, "missing security blob on negprot\n");
->>>>>>> d0e0ac97
 
 	rc = cifs_enable_signing(server, ses->sign);
 #ifdef CONFIG_SMB2_ASN1  /* BB REMOVEME when updated asn1.c ready */
@@ -548,17 +496,6 @@
 	if (rc)
 		return rc;
 
-<<<<<<< HEAD
-	/* if any of auth flags (ie not sign or seal) are overriden use them */
-	if (ses->overrideSecFlg & (~(CIFSSEC_MUST_SIGN | CIFSSEC_MUST_SEAL)))
-		sec_flags = ses->overrideSecFlg;  /* BB FIXME fix sign flags?*/
-	else /* if override flags set only sign/seal OR them with global auth */
-		sec_flags = global_secflags | ses->overrideSecFlg;
-
-	cifs_dbg(FYI, "sec_flags 0x%x\n", sec_flags);
-
-=======
->>>>>>> d0e0ac97
 	req->hdr.SessionId = 0; /* First session, not a reauthenticate */
 	req->VcNumber = 0; /* MBZ */
 	/* to enable echos and oplocks */
