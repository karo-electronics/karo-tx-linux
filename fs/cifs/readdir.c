/*
 *   fs/cifs/readdir.c
 *
 *   Directory search handling
 *
 *   Copyright (C) International Business Machines  Corp., 2004, 2008
 *   Copyright (C) Red Hat, Inc., 2011
 *   Author(s): Steve French (sfrench@us.ibm.com)
 *
 *   This library is free software; you can redistribute it and/or modify
 *   it under the terms of the GNU Lesser General Public License as published
 *   by the Free Software Foundation; either version 2.1 of the License, or
 *   (at your option) any later version.
 *
 *   This library is distributed in the hope that it will be useful,
 *   but WITHOUT ANY WARRANTY; without even the implied warranty of
 *   MERCHANTABILITY or FITNESS FOR A PARTICULAR PURPOSE.  See
 *   the GNU Lesser General Public License for more details.
 *
 *   You should have received a copy of the GNU Lesser General Public License
 *   along with this library; if not, write to the Free Software
 *   Foundation, Inc., 59 Temple Place, Suite 330, Boston, MA 02111-1307 USA
 */
#include <linux/fs.h>
#include <linux/pagemap.h>
#include <linux/slab.h>
#include <linux/stat.h>
#include "cifspdu.h"
#include "cifsglob.h"
#include "cifsproto.h"
#include "cifs_unicode.h"
#include "cifs_debug.h"
#include "cifs_fs_sb.h"
#include "cifsfs.h"

/*
 * To be safe - for UCS to UTF-8 with strings loaded with the rare long
 * characters alloc more to account for such multibyte target UTF-8
 * characters.
 */
#define UNICODE_NAME_MAX ((4 * NAME_MAX) + 2)

#ifdef CONFIG_CIFS_DEBUG2
static void dump_cifs_file_struct(struct file *file, char *label)
{
	struct cifsFileInfo *cf;

	if (file) {
		cf = file->private_data;
		if (cf == NULL) {
			cifs_dbg(FYI, "empty cifs private file data\n");
			return;
		}
		if (cf->invalidHandle)
			cifs_dbg(FYI, "invalid handle\n");
		if (cf->srch_inf.endOfSearch)
			cifs_dbg(FYI, "end of search\n");
		if (cf->srch_inf.emptyDir)
			cifs_dbg(FYI, "empty dir\n");
	}
}
#else
static inline void dump_cifs_file_struct(struct file *file, char *label)
{
}
#endif /* DEBUG2 */

/*
 * Attempt to preload the dcache with the results from the FIND_FIRST/NEXT
 *
 * Find the dentry that matches "name". If there isn't one, create one. If it's
 * a negative dentry or the uniqueid changed, then drop it and recreate it.
 */
static void
cifs_prime_dcache(struct dentry *parent, struct qstr *name,
		    struct cifs_fattr *fattr)
{
	struct dentry *dentry, *alias;
	struct inode *inode;
	struct super_block *sb = parent->d_inode->i_sb;
	struct cifs_sb_info *cifs_sb = CIFS_SB(sb);

	cifs_dbg(FYI, "%s: for %s\n", __func__, name->name);

	dentry = d_hash_and_lookup(parent, name);
	if (unlikely(IS_ERR(dentry)))
		return;

	if (dentry) {
		int err;

		inode = dentry->d_inode;
		if (inode) {
			/*
			 * If we're generating inode numbers, then we don't
			 * want to clobber the existing one with the one that
			 * the readdir code created.
			 */
			if (!(cifs_sb->mnt_cifs_flags & CIFS_MOUNT_SERVER_INUM))
				fattr->cf_uniqueid = CIFS_I(inode)->uniqueid;

			/* update inode in place if i_ino didn't change */
			if (CIFS_I(inode)->uniqueid == fattr->cf_uniqueid) {
				cifs_fattr_to_inode(inode, fattr);
				goto out;
			}
		}
		err = d_invalidate(dentry);
		dput(dentry);
		if (err)
			return;
	}

	dentry = d_alloc(parent, name);
	if (!dentry)
		return;

	inode = cifs_iget(sb, fattr);
	if (!inode)
		goto out;

	alias = d_materialise_unique(dentry, inode);
	if (alias && !IS_ERR(alias))
		dput(alias);
out:
	dput(dentry);
}

/*
 * Is it possible that this directory might turn out to be a DFS referral
 * once we go to try and use it?
 */
static bool
cifs_dfs_is_possible(struct cifs_sb_info *cifs_sb)
{
#ifdef CONFIG_CIFS_DFS_UPCALL
	struct cifs_tcon *tcon = cifs_sb_master_tcon(cifs_sb);

	if (tcon->Flags & SMB_SHARE_IS_IN_DFS)
		return true;
#endif
	return false;
}

static void
cifs_fill_common_info(struct cifs_fattr *fattr, struct cifs_sb_info *cifs_sb)
{
	fattr->cf_uid = cifs_sb->mnt_uid;
	fattr->cf_gid = cifs_sb->mnt_gid;

	if (fattr->cf_cifsattrs & ATTR_DIRECTORY) {
		fattr->cf_mode = S_IFDIR | cifs_sb->mnt_dir_mode;
		fattr->cf_dtype = DT_DIR;
		/*
		 * Windows CIFS servers generally make DFS referrals look
		 * like directories in FIND_* responses with the reparse
		 * attribute flag also set (since DFS junctions are
		 * reparse points). We must revalidate at least these
		 * directory inodes before trying to use them (if
		 * they are DFS we will get PATH_NOT_COVERED back
		 * when queried directly and can then try to connect
		 * to the DFS target)
		 */
		if (cifs_dfs_is_possible(cifs_sb) &&
		    (fattr->cf_cifsattrs & ATTR_REPARSE))
			fattr->cf_flags |= CIFS_FATTR_NEED_REVAL;
	} else {
		fattr->cf_mode = S_IFREG | cifs_sb->mnt_file_mode;
		fattr->cf_dtype = DT_REG;
	}

	if (fattr->cf_cifsattrs & ATTR_READONLY)
		fattr->cf_mode &= ~S_IWUGO;

	/*
	 * We of course don't get ACL info in FIND_FIRST/NEXT results, so
	 * mark it for revalidation so that "ls -l" will look right. It might
	 * be super-slow, but if we don't do this then the ownership of files
	 * may look wrong since the inodes may not have timed out by the time
	 * "ls" does a stat() call on them.
	 */
	if (cifs_sb->mnt_cifs_flags & CIFS_MOUNT_CIFS_ACL)
		fattr->cf_flags |= CIFS_FATTR_NEED_REVAL;

	if (cifs_sb->mnt_cifs_flags & CIFS_MOUNT_UNX_EMUL &&
	    fattr->cf_cifsattrs & ATTR_SYSTEM) {
		if (fattr->cf_eof == 0)  {
			fattr->cf_mode &= ~S_IFMT;
			fattr->cf_mode |= S_IFIFO;
			fattr->cf_dtype = DT_FIFO;
		} else {
			/*
			 * trying to get the type and mode via SFU can be slow,
			 * so just call those regular files for now, and mark
			 * for reval
			 */
			fattr->cf_flags |= CIFS_FATTR_NEED_REVAL;
		}
	}
}

void
cifs_dir_info_to_fattr(struct cifs_fattr *fattr, FILE_DIRECTORY_INFO *info,
		       struct cifs_sb_info *cifs_sb)
{
	memset(fattr, 0, sizeof(*fattr));
	fattr->cf_cifsattrs = le32_to_cpu(info->ExtFileAttributes);
	fattr->cf_eof = le64_to_cpu(info->EndOfFile);
	fattr->cf_bytes = le64_to_cpu(info->AllocationSize);
	fattr->cf_createtime = le64_to_cpu(info->CreationTime);
	fattr->cf_atime = cifs_NTtimeToUnix(info->LastAccessTime);
	fattr->cf_ctime = cifs_NTtimeToUnix(info->ChangeTime);
	fattr->cf_mtime = cifs_NTtimeToUnix(info->LastWriteTime);

	cifs_fill_common_info(fattr, cifs_sb);
}

static void
cifs_std_info_to_fattr(struct cifs_fattr *fattr, FIND_FILE_STANDARD_INFO *info,
		       struct cifs_sb_info *cifs_sb)
{
	int offset = cifs_sb_master_tcon(cifs_sb)->ses->server->timeAdj;

	memset(fattr, 0, sizeof(*fattr));
	fattr->cf_atime = cnvrtDosUnixTm(info->LastAccessDate,
					    info->LastAccessTime, offset);
	fattr->cf_ctime = cnvrtDosUnixTm(info->LastWriteDate,
					    info->LastWriteTime, offset);
	fattr->cf_mtime = cnvrtDosUnixTm(info->LastWriteDate,
					    info->LastWriteTime, offset);

	fattr->cf_cifsattrs = le16_to_cpu(info->Attributes);
	fattr->cf_bytes = le32_to_cpu(info->AllocationSize);
	fattr->cf_eof = le32_to_cpu(info->DataSize);

	cifs_fill_common_info(fattr, cifs_sb);
}

/* BB eventually need to add the following helper function to
      resolve NT_STATUS_STOPPED_ON_SYMLINK return code when
      we try to do FindFirst on (NTFS) directory symlinks */
/*
int get_symlink_reparse_path(char *full_path, struct cifs_sb_info *cifs_sb,
			     unsigned int xid)
{
	__u16 fid;
	int len;
	int oplock = 0;
	int rc;
	struct cifs_tcon *ptcon = cifs_sb_tcon(cifs_sb);
	char *tmpbuffer;

	rc = CIFSSMBOpen(xid, ptcon, full_path, FILE_OPEN, GENERIC_READ,
			OPEN_REPARSE_POINT, &fid, &oplock, NULL,
			cifs_sb->local_nls,
			cifs_sb->mnt_cifs_flags & CIFS_MOUNT_MAP_SPECIAL_CHR);
	if (!rc) {
		tmpbuffer = kmalloc(maxpath);
		rc = CIFSSMBQueryReparseLinkInfo(xid, ptcon, full_path,
				tmpbuffer,
				maxpath -1,
				fid,
				cifs_sb->local_nls);
		if (CIFSSMBClose(xid, ptcon, fid)) {
			cifs_dbg(FYI, "Error closing temporary reparsepoint open\n");
		}
	}
}
 */

static int
initiate_cifs_search(const unsigned int xid, struct file *file)
{
	__u16 search_flags;
	int rc = 0;
	char *full_path = NULL;
	struct cifsFileInfo *cifsFile;
	struct cifs_sb_info *cifs_sb = CIFS_SB(file->f_path.dentry->d_sb);
	struct tcon_link *tlink = NULL;
	struct cifs_tcon *tcon;
	struct TCP_Server_Info *server;

	if (file->private_data == NULL) {
		tlink = cifs_sb_tlink(cifs_sb);
		if (IS_ERR(tlink))
			return PTR_ERR(tlink);

		cifsFile = kzalloc(sizeof(struct cifsFileInfo), GFP_KERNEL);
		if (cifsFile == NULL) {
			rc = -ENOMEM;
			goto error_exit;
		}
		file->private_data = cifsFile;
		cifsFile->tlink = cifs_get_tlink(tlink);
		tcon = tlink_tcon(tlink);
	} else {
		cifsFile = file->private_data;
		tcon = tlink_tcon(cifsFile->tlink);
	}

	server = tcon->ses->server;

	if (!server->ops->query_dir_first) {
		rc = -ENOSYS;
		goto error_exit;
	}

	cifsFile->invalidHandle = true;
	cifsFile->srch_inf.endOfSearch = false;

	full_path = build_path_from_dentry(file->f_path.dentry);
	if (full_path == NULL) {
		rc = -ENOMEM;
		goto error_exit;
	}

	cifs_dbg(FYI, "Full path: %s start at: %lld\n", full_path, file->f_pos);

ffirst_retry:
	/* test for Unix extensions */
	/* but now check for them on the share/mount not on the SMB session */
	/* if (cap_unix(tcon->ses) { */
	if (tcon->unix_ext)
		cifsFile->srch_inf.info_level = SMB_FIND_FILE_UNIX;
	else if ((tcon->ses->capabilities &
		  tcon->ses->server->vals->cap_nt_find) == 0) {
		cifsFile->srch_inf.info_level = SMB_FIND_FILE_INFO_STANDARD;
	} else if (cifs_sb->mnt_cifs_flags & CIFS_MOUNT_SERVER_INUM) {
		cifsFile->srch_inf.info_level = SMB_FIND_FILE_ID_FULL_DIR_INFO;
	} else /* not srvinos - BB fixme add check for backlevel? */ {
		cifsFile->srch_inf.info_level = SMB_FIND_FILE_DIRECTORY_INFO;
	}

	search_flags = CIFS_SEARCH_CLOSE_AT_END | CIFS_SEARCH_RETURN_RESUME;
	if (backup_cred(cifs_sb))
		search_flags |= CIFS_SEARCH_BACKUP_SEARCH;

	rc = server->ops->query_dir_first(xid, tcon, full_path, cifs_sb,
					  &cifsFile->fid, search_flags,
					  &cifsFile->srch_inf);

	if (rc == 0)
		cifsFile->invalidHandle = false;
	/* BB add following call to handle readdir on new NTFS symlink errors
	else if STATUS_STOPPED_ON_SYMLINK
		call get_symlink_reparse_path and retry with new path */
	else if ((rc == -EOPNOTSUPP) &&
		(cifs_sb->mnt_cifs_flags & CIFS_MOUNT_SERVER_INUM)) {
		cifs_sb->mnt_cifs_flags &= ~CIFS_MOUNT_SERVER_INUM;
		goto ffirst_retry;
	}
error_exit:
	kfree(full_path);
	cifs_put_tlink(tlink);
	return rc;
}

/* return length of unicode string in bytes */
static int cifs_unicode_bytelen(const char *str)
{
	int len;
	const __le16 *ustr = (const __le16 *)str;

	for (len = 0; len <= PATH_MAX; len++) {
		if (ustr[len] == 0)
			return len << 1;
	}
	cifs_dbg(FYI, "Unicode string longer than PATH_MAX found\n");
	return len << 1;
}

static char *nxt_dir_entry(char *old_entry, char *end_of_smb, int level)
{
	char *new_entry;
	FILE_DIRECTORY_INFO *pDirInfo = (FILE_DIRECTORY_INFO *)old_entry;

	if (level == SMB_FIND_FILE_INFO_STANDARD) {
		FIND_FILE_STANDARD_INFO *pfData;
		pfData = (FIND_FILE_STANDARD_INFO *)pDirInfo;

		new_entry = old_entry + sizeof(FIND_FILE_STANDARD_INFO) +
				pfData->FileNameLength;
	} else
		new_entry = old_entry + le32_to_cpu(pDirInfo->NextEntryOffset);
	cifs_dbg(FYI, "new entry %p old entry %p\n", new_entry, old_entry);
	/* validate that new_entry is not past end of SMB */
	if (new_entry >= end_of_smb) {
		cifs_dbg(VFS, "search entry %p began after end of SMB %p old entry %p\n",
			 new_entry, end_of_smb, old_entry);
		return NULL;
	} else if (((level == SMB_FIND_FILE_INFO_STANDARD) &&
		    (new_entry + sizeof(FIND_FILE_STANDARD_INFO) > end_of_smb))
		  || ((level != SMB_FIND_FILE_INFO_STANDARD) &&
		   (new_entry + sizeof(FILE_DIRECTORY_INFO) > end_of_smb)))  {
		cifs_dbg(VFS, "search entry %p extends after end of SMB %p\n",
			 new_entry, end_of_smb);
		return NULL;
	} else
		return new_entry;

}

struct cifs_dirent {
	const char	*name;
	size_t		namelen;
	u32		resume_key;
	u64		ino;
};

static void cifs_fill_dirent_unix(struct cifs_dirent *de,
		const FILE_UNIX_INFO *info, bool is_unicode)
{
	de->name = &info->FileName[0];
	if (is_unicode)
		de->namelen = cifs_unicode_bytelen(de->name);
	else
		de->namelen = strnlen(de->name, PATH_MAX);
	de->resume_key = info->ResumeKey;
	de->ino = le64_to_cpu(info->basic.UniqueId);
}

static void cifs_fill_dirent_dir(struct cifs_dirent *de,
		const FILE_DIRECTORY_INFO *info)
{
	de->name = &info->FileName[0];
	de->namelen = le32_to_cpu(info->FileNameLength);
	de->resume_key = info->FileIndex;
}

static void cifs_fill_dirent_full(struct cifs_dirent *de,
		const FILE_FULL_DIRECTORY_INFO *info)
{
	de->name = &info->FileName[0];
	de->namelen = le32_to_cpu(info->FileNameLength);
	de->resume_key = info->FileIndex;
}

static void cifs_fill_dirent_search(struct cifs_dirent *de,
		const SEARCH_ID_FULL_DIR_INFO *info)
{
	de->name = &info->FileName[0];
	de->namelen = le32_to_cpu(info->FileNameLength);
	de->resume_key = info->FileIndex;
	de->ino = le64_to_cpu(info->UniqueId);
}

static void cifs_fill_dirent_both(struct cifs_dirent *de,
		const FILE_BOTH_DIRECTORY_INFO *info)
{
	de->name = &info->FileName[0];
	de->namelen = le32_to_cpu(info->FileNameLength);
	de->resume_key = info->FileIndex;
}

static void cifs_fill_dirent_std(struct cifs_dirent *de,
		const FIND_FILE_STANDARD_INFO *info)
{
	de->name = &info->FileName[0];
	/* one byte length, no endianess conversion */
	de->namelen = info->FileNameLength;
	de->resume_key = info->ResumeKey;
}

static int cifs_fill_dirent(struct cifs_dirent *de, const void *info,
		u16 level, bool is_unicode)
{
	memset(de, 0, sizeof(*de));

	switch (level) {
	case SMB_FIND_FILE_UNIX:
		cifs_fill_dirent_unix(de, info, is_unicode);
		break;
	case SMB_FIND_FILE_DIRECTORY_INFO:
		cifs_fill_dirent_dir(de, info);
		break;
	case SMB_FIND_FILE_FULL_DIRECTORY_INFO:
		cifs_fill_dirent_full(de, info);
		break;
	case SMB_FIND_FILE_ID_FULL_DIR_INFO:
		cifs_fill_dirent_search(de, info);
		break;
	case SMB_FIND_FILE_BOTH_DIRECTORY_INFO:
		cifs_fill_dirent_both(de, info);
		break;
	case SMB_FIND_FILE_INFO_STANDARD:
		cifs_fill_dirent_std(de, info);
		break;
	default:
		cifs_dbg(FYI, "Unknown findfirst level %d\n", level);
		return -EINVAL;
	}

	return 0;
}

#define UNICODE_DOT cpu_to_le16(0x2e)

/* return 0 if no match and 1 for . (current directory) and 2 for .. (parent) */
static int cifs_entry_is_dot(struct cifs_dirent *de, bool is_unicode)
{
	int rc = 0;

	if (!de->name)
		return 0;

	if (is_unicode) {
		__le16 *ufilename = (__le16 *)de->name;
		if (de->namelen == 2) {
			/* check for . */
			if (ufilename[0] == UNICODE_DOT)
				rc = 1;
		} else if (de->namelen == 4) {
			/* check for .. */
			if (ufilename[0] == UNICODE_DOT &&
			    ufilename[1] == UNICODE_DOT)
				rc = 2;
		}
	} else /* ASCII */ {
		if (de->namelen == 1) {
			if (de->name[0] == '.')
				rc = 1;
		} else if (de->namelen == 2) {
			if (de->name[0] == '.' && de->name[1] == '.')
				rc = 2;
		}
	}

	return rc;
}

/* Check if directory that we are searching has changed so we can decide
   whether we can use the cached search results from the previous search */
static int is_dir_changed(struct file *file)
{
	struct inode *inode = file_inode(file);
	struct cifsInodeInfo *cifsInfo = CIFS_I(inode);

	if (cifsInfo->time == 0)
		return 1; /* directory was changed, perhaps due to unlink */
	else
		return 0;

}

static int cifs_save_resume_key(const char *current_entry,
	struct cifsFileInfo *file_info)
{
	struct cifs_dirent de;
	int rc;

	rc = cifs_fill_dirent(&de, current_entry, file_info->srch_inf.info_level,
			      file_info->srch_inf.unicode);
	if (!rc) {
		file_info->srch_inf.presume_name = de.name;
		file_info->srch_inf.resume_name_len = de.namelen;
		file_info->srch_inf.resume_key = de.resume_key;
	}
	return rc;
}

/*
 * Find the corresponding entry in the search. Note that the SMB server returns
 * search entries for . and .. which complicates logic here if we choose to
 * parse for them and we do not assume that they are located in the findfirst
 * return buffer. We start counting in the buffer with entry 2 and increment for
 * every entry (do not increment for . or .. entry).
 */
static int
find_cifs_entry(const unsigned int xid, struct cifs_tcon *tcon, loff_t pos,
		struct file *file, char **current_entry, int *num_to_ret)
{
	__u16 search_flags;
	int rc = 0;
	int pos_in_buf = 0;
	loff_t first_entry_in_buffer;
	loff_t index_to_find = pos;
	struct cifsFileInfo *cfile = file->private_data;
	struct cifs_sb_info *cifs_sb = CIFS_SB(file->f_path.dentry->d_sb);
	struct TCP_Server_Info *server = tcon->ses->server;
	/* check if index in the buffer */

	if (!server->ops->query_dir_first || !server->ops->query_dir_next)
		return -ENOSYS;

	if ((cfile == NULL) || (current_entry == NULL) || (num_to_ret == NULL))
		return -ENOENT;

	*current_entry = NULL;
	first_entry_in_buffer = cfile->srch_inf.index_of_last_entry -
					cfile->srch_inf.entries_in_buffer;

	/*
	 * If first entry in buf is zero then is first buffer
	 * in search response data which means it is likely . and ..
	 * will be in this buffer, although some servers do not return
	 * . and .. for the root of a drive and for those we need
	 * to start two entries earlier.
	 */

	dump_cifs_file_struct(file, "In fce ");
	if (((index_to_find < cfile->srch_inf.index_of_last_entry) &&
	     is_dir_changed(file)) || (index_to_find < first_entry_in_buffer)) {
		/* close and restart search */
		cifs_dbg(FYI, "search backing up - close and restart search\n");
		spin_lock(&cifs_file_list_lock);
		if (!cfile->srch_inf.endOfSearch && !cfile->invalidHandle) {
			cfile->invalidHandle = true;
			spin_unlock(&cifs_file_list_lock);
			if (server->ops->close)
				server->ops->close(xid, tcon, &cfile->fid);
		} else
			spin_unlock(&cifs_file_list_lock);
		if (cfile->srch_inf.ntwrk_buf_start) {
			cifs_dbg(FYI, "freeing SMB ff cache buf on search rewind\n");
			if (cfile->srch_inf.smallBuf)
				cifs_small_buf_release(cfile->srch_inf.
						ntwrk_buf_start);
			else
				cifs_buf_release(cfile->srch_inf.
						ntwrk_buf_start);
			cfile->srch_inf.ntwrk_buf_start = NULL;
		}
		rc = initiate_cifs_search(xid, file);
		if (rc) {
			cifs_dbg(FYI, "error %d reinitiating a search on rewind\n",
				 rc);
			return rc;
		}
		/* FindFirst/Next set last_entry to NULL on malformed reply */
		if (cfile->srch_inf.last_entry)
			cifs_save_resume_key(cfile->srch_inf.last_entry, cfile);
	}

	search_flags = CIFS_SEARCH_CLOSE_AT_END | CIFS_SEARCH_RETURN_RESUME;
	if (backup_cred(cifs_sb))
		search_flags |= CIFS_SEARCH_BACKUP_SEARCH;

	while ((index_to_find >= cfile->srch_inf.index_of_last_entry) &&
	       (rc == 0) && !cfile->srch_inf.endOfSearch) {
		cifs_dbg(FYI, "calling findnext2\n");
		rc = server->ops->query_dir_next(xid, tcon, &cfile->fid,
						 search_flags,
						 &cfile->srch_inf);
		/* FindFirst/Next set last_entry to NULL on malformed reply */
		if (cfile->srch_inf.last_entry)
			cifs_save_resume_key(cfile->srch_inf.last_entry, cfile);
		if (rc)
			return -ENOENT;
	}
	if (index_to_find < cfile->srch_inf.index_of_last_entry) {
		/* we found the buffer that contains the entry */
		/* scan and find it */
		int i;
		char *cur_ent;
		char *end_of_smb = cfile->srch_inf.ntwrk_buf_start +
			server->ops->calc_smb_size(
					cfile->srch_inf.ntwrk_buf_start);

		cur_ent = cfile->srch_inf.srch_entries_start;
		first_entry_in_buffer = cfile->srch_inf.index_of_last_entry
					- cfile->srch_inf.entries_in_buffer;
		pos_in_buf = index_to_find - first_entry_in_buffer;
		cifs_dbg(FYI, "found entry - pos_in_buf %d\n", pos_in_buf);

		for (i = 0; (i < (pos_in_buf)) && (cur_ent != NULL); i++) {
			/* go entry by entry figuring out which is first */
			cur_ent = nxt_dir_entry(cur_ent, end_of_smb,
						cfile->srch_inf.info_level);
		}
		if ((cur_ent == NULL) && (i < pos_in_buf)) {
			/* BB fixme - check if we should flag this error */
			cifs_dbg(VFS, "reached end of buf searching for pos in buf %d index to find %lld rc %d\n",
				 pos_in_buf, index_to_find, rc);
		}
		rc = 0;
		*current_entry = cur_ent;
	} else {
		cifs_dbg(FYI, "index not in buffer - could not findnext into it\n");
		return 0;
	}

	if (pos_in_buf >= cfile->srch_inf.entries_in_buffer) {
		cifs_dbg(FYI, "can not return entries pos_in_buf beyond last\n");
		*num_to_ret = 0;
	} else
		*num_to_ret = cfile->srch_inf.entries_in_buffer - pos_in_buf;

	return rc;
}

static int cifs_filldir(char *find_entry, struct file *file,
		struct dir_context *ctx,
		char *scratch_buf, unsigned int max_len)
{
	struct cifsFileInfo *file_info = file->private_data;
	struct super_block *sb = file->f_path.dentry->d_sb;
	struct cifs_sb_info *cifs_sb = CIFS_SB(sb);
	struct cifs_dirent de = { NULL, };
	struct cifs_fattr fattr;
	struct qstr name;
	int rc = 0;
	ino_t ino;

	rc = cifs_fill_dirent(&de, find_entry, file_info->srch_inf.info_level,
			      file_info->srch_inf.unicode);
	if (rc)
		return rc;

	if (de.namelen > max_len) {
		cifs_dbg(VFS, "bad search response length %zd past smb end\n",
			 de.namelen);
		return -EINVAL;
	}

	/* skip . and .. since we added them first */
	if (cifs_entry_is_dot(&de, file_info->srch_inf.unicode))
		return 0;

	if (file_info->srch_inf.unicode) {
		struct nls_table *nlt = cifs_sb->local_nls;

		name.name = scratch_buf;
		name.len =
			cifs_from_utf16((char *)name.name, (__le16 *)de.name,
					UNICODE_NAME_MAX,
					min_t(size_t, de.namelen,
					      (size_t)max_len), nlt,
					cifs_sb->mnt_cifs_flags &
						CIFS_MOUNT_MAP_SPECIAL_CHR);
		name.len -= nls_nullsize(nlt);
	} else {
		name.name = de.name;
		name.len = de.namelen;
	}

	switch (file_info->srch_inf.info_level) {
	case SMB_FIND_FILE_UNIX:
		cifs_unix_basic_to_fattr(&fattr,
					 &((FILE_UNIX_INFO *)find_entry)->basic,
					 cifs_sb);
		break;
	case SMB_FIND_FILE_INFO_STANDARD:
		cifs_std_info_to_fattr(&fattr,
				       (FIND_FILE_STANDARD_INFO *)find_entry,
				       cifs_sb);
		break;
	default:
		cifs_dir_info_to_fattr(&fattr,
				       (FILE_DIRECTORY_INFO *)find_entry,
				       cifs_sb);
		break;
	}

	if (de.ino && (cifs_sb->mnt_cifs_flags & CIFS_MOUNT_SERVER_INUM)) {
		fattr.cf_uniqueid = de.ino;
	} else {
		fattr.cf_uniqueid = iunique(sb, ROOT_I);
		cifs_autodisable_serverino(cifs_sb);
	}

	if ((cifs_sb->mnt_cifs_flags & CIFS_MOUNT_MF_SYMLINKS) &&
	    CIFSCouldBeMFSymlink(&fattr))
		/*
		 * trying to get the type and mode can be slow,
		 * so just call those regular files for now, and mark
		 * for reval
		 */
		fattr.cf_flags |= CIFS_FATTR_NEED_REVAL;

	cifs_prime_dcache(file->f_dentry, &name, &fattr);

	ino = cifs_uniqueid_to_ino_t(fattr.cf_uniqueid);
	return !dir_emit(ctx, name.name, name.len, ino, fattr.cf_dtype);
}


int cifs_readdir(struct file *file, struct dir_context *ctx)
{
	int rc = 0;
	unsigned int xid;
	int i;
	struct cifs_tcon *tcon;
	struct cifsFileInfo *cifsFile = NULL;
	char *current_entry;
	int num_to_fill = 0;
	char *tmp_buf = NULL;
	char *end_of_smb;
	unsigned int max_len;

	xid = get_xid();

	/*
	 * Ensure FindFirst doesn't fail before doing filldir() for '.' and
	 * '..'. Otherwise we won't be able to notify VFS in case of failure.
	 */
	if (file->private_data == NULL) {
		rc = initiate_cifs_search(xid, file);
		cifs_dbg(FYI, "initiate cifs search rc %d\n", rc);
		if (rc)
			goto rddir2_exit;
	}

<<<<<<< HEAD
	switch ((int) file->f_pos) {
	case 0:
		if (filldir(direntry, ".", 1, file->f_pos,
		     file_inode(file)->i_ino, DT_DIR) < 0) {
			cifs_dbg(VFS, "Filldir for current dir failed\n");
			rc = -ENOMEM;
			break;
		}
		file->f_pos++;
	case 1:
		if (filldir(direntry, "..", 2, file->f_pos,
		     parent_ino(file->f_path.dentry), DT_DIR) < 0) {
			cifs_dbg(VFS, "Filldir for parent dir failed\n");
			rc = -ENOMEM;
			break;
		}
		file->f_pos++;
	default:
		/* 1) If search is active,
			is in current search buffer?
			if it before then restart search
			if after then keep searching till find it */

		if (file->private_data == NULL) {
			rc = -EINVAL;
			free_xid(xid);
			return rc;
		}
		cifsFile = file->private_data;
		if (cifsFile->srch_inf.endOfSearch) {
			if (cifsFile->srch_inf.emptyDir) {
				cifs_dbg(FYI, "End of search, empty dir\n");
				rc = 0;
				break;
			}
		} /* else {
			cifsFile->invalidHandle = true;
			tcon->ses->server->close(xid, tcon, &cifsFile->fid);
		} */

		tcon = tlink_tcon(cifsFile->tlink);
		rc = find_cifs_entry(xid, tcon, file, &current_entry,
				     &num_to_fill);
		if (rc) {
			cifs_dbg(FYI, "fce error %d\n", rc);
			goto rddir2_exit;
		} else if (current_entry != NULL) {
			cifs_dbg(FYI, "entry %lld found\n", file->f_pos);
		} else {
			cifs_dbg(FYI, "could not find entry\n");
			goto rddir2_exit;
		}
		cifs_dbg(FYI, "loop through %d times filling dir for net buf %p\n",
			 num_to_fill, cifsFile->srch_inf.ntwrk_buf_start);
		max_len = tcon->ses->server->ops->calc_smb_size(
				cifsFile->srch_inf.ntwrk_buf_start);
		end_of_smb = cifsFile->srch_inf.ntwrk_buf_start + max_len;

		tmp_buf = kmalloc(UNICODE_NAME_MAX, GFP_KERNEL);
		if (tmp_buf == NULL) {
			rc = -ENOMEM;
			break;
		}

		for (i = 0; (i < num_to_fill) && (rc == 0); i++) {
			if (current_entry == NULL) {
				/* evaluate whether this case is an error */
				cifs_dbg(VFS, "past SMB end,  num to fill %d i %d\n",
					 num_to_fill, i);
				break;
			}
			/*
			 * if buggy server returns . and .. late do we want to
			 * check for that here?
			 */
			rc = cifs_filldir(current_entry, file, filldir,
					  direntry, tmp_buf, max_len);
			if (rc == -EOVERFLOW) {
				rc = 0;
				break;
			}

			file->f_pos++;
			if (file->f_pos ==
				cifsFile->srch_inf.index_of_last_entry) {
				cifs_dbg(FYI, "last entry in buf at pos %lld %s\n",
					 file->f_pos, tmp_buf);
				cifs_save_resume_key(current_entry, cifsFile);
				break;
			} else
				current_entry =
					nxt_dir_entry(current_entry, end_of_smb,
						cifsFile->srch_inf.info_level);
=======
	if (!dir_emit_dots(file, ctx))
		goto rddir2_exit;

	/* 1) If search is active,
		is in current search buffer?
		if it before then restart search
		if after then keep searching till find it */

	if (file->private_data == NULL) {
		rc = -EINVAL;
		goto rddir2_exit;
	}
	cifsFile = file->private_data;
	if (cifsFile->srch_inf.endOfSearch) {
		if (cifsFile->srch_inf.emptyDir) {
			cifs_dbg(FYI, "End of search, empty dir\n");
			rc = 0;
			goto rddir2_exit;
		}
	} /* else {
		cifsFile->invalidHandle = true;
		tcon->ses->server->close(xid, tcon, &cifsFile->fid);
	} */

	tcon = tlink_tcon(cifsFile->tlink);
	rc = find_cifs_entry(xid, tcon, ctx->pos, file, &current_entry,
			     &num_to_fill);
	if (rc) {
		cifs_dbg(FYI, "fce error %d\n", rc);
		goto rddir2_exit;
	} else if (current_entry != NULL) {
		cifs_dbg(FYI, "entry %lld found\n", ctx->pos);
	} else {
		cifs_dbg(FYI, "could not find entry\n");
		goto rddir2_exit;
	}
	cifs_dbg(FYI, "loop through %d times filling dir for net buf %p\n",
		 num_to_fill, cifsFile->srch_inf.ntwrk_buf_start);
	max_len = tcon->ses->server->ops->calc_smb_size(
			cifsFile->srch_inf.ntwrk_buf_start);
	end_of_smb = cifsFile->srch_inf.ntwrk_buf_start + max_len;

	tmp_buf = kmalloc(UNICODE_NAME_MAX, GFP_KERNEL);
	if (tmp_buf == NULL) {
		rc = -ENOMEM;
		goto rddir2_exit;
	}

	for (i = 0; i < num_to_fill; i++) {
		if (current_entry == NULL) {
			/* evaluate whether this case is an error */
			cifs_dbg(VFS, "past SMB end,  num to fill %d i %d\n",
				 num_to_fill, i);
			break;
		}
		/*
		 * if buggy server returns . and .. late do we want to
		 * check for that here?
		 */
		rc = cifs_filldir(current_entry, file, ctx,
				  tmp_buf, max_len);
		if (rc) {
			if (rc > 0)
				rc = 0;
			break;
>>>>>>> d0e0ac97
		}

		ctx->pos++;
		if (ctx->pos ==
			cifsFile->srch_inf.index_of_last_entry) {
			cifs_dbg(FYI, "last entry in buf at pos %lld %s\n",
				 ctx->pos, tmp_buf);
			cifs_save_resume_key(current_entry, cifsFile);
			break;
		} else
			current_entry =
				nxt_dir_entry(current_entry, end_of_smb,
					cifsFile->srch_inf.info_level);
	}
	kfree(tmp_buf);

rddir2_exit:
	free_xid(xid);
	return rc;
}<|MERGE_RESOLUTION|>--- conflicted
+++ resolved
@@ -800,101 +800,6 @@
 			goto rddir2_exit;
 	}
 
-<<<<<<< HEAD
-	switch ((int) file->f_pos) {
-	case 0:
-		if (filldir(direntry, ".", 1, file->f_pos,
-		     file_inode(file)->i_ino, DT_DIR) < 0) {
-			cifs_dbg(VFS, "Filldir for current dir failed\n");
-			rc = -ENOMEM;
-			break;
-		}
-		file->f_pos++;
-	case 1:
-		if (filldir(direntry, "..", 2, file->f_pos,
-		     parent_ino(file->f_path.dentry), DT_DIR) < 0) {
-			cifs_dbg(VFS, "Filldir for parent dir failed\n");
-			rc = -ENOMEM;
-			break;
-		}
-		file->f_pos++;
-	default:
-		/* 1) If search is active,
-			is in current search buffer?
-			if it before then restart search
-			if after then keep searching till find it */
-
-		if (file->private_data == NULL) {
-			rc = -EINVAL;
-			free_xid(xid);
-			return rc;
-		}
-		cifsFile = file->private_data;
-		if (cifsFile->srch_inf.endOfSearch) {
-			if (cifsFile->srch_inf.emptyDir) {
-				cifs_dbg(FYI, "End of search, empty dir\n");
-				rc = 0;
-				break;
-			}
-		} /* else {
-			cifsFile->invalidHandle = true;
-			tcon->ses->server->close(xid, tcon, &cifsFile->fid);
-		} */
-
-		tcon = tlink_tcon(cifsFile->tlink);
-		rc = find_cifs_entry(xid, tcon, file, &current_entry,
-				     &num_to_fill);
-		if (rc) {
-			cifs_dbg(FYI, "fce error %d\n", rc);
-			goto rddir2_exit;
-		} else if (current_entry != NULL) {
-			cifs_dbg(FYI, "entry %lld found\n", file->f_pos);
-		} else {
-			cifs_dbg(FYI, "could not find entry\n");
-			goto rddir2_exit;
-		}
-		cifs_dbg(FYI, "loop through %d times filling dir for net buf %p\n",
-			 num_to_fill, cifsFile->srch_inf.ntwrk_buf_start);
-		max_len = tcon->ses->server->ops->calc_smb_size(
-				cifsFile->srch_inf.ntwrk_buf_start);
-		end_of_smb = cifsFile->srch_inf.ntwrk_buf_start + max_len;
-
-		tmp_buf = kmalloc(UNICODE_NAME_MAX, GFP_KERNEL);
-		if (tmp_buf == NULL) {
-			rc = -ENOMEM;
-			break;
-		}
-
-		for (i = 0; (i < num_to_fill) && (rc == 0); i++) {
-			if (current_entry == NULL) {
-				/* evaluate whether this case is an error */
-				cifs_dbg(VFS, "past SMB end,  num to fill %d i %d\n",
-					 num_to_fill, i);
-				break;
-			}
-			/*
-			 * if buggy server returns . and .. late do we want to
-			 * check for that here?
-			 */
-			rc = cifs_filldir(current_entry, file, filldir,
-					  direntry, tmp_buf, max_len);
-			if (rc == -EOVERFLOW) {
-				rc = 0;
-				break;
-			}
-
-			file->f_pos++;
-			if (file->f_pos ==
-				cifsFile->srch_inf.index_of_last_entry) {
-				cifs_dbg(FYI, "last entry in buf at pos %lld %s\n",
-					 file->f_pos, tmp_buf);
-				cifs_save_resume_key(current_entry, cifsFile);
-				break;
-			} else
-				current_entry =
-					nxt_dir_entry(current_entry, end_of_smb,
-						cifsFile->srch_inf.info_level);
-=======
 	if (!dir_emit_dots(file, ctx))
 		goto rddir2_exit;
 
@@ -960,7 +865,6 @@
 			if (rc > 0)
 				rc = 0;
 			break;
->>>>>>> d0e0ac97
 		}
 
 		ctx->pos++;
