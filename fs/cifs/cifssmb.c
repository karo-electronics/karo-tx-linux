/*
 *   fs/cifs/cifssmb.c
 *
 *   Copyright (C) International Business Machines  Corp., 2002,2010
 *   Author(s): Steve French (sfrench@us.ibm.com)
 *
 *   Contains the routines for constructing the SMB PDUs themselves
 *
 *   This library is free software; you can redistribute it and/or modify
 *   it under the terms of the GNU Lesser General Public License as published
 *   by the Free Software Foundation; either version 2.1 of the License, or
 *   (at your option) any later version.
 *
 *   This library is distributed in the hope that it will be useful,
 *   but WITHOUT ANY WARRANTY; without even the implied warranty of
 *   MERCHANTABILITY or FITNESS FOR A PARTICULAR PURPOSE.  See
 *   the GNU Lesser General Public License for more details.
 *
 *   You should have received a copy of the GNU Lesser General Public License
 *   along with this library; if not, write to the Free Software
 *   Foundation, Inc., 59 Temple Place, Suite 330, Boston, MA 02111-1307 USA
 */

 /* SMB/CIFS PDU handling routines here - except for leftovers in connect.c   */
 /* These are mostly routines that operate on a pathname, or on a tree id     */
 /* (mounted volume), but there are eight handle based routines which must be */
 /* treated slightly differently for reconnection purposes since we never     */
 /* want to reuse a stale file handle and only the caller knows the file info */

#include <linux/fs.h>
#include <linux/kernel.h>
#include <linux/vfs.h>
#include <linux/slab.h>
#include <linux/posix_acl_xattr.h>
#include <linux/pagemap.h>
#include <asm/uaccess.h>
#include "cifspdu.h"
#include "cifsglob.h"
#include "cifsacl.h"
#include "cifsproto.h"
#include "cifs_unicode.h"
#include "cifs_debug.h"

#ifdef CONFIG_CIFS_POSIX
static struct {
	int index;
	char *name;
} protocols[] = {
#ifdef CONFIG_CIFS_WEAK_PW_HASH
	{LANMAN_PROT, "\2LM1.2X002"},
	{LANMAN2_PROT, "\2LANMAN2.1"},
#endif /* weak password hashing for legacy clients */
	{CIFS_PROT, "\2NT LM 0.12"},
	{POSIX_PROT, "\2POSIX 2"},
	{BAD_PROT, "\2"}
};
#else
static struct {
	int index;
	char *name;
} protocols[] = {
#ifdef CONFIG_CIFS_WEAK_PW_HASH
	{LANMAN_PROT, "\2LM1.2X002"},
	{LANMAN2_PROT, "\2LANMAN2.1"},
#endif /* weak password hashing for legacy clients */
	{CIFS_PROT, "\2NT LM 0.12"},
	{BAD_PROT, "\2"}
};
#endif

/* define the number of elements in the cifs dialect array */
#ifdef CONFIG_CIFS_POSIX
#ifdef CONFIG_CIFS_WEAK_PW_HASH
#define CIFS_NUM_PROT 4
#else
#define CIFS_NUM_PROT 2
#endif /* CIFS_WEAK_PW_HASH */
#else /* not posix */
#ifdef CONFIG_CIFS_WEAK_PW_HASH
#define CIFS_NUM_PROT 3
#else
#define CIFS_NUM_PROT 1
#endif /* CONFIG_CIFS_WEAK_PW_HASH */
#endif /* CIFS_POSIX */

/* Mark as invalid, all open files on tree connections since they
   were closed when session to server was lost */
static void mark_open_files_invalid(struct cifs_tcon *pTcon)
{
	struct cifsFileInfo *open_file = NULL;
	struct list_head *tmp;
	struct list_head *tmp1;

/* list all files open on tree connection and mark them invalid */
	spin_lock(&cifs_file_list_lock);
	list_for_each_safe(tmp, tmp1, &pTcon->openFileList) {
		open_file = list_entry(tmp, struct cifsFileInfo, tlist);
		open_file->invalidHandle = true;
		open_file->oplock_break_cancelled = true;
	}
	spin_unlock(&cifs_file_list_lock);
	/* BB Add call to invalidate_inodes(sb) for all superblocks mounted
	   to this tcon */
}

/* reconnect the socket, tcon, and smb session if needed */
static int
cifs_reconnect_tcon(struct cifs_tcon *tcon, int smb_command)
{
	int rc = 0;
	struct cifs_ses *ses;
	struct TCP_Server_Info *server;
	struct nls_table *nls_codepage;

	/*
	 * SMBs NegProt, SessSetup, uLogoff do not have tcon yet so check for
	 * tcp and smb session status done differently for those three - in the
	 * calling routine
	 */
	if (!tcon)
		return 0;

	ses = tcon->ses;
	server = ses->server;

	/*
	 * only tree disconnect, open, and write, (and ulogoff which does not
	 * have tcon) are allowed as we start force umount
	 */
	if (tcon->tidStatus == CifsExiting) {
		if (smb_command != SMB_COM_WRITE_ANDX &&
		    smb_command != SMB_COM_OPEN_ANDX &&
		    smb_command != SMB_COM_TREE_DISCONNECT) {
			cFYI(1, "can not send cmd %d while umounting",
				smb_command);
			return -ENODEV;
		}
	}

	/*
	 * Give demultiplex thread up to 10 seconds to reconnect, should be
	 * greater than cifs socket timeout which is 7 seconds
	 */
	while (server->tcpStatus == CifsNeedReconnect) {
		wait_event_interruptible_timeout(server->response_q,
			(server->tcpStatus != CifsNeedReconnect), 10 * HZ);

		/* are we still trying to reconnect? */
		if (server->tcpStatus != CifsNeedReconnect)
			break;

		/*
		 * on "soft" mounts we wait once. Hard mounts keep
		 * retrying until process is killed or server comes
		 * back on-line
		 */
		if (!tcon->retry) {
			cFYI(1, "gave up waiting on reconnect in smb_init");
			return -EHOSTDOWN;
		}
	}

	if (!ses->need_reconnect && !tcon->need_reconnect)
		return 0;

	nls_codepage = load_nls_default();

	/*
	 * need to prevent multiple threads trying to simultaneously
	 * reconnect the same SMB session
	 */
	mutex_lock(&ses->session_mutex);
	rc = cifs_negotiate_protocol(0, ses);
	if (rc == 0 && ses->need_reconnect)
		rc = cifs_setup_session(0, ses, nls_codepage);

	/* do we need to reconnect tcon? */
	if (rc || !tcon->need_reconnect) {
		mutex_unlock(&ses->session_mutex);
		goto out;
	}

	mark_open_files_invalid(tcon);
	rc = CIFSTCon(0, ses, tcon->treeName, tcon, nls_codepage);
	mutex_unlock(&ses->session_mutex);
	cFYI(1, "reconnect tcon rc = %d", rc);

	if (rc)
		goto out;

	/*
	 * FIXME: check if wsize needs updated due to negotiated smb buffer
	 * 	  size shrinking
	 */
	atomic_inc(&tconInfoReconnectCount);

	/* tell server Unix caps we support */
	if (ses->capabilities & CAP_UNIX)
		reset_cifs_unix_caps(0, tcon, NULL, NULL);

	/*
	 * Removed call to reopen open files here. It is safer (and faster) to
	 * reopen files one at a time as needed in read and write.
	 *
	 * FIXME: what about file locks? don't we need to reclaim them ASAP?
	 */

out:
	/*
	 * Check if handle based operation so we know whether we can continue
	 * or not without returning to caller to reset file handle
	 */
	switch (smb_command) {
	case SMB_COM_READ_ANDX:
	case SMB_COM_WRITE_ANDX:
	case SMB_COM_CLOSE:
	case SMB_COM_FIND_CLOSE2:
	case SMB_COM_LOCKING_ANDX:
		rc = -EAGAIN;
	}

	unload_nls(nls_codepage);
	return rc;
}

/* Allocate and return pointer to an SMB request buffer, and set basic
   SMB information in the SMB header.  If the return code is zero, this
   function must have filled in request_buf pointer */
static int
small_smb_init(int smb_command, int wct, struct cifs_tcon *tcon,
		void **request_buf)
{
	int rc;

	rc = cifs_reconnect_tcon(tcon, smb_command);
	if (rc)
		return rc;

	*request_buf = cifs_small_buf_get();
	if (*request_buf == NULL) {
		/* BB should we add a retry in here if not a writepage? */
		return -ENOMEM;
	}

	header_assemble((struct smb_hdr *) *request_buf, smb_command,
			tcon, wct);

	if (tcon != NULL)
		cifs_stats_inc(&tcon->num_smbs_sent);

	return 0;
}

int
small_smb_init_no_tc(const int smb_command, const int wct,
		     struct cifs_ses *ses, void **request_buf)
{
	int rc;
	struct smb_hdr *buffer;

	rc = small_smb_init(smb_command, wct, NULL, request_buf);
	if (rc)
		return rc;

	buffer = (struct smb_hdr *)*request_buf;
	buffer->Mid = GetNextMid(ses->server);
	if (ses->capabilities & CAP_UNICODE)
		buffer->Flags2 |= SMBFLG2_UNICODE;
	if (ses->capabilities & CAP_STATUS32)
		buffer->Flags2 |= SMBFLG2_ERR_STATUS;

	/* uid, tid can stay at zero as set in header assemble */

	/* BB add support for turning on the signing when
	this function is used after 1st of session setup requests */

	return rc;
}

/* If the return code is zero, this function must fill in request_buf pointer */
static int
__smb_init(int smb_command, int wct, struct cifs_tcon *tcon,
			void **request_buf, void **response_buf)
{
	*request_buf = cifs_buf_get();
	if (*request_buf == NULL) {
		/* BB should we add a retry in here if not a writepage? */
		return -ENOMEM;
	}
    /* Although the original thought was we needed the response buf for  */
    /* potential retries of smb operations it turns out we can determine */
    /* from the mid flags when the request buffer can be resent without  */
    /* having to use a second distinct buffer for the response */
	if (response_buf)
		*response_buf = *request_buf;

	header_assemble((struct smb_hdr *) *request_buf, smb_command, tcon,
			wct);

	if (tcon != NULL)
		cifs_stats_inc(&tcon->num_smbs_sent);

	return 0;
}

/* If the return code is zero, this function must fill in request_buf pointer */
static int
smb_init(int smb_command, int wct, struct cifs_tcon *tcon,
	 void **request_buf, void **response_buf)
{
	int rc;

	rc = cifs_reconnect_tcon(tcon, smb_command);
	if (rc)
		return rc;

	return __smb_init(smb_command, wct, tcon, request_buf, response_buf);
}

static int
smb_init_no_reconnect(int smb_command, int wct, struct cifs_tcon *tcon,
			void **request_buf, void **response_buf)
{
	if (tcon->ses->need_reconnect || tcon->need_reconnect)
		return -EHOSTDOWN;

	return __smb_init(smb_command, wct, tcon, request_buf, response_buf);
}

static int validate_t2(struct smb_t2_rsp *pSMB)
{
	unsigned int total_size;

	/* check for plausible wct */
	if (pSMB->hdr.WordCount < 10)
		goto vt2_err;

	/* check for parm and data offset going beyond end of smb */
	if (get_unaligned_le16(&pSMB->t2_rsp.ParameterOffset) > 1024 ||
	    get_unaligned_le16(&pSMB->t2_rsp.DataOffset) > 1024)
		goto vt2_err;

	total_size = get_unaligned_le16(&pSMB->t2_rsp.ParameterCount);
	if (total_size >= 512)
		goto vt2_err;

	/* check that bcc is at least as big as parms + data, and that it is
	 * less than negotiated smb buffer
	 */
	total_size += get_unaligned_le16(&pSMB->t2_rsp.DataCount);
	if (total_size > get_bcc(&pSMB->hdr) ||
	    total_size >= CIFSMaxBufSize + MAX_CIFS_HDR_SIZE)
		goto vt2_err;

	return 0;
vt2_err:
	cifs_dump_mem("Invalid transact2 SMB: ", (char *)pSMB,
		sizeof(struct smb_t2_rsp) + 16);
	return -EINVAL;
}

static inline void inc_rfc1001_len(void *pSMB, int count)
{
	struct smb_hdr *hdr = (struct smb_hdr *)pSMB;

	be32_add_cpu(&hdr->smb_buf_length, count);
}

int
CIFSSMBNegotiate(unsigned int xid, struct cifs_ses *ses)
{
	NEGOTIATE_REQ *pSMB;
	NEGOTIATE_RSP *pSMBr;
	int rc = 0;
	int bytes_returned;
	int i;
	struct TCP_Server_Info *server;
	u16 count;
	unsigned int secFlags;

	if (ses->server)
		server = ses->server;
	else {
		rc = -EIO;
		return rc;
	}
	rc = smb_init(SMB_COM_NEGOTIATE, 0, NULL /* no tcon yet */ ,
		      (void **) &pSMB, (void **) &pSMBr);
	if (rc)
		return rc;

	/* if any of auth flags (ie not sign or seal) are overriden use them */
	if (ses->overrideSecFlg & (~(CIFSSEC_MUST_SIGN | CIFSSEC_MUST_SEAL)))
		secFlags = ses->overrideSecFlg;  /* BB FIXME fix sign flags? */
	else /* if override flags set only sign/seal OR them with global auth */
		secFlags = global_secflags | ses->overrideSecFlg;

	cFYI(1, "secFlags 0x%x", secFlags);

	pSMB->hdr.Mid = GetNextMid(server);
	pSMB->hdr.Flags2 |= (SMBFLG2_UNICODE | SMBFLG2_ERR_STATUS);

	if ((secFlags & CIFSSEC_MUST_KRB5) == CIFSSEC_MUST_KRB5)
		pSMB->hdr.Flags2 |= SMBFLG2_EXT_SEC;
	else if ((secFlags & CIFSSEC_AUTH_MASK) == CIFSSEC_MAY_KRB5) {
		cFYI(1, "Kerberos only mechanism, enable extended security");
		pSMB->hdr.Flags2 |= SMBFLG2_EXT_SEC;
	} else if ((secFlags & CIFSSEC_MUST_NTLMSSP) == CIFSSEC_MUST_NTLMSSP)
		pSMB->hdr.Flags2 |= SMBFLG2_EXT_SEC;
	else if ((secFlags & CIFSSEC_AUTH_MASK) == CIFSSEC_MAY_NTLMSSP) {
		cFYI(1, "NTLMSSP only mechanism, enable extended security");
		pSMB->hdr.Flags2 |= SMBFLG2_EXT_SEC;
	}

	count = 0;
	for (i = 0; i < CIFS_NUM_PROT; i++) {
		strncpy(pSMB->DialectsArray+count, protocols[i].name, 16);
		count += strlen(protocols[i].name) + 1;
		/* null at end of source and target buffers anyway */
	}
	inc_rfc1001_len(pSMB, count);
	pSMB->ByteCount = cpu_to_le16(count);

	rc = SendReceive(xid, ses, (struct smb_hdr *) pSMB,
			 (struct smb_hdr *) pSMBr, &bytes_returned, 0);
	if (rc != 0)
		goto neg_err_exit;

	server->dialect = le16_to_cpu(pSMBr->DialectIndex);
	cFYI(1, "Dialect: %d", server->dialect);
	/* Check wct = 1 error case */
	if ((pSMBr->hdr.WordCount < 13) || (server->dialect == BAD_PROT)) {
		/* core returns wct = 1, but we do not ask for core - otherwise
		small wct just comes when dialect index is -1 indicating we
		could not negotiate a common dialect */
		rc = -EOPNOTSUPP;
		goto neg_err_exit;
#ifdef CONFIG_CIFS_WEAK_PW_HASH
	} else if ((pSMBr->hdr.WordCount == 13)
			&& ((server->dialect == LANMAN_PROT)
				|| (server->dialect == LANMAN2_PROT))) {
		__s16 tmp;
		struct lanman_neg_rsp *rsp = (struct lanman_neg_rsp *)pSMBr;

		if ((secFlags & CIFSSEC_MAY_LANMAN) ||
			(secFlags & CIFSSEC_MAY_PLNTXT))
			server->secType = LANMAN;
		else {
			cERROR(1, "mount failed weak security disabled"
				   " in /proc/fs/cifs/SecurityFlags");
			rc = -EOPNOTSUPP;
			goto neg_err_exit;
		}
		server->sec_mode = (__u8)le16_to_cpu(rsp->SecurityMode);
		server->maxReq = le16_to_cpu(rsp->MaxMpxCount);
		server->maxBuf = min((__u32)le16_to_cpu(rsp->MaxBufSize),
				(__u32)CIFSMaxBufSize + MAX_CIFS_HDR_SIZE);
		server->max_vcs = le16_to_cpu(rsp->MaxNumberVcs);
		/* even though we do not use raw we might as well set this
		accurately, in case we ever find a need for it */
		if ((le16_to_cpu(rsp->RawMode) & RAW_ENABLE) == RAW_ENABLE) {
			server->max_rw = 0xFF00;
			server->capabilities = CAP_MPX_MODE | CAP_RAW_MODE;
		} else {
			server->max_rw = 0;/* do not need to use raw anyway */
			server->capabilities = CAP_MPX_MODE;
		}
		tmp = (__s16)le16_to_cpu(rsp->ServerTimeZone);
		if (tmp == -1) {
			/* OS/2 often does not set timezone therefore
			 * we must use server time to calc time zone.
			 * Could deviate slightly from the right zone.
			 * Smallest defined timezone difference is 15 minutes
			 * (i.e. Nepal).  Rounding up/down is done to match
			 * this requirement.
			 */
			int val, seconds, remain, result;
			struct timespec ts, utc;
			utc = CURRENT_TIME;
			ts = cnvrtDosUnixTm(rsp->SrvTime.Date,
					    rsp->SrvTime.Time, 0);
			cFYI(1, "SrvTime %d sec since 1970 (utc: %d) diff: %d",
				(int)ts.tv_sec, (int)utc.tv_sec,
				(int)(utc.tv_sec - ts.tv_sec));
			val = (int)(utc.tv_sec - ts.tv_sec);
			seconds = abs(val);
			result = (seconds / MIN_TZ_ADJ) * MIN_TZ_ADJ;
			remain = seconds % MIN_TZ_ADJ;
			if (remain >= (MIN_TZ_ADJ / 2))
				result += MIN_TZ_ADJ;
			if (val < 0)
				result = -result;
			server->timeAdj = result;
		} else {
			server->timeAdj = (int)tmp;
			server->timeAdj *= 60; /* also in seconds */
		}
		cFYI(1, "server->timeAdj: %d seconds", server->timeAdj);


		/* BB get server time for time conversions and add
		code to use it and timezone since this is not UTC */

		if (rsp->EncryptionKeyLength ==
				cpu_to_le16(CIFS_CRYPTO_KEY_SIZE)) {
			memcpy(ses->server->cryptkey, rsp->EncryptionKey,
				CIFS_CRYPTO_KEY_SIZE);
		} else if (server->sec_mode & SECMODE_PW_ENCRYPT) {
			rc = -EIO; /* need cryptkey unless plain text */
			goto neg_err_exit;
		}

		cFYI(1, "LANMAN negotiated");
		/* we will not end up setting signing flags - as no signing
		was in LANMAN and server did not return the flags on */
		goto signing_check;
#else /* weak security disabled */
	} else if (pSMBr->hdr.WordCount == 13) {
		cERROR(1, "mount failed, cifs module not built "
			  "with CIFS_WEAK_PW_HASH support");
		rc = -EOPNOTSUPP;
#endif /* WEAK_PW_HASH */
		goto neg_err_exit;
	} else if (pSMBr->hdr.WordCount != 17) {
		/* unknown wct */
		rc = -EOPNOTSUPP;
		goto neg_err_exit;
	}
	/* else wct == 17 NTLM */
	server->sec_mode = pSMBr->SecurityMode;
	if ((server->sec_mode & SECMODE_USER) == 0)
		cFYI(1, "share mode security");

	if ((server->sec_mode & SECMODE_PW_ENCRYPT) == 0)
#ifdef CONFIG_CIFS_WEAK_PW_HASH
		if ((secFlags & CIFSSEC_MAY_PLNTXT) == 0)
#endif /* CIFS_WEAK_PW_HASH */
			cERROR(1, "Server requests plain text password"
				  " but client support disabled");

	if ((secFlags & CIFSSEC_MUST_NTLMV2) == CIFSSEC_MUST_NTLMV2)
		server->secType = NTLMv2;
	else if (secFlags & CIFSSEC_MAY_NTLM)
		server->secType = NTLM;
	else if (secFlags & CIFSSEC_MAY_NTLMV2)
		server->secType = NTLMv2;
	else if (secFlags & CIFSSEC_MAY_KRB5)
		server->secType = Kerberos;
	else if (secFlags & CIFSSEC_MAY_NTLMSSP)
		server->secType = RawNTLMSSP;
	else if (secFlags & CIFSSEC_MAY_LANMAN)
		server->secType = LANMAN;
	else {
		rc = -EOPNOTSUPP;
		cERROR(1, "Invalid security type");
		goto neg_err_exit;
	}
	/* else ... any others ...? */

	/* one byte, so no need to convert this or EncryptionKeyLen from
	   little endian */
	server->maxReq = le16_to_cpu(pSMBr->MaxMpxCount);
	/* probably no need to store and check maxvcs */
	server->maxBuf = min(le32_to_cpu(pSMBr->MaxBufferSize),
			(__u32) CIFSMaxBufSize + MAX_CIFS_HDR_SIZE);
	server->max_rw = le32_to_cpu(pSMBr->MaxRawSize);
	cFYI(DBG2, "Max buf = %d", ses->server->maxBuf);
	server->capabilities = le32_to_cpu(pSMBr->Capabilities);
	server->timeAdj = (int)(__s16)le16_to_cpu(pSMBr->ServerTimeZone);
	server->timeAdj *= 60;
	if (pSMBr->EncryptionKeyLength == CIFS_CRYPTO_KEY_SIZE) {
		memcpy(ses->server->cryptkey, pSMBr->u.EncryptionKey,
		       CIFS_CRYPTO_KEY_SIZE);
	} else if ((pSMBr->hdr.Flags2 & SMBFLG2_EXT_SEC ||
			server->capabilities & CAP_EXTENDED_SECURITY) &&
				(pSMBr->EncryptionKeyLength == 0)) {
		/* decode security blob */
<<<<<<< HEAD
	} else if (server->secMode & SECMODE_PW_ENCRYPT) {
		rc = -EIO; /* no crypt key only if plain text pwd */
		goto neg_err_exit;
	}

	/* BB might be helpful to save off the domain of server here */

	if ((pSMBr->hdr.Flags2 & SMBFLG2_EXT_SEC) &&
		(server->capabilities & CAP_EXTENDED_SECURITY)) {
=======
>>>>>>> 55922c9d
		count = get_bcc(&pSMBr->hdr);
		if (count < 16) {
			rc = -EIO;
			goto neg_err_exit;
		}
		spin_lock(&cifs_tcp_ses_lock);
		if (server->srv_count > 1) {
			spin_unlock(&cifs_tcp_ses_lock);
			if (memcmp(server->server_GUID,
				   pSMBr->u.extended_response.
				   GUID, 16) != 0) {
				cFYI(1, "server UID changed");
				memcpy(server->server_GUID,
					pSMBr->u.extended_response.GUID,
					16);
			}
		} else {
			spin_unlock(&cifs_tcp_ses_lock);
			memcpy(server->server_GUID,
			       pSMBr->u.extended_response.GUID, 16);
		}

		if (count == 16) {
			server->secType = RawNTLMSSP;
		} else {
			rc = decode_negTokenInit(pSMBr->u.extended_response.
						 SecurityBlob, count - 16,
						 server);
			if (rc == 1)
				rc = 0;
			else
				rc = -EINVAL;
			if (server->secType == Kerberos) {
				if (!server->sec_kerberos &&
						!server->sec_mskerberos)
					rc = -EOPNOTSUPP;
			} else if (server->secType == RawNTLMSSP) {
				if (!server->sec_ntlmssp)
					rc = -EOPNOTSUPP;
			} else
					rc = -EOPNOTSUPP;
		}
	} else if (server->sec_mode & SECMODE_PW_ENCRYPT) {
		rc = -EIO; /* no crypt key only if plain text pwd */
		goto neg_err_exit;
	} else
		server->capabilities &= ~CAP_EXTENDED_SECURITY;

#ifdef CONFIG_CIFS_WEAK_PW_HASH
signing_check:
#endif
	if ((secFlags & CIFSSEC_MAY_SIGN) == 0) {
		/* MUST_SIGN already includes the MAY_SIGN FLAG
		   so if this is zero it means that signing is disabled */
		cFYI(1, "Signing disabled");
		if (server->sec_mode & SECMODE_SIGN_REQUIRED) {
			cERROR(1, "Server requires "
				   "packet signing to be enabled in "
				   "/proc/fs/cifs/SecurityFlags.");
			rc = -EOPNOTSUPP;
		}
		server->sec_mode &=
			~(SECMODE_SIGN_ENABLED | SECMODE_SIGN_REQUIRED);
	} else if ((secFlags & CIFSSEC_MUST_SIGN) == CIFSSEC_MUST_SIGN) {
		/* signing required */
		cFYI(1, "Must sign - secFlags 0x%x", secFlags);
		if ((server->sec_mode &
			(SECMODE_SIGN_ENABLED | SECMODE_SIGN_REQUIRED)) == 0) {
			cERROR(1, "signing required but server lacks support");
			rc = -EOPNOTSUPP;
		} else
			server->sec_mode |= SECMODE_SIGN_REQUIRED;
	} else {
		/* signing optional ie CIFSSEC_MAY_SIGN */
		if ((server->sec_mode & SECMODE_SIGN_REQUIRED) == 0)
			server->sec_mode &=
				~(SECMODE_SIGN_ENABLED | SECMODE_SIGN_REQUIRED);
	}

neg_err_exit:
	cifs_buf_release(pSMB);

	cFYI(1, "negprot rc %d", rc);
	return rc;
}

int
CIFSSMBTDis(const int xid, struct cifs_tcon *tcon)
{
	struct smb_hdr *smb_buffer;
	int rc = 0;

	cFYI(1, "In tree disconnect");

	/* BB: do we need to check this? These should never be NULL. */
	if ((tcon->ses == NULL) || (tcon->ses->server == NULL))
		return -EIO;

	/*
	 * No need to return error on this operation if tid invalidated and
	 * closed on server already e.g. due to tcp session crashing. Also,
	 * the tcon is no longer on the list, so no need to take lock before
	 * checking this.
	 */
	if ((tcon->need_reconnect) || (tcon->ses->need_reconnect))
		return 0;

	rc = small_smb_init(SMB_COM_TREE_DISCONNECT, 0, tcon,
			    (void **)&smb_buffer);
	if (rc)
		return rc;

	rc = SendReceiveNoRsp(xid, tcon->ses, smb_buffer, 0);
	if (rc)
		cFYI(1, "Tree disconnect failed %d", rc);

	/* No need to return error on this operation if tid invalidated and
	   closed on server already e.g. due to tcp session crashing */
	if (rc == -EAGAIN)
		rc = 0;

	return rc;
}

/*
 * This is a no-op for now. We're not really interested in the reply, but
 * rather in the fact that the server sent one and that server->lstrp
 * gets updated.
 *
 * FIXME: maybe we should consider checking that the reply matches request?
 */
static void
cifs_echo_callback(struct mid_q_entry *mid)
{
	struct TCP_Server_Info *server = mid->callback_data;

	DeleteMidQEntry(mid);
	atomic_dec(&server->inFlight);
	wake_up(&server->request_q);
}

int
CIFSSMBEcho(struct TCP_Server_Info *server)
{
	ECHO_REQ *smb;
	int rc = 0;
	struct kvec iov;

	cFYI(1, "In echo request");

	rc = small_smb_init(SMB_COM_ECHO, 0, NULL, (void **)&smb);
	if (rc)
		return rc;

	/* set up echo request */
	smb->hdr.Tid = 0xffff;
	smb->hdr.WordCount = 1;
	put_unaligned_le16(1, &smb->EchoCount);
	put_bcc(1, &smb->hdr);
	smb->Data[0] = 'a';
	inc_rfc1001_len(smb, 3);
<<<<<<< HEAD
=======
	iov.iov_base = smb;
	iov.iov_len = be32_to_cpu(smb->hdr.smb_buf_length) + 4;
>>>>>>> 55922c9d

	rc = cifs_call_async(server, &iov, 1, cifs_echo_callback, server, true);
	if (rc)
		cFYI(1, "Echo request failed: %d", rc);

	cifs_small_buf_release(smb);

	return rc;
}

int
CIFSSMBLogoff(const int xid, struct cifs_ses *ses)
{
	LOGOFF_ANDX_REQ *pSMB;
	int rc = 0;

	cFYI(1, "In SMBLogoff for session disconnect");

	/*
	 * BB: do we need to check validity of ses and server? They should
	 * always be valid since we have an active reference. If not, that
	 * should probably be a BUG()
	 */
	if (!ses || !ses->server)
		return -EIO;

	mutex_lock(&ses->session_mutex);
	if (ses->need_reconnect)
		goto session_already_dead; /* no need to send SMBlogoff if uid
					      already closed due to reconnect */
	rc = small_smb_init(SMB_COM_LOGOFF_ANDX, 2, NULL, (void **)&pSMB);
	if (rc) {
		mutex_unlock(&ses->session_mutex);
		return rc;
	}

	pSMB->hdr.Mid = GetNextMid(ses->server);

	if (ses->server->sec_mode &
		   (SECMODE_SIGN_REQUIRED | SECMODE_SIGN_ENABLED))
			pSMB->hdr.Flags2 |= SMBFLG2_SECURITY_SIGNATURE;

	pSMB->hdr.Uid = ses->Suid;

	pSMB->AndXCommand = 0xFF;
	rc = SendReceiveNoRsp(xid, ses, (struct smb_hdr *) pSMB, 0);
session_already_dead:
	mutex_unlock(&ses->session_mutex);

	/* if session dead then we do not need to do ulogoff,
		since server closed smb session, no sense reporting
		error */
	if (rc == -EAGAIN)
		rc = 0;
	return rc;
}

int
CIFSPOSIXDelFile(const int xid, struct cifs_tcon *tcon, const char *fileName,
		 __u16 type, const struct nls_table *nls_codepage, int remap)
{
	TRANSACTION2_SPI_REQ *pSMB = NULL;
	TRANSACTION2_SPI_RSP *pSMBr = NULL;
	struct unlink_psx_rq *pRqD;
	int name_len;
	int rc = 0;
	int bytes_returned = 0;
	__u16 params, param_offset, offset, byte_count;

	cFYI(1, "In POSIX delete");
PsxDelete:
	rc = smb_init(SMB_COM_TRANSACTION2, 15, tcon, (void **) &pSMB,
		      (void **) &pSMBr);
	if (rc)
		return rc;

	if (pSMB->hdr.Flags2 & SMBFLG2_UNICODE) {
		name_len =
		    cifsConvertToUCS((__le16 *) pSMB->FileName, fileName,
				     PATH_MAX, nls_codepage, remap);
		name_len++;	/* trailing null */
		name_len *= 2;
	} else { /* BB add path length overrun check */
		name_len = strnlen(fileName, PATH_MAX);
		name_len++;	/* trailing null */
		strncpy(pSMB->FileName, fileName, name_len);
	}

	params = 6 + name_len;
	pSMB->MaxParameterCount = cpu_to_le16(2);
	pSMB->MaxDataCount = 0; /* BB double check this with jra */
	pSMB->MaxSetupCount = 0;
	pSMB->Reserved = 0;
	pSMB->Flags = 0;
	pSMB->Timeout = 0;
	pSMB->Reserved2 = 0;
	param_offset = offsetof(struct smb_com_transaction2_spi_req,
				InformationLevel) - 4;
	offset = param_offset + params;

	/* Setup pointer to Request Data (inode type) */
	pRqD = (struct unlink_psx_rq *)(((char *)&pSMB->hdr.Protocol) + offset);
	pRqD->type = cpu_to_le16(type);
	pSMB->ParameterOffset = cpu_to_le16(param_offset);
	pSMB->DataOffset = cpu_to_le16(offset);
	pSMB->SetupCount = 1;
	pSMB->Reserved3 = 0;
	pSMB->SubCommand = cpu_to_le16(TRANS2_SET_PATH_INFORMATION);
	byte_count = 3 /* pad */  + params + sizeof(struct unlink_psx_rq);

	pSMB->DataCount = cpu_to_le16(sizeof(struct unlink_psx_rq));
	pSMB->TotalDataCount = cpu_to_le16(sizeof(struct unlink_psx_rq));
	pSMB->ParameterCount = cpu_to_le16(params);
	pSMB->TotalParameterCount = pSMB->ParameterCount;
	pSMB->InformationLevel = cpu_to_le16(SMB_POSIX_UNLINK);
	pSMB->Reserved4 = 0;
	inc_rfc1001_len(pSMB, byte_count);
	pSMB->ByteCount = cpu_to_le16(byte_count);
	rc = SendReceive(xid, tcon->ses, (struct smb_hdr *) pSMB,
			 (struct smb_hdr *) pSMBr, &bytes_returned, 0);
	if (rc)
		cFYI(1, "Posix delete returned %d", rc);
	cifs_buf_release(pSMB);

	cifs_stats_inc(&tcon->num_deletes);

	if (rc == -EAGAIN)
		goto PsxDelete;

	return rc;
}

int
CIFSSMBDelFile(const int xid, struct cifs_tcon *tcon, const char *fileName,
	       const struct nls_table *nls_codepage, int remap)
{
	DELETE_FILE_REQ *pSMB = NULL;
	DELETE_FILE_RSP *pSMBr = NULL;
	int rc = 0;
	int bytes_returned;
	int name_len;

DelFileRetry:
	rc = smb_init(SMB_COM_DELETE, 1, tcon, (void **) &pSMB,
		      (void **) &pSMBr);
	if (rc)
		return rc;

	if (pSMB->hdr.Flags2 & SMBFLG2_UNICODE) {
		name_len =
		    cifsConvertToUCS((__le16 *) pSMB->fileName, fileName,
				     PATH_MAX, nls_codepage, remap);
		name_len++;	/* trailing null */
		name_len *= 2;
	} else {		/* BB improve check for buffer overruns BB */
		name_len = strnlen(fileName, PATH_MAX);
		name_len++;	/* trailing null */
		strncpy(pSMB->fileName, fileName, name_len);
	}
	pSMB->SearchAttributes =
	    cpu_to_le16(ATTR_READONLY | ATTR_HIDDEN | ATTR_SYSTEM);
	pSMB->BufferFormat = 0x04;
	inc_rfc1001_len(pSMB, name_len + 1);
	pSMB->ByteCount = cpu_to_le16(name_len + 1);
	rc = SendReceive(xid, tcon->ses, (struct smb_hdr *) pSMB,
			 (struct smb_hdr *) pSMBr, &bytes_returned, 0);
	cifs_stats_inc(&tcon->num_deletes);
	if (rc)
		cFYI(1, "Error in RMFile = %d", rc);

	cifs_buf_release(pSMB);
	if (rc == -EAGAIN)
		goto DelFileRetry;

	return rc;
}

int
CIFSSMBRmDir(const int xid, struct cifs_tcon *tcon, const char *dirName,
	     const struct nls_table *nls_codepage, int remap)
{
	DELETE_DIRECTORY_REQ *pSMB = NULL;
	DELETE_DIRECTORY_RSP *pSMBr = NULL;
	int rc = 0;
	int bytes_returned;
	int name_len;

	cFYI(1, "In CIFSSMBRmDir");
RmDirRetry:
	rc = smb_init(SMB_COM_DELETE_DIRECTORY, 0, tcon, (void **) &pSMB,
		      (void **) &pSMBr);
	if (rc)
		return rc;

	if (pSMB->hdr.Flags2 & SMBFLG2_UNICODE) {
		name_len = cifsConvertToUCS((__le16 *) pSMB->DirName, dirName,
					 PATH_MAX, nls_codepage, remap);
		name_len++;	/* trailing null */
		name_len *= 2;
	} else {		/* BB improve check for buffer overruns BB */
		name_len = strnlen(dirName, PATH_MAX);
		name_len++;	/* trailing null */
		strncpy(pSMB->DirName, dirName, name_len);
	}

	pSMB->BufferFormat = 0x04;
	inc_rfc1001_len(pSMB, name_len + 1);
	pSMB->ByteCount = cpu_to_le16(name_len + 1);
	rc = SendReceive(xid, tcon->ses, (struct smb_hdr *) pSMB,
			 (struct smb_hdr *) pSMBr, &bytes_returned, 0);
	cifs_stats_inc(&tcon->num_rmdirs);
	if (rc)
		cFYI(1, "Error in RMDir = %d", rc);

	cifs_buf_release(pSMB);
	if (rc == -EAGAIN)
		goto RmDirRetry;
	return rc;
}

int
CIFSSMBMkDir(const int xid, struct cifs_tcon *tcon,
	     const char *name, const struct nls_table *nls_codepage, int remap)
{
	int rc = 0;
	CREATE_DIRECTORY_REQ *pSMB = NULL;
	CREATE_DIRECTORY_RSP *pSMBr = NULL;
	int bytes_returned;
	int name_len;

	cFYI(1, "In CIFSSMBMkDir");
MkDirRetry:
	rc = smb_init(SMB_COM_CREATE_DIRECTORY, 0, tcon, (void **) &pSMB,
		      (void **) &pSMBr);
	if (rc)
		return rc;

	if (pSMB->hdr.Flags2 & SMBFLG2_UNICODE) {
		name_len = cifsConvertToUCS((__le16 *) pSMB->DirName, name,
					    PATH_MAX, nls_codepage, remap);
		name_len++;	/* trailing null */
		name_len *= 2;
	} else {		/* BB improve check for buffer overruns BB */
		name_len = strnlen(name, PATH_MAX);
		name_len++;	/* trailing null */
		strncpy(pSMB->DirName, name, name_len);
	}

	pSMB->BufferFormat = 0x04;
	inc_rfc1001_len(pSMB, name_len + 1);
	pSMB->ByteCount = cpu_to_le16(name_len + 1);
	rc = SendReceive(xid, tcon->ses, (struct smb_hdr *) pSMB,
			 (struct smb_hdr *) pSMBr, &bytes_returned, 0);
	cifs_stats_inc(&tcon->num_mkdirs);
	if (rc)
		cFYI(1, "Error in Mkdir = %d", rc);

	cifs_buf_release(pSMB);
	if (rc == -EAGAIN)
		goto MkDirRetry;
	return rc;
}

int
CIFSPOSIXCreate(const int xid, struct cifs_tcon *tcon, __u32 posix_flags,
		__u64 mode, __u16 *netfid, FILE_UNIX_BASIC_INFO *pRetData,
		__u32 *pOplock, const char *name,
		const struct nls_table *nls_codepage, int remap)
{
	TRANSACTION2_SPI_REQ *pSMB = NULL;
	TRANSACTION2_SPI_RSP *pSMBr = NULL;
	int name_len;
	int rc = 0;
	int bytes_returned = 0;
	__u16 params, param_offset, offset, byte_count, count;
	OPEN_PSX_REQ *pdata;
	OPEN_PSX_RSP *psx_rsp;

	cFYI(1, "In POSIX Create");
PsxCreat:
	rc = smb_init(SMB_COM_TRANSACTION2, 15, tcon, (void **) &pSMB,
		      (void **) &pSMBr);
	if (rc)
		return rc;

	if (pSMB->hdr.Flags2 & SMBFLG2_UNICODE) {
		name_len =
		    cifsConvertToUCS((__le16 *) pSMB->FileName, name,
				     PATH_MAX, nls_codepage, remap);
		name_len++;	/* trailing null */
		name_len *= 2;
	} else {	/* BB improve the check for buffer overruns BB */
		name_len = strnlen(name, PATH_MAX);
		name_len++;	/* trailing null */
		strncpy(pSMB->FileName, name, name_len);
	}

	params = 6 + name_len;
	count = sizeof(OPEN_PSX_REQ);
	pSMB->MaxParameterCount = cpu_to_le16(2);
	pSMB->MaxDataCount = cpu_to_le16(1000);	/* large enough */
	pSMB->MaxSetupCount = 0;
	pSMB->Reserved = 0;
	pSMB->Flags = 0;
	pSMB->Timeout = 0;
	pSMB->Reserved2 = 0;
	param_offset = offsetof(struct smb_com_transaction2_spi_req,
				InformationLevel) - 4;
	offset = param_offset + params;
	pdata = (OPEN_PSX_REQ *)(((char *)&pSMB->hdr.Protocol) + offset);
	pdata->Level = cpu_to_le16(SMB_QUERY_FILE_UNIX_BASIC);
	pdata->Permissions = cpu_to_le64(mode);
	pdata->PosixOpenFlags = cpu_to_le32(posix_flags);
	pdata->OpenFlags =  cpu_to_le32(*pOplock);
	pSMB->ParameterOffset = cpu_to_le16(param_offset);
	pSMB->DataOffset = cpu_to_le16(offset);
	pSMB->SetupCount = 1;
	pSMB->Reserved3 = 0;
	pSMB->SubCommand = cpu_to_le16(TRANS2_SET_PATH_INFORMATION);
	byte_count = 3 /* pad */  + params + count;

	pSMB->DataCount = cpu_to_le16(count);
	pSMB->ParameterCount = cpu_to_le16(params);
	pSMB->TotalDataCount = pSMB->DataCount;
	pSMB->TotalParameterCount = pSMB->ParameterCount;
	pSMB->InformationLevel = cpu_to_le16(SMB_POSIX_OPEN);
	pSMB->Reserved4 = 0;
	inc_rfc1001_len(pSMB, byte_count);
	pSMB->ByteCount = cpu_to_le16(byte_count);
	rc = SendReceive(xid, tcon->ses, (struct smb_hdr *) pSMB,
			 (struct smb_hdr *) pSMBr, &bytes_returned, 0);
	if (rc) {
		cFYI(1, "Posix create returned %d", rc);
		goto psx_create_err;
	}

	cFYI(1, "copying inode info");
	rc = validate_t2((struct smb_t2_rsp *)pSMBr);

	if (rc || get_bcc(&pSMBr->hdr) < sizeof(OPEN_PSX_RSP)) {
		rc = -EIO;	/* bad smb */
		goto psx_create_err;
	}

	/* copy return information to pRetData */
	psx_rsp = (OPEN_PSX_RSP *)((char *) &pSMBr->hdr.Protocol
			+ le16_to_cpu(pSMBr->t2.DataOffset));

	*pOplock = le16_to_cpu(psx_rsp->OplockFlags);
	if (netfid)
		*netfid = psx_rsp->Fid;   /* cifs fid stays in le */
	/* Let caller know file was created so we can set the mode. */
	/* Do we care about the CreateAction in any other cases? */
	if (cpu_to_le32(FILE_CREATE) == psx_rsp->CreateAction)
		*pOplock |= CIFS_CREATE_ACTION;
	/* check to make sure response data is there */
	if (psx_rsp->ReturnedLevel != cpu_to_le16(SMB_QUERY_FILE_UNIX_BASIC)) {
		pRetData->Type = cpu_to_le32(-1); /* unknown */
		cFYI(DBG2, "unknown type");
	} else {
		if (get_bcc(&pSMBr->hdr) < sizeof(OPEN_PSX_RSP)
					+ sizeof(FILE_UNIX_BASIC_INFO)) {
			cERROR(1, "Open response data too small");
			pRetData->Type = cpu_to_le32(-1);
			goto psx_create_err;
		}
		memcpy((char *) pRetData,
			(char *)psx_rsp + sizeof(OPEN_PSX_RSP),
			sizeof(FILE_UNIX_BASIC_INFO));
	}

psx_create_err:
	cifs_buf_release(pSMB);

	if (posix_flags & SMB_O_DIRECTORY)
		cifs_stats_inc(&tcon->num_posixmkdirs);
	else
		cifs_stats_inc(&tcon->num_posixopens);

	if (rc == -EAGAIN)
		goto PsxCreat;

	return rc;
}

static __u16 convert_disposition(int disposition)
{
	__u16 ofun = 0;

	switch (disposition) {
		case FILE_SUPERSEDE:
			ofun = SMBOPEN_OCREATE | SMBOPEN_OTRUNC;
			break;
		case FILE_OPEN:
			ofun = SMBOPEN_OAPPEND;
			break;
		case FILE_CREATE:
			ofun = SMBOPEN_OCREATE;
			break;
		case FILE_OPEN_IF:
			ofun = SMBOPEN_OCREATE | SMBOPEN_OAPPEND;
			break;
		case FILE_OVERWRITE:
			ofun = SMBOPEN_OTRUNC;
			break;
		case FILE_OVERWRITE_IF:
			ofun = SMBOPEN_OCREATE | SMBOPEN_OTRUNC;
			break;
		default:
			cFYI(1, "unknown disposition %d", disposition);
			ofun =  SMBOPEN_OAPPEND; /* regular open */
	}
	return ofun;
}

static int
access_flags_to_smbopen_mode(const int access_flags)
{
	int masked_flags = access_flags & (GENERIC_READ | GENERIC_WRITE);

	if (masked_flags == GENERIC_READ)
		return SMBOPEN_READ;
	else if (masked_flags == GENERIC_WRITE)
		return SMBOPEN_WRITE;

	/* just go for read/write */
	return SMBOPEN_READWRITE;
}

int
SMBLegacyOpen(const int xid, struct cifs_tcon *tcon,
	    const char *fileName, const int openDisposition,
	    const int access_flags, const int create_options, __u16 *netfid,
	    int *pOplock, FILE_ALL_INFO *pfile_info,
	    const struct nls_table *nls_codepage, int remap)
{
	int rc = -EACCES;
	OPENX_REQ *pSMB = NULL;
	OPENX_RSP *pSMBr = NULL;
	int bytes_returned;
	int name_len;
	__u16 count;

OldOpenRetry:
	rc = smb_init(SMB_COM_OPEN_ANDX, 15, tcon, (void **) &pSMB,
		      (void **) &pSMBr);
	if (rc)
		return rc;

	pSMB->AndXCommand = 0xFF;       /* none */

	if (pSMB->hdr.Flags2 & SMBFLG2_UNICODE) {
		count = 1;      /* account for one byte pad to word boundary */
		name_len =
		   cifsConvertToUCS((__le16 *) (pSMB->fileName + 1),
				    fileName, PATH_MAX, nls_codepage, remap);
		name_len++;     /* trailing null */
		name_len *= 2;
	} else {                /* BB improve check for buffer overruns BB */
		count = 0;      /* no pad */
		name_len = strnlen(fileName, PATH_MAX);
		name_len++;     /* trailing null */
		strncpy(pSMB->fileName, fileName, name_len);
	}
	if (*pOplock & REQ_OPLOCK)
		pSMB->OpenFlags = cpu_to_le16(REQ_OPLOCK);
	else if (*pOplock & REQ_BATCHOPLOCK)
		pSMB->OpenFlags = cpu_to_le16(REQ_BATCHOPLOCK);

	pSMB->OpenFlags |= cpu_to_le16(REQ_MORE_INFO);
	pSMB->Mode = cpu_to_le16(access_flags_to_smbopen_mode(access_flags));
	pSMB->Mode |= cpu_to_le16(0x40); /* deny none */
	/* set file as system file if special file such
	   as fifo and server expecting SFU style and
	   no Unix extensions */

	if (create_options & CREATE_OPTION_SPECIAL)
		pSMB->FileAttributes = cpu_to_le16(ATTR_SYSTEM);
	else /* BB FIXME BB */
		pSMB->FileAttributes = cpu_to_le16(0/*ATTR_NORMAL*/);

	if (create_options & CREATE_OPTION_READONLY)
		pSMB->FileAttributes |= cpu_to_le16(ATTR_READONLY);

	/* BB FIXME BB */
/*	pSMB->CreateOptions = cpu_to_le32(create_options &
						 CREATE_OPTIONS_MASK); */
	/* BB FIXME END BB */

	pSMB->Sattr = cpu_to_le16(ATTR_HIDDEN | ATTR_SYSTEM | ATTR_DIRECTORY);
	pSMB->OpenFunction = cpu_to_le16(convert_disposition(openDisposition));
	count += name_len;
	inc_rfc1001_len(pSMB, count);

	pSMB->ByteCount = cpu_to_le16(count);
	/* long_op set to 1 to allow for oplock break timeouts */
	rc = SendReceive(xid, tcon->ses, (struct smb_hdr *) pSMB,
			(struct smb_hdr *)pSMBr, &bytes_returned, 0);
	cifs_stats_inc(&tcon->num_opens);
	if (rc) {
		cFYI(1, "Error in Open = %d", rc);
	} else {
	/* BB verify if wct == 15 */

/*		*pOplock = pSMBr->OplockLevel; */ /* BB take from action field*/

		*netfid = pSMBr->Fid;   /* cifs fid stays in le */
		/* Let caller know file was created so we can set the mode. */
		/* Do we care about the CreateAction in any other cases? */
	/* BB FIXME BB */
/*		if (cpu_to_le32(FILE_CREATE) == pSMBr->CreateAction)
			*pOplock |= CIFS_CREATE_ACTION; */
	/* BB FIXME END */

		if (pfile_info) {
			pfile_info->CreationTime = 0; /* BB convert CreateTime*/
			pfile_info->LastAccessTime = 0; /* BB fixme */
			pfile_info->LastWriteTime = 0; /* BB fixme */
			pfile_info->ChangeTime = 0;  /* BB fixme */
			pfile_info->Attributes =
				cpu_to_le32(le16_to_cpu(pSMBr->FileAttributes));
			/* the file_info buf is endian converted by caller */
			pfile_info->AllocationSize =
				cpu_to_le64(le32_to_cpu(pSMBr->EndOfFile));
			pfile_info->EndOfFile = pfile_info->AllocationSize;
			pfile_info->NumberOfLinks = cpu_to_le32(1);
			pfile_info->DeletePending = 0;
		}
	}

	cifs_buf_release(pSMB);
	if (rc == -EAGAIN)
		goto OldOpenRetry;
	return rc;
}

int
CIFSSMBOpen(const int xid, struct cifs_tcon *tcon,
	    const char *fileName, const int openDisposition,
	    const int access_flags, const int create_options, __u16 *netfid,
	    int *pOplock, FILE_ALL_INFO *pfile_info,
	    const struct nls_table *nls_codepage, int remap)
{
	int rc = -EACCES;
	OPEN_REQ *pSMB = NULL;
	OPEN_RSP *pSMBr = NULL;
	int bytes_returned;
	int name_len;
	__u16 count;

openRetry:
	rc = smb_init(SMB_COM_NT_CREATE_ANDX, 24, tcon, (void **) &pSMB,
		      (void **) &pSMBr);
	if (rc)
		return rc;

	pSMB->AndXCommand = 0xFF;	/* none */

	if (pSMB->hdr.Flags2 & SMBFLG2_UNICODE) {
		count = 1;	/* account for one byte pad to word boundary */
		name_len =
		    cifsConvertToUCS((__le16 *) (pSMB->fileName + 1),
				     fileName, PATH_MAX, nls_codepage, remap);
		name_len++;	/* trailing null */
		name_len *= 2;
		pSMB->NameLength = cpu_to_le16(name_len);
	} else {		/* BB improve check for buffer overruns BB */
		count = 0;	/* no pad */
		name_len = strnlen(fileName, PATH_MAX);
		name_len++;	/* trailing null */
		pSMB->NameLength = cpu_to_le16(name_len);
		strncpy(pSMB->fileName, fileName, name_len);
	}
	if (*pOplock & REQ_OPLOCK)
		pSMB->OpenFlags = cpu_to_le32(REQ_OPLOCK);
	else if (*pOplock & REQ_BATCHOPLOCK)
		pSMB->OpenFlags = cpu_to_le32(REQ_BATCHOPLOCK);
	pSMB->DesiredAccess = cpu_to_le32(access_flags);
	pSMB->AllocationSize = 0;
	/* set file as system file if special file such
	   as fifo and server expecting SFU style and
	   no Unix extensions */
	if (create_options & CREATE_OPTION_SPECIAL)
		pSMB->FileAttributes = cpu_to_le32(ATTR_SYSTEM);
	else
		pSMB->FileAttributes = cpu_to_le32(ATTR_NORMAL);

	/* XP does not handle ATTR_POSIX_SEMANTICS */
	/* but it helps speed up case sensitive checks for other
	servers such as Samba */
	if (tcon->ses->capabilities & CAP_UNIX)
		pSMB->FileAttributes |= cpu_to_le32(ATTR_POSIX_SEMANTICS);

	if (create_options & CREATE_OPTION_READONLY)
		pSMB->FileAttributes |= cpu_to_le32(ATTR_READONLY);

	pSMB->ShareAccess = cpu_to_le32(FILE_SHARE_ALL);
	pSMB->CreateDisposition = cpu_to_le32(openDisposition);
	pSMB->CreateOptions = cpu_to_le32(create_options & CREATE_OPTIONS_MASK);
	/* BB Expirement with various impersonation levels and verify */
	pSMB->ImpersonationLevel = cpu_to_le32(SECURITY_IMPERSONATION);
	pSMB->SecurityFlags =
	    SECURITY_CONTEXT_TRACKING | SECURITY_EFFECTIVE_ONLY;

	count += name_len;
	inc_rfc1001_len(pSMB, count);

	pSMB->ByteCount = cpu_to_le16(count);
	/* long_op set to 1 to allow for oplock break timeouts */
	rc = SendReceive(xid, tcon->ses, (struct smb_hdr *) pSMB,
			(struct smb_hdr *)pSMBr, &bytes_returned, 0);
	cifs_stats_inc(&tcon->num_opens);
	if (rc) {
		cFYI(1, "Error in Open = %d", rc);
	} else {
		*pOplock = pSMBr->OplockLevel; /* 1 byte no need to le_to_cpu */
		*netfid = pSMBr->Fid;	/* cifs fid stays in le */
		/* Let caller know file was created so we can set the mode. */
		/* Do we care about the CreateAction in any other cases? */
		if (cpu_to_le32(FILE_CREATE) == pSMBr->CreateAction)
			*pOplock |= CIFS_CREATE_ACTION;
		if (pfile_info) {
			memcpy((char *)pfile_info, (char *)&pSMBr->CreationTime,
				36 /* CreationTime to Attributes */);
			/* the file_info buf is endian converted by caller */
			pfile_info->AllocationSize = pSMBr->AllocationSize;
			pfile_info->EndOfFile = pSMBr->EndOfFile;
			pfile_info->NumberOfLinks = cpu_to_le32(1);
			pfile_info->DeletePending = 0;
		}
	}

	cifs_buf_release(pSMB);
	if (rc == -EAGAIN)
		goto openRetry;
	return rc;
}

int
CIFSSMBRead(const int xid, struct cifs_io_parms *io_parms, unsigned int *nbytes,
	    char **buf, int *pbuf_type)
{
	int rc = -EACCES;
	READ_REQ *pSMB = NULL;
	READ_RSP *pSMBr = NULL;
	char *pReadData = NULL;
	int wct;
	int resp_buf_type = 0;
	struct kvec iov[1];
	__u32 pid = io_parms->pid;
	__u16 netfid = io_parms->netfid;
	__u64 offset = io_parms->offset;
	struct cifs_tcon *tcon = io_parms->tcon;
	unsigned int count = io_parms->length;

	cFYI(1, "Reading %d bytes on fid %d", count, netfid);
	if (tcon->ses->capabilities & CAP_LARGE_FILES)
		wct = 12;
	else {
		wct = 10; /* old style read */
		if ((offset >> 32) > 0)  {
			/* can not handle this big offset for old */
			return -EIO;
		}
	}

	*nbytes = 0;
	rc = small_smb_init(SMB_COM_READ_ANDX, wct, tcon, (void **) &pSMB);
	if (rc)
		return rc;

	pSMB->hdr.Pid = cpu_to_le16((__u16)pid);
	pSMB->hdr.PidHigh = cpu_to_le16((__u16)(pid >> 16));

	/* tcon and ses pointer are checked in smb_init */
	if (tcon->ses->server == NULL)
		return -ECONNABORTED;

	pSMB->AndXCommand = 0xFF;       /* none */
	pSMB->Fid = netfid;
	pSMB->OffsetLow = cpu_to_le32(offset & 0xFFFFFFFF);
	if (wct == 12)
		pSMB->OffsetHigh = cpu_to_le32(offset >> 32);

	pSMB->Remaining = 0;
	pSMB->MaxCount = cpu_to_le16(count & 0xFFFF);
	pSMB->MaxCountHigh = cpu_to_le32(count >> 16);
	if (wct == 12)
		pSMB->ByteCount = 0;  /* no need to do le conversion since 0 */
	else {
		/* old style read */
		struct smb_com_readx_req *pSMBW =
			(struct smb_com_readx_req *)pSMB;
		pSMBW->ByteCount = 0;
	}

	iov[0].iov_base = (char *)pSMB;
	iov[0].iov_len = be32_to_cpu(pSMB->hdr.smb_buf_length) + 4;
	rc = SendReceive2(xid, tcon->ses, iov, 1 /* num iovecs */,
			 &resp_buf_type, CIFS_LOG_ERROR);
	cifs_stats_inc(&tcon->num_reads);
	pSMBr = (READ_RSP *)iov[0].iov_base;
	if (rc) {
		cERROR(1, "Send error in read = %d", rc);
	} else {
		int data_length = le16_to_cpu(pSMBr->DataLengthHigh);
		data_length = data_length << 16;
		data_length += le16_to_cpu(pSMBr->DataLength);
		*nbytes = data_length;

		/*check that DataLength would not go beyond end of SMB */
		if ((data_length > CIFSMaxBufSize)
				|| (data_length > count)) {
			cFYI(1, "bad length %d for count %d",
				 data_length, count);
			rc = -EIO;
			*nbytes = 0;
		} else {
			pReadData = (char *) (&pSMBr->hdr.Protocol) +
					le16_to_cpu(pSMBr->DataOffset);
/*			if (rc = copy_to_user(buf, pReadData, data_length)) {
				cERROR(1, "Faulting on read rc = %d",rc);
				rc = -EFAULT;
			}*/ /* can not use copy_to_user when using page cache*/
			if (*buf)
				memcpy(*buf, pReadData, data_length);
		}
	}

/*	cifs_small_buf_release(pSMB); */ /* Freed earlier now in SendReceive2 */
	if (*buf) {
		if (resp_buf_type == CIFS_SMALL_BUFFER)
			cifs_small_buf_release(iov[0].iov_base);
		else if (resp_buf_type == CIFS_LARGE_BUFFER)
			cifs_buf_release(iov[0].iov_base);
	} else if (resp_buf_type != CIFS_NO_BUFFER) {
		/* return buffer to caller to free */
		*buf = iov[0].iov_base;
		if (resp_buf_type == CIFS_SMALL_BUFFER)
			*pbuf_type = CIFS_SMALL_BUFFER;
		else if (resp_buf_type == CIFS_LARGE_BUFFER)
			*pbuf_type = CIFS_LARGE_BUFFER;
	} /* else no valid buffer on return - leave as null */

	/* Note: On -EAGAIN error only caller can retry on handle based calls
		since file handle passed in no longer valid */
	return rc;
}


int
CIFSSMBWrite(const int xid, struct cifs_io_parms *io_parms,
	     unsigned int *nbytes, const char *buf,
	     const char __user *ubuf, const int long_op)
{
	int rc = -EACCES;
	WRITE_REQ *pSMB = NULL;
	WRITE_RSP *pSMBr = NULL;
	int bytes_returned, wct;
	__u32 bytes_sent;
	__u16 byte_count;
	__u32 pid = io_parms->pid;
	__u16 netfid = io_parms->netfid;
	__u64 offset = io_parms->offset;
	struct cifs_tcon *tcon = io_parms->tcon;
	unsigned int count = io_parms->length;

	*nbytes = 0;

	/* cFYI(1, "write at %lld %d bytes", offset, count);*/
	if (tcon->ses == NULL)
		return -ECONNABORTED;

	if (tcon->ses->capabilities & CAP_LARGE_FILES)
		wct = 14;
	else {
		wct = 12;
		if ((offset >> 32) > 0) {
			/* can not handle big offset for old srv */
			return -EIO;
		}
	}

	rc = smb_init(SMB_COM_WRITE_ANDX, wct, tcon, (void **) &pSMB,
		      (void **) &pSMBr);
	if (rc)
		return rc;

	pSMB->hdr.Pid = cpu_to_le16((__u16)pid);
	pSMB->hdr.PidHigh = cpu_to_le16((__u16)(pid >> 16));

	/* tcon and ses pointer are checked in smb_init */
	if (tcon->ses->server == NULL)
		return -ECONNABORTED;

	pSMB->AndXCommand = 0xFF;	/* none */
	pSMB->Fid = netfid;
	pSMB->OffsetLow = cpu_to_le32(offset & 0xFFFFFFFF);
	if (wct == 14)
		pSMB->OffsetHigh = cpu_to_le32(offset >> 32);

	pSMB->Reserved = 0xFFFFFFFF;
	pSMB->WriteMode = 0;
	pSMB->Remaining = 0;

	/* Can increase buffer size if buffer is big enough in some cases ie we
	can send more if LARGE_WRITE_X capability returned by the server and if
	our buffer is big enough or if we convert to iovecs on socket writes
	and eliminate the copy to the CIFS buffer */
	if (tcon->ses->capabilities & CAP_LARGE_WRITE_X) {
		bytes_sent = min_t(const unsigned int, CIFSMaxBufSize, count);
	} else {
		bytes_sent = (tcon->ses->server->maxBuf - MAX_CIFS_HDR_SIZE)
			 & ~0xFF;
	}

	if (bytes_sent > count)
		bytes_sent = count;
	pSMB->DataOffset =
		cpu_to_le16(offsetof(struct smb_com_write_req, Data) - 4);
	if (buf)
		memcpy(pSMB->Data, buf, bytes_sent);
	else if (ubuf) {
		if (copy_from_user(pSMB->Data, ubuf, bytes_sent)) {
			cifs_buf_release(pSMB);
			return -EFAULT;
		}
	} else if (count != 0) {
		/* No buffer */
		cifs_buf_release(pSMB);
		return -EINVAL;
	} /* else setting file size with write of zero bytes */
	if (wct == 14)
		byte_count = bytes_sent + 1; /* pad */
	else /* wct == 12 */
		byte_count = bytes_sent + 5; /* bigger pad, smaller smb hdr */

	pSMB->DataLengthLow = cpu_to_le16(bytes_sent & 0xFFFF);
	pSMB->DataLengthHigh = cpu_to_le16(bytes_sent >> 16);
	inc_rfc1001_len(pSMB, byte_count);

	if (wct == 14)
		pSMB->ByteCount = cpu_to_le16(byte_count);
	else { /* old style write has byte count 4 bytes earlier
		  so 4 bytes pad  */
		struct smb_com_writex_req *pSMBW =
			(struct smb_com_writex_req *)pSMB;
		pSMBW->ByteCount = cpu_to_le16(byte_count);
	}

	rc = SendReceive(xid, tcon->ses, (struct smb_hdr *) pSMB,
			 (struct smb_hdr *) pSMBr, &bytes_returned, long_op);
	cifs_stats_inc(&tcon->num_writes);
	if (rc) {
		cFYI(1, "Send error in write = %d", rc);
	} else {
		*nbytes = le16_to_cpu(pSMBr->CountHigh);
		*nbytes = (*nbytes) << 16;
		*nbytes += le16_to_cpu(pSMBr->Count);

		/*
		 * Mask off high 16 bits when bytes written as returned by the
		 * server is greater than bytes requested by the client. Some
		 * OS/2 servers are known to set incorrect CountHigh values.
		 */
		if (*nbytes > count)
			*nbytes &= 0xFFFF;
	}

	cifs_buf_release(pSMB);

	/* Note: On -EAGAIN error only caller can retry on handle based calls
		since file handle passed in no longer valid */

	return rc;
}

void
cifs_writedata_release(struct kref *refcount)
{
	struct cifs_writedata *wdata = container_of(refcount,
					struct cifs_writedata, refcount);

	if (wdata->cfile)
		cifsFileInfo_put(wdata->cfile);

	kfree(wdata);
}

/*
 * Write failed with a retryable error. Resend the write request. It's also
 * possible that the page was redirtied so re-clean the page.
 */
static void
cifs_writev_requeue(struct cifs_writedata *wdata)
{
	int i, rc;
	struct inode *inode = wdata->cfile->dentry->d_inode;

	for (i = 0; i < wdata->nr_pages; i++) {
		lock_page(wdata->pages[i]);
		clear_page_dirty_for_io(wdata->pages[i]);
	}

	do {
		rc = cifs_async_writev(wdata);
	} while (rc == -EAGAIN);

	for (i = 0; i < wdata->nr_pages; i++) {
		if (rc != 0)
			SetPageError(wdata->pages[i]);
		unlock_page(wdata->pages[i]);
	}

	mapping_set_error(inode->i_mapping, rc);
	kref_put(&wdata->refcount, cifs_writedata_release);
}

static void
cifs_writev_complete(struct work_struct *work)
{
	struct cifs_writedata *wdata = container_of(work,
						struct cifs_writedata, work);
	struct inode *inode = wdata->cfile->dentry->d_inode;
	int i = 0;

	if (wdata->result == 0) {
		cifs_update_eof(CIFS_I(inode), wdata->offset, wdata->bytes);
		cifs_stats_bytes_written(tlink_tcon(wdata->cfile->tlink),
					 wdata->bytes);
	} else if (wdata->sync_mode == WB_SYNC_ALL && wdata->result == -EAGAIN)
		return cifs_writev_requeue(wdata);

	for (i = 0; i < wdata->nr_pages; i++) {
		struct page *page = wdata->pages[i];
		if (wdata->result == -EAGAIN)
			__set_page_dirty_nobuffers(page);
		else if (wdata->result < 0)
			SetPageError(page);
		end_page_writeback(page);
		page_cache_release(page);
	}
	if (wdata->result != -EAGAIN)
		mapping_set_error(inode->i_mapping, wdata->result);
	kref_put(&wdata->refcount, cifs_writedata_release);
}

struct cifs_writedata *
cifs_writedata_alloc(unsigned int nr_pages)
{
	struct cifs_writedata *wdata;

	/* this would overflow */
	if (nr_pages == 0) {
		cERROR(1, "%s: called with nr_pages == 0!", __func__);
		return NULL;
	}

	/* writedata + number of page pointers */
	wdata = kzalloc(sizeof(*wdata) +
			sizeof(struct page *) * (nr_pages - 1), GFP_NOFS);
	if (wdata != NULL) {
		INIT_WORK(&wdata->work, cifs_writev_complete);
		kref_init(&wdata->refcount);
	}
	return wdata;
}

/*
 * Check the midState and signature on received buffer (if any), and queue the
 * workqueue completion task.
 */
static void
cifs_writev_callback(struct mid_q_entry *mid)
{
	struct cifs_writedata *wdata = mid->callback_data;
	struct cifs_tcon *tcon = tlink_tcon(wdata->cfile->tlink);
	unsigned int written;
	WRITE_RSP *smb = (WRITE_RSP *)mid->resp_buf;

	switch (mid->midState) {
	case MID_RESPONSE_RECEIVED:
		wdata->result = cifs_check_receive(mid, tcon->ses->server, 0);
		if (wdata->result != 0)
			break;

		written = le16_to_cpu(smb->CountHigh);
		written <<= 16;
		written += le16_to_cpu(smb->Count);
		/*
		 * Mask off high 16 bits when bytes written as returned
		 * by the server is greater than bytes requested by the
		 * client. OS/2 servers are known to set incorrect
		 * CountHigh values.
		 */
		if (written > wdata->bytes)
			written &= 0xFFFF;

		if (written < wdata->bytes)
			wdata->result = -ENOSPC;
		else
			wdata->bytes = written;
		break;
	case MID_REQUEST_SUBMITTED:
	case MID_RETRY_NEEDED:
		wdata->result = -EAGAIN;
		break;
	default:
		wdata->result = -EIO;
		break;
	}

	queue_work(system_nrt_wq, &wdata->work);
	DeleteMidQEntry(mid);
	atomic_dec(&tcon->ses->server->inFlight);
	wake_up(&tcon->ses->server->request_q);
}

/* cifs_async_writev - send an async write, and set up mid to handle result */
int
cifs_async_writev(struct cifs_writedata *wdata)
{
	int i, rc = -EACCES;
	WRITE_REQ *smb = NULL;
	int wct;
	struct cifs_tcon *tcon = tlink_tcon(wdata->cfile->tlink);
	struct inode *inode = wdata->cfile->dentry->d_inode;
	struct kvec *iov = NULL;

	if (tcon->ses->capabilities & CAP_LARGE_FILES) {
		wct = 14;
	} else {
		wct = 12;
		if (wdata->offset >> 32 > 0) {
			/* can not handle big offset for old srv */
			return -EIO;
		}
	}

	rc = small_smb_init(SMB_COM_WRITE_ANDX, wct, tcon, (void **)&smb);
	if (rc)
		goto async_writev_out;

	/* 1 iov per page + 1 for header */
	iov = kzalloc((wdata->nr_pages + 1) * sizeof(*iov), GFP_NOFS);
	if (iov == NULL) {
		rc = -ENOMEM;
		goto async_writev_out;
	}

	smb->hdr.Pid = cpu_to_le16((__u16)wdata->cfile->pid);
	smb->hdr.PidHigh = cpu_to_le16((__u16)(wdata->cfile->pid >> 16));

	smb->AndXCommand = 0xFF;	/* none */
	smb->Fid = wdata->cfile->netfid;
	smb->OffsetLow = cpu_to_le32(wdata->offset & 0xFFFFFFFF);
	if (wct == 14)
		smb->OffsetHigh = cpu_to_le32(wdata->offset >> 32);
	smb->Reserved = 0xFFFFFFFF;
	smb->WriteMode = 0;
	smb->Remaining = 0;

	smb->DataOffset =
	    cpu_to_le16(offsetof(struct smb_com_write_req, Data) - 4);

	/* 4 for RFC1001 length + 1 for BCC */
	iov[0].iov_len = be32_to_cpu(smb->hdr.smb_buf_length) + 4 + 1;
	iov[0].iov_base = smb;

	/* marshal up the pages into iov array */
	wdata->bytes = 0;
	for (i = 0; i < wdata->nr_pages; i++) {
		iov[i + 1].iov_len = min(inode->i_size -
				      page_offset(wdata->pages[i]),
					(loff_t)PAGE_CACHE_SIZE);
		iov[i + 1].iov_base = kmap(wdata->pages[i]);
		wdata->bytes += iov[i + 1].iov_len;
	}

	cFYI(1, "async write at %llu %u bytes", wdata->offset, wdata->bytes);

	smb->DataLengthLow = cpu_to_le16(wdata->bytes & 0xFFFF);
	smb->DataLengthHigh = cpu_to_le16(wdata->bytes >> 16);

	if (wct == 14) {
		inc_rfc1001_len(&smb->hdr, wdata->bytes + 1);
		put_bcc(wdata->bytes + 1, &smb->hdr);
	} else {
		/* wct == 12 */
		struct smb_com_writex_req *smbw =
				(struct smb_com_writex_req *)smb;
		inc_rfc1001_len(&smbw->hdr, wdata->bytes + 5);
		put_bcc(wdata->bytes + 5, &smbw->hdr);
		iov[0].iov_len += 4; /* pad bigger by four bytes */
	}

	kref_get(&wdata->refcount);
	rc = cifs_call_async(tcon->ses->server, iov, wdata->nr_pages + 1,
			     cifs_writev_callback, wdata, false);

	if (rc == 0)
		cifs_stats_inc(&tcon->num_writes);
	else
		kref_put(&wdata->refcount, cifs_writedata_release);

	/* send is done, unmap pages */
	for (i = 0; i < wdata->nr_pages; i++)
		kunmap(wdata->pages[i]);

async_writev_out:
	cifs_small_buf_release(smb);
	kfree(iov);
	return rc;
}

int
CIFSSMBWrite2(const int xid, struct cifs_io_parms *io_parms,
	      unsigned int *nbytes, struct kvec *iov, int n_vec,
	      const int long_op)
{
	int rc = -EACCES;
	WRITE_REQ *pSMB = NULL;
	int wct;
	int smb_hdr_len;
	int resp_buf_type = 0;
	__u32 pid = io_parms->pid;
	__u16 netfid = io_parms->netfid;
	__u64 offset = io_parms->offset;
	struct cifs_tcon *tcon = io_parms->tcon;
	unsigned int count = io_parms->length;

	*nbytes = 0;

	cFYI(1, "write2 at %lld %d bytes", (long long)offset, count);

	if (tcon->ses->capabilities & CAP_LARGE_FILES) {
		wct = 14;
	} else {
		wct = 12;
		if ((offset >> 32) > 0) {
			/* can not handle big offset for old srv */
			return -EIO;
		}
	}
	rc = small_smb_init(SMB_COM_WRITE_ANDX, wct, tcon, (void **) &pSMB);
	if (rc)
		return rc;

	pSMB->hdr.Pid = cpu_to_le16((__u16)pid);
	pSMB->hdr.PidHigh = cpu_to_le16((__u16)(pid >> 16));

	/* tcon and ses pointer are checked in smb_init */
	if (tcon->ses->server == NULL)
		return -ECONNABORTED;

	pSMB->AndXCommand = 0xFF;	/* none */
	pSMB->Fid = netfid;
	pSMB->OffsetLow = cpu_to_le32(offset & 0xFFFFFFFF);
	if (wct == 14)
		pSMB->OffsetHigh = cpu_to_le32(offset >> 32);
	pSMB->Reserved = 0xFFFFFFFF;
	pSMB->WriteMode = 0;
	pSMB->Remaining = 0;

	pSMB->DataOffset =
	    cpu_to_le16(offsetof(struct smb_com_write_req, Data) - 4);

	pSMB->DataLengthLow = cpu_to_le16(count & 0xFFFF);
	pSMB->DataLengthHigh = cpu_to_le16(count >> 16);
	/* header + 1 byte pad */
	smb_hdr_len = be32_to_cpu(pSMB->hdr.smb_buf_length) + 1;
	if (wct == 14)
		inc_rfc1001_len(pSMB, count + 1);
	else /* wct == 12 */
		inc_rfc1001_len(pSMB, count + 5); /* smb data starts later */
	if (wct == 14)
		pSMB->ByteCount = cpu_to_le16(count + 1);
	else /* wct == 12 */ /* bigger pad, smaller smb hdr, keep offset ok */ {
		struct smb_com_writex_req *pSMBW =
				(struct smb_com_writex_req *)pSMB;
		pSMBW->ByteCount = cpu_to_le16(count + 5);
	}
	iov[0].iov_base = pSMB;
	if (wct == 14)
		iov[0].iov_len = smb_hdr_len + 4;
	else /* wct == 12 pad bigger by four bytes */
		iov[0].iov_len = smb_hdr_len + 8;


	rc = SendReceive2(xid, tcon->ses, iov, n_vec + 1, &resp_buf_type,
			  long_op);
	cifs_stats_inc(&tcon->num_writes);
	if (rc) {
		cFYI(1, "Send error Write2 = %d", rc);
	} else if (resp_buf_type == 0) {
		/* presumably this can not happen, but best to be safe */
		rc = -EIO;
	} else {
		WRITE_RSP *pSMBr = (WRITE_RSP *)iov[0].iov_base;
		*nbytes = le16_to_cpu(pSMBr->CountHigh);
		*nbytes = (*nbytes) << 16;
		*nbytes += le16_to_cpu(pSMBr->Count);

		/*
		 * Mask off high 16 bits when bytes written as returned by the
		 * server is greater than bytes requested by the client. OS/2
		 * servers are known to set incorrect CountHigh values.
		 */
		if (*nbytes > count)
			*nbytes &= 0xFFFF;
	}

/*	cifs_small_buf_release(pSMB); */ /* Freed earlier now in SendReceive2 */
	if (resp_buf_type == CIFS_SMALL_BUFFER)
		cifs_small_buf_release(iov[0].iov_base);
	else if (resp_buf_type == CIFS_LARGE_BUFFER)
		cifs_buf_release(iov[0].iov_base);

	/* Note: On -EAGAIN error only caller can retry on handle based calls
		since file handle passed in no longer valid */

	return rc;
}


int
CIFSSMBLock(const int xid, struct cifs_tcon *tcon,
	    const __u16 smb_file_id, const __u64 len,
	    const __u64 offset, const __u32 numUnlock,
	    const __u32 numLock, const __u8 lockType,
	    const bool waitFlag, const __u8 oplock_level)
{
	int rc = 0;
	LOCK_REQ *pSMB = NULL;
/*	LOCK_RSP *pSMBr = NULL; */ /* No response data other than rc to parse */
	int bytes_returned;
	int timeout = 0;
	__u16 count;

	cFYI(1, "CIFSSMBLock timeout %d numLock %d", (int)waitFlag, numLock);
	rc = small_smb_init(SMB_COM_LOCKING_ANDX, 8, tcon, (void **) &pSMB);

	if (rc)
		return rc;

	if (lockType == LOCKING_ANDX_OPLOCK_RELEASE) {
		timeout = CIFS_ASYNC_OP; /* no response expected */
		pSMB->Timeout = 0;
	} else if (waitFlag) {
		timeout = CIFS_BLOCKING_OP; /* blocking operation, no timeout */
		pSMB->Timeout = cpu_to_le32(-1);/* blocking - do not time out */
	} else {
		pSMB->Timeout = 0;
	}

	pSMB->NumberOfLocks = cpu_to_le16(numLock);
	pSMB->NumberOfUnlocks = cpu_to_le16(numUnlock);
	pSMB->LockType = lockType;
	pSMB->OplockLevel = oplock_level;
	pSMB->AndXCommand = 0xFF;	/* none */
	pSMB->Fid = smb_file_id; /* netfid stays le */

	if ((numLock != 0) || (numUnlock != 0)) {
		pSMB->Locks[0].Pid = cpu_to_le16(current->tgid);
		/* BB where to store pid high? */
		pSMB->Locks[0].LengthLow = cpu_to_le32((u32)len);
		pSMB->Locks[0].LengthHigh = cpu_to_le32((u32)(len>>32));
		pSMB->Locks[0].OffsetLow = cpu_to_le32((u32)offset);
		pSMB->Locks[0].OffsetHigh = cpu_to_le32((u32)(offset>>32));
		count = sizeof(LOCKING_ANDX_RANGE);
	} else {
		/* oplock break */
		count = 0;
	}
	inc_rfc1001_len(pSMB, count);
	pSMB->ByteCount = cpu_to_le16(count);

	if (waitFlag) {
		rc = SendReceiveBlockingLock(xid, tcon, (struct smb_hdr *) pSMB,
			(struct smb_hdr *) pSMB, &bytes_returned);
		cifs_small_buf_release(pSMB);
	} else {
		rc = SendReceiveNoRsp(xid, tcon->ses, (struct smb_hdr *)pSMB,
				      timeout);
		/* SMB buffer freed by function above */
	}
	cifs_stats_inc(&tcon->num_locks);
	if (rc)
		cFYI(1, "Send error in Lock = %d", rc);

	/* Note: On -EAGAIN error only caller can retry on handle based calls
	since file handle passed in no longer valid */
	return rc;
}

int
CIFSSMBPosixLock(const int xid, struct cifs_tcon *tcon,
		const __u16 smb_file_id, const int get_flag, const __u64 len,
		struct file_lock *pLockData, const __u16 lock_type,
		const bool waitFlag)
{
	struct smb_com_transaction2_sfi_req *pSMB  = NULL;
	struct smb_com_transaction2_sfi_rsp *pSMBr = NULL;
	struct cifs_posix_lock *parm_data;
	int rc = 0;
	int timeout = 0;
	int bytes_returned = 0;
	int resp_buf_type = 0;
	__u16 params, param_offset, offset, byte_count, count;
	struct kvec iov[1];

	cFYI(1, "Posix Lock");

	if (pLockData == NULL)
		return -EINVAL;

	rc = small_smb_init(SMB_COM_TRANSACTION2, 15, tcon, (void **) &pSMB);

	if (rc)
		return rc;

	pSMBr = (struct smb_com_transaction2_sfi_rsp *)pSMB;

	params = 6;
	pSMB->MaxSetupCount = 0;
	pSMB->Reserved = 0;
	pSMB->Flags = 0;
	pSMB->Reserved2 = 0;
	param_offset = offsetof(struct smb_com_transaction2_sfi_req, Fid) - 4;
	offset = param_offset + params;

	count = sizeof(struct cifs_posix_lock);
	pSMB->MaxParameterCount = cpu_to_le16(2);
	pSMB->MaxDataCount = cpu_to_le16(1000); /* BB find max SMB from sess */
	pSMB->SetupCount = 1;
	pSMB->Reserved3 = 0;
	if (get_flag)
		pSMB->SubCommand = cpu_to_le16(TRANS2_QUERY_FILE_INFORMATION);
	else
		pSMB->SubCommand = cpu_to_le16(TRANS2_SET_FILE_INFORMATION);
	byte_count = 3 /* pad */  + params + count;
	pSMB->DataCount = cpu_to_le16(count);
	pSMB->ParameterCount = cpu_to_le16(params);
	pSMB->TotalDataCount = pSMB->DataCount;
	pSMB->TotalParameterCount = pSMB->ParameterCount;
	pSMB->ParameterOffset = cpu_to_le16(param_offset);
	parm_data = (struct cifs_posix_lock *)
			(((char *) &pSMB->hdr.Protocol) + offset);

	parm_data->lock_type = cpu_to_le16(lock_type);
	if (waitFlag) {
		timeout = CIFS_BLOCKING_OP; /* blocking operation, no timeout */
		parm_data->lock_flags = cpu_to_le16(1);
		pSMB->Timeout = cpu_to_le32(-1);
	} else
		pSMB->Timeout = 0;

	parm_data->pid = cpu_to_le32(current->tgid);
	parm_data->start = cpu_to_le64(pLockData->fl_start);
	parm_data->length = cpu_to_le64(len);  /* normalize negative numbers */

	pSMB->DataOffset = cpu_to_le16(offset);
	pSMB->Fid = smb_file_id;
	pSMB->InformationLevel = cpu_to_le16(SMB_SET_POSIX_LOCK);
	pSMB->Reserved4 = 0;
	inc_rfc1001_len(pSMB, byte_count);
	pSMB->ByteCount = cpu_to_le16(byte_count);
	if (waitFlag) {
		rc = SendReceiveBlockingLock(xid, tcon, (struct smb_hdr *) pSMB,
			(struct smb_hdr *) pSMBr, &bytes_returned);
	} else {
		iov[0].iov_base = (char *)pSMB;
		iov[0].iov_len = be32_to_cpu(pSMB->hdr.smb_buf_length) + 4;
		rc = SendReceive2(xid, tcon->ses, iov, 1 /* num iovecs */,
				&resp_buf_type, timeout);
		pSMB = NULL; /* request buf already freed by SendReceive2. Do
				not try to free it twice below on exit */
		pSMBr = (struct smb_com_transaction2_sfi_rsp *)iov[0].iov_base;
	}

	if (rc) {
		cFYI(1, "Send error in Posix Lock = %d", rc);
	} else if (get_flag) {
		/* lock structure can be returned on get */
		__u16 data_offset;
		__u16 data_count;
		rc = validate_t2((struct smb_t2_rsp *)pSMBr);

		if (rc || get_bcc(&pSMBr->hdr) < sizeof(*parm_data)) {
			rc = -EIO;      /* bad smb */
			goto plk_err_exit;
		}
		data_offset = le16_to_cpu(pSMBr->t2.DataOffset);
		data_count  = le16_to_cpu(pSMBr->t2.DataCount);
		if (data_count < sizeof(struct cifs_posix_lock)) {
			rc = -EIO;
			goto plk_err_exit;
		}
		parm_data = (struct cifs_posix_lock *)
			((char *)&pSMBr->hdr.Protocol + data_offset);
		if (parm_data->lock_type == __constant_cpu_to_le16(CIFS_UNLCK))
			pLockData->fl_type = F_UNLCK;
		else {
			if (parm_data->lock_type ==
					__constant_cpu_to_le16(CIFS_RDLCK))
				pLockData->fl_type = F_RDLCK;
			else if (parm_data->lock_type ==
					__constant_cpu_to_le16(CIFS_WRLCK))
				pLockData->fl_type = F_WRLCK;

			pLockData->fl_start = le64_to_cpu(parm_data->start);
			pLockData->fl_end = pLockData->fl_start +
					le64_to_cpu(parm_data->length) - 1;
			pLockData->fl_pid = le32_to_cpu(parm_data->pid);
		}
	}

plk_err_exit:
	if (pSMB)
		cifs_small_buf_release(pSMB);

	if (resp_buf_type == CIFS_SMALL_BUFFER)
		cifs_small_buf_release(iov[0].iov_base);
	else if (resp_buf_type == CIFS_LARGE_BUFFER)
		cifs_buf_release(iov[0].iov_base);

	/* Note: On -EAGAIN error only caller can retry on handle based calls
	   since file handle passed in no longer valid */

	return rc;
}


int
CIFSSMBClose(const int xid, struct cifs_tcon *tcon, int smb_file_id)
{
	int rc = 0;
	CLOSE_REQ *pSMB = NULL;
	cFYI(1, "In CIFSSMBClose");

/* do not retry on dead session on close */
	rc = small_smb_init(SMB_COM_CLOSE, 3, tcon, (void **) &pSMB);
	if (rc == -EAGAIN)
		return 0;
	if (rc)
		return rc;

	pSMB->FileID = (__u16) smb_file_id;
	pSMB->LastWriteTime = 0xFFFFFFFF;
	pSMB->ByteCount = 0;
	rc = SendReceiveNoRsp(xid, tcon->ses, (struct smb_hdr *) pSMB, 0);
	cifs_stats_inc(&tcon->num_closes);
	if (rc) {
		if (rc != -EINTR) {
			/* EINTR is expected when user ctl-c to kill app */
			cERROR(1, "Send error in Close = %d", rc);
		}
	}

	/* Since session is dead, file will be closed on server already */
	if (rc == -EAGAIN)
		rc = 0;

	return rc;
}

int
CIFSSMBFlush(const int xid, struct cifs_tcon *tcon, int smb_file_id)
{
	int rc = 0;
	FLUSH_REQ *pSMB = NULL;
	cFYI(1, "In CIFSSMBFlush");

	rc = small_smb_init(SMB_COM_FLUSH, 1, tcon, (void **) &pSMB);
	if (rc)
		return rc;

	pSMB->FileID = (__u16) smb_file_id;
	pSMB->ByteCount = 0;
	rc = SendReceiveNoRsp(xid, tcon->ses, (struct smb_hdr *) pSMB, 0);
	cifs_stats_inc(&tcon->num_flushes);
	if (rc)
		cERROR(1, "Send error in Flush = %d", rc);

	return rc;
}

int
CIFSSMBRename(const int xid, struct cifs_tcon *tcon,
	      const char *fromName, const char *toName,
	      const struct nls_table *nls_codepage, int remap)
{
	int rc = 0;
	RENAME_REQ *pSMB = NULL;
	RENAME_RSP *pSMBr = NULL;
	int bytes_returned;
	int name_len, name_len2;
	__u16 count;

	cFYI(1, "In CIFSSMBRename");
renameRetry:
	rc = smb_init(SMB_COM_RENAME, 1, tcon, (void **) &pSMB,
		      (void **) &pSMBr);
	if (rc)
		return rc;

	pSMB->BufferFormat = 0x04;
	pSMB->SearchAttributes =
	    cpu_to_le16(ATTR_READONLY | ATTR_HIDDEN | ATTR_SYSTEM |
			ATTR_DIRECTORY);

	if (pSMB->hdr.Flags2 & SMBFLG2_UNICODE) {
		name_len =
		    cifsConvertToUCS((__le16 *) pSMB->OldFileName, fromName,
				     PATH_MAX, nls_codepage, remap);
		name_len++;	/* trailing null */
		name_len *= 2;
		pSMB->OldFileName[name_len] = 0x04;	/* pad */
	/* protocol requires ASCII signature byte on Unicode string */
		pSMB->OldFileName[name_len + 1] = 0x00;
		name_len2 =
		    cifsConvertToUCS((__le16 *)&pSMB->OldFileName[name_len + 2],
				     toName, PATH_MAX, nls_codepage, remap);
		name_len2 += 1 /* trailing null */  + 1 /* Signature word */ ;
		name_len2 *= 2;	/* convert to bytes */
	} else {	/* BB improve the check for buffer overruns BB */
		name_len = strnlen(fromName, PATH_MAX);
		name_len++;	/* trailing null */
		strncpy(pSMB->OldFileName, fromName, name_len);
		name_len2 = strnlen(toName, PATH_MAX);
		name_len2++;	/* trailing null */
		pSMB->OldFileName[name_len] = 0x04;  /* 2nd buffer format */
		strncpy(&pSMB->OldFileName[name_len + 1], toName, name_len2);
		name_len2++;	/* trailing null */
		name_len2++;	/* signature byte */
	}

	count = 1 /* 1st signature byte */  + name_len + name_len2;
	inc_rfc1001_len(pSMB, count);
	pSMB->ByteCount = cpu_to_le16(count);

	rc = SendReceive(xid, tcon->ses, (struct smb_hdr *) pSMB,
			 (struct smb_hdr *) pSMBr, &bytes_returned, 0);
	cifs_stats_inc(&tcon->num_renames);
	if (rc)
		cFYI(1, "Send error in rename = %d", rc);

	cifs_buf_release(pSMB);

	if (rc == -EAGAIN)
		goto renameRetry;

	return rc;
}

int CIFSSMBRenameOpenFile(const int xid, struct cifs_tcon *pTcon,
		int netfid, const char *target_name,
		const struct nls_table *nls_codepage, int remap)
{
	struct smb_com_transaction2_sfi_req *pSMB  = NULL;
	struct smb_com_transaction2_sfi_rsp *pSMBr = NULL;
	struct set_file_rename *rename_info;
	char *data_offset;
	char dummy_string[30];
	int rc = 0;
	int bytes_returned = 0;
	int len_of_str;
	__u16 params, param_offset, offset, count, byte_count;

	cFYI(1, "Rename to File by handle");
	rc = smb_init(SMB_COM_TRANSACTION2, 15, pTcon, (void **) &pSMB,
			(void **) &pSMBr);
	if (rc)
		return rc;

	params = 6;
	pSMB->MaxSetupCount = 0;
	pSMB->Reserved = 0;
	pSMB->Flags = 0;
	pSMB->Timeout = 0;
	pSMB->Reserved2 = 0;
	param_offset = offsetof(struct smb_com_transaction2_sfi_req, Fid) - 4;
	offset = param_offset + params;

	data_offset = (char *) (&pSMB->hdr.Protocol) + offset;
	rename_info = (struct set_file_rename *) data_offset;
	pSMB->MaxParameterCount = cpu_to_le16(2);
	pSMB->MaxDataCount = cpu_to_le16(1000); /* BB find max SMB from sess */
	pSMB->SetupCount = 1;
	pSMB->Reserved3 = 0;
	pSMB->SubCommand = cpu_to_le16(TRANS2_SET_FILE_INFORMATION);
	byte_count = 3 /* pad */  + params;
	pSMB->ParameterCount = cpu_to_le16(params);
	pSMB->TotalParameterCount = pSMB->ParameterCount;
	pSMB->ParameterOffset = cpu_to_le16(param_offset);
	pSMB->DataOffset = cpu_to_le16(offset);
	/* construct random name ".cifs_tmp<inodenum><mid>" */
	rename_info->overwrite = cpu_to_le32(1);
	rename_info->root_fid  = 0;
	/* unicode only call */
	if (target_name == NULL) {
		sprintf(dummy_string, "cifs%x", pSMB->hdr.Mid);
		len_of_str = cifsConvertToUCS((__le16 *)rename_info->target_name,
					dummy_string, 24, nls_codepage, remap);
	} else {
		len_of_str = cifsConvertToUCS((__le16 *)rename_info->target_name,
					target_name, PATH_MAX, nls_codepage,
					remap);
	}
	rename_info->target_name_len = cpu_to_le32(2 * len_of_str);
	count = 12 /* sizeof(struct set_file_rename) */ + (2 * len_of_str);
	byte_count += count;
	pSMB->DataCount = cpu_to_le16(count);
	pSMB->TotalDataCount = pSMB->DataCount;
	pSMB->Fid = netfid;
	pSMB->InformationLevel =
		cpu_to_le16(SMB_SET_FILE_RENAME_INFORMATION);
	pSMB->Reserved4 = 0;
	inc_rfc1001_len(pSMB, byte_count);
	pSMB->ByteCount = cpu_to_le16(byte_count);
	rc = SendReceive(xid, pTcon->ses, (struct smb_hdr *) pSMB,
			 (struct smb_hdr *) pSMBr, &bytes_returned, 0);
	cifs_stats_inc(&pTcon->num_t2renames);
	if (rc)
		cFYI(1, "Send error in Rename (by file handle) = %d", rc);

	cifs_buf_release(pSMB);

	/* Note: On -EAGAIN error only caller can retry on handle based calls
		since file handle passed in no longer valid */

	return rc;
}

int
CIFSSMBCopy(const int xid, struct cifs_tcon *tcon, const char *fromName,
	    const __u16 target_tid, const char *toName, const int flags,
	    const struct nls_table *nls_codepage, int remap)
{
	int rc = 0;
	COPY_REQ *pSMB = NULL;
	COPY_RSP *pSMBr = NULL;
	int bytes_returned;
	int name_len, name_len2;
	__u16 count;

	cFYI(1, "In CIFSSMBCopy");
copyRetry:
	rc = smb_init(SMB_COM_COPY, 1, tcon, (void **) &pSMB,
			(void **) &pSMBr);
	if (rc)
		return rc;

	pSMB->BufferFormat = 0x04;
	pSMB->Tid2 = target_tid;

	pSMB->Flags = cpu_to_le16(flags & COPY_TREE);

	if (pSMB->hdr.Flags2 & SMBFLG2_UNICODE) {
		name_len = cifsConvertToUCS((__le16 *) pSMB->OldFileName,
					    fromName, PATH_MAX, nls_codepage,
					    remap);
		name_len++;     /* trailing null */
		name_len *= 2;
		pSMB->OldFileName[name_len] = 0x04;     /* pad */
		/* protocol requires ASCII signature byte on Unicode string */
		pSMB->OldFileName[name_len + 1] = 0x00;
		name_len2 =
		    cifsConvertToUCS((__le16 *)&pSMB->OldFileName[name_len + 2],
				toName, PATH_MAX, nls_codepage, remap);
		name_len2 += 1 /* trailing null */  + 1 /* Signature word */ ;
		name_len2 *= 2; /* convert to bytes */
	} else { 	/* BB improve the check for buffer overruns BB */
		name_len = strnlen(fromName, PATH_MAX);
		name_len++;     /* trailing null */
		strncpy(pSMB->OldFileName, fromName, name_len);
		name_len2 = strnlen(toName, PATH_MAX);
		name_len2++;    /* trailing null */
		pSMB->OldFileName[name_len] = 0x04;  /* 2nd buffer format */
		strncpy(&pSMB->OldFileName[name_len + 1], toName, name_len2);
		name_len2++;    /* trailing null */
		name_len2++;    /* signature byte */
	}

	count = 1 /* 1st signature byte */  + name_len + name_len2;
	inc_rfc1001_len(pSMB, count);
	pSMB->ByteCount = cpu_to_le16(count);

	rc = SendReceive(xid, tcon->ses, (struct smb_hdr *) pSMB,
		(struct smb_hdr *) pSMBr, &bytes_returned, 0);
	if (rc) {
		cFYI(1, "Send error in copy = %d with %d files copied",
			rc, le16_to_cpu(pSMBr->CopyCount));
	}
	cifs_buf_release(pSMB);

	if (rc == -EAGAIN)
		goto copyRetry;

	return rc;
}

int
CIFSUnixCreateSymLink(const int xid, struct cifs_tcon *tcon,
		      const char *fromName, const char *toName,
		      const struct nls_table *nls_codepage)
{
	TRANSACTION2_SPI_REQ *pSMB = NULL;
	TRANSACTION2_SPI_RSP *pSMBr = NULL;
	char *data_offset;
	int name_len;
	int name_len_target;
	int rc = 0;
	int bytes_returned = 0;
	__u16 params, param_offset, offset, byte_count;

	cFYI(1, "In Symlink Unix style");
createSymLinkRetry:
	rc = smb_init(SMB_COM_TRANSACTION2, 15, tcon, (void **) &pSMB,
		      (void **) &pSMBr);
	if (rc)
		return rc;

	if (pSMB->hdr.Flags2 & SMBFLG2_UNICODE) {
		name_len =
		    cifs_strtoUCS((__le16 *) pSMB->FileName, fromName, PATH_MAX
				  /* find define for this maxpathcomponent */
				  , nls_codepage);
		name_len++;	/* trailing null */
		name_len *= 2;

	} else {	/* BB improve the check for buffer overruns BB */
		name_len = strnlen(fromName, PATH_MAX);
		name_len++;	/* trailing null */
		strncpy(pSMB->FileName, fromName, name_len);
	}
	params = 6 + name_len;
	pSMB->MaxSetupCount = 0;
	pSMB->Reserved = 0;
	pSMB->Flags = 0;
	pSMB->Timeout = 0;
	pSMB->Reserved2 = 0;
	param_offset = offsetof(struct smb_com_transaction2_spi_req,
				InformationLevel) - 4;
	offset = param_offset + params;

	data_offset = (char *) (&pSMB->hdr.Protocol) + offset;
	if (pSMB->hdr.Flags2 & SMBFLG2_UNICODE) {
		name_len_target =
		    cifs_strtoUCS((__le16 *) data_offset, toName, PATH_MAX
				  /* find define for this maxpathcomponent */
				  , nls_codepage);
		name_len_target++;	/* trailing null */
		name_len_target *= 2;
	} else {	/* BB improve the check for buffer overruns BB */
		name_len_target = strnlen(toName, PATH_MAX);
		name_len_target++;	/* trailing null */
		strncpy(data_offset, toName, name_len_target);
	}

	pSMB->MaxParameterCount = cpu_to_le16(2);
	/* BB find exact max on data count below from sess */
	pSMB->MaxDataCount = cpu_to_le16(1000);
	pSMB->SetupCount = 1;
	pSMB->Reserved3 = 0;
	pSMB->SubCommand = cpu_to_le16(TRANS2_SET_PATH_INFORMATION);
	byte_count = 3 /* pad */  + params + name_len_target;
	pSMB->DataCount = cpu_to_le16(name_len_target);
	pSMB->ParameterCount = cpu_to_le16(params);
	pSMB->TotalDataCount = pSMB->DataCount;
	pSMB->TotalParameterCount = pSMB->ParameterCount;
	pSMB->ParameterOffset = cpu_to_le16(param_offset);
	pSMB->DataOffset = cpu_to_le16(offset);
	pSMB->InformationLevel = cpu_to_le16(SMB_SET_FILE_UNIX_LINK);
	pSMB->Reserved4 = 0;
	inc_rfc1001_len(pSMB, byte_count);
	pSMB->ByteCount = cpu_to_le16(byte_count);
	rc = SendReceive(xid, tcon->ses, (struct smb_hdr *) pSMB,
			 (struct smb_hdr *) pSMBr, &bytes_returned, 0);
	cifs_stats_inc(&tcon->num_symlinks);
	if (rc)
		cFYI(1, "Send error in SetPathInfo create symlink = %d", rc);

	cifs_buf_release(pSMB);

	if (rc == -EAGAIN)
		goto createSymLinkRetry;

	return rc;
}

int
CIFSUnixCreateHardLink(const int xid, struct cifs_tcon *tcon,
		       const char *fromName, const char *toName,
		       const struct nls_table *nls_codepage, int remap)
{
	TRANSACTION2_SPI_REQ *pSMB = NULL;
	TRANSACTION2_SPI_RSP *pSMBr = NULL;
	char *data_offset;
	int name_len;
	int name_len_target;
	int rc = 0;
	int bytes_returned = 0;
	__u16 params, param_offset, offset, byte_count;

	cFYI(1, "In Create Hard link Unix style");
createHardLinkRetry:
	rc = smb_init(SMB_COM_TRANSACTION2, 15, tcon, (void **) &pSMB,
		      (void **) &pSMBr);
	if (rc)
		return rc;

	if (pSMB->hdr.Flags2 & SMBFLG2_UNICODE) {
		name_len = cifsConvertToUCS((__le16 *) pSMB->FileName, toName,
					    PATH_MAX, nls_codepage, remap);
		name_len++;	/* trailing null */
		name_len *= 2;

	} else {	/* BB improve the check for buffer overruns BB */
		name_len = strnlen(toName, PATH_MAX);
		name_len++;	/* trailing null */
		strncpy(pSMB->FileName, toName, name_len);
	}
	params = 6 + name_len;
	pSMB->MaxSetupCount = 0;
	pSMB->Reserved = 0;
	pSMB->Flags = 0;
	pSMB->Timeout = 0;
	pSMB->Reserved2 = 0;
	param_offset = offsetof(struct smb_com_transaction2_spi_req,
				InformationLevel) - 4;
	offset = param_offset + params;

	data_offset = (char *) (&pSMB->hdr.Protocol) + offset;
	if (pSMB->hdr.Flags2 & SMBFLG2_UNICODE) {
		name_len_target =
		    cifsConvertToUCS((__le16 *) data_offset, fromName, PATH_MAX,
				     nls_codepage, remap);
		name_len_target++;	/* trailing null */
		name_len_target *= 2;
	} else {	/* BB improve the check for buffer overruns BB */
		name_len_target = strnlen(fromName, PATH_MAX);
		name_len_target++;	/* trailing null */
		strncpy(data_offset, fromName, name_len_target);
	}

	pSMB->MaxParameterCount = cpu_to_le16(2);
	/* BB find exact max on data count below from sess*/
	pSMB->MaxDataCount = cpu_to_le16(1000);
	pSMB->SetupCount = 1;
	pSMB->Reserved3 = 0;
	pSMB->SubCommand = cpu_to_le16(TRANS2_SET_PATH_INFORMATION);
	byte_count = 3 /* pad */  + params + name_len_target;
	pSMB->ParameterCount = cpu_to_le16(params);
	pSMB->TotalParameterCount = pSMB->ParameterCount;
	pSMB->DataCount = cpu_to_le16(name_len_target);
	pSMB->TotalDataCount = pSMB->DataCount;
	pSMB->ParameterOffset = cpu_to_le16(param_offset);
	pSMB->DataOffset = cpu_to_le16(offset);
	pSMB->InformationLevel = cpu_to_le16(SMB_SET_FILE_UNIX_HLINK);
	pSMB->Reserved4 = 0;
	inc_rfc1001_len(pSMB, byte_count);
	pSMB->ByteCount = cpu_to_le16(byte_count);
	rc = SendReceive(xid, tcon->ses, (struct smb_hdr *) pSMB,
			 (struct smb_hdr *) pSMBr, &bytes_returned, 0);
	cifs_stats_inc(&tcon->num_hardlinks);
	if (rc)
		cFYI(1, "Send error in SetPathInfo (hard link) = %d", rc);

	cifs_buf_release(pSMB);
	if (rc == -EAGAIN)
		goto createHardLinkRetry;

	return rc;
}

int
CIFSCreateHardLink(const int xid, struct cifs_tcon *tcon,
		   const char *fromName, const char *toName,
		   const struct nls_table *nls_codepage, int remap)
{
	int rc = 0;
	NT_RENAME_REQ *pSMB = NULL;
	RENAME_RSP *pSMBr = NULL;
	int bytes_returned;
	int name_len, name_len2;
	__u16 count;

	cFYI(1, "In CIFSCreateHardLink");
winCreateHardLinkRetry:

	rc = smb_init(SMB_COM_NT_RENAME, 4, tcon, (void **) &pSMB,
		      (void **) &pSMBr);
	if (rc)
		return rc;

	pSMB->SearchAttributes =
	    cpu_to_le16(ATTR_READONLY | ATTR_HIDDEN | ATTR_SYSTEM |
			ATTR_DIRECTORY);
	pSMB->Flags = cpu_to_le16(CREATE_HARD_LINK);
	pSMB->ClusterCount = 0;

	pSMB->BufferFormat = 0x04;

	if (pSMB->hdr.Flags2 & SMBFLG2_UNICODE) {
		name_len =
		    cifsConvertToUCS((__le16 *) pSMB->OldFileName, fromName,
				     PATH_MAX, nls_codepage, remap);
		name_len++;	/* trailing null */
		name_len *= 2;

		/* protocol specifies ASCII buffer format (0x04) for unicode */
		pSMB->OldFileName[name_len] = 0x04;
		pSMB->OldFileName[name_len + 1] = 0x00; /* pad */
		name_len2 =
		    cifsConvertToUCS((__le16 *)&pSMB->OldFileName[name_len + 2],
				     toName, PATH_MAX, nls_codepage, remap);
		name_len2 += 1 /* trailing null */  + 1 /* Signature word */ ;
		name_len2 *= 2;	/* convert to bytes */
	} else {	/* BB improve the check for buffer overruns BB */
		name_len = strnlen(fromName, PATH_MAX);
		name_len++;	/* trailing null */
		strncpy(pSMB->OldFileName, fromName, name_len);
		name_len2 = strnlen(toName, PATH_MAX);
		name_len2++;	/* trailing null */
		pSMB->OldFileName[name_len] = 0x04;	/* 2nd buffer format */
		strncpy(&pSMB->OldFileName[name_len + 1], toName, name_len2);
		name_len2++;	/* trailing null */
		name_len2++;	/* signature byte */
	}

	count = 1 /* string type byte */  + name_len + name_len2;
	inc_rfc1001_len(pSMB, count);
	pSMB->ByteCount = cpu_to_le16(count);

	rc = SendReceive(xid, tcon->ses, (struct smb_hdr *) pSMB,
			 (struct smb_hdr *) pSMBr, &bytes_returned, 0);
	cifs_stats_inc(&tcon->num_hardlinks);
	if (rc)
		cFYI(1, "Send error in hard link (NT rename) = %d", rc);

	cifs_buf_release(pSMB);
	if (rc == -EAGAIN)
		goto winCreateHardLinkRetry;

	return rc;
}

int
CIFSSMBUnixQuerySymLink(const int xid, struct cifs_tcon *tcon,
			const unsigned char *searchName, char **symlinkinfo,
			const struct nls_table *nls_codepage)
{
/* SMB_QUERY_FILE_UNIX_LINK */
	TRANSACTION2_QPI_REQ *pSMB = NULL;
	TRANSACTION2_QPI_RSP *pSMBr = NULL;
	int rc = 0;
	int bytes_returned;
	int name_len;
	__u16 params, byte_count;
	char *data_start;

	cFYI(1, "In QPathSymLinkInfo (Unix) for path %s", searchName);

querySymLinkRetry:
	rc = smb_init(SMB_COM_TRANSACTION2, 15, tcon, (void **) &pSMB,
		      (void **) &pSMBr);
	if (rc)
		return rc;

	if (pSMB->hdr.Flags2 & SMBFLG2_UNICODE) {
		name_len =
		    cifs_strtoUCS((__le16 *) pSMB->FileName, searchName,
				  PATH_MAX, nls_codepage);
		name_len++;	/* trailing null */
		name_len *= 2;
	} else {	/* BB improve the check for buffer overruns BB */
		name_len = strnlen(searchName, PATH_MAX);
		name_len++;	/* trailing null */
		strncpy(pSMB->FileName, searchName, name_len);
	}

	params = 2 /* level */  + 4 /* rsrvd */  + name_len /* incl null */ ;
	pSMB->TotalDataCount = 0;
	pSMB->MaxParameterCount = cpu_to_le16(2);
	pSMB->MaxDataCount = cpu_to_le16(CIFSMaxBufSize);
	pSMB->MaxSetupCount = 0;
	pSMB->Reserved = 0;
	pSMB->Flags = 0;
	pSMB->Timeout = 0;
	pSMB->Reserved2 = 0;
	pSMB->ParameterOffset = cpu_to_le16(offsetof(
	struct smb_com_transaction2_qpi_req, InformationLevel) - 4);
	pSMB->DataCount = 0;
	pSMB->DataOffset = 0;
	pSMB->SetupCount = 1;
	pSMB->Reserved3 = 0;
	pSMB->SubCommand = cpu_to_le16(TRANS2_QUERY_PATH_INFORMATION);
	byte_count = params + 1 /* pad */ ;
	pSMB->TotalParameterCount = cpu_to_le16(params);
	pSMB->ParameterCount = pSMB->TotalParameterCount;
	pSMB->InformationLevel = cpu_to_le16(SMB_QUERY_FILE_UNIX_LINK);
	pSMB->Reserved4 = 0;
	inc_rfc1001_len(pSMB, byte_count);
	pSMB->ByteCount = cpu_to_le16(byte_count);

	rc = SendReceive(xid, tcon->ses, (struct smb_hdr *) pSMB,
			 (struct smb_hdr *) pSMBr, &bytes_returned, 0);
	if (rc) {
		cFYI(1, "Send error in QuerySymLinkInfo = %d", rc);
	} else {
		/* decode response */

		rc = validate_t2((struct smb_t2_rsp *)pSMBr);
		/* BB also check enough total bytes returned */
		if (rc || get_bcc(&pSMBr->hdr) < 2)
			rc = -EIO;
		else {
			bool is_unicode;
			u16 count = le16_to_cpu(pSMBr->t2.DataCount);

			data_start = ((char *) &pSMBr->hdr.Protocol) +
					   le16_to_cpu(pSMBr->t2.DataOffset);

			if (pSMBr->hdr.Flags2 & SMBFLG2_UNICODE)
				is_unicode = true;
			else
				is_unicode = false;

			/* BB FIXME investigate remapping reserved chars here */
			*symlinkinfo = cifs_strndup_from_ucs(data_start, count,
						    is_unicode, nls_codepage);
			if (!*symlinkinfo)
				rc = -ENOMEM;
		}
	}
	cifs_buf_release(pSMB);
	if (rc == -EAGAIN)
		goto querySymLinkRetry;
	return rc;
}

#ifdef CONFIG_CIFS_SYMLINK_EXPERIMENTAL
/*
 *	Recent Windows versions now create symlinks more frequently
 *	and they use the "reparse point" mechanism below.  We can of course
 *	do symlinks nicely to Samba and other servers which support the
 *	CIFS Unix Extensions and we can also do SFU symlinks and "client only"
 *	"MF" symlinks optionally, but for recent Windows we really need to
 *	reenable the code below and fix the cifs_symlink callers to handle this.
 *	In the interim this code has been moved to its own config option so
 *	it is not compiled in by default until callers fixed up and more tested.
 */
int
CIFSSMBQueryReparseLinkInfo(const int xid, struct cifs_tcon *tcon,
			const unsigned char *searchName,
			char *symlinkinfo, const int buflen, __u16 fid,
			const struct nls_table *nls_codepage)
{
	int rc = 0;
	int bytes_returned;
	struct smb_com_transaction_ioctl_req *pSMB;
	struct smb_com_transaction_ioctl_rsp *pSMBr;

	cFYI(1, "In Windows reparse style QueryLink for path %s", searchName);
	rc = smb_init(SMB_COM_NT_TRANSACT, 23, tcon, (void **) &pSMB,
		      (void **) &pSMBr);
	if (rc)
		return rc;

	pSMB->TotalParameterCount = 0 ;
	pSMB->TotalDataCount = 0;
	pSMB->MaxParameterCount = cpu_to_le32(2);
	/* BB find exact data count max from sess structure BB */
	pSMB->MaxDataCount = cpu_to_le32((tcon->ses->server->maxBuf -
					  MAX_CIFS_HDR_SIZE) & 0xFFFFFF00);
	pSMB->MaxSetupCount = 4;
	pSMB->Reserved = 0;
	pSMB->ParameterOffset = 0;
	pSMB->DataCount = 0;
	pSMB->DataOffset = 0;
	pSMB->SetupCount = 4;
	pSMB->SubCommand = cpu_to_le16(NT_TRANSACT_IOCTL);
	pSMB->ParameterCount = pSMB->TotalParameterCount;
	pSMB->FunctionCode = cpu_to_le32(FSCTL_GET_REPARSE_POINT);
	pSMB->IsFsctl = 1; /* FSCTL */
	pSMB->IsRootFlag = 0;
	pSMB->Fid = fid; /* file handle always le */
	pSMB->ByteCount = 0;

	rc = SendReceive(xid, tcon->ses, (struct smb_hdr *) pSMB,
			 (struct smb_hdr *) pSMBr, &bytes_returned, 0);
	if (rc) {
		cFYI(1, "Send error in QueryReparseLinkInfo = %d", rc);
	} else {		/* decode response */
		__u32 data_offset = le32_to_cpu(pSMBr->DataOffset);
		__u32 data_count = le32_to_cpu(pSMBr->DataCount);
		if (get_bcc(&pSMBr->hdr) < 2 || data_offset > 512) {
			/* BB also check enough total bytes returned */
			rc = -EIO;	/* bad smb */
			goto qreparse_out;
		}
		if (data_count && (data_count < 2048)) {
			char *end_of_smb = 2 /* sizeof byte count */ +
			       get_bcc(&pSMBr->hdr) + (char *)&pSMBr->ByteCount;

			struct reparse_data *reparse_buf =
						(struct reparse_data *)
						((char *)&pSMBr->hdr.Protocol
								 + data_offset);
			if ((char *)reparse_buf >= end_of_smb) {
				rc = -EIO;
				goto qreparse_out;
			}
			if ((reparse_buf->LinkNamesBuf +
				reparse_buf->TargetNameOffset +
				reparse_buf->TargetNameLen) > end_of_smb) {
				cFYI(1, "reparse buf beyond SMB");
				rc = -EIO;
				goto qreparse_out;
			}

			if (pSMBr->hdr.Flags2 & SMBFLG2_UNICODE) {
				cifs_from_ucs2(symlinkinfo, (__le16 *)
						(reparse_buf->LinkNamesBuf +
						reparse_buf->TargetNameOffset),
						buflen,
						reparse_buf->TargetNameLen,
						nls_codepage, 0);
			} else { /* ASCII names */
				strncpy(symlinkinfo,
					reparse_buf->LinkNamesBuf +
					reparse_buf->TargetNameOffset,
					min_t(const int, buflen,
					   reparse_buf->TargetNameLen));
			}
		} else {
			rc = -EIO;
			cFYI(1, "Invalid return data count on "
				 "get reparse info ioctl");
		}
		symlinkinfo[buflen] = 0; /* just in case so the caller
					does not go off the end of the buffer */
		cFYI(1, "readlink result - %s", symlinkinfo);
	}

qreparse_out:
	cifs_buf_release(pSMB);

	/* Note: On -EAGAIN error only caller can retry on handle based calls
		since file handle passed in no longer valid */

	return rc;
}
#endif /* CIFS_SYMLINK_EXPERIMENTAL */ /* BB temporarily unused */

#ifdef CONFIG_CIFS_POSIX

/*Convert an Access Control Entry from wire format to local POSIX xattr format*/
static void cifs_convert_ace(posix_acl_xattr_entry *ace,
			     struct cifs_posix_ace *cifs_ace)
{
	/* u8 cifs fields do not need le conversion */
	ace->e_perm = cpu_to_le16(cifs_ace->cifs_e_perm);
	ace->e_tag  = cpu_to_le16(cifs_ace->cifs_e_tag);
	ace->e_id   = cpu_to_le32(le64_to_cpu(cifs_ace->cifs_uid));
	/* cFYI(1, "perm %d tag %d id %d",ace->e_perm,ace->e_tag,ace->e_id); */

	return;
}

/* Convert ACL from CIFS POSIX wire format to local Linux POSIX ACL xattr */
static int cifs_copy_posix_acl(char *trgt, char *src, const int buflen,
			       const int acl_type, const int size_of_data_area)
{
	int size =  0;
	int i;
	__u16 count;
	struct cifs_posix_ace *pACE;
	struct cifs_posix_acl *cifs_acl = (struct cifs_posix_acl *)src;
	posix_acl_xattr_header *local_acl = (posix_acl_xattr_header *)trgt;

	if (le16_to_cpu(cifs_acl->version) != CIFS_ACL_VERSION)
		return -EOPNOTSUPP;

	if (acl_type & ACL_TYPE_ACCESS) {
		count = le16_to_cpu(cifs_acl->access_entry_count);
		pACE = &cifs_acl->ace_array[0];
		size = sizeof(struct cifs_posix_acl);
		size += sizeof(struct cifs_posix_ace) * count;
		/* check if we would go beyond end of SMB */
		if (size_of_data_area < size) {
			cFYI(1, "bad CIFS POSIX ACL size %d vs. %d",
				size_of_data_area, size);
			return -EINVAL;
		}
	} else if (acl_type & ACL_TYPE_DEFAULT) {
		count = le16_to_cpu(cifs_acl->access_entry_count);
		size = sizeof(struct cifs_posix_acl);
		size += sizeof(struct cifs_posix_ace) * count;
/* skip past access ACEs to get to default ACEs */
		pACE = &cifs_acl->ace_array[count];
		count = le16_to_cpu(cifs_acl->default_entry_count);
		size += sizeof(struct cifs_posix_ace) * count;
		/* check if we would go beyond end of SMB */
		if (size_of_data_area < size)
			return -EINVAL;
	} else {
		/* illegal type */
		return -EINVAL;
	}

	size = posix_acl_xattr_size(count);
	if ((buflen == 0) || (local_acl == NULL)) {
		/* used to query ACL EA size */
	} else if (size > buflen) {
		return -ERANGE;
	} else /* buffer big enough */ {
		local_acl->a_version = cpu_to_le32(POSIX_ACL_XATTR_VERSION);
		for (i = 0; i < count ; i++) {
			cifs_convert_ace(&local_acl->a_entries[i], pACE);
			pACE++;
		}
	}
	return size;
}

static __u16 convert_ace_to_cifs_ace(struct cifs_posix_ace *cifs_ace,
				     const posix_acl_xattr_entry *local_ace)
{
	__u16 rc = 0; /* 0 = ACL converted ok */

	cifs_ace->cifs_e_perm = le16_to_cpu(local_ace->e_perm);
	cifs_ace->cifs_e_tag =  le16_to_cpu(local_ace->e_tag);
	/* BB is there a better way to handle the large uid? */
	if (local_ace->e_id == cpu_to_le32(-1)) {
	/* Probably no need to le convert -1 on any arch but can not hurt */
		cifs_ace->cifs_uid = cpu_to_le64(-1);
	} else
		cifs_ace->cifs_uid = cpu_to_le64(le32_to_cpu(local_ace->e_id));
	/*cFYI(1, "perm %d tag %d id %d",ace->e_perm,ace->e_tag,ace->e_id);*/
	return rc;
}

/* Convert ACL from local Linux POSIX xattr to CIFS POSIX ACL wire format */
static __u16 ACL_to_cifs_posix(char *parm_data, const char *pACL,
			       const int buflen, const int acl_type)
{
	__u16 rc = 0;
	struct cifs_posix_acl *cifs_acl = (struct cifs_posix_acl *)parm_data;
	posix_acl_xattr_header *local_acl = (posix_acl_xattr_header *)pACL;
	int count;
	int i;

	if ((buflen == 0) || (pACL == NULL) || (cifs_acl == NULL))
		return 0;

	count = posix_acl_xattr_count((size_t)buflen);
	cFYI(1, "setting acl with %d entries from buf of length %d and "
		"version of %d",
		count, buflen, le32_to_cpu(local_acl->a_version));
	if (le32_to_cpu(local_acl->a_version) != 2) {
		cFYI(1, "unknown POSIX ACL version %d",
		     le32_to_cpu(local_acl->a_version));
		return 0;
	}
	cifs_acl->version = cpu_to_le16(1);
	if (acl_type == ACL_TYPE_ACCESS)
		cifs_acl->access_entry_count = cpu_to_le16(count);
	else if (acl_type == ACL_TYPE_DEFAULT)
		cifs_acl->default_entry_count = cpu_to_le16(count);
	else {
		cFYI(1, "unknown ACL type %d", acl_type);
		return 0;
	}
	for (i = 0; i < count; i++) {
		rc = convert_ace_to_cifs_ace(&cifs_acl->ace_array[i],
					&local_acl->a_entries[i]);
		if (rc != 0) {
			/* ACE not converted */
			break;
		}
	}
	if (rc == 0) {
		rc = (__u16)(count * sizeof(struct cifs_posix_ace));
		rc += sizeof(struct cifs_posix_acl);
		/* BB add check to make sure ACL does not overflow SMB */
	}
	return rc;
}

int
CIFSSMBGetPosixACL(const int xid, struct cifs_tcon *tcon,
		   const unsigned char *searchName,
		   char *acl_inf, const int buflen, const int acl_type,
		   const struct nls_table *nls_codepage, int remap)
{
/* SMB_QUERY_POSIX_ACL */
	TRANSACTION2_QPI_REQ *pSMB = NULL;
	TRANSACTION2_QPI_RSP *pSMBr = NULL;
	int rc = 0;
	int bytes_returned;
	int name_len;
	__u16 params, byte_count;

	cFYI(1, "In GetPosixACL (Unix) for path %s", searchName);

queryAclRetry:
	rc = smb_init(SMB_COM_TRANSACTION2, 15, tcon, (void **) &pSMB,
		(void **) &pSMBr);
	if (rc)
		return rc;

	if (pSMB->hdr.Flags2 & SMBFLG2_UNICODE) {
		name_len =
			cifsConvertToUCS((__le16 *) pSMB->FileName, searchName,
					 PATH_MAX, nls_codepage, remap);
		name_len++;     /* trailing null */
		name_len *= 2;
		pSMB->FileName[name_len] = 0;
		pSMB->FileName[name_len+1] = 0;
	} else {	/* BB improve the check for buffer overruns BB */
		name_len = strnlen(searchName, PATH_MAX);
		name_len++;     /* trailing null */
		strncpy(pSMB->FileName, searchName, name_len);
	}

	params = 2 /* level */  + 4 /* rsrvd */  + name_len /* incl null */ ;
	pSMB->TotalDataCount = 0;
	pSMB->MaxParameterCount = cpu_to_le16(2);
	/* BB find exact max data count below from sess structure BB */
	pSMB->MaxDataCount = cpu_to_le16(4000);
	pSMB->MaxSetupCount = 0;
	pSMB->Reserved = 0;
	pSMB->Flags = 0;
	pSMB->Timeout = 0;
	pSMB->Reserved2 = 0;
	pSMB->ParameterOffset = cpu_to_le16(
		offsetof(struct smb_com_transaction2_qpi_req,
			 InformationLevel) - 4);
	pSMB->DataCount = 0;
	pSMB->DataOffset = 0;
	pSMB->SetupCount = 1;
	pSMB->Reserved3 = 0;
	pSMB->SubCommand = cpu_to_le16(TRANS2_QUERY_PATH_INFORMATION);
	byte_count = params + 1 /* pad */ ;
	pSMB->TotalParameterCount = cpu_to_le16(params);
	pSMB->ParameterCount = pSMB->TotalParameterCount;
	pSMB->InformationLevel = cpu_to_le16(SMB_QUERY_POSIX_ACL);
	pSMB->Reserved4 = 0;
	inc_rfc1001_len(pSMB, byte_count);
	pSMB->ByteCount = cpu_to_le16(byte_count);

	rc = SendReceive(xid, tcon->ses, (struct smb_hdr *) pSMB,
		(struct smb_hdr *) pSMBr, &bytes_returned, 0);
	cifs_stats_inc(&tcon->num_acl_get);
	if (rc) {
		cFYI(1, "Send error in Query POSIX ACL = %d", rc);
	} else {
		/* decode response */

		rc = validate_t2((struct smb_t2_rsp *)pSMBr);
		/* BB also check enough total bytes returned */
		if (rc || get_bcc(&pSMBr->hdr) < 2)
			rc = -EIO;      /* bad smb */
		else {
			__u16 data_offset = le16_to_cpu(pSMBr->t2.DataOffset);
			__u16 count = le16_to_cpu(pSMBr->t2.DataCount);
			rc = cifs_copy_posix_acl(acl_inf,
				(char *)&pSMBr->hdr.Protocol+data_offset,
				buflen, acl_type, count);
		}
	}
	cifs_buf_release(pSMB);
	if (rc == -EAGAIN)
		goto queryAclRetry;
	return rc;
}

int
CIFSSMBSetPosixACL(const int xid, struct cifs_tcon *tcon,
		   const unsigned char *fileName,
		   const char *local_acl, const int buflen,
		   const int acl_type,
		   const struct nls_table *nls_codepage, int remap)
{
	struct smb_com_transaction2_spi_req *pSMB = NULL;
	struct smb_com_transaction2_spi_rsp *pSMBr = NULL;
	char *parm_data;
	int name_len;
	int rc = 0;
	int bytes_returned = 0;
	__u16 params, byte_count, data_count, param_offset, offset;

	cFYI(1, "In SetPosixACL (Unix) for path %s", fileName);
setAclRetry:
	rc = smb_init(SMB_COM_TRANSACTION2, 15, tcon, (void **) &pSMB,
		      (void **) &pSMBr);
	if (rc)
		return rc;
	if (pSMB->hdr.Flags2 & SMBFLG2_UNICODE) {
		name_len =
			cifsConvertToUCS((__le16 *) pSMB->FileName, fileName,
				      PATH_MAX, nls_codepage, remap);
		name_len++;     /* trailing null */
		name_len *= 2;
	} else {	/* BB improve the check for buffer overruns BB */
		name_len = strnlen(fileName, PATH_MAX);
		name_len++;     /* trailing null */
		strncpy(pSMB->FileName, fileName, name_len);
	}
	params = 6 + name_len;
	pSMB->MaxParameterCount = cpu_to_le16(2);
	/* BB find max SMB size from sess */
	pSMB->MaxDataCount = cpu_to_le16(1000);
	pSMB->MaxSetupCount = 0;
	pSMB->Reserved = 0;
	pSMB->Flags = 0;
	pSMB->Timeout = 0;
	pSMB->Reserved2 = 0;
	param_offset = offsetof(struct smb_com_transaction2_spi_req,
				InformationLevel) - 4;
	offset = param_offset + params;
	parm_data = ((char *) &pSMB->hdr.Protocol) + offset;
	pSMB->ParameterOffset = cpu_to_le16(param_offset);

	/* convert to on the wire format for POSIX ACL */
	data_count = ACL_to_cifs_posix(parm_data, local_acl, buflen, acl_type);

	if (data_count == 0) {
		rc = -EOPNOTSUPP;
		goto setACLerrorExit;
	}
	pSMB->DataOffset = cpu_to_le16(offset);
	pSMB->SetupCount = 1;
	pSMB->Reserved3 = 0;
	pSMB->SubCommand = cpu_to_le16(TRANS2_SET_PATH_INFORMATION);
	pSMB->InformationLevel = cpu_to_le16(SMB_SET_POSIX_ACL);
	byte_count = 3 /* pad */  + params + data_count;
	pSMB->DataCount = cpu_to_le16(data_count);
	pSMB->TotalDataCount = pSMB->DataCount;
	pSMB->ParameterCount = cpu_to_le16(params);
	pSMB->TotalParameterCount = pSMB->ParameterCount;
	pSMB->Reserved4 = 0;
	inc_rfc1001_len(pSMB, byte_count);
	pSMB->ByteCount = cpu_to_le16(byte_count);
	rc = SendReceive(xid, tcon->ses, (struct smb_hdr *) pSMB,
			 (struct smb_hdr *) pSMBr, &bytes_returned, 0);
	if (rc)
		cFYI(1, "Set POSIX ACL returned %d", rc);

setACLerrorExit:
	cifs_buf_release(pSMB);
	if (rc == -EAGAIN)
		goto setAclRetry;
	return rc;
}

/* BB fix tabs in this function FIXME BB */
int
CIFSGetExtAttr(const int xid, struct cifs_tcon *tcon,
	       const int netfid, __u64 *pExtAttrBits, __u64 *pMask)
{
	int rc = 0;
	struct smb_t2_qfi_req *pSMB = NULL;
	struct smb_t2_qfi_rsp *pSMBr = NULL;
	int bytes_returned;
	__u16 params, byte_count;

	cFYI(1, "In GetExtAttr");
	if (tcon == NULL)
		return -ENODEV;

GetExtAttrRetry:
	rc = smb_init(SMB_COM_TRANSACTION2, 15, tcon, (void **) &pSMB,
			(void **) &pSMBr);
	if (rc)
		return rc;

	params = 2 /* level */ + 2 /* fid */;
	pSMB->t2.TotalDataCount = 0;
	pSMB->t2.MaxParameterCount = cpu_to_le16(4);
	/* BB find exact max data count below from sess structure BB */
	pSMB->t2.MaxDataCount = cpu_to_le16(4000);
	pSMB->t2.MaxSetupCount = 0;
	pSMB->t2.Reserved = 0;
	pSMB->t2.Flags = 0;
	pSMB->t2.Timeout = 0;
	pSMB->t2.Reserved2 = 0;
	pSMB->t2.ParameterOffset = cpu_to_le16(offsetof(struct smb_t2_qfi_req,
					       Fid) - 4);
	pSMB->t2.DataCount = 0;
	pSMB->t2.DataOffset = 0;
	pSMB->t2.SetupCount = 1;
	pSMB->t2.Reserved3 = 0;
	pSMB->t2.SubCommand = cpu_to_le16(TRANS2_QUERY_FILE_INFORMATION);
	byte_count = params + 1 /* pad */ ;
	pSMB->t2.TotalParameterCount = cpu_to_le16(params);
	pSMB->t2.ParameterCount = pSMB->t2.TotalParameterCount;
	pSMB->InformationLevel = cpu_to_le16(SMB_QUERY_ATTR_FLAGS);
	pSMB->Pad = 0;
	pSMB->Fid = netfid;
	inc_rfc1001_len(pSMB, byte_count);
	pSMB->t2.ByteCount = cpu_to_le16(byte_count);

	rc = SendReceive(xid, tcon->ses, (struct smb_hdr *) pSMB,
			 (struct smb_hdr *) pSMBr, &bytes_returned, 0);
	if (rc) {
		cFYI(1, "error %d in GetExtAttr", rc);
	} else {
		/* decode response */
		rc = validate_t2((struct smb_t2_rsp *)pSMBr);
		/* BB also check enough total bytes returned */
		if (rc || get_bcc(&pSMBr->hdr) < 2)
			/* If rc should we check for EOPNOSUPP and
			   disable the srvino flag? or in caller? */
			rc = -EIO;      /* bad smb */
		else {
			__u16 data_offset = le16_to_cpu(pSMBr->t2.DataOffset);
			__u16 count = le16_to_cpu(pSMBr->t2.DataCount);
			struct file_chattr_info *pfinfo;
			/* BB Do we need a cast or hash here ? */
			if (count != 16) {
				cFYI(1, "Illegal size ret in GetExtAttr");
				rc = -EIO;
				goto GetExtAttrOut;
			}
			pfinfo = (struct file_chattr_info *)
				 (data_offset + (char *) &pSMBr->hdr.Protocol);
			*pExtAttrBits = le64_to_cpu(pfinfo->mode);
			*pMask = le64_to_cpu(pfinfo->mask);
		}
	}
GetExtAttrOut:
	cifs_buf_release(pSMB);
	if (rc == -EAGAIN)
		goto GetExtAttrRetry;
	return rc;
}

#endif /* CONFIG_POSIX */

#ifdef CONFIG_CIFS_ACL
/*
 * Initialize NT TRANSACT SMB into small smb request buffer.  This assumes that
 * all NT TRANSACTS that we init here have total parm and data under about 400
 * bytes (to fit in small cifs buffer size), which is the case so far, it
 * easily fits. NB: Setup words themselves and ByteCount MaxSetupCount (size of
 * returned setup area) and MaxParameterCount (returned parms size) must be set
 * by caller
 */
static int
smb_init_nttransact(const __u16 sub_command, const int setup_count,
		   const int parm_len, struct cifs_tcon *tcon,
		   void **ret_buf)
{
	int rc;
	__u32 temp_offset;
	struct smb_com_ntransact_req *pSMB;

	rc = small_smb_init(SMB_COM_NT_TRANSACT, 19 + setup_count, tcon,
				(void **)&pSMB);
	if (rc)
		return rc;
	*ret_buf = (void *)pSMB;
	pSMB->Reserved = 0;
	pSMB->TotalParameterCount = cpu_to_le32(parm_len);
	pSMB->TotalDataCount  = 0;
	pSMB->MaxDataCount = cpu_to_le32((tcon->ses->server->maxBuf -
					  MAX_CIFS_HDR_SIZE) & 0xFFFFFF00);
	pSMB->ParameterCount = pSMB->TotalParameterCount;
	pSMB->DataCount  = pSMB->TotalDataCount;
	temp_offset = offsetof(struct smb_com_ntransact_req, Parms) +
			(setup_count * 2) - 4 /* for rfc1001 length itself */;
	pSMB->ParameterOffset = cpu_to_le32(temp_offset);
	pSMB->DataOffset = cpu_to_le32(temp_offset + parm_len);
	pSMB->SetupCount = setup_count; /* no need to le convert byte fields */
	pSMB->SubCommand = cpu_to_le16(sub_command);
	return 0;
}

static int
validate_ntransact(char *buf, char **ppparm, char **ppdata,
		   __u32 *pparmlen, __u32 *pdatalen)
{
	char *end_of_smb;
	__u32 data_count, data_offset, parm_count, parm_offset;
	struct smb_com_ntransact_rsp *pSMBr;
	u16 bcc;

	*pdatalen = 0;
	*pparmlen = 0;

	if (buf == NULL)
		return -EINVAL;

	pSMBr = (struct smb_com_ntransact_rsp *)buf;

	bcc = get_bcc(&pSMBr->hdr);
	end_of_smb = 2 /* sizeof byte count */ + bcc +
			(char *)&pSMBr->ByteCount;

	data_offset = le32_to_cpu(pSMBr->DataOffset);
	data_count = le32_to_cpu(pSMBr->DataCount);
	parm_offset = le32_to_cpu(pSMBr->ParameterOffset);
	parm_count = le32_to_cpu(pSMBr->ParameterCount);

	*ppparm = (char *)&pSMBr->hdr.Protocol + parm_offset;
	*ppdata = (char *)&pSMBr->hdr.Protocol + data_offset;

	/* should we also check that parm and data areas do not overlap? */
	if (*ppparm > end_of_smb) {
		cFYI(1, "parms start after end of smb");
		return -EINVAL;
	} else if (parm_count + *ppparm > end_of_smb) {
		cFYI(1, "parm end after end of smb");
		return -EINVAL;
	} else if (*ppdata > end_of_smb) {
		cFYI(1, "data starts after end of smb");
		return -EINVAL;
	} else if (data_count + *ppdata > end_of_smb) {
		cFYI(1, "data %p + count %d (%p) past smb end %p start %p",
			*ppdata, data_count, (data_count + *ppdata),
			end_of_smb, pSMBr);
		return -EINVAL;
	} else if (parm_count + data_count > bcc) {
		cFYI(1, "parm count and data count larger than SMB");
		return -EINVAL;
	}
	*pdatalen = data_count;
	*pparmlen = parm_count;
	return 0;
}

/* Get Security Descriptor (by handle) from remote server for a file or dir */
int
CIFSSMBGetCIFSACL(const int xid, struct cifs_tcon *tcon, __u16 fid,
		  struct cifs_ntsd **acl_inf, __u32 *pbuflen)
{
	int rc = 0;
	int buf_type = 0;
	QUERY_SEC_DESC_REQ *pSMB;
	struct kvec iov[1];

	cFYI(1, "GetCifsACL");

	*pbuflen = 0;
	*acl_inf = NULL;

	rc = smb_init_nttransact(NT_TRANSACT_QUERY_SECURITY_DESC, 0,
			8 /* parm len */, tcon, (void **) &pSMB);
	if (rc)
		return rc;

	pSMB->MaxParameterCount = cpu_to_le32(4);
	/* BB TEST with big acls that might need to be e.g. larger than 16K */
	pSMB->MaxSetupCount = 0;
	pSMB->Fid = fid; /* file handle always le */
	pSMB->AclFlags = cpu_to_le32(CIFS_ACL_OWNER | CIFS_ACL_GROUP |
				     CIFS_ACL_DACL);
	pSMB->ByteCount = cpu_to_le16(11); /* 3 bytes pad + 8 bytes parm */
	inc_rfc1001_len(pSMB, 11);
	iov[0].iov_base = (char *)pSMB;
	iov[0].iov_len = be32_to_cpu(pSMB->hdr.smb_buf_length) + 4;

	rc = SendReceive2(xid, tcon->ses, iov, 1 /* num iovec */, &buf_type,
			 0);
	cifs_stats_inc(&tcon->num_acl_get);
	if (rc) {
		cFYI(1, "Send error in QuerySecDesc = %d", rc);
	} else {                /* decode response */
		__le32 *parm;
		__u32 parm_len;
		__u32 acl_len;
		struct smb_com_ntransact_rsp *pSMBr;
		char *pdata;

/* validate_nttransact */
		rc = validate_ntransact(iov[0].iov_base, (char **)&parm,
					&pdata, &parm_len, pbuflen);
		if (rc)
			goto qsec_out;
		pSMBr = (struct smb_com_ntransact_rsp *)iov[0].iov_base;

		cFYI(1, "smb %p parm %p data %p", pSMBr, parm, *acl_inf);

		if (le32_to_cpu(pSMBr->ParameterCount) != 4) {
			rc = -EIO;      /* bad smb */
			*pbuflen = 0;
			goto qsec_out;
		}

/* BB check that data area is minimum length and as big as acl_len */

		acl_len = le32_to_cpu(*parm);
		if (acl_len != *pbuflen) {
			cERROR(1, "acl length %d does not match %d",
				   acl_len, *pbuflen);
			if (*pbuflen > acl_len)
				*pbuflen = acl_len;
		}

		/* check if buffer is big enough for the acl
		   header followed by the smallest SID */
		if ((*pbuflen < sizeof(struct cifs_ntsd) + 8) ||
		    (*pbuflen >= 64 * 1024)) {
			cERROR(1, "bad acl length %d", *pbuflen);
			rc = -EINVAL;
			*pbuflen = 0;
		} else {
			*acl_inf = kmalloc(*pbuflen, GFP_KERNEL);
			if (*acl_inf == NULL) {
				*pbuflen = 0;
				rc = -ENOMEM;
			}
			memcpy(*acl_inf, pdata, *pbuflen);
		}
	}
qsec_out:
	if (buf_type == CIFS_SMALL_BUFFER)
		cifs_small_buf_release(iov[0].iov_base);
	else if (buf_type == CIFS_LARGE_BUFFER)
		cifs_buf_release(iov[0].iov_base);
/*	cifs_small_buf_release(pSMB); */ /* Freed earlier now in SendReceive2 */
	return rc;
}

int
CIFSSMBSetCIFSACL(const int xid, struct cifs_tcon *tcon, __u16 fid,
			struct cifs_ntsd *pntsd, __u32 acllen)
{
	__u16 byte_count, param_count, data_count, param_offset, data_offset;
	int rc = 0;
	int bytes_returned = 0;
	SET_SEC_DESC_REQ *pSMB = NULL;
	NTRANSACT_RSP *pSMBr = NULL;

setCifsAclRetry:
	rc = smb_init(SMB_COM_NT_TRANSACT, 19, tcon, (void **) &pSMB,
			(void **) &pSMBr);
	if (rc)
			return (rc);

	pSMB->MaxSetupCount = 0;
	pSMB->Reserved = 0;

	param_count = 8;
	param_offset = offsetof(struct smb_com_transaction_ssec_req, Fid) - 4;
	data_count = acllen;
	data_offset = param_offset + param_count;
	byte_count = 3 /* pad */  + param_count;

	pSMB->DataCount = cpu_to_le32(data_count);
	pSMB->TotalDataCount = pSMB->DataCount;
	pSMB->MaxParameterCount = cpu_to_le32(4);
	pSMB->MaxDataCount = cpu_to_le32(16384);
	pSMB->ParameterCount = cpu_to_le32(param_count);
	pSMB->ParameterOffset = cpu_to_le32(param_offset);
	pSMB->TotalParameterCount = pSMB->ParameterCount;
	pSMB->DataOffset = cpu_to_le32(data_offset);
	pSMB->SetupCount = 0;
	pSMB->SubCommand = cpu_to_le16(NT_TRANSACT_SET_SECURITY_DESC);
	pSMB->ByteCount = cpu_to_le16(byte_count+data_count);

	pSMB->Fid = fid; /* file handle always le */
	pSMB->Reserved2 = 0;
	pSMB->AclFlags = cpu_to_le32(CIFS_ACL_DACL);

	if (pntsd && acllen) {
		memcpy((char *) &pSMBr->hdr.Protocol + data_offset,
			(char *) pntsd,
			acllen);
		inc_rfc1001_len(pSMB, byte_count + data_count);
	} else
		inc_rfc1001_len(pSMB, byte_count);

	rc = SendReceive(xid, tcon->ses, (struct smb_hdr *) pSMB,
		(struct smb_hdr *) pSMBr, &bytes_returned, 0);

	cFYI(1, "SetCIFSACL bytes_returned: %d, rc: %d", bytes_returned, rc);
	if (rc)
		cFYI(1, "Set CIFS ACL returned %d", rc);
	cifs_buf_release(pSMB);

	if (rc == -EAGAIN)
		goto setCifsAclRetry;

	return (rc);
}

#endif /* CONFIG_CIFS_ACL */

/* Legacy Query Path Information call for lookup to old servers such
   as Win9x/WinME */
int SMBQueryInformation(const int xid, struct cifs_tcon *tcon,
			const unsigned char *searchName,
			FILE_ALL_INFO *pFinfo,
			const struct nls_table *nls_codepage, int remap)
{
	QUERY_INFORMATION_REQ *pSMB;
	QUERY_INFORMATION_RSP *pSMBr;
	int rc = 0;
	int bytes_returned;
	int name_len;

	cFYI(1, "In SMBQPath path %s", searchName);
QInfRetry:
	rc = smb_init(SMB_COM_QUERY_INFORMATION, 0, tcon, (void **) &pSMB,
		      (void **) &pSMBr);
	if (rc)
		return rc;

	if (pSMB->hdr.Flags2 & SMBFLG2_UNICODE) {
		name_len =
			cifsConvertToUCS((__le16 *) pSMB->FileName, searchName,
					PATH_MAX, nls_codepage, remap);
		name_len++;     /* trailing null */
		name_len *= 2;
	} else {
		name_len = strnlen(searchName, PATH_MAX);
		name_len++;     /* trailing null */
		strncpy(pSMB->FileName, searchName, name_len);
	}
	pSMB->BufferFormat = 0x04;
	name_len++; /* account for buffer type byte */
	inc_rfc1001_len(pSMB, (__u16)name_len);
	pSMB->ByteCount = cpu_to_le16(name_len);

	rc = SendReceive(xid, tcon->ses, (struct smb_hdr *) pSMB,
			 (struct smb_hdr *) pSMBr, &bytes_returned, 0);
	if (rc) {
		cFYI(1, "Send error in QueryInfo = %d", rc);
	} else if (pFinfo) {
		struct timespec ts;
		__u32 time = le32_to_cpu(pSMBr->last_write_time);

		/* decode response */
		/* BB FIXME - add time zone adjustment BB */
		memset(pFinfo, 0, sizeof(FILE_ALL_INFO));
		ts.tv_nsec = 0;
		ts.tv_sec = time;
		/* decode time fields */
		pFinfo->ChangeTime = cpu_to_le64(cifs_UnixTimeToNT(ts));
		pFinfo->LastWriteTime = pFinfo->ChangeTime;
		pFinfo->LastAccessTime = 0;
		pFinfo->AllocationSize =
			cpu_to_le64(le32_to_cpu(pSMBr->size));
		pFinfo->EndOfFile = pFinfo->AllocationSize;
		pFinfo->Attributes =
			cpu_to_le32(le16_to_cpu(pSMBr->attr));
	} else
		rc = -EIO; /* bad buffer passed in */

	cifs_buf_release(pSMB);

	if (rc == -EAGAIN)
		goto QInfRetry;

	return rc;
}

int
CIFSSMBQFileInfo(const int xid, struct cifs_tcon *tcon,
		 u16 netfid, FILE_ALL_INFO *pFindData)
{
	struct smb_t2_qfi_req *pSMB = NULL;
	struct smb_t2_qfi_rsp *pSMBr = NULL;
	int rc = 0;
	int bytes_returned;
	__u16 params, byte_count;

QFileInfoRetry:
	rc = smb_init(SMB_COM_TRANSACTION2, 15, tcon, (void **) &pSMB,
		      (void **) &pSMBr);
	if (rc)
		return rc;

	params = 2 /* level */ + 2 /* fid */;
	pSMB->t2.TotalDataCount = 0;
	pSMB->t2.MaxParameterCount = cpu_to_le16(4);
	/* BB find exact max data count below from sess structure BB */
	pSMB->t2.MaxDataCount = cpu_to_le16(CIFSMaxBufSize);
	pSMB->t2.MaxSetupCount = 0;
	pSMB->t2.Reserved = 0;
	pSMB->t2.Flags = 0;
	pSMB->t2.Timeout = 0;
	pSMB->t2.Reserved2 = 0;
	pSMB->t2.ParameterOffset = cpu_to_le16(offsetof(struct smb_t2_qfi_req,
					       Fid) - 4);
	pSMB->t2.DataCount = 0;
	pSMB->t2.DataOffset = 0;
	pSMB->t2.SetupCount = 1;
	pSMB->t2.Reserved3 = 0;
	pSMB->t2.SubCommand = cpu_to_le16(TRANS2_QUERY_FILE_INFORMATION);
	byte_count = params + 1 /* pad */ ;
	pSMB->t2.TotalParameterCount = cpu_to_le16(params);
	pSMB->t2.ParameterCount = pSMB->t2.TotalParameterCount;
	pSMB->InformationLevel = cpu_to_le16(SMB_QUERY_FILE_ALL_INFO);
	pSMB->Pad = 0;
	pSMB->Fid = netfid;
	inc_rfc1001_len(pSMB, byte_count);

	rc = SendReceive(xid, tcon->ses, (struct smb_hdr *) pSMB,
			 (struct smb_hdr *) pSMBr, &bytes_returned, 0);
	if (rc) {
		cFYI(1, "Send error in QPathInfo = %d", rc);
	} else {		/* decode response */
		rc = validate_t2((struct smb_t2_rsp *)pSMBr);

		if (rc) /* BB add auto retry on EOPNOTSUPP? */
			rc = -EIO;
		else if (get_bcc(&pSMBr->hdr) < 40)
			rc = -EIO;	/* bad smb */
		else if (pFindData) {
			__u16 data_offset = le16_to_cpu(pSMBr->t2.DataOffset);
			memcpy((char *) pFindData,
			       (char *) &pSMBr->hdr.Protocol +
			       data_offset, sizeof(FILE_ALL_INFO));
		} else
		    rc = -ENOMEM;
	}
	cifs_buf_release(pSMB);
	if (rc == -EAGAIN)
		goto QFileInfoRetry;

	return rc;
}

int
CIFSSMBQPathInfo(const int xid, struct cifs_tcon *tcon,
		 const unsigned char *searchName,
		 FILE_ALL_INFO *pFindData,
		 int legacy /* old style infolevel */,
		 const struct nls_table *nls_codepage, int remap)
{
/* level 263 SMB_QUERY_FILE_ALL_INFO */
	TRANSACTION2_QPI_REQ *pSMB = NULL;
	TRANSACTION2_QPI_RSP *pSMBr = NULL;
	int rc = 0;
	int bytes_returned;
	int name_len;
	__u16 params, byte_count;

/* cFYI(1, "In QPathInfo path %s", searchName); */
QPathInfoRetry:
	rc = smb_init(SMB_COM_TRANSACTION2, 15, tcon, (void **) &pSMB,
		      (void **) &pSMBr);
	if (rc)
		return rc;

	if (pSMB->hdr.Flags2 & SMBFLG2_UNICODE) {
		name_len =
		    cifsConvertToUCS((__le16 *) pSMB->FileName, searchName,
				     PATH_MAX, nls_codepage, remap);
		name_len++;	/* trailing null */
		name_len *= 2;
	} else {	/* BB improve the check for buffer overruns BB */
		name_len = strnlen(searchName, PATH_MAX);
		name_len++;	/* trailing null */
		strncpy(pSMB->FileName, searchName, name_len);
	}

	params = 2 /* level */ + 4 /* reserved */ + name_len /* includes NUL */;
	pSMB->TotalDataCount = 0;
	pSMB->MaxParameterCount = cpu_to_le16(2);
	/* BB find exact max SMB PDU from sess structure BB */
	pSMB->MaxDataCount = cpu_to_le16(4000);
	pSMB->MaxSetupCount = 0;
	pSMB->Reserved = 0;
	pSMB->Flags = 0;
	pSMB->Timeout = 0;
	pSMB->Reserved2 = 0;
	pSMB->ParameterOffset = cpu_to_le16(offsetof(
	struct smb_com_transaction2_qpi_req, InformationLevel) - 4);
	pSMB->DataCount = 0;
	pSMB->DataOffset = 0;
	pSMB->SetupCount = 1;
	pSMB->Reserved3 = 0;
	pSMB->SubCommand = cpu_to_le16(TRANS2_QUERY_PATH_INFORMATION);
	byte_count = params + 1 /* pad */ ;
	pSMB->TotalParameterCount = cpu_to_le16(params);
	pSMB->ParameterCount = pSMB->TotalParameterCount;
	if (legacy)
		pSMB->InformationLevel = cpu_to_le16(SMB_INFO_STANDARD);
	else
		pSMB->InformationLevel = cpu_to_le16(SMB_QUERY_FILE_ALL_INFO);
	pSMB->Reserved4 = 0;
	inc_rfc1001_len(pSMB, byte_count);
	pSMB->ByteCount = cpu_to_le16(byte_count);

	rc = SendReceive(xid, tcon->ses, (struct smb_hdr *) pSMB,
			 (struct smb_hdr *) pSMBr, &bytes_returned, 0);
	if (rc) {
		cFYI(1, "Send error in QPathInfo = %d", rc);
	} else {		/* decode response */
		rc = validate_t2((struct smb_t2_rsp *)pSMBr);

		if (rc) /* BB add auto retry on EOPNOTSUPP? */
			rc = -EIO;
		else if (!legacy && get_bcc(&pSMBr->hdr) < 40)
			rc = -EIO;	/* bad smb */
		else if (legacy && get_bcc(&pSMBr->hdr) < 24)
			rc = -EIO;  /* 24 or 26 expected but we do not read
					last field */
		else if (pFindData) {
			int size;
			__u16 data_offset = le16_to_cpu(pSMBr->t2.DataOffset);

			/* On legacy responses we do not read the last field,
			EAsize, fortunately since it varies by subdialect and
			also note it differs on Set vs. Get, ie two bytes or 4
			bytes depending but we don't care here */
			if (legacy)
				size = sizeof(FILE_INFO_STANDARD);
			else
				size = sizeof(FILE_ALL_INFO);
			memcpy((char *) pFindData,
			       (char *) &pSMBr->hdr.Protocol +
			       data_offset, size);
		} else
		    rc = -ENOMEM;
	}
	cifs_buf_release(pSMB);
	if (rc == -EAGAIN)
		goto QPathInfoRetry;

	return rc;
}

int
CIFSSMBUnixQFileInfo(const int xid, struct cifs_tcon *tcon,
		 u16 netfid, FILE_UNIX_BASIC_INFO *pFindData)
{
	struct smb_t2_qfi_req *pSMB = NULL;
	struct smb_t2_qfi_rsp *pSMBr = NULL;
	int rc = 0;
	int bytes_returned;
	__u16 params, byte_count;

UnixQFileInfoRetry:
	rc = smb_init(SMB_COM_TRANSACTION2, 15, tcon, (void **) &pSMB,
		      (void **) &pSMBr);
	if (rc)
		return rc;

	params = 2 /* level */ + 2 /* fid */;
	pSMB->t2.TotalDataCount = 0;
	pSMB->t2.MaxParameterCount = cpu_to_le16(4);
	/* BB find exact max data count below from sess structure BB */
	pSMB->t2.MaxDataCount = cpu_to_le16(CIFSMaxBufSize);
	pSMB->t2.MaxSetupCount = 0;
	pSMB->t2.Reserved = 0;
	pSMB->t2.Flags = 0;
	pSMB->t2.Timeout = 0;
	pSMB->t2.Reserved2 = 0;
	pSMB->t2.ParameterOffset = cpu_to_le16(offsetof(struct smb_t2_qfi_req,
					       Fid) - 4);
	pSMB->t2.DataCount = 0;
	pSMB->t2.DataOffset = 0;
	pSMB->t2.SetupCount = 1;
	pSMB->t2.Reserved3 = 0;
	pSMB->t2.SubCommand = cpu_to_le16(TRANS2_QUERY_FILE_INFORMATION);
	byte_count = params + 1 /* pad */ ;
	pSMB->t2.TotalParameterCount = cpu_to_le16(params);
	pSMB->t2.ParameterCount = pSMB->t2.TotalParameterCount;
	pSMB->InformationLevel = cpu_to_le16(SMB_QUERY_FILE_UNIX_BASIC);
	pSMB->Pad = 0;
	pSMB->Fid = netfid;
	inc_rfc1001_len(pSMB, byte_count);

	rc = SendReceive(xid, tcon->ses, (struct smb_hdr *) pSMB,
			 (struct smb_hdr *) pSMBr, &bytes_returned, 0);
	if (rc) {
		cFYI(1, "Send error in QPathInfo = %d", rc);
	} else {		/* decode response */
		rc = validate_t2((struct smb_t2_rsp *)pSMBr);

		if (rc || get_bcc(&pSMBr->hdr) < sizeof(FILE_UNIX_BASIC_INFO)) {
			cERROR(1, "Malformed FILE_UNIX_BASIC_INFO response.\n"
				   "Unix Extensions can be disabled on mount "
				   "by specifying the nosfu mount option.");
			rc = -EIO;	/* bad smb */
		} else {
			__u16 data_offset = le16_to_cpu(pSMBr->t2.DataOffset);
			memcpy((char *) pFindData,
			       (char *) &pSMBr->hdr.Protocol +
			       data_offset,
			       sizeof(FILE_UNIX_BASIC_INFO));
		}
	}

	cifs_buf_release(pSMB);
	if (rc == -EAGAIN)
		goto UnixQFileInfoRetry;

	return rc;
}

int
CIFSSMBUnixQPathInfo(const int xid, struct cifs_tcon *tcon,
		     const unsigned char *searchName,
		     FILE_UNIX_BASIC_INFO *pFindData,
		     const struct nls_table *nls_codepage, int remap)
{
/* SMB_QUERY_FILE_UNIX_BASIC */
	TRANSACTION2_QPI_REQ *pSMB = NULL;
	TRANSACTION2_QPI_RSP *pSMBr = NULL;
	int rc = 0;
	int bytes_returned = 0;
	int name_len;
	__u16 params, byte_count;

	cFYI(1, "In QPathInfo (Unix) the path %s", searchName);
UnixQPathInfoRetry:
	rc = smb_init(SMB_COM_TRANSACTION2, 15, tcon, (void **) &pSMB,
		      (void **) &pSMBr);
	if (rc)
		return rc;

	if (pSMB->hdr.Flags2 & SMBFLG2_UNICODE) {
		name_len =
		    cifsConvertToUCS((__le16 *) pSMB->FileName, searchName,
				  PATH_MAX, nls_codepage, remap);
		name_len++;	/* trailing null */
		name_len *= 2;
	} else {	/* BB improve the check for buffer overruns BB */
		name_len = strnlen(searchName, PATH_MAX);
		name_len++;	/* trailing null */
		strncpy(pSMB->FileName, searchName, name_len);
	}

	params = 2 /* level */ + 4 /* reserved */ + name_len /* includes NUL */;
	pSMB->TotalDataCount = 0;
	pSMB->MaxParameterCount = cpu_to_le16(2);
	/* BB find exact max SMB PDU from sess structure BB */
	pSMB->MaxDataCount = cpu_to_le16(4000);
	pSMB->MaxSetupCount = 0;
	pSMB->Reserved = 0;
	pSMB->Flags = 0;
	pSMB->Timeout = 0;
	pSMB->Reserved2 = 0;
	pSMB->ParameterOffset = cpu_to_le16(offsetof(
	struct smb_com_transaction2_qpi_req, InformationLevel) - 4);
	pSMB->DataCount = 0;
	pSMB->DataOffset = 0;
	pSMB->SetupCount = 1;
	pSMB->Reserved3 = 0;
	pSMB->SubCommand = cpu_to_le16(TRANS2_QUERY_PATH_INFORMATION);
	byte_count = params + 1 /* pad */ ;
	pSMB->TotalParameterCount = cpu_to_le16(params);
	pSMB->ParameterCount = pSMB->TotalParameterCount;
	pSMB->InformationLevel = cpu_to_le16(SMB_QUERY_FILE_UNIX_BASIC);
	pSMB->Reserved4 = 0;
	inc_rfc1001_len(pSMB, byte_count);
	pSMB->ByteCount = cpu_to_le16(byte_count);

	rc = SendReceive(xid, tcon->ses, (struct smb_hdr *) pSMB,
			 (struct smb_hdr *) pSMBr, &bytes_returned, 0);
	if (rc) {
		cFYI(1, "Send error in QPathInfo = %d", rc);
	} else {		/* decode response */
		rc = validate_t2((struct smb_t2_rsp *)pSMBr);

		if (rc || get_bcc(&pSMBr->hdr) < sizeof(FILE_UNIX_BASIC_INFO)) {
			cERROR(1, "Malformed FILE_UNIX_BASIC_INFO response.\n"
				   "Unix Extensions can be disabled on mount "
				   "by specifying the nosfu mount option.");
			rc = -EIO;	/* bad smb */
		} else {
			__u16 data_offset = le16_to_cpu(pSMBr->t2.DataOffset);
			memcpy((char *) pFindData,
			       (char *) &pSMBr->hdr.Protocol +
			       data_offset,
			       sizeof(FILE_UNIX_BASIC_INFO));
		}
	}
	cifs_buf_release(pSMB);
	if (rc == -EAGAIN)
		goto UnixQPathInfoRetry;

	return rc;
}

/* xid, tcon, searchName and codepage are input parms, rest are returned */
int
CIFSFindFirst(const int xid, struct cifs_tcon *tcon,
	      const char *searchName,
	      const struct nls_table *nls_codepage,
	      __u16 *pnetfid,
	      struct cifs_search_info *psrch_inf, int remap, const char dirsep)
{
/* level 257 SMB_ */
	TRANSACTION2_FFIRST_REQ *pSMB = NULL;
	TRANSACTION2_FFIRST_RSP *pSMBr = NULL;
	T2_FFIRST_RSP_PARMS *parms;
	int rc = 0;
	int bytes_returned = 0;
	int name_len;
	__u16 params, byte_count;

	cFYI(1, "In FindFirst for %s", searchName);

findFirstRetry:
	rc = smb_init(SMB_COM_TRANSACTION2, 15, tcon, (void **) &pSMB,
		      (void **) &pSMBr);
	if (rc)
		return rc;

	if (pSMB->hdr.Flags2 & SMBFLG2_UNICODE) {
		name_len =
		    cifsConvertToUCS((__le16 *) pSMB->FileName, searchName,
				 PATH_MAX, nls_codepage, remap);
		/* We can not add the asterik earlier in case
		it got remapped to 0xF03A as if it were part of the
		directory name instead of a wildcard */
		name_len *= 2;
		pSMB->FileName[name_len] = dirsep;
		pSMB->FileName[name_len+1] = 0;
		pSMB->FileName[name_len+2] = '*';
		pSMB->FileName[name_len+3] = 0;
		name_len += 4; /* now the trailing null */
		pSMB->FileName[name_len] = 0; /* null terminate just in case */
		pSMB->FileName[name_len+1] = 0;
		name_len += 2;
	} else {	/* BB add check for overrun of SMB buf BB */
		name_len = strnlen(searchName, PATH_MAX);
/* BB fix here and in unicode clause above ie
		if (name_len > buffersize-header)
			free buffer exit; BB */
		strncpy(pSMB->FileName, searchName, name_len);
		pSMB->FileName[name_len] = dirsep;
		pSMB->FileName[name_len+1] = '*';
		pSMB->FileName[name_len+2] = 0;
		name_len += 3;
	}

	params = 12 + name_len /* includes null */ ;
	pSMB->TotalDataCount = 0;	/* no EAs */
	pSMB->MaxParameterCount = cpu_to_le16(10);
	pSMB->MaxDataCount = cpu_to_le16((tcon->ses->server->maxBuf -
					  MAX_CIFS_HDR_SIZE) & 0xFFFFFF00);
	pSMB->MaxSetupCount = 0;
	pSMB->Reserved = 0;
	pSMB->Flags = 0;
	pSMB->Timeout = 0;
	pSMB->Reserved2 = 0;
	byte_count = params + 1 /* pad */ ;
	pSMB->TotalParameterCount = cpu_to_le16(params);
	pSMB->ParameterCount = pSMB->TotalParameterCount;
	pSMB->ParameterOffset = cpu_to_le16(
	      offsetof(struct smb_com_transaction2_ffirst_req, SearchAttributes)
		- 4);
	pSMB->DataCount = 0;
	pSMB->DataOffset = 0;
	pSMB->SetupCount = 1;	/* one byte, no need to make endian neutral */
	pSMB->Reserved3 = 0;
	pSMB->SubCommand = cpu_to_le16(TRANS2_FIND_FIRST);
	pSMB->SearchAttributes =
	    cpu_to_le16(ATTR_READONLY | ATTR_HIDDEN | ATTR_SYSTEM |
			ATTR_DIRECTORY);
	pSMB->SearchCount = cpu_to_le16(CIFSMaxBufSize/sizeof(FILE_UNIX_INFO));
	pSMB->SearchFlags = cpu_to_le16(CIFS_SEARCH_CLOSE_AT_END |
		CIFS_SEARCH_RETURN_RESUME);
	pSMB->InformationLevel = cpu_to_le16(psrch_inf->info_level);

	/* BB what should we set StorageType to? Does it matter? BB */
	pSMB->SearchStorageType = 0;
	inc_rfc1001_len(pSMB, byte_count);
	pSMB->ByteCount = cpu_to_le16(byte_count);

	rc = SendReceive(xid, tcon->ses, (struct smb_hdr *) pSMB,
			 (struct smb_hdr *) pSMBr, &bytes_returned, 0);
	cifs_stats_inc(&tcon->num_ffirst);

	if (rc) {/* BB add logic to retry regular search if Unix search
			rejected unexpectedly by server */
		/* BB Add code to handle unsupported level rc */
		cFYI(1, "Error in FindFirst = %d", rc);

		cifs_buf_release(pSMB);

		/* BB eventually could optimize out free and realloc of buf */
		/*    for this case */
		if (rc == -EAGAIN)
			goto findFirstRetry;
	} else { /* decode response */
		/* BB remember to free buffer if error BB */
		rc = validate_t2((struct smb_t2_rsp *)pSMBr);
		if (rc == 0) {
			unsigned int lnoff;

			if (pSMBr->hdr.Flags2 & SMBFLG2_UNICODE)
				psrch_inf->unicode = true;
			else
				psrch_inf->unicode = false;

			psrch_inf->ntwrk_buf_start = (char *)pSMBr;
			psrch_inf->smallBuf = 0;
			psrch_inf->srch_entries_start =
				(char *) &pSMBr->hdr.Protocol +
					le16_to_cpu(pSMBr->t2.DataOffset);
			parms = (T2_FFIRST_RSP_PARMS *)((char *) &pSMBr->hdr.Protocol +
			       le16_to_cpu(pSMBr->t2.ParameterOffset));

			if (parms->EndofSearch)
				psrch_inf->endOfSearch = true;
			else
				psrch_inf->endOfSearch = false;

			psrch_inf->entries_in_buffer =
					le16_to_cpu(parms->SearchCount);
			psrch_inf->index_of_last_entry = 2 /* skip . and .. */ +
				psrch_inf->entries_in_buffer;
			lnoff = le16_to_cpu(parms->LastNameOffset);
			if (tcon->ses->server->maxBuf - MAX_CIFS_HDR_SIZE <
			      lnoff) {
				cERROR(1, "ignoring corrupt resume name");
				psrch_inf->last_entry = NULL;
				return rc;
			}

			psrch_inf->last_entry = psrch_inf->srch_entries_start +
							lnoff;

			*pnetfid = parms->SearchHandle;
		} else {
			cifs_buf_release(pSMB);
		}
	}

	return rc;
}

int CIFSFindNext(const int xid, struct cifs_tcon *tcon,
		 __u16 searchHandle, struct cifs_search_info *psrch_inf)
{
	TRANSACTION2_FNEXT_REQ *pSMB = NULL;
	TRANSACTION2_FNEXT_RSP *pSMBr = NULL;
	T2_FNEXT_RSP_PARMS *parms;
	char *response_data;
	int rc = 0;
	int bytes_returned, name_len;
	__u16 params, byte_count;

	cFYI(1, "In FindNext");

	if (psrch_inf->endOfSearch)
		return -ENOENT;

	rc = smb_init(SMB_COM_TRANSACTION2, 15, tcon, (void **) &pSMB,
		(void **) &pSMBr);
	if (rc)
		return rc;

	params = 14; /* includes 2 bytes of null string, converted to LE below*/
	byte_count = 0;
	pSMB->TotalDataCount = 0;       /* no EAs */
	pSMB->MaxParameterCount = cpu_to_le16(8);
	pSMB->MaxDataCount =
		cpu_to_le16((tcon->ses->server->maxBuf - MAX_CIFS_HDR_SIZE) &
				0xFFFFFF00);
	pSMB->MaxSetupCount = 0;
	pSMB->Reserved = 0;
	pSMB->Flags = 0;
	pSMB->Timeout = 0;
	pSMB->Reserved2 = 0;
	pSMB->ParameterOffset =  cpu_to_le16(
	      offsetof(struct smb_com_transaction2_fnext_req,SearchHandle) - 4);
	pSMB->DataCount = 0;
	pSMB->DataOffset = 0;
	pSMB->SetupCount = 1;
	pSMB->Reserved3 = 0;
	pSMB->SubCommand = cpu_to_le16(TRANS2_FIND_NEXT);
	pSMB->SearchHandle = searchHandle;      /* always kept as le */
	pSMB->SearchCount =
		cpu_to_le16(CIFSMaxBufSize / sizeof(FILE_UNIX_INFO));
	pSMB->InformationLevel = cpu_to_le16(psrch_inf->info_level);
	pSMB->ResumeKey = psrch_inf->resume_key;
	pSMB->SearchFlags =
	      cpu_to_le16(CIFS_SEARCH_CLOSE_AT_END | CIFS_SEARCH_RETURN_RESUME);

	name_len = psrch_inf->resume_name_len;
	params += name_len;
	if (name_len < PATH_MAX) {
		memcpy(pSMB->ResumeFileName, psrch_inf->presume_name, name_len);
		byte_count += name_len;
		/* 14 byte parm len above enough for 2 byte null terminator */
		pSMB->ResumeFileName[name_len] = 0;
		pSMB->ResumeFileName[name_len+1] = 0;
	} else {
		rc = -EINVAL;
		goto FNext2_err_exit;
	}
	byte_count = params + 1 /* pad */ ;
	pSMB->TotalParameterCount = cpu_to_le16(params);
	pSMB->ParameterCount = pSMB->TotalParameterCount;
	inc_rfc1001_len(pSMB, byte_count);
	pSMB->ByteCount = cpu_to_le16(byte_count);

	rc = SendReceive(xid, tcon->ses, (struct smb_hdr *) pSMB,
			(struct smb_hdr *) pSMBr, &bytes_returned, 0);
	cifs_stats_inc(&tcon->num_fnext);
	if (rc) {
		if (rc == -EBADF) {
			psrch_inf->endOfSearch = true;
			cifs_buf_release(pSMB);
			rc = 0; /* search probably was closed at end of search*/
		} else
			cFYI(1, "FindNext returned = %d", rc);
	} else {                /* decode response */
		rc = validate_t2((struct smb_t2_rsp *)pSMBr);

		if (rc == 0) {
			unsigned int lnoff;

			/* BB fixme add lock for file (srch_info) struct here */
			if (pSMBr->hdr.Flags2 & SMBFLG2_UNICODE)
				psrch_inf->unicode = true;
			else
				psrch_inf->unicode = false;
			response_data = (char *) &pSMBr->hdr.Protocol +
			       le16_to_cpu(pSMBr->t2.ParameterOffset);
			parms = (T2_FNEXT_RSP_PARMS *)response_data;
			response_data = (char *)&pSMBr->hdr.Protocol +
				le16_to_cpu(pSMBr->t2.DataOffset);
			if (psrch_inf->smallBuf)
				cifs_small_buf_release(
					psrch_inf->ntwrk_buf_start);
			else
				cifs_buf_release(psrch_inf->ntwrk_buf_start);
			psrch_inf->srch_entries_start = response_data;
			psrch_inf->ntwrk_buf_start = (char *)pSMB;
			psrch_inf->smallBuf = 0;
			if (parms->EndofSearch)
				psrch_inf->endOfSearch = true;
			else
				psrch_inf->endOfSearch = false;
			psrch_inf->entries_in_buffer =
						le16_to_cpu(parms->SearchCount);
			psrch_inf->index_of_last_entry +=
				psrch_inf->entries_in_buffer;
			lnoff = le16_to_cpu(parms->LastNameOffset);
			if (tcon->ses->server->maxBuf - MAX_CIFS_HDR_SIZE <
			      lnoff) {
				cERROR(1, "ignoring corrupt resume name");
				psrch_inf->last_entry = NULL;
				return rc;
			} else
				psrch_inf->last_entry =
					psrch_inf->srch_entries_start + lnoff;

/*  cFYI(1, "fnxt2 entries in buf %d index_of_last %d",
	    psrch_inf->entries_in_buffer, psrch_inf->index_of_last_entry); */

			/* BB fixme add unlock here */
		}

	}

	/* BB On error, should we leave previous search buf (and count and
	last entry fields) intact or free the previous one? */

	/* Note: On -EAGAIN error only caller can retry on handle based calls
	since file handle passed in no longer valid */
FNext2_err_exit:
	if (rc != 0)
		cifs_buf_release(pSMB);
	return rc;
}

int
CIFSFindClose(const int xid, struct cifs_tcon *tcon,
	      const __u16 searchHandle)
{
	int rc = 0;
	FINDCLOSE_REQ *pSMB = NULL;

	cFYI(1, "In CIFSSMBFindClose");
	rc = small_smb_init(SMB_COM_FIND_CLOSE2, 1, tcon, (void **)&pSMB);

	/* no sense returning error if session restarted
		as file handle has been closed */
	if (rc == -EAGAIN)
		return 0;
	if (rc)
		return rc;

	pSMB->FileID = searchHandle;
	pSMB->ByteCount = 0;
	rc = SendReceiveNoRsp(xid, tcon->ses, (struct smb_hdr *) pSMB, 0);
	if (rc)
		cERROR(1, "Send error in FindClose = %d", rc);

	cifs_stats_inc(&tcon->num_fclose);

	/* Since session is dead, search handle closed on server already */
	if (rc == -EAGAIN)
		rc = 0;

	return rc;
}

int
CIFSGetSrvInodeNumber(const int xid, struct cifs_tcon *tcon,
		      const unsigned char *searchName,
		      __u64 *inode_number,
		      const struct nls_table *nls_codepage, int remap)
{
	int rc = 0;
	TRANSACTION2_QPI_REQ *pSMB = NULL;
	TRANSACTION2_QPI_RSP *pSMBr = NULL;
	int name_len, bytes_returned;
	__u16 params, byte_count;

	cFYI(1, "In GetSrvInodeNum for %s", searchName);
	if (tcon == NULL)
		return -ENODEV;

GetInodeNumberRetry:
	rc = smb_init(SMB_COM_TRANSACTION2, 15, tcon, (void **) &pSMB,
		      (void **) &pSMBr);
	if (rc)
		return rc;

	if (pSMB->hdr.Flags2 & SMBFLG2_UNICODE) {
		name_len =
			cifsConvertToUCS((__le16 *) pSMB->FileName, searchName,
					 PATH_MAX, nls_codepage, remap);
		name_len++;     /* trailing null */
		name_len *= 2;
	} else {	/* BB improve the check for buffer overruns BB */
		name_len = strnlen(searchName, PATH_MAX);
		name_len++;     /* trailing null */
		strncpy(pSMB->FileName, searchName, name_len);
	}

	params = 2 /* level */  + 4 /* rsrvd */  + name_len /* incl null */ ;
	pSMB->TotalDataCount = 0;
	pSMB->MaxParameterCount = cpu_to_le16(2);
	/* BB find exact max data count below from sess structure BB */
	pSMB->MaxDataCount = cpu_to_le16(4000);
	pSMB->MaxSetupCount = 0;
	pSMB->Reserved = 0;
	pSMB->Flags = 0;
	pSMB->Timeout = 0;
	pSMB->Reserved2 = 0;
	pSMB->ParameterOffset = cpu_to_le16(offsetof(
		struct smb_com_transaction2_qpi_req, InformationLevel) - 4);
	pSMB->DataCount = 0;
	pSMB->DataOffset = 0;
	pSMB->SetupCount = 1;
	pSMB->Reserved3 = 0;
	pSMB->SubCommand = cpu_to_le16(TRANS2_QUERY_PATH_INFORMATION);
	byte_count = params + 1 /* pad */ ;
	pSMB->TotalParameterCount = cpu_to_le16(params);
	pSMB->ParameterCount = pSMB->TotalParameterCount;
	pSMB->InformationLevel = cpu_to_le16(SMB_QUERY_FILE_INTERNAL_INFO);
	pSMB->Reserved4 = 0;
	inc_rfc1001_len(pSMB, byte_count);
	pSMB->ByteCount = cpu_to_le16(byte_count);

	rc = SendReceive(xid, tcon->ses, (struct smb_hdr *) pSMB,
		(struct smb_hdr *) pSMBr, &bytes_returned, 0);
	if (rc) {
		cFYI(1, "error %d in QueryInternalInfo", rc);
	} else {
		/* decode response */
		rc = validate_t2((struct smb_t2_rsp *)pSMBr);
		/* BB also check enough total bytes returned */
		if (rc || get_bcc(&pSMBr->hdr) < 2)
			/* If rc should we check for EOPNOSUPP and
			disable the srvino flag? or in caller? */
			rc = -EIO;      /* bad smb */
		else {
			__u16 data_offset = le16_to_cpu(pSMBr->t2.DataOffset);
			__u16 count = le16_to_cpu(pSMBr->t2.DataCount);
			struct file_internal_info *pfinfo;
			/* BB Do we need a cast or hash here ? */
			if (count < 8) {
				cFYI(1, "Illegal size ret in QryIntrnlInf");
				rc = -EIO;
				goto GetInodeNumOut;
			}
			pfinfo = (struct file_internal_info *)
				(data_offset + (char *) &pSMBr->hdr.Protocol);
			*inode_number = le64_to_cpu(pfinfo->UniqueId);
		}
	}
GetInodeNumOut:
	cifs_buf_release(pSMB);
	if (rc == -EAGAIN)
		goto GetInodeNumberRetry;
	return rc;
}

/* parses DFS refferal V3 structure
 * caller is responsible for freeing target_nodes
 * returns:
 * 	on success - 0
 *	on failure - errno
 */
static int
parse_DFS_referrals(TRANSACTION2_GET_DFS_REFER_RSP *pSMBr,
		unsigned int *num_of_nodes,
		struct dfs_info3_param **target_nodes,
		const struct nls_table *nls_codepage, int remap,
		const char *searchName)
{
	int i, rc = 0;
	char *data_end;
	bool is_unicode;
	struct dfs_referral_level_3 *ref;

	if (pSMBr->hdr.Flags2 & SMBFLG2_UNICODE)
		is_unicode = true;
	else
		is_unicode = false;
	*num_of_nodes = le16_to_cpu(pSMBr->NumberOfReferrals);

	if (*num_of_nodes < 1) {
		cERROR(1, "num_referrals: must be at least > 0,"
			"but we get num_referrals = %d\n", *num_of_nodes);
		rc = -EINVAL;
		goto parse_DFS_referrals_exit;
	}

	ref = (struct dfs_referral_level_3 *) &(pSMBr->referrals);
	if (ref->VersionNumber != cpu_to_le16(3)) {
		cERROR(1, "Referrals of V%d version are not supported,"
			"should be V3", le16_to_cpu(ref->VersionNumber));
		rc = -EINVAL;
		goto parse_DFS_referrals_exit;
	}

	/* get the upper boundary of the resp buffer */
	data_end = (char *)(&(pSMBr->PathConsumed)) +
				le16_to_cpu(pSMBr->t2.DataCount);

	cFYI(1, "num_referrals: %d dfs flags: 0x%x ...\n",
			*num_of_nodes,
			le32_to_cpu(pSMBr->DFSFlags));

	*target_nodes = kzalloc(sizeof(struct dfs_info3_param) *
			*num_of_nodes, GFP_KERNEL);
	if (*target_nodes == NULL) {
		cERROR(1, "Failed to allocate buffer for target_nodes\n");
		rc = -ENOMEM;
		goto parse_DFS_referrals_exit;
	}

	/* collect necessary data from referrals */
	for (i = 0; i < *num_of_nodes; i++) {
		char *temp;
		int max_len;
		struct dfs_info3_param *node = (*target_nodes)+i;

		node->flags = le32_to_cpu(pSMBr->DFSFlags);
		if (is_unicode) {
			__le16 *tmp = kmalloc(strlen(searchName)*2 + 2,
						GFP_KERNEL);
			if (tmp == NULL) {
				rc = -ENOMEM;
				goto parse_DFS_referrals_exit;
			}
			cifsConvertToUCS((__le16 *) tmp, searchName,
					PATH_MAX, nls_codepage, remap);
			node->path_consumed = cifs_ucs2_bytes(tmp,
					le16_to_cpu(pSMBr->PathConsumed),
					nls_codepage);
			kfree(tmp);
		} else
			node->path_consumed = le16_to_cpu(pSMBr->PathConsumed);

		node->server_type = le16_to_cpu(ref->ServerType);
		node->ref_flag = le16_to_cpu(ref->ReferralEntryFlags);

		/* copy DfsPath */
		temp = (char *)ref + le16_to_cpu(ref->DfsPathOffset);
		max_len = data_end - temp;
		node->path_name = cifs_strndup_from_ucs(temp, max_len,
						      is_unicode, nls_codepage);
		if (!node->path_name) {
			rc = -ENOMEM;
			goto parse_DFS_referrals_exit;
		}

		/* copy link target UNC */
		temp = (char *)ref + le16_to_cpu(ref->NetworkAddressOffset);
		max_len = data_end - temp;
		node->node_name = cifs_strndup_from_ucs(temp, max_len,
						      is_unicode, nls_codepage);
		if (!node->node_name)
			rc = -ENOMEM;
	}

parse_DFS_referrals_exit:
	if (rc) {
		free_dfs_info_array(*target_nodes, *num_of_nodes);
		*target_nodes = NULL;
		*num_of_nodes = 0;
	}
	return rc;
}

int
CIFSGetDFSRefer(const int xid, struct cifs_ses *ses,
		const unsigned char *searchName,
		struct dfs_info3_param **target_nodes,
		unsigned int *num_of_nodes,
		const struct nls_table *nls_codepage, int remap)
{
/* TRANS2_GET_DFS_REFERRAL */
	TRANSACTION2_GET_DFS_REFER_REQ *pSMB = NULL;
	TRANSACTION2_GET_DFS_REFER_RSP *pSMBr = NULL;
	int rc = 0;
	int bytes_returned;
	int name_len;
	__u16 params, byte_count;
	*num_of_nodes = 0;
	*target_nodes = NULL;

	cFYI(1, "In GetDFSRefer the path %s", searchName);
	if (ses == NULL)
		return -ENODEV;
getDFSRetry:
	rc = smb_init(SMB_COM_TRANSACTION2, 15, NULL, (void **) &pSMB,
		      (void **) &pSMBr);
	if (rc)
		return rc;

	/* server pointer checked in called function,
	but should never be null here anyway */
	pSMB->hdr.Mid = GetNextMid(ses->server);
	pSMB->hdr.Tid = ses->ipc_tid;
	pSMB->hdr.Uid = ses->Suid;
	if (ses->capabilities & CAP_STATUS32)
		pSMB->hdr.Flags2 |= SMBFLG2_ERR_STATUS;
	if (ses->capabilities & CAP_DFS)
		pSMB->hdr.Flags2 |= SMBFLG2_DFS;

	if (ses->capabilities & CAP_UNICODE) {
		pSMB->hdr.Flags2 |= SMBFLG2_UNICODE;
		name_len =
		    cifsConvertToUCS((__le16 *) pSMB->RequestFileName,
				     searchName, PATH_MAX, nls_codepage, remap);
		name_len++;	/* trailing null */
		name_len *= 2;
	} else {	/* BB improve the check for buffer overruns BB */
		name_len = strnlen(searchName, PATH_MAX);
		name_len++;	/* trailing null */
		strncpy(pSMB->RequestFileName, searchName, name_len);
	}

	if (ses->server) {
		if (ses->server->sec_mode &
		   (SECMODE_SIGN_REQUIRED | SECMODE_SIGN_ENABLED))
			pSMB->hdr.Flags2 |= SMBFLG2_SECURITY_SIGNATURE;
	}

	pSMB->hdr.Uid = ses->Suid;

	params = 2 /* level */  + name_len /*includes null */ ;
	pSMB->TotalDataCount = 0;
	pSMB->DataCount = 0;
	pSMB->DataOffset = 0;
	pSMB->MaxParameterCount = 0;
	/* BB find exact max SMB PDU from sess structure BB */
	pSMB->MaxDataCount = cpu_to_le16(4000);
	pSMB->MaxSetupCount = 0;
	pSMB->Reserved = 0;
	pSMB->Flags = 0;
	pSMB->Timeout = 0;
	pSMB->Reserved2 = 0;
	pSMB->ParameterOffset = cpu_to_le16(offsetof(
	  struct smb_com_transaction2_get_dfs_refer_req, MaxReferralLevel) - 4);
	pSMB->SetupCount = 1;
	pSMB->Reserved3 = 0;
	pSMB->SubCommand = cpu_to_le16(TRANS2_GET_DFS_REFERRAL);
	byte_count = params + 3 /* pad */ ;
	pSMB->ParameterCount = cpu_to_le16(params);
	pSMB->TotalParameterCount = pSMB->ParameterCount;
	pSMB->MaxReferralLevel = cpu_to_le16(3);
	inc_rfc1001_len(pSMB, byte_count);
	pSMB->ByteCount = cpu_to_le16(byte_count);

	rc = SendReceive(xid, ses, (struct smb_hdr *) pSMB,
			 (struct smb_hdr *) pSMBr, &bytes_returned, 0);
	if (rc) {
		cFYI(1, "Send error in GetDFSRefer = %d", rc);
		goto GetDFSRefExit;
	}
	rc = validate_t2((struct smb_t2_rsp *)pSMBr);

	/* BB Also check if enough total bytes returned? */
	if (rc || get_bcc(&pSMBr->hdr) < 17) {
		rc = -EIO;      /* bad smb */
		goto GetDFSRefExit;
	}

	cFYI(1, "Decoding GetDFSRefer response BCC: %d  Offset %d",
				get_bcc(&pSMBr->hdr),
				le16_to_cpu(pSMBr->t2.DataOffset));

	/* parse returned result into more usable form */
	rc = parse_DFS_referrals(pSMBr, num_of_nodes,
				 target_nodes, nls_codepage, remap,
				 searchName);

GetDFSRefExit:
	cifs_buf_release(pSMB);

	if (rc == -EAGAIN)
		goto getDFSRetry;

	return rc;
}

/* Query File System Info such as free space to old servers such as Win 9x */
int
SMBOldQFSInfo(const int xid, struct cifs_tcon *tcon, struct kstatfs *FSData)
{
/* level 0x01 SMB_QUERY_FILE_SYSTEM_INFO */
	TRANSACTION2_QFSI_REQ *pSMB = NULL;
	TRANSACTION2_QFSI_RSP *pSMBr = NULL;
	FILE_SYSTEM_ALLOC_INFO *response_data;
	int rc = 0;
	int bytes_returned = 0;
	__u16 params, byte_count;

	cFYI(1, "OldQFSInfo");
oldQFSInfoRetry:
	rc = smb_init(SMB_COM_TRANSACTION2, 15, tcon, (void **) &pSMB,
		(void **) &pSMBr);
	if (rc)
		return rc;

	params = 2;     /* level */
	pSMB->TotalDataCount = 0;
	pSMB->MaxParameterCount = cpu_to_le16(2);
	pSMB->MaxDataCount = cpu_to_le16(1000);
	pSMB->MaxSetupCount = 0;
	pSMB->Reserved = 0;
	pSMB->Flags = 0;
	pSMB->Timeout = 0;
	pSMB->Reserved2 = 0;
	byte_count = params + 1 /* pad */ ;
	pSMB->TotalParameterCount = cpu_to_le16(params);
	pSMB->ParameterCount = pSMB->TotalParameterCount;
	pSMB->ParameterOffset = cpu_to_le16(offsetof(
	struct smb_com_transaction2_qfsi_req, InformationLevel) - 4);
	pSMB->DataCount = 0;
	pSMB->DataOffset = 0;
	pSMB->SetupCount = 1;
	pSMB->Reserved3 = 0;
	pSMB->SubCommand = cpu_to_le16(TRANS2_QUERY_FS_INFORMATION);
	pSMB->InformationLevel = cpu_to_le16(SMB_INFO_ALLOCATION);
	inc_rfc1001_len(pSMB, byte_count);
	pSMB->ByteCount = cpu_to_le16(byte_count);

	rc = SendReceive(xid, tcon->ses, (struct smb_hdr *) pSMB,
		(struct smb_hdr *) pSMBr, &bytes_returned, 0);
	if (rc) {
		cFYI(1, "Send error in QFSInfo = %d", rc);
	} else {                /* decode response */
		rc = validate_t2((struct smb_t2_rsp *)pSMBr);

		if (rc || get_bcc(&pSMBr->hdr) < 18)
			rc = -EIO;      /* bad smb */
		else {
			__u16 data_offset = le16_to_cpu(pSMBr->t2.DataOffset);
			cFYI(1, "qfsinf resp BCC: %d  Offset %d",
				 get_bcc(&pSMBr->hdr), data_offset);

			response_data = (FILE_SYSTEM_ALLOC_INFO *)
				(((char *) &pSMBr->hdr.Protocol) + data_offset);
			FSData->f_bsize =
				le16_to_cpu(response_data->BytesPerSector) *
				le32_to_cpu(response_data->
					SectorsPerAllocationUnit);
			FSData->f_blocks =
			       le32_to_cpu(response_data->TotalAllocationUnits);
			FSData->f_bfree = FSData->f_bavail =
				le32_to_cpu(response_data->FreeAllocationUnits);
			cFYI(1, "Blocks: %lld  Free: %lld Block size %ld",
			     (unsigned long long)FSData->f_blocks,
			     (unsigned long long)FSData->f_bfree,
			     FSData->f_bsize);
		}
	}
	cifs_buf_release(pSMB);

	if (rc == -EAGAIN)
		goto oldQFSInfoRetry;

	return rc;
}

int
CIFSSMBQFSInfo(const int xid, struct cifs_tcon *tcon, struct kstatfs *FSData)
{
/* level 0x103 SMB_QUERY_FILE_SYSTEM_INFO */
	TRANSACTION2_QFSI_REQ *pSMB = NULL;
	TRANSACTION2_QFSI_RSP *pSMBr = NULL;
	FILE_SYSTEM_INFO *response_data;
	int rc = 0;
	int bytes_returned = 0;
	__u16 params, byte_count;

	cFYI(1, "In QFSInfo");
QFSInfoRetry:
	rc = smb_init(SMB_COM_TRANSACTION2, 15, tcon, (void **) &pSMB,
		      (void **) &pSMBr);
	if (rc)
		return rc;

	params = 2;	/* level */
	pSMB->TotalDataCount = 0;
	pSMB->MaxParameterCount = cpu_to_le16(2);
	pSMB->MaxDataCount = cpu_to_le16(1000);
	pSMB->MaxSetupCount = 0;
	pSMB->Reserved = 0;
	pSMB->Flags = 0;
	pSMB->Timeout = 0;
	pSMB->Reserved2 = 0;
	byte_count = params + 1 /* pad */ ;
	pSMB->TotalParameterCount = cpu_to_le16(params);
	pSMB->ParameterCount = pSMB->TotalParameterCount;
	pSMB->ParameterOffset = cpu_to_le16(offsetof(
		struct smb_com_transaction2_qfsi_req, InformationLevel) - 4);
	pSMB->DataCount = 0;
	pSMB->DataOffset = 0;
	pSMB->SetupCount = 1;
	pSMB->Reserved3 = 0;
	pSMB->SubCommand = cpu_to_le16(TRANS2_QUERY_FS_INFORMATION);
	pSMB->InformationLevel = cpu_to_le16(SMB_QUERY_FS_SIZE_INFO);
	inc_rfc1001_len(pSMB, byte_count);
	pSMB->ByteCount = cpu_to_le16(byte_count);

	rc = SendReceive(xid, tcon->ses, (struct smb_hdr *) pSMB,
			 (struct smb_hdr *) pSMBr, &bytes_returned, 0);
	if (rc) {
		cFYI(1, "Send error in QFSInfo = %d", rc);
	} else {		/* decode response */
		rc = validate_t2((struct smb_t2_rsp *)pSMBr);

		if (rc || get_bcc(&pSMBr->hdr) < 24)
			rc = -EIO;	/* bad smb */
		else {
			__u16 data_offset = le16_to_cpu(pSMBr->t2.DataOffset);

			response_data =
			    (FILE_SYSTEM_INFO
			     *) (((char *) &pSMBr->hdr.Protocol) +
				 data_offset);
			FSData->f_bsize =
			    le32_to_cpu(response_data->BytesPerSector) *
			    le32_to_cpu(response_data->
					SectorsPerAllocationUnit);
			FSData->f_blocks =
			    le64_to_cpu(response_data->TotalAllocationUnits);
			FSData->f_bfree = FSData->f_bavail =
			    le64_to_cpu(response_data->FreeAllocationUnits);
			cFYI(1, "Blocks: %lld  Free: %lld Block size %ld",
			     (unsigned long long)FSData->f_blocks,
			     (unsigned long long)FSData->f_bfree,
			     FSData->f_bsize);
		}
	}
	cifs_buf_release(pSMB);

	if (rc == -EAGAIN)
		goto QFSInfoRetry;

	return rc;
}

int
CIFSSMBQFSAttributeInfo(const int xid, struct cifs_tcon *tcon)
{
/* level 0x105  SMB_QUERY_FILE_SYSTEM_INFO */
	TRANSACTION2_QFSI_REQ *pSMB = NULL;
	TRANSACTION2_QFSI_RSP *pSMBr = NULL;
	FILE_SYSTEM_ATTRIBUTE_INFO *response_data;
	int rc = 0;
	int bytes_returned = 0;
	__u16 params, byte_count;

	cFYI(1, "In QFSAttributeInfo");
QFSAttributeRetry:
	rc = smb_init(SMB_COM_TRANSACTION2, 15, tcon, (void **) &pSMB,
		      (void **) &pSMBr);
	if (rc)
		return rc;

	params = 2;	/* level */
	pSMB->TotalDataCount = 0;
	pSMB->MaxParameterCount = cpu_to_le16(2);
	/* BB find exact max SMB PDU from sess structure BB */
	pSMB->MaxDataCount = cpu_to_le16(1000);
	pSMB->MaxSetupCount = 0;
	pSMB->Reserved = 0;
	pSMB->Flags = 0;
	pSMB->Timeout = 0;
	pSMB->Reserved2 = 0;
	byte_count = params + 1 /* pad */ ;
	pSMB->TotalParameterCount = cpu_to_le16(params);
	pSMB->ParameterCount = pSMB->TotalParameterCount;
	pSMB->ParameterOffset = cpu_to_le16(offsetof(
		struct smb_com_transaction2_qfsi_req, InformationLevel) - 4);
	pSMB->DataCount = 0;
	pSMB->DataOffset = 0;
	pSMB->SetupCount = 1;
	pSMB->Reserved3 = 0;
	pSMB->SubCommand = cpu_to_le16(TRANS2_QUERY_FS_INFORMATION);
	pSMB->InformationLevel = cpu_to_le16(SMB_QUERY_FS_ATTRIBUTE_INFO);
	inc_rfc1001_len(pSMB, byte_count);
	pSMB->ByteCount = cpu_to_le16(byte_count);

	rc = SendReceive(xid, tcon->ses, (struct smb_hdr *) pSMB,
			 (struct smb_hdr *) pSMBr, &bytes_returned, 0);
	if (rc) {
		cERROR(1, "Send error in QFSAttributeInfo = %d", rc);
	} else {		/* decode response */
		rc = validate_t2((struct smb_t2_rsp *)pSMBr);

		if (rc || get_bcc(&pSMBr->hdr) < 13) {
			/* BB also check if enough bytes returned */
			rc = -EIO;	/* bad smb */
		} else {
			__u16 data_offset = le16_to_cpu(pSMBr->t2.DataOffset);
			response_data =
			    (FILE_SYSTEM_ATTRIBUTE_INFO
			     *) (((char *) &pSMBr->hdr.Protocol) +
				 data_offset);
			memcpy(&tcon->fsAttrInfo, response_data,
			       sizeof(FILE_SYSTEM_ATTRIBUTE_INFO));
		}
	}
	cifs_buf_release(pSMB);

	if (rc == -EAGAIN)
		goto QFSAttributeRetry;

	return rc;
}

int
CIFSSMBQFSDeviceInfo(const int xid, struct cifs_tcon *tcon)
{
/* level 0x104 SMB_QUERY_FILE_SYSTEM_INFO */
	TRANSACTION2_QFSI_REQ *pSMB = NULL;
	TRANSACTION2_QFSI_RSP *pSMBr = NULL;
	FILE_SYSTEM_DEVICE_INFO *response_data;
	int rc = 0;
	int bytes_returned = 0;
	__u16 params, byte_count;

	cFYI(1, "In QFSDeviceInfo");
QFSDeviceRetry:
	rc = smb_init(SMB_COM_TRANSACTION2, 15, tcon, (void **) &pSMB,
		      (void **) &pSMBr);
	if (rc)
		return rc;

	params = 2;	/* level */
	pSMB->TotalDataCount = 0;
	pSMB->MaxParameterCount = cpu_to_le16(2);
	/* BB find exact max SMB PDU from sess structure BB */
	pSMB->MaxDataCount = cpu_to_le16(1000);
	pSMB->MaxSetupCount = 0;
	pSMB->Reserved = 0;
	pSMB->Flags = 0;
	pSMB->Timeout = 0;
	pSMB->Reserved2 = 0;
	byte_count = params + 1 /* pad */ ;
	pSMB->TotalParameterCount = cpu_to_le16(params);
	pSMB->ParameterCount = pSMB->TotalParameterCount;
	pSMB->ParameterOffset = cpu_to_le16(offsetof(
		struct smb_com_transaction2_qfsi_req, InformationLevel) - 4);

	pSMB->DataCount = 0;
	pSMB->DataOffset = 0;
	pSMB->SetupCount = 1;
	pSMB->Reserved3 = 0;
	pSMB->SubCommand = cpu_to_le16(TRANS2_QUERY_FS_INFORMATION);
	pSMB->InformationLevel = cpu_to_le16(SMB_QUERY_FS_DEVICE_INFO);
	inc_rfc1001_len(pSMB, byte_count);
	pSMB->ByteCount = cpu_to_le16(byte_count);

	rc = SendReceive(xid, tcon->ses, (struct smb_hdr *) pSMB,
			 (struct smb_hdr *) pSMBr, &bytes_returned, 0);
	if (rc) {
		cFYI(1, "Send error in QFSDeviceInfo = %d", rc);
	} else {		/* decode response */
		rc = validate_t2((struct smb_t2_rsp *)pSMBr);

		if (rc || get_bcc(&pSMBr->hdr) <
			  sizeof(FILE_SYSTEM_DEVICE_INFO))
			rc = -EIO;	/* bad smb */
		else {
			__u16 data_offset = le16_to_cpu(pSMBr->t2.DataOffset);
			response_data =
			    (FILE_SYSTEM_DEVICE_INFO *)
				(((char *) &pSMBr->hdr.Protocol) +
				 data_offset);
			memcpy(&tcon->fsDevInfo, response_data,
			       sizeof(FILE_SYSTEM_DEVICE_INFO));
		}
	}
	cifs_buf_release(pSMB);

	if (rc == -EAGAIN)
		goto QFSDeviceRetry;

	return rc;
}

int
CIFSSMBQFSUnixInfo(const int xid, struct cifs_tcon *tcon)
{
/* level 0x200  SMB_QUERY_CIFS_UNIX_INFO */
	TRANSACTION2_QFSI_REQ *pSMB = NULL;
	TRANSACTION2_QFSI_RSP *pSMBr = NULL;
	FILE_SYSTEM_UNIX_INFO *response_data;
	int rc = 0;
	int bytes_returned = 0;
	__u16 params, byte_count;

	cFYI(1, "In QFSUnixInfo");
QFSUnixRetry:
	rc = smb_init_no_reconnect(SMB_COM_TRANSACTION2, 15, tcon,
				   (void **) &pSMB, (void **) &pSMBr);
	if (rc)
		return rc;

	params = 2;	/* level */
	pSMB->TotalDataCount = 0;
	pSMB->DataCount = 0;
	pSMB->DataOffset = 0;
	pSMB->MaxParameterCount = cpu_to_le16(2);
	/* BB find exact max SMB PDU from sess structure BB */
	pSMB->MaxDataCount = cpu_to_le16(100);
	pSMB->MaxSetupCount = 0;
	pSMB->Reserved = 0;
	pSMB->Flags = 0;
	pSMB->Timeout = 0;
	pSMB->Reserved2 = 0;
	byte_count = params + 1 /* pad */ ;
	pSMB->ParameterCount = cpu_to_le16(params);
	pSMB->TotalParameterCount = pSMB->ParameterCount;
	pSMB->ParameterOffset = cpu_to_le16(offsetof(struct
			smb_com_transaction2_qfsi_req, InformationLevel) - 4);
	pSMB->SetupCount = 1;
	pSMB->Reserved3 = 0;
	pSMB->SubCommand = cpu_to_le16(TRANS2_QUERY_FS_INFORMATION);
	pSMB->InformationLevel = cpu_to_le16(SMB_QUERY_CIFS_UNIX_INFO);
	inc_rfc1001_len(pSMB, byte_count);
	pSMB->ByteCount = cpu_to_le16(byte_count);

	rc = SendReceive(xid, tcon->ses, (struct smb_hdr *) pSMB,
			 (struct smb_hdr *) pSMBr, &bytes_returned, 0);
	if (rc) {
		cERROR(1, "Send error in QFSUnixInfo = %d", rc);
	} else {		/* decode response */
		rc = validate_t2((struct smb_t2_rsp *)pSMBr);

		if (rc || get_bcc(&pSMBr->hdr) < 13) {
			rc = -EIO;	/* bad smb */
		} else {
			__u16 data_offset = le16_to_cpu(pSMBr->t2.DataOffset);
			response_data =
			    (FILE_SYSTEM_UNIX_INFO
			     *) (((char *) &pSMBr->hdr.Protocol) +
				 data_offset);
			memcpy(&tcon->fsUnixInfo, response_data,
			       sizeof(FILE_SYSTEM_UNIX_INFO));
		}
	}
	cifs_buf_release(pSMB);

	if (rc == -EAGAIN)
		goto QFSUnixRetry;


	return rc;
}

int
CIFSSMBSetFSUnixInfo(const int xid, struct cifs_tcon *tcon, __u64 cap)
{
/* level 0x200  SMB_SET_CIFS_UNIX_INFO */
	TRANSACTION2_SETFSI_REQ *pSMB = NULL;
	TRANSACTION2_SETFSI_RSP *pSMBr = NULL;
	int rc = 0;
	int bytes_returned = 0;
	__u16 params, param_offset, offset, byte_count;

	cFYI(1, "In SETFSUnixInfo");
SETFSUnixRetry:
	/* BB switch to small buf init to save memory */
	rc = smb_init_no_reconnect(SMB_COM_TRANSACTION2, 15, tcon,
					(void **) &pSMB, (void **) &pSMBr);
	if (rc)
		return rc;

	params = 4;	/* 2 bytes zero followed by info level. */
	pSMB->MaxSetupCount = 0;
	pSMB->Reserved = 0;
	pSMB->Flags = 0;
	pSMB->Timeout = 0;
	pSMB->Reserved2 = 0;
	param_offset = offsetof(struct smb_com_transaction2_setfsi_req, FileNum)
				- 4;
	offset = param_offset + params;

	pSMB->MaxParameterCount = cpu_to_le16(4);
	/* BB find exact max SMB PDU from sess structure BB */
	pSMB->MaxDataCount = cpu_to_le16(100);
	pSMB->SetupCount = 1;
	pSMB->Reserved3 = 0;
	pSMB->SubCommand = cpu_to_le16(TRANS2_SET_FS_INFORMATION);
	byte_count = 1 /* pad */ + params + 12;

	pSMB->DataCount = cpu_to_le16(12);
	pSMB->ParameterCount = cpu_to_le16(params);
	pSMB->TotalDataCount = pSMB->DataCount;
	pSMB->TotalParameterCount = pSMB->ParameterCount;
	pSMB->ParameterOffset = cpu_to_le16(param_offset);
	pSMB->DataOffset = cpu_to_le16(offset);

	/* Params. */
	pSMB->FileNum = 0;
	pSMB->InformationLevel = cpu_to_le16(SMB_SET_CIFS_UNIX_INFO);

	/* Data. */
	pSMB->ClientUnixMajor = cpu_to_le16(CIFS_UNIX_MAJOR_VERSION);
	pSMB->ClientUnixMinor = cpu_to_le16(CIFS_UNIX_MINOR_VERSION);
	pSMB->ClientUnixCap = cpu_to_le64(cap);

	inc_rfc1001_len(pSMB, byte_count);
	pSMB->ByteCount = cpu_to_le16(byte_count);

	rc = SendReceive(xid, tcon->ses, (struct smb_hdr *) pSMB,
			 (struct smb_hdr *) pSMBr, &bytes_returned, 0);
	if (rc) {
		cERROR(1, "Send error in SETFSUnixInfo = %d", rc);
	} else {		/* decode response */
		rc = validate_t2((struct smb_t2_rsp *)pSMBr);
		if (rc)
			rc = -EIO;	/* bad smb */
	}
	cifs_buf_release(pSMB);

	if (rc == -EAGAIN)
		goto SETFSUnixRetry;

	return rc;
}



int
CIFSSMBQFSPosixInfo(const int xid, struct cifs_tcon *tcon,
		   struct kstatfs *FSData)
{
/* level 0x201  SMB_QUERY_CIFS_POSIX_INFO */
	TRANSACTION2_QFSI_REQ *pSMB = NULL;
	TRANSACTION2_QFSI_RSP *pSMBr = NULL;
	FILE_SYSTEM_POSIX_INFO *response_data;
	int rc = 0;
	int bytes_returned = 0;
	__u16 params, byte_count;

	cFYI(1, "In QFSPosixInfo");
QFSPosixRetry:
	rc = smb_init(SMB_COM_TRANSACTION2, 15, tcon, (void **) &pSMB,
		      (void **) &pSMBr);
	if (rc)
		return rc;

	params = 2;	/* level */
	pSMB->TotalDataCount = 0;
	pSMB->DataCount = 0;
	pSMB->DataOffset = 0;
	pSMB->MaxParameterCount = cpu_to_le16(2);
	/* BB find exact max SMB PDU from sess structure BB */
	pSMB->MaxDataCount = cpu_to_le16(100);
	pSMB->MaxSetupCount = 0;
	pSMB->Reserved = 0;
	pSMB->Flags = 0;
	pSMB->Timeout = 0;
	pSMB->Reserved2 = 0;
	byte_count = params + 1 /* pad */ ;
	pSMB->ParameterCount = cpu_to_le16(params);
	pSMB->TotalParameterCount = pSMB->ParameterCount;
	pSMB->ParameterOffset = cpu_to_le16(offsetof(struct
			smb_com_transaction2_qfsi_req, InformationLevel) - 4);
	pSMB->SetupCount = 1;
	pSMB->Reserved3 = 0;
	pSMB->SubCommand = cpu_to_le16(TRANS2_QUERY_FS_INFORMATION);
	pSMB->InformationLevel = cpu_to_le16(SMB_QUERY_POSIX_FS_INFO);
	inc_rfc1001_len(pSMB, byte_count);
	pSMB->ByteCount = cpu_to_le16(byte_count);

	rc = SendReceive(xid, tcon->ses, (struct smb_hdr *) pSMB,
			 (struct smb_hdr *) pSMBr, &bytes_returned, 0);
	if (rc) {
		cFYI(1, "Send error in QFSUnixInfo = %d", rc);
	} else {		/* decode response */
		rc = validate_t2((struct smb_t2_rsp *)pSMBr);

		if (rc || get_bcc(&pSMBr->hdr) < 13) {
			rc = -EIO;	/* bad smb */
		} else {
			__u16 data_offset = le16_to_cpu(pSMBr->t2.DataOffset);
			response_data =
			    (FILE_SYSTEM_POSIX_INFO
			     *) (((char *) &pSMBr->hdr.Protocol) +
				 data_offset);
			FSData->f_bsize =
					le32_to_cpu(response_data->BlockSize);
			FSData->f_blocks =
					le64_to_cpu(response_data->TotalBlocks);
			FSData->f_bfree =
			    le64_to_cpu(response_data->BlocksAvail);
			if (response_data->UserBlocksAvail == cpu_to_le64(-1)) {
				FSData->f_bavail = FSData->f_bfree;
			} else {
				FSData->f_bavail =
				    le64_to_cpu(response_data->UserBlocksAvail);
			}
			if (response_data->TotalFileNodes != cpu_to_le64(-1))
				FSData->f_files =
				     le64_to_cpu(response_data->TotalFileNodes);
			if (response_data->FreeFileNodes != cpu_to_le64(-1))
				FSData->f_ffree =
				      le64_to_cpu(response_data->FreeFileNodes);
		}
	}
	cifs_buf_release(pSMB);

	if (rc == -EAGAIN)
		goto QFSPosixRetry;

	return rc;
}


/* We can not use write of zero bytes trick to
   set file size due to need for large file support.  Also note that
   this SetPathInfo is preferred to SetFileInfo based method in next
   routine which is only needed to work around a sharing violation bug
   in Samba which this routine can run into */

int
CIFSSMBSetEOF(const int xid, struct cifs_tcon *tcon, const char *fileName,
	      __u64 size, bool SetAllocation,
	      const struct nls_table *nls_codepage, int remap)
{
	struct smb_com_transaction2_spi_req *pSMB = NULL;
	struct smb_com_transaction2_spi_rsp *pSMBr = NULL;
	struct file_end_of_file_info *parm_data;
	int name_len;
	int rc = 0;
	int bytes_returned = 0;
	__u16 params, byte_count, data_count, param_offset, offset;

	cFYI(1, "In SetEOF");
SetEOFRetry:
	rc = smb_init(SMB_COM_TRANSACTION2, 15, tcon, (void **) &pSMB,
		      (void **) &pSMBr);
	if (rc)
		return rc;

	if (pSMB->hdr.Flags2 & SMBFLG2_UNICODE) {
		name_len =
		    cifsConvertToUCS((__le16 *) pSMB->FileName, fileName,
				     PATH_MAX, nls_codepage, remap);
		name_len++;	/* trailing null */
		name_len *= 2;
	} else {	/* BB improve the check for buffer overruns BB */
		name_len = strnlen(fileName, PATH_MAX);
		name_len++;	/* trailing null */
		strncpy(pSMB->FileName, fileName, name_len);
	}
	params = 6 + name_len;
	data_count = sizeof(struct file_end_of_file_info);
	pSMB->MaxParameterCount = cpu_to_le16(2);
	pSMB->MaxDataCount = cpu_to_le16(4100);
	pSMB->MaxSetupCount = 0;
	pSMB->Reserved = 0;
	pSMB->Flags = 0;
	pSMB->Timeout = 0;
	pSMB->Reserved2 = 0;
	param_offset = offsetof(struct smb_com_transaction2_spi_req,
				InformationLevel) - 4;
	offset = param_offset + params;
	if (SetAllocation) {
		if (tcon->ses->capabilities & CAP_INFOLEVEL_PASSTHRU)
			pSMB->InformationLevel =
				cpu_to_le16(SMB_SET_FILE_ALLOCATION_INFO2);
		else
			pSMB->InformationLevel =
				cpu_to_le16(SMB_SET_FILE_ALLOCATION_INFO);
	} else /* Set File Size */  {
	    if (tcon->ses->capabilities & CAP_INFOLEVEL_PASSTHRU)
		    pSMB->InformationLevel =
				cpu_to_le16(SMB_SET_FILE_END_OF_FILE_INFO2);
	    else
		    pSMB->InformationLevel =
				cpu_to_le16(SMB_SET_FILE_END_OF_FILE_INFO);
	}

	parm_data =
	    (struct file_end_of_file_info *) (((char *) &pSMB->hdr.Protocol) +
				       offset);
	pSMB->ParameterOffset = cpu_to_le16(param_offset);
	pSMB->DataOffset = cpu_to_le16(offset);
	pSMB->SetupCount = 1;
	pSMB->Reserved3 = 0;
	pSMB->SubCommand = cpu_to_le16(TRANS2_SET_PATH_INFORMATION);
	byte_count = 3 /* pad */  + params + data_count;
	pSMB->DataCount = cpu_to_le16(data_count);
	pSMB->TotalDataCount = pSMB->DataCount;
	pSMB->ParameterCount = cpu_to_le16(params);
	pSMB->TotalParameterCount = pSMB->ParameterCount;
	pSMB->Reserved4 = 0;
	inc_rfc1001_len(pSMB, byte_count);
	parm_data->FileSize = cpu_to_le64(size);
	pSMB->ByteCount = cpu_to_le16(byte_count);
	rc = SendReceive(xid, tcon->ses, (struct smb_hdr *) pSMB,
			 (struct smb_hdr *) pSMBr, &bytes_returned, 0);
	if (rc)
		cFYI(1, "SetPathInfo (file size) returned %d", rc);

	cifs_buf_release(pSMB);

	if (rc == -EAGAIN)
		goto SetEOFRetry;

	return rc;
}

int
CIFSSMBSetFileSize(const int xid, struct cifs_tcon *tcon, __u64 size,
		   __u16 fid, __u32 pid_of_opener, bool SetAllocation)
{
	struct smb_com_transaction2_sfi_req *pSMB  = NULL;
	struct file_end_of_file_info *parm_data;
	int rc = 0;
	__u16 params, param_offset, offset, byte_count, count;

	cFYI(1, "SetFileSize (via SetFileInfo) %lld",
			(long long)size);
	rc = small_smb_init(SMB_COM_TRANSACTION2, 15, tcon, (void **) &pSMB);

	if (rc)
		return rc;

	pSMB->hdr.Pid = cpu_to_le16((__u16)pid_of_opener);
	pSMB->hdr.PidHigh = cpu_to_le16((__u16)(pid_of_opener >> 16));

	params = 6;
	pSMB->MaxSetupCount = 0;
	pSMB->Reserved = 0;
	pSMB->Flags = 0;
	pSMB->Timeout = 0;
	pSMB->Reserved2 = 0;
	param_offset = offsetof(struct smb_com_transaction2_sfi_req, Fid) - 4;
	offset = param_offset + params;

	count = sizeof(struct file_end_of_file_info);
	pSMB->MaxParameterCount = cpu_to_le16(2);
	/* BB find exact max SMB PDU from sess structure BB */
	pSMB->MaxDataCount = cpu_to_le16(1000);
	pSMB->SetupCount = 1;
	pSMB->Reserved3 = 0;
	pSMB->SubCommand = cpu_to_le16(TRANS2_SET_FILE_INFORMATION);
	byte_count = 3 /* pad */  + params + count;
	pSMB->DataCount = cpu_to_le16(count);
	pSMB->ParameterCount = cpu_to_le16(params);
	pSMB->TotalDataCount = pSMB->DataCount;
	pSMB->TotalParameterCount = pSMB->ParameterCount;
	pSMB->ParameterOffset = cpu_to_le16(param_offset);
	parm_data =
		(struct file_end_of_file_info *) (((char *) &pSMB->hdr.Protocol)
				+ offset);
	pSMB->DataOffset = cpu_to_le16(offset);
	parm_data->FileSize = cpu_to_le64(size);
	pSMB->Fid = fid;
	if (SetAllocation) {
		if (tcon->ses->capabilities & CAP_INFOLEVEL_PASSTHRU)
			pSMB->InformationLevel =
				cpu_to_le16(SMB_SET_FILE_ALLOCATION_INFO2);
		else
			pSMB->InformationLevel =
				cpu_to_le16(SMB_SET_FILE_ALLOCATION_INFO);
	} else /* Set File Size */  {
	    if (tcon->ses->capabilities & CAP_INFOLEVEL_PASSTHRU)
		    pSMB->InformationLevel =
				cpu_to_le16(SMB_SET_FILE_END_OF_FILE_INFO2);
	    else
		    pSMB->InformationLevel =
				cpu_to_le16(SMB_SET_FILE_END_OF_FILE_INFO);
	}
	pSMB->Reserved4 = 0;
	inc_rfc1001_len(pSMB, byte_count);
	pSMB->ByteCount = cpu_to_le16(byte_count);
	rc = SendReceiveNoRsp(xid, tcon->ses, (struct smb_hdr *) pSMB, 0);
	if (rc) {
		cFYI(1, "Send error in SetFileInfo (SetFileSize) = %d", rc);
	}

	/* Note: On -EAGAIN error only caller can retry on handle based calls
		since file handle passed in no longer valid */

	return rc;
}

/* Some legacy servers such as NT4 require that the file times be set on
   an open handle, rather than by pathname - this is awkward due to
   potential access conflicts on the open, but it is unavoidable for these
   old servers since the only other choice is to go from 100 nanosecond DCE
   time and resort to the original setpathinfo level which takes the ancient
   DOS time format with 2 second granularity */
int
CIFSSMBSetFileInfo(const int xid, struct cifs_tcon *tcon,
		    const FILE_BASIC_INFO *data, __u16 fid, __u32 pid_of_opener)
{
	struct smb_com_transaction2_sfi_req *pSMB  = NULL;
	char *data_offset;
	int rc = 0;
	__u16 params, param_offset, offset, byte_count, count;

	cFYI(1, "Set Times (via SetFileInfo)");
	rc = small_smb_init(SMB_COM_TRANSACTION2, 15, tcon, (void **) &pSMB);

	if (rc)
		return rc;

	pSMB->hdr.Pid = cpu_to_le16((__u16)pid_of_opener);
	pSMB->hdr.PidHigh = cpu_to_le16((__u16)(pid_of_opener >> 16));

	params = 6;
	pSMB->MaxSetupCount = 0;
	pSMB->Reserved = 0;
	pSMB->Flags = 0;
	pSMB->Timeout = 0;
	pSMB->Reserved2 = 0;
	param_offset = offsetof(struct smb_com_transaction2_sfi_req, Fid) - 4;
	offset = param_offset + params;

	data_offset = (char *) (&pSMB->hdr.Protocol) + offset;

	count = sizeof(FILE_BASIC_INFO);
	pSMB->MaxParameterCount = cpu_to_le16(2);
	/* BB find max SMB PDU from sess */
	pSMB->MaxDataCount = cpu_to_le16(1000);
	pSMB->SetupCount = 1;
	pSMB->Reserved3 = 0;
	pSMB->SubCommand = cpu_to_le16(TRANS2_SET_FILE_INFORMATION);
	byte_count = 3 /* pad */  + params + count;
	pSMB->DataCount = cpu_to_le16(count);
	pSMB->ParameterCount = cpu_to_le16(params);
	pSMB->TotalDataCount = pSMB->DataCount;
	pSMB->TotalParameterCount = pSMB->ParameterCount;
	pSMB->ParameterOffset = cpu_to_le16(param_offset);
	pSMB->DataOffset = cpu_to_le16(offset);
	pSMB->Fid = fid;
	if (tcon->ses->capabilities & CAP_INFOLEVEL_PASSTHRU)
		pSMB->InformationLevel = cpu_to_le16(SMB_SET_FILE_BASIC_INFO2);
	else
		pSMB->InformationLevel = cpu_to_le16(SMB_SET_FILE_BASIC_INFO);
	pSMB->Reserved4 = 0;
	inc_rfc1001_len(pSMB, byte_count);
	pSMB->ByteCount = cpu_to_le16(byte_count);
	memcpy(data_offset, data, sizeof(FILE_BASIC_INFO));
	rc = SendReceiveNoRsp(xid, tcon->ses, (struct smb_hdr *) pSMB, 0);
	if (rc)
		cFYI(1, "Send error in Set Time (SetFileInfo) = %d", rc);

	/* Note: On -EAGAIN error only caller can retry on handle based calls
		since file handle passed in no longer valid */

	return rc;
}

int
CIFSSMBSetFileDisposition(const int xid, struct cifs_tcon *tcon,
			  bool delete_file, __u16 fid, __u32 pid_of_opener)
{
	struct smb_com_transaction2_sfi_req *pSMB  = NULL;
	char *data_offset;
	int rc = 0;
	__u16 params, param_offset, offset, byte_count, count;

	cFYI(1, "Set File Disposition (via SetFileInfo)");
	rc = small_smb_init(SMB_COM_TRANSACTION2, 15, tcon, (void **) &pSMB);

	if (rc)
		return rc;

	pSMB->hdr.Pid = cpu_to_le16((__u16)pid_of_opener);
	pSMB->hdr.PidHigh = cpu_to_le16((__u16)(pid_of_opener >> 16));

	params = 6;
	pSMB->MaxSetupCount = 0;
	pSMB->Reserved = 0;
	pSMB->Flags = 0;
	pSMB->Timeout = 0;
	pSMB->Reserved2 = 0;
	param_offset = offsetof(struct smb_com_transaction2_sfi_req, Fid) - 4;
	offset = param_offset + params;

	data_offset = (char *) (&pSMB->hdr.Protocol) + offset;

	count = 1;
	pSMB->MaxParameterCount = cpu_to_le16(2);
	/* BB find max SMB PDU from sess */
	pSMB->MaxDataCount = cpu_to_le16(1000);
	pSMB->SetupCount = 1;
	pSMB->Reserved3 = 0;
	pSMB->SubCommand = cpu_to_le16(TRANS2_SET_FILE_INFORMATION);
	byte_count = 3 /* pad */  + params + count;
	pSMB->DataCount = cpu_to_le16(count);
	pSMB->ParameterCount = cpu_to_le16(params);
	pSMB->TotalDataCount = pSMB->DataCount;
	pSMB->TotalParameterCount = pSMB->ParameterCount;
	pSMB->ParameterOffset = cpu_to_le16(param_offset);
	pSMB->DataOffset = cpu_to_le16(offset);
	pSMB->Fid = fid;
	pSMB->InformationLevel = cpu_to_le16(SMB_SET_FILE_DISPOSITION_INFO);
	pSMB->Reserved4 = 0;
	inc_rfc1001_len(pSMB, byte_count);
	pSMB->ByteCount = cpu_to_le16(byte_count);
	*data_offset = delete_file ? 1 : 0;
	rc = SendReceiveNoRsp(xid, tcon->ses, (struct smb_hdr *) pSMB, 0);
	if (rc)
		cFYI(1, "Send error in SetFileDisposition = %d", rc);

	return rc;
}

int
CIFSSMBSetPathInfo(const int xid, struct cifs_tcon *tcon,
		   const char *fileName, const FILE_BASIC_INFO *data,
		   const struct nls_table *nls_codepage, int remap)
{
	TRANSACTION2_SPI_REQ *pSMB = NULL;
	TRANSACTION2_SPI_RSP *pSMBr = NULL;
	int name_len;
	int rc = 0;
	int bytes_returned = 0;
	char *data_offset;
	__u16 params, param_offset, offset, byte_count, count;

	cFYI(1, "In SetTimes");

SetTimesRetry:
	rc = smb_init(SMB_COM_TRANSACTION2, 15, tcon, (void **) &pSMB,
		      (void **) &pSMBr);
	if (rc)
		return rc;

	if (pSMB->hdr.Flags2 & SMBFLG2_UNICODE) {
		name_len =
		    cifsConvertToUCS((__le16 *) pSMB->FileName, fileName,
				     PATH_MAX, nls_codepage, remap);
		name_len++;	/* trailing null */
		name_len *= 2;
	} else {	/* BB improve the check for buffer overruns BB */
		name_len = strnlen(fileName, PATH_MAX);
		name_len++;	/* trailing null */
		strncpy(pSMB->FileName, fileName, name_len);
	}

	params = 6 + name_len;
	count = sizeof(FILE_BASIC_INFO);
	pSMB->MaxParameterCount = cpu_to_le16(2);
	/* BB find max SMB PDU from sess structure BB */
	pSMB->MaxDataCount = cpu_to_le16(1000);
	pSMB->MaxSetupCount = 0;
	pSMB->Reserved = 0;
	pSMB->Flags = 0;
	pSMB->Timeout = 0;
	pSMB->Reserved2 = 0;
	param_offset = offsetof(struct smb_com_transaction2_spi_req,
				InformationLevel) - 4;
	offset = param_offset + params;
	data_offset = (char *) (&pSMB->hdr.Protocol) + offset;
	pSMB->ParameterOffset = cpu_to_le16(param_offset);
	pSMB->DataOffset = cpu_to_le16(offset);
	pSMB->SetupCount = 1;
	pSMB->Reserved3 = 0;
	pSMB->SubCommand = cpu_to_le16(TRANS2_SET_PATH_INFORMATION);
	byte_count = 3 /* pad */  + params + count;

	pSMB->DataCount = cpu_to_le16(count);
	pSMB->ParameterCount = cpu_to_le16(params);
	pSMB->TotalDataCount = pSMB->DataCount;
	pSMB->TotalParameterCount = pSMB->ParameterCount;
	if (tcon->ses->capabilities & CAP_INFOLEVEL_PASSTHRU)
		pSMB->InformationLevel = cpu_to_le16(SMB_SET_FILE_BASIC_INFO2);
	else
		pSMB->InformationLevel = cpu_to_le16(SMB_SET_FILE_BASIC_INFO);
	pSMB->Reserved4 = 0;
	inc_rfc1001_len(pSMB, byte_count);
	memcpy(data_offset, data, sizeof(FILE_BASIC_INFO));
	pSMB->ByteCount = cpu_to_le16(byte_count);
	rc = SendReceive(xid, tcon->ses, (struct smb_hdr *) pSMB,
			 (struct smb_hdr *) pSMBr, &bytes_returned, 0);
	if (rc)
		cFYI(1, "SetPathInfo (times) returned %d", rc);

	cifs_buf_release(pSMB);

	if (rc == -EAGAIN)
		goto SetTimesRetry;

	return rc;
}

/* Can not be used to set time stamps yet (due to old DOS time format) */
/* Can be used to set attributes */
#if 0  /* Possibly not needed - since it turns out that strangely NT4 has a bug
	  handling it anyway and NT4 was what we thought it would be needed for
	  Do not delete it until we prove whether needed for Win9x though */
int
CIFSSMBSetAttrLegacy(int xid, struct cifs_tcon *tcon, char *fileName,
		__u16 dos_attrs, const struct nls_table *nls_codepage)
{
	SETATTR_REQ *pSMB = NULL;
	SETATTR_RSP *pSMBr = NULL;
	int rc = 0;
	int bytes_returned;
	int name_len;

	cFYI(1, "In SetAttrLegacy");

SetAttrLgcyRetry:
	rc = smb_init(SMB_COM_SETATTR, 8, tcon, (void **) &pSMB,
		      (void **) &pSMBr);
	if (rc)
		return rc;

	if (pSMB->hdr.Flags2 & SMBFLG2_UNICODE) {
		name_len =
			ConvertToUCS((__le16 *) pSMB->fileName, fileName,
				PATH_MAX, nls_codepage);
		name_len++;     /* trailing null */
		name_len *= 2;
	} else {	/* BB improve the check for buffer overruns BB */
		name_len = strnlen(fileName, PATH_MAX);
		name_len++;     /* trailing null */
		strncpy(pSMB->fileName, fileName, name_len);
	}
	pSMB->attr = cpu_to_le16(dos_attrs);
	pSMB->BufferFormat = 0x04;
	inc_rfc1001_len(pSMB, name_len + 1);
	pSMB->ByteCount = cpu_to_le16(name_len + 1);
	rc = SendReceive(xid, tcon->ses, (struct smb_hdr *) pSMB,
			 (struct smb_hdr *) pSMBr, &bytes_returned, 0);
	if (rc)
		cFYI(1, "Error in LegacySetAttr = %d", rc);

	cifs_buf_release(pSMB);

	if (rc == -EAGAIN)
		goto SetAttrLgcyRetry;

	return rc;
}
#endif /* temporarily unneeded SetAttr legacy function */

static void
cifs_fill_unix_set_info(FILE_UNIX_BASIC_INFO *data_offset,
			const struct cifs_unix_set_info_args *args)
{
	u64 mode = args->mode;

	/*
	 * Samba server ignores set of file size to zero due to bugs in some
	 * older clients, but we should be precise - we use SetFileSize to
	 * set file size and do not want to truncate file size to zero
	 * accidentally as happened on one Samba server beta by putting
	 * zero instead of -1 here
	 */
	data_offset->EndOfFile = cpu_to_le64(NO_CHANGE_64);
	data_offset->NumOfBytes = cpu_to_le64(NO_CHANGE_64);
	data_offset->LastStatusChange = cpu_to_le64(args->ctime);
	data_offset->LastAccessTime = cpu_to_le64(args->atime);
	data_offset->LastModificationTime = cpu_to_le64(args->mtime);
	data_offset->Uid = cpu_to_le64(args->uid);
	data_offset->Gid = cpu_to_le64(args->gid);
	/* better to leave device as zero when it is  */
	data_offset->DevMajor = cpu_to_le64(MAJOR(args->device));
	data_offset->DevMinor = cpu_to_le64(MINOR(args->device));
	data_offset->Permissions = cpu_to_le64(mode);

	if (S_ISREG(mode))
		data_offset->Type = cpu_to_le32(UNIX_FILE);
	else if (S_ISDIR(mode))
		data_offset->Type = cpu_to_le32(UNIX_DIR);
	else if (S_ISLNK(mode))
		data_offset->Type = cpu_to_le32(UNIX_SYMLINK);
	else if (S_ISCHR(mode))
		data_offset->Type = cpu_to_le32(UNIX_CHARDEV);
	else if (S_ISBLK(mode))
		data_offset->Type = cpu_to_le32(UNIX_BLOCKDEV);
	else if (S_ISFIFO(mode))
		data_offset->Type = cpu_to_le32(UNIX_FIFO);
	else if (S_ISSOCK(mode))
		data_offset->Type = cpu_to_le32(UNIX_SOCKET);
}

int
CIFSSMBUnixSetFileInfo(const int xid, struct cifs_tcon *tcon,
		       const struct cifs_unix_set_info_args *args,
		       u16 fid, u32 pid_of_opener)
{
	struct smb_com_transaction2_sfi_req *pSMB  = NULL;
	FILE_UNIX_BASIC_INFO *data_offset;
	int rc = 0;
	u16 params, param_offset, offset, byte_count, count;

	cFYI(1, "Set Unix Info (via SetFileInfo)");
	rc = small_smb_init(SMB_COM_TRANSACTION2, 15, tcon, (void **) &pSMB);

	if (rc)
		return rc;

	pSMB->hdr.Pid = cpu_to_le16((__u16)pid_of_opener);
	pSMB->hdr.PidHigh = cpu_to_le16((__u16)(pid_of_opener >> 16));

	params = 6;
	pSMB->MaxSetupCount = 0;
	pSMB->Reserved = 0;
	pSMB->Flags = 0;
	pSMB->Timeout = 0;
	pSMB->Reserved2 = 0;
	param_offset = offsetof(struct smb_com_transaction2_sfi_req, Fid) - 4;
	offset = param_offset + params;

	data_offset = (FILE_UNIX_BASIC_INFO *)
				((char *)(&pSMB->hdr.Protocol) + offset);
	count = sizeof(FILE_UNIX_BASIC_INFO);

	pSMB->MaxParameterCount = cpu_to_le16(2);
	/* BB find max SMB PDU from sess */
	pSMB->MaxDataCount = cpu_to_le16(1000);
	pSMB->SetupCount = 1;
	pSMB->Reserved3 = 0;
	pSMB->SubCommand = cpu_to_le16(TRANS2_SET_FILE_INFORMATION);
	byte_count = 3 /* pad */  + params + count;
	pSMB->DataCount = cpu_to_le16(count);
	pSMB->ParameterCount = cpu_to_le16(params);
	pSMB->TotalDataCount = pSMB->DataCount;
	pSMB->TotalParameterCount = pSMB->ParameterCount;
	pSMB->ParameterOffset = cpu_to_le16(param_offset);
	pSMB->DataOffset = cpu_to_le16(offset);
	pSMB->Fid = fid;
	pSMB->InformationLevel = cpu_to_le16(SMB_SET_FILE_UNIX_BASIC);
	pSMB->Reserved4 = 0;
	inc_rfc1001_len(pSMB, byte_count);
	pSMB->ByteCount = cpu_to_le16(byte_count);

	cifs_fill_unix_set_info(data_offset, args);

	rc = SendReceiveNoRsp(xid, tcon->ses, (struct smb_hdr *) pSMB, 0);
	if (rc)
		cFYI(1, "Send error in Set Time (SetFileInfo) = %d", rc);

	/* Note: On -EAGAIN error only caller can retry on handle based calls
		since file handle passed in no longer valid */

	return rc;
}

int
CIFSSMBUnixSetPathInfo(const int xid, struct cifs_tcon *tcon, char *fileName,
		       const struct cifs_unix_set_info_args *args,
		       const struct nls_table *nls_codepage, int remap)
{
	TRANSACTION2_SPI_REQ *pSMB = NULL;
	TRANSACTION2_SPI_RSP *pSMBr = NULL;
	int name_len;
	int rc = 0;
	int bytes_returned = 0;
	FILE_UNIX_BASIC_INFO *data_offset;
	__u16 params, param_offset, offset, count, byte_count;

	cFYI(1, "In SetUID/GID/Mode");
setPermsRetry:
	rc = smb_init(SMB_COM_TRANSACTION2, 15, tcon, (void **) &pSMB,
		      (void **) &pSMBr);
	if (rc)
		return rc;

	if (pSMB->hdr.Flags2 & SMBFLG2_UNICODE) {
		name_len =
		    cifsConvertToUCS((__le16 *) pSMB->FileName, fileName,
				     PATH_MAX, nls_codepage, remap);
		name_len++;	/* trailing null */
		name_len *= 2;
	} else {	/* BB improve the check for buffer overruns BB */
		name_len = strnlen(fileName, PATH_MAX);
		name_len++;	/* trailing null */
		strncpy(pSMB->FileName, fileName, name_len);
	}

	params = 6 + name_len;
	count = sizeof(FILE_UNIX_BASIC_INFO);
	pSMB->MaxParameterCount = cpu_to_le16(2);
	/* BB find max SMB PDU from sess structure BB */
	pSMB->MaxDataCount = cpu_to_le16(1000);
	pSMB->MaxSetupCount = 0;
	pSMB->Reserved = 0;
	pSMB->Flags = 0;
	pSMB->Timeout = 0;
	pSMB->Reserved2 = 0;
	param_offset = offsetof(struct smb_com_transaction2_spi_req,
				InformationLevel) - 4;
	offset = param_offset + params;
	data_offset =
	    (FILE_UNIX_BASIC_INFO *) ((char *) &pSMB->hdr.Protocol +
				      offset);
	memset(data_offset, 0, count);
	pSMB->DataOffset = cpu_to_le16(offset);
	pSMB->ParameterOffset = cpu_to_le16(param_offset);
	pSMB->SetupCount = 1;
	pSMB->Reserved3 = 0;
	pSMB->SubCommand = cpu_to_le16(TRANS2_SET_PATH_INFORMATION);
	byte_count = 3 /* pad */  + params + count;
	pSMB->ParameterCount = cpu_to_le16(params);
	pSMB->DataCount = cpu_to_le16(count);
	pSMB->TotalParameterCount = pSMB->ParameterCount;
	pSMB->TotalDataCount = pSMB->DataCount;
	pSMB->InformationLevel = cpu_to_le16(SMB_SET_FILE_UNIX_BASIC);
	pSMB->Reserved4 = 0;
	inc_rfc1001_len(pSMB, byte_count);

	cifs_fill_unix_set_info(data_offset, args);

	pSMB->ByteCount = cpu_to_le16(byte_count);
	rc = SendReceive(xid, tcon->ses, (struct smb_hdr *) pSMB,
			 (struct smb_hdr *) pSMBr, &bytes_returned, 0);
	if (rc)
		cFYI(1, "SetPathInfo (perms) returned %d", rc);

	cifs_buf_release(pSMB);
	if (rc == -EAGAIN)
		goto setPermsRetry;
	return rc;
}

#ifdef CONFIG_CIFS_XATTR
/*
 * Do a path-based QUERY_ALL_EAS call and parse the result. This is a common
 * function used by listxattr and getxattr type calls. When ea_name is set,
 * it looks for that attribute name and stuffs that value into the EAData
 * buffer. When ea_name is NULL, it stuffs a list of attribute names into the
 * buffer. In both cases, the return value is either the length of the
 * resulting data or a negative error code. If EAData is a NULL pointer then
 * the data isn't copied to it, but the length is returned.
 */
ssize_t
CIFSSMBQAllEAs(const int xid, struct cifs_tcon *tcon,
		const unsigned char *searchName, const unsigned char *ea_name,
		char *EAData, size_t buf_size,
		const struct nls_table *nls_codepage, int remap)
{
		/* BB assumes one setup word */
	TRANSACTION2_QPI_REQ *pSMB = NULL;
	TRANSACTION2_QPI_RSP *pSMBr = NULL;
	int rc = 0;
	int bytes_returned;
	int list_len;
	struct fealist *ea_response_data;
	struct fea *temp_fea;
	char *temp_ptr;
	char *end_of_smb;
	__u16 params, byte_count, data_offset;

	cFYI(1, "In Query All EAs path %s", searchName);
QAllEAsRetry:
	rc = smb_init(SMB_COM_TRANSACTION2, 15, tcon, (void **) &pSMB,
		      (void **) &pSMBr);
	if (rc)
		return rc;

	if (pSMB->hdr.Flags2 & SMBFLG2_UNICODE) {
		list_len =
		    cifsConvertToUCS((__le16 *) pSMB->FileName, searchName,
				     PATH_MAX, nls_codepage, remap);
		list_len++;	/* trailing null */
		list_len *= 2;
	} else {	/* BB improve the check for buffer overruns BB */
		list_len = strnlen(searchName, PATH_MAX);
		list_len++;	/* trailing null */
		strncpy(pSMB->FileName, searchName, list_len);
	}

	params = 2 /* level */ + 4 /* reserved */ + list_len /* includes NUL */;
	pSMB->TotalDataCount = 0;
	pSMB->MaxParameterCount = cpu_to_le16(2);
	/* BB find exact max SMB PDU from sess structure BB */
	pSMB->MaxDataCount = cpu_to_le16(CIFSMaxBufSize);
	pSMB->MaxSetupCount = 0;
	pSMB->Reserved = 0;
	pSMB->Flags = 0;
	pSMB->Timeout = 0;
	pSMB->Reserved2 = 0;
	pSMB->ParameterOffset = cpu_to_le16(offsetof(
	struct smb_com_transaction2_qpi_req, InformationLevel) - 4);
	pSMB->DataCount = 0;
	pSMB->DataOffset = 0;
	pSMB->SetupCount = 1;
	pSMB->Reserved3 = 0;
	pSMB->SubCommand = cpu_to_le16(TRANS2_QUERY_PATH_INFORMATION);
	byte_count = params + 1 /* pad */ ;
	pSMB->TotalParameterCount = cpu_to_le16(params);
	pSMB->ParameterCount = pSMB->TotalParameterCount;
	pSMB->InformationLevel = cpu_to_le16(SMB_INFO_QUERY_ALL_EAS);
	pSMB->Reserved4 = 0;
	inc_rfc1001_len(pSMB, byte_count);
	pSMB->ByteCount = cpu_to_le16(byte_count);

	rc = SendReceive(xid, tcon->ses, (struct smb_hdr *) pSMB,
			 (struct smb_hdr *) pSMBr, &bytes_returned, 0);
	if (rc) {
		cFYI(1, "Send error in QueryAllEAs = %d", rc);
		goto QAllEAsOut;
	}


	/* BB also check enough total bytes returned */
	/* BB we need to improve the validity checking
	of these trans2 responses */

	rc = validate_t2((struct smb_t2_rsp *)pSMBr);
	if (rc || get_bcc(&pSMBr->hdr) < 4) {
		rc = -EIO;	/* bad smb */
		goto QAllEAsOut;
	}

	/* check that length of list is not more than bcc */
	/* check that each entry does not go beyond length
	   of list */
	/* check that each element of each entry does not
	   go beyond end of list */
	/* validate_trans2_offsets() */
	/* BB check if start of smb + data_offset > &bcc+ bcc */

	data_offset = le16_to_cpu(pSMBr->t2.DataOffset);
	ea_response_data = (struct fealist *)
				(((char *) &pSMBr->hdr.Protocol) + data_offset);

	list_len = le32_to_cpu(ea_response_data->list_len);
	cFYI(1, "ea length %d", list_len);
	if (list_len <= 8) {
		cFYI(1, "empty EA list returned from server");
		goto QAllEAsOut;
	}

	/* make sure list_len doesn't go past end of SMB */
	end_of_smb = (char *)pByteArea(&pSMBr->hdr) + get_bcc(&pSMBr->hdr);
	if ((char *)ea_response_data + list_len > end_of_smb) {
		cFYI(1, "EA list appears to go beyond SMB");
		rc = -EIO;
		goto QAllEAsOut;
	}

	/* account for ea list len */
	list_len -= 4;
	temp_fea = ea_response_data->list;
	temp_ptr = (char *)temp_fea;
	while (list_len > 0) {
		unsigned int name_len;
		__u16 value_len;

		list_len -= 4;
		temp_ptr += 4;
		/* make sure we can read name_len and value_len */
		if (list_len < 0) {
			cFYI(1, "EA entry goes beyond length of list");
			rc = -EIO;
			goto QAllEAsOut;
		}

		name_len = temp_fea->name_len;
		value_len = le16_to_cpu(temp_fea->value_len);
		list_len -= name_len + 1 + value_len;
		if (list_len < 0) {
			cFYI(1, "EA entry goes beyond length of list");
			rc = -EIO;
			goto QAllEAsOut;
		}

		if (ea_name) {
			if (strncmp(ea_name, temp_ptr, name_len) == 0) {
				temp_ptr += name_len + 1;
				rc = value_len;
				if (buf_size == 0)
					goto QAllEAsOut;
				if ((size_t)value_len > buf_size) {
					rc = -ERANGE;
					goto QAllEAsOut;
				}
				memcpy(EAData, temp_ptr, value_len);
				goto QAllEAsOut;
			}
		} else {
			/* account for prefix user. and trailing null */
			rc += (5 + 1 + name_len);
			if (rc < (int) buf_size) {
				memcpy(EAData, "user.", 5);
				EAData += 5;
				memcpy(EAData, temp_ptr, name_len);
				EAData += name_len;
				/* null terminate name */
				*EAData = 0;
				++EAData;
			} else if (buf_size == 0) {
				/* skip copy - calc size only */
			} else {
				/* stop before overrun buffer */
				rc = -ERANGE;
				break;
			}
		}
		temp_ptr += name_len + 1 + value_len;
		temp_fea = (struct fea *)temp_ptr;
	}

	/* didn't find the named attribute */
	if (ea_name)
		rc = -ENODATA;

QAllEAsOut:
	cifs_buf_release(pSMB);
	if (rc == -EAGAIN)
		goto QAllEAsRetry;

	return (ssize_t)rc;
}

int
CIFSSMBSetEA(const int xid, struct cifs_tcon *tcon, const char *fileName,
	     const char *ea_name, const void *ea_value,
	     const __u16 ea_value_len, const struct nls_table *nls_codepage,
	     int remap)
{
	struct smb_com_transaction2_spi_req *pSMB = NULL;
	struct smb_com_transaction2_spi_rsp *pSMBr = NULL;
	struct fealist *parm_data;
	int name_len;
	int rc = 0;
	int bytes_returned = 0;
	__u16 params, param_offset, byte_count, offset, count;

	cFYI(1, "In SetEA");
SetEARetry:
	rc = smb_init(SMB_COM_TRANSACTION2, 15, tcon, (void **) &pSMB,
		      (void **) &pSMBr);
	if (rc)
		return rc;

	if (pSMB->hdr.Flags2 & SMBFLG2_UNICODE) {
		name_len =
		    cifsConvertToUCS((__le16 *) pSMB->FileName, fileName,
				     PATH_MAX, nls_codepage, remap);
		name_len++;	/* trailing null */
		name_len *= 2;
	} else {	/* BB improve the check for buffer overruns BB */
		name_len = strnlen(fileName, PATH_MAX);
		name_len++;	/* trailing null */
		strncpy(pSMB->FileName, fileName, name_len);
	}

	params = 6 + name_len;

	/* done calculating parms using name_len of file name,
	now use name_len to calculate length of ea name
	we are going to create in the inode xattrs */
	if (ea_name == NULL)
		name_len = 0;
	else
		name_len = strnlen(ea_name, 255);

	count = sizeof(*parm_data) + ea_value_len + name_len;
	pSMB->MaxParameterCount = cpu_to_le16(2);
	/* BB find max SMB PDU from sess */
	pSMB->MaxDataCount = cpu_to_le16(1000);
	pSMB->MaxSetupCount = 0;
	pSMB->Reserved = 0;
	pSMB->Flags = 0;
	pSMB->Timeout = 0;
	pSMB->Reserved2 = 0;
	param_offset = offsetof(struct smb_com_transaction2_spi_req,
				InformationLevel) - 4;
	offset = param_offset + params;
	pSMB->InformationLevel =
		cpu_to_le16(SMB_SET_FILE_EA);

	parm_data =
		(struct fealist *) (((char *) &pSMB->hdr.Protocol) +
				       offset);
	pSMB->ParameterOffset = cpu_to_le16(param_offset);
	pSMB->DataOffset = cpu_to_le16(offset);
	pSMB->SetupCount = 1;
	pSMB->Reserved3 = 0;
	pSMB->SubCommand = cpu_to_le16(TRANS2_SET_PATH_INFORMATION);
	byte_count = 3 /* pad */  + params + count;
	pSMB->DataCount = cpu_to_le16(count);
	parm_data->list_len = cpu_to_le32(count);
	parm_data->list[0].EA_flags = 0;
	/* we checked above that name len is less than 255 */
	parm_data->list[0].name_len = (__u8)name_len;
	/* EA names are always ASCII */
	if (ea_name)
		strncpy(parm_data->list[0].name, ea_name, name_len);
	parm_data->list[0].name[name_len] = 0;
	parm_data->list[0].value_len = cpu_to_le16(ea_value_len);
	/* caller ensures that ea_value_len is less than 64K but
	we need to ensure that it fits within the smb */

	/*BB add length check to see if it would fit in
	     negotiated SMB buffer size BB */
	/* if (ea_value_len > buffer_size - 512 (enough for header)) */
	if (ea_value_len)
		memcpy(parm_data->list[0].name+name_len+1,
		       ea_value, ea_value_len);

	pSMB->TotalDataCount = pSMB->DataCount;
	pSMB->ParameterCount = cpu_to_le16(params);
	pSMB->TotalParameterCount = pSMB->ParameterCount;
	pSMB->Reserved4 = 0;
	inc_rfc1001_len(pSMB, byte_count);
	pSMB->ByteCount = cpu_to_le16(byte_count);
	rc = SendReceive(xid, tcon->ses, (struct smb_hdr *) pSMB,
			 (struct smb_hdr *) pSMBr, &bytes_returned, 0);
	if (rc)
		cFYI(1, "SetPathInfo (EA) returned %d", rc);

	cifs_buf_release(pSMB);

	if (rc == -EAGAIN)
		goto SetEARetry;

	return rc;
}
#endif
<<<<<<< HEAD

#ifdef CONFIG_CIFS_DNOTIFY_EXPERIMENTAL /* BB unused temporarily */
/*
 *	Years ago the kernel added a "dnotify" function for Samba server,
 *	to allow network clients (such as Windows) to display updated
 *	lists of files in directory listings automatically when
 *	files are added by one user when another user has the
 *	same directory open on their desktop.  The Linux cifs kernel
 *	client hooked into the kernel side of this interface for
 *	the same reason, but ironically when the VFS moved from
 *	"dnotify" to "inotify" it became harder to plug in Linux
 *	network file system clients (the most obvious use case
 *	for notify interfaces is when multiple users can update
 *	the contents of the same directory - exactly what network
 *	file systems can do) although the server (Samba) could
 *	still use it.  For the short term we leave the worker
 *	function ifdeffed out (below) until inotify is fixed
 *	in the VFS to make it easier to plug in network file
 *	system clients.  If inotify turns out to be permanently
 *	incompatible for network fs clients, we could instead simply
 *	expose this config flag by adding a future cifs (and smb2) notify ioctl.
 */
int CIFSSMBNotify(const int xid, struct cifsTconInfo *tcon,
		  const int notify_subdirs, const __u16 netfid,
		  __u32 filter, struct file *pfile, int multishot,
		  const struct nls_table *nls_codepage)
{
	int rc = 0;
	struct smb_com_transaction_change_notify_req *pSMB = NULL;
	struct smb_com_ntransaction_change_notify_rsp *pSMBr = NULL;
	struct dir_notify_req *dnotify_req;
	int bytes_returned;

	cFYI(1, "In CIFSSMBNotify for file handle %d", (int)netfid);
	rc = smb_init(SMB_COM_NT_TRANSACT, 23, tcon, (void **) &pSMB,
		      (void **) &pSMBr);
	if (rc)
		return rc;

	pSMB->TotalParameterCount = 0 ;
	pSMB->TotalDataCount = 0;
	pSMB->MaxParameterCount = cpu_to_le32(2);
	/* BB find exact data count max from sess structure BB */
	pSMB->MaxDataCount = 0; /* same in little endian or be */
/* BB VERIFY verify which is correct for above BB */
	pSMB->MaxDataCount = cpu_to_le32((tcon->ses->server->maxBuf -
					     MAX_CIFS_HDR_SIZE) & 0xFFFFFF00);

	pSMB->MaxSetupCount = 4;
	pSMB->Reserved = 0;
	pSMB->ParameterOffset = 0;
	pSMB->DataCount = 0;
	pSMB->DataOffset = 0;
	pSMB->SetupCount = 4; /* single byte does not need le conversion */
	pSMB->SubCommand = cpu_to_le16(NT_TRANSACT_NOTIFY_CHANGE);
	pSMB->ParameterCount = pSMB->TotalParameterCount;
	if (notify_subdirs)
		pSMB->WatchTree = 1; /* one byte - no le conversion needed */
	pSMB->Reserved2 = 0;
	pSMB->CompletionFilter = cpu_to_le32(filter);
	pSMB->Fid = netfid; /* file handle always le */
	pSMB->ByteCount = 0;

=======

#ifdef CONFIG_CIFS_DNOTIFY_EXPERIMENTAL /* BB unused temporarily */
/*
 *	Years ago the kernel added a "dnotify" function for Samba server,
 *	to allow network clients (such as Windows) to display updated
 *	lists of files in directory listings automatically when
 *	files are added by one user when another user has the
 *	same directory open on their desktop.  The Linux cifs kernel
 *	client hooked into the kernel side of this interface for
 *	the same reason, but ironically when the VFS moved from
 *	"dnotify" to "inotify" it became harder to plug in Linux
 *	network file system clients (the most obvious use case
 *	for notify interfaces is when multiple users can update
 *	the contents of the same directory - exactly what network
 *	file systems can do) although the server (Samba) could
 *	still use it.  For the short term we leave the worker
 *	function ifdeffed out (below) until inotify is fixed
 *	in the VFS to make it easier to plug in network file
 *	system clients.  If inotify turns out to be permanently
 *	incompatible for network fs clients, we could instead simply
 *	expose this config flag by adding a future cifs (and smb2) notify ioctl.
 */
int CIFSSMBNotify(const int xid, struct cifs_tcon *tcon,
		  const int notify_subdirs, const __u16 netfid,
		  __u32 filter, struct file *pfile, int multishot,
		  const struct nls_table *nls_codepage)
{
	int rc = 0;
	struct smb_com_transaction_change_notify_req *pSMB = NULL;
	struct smb_com_ntransaction_change_notify_rsp *pSMBr = NULL;
	struct dir_notify_req *dnotify_req;
	int bytes_returned;

	cFYI(1, "In CIFSSMBNotify for file handle %d", (int)netfid);
	rc = smb_init(SMB_COM_NT_TRANSACT, 23, tcon, (void **) &pSMB,
		      (void **) &pSMBr);
	if (rc)
		return rc;

	pSMB->TotalParameterCount = 0 ;
	pSMB->TotalDataCount = 0;
	pSMB->MaxParameterCount = cpu_to_le32(2);
	/* BB find exact data count max from sess structure BB */
	pSMB->MaxDataCount = 0; /* same in little endian or be */
/* BB VERIFY verify which is correct for above BB */
	pSMB->MaxDataCount = cpu_to_le32((tcon->ses->server->maxBuf -
					     MAX_CIFS_HDR_SIZE) & 0xFFFFFF00);

	pSMB->MaxSetupCount = 4;
	pSMB->Reserved = 0;
	pSMB->ParameterOffset = 0;
	pSMB->DataCount = 0;
	pSMB->DataOffset = 0;
	pSMB->SetupCount = 4; /* single byte does not need le conversion */
	pSMB->SubCommand = cpu_to_le16(NT_TRANSACT_NOTIFY_CHANGE);
	pSMB->ParameterCount = pSMB->TotalParameterCount;
	if (notify_subdirs)
		pSMB->WatchTree = 1; /* one byte - no le conversion needed */
	pSMB->Reserved2 = 0;
	pSMB->CompletionFilter = cpu_to_le32(filter);
	pSMB->Fid = netfid; /* file handle always le */
	pSMB->ByteCount = 0;

>>>>>>> 55922c9d
	rc = SendReceive(xid, tcon->ses, (struct smb_hdr *) pSMB,
			 (struct smb_hdr *)pSMBr, &bytes_returned,
			 CIFS_ASYNC_OP);
	if (rc) {
		cFYI(1, "Error in Notify = %d", rc);
	} else {
		/* Add file to outstanding requests */
		/* BB change to kmem cache alloc */
		dnotify_req = kmalloc(
						sizeof(struct dir_notify_req),
						 GFP_KERNEL);
		if (dnotify_req) {
			dnotify_req->Pid = pSMB->hdr.Pid;
			dnotify_req->PidHigh = pSMB->hdr.PidHigh;
			dnotify_req->Mid = pSMB->hdr.Mid;
			dnotify_req->Tid = pSMB->hdr.Tid;
			dnotify_req->Uid = pSMB->hdr.Uid;
			dnotify_req->netfid = netfid;
			dnotify_req->pfile = pfile;
			dnotify_req->filter = filter;
			dnotify_req->multishot = multishot;
			spin_lock(&GlobalMid_Lock);
			list_add_tail(&dnotify_req->lhead,
					&GlobalDnotifyReqList);
			spin_unlock(&GlobalMid_Lock);
		} else
			rc = -ENOMEM;
	}
	cifs_buf_release(pSMB);
	return rc;
}
#endif /* was needed for dnotify, and will be needed for inotify when VFS fix */<|MERGE_RESOLUTION|>--- conflicted
+++ resolved
@@ -575,18 +575,6 @@
 			server->capabilities & CAP_EXTENDED_SECURITY) &&
 				(pSMBr->EncryptionKeyLength == 0)) {
 		/* decode security blob */
-<<<<<<< HEAD
-	} else if (server->secMode & SECMODE_PW_ENCRYPT) {
-		rc = -EIO; /* no crypt key only if plain text pwd */
-		goto neg_err_exit;
-	}
-
-	/* BB might be helpful to save off the domain of server here */
-
-	if ((pSMBr->hdr.Flags2 & SMBFLG2_EXT_SEC) &&
-		(server->capabilities & CAP_EXTENDED_SECURITY)) {
-=======
->>>>>>> 55922c9d
 		count = get_bcc(&pSMBr->hdr);
 		if (count < 16) {
 			rc = -EIO;
@@ -748,11 +736,8 @@
 	put_bcc(1, &smb->hdr);
 	smb->Data[0] = 'a';
 	inc_rfc1001_len(smb, 3);
-<<<<<<< HEAD
-=======
 	iov.iov_base = smb;
 	iov.iov_len = be32_to_cpu(smb->hdr.smb_buf_length) + 4;
->>>>>>> 55922c9d
 
 	rc = cifs_call_async(server, &iov, 1, cifs_echo_callback, server, true);
 	if (rc)
@@ -6005,71 +5990,6 @@
 	return rc;
 }
 #endif
-<<<<<<< HEAD
-
-#ifdef CONFIG_CIFS_DNOTIFY_EXPERIMENTAL /* BB unused temporarily */
-/*
- *	Years ago the kernel added a "dnotify" function for Samba server,
- *	to allow network clients (such as Windows) to display updated
- *	lists of files in directory listings automatically when
- *	files are added by one user when another user has the
- *	same directory open on their desktop.  The Linux cifs kernel
- *	client hooked into the kernel side of this interface for
- *	the same reason, but ironically when the VFS moved from
- *	"dnotify" to "inotify" it became harder to plug in Linux
- *	network file system clients (the most obvious use case
- *	for notify interfaces is when multiple users can update
- *	the contents of the same directory - exactly what network
- *	file systems can do) although the server (Samba) could
- *	still use it.  For the short term we leave the worker
- *	function ifdeffed out (below) until inotify is fixed
- *	in the VFS to make it easier to plug in network file
- *	system clients.  If inotify turns out to be permanently
- *	incompatible for network fs clients, we could instead simply
- *	expose this config flag by adding a future cifs (and smb2) notify ioctl.
- */
-int CIFSSMBNotify(const int xid, struct cifsTconInfo *tcon,
-		  const int notify_subdirs, const __u16 netfid,
-		  __u32 filter, struct file *pfile, int multishot,
-		  const struct nls_table *nls_codepage)
-{
-	int rc = 0;
-	struct smb_com_transaction_change_notify_req *pSMB = NULL;
-	struct smb_com_ntransaction_change_notify_rsp *pSMBr = NULL;
-	struct dir_notify_req *dnotify_req;
-	int bytes_returned;
-
-	cFYI(1, "In CIFSSMBNotify for file handle %d", (int)netfid);
-	rc = smb_init(SMB_COM_NT_TRANSACT, 23, tcon, (void **) &pSMB,
-		      (void **) &pSMBr);
-	if (rc)
-		return rc;
-
-	pSMB->TotalParameterCount = 0 ;
-	pSMB->TotalDataCount = 0;
-	pSMB->MaxParameterCount = cpu_to_le32(2);
-	/* BB find exact data count max from sess structure BB */
-	pSMB->MaxDataCount = 0; /* same in little endian or be */
-/* BB VERIFY verify which is correct for above BB */
-	pSMB->MaxDataCount = cpu_to_le32((tcon->ses->server->maxBuf -
-					     MAX_CIFS_HDR_SIZE) & 0xFFFFFF00);
-
-	pSMB->MaxSetupCount = 4;
-	pSMB->Reserved = 0;
-	pSMB->ParameterOffset = 0;
-	pSMB->DataCount = 0;
-	pSMB->DataOffset = 0;
-	pSMB->SetupCount = 4; /* single byte does not need le conversion */
-	pSMB->SubCommand = cpu_to_le16(NT_TRANSACT_NOTIFY_CHANGE);
-	pSMB->ParameterCount = pSMB->TotalParameterCount;
-	if (notify_subdirs)
-		pSMB->WatchTree = 1; /* one byte - no le conversion needed */
-	pSMB->Reserved2 = 0;
-	pSMB->CompletionFilter = cpu_to_le32(filter);
-	pSMB->Fid = netfid; /* file handle always le */
-	pSMB->ByteCount = 0;
-
-=======
 
 #ifdef CONFIG_CIFS_DNOTIFY_EXPERIMENTAL /* BB unused temporarily */
 /*
@@ -6133,7 +6053,6 @@
 	pSMB->Fid = netfid; /* file handle always le */
 	pSMB->ByteCount = 0;
 
->>>>>>> 55922c9d
 	rc = SendReceive(xid, tcon->ses, (struct smb_hdr *) pSMB,
 			 (struct smb_hdr *)pSMBr, &bytes_returned,
 			 CIFS_ASYNC_OP);
