--- conflicted
+++ resolved
@@ -1034,20 +1034,6 @@
 	vol->sign = false;
 
 	switch (match_token(value, cifs_secflavor_tokens, args)) {
-<<<<<<< HEAD
-	case Opt_sec_krb5:
-		vol->secFlg |= CIFSSEC_MAY_KRB5 | CIFSSEC_MAY_SIGN;
-		break;
-	case Opt_sec_krb5i:
-		vol->secFlg |= CIFSSEC_MAY_KRB5 | CIFSSEC_MUST_SIGN;
-		break;
-	case Opt_sec_krb5p:
-		/* vol->secFlg |= CIFSSEC_MUST_SEAL | CIFSSEC_MAY_KRB5; */
-		cifs_dbg(VFS, "Krb5 cifs privacy not supported\n");
-		break;
-	case Opt_sec_ntlmssp:
-		vol->secFlg |= CIFSSEC_MAY_NTLMSSP;
-=======
 	case Opt_sec_krb5p:
 		cifs_dbg(VFS, "sec=krb5p is not supported!\n");
 		return 1;
@@ -1056,7 +1042,6 @@
 		/* Fallthrough */
 	case Opt_sec_krb5:
 		vol->sectype = Kerberos;
->>>>>>> d0e0ac97
 		break;
 	case Opt_sec_ntlmsspi:
 		vol->sign = true;
@@ -1083,7 +1068,6 @@
 #endif
 	case Opt_sec_none:
 		vol->nullauth = 1;
-		vol->secFlg |= CIFSSEC_MAY_NTLM;
 		break;
 	default:
 		cifs_dbg(VFS, "bad security option: %s\n", value);
@@ -2124,15 +2108,6 @@
 		goto out_err;
 	}
 
-<<<<<<< HEAD
-	rc = cifs_crypto_shash_allocate(tcp_ses);
-	if (rc) {
-		cifs_dbg(VFS, "could not setup hash structures rc %d\n", rc);
-		goto out_err;
-	}
-
-=======
->>>>>>> d0e0ac97
 	tcp_ses->ops = volume_info->ops;
 	tcp_ses->vals = volume_info->vals;
 	cifs_set_net_ns(tcp_ses, get_net(current->nsproxy->net_ns));
