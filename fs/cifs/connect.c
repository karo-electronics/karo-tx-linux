--- conflicted
+++ resolved
@@ -2953,15 +2953,8 @@
 	if (volume_info->nullauth) {
 		cFYI(1, "null user");
 		volume_info->username = kzalloc(1, GFP_KERNEL);
-<<<<<<< HEAD
-		if (volume_info->username == NULL) {
-			rc = -ENOMEM;
-			goto out;
-		}
-=======
 		if (volume_info->username == NULL)
 			return -ENOMEM;
->>>>>>> f560f669
 	} else if (volume_info->username) {
 		/* BB fixme parse for domain name here */
 		cFYI(1, "Username: %s", volume_info->username);
@@ -3019,10 +3012,7 @@
 	struct tcon_link *tlink;
 #ifdef CONFIG_CIFS_DFS_UPCALL
 	int referral_walks_count = 0;
-<<<<<<< HEAD
-=======
 #endif
->>>>>>> f560f669
 
 	rc = bdi_setup_and_register(&cifs_sb->bdi, "cifs", BDI_CAP_MAP_COPY);
 	if (rc)
@@ -3030,10 +3020,7 @@
 
 	cifs_sb->bdi.ra_pages = default_backing_dev_info.ra_pages;
 
-<<<<<<< HEAD
-=======
 #ifdef CONFIG_CIFS_DFS_UPCALL
->>>>>>> f560f669
 try_mount_again:
 	/* cleanup activities if we're chasing a referral */
 	if (referral_walks_count) {
