--- conflicted
+++ resolved
@@ -153,29 +153,6 @@
 	    Allows to fetch CIFS/NTFS ACL from the server.  The DACL blob
 	    is handed over to the application/caller.
 
-<<<<<<< HEAD
-config CIFS_SMB2
-	bool "SMB2 network file system support (EXPERIMENTAL)"
-	depends on EXPERIMENTAL && INET && BROKEN
-	select NLS
-	select KEYS
-	select FSCACHE
-	select DNS_RESOLVER
-
-	help
-	  This enables experimental support for the SMB2 (Server Message Block
-	  version 2) protocol. The SMB2 protocol is the successor to the
-	  popular CIFS and SMB network file sharing protocols. SMB2 is the
-	  native file sharing mechanism for recent versions of Windows
-	  operating systems (since Vista).  SMB2 enablement will eventually
-	  allow users better performance, security and features, than would be
-	  possible with cifs. Note that smb2 mount options also are simpler
-	  (compared to cifs) due to protocol improvements.
-
-	  Unless you are a developer or tester, say N.
-
-=======
->>>>>>> 55922c9d
 config CIFS_NFSD_EXPORT
 	  bool "Allow nfsd to export CIFS file system (EXPERIMENTAL)"
 	  depends on CIFS && EXPERIMENTAL
