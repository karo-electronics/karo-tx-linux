--- conflicted
+++ resolved
@@ -134,15 +134,10 @@
 				file->user_info.fdCreator =
 					cpu_to_be32(HFSP_SYMLINK_CREATOR);
 			} else {
-<<<<<<< HEAD
-				file->user_info.fdType = cpu_to_be32(sbi->type);
-				file->user_info.fdCreator = cpu_to_be32(sbi->creator);
-=======
 				file->user_info.fdType =
 					cpu_to_be32(sbi->type);
 				file->user_info.fdCreator =
 					cpu_to_be32(sbi->creator);
->>>>>>> 3cbea436
 			}
 			if (HFSPLUS_FLG_IMMUTABLE &
 					(file->permissions.rootflags |
@@ -150,13 +145,6 @@
 				file->flags |=
 					cpu_to_be16(HFSPLUS_FILE_LOCKED);
 		} else {
-<<<<<<< HEAD
-			file->user_info.fdType = cpu_to_be32(HFSP_HARDLINK_TYPE);
-			file->user_info.fdCreator = cpu_to_be32(HFSP_HFSPLUS_CREATOR);
-			file->user_info.fdFlags = cpu_to_be16(0x100);
-			file->create_date = HFSPLUS_I(sbi->hidden_dir)->create_date;
-			file->permissions.dev = cpu_to_be32(HFSPLUS_I(inode)->linkid);
-=======
 			file->user_info.fdType =
 				cpu_to_be32(HFSP_HARDLINK_TYPE);
 			file->user_info.fdCreator =
@@ -167,7 +155,6 @@
 				HFSPLUS_I(sbi->hidden_dir)->create_date;
 			file->permissions.dev =
 				cpu_to_be32(HFSPLUS_I(inode)->linkid);
->>>>>>> 3cbea436
 		}
 		return sizeof(*file);
 	}
@@ -223,12 +210,8 @@
 	int entry_size;
 	int err;
 
-<<<<<<< HEAD
-	dprint(DBG_CAT_MOD, "create_cat: %s,%u(%d)\n", str->name, cnid, inode->i_nlink);
-=======
 	dprint(DBG_CAT_MOD, "create_cat: %s,%u(%d)\n",
 		str->name, cnid, inode->i_nlink);
->>>>>>> 3cbea436
 	hfs_find_init(HFSPLUS_SB(sb)->cat_tree, &fd);
 
 	hfsplus_cat_build_key(sb, fd.search_key, cnid, NULL);
@@ -284,12 +267,8 @@
 	int err, off;
 	u16 type;
 
-<<<<<<< HEAD
-	dprint(DBG_CAT_MOD, "delete_cat: %s,%u\n", str ? str->name : NULL, cnid);
-=======
 	dprint(DBG_CAT_MOD, "delete_cat: %s,%u\n",
 		str ? str->name : NULL, cnid);
->>>>>>> 3cbea436
 	hfs_find_init(HFSPLUS_SB(sb)->cat_tree, &fd);
 
 	if (!str) {
