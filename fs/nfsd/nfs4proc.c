/*
 *  Server-side procedures for NFSv4.
 *
 *  Copyright (c) 2002 The Regents of the University of Michigan.
 *  All rights reserved.
 *
 *  Kendrick Smith <kmsmith@umich.edu>
 *  Andy Adamson   <andros@umich.edu>
 *
 *  Redistribution and use in source and binary forms, with or without
 *  modification, are permitted provided that the following conditions
 *  are met:
 *
 *  1. Redistributions of source code must retain the above copyright
 *     notice, this list of conditions and the following disclaimer.
 *  2. Redistributions in binary form must reproduce the above copyright
 *     notice, this list of conditions and the following disclaimer in the
 *     documentation and/or other materials provided with the distribution.
 *  3. Neither the name of the University nor the names of its
 *     contributors may be used to endorse or promote products derived
 *     from this software without specific prior written permission.
 *
 *  THIS SOFTWARE IS PROVIDED ``AS IS'' AND ANY EXPRESS OR IMPLIED
 *  WARRANTIES, INCLUDING, BUT NOT LIMITED TO, THE IMPLIED WARRANTIES OF
 *  MERCHANTABILITY AND FITNESS FOR A PARTICULAR PURPOSE ARE
 *  DISCLAIMED. IN NO EVENT SHALL THE REGENTS OR CONTRIBUTORS BE LIABLE
 *  FOR ANY DIRECT, INDIRECT, INCIDENTAL, SPECIAL, EXEMPLARY, OR
 *  CONSEQUENTIAL DAMAGES (INCLUDING, BUT NOT LIMITED TO, PROCUREMENT OF
 *  SUBSTITUTE GOODS OR SERVICES; LOSS OF USE, DATA, OR PROFITS; OR
 *  BUSINESS INTERRUPTION) HOWEVER CAUSED AND ON ANY THEORY OF
 *  LIABILITY, WHETHER IN CONTRACT, STRICT LIABILITY, OR TORT (INCLUDING
 *  NEGLIGENCE OR OTHERWISE) ARISING IN ANY WAY OUT OF THE USE OF THIS
 *  SOFTWARE, EVEN IF ADVISED OF THE POSSIBILITY OF SUCH DAMAGE.
 */
#include <linux/file.h>
#include <linux/slab.h>

#include "cache.h"
#include "xdr4.h"
#include "vfs.h"

#define NFSDDBG_FACILITY		NFSDDBG_PROC

static u32 nfsd_attrmask[] = {
	NFSD_WRITEABLE_ATTRS_WORD0,
	NFSD_WRITEABLE_ATTRS_WORD1,
	NFSD_WRITEABLE_ATTRS_WORD2
};

static u32 nfsd41_ex_attrmask[] = {
	NFSD_SUPPATTR_EXCLCREAT_WORD0,
	NFSD_SUPPATTR_EXCLCREAT_WORD1,
	NFSD_SUPPATTR_EXCLCREAT_WORD2
};

static __be32
check_attr_support(struct svc_rqst *rqstp, struct nfsd4_compound_state *cstate,
		   u32 *bmval, u32 *writable)
{
	struct dentry *dentry = cstate->current_fh.fh_dentry;

	/*
	 * Check about attributes are supported by the NFSv4 server or not.
	 * According to spec, unsupported attributes return ERR_ATTRNOTSUPP.
	 */
	if ((bmval[0] & ~nfsd_suppattrs0(cstate->minorversion)) ||
	    (bmval[1] & ~nfsd_suppattrs1(cstate->minorversion)) ||
	    (bmval[2] & ~nfsd_suppattrs2(cstate->minorversion)))
		return nfserr_attrnotsupp;

	/*
	 * Check FATTR4_WORD0_ACL can be supported
	 * in current environment or not.
	 */
	if (bmval[0] & FATTR4_WORD0_ACL) {
		if (!IS_POSIXACL(dentry->d_inode))
			return nfserr_attrnotsupp;
	}

	/*
	 * According to spec, read-only attributes return ERR_INVAL.
	 */
	if (writable) {
		if ((bmval[0] & ~writable[0]) || (bmval[1] & ~writable[1]) ||
		    (bmval[2] & ~writable[2]))
			return nfserr_inval;
	}

	return nfs_ok;
}

static __be32
nfsd4_check_open_attributes(struct svc_rqst *rqstp,
	struct nfsd4_compound_state *cstate, struct nfsd4_open *open)
{
	__be32 status = nfs_ok;

	if (open->op_create == NFS4_OPEN_CREATE) {
		if (open->op_createmode == NFS4_CREATE_UNCHECKED
		    || open->op_createmode == NFS4_CREATE_GUARDED)
			status = check_attr_support(rqstp, cstate,
					open->op_bmval, nfsd_attrmask);
		else if (open->op_createmode == NFS4_CREATE_EXCLUSIVE4_1)
			status = check_attr_support(rqstp, cstate,
					open->op_bmval, nfsd41_ex_attrmask);
	}

	return status;
}

static int
is_create_with_attrs(struct nfsd4_open *open)
{
	return open->op_create == NFS4_OPEN_CREATE
		&& (open->op_createmode == NFS4_CREATE_UNCHECKED
		    || open->op_createmode == NFS4_CREATE_GUARDED
		    || open->op_createmode == NFS4_CREATE_EXCLUSIVE4_1);
}

/*
 * if error occurs when setting the acl, just clear the acl bit
 * in the returned attr bitmap.
 */
static void
do_set_nfs4_acl(struct svc_rqst *rqstp, struct svc_fh *fhp,
		struct nfs4_acl *acl, u32 *bmval)
{
	__be32 status;

	status = nfsd4_set_nfs4_acl(rqstp, fhp, acl);
	if (status)
		/*
		 * We should probably fail the whole open at this point,
		 * but we've already created the file, so it's too late;
		 * So this seems the least of evils:
		 */
		bmval[0] &= ~FATTR4_WORD0_ACL;
}

static inline void
fh_dup2(struct svc_fh *dst, struct svc_fh *src)
{
	fh_put(dst);
	dget(src->fh_dentry);
	if (src->fh_export)
		cache_get(&src->fh_export->h);
	*dst = *src;
}

static __be32
do_open_permission(struct svc_rqst *rqstp, struct svc_fh *current_fh, struct nfsd4_open *open, int accmode)
{
	__be32 status;

	if (open->op_truncate &&
		!(open->op_share_access & NFS4_SHARE_ACCESS_WRITE))
		return nfserr_inval;

	if (open->op_share_access & NFS4_SHARE_ACCESS_READ)
		accmode |= NFSD_MAY_READ;
	if (open->op_share_access & NFS4_SHARE_ACCESS_WRITE)
		accmode |= (NFSD_MAY_WRITE | NFSD_MAY_TRUNC);
	if (open->op_share_deny & NFS4_SHARE_DENY_READ)
		accmode |= NFSD_MAY_WRITE;

	status = fh_verify(rqstp, current_fh, S_IFREG, accmode);

	return status;
}

static __be32
do_open_lookup(struct svc_rqst *rqstp, struct svc_fh *current_fh, struct nfsd4_open *open)
{
	struct svc_fh resfh;
	__be32 status;
	int created = 0;

	fh_init(&resfh, NFS4_FHSIZE);
	open->op_truncate = 0;

	if (open->op_create) {
		/* FIXME: check session persistence and pnfs flags.
		 * The nfsv4.1 spec requires the following semantics:
		 *
		 * Persistent   | pNFS   | Server REQUIRED | Client Allowed
		 * Reply Cache  | server |                 |
		 * -------------+--------+-----------------+--------------------
		 * no           | no     | EXCLUSIVE4_1    | EXCLUSIVE4_1
		 *              |        |                 | (SHOULD)
		 *              |        | and EXCLUSIVE4  | or EXCLUSIVE4
		 *              |        |                 | (SHOULD NOT)
		 * no           | yes    | EXCLUSIVE4_1    | EXCLUSIVE4_1
		 * yes          | no     | GUARDED4        | GUARDED4
		 * yes          | yes    | GUARDED4        | GUARDED4
		 */

		/*
		 * Note: create modes (UNCHECKED,GUARDED...) are the same
		 * in NFSv4 as in v3.
		 */
		status = nfsd_create_v3(rqstp, current_fh, open->op_fname.data,
					open->op_fname.len, &open->op_iattr,
					&resfh, open->op_createmode,
					(u32 *)open->op_verf.data,
					&open->op_truncate, &created);

		/*
		 * Following rfc 3530 14.2.16, use the returned bitmask
		 * to indicate which attributes we used to store the
		 * verifier:
		 */
		if (open->op_createmode == NFS4_CREATE_EXCLUSIVE && status == 0)
			open->op_bmval[1] = (FATTR4_WORD1_TIME_ACCESS |
						FATTR4_WORD1_TIME_MODIFY);
	} else {
		status = nfsd_lookup(rqstp, current_fh,
				     open->op_fname.data, open->op_fname.len, &resfh);
		fh_unlock(current_fh);
	}
	if (status)
		goto out;

	if (is_create_with_attrs(open) && open->op_acl != NULL)
		do_set_nfs4_acl(rqstp, &resfh, open->op_acl, open->op_bmval);

	set_change_info(&open->op_cinfo, current_fh);
	fh_dup2(current_fh, &resfh);

	/* set reply cache */
	fh_copy_shallow(&open->op_stateowner->so_replay.rp_openfh,
			&resfh.fh_handle);
	if (!created)
		status = do_open_permission(rqstp, current_fh, open,
					    NFSD_MAY_NOP);

out:
	fh_put(&resfh);
	return status;
}

static __be32
do_open_fhandle(struct svc_rqst *rqstp, struct svc_fh *current_fh, struct nfsd4_open *open)
{
	__be32 status;

	/* Only reclaims from previously confirmed clients are valid */
	if ((status = nfs4_check_open_reclaim(&open->op_clientid)))
		return status;

	/* We don't know the target directory, and therefore can not
	* set the change info
	*/

	memset(&open->op_cinfo, 0, sizeof(struct nfsd4_change_info));

	/* set replay cache */
	fh_copy_shallow(&open->op_stateowner->so_replay.rp_openfh,
			&current_fh->fh_handle);

	open->op_truncate = (open->op_iattr.ia_valid & ATTR_SIZE) &&
		(open->op_iattr.ia_size == 0);

	status = do_open_permission(rqstp, current_fh, open,
				    NFSD_MAY_OWNER_OVERRIDE);

	return status;
}

static void
copy_clientid(clientid_t *clid, struct nfsd4_session *session)
{
	struct nfsd4_sessionid *sid =
			(struct nfsd4_sessionid *)session->se_sessionid.data;

	clid->cl_boot = sid->clientid.cl_boot;
	clid->cl_id = sid->clientid.cl_id;
}

static __be32
nfsd4_open(struct svc_rqst *rqstp, struct nfsd4_compound_state *cstate,
	   struct nfsd4_open *open)
{
	__be32 status;
	struct nfsd4_compoundres *resp;

	dprintk("NFSD: nfsd4_open filename %.*s op_stateowner %p\n",
		(int)open->op_fname.len, open->op_fname.data,
		open->op_stateowner);

	/* This check required by spec. */
	if (open->op_create && open->op_claim_type != NFS4_OPEN_CLAIM_NULL)
		return nfserr_inval;

	if (nfsd4_has_session(cstate))
		copy_clientid(&open->op_clientid, cstate->session);

	nfs4_lock_state();

	/* check seqid for replay. set nfs4_owner */
	resp = rqstp->rq_resp;
	status = nfsd4_process_open1(&resp->cstate, open);
	if (status == nfserr_replay_me) {
		struct nfs4_replay *rp = &open->op_stateowner->so_replay;
		fh_put(&cstate->current_fh);
		fh_copy_shallow(&cstate->current_fh.fh_handle,
				&rp->rp_openfh);
		status = fh_verify(rqstp, &cstate->current_fh, 0, NFSD_MAY_NOP);
		if (status)
			dprintk("nfsd4_open: replay failed"
				" restoring previous filehandle\n");
		else
			status = nfserr_replay_me;
	}
	if (status)
		goto out;

	status = nfsd4_check_open_attributes(rqstp, cstate, open);
	if (status)
		goto out;

	/* Openowner is now set, so sequence id will get bumped.  Now we need
	 * these checks before we do any creates: */
	status = nfserr_grace;
	if (locks_in_grace() && open->op_claim_type != NFS4_OPEN_CLAIM_PREVIOUS)
		goto out;
	status = nfserr_no_grace;
	if (!locks_in_grace() && open->op_claim_type == NFS4_OPEN_CLAIM_PREVIOUS)
		goto out;

	switch (open->op_claim_type) {
		case NFS4_OPEN_CLAIM_DELEGATE_CUR:
		case NFS4_OPEN_CLAIM_NULL:
			/*
			 * (1) set CURRENT_FH to the file being opened,
			 * creating it if necessary, (2) set open->op_cinfo,
			 * (3) set open->op_truncate if the file is to be
			 * truncated after opening, (4) do permission checking.
			 */
			status = do_open_lookup(rqstp, &cstate->current_fh,
						open);
			if (status)
				goto out;
			break;
		case NFS4_OPEN_CLAIM_PREVIOUS:
			open->op_stateowner->so_confirmed = 1;
			/*
			 * The CURRENT_FH is already set to the file being
			 * opened.  (1) set open->op_cinfo, (2) set
			 * open->op_truncate if the file is to be truncated
			 * after opening, (3) do permission checking.
			*/
			status = do_open_fhandle(rqstp, &cstate->current_fh,
						 open);
			if (status)
				goto out;
			break;
             	case NFS4_OPEN_CLAIM_DELEGATE_PREV:
			open->op_stateowner->so_confirmed = 1;
			dprintk("NFSD: unsupported OPEN claim type %d\n",
				open->op_claim_type);
			status = nfserr_notsupp;
			goto out;
		default:
			dprintk("NFSD: Invalid OPEN claim type %d\n",
				open->op_claim_type);
			status = nfserr_inval;
			goto out;
	}
	/*
	 * nfsd4_process_open2() does the actual opening of the file.  If
	 * successful, it (1) truncates the file if open->op_truncate was
	 * set, (2) sets open->op_stateid, (3) sets open->op_delegation.
	 */
	status = nfsd4_process_open2(rqstp, &cstate->current_fh, open);
out:
	if (open->op_stateowner) {
		nfs4_get_stateowner(open->op_stateowner);
		cstate->replay_owner = open->op_stateowner;
	}
	nfs4_unlock_state();
	return status;
}

/*
 * filehandle-manipulating ops.
 */
static __be32
nfsd4_getfh(struct svc_rqst *rqstp, struct nfsd4_compound_state *cstate,
	    struct svc_fh **getfh)
{
	if (!cstate->current_fh.fh_dentry)
		return nfserr_nofilehandle;

	*getfh = &cstate->current_fh;
	return nfs_ok;
}

static __be32
nfsd4_putfh(struct svc_rqst *rqstp, struct nfsd4_compound_state *cstate,
	    struct nfsd4_putfh *putfh)
{
	fh_put(&cstate->current_fh);
	cstate->current_fh.fh_handle.fh_size = putfh->pf_fhlen;
	memcpy(&cstate->current_fh.fh_handle.fh_base, putfh->pf_fhval,
	       putfh->pf_fhlen);
	return fh_verify(rqstp, &cstate->current_fh, 0, NFSD_MAY_NOP);
}

static __be32
nfsd4_putrootfh(struct svc_rqst *rqstp, struct nfsd4_compound_state *cstate,
		void *arg)
{
	__be32 status;

	fh_put(&cstate->current_fh);
	status = exp_pseudoroot(rqstp, &cstate->current_fh);
	return status;
}

static __be32
nfsd4_restorefh(struct svc_rqst *rqstp, struct nfsd4_compound_state *cstate,
		void *arg)
{
	if (!cstate->save_fh.fh_dentry)
		return nfserr_restorefh;

	fh_dup2(&cstate->current_fh, &cstate->save_fh);
	return nfs_ok;
}

static __be32
nfsd4_savefh(struct svc_rqst *rqstp, struct nfsd4_compound_state *cstate,
	     void *arg)
{
	if (!cstate->current_fh.fh_dentry)
		return nfserr_nofilehandle;

	fh_dup2(&cstate->save_fh, &cstate->current_fh);
	return nfs_ok;
}

/*
 * misc nfsv4 ops
 */
static __be32
nfsd4_access(struct svc_rqst *rqstp, struct nfsd4_compound_state *cstate,
	     struct nfsd4_access *access)
{
	if (access->ac_req_access & ~NFS3_ACCESS_FULL)
		return nfserr_inval;

	access->ac_resp_access = access->ac_req_access;
	return nfsd_access(rqstp, &cstate->current_fh, &access->ac_resp_access,
			   &access->ac_supported);
}

static __be32
nfsd4_commit(struct svc_rqst *rqstp, struct nfsd4_compound_state *cstate,
	     struct nfsd4_commit *commit)
{
	__be32 status;

	u32 *p = (u32 *)commit->co_verf.data;
	*p++ = nfssvc_boot.tv_sec;
	*p++ = nfssvc_boot.tv_usec;

	status = nfsd_commit(rqstp, &cstate->current_fh, commit->co_offset,
			     commit->co_count);
	if (status == nfserr_symlink)
		status = nfserr_inval;
	return status;
}

static __be32
nfsd4_create(struct svc_rqst *rqstp, struct nfsd4_compound_state *cstate,
	     struct nfsd4_create *create)
{
	struct svc_fh resfh;
	__be32 status;
	dev_t rdev;

	fh_init(&resfh, NFS4_FHSIZE);

	status = fh_verify(rqstp, &cstate->current_fh, S_IFDIR,
			   NFSD_MAY_CREATE);
	if (status == nfserr_symlink)
		status = nfserr_notdir;
	if (status)
		return status;

	status = check_attr_support(rqstp, cstate, create->cr_bmval,
				    nfsd_attrmask);
	if (status)
		return status;

	switch (create->cr_type) {
	case NF4LNK:
		/* ugh! we have to null-terminate the linktext, or
		 * vfs_symlink() will choke.  it is always safe to
		 * null-terminate by brute force, since at worst we
		 * will overwrite the first byte of the create namelen
		 * in the XDR buffer, which has already been extracted
		 * during XDR decode.
		 */
		create->cr_linkname[create->cr_linklen] = 0;

		status = nfsd_symlink(rqstp, &cstate->current_fh,
				      create->cr_name, create->cr_namelen,
				      create->cr_linkname, create->cr_linklen,
				      &resfh, &create->cr_iattr);
		break;

	case NF4BLK:
		rdev = MKDEV(create->cr_specdata1, create->cr_specdata2);
		if (MAJOR(rdev) != create->cr_specdata1 ||
		    MINOR(rdev) != create->cr_specdata2)
			return nfserr_inval;
		status = nfsd_create(rqstp, &cstate->current_fh,
				     create->cr_name, create->cr_namelen,
				     &create->cr_iattr, S_IFBLK, rdev, &resfh);
		break;

	case NF4CHR:
		rdev = MKDEV(create->cr_specdata1, create->cr_specdata2);
		if (MAJOR(rdev) != create->cr_specdata1 ||
		    MINOR(rdev) != create->cr_specdata2)
			return nfserr_inval;
		status = nfsd_create(rqstp, &cstate->current_fh,
				     create->cr_name, create->cr_namelen,
				     &create->cr_iattr,S_IFCHR, rdev, &resfh);
		break;

	case NF4SOCK:
		status = nfsd_create(rqstp, &cstate->current_fh,
				     create->cr_name, create->cr_namelen,
				     &create->cr_iattr, S_IFSOCK, 0, &resfh);
		break;

	case NF4FIFO:
		status = nfsd_create(rqstp, &cstate->current_fh,
				     create->cr_name, create->cr_namelen,
				     &create->cr_iattr, S_IFIFO, 0, &resfh);
		break;

	case NF4DIR:
		create->cr_iattr.ia_valid &= ~ATTR_SIZE;
		status = nfsd_create(rqstp, &cstate->current_fh,
				     create->cr_name, create->cr_namelen,
				     &create->cr_iattr, S_IFDIR, 0, &resfh);
		break;

	default:
		status = nfserr_badtype;
	}

	if (status)
		goto out;

	if (create->cr_acl != NULL)
		do_set_nfs4_acl(rqstp, &resfh, create->cr_acl,
				create->cr_bmval);

	fh_unlock(&cstate->current_fh);
	set_change_info(&create->cr_cinfo, &cstate->current_fh);
	fh_dup2(&cstate->current_fh, &resfh);
out:
	fh_put(&resfh);
	return status;
}

static __be32
nfsd4_getattr(struct svc_rqst *rqstp, struct nfsd4_compound_state *cstate,
	      struct nfsd4_getattr *getattr)
{
	__be32 status;

	status = fh_verify(rqstp, &cstate->current_fh, 0, NFSD_MAY_NOP);
	if (status)
		return status;

	if (getattr->ga_bmval[1] & NFSD_WRITEONLY_ATTRS_WORD1)
		return nfserr_inval;

	getattr->ga_bmval[0] &= nfsd_suppattrs0(cstate->minorversion);
	getattr->ga_bmval[1] &= nfsd_suppattrs1(cstate->minorversion);
	getattr->ga_bmval[2] &= nfsd_suppattrs2(cstate->minorversion);

	getattr->ga_fhp = &cstate->current_fh;
	return nfs_ok;
}

static __be32
nfsd4_link(struct svc_rqst *rqstp, struct nfsd4_compound_state *cstate,
	   struct nfsd4_link *link)
{
	__be32 status = nfserr_nofilehandle;

	if (!cstate->save_fh.fh_dentry)
		return status;
	status = nfsd_link(rqstp, &cstate->current_fh,
			   link->li_name, link->li_namelen, &cstate->save_fh);
	if (!status)
		set_change_info(&link->li_cinfo, &cstate->current_fh);
	return status;
}

static __be32 nfsd4_do_lookupp(struct svc_rqst *rqstp, struct svc_fh *fh)
{
	struct svc_fh tmp_fh;
	__be32 ret;

	fh_init(&tmp_fh, NFS4_FHSIZE);
	ret = exp_pseudoroot(rqstp, &tmp_fh);
	if (ret)
		return ret;
	if (tmp_fh.fh_dentry == fh->fh_dentry) {
		fh_put(&tmp_fh);
		return nfserr_noent;
	}
	fh_put(&tmp_fh);
	return nfsd_lookup(rqstp, fh, "..", 2, fh);
}

static __be32
nfsd4_lookupp(struct svc_rqst *rqstp, struct nfsd4_compound_state *cstate,
	      void *arg)
{
	return nfsd4_do_lookupp(rqstp, &cstate->current_fh);
}

static __be32
nfsd4_lookup(struct svc_rqst *rqstp, struct nfsd4_compound_state *cstate,
	     struct nfsd4_lookup *lookup)
{
	return nfsd_lookup(rqstp, &cstate->current_fh,
			   lookup->lo_name, lookup->lo_len,
			   &cstate->current_fh);
}

static __be32
nfsd4_read(struct svc_rqst *rqstp, struct nfsd4_compound_state *cstate,
	   struct nfsd4_read *read)
{
	__be32 status;

	/* no need to check permission - this will be done in nfsd_read() */

	read->rd_filp = NULL;
	if (read->rd_offset >= OFFSET_MAX)
		return nfserr_inval;

	nfs4_lock_state();
	/* check stateid */
	if ((status = nfs4_preprocess_stateid_op(cstate, &read->rd_stateid,
						 RD_STATE, &read->rd_filp))) {
		dprintk("NFSD: nfsd4_read: couldn't process stateid!\n");
		goto out;
	}
	if (read->rd_filp)
		get_file(read->rd_filp);
	status = nfs_ok;
out:
	nfs4_unlock_state();
	read->rd_rqstp = rqstp;
	read->rd_fhp = &cstate->current_fh;
	return status;
}

static __be32
nfsd4_readdir(struct svc_rqst *rqstp, struct nfsd4_compound_state *cstate,
	      struct nfsd4_readdir *readdir)
{
	u64 cookie = readdir->rd_cookie;
	static const nfs4_verifier zeroverf;

	/* no need to check permission - this will be done in nfsd_readdir() */

	if (readdir->rd_bmval[1] & NFSD_WRITEONLY_ATTRS_WORD1)
		return nfserr_inval;

	readdir->rd_bmval[0] &= nfsd_suppattrs0(cstate->minorversion);
	readdir->rd_bmval[1] &= nfsd_suppattrs1(cstate->minorversion);
	readdir->rd_bmval[2] &= nfsd_suppattrs2(cstate->minorversion);

	if ((cookie > ~(u32)0) || (cookie == 1) || (cookie == 2) ||
	    (cookie == 0 && memcmp(readdir->rd_verf.data, zeroverf.data, NFS4_VERIFIER_SIZE)))
		return nfserr_bad_cookie;

	readdir->rd_rqstp = rqstp;
	readdir->rd_fhp = &cstate->current_fh;
	return nfs_ok;
}

static __be32
nfsd4_readlink(struct svc_rqst *rqstp, struct nfsd4_compound_state *cstate,
	       struct nfsd4_readlink *readlink)
{
	readlink->rl_rqstp = rqstp;
	readlink->rl_fhp = &cstate->current_fh;
	return nfs_ok;
}

static __be32
nfsd4_remove(struct svc_rqst *rqstp, struct nfsd4_compound_state *cstate,
	     struct nfsd4_remove *remove)
{
	__be32 status;

	if (locks_in_grace())
		return nfserr_grace;
	status = nfsd_unlink(rqstp, &cstate->current_fh, 0,
			     remove->rm_name, remove->rm_namelen);
	if (status == nfserr_symlink)
		return nfserr_notdir;
	if (!status) {
		fh_unlock(&cstate->current_fh);
		set_change_info(&remove->rm_cinfo, &cstate->current_fh);
	}
	return status;
}

static __be32
nfsd4_rename(struct svc_rqst *rqstp, struct nfsd4_compound_state *cstate,
	     struct nfsd4_rename *rename)
{
	__be32 status = nfserr_nofilehandle;

	if (!cstate->save_fh.fh_dentry)
		return status;
	if (locks_in_grace() && !(cstate->save_fh.fh_export->ex_flags
					& NFSEXP_NOSUBTREECHECK))
		return nfserr_grace;
	status = nfsd_rename(rqstp, &cstate->save_fh, rename->rn_sname,
			     rename->rn_snamelen, &cstate->current_fh,
			     rename->rn_tname, rename->rn_tnamelen);

	/* the underlying filesystem returns different error's than required
	 * by NFSv4. both save_fh and current_fh have been verified.. */
	if (status == nfserr_isdir)
		status = nfserr_exist;
	else if ((status == nfserr_notdir) &&
                  (S_ISDIR(cstate->save_fh.fh_dentry->d_inode->i_mode) &&
                   S_ISDIR(cstate->current_fh.fh_dentry->d_inode->i_mode)))
		status = nfserr_exist;
	else if (status == nfserr_symlink)
		status = nfserr_notdir;

	if (!status) {
		set_change_info(&rename->rn_sinfo, &cstate->current_fh);
		set_change_info(&rename->rn_tinfo, &cstate->save_fh);
	}
	return status;
}

static __be32
nfsd4_secinfo(struct svc_rqst *rqstp, struct nfsd4_compound_state *cstate,
	      struct nfsd4_secinfo *secinfo)
{
	struct svc_fh resfh;
	struct svc_export *exp;
	struct dentry *dentry;
	__be32 err;

	fh_init(&resfh, NFS4_FHSIZE);
	err = nfsd_lookup_dentry(rqstp, &cstate->current_fh,
				    secinfo->si_name, secinfo->si_namelen,
				    &exp, &dentry);
	if (err)
		return err;
	if (dentry->d_inode == NULL) {
		exp_put(exp);
		err = nfserr_noent;
	} else
		secinfo->si_exp = exp;
	dput(dentry);
	if (cstate->minorversion)
		/* See rfc 5661 section 2.6.3.1.1.8 */
		fh_put(&cstate->current_fh);
	return err;
}

static __be32
nfsd4_secinfo_no_name(struct svc_rqst *rqstp, struct nfsd4_compound_state *cstate,
	      struct nfsd4_secinfo_no_name *sin)
{
	__be32 err;

	switch (sin->sin_style) {
	case NFS4_SECINFO_STYLE4_CURRENT_FH:
		break;
	case NFS4_SECINFO_STYLE4_PARENT:
		err = nfsd4_do_lookupp(rqstp, &cstate->current_fh);
		if (err)
			return err;
		break;
	default:
		return nfserr_inval;
	}
	exp_get(cstate->current_fh.fh_export);
	sin->sin_exp = cstate->current_fh.fh_export;
	fh_put(&cstate->current_fh);
	return nfs_ok;
}

static __be32
nfsd4_setattr(struct svc_rqst *rqstp, struct nfsd4_compound_state *cstate,
	      struct nfsd4_setattr *setattr)
{
	__be32 status = nfs_ok;

	if (setattr->sa_iattr.ia_valid & ATTR_SIZE) {
		nfs4_lock_state();
		status = nfs4_preprocess_stateid_op(cstate,
			&setattr->sa_stateid, WR_STATE, NULL);
		nfs4_unlock_state();
		if (status) {
			dprintk("NFSD: nfsd4_setattr: couldn't process stateid!\n");
			return status;
		}
	}
	status = mnt_want_write(cstate->current_fh.fh_export->ex_path.mnt);
	if (status)
		return status;
	status = nfs_ok;

	status = check_attr_support(rqstp, cstate, setattr->sa_bmval,
				    nfsd_attrmask);
	if (status)
		goto out;

	if (setattr->sa_acl != NULL)
		status = nfsd4_set_nfs4_acl(rqstp, &cstate->current_fh,
					    setattr->sa_acl);
	if (status)
		goto out;
	status = nfsd_setattr(rqstp, &cstate->current_fh, &setattr->sa_iattr,
				0, (time_t)0);
out:
	mnt_drop_write(cstate->current_fh.fh_export->ex_path.mnt);
	return status;
}

static __be32
nfsd4_write(struct svc_rqst *rqstp, struct nfsd4_compound_state *cstate,
	    struct nfsd4_write *write)
{
	stateid_t *stateid = &write->wr_stateid;
	struct file *filp = NULL;
	u32 *p;
	__be32 status = nfs_ok;
	unsigned long cnt;

	/* no need to check permission - this will be done in nfsd_write() */

	if (write->wr_offset >= OFFSET_MAX)
		return nfserr_inval;

	nfs4_lock_state();
	status = nfs4_preprocess_stateid_op(cstate, stateid, WR_STATE, &filp);
	if (filp)
		get_file(filp);
	nfs4_unlock_state();

	if (status) {
		dprintk("NFSD: nfsd4_write: couldn't process stateid!\n");
		return status;
	}

	cnt = write->wr_buflen;
	write->wr_how_written = write->wr_stable_how;
	p = (u32 *)write->wr_verifier.data;
	*p++ = nfssvc_boot.tv_sec;
	*p++ = nfssvc_boot.tv_usec;

	status =  nfsd_write(rqstp, &cstate->current_fh, filp,
			     write->wr_offset, rqstp->rq_vec, write->wr_vlen,
			     &cnt, &write->wr_how_written);
	if (filp)
		fput(filp);

	write->wr_bytes_written = cnt;

	if (status == nfserr_symlink)
		status = nfserr_inval;
	return status;
}

/* This routine never returns NFS_OK!  If there are no other errors, it
 * will return NFSERR_SAME or NFSERR_NOT_SAME depending on whether the
 * attributes matched.  VERIFY is implemented by mapping NFSERR_SAME
 * to NFS_OK after the call; NVERIFY by mapping NFSERR_NOT_SAME to NFS_OK.
 */
static __be32
_nfsd4_verify(struct svc_rqst *rqstp, struct nfsd4_compound_state *cstate,
	     struct nfsd4_verify *verify)
{
	__be32 *buf, *p;
	int count;
	__be32 status;

	status = fh_verify(rqstp, &cstate->current_fh, 0, NFSD_MAY_NOP);
	if (status)
		return status;

	status = check_attr_support(rqstp, cstate, verify->ve_bmval, NULL);
	if (status)
		return status;

	if ((verify->ve_bmval[0] & FATTR4_WORD0_RDATTR_ERROR)
	    || (verify->ve_bmval[1] & NFSD_WRITEONLY_ATTRS_WORD1))
		return nfserr_inval;
	if (verify->ve_attrlen & 3)
		return nfserr_inval;

	/* count in words:
	 *   bitmap_len(1) + bitmap(2) + attr_len(1) = 4
	 */
	count = 4 + (verify->ve_attrlen >> 2);
	buf = kmalloc(count << 2, GFP_KERNEL);
	if (!buf)
		return nfserr_resource;

	status = nfsd4_encode_fattr(&cstate->current_fh,
				    cstate->current_fh.fh_export,
				    cstate->current_fh.fh_dentry, buf,
				    &count, verify->ve_bmval,
				    rqstp, 0);

	/* this means that nfsd4_encode_fattr() ran out of space */
	if (status == nfserr_resource && count == 0)
		status = nfserr_not_same;
	if (status)
		goto out_kfree;

	/* skip bitmap */
	p = buf + 1 + ntohl(buf[0]);
	status = nfserr_not_same;
	if (ntohl(*p++) != verify->ve_attrlen)
		goto out_kfree;
	if (!memcmp(p, verify->ve_attrval, verify->ve_attrlen))
		status = nfserr_same;

out_kfree:
	kfree(buf);
	return status;
}

static __be32
nfsd4_nverify(struct svc_rqst *rqstp, struct nfsd4_compound_state *cstate,
	      struct nfsd4_verify *verify)
{
	__be32 status;

	status = _nfsd4_verify(rqstp, cstate, verify);
	return status == nfserr_not_same ? nfs_ok : status;
}

static __be32
nfsd4_verify(struct svc_rqst *rqstp, struct nfsd4_compound_state *cstate,
	     struct nfsd4_verify *verify)
{
	__be32 status;

	status = _nfsd4_verify(rqstp, cstate, verify);
	return status == nfserr_same ? nfs_ok : status;
}

/*
 * NULL call.
 */
static __be32
nfsd4_proc_null(struct svc_rqst *rqstp, void *argp, void *resp)
{
	return nfs_ok;
}

static inline void nfsd4_increment_op_stats(u32 opnum)
{
	if (opnum >= FIRST_NFS4_OP && opnum <= LAST_NFS4_OP)
		nfsdstats.nfs4_opcount[opnum]++;
}

typedef __be32(*nfsd4op_func)(struct svc_rqst *, struct nfsd4_compound_state *,
			      void *);
enum nfsd4_op_flags {
	ALLOWED_WITHOUT_FH = 1 << 0,	/* No current filehandle required */
	ALLOWED_ON_ABSENT_FS = 2 << 0,	/* ops processed on absent fs */
	ALLOWED_AS_FIRST_OP = 3 << 0,	/* ops reqired first in compound */
};

struct nfsd4_operation {
	nfsd4op_func op_func;
	u32 op_flags;
	char *op_name;
};

static struct nfsd4_operation nfsd4_ops[];

static const char *nfsd4_op_name(unsigned opnum);

/*
 * Enforce NFSv4.1 COMPOUND ordering rules:
 *
 * Also note, enforced elsewhere:
 *	- SEQUENCE other than as first op results in
 *	  NFS4ERR_SEQUENCE_POS. (Enforced in nfsd4_sequence().)
<<<<<<< HEAD
 *	- BIND_CONN_TO_SESSION must be the only op in its compound
 *	  (Will be enforced in nfsd4_bind_conn_to_session().)
=======
 *	- BIND_CONN_TO_SESSION must be the only op in its compound.
 *	  (Enforced in nfsd4_bind_conn_to_session().)
>>>>>>> 3cbea436
 *	- DESTROY_SESSION must be the final operation in a compound, if
 *	  sessionid's in SEQUENCE and DESTROY_SESSION are the same.
 *	  (Enforced in nfsd4_destroy_session().)
 */
static __be32 nfs41_check_op_ordering(struct nfsd4_compoundargs *args)
{
	struct nfsd4_op *op = &args->ops[0];

	/* These ordering requirements don't apply to NFSv4.0: */
	if (args->minorversion == 0)
		return nfs_ok;
	/* This is weird, but OK, not our problem: */
	if (args->opcnt == 0)
		return nfs_ok;
	if (op->status == nfserr_op_illegal)
		return nfs_ok;
	if (!(nfsd4_ops[op->opnum].op_flags & ALLOWED_AS_FIRST_OP))
		return nfserr_op_not_in_session;
	if (op->opnum == OP_SEQUENCE)
		return nfs_ok;
	if (args->opcnt != 1)
		return nfserr_not_only_op;
	return nfs_ok;
}

/*
 * COMPOUND call.
 */
static __be32
nfsd4_proc_compound(struct svc_rqst *rqstp,
		    struct nfsd4_compoundargs *args,
		    struct nfsd4_compoundres *resp)
{
	struct nfsd4_op	*op;
	struct nfsd4_operation *opdesc;
	struct nfsd4_compound_state *cstate = &resp->cstate;
	int		slack_bytes;
	__be32		status;

	resp->xbuf = &rqstp->rq_res;
	resp->p = rqstp->rq_res.head[0].iov_base +
						rqstp->rq_res.head[0].iov_len;
	resp->tagp = resp->p;
	/* reserve space for: taglen, tag, and opcnt */
	resp->p += 2 + XDR_QUADLEN(args->taglen);
	resp->end = rqstp->rq_res.head[0].iov_base + PAGE_SIZE;
	resp->taglen = args->taglen;
	resp->tag = args->tag;
	resp->opcnt = 0;
	resp->rqstp = rqstp;
	resp->cstate.minorversion = args->minorversion;
	resp->cstate.replay_owner = NULL;
	resp->cstate.session = NULL;
	fh_init(&resp->cstate.current_fh, NFS4_FHSIZE);
	fh_init(&resp->cstate.save_fh, NFS4_FHSIZE);
	/*
	 * Don't use the deferral mechanism for NFSv4; compounds make it
	 * too hard to avoid non-idempotency problems.
	 */
	rqstp->rq_usedeferral = 0;

	/*
	 * According to RFC3010, this takes precedence over all other errors.
	 */
	status = nfserr_minor_vers_mismatch;
	if (args->minorversion > nfsd_supported_minorversion)
		goto out;

	status = nfs41_check_op_ordering(args);
	if (status) {
		op = &args->ops[0];
		op->status = status;
		goto encode_op;
	}

	while (!status && resp->opcnt < args->opcnt) {
		op = &args->ops[resp->opcnt++];

		dprintk("nfsv4 compound op #%d/%d: %d (%s)\n",
			resp->opcnt, args->opcnt, op->opnum,
			nfsd4_op_name(op->opnum));
		/*
		 * The XDR decode routines may have pre-set op->status;
		 * for example, if there is a miscellaneous XDR error
		 * it will be set to nfserr_bad_xdr.
		 */
		if (op->status)
			goto encode_op;

		/* We must be able to encode a successful response to
		 * this operation, with enough room left over to encode a
		 * failed response to the next operation.  If we don't
		 * have enough room, fail with ERR_RESOURCE.
		 */
		slack_bytes = (char *)resp->end - (char *)resp->p;
		if (slack_bytes < COMPOUND_SLACK_SPACE
				+ COMPOUND_ERR_SLACK_SPACE) {
			BUG_ON(slack_bytes < COMPOUND_ERR_SLACK_SPACE);
			op->status = nfserr_resource;
			goto encode_op;
		}

		opdesc = &nfsd4_ops[op->opnum];

		if (!cstate->current_fh.fh_dentry) {
			if (!(opdesc->op_flags & ALLOWED_WITHOUT_FH)) {
				op->status = nfserr_nofilehandle;
				goto encode_op;
			}
		} else if (cstate->current_fh.fh_export->ex_fslocs.migrated &&
			  !(opdesc->op_flags & ALLOWED_ON_ABSENT_FS)) {
			op->status = nfserr_moved;
			goto encode_op;
		}

		if (opdesc->op_func)
			op->status = opdesc->op_func(rqstp, cstate, &op->u);
		else
			BUG_ON(op->status == nfs_ok);

encode_op:
		/* Only from SEQUENCE */
		if (resp->cstate.status == nfserr_replay_cache) {
			dprintk("%s NFS4.1 replay from cache\n", __func__);
			status = op->status;
			goto out;
		}
		if (op->status == nfserr_replay_me) {
			op->replay = &cstate->replay_owner->so_replay;
			nfsd4_encode_replay(resp, op);
			status = op->status = op->replay->rp_status;
		} else {
			nfsd4_encode_operation(resp, op);
			status = op->status;
		}

		dprintk("nfsv4 compound op %p opcnt %d #%d: %d: status %d\n",
			args->ops, args->opcnt, resp->opcnt, op->opnum,
			be32_to_cpu(status));

		if (cstate->replay_owner) {
			nfs4_put_stateowner(cstate->replay_owner);
			cstate->replay_owner = NULL;
		}
		/* XXX Ugh, we need to get rid of this kind of special case: */
		if (op->opnum == OP_READ && op->u.read.rd_filp)
			fput(op->u.read.rd_filp);

		nfsd4_increment_op_stats(op->opnum);
	}

	resp->cstate.status = status;
	fh_put(&resp->cstate.current_fh);
	fh_put(&resp->cstate.save_fh);
	BUG_ON(resp->cstate.replay_owner);
out:
	nfsd4_release_compoundargs(args);
	/* Reset deferral mechanism for RPC deferrals */
	rqstp->rq_usedeferral = 1;
	dprintk("nfsv4 compound returned %d\n", ntohl(status));
	return status;
}

static struct nfsd4_operation nfsd4_ops[] = {
	[OP_ACCESS] = {
		.op_func = (nfsd4op_func)nfsd4_access,
		.op_name = "OP_ACCESS",
	},
	[OP_CLOSE] = {
		.op_func = (nfsd4op_func)nfsd4_close,
		.op_name = "OP_CLOSE",
	},
	[OP_COMMIT] = {
		.op_func = (nfsd4op_func)nfsd4_commit,
		.op_name = "OP_COMMIT",
	},
	[OP_CREATE] = {
		.op_func = (nfsd4op_func)nfsd4_create,
		.op_name = "OP_CREATE",
	},
	[OP_DELEGRETURN] = {
		.op_func = (nfsd4op_func)nfsd4_delegreturn,
		.op_name = "OP_DELEGRETURN",
	},
	[OP_GETATTR] = {
		.op_func = (nfsd4op_func)nfsd4_getattr,
		.op_flags = ALLOWED_ON_ABSENT_FS,
		.op_name = "OP_GETATTR",
	},
	[OP_GETFH] = {
		.op_func = (nfsd4op_func)nfsd4_getfh,
		.op_name = "OP_GETFH",
	},
	[OP_LINK] = {
		.op_func = (nfsd4op_func)nfsd4_link,
		.op_name = "OP_LINK",
	},
	[OP_LOCK] = {
		.op_func = (nfsd4op_func)nfsd4_lock,
		.op_name = "OP_LOCK",
	},
	[OP_LOCKT] = {
		.op_func = (nfsd4op_func)nfsd4_lockt,
		.op_name = "OP_LOCKT",
	},
	[OP_LOCKU] = {
		.op_func = (nfsd4op_func)nfsd4_locku,
		.op_name = "OP_LOCKU",
	},
	[OP_LOOKUP] = {
		.op_func = (nfsd4op_func)nfsd4_lookup,
		.op_name = "OP_LOOKUP",
	},
	[OP_LOOKUPP] = {
		.op_func = (nfsd4op_func)nfsd4_lookupp,
		.op_name = "OP_LOOKUPP",
	},
	[OP_NVERIFY] = {
		.op_func = (nfsd4op_func)nfsd4_nverify,
		.op_name = "OP_NVERIFY",
	},
	[OP_OPEN] = {
		.op_func = (nfsd4op_func)nfsd4_open,
		.op_name = "OP_OPEN",
	},
	[OP_OPEN_CONFIRM] = {
		.op_func = (nfsd4op_func)nfsd4_open_confirm,
		.op_name = "OP_OPEN_CONFIRM",
	},
	[OP_OPEN_DOWNGRADE] = {
		.op_func = (nfsd4op_func)nfsd4_open_downgrade,
		.op_name = "OP_OPEN_DOWNGRADE",
	},
	[OP_PUTFH] = {
		.op_func = (nfsd4op_func)nfsd4_putfh,
		.op_flags = ALLOWED_WITHOUT_FH | ALLOWED_ON_ABSENT_FS,
		.op_name = "OP_PUTFH",
	},
	[OP_PUTPUBFH] = {
		.op_func = (nfsd4op_func)nfsd4_putrootfh,
		.op_flags = ALLOWED_WITHOUT_FH | ALLOWED_ON_ABSENT_FS,
		.op_name = "OP_PUTPUBFH",
	},
	[OP_PUTROOTFH] = {
		.op_func = (nfsd4op_func)nfsd4_putrootfh,
		.op_flags = ALLOWED_WITHOUT_FH | ALLOWED_ON_ABSENT_FS,
		.op_name = "OP_PUTROOTFH",
	},
	[OP_READ] = {
		.op_func = (nfsd4op_func)nfsd4_read,
		.op_name = "OP_READ",
	},
	[OP_READDIR] = {
		.op_func = (nfsd4op_func)nfsd4_readdir,
		.op_name = "OP_READDIR",
	},
	[OP_READLINK] = {
		.op_func = (nfsd4op_func)nfsd4_readlink,
		.op_name = "OP_READLINK",
	},
	[OP_REMOVE] = {
		.op_func = (nfsd4op_func)nfsd4_remove,
		.op_name = "OP_REMOVE",
	},
	[OP_RENAME] = {
		.op_name = "OP_RENAME",
		.op_func = (nfsd4op_func)nfsd4_rename,
	},
	[OP_RENEW] = {
		.op_func = (nfsd4op_func)nfsd4_renew,
		.op_flags = ALLOWED_WITHOUT_FH | ALLOWED_ON_ABSENT_FS,
		.op_name = "OP_RENEW",
	},
	[OP_RESTOREFH] = {
		.op_func = (nfsd4op_func)nfsd4_restorefh,
		.op_flags = ALLOWED_WITHOUT_FH | ALLOWED_ON_ABSENT_FS,
		.op_name = "OP_RESTOREFH",
	},
	[OP_SAVEFH] = {
		.op_func = (nfsd4op_func)nfsd4_savefh,
		.op_name = "OP_SAVEFH",
	},
	[OP_SECINFO] = {
		.op_func = (nfsd4op_func)nfsd4_secinfo,
		.op_name = "OP_SECINFO",
	},
	[OP_SETATTR] = {
		.op_func = (nfsd4op_func)nfsd4_setattr,
		.op_name = "OP_SETATTR",
	},
	[OP_SETCLIENTID] = {
		.op_func = (nfsd4op_func)nfsd4_setclientid,
		.op_flags = ALLOWED_WITHOUT_FH | ALLOWED_ON_ABSENT_FS,
		.op_name = "OP_SETCLIENTID",
	},
	[OP_SETCLIENTID_CONFIRM] = {
		.op_func = (nfsd4op_func)nfsd4_setclientid_confirm,
		.op_flags = ALLOWED_WITHOUT_FH | ALLOWED_ON_ABSENT_FS,
		.op_name = "OP_SETCLIENTID_CONFIRM",
	},
	[OP_VERIFY] = {
		.op_func = (nfsd4op_func)nfsd4_verify,
		.op_name = "OP_VERIFY",
	},
	[OP_WRITE] = {
		.op_func = (nfsd4op_func)nfsd4_write,
		.op_name = "OP_WRITE",
	},
	[OP_RELEASE_LOCKOWNER] = {
		.op_func = (nfsd4op_func)nfsd4_release_lockowner,
		.op_flags = ALLOWED_WITHOUT_FH | ALLOWED_ON_ABSENT_FS,
		.op_name = "OP_RELEASE_LOCKOWNER",
	},

	/* NFSv4.1 operations */
	[OP_EXCHANGE_ID] = {
		.op_func = (nfsd4op_func)nfsd4_exchange_id,
		.op_flags = ALLOWED_WITHOUT_FH | ALLOWED_AS_FIRST_OP,
		.op_name = "OP_EXCHANGE_ID",
	},
	[OP_BIND_CONN_TO_SESSION] = {
		.op_func = (nfsd4op_func)nfsd4_bind_conn_to_session,
		.op_flags = ALLOWED_WITHOUT_FH | ALLOWED_AS_FIRST_OP,
		.op_name = "OP_BIND_CONN_TO_SESSION",
	},
	[OP_CREATE_SESSION] = {
		.op_func = (nfsd4op_func)nfsd4_create_session,
		.op_flags = ALLOWED_WITHOUT_FH | ALLOWED_AS_FIRST_OP,
		.op_name = "OP_CREATE_SESSION",
	},
	[OP_DESTROY_SESSION] = {
		.op_func = (nfsd4op_func)nfsd4_destroy_session,
		.op_flags = ALLOWED_WITHOUT_FH | ALLOWED_AS_FIRST_OP,
		.op_name = "OP_DESTROY_SESSION",
	},
	[OP_SEQUENCE] = {
		.op_func = (nfsd4op_func)nfsd4_sequence,
		.op_flags = ALLOWED_WITHOUT_FH | ALLOWED_AS_FIRST_OP,
		.op_name = "OP_SEQUENCE",
	},
	[OP_RECLAIM_COMPLETE] = {
		.op_func = (nfsd4op_func)nfsd4_reclaim_complete,
		.op_flags = ALLOWED_WITHOUT_FH,
		.op_name = "OP_RECLAIM_COMPLETE",
	},
<<<<<<< HEAD
=======
	[OP_SECINFO_NO_NAME] = {
		.op_func = (nfsd4op_func)nfsd4_secinfo_no_name,
		.op_name = "OP_SECINFO_NO_NAME",
	},
>>>>>>> 3cbea436
};

static const char *nfsd4_op_name(unsigned opnum)
{
	if (opnum < ARRAY_SIZE(nfsd4_ops))
		return nfsd4_ops[opnum].op_name;
	return "unknown_operation";
}

#define nfsd4_voidres			nfsd4_voidargs
struct nfsd4_voidargs { int dummy; };

/*
 * TODO: At the present time, the NFSv4 server does not do XID caching
 * of requests.  Implementing XID caching would not be a serious problem,
 * although it would require a mild change in interfaces since one
 * doesn't know whether an NFSv4 request is idempotent until after the
 * XDR decode.  However, XID caching totally confuses pynfs (Peter
 * Astrand's regression testsuite for NFSv4 servers), which reuses
 * XID's liberally, so I've left it unimplemented until pynfs generates
 * better XID's.
 */
static struct svc_procedure		nfsd_procedures4[2] = {
	[NFSPROC4_NULL] = {
		.pc_func = (svc_procfunc) nfsd4_proc_null,
		.pc_encode = (kxdrproc_t) nfs4svc_encode_voidres,
		.pc_argsize = sizeof(struct nfsd4_voidargs),
		.pc_ressize = sizeof(struct nfsd4_voidres),
		.pc_cachetype = RC_NOCACHE,
		.pc_xdrressize = 1,
	},
	[NFSPROC4_COMPOUND] = {
		.pc_func = (svc_procfunc) nfsd4_proc_compound,
		.pc_decode = (kxdrproc_t) nfs4svc_decode_compoundargs,
		.pc_encode = (kxdrproc_t) nfs4svc_encode_compoundres,
		.pc_argsize = sizeof(struct nfsd4_compoundargs),
		.pc_ressize = sizeof(struct nfsd4_compoundres),
		.pc_cachetype = RC_NOCACHE,
		.pc_xdrressize = NFSD_BUFSIZE/4,
	},
};

struct svc_version	nfsd_version4 = {
		.vs_vers	= 4,
		.vs_nproc	= 2,
		.vs_proc	= nfsd_procedures4,
		.vs_dispatch	= nfsd_dispatch,
		.vs_xdrsize	= NFS4_SVC_XDRSIZE,
};

/*
 * Local variables:
 *  c-basic-offset: 8
 * End:
 */<|MERGE_RESOLUTION|>--- conflicted
+++ resolved
@@ -1004,13 +1004,8 @@
  * Also note, enforced elsewhere:
  *	- SEQUENCE other than as first op results in
  *	  NFS4ERR_SEQUENCE_POS. (Enforced in nfsd4_sequence().)
-<<<<<<< HEAD
- *	- BIND_CONN_TO_SESSION must be the only op in its compound
- *	  (Will be enforced in nfsd4_bind_conn_to_session().)
-=======
  *	- BIND_CONN_TO_SESSION must be the only op in its compound.
  *	  (Enforced in nfsd4_bind_conn_to_session().)
->>>>>>> 3cbea436
  *	- DESTROY_SESSION must be the final operation in a compound, if
  *	  sessionid's in SEQUENCE and DESTROY_SESSION are the same.
  *	  (Enforced in nfsd4_destroy_session().)
@@ -1356,13 +1351,10 @@
 		.op_flags = ALLOWED_WITHOUT_FH,
 		.op_name = "OP_RECLAIM_COMPLETE",
 	},
-<<<<<<< HEAD
-=======
 	[OP_SECINFO_NO_NAME] = {
 		.op_func = (nfsd4op_func)nfsd4_secinfo_no_name,
 		.op_name = "OP_SECINFO_NO_NAME",
 	},
->>>>>>> 3cbea436
 };
 
 static const char *nfsd4_op_name(unsigned opnum)
