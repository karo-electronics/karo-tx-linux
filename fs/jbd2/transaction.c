--- conflicted
+++ resolved
@@ -330,11 +330,7 @@
 			goto alloc_transaction;
 		write_lock(&journal->j_state_lock);
 		if (!journal->j_running_transaction &&
-<<<<<<< HEAD
-		    !journal->j_barrier_count) {
-=======
 		    (handle->h_reserved || !journal->j_barrier_count)) {
->>>>>>> d0e0ac97
 			jbd2_get_transaction(journal, new_transaction);
 			new_transaction = NULL;
 		}
@@ -363,11 +359,7 @@
 	 */
 	update_t_max_wait(transaction, ts);
 	handle->h_transaction = transaction;
-<<<<<<< HEAD
-	handle->h_requested_credits = nblocks;
-=======
 	handle->h_requested_credits = blocks;
->>>>>>> d0e0ac97
 	handle->h_start_jiffies = jiffies;
 	atomic_inc(&transaction->t_updates);
 	atomic_inc(&transaction->t_handle_count);
@@ -419,14 +411,9 @@
  * Return a pointer to a newly allocated handle, or an ERR_PTR() value
  * on failure.
  */
-<<<<<<< HEAD
-handle_t *jbd2__journal_start(journal_t *journal, int nblocks, gfp_t gfp_mask,
-			      unsigned int type, unsigned int line_no)
-=======
 handle_t *jbd2__journal_start(journal_t *journal, int nblocks, int rsv_blocks,
 			      gfp_t gfp_mask, unsigned int type,
 			      unsigned int line_no)
->>>>>>> d0e0ac97
 {
 	handle_t *handle = journal_current_handle();
 	int err;
@@ -461,10 +448,6 @@
 		if (handle->h_rsv_handle)
 			jbd2_free_handle(handle->h_rsv_handle);
 		jbd2_free_handle(handle);
-<<<<<<< HEAD
-		current->journal_info = NULL;
-=======
->>>>>>> d0e0ac97
 		return ERR_PTR(err);
 	}
 	handle->h_type = type;
@@ -479,11 +462,7 @@
 
 handle_t *jbd2_journal_start(journal_t *journal, int nblocks)
 {
-<<<<<<< HEAD
-	return jbd2__journal_start(journal, nblocks, GFP_NOFS, 0, 0);
-=======
 	return jbd2__journal_start(journal, nblocks, 0, GFP_NOFS, 0, 0);
->>>>>>> d0e0ac97
 }
 EXPORT_SYMBOL(jbd2_journal_start);
 
@@ -606,21 +585,13 @@
 	}
 
 	trace_jbd2_handle_extend(journal->j_fs_dev->bd_dev,
-<<<<<<< HEAD
-				 handle->h_transaction->t_tid,
-=======
 				 transaction->t_tid,
->>>>>>> d0e0ac97
 				 handle->h_type, handle->h_line_no,
 				 handle->h_buffer_credits,
 				 nblocks);
 
 	handle->h_buffer_credits += nblocks;
 	handle->h_requested_credits += nblocks;
-<<<<<<< HEAD
-	atomic_add(nblocks, &transaction->t_outstanding_credits);
-=======
->>>>>>> d0e0ac97
 	result = 0;
 
 	jbd_debug(3, "extended handle %p by %d\n", handle, nblocks);
@@ -1294,14 +1265,6 @@
 int jbd2_journal_dirty_metadata(handle_t *handle, struct buffer_head *bh)
 {
 	transaction_t *transaction = handle->h_transaction;
-<<<<<<< HEAD
-	journal_t *journal = transaction->t_journal;
-	struct journal_head *jh;
-	int ret = 0;
-
-	if (is_handle_aborted(handle))
-		goto out;
-=======
 	journal_t *journal;
 	struct journal_head *jh;
 	int ret = 0;
@@ -1310,7 +1273,6 @@
 	if (is_handle_aborted(handle))
 		return -EROFS;
 	journal = transaction->t_journal;
->>>>>>> d0e0ac97
 	jh = jbd2_journal_grab_journal_head(bh);
 	if (!jh) {
 		ret = -EUCLEAN;
@@ -1591,11 +1553,7 @@
 
 	jbd_debug(4, "Handle %p going down\n", handle);
 	trace_jbd2_handle_stats(journal->j_fs_dev->bd_dev,
-<<<<<<< HEAD
-				handle->h_transaction->t_tid,
-=======
 				transaction->t_tid,
->>>>>>> d0e0ac97
 				handle->h_type, handle->h_line_no,
 				jiffies - handle->h_start_jiffies,
 				handle->h_sync, handle->h_requested_credits,
@@ -2196,17 +2154,6 @@
  * void jbd2_journal_invalidatepage()
  * @journal: journal to use for flush...
  * @page:    page to flush
-<<<<<<< HEAD
- * @offset:  length of page to invalidate.
- *
- * Reap page buffers containing data after offset in page. Can return -EBUSY
- * if buffers are part of the committing transaction and the page is straddling
- * i_size. Caller then has to wait for current commit and try again.
- */
-int jbd2_journal_invalidatepage(journal_t *journal,
-				struct page *page,
-				unsigned long offset)
-=======
  * @offset:  start of the range to invalidate
  * @length:  length of the range to invalidate
  *
@@ -2219,7 +2166,6 @@
 				struct page *page,
 				unsigned int offset,
 				unsigned int length)
->>>>>>> d0e0ac97
 {
 	struct buffer_head *head, *bh, *next;
 	unsigned int stop = offset + length;
@@ -2232,11 +2178,8 @@
 		BUG();
 	if (!page_has_buffers(page))
 		return 0;
-<<<<<<< HEAD
-=======
 
 	BUG_ON(stop > PAGE_CACHE_SIZE || stop < length);
->>>>>>> d0e0ac97
 
 	/* We will potentially be playing with lists other than just the
 	 * data lists (especially for journaled data mode), so be
@@ -2253,11 +2196,7 @@
 		if (offset <= curr_off) {
 			/* This block is wholly outside the truncation point */
 			lock_buffer(bh);
-<<<<<<< HEAD
-			ret = journal_unmap_buffer(journal, bh, offset > 0);
-=======
 			ret = journal_unmap_buffer(journal, bh, partial_page);
->>>>>>> d0e0ac97
 			unlock_buffer(bh);
 			if (ret < 0)
 				return ret;
