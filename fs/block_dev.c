/*
 *  linux/fs/block_dev.c
 *
 *  Copyright (C) 1991, 1992  Linus Torvalds
 *  Copyright (C) 2001  Andrea Arcangeli <andrea@suse.de> SuSE
 */

#include <linux/init.h>
#include <linux/mm.h>
#include <linux/fcntl.h>
#include <linux/slab.h>
#include <linux/kmod.h>
#include <linux/major.h>
#include <linux/device_cgroup.h>
#include <linux/highmem.h>
#include <linux/blkdev.h>
#include <linux/module.h>
#include <linux/blkpg.h>
#include <linux/magic.h>
#include <linux/buffer_head.h>
#include <linux/swap.h>
#include <linux/pagevec.h>
#include <linux/writeback.h>
#include <linux/mpage.h>
#include <linux/mount.h>
#include <linux/uio.h>
#include <linux/namei.h>
#include <linux/log2.h>
#include <linux/cleancache.h>
#include <linux/aio.h>
#include <asm/uaccess.h>
#include "internal.h"

struct bdev_inode {
	struct block_device bdev;
	struct inode vfs_inode;
};

static const struct address_space_operations def_blk_aops;

static inline struct bdev_inode *BDEV_I(struct inode *inode)
{
	return container_of(inode, struct bdev_inode, vfs_inode);
}

inline struct block_device *I_BDEV(struct inode *inode)
{
	return &BDEV_I(inode)->bdev;
}
EXPORT_SYMBOL(I_BDEV);

/*
 * Move the inode from its current bdi to a new bdi. If the inode is dirty we
 * need to move it onto the dirty list of @dst so that the inode is always on
 * the right list.
 */
static void bdev_inode_switch_bdi(struct inode *inode,
			struct backing_dev_info *dst)
{
	struct backing_dev_info *old = inode->i_data.backing_dev_info;
	bool wakeup_bdi = false;

	if (unlikely(dst == old))		/* deadlock avoidance */
		return;
	bdi_lock_two(&old->wb, &dst->wb);
	spin_lock(&inode->i_lock);
	inode->i_data.backing_dev_info = dst;
	if (inode->i_state & I_DIRTY) {
		if (bdi_cap_writeback_dirty(dst) && !wb_has_dirty_io(&dst->wb))
			wakeup_bdi = true;
		list_move(&inode->i_wb_list, &dst->wb.b_dirty);
	}
	spin_unlock(&inode->i_lock);
	spin_unlock(&old->wb.list_lock);
	spin_unlock(&dst->wb.list_lock);

	if (wakeup_bdi)
		bdi_wakeup_thread_delayed(dst);
}

/* Kill _all_ buffers and pagecache , dirty or not.. */
void kill_bdev(struct block_device *bdev)
{
	struct address_space *mapping = bdev->bd_inode->i_mapping;

	if (mapping->nrpages == 0)
		return;

	invalidate_bh_lrus();
	truncate_inode_pages(mapping, 0);
}	
EXPORT_SYMBOL(kill_bdev);

/* Invalidate clean unused buffers and pagecache. */
void invalidate_bdev(struct block_device *bdev)
{
	struct address_space *mapping = bdev->bd_inode->i_mapping;

	if (mapping->nrpages == 0)
		return;

	invalidate_bh_lrus();
	lru_add_drain_all();	/* make sure all lru add caches are flushed */
	invalidate_mapping_pages(mapping, 0, -1);
	/* 99% of the time, we don't need to flush the cleancache on the bdev.
	 * But, for the strange corners, lets be cautious
	 */
	cleancache_invalidate_inode(mapping);
}
EXPORT_SYMBOL(invalidate_bdev);

int set_blocksize(struct block_device *bdev, int size)
{
	/* Size must be a power of two, and between 512 and PAGE_SIZE */
	if (size > PAGE_SIZE || size < 512 || !is_power_of_2(size))
		return -EINVAL;

	/* Size cannot be smaller than the size supported by the device */
	if (size < bdev_logical_block_size(bdev))
		return -EINVAL;

	/* Don't change the size if it is same as current */
	if (bdev->bd_block_size != size) {
		sync_blockdev(bdev);
		bdev->bd_block_size = size;
		bdev->bd_inode->i_blkbits = blksize_bits(size);
		kill_bdev(bdev);
	}
	return 0;
}

EXPORT_SYMBOL(set_blocksize);

int sb_set_blocksize(struct super_block *sb, int size)
{
	if (set_blocksize(sb->s_bdev, size))
		return 0;
	/* If we get here, we know size is power of two
	 * and it's value is between 512 and PAGE_SIZE */
	sb->s_blocksize = size;
	sb->s_blocksize_bits = blksize_bits(size);
	return sb->s_blocksize;
}

EXPORT_SYMBOL(sb_set_blocksize);

int sb_min_blocksize(struct super_block *sb, int size)
{
	int minsize = bdev_logical_block_size(sb->s_bdev);
	if (size < minsize)
		size = minsize;
	return sb_set_blocksize(sb, size);
}

EXPORT_SYMBOL(sb_min_blocksize);

static int
blkdev_get_block(struct inode *inode, sector_t iblock,
		struct buffer_head *bh, int create)
{
	bh->b_bdev = I_BDEV(inode);
	bh->b_blocknr = iblock;
	set_buffer_mapped(bh);
	return 0;
}

static ssize_t
blkdev_direct_IO(int rw, struct kiocb *iocb, struct iov_iter *iter,
			loff_t offset)
{
	struct file *file = iocb->ki_filp;
	struct inode *inode = file->f_mapping->host;

	return __blockdev_direct_IO(rw, iocb, inode, I_BDEV(inode), iter,
				    offset, blkdev_get_block, NULL, NULL, 0);
}

int __sync_blockdev(struct block_device *bdev, int wait)
{
	if (!bdev)
		return 0;
	if (!wait)
		return filemap_flush(bdev->bd_inode->i_mapping);
	return filemap_write_and_wait(bdev->bd_inode->i_mapping);
}

/*
 * Write out and wait upon all the dirty data associated with a block
 * device via its mapping.  Does not take the superblock lock.
 */
int sync_blockdev(struct block_device *bdev)
{
	return __sync_blockdev(bdev, 1);
}
EXPORT_SYMBOL(sync_blockdev);

/*
 * Write out and wait upon all dirty data associated with this
 * device.   Filesystem data as well as the underlying block
 * device.  Takes the superblock lock.
 */
int fsync_bdev(struct block_device *bdev)
{
	struct super_block *sb = get_super(bdev);
	if (sb) {
		int res = sync_filesystem(sb);
		drop_super(sb);
		return res;
	}
	return sync_blockdev(bdev);
}
EXPORT_SYMBOL(fsync_bdev);

/**
 * freeze_bdev  --  lock a filesystem and force it into a consistent state
 * @bdev:	blockdevice to lock
 *
 * If a superblock is found on this device, we take the s_umount semaphore
 * on it to make sure nobody unmounts until the snapshot creation is done.
 * The reference counter (bd_fsfreeze_count) guarantees that only the last
 * unfreeze process can unfreeze the frozen filesystem actually when multiple
 * freeze requests arrive simultaneously. It counts up in freeze_bdev() and
 * count down in thaw_bdev(). When it becomes 0, thaw_bdev() will unfreeze
 * actually.
 */
struct super_block *freeze_bdev(struct block_device *bdev)
{
	struct super_block *sb;
	int error = 0;

	mutex_lock(&bdev->bd_fsfreeze_mutex);
	if (++bdev->bd_fsfreeze_count > 1) {
		/*
		 * We don't even need to grab a reference - the first call
		 * to freeze_bdev grab an active reference and only the last
		 * thaw_bdev drops it.
		 */
		sb = get_super(bdev);
		drop_super(sb);
		mutex_unlock(&bdev->bd_fsfreeze_mutex);
		return sb;
	}

	sb = get_active_super(bdev);
	if (!sb)
		goto out;
	error = freeze_super(sb);
	if (error) {
		deactivate_super(sb);
		bdev->bd_fsfreeze_count--;
		mutex_unlock(&bdev->bd_fsfreeze_mutex);
		return ERR_PTR(error);
	}
	deactivate_super(sb);
 out:
	sync_blockdev(bdev);
	mutex_unlock(&bdev->bd_fsfreeze_mutex);
	return sb;	/* thaw_bdev releases s->s_umount */
}
EXPORT_SYMBOL(freeze_bdev);

/**
 * thaw_bdev  -- unlock filesystem
 * @bdev:	blockdevice to unlock
 * @sb:		associated superblock
 *
 * Unlocks the filesystem and marks it writeable again after freeze_bdev().
 */
int thaw_bdev(struct block_device *bdev, struct super_block *sb)
{
	int error = -EINVAL;

	mutex_lock(&bdev->bd_fsfreeze_mutex);
	if (!bdev->bd_fsfreeze_count)
		goto out;

	error = 0;
	if (--bdev->bd_fsfreeze_count > 0)
		goto out;

	if (!sb)
		goto out;

	error = thaw_super(sb);
	if (error) {
		bdev->bd_fsfreeze_count++;
		mutex_unlock(&bdev->bd_fsfreeze_mutex);
		return error;
	}
out:
	mutex_unlock(&bdev->bd_fsfreeze_mutex);
	return 0;
}
EXPORT_SYMBOL(thaw_bdev);

static int blkdev_writepage(struct page *page, struct writeback_control *wbc)
{
	return block_write_full_page(page, blkdev_get_block, wbc);
}

static int blkdev_readpage(struct file * file, struct page * page)
{
	return block_read_full_page(page, blkdev_get_block);
}

static int blkdev_write_begin(struct file *file, struct address_space *mapping,
			loff_t pos, unsigned len, unsigned flags,
			struct page **pagep, void **fsdata)
{
	return block_write_begin(mapping, pos, len, flags, pagep,
				 blkdev_get_block);
}

static int blkdev_write_end(struct file *file, struct address_space *mapping,
			loff_t pos, unsigned len, unsigned copied,
			struct page *page, void *fsdata)
{
	int ret;
	ret = block_write_end(file, mapping, pos, len, copied, page, fsdata);

	unlock_page(page);
	page_cache_release(page);

	return ret;
}

/*
 * private llseek:
 * for a block special file file_inode(file)->i_size is zero
 * so we compute the size by hand (just as in block_read/write above)
 */
static loff_t block_llseek(struct file *file, loff_t offset, int whence)
{
	struct inode *bd_inode = file->f_mapping->host;
	loff_t retval;

	mutex_lock(&bd_inode->i_mutex);
	retval = fixed_size_llseek(file, offset, whence, i_size_read(bd_inode));
	mutex_unlock(&bd_inode->i_mutex);
	return retval;
}
	
int blkdev_fsync(struct file *filp, loff_t start, loff_t end, int datasync)
{
	struct inode *bd_inode = filp->f_mapping->host;
	struct block_device *bdev = I_BDEV(bd_inode);
	int error;
	
	error = filemap_write_and_wait_range(filp->f_mapping, start, end);
	if (error)
		return error;

	/*
	 * There is no need to serialise calls to blkdev_issue_flush with
	 * i_mutex and doing so causes performance issues with concurrent
	 * O_SYNC writers to a block device.
	 */
	error = blkdev_issue_flush(bdev, GFP_KERNEL, NULL);
	if (error == -EOPNOTSUPP)
		error = 0;

	return error;
}
EXPORT_SYMBOL(blkdev_fsync);

/*
 * pseudo-fs
 */

static  __cacheline_aligned_in_smp DEFINE_SPINLOCK(bdev_lock);
static struct kmem_cache * bdev_cachep __read_mostly;

static struct inode *bdev_alloc_inode(struct super_block *sb)
{
	struct bdev_inode *ei = kmem_cache_alloc(bdev_cachep, GFP_KERNEL);
	if (!ei)
		return NULL;
	return &ei->vfs_inode;
}

static void bdev_i_callback(struct rcu_head *head)
{
	struct inode *inode = container_of(head, struct inode, i_rcu);
	struct bdev_inode *bdi = BDEV_I(inode);

	kmem_cache_free(bdev_cachep, bdi);
}

static void bdev_destroy_inode(struct inode *inode)
{
	call_rcu(&inode->i_rcu, bdev_i_callback);
}

static void init_once(void *foo)
{
	struct bdev_inode *ei = (struct bdev_inode *) foo;
	struct block_device *bdev = &ei->bdev;

	memset(bdev, 0, sizeof(*bdev));
	mutex_init(&bdev->bd_mutex);
	INIT_LIST_HEAD(&bdev->bd_inodes);
	INIT_LIST_HEAD(&bdev->bd_list);
#ifdef CONFIG_SYSFS
	INIT_LIST_HEAD(&bdev->bd_holder_disks);
#endif
	inode_init_once(&ei->vfs_inode);
	/* Initialize mutex for freeze. */
	mutex_init(&bdev->bd_fsfreeze_mutex);
}

static inline void __bd_forget(struct inode *inode)
{
	list_del_init(&inode->i_devices);
	inode->i_bdev = NULL;
	inode->i_mapping = &inode->i_data;
}

static void bdev_evict_inode(struct inode *inode)
{
	struct block_device *bdev = &BDEV_I(inode)->bdev;
	struct list_head *p;
	truncate_inode_pages(&inode->i_data, 0);
	invalidate_inode_buffers(inode); /* is it needed here? */
	clear_inode(inode);
	spin_lock(&bdev_lock);
	while ( (p = bdev->bd_inodes.next) != &bdev->bd_inodes ) {
		__bd_forget(list_entry(p, struct inode, i_devices));
	}
	list_del_init(&bdev->bd_list);
	spin_unlock(&bdev_lock);
}

static const struct super_operations bdev_sops = {
	.statfs = simple_statfs,
	.alloc_inode = bdev_alloc_inode,
	.destroy_inode = bdev_destroy_inode,
	.drop_inode = generic_delete_inode,
	.evict_inode = bdev_evict_inode,
};

static struct dentry *bd_mount(struct file_system_type *fs_type,
	int flags, const char *dev_name, void *data)
{
	return mount_pseudo(fs_type, "bdev:", &bdev_sops, NULL, BDEVFS_MAGIC);
}

static struct file_system_type bd_type = {
	.name		= "bdev",
	.mount		= bd_mount,
	.kill_sb	= kill_anon_super,
};

static struct super_block *blockdev_superblock __read_mostly;

void __init bdev_cache_init(void)
{
	int err;
	static struct vfsmount *bd_mnt;

	bdev_cachep = kmem_cache_create("bdev_cache", sizeof(struct bdev_inode),
			0, (SLAB_HWCACHE_ALIGN|SLAB_RECLAIM_ACCOUNT|
				SLAB_MEM_SPREAD|SLAB_PANIC),
			init_once);
	err = register_filesystem(&bd_type);
	if (err)
		panic("Cannot register bdev pseudo-fs");
	bd_mnt = kern_mount(&bd_type);
	if (IS_ERR(bd_mnt))
		panic("Cannot create bdev pseudo-fs");
	blockdev_superblock = bd_mnt->mnt_sb;   /* For writeback */
}

/*
 * Most likely _very_ bad one - but then it's hardly critical for small
 * /dev and can be fixed when somebody will need really large one.
 * Keep in mind that it will be fed through icache hash function too.
 */
static inline unsigned long hash(dev_t dev)
{
	return MAJOR(dev)+MINOR(dev);
}

static int bdev_test(struct inode *inode, void *data)
{
	return BDEV_I(inode)->bdev.bd_dev == *(dev_t *)data;
}

static int bdev_set(struct inode *inode, void *data)
{
	BDEV_I(inode)->bdev.bd_dev = *(dev_t *)data;
	return 0;
}

static LIST_HEAD(all_bdevs);

struct block_device *bdget(dev_t dev)
{
	struct block_device *bdev;
	struct inode *inode;

	inode = iget5_locked(blockdev_superblock, hash(dev),
			bdev_test, bdev_set, &dev);

	if (!inode)
		return NULL;

	bdev = &BDEV_I(inode)->bdev;

	if (inode->i_state & I_NEW) {
		bdev->bd_contains = NULL;
		bdev->bd_super = NULL;
		bdev->bd_inode = inode;
		bdev->bd_block_size = (1 << inode->i_blkbits);
		bdev->bd_part_count = 0;
		bdev->bd_invalidated = 0;
		inode->i_mode = S_IFBLK;
		inode->i_rdev = dev;
		inode->i_bdev = bdev;
		inode->i_data.a_ops = &def_blk_aops;
		mapping_set_gfp_mask(&inode->i_data, GFP_USER);
		inode->i_data.backing_dev_info = &default_backing_dev_info;
		spin_lock(&bdev_lock);
		list_add(&bdev->bd_list, &all_bdevs);
		spin_unlock(&bdev_lock);
		unlock_new_inode(inode);
	}
	return bdev;
}

EXPORT_SYMBOL(bdget);

/**
 * bdgrab -- Grab a reference to an already referenced block device
 * @bdev:	Block device to grab a reference to.
 */
struct block_device *bdgrab(struct block_device *bdev)
{
	ihold(bdev->bd_inode);
	return bdev;
}
EXPORT_SYMBOL(bdgrab);

long nr_blockdev_pages(void)
{
	struct block_device *bdev;
	long ret = 0;
	spin_lock(&bdev_lock);
	list_for_each_entry(bdev, &all_bdevs, bd_list) {
		ret += bdev->bd_inode->i_mapping->nrpages;
	}
	spin_unlock(&bdev_lock);
	return ret;
}

void bdput(struct block_device *bdev)
{
	iput(bdev->bd_inode);
}

EXPORT_SYMBOL(bdput);
 
static struct block_device *bd_acquire(struct inode *inode)
{
	struct block_device *bdev;

	spin_lock(&bdev_lock);
	bdev = inode->i_bdev;
	if (bdev) {
		ihold(bdev->bd_inode);
		spin_unlock(&bdev_lock);
		return bdev;
	}
	spin_unlock(&bdev_lock);

	bdev = bdget(inode->i_rdev);
	if (bdev) {
		spin_lock(&bdev_lock);
		if (!inode->i_bdev) {
			/*
			 * We take an additional reference to bd_inode,
			 * and it's released in clear_inode() of inode.
			 * So, we can access it via ->i_mapping always
			 * without igrab().
			 */
			ihold(bdev->bd_inode);
			inode->i_bdev = bdev;
			inode->i_mapping = bdev->bd_inode->i_mapping;
			list_add(&inode->i_devices, &bdev->bd_inodes);
		}
		spin_unlock(&bdev_lock);
	}
	return bdev;
}

static inline int sb_is_blkdev_sb(struct super_block *sb)
{
	return sb == blockdev_superblock;
}

/* Call when you free inode */

void bd_forget(struct inode *inode)
{
	struct block_device *bdev = NULL;

	spin_lock(&bdev_lock);
	if (!sb_is_blkdev_sb(inode->i_sb))
		bdev = inode->i_bdev;
	__bd_forget(inode);
	spin_unlock(&bdev_lock);

	if (bdev)
		iput(bdev->bd_inode);
}

/**
 * bd_may_claim - test whether a block device can be claimed
 * @bdev: block device of interest
 * @whole: whole block device containing @bdev, may equal @bdev
 * @holder: holder trying to claim @bdev
 *
 * Test whether @bdev can be claimed by @holder.
 *
 * CONTEXT:
 * spin_lock(&bdev_lock).
 *
 * RETURNS:
 * %true if @bdev can be claimed, %false otherwise.
 */
static bool bd_may_claim(struct block_device *bdev, struct block_device *whole,
			 void *holder)
{
	if (bdev->bd_holder == holder)
		return true;	 /* already a holder */
	else if (bdev->bd_holder != NULL)
		return false; 	 /* held by someone else */
	else if (bdev->bd_contains == bdev)
		return true;  	 /* is a whole device which isn't held */

	else if (whole->bd_holder == bd_may_claim)
		return true; 	 /* is a partition of a device that is being partitioned */
	else if (whole->bd_holder != NULL)
		return false;	 /* is a partition of a held device */
	else
		return true;	 /* is a partition of an un-held device */
}

/**
 * bd_prepare_to_claim - prepare to claim a block device
 * @bdev: block device of interest
 * @whole: the whole device containing @bdev, may equal @bdev
 * @holder: holder trying to claim @bdev
 *
 * Prepare to claim @bdev.  This function fails if @bdev is already
 * claimed by another holder and waits if another claiming is in
 * progress.  This function doesn't actually claim.  On successful
 * return, the caller has ownership of bd_claiming and bd_holder[s].
 *
 * CONTEXT:
 * spin_lock(&bdev_lock).  Might release bdev_lock, sleep and regrab
 * it multiple times.
 *
 * RETURNS:
 * 0 if @bdev can be claimed, -EBUSY otherwise.
 */
static int bd_prepare_to_claim(struct block_device *bdev,
			       struct block_device *whole, void *holder)
{
retry:
	/* if someone else claimed, fail */
	if (!bd_may_claim(bdev, whole, holder))
		return -EBUSY;

	/* if claiming is already in progress, wait for it to finish */
	if (whole->bd_claiming) {
		wait_queue_head_t *wq = bit_waitqueue(&whole->bd_claiming, 0);
		DEFINE_WAIT(wait);

		prepare_to_wait(wq, &wait, TASK_UNINTERRUPTIBLE);
		spin_unlock(&bdev_lock);
		schedule();
		finish_wait(wq, &wait);
		spin_lock(&bdev_lock);
		goto retry;
	}

	/* yay, all mine */
	return 0;
}

/**
 * bd_start_claiming - start claiming a block device
 * @bdev: block device of interest
 * @holder: holder trying to claim @bdev
 *
 * @bdev is about to be opened exclusively.  Check @bdev can be opened
 * exclusively and mark that an exclusive open is in progress.  Each
 * successful call to this function must be matched with a call to
 * either bd_finish_claiming() or bd_abort_claiming() (which do not
 * fail).
 *
 * This function is used to gain exclusive access to the block device
 * without actually causing other exclusive open attempts to fail. It
 * should be used when the open sequence itself requires exclusive
 * access but may subsequently fail.
 *
 * CONTEXT:
 * Might sleep.
 *
 * RETURNS:
 * Pointer to the block device containing @bdev on success, ERR_PTR()
 * value on failure.
 */
static struct block_device *bd_start_claiming(struct block_device *bdev,
					      void *holder)
{
	struct gendisk *disk;
	struct block_device *whole;
	int partno, err;

	might_sleep();

	/*
	 * @bdev might not have been initialized properly yet, look up
	 * and grab the outer block device the hard way.
	 */
	disk = get_gendisk(bdev->bd_dev, &partno);
	if (!disk)
		return ERR_PTR(-ENXIO);

	/*
	 * Normally, @bdev should equal what's returned from bdget_disk()
	 * if partno is 0; however, some drivers (floppy) use multiple
	 * bdev's for the same physical device and @bdev may be one of the
	 * aliases.  Keep @bdev if partno is 0.  This means claimer
	 * tracking is broken for those devices but it has always been that
	 * way.
	 */
	if (partno)
		whole = bdget_disk(disk, 0);
	else
		whole = bdgrab(bdev);

	module_put(disk->fops->owner);
	put_disk(disk);
	if (!whole)
		return ERR_PTR(-ENOMEM);

	/* prepare to claim, if successful, mark claiming in progress */
	spin_lock(&bdev_lock);

	err = bd_prepare_to_claim(bdev, whole, holder);
	if (err == 0) {
		whole->bd_claiming = holder;
		spin_unlock(&bdev_lock);
		return whole;
	} else {
		spin_unlock(&bdev_lock);
		bdput(whole);
		return ERR_PTR(err);
	}
}

#ifdef CONFIG_SYSFS
struct bd_holder_disk {
	struct list_head	list;
	struct gendisk		*disk;
	int			refcnt;
};

static struct bd_holder_disk *bd_find_holder_disk(struct block_device *bdev,
						  struct gendisk *disk)
{
	struct bd_holder_disk *holder;

	list_for_each_entry(holder, &bdev->bd_holder_disks, list)
		if (holder->disk == disk)
			return holder;
	return NULL;
}

static int add_symlink(struct kobject *from, struct kobject *to)
{
	return sysfs_create_link(from, to, kobject_name(to));
}

static void del_symlink(struct kobject *from, struct kobject *to)
{
	sysfs_remove_link(from, kobject_name(to));
}

/**
 * bd_link_disk_holder - create symlinks between holding disk and slave bdev
 * @bdev: the claimed slave bdev
 * @disk: the holding disk
 *
 * DON'T USE THIS UNLESS YOU'RE ALREADY USING IT.
 *
 * This functions creates the following sysfs symlinks.
 *
 * - from "slaves" directory of the holder @disk to the claimed @bdev
 * - from "holders" directory of the @bdev to the holder @disk
 *
 * For example, if /dev/dm-0 maps to /dev/sda and disk for dm-0 is
 * passed to bd_link_disk_holder(), then:
 *
 *   /sys/block/dm-0/slaves/sda --> /sys/block/sda
 *   /sys/block/sda/holders/dm-0 --> /sys/block/dm-0
 *
 * The caller must have claimed @bdev before calling this function and
 * ensure that both @bdev and @disk are valid during the creation and
 * lifetime of these symlinks.
 *
 * CONTEXT:
 * Might sleep.
 *
 * RETURNS:
 * 0 on success, -errno on failure.
 */
int bd_link_disk_holder(struct block_device *bdev, struct gendisk *disk)
{
	struct bd_holder_disk *holder;
	int ret = 0;

	mutex_lock(&bdev->bd_mutex);

	WARN_ON_ONCE(!bdev->bd_holder);

	/* FIXME: remove the following once add_disk() handles errors */
	if (WARN_ON(!disk->slave_dir || !bdev->bd_part->holder_dir))
		goto out_unlock;

	holder = bd_find_holder_disk(bdev, disk);
	if (holder) {
		holder->refcnt++;
		goto out_unlock;
	}

	holder = kzalloc(sizeof(*holder), GFP_KERNEL);
	if (!holder) {
		ret = -ENOMEM;
		goto out_unlock;
	}

	INIT_LIST_HEAD(&holder->list);
	holder->disk = disk;
	holder->refcnt = 1;

	ret = add_symlink(disk->slave_dir, &part_to_dev(bdev->bd_part)->kobj);
	if (ret)
		goto out_free;

	ret = add_symlink(bdev->bd_part->holder_dir, &disk_to_dev(disk)->kobj);
	if (ret)
		goto out_del;
	/*
	 * bdev could be deleted beneath us which would implicitly destroy
	 * the holder directory.  Hold on to it.
	 */
	kobject_get(bdev->bd_part->holder_dir);

	list_add(&holder->list, &bdev->bd_holder_disks);
	goto out_unlock;

out_del:
	del_symlink(disk->slave_dir, &part_to_dev(bdev->bd_part)->kobj);
out_free:
	kfree(holder);
out_unlock:
	mutex_unlock(&bdev->bd_mutex);
	return ret;
}
EXPORT_SYMBOL_GPL(bd_link_disk_holder);

/**
 * bd_unlink_disk_holder - destroy symlinks created by bd_link_disk_holder()
 * @bdev: the calimed slave bdev
 * @disk: the holding disk
 *
 * DON'T USE THIS UNLESS YOU'RE ALREADY USING IT.
 *
 * CONTEXT:
 * Might sleep.
 */
void bd_unlink_disk_holder(struct block_device *bdev, struct gendisk *disk)
{
	struct bd_holder_disk *holder;

	mutex_lock(&bdev->bd_mutex);

	holder = bd_find_holder_disk(bdev, disk);

	if (!WARN_ON_ONCE(holder == NULL) && !--holder->refcnt) {
		del_symlink(disk->slave_dir, &part_to_dev(bdev->bd_part)->kobj);
		del_symlink(bdev->bd_part->holder_dir,
			    &disk_to_dev(disk)->kobj);
		kobject_put(bdev->bd_part->holder_dir);
		list_del_init(&holder->list);
		kfree(holder);
	}

	mutex_unlock(&bdev->bd_mutex);
}
EXPORT_SYMBOL_GPL(bd_unlink_disk_holder);
#endif

/**
 * flush_disk - invalidates all buffer-cache entries on a disk
 *
 * @bdev:      struct block device to be flushed
 * @kill_dirty: flag to guide handling of dirty inodes
 *
 * Invalidates all buffer-cache entries on a disk. It should be called
 * when a disk has been changed -- either by a media change or online
 * resize.
 */
static void flush_disk(struct block_device *bdev, bool kill_dirty)
{
	if (__invalidate_device(bdev, kill_dirty)) {
		char name[BDEVNAME_SIZE] = "";

		if (bdev->bd_disk)
			disk_name(bdev->bd_disk, 0, name);
		printk(KERN_WARNING "VFS: busy inodes on changed media or "
		       "resized disk %s\n", name);
	}

	if (!bdev->bd_disk)
		return;
	if (disk_part_scan_enabled(bdev->bd_disk))
		bdev->bd_invalidated = 1;
}

/**
 * check_disk_size_change - checks for disk size change and adjusts bdev size.
 * @disk: struct gendisk to check
 * @bdev: struct bdev to adjust.
 *
 * This routine checks to see if the bdev size does not match the disk size
 * and adjusts it if it differs.
 */
void check_disk_size_change(struct gendisk *disk, struct block_device *bdev)
{
	loff_t disk_size, bdev_size;

	disk_size = (loff_t)get_capacity(disk) << 9;
	bdev_size = i_size_read(bdev->bd_inode);
	if (disk_size != bdev_size) {
		char name[BDEVNAME_SIZE];

		disk_name(disk, 0, name);
		printk(KERN_INFO
		       "%s: detected capacity change from %lld to %lld\n",
		       name, bdev_size, disk_size);
		i_size_write(bdev->bd_inode, disk_size);
		flush_disk(bdev, false);
	}
}
EXPORT_SYMBOL(check_disk_size_change);

/**
 * revalidate_disk - wrapper for lower-level driver's revalidate_disk call-back
 * @disk: struct gendisk to be revalidated
 *
 * This routine is a wrapper for lower-level driver's revalidate_disk
 * call-backs.  It is used to do common pre and post operations needed
 * for all revalidate_disk operations.
 */
int revalidate_disk(struct gendisk *disk)
{
	struct block_device *bdev;
	int ret = 0;

	if (disk->fops->revalidate_disk)
		ret = disk->fops->revalidate_disk(disk);

	bdev = bdget_disk(disk, 0);
	if (!bdev)
		return ret;

	mutex_lock(&bdev->bd_mutex);
	check_disk_size_change(disk, bdev);
	bdev->bd_invalidated = 0;
	mutex_unlock(&bdev->bd_mutex);
	bdput(bdev);
	return ret;
}
EXPORT_SYMBOL(revalidate_disk);

/*
 * This routine checks whether a removable media has been changed,
 * and invalidates all buffer-cache-entries in that case. This
 * is a relatively slow routine, so we have to try to minimize using
 * it. Thus it is called only upon a 'mount' or 'open'. This
 * is the best way of combining speed and utility, I think.
 * People changing diskettes in the middle of an operation deserve
 * to lose :-)
 */
int check_disk_change(struct block_device *bdev)
{
	struct gendisk *disk = bdev->bd_disk;
	const struct block_device_operations *bdops = disk->fops;
	unsigned int events;

	events = disk_clear_events(disk, DISK_EVENT_MEDIA_CHANGE |
				   DISK_EVENT_EJECT_REQUEST);
	if (!(events & DISK_EVENT_MEDIA_CHANGE))
		return 0;

	flush_disk(bdev, true);
	if (bdops->revalidate_disk)
		bdops->revalidate_disk(bdev->bd_disk);
	return 1;
}

EXPORT_SYMBOL(check_disk_change);

void bd_set_size(struct block_device *bdev, loff_t size)
{
	unsigned bsize = bdev_logical_block_size(bdev);

	mutex_lock(&bdev->bd_inode->i_mutex);
	i_size_write(bdev->bd_inode, size);
	mutex_unlock(&bdev->bd_inode->i_mutex);
	while (bsize < PAGE_CACHE_SIZE) {
		if (size & bsize)
			break;
		bsize <<= 1;
	}
	bdev->bd_block_size = bsize;
	bdev->bd_inode->i_blkbits = blksize_bits(bsize);
}
EXPORT_SYMBOL(bd_set_size);

static void __blkdev_put(struct block_device *bdev, fmode_t mode, int for_part);

/*
 * bd_mutex locking:
 *
 *  mutex_lock(part->bd_mutex)
 *    mutex_lock_nested(whole->bd_mutex, 1)
 */

static int __blkdev_get(struct block_device *bdev, fmode_t mode, int for_part)
{
	struct gendisk *disk;
	struct module *owner;
	int ret;
	int partno;
	int perm = 0;

	if (mode & FMODE_READ)
		perm |= MAY_READ;
	if (mode & FMODE_WRITE)
		perm |= MAY_WRITE;
	/*
	 * hooks: /n/, see "layering violations".
	 */
	if (!for_part) {
		ret = devcgroup_inode_permission(bdev->bd_inode, perm);
		if (ret != 0) {
			bdput(bdev);
			return ret;
		}
	}

 restart:

	ret = -ENXIO;
	disk = get_gendisk(bdev->bd_dev, &partno);
	if (!disk)
		goto out;
	owner = disk->fops->owner;

	disk_block_events(disk);
	mutex_lock_nested(&bdev->bd_mutex, for_part);
	if (!bdev->bd_openers) {
		bdev->bd_disk = disk;
		bdev->bd_queue = disk->queue;
		bdev->bd_contains = bdev;
		if (!partno) {
			struct backing_dev_info *bdi;

			ret = -ENXIO;
			bdev->bd_part = disk_get_part(disk, partno);
			if (!bdev->bd_part)
				goto out_clear;

			ret = 0;
			if (disk->fops->open) {
				ret = disk->fops->open(bdev, mode);
				if (ret == -ERESTARTSYS) {
					/* Lost a race with 'disk' being
					 * deleted, try again.
					 * See md.c
					 */
					disk_put_part(bdev->bd_part);
					bdev->bd_part = NULL;
					bdev->bd_disk = NULL;
					bdev->bd_queue = NULL;
					mutex_unlock(&bdev->bd_mutex);
					disk_unblock_events(disk);
					put_disk(disk);
					module_put(owner);
					goto restart;
				}
			}

			if (!ret) {
				bd_set_size(bdev,(loff_t)get_capacity(disk)<<9);
				bdi = blk_get_backing_dev_info(bdev);
				if (bdi == NULL)
					bdi = &default_backing_dev_info;
				bdev_inode_switch_bdi(bdev->bd_inode, bdi);
			}

			/*
			 * If the device is invalidated, rescan partition
			 * if open succeeded or failed with -ENOMEDIUM.
			 * The latter is necessary to prevent ghost
			 * partitions on a removed medium.
			 */
			if (bdev->bd_invalidated) {
				if (!ret)
					rescan_partitions(disk, bdev);
				else if (ret == -ENOMEDIUM)
					invalidate_partitions(disk, bdev);
			}
			if (ret)
				goto out_clear;
		} else {
			struct block_device *whole;
			whole = bdget_disk(disk, 0);
			ret = -ENOMEM;
			if (!whole)
				goto out_clear;
			BUG_ON(for_part);
			ret = __blkdev_get(whole, mode, 1);
			if (ret)
				goto out_clear;
			bdev->bd_contains = whole;
			bdev_inode_switch_bdi(bdev->bd_inode,
				whole->bd_inode->i_data.backing_dev_info);
			bdev->bd_part = disk_get_part(disk, partno);
			if (!(disk->flags & GENHD_FL_UP) ||
			    !bdev->bd_part || !bdev->bd_part->nr_sects) {
				ret = -ENXIO;
				goto out_clear;
			}
			bd_set_size(bdev, (loff_t)bdev->bd_part->nr_sects << 9);
		}
	} else {
		if (bdev->bd_contains == bdev) {
			ret = 0;
			if (bdev->bd_disk->fops->open)
				ret = bdev->bd_disk->fops->open(bdev, mode);
			/* the same as first opener case, read comment there */
			if (bdev->bd_invalidated) {
				if (!ret)
					rescan_partitions(bdev->bd_disk, bdev);
				else if (ret == -ENOMEDIUM)
					invalidate_partitions(bdev->bd_disk, bdev);
			}
			if (ret)
				goto out_unlock_bdev;
		}
		/* only one opener holds refs to the module and disk */
		put_disk(disk);
		module_put(owner);
	}
	bdev->bd_openers++;
	if (for_part)
		bdev->bd_part_count++;
	mutex_unlock(&bdev->bd_mutex);
	disk_unblock_events(disk);
	return 0;

 out_clear:
	disk_put_part(bdev->bd_part);
	bdev->bd_disk = NULL;
	bdev->bd_part = NULL;
	bdev->bd_queue = NULL;
	bdev_inode_switch_bdi(bdev->bd_inode, &default_backing_dev_info);
	if (bdev != bdev->bd_contains)
		__blkdev_put(bdev->bd_contains, mode, 1);
	bdev->bd_contains = NULL;
 out_unlock_bdev:
	mutex_unlock(&bdev->bd_mutex);
	disk_unblock_events(disk);
	put_disk(disk);
	module_put(owner);
 out:
	bdput(bdev);

	return ret;
}

/**
 * blkdev_get - open a block device
 * @bdev: block_device to open
 * @mode: FMODE_* mask
 * @holder: exclusive holder identifier
 *
 * Open @bdev with @mode.  If @mode includes %FMODE_EXCL, @bdev is
 * open with exclusive access.  Specifying %FMODE_EXCL with %NULL
 * @holder is invalid.  Exclusive opens may nest for the same @holder.
 *
 * On success, the reference count of @bdev is unchanged.  On failure,
 * @bdev is put.
 *
 * CONTEXT:
 * Might sleep.
 *
 * RETURNS:
 * 0 on success, -errno on failure.
 */
int blkdev_get(struct block_device *bdev, fmode_t mode, void *holder)
{
	struct block_device *whole = NULL;
	int res;

	WARN_ON_ONCE((mode & FMODE_EXCL) && !holder);

	if ((mode & FMODE_EXCL) && holder) {
		whole = bd_start_claiming(bdev, holder);
		if (IS_ERR(whole)) {
			bdput(bdev);
			return PTR_ERR(whole);
		}
	}

	res = __blkdev_get(bdev, mode, 0);

	if (whole) {
		struct gendisk *disk = whole->bd_disk;

		/* finish claiming */
		mutex_lock(&bdev->bd_mutex);
		spin_lock(&bdev_lock);

		if (!res) {
			BUG_ON(!bd_may_claim(bdev, whole, holder));
			/*
			 * Note that for a whole device bd_holders
			 * will be incremented twice, and bd_holder
			 * will be set to bd_may_claim before being
			 * set to holder
			 */
			whole->bd_holders++;
			whole->bd_holder = bd_may_claim;
			bdev->bd_holders++;
			bdev->bd_holder = holder;
		}

		/* tell others that we're done */
		BUG_ON(whole->bd_claiming != holder);
		whole->bd_claiming = NULL;
		wake_up_bit(&whole->bd_claiming, 0);

		spin_unlock(&bdev_lock);

		/*
		 * Block event polling for write claims if requested.  Any
		 * write holder makes the write_holder state stick until
		 * all are released.  This is good enough and tracking
		 * individual writeable reference is too fragile given the
		 * way @mode is used in blkdev_get/put().
		 */
		if (!res && (mode & FMODE_WRITE) && !bdev->bd_write_holder &&
		    (disk->flags & GENHD_FL_BLOCK_EVENTS_ON_EXCL_WRITE)) {
			bdev->bd_write_holder = true;
			disk_block_events(disk);
		}

		mutex_unlock(&bdev->bd_mutex);
		bdput(whole);
	}

	return res;
}
EXPORT_SYMBOL(blkdev_get);

/**
 * blkdev_get_by_path - open a block device by name
 * @path: path to the block device to open
 * @mode: FMODE_* mask
 * @holder: exclusive holder identifier
 *
 * Open the blockdevice described by the device file at @path.  @mode
 * and @holder are identical to blkdev_get().
 *
 * On success, the returned block_device has reference count of one.
 *
 * CONTEXT:
 * Might sleep.
 *
 * RETURNS:
 * Pointer to block_device on success, ERR_PTR(-errno) on failure.
 */
struct block_device *blkdev_get_by_path(const char *path, fmode_t mode,
					void *holder)
{
	struct block_device *bdev;
	int err;

	bdev = lookup_bdev(path);
	if (IS_ERR(bdev))
		return bdev;

	err = blkdev_get(bdev, mode, holder);
	if (err)
		return ERR_PTR(err);

	if ((mode & FMODE_WRITE) && bdev_read_only(bdev)) {
		blkdev_put(bdev, mode);
		return ERR_PTR(-EACCES);
	}

	return bdev;
}
EXPORT_SYMBOL(blkdev_get_by_path);

/**
 * blkdev_get_by_dev - open a block device by device number
 * @dev: device number of block device to open
 * @mode: FMODE_* mask
 * @holder: exclusive holder identifier
 *
 * Open the blockdevice described by device number @dev.  @mode and
 * @holder are identical to blkdev_get().
 *
 * Use it ONLY if you really do not have anything better - i.e. when
 * you are behind a truly sucky interface and all you are given is a
 * device number.  _Never_ to be used for internal purposes.  If you
 * ever need it - reconsider your API.
 *
 * On success, the returned block_device has reference count of one.
 *
 * CONTEXT:
 * Might sleep.
 *
 * RETURNS:
 * Pointer to block_device on success, ERR_PTR(-errno) on failure.
 */
struct block_device *blkdev_get_by_dev(dev_t dev, fmode_t mode, void *holder)
{
	struct block_device *bdev;
	int err;

	bdev = bdget(dev);
	if (!bdev)
		return ERR_PTR(-ENOMEM);

	err = blkdev_get(bdev, mode, holder);
	if (err)
		return ERR_PTR(err);

	return bdev;
}
EXPORT_SYMBOL(blkdev_get_by_dev);

static int blkdev_open(struct inode * inode, struct file * filp)
{
	struct block_device *bdev;

	/*
	 * Preserve backwards compatibility and allow large file access
	 * even if userspace doesn't ask for it explicitly. Some mkfs
	 * binary needs it. We might want to drop this workaround
	 * during an unstable branch.
	 */
	filp->f_flags |= O_LARGEFILE;

	if (filp->f_flags & O_NDELAY)
		filp->f_mode |= FMODE_NDELAY;
	if (filp->f_flags & O_EXCL)
		filp->f_mode |= FMODE_EXCL;
	if ((filp->f_flags & O_ACCMODE) == 3)
		filp->f_mode |= FMODE_WRITE_IOCTL;

	bdev = bd_acquire(inode);
	if (bdev == NULL)
		return -ENOMEM;

	filp->f_mapping = bdev->bd_inode->i_mapping;

	return blkdev_get(bdev, filp->f_mode, filp);
}

static void __blkdev_put(struct block_device *bdev, fmode_t mode, int for_part)
{
	struct gendisk *disk = bdev->bd_disk;
	struct block_device *victim = NULL;

	mutex_lock_nested(&bdev->bd_mutex, for_part);
	if (for_part)
		bdev->bd_part_count--;

	if (!--bdev->bd_openers) {
		WARN_ON_ONCE(bdev->bd_holders);
		sync_blockdev(bdev);
		kill_bdev(bdev);
		/* ->release can cause the old bdi to disappear,
		 * so must switch it out first
		 */
		bdev_inode_switch_bdi(bdev->bd_inode,
					&default_backing_dev_info);
	}
	if (bdev->bd_contains == bdev) {
		if (disk->fops->release)
			disk->fops->release(disk, mode);
	}
	if (!bdev->bd_openers) {
		struct module *owner = disk->fops->owner;

		disk_put_part(bdev->bd_part);
		bdev->bd_part = NULL;
		bdev->bd_disk = NULL;
		if (bdev != bdev->bd_contains)
			victim = bdev->bd_contains;
		bdev->bd_contains = NULL;

		put_disk(disk);
		module_put(owner);
	}
	mutex_unlock(&bdev->bd_mutex);
	bdput(bdev);
	if (victim)
		__blkdev_put(victim, mode, 1);
}

void blkdev_put(struct block_device *bdev, fmode_t mode)
{
	mutex_lock(&bdev->bd_mutex);

	if (mode & FMODE_EXCL) {
		bool bdev_free;

		/*
		 * Release a claim on the device.  The holder fields
		 * are protected with bdev_lock.  bd_mutex is to
		 * synchronize disk_holder unlinking.
		 */
		spin_lock(&bdev_lock);

		WARN_ON_ONCE(--bdev->bd_holders < 0);
		WARN_ON_ONCE(--bdev->bd_contains->bd_holders < 0);

		/* bd_contains might point to self, check in a separate step */
		if ((bdev_free = !bdev->bd_holders))
			bdev->bd_holder = NULL;
		if (!bdev->bd_contains->bd_holders)
			bdev->bd_contains->bd_holder = NULL;

		spin_unlock(&bdev_lock);

		/*
		 * If this was the last claim, remove holder link and
		 * unblock evpoll if it was a write holder.
		 */
		if (bdev_free && bdev->bd_write_holder) {
			disk_unblock_events(bdev->bd_disk);
			bdev->bd_write_holder = false;
		}
	}

	/*
	 * Trigger event checking and tell drivers to flush MEDIA_CHANGE
	 * event.  This is to ensure detection of media removal commanded
	 * from userland - e.g. eject(1).
	 */
	disk_flush_events(bdev->bd_disk, DISK_EVENT_MEDIA_CHANGE);

	mutex_unlock(&bdev->bd_mutex);

	__blkdev_put(bdev, mode, 0);
}
EXPORT_SYMBOL(blkdev_put);

static int blkdev_close(struct inode * inode, struct file * filp)
{
	struct block_device *bdev = I_BDEV(filp->f_mapping->host);
	blkdev_put(bdev, filp->f_mode);
	return 0;
}

static long block_ioctl(struct file *file, unsigned cmd, unsigned long arg)
{
	struct block_device *bdev = I_BDEV(file->f_mapping->host);
	fmode_t mode = file->f_mode;

	/*
	 * O_NDELAY can be altered using fcntl(.., F_SETFL, ..), so we have
	 * to updated it before every ioctl.
	 */
	if (file->f_flags & O_NDELAY)
		mode |= FMODE_NDELAY;
	else
		mode &= ~FMODE_NDELAY;

	return blkdev_ioctl(bdev, mode, cmd, arg);
}

/*
 * Write data to the block device.  Only intended for the block device itself
 * and the raw driver which basically is a fake block device.
 *
 * Does not take i_mutex for the write and thus is not for general purpose
 * use.
 */
ssize_t blkdev_write_iter(struct kiocb *iocb, struct iov_iter *iter, loff_t pos)
{
	struct file *file = iocb->ki_filp;
	struct blk_plug plug;
	ssize_t ret;

	BUG_ON(iocb->ki_pos != pos);

	blk_start_plug(&plug);
<<<<<<< HEAD
	ret = __generic_file_aio_write(iocb, iov, nr_segs, &iocb->ki_pos);
	if (ret > 0) {
=======
	ret = __generic_file_write_iter(iocb, iter, &iocb->ki_pos);
	if (ret > 0 || ret == -EIOCBQUEUED) {
>>>>>>> b080082b
		ssize_t err;

		err = generic_write_sync(file, pos, ret);
		if (err < 0 && ret > 0)
			ret = err;
	}
	blk_finish_plug(&plug);
	return ret;
}
EXPORT_SYMBOL_GPL(blkdev_write_iter);

static ssize_t blkdev_read_iter(struct kiocb *iocb, struct iov_iter *iter,
			 loff_t pos)
{
	struct file *file = iocb->ki_filp;
	struct inode *bd_inode = file->f_mapping->host;
	loff_t size = i_size_read(bd_inode);

	if (pos >= size)
		return 0;

	size -= pos;
	if (size < iocb->ki_left)
		iov_iter_shorten(iter, size);
	return generic_file_read_iter(iocb, iter, pos);
}

/*
 * Try to release a page associated with block device when the system
 * is under memory pressure.
 */
static int blkdev_releasepage(struct page *page, gfp_t wait)
{
	struct super_block *super = BDEV_I(page->mapping->host)->bdev.bd_super;

	if (super && super->s_op->bdev_try_to_free_page)
		return super->s_op->bdev_try_to_free_page(super, page, wait);

	return try_to_free_buffers(page);
}

static const struct address_space_operations def_blk_aops = {
	.readpage	= blkdev_readpage,
	.writepage	= blkdev_writepage,
	.write_begin	= blkdev_write_begin,
	.write_end	= blkdev_write_end,
	.writepages	= generic_writepages,
	.releasepage	= blkdev_releasepage,
	.direct_IO	= blkdev_direct_IO,
	.is_dirty_writeback = buffer_check_dirty_writeback,
};

const struct file_operations def_blk_fops = {
	.open		= blkdev_open,
	.release	= blkdev_close,
	.llseek		= block_llseek,
	.read		= do_sync_read,
	.write		= do_sync_write,
	.read_iter	= blkdev_read_iter,
	.write_iter	= blkdev_write_iter,
	.mmap		= generic_file_mmap,
	.fsync		= blkdev_fsync,
	.unlocked_ioctl	= block_ioctl,
#ifdef CONFIG_COMPAT
	.compat_ioctl	= compat_blkdev_ioctl,
#endif
	.splice_read	= generic_file_splice_read,
	.splice_write	= generic_file_splice_write,
};

int ioctl_by_bdev(struct block_device *bdev, unsigned cmd, unsigned long arg)
{
	int res;
	mm_segment_t old_fs = get_fs();
	set_fs(KERNEL_DS);
	res = blkdev_ioctl(bdev, 0, cmd, arg);
	set_fs(old_fs);
	return res;
}

EXPORT_SYMBOL(ioctl_by_bdev);

/**
 * lookup_bdev  - lookup a struct block_device by name
 * @pathname:	special file representing the block device
 *
 * Get a reference to the blockdevice at @pathname in the current
 * namespace if possible and return it.  Return ERR_PTR(error)
 * otherwise.
 */
struct block_device *lookup_bdev(const char *pathname)
{
	struct block_device *bdev;
	struct inode *inode;
	struct path path;
	int error;

	if (!pathname || !*pathname)
		return ERR_PTR(-EINVAL);

	error = kern_path(pathname, LOOKUP_FOLLOW, &path);
	if (error)
		return ERR_PTR(error);

	inode = path.dentry->d_inode;
	error = -ENOTBLK;
	if (!S_ISBLK(inode->i_mode))
		goto fail;
	error = -EACCES;
	if (path.mnt->mnt_flags & MNT_NODEV)
		goto fail;
	error = -ENOMEM;
	bdev = bd_acquire(inode);
	if (!bdev)
		goto fail;
out:
	path_put(&path);
	return bdev;
fail:
	bdev = ERR_PTR(error);
	goto out;
}
EXPORT_SYMBOL(lookup_bdev);

int __invalidate_device(struct block_device *bdev, bool kill_dirty)
{
	struct super_block *sb = get_super(bdev);
	int res = 0;

	if (sb) {
		/*
		 * no need to lock the super, get_super holds the
		 * read mutex so the filesystem cannot go away
		 * under us (->put_super runs with the write lock
		 * hold).
		 */
		shrink_dcache_sb(sb);
		res = invalidate_inodes(sb, kill_dirty);
		drop_super(sb);
	}
	invalidate_bdev(bdev);
	return res;
}
EXPORT_SYMBOL(__invalidate_device);

void iterate_bdevs(void (*func)(struct block_device *, void *), void *arg)
{
	struct inode *inode, *old_inode = NULL;

	spin_lock(&inode_sb_list_lock);
	list_for_each_entry(inode, &blockdev_superblock->s_inodes, i_sb_list) {
		struct address_space *mapping = inode->i_mapping;

		spin_lock(&inode->i_lock);
		if (inode->i_state & (I_FREEING|I_WILL_FREE|I_NEW) ||
		    mapping->nrpages == 0) {
			spin_unlock(&inode->i_lock);
			continue;
		}
		__iget(inode);
		spin_unlock(&inode->i_lock);
		spin_unlock(&inode_sb_list_lock);
		/*
		 * We hold a reference to 'inode' so it couldn't have been
		 * removed from s_inodes list while we dropped the
		 * inode_sb_list_lock.  We cannot iput the inode now as we can
		 * be holding the last reference and we cannot iput it under
		 * inode_sb_list_lock. So we keep the reference and iput it
		 * later.
		 */
		iput(old_inode);
		old_inode = inode;

		func(I_BDEV(inode), arg);

		spin_lock(&inode_sb_list_lock);
	}
	spin_unlock(&inode_sb_list_lock);
	iput(old_inode);
}<|MERGE_RESOLUTION|>--- conflicted
+++ resolved
@@ -1517,13 +1517,8 @@
 	BUG_ON(iocb->ki_pos != pos);
 
 	blk_start_plug(&plug);
-<<<<<<< HEAD
-	ret = __generic_file_aio_write(iocb, iov, nr_segs, &iocb->ki_pos);
+	ret = __generic_file_write_iter(iocb, iter, &iocb->ki_pos);
 	if (ret > 0) {
-=======
-	ret = __generic_file_write_iter(iocb, iter, &iocb->ki_pos);
-	if (ret > 0 || ret == -EIOCBQUEUED) {
->>>>>>> b080082b
 		ssize_t err;
 
 		err = generic_write_sync(file, pos, ret);
