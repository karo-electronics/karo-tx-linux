--- conflicted
+++ resolved
@@ -14,11 +14,7 @@
 #include <linux/namei.h>
 #include <linux/slab.h>
 
-<<<<<<< HEAD
-static bool fuse_use_readdirplus(struct inode *dir, struct file *filp)
-=======
 static bool fuse_use_readdirplus(struct inode *dir, struct dir_context *ctx)
->>>>>>> d0e0ac97
 {
 	struct fuse_conn *fc = get_fuse_conn(dir);
 	struct fuse_inode *fi = get_fuse_inode(dir);
@@ -29,11 +25,7 @@
 		return true;
 	if (test_and_clear_bit(FUSE_I_ADVISE_RDPLUS, &fi->state))
 		return true;
-<<<<<<< HEAD
-	if (filp->f_pos == 0)
-=======
 	if (ctx->pos == 0)
->>>>>>> d0e0ac97
 		return true;
 	return false;
 }
@@ -1290,11 +1282,7 @@
 }
 
 static int parse_dirplusfile(char *buf, size_t nbytes, struct file *file,
-<<<<<<< HEAD
-			     void *dstbuf, filldir_t filldir, u64 attr_version)
-=======
 			     struct dir_context *ctx, u64 attr_version)
->>>>>>> d0e0ac97
 {
 	struct fuse_direntplus *direntplus;
 	struct fuse_dirent *dirent;
@@ -1319,16 +1307,9 @@
 			   we need to send a FORGET for each of those
 			   which we did not link.
 			*/
-<<<<<<< HEAD
-			over = filldir(dstbuf, dirent->name, dirent->namelen,
-				       file->f_pos, dirent->ino,
-				       dirent->type);
-			file->f_pos = dirent->off;
-=======
 			over = !dir_emit(ctx, dirent->name, dirent->namelen,
 				       dirent->ino, dirent->type);
 			ctx->pos = dirent->off;
->>>>>>> d0e0ac97
 		}
 
 		buf += reclen;
@@ -1342,11 +1323,7 @@
 	return 0;
 }
 
-<<<<<<< HEAD
-static int fuse_readdir(struct file *file, void *dstbuf, filldir_t filldir)
-=======
 static int fuse_readdir(struct file *file, struct dir_context *ctx)
->>>>>>> d0e0ac97
 {
 	int plus, err;
 	size_t nbytes;
@@ -1369,28 +1346,17 @@
 		return -ENOMEM;
 	}
 
-<<<<<<< HEAD
-	plus = fuse_use_readdirplus(inode, file);
-=======
 	plus = fuse_use_readdirplus(inode, ctx);
->>>>>>> d0e0ac97
 	req->out.argpages = 1;
 	req->num_pages = 1;
 	req->pages[0] = page;
 	req->page_descs[0].length = PAGE_SIZE;
 	if (plus) {
 		attr_version = fuse_get_attr_version(fc);
-<<<<<<< HEAD
-		fuse_read_fill(req, file, file->f_pos, PAGE_SIZE,
-			       FUSE_READDIRPLUS);
-	} else {
-		fuse_read_fill(req, file, file->f_pos, PAGE_SIZE,
-=======
 		fuse_read_fill(req, file, ctx->pos, PAGE_SIZE,
 			       FUSE_READDIRPLUS);
 	} else {
 		fuse_read_fill(req, file, ctx->pos, PAGE_SIZE,
->>>>>>> d0e0ac97
 			       FUSE_READDIR);
 	}
 	fuse_request_send(fc, req);
@@ -1400,19 +1366,11 @@
 	if (!err) {
 		if (plus) {
 			err = parse_dirplusfile(page_address(page), nbytes,
-<<<<<<< HEAD
-						file, dstbuf, filldir,
-						attr_version);
-		} else {
-			err = parse_dirfile(page_address(page), nbytes, file,
-					    dstbuf, filldir);
-=======
 						file, ctx,
 						attr_version);
 		} else {
 			err = parse_dirfile(page_address(page), nbytes, file,
 					    ctx);
->>>>>>> d0e0ac97
 		}
 	}
 
