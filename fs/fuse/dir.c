--- conflicted
+++ resolved
@@ -263,13 +263,10 @@
 
 invalid:
 	ret = 0;
-<<<<<<< HEAD
-
-	if (!(flags & LOOKUP_RCU) && check_submounts_and_drop(entry) != 0)
-		ret = 1;
-=======
-	shrink_submounts_and_drop(entry);
->>>>>>> 40216baa
+
+	if (!(flags & LOOKUP_RCU))
+		shrink_submounts_and_drop(entry);
+
 	goto out;
 }
 
