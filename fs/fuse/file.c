--- conflicted
+++ resolved
@@ -989,40 +989,10 @@
 		if (err)
 			goto out;
 
-<<<<<<< HEAD
-	if (file->f_flags & O_DIRECT) {
-		written = generic_file_direct_write(iocb, iov, &nr_segs,
-						    pos, &iocb->ki_pos,
-						    count, ocount);
-		if (written < 0 || written == count)
-			goto out;
-
-		pos += written;
-		count -= written;
-
-		iov_iter_init(&i, iov, nr_segs, count, written);
-		written_buffered = fuse_perform_write(file, mapping, &i, pos);
-		if (written_buffered < 0) {
-			err = written_buffered;
-			goto out;
-		}
-		endbyte = pos + written_buffered - 1;
-
-		err = filemap_write_and_wait_range(file->f_mapping, pos,
-						   endbyte);
-		if (err)
-			goto out;
-
 		invalidate_mapping_pages(file->f_mapping,
 					 pos >> PAGE_CACHE_SHIFT,
 					 endbyte >> PAGE_CACHE_SHIFT);
 
-=======
-		invalidate_mapping_pages(file->f_mapping,
-					 pos >> PAGE_CACHE_SHIFT,
-					 endbyte >> PAGE_CACHE_SHIFT);
-
->>>>>>> cfaf0251
 		written += written_buffered;
 		iocb->ki_pos = pos + written_buffered;
 	} else {
@@ -2203,8 +2173,6 @@
 	return ret;
 }
 
-<<<<<<< HEAD
-=======
 long fuse_file_fallocate(struct file *file, int mode, loff_t offset,
 			    loff_t length)
 {
@@ -2243,7 +2211,6 @@
 }
 EXPORT_SYMBOL_GPL(fuse_file_fallocate);
 
->>>>>>> cfaf0251
 static const struct file_operations fuse_file_operations = {
 	.llseek		= fuse_file_llseek,
 	.read		= do_sync_read,
