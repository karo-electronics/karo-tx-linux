--- conflicted
+++ resolved
@@ -206,26 +206,6 @@
 			   const struct attribute *attr, bool is_bin,
 			   umode_t mode, const void *ns)
 {
-<<<<<<< HEAD
-	struct sysfs_dirent *attr_sd = file->f_path.dentry->d_fsdata;
-	struct kobject *kobj = attr_sd->s_parent->s_dir.kobj;
-	struct sysfs_open_file *of;
-	bool has_read, has_write, has_mmap;
-	int error = -EACCES;
-
-	/* need attr_sd for attr and ops, its parent for kobj */
-	if (!sysfs_get_active(attr_sd))
-		return -ENODEV;
-
-	if (sysfs_is_bin(attr_sd)) {
-		struct bin_attribute *battr = attr_sd->s_attr.bin_attr;
-
-		has_read = battr->read || battr->mmap;
-		has_write = battr->write || battr->mmap;
-		has_mmap = battr->mmap;
-	} else {
-		const struct sysfs_ops *ops = sysfs_file_ops(attr_sd);
-=======
 	struct lock_class_key *key = NULL;
 	const struct kernfs_ops *ops;
 	struct kernfs_node *kn;
@@ -234,122 +214,11 @@
 	if (!is_bin) {
 		struct kobject *kobj = parent->priv;
 		const struct sysfs_ops *sysfs_ops = kobj->ktype->sysfs_ops;
->>>>>>> 4988abf1
 
 		/* every kobject with an attribute needs a ktype assigned */
 		if (WARN(!sysfs_ops, KERN_ERR
 			 "missing sysfs attribute operations for kobject: %s\n",
 			 kobject_name(kobj)))
-<<<<<<< HEAD
-			goto err_out;
-
-		has_read = ops->show;
-		has_write = ops->store;
-		has_mmap = false;
-	}
-
-	/* check perms and supported operations */
-	if ((file->f_mode & FMODE_WRITE) &&
-	    (!(inode->i_mode & S_IWUGO) || !has_write))
-		goto err_out;
-
-	if ((file->f_mode & FMODE_READ) &&
-	    (!(inode->i_mode & S_IRUGO) || !has_read))
-		goto err_out;
-
-	/* allocate a sysfs_open_file for the file */
-	error = -ENOMEM;
-	of = kzalloc(sizeof(struct sysfs_open_file), GFP_KERNEL);
-	if (!of)
-		goto err_out;
-
-	/*
-	 * The following is done to give a different lockdep key to
-	 * @of->mutex for files which implement mmap.  This is a rather
-	 * crude way to avoid false positive lockdep warning around
-	 * mm->mmap_sem - mmap nests @of->mutex under mm->mmap_sem and
-	 * reading /sys/block/sda/trace/act_mask grabs sr_mutex, under
-	 * which mm->mmap_sem nests, while holding @of->mutex.  As each
-	 * open file has a separate mutex, it's okay as long as those don't
-	 * happen on the same file.  At this point, we can't easily give
-	 * each file a separate locking class.  Let's differentiate on
-	 * whether the file has mmap or not for now.
-	 */
-	if (has_mmap)
-		mutex_init(&of->mutex);
-	else
-		mutex_init(&of->mutex);
-
-	of->sd = attr_sd;
-	of->file = file;
-
-	/*
-	 * Always instantiate seq_file even if read access doesn't use
-	 * seq_file or is not requested.  This unifies private data access
-	 * and readable regular files are the vast majority anyway.
-	 */
-	if (sysfs_is_bin(attr_sd))
-		error = single_open(file, NULL, of);
-	else
-		error = single_open(file, sysfs_seq_show, of);
-	if (error)
-		goto err_free;
-
-	/* seq_file clears PWRITE unconditionally, restore it if WRITE */
-	if (file->f_mode & FMODE_WRITE)
-		file->f_mode |= FMODE_PWRITE;
-
-	/* make sure we have open dirent struct */
-	error = sysfs_get_open_dirent(attr_sd, of);
-	if (error)
-		goto err_close;
-
-	/* open succeeded, put active references */
-	sysfs_put_active(attr_sd);
-	return 0;
-
-err_close:
-	single_release(inode, file);
-err_free:
-	kfree(of);
-err_out:
-	sysfs_put_active(attr_sd);
-	return error;
-}
-
-static int sysfs_release(struct inode *inode, struct file *filp)
-{
-	struct sysfs_dirent *sd = filp->f_path.dentry->d_fsdata;
-	struct sysfs_open_file *of = sysfs_of(filp);
-
-	sysfs_put_open_dirent(sd, of);
-	single_release(inode, filp);
-	kfree(of);
-
-	return 0;
-}
-
-void sysfs_unmap_bin_file(struct sysfs_dirent *sd)
-{
-	struct sysfs_open_dirent *od;
-	struct sysfs_open_file *of;
-
-	if (!sysfs_is_bin(sd))
-		return;
-
-	spin_lock_irq(&sysfs_open_dirent_lock);
-	od = sd->s_attr.open;
-	if (od)
-		atomic_inc(&od->refcnt);
-	spin_unlock_irq(&sysfs_open_dirent_lock);
-	if (!od)
-		return;
-
-	mutex_lock(&sysfs_open_file_mutex);
-	list_for_each_entry(of, &od->files, list) {
-		struct inode *inode = file_inode(of->file);
-		unmap_mapping_range(inode->i_mapping, 0, 0, 1);
-=======
 			return -EINVAL;
 
 		if (sysfs_ops->show && sysfs_ops->store)
@@ -377,7 +246,6 @@
 			ops = &sysfs_file_kfops_empty;
 
 		size = battr->size;
->>>>>>> 4988abf1
 	}
 
 #ifdef CONFIG_DEBUG_LOCK_ALLOC
