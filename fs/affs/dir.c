/*
 *  linux/fs/affs/dir.c
 *
 *  (c) 1996  Hans-Joachim Widmaier - Rewritten
 *
 *  (C) 1993  Ray Burr - Modified for Amiga FFS filesystem.
 *
 *  (C) 1992  Eric Youngdale Modified for ISO 9660 filesystem.
 *
 *  (C) 1991  Linus Torvalds - minix filesystem
 *
 *  affs directory handling functions
 *
 */

#include "affs.h"

static int affs_readdir(struct file *, struct dir_context *);

const struct file_operations affs_dir_operations = {
	.read		= generic_read_dir,
	.llseek		= generic_file_llseek,
	.iterate	= affs_readdir,
	.fsync		= affs_file_fsync,
};

/*
 * directories can handle most operations...
 */
const struct inode_operations affs_dir_inode_operations = {
	.create		= affs_create,
	.lookup		= affs_lookup,
	.link		= affs_link,
	.unlink		= affs_unlink,
	.symlink	= affs_symlink,
	.mkdir		= affs_mkdir,
	.rmdir		= affs_rmdir,
	.rename		= affs_rename,
	.setattr	= affs_notify_change,
};

static int
affs_readdir(struct file *file, struct dir_context *ctx)
{
<<<<<<< HEAD
	struct inode		*inode = file_inode(filp);
=======
	struct inode		*inode = file_inode(file);
>>>>>>> d0e0ac97
	struct super_block	*sb = inode->i_sb;
	struct buffer_head	*dir_bh = NULL;
	struct buffer_head	*fh_bh = NULL;
	unsigned char		*name;
	int			 namelen;
	u32			 i;
	int			 hash_pos;
	int			 chain_pos;
	u32			 ino;

	pr_debug("AFFS: readdir(ino=%lu,f_pos=%lx)\n",inode->i_ino,(unsigned long)ctx->pos);

	if (ctx->pos < 2) {
		file->private_data = (void *)0;
		if (!dir_emit_dots(file, ctx))
			return 0;
	}

	affs_lock_dir(inode);
	chain_pos = (ctx->pos - 2) & 0xffff;
	hash_pos  = (ctx->pos - 2) >> 16;
	if (chain_pos == 0xffff) {
		affs_warning(sb, "readdir", "More than 65535 entries in chain");
		chain_pos = 0;
		hash_pos++;
		ctx->pos = ((hash_pos << 16) | chain_pos) + 2;
	}
	dir_bh = affs_bread(sb, inode->i_ino);
	if (!dir_bh)
		goto readdir_out;

	/* If the directory hasn't changed since the last call to readdir(),
	 * we can jump directly to where we left off.
	 */
	ino = (u32)(long)file->private_data;
	if (ino && file->f_version == inode->i_version) {
		pr_debug("AFFS: readdir() left off=%d\n", ino);
		goto inside;
	}

	ino = be32_to_cpu(AFFS_HEAD(dir_bh)->table[hash_pos]);
	for (i = 0; ino && i < chain_pos; i++) {
		fh_bh = affs_bread(sb, ino);
		if (!fh_bh) {
			affs_error(sb, "readdir","Cannot read block %d", i);
			return -EIO;
		}
		ino = be32_to_cpu(AFFS_TAIL(sb, fh_bh)->hash_chain);
		affs_brelse(fh_bh);
		fh_bh = NULL;
	}
	if (ino)
		goto inside;
	hash_pos++;

	for (; hash_pos < AFFS_SB(sb)->s_hashsize; hash_pos++) {
		ino = be32_to_cpu(AFFS_HEAD(dir_bh)->table[hash_pos]);
		if (!ino)
			continue;
		ctx->pos = (hash_pos << 16) + 2;
inside:
		do {
			fh_bh = affs_bread(sb, ino);
			if (!fh_bh) {
				affs_error(sb, "readdir","Cannot read block %d", ino);
				break;
			}

			namelen = min(AFFS_TAIL(sb, fh_bh)->name[0], (u8)30);
			name = AFFS_TAIL(sb, fh_bh)->name + 1;
			pr_debug("AFFS: readdir(): filldir(\"%.*s\", ino=%u), hash=%d, f_pos=%x\n",
				 namelen, name, ino, hash_pos, (u32)ctx->pos);
			if (!dir_emit(ctx, name, namelen, ino, DT_UNKNOWN))
				goto readdir_done;
			ctx->pos++;
			ino = be32_to_cpu(AFFS_TAIL(sb, fh_bh)->hash_chain);
			affs_brelse(fh_bh);
			fh_bh = NULL;
		} while (ino);
	}
readdir_done:
	file->f_version = inode->i_version;
	file->private_data = (void *)(long)ino;

readdir_out:
	affs_brelse(dir_bh);
	affs_brelse(fh_bh);
	affs_unlock_dir(inode);
	return 0;
}<|MERGE_RESOLUTION|>--- conflicted
+++ resolved
@@ -42,11 +42,7 @@
 static int
 affs_readdir(struct file *file, struct dir_context *ctx)
 {
-<<<<<<< HEAD
-	struct inode		*inode = file_inode(filp);
-=======
 	struct inode		*inode = file_inode(file);
->>>>>>> d0e0ac97
 	struct super_block	*sb = inode->i_sb;
 	struct buffer_head	*dir_bh = NULL;
 	struct buffer_head	*fh_bh = NULL;
