/*
 * Copyright (C) 2002 - 2007 Jeff Dike (jdike@{addtoit,linux.intel}.com)
 * Licensed under the GPL
 */

#include <linux/ctype.h>
#include <linux/dcache.h>
#include <linux/file.h>
#include <linux/fs.h>
#include <linux/init.h>
#include <linux/kernel.h>
#include <linux/list.h>
#include <linux/module.h>
#include <linux/mount.h>
#include <linux/slab.h>
#include <linux/statfs.h>
#include <linux/types.h>
#include <linux/pid_namespace.h>
#include <linux/namei.h>
#include <asm/uaccess.h>
#include <os.h>

static struct inode *get_inode(struct super_block *, struct dentry *);

struct hppfs_data {
	struct list_head list;
	char contents[PAGE_SIZE - sizeof(struct list_head)];
};

struct hppfs_private {
	struct file *proc_file;
	int host_fd;
	loff_t len;
	struct hppfs_data *contents;
};

struct hppfs_inode_info {
	struct dentry *proc_dentry;
	struct inode vfs_inode;
};

static inline struct hppfs_inode_info *HPPFS_I(struct inode *inode)
{
	return container_of(inode, struct hppfs_inode_info, vfs_inode);
}

#define HPPFS_SUPER_MAGIC 0xb00000ee

static const struct super_operations hppfs_sbops;

static int is_pid(struct dentry *dentry)
{
	struct super_block *sb;
	int i;

	sb = dentry->d_sb;
	if (dentry->d_parent != sb->s_root)
		return 0;

	for (i = 0; i < dentry->d_name.len; i++) {
		if (!isdigit(dentry->d_name.name[i]))
			return 0;
	}
	return 1;
}

static char *dentry_name(struct dentry *dentry, int extra)
{
	struct dentry *parent;
	char *root, *name;
	const char *seg_name;
	int len, seg_len, root_len;

	len = 0;
	parent = dentry;
	while (parent->d_parent != parent) {
		if (is_pid(parent))
			len += strlen("pid") + 1;
		else len += parent->d_name.len + 1;
		parent = parent->d_parent;
	}

	root = "proc";
	root_len = strlen(root);
	len += root_len;
	name = kmalloc(len + extra + 1, GFP_KERNEL);
	if (name == NULL)
		return NULL;

	name[len] = '\0';
	parent = dentry;
	while (parent->d_parent != parent) {
		if (is_pid(parent)) {
			seg_name = "pid";
			seg_len = strlen(seg_name);
		}
		else {
			seg_name = parent->d_name.name;
			seg_len = parent->d_name.len;
		}

		len -= seg_len + 1;
		name[len] = '/';
		memcpy(&name[len + 1], seg_name, seg_len);
		parent = parent->d_parent;
	}
	memcpy(name, root, root_len);
	return name;
}

static int file_removed(struct dentry *dentry, const char *file)
{
	char *host_file;
	int extra, fd;

	extra = 0;
	if (file != NULL)
		extra += strlen(file) + 1;

	host_file = dentry_name(dentry, extra + strlen("/remove"));
	if (host_file == NULL) {
		printk(KERN_ERR "file_removed : allocation failed\n");
		return -ENOMEM;
	}

	if (file != NULL) {
		strcat(host_file, "/");
		strcat(host_file, file);
	}
	strcat(host_file, "/remove");

	fd = os_open_file(host_file, of_read(OPENFLAGS()), 0);
	kfree(host_file);
	if (fd > 0) {
		os_close_file(fd);
		return 1;
	}
	return 0;
}

static struct dentry *hppfs_lookup(struct inode *ino, struct dentry *dentry,
				   unsigned int flags)
{
	struct dentry *proc_dentry, *parent;
	struct qstr *name = &dentry->d_name;
	struct inode *inode;
	int err, deleted;

	deleted = file_removed(dentry, NULL);
	if (deleted < 0)
		return ERR_PTR(deleted);
	else if (deleted)
		return ERR_PTR(-ENOENT);

	parent = HPPFS_I(ino)->proc_dentry;
	mutex_lock(&parent->d_inode->i_mutex);
	proc_dentry = lookup_one_len(name->name, parent, name->len);
	mutex_unlock(&parent->d_inode->i_mutex);

	if (IS_ERR(proc_dentry))
		return proc_dentry;

	err = -ENOMEM;
	inode = get_inode(ino->i_sb, proc_dentry);
	if (!inode)
		goto out;

 	d_add(dentry, inode);
	return NULL;

 out:
	return ERR_PTR(err);
}

static const struct inode_operations hppfs_file_iops = {
};

static ssize_t read_proc(struct file *file, char __user *buf, ssize_t count,
			 loff_t *ppos, int is_user)
{
	ssize_t (*read)(struct file *, char __user *, size_t, loff_t *);
	ssize_t n;

	read = file_inode(file)->i_fop->read;

	if (!is_user)
		set_fs(KERNEL_DS);

	n = (*read)(file, buf, count, &file->f_pos);

	if (!is_user)
		set_fs(USER_DS);

	if (ppos)
		*ppos = file->f_pos;
	return n;
}

static ssize_t hppfs_read_file(int fd, char __user *buf, ssize_t count)
{
	ssize_t n;
	int cur, err;
	char *new_buf;

	n = -ENOMEM;
	new_buf = kmalloc(PAGE_SIZE, GFP_KERNEL);
	if (new_buf == NULL) {
		printk(KERN_ERR "hppfs_read_file : kmalloc failed\n");
		goto out;
	}
	n = 0;
	while (count > 0) {
		cur = min_t(ssize_t, count, PAGE_SIZE);
		err = os_read_file(fd, new_buf, cur);
		if (err < 0) {
			printk(KERN_ERR "hppfs_read : read failed, "
			       "errno = %d\n", err);
			n = err;
			goto out_free;
		} else if (err == 0)
			break;

		if (copy_to_user(buf, new_buf, err)) {
			n = -EFAULT;
			goto out_free;
		}
		n += err;
		count -= err;
	}
 out_free:
	kfree(new_buf);
 out:
	return n;
}

static ssize_t hppfs_read(struct file *file, char __user *buf, size_t count,
			  loff_t *ppos)
{
	struct hppfs_private *hppfs = file->private_data;
	struct hppfs_data *data;
	loff_t off;
	int err;

	if (hppfs->contents != NULL) {
		int rem;

		if (*ppos >= hppfs->len)
			return 0;

		data = hppfs->contents;
		off = *ppos;
		while (off >= sizeof(data->contents)) {
			data = list_entry(data->list.next, struct hppfs_data,
					  list);
			off -= sizeof(data->contents);
		}

		if (off + count > hppfs->len)
			count = hppfs->len - off;
		rem = copy_to_user(buf, &data->contents[off], count);
		*ppos += count - rem;
		if (rem > 0)
			return -EFAULT;
	} else if (hppfs->host_fd != -1) {
		err = os_seek_file(hppfs->host_fd, *ppos);
		if (err) {
			printk(KERN_ERR "hppfs_read : seek failed, "
			       "errno = %d\n", err);
			return err;
		}
		err = hppfs_read_file(hppfs->host_fd, buf, count);
		if (err < 0) {
			printk(KERN_ERR "hppfs_read: read failed: %d\n", err);
			return err;
		}
		count = err;
		if (count > 0)
			*ppos += count;
	}
	else count = read_proc(hppfs->proc_file, buf, count, ppos, 1);

	return count;
}

static ssize_t hppfs_write(struct file *file, const char __user *buf,
			   size_t len, loff_t *ppos)
{
	struct hppfs_private *data = file->private_data;
	struct file *proc_file = data->proc_file;
	ssize_t (*write)(struct file *, const char __user *, size_t, loff_t *);

	write = file_inode(proc_file)->i_fop->write;
	return (*write)(proc_file, buf, len, ppos);
}

static int open_host_sock(char *host_file, int *filter_out)
{
	char *end;
	int fd;

	end = &host_file[strlen(host_file)];
	strcpy(end, "/rw");
	*filter_out = 1;
	fd = os_connect_socket(host_file);
	if (fd > 0)
		return fd;

	strcpy(end, "/r");
	*filter_out = 0;
	fd = os_connect_socket(host_file);
	return fd;
}

static void free_contents(struct hppfs_data *head)
{
	struct hppfs_data *data;
	struct list_head *ele, *next;

	if (head == NULL)
		return;

	list_for_each_safe(ele, next, &head->list) {
		data = list_entry(ele, struct hppfs_data, list);
		kfree(data);
	}
	kfree(head);
}

static struct hppfs_data *hppfs_get_data(int fd, int filter,
					 struct file *proc_file,
					 struct file *hppfs_file,
					 loff_t *size_out)
{
	struct hppfs_data *data, *new, *head;
	int n, err;

	err = -ENOMEM;
	data = kmalloc(sizeof(*data), GFP_KERNEL);
	if (data == NULL) {
		printk(KERN_ERR "hppfs_get_data : head allocation failed\n");
		goto failed;
	}

	INIT_LIST_HEAD(&data->list);

	head = data;
	*size_out = 0;

	if (filter) {
		while ((n = read_proc(proc_file, data->contents,
				      sizeof(data->contents), NULL, 0)) > 0)
			os_write_file(fd, data->contents, n);
		err = os_shutdown_socket(fd, 0, 1);
		if (err) {
			printk(KERN_ERR "hppfs_get_data : failed to shut down "
			       "socket\n");
			goto failed_free;
		}
	}
	while (1) {
		n = os_read_file(fd, data->contents, sizeof(data->contents));
		if (n < 0) {
			err = n;
			printk(KERN_ERR "hppfs_get_data : read failed, "
			       "errno = %d\n", err);
			goto failed_free;
		} else if (n == 0)
			break;

		*size_out += n;

		if (n < sizeof(data->contents))
			break;

		new = kmalloc(sizeof(*data), GFP_KERNEL);
		if (new == 0) {
			printk(KERN_ERR "hppfs_get_data : data allocation "
			       "failed\n");
			err = -ENOMEM;
			goto failed_free;
		}

		INIT_LIST_HEAD(&new->list);
		list_add(&new->list, &data->list);
		data = new;
	}
	return head;

 failed_free:
	free_contents(head);
 failed:
	return ERR_PTR(err);
}

static struct hppfs_private *hppfs_data(void)
{
	struct hppfs_private *data;

	data = kmalloc(sizeof(*data), GFP_KERNEL);
	if (data == NULL)
		return data;

	*data = ((struct hppfs_private ) { .host_fd  		= -1,
					   .len  		= -1,
					   .contents 		= NULL } );
	return data;
}

static int file_mode(int fmode)
{
	if (fmode == (FMODE_READ | FMODE_WRITE))
		return O_RDWR;
	if (fmode == FMODE_READ)
		return O_RDONLY;
	if (fmode == FMODE_WRITE)
		return O_WRONLY;
	return 0;
}

static int hppfs_open(struct inode *inode, struct file *file)
{
	const struct cred *cred = file->f_cred;
	struct hppfs_private *data;
	struct path path;
	char *host_file;
	int err, fd, type, filter;

	err = -ENOMEM;
	data = hppfs_data();
	if (data == NULL)
		goto out;

	host_file = dentry_name(file->f_path.dentry, strlen("/rw"));
	if (host_file == NULL)
		goto out_free2;

	path.mnt = inode->i_sb->s_fs_info;
	path.dentry = HPPFS_I(inode)->proc_dentry;

	data->proc_file = dentry_open(&path, file_mode(file->f_mode), cred);
	err = PTR_ERR(data->proc_file);
	if (IS_ERR(data->proc_file))
		goto out_free1;

	type = os_file_type(host_file);
	if (type == OS_TYPE_FILE) {
		fd = os_open_file(host_file, of_read(OPENFLAGS()), 0);
		if (fd >= 0)
			data->host_fd = fd;
		else
			printk(KERN_ERR "hppfs_open : failed to open '%s', "
			       "errno = %d\n", host_file, -fd);

		data->contents = NULL;
	} else if (type == OS_TYPE_DIR) {
		fd = open_host_sock(host_file, &filter);
		if (fd > 0) {
			data->contents = hppfs_get_data(fd, filter,
							data->proc_file,
							file, &data->len);
			if (!IS_ERR(data->contents))
				data->host_fd = fd;
		} else
			printk(KERN_ERR "hppfs_open : failed to open a socket "
			       "in '%s', errno = %d\n", host_file, -fd);
	}
	kfree(host_file);

	file->private_data = data;
	return 0;

 out_free1:
	kfree(host_file);
 out_free2:
	free_contents(data->contents);
	kfree(data);
 out:
	return err;
}

static int hppfs_dir_open(struct inode *inode, struct file *file)
{
	const struct cred *cred = file->f_cred;
	struct hppfs_private *data;
	struct path path;
	int err;

	err = -ENOMEM;
	data = hppfs_data();
	if (data == NULL)
		goto out;

	path.mnt = inode->i_sb->s_fs_info;
	path.dentry = HPPFS_I(inode)->proc_dentry;
	data->proc_file = dentry_open(&path, file_mode(file->f_mode), cred);
	err = PTR_ERR(data->proc_file);
	if (IS_ERR(data->proc_file))
		goto out_free;

	file->private_data = data;
	return 0;

 out_free:
	kfree(data);
 out:
	return err;
}

static loff_t hppfs_llseek(struct file *file, loff_t off, int where)
{
	struct hppfs_private *data = file->private_data;
	struct file *proc_file = data->proc_file;
	loff_t (*llseek)(struct file *, loff_t, int);
	loff_t ret;

	llseek = file_inode(proc_file)->i_fop->llseek;
	if (llseek != NULL) {
		ret = (*llseek)(proc_file, off, where);
		if (ret < 0)
			return ret;
	}

	return default_llseek(file, off, where);
}

static int hppfs_release(struct inode *inode, struct file *file)
{
	struct hppfs_private *data = file->private_data;
	struct file *proc_file = data->proc_file;
	if (proc_file)
		fput(proc_file);
	kfree(data);
	return 0;
}

static const struct file_operations hppfs_file_fops = {
	.owner		= NULL,
	.llseek		= hppfs_llseek,
	.read		= hppfs_read,
	.write		= hppfs_write,
	.open		= hppfs_open,
	.release	= hppfs_release,
};

struct hppfs_dirent {
	struct dir_context ctx;
	struct dir_context *caller;
	struct dentry *dentry;
};

static int hppfs_filldir(void *d, const char *name, int size,
			 loff_t offset, u64 inode, unsigned int type)
{
	struct hppfs_dirent *dirent = d;

	if (file_removed(dirent->dentry, name))
		return 0;

	dirent->caller->pos = dirent->ctx.pos;
	return !dir_emit(dirent->caller, name, size, inode, type);
}

static int hppfs_readdir(struct file *file, struct dir_context *ctx)
{
	struct hppfs_private *data = file->private_data;
	struct file *proc_file = data->proc_file;
	struct hppfs_dirent d = {
		.ctx.actor	= hppfs_filldir,
		.caller		= ctx,
		.dentry  	= file->f_path.dentry
	};
	int err;
<<<<<<< HEAD

	readdir = file_inode(proc_file)->i_fop->readdir;

	proc_file->f_pos = file->f_pos;
	err = (*readdir)(proc_file, &dirent, hppfs_filldir);
	file->f_pos = proc_file->f_pos;

=======
	proc_file->f_pos = ctx->pos;
	err = iterate_dir(proc_file, &d.ctx);
	ctx->pos = d.ctx.pos;
>>>>>>> d0e0ac97
	return err;
}

static const struct file_operations hppfs_dir_fops = {
	.owner		= NULL,
	.iterate	= hppfs_readdir,
	.open		= hppfs_dir_open,
	.llseek		= default_llseek,
	.release	= hppfs_release,
};

static int hppfs_statfs(struct dentry *dentry, struct kstatfs *sf)
{
	sf->f_blocks = 0;
	sf->f_bfree = 0;
	sf->f_bavail = 0;
	sf->f_files = 0;
	sf->f_ffree = 0;
	sf->f_type = HPPFS_SUPER_MAGIC;
	return 0;
}

static struct inode *hppfs_alloc_inode(struct super_block *sb)
{
	struct hppfs_inode_info *hi;

	hi = kmalloc(sizeof(*hi), GFP_KERNEL);
	if (!hi)
		return NULL;

	hi->proc_dentry = NULL;
	inode_init_once(&hi->vfs_inode);
	return &hi->vfs_inode;
}

void hppfs_evict_inode(struct inode *ino)
{
	clear_inode(ino);
	dput(HPPFS_I(ino)->proc_dentry);
	mntput(ino->i_sb->s_fs_info);
}

static void hppfs_i_callback(struct rcu_head *head)
{
	struct inode *inode = container_of(head, struct inode, i_rcu);
	kfree(HPPFS_I(inode));
}

static void hppfs_destroy_inode(struct inode *inode)
{
	call_rcu(&inode->i_rcu, hppfs_i_callback);
}

static const struct super_operations hppfs_sbops = {
	.alloc_inode	= hppfs_alloc_inode,
	.destroy_inode	= hppfs_destroy_inode,
	.evict_inode	= hppfs_evict_inode,
	.statfs		= hppfs_statfs,
};

static int hppfs_readlink(struct dentry *dentry, char __user *buffer,
			  int buflen)
{
	struct dentry *proc_dentry = HPPFS_I(dentry->d_inode)->proc_dentry;
	return proc_dentry->d_inode->i_op->readlink(proc_dentry, buffer,
						    buflen);
}

static void *hppfs_follow_link(struct dentry *dentry, struct nameidata *nd)
{
	struct dentry *proc_dentry = HPPFS_I(dentry->d_inode)->proc_dentry;

	return proc_dentry->d_inode->i_op->follow_link(proc_dentry, nd);
}

static void hppfs_put_link(struct dentry *dentry, struct nameidata *nd,
			   void *cookie)
{
	struct dentry *proc_dentry = HPPFS_I(dentry->d_inode)->proc_dentry;

	if (proc_dentry->d_inode->i_op->put_link)
		proc_dentry->d_inode->i_op->put_link(proc_dentry, nd, cookie);
}

static const struct inode_operations hppfs_dir_iops = {
	.lookup		= hppfs_lookup,
};

static const struct inode_operations hppfs_link_iops = {
	.readlink	= hppfs_readlink,
	.follow_link	= hppfs_follow_link,
	.put_link	= hppfs_put_link,
};

static struct inode *get_inode(struct super_block *sb, struct dentry *dentry)
{
	struct inode *proc_ino = dentry->d_inode;
	struct inode *inode = new_inode(sb);

	if (!inode) {
		dput(dentry);
		return NULL;
	}

	if (S_ISDIR(dentry->d_inode->i_mode)) {
		inode->i_op = &hppfs_dir_iops;
		inode->i_fop = &hppfs_dir_fops;
	} else if (S_ISLNK(dentry->d_inode->i_mode)) {
		inode->i_op = &hppfs_link_iops;
		inode->i_fop = &hppfs_file_fops;
	} else {
		inode->i_op = &hppfs_file_iops;
		inode->i_fop = &hppfs_file_fops;
	}

	HPPFS_I(inode)->proc_dentry = dentry;

	inode->i_uid = proc_ino->i_uid;
	inode->i_gid = proc_ino->i_gid;
	inode->i_atime = proc_ino->i_atime;
	inode->i_mtime = proc_ino->i_mtime;
	inode->i_ctime = proc_ino->i_ctime;
	inode->i_ino = proc_ino->i_ino;
	inode->i_mode = proc_ino->i_mode;
	set_nlink(inode, proc_ino->i_nlink);
	inode->i_size = proc_ino->i_size;
	inode->i_blocks = proc_ino->i_blocks;

	return inode;
}

static int hppfs_fill_super(struct super_block *sb, void *d, int silent)
{
	struct inode *root_inode;
	struct vfsmount *proc_mnt;
	int err = -ENOENT;

	proc_mnt = mntget(task_active_pid_ns(current)->proc_mnt);
	if (IS_ERR(proc_mnt))
		goto out;

	sb->s_blocksize = 1024;
	sb->s_blocksize_bits = 10;
	sb->s_magic = HPPFS_SUPER_MAGIC;
	sb->s_op = &hppfs_sbops;
	sb->s_fs_info = proc_mnt;

	err = -ENOMEM;
	root_inode = get_inode(sb, dget(proc_mnt->mnt_root));
	sb->s_root = d_make_root(root_inode);
	if (!sb->s_root)
		goto out_mntput;

	return 0;

 out_mntput:
	mntput(proc_mnt);
 out:
	return(err);
}

static struct dentry *hppfs_read_super(struct file_system_type *type,
			    int flags, const char *dev_name,
			    void *data)
{
	return mount_nodev(type, flags, data, hppfs_fill_super);
}

static struct file_system_type hppfs_type = {
	.owner 		= THIS_MODULE,
	.name 		= "hppfs",
	.mount 		= hppfs_read_super,
	.kill_sb	= kill_anon_super,
	.fs_flags 	= 0,
};
MODULE_ALIAS_FS("hppfs");

static int __init init_hppfs(void)
{
	return register_filesystem(&hppfs_type);
}

static void __exit exit_hppfs(void)
{
	unregister_filesystem(&hppfs_type);
}

module_init(init_hppfs)
module_exit(exit_hppfs)
MODULE_LICENSE("GPL");<|MERGE_RESOLUTION|>--- conflicted
+++ resolved
@@ -570,19 +570,9 @@
 		.dentry  	= file->f_path.dentry
 	};
 	int err;
-<<<<<<< HEAD
-
-	readdir = file_inode(proc_file)->i_fop->readdir;
-
-	proc_file->f_pos = file->f_pos;
-	err = (*readdir)(proc_file, &dirent, hppfs_filldir);
-	file->f_pos = proc_file->f_pos;
-
-=======
 	proc_file->f_pos = ctx->pos;
 	err = iterate_dir(proc_file, &d.ctx);
 	ctx->pos = d.ctx.pos;
->>>>>>> d0e0ac97
 	return err;
 }
 
