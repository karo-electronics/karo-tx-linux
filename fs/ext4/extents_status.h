--- conflicted
+++ resolved
@@ -39,10 +39,7 @@
 				 EXTENT_STATUS_DELAYED | \
 				 EXTENT_STATUS_HOLE)
 
-<<<<<<< HEAD
-=======
 struct ext4_sb_info;
->>>>>>> d0e0ac97
 struct ext4_extent;
 
 struct extent_status {
@@ -123,13 +120,8 @@
 	es->es_pblk = block;
 }
 
-<<<<<<< HEAD
-extern void ext4_es_register_shrinker(struct super_block *sb);
-extern void ext4_es_unregister_shrinker(struct super_block *sb);
-=======
 extern void ext4_es_register_shrinker(struct ext4_sb_info *sbi);
 extern void ext4_es_unregister_shrinker(struct ext4_sb_info *sbi);
->>>>>>> d0e0ac97
 extern void ext4_es_lru_add(struct inode *inode);
 extern void ext4_es_lru_del(struct inode *inode);
 
