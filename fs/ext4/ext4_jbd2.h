/*
 * ext4_jbd2.h
 *
 * Written by Stephen C. Tweedie <sct@redhat.com>, 1999
 *
 * Copyright 1998--1999 Red Hat corp --- All Rights Reserved
 *
 * This file is part of the Linux kernel and is made available under
 * the terms of the GNU General Public License, version 2, or at your
 * option, any later version, incorporated herein by reference.
 *
 * Ext4-specific journaling extensions.
 */

#ifndef _EXT4_JBD2_H
#define _EXT4_JBD2_H

#include <linux/fs.h>
#include <linux/jbd2.h>
#include "ext4.h"

#define EXT4_JOURNAL(inode)	(EXT4_SB((inode)->i_sb)->s_journal)

/* Define the number of blocks we need to account to a transaction to
 * modify one block of data.
 *
 * We may have to touch one inode, one bitmap buffer, up to three
 * indirection blocks, the group and superblock summaries, and the data
 * block to complete the transaction.
 *
 * For extents-enabled fs we may have to allocate and modify up to
 * 5 levels of tree, data block (for each of these we need bitmap + group
 * summaries), root which is stored in the inode, sb
 */

#define EXT4_SINGLEDATA_TRANS_BLOCKS(sb)				\
	(EXT4_HAS_INCOMPAT_FEATURE(sb, EXT4_FEATURE_INCOMPAT_EXTENTS)   \
	 ? 20U : 8U)

/* Extended attribute operations touch at most two data buffers,
 * two bitmap buffers, and two group summaries, in addition to the inode
 * and the superblock, which are already accounted for. */

#define EXT4_XATTR_TRANS_BLOCKS		6U

/* Define the minimum size for a transaction which modifies data.  This
 * needs to take into account the fact that we may end up modifying two
 * quota files too (one for the group, one for the user quota).  The
 * superblock only gets updated once, of course, so don't bother
 * counting that again for the quota updates. */

#define EXT4_DATA_TRANS_BLOCKS(sb)	(EXT4_SINGLEDATA_TRANS_BLOCKS(sb) + \
					 EXT4_XATTR_TRANS_BLOCKS - 2 + \
					 EXT4_MAXQUOTAS_TRANS_BLOCKS(sb))

/*
 * Define the number of metadata blocks we need to account to modify data.
 *
 * This include super block, inode block, quota blocks and xattr blocks
 */
#define EXT4_META_TRANS_BLOCKS(sb)	(EXT4_XATTR_TRANS_BLOCKS + \
					EXT4_MAXQUOTAS_TRANS_BLOCKS(sb))

/* Define an arbitrary limit for the amount of data we will anticipate
 * writing to any given transaction.  For unbounded transactions such as
 * write(2) and truncate(2) we can write more than this, but we always
 * start off at the maximum transaction size and grow the transaction
 * optimistically as we go. */

#define EXT4_MAX_TRANS_DATA		64U

/* We break up a large truncate or write transaction once the handle's
 * buffer credits gets this low, we need either to extend the
 * transaction or to start a new one.  Reserve enough space here for
 * inode, bitmap, superblock, group and indirection updates for at least
 * one block, plus two quota updates.  Quota allocations are not
 * needed. */

#define EXT4_RESERVE_TRANS_BLOCKS	12U

#define EXT4_INDEX_EXTRA_TRANS_BLOCKS	8

#ifdef CONFIG_QUOTA
/* Amount of blocks needed for quota update - we know that the structure was
 * allocated so we need to update only data block */
#define EXT4_QUOTA_TRANS_BLOCKS(sb) ((test_opt(sb, QUOTA) ||\
		EXT4_HAS_RO_COMPAT_FEATURE(sb, EXT4_FEATURE_RO_COMPAT_QUOTA)) ?\
		1 : 0)
/* Amount of blocks needed for quota insert/delete - we do some block writes
 * but inode, sb and group updates are done only once */
#define EXT4_QUOTA_INIT_BLOCKS(sb) ((test_opt(sb, QUOTA) ||\
		EXT4_HAS_RO_COMPAT_FEATURE(sb, EXT4_FEATURE_RO_COMPAT_QUOTA)) ?\
		(DQUOT_INIT_ALLOC*(EXT4_SINGLEDATA_TRANS_BLOCKS(sb)-3)\
		 +3+DQUOT_INIT_REWRITE) : 0)

#define EXT4_QUOTA_DEL_BLOCKS(sb) ((test_opt(sb, QUOTA) ||\
		EXT4_HAS_RO_COMPAT_FEATURE(sb, EXT4_FEATURE_RO_COMPAT_QUOTA)) ?\
		(DQUOT_DEL_ALLOC*(EXT4_SINGLEDATA_TRANS_BLOCKS(sb)-3)\
		 +3+DQUOT_DEL_REWRITE) : 0)
#else
#define EXT4_QUOTA_TRANS_BLOCKS(sb) 0
#define EXT4_QUOTA_INIT_BLOCKS(sb) 0
#define EXT4_QUOTA_DEL_BLOCKS(sb) 0
#endif
#define EXT4_MAXQUOTAS_TRANS_BLOCKS(sb) (MAXQUOTAS*EXT4_QUOTA_TRANS_BLOCKS(sb))
#define EXT4_MAXQUOTAS_INIT_BLOCKS(sb) (MAXQUOTAS*EXT4_QUOTA_INIT_BLOCKS(sb))
#define EXT4_MAXQUOTAS_DEL_BLOCKS(sb) (MAXQUOTAS*EXT4_QUOTA_DEL_BLOCKS(sb))

static inline int ext4_jbd2_credits_xattr(struct inode *inode)
{
	int credits = EXT4_DATA_TRANS_BLOCKS(inode->i_sb);

	/*
	 * In case of inline data, we may push out the data to a block,
	 * so we need to reserve credits for this eventuality
	 */
	if (ext4_has_inline_data(inode))
		credits += ext4_writepage_trans_blocks(inode) + 1;
	return credits;
}


/*
 * Ext4 handle operation types -- for logging purposes
 */
#define EXT4_HT_MISC             0
#define EXT4_HT_INODE            1
#define EXT4_HT_WRITE_PAGE       2
#define EXT4_HT_MAP_BLOCKS       3
#define EXT4_HT_DIR              4
#define EXT4_HT_TRUNCATE         5
#define EXT4_HT_QUOTA            6
#define EXT4_HT_RESIZE           7
#define EXT4_HT_MIGRATE          8
#define EXT4_HT_MOVE_EXTENTS     9
#define EXT4_HT_XATTR           10
<<<<<<< HEAD
#define EXT4_HT_MAX             11
=======
#define EXT4_HT_EXT_CONVERT     11
#define EXT4_HT_MAX             12
>>>>>>> d0e0ac97

/**
 *   struct ext4_journal_cb_entry - Base structure for callback information.
 *
 *   This struct is a 'seed' structure for a using with your own callback
 *   structs. If you are using callbacks you must allocate one of these
 *   or another struct of your own definition which has this struct
 *   as it's first element and pass it to ext4_journal_callback_add().
 */
struct ext4_journal_cb_entry {
	/* list information for other callbacks attached to the same handle */
	struct list_head jce_list;

	/*  Function to call with this callback structure */
	void (*jce_func)(struct super_block *sb,
			 struct ext4_journal_cb_entry *jce, int error);

	/* user data goes here */
};

/**
 * ext4_journal_callback_add: add a function to call after transaction commit
 * @handle: active journal transaction handle to register callback on
 * @func: callback function to call after the transaction has committed:
 *        @sb: superblock of current filesystem for transaction
 *        @jce: returned journal callback data
 *        @rc: journal state at commit (0 = transaction committed properly)
 * @jce: journal callback data (internal and function private data struct)
 *
 * The registered function will be called in the context of the journal thread
 * after the transaction for which the handle was created has completed.
 *
 * No locks are held when the callback function is called, so it is safe to
 * call blocking functions from within the callback, but the callback should
 * not block or run for too long, or the filesystem will be blocked waiting for
 * the next transaction to commit. No journaling functions can be used, or
 * there is a risk of deadlock.
 *
 * There is no guaranteed calling order of multiple registered callbacks on
 * the same transaction.
 */
static inline void ext4_journal_callback_add(handle_t *handle,
			void (*func)(struct super_block *sb,
				     struct ext4_journal_cb_entry *jce,
				     int rc),
			struct ext4_journal_cb_entry *jce)
{
	struct ext4_sb_info *sbi =
			EXT4_SB(handle->h_transaction->t_journal->j_private);

	/* Add the jce to transaction's private list */
	jce->jce_func = func;
	spin_lock(&sbi->s_md_lock);
	list_add_tail(&jce->jce_list, &handle->h_transaction->t_private_list);
	spin_unlock(&sbi->s_md_lock);
}

/**
 * ext4_journal_callback_del: delete a registered callback
 * @handle: active journal transaction handle on which callback was registered
 * @jce: registered journal callback entry to unregister
 * Return true if object was sucessfully removed
 */
static inline bool ext4_journal_callback_try_del(handle_t *handle,
					     struct ext4_journal_cb_entry *jce)
{
	bool deleted;
	struct ext4_sb_info *sbi =
			EXT4_SB(handle->h_transaction->t_journal->j_private);

	spin_lock(&sbi->s_md_lock);
	deleted = !list_empty(&jce->jce_list);
	list_del_init(&jce->jce_list);
	spin_unlock(&sbi->s_md_lock);
	return deleted;
}

int
ext4_mark_iloc_dirty(handle_t *handle,
		     struct inode *inode,
		     struct ext4_iloc *iloc);

/*
 * On success, We end up with an outstanding reference count against
 * iloc->bh.  This _must_ be cleaned up later.
 */

int ext4_reserve_inode_write(handle_t *handle, struct inode *inode,
			struct ext4_iloc *iloc);

int ext4_mark_inode_dirty(handle_t *handle, struct inode *inode);

/*
 * Wrapper functions with which ext4 calls into JBD.
 */
void ext4_journal_abort_handle(const char *caller, unsigned int line,
			       const char *err_fn,
		struct buffer_head *bh, handle_t *handle, int err);

int __ext4_journal_get_write_access(const char *where, unsigned int line,
				    handle_t *handle, struct buffer_head *bh);

int __ext4_forget(const char *where, unsigned int line, handle_t *handle,
		  int is_metadata, struct inode *inode,
		  struct buffer_head *bh, ext4_fsblk_t blocknr);

int __ext4_journal_get_create_access(const char *where, unsigned int line,
				handle_t *handle, struct buffer_head *bh);

int __ext4_handle_dirty_metadata(const char *where, unsigned int line,
				 handle_t *handle, struct inode *inode,
				 struct buffer_head *bh);

int __ext4_handle_dirty_super(const char *where, unsigned int line,
			      handle_t *handle, struct super_block *sb);

#define ext4_journal_get_write_access(handle, bh) \
	__ext4_journal_get_write_access(__func__, __LINE__, (handle), (bh))
#define ext4_forget(handle, is_metadata, inode, bh, block_nr) \
	__ext4_forget(__func__, __LINE__, (handle), (is_metadata), (inode), \
		      (bh), (block_nr))
#define ext4_journal_get_create_access(handle, bh) \
	__ext4_journal_get_create_access(__func__, __LINE__, (handle), (bh))
#define ext4_handle_dirty_metadata(handle, inode, bh) \
	__ext4_handle_dirty_metadata(__func__, __LINE__, (handle), (inode), \
				     (bh))
#define ext4_handle_dirty_super(handle, sb) \
	__ext4_handle_dirty_super(__func__, __LINE__, (handle), (sb))

handle_t *__ext4_journal_start_sb(struct super_block *sb, unsigned int line,
<<<<<<< HEAD
				  int type, int nblocks);
=======
				  int type, int blocks, int rsv_blocks);
>>>>>>> d0e0ac97
int __ext4_journal_stop(const char *where, unsigned int line, handle_t *handle);

#define EXT4_NOJOURNAL_MAX_REF_COUNT ((unsigned long) 4096)

/* Note:  Do not use this for NULL handles.  This is only to determine if
 * a properly allocated handle is using a journal or not. */
static inline int ext4_handle_valid(handle_t *handle)
{
	if ((unsigned long)handle < EXT4_NOJOURNAL_MAX_REF_COUNT)
		return 0;
	return 1;
}

static inline void ext4_handle_sync(handle_t *handle)
{
	if (ext4_handle_valid(handle))
		handle->h_sync = 1;
}

static inline int ext4_handle_is_aborted(handle_t *handle)
{
	if (ext4_handle_valid(handle))
		return is_handle_aborted(handle);
	return 0;
}

static inline int ext4_handle_has_enough_credits(handle_t *handle, int needed)
{
	if (ext4_handle_valid(handle) && handle->h_buffer_credits < needed)
		return 0;
	return 1;
}

#define ext4_journal_start_sb(sb, type, nblocks)			\
<<<<<<< HEAD
	__ext4_journal_start_sb((sb), __LINE__, (type), (nblocks))

#define ext4_journal_start(inode, type, nblocks)			\
	__ext4_journal_start((inode), __LINE__, (type), (nblocks))

static inline handle_t *__ext4_journal_start(struct inode *inode,
					     unsigned int line, int type,
					     int nblocks)
{
	return __ext4_journal_start_sb(inode->i_sb, line, type, nblocks);
=======
	__ext4_journal_start_sb((sb), __LINE__, (type), (nblocks), 0)

#define ext4_journal_start(inode, type, nblocks)			\
	__ext4_journal_start((inode), __LINE__, (type), (nblocks), 0)

#define ext4_journal_start_with_reserve(inode, type, blocks, rsv_blocks) \
	__ext4_journal_start((inode), __LINE__, (type), (blocks), (rsv_blocks))

static inline handle_t *__ext4_journal_start(struct inode *inode,
					     unsigned int line, int type,
					     int blocks, int rsv_blocks)
{
	return __ext4_journal_start_sb(inode->i_sb, line, type, blocks,
				       rsv_blocks);
>>>>>>> d0e0ac97
}

#define ext4_journal_stop(handle) \
	__ext4_journal_stop(__func__, __LINE__, (handle))

#define ext4_journal_start_reserved(handle, type) \
	__ext4_journal_start_reserved((handle), __LINE__, (type))

handle_t *__ext4_journal_start_reserved(handle_t *handle, unsigned int line,
					int type);

static inline void ext4_journal_free_reserved(handle_t *handle)
{
	if (ext4_handle_valid(handle))
		jbd2_journal_free_reserved(handle);
}

static inline handle_t *ext4_journal_current_handle(void)
{
	return journal_current_handle();
}

static inline int ext4_journal_extend(handle_t *handle, int nblocks)
{
	if (ext4_handle_valid(handle))
		return jbd2_journal_extend(handle, nblocks);
	return 0;
}

static inline int ext4_journal_restart(handle_t *handle, int nblocks)
{
	if (ext4_handle_valid(handle))
		return jbd2_journal_restart(handle, nblocks);
	return 0;
}

static inline int ext4_journal_blocks_per_page(struct inode *inode)
{
	if (EXT4_JOURNAL(inode) != NULL)
		return jbd2_journal_blocks_per_page(inode);
	return 0;
}

static inline int ext4_journal_force_commit(journal_t *journal)
{
	if (journal)
		return jbd2_journal_force_commit(journal);
	return 0;
}

static inline int ext4_jbd2_file_inode(handle_t *handle, struct inode *inode)
{
	if (ext4_handle_valid(handle))
		return jbd2_journal_file_inode(handle, EXT4_I(inode)->jinode);
	return 0;
}

static inline void ext4_update_inode_fsync_trans(handle_t *handle,
						 struct inode *inode,
						 int datasync)
{
	struct ext4_inode_info *ei = EXT4_I(inode);

	if (ext4_handle_valid(handle)) {
		ei->i_sync_tid = handle->h_transaction->t_tid;
		if (datasync)
			ei->i_datasync_tid = handle->h_transaction->t_tid;
	}
}

/* super.c */
int ext4_force_commit(struct super_block *sb);

/*
 * Ext4 inode journal modes
 */
#define EXT4_INODE_JOURNAL_DATA_MODE	0x01 /* journal data mode */
#define EXT4_INODE_ORDERED_DATA_MODE	0x02 /* ordered data mode */
#define EXT4_INODE_WRITEBACK_DATA_MODE	0x04 /* writeback data mode */

static inline int ext4_inode_journal_mode(struct inode *inode)
{
	if (EXT4_JOURNAL(inode) == NULL)
		return EXT4_INODE_WRITEBACK_DATA_MODE;	/* writeback */
	/* We do not support data journalling with delayed allocation */
	if (!S_ISREG(inode->i_mode) ||
	    test_opt(inode->i_sb, DATA_FLAGS) == EXT4_MOUNT_JOURNAL_DATA)
		return EXT4_INODE_JOURNAL_DATA_MODE;	/* journal data */
	if (ext4_test_inode_flag(inode, EXT4_INODE_JOURNAL_DATA) &&
	    !test_opt(inode->i_sb, DELALLOC))
		return EXT4_INODE_JOURNAL_DATA_MODE;	/* journal data */
	if (test_opt(inode->i_sb, DATA_FLAGS) == EXT4_MOUNT_ORDERED_DATA)
		return EXT4_INODE_ORDERED_DATA_MODE;	/* ordered */
	if (test_opt(inode->i_sb, DATA_FLAGS) == EXT4_MOUNT_WRITEBACK_DATA)
		return EXT4_INODE_WRITEBACK_DATA_MODE;	/* writeback */
	else
		BUG();
}

static inline int ext4_should_journal_data(struct inode *inode)
{
	return ext4_inode_journal_mode(inode) & EXT4_INODE_JOURNAL_DATA_MODE;
}

static inline int ext4_should_order_data(struct inode *inode)
{
	return ext4_inode_journal_mode(inode) & EXT4_INODE_ORDERED_DATA_MODE;
}

static inline int ext4_should_writeback_data(struct inode *inode)
{
	return ext4_inode_journal_mode(inode) & EXT4_INODE_WRITEBACK_DATA_MODE;
}

/*
 * This function controls whether or not we should try to go down the
 * dioread_nolock code paths, which makes it safe to avoid taking
 * i_mutex for direct I/O reads.  This only works for extent-based
 * files, and it doesn't work if data journaling is enabled, since the
 * dioread_nolock code uses b_private to pass information back to the
 * I/O completion handler, and this conflicts with the jbd's use of
 * b_private.
 */
static inline int ext4_should_dioread_nolock(struct inode *inode)
{
	if (!test_opt(inode->i_sb, DIOREAD_NOLOCK))
		return 0;
	if (!S_ISREG(inode->i_mode))
		return 0;
	if (!(ext4_test_inode_flag(inode, EXT4_INODE_EXTENTS)))
		return 0;
	if (ext4_should_journal_data(inode))
		return 0;
	return 1;
}

#endif	/* _EXT4_JBD2_H */<|MERGE_RESOLUTION|>--- conflicted
+++ resolved
@@ -134,12 +134,8 @@
 #define EXT4_HT_MIGRATE          8
 #define EXT4_HT_MOVE_EXTENTS     9
 #define EXT4_HT_XATTR           10
-<<<<<<< HEAD
-#define EXT4_HT_MAX             11
-=======
 #define EXT4_HT_EXT_CONVERT     11
 #define EXT4_HT_MAX             12
->>>>>>> d0e0ac97
 
 /**
  *   struct ext4_journal_cb_entry - Base structure for callback information.
@@ -270,11 +266,7 @@
 	__ext4_handle_dirty_super(__func__, __LINE__, (handle), (sb))
 
 handle_t *__ext4_journal_start_sb(struct super_block *sb, unsigned int line,
-<<<<<<< HEAD
-				  int type, int nblocks);
-=======
 				  int type, int blocks, int rsv_blocks);
->>>>>>> d0e0ac97
 int __ext4_journal_stop(const char *where, unsigned int line, handle_t *handle);
 
 #define EXT4_NOJOURNAL_MAX_REF_COUNT ((unsigned long) 4096)
@@ -309,18 +301,6 @@
 }
 
 #define ext4_journal_start_sb(sb, type, nblocks)			\
-<<<<<<< HEAD
-	__ext4_journal_start_sb((sb), __LINE__, (type), (nblocks))
-
-#define ext4_journal_start(inode, type, nblocks)			\
-	__ext4_journal_start((inode), __LINE__, (type), (nblocks))
-
-static inline handle_t *__ext4_journal_start(struct inode *inode,
-					     unsigned int line, int type,
-					     int nblocks)
-{
-	return __ext4_journal_start_sb(inode->i_sb, line, type, nblocks);
-=======
 	__ext4_journal_start_sb((sb), __LINE__, (type), (nblocks), 0)
 
 #define ext4_journal_start(inode, type, nblocks)			\
@@ -335,7 +315,6 @@
 {
 	return __ext4_journal_start_sb(inode->i_sb, line, type, blocks,
 				       rsv_blocks);
->>>>>>> d0e0ac97
 }
 
 #define ext4_journal_stop(handle) \
