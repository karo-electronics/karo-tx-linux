--- conflicted
+++ resolved
@@ -1342,7 +1342,6 @@
 err:
 	return ret;
 }
-<<<<<<< HEAD
 
 int ext4_free_hole_blocks(handle_t *handle, struct inode *inode,
 			  ext4_lblk_t first, ext4_lblk_t stop)
@@ -1375,40 +1374,6 @@
 		}
 	}
 
-=======
-
-int ext4_free_hole_blocks(handle_t *handle, struct inode *inode,
-			  ext4_lblk_t first, ext4_lblk_t stop)
-{
-	int addr_per_block = EXT4_ADDR_PER_BLOCK(inode->i_sb);
-	int level, ret = 0;
-	int num = EXT4_NDIR_BLOCKS;
-	ext4_lblk_t count, max = EXT4_NDIR_BLOCKS;
-	__le32 *i_data = EXT4_I(inode)->i_data;
-
-	count = stop - first;
-	for (level = 0; level < 4; level++, max *= addr_per_block) {
-		if (first < max) {
-			ret = free_hole_blocks(handle, inode, NULL, i_data,
-					       level, first, count, num);
-			if (ret)
-				goto err;
-			if (count > max - first)
-				count -= max - first;
-			else
-				break;
-			first = 0;
-		} else {
-			first -= max;
-		}
-		i_data += num;
-		if (level == 0) {
-			num = 1;
-			max = 1;
-		}
-	}
-
->>>>>>> d0e0ac97
 err:
 	return ret;
 }
