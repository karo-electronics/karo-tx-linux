--- conflicted
+++ resolved
@@ -2608,25 +2608,12 @@
 static inline int ext4_issue_discard(struct super_block *sb,
 		ext4_group_t block_group, ext4_grpblk_t block, int count)
 {
-<<<<<<< HEAD
-	int ret;
-=======
->>>>>>> 3cbea436
 	ext4_fsblk_t discard_block;
 
 	discard_block = block + ext4_group_first_block_no(sb, block_group);
 	trace_ext4_discard_blocks(sb,
 			(unsigned long long) discard_block, count);
-<<<<<<< HEAD
-	ret = sb_issue_discard(sb, discard_block, count, GFP_NOFS, 0);
-	if (ret == -EOPNOTSUPP) {
-		ext4_warning(sb, "discard not supported, disabling");
-		clear_opt(EXT4_SB(sb)->s_mount_opt, DISCARD);
-	}
-	return ret;
-=======
 	return sb_issue_discard(sb, discard_block, count, GFP_NOFS, 0);
->>>>>>> 3cbea436
 }
 
 /*
@@ -2648,11 +2635,6 @@
 		mb_debug(1, "gonna free %u blocks in group %u (0x%p):",
 			 entry->count, entry->group, entry);
 
-<<<<<<< HEAD
-		if (test_opt(sb, DISCARD))
-			ext4_issue_discard(sb, entry->group,
-					entry->start_blk, entry->count);
-=======
 		if (test_opt(sb, DISCARD)) {
 			ret = ext4_issue_discard(sb, entry->group,
 					entry->start_blk, entry->count);
@@ -2662,7 +2644,6 @@
 				clear_opt(sb, DISCARD);
 			}
 		}
->>>>>>> 3cbea436
 
 		err = ext4_mb_load_buddy(sb, entry->group, &e4b);
 		/* we expect to find existing buddy because it's pinned */
@@ -4728,11 +4709,6 @@
 	ext4_unlock_group(sb, group);
 
 	ret = ext4_issue_discard(sb, group, start, count);
-<<<<<<< HEAD
-	if (ret)
-		ext4_std_error(sb, ret);
-=======
->>>>>>> 3cbea436
 
 	ext4_lock_group(sb, group);
 	mb_free_blocks(NULL, e4b, start, ex.fe_len);
@@ -4832,11 +4808,8 @@
 	ext4_group_t group, ngroups = ext4_get_groups_count(sb);
 	ext4_grpblk_t cnt = 0, first_block, last_block;
 	uint64_t start, len, minlen, trimmed;
-<<<<<<< HEAD
-=======
 	ext4_fsblk_t first_data_blk =
 			le32_to_cpu(EXT4_SB(sb)->s_es->s_first_data_block);
->>>>>>> 3cbea436
 	int ret = 0;
 
 	start = range->start >> sb->s_blocksize_bits;
@@ -4846,13 +4819,10 @@
 
 	if (unlikely(minlen > EXT4_BLOCKS_PER_GROUP(sb)))
 		return -EINVAL;
-<<<<<<< HEAD
-=======
 	if (start < first_data_blk) {
 		len -= first_data_blk - start;
 		start = first_data_blk;
 	}
->>>>>>> 3cbea436
 
 	/* Determine first and last group to examine based on start and len */
 	ext4_get_group_no_and_offset(sb, (ext4_fsblk_t) start,
@@ -4876,11 +4846,7 @@
 		if (len >= EXT4_BLOCKS_PER_GROUP(sb))
 			len -= (EXT4_BLOCKS_PER_GROUP(sb) - first_block);
 		else
-<<<<<<< HEAD
-			last_block = len;
-=======
 			last_block = first_block + len;
->>>>>>> 3cbea436
 
 		if (e4b.bd_info->bb_free >= minlen) {
 			cnt = ext4_trim_all_free(sb, &e4b, first_block,
