/*
 *  linux/fs/ext4/inode.c
 *
 * Copyright (C) 1992, 1993, 1994, 1995
 * Remy Card (card@masi.ibp.fr)
 * Laboratoire MASI - Institut Blaise Pascal
 * Universite Pierre et Marie Curie (Paris VI)
 *
 *  from
 *
 *  linux/fs/minix/inode.c
 *
 *  Copyright (C) 1991, 1992  Linus Torvalds
 *
 *  64-bit file support on 64-bit platforms by Jakub Jelinek
 *	(jj@sunsite.ms.mff.cuni.cz)
 *
 *  Assorted race fixes, rewrite of ext4_get_block() by Al Viro, 2000
 */

#include <linux/fs.h>
#include <linux/time.h>
#include <linux/highuid.h>
#include <linux/pagemap.h>
#include <linux/quotaops.h>
#include <linux/string.h>
#include <linux/buffer_head.h>
#include <linux/writeback.h>
#include <linux/pagevec.h>
#include <linux/mpage.h>
#include <linux/namei.h>
#include <linux/uio.h>
#include <linux/bio.h>
#include <linux/workqueue.h>
#include <linux/kernel.h>
#include <linux/printk.h>
#include <linux/slab.h>
#include <linux/bitops.h>

#include "ext4_jbd2.h"
#include "xattr.h"
#include "acl.h"
#include "truncate.h"

#include <trace/events/ext4.h>

#define MPAGE_DA_EXTENT_TAIL 0x01

static __u32 ext4_inode_csum(struct inode *inode, struct ext4_inode *raw,
			      struct ext4_inode_info *ei)
{
	struct ext4_sb_info *sbi = EXT4_SB(inode->i_sb);
	__u16 csum_lo;
	__u16 csum_hi = 0;
	__u32 csum;

	csum_lo = le16_to_cpu(raw->i_checksum_lo);
	raw->i_checksum_lo = 0;
	if (EXT4_INODE_SIZE(inode->i_sb) > EXT4_GOOD_OLD_INODE_SIZE &&
	    EXT4_FITS_IN_INODE(raw, ei, i_checksum_hi)) {
		csum_hi = le16_to_cpu(raw->i_checksum_hi);
		raw->i_checksum_hi = 0;
	}

	csum = ext4_chksum(sbi, ei->i_csum_seed, (__u8 *)raw,
			   EXT4_INODE_SIZE(inode->i_sb));

	raw->i_checksum_lo = cpu_to_le16(csum_lo);
	if (EXT4_INODE_SIZE(inode->i_sb) > EXT4_GOOD_OLD_INODE_SIZE &&
	    EXT4_FITS_IN_INODE(raw, ei, i_checksum_hi))
		raw->i_checksum_hi = cpu_to_le16(csum_hi);

	return csum;
}

static int ext4_inode_csum_verify(struct inode *inode, struct ext4_inode *raw,
				  struct ext4_inode_info *ei)
{
	__u32 provided, calculated;

	if (EXT4_SB(inode->i_sb)->s_es->s_creator_os !=
	    cpu_to_le32(EXT4_OS_LINUX) ||
	    !ext4_has_metadata_csum(inode->i_sb))
		return 1;

	provided = le16_to_cpu(raw->i_checksum_lo);
	calculated = ext4_inode_csum(inode, raw, ei);
	if (EXT4_INODE_SIZE(inode->i_sb) > EXT4_GOOD_OLD_INODE_SIZE &&
	    EXT4_FITS_IN_INODE(raw, ei, i_checksum_hi))
		provided |= ((__u32)le16_to_cpu(raw->i_checksum_hi)) << 16;
	else
		calculated &= 0xFFFF;

	return provided == calculated;
}

static void ext4_inode_csum_set(struct inode *inode, struct ext4_inode *raw,
				struct ext4_inode_info *ei)
{
	__u32 csum;

	if (EXT4_SB(inode->i_sb)->s_es->s_creator_os !=
	    cpu_to_le32(EXT4_OS_LINUX) ||
	    !ext4_has_metadata_csum(inode->i_sb))
		return;

	csum = ext4_inode_csum(inode, raw, ei);
	raw->i_checksum_lo = cpu_to_le16(csum & 0xFFFF);
	if (EXT4_INODE_SIZE(inode->i_sb) > EXT4_GOOD_OLD_INODE_SIZE &&
	    EXT4_FITS_IN_INODE(raw, ei, i_checksum_hi))
		raw->i_checksum_hi = cpu_to_le16(csum >> 16);
}

static inline int ext4_begin_ordered_truncate(struct inode *inode,
					      loff_t new_size)
{
	trace_ext4_begin_ordered_truncate(inode, new_size);
	/*
	 * If jinode is zero, then we never opened the file for
	 * writing, so there's no need to call
	 * jbd2_journal_begin_ordered_truncate() since there's no
	 * outstanding writes we need to flush.
	 */
	if (!EXT4_I(inode)->jinode)
		return 0;
	return jbd2_journal_begin_ordered_truncate(EXT4_JOURNAL(inode),
						   EXT4_I(inode)->jinode,
						   new_size);
}

static void ext4_invalidatepage(struct page *page, unsigned int offset,
				unsigned int length);
static int __ext4_journalled_writepage(struct page *page, unsigned int len);
static int ext4_bh_delay_or_unwritten(handle_t *handle, struct buffer_head *bh);
static int ext4_meta_trans_blocks(struct inode *inode, int lblocks,
				  int pextents);

/*
 * Test whether an inode is a fast symlink.
 */
int ext4_inode_is_fast_symlink(struct inode *inode)
{
        int ea_blocks = EXT4_I(inode)->i_file_acl ?
		EXT4_CLUSTER_SIZE(inode->i_sb) >> 9 : 0;

	if (ext4_has_inline_data(inode))
		return 0;

	return (S_ISLNK(inode->i_mode) && inode->i_blocks - ea_blocks == 0);
}

/*
 * Restart the transaction associated with *handle.  This does a commit,
 * so before we call here everything must be consistently dirtied against
 * this transaction.
 */
int ext4_truncate_restart_trans(handle_t *handle, struct inode *inode,
				 int nblocks)
{
	int ret;

	/*
	 * Drop i_data_sem to avoid deadlock with ext4_map_blocks.  At this
	 * moment, get_block can be called only for blocks inside i_size since
	 * page cache has been already dropped and writes are blocked by
	 * i_mutex. So we can safely drop the i_data_sem here.
	 */
	BUG_ON(EXT4_JOURNAL(inode) == NULL);
	jbd_debug(2, "restarting handle %p\n", handle);
	up_write(&EXT4_I(inode)->i_data_sem);
	ret = ext4_journal_restart(handle, nblocks);
	down_write(&EXT4_I(inode)->i_data_sem);
	ext4_discard_preallocations(inode);

	return ret;
}

/*
 * Called at the last iput() if i_nlink is zero.
 */
void ext4_evict_inode(struct inode *inode)
{
	handle_t *handle;
	int err;

	trace_ext4_evict_inode(inode);

	if (inode->i_nlink) {
		/*
		 * When journalling data dirty buffers are tracked only in the
		 * journal. So although mm thinks everything is clean and
		 * ready for reaping the inode might still have some pages to
		 * write in the running transaction or waiting to be
		 * checkpointed. Thus calling jbd2_journal_invalidatepage()
		 * (via truncate_inode_pages()) to discard these buffers can
		 * cause data loss. Also even if we did not discard these
		 * buffers, we would have no way to find them after the inode
		 * is reaped and thus user could see stale data if he tries to
		 * read them before the transaction is checkpointed. So be
		 * careful and force everything to disk here... We use
		 * ei->i_datasync_tid to store the newest transaction
		 * containing inode's data.
		 *
		 * Note that directories do not have this problem because they
		 * don't use page cache.
		 */
		if (ext4_should_journal_data(inode) &&
		    (S_ISLNK(inode->i_mode) || S_ISREG(inode->i_mode)) &&
		    inode->i_ino != EXT4_JOURNAL_INO) {
			journal_t *journal = EXT4_SB(inode->i_sb)->s_journal;
			tid_t commit_tid = EXT4_I(inode)->i_datasync_tid;

			jbd2_complete_transaction(journal, commit_tid);
			filemap_write_and_wait(&inode->i_data);
		}
		truncate_inode_pages_final(&inode->i_data);

		WARN_ON(atomic_read(&EXT4_I(inode)->i_ioend_count));
		goto no_delete;
	}

	if (is_bad_inode(inode))
		goto no_delete;
	dquot_initialize(inode);

	if (ext4_should_order_data(inode))
		ext4_begin_ordered_truncate(inode, 0);
	truncate_inode_pages_final(&inode->i_data);

	WARN_ON(atomic_read(&EXT4_I(inode)->i_ioend_count));

	/*
	 * Protect us against freezing - iput() caller didn't have to have any
	 * protection against it
	 */
	sb_start_intwrite(inode->i_sb);
	handle = ext4_journal_start(inode, EXT4_HT_TRUNCATE,
				    ext4_blocks_for_truncate(inode)+3);
	if (IS_ERR(handle)) {
		ext4_std_error(inode->i_sb, PTR_ERR(handle));
		/*
		 * If we're going to skip the normal cleanup, we still need to
		 * make sure that the in-core orphan linked list is properly
		 * cleaned up.
		 */
		ext4_orphan_del(NULL, inode);
		sb_end_intwrite(inode->i_sb);
		goto no_delete;
	}

	if (IS_SYNC(inode))
		ext4_handle_sync(handle);
	inode->i_size = 0;
	err = ext4_mark_inode_dirty(handle, inode);
	if (err) {
		ext4_warning(inode->i_sb,
			     "couldn't mark inode dirty (err %d)", err);
		goto stop_handle;
	}
	if (inode->i_blocks)
		ext4_truncate(inode);

	/*
	 * ext4_ext_truncate() doesn't reserve any slop when it
	 * restarts journal transactions; therefore there may not be
	 * enough credits left in the handle to remove the inode from
	 * the orphan list and set the dtime field.
	 */
	if (!ext4_handle_has_enough_credits(handle, 3)) {
		err = ext4_journal_extend(handle, 3);
		if (err > 0)
			err = ext4_journal_restart(handle, 3);
		if (err != 0) {
			ext4_warning(inode->i_sb,
				     "couldn't extend journal (err %d)", err);
		stop_handle:
			ext4_journal_stop(handle);
			ext4_orphan_del(NULL, inode);
			sb_end_intwrite(inode->i_sb);
			goto no_delete;
		}
	}

	/*
	 * Kill off the orphan record which ext4_truncate created.
	 * AKPM: I think this can be inside the above `if'.
	 * Note that ext4_orphan_del() has to be able to cope with the
	 * deletion of a non-existent orphan - this is because we don't
	 * know if ext4_truncate() actually created an orphan record.
	 * (Well, we could do this if we need to, but heck - it works)
	 */
	ext4_orphan_del(handle, inode);
	EXT4_I(inode)->i_dtime	= get_seconds();

	/*
	 * One subtle ordering requirement: if anything has gone wrong
	 * (transaction abort, IO errors, whatever), then we can still
	 * do these next steps (the fs will already have been marked as
	 * having errors), but we can't free the inode if the mark_dirty
	 * fails.
	 */
	if (ext4_mark_inode_dirty(handle, inode))
		/* If that failed, just do the required in-core inode clear. */
		ext4_clear_inode(inode);
	else
		ext4_free_inode(handle, inode);
	ext4_journal_stop(handle);
	sb_end_intwrite(inode->i_sb);
	return;
no_delete:
	ext4_clear_inode(inode);	/* We must guarantee clearing of inode... */
}

#ifdef CONFIG_QUOTA
qsize_t *ext4_get_reserved_space(struct inode *inode)
{
	return &EXT4_I(inode)->i_reserved_quota;
}
#endif

/*
 * Called with i_data_sem down, which is important since we can call
 * ext4_discard_preallocations() from here.
 */
void ext4_da_update_reserve_space(struct inode *inode,
					int used, int quota_claim)
{
	struct ext4_sb_info *sbi = EXT4_SB(inode->i_sb);
	struct ext4_inode_info *ei = EXT4_I(inode);

	spin_lock(&ei->i_block_reservation_lock);
	trace_ext4_da_update_reserve_space(inode, used, quota_claim);
	if (unlikely(used > ei->i_reserved_data_blocks)) {
		ext4_warning(inode->i_sb, "%s: ino %lu, used %d "
			 "with only %d reserved data blocks",
			 __func__, inode->i_ino, used,
			 ei->i_reserved_data_blocks);
		WARN_ON(1);
		used = ei->i_reserved_data_blocks;
	}

	/* Update per-inode reservations */
	ei->i_reserved_data_blocks -= used;
	percpu_counter_sub(&sbi->s_dirtyclusters_counter, used);

	spin_unlock(&EXT4_I(inode)->i_block_reservation_lock);

	/* Update quota subsystem for data blocks */
	if (quota_claim)
		dquot_claim_block(inode, EXT4_C2B(sbi, used));
	else {
		/*
		 * We did fallocate with an offset that is already delayed
		 * allocated. So on delayed allocated writeback we should
		 * not re-claim the quota for fallocated blocks.
		 */
		dquot_release_reservation_block(inode, EXT4_C2B(sbi, used));
	}

	/*
	 * If we have done all the pending block allocations and if
	 * there aren't any writers on the inode, we can discard the
	 * inode's preallocations.
	 */
	if ((ei->i_reserved_data_blocks == 0) &&
	    (atomic_read(&inode->i_writecount) == 0))
		ext4_discard_preallocations(inode);
}

static int __check_block_validity(struct inode *inode, const char *func,
				unsigned int line,
				struct ext4_map_blocks *map)
{
	if (!ext4_data_block_valid(EXT4_SB(inode->i_sb), map->m_pblk,
				   map->m_len)) {
		ext4_error_inode(inode, func, line, map->m_pblk,
				 "lblock %lu mapped to illegal pblock "
				 "(length %d)", (unsigned long) map->m_lblk,
				 map->m_len);
		return -EIO;
	}
	return 0;
}

#define check_block_validity(inode, map)	\
	__check_block_validity((inode), __func__, __LINE__, (map))

#ifdef ES_AGGRESSIVE_TEST
static void ext4_map_blocks_es_recheck(handle_t *handle,
				       struct inode *inode,
				       struct ext4_map_blocks *es_map,
				       struct ext4_map_blocks *map,
				       int flags)
{
	int retval;

	map->m_flags = 0;
	/*
	 * There is a race window that the result is not the same.
	 * e.g. xfstests #223 when dioread_nolock enables.  The reason
	 * is that we lookup a block mapping in extent status tree with
	 * out taking i_data_sem.  So at the time the unwritten extent
	 * could be converted.
	 */
	if (!(flags & EXT4_GET_BLOCKS_NO_LOCK))
		down_read(&EXT4_I(inode)->i_data_sem);
	if (ext4_test_inode_flag(inode, EXT4_INODE_EXTENTS)) {
		retval = ext4_ext_map_blocks(handle, inode, map, flags &
					     EXT4_GET_BLOCKS_KEEP_SIZE);
	} else {
		retval = ext4_ind_map_blocks(handle, inode, map, flags &
					     EXT4_GET_BLOCKS_KEEP_SIZE);
	}
	if (!(flags & EXT4_GET_BLOCKS_NO_LOCK))
		up_read((&EXT4_I(inode)->i_data_sem));

	/*
	 * We don't check m_len because extent will be collpased in status
	 * tree.  So the m_len might not equal.
	 */
	if (es_map->m_lblk != map->m_lblk ||
	    es_map->m_flags != map->m_flags ||
	    es_map->m_pblk != map->m_pblk) {
		printk("ES cache assertion failed for inode: %lu "
		       "es_cached ex [%d/%d/%llu/%x] != "
		       "found ex [%d/%d/%llu/%x] retval %d flags %x\n",
		       inode->i_ino, es_map->m_lblk, es_map->m_len,
		       es_map->m_pblk, es_map->m_flags, map->m_lblk,
		       map->m_len, map->m_pblk, map->m_flags,
		       retval, flags);
	}
}
#endif /* ES_AGGRESSIVE_TEST */

/*
 * The ext4_map_blocks() function tries to look up the requested blocks,
 * and returns if the blocks are already mapped.
 *
 * Otherwise it takes the write lock of the i_data_sem and allocate blocks
 * and store the allocated blocks in the result buffer head and mark it
 * mapped.
 *
 * If file type is extents based, it will call ext4_ext_map_blocks(),
 * Otherwise, call with ext4_ind_map_blocks() to handle indirect mapping
 * based files
 *
 * On success, it returns the number of blocks being mapped or allocated.
 * if create==0 and the blocks are pre-allocated and unwritten block,
 * the result buffer head is unmapped. If the create ==1, it will make sure
 * the buffer head is mapped.
 *
 * It returns 0 if plain look up failed (blocks have not been allocated), in
 * that case, buffer head is unmapped
 *
 * It returns the error in case of allocation failure.
 */
int ext4_map_blocks(handle_t *handle, struct inode *inode,
		    struct ext4_map_blocks *map, int flags)
{
	struct extent_status es;
	int retval;
	int ret = 0;
#ifdef ES_AGGRESSIVE_TEST
	struct ext4_map_blocks orig_map;

	memcpy(&orig_map, map, sizeof(*map));
#endif

	map->m_flags = 0;
	ext_debug("ext4_map_blocks(): inode %lu, flag %d, max_blocks %u,"
		  "logical block %lu\n", inode->i_ino, flags, map->m_len,
		  (unsigned long) map->m_lblk);

	/*
	 * ext4_map_blocks returns an int, and m_len is an unsigned int
	 */
	if (unlikely(map->m_len > INT_MAX))
		map->m_len = INT_MAX;

	/* We can handle the block number less than EXT_MAX_BLOCKS */
	if (unlikely(map->m_lblk >= EXT_MAX_BLOCKS))
		return -EIO;

	/* Lookup extent status tree firstly */
	if (ext4_es_lookup_extent(inode, map->m_lblk, &es)) {
		if (ext4_es_is_written(&es) || ext4_es_is_unwritten(&es)) {
			map->m_pblk = ext4_es_pblock(&es) +
					map->m_lblk - es.es_lblk;
			map->m_flags |= ext4_es_is_written(&es) ?
					EXT4_MAP_MAPPED : EXT4_MAP_UNWRITTEN;
			retval = es.es_len - (map->m_lblk - es.es_lblk);
			if (retval > map->m_len)
				retval = map->m_len;
			map->m_len = retval;
		} else if (ext4_es_is_delayed(&es) || ext4_es_is_hole(&es)) {
			retval = 0;
		} else {
			BUG_ON(1);
		}
#ifdef ES_AGGRESSIVE_TEST
		ext4_map_blocks_es_recheck(handle, inode, map,
					   &orig_map, flags);
#endif
		goto found;
	}

	/*
	 * Try to see if we can get the block without requesting a new
	 * file system block.
	 */
	if (!(flags & EXT4_GET_BLOCKS_NO_LOCK))
		down_read(&EXT4_I(inode)->i_data_sem);
	if (ext4_test_inode_flag(inode, EXT4_INODE_EXTENTS)) {
		retval = ext4_ext_map_blocks(handle, inode, map, flags &
					     EXT4_GET_BLOCKS_KEEP_SIZE);
	} else {
		retval = ext4_ind_map_blocks(handle, inode, map, flags &
					     EXT4_GET_BLOCKS_KEEP_SIZE);
	}
	if (retval > 0) {
		unsigned int status;

		if (unlikely(retval != map->m_len)) {
			ext4_warning(inode->i_sb,
				     "ES len assertion failed for inode "
				     "%lu: retval %d != map->m_len %d",
				     inode->i_ino, retval, map->m_len);
			WARN_ON(1);
		}

		status = map->m_flags & EXT4_MAP_UNWRITTEN ?
				EXTENT_STATUS_UNWRITTEN : EXTENT_STATUS_WRITTEN;
		if (!(flags & EXT4_GET_BLOCKS_DELALLOC_RESERVE) &&
		    !(status & EXTENT_STATUS_WRITTEN) &&
		    ext4_find_delalloc_range(inode, map->m_lblk,
					     map->m_lblk + map->m_len - 1))
			status |= EXTENT_STATUS_DELAYED;
		ret = ext4_es_insert_extent(inode, map->m_lblk,
					    map->m_len, map->m_pblk, status);
		if (ret < 0)
			retval = ret;
	}
	if (!(flags & EXT4_GET_BLOCKS_NO_LOCK))
		up_read((&EXT4_I(inode)->i_data_sem));

found:
	if (retval > 0 && map->m_flags & EXT4_MAP_MAPPED) {
		ret = check_block_validity(inode, map);
		if (ret != 0)
			return ret;
	}

	/* If it is only a block(s) look up */
	if ((flags & EXT4_GET_BLOCKS_CREATE) == 0)
		return retval;

	/*
	 * Returns if the blocks have already allocated
	 *
	 * Note that if blocks have been preallocated
	 * ext4_ext_get_block() returns the create = 0
	 * with buffer head unmapped.
	 */
	if (retval > 0 && map->m_flags & EXT4_MAP_MAPPED)
		/*
		 * If we need to convert extent to unwritten
		 * we continue and do the actual work in
		 * ext4_ext_map_blocks()
		 */
		if (!(flags & EXT4_GET_BLOCKS_CONVERT_UNWRITTEN))
			return retval;

	/*
	 * Here we clear m_flags because after allocating an new extent,
	 * it will be set again.
	 */
	map->m_flags &= ~EXT4_MAP_FLAGS;

	/*
	 * New blocks allocate and/or writing to unwritten extent
	 * will possibly result in updating i_data, so we take
	 * the write lock of i_data_sem, and call get_block()
	 * with create == 1 flag.
	 */
	down_write(&EXT4_I(inode)->i_data_sem);

	/*
	 * We need to check for EXT4 here because migrate
	 * could have changed the inode type in between
	 */
	if (ext4_test_inode_flag(inode, EXT4_INODE_EXTENTS)) {
		retval = ext4_ext_map_blocks(handle, inode, map, flags);
	} else {
		retval = ext4_ind_map_blocks(handle, inode, map, flags);

		if (retval > 0 && map->m_flags & EXT4_MAP_NEW) {
			/*
			 * We allocated new blocks which will result in
			 * i_data's format changing.  Force the migrate
			 * to fail by clearing migrate flags
			 */
			ext4_clear_inode_state(inode, EXT4_STATE_EXT_MIGRATE);
		}

		/*
		 * Update reserved blocks/metadata blocks after successful
		 * block allocation which had been deferred till now. We don't
		 * support fallocate for non extent files. So we can update
		 * reserve space here.
		 */
		if ((retval > 0) &&
			(flags & EXT4_GET_BLOCKS_DELALLOC_RESERVE))
			ext4_da_update_reserve_space(inode, retval, 1);
	}

	if (retval > 0) {
		unsigned int status;

		if (unlikely(retval != map->m_len)) {
			ext4_warning(inode->i_sb,
				     "ES len assertion failed for inode "
				     "%lu: retval %d != map->m_len %d",
				     inode->i_ino, retval, map->m_len);
			WARN_ON(1);
		}

		/*
		 * If the extent has been zeroed out, we don't need to update
		 * extent status tree.
		 */
		if ((flags & EXT4_GET_BLOCKS_PRE_IO) &&
		    ext4_es_lookup_extent(inode, map->m_lblk, &es)) {
			if (ext4_es_is_written(&es))
				goto has_zeroout;
		}
		status = map->m_flags & EXT4_MAP_UNWRITTEN ?
				EXTENT_STATUS_UNWRITTEN : EXTENT_STATUS_WRITTEN;
		if (!(flags & EXT4_GET_BLOCKS_DELALLOC_RESERVE) &&
		    !(status & EXTENT_STATUS_WRITTEN) &&
		    ext4_find_delalloc_range(inode, map->m_lblk,
					     map->m_lblk + map->m_len - 1))
			status |= EXTENT_STATUS_DELAYED;
		ret = ext4_es_insert_extent(inode, map->m_lblk, map->m_len,
					    map->m_pblk, status);
		if (ret < 0)
			retval = ret;
	}

has_zeroout:
	up_write((&EXT4_I(inode)->i_data_sem));
	if (retval > 0 && map->m_flags & EXT4_MAP_MAPPED) {
		ret = check_block_validity(inode, map);
		if (ret != 0)
			return ret;
	}
	return retval;
}

static void ext4_end_io_unwritten(struct buffer_head *bh, int uptodate)
{
	struct inode *inode = bh->b_assoc_map->host;
	/* XXX: breaks on 32-bit > 16GB. Is that even supported? */
	loff_t offset = (loff_t)(uintptr_t)bh->b_private << inode->i_blkbits;
	int err;
	if (!uptodate)
		return;
	WARN_ON(!buffer_unwritten(bh));
	err = ext4_convert_unwritten_extents(NULL, inode, offset, bh->b_size);
}

/* Maximum number of blocks we map for direct IO at once. */
#define DIO_MAX_BLOCKS 4096

static int _ext4_get_block(struct inode *inode, sector_t iblock,
			   struct buffer_head *bh, int flags)
{
	handle_t *handle = ext4_journal_current_handle();
	struct ext4_map_blocks map;
	int ret = 0, started = 0;
	int dio_credits;

	if (ext4_has_inline_data(inode))
		return -ERANGE;

	map.m_lblk = iblock;
	map.m_len = bh->b_size >> inode->i_blkbits;

	if (flags && !(flags & EXT4_GET_BLOCKS_NO_LOCK) && !handle) {
		/* Direct IO write... */
		if (map.m_len > DIO_MAX_BLOCKS)
			map.m_len = DIO_MAX_BLOCKS;
		dio_credits = ext4_chunk_trans_blocks(inode, map.m_len);
		handle = ext4_journal_start(inode, EXT4_HT_MAP_BLOCKS,
					    dio_credits);
		if (IS_ERR(handle)) {
			ret = PTR_ERR(handle);
			return ret;
		}
		started = 1;
	}

	ret = ext4_map_blocks(handle, inode, &map, flags);
	if (ret > 0) {
		ext4_io_end_t *io_end = ext4_inode_aio(inode);

		map_bh(bh, inode->i_sb, map.m_pblk);
		bh->b_state = (bh->b_state & ~EXT4_MAP_FLAGS) | map.m_flags;
		if (IS_DAX(inode) && buffer_unwritten(bh) && !io_end) {
			bh->b_assoc_map = inode->i_mapping;
			bh->b_private = (void *)(unsigned long)iblock;
			bh->b_end_io = ext4_end_io_unwritten;
		}
		if (io_end && io_end->flag & EXT4_IO_END_UNWRITTEN)
			set_buffer_defer_completion(bh);
		bh->b_size = inode->i_sb->s_blocksize * map.m_len;
		ret = 0;
	}
	if (started)
		ext4_journal_stop(handle);
	return ret;
}

int ext4_get_block(struct inode *inode, sector_t iblock,
		   struct buffer_head *bh, int create)
{
	return _ext4_get_block(inode, iblock, bh,
			       create ? EXT4_GET_BLOCKS_CREATE : 0);
}

/*
 * `handle' can be NULL if create is zero
 */
struct buffer_head *ext4_getblk(handle_t *handle, struct inode *inode,
				ext4_lblk_t block, int create)
{
	struct ext4_map_blocks map;
	struct buffer_head *bh;
	int err;

	J_ASSERT(handle != NULL || create == 0);

	map.m_lblk = block;
	map.m_len = 1;
	err = ext4_map_blocks(handle, inode, &map,
			      create ? EXT4_GET_BLOCKS_CREATE : 0);

	if (err == 0)
		return create ? ERR_PTR(-ENOSPC) : NULL;
	if (err < 0)
		return ERR_PTR(err);

	bh = sb_getblk(inode->i_sb, map.m_pblk);
	if (unlikely(!bh))
		return ERR_PTR(-ENOMEM);
	if (map.m_flags & EXT4_MAP_NEW) {
		J_ASSERT(create != 0);
		J_ASSERT(handle != NULL);

		/*
		 * Now that we do not always journal data, we should
		 * keep in mind whether this should always journal the
		 * new buffer as metadata.  For now, regular file
		 * writes use ext4_get_block instead, so it's not a
		 * problem.
		 */
		lock_buffer(bh);
		BUFFER_TRACE(bh, "call get_create_access");
		err = ext4_journal_get_create_access(handle, bh);
		if (unlikely(err)) {
			unlock_buffer(bh);
			goto errout;
		}
		if (!buffer_uptodate(bh)) {
			memset(bh->b_data, 0, inode->i_sb->s_blocksize);
			set_buffer_uptodate(bh);
		}
		unlock_buffer(bh);
		BUFFER_TRACE(bh, "call ext4_handle_dirty_metadata");
		err = ext4_handle_dirty_metadata(handle, inode, bh);
		if (unlikely(err))
			goto errout;
	} else
		BUFFER_TRACE(bh, "not a new buffer");
	return bh;
errout:
	brelse(bh);
	return ERR_PTR(err);
}

struct buffer_head *ext4_bread(handle_t *handle, struct inode *inode,
			       ext4_lblk_t block, int create)
{
	struct buffer_head *bh;

	bh = ext4_getblk(handle, inode, block, create);
	if (IS_ERR(bh))
		return bh;
	if (!bh || buffer_uptodate(bh))
		return bh;
	ll_rw_block(READ | REQ_META | REQ_PRIO, 1, &bh);
	wait_on_buffer(bh);
	if (buffer_uptodate(bh))
		return bh;
	put_bh(bh);
	return ERR_PTR(-EIO);
}

int ext4_walk_page_buffers(handle_t *handle,
			   struct buffer_head *head,
			   unsigned from,
			   unsigned to,
			   int *partial,
			   int (*fn)(handle_t *handle,
				     struct buffer_head *bh))
{
	struct buffer_head *bh;
	unsigned block_start, block_end;
	unsigned blocksize = head->b_size;
	int err, ret = 0;
	struct buffer_head *next;

	for (bh = head, block_start = 0;
	     ret == 0 && (bh != head || !block_start);
	     block_start = block_end, bh = next) {
		next = bh->b_this_page;
		block_end = block_start + blocksize;
		if (block_end <= from || block_start >= to) {
			if (partial && !buffer_uptodate(bh))
				*partial = 1;
			continue;
		}
		err = (*fn)(handle, bh);
		if (!ret)
			ret = err;
	}
	return ret;
}

/*
 * To preserve ordering, it is essential that the hole instantiation and
 * the data write be encapsulated in a single transaction.  We cannot
 * close off a transaction and start a new one between the ext4_get_block()
 * and the commit_write().  So doing the jbd2_journal_start at the start of
 * prepare_write() is the right place.
 *
 * Also, this function can nest inside ext4_writepage().  In that case, we
 * *know* that ext4_writepage() has generated enough buffer credits to do the
 * whole page.  So we won't block on the journal in that case, which is good,
 * because the caller may be PF_MEMALLOC.
 *
 * By accident, ext4 can be reentered when a transaction is open via
 * quota file writes.  If we were to commit the transaction while thus
 * reentered, there can be a deadlock - we would be holding a quota
 * lock, and the commit would never complete if another thread had a
 * transaction open and was blocking on the quota lock - a ranking
 * violation.
 *
 * So what we do is to rely on the fact that jbd2_journal_stop/journal_start
 * will _not_ run commit under these circumstances because handle->h_ref
 * is elevated.  We'll still have enough credits for the tiny quotafile
 * write.
 */
int do_journal_get_write_access(handle_t *handle,
				struct buffer_head *bh)
{
	int dirty = buffer_dirty(bh);
	int ret;

	if (!buffer_mapped(bh) || buffer_freed(bh))
		return 0;
	/*
	 * __block_write_begin() could have dirtied some buffers. Clean
	 * the dirty bit as jbd2_journal_get_write_access() could complain
	 * otherwise about fs integrity issues. Setting of the dirty bit
	 * by __block_write_begin() isn't a real problem here as we clear
	 * the bit before releasing a page lock and thus writeback cannot
	 * ever write the buffer.
	 */
	if (dirty)
		clear_buffer_dirty(bh);
	BUFFER_TRACE(bh, "get write access");
	ret = ext4_journal_get_write_access(handle, bh);
	if (!ret && dirty)
		ret = ext4_handle_dirty_metadata(handle, NULL, bh);
	return ret;
}

static int ext4_get_block_write_nolock(struct inode *inode, sector_t iblock,
		   struct buffer_head *bh_result, int create);

#ifdef CONFIG_EXT4_FS_ENCRYPTION
static int ext4_block_write_begin(struct page *page, loff_t pos, unsigned len,
				  get_block_t *get_block)
{
	unsigned from = pos & (PAGE_CACHE_SIZE - 1);
	unsigned to = from + len;
	struct inode *inode = page->mapping->host;
	unsigned block_start, block_end;
	sector_t block;
	int err = 0;
	unsigned blocksize = inode->i_sb->s_blocksize;
	unsigned bbits;
	struct buffer_head *bh, *head, *wait[2], **wait_bh = wait;
	bool decrypt = false;

	BUG_ON(!PageLocked(page));
	BUG_ON(from > PAGE_CACHE_SIZE);
	BUG_ON(to > PAGE_CACHE_SIZE);
	BUG_ON(from > to);

	if (!page_has_buffers(page))
		create_empty_buffers(page, blocksize, 0);
	head = page_buffers(page);
	bbits = ilog2(blocksize);
	block = (sector_t)page->index << (PAGE_CACHE_SHIFT - bbits);

	for (bh = head, block_start = 0; bh != head || !block_start;
	    block++, block_start = block_end, bh = bh->b_this_page) {
		block_end = block_start + blocksize;
		if (block_end <= from || block_start >= to) {
			if (PageUptodate(page)) {
				if (!buffer_uptodate(bh))
					set_buffer_uptodate(bh);
			}
			continue;
		}
		if (buffer_new(bh))
			clear_buffer_new(bh);
		if (!buffer_mapped(bh)) {
			WARN_ON(bh->b_size != blocksize);
			err = get_block(inode, block, bh, 1);
			if (err)
				break;
			if (buffer_new(bh)) {
				unmap_underlying_metadata(bh->b_bdev,
							  bh->b_blocknr);
				if (PageUptodate(page)) {
					clear_buffer_new(bh);
					set_buffer_uptodate(bh);
					mark_buffer_dirty(bh);
					continue;
				}
				if (block_end > to || block_start < from)
					zero_user_segments(page, to, block_end,
							   block_start, from);
				continue;
			}
		}
		if (PageUptodate(page)) {
			if (!buffer_uptodate(bh))
				set_buffer_uptodate(bh);
			continue;
		}
		if (!buffer_uptodate(bh) && !buffer_delay(bh) &&
		    !buffer_unwritten(bh) &&
		    (block_start < from || block_end > to)) {
			ll_rw_block(READ, 1, &bh);
			*wait_bh++ = bh;
			decrypt = ext4_encrypted_inode(inode) &&
				S_ISREG(inode->i_mode);
		}
	}
	/*
	 * If we issued read requests, let them complete.
	 */
	while (wait_bh > wait) {
		wait_on_buffer(*--wait_bh);
		if (!buffer_uptodate(*wait_bh))
			err = -EIO;
	}
	if (unlikely(err))
		page_zero_new_buffers(page, from, to);
	else if (decrypt)
		err = ext4_decrypt_one(inode, page);
	return err;
}
#endif

static int ext4_write_begin(struct file *file, struct address_space *mapping,
			    loff_t pos, unsigned len, unsigned flags,
			    struct page **pagep, void **fsdata)
{
	struct inode *inode = mapping->host;
	int ret, needed_blocks;
	handle_t *handle;
	int retries = 0;
	struct page *page;
	pgoff_t index;
	unsigned from, to;

	trace_ext4_write_begin(inode, pos, len, flags);
	/*
	 * Reserve one block more for addition to orphan list in case
	 * we allocate blocks but write fails for some reason
	 */
	needed_blocks = ext4_writepage_trans_blocks(inode) + 1;
	index = pos >> PAGE_CACHE_SHIFT;
	from = pos & (PAGE_CACHE_SIZE - 1);
	to = from + len;

	if (ext4_test_inode_state(inode, EXT4_STATE_MAY_INLINE_DATA)) {
		ret = ext4_try_to_write_inline_data(mapping, inode, pos, len,
						    flags, pagep);
		if (ret < 0)
			return ret;
		if (ret == 1)
			return 0;
	}

	/*
	 * grab_cache_page_write_begin() can take a long time if the
	 * system is thrashing due to memory pressure, or if the page
	 * is being written back.  So grab it first before we start
	 * the transaction handle.  This also allows us to allocate
	 * the page (if needed) without using GFP_NOFS.
	 */
retry_grab:
	page = grab_cache_page_write_begin(mapping, index, flags);
	if (!page)
		return -ENOMEM;
	unlock_page(page);

retry_journal:
	handle = ext4_journal_start(inode, EXT4_HT_WRITE_PAGE, needed_blocks);
	if (IS_ERR(handle)) {
		page_cache_release(page);
		return PTR_ERR(handle);
	}

	lock_page(page);
	if (page->mapping != mapping) {
		/* The page got truncated from under us */
		unlock_page(page);
		page_cache_release(page);
		ext4_journal_stop(handle);
		goto retry_grab;
	}
	/* In case writeback began while the page was unlocked */
	wait_for_stable_page(page);

#ifdef CONFIG_EXT4_FS_ENCRYPTION
	if (ext4_should_dioread_nolock(inode))
		ret = ext4_block_write_begin(page, pos, len,
					     ext4_get_block_write);
	else
		ret = ext4_block_write_begin(page, pos, len,
					     ext4_get_block);
#else
	if (ext4_should_dioread_nolock(inode))
		ret = __block_write_begin(page, pos, len, ext4_get_block_write);
	else
		ret = __block_write_begin(page, pos, len, ext4_get_block);
#endif
	if (!ret && ext4_should_journal_data(inode)) {
		ret = ext4_walk_page_buffers(handle, page_buffers(page),
					     from, to, NULL,
					     do_journal_get_write_access);
	}

	if (ret) {
		unlock_page(page);
		/*
		 * __block_write_begin may have instantiated a few blocks
		 * outside i_size.  Trim these off again. Don't need
		 * i_size_read because we hold i_mutex.
		 *
		 * Add inode to orphan list in case we crash before
		 * truncate finishes
		 */
		if (pos + len > inode->i_size && ext4_can_truncate(inode))
			ext4_orphan_add(handle, inode);

		ext4_journal_stop(handle);
		if (pos + len > inode->i_size) {
			ext4_truncate_failed_write(inode);
			/*
			 * If truncate failed early the inode might
			 * still be on the orphan list; we need to
			 * make sure the inode is removed from the
			 * orphan list in that case.
			 */
			if (inode->i_nlink)
				ext4_orphan_del(NULL, inode);
		}

		if (ret == -ENOSPC &&
		    ext4_should_retry_alloc(inode->i_sb, &retries))
			goto retry_journal;
		page_cache_release(page);
		return ret;
	}
	*pagep = page;
	return ret;
}

/* For write_end() in data=journal mode */
static int write_end_fn(handle_t *handle, struct buffer_head *bh)
{
	int ret;
	if (!buffer_mapped(bh) || buffer_freed(bh))
		return 0;
	set_buffer_uptodate(bh);
	ret = ext4_handle_dirty_metadata(handle, NULL, bh);
	clear_buffer_meta(bh);
	clear_buffer_prio(bh);
	return ret;
}

/*
 * We need to pick up the new inode size which generic_commit_write gave us
 * `file' can be NULL - eg, when called from page_symlink().
 *
 * ext4 never places buffers on inode->i_mapping->private_list.  metadata
 * buffers are managed internally.
 */
static int ext4_write_end(struct file *file,
			  struct address_space *mapping,
			  loff_t pos, unsigned len, unsigned copied,
			  struct page *page, void *fsdata)
{
	handle_t *handle = ext4_journal_current_handle();
	struct inode *inode = mapping->host;
	loff_t old_size = inode->i_size;
	int ret = 0, ret2;
	int i_size_changed = 0;

	trace_ext4_write_end(inode, pos, len, copied);
	if (ext4_test_inode_state(inode, EXT4_STATE_ORDERED_MODE)) {
		ret = ext4_jbd2_file_inode(handle, inode);
		if (ret) {
			unlock_page(page);
			page_cache_release(page);
			goto errout;
		}
	}

	if (ext4_has_inline_data(inode)) {
		ret = ext4_write_inline_data_end(inode, pos, len,
						 copied, page);
		if (ret < 0)
			goto errout;
		copied = ret;
	} else
		copied = block_write_end(file, mapping, pos,
					 len, copied, page, fsdata);
	/*
	 * it's important to update i_size while still holding page lock:
	 * page writeout could otherwise come in and zero beyond i_size.
	 */
	i_size_changed = ext4_update_inode_size(inode, pos + copied);
	unlock_page(page);
	page_cache_release(page);

	if (old_size < pos)
		pagecache_isize_extended(inode, old_size, pos);
	/*
	 * Don't mark the inode dirty under page lock. First, it unnecessarily
	 * makes the holding time of page lock longer. Second, it forces lock
	 * ordering of page lock and transaction start for journaling
	 * filesystems.
	 */
	if (i_size_changed)
		ext4_mark_inode_dirty(handle, inode);

	if (pos + len > inode->i_size && ext4_can_truncate(inode))
		/* if we have allocated more blocks and copied
		 * less. We will have blocks allocated outside
		 * inode->i_size. So truncate them
		 */
		ext4_orphan_add(handle, inode);
errout:
	ret2 = ext4_journal_stop(handle);
	if (!ret)
		ret = ret2;

	if (pos + len > inode->i_size) {
		ext4_truncate_failed_write(inode);
		/*
		 * If truncate failed early the inode might still be
		 * on the orphan list; we need to make sure the inode
		 * is removed from the orphan list in that case.
		 */
		if (inode->i_nlink)
			ext4_orphan_del(NULL, inode);
	}

	return ret ? ret : copied;
}

static int ext4_journalled_write_end(struct file *file,
				     struct address_space *mapping,
				     loff_t pos, unsigned len, unsigned copied,
				     struct page *page, void *fsdata)
{
	handle_t *handle = ext4_journal_current_handle();
	struct inode *inode = mapping->host;
	loff_t old_size = inode->i_size;
	int ret = 0, ret2;
	int partial = 0;
	unsigned from, to;
	int size_changed = 0;

	trace_ext4_journalled_write_end(inode, pos, len, copied);
	from = pos & (PAGE_CACHE_SIZE - 1);
	to = from + len;

	BUG_ON(!ext4_handle_valid(handle));

	if (ext4_has_inline_data(inode))
		copied = ext4_write_inline_data_end(inode, pos, len,
						    copied, page);
	else {
		if (copied < len) {
			if (!PageUptodate(page))
				copied = 0;
			page_zero_new_buffers(page, from+copied, to);
		}

		ret = ext4_walk_page_buffers(handle, page_buffers(page), from,
					     to, &partial, write_end_fn);
		if (!partial)
			SetPageUptodate(page);
	}
	size_changed = ext4_update_inode_size(inode, pos + copied);
	ext4_set_inode_state(inode, EXT4_STATE_JDATA);
	EXT4_I(inode)->i_datasync_tid = handle->h_transaction->t_tid;
	unlock_page(page);
	page_cache_release(page);

	if (old_size < pos)
		pagecache_isize_extended(inode, old_size, pos);

	if (size_changed) {
		ret2 = ext4_mark_inode_dirty(handle, inode);
		if (!ret)
			ret = ret2;
	}

	if (pos + len > inode->i_size && ext4_can_truncate(inode))
		/* if we have allocated more blocks and copied
		 * less. We will have blocks allocated outside
		 * inode->i_size. So truncate them
		 */
		ext4_orphan_add(handle, inode);

	ret2 = ext4_journal_stop(handle);
	if (!ret)
		ret = ret2;
	if (pos + len > inode->i_size) {
		ext4_truncate_failed_write(inode);
		/*
		 * If truncate failed early the inode might still be
		 * on the orphan list; we need to make sure the inode
		 * is removed from the orphan list in that case.
		 */
		if (inode->i_nlink)
			ext4_orphan_del(NULL, inode);
	}

	return ret ? ret : copied;
}

/*
 * Reserve a single cluster located at lblock
 */
static int ext4_da_reserve_space(struct inode *inode, ext4_lblk_t lblock)
{
	struct ext4_sb_info *sbi = EXT4_SB(inode->i_sb);
	struct ext4_inode_info *ei = EXT4_I(inode);
	unsigned int md_needed;
	int ret;

	/*
	 * We will charge metadata quota at writeout time; this saves
	 * us from metadata over-estimation, though we may go over by
	 * a small amount in the end.  Here we just reserve for data.
	 */
	ret = dquot_reserve_block(inode, EXT4_C2B(sbi, 1));
	if (ret)
		return ret;

	/*
	 * recalculate the amount of metadata blocks to reserve
	 * in order to allocate nrblocks
	 * worse case is one extent per block
	 */
	spin_lock(&ei->i_block_reservation_lock);
	/*
	 * ext4_calc_metadata_amount() has side effects, which we have
	 * to be prepared undo if we fail to claim space.
	 */
	md_needed = 0;
	trace_ext4_da_reserve_space(inode, 0);

	if (ext4_claim_free_clusters(sbi, 1, 0)) {
		spin_unlock(&ei->i_block_reservation_lock);
		dquot_release_reservation_block(inode, EXT4_C2B(sbi, 1));
		return -ENOSPC;
	}
	ei->i_reserved_data_blocks++;
	spin_unlock(&ei->i_block_reservation_lock);

	return 0;       /* success */
}

static void ext4_da_release_space(struct inode *inode, int to_free)
{
	struct ext4_sb_info *sbi = EXT4_SB(inode->i_sb);
	struct ext4_inode_info *ei = EXT4_I(inode);

	if (!to_free)
		return;		/* Nothing to release, exit */

	spin_lock(&EXT4_I(inode)->i_block_reservation_lock);

	trace_ext4_da_release_space(inode, to_free);
	if (unlikely(to_free > ei->i_reserved_data_blocks)) {
		/*
		 * if there aren't enough reserved blocks, then the
		 * counter is messed up somewhere.  Since this
		 * function is called from invalidate page, it's
		 * harmless to return without any action.
		 */
		ext4_warning(inode->i_sb, "ext4_da_release_space: "
			 "ino %lu, to_free %d with only %d reserved "
			 "data blocks", inode->i_ino, to_free,
			 ei->i_reserved_data_blocks);
		WARN_ON(1);
		to_free = ei->i_reserved_data_blocks;
	}
	ei->i_reserved_data_blocks -= to_free;

	/* update fs dirty data blocks counter */
	percpu_counter_sub(&sbi->s_dirtyclusters_counter, to_free);

	spin_unlock(&EXT4_I(inode)->i_block_reservation_lock);

	dquot_release_reservation_block(inode, EXT4_C2B(sbi, to_free));
}

static void ext4_da_page_release_reservation(struct page *page,
					     unsigned int offset,
					     unsigned int length)
{
	int to_release = 0;
	struct buffer_head *head, *bh;
	unsigned int curr_off = 0;
	struct inode *inode = page->mapping->host;
	struct ext4_sb_info *sbi = EXT4_SB(inode->i_sb);
	unsigned int stop = offset + length;
	int num_clusters;
	ext4_fsblk_t lblk;

	BUG_ON(stop > PAGE_CACHE_SIZE || stop < length);

	head = page_buffers(page);
	bh = head;
	do {
		unsigned int next_off = curr_off + bh->b_size;

		if (next_off > stop)
			break;

		if ((offset <= curr_off) && (buffer_delay(bh))) {
			to_release++;
			clear_buffer_delay(bh);
		}
		curr_off = next_off;
	} while ((bh = bh->b_this_page) != head);

	if (to_release) {
		lblk = page->index << (PAGE_CACHE_SHIFT - inode->i_blkbits);
		ext4_es_remove_extent(inode, lblk, to_release);
	}

	/* If we have released all the blocks belonging to a cluster, then we
	 * need to release the reserved space for that cluster. */
	num_clusters = EXT4_NUM_B2C(sbi, to_release);
	while (num_clusters > 0) {
		lblk = (page->index << (PAGE_CACHE_SHIFT - inode->i_blkbits)) +
			((num_clusters - 1) << sbi->s_cluster_bits);
		if (sbi->s_cluster_ratio == 1 ||
		    !ext4_find_delalloc_cluster(inode, lblk))
			ext4_da_release_space(inode, 1);

		num_clusters--;
	}
}

/*
 * Delayed allocation stuff
 */

struct mpage_da_data {
	struct inode *inode;
	struct writeback_control *wbc;

	pgoff_t first_page;	/* The first page to write */
	pgoff_t next_page;	/* Current page to examine */
	pgoff_t last_page;	/* Last page to examine */
	/*
	 * Extent to map - this can be after first_page because that can be
	 * fully mapped. We somewhat abuse m_flags to store whether the extent
	 * is delalloc or unwritten.
	 */
	struct ext4_map_blocks map;
	struct ext4_io_submit io_submit;	/* IO submission data */
};

static void mpage_release_unused_pages(struct mpage_da_data *mpd,
				       bool invalidate)
{
	int nr_pages, i;
	pgoff_t index, end;
	struct pagevec pvec;
	struct inode *inode = mpd->inode;
	struct address_space *mapping = inode->i_mapping;

	/* This is necessary when next_page == 0. */
	if (mpd->first_page >= mpd->next_page)
		return;

	index = mpd->first_page;
	end   = mpd->next_page - 1;
	if (invalidate) {
		ext4_lblk_t start, last;
		start = index << (PAGE_CACHE_SHIFT - inode->i_blkbits);
		last = end << (PAGE_CACHE_SHIFT - inode->i_blkbits);
		ext4_es_remove_extent(inode, start, last - start + 1);
	}

	pagevec_init(&pvec, 0);
	while (index <= end) {
		nr_pages = pagevec_lookup(&pvec, mapping, index, PAGEVEC_SIZE);
		if (nr_pages == 0)
			break;
		for (i = 0; i < nr_pages; i++) {
			struct page *page = pvec.pages[i];
			if (page->index > end)
				break;
			BUG_ON(!PageLocked(page));
			BUG_ON(PageWriteback(page));
			if (invalidate) {
				block_invalidatepage(page, 0, PAGE_CACHE_SIZE);
				ClearPageUptodate(page);
			}
			unlock_page(page);
		}
		index = pvec.pages[nr_pages - 1]->index + 1;
		pagevec_release(&pvec);
	}
}

static void ext4_print_free_blocks(struct inode *inode)
{
	struct ext4_sb_info *sbi = EXT4_SB(inode->i_sb);
	struct super_block *sb = inode->i_sb;
	struct ext4_inode_info *ei = EXT4_I(inode);

	ext4_msg(sb, KERN_CRIT, "Total free blocks count %lld",
	       EXT4_C2B(EXT4_SB(inode->i_sb),
			ext4_count_free_clusters(sb)));
	ext4_msg(sb, KERN_CRIT, "Free/Dirty block details");
	ext4_msg(sb, KERN_CRIT, "free_blocks=%lld",
	       (long long) EXT4_C2B(EXT4_SB(sb),
		percpu_counter_sum(&sbi->s_freeclusters_counter)));
	ext4_msg(sb, KERN_CRIT, "dirty_blocks=%lld",
	       (long long) EXT4_C2B(EXT4_SB(sb),
		percpu_counter_sum(&sbi->s_dirtyclusters_counter)));
	ext4_msg(sb, KERN_CRIT, "Block reservation details");
	ext4_msg(sb, KERN_CRIT, "i_reserved_data_blocks=%u",
		 ei->i_reserved_data_blocks);
	return;
}

static int ext4_bh_delay_or_unwritten(handle_t *handle, struct buffer_head *bh)
{
	return (buffer_delay(bh) || buffer_unwritten(bh)) && buffer_dirty(bh);
}

/*
 * This function is grabs code from the very beginning of
 * ext4_map_blocks, but assumes that the caller is from delayed write
 * time. This function looks up the requested blocks and sets the
 * buffer delay bit under the protection of i_data_sem.
 */
static int ext4_da_map_blocks(struct inode *inode, sector_t iblock,
			      struct ext4_map_blocks *map,
			      struct buffer_head *bh)
{
	struct extent_status es;
	int retval;
	sector_t invalid_block = ~((sector_t) 0xffff);
#ifdef ES_AGGRESSIVE_TEST
	struct ext4_map_blocks orig_map;

	memcpy(&orig_map, map, sizeof(*map));
#endif

	if (invalid_block < ext4_blocks_count(EXT4_SB(inode->i_sb)->s_es))
		invalid_block = ~0;

	map->m_flags = 0;
	ext_debug("ext4_da_map_blocks(): inode %lu, max_blocks %u,"
		  "logical block %lu\n", inode->i_ino, map->m_len,
		  (unsigned long) map->m_lblk);

	/* Lookup extent status tree firstly */
	if (ext4_es_lookup_extent(inode, iblock, &es)) {
		if (ext4_es_is_hole(&es)) {
			retval = 0;
			down_read(&EXT4_I(inode)->i_data_sem);
			goto add_delayed;
		}

		/*
		 * Delayed extent could be allocated by fallocate.
		 * So we need to check it.
		 */
		if (ext4_es_is_delayed(&es) && !ext4_es_is_unwritten(&es)) {
			map_bh(bh, inode->i_sb, invalid_block);
			set_buffer_new(bh);
			set_buffer_delay(bh);
			return 0;
		}

		map->m_pblk = ext4_es_pblock(&es) + iblock - es.es_lblk;
		retval = es.es_len - (iblock - es.es_lblk);
		if (retval > map->m_len)
			retval = map->m_len;
		map->m_len = retval;
		if (ext4_es_is_written(&es))
			map->m_flags |= EXT4_MAP_MAPPED;
		else if (ext4_es_is_unwritten(&es))
			map->m_flags |= EXT4_MAP_UNWRITTEN;
		else
			BUG_ON(1);

#ifdef ES_AGGRESSIVE_TEST
		ext4_map_blocks_es_recheck(NULL, inode, map, &orig_map, 0);
#endif
		return retval;
	}

	/*
	 * Try to see if we can get the block without requesting a new
	 * file system block.
	 */
	down_read(&EXT4_I(inode)->i_data_sem);
	if (ext4_has_inline_data(inode))
		retval = 0;
	else if (ext4_test_inode_flag(inode, EXT4_INODE_EXTENTS))
		retval = ext4_ext_map_blocks(NULL, inode, map, 0);
	else
		retval = ext4_ind_map_blocks(NULL, inode, map, 0);

add_delayed:
	if (retval == 0) {
		int ret;
		/*
		 * XXX: __block_prepare_write() unmaps passed block,
		 * is it OK?
		 */
		/*
		 * If the block was allocated from previously allocated cluster,
		 * then we don't need to reserve it again. However we still need
		 * to reserve metadata for every block we're going to write.
		 */
		if (EXT4_SB(inode->i_sb)->s_cluster_ratio <= 1 ||
		    !ext4_find_delalloc_cluster(inode, map->m_lblk)) {
			ret = ext4_da_reserve_space(inode, iblock);
			if (ret) {
				/* not enough space to reserve */
				retval = ret;
				goto out_unlock;
			}
		}

		ret = ext4_es_insert_extent(inode, map->m_lblk, map->m_len,
					    ~0, EXTENT_STATUS_DELAYED);
		if (ret) {
			retval = ret;
			goto out_unlock;
		}

		map_bh(bh, inode->i_sb, invalid_block);
		set_buffer_new(bh);
		set_buffer_delay(bh);
	} else if (retval > 0) {
		int ret;
		unsigned int status;

		if (unlikely(retval != map->m_len)) {
			ext4_warning(inode->i_sb,
				     "ES len assertion failed for inode "
				     "%lu: retval %d != map->m_len %d",
				     inode->i_ino, retval, map->m_len);
			WARN_ON(1);
		}

		status = map->m_flags & EXT4_MAP_UNWRITTEN ?
				EXTENT_STATUS_UNWRITTEN : EXTENT_STATUS_WRITTEN;
		ret = ext4_es_insert_extent(inode, map->m_lblk, map->m_len,
					    map->m_pblk, status);
		if (ret != 0)
			retval = ret;
	}

out_unlock:
	up_read((&EXT4_I(inode)->i_data_sem));

	return retval;
}

/*
 * This is a special get_block_t callback which is used by
 * ext4_da_write_begin().  It will either return mapped block or
 * reserve space for a single block.
 *
 * For delayed buffer_head we have BH_Mapped, BH_New, BH_Delay set.
 * We also have b_blocknr = -1 and b_bdev initialized properly
 *
 * For unwritten buffer_head we have BH_Mapped, BH_New, BH_Unwritten set.
 * We also have b_blocknr = physicalblock mapping unwritten extent and b_bdev
 * initialized properly.
 */
int ext4_da_get_block_prep(struct inode *inode, sector_t iblock,
			   struct buffer_head *bh, int create)
{
	struct ext4_map_blocks map;
	int ret = 0;

	BUG_ON(create == 0);
	BUG_ON(bh->b_size != inode->i_sb->s_blocksize);

	map.m_lblk = iblock;
	map.m_len = 1;

	/*
	 * first, we need to know whether the block is allocated already
	 * preallocated blocks are unmapped but should treated
	 * the same as allocated blocks.
	 */
	ret = ext4_da_map_blocks(inode, iblock, &map, bh);
	if (ret <= 0)
		return ret;

	map_bh(bh, inode->i_sb, map.m_pblk);
	bh->b_state = (bh->b_state & ~EXT4_MAP_FLAGS) | map.m_flags;

	if (buffer_unwritten(bh)) {
		/* A delayed write to unwritten bh should be marked
		 * new and mapped.  Mapped ensures that we don't do
		 * get_block multiple times when we write to the same
		 * offset and new ensures that we do proper zero out
		 * for partial write.
		 */
		set_buffer_new(bh);
		set_buffer_mapped(bh);
	}
	return 0;
}

static int bget_one(handle_t *handle, struct buffer_head *bh)
{
	get_bh(bh);
	return 0;
}

static int bput_one(handle_t *handle, struct buffer_head *bh)
{
	put_bh(bh);
	return 0;
}

static int __ext4_journalled_writepage(struct page *page,
				       unsigned int len)
{
	struct address_space *mapping = page->mapping;
	struct inode *inode = mapping->host;
	struct buffer_head *page_bufs = NULL;
	handle_t *handle = NULL;
	int ret = 0, err = 0;
	int inline_data = ext4_has_inline_data(inode);
	struct buffer_head *inode_bh = NULL;

	ClearPageChecked(page);

	if (inline_data) {
		BUG_ON(page->index != 0);
		BUG_ON(len > ext4_get_max_inline_size(inode));
		inode_bh = ext4_journalled_write_inline_data(inode, len, page);
		if (inode_bh == NULL)
			goto out;
	} else {
		page_bufs = page_buffers(page);
		if (!page_bufs) {
			BUG();
			goto out;
		}
		ext4_walk_page_buffers(handle, page_bufs, 0, len,
				       NULL, bget_one);
	}
	/* As soon as we unlock the page, it can go away, but we have
	 * references to buffers so we are safe */
	unlock_page(page);

	handle = ext4_journal_start(inode, EXT4_HT_WRITE_PAGE,
				    ext4_writepage_trans_blocks(inode));
	if (IS_ERR(handle)) {
		ret = PTR_ERR(handle);
		goto out;
	}

	BUG_ON(!ext4_handle_valid(handle));

	if (inline_data) {
		BUFFER_TRACE(inode_bh, "get write access");
		ret = ext4_journal_get_write_access(handle, inode_bh);

		err = ext4_handle_dirty_metadata(handle, inode, inode_bh);

	} else {
		ret = ext4_walk_page_buffers(handle, page_bufs, 0, len, NULL,
					     do_journal_get_write_access);

		err = ext4_walk_page_buffers(handle, page_bufs, 0, len, NULL,
					     write_end_fn);
	}
	if (ret == 0)
		ret = err;
	EXT4_I(inode)->i_datasync_tid = handle->h_transaction->t_tid;
	err = ext4_journal_stop(handle);
	if (!ret)
		ret = err;

	if (!ext4_has_inline_data(inode))
		ext4_walk_page_buffers(NULL, page_bufs, 0, len,
				       NULL, bput_one);
	ext4_set_inode_state(inode, EXT4_STATE_JDATA);
out:
	brelse(inode_bh);
	return ret;
}

/*
 * Note that we don't need to start a transaction unless we're journaling data
 * because we should have holes filled from ext4_page_mkwrite(). We even don't
 * need to file the inode to the transaction's list in ordered mode because if
 * we are writing back data added by write(), the inode is already there and if
 * we are writing back data modified via mmap(), no one guarantees in which
 * transaction the data will hit the disk. In case we are journaling data, we
 * cannot start transaction directly because transaction start ranks above page
 * lock so we have to do some magic.
 *
 * This function can get called via...
 *   - ext4_writepages after taking page lock (have journal handle)
 *   - journal_submit_inode_data_buffers (no journal handle)
 *   - shrink_page_list via the kswapd/direct reclaim (no journal handle)
 *   - grab_page_cache when doing write_begin (have journal handle)
 *
 * We don't do any block allocation in this function. If we have page with
 * multiple blocks we need to write those buffer_heads that are mapped. This
 * is important for mmaped based write. So if we do with blocksize 1K
 * truncate(f, 1024);
 * a = mmap(f, 0, 4096);
 * a[0] = 'a';
 * truncate(f, 4096);
 * we have in the page first buffer_head mapped via page_mkwrite call back
 * but other buffer_heads would be unmapped but dirty (dirty done via the
 * do_wp_page). So writepage should write the first block. If we modify
 * the mmap area beyond 1024 we will again get a page_fault and the
 * page_mkwrite callback will do the block allocation and mark the
 * buffer_heads mapped.
 *
 * We redirty the page if we have any buffer_heads that is either delay or
 * unwritten in the page.
 *
 * We can get recursively called as show below.
 *
 *	ext4_writepage() -> kmalloc() -> __alloc_pages() -> page_launder() ->
 *		ext4_writepage()
 *
 * But since we don't do any block allocation we should not deadlock.
 * Page also have the dirty flag cleared so we don't get recurive page_lock.
 */
static int ext4_writepage(struct page *page,
			  struct writeback_control *wbc)
{
	int ret = 0;
	loff_t size;
	unsigned int len;
	struct buffer_head *page_bufs = NULL;
	struct inode *inode = page->mapping->host;
	struct ext4_io_submit io_submit;
	bool keep_towrite = false;

	trace_ext4_writepage(page);
	size = i_size_read(inode);
	if (page->index == size >> PAGE_CACHE_SHIFT)
		len = size & ~PAGE_CACHE_MASK;
	else
		len = PAGE_CACHE_SIZE;

	page_bufs = page_buffers(page);
	/*
	 * We cannot do block allocation or other extent handling in this
	 * function. If there are buffers needing that, we have to redirty
	 * the page. But we may reach here when we do a journal commit via
	 * journal_submit_inode_data_buffers() and in that case we must write
	 * allocated buffers to achieve data=ordered mode guarantees.
	 */
	if (ext4_walk_page_buffers(NULL, page_bufs, 0, len, NULL,
				   ext4_bh_delay_or_unwritten)) {
		redirty_page_for_writepage(wbc, page);
		if (current->flags & PF_MEMALLOC) {
			/*
			 * For memory cleaning there's no point in writing only
			 * some buffers. So just bail out. Warn if we came here
			 * from direct reclaim.
			 */
			WARN_ON_ONCE((current->flags & (PF_MEMALLOC|PF_KSWAPD))
							== PF_MEMALLOC);
			unlock_page(page);
			return 0;
		}
		keep_towrite = true;
	}

	if (PageChecked(page) && ext4_should_journal_data(inode))
		/*
		 * It's mmapped pagecache.  Add buffers and journal it.  There
		 * doesn't seem much point in redirtying the page here.
		 */
		return __ext4_journalled_writepage(page, len);

	ext4_io_submit_init(&io_submit, wbc);
	io_submit.io_end = ext4_init_io_end(inode, GFP_NOFS);
	if (!io_submit.io_end) {
		redirty_page_for_writepage(wbc, page);
		unlock_page(page);
		return -ENOMEM;
	}
	ret = ext4_bio_write_page(&io_submit, page, len, wbc, keep_towrite);
	ext4_io_submit(&io_submit);
	/* Drop io_end reference we got from init */
	ext4_put_io_end_defer(io_submit.io_end);
	return ret;
}

static int mpage_submit_page(struct mpage_da_data *mpd, struct page *page)
{
	int len;
	loff_t size = i_size_read(mpd->inode);
	int err;

	BUG_ON(page->index != mpd->first_page);
	if (page->index == size >> PAGE_CACHE_SHIFT)
		len = size & ~PAGE_CACHE_MASK;
	else
		len = PAGE_CACHE_SIZE;
	clear_page_dirty_for_io(page);
	err = ext4_bio_write_page(&mpd->io_submit, page, len, mpd->wbc, false);
	if (!err)
		mpd->wbc->nr_to_write--;
	mpd->first_page++;

	return err;
}

#define BH_FLAGS ((1 << BH_Unwritten) | (1 << BH_Delay))

/*
 * mballoc gives us at most this number of blocks...
 * XXX: That seems to be only a limitation of ext4_mb_normalize_request().
 * The rest of mballoc seems to handle chunks up to full group size.
 */
#define MAX_WRITEPAGES_EXTENT_LEN 2048

/*
 * mpage_add_bh_to_extent - try to add bh to extent of blocks to map
 *
 * @mpd - extent of blocks
 * @lblk - logical number of the block in the file
 * @bh - buffer head we want to add to the extent
 *
 * The function is used to collect contig. blocks in the same state. If the
 * buffer doesn't require mapping for writeback and we haven't started the
 * extent of buffers to map yet, the function returns 'true' immediately - the
 * caller can write the buffer right away. Otherwise the function returns true
 * if the block has been added to the extent, false if the block couldn't be
 * added.
 */
static bool mpage_add_bh_to_extent(struct mpage_da_data *mpd, ext4_lblk_t lblk,
				   struct buffer_head *bh)
{
	struct ext4_map_blocks *map = &mpd->map;

	/* Buffer that doesn't need mapping for writeback? */
	if (!buffer_dirty(bh) || !buffer_mapped(bh) ||
	    (!buffer_delay(bh) && !buffer_unwritten(bh))) {
		/* So far no extent to map => we write the buffer right away */
		if (map->m_len == 0)
			return true;
		return false;
	}

	/* First block in the extent? */
	if (map->m_len == 0) {
		map->m_lblk = lblk;
		map->m_len = 1;
		map->m_flags = bh->b_state & BH_FLAGS;
		return true;
	}

	/* Don't go larger than mballoc is willing to allocate */
	if (map->m_len >= MAX_WRITEPAGES_EXTENT_LEN)
		return false;

	/* Can we merge the block to our big extent? */
	if (lblk == map->m_lblk + map->m_len &&
	    (bh->b_state & BH_FLAGS) == map->m_flags) {
		map->m_len++;
		return true;
	}
	return false;
}

/*
 * mpage_process_page_bufs - submit page buffers for IO or add them to extent
 *
 * @mpd - extent of blocks for mapping
 * @head - the first buffer in the page
 * @bh - buffer we should start processing from
 * @lblk - logical number of the block in the file corresponding to @bh
 *
 * Walk through page buffers from @bh upto @head (exclusive) and either submit
 * the page for IO if all buffers in this page were mapped and there's no
 * accumulated extent of buffers to map or add buffers in the page to the
 * extent of buffers to map. The function returns 1 if the caller can continue
 * by processing the next page, 0 if it should stop adding buffers to the
 * extent to map because we cannot extend it anymore. It can also return value
 * < 0 in case of error during IO submission.
 */
static int mpage_process_page_bufs(struct mpage_da_data *mpd,
				   struct buffer_head *head,
				   struct buffer_head *bh,
				   ext4_lblk_t lblk)
{
	struct inode *inode = mpd->inode;
	int err;
	ext4_lblk_t blocks = (i_size_read(inode) + (1 << inode->i_blkbits) - 1)
							>> inode->i_blkbits;

	do {
		BUG_ON(buffer_locked(bh));

		if (lblk >= blocks || !mpage_add_bh_to_extent(mpd, lblk, bh)) {
			/* Found extent to map? */
			if (mpd->map.m_len)
				return 0;
			/* Everything mapped so far and we hit EOF */
			break;
		}
	} while (lblk++, (bh = bh->b_this_page) != head);
	/* So far everything mapped? Submit the page for IO. */
	if (mpd->map.m_len == 0) {
		err = mpage_submit_page(mpd, head->b_page);
		if (err < 0)
			return err;
	}
	return lblk < blocks;
}

/*
 * mpage_map_buffers - update buffers corresponding to changed extent and
 *		       submit fully mapped pages for IO
 *
 * @mpd - description of extent to map, on return next extent to map
 *
 * Scan buffers corresponding to changed extent (we expect corresponding pages
 * to be already locked) and update buffer state according to new extent state.
 * We map delalloc buffers to their physical location, clear unwritten bits,
 * and mark buffers as uninit when we perform writes to unwritten extents
 * and do extent conversion after IO is finished. If the last page is not fully
 * mapped, we update @map to the next extent in the last page that needs
 * mapping. Otherwise we submit the page for IO.
 */
static int mpage_map_and_submit_buffers(struct mpage_da_data *mpd)
{
	struct pagevec pvec;
	int nr_pages, i;
	struct inode *inode = mpd->inode;
	struct buffer_head *head, *bh;
	int bpp_bits = PAGE_CACHE_SHIFT - inode->i_blkbits;
	pgoff_t start, end;
	ext4_lblk_t lblk;
	sector_t pblock;
	int err;

	start = mpd->map.m_lblk >> bpp_bits;
	end = (mpd->map.m_lblk + mpd->map.m_len - 1) >> bpp_bits;
	lblk = start << bpp_bits;
	pblock = mpd->map.m_pblk;

	pagevec_init(&pvec, 0);
	while (start <= end) {
		nr_pages = pagevec_lookup(&pvec, inode->i_mapping, start,
					  PAGEVEC_SIZE);
		if (nr_pages == 0)
			break;
		for (i = 0; i < nr_pages; i++) {
			struct page *page = pvec.pages[i];

			if (page->index > end)
				break;
			/* Up to 'end' pages must be contiguous */
			BUG_ON(page->index != start);
			bh = head = page_buffers(page);
			do {
				if (lblk < mpd->map.m_lblk)
					continue;
				if (lblk >= mpd->map.m_lblk + mpd->map.m_len) {
					/*
					 * Buffer after end of mapped extent.
					 * Find next buffer in the page to map.
					 */
					mpd->map.m_len = 0;
					mpd->map.m_flags = 0;
					/*
					 * FIXME: If dioread_nolock supports
					 * blocksize < pagesize, we need to make
					 * sure we add size mapped so far to
					 * io_end->size as the following call
					 * can submit the page for IO.
					 */
					err = mpage_process_page_bufs(mpd, head,
								      bh, lblk);
					pagevec_release(&pvec);
					if (err > 0)
						err = 0;
					return err;
				}
				if (buffer_delay(bh)) {
					clear_buffer_delay(bh);
					bh->b_blocknr = pblock++;
				}
				clear_buffer_unwritten(bh);
			} while (lblk++, (bh = bh->b_this_page) != head);

			/*
			 * FIXME: This is going to break if dioread_nolock
			 * supports blocksize < pagesize as we will try to
			 * convert potentially unmapped parts of inode.
			 */
			mpd->io_submit.io_end->size += PAGE_CACHE_SIZE;
			/* Page fully mapped - let IO run! */
			err = mpage_submit_page(mpd, page);
			if (err < 0) {
				pagevec_release(&pvec);
				return err;
			}
			start++;
		}
		pagevec_release(&pvec);
	}
	/* Extent fully mapped and matches with page boundary. We are done. */
	mpd->map.m_len = 0;
	mpd->map.m_flags = 0;
	return 0;
}

static int mpage_map_one_extent(handle_t *handle, struct mpage_da_data *mpd)
{
	struct inode *inode = mpd->inode;
	struct ext4_map_blocks *map = &mpd->map;
	int get_blocks_flags;
	int err, dioread_nolock;

	trace_ext4_da_write_pages_extent(inode, map);
	/*
	 * Call ext4_map_blocks() to allocate any delayed allocation blocks, or
	 * to convert an unwritten extent to be initialized (in the case
	 * where we have written into one or more preallocated blocks).  It is
	 * possible that we're going to need more metadata blocks than
	 * previously reserved. However we must not fail because we're in
	 * writeback and there is nothing we can do about it so it might result
	 * in data loss.  So use reserved blocks to allocate metadata if
	 * possible.
	 *
	 * We pass in the magic EXT4_GET_BLOCKS_DELALLOC_RESERVE if
	 * the blocks in question are delalloc blocks.  This indicates
	 * that the blocks and quotas has already been checked when
	 * the data was copied into the page cache.
	 */
	get_blocks_flags = EXT4_GET_BLOCKS_CREATE |
			   EXT4_GET_BLOCKS_METADATA_NOFAIL;
	dioread_nolock = ext4_should_dioread_nolock(inode);
	if (dioread_nolock)
		get_blocks_flags |= EXT4_GET_BLOCKS_IO_CREATE_EXT;
	if (map->m_flags & (1 << BH_Delay))
		get_blocks_flags |= EXT4_GET_BLOCKS_DELALLOC_RESERVE;

	err = ext4_map_blocks(handle, inode, map, get_blocks_flags);
	if (err < 0)
		return err;
	if (dioread_nolock && (map->m_flags & EXT4_MAP_UNWRITTEN)) {
		if (!mpd->io_submit.io_end->handle &&
		    ext4_handle_valid(handle)) {
			mpd->io_submit.io_end->handle = handle->h_rsv_handle;
			handle->h_rsv_handle = NULL;
		}
		ext4_set_io_unwritten_flag(inode, mpd->io_submit.io_end);
	}

	BUG_ON(map->m_len == 0);
	if (map->m_flags & EXT4_MAP_NEW) {
		struct block_device *bdev = inode->i_sb->s_bdev;
		int i;

		for (i = 0; i < map->m_len; i++)
			unmap_underlying_metadata(bdev, map->m_pblk + i);
	}
	return 0;
}

/*
 * mpage_map_and_submit_extent - map extent starting at mpd->lblk of length
 *				 mpd->len and submit pages underlying it for IO
 *
 * @handle - handle for journal operations
 * @mpd - extent to map
 * @give_up_on_write - we set this to true iff there is a fatal error and there
 *                     is no hope of writing the data. The caller should discard
 *                     dirty pages to avoid infinite loops.
 *
 * The function maps extent starting at mpd->lblk of length mpd->len. If it is
 * delayed, blocks are allocated, if it is unwritten, we may need to convert
 * them to initialized or split the described range from larger unwritten
 * extent. Note that we need not map all the described range since allocation
 * can return less blocks or the range is covered by more unwritten extents. We
 * cannot map more because we are limited by reserved transaction credits. On
 * the other hand we always make sure that the last touched page is fully
 * mapped so that it can be written out (and thus forward progress is
 * guaranteed). After mapping we submit all mapped pages for IO.
 */
static int mpage_map_and_submit_extent(handle_t *handle,
				       struct mpage_da_data *mpd,
				       bool *give_up_on_write)
{
	struct inode *inode = mpd->inode;
	struct ext4_map_blocks *map = &mpd->map;
	int err;
	loff_t disksize;
	int progress = 0;

	mpd->io_submit.io_end->offset =
				((loff_t)map->m_lblk) << inode->i_blkbits;
	do {
		err = mpage_map_one_extent(handle, mpd);
		if (err < 0) {
			struct super_block *sb = inode->i_sb;

			if (EXT4_SB(sb)->s_mount_flags & EXT4_MF_FS_ABORTED)
				goto invalidate_dirty_pages;
			/*
			 * Let the uper layers retry transient errors.
			 * In the case of ENOSPC, if ext4_count_free_blocks()
			 * is non-zero, a commit should free up blocks.
			 */
			if ((err == -ENOMEM) ||
			    (err == -ENOSPC && ext4_count_free_clusters(sb))) {
				if (progress)
					goto update_disksize;
				return err;
			}
			ext4_msg(sb, KERN_CRIT,
				 "Delayed block allocation failed for "
				 "inode %lu at logical offset %llu with"
				 " max blocks %u with error %d",
				 inode->i_ino,
				 (unsigned long long)map->m_lblk,
				 (unsigned)map->m_len, -err);
			ext4_msg(sb, KERN_CRIT,
				 "This should not happen!! Data will "
				 "be lost\n");
			if (err == -ENOSPC)
				ext4_print_free_blocks(inode);
		invalidate_dirty_pages:
			*give_up_on_write = true;
			return err;
		}
		progress = 1;
		/*
		 * Update buffer state, submit mapped pages, and get us new
		 * extent to map
		 */
		err = mpage_map_and_submit_buffers(mpd);
		if (err < 0)
			goto update_disksize;
	} while (map->m_len);

update_disksize:
	/*
	 * Update on-disk size after IO is submitted.  Races with
	 * truncate are avoided by checking i_size under i_data_sem.
	 */
	disksize = ((loff_t)mpd->first_page) << PAGE_CACHE_SHIFT;
	if (disksize > EXT4_I(inode)->i_disksize) {
		int err2;
		loff_t i_size;

		down_write(&EXT4_I(inode)->i_data_sem);
		i_size = i_size_read(inode);
		if (disksize > i_size)
			disksize = i_size;
		if (disksize > EXT4_I(inode)->i_disksize)
			EXT4_I(inode)->i_disksize = disksize;
		err2 = ext4_mark_inode_dirty(handle, inode);
		up_write(&EXT4_I(inode)->i_data_sem);
		if (err2)
			ext4_error(inode->i_sb,
				   "Failed to mark inode %lu dirty",
				   inode->i_ino);
		if (!err)
			err = err2;
	}
	return err;
}

/*
 * Calculate the total number of credits to reserve for one writepages
 * iteration. This is called from ext4_writepages(). We map an extent of
 * up to MAX_WRITEPAGES_EXTENT_LEN blocks and then we go on and finish mapping
 * the last partial page. So in total we can map MAX_WRITEPAGES_EXTENT_LEN +
 * bpp - 1 blocks in bpp different extents.
 */
static int ext4_da_writepages_trans_blocks(struct inode *inode)
{
	int bpp = ext4_journal_blocks_per_page(inode);

	return ext4_meta_trans_blocks(inode,
				MAX_WRITEPAGES_EXTENT_LEN + bpp - 1, bpp);
}

/*
 * mpage_prepare_extent_to_map - find & lock contiguous range of dirty pages
 * 				 and underlying extent to map
 *
 * @mpd - where to look for pages
 *
 * Walk dirty pages in the mapping. If they are fully mapped, submit them for
 * IO immediately. When we find a page which isn't mapped we start accumulating
 * extent of buffers underlying these pages that needs mapping (formed by
 * either delayed or unwritten buffers). We also lock the pages containing
 * these buffers. The extent found is returned in @mpd structure (starting at
 * mpd->lblk with length mpd->len blocks).
 *
 * Note that this function can attach bios to one io_end structure which are
 * neither logically nor physically contiguous. Although it may seem as an
 * unnecessary complication, it is actually inevitable in blocksize < pagesize
 * case as we need to track IO to all buffers underlying a page in one io_end.
 */
static int mpage_prepare_extent_to_map(struct mpage_da_data *mpd)
{
	struct address_space *mapping = mpd->inode->i_mapping;
	struct pagevec pvec;
	unsigned int nr_pages;
	long left = mpd->wbc->nr_to_write;
	pgoff_t index = mpd->first_page;
	pgoff_t end = mpd->last_page;
	int tag;
	int i, err = 0;
	int blkbits = mpd->inode->i_blkbits;
	ext4_lblk_t lblk;
	struct buffer_head *head;

	if (mpd->wbc->sync_mode == WB_SYNC_ALL || mpd->wbc->tagged_writepages)
		tag = PAGECACHE_TAG_TOWRITE;
	else
		tag = PAGECACHE_TAG_DIRTY;

	pagevec_init(&pvec, 0);
	mpd->map.m_len = 0;
	mpd->next_page = index;
	while (index <= end) {
		nr_pages = pagevec_lookup_tag(&pvec, mapping, &index, tag,
			      min(end - index, (pgoff_t)PAGEVEC_SIZE-1) + 1);
		if (nr_pages == 0)
			goto out;

		for (i = 0; i < nr_pages; i++) {
			struct page *page = pvec.pages[i];

			/*
			 * At this point, the page may be truncated or
			 * invalidated (changing page->mapping to NULL), or
			 * even swizzled back from swapper_space to tmpfs file
			 * mapping. However, page->index will not change
			 * because we have a reference on the page.
			 */
			if (page->index > end)
				goto out;

			/*
			 * Accumulated enough dirty pages? This doesn't apply
			 * to WB_SYNC_ALL mode. For integrity sync we have to
			 * keep going because someone may be concurrently
			 * dirtying pages, and we might have synced a lot of
			 * newly appeared dirty pages, but have not synced all
			 * of the old dirty pages.
			 */
			if (mpd->wbc->sync_mode == WB_SYNC_NONE && left <= 0)
				goto out;

			/* If we can't merge this page, we are done. */
			if (mpd->map.m_len > 0 && mpd->next_page != page->index)
				goto out;

			lock_page(page);
			/*
			 * If the page is no longer dirty, or its mapping no
			 * longer corresponds to inode we are writing (which
			 * means it has been truncated or invalidated), or the
			 * page is already under writeback and we are not doing
			 * a data integrity writeback, skip the page
			 */
			if (!PageDirty(page) ||
			    (PageWriteback(page) &&
			     (mpd->wbc->sync_mode == WB_SYNC_NONE)) ||
			    unlikely(page->mapping != mapping)) {
				unlock_page(page);
				continue;
			}

			wait_on_page_writeback(page);
			BUG_ON(PageWriteback(page));

			if (mpd->map.m_len == 0)
				mpd->first_page = page->index;
			mpd->next_page = page->index + 1;
			/* Add all dirty buffers to mpd */
			lblk = ((ext4_lblk_t)page->index) <<
				(PAGE_CACHE_SHIFT - blkbits);
			head = page_buffers(page);
			err = mpage_process_page_bufs(mpd, head, head, lblk);
			if (err <= 0)
				goto out;
			err = 0;
			left--;
		}
		pagevec_release(&pvec);
		cond_resched();
	}
	return 0;
out:
	pagevec_release(&pvec);
	return err;
}

static int __writepage(struct page *page, struct writeback_control *wbc,
		       void *data)
{
	struct address_space *mapping = data;
	int ret = ext4_writepage(page, wbc);
	mapping_set_error(mapping, ret);
	return ret;
}

static int ext4_writepages(struct address_space *mapping,
			   struct writeback_control *wbc)
{
	pgoff_t	writeback_index = 0;
	long nr_to_write = wbc->nr_to_write;
	int range_whole = 0;
	int cycled = 1;
	handle_t *handle = NULL;
	struct mpage_da_data mpd;
	struct inode *inode = mapping->host;
	int needed_blocks, rsv_blocks = 0, ret = 0;
	struct ext4_sb_info *sbi = EXT4_SB(mapping->host->i_sb);
	bool done;
	struct blk_plug plug;
	bool give_up_on_write = false;

	trace_ext4_writepages(inode, wbc);

	/*
	 * No pages to write? This is mainly a kludge to avoid starting
	 * a transaction for special inodes like journal inode on last iput()
	 * because that could violate lock ordering on umount
	 */
	if (!mapping->nrpages || !mapping_tagged(mapping, PAGECACHE_TAG_DIRTY))
		goto out_writepages;

	if (ext4_should_journal_data(inode)) {
		struct blk_plug plug;

		blk_start_plug(&plug);
		ret = write_cache_pages(mapping, wbc, __writepage, mapping);
		blk_finish_plug(&plug);
		goto out_writepages;
	}

	/*
	 * If the filesystem has aborted, it is read-only, so return
	 * right away instead of dumping stack traces later on that
	 * will obscure the real source of the problem.  We test
	 * EXT4_MF_FS_ABORTED instead of sb->s_flag's MS_RDONLY because
	 * the latter could be true if the filesystem is mounted
	 * read-only, and in that case, ext4_writepages should
	 * *never* be called, so if that ever happens, we would want
	 * the stack trace.
	 */
	if (unlikely(sbi->s_mount_flags & EXT4_MF_FS_ABORTED)) {
		ret = -EROFS;
		goto out_writepages;
	}

	if (ext4_should_dioread_nolock(inode)) {
		/*
		 * We may need to convert up to one extent per block in
		 * the page and we may dirty the inode.
		 */
		rsv_blocks = 1 + (PAGE_CACHE_SIZE >> inode->i_blkbits);
	}

	/*
	 * If we have inline data and arrive here, it means that
	 * we will soon create the block for the 1st page, so
	 * we'd better clear the inline data here.
	 */
	if (ext4_has_inline_data(inode)) {
		/* Just inode will be modified... */
		handle = ext4_journal_start(inode, EXT4_HT_INODE, 1);
		if (IS_ERR(handle)) {
			ret = PTR_ERR(handle);
			goto out_writepages;
		}
		BUG_ON(ext4_test_inode_state(inode,
				EXT4_STATE_MAY_INLINE_DATA));
		ext4_destroy_inline_data(handle, inode);
		ext4_journal_stop(handle);
	}

	if (wbc->range_start == 0 && wbc->range_end == LLONG_MAX)
		range_whole = 1;

	if (wbc->range_cyclic) {
		writeback_index = mapping->writeback_index;
		if (writeback_index)
			cycled = 0;
		mpd.first_page = writeback_index;
		mpd.last_page = -1;
	} else {
		mpd.first_page = wbc->range_start >> PAGE_CACHE_SHIFT;
		mpd.last_page = wbc->range_end >> PAGE_CACHE_SHIFT;
	}

	mpd.inode = inode;
	mpd.wbc = wbc;
	ext4_io_submit_init(&mpd.io_submit, wbc);
retry:
	if (wbc->sync_mode == WB_SYNC_ALL || wbc->tagged_writepages)
		tag_pages_for_writeback(mapping, mpd.first_page, mpd.last_page);
	done = false;
	blk_start_plug(&plug);
	while (!done && mpd.first_page <= mpd.last_page) {
		/* For each extent of pages we use new io_end */
		mpd.io_submit.io_end = ext4_init_io_end(inode, GFP_KERNEL);
		if (!mpd.io_submit.io_end) {
			ret = -ENOMEM;
			break;
		}

		/*
		 * We have two constraints: We find one extent to map and we
		 * must always write out whole page (makes a difference when
		 * blocksize < pagesize) so that we don't block on IO when we
		 * try to write out the rest of the page. Journalled mode is
		 * not supported by delalloc.
		 */
		BUG_ON(ext4_should_journal_data(inode));
		needed_blocks = ext4_da_writepages_trans_blocks(inode);

		/* start a new transaction */
		handle = ext4_journal_start_with_reserve(inode,
				EXT4_HT_WRITE_PAGE, needed_blocks, rsv_blocks);
		if (IS_ERR(handle)) {
			ret = PTR_ERR(handle);
			ext4_msg(inode->i_sb, KERN_CRIT, "%s: jbd2_start: "
			       "%ld pages, ino %lu; err %d", __func__,
				wbc->nr_to_write, inode->i_ino, ret);
			/* Release allocated io_end */
			ext4_put_io_end(mpd.io_submit.io_end);
			break;
		}

		trace_ext4_da_write_pages(inode, mpd.first_page, mpd.wbc);
		ret = mpage_prepare_extent_to_map(&mpd);
		if (!ret) {
			if (mpd.map.m_len)
				ret = mpage_map_and_submit_extent(handle, &mpd,
					&give_up_on_write);
			else {
				/*
				 * We scanned the whole range (or exhausted
				 * nr_to_write), submitted what was mapped and
				 * didn't find anything needing mapping. We are
				 * done.
				 */
				done = true;
			}
		}
		ext4_journal_stop(handle);
		/* Submit prepared bio */
		ext4_io_submit(&mpd.io_submit);
		/* Unlock pages we didn't use */
		mpage_release_unused_pages(&mpd, give_up_on_write);
		/* Drop our io_end reference we got from init */
		ext4_put_io_end(mpd.io_submit.io_end);

		if (ret == -ENOSPC && sbi->s_journal) {
			/*
			 * Commit the transaction which would
			 * free blocks released in the transaction
			 * and try again
			 */
			jbd2_journal_force_commit_nested(sbi->s_journal);
			ret = 0;
			continue;
		}
		/* Fatal error - ENOMEM, EIO... */
		if (ret)
			break;
	}
	blk_finish_plug(&plug);
	if (!ret && !cycled && wbc->nr_to_write > 0) {
		cycled = 1;
		mpd.last_page = writeback_index - 1;
		mpd.first_page = 0;
		goto retry;
	}

	/* Update index */
	if (wbc->range_cyclic || (range_whole && wbc->nr_to_write > 0))
		/*
		 * Set the writeback_index so that range_cyclic
		 * mode will write it back later
		 */
		mapping->writeback_index = mpd.first_page;

out_writepages:
	trace_ext4_writepages_result(inode, wbc, ret,
				     nr_to_write - wbc->nr_to_write);
	return ret;
}

static int ext4_nonda_switch(struct super_block *sb)
{
	s64 free_clusters, dirty_clusters;
	struct ext4_sb_info *sbi = EXT4_SB(sb);

	/*
	 * switch to non delalloc mode if we are running low
	 * on free block. The free block accounting via percpu
	 * counters can get slightly wrong with percpu_counter_batch getting
	 * accumulated on each CPU without updating global counters
	 * Delalloc need an accurate free block accounting. So switch
	 * to non delalloc when we are near to error range.
	 */
	free_clusters =
		percpu_counter_read_positive(&sbi->s_freeclusters_counter);
	dirty_clusters =
		percpu_counter_read_positive(&sbi->s_dirtyclusters_counter);
	/*
	 * Start pushing delalloc when 1/2 of free blocks are dirty.
	 */
	if (dirty_clusters && (free_clusters < 2 * dirty_clusters))
		try_to_writeback_inodes_sb(sb, WB_REASON_FS_FREE_SPACE);

	if (2 * free_clusters < 3 * dirty_clusters ||
	    free_clusters < (dirty_clusters + EXT4_FREECLUSTERS_WATERMARK)) {
		/*
		 * free block count is less than 150% of dirty blocks
		 * or free blocks is less than watermark
		 */
		return 1;
	}
	return 0;
}

/* We always reserve for an inode update; the superblock could be there too */
static int ext4_da_write_credits(struct inode *inode, loff_t pos, unsigned len)
{
	if (likely(EXT4_HAS_RO_COMPAT_FEATURE(inode->i_sb,
				EXT4_FEATURE_RO_COMPAT_LARGE_FILE)))
		return 1;

	if (pos + len <= 0x7fffffffULL)
		return 1;

	/* We might need to update the superblock to set LARGE_FILE */
	return 2;
}

static int ext4_da_write_begin(struct file *file, struct address_space *mapping,
			       loff_t pos, unsigned len, unsigned flags,
			       struct page **pagep, void **fsdata)
{
	int ret, retries = 0;
	struct page *page;
	pgoff_t index;
	struct inode *inode = mapping->host;
	handle_t *handle;

	index = pos >> PAGE_CACHE_SHIFT;

	if (ext4_nonda_switch(inode->i_sb)) {
		*fsdata = (void *)FALL_BACK_TO_NONDELALLOC;
		return ext4_write_begin(file, mapping, pos,
					len, flags, pagep, fsdata);
	}
	*fsdata = (void *)0;
	trace_ext4_da_write_begin(inode, pos, len, flags);

	if (ext4_test_inode_state(inode, EXT4_STATE_MAY_INLINE_DATA)) {
		ret = ext4_da_write_inline_data_begin(mapping, inode,
						      pos, len, flags,
						      pagep, fsdata);
		if (ret < 0)
			return ret;
		if (ret == 1)
			return 0;
	}

	/*
	 * grab_cache_page_write_begin() can take a long time if the
	 * system is thrashing due to memory pressure, or if the page
	 * is being written back.  So grab it first before we start
	 * the transaction handle.  This also allows us to allocate
	 * the page (if needed) without using GFP_NOFS.
	 */
retry_grab:
	page = grab_cache_page_write_begin(mapping, index, flags);
	if (!page)
		return -ENOMEM;
	unlock_page(page);

	/*
	 * With delayed allocation, we don't log the i_disksize update
	 * if there is delayed block allocation. But we still need
	 * to journalling the i_disksize update if writes to the end
	 * of file which has an already mapped buffer.
	 */
retry_journal:
	handle = ext4_journal_start(inode, EXT4_HT_WRITE_PAGE,
				ext4_da_write_credits(inode, pos, len));
	if (IS_ERR(handle)) {
		page_cache_release(page);
		return PTR_ERR(handle);
	}

	lock_page(page);
	if (page->mapping != mapping) {
		/* The page got truncated from under us */
		unlock_page(page);
		page_cache_release(page);
		ext4_journal_stop(handle);
		goto retry_grab;
	}
	/* In case writeback began while the page was unlocked */
	wait_for_stable_page(page);

#ifdef CONFIG_EXT4_FS_ENCRYPTION
	ret = ext4_block_write_begin(page, pos, len,
				     ext4_da_get_block_prep);
#else
	ret = __block_write_begin(page, pos, len, ext4_da_get_block_prep);
#endif
	if (ret < 0) {
		unlock_page(page);
		ext4_journal_stop(handle);
		/*
		 * block_write_begin may have instantiated a few blocks
		 * outside i_size.  Trim these off again. Don't need
		 * i_size_read because we hold i_mutex.
		 */
		if (pos + len > inode->i_size)
			ext4_truncate_failed_write(inode);

		if (ret == -ENOSPC &&
		    ext4_should_retry_alloc(inode->i_sb, &retries))
			goto retry_journal;

		page_cache_release(page);
		return ret;
	}

	*pagep = page;
	return ret;
}

/*
 * Check if we should update i_disksize
 * when write to the end of file but not require block allocation
 */
static int ext4_da_should_update_i_disksize(struct page *page,
					    unsigned long offset)
{
	struct buffer_head *bh;
	struct inode *inode = page->mapping->host;
	unsigned int idx;
	int i;

	bh = page_buffers(page);
	idx = offset >> inode->i_blkbits;

	for (i = 0; i < idx; i++)
		bh = bh->b_this_page;

	if (!buffer_mapped(bh) || (buffer_delay(bh)) || buffer_unwritten(bh))
		return 0;
	return 1;
}

static int ext4_da_write_end(struct file *file,
			     struct address_space *mapping,
			     loff_t pos, unsigned len, unsigned copied,
			     struct page *page, void *fsdata)
{
	struct inode *inode = mapping->host;
	int ret = 0, ret2;
	handle_t *handle = ext4_journal_current_handle();
	loff_t new_i_size;
	unsigned long start, end;
	int write_mode = (int)(unsigned long)fsdata;

	if (write_mode == FALL_BACK_TO_NONDELALLOC)
		return ext4_write_end(file, mapping, pos,
				      len, copied, page, fsdata);

	trace_ext4_da_write_end(inode, pos, len, copied);
	start = pos & (PAGE_CACHE_SIZE - 1);
	end = start + copied - 1;

	/*
	 * generic_write_end() will run mark_inode_dirty() if i_size
	 * changes.  So let's piggyback the i_disksize mark_inode_dirty
	 * into that.
	 */
	new_i_size = pos + copied;
	if (copied && new_i_size > EXT4_I(inode)->i_disksize) {
		if (ext4_has_inline_data(inode) ||
		    ext4_da_should_update_i_disksize(page, end)) {
			ext4_update_i_disksize(inode, new_i_size);
			/* We need to mark inode dirty even if
			 * new_i_size is less that inode->i_size
			 * bu greater than i_disksize.(hint delalloc)
			 */
			ext4_mark_inode_dirty(handle, inode);
		}
	}

	if (write_mode != CONVERT_INLINE_DATA &&
	    ext4_test_inode_state(inode, EXT4_STATE_MAY_INLINE_DATA) &&
	    ext4_has_inline_data(inode))
		ret2 = ext4_da_write_inline_data_end(inode, pos, len, copied,
						     page);
	else
		ret2 = generic_write_end(file, mapping, pos, len, copied,
							page, fsdata);

	copied = ret2;
	if (ret2 < 0)
		ret = ret2;
	ret2 = ext4_journal_stop(handle);
	if (!ret)
		ret = ret2;

	return ret ? ret : copied;
}

static void ext4_da_invalidatepage(struct page *page, unsigned int offset,
				   unsigned int length)
{
	/*
	 * Drop reserved blocks
	 */
	BUG_ON(!PageLocked(page));
	if (!page_has_buffers(page))
		goto out;

	ext4_da_page_release_reservation(page, offset, length);

out:
	ext4_invalidatepage(page, offset, length);

	return;
}

/*
 * Force all delayed allocation blocks to be allocated for a given inode.
 */
int ext4_alloc_da_blocks(struct inode *inode)
{
	trace_ext4_alloc_da_blocks(inode);

	if (!EXT4_I(inode)->i_reserved_data_blocks)
		return 0;

	/*
	 * We do something simple for now.  The filemap_flush() will
	 * also start triggering a write of the data blocks, which is
	 * not strictly speaking necessary (and for users of
	 * laptop_mode, not even desirable).  However, to do otherwise
	 * would require replicating code paths in:
	 *
	 * ext4_writepages() ->
	 *    write_cache_pages() ---> (via passed in callback function)
	 *        __mpage_da_writepage() -->
	 *           mpage_add_bh_to_extent()
	 *           mpage_da_map_blocks()
	 *
	 * The problem is that write_cache_pages(), located in
	 * mm/page-writeback.c, marks pages clean in preparation for
	 * doing I/O, which is not desirable if we're not planning on
	 * doing I/O at all.
	 *
	 * We could call write_cache_pages(), and then redirty all of
	 * the pages by calling redirty_page_for_writepage() but that
	 * would be ugly in the extreme.  So instead we would need to
	 * replicate parts of the code in the above functions,
	 * simplifying them because we wouldn't actually intend to
	 * write out the pages, but rather only collect contiguous
	 * logical block extents, call the multi-block allocator, and
	 * then update the buffer heads with the block allocations.
	 *
	 * For now, though, we'll cheat by calling filemap_flush(),
	 * which will map the blocks, and start the I/O, but not
	 * actually wait for the I/O to complete.
	 */
	return filemap_flush(inode->i_mapping);
}

/*
 * bmap() is special.  It gets used by applications such as lilo and by
 * the swapper to find the on-disk block of a specific piece of data.
 *
 * Naturally, this is dangerous if the block concerned is still in the
 * journal.  If somebody makes a swapfile on an ext4 data-journaling
 * filesystem and enables swap, then they may get a nasty shock when the
 * data getting swapped to that swapfile suddenly gets overwritten by
 * the original zero's written out previously to the journal and
 * awaiting writeback in the kernel's buffer cache.
 *
 * So, if we see any bmap calls here on a modified, data-journaled file,
 * take extra steps to flush any blocks which might be in the cache.
 */
static sector_t ext4_bmap(struct address_space *mapping, sector_t block)
{
	struct inode *inode = mapping->host;
	journal_t *journal;
	int err;

	/*
	 * We can get here for an inline file via the FIBMAP ioctl
	 */
	if (ext4_has_inline_data(inode))
		return 0;

	if (mapping_tagged(mapping, PAGECACHE_TAG_DIRTY) &&
			test_opt(inode->i_sb, DELALLOC)) {
		/*
		 * With delalloc we want to sync the file
		 * so that we can make sure we allocate
		 * blocks for file
		 */
		filemap_write_and_wait(mapping);
	}

	if (EXT4_JOURNAL(inode) &&
	    ext4_test_inode_state(inode, EXT4_STATE_JDATA)) {
		/*
		 * This is a REALLY heavyweight approach, but the use of
		 * bmap on dirty files is expected to be extremely rare:
		 * only if we run lilo or swapon on a freshly made file
		 * do we expect this to happen.
		 *
		 * (bmap requires CAP_SYS_RAWIO so this does not
		 * represent an unprivileged user DOS attack --- we'd be
		 * in trouble if mortal users could trigger this path at
		 * will.)
		 *
		 * NB. EXT4_STATE_JDATA is not set on files other than
		 * regular files.  If somebody wants to bmap a directory
		 * or symlink and gets confused because the buffer
		 * hasn't yet been flushed to disk, they deserve
		 * everything they get.
		 */

		ext4_clear_inode_state(inode, EXT4_STATE_JDATA);
		journal = EXT4_JOURNAL(inode);
		jbd2_journal_lock_updates(journal);
		err = jbd2_journal_flush(journal);
		jbd2_journal_unlock_updates(journal);

		if (err)
			return 0;
	}

	return generic_block_bmap(mapping, block, ext4_get_block);
}

static int ext4_readpage(struct file *file, struct page *page)
{
	int ret = -EAGAIN;
	struct inode *inode = page->mapping->host;

	trace_ext4_readpage(page);

	if (ext4_has_inline_data(inode))
		ret = ext4_readpage_inline(inode, page);

	if (ret == -EAGAIN)
		return ext4_mpage_readpages(page->mapping, NULL, page, 1);

	return ret;
}

static int
ext4_readpages(struct file *file, struct address_space *mapping,
		struct list_head *pages, unsigned nr_pages)
{
	struct inode *inode = mapping->host;

	/* If the file has inline data, no need to do readpages. */
	if (ext4_has_inline_data(inode))
		return 0;

	return ext4_mpage_readpages(mapping, pages, NULL, nr_pages);
}

static void ext4_invalidatepage(struct page *page, unsigned int offset,
				unsigned int length)
{
	trace_ext4_invalidatepage(page, offset, length);

	/* No journalling happens on data buffers when this function is used */
	WARN_ON(page_has_buffers(page) && buffer_jbd(page_buffers(page)));

	block_invalidatepage(page, offset, length);
}

static int __ext4_journalled_invalidatepage(struct page *page,
					    unsigned int offset,
					    unsigned int length)
{
	journal_t *journal = EXT4_JOURNAL(page->mapping->host);

	trace_ext4_journalled_invalidatepage(page, offset, length);

	/*
	 * If it's a full truncate we just forget about the pending dirtying
	 */
	if (offset == 0 && length == PAGE_CACHE_SIZE)
		ClearPageChecked(page);

	return jbd2_journal_invalidatepage(journal, page, offset, length);
}

/* Wrapper for aops... */
static void ext4_journalled_invalidatepage(struct page *page,
					   unsigned int offset,
					   unsigned int length)
{
	WARN_ON(__ext4_journalled_invalidatepage(page, offset, length) < 0);
}

static int ext4_releasepage(struct page *page, gfp_t wait)
{
	journal_t *journal = EXT4_JOURNAL(page->mapping->host);

	trace_ext4_releasepage(page);

	/* Page has dirty journalled data -> cannot release */
	if (PageChecked(page))
		return 0;
	if (journal)
		return jbd2_journal_try_to_free_buffers(journal, page, wait);
	else
		return try_to_free_buffers(page);
}

/*
 * ext4_get_block used when preparing for a DIO write or buffer write.
 * We allocate an uinitialized extent if blocks haven't been allocated.
 * The extent will be converted to initialized after the IO is complete.
 */
int ext4_get_block_write(struct inode *inode, sector_t iblock,
		   struct buffer_head *bh_result, int create)
{
	ext4_debug("ext4_get_block_write: inode %lu, create flag %d\n",
		   inode->i_ino, create);
	return _ext4_get_block(inode, iblock, bh_result,
			       EXT4_GET_BLOCKS_IO_CREATE_EXT);
}

static int ext4_get_block_write_nolock(struct inode *inode, sector_t iblock,
		   struct buffer_head *bh_result, int create)
{
	ext4_debug("ext4_get_block_write_nolock: inode %lu, create flag %d\n",
		   inode->i_ino, create);
	return _ext4_get_block(inode, iblock, bh_result,
			       EXT4_GET_BLOCKS_NO_LOCK);
}

static void ext4_end_io_dio(struct kiocb *iocb, loff_t offset,
			    ssize_t size, void *private)
{
        ext4_io_end_t *io_end = iocb->private;

	/* if not async direct IO just return */
	if (!io_end)
		return;

	ext_debug("ext4_end_io_dio(): io_end 0x%p "
		  "for inode %lu, iocb 0x%p, offset %llu, size %zd\n",
 		  iocb->private, io_end->inode->i_ino, iocb, offset,
		  size);

	iocb->private = NULL;
	io_end->offset = offset;
	io_end->size = size;
	ext4_put_io_end(io_end);
}

/*
 * For ext4 extent files, ext4 will do direct-io write to holes,
 * preallocated extents, and those write extend the file, no need to
 * fall back to buffered IO.
 *
 * For holes, we fallocate those blocks, mark them as unwritten
 * If those blocks were preallocated, we mark sure they are split, but
 * still keep the range to write as unwritten.
 *
 * The unwritten extents will be converted to written when DIO is completed.
 * For async direct IO, since the IO may still pending when return, we
 * set up an end_io call back function, which will do the conversion
 * when async direct IO completed.
 *
 * If the O_DIRECT write will extend the file then add this inode to the
 * orphan list.  So recovery will truncate it back to the original size
 * if the machine crashes during the write.
 *
 */
static ssize_t ext4_ext_direct_IO(struct kiocb *iocb, struct iov_iter *iter,
				  loff_t offset)
{
	struct file *file = iocb->ki_filp;
	struct inode *inode = file->f_mapping->host;
	ssize_t ret;
	size_t count = iov_iter_count(iter);
	int overwrite = 0;
	get_block_t *get_block_func = NULL;
	int dio_flags = 0;
	loff_t final_size = offset + count;
	ext4_io_end_t *io_end = NULL;

	/* Use the old path for reads and writes beyond i_size. */
	if (iov_iter_rw(iter) != WRITE || final_size > inode->i_size)
		return ext4_ind_direct_IO(iocb, iter, offset);

	BUG_ON(iocb->private == NULL);

	/*
	 * Make all waiters for direct IO properly wait also for extent
	 * conversion. This also disallows race between truncate() and
	 * overwrite DIO as i_dio_count needs to be incremented under i_mutex.
	 */
	if (iov_iter_rw(iter) == WRITE)
		inode_dio_begin(inode);

	/* If we do a overwrite dio, i_mutex locking can be released */
	overwrite = *((int *)iocb->private);

	if (overwrite) {
		down_read(&EXT4_I(inode)->i_data_sem);
		mutex_unlock(&inode->i_mutex);
	}

	/*
	 * We could direct write to holes and fallocate.
	 *
	 * Allocated blocks to fill the hole are marked as
	 * unwritten to prevent parallel buffered read to expose
	 * the stale data before DIO complete the data IO.
	 *
	 * As to previously fallocated extents, ext4 get_block will
	 * just simply mark the buffer mapped but still keep the
	 * extents unwritten.
	 *
	 * For non AIO case, we will convert those unwritten extents
	 * to written after return back from blockdev_direct_IO.
	 *
	 * For async DIO, the conversion needs to be deferred when the
	 * IO is completed. The ext4 end_io callback function will be
	 * called to take care of the conversion work.  Here for async
	 * case, we allocate an io_end structure to hook to the iocb.
	 */
	iocb->private = NULL;
	ext4_inode_aio_set(inode, NULL);
	if (!is_sync_kiocb(iocb)) {
		io_end = ext4_init_io_end(inode, GFP_NOFS);
		if (!io_end) {
			ret = -ENOMEM;
			goto retake_lock;
		}
		/*
		 * Grab reference for DIO. Will be dropped in ext4_end_io_dio()
		 */
		iocb->private = ext4_get_io_end(io_end);
		/*
		 * we save the io structure for current async direct
		 * IO, so that later ext4_map_blocks() could flag the
		 * io structure whether there is a unwritten extents
		 * needs to be converted when IO is completed.
		 */
		ext4_inode_aio_set(inode, io_end);
	}

	if (overwrite) {
		get_block_func = ext4_get_block_write_nolock;
	} else {
		get_block_func = ext4_get_block_write;
		dio_flags = DIO_LOCKING;
	}
#ifdef CONFIG_EXT4_FS_ENCRYPTION
	BUG_ON(ext4_encrypted_inode(inode) && S_ISREG(inode->i_mode));
#endif
	if (IS_DAX(inode))
		ret = dax_do_io(iocb, inode, iter, offset, get_block_func,
				ext4_end_io_dio, dio_flags);
	else
		ret = __blockdev_direct_IO(iocb, inode,
					   inode->i_sb->s_bdev, iter, offset,
					   get_block_func,
					   ext4_end_io_dio, NULL, dio_flags);

	/*
	 * Put our reference to io_end. This can free the io_end structure e.g.
	 * in sync IO case or in case of error. It can even perform extent
	 * conversion if all bios we submitted finished before we got here.
	 * Note that in that case iocb->private can be already set to NULL
	 * here.
	 */
	if (io_end) {
		ext4_inode_aio_set(inode, NULL);
		ext4_put_io_end(io_end);
		/*
		 * When no IO was submitted ext4_end_io_dio() was not
		 * called so we have to put iocb's reference.
		 */
		if (ret <= 0 && ret != -EIOCBQUEUED && iocb->private) {
			WARN_ON(iocb->private != io_end);
			WARN_ON(io_end->flag & EXT4_IO_END_UNWRITTEN);
			ext4_put_io_end(io_end);
			iocb->private = NULL;
		}
	}
	if (ret > 0 && !overwrite && ext4_test_inode_state(inode,
						EXT4_STATE_DIO_UNWRITTEN)) {
		int err;
		/*
		 * for non AIO case, since the IO is already
		 * completed, we could do the conversion right here
		 */
		err = ext4_convert_unwritten_extents(NULL, inode,
						     offset, ret);
		if (err < 0)
			ret = err;
		ext4_clear_inode_state(inode, EXT4_STATE_DIO_UNWRITTEN);
	}

retake_lock:
	if (iov_iter_rw(iter) == WRITE)
		inode_dio_end(inode);
	/* take i_mutex locking again if we do a ovewrite dio */
	if (overwrite) {
		up_read(&EXT4_I(inode)->i_data_sem);
		mutex_lock(&inode->i_mutex);
	}

	return ret;
}

static ssize_t ext4_direct_IO(struct kiocb *iocb, struct iov_iter *iter,
			      loff_t offset)
{
	struct file *file = iocb->ki_filp;
	struct inode *inode = file->f_mapping->host;
	size_t count = iov_iter_count(iter);
	ssize_t ret;

#ifdef CONFIG_EXT4_FS_ENCRYPTION
	if (ext4_encrypted_inode(inode) && S_ISREG(inode->i_mode))
		return 0;
#endif

	/*
	 * If we are doing data journalling we don't support O_DIRECT
	 */
	if (ext4_should_journal_data(inode))
		return 0;

	/* Let buffer I/O handle the inline data case. */
	if (ext4_has_inline_data(inode))
		return 0;

	trace_ext4_direct_IO_enter(inode, offset, count, iov_iter_rw(iter));
	if (ext4_test_inode_flag(inode, EXT4_INODE_EXTENTS))
		ret = ext4_ext_direct_IO(iocb, iter, offset);
	else
		ret = ext4_ind_direct_IO(iocb, iter, offset);
	trace_ext4_direct_IO_exit(inode, offset, count, iov_iter_rw(iter), ret);
	return ret;
}

/*
 * Pages can be marked dirty completely asynchronously from ext4's journalling
 * activity.  By filemap_sync_pte(), try_to_unmap_one(), etc.  We cannot do
 * much here because ->set_page_dirty is called under VFS locks.  The page is
 * not necessarily locked.
 *
 * We cannot just dirty the page and leave attached buffers clean, because the
 * buffers' dirty state is "definitive".  We cannot just set the buffers dirty
 * or jbddirty because all the journalling code will explode.
 *
 * So what we do is to mark the page "pending dirty" and next time writepage
 * is called, propagate that into the buffers appropriately.
 */
static int ext4_journalled_set_page_dirty(struct page *page)
{
	SetPageChecked(page);
	return __set_page_dirty_nobuffers(page);
}

static const struct address_space_operations ext4_aops = {
	.readpage		= ext4_readpage,
	.readpages		= ext4_readpages,
	.writepage		= ext4_writepage,
	.writepages		= ext4_writepages,
	.write_begin		= ext4_write_begin,
	.write_end		= ext4_write_end,
	.bmap			= ext4_bmap,
	.invalidatepage		= ext4_invalidatepage,
	.releasepage		= ext4_releasepage,
	.direct_IO		= ext4_direct_IO,
	.migratepage		= buffer_migrate_page,
	.is_partially_uptodate  = block_is_partially_uptodate,
	.error_remove_page	= generic_error_remove_page,
};

static const struct address_space_operations ext4_journalled_aops = {
	.readpage		= ext4_readpage,
	.readpages		= ext4_readpages,
	.writepage		= ext4_writepage,
	.writepages		= ext4_writepages,
	.write_begin		= ext4_write_begin,
	.write_end		= ext4_journalled_write_end,
	.set_page_dirty		= ext4_journalled_set_page_dirty,
	.bmap			= ext4_bmap,
	.invalidatepage		= ext4_journalled_invalidatepage,
	.releasepage		= ext4_releasepage,
	.direct_IO		= ext4_direct_IO,
	.is_partially_uptodate  = block_is_partially_uptodate,
	.error_remove_page	= generic_error_remove_page,
};

static const struct address_space_operations ext4_da_aops = {
	.readpage		= ext4_readpage,
	.readpages		= ext4_readpages,
	.writepage		= ext4_writepage,
	.writepages		= ext4_writepages,
	.write_begin		= ext4_da_write_begin,
	.write_end		= ext4_da_write_end,
	.bmap			= ext4_bmap,
	.invalidatepage		= ext4_da_invalidatepage,
	.releasepage		= ext4_releasepage,
	.direct_IO		= ext4_direct_IO,
	.migratepage		= buffer_migrate_page,
	.is_partially_uptodate  = block_is_partially_uptodate,
	.error_remove_page	= generic_error_remove_page,
};

void ext4_set_aops(struct inode *inode)
{
	switch (ext4_inode_journal_mode(inode)) {
	case EXT4_INODE_ORDERED_DATA_MODE:
		ext4_set_inode_state(inode, EXT4_STATE_ORDERED_MODE);
		break;
	case EXT4_INODE_WRITEBACK_DATA_MODE:
		ext4_clear_inode_state(inode, EXT4_STATE_ORDERED_MODE);
		break;
	case EXT4_INODE_JOURNAL_DATA_MODE:
		inode->i_mapping->a_ops = &ext4_journalled_aops;
		return;
	default:
		BUG();
	}
	if (test_opt(inode->i_sb, DELALLOC))
		inode->i_mapping->a_ops = &ext4_da_aops;
	else
		inode->i_mapping->a_ops = &ext4_aops;
}

static int __ext4_block_zero_page_range(handle_t *handle,
		struct address_space *mapping, loff_t from, loff_t length)
{
	ext4_fsblk_t index = from >> PAGE_CACHE_SHIFT;
	unsigned offset = from & (PAGE_CACHE_SIZE-1);
	unsigned blocksize, pos;
	ext4_lblk_t iblock;
	struct inode *inode = mapping->host;
	struct buffer_head *bh;
	struct page *page;
	int err = 0;

	page = find_or_create_page(mapping, from >> PAGE_CACHE_SHIFT,
				   mapping_gfp_mask(mapping) & ~__GFP_FS);
	if (!page)
		return -ENOMEM;

	blocksize = inode->i_sb->s_blocksize;

	iblock = index << (PAGE_CACHE_SHIFT - inode->i_sb->s_blocksize_bits);

	if (!page_has_buffers(page))
		create_empty_buffers(page, blocksize, 0);

	/* Find the buffer that contains "offset" */
	bh = page_buffers(page);
	pos = blocksize;
	while (offset >= pos) {
		bh = bh->b_this_page;
		iblock++;
		pos += blocksize;
	}
	if (buffer_freed(bh)) {
		BUFFER_TRACE(bh, "freed: skip");
		goto unlock;
	}
	if (!buffer_mapped(bh)) {
		BUFFER_TRACE(bh, "unmapped");
		ext4_get_block(inode, iblock, bh, 0);
		/* unmapped? It's a hole - nothing to do */
		if (!buffer_mapped(bh)) {
			BUFFER_TRACE(bh, "still unmapped");
			goto unlock;
		}
	}

	/* Ok, it's mapped. Make sure it's up-to-date */
	if (PageUptodate(page))
		set_buffer_uptodate(bh);

	if (!buffer_uptodate(bh)) {
		err = -EIO;
		ll_rw_block(READ, 1, &bh);
		wait_on_buffer(bh);
		/* Uhhuh. Read error. Complain and punt. */
		if (!buffer_uptodate(bh))
			goto unlock;
		if (S_ISREG(inode->i_mode) &&
		    ext4_encrypted_inode(inode)) {
			/* We expect the key to be set. */
			BUG_ON(!ext4_has_encryption_key(inode));
			BUG_ON(blocksize != PAGE_CACHE_SIZE);
			WARN_ON_ONCE(ext4_decrypt_one(inode, page));
		}
	}
	if (ext4_should_journal_data(inode)) {
		BUFFER_TRACE(bh, "get write access");
		err = ext4_journal_get_write_access(handle, bh);
		if (err)
			goto unlock;
	}
	zero_user(page, offset, length);
	BUFFER_TRACE(bh, "zeroed end of block");

	if (ext4_should_journal_data(inode)) {
		err = ext4_handle_dirty_metadata(handle, inode, bh);
	} else {
		err = 0;
		mark_buffer_dirty(bh);
		if (ext4_test_inode_state(inode, EXT4_STATE_ORDERED_MODE))
			err = ext4_jbd2_file_inode(handle, inode);
	}

unlock:
	unlock_page(page);
	page_cache_release(page);
	return err;
}

/*
 * ext4_block_zero_page_range() zeros out a mapping of length 'length'
 * starting from file offset 'from'.  The range to be zero'd must
 * be contained with in one block.  If the specified range exceeds
 * the end of the block it will be shortened to end of the block
 * that cooresponds to 'from'
 */
static int ext4_block_zero_page_range(handle_t *handle,
		struct address_space *mapping, loff_t from, loff_t length)
{
	struct inode *inode = mapping->host;
	unsigned offset = from & (PAGE_CACHE_SIZE-1);
	unsigned blocksize = inode->i_sb->s_blocksize;
	unsigned max = blocksize - (offset & (blocksize - 1));

	/*
	 * correct length if it does not fall between
	 * 'from' and the end of the block
	 */
	if (length > max || length < 0)
		length = max;

	if (IS_DAX(inode))
		return dax_zero_page_range(inode, from, length, ext4_get_block);
	return __ext4_block_zero_page_range(handle, mapping, from, length);
}

/*
 * ext4_block_truncate_page() zeroes out a mapping from file offset `from'
 * up to the end of the block which corresponds to `from'.
 * This required during truncate. We need to physically zero the tail end
 * of that block so it doesn't yield old data if the file is later grown.
 */
static int ext4_block_truncate_page(handle_t *handle,
		struct address_space *mapping, loff_t from)
{
	unsigned offset = from & (PAGE_CACHE_SIZE-1);
	unsigned length;
	unsigned blocksize;
	struct inode *inode = mapping->host;

	blocksize = inode->i_sb->s_blocksize;
	length = blocksize - (offset & (blocksize - 1));

	return ext4_block_zero_page_range(handle, mapping, from, length);
}

int ext4_zero_partial_blocks(handle_t *handle, struct inode *inode,
			     loff_t lstart, loff_t length)
{
	struct super_block *sb = inode->i_sb;
	struct address_space *mapping = inode->i_mapping;
	unsigned partial_start, partial_end;
	ext4_fsblk_t start, end;
	loff_t byte_end = (lstart + length - 1);
	int err = 0;

	partial_start = lstart & (sb->s_blocksize - 1);
	partial_end = byte_end & (sb->s_blocksize - 1);

	start = lstart >> sb->s_blocksize_bits;
	end = byte_end >> sb->s_blocksize_bits;

	/* Handle partial zero within the single block */
	if (start == end &&
	    (partial_start || (partial_end != sb->s_blocksize - 1))) {
		err = ext4_block_zero_page_range(handle, mapping,
						 lstart, length);
		return err;
	}
	/* Handle partial zero out on the start of the range */
	if (partial_start) {
		err = ext4_block_zero_page_range(handle, mapping,
						 lstart, sb->s_blocksize);
		if (err)
			return err;
	}
	/* Handle partial zero out on the end of the range */
	if (partial_end != sb->s_blocksize - 1)
		err = ext4_block_zero_page_range(handle, mapping,
						 byte_end - partial_end,
						 partial_end + 1);
	return err;
}

int ext4_can_truncate(struct inode *inode)
{
	if (S_ISREG(inode->i_mode))
		return 1;
	if (S_ISDIR(inode->i_mode))
		return 1;
	if (S_ISLNK(inode->i_mode))
		return !ext4_inode_is_fast_symlink(inode);
	return 0;
}

/*
 * ext4_punch_hole: punches a hole in a file by releaseing the blocks
 * associated with the given offset and length
 *
 * @inode:  File inode
 * @offset: The offset where the hole will begin
 * @len:    The length of the hole
 *
 * Returns: 0 on success or negative on failure
 */

int ext4_punch_hole(struct inode *inode, loff_t offset, loff_t length)
{
	struct super_block *sb = inode->i_sb;
	ext4_lblk_t first_block, stop_block;
	struct address_space *mapping = inode->i_mapping;
	loff_t first_block_offset, last_block_offset;
	handle_t *handle;
	unsigned int credits;
	int ret = 0;

	if (!S_ISREG(inode->i_mode))
		return -EOPNOTSUPP;

	trace_ext4_punch_hole(inode, offset, length, 0);

	/*
	 * Write out all dirty pages to avoid race conditions
	 * Then release them.
	 */
	if (mapping->nrpages && mapping_tagged(mapping, PAGECACHE_TAG_DIRTY)) {
		ret = filemap_write_and_wait_range(mapping, offset,
						   offset + length - 1);
		if (ret)
			return ret;
	}

	mutex_lock(&inode->i_mutex);

	/* No need to punch hole beyond i_size */
	if (offset >= inode->i_size)
		goto out_mutex;

	/*
	 * If the hole extends beyond i_size, set the hole
	 * to end after the page that contains i_size
	 */
	if (offset + length > inode->i_size) {
		length = inode->i_size +
		   PAGE_CACHE_SIZE - (inode->i_size & (PAGE_CACHE_SIZE - 1)) -
		   offset;
	}

	if (offset & (sb->s_blocksize - 1) ||
	    (offset + length) & (sb->s_blocksize - 1)) {
		/*
		 * Attach jinode to inode for jbd2 if we do any zeroing of
		 * partial block
		 */
		ret = ext4_inode_attach_jinode(inode);
		if (ret < 0)
			goto out_mutex;

	}

	first_block_offset = round_up(offset, sb->s_blocksize);
	last_block_offset = round_down((offset + length), sb->s_blocksize) - 1;

	/* Now release the pages and zero block aligned part of pages*/
	if (last_block_offset > first_block_offset)
		truncate_pagecache_range(inode, first_block_offset,
					 last_block_offset);

	/* Wait all existing dio workers, newcomers will block on i_mutex */
	ext4_inode_block_unlocked_dio(inode);
	inode_dio_wait(inode);

	if (ext4_test_inode_flag(inode, EXT4_INODE_EXTENTS))
		credits = ext4_writepage_trans_blocks(inode);
	else
		credits = ext4_blocks_for_truncate(inode);
	handle = ext4_journal_start(inode, EXT4_HT_TRUNCATE, credits);
	if (IS_ERR(handle)) {
		ret = PTR_ERR(handle);
		ext4_std_error(sb, ret);
		goto out_dio;
	}

	ret = ext4_zero_partial_blocks(handle, inode, offset,
				       length);
	if (ret)
		goto out_stop;

	first_block = (offset + sb->s_blocksize - 1) >>
		EXT4_BLOCK_SIZE_BITS(sb);
	stop_block = (offset + length) >> EXT4_BLOCK_SIZE_BITS(sb);

	/* If there are no blocks to remove, return now */
	if (first_block >= stop_block)
		goto out_stop;

	down_write(&EXT4_I(inode)->i_data_sem);
	ext4_discard_preallocations(inode);

	ret = ext4_es_remove_extent(inode, first_block,
				    stop_block - first_block);
	if (ret) {
		up_write(&EXT4_I(inode)->i_data_sem);
		goto out_stop;
	}

	if (ext4_test_inode_flag(inode, EXT4_INODE_EXTENTS))
		ret = ext4_ext_remove_space(inode, first_block,
					    stop_block - 1);
	else
		ret = ext4_ind_remove_space(handle, inode, first_block,
					    stop_block);

	up_write(&EXT4_I(inode)->i_data_sem);
	if (IS_SYNC(inode))
		ext4_handle_sync(handle);

	/* Now release the pages again to reduce race window */
	if (last_block_offset > first_block_offset)
		truncate_pagecache_range(inode, first_block_offset,
					 last_block_offset);

	inode->i_mtime = inode->i_ctime = ext4_current_time(inode);
	ext4_mark_inode_dirty(handle, inode);
out_stop:
	ext4_journal_stop(handle);
out_dio:
	ext4_inode_resume_unlocked_dio(inode);
out_mutex:
	mutex_unlock(&inode->i_mutex);
	return ret;
}

int ext4_inode_attach_jinode(struct inode *inode)
{
	struct ext4_inode_info *ei = EXT4_I(inode);
	struct jbd2_inode *jinode;

	if (ei->jinode || !EXT4_SB(inode->i_sb)->s_journal)
		return 0;

	jinode = jbd2_alloc_inode(GFP_KERNEL);
	spin_lock(&inode->i_lock);
	if (!ei->jinode) {
		if (!jinode) {
			spin_unlock(&inode->i_lock);
			return -ENOMEM;
		}
		ei->jinode = jinode;
		jbd2_journal_init_jbd_inode(ei->jinode, inode);
		jinode = NULL;
	}
	spin_unlock(&inode->i_lock);
	if (unlikely(jinode != NULL))
		jbd2_free_inode(jinode);
	return 0;
}

/*
 * ext4_truncate()
 *
 * We block out ext4_get_block() block instantiations across the entire
 * transaction, and VFS/VM ensures that ext4_truncate() cannot run
 * simultaneously on behalf of the same inode.
 *
 * As we work through the truncate and commit bits of it to the journal there
 * is one core, guiding principle: the file's tree must always be consistent on
 * disk.  We must be able to restart the truncate after a crash.
 *
 * The file's tree may be transiently inconsistent in memory (although it
 * probably isn't), but whenever we close off and commit a journal transaction,
 * the contents of (the filesystem + the journal) must be consistent and
 * restartable.  It's pretty simple, really: bottom up, right to left (although
 * left-to-right works OK too).
 *
 * Note that at recovery time, journal replay occurs *before* the restart of
 * truncate against the orphan inode list.
 *
 * The committed inode has the new, desired i_size (which is the same as
 * i_disksize in this case).  After a crash, ext4_orphan_cleanup() will see
 * that this inode's truncate did not complete and it will again call
 * ext4_truncate() to have another go.  So there will be instantiated blocks
 * to the right of the truncation point in a crashed ext4 filesystem.  But
 * that's fine - as long as they are linked from the inode, the post-crash
 * ext4_truncate() run will find them and release them.
 */
void ext4_truncate(struct inode *inode)
{
	struct ext4_inode_info *ei = EXT4_I(inode);
	unsigned int credits;
	handle_t *handle;
	struct address_space *mapping = inode->i_mapping;

	/*
	 * There is a possibility that we're either freeing the inode
	 * or it's a completely new inode. In those cases we might not
	 * have i_mutex locked because it's not necessary.
	 */
	if (!(inode->i_state & (I_NEW|I_FREEING)))
		WARN_ON(!mutex_is_locked(&inode->i_mutex));
	trace_ext4_truncate_enter(inode);

	if (!ext4_can_truncate(inode))
		return;

	ext4_clear_inode_flag(inode, EXT4_INODE_EOFBLOCKS);

	if (inode->i_size == 0 && !test_opt(inode->i_sb, NO_AUTO_DA_ALLOC))
		ext4_set_inode_state(inode, EXT4_STATE_DA_ALLOC_CLOSE);

	if (ext4_has_inline_data(inode)) {
		int has_inline = 1;

		ext4_inline_data_truncate(inode, &has_inline);
		if (has_inline)
			return;
	}

	/* If we zero-out tail of the page, we have to create jinode for jbd2 */
	if (inode->i_size & (inode->i_sb->s_blocksize - 1)) {
		if (ext4_inode_attach_jinode(inode) < 0)
			return;
	}

	if (ext4_test_inode_flag(inode, EXT4_INODE_EXTENTS))
		credits = ext4_writepage_trans_blocks(inode);
	else
		credits = ext4_blocks_for_truncate(inode);

	handle = ext4_journal_start(inode, EXT4_HT_TRUNCATE, credits);
	if (IS_ERR(handle)) {
		ext4_std_error(inode->i_sb, PTR_ERR(handle));
		return;
	}

	if (inode->i_size & (inode->i_sb->s_blocksize - 1))
		ext4_block_truncate_page(handle, mapping, inode->i_size);

	/*
	 * We add the inode to the orphan list, so that if this
	 * truncate spans multiple transactions, and we crash, we will
	 * resume the truncate when the filesystem recovers.  It also
	 * marks the inode dirty, to catch the new size.
	 *
	 * Implication: the file must always be in a sane, consistent
	 * truncatable state while each transaction commits.
	 */
	if (ext4_orphan_add(handle, inode))
		goto out_stop;

	down_write(&EXT4_I(inode)->i_data_sem);

	ext4_discard_preallocations(inode);

	if (ext4_test_inode_flag(inode, EXT4_INODE_EXTENTS))
		ext4_ext_truncate(handle, inode);
	else
		ext4_ind_truncate(handle, inode);

	up_write(&ei->i_data_sem);

	if (IS_SYNC(inode))
		ext4_handle_sync(handle);

out_stop:
	/*
	 * If this was a simple ftruncate() and the file will remain alive,
	 * then we need to clear up the orphan record which we created above.
	 * However, if this was a real unlink then we were called by
	 * ext4_evict_inode(), and we allow that function to clean up the
	 * orphan info for us.
	 */
	if (inode->i_nlink)
		ext4_orphan_del(handle, inode);

	inode->i_mtime = inode->i_ctime = ext4_current_time(inode);
	ext4_mark_inode_dirty(handle, inode);
	ext4_journal_stop(handle);

	trace_ext4_truncate_exit(inode);
}

/*
 * ext4_get_inode_loc returns with an extra refcount against the inode's
 * underlying buffer_head on success. If 'in_mem' is true, we have all
 * data in memory that is needed to recreate the on-disk version of this
 * inode.
 */
static int __ext4_get_inode_loc(struct inode *inode,
				struct ext4_iloc *iloc, int in_mem)
{
	struct ext4_group_desc	*gdp;
	struct buffer_head	*bh;
	struct super_block	*sb = inode->i_sb;
	ext4_fsblk_t		block;
	int			inodes_per_block, inode_offset;

	iloc->bh = NULL;
	if (!ext4_valid_inum(sb, inode->i_ino))
		return -EIO;

	iloc->block_group = (inode->i_ino - 1) / EXT4_INODES_PER_GROUP(sb);
	gdp = ext4_get_group_desc(sb, iloc->block_group, NULL);
	if (!gdp)
		return -EIO;

	/*
	 * Figure out the offset within the block group inode table
	 */
	inodes_per_block = EXT4_SB(sb)->s_inodes_per_block;
	inode_offset = ((inode->i_ino - 1) %
			EXT4_INODES_PER_GROUP(sb));
	block = ext4_inode_table(sb, gdp) + (inode_offset / inodes_per_block);
	iloc->offset = (inode_offset % inodes_per_block) * EXT4_INODE_SIZE(sb);

	bh = sb_getblk(sb, block);
	if (unlikely(!bh))
		return -ENOMEM;
	if (!buffer_uptodate(bh)) {
		lock_buffer(bh);

		/*
		 * If the buffer has the write error flag, we have failed
		 * to write out another inode in the same block.  In this
		 * case, we don't have to read the block because we may
		 * read the old inode data successfully.
		 */
		if (buffer_write_io_error(bh) && !buffer_uptodate(bh))
			set_buffer_uptodate(bh);

		if (buffer_uptodate(bh)) {
			/* someone brought it uptodate while we waited */
			unlock_buffer(bh);
			goto has_buffer;
		}

		/*
		 * If we have all information of the inode in memory and this
		 * is the only valid inode in the block, we need not read the
		 * block.
		 */
		if (in_mem) {
			struct buffer_head *bitmap_bh;
			int i, start;

			start = inode_offset & ~(inodes_per_block - 1);

			/* Is the inode bitmap in cache? */
			bitmap_bh = sb_getblk(sb, ext4_inode_bitmap(sb, gdp));
			if (unlikely(!bitmap_bh))
				goto make_io;

			/*
			 * If the inode bitmap isn't in cache then the
			 * optimisation may end up performing two reads instead
			 * of one, so skip it.
			 */
			if (!buffer_uptodate(bitmap_bh)) {
				brelse(bitmap_bh);
				goto make_io;
			}
			for (i = start; i < start + inodes_per_block; i++) {
				if (i == inode_offset)
					continue;
				if (ext4_test_bit(i, bitmap_bh->b_data))
					break;
			}
			brelse(bitmap_bh);
			if (i == start + inodes_per_block) {
				/* all other inodes are free, so skip I/O */
				memset(bh->b_data, 0, bh->b_size);
				set_buffer_uptodate(bh);
				unlock_buffer(bh);
				goto has_buffer;
			}
		}

make_io:
		/*
		 * If we need to do any I/O, try to pre-readahead extra
		 * blocks from the inode table.
		 */
		if (EXT4_SB(sb)->s_inode_readahead_blks) {
			ext4_fsblk_t b, end, table;
			unsigned num;
			__u32 ra_blks = EXT4_SB(sb)->s_inode_readahead_blks;

			table = ext4_inode_table(sb, gdp);
			/* s_inode_readahead_blks is always a power of 2 */
			b = block & ~((ext4_fsblk_t) ra_blks - 1);
			if (table > b)
				b = table;
			end = b + ra_blks;
			num = EXT4_INODES_PER_GROUP(sb);
			if (ext4_has_group_desc_csum(sb))
				num -= ext4_itable_unused_count(sb, gdp);
			table += num / inodes_per_block;
			if (end > table)
				end = table;
			while (b <= end)
				sb_breadahead(sb, b++);
		}

		/*
		 * There are other valid inodes in the buffer, this inode
		 * has in-inode xattrs, or we don't have this inode in memory.
		 * Read the block from disk.
		 */
		trace_ext4_load_inode(inode);
		get_bh(bh);
		bh->b_end_io = end_buffer_read_sync;
		submit_bh(READ | REQ_META | REQ_PRIO, bh);
		wait_on_buffer(bh);
		if (!buffer_uptodate(bh)) {
			EXT4_ERROR_INODE_BLOCK(inode, block,
					       "unable to read itable block");
			brelse(bh);
			return -EIO;
		}
	}
has_buffer:
	iloc->bh = bh;
	return 0;
}

int ext4_get_inode_loc(struct inode *inode, struct ext4_iloc *iloc)
{
	/* We have all inode data except xattrs in memory here. */
	return __ext4_get_inode_loc(inode, iloc,
		!ext4_test_inode_state(inode, EXT4_STATE_XATTR));
}

void ext4_set_inode_flags(struct inode *inode)
{
	unsigned int flags = EXT4_I(inode)->i_flags;
	unsigned int new_fl = 0;

	if (flags & EXT4_SYNC_FL)
		new_fl |= S_SYNC;
	if (flags & EXT4_APPEND_FL)
		new_fl |= S_APPEND;
	if (flags & EXT4_IMMUTABLE_FL)
		new_fl |= S_IMMUTABLE;
	if (flags & EXT4_NOATIME_FL)
		new_fl |= S_NOATIME;
	if (flags & EXT4_DIRSYNC_FL)
		new_fl |= S_DIRSYNC;
	if (test_opt(inode->i_sb, DAX))
		new_fl |= S_DAX;
	inode_set_flags(inode, new_fl,
			S_SYNC|S_APPEND|S_IMMUTABLE|S_NOATIME|S_DIRSYNC|S_DAX);
}

/* Propagate flags from i_flags to EXT4_I(inode)->i_flags */
void ext4_get_inode_flags(struct ext4_inode_info *ei)
{
	unsigned int vfs_fl;
	unsigned long old_fl, new_fl;

	do {
		vfs_fl = ei->vfs_inode.i_flags;
		old_fl = ei->i_flags;
		new_fl = old_fl & ~(EXT4_SYNC_FL|EXT4_APPEND_FL|
				EXT4_IMMUTABLE_FL|EXT4_NOATIME_FL|
				EXT4_DIRSYNC_FL);
		if (vfs_fl & S_SYNC)
			new_fl |= EXT4_SYNC_FL;
		if (vfs_fl & S_APPEND)
			new_fl |= EXT4_APPEND_FL;
		if (vfs_fl & S_IMMUTABLE)
			new_fl |= EXT4_IMMUTABLE_FL;
		if (vfs_fl & S_NOATIME)
			new_fl |= EXT4_NOATIME_FL;
		if (vfs_fl & S_DIRSYNC)
			new_fl |= EXT4_DIRSYNC_FL;
	} while (cmpxchg(&ei->i_flags, old_fl, new_fl) != old_fl);
}

static blkcnt_t ext4_inode_blocks(struct ext4_inode *raw_inode,
				  struct ext4_inode_info *ei)
{
	blkcnt_t i_blocks ;
	struct inode *inode = &(ei->vfs_inode);
	struct super_block *sb = inode->i_sb;

	if (EXT4_HAS_RO_COMPAT_FEATURE(sb,
				EXT4_FEATURE_RO_COMPAT_HUGE_FILE)) {
		/* we are using combined 48 bit field */
		i_blocks = ((u64)le16_to_cpu(raw_inode->i_blocks_high)) << 32 |
					le32_to_cpu(raw_inode->i_blocks_lo);
		if (ext4_test_inode_flag(inode, EXT4_INODE_HUGE_FILE)) {
			/* i_blocks represent file system block size */
			return i_blocks  << (inode->i_blkbits - 9);
		} else {
			return i_blocks;
		}
	} else {
		return le32_to_cpu(raw_inode->i_blocks_lo);
	}
}

static inline void ext4_iget_extra_inode(struct inode *inode,
					 struct ext4_inode *raw_inode,
					 struct ext4_inode_info *ei)
{
	__le32 *magic = (void *)raw_inode +
			EXT4_GOOD_OLD_INODE_SIZE + ei->i_extra_isize;
	if (*magic == cpu_to_le32(EXT4_XATTR_MAGIC)) {
		ext4_set_inode_state(inode, EXT4_STATE_XATTR);
		ext4_find_inline_data_nolock(inode);
	} else
		EXT4_I(inode)->i_inline_off = 0;
}

struct inode *ext4_iget(struct super_block *sb, unsigned long ino)
{
	struct ext4_iloc iloc;
	struct ext4_inode *raw_inode;
	struct ext4_inode_info *ei;
	struct inode *inode;
	journal_t *journal = EXT4_SB(sb)->s_journal;
	long ret;
	int block;
	uid_t i_uid;
	gid_t i_gid;

	inode = iget_locked(sb, ino);
	if (!inode)
		return ERR_PTR(-ENOMEM);
	if (!(inode->i_state & I_NEW))
		return inode;

	ei = EXT4_I(inode);
	iloc.bh = NULL;

	ret = __ext4_get_inode_loc(inode, &iloc, 0);
	if (ret < 0)
		goto bad_inode;
	raw_inode = ext4_raw_inode(&iloc);

	if (EXT4_INODE_SIZE(inode->i_sb) > EXT4_GOOD_OLD_INODE_SIZE) {
		ei->i_extra_isize = le16_to_cpu(raw_inode->i_extra_isize);
		if (EXT4_GOOD_OLD_INODE_SIZE + ei->i_extra_isize >
		    EXT4_INODE_SIZE(inode->i_sb)) {
			EXT4_ERROR_INODE(inode, "bad extra_isize (%u != %u)",
				EXT4_GOOD_OLD_INODE_SIZE + ei->i_extra_isize,
				EXT4_INODE_SIZE(inode->i_sb));
			ret = -EIO;
			goto bad_inode;
		}
	} else
		ei->i_extra_isize = 0;

	/* Precompute checksum seed for inode metadata */
	if (ext4_has_metadata_csum(sb)) {
		struct ext4_sb_info *sbi = EXT4_SB(inode->i_sb);
		__u32 csum;
		__le32 inum = cpu_to_le32(inode->i_ino);
		__le32 gen = raw_inode->i_generation;
		csum = ext4_chksum(sbi, sbi->s_csum_seed, (__u8 *)&inum,
				   sizeof(inum));
		ei->i_csum_seed = ext4_chksum(sbi, csum, (__u8 *)&gen,
					      sizeof(gen));
	}

	if (!ext4_inode_csum_verify(inode, raw_inode, ei)) {
		EXT4_ERROR_INODE(inode, "checksum invalid");
		ret = -EIO;
		goto bad_inode;
	}

	inode->i_mode = le16_to_cpu(raw_inode->i_mode);
	i_uid = (uid_t)le16_to_cpu(raw_inode->i_uid_low);
	i_gid = (gid_t)le16_to_cpu(raw_inode->i_gid_low);
	if (!(test_opt(inode->i_sb, NO_UID32))) {
		i_uid |= le16_to_cpu(raw_inode->i_uid_high) << 16;
		i_gid |= le16_to_cpu(raw_inode->i_gid_high) << 16;
	}
	i_uid_write(inode, i_uid);
	i_gid_write(inode, i_gid);
	set_nlink(inode, le16_to_cpu(raw_inode->i_links_count));

	ext4_clear_state_flags(ei);	/* Only relevant on 32-bit archs */
	ei->i_inline_off = 0;
	ei->i_dir_start_lookup = 0;
	ei->i_dtime = le32_to_cpu(raw_inode->i_dtime);
	/* We now have enough fields to check if the inode was active or not.
	 * This is needed because nfsd might try to access dead inodes
	 * the test is that same one that e2fsck uses
	 * NeilBrown 1999oct15
	 */
	if (inode->i_nlink == 0) {
		if ((inode->i_mode == 0 ||
		     !(EXT4_SB(inode->i_sb)->s_mount_state & EXT4_ORPHAN_FS)) &&
		    ino != EXT4_BOOT_LOADER_INO) {
			/* this inode is deleted */
			ret = -ESTALE;
			goto bad_inode;
		}
		/* The only unlinked inodes we let through here have
		 * valid i_mode and are being read by the orphan
		 * recovery code: that's fine, we're about to complete
		 * the process of deleting those.
		 * OR it is the EXT4_BOOT_LOADER_INO which is
		 * not initialized on a new filesystem. */
	}
	ei->i_flags = le32_to_cpu(raw_inode->i_flags);
	inode->i_blocks = ext4_inode_blocks(raw_inode, ei);
	ei->i_file_acl = le32_to_cpu(raw_inode->i_file_acl_lo);
	if (EXT4_HAS_INCOMPAT_FEATURE(sb, EXT4_FEATURE_INCOMPAT_64BIT))
		ei->i_file_acl |=
			((__u64)le16_to_cpu(raw_inode->i_file_acl_high)) << 32;
	inode->i_size = ext4_isize(raw_inode);
	ei->i_disksize = inode->i_size;
#ifdef CONFIG_QUOTA
	ei->i_reserved_quota = 0;
#endif
	inode->i_generation = le32_to_cpu(raw_inode->i_generation);
	ei->i_block_group = iloc.block_group;
	ei->i_last_alloc_group = ~0;
	/*
	 * NOTE! The in-memory inode i_data array is in little-endian order
	 * even on big-endian machines: we do NOT byteswap the block numbers!
	 */
	for (block = 0; block < EXT4_N_BLOCKS; block++)
		ei->i_data[block] = raw_inode->i_block[block];
	INIT_LIST_HEAD(&ei->i_orphan);

	/*
	 * Set transaction id's of transactions that have to be committed
	 * to finish f[data]sync. We set them to currently running transaction
	 * as we cannot be sure that the inode or some of its metadata isn't
	 * part of the transaction - the inode could have been reclaimed and
	 * now it is reread from disk.
	 */
	if (journal) {
		transaction_t *transaction;
		tid_t tid;

		read_lock(&journal->j_state_lock);
		if (journal->j_running_transaction)
			transaction = journal->j_running_transaction;
		else
			transaction = journal->j_committing_transaction;
		if (transaction)
			tid = transaction->t_tid;
		else
			tid = journal->j_commit_sequence;
		read_unlock(&journal->j_state_lock);
		ei->i_sync_tid = tid;
		ei->i_datasync_tid = tid;
	}

	if (EXT4_INODE_SIZE(inode->i_sb) > EXT4_GOOD_OLD_INODE_SIZE) {
		if (ei->i_extra_isize == 0) {
			/* The extra space is currently unused. Use it. */
			ei->i_extra_isize = sizeof(struct ext4_inode) -
					    EXT4_GOOD_OLD_INODE_SIZE;
		} else {
			ext4_iget_extra_inode(inode, raw_inode, ei);
		}
	}

	EXT4_INODE_GET_XTIME(i_ctime, inode, raw_inode);
	EXT4_INODE_GET_XTIME(i_mtime, inode, raw_inode);
	EXT4_INODE_GET_XTIME(i_atime, inode, raw_inode);
	EXT4_EINODE_GET_XTIME(i_crtime, ei, raw_inode);

	if (likely(!test_opt2(inode->i_sb, HURD_COMPAT))) {
		inode->i_version = le32_to_cpu(raw_inode->i_disk_version);
		if (EXT4_INODE_SIZE(inode->i_sb) > EXT4_GOOD_OLD_INODE_SIZE) {
			if (EXT4_FITS_IN_INODE(raw_inode, ei, i_version_hi))
				inode->i_version |=
		    (__u64)(le32_to_cpu(raw_inode->i_version_hi)) << 32;
		}
	}

	ret = 0;
	if (ei->i_file_acl &&
	    !ext4_data_block_valid(EXT4_SB(sb), ei->i_file_acl, 1)) {
		EXT4_ERROR_INODE(inode, "bad extended attribute block %llu",
				 ei->i_file_acl);
		ret = -EIO;
		goto bad_inode;
	} else if (!ext4_has_inline_data(inode)) {
		if (ext4_test_inode_flag(inode, EXT4_INODE_EXTENTS)) {
			if ((S_ISREG(inode->i_mode) || S_ISDIR(inode->i_mode) ||
			    (S_ISLNK(inode->i_mode) &&
			     !ext4_inode_is_fast_symlink(inode))))
				/* Validate extent which is part of inode */
				ret = ext4_ext_check_inode(inode);
		} else if (S_ISREG(inode->i_mode) || S_ISDIR(inode->i_mode) ||
			   (S_ISLNK(inode->i_mode) &&
			    !ext4_inode_is_fast_symlink(inode))) {
			/* Validate block references which are part of inode */
			ret = ext4_ind_check_inode(inode);
		}
	}
	if (ret)
		goto bad_inode;

	if (S_ISREG(inode->i_mode)) {
		inode->i_op = &ext4_file_inode_operations;
		inode->i_fop = &ext4_file_operations;
		ext4_set_aops(inode);
	} else if (S_ISDIR(inode->i_mode)) {
		inode->i_op = &ext4_dir_inode_operations;
		inode->i_fop = &ext4_dir_operations;
	} else if (S_ISLNK(inode->i_mode)) {
<<<<<<< HEAD
		if (ext4_inode_is_fast_symlink(inode) &&
		    !ext4_encrypted_inode(inode)) {
=======
		if (ext4_encrypted_inode(inode)) {
			inode->i_op = &ext4_encrypted_symlink_inode_operations;
			ext4_set_aops(inode);
		} else if (ext4_inode_is_fast_symlink(inode)) {
			inode->i_link = (char *)ei->i_data;
>>>>>>> 4b8a8262
			inode->i_op = &ext4_fast_symlink_inode_operations;
			nd_terminate_link(ei->i_data, inode->i_size,
				sizeof(ei->i_data) - 1);
		} else {
			inode->i_op = &ext4_symlink_inode_operations;
			ext4_set_aops(inode);
		}
	} else if (S_ISCHR(inode->i_mode) || S_ISBLK(inode->i_mode) ||
	      S_ISFIFO(inode->i_mode) || S_ISSOCK(inode->i_mode)) {
		inode->i_op = &ext4_special_inode_operations;
		if (raw_inode->i_block[0])
			init_special_inode(inode, inode->i_mode,
			   old_decode_dev(le32_to_cpu(raw_inode->i_block[0])));
		else
			init_special_inode(inode, inode->i_mode,
			   new_decode_dev(le32_to_cpu(raw_inode->i_block[1])));
	} else if (ino == EXT4_BOOT_LOADER_INO) {
		make_bad_inode(inode);
	} else {
		ret = -EIO;
		EXT4_ERROR_INODE(inode, "bogus i_mode (%o)", inode->i_mode);
		goto bad_inode;
	}
	brelse(iloc.bh);
	ext4_set_inode_flags(inode);
	unlock_new_inode(inode);
	return inode;

bad_inode:
	brelse(iloc.bh);
	iget_failed(inode);
	return ERR_PTR(ret);
}

struct inode *ext4_iget_normal(struct super_block *sb, unsigned long ino)
{
	if (ino < EXT4_FIRST_INO(sb) && ino != EXT4_ROOT_INO)
		return ERR_PTR(-EIO);
	return ext4_iget(sb, ino);
}

static int ext4_inode_blocks_set(handle_t *handle,
				struct ext4_inode *raw_inode,
				struct ext4_inode_info *ei)
{
	struct inode *inode = &(ei->vfs_inode);
	u64 i_blocks = inode->i_blocks;
	struct super_block *sb = inode->i_sb;

	if (i_blocks <= ~0U) {
		/*
		 * i_blocks can be represented in a 32 bit variable
		 * as multiple of 512 bytes
		 */
		raw_inode->i_blocks_lo   = cpu_to_le32(i_blocks);
		raw_inode->i_blocks_high = 0;
		ext4_clear_inode_flag(inode, EXT4_INODE_HUGE_FILE);
		return 0;
	}
	if (!EXT4_HAS_RO_COMPAT_FEATURE(sb, EXT4_FEATURE_RO_COMPAT_HUGE_FILE))
		return -EFBIG;

	if (i_blocks <= 0xffffffffffffULL) {
		/*
		 * i_blocks can be represented in a 48 bit variable
		 * as multiple of 512 bytes
		 */
		raw_inode->i_blocks_lo   = cpu_to_le32(i_blocks);
		raw_inode->i_blocks_high = cpu_to_le16(i_blocks >> 32);
		ext4_clear_inode_flag(inode, EXT4_INODE_HUGE_FILE);
	} else {
		ext4_set_inode_flag(inode, EXT4_INODE_HUGE_FILE);
		/* i_block is stored in file system block size */
		i_blocks = i_blocks >> (inode->i_blkbits - 9);
		raw_inode->i_blocks_lo   = cpu_to_le32(i_blocks);
		raw_inode->i_blocks_high = cpu_to_le16(i_blocks >> 32);
	}
	return 0;
}

struct other_inode {
	unsigned long		orig_ino;
	struct ext4_inode	*raw_inode;
};

static int other_inode_match(struct inode * inode, unsigned long ino,
			     void *data)
{
	struct other_inode *oi = (struct other_inode *) data;

	if ((inode->i_ino != ino) ||
	    (inode->i_state & (I_FREEING | I_WILL_FREE | I_NEW |
			       I_DIRTY_SYNC | I_DIRTY_DATASYNC)) ||
	    ((inode->i_state & I_DIRTY_TIME) == 0))
		return 0;
	spin_lock(&inode->i_lock);
	if (((inode->i_state & (I_FREEING | I_WILL_FREE | I_NEW |
				I_DIRTY_SYNC | I_DIRTY_DATASYNC)) == 0) &&
	    (inode->i_state & I_DIRTY_TIME)) {
		struct ext4_inode_info	*ei = EXT4_I(inode);

		inode->i_state &= ~(I_DIRTY_TIME | I_DIRTY_TIME_EXPIRED);
		spin_unlock(&inode->i_lock);

		spin_lock(&ei->i_raw_lock);
		EXT4_INODE_SET_XTIME(i_ctime, inode, oi->raw_inode);
		EXT4_INODE_SET_XTIME(i_mtime, inode, oi->raw_inode);
		EXT4_INODE_SET_XTIME(i_atime, inode, oi->raw_inode);
		ext4_inode_csum_set(inode, oi->raw_inode, ei);
		spin_unlock(&ei->i_raw_lock);
		trace_ext4_other_inode_update_time(inode, oi->orig_ino);
		return -1;
	}
	spin_unlock(&inode->i_lock);
	return -1;
}

/*
 * Opportunistically update the other time fields for other inodes in
 * the same inode table block.
 */
static void ext4_update_other_inodes_time(struct super_block *sb,
					  unsigned long orig_ino, char *buf)
{
	struct other_inode oi;
	unsigned long ino;
	int i, inodes_per_block = EXT4_SB(sb)->s_inodes_per_block;
	int inode_size = EXT4_INODE_SIZE(sb);

	oi.orig_ino = orig_ino;
	ino = (orig_ino & ~(inodes_per_block - 1)) + 1;
	for (i = 0; i < inodes_per_block; i++, ino++, buf += inode_size) {
		if (ino == orig_ino)
			continue;
		oi.raw_inode = (struct ext4_inode *) buf;
		(void) find_inode_nowait(sb, ino, other_inode_match, &oi);
	}
}

/*
 * Post the struct inode info into an on-disk inode location in the
 * buffer-cache.  This gobbles the caller's reference to the
 * buffer_head in the inode location struct.
 *
 * The caller must have write access to iloc->bh.
 */
static int ext4_do_update_inode(handle_t *handle,
				struct inode *inode,
				struct ext4_iloc *iloc)
{
	struct ext4_inode *raw_inode = ext4_raw_inode(iloc);
	struct ext4_inode_info *ei = EXT4_I(inode);
	struct buffer_head *bh = iloc->bh;
	struct super_block *sb = inode->i_sb;
	int err = 0, rc, block;
	int need_datasync = 0, set_large_file = 0;
	uid_t i_uid;
	gid_t i_gid;

	spin_lock(&ei->i_raw_lock);

	/* For fields not tracked in the in-memory inode,
	 * initialise them to zero for new inodes. */
	if (ext4_test_inode_state(inode, EXT4_STATE_NEW))
		memset(raw_inode, 0, EXT4_SB(inode->i_sb)->s_inode_size);

	ext4_get_inode_flags(ei);
	raw_inode->i_mode = cpu_to_le16(inode->i_mode);
	i_uid = i_uid_read(inode);
	i_gid = i_gid_read(inode);
	if (!(test_opt(inode->i_sb, NO_UID32))) {
		raw_inode->i_uid_low = cpu_to_le16(low_16_bits(i_uid));
		raw_inode->i_gid_low = cpu_to_le16(low_16_bits(i_gid));
/*
 * Fix up interoperability with old kernels. Otherwise, old inodes get
 * re-used with the upper 16 bits of the uid/gid intact
 */
		if (!ei->i_dtime) {
			raw_inode->i_uid_high =
				cpu_to_le16(high_16_bits(i_uid));
			raw_inode->i_gid_high =
				cpu_to_le16(high_16_bits(i_gid));
		} else {
			raw_inode->i_uid_high = 0;
			raw_inode->i_gid_high = 0;
		}
	} else {
		raw_inode->i_uid_low = cpu_to_le16(fs_high2lowuid(i_uid));
		raw_inode->i_gid_low = cpu_to_le16(fs_high2lowgid(i_gid));
		raw_inode->i_uid_high = 0;
		raw_inode->i_gid_high = 0;
	}
	raw_inode->i_links_count = cpu_to_le16(inode->i_nlink);

	EXT4_INODE_SET_XTIME(i_ctime, inode, raw_inode);
	EXT4_INODE_SET_XTIME(i_mtime, inode, raw_inode);
	EXT4_INODE_SET_XTIME(i_atime, inode, raw_inode);
	EXT4_EINODE_SET_XTIME(i_crtime, ei, raw_inode);

	err = ext4_inode_blocks_set(handle, raw_inode, ei);
	if (err) {
		spin_unlock(&ei->i_raw_lock);
		goto out_brelse;
	}
	raw_inode->i_dtime = cpu_to_le32(ei->i_dtime);
	raw_inode->i_flags = cpu_to_le32(ei->i_flags & 0xFFFFFFFF);
	if (likely(!test_opt2(inode->i_sb, HURD_COMPAT)))
		raw_inode->i_file_acl_high =
			cpu_to_le16(ei->i_file_acl >> 32);
	raw_inode->i_file_acl_lo = cpu_to_le32(ei->i_file_acl);
	if (ei->i_disksize != ext4_isize(raw_inode)) {
		ext4_isize_set(raw_inode, ei->i_disksize);
		need_datasync = 1;
	}
	if (ei->i_disksize > 0x7fffffffULL) {
		if (!EXT4_HAS_RO_COMPAT_FEATURE(sb,
				EXT4_FEATURE_RO_COMPAT_LARGE_FILE) ||
				EXT4_SB(sb)->s_es->s_rev_level ==
		    cpu_to_le32(EXT4_GOOD_OLD_REV))
			set_large_file = 1;
	}
	raw_inode->i_generation = cpu_to_le32(inode->i_generation);
	if (S_ISCHR(inode->i_mode) || S_ISBLK(inode->i_mode)) {
		if (old_valid_dev(inode->i_rdev)) {
			raw_inode->i_block[0] =
				cpu_to_le32(old_encode_dev(inode->i_rdev));
			raw_inode->i_block[1] = 0;
		} else {
			raw_inode->i_block[0] = 0;
			raw_inode->i_block[1] =
				cpu_to_le32(new_encode_dev(inode->i_rdev));
			raw_inode->i_block[2] = 0;
		}
	} else if (!ext4_has_inline_data(inode)) {
		for (block = 0; block < EXT4_N_BLOCKS; block++)
			raw_inode->i_block[block] = ei->i_data[block];
	}

	if (likely(!test_opt2(inode->i_sb, HURD_COMPAT))) {
		raw_inode->i_disk_version = cpu_to_le32(inode->i_version);
		if (ei->i_extra_isize) {
			if (EXT4_FITS_IN_INODE(raw_inode, ei, i_version_hi))
				raw_inode->i_version_hi =
					cpu_to_le32(inode->i_version >> 32);
			raw_inode->i_extra_isize =
				cpu_to_le16(ei->i_extra_isize);
		}
	}
	ext4_inode_csum_set(inode, raw_inode, ei);
	spin_unlock(&ei->i_raw_lock);
	if (inode->i_sb->s_flags & MS_LAZYTIME)
		ext4_update_other_inodes_time(inode->i_sb, inode->i_ino,
					      bh->b_data);

	BUFFER_TRACE(bh, "call ext4_handle_dirty_metadata");
	rc = ext4_handle_dirty_metadata(handle, NULL, bh);
	if (!err)
		err = rc;
	ext4_clear_inode_state(inode, EXT4_STATE_NEW);
	if (set_large_file) {
		BUFFER_TRACE(EXT4_SB(sb)->s_sbh, "get write access");
		err = ext4_journal_get_write_access(handle, EXT4_SB(sb)->s_sbh);
		if (err)
			goto out_brelse;
		ext4_update_dynamic_rev(sb);
		EXT4_SET_RO_COMPAT_FEATURE(sb,
					   EXT4_FEATURE_RO_COMPAT_LARGE_FILE);
		ext4_handle_sync(handle);
		err = ext4_handle_dirty_super(handle, sb);
	}
	ext4_update_inode_fsync_trans(handle, inode, need_datasync);
out_brelse:
	brelse(bh);
	ext4_std_error(inode->i_sb, err);
	return err;
}

/*
 * ext4_write_inode()
 *
 * We are called from a few places:
 *
 * - Within generic_file_aio_write() -> generic_write_sync() for O_SYNC files.
 *   Here, there will be no transaction running. We wait for any running
 *   transaction to commit.
 *
 * - Within flush work (sys_sync(), kupdate and such).
 *   We wait on commit, if told to.
 *
 * - Within iput_final() -> write_inode_now()
 *   We wait on commit, if told to.
 *
 * In all cases it is actually safe for us to return without doing anything,
 * because the inode has been copied into a raw inode buffer in
 * ext4_mark_inode_dirty().  This is a correctness thing for WB_SYNC_ALL
 * writeback.
 *
 * Note that we are absolutely dependent upon all inode dirtiers doing the
 * right thing: they *must* call mark_inode_dirty() after dirtying info in
 * which we are interested.
 *
 * It would be a bug for them to not do this.  The code:
 *
 *	mark_inode_dirty(inode)
 *	stuff();
 *	inode->i_size = expr;
 *
 * is in error because write_inode() could occur while `stuff()' is running,
 * and the new i_size will be lost.  Plus the inode will no longer be on the
 * superblock's dirty inode list.
 */
int ext4_write_inode(struct inode *inode, struct writeback_control *wbc)
{
	int err;

	if (WARN_ON_ONCE(current->flags & PF_MEMALLOC))
		return 0;

	if (EXT4_SB(inode->i_sb)->s_journal) {
		if (ext4_journal_current_handle()) {
			jbd_debug(1, "called recursively, non-PF_MEMALLOC!\n");
			dump_stack();
			return -EIO;
		}

		/*
		 * No need to force transaction in WB_SYNC_NONE mode. Also
		 * ext4_sync_fs() will force the commit after everything is
		 * written.
		 */
		if (wbc->sync_mode != WB_SYNC_ALL || wbc->for_sync)
			return 0;

		err = ext4_force_commit(inode->i_sb);
	} else {
		struct ext4_iloc iloc;

		err = __ext4_get_inode_loc(inode, &iloc, 0);
		if (err)
			return err;
		/*
		 * sync(2) will flush the whole buffer cache. No need to do
		 * it here separately for each inode.
		 */
		if (wbc->sync_mode == WB_SYNC_ALL && !wbc->for_sync)
			sync_dirty_buffer(iloc.bh);
		if (buffer_req(iloc.bh) && !buffer_uptodate(iloc.bh)) {
			EXT4_ERROR_INODE_BLOCK(inode, iloc.bh->b_blocknr,
					 "IO error syncing inode");
			err = -EIO;
		}
		brelse(iloc.bh);
	}
	return err;
}

/*
 * In data=journal mode ext4_journalled_invalidatepage() may fail to invalidate
 * buffers that are attached to a page stradding i_size and are undergoing
 * commit. In that case we have to wait for commit to finish and try again.
 */
static void ext4_wait_for_tail_page_commit(struct inode *inode)
{
	struct page *page;
	unsigned offset;
	journal_t *journal = EXT4_SB(inode->i_sb)->s_journal;
	tid_t commit_tid = 0;
	int ret;

	offset = inode->i_size & (PAGE_CACHE_SIZE - 1);
	/*
	 * All buffers in the last page remain valid? Then there's nothing to
	 * do. We do the check mainly to optimize the common PAGE_CACHE_SIZE ==
	 * blocksize case
	 */
	if (offset > PAGE_CACHE_SIZE - (1 << inode->i_blkbits))
		return;
	while (1) {
		page = find_lock_page(inode->i_mapping,
				      inode->i_size >> PAGE_CACHE_SHIFT);
		if (!page)
			return;
		ret = __ext4_journalled_invalidatepage(page, offset,
						PAGE_CACHE_SIZE - offset);
		unlock_page(page);
		page_cache_release(page);
		if (ret != -EBUSY)
			return;
		commit_tid = 0;
		read_lock(&journal->j_state_lock);
		if (journal->j_committing_transaction)
			commit_tid = journal->j_committing_transaction->t_tid;
		read_unlock(&journal->j_state_lock);
		if (commit_tid)
			jbd2_log_wait_commit(journal, commit_tid);
	}
}

/*
 * ext4_setattr()
 *
 * Called from notify_change.
 *
 * We want to trap VFS attempts to truncate the file as soon as
 * possible.  In particular, we want to make sure that when the VFS
 * shrinks i_size, we put the inode on the orphan list and modify
 * i_disksize immediately, so that during the subsequent flushing of
 * dirty pages and freeing of disk blocks, we can guarantee that any
 * commit will leave the blocks being flushed in an unused state on
 * disk.  (On recovery, the inode will get truncated and the blocks will
 * be freed, so we have a strong guarantee that no future commit will
 * leave these blocks visible to the user.)
 *
 * Another thing we have to assure is that if we are in ordered mode
 * and inode is still attached to the committing transaction, we must
 * we start writeout of all the dirty pages which are being truncated.
 * This way we are sure that all the data written in the previous
 * transaction are already on disk (truncate waits for pages under
 * writeback).
 *
 * Called with inode->i_mutex down.
 */
int ext4_setattr(struct dentry *dentry, struct iattr *attr)
{
	struct inode *inode = d_inode(dentry);
	int error, rc = 0;
	int orphan = 0;
	const unsigned int ia_valid = attr->ia_valid;

	error = inode_change_ok(inode, attr);
	if (error)
		return error;

	if (is_quota_modification(inode, attr))
		dquot_initialize(inode);
	if ((ia_valid & ATTR_UID && !uid_eq(attr->ia_uid, inode->i_uid)) ||
	    (ia_valid & ATTR_GID && !gid_eq(attr->ia_gid, inode->i_gid))) {
		handle_t *handle;

		/* (user+group)*(old+new) structure, inode write (sb,
		 * inode block, ? - but truncate inode update has it) */
		handle = ext4_journal_start(inode, EXT4_HT_QUOTA,
			(EXT4_MAXQUOTAS_INIT_BLOCKS(inode->i_sb) +
			 EXT4_MAXQUOTAS_DEL_BLOCKS(inode->i_sb)) + 3);
		if (IS_ERR(handle)) {
			error = PTR_ERR(handle);
			goto err_out;
		}
		error = dquot_transfer(inode, attr);
		if (error) {
			ext4_journal_stop(handle);
			return error;
		}
		/* Update corresponding info in inode so that everything is in
		 * one transaction */
		if (attr->ia_valid & ATTR_UID)
			inode->i_uid = attr->ia_uid;
		if (attr->ia_valid & ATTR_GID)
			inode->i_gid = attr->ia_gid;
		error = ext4_mark_inode_dirty(handle, inode);
		ext4_journal_stop(handle);
	}

	if (attr->ia_valid & ATTR_SIZE && attr->ia_size != inode->i_size) {
		handle_t *handle;

		if (!(ext4_test_inode_flag(inode, EXT4_INODE_EXTENTS))) {
			struct ext4_sb_info *sbi = EXT4_SB(inode->i_sb);

			if (attr->ia_size > sbi->s_bitmap_maxbytes)
				return -EFBIG;
		}

		if (IS_I_VERSION(inode) && attr->ia_size != inode->i_size)
			inode_inc_iversion(inode);

		if (S_ISREG(inode->i_mode) &&
		    (attr->ia_size < inode->i_size)) {
			if (ext4_should_order_data(inode)) {
				error = ext4_begin_ordered_truncate(inode,
							    attr->ia_size);
				if (error)
					goto err_out;
			}
			handle = ext4_journal_start(inode, EXT4_HT_INODE, 3);
			if (IS_ERR(handle)) {
				error = PTR_ERR(handle);
				goto err_out;
			}
			if (ext4_handle_valid(handle)) {
				error = ext4_orphan_add(handle, inode);
				orphan = 1;
			}
			down_write(&EXT4_I(inode)->i_data_sem);
			EXT4_I(inode)->i_disksize = attr->ia_size;
			rc = ext4_mark_inode_dirty(handle, inode);
			if (!error)
				error = rc;
			/*
			 * We have to update i_size under i_data_sem together
			 * with i_disksize to avoid races with writeback code
			 * running ext4_wb_update_i_disksize().
			 */
			if (!error)
				i_size_write(inode, attr->ia_size);
			up_write(&EXT4_I(inode)->i_data_sem);
			ext4_journal_stop(handle);
			if (error) {
				ext4_orphan_del(NULL, inode);
				goto err_out;
			}
		} else {
			loff_t oldsize = inode->i_size;

			i_size_write(inode, attr->ia_size);
			pagecache_isize_extended(inode, oldsize, inode->i_size);
		}

		/*
		 * Blocks are going to be removed from the inode. Wait
		 * for dio in flight.  Temporarily disable
		 * dioread_nolock to prevent livelock.
		 */
		if (orphan) {
			if (!ext4_should_journal_data(inode)) {
				ext4_inode_block_unlocked_dio(inode);
				inode_dio_wait(inode);
				ext4_inode_resume_unlocked_dio(inode);
			} else
				ext4_wait_for_tail_page_commit(inode);
		}
		/*
		 * Truncate pagecache after we've waited for commit
		 * in data=journal mode to make pages freeable.
		 */
		truncate_pagecache(inode, inode->i_size);
	}
	/*
	 * We want to call ext4_truncate() even if attr->ia_size ==
	 * inode->i_size for cases like truncation of fallocated space
	 */
	if (attr->ia_valid & ATTR_SIZE)
		ext4_truncate(inode);

	if (!rc) {
		setattr_copy(inode, attr);
		mark_inode_dirty(inode);
	}

	/*
	 * If the call to ext4_truncate failed to get a transaction handle at
	 * all, we need to clean up the in-core orphan list manually.
	 */
	if (orphan && inode->i_nlink)
		ext4_orphan_del(NULL, inode);

	if (!rc && (ia_valid & ATTR_MODE))
		rc = posix_acl_chmod(inode, inode->i_mode);

err_out:
	ext4_std_error(inode->i_sb, error);
	if (!error)
		error = rc;
	return error;
}

int ext4_getattr(struct vfsmount *mnt, struct dentry *dentry,
		 struct kstat *stat)
{
	struct inode *inode;
	unsigned long long delalloc_blocks;

	inode = d_inode(dentry);
	generic_fillattr(inode, stat);

	/*
	 * If there is inline data in the inode, the inode will normally not
	 * have data blocks allocated (it may have an external xattr block).
	 * Report at least one sector for such files, so tools like tar, rsync,
	 * others doen't incorrectly think the file is completely sparse.
	 */
	if (unlikely(ext4_has_inline_data(inode)))
		stat->blocks += (stat->size + 511) >> 9;

	/*
	 * We can't update i_blocks if the block allocation is delayed
	 * otherwise in the case of system crash before the real block
	 * allocation is done, we will have i_blocks inconsistent with
	 * on-disk file blocks.
	 * We always keep i_blocks updated together with real
	 * allocation. But to not confuse with user, stat
	 * will return the blocks that include the delayed allocation
	 * blocks for this file.
	 */
	delalloc_blocks = EXT4_C2B(EXT4_SB(inode->i_sb),
				   EXT4_I(inode)->i_reserved_data_blocks);
	stat->blocks += delalloc_blocks << (inode->i_sb->s_blocksize_bits - 9);
	return 0;
}

static int ext4_index_trans_blocks(struct inode *inode, int lblocks,
				   int pextents)
{
	if (!(ext4_test_inode_flag(inode, EXT4_INODE_EXTENTS)))
		return ext4_ind_trans_blocks(inode, lblocks);
	return ext4_ext_index_trans_blocks(inode, pextents);
}

/*
 * Account for index blocks, block groups bitmaps and block group
 * descriptor blocks if modify datablocks and index blocks
 * worse case, the indexs blocks spread over different block groups
 *
 * If datablocks are discontiguous, they are possible to spread over
 * different block groups too. If they are contiguous, with flexbg,
 * they could still across block group boundary.
 *
 * Also account for superblock, inode, quota and xattr blocks
 */
static int ext4_meta_trans_blocks(struct inode *inode, int lblocks,
				  int pextents)
{
	ext4_group_t groups, ngroups = ext4_get_groups_count(inode->i_sb);
	int gdpblocks;
	int idxblocks;
	int ret = 0;

	/*
	 * How many index blocks need to touch to map @lblocks logical blocks
	 * to @pextents physical extents?
	 */
	idxblocks = ext4_index_trans_blocks(inode, lblocks, pextents);

	ret = idxblocks;

	/*
	 * Now let's see how many group bitmaps and group descriptors need
	 * to account
	 */
	groups = idxblocks + pextents;
	gdpblocks = groups;
	if (groups > ngroups)
		groups = ngroups;
	if (groups > EXT4_SB(inode->i_sb)->s_gdb_count)
		gdpblocks = EXT4_SB(inode->i_sb)->s_gdb_count;

	/* bitmaps and block group descriptor blocks */
	ret += groups + gdpblocks;

	/* Blocks for super block, inode, quota and xattr blocks */
	ret += EXT4_META_TRANS_BLOCKS(inode->i_sb);

	return ret;
}

/*
 * Calculate the total number of credits to reserve to fit
 * the modification of a single pages into a single transaction,
 * which may include multiple chunks of block allocations.
 *
 * This could be called via ext4_write_begin()
 *
 * We need to consider the worse case, when
 * one new block per extent.
 */
int ext4_writepage_trans_blocks(struct inode *inode)
{
	int bpp = ext4_journal_blocks_per_page(inode);
	int ret;

	ret = ext4_meta_trans_blocks(inode, bpp, bpp);

	/* Account for data blocks for journalled mode */
	if (ext4_should_journal_data(inode))
		ret += bpp;
	return ret;
}

/*
 * Calculate the journal credits for a chunk of data modification.
 *
 * This is called from DIO, fallocate or whoever calling
 * ext4_map_blocks() to map/allocate a chunk of contiguous disk blocks.
 *
 * journal buffers for data blocks are not included here, as DIO
 * and fallocate do no need to journal data buffers.
 */
int ext4_chunk_trans_blocks(struct inode *inode, int nrblocks)
{
	return ext4_meta_trans_blocks(inode, nrblocks, 1);
}

/*
 * The caller must have previously called ext4_reserve_inode_write().
 * Give this, we know that the caller already has write access to iloc->bh.
 */
int ext4_mark_iloc_dirty(handle_t *handle,
			 struct inode *inode, struct ext4_iloc *iloc)
{
	int err = 0;

	if (IS_I_VERSION(inode))
		inode_inc_iversion(inode);

	/* the do_update_inode consumes one bh->b_count */
	get_bh(iloc->bh);

	/* ext4_do_update_inode() does jbd2_journal_dirty_metadata */
	err = ext4_do_update_inode(handle, inode, iloc);
	put_bh(iloc->bh);
	return err;
}

/*
 * On success, We end up with an outstanding reference count against
 * iloc->bh.  This _must_ be cleaned up later.
 */

int
ext4_reserve_inode_write(handle_t *handle, struct inode *inode,
			 struct ext4_iloc *iloc)
{
	int err;

	err = ext4_get_inode_loc(inode, iloc);
	if (!err) {
		BUFFER_TRACE(iloc->bh, "get_write_access");
		err = ext4_journal_get_write_access(handle, iloc->bh);
		if (err) {
			brelse(iloc->bh);
			iloc->bh = NULL;
		}
	}
	ext4_std_error(inode->i_sb, err);
	return err;
}

/*
 * Expand an inode by new_extra_isize bytes.
 * Returns 0 on success or negative error number on failure.
 */
static int ext4_expand_extra_isize(struct inode *inode,
				   unsigned int new_extra_isize,
				   struct ext4_iloc iloc,
				   handle_t *handle)
{
	struct ext4_inode *raw_inode;
	struct ext4_xattr_ibody_header *header;

	if (EXT4_I(inode)->i_extra_isize >= new_extra_isize)
		return 0;

	raw_inode = ext4_raw_inode(&iloc);

	header = IHDR(inode, raw_inode);

	/* No extended attributes present */
	if (!ext4_test_inode_state(inode, EXT4_STATE_XATTR) ||
	    header->h_magic != cpu_to_le32(EXT4_XATTR_MAGIC)) {
		memset((void *)raw_inode + EXT4_GOOD_OLD_INODE_SIZE, 0,
			new_extra_isize);
		EXT4_I(inode)->i_extra_isize = new_extra_isize;
		return 0;
	}

	/* try to expand with EAs present */
	return ext4_expand_extra_isize_ea(inode, new_extra_isize,
					  raw_inode, handle);
}

/*
 * What we do here is to mark the in-core inode as clean with respect to inode
 * dirtiness (it may still be data-dirty).
 * This means that the in-core inode may be reaped by prune_icache
 * without having to perform any I/O.  This is a very good thing,
 * because *any* task may call prune_icache - even ones which
 * have a transaction open against a different journal.
 *
 * Is this cheating?  Not really.  Sure, we haven't written the
 * inode out, but prune_icache isn't a user-visible syncing function.
 * Whenever the user wants stuff synced (sys_sync, sys_msync, sys_fsync)
 * we start and wait on commits.
 */
int ext4_mark_inode_dirty(handle_t *handle, struct inode *inode)
{
	struct ext4_iloc iloc;
	struct ext4_sb_info *sbi = EXT4_SB(inode->i_sb);
	static unsigned int mnt_count;
	int err, ret;

	might_sleep();
	trace_ext4_mark_inode_dirty(inode, _RET_IP_);
	err = ext4_reserve_inode_write(handle, inode, &iloc);
	if (ext4_handle_valid(handle) &&
	    EXT4_I(inode)->i_extra_isize < sbi->s_want_extra_isize &&
	    !ext4_test_inode_state(inode, EXT4_STATE_NO_EXPAND)) {
		/*
		 * We need extra buffer credits since we may write into EA block
		 * with this same handle. If journal_extend fails, then it will
		 * only result in a minor loss of functionality for that inode.
		 * If this is felt to be critical, then e2fsck should be run to
		 * force a large enough s_min_extra_isize.
		 */
		if ((jbd2_journal_extend(handle,
			     EXT4_DATA_TRANS_BLOCKS(inode->i_sb))) == 0) {
			ret = ext4_expand_extra_isize(inode,
						      sbi->s_want_extra_isize,
						      iloc, handle);
			if (ret) {
				ext4_set_inode_state(inode,
						     EXT4_STATE_NO_EXPAND);
				if (mnt_count !=
					le16_to_cpu(sbi->s_es->s_mnt_count)) {
					ext4_warning(inode->i_sb,
					"Unable to expand inode %lu. Delete"
					" some EAs or run e2fsck.",
					inode->i_ino);
					mnt_count =
					  le16_to_cpu(sbi->s_es->s_mnt_count);
				}
			}
		}
	}
	if (!err)
		err = ext4_mark_iloc_dirty(handle, inode, &iloc);
	return err;
}

/*
 * ext4_dirty_inode() is called from __mark_inode_dirty()
 *
 * We're really interested in the case where a file is being extended.
 * i_size has been changed by generic_commit_write() and we thus need
 * to include the updated inode in the current transaction.
 *
 * Also, dquot_alloc_block() will always dirty the inode when blocks
 * are allocated to the file.
 *
 * If the inode is marked synchronous, we don't honour that here - doing
 * so would cause a commit on atime updates, which we don't bother doing.
 * We handle synchronous inodes at the highest possible level.
 *
 * If only the I_DIRTY_TIME flag is set, we can skip everything.  If
 * I_DIRTY_TIME and I_DIRTY_SYNC is set, the only inode fields we need
 * to copy into the on-disk inode structure are the timestamp files.
 */
void ext4_dirty_inode(struct inode *inode, int flags)
{
	handle_t *handle;

	if (flags == I_DIRTY_TIME)
		return;
	handle = ext4_journal_start(inode, EXT4_HT_INODE, 2);
	if (IS_ERR(handle))
		goto out;

	ext4_mark_inode_dirty(handle, inode);

	ext4_journal_stop(handle);
out:
	return;
}

#if 0
/*
 * Bind an inode's backing buffer_head into this transaction, to prevent
 * it from being flushed to disk early.  Unlike
 * ext4_reserve_inode_write, this leaves behind no bh reference and
 * returns no iloc structure, so the caller needs to repeat the iloc
 * lookup to mark the inode dirty later.
 */
static int ext4_pin_inode(handle_t *handle, struct inode *inode)
{
	struct ext4_iloc iloc;

	int err = 0;
	if (handle) {
		err = ext4_get_inode_loc(inode, &iloc);
		if (!err) {
			BUFFER_TRACE(iloc.bh, "get_write_access");
			err = jbd2_journal_get_write_access(handle, iloc.bh);
			if (!err)
				err = ext4_handle_dirty_metadata(handle,
								 NULL,
								 iloc.bh);
			brelse(iloc.bh);
		}
	}
	ext4_std_error(inode->i_sb, err);
	return err;
}
#endif

int ext4_change_inode_journal_flag(struct inode *inode, int val)
{
	journal_t *journal;
	handle_t *handle;
	int err;

	/*
	 * We have to be very careful here: changing a data block's
	 * journaling status dynamically is dangerous.  If we write a
	 * data block to the journal, change the status and then delete
	 * that block, we risk forgetting to revoke the old log record
	 * from the journal and so a subsequent replay can corrupt data.
	 * So, first we make sure that the journal is empty and that
	 * nobody is changing anything.
	 */

	journal = EXT4_JOURNAL(inode);
	if (!journal)
		return 0;
	if (is_journal_aborted(journal))
		return -EROFS;
	/* We have to allocate physical blocks for delalloc blocks
	 * before flushing journal. otherwise delalloc blocks can not
	 * be allocated any more. even more truncate on delalloc blocks
	 * could trigger BUG by flushing delalloc blocks in journal.
	 * There is no delalloc block in non-journal data mode.
	 */
	if (val && test_opt(inode->i_sb, DELALLOC)) {
		err = ext4_alloc_da_blocks(inode);
		if (err < 0)
			return err;
	}

	/* Wait for all existing dio workers */
	ext4_inode_block_unlocked_dio(inode);
	inode_dio_wait(inode);

	jbd2_journal_lock_updates(journal);

	/*
	 * OK, there are no updates running now, and all cached data is
	 * synced to disk.  We are now in a completely consistent state
	 * which doesn't have anything in the journal, and we know that
	 * no filesystem updates are running, so it is safe to modify
	 * the inode's in-core data-journaling state flag now.
	 */

	if (val)
		ext4_set_inode_flag(inode, EXT4_INODE_JOURNAL_DATA);
	else {
		err = jbd2_journal_flush(journal);
		if (err < 0) {
			jbd2_journal_unlock_updates(journal);
			ext4_inode_resume_unlocked_dio(inode);
			return err;
		}
		ext4_clear_inode_flag(inode, EXT4_INODE_JOURNAL_DATA);
	}
	ext4_set_aops(inode);

	jbd2_journal_unlock_updates(journal);
	ext4_inode_resume_unlocked_dio(inode);

	/* Finally we can mark the inode as dirty. */

	handle = ext4_journal_start(inode, EXT4_HT_INODE, 1);
	if (IS_ERR(handle))
		return PTR_ERR(handle);

	err = ext4_mark_inode_dirty(handle, inode);
	ext4_handle_sync(handle);
	ext4_journal_stop(handle);
	ext4_std_error(inode->i_sb, err);

	return err;
}

static int ext4_bh_unmapped(handle_t *handle, struct buffer_head *bh)
{
	return !buffer_mapped(bh);
}

int ext4_page_mkwrite(struct vm_area_struct *vma, struct vm_fault *vmf)
{
	struct page *page = vmf->page;
	loff_t size;
	unsigned long len;
	int ret;
	struct file *file = vma->vm_file;
	struct inode *inode = file_inode(file);
	struct address_space *mapping = inode->i_mapping;
	handle_t *handle;
	get_block_t *get_block;
	int retries = 0;

	sb_start_pagefault(inode->i_sb);
	file_update_time(vma->vm_file);
	/* Delalloc case is easy... */
	if (test_opt(inode->i_sb, DELALLOC) &&
	    !ext4_should_journal_data(inode) &&
	    !ext4_nonda_switch(inode->i_sb)) {
		do {
			ret = __block_page_mkwrite(vma, vmf,
						   ext4_da_get_block_prep);
		} while (ret == -ENOSPC &&
		       ext4_should_retry_alloc(inode->i_sb, &retries));
		goto out_ret;
	}

	lock_page(page);
	size = i_size_read(inode);
	/* Page got truncated from under us? */
	if (page->mapping != mapping || page_offset(page) > size) {
		unlock_page(page);
		ret = VM_FAULT_NOPAGE;
		goto out;
	}

	if (page->index == size >> PAGE_CACHE_SHIFT)
		len = size & ~PAGE_CACHE_MASK;
	else
		len = PAGE_CACHE_SIZE;
	/*
	 * Return if we have all the buffers mapped. This avoids the need to do
	 * journal_start/journal_stop which can block and take a long time
	 */
	if (page_has_buffers(page)) {
		if (!ext4_walk_page_buffers(NULL, page_buffers(page),
					    0, len, NULL,
					    ext4_bh_unmapped)) {
			/* Wait so that we don't change page under IO */
			wait_for_stable_page(page);
			ret = VM_FAULT_LOCKED;
			goto out;
		}
	}
	unlock_page(page);
	/* OK, we need to fill the hole... */
	if (ext4_should_dioread_nolock(inode))
		get_block = ext4_get_block_write;
	else
		get_block = ext4_get_block;
retry_alloc:
	handle = ext4_journal_start(inode, EXT4_HT_WRITE_PAGE,
				    ext4_writepage_trans_blocks(inode));
	if (IS_ERR(handle)) {
		ret = VM_FAULT_SIGBUS;
		goto out;
	}
	ret = __block_page_mkwrite(vma, vmf, get_block);
	if (!ret && ext4_should_journal_data(inode)) {
		if (ext4_walk_page_buffers(handle, page_buffers(page), 0,
			  PAGE_CACHE_SIZE, NULL, do_journal_get_write_access)) {
			unlock_page(page);
			ret = VM_FAULT_SIGBUS;
			ext4_journal_stop(handle);
			goto out;
		}
		ext4_set_inode_state(inode, EXT4_STATE_JDATA);
	}
	ext4_journal_stop(handle);
	if (ret == -ENOSPC && ext4_should_retry_alloc(inode->i_sb, &retries))
		goto retry_alloc;
out_ret:
	ret = block_page_mkwrite_return(ret);
out:
	sb_end_pagefault(inode->i_sb);
	return ret;
}<|MERGE_RESOLUTION|>--- conflicted
+++ resolved
@@ -4213,16 +4213,11 @@
 		inode->i_op = &ext4_dir_inode_operations;
 		inode->i_fop = &ext4_dir_operations;
 	} else if (S_ISLNK(inode->i_mode)) {
-<<<<<<< HEAD
-		if (ext4_inode_is_fast_symlink(inode) &&
-		    !ext4_encrypted_inode(inode)) {
-=======
 		if (ext4_encrypted_inode(inode)) {
 			inode->i_op = &ext4_encrypted_symlink_inode_operations;
 			ext4_set_aops(inode);
 		} else if (ext4_inode_is_fast_symlink(inode)) {
 			inode->i_link = (char *)ei->i_data;
->>>>>>> 4b8a8262
 			inode->i_op = &ext4_fast_symlink_inode_operations;
 			nd_terminate_link(ei->i_data, inode->i_size,
 				sizeof(ei->i_data) - 1);
