/*
 *  linux/fs/ext4/dir.c
 *
 * Copyright (C) 1992, 1993, 1994, 1995
 * Remy Card (card@masi.ibp.fr)
 * Laboratoire MASI - Institut Blaise Pascal
 * Universite Pierre et Marie Curie (Paris VI)
 *
 *  from
 *
 *  linux/fs/minix/dir.c
 *
 *  Copyright (C) 1991, 1992  Linus Torvalds
 *
 *  ext4 directory handling functions
 *
 *  Big-endian to little-endian byte-swapping/bitmaps by
 *        David S. Miller (davem@caip.rutgers.edu), 1995
 *
 * Hash Tree Directory indexing (c) 2001  Daniel Phillips
 *
 */

#include <linux/fs.h>
#include <linux/jbd2.h>
#include <linux/buffer_head.h>
#include <linux/slab.h>
#include <linux/rbtree.h>
#include "ext4.h"
#include "xattr.h"

static int ext4_dx_readdir(struct file *, struct dir_context *);

/**
 * Check if the given dir-inode refers to an htree-indexed directory
 * (or a directory which chould potentially get coverted to use htree
 * indexing).
 *
 * Return 1 if it is a dx dir, 0 if not
 */
static int is_dx_dir(struct inode *inode)
{
	struct super_block *sb = inode->i_sb;

	if (EXT4_HAS_COMPAT_FEATURE(inode->i_sb,
		     EXT4_FEATURE_COMPAT_DIR_INDEX) &&
	    ((ext4_test_inode_flag(inode, EXT4_INODE_INDEX)) ||
	     ((inode->i_size >> sb->s_blocksize_bits) == 1) ||
	     ext4_has_inline_data(inode)))
		return 1;

	return 0;
}

/*
 * Return 0 if the directory entry is OK, and 1 if there is a problem
 *
 * Note: this is the opposite of what ext2 and ext3 historically returned...
 *
 * bh passed here can be an inode block or a dir data block, depending
 * on the inode inline data flag.
 */
int __ext4_check_dir_entry(const char *function, unsigned int line,
			   struct inode *dir, struct file *filp,
			   struct ext4_dir_entry_2 *de,
			   struct buffer_head *bh, char *buf, int size,
			   unsigned int offset)
{
	const char *error_msg = NULL;
	const int rlen = ext4_rec_len_from_disk(de->rec_len,
						dir->i_sb->s_blocksize);

	if (unlikely(rlen < EXT4_DIR_REC_LEN(1)))
		error_msg = "rec_len is smaller than minimal";
	else if (unlikely(rlen % 4 != 0))
		error_msg = "rec_len % 4 != 0";
	else if (unlikely(rlen < EXT4_DIR_REC_LEN(de->name_len)))
		error_msg = "rec_len is too small for name_len";
	else if (unlikely(((char *) de - buf) + rlen > size))
		error_msg = "directory entry across range";
	else if (unlikely(le32_to_cpu(de->inode) >
			le32_to_cpu(EXT4_SB(dir->i_sb)->s_es->s_inodes_count)))
		error_msg = "inode out of bounds";
	else
		return 0;

	if (filp)
		ext4_error_file(filp, function, line, bh->b_blocknr,
				"bad entry in directory: %s - offset=%u(%u), "
				"inode=%u, rec_len=%d, name_len=%d",
				error_msg, (unsigned) (offset % size),
				offset, le32_to_cpu(de->inode),
				rlen, de->name_len);
	else
		ext4_error_inode(dir, function, line, bh->b_blocknr,
				"bad entry in directory: %s - offset=%u(%u), "
				"inode=%u, rec_len=%d, name_len=%d",
				error_msg, (unsigned) (offset % size),
				offset, le32_to_cpu(de->inode),
				rlen, de->name_len);

	return 1;
}

static int ext4_readdir(struct file *file, struct dir_context *ctx)
{
	unsigned int offset;
	int i, stored;
	struct ext4_dir_entry_2 *de;
	int err;
<<<<<<< HEAD
	struct inode *inode = file_inode(filp);
=======
	struct inode *inode = file_inode(file);
>>>>>>> d0e0ac97
	struct super_block *sb = inode->i_sb;
	int dir_has_error = 0;

	if (is_dx_dir(inode)) {
		err = ext4_dx_readdir(file, ctx);
		if (err != ERR_BAD_DX_DIR) {
			return err;
		}
		/*
		 * We don't set the inode dirty flag since it's not
		 * critical that it get flushed back to the disk.
		 */
<<<<<<< HEAD
		ext4_clear_inode_flag(file_inode(filp),
=======
		ext4_clear_inode_flag(file_inode(file),
>>>>>>> d0e0ac97
				      EXT4_INODE_INDEX);
	}

	if (ext4_has_inline_data(inode)) {
		int has_inline_data = 1;
<<<<<<< HEAD
		ret = ext4_read_inline_dir(filp, dirent, filldir,
=======
		int ret = ext4_read_inline_dir(file, ctx,
>>>>>>> d0e0ac97
					   &has_inline_data);
		if (has_inline_data)
			return ret;
	}

	stored = 0;
	offset = ctx->pos & (sb->s_blocksize - 1);

	while (ctx->pos < inode->i_size) {
		struct ext4_map_blocks map;
		struct buffer_head *bh = NULL;

		map.m_lblk = ctx->pos >> EXT4_BLOCK_SIZE_BITS(sb);
		map.m_len = 1;
		err = ext4_map_blocks(NULL, inode, &map, 0);
		if (err > 0) {
			pgoff_t index = map.m_pblk >>
					(PAGE_CACHE_SHIFT - inode->i_blkbits);
			if (!ra_has_index(&file->f_ra, index))
				page_cache_sync_readahead(
					sb->s_bdev->bd_inode->i_mapping,
					&file->f_ra, file,
					index, 1);
			file->f_ra.prev_pos = (loff_t)index << PAGE_CACHE_SHIFT;
			bh = ext4_bread(NULL, inode, map.m_lblk, 0, &err);
		}

		/*
		 * We ignore I/O errors on directories so users have a chance
		 * of recovering data when there's a bad sector
		 */
		if (!bh) {
			if (!dir_has_error) {
				EXT4_ERROR_FILE(file, 0,
						"directory contains a "
						"hole at offset %llu",
					   (unsigned long long) ctx->pos);
				dir_has_error = 1;
			}
			/* corrupt size?  Maybe no more blocks to read */
			if (ctx->pos > inode->i_blocks << 9)
				break;
			ctx->pos += sb->s_blocksize - offset;
			continue;
		}

		/* Check the checksum */
		if (!buffer_verified(bh) &&
		    !ext4_dirent_csum_verify(inode,
				(struct ext4_dir_entry *)bh->b_data)) {
			EXT4_ERROR_FILE(file, 0, "directory fails checksum "
					"at offset %llu",
<<<<<<< HEAD
					(unsigned long long)filp->f_pos);
			filp->f_pos += sb->s_blocksize - offset;
=======
					(unsigned long long)ctx->pos);
			ctx->pos += sb->s_blocksize - offset;
>>>>>>> d0e0ac97
			brelse(bh);
			continue;
		}
		set_buffer_verified(bh);

		/* If the dir block has changed since the last call to
		 * readdir(2), then we might be pointing to an invalid
		 * dirent right now.  Scan from the start of the block
		 * to make sure. */
		if (file->f_version != inode->i_version) {
			for (i = 0; i < sb->s_blocksize && i < offset; ) {
				de = (struct ext4_dir_entry_2 *)
					(bh->b_data + i);
				/* It's too expensive to do a full
				 * dirent test each time round this
				 * loop, but we do have to test at
				 * least that it is non-zero.  A
				 * failure will be detected in the
				 * dirent test below. */
				if (ext4_rec_len_from_disk(de->rec_len,
					sb->s_blocksize) < EXT4_DIR_REC_LEN(1))
					break;
				i += ext4_rec_len_from_disk(de->rec_len,
							    sb->s_blocksize);
			}
			offset = i;
			ctx->pos = (ctx->pos & ~(sb->s_blocksize - 1))
				| offset;
			file->f_version = inode->i_version;
		}

		while (ctx->pos < inode->i_size
		       && offset < sb->s_blocksize) {
			de = (struct ext4_dir_entry_2 *) (bh->b_data + offset);
			if (ext4_check_dir_entry(inode, file, de, bh,
						 bh->b_data, bh->b_size,
						 offset)) {
				/*
				 * On error, skip to the next block
				 */
				ctx->pos = (ctx->pos |
						(sb->s_blocksize - 1)) + 1;
				break;
			}
			offset += ext4_rec_len_from_disk(de->rec_len,
					sb->s_blocksize);
			if (le32_to_cpu(de->inode)) {
				if (!dir_emit(ctx, de->name,
						de->name_len,
						le32_to_cpu(de->inode),
						get_dtype(sb, de->file_type))) {
					brelse(bh);
					return 0;
				}
			}
			ctx->pos += ext4_rec_len_from_disk(de->rec_len,
						sb->s_blocksize);
		}
		offset = 0;
		brelse(bh);
		if (ctx->pos < inode->i_size) {
			if (!dir_relax(inode))
				return 0;
		}
	}
	return 0;
}

static inline int is_32bit_api(void)
{
#ifdef CONFIG_COMPAT
	return is_compat_task();
#else
	return (BITS_PER_LONG == 32);
#endif
}

/*
 * These functions convert from the major/minor hash to an f_pos
 * value for dx directories
 *
 * Upper layer (for example NFS) should specify FMODE_32BITHASH or
 * FMODE_64BITHASH explicitly. On the other hand, we allow ext4 to be mounted
 * directly on both 32-bit and 64-bit nodes, under such case, neither
 * FMODE_32BITHASH nor FMODE_64BITHASH is specified.
 */
static inline loff_t hash2pos(struct file *filp, __u32 major, __u32 minor)
{
	if ((filp->f_mode & FMODE_32BITHASH) ||
	    (!(filp->f_mode & FMODE_64BITHASH) && is_32bit_api()))
		return major >> 1;
	else
		return ((__u64)(major >> 1) << 32) | (__u64)minor;
}

static inline __u32 pos2maj_hash(struct file *filp, loff_t pos)
{
	if ((filp->f_mode & FMODE_32BITHASH) ||
	    (!(filp->f_mode & FMODE_64BITHASH) && is_32bit_api()))
		return (pos << 1) & 0xffffffff;
	else
		return ((pos >> 32) << 1) & 0xffffffff;
}

static inline __u32 pos2min_hash(struct file *filp, loff_t pos)
{
	if ((filp->f_mode & FMODE_32BITHASH) ||
	    (!(filp->f_mode & FMODE_64BITHASH) && is_32bit_api()))
		return 0;
	else
		return pos & 0xffffffff;
}

/*
 * Return 32- or 64-bit end-of-file for dx directories
 */
static inline loff_t ext4_get_htree_eof(struct file *filp)
{
	if ((filp->f_mode & FMODE_32BITHASH) ||
	    (!(filp->f_mode & FMODE_64BITHASH) && is_32bit_api()))
		return EXT4_HTREE_EOF_32BIT;
	else
		return EXT4_HTREE_EOF_64BIT;
}


/*
 * ext4_dir_llseek() calls generic_file_llseek_size to handle htree
 * directories, where the "offset" is in terms of the filename hash
 * value instead of the byte offset.
 *
 * Because we may return a 64-bit hash that is well beyond offset limits,
 * we need to pass the max hash as the maximum allowable offset in
 * the htree directory case.
 *
 * For non-htree, ext4_llseek already chooses the proper max offset.
 */
static loff_t ext4_dir_llseek(struct file *file, loff_t offset, int whence)
{
	struct inode *inode = file->f_mapping->host;
	int dx_dir = is_dx_dir(inode);
	loff_t htree_max = ext4_get_htree_eof(file);

	if (likely(dx_dir))
		return generic_file_llseek_size(file, offset, whence,
						    htree_max, htree_max);
	else
		return ext4_llseek(file, offset, whence);
}

/*
 * This structure holds the nodes of the red-black tree used to store
 * the directory entry in hash order.
 */
struct fname {
	__u32		hash;
	__u32		minor_hash;
	struct rb_node	rb_hash;
	struct fname	*next;
	__u32		inode;
	__u8		name_len;
	__u8		file_type;
	char		name[0];
};

/*
 * This functoin implements a non-recursive way of freeing all of the
 * nodes in the red-black tree.
 */
static void free_rb_tree_fname(struct rb_root *root)
{
	struct rb_node	*n = root->rb_node;
	struct rb_node	*parent;
	struct fname	*fname;

	while (n) {
		/* Do the node's children first */
		if (n->rb_left) {
			n = n->rb_left;
			continue;
		}
		if (n->rb_right) {
			n = n->rb_right;
			continue;
		}
		/*
		 * The node has no children; free it, and then zero
		 * out parent's link to it.  Finally go to the
		 * beginning of the loop and try to free the parent
		 * node.
		 */
		parent = rb_parent(n);
		fname = rb_entry(n, struct fname, rb_hash);
		while (fname) {
			struct fname *old = fname;
			fname = fname->next;
			kfree(old);
		}
		if (!parent)
			*root = RB_ROOT;
		else if (parent->rb_left == n)
			parent->rb_left = NULL;
		else if (parent->rb_right == n)
			parent->rb_right = NULL;
		n = parent;
	}
}


static struct dir_private_info *ext4_htree_create_dir_info(struct file *filp,
							   loff_t pos)
{
	struct dir_private_info *p;

	p = kzalloc(sizeof(struct dir_private_info), GFP_KERNEL);
	if (!p)
		return NULL;
	p->curr_hash = pos2maj_hash(filp, pos);
	p->curr_minor_hash = pos2min_hash(filp, pos);
	return p;
}

void ext4_htree_free_dir_info(struct dir_private_info *p)
{
	free_rb_tree_fname(&p->root);
	kfree(p);
}

/*
 * Given a directory entry, enter it into the fname rb tree.
 */
int ext4_htree_store_dirent(struct file *dir_file, __u32 hash,
			     __u32 minor_hash,
			     struct ext4_dir_entry_2 *dirent)
{
	struct rb_node **p, *parent = NULL;
	struct fname *fname, *new_fn;
	struct dir_private_info *info;
	int len;

	info = dir_file->private_data;
	p = &info->root.rb_node;

	/* Create and allocate the fname structure */
	len = sizeof(struct fname) + dirent->name_len + 1;
	new_fn = kzalloc(len, GFP_KERNEL);
	if (!new_fn)
		return -ENOMEM;
	new_fn->hash = hash;
	new_fn->minor_hash = minor_hash;
	new_fn->inode = le32_to_cpu(dirent->inode);
	new_fn->name_len = dirent->name_len;
	new_fn->file_type = dirent->file_type;
	memcpy(new_fn->name, dirent->name, dirent->name_len);
	new_fn->name[dirent->name_len] = 0;

	while (*p) {
		parent = *p;
		fname = rb_entry(parent, struct fname, rb_hash);

		/*
		 * If the hash and minor hash match up, then we put
		 * them on a linked list.  This rarely happens...
		 */
		if ((new_fn->hash == fname->hash) &&
		    (new_fn->minor_hash == fname->minor_hash)) {
			new_fn->next = fname->next;
			fname->next = new_fn;
			return 0;
		}

		if (new_fn->hash < fname->hash)
			p = &(*p)->rb_left;
		else if (new_fn->hash > fname->hash)
			p = &(*p)->rb_right;
		else if (new_fn->minor_hash < fname->minor_hash)
			p = &(*p)->rb_left;
		else /* if (new_fn->minor_hash > fname->minor_hash) */
			p = &(*p)->rb_right;
	}

	rb_link_node(&new_fn->rb_hash, parent, p);
	rb_insert_color(&new_fn->rb_hash, &info->root);
	return 0;
}



/*
 * This is a helper function for ext4_dx_readdir.  It calls filldir
 * for all entres on the fname linked list.  (Normally there is only
 * one entry on the linked list, unless there are 62 bit hash collisions.)
 */
static int call_filldir(struct file *file, struct dir_context *ctx,
			struct fname *fname)
{
<<<<<<< HEAD
	struct dir_private_info *info = filp->private_data;
	loff_t	curr_pos;
	struct inode *inode = file_inode(filp);
	struct super_block *sb;
	int error;

	sb = inode->i_sb;
=======
	struct dir_private_info *info = file->private_data;
	struct inode *inode = file_inode(file);
	struct super_block *sb = inode->i_sb;
>>>>>>> d0e0ac97

	if (!fname) {
		ext4_msg(sb, KERN_ERR, "%s:%d: inode #%lu: comm %s: "
			 "called with null fname?!?", __func__, __LINE__,
			 inode->i_ino, current->comm);
		return 0;
	}
	ctx->pos = hash2pos(file, fname->hash, fname->minor_hash);
	while (fname) {
		if (!dir_emit(ctx, fname->name,
				fname->name_len,
				fname->inode,
				get_dtype(sb, fname->file_type))) {
			info->extra_fname = fname;
			return 1;
		}
		fname = fname->next;
	}
	return 0;
}

static int ext4_dx_readdir(struct file *file, struct dir_context *ctx)
{
<<<<<<< HEAD
	struct dir_private_info *info = filp->private_data;
	struct inode *inode = file_inode(filp);
=======
	struct dir_private_info *info = file->private_data;
	struct inode *inode = file_inode(file);
>>>>>>> d0e0ac97
	struct fname *fname;
	int	ret;

	if (!info) {
		info = ext4_htree_create_dir_info(file, ctx->pos);
		if (!info)
			return -ENOMEM;
		file->private_data = info;
	}

	if (ctx->pos == ext4_get_htree_eof(file))
		return 0;	/* EOF */

	/* Some one has messed with f_pos; reset the world */
	if (info->last_pos != ctx->pos) {
		free_rb_tree_fname(&info->root);
		info->curr_node = NULL;
		info->extra_fname = NULL;
		info->curr_hash = pos2maj_hash(file, ctx->pos);
		info->curr_minor_hash = pos2min_hash(file, ctx->pos);
	}

	/*
	 * If there are any leftover names on the hash collision
	 * chain, return them first.
	 */
	if (info->extra_fname) {
		if (call_filldir(file, ctx, info->extra_fname))
			goto finished;
		info->extra_fname = NULL;
		goto next_node;
	} else if (!info->curr_node)
		info->curr_node = rb_first(&info->root);

	while (1) {
		/*
		 * Fill the rbtree if we have no more entries,
		 * or the inode has changed since we last read in the
		 * cached entries.
		 */
		if ((!info->curr_node) ||
		    (file->f_version != inode->i_version)) {
			info->curr_node = NULL;
			free_rb_tree_fname(&info->root);
			file->f_version = inode->i_version;
			ret = ext4_htree_fill_tree(file, info->curr_hash,
						   info->curr_minor_hash,
						   &info->next_hash);
			if (ret < 0)
				return ret;
			if (ret == 0) {
				ctx->pos = ext4_get_htree_eof(file);
				break;
			}
			info->curr_node = rb_first(&info->root);
		}

		fname = rb_entry(info->curr_node, struct fname, rb_hash);
		info->curr_hash = fname->hash;
		info->curr_minor_hash = fname->minor_hash;
		if (call_filldir(file, ctx, fname))
			break;
	next_node:
		info->curr_node = rb_next(info->curr_node);
		if (info->curr_node) {
			fname = rb_entry(info->curr_node, struct fname,
					 rb_hash);
			info->curr_hash = fname->hash;
			info->curr_minor_hash = fname->minor_hash;
		} else {
			if (info->next_hash == ~0) {
				ctx->pos = ext4_get_htree_eof(file);
				break;
			}
			info->curr_hash = info->next_hash;
			info->curr_minor_hash = 0;
		}
	}
finished:
	info->last_pos = ctx->pos;
	return 0;
}

static int ext4_release_dir(struct inode *inode, struct file *filp)
{
	if (filp->private_data)
		ext4_htree_free_dir_info(filp->private_data);

	return 0;
}

const struct file_operations ext4_dir_operations = {
	.llseek		= ext4_dir_llseek,
	.read		= generic_read_dir,
	.iterate	= ext4_readdir,
	.unlocked_ioctl = ext4_ioctl,
#ifdef CONFIG_COMPAT
	.compat_ioctl	= ext4_compat_ioctl,
#endif
	.fsync		= ext4_sync_file,
	.release	= ext4_release_dir,
};<|MERGE_RESOLUTION|>--- conflicted
+++ resolved
@@ -108,11 +108,7 @@
 	int i, stored;
 	struct ext4_dir_entry_2 *de;
 	int err;
-<<<<<<< HEAD
-	struct inode *inode = file_inode(filp);
-=======
 	struct inode *inode = file_inode(file);
->>>>>>> d0e0ac97
 	struct super_block *sb = inode->i_sb;
 	int dir_has_error = 0;
 
@@ -125,21 +121,13 @@
 		 * We don't set the inode dirty flag since it's not
 		 * critical that it get flushed back to the disk.
 		 */
-<<<<<<< HEAD
-		ext4_clear_inode_flag(file_inode(filp),
-=======
 		ext4_clear_inode_flag(file_inode(file),
->>>>>>> d0e0ac97
 				      EXT4_INODE_INDEX);
 	}
 
 	if (ext4_has_inline_data(inode)) {
 		int has_inline_data = 1;
-<<<<<<< HEAD
-		ret = ext4_read_inline_dir(filp, dirent, filldir,
-=======
 		int ret = ext4_read_inline_dir(file, ctx,
->>>>>>> d0e0ac97
 					   &has_inline_data);
 		if (has_inline_data)
 			return ret;
@@ -192,13 +180,8 @@
 				(struct ext4_dir_entry *)bh->b_data)) {
 			EXT4_ERROR_FILE(file, 0, "directory fails checksum "
 					"at offset %llu",
-<<<<<<< HEAD
-					(unsigned long long)filp->f_pos);
-			filp->f_pos += sb->s_blocksize - offset;
-=======
 					(unsigned long long)ctx->pos);
 			ctx->pos += sb->s_blocksize - offset;
->>>>>>> d0e0ac97
 			brelse(bh);
 			continue;
 		}
@@ -495,19 +478,9 @@
 static int call_filldir(struct file *file, struct dir_context *ctx,
 			struct fname *fname)
 {
-<<<<<<< HEAD
-	struct dir_private_info *info = filp->private_data;
-	loff_t	curr_pos;
-	struct inode *inode = file_inode(filp);
-	struct super_block *sb;
-	int error;
-
-	sb = inode->i_sb;
-=======
 	struct dir_private_info *info = file->private_data;
 	struct inode *inode = file_inode(file);
 	struct super_block *sb = inode->i_sb;
->>>>>>> d0e0ac97
 
 	if (!fname) {
 		ext4_msg(sb, KERN_ERR, "%s:%d: inode #%lu: comm %s: "
@@ -531,13 +504,8 @@
 
 static int ext4_dx_readdir(struct file *file, struct dir_context *ctx)
 {
-<<<<<<< HEAD
-	struct dir_private_info *info = filp->private_data;
-	struct inode *inode = file_inode(filp);
-=======
 	struct dir_private_info *info = file->private_data;
 	struct inode *inode = file_inode(file);
->>>>>>> d0e0ac97
 	struct fname *fname;
 	int	ret;
 
