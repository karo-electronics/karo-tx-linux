/*
 *  linux/fs/ext4/balloc.c
 *
 * Copyright (C) 1992, 1993, 1994, 1995
 * Remy Card (card@masi.ibp.fr)
 * Laboratoire MASI - Institut Blaise Pascal
 * Universite Pierre et Marie Curie (Paris VI)
 *
 *  Enhanced block allocation by Stephen Tweedie (sct@redhat.com), 1993
 *  Big-endian to little-endian byte-swapping/bitmaps by
 *        David S. Miller (davem@caip.rutgers.edu), 1995
 */

#include <linux/time.h>
#include <linux/capability.h>
#include <linux/fs.h>
#include <linux/jbd2.h>
#include <linux/quotaops.h>
#include <linux/buffer_head.h>
#include "ext4.h"
#include "ext4_jbd2.h"
#include "mballoc.h"

#include <trace/events/ext4.h>

static unsigned ext4_num_base_meta_clusters(struct super_block *sb,
					    ext4_group_t block_group);
/*
 * balloc.c contains the blocks allocation and deallocation routines
 */

/*
 * Calculate block group number for a given block number
 */
ext4_group_t ext4_get_group_number(struct super_block *sb,
				   ext4_fsblk_t block)
{
	ext4_group_t group;

	if (test_opt2(sb, STD_GROUP_SIZE))
		group = (le32_to_cpu(EXT4_SB(sb)->s_es->s_first_data_block) +
			 block) >>
			(EXT4_BLOCK_SIZE_BITS(sb) + EXT4_CLUSTER_BITS(sb) + 3);
	else
		ext4_get_group_no_and_offset(sb, block, &group, NULL);
	return group;
}

/*
 * Calculate the block group number and offset into the block/cluster
 * allocation bitmap, given a block number
 */
void ext4_get_group_no_and_offset(struct super_block *sb, ext4_fsblk_t blocknr,
		ext4_group_t *blockgrpp, ext4_grpblk_t *offsetp)
{
	struct ext4_super_block *es = EXT4_SB(sb)->s_es;
	ext4_grpblk_t offset;

	blocknr = blocknr - le32_to_cpu(es->s_first_data_block);
	offset = do_div(blocknr, EXT4_BLOCKS_PER_GROUP(sb)) >>
		EXT4_SB(sb)->s_cluster_bits;
	if (offsetp)
		*offsetp = offset;
	if (blockgrpp)
		*blockgrpp = blocknr;

}

/*
 * Check whether the 'block' lives within the 'block_group'. Returns 1 if so
 * and 0 otherwise.
 */
static inline int ext4_block_in_group(struct super_block *sb,
				      ext4_fsblk_t block,
				      ext4_group_t block_group)
{
	ext4_group_t actual_group;

	actual_group = ext4_get_group_number(sb, block);
	return (actual_group == block_group) ? 1 : 0;
}

/* Return the number of clusters used for file system metadata; this
 * represents the overhead needed by the file system.
 */
unsigned ext4_num_overhead_clusters(struct super_block *sb,
				    ext4_group_t block_group,
				    struct ext4_group_desc *gdp)
{
	unsigned num_clusters;
	int block_cluster = -1, inode_cluster = -1, itbl_cluster = -1, i, c;
	ext4_fsblk_t start = ext4_group_first_block_no(sb, block_group);
	ext4_fsblk_t itbl_blk;
	struct ext4_sb_info *sbi = EXT4_SB(sb);

	/* This is the number of clusters used by the superblock,
	 * block group descriptors, and reserved block group
	 * descriptor blocks */
	num_clusters = ext4_num_base_meta_clusters(sb, block_group);

	/*
	 * For the allocation bitmaps and inode table, we first need
	 * to check to see if the block is in the block group.  If it
	 * is, then check to see if the cluster is already accounted
	 * for in the clusters used for the base metadata cluster, or
	 * if we can increment the base metadata cluster to include
	 * that block.  Otherwise, we will have to track the cluster
	 * used for the allocation bitmap or inode table explicitly.
	 * Normally all of these blocks are contiguous, so the special
	 * case handling shouldn't be necessary except for *very*
	 * unusual file system layouts.
	 */
	if (ext4_block_in_group(sb, ext4_block_bitmap(sb, gdp), block_group)) {
		block_cluster = EXT4_B2C(sbi,
					 ext4_block_bitmap(sb, gdp) - start);
		if (block_cluster < num_clusters)
			block_cluster = -1;
		else if (block_cluster == num_clusters) {
			num_clusters++;
			block_cluster = -1;
		}
	}

	if (ext4_block_in_group(sb, ext4_inode_bitmap(sb, gdp), block_group)) {
		inode_cluster = EXT4_B2C(sbi,
					 ext4_inode_bitmap(sb, gdp) - start);
		if (inode_cluster < num_clusters)
			inode_cluster = -1;
		else if (inode_cluster == num_clusters) {
			num_clusters++;
			inode_cluster = -1;
		}
	}

	itbl_blk = ext4_inode_table(sb, gdp);
	for (i = 0; i < sbi->s_itb_per_group; i++) {
		if (ext4_block_in_group(sb, itbl_blk + i, block_group)) {
			c = EXT4_B2C(sbi, itbl_blk + i - start);
			if ((c < num_clusters) || (c == inode_cluster) ||
			    (c == block_cluster) || (c == itbl_cluster))
				continue;
			if (c == num_clusters) {
				num_clusters++;
				continue;
			}
			num_clusters++;
			itbl_cluster = c;
		}
	}

	if (block_cluster != -1)
		num_clusters++;
	if (inode_cluster != -1)
		num_clusters++;

	return num_clusters;
}

static unsigned int num_clusters_in_group(struct super_block *sb,
					  ext4_group_t block_group)
{
	unsigned int blocks;

	if (block_group == ext4_get_groups_count(sb) - 1) {
		/*
		 * Even though mke2fs always initializes the first and
		 * last group, just in case some other tool was used,
		 * we need to make sure we calculate the right free
		 * blocks.
		 */
		blocks = ext4_blocks_count(EXT4_SB(sb)->s_es) -
			ext4_group_first_block_no(sb, block_group);
	} else
		blocks = EXT4_BLOCKS_PER_GROUP(sb);
	return EXT4_NUM_B2C(EXT4_SB(sb), blocks);
}

/* Initializes an uninitialized block bitmap */
void ext4_init_block_bitmap(struct super_block *sb, struct buffer_head *bh,
			    ext4_group_t block_group,
			    struct ext4_group_desc *gdp)
{
	unsigned int bit, bit_max;
	struct ext4_sb_info *sbi = EXT4_SB(sb);
	ext4_fsblk_t start, tmp;
	int flex_bg = 0;

	J_ASSERT_BH(bh, buffer_locked(bh));

	/* If checksum is bad mark all blocks used to prevent allocation
	 * essentially implementing a per-group read-only flag. */
	if (!ext4_group_desc_csum_verify(sb, block_group, gdp)) {
		ext4_error(sb, "Checksum bad for group %u", block_group);
		ext4_free_group_clusters_set(sb, gdp, 0);
		ext4_free_inodes_set(sb, gdp, 0);
		ext4_itable_unused_set(sb, gdp, 0);
		memset(bh->b_data, 0xff, sb->s_blocksize);
		ext4_block_bitmap_csum_set(sb, block_group, gdp, bh);
		return;
	}
	memset(bh->b_data, 0, sb->s_blocksize);

	bit_max = ext4_num_base_meta_clusters(sb, block_group);
	for (bit = 0; bit < bit_max; bit++)
		ext4_set_bit(bit, bh->b_data);

	start = ext4_group_first_block_no(sb, block_group);

	if (EXT4_HAS_INCOMPAT_FEATURE(sb, EXT4_FEATURE_INCOMPAT_FLEX_BG))
		flex_bg = 1;

	/* Set bits for block and inode bitmaps, and inode table */
	tmp = ext4_block_bitmap(sb, gdp);
	if (!flex_bg || ext4_block_in_group(sb, tmp, block_group))
		ext4_set_bit(EXT4_B2C(sbi, tmp - start), bh->b_data);

	tmp = ext4_inode_bitmap(sb, gdp);
	if (!flex_bg || ext4_block_in_group(sb, tmp, block_group))
		ext4_set_bit(EXT4_B2C(sbi, tmp - start), bh->b_data);

	tmp = ext4_inode_table(sb, gdp);
	for (; tmp < ext4_inode_table(sb, gdp) +
		     sbi->s_itb_per_group; tmp++) {
		if (!flex_bg || ext4_block_in_group(sb, tmp, block_group))
			ext4_set_bit(EXT4_B2C(sbi, tmp - start), bh->b_data);
	}

	/*
	 * Also if the number of blocks within the group is less than
	 * the blocksize * 8 ( which is the size of bitmap ), set rest
	 * of the block bitmap to 1
	 */
	ext4_mark_bitmap_end(num_clusters_in_group(sb, block_group),
			     sb->s_blocksize * 8, bh->b_data);
	ext4_block_bitmap_csum_set(sb, block_group, gdp, bh);
	ext4_group_desc_csum_set(sb, block_group, gdp);
}

/* Return the number of free blocks in a block group.  It is used when
 * the block bitmap is uninitialized, so we can't just count the bits
 * in the bitmap. */
unsigned ext4_free_clusters_after_init(struct super_block *sb,
				       ext4_group_t block_group,
				       struct ext4_group_desc *gdp)
{
	return num_clusters_in_group(sb, block_group) - 
		ext4_num_overhead_clusters(sb, block_group, gdp);
}

/*
 * The free blocks are managed by bitmaps.  A file system contains several
 * blocks groups.  Each group contains 1 bitmap block for blocks, 1 bitmap
 * block for inodes, N blocks for the inode table and data blocks.
 *
 * The file system contains group descriptors which are located after the
 * super block.  Each descriptor contains the number of the bitmap block and
 * the free blocks count in the block.  The descriptors are loaded in memory
 * when a file system is mounted (see ext4_fill_super).
 */

/**
 * ext4_get_group_desc() -- load group descriptor from disk
 * @sb:			super block
 * @block_group:	given block group
 * @bh:			pointer to the buffer head to store the block
 *			group descriptor
 */
struct ext4_group_desc * ext4_get_group_desc(struct super_block *sb,
					     ext4_group_t block_group,
					     struct buffer_head **bh)
{
	unsigned int group_desc;
	unsigned int offset;
	ext4_group_t ngroups = ext4_get_groups_count(sb);
	struct ext4_group_desc *desc;
	struct ext4_sb_info *sbi = EXT4_SB(sb);

	if (block_group >= ngroups) {
		ext4_error(sb, "block_group >= groups_count - block_group = %u,"
			   " groups_count = %u", block_group, ngroups);

		return NULL;
	}

	group_desc = block_group >> EXT4_DESC_PER_BLOCK_BITS(sb);
	offset = block_group & (EXT4_DESC_PER_BLOCK(sb) - 1);
	if (!sbi->s_group_desc[group_desc]) {
		ext4_error(sb, "Group descriptor not loaded - "
			   "block_group = %u, group_desc = %u, desc = %u",
			   block_group, group_desc, offset);
		return NULL;
	}

	desc = (struct ext4_group_desc *)(
		(__u8 *)sbi->s_group_desc[group_desc]->b_data +
		offset * EXT4_DESC_SIZE(sb));
	if (bh)
		*bh = sbi->s_group_desc[group_desc];
	return desc;
}

/*
 * Return the block number which was discovered to be invalid, or 0 if
 * the block bitmap is valid.
 */
static ext4_fsblk_t ext4_valid_block_bitmap(struct super_block *sb,
					    struct ext4_group_desc *desc,
					    unsigned int block_group,
					    struct buffer_head *bh)
{
	ext4_grpblk_t offset;
	ext4_grpblk_t next_zero_bit;
	ext4_fsblk_t blk;
	ext4_fsblk_t group_first_block;

	if (EXT4_HAS_INCOMPAT_FEATURE(sb, EXT4_FEATURE_INCOMPAT_FLEX_BG)) {
		/* with FLEX_BG, the inode/block bitmaps and itable
		 * blocks may not be in the group at all
		 * so the bitmap validation will be skipped for those groups
		 * or it has to also read the block group where the bitmaps
		 * are located to verify they are set.
		 */
		return 0;
	}
	group_first_block = ext4_group_first_block_no(sb, block_group);

	/* check whether block bitmap block number is set */
	blk = ext4_block_bitmap(sb, desc);
	offset = blk - group_first_block;
	if (!ext4_test_bit(offset, bh->b_data))
		/* bad block bitmap */
		return blk;

	/* check whether the inode bitmap block number is set */
	blk = ext4_inode_bitmap(sb, desc);
	offset = blk - group_first_block;
	if (!ext4_test_bit(offset, bh->b_data))
		/* bad block bitmap */
		return blk;

	/* check whether the inode table block number is set */
	blk = ext4_inode_table(sb, desc);
	offset = blk - group_first_block;
	next_zero_bit = ext4_find_next_zero_bit(bh->b_data,
				offset + EXT4_SB(sb)->s_itb_per_group,
				offset);
	if (next_zero_bit < offset + EXT4_SB(sb)->s_itb_per_group)
		/* bad bitmap for inode tables */
		return blk;
	return 0;
}

void ext4_validate_block_bitmap(struct super_block *sb,
			       struct ext4_group_desc *desc,
			       unsigned int block_group,
			       struct buffer_head *bh)
{
	ext4_fsblk_t	blk;

	if (buffer_verified(bh))
		return;

	ext4_lock_group(sb, block_group);
	blk = ext4_valid_block_bitmap(sb, desc, block_group, bh);
	if (unlikely(blk != 0)) {
		ext4_unlock_group(sb, block_group);
		ext4_error(sb, "bg %u: block %llu: invalid block bitmap",
			   block_group, blk);
		return;
	}
	if (unlikely(!ext4_block_bitmap_csum_verify(sb, block_group,
			desc, bh))) {
		ext4_unlock_group(sb, block_group);
		ext4_error(sb, "bg %u: bad block bitmap checksum", block_group);
		return;
	}
	set_buffer_verified(bh);
	ext4_unlock_group(sb, block_group);
}

/**
 * ext4_read_block_bitmap_nowait()
 * @sb:			super block
 * @block_group:	given block group
 *
 * Read the bitmap for a given block_group,and validate the
 * bits for block/inode/inode tables are set in the bitmaps
 *
 * Return buffer_head on success or NULL in case of failure.
 */
struct buffer_head *
ext4_read_block_bitmap_nowait(struct super_block *sb, ext4_group_t block_group)
{
	struct ext4_group_desc *desc;
	struct buffer_head *bh;
	ext4_fsblk_t bitmap_blk;

	desc = ext4_get_group_desc(sb, block_group, NULL);
	if (!desc)
		return NULL;
	bitmap_blk = ext4_block_bitmap(sb, desc);
	bh = sb_getblk(sb, bitmap_blk);
	if (unlikely(!bh)) {
		ext4_error(sb, "Cannot get buffer for block bitmap - "
			   "block_group = %u, block_bitmap = %llu",
			   block_group, bitmap_blk);
		return NULL;
	}

	if (bitmap_uptodate(bh))
		goto verify;

	lock_buffer(bh);
	if (bitmap_uptodate(bh)) {
		unlock_buffer(bh);
		goto verify;
	}
	ext4_lock_group(sb, block_group);
	if (desc->bg_flags & cpu_to_le16(EXT4_BG_BLOCK_UNINIT)) {
		ext4_init_block_bitmap(sb, bh, block_group, desc);
		set_bitmap_uptodate(bh);
		set_buffer_uptodate(bh);
		ext4_unlock_group(sb, block_group);
		unlock_buffer(bh);
		return bh;
	}
	ext4_unlock_group(sb, block_group);
	if (buffer_uptodate(bh)) {
		/*
		 * if not uninit if bh is uptodate,
		 * bitmap is also uptodate
		 */
		set_bitmap_uptodate(bh);
		unlock_buffer(bh);
		goto verify;
	}
	/*
	 * submit the buffer_head for reading
	 */
	set_buffer_new(bh);
	trace_ext4_read_block_bitmap_load(sb, block_group);
	bh->b_end_io = ext4_end_bitmap_read;
	get_bh(bh);
	submit_bh(READ | REQ_META | REQ_PRIO, bh);
	return bh;
verify:
	ext4_validate_block_bitmap(sb, desc, block_group, bh);
	return bh;
}

/* Returns 0 on success, 1 on error */
int ext4_wait_block_bitmap(struct super_block *sb, ext4_group_t block_group,
			   struct buffer_head *bh)
{
	struct ext4_group_desc *desc;

	if (!buffer_new(bh))
		return 0;
	desc = ext4_get_group_desc(sb, block_group, NULL);
	if (!desc)
		return 1;
	wait_on_buffer(bh);
	if (!buffer_uptodate(bh)) {
		ext4_error(sb, "Cannot read block bitmap - "
			   "block_group = %u, block_bitmap = %llu",
			   block_group, (unsigned long long) bh->b_blocknr);
		return 1;
	}
	clear_buffer_new(bh);
	/* Panic or remount fs read-only if block bitmap is invalid */
	ext4_validate_block_bitmap(sb, desc, block_group, bh);
	return 0;
}

struct buffer_head *
ext4_read_block_bitmap(struct super_block *sb, ext4_group_t block_group)
{
	struct buffer_head *bh;

	bh = ext4_read_block_bitmap_nowait(sb, block_group);
	if (!bh)
		return NULL;
	if (ext4_wait_block_bitmap(sb, block_group, bh)) {
		put_bh(bh);
		return NULL;
	}
	return bh;
}

/**
 * ext4_has_free_clusters()
 * @sbi:	in-core super block structure.
 * @nclusters:	number of needed blocks
 * @flags:	flags from ext4_mb_new_blocks()
 *
 * Check if filesystem has nclusters free & available for allocation.
 * On success return 1, return 0 on failure.
 */
static int ext4_has_free_clusters(struct ext4_sb_info *sbi,
				  s64 nclusters, unsigned int flags)
{
	s64 free_clusters, dirty_clusters, rsv, resv_clusters;
	struct percpu_counter *fcc = &sbi->s_freeclusters_counter;
	struct percpu_counter *dcc = &sbi->s_dirtyclusters_counter;

	free_clusters  = percpu_counter_read_positive(fcc);
	dirty_clusters = percpu_counter_read_positive(dcc);
	resv_clusters = atomic64_read(&sbi->s_resv_clusters);
<<<<<<< HEAD

	/*
	 * r_blocks_count should always be multiple of the cluster ratio so
	 * we are safe to do a plane bit shift only.
	 */
	rsv = (ext4_r_blocks_count(sbi->s_es) >> sbi->s_cluster_bits) +
	      resv_clusters;

=======

	/*
	 * r_blocks_count should always be multiple of the cluster ratio so
	 * we are safe to do a plane bit shift only.
	 */
	rsv = (ext4_r_blocks_count(sbi->s_es) >> sbi->s_cluster_bits) +
	      resv_clusters;

>>>>>>> d0e0ac97
	if (free_clusters - (nclusters + rsv + dirty_clusters) <
					EXT4_FREECLUSTERS_WATERMARK) {
		free_clusters  = percpu_counter_sum_positive(fcc);
		dirty_clusters = percpu_counter_sum_positive(dcc);
	}
	/* Check whether we have space after accounting for current
	 * dirty clusters & root reserved clusters.
	 */
	if (free_clusters >= (rsv + nclusters + dirty_clusters))
		return 1;

	/* Hm, nope.  Are (enough) root reserved clusters available? */
	if (uid_eq(sbi->s_resuid, current_fsuid()) ||
	    (!gid_eq(sbi->s_resgid, GLOBAL_ROOT_GID) && in_group_p(sbi->s_resgid)) ||
	    capable(CAP_SYS_RESOURCE) ||
	    (flags & EXT4_MB_USE_ROOT_BLOCKS)) {

		if (free_clusters >= (nclusters + dirty_clusters +
				      resv_clusters))
			return 1;
	}
	/* No free blocks. Let's see if we can dip into reserved pool */
	if (flags & EXT4_MB_USE_RESERVED) {
		if (free_clusters >= (nclusters + dirty_clusters))
			return 1;
	}

	return 0;
}

int ext4_claim_free_clusters(struct ext4_sb_info *sbi,
			     s64 nclusters, unsigned int flags)
{
	if (ext4_has_free_clusters(sbi, nclusters, flags)) {
		percpu_counter_add(&sbi->s_dirtyclusters_counter, nclusters);
		return 0;
	} else
		return -ENOSPC;
}

/**
 * ext4_should_retry_alloc()
 * @sb:			super block
 * @retries		number of attemps has been made
 *
 * ext4_should_retry_alloc() is called when ENOSPC is returned, and if
 * it is profitable to retry the operation, this function will wait
 * for the current or committing transaction to complete, and then
 * return TRUE.
 *
 * if the total number of retries exceed three times, return FALSE.
 */
int ext4_should_retry_alloc(struct super_block *sb, int *retries)
{
	if (!ext4_has_free_clusters(EXT4_SB(sb), 1, 0) ||
	    (*retries)++ > 3 ||
	    !EXT4_SB(sb)->s_journal)
		return 0;

	jbd_debug(1, "%s: retrying operation after ENOSPC\n", sb->s_id);

	return jbd2_journal_force_commit_nested(EXT4_SB(sb)->s_journal);
}

/*
 * ext4_new_meta_blocks() -- allocate block for meta data (indexing) blocks
 *
 * @handle:             handle to this transaction
 * @inode:              file inode
 * @goal:               given target block(filesystem wide)
 * @count:		pointer to total number of clusters needed
 * @errp:               error code
 *
 * Return 1st allocated block number on success, *count stores total account
 * error stores in errp pointer
 */
ext4_fsblk_t ext4_new_meta_blocks(handle_t *handle, struct inode *inode,
				  ext4_fsblk_t goal, unsigned int flags,
				  unsigned long *count, int *errp)
{
	struct ext4_allocation_request ar;
	ext4_fsblk_t ret;

	memset(&ar, 0, sizeof(ar));
	/* Fill with neighbour allocated blocks */
	ar.inode = inode;
	ar.goal = goal;
	ar.len = count ? *count : 1;
	ar.flags = flags;

	ret = ext4_mb_new_blocks(handle, &ar, errp);
	if (count)
		*count = ar.len;
	/*
	 * Account for the allocated meta blocks.  We will never
	 * fail EDQUOT for metdata, but we do account for it.
	 */
	if (!(*errp) &&
	    ext4_test_inode_state(inode, EXT4_STATE_DELALLOC_RESERVED)) {
		spin_lock(&EXT4_I(inode)->i_block_reservation_lock);
		EXT4_I(inode)->i_allocated_meta_blocks += ar.len;
		spin_unlock(&EXT4_I(inode)->i_block_reservation_lock);
		dquot_alloc_block_nofail(inode,
				EXT4_C2B(EXT4_SB(inode->i_sb), ar.len));
	}
	return ret;
}

/**
 * ext4_count_free_clusters() -- count filesystem free clusters
 * @sb:		superblock
 *
 * Adds up the number of free clusters from each block group.
 */
ext4_fsblk_t ext4_count_free_clusters(struct super_block *sb)
{
	ext4_fsblk_t desc_count;
	struct ext4_group_desc *gdp;
	ext4_group_t i;
	ext4_group_t ngroups = ext4_get_groups_count(sb);
#ifdef EXT4FS_DEBUG
	struct ext4_super_block *es;
	ext4_fsblk_t bitmap_count;
	unsigned int x;
	struct buffer_head *bitmap_bh = NULL;

	es = EXT4_SB(sb)->s_es;
	desc_count = 0;
	bitmap_count = 0;
	gdp = NULL;

	for (i = 0; i < ngroups; i++) {
		gdp = ext4_get_group_desc(sb, i, NULL);
		if (!gdp)
			continue;
		desc_count += ext4_free_group_clusters(sb, gdp);
		brelse(bitmap_bh);
		bitmap_bh = ext4_read_block_bitmap(sb, i);
		if (bitmap_bh == NULL)
			continue;

		x = ext4_count_free(bitmap_bh->b_data,
				    EXT4_BLOCKS_PER_GROUP(sb) / 8);
		printk(KERN_DEBUG "group %u: stored = %d, counted = %u\n",
			i, ext4_free_group_clusters(sb, gdp), x);
		bitmap_count += x;
	}
	brelse(bitmap_bh);
	printk(KERN_DEBUG "ext4_count_free_clusters: stored = %llu"
	       ", computed = %llu, %llu\n",
	       EXT4_NUM_B2C(EXT4_SB(sb), ext4_free_blocks_count(es)),
	       desc_count, bitmap_count);
	return bitmap_count;
#else
	desc_count = 0;
	for (i = 0; i < ngroups; i++) {
		gdp = ext4_get_group_desc(sb, i, NULL);
		if (!gdp)
			continue;
		desc_count += ext4_free_group_clusters(sb, gdp);
	}

	return desc_count;
#endif
}

static inline int test_root(ext4_group_t a, int b)
{
	while (1) {
		if (a < b)
			return 0;
		if (a == b)
			return 1;
		if ((a % b) != 0)
			return 0;
		a = a / b;
	}
}

static int ext4_group_sparse(ext4_group_t group)
{
	if (group <= 1)
		return 1;
	if (!(group & 1))
		return 0;
	return (test_root(group, 7) || test_root(group, 5) ||
		test_root(group, 3));
}

/**
 *	ext4_bg_has_super - number of blocks used by the superblock in group
 *	@sb: superblock for filesystem
 *	@group: group number to check
 *
 *	Return the number of blocks used by the superblock (primary or backup)
 *	in this group.  Currently this will be only 0 or 1.
 */
int ext4_bg_has_super(struct super_block *sb, ext4_group_t group)
{
	if (EXT4_HAS_RO_COMPAT_FEATURE(sb,
				EXT4_FEATURE_RO_COMPAT_SPARSE_SUPER) &&
			!ext4_group_sparse(group))
		return 0;
	return 1;
}

static unsigned long ext4_bg_num_gdb_meta(struct super_block *sb,
					ext4_group_t group)
{
	unsigned long metagroup = group / EXT4_DESC_PER_BLOCK(sb);
	ext4_group_t first = metagroup * EXT4_DESC_PER_BLOCK(sb);
	ext4_group_t last = first + EXT4_DESC_PER_BLOCK(sb) - 1;

	if (group == first || group == first + 1 || group == last)
		return 1;
	return 0;
}

static unsigned long ext4_bg_num_gdb_nometa(struct super_block *sb,
					ext4_group_t group)
{
	if (!ext4_bg_has_super(sb, group))
		return 0;

	if (EXT4_HAS_INCOMPAT_FEATURE(sb,EXT4_FEATURE_INCOMPAT_META_BG))
		return le32_to_cpu(EXT4_SB(sb)->s_es->s_first_meta_bg);
	else
		return EXT4_SB(sb)->s_gdb_count;
}

/**
 *	ext4_bg_num_gdb - number of blocks used by the group table in group
 *	@sb: superblock for filesystem
 *	@group: group number to check
 *
 *	Return the number of blocks used by the group descriptor table
 *	(primary or backup) in this group.  In the future there may be a
 *	different number of descriptor blocks in each group.
 */
unsigned long ext4_bg_num_gdb(struct super_block *sb, ext4_group_t group)
{
	unsigned long first_meta_bg =
			le32_to_cpu(EXT4_SB(sb)->s_es->s_first_meta_bg);
	unsigned long metagroup = group / EXT4_DESC_PER_BLOCK(sb);

	if (!EXT4_HAS_INCOMPAT_FEATURE(sb,EXT4_FEATURE_INCOMPAT_META_BG) ||
			metagroup < first_meta_bg)
		return ext4_bg_num_gdb_nometa(sb, group);

	return ext4_bg_num_gdb_meta(sb,group);

}

/*
 * This function returns the number of file system metadata clusters at
 * the beginning of a block group, including the reserved gdt blocks.
 */
static unsigned ext4_num_base_meta_clusters(struct super_block *sb,
				     ext4_group_t block_group)
{
	struct ext4_sb_info *sbi = EXT4_SB(sb);
	unsigned num;

	/* Check for superblock and gdt backups in this group */
	num = ext4_bg_has_super(sb, block_group);

	if (!EXT4_HAS_INCOMPAT_FEATURE(sb, EXT4_FEATURE_INCOMPAT_META_BG) ||
	    block_group < le32_to_cpu(sbi->s_es->s_first_meta_bg) *
			  sbi->s_desc_per_block) {
		if (num) {
			num += ext4_bg_num_gdb(sb, block_group);
			num += le16_to_cpu(sbi->s_es->s_reserved_gdt_blocks);
		}
	} else { /* For META_BG_BLOCK_GROUPS */
		num += ext4_bg_num_gdb(sb, block_group);
	}
	return EXT4_NUM_B2C(sbi, num);
}
/**
 *	ext4_inode_to_goal_block - return a hint for block allocation
 *	@inode: inode for block allocation
 *
 *	Return the ideal location to start allocating blocks for a
 *	newly created inode.
 */
ext4_fsblk_t ext4_inode_to_goal_block(struct inode *inode)
{
	struct ext4_inode_info *ei = EXT4_I(inode);
	ext4_group_t block_group;
	ext4_grpblk_t colour;
	int flex_size = ext4_flex_bg_size(EXT4_SB(inode->i_sb));
	ext4_fsblk_t bg_start;
	ext4_fsblk_t last_block;

	block_group = ei->i_block_group;
	if (flex_size >= EXT4_FLEX_SIZE_DIR_ALLOC_SCHEME) {
		/*
		 * If there are at least EXT4_FLEX_SIZE_DIR_ALLOC_SCHEME
		 * block groups per flexgroup, reserve the first block
		 * group for directories and special files.  Regular
		 * files will start at the second block group.  This
		 * tends to speed up directory access and improves
		 * fsck times.
		 */
		block_group &= ~(flex_size-1);
		if (S_ISREG(inode->i_mode))
			block_group++;
	}
	bg_start = ext4_group_first_block_no(inode->i_sb, block_group);
	last_block = ext4_blocks_count(EXT4_SB(inode->i_sb)->s_es) - 1;

	/*
	 * If we are doing delayed allocation, we don't need take
	 * colour into account.
	 */
	if (test_opt(inode->i_sb, DELALLOC))
		return bg_start;

	if (bg_start + EXT4_BLOCKS_PER_GROUP(inode->i_sb) <= last_block)
		colour = (current->pid % 16) *
			(EXT4_BLOCKS_PER_GROUP(inode->i_sb) / 16);
	else
		colour = (current->pid % 16) * ((last_block - bg_start) / 16);
	return bg_start + colour;
}
<|MERGE_RESOLUTION|>--- conflicted
+++ resolved
@@ -506,7 +506,6 @@
 	free_clusters  = percpu_counter_read_positive(fcc);
 	dirty_clusters = percpu_counter_read_positive(dcc);
 	resv_clusters = atomic64_read(&sbi->s_resv_clusters);
-<<<<<<< HEAD
 
 	/*
 	 * r_blocks_count should always be multiple of the cluster ratio so
@@ -515,16 +514,6 @@
 	rsv = (ext4_r_blocks_count(sbi->s_es) >> sbi->s_cluster_bits) +
 	      resv_clusters;
 
-=======
-
-	/*
-	 * r_blocks_count should always be multiple of the cluster ratio so
-	 * we are safe to do a plane bit shift only.
-	 */
-	rsv = (ext4_r_blocks_count(sbi->s_es) >> sbi->s_cluster_bits) +
-	      resv_clusters;
-
->>>>>>> d0e0ac97
 	if (free_clusters - (nclusters + rsv + dirty_clusters) <
 					EXT4_FREECLUSTERS_WATERMARK) {
 		free_clusters  = percpu_counter_sum_positive(fcc);
