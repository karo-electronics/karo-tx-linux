--- conflicted
+++ resolved
@@ -419,11 +419,7 @@
 			" (sig = 0x%08x)\n", prz->buffer->sig);
 	}
 
-<<<<<<< HEAD
-	prz->buffer->sig = PERSISTENT_RAM_SIG;
-=======
 	prz->buffer->sig = sig;
->>>>>>> d9875690
 	persistent_ram_zap(prz);
 
 	return 0;
@@ -464,57 +460,8 @@
 	if (ret)
 		goto err;
 
-<<<<<<< HEAD
-	persistent_ram_post_init(prz, ecc);
-
-	return prz;
-err:
-	kfree(prz);
-	return ERR_PTR(ret);
-}
-
-#ifndef MODULE
-static int __init persistent_ram_buffer_init(const char *name,
-		struct persistent_ram_zone *prz)
-{
-	int i;
-	struct persistent_ram *ram;
-	struct persistent_ram_descriptor *desc;
-	phys_addr_t start;
-
-	list_for_each_entry(ram, &persistent_ram_list, node) {
-		start = ram->start;
-		for (i = 0; i < ram->num_descs; i++) {
-			desc = &ram->descs[i];
-			if (!strcmp(desc->name, name))
-				return persistent_ram_buffer_map(start,
-						desc->size, prz);
-			start += desc->size;
-		}
-	}
-
-	return -EINVAL;
-}
-
-static  __init
-struct persistent_ram_zone *__persistent_ram_init(struct device *dev, bool ecc)
-{
-	struct persistent_ram_zone *prz;
-	int ret = -ENOMEM;
-
-	prz = kzalloc(sizeof(struct persistent_ram_zone), GFP_KERNEL);
-	if (!prz) {
-		pr_err("persistent_ram: failed to allocate persistent ram zone\n");
-		goto err;
-	}
-
-	ret = persistent_ram_buffer_init(dev_name(dev), prz);
-	if (ret) {
-		pr_err("persistent_ram: failed to initialize buffer\n");
-=======
 	ret = persistent_ram_post_init(prz, sig, ecc_size);
 	if (ret)
->>>>>>> d9875690
 		goto err;
 
 	return prz;
