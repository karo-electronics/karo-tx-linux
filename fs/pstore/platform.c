/*
 * Persistent Storage - platform driver interface parts.
 *
 * Copyright (C) 2007-2008 Google, Inc.
 * Copyright (C) 2010 Intel Corporation <tony.luck@intel.com>
 *
 *  This program is free software; you can redistribute it and/or modify
 *  it under the terms of the GNU General Public License version 2 as
 *  published by the Free Software Foundation.
 *
 *  This program is distributed in the hope that it will be useful,
 *  but WITHOUT ANY WARRANTY; without even the implied warranty of
 *  MERCHANTABILITY or FITNESS FOR A PARTICULAR PURPOSE.  See the
 *  GNU General Public License for more details.
 *
 *  You should have received a copy of the GNU General Public License
 *  along with this program; if not, write to the Free Software
 *  Foundation, Inc., 59 Temple Place, Suite 330, Boston, MA  02111-1307  USA
 */

#include <linux/atomic.h>
#include <linux/types.h>
#include <linux/errno.h>
#include <linux/init.h>
#include <linux/kmsg_dump.h>
#include <linux/console.h>
#include <linux/module.h>
#include <linux/pstore.h>
#include <linux/string.h>
#include <linux/timer.h>
#include <linux/slab.h>
#include <linux/uaccess.h>
#include <linux/hardirq.h>
#include <linux/jiffies.h>
#include <linux/workqueue.h>

#include "internal.h"

/*
 * We defer making "oops" entries appear in pstore - see
 * whether the system is actually still running well enough
 * to let someone see the entry
 */
static int pstore_update_ms = -1;
module_param_named(update_ms, pstore_update_ms, int, 0600);
MODULE_PARM_DESC(update_ms, "milliseconds before pstore updates its content "
		 "(default is -1, which means runtime updates are disabled; "
		 "enabling this option is not safe, it may lead to further "
		 "corruption on Oopses)");

static int pstore_new_entry;

static void pstore_timefunc(unsigned long);
static DEFINE_TIMER(pstore_timer, pstore_timefunc, 0, 0);

static void pstore_dowork(struct work_struct *);
static DECLARE_WORK(pstore_work, pstore_dowork);

/*
 * pstore_lock just protects "psinfo" during
 * calls to pstore_register()
 */
static DEFINE_SPINLOCK(pstore_lock);
struct pstore_info *psinfo;

static char *backend;

/* How much of the console log to snapshot */
static unsigned long kmsg_bytes = 10240;

void pstore_set_kmsg_bytes(int bytes)
{
	kmsg_bytes = bytes;
}

/* Tag each group of saved records with a sequence number */
static int	oopscount;

static const char *get_reason_str(enum kmsg_dump_reason reason)
{
	switch (reason) {
	case KMSG_DUMP_PANIC:
		return "Panic";
	case KMSG_DUMP_OOPS:
		return "Oops";
	case KMSG_DUMP_EMERG:
		return "Emergency";
	case KMSG_DUMP_RESTART:
		return "Restart";
	case KMSG_DUMP_HALT:
		return "Halt";
	case KMSG_DUMP_POWEROFF:
		return "Poweroff";
	default:
		return "Unknown";
	}
}

/*
 * callback from kmsg_dump. (s2,l2) has the most recently
 * written bytes, older bytes are in (s1,l1). Save as much
 * as we can from the end of the buffer.
 */
static void pstore_dump(struct kmsg_dumper *dumper,
			enum kmsg_dump_reason reason)
{
	unsigned long	total = 0;
	const char	*why;
	u64		id;
	unsigned int	part = 1;
	unsigned long	flags = 0;
	int		is_locked = 0;
	int		ret;

	why = get_reason_str(reason);

	if (in_nmi()) {
		is_locked = spin_trylock(&psinfo->buf_lock);
		if (!is_locked)
			pr_err("pstore dump routine blocked in NMI, may corrupt error record\n");
	} else
		spin_lock_irqsave(&psinfo->buf_lock, flags);
	oopscount++;
	while (total < kmsg_bytes) {
		char *dst;
		unsigned long size;
		int hsize;
		size_t len;

		dst = psinfo->buf;
		hsize = sprintf(dst, "%s#%d Part%d\n", why, oopscount, part);
		size = psinfo->bufsize - hsize;
		dst += hsize;

		if (!kmsg_dump_get_buffer(dumper, true, dst, size, &len))
			break;

		ret = psinfo->write(PSTORE_TYPE_DMESG, reason, &id, part,
				    oopscount, hsize + len, psinfo);
		if (ret == 0 && reason == KMSG_DUMP_OOPS && pstore_is_mounted())
			pstore_new_entry = 1;

		total += hsize + len;
		part++;
	}
	if (in_nmi()) {
		if (is_locked)
			spin_unlock(&psinfo->buf_lock);
	} else
		spin_unlock_irqrestore(&psinfo->buf_lock, flags);
}

static struct kmsg_dumper pstore_dumper = {
	.dump = pstore_dump,
};

#ifdef CONFIG_PSTORE_CONSOLE
static void pstore_console_write(struct console *con, const char *s, unsigned c)
{
	const char *e = s + c;

	while (s < e) {
		unsigned long flags;
		u64 id;

		if (c > psinfo->bufsize)
			c = psinfo->bufsize;

		if (oops_in_progress) {
			if (!spin_trylock_irqsave(&psinfo->buf_lock, flags))
				break;
		} else {
			spin_lock_irqsave(&psinfo->buf_lock, flags);
		}
		memcpy(psinfo->buf, s, c);
<<<<<<< HEAD
		psinfo->write(PSTORE_TYPE_CONSOLE, 0, &id, 0, c, psinfo);
=======
		psinfo->write(PSTORE_TYPE_CONSOLE, 0, &id, 0, 0, c, psinfo);
>>>>>>> 9931faca
		spin_unlock_irqrestore(&psinfo->buf_lock, flags);
		s += c;
		c = e - s;
	}
}

static struct console pstore_console = {
	.name	= "pstore",
	.write	= pstore_console_write,
	.flags	= CON_PRINTBUFFER | CON_ENABLED | CON_ANYTIME,
	.index	= -1,
};

static void pstore_register_console(void)
{
	register_console(&pstore_console);
}
#else
static void pstore_register_console(void) {}
#endif

static int pstore_write_compat(enum pstore_type_id type,
			       enum kmsg_dump_reason reason,
			       u64 *id, unsigned int part, int count,
			       size_t size, struct pstore_info *psi)
{
	return psi->write_buf(type, reason, id, part, psinfo->buf, size, psi);
}

/*
 * platform specific persistent storage driver registers with
 * us here. If pstore is already mounted, call the platform
 * read function right away to populate the file system. If not
 * then the pstore mount code will call us later to fill out
 * the file system.
 *
 * Register with kmsg_dump to save last part of console log on panic.
 */
int pstore_register(struct pstore_info *psi)
{
	struct module *owner = psi->owner;

	spin_lock(&pstore_lock);
	if (psinfo) {
		spin_unlock(&pstore_lock);
		return -EBUSY;
	}

	if (backend && strcmp(backend, psi->name)) {
		spin_unlock(&pstore_lock);
		return -EINVAL;
	}

	if (!psi->write)
		psi->write = pstore_write_compat;
	psinfo = psi;
	mutex_init(&psinfo->read_mutex);
	spin_unlock(&pstore_lock);

	if (owner && !try_module_get(owner)) {
		psinfo = NULL;
		return -EINVAL;
	}

	if (pstore_is_mounted())
		pstore_get_records(0);

	kmsg_dump_register(&pstore_dumper);
	pstore_register_console();
	pstore_register_ftrace();

	if (pstore_update_ms >= 0) {
		pstore_timer.expires = jiffies +
			msecs_to_jiffies(pstore_update_ms);
		add_timer(&pstore_timer);
	}

	return 0;
}
EXPORT_SYMBOL_GPL(pstore_register);

/*
 * Read all the records from the persistent store. Create
 * files in our filesystem.  Don't warn about -EEXIST errors
 * when we are re-scanning the backing store looking to add new
 * error records.
 */
void pstore_get_records(int quiet)
{
	struct pstore_info *psi = psinfo;
	char			*buf = NULL;
	ssize_t			size;
	u64			id;
	int			count;
	enum pstore_type_id	type;
	struct timespec		time;
	int			failed = 0, rc;

	if (!psi)
		return;

	mutex_lock(&psi->read_mutex);
	if (psi->open && psi->open(psi))
		goto out;

	while ((size = psi->read(&id, &type, &count, &time, &buf, psi)) > 0) {
		rc = pstore_mkfile(type, psi->name, id, count, buf,
				  (size_t)size, time, psi);
		kfree(buf);
		buf = NULL;
		if (rc && (rc != -EEXIST || !quiet))
			failed++;
	}
	if (psi->close)
		psi->close(psi);
out:
	mutex_unlock(&psi->read_mutex);

	if (failed)
		printk(KERN_WARNING "pstore: failed to load %d record(s) from '%s'\n",
		       failed, psi->name);
}

static void pstore_dowork(struct work_struct *work)
{
	pstore_get_records(1);
}

static void pstore_timefunc(unsigned long dummy)
{
	if (pstore_new_entry) {
		pstore_new_entry = 0;
		schedule_work(&pstore_work);
	}

	mod_timer(&pstore_timer, jiffies + msecs_to_jiffies(pstore_update_ms));
}

module_param(backend, charp, 0444);
MODULE_PARM_DESC(backend, "Pstore backend to use");<|MERGE_RESOLUTION|>--- conflicted
+++ resolved
@@ -173,11 +173,7 @@
 			spin_lock_irqsave(&psinfo->buf_lock, flags);
 		}
 		memcpy(psinfo->buf, s, c);
-<<<<<<< HEAD
-		psinfo->write(PSTORE_TYPE_CONSOLE, 0, &id, 0, c, psinfo);
-=======
 		psinfo->write(PSTORE_TYPE_CONSOLE, 0, &id, 0, 0, c, psinfo);
->>>>>>> 9931faca
 		spin_unlock_irqrestore(&psinfo->buf_lock, flags);
 		s += c;
 		c = e - s;
