--- conflicted
+++ resolved
@@ -198,144 +198,4 @@
 		 inode, old, v9inode->fscache);
 
 	mutex_unlock(&v9inode->fscache_lock);
-<<<<<<< HEAD
-}
-
-int __v9fs_fscache_release_page(struct page *page, gfp_t gfp)
-{
-	struct inode *inode = page->mapping->host;
-	struct v9fs_inode *v9inode = V9FS_I(inode);
-
-	BUG_ON(!v9inode->fscache);
-
-	return fscache_maybe_release_page(v9inode->fscache, page, gfp);
-}
-
-void __v9fs_fscache_invalidate_page(struct page *page)
-{
-	struct inode *inode = page->mapping->host;
-	struct v9fs_inode *v9inode = V9FS_I(inode);
-
-	BUG_ON(!v9inode->fscache);
-
-	if (PageFsCache(page)) {
-		fscache_wait_on_page_write(v9inode->fscache, page);
-		BUG_ON(!PageLocked(page));
-		fscache_uncache_page(v9inode->fscache, page);
-	}
-}
-
-static void v9fs_vfs_readpage_complete(struct page *page, void *data,
-				       int error)
-{
-	if (!error)
-		SetPageUptodate(page);
-
-	unlock_page(page);
-}
-
-/*
- * __v9fs_readpage_from_fscache - read a page from cache
- *
- * Returns 0 if the pages are in cache and a BIO is submitted,
- * 1 if the pages are not in cache and -error otherwise.
- */
-
-int __v9fs_readpage_from_fscache(struct inode *inode, struct page *page)
-{
-	int ret;
-	const struct v9fs_inode *v9inode = V9FS_I(inode);
-
-	p9_debug(P9_DEBUG_FSC, "inode %p page %p\n", inode, page);
-	if (!v9inode->fscache)
-		return -ENOBUFS;
-
-	ret = fscache_read_or_alloc_page(v9inode->fscache,
-					 page,
-					 v9fs_vfs_readpage_complete,
-					 NULL,
-					 GFP_KERNEL);
-	switch (ret) {
-	case -ENOBUFS:
-	case -ENODATA:
-		p9_debug(P9_DEBUG_FSC, "page/inode not in cache %d\n", ret);
-		return 1;
-	case 0:
-		p9_debug(P9_DEBUG_FSC, "BIO submitted\n");
-		return ret;
-	default:
-		p9_debug(P9_DEBUG_FSC, "ret %d\n", ret);
-		return ret;
-	}
-}
-
-/*
- * __v9fs_readpages_from_fscache - read multiple pages from cache
- *
- * Returns 0 if the pages are in cache and a BIO is submitted,
- * 1 if the pages are not in cache and -error otherwise.
- */
-
-int __v9fs_readpages_from_fscache(struct inode *inode,
-				  struct address_space *mapping,
-				  struct list_head *pages,
-				  unsigned *nr_pages)
-{
-	int ret;
-	const struct v9fs_inode *v9inode = V9FS_I(inode);
-
-	p9_debug(P9_DEBUG_FSC, "inode %p pages %u\n", inode, *nr_pages);
-	if (!v9inode->fscache)
-		return -ENOBUFS;
-
-	ret = fscache_read_or_alloc_pages(v9inode->fscache,
-					  mapping, pages, nr_pages,
-					  v9fs_vfs_readpage_complete,
-					  NULL,
-					  mapping_gfp_mask(mapping));
-	switch (ret) {
-	case -ENOBUFS:
-	case -ENODATA:
-		p9_debug(P9_DEBUG_FSC, "pages/inodes not in cache %d\n", ret);
-		return 1;
-	case 0:
-		BUG_ON(!list_empty(pages));
-		BUG_ON(*nr_pages != 0);
-		p9_debug(P9_DEBUG_FSC, "BIO submitted\n");
-		return ret;
-	default:
-		p9_debug(P9_DEBUG_FSC, "ret %d\n", ret);
-		return ret;
-	}
-}
-
-/*
- * __v9fs_readpage_to_fscache - write a page to the cache
- *
- */
-
-void __v9fs_readpage_to_fscache(struct inode *inode, struct page *page)
-{
-	int ret;
-	const struct v9fs_inode *v9inode = V9FS_I(inode);
-
-	p9_debug(P9_DEBUG_FSC, "inode %p page %p\n", inode, page);
-	ret = fscache_write_page(v9inode->fscache, page,
-				 i_size_read(&v9inode->vfs_inode), GFP_KERNEL);
-	p9_debug(P9_DEBUG_FSC, "ret =  %d\n", ret);
-	if (ret != 0)
-		v9fs_uncache_page(inode, page);
-}
-
-/*
- * wait for a page to complete writing to the cache
- */
-void __v9fs_fscache_wait_on_page_write(struct inode *inode, struct page *page)
-{
-	const struct v9fs_inode *v9inode = V9FS_I(inode);
-	p9_debug(P9_DEBUG_FSC, "inode %p page %p\n", inode, page);
-	if (PageFsCache(page))
-		fscache_wait_on_page_write(v9inode->fscache, page);
-=======
->>>>>>> df0cc57e
 }