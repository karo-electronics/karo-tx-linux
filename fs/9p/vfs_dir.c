--- conflicted
+++ resolved
@@ -122,11 +122,7 @@
 
 	buflen = fid->clnt->msize - P9_IOHDRSZ;
 
-<<<<<<< HEAD
-	rdir = v9fs_alloc_rdir_buf(filp, buflen);
-=======
 	rdir = v9fs_alloc_rdir_buf(file, buflen);
->>>>>>> d0e0ac97
 	if (!rdir)
 		return -ENOMEM;
 
@@ -157,12 +153,6 @@
 			if (over)
 				return 0;
 
-<<<<<<< HEAD
-			if (over)
-				return 0;
-
-=======
->>>>>>> d0e0ac97
 			rdir->head += reclen;
 			ctx->pos += reclen;
 		}
@@ -188,11 +178,7 @@
 
 	buflen = fid->clnt->msize - P9_READDIRHDRSZ;
 
-<<<<<<< HEAD
-	rdir = v9fs_alloc_rdir_buf(filp, buflen);
-=======
 	rdir = v9fs_alloc_rdir_buf(file, buflen);
->>>>>>> d0e0ac97
 	if (!rdir)
 		return -ENOMEM;
 
@@ -217,26 +203,10 @@
 				return -EIO;
 			}
 
-<<<<<<< HEAD
-			/* d_off in dirent structure tracks the offset into
-			 * the next dirent in the dir. However, filldir()
-			 * expects offset into the current dirent. Hence
-			 * while calling filldir send the offset from the
-			 * previous dirent structure.
-			 */
-			over = filldir(dirent, curdirent.d_name,
-					strlen(curdirent.d_name),
-					oldoffset, v9fs_qid2ino(&curdirent.qid),
-					curdirent.d_type);
-			oldoffset = curdirent.d_off;
-
-			if (over)
-=======
 			if (!dir_emit(ctx, curdirent.d_name,
 				      strlen(curdirent.d_name),
 				      v9fs_qid2ino(&curdirent.qid),
 				      curdirent.d_type))
->>>>>>> d0e0ac97
 				return 0;
 
 			ctx->pos = curdirent.d_off;
