/*
 * JFFS2 -- Journalling Flash File System, Version 2.
 *
 * Copyright © 2001-2007 Red Hat, Inc.
 * Copyright © 2004-2010 David Woodhouse <dwmw2@infradead.org>
 *
 * Created by David Woodhouse <dwmw2@infradead.org>
 *
 * For licensing information, see the file 'LICENCE' in this directory.
 *
 */

#define pr_fmt(fmt) KBUILD_MODNAME ": " fmt

#include <linux/kernel.h>
#include <linux/mtd/mtd.h>
#include <linux/slab.h>
#include <linux/pagemap.h>
#include <linux/crc32.h>
#include <linux/compiler.h>
#include <linux/stat.h>
#include "nodelist.h"
#include "compr.h"

static int jffs2_garbage_collect_pristine(struct jffs2_sb_info *c,
					  struct jffs2_inode_cache *ic,
					  struct jffs2_raw_node_ref *raw);
static int jffs2_garbage_collect_metadata(struct jffs2_sb_info *c, struct jffs2_eraseblock *jeb,
					struct jffs2_inode_info *f, struct jffs2_full_dnode *fd);
static int jffs2_garbage_collect_dirent(struct jffs2_sb_info *c, struct jffs2_eraseblock *jeb,
					struct jffs2_inode_info *f, struct jffs2_full_dirent *fd);
static int jffs2_garbage_collect_deletion_dirent(struct jffs2_sb_info *c, struct jffs2_eraseblock *jeb,
					struct jffs2_inode_info *f, struct jffs2_full_dirent *fd);
static int jffs2_garbage_collect_hole(struct jffs2_sb_info *c, struct jffs2_eraseblock *jeb,
				      struct jffs2_inode_info *f, struct jffs2_full_dnode *fn,
				      uint32_t start, uint32_t end);
static int jffs2_garbage_collect_dnode(struct jffs2_sb_info *c, struct jffs2_eraseblock *jeb,
				       struct jffs2_inode_info *f, struct jffs2_full_dnode *fn,
				       uint32_t start, uint32_t end);
static int jffs2_garbage_collect_live(struct jffs2_sb_info *c,  struct jffs2_eraseblock *jeb,
			       struct jffs2_raw_node_ref *raw, struct jffs2_inode_info *f);

/* Called with erase_completion_lock held */
static struct jffs2_eraseblock *jffs2_find_gc_block(struct jffs2_sb_info *c)
{
	struct jffs2_eraseblock *ret;
	struct list_head *nextlist = NULL;
	int n = jiffies % 128;

	/* Pick an eraseblock to garbage collect next. This is where we'll
	   put the clever wear-levelling algorithms. Eventually.  */
	/* We possibly want to favour the dirtier blocks more when the
	   number of free blocks is low. */
again:
	if (!list_empty(&c->bad_used_list) && c->nr_free_blocks > c->resv_blocks_gcbad) {
		jffs2_dbg(1, "Picking block from bad_used_list to GC next\n");
		nextlist = &c->bad_used_list;
	} else if (n < 50 && !list_empty(&c->erasable_list)) {
		/* Note that most of them will have gone directly to be erased.
		   So don't favour the erasable_list _too_ much. */
		jffs2_dbg(1, "Picking block from erasable_list to GC next\n");
		nextlist = &c->erasable_list;
	} else if (n < 110 && !list_empty(&c->very_dirty_list)) {
		/* Most of the time, pick one off the very_dirty list */
		jffs2_dbg(1, "Picking block from very_dirty_list to GC next\n");
		nextlist = &c->very_dirty_list;
	} else if (n < 126 && !list_empty(&c->dirty_list)) {
		jffs2_dbg(1, "Picking block from dirty_list to GC next\n");
		nextlist = &c->dirty_list;
	} else if (!list_empty(&c->clean_list)) {
		jffs2_dbg(1, "Picking block from clean_list to GC next\n");
		nextlist = &c->clean_list;
	} else if (!list_empty(&c->dirty_list)) {
		jffs2_dbg(1, "Picking block from dirty_list to GC next (clean_list was empty)\n");

		nextlist = &c->dirty_list;
	} else if (!list_empty(&c->very_dirty_list)) {
		jffs2_dbg(1, "Picking block from very_dirty_list to GC next (clean_list and dirty_list were empty)\n");
		nextlist = &c->very_dirty_list;
	} else if (!list_empty(&c->erasable_list)) {
		jffs2_dbg(1, "Picking block from erasable_list to GC next (clean_list and {very_,}dirty_list were empty)\n");

		nextlist = &c->erasable_list;
	} else if (!list_empty(&c->erasable_pending_wbuf_list)) {
		/* There are blocks are wating for the wbuf sync */
		jffs2_dbg(1, "Synching wbuf in order to reuse erasable_pending_wbuf_list blocks\n");
		spin_unlock(&c->erase_completion_lock);
		jffs2_flush_wbuf_pad(c);
		spin_lock(&c->erase_completion_lock);
		goto again;
	} else {
		/* Eep. All were empty */
		jffs2_dbg(1, "No clean, dirty _or_ erasable blocks to GC from! Where are they all?\n");
		return NULL;
	}

	ret = list_entry(nextlist->next, struct jffs2_eraseblock, list);
	list_del(&ret->list);
	c->gcblock = ret;
	ret->gc_node = ret->first_node;
	if (!ret->gc_node) {
		pr_warn("Eep. ret->gc_node for block at 0x%08x is NULL\n",
			ret->offset);
		BUG();
	}

	/* Have we accidentally picked a clean block with wasted space ? */
	if (ret->wasted_size) {
		jffs2_dbg(1, "Converting wasted_size %08x to dirty_size\n",
			  ret->wasted_size);
		ret->dirty_size += ret->wasted_size;
		c->wasted_size -= ret->wasted_size;
		c->dirty_size += ret->wasted_size;
		ret->wasted_size = 0;
	}

	return ret;
}

/* jffs2_garbage_collect_pass
 * Make a single attempt to progress GC. Move one node, and possibly
 * start erasing one eraseblock.
 */
int jffs2_garbage_collect_pass(struct jffs2_sb_info *c)
{
	struct jffs2_inode_info *f;
	struct jffs2_inode_cache *ic;
	struct jffs2_eraseblock *jeb;
	struct jffs2_raw_node_ref *raw;
	uint32_t gcblock_dirty;
	int ret = 0, inum, nlink;
	int xattr = 0;

	if (mutex_lock_interruptible(&c->alloc_sem))
		return -EINTR;

	for (;;) {
		spin_lock(&c->erase_completion_lock);
		if (!c->unchecked_size)
			break;

		/* We can't start doing GC yet. We haven't finished checking
		   the node CRCs etc. Do it now. */

		/* checked_ino is protected by the alloc_sem */
		if (c->checked_ino > c->highest_ino && xattr) {
			pr_crit("Checked all inodes but still 0x%x bytes of unchecked space?\n",
				c->unchecked_size);
			jffs2_dbg_dump_block_lists_nolock(c);
			spin_unlock(&c->erase_completion_lock);
			mutex_unlock(&c->alloc_sem);
			return -ENOSPC;
		}

		spin_unlock(&c->erase_completion_lock);

		if (!xattr)
			xattr = jffs2_verify_xattr(c);

		spin_lock(&c->inocache_lock);

		ic = jffs2_get_ino_cache(c, c->checked_ino++);

		if (!ic) {
			spin_unlock(&c->inocache_lock);
			continue;
		}

		if (!ic->pino_nlink) {
			jffs2_dbg(1, "Skipping check of ino #%d with nlink/pino zero\n",
				  ic->ino);
			spin_unlock(&c->inocache_lock);
			jffs2_xattr_delete_inode(c, ic);
			continue;
		}
		switch(ic->state) {
		case INO_STATE_CHECKEDABSENT:
		case INO_STATE_PRESENT:
			jffs2_dbg(1, "Skipping ino #%u already checked\n",
				  ic->ino);
			spin_unlock(&c->inocache_lock);
			continue;

		case INO_STATE_GC:
		case INO_STATE_CHECKING:
			pr_warn("Inode #%u is in state %d during CRC check phase!\n",
				ic->ino, ic->state);
			spin_unlock(&c->inocache_lock);
			BUG();

		case INO_STATE_READING:
			/* We need to wait for it to finish, lest we move on
			   and trigger the BUG() above while we haven't yet
			   finished checking all its nodes */
			jffs2_dbg(1, "Waiting for ino #%u to finish reading\n",
				  ic->ino);
			/* We need to come back again for the _same_ inode. We've
			 made no progress in this case, but that should be OK */
			c->checked_ino--;

			mutex_unlock(&c->alloc_sem);
			sleep_on_spinunlock(&c->inocache_wq, &c->inocache_lock);
			return 0;

		default:
			BUG();

		case INO_STATE_UNCHECKED:
			;
		}
		ic->state = INO_STATE_CHECKING;
		spin_unlock(&c->inocache_lock);

		jffs2_dbg(1, "%s(): triggering inode scan of ino#%u\n",
			  __func__, ic->ino);

		ret = jffs2_do_crccheck_inode(c, ic);
		if (ret)
			pr_warn("Returned error for crccheck of ino #%u. Expect badness...\n",
				ic->ino);

		jffs2_set_inocache_state(c, ic, INO_STATE_CHECKEDABSENT);
		mutex_unlock(&c->alloc_sem);
		return ret;
	}

	/* If there are any blocks which need erasing, erase them now */
	if (!list_empty(&c->erase_complete_list) ||
	    !list_empty(&c->erase_pending_list)) {
		spin_unlock(&c->erase_completion_lock);
		mutex_unlock(&c->alloc_sem);
		jffs2_dbg(1, "%s(): erasing pending blocks\n", __func__);
		if (jffs2_erase_pending_blocks(c, 1))
			return 0;

		jffs2_dbg(1, "No progress from erasing block; doing GC anyway\n");
<<<<<<< HEAD
		spin_lock(&c->erase_completion_lock);
=======
>>>>>>> 711e1bfb
		mutex_lock(&c->alloc_sem);
		spin_lock(&c->erase_completion_lock);
	}

	/* First, work out which block we're garbage-collecting */
	jeb = c->gcblock;

	if (!jeb)
		jeb = jffs2_find_gc_block(c);

	if (!jeb) {
		/* Couldn't find a free block. But maybe we can just erase one and make 'progress'? */
		if (c->nr_erasing_blocks) {
			spin_unlock(&c->erase_completion_lock);
			mutex_unlock(&c->alloc_sem);
			return -EAGAIN;
		}
		jffs2_dbg(1, "Couldn't find erase block to garbage collect!\n");
		spin_unlock(&c->erase_completion_lock);
		mutex_unlock(&c->alloc_sem);
		return -EIO;
	}

	jffs2_dbg(1, "GC from block %08x, used_size %08x, dirty_size %08x, free_size %08x\n",
		  jeb->offset, jeb->used_size, jeb->dirty_size, jeb->free_size);
	D1(if (c->nextblock)
	   printk(KERN_DEBUG "Nextblock at  %08x, used_size %08x, dirty_size %08x, wasted_size %08x, free_size %08x\n", c->nextblock->offset, c->nextblock->used_size, c->nextblock->dirty_size, c->nextblock->wasted_size, c->nextblock->free_size));

	if (!jeb->used_size) {
		mutex_unlock(&c->alloc_sem);
		goto eraseit;
	}

	raw = jeb->gc_node;
	gcblock_dirty = jeb->dirty_size;

	while(ref_obsolete(raw)) {
		jffs2_dbg(1, "Node at 0x%08x is obsolete... skipping\n",
			  ref_offset(raw));
		raw = ref_next(raw);
		if (unlikely(!raw)) {
			pr_warn("eep. End of raw list while still supposedly nodes to GC\n");
			pr_warn("erase block at 0x%08x. free_size 0x%08x, dirty_size 0x%08x, used_size 0x%08x\n",
				jeb->offset, jeb->free_size,
				jeb->dirty_size, jeb->used_size);
			jeb->gc_node = raw;
			spin_unlock(&c->erase_completion_lock);
			mutex_unlock(&c->alloc_sem);
			BUG();
		}
	}
	jeb->gc_node = raw;

	jffs2_dbg(1, "Going to garbage collect node at 0x%08x\n",
		  ref_offset(raw));

	if (!raw->next_in_ino) {
		/* Inode-less node. Clean marker, snapshot or something like that */
		spin_unlock(&c->erase_completion_lock);
		if (ref_flags(raw) == REF_PRISTINE) {
			/* It's an unknown node with JFFS2_FEATURE_RWCOMPAT_COPY */
			jffs2_garbage_collect_pristine(c, NULL, raw);
		} else {
			/* Just mark it obsolete */
			jffs2_mark_node_obsolete(c, raw);
		}
		mutex_unlock(&c->alloc_sem);
		goto eraseit_lock;
	}

	ic = jffs2_raw_ref_to_ic(raw);

#ifdef CONFIG_JFFS2_FS_XATTR
	/* When 'ic' refers xattr_datum/xattr_ref, this node is GCed as xattr.
	 * We can decide whether this node is inode or xattr by ic->class.     */
	if (ic->class == RAWNODE_CLASS_XATTR_DATUM
	    || ic->class == RAWNODE_CLASS_XATTR_REF) {
		spin_unlock(&c->erase_completion_lock);

		if (ic->class == RAWNODE_CLASS_XATTR_DATUM) {
			ret = jffs2_garbage_collect_xattr_datum(c, (struct jffs2_xattr_datum *)ic, raw);
		} else {
			ret = jffs2_garbage_collect_xattr_ref(c, (struct jffs2_xattr_ref *)ic, raw);
		}
		goto test_gcnode;
	}
#endif

	/* We need to hold the inocache. Either the erase_completion_lock or
	   the inocache_lock are sufficient; we trade down since the inocache_lock
	   causes less contention. */
	spin_lock(&c->inocache_lock);

	spin_unlock(&c->erase_completion_lock);

	jffs2_dbg(1, "%s(): collecting from block @0x%08x. Node @0x%08x(%d), ino #%u\n",
		  __func__, jeb->offset, ref_offset(raw), ref_flags(raw),
		  ic->ino);

	/* Three possibilities:
	   1. Inode is already in-core. We must iget it and do proper
	      updating to its fragtree, etc.
	   2. Inode is not in-core, node is REF_PRISTINE. We lock the
	      inocache to prevent a read_inode(), copy the node intact.
	   3. Inode is not in-core, node is not pristine. We must iget()
	      and take the slow path.
	*/

	switch(ic->state) {
	case INO_STATE_CHECKEDABSENT:
		/* It's been checked, but it's not currently in-core.
		   We can just copy any pristine nodes, but have
		   to prevent anyone else from doing read_inode() while
		   we're at it, so we set the state accordingly */
		if (ref_flags(raw) == REF_PRISTINE)
			ic->state = INO_STATE_GC;
		else {
			jffs2_dbg(1, "Ino #%u is absent but node not REF_PRISTINE. Reading.\n",
				  ic->ino);
		}
		break;

	case INO_STATE_PRESENT:
		/* It's in-core. GC must iget() it. */
		break;

	case INO_STATE_UNCHECKED:
	case INO_STATE_CHECKING:
	case INO_STATE_GC:
		/* Should never happen. We should have finished checking
		   by the time we actually start doing any GC, and since
		   we're holding the alloc_sem, no other garbage collection
		   can happen.
		*/
		pr_crit("Inode #%u already in state %d in jffs2_garbage_collect_pass()!\n",
			ic->ino, ic->state);
		mutex_unlock(&c->alloc_sem);
		spin_unlock(&c->inocache_lock);
		BUG();

	case INO_STATE_READING:
		/* Someone's currently trying to read it. We must wait for
		   them to finish and then go through the full iget() route
		   to do the GC. However, sometimes read_inode() needs to get
		   the alloc_sem() (for marking nodes invalid) so we must
		   drop the alloc_sem before sleeping. */

		mutex_unlock(&c->alloc_sem);
		jffs2_dbg(1, "%s(): waiting for ino #%u in state %d\n",
			  __func__, ic->ino, ic->state);
		sleep_on_spinunlock(&c->inocache_wq, &c->inocache_lock);
		/* And because we dropped the alloc_sem we must start again from the
		   beginning. Ponder chance of livelock here -- we're returning success
		   without actually making any progress.

		   Q: What are the chances that the inode is back in INO_STATE_READING
		   again by the time we next enter this function? And that this happens
		   enough times to cause a real delay?

		   A: Small enough that I don't care :)
		*/
		return 0;
	}

	/* OK. Now if the inode is in state INO_STATE_GC, we are going to copy the
	   node intact, and we don't have to muck about with the fragtree etc.
	   because we know it's not in-core. If it _was_ in-core, we go through
	   all the iget() crap anyway */

	if (ic->state == INO_STATE_GC) {
		spin_unlock(&c->inocache_lock);

		ret = jffs2_garbage_collect_pristine(c, ic, raw);

		spin_lock(&c->inocache_lock);
		ic->state = INO_STATE_CHECKEDABSENT;
		wake_up(&c->inocache_wq);

		if (ret != -EBADFD) {
			spin_unlock(&c->inocache_lock);
			goto test_gcnode;
		}

		/* Fall through if it wanted us to, with inocache_lock held */
	}

	/* Prevent the fairly unlikely race where the gcblock is
	   entirely obsoleted by the final close of a file which had
	   the only valid nodes in the block, followed by erasure,
	   followed by freeing of the ic because the erased block(s)
	   held _all_ the nodes of that inode.... never been seen but
	   it's vaguely possible. */

	inum = ic->ino;
	nlink = ic->pino_nlink;
	spin_unlock(&c->inocache_lock);

	f = jffs2_gc_fetch_inode(c, inum, !nlink);
	if (IS_ERR(f)) {
		ret = PTR_ERR(f);
		goto release_sem;
	}
	if (!f) {
		ret = 0;
		goto release_sem;
	}

	ret = jffs2_garbage_collect_live(c, jeb, raw, f);

	jffs2_gc_release_inode(c, f);

 test_gcnode:
	if (jeb->dirty_size == gcblock_dirty && !ref_obsolete(jeb->gc_node)) {
		/* Eep. This really should never happen. GC is broken */
		pr_err("Error garbage collecting node at %08x!\n",
		       ref_offset(jeb->gc_node));
		ret = -ENOSPC;
	}
 release_sem:
	mutex_unlock(&c->alloc_sem);

 eraseit_lock:
	/* If we've finished this block, start it erasing */
	spin_lock(&c->erase_completion_lock);

 eraseit:
	if (c->gcblock && !c->gcblock->used_size) {
		jffs2_dbg(1, "Block at 0x%08x completely obsoleted by GC. Moving to erase_pending_list\n",
			  c->gcblock->offset);
		/* We're GC'ing an empty block? */
		list_add_tail(&c->gcblock->list, &c->erase_pending_list);
		c->gcblock = NULL;
		c->nr_erasing_blocks++;
		jffs2_garbage_collect_trigger(c);
	}
	spin_unlock(&c->erase_completion_lock);

	return ret;
}

static int jffs2_garbage_collect_live(struct jffs2_sb_info *c,  struct jffs2_eraseblock *jeb,
				      struct jffs2_raw_node_ref *raw, struct jffs2_inode_info *f)
{
	struct jffs2_node_frag *frag;
	struct jffs2_full_dnode *fn = NULL;
	struct jffs2_full_dirent *fd;
	uint32_t start = 0, end = 0, nrfrags = 0;
	int ret = 0;

	mutex_lock(&f->sem);

	/* Now we have the lock for this inode. Check that it's still the one at the head
	   of the list. */

	spin_lock(&c->erase_completion_lock);

	if (c->gcblock != jeb) {
		spin_unlock(&c->erase_completion_lock);
		jffs2_dbg(1, "GC block is no longer gcblock. Restart\n");
		goto upnout;
	}
	if (ref_obsolete(raw)) {
		spin_unlock(&c->erase_completion_lock);
		jffs2_dbg(1, "node to be GC'd was obsoleted in the meantime.\n");
		/* They'll call again */
		goto upnout;
	}
	spin_unlock(&c->erase_completion_lock);

	/* OK. Looks safe. And nobody can get us now because we have the semaphore. Move the block */
	if (f->metadata && f->metadata->raw == raw) {
		fn = f->metadata;
		ret = jffs2_garbage_collect_metadata(c, jeb, f, fn);
		goto upnout;
	}

	/* FIXME. Read node and do lookup? */
	for (frag = frag_first(&f->fragtree); frag; frag = frag_next(frag)) {
		if (frag->node && frag->node->raw == raw) {
			fn = frag->node;
			end = frag->ofs + frag->size;
			if (!nrfrags++)
				start = frag->ofs;
			if (nrfrags == frag->node->frags)
				break; /* We've found them all */
		}
	}
	if (fn) {
		if (ref_flags(raw) == REF_PRISTINE) {
			ret = jffs2_garbage_collect_pristine(c, f->inocache, raw);
			if (!ret) {
				/* Urgh. Return it sensibly. */
				frag->node->raw = f->inocache->nodes;
			}
			if (ret != -EBADFD)
				goto upnout;
		}
		/* We found a datanode. Do the GC */
		if((start >> PAGE_CACHE_SHIFT) < ((end-1) >> PAGE_CACHE_SHIFT)) {
			/* It crosses a page boundary. Therefore, it must be a hole. */
			ret = jffs2_garbage_collect_hole(c, jeb, f, fn, start, end);
		} else {
			/* It could still be a hole. But we GC the page this way anyway */
			ret = jffs2_garbage_collect_dnode(c, jeb, f, fn, start, end);
		}
		goto upnout;
	}

	/* Wasn't a dnode. Try dirent */
	for (fd = f->dents; fd; fd=fd->next) {
		if (fd->raw == raw)
			break;
	}

	if (fd && fd->ino) {
		ret = jffs2_garbage_collect_dirent(c, jeb, f, fd);
	} else if (fd) {
		ret = jffs2_garbage_collect_deletion_dirent(c, jeb, f, fd);
	} else {
		pr_warn("Raw node at 0x%08x wasn't in node lists for ino #%u\n",
			ref_offset(raw), f->inocache->ino);
		if (ref_obsolete(raw)) {
			pr_warn("But it's obsolete so we don't mind too much\n");
		} else {
			jffs2_dbg_dump_node(c, ref_offset(raw));
			BUG();
		}
	}
 upnout:
	mutex_unlock(&f->sem);

	return ret;
}

static int jffs2_garbage_collect_pristine(struct jffs2_sb_info *c,
					  struct jffs2_inode_cache *ic,
					  struct jffs2_raw_node_ref *raw)
{
	union jffs2_node_union *node;
	size_t retlen;
	int ret;
	uint32_t phys_ofs, alloclen;
	uint32_t crc, rawlen;
	int retried = 0;

	jffs2_dbg(1, "Going to GC REF_PRISTINE node at 0x%08x\n",
		  ref_offset(raw));

	alloclen = rawlen = ref_totlen(c, c->gcblock, raw);

	/* Ask for a small amount of space (or the totlen if smaller) because we
	   don't want to force wastage of the end of a block if splitting would
	   work. */
	if (ic && alloclen > sizeof(struct jffs2_raw_inode) + JFFS2_MIN_DATA_LEN)
		alloclen = sizeof(struct jffs2_raw_inode) + JFFS2_MIN_DATA_LEN;

	ret = jffs2_reserve_space_gc(c, alloclen, &alloclen, rawlen);
	/* 'rawlen' is not the exact summary size; it is only an upper estimation */

	if (ret)
		return ret;

	if (alloclen < rawlen) {
		/* Doesn't fit untouched. We'll go the old route and split it */
		return -EBADFD;
	}

	node = kmalloc(rawlen, GFP_KERNEL);
	if (!node)
		return -ENOMEM;

	ret = jffs2_flash_read(c, ref_offset(raw), rawlen, &retlen, (char *)node);
	if (!ret && retlen != rawlen)
		ret = -EIO;
	if (ret)
		goto out_node;

	crc = crc32(0, node, sizeof(struct jffs2_unknown_node)-4);
	if (je32_to_cpu(node->u.hdr_crc) != crc) {
		pr_warn("Header CRC failed on REF_PRISTINE node at 0x%08x: Read 0x%08x, calculated 0x%08x\n",
			ref_offset(raw), je32_to_cpu(node->u.hdr_crc), crc);
		goto bail;
	}

	switch(je16_to_cpu(node->u.nodetype)) {
	case JFFS2_NODETYPE_INODE:
		crc = crc32(0, node, sizeof(node->i)-8);
		if (je32_to_cpu(node->i.node_crc) != crc) {
			pr_warn("Node CRC failed on REF_PRISTINE data node at 0x%08x: Read 0x%08x, calculated 0x%08x\n",
				ref_offset(raw), je32_to_cpu(node->i.node_crc),
				crc);
			goto bail;
		}

		if (je32_to_cpu(node->i.dsize)) {
			crc = crc32(0, node->i.data, je32_to_cpu(node->i.csize));
			if (je32_to_cpu(node->i.data_crc) != crc) {
				pr_warn("Data CRC failed on REF_PRISTINE data node at 0x%08x: Read 0x%08x, calculated 0x%08x\n",
					ref_offset(raw),
					je32_to_cpu(node->i.data_crc), crc);
				goto bail;
			}
		}
		break;

	case JFFS2_NODETYPE_DIRENT:
		crc = crc32(0, node, sizeof(node->d)-8);
		if (je32_to_cpu(node->d.node_crc) != crc) {
			pr_warn("Node CRC failed on REF_PRISTINE dirent node at 0x%08x: Read 0x%08x, calculated 0x%08x\n",
				ref_offset(raw),
				je32_to_cpu(node->d.node_crc), crc);
			goto bail;
		}

		if (strnlen(node->d.name, node->d.nsize) != node->d.nsize) {
			pr_warn("Name in dirent node at 0x%08x contains zeroes\n",
				ref_offset(raw));
			goto bail;
		}

		if (node->d.nsize) {
			crc = crc32(0, node->d.name, node->d.nsize);
			if (je32_to_cpu(node->d.name_crc) != crc) {
				pr_warn("Name CRC failed on REF_PRISTINE dirent node at 0x%08x: Read 0x%08x, calculated 0x%08x\n",
					ref_offset(raw),
					je32_to_cpu(node->d.name_crc), crc);
				goto bail;
			}
		}
		break;
	default:
		/* If it's inode-less, we don't _know_ what it is. Just copy it intact */
		if (ic) {
			pr_warn("Unknown node type for REF_PRISTINE node at 0x%08x: 0x%04x\n",
				ref_offset(raw), je16_to_cpu(node->u.nodetype));
			goto bail;
		}
	}

	/* OK, all the CRCs are good; this node can just be copied as-is. */
 retry:
	phys_ofs = write_ofs(c);

	ret = jffs2_flash_write(c, phys_ofs, rawlen, &retlen, (char *)node);

	if (ret || (retlen != rawlen)) {
		pr_notice("Write of %d bytes at 0x%08x failed. returned %d, retlen %zd\n",
			  rawlen, phys_ofs, ret, retlen);
		if (retlen) {
			jffs2_add_physical_node_ref(c, phys_ofs | REF_OBSOLETE, rawlen, NULL);
		} else {
			pr_notice("Not marking the space at 0x%08x as dirty because the flash driver returned retlen zero\n",
				  phys_ofs);
		}
		if (!retried) {
			/* Try to reallocate space and retry */
			uint32_t dummy;
			struct jffs2_eraseblock *jeb = &c->blocks[phys_ofs / c->sector_size];

			retried = 1;

			jffs2_dbg(1, "Retrying failed write of REF_PRISTINE node.\n");

			jffs2_dbg_acct_sanity_check(c,jeb);
			jffs2_dbg_acct_paranoia_check(c, jeb);

			ret = jffs2_reserve_space_gc(c, rawlen, &dummy, rawlen);
						/* this is not the exact summary size of it,
							it is only an upper estimation */

			if (!ret) {
				jffs2_dbg(1, "Allocated space at 0x%08x to retry failed write.\n",
					  phys_ofs);

				jffs2_dbg_acct_sanity_check(c,jeb);
				jffs2_dbg_acct_paranoia_check(c, jeb);

				goto retry;
			}
			jffs2_dbg(1, "Failed to allocate space to retry failed write: %d!\n",
				  ret);
		}

		if (!ret)
			ret = -EIO;
		goto out_node;
	}
	jffs2_add_physical_node_ref(c, phys_ofs | REF_PRISTINE, rawlen, ic);

	jffs2_mark_node_obsolete(c, raw);
	jffs2_dbg(1, "WHEEE! GC REF_PRISTINE node at 0x%08x succeeded\n",
		  ref_offset(raw));

 out_node:
	kfree(node);
	return ret;
 bail:
	ret = -EBADFD;
	goto out_node;
}

static int jffs2_garbage_collect_metadata(struct jffs2_sb_info *c, struct jffs2_eraseblock *jeb,
					struct jffs2_inode_info *f, struct jffs2_full_dnode *fn)
{
	struct jffs2_full_dnode *new_fn;
	struct jffs2_raw_inode ri;
	struct jffs2_node_frag *last_frag;
	union jffs2_device_node dev;
	char *mdata = NULL;
	int mdatalen = 0;
	uint32_t alloclen, ilen;
	int ret;

	if (S_ISBLK(JFFS2_F_I_MODE(f)) ||
	    S_ISCHR(JFFS2_F_I_MODE(f)) ) {
		/* For these, we don't actually need to read the old node */
		mdatalen = jffs2_encode_dev(&dev, JFFS2_F_I_RDEV(f));
		mdata = (char *)&dev;
		jffs2_dbg(1, "%s(): Writing %d bytes of kdev_t\n",
			  __func__, mdatalen);
	} else if (S_ISLNK(JFFS2_F_I_MODE(f))) {
		mdatalen = fn->size;
		mdata = kmalloc(fn->size, GFP_KERNEL);
		if (!mdata) {
			pr_warn("kmalloc of mdata failed in jffs2_garbage_collect_metadata()\n");
			return -ENOMEM;
		}
		ret = jffs2_read_dnode(c, f, fn, mdata, 0, mdatalen);
		if (ret) {
			pr_warn("read of old metadata failed in jffs2_garbage_collect_metadata(): %d\n",
				ret);
			kfree(mdata);
			return ret;
		}
		jffs2_dbg(1, "%s(): Writing %d bites of symlink target\n",
			  __func__, mdatalen);

	}

	ret = jffs2_reserve_space_gc(c, sizeof(ri) + mdatalen, &alloclen,
				JFFS2_SUMMARY_INODE_SIZE);
	if (ret) {
		pr_warn("jffs2_reserve_space_gc of %zd bytes for garbage_collect_metadata failed: %d\n",
			sizeof(ri) + mdatalen, ret);
		goto out;
	}

	last_frag = frag_last(&f->fragtree);
	if (last_frag)
		/* Fetch the inode length from the fragtree rather then
		 * from i_size since i_size may have not been updated yet */
		ilen = last_frag->ofs + last_frag->size;
	else
		ilen = JFFS2_F_I_SIZE(f);

	memset(&ri, 0, sizeof(ri));
	ri.magic = cpu_to_je16(JFFS2_MAGIC_BITMASK);
	ri.nodetype = cpu_to_je16(JFFS2_NODETYPE_INODE);
	ri.totlen = cpu_to_je32(sizeof(ri) + mdatalen);
	ri.hdr_crc = cpu_to_je32(crc32(0, &ri, sizeof(struct jffs2_unknown_node)-4));

	ri.ino = cpu_to_je32(f->inocache->ino);
	ri.version = cpu_to_je32(++f->highest_version);
	ri.mode = cpu_to_jemode(JFFS2_F_I_MODE(f));
	ri.uid = cpu_to_je16(JFFS2_F_I_UID(f));
	ri.gid = cpu_to_je16(JFFS2_F_I_GID(f));
	ri.isize = cpu_to_je32(ilen);
	ri.atime = cpu_to_je32(JFFS2_F_I_ATIME(f));
	ri.ctime = cpu_to_je32(JFFS2_F_I_CTIME(f));
	ri.mtime = cpu_to_je32(JFFS2_F_I_MTIME(f));
	ri.offset = cpu_to_je32(0);
	ri.csize = cpu_to_je32(mdatalen);
	ri.dsize = cpu_to_je32(mdatalen);
	ri.compr = JFFS2_COMPR_NONE;
	ri.node_crc = cpu_to_je32(crc32(0, &ri, sizeof(ri)-8));
	ri.data_crc = cpu_to_je32(crc32(0, mdata, mdatalen));

	new_fn = jffs2_write_dnode(c, f, &ri, mdata, mdatalen, ALLOC_GC);

	if (IS_ERR(new_fn)) {
		pr_warn("Error writing new dnode: %ld\n", PTR_ERR(new_fn));
		ret = PTR_ERR(new_fn);
		goto out;
	}
	jffs2_mark_node_obsolete(c, fn->raw);
	jffs2_free_full_dnode(fn);
	f->metadata = new_fn;
 out:
	if (S_ISLNK(JFFS2_F_I_MODE(f)))
		kfree(mdata);
	return ret;
}

static int jffs2_garbage_collect_dirent(struct jffs2_sb_info *c, struct jffs2_eraseblock *jeb,
					struct jffs2_inode_info *f, struct jffs2_full_dirent *fd)
{
	struct jffs2_full_dirent *new_fd;
	struct jffs2_raw_dirent rd;
	uint32_t alloclen;
	int ret;

	rd.magic = cpu_to_je16(JFFS2_MAGIC_BITMASK);
	rd.nodetype = cpu_to_je16(JFFS2_NODETYPE_DIRENT);
	rd.nsize = strlen(fd->name);
	rd.totlen = cpu_to_je32(sizeof(rd) + rd.nsize);
	rd.hdr_crc = cpu_to_je32(crc32(0, &rd, sizeof(struct jffs2_unknown_node)-4));

	rd.pino = cpu_to_je32(f->inocache->ino);
	rd.version = cpu_to_je32(++f->highest_version);
	rd.ino = cpu_to_je32(fd->ino);
	/* If the times on this inode were set by explicit utime() they can be different,
	   so refrain from splatting them. */
	if (JFFS2_F_I_MTIME(f) == JFFS2_F_I_CTIME(f))
		rd.mctime = cpu_to_je32(JFFS2_F_I_MTIME(f));
	else
		rd.mctime = cpu_to_je32(0);
	rd.type = fd->type;
	rd.node_crc = cpu_to_je32(crc32(0, &rd, sizeof(rd)-8));
	rd.name_crc = cpu_to_je32(crc32(0, fd->name, rd.nsize));

	ret = jffs2_reserve_space_gc(c, sizeof(rd)+rd.nsize, &alloclen,
				JFFS2_SUMMARY_DIRENT_SIZE(rd.nsize));
	if (ret) {
		pr_warn("jffs2_reserve_space_gc of %zd bytes for garbage_collect_dirent failed: %d\n",
			sizeof(rd)+rd.nsize, ret);
		return ret;
	}
	new_fd = jffs2_write_dirent(c, f, &rd, fd->name, rd.nsize, ALLOC_GC);

	if (IS_ERR(new_fd)) {
		pr_warn("jffs2_write_dirent in garbage_collect_dirent failed: %ld\n",
			PTR_ERR(new_fd));
		return PTR_ERR(new_fd);
	}
	jffs2_add_fd_to_list(c, new_fd, &f->dents);
	return 0;
}

static int jffs2_garbage_collect_deletion_dirent(struct jffs2_sb_info *c, struct jffs2_eraseblock *jeb,
					struct jffs2_inode_info *f, struct jffs2_full_dirent *fd)
{
	struct jffs2_full_dirent **fdp = &f->dents;
	int found = 0;

	/* On a medium where we can't actually mark nodes obsolete
	   pernamently, such as NAND flash, we need to work out
	   whether this deletion dirent is still needed to actively
	   delete a 'real' dirent with the same name that's still
	   somewhere else on the flash. */
	if (!jffs2_can_mark_obsolete(c)) {
		struct jffs2_raw_dirent *rd;
		struct jffs2_raw_node_ref *raw;
		int ret;
		size_t retlen;
		int name_len = strlen(fd->name);
		uint32_t name_crc = crc32(0, fd->name, name_len);
		uint32_t rawlen = ref_totlen(c, jeb, fd->raw);

		rd = kmalloc(rawlen, GFP_KERNEL);
		if (!rd)
			return -ENOMEM;

		/* Prevent the erase code from nicking the obsolete node refs while
		   we're looking at them. I really don't like this extra lock but
		   can't see any alternative. Suggestions on a postcard to... */
		mutex_lock(&c->erase_free_sem);

		for (raw = f->inocache->nodes; raw != (void *)f->inocache; raw = raw->next_in_ino) {

			cond_resched();

			/* We only care about obsolete ones */
			if (!(ref_obsolete(raw)))
				continue;

			/* Any dirent with the same name is going to have the same length... */
			if (ref_totlen(c, NULL, raw) != rawlen)
				continue;

			/* Doesn't matter if there's one in the same erase block. We're going to
			   delete it too at the same time. */
			if (SECTOR_ADDR(raw->flash_offset) == SECTOR_ADDR(fd->raw->flash_offset))
				continue;

			jffs2_dbg(1, "Check potential deletion dirent at %08x\n",
				  ref_offset(raw));

			/* This is an obsolete node belonging to the same directory, and it's of the right
			   length. We need to take a closer look...*/
			ret = jffs2_flash_read(c, ref_offset(raw), rawlen, &retlen, (char *)rd);
			if (ret) {
				pr_warn("%s(): Read error (%d) reading obsolete node at %08x\n",
					__func__, ret, ref_offset(raw));
				/* If we can't read it, we don't need to continue to obsolete it. Continue */
				continue;
			}
			if (retlen != rawlen) {
				pr_warn("%s(): Short read (%zd not %u) reading header from obsolete node at %08x\n",
					__func__, retlen, rawlen,
					ref_offset(raw));
				continue;
			}

			if (je16_to_cpu(rd->nodetype) != JFFS2_NODETYPE_DIRENT)
				continue;

			/* If the name CRC doesn't match, skip */
			if (je32_to_cpu(rd->name_crc) != name_crc)
				continue;

			/* If the name length doesn't match, or it's another deletion dirent, skip */
			if (rd->nsize != name_len || !je32_to_cpu(rd->ino))
				continue;

			/* OK, check the actual name now */
			if (memcmp(rd->name, fd->name, name_len))
				continue;

			/* OK. The name really does match. There really is still an older node on
			   the flash which our deletion dirent obsoletes. So we have to write out
			   a new deletion dirent to replace it */
			mutex_unlock(&c->erase_free_sem);

			jffs2_dbg(1, "Deletion dirent at %08x still obsoletes real dirent \"%s\" at %08x for ino #%u\n",
				  ref_offset(fd->raw), fd->name,
				  ref_offset(raw), je32_to_cpu(rd->ino));
			kfree(rd);

			return jffs2_garbage_collect_dirent(c, jeb, f, fd);
		}

		mutex_unlock(&c->erase_free_sem);
		kfree(rd);
	}

	/* FIXME: If we're deleting a dirent which contains the current mtime and ctime,
	   we should update the metadata node with those times accordingly */

	/* No need for it any more. Just mark it obsolete and remove it from the list */
	while (*fdp) {
		if ((*fdp) == fd) {
			found = 1;
			*fdp = fd->next;
			break;
		}
		fdp = &(*fdp)->next;
	}
	if (!found) {
		pr_warn("Deletion dirent \"%s\" not found in list for ino #%u\n",
			fd->name, f->inocache->ino);
	}
	jffs2_mark_node_obsolete(c, fd->raw);
	jffs2_free_full_dirent(fd);
	return 0;
}

static int jffs2_garbage_collect_hole(struct jffs2_sb_info *c, struct jffs2_eraseblock *jeb,
				      struct jffs2_inode_info *f, struct jffs2_full_dnode *fn,
				      uint32_t start, uint32_t end)
{
	struct jffs2_raw_inode ri;
	struct jffs2_node_frag *frag;
	struct jffs2_full_dnode *new_fn;
	uint32_t alloclen, ilen;
	int ret;

	jffs2_dbg(1, "Writing replacement hole node for ino #%u from offset 0x%x to 0x%x\n",
		  f->inocache->ino, start, end);

	memset(&ri, 0, sizeof(ri));

	if(fn->frags > 1) {
		size_t readlen;
		uint32_t crc;
		/* It's partially obsoleted by a later write. So we have to
		   write it out again with the _same_ version as before */
		ret = jffs2_flash_read(c, ref_offset(fn->raw), sizeof(ri), &readlen, (char *)&ri);
		if (readlen != sizeof(ri) || ret) {
			pr_warn("Node read failed in jffs2_garbage_collect_hole. Ret %d, retlen %zd. Data will be lost by writing new hole node\n",
				ret, readlen);
			goto fill;
		}
		if (je16_to_cpu(ri.nodetype) != JFFS2_NODETYPE_INODE) {
			pr_warn("%s(): Node at 0x%08x had node type 0x%04x instead of JFFS2_NODETYPE_INODE(0x%04x)\n",
				__func__, ref_offset(fn->raw),
				je16_to_cpu(ri.nodetype), JFFS2_NODETYPE_INODE);
			return -EIO;
		}
		if (je32_to_cpu(ri.totlen) != sizeof(ri)) {
			pr_warn("%s(): Node at 0x%08x had totlen 0x%x instead of expected 0x%zx\n",
				__func__, ref_offset(fn->raw),
				je32_to_cpu(ri.totlen), sizeof(ri));
			return -EIO;
		}
		crc = crc32(0, &ri, sizeof(ri)-8);
		if (crc != je32_to_cpu(ri.node_crc)) {
			pr_warn("%s: Node at 0x%08x had CRC 0x%08x which doesn't match calculated CRC 0x%08x\n",
				__func__, ref_offset(fn->raw),
				je32_to_cpu(ri.node_crc), crc);
			/* FIXME: We could possibly deal with this by writing new holes for each frag */
			pr_warn("Data in the range 0x%08x to 0x%08x of inode #%u will be lost\n",
				start, end, f->inocache->ino);
			goto fill;
		}
		if (ri.compr != JFFS2_COMPR_ZERO) {
			pr_warn("%s(): Node 0x%08x wasn't a hole node!\n",
				__func__, ref_offset(fn->raw));
			pr_warn("Data in the range 0x%08x to 0x%08x of inode #%u will be lost\n",
				start, end, f->inocache->ino);
			goto fill;
		}
	} else {
	fill:
		ri.magic = cpu_to_je16(JFFS2_MAGIC_BITMASK);
		ri.nodetype = cpu_to_je16(JFFS2_NODETYPE_INODE);
		ri.totlen = cpu_to_je32(sizeof(ri));
		ri.hdr_crc = cpu_to_je32(crc32(0, &ri, sizeof(struct jffs2_unknown_node)-4));

		ri.ino = cpu_to_je32(f->inocache->ino);
		ri.version = cpu_to_je32(++f->highest_version);
		ri.offset = cpu_to_je32(start);
		ri.dsize = cpu_to_je32(end - start);
		ri.csize = cpu_to_je32(0);
		ri.compr = JFFS2_COMPR_ZERO;
	}

	frag = frag_last(&f->fragtree);
	if (frag)
		/* Fetch the inode length from the fragtree rather then
		 * from i_size since i_size may have not been updated yet */
		ilen = frag->ofs + frag->size;
	else
		ilen = JFFS2_F_I_SIZE(f);

	ri.mode = cpu_to_jemode(JFFS2_F_I_MODE(f));
	ri.uid = cpu_to_je16(JFFS2_F_I_UID(f));
	ri.gid = cpu_to_je16(JFFS2_F_I_GID(f));
	ri.isize = cpu_to_je32(ilen);
	ri.atime = cpu_to_je32(JFFS2_F_I_ATIME(f));
	ri.ctime = cpu_to_je32(JFFS2_F_I_CTIME(f));
	ri.mtime = cpu_to_je32(JFFS2_F_I_MTIME(f));
	ri.data_crc = cpu_to_je32(0);
	ri.node_crc = cpu_to_je32(crc32(0, &ri, sizeof(ri)-8));

	ret = jffs2_reserve_space_gc(c, sizeof(ri), &alloclen,
				     JFFS2_SUMMARY_INODE_SIZE);
	if (ret) {
		pr_warn("jffs2_reserve_space_gc of %zd bytes for garbage_collect_hole failed: %d\n",
			sizeof(ri), ret);
		return ret;
	}
	new_fn = jffs2_write_dnode(c, f, &ri, NULL, 0, ALLOC_GC);

	if (IS_ERR(new_fn)) {
		pr_warn("Error writing new hole node: %ld\n", PTR_ERR(new_fn));
		return PTR_ERR(new_fn);
	}
	if (je32_to_cpu(ri.version) == f->highest_version) {
		jffs2_add_full_dnode_to_inode(c, f, new_fn);
		if (f->metadata) {
			jffs2_mark_node_obsolete(c, f->metadata->raw);
			jffs2_free_full_dnode(f->metadata);
			f->metadata = NULL;
		}
		return 0;
	}

	/*
	 * We should only get here in the case where the node we are
	 * replacing had more than one frag, so we kept the same version
	 * number as before. (Except in case of error -- see 'goto fill;'
	 * above.)
	 */
	D1(if(unlikely(fn->frags <= 1)) {
			pr_warn("%s(): Replacing fn with %d frag(s) but new ver %d != highest_version %d of ino #%d\n",
				__func__, fn->frags, je32_to_cpu(ri.version),
				f->highest_version, je32_to_cpu(ri.ino));
	});

	/* This is a partially-overlapped hole node. Mark it REF_NORMAL not REF_PRISTINE */
	mark_ref_normal(new_fn->raw);

	for (frag = jffs2_lookup_node_frag(&f->fragtree, fn->ofs);
	     frag; frag = frag_next(frag)) {
		if (frag->ofs > fn->size + fn->ofs)
			break;
		if (frag->node == fn) {
			frag->node = new_fn;
			new_fn->frags++;
			fn->frags--;
		}
	}
	if (fn->frags) {
		pr_warn("%s(): Old node still has frags!\n", __func__);
		BUG();
	}
	if (!new_fn->frags) {
		pr_warn("%s(): New node has no frags!\n", __func__);
		BUG();
	}

	jffs2_mark_node_obsolete(c, fn->raw);
	jffs2_free_full_dnode(fn);

	return 0;
}

static int jffs2_garbage_collect_dnode(struct jffs2_sb_info *c, struct jffs2_eraseblock *orig_jeb,
				       struct jffs2_inode_info *f, struct jffs2_full_dnode *fn,
				       uint32_t start, uint32_t end)
{
	struct jffs2_full_dnode *new_fn;
	struct jffs2_raw_inode ri;
	uint32_t alloclen, offset, orig_end, orig_start;
	int ret = 0;
	unsigned char *comprbuf = NULL, *writebuf;
	unsigned long pg;
	unsigned char *pg_ptr;

	memset(&ri, 0, sizeof(ri));

	jffs2_dbg(1, "Writing replacement dnode for ino #%u from offset 0x%x to 0x%x\n",
		  f->inocache->ino, start, end);

	orig_end = end;
	orig_start = start;

	if (c->nr_free_blocks + c->nr_erasing_blocks > c->resv_blocks_gcmerge) {
		/* Attempt to do some merging. But only expand to cover logically
		   adjacent frags if the block containing them is already considered
		   to be dirty. Otherwise we end up with GC just going round in
		   circles dirtying the nodes it already wrote out, especially
		   on NAND where we have small eraseblocks and hence a much higher
		   chance of nodes having to be split to cross boundaries. */

		struct jffs2_node_frag *frag;
		uint32_t min, max;

		min = start & ~(PAGE_CACHE_SIZE-1);
		max = min + PAGE_CACHE_SIZE;

		frag = jffs2_lookup_node_frag(&f->fragtree, start);

		/* BUG_ON(!frag) but that'll happen anyway... */

		BUG_ON(frag->ofs != start);

		/* First grow down... */
		while((frag = frag_prev(frag)) && frag->ofs >= min) {

			/* If the previous frag doesn't even reach the beginning, there's
			   excessive fragmentation. Just merge. */
			if (frag->ofs > min) {
				jffs2_dbg(1, "Expanding down to cover partial frag (0x%x-0x%x)\n",
					  frag->ofs, frag->ofs+frag->size);
				start = frag->ofs;
				continue;
			}
			/* OK. This frag holds the first byte of the page. */
			if (!frag->node || !frag->node->raw) {
				jffs2_dbg(1, "First frag in page is hole (0x%x-0x%x). Not expanding down.\n",
					  frag->ofs, frag->ofs+frag->size);
				break;
			} else {

				/* OK, it's a frag which extends to the beginning of the page. Does it live
				   in a block which is still considered clean? If so, don't obsolete it.
				   If not, cover it anyway. */

				struct jffs2_raw_node_ref *raw = frag->node->raw;
				struct jffs2_eraseblock *jeb;

				jeb = &c->blocks[raw->flash_offset / c->sector_size];

				if (jeb == c->gcblock) {
					jffs2_dbg(1, "Expanding down to cover frag (0x%x-0x%x) in gcblock at %08x\n",
						  frag->ofs,
						  frag->ofs + frag->size,
						  ref_offset(raw));
					start = frag->ofs;
					break;
				}
				if (!ISDIRTY(jeb->dirty_size + jeb->wasted_size)) {
					jffs2_dbg(1, "Not expanding down to cover frag (0x%x-0x%x) in clean block %08x\n",
						  frag->ofs,
						  frag->ofs + frag->size,
						  jeb->offset);
					break;
				}

				jffs2_dbg(1, "Expanding down to cover frag (0x%x-0x%x) in dirty block %08x\n",
					  frag->ofs,
					  frag->ofs + frag->size,
					  jeb->offset);
				start = frag->ofs;
				break;
			}
		}

		/* ... then up */

		/* Find last frag which is actually part of the node we're to GC. */
		frag = jffs2_lookup_node_frag(&f->fragtree, end-1);

		while((frag = frag_next(frag)) && frag->ofs+frag->size <= max) {

			/* If the previous frag doesn't even reach the beginning, there's lots
			   of fragmentation. Just merge. */
			if (frag->ofs+frag->size < max) {
				jffs2_dbg(1, "Expanding up to cover partial frag (0x%x-0x%x)\n",
					  frag->ofs, frag->ofs+frag->size);
				end = frag->ofs + frag->size;
				continue;
			}

			if (!frag->node || !frag->node->raw) {
				jffs2_dbg(1, "Last frag in page is hole (0x%x-0x%x). Not expanding up.\n",
					  frag->ofs, frag->ofs+frag->size);
				break;
			} else {

				/* OK, it's a frag which extends to the beginning of the page. Does it live
				   in a block which is still considered clean? If so, don't obsolete it.
				   If not, cover it anyway. */

				struct jffs2_raw_node_ref *raw = frag->node->raw;
				struct jffs2_eraseblock *jeb;

				jeb = &c->blocks[raw->flash_offset / c->sector_size];

				if (jeb == c->gcblock) {
					jffs2_dbg(1, "Expanding up to cover frag (0x%x-0x%x) in gcblock at %08x\n",
						  frag->ofs,
						  frag->ofs + frag->size,
						  ref_offset(raw));
					end = frag->ofs + frag->size;
					break;
				}
				if (!ISDIRTY(jeb->dirty_size + jeb->wasted_size)) {
					jffs2_dbg(1, "Not expanding up to cover frag (0x%x-0x%x) in clean block %08x\n",
						  frag->ofs,
						  frag->ofs + frag->size,
						  jeb->offset);
					break;
				}

				jffs2_dbg(1, "Expanding up to cover frag (0x%x-0x%x) in dirty block %08x\n",
					  frag->ofs,
					  frag->ofs + frag->size,
					  jeb->offset);
				end = frag->ofs + frag->size;
				break;
			}
		}
		jffs2_dbg(1, "Expanded dnode to write from (0x%x-0x%x) to (0x%x-0x%x)\n",
			  orig_start, orig_end, start, end);

		D1(BUG_ON(end > frag_last(&f->fragtree)->ofs + frag_last(&f->fragtree)->size));
		BUG_ON(end < orig_end);
		BUG_ON(start > orig_start);
	}

	/* First, use readpage() to read the appropriate page into the page cache */
	/* Q: What happens if we actually try to GC the _same_ page for which commit_write()
	 *    triggered garbage collection in the first place?
	 * A: I _think_ it's OK. read_cache_page shouldn't deadlock, we'll write out the
	 *    page OK. We'll actually write it out again in commit_write, which is a little
	 *    suboptimal, but at least we're correct.
	 */
	pg_ptr = jffs2_gc_fetch_page(c, f, start, &pg);

	if (IS_ERR(pg_ptr)) {
		pr_warn("read_cache_page() returned error: %ld\n",
			PTR_ERR(pg_ptr));
		return PTR_ERR(pg_ptr);
	}

	offset = start;
	while(offset < orig_end) {
		uint32_t datalen;
		uint32_t cdatalen;
		uint16_t comprtype = JFFS2_COMPR_NONE;

		ret = jffs2_reserve_space_gc(c, sizeof(ri) + JFFS2_MIN_DATA_LEN,
					&alloclen, JFFS2_SUMMARY_INODE_SIZE);

		if (ret) {
			pr_warn("jffs2_reserve_space_gc of %zd bytes for garbage_collect_dnode failed: %d\n",
				sizeof(ri) + JFFS2_MIN_DATA_LEN, ret);
			break;
		}
		cdatalen = min_t(uint32_t, alloclen - sizeof(ri), end - offset);
		datalen = end - offset;

		writebuf = pg_ptr + (offset & (PAGE_CACHE_SIZE -1));

		comprtype = jffs2_compress(c, f, writebuf, &comprbuf, &datalen, &cdatalen);

		ri.magic = cpu_to_je16(JFFS2_MAGIC_BITMASK);
		ri.nodetype = cpu_to_je16(JFFS2_NODETYPE_INODE);
		ri.totlen = cpu_to_je32(sizeof(ri) + cdatalen);
		ri.hdr_crc = cpu_to_je32(crc32(0, &ri, sizeof(struct jffs2_unknown_node)-4));

		ri.ino = cpu_to_je32(f->inocache->ino);
		ri.version = cpu_to_je32(++f->highest_version);
		ri.mode = cpu_to_jemode(JFFS2_F_I_MODE(f));
		ri.uid = cpu_to_je16(JFFS2_F_I_UID(f));
		ri.gid = cpu_to_je16(JFFS2_F_I_GID(f));
		ri.isize = cpu_to_je32(JFFS2_F_I_SIZE(f));
		ri.atime = cpu_to_je32(JFFS2_F_I_ATIME(f));
		ri.ctime = cpu_to_je32(JFFS2_F_I_CTIME(f));
		ri.mtime = cpu_to_je32(JFFS2_F_I_MTIME(f));
		ri.offset = cpu_to_je32(offset);
		ri.csize = cpu_to_je32(cdatalen);
		ri.dsize = cpu_to_je32(datalen);
		ri.compr = comprtype & 0xff;
		ri.usercompr = (comprtype >> 8) & 0xff;
		ri.node_crc = cpu_to_je32(crc32(0, &ri, sizeof(ri)-8));
		ri.data_crc = cpu_to_je32(crc32(0, comprbuf, cdatalen));

		new_fn = jffs2_write_dnode(c, f, &ri, comprbuf, cdatalen, ALLOC_GC);

		jffs2_free_comprbuf(comprbuf, writebuf);

		if (IS_ERR(new_fn)) {
			pr_warn("Error writing new dnode: %ld\n",
				PTR_ERR(new_fn));
			ret = PTR_ERR(new_fn);
			break;
		}
		ret = jffs2_add_full_dnode_to_inode(c, f, new_fn);
		offset += datalen;
		if (f->metadata) {
			jffs2_mark_node_obsolete(c, f->metadata->raw);
			jffs2_free_full_dnode(f->metadata);
			f->metadata = NULL;
		}
	}

	jffs2_gc_release_page(c, pg_ptr, &pg);
	return ret;
}<|MERGE_RESOLUTION|>--- conflicted
+++ resolved
@@ -234,10 +234,6 @@
 			return 0;
 
 		jffs2_dbg(1, "No progress from erasing block; doing GC anyway\n");
-<<<<<<< HEAD
-		spin_lock(&c->erase_completion_lock);
-=======
->>>>>>> 711e1bfb
 		mutex_lock(&c->alloc_sem);
 		spin_lock(&c->erase_completion_lock);
 	}
