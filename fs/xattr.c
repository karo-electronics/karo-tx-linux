--- conflicted
+++ resolved
@@ -940,11 +940,7 @@
 	bool trusted = capable(CAP_SYS_ADMIN);
 	struct simple_xattr *xattr;
 	ssize_t remaining_size = size;
-<<<<<<< HEAD
-	int err;
-=======
 	int err = 0;
->>>>>>> f3c87e99
 
 #ifdef CONFIG_FS_POSIX_ACL
 	if (inode->i_acl) {
@@ -969,19 +965,11 @@
 
 		err = xattr_list_one(&buffer, &remaining_size, xattr->name);
 		if (err)
-<<<<<<< HEAD
-			return err;
+			break;
 	}
 	spin_unlock(&xattrs->lock);
 
-	return size - remaining_size;
-=======
-			break;
-	}
-	spin_unlock(&xattrs->lock);
-
 	return err ? err : size - remaining_size;
->>>>>>> f3c87e99
 }
 
 /*
