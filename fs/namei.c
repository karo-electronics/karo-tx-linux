--- conflicted
+++ resolved
@@ -295,13 +295,8 @@
 	}
 	/*
 	 * Read/write DACs are always overridable.
-<<<<<<< HEAD
-	 * Executable DACs are overridable for all directories and
-	 * for non-directories that have least one exec bit set.
-=======
 	 * Executable DACs are overridable when there is
 	 * at least one exec bit set.
->>>>>>> acfe7d74
 	 */
 	if (!(mask & MAY_EXEC) || (inode->i_mode & S_IXUGO))
 		if (ns_capable(inode_userns(inode), CAP_DAC_OVERRIDE))
