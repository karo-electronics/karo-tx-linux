/*
 *  linux/fs/hfs/inode.c
 *
 * Copyright (C) 1995-1997  Paul H. Hargrove
 * (C) 2003 Ardis Technologies <roman@ardistech.com>
 * This file may be distributed under the terms of the GNU General Public License.
 *
 * This file contains inode-related functions which do not depend on
 * which scheme is being used to represent forks.
 *
 * Based on the minix file system code, (C) 1991, 1992 by Linus Torvalds
 */

#include <linux/pagemap.h>
#include <linux/mpage.h>
#include <linux/sched.h>

#include "hfs_fs.h"
#include "btree.h"

static const struct file_operations hfs_file_operations;
static const struct inode_operations hfs_file_inode_operations;

/*================ Variable-like macros ================*/

#define HFS_VALID_MODE_BITS  (S_IFREG | S_IFDIR | S_IRWXUGO)

static int hfs_writepage(struct page *page, struct writeback_control *wbc)
{
	return block_write_full_page(page, hfs_get_block, wbc);
}

static int hfs_readpage(struct file *file, struct page *page)
{
	return block_read_full_page(page, hfs_get_block);
}

static int hfs_write_begin(struct file *file, struct address_space *mapping,
			loff_t pos, unsigned len, unsigned flags,
			struct page **pagep, void **fsdata)
{
	int ret;

	*pagep = NULL;
	ret = cont_write_begin(file, mapping, pos, len, flags, pagep, fsdata,
				hfs_get_block,
				&HFS_I(mapping->host)->phys_size);
	if (unlikely(ret)) {
		loff_t isize = mapping->host->i_size;
		if (pos + len > isize)
			vmtruncate(mapping->host, isize);
	}

	return ret;
}

static sector_t hfs_bmap(struct address_space *mapping, sector_t block)
{
	return generic_block_bmap(mapping, block, hfs_get_block);
}

static int hfs_releasepage(struct page *page, gfp_t mask)
{
	struct inode *inode = page->mapping->host;
	struct super_block *sb = inode->i_sb;
	struct hfs_btree *tree;
	struct hfs_bnode *node;
	u32 nidx;
	int i, res = 1;

	switch (inode->i_ino) {
	case HFS_EXT_CNID:
		tree = HFS_SB(sb)->ext_tree;
		break;
	case HFS_CAT_CNID:
		tree = HFS_SB(sb)->cat_tree;
		break;
	default:
		BUG();
		return 0;
	}

	if (!tree)
		return 0;

	if (tree->node_size >= PAGE_CACHE_SIZE) {
		nidx = page->index >> (tree->node_size_shift - PAGE_CACHE_SHIFT);
		spin_lock(&tree->hash_lock);
		node = hfs_bnode_findhash(tree, nidx);
		if (!node)
			;
		else if (atomic_read(&node->refcnt))
			res = 0;
		if (res && node) {
			hfs_bnode_unhash(node);
			hfs_bnode_free(node);
		}
		spin_unlock(&tree->hash_lock);
	} else {
		nidx = page->index << (PAGE_CACHE_SHIFT - tree->node_size_shift);
		i = 1 << (PAGE_CACHE_SHIFT - tree->node_size_shift);
		spin_lock(&tree->hash_lock);
		do {
			node = hfs_bnode_findhash(tree, nidx++);
			if (!node)
				continue;
			if (atomic_read(&node->refcnt)) {
				res = 0;
				break;
			}
			hfs_bnode_unhash(node);
			hfs_bnode_free(node);
		} while (--i && nidx < tree->node_count);
		spin_unlock(&tree->hash_lock);
	}
	return res ? try_to_free_buffers(page) : 0;
}

static ssize_t hfs_direct_IO(int rw, struct kiocb *iocb,
		const struct iovec *iov, loff_t offset, unsigned long nr_segs)
{
	struct file *file = iocb->ki_filp;
	struct inode *inode = file->f_path.dentry->d_inode->i_mapping->host;
	ssize_t ret;

	ret = blockdev_direct_IO(rw, iocb, inode, iov, offset, nr_segs,
				 hfs_get_block);

	/*
	 * In case of error extending write may have instantiated a few
	 * blocks outside i_size. Trim these off again.
	 */
	if (unlikely((rw & WRITE) && ret < 0)) {
		loff_t isize = i_size_read(inode);
		loff_t end = offset + iov_length(iov, nr_segs);

		if (end > isize)
			vmtruncate(inode, isize);
	}

	return ret;
}

static int hfs_writepages(struct address_space *mapping,
			  struct writeback_control *wbc)
{
	return mpage_writepages(mapping, wbc, hfs_get_block);
}

const struct address_space_operations hfs_btree_aops = {
	.readpage	= hfs_readpage,
	.writepage	= hfs_writepage,
	.write_begin	= hfs_write_begin,
	.write_end	= generic_write_end,
	.bmap		= hfs_bmap,
	.releasepage	= hfs_releasepage,
};

const struct address_space_operations hfs_aops = {
	.readpage	= hfs_readpage,
	.writepage	= hfs_writepage,
	.write_begin	= hfs_write_begin,
	.write_end	= generic_write_end,
	.bmap		= hfs_bmap,
	.direct_IO	= hfs_direct_IO,
	.writepages	= hfs_writepages,
};

/*
 * hfs_new_inode
 */
struct inode *hfs_new_inode(struct inode *dir, struct qstr *name, umode_t mode)
{
	struct super_block *sb = dir->i_sb;
	struct inode *inode = new_inode(sb);
	if (!inode)
		return NULL;

	mutex_init(&HFS_I(inode)->extents_lock);
	INIT_LIST_HEAD(&HFS_I(inode)->open_dir_list);
	hfs_cat_build_key(sb, (btree_key *)&HFS_I(inode)->cat_key, dir->i_ino, name);
	inode->i_ino = HFS_SB(sb)->next_id++;
	inode->i_mode = mode;
	inode->i_uid = current_fsuid();
	inode->i_gid = current_fsgid();
	set_nlink(inode, 1);
	inode->i_mtime = inode->i_atime = inode->i_ctime = CURRENT_TIME_SEC;
	HFS_I(inode)->flags = 0;
	HFS_I(inode)->rsrc_inode = NULL;
	HFS_I(inode)->fs_blocks = 0;
	if (S_ISDIR(mode)) {
		inode->i_size = 2;
		HFS_SB(sb)->folder_count++;
		if (dir->i_ino == HFS_ROOT_CNID)
			HFS_SB(sb)->root_dirs++;
		inode->i_op = &hfs_dir_inode_operations;
		inode->i_fop = &hfs_dir_operations;
		inode->i_mode |= S_IRWXUGO;
		inode->i_mode &= ~HFS_SB(inode->i_sb)->s_dir_umask;
	} else if (S_ISREG(mode)) {
		HFS_I(inode)->clump_blocks = HFS_SB(sb)->clumpablks;
		HFS_SB(sb)->file_count++;
		if (dir->i_ino == HFS_ROOT_CNID)
			HFS_SB(sb)->root_files++;
		inode->i_op = &hfs_file_inode_operations;
		inode->i_fop = &hfs_file_operations;
		inode->i_mapping->a_ops = &hfs_aops;
		inode->i_mode |= S_IRUGO|S_IXUGO;
		if (mode & S_IWUSR)
			inode->i_mode |= S_IWUGO;
		inode->i_mode &= ~HFS_SB(inode->i_sb)->s_file_umask;
		HFS_I(inode)->phys_size = 0;
		HFS_I(inode)->alloc_blocks = 0;
		HFS_I(inode)->first_blocks = 0;
		HFS_I(inode)->cached_start = 0;
		HFS_I(inode)->cached_blocks = 0;
		memset(HFS_I(inode)->first_extents, 0, sizeof(hfs_extent_rec));
		memset(HFS_I(inode)->cached_extents, 0, sizeof(hfs_extent_rec));
	}
	insert_inode_hash(inode);
	mark_inode_dirty(inode);
	set_bit(HFS_FLG_MDB_DIRTY, &HFS_SB(sb)->flags);
	hfs_mark_mdb_dirty(sb);

	return inode;
}

void hfs_delete_inode(struct inode *inode)
{
	struct super_block *sb = inode->i_sb;

	dprint(DBG_INODE, "delete_inode: %lu\n", inode->i_ino);
	if (S_ISDIR(inode->i_mode)) {
		HFS_SB(sb)->folder_count--;
		if (HFS_I(inode)->cat_key.ParID == cpu_to_be32(HFS_ROOT_CNID))
			HFS_SB(sb)->root_dirs--;
		set_bit(HFS_FLG_MDB_DIRTY, &HFS_SB(sb)->flags);
		hfs_mark_mdb_dirty(sb);
		return;
	}
	HFS_SB(sb)->file_count--;
	if (HFS_I(inode)->cat_key.ParID == cpu_to_be32(HFS_ROOT_CNID))
		HFS_SB(sb)->root_files--;
	if (S_ISREG(inode->i_mode)) {
		if (!inode->i_nlink) {
			inode->i_size = 0;
			hfs_file_truncate(inode);
		}
	}
	set_bit(HFS_FLG_MDB_DIRTY, &HFS_SB(sb)->flags);
	hfs_mark_mdb_dirty(sb);
}

void hfs_inode_read_fork(struct inode *inode, struct hfs_extent *ext,
			 __be32 __log_size, __be32 phys_size, u32 clump_size)
{
	struct super_block *sb = inode->i_sb;
	u32 log_size = be32_to_cpu(__log_size);
	u16 count;
	int i;

	memcpy(HFS_I(inode)->first_extents, ext, sizeof(hfs_extent_rec));
	for (count = 0, i = 0; i < 3; i++)
		count += be16_to_cpu(ext[i].count);
	HFS_I(inode)->first_blocks = count;

	inode->i_size = HFS_I(inode)->phys_size = log_size;
	HFS_I(inode)->fs_blocks = (log_size + sb->s_blocksize - 1) >> sb->s_blocksize_bits;
	inode_set_bytes(inode, HFS_I(inode)->fs_blocks << sb->s_blocksize_bits);
	HFS_I(inode)->alloc_blocks = be32_to_cpu(phys_size) /
				     HFS_SB(sb)->alloc_blksz;
	HFS_I(inode)->clump_blocks = clump_size / HFS_SB(sb)->alloc_blksz;
	if (!HFS_I(inode)->clump_blocks)
		HFS_I(inode)->clump_blocks = HFS_SB(sb)->clumpablks;
}

struct hfs_iget_data {
	struct hfs_cat_key *key;
	hfs_cat_rec *rec;
};

static int hfs_test_inode(struct inode *inode, void *data)
{
	struct hfs_iget_data *idata = data;
	hfs_cat_rec *rec;

	rec = idata->rec;
	switch (rec->type) {
	case HFS_CDR_DIR:
		return inode->i_ino == be32_to_cpu(rec->dir.DirID);
	case HFS_CDR_FIL:
		return inode->i_ino == be32_to_cpu(rec->file.FlNum);
	default:
		BUG();
		return 1;
	}
}

/*
 * hfs_read_inode
 */
static int hfs_read_inode(struct inode *inode, void *data)
{
	struct hfs_iget_data *idata = data;
	struct hfs_sb_info *hsb = HFS_SB(inode->i_sb);
	hfs_cat_rec *rec;

	HFS_I(inode)->flags = 0;
	HFS_I(inode)->rsrc_inode = NULL;
	mutex_init(&HFS_I(inode)->extents_lock);
	INIT_LIST_HEAD(&HFS_I(inode)->open_dir_list);

	/* Initialize the inode */
	inode->i_uid = hsb->s_uid;
	inode->i_gid = hsb->s_gid;
	set_nlink(inode, 1);

	if (idata->key)
		HFS_I(inode)->cat_key = *idata->key;
	else
		HFS_I(inode)->flags |= HFS_FLG_RSRC;
	HFS_I(inode)->tz_secondswest = sys_tz.tz_minuteswest * 60;

	rec = idata->rec;
	switch (rec->type) {
	case HFS_CDR_FIL:
		if (!HFS_IS_RSRC(inode)) {
			hfs_inode_read_fork(inode, rec->file.ExtRec, rec->file.LgLen,
					    rec->file.PyLen, be16_to_cpu(rec->file.ClpSize));
		} else {
			hfs_inode_read_fork(inode, rec->file.RExtRec, rec->file.RLgLen,
					    rec->file.RPyLen, be16_to_cpu(rec->file.ClpSize));
		}

		inode->i_ino = be32_to_cpu(rec->file.FlNum);
		inode->i_mode = S_IRUGO | S_IXUGO;
		if (!(rec->file.Flags & HFS_FIL_LOCK))
			inode->i_mode |= S_IWUGO;
		inode->i_mode &= ~hsb->s_file_umask;
		inode->i_mode |= S_IFREG;
		inode->i_ctime = inode->i_atime = inode->i_mtime =
				hfs_m_to_utime(rec->file.MdDat);
		inode->i_op = &hfs_file_inode_operations;
		inode->i_fop = &hfs_file_operations;
		inode->i_mapping->a_ops = &hfs_aops;
		break;
	case HFS_CDR_DIR:
		inode->i_ino = be32_to_cpu(rec->dir.DirID);
		inode->i_size = be16_to_cpu(rec->dir.Val) + 2;
		HFS_I(inode)->fs_blocks = 0;
		inode->i_mode = S_IFDIR | (S_IRWXUGO & ~hsb->s_dir_umask);
		inode->i_ctime = inode->i_atime = inode->i_mtime =
				hfs_m_to_utime(rec->dir.MdDat);
		inode->i_op = &hfs_dir_inode_operations;
		inode->i_fop = &hfs_dir_operations;
		break;
	default:
		make_bad_inode(inode);
	}
	return 0;
}

/*
 * __hfs_iget()
 *
 * Given the MDB for a HFS filesystem, a 'key' and an 'entry' in
 * the catalog B-tree and the 'type' of the desired file return the
 * inode for that file/directory or NULL.  Note that 'type' indicates
 * whether we want the actual file or directory, or the corresponding
 * metadata (AppleDouble header file or CAP metadata file).
 */
struct inode *hfs_iget(struct super_block *sb, struct hfs_cat_key *key, hfs_cat_rec *rec)
{
	struct hfs_iget_data data = { key, rec };
	struct inode *inode;
	u32 cnid;

	switch (rec->type) {
	case HFS_CDR_DIR:
		cnid = be32_to_cpu(rec->dir.DirID);
		break;
	case HFS_CDR_FIL:
		cnid = be32_to_cpu(rec->file.FlNum);
		break;
	default:
		return NULL;
	}
	inode = iget5_locked(sb, cnid, hfs_test_inode, hfs_read_inode, &data);
	if (inode && (inode->i_state & I_NEW))
		unlock_new_inode(inode);
	return inode;
}

void hfs_inode_write_fork(struct inode *inode, struct hfs_extent *ext,
			  __be32 *log_size, __be32 *phys_size)
{
	memcpy(ext, HFS_I(inode)->first_extents, sizeof(hfs_extent_rec));

	if (log_size)
		*log_size = cpu_to_be32(inode->i_size);
	if (phys_size)
		*phys_size = cpu_to_be32(HFS_I(inode)->alloc_blocks *
					 HFS_SB(inode->i_sb)->alloc_blksz);
}

int hfs_write_inode(struct inode *inode, struct writeback_control *wbc)
{
	struct inode *main_inode = inode;
	struct hfs_find_data fd;
	hfs_cat_rec rec;

	dprint(DBG_INODE, "hfs_write_inode: %lu\n", inode->i_ino);
	hfs_ext_write_extent(inode);

	if (inode->i_ino < HFS_FIRSTUSER_CNID) {
		switch (inode->i_ino) {
		case HFS_ROOT_CNID:
			break;
		case HFS_EXT_CNID:
			hfs_btree_write(HFS_SB(inode->i_sb)->ext_tree);
			return 0;
		case HFS_CAT_CNID:
			hfs_btree_write(HFS_SB(inode->i_sb)->cat_tree);
			return 0;
		default:
			BUG();
			return -EIO;
		}
	}

	if (HFS_IS_RSRC(inode))
		main_inode = HFS_I(inode)->rsrc_inode;

	if (!main_inode->i_nlink)
		return 0;

	if (hfs_find_init(HFS_SB(main_inode->i_sb)->cat_tree, &fd))
		/* panic? */
		return -EIO;

	fd.search_key->cat = HFS_I(main_inode)->cat_key;
	if (hfs_brec_find(&fd))
		/* panic? */
		goto out;

	if (S_ISDIR(main_inode->i_mode)) {
		if (fd.entrylength < sizeof(struct hfs_cat_dir))
			/* panic? */;
		hfs_bnode_read(fd.bnode, &rec, fd.entryoffset,
			   sizeof(struct hfs_cat_dir));
		if (rec.type != HFS_CDR_DIR ||
		    be32_to_cpu(rec.dir.DirID) != inode->i_ino) {
		}

		rec.dir.MdDat = hfs_u_to_mtime(inode->i_mtime);
		rec.dir.Val = cpu_to_be16(inode->i_size - 2);

		hfs_bnode_write(fd.bnode, &rec, fd.entryoffset,
			    sizeof(struct hfs_cat_dir));
	} else if (HFS_IS_RSRC(inode)) {
		hfs_bnode_read(fd.bnode, &rec, fd.entryoffset,
			       sizeof(struct hfs_cat_file));
		hfs_inode_write_fork(inode, rec.file.RExtRec,
				     &rec.file.RLgLen, &rec.file.RPyLen);
		hfs_bnode_write(fd.bnode, &rec, fd.entryoffset,
				sizeof(struct hfs_cat_file));
	} else {
		if (fd.entrylength < sizeof(struct hfs_cat_file))
			/* panic? */;
		hfs_bnode_read(fd.bnode, &rec, fd.entryoffset,
			   sizeof(struct hfs_cat_file));
		if (rec.type != HFS_CDR_FIL ||
		    be32_to_cpu(rec.file.FlNum) != inode->i_ino) {
		}

		if (inode->i_mode & S_IWUSR)
			rec.file.Flags &= ~HFS_FIL_LOCK;
		else
			rec.file.Flags |= HFS_FIL_LOCK;
		hfs_inode_write_fork(inode, rec.file.ExtRec, &rec.file.LgLen, &rec.file.PyLen);
		rec.file.MdDat = hfs_u_to_mtime(inode->i_mtime);

		hfs_bnode_write(fd.bnode, &rec, fd.entryoffset,
			    sizeof(struct hfs_cat_file));
	}
out:
	hfs_find_exit(&fd);
	return 0;
}

static struct dentry *hfs_file_lookup(struct inode *dir, struct dentry *dentry,
				      unsigned int flags)
{
	struct inode *inode = NULL;
	hfs_cat_rec rec;
	struct hfs_find_data fd;
	int res;

	if (HFS_IS_RSRC(dir) || strcmp(dentry->d_name.name, "rsrc"))
		goto out;

	inode = HFS_I(dir)->rsrc_inode;
	if (inode)
		goto out;

	inode = new_inode(dir->i_sb);
	if (!inode)
		return ERR_PTR(-ENOMEM);

	hfs_find_init(HFS_SB(dir->i_sb)->cat_tree, &fd);
	fd.search_key->cat = HFS_I(dir)->cat_key;
	res = hfs_brec_read(&fd, &rec, sizeof(rec));
	if (!res) {
		struct hfs_iget_data idata = { NULL, &rec };
		hfs_read_inode(inode, &idata);
	}
	hfs_find_exit(&fd);
	if (res) {
		iput(inode);
		return ERR_PTR(res);
	}
	HFS_I(inode)->rsrc_inode = dir;
	HFS_I(dir)->rsrc_inode = inode;
	igrab(dir);
	hlist_add_fake(&inode->i_hash);
	mark_inode_dirty(inode);
out:
	d_add(dentry, inode);
	return NULL;
}

void hfs_evict_inode(struct inode *inode)
{
	truncate_inode_pages(&inode->i_data, 0);
	clear_inode(inode);
	if (HFS_IS_RSRC(inode) && HFS_I(inode)->rsrc_inode) {
		HFS_I(HFS_I(inode)->rsrc_inode)->rsrc_inode = NULL;
		iput(HFS_I(inode)->rsrc_inode);
	}
}

static int hfs_file_open(struct inode *inode, struct file *file)
{
	if (HFS_IS_RSRC(inode))
		inode = HFS_I(inode)->rsrc_inode;
	atomic_inc(&HFS_I(inode)->opencnt);
	return 0;
}

static int hfs_file_release(struct inode *inode, struct file *file)
{
	//struct super_block *sb = inode->i_sb;

	if (HFS_IS_RSRC(inode))
		inode = HFS_I(inode)->rsrc_inode;
	if (atomic_dec_and_test(&HFS_I(inode)->opencnt)) {
		mutex_lock(&inode->i_mutex);
		hfs_file_truncate(inode);
		//if (inode->i_flags & S_DEAD) {
		//	hfs_delete_cat(inode->i_ino, HFSPLUS_SB(sb).hidden_dir, NULL);
		//	hfs_delete_inode(inode);
		//}
		mutex_unlock(&inode->i_mutex);
	}
	return 0;
}

/*
 * hfs_notify_change()
 *
 * Based very closely on fs/msdos/inode.c by Werner Almesberger
 *
 * This is the notify_change() field in the super_operations structure
 * for HFS file systems.  The purpose is to take that changes made to
 * an inode and apply then in a filesystem-dependent manner.  In this
 * case the process has a few of tasks to do:
 *  1) prevent changes to the i_uid and i_gid fields.
 *  2) map file permissions to the closest allowable permissions
 *  3) Since multiple Linux files can share the same on-disk inode under
 *     HFS (for instance the data and resource forks of a file) a change
 *     to permissions must be applied to all other in-core inodes which
 *     correspond to the same HFS file.
 */

int hfs_inode_setattr(struct dentry *dentry, struct iattr * attr)
{
	struct inode *inode = dentry->d_inode;
	struct hfs_sb_info *hsb = HFS_SB(inode->i_sb);
	int error;

	error = inode_change_ok(inode, attr); /* basic permission checks */
	if (error)
		return error;

	/* no uig/gid changes and limit which mode bits can be set */
	if (((attr->ia_valid & ATTR_UID) &&
	     (attr->ia_uid != hsb->s_uid)) ||
	    ((attr->ia_valid & ATTR_GID) &&
	     (attr->ia_gid != hsb->s_gid)) ||
	    ((attr->ia_valid & ATTR_MODE) &&
	     ((S_ISDIR(inode->i_mode) &&
	       (attr->ia_mode != inode->i_mode)) ||
	      (attr->ia_mode & ~HFS_VALID_MODE_BITS)))) {
		return hsb->s_quiet ? 0 : error;
	}

	if (attr->ia_valid & ATTR_MODE) {
		/* Only the 'w' bits can ever change and only all together. */
		if (attr->ia_mode & S_IWUSR)
			attr->ia_mode = inode->i_mode | S_IWUGO;
		else
			attr->ia_mode = inode->i_mode & ~S_IWUGO;
		attr->ia_mode &= S_ISDIR(inode->i_mode) ? ~hsb->s_dir_umask: ~hsb->s_file_umask;
	}

	if ((attr->ia_valid & ATTR_SIZE) &&
	    attr->ia_size != i_size_read(inode)) {
		inode_dio_wait(inode);

		error = vmtruncate(inode, attr->ia_size);
		if (error)
			return error;
	}

	setattr_copy(inode, attr);
	mark_inode_dirty(inode);
	return 0;
}

static int hfs_file_fsync(struct file *filp, loff_t start, loff_t end,
			  int datasync)
{
	struct inode *inode = filp->f_mapping->host;
	struct super_block * sb;
	int ret, err;

	ret = filemap_write_and_wait_range(inode->i_mapping, start, end);
	if (ret)
		return ret;
	mutex_lock(&inode->i_mutex);

	/* sync the inode to buffers */
	ret = write_inode_now(inode, 0);

	/* sync the superblock to buffers */
	sb = inode->i_sb;
<<<<<<< HEAD
	flush_delayed_work_sync(&HFS_SB(sb)->mdb_work);
=======
	flush_delayed_work(&HFS_SB(sb)->mdb_work);
>>>>>>> 136b5721
	/* .. finally sync the buffers to disk */
	err = sync_blockdev(sb->s_bdev);
	if (!ret)
		ret = err;
	mutex_unlock(&inode->i_mutex);
	return ret;
}

static const struct file_operations hfs_file_operations = {
	.llseek		= generic_file_llseek,
	.read		= do_sync_read,
	.aio_read	= generic_file_aio_read,
	.write		= do_sync_write,
	.aio_write	= generic_file_aio_write,
	.mmap		= generic_file_mmap,
	.splice_read	= generic_file_splice_read,
	.fsync		= hfs_file_fsync,
	.open		= hfs_file_open,
	.release	= hfs_file_release,
};

static const struct inode_operations hfs_file_inode_operations = {
	.lookup		= hfs_file_lookup,
	.truncate	= hfs_file_truncate,
	.setattr	= hfs_inode_setattr,
	.setxattr	= hfs_setxattr,
	.getxattr	= hfs_getxattr,
	.listxattr	= hfs_listxattr,
};<|MERGE_RESOLUTION|>--- conflicted
+++ resolved
@@ -644,11 +644,7 @@
 
 	/* sync the superblock to buffers */
 	sb = inode->i_sb;
-<<<<<<< HEAD
-	flush_delayed_work_sync(&HFS_SB(sb)->mdb_work);
-=======
 	flush_delayed_work(&HFS_SB(sb)->mdb_work);
->>>>>>> 136b5721
 	/* .. finally sync the buffers to disk */
 	err = sync_blockdev(sb->s_bdev);
 	if (!ret)
