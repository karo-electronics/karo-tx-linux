/*
 * page.h - buffer/page management specific to NILFS
 *
 * Copyright (C) 2005-2008 Nippon Telegraph and Telephone Corporation.
 *
 * This program is free software; you can redistribute it and/or modify
 * it under the terms of the GNU General Public License as published by
 * the Free Software Foundation; either version 2 of the License, or
 * (at your option) any later version.
 *
 * This program is distributed in the hope that it will be useful,
 * but WITHOUT ANY WARRANTY; without even the implied warranty of
 * MERCHANTABILITY or FITNESS FOR A PARTICULAR PURPOSE.  See the
 * GNU General Public License for more details.
 *
 * You should have received a copy of the GNU General Public License
 * along with this program; if not, write to the Free Software
 * Foundation, Inc., 51 Franklin St, Fifth Floor, Boston, MA  02110-1301  USA
 *
 * Written by Ryusuke Konishi <ryusuke@osrg.net>,
 *            Seiji Kihara <kihara@osrg.net>.
 */

#ifndef _NILFS_PAGE_H
#define _NILFS_PAGE_H

#include <linux/buffer_head.h>
#include "nilfs.h"

/*
 * Extended buffer state bits
 */
enum {
	BH_NILFS_Allocated = BH_PrivateStart,
	BH_NILFS_Node,
	BH_NILFS_Volatile,
	BH_NILFS_Checked,
<<<<<<< HEAD
=======
	BH_NILFS_Redirected,
>>>>>>> 45f53cc9
};

BUFFER_FNS(NILFS_Allocated, nilfs_allocated)	/* nilfs private buffers */
BUFFER_FNS(NILFS_Node, nilfs_node)		/* nilfs node buffers */
BUFFER_FNS(NILFS_Volatile, nilfs_volatile)
BUFFER_FNS(NILFS_Checked, nilfs_checked)	/* buffer is verified */
<<<<<<< HEAD
=======
BUFFER_FNS(NILFS_Redirected, nilfs_redirected)	/* redirected to a copy */
>>>>>>> 45f53cc9


void nilfs_mark_buffer_dirty(struct buffer_head *bh);
int __nilfs_clear_page_dirty(struct page *);

struct buffer_head *nilfs_grab_buffer(struct inode *, struct address_space *,
				      unsigned long, unsigned long);
void nilfs_forget_buffer(struct buffer_head *);
void nilfs_copy_buffer(struct buffer_head *, struct buffer_head *);
int nilfs_page_buffers_clean(struct page *);
void nilfs_page_bug(struct page *);
struct page *nilfs_alloc_private_page(struct block_device *, int,
				      unsigned long);
void nilfs_free_private_page(struct page *);

int nilfs_copy_dirty_pages(struct address_space *, struct address_space *);
void nilfs_copy_back_pages(struct address_space *, struct address_space *);
void nilfs_clear_dirty_pages(struct address_space *);
void nilfs_mapping_init_once(struct address_space *mapping);
void nilfs_mapping_init(struct address_space *mapping,
			struct backing_dev_info *bdi,
			const struct address_space_operations *aops);
unsigned nilfs_page_count_clean_buffers(struct page *, unsigned, unsigned);

#define NILFS_PAGE_BUG(page, m, a...) \
	do { nilfs_page_bug(page); BUG(); } while (0)

static inline struct buffer_head *
nilfs_page_get_nth_block(struct page *page, unsigned int count)
{
	struct buffer_head *bh = page_buffers(page);

	while (count-- > 0)
		bh = bh->b_this_page;
	get_bh(bh);
	return bh;
}

#endif /* _NILFS_PAGE_H */<|MERGE_RESOLUTION|>--- conflicted
+++ resolved
@@ -35,20 +35,14 @@
 	BH_NILFS_Node,
 	BH_NILFS_Volatile,
 	BH_NILFS_Checked,
-<<<<<<< HEAD
-=======
 	BH_NILFS_Redirected,
->>>>>>> 45f53cc9
 };
 
 BUFFER_FNS(NILFS_Allocated, nilfs_allocated)	/* nilfs private buffers */
 BUFFER_FNS(NILFS_Node, nilfs_node)		/* nilfs node buffers */
 BUFFER_FNS(NILFS_Volatile, nilfs_volatile)
 BUFFER_FNS(NILFS_Checked, nilfs_checked)	/* buffer is verified */
-<<<<<<< HEAD
-=======
 BUFFER_FNS(NILFS_Redirected, nilfs_redirected)	/* redirected to a copy */
->>>>>>> 45f53cc9
 
 
 void nilfs_mark_buffer_dirty(struct buffer_head *bh);
