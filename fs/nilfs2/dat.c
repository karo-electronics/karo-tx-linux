/*
 * dat.c - NILFS disk address translation.
 *
 * Copyright (C) 2006-2008 Nippon Telegraph and Telephone Corporation.
 *
 * This program is free software; you can redistribute it and/or modify
 * it under the terms of the GNU General Public License as published by
 * the Free Software Foundation; either version 2 of the License, or
 * (at your option) any later version.
 *
 * This program is distributed in the hope that it will be useful,
 * but WITHOUT ANY WARRANTY; without even the implied warranty of
 * MERCHANTABILITY or FITNESS FOR A PARTICULAR PURPOSE.  See the
 * GNU General Public License for more details.
 *
 * You should have received a copy of the GNU General Public License
 * along with this program; if not, write to the Free Software
 * Foundation, Inc., 51 Franklin St, Fifth Floor, Boston, MA  02110-1301  USA
 *
 * Written by Koji Sato <koji@osrg.net>.
 */

#include <linux/types.h>
#include <linux/buffer_head.h>
#include <linux/string.h>
#include <linux/errno.h>
#include "nilfs.h"
#include "mdt.h"
#include "alloc.h"
#include "dat.h"


#define NILFS_CNO_MIN	((__u64)1)
#define NILFS_CNO_MAX	(~(__u64)0)

struct nilfs_dat_info {
	struct nilfs_mdt_info mi;
	struct nilfs_palloc_cache palloc_cache;
	struct nilfs_shadow_map shadow;
};

static inline struct nilfs_dat_info *NILFS_DAT_I(struct inode *dat)
{
	return (struct nilfs_dat_info *)NILFS_MDT(dat);
}

static int nilfs_dat_prepare_entry(struct inode *dat,
				   struct nilfs_palloc_req *req, int create)
{
	return nilfs_palloc_get_entry_block(dat, req->pr_entry_nr,
					    create, &req->pr_entry_bh);
}

static void nilfs_dat_commit_entry(struct inode *dat,
				   struct nilfs_palloc_req *req)
{
	nilfs_mdt_mark_buffer_dirty(req->pr_entry_bh);
	nilfs_mdt_mark_dirty(dat);
	brelse(req->pr_entry_bh);
}

static void nilfs_dat_abort_entry(struct inode *dat,
				  struct nilfs_palloc_req *req)
{
	brelse(req->pr_entry_bh);
}

int nilfs_dat_prepare_alloc(struct inode *dat, struct nilfs_palloc_req *req)
{
	int ret;

	ret = nilfs_palloc_prepare_alloc_entry(dat, req);
	if (ret < 0)
		return ret;

	ret = nilfs_dat_prepare_entry(dat, req, 1);
	if (ret < 0)
		nilfs_palloc_abort_alloc_entry(dat, req);

	return ret;
}

void nilfs_dat_commit_alloc(struct inode *dat, struct nilfs_palloc_req *req)
{
	struct nilfs_dat_entry *entry;
	void *kaddr;

	kaddr = kmap_atomic(req->pr_entry_bh->b_page, KM_USER0);
	entry = nilfs_palloc_block_get_entry(dat, req->pr_entry_nr,
					     req->pr_entry_bh, kaddr);
	entry->de_start = cpu_to_le64(NILFS_CNO_MIN);
	entry->de_end = cpu_to_le64(NILFS_CNO_MAX);
	entry->de_blocknr = cpu_to_le64(0);
	kunmap_atomic(kaddr, KM_USER0);

	nilfs_palloc_commit_alloc_entry(dat, req);
	nilfs_dat_commit_entry(dat, req);
}

void nilfs_dat_abort_alloc(struct inode *dat, struct nilfs_palloc_req *req)
{
	nilfs_dat_abort_entry(dat, req);
	nilfs_palloc_abort_alloc_entry(dat, req);
}

static void nilfs_dat_commit_free(struct inode *dat,
				  struct nilfs_palloc_req *req)
{
	struct nilfs_dat_entry *entry;
	void *kaddr;

	kaddr = kmap_atomic(req->pr_entry_bh->b_page, KM_USER0);
	entry = nilfs_palloc_block_get_entry(dat, req->pr_entry_nr,
					     req->pr_entry_bh, kaddr);
	entry->de_start = cpu_to_le64(NILFS_CNO_MIN);
	entry->de_end = cpu_to_le64(NILFS_CNO_MIN);
	entry->de_blocknr = cpu_to_le64(0);
	kunmap_atomic(kaddr, KM_USER0);

	nilfs_dat_commit_entry(dat, req);
	nilfs_palloc_commit_free_entry(dat, req);
}

int nilfs_dat_prepare_start(struct inode *dat, struct nilfs_palloc_req *req)
{
	int ret;

	ret = nilfs_dat_prepare_entry(dat, req, 0);
	WARN_ON(ret == -ENOENT);
	return ret;
}

void nilfs_dat_commit_start(struct inode *dat, struct nilfs_palloc_req *req,
			    sector_t blocknr)
{
	struct nilfs_dat_entry *entry;
	void *kaddr;

	kaddr = kmap_atomic(req->pr_entry_bh->b_page, KM_USER0);
	entry = nilfs_palloc_block_get_entry(dat, req->pr_entry_nr,
					     req->pr_entry_bh, kaddr);
	entry->de_start = cpu_to_le64(nilfs_mdt_cno(dat));
	entry->de_blocknr = cpu_to_le64(blocknr);
	kunmap_atomic(kaddr, KM_USER0);

	nilfs_dat_commit_entry(dat, req);
}

int nilfs_dat_prepare_end(struct inode *dat, struct nilfs_palloc_req *req)
{
	struct nilfs_dat_entry *entry;
	__u64 start;
	sector_t blocknr;
	void *kaddr;
	int ret;

	ret = nilfs_dat_prepare_entry(dat, req, 0);
	if (ret < 0) {
		WARN_ON(ret == -ENOENT);
		return ret;
	}

	kaddr = kmap_atomic(req->pr_entry_bh->b_page, KM_USER0);
	entry = nilfs_palloc_block_get_entry(dat, req->pr_entry_nr,
					     req->pr_entry_bh, kaddr);
	start = le64_to_cpu(entry->de_start);
	blocknr = le64_to_cpu(entry->de_blocknr);
	kunmap_atomic(kaddr, KM_USER0);

	if (blocknr == 0) {
		ret = nilfs_palloc_prepare_free_entry(dat, req);
		if (ret < 0) {
			nilfs_dat_abort_entry(dat, req);
			return ret;
		}
	}

	return 0;
}

void nilfs_dat_commit_end(struct inode *dat, struct nilfs_palloc_req *req,
			  int dead)
{
	struct nilfs_dat_entry *entry;
	__u64 start, end;
	sector_t blocknr;
	void *kaddr;

	kaddr = kmap_atomic(req->pr_entry_bh->b_page, KM_USER0);
	entry = nilfs_palloc_block_get_entry(dat, req->pr_entry_nr,
					     req->pr_entry_bh, kaddr);
	end = start = le64_to_cpu(entry->de_start);
	if (!dead) {
		end = nilfs_mdt_cno(dat);
		WARN_ON(start > end);
	}
	entry->de_end = cpu_to_le64(end);
	blocknr = le64_to_cpu(entry->de_blocknr);
	kunmap_atomic(kaddr, KM_USER0);

	if (blocknr == 0)
		nilfs_dat_commit_free(dat, req);
	else
		nilfs_dat_commit_entry(dat, req);
}

void nilfs_dat_abort_end(struct inode *dat, struct nilfs_palloc_req *req)
{
	struct nilfs_dat_entry *entry;
	__u64 start;
	sector_t blocknr;
	void *kaddr;

	kaddr = kmap_atomic(req->pr_entry_bh->b_page, KM_USER0);
	entry = nilfs_palloc_block_get_entry(dat, req->pr_entry_nr,
					     req->pr_entry_bh, kaddr);
	start = le64_to_cpu(entry->de_start);
	blocknr = le64_to_cpu(entry->de_blocknr);
	kunmap_atomic(kaddr, KM_USER0);

	if (start == nilfs_mdt_cno(dat) && blocknr == 0)
		nilfs_palloc_abort_free_entry(dat, req);
	nilfs_dat_abort_entry(dat, req);
}

int nilfs_dat_prepare_update(struct inode *dat,
			     struct nilfs_palloc_req *oldreq,
			     struct nilfs_palloc_req *newreq)
{
	int ret;

	ret = nilfs_dat_prepare_end(dat, oldreq);
	if (!ret) {
		ret = nilfs_dat_prepare_alloc(dat, newreq);
		if (ret < 0)
			nilfs_dat_abort_end(dat, oldreq);
	}
	return ret;
}

void nilfs_dat_commit_update(struct inode *dat,
			     struct nilfs_palloc_req *oldreq,
			     struct nilfs_palloc_req *newreq, int dead)
{
	nilfs_dat_commit_end(dat, oldreq, dead);
	nilfs_dat_commit_alloc(dat, newreq);
}

void nilfs_dat_abort_update(struct inode *dat,
			    struct nilfs_palloc_req *oldreq,
			    struct nilfs_palloc_req *newreq)
{
	nilfs_dat_abort_end(dat, oldreq);
	nilfs_dat_abort_alloc(dat, newreq);
}

/**
 * nilfs_dat_mark_dirty -
 * @dat: DAT file inode
 * @vblocknr: virtual block number
 *
 * Description:
 *
 * Return Value: On success, 0 is returned. On error, one of the following
 * negative error codes is returned.
 *
 * %-EIO - I/O error.
 *
 * %-ENOMEM - Insufficient amount of memory available.
 */
int nilfs_dat_mark_dirty(struct inode *dat, __u64 vblocknr)
{
	struct nilfs_palloc_req req;
	int ret;

	req.pr_entry_nr = vblocknr;
	ret = nilfs_dat_prepare_entry(dat, &req, 0);
	if (ret == 0)
		nilfs_dat_commit_entry(dat, &req);
	return ret;
}

/**
 * nilfs_dat_freev - free virtual block numbers
 * @dat: DAT file inode
 * @vblocknrs: array of virtual block numbers
 * @nitems: number of virtual block numbers
 *
 * Description: nilfs_dat_freev() frees the virtual block numbers specified by
 * @vblocknrs and @nitems.
 *
 * Return Value: On success, 0 is returned. On error, one of the following
 * negative error codes is returned.
 *
 * %-EIO - I/O error.
 *
 * %-ENOMEM - Insufficient amount of memory available.
 *
 * %-ENOENT - The virtual block number have not been allocated.
 */
int nilfs_dat_freev(struct inode *dat, __u64 *vblocknrs, size_t nitems)
{
	return nilfs_palloc_freev(dat, vblocknrs, nitems);
}

/**
 * nilfs_dat_move - change a block number
 * @dat: DAT file inode
 * @vblocknr: virtual block number
 * @blocknr: block number
 *
 * Description: nilfs_dat_move() changes the block number associated with
 * @vblocknr to @blocknr.
 *
 * Return Value: On success, 0 is returned. On error, one of the following
 * negative error codes is returned.
 *
 * %-EIO - I/O error.
 *
 * %-ENOMEM - Insufficient amount of memory available.
 */
int nilfs_dat_move(struct inode *dat, __u64 vblocknr, sector_t blocknr)
{
	struct buffer_head *entry_bh;
	struct nilfs_dat_entry *entry;
	void *kaddr;
	int ret;

	ret = nilfs_palloc_get_entry_block(dat, vblocknr, 0, &entry_bh);
	if (ret < 0)
		return ret;

	/*
	 * The given disk block number (blocknr) is not yet written to
	 * the device at this point.
	 *
	 * To prevent nilfs_dat_translate() from returning the
<<<<<<< HEAD
	 * uncommited block number, this makes a copy of the entry
=======
	 * uncommitted block number, this makes a copy of the entry
>>>>>>> 3cbea436
	 * buffer and redirects nilfs_dat_translate() to the copy.
	 */
	if (!buffer_nilfs_redirected(entry_bh)) {
		ret = nilfs_mdt_freeze_buffer(dat, entry_bh);
		if (ret) {
			brelse(entry_bh);
			return ret;
		}
	}

	kaddr = kmap_atomic(entry_bh->b_page, KM_USER0);
	entry = nilfs_palloc_block_get_entry(dat, vblocknr, entry_bh, kaddr);
	if (unlikely(entry->de_blocknr == cpu_to_le64(0))) {
		printk(KERN_CRIT "%s: vbn = %llu, [%llu, %llu)\n", __func__,
		       (unsigned long long)vblocknr,
		       (unsigned long long)le64_to_cpu(entry->de_start),
		       (unsigned long long)le64_to_cpu(entry->de_end));
		kunmap_atomic(kaddr, KM_USER0);
		brelse(entry_bh);
		return -EINVAL;
	}
	WARN_ON(blocknr == 0);
	entry->de_blocknr = cpu_to_le64(blocknr);
	kunmap_atomic(kaddr, KM_USER0);

	nilfs_mdt_mark_buffer_dirty(entry_bh);
	nilfs_mdt_mark_dirty(dat);

	brelse(entry_bh);

	return 0;
}

/**
 * nilfs_dat_translate - translate a virtual block number to a block number
 * @dat: DAT file inode
 * @vblocknr: virtual block number
 * @blocknrp: pointer to a block number
 *
 * Description: nilfs_dat_translate() maps the virtual block number @vblocknr
 * to the corresponding block number.
 *
 * Return Value: On success, 0 is returned and the block number associated
 * with @vblocknr is stored in the place pointed by @blocknrp. On error, one
 * of the following negative error codes is returned.
 *
 * %-EIO - I/O error.
 *
 * %-ENOMEM - Insufficient amount of memory available.
 *
 * %-ENOENT - A block number associated with @vblocknr does not exist.
 */
int nilfs_dat_translate(struct inode *dat, __u64 vblocknr, sector_t *blocknrp)
{
	struct buffer_head *entry_bh, *bh;
	struct nilfs_dat_entry *entry;
	sector_t blocknr;
	void *kaddr;
	int ret;

	ret = nilfs_palloc_get_entry_block(dat, vblocknr, 0, &entry_bh);
	if (ret < 0)
		return ret;

	if (!nilfs_doing_gc() && buffer_nilfs_redirected(entry_bh)) {
		bh = nilfs_mdt_get_frozen_buffer(dat, entry_bh);
		if (bh) {
			WARN_ON(!buffer_uptodate(bh));
			brelse(entry_bh);
			entry_bh = bh;
		}
	}

	kaddr = kmap_atomic(entry_bh->b_page, KM_USER0);
	entry = nilfs_palloc_block_get_entry(dat, vblocknr, entry_bh, kaddr);
	blocknr = le64_to_cpu(entry->de_blocknr);
	if (blocknr == 0) {
		ret = -ENOENT;
		goto out;
	}
	*blocknrp = blocknr;

 out:
	kunmap_atomic(kaddr, KM_USER0);
	brelse(entry_bh);
	return ret;
}

ssize_t nilfs_dat_get_vinfo(struct inode *dat, void *buf, unsigned visz,
			    size_t nvi)
{
	struct buffer_head *entry_bh;
	struct nilfs_dat_entry *entry;
	struct nilfs_vinfo *vinfo = buf;
	__u64 first, last;
	void *kaddr;
	unsigned long entries_per_block = NILFS_MDT(dat)->mi_entries_per_block;
	int i, j, n, ret;

	for (i = 0; i < nvi; i += n) {
		ret = nilfs_palloc_get_entry_block(dat, vinfo->vi_vblocknr,
						   0, &entry_bh);
		if (ret < 0)
			return ret;
		kaddr = kmap_atomic(entry_bh->b_page, KM_USER0);
		/* last virtual block number in this block */
		first = vinfo->vi_vblocknr;
		do_div(first, entries_per_block);
		first *= entries_per_block;
		last = first + entries_per_block - 1;
		for (j = i, n = 0;
		     j < nvi && vinfo->vi_vblocknr >= first &&
			     vinfo->vi_vblocknr <= last;
		     j++, n++, vinfo = (void *)vinfo + visz) {
			entry = nilfs_palloc_block_get_entry(
				dat, vinfo->vi_vblocknr, entry_bh, kaddr);
			vinfo->vi_start = le64_to_cpu(entry->de_start);
			vinfo->vi_end = le64_to_cpu(entry->de_end);
			vinfo->vi_blocknr = le64_to_cpu(entry->de_blocknr);
		}
		kunmap_atomic(kaddr, KM_USER0);
		brelse(entry_bh);
	}

	return nvi;
}

/**
 * nilfs_dat_read - read or get dat inode
 * @sb: super block instance
 * @entry_size: size of a dat entry
 * @raw_inode: on-disk dat inode
 * @inodep: buffer to store the inode
 */
int nilfs_dat_read(struct super_block *sb, size_t entry_size,
		   struct nilfs_inode *raw_inode, struct inode **inodep)
{
	static struct lock_class_key dat_lock_key;
	struct inode *dat;
	struct nilfs_dat_info *di;
	int err;

	dat = nilfs_iget_locked(sb, NULL, NILFS_DAT_INO);
	if (unlikely(!dat))
		return -ENOMEM;
	if (!(dat->i_state & I_NEW))
		goto out;

	err = nilfs_mdt_init(dat, NILFS_MDT_GFP, sizeof(*di));
	if (err)
		goto failed;

	err = nilfs_palloc_init_blockgroup(dat, entry_size);
	if (err)
		goto failed;

	di = NILFS_DAT_I(dat);
	lockdep_set_class(&di->mi.mi_sem, &dat_lock_key);
	nilfs_palloc_setup_cache(dat, &di->palloc_cache);
	nilfs_mdt_setup_shadow_map(dat, &di->shadow);

	err = nilfs_read_inode_common(dat, raw_inode);
	if (err)
		goto failed;

	unlock_new_inode(dat);
 out:
	*inodep = dat;
	return 0;
 failed:
	iget_failed(dat);
	return err;
}<|MERGE_RESOLUTION|>--- conflicted
+++ resolved
@@ -335,11 +335,7 @@
 	 * the device at this point.
 	 *
 	 * To prevent nilfs_dat_translate() from returning the
-<<<<<<< HEAD
-	 * uncommited block number, this makes a copy of the entry
-=======
 	 * uncommitted block number, this makes a copy of the entry
->>>>>>> 3cbea436
 	 * buffer and redirects nilfs_dat_translate() to the copy.
 	 */
 	if (!buffer_nilfs_redirected(entry_bh)) {
