/*
 *  inode.c
 *
 *  Copyright (C) 1995, 1996 by Volker Lendecke
 *  Modified for big endian by J.F. Chadima and David S. Miller
 *  Modified 1997 Peter Waltenberg, Bill Hawes, David Woodhouse for 2.1 dcache
 *  Modified 1998 Wolfram Pienkoss for NLS
 *  Modified 2000 Ben Harris, University of Cambridge for NFS NS meta-info
 *
 */

#include <linux/module.h>

#include <asm/uaccess.h>
#include <asm/byteorder.h>

#include <linux/time.h>
#include <linux/kernel.h>
#include <linux/mm.h>
#include <linux/string.h>
#include <linux/stat.h>
#include <linux/errno.h>
#include <linux/file.h>
#include <linux/fcntl.h>
#include <linux/slab.h>
#include <linux/vmalloc.h>
#include <linux/init.h>
#include <linux/vfs.h>
#include <linux/mount.h>
#include <linux/seq_file.h>
#include <linux/namei.h>

#include <net/sock.h>

#include "ncp_fs.h"
#include "getopt.h"

#define NCP_DEFAULT_FILE_MODE 0600
#define NCP_DEFAULT_DIR_MODE 0700
#define NCP_DEFAULT_TIME_OUT 10
#define NCP_DEFAULT_RETRY_COUNT 20

static void ncp_evict_inode(struct inode *);
static void ncp_put_super(struct super_block *);
static int  ncp_statfs(struct dentry *, struct kstatfs *);
static int  ncp_show_options(struct seq_file *, struct dentry *);

static struct kmem_cache * ncp_inode_cachep;

static struct inode *ncp_alloc_inode(struct super_block *sb)
{
	struct ncp_inode_info *ei;
	ei = (struct ncp_inode_info *)kmem_cache_alloc(ncp_inode_cachep, GFP_KERNEL);
	if (!ei)
		return NULL;
	return &ei->vfs_inode;
}

static void ncp_i_callback(struct rcu_head *head)
{
	struct inode *inode = container_of(head, struct inode, i_rcu);
	kmem_cache_free(ncp_inode_cachep, NCP_FINFO(inode));
}

static void ncp_destroy_inode(struct inode *inode)
{
	call_rcu(&inode->i_rcu, ncp_i_callback);
}

static void init_once(void *foo)
{
	struct ncp_inode_info *ei = (struct ncp_inode_info *) foo;

	mutex_init(&ei->open_mutex);
	inode_init_once(&ei->vfs_inode);
}

static int init_inodecache(void)
{
	ncp_inode_cachep = kmem_cache_create("ncp_inode_cache",
					     sizeof(struct ncp_inode_info),
					     0, (SLAB_RECLAIM_ACCOUNT|
						SLAB_MEM_SPREAD),
					     init_once);
	if (ncp_inode_cachep == NULL)
		return -ENOMEM;
	return 0;
}

static void destroy_inodecache(void)
{
	/*
	 * Make sure all delayed rcu free inodes are flushed before we
	 * destroy cache.
	 */
	rcu_barrier();
	kmem_cache_destroy(ncp_inode_cachep);
}

static int ncp_remount(struct super_block *sb, int *flags, char* data)
{
	*flags |= MS_NODIRATIME;
	return 0;
}

static const struct super_operations ncp_sops =
{
	.alloc_inode	= ncp_alloc_inode,
	.destroy_inode	= ncp_destroy_inode,
	.drop_inode	= generic_delete_inode,
	.evict_inode	= ncp_evict_inode,
	.put_super	= ncp_put_super,
	.statfs		= ncp_statfs,
	.remount_fs	= ncp_remount,
	.show_options	= ncp_show_options,
};

/*
 * Fill in the ncpfs-specific information in the inode.
 */
static void ncp_update_dirent(struct inode *inode, struct ncp_entry_info *nwinfo)
{
	NCP_FINFO(inode)->DosDirNum = nwinfo->i.DosDirNum;
	NCP_FINFO(inode)->dirEntNum = nwinfo->i.dirEntNum;
	NCP_FINFO(inode)->volNumber = nwinfo->volume;
}

void ncp_update_inode(struct inode *inode, struct ncp_entry_info *nwinfo)
{
	ncp_update_dirent(inode, nwinfo);
	NCP_FINFO(inode)->nwattr = nwinfo->i.attributes;
	NCP_FINFO(inode)->access = nwinfo->access;
	memcpy(NCP_FINFO(inode)->file_handle, nwinfo->file_handle,
			sizeof(nwinfo->file_handle));
	DPRINTK("ncp_update_inode: updated %s, volnum=%d, dirent=%u\n",
		nwinfo->i.entryName, NCP_FINFO(inode)->volNumber,
		NCP_FINFO(inode)->dirEntNum);
}

static void ncp_update_dates(struct inode *inode, struct nw_info_struct *nwi)
{
	/* NFS namespace mode overrides others if it's set. */
	DPRINTK(KERN_DEBUG "ncp_update_dates_and_mode: (%s) nfs.mode=0%o\n",
		nwi->entryName, nwi->nfs.mode);
	if (nwi->nfs.mode) {
		/* XXX Security? */
		inode->i_mode = nwi->nfs.mode;
	}

	inode->i_blocks = (i_size_read(inode) + NCP_BLOCK_SIZE - 1) >> NCP_BLOCK_SHIFT;

	inode->i_mtime.tv_sec = ncp_date_dos2unix(nwi->modifyTime, nwi->modifyDate);
	inode->i_ctime.tv_sec = ncp_date_dos2unix(nwi->creationTime, nwi->creationDate);
	inode->i_atime.tv_sec = ncp_date_dos2unix(0, nwi->lastAccessDate);
	inode->i_atime.tv_nsec = 0;
	inode->i_mtime.tv_nsec = 0;
	inode->i_ctime.tv_nsec = 0;
}

static void ncp_update_attrs(struct inode *inode, struct ncp_entry_info *nwinfo)
{
	struct nw_info_struct *nwi = &nwinfo->i;
	struct ncp_server *server = NCP_SERVER(inode);

	if (nwi->attributes & aDIR) {
		inode->i_mode = server->m.dir_mode;
		/* for directories dataStreamSize seems to be some
		   Object ID ??? */
		i_size_write(inode, NCP_BLOCK_SIZE);
	} else {
		u32 size;

		inode->i_mode = server->m.file_mode;
		size = le32_to_cpu(nwi->dataStreamSize);
		i_size_write(inode, size);
#ifdef CONFIG_NCPFS_EXTRAS
		if ((server->m.flags & (NCP_MOUNT_EXTRAS|NCP_MOUNT_SYMLINKS)) 
		 && (nwi->attributes & aSHARED)) {
			switch (nwi->attributes & (aHIDDEN|aSYSTEM)) {
				case aHIDDEN:
					if (server->m.flags & NCP_MOUNT_SYMLINKS) {
						if (/* (size >= NCP_MIN_SYMLINK_SIZE)
						 && */ (size <= NCP_MAX_SYMLINK_SIZE)) {
							inode->i_mode = (inode->i_mode & ~S_IFMT) | S_IFLNK;
							NCP_FINFO(inode)->flags |= NCPI_KLUDGE_SYMLINK;
							break;
						}
					}
					/* FALLTHROUGH */
				case 0:
					if (server->m.flags & NCP_MOUNT_EXTRAS)
						inode->i_mode |= S_IRUGO;
					break;
				case aSYSTEM:
					if (server->m.flags & NCP_MOUNT_EXTRAS)
						inode->i_mode |= (inode->i_mode >> 2) & S_IXUGO;
					break;
				/* case aSYSTEM|aHIDDEN: */
				default:
					/* reserved combination */
					break;
			}
		}
#endif
	}
	if (nwi->attributes & aRONLY) inode->i_mode &= ~S_IWUGO;
}

void ncp_update_inode2(struct inode* inode, struct ncp_entry_info *nwinfo)
{
	NCP_FINFO(inode)->flags = 0;
	if (!atomic_read(&NCP_FINFO(inode)->opened)) {
		NCP_FINFO(inode)->nwattr = nwinfo->i.attributes;
		ncp_update_attrs(inode, nwinfo);
	}

	ncp_update_dates(inode, &nwinfo->i);
	ncp_update_dirent(inode, nwinfo);
}

/*
 * Fill in the inode based on the ncp_entry_info structure.  Used only for brand new inodes.
 */
static void ncp_set_attr(struct inode *inode, struct ncp_entry_info *nwinfo)
{
	struct ncp_server *server = NCP_SERVER(inode);

	NCP_FINFO(inode)->flags = 0;
	
	ncp_update_attrs(inode, nwinfo);

	DDPRINTK("ncp_read_inode: inode->i_mode = %u\n", inode->i_mode);

	set_nlink(inode, 1);
	inode->i_uid = server->m.uid;
	inode->i_gid = server->m.gid;

	ncp_update_dates(inode, &nwinfo->i);
	ncp_update_inode(inode, nwinfo);
}

#if defined(CONFIG_NCPFS_EXTRAS) || defined(CONFIG_NCPFS_NFS_NS)
static const struct inode_operations ncp_symlink_inode_operations = {
	.readlink	= generic_readlink,
	.follow_link	= page_follow_link_light,
	.put_link	= page_put_link,
	.setattr	= ncp_notify_change,
};
#endif

/*
 * Get a new inode.
 */
struct inode * 
ncp_iget(struct super_block *sb, struct ncp_entry_info *info)
{
	struct inode *inode;

	if (info == NULL) {
		printk(KERN_ERR "ncp_iget: info is NULL\n");
		return NULL;
	}

	inode = new_inode(sb);
	if (inode) {
		atomic_set(&NCP_FINFO(inode)->opened, info->opened);

		inode->i_mapping->backing_dev_info = sb->s_bdi;
		inode->i_ino = info->ino;
		ncp_set_attr(inode, info);
		if (S_ISREG(inode->i_mode)) {
			inode->i_op = &ncp_file_inode_operations;
			inode->i_fop = &ncp_file_operations;
		} else if (S_ISDIR(inode->i_mode)) {
			inode->i_op = &ncp_dir_inode_operations;
			inode->i_fop = &ncp_dir_operations;
#ifdef CONFIG_NCPFS_NFS_NS
		} else if (S_ISCHR(inode->i_mode) || S_ISBLK(inode->i_mode) || S_ISFIFO(inode->i_mode) || S_ISSOCK(inode->i_mode)) {
			init_special_inode(inode, inode->i_mode,
				new_decode_dev(info->i.nfs.rdev));
#endif
#if defined(CONFIG_NCPFS_EXTRAS) || defined(CONFIG_NCPFS_NFS_NS)
		} else if (S_ISLNK(inode->i_mode)) {
			inode->i_op = &ncp_symlink_inode_operations;
			inode->i_data.a_ops = &ncp_symlink_aops;
#endif
		} else {
			make_bad_inode(inode);
		}
		insert_inode_hash(inode);
	} else
		printk(KERN_ERR "ncp_iget: iget failed!\n");
	return inode;
}

static void
ncp_evict_inode(struct inode *inode)
{
	truncate_inode_pages(&inode->i_data, 0);
	clear_inode(inode);

	if (S_ISDIR(inode->i_mode)) {
		DDPRINTK("ncp_evict_inode: put directory %ld\n", inode->i_ino);
	}

	if (ncp_make_closed(inode) != 0) {
		/* We can't do anything but complain. */
		printk(KERN_ERR "ncp_evict_inode: could not close\n");
	}
}

static void ncp_stop_tasks(struct ncp_server *server) {
	struct sock* sk = server->ncp_sock->sk;

	lock_sock(sk);
	sk->sk_error_report = server->error_report;
	sk->sk_data_ready   = server->data_ready;
	sk->sk_write_space  = server->write_space;
	release_sock(sk);
	del_timer_sync(&server->timeout_tm);

	flush_work(&server->rcv.tq);
	if (sk->sk_socket->type == SOCK_STREAM)
		flush_work(&server->tx.tq);
	else
		flush_work(&server->timeout_tq);
}

static int  ncp_show_options(struct seq_file *seq, struct dentry *root)
{
	struct ncp_server *server = NCP_SBP(root->d_sb);
	unsigned int tmp;

	if (!uid_eq(server->m.uid, GLOBAL_ROOT_UID))
		seq_printf(seq, ",uid=%u",
			   from_kuid_munged(&init_user_ns, server->m.uid));
	if (!gid_eq(server->m.gid, GLOBAL_ROOT_GID))
		seq_printf(seq, ",gid=%u",
			   from_kgid_munged(&init_user_ns, server->m.gid));
	if (!uid_eq(server->m.mounted_uid, GLOBAL_ROOT_UID))
		seq_printf(seq, ",owner=%u",
			   from_kuid_munged(&init_user_ns, server->m.mounted_uid));
	tmp = server->m.file_mode & S_IALLUGO;
	if (tmp != NCP_DEFAULT_FILE_MODE)
		seq_printf(seq, ",mode=0%o", tmp);
	tmp = server->m.dir_mode & S_IALLUGO;
	if (tmp != NCP_DEFAULT_DIR_MODE)
		seq_printf(seq, ",dirmode=0%o", tmp);
	if (server->m.time_out != NCP_DEFAULT_TIME_OUT * HZ / 100) {
		tmp = server->m.time_out * 100 / HZ;
		seq_printf(seq, ",timeout=%u", tmp);
	}
	if (server->m.retry_count != NCP_DEFAULT_RETRY_COUNT)
		seq_printf(seq, ",retry=%u", server->m.retry_count);
	if (server->m.flags != 0)
		seq_printf(seq, ",flags=%lu", server->m.flags);
	if (server->m.wdog_pid != NULL)
		seq_printf(seq, ",wdogpid=%u", pid_vnr(server->m.wdog_pid));

	return 0;
}

static const struct ncp_option ncp_opts[] = {
	{ "uid",	OPT_INT,	'u' },
	{ "gid",	OPT_INT,	'g' },
	{ "owner",	OPT_INT,	'o' },
	{ "mode",	OPT_INT,	'm' },
	{ "dirmode",	OPT_INT,	'd' },
	{ "timeout",	OPT_INT,	't' },
	{ "retry",	OPT_INT,	'r' },
	{ "flags",	OPT_INT,	'f' },
	{ "wdogpid",	OPT_INT,	'w' },
	{ "ncpfd",	OPT_INT,	'n' },
	{ "infofd",	OPT_INT,	'i' },	/* v5 */
	{ "version",	OPT_INT,	'v' },
	{ NULL,		0,		0 } };

static int ncp_parse_options(struct ncp_mount_data_kernel *data, char *options) {
	int optval;
	char *optarg;
	unsigned long optint;
	int version = 0;
	int ret;

	data->flags = 0;
	data->int_flags = 0;
	data->mounted_uid = GLOBAL_ROOT_UID;
	data->wdog_pid = NULL;
	data->ncp_fd = ~0;
	data->time_out = NCP_DEFAULT_TIME_OUT;
	data->retry_count = NCP_DEFAULT_RETRY_COUNT;
	data->uid = GLOBAL_ROOT_UID;
	data->gid = GLOBAL_ROOT_GID;
	data->file_mode = NCP_DEFAULT_FILE_MODE;
	data->dir_mode = NCP_DEFAULT_DIR_MODE;
	data->info_fd = -1;
	data->mounted_vol[0] = 0;
	
	while ((optval = ncp_getopt("ncpfs", &options, ncp_opts, NULL, &optarg, &optint)) != 0) {
		ret = optval;
		if (ret < 0)
			goto err;
		switch (optval) {
			case 'u':
				data->uid = make_kuid(current_user_ns(), optint);
<<<<<<< HEAD
				if (!uid_valid(data->uid))
					goto err;
				break;
			case 'g':
				data->gid = make_kgid(current_user_ns(), optint);
				if (!gid_valid(data->gid))
					goto err;
				break;
			case 'o':
				data->mounted_uid = make_kuid(current_user_ns(), optint);
				if (!uid_valid(data->mounted_uid))
					goto err;
=======
				if (!uid_valid(data->uid)) {
					ret = -EINVAL;
					goto err;
				}
				break;
			case 'g':
				data->gid = make_kgid(current_user_ns(), optint);
				if (!gid_valid(data->gid)) {
					ret = -EINVAL;
					goto err;
				}
				break;
			case 'o':
				data->mounted_uid = make_kuid(current_user_ns(), optint);
				if (!uid_valid(data->mounted_uid)) {
					ret = -EINVAL;
					goto err;
				}
>>>>>>> d0e0ac97
				break;
			case 'm':
				data->file_mode = optint;
				break;
			case 'd':
				data->dir_mode = optint;
				break;
			case 't':
				data->time_out = optint;
				break;
			case 'r':
				data->retry_count = optint;
				break;
			case 'f':
				data->flags = optint;
				break;
			case 'w':
				data->wdog_pid = find_get_pid(optint);
				break;
			case 'n':
				data->ncp_fd = optint;
				break;
			case 'i':
				data->info_fd = optint;
				break;
			case 'v':
				ret = -ECHRNG;
				if (optint < NCP_MOUNT_VERSION_V4)
					goto err;
				if (optint > NCP_MOUNT_VERSION_V5)
					goto err;
				version = optint;
				break;
			
		}
	}
	return 0;
err:
	put_pid(data->wdog_pid);
	data->wdog_pid = NULL;
	return ret;
}

static int ncp_fill_super(struct super_block *sb, void *raw_data, int silent)
{
	struct ncp_mount_data_kernel data;
	struct ncp_server *server;
	struct file *ncp_filp;
	struct inode *root_inode;
	struct inode *sock_inode;
	struct socket *sock;
	int error;
	int default_bufsize;
#ifdef CONFIG_NCPFS_PACKET_SIGNING
	int options;
#endif
	struct ncp_entry_info finfo;

	memset(&data, 0, sizeof(data));
	server = kzalloc(sizeof(struct ncp_server), GFP_KERNEL);
	if (!server)
		return -ENOMEM;
	sb->s_fs_info = server;

	error = -EFAULT;
	if (raw_data == NULL)
		goto out;
	switch (*(int*)raw_data) {
		case NCP_MOUNT_VERSION:
			{
				struct ncp_mount_data* md = (struct ncp_mount_data*)raw_data;

				data.flags = md->flags;
				data.int_flags = NCP_IMOUNT_LOGGEDIN_POSSIBLE;
				data.mounted_uid = make_kuid(current_user_ns(), md->mounted_uid);
				data.wdog_pid = find_get_pid(md->wdog_pid);
				data.ncp_fd = md->ncp_fd;
				data.time_out = md->time_out;
				data.retry_count = md->retry_count;
				data.uid = make_kuid(current_user_ns(), md->uid);
				data.gid = make_kgid(current_user_ns(), md->gid);
				data.file_mode = md->file_mode;
				data.dir_mode = md->dir_mode;
				data.info_fd = -1;
				memcpy(data.mounted_vol, md->mounted_vol,
					NCP_VOLNAME_LEN+1);
			}
			break;
		case NCP_MOUNT_VERSION_V4:
			{
				struct ncp_mount_data_v4* md = (struct ncp_mount_data_v4*)raw_data;

				data.flags = md->flags;
				data.mounted_uid = make_kuid(current_user_ns(), md->mounted_uid);
				data.wdog_pid = find_get_pid(md->wdog_pid);
				data.ncp_fd = md->ncp_fd;
				data.time_out = md->time_out;
				data.retry_count = md->retry_count;
				data.uid = make_kuid(current_user_ns(), md->uid);
				data.gid = make_kgid(current_user_ns(), md->gid);
				data.file_mode = md->file_mode;
				data.dir_mode = md->dir_mode;
				data.info_fd = -1;
			}
			break;
		default:
			error = -ECHRNG;
			if (memcmp(raw_data, "vers", 4) == 0) {
				error = ncp_parse_options(&data, raw_data);
			}
			if (error)
				goto out;
			break;
	}
	error = -EINVAL;
	if (!uid_valid(data.mounted_uid) || !uid_valid(data.uid) ||
	    !gid_valid(data.gid))
		goto out;
	error = -EBADF;
	ncp_filp = fget(data.ncp_fd);
	if (!ncp_filp)
		goto out;
	error = -ENOTSOCK;
	sock_inode = file_inode(ncp_filp);
	if (!S_ISSOCK(sock_inode->i_mode))
		goto out_fput;
	sock = SOCKET_I(sock_inode);
	if (!sock)
		goto out_fput;
		
	if (sock->type == SOCK_STREAM)
		default_bufsize = 0xF000;
	else
		default_bufsize = 1024;

	sb->s_flags |= MS_NODIRATIME;	/* probably even noatime */
	sb->s_maxbytes = 0xFFFFFFFFU;
	sb->s_blocksize = 1024;	/* Eh...  Is this correct? */
	sb->s_blocksize_bits = 10;
	sb->s_magic = NCP_SUPER_MAGIC;
	sb->s_op = &ncp_sops;
	sb->s_d_op = &ncp_dentry_operations;
	sb->s_bdi = &server->bdi;

	server = NCP_SBP(sb);
	memset(server, 0, sizeof(*server));

	error = bdi_setup_and_register(&server->bdi, "ncpfs", BDI_CAP_MAP_COPY);
	if (error)
		goto out_fput;

	server->ncp_filp = ncp_filp;
	server->ncp_sock = sock;
	
	if (data.info_fd != -1) {
		struct socket *info_sock;

		error = -EBADF;
		server->info_filp = fget(data.info_fd);
		if (!server->info_filp)
			goto out_bdi;
		error = -ENOTSOCK;
		sock_inode = file_inode(server->info_filp);
		if (!S_ISSOCK(sock_inode->i_mode))
			goto out_fput2;
		info_sock = SOCKET_I(sock_inode);
		if (!info_sock)
			goto out_fput2;
		error = -EBADFD;
		if (info_sock->type != SOCK_STREAM)
			goto out_fput2;
		server->info_sock = info_sock;
	}

/*	server->lock = 0;	*/
	mutex_init(&server->mutex);
	server->packet = NULL;
/*	server->buffer_size = 0;	*/
/*	server->conn_status = 0;	*/
/*	server->root_dentry = NULL;	*/
/*	server->root_setuped = 0;	*/
	mutex_init(&server->root_setup_lock);
#ifdef CONFIG_NCPFS_PACKET_SIGNING
/*	server->sign_wanted = 0;	*/
/*	server->sign_active = 0;	*/
#endif
	init_rwsem(&server->auth_rwsem);
	server->auth.auth_type = NCP_AUTH_NONE;
/*	server->auth.object_name_len = 0;	*/
/*	server->auth.object_name = NULL;	*/
/*	server->auth.object_type = 0;		*/
/*	server->priv.len = 0;			*/
/*	server->priv.data = NULL;		*/

	server->m = data;
	/* Although anything producing this is buggy, it happens
	   now because of PATH_MAX changes.. */
	if (server->m.time_out < 1) {
		server->m.time_out = 10;
		printk(KERN_INFO "You need to recompile your ncpfs utils..\n");
	}
	server->m.time_out = server->m.time_out * HZ / 100;
	server->m.file_mode = (server->m.file_mode & S_IRWXUGO) | S_IFREG;
	server->m.dir_mode = (server->m.dir_mode & S_IRWXUGO) | S_IFDIR;

#ifdef CONFIG_NCPFS_NLS
	/* load the default NLS charsets */
	server->nls_vol = load_nls_default();
	server->nls_io = load_nls_default();
#endif /* CONFIG_NCPFS_NLS */

	atomic_set(&server->dentry_ttl, 0);	/* no caching */

	INIT_LIST_HEAD(&server->tx.requests);
	mutex_init(&server->rcv.creq_mutex);
	server->tx.creq		= NULL;
	server->rcv.creq	= NULL;

	init_timer(&server->timeout_tm);
#undef NCP_PACKET_SIZE
#define NCP_PACKET_SIZE 131072
	error = -ENOMEM;
	server->packet_size = NCP_PACKET_SIZE;
	server->packet = vmalloc(NCP_PACKET_SIZE);
	if (server->packet == NULL)
		goto out_nls;
	server->txbuf = vmalloc(NCP_PACKET_SIZE);
	if (server->txbuf == NULL)
		goto out_packet;
	server->rxbuf = vmalloc(NCP_PACKET_SIZE);
	if (server->rxbuf == NULL)
		goto out_txbuf;

	lock_sock(sock->sk);
	server->data_ready	= sock->sk->sk_data_ready;
	server->write_space	= sock->sk->sk_write_space;
	server->error_report	= sock->sk->sk_error_report;
	sock->sk->sk_user_data	= server;
	sock->sk->sk_data_ready	  = ncp_tcp_data_ready;
	sock->sk->sk_error_report = ncp_tcp_error_report;
	if (sock->type == SOCK_STREAM) {
		server->rcv.ptr = (unsigned char*)&server->rcv.buf;
		server->rcv.len = 10;
		server->rcv.state = 0;
		INIT_WORK(&server->rcv.tq, ncp_tcp_rcv_proc);
		INIT_WORK(&server->tx.tq, ncp_tcp_tx_proc);
		sock->sk->sk_write_space = ncp_tcp_write_space;
	} else {
		INIT_WORK(&server->rcv.tq, ncpdgram_rcv_proc);
		INIT_WORK(&server->timeout_tq, ncpdgram_timeout_proc);
		server->timeout_tm.data = (unsigned long)server;
		server->timeout_tm.function = ncpdgram_timeout_call;
	}
	release_sock(sock->sk);

	ncp_lock_server(server);
	error = ncp_connect(server);
	ncp_unlock_server(server);
	if (error < 0)
		goto out_rxbuf;
	DPRINTK("ncp_fill_super: NCP_SBP(sb) = %x\n", (int) NCP_SBP(sb));

	error = -EMSGSIZE;	/* -EREMOTESIDEINCOMPATIBLE */
#ifdef CONFIG_NCPFS_PACKET_SIGNING
	if (ncp_negotiate_size_and_options(server, default_bufsize,
		NCP_DEFAULT_OPTIONS, &(server->buffer_size), &options) == 0)
	{
		if (options != NCP_DEFAULT_OPTIONS)
		{
			if (ncp_negotiate_size_and_options(server, 
				default_bufsize,
				options & 2, 
				&(server->buffer_size), &options) != 0)
				
			{
				goto out_disconnect;
			}
		}
		ncp_lock_server(server);
		if (options & 2)
			server->sign_wanted = 1;
		ncp_unlock_server(server);
	}
	else 
#endif	/* CONFIG_NCPFS_PACKET_SIGNING */
	if (ncp_negotiate_buffersize(server, default_bufsize,
  				     &(server->buffer_size)) != 0)
		goto out_disconnect;
	DPRINTK("ncpfs: bufsize = %d\n", server->buffer_size);

	memset(&finfo, 0, sizeof(finfo));
	finfo.i.attributes	= aDIR;
	finfo.i.dataStreamSize	= 0;	/* ignored */
	finfo.i.dirEntNum	= 0;
	finfo.i.DosDirNum	= 0;
#ifdef CONFIG_NCPFS_SMALLDOS
	finfo.i.NSCreator	= NW_NS_DOS;
#endif
	finfo.volume		= NCP_NUMBER_OF_VOLUMES;
	/* set dates of mountpoint to Jan 1, 1986; 00:00 */
	finfo.i.creationTime	= finfo.i.modifyTime
				= cpu_to_le16(0x0000);
	finfo.i.creationDate	= finfo.i.modifyDate
				= finfo.i.lastAccessDate
				= cpu_to_le16(0x0C21);
	finfo.i.nameLen		= 0;
	finfo.i.entryName[0]	= '\0';

	finfo.opened		= 0;
	finfo.ino		= 2;	/* tradition */

	server->name_space[finfo.volume] = NW_NS_DOS;

	error = -ENOMEM;
        root_inode = ncp_iget(sb, &finfo);
        if (!root_inode)
		goto out_disconnect;
	DPRINTK("ncp_fill_super: root vol=%d\n", NCP_FINFO(root_inode)->volNumber);
	sb->s_root = d_make_root(root_inode);
        if (!sb->s_root)
		goto out_disconnect;
	return 0;

out_disconnect:
	ncp_lock_server(server);
	ncp_disconnect(server);
	ncp_unlock_server(server);
out_rxbuf:
	ncp_stop_tasks(server);
	vfree(server->rxbuf);
out_txbuf:
	vfree(server->txbuf);
out_packet:
	vfree(server->packet);
out_nls:
#ifdef CONFIG_NCPFS_NLS
	unload_nls(server->nls_io);
	unload_nls(server->nls_vol);
#endif
	mutex_destroy(&server->rcv.creq_mutex);
	mutex_destroy(&server->root_setup_lock);
	mutex_destroy(&server->mutex);
out_fput2:
	if (server->info_filp)
		fput(server->info_filp);
out_bdi:
	bdi_destroy(&server->bdi);
out_fput:
	/* 23/12/1998 Marcin Dalecki <dalecki@cs.net.pl>:
	 * 
	 * The previously used put_filp(ncp_filp); was bogus, since
	 * it doesn't perform proper unlocking.
	 */
	fput(ncp_filp);
out:
	put_pid(data.wdog_pid);
	sb->s_fs_info = NULL;
	kfree(server);
	return error;
}

static void ncp_put_super(struct super_block *sb)
{
	struct ncp_server *server = NCP_SBP(sb);

	ncp_lock_server(server);
	ncp_disconnect(server);
	ncp_unlock_server(server);

	ncp_stop_tasks(server);

#ifdef CONFIG_NCPFS_NLS
	/* unload the NLS charsets */
	unload_nls(server->nls_vol);
	unload_nls(server->nls_io);
#endif /* CONFIG_NCPFS_NLS */
	mutex_destroy(&server->rcv.creq_mutex);
	mutex_destroy(&server->root_setup_lock);
	mutex_destroy(&server->mutex);

	if (server->info_filp)
		fput(server->info_filp);
	fput(server->ncp_filp);
	kill_pid(server->m.wdog_pid, SIGTERM, 1);
	put_pid(server->m.wdog_pid);

	bdi_destroy(&server->bdi);
	kfree(server->priv.data);
	kfree(server->auth.object_name);
	vfree(server->rxbuf);
	vfree(server->txbuf);
	vfree(server->packet);
	sb->s_fs_info = NULL;
	kfree(server);
}

static int ncp_statfs(struct dentry *dentry, struct kstatfs *buf)
{
	struct dentry* d;
	struct inode* i;
	struct ncp_inode_info* ni;
	struct ncp_server* s;
	struct ncp_volume_info vi;
	struct super_block *sb = dentry->d_sb;
	int err;
	__u8 dh;
	
	d = sb->s_root;
	if (!d) {
		goto dflt;
	}
	i = d->d_inode;
	if (!i) {
		goto dflt;
	}
	ni = NCP_FINFO(i);
	if (!ni) {
		goto dflt;
	}
	s = NCP_SBP(sb);
	if (!s) {
		goto dflt;
	}
	if (!s->m.mounted_vol[0]) {
		goto dflt;
	}

	err = ncp_dirhandle_alloc(s, ni->volNumber, ni->DosDirNum, &dh);
	if (err) {
		goto dflt;
	}
	err = ncp_get_directory_info(s, dh, &vi);
	ncp_dirhandle_free(s, dh);
	if (err) {
		goto dflt;
	}
	buf->f_type = NCP_SUPER_MAGIC;
	buf->f_bsize = vi.sectors_per_block * 512;
	buf->f_blocks = vi.total_blocks;
	buf->f_bfree = vi.free_blocks;
	buf->f_bavail = vi.free_blocks;
	buf->f_files = vi.total_dir_entries;
	buf->f_ffree = vi.available_dir_entries;
	buf->f_namelen = 12;
	return 0;

	/* We cannot say how much disk space is left on a mounted
	   NetWare Server, because free space is distributed over
	   volumes, and the current user might have disk quotas. So
	   free space is not that simple to determine. Our decision
	   here is to err conservatively. */

dflt:;
	buf->f_type = NCP_SUPER_MAGIC;
	buf->f_bsize = NCP_BLOCK_SIZE;
	buf->f_blocks = 0;
	buf->f_bfree = 0;
	buf->f_bavail = 0;
	buf->f_namelen = 12;
	return 0;
}

int ncp_notify_change(struct dentry *dentry, struct iattr *attr)
{
	struct inode *inode = dentry->d_inode;
	int result = 0;
	__le32 info_mask;
	struct nw_modify_dos_info info;
	struct ncp_server *server;

	result = -EIO;

	server = NCP_SERVER(inode);
	if (!server)	/* How this could happen? */
		goto out;

	result = -EPERM;
	if (IS_DEADDIR(dentry->d_inode))
		goto out;

	/* ageing the dentry to force validation */
	ncp_age_dentry(server, dentry);

	result = inode_change_ok(inode, attr);
	if (result < 0)
		goto out;

	result = -EPERM;
	if ((attr->ia_valid & ATTR_UID) && !uid_eq(attr->ia_uid, server->m.uid))
		goto out;

	if ((attr->ia_valid & ATTR_GID) && !gid_eq(attr->ia_gid, server->m.gid))
		goto out;

	if (((attr->ia_valid & ATTR_MODE) &&
	     (attr->ia_mode &
	      ~(S_IFREG | S_IFDIR | S_IRWXUGO))))
		goto out;

	info_mask = 0;
	memset(&info, 0, sizeof(info));

#if 1 
        if ((attr->ia_valid & ATTR_MODE) != 0)
        {
		umode_t newmode = attr->ia_mode;

		info_mask |= DM_ATTRIBUTES;

                if (S_ISDIR(inode->i_mode)) {
                	newmode &= server->m.dir_mode;
		} else {
#ifdef CONFIG_NCPFS_EXTRAS			
			if (server->m.flags & NCP_MOUNT_EXTRAS) {
				/* any non-default execute bit set */
				if (newmode & ~server->m.file_mode & S_IXUGO)
					info.attributes |= aSHARED | aSYSTEM;
				/* read for group/world and not in default file_mode */
				else if (newmode & ~server->m.file_mode & S_IRUGO)
					info.attributes |= aSHARED;
			} else
#endif
				newmode &= server->m.file_mode;			
                }
                if (newmode & S_IWUGO)
                	info.attributes &= ~(aRONLY|aRENAMEINHIBIT|aDELETEINHIBIT);
                else
			info.attributes |=  (aRONLY|aRENAMEINHIBIT|aDELETEINHIBIT);

#ifdef CONFIG_NCPFS_NFS_NS
		if (ncp_is_nfs_extras(server, NCP_FINFO(inode)->volNumber)) {
			result = ncp_modify_nfs_info(server,
						     NCP_FINFO(inode)->volNumber,
						     NCP_FINFO(inode)->dirEntNum,
						     attr->ia_mode, 0);
			if (result != 0)
				goto out;
			info.attributes &= ~(aSHARED | aSYSTEM);
			{
				/* mark partial success */
				struct iattr tmpattr;
				
				tmpattr.ia_valid = ATTR_MODE;
				tmpattr.ia_mode = attr->ia_mode;

				setattr_copy(inode, &tmpattr);
				mark_inode_dirty(inode);
			}
		}
#endif
        }
#endif

	/* Do SIZE before attributes, otherwise mtime together with size does not work...
	 */
	if ((attr->ia_valid & ATTR_SIZE) != 0) {
		int written;

		DPRINTK("ncpfs: trying to change size to %ld\n",
			attr->ia_size);

		if ((result = ncp_make_open(inode, O_WRONLY)) < 0) {
			result = -EACCES;
			goto out;
		}
		ncp_write_kernel(NCP_SERVER(inode), NCP_FINFO(inode)->file_handle,
			  attr->ia_size, 0, "", &written);

		/* According to ndir, the changes only take effect after
		   closing the file */
		ncp_inode_close(inode);
		result = ncp_make_closed(inode);
		if (result)
			goto out;

		if (attr->ia_size != i_size_read(inode)) {
			truncate_setsize(inode, attr->ia_size);
			mark_inode_dirty(inode);
		}
	}
	if ((attr->ia_valid & ATTR_CTIME) != 0) {
		info_mask |= (DM_CREATE_TIME | DM_CREATE_DATE);
		ncp_date_unix2dos(attr->ia_ctime.tv_sec,
			     &info.creationTime, &info.creationDate);
	}
	if ((attr->ia_valid & ATTR_MTIME) != 0) {
		info_mask |= (DM_MODIFY_TIME | DM_MODIFY_DATE);
		ncp_date_unix2dos(attr->ia_mtime.tv_sec,
				  &info.modifyTime, &info.modifyDate);
	}
	if ((attr->ia_valid & ATTR_ATIME) != 0) {
		__le16 dummy;
		info_mask |= (DM_LAST_ACCESS_DATE);
		ncp_date_unix2dos(attr->ia_atime.tv_sec,
				  &dummy, &info.lastAccessDate);
	}
	if (info_mask != 0) {
		result = ncp_modify_file_or_subdir_dos_info(NCP_SERVER(inode),
				      inode, info_mask, &info);
		if (result != 0) {
			if (info_mask == (DM_CREATE_TIME | DM_CREATE_DATE)) {
				/* NetWare seems not to allow this. I
				   do not know why. So, just tell the
				   user everything went fine. This is
				   a terrible hack, but I do not know
				   how to do this correctly. */
				result = 0;
			} else
				goto out;
		}
#ifdef CONFIG_NCPFS_STRONG		
		if ((!result) && (info_mask & DM_ATTRIBUTES))
			NCP_FINFO(inode)->nwattr = info.attributes;
#endif
	}
	if (result)
		goto out;

	setattr_copy(inode, attr);
	mark_inode_dirty(inode);

out:
	if (result > 0)
		result = -EACCES;
	return result;
}

static struct dentry *ncp_mount(struct file_system_type *fs_type,
	int flags, const char *dev_name, void *data)
{
	return mount_nodev(fs_type, flags, data, ncp_fill_super);
}

static struct file_system_type ncp_fs_type = {
	.owner		= THIS_MODULE,
	.name		= "ncpfs",
	.mount		= ncp_mount,
	.kill_sb	= kill_anon_super,
	.fs_flags	= FS_BINARY_MOUNTDATA,
};
MODULE_ALIAS_FS("ncpfs");

static int __init init_ncp_fs(void)
{
	int err;
	DPRINTK("ncpfs: init_ncp_fs called\n");

	err = init_inodecache();
	if (err)
		goto out1;
	err = register_filesystem(&ncp_fs_type);
	if (err)
		goto out;
	return 0;
out:
	destroy_inodecache();
out1:
	return err;
}

static void __exit exit_ncp_fs(void)
{
	DPRINTK("ncpfs: exit_ncp_fs called\n");
	unregister_filesystem(&ncp_fs_type);
	destroy_inodecache();
}

module_init(init_ncp_fs)
module_exit(exit_ncp_fs)
MODULE_LICENSE("GPL");<|MERGE_RESOLUTION|>--- conflicted
+++ resolved
@@ -403,20 +403,6 @@
 		switch (optval) {
 			case 'u':
 				data->uid = make_kuid(current_user_ns(), optint);
-<<<<<<< HEAD
-				if (!uid_valid(data->uid))
-					goto err;
-				break;
-			case 'g':
-				data->gid = make_kgid(current_user_ns(), optint);
-				if (!gid_valid(data->gid))
-					goto err;
-				break;
-			case 'o':
-				data->mounted_uid = make_kuid(current_user_ns(), optint);
-				if (!uid_valid(data->mounted_uid))
-					goto err;
-=======
 				if (!uid_valid(data->uid)) {
 					ret = -EINVAL;
 					goto err;
@@ -435,7 +421,6 @@
 					ret = -EINVAL;
 					goto err;
 				}
->>>>>>> d0e0ac97
 				break;
 			case 'm':
 				data->file_mode = optint;
