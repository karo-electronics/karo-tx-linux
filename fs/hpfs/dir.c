/*
 *  linux/fs/hpfs/dir.c
 *
 *  Mikulas Patocka (mikulas@artax.karlin.mff.cuni.cz), 1998-1999
 *
 *  directory VFS functions
 */

#include <linux/slab.h>
#include "hpfs_fn.h"

static int hpfs_dir_release(struct inode *inode, struct file *filp)
{
	hpfs_lock(inode->i_sb);
	hpfs_del_pos(inode, &filp->f_pos);
	/*hpfs_write_if_changed(inode);*/
	hpfs_unlock(inode->i_sb);
	return 0;
}

/* This is slow, but it's not used often */

static loff_t hpfs_dir_lseek(struct file *filp, loff_t off, int whence)
{
	loff_t new_off = off + (whence == 1 ? filp->f_pos : 0);
	loff_t pos;
	struct quad_buffer_head qbh;
	struct inode *i = file_inode(filp);
	struct hpfs_inode_info *hpfs_inode = hpfs_i(i);
	struct super_block *s = i->i_sb;

	/* Somebody else will have to figure out what to do here */
	if (whence == SEEK_DATA || whence == SEEK_HOLE)
		return -EINVAL;

	mutex_lock(&i->i_mutex);
	hpfs_lock(s);

	/*printk("dir lseek\n");*/
	if (new_off == 0 || new_off == 1 || new_off == 11 || new_off == 12 || new_off == 13) goto ok;
	pos = ((loff_t) hpfs_de_as_down_as_possible(s, hpfs_inode->i_dno) << 4) + 1;
	while (pos != new_off) {
		if (map_pos_dirent(i, &pos, &qbh)) hpfs_brelse4(&qbh);
		else goto fail;
		if (pos == 12) goto fail;
	}
	hpfs_add_pos(i, &filp->f_pos);
ok:
	filp->f_pos = new_off;
	hpfs_unlock(s);
	mutex_unlock(&i->i_mutex);
	return new_off;
fail:
	/*printk("illegal lseek: %016llx\n", new_off);*/
	hpfs_unlock(s);
	mutex_unlock(&i->i_mutex);
	return -ESPIPE;
}

static int hpfs_readdir(struct file *file, struct dir_context *ctx)
{
<<<<<<< HEAD
	struct inode *inode = file_inode(filp);
=======
	struct inode *inode = file_inode(file);
>>>>>>> d0e0ac97
	struct hpfs_inode_info *hpfs_inode = hpfs_i(inode);
	struct quad_buffer_head qbh;
	struct hpfs_dirent *de;
	int lc;
	loff_t next_pos;
	unsigned char *tempname;
	int c1, c2 = 0;
	int ret = 0;

	hpfs_lock(inode->i_sb);

	if (hpfs_sb(inode->i_sb)->sb_chk) {
		if (hpfs_chk_sectors(inode->i_sb, inode->i_ino, 1, "dir_fnode")) {
			ret = -EFSERROR;
			goto out;
		}
		if (hpfs_chk_sectors(inode->i_sb, hpfs_inode->i_dno, 4, "dir_dnode")) {
			ret = -EFSERROR;
			goto out;
		}
	}
	if (hpfs_sb(inode->i_sb)->sb_chk >= 2) {
		struct buffer_head *bh;
		struct fnode *fno;
		int e = 0;
		if (!(fno = hpfs_map_fnode(inode->i_sb, inode->i_ino, &bh))) {
			ret = -EIOERROR;
			goto out;
		}
		if (!fnode_is_dir(fno)) {
			e = 1;
			hpfs_error(inode->i_sb, "not a directory, fnode %08lx",
					(unsigned long)inode->i_ino);
		}
		if (hpfs_inode->i_dno != le32_to_cpu(fno->u.external[0].disk_secno)) {
			e = 1;
			hpfs_error(inode->i_sb, "corrupted inode: i_dno == %08x, fnode -> dnode == %08x", hpfs_inode->i_dno, le32_to_cpu(fno->u.external[0].disk_secno));
		}
		brelse(bh);
		if (e) {
			ret = -EFSERROR;
			goto out;
		}
	}
	lc = hpfs_sb(inode->i_sb)->sb_lowercase;
	if (ctx->pos == 12) { /* diff -r requires this (note, that diff -r */
		ctx->pos = 13; /* also fails on msdos filesystem in 2.0) */
		goto out;
	}
	if (ctx->pos == 13) {
		ret = -ENOENT;
		goto out;
	}
	
	while (1) {
		again:
		/* This won't work when cycle is longer than number of dirents
		   accepted by filldir, but what can I do?
		   maybe killall -9 ls helps */
		if (hpfs_sb(inode->i_sb)->sb_chk)
			if (hpfs_stop_cycles(inode->i_sb, ctx->pos, &c1, &c2, "hpfs_readdir")) {
				ret = -EFSERROR;
				goto out;
			}
		if (ctx->pos == 12)
			goto out;
		if (ctx->pos == 3 || ctx->pos == 4 || ctx->pos == 5) {
			printk("HPFS: warning: pos==%d\n",(int)ctx->pos);
			goto out;
		}
		if (ctx->pos == 0) {
			if (!dir_emit_dot(file, ctx))
				goto out;
			ctx->pos = 11;
		}
		if (ctx->pos == 11) {
			if (!dir_emit(ctx, "..", 2, hpfs_inode->i_parent_dir, DT_DIR))
				goto out;
			ctx->pos = 1;
		}
		if (ctx->pos == 1) {
			ctx->pos = ((loff_t) hpfs_de_as_down_as_possible(inode->i_sb, hpfs_inode->i_dno) << 4) + 1;
			hpfs_add_pos(inode, &file->f_pos);
			file->f_version = inode->i_version;
		}
		next_pos = ctx->pos;
		if (!(de = map_pos_dirent(inode, &next_pos, &qbh))) {
			ctx->pos = next_pos;
			ret = -EIOERROR;
			goto out;
		}
		if (de->first || de->last) {
			if (hpfs_sb(inode->i_sb)->sb_chk) {
				if (de->first && !de->last && (de->namelen != 2
				    || de ->name[0] != 1 || de->name[1] != 1))
					hpfs_error(inode->i_sb, "hpfs_readdir: bad ^A^A entry; pos = %08lx", (unsigned long)ctx->pos);
				if (de->last && (de->namelen != 1 || de ->name[0] != 255))
					hpfs_error(inode->i_sb, "hpfs_readdir: bad \\377 entry; pos = %08lx", (unsigned long)ctx->pos);
			}
			hpfs_brelse4(&qbh);
			ctx->pos = next_pos;
			goto again;
		}
		tempname = hpfs_translate_name(inode->i_sb, de->name, de->namelen, lc, de->not_8x3);
		if (!dir_emit(ctx, tempname, de->namelen, le32_to_cpu(de->fnode), DT_UNKNOWN)) {
			if (tempname != de->name) kfree(tempname);
			hpfs_brelse4(&qbh);
			goto out;
		}
		ctx->pos = next_pos;
		if (tempname != de->name) kfree(tempname);
		hpfs_brelse4(&qbh);
	}
out:
	hpfs_unlock(inode->i_sb);
	return ret;
}

/*
 * lookup.  Search the specified directory for the specified name, set
 * *result to the corresponding inode.
 *
 * lookup uses the inode number to tell read_inode whether it is reading
 * the inode of a directory or a file -- file ino's are odd, directory
 * ino's are even.  read_inode avoids i/o for file inodes; everything
 * needed is up here in the directory.  (And file fnodes are out in
 * the boondocks.)
 *
 *    - M.P.: this is over, sometimes we've got to read file's fnode for eas
 *	      inode numbers are just fnode sector numbers; iget lock is used
 *	      to tell read_inode to read fnode or not.
 */

struct dentry *hpfs_lookup(struct inode *dir, struct dentry *dentry, unsigned int flags)
{
	const unsigned char *name = dentry->d_name.name;
	unsigned len = dentry->d_name.len;
	struct quad_buffer_head qbh;
	struct hpfs_dirent *de;
	ino_t ino;
	int err;
	struct inode *result = NULL;
	struct hpfs_inode_info *hpfs_result;

	hpfs_lock(dir->i_sb);
	if ((err = hpfs_chk_name(name, &len))) {
		if (err == -ENAMETOOLONG) {
			hpfs_unlock(dir->i_sb);
			return ERR_PTR(-ENAMETOOLONG);
		}
		goto end_add;
	}

	/*
	 * '.' and '..' will never be passed here.
	 */

	de = map_dirent(dir, hpfs_i(dir)->i_dno, name, len, NULL, &qbh);

	/*
	 * This is not really a bailout, just means file not found.
	 */

	if (!de) goto end;

	/*
	 * Get inode number, what we're after.
	 */

	ino = le32_to_cpu(de->fnode);

	/*
	 * Go find or make an inode.
	 */

	result = iget_locked(dir->i_sb, ino);
	if (!result) {
		hpfs_error(dir->i_sb, "hpfs_lookup: can't get inode");
		goto bail1;
	}
	if (result->i_state & I_NEW) {
		hpfs_init_inode(result);
		if (de->directory)
			hpfs_read_inode(result);
		else if (le32_to_cpu(de->ea_size) && hpfs_sb(dir->i_sb)->sb_eas)
			hpfs_read_inode(result);
		else {
			result->i_mode |= S_IFREG;
			result->i_mode &= ~0111;
			result->i_op = &hpfs_file_iops;
			result->i_fop = &hpfs_file_ops;
			set_nlink(result, 1);
		}
		unlock_new_inode(result);
	}
	hpfs_result = hpfs_i(result);
	if (!de->directory) hpfs_result->i_parent_dir = dir->i_ino;

	if (de->has_acl || de->has_xtd_perm) if (!(dir->i_sb->s_flags & MS_RDONLY)) {
		hpfs_error(result->i_sb, "ACLs or XPERM found. This is probably HPFS386. This driver doesn't support it now. Send me some info on these structures");
		goto bail1;
	}

	/*
	 * Fill in the info from the directory if this is a newly created
	 * inode.
	 */

	if (!result->i_ctime.tv_sec) {
		if (!(result->i_ctime.tv_sec = local_to_gmt(dir->i_sb, le32_to_cpu(de->creation_date))))
			result->i_ctime.tv_sec = 1;
		result->i_ctime.tv_nsec = 0;
		result->i_mtime.tv_sec = local_to_gmt(dir->i_sb, le32_to_cpu(de->write_date));
		result->i_mtime.tv_nsec = 0;
		result->i_atime.tv_sec = local_to_gmt(dir->i_sb, le32_to_cpu(de->read_date));
		result->i_atime.tv_nsec = 0;
		hpfs_result->i_ea_size = le32_to_cpu(de->ea_size);
		if (!hpfs_result->i_ea_mode && de->read_only)
			result->i_mode &= ~0222;
		if (!de->directory) {
			if (result->i_size == -1) {
				result->i_size = le32_to_cpu(de->file_size);
				result->i_data.a_ops = &hpfs_aops;
				hpfs_i(result)->mmu_private = result->i_size;
			/*
			 * i_blocks should count the fnode and any anodes.
			 * We count 1 for the fnode and don't bother about
			 * anodes -- the disk heads are on the directory band
			 * and we want them to stay there.
			 */
				result->i_blocks = 1 + ((result->i_size + 511) >> 9);
			}
		}
	}

	hpfs_brelse4(&qbh);

	/*
	 * Made it.
	 */

	end:
	end_add:
	hpfs_unlock(dir->i_sb);
	d_add(dentry, result);
	return NULL;

	/*
	 * Didn't.
	 */
	bail1:
	
	hpfs_brelse4(&qbh);
	
	/*bail:*/

	hpfs_unlock(dir->i_sb);
	return ERR_PTR(-ENOENT);
}

const struct file_operations hpfs_dir_ops =
{
	.llseek		= hpfs_dir_lseek,
	.read		= generic_read_dir,
	.iterate	= hpfs_readdir,
	.release	= hpfs_dir_release,
	.fsync		= hpfs_file_fsync,
};<|MERGE_RESOLUTION|>--- conflicted
+++ resolved
@@ -59,11 +59,7 @@
 
 static int hpfs_readdir(struct file *file, struct dir_context *ctx)
 {
-<<<<<<< HEAD
-	struct inode *inode = file_inode(filp);
-=======
 	struct inode *inode = file_inode(file);
->>>>>>> d0e0ac97
 	struct hpfs_inode_info *hpfs_inode = hpfs_i(inode);
 	struct quad_buffer_head qbh;
 	struct hpfs_dirent *de;
