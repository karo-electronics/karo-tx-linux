/*
 * hugetlbpage-backed filesystem.  Based on ramfs.
 *
 * Nadia Yvette Chambers, 2002
 *
 * Copyright (C) 2002 Linus Torvalds.
 */

#define pr_fmt(fmt) KBUILD_MODNAME ": " fmt

#include <linux/module.h>
#include <linux/thread_info.h>
#include <asm/current.h>
#include <linux/sched.h>		/* remove ASAP */
#include <linux/fs.h>
#include <linux/mount.h>
#include <linux/file.h>
#include <linux/kernel.h>
#include <linux/writeback.h>
#include <linux/pagemap.h>
#include <linux/highmem.h>
#include <linux/init.h>
#include <linux/string.h>
#include <linux/capability.h>
#include <linux/ctype.h>
#include <linux/backing-dev.h>
#include <linux/hugetlb.h>
#include <linux/pagevec.h>
#include <linux/parser.h>
#include <linux/mman.h>
#include <linux/slab.h>
#include <linux/dnotify.h>
#include <linux/statfs.h>
#include <linux/security.h>
#include <linux/magic.h>
#include <linux/migrate.h>

#include <asm/uaccess.h>

static const struct super_operations hugetlbfs_ops;
static const struct address_space_operations hugetlbfs_aops;
const struct file_operations hugetlbfs_file_operations;
static const struct inode_operations hugetlbfs_dir_inode_operations;
static const struct inode_operations hugetlbfs_inode_operations;

struct hugetlbfs_config {
	kuid_t   uid;
	kgid_t   gid;
	umode_t mode;
	long	nr_blocks;
	long	nr_inodes;
	struct hstate *hstate;
};

struct hugetlbfs_inode_info {
	struct shared_policy policy;
	struct inode vfs_inode;
};

static inline struct hugetlbfs_inode_info *HUGETLBFS_I(struct inode *inode)
{
	return container_of(inode, struct hugetlbfs_inode_info, vfs_inode);
}

static struct backing_dev_info hugetlbfs_backing_dev_info = {
	.name		= "hugetlbfs",
	.ra_pages	= 0,	/* No readahead */
	.capabilities	= BDI_CAP_NO_ACCT_AND_WRITEBACK,
};

int sysctl_hugetlb_shm_group;

enum {
	Opt_size, Opt_nr_inodes,
	Opt_mode, Opt_uid, Opt_gid,
	Opt_pagesize,
	Opt_err,
};

static const match_table_t tokens = {
	{Opt_size,	"size=%s"},
	{Opt_nr_inodes,	"nr_inodes=%s"},
	{Opt_mode,	"mode=%o"},
	{Opt_uid,	"uid=%u"},
	{Opt_gid,	"gid=%u"},
	{Opt_pagesize,	"pagesize=%s"},
	{Opt_err,	NULL},
};

static void huge_pagevec_release(struct pagevec *pvec)
{
	int i;

	for (i = 0; i < pagevec_count(pvec); ++i)
		put_page(pvec->pages[i]);

	pagevec_reinit(pvec);
}

static int hugetlbfs_file_mmap(struct file *file, struct vm_area_struct *vma)
{
	struct inode *inode = file_inode(file);
	loff_t len, vma_len;
	int ret;
	struct hstate *h = hstate_file(file);

	/*
	 * vma address alignment (but not the pgoff alignment) has
	 * already been checked by prepare_hugepage_range.  If you add
	 * any error returns here, do so after setting VM_HUGETLB, so
	 * is_vm_hugetlb_page tests below unmap_region go the right
	 * way when do_mmap_pgoff unwinds (may be important on powerpc
	 * and ia64).
	 */
	vma->vm_flags |= VM_HUGETLB | VM_DONTEXPAND;
	vma->vm_ops = &hugetlb_vm_ops;

	if (vma->vm_pgoff & (~huge_page_mask(h) >> PAGE_SHIFT))
		return -EINVAL;

	vma_len = (loff_t)(vma->vm_end - vma->vm_start);

	mutex_lock(&inode->i_mutex);
	file_accessed(file);

	ret = -ENOMEM;
	len = vma_len + ((loff_t)vma->vm_pgoff << PAGE_SHIFT);

	if (hugetlb_reserve_pages(inode,
				vma->vm_pgoff >> huge_page_order(h),
				len >> huge_page_shift(h), vma,
				vma->vm_flags))
		goto out;

	ret = 0;
	hugetlb_prefault_arch_hook(vma->vm_mm);
	if (vma->vm_flags & VM_WRITE && inode->i_size < len)
		inode->i_size = len;
out:
	mutex_unlock(&inode->i_mutex);

	return ret;
}

/*
 * Called under down_write(mmap_sem).
 */

#ifndef HAVE_ARCH_HUGETLB_UNMAPPED_AREA
static unsigned long
hugetlb_get_unmapped_area(struct file *file, unsigned long addr,
		unsigned long len, unsigned long pgoff, unsigned long flags)
{
	struct mm_struct *mm = current->mm;
	struct vm_area_struct *vma;
	struct hstate *h = hstate_file(file);
	struct vm_unmapped_area_info info;

	if (len & ~huge_page_mask(h))
		return -EINVAL;
	if (len > TASK_SIZE)
		return -ENOMEM;

	if (flags & MAP_FIXED) {
		if (prepare_hugepage_range(file, addr, len))
			return -EINVAL;
		return addr;
	}

	if (addr) {
		addr = ALIGN(addr, huge_page_size(h));
		vma = find_vma(mm, addr);
		if (TASK_SIZE - len >= addr &&
		    (!vma || addr + len <= vma->vm_start))
			return addr;
	}

	info.flags = 0;
	info.length = len;
	info.low_limit = TASK_UNMAPPED_BASE;
	info.high_limit = TASK_SIZE;
	info.align_mask = PAGE_MASK & ~huge_page_mask(h);
	info.align_offset = 0;
	return vm_unmapped_area(&info);
}
#endif

static int
hugetlbfs_read_actor(struct page *page, unsigned long offset,
			char __user *buf, unsigned long count,
			unsigned long size)
{
	char *kaddr;
	unsigned long left, copied = 0;
	int i, chunksize;

	if (size > count)
		size = count;

	/* Find which 4k chunk and offset with in that chunk */
	i = offset >> PAGE_CACHE_SHIFT;
	offset = offset & ~PAGE_CACHE_MASK;

	while (size) {
		chunksize = PAGE_CACHE_SIZE;
		if (offset)
			chunksize -= offset;
		if (chunksize > size)
			chunksize = size;
		kaddr = kmap(&page[i]);
		left = __copy_to_user(buf, kaddr + offset, chunksize);
		kunmap(&page[i]);
		if (left) {
			copied += (chunksize - left);
			break;
		}
		offset = 0;
		size -= chunksize;
		buf += chunksize;
		copied += chunksize;
		i++;
	}
	return copied ? copied : -EFAULT;
}

/*
 * Support for read() - Find the page attached to f_mapping and copy out the
 * data. Its *very* similar to do_generic_mapping_read(), we can't use that
 * since it has PAGE_CACHE_SIZE assumptions.
 */
static ssize_t hugetlbfs_read(struct file *filp, char __user *buf,
			      size_t len, loff_t *ppos)
{
	struct hstate *h = hstate_file(filp);
	struct address_space *mapping = filp->f_mapping;
	struct inode *inode = mapping->host;
	unsigned long index = *ppos >> huge_page_shift(h);
	unsigned long offset = *ppos & ~huge_page_mask(h);
	unsigned long end_index;
	loff_t isize;
	ssize_t retval = 0;

	/* validate length */
	if (len == 0)
		goto out;

	for (;;) {
		struct page *page;
		unsigned long nr, ret;
		int ra;

		/* nr is the maximum number of bytes to copy from this page */
		nr = huge_page_size(h);
		isize = i_size_read(inode);
		if (!isize)
			goto out;
		end_index = (isize - 1) >> huge_page_shift(h);
		if (index >= end_index) {
			if (index > end_index)
				goto out;
			nr = ((isize - 1) & ~huge_page_mask(h)) + 1;
			if (nr <= offset)
				goto out;
		}
		nr = nr - offset;

		/* Find the page */
		page = find_lock_page(mapping, index);
		if (unlikely(page == NULL)) {
			/*
			 * We have a HOLE, zero out the user-buffer for the
			 * length of the hole or request.
			 */
			ret = len < nr ? len : nr;
			if (clear_user(buf, ret))
				ra = -EFAULT;
			else
				ra = 0;
		} else {
			unlock_page(page);

			/*
			 * We have the page, copy it to user space buffer.
			 */
			ra = hugetlbfs_read_actor(page, offset, buf, len, nr);
			ret = ra;
			page_cache_release(page);
		}
		if (ra < 0) {
			if (retval == 0)
				retval = ra;
			goto out;
		}

		offset += ret;
		retval += ret;
		len -= ret;
		index += offset >> huge_page_shift(h);
		offset &= ~huge_page_mask(h);

		/* short read or no more work */
		if ((ret != nr) || (len == 0))
			break;
	}
out:
	*ppos = ((loff_t)index << huge_page_shift(h)) + offset;
	return retval;
}

static int hugetlbfs_write_begin(struct file *file,
			struct address_space *mapping,
			loff_t pos, unsigned len, unsigned flags,
			struct page **pagep, void **fsdata)
{
	return -EINVAL;
}

static int hugetlbfs_write_end(struct file *file, struct address_space *mapping,
			loff_t pos, unsigned len, unsigned copied,
			struct page *page, void *fsdata)
{
	BUG();
	return -EINVAL;
}

static void truncate_huge_page(struct page *page)
{
	cancel_dirty_page(page, /* No IO accounting for huge pages? */0);
	ClearPageUptodate(page);
	delete_from_page_cache(page);
}

static void truncate_hugepages(struct inode *inode, loff_t lstart)
{
	struct hstate *h = hstate_inode(inode);
	struct address_space *mapping = &inode->i_data;
	const pgoff_t start = lstart >> huge_page_shift(h);
	struct pagevec pvec;
	pgoff_t next;
	int i, freed = 0;

	pagevec_init(&pvec, 0);
	next = start;
	while (1) {
		if (!pagevec_lookup(&pvec, mapping, next, PAGEVEC_SIZE)) {
			if (next == start)
				break;
			next = start;
			continue;
		}

		for (i = 0; i < pagevec_count(&pvec); ++i) {
			struct page *page = pvec.pages[i];

			lock_page(page);
			if (page->index > next)
				next = page->index;
			++next;
			truncate_huge_page(page);
			unlock_page(page);
			freed++;
		}
		huge_pagevec_release(&pvec);
	}
	BUG_ON(!lstart && mapping->nrpages);
	hugetlb_unreserve_pages(inode, start, freed);
}

static void hugetlbfs_evict_inode(struct inode *inode)
{
	struct resv_map *resv_map;

	truncate_hugepages(inode, 0);
	resv_map = (struct resv_map *)inode->i_mapping->private_data;
	/* root inode doesn't have the resv_map, so we should check it */
	if (resv_map)
		resv_map_release(&resv_map->refs);
	clear_inode(inode);
}

static inline void
hugetlb_vmtruncate_list(struct rb_root *root, pgoff_t pgoff)
{
	struct vm_area_struct *vma;

	vma_interval_tree_foreach(vma, root, pgoff, ULONG_MAX) {
		unsigned long v_offset;

		/*
		 * Can the expression below overflow on 32-bit arches?
		 * No, because the interval tree returns us only those vmas
		 * which overlap the truncated area starting at pgoff,
		 * and no vma on a 32-bit arch can span beyond the 4GB.
		 */
		if (vma->vm_pgoff < pgoff)
			v_offset = (pgoff - vma->vm_pgoff) << PAGE_SHIFT;
		else
			v_offset = 0;

		unmap_hugepage_range(vma, vma->vm_start + v_offset,
				     vma->vm_end, NULL);
	}
}

static int hugetlb_vmtruncate(struct inode *inode, loff_t offset)
{
	pgoff_t pgoff;
	struct address_space *mapping = inode->i_mapping;
	struct hstate *h = hstate_inode(inode);

	BUG_ON(offset & ~huge_page_mask(h));
	pgoff = offset >> PAGE_SHIFT;

	i_size_write(inode, offset);
	mutex_lock(&mapping->i_mmap_mutex);
	if (!RB_EMPTY_ROOT(&mapping->i_mmap))
		hugetlb_vmtruncate_list(&mapping->i_mmap, pgoff);
	mutex_unlock(&mapping->i_mmap_mutex);
	truncate_hugepages(inode, offset);
	return 0;
}

static int hugetlbfs_setattr(struct dentry *dentry, struct iattr *attr)
{
	struct inode *inode = dentry->d_inode;
	struct hstate *h = hstate_inode(inode);
	int error;
	unsigned int ia_valid = attr->ia_valid;

	BUG_ON(!inode);

	error = inode_change_ok(inode, attr);
	if (error)
		return error;

	if (ia_valid & ATTR_SIZE) {
		error = -EINVAL;
		if (attr->ia_size & ~huge_page_mask(h))
			return -EINVAL;
		error = hugetlb_vmtruncate(inode, attr->ia_size);
		if (error)
			return error;
	}

	setattr_copy(inode, attr);
	mark_inode_dirty(inode);
	return 0;
}

static struct inode *hugetlbfs_get_root(struct super_block *sb,
					struct hugetlbfs_config *config)
{
	struct inode *inode;

	inode = new_inode(sb);
	if (inode) {
		struct hugetlbfs_inode_info *info;
		inode->i_ino = get_next_ino();
		inode->i_mode = S_IFDIR | config->mode;
		inode->i_uid = config->uid;
		inode->i_gid = config->gid;
		inode->i_atime = inode->i_mtime = inode->i_ctime = CURRENT_TIME;
		info = HUGETLBFS_I(inode);
		mpol_shared_policy_init(&info->policy, NULL);
		inode->i_op = &hugetlbfs_dir_inode_operations;
		inode->i_fop = &simple_dir_operations;
		/* directory inodes start off with i_nlink == 2 (for "." entry) */
		inc_nlink(inode);
		lockdep_annotate_inode_mutex_key(inode);
	}
	return inode;
}

/*
 * Hugetlbfs is not reclaimable; therefore its i_mmap_mutex will never
 * be taken from reclaim -- unlike regular filesystems. This needs an
 * annotation because huge_pmd_share() does an allocation under
 * i_mmap_mutex.
 */
struct lock_class_key hugetlbfs_i_mmap_mutex_key;

static struct inode *hugetlbfs_get_inode(struct super_block *sb,
					struct inode *dir,
					umode_t mode, dev_t dev)
{
	struct inode *inode;
	struct resv_map *resv_map;

	resv_map = resv_map_alloc();
	if (!resv_map)
		return NULL;

	inode = new_inode(sb);
	if (inode) {
		struct hugetlbfs_inode_info *info;
		inode->i_ino = get_next_ino();
		inode_init_owner(inode, dir, mode);
		lockdep_set_class(&inode->i_mapping->i_mmap_mutex,
				&hugetlbfs_i_mmap_mutex_key);
		inode->i_mapping->a_ops = &hugetlbfs_aops;
		inode->i_mapping->backing_dev_info =&hugetlbfs_backing_dev_info;
		inode->i_atime = inode->i_mtime = inode->i_ctime = CURRENT_TIME;
		inode->i_mapping->private_data = resv_map;
		info = HUGETLBFS_I(inode);
		/*
		 * The policy is initialized here even if we are creating a
		 * private inode because initialization simply creates an
		 * an empty rb tree and calls spin_lock_init(), later when we
		 * call mpol_free_shared_policy() it will just return because
		 * the rb tree will still be empty.
		 */
		mpol_shared_policy_init(&info->policy, NULL);
		switch (mode & S_IFMT) {
		default:
			init_special_inode(inode, mode, dev);
			break;
		case S_IFREG:
			inode->i_op = &hugetlbfs_inode_operations;
			inode->i_fop = &hugetlbfs_file_operations;
			break;
		case S_IFDIR:
			inode->i_op = &hugetlbfs_dir_inode_operations;
			inode->i_fop = &simple_dir_operations;

			/* directory inodes start off with i_nlink == 2 (for "." entry) */
			inc_nlink(inode);
			break;
		case S_IFLNK:
			inode->i_op = &page_symlink_inode_operations;
			break;
		}
		lockdep_annotate_inode_mutex_key(inode);
	} else
		kref_put(&resv_map->refs, resv_map_release);

	return inode;
}

/*
 * File creation. Allocate an inode, and we're done..
 */
static int hugetlbfs_mknod(struct inode *dir,
			struct dentry *dentry, umode_t mode, dev_t dev)
{
	struct inode *inode;
	int error = -ENOSPC;

	inode = hugetlbfs_get_inode(dir->i_sb, dir, mode, dev);
	if (inode) {
		dir->i_ctime = dir->i_mtime = CURRENT_TIME;
		d_instantiate(dentry, inode);
		dget(dentry);	/* Extra count - pin the dentry in core */
		error = 0;
	}
	return error;
}

static int hugetlbfs_mkdir(struct inode *dir, struct dentry *dentry, umode_t mode)
{
	int retval = hugetlbfs_mknod(dir, dentry, mode | S_IFDIR, 0);
	if (!retval)
		inc_nlink(dir);
	return retval;
}

static int hugetlbfs_create(struct inode *dir, struct dentry *dentry, umode_t mode, bool excl)
{
	return hugetlbfs_mknod(dir, dentry, mode | S_IFREG, 0);
}

static int hugetlbfs_symlink(struct inode *dir,
			struct dentry *dentry, const char *symname)
{
	struct inode *inode;
	int error = -ENOSPC;

	inode = hugetlbfs_get_inode(dir->i_sb, dir, S_IFLNK|S_IRWXUGO, 0);
	if (inode) {
		int l = strlen(symname)+1;
		error = page_symlink(inode, symname, l);
		if (!error) {
			d_instantiate(dentry, inode);
			dget(dentry);
		} else
			iput(inode);
	}
	dir->i_ctime = dir->i_mtime = CURRENT_TIME;

	return error;
}

/*
 * mark the head page dirty
 */
static int hugetlbfs_set_page_dirty(struct page *page)
{
	struct page *head = compound_head(page);

	SetPageDirty(head);
	return 0;
}

static int hugetlbfs_migrate_page(struct address_space *mapping,
				struct page *newpage, struct page *page,
				enum migrate_mode mode)
{
	int rc;

	rc = migrate_huge_page_move_mapping(mapping, newpage, page);
	if (rc != MIGRATEPAGE_SUCCESS)
		return rc;
	migrate_page_copy(newpage, page);

	return MIGRATEPAGE_SUCCESS;
}

static int hugetlbfs_statfs(struct dentry *dentry, struct kstatfs *buf)
{
	struct hugetlbfs_sb_info *sbinfo = HUGETLBFS_SB(dentry->d_sb);
	struct hstate *h = hstate_inode(dentry->d_inode);

	buf->f_type = HUGETLBFS_MAGIC;
	buf->f_bsize = huge_page_size(h);
	if (sbinfo) {
		spin_lock(&sbinfo->stat_lock);
		/* If no limits set, just report 0 for max/free/used
		 * blocks, like simple_statfs() */
		if (sbinfo->spool) {
			long free_pages;

			spin_lock(&sbinfo->spool->lock);
			buf->f_blocks = sbinfo->spool->max_hpages;
			free_pages = sbinfo->spool->max_hpages
				- sbinfo->spool->used_hpages;
			buf->f_bavail = buf->f_bfree = free_pages;
			spin_unlock(&sbinfo->spool->lock);
			buf->f_files = sbinfo->max_inodes;
			buf->f_ffree = sbinfo->free_inodes;
		}
		spin_unlock(&sbinfo->stat_lock);
	}
	buf->f_namelen = NAME_MAX;
	return 0;
}

static void hugetlbfs_put_super(struct super_block *sb)
{
	struct hugetlbfs_sb_info *sbi = HUGETLBFS_SB(sb);

	if (sbi) {
		sb->s_fs_info = NULL;

		if (sbi->spool)
			hugepage_put_subpool(sbi->spool);

		kfree(sbi);
	}
}

static inline int hugetlbfs_dec_free_inodes(struct hugetlbfs_sb_info *sbinfo)
{
	if (sbinfo->free_inodes >= 0) {
		spin_lock(&sbinfo->stat_lock);
		if (unlikely(!sbinfo->free_inodes)) {
			spin_unlock(&sbinfo->stat_lock);
			return 0;
		}
		sbinfo->free_inodes--;
		spin_unlock(&sbinfo->stat_lock);
	}

	return 1;
}

static void hugetlbfs_inc_free_inodes(struct hugetlbfs_sb_info *sbinfo)
{
	if (sbinfo->free_inodes >= 0) {
		spin_lock(&sbinfo->stat_lock);
		sbinfo->free_inodes++;
		spin_unlock(&sbinfo->stat_lock);
	}
}


static struct kmem_cache *hugetlbfs_inode_cachep;

static struct inode *hugetlbfs_alloc_inode(struct super_block *sb)
{
	struct hugetlbfs_sb_info *sbinfo = HUGETLBFS_SB(sb);
	struct hugetlbfs_inode_info *p;

	if (unlikely(!hugetlbfs_dec_free_inodes(sbinfo)))
		return NULL;
	p = kmem_cache_alloc(hugetlbfs_inode_cachep, GFP_KERNEL);
	if (unlikely(!p)) {
		hugetlbfs_inc_free_inodes(sbinfo);
		return NULL;
	}
	return &p->vfs_inode;
}

static void hugetlbfs_i_callback(struct rcu_head *head)
{
	struct inode *inode = container_of(head, struct inode, i_rcu);
	kmem_cache_free(hugetlbfs_inode_cachep, HUGETLBFS_I(inode));
}

static void hugetlbfs_destroy_inode(struct inode *inode)
{
	hugetlbfs_inc_free_inodes(HUGETLBFS_SB(inode->i_sb));
	mpol_free_shared_policy(&HUGETLBFS_I(inode)->policy);
	call_rcu(&inode->i_rcu, hugetlbfs_i_callback);
}

static const struct address_space_operations hugetlbfs_aops = {
	.write_begin	= hugetlbfs_write_begin,
	.write_end	= hugetlbfs_write_end,
	.set_page_dirty	= hugetlbfs_set_page_dirty,
	.migratepage    = hugetlbfs_migrate_page,
};


static void init_once(void *foo)
{
	struct hugetlbfs_inode_info *ei = (struct hugetlbfs_inode_info *)foo;

	inode_init_once(&ei->vfs_inode);
}

const struct file_operations hugetlbfs_file_operations = {
	.read			= hugetlbfs_read,
	.mmap			= hugetlbfs_file_mmap,
	.fsync			= noop_fsync,
	.get_unmapped_area	= hugetlb_get_unmapped_area,
	.llseek		= default_llseek,
};

static const struct inode_operations hugetlbfs_dir_inode_operations = {
	.create		= hugetlbfs_create,
	.lookup		= simple_lookup,
	.link		= simple_link,
	.unlink		= simple_unlink,
	.symlink	= hugetlbfs_symlink,
	.mkdir		= hugetlbfs_mkdir,
	.rmdir		= simple_rmdir,
	.mknod		= hugetlbfs_mknod,
	.rename		= simple_rename,
	.setattr	= hugetlbfs_setattr,
};

static const struct inode_operations hugetlbfs_inode_operations = {
	.setattr	= hugetlbfs_setattr,
};

static const struct super_operations hugetlbfs_ops = {
	.alloc_inode    = hugetlbfs_alloc_inode,
	.destroy_inode  = hugetlbfs_destroy_inode,
	.evict_inode	= hugetlbfs_evict_inode,
	.statfs		= hugetlbfs_statfs,
	.put_super	= hugetlbfs_put_super,
	.show_options	= generic_show_options,
};

static int
hugetlbfs_parse_options(char *options, struct hugetlbfs_config *pconfig)
{
	char *p, *rest;
	substring_t args[MAX_OPT_ARGS];
	int option;
	unsigned long long size = 0;
	enum { NO_SIZE, SIZE_STD, SIZE_PERCENT } setsize = NO_SIZE;

	if (!options)
		return 0;

	while ((p = strsep(&options, ",")) != NULL) {
		int token;
		if (!*p)
			continue;

		token = match_token(p, tokens, args);
		switch (token) {
		case Opt_uid:
			if (match_int(&args[0], &option))
 				goto bad_val;
			pconfig->uid = make_kuid(current_user_ns(), option);
			if (!uid_valid(pconfig->uid))
				goto bad_val;
			break;

		case Opt_gid:
			if (match_int(&args[0], &option))
 				goto bad_val;
			pconfig->gid = make_kgid(current_user_ns(), option);
			if (!gid_valid(pconfig->gid))
				goto bad_val;
			break;

		case Opt_mode:
			if (match_octal(&args[0], &option))
 				goto bad_val;
			pconfig->mode = option & 01777U;
			break;

		case Opt_size: {
			/* memparse() will accept a K/M/G without a digit */
			if (!isdigit(*args[0].from))
				goto bad_val;
			size = memparse(args[0].from, &rest);
			setsize = SIZE_STD;
			if (*rest == '%')
				setsize = SIZE_PERCENT;
			break;
		}

		case Opt_nr_inodes:
			/* memparse() will accept a K/M/G without a digit */
			if (!isdigit(*args[0].from))
				goto bad_val;
			pconfig->nr_inodes = memparse(args[0].from, &rest);
			break;

		case Opt_pagesize: {
			unsigned long ps;
			ps = memparse(args[0].from, &rest);
			pconfig->hstate = size_to_hstate(ps);
			if (!pconfig->hstate) {
				pr_err("Unsupported page size %lu MB\n",
					ps >> 20);
				return -EINVAL;
			}
			break;
		}

		default:
			pr_err("Bad mount option: \"%s\"\n", p);
			return -EINVAL;
			break;
		}
	}

	/* Do size after hstate is set up */
	if (setsize > NO_SIZE) {
		struct hstate *h = pconfig->hstate;
		if (setsize == SIZE_PERCENT) {
			size <<= huge_page_shift(h);
			size *= h->max_huge_pages;
			do_div(size, 100);
		}
		pconfig->nr_blocks = (size >> huge_page_shift(h));
	}

	return 0;

bad_val:
 	pr_err("Bad value '%s' for mount option '%s'\n", args[0].from, p);
 	return -EINVAL;
}

static int
hugetlbfs_fill_super(struct super_block *sb, void *data, int silent)
{
	int ret;
	struct hugetlbfs_config config;
	struct hugetlbfs_sb_info *sbinfo;

	save_mount_options(sb, data);

	config.nr_blocks = -1; /* No limit on size by default */
	config.nr_inodes = -1; /* No limit on number of inodes by default */
	config.uid = current_fsuid();
	config.gid = current_fsgid();
	config.mode = 0755;
	config.hstate = &default_hstate;
	ret = hugetlbfs_parse_options(data, &config);
	if (ret)
		return ret;

	sbinfo = kmalloc(sizeof(struct hugetlbfs_sb_info), GFP_KERNEL);
	if (!sbinfo)
		return -ENOMEM;
	sb->s_fs_info = sbinfo;
	sbinfo->hstate = config.hstate;
	spin_lock_init(&sbinfo->stat_lock);
	sbinfo->max_inodes = config.nr_inodes;
	sbinfo->free_inodes = config.nr_inodes;
	sbinfo->spool = NULL;
	if (config.nr_blocks != -1) {
		sbinfo->spool = hugepage_new_subpool(config.nr_blocks);
		if (!sbinfo->spool)
			goto out_free;
	}
	sb->s_maxbytes = MAX_LFS_FILESIZE;
	sb->s_blocksize = huge_page_size(config.hstate);
	sb->s_blocksize_bits = huge_page_shift(config.hstate);
	sb->s_magic = HUGETLBFS_MAGIC;
	sb->s_op = &hugetlbfs_ops;
	sb->s_time_gran = 1;
	sb->s_root = d_make_root(hugetlbfs_get_root(sb, &config));
	if (!sb->s_root)
		goto out_free;
	return 0;
out_free:
	if (sbinfo->spool)
		kfree(sbinfo->spool);
	kfree(sbinfo);
	return -ENOMEM;
}

static struct dentry *hugetlbfs_mount(struct file_system_type *fs_type,
	int flags, const char *dev_name, void *data)
{
	return mount_nodev(fs_type, flags, data, hugetlbfs_fill_super);
}

static struct file_system_type hugetlbfs_fs_type = {
	.name		= "hugetlbfs",
	.mount		= hugetlbfs_mount,
	.kill_sb	= kill_litter_super,
};
MODULE_ALIAS_FS("hugetlbfs");

static struct vfsmount *hugetlbfs_vfsmount[HUGE_MAX_HSTATE];

static int can_do_hugetlb_shm(void)
{
	kgid_t shm_group;
	shm_group = make_kgid(&init_user_ns, sysctl_hugetlb_shm_group);
	return capable(CAP_IPC_LOCK) || in_group_p(shm_group);
}

static int get_hstate_idx(int page_size_log)
{
	struct hstate *h = hstate_sizelog(page_size_log);

	if (!h)
		return -1;
	return h - hstates;
}

static struct dentry_operations anon_ops = {
	.d_dname = simple_dname
};

/*
 * Note that size should be aligned to proper hugepage size in caller side,
 * otherwise hugetlb_reserve_pages reserves one less hugepages than intended.
 */
struct file *hugetlb_file_setup(const char *name, size_t size,
				vm_flags_t acctflag, struct user_struct **user,
				int creat_flags, int page_size_log)
{
	struct file *file = ERR_PTR(-ENOMEM);
	struct inode *inode;
	struct path path;
	struct super_block *sb;
	struct qstr quick_string;
	int hstate_idx;

	hstate_idx = get_hstate_idx(page_size_log);
	if (hstate_idx < 0)
		return ERR_PTR(-ENODEV);

	*user = NULL;
	if (!hugetlbfs_vfsmount[hstate_idx])
		return ERR_PTR(-ENOENT);

	if (creat_flags == HUGETLB_SHMFS_INODE && !can_do_hugetlb_shm()) {
		*user = current_user();
		if (user_shm_lock(size, *user)) {
			task_lock(current);
			pr_warn_once("%s (%d): Using mlock ulimits for SHM_HUGETLB is deprecated\n",
				current->comm, current->pid);
			task_unlock(current);
		} else {
			*user = NULL;
			return ERR_PTR(-EPERM);
		}
	}

	sb = hugetlbfs_vfsmount[hstate_idx]->mnt_sb;
	quick_string.name = name;
	quick_string.len = strlen(quick_string.name);
	quick_string.hash = 0;
	path.dentry = d_alloc_pseudo(sb, &quick_string);
	if (!path.dentry)
		goto out_shm_unlock;

	d_set_d_op(path.dentry, &anon_ops);
	path.mnt = mntget(hugetlbfs_vfsmount[hstate_idx]);
	file = ERR_PTR(-ENOSPC);
	inode = hugetlbfs_get_inode(sb, NULL, S_IFREG | S_IRWXUGO, 0);
	if (!inode)
		goto out_dentry;

	file = ERR_PTR(-ENOMEM);
	if (hugetlb_reserve_pages(inode, 0,
			size >> huge_page_shift(hstate_inode(inode)), NULL,
			acctflag))
		goto out_inode;

	d_instantiate(path.dentry, inode);
	inode->i_size = size;
	clear_nlink(inode);

	file = alloc_file(&path, FMODE_WRITE | FMODE_READ,
			&hugetlbfs_file_operations);
	if (IS_ERR(file))
		goto out_dentry; /* inode is already attached */

	return file;

out_inode:
	iput(inode);
out_dentry:
	path_put(&path);
out_shm_unlock:
	if (*user) {
		user_shm_unlock(size, *user);
		*user = NULL;
	}
	return file;
}

static int __init init_hugetlbfs_fs(void)
{
	struct hstate *h;
	int error;
	int i;

	if (!hugepages_supported()) {
<<<<<<< HEAD
		pr_info("hugetlbfs: disabling because there are no supported hugepage sizes\n");
=======
		pr_info("disabling because there are no supported hugepage sizes\n");
>>>>>>> cda3e4f6
		return -ENOTSUPP;
	}

	error = bdi_init(&hugetlbfs_backing_dev_info);
	if (error)
		return error;

	error = -ENOMEM;
	hugetlbfs_inode_cachep = kmem_cache_create("hugetlbfs_inode_cache",
					sizeof(struct hugetlbfs_inode_info),
					0, 0, init_once);
	if (hugetlbfs_inode_cachep == NULL)
		goto out2;

	error = register_filesystem(&hugetlbfs_fs_type);
	if (error)
		goto out;

	i = 0;
	for_each_hstate(h) {
		char buf[50];
		unsigned ps_kb = 1U << (h->order + PAGE_SHIFT - 10);

		snprintf(buf, sizeof(buf), "pagesize=%uK", ps_kb);
		hugetlbfs_vfsmount[i] = kern_mount_data(&hugetlbfs_fs_type,
							buf);

		if (IS_ERR(hugetlbfs_vfsmount[i])) {
			pr_err("Cannot mount internal hugetlbfs for "
				"page size %uK", ps_kb);
			error = PTR_ERR(hugetlbfs_vfsmount[i]);
			hugetlbfs_vfsmount[i] = NULL;
		}
		i++;
	}
	/* Non default hstates are optional */
	if (!IS_ERR_OR_NULL(hugetlbfs_vfsmount[default_hstate_idx]))
		return 0;

 out:
	kmem_cache_destroy(hugetlbfs_inode_cachep);
 out2:
	bdi_destroy(&hugetlbfs_backing_dev_info);
	return error;
}

static void __exit exit_hugetlbfs_fs(void)
{
	struct hstate *h;
	int i;


	/*
	 * Make sure all delayed rcu free inodes are flushed before we
	 * destroy cache.
	 */
	rcu_barrier();
	kmem_cache_destroy(hugetlbfs_inode_cachep);
	i = 0;
	for_each_hstate(h)
		kern_unmount(hugetlbfs_vfsmount[i++]);
	unregister_filesystem(&hugetlbfs_fs_type);
	bdi_destroy(&hugetlbfs_backing_dev_info);
}

module_init(init_hugetlbfs_fs)
module_exit(exit_hugetlbfs_fs)

MODULE_LICENSE("GPL");<|MERGE_RESOLUTION|>--- conflicted
+++ resolved
@@ -1029,11 +1029,7 @@
 	int i;
 
 	if (!hugepages_supported()) {
-<<<<<<< HEAD
 		pr_info("hugetlbfs: disabling because there are no supported hugepage sizes\n");
-=======
-		pr_info("disabling because there are no supported hugepage sizes\n");
->>>>>>> cda3e4f6
 		return -ENOTSUPP;
 	}
 
