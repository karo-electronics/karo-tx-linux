/*
 * Copyright (C) 2007 Oracle.  All rights reserved.
 *
 * This program is free software; you can redistribute it and/or
 * modify it under the terms of the GNU General Public
 * License v2 as published by the Free Software Foundation.
 *
 * This program is distributed in the hope that it will be useful,
 * but WITHOUT ANY WARRANTY; without even the implied warranty of
 * MERCHANTABILITY or FITNESS FOR A PARTICULAR PURPOSE.  See the GNU
 * General Public License for more details.
 *
 * You should have received a copy of the GNU General Public
 * License along with this program; if not, write to the
 * Free Software Foundation, Inc., 59 Temple Place - Suite 330,
 * Boston, MA 021110-1307, USA.
 */
#include <linux/sched.h>
#include <linux/pagemap.h>
#include <linux/writeback.h>
#include <linux/blkdev.h>
#include <linux/sort.h>
#include <linux/rcupdate.h>
#include <linux/kthread.h>
#include <linux/slab.h>
#include <linux/ratelimit.h>
#include <linux/percpu_counter.h>
#include "compat.h"
#include "hash.h"
#include "ctree.h"
#include "disk-io.h"
#include "print-tree.h"
#include "transaction.h"
#include "volumes.h"
#include "raid56.h"
#include "locking.h"
#include "free-space-cache.h"
#include "math.h"

#undef SCRAMBLE_DELAYED_REFS

/*
 * control flags for do_chunk_alloc's force field
 * CHUNK_ALLOC_NO_FORCE means to only allocate a chunk
 * if we really need one.
 *
 * CHUNK_ALLOC_LIMITED means to only try and allocate one
 * if we have very few chunks already allocated.  This is
 * used as part of the clustering code to help make sure
 * we have a good pool of storage to cluster in, without
 * filling the FS with empty chunks
 *
 * CHUNK_ALLOC_FORCE means it must try to allocate one
 *
 */
enum {
	CHUNK_ALLOC_NO_FORCE = 0,
	CHUNK_ALLOC_LIMITED = 1,
	CHUNK_ALLOC_FORCE = 2,
};

/*
 * Control how reservations are dealt with.
 *
 * RESERVE_FREE - freeing a reservation.
 * RESERVE_ALLOC - allocating space and we need to update bytes_may_use for
 *   ENOSPC accounting
 * RESERVE_ALLOC_NO_ACCOUNT - allocating space and we should not update
 *   bytes_may_use as the ENOSPC accounting is done elsewhere
 */
enum {
	RESERVE_FREE = 0,
	RESERVE_ALLOC = 1,
	RESERVE_ALLOC_NO_ACCOUNT = 2,
};

static int update_block_group(struct btrfs_root *root,
			      u64 bytenr, u64 num_bytes, int alloc);
static int __btrfs_free_extent(struct btrfs_trans_handle *trans,
				struct btrfs_root *root,
				u64 bytenr, u64 num_bytes, u64 parent,
				u64 root_objectid, u64 owner_objectid,
				u64 owner_offset, int refs_to_drop,
				struct btrfs_delayed_extent_op *extra_op);
static void __run_delayed_extent_op(struct btrfs_delayed_extent_op *extent_op,
				    struct extent_buffer *leaf,
				    struct btrfs_extent_item *ei);
static int alloc_reserved_file_extent(struct btrfs_trans_handle *trans,
				      struct btrfs_root *root,
				      u64 parent, u64 root_objectid,
				      u64 flags, u64 owner, u64 offset,
				      struct btrfs_key *ins, int ref_mod);
static int alloc_reserved_tree_block(struct btrfs_trans_handle *trans,
				     struct btrfs_root *root,
				     u64 parent, u64 root_objectid,
				     u64 flags, struct btrfs_disk_key *key,
				     int level, struct btrfs_key *ins);
static int do_chunk_alloc(struct btrfs_trans_handle *trans,
			  struct btrfs_root *extent_root, u64 flags,
			  int force);
static int find_next_key(struct btrfs_path *path, int level,
			 struct btrfs_key *key);
static void dump_space_info(struct btrfs_space_info *info, u64 bytes,
			    int dump_block_groups);
static int btrfs_update_reserved_bytes(struct btrfs_block_group_cache *cache,
				       u64 num_bytes, int reserve);
static int block_rsv_use_bytes(struct btrfs_block_rsv *block_rsv,
			       u64 num_bytes);
int btrfs_pin_extent(struct btrfs_root *root,
		     u64 bytenr, u64 num_bytes, int reserved);

static noinline int
block_group_cache_done(struct btrfs_block_group_cache *cache)
{
	smp_mb();
	return cache->cached == BTRFS_CACHE_FINISHED;
}

static int block_group_bits(struct btrfs_block_group_cache *cache, u64 bits)
{
	return (cache->flags & bits) == bits;
}

static void btrfs_get_block_group(struct btrfs_block_group_cache *cache)
{
	atomic_inc(&cache->count);
}

void btrfs_put_block_group(struct btrfs_block_group_cache *cache)
{
	if (atomic_dec_and_test(&cache->count)) {
		WARN_ON(cache->pinned > 0);
		WARN_ON(cache->reserved > 0);
		kfree(cache->free_space_ctl);
		kfree(cache);
	}
}

/*
 * this adds the block group to the fs_info rb tree for the block group
 * cache
 */
static int btrfs_add_block_group_cache(struct btrfs_fs_info *info,
				struct btrfs_block_group_cache *block_group)
{
	struct rb_node **p;
	struct rb_node *parent = NULL;
	struct btrfs_block_group_cache *cache;

	spin_lock(&info->block_group_cache_lock);
	p = &info->block_group_cache_tree.rb_node;

	while (*p) {
		parent = *p;
		cache = rb_entry(parent, struct btrfs_block_group_cache,
				 cache_node);
		if (block_group->key.objectid < cache->key.objectid) {
			p = &(*p)->rb_left;
		} else if (block_group->key.objectid > cache->key.objectid) {
			p = &(*p)->rb_right;
		} else {
			spin_unlock(&info->block_group_cache_lock);
			return -EEXIST;
		}
	}

	rb_link_node(&block_group->cache_node, parent, p);
	rb_insert_color(&block_group->cache_node,
			&info->block_group_cache_tree);

	if (info->first_logical_byte > block_group->key.objectid)
		info->first_logical_byte = block_group->key.objectid;

	spin_unlock(&info->block_group_cache_lock);

	return 0;
}

/*
 * This will return the block group at or after bytenr if contains is 0, else
 * it will return the block group that contains the bytenr
 */
static struct btrfs_block_group_cache *
block_group_cache_tree_search(struct btrfs_fs_info *info, u64 bytenr,
			      int contains)
{
	struct btrfs_block_group_cache *cache, *ret = NULL;
	struct rb_node *n;
	u64 end, start;

	spin_lock(&info->block_group_cache_lock);
	n = info->block_group_cache_tree.rb_node;

	while (n) {
		cache = rb_entry(n, struct btrfs_block_group_cache,
				 cache_node);
		end = cache->key.objectid + cache->key.offset - 1;
		start = cache->key.objectid;

		if (bytenr < start) {
			if (!contains && (!ret || start < ret->key.objectid))
				ret = cache;
			n = n->rb_left;
		} else if (bytenr > start) {
			if (contains && bytenr <= end) {
				ret = cache;
				break;
			}
			n = n->rb_right;
		} else {
			ret = cache;
			break;
		}
	}
	if (ret) {
		btrfs_get_block_group(ret);
		if (bytenr == 0 && info->first_logical_byte > ret->key.objectid)
			info->first_logical_byte = ret->key.objectid;
	}
	spin_unlock(&info->block_group_cache_lock);

	return ret;
}

static int add_excluded_extent(struct btrfs_root *root,
			       u64 start, u64 num_bytes)
{
	u64 end = start + num_bytes - 1;
	set_extent_bits(&root->fs_info->freed_extents[0],
			start, end, EXTENT_UPTODATE, GFP_NOFS);
	set_extent_bits(&root->fs_info->freed_extents[1],
			start, end, EXTENT_UPTODATE, GFP_NOFS);
	return 0;
}

static void free_excluded_extents(struct btrfs_root *root,
				  struct btrfs_block_group_cache *cache)
{
	u64 start, end;

	start = cache->key.objectid;
	end = start + cache->key.offset - 1;

	clear_extent_bits(&root->fs_info->freed_extents[0],
			  start, end, EXTENT_UPTODATE, GFP_NOFS);
	clear_extent_bits(&root->fs_info->freed_extents[1],
			  start, end, EXTENT_UPTODATE, GFP_NOFS);
}

static int exclude_super_stripes(struct btrfs_root *root,
				 struct btrfs_block_group_cache *cache)
{
	u64 bytenr;
	u64 *logical;
	int stripe_len;
	int i, nr, ret;

	if (cache->key.objectid < BTRFS_SUPER_INFO_OFFSET) {
		stripe_len = BTRFS_SUPER_INFO_OFFSET - cache->key.objectid;
		cache->bytes_super += stripe_len;
		ret = add_excluded_extent(root, cache->key.objectid,
					  stripe_len);
		if (ret)
			return ret;
	}

	for (i = 0; i < BTRFS_SUPER_MIRROR_MAX; i++) {
		bytenr = btrfs_sb_offset(i);
		ret = btrfs_rmap_block(&root->fs_info->mapping_tree,
				       cache->key.objectid, bytenr,
				       0, &logical, &nr, &stripe_len);
		if (ret)
			return ret;

		while (nr--) {
			u64 start, len;

			if (logical[nr] > cache->key.objectid +
			    cache->key.offset)
				continue;

			if (logical[nr] + stripe_len <= cache->key.objectid)
				continue;

			start = logical[nr];
			if (start < cache->key.objectid) {
				start = cache->key.objectid;
				len = (logical[nr] + stripe_len) - start;
			} else {
				len = min_t(u64, stripe_len,
					    cache->key.objectid +
					    cache->key.offset - start);
			}

			cache->bytes_super += len;
			ret = add_excluded_extent(root, start, len);
			if (ret) {
				kfree(logical);
				return ret;
			}
		}

		kfree(logical);
	}
	return 0;
}

static struct btrfs_caching_control *
get_caching_control(struct btrfs_block_group_cache *cache)
{
	struct btrfs_caching_control *ctl;

	spin_lock(&cache->lock);
	if (cache->cached != BTRFS_CACHE_STARTED) {
		spin_unlock(&cache->lock);
		return NULL;
	}

	/* We're loading it the fast way, so we don't have a caching_ctl. */
	if (!cache->caching_ctl) {
		spin_unlock(&cache->lock);
		return NULL;
	}

	ctl = cache->caching_ctl;
	atomic_inc(&ctl->count);
	spin_unlock(&cache->lock);
	return ctl;
}

static void put_caching_control(struct btrfs_caching_control *ctl)
{
	if (atomic_dec_and_test(&ctl->count))
		kfree(ctl);
}

/*
 * this is only called by cache_block_group, since we could have freed extents
 * we need to check the pinned_extents for any extents that can't be used yet
 * since their free space will be released as soon as the transaction commits.
 */
static u64 add_new_free_space(struct btrfs_block_group_cache *block_group,
			      struct btrfs_fs_info *info, u64 start, u64 end)
{
	u64 extent_start, extent_end, size, total_added = 0;
	int ret;

	while (start < end) {
		ret = find_first_extent_bit(info->pinned_extents, start,
					    &extent_start, &extent_end,
					    EXTENT_DIRTY | EXTENT_UPTODATE,
					    NULL);
		if (ret)
			break;

		if (extent_start <= start) {
			start = extent_end + 1;
		} else if (extent_start > start && extent_start < end) {
			size = extent_start - start;
			total_added += size;
			ret = btrfs_add_free_space(block_group, start,
						   size);
			BUG_ON(ret); /* -ENOMEM or logic error */
			start = extent_end + 1;
		} else {
			break;
		}
	}

	if (start < end) {
		size = end - start;
		total_added += size;
		ret = btrfs_add_free_space(block_group, start, size);
		BUG_ON(ret); /* -ENOMEM or logic error */
	}

	return total_added;
}

static noinline void caching_thread(struct btrfs_work *work)
{
	struct btrfs_block_group_cache *block_group;
	struct btrfs_fs_info *fs_info;
	struct btrfs_caching_control *caching_ctl;
	struct btrfs_root *extent_root;
	struct btrfs_path *path;
	struct extent_buffer *leaf;
	struct btrfs_key key;
	u64 total_found = 0;
	u64 last = 0;
	u32 nritems;
	int ret = 0;

	caching_ctl = container_of(work, struct btrfs_caching_control, work);
	block_group = caching_ctl->block_group;
	fs_info = block_group->fs_info;
	extent_root = fs_info->extent_root;

	path = btrfs_alloc_path();
	if (!path)
		goto out;

	last = max_t(u64, block_group->key.objectid, BTRFS_SUPER_INFO_OFFSET);

	/*
	 * We don't want to deadlock with somebody trying to allocate a new
	 * extent for the extent root while also trying to search the extent
	 * root to add free space.  So we skip locking and search the commit
	 * root, since its read-only
	 */
	path->skip_locking = 1;
	path->search_commit_root = 1;
	path->reada = 1;

	key.objectid = last;
	key.offset = 0;
	key.type = BTRFS_EXTENT_ITEM_KEY;
again:
	mutex_lock(&caching_ctl->mutex);
	/* need to make sure the commit_root doesn't disappear */
	down_read(&fs_info->extent_commit_sem);

	ret = btrfs_search_slot(NULL, extent_root, &key, path, 0, 0);
	if (ret < 0)
		goto err;

	leaf = path->nodes[0];
	nritems = btrfs_header_nritems(leaf);

	while (1) {
		if (btrfs_fs_closing(fs_info) > 1) {
			last = (u64)-1;
			break;
		}

		if (path->slots[0] < nritems) {
			btrfs_item_key_to_cpu(leaf, &key, path->slots[0]);
		} else {
			ret = find_next_key(path, 0, &key);
			if (ret)
				break;

			if (need_resched()) {
				caching_ctl->progress = last;
				btrfs_release_path(path);
				up_read(&fs_info->extent_commit_sem);
				mutex_unlock(&caching_ctl->mutex);
				cond_resched();
				goto again;
			}

			ret = btrfs_next_leaf(extent_root, path);
			if (ret < 0)
				goto err;
			if (ret)
				break;
			leaf = path->nodes[0];
			nritems = btrfs_header_nritems(leaf);
			continue;
		}

		if (key.objectid < block_group->key.objectid) {
			path->slots[0]++;
			continue;
		}

		if (key.objectid >= block_group->key.objectid +
		    block_group->key.offset)
			break;

		if (key.type == BTRFS_EXTENT_ITEM_KEY ||
		    key.type == BTRFS_METADATA_ITEM_KEY) {
			total_found += add_new_free_space(block_group,
							  fs_info, last,
							  key.objectid);
			if (key.type == BTRFS_METADATA_ITEM_KEY)
				last = key.objectid +
					fs_info->tree_root->leafsize;
			else
				last = key.objectid + key.offset;

			if (total_found > (1024 * 1024 * 2)) {
				total_found = 0;
				wake_up(&caching_ctl->wait);
			}
		}
		path->slots[0]++;
	}
	ret = 0;

	total_found += add_new_free_space(block_group, fs_info, last,
					  block_group->key.objectid +
					  block_group->key.offset);
	caching_ctl->progress = (u64)-1;

	spin_lock(&block_group->lock);
	block_group->caching_ctl = NULL;
	block_group->cached = BTRFS_CACHE_FINISHED;
	spin_unlock(&block_group->lock);

err:
	btrfs_free_path(path);
	up_read(&fs_info->extent_commit_sem);

	free_excluded_extents(extent_root, block_group);

	mutex_unlock(&caching_ctl->mutex);
out:
	wake_up(&caching_ctl->wait);

	put_caching_control(caching_ctl);
	btrfs_put_block_group(block_group);
}

static int cache_block_group(struct btrfs_block_group_cache *cache,
			     int load_cache_only)
{
	DEFINE_WAIT(wait);
	struct btrfs_fs_info *fs_info = cache->fs_info;
	struct btrfs_caching_control *caching_ctl;
	int ret = 0;

	caching_ctl = kzalloc(sizeof(*caching_ctl), GFP_NOFS);
	if (!caching_ctl)
		return -ENOMEM;

	INIT_LIST_HEAD(&caching_ctl->list);
	mutex_init(&caching_ctl->mutex);
	init_waitqueue_head(&caching_ctl->wait);
	caching_ctl->block_group = cache;
	caching_ctl->progress = cache->key.objectid;
	atomic_set(&caching_ctl->count, 1);
	caching_ctl->work.func = caching_thread;

	spin_lock(&cache->lock);
	/*
	 * This should be a rare occasion, but this could happen I think in the
	 * case where one thread starts to load the space cache info, and then
	 * some other thread starts a transaction commit which tries to do an
	 * allocation while the other thread is still loading the space cache
	 * info.  The previous loop should have kept us from choosing this block
	 * group, but if we've moved to the state where we will wait on caching
	 * block groups we need to first check if we're doing a fast load here,
	 * so we can wait for it to finish, otherwise we could end up allocating
	 * from a block group who's cache gets evicted for one reason or
	 * another.
	 */
	while (cache->cached == BTRFS_CACHE_FAST) {
		struct btrfs_caching_control *ctl;

		ctl = cache->caching_ctl;
		atomic_inc(&ctl->count);
		prepare_to_wait(&ctl->wait, &wait, TASK_UNINTERRUPTIBLE);
		spin_unlock(&cache->lock);

		schedule();

		finish_wait(&ctl->wait, &wait);
		put_caching_control(ctl);
		spin_lock(&cache->lock);
	}

	if (cache->cached != BTRFS_CACHE_NO) {
		spin_unlock(&cache->lock);
		kfree(caching_ctl);
		return 0;
	}
	WARN_ON(cache->caching_ctl);
	cache->caching_ctl = caching_ctl;
	cache->cached = BTRFS_CACHE_FAST;
	spin_unlock(&cache->lock);

	if (fs_info->mount_opt & BTRFS_MOUNT_SPACE_CACHE) {
		ret = load_free_space_cache(fs_info, cache);

		spin_lock(&cache->lock);
		if (ret == 1) {
			cache->caching_ctl = NULL;
			cache->cached = BTRFS_CACHE_FINISHED;
			cache->last_byte_to_unpin = (u64)-1;
		} else {
			if (load_cache_only) {
				cache->caching_ctl = NULL;
				cache->cached = BTRFS_CACHE_NO;
			} else {
				cache->cached = BTRFS_CACHE_STARTED;
			}
		}
		spin_unlock(&cache->lock);
		wake_up(&caching_ctl->wait);
		if (ret == 1) {
			put_caching_control(caching_ctl);
			free_excluded_extents(fs_info->extent_root, cache);
			return 0;
		}
	} else {
		/*
		 * We are not going to do the fast caching, set cached to the
		 * appropriate value and wakeup any waiters.
		 */
		spin_lock(&cache->lock);
		if (load_cache_only) {
			cache->caching_ctl = NULL;
			cache->cached = BTRFS_CACHE_NO;
		} else {
			cache->cached = BTRFS_CACHE_STARTED;
		}
		spin_unlock(&cache->lock);
		wake_up(&caching_ctl->wait);
	}

	if (load_cache_only) {
		put_caching_control(caching_ctl);
		return 0;
	}

	down_write(&fs_info->extent_commit_sem);
	atomic_inc(&caching_ctl->count);
	list_add_tail(&caching_ctl->list, &fs_info->caching_block_groups);
	up_write(&fs_info->extent_commit_sem);

	btrfs_get_block_group(cache);

	btrfs_queue_worker(&fs_info->caching_workers, &caching_ctl->work);

	return ret;
}

/*
 * return the block group that starts at or after bytenr
 */
static struct btrfs_block_group_cache *
btrfs_lookup_first_block_group(struct btrfs_fs_info *info, u64 bytenr)
{
	struct btrfs_block_group_cache *cache;

	cache = block_group_cache_tree_search(info, bytenr, 0);

	return cache;
}

/*
 * return the block group that contains the given bytenr
 */
struct btrfs_block_group_cache *btrfs_lookup_block_group(
						 struct btrfs_fs_info *info,
						 u64 bytenr)
{
	struct btrfs_block_group_cache *cache;

	cache = block_group_cache_tree_search(info, bytenr, 1);

	return cache;
}

static struct btrfs_space_info *__find_space_info(struct btrfs_fs_info *info,
						  u64 flags)
{
	struct list_head *head = &info->space_info;
	struct btrfs_space_info *found;

	flags &= BTRFS_BLOCK_GROUP_TYPE_MASK;

	rcu_read_lock();
	list_for_each_entry_rcu(found, head, list) {
		if (found->flags & flags) {
			rcu_read_unlock();
			return found;
		}
	}
	rcu_read_unlock();
	return NULL;
}

/*
 * after adding space to the filesystem, we need to clear the full flags
 * on all the space infos.
 */
void btrfs_clear_space_info_full(struct btrfs_fs_info *info)
{
	struct list_head *head = &info->space_info;
	struct btrfs_space_info *found;

	rcu_read_lock();
	list_for_each_entry_rcu(found, head, list)
		found->full = 0;
	rcu_read_unlock();
}

/* simple helper to search for an existing extent at a given offset */
int btrfs_lookup_extent(struct btrfs_root *root, u64 start, u64 len)
{
	int ret;
	struct btrfs_key key;
	struct btrfs_path *path;

	path = btrfs_alloc_path();
	if (!path)
		return -ENOMEM;

	key.objectid = start;
	key.offset = len;
	key.type = BTRFS_EXTENT_ITEM_KEY;
	ret = btrfs_search_slot(NULL, root->fs_info->extent_root, &key, path,
				0, 0);
	if (ret > 0) {
		btrfs_item_key_to_cpu(path->nodes[0], &key, path->slots[0]);
		if (key.objectid == start &&
		    key.type == BTRFS_METADATA_ITEM_KEY)
			ret = 0;
	}
	btrfs_free_path(path);
	return ret;
}

/*
 * helper function to lookup reference count and flags of a tree block.
 *
 * the head node for delayed ref is used to store the sum of all the
 * reference count modifications queued up in the rbtree. the head
 * node may also store the extent flags to set. This way you can check
 * to see what the reference count and extent flags would be if all of
 * the delayed refs are not processed.
 */
int btrfs_lookup_extent_info(struct btrfs_trans_handle *trans,
			     struct btrfs_root *root, u64 bytenr,
			     u64 offset, int metadata, u64 *refs, u64 *flags)
{
	struct btrfs_delayed_ref_head *head;
	struct btrfs_delayed_ref_root *delayed_refs;
	struct btrfs_path *path;
	struct btrfs_extent_item *ei;
	struct extent_buffer *leaf;
	struct btrfs_key key;
	u32 item_size;
	u64 num_refs;
	u64 extent_flags;
	int ret;

	/*
	 * If we don't have skinny metadata, don't bother doing anything
	 * different
	 */
	if (metadata && !btrfs_fs_incompat(root->fs_info, SKINNY_METADATA)) {
		offset = root->leafsize;
		metadata = 0;
	}

	path = btrfs_alloc_path();
	if (!path)
		return -ENOMEM;

	if (metadata) {
		key.objectid = bytenr;
		key.type = BTRFS_METADATA_ITEM_KEY;
		key.offset = offset;
	} else {
		key.objectid = bytenr;
		key.type = BTRFS_EXTENT_ITEM_KEY;
		key.offset = offset;
	}

	if (!trans) {
		path->skip_locking = 1;
		path->search_commit_root = 1;
	}
again:
	ret = btrfs_search_slot(trans, root->fs_info->extent_root,
				&key, path, 0, 0);
	if (ret < 0)
		goto out_free;

	if (ret > 0 && metadata && key.type == BTRFS_METADATA_ITEM_KEY) {
		key.type = BTRFS_EXTENT_ITEM_KEY;
		key.offset = root->leafsize;
		btrfs_release_path(path);
		goto again;
	}

	if (ret == 0) {
		leaf = path->nodes[0];
		item_size = btrfs_item_size_nr(leaf, path->slots[0]);
		if (item_size >= sizeof(*ei)) {
			ei = btrfs_item_ptr(leaf, path->slots[0],
					    struct btrfs_extent_item);
			num_refs = btrfs_extent_refs(leaf, ei);
			extent_flags = btrfs_extent_flags(leaf, ei);
		} else {
#ifdef BTRFS_COMPAT_EXTENT_TREE_V0
			struct btrfs_extent_item_v0 *ei0;
			BUG_ON(item_size != sizeof(*ei0));
			ei0 = btrfs_item_ptr(leaf, path->slots[0],
					     struct btrfs_extent_item_v0);
			num_refs = btrfs_extent_refs_v0(leaf, ei0);
			/* FIXME: this isn't correct for data */
			extent_flags = BTRFS_BLOCK_FLAG_FULL_BACKREF;
#else
			BUG();
#endif
		}
		BUG_ON(num_refs == 0);
	} else {
		num_refs = 0;
		extent_flags = 0;
		ret = 0;
	}

	if (!trans)
		goto out;

	delayed_refs = &trans->transaction->delayed_refs;
	spin_lock(&delayed_refs->lock);
	head = btrfs_find_delayed_ref_head(trans, bytenr);
	if (head) {
		if (!mutex_trylock(&head->mutex)) {
			atomic_inc(&head->node.refs);
			spin_unlock(&delayed_refs->lock);

			btrfs_release_path(path);

			/*
			 * Mutex was contended, block until it's released and try
			 * again
			 */
			mutex_lock(&head->mutex);
			mutex_unlock(&head->mutex);
			btrfs_put_delayed_ref(&head->node);
			goto again;
		}
		if (head->extent_op && head->extent_op->update_flags)
			extent_flags |= head->extent_op->flags_to_set;
		else
			BUG_ON(num_refs == 0);

		num_refs += head->node.ref_mod;
		mutex_unlock(&head->mutex);
	}
	spin_unlock(&delayed_refs->lock);
out:
	WARN_ON(num_refs == 0);
	if (refs)
		*refs = num_refs;
	if (flags)
		*flags = extent_flags;
out_free:
	btrfs_free_path(path);
	return ret;
}

/*
 * Back reference rules.  Back refs have three main goals:
 *
 * 1) differentiate between all holders of references to an extent so that
 *    when a reference is dropped we can make sure it was a valid reference
 *    before freeing the extent.
 *
 * 2) Provide enough information to quickly find the holders of an extent
 *    if we notice a given block is corrupted or bad.
 *
 * 3) Make it easy to migrate blocks for FS shrinking or storage pool
 *    maintenance.  This is actually the same as #2, but with a slightly
 *    different use case.
 *
 * There are two kinds of back refs. The implicit back refs is optimized
 * for pointers in non-shared tree blocks. For a given pointer in a block,
 * back refs of this kind provide information about the block's owner tree
 * and the pointer's key. These information allow us to find the block by
 * b-tree searching. The full back refs is for pointers in tree blocks not
 * referenced by their owner trees. The location of tree block is recorded
 * in the back refs. Actually the full back refs is generic, and can be
 * used in all cases the implicit back refs is used. The major shortcoming
 * of the full back refs is its overhead. Every time a tree block gets
 * COWed, we have to update back refs entry for all pointers in it.
 *
 * For a newly allocated tree block, we use implicit back refs for
 * pointers in it. This means most tree related operations only involve
 * implicit back refs. For a tree block created in old transaction, the
 * only way to drop a reference to it is COW it. So we can detect the
 * event that tree block loses its owner tree's reference and do the
 * back refs conversion.
 *
 * When a tree block is COW'd through a tree, there are four cases:
 *
 * The reference count of the block is one and the tree is the block's
 * owner tree. Nothing to do in this case.
 *
 * The reference count of the block is one and the tree is not the
 * block's owner tree. In this case, full back refs is used for pointers
 * in the block. Remove these full back refs, add implicit back refs for
 * every pointers in the new block.
 *
 * The reference count of the block is greater than one and the tree is
 * the block's owner tree. In this case, implicit back refs is used for
 * pointers in the block. Add full back refs for every pointers in the
 * block, increase lower level extents' reference counts. The original
 * implicit back refs are entailed to the new block.
 *
 * The reference count of the block is greater than one and the tree is
 * not the block's owner tree. Add implicit back refs for every pointer in
 * the new block, increase lower level extents' reference count.
 *
 * Back Reference Key composing:
 *
 * The key objectid corresponds to the first byte in the extent,
 * The key type is used to differentiate between types of back refs.
 * There are different meanings of the key offset for different types
 * of back refs.
 *
 * File extents can be referenced by:
 *
 * - multiple snapshots, subvolumes, or different generations in one subvol
 * - different files inside a single subvolume
 * - different offsets inside a file (bookend extents in file.c)
 *
 * The extent ref structure for the implicit back refs has fields for:
 *
 * - Objectid of the subvolume root
 * - objectid of the file holding the reference
 * - original offset in the file
 * - how many bookend extents
 *
 * The key offset for the implicit back refs is hash of the first
 * three fields.
 *
 * The extent ref structure for the full back refs has field for:
 *
 * - number of pointers in the tree leaf
 *
 * The key offset for the implicit back refs is the first byte of
 * the tree leaf
 *
 * When a file extent is allocated, The implicit back refs is used.
 * the fields are filled in:
 *
 *     (root_key.objectid, inode objectid, offset in file, 1)
 *
 * When a file extent is removed file truncation, we find the
 * corresponding implicit back refs and check the following fields:
 *
 *     (btrfs_header_owner(leaf), inode objectid, offset in file)
 *
 * Btree extents can be referenced by:
 *
 * - Different subvolumes
 *
 * Both the implicit back refs and the full back refs for tree blocks
 * only consist of key. The key offset for the implicit back refs is
 * objectid of block's owner tree. The key offset for the full back refs
 * is the first byte of parent block.
 *
 * When implicit back refs is used, information about the lowest key and
 * level of the tree block are required. These information are stored in
 * tree block info structure.
 */

#ifdef BTRFS_COMPAT_EXTENT_TREE_V0
static int convert_extent_item_v0(struct btrfs_trans_handle *trans,
				  struct btrfs_root *root,
				  struct btrfs_path *path,
				  u64 owner, u32 extra_size)
{
	struct btrfs_extent_item *item;
	struct btrfs_extent_item_v0 *ei0;
	struct btrfs_extent_ref_v0 *ref0;
	struct btrfs_tree_block_info *bi;
	struct extent_buffer *leaf;
	struct btrfs_key key;
	struct btrfs_key found_key;
	u32 new_size = sizeof(*item);
	u64 refs;
	int ret;

	leaf = path->nodes[0];
	BUG_ON(btrfs_item_size_nr(leaf, path->slots[0]) != sizeof(*ei0));

	btrfs_item_key_to_cpu(leaf, &key, path->slots[0]);
	ei0 = btrfs_item_ptr(leaf, path->slots[0],
			     struct btrfs_extent_item_v0);
	refs = btrfs_extent_refs_v0(leaf, ei0);

	if (owner == (u64)-1) {
		while (1) {
			if (path->slots[0] >= btrfs_header_nritems(leaf)) {
				ret = btrfs_next_leaf(root, path);
				if (ret < 0)
					return ret;
				BUG_ON(ret > 0); /* Corruption */
				leaf = path->nodes[0];
			}
			btrfs_item_key_to_cpu(leaf, &found_key,
					      path->slots[0]);
			BUG_ON(key.objectid != found_key.objectid);
			if (found_key.type != BTRFS_EXTENT_REF_V0_KEY) {
				path->slots[0]++;
				continue;
			}
			ref0 = btrfs_item_ptr(leaf, path->slots[0],
					      struct btrfs_extent_ref_v0);
			owner = btrfs_ref_objectid_v0(leaf, ref0);
			break;
		}
	}
	btrfs_release_path(path);

	if (owner < BTRFS_FIRST_FREE_OBJECTID)
		new_size += sizeof(*bi);

	new_size -= sizeof(*ei0);
	ret = btrfs_search_slot(trans, root, &key, path,
				new_size + extra_size, 1);
	if (ret < 0)
		return ret;
	BUG_ON(ret); /* Corruption */

	btrfs_extend_item(root, path, new_size);

	leaf = path->nodes[0];
	item = btrfs_item_ptr(leaf, path->slots[0], struct btrfs_extent_item);
	btrfs_set_extent_refs(leaf, item, refs);
	/* FIXME: get real generation */
	btrfs_set_extent_generation(leaf, item, 0);
	if (owner < BTRFS_FIRST_FREE_OBJECTID) {
		btrfs_set_extent_flags(leaf, item,
				       BTRFS_EXTENT_FLAG_TREE_BLOCK |
				       BTRFS_BLOCK_FLAG_FULL_BACKREF);
		bi = (struct btrfs_tree_block_info *)(item + 1);
		/* FIXME: get first key of the block */
		memset_extent_buffer(leaf, 0, (unsigned long)bi, sizeof(*bi));
		btrfs_set_tree_block_level(leaf, bi, (int)owner);
	} else {
		btrfs_set_extent_flags(leaf, item, BTRFS_EXTENT_FLAG_DATA);
	}
	btrfs_mark_buffer_dirty(leaf);
	return 0;
}
#endif

static u64 hash_extent_data_ref(u64 root_objectid, u64 owner, u64 offset)
{
	u32 high_crc = ~(u32)0;
	u32 low_crc = ~(u32)0;
	__le64 lenum;

	lenum = cpu_to_le64(root_objectid);
	high_crc = crc32c(high_crc, &lenum, sizeof(lenum));
	lenum = cpu_to_le64(owner);
	low_crc = crc32c(low_crc, &lenum, sizeof(lenum));
	lenum = cpu_to_le64(offset);
	low_crc = crc32c(low_crc, &lenum, sizeof(lenum));

	return ((u64)high_crc << 31) ^ (u64)low_crc;
}

static u64 hash_extent_data_ref_item(struct extent_buffer *leaf,
				     struct btrfs_extent_data_ref *ref)
{
	return hash_extent_data_ref(btrfs_extent_data_ref_root(leaf, ref),
				    btrfs_extent_data_ref_objectid(leaf, ref),
				    btrfs_extent_data_ref_offset(leaf, ref));
}

static int match_extent_data_ref(struct extent_buffer *leaf,
				 struct btrfs_extent_data_ref *ref,
				 u64 root_objectid, u64 owner, u64 offset)
{
	if (btrfs_extent_data_ref_root(leaf, ref) != root_objectid ||
	    btrfs_extent_data_ref_objectid(leaf, ref) != owner ||
	    btrfs_extent_data_ref_offset(leaf, ref) != offset)
		return 0;
	return 1;
}

static noinline int lookup_extent_data_ref(struct btrfs_trans_handle *trans,
					   struct btrfs_root *root,
					   struct btrfs_path *path,
					   u64 bytenr, u64 parent,
					   u64 root_objectid,
					   u64 owner, u64 offset)
{
	struct btrfs_key key;
	struct btrfs_extent_data_ref *ref;
	struct extent_buffer *leaf;
	u32 nritems;
	int ret;
	int recow;
	int err = -ENOENT;

	key.objectid = bytenr;
	if (parent) {
		key.type = BTRFS_SHARED_DATA_REF_KEY;
		key.offset = parent;
	} else {
		key.type = BTRFS_EXTENT_DATA_REF_KEY;
		key.offset = hash_extent_data_ref(root_objectid,
						  owner, offset);
	}
again:
	recow = 0;
	ret = btrfs_search_slot(trans, root, &key, path, -1, 1);
	if (ret < 0) {
		err = ret;
		goto fail;
	}

	if (parent) {
		if (!ret)
			return 0;
#ifdef BTRFS_COMPAT_EXTENT_TREE_V0
		key.type = BTRFS_EXTENT_REF_V0_KEY;
		btrfs_release_path(path);
		ret = btrfs_search_slot(trans, root, &key, path, -1, 1);
		if (ret < 0) {
			err = ret;
			goto fail;
		}
		if (!ret)
			return 0;
#endif
		goto fail;
	}

	leaf = path->nodes[0];
	nritems = btrfs_header_nritems(leaf);
	while (1) {
		if (path->slots[0] >= nritems) {
			ret = btrfs_next_leaf(root, path);
			if (ret < 0)
				err = ret;
			if (ret)
				goto fail;

			leaf = path->nodes[0];
			nritems = btrfs_header_nritems(leaf);
			recow = 1;
		}

		btrfs_item_key_to_cpu(leaf, &key, path->slots[0]);
		if (key.objectid != bytenr ||
		    key.type != BTRFS_EXTENT_DATA_REF_KEY)
			goto fail;

		ref = btrfs_item_ptr(leaf, path->slots[0],
				     struct btrfs_extent_data_ref);

		if (match_extent_data_ref(leaf, ref, root_objectid,
					  owner, offset)) {
			if (recow) {
				btrfs_release_path(path);
				goto again;
			}
			err = 0;
			break;
		}
		path->slots[0]++;
	}
fail:
	return err;
}

static noinline int insert_extent_data_ref(struct btrfs_trans_handle *trans,
					   struct btrfs_root *root,
					   struct btrfs_path *path,
					   u64 bytenr, u64 parent,
					   u64 root_objectid, u64 owner,
					   u64 offset, int refs_to_add)
{
	struct btrfs_key key;
	struct extent_buffer *leaf;
	u32 size;
	u32 num_refs;
	int ret;

	key.objectid = bytenr;
	if (parent) {
		key.type = BTRFS_SHARED_DATA_REF_KEY;
		key.offset = parent;
		size = sizeof(struct btrfs_shared_data_ref);
	} else {
		key.type = BTRFS_EXTENT_DATA_REF_KEY;
		key.offset = hash_extent_data_ref(root_objectid,
						  owner, offset);
		size = sizeof(struct btrfs_extent_data_ref);
	}

	ret = btrfs_insert_empty_item(trans, root, path, &key, size);
	if (ret && ret != -EEXIST)
		goto fail;

	leaf = path->nodes[0];
	if (parent) {
		struct btrfs_shared_data_ref *ref;
		ref = btrfs_item_ptr(leaf, path->slots[0],
				     struct btrfs_shared_data_ref);
		if (ret == 0) {
			btrfs_set_shared_data_ref_count(leaf, ref, refs_to_add);
		} else {
			num_refs = btrfs_shared_data_ref_count(leaf, ref);
			num_refs += refs_to_add;
			btrfs_set_shared_data_ref_count(leaf, ref, num_refs);
		}
	} else {
		struct btrfs_extent_data_ref *ref;
		while (ret == -EEXIST) {
			ref = btrfs_item_ptr(leaf, path->slots[0],
					     struct btrfs_extent_data_ref);
			if (match_extent_data_ref(leaf, ref, root_objectid,
						  owner, offset))
				break;
			btrfs_release_path(path);
			key.offset++;
			ret = btrfs_insert_empty_item(trans, root, path, &key,
						      size);
			if (ret && ret != -EEXIST)
				goto fail;

			leaf = path->nodes[0];
		}
		ref = btrfs_item_ptr(leaf, path->slots[0],
				     struct btrfs_extent_data_ref);
		if (ret == 0) {
			btrfs_set_extent_data_ref_root(leaf, ref,
						       root_objectid);
			btrfs_set_extent_data_ref_objectid(leaf, ref, owner);
			btrfs_set_extent_data_ref_offset(leaf, ref, offset);
			btrfs_set_extent_data_ref_count(leaf, ref, refs_to_add);
		} else {
			num_refs = btrfs_extent_data_ref_count(leaf, ref);
			num_refs += refs_to_add;
			btrfs_set_extent_data_ref_count(leaf, ref, num_refs);
		}
	}
	btrfs_mark_buffer_dirty(leaf);
	ret = 0;
fail:
	btrfs_release_path(path);
	return ret;
}

static noinline int remove_extent_data_ref(struct btrfs_trans_handle *trans,
					   struct btrfs_root *root,
					   struct btrfs_path *path,
					   int refs_to_drop)
{
	struct btrfs_key key;
	struct btrfs_extent_data_ref *ref1 = NULL;
	struct btrfs_shared_data_ref *ref2 = NULL;
	struct extent_buffer *leaf;
	u32 num_refs = 0;
	int ret = 0;

	leaf = path->nodes[0];
	btrfs_item_key_to_cpu(leaf, &key, path->slots[0]);

	if (key.type == BTRFS_EXTENT_DATA_REF_KEY) {
		ref1 = btrfs_item_ptr(leaf, path->slots[0],
				      struct btrfs_extent_data_ref);
		num_refs = btrfs_extent_data_ref_count(leaf, ref1);
	} else if (key.type == BTRFS_SHARED_DATA_REF_KEY) {
		ref2 = btrfs_item_ptr(leaf, path->slots[0],
				      struct btrfs_shared_data_ref);
		num_refs = btrfs_shared_data_ref_count(leaf, ref2);
#ifdef BTRFS_COMPAT_EXTENT_TREE_V0
	} else if (key.type == BTRFS_EXTENT_REF_V0_KEY) {
		struct btrfs_extent_ref_v0 *ref0;
		ref0 = btrfs_item_ptr(leaf, path->slots[0],
				      struct btrfs_extent_ref_v0);
		num_refs = btrfs_ref_count_v0(leaf, ref0);
#endif
	} else {
		BUG();
	}

	BUG_ON(num_refs < refs_to_drop);
	num_refs -= refs_to_drop;

	if (num_refs == 0) {
		ret = btrfs_del_item(trans, root, path);
	} else {
		if (key.type == BTRFS_EXTENT_DATA_REF_KEY)
			btrfs_set_extent_data_ref_count(leaf, ref1, num_refs);
		else if (key.type == BTRFS_SHARED_DATA_REF_KEY)
			btrfs_set_shared_data_ref_count(leaf, ref2, num_refs);
#ifdef BTRFS_COMPAT_EXTENT_TREE_V0
		else {
			struct btrfs_extent_ref_v0 *ref0;
			ref0 = btrfs_item_ptr(leaf, path->slots[0],
					struct btrfs_extent_ref_v0);
			btrfs_set_ref_count_v0(leaf, ref0, num_refs);
		}
#endif
		btrfs_mark_buffer_dirty(leaf);
	}
	return ret;
}

static noinline u32 extent_data_ref_count(struct btrfs_root *root,
					  struct btrfs_path *path,
					  struct btrfs_extent_inline_ref *iref)
{
	struct btrfs_key key;
	struct extent_buffer *leaf;
	struct btrfs_extent_data_ref *ref1;
	struct btrfs_shared_data_ref *ref2;
	u32 num_refs = 0;

	leaf = path->nodes[0];
	btrfs_item_key_to_cpu(leaf, &key, path->slots[0]);
	if (iref) {
		if (btrfs_extent_inline_ref_type(leaf, iref) ==
		    BTRFS_EXTENT_DATA_REF_KEY) {
			ref1 = (struct btrfs_extent_data_ref *)(&iref->offset);
			num_refs = btrfs_extent_data_ref_count(leaf, ref1);
		} else {
			ref2 = (struct btrfs_shared_data_ref *)(iref + 1);
			num_refs = btrfs_shared_data_ref_count(leaf, ref2);
		}
	} else if (key.type == BTRFS_EXTENT_DATA_REF_KEY) {
		ref1 = btrfs_item_ptr(leaf, path->slots[0],
				      struct btrfs_extent_data_ref);
		num_refs = btrfs_extent_data_ref_count(leaf, ref1);
	} else if (key.type == BTRFS_SHARED_DATA_REF_KEY) {
		ref2 = btrfs_item_ptr(leaf, path->slots[0],
				      struct btrfs_shared_data_ref);
		num_refs = btrfs_shared_data_ref_count(leaf, ref2);
#ifdef BTRFS_COMPAT_EXTENT_TREE_V0
	} else if (key.type == BTRFS_EXTENT_REF_V0_KEY) {
		struct btrfs_extent_ref_v0 *ref0;
		ref0 = btrfs_item_ptr(leaf, path->slots[0],
				      struct btrfs_extent_ref_v0);
		num_refs = btrfs_ref_count_v0(leaf, ref0);
#endif
	} else {
		WARN_ON(1);
	}
	return num_refs;
}

static noinline int lookup_tree_block_ref(struct btrfs_trans_handle *trans,
					  struct btrfs_root *root,
					  struct btrfs_path *path,
					  u64 bytenr, u64 parent,
					  u64 root_objectid)
{
	struct btrfs_key key;
	int ret;

	key.objectid = bytenr;
	if (parent) {
		key.type = BTRFS_SHARED_BLOCK_REF_KEY;
		key.offset = parent;
	} else {
		key.type = BTRFS_TREE_BLOCK_REF_KEY;
		key.offset = root_objectid;
	}

	ret = btrfs_search_slot(trans, root, &key, path, -1, 1);
	if (ret > 0)
		ret = -ENOENT;
#ifdef BTRFS_COMPAT_EXTENT_TREE_V0
	if (ret == -ENOENT && parent) {
		btrfs_release_path(path);
		key.type = BTRFS_EXTENT_REF_V0_KEY;
		ret = btrfs_search_slot(trans, root, &key, path, -1, 1);
		if (ret > 0)
			ret = -ENOENT;
	}
#endif
	return ret;
}

static noinline int insert_tree_block_ref(struct btrfs_trans_handle *trans,
					  struct btrfs_root *root,
					  struct btrfs_path *path,
					  u64 bytenr, u64 parent,
					  u64 root_objectid)
{
	struct btrfs_key key;
	int ret;

	key.objectid = bytenr;
	if (parent) {
		key.type = BTRFS_SHARED_BLOCK_REF_KEY;
		key.offset = parent;
	} else {
		key.type = BTRFS_TREE_BLOCK_REF_KEY;
		key.offset = root_objectid;
	}

	ret = btrfs_insert_empty_item(trans, root, path, &key, 0);
	btrfs_release_path(path);
	return ret;
}

static inline int extent_ref_type(u64 parent, u64 owner)
{
	int type;
	if (owner < BTRFS_FIRST_FREE_OBJECTID) {
		if (parent > 0)
			type = BTRFS_SHARED_BLOCK_REF_KEY;
		else
			type = BTRFS_TREE_BLOCK_REF_KEY;
	} else {
		if (parent > 0)
			type = BTRFS_SHARED_DATA_REF_KEY;
		else
			type = BTRFS_EXTENT_DATA_REF_KEY;
	}
	return type;
}

static int find_next_key(struct btrfs_path *path, int level,
			 struct btrfs_key *key)

{
	for (; level < BTRFS_MAX_LEVEL; level++) {
		if (!path->nodes[level])
			break;
		if (path->slots[level] + 1 >=
		    btrfs_header_nritems(path->nodes[level]))
			continue;
		if (level == 0)
			btrfs_item_key_to_cpu(path->nodes[level], key,
					      path->slots[level] + 1);
		else
			btrfs_node_key_to_cpu(path->nodes[level], key,
					      path->slots[level] + 1);
		return 0;
	}
	return 1;
}

/*
 * look for inline back ref. if back ref is found, *ref_ret is set
 * to the address of inline back ref, and 0 is returned.
 *
 * if back ref isn't found, *ref_ret is set to the address where it
 * should be inserted, and -ENOENT is returned.
 *
 * if insert is true and there are too many inline back refs, the path
 * points to the extent item, and -EAGAIN is returned.
 *
 * NOTE: inline back refs are ordered in the same way that back ref
 *	 items in the tree are ordered.
 */
static noinline_for_stack
int lookup_inline_extent_backref(struct btrfs_trans_handle *trans,
				 struct btrfs_root *root,
				 struct btrfs_path *path,
				 struct btrfs_extent_inline_ref **ref_ret,
				 u64 bytenr, u64 num_bytes,
				 u64 parent, u64 root_objectid,
				 u64 owner, u64 offset, int insert)
{
	struct btrfs_key key;
	struct extent_buffer *leaf;
	struct btrfs_extent_item *ei;
	struct btrfs_extent_inline_ref *iref;
	u64 flags;
	u64 item_size;
	unsigned long ptr;
	unsigned long end;
	int extra_size;
	int type;
	int want;
	int ret;
	int err = 0;
	bool skinny_metadata = btrfs_fs_incompat(root->fs_info,
						 SKINNY_METADATA);

	key.objectid = bytenr;
	key.type = BTRFS_EXTENT_ITEM_KEY;
	key.offset = num_bytes;

	want = extent_ref_type(parent, owner);
	if (insert) {
		extra_size = btrfs_extent_inline_ref_size(want);
		path->keep_locks = 1;
	} else
		extra_size = -1;

	/*
	 * Owner is our parent level, so we can just add one to get the level
	 * for the block we are interested in.
	 */
	if (skinny_metadata && owner < BTRFS_FIRST_FREE_OBJECTID) {
		key.type = BTRFS_METADATA_ITEM_KEY;
		key.offset = owner;
	}

again:
	ret = btrfs_search_slot(trans, root, &key, path, extra_size, 1);
	if (ret < 0) {
		err = ret;
		goto out;
	}

	/*
	 * We may be a newly converted file system which still has the old fat
	 * extent entries for metadata, so try and see if we have one of those.
	 */
	if (ret > 0 && skinny_metadata) {
		skinny_metadata = false;
		if (path->slots[0]) {
			path->slots[0]--;
			btrfs_item_key_to_cpu(path->nodes[0], &key,
					      path->slots[0]);
			if (key.objectid == bytenr &&
			    key.type == BTRFS_EXTENT_ITEM_KEY &&
			    key.offset == num_bytes)
				ret = 0;
		}
		if (ret) {
			key.type = BTRFS_EXTENT_ITEM_KEY;
			key.offset = num_bytes;
			btrfs_release_path(path);
			goto again;
		}
	}

	if (ret && !insert) {
		err = -ENOENT;
		goto out;
	} else if (ret) {
		err = -EIO;
		WARN_ON(1);
		goto out;
	}

	leaf = path->nodes[0];
	item_size = btrfs_item_size_nr(leaf, path->slots[0]);
#ifdef BTRFS_COMPAT_EXTENT_TREE_V0
	if (item_size < sizeof(*ei)) {
		if (!insert) {
			err = -ENOENT;
			goto out;
		}
		ret = convert_extent_item_v0(trans, root, path, owner,
					     extra_size);
		if (ret < 0) {
			err = ret;
			goto out;
		}
		leaf = path->nodes[0];
		item_size = btrfs_item_size_nr(leaf, path->slots[0]);
	}
#endif
	BUG_ON(item_size < sizeof(*ei));

	ei = btrfs_item_ptr(leaf, path->slots[0], struct btrfs_extent_item);
	flags = btrfs_extent_flags(leaf, ei);

	ptr = (unsigned long)(ei + 1);
	end = (unsigned long)ei + item_size;

	if (flags & BTRFS_EXTENT_FLAG_TREE_BLOCK && !skinny_metadata) {
		ptr += sizeof(struct btrfs_tree_block_info);
		BUG_ON(ptr > end);
	}

	err = -ENOENT;
	while (1) {
		if (ptr >= end) {
			WARN_ON(ptr > end);
			break;
		}
		iref = (struct btrfs_extent_inline_ref *)ptr;
		type = btrfs_extent_inline_ref_type(leaf, iref);
		if (want < type)
			break;
		if (want > type) {
			ptr += btrfs_extent_inline_ref_size(type);
			continue;
		}

		if (type == BTRFS_EXTENT_DATA_REF_KEY) {
			struct btrfs_extent_data_ref *dref;
			dref = (struct btrfs_extent_data_ref *)(&iref->offset);
			if (match_extent_data_ref(leaf, dref, root_objectid,
						  owner, offset)) {
				err = 0;
				break;
			}
			if (hash_extent_data_ref_item(leaf, dref) <
			    hash_extent_data_ref(root_objectid, owner, offset))
				break;
		} else {
			u64 ref_offset;
			ref_offset = btrfs_extent_inline_ref_offset(leaf, iref);
			if (parent > 0) {
				if (parent == ref_offset) {
					err = 0;
					break;
				}
				if (ref_offset < parent)
					break;
			} else {
				if (root_objectid == ref_offset) {
					err = 0;
					break;
				}
				if (ref_offset < root_objectid)
					break;
			}
		}
		ptr += btrfs_extent_inline_ref_size(type);
	}
	if (err == -ENOENT && insert) {
		if (item_size + extra_size >=
		    BTRFS_MAX_EXTENT_ITEM_SIZE(root)) {
			err = -EAGAIN;
			goto out;
		}
		/*
		 * To add new inline back ref, we have to make sure
		 * there is no corresponding back ref item.
		 * For simplicity, we just do not add new inline back
		 * ref if there is any kind of item for this block
		 */
		if (find_next_key(path, 0, &key) == 0 &&
		    key.objectid == bytenr &&
		    key.type < BTRFS_BLOCK_GROUP_ITEM_KEY) {
			err = -EAGAIN;
			goto out;
		}
	}
	*ref_ret = (struct btrfs_extent_inline_ref *)ptr;
out:
	if (insert) {
		path->keep_locks = 0;
		btrfs_unlock_up_safe(path, 1);
	}
	return err;
}

/*
 * helper to add new inline back ref
 */
static noinline_for_stack
void setup_inline_extent_backref(struct btrfs_root *root,
				 struct btrfs_path *path,
				 struct btrfs_extent_inline_ref *iref,
				 u64 parent, u64 root_objectid,
				 u64 owner, u64 offset, int refs_to_add,
				 struct btrfs_delayed_extent_op *extent_op)
{
	struct extent_buffer *leaf;
	struct btrfs_extent_item *ei;
	unsigned long ptr;
	unsigned long end;
	unsigned long item_offset;
	u64 refs;
	int size;
	int type;

	leaf = path->nodes[0];
	ei = btrfs_item_ptr(leaf, path->slots[0], struct btrfs_extent_item);
	item_offset = (unsigned long)iref - (unsigned long)ei;

	type = extent_ref_type(parent, owner);
	size = btrfs_extent_inline_ref_size(type);

	btrfs_extend_item(root, path, size);

	ei = btrfs_item_ptr(leaf, path->slots[0], struct btrfs_extent_item);
	refs = btrfs_extent_refs(leaf, ei);
	refs += refs_to_add;
	btrfs_set_extent_refs(leaf, ei, refs);
	if (extent_op)
		__run_delayed_extent_op(extent_op, leaf, ei);

	ptr = (unsigned long)ei + item_offset;
	end = (unsigned long)ei + btrfs_item_size_nr(leaf, path->slots[0]);
	if (ptr < end - size)
		memmove_extent_buffer(leaf, ptr + size, ptr,
				      end - size - ptr);

	iref = (struct btrfs_extent_inline_ref *)ptr;
	btrfs_set_extent_inline_ref_type(leaf, iref, type);
	if (type == BTRFS_EXTENT_DATA_REF_KEY) {
		struct btrfs_extent_data_ref *dref;
		dref = (struct btrfs_extent_data_ref *)(&iref->offset);
		btrfs_set_extent_data_ref_root(leaf, dref, root_objectid);
		btrfs_set_extent_data_ref_objectid(leaf, dref, owner);
		btrfs_set_extent_data_ref_offset(leaf, dref, offset);
		btrfs_set_extent_data_ref_count(leaf, dref, refs_to_add);
	} else if (type == BTRFS_SHARED_DATA_REF_KEY) {
		struct btrfs_shared_data_ref *sref;
		sref = (struct btrfs_shared_data_ref *)(iref + 1);
		btrfs_set_shared_data_ref_count(leaf, sref, refs_to_add);
		btrfs_set_extent_inline_ref_offset(leaf, iref, parent);
	} else if (type == BTRFS_SHARED_BLOCK_REF_KEY) {
		btrfs_set_extent_inline_ref_offset(leaf, iref, parent);
	} else {
		btrfs_set_extent_inline_ref_offset(leaf, iref, root_objectid);
	}
	btrfs_mark_buffer_dirty(leaf);
}

static int lookup_extent_backref(struct btrfs_trans_handle *trans,
				 struct btrfs_root *root,
				 struct btrfs_path *path,
				 struct btrfs_extent_inline_ref **ref_ret,
				 u64 bytenr, u64 num_bytes, u64 parent,
				 u64 root_objectid, u64 owner, u64 offset)
{
	int ret;

	ret = lookup_inline_extent_backref(trans, root, path, ref_ret,
					   bytenr, num_bytes, parent,
					   root_objectid, owner, offset, 0);
	if (ret != -ENOENT)
		return ret;

	btrfs_release_path(path);
	*ref_ret = NULL;

	if (owner < BTRFS_FIRST_FREE_OBJECTID) {
		ret = lookup_tree_block_ref(trans, root, path, bytenr, parent,
					    root_objectid);
	} else {
		ret = lookup_extent_data_ref(trans, root, path, bytenr, parent,
					     root_objectid, owner, offset);
	}
	return ret;
}

/*
 * helper to update/remove inline back ref
 */
static noinline_for_stack
void update_inline_extent_backref(struct btrfs_root *root,
				  struct btrfs_path *path,
				  struct btrfs_extent_inline_ref *iref,
				  int refs_to_mod,
				  struct btrfs_delayed_extent_op *extent_op)
{
	struct extent_buffer *leaf;
	struct btrfs_extent_item *ei;
	struct btrfs_extent_data_ref *dref = NULL;
	struct btrfs_shared_data_ref *sref = NULL;
	unsigned long ptr;
	unsigned long end;
	u32 item_size;
	int size;
	int type;
	u64 refs;

	leaf = path->nodes[0];
	ei = btrfs_item_ptr(leaf, path->slots[0], struct btrfs_extent_item);
	refs = btrfs_extent_refs(leaf, ei);
	WARN_ON(refs_to_mod < 0 && refs + refs_to_mod <= 0);
	refs += refs_to_mod;
	btrfs_set_extent_refs(leaf, ei, refs);
	if (extent_op)
		__run_delayed_extent_op(extent_op, leaf, ei);

	type = btrfs_extent_inline_ref_type(leaf, iref);

	if (type == BTRFS_EXTENT_DATA_REF_KEY) {
		dref = (struct btrfs_extent_data_ref *)(&iref->offset);
		refs = btrfs_extent_data_ref_count(leaf, dref);
	} else if (type == BTRFS_SHARED_DATA_REF_KEY) {
		sref = (struct btrfs_shared_data_ref *)(iref + 1);
		refs = btrfs_shared_data_ref_count(leaf, sref);
	} else {
		refs = 1;
		BUG_ON(refs_to_mod != -1);
	}

	BUG_ON(refs_to_mod < 0 && refs < -refs_to_mod);
	refs += refs_to_mod;

	if (refs > 0) {
		if (type == BTRFS_EXTENT_DATA_REF_KEY)
			btrfs_set_extent_data_ref_count(leaf, dref, refs);
		else
			btrfs_set_shared_data_ref_count(leaf, sref, refs);
	} else {
		size =  btrfs_extent_inline_ref_size(type);
		item_size = btrfs_item_size_nr(leaf, path->slots[0]);
		ptr = (unsigned long)iref;
		end = (unsigned long)ei + item_size;
		if (ptr + size < end)
			memmove_extent_buffer(leaf, ptr, ptr + size,
					      end - ptr - size);
		item_size -= size;
		btrfs_truncate_item(root, path, item_size, 1);
	}
	btrfs_mark_buffer_dirty(leaf);
}

static noinline_for_stack
int insert_inline_extent_backref(struct btrfs_trans_handle *trans,
				 struct btrfs_root *root,
				 struct btrfs_path *path,
				 u64 bytenr, u64 num_bytes, u64 parent,
				 u64 root_objectid, u64 owner,
				 u64 offset, int refs_to_add,
				 struct btrfs_delayed_extent_op *extent_op)
{
	struct btrfs_extent_inline_ref *iref;
	int ret;

	ret = lookup_inline_extent_backref(trans, root, path, &iref,
					   bytenr, num_bytes, parent,
					   root_objectid, owner, offset, 1);
	if (ret == 0) {
		BUG_ON(owner < BTRFS_FIRST_FREE_OBJECTID);
		update_inline_extent_backref(root, path, iref,
					     refs_to_add, extent_op);
	} else if (ret == -ENOENT) {
		setup_inline_extent_backref(root, path, iref, parent,
					    root_objectid, owner, offset,
					    refs_to_add, extent_op);
		ret = 0;
	}
	return ret;
}

static int insert_extent_backref(struct btrfs_trans_handle *trans,
				 struct btrfs_root *root,
				 struct btrfs_path *path,
				 u64 bytenr, u64 parent, u64 root_objectid,
				 u64 owner, u64 offset, int refs_to_add)
{
	int ret;
	if (owner < BTRFS_FIRST_FREE_OBJECTID) {
		BUG_ON(refs_to_add != 1);
		ret = insert_tree_block_ref(trans, root, path, bytenr,
					    parent, root_objectid);
	} else {
		ret = insert_extent_data_ref(trans, root, path, bytenr,
					     parent, root_objectid,
					     owner, offset, refs_to_add);
	}
	return ret;
}

static int remove_extent_backref(struct btrfs_trans_handle *trans,
				 struct btrfs_root *root,
				 struct btrfs_path *path,
				 struct btrfs_extent_inline_ref *iref,
				 int refs_to_drop, int is_data)
{
	int ret = 0;

	BUG_ON(!is_data && refs_to_drop != 1);
	if (iref) {
		update_inline_extent_backref(root, path, iref,
					     -refs_to_drop, NULL);
	} else if (is_data) {
		ret = remove_extent_data_ref(trans, root, path, refs_to_drop);
	} else {
		ret = btrfs_del_item(trans, root, path);
	}
	return ret;
}

static int btrfs_issue_discard(struct block_device *bdev,
				u64 start, u64 len)
{
	return blkdev_issue_discard(bdev, start >> 9, len >> 9, GFP_NOFS, 0);
}

static int btrfs_discard_extent(struct btrfs_root *root, u64 bytenr,
				u64 num_bytes, u64 *actual_bytes)
{
	int ret;
	u64 discarded_bytes = 0;
	struct btrfs_bio *bbio = NULL;


	/* Tell the block device(s) that the sectors can be discarded */
	ret = btrfs_map_block(root->fs_info, REQ_DISCARD,
			      bytenr, &num_bytes, &bbio, 0);
	/* Error condition is -ENOMEM */
	if (!ret) {
		struct btrfs_bio_stripe *stripe = bbio->stripes;
		int i;


		for (i = 0; i < bbio->num_stripes; i++, stripe++) {
			if (!stripe->dev->can_discard)
				continue;

			ret = btrfs_issue_discard(stripe->dev->bdev,
						  stripe->physical,
						  stripe->length);
			if (!ret)
				discarded_bytes += stripe->length;
			else if (ret != -EOPNOTSUPP)
				break; /* Logic errors or -ENOMEM, or -EIO but I don't know how that could happen JDM */

			/*
			 * Just in case we get back EOPNOTSUPP for some reason,
			 * just ignore the return value so we don't screw up
			 * people calling discard_extent.
			 */
			ret = 0;
		}
		kfree(bbio);
	}

	if (actual_bytes)
		*actual_bytes = discarded_bytes;


	if (ret == -EOPNOTSUPP)
		ret = 0;
	return ret;
}

/* Can return -ENOMEM */
int btrfs_inc_extent_ref(struct btrfs_trans_handle *trans,
			 struct btrfs_root *root,
			 u64 bytenr, u64 num_bytes, u64 parent,
			 u64 root_objectid, u64 owner, u64 offset, int for_cow)
{
	int ret;
	struct btrfs_fs_info *fs_info = root->fs_info;

	BUG_ON(owner < BTRFS_FIRST_FREE_OBJECTID &&
	       root_objectid == BTRFS_TREE_LOG_OBJECTID);

	if (owner < BTRFS_FIRST_FREE_OBJECTID) {
		ret = btrfs_add_delayed_tree_ref(fs_info, trans, bytenr,
					num_bytes,
					parent, root_objectid, (int)owner,
					BTRFS_ADD_DELAYED_REF, NULL, for_cow);
	} else {
		ret = btrfs_add_delayed_data_ref(fs_info, trans, bytenr,
					num_bytes,
					parent, root_objectid, owner, offset,
					BTRFS_ADD_DELAYED_REF, NULL, for_cow);
	}
	return ret;
}

static int __btrfs_inc_extent_ref(struct btrfs_trans_handle *trans,
				  struct btrfs_root *root,
				  u64 bytenr, u64 num_bytes,
				  u64 parent, u64 root_objectid,
				  u64 owner, u64 offset, int refs_to_add,
				  struct btrfs_delayed_extent_op *extent_op)
{
	struct btrfs_path *path;
	struct extent_buffer *leaf;
	struct btrfs_extent_item *item;
	u64 refs;
	int ret;
	int err = 0;

	path = btrfs_alloc_path();
	if (!path)
		return -ENOMEM;

	path->reada = 1;
	path->leave_spinning = 1;
	/* this will setup the path even if it fails to insert the back ref */
	ret = insert_inline_extent_backref(trans, root->fs_info->extent_root,
					   path, bytenr, num_bytes, parent,
					   root_objectid, owner, offset,
					   refs_to_add, extent_op);
	if (ret == 0)
		goto out;

	if (ret != -EAGAIN) {
		err = ret;
		goto out;
	}

	leaf = path->nodes[0];
	item = btrfs_item_ptr(leaf, path->slots[0], struct btrfs_extent_item);
	refs = btrfs_extent_refs(leaf, item);
	btrfs_set_extent_refs(leaf, item, refs + refs_to_add);
	if (extent_op)
		__run_delayed_extent_op(extent_op, leaf, item);

	btrfs_mark_buffer_dirty(leaf);
	btrfs_release_path(path);

	path->reada = 1;
	path->leave_spinning = 1;

	/* now insert the actual backref */
	ret = insert_extent_backref(trans, root->fs_info->extent_root,
				    path, bytenr, parent, root_objectid,
				    owner, offset, refs_to_add);
	if (ret)
		btrfs_abort_transaction(trans, root, ret);
out:
	btrfs_free_path(path);
	return err;
}

static int run_delayed_data_ref(struct btrfs_trans_handle *trans,
				struct btrfs_root *root,
				struct btrfs_delayed_ref_node *node,
				struct btrfs_delayed_extent_op *extent_op,
				int insert_reserved)
{
	int ret = 0;
	struct btrfs_delayed_data_ref *ref;
	struct btrfs_key ins;
	u64 parent = 0;
	u64 ref_root = 0;
	u64 flags = 0;

	ins.objectid = node->bytenr;
	ins.offset = node->num_bytes;
	ins.type = BTRFS_EXTENT_ITEM_KEY;

	ref = btrfs_delayed_node_to_data_ref(node);
	if (node->type == BTRFS_SHARED_DATA_REF_KEY)
		parent = ref->parent;
	else
		ref_root = ref->root;

	if (node->action == BTRFS_ADD_DELAYED_REF && insert_reserved) {
		if (extent_op)
			flags |= extent_op->flags_to_set;
		ret = alloc_reserved_file_extent(trans, root,
						 parent, ref_root, flags,
						 ref->objectid, ref->offset,
						 &ins, node->ref_mod);
	} else if (node->action == BTRFS_ADD_DELAYED_REF) {
		ret = __btrfs_inc_extent_ref(trans, root, node->bytenr,
					     node->num_bytes, parent,
					     ref_root, ref->objectid,
					     ref->offset, node->ref_mod,
					     extent_op);
	} else if (node->action == BTRFS_DROP_DELAYED_REF) {
		ret = __btrfs_free_extent(trans, root, node->bytenr,
					  node->num_bytes, parent,
					  ref_root, ref->objectid,
					  ref->offset, node->ref_mod,
					  extent_op);
	} else {
		BUG();
	}
	return ret;
}

static void __run_delayed_extent_op(struct btrfs_delayed_extent_op *extent_op,
				    struct extent_buffer *leaf,
				    struct btrfs_extent_item *ei)
{
	u64 flags = btrfs_extent_flags(leaf, ei);
	if (extent_op->update_flags) {
		flags |= extent_op->flags_to_set;
		btrfs_set_extent_flags(leaf, ei, flags);
	}

	if (extent_op->update_key) {
		struct btrfs_tree_block_info *bi;
		BUG_ON(!(flags & BTRFS_EXTENT_FLAG_TREE_BLOCK));
		bi = (struct btrfs_tree_block_info *)(ei + 1);
		btrfs_set_tree_block_key(leaf, bi, &extent_op->key);
	}
}

static int run_delayed_extent_op(struct btrfs_trans_handle *trans,
				 struct btrfs_root *root,
				 struct btrfs_delayed_ref_node *node,
				 struct btrfs_delayed_extent_op *extent_op)
{
	struct btrfs_key key;
	struct btrfs_path *path;
	struct btrfs_extent_item *ei;
	struct extent_buffer *leaf;
	u32 item_size;
	int ret;
	int err = 0;
	int metadata = !extent_op->is_data;

	if (trans->aborted)
		return 0;

	if (metadata && !btrfs_fs_incompat(root->fs_info, SKINNY_METADATA))
		metadata = 0;

	path = btrfs_alloc_path();
	if (!path)
		return -ENOMEM;

	key.objectid = node->bytenr;

	if (metadata) {
		key.type = BTRFS_METADATA_ITEM_KEY;
		key.offset = extent_op->level;
	} else {
		key.type = BTRFS_EXTENT_ITEM_KEY;
		key.offset = node->num_bytes;
	}

again:
	path->reada = 1;
	path->leave_spinning = 1;
	ret = btrfs_search_slot(trans, root->fs_info->extent_root, &key,
				path, 0, 1);
	if (ret < 0) {
		err = ret;
		goto out;
	}
	if (ret > 0) {
		if (metadata) {
			btrfs_release_path(path);
			metadata = 0;

			key.offset = node->num_bytes;
			key.type = BTRFS_EXTENT_ITEM_KEY;
			goto again;
		}
		err = -EIO;
		goto out;
	}

	leaf = path->nodes[0];
	item_size = btrfs_item_size_nr(leaf, path->slots[0]);
#ifdef BTRFS_COMPAT_EXTENT_TREE_V0
	if (item_size < sizeof(*ei)) {
		ret = convert_extent_item_v0(trans, root->fs_info->extent_root,
					     path, (u64)-1, 0);
		if (ret < 0) {
			err = ret;
			goto out;
		}
		leaf = path->nodes[0];
		item_size = btrfs_item_size_nr(leaf, path->slots[0]);
	}
#endif
	BUG_ON(item_size < sizeof(*ei));
	ei = btrfs_item_ptr(leaf, path->slots[0], struct btrfs_extent_item);
	__run_delayed_extent_op(extent_op, leaf, ei);

	btrfs_mark_buffer_dirty(leaf);
out:
	btrfs_free_path(path);
	return err;
}

static int run_delayed_tree_ref(struct btrfs_trans_handle *trans,
				struct btrfs_root *root,
				struct btrfs_delayed_ref_node *node,
				struct btrfs_delayed_extent_op *extent_op,
				int insert_reserved)
{
	int ret = 0;
	struct btrfs_delayed_tree_ref *ref;
	struct btrfs_key ins;
	u64 parent = 0;
	u64 ref_root = 0;
	bool skinny_metadata = btrfs_fs_incompat(root->fs_info,
						 SKINNY_METADATA);

	ref = btrfs_delayed_node_to_tree_ref(node);
	if (node->type == BTRFS_SHARED_BLOCK_REF_KEY)
		parent = ref->parent;
	else
		ref_root = ref->root;

	ins.objectid = node->bytenr;
	if (skinny_metadata) {
		ins.offset = ref->level;
		ins.type = BTRFS_METADATA_ITEM_KEY;
	} else {
		ins.offset = node->num_bytes;
		ins.type = BTRFS_EXTENT_ITEM_KEY;
	}

	BUG_ON(node->ref_mod != 1);
	if (node->action == BTRFS_ADD_DELAYED_REF && insert_reserved) {
		BUG_ON(!extent_op || !extent_op->update_flags);
		ret = alloc_reserved_tree_block(trans, root,
						parent, ref_root,
						extent_op->flags_to_set,
						&extent_op->key,
						ref->level, &ins);
	} else if (node->action == BTRFS_ADD_DELAYED_REF) {
		ret = __btrfs_inc_extent_ref(trans, root, node->bytenr,
					     node->num_bytes, parent, ref_root,
					     ref->level, 0, 1, extent_op);
	} else if (node->action == BTRFS_DROP_DELAYED_REF) {
		ret = __btrfs_free_extent(trans, root, node->bytenr,
					  node->num_bytes, parent, ref_root,
					  ref->level, 0, 1, extent_op);
	} else {
		BUG();
	}
	return ret;
}

/* helper function to actually process a single delayed ref entry */
static int run_one_delayed_ref(struct btrfs_trans_handle *trans,
			       struct btrfs_root *root,
			       struct btrfs_delayed_ref_node *node,
			       struct btrfs_delayed_extent_op *extent_op,
			       int insert_reserved)
{
	int ret = 0;

	if (trans->aborted)
		return 0;

	if (btrfs_delayed_ref_is_head(node)) {
		struct btrfs_delayed_ref_head *head;
		/*
		 * we've hit the end of the chain and we were supposed
		 * to insert this extent into the tree.  But, it got
		 * deleted before we ever needed to insert it, so all
		 * we have to do is clean up the accounting
		 */
		BUG_ON(extent_op);
		head = btrfs_delayed_node_to_head(node);
		if (insert_reserved) {
			btrfs_pin_extent(root, node->bytenr,
					 node->num_bytes, 1);
			if (head->is_data) {
				ret = btrfs_del_csums(trans, root,
						      node->bytenr,
						      node->num_bytes);
			}
		}
		return ret;
	}

	if (node->type == BTRFS_TREE_BLOCK_REF_KEY ||
	    node->type == BTRFS_SHARED_BLOCK_REF_KEY)
		ret = run_delayed_tree_ref(trans, root, node, extent_op,
					   insert_reserved);
	else if (node->type == BTRFS_EXTENT_DATA_REF_KEY ||
		 node->type == BTRFS_SHARED_DATA_REF_KEY)
		ret = run_delayed_data_ref(trans, root, node, extent_op,
					   insert_reserved);
	else
		BUG();
	return ret;
}

static noinline struct btrfs_delayed_ref_node *
select_delayed_ref(struct btrfs_delayed_ref_head *head)
{
	struct rb_node *node;
	struct btrfs_delayed_ref_node *ref;
	int action = BTRFS_ADD_DELAYED_REF;
again:
	/*
	 * select delayed ref of type BTRFS_ADD_DELAYED_REF first.
	 * this prevents ref count from going down to zero when
	 * there still are pending delayed ref.
	 */
	node = rb_prev(&head->node.rb_node);
	while (1) {
		if (!node)
			break;
		ref = rb_entry(node, struct btrfs_delayed_ref_node,
				rb_node);
		if (ref->bytenr != head->node.bytenr)
			break;
		if (ref->action == action)
			return ref;
		node = rb_prev(node);
	}
	if (action == BTRFS_ADD_DELAYED_REF) {
		action = BTRFS_DROP_DELAYED_REF;
		goto again;
	}
	return NULL;
}

/*
 * Returns 0 on success or if called with an already aborted transaction.
 * Returns -ENOMEM or -EIO on failure and will abort the transaction.
 */
static noinline int run_clustered_refs(struct btrfs_trans_handle *trans,
				       struct btrfs_root *root,
				       struct list_head *cluster)
{
	struct btrfs_delayed_ref_root *delayed_refs;
	struct btrfs_delayed_ref_node *ref;
	struct btrfs_delayed_ref_head *locked_ref = NULL;
	struct btrfs_delayed_extent_op *extent_op;
	struct btrfs_fs_info *fs_info = root->fs_info;
	int ret;
	int count = 0;
	int must_insert_reserved = 0;

	delayed_refs = &trans->transaction->delayed_refs;
	while (1) {
		if (!locked_ref) {
			/* pick a new head ref from the cluster list */
			if (list_empty(cluster))
				break;

			locked_ref = list_entry(cluster->next,
				     struct btrfs_delayed_ref_head, cluster);

			/* grab the lock that says we are going to process
			 * all the refs for this head */
			ret = btrfs_delayed_ref_lock(trans, locked_ref);

			/*
			 * we may have dropped the spin lock to get the head
			 * mutex lock, and that might have given someone else
			 * time to free the head.  If that's true, it has been
			 * removed from our list and we can move on.
			 */
			if (ret == -EAGAIN) {
				locked_ref = NULL;
				count++;
				continue;
			}
		}

		/*
		 * We need to try and merge add/drops of the same ref since we
		 * can run into issues with relocate dropping the implicit ref
		 * and then it being added back again before the drop can
		 * finish.  If we merged anything we need to re-loop so we can
		 * get a good ref.
		 */
		btrfs_merge_delayed_refs(trans, fs_info, delayed_refs,
					 locked_ref);

		/*
		 * locked_ref is the head node, so we have to go one
		 * node back for any delayed ref updates
		 */
		ref = select_delayed_ref(locked_ref);

		if (ref && ref->seq &&
		    btrfs_check_delayed_seq(fs_info, delayed_refs, ref->seq)) {
			/*
			 * there are still refs with lower seq numbers in the
			 * process of being added. Don't run this ref yet.
			 */
			list_del_init(&locked_ref->cluster);
			btrfs_delayed_ref_unlock(locked_ref);
			locked_ref = NULL;
			delayed_refs->num_heads_ready++;
			spin_unlock(&delayed_refs->lock);
			cond_resched();
			spin_lock(&delayed_refs->lock);
			continue;
		}

		/*
		 * record the must insert reserved flag before we
		 * drop the spin lock.
		 */
		must_insert_reserved = locked_ref->must_insert_reserved;
		locked_ref->must_insert_reserved = 0;

		extent_op = locked_ref->extent_op;
		locked_ref->extent_op = NULL;

		if (!ref) {
			/* All delayed refs have been processed, Go ahead
			 * and send the head node to run_one_delayed_ref,
			 * so that any accounting fixes can happen
			 */
			ref = &locked_ref->node;

			if (extent_op && must_insert_reserved) {
				btrfs_free_delayed_extent_op(extent_op);
				extent_op = NULL;
			}

			if (extent_op) {
				spin_unlock(&delayed_refs->lock);

				ret = run_delayed_extent_op(trans, root,
							    ref, extent_op);
				btrfs_free_delayed_extent_op(extent_op);

				if (ret) {
					btrfs_debug(fs_info, "run_delayed_extent_op returned %d", ret);
					spin_lock(&delayed_refs->lock);
					btrfs_delayed_ref_unlock(locked_ref);
					return ret;
				}

				goto next;
			}
		}

		ref->in_tree = 0;
		rb_erase(&ref->rb_node, &delayed_refs->root);
		delayed_refs->num_entries--;
		if (!btrfs_delayed_ref_is_head(ref)) {
			/*
			 * when we play the delayed ref, also correct the
			 * ref_mod on head
			 */
			switch (ref->action) {
			case BTRFS_ADD_DELAYED_REF:
			case BTRFS_ADD_DELAYED_EXTENT:
				locked_ref->node.ref_mod -= ref->ref_mod;
				break;
			case BTRFS_DROP_DELAYED_REF:
				locked_ref->node.ref_mod += ref->ref_mod;
				break;
			default:
				WARN_ON(1);
			}
		}
		spin_unlock(&delayed_refs->lock);

		ret = run_one_delayed_ref(trans, root, ref, extent_op,
					  must_insert_reserved);

		btrfs_free_delayed_extent_op(extent_op);
		if (ret) {
			btrfs_delayed_ref_unlock(locked_ref);
			btrfs_put_delayed_ref(ref);
			btrfs_debug(fs_info, "run_one_delayed_ref returned %d", ret);
			spin_lock(&delayed_refs->lock);
			return ret;
		}

		/*
		 * If this node is a head, that means all the refs in this head
		 * have been dealt with, and we will pick the next head to deal
		 * with, so we must unlock the head and drop it from the cluster
		 * list before we release it.
		 */
		if (btrfs_delayed_ref_is_head(ref)) {
			list_del_init(&locked_ref->cluster);
			btrfs_delayed_ref_unlock(locked_ref);
			locked_ref = NULL;
		}
		btrfs_put_delayed_ref(ref);
		count++;
next:
		cond_resched();
		spin_lock(&delayed_refs->lock);
	}
	return count;
}

#ifdef SCRAMBLE_DELAYED_REFS
/*
 * Normally delayed refs get processed in ascending bytenr order. This
 * correlates in most cases to the order added. To expose dependencies on this
 * order, we start to process the tree in the middle instead of the beginning
 */
static u64 find_middle(struct rb_root *root)
{
	struct rb_node *n = root->rb_node;
	struct btrfs_delayed_ref_node *entry;
	int alt = 1;
	u64 middle;
	u64 first = 0, last = 0;

	n = rb_first(root);
	if (n) {
		entry = rb_entry(n, struct btrfs_delayed_ref_node, rb_node);
		first = entry->bytenr;
	}
	n = rb_last(root);
	if (n) {
		entry = rb_entry(n, struct btrfs_delayed_ref_node, rb_node);
		last = entry->bytenr;
	}
	n = root->rb_node;

	while (n) {
		entry = rb_entry(n, struct btrfs_delayed_ref_node, rb_node);
		WARN_ON(!entry->in_tree);

		middle = entry->bytenr;

		if (alt)
			n = n->rb_left;
		else
			n = n->rb_right;

		alt = 1 - alt;
	}
	return middle;
}
#endif

int btrfs_delayed_refs_qgroup_accounting(struct btrfs_trans_handle *trans,
					 struct btrfs_fs_info *fs_info)
{
	struct qgroup_update *qgroup_update;
	int ret = 0;

	if (list_empty(&trans->qgroup_ref_list) !=
	    !trans->delayed_ref_elem.seq) {
		/* list without seq or seq without list */
		btrfs_err(fs_info,
			"qgroup accounting update error, list is%s empty, seq is %#x.%x",
			list_empty(&trans->qgroup_ref_list) ? "" : " not",
			(u32)(trans->delayed_ref_elem.seq >> 32),
			(u32)trans->delayed_ref_elem.seq);
		BUG();
	}

	if (!trans->delayed_ref_elem.seq)
		return 0;

	while (!list_empty(&trans->qgroup_ref_list)) {
		qgroup_update = list_first_entry(&trans->qgroup_ref_list,
						 struct qgroup_update, list);
		list_del(&qgroup_update->list);
		if (!ret)
			ret = btrfs_qgroup_account_ref(
					trans, fs_info, qgroup_update->node,
					qgroup_update->extent_op);
		kfree(qgroup_update);
	}

	btrfs_put_tree_mod_seq(fs_info, &trans->delayed_ref_elem);

	return ret;
}

static int refs_newer(struct btrfs_delayed_ref_root *delayed_refs, int seq,
		      int count)
{
	int val = atomic_read(&delayed_refs->ref_seq);

	if (val < seq || val >= seq + count)
		return 1;
	return 0;
}

<<<<<<< HEAD
=======
static inline u64 heads_to_leaves(struct btrfs_root *root, u64 heads)
{
	u64 num_bytes;

	num_bytes = heads * (sizeof(struct btrfs_extent_item) +
			     sizeof(struct btrfs_extent_inline_ref));
	if (!btrfs_fs_incompat(root->fs_info, SKINNY_METADATA))
		num_bytes += heads * sizeof(struct btrfs_tree_block_info);

	/*
	 * We don't ever fill up leaves all the way so multiply by 2 just to be
	 * closer to what we're really going to want to ouse.
	 */
	return div64_u64(num_bytes, BTRFS_LEAF_DATA_SIZE(root));
}

int btrfs_should_throttle_delayed_refs(struct btrfs_trans_handle *trans,
				       struct btrfs_root *root)
{
	struct btrfs_block_rsv *global_rsv;
	u64 num_heads = trans->transaction->delayed_refs.num_heads_ready;
	u64 num_bytes;
	int ret = 0;

	num_bytes = btrfs_calc_trans_metadata_size(root, 1);
	num_heads = heads_to_leaves(root, num_heads);
	if (num_heads > 1)
		num_bytes += (num_heads - 1) * root->leafsize;
	num_bytes <<= 1;
	global_rsv = &root->fs_info->global_block_rsv;

	/*
	 * If we can't allocate any more chunks lets make sure we have _lots_ of
	 * wiggle room since running delayed refs can create more delayed refs.
	 */
	if (global_rsv->space_info->full)
		num_bytes <<= 1;

	spin_lock(&global_rsv->lock);
	if (global_rsv->reserved <= num_bytes)
		ret = 1;
	spin_unlock(&global_rsv->lock);
	return ret;
}

>>>>>>> d0e0ac97
/*
 * this starts processing the delayed reference count updates and
 * extent insertions we have queued up so far.  count can be
 * 0, which means to process everything in the tree at the start
 * of the run (but not newly added entries), or it can be some target
 * number you'd like to process.
 *
 * Returns 0 on success or if called with an aborted transaction
 * Returns <0 on error and aborts the transaction
 */
int btrfs_run_delayed_refs(struct btrfs_trans_handle *trans,
			   struct btrfs_root *root, unsigned long count)
{
	struct rb_node *node;
	struct btrfs_delayed_ref_root *delayed_refs;
	struct btrfs_delayed_ref_node *ref;
	struct list_head cluster;
	int ret;
	u64 delayed_start;
	int run_all = count == (unsigned long)-1;
	int run_most = 0;
	int loops;

	/* We'll clean this up in btrfs_cleanup_transaction */
	if (trans->aborted)
		return 0;

	if (root == root->fs_info->extent_root)
		root = root->fs_info->tree_root;

	btrfs_delayed_refs_qgroup_accounting(trans, root->fs_info);

	delayed_refs = &trans->transaction->delayed_refs;
	INIT_LIST_HEAD(&cluster);
	if (count == 0) {
		count = delayed_refs->num_entries * 2;
		run_most = 1;
	}

	if (!run_all && !run_most) {
		int old;
		int seq = atomic_read(&delayed_refs->ref_seq);

progress:
		old = atomic_cmpxchg(&delayed_refs->procs_running_refs, 0, 1);
		if (old) {
			DEFINE_WAIT(__wait);
<<<<<<< HEAD
			if (delayed_refs->num_entries < 16348)
=======
			if (delayed_refs->flushing ||
			    !btrfs_should_throttle_delayed_refs(trans, root))
>>>>>>> d0e0ac97
				return 0;

			prepare_to_wait(&delayed_refs->wait, &__wait,
					TASK_UNINTERRUPTIBLE);

			old = atomic_cmpxchg(&delayed_refs->procs_running_refs, 0, 1);
			if (old) {
				schedule();
				finish_wait(&delayed_refs->wait, &__wait);

				if (!refs_newer(delayed_refs, seq, 256))
					goto progress;
				else
					return 0;
			} else {
				finish_wait(&delayed_refs->wait, &__wait);
				goto again;
			}
		}

	} else {
		atomic_inc(&delayed_refs->procs_running_refs);
	}

again:
	loops = 0;
	spin_lock(&delayed_refs->lock);

#ifdef SCRAMBLE_DELAYED_REFS
	delayed_refs->run_delayed_start = find_middle(&delayed_refs->root);
#endif

	while (1) {
		if (!(run_all || run_most) &&
		    !btrfs_should_throttle_delayed_refs(trans, root))
			break;

		/*
		 * go find something we can process in the rbtree.  We start at
		 * the beginning of the tree, and then build a cluster
		 * of refs to process starting at the first one we are able to
		 * lock
		 */
		delayed_start = delayed_refs->run_delayed_start;
		ret = btrfs_find_ref_cluster(trans, &cluster,
					     delayed_refs->run_delayed_start);
		if (ret)
			break;

		ret = run_clustered_refs(trans, root, &cluster);
		if (ret < 0) {
			btrfs_release_ref_cluster(&cluster);
			spin_unlock(&delayed_refs->lock);
			btrfs_abort_transaction(trans, root, ret);
			atomic_dec(&delayed_refs->procs_running_refs);
<<<<<<< HEAD
=======
			wake_up(&delayed_refs->wait);
>>>>>>> d0e0ac97
			return ret;
		}

		atomic_add(ret, &delayed_refs->ref_seq);

		count -= min_t(unsigned long, ret, count);

		if (count == 0)
			break;

		if (delayed_start >= delayed_refs->run_delayed_start) {
			if (loops == 0) {
				/*
				 * btrfs_find_ref_cluster looped. let's do one
				 * more cycle. if we don't run any delayed ref
				 * during that cycle (because we can't because
				 * all of them are blocked), bail out.
				 */
				loops = 1;
			} else {
				/*
				 * no runnable refs left, stop trying
				 */
				BUG_ON(run_all);
				break;
			}
		}
		if (ret) {
			/* refs were run, let's reset staleness detection */
			loops = 0;
		}
	}

	if (run_all) {
		if (!list_empty(&trans->new_bgs)) {
			spin_unlock(&delayed_refs->lock);
			btrfs_create_pending_block_groups(trans, root);
			spin_lock(&delayed_refs->lock);
		}

		node = rb_first(&delayed_refs->root);
		if (!node)
			goto out;
		count = (unsigned long)-1;

		while (node) {
			ref = rb_entry(node, struct btrfs_delayed_ref_node,
				       rb_node);
			if (btrfs_delayed_ref_is_head(ref)) {
				struct btrfs_delayed_ref_head *head;

				head = btrfs_delayed_node_to_head(ref);
				atomic_inc(&ref->refs);

				spin_unlock(&delayed_refs->lock);
				/*
				 * Mutex was contended, block until it's
				 * released and try again
				 */
				mutex_lock(&head->mutex);
				mutex_unlock(&head->mutex);

				btrfs_put_delayed_ref(ref);
				cond_resched();
				goto again;
			}
			node = rb_next(node);
		}
		spin_unlock(&delayed_refs->lock);
		schedule_timeout(1);
		goto again;
	}
out:
	atomic_dec(&delayed_refs->procs_running_refs);
	smp_mb();
	if (waitqueue_active(&delayed_refs->wait))
		wake_up(&delayed_refs->wait);

	spin_unlock(&delayed_refs->lock);
	assert_qgroups_uptodate(trans);
	return 0;
}

int btrfs_set_disk_extent_flags(struct btrfs_trans_handle *trans,
				struct btrfs_root *root,
				u64 bytenr, u64 num_bytes, u64 flags,
				int level, int is_data)
{
	struct btrfs_delayed_extent_op *extent_op;
	int ret;

	extent_op = btrfs_alloc_delayed_extent_op();
	if (!extent_op)
		return -ENOMEM;

	extent_op->flags_to_set = flags;
	extent_op->update_flags = 1;
	extent_op->update_key = 0;
	extent_op->is_data = is_data ? 1 : 0;
	extent_op->level = level;

	ret = btrfs_add_delayed_extent_op(root->fs_info, trans, bytenr,
					  num_bytes, extent_op);
	if (ret)
		btrfs_free_delayed_extent_op(extent_op);
	return ret;
}

static noinline int check_delayed_ref(struct btrfs_trans_handle *trans,
				      struct btrfs_root *root,
				      struct btrfs_path *path,
				      u64 objectid, u64 offset, u64 bytenr)
{
	struct btrfs_delayed_ref_head *head;
	struct btrfs_delayed_ref_node *ref;
	struct btrfs_delayed_data_ref *data_ref;
	struct btrfs_delayed_ref_root *delayed_refs;
	struct rb_node *node;
	int ret = 0;

	ret = -ENOENT;
	delayed_refs = &trans->transaction->delayed_refs;
	spin_lock(&delayed_refs->lock);
	head = btrfs_find_delayed_ref_head(trans, bytenr);
	if (!head)
		goto out;

	if (!mutex_trylock(&head->mutex)) {
		atomic_inc(&head->node.refs);
		spin_unlock(&delayed_refs->lock);

		btrfs_release_path(path);

		/*
		 * Mutex was contended, block until it's released and let
		 * caller try again
		 */
		mutex_lock(&head->mutex);
		mutex_unlock(&head->mutex);
		btrfs_put_delayed_ref(&head->node);
		return -EAGAIN;
	}

	node = rb_prev(&head->node.rb_node);
	if (!node)
		goto out_unlock;

	ref = rb_entry(node, struct btrfs_delayed_ref_node, rb_node);

	if (ref->bytenr != bytenr)
		goto out_unlock;

	ret = 1;
	if (ref->type != BTRFS_EXTENT_DATA_REF_KEY)
		goto out_unlock;

	data_ref = btrfs_delayed_node_to_data_ref(ref);

	node = rb_prev(node);
	if (node) {
		int seq = ref->seq;

		ref = rb_entry(node, struct btrfs_delayed_ref_node, rb_node);
		if (ref->bytenr == bytenr && ref->seq == seq)
			goto out_unlock;
	}

	if (data_ref->root != root->root_key.objectid ||
	    data_ref->objectid != objectid || data_ref->offset != offset)
		goto out_unlock;

	ret = 0;
out_unlock:
	mutex_unlock(&head->mutex);
out:
	spin_unlock(&delayed_refs->lock);
	return ret;
}

static noinline int check_committed_ref(struct btrfs_trans_handle *trans,
					struct btrfs_root *root,
					struct btrfs_path *path,
					u64 objectid, u64 offset, u64 bytenr)
{
	struct btrfs_root *extent_root = root->fs_info->extent_root;
	struct extent_buffer *leaf;
	struct btrfs_extent_data_ref *ref;
	struct btrfs_extent_inline_ref *iref;
	struct btrfs_extent_item *ei;
	struct btrfs_key key;
	u32 item_size;
	int ret;

	key.objectid = bytenr;
	key.offset = (u64)-1;
	key.type = BTRFS_EXTENT_ITEM_KEY;

	ret = btrfs_search_slot(NULL, extent_root, &key, path, 0, 0);
	if (ret < 0)
		goto out;
	BUG_ON(ret == 0); /* Corruption */

	ret = -ENOENT;
	if (path->slots[0] == 0)
		goto out;

	path->slots[0]--;
	leaf = path->nodes[0];
	btrfs_item_key_to_cpu(leaf, &key, path->slots[0]);

	if (key.objectid != bytenr || key.type != BTRFS_EXTENT_ITEM_KEY)
		goto out;

	ret = 1;
	item_size = btrfs_item_size_nr(leaf, path->slots[0]);
#ifdef BTRFS_COMPAT_EXTENT_TREE_V0
	if (item_size < sizeof(*ei)) {
		WARN_ON(item_size != sizeof(struct btrfs_extent_item_v0));
		goto out;
	}
#endif
	ei = btrfs_item_ptr(leaf, path->slots[0], struct btrfs_extent_item);

	if (item_size != sizeof(*ei) +
	    btrfs_extent_inline_ref_size(BTRFS_EXTENT_DATA_REF_KEY))
		goto out;

	if (btrfs_extent_generation(leaf, ei) <=
	    btrfs_root_last_snapshot(&root->root_item))
		goto out;

	iref = (struct btrfs_extent_inline_ref *)(ei + 1);
	if (btrfs_extent_inline_ref_type(leaf, iref) !=
	    BTRFS_EXTENT_DATA_REF_KEY)
		goto out;

	ref = (struct btrfs_extent_data_ref *)(&iref->offset);
	if (btrfs_extent_refs(leaf, ei) !=
	    btrfs_extent_data_ref_count(leaf, ref) ||
	    btrfs_extent_data_ref_root(leaf, ref) !=
	    root->root_key.objectid ||
	    btrfs_extent_data_ref_objectid(leaf, ref) != objectid ||
	    btrfs_extent_data_ref_offset(leaf, ref) != offset)
		goto out;

	ret = 0;
out:
	return ret;
}

int btrfs_cross_ref_exist(struct btrfs_trans_handle *trans,
			  struct btrfs_root *root,
			  u64 objectid, u64 offset, u64 bytenr)
{
	struct btrfs_path *path;
	int ret;
	int ret2;

	path = btrfs_alloc_path();
	if (!path)
		return -ENOENT;

	do {
		ret = check_committed_ref(trans, root, path, objectid,
					  offset, bytenr);
		if (ret && ret != -ENOENT)
			goto out;

		ret2 = check_delayed_ref(trans, root, path, objectid,
					 offset, bytenr);
	} while (ret2 == -EAGAIN);

	if (ret2 && ret2 != -ENOENT) {
		ret = ret2;
		goto out;
	}

	if (ret != -ENOENT || ret2 != -ENOENT)
		ret = 0;
out:
	btrfs_free_path(path);
	if (root->root_key.objectid == BTRFS_DATA_RELOC_TREE_OBJECTID)
		WARN_ON(ret > 0);
	return ret;
}

static int __btrfs_mod_ref(struct btrfs_trans_handle *trans,
			   struct btrfs_root *root,
			   struct extent_buffer *buf,
			   int full_backref, int inc, int for_cow)
{
	u64 bytenr;
	u64 num_bytes;
	u64 parent;
	u64 ref_root;
	u32 nritems;
	struct btrfs_key key;
	struct btrfs_file_extent_item *fi;
	int i;
	int level;
	int ret = 0;
	int (*process_func)(struct btrfs_trans_handle *, struct btrfs_root *,
			    u64, u64, u64, u64, u64, u64, int);

	ref_root = btrfs_header_owner(buf);
	nritems = btrfs_header_nritems(buf);
	level = btrfs_header_level(buf);

	if (!root->ref_cows && level == 0)
		return 0;

	if (inc)
		process_func = btrfs_inc_extent_ref;
	else
		process_func = btrfs_free_extent;

	if (full_backref)
		parent = buf->start;
	else
		parent = 0;

	for (i = 0; i < nritems; i++) {
		if (level == 0) {
			btrfs_item_key_to_cpu(buf, &key, i);
			if (btrfs_key_type(&key) != BTRFS_EXTENT_DATA_KEY)
				continue;
			fi = btrfs_item_ptr(buf, i,
					    struct btrfs_file_extent_item);
			if (btrfs_file_extent_type(buf, fi) ==
			    BTRFS_FILE_EXTENT_INLINE)
				continue;
			bytenr = btrfs_file_extent_disk_bytenr(buf, fi);
			if (bytenr == 0)
				continue;

			num_bytes = btrfs_file_extent_disk_num_bytes(buf, fi);
			key.offset -= btrfs_file_extent_offset(buf, fi);
			ret = process_func(trans, root, bytenr, num_bytes,
					   parent, ref_root, key.objectid,
					   key.offset, for_cow);
			if (ret)
				goto fail;
		} else {
			bytenr = btrfs_node_blockptr(buf, i);
			num_bytes = btrfs_level_size(root, level - 1);
			ret = process_func(trans, root, bytenr, num_bytes,
					   parent, ref_root, level - 1, 0,
					   for_cow);
			if (ret)
				goto fail;
		}
	}
	return 0;
fail:
	return ret;
}

int btrfs_inc_ref(struct btrfs_trans_handle *trans, struct btrfs_root *root,
		  struct extent_buffer *buf, int full_backref, int for_cow)
{
	return __btrfs_mod_ref(trans, root, buf, full_backref, 1, for_cow);
}

int btrfs_dec_ref(struct btrfs_trans_handle *trans, struct btrfs_root *root,
		  struct extent_buffer *buf, int full_backref, int for_cow)
{
	return __btrfs_mod_ref(trans, root, buf, full_backref, 0, for_cow);
}

static int write_one_cache_group(struct btrfs_trans_handle *trans,
				 struct btrfs_root *root,
				 struct btrfs_path *path,
				 struct btrfs_block_group_cache *cache)
{
	int ret;
	struct btrfs_root *extent_root = root->fs_info->extent_root;
	unsigned long bi;
	struct extent_buffer *leaf;

	ret = btrfs_search_slot(trans, extent_root, &cache->key, path, 0, 1);
	if (ret < 0)
		goto fail;
	BUG_ON(ret); /* Corruption */

	leaf = path->nodes[0];
	bi = btrfs_item_ptr_offset(leaf, path->slots[0]);
	write_extent_buffer(leaf, &cache->item, bi, sizeof(cache->item));
	btrfs_mark_buffer_dirty(leaf);
	btrfs_release_path(path);
fail:
	if (ret) {
		btrfs_abort_transaction(trans, root, ret);
		return ret;
	}
	return 0;

}

static struct btrfs_block_group_cache *
next_block_group(struct btrfs_root *root,
		 struct btrfs_block_group_cache *cache)
{
	struct rb_node *node;
	spin_lock(&root->fs_info->block_group_cache_lock);
	node = rb_next(&cache->cache_node);
	btrfs_put_block_group(cache);
	if (node) {
		cache = rb_entry(node, struct btrfs_block_group_cache,
				 cache_node);
		btrfs_get_block_group(cache);
	} else
		cache = NULL;
	spin_unlock(&root->fs_info->block_group_cache_lock);
	return cache;
}

static int cache_save_setup(struct btrfs_block_group_cache *block_group,
			    struct btrfs_trans_handle *trans,
			    struct btrfs_path *path)
{
	struct btrfs_root *root = block_group->fs_info->tree_root;
	struct inode *inode = NULL;
	u64 alloc_hint = 0;
	int dcs = BTRFS_DC_ERROR;
	int num_pages = 0;
	int retries = 0;
	int ret = 0;

	/*
	 * If this block group is smaller than 100 megs don't bother caching the
	 * block group.
	 */
	if (block_group->key.offset < (100 * 1024 * 1024)) {
		spin_lock(&block_group->lock);
		block_group->disk_cache_state = BTRFS_DC_WRITTEN;
		spin_unlock(&block_group->lock);
		return 0;
	}

again:
	inode = lookup_free_space_inode(root, block_group, path);
	if (IS_ERR(inode) && PTR_ERR(inode) != -ENOENT) {
		ret = PTR_ERR(inode);
		btrfs_release_path(path);
		goto out;
	}

	if (IS_ERR(inode)) {
		BUG_ON(retries);
		retries++;

		if (block_group->ro)
			goto out_free;

		ret = create_free_space_inode(root, trans, block_group, path);
		if (ret)
			goto out_free;
		goto again;
	}

	/* We've already setup this transaction, go ahead and exit */
	if (block_group->cache_generation == trans->transid &&
	    i_size_read(inode)) {
		dcs = BTRFS_DC_SETUP;
		goto out_put;
	}

	/*
	 * We want to set the generation to 0, that way if anything goes wrong
	 * from here on out we know not to trust this cache when we load up next
	 * time.
	 */
	BTRFS_I(inode)->generation = 0;
	ret = btrfs_update_inode(trans, root, inode);
	WARN_ON(ret);

	if (i_size_read(inode) > 0) {
		ret = btrfs_check_trunc_cache_free_space(root,
					&root->fs_info->global_block_rsv);
		if (ret)
			goto out_put;

		ret = btrfs_truncate_free_space_cache(root, trans, path,
						      inode);
		if (ret)
			goto out_put;
	}

	spin_lock(&block_group->lock);
	if (block_group->cached != BTRFS_CACHE_FINISHED ||
	    !btrfs_test_opt(root, SPACE_CACHE)) {
		/*
		 * don't bother trying to write stuff out _if_
		 * a) we're not cached,
		 * b) we're with nospace_cache mount option.
		 */
		dcs = BTRFS_DC_WRITTEN;
		spin_unlock(&block_group->lock);
		goto out_put;
	}
	spin_unlock(&block_group->lock);

	/*
	 * Try to preallocate enough space based on how big the block group is.
	 * Keep in mind this has to include any pinned space which could end up
	 * taking up quite a bit since it's not folded into the other space
	 * cache.
	 */
	num_pages = (int)div64_u64(block_group->key.offset, 256 * 1024 * 1024);
	if (!num_pages)
		num_pages = 1;

	num_pages *= 16;
	num_pages *= PAGE_CACHE_SIZE;

	ret = btrfs_check_data_free_space(inode, num_pages);
	if (ret)
		goto out_put;

	ret = btrfs_prealloc_file_range_trans(inode, trans, 0, 0, num_pages,
					      num_pages, num_pages,
					      &alloc_hint);
	if (!ret)
		dcs = BTRFS_DC_SETUP;
	btrfs_free_reserved_data_space(inode, num_pages);

out_put:
	iput(inode);
out_free:
	btrfs_release_path(path);
out:
	spin_lock(&block_group->lock);
	if (!ret && dcs == BTRFS_DC_SETUP)
		block_group->cache_generation = trans->transid;
	block_group->disk_cache_state = dcs;
	spin_unlock(&block_group->lock);

	return ret;
}

int btrfs_write_dirty_block_groups(struct btrfs_trans_handle *trans,
				   struct btrfs_root *root)
{
	struct btrfs_block_group_cache *cache;
	int err = 0;
	struct btrfs_path *path;
	u64 last = 0;

	path = btrfs_alloc_path();
	if (!path)
		return -ENOMEM;

again:
	while (1) {
		cache = btrfs_lookup_first_block_group(root->fs_info, last);
		while (cache) {
			if (cache->disk_cache_state == BTRFS_DC_CLEAR)
				break;
			cache = next_block_group(root, cache);
		}
		if (!cache) {
			if (last == 0)
				break;
			last = 0;
			continue;
		}
		err = cache_save_setup(cache, trans, path);
		last = cache->key.objectid + cache->key.offset;
		btrfs_put_block_group(cache);
	}

	while (1) {
		if (last == 0) {
			err = btrfs_run_delayed_refs(trans, root,
						     (unsigned long)-1);
			if (err) /* File system offline */
				goto out;
		}

		cache = btrfs_lookup_first_block_group(root->fs_info, last);
		while (cache) {
			if (cache->disk_cache_state == BTRFS_DC_CLEAR) {
				btrfs_put_block_group(cache);
				goto again;
			}

			if (cache->dirty)
				break;
			cache = next_block_group(root, cache);
		}
		if (!cache) {
			if (last == 0)
				break;
			last = 0;
			continue;
		}

		if (cache->disk_cache_state == BTRFS_DC_SETUP)
			cache->disk_cache_state = BTRFS_DC_NEED_WRITE;
		cache->dirty = 0;
		last = cache->key.objectid + cache->key.offset;

		err = write_one_cache_group(trans, root, path, cache);
		if (err) /* File system offline */
			goto out;

		btrfs_put_block_group(cache);
	}

	while (1) {
		/*
		 * I don't think this is needed since we're just marking our
		 * preallocated extent as written, but just in case it can't
		 * hurt.
		 */
		if (last == 0) {
			err = btrfs_run_delayed_refs(trans, root,
						     (unsigned long)-1);
			if (err) /* File system offline */
				goto out;
		}

		cache = btrfs_lookup_first_block_group(root->fs_info, last);
		while (cache) {
			/*
			 * Really this shouldn't happen, but it could if we
			 * couldn't write the entire preallocated extent and
			 * splitting the extent resulted in a new block.
			 */
			if (cache->dirty) {
				btrfs_put_block_group(cache);
				goto again;
			}
			if (cache->disk_cache_state == BTRFS_DC_NEED_WRITE)
				break;
			cache = next_block_group(root, cache);
		}
		if (!cache) {
			if (last == 0)
				break;
			last = 0;
			continue;
		}

		err = btrfs_write_out_cache(root, trans, cache, path);

		/*
		 * If we didn't have an error then the cache state is still
		 * NEED_WRITE, so we can set it to WRITTEN.
		 */
		if (!err && cache->disk_cache_state == BTRFS_DC_NEED_WRITE)
			cache->disk_cache_state = BTRFS_DC_WRITTEN;
		last = cache->key.objectid + cache->key.offset;
		btrfs_put_block_group(cache);
	}
out:

	btrfs_free_path(path);
	return err;
}

int btrfs_extent_readonly(struct btrfs_root *root, u64 bytenr)
{
	struct btrfs_block_group_cache *block_group;
	int readonly = 0;

	block_group = btrfs_lookup_block_group(root->fs_info, bytenr);
	if (!block_group || block_group->ro)
		readonly = 1;
	if (block_group)
		btrfs_put_block_group(block_group);
	return readonly;
}

static int update_space_info(struct btrfs_fs_info *info, u64 flags,
			     u64 total_bytes, u64 bytes_used,
			     struct btrfs_space_info **space_info)
{
	struct btrfs_space_info *found;
	int i;
	int factor;
	int ret;

	if (flags & (BTRFS_BLOCK_GROUP_DUP | BTRFS_BLOCK_GROUP_RAID1 |
		     BTRFS_BLOCK_GROUP_RAID10))
		factor = 2;
	else
		factor = 1;

	found = __find_space_info(info, flags);
	if (found) {
		spin_lock(&found->lock);
		found->total_bytes += total_bytes;
		found->disk_total += total_bytes * factor;
		found->bytes_used += bytes_used;
		found->disk_used += bytes_used * factor;
		found->full = 0;
		spin_unlock(&found->lock);
		*space_info = found;
		return 0;
	}
	found = kzalloc(sizeof(*found), GFP_NOFS);
	if (!found)
		return -ENOMEM;

	ret = percpu_counter_init(&found->total_bytes_pinned, 0);
	if (ret) {
		kfree(found);
		return ret;
	}

	for (i = 0; i < BTRFS_NR_RAID_TYPES; i++)
		INIT_LIST_HEAD(&found->block_groups[i]);
	init_rwsem(&found->groups_sem);
	spin_lock_init(&found->lock);
	found->flags = flags & BTRFS_BLOCK_GROUP_TYPE_MASK;
	found->total_bytes = total_bytes;
	found->disk_total = total_bytes * factor;
	found->bytes_used = bytes_used;
	found->disk_used = bytes_used * factor;
	found->bytes_pinned = 0;
	found->bytes_reserved = 0;
	found->bytes_readonly = 0;
	found->bytes_may_use = 0;
	found->full = 0;
	found->force_alloc = CHUNK_ALLOC_NO_FORCE;
	found->chunk_alloc = 0;
	found->flush = 0;
	init_waitqueue_head(&found->wait);
	*space_info = found;
	list_add_rcu(&found->list, &info->space_info);
	if (flags & BTRFS_BLOCK_GROUP_DATA)
		info->data_sinfo = found;
	return 0;
}

static void set_avail_alloc_bits(struct btrfs_fs_info *fs_info, u64 flags)
{
	u64 extra_flags = chunk_to_extended(flags) &
				BTRFS_EXTENDED_PROFILE_MASK;

	write_seqlock(&fs_info->profiles_lock);
	if (flags & BTRFS_BLOCK_GROUP_DATA)
		fs_info->avail_data_alloc_bits |= extra_flags;
	if (flags & BTRFS_BLOCK_GROUP_METADATA)
		fs_info->avail_metadata_alloc_bits |= extra_flags;
	if (flags & BTRFS_BLOCK_GROUP_SYSTEM)
		fs_info->avail_system_alloc_bits |= extra_flags;
	write_sequnlock(&fs_info->profiles_lock);
}

/*
 * returns target flags in extended format or 0 if restripe for this
 * chunk_type is not in progress
 *
 * should be called with either volume_mutex or balance_lock held
 */
static u64 get_restripe_target(struct btrfs_fs_info *fs_info, u64 flags)
{
	struct btrfs_balance_control *bctl = fs_info->balance_ctl;
	u64 target = 0;

	if (!bctl)
		return 0;

	if (flags & BTRFS_BLOCK_GROUP_DATA &&
	    bctl->data.flags & BTRFS_BALANCE_ARGS_CONVERT) {
		target = BTRFS_BLOCK_GROUP_DATA | bctl->data.target;
	} else if (flags & BTRFS_BLOCK_GROUP_SYSTEM &&
		   bctl->sys.flags & BTRFS_BALANCE_ARGS_CONVERT) {
		target = BTRFS_BLOCK_GROUP_SYSTEM | bctl->sys.target;
	} else if (flags & BTRFS_BLOCK_GROUP_METADATA &&
		   bctl->meta.flags & BTRFS_BALANCE_ARGS_CONVERT) {
		target = BTRFS_BLOCK_GROUP_METADATA | bctl->meta.target;
	}

	return target;
}

/*
 * @flags: available profiles in extended format (see ctree.h)
 *
 * Returns reduced profile in chunk format.  If profile changing is in
 * progress (either running or paused) picks the target profile (if it's
 * already available), otherwise falls back to plain reducing.
 */
static u64 btrfs_reduce_alloc_profile(struct btrfs_root *root, u64 flags)
{
	/*
	 * we add in the count of missing devices because we want
	 * to make sure that any RAID levels on a degraded FS
	 * continue to be honored.
	 */
	u64 num_devices = root->fs_info->fs_devices->rw_devices +
		root->fs_info->fs_devices->missing_devices;
	u64 target;
	u64 tmp;

	/*
	 * see if restripe for this chunk_type is in progress, if so
	 * try to reduce to the target profile
	 */
	spin_lock(&root->fs_info->balance_lock);
	target = get_restripe_target(root->fs_info, flags);
	if (target) {
		/* pick target profile only if it's already available */
		if ((flags & target) & BTRFS_EXTENDED_PROFILE_MASK) {
			spin_unlock(&root->fs_info->balance_lock);
			return extended_to_chunk(target);
		}
	}
	spin_unlock(&root->fs_info->balance_lock);

	/* First, mask out the RAID levels which aren't possible */
	if (num_devices == 1)
		flags &= ~(BTRFS_BLOCK_GROUP_RAID1 | BTRFS_BLOCK_GROUP_RAID0 |
			   BTRFS_BLOCK_GROUP_RAID5);
	if (num_devices < 3)
		flags &= ~BTRFS_BLOCK_GROUP_RAID6;
	if (num_devices < 4)
		flags &= ~BTRFS_BLOCK_GROUP_RAID10;

	tmp = flags & (BTRFS_BLOCK_GROUP_DUP | BTRFS_BLOCK_GROUP_RAID0 |
		       BTRFS_BLOCK_GROUP_RAID1 | BTRFS_BLOCK_GROUP_RAID5 |
		       BTRFS_BLOCK_GROUP_RAID6 | BTRFS_BLOCK_GROUP_RAID10);
	flags &= ~tmp;
<<<<<<< HEAD

	if (tmp & BTRFS_BLOCK_GROUP_RAID6)
		tmp = BTRFS_BLOCK_GROUP_RAID6;
	else if (tmp & BTRFS_BLOCK_GROUP_RAID5)
		tmp = BTRFS_BLOCK_GROUP_RAID5;
	else if (tmp & BTRFS_BLOCK_GROUP_RAID10)
		tmp = BTRFS_BLOCK_GROUP_RAID10;
	else if (tmp & BTRFS_BLOCK_GROUP_RAID1)
		tmp = BTRFS_BLOCK_GROUP_RAID1;
	else if (tmp & BTRFS_BLOCK_GROUP_RAID0)
		tmp = BTRFS_BLOCK_GROUP_RAID0;

=======

	if (tmp & BTRFS_BLOCK_GROUP_RAID6)
		tmp = BTRFS_BLOCK_GROUP_RAID6;
	else if (tmp & BTRFS_BLOCK_GROUP_RAID5)
		tmp = BTRFS_BLOCK_GROUP_RAID5;
	else if (tmp & BTRFS_BLOCK_GROUP_RAID10)
		tmp = BTRFS_BLOCK_GROUP_RAID10;
	else if (tmp & BTRFS_BLOCK_GROUP_RAID1)
		tmp = BTRFS_BLOCK_GROUP_RAID1;
	else if (tmp & BTRFS_BLOCK_GROUP_RAID0)
		tmp = BTRFS_BLOCK_GROUP_RAID0;

>>>>>>> d0e0ac97
	return extended_to_chunk(flags | tmp);
}

static u64 get_alloc_profile(struct btrfs_root *root, u64 flags)
{
	unsigned seq;

	do {
		seq = read_seqbegin(&root->fs_info->profiles_lock);

		if (flags & BTRFS_BLOCK_GROUP_DATA)
			flags |= root->fs_info->avail_data_alloc_bits;
		else if (flags & BTRFS_BLOCK_GROUP_SYSTEM)
			flags |= root->fs_info->avail_system_alloc_bits;
		else if (flags & BTRFS_BLOCK_GROUP_METADATA)
			flags |= root->fs_info->avail_metadata_alloc_bits;
	} while (read_seqretry(&root->fs_info->profiles_lock, seq));

	return btrfs_reduce_alloc_profile(root, flags);
}

u64 btrfs_get_alloc_profile(struct btrfs_root *root, int data)
{
	u64 flags;
	u64 ret;

	if (data)
		flags = BTRFS_BLOCK_GROUP_DATA;
	else if (root == root->fs_info->chunk_root)
		flags = BTRFS_BLOCK_GROUP_SYSTEM;
	else
		flags = BTRFS_BLOCK_GROUP_METADATA;

	ret = get_alloc_profile(root, flags);
	return ret;
}

/*
 * This will check the space that the inode allocates from to make sure we have
 * enough space for bytes.
 */
int btrfs_check_data_free_space(struct inode *inode, u64 bytes)
{
	struct btrfs_space_info *data_sinfo;
	struct btrfs_root *root = BTRFS_I(inode)->root;
	struct btrfs_fs_info *fs_info = root->fs_info;
	u64 used;
	int ret = 0, committed = 0, alloc_chunk = 1;

	/* make sure bytes are sectorsize aligned */
	bytes = ALIGN(bytes, root->sectorsize);

	if (root == root->fs_info->tree_root ||
	    BTRFS_I(inode)->location.objectid == BTRFS_FREE_INO_OBJECTID) {
		alloc_chunk = 0;
		committed = 1;
	}

	data_sinfo = fs_info->data_sinfo;
	if (!data_sinfo)
		goto alloc;

again:
	/* make sure we have enough space to handle the data first */
	spin_lock(&data_sinfo->lock);
	used = data_sinfo->bytes_used + data_sinfo->bytes_reserved +
		data_sinfo->bytes_pinned + data_sinfo->bytes_readonly +
		data_sinfo->bytes_may_use;

	if (used + bytes > data_sinfo->total_bytes) {
		struct btrfs_trans_handle *trans;

		/*
		 * if we don't have enough free bytes in this space then we need
		 * to alloc a new chunk.
		 */
		if (!data_sinfo->full && alloc_chunk) {
			u64 alloc_target;

			data_sinfo->force_alloc = CHUNK_ALLOC_FORCE;
			spin_unlock(&data_sinfo->lock);
alloc:
			alloc_target = btrfs_get_alloc_profile(root, 1);
			trans = btrfs_join_transaction(root);
			if (IS_ERR(trans))
				return PTR_ERR(trans);

			ret = do_chunk_alloc(trans, root->fs_info->extent_root,
					     alloc_target,
					     CHUNK_ALLOC_NO_FORCE);
			btrfs_end_transaction(trans, root);
			if (ret < 0) {
				if (ret != -ENOSPC)
					return ret;
				else
					goto commit_trans;
			}

			if (!data_sinfo)
				data_sinfo = fs_info->data_sinfo;

			goto again;
		}

		/*
		 * If we don't have enough pinned space to deal with this
		 * allocation don't bother committing the transaction.
		 */
		if (percpu_counter_compare(&data_sinfo->total_bytes_pinned,
					   bytes) < 0)
			committed = 1;
		spin_unlock(&data_sinfo->lock);

		/* commit the current transaction and try again */
commit_trans:
		if (!committed &&
		    !atomic_read(&root->fs_info->open_ioctl_trans)) {
			committed = 1;

			trans = btrfs_join_transaction(root);
			if (IS_ERR(trans))
				return PTR_ERR(trans);
			ret = btrfs_commit_transaction(trans, root);
			if (ret)
				return ret;
			goto again;
		}

		return -ENOSPC;
	}
	data_sinfo->bytes_may_use += bytes;
	trace_btrfs_space_reservation(root->fs_info, "space_info",
				      data_sinfo->flags, bytes, 1);
	spin_unlock(&data_sinfo->lock);

	return 0;
}

/*
 * Called if we need to clear a data reservation for this inode.
 */
void btrfs_free_reserved_data_space(struct inode *inode, u64 bytes)
{
	struct btrfs_root *root = BTRFS_I(inode)->root;
	struct btrfs_space_info *data_sinfo;

	/* make sure bytes are sectorsize aligned */
	bytes = ALIGN(bytes, root->sectorsize);

	data_sinfo = root->fs_info->data_sinfo;
	spin_lock(&data_sinfo->lock);
	WARN_ON(data_sinfo->bytes_may_use < bytes);
	data_sinfo->bytes_may_use -= bytes;
	trace_btrfs_space_reservation(root->fs_info, "space_info",
				      data_sinfo->flags, bytes, 0);
	spin_unlock(&data_sinfo->lock);
}

static void force_metadata_allocation(struct btrfs_fs_info *info)
{
	struct list_head *head = &info->space_info;
	struct btrfs_space_info *found;

	rcu_read_lock();
	list_for_each_entry_rcu(found, head, list) {
		if (found->flags & BTRFS_BLOCK_GROUP_METADATA)
			found->force_alloc = CHUNK_ALLOC_FORCE;
	}
	rcu_read_unlock();
}

static inline u64 calc_global_rsv_need_space(struct btrfs_block_rsv *global)
{
	return (global->size << 1);
}

static int should_alloc_chunk(struct btrfs_root *root,
			      struct btrfs_space_info *sinfo, int force)
{
	struct btrfs_block_rsv *global_rsv = &root->fs_info->global_block_rsv;
	u64 num_bytes = sinfo->total_bytes - sinfo->bytes_readonly;
	u64 num_allocated = sinfo->bytes_used + sinfo->bytes_reserved;
	u64 thresh;

	if (force == CHUNK_ALLOC_FORCE)
		return 1;

	/*
	 * We need to take into account the global rsv because for all intents
	 * and purposes it's used space.  Don't worry about locking the
	 * global_rsv, it doesn't change except when the transaction commits.
	 */
	if (sinfo->flags & BTRFS_BLOCK_GROUP_METADATA)
		num_allocated += calc_global_rsv_need_space(global_rsv);

	/*
	 * in limited mode, we want to have some free space up to
	 * about 1% of the FS size.
	 */
	if (force == CHUNK_ALLOC_LIMITED) {
		thresh = btrfs_super_total_bytes(root->fs_info->super_copy);
		thresh = max_t(u64, 64 * 1024 * 1024,
			       div_factor_fine(thresh, 1));

		if (num_bytes - num_allocated < thresh)
			return 1;
	}

	if (num_allocated + 2 * 1024 * 1024 < div_factor(num_bytes, 8))
		return 0;
	return 1;
}

static u64 get_system_chunk_thresh(struct btrfs_root *root, u64 type)
{
	u64 num_dev;

	if (type & (BTRFS_BLOCK_GROUP_RAID10 |
		    BTRFS_BLOCK_GROUP_RAID0 |
		    BTRFS_BLOCK_GROUP_RAID5 |
		    BTRFS_BLOCK_GROUP_RAID6))
		num_dev = root->fs_info->fs_devices->rw_devices;
	else if (type & BTRFS_BLOCK_GROUP_RAID1)
		num_dev = 2;
	else
		num_dev = 1;	/* DUP or single */

	/* metadata for updaing devices and chunk tree */
	return btrfs_calc_trans_metadata_size(root, num_dev + 1);
}

static void check_system_chunk(struct btrfs_trans_handle *trans,
			       struct btrfs_root *root, u64 type)
{
	struct btrfs_space_info *info;
	u64 left;
	u64 thresh;

	info = __find_space_info(root->fs_info, BTRFS_BLOCK_GROUP_SYSTEM);
	spin_lock(&info->lock);
	left = info->total_bytes - info->bytes_used - info->bytes_pinned -
		info->bytes_reserved - info->bytes_readonly;
	spin_unlock(&info->lock);

	thresh = get_system_chunk_thresh(root, type);
	if (left < thresh && btrfs_test_opt(root, ENOSPC_DEBUG)) {
		btrfs_info(root->fs_info, "left=%llu, need=%llu, flags=%llu",
			left, thresh, type);
		dump_space_info(info, 0, 0);
	}

	if (left < thresh) {
		u64 flags;

		flags = btrfs_get_alloc_profile(root->fs_info->chunk_root, 0);
		btrfs_alloc_chunk(trans, root, flags);
	}
}

static int do_chunk_alloc(struct btrfs_trans_handle *trans,
			  struct btrfs_root *extent_root, u64 flags, int force)
{
	struct btrfs_space_info *space_info;
	struct btrfs_fs_info *fs_info = extent_root->fs_info;
	int wait_for_alloc = 0;
	int ret = 0;

	/* Don't re-enter if we're already allocating a chunk */
	if (trans->allocating_chunk)
		return -ENOSPC;

	space_info = __find_space_info(extent_root->fs_info, flags);
	if (!space_info) {
		ret = update_space_info(extent_root->fs_info, flags,
					0, 0, &space_info);
		BUG_ON(ret); /* -ENOMEM */
	}
	BUG_ON(!space_info); /* Logic error */

again:
	spin_lock(&space_info->lock);
	if (force < space_info->force_alloc)
		force = space_info->force_alloc;
	if (space_info->full) {
		spin_unlock(&space_info->lock);
		return 0;
	}

	if (!should_alloc_chunk(extent_root, space_info, force)) {
		spin_unlock(&space_info->lock);
		return 0;
	} else if (space_info->chunk_alloc) {
		wait_for_alloc = 1;
	} else {
		space_info->chunk_alloc = 1;
	}

	spin_unlock(&space_info->lock);

	mutex_lock(&fs_info->chunk_mutex);

	/*
	 * The chunk_mutex is held throughout the entirety of a chunk
	 * allocation, so once we've acquired the chunk_mutex we know that the
	 * other guy is done and we need to recheck and see if we should
	 * allocate.
	 */
	if (wait_for_alloc) {
		mutex_unlock(&fs_info->chunk_mutex);
		wait_for_alloc = 0;
		goto again;
	}

	trans->allocating_chunk = true;

	/*
	 * If we have mixed data/metadata chunks we want to make sure we keep
	 * allocating mixed chunks instead of individual chunks.
	 */
	if (btrfs_mixed_space_info(space_info))
		flags |= (BTRFS_BLOCK_GROUP_DATA | BTRFS_BLOCK_GROUP_METADATA);

	/*
	 * if we're doing a data chunk, go ahead and make sure that
	 * we keep a reasonable number of metadata chunks allocated in the
	 * FS as well.
	 */
	if (flags & BTRFS_BLOCK_GROUP_DATA && fs_info->metadata_ratio) {
		fs_info->data_chunk_allocations++;
		if (!(fs_info->data_chunk_allocations %
		      fs_info->metadata_ratio))
			force_metadata_allocation(fs_info);
	}

	/*
	 * Check if we have enough space in SYSTEM chunk because we may need
	 * to update devices.
	 */
	check_system_chunk(trans, extent_root, flags);

	ret = btrfs_alloc_chunk(trans, extent_root, flags);
	trans->allocating_chunk = false;

	spin_lock(&space_info->lock);
	if (ret < 0 && ret != -ENOSPC)
		goto out;
	if (ret)
		space_info->full = 1;
	else
		ret = 1;

	space_info->force_alloc = CHUNK_ALLOC_NO_FORCE;
out:
	space_info->chunk_alloc = 0;
	spin_unlock(&space_info->lock);
	mutex_unlock(&fs_info->chunk_mutex);
	return ret;
}

static int can_overcommit(struct btrfs_root *root,
			  struct btrfs_space_info *space_info, u64 bytes,
			  enum btrfs_reserve_flush_enum flush)
{
	struct btrfs_block_rsv *global_rsv = &root->fs_info->global_block_rsv;
	u64 profile = btrfs_get_alloc_profile(root, 0);
	u64 space_size;
	u64 avail;
	u64 used;
	u64 to_add;

	used = space_info->bytes_used + space_info->bytes_reserved +
		space_info->bytes_pinned + space_info->bytes_readonly;

	/*
	 * We only want to allow over committing if we have lots of actual space
	 * free, but if we don't have enough space to handle the global reserve
	 * space then we could end up having a real enospc problem when trying
	 * to allocate a chunk or some other such important allocation.
	 */
	spin_lock(&global_rsv->lock);
	space_size = calc_global_rsv_need_space(global_rsv);
	spin_unlock(&global_rsv->lock);
	if (used + space_size >= space_info->total_bytes)
		return 0;

	used += space_info->bytes_may_use;

	spin_lock(&root->fs_info->free_chunk_lock);
	avail = root->fs_info->free_chunk_space;
	spin_unlock(&root->fs_info->free_chunk_lock);

	/*
	 * If we have dup, raid1 or raid10 then only half of the free
	 * space is actually useable.  For raid56, the space info used
	 * doesn't include the parity drive, so we don't have to
	 * change the math
	 */
	if (profile & (BTRFS_BLOCK_GROUP_DUP |
		       BTRFS_BLOCK_GROUP_RAID1 |
		       BTRFS_BLOCK_GROUP_RAID10))
		avail >>= 1;

	to_add = space_info->total_bytes;

	/*
	 * If we aren't flushing all things, let us overcommit up to
	 * 1/2th of the space. If we can flush, don't let us overcommit
	 * too much, let it overcommit up to 1/8 of the space.
	 */
	if (flush == BTRFS_RESERVE_FLUSH_ALL)
		to_add >>= 3;
	else
		to_add >>= 1;

	/*
	 * Limit the overcommit to the amount of free space we could possibly
	 * allocate for chunks.
	 */
	to_add = min(avail, to_add);

	if (used + bytes < space_info->total_bytes + to_add)
		return 1;
	return 0;
}

static void btrfs_writeback_inodes_sb_nr(struct btrfs_root *root,
					 unsigned long nr_pages)
{
	struct super_block *sb = root->fs_info->sb;
<<<<<<< HEAD
	int started;

	/* If we can not start writeback, just sync all the delalloc file. */
	started = try_to_writeback_inodes_sb_nr(sb, nr_pages,
						      WB_REASON_FS_FREE_SPACE);
	if (!started) {
=======

	if (down_read_trylock(&sb->s_umount)) {
		writeback_inodes_sb_nr(sb, nr_pages, WB_REASON_FS_FREE_SPACE);
		up_read(&sb->s_umount);
	} else {
>>>>>>> d0e0ac97
		/*
		 * We needn't worry the filesystem going from r/w to r/o though
		 * we don't acquire ->s_umount mutex, because the filesystem
		 * should guarantee the delalloc inodes list be empty after
		 * the filesystem is readonly(all dirty pages are written to
		 * the disk).
		 */
<<<<<<< HEAD
		btrfs_start_delalloc_inodes(root, 0);
		if (!current->journal_info)
			btrfs_wait_ordered_extents(root, 0);
=======
		btrfs_start_all_delalloc_inodes(root->fs_info, 0);
		if (!current->journal_info)
			btrfs_wait_all_ordered_extents(root->fs_info, 0);
>>>>>>> d0e0ac97
	}
}

/*
 * shrink metadata reservation for delalloc
 */
static void shrink_delalloc(struct btrfs_root *root, u64 to_reclaim, u64 orig,
			    bool wait_ordered)
{
	struct btrfs_block_rsv *block_rsv;
	struct btrfs_space_info *space_info;
	struct btrfs_trans_handle *trans;
	u64 delalloc_bytes;
	u64 max_reclaim;
	long time_left;
	unsigned long nr_pages = (2 * 1024 * 1024) >> PAGE_CACHE_SHIFT;
	int loops = 0;
	enum btrfs_reserve_flush_enum flush;

	trans = (struct btrfs_trans_handle *)current->journal_info;
	block_rsv = &root->fs_info->delalloc_block_rsv;
	space_info = block_rsv->space_info;

	smp_mb();
	delalloc_bytes = percpu_counter_sum_positive(
						&root->fs_info->delalloc_bytes);
	if (delalloc_bytes == 0) {
		if (trans)
			return;
		btrfs_wait_all_ordered_extents(root->fs_info, 0);
		return;
	}

	while (delalloc_bytes && loops < 3) {
		max_reclaim = min(delalloc_bytes, to_reclaim);
		nr_pages = max_reclaim >> PAGE_CACHE_SHIFT;
		btrfs_writeback_inodes_sb_nr(root, nr_pages);
		/*
		 * We need to wait for the async pages to actually start before
		 * we do anything.
		 */
		wait_event(root->fs_info->async_submit_wait,
			   !atomic_read(&root->fs_info->async_delalloc_pages));

		if (!trans)
			flush = BTRFS_RESERVE_FLUSH_ALL;
		else
			flush = BTRFS_RESERVE_NO_FLUSH;
		spin_lock(&space_info->lock);
		if (can_overcommit(root, space_info, orig, flush)) {
			spin_unlock(&space_info->lock);
			break;
		}
		spin_unlock(&space_info->lock);

		loops++;
		if (wait_ordered && !trans) {
			btrfs_wait_all_ordered_extents(root->fs_info, 0);
		} else {
			time_left = schedule_timeout_killable(1);
			if (time_left)
				break;
		}
		smp_mb();
		delalloc_bytes = percpu_counter_sum_positive(
						&root->fs_info->delalloc_bytes);
	}
}

/**
 * maybe_commit_transaction - possibly commit the transaction if its ok to
 * @root - the root we're allocating for
 * @bytes - the number of bytes we want to reserve
 * @force - force the commit
 *
 * This will check to make sure that committing the transaction will actually
 * get us somewhere and then commit the transaction if it does.  Otherwise it
 * will return -ENOSPC.
 */
static int may_commit_transaction(struct btrfs_root *root,
				  struct btrfs_space_info *space_info,
				  u64 bytes, int force)
{
	struct btrfs_block_rsv *delayed_rsv = &root->fs_info->delayed_block_rsv;
	struct btrfs_trans_handle *trans;

	trans = (struct btrfs_trans_handle *)current->journal_info;
	if (trans)
		return -EAGAIN;

	if (force)
		goto commit;

	/* See if there is enough pinned space to make this reservation */
	spin_lock(&space_info->lock);
	if (percpu_counter_compare(&space_info->total_bytes_pinned,
				   bytes) >= 0) {
		spin_unlock(&space_info->lock);
		goto commit;
	}
	spin_unlock(&space_info->lock);

	/*
	 * See if there is some space in the delayed insertion reservation for
	 * this reservation.
	 */
	if (space_info != delayed_rsv->space_info)
		return -ENOSPC;

	spin_lock(&space_info->lock);
	spin_lock(&delayed_rsv->lock);
	if (percpu_counter_compare(&space_info->total_bytes_pinned,
				   bytes - delayed_rsv->size) >= 0) {
		spin_unlock(&delayed_rsv->lock);
		spin_unlock(&space_info->lock);
		return -ENOSPC;
	}
	spin_unlock(&delayed_rsv->lock);
	spin_unlock(&space_info->lock);

commit:
	trans = btrfs_join_transaction(root);
	if (IS_ERR(trans))
		return -ENOSPC;

	return btrfs_commit_transaction(trans, root);
}

enum flush_state {
	FLUSH_DELAYED_ITEMS_NR	=	1,
	FLUSH_DELAYED_ITEMS	=	2,
	FLUSH_DELALLOC		=	3,
	FLUSH_DELALLOC_WAIT	=	4,
	ALLOC_CHUNK		=	5,
	COMMIT_TRANS		=	6,
};

static int flush_space(struct btrfs_root *root,
		       struct btrfs_space_info *space_info, u64 num_bytes,
		       u64 orig_bytes, int state)
{
	struct btrfs_trans_handle *trans;
	int nr;
	int ret = 0;

	switch (state) {
	case FLUSH_DELAYED_ITEMS_NR:
	case FLUSH_DELAYED_ITEMS:
		if (state == FLUSH_DELAYED_ITEMS_NR) {
			u64 bytes = btrfs_calc_trans_metadata_size(root, 1);

			nr = (int)div64_u64(num_bytes, bytes);
			if (!nr)
				nr = 1;
			nr *= 2;
		} else {
			nr = -1;
		}
		trans = btrfs_join_transaction(root);
		if (IS_ERR(trans)) {
			ret = PTR_ERR(trans);
			break;
		}
		ret = btrfs_run_delayed_items_nr(trans, root, nr);
		btrfs_end_transaction(trans, root);
		break;
	case FLUSH_DELALLOC:
	case FLUSH_DELALLOC_WAIT:
		shrink_delalloc(root, num_bytes, orig_bytes,
				state == FLUSH_DELALLOC_WAIT);
		break;
	case ALLOC_CHUNK:
		trans = btrfs_join_transaction(root);
		if (IS_ERR(trans)) {
			ret = PTR_ERR(trans);
			break;
		}
		ret = do_chunk_alloc(trans, root->fs_info->extent_root,
				     btrfs_get_alloc_profile(root, 0),
				     CHUNK_ALLOC_NO_FORCE);
		btrfs_end_transaction(trans, root);
		if (ret == -ENOSPC)
			ret = 0;
		break;
	case COMMIT_TRANS:
		ret = may_commit_transaction(root, space_info, orig_bytes, 0);
		break;
	default:
		ret = -ENOSPC;
		break;
	}

	return ret;
}
/**
 * reserve_metadata_bytes - try to reserve bytes from the block_rsv's space
 * @root - the root we're allocating for
 * @block_rsv - the block_rsv we're allocating for
 * @orig_bytes - the number of bytes we want
 * @flush - whether or not we can flush to make our reservation
 *
 * This will reserve orgi_bytes number of bytes from the space info associated
 * with the block_rsv.  If there is not enough space it will make an attempt to
 * flush out space to make room.  It will do this by flushing delalloc if
 * possible or committing the transaction.  If flush is 0 then no attempts to
 * regain reservations will be made and this will fail if there is not enough
 * space already.
 */
static int reserve_metadata_bytes(struct btrfs_root *root,
				  struct btrfs_block_rsv *block_rsv,
				  u64 orig_bytes,
				  enum btrfs_reserve_flush_enum flush)
{
	struct btrfs_space_info *space_info = block_rsv->space_info;
	u64 used;
	u64 num_bytes = orig_bytes;
	int flush_state = FLUSH_DELAYED_ITEMS_NR;
	int ret = 0;
	bool flushing = false;

again:
	ret = 0;
	spin_lock(&space_info->lock);
	/*
	 * We only want to wait if somebody other than us is flushing and we
	 * are actually allowed to flush all things.
	 */
	while (flush == BTRFS_RESERVE_FLUSH_ALL && !flushing &&
	       space_info->flush) {
		spin_unlock(&space_info->lock);
		/*
		 * If we have a trans handle we can't wait because the flusher
		 * may have to commit the transaction, which would mean we would
		 * deadlock since we are waiting for the flusher to finish, but
		 * hold the current transaction open.
		 */
		if (current->journal_info)
			return -EAGAIN;
		ret = wait_event_killable(space_info->wait, !space_info->flush);
		/* Must have been killed, return */
		if (ret)
			return -EINTR;

		spin_lock(&space_info->lock);
	}

	ret = -ENOSPC;
	used = space_info->bytes_used + space_info->bytes_reserved +
		space_info->bytes_pinned + space_info->bytes_readonly +
		space_info->bytes_may_use;

	/*
	 * The idea here is that we've not already over-reserved the block group
	 * then we can go ahead and save our reservation first and then start
	 * flushing if we need to.  Otherwise if we've already overcommitted
	 * lets start flushing stuff first and then come back and try to make
	 * our reservation.
	 */
	if (used <= space_info->total_bytes) {
		if (used + orig_bytes <= space_info->total_bytes) {
			space_info->bytes_may_use += orig_bytes;
			trace_btrfs_space_reservation(root->fs_info,
				"space_info", space_info->flags, orig_bytes, 1);
			ret = 0;
		} else {
			/*
			 * Ok set num_bytes to orig_bytes since we aren't
			 * overocmmitted, this way we only try and reclaim what
			 * we need.
			 */
			num_bytes = orig_bytes;
		}
	} else {
		/*
		 * Ok we're over committed, set num_bytes to the overcommitted
		 * amount plus the amount of bytes that we need for this
		 * reservation.
		 */
		num_bytes = used - space_info->total_bytes +
			(orig_bytes * 2);
	}

	if (ret && can_overcommit(root, space_info, orig_bytes, flush)) {
		space_info->bytes_may_use += orig_bytes;
		trace_btrfs_space_reservation(root->fs_info, "space_info",
					      space_info->flags, orig_bytes,
					      1);
		ret = 0;
	}

	/*
	 * Couldn't make our reservation, save our place so while we're trying
	 * to reclaim space we can actually use it instead of somebody else
	 * stealing it from us.
	 *
	 * We make the other tasks wait for the flush only when we can flush
	 * all things.
	 */
	if (ret && flush != BTRFS_RESERVE_NO_FLUSH) {
		flushing = true;
		space_info->flush = 1;
	}

	spin_unlock(&space_info->lock);

	if (!ret || flush == BTRFS_RESERVE_NO_FLUSH)
		goto out;

	ret = flush_space(root, space_info, num_bytes, orig_bytes,
			  flush_state);
	flush_state++;

	/*
	 * If we are FLUSH_LIMIT, we can not flush delalloc, or the deadlock
	 * would happen. So skip delalloc flush.
	 */
	if (flush == BTRFS_RESERVE_FLUSH_LIMIT &&
	    (flush_state == FLUSH_DELALLOC ||
	     flush_state == FLUSH_DELALLOC_WAIT))
		flush_state = ALLOC_CHUNK;

	if (!ret)
		goto again;
	else if (flush == BTRFS_RESERVE_FLUSH_LIMIT &&
		 flush_state < COMMIT_TRANS)
		goto again;
	else if (flush == BTRFS_RESERVE_FLUSH_ALL &&
		 flush_state <= COMMIT_TRANS)
		goto again;

out:
	if (ret == -ENOSPC &&
	    unlikely(root->orphan_cleanup_state == ORPHAN_CLEANUP_STARTED)) {
		struct btrfs_block_rsv *global_rsv =
			&root->fs_info->global_block_rsv;

		if (block_rsv != global_rsv &&
		    !block_rsv_use_bytes(global_rsv, orig_bytes))
			ret = 0;
	}
	if (flushing) {
		spin_lock(&space_info->lock);
		space_info->flush = 0;
		wake_up_all(&space_info->wait);
		spin_unlock(&space_info->lock);
	}
	return ret;
}

static struct btrfs_block_rsv *get_block_rsv(
					const struct btrfs_trans_handle *trans,
					const struct btrfs_root *root)
{
	struct btrfs_block_rsv *block_rsv = NULL;

	if (root->ref_cows)
		block_rsv = trans->block_rsv;

	if (root == root->fs_info->csum_root && trans->adding_csums)
		block_rsv = trans->block_rsv;

	if (!block_rsv)
		block_rsv = root->block_rsv;

	if (!block_rsv)
		block_rsv = &root->fs_info->empty_block_rsv;

	return block_rsv;
}

static int block_rsv_use_bytes(struct btrfs_block_rsv *block_rsv,
			       u64 num_bytes)
{
	int ret = -ENOSPC;
	spin_lock(&block_rsv->lock);
	if (block_rsv->reserved >= num_bytes) {
		block_rsv->reserved -= num_bytes;
		if (block_rsv->reserved < block_rsv->size)
			block_rsv->full = 0;
		ret = 0;
	}
	spin_unlock(&block_rsv->lock);
	return ret;
}

static void block_rsv_add_bytes(struct btrfs_block_rsv *block_rsv,
				u64 num_bytes, int update_size)
{
	spin_lock(&block_rsv->lock);
	block_rsv->reserved += num_bytes;
	if (update_size)
		block_rsv->size += num_bytes;
	else if (block_rsv->reserved >= block_rsv->size)
		block_rsv->full = 1;
	spin_unlock(&block_rsv->lock);
}

int btrfs_cond_migrate_bytes(struct btrfs_fs_info *fs_info,
			     struct btrfs_block_rsv *dest, u64 num_bytes,
			     int min_factor)
{
	struct btrfs_block_rsv *global_rsv = &fs_info->global_block_rsv;
	u64 min_bytes;

	if (global_rsv->space_info != dest->space_info)
		return -ENOSPC;

	spin_lock(&global_rsv->lock);
	min_bytes = div_factor(global_rsv->size, min_factor);
	if (global_rsv->reserved < min_bytes + num_bytes) {
		spin_unlock(&global_rsv->lock);
		return -ENOSPC;
	}
	global_rsv->reserved -= num_bytes;
	if (global_rsv->reserved < global_rsv->size)
		global_rsv->full = 0;
	spin_unlock(&global_rsv->lock);

	block_rsv_add_bytes(dest, num_bytes, 1);
	return 0;
}

static void block_rsv_release_bytes(struct btrfs_fs_info *fs_info,
				    struct btrfs_block_rsv *block_rsv,
				    struct btrfs_block_rsv *dest, u64 num_bytes)
{
	struct btrfs_space_info *space_info = block_rsv->space_info;

	spin_lock(&block_rsv->lock);
	if (num_bytes == (u64)-1)
		num_bytes = block_rsv->size;
	block_rsv->size -= num_bytes;
	if (block_rsv->reserved >= block_rsv->size) {
		num_bytes = block_rsv->reserved - block_rsv->size;
		block_rsv->reserved = block_rsv->size;
		block_rsv->full = 1;
	} else {
		num_bytes = 0;
	}
	spin_unlock(&block_rsv->lock);

	if (num_bytes > 0) {
		if (dest) {
			spin_lock(&dest->lock);
			if (!dest->full) {
				u64 bytes_to_add;

				bytes_to_add = dest->size - dest->reserved;
				bytes_to_add = min(num_bytes, bytes_to_add);
				dest->reserved += bytes_to_add;
				if (dest->reserved >= dest->size)
					dest->full = 1;
				num_bytes -= bytes_to_add;
			}
			spin_unlock(&dest->lock);
		}
		if (num_bytes) {
			spin_lock(&space_info->lock);
			space_info->bytes_may_use -= num_bytes;
			trace_btrfs_space_reservation(fs_info, "space_info",
					space_info->flags, num_bytes, 0);
			space_info->reservation_progress++;
			spin_unlock(&space_info->lock);
		}
	}
}

static int block_rsv_migrate_bytes(struct btrfs_block_rsv *src,
				   struct btrfs_block_rsv *dst, u64 num_bytes)
{
	int ret;

	ret = block_rsv_use_bytes(src, num_bytes);
	if (ret)
		return ret;

	block_rsv_add_bytes(dst, num_bytes, 1);
	return 0;
}

void btrfs_init_block_rsv(struct btrfs_block_rsv *rsv, unsigned short type)
{
	memset(rsv, 0, sizeof(*rsv));
	spin_lock_init(&rsv->lock);
	rsv->type = type;
}

struct btrfs_block_rsv *btrfs_alloc_block_rsv(struct btrfs_root *root,
					      unsigned short type)
{
	struct btrfs_block_rsv *block_rsv;
	struct btrfs_fs_info *fs_info = root->fs_info;

	block_rsv = kmalloc(sizeof(*block_rsv), GFP_NOFS);
	if (!block_rsv)
		return NULL;

	btrfs_init_block_rsv(block_rsv, type);
	block_rsv->space_info = __find_space_info(fs_info,
						  BTRFS_BLOCK_GROUP_METADATA);
	return block_rsv;
}

void btrfs_free_block_rsv(struct btrfs_root *root,
			  struct btrfs_block_rsv *rsv)
{
	if (!rsv)
		return;
	btrfs_block_rsv_release(root, rsv, (u64)-1);
	kfree(rsv);
}

int btrfs_block_rsv_add(struct btrfs_root *root,
			struct btrfs_block_rsv *block_rsv, u64 num_bytes,
			enum btrfs_reserve_flush_enum flush)
{
	int ret;

	if (num_bytes == 0)
		return 0;

	ret = reserve_metadata_bytes(root, block_rsv, num_bytes, flush);
	if (!ret) {
		block_rsv_add_bytes(block_rsv, num_bytes, 1);
		return 0;
	}

	return ret;
}

int btrfs_block_rsv_check(struct btrfs_root *root,
			  struct btrfs_block_rsv *block_rsv, int min_factor)
{
	u64 num_bytes = 0;
	int ret = -ENOSPC;

	if (!block_rsv)
		return 0;

	spin_lock(&block_rsv->lock);
	num_bytes = div_factor(block_rsv->size, min_factor);
	if (block_rsv->reserved >= num_bytes)
		ret = 0;
	spin_unlock(&block_rsv->lock);

	return ret;
}

int btrfs_block_rsv_refill(struct btrfs_root *root,
			   struct btrfs_block_rsv *block_rsv, u64 min_reserved,
			   enum btrfs_reserve_flush_enum flush)
{
	u64 num_bytes = 0;
	int ret = -ENOSPC;

	if (!block_rsv)
		return 0;

	spin_lock(&block_rsv->lock);
	num_bytes = min_reserved;
	if (block_rsv->reserved >= num_bytes)
		ret = 0;
	else
		num_bytes -= block_rsv->reserved;
	spin_unlock(&block_rsv->lock);

	if (!ret)
		return 0;

	ret = reserve_metadata_bytes(root, block_rsv, num_bytes, flush);
	if (!ret) {
		block_rsv_add_bytes(block_rsv, num_bytes, 0);
		return 0;
	}

	return ret;
}

int btrfs_block_rsv_migrate(struct btrfs_block_rsv *src_rsv,
			    struct btrfs_block_rsv *dst_rsv,
			    u64 num_bytes)
{
	return block_rsv_migrate_bytes(src_rsv, dst_rsv, num_bytes);
}

void btrfs_block_rsv_release(struct btrfs_root *root,
			     struct btrfs_block_rsv *block_rsv,
			     u64 num_bytes)
{
	struct btrfs_block_rsv *global_rsv = &root->fs_info->global_block_rsv;
	if (global_rsv->full || global_rsv == block_rsv ||
	    block_rsv->space_info != global_rsv->space_info)
		global_rsv = NULL;
	block_rsv_release_bytes(root->fs_info, block_rsv, global_rsv,
				num_bytes);
}

/*
 * helper to calculate size of global block reservation.
 * the desired value is sum of space used by extent tree,
 * checksum tree and root tree
 */
static u64 calc_global_metadata_size(struct btrfs_fs_info *fs_info)
{
	struct btrfs_space_info *sinfo;
	u64 num_bytes;
	u64 meta_used;
	u64 data_used;
	int csum_size = btrfs_super_csum_size(fs_info->super_copy);

	sinfo = __find_space_info(fs_info, BTRFS_BLOCK_GROUP_DATA);
	spin_lock(&sinfo->lock);
	data_used = sinfo->bytes_used;
	spin_unlock(&sinfo->lock);

	sinfo = __find_space_info(fs_info, BTRFS_BLOCK_GROUP_METADATA);
	spin_lock(&sinfo->lock);
	if (sinfo->flags & BTRFS_BLOCK_GROUP_DATA)
		data_used = 0;
	meta_used = sinfo->bytes_used;
	spin_unlock(&sinfo->lock);

	num_bytes = (data_used >> fs_info->sb->s_blocksize_bits) *
		    csum_size * 2;
	num_bytes += div64_u64(data_used + meta_used, 50);

	if (num_bytes * 3 > meta_used)
		num_bytes = div64_u64(meta_used, 3);

	return ALIGN(num_bytes, fs_info->extent_root->leafsize << 10);
}

static void update_global_block_rsv(struct btrfs_fs_info *fs_info)
{
	struct btrfs_block_rsv *block_rsv = &fs_info->global_block_rsv;
	struct btrfs_space_info *sinfo = block_rsv->space_info;
	u64 num_bytes;

	num_bytes = calc_global_metadata_size(fs_info);

	spin_lock(&sinfo->lock);
	spin_lock(&block_rsv->lock);

	block_rsv->size = min_t(u64, num_bytes, 512 * 1024 * 1024);

	num_bytes = sinfo->bytes_used + sinfo->bytes_pinned +
		    sinfo->bytes_reserved + sinfo->bytes_readonly +
		    sinfo->bytes_may_use;

	if (sinfo->total_bytes > num_bytes) {
		num_bytes = sinfo->total_bytes - num_bytes;
		block_rsv->reserved += num_bytes;
		sinfo->bytes_may_use += num_bytes;
		trace_btrfs_space_reservation(fs_info, "space_info",
				      sinfo->flags, num_bytes, 1);
	}

	if (block_rsv->reserved >= block_rsv->size) {
		num_bytes = block_rsv->reserved - block_rsv->size;
		sinfo->bytes_may_use -= num_bytes;
		trace_btrfs_space_reservation(fs_info, "space_info",
				      sinfo->flags, num_bytes, 0);
		sinfo->reservation_progress++;
		block_rsv->reserved = block_rsv->size;
		block_rsv->full = 1;
	}

	spin_unlock(&block_rsv->lock);
	spin_unlock(&sinfo->lock);
}

static void init_global_block_rsv(struct btrfs_fs_info *fs_info)
{
	struct btrfs_space_info *space_info;

	space_info = __find_space_info(fs_info, BTRFS_BLOCK_GROUP_SYSTEM);
	fs_info->chunk_block_rsv.space_info = space_info;

	space_info = __find_space_info(fs_info, BTRFS_BLOCK_GROUP_METADATA);
	fs_info->global_block_rsv.space_info = space_info;
	fs_info->delalloc_block_rsv.space_info = space_info;
	fs_info->trans_block_rsv.space_info = space_info;
	fs_info->empty_block_rsv.space_info = space_info;
	fs_info->delayed_block_rsv.space_info = space_info;

	fs_info->extent_root->block_rsv = &fs_info->global_block_rsv;
	fs_info->csum_root->block_rsv = &fs_info->global_block_rsv;
	fs_info->dev_root->block_rsv = &fs_info->global_block_rsv;
	fs_info->tree_root->block_rsv = &fs_info->global_block_rsv;
	if (fs_info->quota_root)
		fs_info->quota_root->block_rsv = &fs_info->global_block_rsv;
	fs_info->chunk_root->block_rsv = &fs_info->chunk_block_rsv;

	update_global_block_rsv(fs_info);
}

static void release_global_block_rsv(struct btrfs_fs_info *fs_info)
{
	block_rsv_release_bytes(fs_info, &fs_info->global_block_rsv, NULL,
				(u64)-1);
	WARN_ON(fs_info->delalloc_block_rsv.size > 0);
	WARN_ON(fs_info->delalloc_block_rsv.reserved > 0);
	WARN_ON(fs_info->trans_block_rsv.size > 0);
	WARN_ON(fs_info->trans_block_rsv.reserved > 0);
	WARN_ON(fs_info->chunk_block_rsv.size > 0);
	WARN_ON(fs_info->chunk_block_rsv.reserved > 0);
	WARN_ON(fs_info->delayed_block_rsv.size > 0);
	WARN_ON(fs_info->delayed_block_rsv.reserved > 0);
}

void btrfs_trans_release_metadata(struct btrfs_trans_handle *trans,
				  struct btrfs_root *root)
{
	if (!trans->block_rsv)
		return;

	if (!trans->bytes_reserved)
		return;

	trace_btrfs_space_reservation(root->fs_info, "transaction",
				      trans->transid, trans->bytes_reserved, 0);
	btrfs_block_rsv_release(root, trans->block_rsv, trans->bytes_reserved);
	trans->bytes_reserved = 0;
}

/* Can only return 0 or -ENOSPC */
int btrfs_orphan_reserve_metadata(struct btrfs_trans_handle *trans,
				  struct inode *inode)
{
	struct btrfs_root *root = BTRFS_I(inode)->root;
	struct btrfs_block_rsv *src_rsv = get_block_rsv(trans, root);
	struct btrfs_block_rsv *dst_rsv = root->orphan_block_rsv;

	/*
	 * We need to hold space in order to delete our orphan item once we've
	 * added it, so this takes the reservation so we can release it later
	 * when we are truly done with the orphan item.
	 */
	u64 num_bytes = btrfs_calc_trans_metadata_size(root, 1);
	trace_btrfs_space_reservation(root->fs_info, "orphan",
				      btrfs_ino(inode), num_bytes, 1);
	return block_rsv_migrate_bytes(src_rsv, dst_rsv, num_bytes);
}

void btrfs_orphan_release_metadata(struct inode *inode)
{
	struct btrfs_root *root = BTRFS_I(inode)->root;
	u64 num_bytes = btrfs_calc_trans_metadata_size(root, 1);
	trace_btrfs_space_reservation(root->fs_info, "orphan",
				      btrfs_ino(inode), num_bytes, 0);
	btrfs_block_rsv_release(root, root->orphan_block_rsv, num_bytes);
}

/*
 * btrfs_subvolume_reserve_metadata() - reserve space for subvolume operation
 * root: the root of the parent directory
 * rsv: block reservation
 * items: the number of items that we need do reservation
 * qgroup_reserved: used to return the reserved size in qgroup
 *
 * This function is used to reserve the space for snapshot/subvolume
 * creation and deletion. Those operations are different with the
 * common file/directory operations, they change two fs/file trees
 * and root tree, the number of items that the qgroup reserves is
 * different with the free space reservation. So we can not use
 * the space reseravtion mechanism in start_transaction().
 */
int btrfs_subvolume_reserve_metadata(struct btrfs_root *root,
				     struct btrfs_block_rsv *rsv,
				     int items,
				     u64 *qgroup_reserved)
{
	u64 num_bytes;
	int ret;

	if (root->fs_info->quota_enabled) {
		/* One for parent inode, two for dir entries */
		num_bytes = 3 * root->leafsize;
		ret = btrfs_qgroup_reserve(root, num_bytes);
		if (ret)
			return ret;
	} else {
		num_bytes = 0;
	}

	*qgroup_reserved = num_bytes;

	num_bytes = btrfs_calc_trans_metadata_size(root, items);
	rsv->space_info = __find_space_info(root->fs_info,
					    BTRFS_BLOCK_GROUP_METADATA);
	ret = btrfs_block_rsv_add(root, rsv, num_bytes,
				  BTRFS_RESERVE_FLUSH_ALL);
	if (ret) {
		if (*qgroup_reserved)
			btrfs_qgroup_free(root, *qgroup_reserved);
	}

	return ret;
}

void btrfs_subvolume_release_metadata(struct btrfs_root *root,
				      struct btrfs_block_rsv *rsv,
				      u64 qgroup_reserved)
{
	btrfs_block_rsv_release(root, rsv, (u64)-1);
	if (qgroup_reserved)
		btrfs_qgroup_free(root, qgroup_reserved);
}

/**
 * drop_outstanding_extent - drop an outstanding extent
 * @inode: the inode we're dropping the extent for
 *
 * This is called when we are freeing up an outstanding extent, either called
 * after an error or after an extent is written.  This will return the number of
 * reserved extents that need to be freed.  This must be called with
 * BTRFS_I(inode)->lock held.
 */
static unsigned drop_outstanding_extent(struct inode *inode)
{
	unsigned drop_inode_space = 0;
	unsigned dropped_extents = 0;

	BUG_ON(!BTRFS_I(inode)->outstanding_extents);
	BTRFS_I(inode)->outstanding_extents--;

	if (BTRFS_I(inode)->outstanding_extents == 0 &&
	    test_and_clear_bit(BTRFS_INODE_DELALLOC_META_RESERVED,
			       &BTRFS_I(inode)->runtime_flags))
		drop_inode_space = 1;

	/*
	 * If we have more or the same amount of outsanding extents than we have
	 * reserved then we need to leave the reserved extents count alone.
	 */
	if (BTRFS_I(inode)->outstanding_extents >=
	    BTRFS_I(inode)->reserved_extents)
		return drop_inode_space;

	dropped_extents = BTRFS_I(inode)->reserved_extents -
		BTRFS_I(inode)->outstanding_extents;
	BTRFS_I(inode)->reserved_extents -= dropped_extents;
	return dropped_extents + drop_inode_space;
}

/**
 * calc_csum_metadata_size - return the amount of metada space that must be
 *	reserved/free'd for the given bytes.
 * @inode: the inode we're manipulating
 * @num_bytes: the number of bytes in question
 * @reserve: 1 if we are reserving space, 0 if we are freeing space
 *
 * This adjusts the number of csum_bytes in the inode and then returns the
 * correct amount of metadata that must either be reserved or freed.  We
 * calculate how many checksums we can fit into one leaf and then divide the
 * number of bytes that will need to be checksumed by this value to figure out
 * how many checksums will be required.  If we are adding bytes then the number
 * may go up and we will return the number of additional bytes that must be
 * reserved.  If it is going down we will return the number of bytes that must
 * be freed.
 *
 * This must be called with BTRFS_I(inode)->lock held.
 */
static u64 calc_csum_metadata_size(struct inode *inode, u64 num_bytes,
				   int reserve)
{
	struct btrfs_root *root = BTRFS_I(inode)->root;
	u64 csum_size;
	int num_csums_per_leaf;
	int num_csums;
	int old_csums;

	if (BTRFS_I(inode)->flags & BTRFS_INODE_NODATASUM &&
	    BTRFS_I(inode)->csum_bytes == 0)
		return 0;

	old_csums = (int)div64_u64(BTRFS_I(inode)->csum_bytes, root->sectorsize);
	if (reserve)
		BTRFS_I(inode)->csum_bytes += num_bytes;
	else
		BTRFS_I(inode)->csum_bytes -= num_bytes;
	csum_size = BTRFS_LEAF_DATA_SIZE(root) - sizeof(struct btrfs_item);
	num_csums_per_leaf = (int)div64_u64(csum_size,
					    sizeof(struct btrfs_csum_item) +
					    sizeof(struct btrfs_disk_key));
	num_csums = (int)div64_u64(BTRFS_I(inode)->csum_bytes, root->sectorsize);
	num_csums = num_csums + num_csums_per_leaf - 1;
	num_csums = num_csums / num_csums_per_leaf;

	old_csums = old_csums + num_csums_per_leaf - 1;
	old_csums = old_csums / num_csums_per_leaf;

	/* No change, no need to reserve more */
	if (old_csums == num_csums)
		return 0;

	if (reserve)
		return btrfs_calc_trans_metadata_size(root,
						      num_csums - old_csums);

	return btrfs_calc_trans_metadata_size(root, old_csums - num_csums);
}

int btrfs_delalloc_reserve_metadata(struct inode *inode, u64 num_bytes)
{
	struct btrfs_root *root = BTRFS_I(inode)->root;
	struct btrfs_block_rsv *block_rsv = &root->fs_info->delalloc_block_rsv;
	u64 to_reserve = 0;
	u64 csum_bytes;
	unsigned nr_extents = 0;
	int extra_reserve = 0;
	enum btrfs_reserve_flush_enum flush = BTRFS_RESERVE_FLUSH_ALL;
	int ret = 0;
	bool delalloc_lock = true;
	u64 to_free = 0;
	unsigned dropped;

	/* If we are a free space inode we need to not flush since we will be in
	 * the middle of a transaction commit.  We also don't need the delalloc
	 * mutex since we won't race with anybody.  We need this mostly to make
	 * lockdep shut its filthy mouth.
	 */
	if (btrfs_is_free_space_inode(inode)) {
		flush = BTRFS_RESERVE_NO_FLUSH;
		delalloc_lock = false;
	}

	if (flush != BTRFS_RESERVE_NO_FLUSH &&
	    btrfs_transaction_in_commit(root->fs_info))
		schedule_timeout(1);

	if (delalloc_lock)
		mutex_lock(&BTRFS_I(inode)->delalloc_mutex);

	num_bytes = ALIGN(num_bytes, root->sectorsize);

	spin_lock(&BTRFS_I(inode)->lock);
	BTRFS_I(inode)->outstanding_extents++;

	if (BTRFS_I(inode)->outstanding_extents >
	    BTRFS_I(inode)->reserved_extents)
		nr_extents = BTRFS_I(inode)->outstanding_extents -
			BTRFS_I(inode)->reserved_extents;

	/*
	 * Add an item to reserve for updating the inode when we complete the
	 * delalloc io.
	 */
	if (!test_bit(BTRFS_INODE_DELALLOC_META_RESERVED,
		      &BTRFS_I(inode)->runtime_flags)) {
		nr_extents++;
		extra_reserve = 1;
	}

	to_reserve = btrfs_calc_trans_metadata_size(root, nr_extents);
	to_reserve += calc_csum_metadata_size(inode, num_bytes, 1);
	csum_bytes = BTRFS_I(inode)->csum_bytes;
	spin_unlock(&BTRFS_I(inode)->lock);

	if (root->fs_info->quota_enabled) {
		ret = btrfs_qgroup_reserve(root, num_bytes +
					   nr_extents * root->leafsize);
		if (ret)
			goto out_fail;
	}

	ret = reserve_metadata_bytes(root, block_rsv, to_reserve, flush);
	if (unlikely(ret)) {
		if (root->fs_info->quota_enabled)
			btrfs_qgroup_free(root, num_bytes +
						nr_extents * root->leafsize);
		goto out_fail;
	}

	spin_lock(&BTRFS_I(inode)->lock);
	if (extra_reserve) {
		set_bit(BTRFS_INODE_DELALLOC_META_RESERVED,
			&BTRFS_I(inode)->runtime_flags);
		nr_extents--;
	}
	BTRFS_I(inode)->reserved_extents += nr_extents;
	spin_unlock(&BTRFS_I(inode)->lock);

	if (delalloc_lock)
		mutex_unlock(&BTRFS_I(inode)->delalloc_mutex);

	if (to_reserve)
		trace_btrfs_space_reservation(root->fs_info,"delalloc",
					      btrfs_ino(inode), to_reserve, 1);
	block_rsv_add_bytes(block_rsv, to_reserve, 1);

	return 0;

out_fail:
	spin_lock(&BTRFS_I(inode)->lock);
	dropped = drop_outstanding_extent(inode);
	/*
	 * If the inodes csum_bytes is the same as the original
	 * csum_bytes then we know we haven't raced with any free()ers
	 * so we can just reduce our inodes csum bytes and carry on.
	 */
	if (BTRFS_I(inode)->csum_bytes == csum_bytes) {
		calc_csum_metadata_size(inode, num_bytes, 0);
	} else {
		u64 orig_csum_bytes = BTRFS_I(inode)->csum_bytes;
		u64 bytes;

		/*
		 * This is tricky, but first we need to figure out how much we
		 * free'd from any free-ers that occured during this
		 * reservation, so we reset ->csum_bytes to the csum_bytes
		 * before we dropped our lock, and then call the free for the
		 * number of bytes that were freed while we were trying our
		 * reservation.
		 */
		bytes = csum_bytes - BTRFS_I(inode)->csum_bytes;
		BTRFS_I(inode)->csum_bytes = csum_bytes;
		to_free = calc_csum_metadata_size(inode, bytes, 0);


		/*
		 * Now we need to see how much we would have freed had we not
		 * been making this reservation and our ->csum_bytes were not
		 * artificially inflated.
		 */
		BTRFS_I(inode)->csum_bytes = csum_bytes - num_bytes;
		bytes = csum_bytes - orig_csum_bytes;
		bytes = calc_csum_metadata_size(inode, bytes, 0);

		/*
		 * Now reset ->csum_bytes to what it should be.  If bytes is
		 * more than to_free then we would have free'd more space had we
		 * not had an artificially high ->csum_bytes, so we need to free
		 * the remainder.  If bytes is the same or less then we don't
		 * need to do anything, the other free-ers did the correct
		 * thing.
		 */
		BTRFS_I(inode)->csum_bytes = orig_csum_bytes - num_bytes;
		if (bytes > to_free)
			to_free = bytes - to_free;
		else
			to_free = 0;
	}
	spin_unlock(&BTRFS_I(inode)->lock);
	if (dropped)
		to_free += btrfs_calc_trans_metadata_size(root, dropped);

	if (to_free) {
		btrfs_block_rsv_release(root, block_rsv, to_free);
		trace_btrfs_space_reservation(root->fs_info, "delalloc",
					      btrfs_ino(inode), to_free, 0);
	}
	if (delalloc_lock)
		mutex_unlock(&BTRFS_I(inode)->delalloc_mutex);
	return ret;
}

/**
 * btrfs_delalloc_release_metadata - release a metadata reservation for an inode
 * @inode: the inode to release the reservation for
 * @num_bytes: the number of bytes we're releasing
 *
 * This will release the metadata reservation for an inode.  This can be called
 * once we complete IO for a given set of bytes to release their metadata
 * reservations.
 */
void btrfs_delalloc_release_metadata(struct inode *inode, u64 num_bytes)
{
	struct btrfs_root *root = BTRFS_I(inode)->root;
	u64 to_free = 0;
	unsigned dropped;

	num_bytes = ALIGN(num_bytes, root->sectorsize);
	spin_lock(&BTRFS_I(inode)->lock);
	dropped = drop_outstanding_extent(inode);

	if (num_bytes)
		to_free = calc_csum_metadata_size(inode, num_bytes, 0);
	spin_unlock(&BTRFS_I(inode)->lock);
	if (dropped > 0)
		to_free += btrfs_calc_trans_metadata_size(root, dropped);

	trace_btrfs_space_reservation(root->fs_info, "delalloc",
				      btrfs_ino(inode), to_free, 0);
	if (root->fs_info->quota_enabled) {
		btrfs_qgroup_free(root, num_bytes +
					dropped * root->leafsize);
	}

	btrfs_block_rsv_release(root, &root->fs_info->delalloc_block_rsv,
				to_free);
}

/**
 * btrfs_delalloc_reserve_space - reserve data and metadata space for delalloc
 * @inode: inode we're writing to
 * @num_bytes: the number of bytes we want to allocate
 *
 * This will do the following things
 *
 * o reserve space in the data space info for num_bytes
 * o reserve space in the metadata space info based on number of outstanding
 *   extents and how much csums will be needed
 * o add to the inodes ->delalloc_bytes
 * o add it to the fs_info's delalloc inodes list.
 *
 * This will return 0 for success and -ENOSPC if there is no space left.
 */
int btrfs_delalloc_reserve_space(struct inode *inode, u64 num_bytes)
{
	int ret;

	ret = btrfs_check_data_free_space(inode, num_bytes);
	if (ret)
		return ret;

	ret = btrfs_delalloc_reserve_metadata(inode, num_bytes);
	if (ret) {
		btrfs_free_reserved_data_space(inode, num_bytes);
		return ret;
	}

	return 0;
}

/**
 * btrfs_delalloc_release_space - release data and metadata space for delalloc
 * @inode: inode we're releasing space for
 * @num_bytes: the number of bytes we want to free up
 *
 * This must be matched with a call to btrfs_delalloc_reserve_space.  This is
 * called in the case that we don't need the metadata AND data reservations
 * anymore.  So if there is an error or we insert an inline extent.
 *
 * This function will release the metadata space that was not used and will
 * decrement ->delalloc_bytes and remove it from the fs_info delalloc_inodes
 * list if there are no delalloc bytes left.
 */
void btrfs_delalloc_release_space(struct inode *inode, u64 num_bytes)
{
	btrfs_delalloc_release_metadata(inode, num_bytes);
	btrfs_free_reserved_data_space(inode, num_bytes);
}

static int update_block_group(struct btrfs_root *root,
			      u64 bytenr, u64 num_bytes, int alloc)
{
	struct btrfs_block_group_cache *cache = NULL;
	struct btrfs_fs_info *info = root->fs_info;
	u64 total = num_bytes;
	u64 old_val;
	u64 byte_in_group;
	int factor;

	/* block accounting for super block */
	spin_lock(&info->delalloc_root_lock);
	old_val = btrfs_super_bytes_used(info->super_copy);
	if (alloc)
		old_val += num_bytes;
	else
		old_val -= num_bytes;
	btrfs_set_super_bytes_used(info->super_copy, old_val);
	spin_unlock(&info->delalloc_root_lock);

	while (total) {
		cache = btrfs_lookup_block_group(info, bytenr);
		if (!cache)
			return -ENOENT;
		if (cache->flags & (BTRFS_BLOCK_GROUP_DUP |
				    BTRFS_BLOCK_GROUP_RAID1 |
				    BTRFS_BLOCK_GROUP_RAID10))
			factor = 2;
		else
			factor = 1;
		/*
		 * If this block group has free space cache written out, we
		 * need to make sure to load it if we are removing space.  This
		 * is because we need the unpinning stage to actually add the
		 * space back to the block group, otherwise we will leak space.
		 */
		if (!alloc && cache->cached == BTRFS_CACHE_NO)
			cache_block_group(cache, 1);

		byte_in_group = bytenr - cache->key.objectid;
		WARN_ON(byte_in_group > cache->key.offset);

		spin_lock(&cache->space_info->lock);
		spin_lock(&cache->lock);

		if (btrfs_test_opt(root, SPACE_CACHE) &&
		    cache->disk_cache_state < BTRFS_DC_CLEAR)
			cache->disk_cache_state = BTRFS_DC_CLEAR;

		cache->dirty = 1;
		old_val = btrfs_block_group_used(&cache->item);
		num_bytes = min(total, cache->key.offset - byte_in_group);
		if (alloc) {
			old_val += num_bytes;
			btrfs_set_block_group_used(&cache->item, old_val);
			cache->reserved -= num_bytes;
			cache->space_info->bytes_reserved -= num_bytes;
			cache->space_info->bytes_used += num_bytes;
			cache->space_info->disk_used += num_bytes * factor;
			spin_unlock(&cache->lock);
			spin_unlock(&cache->space_info->lock);
		} else {
			old_val -= num_bytes;
			btrfs_set_block_group_used(&cache->item, old_val);
			cache->pinned += num_bytes;
			cache->space_info->bytes_pinned += num_bytes;
			cache->space_info->bytes_used -= num_bytes;
			cache->space_info->disk_used -= num_bytes * factor;
			spin_unlock(&cache->lock);
			spin_unlock(&cache->space_info->lock);

			set_extent_dirty(info->pinned_extents,
					 bytenr, bytenr + num_bytes - 1,
					 GFP_NOFS | __GFP_NOFAIL);
		}
		btrfs_put_block_group(cache);
		total -= num_bytes;
		bytenr += num_bytes;
	}
	return 0;
}

static u64 first_logical_byte(struct btrfs_root *root, u64 search_start)
{
	struct btrfs_block_group_cache *cache;
	u64 bytenr;

	spin_lock(&root->fs_info->block_group_cache_lock);
	bytenr = root->fs_info->first_logical_byte;
	spin_unlock(&root->fs_info->block_group_cache_lock);

	if (bytenr < (u64)-1)
		return bytenr;

	cache = btrfs_lookup_first_block_group(root->fs_info, search_start);
	if (!cache)
		return 0;

	bytenr = cache->key.objectid;
	btrfs_put_block_group(cache);

	return bytenr;
}

static int pin_down_extent(struct btrfs_root *root,
			   struct btrfs_block_group_cache *cache,
			   u64 bytenr, u64 num_bytes, int reserved)
{
	spin_lock(&cache->space_info->lock);
	spin_lock(&cache->lock);
	cache->pinned += num_bytes;
	cache->space_info->bytes_pinned += num_bytes;
	if (reserved) {
		cache->reserved -= num_bytes;
		cache->space_info->bytes_reserved -= num_bytes;
	}
	spin_unlock(&cache->lock);
	spin_unlock(&cache->space_info->lock);

	set_extent_dirty(root->fs_info->pinned_extents, bytenr,
			 bytenr + num_bytes - 1, GFP_NOFS | __GFP_NOFAIL);
	return 0;
}

/*
 * this function must be called within transaction
 */
int btrfs_pin_extent(struct btrfs_root *root,
		     u64 bytenr, u64 num_bytes, int reserved)
{
	struct btrfs_block_group_cache *cache;

	cache = btrfs_lookup_block_group(root->fs_info, bytenr);
	BUG_ON(!cache); /* Logic error */

	pin_down_extent(root, cache, bytenr, num_bytes, reserved);

	btrfs_put_block_group(cache);
	return 0;
}

/*
 * this function must be called within transaction
 */
int btrfs_pin_extent_for_log_replay(struct btrfs_root *root,
				    u64 bytenr, u64 num_bytes)
{
	struct btrfs_block_group_cache *cache;
	int ret;

	cache = btrfs_lookup_block_group(root->fs_info, bytenr);
	if (!cache)
		return -EINVAL;

	/*
	 * pull in the free space cache (if any) so that our pin
	 * removes the free space from the cache.  We have load_only set
	 * to one because the slow code to read in the free extents does check
	 * the pinned extents.
	 */
	cache_block_group(cache, 1);

	pin_down_extent(root, cache, bytenr, num_bytes, 0);

	/* remove us from the free space cache (if we're there at all) */
	ret = btrfs_remove_free_space(cache, bytenr, num_bytes);
	btrfs_put_block_group(cache);
	return ret;
<<<<<<< HEAD
=======
}

static int __exclude_logged_extent(struct btrfs_root *root, u64 start, u64 num_bytes)
{
	int ret;
	struct btrfs_block_group_cache *block_group;
	struct btrfs_caching_control *caching_ctl;

	block_group = btrfs_lookup_block_group(root->fs_info, start);
	if (!block_group)
		return -EINVAL;

	cache_block_group(block_group, 0);
	caching_ctl = get_caching_control(block_group);

	if (!caching_ctl) {
		/* Logic error */
		BUG_ON(!block_group_cache_done(block_group));
		ret = btrfs_remove_free_space(block_group, start, num_bytes);
	} else {
		mutex_lock(&caching_ctl->mutex);

		if (start >= caching_ctl->progress) {
			ret = add_excluded_extent(root, start, num_bytes);
		} else if (start + num_bytes <= caching_ctl->progress) {
			ret = btrfs_remove_free_space(block_group,
						      start, num_bytes);
		} else {
			num_bytes = caching_ctl->progress - start;
			ret = btrfs_remove_free_space(block_group,
						      start, num_bytes);
			if (ret)
				goto out_lock;

			num_bytes = (start + num_bytes) -
				caching_ctl->progress;
			start = caching_ctl->progress;
			ret = add_excluded_extent(root, start, num_bytes);
		}
out_lock:
		mutex_unlock(&caching_ctl->mutex);
		put_caching_control(caching_ctl);
	}
	btrfs_put_block_group(block_group);
	return ret;
}

int btrfs_exclude_logged_extents(struct btrfs_root *log,
				 struct extent_buffer *eb)
{
	struct btrfs_file_extent_item *item;
	struct btrfs_key key;
	int found_type;
	int i;

	if (!btrfs_fs_incompat(log->fs_info, MIXED_GROUPS))
		return 0;

	for (i = 0; i < btrfs_header_nritems(eb); i++) {
		btrfs_item_key_to_cpu(eb, &key, i);
		if (key.type != BTRFS_EXTENT_DATA_KEY)
			continue;
		item = btrfs_item_ptr(eb, i, struct btrfs_file_extent_item);
		found_type = btrfs_file_extent_type(eb, item);
		if (found_type == BTRFS_FILE_EXTENT_INLINE)
			continue;
		if (btrfs_file_extent_disk_bytenr(eb, item) == 0)
			continue;
		key.objectid = btrfs_file_extent_disk_bytenr(eb, item);
		key.offset = btrfs_file_extent_disk_num_bytes(eb, item);
		__exclude_logged_extent(log, key.objectid, key.offset);
	}

	return 0;
>>>>>>> d0e0ac97
}

/**
 * btrfs_update_reserved_bytes - update the block_group and space info counters
 * @cache:	The cache we are manipulating
 * @num_bytes:	The number of bytes in question
 * @reserve:	One of the reservation enums
 *
 * This is called by the allocator when it reserves space, or by somebody who is
 * freeing space that was never actually used on disk.  For example if you
 * reserve some space for a new leaf in transaction A and before transaction A
 * commits you free that leaf, you call this with reserve set to 0 in order to
 * clear the reservation.
 *
 * Metadata reservations should be called with RESERVE_ALLOC so we do the proper
 * ENOSPC accounting.  For data we handle the reservation through clearing the
 * delalloc bits in the io_tree.  We have to do this since we could end up
 * allocating less disk space for the amount of data we have reserved in the
 * case of compression.
 *
 * If this is a reservation and the block group has become read only we cannot
 * make the reservation and return -EAGAIN, otherwise this function always
 * succeeds.
 */
static int btrfs_update_reserved_bytes(struct btrfs_block_group_cache *cache,
				       u64 num_bytes, int reserve)
{
	struct btrfs_space_info *space_info = cache->space_info;
	int ret = 0;

	spin_lock(&space_info->lock);
	spin_lock(&cache->lock);
	if (reserve != RESERVE_FREE) {
		if (cache->ro) {
			ret = -EAGAIN;
		} else {
			cache->reserved += num_bytes;
			space_info->bytes_reserved += num_bytes;
			if (reserve == RESERVE_ALLOC) {
				trace_btrfs_space_reservation(cache->fs_info,
						"space_info", space_info->flags,
						num_bytes, 0);
				space_info->bytes_may_use -= num_bytes;
			}
		}
	} else {
		if (cache->ro)
			space_info->bytes_readonly += num_bytes;
		cache->reserved -= num_bytes;
		space_info->bytes_reserved -= num_bytes;
		space_info->reservation_progress++;
	}
	spin_unlock(&cache->lock);
	spin_unlock(&space_info->lock);
	return ret;
}

void btrfs_prepare_extent_commit(struct btrfs_trans_handle *trans,
				struct btrfs_root *root)
{
	struct btrfs_fs_info *fs_info = root->fs_info;
	struct btrfs_caching_control *next;
	struct btrfs_caching_control *caching_ctl;
	struct btrfs_block_group_cache *cache;
	struct btrfs_space_info *space_info;

	down_write(&fs_info->extent_commit_sem);

	list_for_each_entry_safe(caching_ctl, next,
				 &fs_info->caching_block_groups, list) {
		cache = caching_ctl->block_group;
		if (block_group_cache_done(cache)) {
			cache->last_byte_to_unpin = (u64)-1;
			list_del_init(&caching_ctl->list);
			put_caching_control(caching_ctl);
		} else {
			cache->last_byte_to_unpin = caching_ctl->progress;
		}
	}

	if (fs_info->pinned_extents == &fs_info->freed_extents[0])
		fs_info->pinned_extents = &fs_info->freed_extents[1];
	else
		fs_info->pinned_extents = &fs_info->freed_extents[0];

	up_write(&fs_info->extent_commit_sem);

	list_for_each_entry_rcu(space_info, &fs_info->space_info, list)
		percpu_counter_set(&space_info->total_bytes_pinned, 0);

	update_global_block_rsv(fs_info);
}

static int unpin_extent_range(struct btrfs_root *root, u64 start, u64 end)
{
	struct btrfs_fs_info *fs_info = root->fs_info;
	struct btrfs_block_group_cache *cache = NULL;
	struct btrfs_space_info *space_info;
	struct btrfs_block_rsv *global_rsv = &fs_info->global_block_rsv;
	u64 len;
	bool readonly;

	while (start <= end) {
		readonly = false;
		if (!cache ||
		    start >= cache->key.objectid + cache->key.offset) {
			if (cache)
				btrfs_put_block_group(cache);
			cache = btrfs_lookup_block_group(fs_info, start);
			BUG_ON(!cache); /* Logic error */
		}

		len = cache->key.objectid + cache->key.offset - start;
		len = min(len, end + 1 - start);

		if (start < cache->last_byte_to_unpin) {
			len = min(len, cache->last_byte_to_unpin - start);
			btrfs_add_free_space(cache, start, len);
		}

		start += len;
		space_info = cache->space_info;

		spin_lock(&space_info->lock);
		spin_lock(&cache->lock);
		cache->pinned -= len;
		space_info->bytes_pinned -= len;
		if (cache->ro) {
			space_info->bytes_readonly += len;
			readonly = true;
		}
		spin_unlock(&cache->lock);
		if (!readonly && global_rsv->space_info == space_info) {
			spin_lock(&global_rsv->lock);
			if (!global_rsv->full) {
				len = min(len, global_rsv->size -
					  global_rsv->reserved);
				global_rsv->reserved += len;
				space_info->bytes_may_use += len;
				if (global_rsv->reserved >= global_rsv->size)
					global_rsv->full = 1;
			}
			spin_unlock(&global_rsv->lock);
		}
		spin_unlock(&space_info->lock);
	}

	if (cache)
		btrfs_put_block_group(cache);
	return 0;
}

int btrfs_finish_extent_commit(struct btrfs_trans_handle *trans,
			       struct btrfs_root *root)
{
	struct btrfs_fs_info *fs_info = root->fs_info;
	struct extent_io_tree *unpin;
	u64 start;
	u64 end;
	int ret;

	if (trans->aborted)
		return 0;

	if (fs_info->pinned_extents == &fs_info->freed_extents[0])
		unpin = &fs_info->freed_extents[1];
	else
		unpin = &fs_info->freed_extents[0];

	while (1) {
		ret = find_first_extent_bit(unpin, 0, &start, &end,
					    EXTENT_DIRTY, NULL);
		if (ret)
			break;

		if (btrfs_test_opt(root, DISCARD))
			ret = btrfs_discard_extent(root, start,
						   end + 1 - start, NULL);

		clear_extent_dirty(unpin, start, end, GFP_NOFS);
		unpin_extent_range(root, start, end);
		cond_resched();
	}

	return 0;
}

static void add_pinned_bytes(struct btrfs_fs_info *fs_info, u64 num_bytes,
			     u64 owner, u64 root_objectid)
{
	struct btrfs_space_info *space_info;
	u64 flags;

	if (owner < BTRFS_FIRST_FREE_OBJECTID) {
		if (root_objectid == BTRFS_CHUNK_TREE_OBJECTID)
			flags = BTRFS_BLOCK_GROUP_SYSTEM;
		else
			flags = BTRFS_BLOCK_GROUP_METADATA;
	} else {
		flags = BTRFS_BLOCK_GROUP_DATA;
	}

	space_info = __find_space_info(fs_info, flags);
	BUG_ON(!space_info); /* Logic bug */
	percpu_counter_add(&space_info->total_bytes_pinned, num_bytes);
}


static int __btrfs_free_extent(struct btrfs_trans_handle *trans,
				struct btrfs_root *root,
				u64 bytenr, u64 num_bytes, u64 parent,
				u64 root_objectid, u64 owner_objectid,
				u64 owner_offset, int refs_to_drop,
				struct btrfs_delayed_extent_op *extent_op)
{
	struct btrfs_key key;
	struct btrfs_path *path;
	struct btrfs_fs_info *info = root->fs_info;
	struct btrfs_root *extent_root = info->extent_root;
	struct extent_buffer *leaf;
	struct btrfs_extent_item *ei;
	struct btrfs_extent_inline_ref *iref;
	int ret;
	int is_data;
	int extent_slot = 0;
	int found_extent = 0;
	int num_to_del = 1;
	u32 item_size;
	u64 refs;
	bool skinny_metadata = btrfs_fs_incompat(root->fs_info,
						 SKINNY_METADATA);

	path = btrfs_alloc_path();
	if (!path)
		return -ENOMEM;

	path->reada = 1;
	path->leave_spinning = 1;

	is_data = owner_objectid >= BTRFS_FIRST_FREE_OBJECTID;
	BUG_ON(!is_data && refs_to_drop != 1);

	if (is_data)
		skinny_metadata = 0;

	ret = lookup_extent_backref(trans, extent_root, path, &iref,
				    bytenr, num_bytes, parent,
				    root_objectid, owner_objectid,
				    owner_offset);
	if (ret == 0) {
		extent_slot = path->slots[0];
		while (extent_slot >= 0) {
			btrfs_item_key_to_cpu(path->nodes[0], &key,
					      extent_slot);
			if (key.objectid != bytenr)
				break;
			if (key.type == BTRFS_EXTENT_ITEM_KEY &&
			    key.offset == num_bytes) {
				found_extent = 1;
				break;
			}
			if (key.type == BTRFS_METADATA_ITEM_KEY &&
			    key.offset == owner_objectid) {
				found_extent = 1;
				break;
			}
			if (path->slots[0] - extent_slot > 5)
				break;
			extent_slot--;
		}
#ifdef BTRFS_COMPAT_EXTENT_TREE_V0
		item_size = btrfs_item_size_nr(path->nodes[0], extent_slot);
		if (found_extent && item_size < sizeof(*ei))
			found_extent = 0;
#endif
		if (!found_extent) {
			BUG_ON(iref);
			ret = remove_extent_backref(trans, extent_root, path,
						    NULL, refs_to_drop,
						    is_data);
			if (ret) {
				btrfs_abort_transaction(trans, extent_root, ret);
				goto out;
			}
			btrfs_release_path(path);
			path->leave_spinning = 1;

			key.objectid = bytenr;
			key.type = BTRFS_EXTENT_ITEM_KEY;
			key.offset = num_bytes;

			if (!is_data && skinny_metadata) {
				key.type = BTRFS_METADATA_ITEM_KEY;
				key.offset = owner_objectid;
			}

			ret = btrfs_search_slot(trans, extent_root,
						&key, path, -1, 1);
			if (ret > 0 && skinny_metadata && path->slots[0]) {
				/*
				 * Couldn't find our skinny metadata item,
				 * see if we have ye olde extent item.
				 */
				path->slots[0]--;
				btrfs_item_key_to_cpu(path->nodes[0], &key,
						      path->slots[0]);
				if (key.objectid == bytenr &&
				    key.type == BTRFS_EXTENT_ITEM_KEY &&
				    key.offset == num_bytes)
					ret = 0;
			}

			if (ret > 0 && skinny_metadata) {
				skinny_metadata = false;
				key.type = BTRFS_EXTENT_ITEM_KEY;
				key.offset = num_bytes;
				btrfs_release_path(path);
				ret = btrfs_search_slot(trans, extent_root,
							&key, path, -1, 1);
			}

			if (ret) {
				btrfs_err(info, "umm, got %d back from search, was looking for %llu",
					ret, (unsigned long long)bytenr);
				if (ret > 0)
					btrfs_print_leaf(extent_root,
							 path->nodes[0]);
			}
			if (ret < 0) {
				btrfs_abort_transaction(trans, extent_root, ret);
				goto out;
			}
			extent_slot = path->slots[0];
		}
	} else if (ret == -ENOENT) {
		btrfs_print_leaf(extent_root, path->nodes[0]);
		WARN_ON(1);
		btrfs_err(info,
			"unable to find ref byte nr %llu parent %llu root %llu  owner %llu offset %llu",
			(unsigned long long)bytenr,
			(unsigned long long)parent,
			(unsigned long long)root_objectid,
			(unsigned long long)owner_objectid,
			(unsigned long long)owner_offset);
	} else {
		btrfs_abort_transaction(trans, extent_root, ret);
		goto out;
	}

	leaf = path->nodes[0];
	item_size = btrfs_item_size_nr(leaf, extent_slot);
#ifdef BTRFS_COMPAT_EXTENT_TREE_V0
	if (item_size < sizeof(*ei)) {
		BUG_ON(found_extent || extent_slot != path->slots[0]);
		ret = convert_extent_item_v0(trans, extent_root, path,
					     owner_objectid, 0);
		if (ret < 0) {
			btrfs_abort_transaction(trans, extent_root, ret);
			goto out;
		}

		btrfs_release_path(path);
		path->leave_spinning = 1;

		key.objectid = bytenr;
		key.type = BTRFS_EXTENT_ITEM_KEY;
		key.offset = num_bytes;

		ret = btrfs_search_slot(trans, extent_root, &key, path,
					-1, 1);
		if (ret) {
			btrfs_err(info, "umm, got %d back from search, was looking for %llu",
				ret, (unsigned long long)bytenr);
			btrfs_print_leaf(extent_root, path->nodes[0]);
		}
		if (ret < 0) {
			btrfs_abort_transaction(trans, extent_root, ret);
			goto out;
		}

		extent_slot = path->slots[0];
		leaf = path->nodes[0];
		item_size = btrfs_item_size_nr(leaf, extent_slot);
	}
#endif
	BUG_ON(item_size < sizeof(*ei));
	ei = btrfs_item_ptr(leaf, extent_slot,
			    struct btrfs_extent_item);
	if (owner_objectid < BTRFS_FIRST_FREE_OBJECTID &&
	    key.type == BTRFS_EXTENT_ITEM_KEY) {
		struct btrfs_tree_block_info *bi;
		BUG_ON(item_size < sizeof(*ei) + sizeof(*bi));
		bi = (struct btrfs_tree_block_info *)(ei + 1);
		WARN_ON(owner_objectid != btrfs_tree_block_level(leaf, bi));
	}

	refs = btrfs_extent_refs(leaf, ei);
	if (refs < refs_to_drop) {
		btrfs_err(info, "trying to drop %d refs but we only have %Lu "
			  "for bytenr %Lu\n", refs_to_drop, refs, bytenr);
		ret = -EINVAL;
		btrfs_abort_transaction(trans, extent_root, ret);
		goto out;
	}
	refs -= refs_to_drop;

	if (refs > 0) {
		if (extent_op)
			__run_delayed_extent_op(extent_op, leaf, ei);
		/*
		 * In the case of inline back ref, reference count will
		 * be updated by remove_extent_backref
		 */
		if (iref) {
			BUG_ON(!found_extent);
		} else {
			btrfs_set_extent_refs(leaf, ei, refs);
			btrfs_mark_buffer_dirty(leaf);
		}
		if (found_extent) {
			ret = remove_extent_backref(trans, extent_root, path,
						    iref, refs_to_drop,
						    is_data);
			if (ret) {
				btrfs_abort_transaction(trans, extent_root, ret);
				goto out;
			}
		}
		add_pinned_bytes(root->fs_info, -num_bytes, owner_objectid,
				 root_objectid);
	} else {
		if (found_extent) {
			BUG_ON(is_data && refs_to_drop !=
			       extent_data_ref_count(root, path, iref));
			if (iref) {
				BUG_ON(path->slots[0] != extent_slot);
			} else {
				BUG_ON(path->slots[0] != extent_slot + 1);
				path->slots[0] = extent_slot;
				num_to_del = 2;
			}
		}

		ret = btrfs_del_items(trans, extent_root, path, path->slots[0],
				      num_to_del);
		if (ret) {
			btrfs_abort_transaction(trans, extent_root, ret);
			goto out;
		}
		btrfs_release_path(path);

		if (is_data) {
			ret = btrfs_del_csums(trans, root, bytenr, num_bytes);
			if (ret) {
				btrfs_abort_transaction(trans, extent_root, ret);
				goto out;
			}
		}

		ret = update_block_group(root, bytenr, num_bytes, 0);
		if (ret) {
			btrfs_abort_transaction(trans, extent_root, ret);
			goto out;
		}
	}
out:
	btrfs_free_path(path);
	return ret;
}

/*
 * when we free an block, it is possible (and likely) that we free the last
 * delayed ref for that extent as well.  This searches the delayed ref tree for
 * a given extent, and if there are no other delayed refs to be processed, it
 * removes it from the tree.
 */
static noinline int check_ref_cleanup(struct btrfs_trans_handle *trans,
				      struct btrfs_root *root, u64 bytenr)
{
	struct btrfs_delayed_ref_head *head;
	struct btrfs_delayed_ref_root *delayed_refs;
	struct btrfs_delayed_ref_node *ref;
	struct rb_node *node;
	int ret = 0;

	delayed_refs = &trans->transaction->delayed_refs;
	spin_lock(&delayed_refs->lock);
	head = btrfs_find_delayed_ref_head(trans, bytenr);
	if (!head)
		goto out;

	node = rb_prev(&head->node.rb_node);
	if (!node)
		goto out;

	ref = rb_entry(node, struct btrfs_delayed_ref_node, rb_node);

	/* there are still entries for this ref, we can't drop it */
	if (ref->bytenr == bytenr)
		goto out;

	if (head->extent_op) {
		if (!head->must_insert_reserved)
			goto out;
		btrfs_free_delayed_extent_op(head->extent_op);
		head->extent_op = NULL;
	}

	/*
	 * waiting for the lock here would deadlock.  If someone else has it
	 * locked they are already in the process of dropping it anyway
	 */
	if (!mutex_trylock(&head->mutex))
		goto out;

	/*
	 * at this point we have a head with no other entries.  Go
	 * ahead and process it.
	 */
	head->node.in_tree = 0;
	rb_erase(&head->node.rb_node, &delayed_refs->root);

	delayed_refs->num_entries--;

	/*
	 * we don't take a ref on the node because we're removing it from the
	 * tree, so we just steal the ref the tree was holding.
	 */
	delayed_refs->num_heads--;
	if (list_empty(&head->cluster))
		delayed_refs->num_heads_ready--;

	list_del_init(&head->cluster);
	spin_unlock(&delayed_refs->lock);

	BUG_ON(head->extent_op);
	if (head->must_insert_reserved)
		ret = 1;

	mutex_unlock(&head->mutex);
	btrfs_put_delayed_ref(&head->node);
	return ret;
out:
	spin_unlock(&delayed_refs->lock);
	return 0;
}

void btrfs_free_tree_block(struct btrfs_trans_handle *trans,
			   struct btrfs_root *root,
			   struct extent_buffer *buf,
			   u64 parent, int last_ref)
{
	struct btrfs_block_group_cache *cache = NULL;
	int pin = 1;
	int ret;

	if (root->root_key.objectid != BTRFS_TREE_LOG_OBJECTID) {
		ret = btrfs_add_delayed_tree_ref(root->fs_info, trans,
					buf->start, buf->len,
					parent, root->root_key.objectid,
					btrfs_header_level(buf),
					BTRFS_DROP_DELAYED_REF, NULL, 0);
		BUG_ON(ret); /* -ENOMEM */
	}

	if (!last_ref)
		return;

	cache = btrfs_lookup_block_group(root->fs_info, buf->start);

	if (btrfs_header_generation(buf) == trans->transid) {
		if (root->root_key.objectid != BTRFS_TREE_LOG_OBJECTID) {
			ret = check_ref_cleanup(trans, root, buf->start);
			if (!ret)
				goto out;
		}

		if (btrfs_header_flag(buf, BTRFS_HEADER_FLAG_WRITTEN)) {
			pin_down_extent(root, cache, buf->start, buf->len, 1);
			goto out;
		}

		WARN_ON(test_bit(EXTENT_BUFFER_DIRTY, &buf->bflags));

		btrfs_add_free_space(cache, buf->start, buf->len);
		btrfs_update_reserved_bytes(cache, buf->len, RESERVE_FREE);
		pin = 0;
	}
out:
	if (pin)
		add_pinned_bytes(root->fs_info, buf->len,
				 btrfs_header_level(buf),
				 root->root_key.objectid);

	/*
	 * Deleting the buffer, clear the corrupt flag since it doesn't matter
	 * anymore.
	 */
	clear_bit(EXTENT_BUFFER_CORRUPT, &buf->bflags);
	btrfs_put_block_group(cache);
}

/* Can return -ENOMEM */
int btrfs_free_extent(struct btrfs_trans_handle *trans, struct btrfs_root *root,
		      u64 bytenr, u64 num_bytes, u64 parent, u64 root_objectid,
		      u64 owner, u64 offset, int for_cow)
{
	int ret;
	struct btrfs_fs_info *fs_info = root->fs_info;

	add_pinned_bytes(root->fs_info, num_bytes, owner, root_objectid);

	/*
	 * tree log blocks never actually go into the extent allocation
	 * tree, just update pinning info and exit early.
	 */
	if (root_objectid == BTRFS_TREE_LOG_OBJECTID) {
		WARN_ON(owner >= BTRFS_FIRST_FREE_OBJECTID);
		/* unlocks the pinned mutex */
		btrfs_pin_extent(root, bytenr, num_bytes, 1);
		ret = 0;
	} else if (owner < BTRFS_FIRST_FREE_OBJECTID) {
		ret = btrfs_add_delayed_tree_ref(fs_info, trans, bytenr,
					num_bytes,
					parent, root_objectid, (int)owner,
					BTRFS_DROP_DELAYED_REF, NULL, for_cow);
	} else {
		ret = btrfs_add_delayed_data_ref(fs_info, trans, bytenr,
						num_bytes,
						parent, root_objectid, owner,
						offset, BTRFS_DROP_DELAYED_REF,
						NULL, for_cow);
	}
	return ret;
}

static u64 stripe_align(struct btrfs_root *root,
			struct btrfs_block_group_cache *cache,
			u64 val, u64 num_bytes)
{
	u64 ret = ALIGN(val, root->stripesize);
	return ret;
}

/*
 * when we wait for progress in the block group caching, its because
 * our allocation attempt failed at least once.  So, we must sleep
 * and let some progress happen before we try again.
 *
 * This function will sleep at least once waiting for new free space to
 * show up, and then it will check the block group free space numbers
 * for our min num_bytes.  Another option is to have it go ahead
 * and look in the rbtree for a free extent of a given size, but this
 * is a good start.
 */
static noinline int
wait_block_group_cache_progress(struct btrfs_block_group_cache *cache,
				u64 num_bytes)
{
	struct btrfs_caching_control *caching_ctl;

	caching_ctl = get_caching_control(cache);
	if (!caching_ctl)
		return 0;

	wait_event(caching_ctl->wait, block_group_cache_done(cache) ||
		   (cache->free_space_ctl->free_space >= num_bytes));

	put_caching_control(caching_ctl);
	return 0;
}

static noinline int
wait_block_group_cache_done(struct btrfs_block_group_cache *cache)
{
	struct btrfs_caching_control *caching_ctl;

	caching_ctl = get_caching_control(cache);
	if (!caching_ctl)
		return 0;

	wait_event(caching_ctl->wait, block_group_cache_done(cache));

	put_caching_control(caching_ctl);
	return 0;
}

int __get_raid_index(u64 flags)
{
	if (flags & BTRFS_BLOCK_GROUP_RAID10)
		return BTRFS_RAID_RAID10;
	else if (flags & BTRFS_BLOCK_GROUP_RAID1)
		return BTRFS_RAID_RAID1;
	else if (flags & BTRFS_BLOCK_GROUP_DUP)
		return BTRFS_RAID_DUP;
	else if (flags & BTRFS_BLOCK_GROUP_RAID0)
		return BTRFS_RAID_RAID0;
	else if (flags & BTRFS_BLOCK_GROUP_RAID5)
		return BTRFS_RAID_RAID5;
	else if (flags & BTRFS_BLOCK_GROUP_RAID6)
		return BTRFS_RAID_RAID6;

	return BTRFS_RAID_SINGLE; /* BTRFS_BLOCK_GROUP_SINGLE */
}

static int get_block_group_index(struct btrfs_block_group_cache *cache)
{
	return __get_raid_index(cache->flags);
}

enum btrfs_loop_type {
	LOOP_CACHING_NOWAIT = 0,
	LOOP_CACHING_WAIT = 1,
	LOOP_ALLOC_CHUNK = 2,
	LOOP_NO_EMPTY_SIZE = 3,
};

/*
 * walks the btree of allocated extents and find a hole of a given size.
 * The key ins is changed to record the hole:
 * ins->objectid == block start
 * ins->flags = BTRFS_EXTENT_ITEM_KEY
 * ins->offset == number of blocks
 * Any available blocks before search_start are skipped.
 */
static noinline int find_free_extent(struct btrfs_trans_handle *trans,
				     struct btrfs_root *orig_root,
				     u64 num_bytes, u64 empty_size,
				     u64 hint_byte, struct btrfs_key *ins,
				     u64 flags)
{
	int ret = 0;
	struct btrfs_root *root = orig_root->fs_info->extent_root;
	struct btrfs_free_cluster *last_ptr = NULL;
	struct btrfs_block_group_cache *block_group = NULL;
	struct btrfs_block_group_cache *used_block_group;
	u64 search_start = 0;
	int empty_cluster = 2 * 1024 * 1024;
	struct btrfs_space_info *space_info;
	int loop = 0;
	int index = __get_raid_index(flags);
	int alloc_type = (flags & BTRFS_BLOCK_GROUP_DATA) ?
		RESERVE_ALLOC_NO_ACCOUNT : RESERVE_ALLOC;
	bool found_uncached_bg = false;
	bool failed_cluster_refill = false;
	bool failed_alloc = false;
	bool use_cluster = true;
	bool have_caching_bg = false;

	WARN_ON(num_bytes < root->sectorsize);
	btrfs_set_key_type(ins, BTRFS_EXTENT_ITEM_KEY);
	ins->objectid = 0;
	ins->offset = 0;

	trace_find_free_extent(orig_root, num_bytes, empty_size, flags);

	space_info = __find_space_info(root->fs_info, flags);
	if (!space_info) {
		btrfs_err(root->fs_info, "No space info for %llu", flags);
		return -ENOSPC;
	}

	/*
	 * If the space info is for both data and metadata it means we have a
	 * small filesystem and we can't use the clustering stuff.
	 */
	if (btrfs_mixed_space_info(space_info))
		use_cluster = false;

	if (flags & BTRFS_BLOCK_GROUP_METADATA && use_cluster) {
		last_ptr = &root->fs_info->meta_alloc_cluster;
		if (!btrfs_test_opt(root, SSD))
			empty_cluster = 64 * 1024;
	}

	if ((flags & BTRFS_BLOCK_GROUP_DATA) && use_cluster &&
	    btrfs_test_opt(root, SSD)) {
		last_ptr = &root->fs_info->data_alloc_cluster;
	}

	if (last_ptr) {
		spin_lock(&last_ptr->lock);
		if (last_ptr->block_group)
			hint_byte = last_ptr->window_start;
		spin_unlock(&last_ptr->lock);
	}

	search_start = max(search_start, first_logical_byte(root, 0));
	search_start = max(search_start, hint_byte);

	if (!last_ptr)
		empty_cluster = 0;

	if (search_start == hint_byte) {
		block_group = btrfs_lookup_block_group(root->fs_info,
						       search_start);
		used_block_group = block_group;
		/*
		 * we don't want to use the block group if it doesn't match our
		 * allocation bits, or if its not cached.
		 *
		 * However if we are re-searching with an ideal block group
		 * picked out then we don't care that the block group is cached.
		 */
		if (block_group && block_group_bits(block_group, flags) &&
		    block_group->cached != BTRFS_CACHE_NO) {
			down_read(&space_info->groups_sem);
			if (list_empty(&block_group->list) ||
			    block_group->ro) {
				/*
				 * someone is removing this block group,
				 * we can't jump into the have_block_group
				 * target because our list pointers are not
				 * valid
				 */
				btrfs_put_block_group(block_group);
				up_read(&space_info->groups_sem);
			} else {
				index = get_block_group_index(block_group);
				goto have_block_group;
			}
		} else if (block_group) {
			btrfs_put_block_group(block_group);
		}
	}
search:
	have_caching_bg = false;
	down_read(&space_info->groups_sem);
	list_for_each_entry(block_group, &space_info->block_groups[index],
			    list) {
		u64 offset;
		int cached;

		used_block_group = block_group;
		btrfs_get_block_group(block_group);
		search_start = block_group->key.objectid;

		/*
		 * this can happen if we end up cycling through all the
		 * raid types, but we want to make sure we only allocate
		 * for the proper type.
		 */
		if (!block_group_bits(block_group, flags)) {
		    u64 extra = BTRFS_BLOCK_GROUP_DUP |
				BTRFS_BLOCK_GROUP_RAID1 |
				BTRFS_BLOCK_GROUP_RAID5 |
				BTRFS_BLOCK_GROUP_RAID6 |
				BTRFS_BLOCK_GROUP_RAID10;

			/*
			 * if they asked for extra copies and this block group
			 * doesn't provide them, bail.  This does allow us to
			 * fill raid0 from raid1.
			 */
			if ((flags & extra) && !(block_group->flags & extra))
				goto loop;
		}

have_block_group:
		cached = block_group_cache_done(block_group);
		if (unlikely(!cached)) {
			found_uncached_bg = true;
			ret = cache_block_group(block_group, 0);
			BUG_ON(ret < 0);
			ret = 0;
		}

		if (unlikely(block_group->ro))
			goto loop;

		/*
		 * Ok we want to try and use the cluster allocator, so
		 * lets look there
		 */
		if (last_ptr) {
			unsigned long aligned_cluster;
			/*
			 * the refill lock keeps out other
			 * people trying to start a new cluster
			 */
			spin_lock(&last_ptr->refill_lock);
			used_block_group = last_ptr->block_group;
			if (used_block_group != block_group &&
			    (!used_block_group ||
			     used_block_group->ro ||
			     !block_group_bits(used_block_group, flags))) {
				used_block_group = block_group;
				goto refill_cluster;
			}

			if (used_block_group != block_group)
				btrfs_get_block_group(used_block_group);

			offset = btrfs_alloc_from_cluster(used_block_group,
			  last_ptr, num_bytes, used_block_group->key.objectid);
			if (offset) {
				/* we have a block, we're done */
				spin_unlock(&last_ptr->refill_lock);
				trace_btrfs_reserve_extent_cluster(root,
					block_group, search_start, num_bytes);
				goto checks;
			}

			WARN_ON(last_ptr->block_group != used_block_group);
			if (used_block_group != block_group) {
				btrfs_put_block_group(used_block_group);
				used_block_group = block_group;
			}
refill_cluster:
			BUG_ON(used_block_group != block_group);
			/* If we are on LOOP_NO_EMPTY_SIZE, we can't
			 * set up a new clusters, so lets just skip it
			 * and let the allocator find whatever block
			 * it can find.  If we reach this point, we
			 * will have tried the cluster allocator
			 * plenty of times and not have found
			 * anything, so we are likely way too
			 * fragmented for the clustering stuff to find
			 * anything.
			 *
			 * However, if the cluster is taken from the
			 * current block group, release the cluster
			 * first, so that we stand a better chance of
			 * succeeding in the unclustered
			 * allocation.  */
			if (loop >= LOOP_NO_EMPTY_SIZE &&
			    last_ptr->block_group != block_group) {
				spin_unlock(&last_ptr->refill_lock);
				goto unclustered_alloc;
			}

			/*
			 * this cluster didn't work out, free it and
			 * start over
			 */
			btrfs_return_cluster_to_free_space(NULL, last_ptr);

			if (loop >= LOOP_NO_EMPTY_SIZE) {
				spin_unlock(&last_ptr->refill_lock);
				goto unclustered_alloc;
			}

			aligned_cluster = max_t(unsigned long,
						empty_cluster + empty_size,
					      block_group->full_stripe_len);

			/* allocate a cluster in this block group */
			ret = btrfs_find_space_cluster(trans, root,
					       block_group, last_ptr,
					       search_start, num_bytes,
					       aligned_cluster);
			if (ret == 0) {
				/*
				 * now pull our allocation out of this
				 * cluster
				 */
				offset = btrfs_alloc_from_cluster(block_group,
						  last_ptr, num_bytes,
						  search_start);
				if (offset) {
					/* we found one, proceed */
					spin_unlock(&last_ptr->refill_lock);
					trace_btrfs_reserve_extent_cluster(root,
						block_group, search_start,
						num_bytes);
					goto checks;
				}
			} else if (!cached && loop > LOOP_CACHING_NOWAIT
				   && !failed_cluster_refill) {
				spin_unlock(&last_ptr->refill_lock);

				failed_cluster_refill = true;
				wait_block_group_cache_progress(block_group,
				       num_bytes + empty_cluster + empty_size);
				goto have_block_group;
			}

			/*
			 * at this point we either didn't find a cluster
			 * or we weren't able to allocate a block from our
			 * cluster.  Free the cluster we've been trying
			 * to use, and go to the next block group
			 */
			btrfs_return_cluster_to_free_space(NULL, last_ptr);
			spin_unlock(&last_ptr->refill_lock);
			goto loop;
		}

unclustered_alloc:
		spin_lock(&block_group->free_space_ctl->tree_lock);
		if (cached &&
		    block_group->free_space_ctl->free_space <
		    num_bytes + empty_cluster + empty_size) {
			spin_unlock(&block_group->free_space_ctl->tree_lock);
			goto loop;
		}
		spin_unlock(&block_group->free_space_ctl->tree_lock);

		offset = btrfs_find_space_for_alloc(block_group, search_start,
						    num_bytes, empty_size);
		/*
		 * If we didn't find a chunk, and we haven't failed on this
		 * block group before, and this block group is in the middle of
		 * caching and we are ok with waiting, then go ahead and wait
		 * for progress to be made, and set failed_alloc to true.
		 *
		 * If failed_alloc is true then we've already waited on this
		 * block group once and should move on to the next block group.
		 */
		if (!offset && !failed_alloc && !cached &&
		    loop > LOOP_CACHING_NOWAIT) {
			wait_block_group_cache_progress(block_group,
						num_bytes + empty_size);
			failed_alloc = true;
			goto have_block_group;
		} else if (!offset) {
			if (!cached)
				have_caching_bg = true;
			goto loop;
		}
checks:
		search_start = stripe_align(root, used_block_group,
					    offset, num_bytes);

		/* move on to the next group */
		if (search_start + num_bytes >
		    used_block_group->key.objectid + used_block_group->key.offset) {
			btrfs_add_free_space(used_block_group, offset, num_bytes);
			goto loop;
		}

		if (offset < search_start)
			btrfs_add_free_space(used_block_group, offset,
					     search_start - offset);
		BUG_ON(offset > search_start);

		ret = btrfs_update_reserved_bytes(used_block_group, num_bytes,
						  alloc_type);
		if (ret == -EAGAIN) {
			btrfs_add_free_space(used_block_group, offset, num_bytes);
			goto loop;
		}

		/* we are all good, lets return */
		ins->objectid = search_start;
		ins->offset = num_bytes;

		trace_btrfs_reserve_extent(orig_root, block_group,
					   search_start, num_bytes);
		if (used_block_group != block_group)
			btrfs_put_block_group(used_block_group);
		btrfs_put_block_group(block_group);
		break;
loop:
		failed_cluster_refill = false;
		failed_alloc = false;
		BUG_ON(index != get_block_group_index(block_group));
		if (used_block_group != block_group)
			btrfs_put_block_group(used_block_group);
		btrfs_put_block_group(block_group);
	}
	up_read(&space_info->groups_sem);

	if (!ins->objectid && loop >= LOOP_CACHING_WAIT && have_caching_bg)
		goto search;

	if (!ins->objectid && ++index < BTRFS_NR_RAID_TYPES)
		goto search;

	/*
	 * LOOP_CACHING_NOWAIT, search partially cached block groups, kicking
	 *			caching kthreads as we move along
	 * LOOP_CACHING_WAIT, search everything, and wait if our bg is caching
	 * LOOP_ALLOC_CHUNK, force a chunk allocation and try again
	 * LOOP_NO_EMPTY_SIZE, set empty_size and empty_cluster to 0 and try
	 *			again
	 */
	if (!ins->objectid && loop < LOOP_NO_EMPTY_SIZE) {
		index = 0;
		loop++;
		if (loop == LOOP_ALLOC_CHUNK) {
			ret = do_chunk_alloc(trans, root, flags,
					     CHUNK_ALLOC_FORCE);
			/*
			 * Do not bail out on ENOSPC since we
			 * can do more things.
			 */
			if (ret < 0 && ret != -ENOSPC) {
				btrfs_abort_transaction(trans,
							root, ret);
				goto out;
			}
		}

		if (loop == LOOP_NO_EMPTY_SIZE) {
			empty_size = 0;
			empty_cluster = 0;
		}

		goto search;
	} else if (!ins->objectid) {
		ret = -ENOSPC;
	} else if (ins->objectid) {
		ret = 0;
	}
out:

	return ret;
}

static void dump_space_info(struct btrfs_space_info *info, u64 bytes,
			    int dump_block_groups)
{
	struct btrfs_block_group_cache *cache;
	int index = 0;

	spin_lock(&info->lock);
	printk(KERN_INFO "space_info %llu has %llu free, is %sfull\n",
	       (unsigned long long)info->flags,
	       (unsigned long long)(info->total_bytes - info->bytes_used -
				    info->bytes_pinned - info->bytes_reserved -
				    info->bytes_readonly),
	       (info->full) ? "" : "not ");
	printk(KERN_INFO "space_info total=%llu, used=%llu, pinned=%llu, "
	       "reserved=%llu, may_use=%llu, readonly=%llu\n",
	       (unsigned long long)info->total_bytes,
	       (unsigned long long)info->bytes_used,
	       (unsigned long long)info->bytes_pinned,
	       (unsigned long long)info->bytes_reserved,
	       (unsigned long long)info->bytes_may_use,
	       (unsigned long long)info->bytes_readonly);
	spin_unlock(&info->lock);

	if (!dump_block_groups)
		return;

	down_read(&info->groups_sem);
again:
	list_for_each_entry(cache, &info->block_groups[index], list) {
		spin_lock(&cache->lock);
		printk(KERN_INFO "block group %llu has %llu bytes, %llu used %llu pinned %llu reserved %s\n",
		       (unsigned long long)cache->key.objectid,
		       (unsigned long long)cache->key.offset,
		       (unsigned long long)btrfs_block_group_used(&cache->item),
		       (unsigned long long)cache->pinned,
		       (unsigned long long)cache->reserved,
		       cache->ro ? "[readonly]" : "");
		btrfs_dump_free_space(cache, bytes);
		spin_unlock(&cache->lock);
	}
	if (++index < BTRFS_NR_RAID_TYPES)
		goto again;
	up_read(&info->groups_sem);
}

int btrfs_reserve_extent(struct btrfs_trans_handle *trans,
			 struct btrfs_root *root,
			 u64 num_bytes, u64 min_alloc_size,
			 u64 empty_size, u64 hint_byte,
			 struct btrfs_key *ins, int is_data)
{
	bool final_tried = false;
	u64 flags;
	int ret;

	flags = btrfs_get_alloc_profile(root, is_data);
again:
	WARN_ON(num_bytes < root->sectorsize);
	ret = find_free_extent(trans, root, num_bytes, empty_size,
			       hint_byte, ins, flags);

	if (ret == -ENOSPC) {
		if (!final_tried) {
			num_bytes = num_bytes >> 1;
			num_bytes = round_down(num_bytes, root->sectorsize);
			num_bytes = max(num_bytes, min_alloc_size);
			if (num_bytes == min_alloc_size)
				final_tried = true;
			goto again;
		} else if (btrfs_test_opt(root, ENOSPC_DEBUG)) {
			struct btrfs_space_info *sinfo;

			sinfo = __find_space_info(root->fs_info, flags);
			btrfs_err(root->fs_info, "allocation failed flags %llu, wanted %llu",
				(unsigned long long)flags,
				(unsigned long long)num_bytes);
			if (sinfo)
				dump_space_info(sinfo, num_bytes, 1);
		}
	}

	trace_btrfs_reserved_extent_alloc(root, ins->objectid, ins->offset);

	return ret;
}

static int __btrfs_free_reserved_extent(struct btrfs_root *root,
					u64 start, u64 len, int pin)
{
	struct btrfs_block_group_cache *cache;
	int ret = 0;

	cache = btrfs_lookup_block_group(root->fs_info, start);
	if (!cache) {
		btrfs_err(root->fs_info, "Unable to find block group for %llu",
			(unsigned long long)start);
		return -ENOSPC;
	}

	if (btrfs_test_opt(root, DISCARD))
		ret = btrfs_discard_extent(root, start, len, NULL);

	if (pin)
		pin_down_extent(root, cache, start, len, 1);
	else {
		btrfs_add_free_space(cache, start, len);
		btrfs_update_reserved_bytes(cache, len, RESERVE_FREE);
	}
	btrfs_put_block_group(cache);

	trace_btrfs_reserved_extent_free(root, start, len);

	return ret;
}

int btrfs_free_reserved_extent(struct btrfs_root *root,
					u64 start, u64 len)
{
	return __btrfs_free_reserved_extent(root, start, len, 0);
}

int btrfs_free_and_pin_reserved_extent(struct btrfs_root *root,
				       u64 start, u64 len)
{
	return __btrfs_free_reserved_extent(root, start, len, 1);
}

static int alloc_reserved_file_extent(struct btrfs_trans_handle *trans,
				      struct btrfs_root *root,
				      u64 parent, u64 root_objectid,
				      u64 flags, u64 owner, u64 offset,
				      struct btrfs_key *ins, int ref_mod)
{
	int ret;
	struct btrfs_fs_info *fs_info = root->fs_info;
	struct btrfs_extent_item *extent_item;
	struct btrfs_extent_inline_ref *iref;
	struct btrfs_path *path;
	struct extent_buffer *leaf;
	int type;
	u32 size;

	if (parent > 0)
		type = BTRFS_SHARED_DATA_REF_KEY;
	else
		type = BTRFS_EXTENT_DATA_REF_KEY;

	size = sizeof(*extent_item) + btrfs_extent_inline_ref_size(type);

	path = btrfs_alloc_path();
	if (!path)
		return -ENOMEM;

	path->leave_spinning = 1;
	ret = btrfs_insert_empty_item(trans, fs_info->extent_root, path,
				      ins, size);
	if (ret) {
		btrfs_free_path(path);
		return ret;
	}

	leaf = path->nodes[0];
	extent_item = btrfs_item_ptr(leaf, path->slots[0],
				     struct btrfs_extent_item);
	btrfs_set_extent_refs(leaf, extent_item, ref_mod);
	btrfs_set_extent_generation(leaf, extent_item, trans->transid);
	btrfs_set_extent_flags(leaf, extent_item,
			       flags | BTRFS_EXTENT_FLAG_DATA);

	iref = (struct btrfs_extent_inline_ref *)(extent_item + 1);
	btrfs_set_extent_inline_ref_type(leaf, iref, type);
	if (parent > 0) {
		struct btrfs_shared_data_ref *ref;
		ref = (struct btrfs_shared_data_ref *)(iref + 1);
		btrfs_set_extent_inline_ref_offset(leaf, iref, parent);
		btrfs_set_shared_data_ref_count(leaf, ref, ref_mod);
	} else {
		struct btrfs_extent_data_ref *ref;
		ref = (struct btrfs_extent_data_ref *)(&iref->offset);
		btrfs_set_extent_data_ref_root(leaf, ref, root_objectid);
		btrfs_set_extent_data_ref_objectid(leaf, ref, owner);
		btrfs_set_extent_data_ref_offset(leaf, ref, offset);
		btrfs_set_extent_data_ref_count(leaf, ref, ref_mod);
	}

	btrfs_mark_buffer_dirty(path->nodes[0]);
	btrfs_free_path(path);

	ret = update_block_group(root, ins->objectid, ins->offset, 1);
	if (ret) { /* -ENOENT, logic error */
		btrfs_err(fs_info, "update block group failed for %llu %llu",
			(unsigned long long)ins->objectid,
			(unsigned long long)ins->offset);
		BUG();
	}
	return ret;
}

static int alloc_reserved_tree_block(struct btrfs_trans_handle *trans,
				     struct btrfs_root *root,
				     u64 parent, u64 root_objectid,
				     u64 flags, struct btrfs_disk_key *key,
				     int level, struct btrfs_key *ins)
{
	int ret;
	struct btrfs_fs_info *fs_info = root->fs_info;
	struct btrfs_extent_item *extent_item;
	struct btrfs_tree_block_info *block_info;
	struct btrfs_extent_inline_ref *iref;
	struct btrfs_path *path;
	struct extent_buffer *leaf;
	u32 size = sizeof(*extent_item) + sizeof(*iref);
	bool skinny_metadata = btrfs_fs_incompat(root->fs_info,
						 SKINNY_METADATA);

	if (!skinny_metadata)
		size += sizeof(*block_info);

	path = btrfs_alloc_path();
	if (!path)
		return -ENOMEM;

	path->leave_spinning = 1;
	ret = btrfs_insert_empty_item(trans, fs_info->extent_root, path,
				      ins, size);
	if (ret) {
		btrfs_free_path(path);
		return ret;
	}

	leaf = path->nodes[0];
	extent_item = btrfs_item_ptr(leaf, path->slots[0],
				     struct btrfs_extent_item);
	btrfs_set_extent_refs(leaf, extent_item, 1);
	btrfs_set_extent_generation(leaf, extent_item, trans->transid);
	btrfs_set_extent_flags(leaf, extent_item,
			       flags | BTRFS_EXTENT_FLAG_TREE_BLOCK);

	if (skinny_metadata) {
		iref = (struct btrfs_extent_inline_ref *)(extent_item + 1);
	} else {
		block_info = (struct btrfs_tree_block_info *)(extent_item + 1);
		btrfs_set_tree_block_key(leaf, block_info, key);
		btrfs_set_tree_block_level(leaf, block_info, level);
		iref = (struct btrfs_extent_inline_ref *)(block_info + 1);
	}

	if (parent > 0) {
		BUG_ON(!(flags & BTRFS_BLOCK_FLAG_FULL_BACKREF));
		btrfs_set_extent_inline_ref_type(leaf, iref,
						 BTRFS_SHARED_BLOCK_REF_KEY);
		btrfs_set_extent_inline_ref_offset(leaf, iref, parent);
	} else {
		btrfs_set_extent_inline_ref_type(leaf, iref,
						 BTRFS_TREE_BLOCK_REF_KEY);
		btrfs_set_extent_inline_ref_offset(leaf, iref, root_objectid);
	}

	btrfs_mark_buffer_dirty(leaf);
	btrfs_free_path(path);

	ret = update_block_group(root, ins->objectid, root->leafsize, 1);
	if (ret) { /* -ENOENT, logic error */
		btrfs_err(fs_info, "update block group failed for %llu %llu",
			(unsigned long long)ins->objectid,
			(unsigned long long)ins->offset);
		BUG();
	}
	return ret;
}

int btrfs_alloc_reserved_file_extent(struct btrfs_trans_handle *trans,
				     struct btrfs_root *root,
				     u64 root_objectid, u64 owner,
				     u64 offset, struct btrfs_key *ins)
{
	int ret;

	BUG_ON(root_objectid == BTRFS_TREE_LOG_OBJECTID);

	ret = btrfs_add_delayed_data_ref(root->fs_info, trans, ins->objectid,
					 ins->offset, 0,
					 root_objectid, owner, offset,
					 BTRFS_ADD_DELAYED_EXTENT, NULL, 0);
	return ret;
}

/*
 * this is used by the tree logging recovery code.  It records that
 * an extent has been allocated and makes sure to clear the free
 * space cache bits as well
 */
int btrfs_alloc_logged_file_extent(struct btrfs_trans_handle *trans,
				   struct btrfs_root *root,
				   u64 root_objectid, u64 owner, u64 offset,
				   struct btrfs_key *ins)
{
	int ret;
	struct btrfs_block_group_cache *block_group;
<<<<<<< HEAD
	struct btrfs_caching_control *caching_ctl;
	u64 start = ins->objectid;
	u64 num_bytes = ins->offset;

	block_group = btrfs_lookup_block_group(root->fs_info, ins->objectid);
	cache_block_group(block_group, 0);
	caching_ctl = get_caching_control(block_group);

	if (!caching_ctl) {
		BUG_ON(!block_group_cache_done(block_group));
		ret = btrfs_remove_free_space(block_group, start, num_bytes);
		if (ret)
			goto out;
	} else {
		mutex_lock(&caching_ctl->mutex);

		if (start >= caching_ctl->progress) {
			ret = add_excluded_extent(root, start, num_bytes);
		} else if (start + num_bytes <= caching_ctl->progress) {
			ret = btrfs_remove_free_space(block_group,
						      start, num_bytes);
		} else {
			num_bytes = caching_ctl->progress - start;
			ret = btrfs_remove_free_space(block_group,
						      start, num_bytes);
			if (ret)
				goto out_lock;

			start = caching_ctl->progress;
			num_bytes = ins->objectid + ins->offset -
				    caching_ctl->progress;
			ret = add_excluded_extent(root, start, num_bytes);
		}
out_lock:
		mutex_unlock(&caching_ctl->mutex);
		put_caching_control(caching_ctl);
		if (ret)
			goto out;
=======

	/*
	 * Mixed block groups will exclude before processing the log so we only
	 * need to do the exlude dance if this fs isn't mixed.
	 */
	if (!btrfs_fs_incompat(root->fs_info, MIXED_GROUPS)) {
		ret = __exclude_logged_extent(root, ins->objectid, ins->offset);
		if (ret)
			return ret;
>>>>>>> d0e0ac97
	}

	block_group = btrfs_lookup_block_group(root->fs_info, ins->objectid);
	if (!block_group)
		return -EINVAL;

	ret = btrfs_update_reserved_bytes(block_group, ins->offset,
					  RESERVE_ALLOC_NO_ACCOUNT);
	BUG_ON(ret); /* logic error */
	ret = alloc_reserved_file_extent(trans, root, 0, root_objectid,
					 0, owner, offset, ins, 1);
<<<<<<< HEAD
out:
=======
>>>>>>> d0e0ac97
	btrfs_put_block_group(block_group);
	return ret;
}

static struct extent_buffer *
btrfs_init_new_buffer(struct btrfs_trans_handle *trans, struct btrfs_root *root,
		      u64 bytenr, u32 blocksize, int level)
{
	struct extent_buffer *buf;

	buf = btrfs_find_create_tree_block(root, bytenr, blocksize);
	if (!buf)
		return ERR_PTR(-ENOMEM);
	btrfs_set_header_generation(buf, trans->transid);
	btrfs_set_buffer_lockdep_class(root->root_key.objectid, buf, level);
	btrfs_tree_lock(buf);
	clean_tree_block(trans, root, buf);
	clear_bit(EXTENT_BUFFER_STALE, &buf->bflags);

	btrfs_set_lock_blocking(buf);
	btrfs_set_buffer_uptodate(buf);

	if (root->root_key.objectid == BTRFS_TREE_LOG_OBJECTID) {
		/*
		 * we allow two log transactions at a time, use different
		 * EXENT bit to differentiate dirty pages.
		 */
		if (root->log_transid % 2 == 0)
			set_extent_dirty(&root->dirty_log_pages, buf->start,
					buf->start + buf->len - 1, GFP_NOFS);
		else
			set_extent_new(&root->dirty_log_pages, buf->start,
					buf->start + buf->len - 1, GFP_NOFS);
	} else {
		set_extent_dirty(&trans->transaction->dirty_pages, buf->start,
			 buf->start + buf->len - 1, GFP_NOFS);
	}
	trans->blocks_used++;
	/* this returns a buffer locked for blocking */
	return buf;
}

static struct btrfs_block_rsv *
use_block_rsv(struct btrfs_trans_handle *trans,
	      struct btrfs_root *root, u32 blocksize)
{
	struct btrfs_block_rsv *block_rsv;
	struct btrfs_block_rsv *global_rsv = &root->fs_info->global_block_rsv;
	int ret;
	bool global_updated = false;

	block_rsv = get_block_rsv(trans, root);

	if (unlikely(block_rsv->size == 0))
		goto try_reserve;
again:
	ret = block_rsv_use_bytes(block_rsv, blocksize);
	if (!ret)
		return block_rsv;

	if (block_rsv->failfast)
		return ERR_PTR(ret);

	if (block_rsv->type == BTRFS_BLOCK_RSV_GLOBAL && !global_updated) {
		global_updated = true;
		update_global_block_rsv(root->fs_info);
		goto again;
	}

	if (btrfs_test_opt(root, ENOSPC_DEBUG)) {
		static DEFINE_RATELIMIT_STATE(_rs,
				DEFAULT_RATELIMIT_INTERVAL * 10,
				/*DEFAULT_RATELIMIT_BURST*/ 1);
		if (__ratelimit(&_rs))
			WARN(1, KERN_DEBUG
				"btrfs: block rsv returned %d\n", ret);
	}
try_reserve:
	ret = reserve_metadata_bytes(root, block_rsv, blocksize,
				     BTRFS_RESERVE_NO_FLUSH);
	if (!ret)
		return block_rsv;
	/*
	 * If we couldn't reserve metadata bytes try and use some from
	 * the global reserve if its space type is the same as the global
	 * reservation.
	 */
	if (block_rsv->type != BTRFS_BLOCK_RSV_GLOBAL &&
	    block_rsv->space_info == global_rsv->space_info) {
		ret = block_rsv_use_bytes(global_rsv, blocksize);
		if (!ret)
			return global_rsv;
	}
	return ERR_PTR(ret);
}

static void unuse_block_rsv(struct btrfs_fs_info *fs_info,
			    struct btrfs_block_rsv *block_rsv, u32 blocksize)
{
	block_rsv_add_bytes(block_rsv, blocksize, 0);
	block_rsv_release_bytes(fs_info, block_rsv, NULL, 0);
}

/*
 * finds a free extent and does all the dirty work required for allocation
 * returns the key for the extent through ins, and a tree buffer for
 * the first block of the extent through buf.
 *
 * returns the tree buffer or NULL.
 */
struct extent_buffer *btrfs_alloc_free_block(struct btrfs_trans_handle *trans,
					struct btrfs_root *root, u32 blocksize,
					u64 parent, u64 root_objectid,
					struct btrfs_disk_key *key, int level,
					u64 hint, u64 empty_size)
{
	struct btrfs_key ins;
	struct btrfs_block_rsv *block_rsv;
	struct extent_buffer *buf;
	u64 flags = 0;
	int ret;
	bool skinny_metadata = btrfs_fs_incompat(root->fs_info,
						 SKINNY_METADATA);

	block_rsv = use_block_rsv(trans, root, blocksize);
	if (IS_ERR(block_rsv))
		return ERR_CAST(block_rsv);

	ret = btrfs_reserve_extent(trans, root, blocksize, blocksize,
				   empty_size, hint, &ins, 0);
	if (ret) {
		unuse_block_rsv(root->fs_info, block_rsv, blocksize);
		return ERR_PTR(ret);
	}

	buf = btrfs_init_new_buffer(trans, root, ins.objectid,
				    blocksize, level);
	BUG_ON(IS_ERR(buf)); /* -ENOMEM */

	if (root_objectid == BTRFS_TREE_RELOC_OBJECTID) {
		if (parent == 0)
			parent = ins.objectid;
		flags |= BTRFS_BLOCK_FLAG_FULL_BACKREF;
	} else
		BUG_ON(parent > 0);

	if (root_objectid != BTRFS_TREE_LOG_OBJECTID) {
		struct btrfs_delayed_extent_op *extent_op;
		extent_op = btrfs_alloc_delayed_extent_op();
		BUG_ON(!extent_op); /* -ENOMEM */
		if (key)
			memcpy(&extent_op->key, key, sizeof(extent_op->key));
		else
			memset(&extent_op->key, 0, sizeof(extent_op->key));
		extent_op->flags_to_set = flags;
		if (skinny_metadata)
			extent_op->update_key = 0;
		else
			extent_op->update_key = 1;
		extent_op->update_flags = 1;
		extent_op->is_data = 0;
		extent_op->level = level;

		ret = btrfs_add_delayed_tree_ref(root->fs_info, trans,
					ins.objectid,
					ins.offset, parent, root_objectid,
					level, BTRFS_ADD_DELAYED_EXTENT,
					extent_op, 0);
		BUG_ON(ret); /* -ENOMEM */
	}
	return buf;
}

struct walk_control {
	u64 refs[BTRFS_MAX_LEVEL];
	u64 flags[BTRFS_MAX_LEVEL];
	struct btrfs_key update_progress;
	int stage;
	int level;
	int shared_level;
	int update_ref;
	int keep_locks;
	int reada_slot;
	int reada_count;
	int for_reloc;
};

#define DROP_REFERENCE	1
#define UPDATE_BACKREF	2

static noinline void reada_walk_down(struct btrfs_trans_handle *trans,
				     struct btrfs_root *root,
				     struct walk_control *wc,
				     struct btrfs_path *path)
{
	u64 bytenr;
	u64 generation;
	u64 refs;
	u64 flags;
	u32 nritems;
	u32 blocksize;
	struct btrfs_key key;
	struct extent_buffer *eb;
	int ret;
	int slot;
	int nread = 0;

	if (path->slots[wc->level] < wc->reada_slot) {
		wc->reada_count = wc->reada_count * 2 / 3;
		wc->reada_count = max(wc->reada_count, 2);
	} else {
		wc->reada_count = wc->reada_count * 3 / 2;
		wc->reada_count = min_t(int, wc->reada_count,
					BTRFS_NODEPTRS_PER_BLOCK(root));
	}

	eb = path->nodes[wc->level];
	nritems = btrfs_header_nritems(eb);
	blocksize = btrfs_level_size(root, wc->level - 1);

	for (slot = path->slots[wc->level]; slot < nritems; slot++) {
		if (nread >= wc->reada_count)
			break;

		cond_resched();
		bytenr = btrfs_node_blockptr(eb, slot);
		generation = btrfs_node_ptr_generation(eb, slot);

		if (slot == path->slots[wc->level])
			goto reada;

		if (wc->stage == UPDATE_BACKREF &&
		    generation <= root->root_key.offset)
			continue;

		/* We don't lock the tree block, it's OK to be racy here */
		ret = btrfs_lookup_extent_info(trans, root, bytenr,
					       wc->level - 1, 1, &refs,
					       &flags);
		/* We don't care about errors in readahead. */
		if (ret < 0)
			continue;
		BUG_ON(refs == 0);

		if (wc->stage == DROP_REFERENCE) {
			if (refs == 1)
				goto reada;

			if (wc->level == 1 &&
			    (flags & BTRFS_BLOCK_FLAG_FULL_BACKREF))
				continue;
			if (!wc->update_ref ||
			    generation <= root->root_key.offset)
				continue;
			btrfs_node_key_to_cpu(eb, &key, slot);
			ret = btrfs_comp_cpu_keys(&key,
						  &wc->update_progress);
			if (ret < 0)
				continue;
		} else {
			if (wc->level == 1 &&
			    (flags & BTRFS_BLOCK_FLAG_FULL_BACKREF))
				continue;
		}
reada:
		ret = readahead_tree_block(root, bytenr, blocksize,
					   generation);
		if (ret)
			break;
		nread++;
	}
	wc->reada_slot = slot;
}

/*
 * helper to process tree block while walking down the tree.
 *
 * when wc->stage == UPDATE_BACKREF, this function updates
 * back refs for pointers in the block.
 *
 * NOTE: return value 1 means we should stop walking down.
 */
static noinline int walk_down_proc(struct btrfs_trans_handle *trans,
				   struct btrfs_root *root,
				   struct btrfs_path *path,
				   struct walk_control *wc, int lookup_info)
{
	int level = wc->level;
	struct extent_buffer *eb = path->nodes[level];
	u64 flag = BTRFS_BLOCK_FLAG_FULL_BACKREF;
	int ret;

	if (wc->stage == UPDATE_BACKREF &&
	    btrfs_header_owner(eb) != root->root_key.objectid)
		return 1;

	/*
	 * when reference count of tree block is 1, it won't increase
	 * again. once full backref flag is set, we never clear it.
	 */
	if (lookup_info &&
	    ((wc->stage == DROP_REFERENCE && wc->refs[level] != 1) ||
	     (wc->stage == UPDATE_BACKREF && !(wc->flags[level] & flag)))) {
		BUG_ON(!path->locks[level]);
		ret = btrfs_lookup_extent_info(trans, root,
					       eb->start, level, 1,
					       &wc->refs[level],
					       &wc->flags[level]);
		BUG_ON(ret == -ENOMEM);
		if (ret)
			return ret;
		BUG_ON(wc->refs[level] == 0);
	}

	if (wc->stage == DROP_REFERENCE) {
		if (wc->refs[level] > 1)
			return 1;

		if (path->locks[level] && !wc->keep_locks) {
			btrfs_tree_unlock_rw(eb, path->locks[level]);
			path->locks[level] = 0;
		}
		return 0;
	}

	/* wc->stage == UPDATE_BACKREF */
	if (!(wc->flags[level] & flag)) {
		BUG_ON(!path->locks[level]);
		ret = btrfs_inc_ref(trans, root, eb, 1, wc->for_reloc);
		BUG_ON(ret); /* -ENOMEM */
		ret = btrfs_dec_ref(trans, root, eb, 0, wc->for_reloc);
		BUG_ON(ret); /* -ENOMEM */
		ret = btrfs_set_disk_extent_flags(trans, root, eb->start,
						  eb->len, flag,
						  btrfs_header_level(eb), 0);
		BUG_ON(ret); /* -ENOMEM */
		wc->flags[level] |= flag;
	}

	/*
	 * the block is shared by multiple trees, so it's not good to
	 * keep the tree lock
	 */
	if (path->locks[level] && level > 0) {
		btrfs_tree_unlock_rw(eb, path->locks[level]);
		path->locks[level] = 0;
	}
	return 0;
}

/*
 * helper to process tree block pointer.
 *
 * when wc->stage == DROP_REFERENCE, this function checks
 * reference count of the block pointed to. if the block
 * is shared and we need update back refs for the subtree
 * rooted at the block, this function changes wc->stage to
 * UPDATE_BACKREF. if the block is shared and there is no
 * need to update back, this function drops the reference
 * to the block.
 *
 * NOTE: return value 1 means we should stop walking down.
 */
static noinline int do_walk_down(struct btrfs_trans_handle *trans,
				 struct btrfs_root *root,
				 struct btrfs_path *path,
				 struct walk_control *wc, int *lookup_info)
{
	u64 bytenr;
	u64 generation;
	u64 parent;
	u32 blocksize;
	struct btrfs_key key;
	struct extent_buffer *next;
	int level = wc->level;
	int reada = 0;
	int ret = 0;

	generation = btrfs_node_ptr_generation(path->nodes[level],
					       path->slots[level]);
	/*
	 * if the lower level block was created before the snapshot
	 * was created, we know there is no need to update back refs
	 * for the subtree
	 */
	if (wc->stage == UPDATE_BACKREF &&
	    generation <= root->root_key.offset) {
		*lookup_info = 1;
		return 1;
	}

	bytenr = btrfs_node_blockptr(path->nodes[level], path->slots[level]);
	blocksize = btrfs_level_size(root, level - 1);

	next = btrfs_find_tree_block(root, bytenr, blocksize);
	if (!next) {
		next = btrfs_find_create_tree_block(root, bytenr, blocksize);
		if (!next)
			return -ENOMEM;
		reada = 1;
	}
	btrfs_tree_lock(next);
	btrfs_set_lock_blocking(next);

	ret = btrfs_lookup_extent_info(trans, root, bytenr, level - 1, 1,
				       &wc->refs[level - 1],
				       &wc->flags[level - 1]);
	if (ret < 0) {
		btrfs_tree_unlock(next);
		return ret;
	}

	if (unlikely(wc->refs[level - 1] == 0)) {
		btrfs_err(root->fs_info, "Missing references.");
		BUG();
	}
	*lookup_info = 0;

	if (wc->stage == DROP_REFERENCE) {
		if (wc->refs[level - 1] > 1) {
			if (level == 1 &&
			    (wc->flags[0] & BTRFS_BLOCK_FLAG_FULL_BACKREF))
				goto skip;

			if (!wc->update_ref ||
			    generation <= root->root_key.offset)
				goto skip;

			btrfs_node_key_to_cpu(path->nodes[level], &key,
					      path->slots[level]);
			ret = btrfs_comp_cpu_keys(&key, &wc->update_progress);
			if (ret < 0)
				goto skip;

			wc->stage = UPDATE_BACKREF;
			wc->shared_level = level - 1;
		}
	} else {
		if (level == 1 &&
		    (wc->flags[0] & BTRFS_BLOCK_FLAG_FULL_BACKREF))
			goto skip;
	}

	if (!btrfs_buffer_uptodate(next, generation, 0)) {
		btrfs_tree_unlock(next);
		free_extent_buffer(next);
		next = NULL;
		*lookup_info = 1;
	}

	if (!next) {
		if (reada && level == 1)
			reada_walk_down(trans, root, wc, path);
		next = read_tree_block(root, bytenr, blocksize, generation);
		if (!next || !extent_buffer_uptodate(next)) {
			free_extent_buffer(next);
			return -EIO;
		}
		btrfs_tree_lock(next);
		btrfs_set_lock_blocking(next);
	}

	level--;
	BUG_ON(level != btrfs_header_level(next));
	path->nodes[level] = next;
	path->slots[level] = 0;
	path->locks[level] = BTRFS_WRITE_LOCK_BLOCKING;
	wc->level = level;
	if (wc->level == 1)
		wc->reada_slot = 0;
	return 0;
skip:
	wc->refs[level - 1] = 0;
	wc->flags[level - 1] = 0;
	if (wc->stage == DROP_REFERENCE) {
		if (wc->flags[level] & BTRFS_BLOCK_FLAG_FULL_BACKREF) {
			parent = path->nodes[level]->start;
		} else {
			BUG_ON(root->root_key.objectid !=
			       btrfs_header_owner(path->nodes[level]));
			parent = 0;
		}

		ret = btrfs_free_extent(trans, root, bytenr, blocksize, parent,
				root->root_key.objectid, level - 1, 0, 0);
		BUG_ON(ret); /* -ENOMEM */
	}
	btrfs_tree_unlock(next);
	free_extent_buffer(next);
	*lookup_info = 1;
	return 1;
}

/*
 * helper to process tree block while walking up the tree.
 *
 * when wc->stage == DROP_REFERENCE, this function drops
 * reference count on the block.
 *
 * when wc->stage == UPDATE_BACKREF, this function changes
 * wc->stage back to DROP_REFERENCE if we changed wc->stage
 * to UPDATE_BACKREF previously while processing the block.
 *
 * NOTE: return value 1 means we should stop walking up.
 */
static noinline int walk_up_proc(struct btrfs_trans_handle *trans,
				 struct btrfs_root *root,
				 struct btrfs_path *path,
				 struct walk_control *wc)
{
	int ret;
	int level = wc->level;
	struct extent_buffer *eb = path->nodes[level];
	u64 parent = 0;

	if (wc->stage == UPDATE_BACKREF) {
		BUG_ON(wc->shared_level < level);
		if (level < wc->shared_level)
			goto out;

		ret = find_next_key(path, level + 1, &wc->update_progress);
		if (ret > 0)
			wc->update_ref = 0;

		wc->stage = DROP_REFERENCE;
		wc->shared_level = -1;
		path->slots[level] = 0;

		/*
		 * check reference count again if the block isn't locked.
		 * we should start walking down the tree again if reference
		 * count is one.
		 */
		if (!path->locks[level]) {
			BUG_ON(level == 0);
			btrfs_tree_lock(eb);
			btrfs_set_lock_blocking(eb);
			path->locks[level] = BTRFS_WRITE_LOCK_BLOCKING;

			ret = btrfs_lookup_extent_info(trans, root,
						       eb->start, level, 1,
						       &wc->refs[level],
						       &wc->flags[level]);
			if (ret < 0) {
				btrfs_tree_unlock_rw(eb, path->locks[level]);
				path->locks[level] = 0;
				return ret;
			}
			BUG_ON(wc->refs[level] == 0);
			if (wc->refs[level] == 1) {
				btrfs_tree_unlock_rw(eb, path->locks[level]);
				path->locks[level] = 0;
				return 1;
			}
		}
	}

	/* wc->stage == DROP_REFERENCE */
	BUG_ON(wc->refs[level] > 1 && !path->locks[level]);

	if (wc->refs[level] == 1) {
		if (level == 0) {
			if (wc->flags[level] & BTRFS_BLOCK_FLAG_FULL_BACKREF)
				ret = btrfs_dec_ref(trans, root, eb, 1,
						    wc->for_reloc);
			else
				ret = btrfs_dec_ref(trans, root, eb, 0,
						    wc->for_reloc);
			BUG_ON(ret); /* -ENOMEM */
		}
		/* make block locked assertion in clean_tree_block happy */
		if (!path->locks[level] &&
		    btrfs_header_generation(eb) == trans->transid) {
			btrfs_tree_lock(eb);
			btrfs_set_lock_blocking(eb);
			path->locks[level] = BTRFS_WRITE_LOCK_BLOCKING;
		}
		clean_tree_block(trans, root, eb);
	}

	if (eb == root->node) {
		if (wc->flags[level] & BTRFS_BLOCK_FLAG_FULL_BACKREF)
			parent = eb->start;
		else
			BUG_ON(root->root_key.objectid !=
			       btrfs_header_owner(eb));
	} else {
		if (wc->flags[level + 1] & BTRFS_BLOCK_FLAG_FULL_BACKREF)
			parent = path->nodes[level + 1]->start;
		else
			BUG_ON(root->root_key.objectid !=
			       btrfs_header_owner(path->nodes[level + 1]));
	}

	btrfs_free_tree_block(trans, root, eb, parent, wc->refs[level] == 1);
out:
	wc->refs[level] = 0;
	wc->flags[level] = 0;
	return 0;
}

static noinline int walk_down_tree(struct btrfs_trans_handle *trans,
				   struct btrfs_root *root,
				   struct btrfs_path *path,
				   struct walk_control *wc)
{
	int level = wc->level;
	int lookup_info = 1;
	int ret;

	while (level >= 0) {
		ret = walk_down_proc(trans, root, path, wc, lookup_info);
		if (ret > 0)
			break;

		if (level == 0)
			break;

		if (path->slots[level] >=
		    btrfs_header_nritems(path->nodes[level]))
			break;

		ret = do_walk_down(trans, root, path, wc, &lookup_info);
		if (ret > 0) {
			path->slots[level]++;
			continue;
		} else if (ret < 0)
			return ret;
		level = wc->level;
	}
	return 0;
}

static noinline int walk_up_tree(struct btrfs_trans_handle *trans,
				 struct btrfs_root *root,
				 struct btrfs_path *path,
				 struct walk_control *wc, int max_level)
{
	int level = wc->level;
	int ret;

	path->slots[level] = btrfs_header_nritems(path->nodes[level]);
	while (level < max_level && path->nodes[level]) {
		wc->level = level;
		if (path->slots[level] + 1 <
		    btrfs_header_nritems(path->nodes[level])) {
			path->slots[level]++;
			return 0;
		} else {
			ret = walk_up_proc(trans, root, path, wc);
			if (ret > 0)
				return 0;

			if (path->locks[level]) {
				btrfs_tree_unlock_rw(path->nodes[level],
						     path->locks[level]);
				path->locks[level] = 0;
			}
			free_extent_buffer(path->nodes[level]);
			path->nodes[level] = NULL;
			level++;
		}
	}
	return 1;
}

/*
 * drop a subvolume tree.
 *
 * this function traverses the tree freeing any blocks that only
 * referenced by the tree.
 *
 * when a shared tree block is found. this function decreases its
 * reference count by one. if update_ref is true, this function
 * also make sure backrefs for the shared block and all lower level
 * blocks are properly updated.
 *
 * If called with for_reloc == 0, may exit early with -EAGAIN
 */
int btrfs_drop_snapshot(struct btrfs_root *root,
			 struct btrfs_block_rsv *block_rsv, int update_ref,
			 int for_reloc)
{
	struct btrfs_path *path;
	struct btrfs_trans_handle *trans;
	struct btrfs_root *tree_root = root->fs_info->tree_root;
	struct btrfs_root_item *root_item = &root->root_item;
	struct walk_control *wc;
	struct btrfs_key key;
	int err = 0;
	int ret;
	int level;

	path = btrfs_alloc_path();
	if (!path) {
		err = -ENOMEM;
		goto out;
	}

	wc = kzalloc(sizeof(*wc), GFP_NOFS);
	if (!wc) {
		btrfs_free_path(path);
		err = -ENOMEM;
		goto out;
	}

	trans = btrfs_start_transaction(tree_root, 0);
	if (IS_ERR(trans)) {
		err = PTR_ERR(trans);
		goto out_free;
	}

	if (block_rsv)
		trans->block_rsv = block_rsv;

	if (btrfs_disk_key_objectid(&root_item->drop_progress) == 0) {
		level = btrfs_header_level(root->node);
		path->nodes[level] = btrfs_lock_root_node(root);
		btrfs_set_lock_blocking(path->nodes[level]);
		path->slots[level] = 0;
		path->locks[level] = BTRFS_WRITE_LOCK_BLOCKING;
		memset(&wc->update_progress, 0,
		       sizeof(wc->update_progress));
	} else {
		btrfs_disk_key_to_cpu(&key, &root_item->drop_progress);
		memcpy(&wc->update_progress, &key,
		       sizeof(wc->update_progress));

		level = root_item->drop_level;
		BUG_ON(level == 0);
		path->lowest_level = level;
		ret = btrfs_search_slot(NULL, root, &key, path, 0, 0);
		path->lowest_level = 0;
		if (ret < 0) {
			err = ret;
			goto out_end_trans;
		}
		WARN_ON(ret > 0);

		/*
		 * unlock our path, this is safe because only this
		 * function is allowed to delete this snapshot
		 */
		btrfs_unlock_up_safe(path, 0);

		level = btrfs_header_level(root->node);
		while (1) {
			btrfs_tree_lock(path->nodes[level]);
			btrfs_set_lock_blocking(path->nodes[level]);

			ret = btrfs_lookup_extent_info(trans, root,
						path->nodes[level]->start,
						level, 1, &wc->refs[level],
						&wc->flags[level]);
			if (ret < 0) {
				err = ret;
				goto out_end_trans;
			}
			BUG_ON(wc->refs[level] == 0);

			if (level == root_item->drop_level)
				break;

			btrfs_tree_unlock(path->nodes[level]);
			WARN_ON(wc->refs[level] != 1);
			level--;
		}
	}

	wc->level = level;
	wc->shared_level = -1;
	wc->stage = DROP_REFERENCE;
	wc->update_ref = update_ref;
	wc->keep_locks = 0;
	wc->for_reloc = for_reloc;
	wc->reada_count = BTRFS_NODEPTRS_PER_BLOCK(root);

	while (1) {
<<<<<<< HEAD
		if (!for_reloc && btrfs_fs_closing(root->fs_info)) {
=======
		if (!for_reloc && btrfs_need_cleaner_sleep(root)) {
>>>>>>> d0e0ac97
			pr_debug("btrfs: drop snapshot early exit\n");
			err = -EAGAIN;
			goto out_end_trans;
		}

		ret = walk_down_tree(trans, root, path, wc);
		if (ret < 0) {
			err = ret;
			break;
		}

		ret = walk_up_tree(trans, root, path, wc, BTRFS_MAX_LEVEL);
		if (ret < 0) {
			err = ret;
			break;
		}

		if (ret > 0) {
			BUG_ON(wc->stage != DROP_REFERENCE);
			break;
		}

		if (wc->stage == DROP_REFERENCE) {
			level = wc->level;
			btrfs_node_key(path->nodes[level],
				       &root_item->drop_progress,
				       path->slots[level]);
			root_item->drop_level = level;
		}

		BUG_ON(wc->level == 0);
		if (btrfs_should_end_transaction(trans, tree_root)) {
			ret = btrfs_update_root(trans, tree_root,
						&root->root_key,
						root_item);
			if (ret) {
				btrfs_abort_transaction(trans, tree_root, ret);
				err = ret;
				goto out_end_trans;
			}

			btrfs_end_transaction_throttle(trans, tree_root);
			trans = btrfs_start_transaction(tree_root, 0);
			if (IS_ERR(trans)) {
				err = PTR_ERR(trans);
				goto out_free;
			}
			if (block_rsv)
				trans->block_rsv = block_rsv;
		}
	}
	btrfs_release_path(path);
	if (err)
		goto out_end_trans;

	ret = btrfs_del_root(trans, tree_root, &root->root_key);
	if (ret) {
		btrfs_abort_transaction(trans, tree_root, ret);
		goto out_end_trans;
	}

	if (root->root_key.objectid != BTRFS_TREE_RELOC_OBJECTID) {
		ret = btrfs_find_root(tree_root, &root->root_key, path,
				      NULL, NULL);
		if (ret < 0) {
			btrfs_abort_transaction(trans, tree_root, ret);
			err = ret;
			goto out_end_trans;
		} else if (ret > 0) {
			/* if we fail to delete the orphan item this time
			 * around, it'll get picked up the next time.
			 *
			 * The most common failure here is just -ENOENT.
			 */
			btrfs_del_orphan_item(trans, tree_root,
					      root->root_key.objectid);
		}
	}

	if (root->in_radix) {
		btrfs_drop_and_free_fs_root(tree_root->fs_info, root);
	} else {
		free_extent_buffer(root->node);
		free_extent_buffer(root->commit_root);
		btrfs_put_fs_root(root);
	}
out_end_trans:
	btrfs_end_transaction_throttle(trans, tree_root);
out_free:
	kfree(wc);
	btrfs_free_path(path);
out:
	if (err)
		btrfs_std_error(root->fs_info, err);
	return err;
}

/*
 * drop subtree rooted at tree block 'node'.
 *
 * NOTE: this function will unlock and release tree block 'node'
 * only used by relocation code
 */
int btrfs_drop_subtree(struct btrfs_trans_handle *trans,
			struct btrfs_root *root,
			struct extent_buffer *node,
			struct extent_buffer *parent)
{
	struct btrfs_path *path;
	struct walk_control *wc;
	int level;
	int parent_level;
	int ret = 0;
	int wret;

	BUG_ON(root->root_key.objectid != BTRFS_TREE_RELOC_OBJECTID);

	path = btrfs_alloc_path();
	if (!path)
		return -ENOMEM;

	wc = kzalloc(sizeof(*wc), GFP_NOFS);
	if (!wc) {
		btrfs_free_path(path);
		return -ENOMEM;
	}

	btrfs_assert_tree_locked(parent);
	parent_level = btrfs_header_level(parent);
	extent_buffer_get(parent);
	path->nodes[parent_level] = parent;
	path->slots[parent_level] = btrfs_header_nritems(parent);

	btrfs_assert_tree_locked(node);
	level = btrfs_header_level(node);
	path->nodes[level] = node;
	path->slots[level] = 0;
	path->locks[level] = BTRFS_WRITE_LOCK_BLOCKING;

	wc->refs[parent_level] = 1;
	wc->flags[parent_level] = BTRFS_BLOCK_FLAG_FULL_BACKREF;
	wc->level = level;
	wc->shared_level = -1;
	wc->stage = DROP_REFERENCE;
	wc->update_ref = 0;
	wc->keep_locks = 1;
	wc->for_reloc = 1;
	wc->reada_count = BTRFS_NODEPTRS_PER_BLOCK(root);

	while (1) {
		wret = walk_down_tree(trans, root, path, wc);
		if (wret < 0) {
			ret = wret;
			break;
		}

		wret = walk_up_tree(trans, root, path, wc, parent_level);
		if (wret < 0)
			ret = wret;
		if (wret != 0)
			break;
	}

	kfree(wc);
	btrfs_free_path(path);
	return ret;
}

static u64 update_block_group_flags(struct btrfs_root *root, u64 flags)
{
	u64 num_devices;
	u64 stripped;

	/*
	 * if restripe for this chunk_type is on pick target profile and
	 * return, otherwise do the usual balance
	 */
	stripped = get_restripe_target(root->fs_info, flags);
	if (stripped)
		return extended_to_chunk(stripped);

	/*
	 * we add in the count of missing devices because we want
	 * to make sure that any RAID levels on a degraded FS
	 * continue to be honored.
	 */
	num_devices = root->fs_info->fs_devices->rw_devices +
		root->fs_info->fs_devices->missing_devices;

	stripped = BTRFS_BLOCK_GROUP_RAID0 |
		BTRFS_BLOCK_GROUP_RAID5 | BTRFS_BLOCK_GROUP_RAID6 |
		BTRFS_BLOCK_GROUP_RAID1 | BTRFS_BLOCK_GROUP_RAID10;

	if (num_devices == 1) {
		stripped |= BTRFS_BLOCK_GROUP_DUP;
		stripped = flags & ~stripped;

		/* turn raid0 into single device chunks */
		if (flags & BTRFS_BLOCK_GROUP_RAID0)
			return stripped;

		/* turn mirroring into duplication */
		if (flags & (BTRFS_BLOCK_GROUP_RAID1 |
			     BTRFS_BLOCK_GROUP_RAID10))
			return stripped | BTRFS_BLOCK_GROUP_DUP;
	} else {
		/* they already had raid on here, just return */
		if (flags & stripped)
			return flags;

		stripped |= BTRFS_BLOCK_GROUP_DUP;
		stripped = flags & ~stripped;

		/* switch duplicated blocks with raid1 */
		if (flags & BTRFS_BLOCK_GROUP_DUP)
			return stripped | BTRFS_BLOCK_GROUP_RAID1;

		/* this is drive concat, leave it alone */
	}

	return flags;
}

static int set_block_group_ro(struct btrfs_block_group_cache *cache, int force)
{
	struct btrfs_space_info *sinfo = cache->space_info;
	u64 num_bytes;
	u64 min_allocable_bytes;
	int ret = -ENOSPC;


	/*
	 * We need some metadata space and system metadata space for
	 * allocating chunks in some corner cases until we force to set
	 * it to be readonly.
	 */
	if ((sinfo->flags &
	     (BTRFS_BLOCK_GROUP_SYSTEM | BTRFS_BLOCK_GROUP_METADATA)) &&
	    !force)
		min_allocable_bytes = 1 * 1024 * 1024;
	else
		min_allocable_bytes = 0;

	spin_lock(&sinfo->lock);
	spin_lock(&cache->lock);

	if (cache->ro) {
		ret = 0;
		goto out;
	}

	num_bytes = cache->key.offset - cache->reserved - cache->pinned -
		    cache->bytes_super - btrfs_block_group_used(&cache->item);

	if (sinfo->bytes_used + sinfo->bytes_reserved + sinfo->bytes_pinned +
	    sinfo->bytes_may_use + sinfo->bytes_readonly + num_bytes +
	    min_allocable_bytes <= sinfo->total_bytes) {
		sinfo->bytes_readonly += num_bytes;
		cache->ro = 1;
		ret = 0;
	}
out:
	spin_unlock(&cache->lock);
	spin_unlock(&sinfo->lock);
	return ret;
}

int btrfs_set_block_group_ro(struct btrfs_root *root,
			     struct btrfs_block_group_cache *cache)

{
	struct btrfs_trans_handle *trans;
	u64 alloc_flags;
	int ret;

	BUG_ON(cache->ro);

	trans = btrfs_join_transaction(root);
	if (IS_ERR(trans))
		return PTR_ERR(trans);

	alloc_flags = update_block_group_flags(root, cache->flags);
	if (alloc_flags != cache->flags) {
		ret = do_chunk_alloc(trans, root, alloc_flags,
				     CHUNK_ALLOC_FORCE);
		if (ret < 0)
			goto out;
	}

	ret = set_block_group_ro(cache, 0);
	if (!ret)
		goto out;
	alloc_flags = get_alloc_profile(root, cache->space_info->flags);
	ret = do_chunk_alloc(trans, root, alloc_flags,
			     CHUNK_ALLOC_FORCE);
	if (ret < 0)
		goto out;
	ret = set_block_group_ro(cache, 0);
out:
	btrfs_end_transaction(trans, root);
	return ret;
}

int btrfs_force_chunk_alloc(struct btrfs_trans_handle *trans,
			    struct btrfs_root *root, u64 type)
{
	u64 alloc_flags = get_alloc_profile(root, type);
	return do_chunk_alloc(trans, root, alloc_flags,
			      CHUNK_ALLOC_FORCE);
}

/*
 * helper to account the unused space of all the readonly block group in the
 * list. takes mirrors into account.
 */
static u64 __btrfs_get_ro_block_group_free_space(struct list_head *groups_list)
{
	struct btrfs_block_group_cache *block_group;
	u64 free_bytes = 0;
	int factor;

	list_for_each_entry(block_group, groups_list, list) {
		spin_lock(&block_group->lock);

		if (!block_group->ro) {
			spin_unlock(&block_group->lock);
			continue;
		}

		if (block_group->flags & (BTRFS_BLOCK_GROUP_RAID1 |
					  BTRFS_BLOCK_GROUP_RAID10 |
					  BTRFS_BLOCK_GROUP_DUP))
			factor = 2;
		else
			factor = 1;

		free_bytes += (block_group->key.offset -
			       btrfs_block_group_used(&block_group->item)) *
			       factor;

		spin_unlock(&block_group->lock);
	}

	return free_bytes;
}

/*
 * helper to account the unused space of all the readonly block group in the
 * space_info. takes mirrors into account.
 */
u64 btrfs_account_ro_block_groups_free_space(struct btrfs_space_info *sinfo)
{
	int i;
	u64 free_bytes = 0;

	spin_lock(&sinfo->lock);

	for(i = 0; i < BTRFS_NR_RAID_TYPES; i++)
		if (!list_empty(&sinfo->block_groups[i]))
			free_bytes += __btrfs_get_ro_block_group_free_space(
						&sinfo->block_groups[i]);

	spin_unlock(&sinfo->lock);

	return free_bytes;
}

void btrfs_set_block_group_rw(struct btrfs_root *root,
			      struct btrfs_block_group_cache *cache)
{
	struct btrfs_space_info *sinfo = cache->space_info;
	u64 num_bytes;

	BUG_ON(!cache->ro);

	spin_lock(&sinfo->lock);
	spin_lock(&cache->lock);
	num_bytes = cache->key.offset - cache->reserved - cache->pinned -
		    cache->bytes_super - btrfs_block_group_used(&cache->item);
	sinfo->bytes_readonly -= num_bytes;
	cache->ro = 0;
	spin_unlock(&cache->lock);
	spin_unlock(&sinfo->lock);
}

/*
 * checks to see if its even possible to relocate this block group.
 *
 * @return - -1 if it's not a good idea to relocate this block group, 0 if its
 * ok to go ahead and try.
 */
int btrfs_can_relocate(struct btrfs_root *root, u64 bytenr)
{
	struct btrfs_block_group_cache *block_group;
	struct btrfs_space_info *space_info;
	struct btrfs_fs_devices *fs_devices = root->fs_info->fs_devices;
	struct btrfs_device *device;
	struct btrfs_trans_handle *trans;
	u64 min_free;
	u64 dev_min = 1;
	u64 dev_nr = 0;
	u64 target;
	int index;
	int full = 0;
	int ret = 0;

	block_group = btrfs_lookup_block_group(root->fs_info, bytenr);

	/* odd, couldn't find the block group, leave it alone */
	if (!block_group)
		return -1;

	min_free = btrfs_block_group_used(&block_group->item);

	/* no bytes used, we're good */
	if (!min_free)
		goto out;

	space_info = block_group->space_info;
	spin_lock(&space_info->lock);

	full = space_info->full;

	/*
	 * if this is the last block group we have in this space, we can't
	 * relocate it unless we're able to allocate a new chunk below.
	 *
	 * Otherwise, we need to make sure we have room in the space to handle
	 * all of the extents from this block group.  If we can, we're good
	 */
	if ((space_info->total_bytes != block_group->key.offset) &&
	    (space_info->bytes_used + space_info->bytes_reserved +
	     space_info->bytes_pinned + space_info->bytes_readonly +
	     min_free < space_info->total_bytes)) {
		spin_unlock(&space_info->lock);
		goto out;
	}
	spin_unlock(&space_info->lock);

	/*
	 * ok we don't have enough space, but maybe we have free space on our
	 * devices to allocate new chunks for relocation, so loop through our
	 * alloc devices and guess if we have enough space.  if this block
	 * group is going to be restriped, run checks against the target
	 * profile instead of the current one.
	 */
	ret = -1;

	/*
	 * index:
	 *      0: raid10
	 *      1: raid1
	 *      2: dup
	 *      3: raid0
	 *      4: single
	 */
	target = get_restripe_target(root->fs_info, block_group->flags);
	if (target) {
		index = __get_raid_index(extended_to_chunk(target));
	} else {
		/*
		 * this is just a balance, so if we were marked as full
		 * we know there is no space for a new chunk
		 */
		if (full)
			goto out;

		index = get_block_group_index(block_group);
	}

	if (index == BTRFS_RAID_RAID10) {
		dev_min = 4;
		/* Divide by 2 */
		min_free >>= 1;
	} else if (index == BTRFS_RAID_RAID1) {
		dev_min = 2;
	} else if (index == BTRFS_RAID_DUP) {
		/* Multiply by 2 */
		min_free <<= 1;
	} else if (index == BTRFS_RAID_RAID0) {
		dev_min = fs_devices->rw_devices;
		do_div(min_free, dev_min);
	}

	/* We need to do this so that we can look at pending chunks */
	trans = btrfs_join_transaction(root);
	if (IS_ERR(trans)) {
		ret = PTR_ERR(trans);
		goto out;
	}

	mutex_lock(&root->fs_info->chunk_mutex);
	list_for_each_entry(device, &fs_devices->alloc_list, dev_alloc_list) {
		u64 dev_offset;

		/*
		 * check to make sure we can actually find a chunk with enough
		 * space to fit our block group in.
		 */
		if (device->total_bytes > device->bytes_used + min_free &&
		    !device->is_tgtdev_for_dev_replace) {
			ret = find_free_dev_extent(trans, device, min_free,
						   &dev_offset, NULL);
			if (!ret)
				dev_nr++;

			if (dev_nr >= dev_min)
				break;

			ret = -1;
		}
	}
	mutex_unlock(&root->fs_info->chunk_mutex);
	btrfs_end_transaction(trans, root);
out:
	btrfs_put_block_group(block_group);
	return ret;
}

static int find_first_block_group(struct btrfs_root *root,
		struct btrfs_path *path, struct btrfs_key *key)
{
	int ret = 0;
	struct btrfs_key found_key;
	struct extent_buffer *leaf;
	int slot;

	ret = btrfs_search_slot(NULL, root, key, path, 0, 0);
	if (ret < 0)
		goto out;

	while (1) {
		slot = path->slots[0];
		leaf = path->nodes[0];
		if (slot >= btrfs_header_nritems(leaf)) {
			ret = btrfs_next_leaf(root, path);
			if (ret == 0)
				continue;
			if (ret < 0)
				goto out;
			break;
		}
		btrfs_item_key_to_cpu(leaf, &found_key, slot);

		if (found_key.objectid >= key->objectid &&
		    found_key.type == BTRFS_BLOCK_GROUP_ITEM_KEY) {
			ret = 0;
			goto out;
		}
		path->slots[0]++;
	}
out:
	return ret;
}

void btrfs_put_block_group_cache(struct btrfs_fs_info *info)
{
	struct btrfs_block_group_cache *block_group;
	u64 last = 0;

	while (1) {
		struct inode *inode;

		block_group = btrfs_lookup_first_block_group(info, last);
		while (block_group) {
			spin_lock(&block_group->lock);
			if (block_group->iref)
				break;
			spin_unlock(&block_group->lock);
			block_group = next_block_group(info->tree_root,
						       block_group);
		}
		if (!block_group) {
			if (last == 0)
				break;
			last = 0;
			continue;
		}

		inode = block_group->inode;
		block_group->iref = 0;
		block_group->inode = NULL;
		spin_unlock(&block_group->lock);
		iput(inode);
		last = block_group->key.objectid + block_group->key.offset;
		btrfs_put_block_group(block_group);
	}
}

int btrfs_free_block_groups(struct btrfs_fs_info *info)
{
	struct btrfs_block_group_cache *block_group;
	struct btrfs_space_info *space_info;
	struct btrfs_caching_control *caching_ctl;
	struct rb_node *n;

	down_write(&info->extent_commit_sem);
	while (!list_empty(&info->caching_block_groups)) {
		caching_ctl = list_entry(info->caching_block_groups.next,
					 struct btrfs_caching_control, list);
		list_del(&caching_ctl->list);
		put_caching_control(caching_ctl);
	}
	up_write(&info->extent_commit_sem);

	spin_lock(&info->block_group_cache_lock);
	while ((n = rb_last(&info->block_group_cache_tree)) != NULL) {
		block_group = rb_entry(n, struct btrfs_block_group_cache,
				       cache_node);
		rb_erase(&block_group->cache_node,
			 &info->block_group_cache_tree);
		spin_unlock(&info->block_group_cache_lock);

		down_write(&block_group->space_info->groups_sem);
		list_del(&block_group->list);
		up_write(&block_group->space_info->groups_sem);

		if (block_group->cached == BTRFS_CACHE_STARTED)
			wait_block_group_cache_done(block_group);

		/*
		 * We haven't cached this block group, which means we could
		 * possibly have excluded extents on this block group.
		 */
		if (block_group->cached == BTRFS_CACHE_NO)
			free_excluded_extents(info->extent_root, block_group);

		btrfs_remove_free_space_cache(block_group);
		btrfs_put_block_group(block_group);

		spin_lock(&info->block_group_cache_lock);
	}
	spin_unlock(&info->block_group_cache_lock);

	/* now that all the block groups are freed, go through and
	 * free all the space_info structs.  This is only called during
	 * the final stages of unmount, and so we know nobody is
	 * using them.  We call synchronize_rcu() once before we start,
	 * just to be on the safe side.
	 */
	synchronize_rcu();

	release_global_block_rsv(info);

	while(!list_empty(&info->space_info)) {
		space_info = list_entry(info->space_info.next,
					struct btrfs_space_info,
					list);
		if (btrfs_test_opt(info->tree_root, ENOSPC_DEBUG)) {
			if (space_info->bytes_pinned > 0 ||
			    space_info->bytes_reserved > 0 ||
			    space_info->bytes_may_use > 0) {
				WARN_ON(1);
				dump_space_info(space_info, 0, 0);
			}
		}
		percpu_counter_destroy(&space_info->total_bytes_pinned);
		list_del(&space_info->list);
		kfree(space_info);
	}
	return 0;
}

static void __link_block_group(struct btrfs_space_info *space_info,
			       struct btrfs_block_group_cache *cache)
{
	int index = get_block_group_index(cache);

	down_write(&space_info->groups_sem);
	list_add_tail(&cache->list, &space_info->block_groups[index]);
	up_write(&space_info->groups_sem);
}

int btrfs_read_block_groups(struct btrfs_root *root)
{
	struct btrfs_path *path;
	int ret;
	struct btrfs_block_group_cache *cache;
	struct btrfs_fs_info *info = root->fs_info;
	struct btrfs_space_info *space_info;
	struct btrfs_key key;
	struct btrfs_key found_key;
	struct extent_buffer *leaf;
	int need_clear = 0;
	u64 cache_gen;

	root = info->extent_root;
	key.objectid = 0;
	key.offset = 0;
	btrfs_set_key_type(&key, BTRFS_BLOCK_GROUP_ITEM_KEY);
	path = btrfs_alloc_path();
	if (!path)
		return -ENOMEM;
	path->reada = 1;

	cache_gen = btrfs_super_cache_generation(root->fs_info->super_copy);
	if (btrfs_test_opt(root, SPACE_CACHE) &&
	    btrfs_super_generation(root->fs_info->super_copy) != cache_gen)
		need_clear = 1;
	if (btrfs_test_opt(root, CLEAR_CACHE))
		need_clear = 1;

	while (1) {
		ret = find_first_block_group(root, path, &key);
		if (ret > 0)
			break;
		if (ret != 0)
			goto error;
		leaf = path->nodes[0];
		btrfs_item_key_to_cpu(leaf, &found_key, path->slots[0]);
		cache = kzalloc(sizeof(*cache), GFP_NOFS);
		if (!cache) {
			ret = -ENOMEM;
			goto error;
		}
		cache->free_space_ctl = kzalloc(sizeof(*cache->free_space_ctl),
						GFP_NOFS);
		if (!cache->free_space_ctl) {
			kfree(cache);
			ret = -ENOMEM;
			goto error;
		}

		atomic_set(&cache->count, 1);
		spin_lock_init(&cache->lock);
		cache->fs_info = info;
		INIT_LIST_HEAD(&cache->list);
		INIT_LIST_HEAD(&cache->cluster_list);

		if (need_clear) {
			/*
			 * When we mount with old space cache, we need to
			 * set BTRFS_DC_CLEAR and set dirty flag.
			 *
			 * a) Setting 'BTRFS_DC_CLEAR' makes sure that we
			 *    truncate the old free space cache inode and
			 *    setup a new one.
			 * b) Setting 'dirty flag' makes sure that we flush
			 *    the new space cache info onto disk.
			 */
			cache->disk_cache_state = BTRFS_DC_CLEAR;
			if (btrfs_test_opt(root, SPACE_CACHE))
				cache->dirty = 1;
		}

		read_extent_buffer(leaf, &cache->item,
				   btrfs_item_ptr_offset(leaf, path->slots[0]),
				   sizeof(cache->item));
		memcpy(&cache->key, &found_key, sizeof(found_key));

		key.objectid = found_key.objectid + found_key.offset;
		btrfs_release_path(path);
		cache->flags = btrfs_block_group_flags(&cache->item);
		cache->sectorsize = root->sectorsize;
		cache->full_stripe_len = btrfs_full_stripe_len(root,
					       &root->fs_info->mapping_tree,
					       found_key.objectid);
		btrfs_init_free_space_ctl(cache);

		/*
		 * We need to exclude the super stripes now so that the space
		 * info has super bytes accounted for, otherwise we'll think
		 * we have more space than we actually do.
		 */
		ret = exclude_super_stripes(root, cache);
		if (ret) {
			/*
			 * We may have excluded something, so call this just in
			 * case.
			 */
			free_excluded_extents(root, cache);
			kfree(cache->free_space_ctl);
			kfree(cache);
			goto error;
		}

		/*
		 * check for two cases, either we are full, and therefore
		 * don't need to bother with the caching work since we won't
		 * find any space, or we are empty, and we can just add all
		 * the space in and be done with it.  This saves us _alot_ of
		 * time, particularly in the full case.
		 */
		if (found_key.offset == btrfs_block_group_used(&cache->item)) {
			cache->last_byte_to_unpin = (u64)-1;
			cache->cached = BTRFS_CACHE_FINISHED;
			free_excluded_extents(root, cache);
		} else if (btrfs_block_group_used(&cache->item) == 0) {
			cache->last_byte_to_unpin = (u64)-1;
			cache->cached = BTRFS_CACHE_FINISHED;
			add_new_free_space(cache, root->fs_info,
					   found_key.objectid,
					   found_key.objectid +
					   found_key.offset);
			free_excluded_extents(root, cache);
		}

		ret = btrfs_add_block_group_cache(root->fs_info, cache);
		if (ret) {
			btrfs_remove_free_space_cache(cache);
			btrfs_put_block_group(cache);
			goto error;
		}

		ret = update_space_info(info, cache->flags, found_key.offset,
					btrfs_block_group_used(&cache->item),
					&space_info);
		if (ret) {
			btrfs_remove_free_space_cache(cache);
			spin_lock(&info->block_group_cache_lock);
			rb_erase(&cache->cache_node,
				 &info->block_group_cache_tree);
			spin_unlock(&info->block_group_cache_lock);
			btrfs_put_block_group(cache);
			goto error;
		}

		cache->space_info = space_info;
		spin_lock(&cache->space_info->lock);
		cache->space_info->bytes_readonly += cache->bytes_super;
		spin_unlock(&cache->space_info->lock);

		__link_block_group(space_info, cache);

		set_avail_alloc_bits(root->fs_info, cache->flags);
		if (btrfs_chunk_readonly(root, cache->key.objectid))
			set_block_group_ro(cache, 1);
	}

	list_for_each_entry_rcu(space_info, &root->fs_info->space_info, list) {
		if (!(get_alloc_profile(root, space_info->flags) &
		      (BTRFS_BLOCK_GROUP_RAID10 |
		       BTRFS_BLOCK_GROUP_RAID1 |
		       BTRFS_BLOCK_GROUP_RAID5 |
		       BTRFS_BLOCK_GROUP_RAID6 |
		       BTRFS_BLOCK_GROUP_DUP)))
			continue;
		/*
		 * avoid allocating from un-mirrored block group if there are
		 * mirrored block groups.
		 */
		list_for_each_entry(cache, &space_info->block_groups[3], list)
			set_block_group_ro(cache, 1);
		list_for_each_entry(cache, &space_info->block_groups[4], list)
			set_block_group_ro(cache, 1);
	}

	init_global_block_rsv(info);
	ret = 0;
error:
	btrfs_free_path(path);
	return ret;
}

void btrfs_create_pending_block_groups(struct btrfs_trans_handle *trans,
				       struct btrfs_root *root)
{
	struct btrfs_block_group_cache *block_group, *tmp;
	struct btrfs_root *extent_root = root->fs_info->extent_root;
	struct btrfs_block_group_item item;
	struct btrfs_key key;
	int ret = 0;

	list_for_each_entry_safe(block_group, tmp, &trans->new_bgs,
				 new_bg_list) {
		list_del_init(&block_group->new_bg_list);

		if (ret)
			continue;

		spin_lock(&block_group->lock);
		memcpy(&item, &block_group->item, sizeof(item));
		memcpy(&key, &block_group->key, sizeof(key));
		spin_unlock(&block_group->lock);

		ret = btrfs_insert_item(trans, extent_root, &key, &item,
					sizeof(item));
		if (ret)
			btrfs_abort_transaction(trans, extent_root, ret);
		ret = btrfs_finish_chunk_alloc(trans, extent_root,
					       key.objectid, key.offset);
		if (ret)
			btrfs_abort_transaction(trans, extent_root, ret);
	}
}

int btrfs_make_block_group(struct btrfs_trans_handle *trans,
			   struct btrfs_root *root, u64 bytes_used,
			   u64 type, u64 chunk_objectid, u64 chunk_offset,
			   u64 size)
{
	int ret;
	struct btrfs_root *extent_root;
	struct btrfs_block_group_cache *cache;

	extent_root = root->fs_info->extent_root;

	root->fs_info->last_trans_log_full_commit = trans->transid;

	cache = kzalloc(sizeof(*cache), GFP_NOFS);
	if (!cache)
		return -ENOMEM;
	cache->free_space_ctl = kzalloc(sizeof(*cache->free_space_ctl),
					GFP_NOFS);
	if (!cache->free_space_ctl) {
		kfree(cache);
		return -ENOMEM;
	}

	cache->key.objectid = chunk_offset;
	cache->key.offset = size;
	cache->key.type = BTRFS_BLOCK_GROUP_ITEM_KEY;
	cache->sectorsize = root->sectorsize;
	cache->fs_info = root->fs_info;
	cache->full_stripe_len = btrfs_full_stripe_len(root,
					       &root->fs_info->mapping_tree,
					       chunk_offset);

	atomic_set(&cache->count, 1);
	spin_lock_init(&cache->lock);
	INIT_LIST_HEAD(&cache->list);
	INIT_LIST_HEAD(&cache->cluster_list);
	INIT_LIST_HEAD(&cache->new_bg_list);

	btrfs_init_free_space_ctl(cache);

	btrfs_set_block_group_used(&cache->item, bytes_used);
	btrfs_set_block_group_chunk_objectid(&cache->item, chunk_objectid);
	cache->flags = type;
	btrfs_set_block_group_flags(&cache->item, type);

	cache->last_byte_to_unpin = (u64)-1;
	cache->cached = BTRFS_CACHE_FINISHED;
	ret = exclude_super_stripes(root, cache);
	if (ret) {
		/*
		 * We may have excluded something, so call this just in
		 * case.
		 */
		free_excluded_extents(root, cache);
		kfree(cache->free_space_ctl);
		kfree(cache);
		return ret;
	}

	add_new_free_space(cache, root->fs_info, chunk_offset,
			   chunk_offset + size);

	free_excluded_extents(root, cache);

	ret = btrfs_add_block_group_cache(root->fs_info, cache);
	if (ret) {
		btrfs_remove_free_space_cache(cache);
		btrfs_put_block_group(cache);
		return ret;
	}

	ret = update_space_info(root->fs_info, cache->flags, size, bytes_used,
				&cache->space_info);
	if (ret) {
		btrfs_remove_free_space_cache(cache);
		spin_lock(&root->fs_info->block_group_cache_lock);
		rb_erase(&cache->cache_node,
			 &root->fs_info->block_group_cache_tree);
		spin_unlock(&root->fs_info->block_group_cache_lock);
		btrfs_put_block_group(cache);
		return ret;
	}
	update_global_block_rsv(root->fs_info);

	spin_lock(&cache->space_info->lock);
	cache->space_info->bytes_readonly += cache->bytes_super;
	spin_unlock(&cache->space_info->lock);

	__link_block_group(cache->space_info, cache);

	list_add_tail(&cache->new_bg_list, &trans->new_bgs);

	set_avail_alloc_bits(extent_root->fs_info, type);

	return 0;
}

static void clear_avail_alloc_bits(struct btrfs_fs_info *fs_info, u64 flags)
{
	u64 extra_flags = chunk_to_extended(flags) &
				BTRFS_EXTENDED_PROFILE_MASK;

	write_seqlock(&fs_info->profiles_lock);
	if (flags & BTRFS_BLOCK_GROUP_DATA)
		fs_info->avail_data_alloc_bits &= ~extra_flags;
	if (flags & BTRFS_BLOCK_GROUP_METADATA)
		fs_info->avail_metadata_alloc_bits &= ~extra_flags;
	if (flags & BTRFS_BLOCK_GROUP_SYSTEM)
		fs_info->avail_system_alloc_bits &= ~extra_flags;
	write_sequnlock(&fs_info->profiles_lock);
}

int btrfs_remove_block_group(struct btrfs_trans_handle *trans,
			     struct btrfs_root *root, u64 group_start)
{
	struct btrfs_path *path;
	struct btrfs_block_group_cache *block_group;
	struct btrfs_free_cluster *cluster;
	struct btrfs_root *tree_root = root->fs_info->tree_root;
	struct btrfs_key key;
	struct inode *inode;
	int ret;
	int index;
	int factor;

	root = root->fs_info->extent_root;

	block_group = btrfs_lookup_block_group(root->fs_info, group_start);
	BUG_ON(!block_group);
	BUG_ON(!block_group->ro);

	/*
	 * Free the reserved super bytes from this block group before
	 * remove it.
	 */
	free_excluded_extents(root, block_group);

	memcpy(&key, &block_group->key, sizeof(key));
	index = get_block_group_index(block_group);
	if (block_group->flags & (BTRFS_BLOCK_GROUP_DUP |
				  BTRFS_BLOCK_GROUP_RAID1 |
				  BTRFS_BLOCK_GROUP_RAID10))
		factor = 2;
	else
		factor = 1;

	/* make sure this block group isn't part of an allocation cluster */
	cluster = &root->fs_info->data_alloc_cluster;
	spin_lock(&cluster->refill_lock);
	btrfs_return_cluster_to_free_space(block_group, cluster);
	spin_unlock(&cluster->refill_lock);

	/*
	 * make sure this block group isn't part of a metadata
	 * allocation cluster
	 */
	cluster = &root->fs_info->meta_alloc_cluster;
	spin_lock(&cluster->refill_lock);
	btrfs_return_cluster_to_free_space(block_group, cluster);
	spin_unlock(&cluster->refill_lock);

	path = btrfs_alloc_path();
	if (!path) {
		ret = -ENOMEM;
		goto out;
	}

	inode = lookup_free_space_inode(tree_root, block_group, path);
	if (!IS_ERR(inode)) {
		ret = btrfs_orphan_add(trans, inode);
		if (ret) {
			btrfs_add_delayed_iput(inode);
			goto out;
		}
		clear_nlink(inode);
		/* One for the block groups ref */
		spin_lock(&block_group->lock);
		if (block_group->iref) {
			block_group->iref = 0;
			block_group->inode = NULL;
			spin_unlock(&block_group->lock);
			iput(inode);
		} else {
			spin_unlock(&block_group->lock);
		}
		/* One for our lookup ref */
		btrfs_add_delayed_iput(inode);
	}

	key.objectid = BTRFS_FREE_SPACE_OBJECTID;
	key.offset = block_group->key.objectid;
	key.type = 0;

	ret = btrfs_search_slot(trans, tree_root, &key, path, -1, 1);
	if (ret < 0)
		goto out;
	if (ret > 0)
		btrfs_release_path(path);
	if (ret == 0) {
		ret = btrfs_del_item(trans, tree_root, path);
		if (ret)
			goto out;
		btrfs_release_path(path);
	}

	spin_lock(&root->fs_info->block_group_cache_lock);
	rb_erase(&block_group->cache_node,
		 &root->fs_info->block_group_cache_tree);

	if (root->fs_info->first_logical_byte == block_group->key.objectid)
		root->fs_info->first_logical_byte = (u64)-1;
	spin_unlock(&root->fs_info->block_group_cache_lock);

	down_write(&block_group->space_info->groups_sem);
	/*
	 * we must use list_del_init so people can check to see if they
	 * are still on the list after taking the semaphore
	 */
	list_del_init(&block_group->list);
	if (list_empty(&block_group->space_info->block_groups[index]))
		clear_avail_alloc_bits(root->fs_info, block_group->flags);
	up_write(&block_group->space_info->groups_sem);

	if (block_group->cached == BTRFS_CACHE_STARTED)
		wait_block_group_cache_done(block_group);

	btrfs_remove_free_space_cache(block_group);

	spin_lock(&block_group->space_info->lock);
	block_group->space_info->total_bytes -= block_group->key.offset;
	block_group->space_info->bytes_readonly -= block_group->key.offset;
	block_group->space_info->disk_total -= block_group->key.offset * factor;
	spin_unlock(&block_group->space_info->lock);

	memcpy(&key, &block_group->key, sizeof(key));

	btrfs_clear_space_info_full(root->fs_info);

	btrfs_put_block_group(block_group);
	btrfs_put_block_group(block_group);

	ret = btrfs_search_slot(trans, root, &key, path, -1, 1);
	if (ret > 0)
		ret = -EIO;
	if (ret < 0)
		goto out;

	ret = btrfs_del_item(trans, root, path);
out:
	btrfs_free_path(path);
	return ret;
}

int btrfs_init_space_info(struct btrfs_fs_info *fs_info)
{
	struct btrfs_space_info *space_info;
	struct btrfs_super_block *disk_super;
	u64 features;
	u64 flags;
	int mixed = 0;
	int ret;

	disk_super = fs_info->super_copy;
	if (!btrfs_super_root(disk_super))
		return 1;

	features = btrfs_super_incompat_flags(disk_super);
	if (features & BTRFS_FEATURE_INCOMPAT_MIXED_GROUPS)
		mixed = 1;

	flags = BTRFS_BLOCK_GROUP_SYSTEM;
	ret = update_space_info(fs_info, flags, 0, 0, &space_info);
	if (ret)
		goto out;

	if (mixed) {
		flags = BTRFS_BLOCK_GROUP_METADATA | BTRFS_BLOCK_GROUP_DATA;
		ret = update_space_info(fs_info, flags, 0, 0, &space_info);
	} else {
		flags = BTRFS_BLOCK_GROUP_METADATA;
		ret = update_space_info(fs_info, flags, 0, 0, &space_info);
		if (ret)
			goto out;

		flags = BTRFS_BLOCK_GROUP_DATA;
		ret = update_space_info(fs_info, flags, 0, 0, &space_info);
	}
out:
	return ret;
}

int btrfs_error_unpin_extent_range(struct btrfs_root *root, u64 start, u64 end)
{
	return unpin_extent_range(root, start, end);
}

int btrfs_error_discard_extent(struct btrfs_root *root, u64 bytenr,
			       u64 num_bytes, u64 *actual_bytes)
{
	return btrfs_discard_extent(root, bytenr, num_bytes, actual_bytes);
}

int btrfs_trim_fs(struct btrfs_root *root, struct fstrim_range *range)
{
	struct btrfs_fs_info *fs_info = root->fs_info;
	struct btrfs_block_group_cache *cache = NULL;
	u64 group_trimmed;
	u64 start;
	u64 end;
	u64 trimmed = 0;
	u64 total_bytes = btrfs_super_total_bytes(fs_info->super_copy);
	int ret = 0;

	/*
	 * try to trim all FS space, our block group may start from non-zero.
	 */
	if (range->len == total_bytes)
		cache = btrfs_lookup_first_block_group(fs_info, range->start);
	else
		cache = btrfs_lookup_block_group(fs_info, range->start);

	while (cache) {
		if (cache->key.objectid >= (range->start + range->len)) {
			btrfs_put_block_group(cache);
			break;
		}

		start = max(range->start, cache->key.objectid);
		end = min(range->start + range->len,
				cache->key.objectid + cache->key.offset);

		if (end - start >= range->minlen) {
			if (!block_group_cache_done(cache)) {
				ret = cache_block_group(cache, 0);
<<<<<<< HEAD
				if (!ret)
					wait_block_group_cache_done(cache);
=======
				if (ret) {
					btrfs_put_block_group(cache);
					break;
				}
				ret = wait_block_group_cache_done(cache);
				if (ret) {
					btrfs_put_block_group(cache);
					break;
				}
>>>>>>> d0e0ac97
			}
			ret = btrfs_trim_block_group(cache,
						     &group_trimmed,
						     start,
						     end,
						     range->minlen);

			trimmed += group_trimmed;
			if (ret) {
				btrfs_put_block_group(cache);
				break;
			}
		}

		cache = next_block_group(fs_info->tree_root, cache);
	}

	range->len = trimmed;
	return ret;
}<|MERGE_RESOLUTION|>--- conflicted
+++ resolved
@@ -2527,8 +2527,6 @@
 	return 0;
 }
 
-<<<<<<< HEAD
-=======
 static inline u64 heads_to_leaves(struct btrfs_root *root, u64 heads)
 {
 	u64 num_bytes;
@@ -2574,7 +2572,6 @@
 	return ret;
 }
 
->>>>>>> d0e0ac97
 /*
  * this starts processing the delayed reference count updates and
  * extent insertions we have queued up so far.  count can be
@@ -2622,12 +2619,8 @@
 		old = atomic_cmpxchg(&delayed_refs->procs_running_refs, 0, 1);
 		if (old) {
 			DEFINE_WAIT(__wait);
-<<<<<<< HEAD
-			if (delayed_refs->num_entries < 16348)
-=======
 			if (delayed_refs->flushing ||
 			    !btrfs_should_throttle_delayed_refs(trans, root))
->>>>>>> d0e0ac97
 				return 0;
 
 			prepare_to_wait(&delayed_refs->wait, &__wait,
@@ -2683,10 +2676,7 @@
 			spin_unlock(&delayed_refs->lock);
 			btrfs_abort_transaction(trans, root, ret);
 			atomic_dec(&delayed_refs->procs_running_refs);
-<<<<<<< HEAD
-=======
 			wake_up(&delayed_refs->wait);
->>>>>>> d0e0ac97
 			return ret;
 		}
 
@@ -3513,7 +3503,6 @@
 		       BTRFS_BLOCK_GROUP_RAID1 | BTRFS_BLOCK_GROUP_RAID5 |
 		       BTRFS_BLOCK_GROUP_RAID6 | BTRFS_BLOCK_GROUP_RAID10);
 	flags &= ~tmp;
-<<<<<<< HEAD
 
 	if (tmp & BTRFS_BLOCK_GROUP_RAID6)
 		tmp = BTRFS_BLOCK_GROUP_RAID6;
@@ -3526,20 +3515,6 @@
 	else if (tmp & BTRFS_BLOCK_GROUP_RAID0)
 		tmp = BTRFS_BLOCK_GROUP_RAID0;
 
-=======
-
-	if (tmp & BTRFS_BLOCK_GROUP_RAID6)
-		tmp = BTRFS_BLOCK_GROUP_RAID6;
-	else if (tmp & BTRFS_BLOCK_GROUP_RAID5)
-		tmp = BTRFS_BLOCK_GROUP_RAID5;
-	else if (tmp & BTRFS_BLOCK_GROUP_RAID10)
-		tmp = BTRFS_BLOCK_GROUP_RAID10;
-	else if (tmp & BTRFS_BLOCK_GROUP_RAID1)
-		tmp = BTRFS_BLOCK_GROUP_RAID1;
-	else if (tmp & BTRFS_BLOCK_GROUP_RAID0)
-		tmp = BTRFS_BLOCK_GROUP_RAID0;
-
->>>>>>> d0e0ac97
 	return extended_to_chunk(flags | tmp);
 }
 
@@ -3969,20 +3944,11 @@
 					 unsigned long nr_pages)
 {
 	struct super_block *sb = root->fs_info->sb;
-<<<<<<< HEAD
-	int started;
-
-	/* If we can not start writeback, just sync all the delalloc file. */
-	started = try_to_writeback_inodes_sb_nr(sb, nr_pages,
-						      WB_REASON_FS_FREE_SPACE);
-	if (!started) {
-=======
 
 	if (down_read_trylock(&sb->s_umount)) {
 		writeback_inodes_sb_nr(sb, nr_pages, WB_REASON_FS_FREE_SPACE);
 		up_read(&sb->s_umount);
 	} else {
->>>>>>> d0e0ac97
 		/*
 		 * We needn't worry the filesystem going from r/w to r/o though
 		 * we don't acquire ->s_umount mutex, because the filesystem
@@ -3990,15 +3956,9 @@
 		 * the filesystem is readonly(all dirty pages are written to
 		 * the disk).
 		 */
-<<<<<<< HEAD
-		btrfs_start_delalloc_inodes(root, 0);
-		if (!current->journal_info)
-			btrfs_wait_ordered_extents(root, 0);
-=======
 		btrfs_start_all_delalloc_inodes(root->fs_info, 0);
 		if (!current->journal_info)
 			btrfs_wait_all_ordered_extents(root->fs_info, 0);
->>>>>>> d0e0ac97
 	}
 }
 
@@ -5311,8 +5271,6 @@
 	ret = btrfs_remove_free_space(cache, bytenr, num_bytes);
 	btrfs_put_block_group(cache);
 	return ret;
-<<<<<<< HEAD
-=======
 }
 
 static int __exclude_logged_extent(struct btrfs_root *root, u64 start, u64 num_bytes)
@@ -5387,7 +5345,6 @@
 	}
 
 	return 0;
->>>>>>> d0e0ac97
 }
 
 /**
@@ -6797,46 +6754,6 @@
 {
 	int ret;
 	struct btrfs_block_group_cache *block_group;
-<<<<<<< HEAD
-	struct btrfs_caching_control *caching_ctl;
-	u64 start = ins->objectid;
-	u64 num_bytes = ins->offset;
-
-	block_group = btrfs_lookup_block_group(root->fs_info, ins->objectid);
-	cache_block_group(block_group, 0);
-	caching_ctl = get_caching_control(block_group);
-
-	if (!caching_ctl) {
-		BUG_ON(!block_group_cache_done(block_group));
-		ret = btrfs_remove_free_space(block_group, start, num_bytes);
-		if (ret)
-			goto out;
-	} else {
-		mutex_lock(&caching_ctl->mutex);
-
-		if (start >= caching_ctl->progress) {
-			ret = add_excluded_extent(root, start, num_bytes);
-		} else if (start + num_bytes <= caching_ctl->progress) {
-			ret = btrfs_remove_free_space(block_group,
-						      start, num_bytes);
-		} else {
-			num_bytes = caching_ctl->progress - start;
-			ret = btrfs_remove_free_space(block_group,
-						      start, num_bytes);
-			if (ret)
-				goto out_lock;
-
-			start = caching_ctl->progress;
-			num_bytes = ins->objectid + ins->offset -
-				    caching_ctl->progress;
-			ret = add_excluded_extent(root, start, num_bytes);
-		}
-out_lock:
-		mutex_unlock(&caching_ctl->mutex);
-		put_caching_control(caching_ctl);
-		if (ret)
-			goto out;
-=======
 
 	/*
 	 * Mixed block groups will exclude before processing the log so we only
@@ -6846,7 +6763,6 @@
 		ret = __exclude_logged_extent(root, ins->objectid, ins->offset);
 		if (ret)
 			return ret;
->>>>>>> d0e0ac97
 	}
 
 	block_group = btrfs_lookup_block_group(root->fs_info, ins->objectid);
@@ -6858,10 +6774,6 @@
 	BUG_ON(ret); /* logic error */
 	ret = alloc_reserved_file_extent(trans, root, 0, root_objectid,
 					 0, owner, offset, ins, 1);
-<<<<<<< HEAD
-out:
-=======
->>>>>>> d0e0ac97
 	btrfs_put_block_group(block_group);
 	return ret;
 }
@@ -7640,11 +7552,7 @@
 	wc->reada_count = BTRFS_NODEPTRS_PER_BLOCK(root);
 
 	while (1) {
-<<<<<<< HEAD
-		if (!for_reloc && btrfs_fs_closing(root->fs_info)) {
-=======
 		if (!for_reloc && btrfs_need_cleaner_sleep(root)) {
->>>>>>> d0e0ac97
 			pr_debug("btrfs: drop snapshot early exit\n");
 			err = -EAGAIN;
 			goto out_end_trans;
@@ -8865,10 +8773,6 @@
 		if (end - start >= range->minlen) {
 			if (!block_group_cache_done(cache)) {
 				ret = cache_block_group(cache, 0);
-<<<<<<< HEAD
-				if (!ret)
-					wait_block_group_cache_done(cache);
-=======
 				if (ret) {
 					btrfs_put_block_group(cache);
 					break;
@@ -8878,7 +8782,6 @@
 					btrfs_put_block_group(cache);
 					break;
 				}
->>>>>>> d0e0ac97
 			}
 			ret = btrfs_trim_block_group(cache,
 						     &group_trimmed,
