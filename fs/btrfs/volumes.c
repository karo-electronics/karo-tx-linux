--- conflicted
+++ resolved
@@ -248,11 +248,7 @@
 			sync_pending = 0;
 		}
 
-<<<<<<< HEAD
-		submit_bio(cur->bi_rw, cur);
-=======
 		btrfsic_submit_bio(cur->bi_rw, cur);
->>>>>>> dcd6c922
 		num_run++;
 		batch_run++;
 		if (need_resched())
@@ -3216,13 +3212,6 @@
 			total_avail = device->total_bytes - device->bytes_used;
 		else
 			total_avail = 0;
-<<<<<<< HEAD
-
-		/* If there is no space on this device, skip it. */
-		if (total_avail == 0)
-			continue;
-=======
->>>>>>> dcd6c922
 
 		/* If there is no space on this device, skip it. */
 		if (total_avail == 0)
@@ -3637,21 +3626,6 @@
 	int num_stripes;
 	int max_errors = 0;
 	struct btrfs_bio *bbio = NULL;
-<<<<<<< HEAD
-
-	if (bbio_ret && !(rw & (REQ_WRITE | REQ_DISCARD)))
-		stripes_allocated = 1;
-again:
-	if (bbio_ret) {
-		bbio = kzalloc(btrfs_bio_size(stripes_allocated),
-				GFP_NOFS);
-		if (!bbio)
-			return -ENOMEM;
-
-		atomic_set(&bbio->error, 0);
-	}
-=======
->>>>>>> dcd6c922
 
 	read_lock(&em_tree->lock);
 	em = lookup_extent_mapping(em_tree, logical, *length);
@@ -3671,35 +3645,6 @@
 	if (mirror_num > map->num_stripes)
 		mirror_num = 0;
 
-<<<<<<< HEAD
-	/* if our btrfs_bio struct is too small, back off and try again */
-	if (rw & REQ_WRITE) {
-		if (map->type & (BTRFS_BLOCK_GROUP_RAID1 |
-				 BTRFS_BLOCK_GROUP_DUP)) {
-			stripes_required = map->num_stripes;
-			max_errors = 1;
-		} else if (map->type & BTRFS_BLOCK_GROUP_RAID10) {
-			stripes_required = map->sub_stripes;
-			max_errors = 1;
-		}
-	}
-	if (rw & REQ_DISCARD) {
-		if (map->type & (BTRFS_BLOCK_GROUP_RAID0 |
-				 BTRFS_BLOCK_GROUP_RAID1 |
-				 BTRFS_BLOCK_GROUP_DUP |
-				 BTRFS_BLOCK_GROUP_RAID10)) {
-			stripes_required = map->num_stripes;
-		}
-	}
-	if (bbio_ret && (rw & (REQ_WRITE | REQ_DISCARD)) &&
-	    stripes_allocated < stripes_required) {
-		stripes_allocated = map->num_stripes;
-		free_extent_map(em);
-		kfree(bbio);
-		goto again;
-	}
-=======
->>>>>>> dcd6c922
 	stripe_nr = offset;
 	/*
 	 * stripe_nr counts the total number of stripes we have to stride
@@ -3824,73 +3769,6 @@
 				stripe_offset + stripe_nr * map->stripe_len;
 			bbio->stripes[i].dev = map->stripes[stripe_index].dev;
 
-<<<<<<< HEAD
-			if (map->type & BTRFS_BLOCK_GROUP_RAID0) {
-				u64 stripes;
-				u32 last_stripe = 0;
-				int j;
-
-				div_u64_rem(stripe_nr_end - 1,
-					    map->num_stripes,
-					    &last_stripe);
-
-				for (j = 0; j < map->num_stripes; j++) {
-					u32 test;
-
-					div_u64_rem(stripe_nr_end - 1 - j,
-						    map->num_stripes, &test);
-					if (test == stripe_index)
-						break;
-				}
-				stripes = stripe_nr_end - 1 - j;
-				do_div(stripes, map->num_stripes);
-				bbio->stripes[i].length = map->stripe_len *
-					(stripes - stripe_nr + 1);
-
-				if (i == 0) {
-					bbio->stripes[i].length -=
-						stripe_offset;
-					stripe_offset = 0;
-				}
-				if (stripe_index == last_stripe)
-					bbio->stripes[i].length -=
-						stripe_end_offset;
-			} else if (map->type & BTRFS_BLOCK_GROUP_RAID10) {
-				u64 stripes;
-				int j;
-				int factor = map->num_stripes /
-					     map->sub_stripes;
-				u32 last_stripe = 0;
-
-				div_u64_rem(stripe_nr_end - 1,
-					    factor, &last_stripe);
-				last_stripe *= map->sub_stripes;
-
-				for (j = 0; j < factor; j++) {
-					u32 test;
-
-					div_u64_rem(stripe_nr_end - 1 - j,
-						    factor, &test);
-
-					if (test ==
-					    stripe_index / map->sub_stripes)
-						break;
-				}
-				stripes = stripe_nr_end - 1 - j;
-				do_div(stripes, factor);
-				bbio->stripes[i].length = map->stripe_len *
-					(stripes - stripe_nr + 1);
-
-				if (i < map->sub_stripes) {
-					bbio->stripes[i].length -=
-						stripe_offset;
-					if (i == map->sub_stripes - 1)
-						stripe_offset = 0;
-				}
-				if (stripe_index >= last_stripe &&
-				    stripe_index <= (last_stripe +
-						     map->sub_stripes - 1)) {
-=======
 			if (map->type & (BTRFS_BLOCK_GROUP_RAID0 |
 					 BTRFS_BLOCK_GROUP_RAID10)) {
 				bbio->stripes[i].length = stripes_per_dev *
@@ -3903,7 +3781,6 @@
 						stripe_offset;
 				if ((i / sub_stripes + 1) %
 				    sub_stripes == remaining_stripes)
->>>>>>> dcd6c922
 					bbio->stripes[i].length -=
 						stripe_end_offset;
 				if (i == sub_stripes - 1)
@@ -3929,13 +3806,6 @@
 			stripe_index++;
 		}
 	}
-<<<<<<< HEAD
-	if (bbio_ret) {
-		*bbio_ret = bbio;
-		bbio->num_stripes = num_stripes;
-		bbio->max_errors = max_errors;
-		bbio->mirror_num = mirror_num;
-=======
 
 	if (rw & REQ_WRITE) {
 		if (map->type & (BTRFS_BLOCK_GROUP_RAID1 |
@@ -3943,7 +3813,6 @@
 				 BTRFS_BLOCK_GROUP_DUP)) {
 			max_errors = 1;
 		}
->>>>>>> dcd6c922
 	}
 
 	*bbio_ret = bbio;
