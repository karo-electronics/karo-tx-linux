/*
 * Copyright (C) 2007 Oracle.  All rights reserved.
 *
 * This program is free software; you can redistribute it and/or
 * modify it under the terms of the GNU General Public
 * License v2 as published by the Free Software Foundation.
 *
 * This program is distributed in the hope that it will be useful,
 * but WITHOUT ANY WARRANTY; without even the implied warranty of
 * MERCHANTABILITY or FITNESS FOR A PARTICULAR PURPOSE.  See the GNU
 * General Public License for more details.
 *
 * You should have received a copy of the GNU General Public
 * License along with this program; if not, write to the
 * Free Software Foundation, Inc., 59 Temple Place - Suite 330,
 * Boston, MA 021110-1307, USA.
 */
#include <linux/sched.h>
#include <linux/bio.h>
#include <linux/slab.h>
#include <linux/buffer_head.h>
#include <linux/blkdev.h>
#include <linux/random.h>
#include <linux/iocontext.h>
#include <linux/capability.h>
#include <linux/ratelimit.h>
#include <linux/kthread.h>
#include <linux/raid/pq.h>
#include <asm/div64.h>
#include "compat.h"
#include "ctree.h"
#include "extent_map.h"
#include "disk-io.h"
#include "transaction.h"
#include "print-tree.h"
#include "volumes.h"
#include "raid56.h"
#include "async-thread.h"
#include "check-integrity.h"
#include "rcu-string.h"
#include "math.h"
#include "dev-replace.h"

static int init_first_rw_device(struct btrfs_trans_handle *trans,
				struct btrfs_root *root,
				struct btrfs_device *device);
static int btrfs_relocate_sys_chunks(struct btrfs_root *root);
static void __btrfs_reset_dev_stats(struct btrfs_device *dev);
static void btrfs_dev_stat_print_on_load(struct btrfs_device *device);

static DEFINE_MUTEX(uuid_mutex);
static LIST_HEAD(fs_uuids);

static void lock_chunks(struct btrfs_root *root)
{
	mutex_lock(&root->fs_info->chunk_mutex);
}

static void unlock_chunks(struct btrfs_root *root)
{
	mutex_unlock(&root->fs_info->chunk_mutex);
}

static void free_fs_devices(struct btrfs_fs_devices *fs_devices)
{
	struct btrfs_device *device;
	WARN_ON(fs_devices->opened);
	while (!list_empty(&fs_devices->devices)) {
		device = list_entry(fs_devices->devices.next,
				    struct btrfs_device, dev_list);
		list_del(&device->dev_list);
		rcu_string_free(device->name);
		kfree(device);
	}
	kfree(fs_devices);
}

static void btrfs_kobject_uevent(struct block_device *bdev,
				 enum kobject_action action)
{
	int ret;

	ret = kobject_uevent(&disk_to_dev(bdev->bd_disk)->kobj, action);
	if (ret)
		pr_warn("Sending event '%d' to kobject: '%s' (%p): failed\n",
			action,
			kobject_name(&disk_to_dev(bdev->bd_disk)->kobj),
			&disk_to_dev(bdev->bd_disk)->kobj);
}

void btrfs_cleanup_fs_uuids(void)
{
	struct btrfs_fs_devices *fs_devices;

	while (!list_empty(&fs_uuids)) {
		fs_devices = list_entry(fs_uuids.next,
					struct btrfs_fs_devices, list);
		list_del(&fs_devices->list);
		free_fs_devices(fs_devices);
	}
}

static noinline struct btrfs_device *__find_device(struct list_head *head,
						   u64 devid, u8 *uuid)
{
	struct btrfs_device *dev;

	list_for_each_entry(dev, head, dev_list) {
		if (dev->devid == devid &&
		    (!uuid || !memcmp(dev->uuid, uuid, BTRFS_UUID_SIZE))) {
			return dev;
		}
	}
	return NULL;
}

static noinline struct btrfs_fs_devices *find_fsid(u8 *fsid)
{
	struct btrfs_fs_devices *fs_devices;

	list_for_each_entry(fs_devices, &fs_uuids, list) {
		if (memcmp(fsid, fs_devices->fsid, BTRFS_FSID_SIZE) == 0)
			return fs_devices;
	}
	return NULL;
}

static int
btrfs_get_bdev_and_sb(const char *device_path, fmode_t flags, void *holder,
		      int flush, struct block_device **bdev,
		      struct buffer_head **bh)
{
	int ret;

	*bdev = blkdev_get_by_path(device_path, flags, holder);

	if (IS_ERR(*bdev)) {
		ret = PTR_ERR(*bdev);
		printk(KERN_INFO "btrfs: open %s failed\n", device_path);
		goto error;
	}

	if (flush)
		filemap_write_and_wait((*bdev)->bd_inode->i_mapping);
	ret = set_blocksize(*bdev, 4096);
	if (ret) {
		blkdev_put(*bdev, flags);
		goto error;
	}
	invalidate_bdev(*bdev);
	*bh = btrfs_read_dev_super(*bdev);
	if (!*bh) {
		ret = -EINVAL;
		blkdev_put(*bdev, flags);
		goto error;
	}

	return 0;

error:
	*bdev = NULL;
	*bh = NULL;
	return ret;
}

static void requeue_list(struct btrfs_pending_bios *pending_bios,
			struct bio *head, struct bio *tail)
{

	struct bio *old_head;

	old_head = pending_bios->head;
	pending_bios->head = head;
	if (pending_bios->tail)
		tail->bi_next = old_head;
	else
		pending_bios->tail = tail;
}

/*
 * we try to collect pending bios for a device so we don't get a large
 * number of procs sending bios down to the same device.  This greatly
 * improves the schedulers ability to collect and merge the bios.
 *
 * But, it also turns into a long list of bios to process and that is sure
 * to eventually make the worker thread block.  The solution here is to
 * make some progress and then put this work struct back at the end of
 * the list if the block device is congested.  This way, multiple devices
 * can make progress from a single worker thread.
 */
static noinline void run_scheduled_bios(struct btrfs_device *device)
{
	struct bio *pending;
	struct backing_dev_info *bdi;
	struct btrfs_fs_info *fs_info;
	struct btrfs_pending_bios *pending_bios;
	struct bio *tail;
	struct bio *cur;
	int again = 0;
	unsigned long num_run;
	unsigned long batch_run = 0;
	unsigned long limit;
	unsigned long last_waited = 0;
	int force_reg = 0;
	int sync_pending = 0;
	struct blk_plug plug;

	/*
	 * this function runs all the bios we've collected for
	 * a particular device.  We don't want to wander off to
	 * another device without first sending all of these down.
	 * So, setup a plug here and finish it off before we return
	 */
	blk_start_plug(&plug);

	bdi = blk_get_backing_dev_info(device->bdev);
	fs_info = device->dev_root->fs_info;
	limit = btrfs_async_submit_limit(fs_info);
	limit = limit * 2 / 3;

loop:
	spin_lock(&device->io_lock);

loop_lock:
	num_run = 0;

	/* take all the bios off the list at once and process them
	 * later on (without the lock held).  But, remember the
	 * tail and other pointers so the bios can be properly reinserted
	 * into the list if we hit congestion
	 */
	if (!force_reg && device->pending_sync_bios.head) {
		pending_bios = &device->pending_sync_bios;
		force_reg = 1;
	} else {
		pending_bios = &device->pending_bios;
		force_reg = 0;
	}

	pending = pending_bios->head;
	tail = pending_bios->tail;
	WARN_ON(pending && !tail);

	/*
	 * if pending was null this time around, no bios need processing
	 * at all and we can stop.  Otherwise it'll loop back up again
	 * and do an additional check so no bios are missed.
	 *
	 * device->running_pending is used to synchronize with the
	 * schedule_bio code.
	 */
	if (device->pending_sync_bios.head == NULL &&
	    device->pending_bios.head == NULL) {
		again = 0;
		device->running_pending = 0;
	} else {
		again = 1;
		device->running_pending = 1;
	}

	pending_bios->head = NULL;
	pending_bios->tail = NULL;

	spin_unlock(&device->io_lock);

	while (pending) {

		rmb();
		/* we want to work on both lists, but do more bios on the
		 * sync list than the regular list
		 */
		if ((num_run > 32 &&
		    pending_bios != &device->pending_sync_bios &&
		    device->pending_sync_bios.head) ||
		   (num_run > 64 && pending_bios == &device->pending_sync_bios &&
		    device->pending_bios.head)) {
			spin_lock(&device->io_lock);
			requeue_list(pending_bios, pending, tail);
			goto loop_lock;
		}

		cur = pending;
		pending = pending->bi_next;
		cur->bi_next = NULL;

		if (atomic_dec_return(&fs_info->nr_async_bios) < limit &&
		    waitqueue_active(&fs_info->async_submit_wait))
			wake_up(&fs_info->async_submit_wait);

		BUG_ON(atomic_read(&cur->bi_cnt) == 0);

		/*
		 * if we're doing the sync list, record that our
		 * plug has some sync requests on it
		 *
		 * If we're doing the regular list and there are
		 * sync requests sitting around, unplug before
		 * we add more
		 */
		if (pending_bios == &device->pending_sync_bios) {
			sync_pending = 1;
		} else if (sync_pending) {
			blk_finish_plug(&plug);
			blk_start_plug(&plug);
			sync_pending = 0;
		}

		btrfsic_submit_bio(cur->bi_rw, cur);
		num_run++;
		batch_run++;
		if (need_resched())
			cond_resched();

		/*
		 * we made progress, there is more work to do and the bdi
		 * is now congested.  Back off and let other work structs
		 * run instead
		 */
		if (pending && bdi_write_congested(bdi) && batch_run > 8 &&
		    fs_info->fs_devices->open_devices > 1) {
			struct io_context *ioc;

			ioc = current->io_context;

			/*
			 * the main goal here is that we don't want to
			 * block if we're going to be able to submit
			 * more requests without blocking.
			 *
			 * This code does two great things, it pokes into
			 * the elevator code from a filesystem _and_
			 * it makes assumptions about how batching works.
			 */
			if (ioc && ioc->nr_batch_requests > 0 &&
			    time_before(jiffies, ioc->last_waited + HZ/50UL) &&
			    (last_waited == 0 ||
			     ioc->last_waited == last_waited)) {
				/*
				 * we want to go through our batch of
				 * requests and stop.  So, we copy out
				 * the ioc->last_waited time and test
				 * against it before looping
				 */
				last_waited = ioc->last_waited;
				if (need_resched())
					cond_resched();
				continue;
			}
			spin_lock(&device->io_lock);
			requeue_list(pending_bios, pending, tail);
			device->running_pending = 1;

			spin_unlock(&device->io_lock);
			btrfs_requeue_work(&device->work);
			goto done;
		}
		/* unplug every 64 requests just for good measure */
		if (batch_run % 64 == 0) {
			blk_finish_plug(&plug);
			blk_start_plug(&plug);
			sync_pending = 0;
		}
	}

	cond_resched();
	if (again)
		goto loop;

	spin_lock(&device->io_lock);
	if (device->pending_bios.head || device->pending_sync_bios.head)
		goto loop_lock;
	spin_unlock(&device->io_lock);

done:
	blk_finish_plug(&plug);
}

static void pending_bios_fn(struct btrfs_work *work)
{
	struct btrfs_device *device;

	device = container_of(work, struct btrfs_device, work);
	run_scheduled_bios(device);
}

static noinline int device_list_add(const char *path,
			   struct btrfs_super_block *disk_super,
			   u64 devid, struct btrfs_fs_devices **fs_devices_ret)
{
	struct btrfs_device *device;
	struct btrfs_fs_devices *fs_devices;
	struct rcu_string *name;
	u64 found_transid = btrfs_super_generation(disk_super);

	fs_devices = find_fsid(disk_super->fsid);
	if (!fs_devices) {
		fs_devices = kzalloc(sizeof(*fs_devices), GFP_NOFS);
		if (!fs_devices)
			return -ENOMEM;
		INIT_LIST_HEAD(&fs_devices->devices);
		INIT_LIST_HEAD(&fs_devices->alloc_list);
		list_add(&fs_devices->list, &fs_uuids);
		memcpy(fs_devices->fsid, disk_super->fsid, BTRFS_FSID_SIZE);
		fs_devices->latest_devid = devid;
		fs_devices->latest_trans = found_transid;
		mutex_init(&fs_devices->device_list_mutex);
		device = NULL;
	} else {
		device = __find_device(&fs_devices->devices, devid,
				       disk_super->dev_item.uuid);
	}
	if (!device) {
		if (fs_devices->opened)
			return -EBUSY;

		device = kzalloc(sizeof(*device), GFP_NOFS);
		if (!device) {
			/* we can safely leave the fs_devices entry around */
			return -ENOMEM;
		}
		device->devid = devid;
		device->dev_stats_valid = 0;
		device->work.func = pending_bios_fn;
		memcpy(device->uuid, disk_super->dev_item.uuid,
		       BTRFS_UUID_SIZE);
		spin_lock_init(&device->io_lock);

		name = rcu_string_strdup(path, GFP_NOFS);
		if (!name) {
			kfree(device);
			return -ENOMEM;
		}
		rcu_assign_pointer(device->name, name);
		INIT_LIST_HEAD(&device->dev_alloc_list);

		/* init readahead state */
		spin_lock_init(&device->reada_lock);
		device->reada_curr_zone = NULL;
		atomic_set(&device->reada_in_flight, 0);
		device->reada_next = 0;
		INIT_RADIX_TREE(&device->reada_zones, GFP_NOFS & ~__GFP_WAIT);
		INIT_RADIX_TREE(&device->reada_extents, GFP_NOFS & ~__GFP_WAIT);

		mutex_lock(&fs_devices->device_list_mutex);
		list_add_rcu(&device->dev_list, &fs_devices->devices);
		mutex_unlock(&fs_devices->device_list_mutex);

		device->fs_devices = fs_devices;
		fs_devices->num_devices++;
	} else if (!device->name || strcmp(device->name->str, path)) {
		name = rcu_string_strdup(path, GFP_NOFS);
		if (!name)
			return -ENOMEM;
		rcu_string_free(device->name);
		rcu_assign_pointer(device->name, name);
		if (device->missing) {
			fs_devices->missing_devices--;
			device->missing = 0;
		}
	}

	if (found_transid > fs_devices->latest_trans) {
		fs_devices->latest_devid = devid;
		fs_devices->latest_trans = found_transid;
	}
	*fs_devices_ret = fs_devices;
	return 0;
}

static struct btrfs_fs_devices *clone_fs_devices(struct btrfs_fs_devices *orig)
{
	struct btrfs_fs_devices *fs_devices;
	struct btrfs_device *device;
	struct btrfs_device *orig_dev;

	fs_devices = kzalloc(sizeof(*fs_devices), GFP_NOFS);
	if (!fs_devices)
		return ERR_PTR(-ENOMEM);

	INIT_LIST_HEAD(&fs_devices->devices);
	INIT_LIST_HEAD(&fs_devices->alloc_list);
	INIT_LIST_HEAD(&fs_devices->list);
	mutex_init(&fs_devices->device_list_mutex);
	fs_devices->latest_devid = orig->latest_devid;
	fs_devices->latest_trans = orig->latest_trans;
	fs_devices->total_devices = orig->total_devices;
	memcpy(fs_devices->fsid, orig->fsid, sizeof(fs_devices->fsid));

	/* We have held the volume lock, it is safe to get the devices. */
	list_for_each_entry(orig_dev, &orig->devices, dev_list) {
		struct rcu_string *name;

		device = kzalloc(sizeof(*device), GFP_NOFS);
		if (!device)
			goto error;

		/*
		 * This is ok to do without rcu read locked because we hold the
		 * uuid mutex so nothing we touch in here is going to disappear.
		 */
		name = rcu_string_strdup(orig_dev->name->str, GFP_NOFS);
		if (!name) {
			kfree(device);
			goto error;
		}
		rcu_assign_pointer(device->name, name);

		device->devid = orig_dev->devid;
		device->work.func = pending_bios_fn;
		memcpy(device->uuid, orig_dev->uuid, sizeof(device->uuid));
		spin_lock_init(&device->io_lock);
		INIT_LIST_HEAD(&device->dev_list);
		INIT_LIST_HEAD(&device->dev_alloc_list);

		list_add(&device->dev_list, &fs_devices->devices);
		device->fs_devices = fs_devices;
		fs_devices->num_devices++;
	}
	return fs_devices;
error:
	free_fs_devices(fs_devices);
	return ERR_PTR(-ENOMEM);
}

void btrfs_close_extra_devices(struct btrfs_fs_info *fs_info,
			       struct btrfs_fs_devices *fs_devices, int step)
{
	struct btrfs_device *device, *next;

	struct block_device *latest_bdev = NULL;
	u64 latest_devid = 0;
	u64 latest_transid = 0;

	mutex_lock(&uuid_mutex);
again:
	/* This is the initialized path, it is safe to release the devices. */
	list_for_each_entry_safe(device, next, &fs_devices->devices, dev_list) {
		if (device->in_fs_metadata) {
			if (!device->is_tgtdev_for_dev_replace &&
			    (!latest_transid ||
			     device->generation > latest_transid)) {
				latest_devid = device->devid;
				latest_transid = device->generation;
				latest_bdev = device->bdev;
			}
			continue;
		}

		if (device->devid == BTRFS_DEV_REPLACE_DEVID) {
			/*
			 * In the first step, keep the device which has
			 * the correct fsid and the devid that is used
			 * for the dev_replace procedure.
			 * In the second step, the dev_replace state is
			 * read from the device tree and it is known
			 * whether the procedure is really active or
			 * not, which means whether this device is
			 * used or whether it should be removed.
			 */
			if (step == 0 || device->is_tgtdev_for_dev_replace) {
				continue;
			}
		}
		if (device->bdev) {
			blkdev_put(device->bdev, device->mode);
			device->bdev = NULL;
			fs_devices->open_devices--;
		}
		if (device->writeable) {
			list_del_init(&device->dev_alloc_list);
			device->writeable = 0;
			if (!device->is_tgtdev_for_dev_replace)
				fs_devices->rw_devices--;
		}
		list_del_init(&device->dev_list);
		fs_devices->num_devices--;
		rcu_string_free(device->name);
		kfree(device);
	}

	if (fs_devices->seed) {
		fs_devices = fs_devices->seed;
		goto again;
	}

	fs_devices->latest_bdev = latest_bdev;
	fs_devices->latest_devid = latest_devid;
	fs_devices->latest_trans = latest_transid;

	mutex_unlock(&uuid_mutex);
}

static void __free_device(struct work_struct *work)
{
	struct btrfs_device *device;

	device = container_of(work, struct btrfs_device, rcu_work);

	if (device->bdev)
		blkdev_put(device->bdev, device->mode);

	rcu_string_free(device->name);
	kfree(device);
}

static void free_device(struct rcu_head *head)
{
	struct btrfs_device *device;

	device = container_of(head, struct btrfs_device, rcu);

	INIT_WORK(&device->rcu_work, __free_device);
	schedule_work(&device->rcu_work);
}

static int __btrfs_close_devices(struct btrfs_fs_devices *fs_devices)
{
	struct btrfs_device *device;

	if (--fs_devices->opened > 0)
		return 0;

	mutex_lock(&fs_devices->device_list_mutex);
	list_for_each_entry(device, &fs_devices->devices, dev_list) {
		struct btrfs_device *new_device;
		struct rcu_string *name;

		if (device->bdev)
			fs_devices->open_devices--;

		if (device->writeable && !device->is_tgtdev_for_dev_replace) {
			list_del_init(&device->dev_alloc_list);
			fs_devices->rw_devices--;
		}

		if (device->can_discard)
			fs_devices->num_can_discard--;

		new_device = kmalloc(sizeof(*new_device), GFP_NOFS);
		BUG_ON(!new_device); /* -ENOMEM */
		memcpy(new_device, device, sizeof(*new_device));

		/* Safe because we are under uuid_mutex */
		if (device->name) {
			name = rcu_string_strdup(device->name->str, GFP_NOFS);
			BUG_ON(device->name && !name); /* -ENOMEM */
			rcu_assign_pointer(new_device->name, name);
		}
		new_device->bdev = NULL;
		new_device->writeable = 0;
		new_device->in_fs_metadata = 0;
		new_device->can_discard = 0;
		spin_lock_init(&new_device->io_lock);
		list_replace_rcu(&device->dev_list, &new_device->dev_list);

		call_rcu(&device->rcu, free_device);
	}
	mutex_unlock(&fs_devices->device_list_mutex);

	WARN_ON(fs_devices->open_devices);
	WARN_ON(fs_devices->rw_devices);
	fs_devices->opened = 0;
	fs_devices->seeding = 0;

	return 0;
}

int btrfs_close_devices(struct btrfs_fs_devices *fs_devices)
{
	struct btrfs_fs_devices *seed_devices = NULL;
	int ret;

	mutex_lock(&uuid_mutex);
	ret = __btrfs_close_devices(fs_devices);
	if (!fs_devices->opened) {
		seed_devices = fs_devices->seed;
		fs_devices->seed = NULL;
	}
	mutex_unlock(&uuid_mutex);

	while (seed_devices) {
		fs_devices = seed_devices;
		seed_devices = fs_devices->seed;
		__btrfs_close_devices(fs_devices);
		free_fs_devices(fs_devices);
	}
	/*
	 * Wait for rcu kworkers under __btrfs_close_devices
	 * to finish all blkdev_puts so device is really
	 * free when umount is done.
	 */
	rcu_barrier();
	return ret;
}

static int __btrfs_open_devices(struct btrfs_fs_devices *fs_devices,
				fmode_t flags, void *holder)
{
	struct request_queue *q;
	struct block_device *bdev;
	struct list_head *head = &fs_devices->devices;
	struct btrfs_device *device;
	struct block_device *latest_bdev = NULL;
	struct buffer_head *bh;
	struct btrfs_super_block *disk_super;
	u64 latest_devid = 0;
	u64 latest_transid = 0;
	u64 devid;
	int seeding = 1;
	int ret = 0;

	flags |= FMODE_EXCL;

	list_for_each_entry(device, head, dev_list) {
		if (device->bdev)
			continue;
		if (!device->name)
			continue;

		ret = btrfs_get_bdev_and_sb(device->name->str, flags, holder, 1,
					    &bdev, &bh);
		if (ret)
			continue;

		disk_super = (struct btrfs_super_block *)bh->b_data;
		devid = btrfs_stack_device_id(&disk_super->dev_item);
		if (devid != device->devid)
			goto error_brelse;

		if (memcmp(device->uuid, disk_super->dev_item.uuid,
			   BTRFS_UUID_SIZE))
			goto error_brelse;

		device->generation = btrfs_super_generation(disk_super);
		if (!latest_transid || device->generation > latest_transid) {
			latest_devid = devid;
			latest_transid = device->generation;
			latest_bdev = bdev;
		}

		if (btrfs_super_flags(disk_super) & BTRFS_SUPER_FLAG_SEEDING) {
			device->writeable = 0;
		} else {
			device->writeable = !bdev_read_only(bdev);
			seeding = 0;
		}

		q = bdev_get_queue(bdev);
		if (blk_queue_discard(q)) {
			device->can_discard = 1;
			fs_devices->num_can_discard++;
		}

		device->bdev = bdev;
		device->in_fs_metadata = 0;
		device->mode = flags;

		if (!blk_queue_nonrot(bdev_get_queue(bdev)))
			fs_devices->rotating = 1;

		fs_devices->open_devices++;
		if (device->writeable && !device->is_tgtdev_for_dev_replace) {
			fs_devices->rw_devices++;
			list_add(&device->dev_alloc_list,
				 &fs_devices->alloc_list);
		}
		brelse(bh);
		continue;

error_brelse:
		brelse(bh);
		blkdev_put(bdev, flags);
		continue;
	}
	if (fs_devices->open_devices == 0) {
		ret = -EINVAL;
		goto out;
	}
	fs_devices->seeding = seeding;
	fs_devices->opened = 1;
	fs_devices->latest_bdev = latest_bdev;
	fs_devices->latest_devid = latest_devid;
	fs_devices->latest_trans = latest_transid;
	fs_devices->total_rw_bytes = 0;
out:
	return ret;
}

int btrfs_open_devices(struct btrfs_fs_devices *fs_devices,
		       fmode_t flags, void *holder)
{
	int ret;

	mutex_lock(&uuid_mutex);
	if (fs_devices->opened) {
		fs_devices->opened++;
		ret = 0;
	} else {
		ret = __btrfs_open_devices(fs_devices, flags, holder);
	}
	mutex_unlock(&uuid_mutex);
	return ret;
}

/*
 * Look for a btrfs signature on a device. This may be called out of the mount path
 * and we are not allowed to call set_blocksize during the scan. The superblock
 * is read via pagecache
 */
int btrfs_scan_one_device(const char *path, fmode_t flags, void *holder,
			  struct btrfs_fs_devices **fs_devices_ret)
{
	struct btrfs_super_block *disk_super;
	struct block_device *bdev;
	struct page *page;
	void *p;
	int ret = -EINVAL;
	u64 devid;
	u64 transid;
	u64 total_devices;
	u64 bytenr;
	pgoff_t index;

	/*
	 * we would like to check all the supers, but that would make
	 * a btrfs mount succeed after a mkfs from a different FS.
	 * So, we need to add a special mount option to scan for
	 * later supers, using BTRFS_SUPER_MIRROR_MAX instead
	 */
	bytenr = btrfs_sb_offset(0);
	flags |= FMODE_EXCL;
	mutex_lock(&uuid_mutex);

	bdev = blkdev_get_by_path(path, flags, holder);

	if (IS_ERR(bdev)) {
		ret = PTR_ERR(bdev);
		goto error;
	}

	/* make sure our super fits in the device */
	if (bytenr + PAGE_CACHE_SIZE >= i_size_read(bdev->bd_inode))
		goto error_bdev_put;

	/* make sure our super fits in the page */
	if (sizeof(*disk_super) > PAGE_CACHE_SIZE)
		goto error_bdev_put;

	/* make sure our super doesn't straddle pages on disk */
	index = bytenr >> PAGE_CACHE_SHIFT;
	if ((bytenr + sizeof(*disk_super) - 1) >> PAGE_CACHE_SHIFT != index)
		goto error_bdev_put;

	/* pull in the page with our super */
	page = read_cache_page_gfp(bdev->bd_inode->i_mapping,
				   index, GFP_NOFS);

	if (IS_ERR_OR_NULL(page))
		goto error_bdev_put;

	p = kmap(page);

	/* align our pointer to the offset of the super block */
	disk_super = p + (bytenr & ~PAGE_CACHE_MASK);

	if (btrfs_super_bytenr(disk_super) != bytenr ||
	    disk_super->magic != cpu_to_le64(BTRFS_MAGIC))
		goto error_unmap;

	devid = btrfs_stack_device_id(&disk_super->dev_item);
	transid = btrfs_super_generation(disk_super);
	total_devices = btrfs_super_num_devices(disk_super);

	if (disk_super->label[0]) {
		if (disk_super->label[BTRFS_LABEL_SIZE - 1])
			disk_super->label[BTRFS_LABEL_SIZE - 1] = '\0';
		printk(KERN_INFO "device label %s ", disk_super->label);
	} else {
		printk(KERN_INFO "device fsid %pU ", disk_super->fsid);
	}

	printk(KERN_CONT "devid %llu transid %llu %s\n",
	       (unsigned long long)devid, (unsigned long long)transid, path);

	ret = device_list_add(path, disk_super, devid, fs_devices_ret);
	if (!ret && fs_devices_ret)
		(*fs_devices_ret)->total_devices = total_devices;

error_unmap:
	kunmap(page);
	page_cache_release(page);

error_bdev_put:
	blkdev_put(bdev, flags);
error:
	mutex_unlock(&uuid_mutex);
	return ret;
}

/* helper to account the used device space in the range */
int btrfs_account_dev_extents_size(struct btrfs_device *device, u64 start,
				   u64 end, u64 *length)
{
	struct btrfs_key key;
	struct btrfs_root *root = device->dev_root;
	struct btrfs_dev_extent *dev_extent;
	struct btrfs_path *path;
	u64 extent_end;
	int ret;
	int slot;
	struct extent_buffer *l;

	*length = 0;

	if (start >= device->total_bytes || device->is_tgtdev_for_dev_replace)
		return 0;

	path = btrfs_alloc_path();
	if (!path)
		return -ENOMEM;
	path->reada = 2;

	key.objectid = device->devid;
	key.offset = start;
	key.type = BTRFS_DEV_EXTENT_KEY;

	ret = btrfs_search_slot(NULL, root, &key, path, 0, 0);
	if (ret < 0)
		goto out;
	if (ret > 0) {
		ret = btrfs_previous_item(root, path, key.objectid, key.type);
		if (ret < 0)
			goto out;
	}

	while (1) {
		l = path->nodes[0];
		slot = path->slots[0];
		if (slot >= btrfs_header_nritems(l)) {
			ret = btrfs_next_leaf(root, path);
			if (ret == 0)
				continue;
			if (ret < 0)
				goto out;

			break;
		}
		btrfs_item_key_to_cpu(l, &key, slot);

		if (key.objectid < device->devid)
			goto next;

		if (key.objectid > device->devid)
			break;

		if (btrfs_key_type(&key) != BTRFS_DEV_EXTENT_KEY)
			goto next;

		dev_extent = btrfs_item_ptr(l, slot, struct btrfs_dev_extent);
		extent_end = key.offset + btrfs_dev_extent_length(l,
								  dev_extent);
		if (key.offset <= start && extent_end > end) {
			*length = end - start + 1;
			break;
		} else if (key.offset <= start && extent_end > start)
			*length += extent_end - start;
		else if (key.offset > start && extent_end <= end)
			*length += extent_end - key.offset;
		else if (key.offset > start && key.offset <= end) {
			*length += end - key.offset + 1;
			break;
		} else if (key.offset > end)
			break;

next:
		path->slots[0]++;
	}
	ret = 0;
out:
	btrfs_free_path(path);
	return ret;
}

/*
 * find_free_dev_extent - find free space in the specified device
 * @device:	the device which we search the free space in
 * @num_bytes:	the size of the free space that we need
 * @start:	store the start of the free space.
 * @len:	the size of the free space. that we find, or the size of the max
 * 		free space if we don't find suitable free space
 *
 * this uses a pretty simple search, the expectation is that it is
 * called very infrequently and that a given device has a small number
 * of extents
 *
 * @start is used to store the start of the free space if we find. But if we
 * don't find suitable free space, it will be used to store the start position
 * of the max free space.
 *
 * @len is used to store the size of the free space that we find.
 * But if we don't find suitable free space, it is used to store the size of
 * the max free space.
 */
int find_free_dev_extent(struct btrfs_device *device, u64 num_bytes,
			 u64 *start, u64 *len)
{
	struct btrfs_key key;
	struct btrfs_root *root = device->dev_root;
	struct btrfs_dev_extent *dev_extent;
	struct btrfs_path *path;
	u64 hole_size;
	u64 max_hole_start;
	u64 max_hole_size;
	u64 extent_end;
	u64 search_start;
	u64 search_end = device->total_bytes;
	int ret;
	int slot;
	struct extent_buffer *l;

	/* FIXME use last free of some kind */

	/* we don't want to overwrite the superblock on the drive,
	 * so we make sure to start at an offset of at least 1MB
	 */
	search_start = max(root->fs_info->alloc_start, 1024ull * 1024);

	max_hole_start = search_start;
	max_hole_size = 0;
	hole_size = 0;

	if (search_start >= search_end || device->is_tgtdev_for_dev_replace) {
		ret = -ENOSPC;
		goto error;
	}

	path = btrfs_alloc_path();
	if (!path) {
		ret = -ENOMEM;
		goto error;
	}
	path->reada = 2;

	key.objectid = device->devid;
	key.offset = search_start;
	key.type = BTRFS_DEV_EXTENT_KEY;

	ret = btrfs_search_slot(NULL, root, &key, path, 0, 0);
	if (ret < 0)
		goto out;
	if (ret > 0) {
		ret = btrfs_previous_item(root, path, key.objectid, key.type);
		if (ret < 0)
			goto out;
	}

	while (1) {
		l = path->nodes[0];
		slot = path->slots[0];
		if (slot >= btrfs_header_nritems(l)) {
			ret = btrfs_next_leaf(root, path);
			if (ret == 0)
				continue;
			if (ret < 0)
				goto out;

			break;
		}
		btrfs_item_key_to_cpu(l, &key, slot);

		if (key.objectid < device->devid)
			goto next;

		if (key.objectid > device->devid)
			break;

		if (btrfs_key_type(&key) != BTRFS_DEV_EXTENT_KEY)
			goto next;

		if (key.offset > search_start) {
			hole_size = key.offset - search_start;

			if (hole_size > max_hole_size) {
				max_hole_start = search_start;
				max_hole_size = hole_size;
			}

			/*
			 * If this free space is greater than which we need,
			 * it must be the max free space that we have found
			 * until now, so max_hole_start must point to the start
			 * of this free space and the length of this free space
			 * is stored in max_hole_size. Thus, we return
			 * max_hole_start and max_hole_size and go back to the
			 * caller.
			 */
			if (hole_size >= num_bytes) {
				ret = 0;
				goto out;
			}
		}

		dev_extent = btrfs_item_ptr(l, slot, struct btrfs_dev_extent);
		extent_end = key.offset + btrfs_dev_extent_length(l,
								  dev_extent);
		if (extent_end > search_start)
			search_start = extent_end;
next:
		path->slots[0]++;
		cond_resched();
	}

	/*
	 * At this point, search_start should be the end of
	 * allocated dev extents, and when shrinking the device,
	 * search_end may be smaller than search_start.
	 */
	if (search_end > search_start)
		hole_size = search_end - search_start;

	if (hole_size > max_hole_size) {
		max_hole_start = search_start;
		max_hole_size = hole_size;
	}

	/* See above. */
	if (hole_size < num_bytes)
		ret = -ENOSPC;
	else
		ret = 0;

out:
	btrfs_free_path(path);
error:
	*start = max_hole_start;
	if (len)
		*len = max_hole_size;
	return ret;
}

static int btrfs_free_dev_extent(struct btrfs_trans_handle *trans,
			  struct btrfs_device *device,
			  u64 start)
{
	int ret;
	struct btrfs_path *path;
	struct btrfs_root *root = device->dev_root;
	struct btrfs_key key;
	struct btrfs_key found_key;
	struct extent_buffer *leaf = NULL;
	struct btrfs_dev_extent *extent = NULL;

	path = btrfs_alloc_path();
	if (!path)
		return -ENOMEM;

	key.objectid = device->devid;
	key.offset = start;
	key.type = BTRFS_DEV_EXTENT_KEY;
again:
	ret = btrfs_search_slot(trans, root, &key, path, -1, 1);
	if (ret > 0) {
		ret = btrfs_previous_item(root, path, key.objectid,
					  BTRFS_DEV_EXTENT_KEY);
		if (ret)
			goto out;
		leaf = path->nodes[0];
		btrfs_item_key_to_cpu(leaf, &found_key, path->slots[0]);
		extent = btrfs_item_ptr(leaf, path->slots[0],
					struct btrfs_dev_extent);
		BUG_ON(found_key.offset > start || found_key.offset +
		       btrfs_dev_extent_length(leaf, extent) < start);
		key = found_key;
		btrfs_release_path(path);
		goto again;
	} else if (ret == 0) {
		leaf = path->nodes[0];
		extent = btrfs_item_ptr(leaf, path->slots[0],
					struct btrfs_dev_extent);
	} else {
		btrfs_error(root->fs_info, ret, "Slot search failed");
		goto out;
	}

	if (device->bytes_used > 0) {
		u64 len = btrfs_dev_extent_length(leaf, extent);
		device->bytes_used -= len;
		spin_lock(&root->fs_info->free_chunk_lock);
		root->fs_info->free_chunk_space += len;
		spin_unlock(&root->fs_info->free_chunk_lock);
	}
	ret = btrfs_del_item(trans, root, path);
	if (ret) {
		btrfs_error(root->fs_info, ret,
			    "Failed to remove dev extent item");
	}
out:
	btrfs_free_path(path);
	return ret;
}

int btrfs_alloc_dev_extent(struct btrfs_trans_handle *trans,
			   struct btrfs_device *device,
			   u64 chunk_tree, u64 chunk_objectid,
			   u64 chunk_offset, u64 start, u64 num_bytes)
{
	int ret;
	struct btrfs_path *path;
	struct btrfs_root *root = device->dev_root;
	struct btrfs_dev_extent *extent;
	struct extent_buffer *leaf;
	struct btrfs_key key;

	WARN_ON(!device->in_fs_metadata);
	WARN_ON(device->is_tgtdev_for_dev_replace);
	path = btrfs_alloc_path();
	if (!path)
		return -ENOMEM;

	key.objectid = device->devid;
	key.offset = start;
	key.type = BTRFS_DEV_EXTENT_KEY;
	ret = btrfs_insert_empty_item(trans, root, path, &key,
				      sizeof(*extent));
	if (ret)
		goto out;

	leaf = path->nodes[0];
	extent = btrfs_item_ptr(leaf, path->slots[0],
				struct btrfs_dev_extent);
	btrfs_set_dev_extent_chunk_tree(leaf, extent, chunk_tree);
	btrfs_set_dev_extent_chunk_objectid(leaf, extent, chunk_objectid);
	btrfs_set_dev_extent_chunk_offset(leaf, extent, chunk_offset);

	write_extent_buffer(leaf, root->fs_info->chunk_tree_uuid,
		    (unsigned long)btrfs_dev_extent_chunk_tree_uuid(extent),
		    BTRFS_UUID_SIZE);

	btrfs_set_dev_extent_length(leaf, extent, num_bytes);
	btrfs_mark_buffer_dirty(leaf);
out:
	btrfs_free_path(path);
	return ret;
}

static noinline int find_next_chunk(struct btrfs_root *root,
				    u64 objectid, u64 *offset)
{
	struct btrfs_path *path;
	int ret;
	struct btrfs_key key;
	struct btrfs_chunk *chunk;
	struct btrfs_key found_key;

	path = btrfs_alloc_path();
	if (!path)
		return -ENOMEM;

	key.objectid = objectid;
	key.offset = (u64)-1;
	key.type = BTRFS_CHUNK_ITEM_KEY;

	ret = btrfs_search_slot(NULL, root, &key, path, 0, 0);
	if (ret < 0)
		goto error;

	BUG_ON(ret == 0); /* Corruption */

	ret = btrfs_previous_item(root, path, 0, BTRFS_CHUNK_ITEM_KEY);
	if (ret) {
		*offset = 0;
	} else {
		btrfs_item_key_to_cpu(path->nodes[0], &found_key,
				      path->slots[0]);
		if (found_key.objectid != objectid)
			*offset = 0;
		else {
			chunk = btrfs_item_ptr(path->nodes[0], path->slots[0],
					       struct btrfs_chunk);
			*offset = found_key.offset +
				btrfs_chunk_length(path->nodes[0], chunk);
		}
	}
	ret = 0;
error:
	btrfs_free_path(path);
	return ret;
}

static noinline int find_next_devid(struct btrfs_root *root, u64 *objectid)
{
	int ret;
	struct btrfs_key key;
	struct btrfs_key found_key;
	struct btrfs_path *path;

	root = root->fs_info->chunk_root;

	path = btrfs_alloc_path();
	if (!path)
		return -ENOMEM;

	key.objectid = BTRFS_DEV_ITEMS_OBJECTID;
	key.type = BTRFS_DEV_ITEM_KEY;
	key.offset = (u64)-1;

	ret = btrfs_search_slot(NULL, root, &key, path, 0, 0);
	if (ret < 0)
		goto error;

	BUG_ON(ret == 0); /* Corruption */

	ret = btrfs_previous_item(root, path, BTRFS_DEV_ITEMS_OBJECTID,
				  BTRFS_DEV_ITEM_KEY);
	if (ret) {
		*objectid = 1;
	} else {
		btrfs_item_key_to_cpu(path->nodes[0], &found_key,
				      path->slots[0]);
		*objectid = found_key.offset + 1;
	}
	ret = 0;
error:
	btrfs_free_path(path);
	return ret;
}

/*
 * the device information is stored in the chunk root
 * the btrfs_device struct should be fully filled in
 */
int btrfs_add_device(struct btrfs_trans_handle *trans,
		     struct btrfs_root *root,
		     struct btrfs_device *device)
{
	int ret;
	struct btrfs_path *path;
	struct btrfs_dev_item *dev_item;
	struct extent_buffer *leaf;
	struct btrfs_key key;
	unsigned long ptr;

	root = root->fs_info->chunk_root;

	path = btrfs_alloc_path();
	if (!path)
		return -ENOMEM;

	key.objectid = BTRFS_DEV_ITEMS_OBJECTID;
	key.type = BTRFS_DEV_ITEM_KEY;
	key.offset = device->devid;

	ret = btrfs_insert_empty_item(trans, root, path, &key,
				      sizeof(*dev_item));
	if (ret)
		goto out;

	leaf = path->nodes[0];
	dev_item = btrfs_item_ptr(leaf, path->slots[0], struct btrfs_dev_item);

	btrfs_set_device_id(leaf, dev_item, device->devid);
	btrfs_set_device_generation(leaf, dev_item, 0);
	btrfs_set_device_type(leaf, dev_item, device->type);
	btrfs_set_device_io_align(leaf, dev_item, device->io_align);
	btrfs_set_device_io_width(leaf, dev_item, device->io_width);
	btrfs_set_device_sector_size(leaf, dev_item, device->sector_size);
	btrfs_set_device_total_bytes(leaf, dev_item, device->total_bytes);
	btrfs_set_device_bytes_used(leaf, dev_item, device->bytes_used);
	btrfs_set_device_group(leaf, dev_item, 0);
	btrfs_set_device_seek_speed(leaf, dev_item, 0);
	btrfs_set_device_bandwidth(leaf, dev_item, 0);
	btrfs_set_device_start_offset(leaf, dev_item, 0);

	ptr = (unsigned long)btrfs_device_uuid(dev_item);
	write_extent_buffer(leaf, device->uuid, ptr, BTRFS_UUID_SIZE);
	ptr = (unsigned long)btrfs_device_fsid(dev_item);
	write_extent_buffer(leaf, root->fs_info->fsid, ptr, BTRFS_UUID_SIZE);
	btrfs_mark_buffer_dirty(leaf);

	ret = 0;
out:
	btrfs_free_path(path);
	return ret;
}

static int btrfs_rm_dev_item(struct btrfs_root *root,
			     struct btrfs_device *device)
{
	int ret;
	struct btrfs_path *path;
	struct btrfs_key key;
	struct btrfs_trans_handle *trans;

	root = root->fs_info->chunk_root;

	path = btrfs_alloc_path();
	if (!path)
		return -ENOMEM;

	trans = btrfs_start_transaction(root, 0);
	if (IS_ERR(trans)) {
		btrfs_free_path(path);
		return PTR_ERR(trans);
	}
	key.objectid = BTRFS_DEV_ITEMS_OBJECTID;
	key.type = BTRFS_DEV_ITEM_KEY;
	key.offset = device->devid;
	lock_chunks(root);

	ret = btrfs_search_slot(trans, root, &key, path, -1, 1);
	if (ret < 0)
		goto out;

	if (ret > 0) {
		ret = -ENOENT;
		goto out;
	}

	ret = btrfs_del_item(trans, root, path);
	if (ret)
		goto out;
out:
	btrfs_free_path(path);
	unlock_chunks(root);
	btrfs_commit_transaction(trans, root);
	return ret;
}

int btrfs_rm_device(struct btrfs_root *root, char *device_path)
{
	struct btrfs_device *device;
	struct btrfs_device *next_device;
	struct block_device *bdev;
	struct buffer_head *bh = NULL;
	struct btrfs_super_block *disk_super;
	struct btrfs_fs_devices *cur_devices;
	u64 all_avail;
	u64 devid;
	u64 num_devices;
	u8 *dev_uuid;
	unsigned seq;
	int ret = 0;
	bool clear_super = false;

	mutex_lock(&uuid_mutex);

	do {
		seq = read_seqbegin(&root->fs_info->profiles_lock);

		all_avail = root->fs_info->avail_data_alloc_bits |
			    root->fs_info->avail_system_alloc_bits |
			    root->fs_info->avail_metadata_alloc_bits;
	} while (read_seqretry(&root->fs_info->profiles_lock, seq));

	num_devices = root->fs_info->fs_devices->num_devices;
	btrfs_dev_replace_lock(&root->fs_info->dev_replace);
	if (btrfs_dev_replace_is_ongoing(&root->fs_info->dev_replace)) {
		WARN_ON(num_devices < 1);
		num_devices--;
	}
	btrfs_dev_replace_unlock(&root->fs_info->dev_replace);

	if ((all_avail & BTRFS_BLOCK_GROUP_RAID10) && num_devices <= 4) {
		printk(KERN_ERR "btrfs: unable to go below four devices "
		       "on raid10\n");
		ret = -EINVAL;
		goto out;
	}

	if ((all_avail & BTRFS_BLOCK_GROUP_RAID1) && num_devices <= 2) {
		printk(KERN_ERR "btrfs: unable to go below two "
		       "devices on raid1\n");
		ret = -EINVAL;
		goto out;
	}

	if ((all_avail & BTRFS_BLOCK_GROUP_RAID5) &&
	    root->fs_info->fs_devices->rw_devices <= 2) {
		printk(KERN_ERR "btrfs: unable to go below two "
		       "devices on raid5\n");
		ret = -EINVAL;
		goto out;
	}
	if ((all_avail & BTRFS_BLOCK_GROUP_RAID6) &&
	    root->fs_info->fs_devices->rw_devices <= 3) {
		printk(KERN_ERR "btrfs: unable to go below three "
		       "devices on raid6\n");
		ret = -EINVAL;
		goto out;
	}

	if (strcmp(device_path, "missing") == 0) {
		struct list_head *devices;
		struct btrfs_device *tmp;

		device = NULL;
		devices = &root->fs_info->fs_devices->devices;
		/*
		 * It is safe to read the devices since the volume_mutex
		 * is held.
		 */
		list_for_each_entry(tmp, devices, dev_list) {
			if (tmp->in_fs_metadata &&
			    !tmp->is_tgtdev_for_dev_replace &&
			    !tmp->bdev) {
				device = tmp;
				break;
			}
		}
		bdev = NULL;
		bh = NULL;
		disk_super = NULL;
		if (!device) {
			printk(KERN_ERR "btrfs: no missing devices found to "
			       "remove\n");
			goto out;
		}
	} else {
		ret = btrfs_get_bdev_and_sb(device_path,
					    FMODE_WRITE | FMODE_EXCL,
					    root->fs_info->bdev_holder, 0,
					    &bdev, &bh);
		if (ret)
			goto out;
		disk_super = (struct btrfs_super_block *)bh->b_data;
		devid = btrfs_stack_device_id(&disk_super->dev_item);
		dev_uuid = disk_super->dev_item.uuid;
		device = btrfs_find_device(root->fs_info, devid, dev_uuid,
					   disk_super->fsid);
		if (!device) {
			ret = -ENOENT;
			goto error_brelse;
		}
	}

	if (device->is_tgtdev_for_dev_replace) {
		pr_err("btrfs: unable to remove the dev_replace target dev\n");
		ret = -EINVAL;
		goto error_brelse;
	}

	if (device->writeable && root->fs_info->fs_devices->rw_devices == 1) {
		printk(KERN_ERR "btrfs: unable to remove the only writeable "
		       "device\n");
		ret = -EINVAL;
		goto error_brelse;
	}

	if (device->writeable) {
		lock_chunks(root);
		list_del_init(&device->dev_alloc_list);
		unlock_chunks(root);
		root->fs_info->fs_devices->rw_devices--;
		clear_super = true;
	}

	ret = btrfs_shrink_device(device, 0);
	if (ret)
		goto error_undo;

	/*
	 * TODO: the superblock still includes this device in its num_devices
	 * counter although write_all_supers() is not locked out. This
	 * could give a filesystem state which requires a degraded mount.
	 */
	ret = btrfs_rm_dev_item(root->fs_info->chunk_root, device);
	if (ret)
		goto error_undo;

	spin_lock(&root->fs_info->free_chunk_lock);
	root->fs_info->free_chunk_space = device->total_bytes -
		device->bytes_used;
	spin_unlock(&root->fs_info->free_chunk_lock);

	device->in_fs_metadata = 0;
	btrfs_scrub_cancel_dev(root->fs_info, device);

	/*
	 * the device list mutex makes sure that we don't change
	 * the device list while someone else is writing out all
	 * the device supers.
	 */

	cur_devices = device->fs_devices;
	mutex_lock(&root->fs_info->fs_devices->device_list_mutex);
	list_del_rcu(&device->dev_list);

	device->fs_devices->num_devices--;
	device->fs_devices->total_devices--;

	if (device->missing)
		root->fs_info->fs_devices->missing_devices--;

	next_device = list_entry(root->fs_info->fs_devices->devices.next,
				 struct btrfs_device, dev_list);
	if (device->bdev == root->fs_info->sb->s_bdev)
		root->fs_info->sb->s_bdev = next_device->bdev;
	if (device->bdev == root->fs_info->fs_devices->latest_bdev)
		root->fs_info->fs_devices->latest_bdev = next_device->bdev;

	if (device->bdev)
		device->fs_devices->open_devices--;

	call_rcu(&device->rcu, free_device);
	mutex_unlock(&root->fs_info->fs_devices->device_list_mutex);

	num_devices = btrfs_super_num_devices(root->fs_info->super_copy) - 1;
	btrfs_set_super_num_devices(root->fs_info->super_copy, num_devices);

	if (cur_devices->open_devices == 0) {
		struct btrfs_fs_devices *fs_devices;
		fs_devices = root->fs_info->fs_devices;
		while (fs_devices) {
			if (fs_devices->seed == cur_devices)
				break;
			fs_devices = fs_devices->seed;
		}
		fs_devices->seed = cur_devices->seed;
		cur_devices->seed = NULL;
		lock_chunks(root);
		__btrfs_close_devices(cur_devices);
		unlock_chunks(root);
		free_fs_devices(cur_devices);
	}

	root->fs_info->num_tolerated_disk_barrier_failures =
		btrfs_calc_num_tolerated_disk_barrier_failures(root->fs_info);

	/*
	 * at this point, the device is zero sized.  We want to
	 * remove it from the devices list and zero out the old super
	 */
	if (clear_super && disk_super) {
		/* make sure this device isn't detected as part of
		 * the FS anymore
		 */
		memset(&disk_super->magic, 0, sizeof(disk_super->magic));
		set_buffer_dirty(bh);
		sync_dirty_buffer(bh);
	}

	ret = 0;

	/* Notify udev that device has changed */
	if (bdev)
		btrfs_kobject_uevent(bdev, KOBJ_CHANGE);

error_brelse:
	brelse(bh);
	if (bdev)
		blkdev_put(bdev, FMODE_READ | FMODE_EXCL);
out:
	mutex_unlock(&uuid_mutex);
	return ret;
error_undo:
	if (device->writeable) {
		lock_chunks(root);
		list_add(&device->dev_alloc_list,
			 &root->fs_info->fs_devices->alloc_list);
		unlock_chunks(root);
		root->fs_info->fs_devices->rw_devices++;
	}
	goto error_brelse;
}

void btrfs_rm_dev_replace_srcdev(struct btrfs_fs_info *fs_info,
				 struct btrfs_device *srcdev)
{
	WARN_ON(!mutex_is_locked(&fs_info->fs_devices->device_list_mutex));
	list_del_rcu(&srcdev->dev_list);
	list_del_rcu(&srcdev->dev_alloc_list);
	fs_info->fs_devices->num_devices--;
	if (srcdev->missing) {
		fs_info->fs_devices->missing_devices--;
		fs_info->fs_devices->rw_devices++;
	}
	if (srcdev->can_discard)
		fs_info->fs_devices->num_can_discard--;
	if (srcdev->bdev)
		fs_info->fs_devices->open_devices--;

	call_rcu(&srcdev->rcu, free_device);
}

void btrfs_destroy_dev_replace_tgtdev(struct btrfs_fs_info *fs_info,
				      struct btrfs_device *tgtdev)
{
	struct btrfs_device *next_device;

	WARN_ON(!tgtdev);
	mutex_lock(&fs_info->fs_devices->device_list_mutex);
	if (tgtdev->bdev) {
		btrfs_scratch_superblock(tgtdev);
		fs_info->fs_devices->open_devices--;
	}
	fs_info->fs_devices->num_devices--;
	if (tgtdev->can_discard)
		fs_info->fs_devices->num_can_discard++;

	next_device = list_entry(fs_info->fs_devices->devices.next,
				 struct btrfs_device, dev_list);
	if (tgtdev->bdev == fs_info->sb->s_bdev)
		fs_info->sb->s_bdev = next_device->bdev;
	if (tgtdev->bdev == fs_info->fs_devices->latest_bdev)
		fs_info->fs_devices->latest_bdev = next_device->bdev;
	list_del_rcu(&tgtdev->dev_list);

	call_rcu(&tgtdev->rcu, free_device);

	mutex_unlock(&fs_info->fs_devices->device_list_mutex);
}

int btrfs_find_device_by_path(struct btrfs_root *root, char *device_path,
			      struct btrfs_device **device)
{
	int ret = 0;
	struct btrfs_super_block *disk_super;
	u64 devid;
	u8 *dev_uuid;
	struct block_device *bdev;
	struct buffer_head *bh;

	*device = NULL;
	ret = btrfs_get_bdev_and_sb(device_path, FMODE_READ,
				    root->fs_info->bdev_holder, 0, &bdev, &bh);
	if (ret)
		return ret;
	disk_super = (struct btrfs_super_block *)bh->b_data;
	devid = btrfs_stack_device_id(&disk_super->dev_item);
	dev_uuid = disk_super->dev_item.uuid;
	*device = btrfs_find_device(root->fs_info, devid, dev_uuid,
				    disk_super->fsid);
	brelse(bh);
	if (!*device)
		ret = -ENOENT;
	blkdev_put(bdev, FMODE_READ);
	return ret;
}

int btrfs_find_device_missing_or_by_path(struct btrfs_root *root,
					 char *device_path,
					 struct btrfs_device **device)
{
	*device = NULL;
	if (strcmp(device_path, "missing") == 0) {
		struct list_head *devices;
		struct btrfs_device *tmp;

		devices = &root->fs_info->fs_devices->devices;
		/*
		 * It is safe to read the devices since the volume_mutex
		 * is held by the caller.
		 */
		list_for_each_entry(tmp, devices, dev_list) {
			if (tmp->in_fs_metadata && !tmp->bdev) {
				*device = tmp;
				break;
			}
		}

		if (!*device) {
			pr_err("btrfs: no missing device found\n");
			return -ENOENT;
		}

		return 0;
	} else {
		return btrfs_find_device_by_path(root, device_path, device);
	}
}

/*
 * does all the dirty work required for changing file system's UUID.
 */
static int btrfs_prepare_sprout(struct btrfs_root *root)
{
	struct btrfs_fs_devices *fs_devices = root->fs_info->fs_devices;
	struct btrfs_fs_devices *old_devices;
	struct btrfs_fs_devices *seed_devices;
	struct btrfs_super_block *disk_super = root->fs_info->super_copy;
	struct btrfs_device *device;
	u64 super_flags;

	BUG_ON(!mutex_is_locked(&uuid_mutex));
	if (!fs_devices->seeding)
		return -EINVAL;

	seed_devices = kzalloc(sizeof(*fs_devices), GFP_NOFS);
	if (!seed_devices)
		return -ENOMEM;

	old_devices = clone_fs_devices(fs_devices);
	if (IS_ERR(old_devices)) {
		kfree(seed_devices);
		return PTR_ERR(old_devices);
	}

	list_add(&old_devices->list, &fs_uuids);

	memcpy(seed_devices, fs_devices, sizeof(*seed_devices));
	seed_devices->opened = 1;
	INIT_LIST_HEAD(&seed_devices->devices);
	INIT_LIST_HEAD(&seed_devices->alloc_list);
	mutex_init(&seed_devices->device_list_mutex);

	mutex_lock(&root->fs_info->fs_devices->device_list_mutex);
	list_splice_init_rcu(&fs_devices->devices, &seed_devices->devices,
			      synchronize_rcu);
	mutex_unlock(&root->fs_info->fs_devices->device_list_mutex);

	list_splice_init(&fs_devices->alloc_list, &seed_devices->alloc_list);
	list_for_each_entry(device, &seed_devices->devices, dev_list) {
		device->fs_devices = seed_devices;
	}

	fs_devices->seeding = 0;
	fs_devices->num_devices = 0;
	fs_devices->open_devices = 0;
	fs_devices->total_devices = 0;
	fs_devices->seed = seed_devices;

	generate_random_uuid(fs_devices->fsid);
	memcpy(root->fs_info->fsid, fs_devices->fsid, BTRFS_FSID_SIZE);
	memcpy(disk_super->fsid, fs_devices->fsid, BTRFS_FSID_SIZE);
	super_flags = btrfs_super_flags(disk_super) &
		      ~BTRFS_SUPER_FLAG_SEEDING;
	btrfs_set_super_flags(disk_super, super_flags);

	return 0;
}

/*
 * strore the expected generation for seed devices in device items.
 */
static int btrfs_finish_sprout(struct btrfs_trans_handle *trans,
			       struct btrfs_root *root)
{
	struct btrfs_path *path;
	struct extent_buffer *leaf;
	struct btrfs_dev_item *dev_item;
	struct btrfs_device *device;
	struct btrfs_key key;
	u8 fs_uuid[BTRFS_UUID_SIZE];
	u8 dev_uuid[BTRFS_UUID_SIZE];
	u64 devid;
	int ret;

	path = btrfs_alloc_path();
	if (!path)
		return -ENOMEM;

	root = root->fs_info->chunk_root;
	key.objectid = BTRFS_DEV_ITEMS_OBJECTID;
	key.offset = 0;
	key.type = BTRFS_DEV_ITEM_KEY;

	while (1) {
		ret = btrfs_search_slot(trans, root, &key, path, 0, 1);
		if (ret < 0)
			goto error;

		leaf = path->nodes[0];
next_slot:
		if (path->slots[0] >= btrfs_header_nritems(leaf)) {
			ret = btrfs_next_leaf(root, path);
			if (ret > 0)
				break;
			if (ret < 0)
				goto error;
			leaf = path->nodes[0];
			btrfs_item_key_to_cpu(leaf, &key, path->slots[0]);
			btrfs_release_path(path);
			continue;
		}

		btrfs_item_key_to_cpu(leaf, &key, path->slots[0]);
		if (key.objectid != BTRFS_DEV_ITEMS_OBJECTID ||
		    key.type != BTRFS_DEV_ITEM_KEY)
			break;

		dev_item = btrfs_item_ptr(leaf, path->slots[0],
					  struct btrfs_dev_item);
		devid = btrfs_device_id(leaf, dev_item);
		read_extent_buffer(leaf, dev_uuid,
				   (unsigned long)btrfs_device_uuid(dev_item),
				   BTRFS_UUID_SIZE);
		read_extent_buffer(leaf, fs_uuid,
				   (unsigned long)btrfs_device_fsid(dev_item),
				   BTRFS_UUID_SIZE);
		device = btrfs_find_device(root->fs_info, devid, dev_uuid,
					   fs_uuid);
		BUG_ON(!device); /* Logic error */

		if (device->fs_devices->seeding) {
			btrfs_set_device_generation(leaf, dev_item,
						    device->generation);
			btrfs_mark_buffer_dirty(leaf);
		}

		path->slots[0]++;
		goto next_slot;
	}
	ret = 0;
error:
	btrfs_free_path(path);
	return ret;
}

int btrfs_init_new_device(struct btrfs_root *root, char *device_path)
{
	struct request_queue *q;
	struct btrfs_trans_handle *trans;
	struct btrfs_device *device;
	struct block_device *bdev;
	struct list_head *devices;
	struct super_block *sb = root->fs_info->sb;
	struct rcu_string *name;
	u64 total_bytes;
	int seeding_dev = 0;
	int ret = 0;

	if ((sb->s_flags & MS_RDONLY) && !root->fs_info->fs_devices->seeding)
		return -EROFS;

	bdev = blkdev_get_by_path(device_path, FMODE_WRITE | FMODE_EXCL,
				  root->fs_info->bdev_holder);
	if (IS_ERR(bdev))
		return PTR_ERR(bdev);

	if (root->fs_info->fs_devices->seeding) {
		seeding_dev = 1;
		down_write(&sb->s_umount);
		mutex_lock(&uuid_mutex);
	}

	filemap_write_and_wait(bdev->bd_inode->i_mapping);

	devices = &root->fs_info->fs_devices->devices;

	mutex_lock(&root->fs_info->fs_devices->device_list_mutex);
	list_for_each_entry(device, devices, dev_list) {
		if (device->bdev == bdev) {
			ret = -EEXIST;
			mutex_unlock(
				&root->fs_info->fs_devices->device_list_mutex);
			goto error;
		}
	}
	mutex_unlock(&root->fs_info->fs_devices->device_list_mutex);

	device = kzalloc(sizeof(*device), GFP_NOFS);
	if (!device) {
		/* we can safely leave the fs_devices entry around */
		ret = -ENOMEM;
		goto error;
	}

	name = rcu_string_strdup(device_path, GFP_NOFS);
	if (!name) {
		kfree(device);
		ret = -ENOMEM;
		goto error;
	}
	rcu_assign_pointer(device->name, name);

	ret = find_next_devid(root, &device->devid);
	if (ret) {
		rcu_string_free(device->name);
		kfree(device);
		goto error;
	}

	trans = btrfs_start_transaction(root, 0);
	if (IS_ERR(trans)) {
		rcu_string_free(device->name);
		kfree(device);
		ret = PTR_ERR(trans);
		goto error;
	}

	lock_chunks(root);

	q = bdev_get_queue(bdev);
	if (blk_queue_discard(q))
		device->can_discard = 1;
	device->writeable = 1;
	device->work.func = pending_bios_fn;
	generate_random_uuid(device->uuid);
	spin_lock_init(&device->io_lock);
	device->generation = trans->transid;
	device->io_width = root->sectorsize;
	device->io_align = root->sectorsize;
	device->sector_size = root->sectorsize;
	device->total_bytes = i_size_read(bdev->bd_inode);
	device->disk_total_bytes = device->total_bytes;
	device->dev_root = root->fs_info->dev_root;
	device->bdev = bdev;
	device->in_fs_metadata = 1;
	device->is_tgtdev_for_dev_replace = 0;
	device->mode = FMODE_EXCL;
	set_blocksize(device->bdev, 4096);

	if (seeding_dev) {
		sb->s_flags &= ~MS_RDONLY;
		ret = btrfs_prepare_sprout(root);
		BUG_ON(ret); /* -ENOMEM */
	}

	device->fs_devices = root->fs_info->fs_devices;

	mutex_lock(&root->fs_info->fs_devices->device_list_mutex);
	list_add_rcu(&device->dev_list, &root->fs_info->fs_devices->devices);
	list_add(&device->dev_alloc_list,
		 &root->fs_info->fs_devices->alloc_list);
	root->fs_info->fs_devices->num_devices++;
	root->fs_info->fs_devices->open_devices++;
	root->fs_info->fs_devices->rw_devices++;
	root->fs_info->fs_devices->total_devices++;
	if (device->can_discard)
		root->fs_info->fs_devices->num_can_discard++;
	root->fs_info->fs_devices->total_rw_bytes += device->total_bytes;

	spin_lock(&root->fs_info->free_chunk_lock);
	root->fs_info->free_chunk_space += device->total_bytes;
	spin_unlock(&root->fs_info->free_chunk_lock);

	if (!blk_queue_nonrot(bdev_get_queue(bdev)))
		root->fs_info->fs_devices->rotating = 1;

	total_bytes = btrfs_super_total_bytes(root->fs_info->super_copy);
	btrfs_set_super_total_bytes(root->fs_info->super_copy,
				    total_bytes + device->total_bytes);

	total_bytes = btrfs_super_num_devices(root->fs_info->super_copy);
	btrfs_set_super_num_devices(root->fs_info->super_copy,
				    total_bytes + 1);
	mutex_unlock(&root->fs_info->fs_devices->device_list_mutex);

	if (seeding_dev) {
		ret = init_first_rw_device(trans, root, device);
		if (ret) {
			btrfs_abort_transaction(trans, root, ret);
			goto error_trans;
		}
		ret = btrfs_finish_sprout(trans, root);
		if (ret) {
			btrfs_abort_transaction(trans, root, ret);
			goto error_trans;
		}
	} else {
		ret = btrfs_add_device(trans, root, device);
		if (ret) {
			btrfs_abort_transaction(trans, root, ret);
			goto error_trans;
		}
	}

	/*
	 * we've got more storage, clear any full flags on the space
	 * infos
	 */
	btrfs_clear_space_info_full(root->fs_info);

	unlock_chunks(root);
	root->fs_info->num_tolerated_disk_barrier_failures =
		btrfs_calc_num_tolerated_disk_barrier_failures(root->fs_info);
	ret = btrfs_commit_transaction(trans, root);

	if (seeding_dev) {
		mutex_unlock(&uuid_mutex);
		up_write(&sb->s_umount);

		if (ret) /* transaction commit */
			return ret;

		ret = btrfs_relocate_sys_chunks(root);
		if (ret < 0)
			btrfs_error(root->fs_info, ret,
				    "Failed to relocate sys chunks after "
				    "device initialization. This can be fixed "
				    "using the \"btrfs balance\" command.");
		trans = btrfs_attach_transaction(root);
		if (IS_ERR(trans)) {
			if (PTR_ERR(trans) == -ENOENT)
				return 0;
			return PTR_ERR(trans);
		}
		ret = btrfs_commit_transaction(trans, root);
	}

	return ret;

error_trans:
	unlock_chunks(root);
	btrfs_end_transaction(trans, root);
	rcu_string_free(device->name);
	kfree(device);
error:
	blkdev_put(bdev, FMODE_EXCL);
	if (seeding_dev) {
		mutex_unlock(&uuid_mutex);
		up_write(&sb->s_umount);
	}
	return ret;
}

int btrfs_init_dev_replace_tgtdev(struct btrfs_root *root, char *device_path,
				  struct btrfs_device **device_out)
{
	struct request_queue *q;
	struct btrfs_device *device;
	struct block_device *bdev;
	struct btrfs_fs_info *fs_info = root->fs_info;
	struct list_head *devices;
	struct rcu_string *name;
	int ret = 0;

	*device_out = NULL;
	if (fs_info->fs_devices->seeding)
		return -EINVAL;

	bdev = blkdev_get_by_path(device_path, FMODE_WRITE | FMODE_EXCL,
				  fs_info->bdev_holder);
	if (IS_ERR(bdev))
		return PTR_ERR(bdev);

	filemap_write_and_wait(bdev->bd_inode->i_mapping);

	devices = &fs_info->fs_devices->devices;
	list_for_each_entry(device, devices, dev_list) {
		if (device->bdev == bdev) {
			ret = -EEXIST;
			goto error;
		}
	}

	device = kzalloc(sizeof(*device), GFP_NOFS);
	if (!device) {
		ret = -ENOMEM;
		goto error;
	}

	name = rcu_string_strdup(device_path, GFP_NOFS);
	if (!name) {
		kfree(device);
		ret = -ENOMEM;
		goto error;
	}
	rcu_assign_pointer(device->name, name);

	q = bdev_get_queue(bdev);
	if (blk_queue_discard(q))
		device->can_discard = 1;
	mutex_lock(&root->fs_info->fs_devices->device_list_mutex);
	device->writeable = 1;
	device->work.func = pending_bios_fn;
	generate_random_uuid(device->uuid);
	device->devid = BTRFS_DEV_REPLACE_DEVID;
	spin_lock_init(&device->io_lock);
	device->generation = 0;
	device->io_width = root->sectorsize;
	device->io_align = root->sectorsize;
	device->sector_size = root->sectorsize;
	device->total_bytes = i_size_read(bdev->bd_inode);
	device->disk_total_bytes = device->total_bytes;
	device->dev_root = fs_info->dev_root;
	device->bdev = bdev;
	device->in_fs_metadata = 1;
	device->is_tgtdev_for_dev_replace = 1;
	device->mode = FMODE_EXCL;
	set_blocksize(device->bdev, 4096);
	device->fs_devices = fs_info->fs_devices;
	list_add(&device->dev_list, &fs_info->fs_devices->devices);
	fs_info->fs_devices->num_devices++;
	fs_info->fs_devices->open_devices++;
	if (device->can_discard)
		fs_info->fs_devices->num_can_discard++;
	mutex_unlock(&root->fs_info->fs_devices->device_list_mutex);

	*device_out = device;
	return ret;

error:
	blkdev_put(bdev, FMODE_EXCL);
	return ret;
}

void btrfs_init_dev_replace_tgtdev_for_resume(struct btrfs_fs_info *fs_info,
					      struct btrfs_device *tgtdev)
{
	WARN_ON(fs_info->fs_devices->rw_devices == 0);
	tgtdev->io_width = fs_info->dev_root->sectorsize;
	tgtdev->io_align = fs_info->dev_root->sectorsize;
	tgtdev->sector_size = fs_info->dev_root->sectorsize;
	tgtdev->dev_root = fs_info->dev_root;
	tgtdev->in_fs_metadata = 1;
}

static noinline int btrfs_update_device(struct btrfs_trans_handle *trans,
					struct btrfs_device *device)
{
	int ret;
	struct btrfs_path *path;
	struct btrfs_root *root;
	struct btrfs_dev_item *dev_item;
	struct extent_buffer *leaf;
	struct btrfs_key key;

	root = device->dev_root->fs_info->chunk_root;

	path = btrfs_alloc_path();
	if (!path)
		return -ENOMEM;

	key.objectid = BTRFS_DEV_ITEMS_OBJECTID;
	key.type = BTRFS_DEV_ITEM_KEY;
	key.offset = device->devid;

	ret = btrfs_search_slot(trans, root, &key, path, 0, 1);
	if (ret < 0)
		goto out;

	if (ret > 0) {
		ret = -ENOENT;
		goto out;
	}

	leaf = path->nodes[0];
	dev_item = btrfs_item_ptr(leaf, path->slots[0], struct btrfs_dev_item);

	btrfs_set_device_id(leaf, dev_item, device->devid);
	btrfs_set_device_type(leaf, dev_item, device->type);
	btrfs_set_device_io_align(leaf, dev_item, device->io_align);
	btrfs_set_device_io_width(leaf, dev_item, device->io_width);
	btrfs_set_device_sector_size(leaf, dev_item, device->sector_size);
	btrfs_set_device_total_bytes(leaf, dev_item, device->disk_total_bytes);
	btrfs_set_device_bytes_used(leaf, dev_item, device->bytes_used);
	btrfs_mark_buffer_dirty(leaf);

out:
	btrfs_free_path(path);
	return ret;
}

static int __btrfs_grow_device(struct btrfs_trans_handle *trans,
		      struct btrfs_device *device, u64 new_size)
{
	struct btrfs_super_block *super_copy =
		device->dev_root->fs_info->super_copy;
	u64 old_total = btrfs_super_total_bytes(super_copy);
	u64 diff = new_size - device->total_bytes;

	if (!device->writeable)
		return -EACCES;
	if (new_size <= device->total_bytes ||
	    device->is_tgtdev_for_dev_replace)
		return -EINVAL;

	btrfs_set_super_total_bytes(super_copy, old_total + diff);
	device->fs_devices->total_rw_bytes += diff;

	device->total_bytes = new_size;
	device->disk_total_bytes = new_size;
	btrfs_clear_space_info_full(device->dev_root->fs_info);

	return btrfs_update_device(trans, device);
}

int btrfs_grow_device(struct btrfs_trans_handle *trans,
		      struct btrfs_device *device, u64 new_size)
{
	int ret;
	lock_chunks(device->dev_root);
	ret = __btrfs_grow_device(trans, device, new_size);
	unlock_chunks(device->dev_root);
	return ret;
}

static int btrfs_free_chunk(struct btrfs_trans_handle *trans,
			    struct btrfs_root *root,
			    u64 chunk_tree, u64 chunk_objectid,
			    u64 chunk_offset)
{
	int ret;
	struct btrfs_path *path;
	struct btrfs_key key;

	root = root->fs_info->chunk_root;
	path = btrfs_alloc_path();
	if (!path)
		return -ENOMEM;

	key.objectid = chunk_objectid;
	key.offset = chunk_offset;
	key.type = BTRFS_CHUNK_ITEM_KEY;

	ret = btrfs_search_slot(trans, root, &key, path, -1, 1);
	if (ret < 0)
		goto out;
	else if (ret > 0) { /* Logic error or corruption */
		btrfs_error(root->fs_info, -ENOENT,
			    "Failed lookup while freeing chunk.");
		ret = -ENOENT;
		goto out;
	}

	ret = btrfs_del_item(trans, root, path);
	if (ret < 0)
		btrfs_error(root->fs_info, ret,
			    "Failed to delete chunk item.");
out:
	btrfs_free_path(path);
	return ret;
}

static int btrfs_del_sys_chunk(struct btrfs_root *root, u64 chunk_objectid, u64
			chunk_offset)
{
	struct btrfs_super_block *super_copy = root->fs_info->super_copy;
	struct btrfs_disk_key *disk_key;
	struct btrfs_chunk *chunk;
	u8 *ptr;
	int ret = 0;
	u32 num_stripes;
	u32 array_size;
	u32 len = 0;
	u32 cur;
	struct btrfs_key key;

	array_size = btrfs_super_sys_array_size(super_copy);

	ptr = super_copy->sys_chunk_array;
	cur = 0;

	while (cur < array_size) {
		disk_key = (struct btrfs_disk_key *)ptr;
		btrfs_disk_key_to_cpu(&key, disk_key);

		len = sizeof(*disk_key);

		if (key.type == BTRFS_CHUNK_ITEM_KEY) {
			chunk = (struct btrfs_chunk *)(ptr + len);
			num_stripes = btrfs_stack_chunk_num_stripes(chunk);
			len += btrfs_chunk_item_size(num_stripes);
		} else {
			ret = -EIO;
			break;
		}
		if (key.objectid == chunk_objectid &&
		    key.offset == chunk_offset) {
			memmove(ptr, ptr + len, array_size - (cur + len));
			array_size -= len;
			btrfs_set_super_sys_array_size(super_copy, array_size);
		} else {
			ptr += len;
			cur += len;
		}
	}
	return ret;
}

static int btrfs_relocate_chunk(struct btrfs_root *root,
			 u64 chunk_tree, u64 chunk_objectid,
			 u64 chunk_offset)
{
	struct extent_map_tree *em_tree;
	struct btrfs_root *extent_root;
	struct btrfs_trans_handle *trans;
	struct extent_map *em;
	struct map_lookup *map;
	int ret;
	int i;

	root = root->fs_info->chunk_root;
	extent_root = root->fs_info->extent_root;
	em_tree = &root->fs_info->mapping_tree.map_tree;

	ret = btrfs_can_relocate(extent_root, chunk_offset);
	if (ret)
		return -ENOSPC;

	/* step one, relocate all the extents inside this chunk */
	ret = btrfs_relocate_block_group(extent_root, chunk_offset);
	if (ret)
		return ret;

	trans = btrfs_start_transaction(root, 0);
	if (IS_ERR(trans)) {
		ret = PTR_ERR(trans);
		btrfs_std_error(root->fs_info, ret);
		return ret;
	}

	lock_chunks(root);

	/*
	 * step two, delete the device extents and the
	 * chunk tree entries
	 */
	read_lock(&em_tree->lock);
	em = lookup_extent_mapping(em_tree, chunk_offset, 1);
	read_unlock(&em_tree->lock);

	BUG_ON(!em || em->start > chunk_offset ||
	       em->start + em->len < chunk_offset);
	map = (struct map_lookup *)em->bdev;

	for (i = 0; i < map->num_stripes; i++) {
		ret = btrfs_free_dev_extent(trans, map->stripes[i].dev,
					    map->stripes[i].physical);
		BUG_ON(ret);

		if (map->stripes[i].dev) {
			ret = btrfs_update_device(trans, map->stripes[i].dev);
			BUG_ON(ret);
		}
	}
	ret = btrfs_free_chunk(trans, root, chunk_tree, chunk_objectid,
			       chunk_offset);

	BUG_ON(ret);

	trace_btrfs_chunk_free(root, map, chunk_offset, em->len);

	if (map->type & BTRFS_BLOCK_GROUP_SYSTEM) {
		ret = btrfs_del_sys_chunk(root, chunk_objectid, chunk_offset);
		BUG_ON(ret);
	}

	ret = btrfs_remove_block_group(trans, extent_root, chunk_offset);
	BUG_ON(ret);

	write_lock(&em_tree->lock);
	remove_extent_mapping(em_tree, em);
	write_unlock(&em_tree->lock);

	kfree(map);
	em->bdev = NULL;

	/* once for the tree */
	free_extent_map(em);
	/* once for us */
	free_extent_map(em);

	unlock_chunks(root);
	btrfs_end_transaction(trans, root);
	return 0;
}

static int btrfs_relocate_sys_chunks(struct btrfs_root *root)
{
	struct btrfs_root *chunk_root = root->fs_info->chunk_root;
	struct btrfs_path *path;
	struct extent_buffer *leaf;
	struct btrfs_chunk *chunk;
	struct btrfs_key key;
	struct btrfs_key found_key;
	u64 chunk_tree = chunk_root->root_key.objectid;
	u64 chunk_type;
	bool retried = false;
	int failed = 0;
	int ret;

	path = btrfs_alloc_path();
	if (!path)
		return -ENOMEM;

again:
	key.objectid = BTRFS_FIRST_CHUNK_TREE_OBJECTID;
	key.offset = (u64)-1;
	key.type = BTRFS_CHUNK_ITEM_KEY;

	while (1) {
		ret = btrfs_search_slot(NULL, chunk_root, &key, path, 0, 0);
		if (ret < 0)
			goto error;
		BUG_ON(ret == 0); /* Corruption */

		ret = btrfs_previous_item(chunk_root, path, key.objectid,
					  key.type);
		if (ret < 0)
			goto error;
		if (ret > 0)
			break;

		leaf = path->nodes[0];
		btrfs_item_key_to_cpu(leaf, &found_key, path->slots[0]);

		chunk = btrfs_item_ptr(leaf, path->slots[0],
				       struct btrfs_chunk);
		chunk_type = btrfs_chunk_type(leaf, chunk);
		btrfs_release_path(path);

		if (chunk_type & BTRFS_BLOCK_GROUP_SYSTEM) {
			ret = btrfs_relocate_chunk(chunk_root, chunk_tree,
						   found_key.objectid,
						   found_key.offset);
			if (ret == -ENOSPC)
				failed++;
			else if (ret)
				BUG();
		}

		if (found_key.offset == 0)
			break;
		key.offset = found_key.offset - 1;
	}
	ret = 0;
	if (failed && !retried) {
		failed = 0;
		retried = true;
		goto again;
	} else if (failed && retried) {
		WARN_ON(1);
		ret = -ENOSPC;
	}
error:
	btrfs_free_path(path);
	return ret;
}

static int insert_balance_item(struct btrfs_root *root,
			       struct btrfs_balance_control *bctl)
{
	struct btrfs_trans_handle *trans;
	struct btrfs_balance_item *item;
	struct btrfs_disk_balance_args disk_bargs;
	struct btrfs_path *path;
	struct extent_buffer *leaf;
	struct btrfs_key key;
	int ret, err;

	path = btrfs_alloc_path();
	if (!path)
		return -ENOMEM;

	trans = btrfs_start_transaction(root, 0);
	if (IS_ERR(trans)) {
		btrfs_free_path(path);
		return PTR_ERR(trans);
	}

	key.objectid = BTRFS_BALANCE_OBJECTID;
	key.type = BTRFS_BALANCE_ITEM_KEY;
	key.offset = 0;

	ret = btrfs_insert_empty_item(trans, root, path, &key,
				      sizeof(*item));
	if (ret)
		goto out;

	leaf = path->nodes[0];
	item = btrfs_item_ptr(leaf, path->slots[0], struct btrfs_balance_item);

	memset_extent_buffer(leaf, 0, (unsigned long)item, sizeof(*item));

	btrfs_cpu_balance_args_to_disk(&disk_bargs, &bctl->data);
	btrfs_set_balance_data(leaf, item, &disk_bargs);
	btrfs_cpu_balance_args_to_disk(&disk_bargs, &bctl->meta);
	btrfs_set_balance_meta(leaf, item, &disk_bargs);
	btrfs_cpu_balance_args_to_disk(&disk_bargs, &bctl->sys);
	btrfs_set_balance_sys(leaf, item, &disk_bargs);

	btrfs_set_balance_flags(leaf, item, bctl->flags);

	btrfs_mark_buffer_dirty(leaf);
out:
	btrfs_free_path(path);
	err = btrfs_commit_transaction(trans, root);
	if (err && !ret)
		ret = err;
	return ret;
}

static int del_balance_item(struct btrfs_root *root)
{
	struct btrfs_trans_handle *trans;
	struct btrfs_path *path;
	struct btrfs_key key;
	int ret, err;

	path = btrfs_alloc_path();
	if (!path)
		return -ENOMEM;

	trans = btrfs_start_transaction(root, 0);
	if (IS_ERR(trans)) {
		btrfs_free_path(path);
		return PTR_ERR(trans);
	}

	key.objectid = BTRFS_BALANCE_OBJECTID;
	key.type = BTRFS_BALANCE_ITEM_KEY;
	key.offset = 0;

	ret = btrfs_search_slot(trans, root, &key, path, -1, 1);
	if (ret < 0)
		goto out;
	if (ret > 0) {
		ret = -ENOENT;
		goto out;
	}

	ret = btrfs_del_item(trans, root, path);
out:
	btrfs_free_path(path);
	err = btrfs_commit_transaction(trans, root);
	if (err && !ret)
		ret = err;
	return ret;
}

/*
 * This is a heuristic used to reduce the number of chunks balanced on
 * resume after balance was interrupted.
 */
static void update_balance_args(struct btrfs_balance_control *bctl)
{
	/*
	 * Turn on soft mode for chunk types that were being converted.
	 */
	if (bctl->data.flags & BTRFS_BALANCE_ARGS_CONVERT)
		bctl->data.flags |= BTRFS_BALANCE_ARGS_SOFT;
	if (bctl->sys.flags & BTRFS_BALANCE_ARGS_CONVERT)
		bctl->sys.flags |= BTRFS_BALANCE_ARGS_SOFT;
	if (bctl->meta.flags & BTRFS_BALANCE_ARGS_CONVERT)
		bctl->meta.flags |= BTRFS_BALANCE_ARGS_SOFT;

	/*
	 * Turn on usage filter if is not already used.  The idea is
	 * that chunks that we have already balanced should be
	 * reasonably full.  Don't do it for chunks that are being
	 * converted - that will keep us from relocating unconverted
	 * (albeit full) chunks.
	 */
	if (!(bctl->data.flags & BTRFS_BALANCE_ARGS_USAGE) &&
	    !(bctl->data.flags & BTRFS_BALANCE_ARGS_CONVERT)) {
		bctl->data.flags |= BTRFS_BALANCE_ARGS_USAGE;
		bctl->data.usage = 90;
	}
	if (!(bctl->sys.flags & BTRFS_BALANCE_ARGS_USAGE) &&
	    !(bctl->sys.flags & BTRFS_BALANCE_ARGS_CONVERT)) {
		bctl->sys.flags |= BTRFS_BALANCE_ARGS_USAGE;
		bctl->sys.usage = 90;
	}
	if (!(bctl->meta.flags & BTRFS_BALANCE_ARGS_USAGE) &&
	    !(bctl->meta.flags & BTRFS_BALANCE_ARGS_CONVERT)) {
		bctl->meta.flags |= BTRFS_BALANCE_ARGS_USAGE;
		bctl->meta.usage = 90;
	}
}

/*
 * Should be called with both balance and volume mutexes held to
 * serialize other volume operations (add_dev/rm_dev/resize) with
 * restriper.  Same goes for unset_balance_control.
 */
static void set_balance_control(struct btrfs_balance_control *bctl)
{
	struct btrfs_fs_info *fs_info = bctl->fs_info;

	BUG_ON(fs_info->balance_ctl);

	spin_lock(&fs_info->balance_lock);
	fs_info->balance_ctl = bctl;
	spin_unlock(&fs_info->balance_lock);
}

static void unset_balance_control(struct btrfs_fs_info *fs_info)
{
	struct btrfs_balance_control *bctl = fs_info->balance_ctl;

	BUG_ON(!fs_info->balance_ctl);

	spin_lock(&fs_info->balance_lock);
	fs_info->balance_ctl = NULL;
	spin_unlock(&fs_info->balance_lock);

	kfree(bctl);
}

/*
 * Balance filters.  Return 1 if chunk should be filtered out
 * (should not be balanced).
 */
static int chunk_profiles_filter(u64 chunk_type,
				 struct btrfs_balance_args *bargs)
{
	chunk_type = chunk_to_extended(chunk_type) &
				BTRFS_EXTENDED_PROFILE_MASK;

	if (bargs->profiles & chunk_type)
		return 0;

	return 1;
}

static int chunk_usage_filter(struct btrfs_fs_info *fs_info, u64 chunk_offset,
			      struct btrfs_balance_args *bargs)
{
	struct btrfs_block_group_cache *cache;
	u64 chunk_used, user_thresh;
	int ret = 1;

	cache = btrfs_lookup_block_group(fs_info, chunk_offset);
	chunk_used = btrfs_block_group_used(&cache->item);

	if (bargs->usage == 0)
		user_thresh = 1;
	else if (bargs->usage > 100)
		user_thresh = cache->key.offset;
	else
		user_thresh = div_factor_fine(cache->key.offset,
					      bargs->usage);

	if (chunk_used < user_thresh)
		ret = 0;

	btrfs_put_block_group(cache);
	return ret;
}

static int chunk_devid_filter(struct extent_buffer *leaf,
			      struct btrfs_chunk *chunk,
			      struct btrfs_balance_args *bargs)
{
	struct btrfs_stripe *stripe;
	int num_stripes = btrfs_chunk_num_stripes(leaf, chunk);
	int i;

	for (i = 0; i < num_stripes; i++) {
		stripe = btrfs_stripe_nr(chunk, i);
		if (btrfs_stripe_devid(leaf, stripe) == bargs->devid)
			return 0;
	}

	return 1;
}

/* [pstart, pend) */
static int chunk_drange_filter(struct extent_buffer *leaf,
			       struct btrfs_chunk *chunk,
			       u64 chunk_offset,
			       struct btrfs_balance_args *bargs)
{
	struct btrfs_stripe *stripe;
	int num_stripes = btrfs_chunk_num_stripes(leaf, chunk);
	u64 stripe_offset;
	u64 stripe_length;
	int factor;
	int i;

	if (!(bargs->flags & BTRFS_BALANCE_ARGS_DEVID))
		return 0;

	if (btrfs_chunk_type(leaf, chunk) & (BTRFS_BLOCK_GROUP_DUP |
	     BTRFS_BLOCK_GROUP_RAID1 | BTRFS_BLOCK_GROUP_RAID10)) {
		factor = num_stripes / 2;
	} else if (btrfs_chunk_type(leaf, chunk) & BTRFS_BLOCK_GROUP_RAID5) {
		factor = num_stripes - 1;
	} else if (btrfs_chunk_type(leaf, chunk) & BTRFS_BLOCK_GROUP_RAID6) {
		factor = num_stripes - 2;
	} else {
		factor = num_stripes;
	}

	for (i = 0; i < num_stripes; i++) {
		stripe = btrfs_stripe_nr(chunk, i);
		if (btrfs_stripe_devid(leaf, stripe) != bargs->devid)
			continue;

		stripe_offset = btrfs_stripe_offset(leaf, stripe);
		stripe_length = btrfs_chunk_length(leaf, chunk);
		do_div(stripe_length, factor);

		if (stripe_offset < bargs->pend &&
		    stripe_offset + stripe_length > bargs->pstart)
			return 0;
	}

	return 1;
}

/* [vstart, vend) */
static int chunk_vrange_filter(struct extent_buffer *leaf,
			       struct btrfs_chunk *chunk,
			       u64 chunk_offset,
			       struct btrfs_balance_args *bargs)
{
	if (chunk_offset < bargs->vend &&
	    chunk_offset + btrfs_chunk_length(leaf, chunk) > bargs->vstart)
		/* at least part of the chunk is inside this vrange */
		return 0;

	return 1;
}

static int chunk_soft_convert_filter(u64 chunk_type,
				     struct btrfs_balance_args *bargs)
{
	if (!(bargs->flags & BTRFS_BALANCE_ARGS_CONVERT))
		return 0;

	chunk_type = chunk_to_extended(chunk_type) &
				BTRFS_EXTENDED_PROFILE_MASK;

	if (bargs->target == chunk_type)
		return 1;

	return 0;
}

static int should_balance_chunk(struct btrfs_root *root,
				struct extent_buffer *leaf,
				struct btrfs_chunk *chunk, u64 chunk_offset)
{
	struct btrfs_balance_control *bctl = root->fs_info->balance_ctl;
	struct btrfs_balance_args *bargs = NULL;
	u64 chunk_type = btrfs_chunk_type(leaf, chunk);

	/* type filter */
	if (!((chunk_type & BTRFS_BLOCK_GROUP_TYPE_MASK) &
	      (bctl->flags & BTRFS_BALANCE_TYPE_MASK))) {
		return 0;
	}

	if (chunk_type & BTRFS_BLOCK_GROUP_DATA)
		bargs = &bctl->data;
	else if (chunk_type & BTRFS_BLOCK_GROUP_SYSTEM)
		bargs = &bctl->sys;
	else if (chunk_type & BTRFS_BLOCK_GROUP_METADATA)
		bargs = &bctl->meta;

	/* profiles filter */
	if ((bargs->flags & BTRFS_BALANCE_ARGS_PROFILES) &&
	    chunk_profiles_filter(chunk_type, bargs)) {
		return 0;
	}

	/* usage filter */
	if ((bargs->flags & BTRFS_BALANCE_ARGS_USAGE) &&
	    chunk_usage_filter(bctl->fs_info, chunk_offset, bargs)) {
		return 0;
	}

	/* devid filter */
	if ((bargs->flags & BTRFS_BALANCE_ARGS_DEVID) &&
	    chunk_devid_filter(leaf, chunk, bargs)) {
		return 0;
	}

	/* drange filter, makes sense only with devid filter */
	if ((bargs->flags & BTRFS_BALANCE_ARGS_DRANGE) &&
	    chunk_drange_filter(leaf, chunk, chunk_offset, bargs)) {
		return 0;
	}

	/* vrange filter */
	if ((bargs->flags & BTRFS_BALANCE_ARGS_VRANGE) &&
	    chunk_vrange_filter(leaf, chunk, chunk_offset, bargs)) {
		return 0;
	}

	/* soft profile changing mode */
	if ((bargs->flags & BTRFS_BALANCE_ARGS_SOFT) &&
	    chunk_soft_convert_filter(chunk_type, bargs)) {
		return 0;
	}

	return 1;
}

static int __btrfs_balance(struct btrfs_fs_info *fs_info)
{
	struct btrfs_balance_control *bctl = fs_info->balance_ctl;
	struct btrfs_root *chunk_root = fs_info->chunk_root;
	struct btrfs_root *dev_root = fs_info->dev_root;
	struct list_head *devices;
	struct btrfs_device *device;
	u64 old_size;
	u64 size_to_free;
	struct btrfs_chunk *chunk;
	struct btrfs_path *path;
	struct btrfs_key key;
	struct btrfs_key found_key;
	struct btrfs_trans_handle *trans;
	struct extent_buffer *leaf;
	int slot;
	int ret;
	int enospc_errors = 0;
	bool counting = true;

	/* step one make some room on all the devices */
	devices = &fs_info->fs_devices->devices;
	list_for_each_entry(device, devices, dev_list) {
		old_size = device->total_bytes;
		size_to_free = div_factor(old_size, 1);
		size_to_free = min(size_to_free, (u64)1 * 1024 * 1024);
		if (!device->writeable ||
		    device->total_bytes - device->bytes_used > size_to_free ||
		    device->is_tgtdev_for_dev_replace)
			continue;

		ret = btrfs_shrink_device(device, old_size - size_to_free);
		if (ret == -ENOSPC)
			break;
		BUG_ON(ret);

		trans = btrfs_start_transaction(dev_root, 0);
		BUG_ON(IS_ERR(trans));

		ret = btrfs_grow_device(trans, device, old_size);
		BUG_ON(ret);

		btrfs_end_transaction(trans, dev_root);
	}

	/* step two, relocate all the chunks */
	path = btrfs_alloc_path();
	if (!path) {
		ret = -ENOMEM;
		goto error;
	}

	/* zero out stat counters */
	spin_lock(&fs_info->balance_lock);
	memset(&bctl->stat, 0, sizeof(bctl->stat));
	spin_unlock(&fs_info->balance_lock);
again:
	key.objectid = BTRFS_FIRST_CHUNK_TREE_OBJECTID;
	key.offset = (u64)-1;
	key.type = BTRFS_CHUNK_ITEM_KEY;

	while (1) {
		if ((!counting && atomic_read(&fs_info->balance_pause_req)) ||
		    atomic_read(&fs_info->balance_cancel_req)) {
			ret = -ECANCELED;
			goto error;
		}

		ret = btrfs_search_slot(NULL, chunk_root, &key, path, 0, 0);
		if (ret < 0)
			goto error;

		/*
		 * this shouldn't happen, it means the last relocate
		 * failed
		 */
		if (ret == 0)
			BUG(); /* FIXME break ? */

		ret = btrfs_previous_item(chunk_root, path, 0,
					  BTRFS_CHUNK_ITEM_KEY);
		if (ret) {
			ret = 0;
			break;
		}

		leaf = path->nodes[0];
		slot = path->slots[0];
		btrfs_item_key_to_cpu(leaf, &found_key, slot);

		if (found_key.objectid != key.objectid)
			break;

		/* chunk zero is special */
		if (found_key.offset == 0)
			break;

		chunk = btrfs_item_ptr(leaf, slot, struct btrfs_chunk);

		if (!counting) {
			spin_lock(&fs_info->balance_lock);
			bctl->stat.considered++;
			spin_unlock(&fs_info->balance_lock);
		}

		ret = should_balance_chunk(chunk_root, leaf, chunk,
					   found_key.offset);
		btrfs_release_path(path);
		if (!ret)
			goto loop;

		if (counting) {
			spin_lock(&fs_info->balance_lock);
			bctl->stat.expected++;
			spin_unlock(&fs_info->balance_lock);
			goto loop;
		}

		ret = btrfs_relocate_chunk(chunk_root,
					   chunk_root->root_key.objectid,
					   found_key.objectid,
					   found_key.offset);
		if (ret && ret != -ENOSPC)
			goto error;
		if (ret == -ENOSPC) {
			enospc_errors++;
		} else {
			spin_lock(&fs_info->balance_lock);
			bctl->stat.completed++;
			spin_unlock(&fs_info->balance_lock);
		}
loop:
		key.offset = found_key.offset - 1;
	}

	if (counting) {
		btrfs_release_path(path);
		counting = false;
		goto again;
	}
error:
	btrfs_free_path(path);
	if (enospc_errors) {
		printk(KERN_INFO "btrfs: %d enospc errors during balance\n",
		       enospc_errors);
		if (!ret)
			ret = -ENOSPC;
	}

	return ret;
}

/**
 * alloc_profile_is_valid - see if a given profile is valid and reduced
 * @flags: profile to validate
 * @extended: if true @flags is treated as an extended profile
 */
static int alloc_profile_is_valid(u64 flags, int extended)
{
	u64 mask = (extended ? BTRFS_EXTENDED_PROFILE_MASK :
			       BTRFS_BLOCK_GROUP_PROFILE_MASK);

	flags &= ~BTRFS_BLOCK_GROUP_TYPE_MASK;

	/* 1) check that all other bits are zeroed */
	if (flags & ~mask)
		return 0;

	/* 2) see if profile is reduced */
	if (flags == 0)
		return !extended; /* "0" is valid for usual profiles */

	/* true if exactly one bit set */
	return (flags & (flags - 1)) == 0;
}

static inline int balance_need_close(struct btrfs_fs_info *fs_info)
{
	/* cancel requested || normal exit path */
	return atomic_read(&fs_info->balance_cancel_req) ||
		(atomic_read(&fs_info->balance_pause_req) == 0 &&
		 atomic_read(&fs_info->balance_cancel_req) == 0);
}

static void __cancel_balance(struct btrfs_fs_info *fs_info)
{
	int ret;

	unset_balance_control(fs_info);
	ret = del_balance_item(fs_info->tree_root);
<<<<<<< HEAD
	BUG_ON(ret);
=======
	if (ret)
		btrfs_std_error(fs_info, ret);
>>>>>>> a937536b

	atomic_set(&fs_info->mutually_exclusive_operation_running, 0);
}

void update_ioctl_balance_args(struct btrfs_fs_info *fs_info, int lock,
			       struct btrfs_ioctl_balance_args *bargs);

/*
 * Should be called with both balance and volume mutexes held
 */
int btrfs_balance(struct btrfs_balance_control *bctl,
		  struct btrfs_ioctl_balance_args *bargs)
{
	struct btrfs_fs_info *fs_info = bctl->fs_info;
	u64 allowed;
	int mixed = 0;
	int ret;
	u64 num_devices;
	unsigned seq;

	if (btrfs_fs_closing(fs_info) ||
	    atomic_read(&fs_info->balance_pause_req) ||
	    atomic_read(&fs_info->balance_cancel_req)) {
		ret = -EINVAL;
		goto out;
	}

	allowed = btrfs_super_incompat_flags(fs_info->super_copy);
	if (allowed & BTRFS_FEATURE_INCOMPAT_MIXED_GROUPS)
		mixed = 1;

	/*
	 * In case of mixed groups both data and meta should be picked,
	 * and identical options should be given for both of them.
	 */
	allowed = BTRFS_BALANCE_DATA | BTRFS_BALANCE_METADATA;
	if (mixed && (bctl->flags & allowed)) {
		if (!(bctl->flags & BTRFS_BALANCE_DATA) ||
		    !(bctl->flags & BTRFS_BALANCE_METADATA) ||
		    memcmp(&bctl->data, &bctl->meta, sizeof(bctl->data))) {
			printk(KERN_ERR "btrfs: with mixed groups data and "
			       "metadata balance options must be the same\n");
			ret = -EINVAL;
			goto out;
		}
	}

	num_devices = fs_info->fs_devices->num_devices;
	btrfs_dev_replace_lock(&fs_info->dev_replace);
	if (btrfs_dev_replace_is_ongoing(&fs_info->dev_replace)) {
		BUG_ON(num_devices < 1);
		num_devices--;
	}
	btrfs_dev_replace_unlock(&fs_info->dev_replace);
	allowed = BTRFS_AVAIL_ALLOC_BIT_SINGLE;
	if (num_devices == 1)
		allowed |= BTRFS_BLOCK_GROUP_DUP;
	else if (num_devices < 4)
		allowed |= (BTRFS_BLOCK_GROUP_RAID0 | BTRFS_BLOCK_GROUP_RAID1);
	else
		allowed |= (BTRFS_BLOCK_GROUP_RAID0 | BTRFS_BLOCK_GROUP_RAID1 |
				BTRFS_BLOCK_GROUP_RAID10 |
				BTRFS_BLOCK_GROUP_RAID5 |
				BTRFS_BLOCK_GROUP_RAID6);

	if ((bctl->data.flags & BTRFS_BALANCE_ARGS_CONVERT) &&
	    (!alloc_profile_is_valid(bctl->data.target, 1) ||
	     (bctl->data.target & ~allowed))) {
		printk(KERN_ERR "btrfs: unable to start balance with target "
		       "data profile %llu\n",
		       (unsigned long long)bctl->data.target);
		ret = -EINVAL;
		goto out;
	}
	if ((bctl->meta.flags & BTRFS_BALANCE_ARGS_CONVERT) &&
	    (!alloc_profile_is_valid(bctl->meta.target, 1) ||
	     (bctl->meta.target & ~allowed))) {
		printk(KERN_ERR "btrfs: unable to start balance with target "
		       "metadata profile %llu\n",
		       (unsigned long long)bctl->meta.target);
		ret = -EINVAL;
		goto out;
	}
	if ((bctl->sys.flags & BTRFS_BALANCE_ARGS_CONVERT) &&
	    (!alloc_profile_is_valid(bctl->sys.target, 1) ||
	     (bctl->sys.target & ~allowed))) {
		printk(KERN_ERR "btrfs: unable to start balance with target "
		       "system profile %llu\n",
		       (unsigned long long)bctl->sys.target);
		ret = -EINVAL;
		goto out;
	}

	/* allow dup'ed data chunks only in mixed mode */
	if (!mixed && (bctl->data.flags & BTRFS_BALANCE_ARGS_CONVERT) &&
	    (bctl->data.target & BTRFS_BLOCK_GROUP_DUP)) {
		printk(KERN_ERR "btrfs: dup for data is not allowed\n");
		ret = -EINVAL;
		goto out;
	}

	/* allow to reduce meta or sys integrity only if force set */
	allowed = BTRFS_BLOCK_GROUP_DUP | BTRFS_BLOCK_GROUP_RAID1 |
			BTRFS_BLOCK_GROUP_RAID10 |
			BTRFS_BLOCK_GROUP_RAID5 |
			BTRFS_BLOCK_GROUP_RAID6;
	do {
		seq = read_seqbegin(&fs_info->profiles_lock);

		if (((bctl->sys.flags & BTRFS_BALANCE_ARGS_CONVERT) &&
		     (fs_info->avail_system_alloc_bits & allowed) &&
		     !(bctl->sys.target & allowed)) ||
		    ((bctl->meta.flags & BTRFS_BALANCE_ARGS_CONVERT) &&
		     (fs_info->avail_metadata_alloc_bits & allowed) &&
		     !(bctl->meta.target & allowed))) {
			if (bctl->flags & BTRFS_BALANCE_FORCE) {
				printk(KERN_INFO "btrfs: force reducing metadata "
				       "integrity\n");
			} else {
				printk(KERN_ERR "btrfs: balance will reduce metadata "
				       "integrity, use force if you want this\n");
				ret = -EINVAL;
				goto out;
			}
		}
	} while (read_seqretry(&fs_info->profiles_lock, seq));

	if (bctl->sys.flags & BTRFS_BALANCE_ARGS_CONVERT) {
		int num_tolerated_disk_barrier_failures;
		u64 target = bctl->sys.target;

		num_tolerated_disk_barrier_failures =
			btrfs_calc_num_tolerated_disk_barrier_failures(fs_info);
		if (num_tolerated_disk_barrier_failures > 0 &&
		    (target &
		     (BTRFS_BLOCK_GROUP_DUP | BTRFS_BLOCK_GROUP_RAID0 |
		      BTRFS_AVAIL_ALLOC_BIT_SINGLE)))
			num_tolerated_disk_barrier_failures = 0;
		else if (num_tolerated_disk_barrier_failures > 1 &&
			 (target &
			  (BTRFS_BLOCK_GROUP_RAID1 | BTRFS_BLOCK_GROUP_RAID10)))
			num_tolerated_disk_barrier_failures = 1;

		fs_info->num_tolerated_disk_barrier_failures =
			num_tolerated_disk_barrier_failures;
	}

	ret = insert_balance_item(fs_info->tree_root, bctl);
	if (ret && ret != -EEXIST)
		goto out;

	if (!(bctl->flags & BTRFS_BALANCE_RESUME)) {
		BUG_ON(ret == -EEXIST);
		set_balance_control(bctl);
	} else {
		BUG_ON(ret != -EEXIST);
		spin_lock(&fs_info->balance_lock);
		update_balance_args(bctl);
		spin_unlock(&fs_info->balance_lock);
	}

	atomic_inc(&fs_info->balance_running);
	mutex_unlock(&fs_info->balance_mutex);

	ret = __btrfs_balance(fs_info);

	mutex_lock(&fs_info->balance_mutex);
	atomic_dec(&fs_info->balance_running);

	if (bctl->sys.flags & BTRFS_BALANCE_ARGS_CONVERT) {
		fs_info->num_tolerated_disk_barrier_failures =
			btrfs_calc_num_tolerated_disk_barrier_failures(fs_info);
	}

	if (bargs) {
		memset(bargs, 0, sizeof(*bargs));
		update_ioctl_balance_args(fs_info, 0, bargs);
	}

<<<<<<< HEAD
=======
	if ((ret && ret != -ECANCELED && ret != -ENOSPC) ||
	    balance_need_close(fs_info)) {
		__cancel_balance(fs_info);
	}

>>>>>>> a937536b
	wake_up(&fs_info->balance_wait_q);

	return ret;
out:
	if (bctl->flags & BTRFS_BALANCE_RESUME)
		__cancel_balance(fs_info);
	else {
		kfree(bctl);
		atomic_set(&fs_info->mutually_exclusive_operation_running, 0);
	}
	return ret;
}

static int balance_kthread(void *data)
{
	struct btrfs_fs_info *fs_info = data;
	int ret = 0;

	mutex_lock(&fs_info->volume_mutex);
	mutex_lock(&fs_info->balance_mutex);

	if (fs_info->balance_ctl) {
		printk(KERN_INFO "btrfs: continuing balance\n");
		ret = btrfs_balance(fs_info->balance_ctl, NULL);
	}

	mutex_unlock(&fs_info->balance_mutex);
	mutex_unlock(&fs_info->volume_mutex);

	return ret;
}

int btrfs_resume_balance_async(struct btrfs_fs_info *fs_info)
{
	struct task_struct *tsk;

	spin_lock(&fs_info->balance_lock);
	if (!fs_info->balance_ctl) {
		spin_unlock(&fs_info->balance_lock);
		return 0;
	}
	spin_unlock(&fs_info->balance_lock);

	if (btrfs_test_opt(fs_info->tree_root, SKIP_BALANCE)) {
		printk(KERN_INFO "btrfs: force skipping balance\n");
		return 0;
	}

	tsk = kthread_run(balance_kthread, fs_info, "btrfs-balance");
	if (IS_ERR(tsk))
		return PTR_ERR(tsk);

	return 0;
}

int btrfs_recover_balance(struct btrfs_fs_info *fs_info)
{
	struct btrfs_balance_control *bctl;
	struct btrfs_balance_item *item;
	struct btrfs_disk_balance_args disk_bargs;
	struct btrfs_path *path;
	struct extent_buffer *leaf;
	struct btrfs_key key;
	int ret;

	path = btrfs_alloc_path();
	if (!path)
		return -ENOMEM;

	key.objectid = BTRFS_BALANCE_OBJECTID;
	key.type = BTRFS_BALANCE_ITEM_KEY;
	key.offset = 0;

	ret = btrfs_search_slot(NULL, fs_info->tree_root, &key, path, 0, 0);
	if (ret < 0)
		goto out;
	if (ret > 0) { /* ret = -ENOENT; */
		ret = 0;
		goto out;
	}

	bctl = kzalloc(sizeof(*bctl), GFP_NOFS);
	if (!bctl) {
		ret = -ENOMEM;
		goto out;
	}

	leaf = path->nodes[0];
	item = btrfs_item_ptr(leaf, path->slots[0], struct btrfs_balance_item);

	bctl->fs_info = fs_info;
	bctl->flags = btrfs_balance_flags(leaf, item);
	bctl->flags |= BTRFS_BALANCE_RESUME;

	btrfs_balance_data(leaf, item, &disk_bargs);
	btrfs_disk_balance_args_to_cpu(&bctl->data, &disk_bargs);
	btrfs_balance_meta(leaf, item, &disk_bargs);
	btrfs_disk_balance_args_to_cpu(&bctl->meta, &disk_bargs);
	btrfs_balance_sys(leaf, item, &disk_bargs);
	btrfs_disk_balance_args_to_cpu(&bctl->sys, &disk_bargs);

	WARN_ON(atomic_xchg(&fs_info->mutually_exclusive_operation_running, 1));

	mutex_lock(&fs_info->volume_mutex);
	mutex_lock(&fs_info->balance_mutex);

	set_balance_control(bctl);

	mutex_unlock(&fs_info->balance_mutex);
	mutex_unlock(&fs_info->volume_mutex);
out:
	btrfs_free_path(path);
	return ret;
}

int btrfs_pause_balance(struct btrfs_fs_info *fs_info)
{
	int ret = 0;

	mutex_lock(&fs_info->balance_mutex);
	if (!fs_info->balance_ctl) {
		mutex_unlock(&fs_info->balance_mutex);
		return -ENOTCONN;
	}

	if (atomic_read(&fs_info->balance_running)) {
		atomic_inc(&fs_info->balance_pause_req);
		mutex_unlock(&fs_info->balance_mutex);

		wait_event(fs_info->balance_wait_q,
			   atomic_read(&fs_info->balance_running) == 0);

		mutex_lock(&fs_info->balance_mutex);
		/* we are good with balance_ctl ripped off from under us */
		BUG_ON(atomic_read(&fs_info->balance_running));
		atomic_dec(&fs_info->balance_pause_req);
	} else {
		ret = -ENOTCONN;
	}

	mutex_unlock(&fs_info->balance_mutex);
	return ret;
}

int btrfs_cancel_balance(struct btrfs_fs_info *fs_info)
{
	mutex_lock(&fs_info->balance_mutex);
	if (!fs_info->balance_ctl) {
		mutex_unlock(&fs_info->balance_mutex);
		return -ENOTCONN;
	}

	atomic_inc(&fs_info->balance_cancel_req);
	/*
	 * if we are running just wait and return, balance item is
	 * deleted in btrfs_balance in this case
	 */
	if (atomic_read(&fs_info->balance_running)) {
		mutex_unlock(&fs_info->balance_mutex);
		wait_event(fs_info->balance_wait_q,
			   atomic_read(&fs_info->balance_running) == 0);
		mutex_lock(&fs_info->balance_mutex);
	} else {
		/* __cancel_balance needs volume_mutex */
		mutex_unlock(&fs_info->balance_mutex);
		mutex_lock(&fs_info->volume_mutex);
		mutex_lock(&fs_info->balance_mutex);

		if (fs_info->balance_ctl)
			__cancel_balance(fs_info);

		mutex_unlock(&fs_info->volume_mutex);
	}

	BUG_ON(fs_info->balance_ctl || atomic_read(&fs_info->balance_running));
	atomic_dec(&fs_info->balance_cancel_req);
	mutex_unlock(&fs_info->balance_mutex);
	return 0;
}

/*
 * shrinking a device means finding all of the device extents past
 * the new size, and then following the back refs to the chunks.
 * The chunk relocation code actually frees the device extent
 */
int btrfs_shrink_device(struct btrfs_device *device, u64 new_size)
{
	struct btrfs_trans_handle *trans;
	struct btrfs_root *root = device->dev_root;
	struct btrfs_dev_extent *dev_extent = NULL;
	struct btrfs_path *path;
	u64 length;
	u64 chunk_tree;
	u64 chunk_objectid;
	u64 chunk_offset;
	int ret;
	int slot;
	int failed = 0;
	bool retried = false;
	struct extent_buffer *l;
	struct btrfs_key key;
	struct btrfs_super_block *super_copy = root->fs_info->super_copy;
	u64 old_total = btrfs_super_total_bytes(super_copy);
	u64 old_size = device->total_bytes;
	u64 diff = device->total_bytes - new_size;

	if (device->is_tgtdev_for_dev_replace)
		return -EINVAL;

	path = btrfs_alloc_path();
	if (!path)
		return -ENOMEM;

	path->reada = 2;

	lock_chunks(root);

	device->total_bytes = new_size;
	if (device->writeable) {
		device->fs_devices->total_rw_bytes -= diff;
		spin_lock(&root->fs_info->free_chunk_lock);
		root->fs_info->free_chunk_space -= diff;
		spin_unlock(&root->fs_info->free_chunk_lock);
	}
	unlock_chunks(root);

again:
	key.objectid = device->devid;
	key.offset = (u64)-1;
	key.type = BTRFS_DEV_EXTENT_KEY;

	do {
		ret = btrfs_search_slot(NULL, root, &key, path, 0, 0);
		if (ret < 0)
			goto done;

		ret = btrfs_previous_item(root, path, 0, key.type);
		if (ret < 0)
			goto done;
		if (ret) {
			ret = 0;
			btrfs_release_path(path);
			break;
		}

		l = path->nodes[0];
		slot = path->slots[0];
		btrfs_item_key_to_cpu(l, &key, path->slots[0]);

		if (key.objectid != device->devid) {
			btrfs_release_path(path);
			break;
		}

		dev_extent = btrfs_item_ptr(l, slot, struct btrfs_dev_extent);
		length = btrfs_dev_extent_length(l, dev_extent);

		if (key.offset + length <= new_size) {
			btrfs_release_path(path);
			break;
		}

		chunk_tree = btrfs_dev_extent_chunk_tree(l, dev_extent);
		chunk_objectid = btrfs_dev_extent_chunk_objectid(l, dev_extent);
		chunk_offset = btrfs_dev_extent_chunk_offset(l, dev_extent);
		btrfs_release_path(path);

		ret = btrfs_relocate_chunk(root, chunk_tree, chunk_objectid,
					   chunk_offset);
		if (ret && ret != -ENOSPC)
			goto done;
		if (ret == -ENOSPC)
			failed++;
	} while (key.offset-- > 0);

	if (failed && !retried) {
		failed = 0;
		retried = true;
		goto again;
	} else if (failed && retried) {
		ret = -ENOSPC;
		lock_chunks(root);

		device->total_bytes = old_size;
		if (device->writeable)
			device->fs_devices->total_rw_bytes += diff;
		spin_lock(&root->fs_info->free_chunk_lock);
		root->fs_info->free_chunk_space += diff;
		spin_unlock(&root->fs_info->free_chunk_lock);
		unlock_chunks(root);
		goto done;
	}

	/* Shrinking succeeded, else we would be at "done". */
	trans = btrfs_start_transaction(root, 0);
	if (IS_ERR(trans)) {
		ret = PTR_ERR(trans);
		goto done;
	}

	lock_chunks(root);

	device->disk_total_bytes = new_size;
	/* Now btrfs_update_device() will change the on-disk size. */
	ret = btrfs_update_device(trans, device);
	if (ret) {
		unlock_chunks(root);
		btrfs_end_transaction(trans, root);
		goto done;
	}
	WARN_ON(diff > old_total);
	btrfs_set_super_total_bytes(super_copy, old_total - diff);
	unlock_chunks(root);
	btrfs_end_transaction(trans, root);
done:
	btrfs_free_path(path);
	return ret;
}

static int btrfs_add_system_chunk(struct btrfs_root *root,
			   struct btrfs_key *key,
			   struct btrfs_chunk *chunk, int item_size)
{
	struct btrfs_super_block *super_copy = root->fs_info->super_copy;
	struct btrfs_disk_key disk_key;
	u32 array_size;
	u8 *ptr;

	array_size = btrfs_super_sys_array_size(super_copy);
	if (array_size + item_size > BTRFS_SYSTEM_CHUNK_ARRAY_SIZE)
		return -EFBIG;

	ptr = super_copy->sys_chunk_array + array_size;
	btrfs_cpu_key_to_disk(&disk_key, key);
	memcpy(ptr, &disk_key, sizeof(disk_key));
	ptr += sizeof(disk_key);
	memcpy(ptr, chunk, item_size);
	item_size += sizeof(disk_key);
	btrfs_set_super_sys_array_size(super_copy, array_size + item_size);
	return 0;
}

/*
 * sort the devices in descending order by max_avail, total_avail
 */
static int btrfs_cmp_device_info(const void *a, const void *b)
{
	const struct btrfs_device_info *di_a = a;
	const struct btrfs_device_info *di_b = b;

	if (di_a->max_avail > di_b->max_avail)
		return -1;
	if (di_a->max_avail < di_b->max_avail)
		return 1;
	if (di_a->total_avail > di_b->total_avail)
		return -1;
	if (di_a->total_avail < di_b->total_avail)
		return 1;
	return 0;
}

struct btrfs_raid_attr btrfs_raid_array[BTRFS_NR_RAID_TYPES] = {
	[BTRFS_RAID_RAID10] = {
		.sub_stripes	= 2,
		.dev_stripes	= 1,
		.devs_max	= 0,	/* 0 == as many as possible */
		.devs_min	= 4,
		.devs_increment	= 2,
		.ncopies	= 2,
	},
	[BTRFS_RAID_RAID1] = {
		.sub_stripes	= 1,
		.dev_stripes	= 1,
		.devs_max	= 2,
		.devs_min	= 2,
		.devs_increment	= 2,
		.ncopies	= 2,
	},
	[BTRFS_RAID_DUP] = {
		.sub_stripes	= 1,
		.dev_stripes	= 2,
		.devs_max	= 1,
		.devs_min	= 1,
		.devs_increment	= 1,
		.ncopies	= 2,
	},
	[BTRFS_RAID_RAID0] = {
		.sub_stripes	= 1,
		.dev_stripes	= 1,
		.devs_max	= 0,
		.devs_min	= 2,
		.devs_increment	= 1,
		.ncopies	= 1,
	},
	[BTRFS_RAID_SINGLE] = {
		.sub_stripes	= 1,
		.dev_stripes	= 1,
		.devs_max	= 1,
		.devs_min	= 1,
		.devs_increment	= 1,
		.ncopies	= 1,
	},
	[BTRFS_RAID_RAID5] = {
		.sub_stripes	= 1,
		.dev_stripes	= 1,
		.devs_max	= 0,
		.devs_min	= 2,
		.devs_increment	= 1,
		.ncopies	= 2,
	},
	[BTRFS_RAID_RAID6] = {
		.sub_stripes	= 1,
		.dev_stripes	= 1,
		.devs_max	= 0,
		.devs_min	= 3,
		.devs_increment	= 1,
		.ncopies	= 3,
	},
};

static u32 find_raid56_stripe_len(u32 data_devices, u32 dev_stripe_target)
{
	/* TODO allow them to set a preferred stripe size */
	return 64 * 1024;
}

static void check_raid56_incompat_flag(struct btrfs_fs_info *info, u64 type)
{
	u64 features;

	if (!(type & (BTRFS_BLOCK_GROUP_RAID5 | BTRFS_BLOCK_GROUP_RAID6)))
		return;

	features = btrfs_super_incompat_flags(info->super_copy);
	if (features & BTRFS_FEATURE_INCOMPAT_RAID56)
		return;

	features |= BTRFS_FEATURE_INCOMPAT_RAID56;
	btrfs_set_super_incompat_flags(info->super_copy, features);
	printk(KERN_INFO "btrfs: setting RAID5/6 feature flag\n");
}

static int __btrfs_alloc_chunk(struct btrfs_trans_handle *trans,
			       struct btrfs_root *extent_root,
			       struct map_lookup **map_ret,
			       u64 *num_bytes_out, u64 *stripe_size_out,
			       u64 start, u64 type)
{
	struct btrfs_fs_info *info = extent_root->fs_info;
	struct btrfs_fs_devices *fs_devices = info->fs_devices;
	struct list_head *cur;
	struct map_lookup *map = NULL;
	struct extent_map_tree *em_tree;
	struct extent_map *em;
	struct btrfs_device_info *devices_info = NULL;
	u64 total_avail;
	int num_stripes;	/* total number of stripes to allocate */
	int data_stripes;	/* number of stripes that count for
				   block group size */
	int sub_stripes;	/* sub_stripes info for map */
	int dev_stripes;	/* stripes per dev */
	int devs_max;		/* max devs to use */
	int devs_min;		/* min devs needed */
	int devs_increment;	/* ndevs has to be a multiple of this */
	int ncopies;		/* how many copies to data has */
	int ret;
	u64 max_stripe_size;
	u64 max_chunk_size;
	u64 stripe_size;
	u64 num_bytes;
	u64 raid_stripe_len = BTRFS_STRIPE_LEN;
	int ndevs;
	int i;
	int j;
	int index;

	BUG_ON(!alloc_profile_is_valid(type, 0));

	if (list_empty(&fs_devices->alloc_list))
		return -ENOSPC;

	index = __get_raid_index(type);

	sub_stripes = btrfs_raid_array[index].sub_stripes;
	dev_stripes = btrfs_raid_array[index].dev_stripes;
	devs_max = btrfs_raid_array[index].devs_max;
	devs_min = btrfs_raid_array[index].devs_min;
	devs_increment = btrfs_raid_array[index].devs_increment;
	ncopies = btrfs_raid_array[index].ncopies;

	if (type & BTRFS_BLOCK_GROUP_DATA) {
		max_stripe_size = 1024 * 1024 * 1024;
		max_chunk_size = 10 * max_stripe_size;
	} else if (type & BTRFS_BLOCK_GROUP_METADATA) {
		/* for larger filesystems, use larger metadata chunks */
		if (fs_devices->total_rw_bytes > 50ULL * 1024 * 1024 * 1024)
			max_stripe_size = 1024 * 1024 * 1024;
		else
			max_stripe_size = 256 * 1024 * 1024;
		max_chunk_size = max_stripe_size;
	} else if (type & BTRFS_BLOCK_GROUP_SYSTEM) {
		max_stripe_size = 32 * 1024 * 1024;
		max_chunk_size = 2 * max_stripe_size;
	} else {
		printk(KERN_ERR "btrfs: invalid chunk type 0x%llx requested\n",
		       type);
		BUG_ON(1);
	}

	/* we don't want a chunk larger than 10% of writeable space */
	max_chunk_size = min(div_factor(fs_devices->total_rw_bytes, 1),
			     max_chunk_size);

	devices_info = kzalloc(sizeof(*devices_info) * fs_devices->rw_devices,
			       GFP_NOFS);
	if (!devices_info)
		return -ENOMEM;

	cur = fs_devices->alloc_list.next;

	/*
	 * in the first pass through the devices list, we gather information
	 * about the available holes on each device.
	 */
	ndevs = 0;
	while (cur != &fs_devices->alloc_list) {
		struct btrfs_device *device;
		u64 max_avail;
		u64 dev_offset;

		device = list_entry(cur, struct btrfs_device, dev_alloc_list);

		cur = cur->next;

		if (!device->writeable) {
			WARN(1, KERN_ERR
			       "btrfs: read-only device in alloc_list\n");
			continue;
		}

		if (!device->in_fs_metadata ||
		    device->is_tgtdev_for_dev_replace)
			continue;

		if (device->total_bytes > device->bytes_used)
			total_avail = device->total_bytes - device->bytes_used;
		else
			total_avail = 0;

		/* If there is no space on this device, skip it. */
		if (total_avail == 0)
			continue;

		ret = find_free_dev_extent(device,
					   max_stripe_size * dev_stripes,
					   &dev_offset, &max_avail);
		if (ret && ret != -ENOSPC)
			goto error;

		if (ret == 0)
			max_avail = max_stripe_size * dev_stripes;

		if (max_avail < BTRFS_STRIPE_LEN * dev_stripes)
			continue;

		if (ndevs == fs_devices->rw_devices) {
			WARN(1, "%s: found more than %llu devices\n",
			     __func__, fs_devices->rw_devices);
			break;
		}
		devices_info[ndevs].dev_offset = dev_offset;
		devices_info[ndevs].max_avail = max_avail;
		devices_info[ndevs].total_avail = total_avail;
		devices_info[ndevs].dev = device;
		++ndevs;
	}

	/*
	 * now sort the devices by hole size / available space
	 */
	sort(devices_info, ndevs, sizeof(struct btrfs_device_info),
	     btrfs_cmp_device_info, NULL);

	/* round down to number of usable stripes */
	ndevs -= ndevs % devs_increment;

	if (ndevs < devs_increment * sub_stripes || ndevs < devs_min) {
		ret = -ENOSPC;
		goto error;
	}

	if (devs_max && ndevs > devs_max)
		ndevs = devs_max;
	/*
	 * the primary goal is to maximize the number of stripes, so use as many
	 * devices as possible, even if the stripes are not maximum sized.
	 */
	stripe_size = devices_info[ndevs-1].max_avail;
	num_stripes = ndevs * dev_stripes;

	/*
	 * this will have to be fixed for RAID1 and RAID10 over
	 * more drives
	 */
	data_stripes = num_stripes / ncopies;

	if (type & BTRFS_BLOCK_GROUP_RAID5) {
		raid_stripe_len = find_raid56_stripe_len(ndevs - 1,
				 btrfs_super_stripesize(info->super_copy));
		data_stripes = num_stripes - 1;
	}
	if (type & BTRFS_BLOCK_GROUP_RAID6) {
		raid_stripe_len = find_raid56_stripe_len(ndevs - 2,
				 btrfs_super_stripesize(info->super_copy));
		data_stripes = num_stripes - 2;
	}

	/*
	 * Use the number of data stripes to figure out how big this chunk
	 * is really going to be in terms of logical address space,
	 * and compare that answer with the max chunk size
	 */
	if (stripe_size * data_stripes > max_chunk_size) {
		u64 mask = (1ULL << 24) - 1;
		stripe_size = max_chunk_size;
		do_div(stripe_size, data_stripes);

		/* bump the answer up to a 16MB boundary */
		stripe_size = (stripe_size + mask) & ~mask;

		/* but don't go higher than the limits we found
		 * while searching for free extents
		 */
		if (stripe_size > devices_info[ndevs-1].max_avail)
			stripe_size = devices_info[ndevs-1].max_avail;
	}

	do_div(stripe_size, dev_stripes);

	/* align to BTRFS_STRIPE_LEN */
	do_div(stripe_size, raid_stripe_len);
	stripe_size *= raid_stripe_len;

	map = kmalloc(map_lookup_size(num_stripes), GFP_NOFS);
	if (!map) {
		ret = -ENOMEM;
		goto error;
	}
	map->num_stripes = num_stripes;

	for (i = 0; i < ndevs; ++i) {
		for (j = 0; j < dev_stripes; ++j) {
			int s = i * dev_stripes + j;
			map->stripes[s].dev = devices_info[i].dev;
			map->stripes[s].physical = devices_info[i].dev_offset +
						   j * stripe_size;
		}
	}
	map->sector_size = extent_root->sectorsize;
	map->stripe_len = raid_stripe_len;
	map->io_align = raid_stripe_len;
	map->io_width = raid_stripe_len;
	map->type = type;
	map->sub_stripes = sub_stripes;

	*map_ret = map;
	num_bytes = stripe_size * data_stripes;

	*stripe_size_out = stripe_size;
	*num_bytes_out = num_bytes;

	trace_btrfs_chunk_alloc(info->chunk_root, map, start, num_bytes);

	em = alloc_extent_map();
	if (!em) {
		ret = -ENOMEM;
		goto error;
	}
	em->bdev = (struct block_device *)map;
	em->start = start;
	em->len = num_bytes;
	em->block_start = 0;
	em->block_len = em->len;

	em_tree = &extent_root->fs_info->mapping_tree.map_tree;
	write_lock(&em_tree->lock);
	ret = add_extent_mapping(em_tree, em);
	write_unlock(&em_tree->lock);
	if (ret) {
		free_extent_map(em);
		goto error;
	}

	for (i = 0; i < map->num_stripes; ++i) {
		struct btrfs_device *device;
		u64 dev_offset;

		device = map->stripes[i].dev;
		dev_offset = map->stripes[i].physical;

		ret = btrfs_alloc_dev_extent(trans, device,
				info->chunk_root->root_key.objectid,
				BTRFS_FIRST_CHUNK_TREE_OBJECTID,
				start, dev_offset, stripe_size);
		if (ret)
			goto error_dev_extent;
<<<<<<< HEAD
	}

	ret = btrfs_make_block_group(trans, extent_root, 0, type,
				     BTRFS_FIRST_CHUNK_TREE_OBJECTID,
				     start, num_bytes);
	if (ret) {
		i = map->num_stripes - 1;
		goto error_dev_extent;
	}

=======
	}

	ret = btrfs_make_block_group(trans, extent_root, 0, type,
				     BTRFS_FIRST_CHUNK_TREE_OBJECTID,
				     start, num_bytes);
	if (ret) {
		i = map->num_stripes - 1;
		goto error_dev_extent;
	}

>>>>>>> a937536b
	free_extent_map(em);
	check_raid56_incompat_flag(extent_root->fs_info, type);

	kfree(devices_info);
	return 0;

error_dev_extent:
	for (; i >= 0; i--) {
		struct btrfs_device *device;
		int err;

		device = map->stripes[i].dev;
		err = btrfs_free_dev_extent(trans, device, start);
		if (err) {
			btrfs_abort_transaction(trans, extent_root, err);
			break;
		}
	}
	write_lock(&em_tree->lock);
	remove_extent_mapping(em_tree, em);
	write_unlock(&em_tree->lock);

	/* One for our allocation */
	free_extent_map(em);
	/* One for the tree reference */
	free_extent_map(em);
error:
	kfree(map);
	kfree(devices_info);
	return ret;
}

static int __finish_chunk_alloc(struct btrfs_trans_handle *trans,
				struct btrfs_root *extent_root,
				struct map_lookup *map, u64 chunk_offset,
				u64 chunk_size, u64 stripe_size)
{
	u64 dev_offset;
	struct btrfs_key key;
	struct btrfs_root *chunk_root = extent_root->fs_info->chunk_root;
	struct btrfs_device *device;
	struct btrfs_chunk *chunk;
	struct btrfs_stripe *stripe;
	size_t item_size = btrfs_chunk_item_size(map->num_stripes);
	int index = 0;
	int ret;

	chunk = kzalloc(item_size, GFP_NOFS);
	if (!chunk)
		return -ENOMEM;

	index = 0;
	while (index < map->num_stripes) {
		device = map->stripes[index].dev;
		device->bytes_used += stripe_size;
		ret = btrfs_update_device(trans, device);
		if (ret)
			goto out_free;
		index++;
	}

	spin_lock(&extent_root->fs_info->free_chunk_lock);
	extent_root->fs_info->free_chunk_space -= (stripe_size *
						   map->num_stripes);
	spin_unlock(&extent_root->fs_info->free_chunk_lock);

	index = 0;
	stripe = &chunk->stripe;
	while (index < map->num_stripes) {
		device = map->stripes[index].dev;
		dev_offset = map->stripes[index].physical;

		btrfs_set_stack_stripe_devid(stripe, device->devid);
		btrfs_set_stack_stripe_offset(stripe, dev_offset);
		memcpy(stripe->dev_uuid, device->uuid, BTRFS_UUID_SIZE);
		stripe++;
		index++;
	}

	btrfs_set_stack_chunk_length(chunk, chunk_size);
	btrfs_set_stack_chunk_owner(chunk, extent_root->root_key.objectid);
	btrfs_set_stack_chunk_stripe_len(chunk, map->stripe_len);
	btrfs_set_stack_chunk_type(chunk, map->type);
	btrfs_set_stack_chunk_num_stripes(chunk, map->num_stripes);
	btrfs_set_stack_chunk_io_align(chunk, map->stripe_len);
	btrfs_set_stack_chunk_io_width(chunk, map->stripe_len);
	btrfs_set_stack_chunk_sector_size(chunk, extent_root->sectorsize);
	btrfs_set_stack_chunk_sub_stripes(chunk, map->sub_stripes);

	key.objectid = BTRFS_FIRST_CHUNK_TREE_OBJECTID;
	key.type = BTRFS_CHUNK_ITEM_KEY;
	key.offset = chunk_offset;

	ret = btrfs_insert_item(trans, chunk_root, &key, chunk, item_size);

	if (ret == 0 && map->type & BTRFS_BLOCK_GROUP_SYSTEM) {
		/*
		 * TODO: Cleanup of inserted chunk root in case of
		 * failure.
		 */
		ret = btrfs_add_system_chunk(chunk_root, &key, chunk,
					     item_size);
	}

out_free:
	kfree(chunk);
	return ret;
}

/*
 * Chunk allocation falls into two parts. The first part does works
 * that make the new allocated chunk useable, but not do any operation
 * that modifies the chunk tree. The second part does the works that
 * require modifying the chunk tree. This division is important for the
 * bootstrap process of adding storage to a seed btrfs.
 */
int btrfs_alloc_chunk(struct btrfs_trans_handle *trans,
		      struct btrfs_root *extent_root, u64 type)
{
	u64 chunk_offset;
	u64 chunk_size;
	u64 stripe_size;
	struct map_lookup *map;
	struct btrfs_root *chunk_root = extent_root->fs_info->chunk_root;
	int ret;

	ret = find_next_chunk(chunk_root, BTRFS_FIRST_CHUNK_TREE_OBJECTID,
			      &chunk_offset);
	if (ret)
		return ret;

	ret = __btrfs_alloc_chunk(trans, extent_root, &map, &chunk_size,
				  &stripe_size, chunk_offset, type);
	if (ret)
		return ret;

	ret = __finish_chunk_alloc(trans, extent_root, map, chunk_offset,
				   chunk_size, stripe_size);
	if (ret)
		return ret;
	return 0;
}

static noinline int init_first_rw_device(struct btrfs_trans_handle *trans,
					 struct btrfs_root *root,
					 struct btrfs_device *device)
{
	u64 chunk_offset;
	u64 sys_chunk_offset;
	u64 chunk_size;
	u64 sys_chunk_size;
	u64 stripe_size;
	u64 sys_stripe_size;
	u64 alloc_profile;
	struct map_lookup *map;
	struct map_lookup *sys_map;
	struct btrfs_fs_info *fs_info = root->fs_info;
	struct btrfs_root *extent_root = fs_info->extent_root;
	int ret;

	ret = find_next_chunk(fs_info->chunk_root,
			      BTRFS_FIRST_CHUNK_TREE_OBJECTID, &chunk_offset);
	if (ret)
		return ret;

	alloc_profile = btrfs_get_alloc_profile(extent_root, 0);
	ret = __btrfs_alloc_chunk(trans, extent_root, &map, &chunk_size,
				  &stripe_size, chunk_offset, alloc_profile);
	if (ret)
		return ret;

	sys_chunk_offset = chunk_offset + chunk_size;

	alloc_profile = btrfs_get_alloc_profile(fs_info->chunk_root, 0);
	ret = __btrfs_alloc_chunk(trans, extent_root, &sys_map,
				  &sys_chunk_size, &sys_stripe_size,
				  sys_chunk_offset, alloc_profile);
	if (ret) {
		btrfs_abort_transaction(trans, root, ret);
		goto out;
	}

	ret = btrfs_add_device(trans, fs_info->chunk_root, device);
	if (ret) {
		btrfs_abort_transaction(trans, root, ret);
		goto out;
	}

	/*
	 * Modifying chunk tree needs allocating new blocks from both
	 * system block group and metadata block group. So we only can
	 * do operations require modifying the chunk tree after both
	 * block groups were created.
	 */
	ret = __finish_chunk_alloc(trans, extent_root, map, chunk_offset,
				   chunk_size, stripe_size);
	if (ret) {
		btrfs_abort_transaction(trans, root, ret);
		goto out;
	}

	ret = __finish_chunk_alloc(trans, extent_root, sys_map,
				   sys_chunk_offset, sys_chunk_size,
				   sys_stripe_size);
	if (ret)
		btrfs_abort_transaction(trans, root, ret);

out:

	return ret;
}

int btrfs_chunk_readonly(struct btrfs_root *root, u64 chunk_offset)
{
	struct extent_map *em;
	struct map_lookup *map;
	struct btrfs_mapping_tree *map_tree = &root->fs_info->mapping_tree;
	int readonly = 0;
	int i;

	read_lock(&map_tree->map_tree.lock);
	em = lookup_extent_mapping(&map_tree->map_tree, chunk_offset, 1);
	read_unlock(&map_tree->map_tree.lock);
	if (!em)
		return 1;

	if (btrfs_test_opt(root, DEGRADED)) {
		free_extent_map(em);
		return 0;
	}

	map = (struct map_lookup *)em->bdev;
	for (i = 0; i < map->num_stripes; i++) {
		if (!map->stripes[i].dev->writeable) {
			readonly = 1;
			break;
		}
	}
	free_extent_map(em);
	return readonly;
}

void btrfs_mapping_init(struct btrfs_mapping_tree *tree)
{
	extent_map_tree_init(&tree->map_tree);
}

void btrfs_mapping_tree_free(struct btrfs_mapping_tree *tree)
{
	struct extent_map *em;

	while (1) {
		write_lock(&tree->map_tree.lock);
		em = lookup_extent_mapping(&tree->map_tree, 0, (u64)-1);
		if (em)
			remove_extent_mapping(&tree->map_tree, em);
		write_unlock(&tree->map_tree.lock);
		if (!em)
			break;
		kfree(em->bdev);
		/* once for us */
		free_extent_map(em);
		/* once for the tree */
		free_extent_map(em);
	}
}

int btrfs_num_copies(struct btrfs_fs_info *fs_info, u64 logical, u64 len)
{
	struct btrfs_mapping_tree *map_tree = &fs_info->mapping_tree;
	struct extent_map *em;
	struct map_lookup *map;
	struct extent_map_tree *em_tree = &map_tree->map_tree;
	int ret;

	read_lock(&em_tree->lock);
	em = lookup_extent_mapping(em_tree, logical, len);
	read_unlock(&em_tree->lock);
	BUG_ON(!em);

	BUG_ON(em->start > logical || em->start + em->len < logical);
	map = (struct map_lookup *)em->bdev;
	if (map->type & (BTRFS_BLOCK_GROUP_DUP | BTRFS_BLOCK_GROUP_RAID1))
		ret = map->num_stripes;
	else if (map->type & BTRFS_BLOCK_GROUP_RAID10)
		ret = map->sub_stripes;
	else if (map->type & BTRFS_BLOCK_GROUP_RAID5)
		ret = 2;
	else if (map->type & BTRFS_BLOCK_GROUP_RAID6)
		ret = 3;
	else
		ret = 1;
	free_extent_map(em);

	btrfs_dev_replace_lock(&fs_info->dev_replace);
	if (btrfs_dev_replace_is_ongoing(&fs_info->dev_replace))
		ret++;
	btrfs_dev_replace_unlock(&fs_info->dev_replace);

	return ret;
}

unsigned long btrfs_full_stripe_len(struct btrfs_root *root,
				    struct btrfs_mapping_tree *map_tree,
				    u64 logical)
{
	struct extent_map *em;
	struct map_lookup *map;
	struct extent_map_tree *em_tree = &map_tree->map_tree;
	unsigned long len = root->sectorsize;

	read_lock(&em_tree->lock);
	em = lookup_extent_mapping(em_tree, logical, len);
	read_unlock(&em_tree->lock);
	BUG_ON(!em);

	BUG_ON(em->start > logical || em->start + em->len < logical);
	map = (struct map_lookup *)em->bdev;
	if (map->type & (BTRFS_BLOCK_GROUP_RAID5 |
			 BTRFS_BLOCK_GROUP_RAID6)) {
		len = map->stripe_len * nr_data_stripes(map);
	}
	free_extent_map(em);
	return len;
}

int btrfs_is_parity_mirror(struct btrfs_mapping_tree *map_tree,
			   u64 logical, u64 len, int mirror_num)
{
	struct extent_map *em;
	struct map_lookup *map;
	struct extent_map_tree *em_tree = &map_tree->map_tree;
	int ret = 0;

	read_lock(&em_tree->lock);
	em = lookup_extent_mapping(em_tree, logical, len);
	read_unlock(&em_tree->lock);
	BUG_ON(!em);

	BUG_ON(em->start > logical || em->start + em->len < logical);
	map = (struct map_lookup *)em->bdev;
	if (map->type & (BTRFS_BLOCK_GROUP_RAID5 |
			 BTRFS_BLOCK_GROUP_RAID6))
		ret = 1;
	free_extent_map(em);
	return ret;
}

static int find_live_mirror(struct btrfs_fs_info *fs_info,
			    struct map_lookup *map, int first, int num,
			    int optimal, int dev_replace_is_ongoing)
{
	int i;
	int tolerance;
	struct btrfs_device *srcdev;

	if (dev_replace_is_ongoing &&
	    fs_info->dev_replace.cont_reading_from_srcdev_mode ==
	     BTRFS_DEV_REPLACE_ITEM_CONT_READING_FROM_SRCDEV_MODE_AVOID)
		srcdev = fs_info->dev_replace.srcdev;
	else
		srcdev = NULL;

	/*
	 * try to avoid the drive that is the source drive for a
	 * dev-replace procedure, only choose it if no other non-missing
	 * mirror is available
	 */
	for (tolerance = 0; tolerance < 2; tolerance++) {
		if (map->stripes[optimal].dev->bdev &&
		    (tolerance || map->stripes[optimal].dev != srcdev))
			return optimal;
		for (i = first; i < first + num; i++) {
			if (map->stripes[i].dev->bdev &&
			    (tolerance || map->stripes[i].dev != srcdev))
				return i;
		}
	}

	/* we couldn't find one that doesn't fail.  Just return something
	 * and the io error handling code will clean up eventually
	 */
	return optimal;
}

static inline int parity_smaller(u64 a, u64 b)
{
	return a > b;
}

/* Bubble-sort the stripe set to put the parity/syndrome stripes last */
static void sort_parity_stripes(struct btrfs_bio *bbio, u64 *raid_map)
{
	struct btrfs_bio_stripe s;
	int i;
	u64 l;
	int again = 1;

	while (again) {
		again = 0;
		for (i = 0; i < bbio->num_stripes - 1; i++) {
			if (parity_smaller(raid_map[i], raid_map[i+1])) {
				s = bbio->stripes[i];
				l = raid_map[i];
				bbio->stripes[i] = bbio->stripes[i+1];
				raid_map[i] = raid_map[i+1];
				bbio->stripes[i+1] = s;
				raid_map[i+1] = l;
				again = 1;
			}
		}
	}
}

static int __btrfs_map_block(struct btrfs_fs_info *fs_info, int rw,
			     u64 logical, u64 *length,
			     struct btrfs_bio **bbio_ret,
			     int mirror_num, u64 **raid_map_ret)
{
	struct extent_map *em;
	struct map_lookup *map;
	struct btrfs_mapping_tree *map_tree = &fs_info->mapping_tree;
	struct extent_map_tree *em_tree = &map_tree->map_tree;
	u64 offset;
	u64 stripe_offset;
	u64 stripe_end_offset;
	u64 stripe_nr;
	u64 stripe_nr_orig;
	u64 stripe_nr_end;
	u64 stripe_len;
	u64 *raid_map = NULL;
	int stripe_index;
	int i;
	int ret = 0;
	int num_stripes;
	int max_errors = 0;
	struct btrfs_bio *bbio = NULL;
	struct btrfs_dev_replace *dev_replace = &fs_info->dev_replace;
	int dev_replace_is_ongoing = 0;
	int num_alloc_stripes;
	int patch_the_first_stripe_for_dev_replace = 0;
	u64 physical_to_patch_in_first_stripe = 0;
	u64 raid56_full_stripe_start = (u64)-1;

	read_lock(&em_tree->lock);
	em = lookup_extent_mapping(em_tree, logical, *length);
	read_unlock(&em_tree->lock);

	if (!em) {
		printk(KERN_CRIT "btrfs: unable to find logical %llu len %llu\n",
		       (unsigned long long)logical,
		       (unsigned long long)*length);
		BUG();
	}

	BUG_ON(em->start > logical || em->start + em->len < logical);
	map = (struct map_lookup *)em->bdev;
	offset = logical - em->start;

	if (mirror_num > map->num_stripes)
		mirror_num = 0;

	stripe_len = map->stripe_len;
	stripe_nr = offset;
	/*
	 * stripe_nr counts the total number of stripes we have to stride
	 * to get to this block
	 */
	do_div(stripe_nr, stripe_len);

	stripe_offset = stripe_nr * stripe_len;
	BUG_ON(offset < stripe_offset);

	/* stripe_offset is the offset of this block in its stripe*/
	stripe_offset = offset - stripe_offset;

	/* if we're here for raid56, we need to know the stripe aligned start */
	if (map->type & (BTRFS_BLOCK_GROUP_RAID5 | BTRFS_BLOCK_GROUP_RAID6)) {
		unsigned long full_stripe_len = stripe_len * nr_data_stripes(map);
		raid56_full_stripe_start = offset;

		/* allow a write of a full stripe, but make sure we don't
		 * allow straddling of stripes
		 */
		do_div(raid56_full_stripe_start, full_stripe_len);
		raid56_full_stripe_start *= full_stripe_len;
	}

	if (rw & REQ_DISCARD) {
		/* we don't discard raid56 yet */
		if (map->type &
		    (BTRFS_BLOCK_GROUP_RAID5 | BTRFS_BLOCK_GROUP_RAID6)) {
			ret = -EOPNOTSUPP;
			goto out;
		}
		*length = min_t(u64, em->len - offset, *length);
	} else if (map->type & BTRFS_BLOCK_GROUP_PROFILE_MASK) {
		u64 max_len;
		/* For writes to RAID[56], allow a full stripeset across all disks.
		   For other RAID types and for RAID[56] reads, just allow a single
		   stripe (on a single disk). */
		if (map->type & (BTRFS_BLOCK_GROUP_RAID5 | BTRFS_BLOCK_GROUP_RAID6) &&
		    (rw & REQ_WRITE)) {
			max_len = stripe_len * nr_data_stripes(map) -
				(offset - raid56_full_stripe_start);
		} else {
			/* we limit the length of each bio to what fits in a stripe */
			max_len = stripe_len - stripe_offset;
		}
		*length = min_t(u64, em->len - offset, max_len);
	} else {
		*length = em->len - offset;
	}

	/* This is for when we're called from btrfs_merge_bio_hook() and all
	   it cares about is the length */
	if (!bbio_ret)
		goto out;

	btrfs_dev_replace_lock(dev_replace);
	dev_replace_is_ongoing = btrfs_dev_replace_is_ongoing(dev_replace);
	if (!dev_replace_is_ongoing)
		btrfs_dev_replace_unlock(dev_replace);

	if (dev_replace_is_ongoing && mirror_num == map->num_stripes + 1 &&
	    !(rw & (REQ_WRITE | REQ_DISCARD | REQ_GET_READ_MIRRORS)) &&
	    dev_replace->tgtdev != NULL) {
		/*
		 * in dev-replace case, for repair case (that's the only
		 * case where the mirror is selected explicitly when
		 * calling btrfs_map_block), blocks left of the left cursor
		 * can also be read from the target drive.
		 * For REQ_GET_READ_MIRRORS, the target drive is added as
		 * the last one to the array of stripes. For READ, it also
		 * needs to be supported using the same mirror number.
		 * If the requested block is not left of the left cursor,
		 * EIO is returned. This can happen because btrfs_num_copies()
		 * returns one more in the dev-replace case.
		 */
		u64 tmp_length = *length;
		struct btrfs_bio *tmp_bbio = NULL;
		int tmp_num_stripes;
		u64 srcdev_devid = dev_replace->srcdev->devid;
		int index_srcdev = 0;
		int found = 0;
		u64 physical_of_found = 0;

		ret = __btrfs_map_block(fs_info, REQ_GET_READ_MIRRORS,
			     logical, &tmp_length, &tmp_bbio, 0, NULL);
		if (ret) {
			WARN_ON(tmp_bbio != NULL);
			goto out;
		}

		tmp_num_stripes = tmp_bbio->num_stripes;
		if (mirror_num > tmp_num_stripes) {
			/*
			 * REQ_GET_READ_MIRRORS does not contain this
			 * mirror, that means that the requested area
			 * is not left of the left cursor
			 */
			ret = -EIO;
			kfree(tmp_bbio);
			goto out;
		}

		/*
		 * process the rest of the function using the mirror_num
		 * of the source drive. Therefore look it up first.
		 * At the end, patch the device pointer to the one of the
		 * target drive.
		 */
		for (i = 0; i < tmp_num_stripes; i++) {
			if (tmp_bbio->stripes[i].dev->devid == srcdev_devid) {
				/*
				 * In case of DUP, in order to keep it
				 * simple, only add the mirror with the
				 * lowest physical address
				 */
				if (found &&
				    physical_of_found <=
				     tmp_bbio->stripes[i].physical)
					continue;
				index_srcdev = i;
				found = 1;
				physical_of_found =
					tmp_bbio->stripes[i].physical;
			}
		}

		if (found) {
			mirror_num = index_srcdev + 1;
			patch_the_first_stripe_for_dev_replace = 1;
			physical_to_patch_in_first_stripe = physical_of_found;
		} else {
			WARN_ON(1);
			ret = -EIO;
			kfree(tmp_bbio);
			goto out;
		}

		kfree(tmp_bbio);
	} else if (mirror_num > map->num_stripes) {
		mirror_num = 0;
	}

	num_stripes = 1;
	stripe_index = 0;
	stripe_nr_orig = stripe_nr;
	stripe_nr_end = ALIGN(offset + *length, map->stripe_len);
	do_div(stripe_nr_end, map->stripe_len);
	stripe_end_offset = stripe_nr_end * map->stripe_len -
			    (offset + *length);

	if (map->type & BTRFS_BLOCK_GROUP_RAID0) {
		if (rw & REQ_DISCARD)
			num_stripes = min_t(u64, map->num_stripes,
					    stripe_nr_end - stripe_nr_orig);
		stripe_index = do_div(stripe_nr, map->num_stripes);
	} else if (map->type & BTRFS_BLOCK_GROUP_RAID1) {
		if (rw & (REQ_WRITE | REQ_DISCARD | REQ_GET_READ_MIRRORS))
			num_stripes = map->num_stripes;
		else if (mirror_num)
			stripe_index = mirror_num - 1;
		else {
			stripe_index = find_live_mirror(fs_info, map, 0,
					    map->num_stripes,
					    current->pid % map->num_stripes,
					    dev_replace_is_ongoing);
			mirror_num = stripe_index + 1;
		}

	} else if (map->type & BTRFS_BLOCK_GROUP_DUP) {
		if (rw & (REQ_WRITE | REQ_DISCARD | REQ_GET_READ_MIRRORS)) {
			num_stripes = map->num_stripes;
		} else if (mirror_num) {
			stripe_index = mirror_num - 1;
		} else {
			mirror_num = 1;
		}

	} else if (map->type & BTRFS_BLOCK_GROUP_RAID10) {
		int factor = map->num_stripes / map->sub_stripes;

		stripe_index = do_div(stripe_nr, factor);
		stripe_index *= map->sub_stripes;

		if (rw & (REQ_WRITE | REQ_GET_READ_MIRRORS))
			num_stripes = map->sub_stripes;
		else if (rw & REQ_DISCARD)
			num_stripes = min_t(u64, map->sub_stripes *
					    (stripe_nr_end - stripe_nr_orig),
					    map->num_stripes);
		else if (mirror_num)
			stripe_index += mirror_num - 1;
		else {
			int old_stripe_index = stripe_index;
			stripe_index = find_live_mirror(fs_info, map,
					      stripe_index,
					      map->sub_stripes, stripe_index +
					      current->pid % map->sub_stripes,
					      dev_replace_is_ongoing);
			mirror_num = stripe_index - old_stripe_index + 1;
		}

	} else if (map->type & (BTRFS_BLOCK_GROUP_RAID5 |
				BTRFS_BLOCK_GROUP_RAID6)) {
		u64 tmp;

		if (bbio_ret && ((rw & REQ_WRITE) || mirror_num > 1)
		    && raid_map_ret) {
			int i, rot;

			/* push stripe_nr back to the start of the full stripe */
			stripe_nr = raid56_full_stripe_start;
			do_div(stripe_nr, stripe_len);

			stripe_index = do_div(stripe_nr, nr_data_stripes(map));

			/* RAID[56] write or recovery. Return all stripes */
			num_stripes = map->num_stripes;
			max_errors = nr_parity_stripes(map);

			raid_map = kmalloc(sizeof(u64) * num_stripes,
					   GFP_NOFS);
			if (!raid_map) {
				ret = -ENOMEM;
				goto out;
			}

			/* Work out the disk rotation on this stripe-set */
			tmp = stripe_nr;
			rot = do_div(tmp, num_stripes);

			/* Fill in the logical address of each stripe */
			tmp = stripe_nr * nr_data_stripes(map);
			for (i = 0; i < nr_data_stripes(map); i++)
				raid_map[(i+rot) % num_stripes] =
					em->start + (tmp + i) * map->stripe_len;

			raid_map[(i+rot) % map->num_stripes] = RAID5_P_STRIPE;
			if (map->type & BTRFS_BLOCK_GROUP_RAID6)
				raid_map[(i+rot+1) % num_stripes] =
					RAID6_Q_STRIPE;

			*length = map->stripe_len;
			stripe_index = 0;
			stripe_offset = 0;
		} else {
			/*
			 * Mirror #0 or #1 means the original data block.
			 * Mirror #2 is RAID5 parity block.
			 * Mirror #3 is RAID6 Q block.
			 */
			stripe_index = do_div(stripe_nr, nr_data_stripes(map));
			if (mirror_num > 1)
				stripe_index = nr_data_stripes(map) +
						mirror_num - 2;

			/* We distribute the parity blocks across stripes */
			tmp = stripe_nr + stripe_index;
			stripe_index = do_div(tmp, map->num_stripes);
		}
	} else {
		/*
		 * after this do_div call, stripe_nr is the number of stripes
		 * on this device we have to walk to find the data, and
		 * stripe_index is the number of our device in the stripe array
		 */
		stripe_index = do_div(stripe_nr, map->num_stripes);
		mirror_num = stripe_index + 1;
	}
	BUG_ON(stripe_index >= map->num_stripes);

	num_alloc_stripes = num_stripes;
	if (dev_replace_is_ongoing) {
		if (rw & (REQ_WRITE | REQ_DISCARD))
			num_alloc_stripes <<= 1;
		if (rw & REQ_GET_READ_MIRRORS)
			num_alloc_stripes++;
	}
	bbio = kzalloc(btrfs_bio_size(num_alloc_stripes), GFP_NOFS);
	if (!bbio) {
		ret = -ENOMEM;
		goto out;
	}
	atomic_set(&bbio->error, 0);

	if (rw & REQ_DISCARD) {
		int factor = 0;
		int sub_stripes = 0;
		u64 stripes_per_dev = 0;
		u32 remaining_stripes = 0;
		u32 last_stripe = 0;

		if (map->type &
		    (BTRFS_BLOCK_GROUP_RAID0 | BTRFS_BLOCK_GROUP_RAID10)) {
			if (map->type & BTRFS_BLOCK_GROUP_RAID0)
				sub_stripes = 1;
			else
				sub_stripes = map->sub_stripes;

			factor = map->num_stripes / sub_stripes;
			stripes_per_dev = div_u64_rem(stripe_nr_end -
						      stripe_nr_orig,
						      factor,
						      &remaining_stripes);
			div_u64_rem(stripe_nr_end - 1, factor, &last_stripe);
			last_stripe *= sub_stripes;
		}

		for (i = 0; i < num_stripes; i++) {
			bbio->stripes[i].physical =
				map->stripes[stripe_index].physical +
				stripe_offset + stripe_nr * map->stripe_len;
			bbio->stripes[i].dev = map->stripes[stripe_index].dev;

			if (map->type & (BTRFS_BLOCK_GROUP_RAID0 |
					 BTRFS_BLOCK_GROUP_RAID10)) {
				bbio->stripes[i].length = stripes_per_dev *
							  map->stripe_len;

				if (i / sub_stripes < remaining_stripes)
					bbio->stripes[i].length +=
						map->stripe_len;

				/*
				 * Special for the first stripe and
				 * the last stripe:
				 *
				 * |-------|...|-------|
				 *     |----------|
				 *    off     end_off
				 */
				if (i < sub_stripes)
					bbio->stripes[i].length -=
						stripe_offset;

				if (stripe_index >= last_stripe &&
				    stripe_index <= (last_stripe +
						     sub_stripes - 1))
					bbio->stripes[i].length -=
						stripe_end_offset;

				if (i == sub_stripes - 1)
					stripe_offset = 0;
			} else
				bbio->stripes[i].length = *length;

			stripe_index++;
			if (stripe_index == map->num_stripes) {
				/* This could only happen for RAID0/10 */
				stripe_index = 0;
				stripe_nr++;
			}
		}
	} else {
		for (i = 0; i < num_stripes; i++) {
			bbio->stripes[i].physical =
				map->stripes[stripe_index].physical +
				stripe_offset +
				stripe_nr * map->stripe_len;
			bbio->stripes[i].dev =
				map->stripes[stripe_index].dev;
			stripe_index++;
		}
	}

	if (rw & (REQ_WRITE | REQ_GET_READ_MIRRORS)) {
		if (map->type & (BTRFS_BLOCK_GROUP_RAID1 |
				 BTRFS_BLOCK_GROUP_RAID10 |
				 BTRFS_BLOCK_GROUP_RAID5 |
				 BTRFS_BLOCK_GROUP_DUP)) {
			max_errors = 1;
		} else if (map->type & BTRFS_BLOCK_GROUP_RAID6) {
			max_errors = 2;
		}
	}

	if (dev_replace_is_ongoing && (rw & (REQ_WRITE | REQ_DISCARD)) &&
	    dev_replace->tgtdev != NULL) {
		int index_where_to_add;
		u64 srcdev_devid = dev_replace->srcdev->devid;

		/*
		 * duplicate the write operations while the dev replace
		 * procedure is running. Since the copying of the old disk
		 * to the new disk takes place at run time while the
		 * filesystem is mounted writable, the regular write
		 * operations to the old disk have to be duplicated to go
		 * to the new disk as well.
		 * Note that device->missing is handled by the caller, and
		 * that the write to the old disk is already set up in the
		 * stripes array.
		 */
		index_where_to_add = num_stripes;
		for (i = 0; i < num_stripes; i++) {
			if (bbio->stripes[i].dev->devid == srcdev_devid) {
				/* write to new disk, too */
				struct btrfs_bio_stripe *new =
					bbio->stripes + index_where_to_add;
				struct btrfs_bio_stripe *old =
					bbio->stripes + i;

				new->physical = old->physical;
				new->length = old->length;
				new->dev = dev_replace->tgtdev;
				index_where_to_add++;
				max_errors++;
			}
		}
		num_stripes = index_where_to_add;
	} else if (dev_replace_is_ongoing && (rw & REQ_GET_READ_MIRRORS) &&
		   dev_replace->tgtdev != NULL) {
		u64 srcdev_devid = dev_replace->srcdev->devid;
		int index_srcdev = 0;
		int found = 0;
		u64 physical_of_found = 0;

		/*
		 * During the dev-replace procedure, the target drive can
		 * also be used to read data in case it is needed to repair
		 * a corrupt block elsewhere. This is possible if the
		 * requested area is left of the left cursor. In this area,
		 * the target drive is a full copy of the source drive.
		 */
		for (i = 0; i < num_stripes; i++) {
			if (bbio->stripes[i].dev->devid == srcdev_devid) {
				/*
				 * In case of DUP, in order to keep it
				 * simple, only add the mirror with the
				 * lowest physical address
				 */
				if (found &&
				    physical_of_found <=
				     bbio->stripes[i].physical)
					continue;
				index_srcdev = i;
				found = 1;
				physical_of_found = bbio->stripes[i].physical;
			}
		}
		if (found) {
			u64 length = map->stripe_len;

			if (physical_of_found + length <=
			    dev_replace->cursor_left) {
				struct btrfs_bio_stripe *tgtdev_stripe =
					bbio->stripes + num_stripes;

				tgtdev_stripe->physical = physical_of_found;
				tgtdev_stripe->length =
					bbio->stripes[index_srcdev].length;
				tgtdev_stripe->dev = dev_replace->tgtdev;

				num_stripes++;
			}
		}
	}

	*bbio_ret = bbio;
	bbio->num_stripes = num_stripes;
	bbio->max_errors = max_errors;
	bbio->mirror_num = mirror_num;

	/*
	 * this is the case that REQ_READ && dev_replace_is_ongoing &&
	 * mirror_num == num_stripes + 1 && dev_replace target drive is
	 * available as a mirror
	 */
	if (patch_the_first_stripe_for_dev_replace && num_stripes > 0) {
		WARN_ON(num_stripes > 1);
		bbio->stripes[0].dev = dev_replace->tgtdev;
		bbio->stripes[0].physical = physical_to_patch_in_first_stripe;
		bbio->mirror_num = map->num_stripes + 1;
	}
	if (raid_map) {
		sort_parity_stripes(bbio, raid_map);
		*raid_map_ret = raid_map;
	}
out:
	if (dev_replace_is_ongoing)
		btrfs_dev_replace_unlock(dev_replace);
	free_extent_map(em);
	return ret;
}

int btrfs_map_block(struct btrfs_fs_info *fs_info, int rw,
		      u64 logical, u64 *length,
		      struct btrfs_bio **bbio_ret, int mirror_num)
{
	return __btrfs_map_block(fs_info, rw, logical, length, bbio_ret,
				 mirror_num, NULL);
}

int btrfs_rmap_block(struct btrfs_mapping_tree *map_tree,
		     u64 chunk_start, u64 physical, u64 devid,
		     u64 **logical, int *naddrs, int *stripe_len)
{
	struct extent_map_tree *em_tree = &map_tree->map_tree;
	struct extent_map *em;
	struct map_lookup *map;
	u64 *buf;
	u64 bytenr;
	u64 length;
	u64 stripe_nr;
	u64 rmap_len;
	int i, j, nr = 0;

	read_lock(&em_tree->lock);
	em = lookup_extent_mapping(em_tree, chunk_start, 1);
	read_unlock(&em_tree->lock);

	BUG_ON(!em || em->start != chunk_start);
	map = (struct map_lookup *)em->bdev;

	length = em->len;
	rmap_len = map->stripe_len;

	if (map->type & BTRFS_BLOCK_GROUP_RAID10)
		do_div(length, map->num_stripes / map->sub_stripes);
	else if (map->type & BTRFS_BLOCK_GROUP_RAID0)
		do_div(length, map->num_stripes);
	else if (map->type & (BTRFS_BLOCK_GROUP_RAID5 |
			      BTRFS_BLOCK_GROUP_RAID6)) {
		do_div(length, nr_data_stripes(map));
		rmap_len = map->stripe_len * nr_data_stripes(map);
	}

	buf = kzalloc(sizeof(u64) * map->num_stripes, GFP_NOFS);
	BUG_ON(!buf); /* -ENOMEM */

	for (i = 0; i < map->num_stripes; i++) {
		if (devid && map->stripes[i].dev->devid != devid)
			continue;
		if (map->stripes[i].physical > physical ||
		    map->stripes[i].physical + length <= physical)
			continue;

		stripe_nr = physical - map->stripes[i].physical;
		do_div(stripe_nr, map->stripe_len);

		if (map->type & BTRFS_BLOCK_GROUP_RAID10) {
			stripe_nr = stripe_nr * map->num_stripes + i;
			do_div(stripe_nr, map->sub_stripes);
		} else if (map->type & BTRFS_BLOCK_GROUP_RAID0) {
			stripe_nr = stripe_nr * map->num_stripes + i;
		} /* else if RAID[56], multiply by nr_data_stripes().
		   * Alternatively, just use rmap_len below instead of
		   * map->stripe_len */

		bytenr = chunk_start + stripe_nr * rmap_len;
		WARN_ON(nr >= map->num_stripes);
		for (j = 0; j < nr; j++) {
			if (buf[j] == bytenr)
				break;
		}
		if (j == nr) {
			WARN_ON(nr >= map->num_stripes);
			buf[nr++] = bytenr;
		}
	}

	*logical = buf;
	*naddrs = nr;
	*stripe_len = rmap_len;

	free_extent_map(em);
	return 0;
}

static void *merge_stripe_index_into_bio_private(void *bi_private,
						 unsigned int stripe_index)
{
	/*
	 * with single, dup, RAID0, RAID1 and RAID10, stripe_index is
	 * at most 1.
	 * The alternative solution (instead of stealing bits from the
	 * pointer) would be to allocate an intermediate structure
	 * that contains the old private pointer plus the stripe_index.
	 */
	BUG_ON((((uintptr_t)bi_private) & 3) != 0);
	BUG_ON(stripe_index > 3);
	return (void *)(((uintptr_t)bi_private) | stripe_index);
}

static struct btrfs_bio *extract_bbio_from_bio_private(void *bi_private)
{
	return (struct btrfs_bio *)(((uintptr_t)bi_private) & ~((uintptr_t)3));
}

static unsigned int extract_stripe_index_from_bio_private(void *bi_private)
{
	return (unsigned int)((uintptr_t)bi_private) & 3;
}

static void btrfs_end_bio(struct bio *bio, int err)
{
	struct btrfs_bio *bbio = extract_bbio_from_bio_private(bio->bi_private);
	int is_orig_bio = 0;

	if (err) {
		atomic_inc(&bbio->error);
		if (err == -EIO || err == -EREMOTEIO) {
			unsigned int stripe_index =
				extract_stripe_index_from_bio_private(
					bio->bi_private);
			struct btrfs_device *dev;

			BUG_ON(stripe_index >= bbio->num_stripes);
			dev = bbio->stripes[stripe_index].dev;
			if (dev->bdev) {
				if (bio->bi_rw & WRITE)
					btrfs_dev_stat_inc(dev,
						BTRFS_DEV_STAT_WRITE_ERRS);
				else
					btrfs_dev_stat_inc(dev,
						BTRFS_DEV_STAT_READ_ERRS);
				if ((bio->bi_rw & WRITE_FLUSH) == WRITE_FLUSH)
					btrfs_dev_stat_inc(dev,
						BTRFS_DEV_STAT_FLUSH_ERRS);
				btrfs_dev_stat_print_on_error(dev);
			}
		}
	}

	if (bio == bbio->orig_bio)
		is_orig_bio = 1;

	if (atomic_dec_and_test(&bbio->stripes_pending)) {
		if (!is_orig_bio) {
			bio_put(bio);
			bio = bbio->orig_bio;
		}
		bio->bi_private = bbio->private;
		bio->bi_end_io = bbio->end_io;
		bio->bi_bdev = (struct block_device *)
					(unsigned long)bbio->mirror_num;
		/* only send an error to the higher layers if it is
		 * beyond the tolerance of the btrfs bio
		 */
		if (atomic_read(&bbio->error) > bbio->max_errors) {
			err = -EIO;
		} else {
			/*
			 * this bio is actually up to date, we didn't
			 * go over the max number of errors
			 */
			set_bit(BIO_UPTODATE, &bio->bi_flags);
			err = 0;
		}
		kfree(bbio);

		bio_endio(bio, err);
	} else if (!is_orig_bio) {
		bio_put(bio);
	}
}

struct async_sched {
	struct bio *bio;
	int rw;
	struct btrfs_fs_info *info;
	struct btrfs_work work;
};

/*
 * see run_scheduled_bios for a description of why bios are collected for
 * async submit.
 *
 * This will add one bio to the pending list for a device and make sure
 * the work struct is scheduled.
 */
noinline void btrfs_schedule_bio(struct btrfs_root *root,
				 struct btrfs_device *device,
				 int rw, struct bio *bio)
{
	int should_queue = 1;
	struct btrfs_pending_bios *pending_bios;

	if (device->missing || !device->bdev) {
		bio_endio(bio, -EIO);
		return;
	}

	/* don't bother with additional async steps for reads, right now */
	if (!(rw & REQ_WRITE)) {
		bio_get(bio);
		btrfsic_submit_bio(rw, bio);
		bio_put(bio);
		return;
	}

	/*
	 * nr_async_bios allows us to reliably return congestion to the
	 * higher layers.  Otherwise, the async bio makes it appear we have
	 * made progress against dirty pages when we've really just put it
	 * on a queue for later
	 */
	atomic_inc(&root->fs_info->nr_async_bios);
	WARN_ON(bio->bi_next);
	bio->bi_next = NULL;
	bio->bi_rw |= rw;

	spin_lock(&device->io_lock);
	if (bio->bi_rw & REQ_SYNC)
		pending_bios = &device->pending_sync_bios;
	else
		pending_bios = &device->pending_bios;

	if (pending_bios->tail)
		pending_bios->tail->bi_next = bio;

	pending_bios->tail = bio;
	if (!pending_bios->head)
		pending_bios->head = bio;
	if (device->running_pending)
		should_queue = 0;

	spin_unlock(&device->io_lock);

	if (should_queue)
		btrfs_queue_worker(&root->fs_info->submit_workers,
				   &device->work);
}

static int bio_size_ok(struct block_device *bdev, struct bio *bio,
		       sector_t sector)
{
	struct bio_vec *prev;
	struct request_queue *q = bdev_get_queue(bdev);
	unsigned short max_sectors = queue_max_sectors(q);
	struct bvec_merge_data bvm = {
		.bi_bdev = bdev,
		.bi_sector = sector,
		.bi_rw = bio->bi_rw,
	};

	if (bio->bi_vcnt == 0) {
		WARN_ON(1);
		return 1;
	}

	prev = &bio->bi_io_vec[bio->bi_vcnt - 1];
	if ((bio->bi_size >> 9) > max_sectors)
		return 0;

	if (!q->merge_bvec_fn)
		return 1;

	bvm.bi_size = bio->bi_size - prev->bv_len;
	if (q->merge_bvec_fn(q, &bvm, prev) < prev->bv_len)
		return 0;
	return 1;
}

static void submit_stripe_bio(struct btrfs_root *root, struct btrfs_bio *bbio,
			      struct bio *bio, u64 physical, int dev_nr,
			      int rw, int async)
{
	struct btrfs_device *dev = bbio->stripes[dev_nr].dev;

	bio->bi_private = bbio;
	bio->bi_private = merge_stripe_index_into_bio_private(
			bio->bi_private, (unsigned int)dev_nr);
	bio->bi_end_io = btrfs_end_bio;
	bio->bi_sector = physical >> 9;
#ifdef DEBUG
	{
		struct rcu_string *name;

		rcu_read_lock();
		name = rcu_dereference(dev->name);
		pr_debug("btrfs_map_bio: rw %d, sector=%llu, dev=%lu "
			 "(%s id %llu), size=%u\n", rw,
			 (u64)bio->bi_sector, (u_long)dev->bdev->bd_dev,
			 name->str, dev->devid, bio->bi_size);
		rcu_read_unlock();
	}
#endif
	bio->bi_bdev = dev->bdev;
	if (async)
		btrfs_schedule_bio(root, dev, rw, bio);
	else
		btrfsic_submit_bio(rw, bio);
}

static int breakup_stripe_bio(struct btrfs_root *root, struct btrfs_bio *bbio,
			      struct bio *first_bio, struct btrfs_device *dev,
			      int dev_nr, int rw, int async)
{
	struct bio_vec *bvec = first_bio->bi_io_vec;
	struct bio *bio;
	int nr_vecs = bio_get_nr_vecs(dev->bdev);
	u64 physical = bbio->stripes[dev_nr].physical;

again:
	bio = btrfs_bio_alloc(dev->bdev, physical >> 9, nr_vecs, GFP_NOFS);
	if (!bio)
		return -ENOMEM;

	while (bvec <= (first_bio->bi_io_vec + first_bio->bi_vcnt - 1)) {
		if (bio_add_page(bio, bvec->bv_page, bvec->bv_len,
				 bvec->bv_offset) < bvec->bv_len) {
			u64 len = bio->bi_size;

			atomic_inc(&bbio->stripes_pending);
			submit_stripe_bio(root, bbio, bio, physical, dev_nr,
					  rw, async);
			physical += len;
			goto again;
		}
		bvec++;
	}

	submit_stripe_bio(root, bbio, bio, physical, dev_nr, rw, async);
	return 0;
}

static void bbio_error(struct btrfs_bio *bbio, struct bio *bio, u64 logical)
{
	atomic_inc(&bbio->error);
	if (atomic_dec_and_test(&bbio->stripes_pending)) {
		bio->bi_private = bbio->private;
		bio->bi_end_io = bbio->end_io;
		bio->bi_bdev = (struct block_device *)
			(unsigned long)bbio->mirror_num;
		bio->bi_sector = logical >> 9;
		kfree(bbio);
		bio_endio(bio, -EIO);
	}
}

int btrfs_map_bio(struct btrfs_root *root, int rw, struct bio *bio,
		  int mirror_num, int async_submit)
{
	struct btrfs_device *dev;
	struct bio *first_bio = bio;
	u64 logical = (u64)bio->bi_sector << 9;
	u64 length = 0;
	u64 map_length;
	u64 *raid_map = NULL;
	int ret;
	int dev_nr = 0;
	int total_devs = 1;
	struct btrfs_bio *bbio = NULL;

	length = bio->bi_size;
	map_length = length;

	ret = __btrfs_map_block(root->fs_info, rw, logical, &map_length, &bbio,
			      mirror_num, &raid_map);
	if (ret) /* -ENOMEM */
		return ret;

	total_devs = bbio->num_stripes;
	bbio->orig_bio = first_bio;
	bbio->private = first_bio->bi_private;
	bbio->end_io = first_bio->bi_end_io;
	atomic_set(&bbio->stripes_pending, bbio->num_stripes);

	if (raid_map) {
		/* In this case, map_length has been set to the length of
		   a single stripe; not the whole write */
		if (rw & WRITE) {
			return raid56_parity_write(root, bio, bbio,
						   raid_map, map_length);
		} else {
			return raid56_parity_recover(root, bio, bbio,
						     raid_map, map_length,
						     mirror_num);
		}
	}

	if (map_length < length) {
		printk(KERN_CRIT "btrfs: mapping failed logical %llu bio len %llu "
		       "len %llu\n", (unsigned long long)logical,
		       (unsigned long long)length,
		       (unsigned long long)map_length);
		BUG();
	}

	while (dev_nr < total_devs) {
		dev = bbio->stripes[dev_nr].dev;
		if (!dev || !dev->bdev || (rw & WRITE && !dev->writeable)) {
			bbio_error(bbio, first_bio, logical);
			dev_nr++;
			continue;
		}

		/*
		 * Check and see if we're ok with this bio based on it's size
		 * and offset with the given device.
		 */
		if (!bio_size_ok(dev->bdev, first_bio,
				 bbio->stripes[dev_nr].physical >> 9)) {
			ret = breakup_stripe_bio(root, bbio, first_bio, dev,
						 dev_nr, rw, async_submit);
			BUG_ON(ret);
			dev_nr++;
			continue;
		}

		if (dev_nr < total_devs - 1) {
			bio = bio_clone(first_bio, GFP_NOFS);
			BUG_ON(!bio); /* -ENOMEM */
		} else {
			bio = first_bio;
		}

		submit_stripe_bio(root, bbio, bio,
				  bbio->stripes[dev_nr].physical, dev_nr, rw,
				  async_submit);
		dev_nr++;
	}
	return 0;
}

struct btrfs_device *btrfs_find_device(struct btrfs_fs_info *fs_info, u64 devid,
				       u8 *uuid, u8 *fsid)
{
	struct btrfs_device *device;
	struct btrfs_fs_devices *cur_devices;

	cur_devices = fs_info->fs_devices;
	while (cur_devices) {
		if (!fsid ||
		    !memcmp(cur_devices->fsid, fsid, BTRFS_UUID_SIZE)) {
			device = __find_device(&cur_devices->devices,
					       devid, uuid);
			if (device)
				return device;
		}
		cur_devices = cur_devices->seed;
	}
	return NULL;
}

static struct btrfs_device *add_missing_dev(struct btrfs_root *root,
					    u64 devid, u8 *dev_uuid)
{
	struct btrfs_device *device;
	struct btrfs_fs_devices *fs_devices = root->fs_info->fs_devices;

	device = kzalloc(sizeof(*device), GFP_NOFS);
	if (!device)
		return NULL;
	list_add(&device->dev_list,
		 &fs_devices->devices);
	device->dev_root = root->fs_info->dev_root;
	device->devid = devid;
	device->work.func = pending_bios_fn;
	device->fs_devices = fs_devices;
	device->missing = 1;
	fs_devices->num_devices++;
	fs_devices->missing_devices++;
	spin_lock_init(&device->io_lock);
	INIT_LIST_HEAD(&device->dev_alloc_list);
	memcpy(device->uuid, dev_uuid, BTRFS_UUID_SIZE);
	return device;
}

static int read_one_chunk(struct btrfs_root *root, struct btrfs_key *key,
			  struct extent_buffer *leaf,
			  struct btrfs_chunk *chunk)
{
	struct btrfs_mapping_tree *map_tree = &root->fs_info->mapping_tree;
	struct map_lookup *map;
	struct extent_map *em;
	u64 logical;
	u64 length;
	u64 devid;
	u8 uuid[BTRFS_UUID_SIZE];
	int num_stripes;
	int ret;
	int i;

	logical = key->offset;
	length = btrfs_chunk_length(leaf, chunk);

	read_lock(&map_tree->map_tree.lock);
	em = lookup_extent_mapping(&map_tree->map_tree, logical, 1);
	read_unlock(&map_tree->map_tree.lock);

	/* already mapped? */
	if (em && em->start <= logical && em->start + em->len > logical) {
		free_extent_map(em);
		return 0;
	} else if (em) {
		free_extent_map(em);
	}

	em = alloc_extent_map();
	if (!em)
		return -ENOMEM;
	num_stripes = btrfs_chunk_num_stripes(leaf, chunk);
	map = kmalloc(map_lookup_size(num_stripes), GFP_NOFS);
	if (!map) {
		free_extent_map(em);
		return -ENOMEM;
	}

	em->bdev = (struct block_device *)map;
	em->start = logical;
	em->len = length;
	em->orig_start = 0;
	em->block_start = 0;
	em->block_len = em->len;

	map->num_stripes = num_stripes;
	map->io_width = btrfs_chunk_io_width(leaf, chunk);
	map->io_align = btrfs_chunk_io_align(leaf, chunk);
	map->sector_size = btrfs_chunk_sector_size(leaf, chunk);
	map->stripe_len = btrfs_chunk_stripe_len(leaf, chunk);
	map->type = btrfs_chunk_type(leaf, chunk);
	map->sub_stripes = btrfs_chunk_sub_stripes(leaf, chunk);
	for (i = 0; i < num_stripes; i++) {
		map->stripes[i].physical =
			btrfs_stripe_offset_nr(leaf, chunk, i);
		devid = btrfs_stripe_devid_nr(leaf, chunk, i);
		read_extent_buffer(leaf, uuid, (unsigned long)
				   btrfs_stripe_dev_uuid_nr(chunk, i),
				   BTRFS_UUID_SIZE);
		map->stripes[i].dev = btrfs_find_device(root->fs_info, devid,
							uuid, NULL);
		if (!map->stripes[i].dev && !btrfs_test_opt(root, DEGRADED)) {
			kfree(map);
			free_extent_map(em);
			return -EIO;
		}
		if (!map->stripes[i].dev) {
			map->stripes[i].dev =
				add_missing_dev(root, devid, uuid);
			if (!map->stripes[i].dev) {
				kfree(map);
				free_extent_map(em);
				return -EIO;
			}
		}
		map->stripes[i].dev->in_fs_metadata = 1;
	}

	write_lock(&map_tree->map_tree.lock);
	ret = add_extent_mapping(&map_tree->map_tree, em);
	write_unlock(&map_tree->map_tree.lock);
	BUG_ON(ret); /* Tree corruption */
	free_extent_map(em);

	return 0;
}

static void fill_device_from_item(struct extent_buffer *leaf,
				 struct btrfs_dev_item *dev_item,
				 struct btrfs_device *device)
{
	unsigned long ptr;

	device->devid = btrfs_device_id(leaf, dev_item);
	device->disk_total_bytes = btrfs_device_total_bytes(leaf, dev_item);
	device->total_bytes = device->disk_total_bytes;
	device->bytes_used = btrfs_device_bytes_used(leaf, dev_item);
	device->type = btrfs_device_type(leaf, dev_item);
	device->io_align = btrfs_device_io_align(leaf, dev_item);
	device->io_width = btrfs_device_io_width(leaf, dev_item);
	device->sector_size = btrfs_device_sector_size(leaf, dev_item);
	WARN_ON(device->devid == BTRFS_DEV_REPLACE_DEVID);
	device->is_tgtdev_for_dev_replace = 0;

	ptr = (unsigned long)btrfs_device_uuid(dev_item);
	read_extent_buffer(leaf, device->uuid, ptr, BTRFS_UUID_SIZE);
}

static int open_seed_devices(struct btrfs_root *root, u8 *fsid)
{
	struct btrfs_fs_devices *fs_devices;
	int ret;

	BUG_ON(!mutex_is_locked(&uuid_mutex));

	fs_devices = root->fs_info->fs_devices->seed;
	while (fs_devices) {
		if (!memcmp(fs_devices->fsid, fsid, BTRFS_UUID_SIZE)) {
			ret = 0;
			goto out;
		}
		fs_devices = fs_devices->seed;
	}

	fs_devices = find_fsid(fsid);
	if (!fs_devices) {
		ret = -ENOENT;
		goto out;
	}

	fs_devices = clone_fs_devices(fs_devices);
	if (IS_ERR(fs_devices)) {
		ret = PTR_ERR(fs_devices);
		goto out;
	}

	ret = __btrfs_open_devices(fs_devices, FMODE_READ,
				   root->fs_info->bdev_holder);
	if (ret) {
		free_fs_devices(fs_devices);
		goto out;
	}

	if (!fs_devices->seeding) {
		__btrfs_close_devices(fs_devices);
		free_fs_devices(fs_devices);
		ret = -EINVAL;
		goto out;
	}

	fs_devices->seed = root->fs_info->fs_devices->seed;
	root->fs_info->fs_devices->seed = fs_devices;
out:
	return ret;
}

static int read_one_dev(struct btrfs_root *root,
			struct extent_buffer *leaf,
			struct btrfs_dev_item *dev_item)
{
	struct btrfs_device *device;
	u64 devid;
	int ret;
	u8 fs_uuid[BTRFS_UUID_SIZE];
	u8 dev_uuid[BTRFS_UUID_SIZE];

	devid = btrfs_device_id(leaf, dev_item);
	read_extent_buffer(leaf, dev_uuid,
			   (unsigned long)btrfs_device_uuid(dev_item),
			   BTRFS_UUID_SIZE);
	read_extent_buffer(leaf, fs_uuid,
			   (unsigned long)btrfs_device_fsid(dev_item),
			   BTRFS_UUID_SIZE);

	if (memcmp(fs_uuid, root->fs_info->fsid, BTRFS_UUID_SIZE)) {
		ret = open_seed_devices(root, fs_uuid);
		if (ret && !btrfs_test_opt(root, DEGRADED))
			return ret;
	}

	device = btrfs_find_device(root->fs_info, devid, dev_uuid, fs_uuid);
	if (!device || !device->bdev) {
		if (!btrfs_test_opt(root, DEGRADED))
			return -EIO;

		if (!device) {
			printk(KERN_WARNING "warning devid %llu missing\n",
			       (unsigned long long)devid);
			device = add_missing_dev(root, devid, dev_uuid);
			if (!device)
				return -ENOMEM;
		} else if (!device->missing) {
			/*
			 * this happens when a device that was properly setup
			 * in the device info lists suddenly goes bad.
			 * device->bdev is NULL, and so we have to set
			 * device->missing to one here
			 */
			root->fs_info->fs_devices->missing_devices++;
			device->missing = 1;
		}
	}

	if (device->fs_devices != root->fs_info->fs_devices) {
		BUG_ON(device->writeable);
		if (device->generation !=
		    btrfs_device_generation(leaf, dev_item))
			return -EINVAL;
	}

	fill_device_from_item(leaf, dev_item, device);
	device->dev_root = root->fs_info->dev_root;
	device->in_fs_metadata = 1;
	if (device->writeable && !device->is_tgtdev_for_dev_replace) {
		device->fs_devices->total_rw_bytes += device->total_bytes;
		spin_lock(&root->fs_info->free_chunk_lock);
		root->fs_info->free_chunk_space += device->total_bytes -
			device->bytes_used;
		spin_unlock(&root->fs_info->free_chunk_lock);
	}
	ret = 0;
	return ret;
}

int btrfs_read_sys_array(struct btrfs_root *root)
{
	struct btrfs_super_block *super_copy = root->fs_info->super_copy;
	struct extent_buffer *sb;
	struct btrfs_disk_key *disk_key;
	struct btrfs_chunk *chunk;
	u8 *ptr;
	unsigned long sb_ptr;
	int ret = 0;
	u32 num_stripes;
	u32 array_size;
	u32 len = 0;
	u32 cur;
	struct btrfs_key key;

	sb = btrfs_find_create_tree_block(root, BTRFS_SUPER_INFO_OFFSET,
					  BTRFS_SUPER_INFO_SIZE);
	if (!sb)
		return -ENOMEM;
	btrfs_set_buffer_uptodate(sb);
	btrfs_set_buffer_lockdep_class(root->root_key.objectid, sb, 0);
	/*
	 * The sb extent buffer is artifical and just used to read the system array.
	 * btrfs_set_buffer_uptodate() call does not properly mark all it's
	 * pages up-to-date when the page is larger: extent does not cover the
	 * whole page and consequently check_page_uptodate does not find all
	 * the page's extents up-to-date (the hole beyond sb),
	 * write_extent_buffer then triggers a WARN_ON.
	 *
	 * Regular short extents go through mark_extent_buffer_dirty/writeback cycle,
	 * but sb spans only this function. Add an explicit SetPageUptodate call
	 * to silence the warning eg. on PowerPC 64.
	 */
	if (PAGE_CACHE_SIZE > BTRFS_SUPER_INFO_SIZE)
		SetPageUptodate(sb->pages[0]);

	write_extent_buffer(sb, super_copy, 0, BTRFS_SUPER_INFO_SIZE);
	array_size = btrfs_super_sys_array_size(super_copy);

	ptr = super_copy->sys_chunk_array;
	sb_ptr = offsetof(struct btrfs_super_block, sys_chunk_array);
	cur = 0;

	while (cur < array_size) {
		disk_key = (struct btrfs_disk_key *)ptr;
		btrfs_disk_key_to_cpu(&key, disk_key);

		len = sizeof(*disk_key); ptr += len;
		sb_ptr += len;
		cur += len;

		if (key.type == BTRFS_CHUNK_ITEM_KEY) {
			chunk = (struct btrfs_chunk *)sb_ptr;
			ret = read_one_chunk(root, &key, sb, chunk);
			if (ret)
				break;
			num_stripes = btrfs_chunk_num_stripes(sb, chunk);
			len = btrfs_chunk_item_size(num_stripes);
		} else {
			ret = -EIO;
			break;
		}
		ptr += len;
		sb_ptr += len;
		cur += len;
	}
	free_extent_buffer(sb);
	return ret;
}

int btrfs_read_chunk_tree(struct btrfs_root *root)
{
	struct btrfs_path *path;
	struct extent_buffer *leaf;
	struct btrfs_key key;
	struct btrfs_key found_key;
	int ret;
	int slot;

	root = root->fs_info->chunk_root;

	path = btrfs_alloc_path();
	if (!path)
		return -ENOMEM;

	mutex_lock(&uuid_mutex);
	lock_chunks(root);

	/* first we search for all of the device items, and then we
	 * read in all of the chunk items.  This way we can create chunk
	 * mappings that reference all of the devices that are afound
	 */
	key.objectid = BTRFS_DEV_ITEMS_OBJECTID;
	key.offset = 0;
	key.type = 0;
again:
	ret = btrfs_search_slot(NULL, root, &key, path, 0, 0);
	if (ret < 0)
		goto error;
	while (1) {
		leaf = path->nodes[0];
		slot = path->slots[0];
		if (slot >= btrfs_header_nritems(leaf)) {
			ret = btrfs_next_leaf(root, path);
			if (ret == 0)
				continue;
			if (ret < 0)
				goto error;
			break;
		}
		btrfs_item_key_to_cpu(leaf, &found_key, slot);
		if (key.objectid == BTRFS_DEV_ITEMS_OBJECTID) {
			if (found_key.objectid != BTRFS_DEV_ITEMS_OBJECTID)
				break;
			if (found_key.type == BTRFS_DEV_ITEM_KEY) {
				struct btrfs_dev_item *dev_item;
				dev_item = btrfs_item_ptr(leaf, slot,
						  struct btrfs_dev_item);
				ret = read_one_dev(root, leaf, dev_item);
				if (ret)
					goto error;
			}
		} else if (found_key.type == BTRFS_CHUNK_ITEM_KEY) {
			struct btrfs_chunk *chunk;
			chunk = btrfs_item_ptr(leaf, slot, struct btrfs_chunk);
			ret = read_one_chunk(root, &found_key, leaf, chunk);
			if (ret)
				goto error;
		}
		path->slots[0]++;
	}
	if (key.objectid == BTRFS_DEV_ITEMS_OBJECTID) {
		key.objectid = 0;
		btrfs_release_path(path);
		goto again;
	}
	ret = 0;
error:
	unlock_chunks(root);
	mutex_unlock(&uuid_mutex);

	btrfs_free_path(path);
	return ret;
}

static void __btrfs_reset_dev_stats(struct btrfs_device *dev)
{
	int i;

	for (i = 0; i < BTRFS_DEV_STAT_VALUES_MAX; i++)
		btrfs_dev_stat_reset(dev, i);
}

int btrfs_init_dev_stats(struct btrfs_fs_info *fs_info)
{
	struct btrfs_key key;
	struct btrfs_key found_key;
	struct btrfs_root *dev_root = fs_info->dev_root;
	struct btrfs_fs_devices *fs_devices = fs_info->fs_devices;
	struct extent_buffer *eb;
	int slot;
	int ret = 0;
	struct btrfs_device *device;
	struct btrfs_path *path = NULL;
	int i;

	path = btrfs_alloc_path();
	if (!path) {
		ret = -ENOMEM;
		goto out;
	}

	mutex_lock(&fs_devices->device_list_mutex);
	list_for_each_entry(device, &fs_devices->devices, dev_list) {
		int item_size;
		struct btrfs_dev_stats_item *ptr;

		key.objectid = 0;
		key.type = BTRFS_DEV_STATS_KEY;
		key.offset = device->devid;
		ret = btrfs_search_slot(NULL, dev_root, &key, path, 0, 0);
		if (ret) {
			__btrfs_reset_dev_stats(device);
			device->dev_stats_valid = 1;
			btrfs_release_path(path);
			continue;
		}
		slot = path->slots[0];
		eb = path->nodes[0];
		btrfs_item_key_to_cpu(eb, &found_key, slot);
		item_size = btrfs_item_size_nr(eb, slot);

		ptr = btrfs_item_ptr(eb, slot,
				     struct btrfs_dev_stats_item);

		for (i = 0; i < BTRFS_DEV_STAT_VALUES_MAX; i++) {
			if (item_size >= (1 + i) * sizeof(__le64))
				btrfs_dev_stat_set(device, i,
					btrfs_dev_stats_value(eb, ptr, i));
			else
				btrfs_dev_stat_reset(device, i);
		}

		device->dev_stats_valid = 1;
		btrfs_dev_stat_print_on_load(device);
		btrfs_release_path(path);
	}
	mutex_unlock(&fs_devices->device_list_mutex);

out:
	btrfs_free_path(path);
	return ret < 0 ? ret : 0;
}

static int update_dev_stat_item(struct btrfs_trans_handle *trans,
				struct btrfs_root *dev_root,
				struct btrfs_device *device)
{
	struct btrfs_path *path;
	struct btrfs_key key;
	struct extent_buffer *eb;
	struct btrfs_dev_stats_item *ptr;
	int ret;
	int i;

	key.objectid = 0;
	key.type = BTRFS_DEV_STATS_KEY;
	key.offset = device->devid;

	path = btrfs_alloc_path();
	BUG_ON(!path);
	ret = btrfs_search_slot(trans, dev_root, &key, path, -1, 1);
	if (ret < 0) {
		printk_in_rcu(KERN_WARNING "btrfs: error %d while searching for dev_stats item for device %s!\n",
			      ret, rcu_str_deref(device->name));
		goto out;
	}

	if (ret == 0 &&
	    btrfs_item_size_nr(path->nodes[0], path->slots[0]) < sizeof(*ptr)) {
		/* need to delete old one and insert a new one */
		ret = btrfs_del_item(trans, dev_root, path);
		if (ret != 0) {
			printk_in_rcu(KERN_WARNING "btrfs: delete too small dev_stats item for device %s failed %d!\n",
				      rcu_str_deref(device->name), ret);
			goto out;
		}
		ret = 1;
	}

	if (ret == 1) {
		/* need to insert a new item */
		btrfs_release_path(path);
		ret = btrfs_insert_empty_item(trans, dev_root, path,
					      &key, sizeof(*ptr));
		if (ret < 0) {
			printk_in_rcu(KERN_WARNING "btrfs: insert dev_stats item for device %s failed %d!\n",
				      rcu_str_deref(device->name), ret);
			goto out;
		}
	}

	eb = path->nodes[0];
	ptr = btrfs_item_ptr(eb, path->slots[0], struct btrfs_dev_stats_item);
	for (i = 0; i < BTRFS_DEV_STAT_VALUES_MAX; i++)
		btrfs_set_dev_stats_value(eb, ptr, i,
					  btrfs_dev_stat_read(device, i));
	btrfs_mark_buffer_dirty(eb);

out:
	btrfs_free_path(path);
	return ret;
}

/*
 * called from commit_transaction. Writes all changed device stats to disk.
 */
int btrfs_run_dev_stats(struct btrfs_trans_handle *trans,
			struct btrfs_fs_info *fs_info)
{
	struct btrfs_root *dev_root = fs_info->dev_root;
	struct btrfs_fs_devices *fs_devices = fs_info->fs_devices;
	struct btrfs_device *device;
	int ret = 0;

	mutex_lock(&fs_devices->device_list_mutex);
	list_for_each_entry(device, &fs_devices->devices, dev_list) {
		if (!device->dev_stats_valid || !device->dev_stats_dirty)
			continue;

		ret = update_dev_stat_item(trans, dev_root, device);
		if (!ret)
			device->dev_stats_dirty = 0;
	}
	mutex_unlock(&fs_devices->device_list_mutex);

	return ret;
}

void btrfs_dev_stat_inc_and_print(struct btrfs_device *dev, int index)
{
	btrfs_dev_stat_inc(dev, index);
	btrfs_dev_stat_print_on_error(dev);
}

void btrfs_dev_stat_print_on_error(struct btrfs_device *dev)
{
	if (!dev->dev_stats_valid)
		return;
	printk_ratelimited_in_rcu(KERN_ERR
			   "btrfs: bdev %s errs: wr %u, rd %u, flush %u, corrupt %u, gen %u\n",
			   rcu_str_deref(dev->name),
			   btrfs_dev_stat_read(dev, BTRFS_DEV_STAT_WRITE_ERRS),
			   btrfs_dev_stat_read(dev, BTRFS_DEV_STAT_READ_ERRS),
			   btrfs_dev_stat_read(dev, BTRFS_DEV_STAT_FLUSH_ERRS),
			   btrfs_dev_stat_read(dev,
					       BTRFS_DEV_STAT_CORRUPTION_ERRS),
			   btrfs_dev_stat_read(dev,
					       BTRFS_DEV_STAT_GENERATION_ERRS));
}

static void btrfs_dev_stat_print_on_load(struct btrfs_device *dev)
{
	int i;

	for (i = 0; i < BTRFS_DEV_STAT_VALUES_MAX; i++)
		if (btrfs_dev_stat_read(dev, i) != 0)
			break;
	if (i == BTRFS_DEV_STAT_VALUES_MAX)
		return; /* all values == 0, suppress message */

	printk_in_rcu(KERN_INFO "btrfs: bdev %s errs: wr %u, rd %u, flush %u, corrupt %u, gen %u\n",
	       rcu_str_deref(dev->name),
	       btrfs_dev_stat_read(dev, BTRFS_DEV_STAT_WRITE_ERRS),
	       btrfs_dev_stat_read(dev, BTRFS_DEV_STAT_READ_ERRS),
	       btrfs_dev_stat_read(dev, BTRFS_DEV_STAT_FLUSH_ERRS),
	       btrfs_dev_stat_read(dev, BTRFS_DEV_STAT_CORRUPTION_ERRS),
	       btrfs_dev_stat_read(dev, BTRFS_DEV_STAT_GENERATION_ERRS));
}

int btrfs_get_dev_stats(struct btrfs_root *root,
			struct btrfs_ioctl_get_dev_stats *stats)
{
	struct btrfs_device *dev;
	struct btrfs_fs_devices *fs_devices = root->fs_info->fs_devices;
	int i;

	mutex_lock(&fs_devices->device_list_mutex);
	dev = btrfs_find_device(root->fs_info, stats->devid, NULL, NULL);
	mutex_unlock(&fs_devices->device_list_mutex);

	if (!dev) {
		printk(KERN_WARNING
		       "btrfs: get dev_stats failed, device not found\n");
		return -ENODEV;
	} else if (!dev->dev_stats_valid) {
		printk(KERN_WARNING
		       "btrfs: get dev_stats failed, not yet valid\n");
		return -ENODEV;
	} else if (stats->flags & BTRFS_DEV_STATS_RESET) {
		for (i = 0; i < BTRFS_DEV_STAT_VALUES_MAX; i++) {
			if (stats->nr_items > i)
				stats->values[i] =
					btrfs_dev_stat_read_and_reset(dev, i);
			else
				btrfs_dev_stat_reset(dev, i);
		}
	} else {
		for (i = 0; i < BTRFS_DEV_STAT_VALUES_MAX; i++)
			if (stats->nr_items > i)
				stats->values[i] = btrfs_dev_stat_read(dev, i);
	}
	if (stats->nr_items > BTRFS_DEV_STAT_VALUES_MAX)
		stats->nr_items = BTRFS_DEV_STAT_VALUES_MAX;
	return 0;
}

int btrfs_scratch_superblock(struct btrfs_device *device)
{
	struct buffer_head *bh;
	struct btrfs_super_block *disk_super;

	bh = btrfs_read_dev_super(device->bdev);
	if (!bh)
		return -EINVAL;
	disk_super = (struct btrfs_super_block *)bh->b_data;

	memset(&disk_super->magic, 0, sizeof(disk_super->magic));
	set_buffer_dirty(bh);
	sync_dirty_buffer(bh);
	brelse(bh);

	return 0;
}<|MERGE_RESOLUTION|>--- conflicted
+++ resolved
@@ -3060,12 +3060,8 @@
 
 	unset_balance_control(fs_info);
 	ret = del_balance_item(fs_info->tree_root);
-<<<<<<< HEAD
-	BUG_ON(ret);
-=======
 	if (ret)
 		btrfs_std_error(fs_info, ret);
->>>>>>> a937536b
 
 	atomic_set(&fs_info->mutually_exclusive_operation_running, 0);
 }
@@ -3245,14 +3241,11 @@
 		update_ioctl_balance_args(fs_info, 0, bargs);
 	}
 
-<<<<<<< HEAD
-=======
 	if ((ret && ret != -ECANCELED && ret != -ENOSPC) ||
 	    balance_need_close(fs_info)) {
 		__cancel_balance(fs_info);
 	}
 
->>>>>>> a937536b
 	wake_up(&fs_info->balance_wait_q);
 
 	return ret;
@@ -3959,7 +3952,6 @@
 				start, dev_offset, stripe_size);
 		if (ret)
 			goto error_dev_extent;
-<<<<<<< HEAD
 	}
 
 	ret = btrfs_make_block_group(trans, extent_root, 0, type,
@@ -3970,18 +3962,6 @@
 		goto error_dev_extent;
 	}
 
-=======
-	}
-
-	ret = btrfs_make_block_group(trans, extent_root, 0, type,
-				     BTRFS_FIRST_CHUNK_TREE_OBJECTID,
-				     start, num_bytes);
-	if (ret) {
-		i = map->num_stripes - 1;
-		goto error_dev_extent;
-	}
-
->>>>>>> a937536b
 	free_extent_map(em);
 	check_raid56_incompat_flag(extent_root->fs_info, type);
 
