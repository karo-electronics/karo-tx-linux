--- conflicted
+++ resolved
@@ -1089,12 +1089,8 @@
 		btrfs_set_node_ptr_generation(parent, parent_slot,
 					      trans->transid);
 		btrfs_mark_buffer_dirty(parent);
-<<<<<<< HEAD
-		tree_mod_log_free_eb(root->fs_info, buf);
-=======
 		if (last_ref)
 			tree_mod_log_free_eb(root->fs_info, buf);
->>>>>>> d0e0ac97
 		btrfs_free_tree_block(trans, root, buf, parent_start,
 				      last_ref);
 	}
@@ -1281,11 +1277,7 @@
 
 	extent_buffer_get(eb_rewin);
 	btrfs_tree_read_lock(eb_rewin);
-<<<<<<< HEAD
-	__tree_mod_log_rewind(eb_rewin, time_seq, tm);
-=======
 	__tree_mod_log_rewind(fs_info, eb_rewin, time_seq, tm);
->>>>>>> d0e0ac97
 	WARN_ON(btrfs_header_nritems(eb_rewin) >
 		BTRFS_NODEPTRS_PER_BLOCK(fs_info->tree_root));
 
@@ -3119,7 +3111,7 @@
  */
 static noinline int insert_new_root(struct btrfs_trans_handle *trans,
 			   struct btrfs_root *root,
-			   struct btrfs_path *path, int level, int log_removal)
+			   struct btrfs_path *path, int level)
 {
 	u64 lower_gen;
 	struct extent_buffer *lower;
@@ -3170,11 +3162,7 @@
 	btrfs_mark_buffer_dirty(c);
 
 	old = root->node;
-<<<<<<< HEAD
-	tree_mod_log_set_root_pointer(root, c, log_removal);
-=======
 	tree_mod_log_set_root_pointer(root, c, 0);
->>>>>>> d0e0ac97
 	rcu_assign_pointer(root->node, c);
 
 	/* the super has an extra ref to root->node */
@@ -3258,22 +3246,14 @@
 		/*
 		 * trying to split the root, lets make a new one
 		 *
-<<<<<<< HEAD
-		 * tree mod log: We pass 0 as log_removal parameter to
-=======
 		 * tree mod log: We don't log_removal old root in
->>>>>>> d0e0ac97
 		 * insert_new_root, because that root buffer will be kept as a
 		 * normal node. We are going to log removal of half of the
 		 * elements below with tree_mod_log_eb_copy. We're holding a
 		 * tree lock on the buffer, which is why we cannot race with
 		 * other tree_mod_log users.
 		 */
-<<<<<<< HEAD
-		ret = insert_new_root(trans, root, path, level + 1, 0);
-=======
 		ret = insert_new_root(trans, root, path, level + 1);
->>>>>>> d0e0ac97
 		if (ret)
 			return ret;
 	} else {
@@ -3993,7 +3973,7 @@
 	}
 
 	if (!path->nodes[1]) {
-		ret = insert_new_root(trans, root, path, 1, 1);
+		ret = insert_new_root(trans, root, path, 1);
 		if (ret)
 			return ret;
 	}
