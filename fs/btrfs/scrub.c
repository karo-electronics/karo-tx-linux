/*
 * Copyright (C) 2011 STRATO.  All rights reserved.
 *
 * This program is free software; you can redistribute it and/or
 * modify it under the terms of the GNU General Public
 * License v2 as published by the Free Software Foundation.
 *
 * This program is distributed in the hope that it will be useful,
 * but WITHOUT ANY WARRANTY; without even the implied warranty of
 * MERCHANTABILITY or FITNESS FOR A PARTICULAR PURPOSE.  See the GNU
 * General Public License for more details.
 *
 * You should have received a copy of the GNU General Public
 * License along with this program; if not, write to the
 * Free Software Foundation, Inc., 59 Temple Place - Suite 330,
 * Boston, MA 021110-1307, USA.
 */

#include <linux/blkdev.h>
#include <linux/ratelimit.h>
#include "ctree.h"
#include "volumes.h"
#include "disk-io.h"
#include "ordered-data.h"
#include "transaction.h"
#include "backref.h"
#include "extent_io.h"
#include "check-integrity.h"

/*
 * This is only the first step towards a full-features scrub. It reads all
 * extent and super block and verifies the checksums. In case a bad checksum
 * is found or the extent cannot be read, good data will be written back if
 * any can be found.
 *
 * Future enhancements:
 *  - In case an unrepairable extent is encountered, track which files are
 *    affected and report them
 *  - track and record media errors, throw out bad devices
 *  - add a mode to also read unallocated space
 */

struct scrub_block;
struct scrub_dev;

#define SCRUB_PAGES_PER_BIO	16	/* 64k per bio */
#define SCRUB_BIOS_PER_DEV	16	/* 1 MB per device in flight */
#define SCRUB_MAX_PAGES_PER_BLOCK	16	/* 64k per node/leaf/sector */

struct scrub_page {
	struct scrub_block	*sblock;
	struct page		*page;
	struct block_device	*bdev;
	u64			flags;  /* extent flags */
	u64			generation;
	u64			logical;
	u64			physical;
	struct {
		unsigned int	mirror_num:8;
		unsigned int	have_csum:1;
		unsigned int	io_error:1;
	};
	u8			csum[BTRFS_CSUM_SIZE];
};

struct scrub_bio {
	int			index;
	struct scrub_dev	*sdev;
	struct bio		*bio;
	int			err;
	u64			logical;
	u64			physical;
	struct scrub_page	*pagev[SCRUB_PAGES_PER_BIO];
	int			page_count;
	int			next_free;
	struct btrfs_work	work;
};

struct scrub_block {
	struct scrub_page	pagev[SCRUB_MAX_PAGES_PER_BLOCK];
	int			page_count;
	atomic_t		outstanding_pages;
	atomic_t		ref_count; /* free mem on transition to zero */
	struct scrub_dev	*sdev;
	struct {
		unsigned int	header_error:1;
		unsigned int	checksum_error:1;
		unsigned int	no_io_error_seen:1;
	};
};

struct scrub_dev {
	struct scrub_bio	*bios[SCRUB_BIOS_PER_DEV];
	struct btrfs_device	*dev;
	int			first_free;
	int			curr;
	atomic_t		in_flight;
	atomic_t		fixup_cnt;
	spinlock_t		list_lock;
	wait_queue_head_t	list_wait;
	u16			csum_size;
	struct list_head	csum_list;
	atomic_t		cancel_req;
	int			readonly;
	int			pages_per_bio; /* <= SCRUB_PAGES_PER_BIO */
	u32			sectorsize;
	u32			nodesize;
	u32			leafsize;
	/*
	 * statistics
	 */
	struct btrfs_scrub_progress stat;
	spinlock_t		stat_lock;
};

struct scrub_fixup_nodatasum {
	struct scrub_dev	*sdev;
	u64			logical;
	struct btrfs_root	*root;
	struct btrfs_work	work;
	int			mirror_num;
};

struct scrub_warning {
	struct btrfs_path	*path;
	u64			extent_item_size;
	char			*scratch_buf;
	char			*msg_buf;
	const char		*errstr;
	sector_t		sector;
	u64			logical;
	struct btrfs_device	*dev;
	int			msg_bufsize;
	int			scratch_bufsize;
};


static int scrub_handle_errored_block(struct scrub_block *sblock_to_check);
static int scrub_setup_recheck_block(struct scrub_dev *sdev,
				     struct btrfs_mapping_tree *map_tree,
				     u64 length, u64 logical,
				     struct scrub_block *sblock);
static int scrub_recheck_block(struct btrfs_fs_info *fs_info,
			       struct scrub_block *sblock, int is_metadata,
			       int have_csum, u8 *csum, u64 generation,
			       u16 csum_size);
static void scrub_recheck_block_checksum(struct btrfs_fs_info *fs_info,
					 struct scrub_block *sblock,
					 int is_metadata, int have_csum,
					 const u8 *csum, u64 generation,
					 u16 csum_size);
static void scrub_complete_bio_end_io(struct bio *bio, int err);
static int scrub_repair_block_from_good_copy(struct scrub_block *sblock_bad,
					     struct scrub_block *sblock_good,
					     int force_write);
static int scrub_repair_page_from_good_copy(struct scrub_block *sblock_bad,
					    struct scrub_block *sblock_good,
					    int page_num, int force_write);
static int scrub_checksum_data(struct scrub_block *sblock);
static int scrub_checksum_tree_block(struct scrub_block *sblock);
static int scrub_checksum_super(struct scrub_block *sblock);
static void scrub_block_get(struct scrub_block *sblock);
static void scrub_block_put(struct scrub_block *sblock);
static int scrub_add_page_to_bio(struct scrub_dev *sdev,
				 struct scrub_page *spage);
static int scrub_pages(struct scrub_dev *sdev, u64 logical, u64 len,
		       u64 physical, u64 flags, u64 gen, int mirror_num,
		       u8 *csum, int force);
static void scrub_bio_end_io(struct bio *bio, int err);
static void scrub_bio_end_io_worker(struct btrfs_work *work);
static void scrub_block_complete(struct scrub_block *sblock);


static void scrub_free_csums(struct scrub_dev *sdev)
{
	while (!list_empty(&sdev->csum_list)) {
		struct btrfs_ordered_sum *sum;
		sum = list_first_entry(&sdev->csum_list,
				       struct btrfs_ordered_sum, list);
		list_del(&sum->list);
		kfree(sum);
	}
}

static noinline_for_stack void scrub_free_dev(struct scrub_dev *sdev)
{
	int i;

	if (!sdev)
		return;

	/* this can happen when scrub is cancelled */
	if (sdev->curr != -1) {
		struct scrub_bio *sbio = sdev->bios[sdev->curr];

		for (i = 0; i < sbio->page_count; i++) {
			BUG_ON(!sbio->pagev[i]);
			BUG_ON(!sbio->pagev[i]->page);
			scrub_block_put(sbio->pagev[i]->sblock);
		}
		bio_put(sbio->bio);
	}

	for (i = 0; i < SCRUB_BIOS_PER_DEV; ++i) {
		struct scrub_bio *sbio = sdev->bios[i];

		if (!sbio)
			break;
		kfree(sbio);
	}

	scrub_free_csums(sdev);
	kfree(sdev);
}

static noinline_for_stack
struct scrub_dev *scrub_setup_dev(struct btrfs_device *dev)
{
	struct scrub_dev *sdev;
	int		i;
	struct btrfs_fs_info *fs_info = dev->dev_root->fs_info;
	int pages_per_bio;

	pages_per_bio = min_t(int, SCRUB_PAGES_PER_BIO,
			      bio_get_nr_vecs(dev->bdev));
	sdev = kzalloc(sizeof(*sdev), GFP_NOFS);
	if (!sdev)
		goto nomem;
	sdev->dev = dev;
	sdev->pages_per_bio = pages_per_bio;
	sdev->curr = -1;
	for (i = 0; i < SCRUB_BIOS_PER_DEV; ++i) {
		struct scrub_bio *sbio;

		sbio = kzalloc(sizeof(*sbio), GFP_NOFS);
		if (!sbio)
			goto nomem;
		sdev->bios[i] = sbio;

		sbio->index = i;
		sbio->sdev = sdev;
		sbio->page_count = 0;
		sbio->work.func = scrub_bio_end_io_worker;

		if (i != SCRUB_BIOS_PER_DEV-1)
			sdev->bios[i]->next_free = i + 1;
		else
			sdev->bios[i]->next_free = -1;
	}
	sdev->first_free = 0;
	sdev->nodesize = dev->dev_root->nodesize;
	sdev->leafsize = dev->dev_root->leafsize;
	sdev->sectorsize = dev->dev_root->sectorsize;
	atomic_set(&sdev->in_flight, 0);
	atomic_set(&sdev->fixup_cnt, 0);
	atomic_set(&sdev->cancel_req, 0);
	sdev->csum_size = btrfs_super_csum_size(fs_info->super_copy);
	INIT_LIST_HEAD(&sdev->csum_list);

	spin_lock_init(&sdev->list_lock);
	spin_lock_init(&sdev->stat_lock);
	init_waitqueue_head(&sdev->list_wait);
	return sdev;

nomem:
	scrub_free_dev(sdev);
	return ERR_PTR(-ENOMEM);
}

static int scrub_print_warning_inode(u64 inum, u64 offset, u64 root, void *ctx)
{
	u64 isize;
	u32 nlink;
	int ret;
	int i;
	struct extent_buffer *eb;
	struct btrfs_inode_item *inode_item;
	struct scrub_warning *swarn = ctx;
	struct btrfs_fs_info *fs_info = swarn->dev->dev_root->fs_info;
	struct inode_fs_paths *ipath = NULL;
	struct btrfs_root *local_root;
	struct btrfs_key root_key;

	root_key.objectid = root;
	root_key.type = BTRFS_ROOT_ITEM_KEY;
	root_key.offset = (u64)-1;
	local_root = btrfs_read_fs_root_no_name(fs_info, &root_key);
	if (IS_ERR(local_root)) {
		ret = PTR_ERR(local_root);
		goto err;
	}

	ret = inode_item_info(inum, 0, local_root, swarn->path);
	if (ret) {
		btrfs_release_path(swarn->path);
		goto err;
	}

	eb = swarn->path->nodes[0];
	inode_item = btrfs_item_ptr(eb, swarn->path->slots[0],
					struct btrfs_inode_item);
	isize = btrfs_inode_size(eb, inode_item);
	nlink = btrfs_inode_nlink(eb, inode_item);
	btrfs_release_path(swarn->path);

	ipath = init_ipath(4096, local_root, swarn->path);
	if (IS_ERR(ipath)) {
		ret = PTR_ERR(ipath);
		ipath = NULL;
		goto err;
	}
	ret = paths_from_inode(inum, ipath);

	if (ret < 0)
		goto err;

	/*
	 * we deliberately ignore the bit ipath might have been too small to
	 * hold all of the paths here
	 */
	for (i = 0; i < ipath->fspath->elem_cnt; ++i)
		printk(KERN_WARNING "btrfs: %s at logical %llu on dev "
			"%s, sector %llu, root %llu, inode %llu, offset %llu, "
			"length %llu, links %u (path: %s)\n", swarn->errstr,
			swarn->logical, swarn->dev->name,
			(unsigned long long)swarn->sector, root, inum, offset,
			min(isize - offset, (u64)PAGE_SIZE), nlink,
			(char *)(unsigned long)ipath->fspath->val[i]);

	free_ipath(ipath);
	return 0;

err:
	printk(KERN_WARNING "btrfs: %s at logical %llu on dev "
		"%s, sector %llu, root %llu, inode %llu, offset %llu: path "
		"resolving failed with ret=%d\n", swarn->errstr,
		swarn->logical, swarn->dev->name,
		(unsigned long long)swarn->sector, root, inum, offset, ret);

	free_ipath(ipath);
	return 0;
}

static void scrub_print_warning(const char *errstr, struct scrub_block *sblock)
{
	struct btrfs_device *dev = sblock->sdev->dev;
	struct btrfs_fs_info *fs_info = dev->dev_root->fs_info;
	struct btrfs_path *path;
	struct btrfs_key found_key;
	struct extent_buffer *eb;
	struct btrfs_extent_item *ei;
	struct scrub_warning swarn;
	u32 item_size;
	int ret;
	u64 ref_root;
	u8 ref_level;
	unsigned long ptr = 0;
	const int bufsize = 4096;
	u64 extent_item_pos;

	path = btrfs_alloc_path();

	swarn.scratch_buf = kmalloc(bufsize, GFP_NOFS);
	swarn.msg_buf = kmalloc(bufsize, GFP_NOFS);
	BUG_ON(sblock->page_count < 1);
	swarn.sector = (sblock->pagev[0].physical) >> 9;
	swarn.logical = sblock->pagev[0].logical;
	swarn.errstr = errstr;
	swarn.dev = dev;
	swarn.msg_bufsize = bufsize;
	swarn.scratch_bufsize = bufsize;

	if (!path || !swarn.scratch_buf || !swarn.msg_buf)
		goto out;

	ret = extent_from_logical(fs_info, swarn.logical, path, &found_key);
	if (ret < 0)
		goto out;

	extent_item_pos = swarn.logical - found_key.objectid;
	swarn.extent_item_size = found_key.offset;

	eb = path->nodes[0];
	ei = btrfs_item_ptr(eb, path->slots[0], struct btrfs_extent_item);
	item_size = btrfs_item_size_nr(eb, path->slots[0]);
	btrfs_release_path(path);

	if (ret & BTRFS_EXTENT_FLAG_TREE_BLOCK) {
		do {
			ret = tree_backref_for_extent(&ptr, eb, ei, item_size,
							&ref_root, &ref_level);
			printk(KERN_WARNING
				"btrfs: %s at logical %llu on dev %s, "
				"sector %llu: metadata %s (level %d) in tree "
				"%llu\n", errstr, swarn.logical, dev->name,
				(unsigned long long)swarn.sector,
				ref_level ? "node" : "leaf",
				ret < 0 ? -1 : ref_level,
				ret < 0 ? -1 : ref_root);
		} while (ret != 1);
	} else {
		swarn.path = path;
		iterate_extent_inodes(fs_info, found_key.objectid,
					extent_item_pos, 1,
					scrub_print_warning_inode, &swarn);
	}

out:
	btrfs_free_path(path);
	kfree(swarn.scratch_buf);
	kfree(swarn.msg_buf);
}

static int scrub_fixup_readpage(u64 inum, u64 offset, u64 root, void *ctx)
{
	struct page *page = NULL;
	unsigned long index;
	struct scrub_fixup_nodatasum *fixup = ctx;
	int ret;
	int corrected = 0;
	struct btrfs_key key;
	struct inode *inode = NULL;
	u64 end = offset + PAGE_SIZE - 1;
	struct btrfs_root *local_root;

	key.objectid = root;
	key.type = BTRFS_ROOT_ITEM_KEY;
	key.offset = (u64)-1;
	local_root = btrfs_read_fs_root_no_name(fixup->root->fs_info, &key);
	if (IS_ERR(local_root))
		return PTR_ERR(local_root);

	key.type = BTRFS_INODE_ITEM_KEY;
	key.objectid = inum;
	key.offset = 0;
	inode = btrfs_iget(fixup->root->fs_info->sb, &key, local_root, NULL);
	if (IS_ERR(inode))
		return PTR_ERR(inode);

	index = offset >> PAGE_CACHE_SHIFT;

	page = find_or_create_page(inode->i_mapping, index, GFP_NOFS);
	if (!page) {
		ret = -ENOMEM;
		goto out;
	}

	if (PageUptodate(page)) {
		struct btrfs_mapping_tree *map_tree;
		if (PageDirty(page)) {
			/*
			 * we need to write the data to the defect sector. the
			 * data that was in that sector is not in memory,
			 * because the page was modified. we must not write the
			 * modified page to that sector.
			 *
			 * TODO: what could be done here: wait for the delalloc
			 *       runner to write out that page (might involve
			 *       COW) and see whether the sector is still
			 *       referenced afterwards.
			 *
			 * For the meantime, we'll treat this error
			 * incorrectable, although there is a chance that a
			 * later scrub will find the bad sector again and that
			 * there's no dirty page in memory, then.
			 */
			ret = -EIO;
			goto out;
		}
		map_tree = &BTRFS_I(inode)->root->fs_info->mapping_tree;
		ret = repair_io_failure(map_tree, offset, PAGE_SIZE,
					fixup->logical, page,
					fixup->mirror_num);
		unlock_page(page);
		corrected = !ret;
	} else {
		/*
		 * we need to get good data first. the general readpage path
		 * will call repair_io_failure for us, we just have to make
		 * sure we read the bad mirror.
		 */
		ret = set_extent_bits(&BTRFS_I(inode)->io_tree, offset, end,
					EXTENT_DAMAGED, GFP_NOFS);
		if (ret) {
			/* set_extent_bits should give proper error */
			WARN_ON(ret > 0);
			if (ret > 0)
				ret = -EFAULT;
			goto out;
		}

		ret = extent_read_full_page(&BTRFS_I(inode)->io_tree, page,
						btrfs_get_extent,
						fixup->mirror_num);
		wait_on_page_locked(page);

		corrected = !test_range_bit(&BTRFS_I(inode)->io_tree, offset,
						end, EXTENT_DAMAGED, 0, NULL);
		if (!corrected)
			clear_extent_bits(&BTRFS_I(inode)->io_tree, offset, end,
						EXTENT_DAMAGED, GFP_NOFS);
	}

out:
	if (page)
		put_page(page);
	if (inode)
		iput(inode);

	if (ret < 0)
		return ret;

	if (ret == 0 && corrected) {
		/*
		 * we only need to call readpage for one of the inodes belonging
		 * to this extent. so make iterate_extent_inodes stop
		 */
		return 1;
	}

	return -EIO;
}

static void scrub_fixup_nodatasum(struct btrfs_work *work)
{
	int ret;
	struct scrub_fixup_nodatasum *fixup;
	struct scrub_dev *sdev;
	struct btrfs_trans_handle *trans = NULL;
	struct btrfs_fs_info *fs_info;
	struct btrfs_path *path;
	int uncorrectable = 0;

	fixup = container_of(work, struct scrub_fixup_nodatasum, work);
	sdev = fixup->sdev;
	fs_info = fixup->root->fs_info;

	path = btrfs_alloc_path();
	if (!path) {
		spin_lock(&sdev->stat_lock);
		++sdev->stat.malloc_errors;
		spin_unlock(&sdev->stat_lock);
		uncorrectable = 1;
		goto out;
	}

	trans = btrfs_join_transaction(fixup->root);
	if (IS_ERR(trans)) {
		uncorrectable = 1;
		goto out;
	}

	/*
	 * the idea is to trigger a regular read through the standard path. we
	 * read a page from the (failed) logical address by specifying the
	 * corresponding copynum of the failed sector. thus, that readpage is
	 * expected to fail.
	 * that is the point where on-the-fly error correction will kick in
	 * (once it's finished) and rewrite the failed sector if a good copy
	 * can be found.
	 */
	ret = iterate_inodes_from_logical(fixup->logical, fixup->root->fs_info,
						path, scrub_fixup_readpage,
						fixup);
	if (ret < 0) {
		uncorrectable = 1;
		goto out;
	}
	WARN_ON(ret != 1);

	spin_lock(&sdev->stat_lock);
	++sdev->stat.corrected_errors;
	spin_unlock(&sdev->stat_lock);

out:
	if (trans && !IS_ERR(trans))
		btrfs_end_transaction(trans, fixup->root);
	if (uncorrectable) {
		spin_lock(&sdev->stat_lock);
		++sdev->stat.uncorrectable_errors;
		spin_unlock(&sdev->stat_lock);
		printk_ratelimited(KERN_ERR
			"btrfs: unable to fixup (nodatasum) error at logical %llu on dev %s\n",
			(unsigned long long)fixup->logical, sdev->dev->name);
	}

	btrfs_free_path(path);
	kfree(fixup);

	/* see caller why we're pretending to be paused in the scrub counters */
	mutex_lock(&fs_info->scrub_lock);
	atomic_dec(&fs_info->scrubs_running);
	atomic_dec(&fs_info->scrubs_paused);
	mutex_unlock(&fs_info->scrub_lock);
	atomic_dec(&sdev->fixup_cnt);
	wake_up(&fs_info->scrub_pause_wait);
	wake_up(&sdev->list_wait);
}

/*
 * scrub_handle_errored_block gets called when either verification of the
 * pages failed or the bio failed to read, e.g. with EIO. In the latter
 * case, this function handles all pages in the bio, even though only one
 * may be bad.
 * The goal of this function is to repair the errored block by using the
 * contents of one of the mirrors.
 */
static int scrub_handle_errored_block(struct scrub_block *sblock_to_check)
{
	struct scrub_dev *sdev = sblock_to_check->sdev;
	struct btrfs_fs_info *fs_info;
	u64 length;
	u64 logical;
	u64 generation;
	unsigned int failed_mirror_index;
	unsigned int is_metadata;
	unsigned int have_csum;
	u8 *csum;
	struct scrub_block *sblocks_for_recheck; /* holds one for each mirror */
	struct scrub_block *sblock_bad;
	int ret;
	int mirror_index;
	int page_num;
	int success;
	static DEFINE_RATELIMIT_STATE(_rs, DEFAULT_RATELIMIT_INTERVAL,
				      DEFAULT_RATELIMIT_BURST);

	BUG_ON(sblock_to_check->page_count < 1);
	fs_info = sdev->dev->dev_root->fs_info;
	length = sblock_to_check->page_count * PAGE_SIZE;
	logical = sblock_to_check->pagev[0].logical;
	generation = sblock_to_check->pagev[0].generation;
	BUG_ON(sblock_to_check->pagev[0].mirror_num < 1);
	failed_mirror_index = sblock_to_check->pagev[0].mirror_num - 1;
	is_metadata = !(sblock_to_check->pagev[0].flags &
			BTRFS_EXTENT_FLAG_DATA);
	have_csum = sblock_to_check->pagev[0].have_csum;
	csum = sblock_to_check->pagev[0].csum;

	/*
	 * read all mirrors one after the other. This includes to
	 * re-read the extent or metadata block that failed (that was
	 * the cause that this fixup code is called) another time,
	 * page by page this time in order to know which pages
	 * caused I/O errors and which ones are good (for all mirrors).
	 * It is the goal to handle the situation when more than one
	 * mirror contains I/O errors, but the errors do not
	 * overlap, i.e. the data can be repaired by selecting the
	 * pages from those mirrors without I/O error on the
	 * particular pages. One example (with blocks >= 2 * PAGE_SIZE)
	 * would be that mirror #1 has an I/O error on the first page,
	 * the second page is good, and mirror #2 has an I/O error on
	 * the second page, but the first page is good.
	 * Then the first page of the first mirror can be repaired by
	 * taking the first page of the second mirror, and the
	 * second page of the second mirror can be repaired by
	 * copying the contents of the 2nd page of the 1st mirror.
	 * One more note: if the pages of one mirror contain I/O
	 * errors, the checksum cannot be verified. In order to get
	 * the best data for repairing, the first attempt is to find
	 * a mirror without I/O errors and with a validated checksum.
	 * Only if this is not possible, the pages are picked from
	 * mirrors with I/O errors without considering the checksum.
	 * If the latter is the case, at the end, the checksum of the
	 * repaired area is verified in order to correctly maintain
	 * the statistics.
	 */

	sblocks_for_recheck = kzalloc(BTRFS_MAX_MIRRORS *
				     sizeof(*sblocks_for_recheck),
				     GFP_NOFS);
	if (!sblocks_for_recheck) {
		spin_lock(&sdev->stat_lock);
		sdev->stat.malloc_errors++;
		sdev->stat.read_errors++;
		sdev->stat.uncorrectable_errors++;
		spin_unlock(&sdev->stat_lock);
		goto out;
	}

	/* setup the context, map the logical blocks and alloc the pages */
	ret = scrub_setup_recheck_block(sdev, &fs_info->mapping_tree, length,
					logical, sblocks_for_recheck);
	if (ret) {
		spin_lock(&sdev->stat_lock);
		sdev->stat.read_errors++;
		sdev->stat.uncorrectable_errors++;
		spin_unlock(&sdev->stat_lock);
		goto out;
	}
	BUG_ON(failed_mirror_index >= BTRFS_MAX_MIRRORS);
	sblock_bad = sblocks_for_recheck + failed_mirror_index;

	/* build and submit the bios for the failed mirror, check checksums */
	ret = scrub_recheck_block(fs_info, sblock_bad, is_metadata, have_csum,
				  csum, generation, sdev->csum_size);
	if (ret) {
		spin_lock(&sdev->stat_lock);
		sdev->stat.read_errors++;
		sdev->stat.uncorrectable_errors++;
		spin_unlock(&sdev->stat_lock);
		goto out;
	}

	if (!sblock_bad->header_error && !sblock_bad->checksum_error &&
	    sblock_bad->no_io_error_seen) {
		/*
		 * the error disappeared after reading page by page, or
		 * the area was part of a huge bio and other parts of the
		 * bio caused I/O errors, or the block layer merged several
		 * read requests into one and the error is caused by a
		 * different bio (usually one of the two latter cases is
		 * the cause)
		 */
		spin_lock(&sdev->stat_lock);
		sdev->stat.unverified_errors++;
		spin_unlock(&sdev->stat_lock);

		goto out;
	}

	if (!sblock_bad->no_io_error_seen) {
		spin_lock(&sdev->stat_lock);
		sdev->stat.read_errors++;
		spin_unlock(&sdev->stat_lock);
		if (__ratelimit(&_rs))
			scrub_print_warning("i/o error", sblock_to_check);
	} else if (sblock_bad->checksum_error) {
		spin_lock(&sdev->stat_lock);
		sdev->stat.csum_errors++;
		spin_unlock(&sdev->stat_lock);
		if (__ratelimit(&_rs))
			scrub_print_warning("checksum error", sblock_to_check);
	} else if (sblock_bad->header_error) {
		spin_lock(&sdev->stat_lock);
		sdev->stat.verify_errors++;
		spin_unlock(&sdev->stat_lock);
		if (__ratelimit(&_rs))
			scrub_print_warning("checksum/header error",
					    sblock_to_check);
	}

	if (sdev->readonly)
		goto did_not_correct_error;

	if (!is_metadata && !have_csum) {
		struct scrub_fixup_nodatasum *fixup_nodatasum;

		/*
		 * !is_metadata and !have_csum, this means that the data
		 * might not be COW'ed, that it might be modified
		 * concurrently. The general strategy to work on the
		 * commit root does not help in the case when COW is not
		 * used.
		 */
		fixup_nodatasum = kzalloc(sizeof(*fixup_nodatasum), GFP_NOFS);
		if (!fixup_nodatasum)
			goto did_not_correct_error;
		fixup_nodatasum->sdev = sdev;
		fixup_nodatasum->logical = logical;
		fixup_nodatasum->root = fs_info->extent_root;
		fixup_nodatasum->mirror_num = failed_mirror_index + 1;
		/*
		 * increment scrubs_running to prevent cancel requests from
		 * completing as long as a fixup worker is running. we must also
		 * increment scrubs_paused to prevent deadlocking on pause
		 * requests used for transactions commits (as the worker uses a
		 * transaction context). it is safe to regard the fixup worker
		 * as paused for all matters practical. effectively, we only
		 * avoid cancellation requests from completing.
		 */
		mutex_lock(&fs_info->scrub_lock);
		atomic_inc(&fs_info->scrubs_running);
		atomic_inc(&fs_info->scrubs_paused);
		mutex_unlock(&fs_info->scrub_lock);
		atomic_inc(&sdev->fixup_cnt);
		fixup_nodatasum->work.func = scrub_fixup_nodatasum;
		btrfs_queue_worker(&fs_info->scrub_workers,
				   &fixup_nodatasum->work);
		goto out;
	}

	/*
	 * now build and submit the bios for the other mirrors, check
	 * checksums
	 */
	for (mirror_index = 0;
	     mirror_index < BTRFS_MAX_MIRRORS &&
	     sblocks_for_recheck[mirror_index].page_count > 0;
	     mirror_index++) {
		if (mirror_index == failed_mirror_index)
			continue;

		/* build and submit the bios, check checksums */
		ret = scrub_recheck_block(fs_info,
					  sblocks_for_recheck + mirror_index,
					  is_metadata, have_csum, csum,
					  generation, sdev->csum_size);
		if (ret)
			goto did_not_correct_error;
	}

	/*
	 * first try to pick the mirror which is completely without I/O
	 * errors and also does not have a checksum error.
	 * If one is found, and if a checksum is present, the full block
	 * that is known to contain an error is rewritten. Afterwards
	 * the block is known to be corrected.
	 * If a mirror is found which is completely correct, and no
	 * checksum is present, only those pages are rewritten that had
	 * an I/O error in the block to be repaired, since it cannot be
	 * determined, which copy of the other pages is better (and it
	 * could happen otherwise that a correct page would be
	 * overwritten by a bad one).
	 */
	for (mirror_index = 0;
	     mirror_index < BTRFS_MAX_MIRRORS &&
	     sblocks_for_recheck[mirror_index].page_count > 0;
	     mirror_index++) {
		struct scrub_block *sblock_other = sblocks_for_recheck +
						   mirror_index;

		if (!sblock_other->header_error &&
		    !sblock_other->checksum_error &&
		    sblock_other->no_io_error_seen) {
			int force_write = is_metadata || have_csum;

			ret = scrub_repair_block_from_good_copy(sblock_bad,
								sblock_other,
								force_write);
			if (0 == ret)
				goto corrected_error;
		}
	}

	/*
	 * in case of I/O errors in the area that is supposed to be
	 * repaired, continue by picking good copies of those pages.
	 * Select the good pages from mirrors to rewrite bad pages from
	 * the area to fix. Afterwards verify the checksum of the block
	 * that is supposed to be repaired. This verification step is
	 * only done for the purpose of statistic counting and for the
	 * final scrub report, whether errors remain.
	 * A perfect algorithm could make use of the checksum and try
	 * all possible combinations of pages from the different mirrors
	 * until the checksum verification succeeds. For example, when
	 * the 2nd page of mirror #1 faces I/O errors, and the 2nd page
	 * of mirror #2 is readable but the final checksum test fails,
	 * then the 2nd page of mirror #3 could be tried, whether now
	 * the final checksum succeedes. But this would be a rare
	 * exception and is therefore not implemented. At least it is
	 * avoided that the good copy is overwritten.
	 * A more useful improvement would be to pick the sectors
	 * without I/O error based on sector sizes (512 bytes on legacy
	 * disks) instead of on PAGE_SIZE. Then maybe 512 byte of one
	 * mirror could be repaired by taking 512 byte of a different
	 * mirror, even if other 512 byte sectors in the same PAGE_SIZE
	 * area are unreadable.
	 */

	/* can only fix I/O errors from here on */
	if (sblock_bad->no_io_error_seen)
		goto did_not_correct_error;

	success = 1;
	for (page_num = 0; page_num < sblock_bad->page_count; page_num++) {
		struct scrub_page *page_bad = sblock_bad->pagev + page_num;

		if (!page_bad->io_error)
			continue;

		for (mirror_index = 0;
		     mirror_index < BTRFS_MAX_MIRRORS &&
		     sblocks_for_recheck[mirror_index].page_count > 0;
		     mirror_index++) {
			struct scrub_block *sblock_other = sblocks_for_recheck +
							   mirror_index;
			struct scrub_page *page_other = sblock_other->pagev +
							page_num;

			if (!page_other->io_error) {
				ret = scrub_repair_page_from_good_copy(
					sblock_bad, sblock_other, page_num, 0);
				if (0 == ret) {
					page_bad->io_error = 0;
					break; /* succeeded for this page */
				}
			}
		}

		if (page_bad->io_error) {
			/* did not find a mirror to copy the page from */
			success = 0;
		}
	}

	if (success) {
		if (is_metadata || have_csum) {
			/*
			 * need to verify the checksum now that all
			 * sectors on disk are repaired (the write
			 * request for data to be repaired is on its way).
			 * Just be lazy and use scrub_recheck_block()
			 * which re-reads the data before the checksum
			 * is verified, but most likely the data comes out
			 * of the page cache.
			 */
			ret = scrub_recheck_block(fs_info, sblock_bad,
						  is_metadata, have_csum, csum,
						  generation, sdev->csum_size);
			if (!ret && !sblock_bad->header_error &&
			    !sblock_bad->checksum_error &&
			    sblock_bad->no_io_error_seen)
				goto corrected_error;
			else
				goto did_not_correct_error;
		} else {
corrected_error:
			spin_lock(&sdev->stat_lock);
			sdev->stat.corrected_errors++;
			spin_unlock(&sdev->stat_lock);
			printk_ratelimited(KERN_ERR
				"btrfs: fixed up error at logical %llu on dev %s\n",
				(unsigned long long)logical, sdev->dev->name);
		}
	} else {
did_not_correct_error:
		spin_lock(&sdev->stat_lock);
		sdev->stat.uncorrectable_errors++;
		spin_unlock(&sdev->stat_lock);
		printk_ratelimited(KERN_ERR
			"btrfs: unable to fixup (regular) error at logical %llu on dev %s\n",
			(unsigned long long)logical, sdev->dev->name);
	}

out:
	if (sblocks_for_recheck) {
		for (mirror_index = 0; mirror_index < BTRFS_MAX_MIRRORS;
		     mirror_index++) {
			struct scrub_block *sblock = sblocks_for_recheck +
						     mirror_index;
			int page_index;

			for (page_index = 0; page_index < SCRUB_PAGES_PER_BIO;
			     page_index++)
				if (sblock->pagev[page_index].page)
					__free_page(
						sblock->pagev[page_index].page);
		}
		kfree(sblocks_for_recheck);
	}

	return 0;
}

static int scrub_setup_recheck_block(struct scrub_dev *sdev,
				     struct btrfs_mapping_tree *map_tree,
				     u64 length, u64 logical,
				     struct scrub_block *sblocks_for_recheck)
{
	int page_index;
	int mirror_index;
	int ret;

	/*
	 * note: the three members sdev, ref_count and outstanding_pages
	 * are not used (and not set) in the blocks that are used for
	 * the recheck procedure
	 */

	page_index = 0;
	while (length > 0) {
		u64 sublen = min_t(u64, length, PAGE_SIZE);
		u64 mapped_length = sublen;
		struct btrfs_bio *bbio = NULL;

		/*
		 * with a length of PAGE_SIZE, each returned stripe
		 * represents one mirror
		 */
		ret = btrfs_map_block(map_tree, WRITE, logical, &mapped_length,
				      &bbio, 0);
		if (ret || !bbio || mapped_length < sublen) {
			kfree(bbio);
			return -EIO;
		}
<<<<<<< HEAD

		BUG_ON(page_index >= SCRUB_PAGES_PER_BIO);
		for (mirror_index = 0; mirror_index < (int)bbio->num_stripes;
		     mirror_index++) {
			struct scrub_block *sblock;
			struct scrub_page *page;

			if (mirror_index >= BTRFS_MAX_MIRRORS)
				continue;

			sblock = sblocks_for_recheck + mirror_index;
			page = sblock->pagev + page_index;
			page->logical = logical;
			page->physical = bbio->stripes[mirror_index].physical;
			page->bdev = bbio->stripes[mirror_index].dev->bdev;
			page->mirror_num = mirror_index + 1;
			page->page = alloc_page(GFP_NOFS);
			if (!page->page) {
				spin_lock(&sdev->stat_lock);
				sdev->stat.malloc_errors++;
				spin_unlock(&sdev->stat_lock);
				return -ENOMEM;
			}
			sblock->page_count++;
		}
		kfree(bbio);
		length -= sublen;
		logical += sublen;
		page_index++;
	}

=======

		BUG_ON(page_index >= SCRUB_PAGES_PER_BIO);
		for (mirror_index = 0; mirror_index < (int)bbio->num_stripes;
		     mirror_index++) {
			struct scrub_block *sblock;
			struct scrub_page *page;

			if (mirror_index >= BTRFS_MAX_MIRRORS)
				continue;

			sblock = sblocks_for_recheck + mirror_index;
			page = sblock->pagev + page_index;
			page->logical = logical;
			page->physical = bbio->stripes[mirror_index].physical;
			/* for missing devices, bdev is NULL */
			page->bdev = bbio->stripes[mirror_index].dev->bdev;
			page->mirror_num = mirror_index + 1;
			page->page = alloc_page(GFP_NOFS);
			if (!page->page) {
				spin_lock(&sdev->stat_lock);
				sdev->stat.malloc_errors++;
				spin_unlock(&sdev->stat_lock);
				return -ENOMEM;
			}
			sblock->page_count++;
		}
		kfree(bbio);
		length -= sublen;
		logical += sublen;
		page_index++;
	}

>>>>>>> 711e1bfb
	return 0;
}

/*
 * this function will check the on disk data for checksum errors, header
 * errors and read I/O errors. If any I/O errors happen, the exact pages
 * which are errored are marked as being bad. The goal is to enable scrub
 * to take those pages that are not errored from all the mirrors so that
 * the pages that are errored in the just handled mirror can be repaired.
 */
static int scrub_recheck_block(struct btrfs_fs_info *fs_info,
			       struct scrub_block *sblock, int is_metadata,
			       int have_csum, u8 *csum, u64 generation,
			       u16 csum_size)
{
	int page_num;

	sblock->no_io_error_seen = 1;
	sblock->header_error = 0;
	sblock->checksum_error = 0;

	for (page_num = 0; page_num < sblock->page_count; page_num++) {
		struct bio *bio;
		int ret;
		struct scrub_page *page = sblock->pagev + page_num;
		DECLARE_COMPLETION_ONSTACK(complete);

<<<<<<< HEAD
=======
		if (page->bdev == NULL) {
			page->io_error = 1;
			sblock->no_io_error_seen = 0;
			continue;
		}

>>>>>>> 711e1bfb
		BUG_ON(!page->page);
		bio = bio_alloc(GFP_NOFS, 1);
		if (!bio)
			return -EIO;
		bio->bi_bdev = page->bdev;
		bio->bi_sector = page->physical >> 9;
		bio->bi_end_io = scrub_complete_bio_end_io;
		bio->bi_private = &complete;

		ret = bio_add_page(bio, page->page, PAGE_SIZE, 0);
		if (PAGE_SIZE != ret) {
			bio_put(bio);
			return -EIO;
		}
		btrfsic_submit_bio(READ, bio);

		/* this will also unplug the queue */
		wait_for_completion(&complete);

		page->io_error = !test_bit(BIO_UPTODATE, &bio->bi_flags);
		if (!test_bit(BIO_UPTODATE, &bio->bi_flags))
			sblock->no_io_error_seen = 0;
		bio_put(bio);
	}

	if (sblock->no_io_error_seen)
		scrub_recheck_block_checksum(fs_info, sblock, is_metadata,
					     have_csum, csum, generation,
					     csum_size);

	return 0;
}

static void scrub_recheck_block_checksum(struct btrfs_fs_info *fs_info,
					 struct scrub_block *sblock,
					 int is_metadata, int have_csum,
					 const u8 *csum, u64 generation,
					 u16 csum_size)
{
	int page_num;
	u8 calculated_csum[BTRFS_CSUM_SIZE];
	u32 crc = ~(u32)0;
	struct btrfs_root *root = fs_info->extent_root;
	void *mapped_buffer;

	BUG_ON(!sblock->pagev[0].page);
	if (is_metadata) {
		struct btrfs_header *h;

		mapped_buffer = kmap_atomic(sblock->pagev[0].page);
		h = (struct btrfs_header *)mapped_buffer;

		if (sblock->pagev[0].logical != le64_to_cpu(h->bytenr) ||
		    generation != le64_to_cpu(h->generation) ||
		    memcmp(h->fsid, fs_info->fsid, BTRFS_UUID_SIZE) ||
		    memcmp(h->chunk_tree_uuid, fs_info->chunk_tree_uuid,
			   BTRFS_UUID_SIZE))
			sblock->header_error = 1;
		csum = h->csum;
	} else {
		if (!have_csum)
			return;

		mapped_buffer = kmap_atomic(sblock->pagev[0].page);
	}

	for (page_num = 0;;) {
		if (page_num == 0 && is_metadata)
			crc = btrfs_csum_data(root,
				((u8 *)mapped_buffer) + BTRFS_CSUM_SIZE,
				crc, PAGE_SIZE - BTRFS_CSUM_SIZE);
		else
			crc = btrfs_csum_data(root, mapped_buffer, crc,
					      PAGE_SIZE);

		kunmap_atomic(mapped_buffer);
		page_num++;
		if (page_num >= sblock->page_count)
			break;
		BUG_ON(!sblock->pagev[page_num].page);

		mapped_buffer = kmap_atomic(sblock->pagev[page_num].page);
	}

	btrfs_csum_final(crc, calculated_csum);
	if (memcmp(calculated_csum, csum, csum_size))
		sblock->checksum_error = 1;
}

static void scrub_complete_bio_end_io(struct bio *bio, int err)
{
	complete((struct completion *)bio->bi_private);
}

static int scrub_repair_block_from_good_copy(struct scrub_block *sblock_bad,
					     struct scrub_block *sblock_good,
					     int force_write)
{
	int page_num;
	int ret = 0;

	for (page_num = 0; page_num < sblock_bad->page_count; page_num++) {
		int ret_sub;

		ret_sub = scrub_repair_page_from_good_copy(sblock_bad,
							   sblock_good,
							   page_num,
							   force_write);
		if (ret_sub)
			ret = ret_sub;
	}

	return ret;
}

static int scrub_repair_page_from_good_copy(struct scrub_block *sblock_bad,
					    struct scrub_block *sblock_good,
					    int page_num, int force_write)
{
	struct scrub_page *page_bad = sblock_bad->pagev + page_num;
	struct scrub_page *page_good = sblock_good->pagev + page_num;

	BUG_ON(sblock_bad->pagev[page_num].page == NULL);
	BUG_ON(sblock_good->pagev[page_num].page == NULL);
	if (force_write || sblock_bad->header_error ||
	    sblock_bad->checksum_error || page_bad->io_error) {
		struct bio *bio;
		int ret;
		DECLARE_COMPLETION_ONSTACK(complete);

		bio = bio_alloc(GFP_NOFS, 1);
		if (!bio)
			return -EIO;
		bio->bi_bdev = page_bad->bdev;
		bio->bi_sector = page_bad->physical >> 9;
		bio->bi_end_io = scrub_complete_bio_end_io;
		bio->bi_private = &complete;

		ret = bio_add_page(bio, page_good->page, PAGE_SIZE, 0);
		if (PAGE_SIZE != ret) {
			bio_put(bio);
			return -EIO;
		}
		btrfsic_submit_bio(WRITE, bio);

		/* this will also unplug the queue */
		wait_for_completion(&complete);
		bio_put(bio);
	}

	return 0;
}

static void scrub_checksum(struct scrub_block *sblock)
{
	u64 flags;
	int ret;

	BUG_ON(sblock->page_count < 1);
	flags = sblock->pagev[0].flags;
	ret = 0;
	if (flags & BTRFS_EXTENT_FLAG_DATA)
		ret = scrub_checksum_data(sblock);
	else if (flags & BTRFS_EXTENT_FLAG_TREE_BLOCK)
		ret = scrub_checksum_tree_block(sblock);
	else if (flags & BTRFS_EXTENT_FLAG_SUPER)
		(void)scrub_checksum_super(sblock);
	else
		WARN_ON(1);
	if (ret)
		scrub_handle_errored_block(sblock);
}

static int scrub_checksum_data(struct scrub_block *sblock)
{
	struct scrub_dev *sdev = sblock->sdev;
	u8 csum[BTRFS_CSUM_SIZE];
	u8 *on_disk_csum;
	struct page *page;
	void *buffer;
	u32 crc = ~(u32)0;
	int fail = 0;
	struct btrfs_root *root = sdev->dev->dev_root;
	u64 len;
	int index;

	BUG_ON(sblock->page_count < 1);
	if (!sblock->pagev[0].have_csum)
		return 0;

	on_disk_csum = sblock->pagev[0].csum;
	page = sblock->pagev[0].page;
	buffer = kmap_atomic(page);

	len = sdev->sectorsize;
	index = 0;
	for (;;) {
		u64 l = min_t(u64, len, PAGE_SIZE);

		crc = btrfs_csum_data(root, buffer, crc, l);
		kunmap_atomic(buffer);
		len -= l;
		if (len == 0)
			break;
		index++;
		BUG_ON(index >= sblock->page_count);
		BUG_ON(!sblock->pagev[index].page);
		page = sblock->pagev[index].page;
		buffer = kmap_atomic(page);
	}

	btrfs_csum_final(crc, csum);
	if (memcmp(csum, on_disk_csum, sdev->csum_size))
		fail = 1;

<<<<<<< HEAD
	if (fail) {
		spin_lock(&sdev->stat_lock);
		++sdev->stat.csum_errors;
		spin_unlock(&sdev->stat_lock);
	}

=======
>>>>>>> 711e1bfb
	return fail;
}

static int scrub_checksum_tree_block(struct scrub_block *sblock)
{
	struct scrub_dev *sdev = sblock->sdev;
	struct btrfs_header *h;
	struct btrfs_root *root = sdev->dev->dev_root;
	struct btrfs_fs_info *fs_info = root->fs_info;
	u8 calculated_csum[BTRFS_CSUM_SIZE];
	u8 on_disk_csum[BTRFS_CSUM_SIZE];
	struct page *page;
	void *mapped_buffer;
	u64 mapped_size;
	void *p;
	u32 crc = ~(u32)0;
	int fail = 0;
	int crc_fail = 0;
	u64 len;
	int index;

	BUG_ON(sblock->page_count < 1);
	page = sblock->pagev[0].page;
	mapped_buffer = kmap_atomic(page);
	h = (struct btrfs_header *)mapped_buffer;
	memcpy(on_disk_csum, h->csum, sdev->csum_size);

	/*
	 * we don't use the getter functions here, as we
	 * a) don't have an extent buffer and
	 * b) the page is already kmapped
	 */

	if (sblock->pagev[0].logical != le64_to_cpu(h->bytenr))
		++fail;

	if (sblock->pagev[0].generation != le64_to_cpu(h->generation))
		++fail;

	if (memcmp(h->fsid, fs_info->fsid, BTRFS_UUID_SIZE))
		++fail;

	if (memcmp(h->chunk_tree_uuid, fs_info->chunk_tree_uuid,
		   BTRFS_UUID_SIZE))
		++fail;

	BUG_ON(sdev->nodesize != sdev->leafsize);
	len = sdev->nodesize - BTRFS_CSUM_SIZE;
	mapped_size = PAGE_SIZE - BTRFS_CSUM_SIZE;
	p = ((u8 *)mapped_buffer) + BTRFS_CSUM_SIZE;
	index = 0;
	for (;;) {
		u64 l = min_t(u64, len, mapped_size);
<<<<<<< HEAD

		crc = btrfs_csum_data(root, p, crc, l);
		kunmap_atomic(mapped_buffer);
		len -= l;
		if (len == 0)
			break;
		index++;
		BUG_ON(index >= sblock->page_count);
		BUG_ON(!sblock->pagev[index].page);
		page = sblock->pagev[index].page;
		mapped_buffer = kmap_atomic(page);
		mapped_size = PAGE_SIZE;
		p = mapped_buffer;
	}

	btrfs_csum_final(crc, calculated_csum);
	if (memcmp(calculated_csum, on_disk_csum, sdev->csum_size))
		++crc_fail;

	if (crc_fail || fail) {
		spin_lock(&sdev->stat_lock);
		if (crc_fail)
			++sdev->stat.csum_errors;
		if (fail)
			++sdev->stat.verify_errors;
		spin_unlock(&sdev->stat_lock);
	}
=======

		crc = btrfs_csum_data(root, p, crc, l);
		kunmap_atomic(mapped_buffer);
		len -= l;
		if (len == 0)
			break;
		index++;
		BUG_ON(index >= sblock->page_count);
		BUG_ON(!sblock->pagev[index].page);
		page = sblock->pagev[index].page;
		mapped_buffer = kmap_atomic(page);
		mapped_size = PAGE_SIZE;
		p = mapped_buffer;
	}

	btrfs_csum_final(crc, calculated_csum);
	if (memcmp(calculated_csum, on_disk_csum, sdev->csum_size))
		++crc_fail;
>>>>>>> 711e1bfb

	return fail || crc_fail;
}

static int scrub_checksum_super(struct scrub_block *sblock)
{
	struct btrfs_super_block *s;
	struct scrub_dev *sdev = sblock->sdev;
	struct btrfs_root *root = sdev->dev->dev_root;
	struct btrfs_fs_info *fs_info = root->fs_info;
	u8 calculated_csum[BTRFS_CSUM_SIZE];
	u8 on_disk_csum[BTRFS_CSUM_SIZE];
	struct page *page;
	void *mapped_buffer;
	u64 mapped_size;
	void *p;
	u32 crc = ~(u32)0;
	int fail = 0;
	u64 len;
	int index;

	BUG_ON(sblock->page_count < 1);
	page = sblock->pagev[0].page;
	mapped_buffer = kmap_atomic(page);
	s = (struct btrfs_super_block *)mapped_buffer;
	memcpy(on_disk_csum, s->csum, sdev->csum_size);

	if (sblock->pagev[0].logical != le64_to_cpu(s->bytenr))
		++fail;

	if (sblock->pagev[0].generation != le64_to_cpu(s->generation))
		++fail;

	if (memcmp(s->fsid, fs_info->fsid, BTRFS_UUID_SIZE))
		++fail;

	len = BTRFS_SUPER_INFO_SIZE - BTRFS_CSUM_SIZE;
	mapped_size = PAGE_SIZE - BTRFS_CSUM_SIZE;
	p = ((u8 *)mapped_buffer) + BTRFS_CSUM_SIZE;
	index = 0;
	for (;;) {
		u64 l = min_t(u64, len, mapped_size);

		crc = btrfs_csum_data(root, p, crc, l);
		kunmap_atomic(mapped_buffer);
		len -= l;
		if (len == 0)
			break;
		index++;
		BUG_ON(index >= sblock->page_count);
		BUG_ON(!sblock->pagev[index].page);
		page = sblock->pagev[index].page;
		mapped_buffer = kmap_atomic(page);
		mapped_size = PAGE_SIZE;
		p = mapped_buffer;
	}

	btrfs_csum_final(crc, calculated_csum);
	if (memcmp(calculated_csum, on_disk_csum, sdev->csum_size))
		++fail;

	if (fail) {
		/*
		 * if we find an error in a super block, we just report it.
		 * They will get written with the next transaction commit
		 * anyway
		 */
		spin_lock(&sdev->stat_lock);
		++sdev->stat.super_errors;
		spin_unlock(&sdev->stat_lock);
	}

	return fail;
}

static void scrub_block_get(struct scrub_block *sblock)
{
	atomic_inc(&sblock->ref_count);
}

static void scrub_block_put(struct scrub_block *sblock)
{
	if (atomic_dec_and_test(&sblock->ref_count)) {
		int i;

		for (i = 0; i < sblock->page_count; i++)
			if (sblock->pagev[i].page)
				__free_page(sblock->pagev[i].page);
		kfree(sblock);
	}
}

static void scrub_submit(struct scrub_dev *sdev)
{
	struct scrub_bio *sbio;

	if (sdev->curr == -1)
		return;

	sbio = sdev->bios[sdev->curr];
	sdev->curr = -1;
	atomic_inc(&sdev->in_flight);

	btrfsic_submit_bio(READ, sbio->bio);
}

static int scrub_add_page_to_bio(struct scrub_dev *sdev,
				 struct scrub_page *spage)
{
	struct scrub_block *sblock = spage->sblock;
	struct scrub_bio *sbio;
	int ret;

again:
	/*
	 * grab a fresh bio or wait for one to become available
	 */
	while (sdev->curr == -1) {
		spin_lock(&sdev->list_lock);
		sdev->curr = sdev->first_free;
		if (sdev->curr != -1) {
			sdev->first_free = sdev->bios[sdev->curr]->next_free;
			sdev->bios[sdev->curr]->next_free = -1;
			sdev->bios[sdev->curr]->page_count = 0;
			spin_unlock(&sdev->list_lock);
		} else {
			spin_unlock(&sdev->list_lock);
			wait_event(sdev->list_wait, sdev->first_free != -1);
		}
	}
	sbio = sdev->bios[sdev->curr];
	if (sbio->page_count == 0) {
		struct bio *bio;

		sbio->physical = spage->physical;
		sbio->logical = spage->logical;
		bio = sbio->bio;
		if (!bio) {
			bio = bio_alloc(GFP_NOFS, sdev->pages_per_bio);
			if (!bio)
				return -ENOMEM;
			sbio->bio = bio;
		}

		bio->bi_private = sbio;
		bio->bi_end_io = scrub_bio_end_io;
		bio->bi_bdev = sdev->dev->bdev;
		bio->bi_sector = spage->physical >> 9;
		sbio->err = 0;
	} else if (sbio->physical + sbio->page_count * PAGE_SIZE !=
		   spage->physical ||
		   sbio->logical + sbio->page_count * PAGE_SIZE !=
		   spage->logical) {
		scrub_submit(sdev);
		goto again;
	}

	sbio->pagev[sbio->page_count] = spage;
	ret = bio_add_page(sbio->bio, spage->page, PAGE_SIZE, 0);
	if (ret != PAGE_SIZE) {
		if (sbio->page_count < 1) {
			bio_put(sbio->bio);
			sbio->bio = NULL;
			return -EIO;
		}
		scrub_submit(sdev);
		goto again;
	}

	scrub_block_get(sblock); /* one for the added page */
	atomic_inc(&sblock->outstanding_pages);
	sbio->page_count++;
	if (sbio->page_count == sdev->pages_per_bio)
		scrub_submit(sdev);

	return 0;
}

static int scrub_pages(struct scrub_dev *sdev, u64 logical, u64 len,
		       u64 physical, u64 flags, u64 gen, int mirror_num,
		       u8 *csum, int force)
{
	struct scrub_block *sblock;
	int index;

	sblock = kzalloc(sizeof(*sblock), GFP_NOFS);
	if (!sblock) {
		spin_lock(&sdev->stat_lock);
		sdev->stat.malloc_errors++;
		spin_unlock(&sdev->stat_lock);
		return -ENOMEM;
<<<<<<< HEAD
	}

	/* one ref inside this function, plus one for each page later on */
	atomic_set(&sblock->ref_count, 1);
	sblock->sdev = sdev;
	sblock->no_io_error_seen = 1;

	for (index = 0; len > 0; index++) {
		struct scrub_page *spage = sblock->pagev + index;
		u64 l = min_t(u64, len, PAGE_SIZE);

		BUG_ON(index >= SCRUB_MAX_PAGES_PER_BLOCK);
		spage->page = alloc_page(GFP_NOFS);
		if (!spage->page) {
			spin_lock(&sdev->stat_lock);
			sdev->stat.malloc_errors++;
			spin_unlock(&sdev->stat_lock);
			while (index > 0) {
				index--;
				__free_page(sblock->pagev[index].page);
			}
			kfree(sblock);
			return -ENOMEM;
		}
		spage->sblock = sblock;
		spage->bdev = sdev->dev->bdev;
		spage->flags = flags;
		spage->generation = gen;
		spage->logical = logical;
		spage->physical = physical;
		spage->mirror_num = mirror_num;
		if (csum) {
			spage->have_csum = 1;
			memcpy(spage->csum, csum, sdev->csum_size);
		} else {
			spage->have_csum = 0;
		}
		sblock->page_count++;
		len -= l;
		logical += l;
		physical += l;
	}

=======
	}

	/* one ref inside this function, plus one for each page later on */
	atomic_set(&sblock->ref_count, 1);
	sblock->sdev = sdev;
	sblock->no_io_error_seen = 1;

	for (index = 0; len > 0; index++) {
		struct scrub_page *spage = sblock->pagev + index;
		u64 l = min_t(u64, len, PAGE_SIZE);

		BUG_ON(index >= SCRUB_MAX_PAGES_PER_BLOCK);
		spage->page = alloc_page(GFP_NOFS);
		if (!spage->page) {
			spin_lock(&sdev->stat_lock);
			sdev->stat.malloc_errors++;
			spin_unlock(&sdev->stat_lock);
			while (index > 0) {
				index--;
				__free_page(sblock->pagev[index].page);
			}
			kfree(sblock);
			return -ENOMEM;
		}
		spage->sblock = sblock;
		spage->bdev = sdev->dev->bdev;
		spage->flags = flags;
		spage->generation = gen;
		spage->logical = logical;
		spage->physical = physical;
		spage->mirror_num = mirror_num;
		if (csum) {
			spage->have_csum = 1;
			memcpy(spage->csum, csum, sdev->csum_size);
		} else {
			spage->have_csum = 0;
		}
		sblock->page_count++;
		len -= l;
		logical += l;
		physical += l;
	}

>>>>>>> 711e1bfb
	BUG_ON(sblock->page_count == 0);
	for (index = 0; index < sblock->page_count; index++) {
		struct scrub_page *spage = sblock->pagev + index;
		int ret;

		ret = scrub_add_page_to_bio(sdev, spage);
		if (ret) {
			scrub_block_put(sblock);
			return ret;
		}
	}

	if (force)
		scrub_submit(sdev);

	/* last one frees, either here or in bio completion for last page */
	scrub_block_put(sblock);
	return 0;
}

static void scrub_bio_end_io(struct bio *bio, int err)
{
	struct scrub_bio *sbio = bio->bi_private;
	struct scrub_dev *sdev = sbio->sdev;
	struct btrfs_fs_info *fs_info = sdev->dev->dev_root->fs_info;

	sbio->err = err;
	sbio->bio = bio;

	btrfs_queue_worker(&fs_info->scrub_workers, &sbio->work);
}

static void scrub_bio_end_io_worker(struct btrfs_work *work)
{
	struct scrub_bio *sbio = container_of(work, struct scrub_bio, work);
	struct scrub_dev *sdev = sbio->sdev;
	int i;

	BUG_ON(sbio->page_count > SCRUB_PAGES_PER_BIO);
	if (sbio->err) {
		for (i = 0; i < sbio->page_count; i++) {
			struct scrub_page *spage = sbio->pagev[i];

			spage->io_error = 1;
			spage->sblock->no_io_error_seen = 0;
		}
	}

	/* now complete the scrub_block items that have all pages completed */
	for (i = 0; i < sbio->page_count; i++) {
		struct scrub_page *spage = sbio->pagev[i];
		struct scrub_block *sblock = spage->sblock;

		if (atomic_dec_and_test(&sblock->outstanding_pages))
			scrub_block_complete(sblock);
		scrub_block_put(sblock);
	}

	if (sbio->err) {
		/* what is this good for??? */
		sbio->bio->bi_flags &= ~(BIO_POOL_MASK - 1);
		sbio->bio->bi_flags |= 1 << BIO_UPTODATE;
		sbio->bio->bi_phys_segments = 0;
		sbio->bio->bi_idx = 0;

		for (i = 0; i < sbio->page_count; i++) {
			struct bio_vec *bi;
			bi = &sbio->bio->bi_io_vec[i];
			bi->bv_offset = 0;
			bi->bv_len = PAGE_SIZE;
		}
	}

	bio_put(sbio->bio);
	sbio->bio = NULL;
	spin_lock(&sdev->list_lock);
	sbio->next_free = sdev->first_free;
	sdev->first_free = sbio->index;
	spin_unlock(&sdev->list_lock);
	atomic_dec(&sdev->in_flight);
	wake_up(&sdev->list_wait);
}

static void scrub_block_complete(struct scrub_block *sblock)
{
	if (!sblock->no_io_error_seen)
		scrub_handle_errored_block(sblock);
	else
		scrub_checksum(sblock);
}

static int scrub_find_csum(struct scrub_dev *sdev, u64 logical, u64 len,
			   u8 *csum)
{
	struct btrfs_ordered_sum *sum = NULL;
	int ret = 0;
	unsigned long i;
	unsigned long num_sectors;

	while (!list_empty(&sdev->csum_list)) {
		sum = list_first_entry(&sdev->csum_list,
				       struct btrfs_ordered_sum, list);
		if (sum->bytenr > logical)
			return 0;
		if (sum->bytenr + sum->len > logical)
			break;

		++sdev->stat.csum_discards;
		list_del(&sum->list);
		kfree(sum);
		sum = NULL;
	}
	if (!sum)
		return 0;

	num_sectors = sum->len / sdev->sectorsize;
	for (i = 0; i < num_sectors; ++i) {
		if (sum->sums[i].bytenr == logical) {
			memcpy(csum, &sum->sums[i].sum, sdev->csum_size);
			ret = 1;
			break;
		}
	}
	if (ret && i == num_sectors - 1) {
		list_del(&sum->list);
		kfree(sum);
	}
	return ret;
}

/* scrub extent tries to collect up to 64 kB for each bio */
static int scrub_extent(struct scrub_dev *sdev, u64 logical, u64 len,
			u64 physical, u64 flags, u64 gen, int mirror_num)
{
	int ret;
	u8 csum[BTRFS_CSUM_SIZE];
	u32 blocksize;

	if (flags & BTRFS_EXTENT_FLAG_DATA) {
		blocksize = sdev->sectorsize;
		spin_lock(&sdev->stat_lock);
		sdev->stat.data_extents_scrubbed++;
		sdev->stat.data_bytes_scrubbed += len;
		spin_unlock(&sdev->stat_lock);
	} else if (flags & BTRFS_EXTENT_FLAG_TREE_BLOCK) {
		BUG_ON(sdev->nodesize != sdev->leafsize);
		blocksize = sdev->nodesize;
		spin_lock(&sdev->stat_lock);
		sdev->stat.tree_extents_scrubbed++;
		sdev->stat.tree_bytes_scrubbed += len;
		spin_unlock(&sdev->stat_lock);
	} else {
		blocksize = sdev->sectorsize;
		BUG_ON(1);
	}

	while (len) {
		u64 l = min_t(u64, len, blocksize);
		int have_csum = 0;

		if (flags & BTRFS_EXTENT_FLAG_DATA) {
			/* push csums to sbio */
			have_csum = scrub_find_csum(sdev, logical, l, csum);
			if (have_csum == 0)
				++sdev->stat.no_csum;
		}
		ret = scrub_pages(sdev, logical, l, physical, flags, gen,
				  mirror_num, have_csum ? csum : NULL, 0);
		if (ret)
			return ret;
		len -= l;
		logical += l;
		physical += l;
	}
	return 0;
}

static noinline_for_stack int scrub_stripe(struct scrub_dev *sdev,
	struct map_lookup *map, int num, u64 base, u64 length)
{
	struct btrfs_path *path;
	struct btrfs_fs_info *fs_info = sdev->dev->dev_root->fs_info;
	struct btrfs_root *root = fs_info->extent_root;
	struct btrfs_root *csum_root = fs_info->csum_root;
	struct btrfs_extent_item *extent;
	struct blk_plug plug;
	u64 flags;
	int ret;
	int slot;
	int i;
	u64 nstripes;
	struct extent_buffer *l;
	struct btrfs_key key;
	u64 physical;
	u64 logical;
	u64 generation;
	int mirror_num;
	struct reada_control *reada1;
	struct reada_control *reada2;
	struct btrfs_key key_start;
	struct btrfs_key key_end;

	u64 increment = map->stripe_len;
	u64 offset;

	nstripes = length;
	offset = 0;
	do_div(nstripes, map->stripe_len);
	if (map->type & BTRFS_BLOCK_GROUP_RAID0) {
		offset = map->stripe_len * num;
		increment = map->stripe_len * map->num_stripes;
		mirror_num = 1;
	} else if (map->type & BTRFS_BLOCK_GROUP_RAID10) {
		int factor = map->num_stripes / map->sub_stripes;
		offset = map->stripe_len * (num / map->sub_stripes);
		increment = map->stripe_len * factor;
		mirror_num = num % map->sub_stripes + 1;
	} else if (map->type & BTRFS_BLOCK_GROUP_RAID1) {
		increment = map->stripe_len;
		mirror_num = num % map->num_stripes + 1;
	} else if (map->type & BTRFS_BLOCK_GROUP_DUP) {
		increment = map->stripe_len;
		mirror_num = num % map->num_stripes + 1;
	} else {
		increment = map->stripe_len;
		mirror_num = 1;
	}

	path = btrfs_alloc_path();
	if (!path)
		return -ENOMEM;

	/*
	 * work on commit root. The related disk blocks are static as
	 * long as COW is applied. This means, it is save to rewrite
	 * them to repair disk errors without any race conditions
	 */
	path->search_commit_root = 1;
	path->skip_locking = 1;

	/*
	 * trigger the readahead for extent tree csum tree and wait for
	 * completion. During readahead, the scrub is officially paused
	 * to not hold off transaction commits
	 */
	logical = base + offset;

	wait_event(sdev->list_wait,
		   atomic_read(&sdev->in_flight) == 0);
	atomic_inc(&fs_info->scrubs_paused);
	wake_up(&fs_info->scrub_pause_wait);

	/* FIXME it might be better to start readahead at commit root */
	key_start.objectid = logical;
	key_start.type = BTRFS_EXTENT_ITEM_KEY;
	key_start.offset = (u64)0;
	key_end.objectid = base + offset + nstripes * increment;
	key_end.type = BTRFS_EXTENT_ITEM_KEY;
	key_end.offset = (u64)0;
	reada1 = btrfs_reada_add(root, &key_start, &key_end);

	key_start.objectid = BTRFS_EXTENT_CSUM_OBJECTID;
	key_start.type = BTRFS_EXTENT_CSUM_KEY;
	key_start.offset = logical;
	key_end.objectid = BTRFS_EXTENT_CSUM_OBJECTID;
	key_end.type = BTRFS_EXTENT_CSUM_KEY;
	key_end.offset = base + offset + nstripes * increment;
	reada2 = btrfs_reada_add(csum_root, &key_start, &key_end);

	if (!IS_ERR(reada1))
		btrfs_reada_wait(reada1);
	if (!IS_ERR(reada2))
		btrfs_reada_wait(reada2);

	mutex_lock(&fs_info->scrub_lock);
	while (atomic_read(&fs_info->scrub_pause_req)) {
		mutex_unlock(&fs_info->scrub_lock);
		wait_event(fs_info->scrub_pause_wait,
		   atomic_read(&fs_info->scrub_pause_req) == 0);
		mutex_lock(&fs_info->scrub_lock);
	}
	atomic_dec(&fs_info->scrubs_paused);
	mutex_unlock(&fs_info->scrub_lock);
	wake_up(&fs_info->scrub_pause_wait);

	/*
	 * collect all data csums for the stripe to avoid seeking during
	 * the scrub. This might currently (crc32) end up to be about 1MB
	 */
	blk_start_plug(&plug);

	/*
	 * now find all extents for each stripe and scrub them
	 */
	logical = base + offset;
	physical = map->stripes[num].physical;
	ret = 0;
	for (i = 0; i < nstripes; ++i) {
		/*
		 * canceled?
		 */
		if (atomic_read(&fs_info->scrub_cancel_req) ||
		    atomic_read(&sdev->cancel_req)) {
			ret = -ECANCELED;
			goto out;
		}
		/*
		 * check to see if we have to pause
		 */
		if (atomic_read(&fs_info->scrub_pause_req)) {
			/* push queued extents */
			scrub_submit(sdev);
			wait_event(sdev->list_wait,
				   atomic_read(&sdev->in_flight) == 0);
			atomic_inc(&fs_info->scrubs_paused);
			wake_up(&fs_info->scrub_pause_wait);
			mutex_lock(&fs_info->scrub_lock);
			while (atomic_read(&fs_info->scrub_pause_req)) {
				mutex_unlock(&fs_info->scrub_lock);
				wait_event(fs_info->scrub_pause_wait,
				   atomic_read(&fs_info->scrub_pause_req) == 0);
				mutex_lock(&fs_info->scrub_lock);
			}
			atomic_dec(&fs_info->scrubs_paused);
			mutex_unlock(&fs_info->scrub_lock);
			wake_up(&fs_info->scrub_pause_wait);
		}

		ret = btrfs_lookup_csums_range(csum_root, logical,
					       logical + map->stripe_len - 1,
					       &sdev->csum_list, 1);
		if (ret)
			goto out;

		key.objectid = logical;
		key.type = BTRFS_EXTENT_ITEM_KEY;
		key.offset = (u64)0;

		ret = btrfs_search_slot(NULL, root, &key, path, 0, 0);
		if (ret < 0)
			goto out;
		if (ret > 0) {
			ret = btrfs_previous_item(root, path, 0,
						  BTRFS_EXTENT_ITEM_KEY);
			if (ret < 0)
				goto out;
			if (ret > 0) {
				/* there's no smaller item, so stick with the
				 * larger one */
				btrfs_release_path(path);
				ret = btrfs_search_slot(NULL, root, &key,
							path, 0, 0);
				if (ret < 0)
					goto out;
			}
		}

		while (1) {
			l = path->nodes[0];
			slot = path->slots[0];
			if (slot >= btrfs_header_nritems(l)) {
				ret = btrfs_next_leaf(root, path);
				if (ret == 0)
					continue;
				if (ret < 0)
					goto out;

				break;
			}
			btrfs_item_key_to_cpu(l, &key, slot);

			if (key.objectid + key.offset <= logical)
				goto next;

			if (key.objectid >= logical + map->stripe_len)
				break;

			if (btrfs_key_type(&key) != BTRFS_EXTENT_ITEM_KEY)
				goto next;

			extent = btrfs_item_ptr(l, slot,
						struct btrfs_extent_item);
			flags = btrfs_extent_flags(l, extent);
			generation = btrfs_extent_generation(l, extent);

			if (key.objectid < logical &&
			    (flags & BTRFS_EXTENT_FLAG_TREE_BLOCK)) {
				printk(KERN_ERR
				       "btrfs scrub: tree block %llu spanning "
				       "stripes, ignored. logical=%llu\n",
				       (unsigned long long)key.objectid,
				       (unsigned long long)logical);
				goto next;
			}

			/*
			 * trim extent to this stripe
			 */
			if (key.objectid < logical) {
				key.offset -= logical - key.objectid;
				key.objectid = logical;
			}
			if (key.objectid + key.offset >
			    logical + map->stripe_len) {
				key.offset = logical + map->stripe_len -
					     key.objectid;
			}

			ret = scrub_extent(sdev, key.objectid, key.offset,
					   key.objectid - logical + physical,
					   flags, generation, mirror_num);
			if (ret)
				goto out;

next:
			path->slots[0]++;
		}
		btrfs_release_path(path);
		logical += increment;
		physical += map->stripe_len;
		spin_lock(&sdev->stat_lock);
		sdev->stat.last_physical = physical;
		spin_unlock(&sdev->stat_lock);
	}
	/* push queued extents */
	scrub_submit(sdev);

out:
	blk_finish_plug(&plug);
	btrfs_free_path(path);
	return ret < 0 ? ret : 0;
}

static noinline_for_stack int scrub_chunk(struct scrub_dev *sdev,
	u64 chunk_tree, u64 chunk_objectid, u64 chunk_offset, u64 length,
	u64 dev_offset)
{
	struct btrfs_mapping_tree *map_tree =
		&sdev->dev->dev_root->fs_info->mapping_tree;
	struct map_lookup *map;
	struct extent_map *em;
	int i;
	int ret = -EINVAL;

	read_lock(&map_tree->map_tree.lock);
	em = lookup_extent_mapping(&map_tree->map_tree, chunk_offset, 1);
	read_unlock(&map_tree->map_tree.lock);

	if (!em)
		return -EINVAL;

	map = (struct map_lookup *)em->bdev;
	if (em->start != chunk_offset)
		goto out;

	if (em->len < length)
		goto out;

	for (i = 0; i < map->num_stripes; ++i) {
		if (map->stripes[i].dev == sdev->dev &&
		    map->stripes[i].physical == dev_offset) {
			ret = scrub_stripe(sdev, map, i, chunk_offset, length);
			if (ret)
				goto out;
		}
	}
out:
	free_extent_map(em);

	return ret;
}

static noinline_for_stack
int scrub_enumerate_chunks(struct scrub_dev *sdev, u64 start, u64 end)
{
	struct btrfs_dev_extent *dev_extent = NULL;
	struct btrfs_path *path;
	struct btrfs_root *root = sdev->dev->dev_root;
	struct btrfs_fs_info *fs_info = root->fs_info;
	u64 length;
	u64 chunk_tree;
	u64 chunk_objectid;
	u64 chunk_offset;
	int ret;
	int slot;
	struct extent_buffer *l;
	struct btrfs_key key;
	struct btrfs_key found_key;
	struct btrfs_block_group_cache *cache;

	path = btrfs_alloc_path();
	if (!path)
		return -ENOMEM;

	path->reada = 2;
	path->search_commit_root = 1;
	path->skip_locking = 1;

	key.objectid = sdev->dev->devid;
	key.offset = 0ull;
	key.type = BTRFS_DEV_EXTENT_KEY;


	while (1) {
		ret = btrfs_search_slot(NULL, root, &key, path, 0, 0);
		if (ret < 0)
			break;
		if (ret > 0) {
			if (path->slots[0] >=
			    btrfs_header_nritems(path->nodes[0])) {
				ret = btrfs_next_leaf(root, path);
				if (ret)
					break;
			}
		}

		l = path->nodes[0];
		slot = path->slots[0];

		btrfs_item_key_to_cpu(l, &found_key, slot);

		if (found_key.objectid != sdev->dev->devid)
			break;

		if (btrfs_key_type(&found_key) != BTRFS_DEV_EXTENT_KEY)
			break;

		if (found_key.offset >= end)
			break;

		if (found_key.offset < key.offset)
			break;

		dev_extent = btrfs_item_ptr(l, slot, struct btrfs_dev_extent);
		length = btrfs_dev_extent_length(l, dev_extent);

		if (found_key.offset + length <= start) {
			key.offset = found_key.offset + length;
			btrfs_release_path(path);
			continue;
		}

		chunk_tree = btrfs_dev_extent_chunk_tree(l, dev_extent);
		chunk_objectid = btrfs_dev_extent_chunk_objectid(l, dev_extent);
		chunk_offset = btrfs_dev_extent_chunk_offset(l, dev_extent);

		/*
		 * get a reference on the corresponding block group to prevent
		 * the chunk from going away while we scrub it
		 */
		cache = btrfs_lookup_block_group(fs_info, chunk_offset);
		if (!cache) {
			ret = -ENOENT;
			break;
		}
		ret = scrub_chunk(sdev, chunk_tree, chunk_objectid,
				  chunk_offset, length, found_key.offset);
		btrfs_put_block_group(cache);
		if (ret)
			break;

		key.offset = found_key.offset + length;
		btrfs_release_path(path);
	}

	btrfs_free_path(path);

	/*
	 * ret can still be 1 from search_slot or next_leaf,
	 * that's not an error
	 */
	return ret < 0 ? ret : 0;
}

static noinline_for_stack int scrub_supers(struct scrub_dev *sdev)
{
	int	i;
	u64	bytenr;
	u64	gen;
	int	ret;
	struct btrfs_device *device = sdev->dev;
	struct btrfs_root *root = device->dev_root;

	if (root->fs_info->fs_state & BTRFS_SUPER_FLAG_ERROR)
		return -EIO;

	gen = root->fs_info->last_trans_committed;

	for (i = 0; i < BTRFS_SUPER_MIRROR_MAX; i++) {
		bytenr = btrfs_sb_offset(i);
		if (bytenr + BTRFS_SUPER_INFO_SIZE > device->total_bytes)
			break;

		ret = scrub_pages(sdev, bytenr, BTRFS_SUPER_INFO_SIZE, bytenr,
				     BTRFS_EXTENT_FLAG_SUPER, gen, i, NULL, 1);
		if (ret)
			return ret;
	}
	wait_event(sdev->list_wait, atomic_read(&sdev->in_flight) == 0);

	return 0;
}

/*
 * get a reference count on fs_info->scrub_workers. start worker if necessary
 */
static noinline_for_stack int scrub_workers_get(struct btrfs_root *root)
{
	struct btrfs_fs_info *fs_info = root->fs_info;
	int ret = 0;

	mutex_lock(&fs_info->scrub_lock);
	if (fs_info->scrub_workers_refcnt == 0) {
		btrfs_init_workers(&fs_info->scrub_workers, "scrub",
			   fs_info->thread_pool_size, &fs_info->generic_worker);
		fs_info->scrub_workers.idle_thresh = 4;
		ret = btrfs_start_workers(&fs_info->scrub_workers);
		if (ret)
			goto out;
	}
	++fs_info->scrub_workers_refcnt;
out:
	mutex_unlock(&fs_info->scrub_lock);

	return ret;
}

static noinline_for_stack void scrub_workers_put(struct btrfs_root *root)
{
	struct btrfs_fs_info *fs_info = root->fs_info;

	mutex_lock(&fs_info->scrub_lock);
	if (--fs_info->scrub_workers_refcnt == 0)
		btrfs_stop_workers(&fs_info->scrub_workers);
	WARN_ON(fs_info->scrub_workers_refcnt < 0);
	mutex_unlock(&fs_info->scrub_lock);
}


int btrfs_scrub_dev(struct btrfs_root *root, u64 devid, u64 start, u64 end,
		    struct btrfs_scrub_progress *progress, int readonly)
{
	struct scrub_dev *sdev;
	struct btrfs_fs_info *fs_info = root->fs_info;
	int ret;
	struct btrfs_device *dev;

	if (btrfs_fs_closing(root->fs_info))
		return -EINVAL;

	/*
	 * check some assumptions
	 */
	if (root->nodesize != root->leafsize) {
		printk(KERN_ERR
		       "btrfs_scrub: size assumption nodesize == leafsize (%d == %d) fails\n",
		       root->nodesize, root->leafsize);
		return -EINVAL;
	}

	if (root->nodesize > BTRFS_STRIPE_LEN) {
		/*
		 * in this case scrub is unable to calculate the checksum
		 * the way scrub is implemented. Do not handle this
		 * situation at all because it won't ever happen.
		 */
		printk(KERN_ERR
		       "btrfs_scrub: size assumption nodesize <= BTRFS_STRIPE_LEN (%d <= %d) fails\n",
		       root->nodesize, BTRFS_STRIPE_LEN);
		return -EINVAL;
	}

	if (root->sectorsize != PAGE_SIZE) {
		/* not supported for data w/o checksums */
		printk(KERN_ERR
		       "btrfs_scrub: size assumption sectorsize != PAGE_SIZE (%d != %lld) fails\n",
		       root->sectorsize, (unsigned long long)PAGE_SIZE);
		return -EINVAL;
	}

	ret = scrub_workers_get(root);
	if (ret)
		return ret;

	mutex_lock(&root->fs_info->fs_devices->device_list_mutex);
	dev = btrfs_find_device(root, devid, NULL, NULL);
	if (!dev || dev->missing) {
		mutex_unlock(&root->fs_info->fs_devices->device_list_mutex);
		scrub_workers_put(root);
		return -ENODEV;
	}
	mutex_lock(&fs_info->scrub_lock);

	if (!dev->in_fs_metadata) {
		mutex_unlock(&fs_info->scrub_lock);
		mutex_unlock(&root->fs_info->fs_devices->device_list_mutex);
		scrub_workers_put(root);
		return -ENODEV;
	}

	if (dev->scrub_device) {
		mutex_unlock(&fs_info->scrub_lock);
		mutex_unlock(&root->fs_info->fs_devices->device_list_mutex);
		scrub_workers_put(root);
		return -EINPROGRESS;
	}
	sdev = scrub_setup_dev(dev);
	if (IS_ERR(sdev)) {
		mutex_unlock(&fs_info->scrub_lock);
		mutex_unlock(&root->fs_info->fs_devices->device_list_mutex);
		scrub_workers_put(root);
		return PTR_ERR(sdev);
	}
	sdev->readonly = readonly;
	dev->scrub_device = sdev;

	atomic_inc(&fs_info->scrubs_running);
	mutex_unlock(&fs_info->scrub_lock);
	mutex_unlock(&root->fs_info->fs_devices->device_list_mutex);

	down_read(&fs_info->scrub_super_lock);
	ret = scrub_supers(sdev);
	up_read(&fs_info->scrub_super_lock);

	if (!ret)
		ret = scrub_enumerate_chunks(sdev, start, end);

	wait_event(sdev->list_wait, atomic_read(&sdev->in_flight) == 0);
	atomic_dec(&fs_info->scrubs_running);
	wake_up(&fs_info->scrub_pause_wait);

	wait_event(sdev->list_wait, atomic_read(&sdev->fixup_cnt) == 0);

	if (progress)
		memcpy(progress, &sdev->stat, sizeof(*progress));

	mutex_lock(&fs_info->scrub_lock);
	dev->scrub_device = NULL;
	mutex_unlock(&fs_info->scrub_lock);

	scrub_free_dev(sdev);
	scrub_workers_put(root);

	return ret;
}

void btrfs_scrub_pause(struct btrfs_root *root)
{
	struct btrfs_fs_info *fs_info = root->fs_info;

	mutex_lock(&fs_info->scrub_lock);
	atomic_inc(&fs_info->scrub_pause_req);
	while (atomic_read(&fs_info->scrubs_paused) !=
	       atomic_read(&fs_info->scrubs_running)) {
		mutex_unlock(&fs_info->scrub_lock);
		wait_event(fs_info->scrub_pause_wait,
			   atomic_read(&fs_info->scrubs_paused) ==
			   atomic_read(&fs_info->scrubs_running));
		mutex_lock(&fs_info->scrub_lock);
	}
	mutex_unlock(&fs_info->scrub_lock);
}

void btrfs_scrub_continue(struct btrfs_root *root)
{
	struct btrfs_fs_info *fs_info = root->fs_info;

	atomic_dec(&fs_info->scrub_pause_req);
	wake_up(&fs_info->scrub_pause_wait);
}

void btrfs_scrub_pause_super(struct btrfs_root *root)
{
	down_write(&root->fs_info->scrub_super_lock);
}

void btrfs_scrub_continue_super(struct btrfs_root *root)
{
	up_write(&root->fs_info->scrub_super_lock);
}

int __btrfs_scrub_cancel(struct btrfs_fs_info *fs_info)
{

	mutex_lock(&fs_info->scrub_lock);
	if (!atomic_read(&fs_info->scrubs_running)) {
		mutex_unlock(&fs_info->scrub_lock);
		return -ENOTCONN;
	}

	atomic_inc(&fs_info->scrub_cancel_req);
	while (atomic_read(&fs_info->scrubs_running)) {
		mutex_unlock(&fs_info->scrub_lock);
		wait_event(fs_info->scrub_pause_wait,
			   atomic_read(&fs_info->scrubs_running) == 0);
		mutex_lock(&fs_info->scrub_lock);
	}
	atomic_dec(&fs_info->scrub_cancel_req);
	mutex_unlock(&fs_info->scrub_lock);

	return 0;
}

int btrfs_scrub_cancel(struct btrfs_root *root)
{
	return __btrfs_scrub_cancel(root->fs_info);
}

int btrfs_scrub_cancel_dev(struct btrfs_root *root, struct btrfs_device *dev)
{
	struct btrfs_fs_info *fs_info = root->fs_info;
	struct scrub_dev *sdev;

	mutex_lock(&fs_info->scrub_lock);
	sdev = dev->scrub_device;
	if (!sdev) {
		mutex_unlock(&fs_info->scrub_lock);
		return -ENOTCONN;
	}
	atomic_inc(&sdev->cancel_req);
	while (dev->scrub_device) {
		mutex_unlock(&fs_info->scrub_lock);
		wait_event(fs_info->scrub_pause_wait,
			   dev->scrub_device == NULL);
		mutex_lock(&fs_info->scrub_lock);
	}
	mutex_unlock(&fs_info->scrub_lock);

	return 0;
}

int btrfs_scrub_cancel_devid(struct btrfs_root *root, u64 devid)
{
	struct btrfs_fs_info *fs_info = root->fs_info;
	struct btrfs_device *dev;
	int ret;

	/*
	 * we have to hold the device_list_mutex here so the device
	 * does not go away in cancel_dev. FIXME: find a better solution
	 */
	mutex_lock(&fs_info->fs_devices->device_list_mutex);
	dev = btrfs_find_device(root, devid, NULL, NULL);
	if (!dev) {
		mutex_unlock(&fs_info->fs_devices->device_list_mutex);
		return -ENODEV;
	}
	ret = btrfs_scrub_cancel_dev(root, dev);
	mutex_unlock(&fs_info->fs_devices->device_list_mutex);

	return ret;
}

int btrfs_scrub_progress(struct btrfs_root *root, u64 devid,
			 struct btrfs_scrub_progress *progress)
{
	struct btrfs_device *dev;
	struct scrub_dev *sdev = NULL;

	mutex_lock(&root->fs_info->fs_devices->device_list_mutex);
	dev = btrfs_find_device(root, devid, NULL, NULL);
	if (dev)
		sdev = dev->scrub_device;
	if (sdev)
		memcpy(progress, &sdev->stat, sizeof(*progress));
	mutex_unlock(&root->fs_info->fs_devices->device_list_mutex);

	return dev ? (sdev ? 0 : -ENOTCONN) : -ENODEV;
}<|MERGE_RESOLUTION|>--- conflicted
+++ resolved
@@ -984,39 +984,6 @@
 			kfree(bbio);
 			return -EIO;
 		}
-<<<<<<< HEAD
-
-		BUG_ON(page_index >= SCRUB_PAGES_PER_BIO);
-		for (mirror_index = 0; mirror_index < (int)bbio->num_stripes;
-		     mirror_index++) {
-			struct scrub_block *sblock;
-			struct scrub_page *page;
-
-			if (mirror_index >= BTRFS_MAX_MIRRORS)
-				continue;
-
-			sblock = sblocks_for_recheck + mirror_index;
-			page = sblock->pagev + page_index;
-			page->logical = logical;
-			page->physical = bbio->stripes[mirror_index].physical;
-			page->bdev = bbio->stripes[mirror_index].dev->bdev;
-			page->mirror_num = mirror_index + 1;
-			page->page = alloc_page(GFP_NOFS);
-			if (!page->page) {
-				spin_lock(&sdev->stat_lock);
-				sdev->stat.malloc_errors++;
-				spin_unlock(&sdev->stat_lock);
-				return -ENOMEM;
-			}
-			sblock->page_count++;
-		}
-		kfree(bbio);
-		length -= sublen;
-		logical += sublen;
-		page_index++;
-	}
-
-=======
 
 		BUG_ON(page_index >= SCRUB_PAGES_PER_BIO);
 		for (mirror_index = 0; mirror_index < (int)bbio->num_stripes;
@@ -1049,7 +1016,6 @@
 		page_index++;
 	}
 
->>>>>>> 711e1bfb
 	return 0;
 }
 
@@ -1077,15 +1043,12 @@
 		struct scrub_page *page = sblock->pagev + page_num;
 		DECLARE_COMPLETION_ONSTACK(complete);
 
-<<<<<<< HEAD
-=======
 		if (page->bdev == NULL) {
 			page->io_error = 1;
 			sblock->no_io_error_seen = 0;
 			continue;
 		}
 
->>>>>>> 711e1bfb
 		BUG_ON(!page->page);
 		bio = bio_alloc(GFP_NOFS, 1);
 		if (!bio)
@@ -1301,15 +1264,6 @@
 	if (memcmp(csum, on_disk_csum, sdev->csum_size))
 		fail = 1;
 
-<<<<<<< HEAD
-	if (fail) {
-		spin_lock(&sdev->stat_lock);
-		++sdev->stat.csum_errors;
-		spin_unlock(&sdev->stat_lock);
-	}
-
-=======
->>>>>>> 711e1bfb
 	return fail;
 }
 
@@ -1363,7 +1317,6 @@
 	index = 0;
 	for (;;) {
 		u64 l = min_t(u64, len, mapped_size);
-<<<<<<< HEAD
 
 		crc = btrfs_csum_data(root, p, crc, l);
 		kunmap_atomic(mapped_buffer);
@@ -1382,35 +1335,6 @@
 	btrfs_csum_final(crc, calculated_csum);
 	if (memcmp(calculated_csum, on_disk_csum, sdev->csum_size))
 		++crc_fail;
-
-	if (crc_fail || fail) {
-		spin_lock(&sdev->stat_lock);
-		if (crc_fail)
-			++sdev->stat.csum_errors;
-		if (fail)
-			++sdev->stat.verify_errors;
-		spin_unlock(&sdev->stat_lock);
-	}
-=======
-
-		crc = btrfs_csum_data(root, p, crc, l);
-		kunmap_atomic(mapped_buffer);
-		len -= l;
-		if (len == 0)
-			break;
-		index++;
-		BUG_ON(index >= sblock->page_count);
-		BUG_ON(!sblock->pagev[index].page);
-		page = sblock->pagev[index].page;
-		mapped_buffer = kmap_atomic(page);
-		mapped_size = PAGE_SIZE;
-		p = mapped_buffer;
-	}
-
-	btrfs_csum_final(crc, calculated_csum);
-	if (memcmp(calculated_csum, on_disk_csum, sdev->csum_size))
-		++crc_fail;
->>>>>>> 711e1bfb
 
 	return fail || crc_fail;
 }
@@ -1602,7 +1526,6 @@
 		sdev->stat.malloc_errors++;
 		spin_unlock(&sdev->stat_lock);
 		return -ENOMEM;
-<<<<<<< HEAD
 	}
 
 	/* one ref inside this function, plus one for each page later on */
@@ -1646,51 +1569,6 @@
 		physical += l;
 	}
 
-=======
-	}
-
-	/* one ref inside this function, plus one for each page later on */
-	atomic_set(&sblock->ref_count, 1);
-	sblock->sdev = sdev;
-	sblock->no_io_error_seen = 1;
-
-	for (index = 0; len > 0; index++) {
-		struct scrub_page *spage = sblock->pagev + index;
-		u64 l = min_t(u64, len, PAGE_SIZE);
-
-		BUG_ON(index >= SCRUB_MAX_PAGES_PER_BLOCK);
-		spage->page = alloc_page(GFP_NOFS);
-		if (!spage->page) {
-			spin_lock(&sdev->stat_lock);
-			sdev->stat.malloc_errors++;
-			spin_unlock(&sdev->stat_lock);
-			while (index > 0) {
-				index--;
-				__free_page(sblock->pagev[index].page);
-			}
-			kfree(sblock);
-			return -ENOMEM;
-		}
-		spage->sblock = sblock;
-		spage->bdev = sdev->dev->bdev;
-		spage->flags = flags;
-		spage->generation = gen;
-		spage->logical = logical;
-		spage->physical = physical;
-		spage->mirror_num = mirror_num;
-		if (csum) {
-			spage->have_csum = 1;
-			memcpy(spage->csum, csum, sdev->csum_size);
-		} else {
-			spage->have_csum = 0;
-		}
-		sblock->page_count++;
-		len -= l;
-		logical += l;
-		physical += l;
-	}
-
->>>>>>> 711e1bfb
 	BUG_ON(sblock->page_count == 0);
 	for (index = 0; index < sblock->page_count; index++) {
 		struct scrub_page *spage = sblock->pagev + index;
