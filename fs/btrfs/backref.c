--- conflicted
+++ resolved
@@ -179,14 +179,6 @@
 
 static int add_all_parents(struct btrfs_root *root, struct btrfs_path *path,
 				struct ulist *parents, int level,
-<<<<<<< HEAD
-				struct btrfs_key *key, u64 wanted_disk_byte,
-				const u64 *extent_item_pos)
-{
-	int ret;
-	int slot = path->slots[level];
-	struct extent_buffer *eb = path->nodes[level];
-=======
 				struct btrfs_key *key_for_search, u64 time_seq,
 				u64 wanted_disk_byte,
 				const u64 *extent_item_pos)
@@ -195,32 +187,15 @@
 	int slot;
 	struct extent_buffer *eb;
 	struct btrfs_key key;
->>>>>>> bd0a521e
 	struct btrfs_file_extent_item *fi;
 	struct extent_inode_elem *eie = NULL;
 	u64 disk_byte;
-	u64 wanted_objectid = key->objectid;
-
-<<<<<<< HEAD
-add_parent:
-	if (level == 0 && extent_item_pos) {
-		fi = btrfs_item_ptr(eb, slot, struct btrfs_file_extent_item);
-		ret = check_extent_in_eb(key, eb, fi, *extent_item_pos, &eie);
-		if (ret < 0)
-			return ret;
-	}
-	ret = ulist_add(parents, eb->start, (unsigned long)eie, GFP_NOFS);
-	if (ret < 0)
-		return ret;
-
-	if (level != 0)
-=======
+
 	if (level != 0) {
 		eb = path->nodes[level];
 		ret = ulist_add(parents, eb->start, 0, GFP_NOFS);
 		if (ret < 0)
 			return ret;
->>>>>>> bd0a521e
 		return 0;
 	}
 
@@ -229,33 +204,11 @@
 	 * the first item to check. But sometimes, we may enter it with
 	 * slot==nritems. In that case, go to the next leaf before we continue.
 	 */
-<<<<<<< HEAD
-	while (1) {
-		eie = NULL;
-		ret = btrfs_next_leaf(root, path);
-		if (ret < 0)
-			return ret;
-		if (ret)
-			return 0;
-=======
 	if (path->slots[0] >= btrfs_header_nritems(path->nodes[0]))
 		ret = btrfs_next_old_leaf(root, path, time_seq);
->>>>>>> bd0a521e
 
 	while (!ret) {
 		eb = path->nodes[0];
-<<<<<<< HEAD
-		for (slot = 0; slot < btrfs_header_nritems(eb); ++slot) {
-			btrfs_item_key_to_cpu(eb, key, slot);
-			if (key->objectid != wanted_objectid ||
-			    key->type != BTRFS_EXTENT_DATA_KEY)
-				return 0;
-			fi = btrfs_item_ptr(eb, slot,
-						struct btrfs_file_extent_item);
-			disk_byte = btrfs_file_extent_disk_bytenr(eb, fi);
-			if (disk_byte == wanted_disk_byte)
-				goto add_parent;
-=======
 		slot = path->slots[0];
 
 		btrfs_item_key_to_cpu(eb, &key, slot);
@@ -287,7 +240,6 @@
 					continue;
 				}
 			}
->>>>>>> bd0a521e
 		}
 		ret = btrfs_next_old_item(root, path, time_seq);
 	}
@@ -359,14 +311,9 @@
 		eb = path->nodes[level];
 	}
 
-<<<<<<< HEAD
-	ret = add_all_parents(root, path, parents, level, &key,
-				ref->wanted_disk_byte, extent_item_pos);
-=======
 	ret = add_all_parents(root, path, parents, level, &ref->key_for_search,
 				time_seq, ref->wanted_disk_byte,
 				extent_item_pos);
->>>>>>> bd0a521e
 out:
 	btrfs_free_path(path);
 	return ret;
