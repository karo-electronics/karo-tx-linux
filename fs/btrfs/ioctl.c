/*
 * Copyright (C) 2007 Oracle.  All rights reserved.
 *
 * This program is free software; you can redistribute it and/or
 * modify it under the terms of the GNU General Public
 * License v2 as published by the Free Software Foundation.
 *
 * This program is distributed in the hope that it will be useful,
 * but WITHOUT ANY WARRANTY; without even the implied warranty of
 * MERCHANTABILITY or FITNESS FOR A PARTICULAR PURPOSE.  See the GNU
 * General Public License for more details.
 *
 * You should have received a copy of the GNU General Public
 * License along with this program; if not, write to the
 * Free Software Foundation, Inc., 59 Temple Place - Suite 330,
 * Boston, MA 021110-1307, USA.
 */

#include <linux/kernel.h>
#include <linux/bio.h>
#include <linux/buffer_head.h>
#include <linux/file.h>
#include <linux/fs.h>
#include <linux/fsnotify.h>
#include <linux/pagemap.h>
#include <linux/highmem.h>
#include <linux/time.h>
#include <linux/init.h>
#include <linux/string.h>
#include <linux/backing-dev.h>
#include <linux/mount.h>
#include <linux/mpage.h>
#include <linux/namei.h>
#include <linux/swap.h>
#include <linux/writeback.h>
#include <linux/statfs.h>
#include <linux/compat.h>
#include <linux/bit_spinlock.h>
#include <linux/security.h>
#include <linux/xattr.h>
#include <linux/vmalloc.h>
#include <linux/slab.h>
#include <linux/blkdev.h>
#include "compat.h"
#include "ctree.h"
#include "disk-io.h"
#include "transaction.h"
#include "btrfs_inode.h"
#include "ioctl.h"
#include "print-tree.h"
#include "volumes.h"
#include "locking.h"
#include "inode-map.h"
#include "backref.h"
#include "rcu-string.h"

/* Mask out flags that are inappropriate for the given type of inode. */
static inline __u32 btrfs_mask_flags(umode_t mode, __u32 flags)
{
	if (S_ISDIR(mode))
		return flags;
	else if (S_ISREG(mode))
		return flags & ~FS_DIRSYNC_FL;
	else
		return flags & (FS_NODUMP_FL | FS_NOATIME_FL);
}

/*
 * Export inode flags to the format expected by the FS_IOC_GETFLAGS ioctl.
 */
static unsigned int btrfs_flags_to_ioctl(unsigned int flags)
{
	unsigned int iflags = 0;

	if (flags & BTRFS_INODE_SYNC)
		iflags |= FS_SYNC_FL;
	if (flags & BTRFS_INODE_IMMUTABLE)
		iflags |= FS_IMMUTABLE_FL;
	if (flags & BTRFS_INODE_APPEND)
		iflags |= FS_APPEND_FL;
	if (flags & BTRFS_INODE_NODUMP)
		iflags |= FS_NODUMP_FL;
	if (flags & BTRFS_INODE_NOATIME)
		iflags |= FS_NOATIME_FL;
	if (flags & BTRFS_INODE_DIRSYNC)
		iflags |= FS_DIRSYNC_FL;
	if (flags & BTRFS_INODE_NODATACOW)
		iflags |= FS_NOCOW_FL;

	if ((flags & BTRFS_INODE_COMPRESS) && !(flags & BTRFS_INODE_NOCOMPRESS))
		iflags |= FS_COMPR_FL;
	else if (flags & BTRFS_INODE_NOCOMPRESS)
		iflags |= FS_NOCOMP_FL;

	return iflags;
}

/*
 * Update inode->i_flags based on the btrfs internal flags.
 */
void btrfs_update_iflags(struct inode *inode)
{
	struct btrfs_inode *ip = BTRFS_I(inode);

	inode->i_flags &= ~(S_SYNC|S_APPEND|S_IMMUTABLE|S_NOATIME|S_DIRSYNC);

	if (ip->flags & BTRFS_INODE_SYNC)
		inode->i_flags |= S_SYNC;
	if (ip->flags & BTRFS_INODE_IMMUTABLE)
		inode->i_flags |= S_IMMUTABLE;
	if (ip->flags & BTRFS_INODE_APPEND)
		inode->i_flags |= S_APPEND;
	if (ip->flags & BTRFS_INODE_NOATIME)
		inode->i_flags |= S_NOATIME;
	if (ip->flags & BTRFS_INODE_DIRSYNC)
		inode->i_flags |= S_DIRSYNC;
}

/*
 * Inherit flags from the parent inode.
 *
 * Currently only the compression flags and the cow flags are inherited.
 */
void btrfs_inherit_iflags(struct inode *inode, struct inode *dir)
{
	unsigned int flags;

	if (!dir)
		return;

	flags = BTRFS_I(dir)->flags;

	if (flags & BTRFS_INODE_NOCOMPRESS) {
		BTRFS_I(inode)->flags &= ~BTRFS_INODE_COMPRESS;
		BTRFS_I(inode)->flags |= BTRFS_INODE_NOCOMPRESS;
	} else if (flags & BTRFS_INODE_COMPRESS) {
		BTRFS_I(inode)->flags &= ~BTRFS_INODE_NOCOMPRESS;
		BTRFS_I(inode)->flags |= BTRFS_INODE_COMPRESS;
	}

	if (flags & BTRFS_INODE_NODATACOW)
		BTRFS_I(inode)->flags |= BTRFS_INODE_NODATACOW;

	btrfs_update_iflags(inode);
}

static int btrfs_ioctl_getflags(struct file *file, void __user *arg)
{
	struct btrfs_inode *ip = BTRFS_I(file->f_path.dentry->d_inode);
	unsigned int flags = btrfs_flags_to_ioctl(ip->flags);

	if (copy_to_user(arg, &flags, sizeof(flags)))
		return -EFAULT;
	return 0;
}

static int check_flags(unsigned int flags)
{
	if (flags & ~(FS_IMMUTABLE_FL | FS_APPEND_FL | \
		      FS_NOATIME_FL | FS_NODUMP_FL | \
		      FS_SYNC_FL | FS_DIRSYNC_FL | \
		      FS_NOCOMP_FL | FS_COMPR_FL |
		      FS_NOCOW_FL))
		return -EOPNOTSUPP;

	if ((flags & FS_NOCOMP_FL) && (flags & FS_COMPR_FL))
		return -EINVAL;

	return 0;
}

static int btrfs_ioctl_setflags(struct file *file, void __user *arg)
{
	struct inode *inode = file->f_path.dentry->d_inode;
	struct btrfs_inode *ip = BTRFS_I(inode);
	struct btrfs_root *root = ip->root;
	struct btrfs_trans_handle *trans;
	unsigned int flags, oldflags;
	int ret;
	u64 ip_oldflags;
	unsigned int i_oldflags;

	if (btrfs_root_readonly(root))
		return -EROFS;

	if (copy_from_user(&flags, arg, sizeof(flags)))
		return -EFAULT;

	ret = check_flags(flags);
	if (ret)
		return ret;

	if (!inode_owner_or_capable(inode))
		return -EACCES;

	mutex_lock(&inode->i_mutex);

	ip_oldflags = ip->flags;
	i_oldflags = inode->i_flags;

	flags = btrfs_mask_flags(inode->i_mode, flags);
	oldflags = btrfs_flags_to_ioctl(ip->flags);
	if ((flags ^ oldflags) & (FS_APPEND_FL | FS_IMMUTABLE_FL)) {
		if (!capable(CAP_LINUX_IMMUTABLE)) {
			ret = -EPERM;
			goto out_unlock;
		}
	}

	ret = mnt_want_write_file(file);
	if (ret)
		goto out_unlock;

	if (flags & FS_SYNC_FL)
		ip->flags |= BTRFS_INODE_SYNC;
	else
		ip->flags &= ~BTRFS_INODE_SYNC;
	if (flags & FS_IMMUTABLE_FL)
		ip->flags |= BTRFS_INODE_IMMUTABLE;
	else
		ip->flags &= ~BTRFS_INODE_IMMUTABLE;
	if (flags & FS_APPEND_FL)
		ip->flags |= BTRFS_INODE_APPEND;
	else
		ip->flags &= ~BTRFS_INODE_APPEND;
	if (flags & FS_NODUMP_FL)
		ip->flags |= BTRFS_INODE_NODUMP;
	else
		ip->flags &= ~BTRFS_INODE_NODUMP;
	if (flags & FS_NOATIME_FL)
		ip->flags |= BTRFS_INODE_NOATIME;
	else
		ip->flags &= ~BTRFS_INODE_NOATIME;
	if (flags & FS_DIRSYNC_FL)
		ip->flags |= BTRFS_INODE_DIRSYNC;
	else
		ip->flags &= ~BTRFS_INODE_DIRSYNC;
	if (flags & FS_NOCOW_FL)
		ip->flags |= BTRFS_INODE_NODATACOW;
	else
		ip->flags &= ~BTRFS_INODE_NODATACOW;

	/*
	 * The COMPRESS flag can only be changed by users, while the NOCOMPRESS
	 * flag may be changed automatically if compression code won't make
	 * things smaller.
	 */
	if (flags & FS_NOCOMP_FL) {
		ip->flags &= ~BTRFS_INODE_COMPRESS;
		ip->flags |= BTRFS_INODE_NOCOMPRESS;
	} else if (flags & FS_COMPR_FL) {
		ip->flags |= BTRFS_INODE_COMPRESS;
		ip->flags &= ~BTRFS_INODE_NOCOMPRESS;
	} else {
		ip->flags &= ~(BTRFS_INODE_COMPRESS | BTRFS_INODE_NOCOMPRESS);
	}

	trans = btrfs_start_transaction(root, 1);
	if (IS_ERR(trans)) {
		ret = PTR_ERR(trans);
		goto out_drop;
	}

	btrfs_update_iflags(inode);
	inode_inc_iversion(inode);
	inode->i_ctime = CURRENT_TIME;
	ret = btrfs_update_inode(trans, root, inode);

	btrfs_end_transaction(trans, root);
 out_drop:
	if (ret) {
		ip->flags = ip_oldflags;
		inode->i_flags = i_oldflags;
	}

	mnt_drop_write_file(file);
 out_unlock:
	mutex_unlock(&inode->i_mutex);
	return ret;
}

static int btrfs_ioctl_getversion(struct file *file, int __user *arg)
{
	struct inode *inode = file->f_path.dentry->d_inode;

	return put_user(inode->i_generation, arg);
}

static noinline int btrfs_ioctl_fitrim(struct file *file, void __user *arg)
{
	struct btrfs_fs_info *fs_info = btrfs_sb(fdentry(file)->d_sb);
	struct btrfs_device *device;
	struct request_queue *q;
	struct fstrim_range range;
	u64 minlen = ULLONG_MAX;
	u64 num_devices = 0;
	u64 total_bytes = btrfs_super_total_bytes(fs_info->super_copy);
	int ret;

	if (!capable(CAP_SYS_ADMIN))
		return -EPERM;

	rcu_read_lock();
	list_for_each_entry_rcu(device, &fs_info->fs_devices->devices,
				dev_list) {
		if (!device->bdev)
			continue;
		q = bdev_get_queue(device->bdev);
		if (blk_queue_discard(q)) {
			num_devices++;
			minlen = min((u64)q->limits.discard_granularity,
				     minlen);
		}
	}
	rcu_read_unlock();

	if (!num_devices)
		return -EOPNOTSUPP;
	if (copy_from_user(&range, arg, sizeof(range)))
		return -EFAULT;
	if (range.start > total_bytes)
		return -EINVAL;

	range.len = min(range.len, total_bytes - range.start);
	range.minlen = max(range.minlen, minlen);
	ret = btrfs_trim_fs(fs_info->tree_root, &range);
	if (ret < 0)
		return ret;

	if (copy_to_user(arg, &range, sizeof(range)))
		return -EFAULT;

	return 0;
}

static noinline int create_subvol(struct btrfs_root *root,
				  struct dentry *dentry,
				  char *name, int namelen,
				  u64 *async_transid)
{
	struct btrfs_trans_handle *trans;
	struct btrfs_key key;
	struct btrfs_root_item root_item;
	struct btrfs_inode_item *inode_item;
	struct extent_buffer *leaf;
	struct btrfs_root *new_root;
	struct dentry *parent = dentry->d_parent;
	struct inode *dir;
	int ret;
	int err;
	u64 objectid;
	u64 new_dirid = BTRFS_FIRST_FREE_OBJECTID;
	u64 index = 0;

	ret = btrfs_find_free_objectid(root->fs_info->tree_root, &objectid);
	if (ret)
		return ret;

	dir = parent->d_inode;

	/*
	 * 1 - inode item
	 * 2 - refs
	 * 1 - root item
	 * 2 - dir items
	 */
	trans = btrfs_start_transaction(root, 6);
	if (IS_ERR(trans))
		return PTR_ERR(trans);

	leaf = btrfs_alloc_free_block(trans, root, root->leafsize,
				      0, objectid, NULL, 0, 0, 0);
	if (IS_ERR(leaf)) {
		ret = PTR_ERR(leaf);
		goto fail;
	}

	memset_extent_buffer(leaf, 0, 0, sizeof(struct btrfs_header));
	btrfs_set_header_bytenr(leaf, leaf->start);
	btrfs_set_header_generation(leaf, trans->transid);
	btrfs_set_header_backref_rev(leaf, BTRFS_MIXED_BACKREF_REV);
	btrfs_set_header_owner(leaf, objectid);

	write_extent_buffer(leaf, root->fs_info->fsid,
			    (unsigned long)btrfs_header_fsid(leaf),
			    BTRFS_FSID_SIZE);
	write_extent_buffer(leaf, root->fs_info->chunk_tree_uuid,
			    (unsigned long)btrfs_header_chunk_tree_uuid(leaf),
			    BTRFS_UUID_SIZE);
	btrfs_mark_buffer_dirty(leaf);

	inode_item = &root_item.inode;
	memset(inode_item, 0, sizeof(*inode_item));
	inode_item->generation = cpu_to_le64(1);
	inode_item->size = cpu_to_le64(3);
	inode_item->nlink = cpu_to_le32(1);
	inode_item->nbytes = cpu_to_le64(root->leafsize);
	inode_item->mode = cpu_to_le32(S_IFDIR | 0755);

	root_item.flags = 0;
	root_item.byte_limit = 0;
	inode_item->flags = cpu_to_le64(BTRFS_INODE_ROOT_ITEM_INIT);

	btrfs_set_root_bytenr(&root_item, leaf->start);
	btrfs_set_root_generation(&root_item, trans->transid);
	btrfs_set_root_level(&root_item, 0);
	btrfs_set_root_refs(&root_item, 1);
	btrfs_set_root_used(&root_item, leaf->len);
	btrfs_set_root_last_snapshot(&root_item, 0);

	memset(&root_item.drop_progress, 0, sizeof(root_item.drop_progress));
	root_item.drop_level = 0;

	btrfs_tree_unlock(leaf);
	free_extent_buffer(leaf);
	leaf = NULL;

	btrfs_set_root_dirid(&root_item, new_dirid);

	key.objectid = objectid;
	key.offset = 0;
	btrfs_set_key_type(&key, BTRFS_ROOT_ITEM_KEY);
	ret = btrfs_insert_root(trans, root->fs_info->tree_root, &key,
				&root_item);
	if (ret)
		goto fail;

	key.offset = (u64)-1;
	new_root = btrfs_read_fs_root_no_name(root->fs_info, &key);
	if (IS_ERR(new_root)) {
		btrfs_abort_transaction(trans, root, PTR_ERR(new_root));
		ret = PTR_ERR(new_root);
		goto fail;
	}

	btrfs_record_root_in_trans(trans, new_root);

	ret = btrfs_create_subvol_root(trans, new_root, new_dirid);
	if (ret) {
		/* We potentially lose an unused inode item here */
		btrfs_abort_transaction(trans, root, ret);
		goto fail;
	}

	/*
	 * insert the directory item
	 */
	ret = btrfs_set_inode_index(dir, &index);
	if (ret) {
		btrfs_abort_transaction(trans, root, ret);
		goto fail;
	}

	ret = btrfs_insert_dir_item(trans, root,
				    name, namelen, dir, &key,
				    BTRFS_FT_DIR, index);
	if (ret) {
		btrfs_abort_transaction(trans, root, ret);
		goto fail;
	}

	btrfs_i_size_write(dir, dir->i_size + namelen * 2);
	ret = btrfs_update_inode(trans, root, dir);
	BUG_ON(ret);

	ret = btrfs_add_root_ref(trans, root->fs_info->tree_root,
				 objectid, root->root_key.objectid,
				 btrfs_ino(dir), index, name, namelen);

	BUG_ON(ret);

	d_instantiate(dentry, btrfs_lookup_dentry(dir, dentry));
fail:
	if (async_transid) {
		*async_transid = trans->transid;
		err = btrfs_commit_transaction_async(trans, root, 1);
	} else {
		err = btrfs_commit_transaction(trans, root);
	}
	if (err && !ret)
		ret = err;
	return ret;
}

static int create_snapshot(struct btrfs_root *root, struct dentry *dentry,
			   char *name, int namelen, u64 *async_transid,
			   bool readonly)
{
	struct inode *inode;
	struct btrfs_pending_snapshot *pending_snapshot;
	struct btrfs_trans_handle *trans;
	int ret;

	if (!root->ref_cows)
		return -EINVAL;

	pending_snapshot = kzalloc(sizeof(*pending_snapshot), GFP_NOFS);
	if (!pending_snapshot)
		return -ENOMEM;

	btrfs_init_block_rsv(&pending_snapshot->block_rsv);
	pending_snapshot->dentry = dentry;
	pending_snapshot->root = root;
	pending_snapshot->readonly = readonly;

	trans = btrfs_start_transaction(root->fs_info->extent_root, 5);
	if (IS_ERR(trans)) {
		ret = PTR_ERR(trans);
		goto fail;
	}

	ret = btrfs_snap_reserve_metadata(trans, pending_snapshot);
	BUG_ON(ret);

	spin_lock(&root->fs_info->trans_lock);
	list_add(&pending_snapshot->list,
		 &trans->transaction->pending_snapshots);
	spin_unlock(&root->fs_info->trans_lock);
	if (async_transid) {
		*async_transid = trans->transid;
		ret = btrfs_commit_transaction_async(trans,
				     root->fs_info->extent_root, 1);
	} else {
		ret = btrfs_commit_transaction(trans,
					       root->fs_info->extent_root);
	}
	BUG_ON(ret);

	ret = pending_snapshot->error;
	if (ret)
		goto fail;

	ret = btrfs_orphan_cleanup(pending_snapshot->snap);
	if (ret)
		goto fail;

	inode = btrfs_lookup_dentry(dentry->d_parent->d_inode, dentry);
	if (IS_ERR(inode)) {
		ret = PTR_ERR(inode);
		goto fail;
	}
	BUG_ON(!inode);
	d_instantiate(dentry, inode);
	ret = 0;
fail:
	kfree(pending_snapshot);
	return ret;
}

/*  copy of check_sticky in fs/namei.c()
* It's inline, so penalty for filesystems that don't use sticky bit is
* minimal.
*/
static inline int btrfs_check_sticky(struct inode *dir, struct inode *inode)
{
	uid_t fsuid = current_fsuid();

	if (!(dir->i_mode & S_ISVTX))
		return 0;
	if (inode->i_uid == fsuid)
		return 0;
	if (dir->i_uid == fsuid)
		return 0;
	return !capable(CAP_FOWNER);
}

/*  copy of may_delete in fs/namei.c()
 *	Check whether we can remove a link victim from directory dir, check
 *  whether the type of victim is right.
 *  1. We can't do it if dir is read-only (done in permission())
 *  2. We should have write and exec permissions on dir
 *  3. We can't remove anything from append-only dir
 *  4. We can't do anything with immutable dir (done in permission())
 *  5. If the sticky bit on dir is set we should either
 *	a. be owner of dir, or
 *	b. be owner of victim, or
 *	c. have CAP_FOWNER capability
 *  6. If the victim is append-only or immutable we can't do antyhing with
 *     links pointing to it.
 *  7. If we were asked to remove a directory and victim isn't one - ENOTDIR.
 *  8. If we were asked to remove a non-directory and victim isn't one - EISDIR.
 *  9. We can't remove a root or mountpoint.
 * 10. We don't allow removal of NFS sillyrenamed files; it's handled by
 *     nfs_async_unlink().
 */

static int btrfs_may_delete(struct inode *dir,struct dentry *victim,int isdir)
{
	int error;

	if (!victim->d_inode)
		return -ENOENT;

	BUG_ON(victim->d_parent->d_inode != dir);
	audit_inode_child(victim, dir);

	error = inode_permission(dir, MAY_WRITE | MAY_EXEC);
	if (error)
		return error;
	if (IS_APPEND(dir))
		return -EPERM;
	if (btrfs_check_sticky(dir, victim->d_inode)||
		IS_APPEND(victim->d_inode)||
	    IS_IMMUTABLE(victim->d_inode) || IS_SWAPFILE(victim->d_inode))
		return -EPERM;
	if (isdir) {
		if (!S_ISDIR(victim->d_inode->i_mode))
			return -ENOTDIR;
		if (IS_ROOT(victim))
			return -EBUSY;
	} else if (S_ISDIR(victim->d_inode->i_mode))
		return -EISDIR;
	if (IS_DEADDIR(dir))
		return -ENOENT;
	if (victim->d_flags & DCACHE_NFSFS_RENAMED)
		return -EBUSY;
	return 0;
}

/* copy of may_create in fs/namei.c() */
static inline int btrfs_may_create(struct inode *dir, struct dentry *child)
{
	if (child->d_inode)
		return -EEXIST;
	if (IS_DEADDIR(dir))
		return -ENOENT;
	return inode_permission(dir, MAY_WRITE | MAY_EXEC);
}

/*
 * Create a new subvolume below @parent.  This is largely modeled after
 * sys_mkdirat and vfs_mkdir, but we only do a single component lookup
 * inside this filesystem so it's quite a bit simpler.
 */
static noinline int btrfs_mksubvol(struct path *parent,
				   char *name, int namelen,
				   struct btrfs_root *snap_src,
				   u64 *async_transid, bool readonly)
{
	struct inode *dir  = parent->dentry->d_inode;
	struct dentry *dentry;
	int error;

	mutex_lock_nested(&dir->i_mutex, I_MUTEX_PARENT);

	dentry = lookup_one_len(name, parent->dentry, namelen);
	error = PTR_ERR(dentry);
	if (IS_ERR(dentry))
		goto out_unlock;

	error = -EEXIST;
	if (dentry->d_inode)
		goto out_dput;

	error = mnt_want_write(parent->mnt);
	if (error)
		goto out_dput;

	error = btrfs_may_create(dir, dentry);
	if (error)
		goto out_drop_write;

	down_read(&BTRFS_I(dir)->root->fs_info->subvol_sem);

	if (btrfs_root_refs(&BTRFS_I(dir)->root->root_item) == 0)
		goto out_up_read;

	if (snap_src) {
		error = create_snapshot(snap_src, dentry,
					name, namelen, async_transid, readonly);
	} else {
		error = create_subvol(BTRFS_I(dir)->root, dentry,
				      name, namelen, async_transid);
	}
	if (!error)
		fsnotify_mkdir(dir, dentry);
out_up_read:
	up_read(&BTRFS_I(dir)->root->fs_info->subvol_sem);
out_drop_write:
	mnt_drop_write(parent->mnt);
out_dput:
	dput(dentry);
out_unlock:
	mutex_unlock(&dir->i_mutex);
	return error;
}

/*
 * When we're defragging a range, we don't want to kick it off again
 * if it is really just waiting for delalloc to send it down.
 * If we find a nice big extent or delalloc range for the bytes in the
 * file you want to defrag, we return 0 to let you know to skip this
 * part of the file
 */
static int check_defrag_in_cache(struct inode *inode, u64 offset, int thresh)
{
	struct extent_io_tree *io_tree = &BTRFS_I(inode)->io_tree;
	struct extent_map *em = NULL;
	struct extent_map_tree *em_tree = &BTRFS_I(inode)->extent_tree;
	u64 end;

	read_lock(&em_tree->lock);
	em = lookup_extent_mapping(em_tree, offset, PAGE_CACHE_SIZE);
	read_unlock(&em_tree->lock);

	if (em) {
		end = extent_map_end(em);
		free_extent_map(em);
		if (end - offset > thresh)
			return 0;
	}
	/* if we already have a nice delalloc here, just stop */
	thresh /= 2;
	end = count_range_bits(io_tree, &offset, offset + thresh,
			       thresh, EXTENT_DELALLOC, 1);
	if (end >= thresh)
		return 0;
	return 1;
}

/*
 * helper function to walk through a file and find extents
 * newer than a specific transid, and smaller than thresh.
 *
 * This is used by the defragging code to find new and small
 * extents
 */
static int find_new_extents(struct btrfs_root *root,
			    struct inode *inode, u64 newer_than,
			    u64 *off, int thresh)
{
	struct btrfs_path *path;
	struct btrfs_key min_key;
	struct btrfs_key max_key;
	struct extent_buffer *leaf;
	struct btrfs_file_extent_item *extent;
	int type;
	int ret;
	u64 ino = btrfs_ino(inode);

	path = btrfs_alloc_path();
	if (!path)
		return -ENOMEM;

	min_key.objectid = ino;
	min_key.type = BTRFS_EXTENT_DATA_KEY;
	min_key.offset = *off;

	max_key.objectid = ino;
	max_key.type = (u8)-1;
	max_key.offset = (u64)-1;

	path->keep_locks = 1;

	while(1) {
		ret = btrfs_search_forward(root, &min_key, &max_key,
					   path, 0, newer_than);
		if (ret != 0)
			goto none;
		if (min_key.objectid != ino)
			goto none;
		if (min_key.type != BTRFS_EXTENT_DATA_KEY)
			goto none;

		leaf = path->nodes[0];
		extent = btrfs_item_ptr(leaf, path->slots[0],
					struct btrfs_file_extent_item);

		type = btrfs_file_extent_type(leaf, extent);
		if (type == BTRFS_FILE_EXTENT_REG &&
		    btrfs_file_extent_num_bytes(leaf, extent) < thresh &&
		    check_defrag_in_cache(inode, min_key.offset, thresh)) {
			*off = min_key.offset;
			btrfs_free_path(path);
			return 0;
		}

		if (min_key.offset == (u64)-1)
			goto none;

		min_key.offset++;
		btrfs_release_path(path);
	}
none:
	btrfs_free_path(path);
	return -ENOENT;
}

static struct extent_map *defrag_lookup_extent(struct inode *inode, u64 start)
{
	struct extent_map_tree *em_tree = &BTRFS_I(inode)->extent_tree;
	struct extent_io_tree *io_tree = &BTRFS_I(inode)->io_tree;
	struct extent_map *em;
	u64 len = PAGE_CACHE_SIZE;

	/*
	 * hopefully we have this extent in the tree already, try without
	 * the full extent lock
	 */
	read_lock(&em_tree->lock);
	em = lookup_extent_mapping(em_tree, start, len);
	read_unlock(&em_tree->lock);

	if (!em) {
		/* get the big lock and read metadata off disk */
		lock_extent(io_tree, start, start + len - 1);
		em = btrfs_get_extent(inode, NULL, 0, start, len, 0);
		unlock_extent(io_tree, start, start + len - 1);

		if (IS_ERR(em))
			return NULL;
	}

	return em;
}

static bool defrag_check_next_extent(struct inode *inode, struct extent_map *em)
{
	struct extent_map *next;
	bool ret = true;

	/* this is the last extent */
	if (em->start + em->len >= i_size_read(inode))
		return false;

	next = defrag_lookup_extent(inode, em->start + em->len);
	if (!next || next->block_start >= EXTENT_MAP_LAST_BYTE)
		ret = false;

	free_extent_map(next);
	return ret;
}

static int should_defrag_range(struct inode *inode, u64 start, int thresh,
			       u64 *last_len, u64 *skip, u64 *defrag_end)
{
	struct extent_map *em;
	int ret = 1;
	bool next_mergeable = true;

	/*
	 * make sure that once we start defragging an extent, we keep on
	 * defragging it
	 */
	if (start < *defrag_end)
		return 1;

	*skip = 0;

	em = defrag_lookup_extent(inode, start);
	if (!em)
		return 0;

	/* this will cover holes, and inline extents */
	if (em->block_start >= EXTENT_MAP_LAST_BYTE) {
		ret = 0;
		goto out;
	}

	next_mergeable = defrag_check_next_extent(inode, em);

	/*
	 * we hit a real extent, if it is big or the next extent is not a
	 * real extent, don't bother defragging it
	 */
	if ((*last_len == 0 || *last_len >= thresh) &&
	    (em->len >= thresh || !next_mergeable))
		ret = 0;
out:
	/*
	 * last_len ends up being a counter of how many bytes we've defragged.
	 * every time we choose not to defrag an extent, we reset *last_len
	 * so that the next tiny extent will force a defrag.
	 *
	 * The end result of this is that tiny extents before a single big
	 * extent will force at least part of that big extent to be defragged.
	 */
	if (ret) {
		*defrag_end = extent_map_end(em);
	} else {
		*last_len = 0;
		*skip = extent_map_end(em);
		*defrag_end = 0;
	}

	free_extent_map(em);
	return ret;
}

/*
 * it doesn't do much good to defrag one or two pages
 * at a time.  This pulls in a nice chunk of pages
 * to COW and defrag.
 *
 * It also makes sure the delalloc code has enough
 * dirty data to avoid making new small extents as part
 * of the defrag
 *
 * It's a good idea to start RA on this range
 * before calling this.
 */
static int cluster_pages_for_defrag(struct inode *inode,
				    struct page **pages,
				    unsigned long start_index,
				    int num_pages)
{
	unsigned long file_end;
	u64 isize = i_size_read(inode);
	u64 page_start;
	u64 page_end;
	u64 page_cnt;
	int ret;
	int i;
	int i_done;
	struct btrfs_ordered_extent *ordered;
	struct extent_state *cached_state = NULL;
	struct extent_io_tree *tree;
	gfp_t mask = btrfs_alloc_write_mask(inode->i_mapping);

	file_end = (isize - 1) >> PAGE_CACHE_SHIFT;
	if (!isize || start_index > file_end)
		return 0;

	page_cnt = min_t(u64, (u64)num_pages, (u64)file_end - start_index + 1);

	ret = btrfs_delalloc_reserve_space(inode,
					   page_cnt << PAGE_CACHE_SHIFT);
	if (ret)
		return ret;
	i_done = 0;
	tree = &BTRFS_I(inode)->io_tree;

	/* step one, lock all the pages */
	for (i = 0; i < page_cnt; i++) {
		struct page *page;
again:
		page = find_or_create_page(inode->i_mapping,
					   start_index + i, mask);
		if (!page)
			break;

		page_start = page_offset(page);
		page_end = page_start + PAGE_CACHE_SIZE - 1;
		while (1) {
			lock_extent(tree, page_start, page_end);
			ordered = btrfs_lookup_ordered_extent(inode,
							      page_start);
			unlock_extent(tree, page_start, page_end);
			if (!ordered)
				break;

			unlock_page(page);
			btrfs_start_ordered_extent(inode, ordered, 1);
			btrfs_put_ordered_extent(ordered);
			lock_page(page);
			/*
			 * we unlocked the page above, so we need check if
			 * it was released or not.
			 */
			if (page->mapping != inode->i_mapping) {
				unlock_page(page);
				page_cache_release(page);
				goto again;
			}
		}

		if (!PageUptodate(page)) {
			btrfs_readpage(NULL, page);
			lock_page(page);
			if (!PageUptodate(page)) {
				unlock_page(page);
				page_cache_release(page);
				ret = -EIO;
				break;
			}
		}

		if (page->mapping != inode->i_mapping) {
			unlock_page(page);
			page_cache_release(page);
			goto again;
		}

		pages[i] = page;
		i_done++;
	}
	if (!i_done || ret)
		goto out;

	if (!(inode->i_sb->s_flags & MS_ACTIVE))
		goto out;

	/*
	 * so now we have a nice long stream of locked
	 * and up to date pages, lets wait on them
	 */
	for (i = 0; i < i_done; i++)
		wait_on_page_writeback(pages[i]);

	page_start = page_offset(pages[0]);
	page_end = page_offset(pages[i_done - 1]) + PAGE_CACHE_SIZE;

	lock_extent_bits(&BTRFS_I(inode)->io_tree,
			 page_start, page_end - 1, 0, &cached_state);
	clear_extent_bit(&BTRFS_I(inode)->io_tree, page_start,
			  page_end - 1, EXTENT_DIRTY | EXTENT_DELALLOC |
			  EXTENT_DO_ACCOUNTING, 0, 0, &cached_state,
			  GFP_NOFS);

	if (i_done != page_cnt) {
		spin_lock(&BTRFS_I(inode)->lock);
		BTRFS_I(inode)->outstanding_extents++;
		spin_unlock(&BTRFS_I(inode)->lock);
		btrfs_delalloc_release_space(inode,
				     (page_cnt - i_done) << PAGE_CACHE_SHIFT);
	}


	btrfs_set_extent_delalloc(inode, page_start, page_end - 1,
				  &cached_state);

	unlock_extent_cached(&BTRFS_I(inode)->io_tree,
			     page_start, page_end - 1, &cached_state,
			     GFP_NOFS);

	for (i = 0; i < i_done; i++) {
		clear_page_dirty_for_io(pages[i]);
		ClearPageChecked(pages[i]);
		set_page_extent_mapped(pages[i]);
		set_page_dirty(pages[i]);
		unlock_page(pages[i]);
		page_cache_release(pages[i]);
	}
	return i_done;
out:
	for (i = 0; i < i_done; i++) {
		unlock_page(pages[i]);
		page_cache_release(pages[i]);
	}
	btrfs_delalloc_release_space(inode, page_cnt << PAGE_CACHE_SHIFT);
	return ret;

}

int btrfs_defrag_file(struct inode *inode, struct file *file,
		      struct btrfs_ioctl_defrag_range_args *range,
		      u64 newer_than, unsigned long max_to_defrag)
{
	struct btrfs_root *root = BTRFS_I(inode)->root;
	struct btrfs_super_block *disk_super;
	struct file_ra_state *ra = NULL;
	unsigned long last_index;
	u64 isize = i_size_read(inode);
	u64 features;
	u64 last_len = 0;
	u64 skip = 0;
	u64 defrag_end = 0;
	u64 newer_off = range->start;
	unsigned long i;
	unsigned long ra_index = 0;
	int ret;
	int defrag_count = 0;
	int compress_type = BTRFS_COMPRESS_ZLIB;
	int extent_thresh = range->extent_thresh;
	int max_cluster = (256 * 1024) >> PAGE_CACHE_SHIFT;
	int cluster = max_cluster;
	u64 new_align = ~((u64)128 * 1024 - 1);
	struct page **pages = NULL;

	if (extent_thresh == 0)
		extent_thresh = 256 * 1024;

	if (range->flags & BTRFS_DEFRAG_RANGE_COMPRESS) {
		if (range->compress_type > BTRFS_COMPRESS_TYPES)
			return -EINVAL;
		if (range->compress_type)
			compress_type = range->compress_type;
	}

	if (isize == 0)
		return 0;

	/*
	 * if we were not given a file, allocate a readahead
	 * context
	 */
	if (!file) {
		ra = kzalloc(sizeof(*ra), GFP_NOFS);
		if (!ra)
			return -ENOMEM;
		file_ra_state_init(ra, inode->i_mapping);
	} else {
		ra = &file->f_ra;
	}

	pages = kmalloc(sizeof(struct page *) * max_cluster,
			GFP_NOFS);
	if (!pages) {
		ret = -ENOMEM;
		goto out_ra;
	}

	/* find the last page to defrag */
	if (range->start + range->len > range->start) {
		last_index = min_t(u64, isize - 1,
			 range->start + range->len - 1) >> PAGE_CACHE_SHIFT;
	} else {
		last_index = (isize - 1) >> PAGE_CACHE_SHIFT;
	}

	if (newer_than) {
		ret = find_new_extents(root, inode, newer_than,
				       &newer_off, 64 * 1024);
		if (!ret) {
			range->start = newer_off;
			/*
			 * we always align our defrag to help keep
			 * the extents in the file evenly spaced
			 */
			i = (newer_off & new_align) >> PAGE_CACHE_SHIFT;
		} else
			goto out_ra;
	} else {
		i = range->start >> PAGE_CACHE_SHIFT;
	}
	if (!max_to_defrag)
		max_to_defrag = last_index + 1;

	/*
	 * make writeback starts from i, so the defrag range can be
	 * written sequentially.
	 */
	if (i < inode->i_mapping->writeback_index)
		inode->i_mapping->writeback_index = i;

	while (i <= last_index && defrag_count < max_to_defrag &&
	       (i < (i_size_read(inode) + PAGE_CACHE_SIZE - 1) >>
		PAGE_CACHE_SHIFT)) {
		/*
		 * make sure we stop running if someone unmounts
		 * the FS
		 */
		if (!(inode->i_sb->s_flags & MS_ACTIVE))
			break;

		if (!should_defrag_range(inode, (u64)i << PAGE_CACHE_SHIFT,
					 extent_thresh, &last_len, &skip,
					 &defrag_end)) {
			unsigned long next;
			/*
			 * the should_defrag function tells us how much to skip
			 * bump our counter by the suggested amount
			 */
			next = (skip + PAGE_CACHE_SIZE - 1) >> PAGE_CACHE_SHIFT;
			i = max(i + 1, next);
			continue;
		}

		if (!newer_than) {
			cluster = (PAGE_CACHE_ALIGN(defrag_end) >>
				   PAGE_CACHE_SHIFT) - i;
			cluster = min(cluster, max_cluster);
		} else {
			cluster = max_cluster;
		}

		if (range->flags & BTRFS_DEFRAG_RANGE_COMPRESS)
			BTRFS_I(inode)->force_compress = compress_type;

		if (i + cluster > ra_index) {
			ra_index = max(i, ra_index);
			btrfs_force_ra(inode->i_mapping, ra, file, ra_index,
				       cluster);
			ra_index += max_cluster;
		}

		mutex_lock(&inode->i_mutex);
		ret = cluster_pages_for_defrag(inode, pages, i, cluster);
		if (ret < 0) {
			mutex_unlock(&inode->i_mutex);
			goto out_ra;
		}

		defrag_count += ret;
		balance_dirty_pages_ratelimited_nr(inode->i_mapping, ret);
		mutex_unlock(&inode->i_mutex);

		if (newer_than) {
			if (newer_off == (u64)-1)
				break;

			if (ret > 0)
				i += ret;

			newer_off = max(newer_off + 1,
					(u64)i << PAGE_CACHE_SHIFT);

			ret = find_new_extents(root, inode,
					       newer_than, &newer_off,
					       64 * 1024);
			if (!ret) {
				range->start = newer_off;
				i = (newer_off & new_align) >> PAGE_CACHE_SHIFT;
			} else {
				break;
			}
		} else {
			if (ret > 0) {
				i += ret;
				last_len += ret << PAGE_CACHE_SHIFT;
			} else {
				i++;
				last_len = 0;
			}
		}
	}

	if ((range->flags & BTRFS_DEFRAG_RANGE_START_IO))
		filemap_flush(inode->i_mapping);

	if ((range->flags & BTRFS_DEFRAG_RANGE_COMPRESS)) {
		/* the filemap_flush will queue IO into the worker threads, but
		 * we have to make sure the IO is actually started and that
		 * ordered extents get created before we return
		 */
		atomic_inc(&root->fs_info->async_submit_draining);
		while (atomic_read(&root->fs_info->nr_async_submits) ||
		      atomic_read(&root->fs_info->async_delalloc_pages)) {
			wait_event(root->fs_info->async_submit_wait,
			   (atomic_read(&root->fs_info->nr_async_submits) == 0 &&
			    atomic_read(&root->fs_info->async_delalloc_pages) == 0));
		}
		atomic_dec(&root->fs_info->async_submit_draining);

		mutex_lock(&inode->i_mutex);
		BTRFS_I(inode)->force_compress = BTRFS_COMPRESS_NONE;
		mutex_unlock(&inode->i_mutex);
	}

	disk_super = root->fs_info->super_copy;
	features = btrfs_super_incompat_flags(disk_super);
	if (range->compress_type == BTRFS_COMPRESS_LZO) {
		features |= BTRFS_FEATURE_INCOMPAT_COMPRESS_LZO;
		btrfs_set_super_incompat_flags(disk_super, features);
	}

	ret = defrag_count;

out_ra:
	if (!file)
		kfree(ra);
	kfree(pages);
	return ret;
}

static noinline int btrfs_ioctl_resize(struct btrfs_root *root,
					void __user *arg)
{
	u64 new_size;
	u64 old_size;
	u64 devid = 1;
	struct btrfs_ioctl_vol_args *vol_args;
	struct btrfs_trans_handle *trans;
	struct btrfs_device *device = NULL;
	char *sizestr;
	char *devstr = NULL;
	int ret = 0;
	int mod = 0;

	if (root->fs_info->sb->s_flags & MS_RDONLY)
		return -EROFS;

	if (!capable(CAP_SYS_ADMIN))
		return -EPERM;

	mutex_lock(&root->fs_info->volume_mutex);
	if (root->fs_info->balance_ctl) {
		printk(KERN_INFO "btrfs: balance in progress\n");
		ret = -EINVAL;
		goto out;
	}

	vol_args = memdup_user(arg, sizeof(*vol_args));
	if (IS_ERR(vol_args)) {
		ret = PTR_ERR(vol_args);
		goto out;
	}

	vol_args->name[BTRFS_PATH_NAME_MAX] = '\0';

	sizestr = vol_args->name;
	devstr = strchr(sizestr, ':');
	if (devstr) {
		char *end;
		sizestr = devstr + 1;
		*devstr = '\0';
		devstr = vol_args->name;
		devid = simple_strtoull(devstr, &end, 10);
		printk(KERN_INFO "btrfs: resizing devid %llu\n",
		       (unsigned long long)devid);
	}
	device = btrfs_find_device(root, devid, NULL, NULL);
	if (!device) {
		printk(KERN_INFO "btrfs: resizer unable to find device %llu\n",
		       (unsigned long long)devid);
		ret = -EINVAL;
		goto out_free;
	}
	if (device->fs_devices && device->fs_devices->seeding) {
		printk(KERN_INFO "btrfs: resizer unable to apply on "
		       "seeding device %llu\n",
		       (unsigned long long)devid);
		ret = -EINVAL;
		goto out_free;
	}

	if (!strcmp(sizestr, "max"))
		new_size = device->bdev->bd_inode->i_size;
	else {
		if (sizestr[0] == '-') {
			mod = -1;
			sizestr++;
		} else if (sizestr[0] == '+') {
			mod = 1;
			sizestr++;
		}
		new_size = memparse(sizestr, NULL);
		if (new_size == 0) {
			ret = -EINVAL;
			goto out_free;
		}
	}

	old_size = device->total_bytes;

	if (mod < 0) {
		if (new_size > old_size) {
			ret = -EINVAL;
			goto out_free;
		}
		new_size = old_size - new_size;
	} else if (mod > 0) {
		new_size = old_size + new_size;
	}

	if (new_size < 256 * 1024 * 1024) {
		ret = -EINVAL;
		goto out_free;
	}
	if (new_size > device->bdev->bd_inode->i_size) {
		ret = -EFBIG;
		goto out_free;
	}

	do_div(new_size, root->sectorsize);
	new_size *= root->sectorsize;

	printk_in_rcu(KERN_INFO "btrfs: new size for %s is %llu\n",
		      rcu_str_deref(device->name),
		      (unsigned long long)new_size);

	if (new_size > old_size) {
		trans = btrfs_start_transaction(root, 0);
		if (IS_ERR(trans)) {
			ret = PTR_ERR(trans);
			goto out_free;
		}
		ret = btrfs_grow_device(trans, device, new_size);
		btrfs_commit_transaction(trans, root);
	} else if (new_size < old_size) {
		ret = btrfs_shrink_device(device, new_size);
	}

out_free:
	kfree(vol_args);
out:
	mutex_unlock(&root->fs_info->volume_mutex);
	return ret;
}

static noinline int btrfs_ioctl_snap_create_transid(struct file *file,
						    char *name,
						    unsigned long fd,
						    int subvol,
						    u64 *transid,
						    bool readonly)
{
	struct btrfs_root *root = BTRFS_I(fdentry(file)->d_inode)->root;
	struct file *src_file;
	int namelen;
	int ret = 0;

	if (root->fs_info->sb->s_flags & MS_RDONLY)
		return -EROFS;

	namelen = strlen(name);
	if (strchr(name, '/')) {
		ret = -EINVAL;
		goto out;
	}

	if (name[0] == '.' &&
	   (namelen == 1 || (name[1] == '.' && namelen == 2))) {
		ret = -EEXIST;
		goto out;
	}

	if (subvol) {
		ret = btrfs_mksubvol(&file->f_path, name, namelen,
				     NULL, transid, readonly);
	} else {
		struct inode *src_inode;
		src_file = fget(fd);
		if (!src_file) {
			ret = -EINVAL;
			goto out;
		}

		src_inode = src_file->f_path.dentry->d_inode;
		if (src_inode->i_sb != file->f_path.dentry->d_inode->i_sb) {
			printk(KERN_INFO "btrfs: Snapshot src from "
			       "another FS\n");
			ret = -EINVAL;
			fput(src_file);
			goto out;
		}
		ret = btrfs_mksubvol(&file->f_path, name, namelen,
				     BTRFS_I(src_inode)->root,
				     transid, readonly);
		fput(src_file);
	}
out:
	return ret;
}

static noinline int btrfs_ioctl_snap_create(struct file *file,
					    void __user *arg, int subvol)
{
	struct btrfs_ioctl_vol_args *vol_args;
	int ret;

	vol_args = memdup_user(arg, sizeof(*vol_args));
	if (IS_ERR(vol_args))
		return PTR_ERR(vol_args);
	vol_args->name[BTRFS_PATH_NAME_MAX] = '\0';

	ret = btrfs_ioctl_snap_create_transid(file, vol_args->name,
					      vol_args->fd, subvol,
					      NULL, false);

	kfree(vol_args);
	return ret;
}

static noinline int btrfs_ioctl_snap_create_v2(struct file *file,
					       void __user *arg, int subvol)
{
	struct btrfs_ioctl_vol_args_v2 *vol_args;
	int ret;
	u64 transid = 0;
	u64 *ptr = NULL;
	bool readonly = false;

	vol_args = memdup_user(arg, sizeof(*vol_args));
	if (IS_ERR(vol_args))
		return PTR_ERR(vol_args);
	vol_args->name[BTRFS_SUBVOL_NAME_MAX] = '\0';

	if (vol_args->flags &
	    ~(BTRFS_SUBVOL_CREATE_ASYNC | BTRFS_SUBVOL_RDONLY)) {
		ret = -EOPNOTSUPP;
		goto out;
	}

	if (vol_args->flags & BTRFS_SUBVOL_CREATE_ASYNC)
		ptr = &transid;
	if (vol_args->flags & BTRFS_SUBVOL_RDONLY)
		readonly = true;

	ret = btrfs_ioctl_snap_create_transid(file, vol_args->name,
					      vol_args->fd, subvol,
					      ptr, readonly);

	if (ret == 0 && ptr &&
	    copy_to_user(arg +
			 offsetof(struct btrfs_ioctl_vol_args_v2,
				  transid), ptr, sizeof(*ptr)))
		ret = -EFAULT;
out:
	kfree(vol_args);
	return ret;
}

static noinline int btrfs_ioctl_subvol_getflags(struct file *file,
						void __user *arg)
{
	struct inode *inode = fdentry(file)->d_inode;
	struct btrfs_root *root = BTRFS_I(inode)->root;
	int ret = 0;
	u64 flags = 0;

	if (btrfs_ino(inode) != BTRFS_FIRST_FREE_OBJECTID)
		return -EINVAL;

	down_read(&root->fs_info->subvol_sem);
	if (btrfs_root_readonly(root))
		flags |= BTRFS_SUBVOL_RDONLY;
	up_read(&root->fs_info->subvol_sem);

	if (copy_to_user(arg, &flags, sizeof(flags)))
		ret = -EFAULT;

	return ret;
}

static noinline int btrfs_ioctl_subvol_setflags(struct file *file,
					      void __user *arg)
{
	struct inode *inode = fdentry(file)->d_inode;
	struct btrfs_root *root = BTRFS_I(inode)->root;
	struct btrfs_trans_handle *trans;
	u64 root_flags;
	u64 flags;
	int ret = 0;

	if (root->fs_info->sb->s_flags & MS_RDONLY)
		return -EROFS;

	if (btrfs_ino(inode) != BTRFS_FIRST_FREE_OBJECTID)
		return -EINVAL;

	if (copy_from_user(&flags, arg, sizeof(flags)))
		return -EFAULT;

	if (flags & BTRFS_SUBVOL_CREATE_ASYNC)
		return -EINVAL;

	if (flags & ~BTRFS_SUBVOL_RDONLY)
		return -EOPNOTSUPP;

	if (!inode_owner_or_capable(inode))
		return -EACCES;

	down_write(&root->fs_info->subvol_sem);

	/* nothing to do */
	if (!!(flags & BTRFS_SUBVOL_RDONLY) == btrfs_root_readonly(root))
		goto out;

	root_flags = btrfs_root_flags(&root->root_item);
	if (flags & BTRFS_SUBVOL_RDONLY)
		btrfs_set_root_flags(&root->root_item,
				     root_flags | BTRFS_ROOT_SUBVOL_RDONLY);
	else
		btrfs_set_root_flags(&root->root_item,
				     root_flags & ~BTRFS_ROOT_SUBVOL_RDONLY);

	trans = btrfs_start_transaction(root, 1);
	if (IS_ERR(trans)) {
		ret = PTR_ERR(trans);
		goto out_reset;
	}

	ret = btrfs_update_root(trans, root->fs_info->tree_root,
				&root->root_key, &root->root_item);

	btrfs_commit_transaction(trans, root);
out_reset:
	if (ret)
		btrfs_set_root_flags(&root->root_item, root_flags);
out:
	up_write(&root->fs_info->subvol_sem);
	return ret;
}

/*
 * helper to check if the subvolume references other subvolumes
 */
static noinline int may_destroy_subvol(struct btrfs_root *root)
{
	struct btrfs_path *path;
	struct btrfs_key key;
	int ret;

	path = btrfs_alloc_path();
	if (!path)
		return -ENOMEM;

	key.objectid = root->root_key.objectid;
	key.type = BTRFS_ROOT_REF_KEY;
	key.offset = (u64)-1;

	ret = btrfs_search_slot(NULL, root->fs_info->tree_root,
				&key, path, 0, 0);
	if (ret < 0)
		goto out;
	BUG_ON(ret == 0);

	ret = 0;
	if (path->slots[0] > 0) {
		path->slots[0]--;
		btrfs_item_key_to_cpu(path->nodes[0], &key, path->slots[0]);
		if (key.objectid == root->root_key.objectid &&
		    key.type == BTRFS_ROOT_REF_KEY)
			ret = -ENOTEMPTY;
	}
out:
	btrfs_free_path(path);
	return ret;
}

static noinline int key_in_sk(struct btrfs_key *key,
			      struct btrfs_ioctl_search_key *sk)
{
	struct btrfs_key test;
	int ret;

	test.objectid = sk->min_objectid;
	test.type = sk->min_type;
	test.offset = sk->min_offset;

	ret = btrfs_comp_cpu_keys(key, &test);
	if (ret < 0)
		return 0;

	test.objectid = sk->max_objectid;
	test.type = sk->max_type;
	test.offset = sk->max_offset;

	ret = btrfs_comp_cpu_keys(key, &test);
	if (ret > 0)
		return 0;
	return 1;
}

static noinline int copy_to_sk(struct btrfs_root *root,
			       struct btrfs_path *path,
			       struct btrfs_key *key,
			       struct btrfs_ioctl_search_key *sk,
			       char *buf,
			       unsigned long *sk_offset,
			       int *num_found)
{
	u64 found_transid;
	struct extent_buffer *leaf;
	struct btrfs_ioctl_search_header sh;
	unsigned long item_off;
	unsigned long item_len;
	int nritems;
	int i;
	int slot;
	int ret = 0;

	leaf = path->nodes[0];
	slot = path->slots[0];
	nritems = btrfs_header_nritems(leaf);

	if (btrfs_header_generation(leaf) > sk->max_transid) {
		i = nritems;
		goto advance_key;
	}
	found_transid = btrfs_header_generation(leaf);

	for (i = slot; i < nritems; i++) {
		item_off = btrfs_item_ptr_offset(leaf, i);
		item_len = btrfs_item_size_nr(leaf, i);

		if (item_len > BTRFS_SEARCH_ARGS_BUFSIZE)
			item_len = 0;

		if (sizeof(sh) + item_len + *sk_offset >
		    BTRFS_SEARCH_ARGS_BUFSIZE) {
			ret = 1;
			goto overflow;
		}

		btrfs_item_key_to_cpu(leaf, key, i);
		if (!key_in_sk(key, sk))
			continue;

		sh.objectid = key->objectid;
		sh.offset = key->offset;
		sh.type = key->type;
		sh.len = item_len;
		sh.transid = found_transid;

		/* copy search result header */
		memcpy(buf + *sk_offset, &sh, sizeof(sh));
		*sk_offset += sizeof(sh);

		if (item_len) {
			char *p = buf + *sk_offset;
			/* copy the item */
			read_extent_buffer(leaf, p,
					   item_off, item_len);
			*sk_offset += item_len;
		}
		(*num_found)++;

		if (*num_found >= sk->nr_items)
			break;
	}
advance_key:
	ret = 0;
	if (key->offset < (u64)-1 && key->offset < sk->max_offset)
		key->offset++;
	else if (key->type < (u8)-1 && key->type < sk->max_type) {
		key->offset = 0;
		key->type++;
	} else if (key->objectid < (u64)-1 && key->objectid < sk->max_objectid) {
		key->offset = 0;
		key->type = 0;
		key->objectid++;
	} else
		ret = 1;
overflow:
	return ret;
}

static noinline int search_ioctl(struct inode *inode,
				 struct btrfs_ioctl_search_args *args)
{
	struct btrfs_root *root;
	struct btrfs_key key;
	struct btrfs_key max_key;
	struct btrfs_path *path;
	struct btrfs_ioctl_search_key *sk = &args->key;
	struct btrfs_fs_info *info = BTRFS_I(inode)->root->fs_info;
	int ret;
	int num_found = 0;
	unsigned long sk_offset = 0;

	path = btrfs_alloc_path();
	if (!path)
		return -ENOMEM;

	if (sk->tree_id == 0) {
		/* search the root of the inode that was passed */
		root = BTRFS_I(inode)->root;
	} else {
		key.objectid = sk->tree_id;
		key.type = BTRFS_ROOT_ITEM_KEY;
		key.offset = (u64)-1;
		root = btrfs_read_fs_root_no_name(info, &key);
		if (IS_ERR(root)) {
			printk(KERN_ERR "could not find root %llu\n",
			       sk->tree_id);
			btrfs_free_path(path);
			return -ENOENT;
		}
	}

	key.objectid = sk->min_objectid;
	key.type = sk->min_type;
	key.offset = sk->min_offset;

	max_key.objectid = sk->max_objectid;
	max_key.type = sk->max_type;
	max_key.offset = sk->max_offset;

	path->keep_locks = 1;

	while(1) {
		ret = btrfs_search_forward(root, &key, &max_key, path, 0,
					   sk->min_transid);
		if (ret != 0) {
			if (ret > 0)
				ret = 0;
			goto err;
		}
		ret = copy_to_sk(root, path, &key, sk, args->buf,
				 &sk_offset, &num_found);
		btrfs_release_path(path);
		if (ret || num_found >= sk->nr_items)
			break;

	}
	ret = 0;
err:
	sk->nr_items = num_found;
	btrfs_free_path(path);
	return ret;
}

static noinline int btrfs_ioctl_tree_search(struct file *file,
					   void __user *argp)
{
	 struct btrfs_ioctl_search_args *args;
	 struct inode *inode;
	 int ret;

	if (!capable(CAP_SYS_ADMIN))
		return -EPERM;

	args = memdup_user(argp, sizeof(*args));
	if (IS_ERR(args))
		return PTR_ERR(args);

	inode = fdentry(file)->d_inode;
	ret = search_ioctl(inode, args);
	if (ret == 0 && copy_to_user(argp, args, sizeof(*args)))
		ret = -EFAULT;
	kfree(args);
	return ret;
}

/*
 * Search INODE_REFs to identify path name of 'dirid' directory
 * in a 'tree_id' tree. and sets path name to 'name'.
 */
static noinline int btrfs_search_path_in_tree(struct btrfs_fs_info *info,
				u64 tree_id, u64 dirid, char *name)
{
	struct btrfs_root *root;
	struct btrfs_key key;
	char *ptr;
	int ret = -1;
	int slot;
	int len;
	int total_len = 0;
	struct btrfs_inode_ref *iref;
	struct extent_buffer *l;
	struct btrfs_path *path;

	if (dirid == BTRFS_FIRST_FREE_OBJECTID) {
		name[0]='\0';
		return 0;
	}

	path = btrfs_alloc_path();
	if (!path)
		return -ENOMEM;

	ptr = &name[BTRFS_INO_LOOKUP_PATH_MAX];

	key.objectid = tree_id;
	key.type = BTRFS_ROOT_ITEM_KEY;
	key.offset = (u64)-1;
	root = btrfs_read_fs_root_no_name(info, &key);
	if (IS_ERR(root)) {
		printk(KERN_ERR "could not find root %llu\n", tree_id);
		ret = -ENOENT;
		goto out;
	}

	key.objectid = dirid;
	key.type = BTRFS_INODE_REF_KEY;
	key.offset = (u64)-1;

	while(1) {
		ret = btrfs_search_slot(NULL, root, &key, path, 0, 0);
		if (ret < 0)
			goto out;

		l = path->nodes[0];
		slot = path->slots[0];
		if (ret > 0 && slot > 0)
			slot--;
		btrfs_item_key_to_cpu(l, &key, slot);

		if (ret > 0 && (key.objectid != dirid ||
				key.type != BTRFS_INODE_REF_KEY)) {
			ret = -ENOENT;
			goto out;
		}

		iref = btrfs_item_ptr(l, slot, struct btrfs_inode_ref);
		len = btrfs_inode_ref_name_len(l, iref);
		ptr -= len + 1;
		total_len += len + 1;
		if (ptr < name)
			goto out;

		*(ptr + len) = '/';
		read_extent_buffer(l, ptr,(unsigned long)(iref + 1), len);

		if (key.offset == BTRFS_FIRST_FREE_OBJECTID)
			break;

		btrfs_release_path(path);
		key.objectid = key.offset;
		key.offset = (u64)-1;
		dirid = key.objectid;
	}
	if (ptr < name)
		goto out;
	memmove(name, ptr, total_len);
	name[total_len]='\0';
	ret = 0;
out:
	btrfs_free_path(path);
	return ret;
}

static noinline int btrfs_ioctl_ino_lookup(struct file *file,
					   void __user *argp)
{
	 struct btrfs_ioctl_ino_lookup_args *args;
	 struct inode *inode;
	 int ret;

	if (!capable(CAP_SYS_ADMIN))
		return -EPERM;

	args = memdup_user(argp, sizeof(*args));
	if (IS_ERR(args))
		return PTR_ERR(args);

	inode = fdentry(file)->d_inode;

	if (args->treeid == 0)
		args->treeid = BTRFS_I(inode)->root->root_key.objectid;

	ret = btrfs_search_path_in_tree(BTRFS_I(inode)->root->fs_info,
					args->treeid, args->objectid,
					args->name);

	if (ret == 0 && copy_to_user(argp, args, sizeof(*args)))
		ret = -EFAULT;

	kfree(args);
	return ret;
}

static noinline int btrfs_ioctl_snap_destroy(struct file *file,
					     void __user *arg)
{
	struct dentry *parent = fdentry(file);
	struct dentry *dentry;
	struct inode *dir = parent->d_inode;
	struct inode *inode;
	struct btrfs_root *root = BTRFS_I(dir)->root;
	struct btrfs_root *dest = NULL;
	struct btrfs_ioctl_vol_args *vol_args;
	struct btrfs_trans_handle *trans;
	int namelen;
	int ret;
	int err = 0;

	vol_args = memdup_user(arg, sizeof(*vol_args));
	if (IS_ERR(vol_args))
		return PTR_ERR(vol_args);

	vol_args->name[BTRFS_PATH_NAME_MAX] = '\0';
	namelen = strlen(vol_args->name);
	if (strchr(vol_args->name, '/') ||
	    strncmp(vol_args->name, "..", namelen) == 0) {
		err = -EINVAL;
		goto out;
	}

	err = mnt_want_write_file(file);
	if (err)
		goto out;

	mutex_lock_nested(&dir->i_mutex, I_MUTEX_PARENT);
	dentry = lookup_one_len(vol_args->name, parent, namelen);
	if (IS_ERR(dentry)) {
		err = PTR_ERR(dentry);
		goto out_unlock_dir;
	}

	if (!dentry->d_inode) {
		err = -ENOENT;
		goto out_dput;
	}

	inode = dentry->d_inode;
	dest = BTRFS_I(inode)->root;
	if (!capable(CAP_SYS_ADMIN)){
		/*
		 * Regular user.  Only allow this with a special mount
		 * option, when the user has write+exec access to the
		 * subvol root, and when rmdir(2) would have been
		 * allowed.
		 *
		 * Note that this is _not_ check that the subvol is
		 * empty or doesn't contain data that we wouldn't
		 * otherwise be able to delete.
		 *
		 * Users who want to delete empty subvols should try
		 * rmdir(2).
		 */
		err = -EPERM;
		if (!btrfs_test_opt(root, USER_SUBVOL_RM_ALLOWED))
			goto out_dput;

		/*
		 * Do not allow deletion if the parent dir is the same
		 * as the dir to be deleted.  That means the ioctl
		 * must be called on the dentry referencing the root
		 * of the subvol, not a random directory contained
		 * within it.
		 */
		err = -EINVAL;
		if (root == dest)
			goto out_dput;

		err = inode_permission(inode, MAY_WRITE | MAY_EXEC);
		if (err)
			goto out_dput;

		/* check if subvolume may be deleted by a non-root user */
		err = btrfs_may_delete(dir, dentry, 1);
		if (err)
			goto out_dput;
	}

	if (btrfs_ino(inode) != BTRFS_FIRST_FREE_OBJECTID) {
		err = -EINVAL;
		goto out_dput;
	}

	mutex_lock(&inode->i_mutex);
	err = d_invalidate(dentry);
	if (err)
		goto out_unlock;

	down_write(&root->fs_info->subvol_sem);

	err = may_destroy_subvol(dest);
	if (err)
		goto out_up_write;

	trans = btrfs_start_transaction(root, 0);
	if (IS_ERR(trans)) {
		err = PTR_ERR(trans);
		goto out_up_write;
	}
	trans->block_rsv = &root->fs_info->global_block_rsv;

	ret = btrfs_unlink_subvol(trans, root, dir,
				dest->root_key.objectid,
				dentry->d_name.name,
				dentry->d_name.len);
	if (ret) {
		err = ret;
		btrfs_abort_transaction(trans, root, ret);
		goto out_end_trans;
	}

	btrfs_record_root_in_trans(trans, dest);

	memset(&dest->root_item.drop_progress, 0,
		sizeof(dest->root_item.drop_progress));
	dest->root_item.drop_level = 0;
	btrfs_set_root_refs(&dest->root_item, 0);

	if (!xchg(&dest->orphan_item_inserted, 1)) {
		ret = btrfs_insert_orphan_item(trans,
					root->fs_info->tree_root,
					dest->root_key.objectid);
		if (ret) {
			btrfs_abort_transaction(trans, root, ret);
			err = ret;
			goto out_end_trans;
		}
	}
out_end_trans:
	ret = btrfs_end_transaction(trans, root);
	if (ret && !err)
		err = ret;
	inode->i_flags |= S_DEAD;
out_up_write:
	up_write(&root->fs_info->subvol_sem);
out_unlock:
	mutex_unlock(&inode->i_mutex);
	if (!err) {
		shrink_dcache_sb(root->fs_info->sb);
		btrfs_invalidate_inodes(dest);
		d_delete(dentry);
	}
out_dput:
	dput(dentry);
out_unlock_dir:
	mutex_unlock(&dir->i_mutex);
	mnt_drop_write_file(file);
out:
	kfree(vol_args);
	return err;
}

static int btrfs_ioctl_defrag(struct file *file, void __user *argp)
{
	struct inode *inode = fdentry(file)->d_inode;
	struct btrfs_root *root = BTRFS_I(inode)->root;
	struct btrfs_ioctl_defrag_range_args *range;
	int ret;

	if (btrfs_root_readonly(root))
		return -EROFS;

	ret = mnt_want_write_file(file);
	if (ret)
		return ret;

	switch (inode->i_mode & S_IFMT) {
	case S_IFDIR:
		if (!capable(CAP_SYS_ADMIN)) {
			ret = -EPERM;
			goto out;
		}
		ret = btrfs_defrag_root(root, 0);
		if (ret)
			goto out;
		ret = btrfs_defrag_root(root->fs_info->extent_root, 0);
		break;
	case S_IFREG:
		if (!(file->f_mode & FMODE_WRITE)) {
			ret = -EINVAL;
			goto out;
		}

		range = kzalloc(sizeof(*range), GFP_KERNEL);
		if (!range) {
			ret = -ENOMEM;
			goto out;
		}

		if (argp) {
			if (copy_from_user(range, argp,
					   sizeof(*range))) {
				ret = -EFAULT;
				kfree(range);
				goto out;
			}
			/* compression requires us to start the IO */
			if ((range->flags & BTRFS_DEFRAG_RANGE_COMPRESS)) {
				range->flags |= BTRFS_DEFRAG_RANGE_START_IO;
				range->extent_thresh = (u32)-1;
			}
		} else {
			/* the rest are all set to zero by kzalloc */
			range->len = (u64)-1;
		}
		ret = btrfs_defrag_file(fdentry(file)->d_inode, file,
					range, 0, 0);
		if (ret > 0)
			ret = 0;
		kfree(range);
		break;
	default:
		ret = -EINVAL;
	}
out:
	mnt_drop_write_file(file);
	return ret;
}

static long btrfs_ioctl_add_dev(struct btrfs_root *root, void __user *arg)
{
	struct btrfs_ioctl_vol_args *vol_args;
	int ret;

	if (!capable(CAP_SYS_ADMIN))
		return -EPERM;

	mutex_lock(&root->fs_info->volume_mutex);
	if (root->fs_info->balance_ctl) {
		printk(KERN_INFO "btrfs: balance in progress\n");
		ret = -EINVAL;
		goto out;
	}

	vol_args = memdup_user(arg, sizeof(*vol_args));
	if (IS_ERR(vol_args)) {
		ret = PTR_ERR(vol_args);
		goto out;
	}

	vol_args->name[BTRFS_PATH_NAME_MAX] = '\0';
	ret = btrfs_init_new_device(root, vol_args->name);

	kfree(vol_args);
out:
	mutex_unlock(&root->fs_info->volume_mutex);
	return ret;
}

static long btrfs_ioctl_rm_dev(struct btrfs_root *root, void __user *arg)
{
	struct btrfs_ioctl_vol_args *vol_args;
	int ret;

	if (!capable(CAP_SYS_ADMIN))
		return -EPERM;

	if (root->fs_info->sb->s_flags & MS_RDONLY)
		return -EROFS;

	mutex_lock(&root->fs_info->volume_mutex);
	if (root->fs_info->balance_ctl) {
		printk(KERN_INFO "btrfs: balance in progress\n");
		ret = -EINVAL;
		goto out;
	}

	vol_args = memdup_user(arg, sizeof(*vol_args));
	if (IS_ERR(vol_args)) {
		ret = PTR_ERR(vol_args);
		goto out;
	}

	vol_args->name[BTRFS_PATH_NAME_MAX] = '\0';
	ret = btrfs_rm_device(root, vol_args->name);

	kfree(vol_args);
out:
	mutex_unlock(&root->fs_info->volume_mutex);
	return ret;
}

static long btrfs_ioctl_fs_info(struct btrfs_root *root, void __user *arg)
{
	struct btrfs_ioctl_fs_info_args *fi_args;
	struct btrfs_device *device;
	struct btrfs_device *next;
	struct btrfs_fs_devices *fs_devices = root->fs_info->fs_devices;
	int ret = 0;

	if (!capable(CAP_SYS_ADMIN))
		return -EPERM;

	fi_args = kzalloc(sizeof(*fi_args), GFP_KERNEL);
	if (!fi_args)
		return -ENOMEM;

	fi_args->num_devices = fs_devices->num_devices;
	memcpy(&fi_args->fsid, root->fs_info->fsid, sizeof(fi_args->fsid));

	mutex_lock(&fs_devices->device_list_mutex);
	list_for_each_entry_safe(device, next, &fs_devices->devices, dev_list) {
		if (device->devid > fi_args->max_id)
			fi_args->max_id = device->devid;
	}
	mutex_unlock(&fs_devices->device_list_mutex);

	if (copy_to_user(arg, fi_args, sizeof(*fi_args)))
		ret = -EFAULT;

	kfree(fi_args);
	return ret;
}

static long btrfs_ioctl_dev_info(struct btrfs_root *root, void __user *arg)
{
	struct btrfs_ioctl_dev_info_args *di_args;
	struct btrfs_device *dev;
	struct btrfs_fs_devices *fs_devices = root->fs_info->fs_devices;
	int ret = 0;
	char *s_uuid = NULL;
	char empty_uuid[BTRFS_UUID_SIZE] = {0};

	if (!capable(CAP_SYS_ADMIN))
		return -EPERM;

	di_args = memdup_user(arg, sizeof(*di_args));
	if (IS_ERR(di_args))
		return PTR_ERR(di_args);

	if (memcmp(empty_uuid, di_args->uuid, BTRFS_UUID_SIZE) != 0)
		s_uuid = di_args->uuid;

	mutex_lock(&fs_devices->device_list_mutex);
	dev = btrfs_find_device(root, di_args->devid, s_uuid, NULL);
	mutex_unlock(&fs_devices->device_list_mutex);

	if (!dev) {
		ret = -ENODEV;
		goto out;
	}

	di_args->devid = dev->devid;
	di_args->bytes_used = dev->bytes_used;
	di_args->total_bytes = dev->total_bytes;
	memcpy(di_args->uuid, dev->uuid, sizeof(di_args->uuid));
	if (dev->name) {
<<<<<<< HEAD
		strncpy(di_args->path, dev->name, sizeof(di_args->path));
=======
		struct rcu_string *name;

		rcu_read_lock();
		name = rcu_dereference(dev->name);
		strncpy(di_args->path, name->str, sizeof(di_args->path));
		rcu_read_unlock();
>>>>>>> bd0a521e
		di_args->path[sizeof(di_args->path) - 1] = 0;
	} else {
		di_args->path[0] = '\0';
	}

out:
	if (ret == 0 && copy_to_user(arg, di_args, sizeof(*di_args)))
		ret = -EFAULT;

	kfree(di_args);
	return ret;
}

static noinline long btrfs_ioctl_clone(struct file *file, unsigned long srcfd,
				       u64 off, u64 olen, u64 destoff)
{
	struct inode *inode = fdentry(file)->d_inode;
	struct btrfs_root *root = BTRFS_I(inode)->root;
	struct file *src_file;
	struct inode *src;
	struct btrfs_trans_handle *trans;
	struct btrfs_path *path;
	struct extent_buffer *leaf;
	char *buf;
	struct btrfs_key key;
	u32 nritems;
	int slot;
	int ret;
	u64 len = olen;
	u64 bs = root->fs_info->sb->s_blocksize;
	u64 hint_byte;

	/*
	 * TODO:
	 * - split compressed inline extents.  annoying: we need to
	 *   decompress into destination's address_space (the file offset
	 *   may change, so source mapping won't do), then recompress (or
	 *   otherwise reinsert) a subrange.
	 * - allow ranges within the same file to be cloned (provided
	 *   they don't overlap)?
	 */

	/* the destination must be opened for writing */
	if (!(file->f_mode & FMODE_WRITE) || (file->f_flags & O_APPEND))
		return -EINVAL;

	if (btrfs_root_readonly(root))
		return -EROFS;

	ret = mnt_want_write_file(file);
	if (ret)
		return ret;

	src_file = fget(srcfd);
	if (!src_file) {
		ret = -EBADF;
		goto out_drop_write;
	}

	src = src_file->f_dentry->d_inode;

	ret = -EINVAL;
	if (src == inode)
		goto out_fput;

	/* the src must be open for reading */
	if (!(src_file->f_mode & FMODE_READ))
		goto out_fput;

	/* don't make the dst file partly checksummed */
	if ((BTRFS_I(src)->flags & BTRFS_INODE_NODATASUM) !=
	    (BTRFS_I(inode)->flags & BTRFS_INODE_NODATASUM))
		goto out_fput;

	ret = -EISDIR;
	if (S_ISDIR(src->i_mode) || S_ISDIR(inode->i_mode))
		goto out_fput;

	ret = -EXDEV;
	if (src->i_sb != inode->i_sb || BTRFS_I(src)->root != root)
		goto out_fput;

	ret = -ENOMEM;
	buf = vmalloc(btrfs_level_size(root, 0));
	if (!buf)
		goto out_fput;

	path = btrfs_alloc_path();
	if (!path) {
		vfree(buf);
		goto out_fput;
	}
	path->reada = 2;

	if (inode < src) {
		mutex_lock_nested(&inode->i_mutex, I_MUTEX_PARENT);
		mutex_lock_nested(&src->i_mutex, I_MUTEX_CHILD);
	} else {
		mutex_lock_nested(&src->i_mutex, I_MUTEX_PARENT);
		mutex_lock_nested(&inode->i_mutex, I_MUTEX_CHILD);
	}

	/* determine range to clone */
	ret = -EINVAL;
	if (off + len > src->i_size || off + len < off)
		goto out_unlock;
	if (len == 0)
		olen = len = src->i_size - off;
	/* if we extend to eof, continue to block boundary */
	if (off + len == src->i_size)
		len = ALIGN(src->i_size, bs) - off;

	/* verify the end result is block aligned */
	if (!IS_ALIGNED(off, bs) || !IS_ALIGNED(off + len, bs) ||
	    !IS_ALIGNED(destoff, bs))
		goto out_unlock;

	if (destoff > inode->i_size) {
		ret = btrfs_cont_expand(inode, inode->i_size, destoff);
		if (ret)
			goto out_unlock;
	}

	/* truncate page cache pages from target inode range */
	truncate_inode_pages_range(&inode->i_data, destoff,
				   PAGE_CACHE_ALIGN(destoff + len) - 1);

	/* do any pending delalloc/csum calc on src, one way or
	   another, and lock file content */
	while (1) {
		struct btrfs_ordered_extent *ordered;
		lock_extent(&BTRFS_I(src)->io_tree, off, off+len);
		ordered = btrfs_lookup_first_ordered_extent(src, off+len);
		if (!ordered &&
		    !test_range_bit(&BTRFS_I(src)->io_tree, off, off+len,
				   EXTENT_DELALLOC, 0, NULL))
			break;
		unlock_extent(&BTRFS_I(src)->io_tree, off, off+len);
		if (ordered)
			btrfs_put_ordered_extent(ordered);
		btrfs_wait_ordered_range(src, off, len);
	}

	/* clone data */
	key.objectid = btrfs_ino(src);
	key.type = BTRFS_EXTENT_DATA_KEY;
	key.offset = 0;

	while (1) {
		/*
		 * note the key will change type as we walk through the
		 * tree.
		 */
		ret = btrfs_search_slot(NULL, root, &key, path, 0, 0);
		if (ret < 0)
			goto out;

		nritems = btrfs_header_nritems(path->nodes[0]);
		if (path->slots[0] >= nritems) {
			ret = btrfs_next_leaf(root, path);
			if (ret < 0)
				goto out;
			if (ret > 0)
				break;
			nritems = btrfs_header_nritems(path->nodes[0]);
		}
		leaf = path->nodes[0];
		slot = path->slots[0];

		btrfs_item_key_to_cpu(leaf, &key, slot);
		if (btrfs_key_type(&key) > BTRFS_EXTENT_DATA_KEY ||
		    key.objectid != btrfs_ino(src))
			break;

		if (btrfs_key_type(&key) == BTRFS_EXTENT_DATA_KEY) {
			struct btrfs_file_extent_item *extent;
			int type;
			u32 size;
			struct btrfs_key new_key;
			u64 disko = 0, diskl = 0;
			u64 datao = 0, datal = 0;
			u8 comp;
			u64 endoff;

			size = btrfs_item_size_nr(leaf, slot);
			read_extent_buffer(leaf, buf,
					   btrfs_item_ptr_offset(leaf, slot),
					   size);

			extent = btrfs_item_ptr(leaf, slot,
						struct btrfs_file_extent_item);
			comp = btrfs_file_extent_compression(leaf, extent);
			type = btrfs_file_extent_type(leaf, extent);
			if (type == BTRFS_FILE_EXTENT_REG ||
			    type == BTRFS_FILE_EXTENT_PREALLOC) {
				disko = btrfs_file_extent_disk_bytenr(leaf,
								      extent);
				diskl = btrfs_file_extent_disk_num_bytes(leaf,
								 extent);
				datao = btrfs_file_extent_offset(leaf, extent);
				datal = btrfs_file_extent_num_bytes(leaf,
								    extent);
			} else if (type == BTRFS_FILE_EXTENT_INLINE) {
				/* take upper bound, may be compressed */
				datal = btrfs_file_extent_ram_bytes(leaf,
								    extent);
			}
			btrfs_release_path(path);

			if (key.offset + datal <= off ||
			    key.offset >= off+len)
				goto next;

			memcpy(&new_key, &key, sizeof(new_key));
			new_key.objectid = btrfs_ino(inode);
			if (off <= key.offset)
				new_key.offset = key.offset + destoff - off;
			else
				new_key.offset = destoff;

			/*
			 * 1 - adjusting old extent (we may have to split it)
			 * 1 - add new extent
			 * 1 - inode update
			 */
			trans = btrfs_start_transaction(root, 3);
			if (IS_ERR(trans)) {
				ret = PTR_ERR(trans);
				goto out;
			}

			if (type == BTRFS_FILE_EXTENT_REG ||
			    type == BTRFS_FILE_EXTENT_PREALLOC) {
				/*
				 *    a  | --- range to clone ---|  b
				 * | ------------- extent ------------- |
				 */

				/* substract range b */
				if (key.offset + datal > off + len)
					datal = off + len - key.offset;

				/* substract range a */
				if (off > key.offset) {
					datao += off - key.offset;
					datal -= off - key.offset;
				}

				ret = btrfs_drop_extents(trans, inode,
							 new_key.offset,
							 new_key.offset + datal,
							 &hint_byte, 1);
				if (ret) {
					btrfs_abort_transaction(trans, root,
								ret);
					btrfs_end_transaction(trans, root);
					goto out;
				}

				ret = btrfs_insert_empty_item(trans, root, path,
							      &new_key, size);
				if (ret) {
					btrfs_abort_transaction(trans, root,
								ret);
					btrfs_end_transaction(trans, root);
					goto out;
				}

				leaf = path->nodes[0];
				slot = path->slots[0];
				write_extent_buffer(leaf, buf,
					    btrfs_item_ptr_offset(leaf, slot),
					    size);

				extent = btrfs_item_ptr(leaf, slot,
						struct btrfs_file_extent_item);

				/* disko == 0 means it's a hole */
				if (!disko)
					datao = 0;

				btrfs_set_file_extent_offset(leaf, extent,
							     datao);
				btrfs_set_file_extent_num_bytes(leaf, extent,
								datal);
				if (disko) {
					inode_add_bytes(inode, datal);
					ret = btrfs_inc_extent_ref(trans, root,
							disko, diskl, 0,
							root->root_key.objectid,
							btrfs_ino(inode),
							new_key.offset - datao,
							0);
					if (ret) {
						btrfs_abort_transaction(trans,
									root,
									ret);
						btrfs_end_transaction(trans,
								      root);
						goto out;

					}
				}
			} else if (type == BTRFS_FILE_EXTENT_INLINE) {
				u64 skip = 0;
				u64 trim = 0;
				if (off > key.offset) {
					skip = off - key.offset;
					new_key.offset += skip;
				}

				if (key.offset + datal > off+len)
					trim = key.offset + datal - (off+len);

				if (comp && (skip || trim)) {
					ret = -EINVAL;
					btrfs_end_transaction(trans, root);
					goto out;
				}
				size -= skip + trim;
				datal -= skip + trim;

				ret = btrfs_drop_extents(trans, inode,
							 new_key.offset,
							 new_key.offset + datal,
							 &hint_byte, 1);
				if (ret) {
					btrfs_abort_transaction(trans, root,
								ret);
					btrfs_end_transaction(trans, root);
					goto out;
				}

				ret = btrfs_insert_empty_item(trans, root, path,
							      &new_key, size);
				if (ret) {
					btrfs_abort_transaction(trans, root,
								ret);
					btrfs_end_transaction(trans, root);
					goto out;
				}

				if (skip) {
					u32 start =
					  btrfs_file_extent_calc_inline_size(0);
					memmove(buf+start, buf+start+skip,
						datal);
				}

				leaf = path->nodes[0];
				slot = path->slots[0];
				write_extent_buffer(leaf, buf,
					    btrfs_item_ptr_offset(leaf, slot),
					    size);
				inode_add_bytes(inode, datal);
			}

			btrfs_mark_buffer_dirty(leaf);
			btrfs_release_path(path);

			inode_inc_iversion(inode);
			inode->i_mtime = inode->i_ctime = CURRENT_TIME;

			/*
			 * we round up to the block size at eof when
			 * determining which extents to clone above,
			 * but shouldn't round up the file size
			 */
			endoff = new_key.offset + datal;
			if (endoff > destoff+olen)
				endoff = destoff+olen;
			if (endoff > inode->i_size)
				btrfs_i_size_write(inode, endoff);

			ret = btrfs_update_inode(trans, root, inode);
			if (ret) {
				btrfs_abort_transaction(trans, root, ret);
				btrfs_end_transaction(trans, root);
				goto out;
			}
			ret = btrfs_end_transaction(trans, root);
		}
next:
		btrfs_release_path(path);
		key.offset++;
	}
	ret = 0;
out:
	btrfs_release_path(path);
	unlock_extent(&BTRFS_I(src)->io_tree, off, off+len);
out_unlock:
	mutex_unlock(&src->i_mutex);
	mutex_unlock(&inode->i_mutex);
	vfree(buf);
	btrfs_free_path(path);
out_fput:
	fput(src_file);
out_drop_write:
	mnt_drop_write_file(file);
	return ret;
}

static long btrfs_ioctl_clone_range(struct file *file, void __user *argp)
{
	struct btrfs_ioctl_clone_range_args args;

	if (copy_from_user(&args, argp, sizeof(args)))
		return -EFAULT;
	return btrfs_ioctl_clone(file, args.src_fd, args.src_offset,
				 args.src_length, args.dest_offset);
}

/*
 * there are many ways the trans_start and trans_end ioctls can lead
 * to deadlocks.  They should only be used by applications that
 * basically own the machine, and have a very in depth understanding
 * of all the possible deadlocks and enospc problems.
 */
static long btrfs_ioctl_trans_start(struct file *file)
{
	struct inode *inode = fdentry(file)->d_inode;
	struct btrfs_root *root = BTRFS_I(inode)->root;
	struct btrfs_trans_handle *trans;
	int ret;

	ret = -EPERM;
	if (!capable(CAP_SYS_ADMIN))
		goto out;

	ret = -EINPROGRESS;
	if (file->private_data)
		goto out;

	ret = -EROFS;
	if (btrfs_root_readonly(root))
		goto out;

	ret = mnt_want_write_file(file);
	if (ret)
		goto out;

	atomic_inc(&root->fs_info->open_ioctl_trans);

	ret = -ENOMEM;
	trans = btrfs_start_ioctl_transaction(root);
	if (IS_ERR(trans))
		goto out_drop;

	file->private_data = trans;
	return 0;

out_drop:
	atomic_dec(&root->fs_info->open_ioctl_trans);
	mnt_drop_write_file(file);
out:
	return ret;
}

static long btrfs_ioctl_default_subvol(struct file *file, void __user *argp)
{
	struct inode *inode = fdentry(file)->d_inode;
	struct btrfs_root *root = BTRFS_I(inode)->root;
	struct btrfs_root *new_root;
	struct btrfs_dir_item *di;
	struct btrfs_trans_handle *trans;
	struct btrfs_path *path;
	struct btrfs_key location;
	struct btrfs_disk_key disk_key;
	struct btrfs_super_block *disk_super;
	u64 features;
	u64 objectid = 0;
	u64 dir_id;

	if (!capable(CAP_SYS_ADMIN))
		return -EPERM;

	if (copy_from_user(&objectid, argp, sizeof(objectid)))
		return -EFAULT;

	if (!objectid)
		objectid = root->root_key.objectid;

	location.objectid = objectid;
	location.type = BTRFS_ROOT_ITEM_KEY;
	location.offset = (u64)-1;

	new_root = btrfs_read_fs_root_no_name(root->fs_info, &location);
	if (IS_ERR(new_root))
		return PTR_ERR(new_root);

	if (btrfs_root_refs(&new_root->root_item) == 0)
		return -ENOENT;

	path = btrfs_alloc_path();
	if (!path)
		return -ENOMEM;
	path->leave_spinning = 1;

	trans = btrfs_start_transaction(root, 1);
	if (IS_ERR(trans)) {
		btrfs_free_path(path);
		return PTR_ERR(trans);
	}

	dir_id = btrfs_super_root_dir(root->fs_info->super_copy);
	di = btrfs_lookup_dir_item(trans, root->fs_info->tree_root, path,
				   dir_id, "default", 7, 1);
	if (IS_ERR_OR_NULL(di)) {
		btrfs_free_path(path);
		btrfs_end_transaction(trans, root);
		printk(KERN_ERR "Umm, you don't have the default dir item, "
		       "this isn't going to work\n");
		return -ENOENT;
	}

	btrfs_cpu_key_to_disk(&disk_key, &new_root->root_key);
	btrfs_set_dir_item_key(path->nodes[0], di, &disk_key);
	btrfs_mark_buffer_dirty(path->nodes[0]);
	btrfs_free_path(path);

	disk_super = root->fs_info->super_copy;
	features = btrfs_super_incompat_flags(disk_super);
	if (!(features & BTRFS_FEATURE_INCOMPAT_DEFAULT_SUBVOL)) {
		features |= BTRFS_FEATURE_INCOMPAT_DEFAULT_SUBVOL;
		btrfs_set_super_incompat_flags(disk_super, features);
	}
	btrfs_end_transaction(trans, root);

	return 0;
}

static void get_block_group_info(struct list_head *groups_list,
				 struct btrfs_ioctl_space_info *space)
{
	struct btrfs_block_group_cache *block_group;

	space->total_bytes = 0;
	space->used_bytes = 0;
	space->flags = 0;
	list_for_each_entry(block_group, groups_list, list) {
		space->flags = block_group->flags;
		space->total_bytes += block_group->key.offset;
		space->used_bytes +=
			btrfs_block_group_used(&block_group->item);
	}
}

long btrfs_ioctl_space_info(struct btrfs_root *root, void __user *arg)
{
	struct btrfs_ioctl_space_args space_args;
	struct btrfs_ioctl_space_info space;
	struct btrfs_ioctl_space_info *dest;
	struct btrfs_ioctl_space_info *dest_orig;
	struct btrfs_ioctl_space_info __user *user_dest;
	struct btrfs_space_info *info;
	u64 types[] = {BTRFS_BLOCK_GROUP_DATA,
		       BTRFS_BLOCK_GROUP_SYSTEM,
		       BTRFS_BLOCK_GROUP_METADATA,
		       BTRFS_BLOCK_GROUP_DATA | BTRFS_BLOCK_GROUP_METADATA};
	int num_types = 4;
	int alloc_size;
	int ret = 0;
	u64 slot_count = 0;
	int i, c;

	if (copy_from_user(&space_args,
			   (struct btrfs_ioctl_space_args __user *)arg,
			   sizeof(space_args)))
		return -EFAULT;

	for (i = 0; i < num_types; i++) {
		struct btrfs_space_info *tmp;

		info = NULL;
		rcu_read_lock();
		list_for_each_entry_rcu(tmp, &root->fs_info->space_info,
					list) {
			if (tmp->flags == types[i]) {
				info = tmp;
				break;
			}
		}
		rcu_read_unlock();

		if (!info)
			continue;

		down_read(&info->groups_sem);
		for (c = 0; c < BTRFS_NR_RAID_TYPES; c++) {
			if (!list_empty(&info->block_groups[c]))
				slot_count++;
		}
		up_read(&info->groups_sem);
	}

	/* space_slots == 0 means they are asking for a count */
	if (space_args.space_slots == 0) {
		space_args.total_spaces = slot_count;
		goto out;
	}

	slot_count = min_t(u64, space_args.space_slots, slot_count);

	alloc_size = sizeof(*dest) * slot_count;

	/* we generally have at most 6 or so space infos, one for each raid
	 * level.  So, a whole page should be more than enough for everyone
	 */
	if (alloc_size > PAGE_CACHE_SIZE)
		return -ENOMEM;

	space_args.total_spaces = 0;
	dest = kmalloc(alloc_size, GFP_NOFS);
	if (!dest)
		return -ENOMEM;
	dest_orig = dest;

	/* now we have a buffer to copy into */
	for (i = 0; i < num_types; i++) {
		struct btrfs_space_info *tmp;

		if (!slot_count)
			break;

		info = NULL;
		rcu_read_lock();
		list_for_each_entry_rcu(tmp, &root->fs_info->space_info,
					list) {
			if (tmp->flags == types[i]) {
				info = tmp;
				break;
			}
		}
		rcu_read_unlock();

		if (!info)
			continue;
		down_read(&info->groups_sem);
		for (c = 0; c < BTRFS_NR_RAID_TYPES; c++) {
			if (!list_empty(&info->block_groups[c])) {
				get_block_group_info(&info->block_groups[c],
						     &space);
				memcpy(dest, &space, sizeof(space));
				dest++;
				space_args.total_spaces++;
				slot_count--;
			}
			if (!slot_count)
				break;
		}
		up_read(&info->groups_sem);
	}

	user_dest = (struct btrfs_ioctl_space_info __user *)
		(arg + sizeof(struct btrfs_ioctl_space_args));

	if (copy_to_user(user_dest, dest_orig, alloc_size))
		ret = -EFAULT;

	kfree(dest_orig);
out:
	if (ret == 0 && copy_to_user(arg, &space_args, sizeof(space_args)))
		ret = -EFAULT;

	return ret;
}

/*
 * there are many ways the trans_start and trans_end ioctls can lead
 * to deadlocks.  They should only be used by applications that
 * basically own the machine, and have a very in depth understanding
 * of all the possible deadlocks and enospc problems.
 */
long btrfs_ioctl_trans_end(struct file *file)
{
	struct inode *inode = fdentry(file)->d_inode;
	struct btrfs_root *root = BTRFS_I(inode)->root;
	struct btrfs_trans_handle *trans;

	trans = file->private_data;
	if (!trans)
		return -EINVAL;
	file->private_data = NULL;

	btrfs_end_transaction(trans, root);

	atomic_dec(&root->fs_info->open_ioctl_trans);

	mnt_drop_write_file(file);
	return 0;
}

static noinline long btrfs_ioctl_start_sync(struct file *file, void __user *argp)
{
	struct btrfs_root *root = BTRFS_I(file->f_dentry->d_inode)->root;
	struct btrfs_trans_handle *trans;
	u64 transid;
	int ret;

	trans = btrfs_start_transaction(root, 0);
	if (IS_ERR(trans))
		return PTR_ERR(trans);
	transid = trans->transid;
	ret = btrfs_commit_transaction_async(trans, root, 0);
	if (ret) {
		btrfs_end_transaction(trans, root);
		return ret;
	}

	if (argp)
		if (copy_to_user(argp, &transid, sizeof(transid)))
			return -EFAULT;
	return 0;
}

static noinline long btrfs_ioctl_wait_sync(struct file *file, void __user *argp)
{
	struct btrfs_root *root = BTRFS_I(file->f_dentry->d_inode)->root;
	u64 transid;

	if (argp) {
		if (copy_from_user(&transid, argp, sizeof(transid)))
			return -EFAULT;
	} else {
		transid = 0;  /* current trans */
	}
	return btrfs_wait_for_commit(root, transid);
}

static long btrfs_ioctl_scrub(struct btrfs_root *root, void __user *arg)
{
	int ret;
	struct btrfs_ioctl_scrub_args *sa;

	if (!capable(CAP_SYS_ADMIN))
		return -EPERM;

	sa = memdup_user(arg, sizeof(*sa));
	if (IS_ERR(sa))
		return PTR_ERR(sa);

	ret = btrfs_scrub_dev(root, sa->devid, sa->start, sa->end,
			      &sa->progress, sa->flags & BTRFS_SCRUB_READONLY);

	if (copy_to_user(arg, sa, sizeof(*sa)))
		ret = -EFAULT;

	kfree(sa);
	return ret;
}

static long btrfs_ioctl_scrub_cancel(struct btrfs_root *root, void __user *arg)
{
	if (!capable(CAP_SYS_ADMIN))
		return -EPERM;

	return btrfs_scrub_cancel(root);
}

static long btrfs_ioctl_scrub_progress(struct btrfs_root *root,
				       void __user *arg)
{
	struct btrfs_ioctl_scrub_args *sa;
	int ret;

	if (!capable(CAP_SYS_ADMIN))
		return -EPERM;

	sa = memdup_user(arg, sizeof(*sa));
	if (IS_ERR(sa))
		return PTR_ERR(sa);

	ret = btrfs_scrub_progress(root, sa->devid, &sa->progress);

	if (copy_to_user(arg, sa, sizeof(*sa)))
		ret = -EFAULT;

	kfree(sa);
	return ret;
}

static long btrfs_ioctl_get_dev_stats(struct btrfs_root *root,
				      void __user *arg, int reset_after_read)
{
	struct btrfs_ioctl_get_dev_stats *sa;
	int ret;

	if (reset_after_read && !capable(CAP_SYS_ADMIN))
		return -EPERM;

	sa = memdup_user(arg, sizeof(*sa));
	if (IS_ERR(sa))
		return PTR_ERR(sa);

	ret = btrfs_get_dev_stats(root, sa, reset_after_read);

	if (copy_to_user(arg, sa, sizeof(*sa)))
		ret = -EFAULT;

	kfree(sa);
	return ret;
}

static long btrfs_ioctl_ino_to_path(struct btrfs_root *root, void __user *arg)
{
	int ret = 0;
	int i;
	u64 rel_ptr;
	int size;
	struct btrfs_ioctl_ino_path_args *ipa = NULL;
	struct inode_fs_paths *ipath = NULL;
	struct btrfs_path *path;

	if (!capable(CAP_SYS_ADMIN))
		return -EPERM;

	path = btrfs_alloc_path();
	if (!path) {
		ret = -ENOMEM;
		goto out;
	}

	ipa = memdup_user(arg, sizeof(*ipa));
	if (IS_ERR(ipa)) {
		ret = PTR_ERR(ipa);
		ipa = NULL;
		goto out;
	}

	size = min_t(u32, ipa->size, 4096);
	ipath = init_ipath(size, root, path);
	if (IS_ERR(ipath)) {
		ret = PTR_ERR(ipath);
		ipath = NULL;
		goto out;
	}

	ret = paths_from_inode(ipa->inum, ipath);
	if (ret < 0)
		goto out;

	for (i = 0; i < ipath->fspath->elem_cnt; ++i) {
		rel_ptr = ipath->fspath->val[i] -
			  (u64)(unsigned long)ipath->fspath->val;
		ipath->fspath->val[i] = rel_ptr;
	}

	ret = copy_to_user((void *)(unsigned long)ipa->fspath,
			   (void *)(unsigned long)ipath->fspath, size);
	if (ret) {
		ret = -EFAULT;
		goto out;
	}

out:
	btrfs_free_path(path);
	free_ipath(ipath);
	kfree(ipa);

	return ret;
}

static int build_ino_list(u64 inum, u64 offset, u64 root, void *ctx)
{
	struct btrfs_data_container *inodes = ctx;
	const size_t c = 3 * sizeof(u64);

	if (inodes->bytes_left >= c) {
		inodes->bytes_left -= c;
		inodes->val[inodes->elem_cnt] = inum;
		inodes->val[inodes->elem_cnt + 1] = offset;
		inodes->val[inodes->elem_cnt + 2] = root;
		inodes->elem_cnt += 3;
	} else {
		inodes->bytes_missing += c - inodes->bytes_left;
		inodes->bytes_left = 0;
		inodes->elem_missed += 3;
	}

	return 0;
}

static long btrfs_ioctl_logical_to_ino(struct btrfs_root *root,
					void __user *arg)
{
	int ret = 0;
	int size;
	u64 extent_item_pos;
	struct btrfs_ioctl_logical_ino_args *loi;
	struct btrfs_data_container *inodes = NULL;
	struct btrfs_path *path = NULL;
	struct btrfs_key key;

	if (!capable(CAP_SYS_ADMIN))
		return -EPERM;

	loi = memdup_user(arg, sizeof(*loi));
	if (IS_ERR(loi)) {
		ret = PTR_ERR(loi);
		loi = NULL;
		goto out;
	}

	path = btrfs_alloc_path();
	if (!path) {
		ret = -ENOMEM;
		goto out;
	}

	size = min_t(u32, loi->size, 4096);
	inodes = init_data_container(size);
	if (IS_ERR(inodes)) {
		ret = PTR_ERR(inodes);
		inodes = NULL;
		goto out;
	}

	ret = extent_from_logical(root->fs_info, loi->logical, path, &key);
	btrfs_release_path(path);

	if (ret & BTRFS_EXTENT_FLAG_TREE_BLOCK)
		ret = -ENOENT;
	if (ret < 0)
		goto out;

	extent_item_pos = loi->logical - key.objectid;
	ret = iterate_extent_inodes(root->fs_info, key.objectid,
					extent_item_pos, 0, build_ino_list,
					inodes);

	if (ret < 0)
		goto out;

	ret = copy_to_user((void *)(unsigned long)loi->inodes,
			   (void *)(unsigned long)inodes, size);
	if (ret)
		ret = -EFAULT;

out:
	btrfs_free_path(path);
	kfree(inodes);
	kfree(loi);

	return ret;
}

void update_ioctl_balance_args(struct btrfs_fs_info *fs_info, int lock,
			       struct btrfs_ioctl_balance_args *bargs)
{
	struct btrfs_balance_control *bctl = fs_info->balance_ctl;

	bargs->flags = bctl->flags;

	if (atomic_read(&fs_info->balance_running))
		bargs->state |= BTRFS_BALANCE_STATE_RUNNING;
	if (atomic_read(&fs_info->balance_pause_req))
		bargs->state |= BTRFS_BALANCE_STATE_PAUSE_REQ;
	if (atomic_read(&fs_info->balance_cancel_req))
		bargs->state |= BTRFS_BALANCE_STATE_CANCEL_REQ;

	memcpy(&bargs->data, &bctl->data, sizeof(bargs->data));
	memcpy(&bargs->meta, &bctl->meta, sizeof(bargs->meta));
	memcpy(&bargs->sys, &bctl->sys, sizeof(bargs->sys));

	if (lock) {
		spin_lock(&fs_info->balance_lock);
		memcpy(&bargs->stat, &bctl->stat, sizeof(bargs->stat));
		spin_unlock(&fs_info->balance_lock);
	} else {
		memcpy(&bargs->stat, &bctl->stat, sizeof(bargs->stat));
	}
}

static long btrfs_ioctl_balance(struct file *file, void __user *arg)
{
	struct btrfs_root *root = BTRFS_I(fdentry(file)->d_inode)->root;
	struct btrfs_fs_info *fs_info = root->fs_info;
	struct btrfs_ioctl_balance_args *bargs;
	struct btrfs_balance_control *bctl;
	int ret;

	if (!capable(CAP_SYS_ADMIN))
		return -EPERM;

	if (fs_info->sb->s_flags & MS_RDONLY)
		return -EROFS;

	ret = mnt_want_write(file->f_path.mnt);
	if (ret)
		return ret;

	mutex_lock(&fs_info->volume_mutex);
	mutex_lock(&fs_info->balance_mutex);

	if (arg) {
		bargs = memdup_user(arg, sizeof(*bargs));
		if (IS_ERR(bargs)) {
			ret = PTR_ERR(bargs);
			goto out;
		}

		if (bargs->flags & BTRFS_BALANCE_RESUME) {
			if (!fs_info->balance_ctl) {
				ret = -ENOTCONN;
				goto out_bargs;
			}

			bctl = fs_info->balance_ctl;
			spin_lock(&fs_info->balance_lock);
			bctl->flags |= BTRFS_BALANCE_RESUME;
			spin_unlock(&fs_info->balance_lock);

			goto do_balance;
		}
	} else {
		bargs = NULL;
	}

	if (fs_info->balance_ctl) {
		ret = -EINPROGRESS;
		goto out_bargs;
	}

	bctl = kzalloc(sizeof(*bctl), GFP_NOFS);
	if (!bctl) {
		ret = -ENOMEM;
		goto out_bargs;
	}

	bctl->fs_info = fs_info;
	if (arg) {
		memcpy(&bctl->data, &bargs->data, sizeof(bctl->data));
		memcpy(&bctl->meta, &bargs->meta, sizeof(bctl->meta));
		memcpy(&bctl->sys, &bargs->sys, sizeof(bctl->sys));

		bctl->flags = bargs->flags;
	} else {
		/* balance everything - no filters */
		bctl->flags |= BTRFS_BALANCE_TYPE_MASK;
	}

do_balance:
	ret = btrfs_balance(bctl, bargs);
	/*
	 * bctl is freed in __cancel_balance or in free_fs_info if
	 * restriper was paused all the way until unmount
	 */
	if (arg) {
		if (copy_to_user(arg, bargs, sizeof(*bargs)))
			ret = -EFAULT;
	}

out_bargs:
	kfree(bargs);
out:
	mutex_unlock(&fs_info->balance_mutex);
	mutex_unlock(&fs_info->volume_mutex);
	mnt_drop_write(file->f_path.mnt);
	return ret;
}

static long btrfs_ioctl_balance_ctl(struct btrfs_root *root, int cmd)
{
	if (!capable(CAP_SYS_ADMIN))
		return -EPERM;

	switch (cmd) {
	case BTRFS_BALANCE_CTL_PAUSE:
		return btrfs_pause_balance(root->fs_info);
	case BTRFS_BALANCE_CTL_CANCEL:
		return btrfs_cancel_balance(root->fs_info);
	}

	return -EINVAL;
}

static long btrfs_ioctl_balance_progress(struct btrfs_root *root,
					 void __user *arg)
{
	struct btrfs_fs_info *fs_info = root->fs_info;
	struct btrfs_ioctl_balance_args *bargs;
	int ret = 0;

	if (!capable(CAP_SYS_ADMIN))
		return -EPERM;

	mutex_lock(&fs_info->balance_mutex);
	if (!fs_info->balance_ctl) {
		ret = -ENOTCONN;
		goto out;
	}

	bargs = kzalloc(sizeof(*bargs), GFP_NOFS);
	if (!bargs) {
		ret = -ENOMEM;
		goto out;
	}

	update_ioctl_balance_args(fs_info, 1, bargs);

	if (copy_to_user(arg, bargs, sizeof(*bargs)))
		ret = -EFAULT;

	kfree(bargs);
out:
	mutex_unlock(&fs_info->balance_mutex);
	return ret;
}

long btrfs_ioctl(struct file *file, unsigned int
		cmd, unsigned long arg)
{
	struct btrfs_root *root = BTRFS_I(fdentry(file)->d_inode)->root;
	void __user *argp = (void __user *)arg;

	switch (cmd) {
	case FS_IOC_GETFLAGS:
		return btrfs_ioctl_getflags(file, argp);
	case FS_IOC_SETFLAGS:
		return btrfs_ioctl_setflags(file, argp);
	case FS_IOC_GETVERSION:
		return btrfs_ioctl_getversion(file, argp);
	case FITRIM:
		return btrfs_ioctl_fitrim(file, argp);
	case BTRFS_IOC_SNAP_CREATE:
		return btrfs_ioctl_snap_create(file, argp, 0);
	case BTRFS_IOC_SNAP_CREATE_V2:
		return btrfs_ioctl_snap_create_v2(file, argp, 0);
	case BTRFS_IOC_SUBVOL_CREATE:
		return btrfs_ioctl_snap_create(file, argp, 1);
	case BTRFS_IOC_SNAP_DESTROY:
		return btrfs_ioctl_snap_destroy(file, argp);
	case BTRFS_IOC_SUBVOL_GETFLAGS:
		return btrfs_ioctl_subvol_getflags(file, argp);
	case BTRFS_IOC_SUBVOL_SETFLAGS:
		return btrfs_ioctl_subvol_setflags(file, argp);
	case BTRFS_IOC_DEFAULT_SUBVOL:
		return btrfs_ioctl_default_subvol(file, argp);
	case BTRFS_IOC_DEFRAG:
		return btrfs_ioctl_defrag(file, NULL);
	case BTRFS_IOC_DEFRAG_RANGE:
		return btrfs_ioctl_defrag(file, argp);
	case BTRFS_IOC_RESIZE:
		return btrfs_ioctl_resize(root, argp);
	case BTRFS_IOC_ADD_DEV:
		return btrfs_ioctl_add_dev(root, argp);
	case BTRFS_IOC_RM_DEV:
		return btrfs_ioctl_rm_dev(root, argp);
	case BTRFS_IOC_FS_INFO:
		return btrfs_ioctl_fs_info(root, argp);
	case BTRFS_IOC_DEV_INFO:
		return btrfs_ioctl_dev_info(root, argp);
	case BTRFS_IOC_BALANCE:
		return btrfs_ioctl_balance(file, NULL);
	case BTRFS_IOC_CLONE:
		return btrfs_ioctl_clone(file, arg, 0, 0, 0);
	case BTRFS_IOC_CLONE_RANGE:
		return btrfs_ioctl_clone_range(file, argp);
	case BTRFS_IOC_TRANS_START:
		return btrfs_ioctl_trans_start(file);
	case BTRFS_IOC_TRANS_END:
		return btrfs_ioctl_trans_end(file);
	case BTRFS_IOC_TREE_SEARCH:
		return btrfs_ioctl_tree_search(file, argp);
	case BTRFS_IOC_INO_LOOKUP:
		return btrfs_ioctl_ino_lookup(file, argp);
	case BTRFS_IOC_INO_PATHS:
		return btrfs_ioctl_ino_to_path(root, argp);
	case BTRFS_IOC_LOGICAL_INO:
		return btrfs_ioctl_logical_to_ino(root, argp);
	case BTRFS_IOC_SPACE_INFO:
		return btrfs_ioctl_space_info(root, argp);
	case BTRFS_IOC_SYNC:
		btrfs_sync_fs(file->f_dentry->d_sb, 1);
		return 0;
	case BTRFS_IOC_START_SYNC:
		return btrfs_ioctl_start_sync(file, argp);
	case BTRFS_IOC_WAIT_SYNC:
		return btrfs_ioctl_wait_sync(file, argp);
	case BTRFS_IOC_SCRUB:
		return btrfs_ioctl_scrub(root, argp);
	case BTRFS_IOC_SCRUB_CANCEL:
		return btrfs_ioctl_scrub_cancel(root, argp);
	case BTRFS_IOC_SCRUB_PROGRESS:
		return btrfs_ioctl_scrub_progress(root, argp);
	case BTRFS_IOC_BALANCE_V2:
		return btrfs_ioctl_balance(file, argp);
	case BTRFS_IOC_BALANCE_CTL:
		return btrfs_ioctl_balance_ctl(root, arg);
	case BTRFS_IOC_BALANCE_PROGRESS:
		return btrfs_ioctl_balance_progress(root, argp);
	case BTRFS_IOC_GET_DEV_STATS:
		return btrfs_ioctl_get_dev_stats(root, argp, 0);
	case BTRFS_IOC_GET_AND_RESET_DEV_STATS:
		return btrfs_ioctl_get_dev_stats(root, argp, 1);
	}

	return -ENOTTY;
}<|MERGE_RESOLUTION|>--- conflicted
+++ resolved
@@ -2275,16 +2275,12 @@
 	di_args->total_bytes = dev->total_bytes;
 	memcpy(di_args->uuid, dev->uuid, sizeof(di_args->uuid));
 	if (dev->name) {
-<<<<<<< HEAD
-		strncpy(di_args->path, dev->name, sizeof(di_args->path));
-=======
 		struct rcu_string *name;
 
 		rcu_read_lock();
 		name = rcu_dereference(dev->name);
 		strncpy(di_args->path, name->str, sizeof(di_args->path));
 		rcu_read_unlock();
->>>>>>> bd0a521e
 		di_args->path[sizeof(di_args->path) - 1] = 0;
 	} else {
 		di_args->path[0] = '\0';
