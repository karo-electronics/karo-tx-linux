/*
 * Copyright (C) 2008 Red Hat.  All rights reserved.
 *
 * This program is free software; you can redistribute it and/or
 * modify it under the terms of the GNU General Public
 * License v2 as published by the Free Software Foundation.
 *
 * This program is distributed in the hope that it will be useful,
 * but WITHOUT ANY WARRANTY; without even the implied warranty of
 * MERCHANTABILITY or FITNESS FOR A PARTICULAR PURPOSE.  See the GNU
 * General Public License for more details.
 *
 * You should have received a copy of the GNU General Public
 * License along with this program; if not, write to the
 * Free Software Foundation, Inc., 59 Temple Place - Suite 330,
 * Boston, MA 021110-1307, USA.
 */

#include <linux/pagemap.h>
#include <linux/sched.h>
#include <linux/slab.h>
#include <linux/math64.h>
#include "ctree.h"
#include "free-space-cache.h"
#include "transaction.h"
#include "disk-io.h"
#include "extent_io.h"
#include "inode-map.h"

#define BITS_PER_BITMAP		(PAGE_CACHE_SIZE * 8)
#define MAX_CACHE_BYTES_PER_GIG	(32 * 1024)

static int link_free_space(struct btrfs_free_space_ctl *ctl,
			   struct btrfs_free_space *info);

static struct inode *__lookup_free_space_inode(struct btrfs_root *root,
					       struct btrfs_path *path,
					       u64 offset)
{
	struct btrfs_key key;
	struct btrfs_key location;
	struct btrfs_disk_key disk_key;
	struct btrfs_free_space_header *header;
	struct extent_buffer *leaf;
	struct inode *inode = NULL;
	int ret;

	key.objectid = BTRFS_FREE_SPACE_OBJECTID;
	key.offset = offset;
	key.type = 0;

	ret = btrfs_search_slot(NULL, root, &key, path, 0, 0);
	if (ret < 0)
		return ERR_PTR(ret);
	if (ret > 0) {
		btrfs_release_path(path);
		return ERR_PTR(-ENOENT);
	}

	leaf = path->nodes[0];
	header = btrfs_item_ptr(leaf, path->slots[0],
				struct btrfs_free_space_header);
	btrfs_free_space_key(leaf, header, &disk_key);
	btrfs_disk_key_to_cpu(&location, &disk_key);
	btrfs_release_path(path);

	inode = btrfs_iget(root->fs_info->sb, &location, root, NULL);
	if (!inode)
		return ERR_PTR(-ENOENT);
	if (IS_ERR(inode))
		return inode;
	if (is_bad_inode(inode)) {
		iput(inode);
		return ERR_PTR(-ENOENT);
	}

	inode->i_mapping->flags &= ~__GFP_FS;

	return inode;
}

struct inode *lookup_free_space_inode(struct btrfs_root *root,
				      struct btrfs_block_group_cache
				      *block_group, struct btrfs_path *path)
{
	struct inode *inode = NULL;

	spin_lock(&block_group->lock);
	if (block_group->inode)
		inode = igrab(block_group->inode);
	spin_unlock(&block_group->lock);
	if (inode)
		return inode;

	inode = __lookup_free_space_inode(root, path,
					  block_group->key.objectid);
	if (IS_ERR(inode))
		return inode;

	spin_lock(&block_group->lock);
<<<<<<< HEAD
=======
	if (BTRFS_I(inode)->flags & BTRFS_INODE_NODATASUM) {
		printk(KERN_INFO "Old style space inode found, converting.\n");
		BTRFS_I(inode)->flags &= ~BTRFS_INODE_NODATASUM;
		block_group->disk_cache_state = BTRFS_DC_CLEAR;
	}

>>>>>>> acfe7d74
	if (!btrfs_fs_closing(root->fs_info)) {
		block_group->inode = igrab(inode);
		block_group->iref = 1;
	}
	spin_unlock(&block_group->lock);

	return inode;
}

int __create_free_space_inode(struct btrfs_root *root,
			      struct btrfs_trans_handle *trans,
			      struct btrfs_path *path, u64 ino, u64 offset)
{
	struct btrfs_key key;
	struct btrfs_disk_key disk_key;
	struct btrfs_free_space_header *header;
	struct btrfs_inode_item *inode_item;
	struct extent_buffer *leaf;
	int ret;

	ret = btrfs_insert_empty_inode(trans, root, path, ino);
	if (ret)
		return ret;

	leaf = path->nodes[0];
	inode_item = btrfs_item_ptr(leaf, path->slots[0],
				    struct btrfs_inode_item);
	btrfs_item_key(leaf, &disk_key, path->slots[0]);
	memset_extent_buffer(leaf, 0, (unsigned long)inode_item,
			     sizeof(*inode_item));
	btrfs_set_inode_generation(leaf, inode_item, trans->transid);
	btrfs_set_inode_size(leaf, inode_item, 0);
	btrfs_set_inode_nbytes(leaf, inode_item, 0);
	btrfs_set_inode_uid(leaf, inode_item, 0);
	btrfs_set_inode_gid(leaf, inode_item, 0);
	btrfs_set_inode_mode(leaf, inode_item, S_IFREG | 0600);
	btrfs_set_inode_flags(leaf, inode_item, BTRFS_INODE_NOCOMPRESS |
			      BTRFS_INODE_PREALLOC);
	btrfs_set_inode_nlink(leaf, inode_item, 1);
	btrfs_set_inode_transid(leaf, inode_item, trans->transid);
	btrfs_set_inode_block_group(leaf, inode_item, offset);
	btrfs_mark_buffer_dirty(leaf);
	btrfs_release_path(path);

	key.objectid = BTRFS_FREE_SPACE_OBJECTID;
	key.offset = offset;
	key.type = 0;

	ret = btrfs_insert_empty_item(trans, root, path, &key,
				      sizeof(struct btrfs_free_space_header));
	if (ret < 0) {
		btrfs_release_path(path);
		return ret;
	}
	leaf = path->nodes[0];
	header = btrfs_item_ptr(leaf, path->slots[0],
				struct btrfs_free_space_header);
	memset_extent_buffer(leaf, 0, (unsigned long)header, sizeof(*header));
	btrfs_set_free_space_key(leaf, header, &disk_key);
	btrfs_mark_buffer_dirty(leaf);
	btrfs_release_path(path);

	return 0;
}

int create_free_space_inode(struct btrfs_root *root,
			    struct btrfs_trans_handle *trans,
			    struct btrfs_block_group_cache *block_group,
			    struct btrfs_path *path)
{
	int ret;
	u64 ino;

	ret = btrfs_find_free_objectid(root, &ino);
	if (ret < 0)
		return ret;

	return __create_free_space_inode(root, trans, path, ino,
					 block_group->key.objectid);
}

int btrfs_truncate_free_space_cache(struct btrfs_root *root,
				    struct btrfs_trans_handle *trans,
				    struct btrfs_path *path,
				    struct inode *inode)
{
	loff_t oldsize;
	int ret = 0;

	trans->block_rsv = root->orphan_block_rsv;
	ret = btrfs_block_rsv_check(trans, root,
				    root->orphan_block_rsv,
				    0, 5);
	if (ret)
		return ret;

	oldsize = i_size_read(inode);
	btrfs_i_size_write(inode, 0);
	truncate_pagecache(inode, oldsize, 0);

	/*
	 * We don't need an orphan item because truncating the free space cache
	 * will never be split across transactions.
	 */
	ret = btrfs_truncate_inode_items(trans, root, inode,
					 0, BTRFS_EXTENT_DATA_KEY);
	if (ret) {
		WARN_ON(1);
		return ret;
	}

	ret = btrfs_update_inode(trans, root, inode);
	return ret;
}

static int readahead_cache(struct inode *inode)
{
	struct file_ra_state *ra;
	unsigned long last_index;

	ra = kzalloc(sizeof(*ra), GFP_NOFS);
	if (!ra)
		return -ENOMEM;

	file_ra_state_init(ra, inode->i_mapping);
	last_index = (i_size_read(inode) - 1) >> PAGE_CACHE_SHIFT;

	page_cache_sync_readahead(inode->i_mapping, ra, NULL, 0, last_index);

	kfree(ra);

	return 0;
}

int __load_free_space_cache(struct btrfs_root *root, struct inode *inode,
			    struct btrfs_free_space_ctl *ctl,
			    struct btrfs_path *path, u64 offset)
{
	struct btrfs_free_space_header *header;
	struct extent_buffer *leaf;
	struct page *page;
	struct btrfs_key key;
	struct list_head bitmaps;
	u64 num_entries;
	u64 num_bitmaps;
	u64 generation;
	pgoff_t index = 0;
<<<<<<< HEAD
	unsigned long first_page_offset;
	int num_checksums;
=======
>>>>>>> acfe7d74
	int ret = 0;

	INIT_LIST_HEAD(&bitmaps);

	/* Nothing in the space cache, goodbye */
	if (!i_size_read(inode))
		goto out;

	key.objectid = BTRFS_FREE_SPACE_OBJECTID;
	key.offset = offset;
	key.type = 0;

	ret = btrfs_search_slot(NULL, root, &key, path, 0, 0);
	if (ret < 0)
		goto out;
	else if (ret > 0) {
		btrfs_release_path(path);
		ret = 0;
		goto out;
	}

	ret = -1;

	leaf = path->nodes[0];
	header = btrfs_item_ptr(leaf, path->slots[0],
				struct btrfs_free_space_header);
	num_entries = btrfs_free_space_entries(leaf, header);
	num_bitmaps = btrfs_free_space_bitmaps(leaf, header);
	generation = btrfs_free_space_generation(leaf, header);
	btrfs_release_path(path);

	if (BTRFS_I(inode)->generation != generation) {
		printk(KERN_ERR "btrfs: free space inode generation (%llu) did"
		       " not match free space cache generation (%llu)\n",
		       (unsigned long long)BTRFS_I(inode)->generation,
		       (unsigned long long)generation);
		goto out;
	}

	if (!num_entries)
		goto out;

	ret = readahead_cache(inode);
	if (ret)
		goto out;

	while (1) {
		struct btrfs_free_space_entry *entry;
		struct btrfs_free_space *e;
		void *addr;
		unsigned long offset = 0;
		int need_loop = 0;

		if (!num_entries && !num_bitmaps)
			break;

		page = find_or_create_page(inode->i_mapping, index, GFP_NOFS);
		if (!page)
			goto free_cache;

		if (!PageUptodate(page)) {
			btrfs_readpage(NULL, page);
			lock_page(page);
			if (!PageUptodate(page)) {
				unlock_page(page);
				page_cache_release(page);
				printk(KERN_ERR "btrfs: error reading free "
				       "space cache\n");
				goto free_cache;
			}
		}
		addr = kmap(page);

		if (index == 0) {
			u64 *gen;

			/*
			 * We put a bogus crc in the front of the first page in
			 * case old kernels try to mount a fs with the new
			 * format to make sure they discard the cache.
			 */
			addr += sizeof(u64);
			offset += sizeof(u64);

			gen = addr;
			if (*gen != BTRFS_I(inode)->generation) {
				printk(KERN_ERR "btrfs: space cache generation"
				       " (%llu) does not match inode (%llu)\n",
				       (unsigned long long)*gen,
				       (unsigned long long)
				       BTRFS_I(inode)->generation);
				kunmap(page);
				unlock_page(page);
				page_cache_release(page);
				goto free_cache;
			}
			addr += sizeof(u64);
			offset += sizeof(u64);
		}
		entry = addr;

		while (1) {
			if (!num_entries)
				break;

			need_loop = 1;
			e = kmem_cache_zalloc(btrfs_free_space_cachep,
					      GFP_NOFS);
			if (!e) {
				kunmap(page);
				unlock_page(page);
				page_cache_release(page);
				goto free_cache;
			}

			e->offset = le64_to_cpu(entry->offset);
			e->bytes = le64_to_cpu(entry->bytes);
			if (!e->bytes) {
				kunmap(page);
				kmem_cache_free(btrfs_free_space_cachep, e);
				unlock_page(page);
				page_cache_release(page);
				goto free_cache;
			}

			if (entry->type == BTRFS_FREE_SPACE_EXTENT) {
				spin_lock(&ctl->tree_lock);
				ret = link_free_space(ctl, e);
				spin_unlock(&ctl->tree_lock);
				if (ret) {
					printk(KERN_ERR "Duplicate entries in "
					       "free space cache, dumping\n");
					kunmap(page);
					unlock_page(page);
					page_cache_release(page);
					goto free_cache;
				}
			} else {
				e->bitmap = kzalloc(PAGE_CACHE_SIZE, GFP_NOFS);
				if (!e->bitmap) {
					kunmap(page);
					kmem_cache_free(
						btrfs_free_space_cachep, e);
					unlock_page(page);
					page_cache_release(page);
					goto free_cache;
				}
				spin_lock(&ctl->tree_lock);
				ret = link_free_space(ctl, e);
				ctl->total_bitmaps++;
				ctl->op->recalc_thresholds(ctl);
				spin_unlock(&ctl->tree_lock);
				if (ret) {
					printk(KERN_ERR "Duplicate entries in "
					       "free space cache, dumping\n");
					kunmap(page);
					unlock_page(page);
					page_cache_release(page);
					goto free_cache;
				}
				list_add_tail(&e->list, &bitmaps);
			}

			num_entries--;
			offset += sizeof(struct btrfs_free_space_entry);
			if (offset + sizeof(struct btrfs_free_space_entry) >=
			    PAGE_CACHE_SIZE)
				break;
			entry++;
		}

		/*
		 * We read an entry out of this page, we need to move on to the
		 * next page.
		 */
		if (need_loop) {
			kunmap(page);
			goto next;
		}

		/*
		 * We add the bitmaps at the end of the entries in order that
		 * the bitmap entries are added to the cache.
		 */
		e = list_entry(bitmaps.next, struct btrfs_free_space, list);
		list_del_init(&e->list);
		memcpy(e->bitmap, addr, PAGE_CACHE_SIZE);
		kunmap(page);
		num_bitmaps--;
next:
		unlock_page(page);
		page_cache_release(page);
		index++;
	}

	ret = 1;
out:
	return ret;
free_cache:
	__btrfs_remove_free_space_cache(ctl);
	goto out;
}

int load_free_space_cache(struct btrfs_fs_info *fs_info,
			  struct btrfs_block_group_cache *block_group)
{
	struct btrfs_free_space_ctl *ctl = block_group->free_space_ctl;
	struct btrfs_root *root = fs_info->tree_root;
	struct inode *inode;
	struct btrfs_path *path;
	int ret;
	bool matched;
	u64 used = btrfs_block_group_used(&block_group->item);

	/*
	 * If we're unmounting then just return, since this does a search on the
	 * normal root and not the commit root and we could deadlock.
	 */
	if (btrfs_fs_closing(fs_info))
		return 0;

	/*
	 * If this block group has been marked to be cleared for one reason or
	 * another then we can't trust the on disk cache, so just return.
	 */
	spin_lock(&block_group->lock);
	if (block_group->disk_cache_state != BTRFS_DC_WRITTEN) {
		spin_unlock(&block_group->lock);
		return 0;
	}
	spin_unlock(&block_group->lock);

	path = btrfs_alloc_path();
	if (!path)
		return 0;

	inode = lookup_free_space_inode(root, block_group, path);
	if (IS_ERR(inode)) {
		btrfs_free_path(path);
		return 0;
	}

	ret = __load_free_space_cache(fs_info->tree_root, inode, ctl,
				      path, block_group->key.objectid);
	btrfs_free_path(path);
	if (ret <= 0)
		goto out;

	spin_lock(&ctl->tree_lock);
	matched = (ctl->free_space == (block_group->key.offset - used -
				       block_group->bytes_super));
	spin_unlock(&ctl->tree_lock);

	if (!matched) {
		__btrfs_remove_free_space_cache(ctl);
		printk(KERN_ERR "block group %llu has an wrong amount of free "
		       "space\n", block_group->key.objectid);
		ret = -1;
	}
out:
	if (ret < 0) {
		/* This cache is bogus, make sure it gets cleared */
		spin_lock(&block_group->lock);
		block_group->disk_cache_state = BTRFS_DC_CLEAR;
		spin_unlock(&block_group->lock);
		ret = 0;

		printk(KERN_ERR "btrfs: failed to load free space cache "
		       "for block group %llu\n", block_group->key.objectid);
	}

	iput(inode);
	return ret;
}

int __btrfs_write_out_cache(struct btrfs_root *root, struct inode *inode,
			    struct btrfs_free_space_ctl *ctl,
			    struct btrfs_block_group_cache *block_group,
			    struct btrfs_trans_handle *trans,
			    struct btrfs_path *path, u64 offset)
{
	struct btrfs_free_space_header *header;
	struct extent_buffer *leaf;
	struct rb_node *node;
	struct list_head *pos, *n;
	struct page **pages;
	struct page *page;
	struct extent_state *cached_state = NULL;
	struct btrfs_free_cluster *cluster = NULL;
	struct extent_io_tree *unpin = NULL;
	struct list_head bitmap_list;
	struct btrfs_key key;
	u64 start, end, len;
	u64 bytes = 0;
	u32 crc = ~(u32)0;
	int index = 0, num_pages = 0;
	int entries = 0;
	int bitmaps = 0;
	int ret = -1;
	bool next_page = false;
	bool out_of_space = false;

	INIT_LIST_HEAD(&bitmap_list);

	node = rb_first(&ctl->free_space_offset);
	if (!node)
		return 0;

	if (!i_size_read(inode))
		return -1;

	num_pages = (i_size_read(inode) + PAGE_CACHE_SIZE - 1) >>
		PAGE_CACHE_SHIFT;

<<<<<<< HEAD
	/* Since the first page has all of our checksums and our generation we
	 * need to calculate the offset into the page that we can start writing
	 * our entries.
	 */
	first_page_offset = (sizeof(u32) * num_pages) + sizeof(u64);

=======
>>>>>>> acfe7d74
	filemap_write_and_wait(inode->i_mapping);
	btrfs_wait_ordered_range(inode, inode->i_size &
				 ~(root->sectorsize - 1), (u64)-1);

<<<<<<< HEAD
	/* make sure we don't overflow that first page */
	if (first_page_offset + sizeof(struct btrfs_free_space_entry) >= PAGE_CACHE_SIZE) {
		/* this is really the same as running out of space, where we also return 0 */
		printk(KERN_CRIT "Btrfs: free space cache was too big for the crc page\n");
		ret = 0;
		goto out_update;
	}

	/* We need a checksum per page. */
	crc = checksums = kzalloc(sizeof(u32) * num_pages, GFP_NOFS);
	if (!crc)
		return -1;

=======
>>>>>>> acfe7d74
	pages = kzalloc(sizeof(struct page *) * num_pages, GFP_NOFS);
	if (!pages)
		return -1;
<<<<<<< HEAD
	}
=======
>>>>>>> acfe7d74

	/* Get the cluster for this block_group if it exists */
	if (block_group && !list_empty(&block_group->cluster_list))
		cluster = list_entry(block_group->cluster_list.next,
				     struct btrfs_free_cluster,
				     block_group_list);

	/*
	 * We shouldn't have switched the pinned extents yet so this is the
	 * right one
	 */
	unpin = root->fs_info->pinned_extents;

	/*
	 * Lock all pages first so we can lock the extent safely.
	 *
	 * NOTE: Because we hold the ref the entire time we're going to write to
	 * the page find_get_page should never fail, so we don't do a check
	 * after find_get_page at this point.  Just putting this here so people
	 * know and don't freak out.
	 */
	while (index < num_pages) {
		page = find_or_create_page(inode->i_mapping, index, GFP_NOFS);
		if (!page) {
			int i;

			for (i = 0; i < num_pages; i++) {
				unlock_page(pages[i]);
				page_cache_release(pages[i]);
			}
			goto out;
		}
		pages[index] = page;
		index++;
	}

	index = 0;
	lock_extent_bits(&BTRFS_I(inode)->io_tree, 0, i_size_read(inode) - 1,
			 0, &cached_state, GFP_NOFS);

	/*
	 * When searching for pinned extents, we need to start at our start
	 * offset.
	 */
	if (block_group)
		start = block_group->key.objectid;

	/* Write out the extent entries */
	do {
		struct btrfs_free_space_entry *entry;
		void *addr, *orig;
		unsigned long offset = 0;

		next_page = false;

		if (index >= num_pages) {
			out_of_space = true;
			break;
		}

		page = pages[index];

		orig = addr = kmap(page);
		if (index == 0) {
			u64 *gen;

			/*
			 * We're going to put in a bogus crc for this page to
			 * make sure that old kernels who aren't aware of this
			 * format will be sure to discard the cache.
			 */
			addr += sizeof(u64);
			offset += sizeof(u64);

			gen = addr;
			*gen = trans->transid;
			addr += sizeof(u64);
			offset += sizeof(u64);
		}
		entry = addr;

		memset(addr, 0, PAGE_CACHE_SIZE - offset);
		while (node && !next_page) {
			struct btrfs_free_space *e;

			e = rb_entry(node, struct btrfs_free_space, offset_index);
			entries++;

			entry->offset = cpu_to_le64(e->offset);
			entry->bytes = cpu_to_le64(e->bytes);
			if (e->bitmap) {
				entry->type = BTRFS_FREE_SPACE_BITMAP;
				list_add_tail(&e->list, &bitmap_list);
				bitmaps++;
			} else {
				entry->type = BTRFS_FREE_SPACE_EXTENT;
			}
			node = rb_next(node);
			if (!node && cluster) {
				node = rb_first(&cluster->root);
				cluster = NULL;
			}
			offset += sizeof(struct btrfs_free_space_entry);
			if (offset + sizeof(struct btrfs_free_space_entry) >=
			    PAGE_CACHE_SIZE)
				next_page = true;
			entry++;
		}

		/*
		 * We want to add any pinned extents to our free space cache
		 * so we don't leak the space
		 */
		while (block_group && !next_page &&
		       (start < block_group->key.objectid +
			block_group->key.offset)) {
			ret = find_first_extent_bit(unpin, start, &start, &end,
						    EXTENT_DIRTY);
			if (ret) {
				ret = 0;
				break;
			}

			/* This pinned extent is out of our range */
			if (start >= block_group->key.objectid +
			    block_group->key.offset)
				break;

			len = block_group->key.objectid +
				block_group->key.offset - start;
			len = min(len, end + 1 - start);

			entries++;
			entry->offset = cpu_to_le64(start);
			entry->bytes = cpu_to_le64(len);
			entry->type = BTRFS_FREE_SPACE_EXTENT;

			start = end + 1;
			offset += sizeof(struct btrfs_free_space_entry);
			if (offset + sizeof(struct btrfs_free_space_entry) >=
			    PAGE_CACHE_SIZE)
				next_page = true;
			entry++;
		}

		/* Generate bogus crc value */
		if (index == 0) {
			u32 *tmp;
			crc = btrfs_csum_data(root, orig + sizeof(u64), crc,
					      PAGE_CACHE_SIZE - sizeof(u64));
			btrfs_csum_final(crc, (char *)&crc);
			crc++;
			tmp = orig;
			*tmp = crc;
		}

		kunmap(page);

		bytes += PAGE_CACHE_SIZE;

		index++;
	} while (node || next_page);

	/* Write out the bitmaps */
	list_for_each_safe(pos, n, &bitmap_list) {
		void *addr;
		struct btrfs_free_space *entry =
			list_entry(pos, struct btrfs_free_space, list);

		if (index >= num_pages) {
			out_of_space = true;
			break;
		}
		page = pages[index];

		addr = kmap(page);
		memcpy(addr, entry->bitmap, PAGE_CACHE_SIZE);
		kunmap(page);
		bytes += PAGE_CACHE_SIZE;

		list_del_init(&entry->list);
		index++;
	}

	if (out_of_space) {
		btrfs_drop_pages(pages, num_pages);
		unlock_extent_cached(&BTRFS_I(inode)->io_tree, 0,
				     i_size_read(inode) - 1, &cached_state,
				     GFP_NOFS);
		ret = 0;
		goto out;
	}

	/* Zero out the rest of the pages just to make sure */
	while (index < num_pages) {
		void *addr;

		page = pages[index];
		addr = kmap(page);
		memset(addr, 0, PAGE_CACHE_SIZE);
		kunmap(page);
		bytes += PAGE_CACHE_SIZE;
		index++;
	}

	ret = btrfs_dirty_pages(root, inode, pages, num_pages, 0,
					    bytes, &cached_state);
	btrfs_drop_pages(pages, num_pages);
	unlock_extent_cached(&BTRFS_I(inode)->io_tree, 0,
			     i_size_read(inode) - 1, &cached_state, GFP_NOFS);

	if (ret) {
		ret = 0;
		goto out;
	}

	BTRFS_I(inode)->generation = trans->transid;

	filemap_write_and_wait(inode->i_mapping);

	key.objectid = BTRFS_FREE_SPACE_OBJECTID;
	key.offset = offset;
	key.type = 0;

	ret = btrfs_search_slot(trans, root, &key, path, 1, 1);
	if (ret < 0) {
		ret = -1;
		clear_extent_bit(&BTRFS_I(inode)->io_tree, 0, bytes - 1,
				 EXTENT_DIRTY | EXTENT_DELALLOC |
				 EXTENT_DO_ACCOUNTING, 0, 0, NULL, GFP_NOFS);
		goto out;
	}
	leaf = path->nodes[0];
	if (ret > 0) {
		struct btrfs_key found_key;
		BUG_ON(!path->slots[0]);
		path->slots[0]--;
		btrfs_item_key_to_cpu(leaf, &found_key, path->slots[0]);
		if (found_key.objectid != BTRFS_FREE_SPACE_OBJECTID ||
		    found_key.offset != offset) {
			ret = -1;
			clear_extent_bit(&BTRFS_I(inode)->io_tree, 0, bytes - 1,
					 EXTENT_DIRTY | EXTENT_DELALLOC |
					 EXTENT_DO_ACCOUNTING, 0, 0, NULL,
					 GFP_NOFS);
			btrfs_release_path(path);
			goto out;
		}
	}
	header = btrfs_item_ptr(leaf, path->slots[0],
				struct btrfs_free_space_header);
	btrfs_set_free_space_entries(leaf, header, entries);
	btrfs_set_free_space_bitmaps(leaf, header, bitmaps);
	btrfs_set_free_space_generation(leaf, header, trans->transid);
	btrfs_mark_buffer_dirty(leaf);
	btrfs_release_path(path);

	ret = 1;

<<<<<<< HEAD
out_free:
	kfree(checksums);
	kfree(pages);

out_update:
=======
out:
	kfree(pages);
>>>>>>> acfe7d74
	if (ret != 1) {
		invalidate_inode_pages2_range(inode->i_mapping, 0, index);
		BTRFS_I(inode)->generation = 0;
	}
	btrfs_update_inode(trans, root, inode);
	return ret;
}

int btrfs_write_out_cache(struct btrfs_root *root,
			  struct btrfs_trans_handle *trans,
			  struct btrfs_block_group_cache *block_group,
			  struct btrfs_path *path)
{
	struct btrfs_free_space_ctl *ctl = block_group->free_space_ctl;
	struct inode *inode;
	int ret = 0;

	root = root->fs_info->tree_root;

	spin_lock(&block_group->lock);
	if (block_group->disk_cache_state < BTRFS_DC_SETUP) {
		spin_unlock(&block_group->lock);
		return 0;
	}
	spin_unlock(&block_group->lock);

	inode = lookup_free_space_inode(root, block_group, path);
	if (IS_ERR(inode))
		return 0;

	ret = __btrfs_write_out_cache(root, inode, ctl, block_group, trans,
				      path, block_group->key.objectid);
	if (ret < 0) {
		spin_lock(&block_group->lock);
		block_group->disk_cache_state = BTRFS_DC_ERROR;
		spin_unlock(&block_group->lock);
		ret = 0;

		printk(KERN_ERR "btrfs: failed to write free space cace "
		       "for block group %llu\n", block_group->key.objectid);
	}

	iput(inode);
	return ret;
}

static inline unsigned long offset_to_bit(u64 bitmap_start, u32 unit,
					  u64 offset)
{
	BUG_ON(offset < bitmap_start);
	offset -= bitmap_start;
	return (unsigned long)(div_u64(offset, unit));
}

static inline unsigned long bytes_to_bits(u64 bytes, u32 unit)
{
	return (unsigned long)(div_u64(bytes, unit));
}

static inline u64 offset_to_bitmap(struct btrfs_free_space_ctl *ctl,
				   u64 offset)
{
	u64 bitmap_start;
	u64 bytes_per_bitmap;

	bytes_per_bitmap = BITS_PER_BITMAP * ctl->unit;
	bitmap_start = offset - ctl->start;
	bitmap_start = div64_u64(bitmap_start, bytes_per_bitmap);
	bitmap_start *= bytes_per_bitmap;
	bitmap_start += ctl->start;

	return bitmap_start;
}

static int tree_insert_offset(struct rb_root *root, u64 offset,
			      struct rb_node *node, int bitmap)
{
	struct rb_node **p = &root->rb_node;
	struct rb_node *parent = NULL;
	struct btrfs_free_space *info;

	while (*p) {
		parent = *p;
		info = rb_entry(parent, struct btrfs_free_space, offset_index);

		if (offset < info->offset) {
			p = &(*p)->rb_left;
		} else if (offset > info->offset) {
			p = &(*p)->rb_right;
		} else {
			/*
			 * we could have a bitmap entry and an extent entry
			 * share the same offset.  If this is the case, we want
			 * the extent entry to always be found first if we do a
			 * linear search through the tree, since we want to have
			 * the quickest allocation time, and allocating from an
			 * extent is faster than allocating from a bitmap.  So
			 * if we're inserting a bitmap and we find an entry at
			 * this offset, we want to go right, or after this entry
			 * logically.  If we are inserting an extent and we've
			 * found a bitmap, we want to go left, or before
			 * logically.
			 */
			if (bitmap) {
				if (info->bitmap) {
					WARN_ON_ONCE(1);
					return -EEXIST;
				}
				p = &(*p)->rb_right;
			} else {
				if (!info->bitmap) {
					WARN_ON_ONCE(1);
					return -EEXIST;
				}
				p = &(*p)->rb_left;
			}
		}
	}

	rb_link_node(node, parent, p);
	rb_insert_color(node, root);

	return 0;
}

/*
 * searches the tree for the given offset.
 *
 * fuzzy - If this is set, then we are trying to make an allocation, and we just
 * want a section that has at least bytes size and comes at or after the given
 * offset.
 */
static struct btrfs_free_space *
tree_search_offset(struct btrfs_free_space_ctl *ctl,
		   u64 offset, int bitmap_only, int fuzzy)
{
	struct rb_node *n = ctl->free_space_offset.rb_node;
	struct btrfs_free_space *entry, *prev = NULL;

	/* find entry that is closest to the 'offset' */
	while (1) {
		if (!n) {
			entry = NULL;
			break;
		}

		entry = rb_entry(n, struct btrfs_free_space, offset_index);
		prev = entry;

		if (offset < entry->offset)
			n = n->rb_left;
		else if (offset > entry->offset)
			n = n->rb_right;
		else
			break;
	}

	if (bitmap_only) {
		if (!entry)
			return NULL;
		if (entry->bitmap)
			return entry;

		/*
		 * bitmap entry and extent entry may share same offset,
		 * in that case, bitmap entry comes after extent entry.
		 */
		n = rb_next(n);
		if (!n)
			return NULL;
		entry = rb_entry(n, struct btrfs_free_space, offset_index);
		if (entry->offset != offset)
			return NULL;

		WARN_ON(!entry->bitmap);
		return entry;
	} else if (entry) {
		if (entry->bitmap) {
			/*
			 * if previous extent entry covers the offset,
			 * we should return it instead of the bitmap entry
			 */
			n = &entry->offset_index;
			while (1) {
				n = rb_prev(n);
				if (!n)
					break;
				prev = rb_entry(n, struct btrfs_free_space,
						offset_index);
				if (!prev->bitmap) {
					if (prev->offset + prev->bytes > offset)
						entry = prev;
					break;
				}
			}
		}
		return entry;
	}

	if (!prev)
		return NULL;

	/* find last entry before the 'offset' */
	entry = prev;
	if (entry->offset > offset) {
		n = rb_prev(&entry->offset_index);
		if (n) {
			entry = rb_entry(n, struct btrfs_free_space,
					offset_index);
			BUG_ON(entry->offset > offset);
		} else {
			if (fuzzy)
				return entry;
			else
				return NULL;
		}
	}

	if (entry->bitmap) {
		n = &entry->offset_index;
		while (1) {
			n = rb_prev(n);
			if (!n)
				break;
			prev = rb_entry(n, struct btrfs_free_space,
					offset_index);
			if (!prev->bitmap) {
				if (prev->offset + prev->bytes > offset)
					return prev;
				break;
			}
		}
		if (entry->offset + BITS_PER_BITMAP * ctl->unit > offset)
			return entry;
	} else if (entry->offset + entry->bytes > offset)
		return entry;

	if (!fuzzy)
		return NULL;

	while (1) {
		if (entry->bitmap) {
			if (entry->offset + BITS_PER_BITMAP *
			    ctl->unit > offset)
				break;
		} else {
			if (entry->offset + entry->bytes > offset)
				break;
		}

		n = rb_next(&entry->offset_index);
		if (!n)
			return NULL;
		entry = rb_entry(n, struct btrfs_free_space, offset_index);
	}
	return entry;
}

static inline void
__unlink_free_space(struct btrfs_free_space_ctl *ctl,
		    struct btrfs_free_space *info)
{
	rb_erase(&info->offset_index, &ctl->free_space_offset);
	ctl->free_extents--;
}

static void unlink_free_space(struct btrfs_free_space_ctl *ctl,
			      struct btrfs_free_space *info)
{
	__unlink_free_space(ctl, info);
	ctl->free_space -= info->bytes;
}

static int link_free_space(struct btrfs_free_space_ctl *ctl,
			   struct btrfs_free_space *info)
{
	int ret = 0;

	BUG_ON(!info->bitmap && !info->bytes);
	ret = tree_insert_offset(&ctl->free_space_offset, info->offset,
				 &info->offset_index, (info->bitmap != NULL));
	if (ret)
		return ret;

	ctl->free_space += info->bytes;
	ctl->free_extents++;
	return ret;
}

static void recalculate_thresholds(struct btrfs_free_space_ctl *ctl)
{
	struct btrfs_block_group_cache *block_group = ctl->private;
	u64 max_bytes;
	u64 bitmap_bytes;
	u64 extent_bytes;
	u64 size = block_group->key.offset;
	u64 bytes_per_bg = BITS_PER_BITMAP * block_group->sectorsize;
	int max_bitmaps = div64_u64(size + bytes_per_bg - 1, bytes_per_bg);

	BUG_ON(ctl->total_bitmaps > max_bitmaps);

	/*
	 * The goal is to keep the total amount of memory used per 1gb of space
	 * at or below 32k, so we need to adjust how much memory we allow to be
	 * used by extent based free space tracking
	 */
	if (size < 1024 * 1024 * 1024)
		max_bytes = MAX_CACHE_BYTES_PER_GIG;
	else
		max_bytes = MAX_CACHE_BYTES_PER_GIG *
			div64_u64(size, 1024 * 1024 * 1024);

	/*
	 * we want to account for 1 more bitmap than what we have so we can make
	 * sure we don't go over our overall goal of MAX_CACHE_BYTES_PER_GIG as
	 * we add more bitmaps.
	 */
	bitmap_bytes = (ctl->total_bitmaps + 1) * PAGE_CACHE_SIZE;

	if (bitmap_bytes >= max_bytes) {
		ctl->extents_thresh = 0;
		return;
	}

	/*
	 * we want the extent entry threshold to always be at most 1/2 the maxw
	 * bytes we can have, or whatever is less than that.
	 */
	extent_bytes = max_bytes - bitmap_bytes;
	extent_bytes = min_t(u64, extent_bytes, div64_u64(max_bytes, 2));

	ctl->extents_thresh =
		div64_u64(extent_bytes, (sizeof(struct btrfs_free_space)));
}

static void bitmap_clear_bits(struct btrfs_free_space_ctl *ctl,
			      struct btrfs_free_space *info, u64 offset,
			      u64 bytes)
{
	unsigned long start, count;

	start = offset_to_bit(info->offset, ctl->unit, offset);
	count = bytes_to_bits(bytes, ctl->unit);
	BUG_ON(start + count > BITS_PER_BITMAP);

	bitmap_clear(info->bitmap, start, count);

	info->bytes -= bytes;
	ctl->free_space -= bytes;
}

static void bitmap_set_bits(struct btrfs_free_space_ctl *ctl,
			    struct btrfs_free_space *info, u64 offset,
			    u64 bytes)
{
	unsigned long start, count;

	start = offset_to_bit(info->offset, ctl->unit, offset);
	count = bytes_to_bits(bytes, ctl->unit);
	BUG_ON(start + count > BITS_PER_BITMAP);

	bitmap_set(info->bitmap, start, count);

	info->bytes += bytes;
	ctl->free_space += bytes;
}

static int search_bitmap(struct btrfs_free_space_ctl *ctl,
			 struct btrfs_free_space *bitmap_info, u64 *offset,
			 u64 *bytes)
{
	unsigned long found_bits = 0;
	unsigned long bits, i;
	unsigned long next_zero;

	i = offset_to_bit(bitmap_info->offset, ctl->unit,
			  max_t(u64, *offset, bitmap_info->offset));
	bits = bytes_to_bits(*bytes, ctl->unit);

	for (i = find_next_bit(bitmap_info->bitmap, BITS_PER_BITMAP, i);
	     i < BITS_PER_BITMAP;
	     i = find_next_bit(bitmap_info->bitmap, BITS_PER_BITMAP, i + 1)) {
		next_zero = find_next_zero_bit(bitmap_info->bitmap,
					       BITS_PER_BITMAP, i);
		if ((next_zero - i) >= bits) {
			found_bits = next_zero - i;
			break;
		}
		i = next_zero;
	}

	if (found_bits) {
		*offset = (u64)(i * ctl->unit) + bitmap_info->offset;
		*bytes = (u64)(found_bits) * ctl->unit;
		return 0;
	}

	return -1;
}

static struct btrfs_free_space *
find_free_space(struct btrfs_free_space_ctl *ctl, u64 *offset, u64 *bytes)
{
	struct btrfs_free_space *entry;
	struct rb_node *node;
	int ret;

	if (!ctl->free_space_offset.rb_node)
		return NULL;

	entry = tree_search_offset(ctl, offset_to_bitmap(ctl, *offset), 0, 1);
	if (!entry)
		return NULL;

	for (node = &entry->offset_index; node; node = rb_next(node)) {
		entry = rb_entry(node, struct btrfs_free_space, offset_index);
		if (entry->bytes < *bytes)
			continue;

		if (entry->bitmap) {
			ret = search_bitmap(ctl, entry, offset, bytes);
			if (!ret)
				return entry;
			continue;
		}

		*offset = entry->offset;
		*bytes = entry->bytes;
		return entry;
	}

	return NULL;
}

static void add_new_bitmap(struct btrfs_free_space_ctl *ctl,
			   struct btrfs_free_space *info, u64 offset)
{
	info->offset = offset_to_bitmap(ctl, offset);
	info->bytes = 0;
	link_free_space(ctl, info);
	ctl->total_bitmaps++;

	ctl->op->recalc_thresholds(ctl);
}

static void free_bitmap(struct btrfs_free_space_ctl *ctl,
			struct btrfs_free_space *bitmap_info)
{
	unlink_free_space(ctl, bitmap_info);
	kfree(bitmap_info->bitmap);
	kmem_cache_free(btrfs_free_space_cachep, bitmap_info);
	ctl->total_bitmaps--;
	ctl->op->recalc_thresholds(ctl);
}

static noinline int remove_from_bitmap(struct btrfs_free_space_ctl *ctl,
			      struct btrfs_free_space *bitmap_info,
			      u64 *offset, u64 *bytes)
{
	u64 end;
	u64 search_start, search_bytes;
	int ret;

again:
	end = bitmap_info->offset + (u64)(BITS_PER_BITMAP * ctl->unit) - 1;

	/*
	 * XXX - this can go away after a few releases.
	 *
	 * since the only user of btrfs_remove_free_space is the tree logging
	 * stuff, and the only way to test that is under crash conditions, we
	 * want to have this debug stuff here just in case somethings not
	 * working.  Search the bitmap for the space we are trying to use to
	 * make sure its actually there.  If its not there then we need to stop
	 * because something has gone wrong.
	 */
	search_start = *offset;
	search_bytes = *bytes;
	search_bytes = min(search_bytes, end - search_start + 1);
	ret = search_bitmap(ctl, bitmap_info, &search_start, &search_bytes);
	BUG_ON(ret < 0 || search_start != *offset);

	if (*offset > bitmap_info->offset && *offset + *bytes > end) {
		bitmap_clear_bits(ctl, bitmap_info, *offset, end - *offset + 1);
		*bytes -= end - *offset + 1;
		*offset = end + 1;
	} else if (*offset >= bitmap_info->offset && *offset + *bytes <= end) {
		bitmap_clear_bits(ctl, bitmap_info, *offset, *bytes);
		*bytes = 0;
	}

	if (*bytes) {
		struct rb_node *next = rb_next(&bitmap_info->offset_index);
		if (!bitmap_info->bytes)
			free_bitmap(ctl, bitmap_info);

		/*
		 * no entry after this bitmap, but we still have bytes to
		 * remove, so something has gone wrong.
		 */
		if (!next)
			return -EINVAL;

		bitmap_info = rb_entry(next, struct btrfs_free_space,
				       offset_index);

		/*
		 * if the next entry isn't a bitmap we need to return to let the
		 * extent stuff do its work.
		 */
		if (!bitmap_info->bitmap)
			return -EAGAIN;

		/*
		 * Ok the next item is a bitmap, but it may not actually hold
		 * the information for the rest of this free space stuff, so
		 * look for it, and if we don't find it return so we can try
		 * everything over again.
		 */
		search_start = *offset;
		search_bytes = *bytes;
		ret = search_bitmap(ctl, bitmap_info, &search_start,
				    &search_bytes);
		if (ret < 0 || search_start != *offset)
			return -EAGAIN;

		goto again;
	} else if (!bitmap_info->bytes)
		free_bitmap(ctl, bitmap_info);

	return 0;
}

static u64 add_bytes_to_bitmap(struct btrfs_free_space_ctl *ctl,
			       struct btrfs_free_space *info, u64 offset,
			       u64 bytes)
{
	u64 bytes_to_set = 0;
	u64 end;

	end = info->offset + (u64)(BITS_PER_BITMAP * ctl->unit);

	bytes_to_set = min(end - offset, bytes);

	bitmap_set_bits(ctl, info, offset, bytes_to_set);

	return bytes_to_set;

}

static bool use_bitmap(struct btrfs_free_space_ctl *ctl,
		      struct btrfs_free_space *info)
{
	struct btrfs_block_group_cache *block_group = ctl->private;

	/*
	 * If we are below the extents threshold then we can add this as an
	 * extent, and don't have to deal with the bitmap
	 */
	if (ctl->free_extents < ctl->extents_thresh) {
		/*
		 * If this block group has some small extents we don't want to
		 * use up all of our free slots in the cache with them, we want
		 * to reserve them to larger extents, however if we have plent
		 * of cache left then go ahead an dadd them, no sense in adding
		 * the overhead of a bitmap if we don't have to.
		 */
		if (info->bytes <= block_group->sectorsize * 4) {
			if (ctl->free_extents * 2 <= ctl->extents_thresh)
				return false;
		} else {
			return false;
		}
	}

	/*
	 * some block groups are so tiny they can't be enveloped by a bitmap, so
	 * don't even bother to create a bitmap for this
	 */
	if (BITS_PER_BITMAP * block_group->sectorsize >
	    block_group->key.offset)
		return false;

	return true;
}

static struct btrfs_free_space_op free_space_op = {
	.recalc_thresholds	= recalculate_thresholds,
	.use_bitmap		= use_bitmap,
};

static int insert_into_bitmap(struct btrfs_free_space_ctl *ctl,
			      struct btrfs_free_space *info)
{
	struct btrfs_free_space *bitmap_info;
	struct btrfs_block_group_cache *block_group = NULL;
	int added = 0;
	u64 bytes, offset, bytes_added;
	int ret;

	bytes = info->bytes;
	offset = info->offset;

	if (!ctl->op->use_bitmap(ctl, info))
		return 0;

	if (ctl->op == &free_space_op)
		block_group = ctl->private;
again:
	/*
	 * Since we link bitmaps right into the cluster we need to see if we
	 * have a cluster here, and if so and it has our bitmap we need to add
	 * the free space to that bitmap.
	 */
	if (block_group && !list_empty(&block_group->cluster_list)) {
		struct btrfs_free_cluster *cluster;
		struct rb_node *node;
		struct btrfs_free_space *entry;

		cluster = list_entry(block_group->cluster_list.next,
				     struct btrfs_free_cluster,
				     block_group_list);
		spin_lock(&cluster->lock);
		node = rb_first(&cluster->root);
		if (!node) {
			spin_unlock(&cluster->lock);
			goto no_cluster_bitmap;
		}

		entry = rb_entry(node, struct btrfs_free_space, offset_index);
		if (!entry->bitmap) {
			spin_unlock(&cluster->lock);
			goto no_cluster_bitmap;
		}

		if (entry->offset == offset_to_bitmap(ctl, offset)) {
			bytes_added = add_bytes_to_bitmap(ctl, entry,
							  offset, bytes);
			bytes -= bytes_added;
			offset += bytes_added;
		}
		spin_unlock(&cluster->lock);
		if (!bytes) {
			ret = 1;
			goto out;
		}
	}

no_cluster_bitmap:
	bitmap_info = tree_search_offset(ctl, offset_to_bitmap(ctl, offset),
					 1, 0);
	if (!bitmap_info) {
		BUG_ON(added);
		goto new_bitmap;
	}

	bytes_added = add_bytes_to_bitmap(ctl, bitmap_info, offset, bytes);
	bytes -= bytes_added;
	offset += bytes_added;
	added = 0;

	if (!bytes) {
		ret = 1;
		goto out;
	} else
		goto again;

new_bitmap:
	if (info && info->bitmap) {
		add_new_bitmap(ctl, info, offset);
		added = 1;
		info = NULL;
		goto again;
	} else {
		spin_unlock(&ctl->tree_lock);

		/* no pre-allocated info, allocate a new one */
		if (!info) {
			info = kmem_cache_zalloc(btrfs_free_space_cachep,
						 GFP_NOFS);
			if (!info) {
				spin_lock(&ctl->tree_lock);
				ret = -ENOMEM;
				goto out;
			}
		}

		/* allocate the bitmap */
		info->bitmap = kzalloc(PAGE_CACHE_SIZE, GFP_NOFS);
		spin_lock(&ctl->tree_lock);
		if (!info->bitmap) {
			ret = -ENOMEM;
			goto out;
		}
		goto again;
	}

out:
	if (info) {
		if (info->bitmap)
			kfree(info->bitmap);
		kmem_cache_free(btrfs_free_space_cachep, info);
	}

	return ret;
}

static bool try_merge_free_space(struct btrfs_free_space_ctl *ctl,
			  struct btrfs_free_space *info, bool update_stat)
{
	struct btrfs_free_space *left_info;
	struct btrfs_free_space *right_info;
	bool merged = false;
	u64 offset = info->offset;
	u64 bytes = info->bytes;

	/*
	 * first we want to see if there is free space adjacent to the range we
	 * are adding, if there is remove that struct and add a new one to
	 * cover the entire range
	 */
	right_info = tree_search_offset(ctl, offset + bytes, 0, 0);
	if (right_info && rb_prev(&right_info->offset_index))
		left_info = rb_entry(rb_prev(&right_info->offset_index),
				     struct btrfs_free_space, offset_index);
	else
		left_info = tree_search_offset(ctl, offset - 1, 0, 0);

	if (right_info && !right_info->bitmap) {
		if (update_stat)
			unlink_free_space(ctl, right_info);
		else
			__unlink_free_space(ctl, right_info);
		info->bytes += right_info->bytes;
		kmem_cache_free(btrfs_free_space_cachep, right_info);
		merged = true;
	}

	if (left_info && !left_info->bitmap &&
	    left_info->offset + left_info->bytes == offset) {
		if (update_stat)
			unlink_free_space(ctl, left_info);
		else
			__unlink_free_space(ctl, left_info);
		info->offset = left_info->offset;
		info->bytes += left_info->bytes;
		kmem_cache_free(btrfs_free_space_cachep, left_info);
		merged = true;
	}

	return merged;
}

int __btrfs_add_free_space(struct btrfs_free_space_ctl *ctl,
			   u64 offset, u64 bytes)
{
	struct btrfs_free_space *info;
	int ret = 0;

	info = kmem_cache_zalloc(btrfs_free_space_cachep, GFP_NOFS);
	if (!info)
		return -ENOMEM;

	info->offset = offset;
	info->bytes = bytes;

	spin_lock(&ctl->tree_lock);

	if (try_merge_free_space(ctl, info, true))
		goto link;

	/*
	 * There was no extent directly to the left or right of this new
	 * extent then we know we're going to have to allocate a new extent, so
	 * before we do that see if we need to drop this into a bitmap
	 */
	ret = insert_into_bitmap(ctl, info);
	if (ret < 0) {
		goto out;
	} else if (ret) {
		ret = 0;
		goto out;
	}
link:
	ret = link_free_space(ctl, info);
	if (ret)
		kmem_cache_free(btrfs_free_space_cachep, info);
out:
	spin_unlock(&ctl->tree_lock);

	if (ret) {
		printk(KERN_CRIT "btrfs: unable to add free space :%d\n", ret);
		BUG_ON(ret == -EEXIST);
	}

	return ret;
}

int btrfs_remove_free_space(struct btrfs_block_group_cache *block_group,
			    u64 offset, u64 bytes)
{
	struct btrfs_free_space_ctl *ctl = block_group->free_space_ctl;
	struct btrfs_free_space *info;
	struct btrfs_free_space *next_info = NULL;
	int ret = 0;

	spin_lock(&ctl->tree_lock);

again:
	info = tree_search_offset(ctl, offset, 0, 0);
	if (!info) {
		/*
		 * oops didn't find an extent that matched the space we wanted
		 * to remove, look for a bitmap instead
		 */
		info = tree_search_offset(ctl, offset_to_bitmap(ctl, offset),
					  1, 0);
		if (!info) {
			WARN_ON(1);
			goto out_lock;
		}
	}

	if (info->bytes < bytes && rb_next(&info->offset_index)) {
		u64 end;
		next_info = rb_entry(rb_next(&info->offset_index),
					     struct btrfs_free_space,
					     offset_index);

		if (next_info->bitmap)
			end = next_info->offset +
			      BITS_PER_BITMAP * ctl->unit - 1;
		else
			end = next_info->offset + next_info->bytes;

		if (next_info->bytes < bytes ||
		    next_info->offset > offset || offset > end) {
			printk(KERN_CRIT "Found free space at %llu, size %llu,"
			      " trying to use %llu\n",
			      (unsigned long long)info->offset,
			      (unsigned long long)info->bytes,
			      (unsigned long long)bytes);
			WARN_ON(1);
			ret = -EINVAL;
			goto out_lock;
		}

		info = next_info;
	}

	if (info->bytes == bytes) {
		unlink_free_space(ctl, info);
		if (info->bitmap) {
			kfree(info->bitmap);
			ctl->total_bitmaps--;
		}
		kmem_cache_free(btrfs_free_space_cachep, info);
		goto out_lock;
	}

	if (!info->bitmap && info->offset == offset) {
		unlink_free_space(ctl, info);
		info->offset += bytes;
		info->bytes -= bytes;
		link_free_space(ctl, info);
		goto out_lock;
	}

	if (!info->bitmap && info->offset <= offset &&
	    info->offset + info->bytes >= offset + bytes) {
		u64 old_start = info->offset;
		/*
		 * we're freeing space in the middle of the info,
		 * this can happen during tree log replay
		 *
		 * first unlink the old info and then
		 * insert it again after the hole we're creating
		 */
		unlink_free_space(ctl, info);
		if (offset + bytes < info->offset + info->bytes) {
			u64 old_end = info->offset + info->bytes;

			info->offset = offset + bytes;
			info->bytes = old_end - info->offset;
			ret = link_free_space(ctl, info);
			WARN_ON(ret);
			if (ret)
				goto out_lock;
		} else {
			/* the hole we're creating ends at the end
			 * of the info struct, just free the info
			 */
			kmem_cache_free(btrfs_free_space_cachep, info);
		}
		spin_unlock(&ctl->tree_lock);

		/* step two, insert a new info struct to cover
		 * anything before the hole
		 */
		ret = btrfs_add_free_space(block_group, old_start,
					   offset - old_start);
		WARN_ON(ret);
		goto out;
	}

	ret = remove_from_bitmap(ctl, info, &offset, &bytes);
	if (ret == -EAGAIN)
		goto again;
	BUG_ON(ret);
out_lock:
	spin_unlock(&ctl->tree_lock);
out:
	return ret;
}

void btrfs_dump_free_space(struct btrfs_block_group_cache *block_group,
			   u64 bytes)
{
	struct btrfs_free_space_ctl *ctl = block_group->free_space_ctl;
	struct btrfs_free_space *info;
	struct rb_node *n;
	int count = 0;

	for (n = rb_first(&ctl->free_space_offset); n; n = rb_next(n)) {
		info = rb_entry(n, struct btrfs_free_space, offset_index);
		if (info->bytes >= bytes)
			count++;
		printk(KERN_CRIT "entry offset %llu, bytes %llu, bitmap %s\n",
		       (unsigned long long)info->offset,
		       (unsigned long long)info->bytes,
		       (info->bitmap) ? "yes" : "no");
	}
	printk(KERN_INFO "block group has cluster?: %s\n",
	       list_empty(&block_group->cluster_list) ? "no" : "yes");
	printk(KERN_INFO "%d blocks of free space at or bigger than bytes is"
	       "\n", count);
}

void btrfs_init_free_space_ctl(struct btrfs_block_group_cache *block_group)
{
	struct btrfs_free_space_ctl *ctl = block_group->free_space_ctl;

	spin_lock_init(&ctl->tree_lock);
	ctl->unit = block_group->sectorsize;
	ctl->start = block_group->key.objectid;
	ctl->private = block_group;
	ctl->op = &free_space_op;

	/*
	 * we only want to have 32k of ram per block group for keeping
	 * track of free space, and if we pass 1/2 of that we want to
	 * start converting things over to using bitmaps
	 */
	ctl->extents_thresh = ((1024 * 32) / 2) /
				sizeof(struct btrfs_free_space);
}

/*
 * for a given cluster, put all of its extents back into the free
 * space cache.  If the block group passed doesn't match the block group
 * pointed to by the cluster, someone else raced in and freed the
 * cluster already.  In that case, we just return without changing anything
 */
static int
__btrfs_return_cluster_to_free_space(
			     struct btrfs_block_group_cache *block_group,
			     struct btrfs_free_cluster *cluster)
{
	struct btrfs_free_space_ctl *ctl = block_group->free_space_ctl;
	struct btrfs_free_space *entry;
	struct rb_node *node;

	spin_lock(&cluster->lock);
	if (cluster->block_group != block_group)
		goto out;

	cluster->block_group = NULL;
	cluster->window_start = 0;
	list_del_init(&cluster->block_group_list);

	node = rb_first(&cluster->root);
	while (node) {
		bool bitmap;

		entry = rb_entry(node, struct btrfs_free_space, offset_index);
		node = rb_next(&entry->offset_index);
		rb_erase(&entry->offset_index, &cluster->root);

		bitmap = (entry->bitmap != NULL);
		if (!bitmap)
			try_merge_free_space(ctl, entry, false);
		tree_insert_offset(&ctl->free_space_offset,
				   entry->offset, &entry->offset_index, bitmap);
	}
	cluster->root = RB_ROOT;

out:
	spin_unlock(&cluster->lock);
	btrfs_put_block_group(block_group);
	return 0;
}

void __btrfs_remove_free_space_cache_locked(struct btrfs_free_space_ctl *ctl)
{
	struct btrfs_free_space *info;
	struct rb_node *node;

	while ((node = rb_last(&ctl->free_space_offset)) != NULL) {
		info = rb_entry(node, struct btrfs_free_space, offset_index);
		if (!info->bitmap) {
			unlink_free_space(ctl, info);
			kmem_cache_free(btrfs_free_space_cachep, info);
		} else {
			free_bitmap(ctl, info);
		}
		if (need_resched()) {
			spin_unlock(&ctl->tree_lock);
			cond_resched();
			spin_lock(&ctl->tree_lock);
		}
	}
}

void __btrfs_remove_free_space_cache(struct btrfs_free_space_ctl *ctl)
{
	spin_lock(&ctl->tree_lock);
	__btrfs_remove_free_space_cache_locked(ctl);
	spin_unlock(&ctl->tree_lock);
}

void btrfs_remove_free_space_cache(struct btrfs_block_group_cache *block_group)
{
	struct btrfs_free_space_ctl *ctl = block_group->free_space_ctl;
	struct btrfs_free_cluster *cluster;
	struct list_head *head;

	spin_lock(&ctl->tree_lock);
	while ((head = block_group->cluster_list.next) !=
	       &block_group->cluster_list) {
		cluster = list_entry(head, struct btrfs_free_cluster,
				     block_group_list);

		WARN_ON(cluster->block_group != block_group);
		__btrfs_return_cluster_to_free_space(block_group, cluster);
		if (need_resched()) {
			spin_unlock(&ctl->tree_lock);
			cond_resched();
			spin_lock(&ctl->tree_lock);
		}
	}
	__btrfs_remove_free_space_cache_locked(ctl);
	spin_unlock(&ctl->tree_lock);

}

u64 btrfs_find_space_for_alloc(struct btrfs_block_group_cache *block_group,
			       u64 offset, u64 bytes, u64 empty_size)
{
	struct btrfs_free_space_ctl *ctl = block_group->free_space_ctl;
	struct btrfs_free_space *entry = NULL;
	u64 bytes_search = bytes + empty_size;
	u64 ret = 0;

	spin_lock(&ctl->tree_lock);
	entry = find_free_space(ctl, &offset, &bytes_search);
	if (!entry)
		goto out;

	ret = offset;
	if (entry->bitmap) {
		bitmap_clear_bits(ctl, entry, offset, bytes);
		if (!entry->bytes)
			free_bitmap(ctl, entry);
	} else {
		unlink_free_space(ctl, entry);
		entry->offset += bytes;
		entry->bytes -= bytes;
		if (!entry->bytes)
			kmem_cache_free(btrfs_free_space_cachep, entry);
		else
			link_free_space(ctl, entry);
	}

out:
	spin_unlock(&ctl->tree_lock);

	return ret;
}

/*
 * given a cluster, put all of its extents back into the free space
 * cache.  If a block group is passed, this function will only free
 * a cluster that belongs to the passed block group.
 *
 * Otherwise, it'll get a reference on the block group pointed to by the
 * cluster and remove the cluster from it.
 */
int btrfs_return_cluster_to_free_space(
			       struct btrfs_block_group_cache *block_group,
			       struct btrfs_free_cluster *cluster)
{
	struct btrfs_free_space_ctl *ctl;
	int ret;

	/* first, get a safe pointer to the block group */
	spin_lock(&cluster->lock);
	if (!block_group) {
		block_group = cluster->block_group;
		if (!block_group) {
			spin_unlock(&cluster->lock);
			return 0;
		}
	} else if (cluster->block_group != block_group) {
		/* someone else has already freed it don't redo their work */
		spin_unlock(&cluster->lock);
		return 0;
	}
	atomic_inc(&block_group->count);
	spin_unlock(&cluster->lock);

	ctl = block_group->free_space_ctl;

	/* now return any extents the cluster had on it */
	spin_lock(&ctl->tree_lock);
	ret = __btrfs_return_cluster_to_free_space(block_group, cluster);
	spin_unlock(&ctl->tree_lock);

	/* finally drop our ref */
	btrfs_put_block_group(block_group);
	return ret;
}

static u64 btrfs_alloc_from_bitmap(struct btrfs_block_group_cache *block_group,
				   struct btrfs_free_cluster *cluster,
				   struct btrfs_free_space *entry,
				   u64 bytes, u64 min_start)
{
	struct btrfs_free_space_ctl *ctl = block_group->free_space_ctl;
	int err;
	u64 search_start = cluster->window_start;
	u64 search_bytes = bytes;
	u64 ret = 0;

	search_start = min_start;
	search_bytes = bytes;

	err = search_bitmap(ctl, entry, &search_start, &search_bytes);
	if (err)
		return 0;

	ret = search_start;
	bitmap_clear_bits(ctl, entry, ret, bytes);

	return ret;
}

/*
 * given a cluster, try to allocate 'bytes' from it, returns 0
 * if it couldn't find anything suitably large, or a logical disk offset
 * if things worked out
 */
u64 btrfs_alloc_from_cluster(struct btrfs_block_group_cache *block_group,
			     struct btrfs_free_cluster *cluster, u64 bytes,
			     u64 min_start)
{
	struct btrfs_free_space_ctl *ctl = block_group->free_space_ctl;
	struct btrfs_free_space *entry = NULL;
	struct rb_node *node;
	u64 ret = 0;

	spin_lock(&cluster->lock);
	if (bytes > cluster->max_size)
		goto out;

	if (cluster->block_group != block_group)
		goto out;

	node = rb_first(&cluster->root);
	if (!node)
		goto out;

	entry = rb_entry(node, struct btrfs_free_space, offset_index);
	while(1) {
		if (entry->bytes < bytes ||
		    (!entry->bitmap && entry->offset < min_start)) {
			node = rb_next(&entry->offset_index);
			if (!node)
				break;
			entry = rb_entry(node, struct btrfs_free_space,
					 offset_index);
			continue;
		}

		if (entry->bitmap) {
			ret = btrfs_alloc_from_bitmap(block_group,
						      cluster, entry, bytes,
						      min_start);
			if (ret == 0) {
				node = rb_next(&entry->offset_index);
				if (!node)
					break;
				entry = rb_entry(node, struct btrfs_free_space,
						 offset_index);
				continue;
			}
		} else {

			ret = entry->offset;

			entry->offset += bytes;
			entry->bytes -= bytes;
		}

		if (entry->bytes == 0)
			rb_erase(&entry->offset_index, &cluster->root);
		break;
	}
out:
	spin_unlock(&cluster->lock);

	if (!ret)
		return 0;

	spin_lock(&ctl->tree_lock);

	ctl->free_space -= bytes;
	if (entry->bytes == 0) {
		ctl->free_extents--;
		if (entry->bitmap) {
			kfree(entry->bitmap);
			ctl->total_bitmaps--;
			ctl->op->recalc_thresholds(ctl);
		}
		kmem_cache_free(btrfs_free_space_cachep, entry);
	}

	spin_unlock(&ctl->tree_lock);

	return ret;
}

static int btrfs_bitmap_cluster(struct btrfs_block_group_cache *block_group,
				struct btrfs_free_space *entry,
				struct btrfs_free_cluster *cluster,
				u64 offset, u64 bytes, u64 min_bytes)
{
	struct btrfs_free_space_ctl *ctl = block_group->free_space_ctl;
	unsigned long next_zero;
	unsigned long i;
	unsigned long search_bits;
	unsigned long total_bits;
	unsigned long found_bits;
	unsigned long start = 0;
	unsigned long total_found = 0;
	int ret;
	bool found = false;

	i = offset_to_bit(entry->offset, block_group->sectorsize,
			  max_t(u64, offset, entry->offset));
	search_bits = bytes_to_bits(bytes, block_group->sectorsize);
	total_bits = bytes_to_bits(min_bytes, block_group->sectorsize);

again:
	found_bits = 0;
	for (i = find_next_bit(entry->bitmap, BITS_PER_BITMAP, i);
	     i < BITS_PER_BITMAP;
	     i = find_next_bit(entry->bitmap, BITS_PER_BITMAP, i + 1)) {
		next_zero = find_next_zero_bit(entry->bitmap,
					       BITS_PER_BITMAP, i);
		if (next_zero - i >= search_bits) {
			found_bits = next_zero - i;
			break;
		}
		i = next_zero;
	}

	if (!found_bits)
		return -ENOSPC;

	if (!found) {
		start = i;
		found = true;
	}

	total_found += found_bits;

	if (cluster->max_size < found_bits * block_group->sectorsize)
		cluster->max_size = found_bits * block_group->sectorsize;

	if (total_found < total_bits) {
		i = find_next_bit(entry->bitmap, BITS_PER_BITMAP, next_zero);
		if (i - start > total_bits * 2) {
			total_found = 0;
			cluster->max_size = 0;
			found = false;
		}
		goto again;
	}

	cluster->window_start = start * block_group->sectorsize +
		entry->offset;
	rb_erase(&entry->offset_index, &ctl->free_space_offset);
	ret = tree_insert_offset(&cluster->root, entry->offset,
				 &entry->offset_index, 1);
	BUG_ON(ret);

	return 0;
}

/*
 * This searches the block group for just extents to fill the cluster with.
 */
static noinline int
setup_cluster_no_bitmap(struct btrfs_block_group_cache *block_group,
			struct btrfs_free_cluster *cluster,
			struct list_head *bitmaps, u64 offset, u64 bytes,
			u64 min_bytes)
{
	struct btrfs_free_space_ctl *ctl = block_group->free_space_ctl;
	struct btrfs_free_space *first = NULL;
	struct btrfs_free_space *entry = NULL;
	struct btrfs_free_space *prev = NULL;
	struct btrfs_free_space *last;
	struct rb_node *node;
	u64 window_start;
	u64 window_free;
	u64 max_extent;
	u64 max_gap = 128 * 1024;

	entry = tree_search_offset(ctl, offset, 0, 1);
	if (!entry)
		return -ENOSPC;

	/*
	 * We don't want bitmaps, so just move along until we find a normal
	 * extent entry.
	 */
	while (entry->bitmap) {
		if (list_empty(&entry->list))
			list_add_tail(&entry->list, bitmaps);
		node = rb_next(&entry->offset_index);
		if (!node)
			return -ENOSPC;
		entry = rb_entry(node, struct btrfs_free_space, offset_index);
	}

	window_start = entry->offset;
	window_free = entry->bytes;
	max_extent = entry->bytes;
	first = entry;
	last = entry;
	prev = entry;

	while (window_free <= min_bytes) {
		node = rb_next(&entry->offset_index);
		if (!node)
			return -ENOSPC;
		entry = rb_entry(node, struct btrfs_free_space, offset_index);

		if (entry->bitmap) {
			if (list_empty(&entry->list))
				list_add_tail(&entry->list, bitmaps);
			continue;
		}

		/*
		 * we haven't filled the empty size and the window is
		 * very large.  reset and try again
		 */
		if (entry->offset - (prev->offset + prev->bytes) > max_gap ||
		    entry->offset - window_start > (min_bytes * 2)) {
			first = entry;
			window_start = entry->offset;
			window_free = entry->bytes;
			last = entry;
			max_extent = entry->bytes;
		} else {
			last = entry;
			window_free += entry->bytes;
			if (entry->bytes > max_extent)
				max_extent = entry->bytes;
		}
		prev = entry;
	}

	cluster->window_start = first->offset;

	node = &first->offset_index;

	/*
	 * now we've found our entries, pull them out of the free space
	 * cache and put them into the cluster rbtree
	 */
	do {
		int ret;

		entry = rb_entry(node, struct btrfs_free_space, offset_index);
		node = rb_next(&entry->offset_index);
		if (entry->bitmap)
			continue;

		rb_erase(&entry->offset_index, &ctl->free_space_offset);
		ret = tree_insert_offset(&cluster->root, entry->offset,
					 &entry->offset_index, 0);
		BUG_ON(ret);
	} while (node && entry != last);

	cluster->max_size = max_extent;

	return 0;
}

/*
 * This specifically looks for bitmaps that may work in the cluster, we assume
 * that we have already failed to find extents that will work.
 */
static noinline int
setup_cluster_bitmap(struct btrfs_block_group_cache *block_group,
		     struct btrfs_free_cluster *cluster,
		     struct list_head *bitmaps, u64 offset, u64 bytes,
		     u64 min_bytes)
{
	struct btrfs_free_space_ctl *ctl = block_group->free_space_ctl;
	struct btrfs_free_space *entry;
	struct rb_node *node;
	int ret = -ENOSPC;

	if (ctl->total_bitmaps == 0)
		return -ENOSPC;

	/*
	 * First check our cached list of bitmaps and see if there is an entry
	 * here that will work.
	 */
	list_for_each_entry(entry, bitmaps, list) {
		if (entry->bytes < min_bytes)
			continue;
		ret = btrfs_bitmap_cluster(block_group, entry, cluster, offset,
					   bytes, min_bytes);
		if (!ret)
			return 0;
	}

	/*
	 * If we do have entries on our list and we are here then we didn't find
	 * anything, so go ahead and get the next entry after the last entry in
	 * this list and start the search from there.
	 */
	if (!list_empty(bitmaps)) {
		entry = list_entry(bitmaps->prev, struct btrfs_free_space,
				   list);
		node = rb_next(&entry->offset_index);
		if (!node)
			return -ENOSPC;
		entry = rb_entry(node, struct btrfs_free_space, offset_index);
		goto search;
	}

	entry = tree_search_offset(ctl, offset_to_bitmap(ctl, offset), 0, 1);
	if (!entry)
		return -ENOSPC;

search:
	node = &entry->offset_index;
	do {
		entry = rb_entry(node, struct btrfs_free_space, offset_index);
		node = rb_next(&entry->offset_index);
		if (!entry->bitmap)
			continue;
		if (entry->bytes < min_bytes)
			continue;
		ret = btrfs_bitmap_cluster(block_group, entry, cluster, offset,
					   bytes, min_bytes);
	} while (ret && node);

	return ret;
}

/*
 * here we try to find a cluster of blocks in a block group.  The goal
 * is to find at least bytes free and up to empty_size + bytes free.
 * We might not find them all in one contiguous area.
 *
 * returns zero and sets up cluster if things worked out, otherwise
 * it returns -enospc
 */
int btrfs_find_space_cluster(struct btrfs_trans_handle *trans,
			     struct btrfs_root *root,
			     struct btrfs_block_group_cache *block_group,
			     struct btrfs_free_cluster *cluster,
			     u64 offset, u64 bytes, u64 empty_size)
{
	struct btrfs_free_space_ctl *ctl = block_group->free_space_ctl;
	struct list_head bitmaps;
	struct btrfs_free_space *entry, *tmp;
	u64 min_bytes;
	int ret;

	/* for metadata, allow allocates with more holes */
	if (btrfs_test_opt(root, SSD_SPREAD)) {
		min_bytes = bytes + empty_size;
	} else if (block_group->flags & BTRFS_BLOCK_GROUP_METADATA) {
		/*
		 * we want to do larger allocations when we are
		 * flushing out the delayed refs, it helps prevent
		 * making more work as we go along.
		 */
		if (trans->transaction->delayed_refs.flushing)
			min_bytes = max(bytes, (bytes + empty_size) >> 1);
		else
			min_bytes = max(bytes, (bytes + empty_size) >> 4);
	} else
		min_bytes = max(bytes, (bytes + empty_size) >> 2);

	spin_lock(&ctl->tree_lock);

	/*
	 * If we know we don't have enough space to make a cluster don't even
	 * bother doing all the work to try and find one.
	 */
	if (ctl->free_space < min_bytes) {
		spin_unlock(&ctl->tree_lock);
		return -ENOSPC;
	}

	spin_lock(&cluster->lock);

	/* someone already found a cluster, hooray */
	if (cluster->block_group) {
		ret = 0;
		goto out;
	}

	INIT_LIST_HEAD(&bitmaps);
	ret = setup_cluster_no_bitmap(block_group, cluster, &bitmaps, offset,
				      bytes, min_bytes);
	if (ret)
		ret = setup_cluster_bitmap(block_group, cluster, &bitmaps,
					   offset, bytes, min_bytes);

	/* Clear our temporary list */
	list_for_each_entry_safe(entry, tmp, &bitmaps, list)
		list_del_init(&entry->list);

	if (!ret) {
		atomic_inc(&block_group->count);
		list_add_tail(&cluster->block_group_list,
			      &block_group->cluster_list);
		cluster->block_group = block_group;
	}
out:
	spin_unlock(&cluster->lock);
	spin_unlock(&ctl->tree_lock);

	return ret;
}

/*
 * simple code to zero out a cluster
 */
void btrfs_init_free_cluster(struct btrfs_free_cluster *cluster)
{
	spin_lock_init(&cluster->lock);
	spin_lock_init(&cluster->refill_lock);
	cluster->root = RB_ROOT;
	cluster->max_size = 0;
	INIT_LIST_HEAD(&cluster->block_group_list);
	cluster->block_group = NULL;
}

int btrfs_trim_block_group(struct btrfs_block_group_cache *block_group,
			   u64 *trimmed, u64 start, u64 end, u64 minlen)
{
	struct btrfs_free_space_ctl *ctl = block_group->free_space_ctl;
	struct btrfs_free_space *entry = NULL;
	struct btrfs_fs_info *fs_info = block_group->fs_info;
	u64 bytes = 0;
	u64 actually_trimmed;
	int ret = 0;

	*trimmed = 0;

	while (start < end) {
		spin_lock(&ctl->tree_lock);

		if (ctl->free_space < minlen) {
			spin_unlock(&ctl->tree_lock);
			break;
		}

		entry = tree_search_offset(ctl, start, 0, 1);
		if (!entry)
			entry = tree_search_offset(ctl,
						   offset_to_bitmap(ctl, start),
						   1, 1);

		if (!entry || entry->offset >= end) {
			spin_unlock(&ctl->tree_lock);
			break;
		}

		if (entry->bitmap) {
			ret = search_bitmap(ctl, entry, &start, &bytes);
			if (!ret) {
				if (start >= end) {
					spin_unlock(&ctl->tree_lock);
					break;
				}
				bytes = min(bytes, end - start);
				bitmap_clear_bits(ctl, entry, start, bytes);
				if (entry->bytes == 0)
					free_bitmap(ctl, entry);
			} else {
				start = entry->offset + BITS_PER_BITMAP *
					block_group->sectorsize;
				spin_unlock(&ctl->tree_lock);
				ret = 0;
				continue;
			}
		} else {
			start = entry->offset;
			bytes = min(entry->bytes, end - start);
			unlink_free_space(ctl, entry);
			kmem_cache_free(btrfs_free_space_cachep, entry);
		}

		spin_unlock(&ctl->tree_lock);

		if (bytes >= minlen) {
			int update_ret;
			update_ret = btrfs_update_reserved_bytes(block_group,
								 bytes, 1, 1);

			ret = btrfs_error_discard_extent(fs_info->extent_root,
							 start,
							 bytes,
							 &actually_trimmed);

			btrfs_add_free_space(block_group, start, bytes);
			if (!update_ret)
				btrfs_update_reserved_bytes(block_group,
							    bytes, 0, 1);

			if (ret)
				break;
			*trimmed += actually_trimmed;
		}
		start += bytes;
		bytes = 0;

		if (fatal_signal_pending(current)) {
			ret = -ERESTARTSYS;
			break;
		}

		cond_resched();
	}

	return ret;
}

/*
 * Find the left-most item in the cache tree, and then return the
 * smallest inode number in the item.
 *
 * Note: the returned inode number may not be the smallest one in
 * the tree, if the left-most item is a bitmap.
 */
u64 btrfs_find_ino_for_alloc(struct btrfs_root *fs_root)
{
	struct btrfs_free_space_ctl *ctl = fs_root->free_ino_ctl;
	struct btrfs_free_space *entry = NULL;
	u64 ino = 0;

	spin_lock(&ctl->tree_lock);

	if (RB_EMPTY_ROOT(&ctl->free_space_offset))
		goto out;

	entry = rb_entry(rb_first(&ctl->free_space_offset),
			 struct btrfs_free_space, offset_index);

	if (!entry->bitmap) {
		ino = entry->offset;

		unlink_free_space(ctl, entry);
		entry->offset++;
		entry->bytes--;
		if (!entry->bytes)
			kmem_cache_free(btrfs_free_space_cachep, entry);
		else
			link_free_space(ctl, entry);
	} else {
		u64 offset = 0;
		u64 count = 1;
		int ret;

		ret = search_bitmap(ctl, entry, &offset, &count);
		BUG_ON(ret);

		ino = offset;
		bitmap_clear_bits(ctl, entry, offset, 1);
		if (entry->bytes == 0)
			free_bitmap(ctl, entry);
	}
out:
	spin_unlock(&ctl->tree_lock);

	return ino;
}

struct inode *lookup_free_ino_inode(struct btrfs_root *root,
				    struct btrfs_path *path)
{
	struct inode *inode = NULL;

	spin_lock(&root->cache_lock);
	if (root->cache_inode)
		inode = igrab(root->cache_inode);
	spin_unlock(&root->cache_lock);
	if (inode)
		return inode;

	inode = __lookup_free_space_inode(root, path, 0);
	if (IS_ERR(inode))
		return inode;

	spin_lock(&root->cache_lock);
	if (!btrfs_fs_closing(root->fs_info))
		root->cache_inode = igrab(inode);
	spin_unlock(&root->cache_lock);

	return inode;
}

int create_free_ino_inode(struct btrfs_root *root,
			  struct btrfs_trans_handle *trans,
			  struct btrfs_path *path)
{
	return __create_free_space_inode(root, trans, path,
					 BTRFS_FREE_INO_OBJECTID, 0);
}

int load_free_ino_cache(struct btrfs_fs_info *fs_info, struct btrfs_root *root)
{
	struct btrfs_free_space_ctl *ctl = root->free_ino_ctl;
	struct btrfs_path *path;
	struct inode *inode;
	int ret = 0;
	u64 root_gen = btrfs_root_generation(&root->root_item);

	if (!btrfs_test_opt(root, INODE_MAP_CACHE))
		return 0;

	/*
	 * If we're unmounting then just return, since this does a search on the
	 * normal root and not the commit root and we could deadlock.
	 */
	if (btrfs_fs_closing(fs_info))
		return 0;

	path = btrfs_alloc_path();
	if (!path)
		return 0;

	inode = lookup_free_ino_inode(root, path);
	if (IS_ERR(inode))
		goto out;

	if (root_gen != BTRFS_I(inode)->generation)
		goto out_put;

	ret = __load_free_space_cache(root, inode, ctl, path, 0);

	if (ret < 0)
		printk(KERN_ERR "btrfs: failed to load free ino cache for "
		       "root %llu\n", root->root_key.objectid);
out_put:
	iput(inode);
out:
	btrfs_free_path(path);
	return ret;
}

int btrfs_write_out_ino_cache(struct btrfs_root *root,
			      struct btrfs_trans_handle *trans,
			      struct btrfs_path *path)
{
	struct btrfs_free_space_ctl *ctl = root->free_ino_ctl;
	struct inode *inode;
	int ret;

	if (!btrfs_test_opt(root, INODE_MAP_CACHE))
		return 0;

	inode = lookup_free_ino_inode(root, path);
	if (IS_ERR(inode))
		return 0;

	ret = __btrfs_write_out_cache(root, inode, ctl, NULL, trans, path, 0);
	if (ret < 0)
		printk(KERN_ERR "btrfs: failed to write free ino cache "
		       "for root %llu\n", root->root_key.objectid);

	iput(inode);
	return ret;
}<|MERGE_RESOLUTION|>--- conflicted
+++ resolved
@@ -98,15 +98,12 @@
 		return inode;
 
 	spin_lock(&block_group->lock);
-<<<<<<< HEAD
-=======
 	if (BTRFS_I(inode)->flags & BTRFS_INODE_NODATASUM) {
 		printk(KERN_INFO "Old style space inode found, converting.\n");
 		BTRFS_I(inode)->flags &= ~BTRFS_INODE_NODATASUM;
 		block_group->disk_cache_state = BTRFS_DC_CLEAR;
 	}
 
->>>>>>> acfe7d74
 	if (!btrfs_fs_closing(root->fs_info)) {
 		block_group->inode = igrab(inode);
 		block_group->iref = 1;
@@ -254,11 +251,6 @@
 	u64 num_bitmaps;
 	u64 generation;
 	pgoff_t index = 0;
-<<<<<<< HEAD
-	unsigned long first_page_offset;
-	int num_checksums;
-=======
->>>>>>> acfe7d74
 	int ret = 0;
 
 	INIT_LIST_HEAD(&bitmaps);
@@ -573,42 +565,13 @@
 	num_pages = (i_size_read(inode) + PAGE_CACHE_SIZE - 1) >>
 		PAGE_CACHE_SHIFT;
 
-<<<<<<< HEAD
-	/* Since the first page has all of our checksums and our generation we
-	 * need to calculate the offset into the page that we can start writing
-	 * our entries.
-	 */
-	first_page_offset = (sizeof(u32) * num_pages) + sizeof(u64);
-
-=======
->>>>>>> acfe7d74
 	filemap_write_and_wait(inode->i_mapping);
 	btrfs_wait_ordered_range(inode, inode->i_size &
 				 ~(root->sectorsize - 1), (u64)-1);
 
-<<<<<<< HEAD
-	/* make sure we don't overflow that first page */
-	if (first_page_offset + sizeof(struct btrfs_free_space_entry) >= PAGE_CACHE_SIZE) {
-		/* this is really the same as running out of space, where we also return 0 */
-		printk(KERN_CRIT "Btrfs: free space cache was too big for the crc page\n");
-		ret = 0;
-		goto out_update;
-	}
-
-	/* We need a checksum per page. */
-	crc = checksums = kzalloc(sizeof(u32) * num_pages, GFP_NOFS);
-	if (!crc)
-		return -1;
-
-=======
->>>>>>> acfe7d74
 	pages = kzalloc(sizeof(struct page *) * num_pages, GFP_NOFS);
 	if (!pages)
 		return -1;
-<<<<<<< HEAD
-	}
-=======
->>>>>>> acfe7d74
 
 	/* Get the cluster for this block_group if it exists */
 	if (block_group && !list_empty(&block_group->cluster_list))
@@ -868,16 +831,8 @@
 
 	ret = 1;
 
-<<<<<<< HEAD
-out_free:
-	kfree(checksums);
-	kfree(pages);
-
-out_update:
-=======
 out:
 	kfree(pages);
->>>>>>> acfe7d74
 	if (ret != 1) {
 		invalidate_inode_pages2_range(inode->i_mapping, 0, index);
 		BTRFS_I(inode)->generation = 0;
