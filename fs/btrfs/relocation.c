/*
 * Copyright (C) 2009 Oracle.  All rights reserved.
 *
 * This program is free software; you can redistribute it and/or
 * modify it under the terms of the GNU General Public
 * License v2 as published by the Free Software Foundation.
 *
 * This program is distributed in the hope that it will be useful,
 * but WITHOUT ANY WARRANTY; without even the implied warranty of
 * MERCHANTABILITY or FITNESS FOR A PARTICULAR PURPOSE.  See the GNU
 * General Public License for more details.
 *
 * You should have received a copy of the GNU General Public
 * License along with this program; if not, write to the
 * Free Software Foundation, Inc., 59 Temple Place - Suite 330,
 * Boston, MA 021110-1307, USA.
 */

#include <linux/sched.h>
#include <linux/pagemap.h>
#include <linux/writeback.h>
#include <linux/blkdev.h>
#include <linux/rbtree.h>
#include <linux/slab.h>
#include "ctree.h"
#include "disk-io.h"
#include "transaction.h"
#include "volumes.h"
#include "locking.h"
#include "btrfs_inode.h"
#include "async-thread.h"
#include "free-space-cache.h"
#include "inode-map.h"

/*
 * backref_node, mapping_node and tree_block start with this
 */
struct tree_entry {
	struct rb_node rb_node;
	u64 bytenr;
};

/*
 * present a tree block in the backref cache
 */
struct backref_node {
	struct rb_node rb_node;
	u64 bytenr;

	u64 new_bytenr;
	/* objectid of tree block owner, can be not uptodate */
	u64 owner;
	/* link to pending, changed or detached list */
	struct list_head list;
	/* list of upper level blocks reference this block */
	struct list_head upper;
	/* list of child blocks in the cache */
	struct list_head lower;
	/* NULL if this node is not tree root */
	struct btrfs_root *root;
	/* extent buffer got by COW the block */
	struct extent_buffer *eb;
	/* level of tree block */
	unsigned int level:8;
	/* is the block in non-reference counted tree */
	unsigned int cowonly:1;
	/* 1 if no child node in the cache */
	unsigned int lowest:1;
	/* is the extent buffer locked */
	unsigned int locked:1;
	/* has the block been processed */
	unsigned int processed:1;
	/* have backrefs of this block been checked */
	unsigned int checked:1;
	/*
	 * 1 if corresponding block has been cowed but some upper
	 * level block pointers may not point to the new location
	 */
	unsigned int pending:1;
	/*
	 * 1 if the backref node isn't connected to any other
	 * backref node.
	 */
	unsigned int detached:1;
};

/*
 * present a block pointer in the backref cache
 */
struct backref_edge {
	struct list_head list[2];
	struct backref_node *node[2];
};

#define LOWER	0
#define UPPER	1

struct backref_cache {
	/* red black tree of all backref nodes in the cache */
	struct rb_root rb_root;
	/* for passing backref nodes to btrfs_reloc_cow_block */
	struct backref_node *path[BTRFS_MAX_LEVEL];
	/*
	 * list of blocks that have been cowed but some block
	 * pointers in upper level blocks may not reflect the
	 * new location
	 */
	struct list_head pending[BTRFS_MAX_LEVEL];
	/* list of backref nodes with no child node */
	struct list_head leaves;
	/* list of blocks that have been cowed in current transaction */
	struct list_head changed;
	/* list of detached backref node. */
	struct list_head detached;

	u64 last_trans;

	int nr_nodes;
	int nr_edges;
};

/*
 * map address of tree root to tree
 */
struct mapping_node {
	struct rb_node rb_node;
	u64 bytenr;
	void *data;
};

struct mapping_tree {
	struct rb_root rb_root;
	spinlock_t lock;
};

/*
 * present a tree block to process
 */
struct tree_block {
	struct rb_node rb_node;
	u64 bytenr;
	struct btrfs_key key;
	unsigned int level:8;
	unsigned int key_ready:1;
};

#define MAX_EXTENTS 128

struct file_extent_cluster {
	u64 start;
	u64 end;
	u64 boundary[MAX_EXTENTS];
	unsigned int nr;
};

struct reloc_control {
	/* block group to relocate */
	struct btrfs_block_group_cache *block_group;
	/* extent tree */
	struct btrfs_root *extent_root;
	/* inode for moving data */
	struct inode *data_inode;

	struct btrfs_block_rsv *block_rsv;

	struct backref_cache backref_cache;

	struct file_extent_cluster cluster;
	/* tree blocks have been processed */
	struct extent_io_tree processed_blocks;
	/* map start of tree root to corresponding reloc tree */
	struct mapping_tree reloc_root_tree;
	/* list of reloc trees */
	struct list_head reloc_roots;
	/* size of metadata reservation for merging reloc trees */
	u64 merging_rsv_size;
	/* size of relocated tree nodes */
	u64 nodes_relocated;

	u64 search_start;
	u64 extents_found;

	unsigned int stage:8;
	unsigned int create_reloc_tree:1;
	unsigned int merge_reloc_tree:1;
	unsigned int found_file_extent:1;
	unsigned int commit_transaction:1;
};

/* stages of data relocation */
#define MOVE_DATA_EXTENTS	0
#define UPDATE_DATA_PTRS	1

static void remove_backref_node(struct backref_cache *cache,
				struct backref_node *node);
static void __mark_block_processed(struct reloc_control *rc,
				   struct backref_node *node);

static void mapping_tree_init(struct mapping_tree *tree)
{
	tree->rb_root = RB_ROOT;
	spin_lock_init(&tree->lock);
}

static void backref_cache_init(struct backref_cache *cache)
{
	int i;
	cache->rb_root = RB_ROOT;
	for (i = 0; i < BTRFS_MAX_LEVEL; i++)
		INIT_LIST_HEAD(&cache->pending[i]);
	INIT_LIST_HEAD(&cache->changed);
	INIT_LIST_HEAD(&cache->detached);
	INIT_LIST_HEAD(&cache->leaves);
}

static void backref_cache_cleanup(struct backref_cache *cache)
{
	struct backref_node *node;
	int i;

	while (!list_empty(&cache->detached)) {
		node = list_entry(cache->detached.next,
				  struct backref_node, list);
		remove_backref_node(cache, node);
	}

	while (!list_empty(&cache->leaves)) {
		node = list_entry(cache->leaves.next,
				  struct backref_node, lower);
		remove_backref_node(cache, node);
	}

	cache->last_trans = 0;

	for (i = 0; i < BTRFS_MAX_LEVEL; i++)
		BUG_ON(!list_empty(&cache->pending[i]));
	BUG_ON(!list_empty(&cache->changed));
	BUG_ON(!list_empty(&cache->detached));
	BUG_ON(!RB_EMPTY_ROOT(&cache->rb_root));
	BUG_ON(cache->nr_nodes);
	BUG_ON(cache->nr_edges);
}

static struct backref_node *alloc_backref_node(struct backref_cache *cache)
{
	struct backref_node *node;

	node = kzalloc(sizeof(*node), GFP_NOFS);
	if (node) {
		INIT_LIST_HEAD(&node->list);
		INIT_LIST_HEAD(&node->upper);
		INIT_LIST_HEAD(&node->lower);
		RB_CLEAR_NODE(&node->rb_node);
		cache->nr_nodes++;
	}
	return node;
}

static void free_backref_node(struct backref_cache *cache,
			      struct backref_node *node)
{
	if (node) {
		cache->nr_nodes--;
		kfree(node);
	}
}

static struct backref_edge *alloc_backref_edge(struct backref_cache *cache)
{
	struct backref_edge *edge;

	edge = kzalloc(sizeof(*edge), GFP_NOFS);
	if (edge)
		cache->nr_edges++;
	return edge;
}

static void free_backref_edge(struct backref_cache *cache,
			      struct backref_edge *edge)
{
	if (edge) {
		cache->nr_edges--;
		kfree(edge);
	}
}

static struct rb_node *tree_insert(struct rb_root *root, u64 bytenr,
				   struct rb_node *node)
{
	struct rb_node **p = &root->rb_node;
	struct rb_node *parent = NULL;
	struct tree_entry *entry;

	while (*p) {
		parent = *p;
		entry = rb_entry(parent, struct tree_entry, rb_node);

		if (bytenr < entry->bytenr)
			p = &(*p)->rb_left;
		else if (bytenr > entry->bytenr)
			p = &(*p)->rb_right;
		else
			return parent;
	}

	rb_link_node(node, parent, p);
	rb_insert_color(node, root);
	return NULL;
}

static struct rb_node *tree_search(struct rb_root *root, u64 bytenr)
{
	struct rb_node *n = root->rb_node;
	struct tree_entry *entry;

	while (n) {
		entry = rb_entry(n, struct tree_entry, rb_node);

		if (bytenr < entry->bytenr)
			n = n->rb_left;
		else if (bytenr > entry->bytenr)
			n = n->rb_right;
		else
			return n;
	}
	return NULL;
}

static void backref_tree_panic(struct rb_node *rb_node, int errno, u64 bytenr)
{

	struct btrfs_fs_info *fs_info = NULL;
	struct backref_node *bnode = rb_entry(rb_node, struct backref_node,
					      rb_node);
	if (bnode->root)
		fs_info = bnode->root->fs_info;
	btrfs_panic(fs_info, errno, "Inconsistency in backref cache "
		    "found at offset %llu\n", (unsigned long long)bytenr);
}

/*
 * walk up backref nodes until reach node presents tree root
 */
static struct backref_node *walk_up_backref(struct backref_node *node,
					    struct backref_edge *edges[],
					    int *index)
{
	struct backref_edge *edge;
	int idx = *index;

	while (!list_empty(&node->upper)) {
		edge = list_entry(node->upper.next,
				  struct backref_edge, list[LOWER]);
		edges[idx++] = edge;
		node = edge->node[UPPER];
	}
	BUG_ON(node->detached);
	*index = idx;
	return node;
}

/*
 * walk down backref nodes to find start of next reference path
 */
static struct backref_node *walk_down_backref(struct backref_edge *edges[],
					      int *index)
{
	struct backref_edge *edge;
	struct backref_node *lower;
	int idx = *index;

	while (idx > 0) {
		edge = edges[idx - 1];
		lower = edge->node[LOWER];
		if (list_is_last(&edge->list[LOWER], &lower->upper)) {
			idx--;
			continue;
		}
		edge = list_entry(edge->list[LOWER].next,
				  struct backref_edge, list[LOWER]);
		edges[idx - 1] = edge;
		*index = idx;
		return edge->node[UPPER];
	}
	*index = 0;
	return NULL;
}

static void unlock_node_buffer(struct backref_node *node)
{
	if (node->locked) {
		btrfs_tree_unlock(node->eb);
		node->locked = 0;
	}
}

static void drop_node_buffer(struct backref_node *node)
{
	if (node->eb) {
		unlock_node_buffer(node);
		free_extent_buffer(node->eb);
		node->eb = NULL;
	}
}

static void drop_backref_node(struct backref_cache *tree,
			      struct backref_node *node)
{
	BUG_ON(!list_empty(&node->upper));

	drop_node_buffer(node);
	list_del(&node->list);
	list_del(&node->lower);
	if (!RB_EMPTY_NODE(&node->rb_node))
		rb_erase(&node->rb_node, &tree->rb_root);
	free_backref_node(tree, node);
}

/*
 * remove a backref node from the backref cache
 */
static void remove_backref_node(struct backref_cache *cache,
				struct backref_node *node)
{
	struct backref_node *upper;
	struct backref_edge *edge;

	if (!node)
		return;

	BUG_ON(!node->lowest && !node->detached);
	while (!list_empty(&node->upper)) {
		edge = list_entry(node->upper.next, struct backref_edge,
				  list[LOWER]);
		upper = edge->node[UPPER];
		list_del(&edge->list[LOWER]);
		list_del(&edge->list[UPPER]);
		free_backref_edge(cache, edge);

		if (RB_EMPTY_NODE(&upper->rb_node)) {
			BUG_ON(!list_empty(&node->upper));
			drop_backref_node(cache, node);
			node = upper;
			node->lowest = 1;
			continue;
		}
		/*
		 * add the node to leaf node list if no other
		 * child block cached.
		 */
		if (list_empty(&upper->lower)) {
			list_add_tail(&upper->lower, &cache->leaves);
			upper->lowest = 1;
		}
	}

	drop_backref_node(cache, node);
}

static void update_backref_node(struct backref_cache *cache,
				struct backref_node *node, u64 bytenr)
{
	struct rb_node *rb_node;
	rb_erase(&node->rb_node, &cache->rb_root);
	node->bytenr = bytenr;
	rb_node = tree_insert(&cache->rb_root, node->bytenr, &node->rb_node);
	if (rb_node)
		backref_tree_panic(rb_node, -EEXIST, bytenr);
}

/*
 * update backref cache after a transaction commit
 */
static int update_backref_cache(struct btrfs_trans_handle *trans,
				struct backref_cache *cache)
{
	struct backref_node *node;
	int level = 0;

	if (cache->last_trans == 0) {
		cache->last_trans = trans->transid;
		return 0;
	}

	if (cache->last_trans == trans->transid)
		return 0;

	/*
	 * detached nodes are used to avoid unnecessary backref
	 * lookup. transaction commit changes the extent tree.
	 * so the detached nodes are no longer useful.
	 */
	while (!list_empty(&cache->detached)) {
		node = list_entry(cache->detached.next,
				  struct backref_node, list);
		remove_backref_node(cache, node);
	}

	while (!list_empty(&cache->changed)) {
		node = list_entry(cache->changed.next,
				  struct backref_node, list);
		list_del_init(&node->list);
		BUG_ON(node->pending);
		update_backref_node(cache, node, node->new_bytenr);
	}

	/*
	 * some nodes can be left in the pending list if there were
	 * errors during processing the pending nodes.
	 */
	for (level = 0; level < BTRFS_MAX_LEVEL; level++) {
		list_for_each_entry(node, &cache->pending[level], list) {
			BUG_ON(!node->pending);
			if (node->bytenr == node->new_bytenr)
				continue;
			update_backref_node(cache, node, node->new_bytenr);
		}
	}

	cache->last_trans = 0;
	return 1;
}


static int should_ignore_root(struct btrfs_root *root)
{
	struct btrfs_root *reloc_root;

	if (!root->ref_cows)
		return 0;

	reloc_root = root->reloc_root;
	if (!reloc_root)
		return 0;

	if (btrfs_root_last_snapshot(&reloc_root->root_item) ==
	    root->fs_info->running_transaction->transid - 1)
		return 0;
	/*
	 * if there is reloc tree and it was created in previous
	 * transaction backref lookup can find the reloc tree,
	 * so backref node for the fs tree root is useless for
	 * relocation.
	 */
	return 1;
}
/*
 * find reloc tree by address of tree root
 */
static struct btrfs_root *find_reloc_root(struct reloc_control *rc,
					  u64 bytenr)
{
	struct rb_node *rb_node;
	struct mapping_node *node;
	struct btrfs_root *root = NULL;

	spin_lock(&rc->reloc_root_tree.lock);
	rb_node = tree_search(&rc->reloc_root_tree.rb_root, bytenr);
	if (rb_node) {
		node = rb_entry(rb_node, struct mapping_node, rb_node);
		root = (struct btrfs_root *)node->data;
	}
	spin_unlock(&rc->reloc_root_tree.lock);
	return root;
}

static int is_cowonly_root(u64 root_objectid)
{
	if (root_objectid == BTRFS_ROOT_TREE_OBJECTID ||
	    root_objectid == BTRFS_EXTENT_TREE_OBJECTID ||
	    root_objectid == BTRFS_CHUNK_TREE_OBJECTID ||
	    root_objectid == BTRFS_DEV_TREE_OBJECTID ||
	    root_objectid == BTRFS_TREE_LOG_OBJECTID ||
	    root_objectid == BTRFS_CSUM_TREE_OBJECTID)
		return 1;
	return 0;
}

static struct btrfs_root *read_fs_root(struct btrfs_fs_info *fs_info,
					u64 root_objectid)
{
	struct btrfs_key key;

	key.objectid = root_objectid;
	key.type = BTRFS_ROOT_ITEM_KEY;
	if (is_cowonly_root(root_objectid))
		key.offset = 0;
	else
		key.offset = (u64)-1;

	return btrfs_read_fs_root_no_name(fs_info, &key);
}

#ifdef BTRFS_COMPAT_EXTENT_TREE_V0
static noinline_for_stack
struct btrfs_root *find_tree_root(struct reloc_control *rc,
				  struct extent_buffer *leaf,
				  struct btrfs_extent_ref_v0 *ref0)
{
	struct btrfs_root *root;
	u64 root_objectid = btrfs_ref_root_v0(leaf, ref0);
	u64 generation = btrfs_ref_generation_v0(leaf, ref0);

	BUG_ON(root_objectid == BTRFS_TREE_RELOC_OBJECTID);

	root = read_fs_root(rc->extent_root->fs_info, root_objectid);
	BUG_ON(IS_ERR(root));

	if (root->ref_cows &&
	    generation != btrfs_root_generation(&root->root_item))
		return NULL;

	return root;
}
#endif

static noinline_for_stack
int find_inline_backref(struct extent_buffer *leaf, int slot,
			unsigned long *ptr, unsigned long *end)
{
	struct btrfs_key key;
	struct btrfs_extent_item *ei;
	struct btrfs_tree_block_info *bi;
	u32 item_size;

	btrfs_item_key_to_cpu(leaf, &key, slot);

	item_size = btrfs_item_size_nr(leaf, slot);
#ifdef BTRFS_COMPAT_EXTENT_TREE_V0
	if (item_size < sizeof(*ei)) {
		WARN_ON(item_size != sizeof(struct btrfs_extent_item_v0));
		return 1;
	}
#endif
	ei = btrfs_item_ptr(leaf, slot, struct btrfs_extent_item);
	WARN_ON(!(btrfs_extent_flags(leaf, ei) &
		  BTRFS_EXTENT_FLAG_TREE_BLOCK));

	if (key.type == BTRFS_EXTENT_ITEM_KEY &&
	    item_size <= sizeof(*ei) + sizeof(*bi)) {
		WARN_ON(item_size < sizeof(*ei) + sizeof(*bi));
		return 1;
	}

	if (key.type == BTRFS_EXTENT_ITEM_KEY) {
		bi = (struct btrfs_tree_block_info *)(ei + 1);
		*ptr = (unsigned long)(bi + 1);
	} else {
		*ptr = (unsigned long)(ei + 1);
	}
	*end = (unsigned long)ei + item_size;
	return 0;
}

/*
 * build backref tree for a given tree block. root of the backref tree
 * corresponds the tree block, leaves of the backref tree correspond
 * roots of b-trees that reference the tree block.
 *
 * the basic idea of this function is check backrefs of a given block
 * to find upper level blocks that refernece the block, and then check
 * bakcrefs of these upper level blocks recursively. the recursion stop
 * when tree root is reached or backrefs for the block is cached.
 *
 * NOTE: if we find backrefs for a block are cached, we know backrefs
 * for all upper level blocks that directly/indirectly reference the
 * block are also cached.
 */
static noinline_for_stack
struct backref_node *build_backref_tree(struct reloc_control *rc,
					struct btrfs_key *node_key,
					int level, u64 bytenr)
{
	struct backref_cache *cache = &rc->backref_cache;
	struct btrfs_path *path1;
	struct btrfs_path *path2;
	struct extent_buffer *eb;
	struct btrfs_root *root;
	struct backref_node *cur;
	struct backref_node *upper;
	struct backref_node *lower;
	struct backref_node *node = NULL;
	struct backref_node *exist = NULL;
	struct backref_edge *edge;
	struct rb_node *rb_node;
	struct btrfs_key key;
	unsigned long end;
	unsigned long ptr;
	LIST_HEAD(list);
	LIST_HEAD(useless);
	int cowonly;
	int ret;
	int err = 0;

	path1 = btrfs_alloc_path();
	path2 = btrfs_alloc_path();
	if (!path1 || !path2) {
		err = -ENOMEM;
		goto out;
	}
	path1->reada = 1;
	path2->reada = 2;

	node = alloc_backref_node(cache);
	if (!node) {
		err = -ENOMEM;
		goto out;
	}

	node->bytenr = bytenr;
	node->level = level;
	node->lowest = 1;
	cur = node;
again:
	end = 0;
	ptr = 0;
	key.objectid = cur->bytenr;
	key.type = BTRFS_METADATA_ITEM_KEY;
	key.offset = (u64)-1;

	path1->search_commit_root = 1;
	path1->skip_locking = 1;
	ret = btrfs_search_slot(NULL, rc->extent_root, &key, path1,
				0, 0);
	if (ret < 0) {
		err = ret;
		goto out;
	}
	BUG_ON(!ret || !path1->slots[0]);

	path1->slots[0]--;

	WARN_ON(cur->checked);
	if (!list_empty(&cur->upper)) {
		/*
		 * the backref was added previously when processing
		 * backref of type BTRFS_TREE_BLOCK_REF_KEY
		 */
		BUG_ON(!list_is_singular(&cur->upper));
		edge = list_entry(cur->upper.next, struct backref_edge,
				  list[LOWER]);
		BUG_ON(!list_empty(&edge->list[UPPER]));
		exist = edge->node[UPPER];
		/*
		 * add the upper level block to pending list if we need
		 * check its backrefs
		 */
		if (!exist->checked)
			list_add_tail(&edge->list[UPPER], &list);
	} else {
		exist = NULL;
	}

	while (1) {
		cond_resched();
		eb = path1->nodes[0];

		if (ptr >= end) {
			if (path1->slots[0] >= btrfs_header_nritems(eb)) {
				ret = btrfs_next_leaf(rc->extent_root, path1);
				if (ret < 0) {
					err = ret;
					goto out;
				}
				if (ret > 0)
					break;
				eb = path1->nodes[0];
			}

			btrfs_item_key_to_cpu(eb, &key, path1->slots[0]);
			if (key.objectid != cur->bytenr) {
				WARN_ON(exist);
				break;
			}

			if (key.type == BTRFS_EXTENT_ITEM_KEY ||
			    key.type == BTRFS_METADATA_ITEM_KEY) {
				ret = find_inline_backref(eb, path1->slots[0],
							  &ptr, &end);
				if (ret)
					goto next;
			}
		}

		if (ptr < end) {
			/* update key for inline back ref */
			struct btrfs_extent_inline_ref *iref;
			iref = (struct btrfs_extent_inline_ref *)ptr;
			key.type = btrfs_extent_inline_ref_type(eb, iref);
			key.offset = btrfs_extent_inline_ref_offset(eb, iref);
			WARN_ON(key.type != BTRFS_TREE_BLOCK_REF_KEY &&
				key.type != BTRFS_SHARED_BLOCK_REF_KEY);
		}

		if (exist &&
		    ((key.type == BTRFS_TREE_BLOCK_REF_KEY &&
		      exist->owner == key.offset) ||
		     (key.type == BTRFS_SHARED_BLOCK_REF_KEY &&
		      exist->bytenr == key.offset))) {
			exist = NULL;
			goto next;
		}

#ifdef BTRFS_COMPAT_EXTENT_TREE_V0
		if (key.type == BTRFS_SHARED_BLOCK_REF_KEY ||
		    key.type == BTRFS_EXTENT_REF_V0_KEY) {
			if (key.type == BTRFS_EXTENT_REF_V0_KEY) {
				struct btrfs_extent_ref_v0 *ref0;
				ref0 = btrfs_item_ptr(eb, path1->slots[0],
						struct btrfs_extent_ref_v0);
				if (key.objectid == key.offset) {
					root = find_tree_root(rc, eb, ref0);
					if (root && !should_ignore_root(root))
						cur->root = root;
					else
						list_add(&cur->list, &useless);
					break;
				}
				if (is_cowonly_root(btrfs_ref_root_v0(eb,
								      ref0)))
					cur->cowonly = 1;
			}
#else
		BUG_ON(key.type == BTRFS_EXTENT_REF_V0_KEY);
		if (key.type == BTRFS_SHARED_BLOCK_REF_KEY) {
#endif
			if (key.objectid == key.offset) {
				/*
				 * only root blocks of reloc trees use
				 * backref of this type.
				 */
				root = find_reloc_root(rc, cur->bytenr);
				BUG_ON(!root);
				cur->root = root;
				break;
			}

			edge = alloc_backref_edge(cache);
			if (!edge) {
				err = -ENOMEM;
				goto out;
			}
			rb_node = tree_search(&cache->rb_root, key.offset);
			if (!rb_node) {
				upper = alloc_backref_node(cache);
				if (!upper) {
					free_backref_edge(cache, edge);
					err = -ENOMEM;
					goto out;
				}
				upper->bytenr = key.offset;
				upper->level = cur->level + 1;
				/*
				 *  backrefs for the upper level block isn't
				 *  cached, add the block to pending list
				 */
				list_add_tail(&edge->list[UPPER], &list);
			} else {
				upper = rb_entry(rb_node, struct backref_node,
						 rb_node);
				BUG_ON(!upper->checked);
				INIT_LIST_HEAD(&edge->list[UPPER]);
			}
			list_add_tail(&edge->list[LOWER], &cur->upper);
			edge->node[LOWER] = cur;
			edge->node[UPPER] = upper;

			goto next;
		} else if (key.type != BTRFS_TREE_BLOCK_REF_KEY) {
			goto next;
		}

		/* key.type == BTRFS_TREE_BLOCK_REF_KEY */
		root = read_fs_root(rc->extent_root->fs_info, key.offset);
		if (IS_ERR(root)) {
			err = PTR_ERR(root);
			goto out;
		}

		if (!root->ref_cows)
			cur->cowonly = 1;

		if (btrfs_root_level(&root->root_item) == cur->level) {
			/* tree root */
			BUG_ON(btrfs_root_bytenr(&root->root_item) !=
			       cur->bytenr);
			if (should_ignore_root(root))
				list_add(&cur->list, &useless);
			else
				cur->root = root;
			break;
		}

		level = cur->level + 1;

		/*
		 * searching the tree to find upper level blocks
		 * reference the block.
		 */
		path2->search_commit_root = 1;
		path2->skip_locking = 1;
		path2->lowest_level = level;
		ret = btrfs_search_slot(NULL, root, node_key, path2, 0, 0);
		path2->lowest_level = 0;
		if (ret < 0) {
			err = ret;
			goto out;
		}
		if (ret > 0 && path2->slots[level] > 0)
			path2->slots[level]--;

		eb = path2->nodes[level];
		WARN_ON(btrfs_node_blockptr(eb, path2->slots[level]) !=
			cur->bytenr);

		lower = cur;
		for (; level < BTRFS_MAX_LEVEL; level++) {
			if (!path2->nodes[level]) {
				BUG_ON(btrfs_root_bytenr(&root->root_item) !=
				       lower->bytenr);
				if (should_ignore_root(root))
					list_add(&lower->list, &useless);
				else
					lower->root = root;
				break;
			}

			edge = alloc_backref_edge(cache);
			if (!edge) {
				err = -ENOMEM;
				goto out;
			}

			eb = path2->nodes[level];
			rb_node = tree_search(&cache->rb_root, eb->start);
			if (!rb_node) {
				upper = alloc_backref_node(cache);
				if (!upper) {
					free_backref_edge(cache, edge);
					err = -ENOMEM;
					goto out;
				}
				upper->bytenr = eb->start;
				upper->owner = btrfs_header_owner(eb);
				upper->level = lower->level + 1;
				if (!root->ref_cows)
					upper->cowonly = 1;

				/*
				 * if we know the block isn't shared
				 * we can void checking its backrefs.
				 */
				if (btrfs_block_can_be_shared(root, eb))
					upper->checked = 0;
				else
					upper->checked = 1;

				/*
				 * add the block to pending list if we
				 * need check its backrefs. only block
				 * at 'cur->level + 1' is added to the
				 * tail of pending list. this guarantees
				 * we check backrefs from lower level
				 * blocks to upper level blocks.
				 */
				if (!upper->checked &&
				    level == cur->level + 1) {
					list_add_tail(&edge->list[UPPER],
						      &list);
				} else
					INIT_LIST_HEAD(&edge->list[UPPER]);
			} else {
				upper = rb_entry(rb_node, struct backref_node,
						 rb_node);
				BUG_ON(!upper->checked);
				INIT_LIST_HEAD(&edge->list[UPPER]);
				if (!upper->owner)
					upper->owner = btrfs_header_owner(eb);
			}
			list_add_tail(&edge->list[LOWER], &lower->upper);
			edge->node[LOWER] = lower;
			edge->node[UPPER] = upper;

			if (rb_node)
				break;
			lower = upper;
			upper = NULL;
		}
		btrfs_release_path(path2);
next:
		if (ptr < end) {
			ptr += btrfs_extent_inline_ref_size(key.type);
			if (ptr >= end) {
				WARN_ON(ptr > end);
				ptr = 0;
				end = 0;
			}
		}
		if (ptr >= end)
			path1->slots[0]++;
	}
	btrfs_release_path(path1);

	cur->checked = 1;
	WARN_ON(exist);

	/* the pending list isn't empty, take the first block to process */
	if (!list_empty(&list)) {
		edge = list_entry(list.next, struct backref_edge, list[UPPER]);
		list_del_init(&edge->list[UPPER]);
		cur = edge->node[UPPER];
		goto again;
	}

	/*
	 * everything goes well, connect backref nodes and insert backref nodes
	 * into the cache.
	 */
	BUG_ON(!node->checked);
	cowonly = node->cowonly;
	if (!cowonly) {
		rb_node = tree_insert(&cache->rb_root, node->bytenr,
				      &node->rb_node);
		if (rb_node)
			backref_tree_panic(rb_node, -EEXIST, node->bytenr);
		list_add_tail(&node->lower, &cache->leaves);
	}

	list_for_each_entry(edge, &node->upper, list[LOWER])
		list_add_tail(&edge->list[UPPER], &list);

	while (!list_empty(&list)) {
		edge = list_entry(list.next, struct backref_edge, list[UPPER]);
		list_del_init(&edge->list[UPPER]);
		upper = edge->node[UPPER];
		if (upper->detached) {
			list_del(&edge->list[LOWER]);
			lower = edge->node[LOWER];
			free_backref_edge(cache, edge);
			if (list_empty(&lower->upper))
				list_add(&lower->list, &useless);
			continue;
		}

		if (!RB_EMPTY_NODE(&upper->rb_node)) {
			if (upper->lowest) {
				list_del_init(&upper->lower);
				upper->lowest = 0;
			}

			list_add_tail(&edge->list[UPPER], &upper->lower);
			continue;
		}

		BUG_ON(!upper->checked);
		BUG_ON(cowonly != upper->cowonly);
		if (!cowonly) {
			rb_node = tree_insert(&cache->rb_root, upper->bytenr,
					      &upper->rb_node);
			if (rb_node)
				backref_tree_panic(rb_node, -EEXIST,
						   upper->bytenr);
		}

		list_add_tail(&edge->list[UPPER], &upper->lower);

		list_for_each_entry(edge, &upper->upper, list[LOWER])
			list_add_tail(&edge->list[UPPER], &list);
	}
	/*
	 * process useless backref nodes. backref nodes for tree leaves
	 * are deleted from the cache. backref nodes for upper level
	 * tree blocks are left in the cache to avoid unnecessary backref
	 * lookup.
	 */
	while (!list_empty(&useless)) {
		upper = list_entry(useless.next, struct backref_node, list);
		list_del_init(&upper->list);
		BUG_ON(!list_empty(&upper->upper));
		if (upper == node)
			node = NULL;
		if (upper->lowest) {
			list_del_init(&upper->lower);
			upper->lowest = 0;
		}
		while (!list_empty(&upper->lower)) {
			edge = list_entry(upper->lower.next,
					  struct backref_edge, list[UPPER]);
			list_del(&edge->list[UPPER]);
			list_del(&edge->list[LOWER]);
			lower = edge->node[LOWER];
			free_backref_edge(cache, edge);

			if (list_empty(&lower->upper))
				list_add(&lower->list, &useless);
		}
		__mark_block_processed(rc, upper);
		if (upper->level > 0) {
			list_add(&upper->list, &cache->detached);
			upper->detached = 1;
		} else {
			rb_erase(&upper->rb_node, &cache->rb_root);
			free_backref_node(cache, upper);
		}
	}
out:
	btrfs_free_path(path1);
	btrfs_free_path(path2);
	if (err) {
		while (!list_empty(&useless)) {
			lower = list_entry(useless.next,
					   struct backref_node, upper);
			list_del_init(&lower->upper);
		}
		upper = node;
		INIT_LIST_HEAD(&list);
		while (upper) {
			if (RB_EMPTY_NODE(&upper->rb_node)) {
				list_splice_tail(&upper->upper, &list);
				free_backref_node(cache, upper);
			}

			if (list_empty(&list))
				break;

			edge = list_entry(list.next, struct backref_edge,
					  list[LOWER]);
			list_del(&edge->list[LOWER]);
			upper = edge->node[UPPER];
			free_backref_edge(cache, edge);
		}
		return ERR_PTR(err);
	}
	BUG_ON(node && node->detached);
	return node;
}

/*
 * helper to add backref node for the newly created snapshot.
 * the backref node is created by cloning backref node that
 * corresponds to root of source tree
 */
static int clone_backref_node(struct btrfs_trans_handle *trans,
			      struct reloc_control *rc,
			      struct btrfs_root *src,
			      struct btrfs_root *dest)
{
	struct btrfs_root *reloc_root = src->reloc_root;
	struct backref_cache *cache = &rc->backref_cache;
	struct backref_node *node = NULL;
	struct backref_node *new_node;
	struct backref_edge *edge;
	struct backref_edge *new_edge;
	struct rb_node *rb_node;

	if (cache->last_trans > 0)
		update_backref_cache(trans, cache);

	rb_node = tree_search(&cache->rb_root, src->commit_root->start);
	if (rb_node) {
		node = rb_entry(rb_node, struct backref_node, rb_node);
		if (node->detached)
			node = NULL;
		else
			BUG_ON(node->new_bytenr != reloc_root->node->start);
	}

	if (!node) {
		rb_node = tree_search(&cache->rb_root,
				      reloc_root->commit_root->start);
		if (rb_node) {
			node = rb_entry(rb_node, struct backref_node,
					rb_node);
			BUG_ON(node->detached);
		}
	}

	if (!node)
		return 0;

	new_node = alloc_backref_node(cache);
	if (!new_node)
		return -ENOMEM;

	new_node->bytenr = dest->node->start;
	new_node->level = node->level;
	new_node->lowest = node->lowest;
	new_node->checked = 1;
	new_node->root = dest;

	if (!node->lowest) {
		list_for_each_entry(edge, &node->lower, list[UPPER]) {
			new_edge = alloc_backref_edge(cache);
			if (!new_edge)
				goto fail;

			new_edge->node[UPPER] = new_node;
			new_edge->node[LOWER] = edge->node[LOWER];
			list_add_tail(&new_edge->list[UPPER],
				      &new_node->lower);
		}
	} else {
		list_add_tail(&new_node->lower, &cache->leaves);
	}

	rb_node = tree_insert(&cache->rb_root, new_node->bytenr,
			      &new_node->rb_node);
	if (rb_node)
		backref_tree_panic(rb_node, -EEXIST, new_node->bytenr);

	if (!new_node->lowest) {
		list_for_each_entry(new_edge, &new_node->lower, list[UPPER]) {
			list_add_tail(&new_edge->list[LOWER],
				      &new_edge->node[LOWER]->upper);
		}
	}
	return 0;
fail:
	while (!list_empty(&new_node->lower)) {
		new_edge = list_entry(new_node->lower.next,
				      struct backref_edge, list[UPPER]);
		list_del(&new_edge->list[UPPER]);
		free_backref_edge(cache, new_edge);
	}
	free_backref_node(cache, new_node);
	return -ENOMEM;
}

/*
 * helper to add 'address of tree root -> reloc tree' mapping
 */
static int __must_check __add_reloc_root(struct btrfs_root *root)
{
	struct rb_node *rb_node;
	struct mapping_node *node;
	struct reloc_control *rc = root->fs_info->reloc_ctl;

	node = kmalloc(sizeof(*node), GFP_NOFS);
	if (!node)
		return -ENOMEM;

	node->bytenr = root->node->start;
	node->data = root;

	spin_lock(&rc->reloc_root_tree.lock);
	rb_node = tree_insert(&rc->reloc_root_tree.rb_root,
			      node->bytenr, &node->rb_node);
	spin_unlock(&rc->reloc_root_tree.lock);
	if (rb_node) {
		btrfs_panic(root->fs_info, -EEXIST, "Duplicate root found "
			    "for start=%llu while inserting into relocation "
			    "tree\n", node->bytenr);
		kfree(node);
		return -EEXIST;
	}

	list_add_tail(&root->root_list, &rc->reloc_roots);
	return 0;
}

/*
 * helper to update/delete the 'address of tree root -> reloc tree'
 * mapping
 */
static int __update_reloc_root(struct btrfs_root *root, int del)
{
	struct rb_node *rb_node;
	struct mapping_node *node = NULL;
	struct reloc_control *rc = root->fs_info->reloc_ctl;

	spin_lock(&rc->reloc_root_tree.lock);
	rb_node = tree_search(&rc->reloc_root_tree.rb_root,
			      root->commit_root->start);
	if (rb_node) {
		node = rb_entry(rb_node, struct mapping_node, rb_node);
		rb_erase(&node->rb_node, &rc->reloc_root_tree.rb_root);
	}
	spin_unlock(&rc->reloc_root_tree.lock);

	if (!node)
		return 0;
	BUG_ON((struct btrfs_root *)node->data != root);

	if (!del) {
		spin_lock(&rc->reloc_root_tree.lock);
		node->bytenr = root->node->start;
		rb_node = tree_insert(&rc->reloc_root_tree.rb_root,
				      node->bytenr, &node->rb_node);
		spin_unlock(&rc->reloc_root_tree.lock);
		if (rb_node)
			backref_tree_panic(rb_node, -EEXIST, node->bytenr);
	} else {
		spin_lock(&root->fs_info->trans_lock);
		list_del_init(&root->root_list);
		spin_unlock(&root->fs_info->trans_lock);
		kfree(node);
	}
	return 0;
}

static struct btrfs_root *create_reloc_root(struct btrfs_trans_handle *trans,
					struct btrfs_root *root, u64 objectid)
{
	struct btrfs_root *reloc_root;
	struct extent_buffer *eb;
	struct btrfs_root_item *root_item;
	struct btrfs_key root_key;
	u64 last_snap = 0;
	int ret;

	root_item = kmalloc(sizeof(*root_item), GFP_NOFS);
	BUG_ON(!root_item);

	root_key.objectid = BTRFS_TREE_RELOC_OBJECTID;
	root_key.type = BTRFS_ROOT_ITEM_KEY;
	root_key.offset = objectid;

	if (root->root_key.objectid == objectid) {
		/* called by btrfs_init_reloc_root */
		ret = btrfs_copy_root(trans, root, root->commit_root, &eb,
				      BTRFS_TREE_RELOC_OBJECTID);
		BUG_ON(ret);

		last_snap = btrfs_root_last_snapshot(&root->root_item);
		btrfs_set_root_last_snapshot(&root->root_item,
					     trans->transid - 1);
	} else {
		/*
		 * called by btrfs_reloc_post_snapshot_hook.
		 * the source tree is a reloc tree, all tree blocks
		 * modified after it was created have RELOC flag
		 * set in their headers. so it's OK to not update
		 * the 'last_snapshot'.
		 */
		ret = btrfs_copy_root(trans, root, root->node, &eb,
				      BTRFS_TREE_RELOC_OBJECTID);
		BUG_ON(ret);
	}

	memcpy(root_item, &root->root_item, sizeof(*root_item));
	btrfs_set_root_bytenr(root_item, eb->start);
	btrfs_set_root_level(root_item, btrfs_header_level(eb));
	btrfs_set_root_generation(root_item, trans->transid);

	if (root->root_key.objectid == objectid) {
		btrfs_set_root_refs(root_item, 0);
		memset(&root_item->drop_progress, 0,
		       sizeof(struct btrfs_disk_key));
		root_item->drop_level = 0;
		/*
		 * abuse rtransid, it is safe because it is impossible to
		 * receive data into a relocation tree.
		 */
		btrfs_set_root_rtransid(root_item, last_snap);
		btrfs_set_root_otransid(root_item, trans->transid);
	}

	btrfs_tree_unlock(eb);
	free_extent_buffer(eb);

	ret = btrfs_insert_root(trans, root->fs_info->tree_root,
				&root_key, root_item);
	BUG_ON(ret);
	kfree(root_item);

	reloc_root = btrfs_read_fs_root(root->fs_info->tree_root, &root_key);
	BUG_ON(IS_ERR(reloc_root));
	reloc_root->last_trans = trans->transid;
	return reloc_root;
}

/*
 * create reloc tree for a given fs tree. reloc tree is just a
 * snapshot of the fs tree with special root objectid.
 */
int btrfs_init_reloc_root(struct btrfs_trans_handle *trans,
			  struct btrfs_root *root)
{
	struct btrfs_root *reloc_root;
	struct reloc_control *rc = root->fs_info->reloc_ctl;
	int clear_rsv = 0;
	int ret;

	if (root->reloc_root) {
		reloc_root = root->reloc_root;
		reloc_root->last_trans = trans->transid;
		return 0;
	}

	if (!rc || !rc->create_reloc_tree ||
	    root->root_key.objectid == BTRFS_TREE_RELOC_OBJECTID)
		return 0;

	if (!trans->block_rsv) {
		trans->block_rsv = rc->block_rsv;
		clear_rsv = 1;
	}
	reloc_root = create_reloc_root(trans, root, root->root_key.objectid);
	if (clear_rsv)
		trans->block_rsv = NULL;

	ret = __add_reloc_root(reloc_root);
	BUG_ON(ret < 0);
	root->reloc_root = reloc_root;
	return 0;
}

/*
 * update root item of reloc tree
 */
int btrfs_update_reloc_root(struct btrfs_trans_handle *trans,
			    struct btrfs_root *root)
{
	struct btrfs_root *reloc_root;
	struct btrfs_root_item *root_item;
	int del = 0;
	int ret;

	if (!root->reloc_root)
		goto out;

	reloc_root = root->reloc_root;
	root_item = &reloc_root->root_item;

	if (root->fs_info->reloc_ctl->merge_reloc_tree &&
	    btrfs_root_refs(root_item) == 0) {
		root->reloc_root = NULL;
		del = 1;
	}

	__update_reloc_root(reloc_root, del);

	if (reloc_root->commit_root != reloc_root->node) {
		btrfs_set_root_node(root_item, reloc_root->node);
		free_extent_buffer(reloc_root->commit_root);
		reloc_root->commit_root = btrfs_root_node(reloc_root);
	}

	ret = btrfs_update_root(trans, root->fs_info->tree_root,
				&reloc_root->root_key, root_item);
	BUG_ON(ret);

out:
	return 0;
}

/*
 * helper to find first cached inode with inode number >= objectid
 * in a subvolume
 */
static struct inode *find_next_inode(struct btrfs_root *root, u64 objectid)
{
	struct rb_node *node;
	struct rb_node *prev;
	struct btrfs_inode *entry;
	struct inode *inode;

	spin_lock(&root->inode_lock);
again:
	node = root->inode_tree.rb_node;
	prev = NULL;
	while (node) {
		prev = node;
		entry = rb_entry(node, struct btrfs_inode, rb_node);

		if (objectid < btrfs_ino(&entry->vfs_inode))
			node = node->rb_left;
		else if (objectid > btrfs_ino(&entry->vfs_inode))
			node = node->rb_right;
		else
			break;
	}
	if (!node) {
		while (prev) {
			entry = rb_entry(prev, struct btrfs_inode, rb_node);
			if (objectid <= btrfs_ino(&entry->vfs_inode)) {
				node = prev;
				break;
			}
			prev = rb_next(prev);
		}
	}
	while (node) {
		entry = rb_entry(node, struct btrfs_inode, rb_node);
		inode = igrab(&entry->vfs_inode);
		if (inode) {
			spin_unlock(&root->inode_lock);
			return inode;
		}

		objectid = btrfs_ino(&entry->vfs_inode) + 1;
		if (cond_resched_lock(&root->inode_lock))
			goto again;

		node = rb_next(node);
	}
	spin_unlock(&root->inode_lock);
	return NULL;
}

static int in_block_group(u64 bytenr,
			  struct btrfs_block_group_cache *block_group)
{
	if (bytenr >= block_group->key.objectid &&
	    bytenr < block_group->key.objectid + block_group->key.offset)
		return 1;
	return 0;
}

/*
 * get new location of data
 */
static int get_new_location(struct inode *reloc_inode, u64 *new_bytenr,
			    u64 bytenr, u64 num_bytes)
{
	struct btrfs_root *root = BTRFS_I(reloc_inode)->root;
	struct btrfs_path *path;
	struct btrfs_file_extent_item *fi;
	struct extent_buffer *leaf;
	int ret;

	path = btrfs_alloc_path();
	if (!path)
		return -ENOMEM;

	bytenr -= BTRFS_I(reloc_inode)->index_cnt;
	ret = btrfs_lookup_file_extent(NULL, root, path, btrfs_ino(reloc_inode),
				       bytenr, 0);
	if (ret < 0)
		goto out;
	if (ret > 0) {
		ret = -ENOENT;
		goto out;
	}

	leaf = path->nodes[0];
	fi = btrfs_item_ptr(leaf, path->slots[0],
			    struct btrfs_file_extent_item);

	BUG_ON(btrfs_file_extent_offset(leaf, fi) ||
	       btrfs_file_extent_compression(leaf, fi) ||
	       btrfs_file_extent_encryption(leaf, fi) ||
	       btrfs_file_extent_other_encoding(leaf, fi));

	if (num_bytes != btrfs_file_extent_disk_num_bytes(leaf, fi)) {
		ret = 1;
		goto out;
	}

	*new_bytenr = btrfs_file_extent_disk_bytenr(leaf, fi);
	ret = 0;
out:
	btrfs_free_path(path);
	return ret;
}

/*
 * update file extent items in the tree leaf to point to
 * the new locations.
 */
static noinline_for_stack
int replace_file_extents(struct btrfs_trans_handle *trans,
			 struct reloc_control *rc,
			 struct btrfs_root *root,
			 struct extent_buffer *leaf)
{
	struct btrfs_key key;
	struct btrfs_file_extent_item *fi;
	struct inode *inode = NULL;
	u64 parent;
	u64 bytenr;
	u64 new_bytenr = 0;
	u64 num_bytes;
	u64 end;
	u32 nritems;
	u32 i;
	int ret;
	int first = 1;
	int dirty = 0;

	if (rc->stage != UPDATE_DATA_PTRS)
		return 0;

	/* reloc trees always use full backref */
	if (root->root_key.objectid == BTRFS_TREE_RELOC_OBJECTID)
		parent = leaf->start;
	else
		parent = 0;

	nritems = btrfs_header_nritems(leaf);
	for (i = 0; i < nritems; i++) {
		cond_resched();
		btrfs_item_key_to_cpu(leaf, &key, i);
		if (key.type != BTRFS_EXTENT_DATA_KEY)
			continue;
		fi = btrfs_item_ptr(leaf, i, struct btrfs_file_extent_item);
		if (btrfs_file_extent_type(leaf, fi) ==
		    BTRFS_FILE_EXTENT_INLINE)
			continue;
		bytenr = btrfs_file_extent_disk_bytenr(leaf, fi);
		num_bytes = btrfs_file_extent_disk_num_bytes(leaf, fi);
		if (bytenr == 0)
			continue;
		if (!in_block_group(bytenr, rc->block_group))
			continue;

		/*
		 * if we are modifying block in fs tree, wait for readpage
		 * to complete and drop the extent cache
		 */
		if (root->root_key.objectid != BTRFS_TREE_RELOC_OBJECTID) {
			if (first) {
				inode = find_next_inode(root, key.objectid);
				first = 0;
			} else if (inode && btrfs_ino(inode) < key.objectid) {
				btrfs_add_delayed_iput(inode);
				inode = find_next_inode(root, key.objectid);
			}
			if (inode && btrfs_ino(inode) == key.objectid) {
				end = key.offset +
				      btrfs_file_extent_num_bytes(leaf, fi);
				WARN_ON(!IS_ALIGNED(key.offset,
						    root->sectorsize));
				WARN_ON(!IS_ALIGNED(end, root->sectorsize));
				end--;
				ret = try_lock_extent(&BTRFS_I(inode)->io_tree,
						      key.offset, end);
				if (!ret)
					continue;

				btrfs_drop_extent_cache(inode, key.offset, end,
							1);
				unlock_extent(&BTRFS_I(inode)->io_tree,
					      key.offset, end);
			}
		}

		ret = get_new_location(rc->data_inode, &new_bytenr,
				       bytenr, num_bytes);
		if (ret > 0) {
			WARN_ON(1);
			continue;
		}
		BUG_ON(ret < 0);

		btrfs_set_file_extent_disk_bytenr(leaf, fi, new_bytenr);
		dirty = 1;

		key.offset -= btrfs_file_extent_offset(leaf, fi);
		ret = btrfs_inc_extent_ref(trans, root, new_bytenr,
					   num_bytes, parent,
					   btrfs_header_owner(leaf),
					   key.objectid, key.offset, 1);
		BUG_ON(ret);

		ret = btrfs_free_extent(trans, root, bytenr, num_bytes,
					parent, btrfs_header_owner(leaf),
					key.objectid, key.offset, 1);
		BUG_ON(ret);
	}
	if (dirty)
		btrfs_mark_buffer_dirty(leaf);
	if (inode)
		btrfs_add_delayed_iput(inode);
	return 0;
}

static noinline_for_stack
int memcmp_node_keys(struct extent_buffer *eb, int slot,
		     struct btrfs_path *path, int level)
{
	struct btrfs_disk_key key1;
	struct btrfs_disk_key key2;
	btrfs_node_key(eb, &key1, slot);
	btrfs_node_key(path->nodes[level], &key2, path->slots[level]);
	return memcmp(&key1, &key2, sizeof(key1));
}

/*
 * try to replace tree blocks in fs tree with the new blocks
 * in reloc tree. tree blocks haven't been modified since the
 * reloc tree was create can be replaced.
 *
 * if a block was replaced, level of the block + 1 is returned.
 * if no block got replaced, 0 is returned. if there are other
 * errors, a negative error number is returned.
 */
static noinline_for_stack
int replace_path(struct btrfs_trans_handle *trans,
		 struct btrfs_root *dest, struct btrfs_root *src,
		 struct btrfs_path *path, struct btrfs_key *next_key,
		 int lowest_level, int max_level)
{
	struct extent_buffer *eb;
	struct extent_buffer *parent;
	struct btrfs_key key;
	u64 old_bytenr;
	u64 new_bytenr;
	u64 old_ptr_gen;
	u64 new_ptr_gen;
	u64 last_snapshot;
	u32 blocksize;
	int cow = 0;
	int level;
	int ret;
	int slot;

	BUG_ON(src->root_key.objectid != BTRFS_TREE_RELOC_OBJECTID);
	BUG_ON(dest->root_key.objectid == BTRFS_TREE_RELOC_OBJECTID);

	last_snapshot = btrfs_root_last_snapshot(&src->root_item);
again:
	slot = path->slots[lowest_level];
	btrfs_node_key_to_cpu(path->nodes[lowest_level], &key, slot);

	eb = btrfs_lock_root_node(dest);
	btrfs_set_lock_blocking(eb);
	level = btrfs_header_level(eb);

	if (level < lowest_level) {
		btrfs_tree_unlock(eb);
		free_extent_buffer(eb);
		return 0;
	}

	if (cow) {
		ret = btrfs_cow_block(trans, dest, eb, NULL, 0, &eb);
		BUG_ON(ret);
	}
	btrfs_set_lock_blocking(eb);

	if (next_key) {
		next_key->objectid = (u64)-1;
		next_key->type = (u8)-1;
		next_key->offset = (u64)-1;
	}

	parent = eb;
	while (1) {
		level = btrfs_header_level(parent);
		BUG_ON(level < lowest_level);

		ret = btrfs_bin_search(parent, &key, level, &slot);
		if (ret && slot > 0)
			slot--;

		if (next_key && slot + 1 < btrfs_header_nritems(parent))
			btrfs_node_key_to_cpu(parent, next_key, slot + 1);

		old_bytenr = btrfs_node_blockptr(parent, slot);
		blocksize = btrfs_level_size(dest, level - 1);
		old_ptr_gen = btrfs_node_ptr_generation(parent, slot);

		if (level <= max_level) {
			eb = path->nodes[level];
			new_bytenr = btrfs_node_blockptr(eb,
							path->slots[level]);
			new_ptr_gen = btrfs_node_ptr_generation(eb,
							path->slots[level]);
		} else {
			new_bytenr = 0;
			new_ptr_gen = 0;
		}

		if (new_bytenr > 0 && new_bytenr == old_bytenr) {
			WARN_ON(1);
			ret = level;
			break;
		}

		if (new_bytenr == 0 || old_ptr_gen > last_snapshot ||
		    memcmp_node_keys(parent, slot, path, level)) {
			if (level <= lowest_level) {
				ret = 0;
				break;
			}

			eb = read_tree_block(dest, old_bytenr, blocksize,
					     old_ptr_gen);
			if (!eb || !extent_buffer_uptodate(eb)) {
				ret = (!eb) ? -ENOMEM : -EIO;
				free_extent_buffer(eb);
				break;
			}
			btrfs_tree_lock(eb);
			if (cow) {
				ret = btrfs_cow_block(trans, dest, eb, parent,
						      slot, &eb);
				BUG_ON(ret);
			}
			btrfs_set_lock_blocking(eb);

			btrfs_tree_unlock(parent);
			free_extent_buffer(parent);

			parent = eb;
			continue;
		}

		if (!cow) {
			btrfs_tree_unlock(parent);
			free_extent_buffer(parent);
			cow = 1;
			goto again;
		}

		btrfs_node_key_to_cpu(path->nodes[level], &key,
				      path->slots[level]);
		btrfs_release_path(path);

		path->lowest_level = level;
		ret = btrfs_search_slot(trans, src, &key, path, 0, 1);
		path->lowest_level = 0;
		BUG_ON(ret);

		/*
		 * swap blocks in fs tree and reloc tree.
		 */
		btrfs_set_node_blockptr(parent, slot, new_bytenr);
		btrfs_set_node_ptr_generation(parent, slot, new_ptr_gen);
		btrfs_mark_buffer_dirty(parent);

		btrfs_set_node_blockptr(path->nodes[level],
					path->slots[level], old_bytenr);
		btrfs_set_node_ptr_generation(path->nodes[level],
					      path->slots[level], old_ptr_gen);
		btrfs_mark_buffer_dirty(path->nodes[level]);

		ret = btrfs_inc_extent_ref(trans, src, old_bytenr, blocksize,
					path->nodes[level]->start,
					src->root_key.objectid, level - 1, 0,
					1);
		BUG_ON(ret);
		ret = btrfs_inc_extent_ref(trans, dest, new_bytenr, blocksize,
					0, dest->root_key.objectid, level - 1,
					0, 1);
		BUG_ON(ret);

		ret = btrfs_free_extent(trans, src, new_bytenr, blocksize,
					path->nodes[level]->start,
					src->root_key.objectid, level - 1, 0,
					1);
		BUG_ON(ret);

		ret = btrfs_free_extent(trans, dest, old_bytenr, blocksize,
					0, dest->root_key.objectid, level - 1,
					0, 1);
		BUG_ON(ret);

		btrfs_unlock_up_safe(path, 0);

		ret = level;
		break;
	}
	btrfs_tree_unlock(parent);
	free_extent_buffer(parent);
	return ret;
}

/*
 * helper to find next relocated block in reloc tree
 */
static noinline_for_stack
int walk_up_reloc_tree(struct btrfs_root *root, struct btrfs_path *path,
		       int *level)
{
	struct extent_buffer *eb;
	int i;
	u64 last_snapshot;
	u32 nritems;

	last_snapshot = btrfs_root_last_snapshot(&root->root_item);

	for (i = 0; i < *level; i++) {
		free_extent_buffer(path->nodes[i]);
		path->nodes[i] = NULL;
	}

	for (i = *level; i < BTRFS_MAX_LEVEL && path->nodes[i]; i++) {
		eb = path->nodes[i];
		nritems = btrfs_header_nritems(eb);
		while (path->slots[i] + 1 < nritems) {
			path->slots[i]++;
			if (btrfs_node_ptr_generation(eb, path->slots[i]) <=
			    last_snapshot)
				continue;

			*level = i;
			return 0;
		}
		free_extent_buffer(path->nodes[i]);
		path->nodes[i] = NULL;
	}
	return 1;
}

/*
 * walk down reloc tree to find relocated block of lowest level
 */
static noinline_for_stack
int walk_down_reloc_tree(struct btrfs_root *root, struct btrfs_path *path,
			 int *level)
{
	struct extent_buffer *eb = NULL;
	int i;
	u64 bytenr;
	u64 ptr_gen = 0;
	u64 last_snapshot;
	u32 blocksize;
	u32 nritems;

	last_snapshot = btrfs_root_last_snapshot(&root->root_item);

	for (i = *level; i > 0; i--) {
		eb = path->nodes[i];
		nritems = btrfs_header_nritems(eb);
		while (path->slots[i] < nritems) {
			ptr_gen = btrfs_node_ptr_generation(eb, path->slots[i]);
			if (ptr_gen > last_snapshot)
				break;
			path->slots[i]++;
		}
		if (path->slots[i] >= nritems) {
			if (i == *level)
				break;
			*level = i + 1;
			return 0;
		}
		if (i == 1) {
			*level = i;
			return 0;
		}

		bytenr = btrfs_node_blockptr(eb, path->slots[i]);
		blocksize = btrfs_level_size(root, i - 1);
		eb = read_tree_block(root, bytenr, blocksize, ptr_gen);
		if (!eb || !extent_buffer_uptodate(eb)) {
			free_extent_buffer(eb);
			return -EIO;
		}
		BUG_ON(btrfs_header_level(eb) != i - 1);
		path->nodes[i - 1] = eb;
		path->slots[i - 1] = 0;
	}
	return 1;
}

/*
 * invalidate extent cache for file extents whose key in range of
 * [min_key, max_key)
 */
static int invalidate_extent_cache(struct btrfs_root *root,
				   struct btrfs_key *min_key,
				   struct btrfs_key *max_key)
{
	struct inode *inode = NULL;
	u64 objectid;
	u64 start, end;
	u64 ino;

	objectid = min_key->objectid;
	while (1) {
		cond_resched();
		iput(inode);

		if (objectid > max_key->objectid)
			break;

		inode = find_next_inode(root, objectid);
		if (!inode)
			break;
		ino = btrfs_ino(inode);

		if (ino > max_key->objectid) {
			iput(inode);
			break;
		}

		objectid = ino + 1;
		if (!S_ISREG(inode->i_mode))
			continue;

		if (unlikely(min_key->objectid == ino)) {
			if (min_key->type > BTRFS_EXTENT_DATA_KEY)
				continue;
			if (min_key->type < BTRFS_EXTENT_DATA_KEY)
				start = 0;
			else {
				start = min_key->offset;
				WARN_ON(!IS_ALIGNED(start, root->sectorsize));
			}
		} else {
			start = 0;
		}

		if (unlikely(max_key->objectid == ino)) {
			if (max_key->type < BTRFS_EXTENT_DATA_KEY)
				continue;
			if (max_key->type > BTRFS_EXTENT_DATA_KEY) {
				end = (u64)-1;
			} else {
				if (max_key->offset == 0)
					continue;
				end = max_key->offset;
				WARN_ON(!IS_ALIGNED(end, root->sectorsize));
				end--;
			}
		} else {
			end = (u64)-1;
		}

		/* the lock_extent waits for readpage to complete */
		lock_extent(&BTRFS_I(inode)->io_tree, start, end);
		btrfs_drop_extent_cache(inode, start, end, 1);
		unlock_extent(&BTRFS_I(inode)->io_tree, start, end);
	}
	return 0;
}

static int find_next_key(struct btrfs_path *path, int level,
			 struct btrfs_key *key)

{
	while (level < BTRFS_MAX_LEVEL) {
		if (!path->nodes[level])
			break;
		if (path->slots[level] + 1 <
		    btrfs_header_nritems(path->nodes[level])) {
			btrfs_node_key_to_cpu(path->nodes[level], key,
					      path->slots[level] + 1);
			return 0;
		}
		level++;
	}
	return 1;
}

/*
 * merge the relocated tree blocks in reloc tree with corresponding
 * fs tree.
 */
static noinline_for_stack int merge_reloc_root(struct reloc_control *rc,
					       struct btrfs_root *root)
{
	LIST_HEAD(inode_list);
	struct btrfs_key key;
	struct btrfs_key next_key;
	struct btrfs_trans_handle *trans;
	struct btrfs_root *reloc_root;
	struct btrfs_root_item *root_item;
	struct btrfs_path *path;
	struct extent_buffer *leaf;
	int level;
	int max_level;
	int replaced = 0;
	int ret;
	int err = 0;
	u32 min_reserved;

	path = btrfs_alloc_path();
	if (!path)
		return -ENOMEM;
	path->reada = 1;

	reloc_root = root->reloc_root;
	root_item = &reloc_root->root_item;

	if (btrfs_disk_key_objectid(&root_item->drop_progress) == 0) {
		level = btrfs_root_level(root_item);
		extent_buffer_get(reloc_root->node);
		path->nodes[level] = reloc_root->node;
		path->slots[level] = 0;
	} else {
		btrfs_disk_key_to_cpu(&key, &root_item->drop_progress);

		level = root_item->drop_level;
		BUG_ON(level == 0);
		path->lowest_level = level;
		ret = btrfs_search_slot(NULL, reloc_root, &key, path, 0, 0);
		path->lowest_level = 0;
		if (ret < 0) {
			btrfs_free_path(path);
			return ret;
		}

		btrfs_node_key_to_cpu(path->nodes[level], &next_key,
				      path->slots[level]);
		WARN_ON(memcmp(&key, &next_key, sizeof(key)));

		btrfs_unlock_up_safe(path, 0);
	}

	min_reserved = root->nodesize * (BTRFS_MAX_LEVEL - 1) * 2;
	memset(&next_key, 0, sizeof(next_key));

	while (1) {
		trans = btrfs_start_transaction(root, 0);
		BUG_ON(IS_ERR(trans));
		trans->block_rsv = rc->block_rsv;

		ret = btrfs_block_rsv_refill(root, rc->block_rsv, min_reserved,
					     BTRFS_RESERVE_FLUSH_ALL);
		if (ret) {
			BUG_ON(ret != -EAGAIN);
			ret = btrfs_commit_transaction(trans, root);
			BUG_ON(ret);
			continue;
		}

		replaced = 0;
		max_level = level;

		ret = walk_down_reloc_tree(reloc_root, path, &level);
		if (ret < 0) {
			err = ret;
			goto out;
		}
		if (ret > 0)
			break;

		if (!find_next_key(path, level, &key) &&
		    btrfs_comp_cpu_keys(&next_key, &key) >= 0) {
			ret = 0;
		} else {
			ret = replace_path(trans, root, reloc_root, path,
					   &next_key, level, max_level);
		}
		if (ret < 0) {
			err = ret;
			goto out;
		}

		if (ret > 0) {
			level = ret;
			btrfs_node_key_to_cpu(path->nodes[level], &key,
					      path->slots[level]);
			replaced = 1;
		}

		ret = walk_up_reloc_tree(reloc_root, path, &level);
		if (ret > 0)
			break;

		BUG_ON(level == 0);
		/*
		 * save the merging progress in the drop_progress.
		 * this is OK since root refs == 1 in this case.
		 */
		btrfs_node_key(path->nodes[level], &root_item->drop_progress,
			       path->slots[level]);
		root_item->drop_level = level;

		btrfs_end_transaction_throttle(trans, root);

		btrfs_btree_balance_dirty(root);

		if (replaced && rc->stage == UPDATE_DATA_PTRS)
			invalidate_extent_cache(root, &key, &next_key);
	}

	/*
	 * handle the case only one block in the fs tree need to be
	 * relocated and the block is tree root.
	 */
	leaf = btrfs_lock_root_node(root);
	ret = btrfs_cow_block(trans, root, leaf, NULL, 0, &leaf);
	btrfs_tree_unlock(leaf);
	free_extent_buffer(leaf);
	if (ret < 0)
		err = ret;
out:
	btrfs_free_path(path);

	if (err == 0) {
		memset(&root_item->drop_progress, 0,
		       sizeof(root_item->drop_progress));
		root_item->drop_level = 0;
		btrfs_set_root_refs(root_item, 0);
		btrfs_update_reloc_root(trans, root);
	}

	btrfs_end_transaction_throttle(trans, root);

	btrfs_btree_balance_dirty(root);

	if (replaced && rc->stage == UPDATE_DATA_PTRS)
		invalidate_extent_cache(root, &key, &next_key);

	return err;
}

static noinline_for_stack
int prepare_to_merge(struct reloc_control *rc, int err)
{
	struct btrfs_root *root = rc->extent_root;
	struct btrfs_root *reloc_root;
	struct btrfs_trans_handle *trans;
	LIST_HEAD(reloc_roots);
	u64 num_bytes = 0;
	int ret;

	mutex_lock(&root->fs_info->reloc_mutex);
	rc->merging_rsv_size += root->nodesize * (BTRFS_MAX_LEVEL - 1) * 2;
	rc->merging_rsv_size += rc->nodes_relocated * 2;
	mutex_unlock(&root->fs_info->reloc_mutex);

again:
	if (!err) {
		num_bytes = rc->merging_rsv_size;
		ret = btrfs_block_rsv_add(root, rc->block_rsv, num_bytes,
					  BTRFS_RESERVE_FLUSH_ALL);
		if (ret)
			err = ret;
	}

	trans = btrfs_join_transaction(rc->extent_root);
	if (IS_ERR(trans)) {
		if (!err)
			btrfs_block_rsv_release(rc->extent_root,
						rc->block_rsv, num_bytes);
		return PTR_ERR(trans);
	}

	if (!err) {
		if (num_bytes != rc->merging_rsv_size) {
			btrfs_end_transaction(trans, rc->extent_root);
			btrfs_block_rsv_release(rc->extent_root,
						rc->block_rsv, num_bytes);
			goto again;
		}
	}

	rc->merge_reloc_tree = 1;

	while (!list_empty(&rc->reloc_roots)) {
		reloc_root = list_entry(rc->reloc_roots.next,
					struct btrfs_root, root_list);
		list_del_init(&reloc_root->root_list);

		root = read_fs_root(reloc_root->fs_info,
				    reloc_root->root_key.offset);
		BUG_ON(IS_ERR(root));
		BUG_ON(root->reloc_root != reloc_root);

		/*
		 * set reference count to 1, so btrfs_recover_relocation
		 * knows it should resumes merging
		 */
		if (!err)
			btrfs_set_root_refs(&reloc_root->root_item, 1);
		btrfs_update_reloc_root(trans, root);

		list_add(&reloc_root->root_list, &reloc_roots);
	}

	list_splice(&reloc_roots, &rc->reloc_roots);

	if (!err)
		btrfs_commit_transaction(trans, rc->extent_root);
	else
		btrfs_end_transaction(trans, rc->extent_root);
	return err;
}

static noinline_for_stack
void free_reloc_roots(struct list_head *list)
{
	struct btrfs_root *reloc_root;

	while (!list_empty(list)) {
		reloc_root = list_entry(list->next, struct btrfs_root,
					root_list);
		__update_reloc_root(reloc_root, 1);
		free_extent_buffer(reloc_root->node);
		free_extent_buffer(reloc_root->commit_root);
		kfree(reloc_root);
	}
}

static noinline_for_stack
int merge_reloc_roots(struct reloc_control *rc)
{
	struct btrfs_trans_handle *trans;
	struct btrfs_root *root;
	struct btrfs_root *reloc_root;
	u64 last_snap;
	u64 otransid;
	u64 objectid;
	LIST_HEAD(reloc_roots);
	int found = 0;
	int ret = 0;
again:
	root = rc->extent_root;

	/*
	 * this serializes us with btrfs_record_root_in_transaction,
	 * we have to make sure nobody is in the middle of
	 * adding their roots to the list while we are
	 * doing this splice
	 */
	mutex_lock(&root->fs_info->reloc_mutex);
	list_splice_init(&rc->reloc_roots, &reloc_roots);
	mutex_unlock(&root->fs_info->reloc_mutex);

	while (!list_empty(&reloc_roots)) {
		found = 1;
		reloc_root = list_entry(reloc_roots.next,
					struct btrfs_root, root_list);

		if (btrfs_root_refs(&reloc_root->root_item) > 0) {
			root = read_fs_root(reloc_root->fs_info,
					    reloc_root->root_key.offset);
			BUG_ON(IS_ERR(root));
			BUG_ON(root->reloc_root != reloc_root);

			ret = merge_reloc_root(rc, root);
			if (ret)
				goto out;
		} else {
			list_del_init(&reloc_root->root_list);
		}

		/*
		 * we keep the old last snapshod transid in rtranid when we
		 * created the relocation tree.
		 */
		last_snap = btrfs_root_rtransid(&reloc_root->root_item);
		otransid = btrfs_root_otransid(&reloc_root->root_item);
		objectid = reloc_root->root_key.offset;

		ret = btrfs_drop_snapshot(reloc_root, rc->block_rsv, 0, 1);
		if (ret < 0) {
			if (list_empty(&reloc_root->root_list))
				list_add_tail(&reloc_root->root_list,
					      &reloc_roots);
			goto out;
<<<<<<< HEAD
=======
		} else if (!ret) {
			/*
			 * recover the last snapshot tranid to avoid
			 * the space balance break NOCOW.
			 */
			root = read_fs_root(rc->extent_root->fs_info,
					    objectid);
			if (IS_ERR(root))
				continue;

			if (btrfs_root_refs(&root->root_item) == 0)
				continue;

			trans = btrfs_join_transaction(root);
			BUG_ON(IS_ERR(trans));

			/* Check if the fs/file tree was snapshoted or not. */
			if (btrfs_root_last_snapshot(&root->root_item) ==
			    otransid - 1)
				btrfs_set_root_last_snapshot(&root->root_item,
							     last_snap);
				
			btrfs_end_transaction(trans, root);
>>>>>>> d0e0ac97
		}
	}

	if (found) {
		found = 0;
		goto again;
	}
out:
	if (ret) {
		btrfs_std_error(root->fs_info, ret);
		if (!list_empty(&reloc_roots))
			free_reloc_roots(&reloc_roots);
	}

	BUG_ON(!RB_EMPTY_ROOT(&rc->reloc_root_tree.rb_root));
	return ret;
}

static void free_block_list(struct rb_root *blocks)
{
	struct tree_block *block;
	struct rb_node *rb_node;
	while ((rb_node = rb_first(blocks))) {
		block = rb_entry(rb_node, struct tree_block, rb_node);
		rb_erase(rb_node, blocks);
		kfree(block);
	}
}

static int record_reloc_root_in_trans(struct btrfs_trans_handle *trans,
				      struct btrfs_root *reloc_root)
{
	struct btrfs_root *root;

	if (reloc_root->last_trans == trans->transid)
		return 0;

	root = read_fs_root(reloc_root->fs_info, reloc_root->root_key.offset);
	BUG_ON(IS_ERR(root));
	BUG_ON(root->reloc_root != reloc_root);

	return btrfs_record_root_in_trans(trans, root);
}

static noinline_for_stack
struct btrfs_root *select_reloc_root(struct btrfs_trans_handle *trans,
				     struct reloc_control *rc,
				     struct backref_node *node,
				     struct backref_edge *edges[], int *nr)
{
	struct backref_node *next;
	struct btrfs_root *root;
	int index = 0;

	next = node;
	while (1) {
		cond_resched();
		next = walk_up_backref(next, edges, &index);
		root = next->root;
		BUG_ON(!root);
		BUG_ON(!root->ref_cows);

		if (root->root_key.objectid == BTRFS_TREE_RELOC_OBJECTID) {
			record_reloc_root_in_trans(trans, root);
			break;
		}

		btrfs_record_root_in_trans(trans, root);
		root = root->reloc_root;

		if (next->new_bytenr != root->node->start) {
			BUG_ON(next->new_bytenr);
			BUG_ON(!list_empty(&next->list));
			next->new_bytenr = root->node->start;
			next->root = root;
			list_add_tail(&next->list,
				      &rc->backref_cache.changed);
			__mark_block_processed(rc, next);
			break;
		}

		WARN_ON(1);
		root = NULL;
		next = walk_down_backref(edges, &index);
		if (!next || next->level <= node->level)
			break;
	}
	if (!root)
		return NULL;

	*nr = index;
	next = node;
	/* setup backref node path for btrfs_reloc_cow_block */
	while (1) {
		rc->backref_cache.path[next->level] = next;
		if (--index < 0)
			break;
		next = edges[index]->node[UPPER];
	}
	return root;
}

/*
 * select a tree root for relocation. return NULL if the block
 * is reference counted. we should use do_relocation() in this
 * case. return a tree root pointer if the block isn't reference
 * counted. return -ENOENT if the block is root of reloc tree.
 */
static noinline_for_stack
struct btrfs_root *select_one_root(struct btrfs_trans_handle *trans,
				   struct backref_node *node)
{
	struct backref_node *next;
	struct btrfs_root *root;
	struct btrfs_root *fs_root = NULL;
	struct backref_edge *edges[BTRFS_MAX_LEVEL - 1];
	int index = 0;

	next = node;
	while (1) {
		cond_resched();
		next = walk_up_backref(next, edges, &index);
		root = next->root;
		BUG_ON(!root);

		/* no other choice for non-references counted tree */
		if (!root->ref_cows)
			return root;

		if (root->root_key.objectid != BTRFS_TREE_RELOC_OBJECTID)
			fs_root = root;

		if (next != node)
			return NULL;

		next = walk_down_backref(edges, &index);
		if (!next || next->level <= node->level)
			break;
	}

	if (!fs_root)
		return ERR_PTR(-ENOENT);
	return fs_root;
}

static noinline_for_stack
u64 calcu_metadata_size(struct reloc_control *rc,
			struct backref_node *node, int reserve)
{
	struct backref_node *next = node;
	struct backref_edge *edge;
	struct backref_edge *edges[BTRFS_MAX_LEVEL - 1];
	u64 num_bytes = 0;
	int index = 0;

	BUG_ON(reserve && node->processed);

	while (next) {
		cond_resched();
		while (1) {
			if (next->processed && (reserve || next != node))
				break;

			num_bytes += btrfs_level_size(rc->extent_root,
						      next->level);

			if (list_empty(&next->upper))
				break;

			edge = list_entry(next->upper.next,
					  struct backref_edge, list[LOWER]);
			edges[index++] = edge;
			next = edge->node[UPPER];
		}
		next = walk_down_backref(edges, &index);
	}
	return num_bytes;
}

static int reserve_metadata_space(struct btrfs_trans_handle *trans,
				  struct reloc_control *rc,
				  struct backref_node *node)
{
	struct btrfs_root *root = rc->extent_root;
	u64 num_bytes;
	int ret;

	num_bytes = calcu_metadata_size(rc, node, 1) * 2;

	trans->block_rsv = rc->block_rsv;
	ret = btrfs_block_rsv_add(root, rc->block_rsv, num_bytes,
				  BTRFS_RESERVE_FLUSH_ALL);
	if (ret) {
		if (ret == -EAGAIN)
			rc->commit_transaction = 1;
		return ret;
	}

	return 0;
}

static void release_metadata_space(struct reloc_control *rc,
				   struct backref_node *node)
{
	u64 num_bytes = calcu_metadata_size(rc, node, 0) * 2;
	btrfs_block_rsv_release(rc->extent_root, rc->block_rsv, num_bytes);
}

/*
 * relocate a block tree, and then update pointers in upper level
 * blocks that reference the block to point to the new location.
 *
 * if called by link_to_upper, the block has already been relocated.
 * in that case this function just updates pointers.
 */
static int do_relocation(struct btrfs_trans_handle *trans,
			 struct reloc_control *rc,
			 struct backref_node *node,
			 struct btrfs_key *key,
			 struct btrfs_path *path, int lowest)
{
	struct backref_node *upper;
	struct backref_edge *edge;
	struct backref_edge *edges[BTRFS_MAX_LEVEL - 1];
	struct btrfs_root *root;
	struct extent_buffer *eb;
	u32 blocksize;
	u64 bytenr;
	u64 generation;
	int nr;
	int slot;
	int ret;
	int err = 0;

	BUG_ON(lowest && node->eb);

	path->lowest_level = node->level + 1;
	rc->backref_cache.path[node->level] = node;
	list_for_each_entry(edge, &node->upper, list[LOWER]) {
		cond_resched();

		upper = edge->node[UPPER];
		root = select_reloc_root(trans, rc, upper, edges, &nr);
		BUG_ON(!root);

		if (upper->eb && !upper->locked) {
			if (!lowest) {
				ret = btrfs_bin_search(upper->eb, key,
						       upper->level, &slot);
				BUG_ON(ret);
				bytenr = btrfs_node_blockptr(upper->eb, slot);
				if (node->eb->start == bytenr)
					goto next;
			}
			drop_node_buffer(upper);
		}

		if (!upper->eb) {
			ret = btrfs_search_slot(trans, root, key, path, 0, 1);
			if (ret < 0) {
				err = ret;
				break;
			}
			BUG_ON(ret > 0);

			if (!upper->eb) {
				upper->eb = path->nodes[upper->level];
				path->nodes[upper->level] = NULL;
			} else {
				BUG_ON(upper->eb != path->nodes[upper->level]);
			}

			upper->locked = 1;
			path->locks[upper->level] = 0;

			slot = path->slots[upper->level];
			btrfs_release_path(path);
		} else {
			ret = btrfs_bin_search(upper->eb, key, upper->level,
					       &slot);
			BUG_ON(ret);
		}

		bytenr = btrfs_node_blockptr(upper->eb, slot);
		if (lowest) {
			BUG_ON(bytenr != node->bytenr);
		} else {
			if (node->eb->start == bytenr)
				goto next;
		}

		blocksize = btrfs_level_size(root, node->level);
		generation = btrfs_node_ptr_generation(upper->eb, slot);
		eb = read_tree_block(root, bytenr, blocksize, generation);
		if (!eb || !extent_buffer_uptodate(eb)) {
			free_extent_buffer(eb);
			err = -EIO;
			goto next;
		}
		btrfs_tree_lock(eb);
		btrfs_set_lock_blocking(eb);

		if (!node->eb) {
			ret = btrfs_cow_block(trans, root, eb, upper->eb,
					      slot, &eb);
			btrfs_tree_unlock(eb);
			free_extent_buffer(eb);
			if (ret < 0) {
				err = ret;
				goto next;
			}
			BUG_ON(node->eb != eb);
		} else {
			btrfs_set_node_blockptr(upper->eb, slot,
						node->eb->start);
			btrfs_set_node_ptr_generation(upper->eb, slot,
						      trans->transid);
			btrfs_mark_buffer_dirty(upper->eb);

			ret = btrfs_inc_extent_ref(trans, root,
						node->eb->start, blocksize,
						upper->eb->start,
						btrfs_header_owner(upper->eb),
						node->level, 0, 1);
			BUG_ON(ret);

			ret = btrfs_drop_subtree(trans, root, eb, upper->eb);
			BUG_ON(ret);
		}
next:
		if (!upper->pending)
			drop_node_buffer(upper);
		else
			unlock_node_buffer(upper);
		if (err)
			break;
	}

	if (!err && node->pending) {
		drop_node_buffer(node);
		list_move_tail(&node->list, &rc->backref_cache.changed);
		node->pending = 0;
	}

	path->lowest_level = 0;
	BUG_ON(err == -ENOSPC);
	return err;
}

static int link_to_upper(struct btrfs_trans_handle *trans,
			 struct reloc_control *rc,
			 struct backref_node *node,
			 struct btrfs_path *path)
{
	struct btrfs_key key;

	btrfs_node_key_to_cpu(node->eb, &key, 0);
	return do_relocation(trans, rc, node, &key, path, 0);
}

static int finish_pending_nodes(struct btrfs_trans_handle *trans,
				struct reloc_control *rc,
				struct btrfs_path *path, int err)
{
	LIST_HEAD(list);
	struct backref_cache *cache = &rc->backref_cache;
	struct backref_node *node;
	int level;
	int ret;

	for (level = 0; level < BTRFS_MAX_LEVEL; level++) {
		while (!list_empty(&cache->pending[level])) {
			node = list_entry(cache->pending[level].next,
					  struct backref_node, list);
			list_move_tail(&node->list, &list);
			BUG_ON(!node->pending);

			if (!err) {
				ret = link_to_upper(trans, rc, node, path);
				if (ret < 0)
					err = ret;
			}
		}
		list_splice_init(&list, &cache->pending[level]);
	}
	return err;
}

static void mark_block_processed(struct reloc_control *rc,
				 u64 bytenr, u32 blocksize)
{
	set_extent_bits(&rc->processed_blocks, bytenr, bytenr + blocksize - 1,
			EXTENT_DIRTY, GFP_NOFS);
}

static void __mark_block_processed(struct reloc_control *rc,
				   struct backref_node *node)
{
	u32 blocksize;
	if (node->level == 0 ||
	    in_block_group(node->bytenr, rc->block_group)) {
		blocksize = btrfs_level_size(rc->extent_root, node->level);
		mark_block_processed(rc, node->bytenr, blocksize);
	}
	node->processed = 1;
}

/*
 * mark a block and all blocks directly/indirectly reference the block
 * as processed.
 */
static void update_processed_blocks(struct reloc_control *rc,
				    struct backref_node *node)
{
	struct backref_node *next = node;
	struct backref_edge *edge;
	struct backref_edge *edges[BTRFS_MAX_LEVEL - 1];
	int index = 0;

	while (next) {
		cond_resched();
		while (1) {
			if (next->processed)
				break;

			__mark_block_processed(rc, next);

			if (list_empty(&next->upper))
				break;

			edge = list_entry(next->upper.next,
					  struct backref_edge, list[LOWER]);
			edges[index++] = edge;
			next = edge->node[UPPER];
		}
		next = walk_down_backref(edges, &index);
	}
}

static int tree_block_processed(u64 bytenr, u32 blocksize,
				struct reloc_control *rc)
{
	if (test_range_bit(&rc->processed_blocks, bytenr,
			   bytenr + blocksize - 1, EXTENT_DIRTY, 1, NULL))
		return 1;
	return 0;
}

static int get_tree_block_key(struct reloc_control *rc,
			      struct tree_block *block)
{
	struct extent_buffer *eb;

	BUG_ON(block->key_ready);
	eb = read_tree_block(rc->extent_root, block->bytenr,
			     block->key.objectid, block->key.offset);
	if (!eb || !extent_buffer_uptodate(eb)) {
		free_extent_buffer(eb);
		return -EIO;
	}
	WARN_ON(btrfs_header_level(eb) != block->level);
	if (block->level == 0)
		btrfs_item_key_to_cpu(eb, &block->key, 0);
	else
		btrfs_node_key_to_cpu(eb, &block->key, 0);
	free_extent_buffer(eb);
	block->key_ready = 1;
	return 0;
}

static int reada_tree_block(struct reloc_control *rc,
			    struct tree_block *block)
{
	BUG_ON(block->key_ready);
	if (block->key.type == BTRFS_METADATA_ITEM_KEY)
		readahead_tree_block(rc->extent_root, block->bytenr,
				     block->key.objectid,
				     rc->extent_root->leafsize);
	else
		readahead_tree_block(rc->extent_root, block->bytenr,
				     block->key.objectid, block->key.offset);
	return 0;
}

/*
 * helper function to relocate a tree block
 */
static int relocate_tree_block(struct btrfs_trans_handle *trans,
				struct reloc_control *rc,
				struct backref_node *node,
				struct btrfs_key *key,
				struct btrfs_path *path)
{
	struct btrfs_root *root;
	int release = 0;
	int ret = 0;

	if (!node)
		return 0;

	BUG_ON(node->processed);
	root = select_one_root(trans, node);
	if (root == ERR_PTR(-ENOENT)) {
		update_processed_blocks(rc, node);
		goto out;
	}

	if (!root || root->ref_cows) {
		ret = reserve_metadata_space(trans, rc, node);
		if (ret)
			goto out;
		release = 1;
	}

	if (root) {
		if (root->ref_cows) {
			BUG_ON(node->new_bytenr);
			BUG_ON(!list_empty(&node->list));
			btrfs_record_root_in_trans(trans, root);
			root = root->reloc_root;
			node->new_bytenr = root->node->start;
			node->root = root;
			list_add_tail(&node->list, &rc->backref_cache.changed);
		} else {
			path->lowest_level = node->level;
			ret = btrfs_search_slot(trans, root, key, path, 0, 1);
			btrfs_release_path(path);
			if (ret > 0)
				ret = 0;
		}
		if (!ret)
			update_processed_blocks(rc, node);
	} else {
		ret = do_relocation(trans, rc, node, key, path, 1);
	}
out:
	if (ret || node->level == 0 || node->cowonly) {
		if (release)
			release_metadata_space(rc, node);
		remove_backref_node(&rc->backref_cache, node);
	}
	return ret;
}

/*
 * relocate a list of blocks
 */
static noinline_for_stack
int relocate_tree_blocks(struct btrfs_trans_handle *trans,
			 struct reloc_control *rc, struct rb_root *blocks)
{
	struct backref_node *node;
	struct btrfs_path *path;
	struct tree_block *block;
	struct rb_node *rb_node;
	int ret;
	int err = 0;

	path = btrfs_alloc_path();
	if (!path) {
		err = -ENOMEM;
		goto out_free_blocks;
	}

	rb_node = rb_first(blocks);
	while (rb_node) {
		block = rb_entry(rb_node, struct tree_block, rb_node);
		if (!block->key_ready)
			reada_tree_block(rc, block);
		rb_node = rb_next(rb_node);
	}

	rb_node = rb_first(blocks);
	while (rb_node) {
		block = rb_entry(rb_node, struct tree_block, rb_node);
		if (!block->key_ready) {
			err = get_tree_block_key(rc, block);
			if (err)
				goto out_free_path;
		}
		rb_node = rb_next(rb_node);
	}

	rb_node = rb_first(blocks);
	while (rb_node) {
		block = rb_entry(rb_node, struct tree_block, rb_node);

		node = build_backref_tree(rc, &block->key,
					  block->level, block->bytenr);
		if (IS_ERR(node)) {
			err = PTR_ERR(node);
			goto out;
		}

		ret = relocate_tree_block(trans, rc, node, &block->key,
					  path);
		if (ret < 0) {
			if (ret != -EAGAIN || rb_node == rb_first(blocks))
				err = ret;
			goto out;
		}
		rb_node = rb_next(rb_node);
	}
out:
	err = finish_pending_nodes(trans, rc, path, err);

out_free_path:
	btrfs_free_path(path);
out_free_blocks:
	free_block_list(blocks);
	return err;
}

static noinline_for_stack
int prealloc_file_extent_cluster(struct inode *inode,
				 struct file_extent_cluster *cluster)
{
	u64 alloc_hint = 0;
	u64 start;
	u64 end;
	u64 offset = BTRFS_I(inode)->index_cnt;
	u64 num_bytes;
	int nr = 0;
	int ret = 0;

	BUG_ON(cluster->start != cluster->boundary[0]);
	mutex_lock(&inode->i_mutex);

	ret = btrfs_check_data_free_space(inode, cluster->end +
					  1 - cluster->start);
	if (ret)
		goto out;

	while (nr < cluster->nr) {
		start = cluster->boundary[nr] - offset;
		if (nr + 1 < cluster->nr)
			end = cluster->boundary[nr + 1] - 1 - offset;
		else
			end = cluster->end - offset;

		lock_extent(&BTRFS_I(inode)->io_tree, start, end);
		num_bytes = end + 1 - start;
		ret = btrfs_prealloc_file_range(inode, 0, start,
						num_bytes, num_bytes,
						end + 1, &alloc_hint);
		unlock_extent(&BTRFS_I(inode)->io_tree, start, end);
		if (ret)
			break;
		nr++;
	}
	btrfs_free_reserved_data_space(inode, cluster->end +
				       1 - cluster->start);
out:
	mutex_unlock(&inode->i_mutex);
	return ret;
}

static noinline_for_stack
int setup_extent_mapping(struct inode *inode, u64 start, u64 end,
			 u64 block_start)
{
	struct btrfs_root *root = BTRFS_I(inode)->root;
	struct extent_map_tree *em_tree = &BTRFS_I(inode)->extent_tree;
	struct extent_map *em;
	int ret = 0;

	em = alloc_extent_map();
	if (!em)
		return -ENOMEM;

	em->start = start;
	em->len = end + 1 - start;
	em->block_len = em->len;
	em->block_start = block_start;
	em->bdev = root->fs_info->fs_devices->latest_bdev;
	set_bit(EXTENT_FLAG_PINNED, &em->flags);

	lock_extent(&BTRFS_I(inode)->io_tree, start, end);
	while (1) {
		write_lock(&em_tree->lock);
		ret = add_extent_mapping(em_tree, em, 0);
		write_unlock(&em_tree->lock);
		if (ret != -EEXIST) {
			free_extent_map(em);
			break;
		}
		btrfs_drop_extent_cache(inode, start, end, 0);
	}
	unlock_extent(&BTRFS_I(inode)->io_tree, start, end);
	return ret;
}

static int relocate_file_extent_cluster(struct inode *inode,
					struct file_extent_cluster *cluster)
{
	u64 page_start;
	u64 page_end;
	u64 offset = BTRFS_I(inode)->index_cnt;
	unsigned long index;
	unsigned long last_index;
	struct page *page;
	struct file_ra_state *ra;
	gfp_t mask = btrfs_alloc_write_mask(inode->i_mapping);
	int nr = 0;
	int ret = 0;

	if (!cluster->nr)
		return 0;

	ra = kzalloc(sizeof(*ra), GFP_NOFS);
	if (!ra)
		return -ENOMEM;

	ret = prealloc_file_extent_cluster(inode, cluster);
	if (ret)
		goto out;

	file_ra_state_init(ra, inode->i_mapping);

	ret = setup_extent_mapping(inode, cluster->start - offset,
				   cluster->end - offset, cluster->start);
	if (ret)
		goto out;

	index = (cluster->start - offset) >> PAGE_CACHE_SHIFT;
	last_index = (cluster->end - offset) >> PAGE_CACHE_SHIFT;
	while (index <= last_index) {
		ret = btrfs_delalloc_reserve_metadata(inode, PAGE_CACHE_SIZE);
		if (ret)
			goto out;

		page = find_lock_page(inode->i_mapping, index);
		if (!page) {
			page_cache_sync_readahead(inode->i_mapping,
						  ra, NULL, index,
						  last_index + 1 - index);
			page = find_or_create_page(inode->i_mapping, index,
						   mask);
			if (!page) {
				btrfs_delalloc_release_metadata(inode,
							PAGE_CACHE_SIZE);
				ret = -ENOMEM;
				goto out;
			}
		}

		if (PageReadahead(page)) {
			page_cache_async_readahead(inode->i_mapping,
						   ra, NULL, page, index,
						   last_index + 1 - index);
		}

		if (!PageUptodate(page)) {
			btrfs_readpage(NULL, page);
			lock_page(page);
			if (!PageUptodate(page)) {
				unlock_page(page);
				page_cache_release(page);
				btrfs_delalloc_release_metadata(inode,
							PAGE_CACHE_SIZE);
				ret = -EIO;
				goto out;
			}
		}

		page_start = page_offset(page);
		page_end = page_start + PAGE_CACHE_SIZE - 1;

		lock_extent(&BTRFS_I(inode)->io_tree, page_start, page_end);

		set_page_extent_mapped(page);

		if (nr < cluster->nr &&
		    page_start + offset == cluster->boundary[nr]) {
			set_extent_bits(&BTRFS_I(inode)->io_tree,
					page_start, page_end,
					EXTENT_BOUNDARY, GFP_NOFS);
			nr++;
		}

		btrfs_set_extent_delalloc(inode, page_start, page_end, NULL);
		set_page_dirty(page);

		unlock_extent(&BTRFS_I(inode)->io_tree,
			      page_start, page_end);
		unlock_page(page);
		page_cache_release(page);

		index++;
		balance_dirty_pages_ratelimited(inode->i_mapping);
		btrfs_throttle(BTRFS_I(inode)->root);
	}
	WARN_ON(nr != cluster->nr);
out:
	kfree(ra);
	return ret;
}

static noinline_for_stack
int relocate_data_extent(struct inode *inode, struct btrfs_key *extent_key,
			 struct file_extent_cluster *cluster)
{
	int ret;

	if (cluster->nr > 0 && extent_key->objectid != cluster->end + 1) {
		ret = relocate_file_extent_cluster(inode, cluster);
		if (ret)
			return ret;
		cluster->nr = 0;
	}

	if (!cluster->nr)
		cluster->start = extent_key->objectid;
	else
		BUG_ON(cluster->nr >= MAX_EXTENTS);
	cluster->end = extent_key->objectid + extent_key->offset - 1;
	cluster->boundary[cluster->nr] = extent_key->objectid;
	cluster->nr++;

	if (cluster->nr >= MAX_EXTENTS) {
		ret = relocate_file_extent_cluster(inode, cluster);
		if (ret)
			return ret;
		cluster->nr = 0;
	}
	return 0;
}

#ifdef BTRFS_COMPAT_EXTENT_TREE_V0
static int get_ref_objectid_v0(struct reloc_control *rc,
			       struct btrfs_path *path,
			       struct btrfs_key *extent_key,
			       u64 *ref_objectid, int *path_change)
{
	struct btrfs_key key;
	struct extent_buffer *leaf;
	struct btrfs_extent_ref_v0 *ref0;
	int ret;
	int slot;

	leaf = path->nodes[0];
	slot = path->slots[0];
	while (1) {
		if (slot >= btrfs_header_nritems(leaf)) {
			ret = btrfs_next_leaf(rc->extent_root, path);
			if (ret < 0)
				return ret;
			BUG_ON(ret > 0);
			leaf = path->nodes[0];
			slot = path->slots[0];
			if (path_change)
				*path_change = 1;
		}
		btrfs_item_key_to_cpu(leaf, &key, slot);
		if (key.objectid != extent_key->objectid)
			return -ENOENT;

		if (key.type != BTRFS_EXTENT_REF_V0_KEY) {
			slot++;
			continue;
		}
		ref0 = btrfs_item_ptr(leaf, slot,
				struct btrfs_extent_ref_v0);
		*ref_objectid = btrfs_ref_objectid_v0(leaf, ref0);
		break;
	}
	return 0;
}
#endif

/*
 * helper to add a tree block to the list.
 * the major work is getting the generation and level of the block
 */
static int add_tree_block(struct reloc_control *rc,
			  struct btrfs_key *extent_key,
			  struct btrfs_path *path,
			  struct rb_root *blocks)
{
	struct extent_buffer *eb;
	struct btrfs_extent_item *ei;
	struct btrfs_tree_block_info *bi;
	struct tree_block *block;
	struct rb_node *rb_node;
	u32 item_size;
	int level = -1;
	int generation;

	eb =  path->nodes[0];
	item_size = btrfs_item_size_nr(eb, path->slots[0]);

	if (extent_key->type == BTRFS_METADATA_ITEM_KEY ||
	    item_size >= sizeof(*ei) + sizeof(*bi)) {
		ei = btrfs_item_ptr(eb, path->slots[0],
				struct btrfs_extent_item);
		if (extent_key->type == BTRFS_EXTENT_ITEM_KEY) {
			bi = (struct btrfs_tree_block_info *)(ei + 1);
			level = btrfs_tree_block_level(eb, bi);
		} else {
			level = (int)extent_key->offset;
		}
		generation = btrfs_extent_generation(eb, ei);
	} else {
#ifdef BTRFS_COMPAT_EXTENT_TREE_V0
		u64 ref_owner;
		int ret;

		BUG_ON(item_size != sizeof(struct btrfs_extent_item_v0));
		ret = get_ref_objectid_v0(rc, path, extent_key,
					  &ref_owner, NULL);
		if (ret < 0)
			return ret;
		BUG_ON(ref_owner >= BTRFS_MAX_LEVEL);
		level = (int)ref_owner;
		/* FIXME: get real generation */
		generation = 0;
#else
		BUG();
#endif
	}

	btrfs_release_path(path);

	BUG_ON(level == -1);

	block = kmalloc(sizeof(*block), GFP_NOFS);
	if (!block)
		return -ENOMEM;

	block->bytenr = extent_key->objectid;
	block->key.objectid = rc->extent_root->leafsize;
	block->key.offset = generation;
	block->level = level;
	block->key_ready = 0;

	rb_node = tree_insert(blocks, block->bytenr, &block->rb_node);
	if (rb_node)
		backref_tree_panic(rb_node, -EEXIST, block->bytenr);

	return 0;
}

/*
 * helper to add tree blocks for backref of type BTRFS_SHARED_DATA_REF_KEY
 */
static int __add_tree_block(struct reloc_control *rc,
			    u64 bytenr, u32 blocksize,
			    struct rb_root *blocks)
{
	struct btrfs_path *path;
	struct btrfs_key key;
	int ret;
	bool skinny = btrfs_fs_incompat(rc->extent_root->fs_info,
					SKINNY_METADATA);

	if (tree_block_processed(bytenr, blocksize, rc))
		return 0;

	if (tree_search(blocks, bytenr))
		return 0;

	path = btrfs_alloc_path();
	if (!path)
		return -ENOMEM;
again:
	key.objectid = bytenr;
	if (skinny) {
		key.type = BTRFS_METADATA_ITEM_KEY;
		key.offset = (u64)-1;
	} else {
		key.type = BTRFS_EXTENT_ITEM_KEY;
		key.offset = blocksize;
	}

	path->search_commit_root = 1;
	path->skip_locking = 1;
	ret = btrfs_search_slot(NULL, rc->extent_root, &key, path, 0, 0);
	if (ret < 0)
		goto out;
<<<<<<< HEAD

	btrfs_item_key_to_cpu(path->nodes[0], &key, path->slots[0]);
	if (ret > 0) {
		if (key.objectid == bytenr &&
		    key.type == BTRFS_METADATA_ITEM_KEY)
			ret = 0;
	}
	BUG_ON(ret);

=======

	if (ret > 0 && skinny) {
		if (path->slots[0]) {
			path->slots[0]--;
			btrfs_item_key_to_cpu(path->nodes[0], &key,
					      path->slots[0]);
			if (key.objectid == bytenr &&
			    (key.type == BTRFS_METADATA_ITEM_KEY ||
			     (key.type == BTRFS_EXTENT_ITEM_KEY &&
			      key.offset == blocksize)))
				ret = 0;
		}

		if (ret) {
			skinny = false;
			btrfs_release_path(path);
			goto again;
		}
	}
	BUG_ON(ret);

>>>>>>> d0e0ac97
	ret = add_tree_block(rc, &key, path, blocks);
out:
	btrfs_free_path(path);
	return ret;
}

/*
 * helper to check if the block use full backrefs for pointers in it
 */
static int block_use_full_backref(struct reloc_control *rc,
				  struct extent_buffer *eb)
{
	u64 flags;
	int ret;

	if (btrfs_header_flag(eb, BTRFS_HEADER_FLAG_RELOC) ||
	    btrfs_header_backref_rev(eb) < BTRFS_MIXED_BACKREF_REV)
		return 1;

	ret = btrfs_lookup_extent_info(NULL, rc->extent_root,
				       eb->start, btrfs_header_level(eb), 1,
				       NULL, &flags);
	BUG_ON(ret);

	if (flags & BTRFS_BLOCK_FLAG_FULL_BACKREF)
		ret = 1;
	else
		ret = 0;
	return ret;
}

static int delete_block_group_cache(struct btrfs_fs_info *fs_info,
				    struct inode *inode, u64 ino)
{
	struct btrfs_key key;
	struct btrfs_path *path;
	struct btrfs_root *root = fs_info->tree_root;
	struct btrfs_trans_handle *trans;
	int ret = 0;

	if (inode)
		goto truncate;

	key.objectid = ino;
	key.type = BTRFS_INODE_ITEM_KEY;
	key.offset = 0;

	inode = btrfs_iget(fs_info->sb, &key, root, NULL);
	if (IS_ERR(inode) || is_bad_inode(inode)) {
		if (!IS_ERR(inode))
			iput(inode);
		return -ENOENT;
	}

truncate:
	ret = btrfs_check_trunc_cache_free_space(root,
						 &fs_info->global_block_rsv);
	if (ret)
		goto out;

	path = btrfs_alloc_path();
	if (!path) {
		ret = -ENOMEM;
		goto out;
	}

	trans = btrfs_join_transaction(root);
	if (IS_ERR(trans)) {
		btrfs_free_path(path);
		ret = PTR_ERR(trans);
		goto out;
	}

	ret = btrfs_truncate_free_space_cache(root, trans, path, inode);

	btrfs_free_path(path);
	btrfs_end_transaction(trans, root);
	btrfs_btree_balance_dirty(root);
out:
	iput(inode);
	return ret;
}

/*
 * helper to add tree blocks for backref of type BTRFS_EXTENT_DATA_REF_KEY
 * this function scans fs tree to find blocks reference the data extent
 */
static int find_data_references(struct reloc_control *rc,
				struct btrfs_key *extent_key,
				struct extent_buffer *leaf,
				struct btrfs_extent_data_ref *ref,
				struct rb_root *blocks)
{
	struct btrfs_path *path;
	struct tree_block *block;
	struct btrfs_root *root;
	struct btrfs_file_extent_item *fi;
	struct rb_node *rb_node;
	struct btrfs_key key;
	u64 ref_root;
	u64 ref_objectid;
	u64 ref_offset;
	u32 ref_count;
	u32 nritems;
	int err = 0;
	int added = 0;
	int counted;
	int ret;

	ref_root = btrfs_extent_data_ref_root(leaf, ref);
	ref_objectid = btrfs_extent_data_ref_objectid(leaf, ref);
	ref_offset = btrfs_extent_data_ref_offset(leaf, ref);
	ref_count = btrfs_extent_data_ref_count(leaf, ref);

	/*
	 * This is an extent belonging to the free space cache, lets just delete
	 * it and redo the search.
	 */
	if (ref_root == BTRFS_ROOT_TREE_OBJECTID) {
		ret = delete_block_group_cache(rc->extent_root->fs_info,
					       NULL, ref_objectid);
		if (ret != -ENOENT)
			return ret;
		ret = 0;
	}

	path = btrfs_alloc_path();
	if (!path)
		return -ENOMEM;
	path->reada = 1;

	root = read_fs_root(rc->extent_root->fs_info, ref_root);
	if (IS_ERR(root)) {
		err = PTR_ERR(root);
		goto out;
	}

	key.objectid = ref_objectid;
	key.type = BTRFS_EXTENT_DATA_KEY;
	if (ref_offset > ((u64)-1 << 32))
		key.offset = 0;
	else
		key.offset = ref_offset;

	path->search_commit_root = 1;
	path->skip_locking = 1;
	ret = btrfs_search_slot(NULL, root, &key, path, 0, 0);
	if (ret < 0) {
		err = ret;
		goto out;
	}

	leaf = path->nodes[0];
	nritems = btrfs_header_nritems(leaf);
	/*
	 * the references in tree blocks that use full backrefs
	 * are not counted in
	 */
	if (block_use_full_backref(rc, leaf))
		counted = 0;
	else
		counted = 1;
	rb_node = tree_search(blocks, leaf->start);
	if (rb_node) {
		if (counted)
			added = 1;
		else
			path->slots[0] = nritems;
	}

	while (ref_count > 0) {
		while (path->slots[0] >= nritems) {
			ret = btrfs_next_leaf(root, path);
			if (ret < 0) {
				err = ret;
				goto out;
			}
			if (ret > 0) {
				WARN_ON(1);
				goto out;
			}

			leaf = path->nodes[0];
			nritems = btrfs_header_nritems(leaf);
			added = 0;

			if (block_use_full_backref(rc, leaf))
				counted = 0;
			else
				counted = 1;
			rb_node = tree_search(blocks, leaf->start);
			if (rb_node) {
				if (counted)
					added = 1;
				else
					path->slots[0] = nritems;
			}
		}

		btrfs_item_key_to_cpu(leaf, &key, path->slots[0]);
		if (key.objectid != ref_objectid ||
		    key.type != BTRFS_EXTENT_DATA_KEY) {
			WARN_ON(1);
			break;
		}

		fi = btrfs_item_ptr(leaf, path->slots[0],
				    struct btrfs_file_extent_item);

		if (btrfs_file_extent_type(leaf, fi) ==
		    BTRFS_FILE_EXTENT_INLINE)
			goto next;

		if (btrfs_file_extent_disk_bytenr(leaf, fi) !=
		    extent_key->objectid)
			goto next;

		key.offset -= btrfs_file_extent_offset(leaf, fi);
		if (key.offset != ref_offset)
			goto next;

		if (counted)
			ref_count--;
		if (added)
			goto next;

		if (!tree_block_processed(leaf->start, leaf->len, rc)) {
			block = kmalloc(sizeof(*block), GFP_NOFS);
			if (!block) {
				err = -ENOMEM;
				break;
			}
			block->bytenr = leaf->start;
			btrfs_item_key_to_cpu(leaf, &block->key, 0);
			block->level = 0;
			block->key_ready = 1;
			rb_node = tree_insert(blocks, block->bytenr,
					      &block->rb_node);
			if (rb_node)
				backref_tree_panic(rb_node, -EEXIST,
						   block->bytenr);
		}
		if (counted)
			added = 1;
		else
			path->slots[0] = nritems;
next:
		path->slots[0]++;

	}
out:
	btrfs_free_path(path);
	return err;
}

/*
 * helper to find all tree blocks that reference a given data extent
 */
static noinline_for_stack
int add_data_references(struct reloc_control *rc,
			struct btrfs_key *extent_key,
			struct btrfs_path *path,
			struct rb_root *blocks)
{
	struct btrfs_key key;
	struct extent_buffer *eb;
	struct btrfs_extent_data_ref *dref;
	struct btrfs_extent_inline_ref *iref;
	unsigned long ptr;
	unsigned long end;
	u32 blocksize = btrfs_level_size(rc->extent_root, 0);
	int ret;
	int err = 0;

	eb = path->nodes[0];
	ptr = btrfs_item_ptr_offset(eb, path->slots[0]);
	end = ptr + btrfs_item_size_nr(eb, path->slots[0]);
#ifdef BTRFS_COMPAT_EXTENT_TREE_V0
	if (ptr + sizeof(struct btrfs_extent_item_v0) == end)
		ptr = end;
	else
#endif
		ptr += sizeof(struct btrfs_extent_item);

	while (ptr < end) {
		iref = (struct btrfs_extent_inline_ref *)ptr;
		key.type = btrfs_extent_inline_ref_type(eb, iref);
		if (key.type == BTRFS_SHARED_DATA_REF_KEY) {
			key.offset = btrfs_extent_inline_ref_offset(eb, iref);
			ret = __add_tree_block(rc, key.offset, blocksize,
					       blocks);
		} else if (key.type == BTRFS_EXTENT_DATA_REF_KEY) {
			dref = (struct btrfs_extent_data_ref *)(&iref->offset);
			ret = find_data_references(rc, extent_key,
						   eb, dref, blocks);
		} else {
			BUG();
		}
		ptr += btrfs_extent_inline_ref_size(key.type);
	}
	WARN_ON(ptr > end);

	while (1) {
		cond_resched();
		eb = path->nodes[0];
		if (path->slots[0] >= btrfs_header_nritems(eb)) {
			ret = btrfs_next_leaf(rc->extent_root, path);
			if (ret < 0) {
				err = ret;
				break;
			}
			if (ret > 0)
				break;
			eb = path->nodes[0];
		}

		btrfs_item_key_to_cpu(eb, &key, path->slots[0]);
		if (key.objectid != extent_key->objectid)
			break;

#ifdef BTRFS_COMPAT_EXTENT_TREE_V0
		if (key.type == BTRFS_SHARED_DATA_REF_KEY ||
		    key.type == BTRFS_EXTENT_REF_V0_KEY) {
#else
		BUG_ON(key.type == BTRFS_EXTENT_REF_V0_KEY);
		if (key.type == BTRFS_SHARED_DATA_REF_KEY) {
#endif
			ret = __add_tree_block(rc, key.offset, blocksize,
					       blocks);
		} else if (key.type == BTRFS_EXTENT_DATA_REF_KEY) {
			dref = btrfs_item_ptr(eb, path->slots[0],
					      struct btrfs_extent_data_ref);
			ret = find_data_references(rc, extent_key,
						   eb, dref, blocks);
		} else {
			ret = 0;
		}
		if (ret) {
			err = ret;
			break;
		}
		path->slots[0]++;
	}
	btrfs_release_path(path);
	if (err)
		free_block_list(blocks);
	return err;
}

/*
 * helper to find next unprocessed extent
 */
static noinline_for_stack
int find_next_extent(struct btrfs_trans_handle *trans,
		     struct reloc_control *rc, struct btrfs_path *path,
		     struct btrfs_key *extent_key)
{
	struct btrfs_key key;
	struct extent_buffer *leaf;
	u64 start, end, last;
	int ret;

	last = rc->block_group->key.objectid + rc->block_group->key.offset;
	while (1) {
		cond_resched();
		if (rc->search_start >= last) {
			ret = 1;
			break;
		}

		key.objectid = rc->search_start;
		key.type = BTRFS_EXTENT_ITEM_KEY;
		key.offset = 0;

		path->search_commit_root = 1;
		path->skip_locking = 1;
		ret = btrfs_search_slot(NULL, rc->extent_root, &key, path,
					0, 0);
		if (ret < 0)
			break;
next:
		leaf = path->nodes[0];
		if (path->slots[0] >= btrfs_header_nritems(leaf)) {
			ret = btrfs_next_leaf(rc->extent_root, path);
			if (ret != 0)
				break;
			leaf = path->nodes[0];
		}

		btrfs_item_key_to_cpu(leaf, &key, path->slots[0]);
		if (key.objectid >= last) {
			ret = 1;
			break;
		}

		if (key.type != BTRFS_EXTENT_ITEM_KEY &&
		    key.type != BTRFS_METADATA_ITEM_KEY) {
			path->slots[0]++;
			goto next;
		}

		if (key.type == BTRFS_EXTENT_ITEM_KEY &&
		    key.objectid + key.offset <= rc->search_start) {
			path->slots[0]++;
			goto next;
		}

		if (key.type == BTRFS_METADATA_ITEM_KEY &&
		    key.objectid + rc->extent_root->leafsize <=
		    rc->search_start) {
			path->slots[0]++;
			goto next;
		}

		ret = find_first_extent_bit(&rc->processed_blocks,
					    key.objectid, &start, &end,
					    EXTENT_DIRTY, NULL);

		if (ret == 0 && start <= key.objectid) {
			btrfs_release_path(path);
			rc->search_start = end + 1;
		} else {
			if (key.type == BTRFS_EXTENT_ITEM_KEY)
				rc->search_start = key.objectid + key.offset;
			else
				rc->search_start = key.objectid +
					rc->extent_root->leafsize;
			memcpy(extent_key, &key, sizeof(key));
			return 0;
		}
	}
	btrfs_release_path(path);
	return ret;
}

static void set_reloc_control(struct reloc_control *rc)
{
	struct btrfs_fs_info *fs_info = rc->extent_root->fs_info;

	mutex_lock(&fs_info->reloc_mutex);
	fs_info->reloc_ctl = rc;
	mutex_unlock(&fs_info->reloc_mutex);
}

static void unset_reloc_control(struct reloc_control *rc)
{
	struct btrfs_fs_info *fs_info = rc->extent_root->fs_info;

	mutex_lock(&fs_info->reloc_mutex);
	fs_info->reloc_ctl = NULL;
	mutex_unlock(&fs_info->reloc_mutex);
}

static int check_extent_flags(u64 flags)
{
	if ((flags & BTRFS_EXTENT_FLAG_DATA) &&
	    (flags & BTRFS_EXTENT_FLAG_TREE_BLOCK))
		return 1;
	if (!(flags & BTRFS_EXTENT_FLAG_DATA) &&
	    !(flags & BTRFS_EXTENT_FLAG_TREE_BLOCK))
		return 1;
	if ((flags & BTRFS_EXTENT_FLAG_DATA) &&
	    (flags & BTRFS_BLOCK_FLAG_FULL_BACKREF))
		return 1;
	return 0;
}

static noinline_for_stack
int prepare_to_relocate(struct reloc_control *rc)
{
	struct btrfs_trans_handle *trans;
	int ret;

	rc->block_rsv = btrfs_alloc_block_rsv(rc->extent_root,
					      BTRFS_BLOCK_RSV_TEMP);
	if (!rc->block_rsv)
		return -ENOMEM;

	/*
	 * reserve some space for creating reloc trees.
	 * btrfs_init_reloc_root will use them when there
	 * is no reservation in transaction handle.
	 */
	ret = btrfs_block_rsv_add(rc->extent_root, rc->block_rsv,
				  rc->extent_root->nodesize * 256,
				  BTRFS_RESERVE_FLUSH_ALL);
	if (ret)
		return ret;

	memset(&rc->cluster, 0, sizeof(rc->cluster));
	rc->search_start = rc->block_group->key.objectid;
	rc->extents_found = 0;
	rc->nodes_relocated = 0;
	rc->merging_rsv_size = 0;

	rc->create_reloc_tree = 1;
	set_reloc_control(rc);

	trans = btrfs_join_transaction(rc->extent_root);
	if (IS_ERR(trans)) {
		unset_reloc_control(rc);
		/*
		 * extent tree is not a ref_cow tree and has no reloc_root to
		 * cleanup.  And callers are responsible to free the above
		 * block rsv.
		 */
		return PTR_ERR(trans);
	}
	btrfs_commit_transaction(trans, rc->extent_root);
	return 0;
}

static noinline_for_stack int relocate_block_group(struct reloc_control *rc)
{
	struct rb_root blocks = RB_ROOT;
	struct btrfs_key key;
	struct btrfs_trans_handle *trans = NULL;
	struct btrfs_path *path;
	struct btrfs_extent_item *ei;
	u64 flags;
	u32 item_size;
	int ret;
	int err = 0;
	int progress = 0;

	path = btrfs_alloc_path();
	if (!path)
		return -ENOMEM;
	path->reada = 1;

	ret = prepare_to_relocate(rc);
	if (ret) {
		err = ret;
		goto out_free;
	}

	while (1) {
		progress++;
		trans = btrfs_start_transaction(rc->extent_root, 0);
		if (IS_ERR(trans)) {
			err = PTR_ERR(trans);
			trans = NULL;
			break;
		}
restart:
		if (update_backref_cache(trans, &rc->backref_cache)) {
			btrfs_end_transaction(trans, rc->extent_root);
			continue;
		}

		ret = find_next_extent(trans, rc, path, &key);
		if (ret < 0)
			err = ret;
		if (ret != 0)
			break;

		rc->extents_found++;

		ei = btrfs_item_ptr(path->nodes[0], path->slots[0],
				    struct btrfs_extent_item);
		item_size = btrfs_item_size_nr(path->nodes[0], path->slots[0]);
		if (item_size >= sizeof(*ei)) {
			flags = btrfs_extent_flags(path->nodes[0], ei);
			ret = check_extent_flags(flags);
			BUG_ON(ret);

		} else {
#ifdef BTRFS_COMPAT_EXTENT_TREE_V0
			u64 ref_owner;
			int path_change = 0;

			BUG_ON(item_size !=
			       sizeof(struct btrfs_extent_item_v0));
			ret = get_ref_objectid_v0(rc, path, &key, &ref_owner,
						  &path_change);
			if (ref_owner < BTRFS_FIRST_FREE_OBJECTID)
				flags = BTRFS_EXTENT_FLAG_TREE_BLOCK;
			else
				flags = BTRFS_EXTENT_FLAG_DATA;

			if (path_change) {
				btrfs_release_path(path);

				path->search_commit_root = 1;
				path->skip_locking = 1;
				ret = btrfs_search_slot(NULL, rc->extent_root,
							&key, path, 0, 0);
				if (ret < 0) {
					err = ret;
					break;
				}
				BUG_ON(ret > 0);
			}
#else
			BUG();
#endif
		}

		if (flags & BTRFS_EXTENT_FLAG_TREE_BLOCK) {
			ret = add_tree_block(rc, &key, path, &blocks);
		} else if (rc->stage == UPDATE_DATA_PTRS &&
			   (flags & BTRFS_EXTENT_FLAG_DATA)) {
			ret = add_data_references(rc, &key, path, &blocks);
		} else {
			btrfs_release_path(path);
			ret = 0;
		}
		if (ret < 0) {
			err = ret;
			break;
		}

		if (!RB_EMPTY_ROOT(&blocks)) {
			ret = relocate_tree_blocks(trans, rc, &blocks);
			if (ret < 0) {
				if (ret != -EAGAIN) {
					err = ret;
					break;
				}
				rc->extents_found--;
				rc->search_start = key.objectid;
			}
		}

		ret = btrfs_block_rsv_check(rc->extent_root, rc->block_rsv, 5);
		if (ret < 0) {
			if (ret != -ENOSPC) {
				err = ret;
				WARN_ON(1);
				break;
			}
			rc->commit_transaction = 1;
		}

		if (rc->commit_transaction) {
			rc->commit_transaction = 0;
			ret = btrfs_commit_transaction(trans, rc->extent_root);
			BUG_ON(ret);
		} else {
			btrfs_end_transaction_throttle(trans, rc->extent_root);
			btrfs_btree_balance_dirty(rc->extent_root);
		}
		trans = NULL;

		if (rc->stage == MOVE_DATA_EXTENTS &&
		    (flags & BTRFS_EXTENT_FLAG_DATA)) {
			rc->found_file_extent = 1;
			ret = relocate_data_extent(rc->data_inode,
						   &key, &rc->cluster);
			if (ret < 0) {
				err = ret;
				break;
			}
		}
	}
	if (trans && progress && err == -ENOSPC) {
		ret = btrfs_force_chunk_alloc(trans, rc->extent_root,
					      rc->block_group->flags);
		if (ret == 0) {
			err = 0;
			progress = 0;
			goto restart;
		}
	}

	btrfs_release_path(path);
	clear_extent_bits(&rc->processed_blocks, 0, (u64)-1, EXTENT_DIRTY,
			  GFP_NOFS);

	if (trans) {
		btrfs_end_transaction_throttle(trans, rc->extent_root);
		btrfs_btree_balance_dirty(rc->extent_root);
	}

	if (!err) {
		ret = relocate_file_extent_cluster(rc->data_inode,
						   &rc->cluster);
		if (ret < 0)
			err = ret;
	}

	rc->create_reloc_tree = 0;
	set_reloc_control(rc);

	backref_cache_cleanup(&rc->backref_cache);
	btrfs_block_rsv_release(rc->extent_root, rc->block_rsv, (u64)-1);

	err = prepare_to_merge(rc, err);

	merge_reloc_roots(rc);

	rc->merge_reloc_tree = 0;
	unset_reloc_control(rc);
	btrfs_block_rsv_release(rc->extent_root, rc->block_rsv, (u64)-1);

	/* get rid of pinned extents */
	trans = btrfs_join_transaction(rc->extent_root);
	if (IS_ERR(trans))
		err = PTR_ERR(trans);
	else
		btrfs_commit_transaction(trans, rc->extent_root);
out_free:
	btrfs_free_block_rsv(rc->extent_root, rc->block_rsv);
	btrfs_free_path(path);
	return err;
}

static int __insert_orphan_inode(struct btrfs_trans_handle *trans,
				 struct btrfs_root *root, u64 objectid)
{
	struct btrfs_path *path;
	struct btrfs_inode_item *item;
	struct extent_buffer *leaf;
	int ret;

	path = btrfs_alloc_path();
	if (!path)
		return -ENOMEM;

	ret = btrfs_insert_empty_inode(trans, root, path, objectid);
	if (ret)
		goto out;

	leaf = path->nodes[0];
	item = btrfs_item_ptr(leaf, path->slots[0], struct btrfs_inode_item);
	memset_extent_buffer(leaf, 0, (unsigned long)item, sizeof(*item));
	btrfs_set_inode_generation(leaf, item, 1);
	btrfs_set_inode_size(leaf, item, 0);
	btrfs_set_inode_mode(leaf, item, S_IFREG | 0600);
	btrfs_set_inode_flags(leaf, item, BTRFS_INODE_NOCOMPRESS |
					  BTRFS_INODE_PREALLOC);
	btrfs_mark_buffer_dirty(leaf);
	btrfs_release_path(path);
out:
	btrfs_free_path(path);
	return ret;
}

/*
 * helper to create inode for data relocation.
 * the inode is in data relocation tree and its link count is 0
 */
static noinline_for_stack
struct inode *create_reloc_inode(struct btrfs_fs_info *fs_info,
				 struct btrfs_block_group_cache *group)
{
	struct inode *inode = NULL;
	struct btrfs_trans_handle *trans;
	struct btrfs_root *root;
	struct btrfs_key key;
	u64 objectid = BTRFS_FIRST_FREE_OBJECTID;
	int err = 0;

	root = read_fs_root(fs_info, BTRFS_DATA_RELOC_TREE_OBJECTID);
	if (IS_ERR(root))
		return ERR_CAST(root);

	trans = btrfs_start_transaction(root, 6);
	if (IS_ERR(trans))
		return ERR_CAST(trans);

	err = btrfs_find_free_objectid(root, &objectid);
	if (err)
		goto out;

	err = __insert_orphan_inode(trans, root, objectid);
	BUG_ON(err);

	key.objectid = objectid;
	key.type = BTRFS_INODE_ITEM_KEY;
	key.offset = 0;
	inode = btrfs_iget(root->fs_info->sb, &key, root, NULL);
	BUG_ON(IS_ERR(inode) || is_bad_inode(inode));
	BTRFS_I(inode)->index_cnt = group->key.objectid;

	err = btrfs_orphan_add(trans, inode);
out:
	btrfs_end_transaction(trans, root);
	btrfs_btree_balance_dirty(root);
	if (err) {
		if (inode)
			iput(inode);
		inode = ERR_PTR(err);
	}
	return inode;
}

static struct reloc_control *alloc_reloc_control(struct btrfs_fs_info *fs_info)
{
	struct reloc_control *rc;

	rc = kzalloc(sizeof(*rc), GFP_NOFS);
	if (!rc)
		return NULL;

	INIT_LIST_HEAD(&rc->reloc_roots);
	backref_cache_init(&rc->backref_cache);
	mapping_tree_init(&rc->reloc_root_tree);
	extent_io_tree_init(&rc->processed_blocks,
			    fs_info->btree_inode->i_mapping);
	return rc;
}

/*
 * function to relocate all extents in a block group.
 */
int btrfs_relocate_block_group(struct btrfs_root *extent_root, u64 group_start)
{
	struct btrfs_fs_info *fs_info = extent_root->fs_info;
	struct reloc_control *rc;
	struct inode *inode;
	struct btrfs_path *path;
	int ret;
	int rw = 0;
	int err = 0;

	rc = alloc_reloc_control(fs_info);
	if (!rc)
		return -ENOMEM;

	rc->extent_root = extent_root;

	rc->block_group = btrfs_lookup_block_group(fs_info, group_start);
	BUG_ON(!rc->block_group);

	if (!rc->block_group->ro) {
		ret = btrfs_set_block_group_ro(extent_root, rc->block_group);
		if (ret) {
			err = ret;
			goto out;
		}
		rw = 1;
	}

	path = btrfs_alloc_path();
	if (!path) {
		err = -ENOMEM;
		goto out;
	}

	inode = lookup_free_space_inode(fs_info->tree_root, rc->block_group,
					path);
	btrfs_free_path(path);

	if (!IS_ERR(inode))
		ret = delete_block_group_cache(fs_info, inode, 0);
	else
		ret = PTR_ERR(inode);

	if (ret && ret != -ENOENT) {
		err = ret;
		goto out;
	}

	rc->data_inode = create_reloc_inode(fs_info, rc->block_group);
	if (IS_ERR(rc->data_inode)) {
		err = PTR_ERR(rc->data_inode);
		rc->data_inode = NULL;
		goto out;
	}

	printk(KERN_INFO "btrfs: relocating block group %llu flags %llu\n",
	       (unsigned long long)rc->block_group->key.objectid,
	       (unsigned long long)rc->block_group->flags);

	ret = btrfs_start_all_delalloc_inodes(fs_info, 0);
	if (ret < 0) {
		err = ret;
		goto out;
	}
	btrfs_wait_all_ordered_extents(fs_info, 0);

	while (1) {
		mutex_lock(&fs_info->cleaner_mutex);
		ret = relocate_block_group(rc);
		mutex_unlock(&fs_info->cleaner_mutex);
		if (ret < 0) {
			err = ret;
			goto out;
		}

		if (rc->extents_found == 0)
			break;

		printk(KERN_INFO "btrfs: found %llu extents\n",
			(unsigned long long)rc->extents_found);

		if (rc->stage == MOVE_DATA_EXTENTS && rc->found_file_extent) {
			btrfs_wait_ordered_range(rc->data_inode, 0, (u64)-1);
			invalidate_mapping_pages(rc->data_inode->i_mapping,
						 0, -1);
			rc->stage = UPDATE_DATA_PTRS;
		}
	}

	filemap_write_and_wait_range(fs_info->btree_inode->i_mapping,
				     rc->block_group->key.objectid,
				     rc->block_group->key.objectid +
				     rc->block_group->key.offset - 1);

	WARN_ON(rc->block_group->pinned > 0);
	WARN_ON(rc->block_group->reserved > 0);
	WARN_ON(btrfs_block_group_used(&rc->block_group->item) > 0);
out:
	if (err && rw)
		btrfs_set_block_group_rw(extent_root, rc->block_group);
	iput(rc->data_inode);
	btrfs_put_block_group(rc->block_group);
	kfree(rc);
	return err;
}

static noinline_for_stack int mark_garbage_root(struct btrfs_root *root)
{
	struct btrfs_trans_handle *trans;
	int ret, err;

	trans = btrfs_start_transaction(root->fs_info->tree_root, 0);
	if (IS_ERR(trans))
		return PTR_ERR(trans);

	memset(&root->root_item.drop_progress, 0,
		sizeof(root->root_item.drop_progress));
	root->root_item.drop_level = 0;
	btrfs_set_root_refs(&root->root_item, 0);
	ret = btrfs_update_root(trans, root->fs_info->tree_root,
				&root->root_key, &root->root_item);

	err = btrfs_end_transaction(trans, root->fs_info->tree_root);
	if (err)
		return err;
	return ret;
}

/*
 * recover relocation interrupted by system crash.
 *
 * this function resumes merging reloc trees with corresponding fs trees.
 * this is important for keeping the sharing of tree blocks
 */
int btrfs_recover_relocation(struct btrfs_root *root)
{
	LIST_HEAD(reloc_roots);
	struct btrfs_key key;
	struct btrfs_root *fs_root;
	struct btrfs_root *reloc_root;
	struct btrfs_path *path;
	struct extent_buffer *leaf;
	struct reloc_control *rc = NULL;
	struct btrfs_trans_handle *trans;
	int ret;
	int err = 0;

	path = btrfs_alloc_path();
	if (!path)
		return -ENOMEM;
	path->reada = -1;

	key.objectid = BTRFS_TREE_RELOC_OBJECTID;
	key.type = BTRFS_ROOT_ITEM_KEY;
	key.offset = (u64)-1;

	while (1) {
		ret = btrfs_search_slot(NULL, root->fs_info->tree_root, &key,
					path, 0, 0);
		if (ret < 0) {
			err = ret;
			goto out;
		}
		if (ret > 0) {
			if (path->slots[0] == 0)
				break;
			path->slots[0]--;
		}
		leaf = path->nodes[0];
		btrfs_item_key_to_cpu(leaf, &key, path->slots[0]);
		btrfs_release_path(path);

		if (key.objectid != BTRFS_TREE_RELOC_OBJECTID ||
		    key.type != BTRFS_ROOT_ITEM_KEY)
			break;

		reloc_root = btrfs_read_fs_root(root, &key);
		if (IS_ERR(reloc_root)) {
			err = PTR_ERR(reloc_root);
			goto out;
		}

		list_add(&reloc_root->root_list, &reloc_roots);

		if (btrfs_root_refs(&reloc_root->root_item) > 0) {
			fs_root = read_fs_root(root->fs_info,
					       reloc_root->root_key.offset);
			if (IS_ERR(fs_root)) {
				ret = PTR_ERR(fs_root);
				if (ret != -ENOENT) {
					err = ret;
					goto out;
				}
				ret = mark_garbage_root(reloc_root);
				if (ret < 0) {
					err = ret;
					goto out;
				}
			}
		}

		if (key.offset == 0)
			break;

		key.offset--;
	}
	btrfs_release_path(path);

	if (list_empty(&reloc_roots))
		goto out;

	rc = alloc_reloc_control(root->fs_info);
	if (!rc) {
		err = -ENOMEM;
		goto out;
	}

	rc->extent_root = root->fs_info->extent_root;

	set_reloc_control(rc);

	trans = btrfs_join_transaction(rc->extent_root);
	if (IS_ERR(trans)) {
		unset_reloc_control(rc);
		err = PTR_ERR(trans);
		goto out_free;
	}

	rc->merge_reloc_tree = 1;

	while (!list_empty(&reloc_roots)) {
		reloc_root = list_entry(reloc_roots.next,
					struct btrfs_root, root_list);
		list_del(&reloc_root->root_list);

		if (btrfs_root_refs(&reloc_root->root_item) == 0) {
			list_add_tail(&reloc_root->root_list,
				      &rc->reloc_roots);
			continue;
		}

		fs_root = read_fs_root(root->fs_info,
				       reloc_root->root_key.offset);
		if (IS_ERR(fs_root)) {
			err = PTR_ERR(fs_root);
			goto out_free;
		}

		err = __add_reloc_root(reloc_root);
		BUG_ON(err < 0); /* -ENOMEM or logic error */
		fs_root->reloc_root = reloc_root;
	}

	err = btrfs_commit_transaction(trans, rc->extent_root);
	if (err)
		goto out_free;

	merge_reloc_roots(rc);

	unset_reloc_control(rc);

	trans = btrfs_join_transaction(rc->extent_root);
	if (IS_ERR(trans))
		err = PTR_ERR(trans);
	else
		err = btrfs_commit_transaction(trans, rc->extent_root);
out_free:
	kfree(rc);
out:
	if (!list_empty(&reloc_roots))
		free_reloc_roots(&reloc_roots);

	btrfs_free_path(path);

	if (err == 0) {
		/* cleanup orphan inode in data relocation tree */
		fs_root = read_fs_root(root->fs_info,
				       BTRFS_DATA_RELOC_TREE_OBJECTID);
		if (IS_ERR(fs_root))
			err = PTR_ERR(fs_root);
		else
			err = btrfs_orphan_cleanup(fs_root);
	}
	return err;
}

/*
 * helper to add ordered checksum for data relocation.
 *
 * cloning checksum properly handles the nodatasum extents.
 * it also saves CPU time to re-calculate the checksum.
 */
int btrfs_reloc_clone_csums(struct inode *inode, u64 file_pos, u64 len)
{
	struct btrfs_ordered_sum *sums;
	struct btrfs_ordered_extent *ordered;
	struct btrfs_root *root = BTRFS_I(inode)->root;
	int ret;
	u64 disk_bytenr;
	LIST_HEAD(list);

	ordered = btrfs_lookup_ordered_extent(inode, file_pos);
	BUG_ON(ordered->file_offset != file_pos || ordered->len != len);

	disk_bytenr = file_pos + BTRFS_I(inode)->index_cnt;
	ret = btrfs_lookup_csums_range(root->fs_info->csum_root, disk_bytenr,
				       disk_bytenr + len - 1, &list, 0);
	if (ret)
		goto out;

	disk_bytenr = ordered->start;
	while (!list_empty(&list)) {
		sums = list_entry(list.next, struct btrfs_ordered_sum, list);
		list_del_init(&sums->list);

		sums->bytenr = disk_bytenr;
		disk_bytenr += sums->len;

		btrfs_add_ordered_sum(inode, ordered, sums);
	}
out:
	btrfs_put_ordered_extent(ordered);
	return ret;
}

void btrfs_reloc_cow_block(struct btrfs_trans_handle *trans,
			   struct btrfs_root *root, struct extent_buffer *buf,
			   struct extent_buffer *cow)
{
	struct reloc_control *rc;
	struct backref_node *node;
	int first_cow = 0;
	int level;
	int ret;

	rc = root->fs_info->reloc_ctl;
	if (!rc)
		return;

	BUG_ON(rc->stage == UPDATE_DATA_PTRS &&
	       root->root_key.objectid == BTRFS_DATA_RELOC_TREE_OBJECTID);

	level = btrfs_header_level(buf);
	if (btrfs_header_generation(buf) <=
	    btrfs_root_last_snapshot(&root->root_item))
		first_cow = 1;

	if (root->root_key.objectid == BTRFS_TREE_RELOC_OBJECTID &&
	    rc->create_reloc_tree) {
		WARN_ON(!first_cow && level == 0);

		node = rc->backref_cache.path[level];
		BUG_ON(node->bytenr != buf->start &&
		       node->new_bytenr != buf->start);

		drop_node_buffer(node);
		extent_buffer_get(cow);
		node->eb = cow;
		node->new_bytenr = cow->start;

		if (!node->pending) {
			list_move_tail(&node->list,
				       &rc->backref_cache.pending[level]);
			node->pending = 1;
		}

		if (first_cow)
			__mark_block_processed(rc, node);

		if (first_cow && level > 0)
			rc->nodes_relocated += buf->len;
	}

	if (level == 0 && first_cow && rc->stage == UPDATE_DATA_PTRS) {
		ret = replace_file_extents(trans, rc, root, cow);
		BUG_ON(ret);
	}
}

/*
 * called before creating snapshot. it calculates metadata reservation
 * requried for relocating tree blocks in the snapshot
 */
void btrfs_reloc_pre_snapshot(struct btrfs_trans_handle *trans,
			      struct btrfs_pending_snapshot *pending,
			      u64 *bytes_to_reserve)
{
	struct btrfs_root *root;
	struct reloc_control *rc;

	root = pending->root;
	if (!root->reloc_root)
		return;

	rc = root->fs_info->reloc_ctl;
	if (!rc->merge_reloc_tree)
		return;

	root = root->reloc_root;
	BUG_ON(btrfs_root_refs(&root->root_item) == 0);
	/*
	 * relocation is in the stage of merging trees. the space
	 * used by merging a reloc tree is twice the size of
	 * relocated tree nodes in the worst case. half for cowing
	 * the reloc tree, half for cowing the fs tree. the space
	 * used by cowing the reloc tree will be freed after the
	 * tree is dropped. if we create snapshot, cowing the fs
	 * tree may use more space than it frees. so we need
	 * reserve extra space.
	 */
	*bytes_to_reserve += rc->nodes_relocated;
}

/*
 * called after snapshot is created. migrate block reservation
 * and create reloc root for the newly created snapshot
 */
int btrfs_reloc_post_snapshot(struct btrfs_trans_handle *trans,
			       struct btrfs_pending_snapshot *pending)
{
	struct btrfs_root *root = pending->root;
	struct btrfs_root *reloc_root;
	struct btrfs_root *new_root;
	struct reloc_control *rc;
	int ret;

	if (!root->reloc_root)
		return 0;

	rc = root->fs_info->reloc_ctl;
	rc->merging_rsv_size += rc->nodes_relocated;

	if (rc->merge_reloc_tree) {
		ret = btrfs_block_rsv_migrate(&pending->block_rsv,
					      rc->block_rsv,
					      rc->nodes_relocated);
		if (ret)
			return ret;
	}

	new_root = pending->snap;
	reloc_root = create_reloc_root(trans, root->reloc_root,
				       new_root->root_key.objectid);
	if (IS_ERR(reloc_root))
		return PTR_ERR(reloc_root);

	ret = __add_reloc_root(reloc_root);
	BUG_ON(ret < 0);
	new_root->reloc_root = reloc_root;

	if (rc->create_reloc_tree)
		ret = clone_backref_node(trans, rc, root, reloc_root);
	return ret;
}<|MERGE_RESOLUTION|>--- conflicted
+++ resolved
@@ -2334,8 +2334,6 @@
 				list_add_tail(&reloc_root->root_list,
 					      &reloc_roots);
 			goto out;
-<<<<<<< HEAD
-=======
 		} else if (!ret) {
 			/*
 			 * recover the last snapshot tranid to avoid
@@ -2359,7 +2357,6 @@
 							     last_snap);
 				
 			btrfs_end_transaction(trans, root);
->>>>>>> d0e0ac97
 		}
 	}
 
@@ -3339,17 +3336,6 @@
 	ret = btrfs_search_slot(NULL, rc->extent_root, &key, path, 0, 0);
 	if (ret < 0)
 		goto out;
-<<<<<<< HEAD
-
-	btrfs_item_key_to_cpu(path->nodes[0], &key, path->slots[0]);
-	if (ret > 0) {
-		if (key.objectid == bytenr &&
-		    key.type == BTRFS_METADATA_ITEM_KEY)
-			ret = 0;
-	}
-	BUG_ON(ret);
-
-=======
 
 	if (ret > 0 && skinny) {
 		if (path->slots[0]) {
@@ -3371,7 +3357,6 @@
 	}
 	BUG_ON(ret);
 
->>>>>>> d0e0ac97
 	ret = add_tree_block(rc, &key, path, blocks);
 out:
 	btrfs_free_path(path);
