--- conflicted
+++ resolved
@@ -899,10 +899,7 @@
 	gfs2_log_flush(sdp, NULL);
 	for (;;) {
 		gfs2_ail1_start(sdp);
-<<<<<<< HEAD
-=======
 		gfs2_ail1_wait(sdp);
->>>>>>> 55922c9d
 		if (gfs2_ail1_empty(sdp))
 			break;
 	}
@@ -944,11 +941,7 @@
 
 		if (gfs2_ail_flush_reqd(sdp)) {
 			gfs2_ail1_start(sdp);
-<<<<<<< HEAD
-			io_schedule();
-=======
 			gfs2_ail1_wait(sdp);
->>>>>>> 55922c9d
 			gfs2_ail1_empty(sdp);
 			gfs2_log_flush(sdp, NULL);
 		}
