--- conflicted
+++ resolved
@@ -593,28 +593,12 @@
 
 	bh->b_end_io = end_buffer_write_sync;
 	get_bh(bh);
-<<<<<<< HEAD
-	submit_bh(WRITE_BARRIER | REQ_META, bh);
-	wait_on_buffer(bh);
-	if (buffer_eopnotsupp(bh)) {
-		clear_buffer_eopnotsupp(bh);
-		set_buffer_uptodate(bh);
-		fs_info(sdp, "barrier sync failed - disabling barriers\n");
-		set_bit(SDF_NOBARRIERS, &sdp->sd_flags);
-		lock_buffer(bh);
-skip_barrier:
-		get_bh(bh);
-		submit_bh(WRITE_SYNC | REQ_META, bh);
-		wait_on_buffer(bh);
-	}
-=======
 	if (test_bit(SDF_NOBARRIERS, &sdp->sd_flags))
 		submit_bh(WRITE_SYNC | REQ_META, bh);
 	else
 		submit_bh(WRITE_FLUSH_FUA | REQ_META, bh);
 	wait_on_buffer(bh);
 
->>>>>>> 45f53cc9
 	if (!buffer_uptodate(bh))
 		gfs2_io_error_bh(sdp, bh);
 	brelse(bh);
