/* Block- or MTD-based romfs
 *
 * Copyright © 2007 Red Hat, Inc. All Rights Reserved.
 * Written by David Howells (dhowells@redhat.com)
 *
 * Derived from: ROMFS file system, Linux implementation
 *
 * Copyright © 1997-1999  Janos Farkas <chexum@shadow.banki.hu>
 *
 * Using parts of the minix filesystem
 * Copyright © 1991, 1992  Linus Torvalds
 *
 * and parts of the affs filesystem additionally
 * Copyright © 1993  Ray Burr
 * Copyright © 1996  Hans-Joachim Widmaier
 *
 * Changes
 *					Changed for 2.1.19 modules
 *	Jan 1997			Initial release
 *	Jun 1997			2.1.43+ changes
 *					Proper page locking in readpage
 *					Changed to work with 2.1.45+ fs
 *	Jul 1997			Fixed follow_link
 *			2.1.47
 *					lookup shouldn't return -ENOENT
 *					from Horst von Brand:
 *					  fail on wrong checksum
 *					  double unlock_super was possible
 *					  correct namelen for statfs
 *					spotted by Bill Hawes:
 *					  readlink shouldn't iput()
 *	Jun 1998	2.1.106		from Avery Pennarun: glibc scandir()
 *					  exposed a problem in readdir
 *			2.1.107		code-freeze spellchecker run
 *	Aug 1998			2.1.118+ VFS changes
 *	Sep 1998	2.1.122		another VFS change (follow_link)
 *	Apr 1999	2.2.7		no more EBADF checking in
 *					  lookup/readdir, use ERR_PTR
 *	Jun 1999	2.3.6		d_alloc_root use changed
 *			2.3.9		clean up usage of ENOENT/negative
 *					  dentries in lookup
 *					clean up page flags setting
 *					  (error, uptodate, locking) in
 *					  in readpage
 *					use init_special_inode for
 *					  fifos/sockets (and streamline) in
 *					  read_inode, fix _ops table order
 *	Aug 1999	2.3.16		__initfunc() => __init change
 *	Oct 1999	2.3.24		page->owner hack obsoleted
 *	Nov 1999	2.3.27		2.3.25+ page->offset => index change
 *
 *
 * This program is free software; you can redistribute it and/or
 * modify it under the terms of the GNU General Public Licence
 * as published by the Free Software Foundation; either version
 * 2 of the Licence, or (at your option) any later version.
 */

#include <linux/module.h>
#include <linux/string.h>
#include <linux/fs.h>
#include <linux/time.h>
#include <linux/slab.h>
#include <linux/init.h>
#include <linux/blkdev.h>
#include <linux/parser.h>
#include <linux/mount.h>
#include <linux/namei.h>
#include <linux/statfs.h>
#include <linux/mtd/super.h>
#include <linux/ctype.h>
#include <linux/highmem.h>
#include <linux/pagemap.h>
#include <linux/uaccess.h>
#include "internal.h"

static struct kmem_cache *romfs_inode_cachep;

static const umode_t romfs_modemap[8] = {
	0,			/* hard link */
	S_IFDIR  | 0644,	/* directory */
	S_IFREG  | 0644,	/* regular file */
	S_IFLNK  | 0777,	/* symlink */
	S_IFBLK  | 0600,	/* blockdev */
	S_IFCHR  | 0600,	/* chardev */
	S_IFSOCK | 0644,	/* socket */
	S_IFIFO  | 0644		/* FIFO */
};

static const unsigned char romfs_dtype_table[] = {
	DT_UNKNOWN, DT_DIR, DT_REG, DT_LNK, DT_BLK, DT_CHR, DT_SOCK, DT_FIFO
};

static struct inode *romfs_iget(struct super_block *sb, unsigned long pos);

/*
 * read a page worth of data from the image
 */
static int romfs_readpage(struct file *file, struct page *page)
{
	struct inode *inode = page->mapping->host;
	loff_t offset, size;
	unsigned long fillsize, pos;
	void *buf;
	int ret;

	buf = kmap(page);
	if (!buf)
		return -ENOMEM;

	/* 32 bit warning -- but not for us :) */
	offset = page_offset(page);
	size = i_size_read(inode);
	fillsize = 0;
	ret = 0;
	if (offset < size) {
		size -= offset;
		fillsize = size > PAGE_SIZE ? PAGE_SIZE : size;

		pos = ROMFS_I(inode)->i_dataoffset + offset;

		ret = romfs_dev_read(inode->i_sb, pos, buf, fillsize);
		if (ret < 0) {
			SetPageError(page);
			fillsize = 0;
			ret = -EIO;
		}
	}

	if (fillsize < PAGE_SIZE)
		memset(buf + fillsize, 0, PAGE_SIZE - fillsize);
	if (ret == 0)
		SetPageUptodate(page);

	flush_dcache_page(page);
	kunmap(page);
	unlock_page(page);
	return ret;
}

static const struct address_space_operations romfs_aops = {
	.readpage	= romfs_readpage
};

/*
 * read the entries from a directory
 */
static int romfs_readdir(struct file *file, struct dir_context *ctx)
{
<<<<<<< HEAD
	struct inode *i = file_inode(filp);
=======
	struct inode *i = file_inode(file);
>>>>>>> d0e0ac97
	struct romfs_inode ri;
	unsigned long offset, maxoff;
	int j, ino, nextfh;
	char fsname[ROMFS_MAXFN];	/* XXX dynamic? */
	int ret;

	maxoff = romfs_maxsize(i->i_sb);

	offset = ctx->pos;
	if (!offset) {
		offset = i->i_ino & ROMFH_MASK;
		ret = romfs_dev_read(i->i_sb, offset, &ri, ROMFH_SIZE);
		if (ret < 0)
			goto out;
		offset = be32_to_cpu(ri.spec) & ROMFH_MASK;
	}

	/* Not really failsafe, but we are read-only... */
	for (;;) {
		if (!offset || offset >= maxoff) {
			offset = maxoff;
			ctx->pos = offset;
			goto out;
		}
		ctx->pos = offset;

		/* Fetch inode info */
		ret = romfs_dev_read(i->i_sb, offset, &ri, ROMFH_SIZE);
		if (ret < 0)
			goto out;

		j = romfs_dev_strnlen(i->i_sb, offset + ROMFH_SIZE,
				      sizeof(fsname) - 1);
		if (j < 0)
			goto out;

		ret = romfs_dev_read(i->i_sb, offset + ROMFH_SIZE, fsname, j);
		if (ret < 0)
			goto out;
		fsname[j] = '\0';

		ino = offset;
		nextfh = be32_to_cpu(ri.next);
		if ((nextfh & ROMFH_TYPE) == ROMFH_HRD)
			ino = be32_to_cpu(ri.spec);
		if (!dir_emit(ctx, fsname, j, ino,
			    romfs_dtype_table[nextfh & ROMFH_TYPE]))
			goto out;

		offset = nextfh & ROMFH_MASK;
	}
out:
	return 0;
}

/*
 * look up an entry in a directory
 */
static struct dentry *romfs_lookup(struct inode *dir, struct dentry *dentry,
				   unsigned int flags)
{
	unsigned long offset, maxoff;
	struct inode *inode;
	struct romfs_inode ri;
	const char *name;		/* got from dentry */
	int len, ret;

	offset = dir->i_ino & ROMFH_MASK;
	ret = romfs_dev_read(dir->i_sb, offset, &ri, ROMFH_SIZE);
	if (ret < 0)
		goto error;

	/* search all the file entries in the list starting from the one
	 * pointed to by the directory's special data */
	maxoff = romfs_maxsize(dir->i_sb);
	offset = be32_to_cpu(ri.spec) & ROMFH_MASK;

	name = dentry->d_name.name;
	len = dentry->d_name.len;

	for (;;) {
		if (!offset || offset >= maxoff)
			goto out0;

		ret = romfs_dev_read(dir->i_sb, offset, &ri, sizeof(ri));
		if (ret < 0)
			goto error;

		/* try to match the first 16 bytes of name */
		ret = romfs_dev_strcmp(dir->i_sb, offset + ROMFH_SIZE, name,
				       len);
		if (ret < 0)
			goto error;
		if (ret == 1)
			break;

		/* next entry */
		offset = be32_to_cpu(ri.next) & ROMFH_MASK;
	}

	/* Hard link handling */
	if ((be32_to_cpu(ri.next) & ROMFH_TYPE) == ROMFH_HRD)
		offset = be32_to_cpu(ri.spec) & ROMFH_MASK;

	inode = romfs_iget(dir->i_sb, offset);
	if (IS_ERR(inode)) {
		ret = PTR_ERR(inode);
		goto error;
	}
	goto outi;

	/*
	 * it's a bit funky, _lookup needs to return an error code
	 * (negative) or a NULL, both as a dentry.  ENOENT should not
	 * be returned, instead we need to create a negative dentry by
	 * d_add(dentry, NULL); and return 0 as no error.
	 * (Although as I see, it only matters on writable file
	 * systems).
	 */
out0:
	inode = NULL;
outi:
	d_add(dentry, inode);
	ret = 0;
error:
	return ERR_PTR(ret);
}

static const struct file_operations romfs_dir_operations = {
	.read		= generic_read_dir,
	.iterate	= romfs_readdir,
	.llseek		= default_llseek,
};

static const struct inode_operations romfs_dir_inode_operations = {
	.lookup		= romfs_lookup,
};

/*
 * get a romfs inode based on its position in the image (which doubles as the
 * inode number)
 */
static struct inode *romfs_iget(struct super_block *sb, unsigned long pos)
{
	struct romfs_inode_info *inode;
	struct romfs_inode ri;
	struct inode *i;
	unsigned long nlen;
	unsigned nextfh;
	int ret;
	umode_t mode;

	/* we might have to traverse a chain of "hard link" file entries to get
	 * to the actual file */
	for (;;) {
		ret = romfs_dev_read(sb, pos, &ri, sizeof(ri));
		if (ret < 0)
			goto error;

		/* XXX: do romfs_checksum here too (with name) */

		nextfh = be32_to_cpu(ri.next);
		if ((nextfh & ROMFH_TYPE) != ROMFH_HRD)
			break;

		pos = be32_to_cpu(ri.spec) & ROMFH_MASK;
	}

	/* determine the length of the filename */
	nlen = romfs_dev_strnlen(sb, pos + ROMFH_SIZE, ROMFS_MAXFN);
	if (IS_ERR_VALUE(nlen))
		goto eio;

	/* get an inode for this image position */
	i = iget_locked(sb, pos);
	if (!i)
		return ERR_PTR(-ENOMEM);

	if (!(i->i_state & I_NEW))
		return i;

	/* precalculate the data offset */
	inode = ROMFS_I(i);
	inode->i_metasize = (ROMFH_SIZE + nlen + 1 + ROMFH_PAD) & ROMFH_MASK;
	inode->i_dataoffset = pos + inode->i_metasize;

	set_nlink(i, 1);		/* Hard to decide.. */
	i->i_size = be32_to_cpu(ri.size);
	i->i_mtime.tv_sec = i->i_atime.tv_sec = i->i_ctime.tv_sec = 0;
	i->i_mtime.tv_nsec = i->i_atime.tv_nsec = i->i_ctime.tv_nsec = 0;

	/* set up mode and ops */
	mode = romfs_modemap[nextfh & ROMFH_TYPE];

	switch (nextfh & ROMFH_TYPE) {
	case ROMFH_DIR:
		i->i_size = ROMFS_I(i)->i_metasize;
		i->i_op = &romfs_dir_inode_operations;
		i->i_fop = &romfs_dir_operations;
		if (nextfh & ROMFH_EXEC)
			mode |= S_IXUGO;
		break;
	case ROMFH_REG:
		i->i_fop = &romfs_ro_fops;
		i->i_data.a_ops = &romfs_aops;
		if (i->i_sb->s_mtd)
			i->i_data.backing_dev_info =
				i->i_sb->s_mtd->backing_dev_info;
		if (nextfh & ROMFH_EXEC)
			mode |= S_IXUGO;
		break;
	case ROMFH_SYM:
		i->i_op = &page_symlink_inode_operations;
		i->i_data.a_ops = &romfs_aops;
		mode |= S_IRWXUGO;
		break;
	default:
		/* depending on MBZ for sock/fifos */
		nextfh = be32_to_cpu(ri.spec);
		init_special_inode(i, mode, MKDEV(nextfh >> 16,
						  nextfh & 0xffff));
		break;
	}

	i->i_mode = mode;

	unlock_new_inode(i);
	return i;

eio:
	ret = -EIO;
error:
	printk(KERN_ERR "ROMFS: read error for inode 0x%lx\n", pos);
	return ERR_PTR(ret);
}

/*
 * allocate a new inode
 */
static struct inode *romfs_alloc_inode(struct super_block *sb)
{
	struct romfs_inode_info *inode;
	inode = kmem_cache_alloc(romfs_inode_cachep, GFP_KERNEL);
	return inode ? &inode->vfs_inode : NULL;
}

/*
 * return a spent inode to the slab cache
 */
static void romfs_i_callback(struct rcu_head *head)
{
	struct inode *inode = container_of(head, struct inode, i_rcu);
	kmem_cache_free(romfs_inode_cachep, ROMFS_I(inode));
}

static void romfs_destroy_inode(struct inode *inode)
{
	call_rcu(&inode->i_rcu, romfs_i_callback);
}

/*
 * get filesystem statistics
 */
static int romfs_statfs(struct dentry *dentry, struct kstatfs *buf)
{
	struct super_block *sb = dentry->d_sb;
	u64 id = huge_encode_dev(sb->s_bdev->bd_dev);

	buf->f_type = ROMFS_MAGIC;
	buf->f_namelen = ROMFS_MAXFN;
	buf->f_bsize = ROMBSIZE;
	buf->f_bfree = buf->f_bavail = buf->f_ffree;
	buf->f_blocks =
		(romfs_maxsize(dentry->d_sb) + ROMBSIZE - 1) >> ROMBSBITS;
	buf->f_fsid.val[0] = (u32)id;
	buf->f_fsid.val[1] = (u32)(id >> 32);
	return 0;
}

/*
 * remounting must involve read-only
 */
static int romfs_remount(struct super_block *sb, int *flags, char *data)
{
	*flags |= MS_RDONLY;
	return 0;
}

static const struct super_operations romfs_super_ops = {
	.alloc_inode	= romfs_alloc_inode,
	.destroy_inode	= romfs_destroy_inode,
	.statfs		= romfs_statfs,
	.remount_fs	= romfs_remount,
};

/*
 * checksum check on part of a romfs filesystem
 */
static __u32 romfs_checksum(const void *data, int size)
{
	const __be32 *ptr = data;
	__u32 sum;

	sum = 0;
	size >>= 2;
	while (size > 0) {
		sum += be32_to_cpu(*ptr++);
		size--;
	}
	return sum;
}

/*
 * fill in the superblock
 */
static int romfs_fill_super(struct super_block *sb, void *data, int silent)
{
	struct romfs_super_block *rsb;
	struct inode *root;
	unsigned long pos, img_size;
	const char *storage;
	size_t len;
	int ret;

#ifdef CONFIG_BLOCK
	if (!sb->s_mtd) {
		sb_set_blocksize(sb, ROMBSIZE);
	} else {
		sb->s_blocksize = ROMBSIZE;
		sb->s_blocksize_bits = blksize_bits(ROMBSIZE);
	}
#endif

	sb->s_maxbytes = 0xFFFFFFFF;
	sb->s_magic = ROMFS_MAGIC;
	sb->s_flags |= MS_RDONLY | MS_NOATIME;
	sb->s_op = &romfs_super_ops;

	/* read the image superblock and check it */
	rsb = kmalloc(512, GFP_KERNEL);
	if (!rsb)
		return -ENOMEM;

	sb->s_fs_info = (void *) 512;
	ret = romfs_dev_read(sb, 0, rsb, 512);
	if (ret < 0)
		goto error_rsb;

	img_size = be32_to_cpu(rsb->size);

	if (sb->s_mtd && img_size > sb->s_mtd->size)
		goto error_rsb_inval;

	sb->s_fs_info = (void *) img_size;

	if (rsb->word0 != ROMSB_WORD0 || rsb->word1 != ROMSB_WORD1 ||
	    img_size < ROMFH_SIZE) {
		if (!silent)
			printk(KERN_WARNING "VFS:"
			       " Can't find a romfs filesystem on dev %s.\n",
			       sb->s_id);
		goto error_rsb_inval;
	}

	if (romfs_checksum(rsb, min_t(size_t, img_size, 512))) {
		printk(KERN_ERR "ROMFS: bad initial checksum on dev %s.\n",
		       sb->s_id);
		goto error_rsb_inval;
	}

	storage = sb->s_mtd ? "MTD" : "the block layer";

	len = strnlen(rsb->name, ROMFS_MAXFN);
	if (!silent)
		printk(KERN_NOTICE "ROMFS: Mounting image '%*.*s' through %s\n",
		       (unsigned) len, (unsigned) len, rsb->name, storage);

	kfree(rsb);
	rsb = NULL;

	/* find the root directory */
	pos = (ROMFH_SIZE + len + 1 + ROMFH_PAD) & ROMFH_MASK;

	root = romfs_iget(sb, pos);
	if (IS_ERR(root))
		goto error;

	sb->s_root = d_make_root(root);
	if (!sb->s_root)
		goto error;

	return 0;

error:
	return -EINVAL;
error_rsb_inval:
	ret = -EINVAL;
error_rsb:
	kfree(rsb);
	return ret;
}

/*
 * get a superblock for mounting
 */
static struct dentry *romfs_mount(struct file_system_type *fs_type,
			int flags, const char *dev_name,
			void *data)
{
	struct dentry *ret = ERR_PTR(-EINVAL);

#ifdef CONFIG_ROMFS_ON_MTD
	ret = mount_mtd(fs_type, flags, dev_name, data, romfs_fill_super);
#endif
#ifdef CONFIG_ROMFS_ON_BLOCK
	if (ret == ERR_PTR(-EINVAL))
		ret = mount_bdev(fs_type, flags, dev_name, data,
				  romfs_fill_super);
#endif
	return ret;
}

/*
 * destroy a romfs superblock in the appropriate manner
 */
static void romfs_kill_sb(struct super_block *sb)
{
#ifdef CONFIG_ROMFS_ON_MTD
	if (sb->s_mtd) {
		kill_mtd_super(sb);
		return;
	}
#endif
#ifdef CONFIG_ROMFS_ON_BLOCK
	if (sb->s_bdev) {
		kill_block_super(sb);
		return;
	}
#endif
}

static struct file_system_type romfs_fs_type = {
	.owner		= THIS_MODULE,
	.name		= "romfs",
	.mount		= romfs_mount,
	.kill_sb	= romfs_kill_sb,
	.fs_flags	= FS_REQUIRES_DEV,
};
MODULE_ALIAS_FS("romfs");

/*
 * inode storage initialiser
 */
static void romfs_i_init_once(void *_inode)
{
	struct romfs_inode_info *inode = _inode;

	inode_init_once(&inode->vfs_inode);
}

/*
 * romfs module initialisation
 */
static int __init init_romfs_fs(void)
{
	int ret;

	printk(KERN_INFO "ROMFS MTD (C) 2007 Red Hat, Inc.\n");

	romfs_inode_cachep =
		kmem_cache_create("romfs_i",
				  sizeof(struct romfs_inode_info), 0,
				  SLAB_RECLAIM_ACCOUNT | SLAB_MEM_SPREAD,
				  romfs_i_init_once);

	if (!romfs_inode_cachep) {
		printk(KERN_ERR
		       "ROMFS error: Failed to initialise inode cache\n");
		return -ENOMEM;
	}
	ret = register_filesystem(&romfs_fs_type);
	if (ret) {
		printk(KERN_ERR "ROMFS error: Failed to register filesystem\n");
		goto error_register;
	}
	return 0;

error_register:
	kmem_cache_destroy(romfs_inode_cachep);
	return ret;
}

/*
 * romfs module removal
 */
static void __exit exit_romfs_fs(void)
{
	unregister_filesystem(&romfs_fs_type);
	/*
	 * Make sure all delayed rcu free inodes are flushed before we
	 * destroy cache.
	 */
	rcu_barrier();
	kmem_cache_destroy(romfs_inode_cachep);
}

module_init(init_romfs_fs);
module_exit(exit_romfs_fs);

MODULE_DESCRIPTION("Direct-MTD Capable RomFS");
MODULE_AUTHOR("Red Hat, Inc.");
MODULE_LICENSE("GPL"); /* Actually dual-licensed, but it doesn't matter for */<|MERGE_RESOLUTION|>--- conflicted
+++ resolved
@@ -147,11 +147,7 @@
  */
 static int romfs_readdir(struct file *file, struct dir_context *ctx)
 {
-<<<<<<< HEAD
-	struct inode *i = file_inode(filp);
-=======
 	struct inode *i = file_inode(file);
->>>>>>> d0e0ac97
 	struct romfs_inode ri;
 	unsigned long offset, maxoff;
 	int j, ino, nextfh;
