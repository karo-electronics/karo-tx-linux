--- conflicted
+++ resolved
@@ -18,12 +18,7 @@
 	struct autofs_info *ino = autofs4_dentry_ino(dentry);
 	if (ino && !autofs4_oz_mode(sbi))
 		ino->last_used = jiffies;
-<<<<<<< HEAD
-	nd_set_link(nd, d_inode(dentry)->i_private);
-	return NULL;
-=======
 	return d_inode(dentry)->i_private;
->>>>>>> 4b8a8262
 }
 
 const struct inode_operations autofs4_symlink_inode_operations = {
