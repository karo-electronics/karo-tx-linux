--- conflicted
+++ resolved
@@ -747,32 +747,9 @@
 	else if (pte_present(pte))
 		*pme = make_pme(PM_PFRAME(pte_pfn(pte))
 				| PM_PSHIFT(PAGE_SHIFT) | PM_PRESENT);
-<<<<<<< HEAD
-}
-
-#ifdef CONFIG_TRANSPARENT_HUGEPAGE
-static void thp_pmd_to_pagemap_entry(pagemap_entry_t *pme,
-					pmd_t pmd, int offset)
-{
-	/*
-	 * Currently pmd for thp is always present because thp can not be
-	 * swapped-out, migrated, or HWPOISONed (split in such cases instead.)
-	 * This if-check is just to prepare for future implementation.
-	 */
-	if (pmd_present(pmd))
-		*pme = make_pme(PM_PFRAME(pmd_pfn(pmd) + offset)
-				| PM_PSHIFT(PAGE_SHIFT) | PM_PRESENT);
-=======
 	else
 		*pme = make_pme(PM_NOT_PRESENT);
->>>>>>> 711e1bfb
-}
-#else
-static inline void thp_pmd_to_pagemap_entry(pagemap_entry_t *pme,
-						pmd_t pmd, int offset)
-{
-}
-#endif
+}
 
 #ifdef CONFIG_TRANSPARENT_HUGEPAGE
 static void thp_pmd_to_pagemap_entry(pagemap_entry_t *pme,
@@ -859,11 +836,8 @@
 	if (pte_present(pte))
 		*pme = make_pme(PM_PFRAME(pte_pfn(pte) + offset)
 				| PM_PSHIFT(PAGE_SHIFT) | PM_PRESENT);
-<<<<<<< HEAD
-=======
 	else
 		*pme = make_pme(PM_NOT_PRESENT);
->>>>>>> 711e1bfb
 }
 
 /* This function walks within one hugetlb entry in the single call */
@@ -873,11 +847,7 @@
 {
 	struct pagemapread *pm = walk->private;
 	int err = 0;
-<<<<<<< HEAD
-	pagemap_entry_t pme = make_pme(PM_NOT_PRESENT);
-=======
 	pagemap_entry_t pme;
->>>>>>> 711e1bfb
 
 	for (; addr != end; addr += PAGE_SIZE) {
 		int offset = (addr & ~hmask) >> PAGE_SHIFT;
@@ -1262,7 +1232,6 @@
 	.next   = m_next,
 	.stop   = m_stop,
 	.show   = show_pid_numa_map,
-<<<<<<< HEAD
 };
 
 static const struct seq_operations proc_tid_numa_maps_op = {
@@ -1272,17 +1241,6 @@
 	.show   = show_tid_numa_map,
 };
 
-=======
-};
-
-static const struct seq_operations proc_tid_numa_maps_op = {
-	.start  = m_start,
-	.next   = m_next,
-	.stop   = m_stop,
-	.show   = show_tid_numa_map,
-};
-
->>>>>>> 711e1bfb
 static int numa_maps_open(struct inode *inode, struct file *file,
 			  const struct seq_operations *ops)
 {
