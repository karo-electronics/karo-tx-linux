--- conflicted
+++ resolved
@@ -809,12 +809,8 @@
 	if (pte_present(ptent)) {
 		ptent = ptep_modify_prot_start(vma->vm_mm, addr, pte);
 		ptent = pte_wrprotect(ptent);
-<<<<<<< HEAD
 		ptent = pte_clear_soft_dirty(ptent);
-=======
-		ptent = pte_clear_flags(ptent, _PAGE_SOFT_DIRTY);
 		ptep_modify_prot_commit(vma->vm_mm, addr, pte, ptent);
->>>>>>> f1e1fabe
 	} else if (is_swap_pte(ptent)) {
 		ptent = pte_swp_clear_soft_dirty(ptent);
 		set_pte_at(vma->vm_mm, addr, pte, ptent);
