#include <linux/fs.h>
#include <linux/init.h>
#include <linux/proc_fs.h>
#include <linux/sched.h>
#include <linux/seq_file.h>
#include <linux/time.h>
#include <linux/kernel_stat.h>
#include <asm/cputime.h>

static int uptime_proc_show(struct seq_file *m, void *v)
{
	struct timespec uptime;
	struct timespec idle;
	int i;
<<<<<<< HEAD
	cputime_t idletime = 0;

	for_each_possible_cpu(i)
		idletime += kstat_cpu(i).cpustat.idle;
=======
	u64 idletime = 0;

	for_each_possible_cpu(i)
		idletime += kcpustat_cpu(i).cpustat[CPUTIME_IDLE];
>>>>>>> 088f5f24

	do_posix_clock_monotonic_gettime(&uptime);
	monotonic_to_bootbased(&uptime);
	cputime_to_timespec(idletime, &idle);
	seq_printf(m, "%lu.%02lu %lu.%02lu\n",
			(unsigned long) uptime.tv_sec,
			(uptime.tv_nsec / (NSEC_PER_SEC / 100)),
			(unsigned long) idle.tv_sec,
			(idle.tv_nsec / (NSEC_PER_SEC / 100)));
	return 0;
}

static int uptime_proc_open(struct inode *inode, struct file *file)
{
	return single_open(file, uptime_proc_show, NULL);
}

static const struct file_operations uptime_proc_fops = {
	.open		= uptime_proc_open,
	.read		= seq_read,
	.llseek		= seq_lseek,
	.release	= single_release,
};

static int __init proc_uptime_init(void)
{
	proc_create("uptime", 0, NULL, &uptime_proc_fops);
	return 0;
}
module_init(proc_uptime_init);<|MERGE_RESOLUTION|>--- conflicted
+++ resolved
@@ -12,17 +12,10 @@
 	struct timespec uptime;
 	struct timespec idle;
 	int i;
-<<<<<<< HEAD
-	cputime_t idletime = 0;
-
-	for_each_possible_cpu(i)
-		idletime += kstat_cpu(i).cpustat.idle;
-=======
 	u64 idletime = 0;
 
 	for_each_possible_cpu(i)
 		idletime += kcpustat_cpu(i).cpustat[CPUTIME_IDLE];
->>>>>>> 088f5f24
 
 	do_posix_clock_monotonic_gettime(&uptime);
 	monotonic_to_bootbased(&uptime);
