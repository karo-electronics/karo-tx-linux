/*
 *  fs/nfs/nfs4xdr.c
 *
 *  Client-side XDR for NFSv4.
 *
 *  Copyright (c) 2002 The Regents of the University of Michigan.
 *  All rights reserved.
 *
 *  Kendrick Smith <kmsmith@umich.edu>
 *  Andy Adamson   <andros@umich.edu>
 *
 *  Redistribution and use in source and binary forms, with or without
 *  modification, are permitted provided that the following conditions
 *  are met:
 *
 *  1. Redistributions of source code must retain the above copyright
 *     notice, this list of conditions and the following disclaimer.
 *  2. Redistributions in binary form must reproduce the above copyright
 *     notice, this list of conditions and the following disclaimer in the
 *     documentation and/or other materials provided with the distribution.
 *  3. Neither the name of the University nor the names of its
 *     contributors may be used to endorse or promote products derived
 *     from this software without specific prior written permission.
 *
 *  THIS SOFTWARE IS PROVIDED ``AS IS'' AND ANY EXPRESS OR IMPLIED
 *  WARRANTIES, INCLUDING, BUT NOT LIMITED TO, THE IMPLIED WARRANTIES OF
 *  MERCHANTABILITY AND FITNESS FOR A PARTICULAR PURPOSE ARE
 *  DISCLAIMED. IN NO EVENT SHALL THE REGENTS OR CONTRIBUTORS BE LIABLE
 *  FOR ANY DIRECT, INDIRECT, INCIDENTAL, SPECIAL, EXEMPLARY, OR
 *  CONSEQUENTIAL DAMAGES (INCLUDING, BUT NOT LIMITED TO, PROCUREMENT OF
 *  SUBSTITUTE GOODS OR SERVICES; LOSS OF USE, DATA, OR PROFITS; OR
 *  BUSINESS INTERRUPTION) HOWEVER CAUSED AND ON ANY THEORY OF
 *  LIABILITY, WHETHER IN CONTRACT, STRICT LIABILITY, OR TORT (INCLUDING
 *  NEGLIGENCE OR OTHERWISE) ARISING IN ANY WAY OUT OF THE USE OF THIS
 *  SOFTWARE, EVEN IF ADVISED OF THE POSSIBILITY OF SUCH DAMAGE.
 */

#include <linux/param.h>
#include <linux/time.h>
#include <linux/mm.h>
#include <linux/errno.h>
#include <linux/string.h>
#include <linux/in.h>
#include <linux/pagemap.h>
#include <linux/proc_fs.h>
#include <linux/kdev_t.h>
#include <linux/module.h>
#include <linux/utsname.h>
#include <linux/sunrpc/clnt.h>
#include <linux/sunrpc/msg_prot.h>
#include <linux/sunrpc/gss_api.h>
#include <linux/nfs.h>
#include <linux/nfs4.h>
#include <linux/nfs_fs.h>
#include <linux/nfs_idmap.h>

#include "nfs4_fs.h"
#include "internal.h"
#include "nfs4session.h"
#include "pnfs.h"
#include "netns.h"

#define NFSDBG_FACILITY		NFSDBG_XDR

/* Mapping from NFS error code to "errno" error code. */
#define errno_NFSERR_IO		EIO

static int nfs4_stat_to_errno(int);

/* NFSv4 COMPOUND tags are only wanted for debugging purposes */
#ifdef DEBUG
#define NFS4_MAXTAGLEN		20
#else
#define NFS4_MAXTAGLEN		0
#endif

/* lock,open owner id:
 * we currently use size 2 (u64) out of (NFS4_OPAQUE_LIMIT  >> 2)
 */
#define open_owner_id_maxsz	(1 + 2 + 1 + 1 + 2)
#define lock_owner_id_maxsz	(1 + 1 + 4)
#define decode_lockowner_maxsz	(1 + XDR_QUADLEN(IDMAP_NAMESZ))
#define compound_encode_hdr_maxsz	(3 + (NFS4_MAXTAGLEN >> 2))
#define compound_decode_hdr_maxsz	(3 + (NFS4_MAXTAGLEN >> 2))
#define op_encode_hdr_maxsz	(1)
#define op_decode_hdr_maxsz	(2)
#define encode_stateid_maxsz	(XDR_QUADLEN(NFS4_STATEID_SIZE))
#define decode_stateid_maxsz	(XDR_QUADLEN(NFS4_STATEID_SIZE))
#define encode_verifier_maxsz	(XDR_QUADLEN(NFS4_VERIFIER_SIZE))
#define decode_verifier_maxsz	(XDR_QUADLEN(NFS4_VERIFIER_SIZE))
#define encode_putfh_maxsz	(op_encode_hdr_maxsz + 1 + \
				(NFS4_FHSIZE >> 2))
#define decode_putfh_maxsz	(op_decode_hdr_maxsz)
#define encode_putrootfh_maxsz	(op_encode_hdr_maxsz)
#define decode_putrootfh_maxsz	(op_decode_hdr_maxsz)
#define encode_getfh_maxsz      (op_encode_hdr_maxsz)
#define decode_getfh_maxsz      (op_decode_hdr_maxsz + 1 + \
				((3+NFS4_FHSIZE) >> 2))
#define nfs4_fattr_bitmap_maxsz 4
#define encode_getattr_maxsz    (op_encode_hdr_maxsz + nfs4_fattr_bitmap_maxsz)
#define nfs4_name_maxsz		(1 + ((3 + NFS4_MAXNAMLEN) >> 2))
#define nfs4_path_maxsz		(1 + ((3 + NFS4_MAXPATHLEN) >> 2))
#define nfs4_owner_maxsz	(1 + XDR_QUADLEN(IDMAP_NAMESZ))
#define nfs4_group_maxsz	(1 + XDR_QUADLEN(IDMAP_NAMESZ))
#ifdef CONFIG_NFS_V4_SECURITY_LABEL
/* PI(4 bytes) + LFS(4 bytes) + 1(for null terminator?) + MAXLABELLEN */
#define	nfs4_label_maxsz	(4 + 4 + 1 + XDR_QUADLEN(NFS4_MAXLABELLEN))
#define encode_readdir_space 24
#define encode_readdir_bitmask_sz 3
#else
#define	nfs4_label_maxsz	0
#define encode_readdir_space 20
#define encode_readdir_bitmask_sz 2
#endif
/* We support only one layout type per file system */
#define decode_mdsthreshold_maxsz (1 + 1 + nfs4_fattr_bitmap_maxsz + 1 + 8)
/* This is based on getfattr, which uses the most attributes: */
#define nfs4_fattr_value_maxsz	(1 + (1 + 2 + 2 + 4 + 2 + 1 + 1 + 2 + 2 + \
				3 + 3 + 3 + nfs4_owner_maxsz + \
				nfs4_group_maxsz + nfs4_label_maxsz + \
				 decode_mdsthreshold_maxsz))
#define nfs4_fattr_maxsz	(nfs4_fattr_bitmap_maxsz + \
				nfs4_fattr_value_maxsz)
#define decode_getattr_maxsz    (op_decode_hdr_maxsz + nfs4_fattr_maxsz)
#define encode_attrs_maxsz	(nfs4_fattr_bitmap_maxsz + \
				 1 + 2 + 1 + \
				nfs4_owner_maxsz + \
				nfs4_group_maxsz + \
				nfs4_label_maxsz + \
				4 + 4)
#define encode_savefh_maxsz     (op_encode_hdr_maxsz)
#define decode_savefh_maxsz     (op_decode_hdr_maxsz)
#define encode_restorefh_maxsz  (op_encode_hdr_maxsz)
#define decode_restorefh_maxsz  (op_decode_hdr_maxsz)
#define encode_fsinfo_maxsz	(encode_getattr_maxsz)
/* The 5 accounts for the PNFS attributes, and assumes that at most three
 * layout types will be returned.
 */
#define decode_fsinfo_maxsz	(op_decode_hdr_maxsz + \
				 nfs4_fattr_bitmap_maxsz + 4 + 8 + 5)
#define encode_renew_maxsz	(op_encode_hdr_maxsz + 3)
#define decode_renew_maxsz	(op_decode_hdr_maxsz)
#define encode_setclientid_maxsz \
				(op_encode_hdr_maxsz + \
				XDR_QUADLEN(NFS4_VERIFIER_SIZE) + \
				XDR_QUADLEN(NFS4_SETCLIENTID_NAMELEN) + \
				1 /* sc_prog */ + \
				XDR_QUADLEN(RPCBIND_MAXNETIDLEN) + \
				XDR_QUADLEN(RPCBIND_MAXUADDRLEN) + \
				1) /* sc_cb_ident */
#define decode_setclientid_maxsz \
				(op_decode_hdr_maxsz + \
				2 + \
				1024) /* large value for CLID_INUSE */
#define encode_setclientid_confirm_maxsz \
				(op_encode_hdr_maxsz + \
				3 + (NFS4_VERIFIER_SIZE >> 2))
#define decode_setclientid_confirm_maxsz \
				(op_decode_hdr_maxsz)
#define encode_lookup_maxsz	(op_encode_hdr_maxsz + nfs4_name_maxsz)
#define decode_lookup_maxsz	(op_decode_hdr_maxsz)
#define encode_share_access_maxsz \
				(2)
#define encode_createmode_maxsz	(1 + encode_attrs_maxsz + encode_verifier_maxsz)
#define encode_opentype_maxsz	(1 + encode_createmode_maxsz)
#define encode_claim_null_maxsz	(1 + nfs4_name_maxsz)
#define encode_open_maxsz	(op_encode_hdr_maxsz + \
				2 + encode_share_access_maxsz + 2 + \
				open_owner_id_maxsz + \
				encode_opentype_maxsz + \
				encode_claim_null_maxsz)
#define decode_ace_maxsz	(3 + nfs4_owner_maxsz)
#define decode_delegation_maxsz	(1 + decode_stateid_maxsz + 1 + \
				decode_ace_maxsz)
#define decode_change_info_maxsz	(5)
#define decode_open_maxsz	(op_decode_hdr_maxsz + \
				decode_stateid_maxsz + \
				decode_change_info_maxsz + 1 + \
				nfs4_fattr_bitmap_maxsz + \
				decode_delegation_maxsz)
#define encode_open_confirm_maxsz \
				(op_encode_hdr_maxsz + \
				 encode_stateid_maxsz + 1)
#define decode_open_confirm_maxsz \
				(op_decode_hdr_maxsz + \
				 decode_stateid_maxsz)
#define encode_open_downgrade_maxsz \
				(op_encode_hdr_maxsz + \
				 encode_stateid_maxsz + 1 + \
				 encode_share_access_maxsz)
#define decode_open_downgrade_maxsz \
				(op_decode_hdr_maxsz + \
				 decode_stateid_maxsz)
#define encode_close_maxsz	(op_encode_hdr_maxsz + \
				 1 + encode_stateid_maxsz)
#define decode_close_maxsz	(op_decode_hdr_maxsz + \
				 decode_stateid_maxsz)
#define encode_setattr_maxsz	(op_encode_hdr_maxsz + \
				 encode_stateid_maxsz + \
				 encode_attrs_maxsz)
#define decode_setattr_maxsz	(op_decode_hdr_maxsz + \
				 nfs4_fattr_bitmap_maxsz)
#define encode_read_maxsz	(op_encode_hdr_maxsz + \
				 encode_stateid_maxsz + 3)
#define decode_read_maxsz	(op_decode_hdr_maxsz + 2)
#define encode_readdir_maxsz	(op_encode_hdr_maxsz + \
				 2 + encode_verifier_maxsz + 5 + \
				nfs4_label_maxsz)
#define decode_readdir_maxsz	(op_decode_hdr_maxsz + \
				 decode_verifier_maxsz + \
				nfs4_label_maxsz + nfs4_fattr_maxsz)
#define encode_readlink_maxsz	(op_encode_hdr_maxsz)
#define decode_readlink_maxsz	(op_decode_hdr_maxsz + 1)
#define encode_write_maxsz	(op_encode_hdr_maxsz + \
				 encode_stateid_maxsz + 4)
#define decode_write_maxsz	(op_decode_hdr_maxsz + \
				 2 + decode_verifier_maxsz)
#define encode_commit_maxsz	(op_encode_hdr_maxsz + 3)
#define decode_commit_maxsz	(op_decode_hdr_maxsz + \
				 decode_verifier_maxsz)
#define encode_remove_maxsz	(op_encode_hdr_maxsz + \
				nfs4_name_maxsz)
#define decode_remove_maxsz	(op_decode_hdr_maxsz + \
				 decode_change_info_maxsz)
#define encode_rename_maxsz	(op_encode_hdr_maxsz + \
				2 * nfs4_name_maxsz)
#define decode_rename_maxsz	(op_decode_hdr_maxsz + \
				 decode_change_info_maxsz + \
				 decode_change_info_maxsz)
#define encode_link_maxsz	(op_encode_hdr_maxsz + \
				nfs4_name_maxsz)
#define decode_link_maxsz	(op_decode_hdr_maxsz + decode_change_info_maxsz)
#define encode_lockowner_maxsz	(7)
#define encode_lock_maxsz	(op_encode_hdr_maxsz + \
				 7 + \
				 1 + encode_stateid_maxsz + 1 + \
				 encode_lockowner_maxsz)
#define decode_lock_denied_maxsz \
				(8 + decode_lockowner_maxsz)
#define decode_lock_maxsz	(op_decode_hdr_maxsz + \
				 decode_lock_denied_maxsz)
#define encode_lockt_maxsz	(op_encode_hdr_maxsz + 5 + \
				encode_lockowner_maxsz)
#define decode_lockt_maxsz	(op_decode_hdr_maxsz + \
				 decode_lock_denied_maxsz)
#define encode_locku_maxsz	(op_encode_hdr_maxsz + 3 + \
				 encode_stateid_maxsz + \
				 4)
#define decode_locku_maxsz	(op_decode_hdr_maxsz + \
				 decode_stateid_maxsz)
#define encode_release_lockowner_maxsz \
				(op_encode_hdr_maxsz + \
				 encode_lockowner_maxsz)
#define decode_release_lockowner_maxsz \
				(op_decode_hdr_maxsz)
#define encode_access_maxsz	(op_encode_hdr_maxsz + 1)
#define decode_access_maxsz	(op_decode_hdr_maxsz + 2)
#define encode_symlink_maxsz	(op_encode_hdr_maxsz + \
				1 + nfs4_name_maxsz + \
				1 + \
				nfs4_fattr_maxsz)
#define decode_symlink_maxsz	(op_decode_hdr_maxsz + 8)
#define encode_create_maxsz	(op_encode_hdr_maxsz + \
				1 + 2 + nfs4_name_maxsz + \
				encode_attrs_maxsz)
#define decode_create_maxsz	(op_decode_hdr_maxsz + \
				decode_change_info_maxsz + \
				nfs4_fattr_bitmap_maxsz)
#define encode_statfs_maxsz	(encode_getattr_maxsz)
#define decode_statfs_maxsz	(decode_getattr_maxsz)
#define encode_delegreturn_maxsz (op_encode_hdr_maxsz + 4)
#define decode_delegreturn_maxsz (op_decode_hdr_maxsz)
#define encode_getacl_maxsz	(encode_getattr_maxsz)
#define decode_getacl_maxsz	(op_decode_hdr_maxsz + \
				 nfs4_fattr_bitmap_maxsz + 1)
#define encode_setacl_maxsz	(op_encode_hdr_maxsz + \
				 encode_stateid_maxsz + 3)
#define decode_setacl_maxsz	(decode_setattr_maxsz)
#define encode_fs_locations_maxsz \
				(encode_getattr_maxsz)
#define decode_fs_locations_maxsz \
				(0)
#define encode_secinfo_maxsz	(op_encode_hdr_maxsz + nfs4_name_maxsz)
#define decode_secinfo_maxsz	(op_decode_hdr_maxsz + 1 + ((NFS_MAX_SECFLAVORS * (16 + GSS_OID_MAX_LEN)) / 4))

#if defined(CONFIG_NFS_V4_1)
#define NFS4_MAX_MACHINE_NAME_LEN (64)
#define IMPL_NAME_LIMIT (sizeof(utsname()->sysname) + sizeof(utsname()->release) + \
			 sizeof(utsname()->version) + sizeof(utsname()->machine) + 8)

#define encode_exchange_id_maxsz (op_encode_hdr_maxsz + \
				encode_verifier_maxsz + \
				1 /* co_ownerid.len */ + \
				XDR_QUADLEN(NFS4_EXCHANGE_ID_LEN) + \
				1 /* flags */ + \
				1 /* spa_how */ + \
				0 /* SP4_NONE (for now) */ + \
				1 /* implementation id array of size 1 */ + \
				1 /* nii_domain */ + \
				XDR_QUADLEN(NFS4_OPAQUE_LIMIT) + \
				1 /* nii_name */ + \
				XDR_QUADLEN(IMPL_NAME_LIMIT) + \
				3 /* nii_date */)
#define decode_exchange_id_maxsz (op_decode_hdr_maxsz + \
				2 /* eir_clientid */ + \
				1 /* eir_sequenceid */ + \
				1 /* eir_flags */ + \
				1 /* spr_how */ + \
				0 /* SP4_NONE (for now) */ + \
				2 /* eir_server_owner.so_minor_id */ + \
				/* eir_server_owner.so_major_id<> */ \
				XDR_QUADLEN(NFS4_OPAQUE_LIMIT) + 1 + \
				/* eir_server_scope<> */ \
				XDR_QUADLEN(NFS4_OPAQUE_LIMIT) + 1 + \
				1 /* eir_server_impl_id array length */ + \
				1 /* nii_domain */ + \
				XDR_QUADLEN(NFS4_OPAQUE_LIMIT) + \
				1 /* nii_name */ + \
				XDR_QUADLEN(NFS4_OPAQUE_LIMIT) + \
				3 /* nii_date */)
#define encode_channel_attrs_maxsz  (6 + 1 /* ca_rdma_ird.len (0) */)
#define decode_channel_attrs_maxsz  (6 + \
				     1 /* ca_rdma_ird.len */ + \
				     1 /* ca_rdma_ird */)
#define encode_create_session_maxsz  (op_encode_hdr_maxsz + \
				     2 /* csa_clientid */ + \
				     1 /* csa_sequence */ + \
				     1 /* csa_flags */ + \
				     encode_channel_attrs_maxsz + \
				     encode_channel_attrs_maxsz + \
				     1 /* csa_cb_program */ + \
				     1 /* csa_sec_parms.len (1) */ + \
				     1 /* cb_secflavor (AUTH_SYS) */ + \
				     1 /* stamp */ + \
				     1 /* machinename.len */ + \
				     XDR_QUADLEN(NFS4_MAX_MACHINE_NAME_LEN) + \
				     1 /* uid */ + \
				     1 /* gid */ + \
				     1 /* gids.len (0) */)
#define decode_create_session_maxsz  (op_decode_hdr_maxsz +	\
				     XDR_QUADLEN(NFS4_MAX_SESSIONID_LEN) + \
				     1 /* csr_sequence */ + \
				     1 /* csr_flags */ + \
				     decode_channel_attrs_maxsz + \
				     decode_channel_attrs_maxsz)
#define encode_bind_conn_to_session_maxsz  (op_encode_hdr_maxsz + \
				     /* bctsa_sessid */ \
				     XDR_QUADLEN(NFS4_MAX_SESSIONID_LEN) + \
				     1 /* bctsa_dir */ + \
				     1 /* bctsa_use_conn_in_rdma_mode */)
#define decode_bind_conn_to_session_maxsz  (op_decode_hdr_maxsz +	\
				     /* bctsr_sessid */ \
				     XDR_QUADLEN(NFS4_MAX_SESSIONID_LEN) + \
				     1 /* bctsr_dir */ + \
				     1 /* bctsr_use_conn_in_rdma_mode */)
#define encode_destroy_session_maxsz    (op_encode_hdr_maxsz + 4)
#define decode_destroy_session_maxsz    (op_decode_hdr_maxsz)
#define encode_destroy_clientid_maxsz   (op_encode_hdr_maxsz + 2)
#define decode_destroy_clientid_maxsz   (op_decode_hdr_maxsz)
#define encode_sequence_maxsz	(op_encode_hdr_maxsz + \
				XDR_QUADLEN(NFS4_MAX_SESSIONID_LEN) + 4)
#define decode_sequence_maxsz	(op_decode_hdr_maxsz + \
				XDR_QUADLEN(NFS4_MAX_SESSIONID_LEN) + 5)
#define encode_reclaim_complete_maxsz	(op_encode_hdr_maxsz + 4)
#define decode_reclaim_complete_maxsz	(op_decode_hdr_maxsz + 4)
#define encode_getdevicelist_maxsz (op_encode_hdr_maxsz + 4 + \
				encode_verifier_maxsz)
#define decode_getdevicelist_maxsz (op_decode_hdr_maxsz + \
				2 /* nfs_cookie4 gdlr_cookie */ + \
				decode_verifier_maxsz \
				  /* verifier4 gdlr_verifier */ + \
				1 /* gdlr_deviceid_list count */ + \
				XDR_QUADLEN(NFS4_PNFS_GETDEVLIST_MAXNUM * \
					    NFS4_DEVICEID4_SIZE) \
				  /* gdlr_deviceid_list */ + \
				1 /* bool gdlr_eof */)
#define encode_getdeviceinfo_maxsz (op_encode_hdr_maxsz + 4 + \
				XDR_QUADLEN(NFS4_DEVICEID4_SIZE))
#define decode_getdeviceinfo_maxsz (op_decode_hdr_maxsz + \
				1 /* layout type */ + \
				1 /* opaque devaddr4 length */ + \
				  /* devaddr4 payload is read into page */ \
				1 /* notification bitmap length */ + \
				1 /* notification bitmap */)
#define encode_layoutget_maxsz	(op_encode_hdr_maxsz + 10 + \
				encode_stateid_maxsz)
#define decode_layoutget_maxsz	(op_decode_hdr_maxsz + 8 + \
				decode_stateid_maxsz + \
				XDR_QUADLEN(PNFS_LAYOUT_MAXSIZE))
#define encode_layoutcommit_maxsz (op_encode_hdr_maxsz +          \
				2 /* offset */ + \
				2 /* length */ + \
				1 /* reclaim */ + \
				encode_stateid_maxsz + \
				1 /* new offset (true) */ + \
				2 /* last byte written */ + \
				1 /* nt_timechanged (false) */ + \
				1 /* layoutupdate4 layout type */ + \
				1 /* NULL filelayout layoutupdate4 payload */)
#define decode_layoutcommit_maxsz (op_decode_hdr_maxsz + 3)
#define encode_layoutreturn_maxsz (8 + op_encode_hdr_maxsz + \
				encode_stateid_maxsz + \
				1 /* FIXME: opaque lrf_body always empty at the moment */)
#define decode_layoutreturn_maxsz (op_decode_hdr_maxsz + \
				1 + decode_stateid_maxsz)
#define encode_secinfo_no_name_maxsz (op_encode_hdr_maxsz + 1)
#define decode_secinfo_no_name_maxsz decode_secinfo_maxsz
#define encode_test_stateid_maxsz	(op_encode_hdr_maxsz + 2 + \
					 XDR_QUADLEN(NFS4_STATEID_SIZE))
#define decode_test_stateid_maxsz	(op_decode_hdr_maxsz + 2 + 1)
#define encode_free_stateid_maxsz	(op_encode_hdr_maxsz + 1 + \
					 XDR_QUADLEN(NFS4_STATEID_SIZE))
#define decode_free_stateid_maxsz	(op_decode_hdr_maxsz + 1)
#else /* CONFIG_NFS_V4_1 */
#define encode_sequence_maxsz	0
#define decode_sequence_maxsz	0
#endif /* CONFIG_NFS_V4_1 */

#define NFS4_enc_compound_sz	(1024)  /* XXX: large enough? */
#define NFS4_dec_compound_sz	(1024)  /* XXX: large enough? */
#define NFS4_enc_read_sz	(compound_encode_hdr_maxsz + \
				encode_sequence_maxsz + \
				encode_putfh_maxsz + \
				encode_read_maxsz)
#define NFS4_dec_read_sz	(compound_decode_hdr_maxsz + \
				decode_sequence_maxsz + \
				decode_putfh_maxsz + \
				decode_read_maxsz)
#define NFS4_enc_readlink_sz	(compound_encode_hdr_maxsz + \
				encode_sequence_maxsz + \
				encode_putfh_maxsz + \
				encode_readlink_maxsz)
#define NFS4_dec_readlink_sz	(compound_decode_hdr_maxsz + \
				decode_sequence_maxsz + \
				decode_putfh_maxsz + \
				decode_readlink_maxsz)
#define NFS4_enc_readdir_sz	(compound_encode_hdr_maxsz + \
				encode_sequence_maxsz + \
				encode_putfh_maxsz + \
				encode_readdir_maxsz)
#define NFS4_dec_readdir_sz	(compound_decode_hdr_maxsz + \
				decode_sequence_maxsz + \
				decode_putfh_maxsz + \
				decode_readdir_maxsz)
#define NFS4_enc_write_sz	(compound_encode_hdr_maxsz + \
				encode_sequence_maxsz + \
				encode_putfh_maxsz + \
				encode_write_maxsz + \
				encode_getattr_maxsz)
#define NFS4_dec_write_sz	(compound_decode_hdr_maxsz + \
				decode_sequence_maxsz + \
				decode_putfh_maxsz + \
				decode_write_maxsz + \
				decode_getattr_maxsz)
#define NFS4_enc_commit_sz	(compound_encode_hdr_maxsz + \
				encode_sequence_maxsz + \
				encode_putfh_maxsz + \
				encode_commit_maxsz)
#define NFS4_dec_commit_sz	(compound_decode_hdr_maxsz + \
				decode_sequence_maxsz + \
				decode_putfh_maxsz + \
				decode_commit_maxsz)
#define NFS4_enc_open_sz        (compound_encode_hdr_maxsz + \
				encode_sequence_maxsz + \
				encode_putfh_maxsz + \
				encode_open_maxsz + \
				encode_access_maxsz + \
				encode_getfh_maxsz + \
				encode_getattr_maxsz)
#define NFS4_dec_open_sz        (compound_decode_hdr_maxsz + \
				decode_sequence_maxsz + \
				decode_putfh_maxsz + \
				decode_open_maxsz + \
				decode_access_maxsz + \
				decode_getfh_maxsz + \
				decode_getattr_maxsz)
#define NFS4_enc_open_confirm_sz \
				(compound_encode_hdr_maxsz + \
				 encode_putfh_maxsz + \
				 encode_open_confirm_maxsz)
#define NFS4_dec_open_confirm_sz \
				(compound_decode_hdr_maxsz + \
				 decode_putfh_maxsz + \
				 decode_open_confirm_maxsz)
#define NFS4_enc_open_noattr_sz	(compound_encode_hdr_maxsz + \
					encode_sequence_maxsz + \
					encode_putfh_maxsz + \
					encode_open_maxsz + \
					encode_access_maxsz + \
					encode_getattr_maxsz)
#define NFS4_dec_open_noattr_sz	(compound_decode_hdr_maxsz + \
					decode_sequence_maxsz + \
					decode_putfh_maxsz + \
					decode_open_maxsz + \
					decode_access_maxsz + \
					decode_getattr_maxsz)
#define NFS4_enc_open_downgrade_sz \
				(compound_encode_hdr_maxsz + \
				 encode_sequence_maxsz + \
				 encode_putfh_maxsz + \
				 encode_open_downgrade_maxsz + \
				 encode_getattr_maxsz)
#define NFS4_dec_open_downgrade_sz \
				(compound_decode_hdr_maxsz + \
				 decode_sequence_maxsz + \
				 decode_putfh_maxsz + \
				 decode_open_downgrade_maxsz + \
				 decode_getattr_maxsz)
#define NFS4_enc_close_sz	(compound_encode_hdr_maxsz + \
				 encode_sequence_maxsz + \
				 encode_putfh_maxsz + \
				 encode_close_maxsz + \
				 encode_getattr_maxsz)
#define NFS4_dec_close_sz	(compound_decode_hdr_maxsz + \
				 decode_sequence_maxsz + \
				 decode_putfh_maxsz + \
				 decode_close_maxsz + \
				 decode_getattr_maxsz)
#define NFS4_enc_setattr_sz	(compound_encode_hdr_maxsz + \
				 encode_sequence_maxsz + \
				 encode_putfh_maxsz + \
				 encode_setattr_maxsz + \
				 encode_getattr_maxsz)
#define NFS4_dec_setattr_sz	(compound_decode_hdr_maxsz + \
				 decode_sequence_maxsz + \
				 decode_putfh_maxsz + \
				 decode_setattr_maxsz + \
				 decode_getattr_maxsz)
#define NFS4_enc_fsinfo_sz	(compound_encode_hdr_maxsz + \
				encode_sequence_maxsz + \
				encode_putfh_maxsz + \
				encode_fsinfo_maxsz)
#define NFS4_dec_fsinfo_sz	(compound_decode_hdr_maxsz + \
				decode_sequence_maxsz + \
				decode_putfh_maxsz + \
				decode_fsinfo_maxsz)
#define NFS4_enc_renew_sz	(compound_encode_hdr_maxsz + \
				encode_renew_maxsz)
#define NFS4_dec_renew_sz	(compound_decode_hdr_maxsz + \
				decode_renew_maxsz)
#define NFS4_enc_setclientid_sz	(compound_encode_hdr_maxsz + \
				encode_setclientid_maxsz)
#define NFS4_dec_setclientid_sz	(compound_decode_hdr_maxsz + \
				decode_setclientid_maxsz)
#define NFS4_enc_setclientid_confirm_sz \
				(compound_encode_hdr_maxsz + \
				encode_setclientid_confirm_maxsz)
#define NFS4_dec_setclientid_confirm_sz \
				(compound_decode_hdr_maxsz + \
				decode_setclientid_confirm_maxsz)
#define NFS4_enc_lock_sz        (compound_encode_hdr_maxsz + \
				encode_sequence_maxsz + \
				encode_putfh_maxsz + \
				encode_lock_maxsz)
#define NFS4_dec_lock_sz        (compound_decode_hdr_maxsz + \
				decode_sequence_maxsz + \
				decode_putfh_maxsz + \
				decode_lock_maxsz)
#define NFS4_enc_lockt_sz       (compound_encode_hdr_maxsz + \
				encode_sequence_maxsz + \
				encode_putfh_maxsz + \
				encode_lockt_maxsz)
#define NFS4_dec_lockt_sz       (compound_decode_hdr_maxsz + \
				 decode_sequence_maxsz + \
				 decode_putfh_maxsz + \
				 decode_lockt_maxsz)
#define NFS4_enc_locku_sz       (compound_encode_hdr_maxsz + \
				encode_sequence_maxsz + \
				encode_putfh_maxsz + \
				encode_locku_maxsz)
#define NFS4_dec_locku_sz       (compound_decode_hdr_maxsz + \
				decode_sequence_maxsz + \
				decode_putfh_maxsz + \
				decode_locku_maxsz)
#define NFS4_enc_release_lockowner_sz \
				(compound_encode_hdr_maxsz + \
				 encode_lockowner_maxsz)
#define NFS4_dec_release_lockowner_sz \
				(compound_decode_hdr_maxsz + \
				 decode_lockowner_maxsz)
#define NFS4_enc_access_sz	(compound_encode_hdr_maxsz + \
				encode_sequence_maxsz + \
				encode_putfh_maxsz + \
				encode_access_maxsz + \
				encode_getattr_maxsz)
#define NFS4_dec_access_sz	(compound_decode_hdr_maxsz + \
				decode_sequence_maxsz + \
				decode_putfh_maxsz + \
				decode_access_maxsz + \
				decode_getattr_maxsz)
#define NFS4_enc_getattr_sz	(compound_encode_hdr_maxsz + \
				encode_sequence_maxsz + \
				encode_putfh_maxsz + \
				encode_getattr_maxsz)
#define NFS4_dec_getattr_sz	(compound_decode_hdr_maxsz + \
				decode_sequence_maxsz + \
				decode_putfh_maxsz + \
				decode_getattr_maxsz)
#define NFS4_enc_lookup_sz	(compound_encode_hdr_maxsz + \
				encode_sequence_maxsz + \
				encode_putfh_maxsz + \
				encode_lookup_maxsz + \
				encode_getattr_maxsz + \
				encode_getfh_maxsz)
#define NFS4_dec_lookup_sz	(compound_decode_hdr_maxsz + \
				decode_sequence_maxsz + \
				decode_putfh_maxsz + \
				decode_lookup_maxsz + \
				decode_getattr_maxsz + \
				decode_getfh_maxsz)
#define NFS4_enc_lookup_root_sz (compound_encode_hdr_maxsz + \
				encode_sequence_maxsz + \
				encode_putrootfh_maxsz + \
				encode_getattr_maxsz + \
				encode_getfh_maxsz)
#define NFS4_dec_lookup_root_sz (compound_decode_hdr_maxsz + \
				decode_sequence_maxsz + \
				decode_putrootfh_maxsz + \
				decode_getattr_maxsz + \
				decode_getfh_maxsz)
#define NFS4_enc_remove_sz	(compound_encode_hdr_maxsz + \
				encode_sequence_maxsz + \
				encode_putfh_maxsz + \
				encode_remove_maxsz)
#define NFS4_dec_remove_sz	(compound_decode_hdr_maxsz + \
				decode_sequence_maxsz + \
				decode_putfh_maxsz + \
				decode_remove_maxsz)
#define NFS4_enc_rename_sz	(compound_encode_hdr_maxsz + \
				encode_sequence_maxsz + \
				encode_putfh_maxsz + \
				encode_savefh_maxsz + \
				encode_putfh_maxsz + \
				encode_rename_maxsz)
#define NFS4_dec_rename_sz	(compound_decode_hdr_maxsz + \
				decode_sequence_maxsz + \
				decode_putfh_maxsz + \
				decode_savefh_maxsz + \
				decode_putfh_maxsz + \
				decode_rename_maxsz)
#define NFS4_enc_link_sz	(compound_encode_hdr_maxsz + \
				encode_sequence_maxsz + \
				encode_putfh_maxsz + \
				encode_savefh_maxsz + \
				encode_putfh_maxsz + \
				encode_link_maxsz + \
				encode_restorefh_maxsz + \
				encode_getattr_maxsz)
#define NFS4_dec_link_sz	(compound_decode_hdr_maxsz + \
				decode_sequence_maxsz + \
				decode_putfh_maxsz + \
				decode_savefh_maxsz + \
				decode_putfh_maxsz + \
				decode_link_maxsz + \
				decode_restorefh_maxsz + \
				decode_getattr_maxsz)
#define NFS4_enc_symlink_sz	(compound_encode_hdr_maxsz + \
				encode_sequence_maxsz + \
				encode_putfh_maxsz + \
				encode_symlink_maxsz + \
				encode_getattr_maxsz + \
				encode_getfh_maxsz)
#define NFS4_dec_symlink_sz	(compound_decode_hdr_maxsz + \
				decode_sequence_maxsz + \
				decode_putfh_maxsz + \
				decode_symlink_maxsz + \
				decode_getattr_maxsz + \
				decode_getfh_maxsz)
#define NFS4_enc_create_sz	(compound_encode_hdr_maxsz + \
				encode_sequence_maxsz + \
				encode_putfh_maxsz + \
				encode_create_maxsz + \
				encode_getfh_maxsz + \
				encode_getattr_maxsz)
#define NFS4_dec_create_sz	(compound_decode_hdr_maxsz + \
				decode_sequence_maxsz + \
				decode_putfh_maxsz + \
				decode_create_maxsz + \
				decode_getfh_maxsz + \
				decode_getattr_maxsz)
#define NFS4_enc_pathconf_sz	(compound_encode_hdr_maxsz + \
				encode_sequence_maxsz + \
				encode_putfh_maxsz + \
				encode_getattr_maxsz)
#define NFS4_dec_pathconf_sz	(compound_decode_hdr_maxsz + \
				decode_sequence_maxsz + \
				decode_putfh_maxsz + \
				decode_getattr_maxsz)
#define NFS4_enc_statfs_sz	(compound_encode_hdr_maxsz + \
				encode_sequence_maxsz + \
				encode_putfh_maxsz + \
				encode_statfs_maxsz)
#define NFS4_dec_statfs_sz	(compound_decode_hdr_maxsz + \
				decode_sequence_maxsz + \
				decode_putfh_maxsz + \
				decode_statfs_maxsz)
#define NFS4_enc_server_caps_sz (compound_encode_hdr_maxsz + \
				encode_sequence_maxsz + \
				encode_putfh_maxsz + \
				encode_getattr_maxsz)
#define NFS4_dec_server_caps_sz (compound_decode_hdr_maxsz + \
				decode_sequence_maxsz + \
				decode_putfh_maxsz + \
				decode_getattr_maxsz)
#define NFS4_enc_delegreturn_sz	(compound_encode_hdr_maxsz + \
				encode_sequence_maxsz + \
				encode_putfh_maxsz + \
				encode_delegreturn_maxsz + \
				encode_getattr_maxsz)
#define NFS4_dec_delegreturn_sz (compound_decode_hdr_maxsz + \
				decode_sequence_maxsz + \
				decode_delegreturn_maxsz + \
				decode_getattr_maxsz)
#define NFS4_enc_getacl_sz	(compound_encode_hdr_maxsz + \
				encode_sequence_maxsz + \
				encode_putfh_maxsz + \
				encode_getacl_maxsz)
#define NFS4_dec_getacl_sz	(compound_decode_hdr_maxsz + \
				decode_sequence_maxsz + \
				decode_putfh_maxsz + \
				decode_getacl_maxsz)
#define NFS4_enc_setacl_sz	(compound_encode_hdr_maxsz + \
				encode_sequence_maxsz + \
				encode_putfh_maxsz + \
				encode_setacl_maxsz)
#define NFS4_dec_setacl_sz	(compound_decode_hdr_maxsz + \
				decode_sequence_maxsz + \
				decode_putfh_maxsz + \
				decode_setacl_maxsz)
#define NFS4_enc_fs_locations_sz \
				(compound_encode_hdr_maxsz + \
				 encode_sequence_maxsz + \
				 encode_putfh_maxsz + \
				 encode_lookup_maxsz + \
				 encode_fs_locations_maxsz)
#define NFS4_dec_fs_locations_sz \
				(compound_decode_hdr_maxsz + \
				 decode_sequence_maxsz + \
				 decode_putfh_maxsz + \
				 decode_lookup_maxsz + \
				 decode_fs_locations_maxsz)
#define NFS4_enc_secinfo_sz 	(compound_encode_hdr_maxsz + \
				encode_sequence_maxsz + \
				encode_putfh_maxsz + \
				encode_secinfo_maxsz)
#define NFS4_dec_secinfo_sz	(compound_decode_hdr_maxsz + \
				decode_sequence_maxsz + \
				decode_putfh_maxsz + \
				decode_secinfo_maxsz)
#if defined(CONFIG_NFS_V4_1)
#define NFS4_enc_bind_conn_to_session_sz \
				(compound_encode_hdr_maxsz + \
				 encode_bind_conn_to_session_maxsz)
#define NFS4_dec_bind_conn_to_session_sz \
				(compound_decode_hdr_maxsz + \
				 decode_bind_conn_to_session_maxsz)
#define NFS4_enc_exchange_id_sz \
				(compound_encode_hdr_maxsz + \
				 encode_exchange_id_maxsz)
#define NFS4_dec_exchange_id_sz \
				(compound_decode_hdr_maxsz + \
				 decode_exchange_id_maxsz)
#define NFS4_enc_create_session_sz \
				(compound_encode_hdr_maxsz + \
				 encode_create_session_maxsz)
#define NFS4_dec_create_session_sz \
				(compound_decode_hdr_maxsz + \
				 decode_create_session_maxsz)
#define NFS4_enc_destroy_session_sz	(compound_encode_hdr_maxsz + \
					 encode_destroy_session_maxsz)
#define NFS4_dec_destroy_session_sz	(compound_decode_hdr_maxsz + \
					 decode_destroy_session_maxsz)
#define NFS4_enc_destroy_clientid_sz	(compound_encode_hdr_maxsz + \
					 encode_destroy_clientid_maxsz)
#define NFS4_dec_destroy_clientid_sz	(compound_decode_hdr_maxsz + \
					 decode_destroy_clientid_maxsz)
#define NFS4_enc_sequence_sz \
				(compound_decode_hdr_maxsz + \
				 encode_sequence_maxsz)
#define NFS4_dec_sequence_sz \
				(compound_decode_hdr_maxsz + \
				 decode_sequence_maxsz)
#define NFS4_enc_get_lease_time_sz	(compound_encode_hdr_maxsz + \
					 encode_sequence_maxsz + \
					 encode_putrootfh_maxsz + \
					 encode_fsinfo_maxsz)
#define NFS4_dec_get_lease_time_sz	(compound_decode_hdr_maxsz + \
					 decode_sequence_maxsz + \
					 decode_putrootfh_maxsz + \
					 decode_fsinfo_maxsz)
#define NFS4_enc_reclaim_complete_sz	(compound_encode_hdr_maxsz + \
					 encode_sequence_maxsz + \
					 encode_reclaim_complete_maxsz)
#define NFS4_dec_reclaim_complete_sz	(compound_decode_hdr_maxsz + \
					 decode_sequence_maxsz + \
					 decode_reclaim_complete_maxsz)
#define NFS4_enc_getdevicelist_sz (compound_encode_hdr_maxsz + \
				encode_sequence_maxsz + \
				encode_putfh_maxsz + \
				encode_getdevicelist_maxsz)
#define NFS4_dec_getdevicelist_sz (compound_decode_hdr_maxsz + \
				decode_sequence_maxsz + \
				decode_putfh_maxsz + \
				decode_getdevicelist_maxsz)
#define NFS4_enc_getdeviceinfo_sz (compound_encode_hdr_maxsz +    \
				encode_sequence_maxsz +\
				encode_getdeviceinfo_maxsz)
#define NFS4_dec_getdeviceinfo_sz (compound_decode_hdr_maxsz +    \
				decode_sequence_maxsz + \
				decode_getdeviceinfo_maxsz)
#define NFS4_enc_layoutget_sz	(compound_encode_hdr_maxsz + \
				encode_sequence_maxsz + \
				encode_putfh_maxsz +        \
				encode_layoutget_maxsz)
#define NFS4_dec_layoutget_sz	(compound_decode_hdr_maxsz + \
				decode_sequence_maxsz + \
				decode_putfh_maxsz +        \
				decode_layoutget_maxsz)
#define NFS4_enc_layoutcommit_sz (compound_encode_hdr_maxsz + \
				encode_sequence_maxsz +\
				encode_putfh_maxsz + \
				encode_layoutcommit_maxsz + \
				encode_getattr_maxsz)
#define NFS4_dec_layoutcommit_sz (compound_decode_hdr_maxsz + \
				decode_sequence_maxsz + \
				decode_putfh_maxsz + \
				decode_layoutcommit_maxsz + \
				decode_getattr_maxsz)
#define NFS4_enc_layoutreturn_sz (compound_encode_hdr_maxsz + \
				encode_sequence_maxsz + \
				encode_putfh_maxsz + \
				encode_layoutreturn_maxsz)
#define NFS4_dec_layoutreturn_sz (compound_decode_hdr_maxsz + \
				decode_sequence_maxsz + \
				decode_putfh_maxsz + \
				decode_layoutreturn_maxsz)
#define NFS4_enc_secinfo_no_name_sz	(compound_encode_hdr_maxsz + \
					encode_sequence_maxsz + \
					encode_putrootfh_maxsz +\
					encode_secinfo_no_name_maxsz)
#define NFS4_dec_secinfo_no_name_sz	(compound_decode_hdr_maxsz + \
					decode_sequence_maxsz + \
					decode_putrootfh_maxsz + \
					decode_secinfo_no_name_maxsz)
#define NFS4_enc_test_stateid_sz	(compound_encode_hdr_maxsz + \
					 encode_sequence_maxsz + \
					 encode_test_stateid_maxsz)
#define NFS4_dec_test_stateid_sz	(compound_decode_hdr_maxsz + \
					 decode_sequence_maxsz + \
					 decode_test_stateid_maxsz)
#define NFS4_enc_free_stateid_sz	(compound_encode_hdr_maxsz + \
					 encode_sequence_maxsz + \
					 encode_free_stateid_maxsz)
#define NFS4_dec_free_stateid_sz	(compound_decode_hdr_maxsz + \
					 decode_sequence_maxsz + \
					 decode_free_stateid_maxsz)

const u32 nfs41_maxwrite_overhead = ((RPC_MAX_HEADER_WITH_AUTH +
				      compound_encode_hdr_maxsz +
				      encode_sequence_maxsz +
				      encode_putfh_maxsz +
				      encode_getattr_maxsz) *
				     XDR_UNIT);

const u32 nfs41_maxread_overhead = ((RPC_MAX_HEADER_WITH_AUTH +
				     compound_decode_hdr_maxsz +
				     decode_sequence_maxsz +
				     decode_putfh_maxsz) *
				    XDR_UNIT);

const u32 nfs41_maxgetdevinfo_overhead = ((RPC_MAX_REPHEADER_WITH_AUTH +
					   compound_decode_hdr_maxsz +
					   decode_sequence_maxsz) *
					  XDR_UNIT);
EXPORT_SYMBOL_GPL(nfs41_maxgetdevinfo_overhead);
#endif /* CONFIG_NFS_V4_1 */

static const umode_t nfs_type2fmt[] = {
	[NF4BAD] = 0,
	[NF4REG] = S_IFREG,
	[NF4DIR] = S_IFDIR,
	[NF4BLK] = S_IFBLK,
	[NF4CHR] = S_IFCHR,
	[NF4LNK] = S_IFLNK,
	[NF4SOCK] = S_IFSOCK,
	[NF4FIFO] = S_IFIFO,
	[NF4ATTRDIR] = 0,
	[NF4NAMEDATTR] = 0,
};

struct compound_hdr {
	int32_t		status;
	uint32_t	nops;
	__be32 *	nops_p;
	uint32_t	taglen;
	char *		tag;
	uint32_t	replen;		/* expected reply words */
	u32		minorversion;
};

static __be32 *reserve_space(struct xdr_stream *xdr, size_t nbytes)
{
	__be32 *p = xdr_reserve_space(xdr, nbytes);
	BUG_ON(!p);
	return p;
}

static void encode_opaque_fixed(struct xdr_stream *xdr, const void *buf, size_t len)
{
	__be32 *p;

	p = xdr_reserve_space(xdr, len);
	xdr_encode_opaque_fixed(p, buf, len);
}

static void encode_string(struct xdr_stream *xdr, unsigned int len, const char *str)
{
	__be32 *p;

	p = reserve_space(xdr, 4 + len);
	xdr_encode_opaque(p, str, len);
}

static void encode_uint32(struct xdr_stream *xdr, u32 n)
{
	__be32 *p;

	p = reserve_space(xdr, 4);
	*p = cpu_to_be32(n);
}

static void encode_uint64(struct xdr_stream *xdr, u64 n)
{
	__be32 *p;

	p = reserve_space(xdr, 8);
	xdr_encode_hyper(p, n);
}

static void encode_nfs4_seqid(struct xdr_stream *xdr,
		const struct nfs_seqid *seqid)
{
	encode_uint32(xdr, seqid->sequence->counter);
}

static void encode_compound_hdr(struct xdr_stream *xdr,
				struct rpc_rqst *req,
				struct compound_hdr *hdr)
{
	__be32 *p;
	struct rpc_auth *auth = req->rq_cred->cr_auth;

	/* initialize running count of expected bytes in reply.
	 * NOTE: the replied tag SHOULD be the same is the one sent,
	 * but this is not required as a MUST for the server to do so. */
	hdr->replen = RPC_REPHDRSIZE + auth->au_rslack + 3 + hdr->taglen;

	WARN_ON_ONCE(hdr->taglen > NFS4_MAXTAGLEN);
	encode_string(xdr, hdr->taglen, hdr->tag);
	p = reserve_space(xdr, 8);
	*p++ = cpu_to_be32(hdr->minorversion);
	hdr->nops_p = p;
	*p = cpu_to_be32(hdr->nops);
}

static void encode_op_hdr(struct xdr_stream *xdr, enum nfs_opnum4 op,
		uint32_t replen,
		struct compound_hdr *hdr)
{
	encode_uint32(xdr, op);
	hdr->nops++;
	hdr->replen += replen;
}

static void encode_nops(struct compound_hdr *hdr)
{
	WARN_ON_ONCE(hdr->nops > NFS4_MAX_OPS);
	*hdr->nops_p = htonl(hdr->nops);
}

static void encode_nfs4_stateid(struct xdr_stream *xdr, const nfs4_stateid *stateid)
{
	encode_opaque_fixed(xdr, stateid, NFS4_STATEID_SIZE);
}

static void encode_nfs4_verifier(struct xdr_stream *xdr, const nfs4_verifier *verf)
{
	encode_opaque_fixed(xdr, verf->data, NFS4_VERIFIER_SIZE);
}

static void encode_attrs(struct xdr_stream *xdr, const struct iattr *iap,
				const struct nfs4_label *label,
				const struct nfs_server *server)
{
	char owner_name[IDMAP_NAMESZ];
	char owner_group[IDMAP_NAMESZ];
	int owner_namelen = 0;
	int owner_grouplen = 0;
	__be32 *p;
	__be32 *q;
	int len;
	uint32_t bmval_len = 2;
	uint32_t bmval0 = 0;
	uint32_t bmval1 = 0;
	uint32_t bmval2 = 0;

	/*
	 * We reserve enough space to write the entire attribute buffer at once.
	 * In the worst-case, this would be
	 * 16(bitmap) + 4(attrlen) + 8(size) + 4(mode) + 4(atime) + 4(mtime)
	 * = 40 bytes, plus any contribution from variable-length fields
	 *            such as owner/group.
	 */
	len = 8;

	/* Sigh */
	if (iap->ia_valid & ATTR_SIZE)
		len += 8;
	if (iap->ia_valid & ATTR_MODE)
		len += 4;
	if (iap->ia_valid & ATTR_UID) {
		owner_namelen = nfs_map_uid_to_name(server, iap->ia_uid, owner_name, IDMAP_NAMESZ);
		if (owner_namelen < 0) {
			dprintk("nfs: couldn't resolve uid %d to string\n",
					from_kuid(&init_user_ns, iap->ia_uid));
			/* XXX */
			strcpy(owner_name, "nobody");
			owner_namelen = sizeof("nobody") - 1;
			/* goto out; */
		}
		len += 4 + (XDR_QUADLEN(owner_namelen) << 2);
	}
	if (iap->ia_valid & ATTR_GID) {
		owner_grouplen = nfs_map_gid_to_group(server, iap->ia_gid, owner_group, IDMAP_NAMESZ);
		if (owner_grouplen < 0) {
			dprintk("nfs: couldn't resolve gid %d to string\n",
					from_kgid(&init_user_ns, iap->ia_gid));
			strcpy(owner_group, "nobody");
			owner_grouplen = sizeof("nobody") - 1;
			/* goto out; */
		}
		len += 4 + (XDR_QUADLEN(owner_grouplen) << 2);
	}
	if (iap->ia_valid & ATTR_ATIME_SET)
		len += 16;
	else if (iap->ia_valid & ATTR_ATIME)
		len += 4;
	if (iap->ia_valid & ATTR_MTIME_SET)
		len += 16;
	else if (iap->ia_valid & ATTR_MTIME)
		len += 4;
	if (label) {
		len += 4 + 4 + 4 + (XDR_QUADLEN(label->len) << 2);
		bmval_len = 3;
	}

	len += bmval_len << 2;
	p = reserve_space(xdr, len);

	/*
	 * We write the bitmap length now, but leave the bitmap and the attribute
	 * buffer length to be backfilled at the end of this routine.
	 */
	*p++ = cpu_to_be32(bmval_len);
	q = p;
	/* Skip bitmap entries + attrlen */
	p += bmval_len + 1;

	if (iap->ia_valid & ATTR_SIZE) {
		bmval0 |= FATTR4_WORD0_SIZE;
		p = xdr_encode_hyper(p, iap->ia_size);
	}
	if (iap->ia_valid & ATTR_MODE) {
		bmval1 |= FATTR4_WORD1_MODE;
		*p++ = cpu_to_be32(iap->ia_mode & S_IALLUGO);
	}
	if (iap->ia_valid & ATTR_UID) {
		bmval1 |= FATTR4_WORD1_OWNER;
		p = xdr_encode_opaque(p, owner_name, owner_namelen);
	}
	if (iap->ia_valid & ATTR_GID) {
		bmval1 |= FATTR4_WORD1_OWNER_GROUP;
		p = xdr_encode_opaque(p, owner_group, owner_grouplen);
	}
	if (iap->ia_valid & ATTR_ATIME_SET) {
		bmval1 |= FATTR4_WORD1_TIME_ACCESS_SET;
		*p++ = cpu_to_be32(NFS4_SET_TO_CLIENT_TIME);
		p = xdr_encode_hyper(p, (s64)iap->ia_atime.tv_sec);
		*p++ = cpu_to_be32(iap->ia_atime.tv_nsec);
	}
	else if (iap->ia_valid & ATTR_ATIME) {
		bmval1 |= FATTR4_WORD1_TIME_ACCESS_SET;
		*p++ = cpu_to_be32(NFS4_SET_TO_SERVER_TIME);
	}
	if (iap->ia_valid & ATTR_MTIME_SET) {
		bmval1 |= FATTR4_WORD1_TIME_MODIFY_SET;
		*p++ = cpu_to_be32(NFS4_SET_TO_CLIENT_TIME);
		p = xdr_encode_hyper(p, (s64)iap->ia_mtime.tv_sec);
		*p++ = cpu_to_be32(iap->ia_mtime.tv_nsec);
	}
	else if (iap->ia_valid & ATTR_MTIME) {
		bmval1 |= FATTR4_WORD1_TIME_MODIFY_SET;
		*p++ = cpu_to_be32(NFS4_SET_TO_SERVER_TIME);
	}
	if (label) {
		bmval2 |= FATTR4_WORD2_SECURITY_LABEL;
		*p++ = cpu_to_be32(label->lfs);
		*p++ = cpu_to_be32(label->pi);
		*p++ = cpu_to_be32(label->len);
		p = xdr_encode_opaque_fixed(p, label->label, label->len);
	}

	/*
	 * Now we backfill the bitmap and the attribute buffer length.
	 */
	if (len != ((char *)p - (char *)q) + 4) {
		printk(KERN_ERR "NFS: Attr length error, %u != %Zu\n",
				len, ((char *)p - (char *)q) + 4);
		BUG();
	}
<<<<<<< HEAD
	len = (char *)p - (char *)q - (bmval_len << 2);
=======
>>>>>>> d6f67eb7
	*q++ = htonl(bmval0);
	*q++ = htonl(bmval1);
	if (bmval_len == 3)
		*q++ = htonl(bmval2);
<<<<<<< HEAD
=======
	len = (char *)p - (char *)(q + 1);
>>>>>>> d6f67eb7
	*q = htonl(len);

/* out: */
}

static void encode_access(struct xdr_stream *xdr, u32 access, struct compound_hdr *hdr)
{
	encode_op_hdr(xdr, OP_ACCESS, decode_access_maxsz, hdr);
	encode_uint32(xdr, access);
}

static void encode_close(struct xdr_stream *xdr, const struct nfs_closeargs *arg, struct compound_hdr *hdr)
{
	encode_op_hdr(xdr, OP_CLOSE, decode_close_maxsz, hdr);
	encode_nfs4_seqid(xdr, arg->seqid);
	encode_nfs4_stateid(xdr, arg->stateid);
}

static void encode_commit(struct xdr_stream *xdr, const struct nfs_commitargs *args, struct compound_hdr *hdr)
{
	__be32 *p;

	encode_op_hdr(xdr, OP_COMMIT, decode_commit_maxsz, hdr);
	p = reserve_space(xdr, 12);
	p = xdr_encode_hyper(p, args->offset);
	*p = cpu_to_be32(args->count);
}

static void encode_create(struct xdr_stream *xdr, const struct nfs4_create_arg *create, struct compound_hdr *hdr)
{
	__be32 *p;

	encode_op_hdr(xdr, OP_CREATE, decode_create_maxsz, hdr);
	encode_uint32(xdr, create->ftype);

	switch (create->ftype) {
	case NF4LNK:
		p = reserve_space(xdr, 4);
		*p = cpu_to_be32(create->u.symlink.len);
		xdr_write_pages(xdr, create->u.symlink.pages, 0, create->u.symlink.len);
		break;

	case NF4BLK: case NF4CHR:
		p = reserve_space(xdr, 8);
		*p++ = cpu_to_be32(create->u.device.specdata1);
		*p = cpu_to_be32(create->u.device.specdata2);
		break;

	default:
		break;
	}

	encode_string(xdr, create->name->len, create->name->name);
	encode_attrs(xdr, create->attrs, create->label, create->server);
}

static void encode_getattr_one(struct xdr_stream *xdr, uint32_t bitmap, struct compound_hdr *hdr)
{
	__be32 *p;

	encode_op_hdr(xdr, OP_GETATTR, decode_getattr_maxsz, hdr);
	p = reserve_space(xdr, 8);
	*p++ = cpu_to_be32(1);
	*p = cpu_to_be32(bitmap);
}

static void encode_getattr_two(struct xdr_stream *xdr, uint32_t bm0, uint32_t bm1, struct compound_hdr *hdr)
{
	__be32 *p;

	encode_op_hdr(xdr, OP_GETATTR, decode_getattr_maxsz, hdr);
	p = reserve_space(xdr, 12);
	*p++ = cpu_to_be32(2);
	*p++ = cpu_to_be32(bm0);
	*p = cpu_to_be32(bm1);
}

static void
encode_getattr_three(struct xdr_stream *xdr,
		     uint32_t bm0, uint32_t bm1, uint32_t bm2,
		     struct compound_hdr *hdr)
{
	__be32 *p;

	encode_op_hdr(xdr, OP_GETATTR, decode_getattr_maxsz, hdr);
	if (bm2) {
		p = reserve_space(xdr, 16);
		*p++ = cpu_to_be32(3);
		*p++ = cpu_to_be32(bm0);
		*p++ = cpu_to_be32(bm1);
		*p = cpu_to_be32(bm2);
	} else if (bm1) {
		p = reserve_space(xdr, 12);
		*p++ = cpu_to_be32(2);
		*p++ = cpu_to_be32(bm0);
		*p = cpu_to_be32(bm1);
	} else {
		p = reserve_space(xdr, 8);
		*p++ = cpu_to_be32(1);
		*p = cpu_to_be32(bm0);
	}
}

static void encode_getfattr(struct xdr_stream *xdr, const u32* bitmask, struct compound_hdr *hdr)
{
	encode_getattr_three(xdr, bitmask[0] & nfs4_fattr_bitmap[0],
			   bitmask[1] & nfs4_fattr_bitmap[1],
			   bitmask[2] & nfs4_fattr_bitmap[2],
			   hdr);
}

static void encode_getfattr_open(struct xdr_stream *xdr, const u32 *bitmask,
				 const u32 *open_bitmap,
				 struct compound_hdr *hdr)
{
	encode_getattr_three(xdr,
			     bitmask[0] & open_bitmap[0],
			     bitmask[1] & open_bitmap[1],
			     bitmask[2] & open_bitmap[2],
			     hdr);
}

static void encode_fsinfo(struct xdr_stream *xdr, const u32* bitmask, struct compound_hdr *hdr)
{
	encode_getattr_three(xdr,
			     bitmask[0] & nfs4_fsinfo_bitmap[0],
			     bitmask[1] & nfs4_fsinfo_bitmap[1],
			     bitmask[2] & nfs4_fsinfo_bitmap[2],
			     hdr);
}

static void encode_fs_locations(struct xdr_stream *xdr, const u32* bitmask, struct compound_hdr *hdr)
{
	encode_getattr_two(xdr, bitmask[0] & nfs4_fs_locations_bitmap[0],
			   bitmask[1] & nfs4_fs_locations_bitmap[1], hdr);
}

static void encode_getfh(struct xdr_stream *xdr, struct compound_hdr *hdr)
{
	encode_op_hdr(xdr, OP_GETFH, decode_getfh_maxsz, hdr);
}

static void encode_link(struct xdr_stream *xdr, const struct qstr *name, struct compound_hdr *hdr)
{
	encode_op_hdr(xdr, OP_LINK, decode_link_maxsz, hdr);
	encode_string(xdr, name->len, name->name);
}

static inline int nfs4_lock_type(struct file_lock *fl, int block)
{
	if (fl->fl_type == F_RDLCK)
		return block ? NFS4_READW_LT : NFS4_READ_LT;
	return block ? NFS4_WRITEW_LT : NFS4_WRITE_LT;
}

static inline uint64_t nfs4_lock_length(struct file_lock *fl)
{
	if (fl->fl_end == OFFSET_MAX)
		return ~(uint64_t)0;
	return fl->fl_end - fl->fl_start + 1;
}

static void encode_lockowner(struct xdr_stream *xdr, const struct nfs_lowner *lowner)
{
	__be32 *p;

	p = reserve_space(xdr, 32);
	p = xdr_encode_hyper(p, lowner->clientid);
	*p++ = cpu_to_be32(20);
	p = xdr_encode_opaque_fixed(p, "lock id:", 8);
	*p++ = cpu_to_be32(lowner->s_dev);
	xdr_encode_hyper(p, lowner->id);
}

/*
 * opcode,type,reclaim,offset,length,new_lock_owner = 32
 * open_seqid,open_stateid,lock_seqid,lock_owner.clientid, lock_owner.id = 40
 */
static void encode_lock(struct xdr_stream *xdr, const struct nfs_lock_args *args, struct compound_hdr *hdr)
{
	__be32 *p;

	encode_op_hdr(xdr, OP_LOCK, decode_lock_maxsz, hdr);
	p = reserve_space(xdr, 28);
	*p++ = cpu_to_be32(nfs4_lock_type(args->fl, args->block));
	*p++ = cpu_to_be32(args->reclaim);
	p = xdr_encode_hyper(p, args->fl->fl_start);
	p = xdr_encode_hyper(p, nfs4_lock_length(args->fl));
	*p = cpu_to_be32(args->new_lock_owner);
	if (args->new_lock_owner){
		encode_nfs4_seqid(xdr, args->open_seqid);
		encode_nfs4_stateid(xdr, args->open_stateid);
		encode_nfs4_seqid(xdr, args->lock_seqid);
		encode_lockowner(xdr, &args->lock_owner);
	}
	else {
		encode_nfs4_stateid(xdr, args->lock_stateid);
		encode_nfs4_seqid(xdr, args->lock_seqid);
	}
}

static void encode_lockt(struct xdr_stream *xdr, const struct nfs_lockt_args *args, struct compound_hdr *hdr)
{
	__be32 *p;

	encode_op_hdr(xdr, OP_LOCKT, decode_lockt_maxsz, hdr);
	p = reserve_space(xdr, 20);
	*p++ = cpu_to_be32(nfs4_lock_type(args->fl, 0));
	p = xdr_encode_hyper(p, args->fl->fl_start);
	p = xdr_encode_hyper(p, nfs4_lock_length(args->fl));
	encode_lockowner(xdr, &args->lock_owner);
}

static void encode_locku(struct xdr_stream *xdr, const struct nfs_locku_args *args, struct compound_hdr *hdr)
{
	__be32 *p;

	encode_op_hdr(xdr, OP_LOCKU, decode_locku_maxsz, hdr);
	encode_uint32(xdr, nfs4_lock_type(args->fl, 0));
	encode_nfs4_seqid(xdr, args->seqid);
	encode_nfs4_stateid(xdr, args->stateid);
	p = reserve_space(xdr, 16);
	p = xdr_encode_hyper(p, args->fl->fl_start);
	xdr_encode_hyper(p, nfs4_lock_length(args->fl));
}

static void encode_release_lockowner(struct xdr_stream *xdr, const struct nfs_lowner *lowner, struct compound_hdr *hdr)
{
	encode_op_hdr(xdr, OP_RELEASE_LOCKOWNER, decode_release_lockowner_maxsz, hdr);
	encode_lockowner(xdr, lowner);
}

static void encode_lookup(struct xdr_stream *xdr, const struct qstr *name, struct compound_hdr *hdr)
{
	encode_op_hdr(xdr, OP_LOOKUP, decode_lookup_maxsz, hdr);
	encode_string(xdr, name->len, name->name);
}

static void encode_share_access(struct xdr_stream *xdr, fmode_t fmode)
{
	__be32 *p;

	p = reserve_space(xdr, 8);
	switch (fmode & (FMODE_READ|FMODE_WRITE)) {
	case FMODE_READ:
		*p++ = cpu_to_be32(NFS4_SHARE_ACCESS_READ);
		break;
	case FMODE_WRITE:
		*p++ = cpu_to_be32(NFS4_SHARE_ACCESS_WRITE);
		break;
	case FMODE_READ|FMODE_WRITE:
		*p++ = cpu_to_be32(NFS4_SHARE_ACCESS_BOTH);
		break;
	default:
		*p++ = cpu_to_be32(0);
	}
	*p = cpu_to_be32(0);		/* for linux, share_deny = 0 always */
}

static inline void encode_openhdr(struct xdr_stream *xdr, const struct nfs_openargs *arg)
{
	__be32 *p;
 /*
 * opcode 4, seqid 4, share_access 4, share_deny 4, clientid 8, ownerlen 4,
 * owner 4 = 32
 */
	encode_nfs4_seqid(xdr, arg->seqid);
	encode_share_access(xdr, arg->fmode);
	p = reserve_space(xdr, 36);
	p = xdr_encode_hyper(p, arg->clientid);
	*p++ = cpu_to_be32(24);
	p = xdr_encode_opaque_fixed(p, "open id:", 8);
	*p++ = cpu_to_be32(arg->server->s_dev);
	*p++ = cpu_to_be32(arg->id.uniquifier);
	xdr_encode_hyper(p, arg->id.create_time);
}

static inline void encode_createmode(struct xdr_stream *xdr, const struct nfs_openargs *arg)
{
	struct iattr dummy;
	__be32 *p;

	p = reserve_space(xdr, 4);
	switch(arg->createmode) {
	case NFS4_CREATE_UNCHECKED:
		*p = cpu_to_be32(NFS4_CREATE_UNCHECKED);
		encode_attrs(xdr, arg->u.attrs, arg->label, arg->server);
		break;
	case NFS4_CREATE_GUARDED:
		*p = cpu_to_be32(NFS4_CREATE_GUARDED);
		encode_attrs(xdr, arg->u.attrs, arg->label, arg->server);
		break;
	case NFS4_CREATE_EXCLUSIVE:
		*p = cpu_to_be32(NFS4_CREATE_EXCLUSIVE);
		encode_nfs4_verifier(xdr, &arg->u.verifier);
		break;
	case NFS4_CREATE_EXCLUSIVE4_1:
		*p = cpu_to_be32(NFS4_CREATE_EXCLUSIVE4_1);
		encode_nfs4_verifier(xdr, &arg->u.verifier);
		dummy.ia_valid = 0;
		encode_attrs(xdr, &dummy, arg->label, arg->server);
	}
}

static void encode_opentype(struct xdr_stream *xdr, const struct nfs_openargs *arg)
{
	__be32 *p;

	p = reserve_space(xdr, 4);
	switch (arg->open_flags & O_CREAT) {
	case 0:
		*p = cpu_to_be32(NFS4_OPEN_NOCREATE);
		break;
	default:
		*p = cpu_to_be32(NFS4_OPEN_CREATE);
		encode_createmode(xdr, arg);
	}
}

static inline void encode_delegation_type(struct xdr_stream *xdr, fmode_t delegation_type)
{
	__be32 *p;

	p = reserve_space(xdr, 4);
	switch (delegation_type) {
	case 0:
		*p = cpu_to_be32(NFS4_OPEN_DELEGATE_NONE);
		break;
	case FMODE_READ:
		*p = cpu_to_be32(NFS4_OPEN_DELEGATE_READ);
		break;
	case FMODE_WRITE|FMODE_READ:
		*p = cpu_to_be32(NFS4_OPEN_DELEGATE_WRITE);
		break;
	default:
		BUG();
	}
}

static inline void encode_claim_null(struct xdr_stream *xdr, const struct qstr *name)
{
	__be32 *p;

	p = reserve_space(xdr, 4);
	*p = cpu_to_be32(NFS4_OPEN_CLAIM_NULL);
	encode_string(xdr, name->len, name->name);
}

static inline void encode_claim_previous(struct xdr_stream *xdr, fmode_t type)
{
	__be32 *p;

	p = reserve_space(xdr, 4);
	*p = cpu_to_be32(NFS4_OPEN_CLAIM_PREVIOUS);
	encode_delegation_type(xdr, type);
}

static inline void encode_claim_delegate_cur(struct xdr_stream *xdr, const struct qstr *name, const nfs4_stateid *stateid)
{
	__be32 *p;

	p = reserve_space(xdr, 4);
	*p = cpu_to_be32(NFS4_OPEN_CLAIM_DELEGATE_CUR);
	encode_nfs4_stateid(xdr, stateid);
	encode_string(xdr, name->len, name->name);
}

static inline void encode_claim_fh(struct xdr_stream *xdr)
{
	__be32 *p;

	p = reserve_space(xdr, 4);
	*p = cpu_to_be32(NFS4_OPEN_CLAIM_FH);
}

static inline void encode_claim_delegate_cur_fh(struct xdr_stream *xdr, const nfs4_stateid *stateid)
{
	__be32 *p;

	p = reserve_space(xdr, 4);
	*p = cpu_to_be32(NFS4_OPEN_CLAIM_DELEG_CUR_FH);
	encode_nfs4_stateid(xdr, stateid);
}

static void encode_open(struct xdr_stream *xdr, const struct nfs_openargs *arg, struct compound_hdr *hdr)
{
	encode_op_hdr(xdr, OP_OPEN, decode_open_maxsz, hdr);
	encode_openhdr(xdr, arg);
	encode_opentype(xdr, arg);
	switch (arg->claim) {
	case NFS4_OPEN_CLAIM_NULL:
		encode_claim_null(xdr, arg->name);
		break;
	case NFS4_OPEN_CLAIM_PREVIOUS:
		encode_claim_previous(xdr, arg->u.delegation_type);
		break;
	case NFS4_OPEN_CLAIM_DELEGATE_CUR:
		encode_claim_delegate_cur(xdr, arg->name, &arg->u.delegation);
		break;
	case NFS4_OPEN_CLAIM_FH:
		encode_claim_fh(xdr);
		break;
	case NFS4_OPEN_CLAIM_DELEG_CUR_FH:
		encode_claim_delegate_cur_fh(xdr, &arg->u.delegation);
		break;
	default:
		BUG();
	}
}

static void encode_open_confirm(struct xdr_stream *xdr, const struct nfs_open_confirmargs *arg, struct compound_hdr *hdr)
{
	encode_op_hdr(xdr, OP_OPEN_CONFIRM, decode_open_confirm_maxsz, hdr);
	encode_nfs4_stateid(xdr, arg->stateid);
	encode_nfs4_seqid(xdr, arg->seqid);
}

static void encode_open_downgrade(struct xdr_stream *xdr, const struct nfs_closeargs *arg, struct compound_hdr *hdr)
{
	encode_op_hdr(xdr, OP_OPEN_DOWNGRADE, decode_open_downgrade_maxsz, hdr);
	encode_nfs4_stateid(xdr, arg->stateid);
	encode_nfs4_seqid(xdr, arg->seqid);
	encode_share_access(xdr, arg->fmode);
}

static void
encode_putfh(struct xdr_stream *xdr, const struct nfs_fh *fh, struct compound_hdr *hdr)
{
	encode_op_hdr(xdr, OP_PUTFH, decode_putfh_maxsz, hdr);
	encode_string(xdr, fh->size, fh->data);
}

static void encode_putrootfh(struct xdr_stream *xdr, struct compound_hdr *hdr)
{
	encode_op_hdr(xdr, OP_PUTROOTFH, decode_putrootfh_maxsz, hdr);
}

static void encode_read(struct xdr_stream *xdr, const struct nfs_readargs *args, struct compound_hdr *hdr)
{
	__be32 *p;

	encode_op_hdr(xdr, OP_READ, decode_read_maxsz, hdr);
	encode_nfs4_stateid(xdr, &args->stateid);

	p = reserve_space(xdr, 12);
	p = xdr_encode_hyper(p, args->offset);
	*p = cpu_to_be32(args->count);
}

static void encode_readdir(struct xdr_stream *xdr, const struct nfs4_readdir_arg *readdir, struct rpc_rqst *req, struct compound_hdr *hdr)
{
	uint32_t attrs[3] = {
		FATTR4_WORD0_RDATTR_ERROR,
		FATTR4_WORD1_MOUNTED_ON_FILEID,
	};
	uint32_t dircount = readdir->count >> 1;
	__be32 *p, verf[2];

	if (readdir->plus) {
		attrs[0] |= FATTR4_WORD0_TYPE|FATTR4_WORD0_CHANGE|FATTR4_WORD0_SIZE|
			FATTR4_WORD0_FSID|FATTR4_WORD0_FILEHANDLE|FATTR4_WORD0_FILEID;
		attrs[1] |= FATTR4_WORD1_MODE|FATTR4_WORD1_NUMLINKS|FATTR4_WORD1_OWNER|
			FATTR4_WORD1_OWNER_GROUP|FATTR4_WORD1_RAWDEV|
			FATTR4_WORD1_SPACE_USED|FATTR4_WORD1_TIME_ACCESS|
			FATTR4_WORD1_TIME_METADATA|FATTR4_WORD1_TIME_MODIFY;
		dircount >>= 1;
	}
	/* Use mounted_on_fileid only if the server supports it */
	if (!(readdir->bitmask[1] & FATTR4_WORD1_MOUNTED_ON_FILEID))
		attrs[0] |= FATTR4_WORD0_FILEID;

	encode_op_hdr(xdr, OP_READDIR, decode_readdir_maxsz, hdr);
	encode_uint64(xdr, readdir->cookie);
	encode_nfs4_verifier(xdr, &readdir->verifier);
	p = reserve_space(xdr, encode_readdir_space);
	*p++ = cpu_to_be32(dircount);
	*p++ = cpu_to_be32(readdir->count);
	*p++ = cpu_to_be32(encode_readdir_bitmask_sz);
	*p++ = cpu_to_be32(attrs[0] & readdir->bitmask[0]);
	*p   = cpu_to_be32(attrs[1] & readdir->bitmask[1]);
	if (encode_readdir_bitmask_sz > 2) {
		if (hdr->minorversion > 1)
			attrs[2] |= FATTR4_WORD2_SECURITY_LABEL;
		p++, *p++ = cpu_to_be32(attrs[2] & readdir->bitmask[2]);
	}
	memcpy(verf, readdir->verifier.data, sizeof(verf));

	dprintk("%s: cookie = %llu, verifier = %08x:%08x, bitmap = %08x:%08x:%08x\n",
			__func__,
			(unsigned long long)readdir->cookie,
			verf[0], verf[1],
			attrs[0] & readdir->bitmask[0],
			attrs[1] & readdir->bitmask[1],
			attrs[2] & readdir->bitmask[2]);
}

static void encode_readlink(struct xdr_stream *xdr, const struct nfs4_readlink *readlink, struct rpc_rqst *req, struct compound_hdr *hdr)
{
	encode_op_hdr(xdr, OP_READLINK, decode_readlink_maxsz, hdr);
}

static void encode_remove(struct xdr_stream *xdr, const struct qstr *name, struct compound_hdr *hdr)
{
	encode_op_hdr(xdr, OP_REMOVE, decode_remove_maxsz, hdr);
	encode_string(xdr, name->len, name->name);
}

static void encode_rename(struct xdr_stream *xdr, const struct qstr *oldname, const struct qstr *newname, struct compound_hdr *hdr)
{
	encode_op_hdr(xdr, OP_RENAME, decode_rename_maxsz, hdr);
	encode_string(xdr, oldname->len, oldname->name);
	encode_string(xdr, newname->len, newname->name);
}

static void encode_renew(struct xdr_stream *xdr, clientid4 clid,
			 struct compound_hdr *hdr)
{
	encode_op_hdr(xdr, OP_RENEW, decode_renew_maxsz, hdr);
	encode_uint64(xdr, clid);
}

static void
encode_restorefh(struct xdr_stream *xdr, struct compound_hdr *hdr)
{
	encode_op_hdr(xdr, OP_RESTOREFH, decode_restorefh_maxsz, hdr);
}

static void
encode_setacl(struct xdr_stream *xdr, struct nfs_setaclargs *arg, struct compound_hdr *hdr)
{
	__be32 *p;

	encode_op_hdr(xdr, OP_SETATTR, decode_setacl_maxsz, hdr);
	encode_nfs4_stateid(xdr, &zero_stateid);
	p = reserve_space(xdr, 2*4);
	*p++ = cpu_to_be32(1);
	*p = cpu_to_be32(FATTR4_WORD0_ACL);
	p = reserve_space(xdr, 4);
	*p = cpu_to_be32(arg->acl_len);
	xdr_write_pages(xdr, arg->acl_pages, arg->acl_pgbase, arg->acl_len);
}

static void
encode_savefh(struct xdr_stream *xdr, struct compound_hdr *hdr)
{
	encode_op_hdr(xdr, OP_SAVEFH, decode_savefh_maxsz, hdr);
}

static void encode_setattr(struct xdr_stream *xdr, const struct nfs_setattrargs *arg, const struct nfs_server *server, struct compound_hdr *hdr)
{
	encode_op_hdr(xdr, OP_SETATTR, decode_setattr_maxsz, hdr);
	encode_nfs4_stateid(xdr, &arg->stateid);
	encode_attrs(xdr, arg->iap, arg->label, server);
}

static void encode_setclientid(struct xdr_stream *xdr, const struct nfs4_setclientid *setclientid, struct compound_hdr *hdr)
{
	__be32 *p;

	encode_op_hdr(xdr, OP_SETCLIENTID, decode_setclientid_maxsz, hdr);
	encode_nfs4_verifier(xdr, setclientid->sc_verifier);

	encode_string(xdr, setclientid->sc_name_len, setclientid->sc_name);
	p = reserve_space(xdr, 4);
	*p = cpu_to_be32(setclientid->sc_prog);
	encode_string(xdr, setclientid->sc_netid_len, setclientid->sc_netid);
	encode_string(xdr, setclientid->sc_uaddr_len, setclientid->sc_uaddr);
	p = reserve_space(xdr, 4);
	*p = cpu_to_be32(setclientid->sc_cb_ident);
}

static void encode_setclientid_confirm(struct xdr_stream *xdr, const struct nfs4_setclientid_res *arg, struct compound_hdr *hdr)
{
	encode_op_hdr(xdr, OP_SETCLIENTID_CONFIRM,
			decode_setclientid_confirm_maxsz, hdr);
	encode_uint64(xdr, arg->clientid);
	encode_nfs4_verifier(xdr, &arg->confirm);
}

static void encode_write(struct xdr_stream *xdr, const struct nfs_writeargs *args, struct compound_hdr *hdr)
{
	__be32 *p;

	encode_op_hdr(xdr, OP_WRITE, decode_write_maxsz, hdr);
	encode_nfs4_stateid(xdr, &args->stateid);

	p = reserve_space(xdr, 16);
	p = xdr_encode_hyper(p, args->offset);
	*p++ = cpu_to_be32(args->stable);
	*p = cpu_to_be32(args->count);

	xdr_write_pages(xdr, args->pages, args->pgbase, args->count);
}

static void encode_delegreturn(struct xdr_stream *xdr, const nfs4_stateid *stateid, struct compound_hdr *hdr)
{
	encode_op_hdr(xdr, OP_DELEGRETURN, decode_delegreturn_maxsz, hdr);
	encode_nfs4_stateid(xdr, stateid);
}

static void encode_secinfo(struct xdr_stream *xdr, const struct qstr *name, struct compound_hdr *hdr)
{
	encode_op_hdr(xdr, OP_SECINFO, decode_secinfo_maxsz, hdr);
	encode_string(xdr, name->len, name->name);
}

#if defined(CONFIG_NFS_V4_1)
/* NFSv4.1 operations */
static void encode_bind_conn_to_session(struct xdr_stream *xdr,
				   struct nfs4_session *session,
				   struct compound_hdr *hdr)
{
	__be32 *p;

	encode_op_hdr(xdr, OP_BIND_CONN_TO_SESSION,
		decode_bind_conn_to_session_maxsz, hdr);
	encode_opaque_fixed(xdr, session->sess_id.data, NFS4_MAX_SESSIONID_LEN);
	p = xdr_reserve_space(xdr, 8);
	*p++ = cpu_to_be32(NFS4_CDFC4_BACK_OR_BOTH);
	*p = 0;	/* use_conn_in_rdma_mode = False */
}

static void encode_exchange_id(struct xdr_stream *xdr,
			       struct nfs41_exchange_id_args *args,
			       struct compound_hdr *hdr)
{
	__be32 *p;
	char impl_name[IMPL_NAME_LIMIT];
	int len = 0;

	encode_op_hdr(xdr, OP_EXCHANGE_ID, decode_exchange_id_maxsz, hdr);
	encode_nfs4_verifier(xdr, args->verifier);

	encode_string(xdr, args->id_len, args->id);

	p = reserve_space(xdr, 12);
	*p++ = cpu_to_be32(args->flags);
	*p++ = cpu_to_be32(0);	/* zero length state_protect4_a */

	if (send_implementation_id &&
	    sizeof(CONFIG_NFS_V4_1_IMPLEMENTATION_ID_DOMAIN) > 1 &&
	    sizeof(CONFIG_NFS_V4_1_IMPLEMENTATION_ID_DOMAIN)
		<= sizeof(impl_name) + 1)
		len = snprintf(impl_name, sizeof(impl_name), "%s %s %s %s",
			       utsname()->sysname, utsname()->release,
			       utsname()->version, utsname()->machine);

	if (len > 0) {
		*p = cpu_to_be32(1);	/* implementation id array length=1 */

		encode_string(xdr,
			sizeof(CONFIG_NFS_V4_1_IMPLEMENTATION_ID_DOMAIN) - 1,
			CONFIG_NFS_V4_1_IMPLEMENTATION_ID_DOMAIN);
		encode_string(xdr, len, impl_name);
		/* just send zeros for nii_date - the date is in nii_name */
		p = reserve_space(xdr, 12);
		p = xdr_encode_hyper(p, 0);
		*p = cpu_to_be32(0);
	} else
		*p = cpu_to_be32(0);	/* implementation id array length=0 */
}

static void encode_create_session(struct xdr_stream *xdr,
				  struct nfs41_create_session_args *args,
				  struct compound_hdr *hdr)
{
	__be32 *p;
	char machine_name[NFS4_MAX_MACHINE_NAME_LEN];
	uint32_t len;
	struct nfs_client *clp = args->client;
	struct nfs_net *nn = net_generic(clp->cl_net, nfs_net_id);
	u32 max_resp_sz_cached;

	/*
	 * Assumes OPEN is the biggest non-idempotent compound.
	 * 2 is the verifier.
	 */
	max_resp_sz_cached = (NFS4_dec_open_sz + RPC_REPHDRSIZE +
			      RPC_MAX_AUTH_SIZE + 2) * XDR_UNIT;

	len = scnprintf(machine_name, sizeof(machine_name), "%s",
			clp->cl_ipaddr);

	encode_op_hdr(xdr, OP_CREATE_SESSION, decode_create_session_maxsz, hdr);
	p = reserve_space(xdr, 16 + 2*28 + 20 + len + 12);
	p = xdr_encode_hyper(p, clp->cl_clientid);
	*p++ = cpu_to_be32(clp->cl_seqid);			/*Sequence id */
	*p++ = cpu_to_be32(args->flags);			/*flags */

	/* Fore Channel */
	*p++ = cpu_to_be32(0);				/* header padding size */
	*p++ = cpu_to_be32(args->fc_attrs.max_rqst_sz);	/* max req size */
	*p++ = cpu_to_be32(args->fc_attrs.max_resp_sz);	/* max resp size */
	*p++ = cpu_to_be32(max_resp_sz_cached);		/* Max resp sz cached */
	*p++ = cpu_to_be32(args->fc_attrs.max_ops);	/* max operations */
	*p++ = cpu_to_be32(args->fc_attrs.max_reqs);	/* max requests */
	*p++ = cpu_to_be32(0);				/* rdmachannel_attrs */

	/* Back Channel */
	*p++ = cpu_to_be32(0);				/* header padding size */
	*p++ = cpu_to_be32(args->bc_attrs.max_rqst_sz);	/* max req size */
	*p++ = cpu_to_be32(args->bc_attrs.max_resp_sz);	/* max resp size */
	*p++ = cpu_to_be32(args->bc_attrs.max_resp_sz_cached);	/* Max resp sz cached */
	*p++ = cpu_to_be32(args->bc_attrs.max_ops);	/* max operations */
	*p++ = cpu_to_be32(args->bc_attrs.max_reqs);	/* max requests */
	*p++ = cpu_to_be32(0);				/* rdmachannel_attrs */

	*p++ = cpu_to_be32(args->cb_program);		/* cb_program */
	*p++ = cpu_to_be32(1);
	*p++ = cpu_to_be32(RPC_AUTH_UNIX);			/* auth_sys */

	/* authsys_parms rfc1831 */
	*p++ = (__be32)nn->boot_time.tv_nsec;		/* stamp */
	p = xdr_encode_opaque(p, machine_name, len);
	*p++ = cpu_to_be32(0);				/* UID */
	*p++ = cpu_to_be32(0);				/* GID */
	*p = cpu_to_be32(0);				/* No more gids */
}

static void encode_destroy_session(struct xdr_stream *xdr,
				   struct nfs4_session *session,
				   struct compound_hdr *hdr)
{
	encode_op_hdr(xdr, OP_DESTROY_SESSION, decode_destroy_session_maxsz, hdr);
	encode_opaque_fixed(xdr, session->sess_id.data, NFS4_MAX_SESSIONID_LEN);
}

static void encode_destroy_clientid(struct xdr_stream *xdr,
				   uint64_t clientid,
				   struct compound_hdr *hdr)
{
	encode_op_hdr(xdr, OP_DESTROY_CLIENTID, decode_destroy_clientid_maxsz, hdr);
	encode_uint64(xdr, clientid);
}

static void encode_reclaim_complete(struct xdr_stream *xdr,
				    struct nfs41_reclaim_complete_args *args,
				    struct compound_hdr *hdr)
{
	encode_op_hdr(xdr, OP_RECLAIM_COMPLETE, decode_reclaim_complete_maxsz, hdr);
	encode_uint32(xdr, args->one_fs);
}
#endif /* CONFIG_NFS_V4_1 */

static void encode_sequence(struct xdr_stream *xdr,
			    const struct nfs4_sequence_args *args,
			    struct compound_hdr *hdr)
{
#if defined(CONFIG_NFS_V4_1)
	struct nfs4_session *session;
	struct nfs4_slot_table *tp;
	struct nfs4_slot *slot = args->sa_slot;
	__be32 *p;

	if (slot == NULL)
		return;

	tp = slot->table;
	session = tp->session;

	encode_op_hdr(xdr, OP_SEQUENCE, decode_sequence_maxsz, hdr);

	/*
	 * Sessionid + seqid + slotid + max slotid + cache_this
	 */
	dprintk("%s: sessionid=%u:%u:%u:%u seqid=%d slotid=%d "
		"max_slotid=%d cache_this=%d\n",
		__func__,
		((u32 *)session->sess_id.data)[0],
		((u32 *)session->sess_id.data)[1],
		((u32 *)session->sess_id.data)[2],
		((u32 *)session->sess_id.data)[3],
		slot->seq_nr, slot->slot_nr,
		tp->highest_used_slotid, args->sa_cache_this);
	p = reserve_space(xdr, NFS4_MAX_SESSIONID_LEN + 16);
	p = xdr_encode_opaque_fixed(p, session->sess_id.data, NFS4_MAX_SESSIONID_LEN);
	*p++ = cpu_to_be32(slot->seq_nr);
	*p++ = cpu_to_be32(slot->slot_nr);
	*p++ = cpu_to_be32(tp->highest_used_slotid);
	*p = cpu_to_be32(args->sa_cache_this);
#endif /* CONFIG_NFS_V4_1 */
}

#ifdef CONFIG_NFS_V4_1
static void
encode_getdevicelist(struct xdr_stream *xdr,
		     const struct nfs4_getdevicelist_args *args,
		     struct compound_hdr *hdr)
{
	__be32 *p;
	nfs4_verifier dummy = {
		.data = "dummmmmy",
	};

	encode_op_hdr(xdr, OP_GETDEVICELIST, decode_getdevicelist_maxsz, hdr);
	p = reserve_space(xdr, 16);
	*p++ = cpu_to_be32(args->layoutclass);
	*p++ = cpu_to_be32(NFS4_PNFS_GETDEVLIST_MAXNUM);
	xdr_encode_hyper(p, 0ULL);                          /* cookie */
	encode_nfs4_verifier(xdr, &dummy);
}

static void
encode_getdeviceinfo(struct xdr_stream *xdr,
		     const struct nfs4_getdeviceinfo_args *args,
		     struct compound_hdr *hdr)
{
	__be32 *p;

	encode_op_hdr(xdr, OP_GETDEVICEINFO, decode_getdeviceinfo_maxsz, hdr);
	p = reserve_space(xdr, 12 + NFS4_DEVICEID4_SIZE);
	p = xdr_encode_opaque_fixed(p, args->pdev->dev_id.data,
				    NFS4_DEVICEID4_SIZE);
	*p++ = cpu_to_be32(args->pdev->layout_type);
	*p++ = cpu_to_be32(args->pdev->maxcount);	/* gdia_maxcount */
	*p++ = cpu_to_be32(0);				/* bitmap length 0 */
}

static void
encode_layoutget(struct xdr_stream *xdr,
		      const struct nfs4_layoutget_args *args,
		      struct compound_hdr *hdr)
{
	__be32 *p;

	encode_op_hdr(xdr, OP_LAYOUTGET, decode_layoutget_maxsz, hdr);
	p = reserve_space(xdr, 36);
	*p++ = cpu_to_be32(0);     /* Signal layout available */
	*p++ = cpu_to_be32(args->type);
	*p++ = cpu_to_be32(args->range.iomode);
	p = xdr_encode_hyper(p, args->range.offset);
	p = xdr_encode_hyper(p, args->range.length);
	p = xdr_encode_hyper(p, args->minlength);
	encode_nfs4_stateid(xdr, &args->stateid);
	encode_uint32(xdr, args->maxcount);

	dprintk("%s: 1st type:0x%x iomode:%d off:%lu len:%lu mc:%d\n",
		__func__,
		args->type,
		args->range.iomode,
		(unsigned long)args->range.offset,
		(unsigned long)args->range.length,
		args->maxcount);
}

static int
encode_layoutcommit(struct xdr_stream *xdr,
		    struct inode *inode,
		    const struct nfs4_layoutcommit_args *args,
		    struct compound_hdr *hdr)
{
	__be32 *p;

	dprintk("%s: lbw: %llu type: %d\n", __func__, args->lastbytewritten,
		NFS_SERVER(args->inode)->pnfs_curr_ld->id);

	encode_op_hdr(xdr, OP_LAYOUTCOMMIT, decode_layoutcommit_maxsz, hdr);
	p = reserve_space(xdr, 20);
	/* Only whole file layouts */
	p = xdr_encode_hyper(p, 0); /* offset */
	p = xdr_encode_hyper(p, args->lastbytewritten + 1);	/* length */
	*p = cpu_to_be32(0); /* reclaim */
	encode_nfs4_stateid(xdr, &args->stateid);
	p = reserve_space(xdr, 20);
	*p++ = cpu_to_be32(1); /* newoffset = TRUE */
	p = xdr_encode_hyper(p, args->lastbytewritten);
	*p++ = cpu_to_be32(0); /* Never send time_modify_changed */
	*p++ = cpu_to_be32(NFS_SERVER(args->inode)->pnfs_curr_ld->id);/* type */

	if (NFS_SERVER(inode)->pnfs_curr_ld->encode_layoutcommit)
		NFS_SERVER(inode)->pnfs_curr_ld->encode_layoutcommit(
			NFS_I(inode)->layout, xdr, args);
	else
		encode_uint32(xdr, 0); /* no layout-type payload */

	return 0;
}

static void
encode_layoutreturn(struct xdr_stream *xdr,
		    const struct nfs4_layoutreturn_args *args,
		    struct compound_hdr *hdr)
{
	__be32 *p;

	encode_op_hdr(xdr, OP_LAYOUTRETURN, decode_layoutreturn_maxsz, hdr);
	p = reserve_space(xdr, 16);
	*p++ = cpu_to_be32(0);		/* reclaim. always 0 for now */
	*p++ = cpu_to_be32(args->layout_type);
	*p++ = cpu_to_be32(IOMODE_ANY);
	*p = cpu_to_be32(RETURN_FILE);
	p = reserve_space(xdr, 16);
	p = xdr_encode_hyper(p, 0);
	p = xdr_encode_hyper(p, NFS4_MAX_UINT64);
	spin_lock(&args->inode->i_lock);
	encode_nfs4_stateid(xdr, &args->stateid);
	spin_unlock(&args->inode->i_lock);
	if (NFS_SERVER(args->inode)->pnfs_curr_ld->encode_layoutreturn) {
		NFS_SERVER(args->inode)->pnfs_curr_ld->encode_layoutreturn(
			NFS_I(args->inode)->layout, xdr, args);
	} else
		encode_uint32(xdr, 0);
}

static int
encode_secinfo_no_name(struct xdr_stream *xdr,
		       const struct nfs41_secinfo_no_name_args *args,
		       struct compound_hdr *hdr)
{
	encode_op_hdr(xdr, OP_SECINFO_NO_NAME, decode_secinfo_no_name_maxsz, hdr);
	encode_uint32(xdr, args->style);
	return 0;
}

static void encode_test_stateid(struct xdr_stream *xdr,
				struct nfs41_test_stateid_args *args,
				struct compound_hdr *hdr)
{
	encode_op_hdr(xdr, OP_TEST_STATEID, decode_test_stateid_maxsz, hdr);
	encode_uint32(xdr, 1);
	encode_nfs4_stateid(xdr, args->stateid);
}

static void encode_free_stateid(struct xdr_stream *xdr,
				struct nfs41_free_stateid_args *args,
				struct compound_hdr *hdr)
{
	encode_op_hdr(xdr, OP_FREE_STATEID, decode_free_stateid_maxsz, hdr);
	encode_nfs4_stateid(xdr, &args->stateid);
}
#endif /* CONFIG_NFS_V4_1 */

/*
 * END OF "GENERIC" ENCODE ROUTINES.
 */

static u32 nfs4_xdr_minorversion(const struct nfs4_sequence_args *args)
{
#if defined(CONFIG_NFS_V4_1)

	if (args->sa_slot)
		return args->sa_slot->table->session->clp->cl_mvops->minor_version;
#endif /* CONFIG_NFS_V4_1 */
	return 0;
}

/*
 * Encode an ACCESS request
 */
static void nfs4_xdr_enc_access(struct rpc_rqst *req, struct xdr_stream *xdr,
				const struct nfs4_accessargs *args)
{
	struct compound_hdr hdr = {
		.minorversion = nfs4_xdr_minorversion(&args->seq_args),
	};

	encode_compound_hdr(xdr, req, &hdr);
	encode_sequence(xdr, &args->seq_args, &hdr);
	encode_putfh(xdr, args->fh, &hdr);
	encode_access(xdr, args->access, &hdr);
	encode_getfattr(xdr, args->bitmask, &hdr);
	encode_nops(&hdr);
}

/*
 * Encode LOOKUP request
 */
static void nfs4_xdr_enc_lookup(struct rpc_rqst *req, struct xdr_stream *xdr,
				const struct nfs4_lookup_arg *args)
{
	struct compound_hdr hdr = {
		.minorversion = nfs4_xdr_minorversion(&args->seq_args),
	};

	encode_compound_hdr(xdr, req, &hdr);
	encode_sequence(xdr, &args->seq_args, &hdr);
	encode_putfh(xdr, args->dir_fh, &hdr);
	encode_lookup(xdr, args->name, &hdr);
	encode_getfh(xdr, &hdr);
	encode_getfattr(xdr, args->bitmask, &hdr);
	encode_nops(&hdr);
}

/*
 * Encode LOOKUP_ROOT request
 */
static void nfs4_xdr_enc_lookup_root(struct rpc_rqst *req,
				     struct xdr_stream *xdr,
				     const struct nfs4_lookup_root_arg *args)
{
	struct compound_hdr hdr = {
		.minorversion = nfs4_xdr_minorversion(&args->seq_args),
	};

	encode_compound_hdr(xdr, req, &hdr);
	encode_sequence(xdr, &args->seq_args, &hdr);
	encode_putrootfh(xdr, &hdr);
	encode_getfh(xdr, &hdr);
	encode_getfattr(xdr, args->bitmask, &hdr);
	encode_nops(&hdr);
}

/*
 * Encode REMOVE request
 */
static void nfs4_xdr_enc_remove(struct rpc_rqst *req, struct xdr_stream *xdr,
				const struct nfs_removeargs *args)
{
	struct compound_hdr hdr = {
		.minorversion = nfs4_xdr_minorversion(&args->seq_args),
	};

	encode_compound_hdr(xdr, req, &hdr);
	encode_sequence(xdr, &args->seq_args, &hdr);
	encode_putfh(xdr, args->fh, &hdr);
	encode_remove(xdr, &args->name, &hdr);
	encode_nops(&hdr);
}

/*
 * Encode RENAME request
 */
static void nfs4_xdr_enc_rename(struct rpc_rqst *req, struct xdr_stream *xdr,
				const struct nfs_renameargs *args)
{
	struct compound_hdr hdr = {
		.minorversion = nfs4_xdr_minorversion(&args->seq_args),
	};

	encode_compound_hdr(xdr, req, &hdr);
	encode_sequence(xdr, &args->seq_args, &hdr);
	encode_putfh(xdr, args->old_dir, &hdr);
	encode_savefh(xdr, &hdr);
	encode_putfh(xdr, args->new_dir, &hdr);
	encode_rename(xdr, args->old_name, args->new_name, &hdr);
	encode_nops(&hdr);
}

/*
 * Encode LINK request
 */
static void nfs4_xdr_enc_link(struct rpc_rqst *req, struct xdr_stream *xdr,
			     const struct nfs4_link_arg *args)
{
	struct compound_hdr hdr = {
		.minorversion = nfs4_xdr_minorversion(&args->seq_args),
	};

	encode_compound_hdr(xdr, req, &hdr);
	encode_sequence(xdr, &args->seq_args, &hdr);
	encode_putfh(xdr, args->fh, &hdr);
	encode_savefh(xdr, &hdr);
	encode_putfh(xdr, args->dir_fh, &hdr);
	encode_link(xdr, args->name, &hdr);
	encode_restorefh(xdr, &hdr);
	encode_getfattr(xdr, args->bitmask, &hdr);
	encode_nops(&hdr);
}

/*
 * Encode CREATE request
 */
static void nfs4_xdr_enc_create(struct rpc_rqst *req, struct xdr_stream *xdr,
				const struct nfs4_create_arg *args)
{
	struct compound_hdr hdr = {
		.minorversion = nfs4_xdr_minorversion(&args->seq_args),
	};

	encode_compound_hdr(xdr, req, &hdr);
	encode_sequence(xdr, &args->seq_args, &hdr);
	encode_putfh(xdr, args->dir_fh, &hdr);
	encode_create(xdr, args, &hdr);
	encode_getfh(xdr, &hdr);
	encode_getfattr(xdr, args->bitmask, &hdr);
	encode_nops(&hdr);
}

/*
 * Encode SYMLINK request
 */
static void nfs4_xdr_enc_symlink(struct rpc_rqst *req, struct xdr_stream *xdr,
				 const struct nfs4_create_arg *args)
{
	nfs4_xdr_enc_create(req, xdr, args);
}

/*
 * Encode GETATTR request
 */
static void nfs4_xdr_enc_getattr(struct rpc_rqst *req, struct xdr_stream *xdr,
				 const struct nfs4_getattr_arg *args)
{
	struct compound_hdr hdr = {
		.minorversion = nfs4_xdr_minorversion(&args->seq_args),
	};

	encode_compound_hdr(xdr, req, &hdr);
	encode_sequence(xdr, &args->seq_args, &hdr);
	encode_putfh(xdr, args->fh, &hdr);
	encode_getfattr(xdr, args->bitmask, &hdr);
	encode_nops(&hdr);
}

/*
 * Encode a CLOSE request
 */
static void nfs4_xdr_enc_close(struct rpc_rqst *req, struct xdr_stream *xdr,
			       struct nfs_closeargs *args)
{
	struct compound_hdr hdr = {
		.minorversion = nfs4_xdr_minorversion(&args->seq_args),
	};

	encode_compound_hdr(xdr, req, &hdr);
	encode_sequence(xdr, &args->seq_args, &hdr);
	encode_putfh(xdr, args->fh, &hdr);
	encode_close(xdr, args, &hdr);
	encode_getfattr(xdr, args->bitmask, &hdr);
	encode_nops(&hdr);
}

/*
 * Encode an OPEN request
 */
static void nfs4_xdr_enc_open(struct rpc_rqst *req, struct xdr_stream *xdr,
			      struct nfs_openargs *args)
{
	struct compound_hdr hdr = {
		.minorversion = nfs4_xdr_minorversion(&args->seq_args),
	};

	encode_compound_hdr(xdr, req, &hdr);
	encode_sequence(xdr, &args->seq_args, &hdr);
	encode_putfh(xdr, args->fh, &hdr);
	encode_open(xdr, args, &hdr);
	encode_getfh(xdr, &hdr);
	if (args->access)
		encode_access(xdr, args->access, &hdr);
	encode_getfattr_open(xdr, args->bitmask, args->open_bitmap, &hdr);
	encode_nops(&hdr);
}

/*
 * Encode an OPEN_CONFIRM request
 */
static void nfs4_xdr_enc_open_confirm(struct rpc_rqst *req,
				      struct xdr_stream *xdr,
				      struct nfs_open_confirmargs *args)
{
	struct compound_hdr hdr = {
		.nops   = 0,
	};

	encode_compound_hdr(xdr, req, &hdr);
	encode_putfh(xdr, args->fh, &hdr);
	encode_open_confirm(xdr, args, &hdr);
	encode_nops(&hdr);
}

/*
 * Encode an OPEN request with no attributes.
 */
static void nfs4_xdr_enc_open_noattr(struct rpc_rqst *req,
				     struct xdr_stream *xdr,
				     struct nfs_openargs *args)
{
	struct compound_hdr hdr = {
		.minorversion = nfs4_xdr_minorversion(&args->seq_args),
	};

	encode_compound_hdr(xdr, req, &hdr);
	encode_sequence(xdr, &args->seq_args, &hdr);
	encode_putfh(xdr, args->fh, &hdr);
	encode_open(xdr, args, &hdr);
	if (args->access)
		encode_access(xdr, args->access, &hdr);
	encode_getfattr_open(xdr, args->bitmask, args->open_bitmap, &hdr);
	encode_nops(&hdr);
}

/*
 * Encode an OPEN_DOWNGRADE request
 */
static void nfs4_xdr_enc_open_downgrade(struct rpc_rqst *req,
					struct xdr_stream *xdr,
					struct nfs_closeargs *args)
{
	struct compound_hdr hdr = {
		.minorversion = nfs4_xdr_minorversion(&args->seq_args),
	};

	encode_compound_hdr(xdr, req, &hdr);
	encode_sequence(xdr, &args->seq_args, &hdr);
	encode_putfh(xdr, args->fh, &hdr);
	encode_open_downgrade(xdr, args, &hdr);
	encode_getfattr(xdr, args->bitmask, &hdr);
	encode_nops(&hdr);
}

/*
 * Encode a LOCK request
 */
static void nfs4_xdr_enc_lock(struct rpc_rqst *req, struct xdr_stream *xdr,
			      struct nfs_lock_args *args)
{
	struct compound_hdr hdr = {
		.minorversion = nfs4_xdr_minorversion(&args->seq_args),
	};

	encode_compound_hdr(xdr, req, &hdr);
	encode_sequence(xdr, &args->seq_args, &hdr);
	encode_putfh(xdr, args->fh, &hdr);
	encode_lock(xdr, args, &hdr);
	encode_nops(&hdr);
}

/*
 * Encode a LOCKT request
 */
static void nfs4_xdr_enc_lockt(struct rpc_rqst *req, struct xdr_stream *xdr,
			       struct nfs_lockt_args *args)
{
	struct compound_hdr hdr = {
		.minorversion = nfs4_xdr_minorversion(&args->seq_args),
	};

	encode_compound_hdr(xdr, req, &hdr);
	encode_sequence(xdr, &args->seq_args, &hdr);
	encode_putfh(xdr, args->fh, &hdr);
	encode_lockt(xdr, args, &hdr);
	encode_nops(&hdr);
}

/*
 * Encode a LOCKU request
 */
static void nfs4_xdr_enc_locku(struct rpc_rqst *req, struct xdr_stream *xdr,
			       struct nfs_locku_args *args)
{
	struct compound_hdr hdr = {
		.minorversion = nfs4_xdr_minorversion(&args->seq_args),
	};

	encode_compound_hdr(xdr, req, &hdr);
	encode_sequence(xdr, &args->seq_args, &hdr);
	encode_putfh(xdr, args->fh, &hdr);
	encode_locku(xdr, args, &hdr);
	encode_nops(&hdr);
}

static void nfs4_xdr_enc_release_lockowner(struct rpc_rqst *req,
					   struct xdr_stream *xdr,
					struct nfs_release_lockowner_args *args)
{
	struct compound_hdr hdr = {
		.minorversion = 0,
	};

	encode_compound_hdr(xdr, req, &hdr);
	encode_release_lockowner(xdr, &args->lock_owner, &hdr);
	encode_nops(&hdr);
}

/*
 * Encode a READLINK request
 */
static void nfs4_xdr_enc_readlink(struct rpc_rqst *req, struct xdr_stream *xdr,
				  const struct nfs4_readlink *args)
{
	struct compound_hdr hdr = {
		.minorversion = nfs4_xdr_minorversion(&args->seq_args),
	};

	encode_compound_hdr(xdr, req, &hdr);
	encode_sequence(xdr, &args->seq_args, &hdr);
	encode_putfh(xdr, args->fh, &hdr);
	encode_readlink(xdr, args, req, &hdr);

	xdr_inline_pages(&req->rq_rcv_buf, hdr.replen << 2, args->pages,
			args->pgbase, args->pglen);
	encode_nops(&hdr);
}

/*
 * Encode a READDIR request
 */
static void nfs4_xdr_enc_readdir(struct rpc_rqst *req, struct xdr_stream *xdr,
				 const struct nfs4_readdir_arg *args)
{
	struct compound_hdr hdr = {
		.minorversion = nfs4_xdr_minorversion(&args->seq_args),
	};

	encode_compound_hdr(xdr, req, &hdr);
	encode_sequence(xdr, &args->seq_args, &hdr);
	encode_putfh(xdr, args->fh, &hdr);
	encode_readdir(xdr, args, req, &hdr);

	xdr_inline_pages(&req->rq_rcv_buf, hdr.replen << 2, args->pages,
			 args->pgbase, args->count);
	dprintk("%s: inlined page args = (%u, %p, %u, %u)\n",
			__func__, hdr.replen << 2, args->pages,
			args->pgbase, args->count);
	encode_nops(&hdr);
}

/*
 * Encode a READ request
 */
static void nfs4_xdr_enc_read(struct rpc_rqst *req, struct xdr_stream *xdr,
			      struct nfs_readargs *args)
{
	struct compound_hdr hdr = {
		.minorversion = nfs4_xdr_minorversion(&args->seq_args),
	};

	encode_compound_hdr(xdr, req, &hdr);
	encode_sequence(xdr, &args->seq_args, &hdr);
	encode_putfh(xdr, args->fh, &hdr);
	encode_read(xdr, args, &hdr);

	xdr_inline_pages(&req->rq_rcv_buf, hdr.replen << 2,
			 args->pages, args->pgbase, args->count);
	req->rq_rcv_buf.flags |= XDRBUF_READ;
	encode_nops(&hdr);
}

/*
 * Encode an SETATTR request
 */
static void nfs4_xdr_enc_setattr(struct rpc_rqst *req, struct xdr_stream *xdr,
				 struct nfs_setattrargs *args)
{
	struct compound_hdr hdr = {
		.minorversion = nfs4_xdr_minorversion(&args->seq_args),
	};

	encode_compound_hdr(xdr, req, &hdr);
	encode_sequence(xdr, &args->seq_args, &hdr);
	encode_putfh(xdr, args->fh, &hdr);
	encode_setattr(xdr, args, args->server, &hdr);
	encode_getfattr(xdr, args->bitmask, &hdr);
	encode_nops(&hdr);
}

/*
 * Encode a GETACL request
 */
static void nfs4_xdr_enc_getacl(struct rpc_rqst *req, struct xdr_stream *xdr,
				struct nfs_getaclargs *args)
{
	struct compound_hdr hdr = {
		.minorversion = nfs4_xdr_minorversion(&args->seq_args),
	};
	uint32_t replen;

	encode_compound_hdr(xdr, req, &hdr);
	encode_sequence(xdr, &args->seq_args, &hdr);
	encode_putfh(xdr, args->fh, &hdr);
	replen = hdr.replen + op_decode_hdr_maxsz + 1;
	encode_getattr_two(xdr, FATTR4_WORD0_ACL, 0, &hdr);

	xdr_inline_pages(&req->rq_rcv_buf, replen << 2,
		args->acl_pages, args->acl_pgbase, args->acl_len);

	encode_nops(&hdr);
}

/*
 * Encode a WRITE request
 */
static void nfs4_xdr_enc_write(struct rpc_rqst *req, struct xdr_stream *xdr,
			       struct nfs_writeargs *args)
{
	struct compound_hdr hdr = {
		.minorversion = nfs4_xdr_minorversion(&args->seq_args),
	};

	encode_compound_hdr(xdr, req, &hdr);
	encode_sequence(xdr, &args->seq_args, &hdr);
	encode_putfh(xdr, args->fh, &hdr);
	encode_write(xdr, args, &hdr);
	req->rq_snd_buf.flags |= XDRBUF_WRITE;
	if (args->bitmask)
		encode_getfattr(xdr, args->bitmask, &hdr);
	encode_nops(&hdr);
}

/*
 *  a COMMIT request
 */
static void nfs4_xdr_enc_commit(struct rpc_rqst *req, struct xdr_stream *xdr,
				struct nfs_commitargs *args)
{
	struct compound_hdr hdr = {
		.minorversion = nfs4_xdr_minorversion(&args->seq_args),
	};

	encode_compound_hdr(xdr, req, &hdr);
	encode_sequence(xdr, &args->seq_args, &hdr);
	encode_putfh(xdr, args->fh, &hdr);
	encode_commit(xdr, args, &hdr);
	encode_nops(&hdr);
}

/*
 * FSINFO request
 */
static void nfs4_xdr_enc_fsinfo(struct rpc_rqst *req, struct xdr_stream *xdr,
				struct nfs4_fsinfo_arg *args)
{
	struct compound_hdr hdr = {
		.minorversion = nfs4_xdr_minorversion(&args->seq_args),
	};

	encode_compound_hdr(xdr, req, &hdr);
	encode_sequence(xdr, &args->seq_args, &hdr);
	encode_putfh(xdr, args->fh, &hdr);
	encode_fsinfo(xdr, args->bitmask, &hdr);
	encode_nops(&hdr);
}

/*
 * a PATHCONF request
 */
static void nfs4_xdr_enc_pathconf(struct rpc_rqst *req, struct xdr_stream *xdr,
				  const struct nfs4_pathconf_arg *args)
{
	struct compound_hdr hdr = {
		.minorversion = nfs4_xdr_minorversion(&args->seq_args),
	};

	encode_compound_hdr(xdr, req, &hdr);
	encode_sequence(xdr, &args->seq_args, &hdr);
	encode_putfh(xdr, args->fh, &hdr);
	encode_getattr_one(xdr, args->bitmask[0] & nfs4_pathconf_bitmap[0],
			   &hdr);
	encode_nops(&hdr);
}

/*
 * a STATFS request
 */
static void nfs4_xdr_enc_statfs(struct rpc_rqst *req, struct xdr_stream *xdr,
				const struct nfs4_statfs_arg *args)
{
	struct compound_hdr hdr = {
		.minorversion = nfs4_xdr_minorversion(&args->seq_args),
	};

	encode_compound_hdr(xdr, req, &hdr);
	encode_sequence(xdr, &args->seq_args, &hdr);
	encode_putfh(xdr, args->fh, &hdr);
	encode_getattr_two(xdr, args->bitmask[0] & nfs4_statfs_bitmap[0],
			   args->bitmask[1] & nfs4_statfs_bitmap[1], &hdr);
	encode_nops(&hdr);
}

/*
 * GETATTR_BITMAP request
 */
static void nfs4_xdr_enc_server_caps(struct rpc_rqst *req,
				     struct xdr_stream *xdr,
				     struct nfs4_server_caps_arg *args)
{
	struct compound_hdr hdr = {
		.minorversion = nfs4_xdr_minorversion(&args->seq_args),
	};

	encode_compound_hdr(xdr, req, &hdr);
	encode_sequence(xdr, &args->seq_args, &hdr);
	encode_putfh(xdr, args->fhandle, &hdr);
	encode_getattr_one(xdr, FATTR4_WORD0_SUPPORTED_ATTRS|
			   FATTR4_WORD0_FH_EXPIRE_TYPE|
			   FATTR4_WORD0_LINK_SUPPORT|
			   FATTR4_WORD0_SYMLINK_SUPPORT|
			   FATTR4_WORD0_ACLSUPPORT, &hdr);
	encode_nops(&hdr);
}

/*
 * a RENEW request
 */
static void nfs4_xdr_enc_renew(struct rpc_rqst *req, struct xdr_stream *xdr,
			       struct nfs_client *clp)
{
	struct compound_hdr hdr = {
		.nops	= 0,
	};

	encode_compound_hdr(xdr, req, &hdr);
	encode_renew(xdr, clp->cl_clientid, &hdr);
	encode_nops(&hdr);
}

/*
 * a SETCLIENTID request
 */
static void nfs4_xdr_enc_setclientid(struct rpc_rqst *req,
				     struct xdr_stream *xdr,
				     struct nfs4_setclientid *sc)
{
	struct compound_hdr hdr = {
		.nops	= 0,
	};

	encode_compound_hdr(xdr, req, &hdr);
	encode_setclientid(xdr, sc, &hdr);
	encode_nops(&hdr);
}

/*
 * a SETCLIENTID_CONFIRM request
 */
static void nfs4_xdr_enc_setclientid_confirm(struct rpc_rqst *req,
					     struct xdr_stream *xdr,
					     struct nfs4_setclientid_res *arg)
{
	struct compound_hdr hdr = {
		.nops	= 0,
	};

	encode_compound_hdr(xdr, req, &hdr);
	encode_setclientid_confirm(xdr, arg, &hdr);
	encode_nops(&hdr);
}

/*
 * DELEGRETURN request
 */
static void nfs4_xdr_enc_delegreturn(struct rpc_rqst *req,
				     struct xdr_stream *xdr,
				     const struct nfs4_delegreturnargs *args)
{
	struct compound_hdr hdr = {
		.minorversion = nfs4_xdr_minorversion(&args->seq_args),
	};

	encode_compound_hdr(xdr, req, &hdr);
	encode_sequence(xdr, &args->seq_args, &hdr);
	encode_putfh(xdr, args->fhandle, &hdr);
	encode_getfattr(xdr, args->bitmask, &hdr);
	encode_delegreturn(xdr, args->stateid, &hdr);
	encode_nops(&hdr);
}

/*
 * Encode FS_LOCATIONS request
 */
static void nfs4_xdr_enc_fs_locations(struct rpc_rqst *req,
				      struct xdr_stream *xdr,
				      struct nfs4_fs_locations_arg *args)
{
	struct compound_hdr hdr = {
		.minorversion = nfs4_xdr_minorversion(&args->seq_args),
	};
	uint32_t replen;

	encode_compound_hdr(xdr, req, &hdr);
	encode_sequence(xdr, &args->seq_args, &hdr);
	encode_putfh(xdr, args->dir_fh, &hdr);
	encode_lookup(xdr, args->name, &hdr);
	replen = hdr.replen;	/* get the attribute into args->page */
	encode_fs_locations(xdr, args->bitmask, &hdr);

	xdr_inline_pages(&req->rq_rcv_buf, replen << 2, &args->page,
			0, PAGE_SIZE);
	encode_nops(&hdr);
}

/*
 * Encode SECINFO request
 */
static void nfs4_xdr_enc_secinfo(struct rpc_rqst *req,
				struct xdr_stream *xdr,
				struct nfs4_secinfo_arg *args)
{
	struct compound_hdr hdr = {
		.minorversion = nfs4_xdr_minorversion(&args->seq_args),
	};

	encode_compound_hdr(xdr, req, &hdr);
	encode_sequence(xdr, &args->seq_args, &hdr);
	encode_putfh(xdr, args->dir_fh, &hdr);
	encode_secinfo(xdr, args->name, &hdr);
	encode_nops(&hdr);
}

#if defined(CONFIG_NFS_V4_1)
/*
 * BIND_CONN_TO_SESSION request
 */
static void nfs4_xdr_enc_bind_conn_to_session(struct rpc_rqst *req,
				struct xdr_stream *xdr,
				struct nfs_client *clp)
{
	struct compound_hdr hdr = {
		.minorversion = clp->cl_mvops->minor_version,
	};

	encode_compound_hdr(xdr, req, &hdr);
	encode_bind_conn_to_session(xdr, clp->cl_session, &hdr);
	encode_nops(&hdr);
}

/*
 * EXCHANGE_ID request
 */
static void nfs4_xdr_enc_exchange_id(struct rpc_rqst *req,
				     struct xdr_stream *xdr,
				     struct nfs41_exchange_id_args *args)
{
	struct compound_hdr hdr = {
		.minorversion = args->client->cl_mvops->minor_version,
	};

	encode_compound_hdr(xdr, req, &hdr);
	encode_exchange_id(xdr, args, &hdr);
	encode_nops(&hdr);
}

/*
 * a CREATE_SESSION request
 */
static void nfs4_xdr_enc_create_session(struct rpc_rqst *req,
					struct xdr_stream *xdr,
					struct nfs41_create_session_args *args)
{
	struct compound_hdr hdr = {
		.minorversion = args->client->cl_mvops->minor_version,
	};

	encode_compound_hdr(xdr, req, &hdr);
	encode_create_session(xdr, args, &hdr);
	encode_nops(&hdr);
}

/*
 * a DESTROY_SESSION request
 */
static void nfs4_xdr_enc_destroy_session(struct rpc_rqst *req,
					 struct xdr_stream *xdr,
					 struct nfs4_session *session)
{
	struct compound_hdr hdr = {
		.minorversion = session->clp->cl_mvops->minor_version,
	};

	encode_compound_hdr(xdr, req, &hdr);
	encode_destroy_session(xdr, session, &hdr);
	encode_nops(&hdr);
}

/*
 * a DESTROY_CLIENTID request
 */
static void nfs4_xdr_enc_destroy_clientid(struct rpc_rqst *req,
					 struct xdr_stream *xdr,
					 struct nfs_client *clp)
{
	struct compound_hdr hdr = {
		.minorversion = clp->cl_mvops->minor_version,
	};

	encode_compound_hdr(xdr, req, &hdr);
	encode_destroy_clientid(xdr, clp->cl_clientid, &hdr);
	encode_nops(&hdr);
}

/*
 * a SEQUENCE request
 */
static void nfs4_xdr_enc_sequence(struct rpc_rqst *req, struct xdr_stream *xdr,
				  struct nfs4_sequence_args *args)
{
	struct compound_hdr hdr = {
		.minorversion = nfs4_xdr_minorversion(args),
	};

	encode_compound_hdr(xdr, req, &hdr);
	encode_sequence(xdr, args, &hdr);
	encode_nops(&hdr);
}

/*
 * a GET_LEASE_TIME request
 */
static void nfs4_xdr_enc_get_lease_time(struct rpc_rqst *req,
					struct xdr_stream *xdr,
					struct nfs4_get_lease_time_args *args)
{
	struct compound_hdr hdr = {
		.minorversion = nfs4_xdr_minorversion(&args->la_seq_args),
	};
	const u32 lease_bitmap[3] = { FATTR4_WORD0_LEASE_TIME };

	encode_compound_hdr(xdr, req, &hdr);
	encode_sequence(xdr, &args->la_seq_args, &hdr);
	encode_putrootfh(xdr, &hdr);
	encode_fsinfo(xdr, lease_bitmap, &hdr);
	encode_nops(&hdr);
}

/*
 * a RECLAIM_COMPLETE request
 */
static void nfs4_xdr_enc_reclaim_complete(struct rpc_rqst *req,
					  struct xdr_stream *xdr,
				struct nfs41_reclaim_complete_args *args)
{
	struct compound_hdr hdr = {
		.minorversion = nfs4_xdr_minorversion(&args->seq_args)
	};

	encode_compound_hdr(xdr, req, &hdr);
	encode_sequence(xdr, &args->seq_args, &hdr);
	encode_reclaim_complete(xdr, args, &hdr);
	encode_nops(&hdr);
}

/*
 * Encode GETDEVICELIST request
 */
static void nfs4_xdr_enc_getdevicelist(struct rpc_rqst *req,
				       struct xdr_stream *xdr,
				       struct nfs4_getdevicelist_args *args)
{
	struct compound_hdr hdr = {
		.minorversion = nfs4_xdr_minorversion(&args->seq_args),
	};

	encode_compound_hdr(xdr, req, &hdr);
	encode_sequence(xdr, &args->seq_args, &hdr);
	encode_putfh(xdr, args->fh, &hdr);
	encode_getdevicelist(xdr, args, &hdr);
	encode_nops(&hdr);
}

/*
 * Encode GETDEVICEINFO request
 */
static void nfs4_xdr_enc_getdeviceinfo(struct rpc_rqst *req,
				       struct xdr_stream *xdr,
				       struct nfs4_getdeviceinfo_args *args)
{
	struct compound_hdr hdr = {
		.minorversion = nfs4_xdr_minorversion(&args->seq_args),
	};

	encode_compound_hdr(xdr, req, &hdr);
	encode_sequence(xdr, &args->seq_args, &hdr);
	encode_getdeviceinfo(xdr, args, &hdr);

	/* set up reply kvec. Subtract notification bitmap max size (2)
	 * so that notification bitmap is put in xdr_buf tail */
	xdr_inline_pages(&req->rq_rcv_buf, (hdr.replen - 2) << 2,
			 args->pdev->pages, args->pdev->pgbase,
			 args->pdev->pglen);

	encode_nops(&hdr);
}

/*
 *  Encode LAYOUTGET request
 */
static void nfs4_xdr_enc_layoutget(struct rpc_rqst *req,
				   struct xdr_stream *xdr,
				   struct nfs4_layoutget_args *args)
{
	struct compound_hdr hdr = {
		.minorversion = nfs4_xdr_minorversion(&args->seq_args),
	};

	encode_compound_hdr(xdr, req, &hdr);
	encode_sequence(xdr, &args->seq_args, &hdr);
	encode_putfh(xdr, NFS_FH(args->inode), &hdr);
	encode_layoutget(xdr, args, &hdr);

	xdr_inline_pages(&req->rq_rcv_buf, hdr.replen << 2,
	    args->layout.pages, 0, args->layout.pglen);

	encode_nops(&hdr);
}

/*
 *  Encode LAYOUTCOMMIT request
 */
static void nfs4_xdr_enc_layoutcommit(struct rpc_rqst *req,
				      struct xdr_stream *xdr,
				      struct nfs4_layoutcommit_args *args)
{
	struct nfs4_layoutcommit_data *data =
		container_of(args, struct nfs4_layoutcommit_data, args);
	struct compound_hdr hdr = {
		.minorversion = nfs4_xdr_minorversion(&args->seq_args),
	};

	encode_compound_hdr(xdr, req, &hdr);
	encode_sequence(xdr, &args->seq_args, &hdr);
	encode_putfh(xdr, NFS_FH(args->inode), &hdr);
	encode_layoutcommit(xdr, data->args.inode, args, &hdr);
	encode_getfattr(xdr, args->bitmask, &hdr);
	encode_nops(&hdr);
}

/*
 * Encode LAYOUTRETURN request
 */
static void nfs4_xdr_enc_layoutreturn(struct rpc_rqst *req,
				      struct xdr_stream *xdr,
				      struct nfs4_layoutreturn_args *args)
{
	struct compound_hdr hdr = {
		.minorversion = nfs4_xdr_minorversion(&args->seq_args),
	};

	encode_compound_hdr(xdr, req, &hdr);
	encode_sequence(xdr, &args->seq_args, &hdr);
	encode_putfh(xdr, NFS_FH(args->inode), &hdr);
	encode_layoutreturn(xdr, args, &hdr);
	encode_nops(&hdr);
}

/*
 * Encode SECINFO_NO_NAME request
 */
static int nfs4_xdr_enc_secinfo_no_name(struct rpc_rqst *req,
					struct xdr_stream *xdr,
					struct nfs41_secinfo_no_name_args *args)
{
	struct compound_hdr hdr = {
		.minorversion = nfs4_xdr_minorversion(&args->seq_args),
	};

	encode_compound_hdr(xdr, req, &hdr);
	encode_sequence(xdr, &args->seq_args, &hdr);
	encode_putrootfh(xdr, &hdr);
	encode_secinfo_no_name(xdr, args, &hdr);
	encode_nops(&hdr);
	return 0;
}

/*
 *  Encode TEST_STATEID request
 */
static void nfs4_xdr_enc_test_stateid(struct rpc_rqst *req,
				      struct xdr_stream *xdr,
				      struct nfs41_test_stateid_args *args)
{
	struct compound_hdr hdr = {
		.minorversion = nfs4_xdr_minorversion(&args->seq_args),
	};

	encode_compound_hdr(xdr, req, &hdr);
	encode_sequence(xdr, &args->seq_args, &hdr);
	encode_test_stateid(xdr, args, &hdr);
	encode_nops(&hdr);
}

/*
 *  Encode FREE_STATEID request
 */
static void nfs4_xdr_enc_free_stateid(struct rpc_rqst *req,
				     struct xdr_stream *xdr,
				     struct nfs41_free_stateid_args *args)
{
	struct compound_hdr hdr = {
		.minorversion = nfs4_xdr_minorversion(&args->seq_args),
	};

	encode_compound_hdr(xdr, req, &hdr);
	encode_sequence(xdr, &args->seq_args, &hdr);
	encode_free_stateid(xdr, args, &hdr);
	encode_nops(&hdr);
}
#endif /* CONFIG_NFS_V4_1 */

static void print_overflow_msg(const char *func, const struct xdr_stream *xdr)
{
	dprintk("nfs: %s: prematurely hit end of receive buffer. "
		"Remaining buffer length is %tu words.\n",
		func, xdr->end - xdr->p);
}

static int decode_opaque_inline(struct xdr_stream *xdr, unsigned int *len, char **string)
{
	__be32 *p;

	p = xdr_inline_decode(xdr, 4);
	if (unlikely(!p))
		goto out_overflow;
	*len = be32_to_cpup(p);
	p = xdr_inline_decode(xdr, *len);
	if (unlikely(!p))
		goto out_overflow;
	*string = (char *)p;
	return 0;
out_overflow:
	print_overflow_msg(__func__, xdr);
	return -EIO;
}

static int decode_compound_hdr(struct xdr_stream *xdr, struct compound_hdr *hdr)
{
	__be32 *p;

	p = xdr_inline_decode(xdr, 8);
	if (unlikely(!p))
		goto out_overflow;
	hdr->status = be32_to_cpup(p++);
	hdr->taglen = be32_to_cpup(p);

	p = xdr_inline_decode(xdr, hdr->taglen + 4);
	if (unlikely(!p))
		goto out_overflow;
	hdr->tag = (char *)p;
	p += XDR_QUADLEN(hdr->taglen);
	hdr->nops = be32_to_cpup(p);
	if (unlikely(hdr->nops < 1))
		return nfs4_stat_to_errno(hdr->status);
	return 0;
out_overflow:
	print_overflow_msg(__func__, xdr);
	return -EIO;
}

static int decode_op_hdr(struct xdr_stream *xdr, enum nfs_opnum4 expected)
{
	__be32 *p;
	uint32_t opnum;
	int32_t nfserr;

	p = xdr_inline_decode(xdr, 8);
	if (unlikely(!p))
		goto out_overflow;
	opnum = be32_to_cpup(p++);
	if (opnum != expected) {
		dprintk("nfs: Server returned operation"
			" %d but we issued a request for %d\n",
				opnum, expected);
		return -EIO;
	}
	nfserr = be32_to_cpup(p);
	if (nfserr != NFS_OK)
		return nfs4_stat_to_errno(nfserr);
	return 0;
out_overflow:
	print_overflow_msg(__func__, xdr);
	return -EIO;
}

/* Dummy routine */
static int decode_ace(struct xdr_stream *xdr, void *ace, struct nfs_client *clp)
{
	__be32 *p;
	unsigned int strlen;
	char *str;

	p = xdr_inline_decode(xdr, 12);
	if (likely(p))
		return decode_opaque_inline(xdr, &strlen, &str);
	print_overflow_msg(__func__, xdr);
	return -EIO;
}

static int decode_attr_bitmap(struct xdr_stream *xdr, uint32_t *bitmap)
{
	uint32_t bmlen;
	__be32 *p;

	p = xdr_inline_decode(xdr, 4);
	if (unlikely(!p))
		goto out_overflow;
	bmlen = be32_to_cpup(p);

	bitmap[0] = bitmap[1] = bitmap[2] = 0;
	p = xdr_inline_decode(xdr, (bmlen << 2));
	if (unlikely(!p))
		goto out_overflow;
	if (bmlen > 0) {
		bitmap[0] = be32_to_cpup(p++);
		if (bmlen > 1) {
			bitmap[1] = be32_to_cpup(p++);
			if (bmlen > 2)
				bitmap[2] = be32_to_cpup(p);
		}
	}
	return 0;
out_overflow:
	print_overflow_msg(__func__, xdr);
	return -EIO;
}

static int decode_attr_length(struct xdr_stream *xdr, uint32_t *attrlen, unsigned int *savep)
{
	__be32 *p;

	p = xdr_inline_decode(xdr, 4);
	if (unlikely(!p))
		goto out_overflow;
	*attrlen = be32_to_cpup(p);
	*savep = xdr_stream_pos(xdr);
	return 0;
out_overflow:
	print_overflow_msg(__func__, xdr);
	return -EIO;
}

static int decode_attr_supported(struct xdr_stream *xdr, uint32_t *bitmap, uint32_t *bitmask)
{
	if (likely(bitmap[0] & FATTR4_WORD0_SUPPORTED_ATTRS)) {
		int ret;
		ret = decode_attr_bitmap(xdr, bitmask);
		if (unlikely(ret < 0))
			return ret;
		bitmap[0] &= ~FATTR4_WORD0_SUPPORTED_ATTRS;
	} else
		bitmask[0] = bitmask[1] = bitmask[2] = 0;
	dprintk("%s: bitmask=%08x:%08x:%08x\n", __func__,
		bitmask[0], bitmask[1], bitmask[2]);
	return 0;
}

static int decode_attr_type(struct xdr_stream *xdr, uint32_t *bitmap, uint32_t *type)
{
	__be32 *p;
	int ret = 0;

	*type = 0;
	if (unlikely(bitmap[0] & (FATTR4_WORD0_TYPE - 1U)))
		return -EIO;
	if (likely(bitmap[0] & FATTR4_WORD0_TYPE)) {
		p = xdr_inline_decode(xdr, 4);
		if (unlikely(!p))
			goto out_overflow;
		*type = be32_to_cpup(p);
		if (*type < NF4REG || *type > NF4NAMEDATTR) {
			dprintk("%s: bad type %d\n", __func__, *type);
			return -EIO;
		}
		bitmap[0] &= ~FATTR4_WORD0_TYPE;
		ret = NFS_ATTR_FATTR_TYPE;
	}
	dprintk("%s: type=0%o\n", __func__, nfs_type2fmt[*type]);
	return ret;
out_overflow:
	print_overflow_msg(__func__, xdr);
	return -EIO;
}

static int decode_attr_fh_expire_type(struct xdr_stream *xdr,
				      uint32_t *bitmap, uint32_t *type)
{
	__be32 *p;

	*type = 0;
	if (unlikely(bitmap[0] & (FATTR4_WORD0_FH_EXPIRE_TYPE - 1U)))
		return -EIO;
	if (likely(bitmap[0] & FATTR4_WORD0_FH_EXPIRE_TYPE)) {
		p = xdr_inline_decode(xdr, 4);
		if (unlikely(!p))
			goto out_overflow;
		*type = be32_to_cpup(p);
		bitmap[0] &= ~FATTR4_WORD0_FH_EXPIRE_TYPE;
	}
	dprintk("%s: expire type=0x%x\n", __func__, *type);
	return 0;
out_overflow:
	print_overflow_msg(__func__, xdr);
	return -EIO;
}

static int decode_attr_change(struct xdr_stream *xdr, uint32_t *bitmap, uint64_t *change)
{
	__be32 *p;
	int ret = 0;

	*change = 0;
	if (unlikely(bitmap[0] & (FATTR4_WORD0_CHANGE - 1U)))
		return -EIO;
	if (likely(bitmap[0] & FATTR4_WORD0_CHANGE)) {
		p = xdr_inline_decode(xdr, 8);
		if (unlikely(!p))
			goto out_overflow;
		xdr_decode_hyper(p, change);
		bitmap[0] &= ~FATTR4_WORD0_CHANGE;
		ret = NFS_ATTR_FATTR_CHANGE;
	}
	dprintk("%s: change attribute=%Lu\n", __func__,
			(unsigned long long)*change);
	return ret;
out_overflow:
	print_overflow_msg(__func__, xdr);
	return -EIO;
}

static int decode_attr_size(struct xdr_stream *xdr, uint32_t *bitmap, uint64_t *size)
{
	__be32 *p;
	int ret = 0;

	*size = 0;
	if (unlikely(bitmap[0] & (FATTR4_WORD0_SIZE - 1U)))
		return -EIO;
	if (likely(bitmap[0] & FATTR4_WORD0_SIZE)) {
		p = xdr_inline_decode(xdr, 8);
		if (unlikely(!p))
			goto out_overflow;
		xdr_decode_hyper(p, size);
		bitmap[0] &= ~FATTR4_WORD0_SIZE;
		ret = NFS_ATTR_FATTR_SIZE;
	}
	dprintk("%s: file size=%Lu\n", __func__, (unsigned long long)*size);
	return ret;
out_overflow:
	print_overflow_msg(__func__, xdr);
	return -EIO;
}

static int decode_attr_link_support(struct xdr_stream *xdr, uint32_t *bitmap, uint32_t *res)
{
	__be32 *p;

	*res = 0;
	if (unlikely(bitmap[0] & (FATTR4_WORD0_LINK_SUPPORT - 1U)))
		return -EIO;
	if (likely(bitmap[0] & FATTR4_WORD0_LINK_SUPPORT)) {
		p = xdr_inline_decode(xdr, 4);
		if (unlikely(!p))
			goto out_overflow;
		*res = be32_to_cpup(p);
		bitmap[0] &= ~FATTR4_WORD0_LINK_SUPPORT;
	}
	dprintk("%s: link support=%s\n", __func__, *res == 0 ? "false" : "true");
	return 0;
out_overflow:
	print_overflow_msg(__func__, xdr);
	return -EIO;
}

static int decode_attr_symlink_support(struct xdr_stream *xdr, uint32_t *bitmap, uint32_t *res)
{
	__be32 *p;

	*res = 0;
	if (unlikely(bitmap[0] & (FATTR4_WORD0_SYMLINK_SUPPORT - 1U)))
		return -EIO;
	if (likely(bitmap[0] & FATTR4_WORD0_SYMLINK_SUPPORT)) {
		p = xdr_inline_decode(xdr, 4);
		if (unlikely(!p))
			goto out_overflow;
		*res = be32_to_cpup(p);
		bitmap[0] &= ~FATTR4_WORD0_SYMLINK_SUPPORT;
	}
	dprintk("%s: symlink support=%s\n", __func__, *res == 0 ? "false" : "true");
	return 0;
out_overflow:
	print_overflow_msg(__func__, xdr);
	return -EIO;
}

static int decode_attr_fsid(struct xdr_stream *xdr, uint32_t *bitmap, struct nfs_fsid *fsid)
{
	__be32 *p;
	int ret = 0;

	fsid->major = 0;
	fsid->minor = 0;
	if (unlikely(bitmap[0] & (FATTR4_WORD0_FSID - 1U)))
		return -EIO;
	if (likely(bitmap[0] & FATTR4_WORD0_FSID)) {
		p = xdr_inline_decode(xdr, 16);
		if (unlikely(!p))
			goto out_overflow;
		p = xdr_decode_hyper(p, &fsid->major);
		xdr_decode_hyper(p, &fsid->minor);
		bitmap[0] &= ~FATTR4_WORD0_FSID;
		ret = NFS_ATTR_FATTR_FSID;
	}
	dprintk("%s: fsid=(0x%Lx/0x%Lx)\n", __func__,
			(unsigned long long)fsid->major,
			(unsigned long long)fsid->minor);
	return ret;
out_overflow:
	print_overflow_msg(__func__, xdr);
	return -EIO;
}

static int decode_attr_lease_time(struct xdr_stream *xdr, uint32_t *bitmap, uint32_t *res)
{
	__be32 *p;

	*res = 60;
	if (unlikely(bitmap[0] & (FATTR4_WORD0_LEASE_TIME - 1U)))
		return -EIO;
	if (likely(bitmap[0] & FATTR4_WORD0_LEASE_TIME)) {
		p = xdr_inline_decode(xdr, 4);
		if (unlikely(!p))
			goto out_overflow;
		*res = be32_to_cpup(p);
		bitmap[0] &= ~FATTR4_WORD0_LEASE_TIME;
	}
	dprintk("%s: file size=%u\n", __func__, (unsigned int)*res);
	return 0;
out_overflow:
	print_overflow_msg(__func__, xdr);
	return -EIO;
}

static int decode_attr_error(struct xdr_stream *xdr, uint32_t *bitmap, int32_t *res)
{
	__be32 *p;

	if (unlikely(bitmap[0] & (FATTR4_WORD0_RDATTR_ERROR - 1U)))
		return -EIO;
	if (likely(bitmap[0] & FATTR4_WORD0_RDATTR_ERROR)) {
		p = xdr_inline_decode(xdr, 4);
		if (unlikely(!p))
			goto out_overflow;
		bitmap[0] &= ~FATTR4_WORD0_RDATTR_ERROR;
		*res = -be32_to_cpup(p);
	}
	return 0;
out_overflow:
	print_overflow_msg(__func__, xdr);
	return -EIO;
}

static int decode_attr_filehandle(struct xdr_stream *xdr, uint32_t *bitmap, struct nfs_fh *fh)
{
	__be32 *p;
	int len;

	if (fh != NULL)
		memset(fh, 0, sizeof(*fh));

	if (unlikely(bitmap[0] & (FATTR4_WORD0_FILEHANDLE - 1U)))
		return -EIO;
	if (likely(bitmap[0] & FATTR4_WORD0_FILEHANDLE)) {
		p = xdr_inline_decode(xdr, 4);
		if (unlikely(!p))
			goto out_overflow;
		len = be32_to_cpup(p);
		if (len > NFS4_FHSIZE)
			return -EIO;
		p = xdr_inline_decode(xdr, len);
		if (unlikely(!p))
			goto out_overflow;
		if (fh != NULL) {
			memcpy(fh->data, p, len);
			fh->size = len;
		}
		bitmap[0] &= ~FATTR4_WORD0_FILEHANDLE;
	}
	return 0;
out_overflow:
	print_overflow_msg(__func__, xdr);
	return -EIO;
}

static int decode_attr_aclsupport(struct xdr_stream *xdr, uint32_t *bitmap, uint32_t *res)
{
	__be32 *p;

	*res = ACL4_SUPPORT_ALLOW_ACL|ACL4_SUPPORT_DENY_ACL;
	if (unlikely(bitmap[0] & (FATTR4_WORD0_ACLSUPPORT - 1U)))
		return -EIO;
	if (likely(bitmap[0] & FATTR4_WORD0_ACLSUPPORT)) {
		p = xdr_inline_decode(xdr, 4);
		if (unlikely(!p))
			goto out_overflow;
		*res = be32_to_cpup(p);
		bitmap[0] &= ~FATTR4_WORD0_ACLSUPPORT;
	}
	dprintk("%s: ACLs supported=%u\n", __func__, (unsigned int)*res);
	return 0;
out_overflow:
	print_overflow_msg(__func__, xdr);
	return -EIO;
}

static int decode_attr_fileid(struct xdr_stream *xdr, uint32_t *bitmap, uint64_t *fileid)
{
	__be32 *p;
	int ret = 0;

	*fileid = 0;
	if (unlikely(bitmap[0] & (FATTR4_WORD0_FILEID - 1U)))
		return -EIO;
	if (likely(bitmap[0] & FATTR4_WORD0_FILEID)) {
		p = xdr_inline_decode(xdr, 8);
		if (unlikely(!p))
			goto out_overflow;
		xdr_decode_hyper(p, fileid);
		bitmap[0] &= ~FATTR4_WORD0_FILEID;
		ret = NFS_ATTR_FATTR_FILEID;
	}
	dprintk("%s: fileid=%Lu\n", __func__, (unsigned long long)*fileid);
	return ret;
out_overflow:
	print_overflow_msg(__func__, xdr);
	return -EIO;
}

static int decode_attr_mounted_on_fileid(struct xdr_stream *xdr, uint32_t *bitmap, uint64_t *fileid)
{
	__be32 *p;
	int ret = 0;

	*fileid = 0;
	if (unlikely(bitmap[1] & (FATTR4_WORD1_MOUNTED_ON_FILEID - 1U)))
		return -EIO;
	if (likely(bitmap[1] & FATTR4_WORD1_MOUNTED_ON_FILEID)) {
		p = xdr_inline_decode(xdr, 8);
		if (unlikely(!p))
			goto out_overflow;
		xdr_decode_hyper(p, fileid);
		bitmap[1] &= ~FATTR4_WORD1_MOUNTED_ON_FILEID;
		ret = NFS_ATTR_FATTR_MOUNTED_ON_FILEID;
	}
	dprintk("%s: fileid=%Lu\n", __func__, (unsigned long long)*fileid);
	return ret;
out_overflow:
	print_overflow_msg(__func__, xdr);
	return -EIO;
}

static int decode_attr_files_avail(struct xdr_stream *xdr, uint32_t *bitmap, uint64_t *res)
{
	__be32 *p;
	int status = 0;

	*res = 0;
	if (unlikely(bitmap[0] & (FATTR4_WORD0_FILES_AVAIL - 1U)))
		return -EIO;
	if (likely(bitmap[0] & FATTR4_WORD0_FILES_AVAIL)) {
		p = xdr_inline_decode(xdr, 8);
		if (unlikely(!p))
			goto out_overflow;
		xdr_decode_hyper(p, res);
		bitmap[0] &= ~FATTR4_WORD0_FILES_AVAIL;
	}
	dprintk("%s: files avail=%Lu\n", __func__, (unsigned long long)*res);
	return status;
out_overflow:
	print_overflow_msg(__func__, xdr);
	return -EIO;
}

static int decode_attr_files_free(struct xdr_stream *xdr, uint32_t *bitmap, uint64_t *res)
{
	__be32 *p;
	int status = 0;

	*res = 0;
	if (unlikely(bitmap[0] & (FATTR4_WORD0_FILES_FREE - 1U)))
		return -EIO;
	if (likely(bitmap[0] & FATTR4_WORD0_FILES_FREE)) {
		p = xdr_inline_decode(xdr, 8);
		if (unlikely(!p))
			goto out_overflow;
		xdr_decode_hyper(p, res);
		bitmap[0] &= ~FATTR4_WORD0_FILES_FREE;
	}
	dprintk("%s: files free=%Lu\n", __func__, (unsigned long long)*res);
	return status;
out_overflow:
	print_overflow_msg(__func__, xdr);
	return -EIO;
}

static int decode_attr_files_total(struct xdr_stream *xdr, uint32_t *bitmap, uint64_t *res)
{
	__be32 *p;
	int status = 0;

	*res = 0;
	if (unlikely(bitmap[0] & (FATTR4_WORD0_FILES_TOTAL - 1U)))
		return -EIO;
	if (likely(bitmap[0] & FATTR4_WORD0_FILES_TOTAL)) {
		p = xdr_inline_decode(xdr, 8);
		if (unlikely(!p))
			goto out_overflow;
		xdr_decode_hyper(p, res);
		bitmap[0] &= ~FATTR4_WORD0_FILES_TOTAL;
	}
	dprintk("%s: files total=%Lu\n", __func__, (unsigned long long)*res);
	return status;
out_overflow:
	print_overflow_msg(__func__, xdr);
	return -EIO;
}

static int decode_pathname(struct xdr_stream *xdr, struct nfs4_pathname *path)
{
	u32 n;
	__be32 *p;
	int status = 0;

	p = xdr_inline_decode(xdr, 4);
	if (unlikely(!p))
		goto out_overflow;
	n = be32_to_cpup(p);
	if (n == 0)
		goto root_path;
	dprintk("pathname4: ");
	if (n > NFS4_PATHNAME_MAXCOMPONENTS) {
		dprintk("cannot parse %d components in path\n", n);
		goto out_eio;
	}
	for (path->ncomponents = 0; path->ncomponents < n; path->ncomponents++) {
		struct nfs4_string *component = &path->components[path->ncomponents];
		status = decode_opaque_inline(xdr, &component->len, &component->data);
		if (unlikely(status != 0))
			goto out_eio;
		ifdebug (XDR)
			pr_cont("%s%.*s ",
				(path->ncomponents != n ? "/ " : ""),
				component->len, component->data);
	}
out:
	return status;
root_path:
/* a root pathname is sent as a zero component4 */
	path->ncomponents = 1;
	path->components[0].len=0;
	path->components[0].data=NULL;
	dprintk("pathname4: /\n");
	goto out;
out_eio:
	dprintk(" status %d", status);
	status = -EIO;
	goto out;
out_overflow:
	print_overflow_msg(__func__, xdr);
	return -EIO;
}

static int decode_attr_fs_locations(struct xdr_stream *xdr, uint32_t *bitmap, struct nfs4_fs_locations *res)
{
	int n;
	__be32 *p;
	int status = -EIO;

	if (unlikely(bitmap[0] & (FATTR4_WORD0_FS_LOCATIONS -1U)))
		goto out;
	status = 0;
	if (unlikely(!(bitmap[0] & FATTR4_WORD0_FS_LOCATIONS)))
		goto out;
	status = -EIO;
	/* Ignore borken servers that return unrequested attrs */
	if (unlikely(res == NULL))
		goto out;
	dprintk("%s: fsroot:\n", __func__);
	status = decode_pathname(xdr, &res->fs_path);
	if (unlikely(status != 0))
		goto out;
	p = xdr_inline_decode(xdr, 4);
	if (unlikely(!p))
		goto out_overflow;
	n = be32_to_cpup(p);
	if (n <= 0)
		goto out_eio;
	for (res->nlocations = 0; res->nlocations < n; res->nlocations++) {
		u32 m;
		struct nfs4_fs_location *loc;

		if (res->nlocations == NFS4_FS_LOCATIONS_MAXENTRIES)
			break;
		loc = &res->locations[res->nlocations];
		p = xdr_inline_decode(xdr, 4);
		if (unlikely(!p))
			goto out_overflow;
		m = be32_to_cpup(p);

		dprintk("%s: servers:\n", __func__);
		for (loc->nservers = 0; loc->nservers < m; loc->nservers++) {
			struct nfs4_string *server;

			if (loc->nservers == NFS4_FS_LOCATION_MAXSERVERS) {
				unsigned int i;
				dprintk("%s: using first %u of %u servers "
					"returned for location %u\n",
						__func__,
						NFS4_FS_LOCATION_MAXSERVERS,
						m, res->nlocations);
				for (i = loc->nservers; i < m; i++) {
					unsigned int len;
					char *data;
					status = decode_opaque_inline(xdr, &len, &data);
					if (unlikely(status != 0))
						goto out_eio;
				}
				break;
			}
			server = &loc->servers[loc->nservers];
			status = decode_opaque_inline(xdr, &server->len, &server->data);
			if (unlikely(status != 0))
				goto out_eio;
			dprintk("%s ", server->data);
		}
		status = decode_pathname(xdr, &loc->rootpath);
		if (unlikely(status != 0))
			goto out_eio;
	}
	if (res->nlocations != 0)
		status = NFS_ATTR_FATTR_V4_LOCATIONS;
out:
	dprintk("%s: fs_locations done, error = %d\n", __func__, status);
	return status;
out_overflow:
	print_overflow_msg(__func__, xdr);
out_eio:
	status = -EIO;
	goto out;
}

static int decode_attr_maxfilesize(struct xdr_stream *xdr, uint32_t *bitmap, uint64_t *res)
{
	__be32 *p;
	int status = 0;

	*res = 0;
	if (unlikely(bitmap[0] & (FATTR4_WORD0_MAXFILESIZE - 1U)))
		return -EIO;
	if (likely(bitmap[0] & FATTR4_WORD0_MAXFILESIZE)) {
		p = xdr_inline_decode(xdr, 8);
		if (unlikely(!p))
			goto out_overflow;
		xdr_decode_hyper(p, res);
		bitmap[0] &= ~FATTR4_WORD0_MAXFILESIZE;
	}
	dprintk("%s: maxfilesize=%Lu\n", __func__, (unsigned long long)*res);
	return status;
out_overflow:
	print_overflow_msg(__func__, xdr);
	return -EIO;
}

static int decode_attr_maxlink(struct xdr_stream *xdr, uint32_t *bitmap, uint32_t *maxlink)
{
	__be32 *p;
	int status = 0;

	*maxlink = 1;
	if (unlikely(bitmap[0] & (FATTR4_WORD0_MAXLINK - 1U)))
		return -EIO;
	if (likely(bitmap[0] & FATTR4_WORD0_MAXLINK)) {
		p = xdr_inline_decode(xdr, 4);
		if (unlikely(!p))
			goto out_overflow;
		*maxlink = be32_to_cpup(p);
		bitmap[0] &= ~FATTR4_WORD0_MAXLINK;
	}
	dprintk("%s: maxlink=%u\n", __func__, *maxlink);
	return status;
out_overflow:
	print_overflow_msg(__func__, xdr);
	return -EIO;
}

static int decode_attr_maxname(struct xdr_stream *xdr, uint32_t *bitmap, uint32_t *maxname)
{
	__be32 *p;
	int status = 0;

	*maxname = 1024;
	if (unlikely(bitmap[0] & (FATTR4_WORD0_MAXNAME - 1U)))
		return -EIO;
	if (likely(bitmap[0] & FATTR4_WORD0_MAXNAME)) {
		p = xdr_inline_decode(xdr, 4);
		if (unlikely(!p))
			goto out_overflow;
		*maxname = be32_to_cpup(p);
		bitmap[0] &= ~FATTR4_WORD0_MAXNAME;
	}
	dprintk("%s: maxname=%u\n", __func__, *maxname);
	return status;
out_overflow:
	print_overflow_msg(__func__, xdr);
	return -EIO;
}

static int decode_attr_maxread(struct xdr_stream *xdr, uint32_t *bitmap, uint32_t *res)
{
	__be32 *p;
	int status = 0;

	*res = 1024;
	if (unlikely(bitmap[0] & (FATTR4_WORD0_MAXREAD - 1U)))
		return -EIO;
	if (likely(bitmap[0] & FATTR4_WORD0_MAXREAD)) {
		uint64_t maxread;
		p = xdr_inline_decode(xdr, 8);
		if (unlikely(!p))
			goto out_overflow;
		xdr_decode_hyper(p, &maxread);
		if (maxread > 0x7FFFFFFF)
			maxread = 0x7FFFFFFF;
		*res = (uint32_t)maxread;
		bitmap[0] &= ~FATTR4_WORD0_MAXREAD;
	}
	dprintk("%s: maxread=%lu\n", __func__, (unsigned long)*res);
	return status;
out_overflow:
	print_overflow_msg(__func__, xdr);
	return -EIO;
}

static int decode_attr_maxwrite(struct xdr_stream *xdr, uint32_t *bitmap, uint32_t *res)
{
	__be32 *p;
	int status = 0;

	*res = 1024;
	if (unlikely(bitmap[0] & (FATTR4_WORD0_MAXWRITE - 1U)))
		return -EIO;
	if (likely(bitmap[0] & FATTR4_WORD0_MAXWRITE)) {
		uint64_t maxwrite;
		p = xdr_inline_decode(xdr, 8);
		if (unlikely(!p))
			goto out_overflow;
		xdr_decode_hyper(p, &maxwrite);
		if (maxwrite > 0x7FFFFFFF)
			maxwrite = 0x7FFFFFFF;
		*res = (uint32_t)maxwrite;
		bitmap[0] &= ~FATTR4_WORD0_MAXWRITE;
	}
	dprintk("%s: maxwrite=%lu\n", __func__, (unsigned long)*res);
	return status;
out_overflow:
	print_overflow_msg(__func__, xdr);
	return -EIO;
}

static int decode_attr_mode(struct xdr_stream *xdr, uint32_t *bitmap, umode_t *mode)
{
	uint32_t tmp;
	__be32 *p;
	int ret = 0;

	*mode = 0;
	if (unlikely(bitmap[1] & (FATTR4_WORD1_MODE - 1U)))
		return -EIO;
	if (likely(bitmap[1] & FATTR4_WORD1_MODE)) {
		p = xdr_inline_decode(xdr, 4);
		if (unlikely(!p))
			goto out_overflow;
		tmp = be32_to_cpup(p);
		*mode = tmp & ~S_IFMT;
		bitmap[1] &= ~FATTR4_WORD1_MODE;
		ret = NFS_ATTR_FATTR_MODE;
	}
	dprintk("%s: file mode=0%o\n", __func__, (unsigned int)*mode);
	return ret;
out_overflow:
	print_overflow_msg(__func__, xdr);
	return -EIO;
}

static int decode_attr_nlink(struct xdr_stream *xdr, uint32_t *bitmap, uint32_t *nlink)
{
	__be32 *p;
	int ret = 0;

	*nlink = 1;
	if (unlikely(bitmap[1] & (FATTR4_WORD1_NUMLINKS - 1U)))
		return -EIO;
	if (likely(bitmap[1] & FATTR4_WORD1_NUMLINKS)) {
		p = xdr_inline_decode(xdr, 4);
		if (unlikely(!p))
			goto out_overflow;
		*nlink = be32_to_cpup(p);
		bitmap[1] &= ~FATTR4_WORD1_NUMLINKS;
		ret = NFS_ATTR_FATTR_NLINK;
	}
	dprintk("%s: nlink=%u\n", __func__, (unsigned int)*nlink);
	return ret;
out_overflow:
	print_overflow_msg(__func__, xdr);
	return -EIO;
}

static int decode_attr_owner(struct xdr_stream *xdr, uint32_t *bitmap,
		const struct nfs_server *server, kuid_t *uid,
		struct nfs4_string *owner_name)
{
	uint32_t len;
	__be32 *p;
	int ret = 0;

	*uid = make_kuid(&init_user_ns, -2);
	if (unlikely(bitmap[1] & (FATTR4_WORD1_OWNER - 1U)))
		return -EIO;
	if (likely(bitmap[1] & FATTR4_WORD1_OWNER)) {
		p = xdr_inline_decode(xdr, 4);
		if (unlikely(!p))
			goto out_overflow;
		len = be32_to_cpup(p);
		p = xdr_inline_decode(xdr, len);
		if (unlikely(!p))
			goto out_overflow;
		if (owner_name != NULL) {
			owner_name->data = kmemdup(p, len, GFP_NOWAIT);
			if (owner_name->data != NULL) {
				owner_name->len = len;
				ret = NFS_ATTR_FATTR_OWNER_NAME;
			}
		} else if (len < XDR_MAX_NETOBJ) {
			if (nfs_map_name_to_uid(server, (char *)p, len, uid) == 0)
				ret = NFS_ATTR_FATTR_OWNER;
			else
				dprintk("%s: nfs_map_name_to_uid failed!\n",
						__func__);
		} else
			dprintk("%s: name too long (%u)!\n",
					__func__, len);
		bitmap[1] &= ~FATTR4_WORD1_OWNER;
	}
	dprintk("%s: uid=%d\n", __func__, (int)from_kuid(&init_user_ns, *uid));
	return ret;
out_overflow:
	print_overflow_msg(__func__, xdr);
	return -EIO;
}

static int decode_attr_group(struct xdr_stream *xdr, uint32_t *bitmap,
		const struct nfs_server *server, kgid_t *gid,
		struct nfs4_string *group_name)
{
	uint32_t len;
	__be32 *p;
	int ret = 0;

	*gid = make_kgid(&init_user_ns, -2);
	if (unlikely(bitmap[1] & (FATTR4_WORD1_OWNER_GROUP - 1U)))
		return -EIO;
	if (likely(bitmap[1] & FATTR4_WORD1_OWNER_GROUP)) {
		p = xdr_inline_decode(xdr, 4);
		if (unlikely(!p))
			goto out_overflow;
		len = be32_to_cpup(p);
		p = xdr_inline_decode(xdr, len);
		if (unlikely(!p))
			goto out_overflow;
		if (group_name != NULL) {
			group_name->data = kmemdup(p, len, GFP_NOWAIT);
			if (group_name->data != NULL) {
				group_name->len = len;
				ret = NFS_ATTR_FATTR_GROUP_NAME;
			}
		} else if (len < XDR_MAX_NETOBJ) {
			if (nfs_map_group_to_gid(server, (char *)p, len, gid) == 0)
				ret = NFS_ATTR_FATTR_GROUP;
			else
				dprintk("%s: nfs_map_group_to_gid failed!\n",
						__func__);
		} else
			dprintk("%s: name too long (%u)!\n",
					__func__, len);
		bitmap[1] &= ~FATTR4_WORD1_OWNER_GROUP;
	}
	dprintk("%s: gid=%d\n", __func__, (int)from_kgid(&init_user_ns, *gid));
	return ret;
out_overflow:
	print_overflow_msg(__func__, xdr);
	return -EIO;
}

static int decode_attr_rdev(struct xdr_stream *xdr, uint32_t *bitmap, dev_t *rdev)
{
	uint32_t major = 0, minor = 0;
	__be32 *p;
	int ret = 0;

	*rdev = MKDEV(0,0);
	if (unlikely(bitmap[1] & (FATTR4_WORD1_RAWDEV - 1U)))
		return -EIO;
	if (likely(bitmap[1] & FATTR4_WORD1_RAWDEV)) {
		dev_t tmp;

		p = xdr_inline_decode(xdr, 8);
		if (unlikely(!p))
			goto out_overflow;
		major = be32_to_cpup(p++);
		minor = be32_to_cpup(p);
		tmp = MKDEV(major, minor);
		if (MAJOR(tmp) == major && MINOR(tmp) == minor)
			*rdev = tmp;
		bitmap[1] &= ~ FATTR4_WORD1_RAWDEV;
		ret = NFS_ATTR_FATTR_RDEV;
	}
	dprintk("%s: rdev=(0x%x:0x%x)\n", __func__, major, minor);
	return ret;
out_overflow:
	print_overflow_msg(__func__, xdr);
	return -EIO;
}

static int decode_attr_space_avail(struct xdr_stream *xdr, uint32_t *bitmap, uint64_t *res)
{
	__be32 *p;
	int status = 0;

	*res = 0;
	if (unlikely(bitmap[1] & (FATTR4_WORD1_SPACE_AVAIL - 1U)))
		return -EIO;
	if (likely(bitmap[1] & FATTR4_WORD1_SPACE_AVAIL)) {
		p = xdr_inline_decode(xdr, 8);
		if (unlikely(!p))
			goto out_overflow;
		xdr_decode_hyper(p, res);
		bitmap[1] &= ~FATTR4_WORD1_SPACE_AVAIL;
	}
	dprintk("%s: space avail=%Lu\n", __func__, (unsigned long long)*res);
	return status;
out_overflow:
	print_overflow_msg(__func__, xdr);
	return -EIO;
}

static int decode_attr_space_free(struct xdr_stream *xdr, uint32_t *bitmap, uint64_t *res)
{
	__be32 *p;
	int status = 0;

	*res = 0;
	if (unlikely(bitmap[1] & (FATTR4_WORD1_SPACE_FREE - 1U)))
		return -EIO;
	if (likely(bitmap[1] & FATTR4_WORD1_SPACE_FREE)) {
		p = xdr_inline_decode(xdr, 8);
		if (unlikely(!p))
			goto out_overflow;
		xdr_decode_hyper(p, res);
		bitmap[1] &= ~FATTR4_WORD1_SPACE_FREE;
	}
	dprintk("%s: space free=%Lu\n", __func__, (unsigned long long)*res);
	return status;
out_overflow:
	print_overflow_msg(__func__, xdr);
	return -EIO;
}

static int decode_attr_space_total(struct xdr_stream *xdr, uint32_t *bitmap, uint64_t *res)
{
	__be32 *p;
	int status = 0;

	*res = 0;
	if (unlikely(bitmap[1] & (FATTR4_WORD1_SPACE_TOTAL - 1U)))
		return -EIO;
	if (likely(bitmap[1] & FATTR4_WORD1_SPACE_TOTAL)) {
		p = xdr_inline_decode(xdr, 8);
		if (unlikely(!p))
			goto out_overflow;
		xdr_decode_hyper(p, res);
		bitmap[1] &= ~FATTR4_WORD1_SPACE_TOTAL;
	}
	dprintk("%s: space total=%Lu\n", __func__, (unsigned long long)*res);
	return status;
out_overflow:
	print_overflow_msg(__func__, xdr);
	return -EIO;
}

static int decode_attr_space_used(struct xdr_stream *xdr, uint32_t *bitmap, uint64_t *used)
{
	__be32 *p;
	int ret = 0;

	*used = 0;
	if (unlikely(bitmap[1] & (FATTR4_WORD1_SPACE_USED - 1U)))
		return -EIO;
	if (likely(bitmap[1] & FATTR4_WORD1_SPACE_USED)) {
		p = xdr_inline_decode(xdr, 8);
		if (unlikely(!p))
			goto out_overflow;
		xdr_decode_hyper(p, used);
		bitmap[1] &= ~FATTR4_WORD1_SPACE_USED;
		ret = NFS_ATTR_FATTR_SPACE_USED;
	}
	dprintk("%s: space used=%Lu\n", __func__,
			(unsigned long long)*used);
	return ret;
out_overflow:
	print_overflow_msg(__func__, xdr);
	return -EIO;
}

static int decode_attr_time(struct xdr_stream *xdr, struct timespec *time)
{
	__be32 *p;
	uint64_t sec;
	uint32_t nsec;

	p = xdr_inline_decode(xdr, 12);
	if (unlikely(!p))
		goto out_overflow;
	p = xdr_decode_hyper(p, &sec);
	nsec = be32_to_cpup(p);
	time->tv_sec = (time_t)sec;
	time->tv_nsec = (long)nsec;
	return 0;
out_overflow:
	print_overflow_msg(__func__, xdr);
	return -EIO;
}

static int decode_attr_time_access(struct xdr_stream *xdr, uint32_t *bitmap, struct timespec *time)
{
	int status = 0;

	time->tv_sec = 0;
	time->tv_nsec = 0;
	if (unlikely(bitmap[1] & (FATTR4_WORD1_TIME_ACCESS - 1U)))
		return -EIO;
	if (likely(bitmap[1] & FATTR4_WORD1_TIME_ACCESS)) {
		status = decode_attr_time(xdr, time);
		if (status == 0)
			status = NFS_ATTR_FATTR_ATIME;
		bitmap[1] &= ~FATTR4_WORD1_TIME_ACCESS;
	}
	dprintk("%s: atime=%ld\n", __func__, (long)time->tv_sec);
	return status;
}

static int decode_attr_time_metadata(struct xdr_stream *xdr, uint32_t *bitmap, struct timespec *time)
{
	int status = 0;

	time->tv_sec = 0;
	time->tv_nsec = 0;
	if (unlikely(bitmap[1] & (FATTR4_WORD1_TIME_METADATA - 1U)))
		return -EIO;
	if (likely(bitmap[1] & FATTR4_WORD1_TIME_METADATA)) {
		status = decode_attr_time(xdr, time);
		if (status == 0)
			status = NFS_ATTR_FATTR_CTIME;
		bitmap[1] &= ~FATTR4_WORD1_TIME_METADATA;
	}
	dprintk("%s: ctime=%ld\n", __func__, (long)time->tv_sec);
	return status;
}

static int decode_attr_time_delta(struct xdr_stream *xdr, uint32_t *bitmap,
				  struct timespec *time)
{
	int status = 0;

	time->tv_sec = 0;
	time->tv_nsec = 0;
	if (unlikely(bitmap[1] & (FATTR4_WORD1_TIME_DELTA - 1U)))
		return -EIO;
	if (likely(bitmap[1] & FATTR4_WORD1_TIME_DELTA)) {
		status = decode_attr_time(xdr, time);
		bitmap[1] &= ~FATTR4_WORD1_TIME_DELTA;
	}
	dprintk("%s: time_delta=%ld %ld\n", __func__, (long)time->tv_sec,
		(long)time->tv_nsec);
	return status;
}

static int decode_attr_security_label(struct xdr_stream *xdr, uint32_t *bitmap,
					struct nfs4_label *label)
{
	uint32_t pi = 0;
	uint32_t lfs = 0;
	__u32 len;
	__be32 *p;
	int status = 0;

	if (unlikely(bitmap[2] & (FATTR4_WORD2_SECURITY_LABEL - 1U)))
		return -EIO;
	if (likely(bitmap[2] & FATTR4_WORD2_SECURITY_LABEL)) {
		p = xdr_inline_decode(xdr, 4);
		if (unlikely(!p))
			goto out_overflow;
		lfs = be32_to_cpup(p++);
		p = xdr_inline_decode(xdr, 4);
		if (unlikely(!p))
			goto out_overflow;
		pi = be32_to_cpup(p++);
		p = xdr_inline_decode(xdr, 4);
		if (unlikely(!p))
			goto out_overflow;
		len = be32_to_cpup(p++);
		p = xdr_inline_decode(xdr, len);
		if (unlikely(!p))
			goto out_overflow;
		if (len < NFS4_MAXLABELLEN) {
			if (label) {
				memcpy(label->label, p, len);
				label->len = len;
				label->pi = pi;
				label->lfs = lfs;
				status = NFS_ATTR_FATTR_V4_SECURITY_LABEL;
			}
			bitmap[2] &= ~FATTR4_WORD2_SECURITY_LABEL;
		} else
			printk(KERN_WARNING "%s: label too long (%u)!\n",
					__func__, len);
	}
	if (label && label->label)
		dprintk("%s: label=%s, len=%d, PI=%d, LFS=%d\n", __func__,
			(char *)label->label, label->len, label->pi, label->lfs);
	return status;

out_overflow:
	print_overflow_msg(__func__, xdr);
	return -EIO;
}

static int decode_attr_time_modify(struct xdr_stream *xdr, uint32_t *bitmap, struct timespec *time)
{
	int status = 0;

	time->tv_sec = 0;
	time->tv_nsec = 0;
	if (unlikely(bitmap[1] & (FATTR4_WORD1_TIME_MODIFY - 1U)))
		return -EIO;
	if (likely(bitmap[1] & FATTR4_WORD1_TIME_MODIFY)) {
		status = decode_attr_time(xdr, time);
		if (status == 0)
			status = NFS_ATTR_FATTR_MTIME;
		bitmap[1] &= ~FATTR4_WORD1_TIME_MODIFY;
	}
	dprintk("%s: mtime=%ld\n", __func__, (long)time->tv_sec);
	return status;
}

static int verify_attr_len(struct xdr_stream *xdr, unsigned int savep, uint32_t attrlen)
{
	unsigned int attrwords = XDR_QUADLEN(attrlen);
	unsigned int nwords = (xdr_stream_pos(xdr) - savep) >> 2;

	if (unlikely(attrwords != nwords)) {
		dprintk("%s: server returned incorrect attribute length: "
			"%u %c %u\n",
				__func__,
				attrwords << 2,
				(attrwords < nwords) ? '<' : '>',
				nwords << 2);
		return -EIO;
	}
	return 0;
}

static int decode_change_info(struct xdr_stream *xdr, struct nfs4_change_info *cinfo)
{
	__be32 *p;

	p = xdr_inline_decode(xdr, 20);
	if (unlikely(!p))
		goto out_overflow;
	cinfo->atomic = be32_to_cpup(p++);
	p = xdr_decode_hyper(p, &cinfo->before);
	xdr_decode_hyper(p, &cinfo->after);
	return 0;
out_overflow:
	print_overflow_msg(__func__, xdr);
	return -EIO;
}

static int decode_access(struct xdr_stream *xdr, u32 *supported, u32 *access)
{
	__be32 *p;
	uint32_t supp, acc;
	int status;

	status = decode_op_hdr(xdr, OP_ACCESS);
	if (status)
		return status;
	p = xdr_inline_decode(xdr, 8);
	if (unlikely(!p))
		goto out_overflow;
	supp = be32_to_cpup(p++);
	acc = be32_to_cpup(p);
	*supported = supp;
	*access = acc;
	return 0;
out_overflow:
	print_overflow_msg(__func__, xdr);
	return -EIO;
}

static int decode_opaque_fixed(struct xdr_stream *xdr, void *buf, size_t len)
{
	__be32 *p;

	p = xdr_inline_decode(xdr, len);
	if (likely(p)) {
		memcpy(buf, p, len);
		return 0;
	}
	print_overflow_msg(__func__, xdr);
	return -EIO;
}

static int decode_stateid(struct xdr_stream *xdr, nfs4_stateid *stateid)
{
	return decode_opaque_fixed(xdr, stateid, NFS4_STATEID_SIZE);
}

static int decode_close(struct xdr_stream *xdr, struct nfs_closeres *res)
{
	int status;

	status = decode_op_hdr(xdr, OP_CLOSE);
	if (status != -EIO)
		nfs_increment_open_seqid(status, res->seqid);
	if (!status)
		status = decode_stateid(xdr, &res->stateid);
	return status;
}

static int decode_verifier(struct xdr_stream *xdr, void *verifier)
{
	return decode_opaque_fixed(xdr, verifier, NFS4_VERIFIER_SIZE);
}

static int decode_write_verifier(struct xdr_stream *xdr, struct nfs_write_verifier *verifier)
{
	return decode_opaque_fixed(xdr, verifier->data, NFS4_VERIFIER_SIZE);
}

static int decode_commit(struct xdr_stream *xdr, struct nfs_commitres *res)
{
	int status;

	status = decode_op_hdr(xdr, OP_COMMIT);
	if (!status)
		status = decode_write_verifier(xdr, &res->verf->verifier);
	return status;
}

static int decode_create(struct xdr_stream *xdr, struct nfs4_change_info *cinfo)
{
	__be32 *p;
	uint32_t bmlen;
	int status;

	status = decode_op_hdr(xdr, OP_CREATE);
	if (status)
		return status;
	if ((status = decode_change_info(xdr, cinfo)))
		return status;
	p = xdr_inline_decode(xdr, 4);
	if (unlikely(!p))
		goto out_overflow;
	bmlen = be32_to_cpup(p);
	p = xdr_inline_decode(xdr, bmlen << 2);
	if (likely(p))
		return 0;
out_overflow:
	print_overflow_msg(__func__, xdr);
	return -EIO;
}

static int decode_server_caps(struct xdr_stream *xdr, struct nfs4_server_caps_res *res)
{
	unsigned int savep;
	uint32_t attrlen, bitmap[3] = {0};
	int status;

	if ((status = decode_op_hdr(xdr, OP_GETATTR)) != 0)
		goto xdr_error;
	if ((status = decode_attr_bitmap(xdr, bitmap)) != 0)
		goto xdr_error;
	if ((status = decode_attr_length(xdr, &attrlen, &savep)) != 0)
		goto xdr_error;
	if ((status = decode_attr_supported(xdr, bitmap, res->attr_bitmask)) != 0)
		goto xdr_error;
	if ((status = decode_attr_fh_expire_type(xdr, bitmap,
						 &res->fh_expire_type)) != 0)
		goto xdr_error;
	if ((status = decode_attr_link_support(xdr, bitmap, &res->has_links)) != 0)
		goto xdr_error;
	if ((status = decode_attr_symlink_support(xdr, bitmap, &res->has_symlinks)) != 0)
		goto xdr_error;
	if ((status = decode_attr_aclsupport(xdr, bitmap, &res->acl_bitmask)) != 0)
		goto xdr_error;
	status = verify_attr_len(xdr, savep, attrlen);
xdr_error:
	dprintk("%s: xdr returned %d!\n", __func__, -status);
	return status;
}

static int decode_statfs(struct xdr_stream *xdr, struct nfs_fsstat *fsstat)
{
	unsigned int savep;
	uint32_t attrlen, bitmap[3] = {0};
	int status;

	if ((status = decode_op_hdr(xdr, OP_GETATTR)) != 0)
		goto xdr_error;
	if ((status = decode_attr_bitmap(xdr, bitmap)) != 0)
		goto xdr_error;
	if ((status = decode_attr_length(xdr, &attrlen, &savep)) != 0)
		goto xdr_error;

	if ((status = decode_attr_files_avail(xdr, bitmap, &fsstat->afiles)) != 0)
		goto xdr_error;
	if ((status = decode_attr_files_free(xdr, bitmap, &fsstat->ffiles)) != 0)
		goto xdr_error;
	if ((status = decode_attr_files_total(xdr, bitmap, &fsstat->tfiles)) != 0)
		goto xdr_error;
	if ((status = decode_attr_space_avail(xdr, bitmap, &fsstat->abytes)) != 0)
		goto xdr_error;
	if ((status = decode_attr_space_free(xdr, bitmap, &fsstat->fbytes)) != 0)
		goto xdr_error;
	if ((status = decode_attr_space_total(xdr, bitmap, &fsstat->tbytes)) != 0)
		goto xdr_error;

	status = verify_attr_len(xdr, savep, attrlen);
xdr_error:
	dprintk("%s: xdr returned %d!\n", __func__, -status);
	return status;
}

static int decode_pathconf(struct xdr_stream *xdr, struct nfs_pathconf *pathconf)
{
	unsigned int savep;
	uint32_t attrlen, bitmap[3] = {0};
	int status;

	if ((status = decode_op_hdr(xdr, OP_GETATTR)) != 0)
		goto xdr_error;
	if ((status = decode_attr_bitmap(xdr, bitmap)) != 0)
		goto xdr_error;
	if ((status = decode_attr_length(xdr, &attrlen, &savep)) != 0)
		goto xdr_error;

	if ((status = decode_attr_maxlink(xdr, bitmap, &pathconf->max_link)) != 0)
		goto xdr_error;
	if ((status = decode_attr_maxname(xdr, bitmap, &pathconf->max_namelen)) != 0)
		goto xdr_error;

	status = verify_attr_len(xdr, savep, attrlen);
xdr_error:
	dprintk("%s: xdr returned %d!\n", __func__, -status);
	return status;
}

static int decode_threshold_hint(struct xdr_stream *xdr,
				  uint32_t *bitmap,
				  uint64_t *res,
				  uint32_t hint_bit)
{
	__be32 *p;

	*res = 0;
	if (likely(bitmap[0] & hint_bit)) {
		p = xdr_inline_decode(xdr, 8);
		if (unlikely(!p))
			goto out_overflow;
		xdr_decode_hyper(p, res);
	}
	return 0;
out_overflow:
	print_overflow_msg(__func__, xdr);
	return -EIO;
}

static int decode_first_threshold_item4(struct xdr_stream *xdr,
					struct nfs4_threshold *res)
{
	__be32 *p;
	unsigned int savep;
	uint32_t bitmap[3] = {0,}, attrlen;
	int status;

	/* layout type */
	p = xdr_inline_decode(xdr, 4);
	if (unlikely(!p)) {
		print_overflow_msg(__func__, xdr);
		return -EIO;
	}
	res->l_type = be32_to_cpup(p);

	/* thi_hintset bitmap */
	status = decode_attr_bitmap(xdr, bitmap);
	if (status < 0)
		goto xdr_error;

	/* thi_hintlist length */
	status = decode_attr_length(xdr, &attrlen, &savep);
	if (status < 0)
		goto xdr_error;
	/* thi_hintlist */
	status = decode_threshold_hint(xdr, bitmap, &res->rd_sz, THRESHOLD_RD);
	if (status < 0)
		goto xdr_error;
	status = decode_threshold_hint(xdr, bitmap, &res->wr_sz, THRESHOLD_WR);
	if (status < 0)
		goto xdr_error;
	status = decode_threshold_hint(xdr, bitmap, &res->rd_io_sz,
				       THRESHOLD_RD_IO);
	if (status < 0)
		goto xdr_error;
	status = decode_threshold_hint(xdr, bitmap, &res->wr_io_sz,
				       THRESHOLD_WR_IO);
	if (status < 0)
		goto xdr_error;

	status = verify_attr_len(xdr, savep, attrlen);
	res->bm = bitmap[0];

	dprintk("%s bm=0x%x rd_sz=%llu wr_sz=%llu rd_io=%llu wr_io=%llu\n",
		 __func__, res->bm, res->rd_sz, res->wr_sz, res->rd_io_sz,
		res->wr_io_sz);
xdr_error:
	dprintk("%s ret=%d!\n", __func__, status);
	return status;
}

/*
 * Thresholds on pNFS direct I/O vrs MDS I/O
 */
static int decode_attr_mdsthreshold(struct xdr_stream *xdr,
				    uint32_t *bitmap,
				    struct nfs4_threshold *res)
{
	__be32 *p;
	int status = 0;
	uint32_t num;

	if (unlikely(bitmap[2] & (FATTR4_WORD2_MDSTHRESHOLD - 1U)))
		return -EIO;
	if (bitmap[2] & FATTR4_WORD2_MDSTHRESHOLD) {
		/* Did the server return an unrequested attribute? */
		if (unlikely(res == NULL))
			return -EREMOTEIO;
		p = xdr_inline_decode(xdr, 4);
		if (unlikely(!p))
			goto out_overflow;
		num = be32_to_cpup(p);
		if (num == 0)
			return 0;
		if (num > 1)
			printk(KERN_INFO "%s: Warning: Multiple pNFS layout "
				"drivers per filesystem not supported\n",
				__func__);

		status = decode_first_threshold_item4(xdr, res);
		bitmap[2] &= ~FATTR4_WORD2_MDSTHRESHOLD;
	}
	return status;
out_overflow:
	print_overflow_msg(__func__, xdr);
	return -EIO;
}

static int decode_getfattr_attrs(struct xdr_stream *xdr, uint32_t *bitmap,
		struct nfs_fattr *fattr, struct nfs_fh *fh,
		struct nfs4_fs_locations *fs_loc, struct nfs4_label *label,
		const struct nfs_server *server)
{
	int status;
	umode_t fmode = 0;
	uint32_t type;
	int32_t err;

	status = decode_attr_type(xdr, bitmap, &type);
	if (status < 0)
		goto xdr_error;
	fattr->mode = 0;
	if (status != 0) {
		fattr->mode |= nfs_type2fmt[type];
		fattr->valid |= status;
	}

	status = decode_attr_change(xdr, bitmap, &fattr->change_attr);
	if (status < 0)
		goto xdr_error;
	fattr->valid |= status;

	status = decode_attr_size(xdr, bitmap, &fattr->size);
	if (status < 0)
		goto xdr_error;
	fattr->valid |= status;

	status = decode_attr_fsid(xdr, bitmap, &fattr->fsid);
	if (status < 0)
		goto xdr_error;
	fattr->valid |= status;

	err = 0;
	status = decode_attr_error(xdr, bitmap, &err);
	if (status < 0)
		goto xdr_error;

	status = decode_attr_filehandle(xdr, bitmap, fh);
	if (status < 0)
		goto xdr_error;

	status = decode_attr_fileid(xdr, bitmap, &fattr->fileid);
	if (status < 0)
		goto xdr_error;
	fattr->valid |= status;

	status = decode_attr_fs_locations(xdr, bitmap, fs_loc);
	if (status < 0)
		goto xdr_error;
	fattr->valid |= status;

	status = decode_attr_mode(xdr, bitmap, &fmode);
	if (status < 0)
		goto xdr_error;
	if (status != 0) {
		fattr->mode |= fmode;
		fattr->valid |= status;
	}

	status = decode_attr_nlink(xdr, bitmap, &fattr->nlink);
	if (status < 0)
		goto xdr_error;
	fattr->valid |= status;

	status = decode_attr_owner(xdr, bitmap, server, &fattr->uid, fattr->owner_name);
	if (status < 0)
		goto xdr_error;
	fattr->valid |= status;

	status = decode_attr_group(xdr, bitmap, server, &fattr->gid, fattr->group_name);
	if (status < 0)
		goto xdr_error;
	fattr->valid |= status;

	status = decode_attr_rdev(xdr, bitmap, &fattr->rdev);
	if (status < 0)
		goto xdr_error;
	fattr->valid |= status;

	status = decode_attr_space_used(xdr, bitmap, &fattr->du.nfs3.used);
	if (status < 0)
		goto xdr_error;
	fattr->valid |= status;

	status = decode_attr_time_access(xdr, bitmap, &fattr->atime);
	if (status < 0)
		goto xdr_error;
	fattr->valid |= status;

	status = decode_attr_time_metadata(xdr, bitmap, &fattr->ctime);
	if (status < 0)
		goto xdr_error;
	fattr->valid |= status;

	status = decode_attr_time_modify(xdr, bitmap, &fattr->mtime);
	if (status < 0)
		goto xdr_error;
	fattr->valid |= status;

	status = decode_attr_mounted_on_fileid(xdr, bitmap, &fattr->mounted_on_fileid);
	if (status < 0)
		goto xdr_error;
	fattr->valid |= status;

	status = decode_attr_mdsthreshold(xdr, bitmap, fattr->mdsthreshold);
	if (status < 0)
		goto xdr_error;

	if (label) {
		status = decode_attr_security_label(xdr, bitmap, label);
		if (status < 0)
			goto xdr_error;
		fattr->valid |= status;
	}

xdr_error:
	dprintk("%s: xdr returned %d\n", __func__, -status);
	return status;
}

static int decode_getfattr_generic(struct xdr_stream *xdr, struct nfs_fattr *fattr,
		struct nfs_fh *fh, struct nfs4_fs_locations *fs_loc,
		struct nfs4_label *label, const struct nfs_server *server)
{
	unsigned int savep;
	uint32_t attrlen,
		 bitmap[3] = {0};
	int status;

	status = decode_op_hdr(xdr, OP_GETATTR);
	if (status < 0)
		goto xdr_error;

	status = decode_attr_bitmap(xdr, bitmap);
	if (status < 0)
		goto xdr_error;

	status = decode_attr_length(xdr, &attrlen, &savep);
	if (status < 0)
		goto xdr_error;

	status = decode_getfattr_attrs(xdr, bitmap, fattr, fh, fs_loc,
					label, server);
	if (status < 0)
		goto xdr_error;

	status = verify_attr_len(xdr, savep, attrlen);
xdr_error:
	dprintk("%s: xdr returned %d\n", __func__, -status);
	return status;
}

static int decode_getfattr_label(struct xdr_stream *xdr, struct nfs_fattr *fattr,
		struct nfs4_label *label, const struct nfs_server *server)
{
	return decode_getfattr_generic(xdr, fattr, NULL, NULL, label, server);
}

static int decode_getfattr(struct xdr_stream *xdr, struct nfs_fattr *fattr,
		const struct nfs_server *server)
{
	return decode_getfattr_generic(xdr, fattr, NULL, NULL, NULL, server);
}

/*
 * Decode potentially multiple layout types. Currently we only support
 * one layout driver per file system.
 */
static int decode_first_pnfs_layout_type(struct xdr_stream *xdr,
					 uint32_t *layouttype)
{
	uint32_t *p;
	int num;

	p = xdr_inline_decode(xdr, 4);
	if (unlikely(!p))
		goto out_overflow;
	num = be32_to_cpup(p);

	/* pNFS is not supported by the underlying file system */
	if (num == 0) {
		*layouttype = 0;
		return 0;
	}
	if (num > 1)
		printk(KERN_INFO "NFS: %s: Warning: Multiple pNFS layout "
			"drivers per filesystem not supported\n", __func__);

	/* Decode and set first layout type, move xdr->p past unused types */
	p = xdr_inline_decode(xdr, num * 4);
	if (unlikely(!p))
		goto out_overflow;
	*layouttype = be32_to_cpup(p);
	return 0;
out_overflow:
	print_overflow_msg(__func__, xdr);
	return -EIO;
}

/*
 * The type of file system exported.
 * Note we must ensure that layouttype is set in any non-error case.
 */
static int decode_attr_pnfstype(struct xdr_stream *xdr, uint32_t *bitmap,
				uint32_t *layouttype)
{
	int status = 0;

	dprintk("%s: bitmap is %x\n", __func__, bitmap[1]);
	if (unlikely(bitmap[1] & (FATTR4_WORD1_FS_LAYOUT_TYPES - 1U)))
		return -EIO;
	if (bitmap[1] & FATTR4_WORD1_FS_LAYOUT_TYPES) {
		status = decode_first_pnfs_layout_type(xdr, layouttype);
		bitmap[1] &= ~FATTR4_WORD1_FS_LAYOUT_TYPES;
	} else
		*layouttype = 0;
	return status;
}

/*
 * The prefered block size for layout directed io
 */
static int decode_attr_layout_blksize(struct xdr_stream *xdr, uint32_t *bitmap,
				      uint32_t *res)
{
	__be32 *p;

	dprintk("%s: bitmap is %x\n", __func__, bitmap[2]);
	*res = 0;
	if (bitmap[2] & FATTR4_WORD2_LAYOUT_BLKSIZE) {
		p = xdr_inline_decode(xdr, 4);
		if (unlikely(!p)) {
			print_overflow_msg(__func__, xdr);
			return -EIO;
		}
		*res = be32_to_cpup(p);
		bitmap[2] &= ~FATTR4_WORD2_LAYOUT_BLKSIZE;
	}
	return 0;
}

static int decode_fsinfo(struct xdr_stream *xdr, struct nfs_fsinfo *fsinfo)
{
	unsigned int savep;
	uint32_t attrlen, bitmap[3];
	int status;

	if ((status = decode_op_hdr(xdr, OP_GETATTR)) != 0)
		goto xdr_error;
	if ((status = decode_attr_bitmap(xdr, bitmap)) != 0)
		goto xdr_error;
	if ((status = decode_attr_length(xdr, &attrlen, &savep)) != 0)
		goto xdr_error;

	fsinfo->rtmult = fsinfo->wtmult = 512;	/* ??? */

	if ((status = decode_attr_lease_time(xdr, bitmap, &fsinfo->lease_time)) != 0)
		goto xdr_error;
	if ((status = decode_attr_maxfilesize(xdr, bitmap, &fsinfo->maxfilesize)) != 0)
		goto xdr_error;
	if ((status = decode_attr_maxread(xdr, bitmap, &fsinfo->rtmax)) != 0)
		goto xdr_error;
	fsinfo->rtpref = fsinfo->dtpref = fsinfo->rtmax;
	if ((status = decode_attr_maxwrite(xdr, bitmap, &fsinfo->wtmax)) != 0)
		goto xdr_error;
	fsinfo->wtpref = fsinfo->wtmax;
	status = decode_attr_time_delta(xdr, bitmap, &fsinfo->time_delta);
	if (status != 0)
		goto xdr_error;
	status = decode_attr_pnfstype(xdr, bitmap, &fsinfo->layouttype);
	if (status != 0)
		goto xdr_error;
	status = decode_attr_layout_blksize(xdr, bitmap, &fsinfo->blksize);
	if (status)
		goto xdr_error;

	status = verify_attr_len(xdr, savep, attrlen);
xdr_error:
	dprintk("%s: xdr returned %d!\n", __func__, -status);
	return status;
}

static int decode_getfh(struct xdr_stream *xdr, struct nfs_fh *fh)
{
	__be32 *p;
	uint32_t len;
	int status;

	/* Zero handle first to allow comparisons */
	memset(fh, 0, sizeof(*fh));

	status = decode_op_hdr(xdr, OP_GETFH);
	if (status)
		return status;

	p = xdr_inline_decode(xdr, 4);
	if (unlikely(!p))
		goto out_overflow;
	len = be32_to_cpup(p);
	if (len > NFS4_FHSIZE)
		return -EIO;
	fh->size = len;
	p = xdr_inline_decode(xdr, len);
	if (unlikely(!p))
		goto out_overflow;
	memcpy(fh->data, p, len);
	return 0;
out_overflow:
	print_overflow_msg(__func__, xdr);
	return -EIO;
}

static int decode_link(struct xdr_stream *xdr, struct nfs4_change_info *cinfo)
{
	int status;

	status = decode_op_hdr(xdr, OP_LINK);
	if (status)
		return status;
	return decode_change_info(xdr, cinfo);
}

/*
 * We create the owner, so we know a proper owner.id length is 4.
 */
static int decode_lock_denied (struct xdr_stream *xdr, struct file_lock *fl)
{
	uint64_t offset, length, clientid;
	__be32 *p;
	uint32_t namelen, type;

	p = xdr_inline_decode(xdr, 32); /* read 32 bytes */
	if (unlikely(!p))
		goto out_overflow;
	p = xdr_decode_hyper(p, &offset); /* read 2 8-byte long words */
	p = xdr_decode_hyper(p, &length);
	type = be32_to_cpup(p++); /* 4 byte read */
	if (fl != NULL) { /* manipulate file lock */
		fl->fl_start = (loff_t)offset;
		fl->fl_end = fl->fl_start + (loff_t)length - 1;
		if (length == ~(uint64_t)0)
			fl->fl_end = OFFSET_MAX;
		fl->fl_type = F_WRLCK;
		if (type & 1)
			fl->fl_type = F_RDLCK;
		fl->fl_pid = 0;
	}
	p = xdr_decode_hyper(p, &clientid); /* read 8 bytes */
	namelen = be32_to_cpup(p); /* read 4 bytes */  /* have read all 32 bytes now */
	p = xdr_inline_decode(xdr, namelen); /* variable size field */
	if (likely(p))
		return -NFS4ERR_DENIED;
out_overflow:
	print_overflow_msg(__func__, xdr);
	return -EIO;
}

static int decode_lock(struct xdr_stream *xdr, struct nfs_lock_res *res)
{
	int status;

	status = decode_op_hdr(xdr, OP_LOCK);
	if (status == -EIO)
		goto out;
	if (status == 0) {
		status = decode_stateid(xdr, &res->stateid);
		if (unlikely(status))
			goto out;
	} else if (status == -NFS4ERR_DENIED)
		status = decode_lock_denied(xdr, NULL);
	if (res->open_seqid != NULL)
		nfs_increment_open_seqid(status, res->open_seqid);
	nfs_increment_lock_seqid(status, res->lock_seqid);
out:
	return status;
}

static int decode_lockt(struct xdr_stream *xdr, struct nfs_lockt_res *res)
{
	int status;
	status = decode_op_hdr(xdr, OP_LOCKT);
	if (status == -NFS4ERR_DENIED)
		return decode_lock_denied(xdr, res->denied);
	return status;
}

static int decode_locku(struct xdr_stream *xdr, struct nfs_locku_res *res)
{
	int status;

	status = decode_op_hdr(xdr, OP_LOCKU);
	if (status != -EIO)
		nfs_increment_lock_seqid(status, res->seqid);
	if (status == 0)
		status = decode_stateid(xdr, &res->stateid);
	return status;
}

static int decode_release_lockowner(struct xdr_stream *xdr)
{
	return decode_op_hdr(xdr, OP_RELEASE_LOCKOWNER);
}

static int decode_lookup(struct xdr_stream *xdr)
{
	return decode_op_hdr(xdr, OP_LOOKUP);
}

/* This is too sick! */
static int decode_space_limit(struct xdr_stream *xdr, u64 *maxsize)
{
	__be32 *p;
	uint32_t limit_type, nblocks, blocksize;

	p = xdr_inline_decode(xdr, 12);
	if (unlikely(!p))
		goto out_overflow;
	limit_type = be32_to_cpup(p++);
	switch (limit_type) {
	case 1:
		xdr_decode_hyper(p, maxsize);
		break;
	case 2:
		nblocks = be32_to_cpup(p++);
		blocksize = be32_to_cpup(p);
		*maxsize = (uint64_t)nblocks * (uint64_t)blocksize;
	}
	return 0;
out_overflow:
	print_overflow_msg(__func__, xdr);
	return -EIO;
}

static int decode_delegation(struct xdr_stream *xdr, struct nfs_openres *res)
{
	__be32 *p;
	uint32_t delegation_type;
	int status;

	p = xdr_inline_decode(xdr, 4);
	if (unlikely(!p))
		goto out_overflow;
	delegation_type = be32_to_cpup(p);
	if (delegation_type == NFS4_OPEN_DELEGATE_NONE) {
		res->delegation_type = 0;
		return 0;
	}
	status = decode_stateid(xdr, &res->delegation);
	if (unlikely(status))
		return status;
	p = xdr_inline_decode(xdr, 4);
	if (unlikely(!p))
		goto out_overflow;
	res->do_recall = be32_to_cpup(p);

	switch (delegation_type) {
	case NFS4_OPEN_DELEGATE_READ:
		res->delegation_type = FMODE_READ;
		break;
	case NFS4_OPEN_DELEGATE_WRITE:
		res->delegation_type = FMODE_WRITE|FMODE_READ;
		if (decode_space_limit(xdr, &res->maxsize) < 0)
				return -EIO;
	}
	return decode_ace(xdr, NULL, res->server->nfs_client);
out_overflow:
	print_overflow_msg(__func__, xdr);
	return -EIO;
}

static int decode_open(struct xdr_stream *xdr, struct nfs_openres *res)
{
	__be32 *p;
	uint32_t savewords, bmlen, i;
	int status;

	status = decode_op_hdr(xdr, OP_OPEN);
	if (status != -EIO)
		nfs_increment_open_seqid(status, res->seqid);
	if (!status)
		status = decode_stateid(xdr, &res->stateid);
	if (unlikely(status))
		return status;

	decode_change_info(xdr, &res->cinfo);

	p = xdr_inline_decode(xdr, 8);
	if (unlikely(!p))
		goto out_overflow;
	res->rflags = be32_to_cpup(p++);
	bmlen = be32_to_cpup(p);
	if (bmlen > 10)
		goto xdr_error;

	p = xdr_inline_decode(xdr, bmlen << 2);
	if (unlikely(!p))
		goto out_overflow;
	savewords = min_t(uint32_t, bmlen, NFS4_BITMAP_SIZE);
	for (i = 0; i < savewords; ++i)
		res->attrset[i] = be32_to_cpup(p++);
	for (; i < NFS4_BITMAP_SIZE; i++)
		res->attrset[i] = 0;

	return decode_delegation(xdr, res);
xdr_error:
	dprintk("%s: Bitmap too large! Length = %u\n", __func__, bmlen);
	return -EIO;
out_overflow:
	print_overflow_msg(__func__, xdr);
	return -EIO;
}

static int decode_open_confirm(struct xdr_stream *xdr, struct nfs_open_confirmres *res)
{
	int status;

	status = decode_op_hdr(xdr, OP_OPEN_CONFIRM);
	if (status != -EIO)
		nfs_increment_open_seqid(status, res->seqid);
	if (!status)
		status = decode_stateid(xdr, &res->stateid);
	return status;
}

static int decode_open_downgrade(struct xdr_stream *xdr, struct nfs_closeres *res)
{
	int status;

	status = decode_op_hdr(xdr, OP_OPEN_DOWNGRADE);
	if (status != -EIO)
		nfs_increment_open_seqid(status, res->seqid);
	if (!status)
		status = decode_stateid(xdr, &res->stateid);
	return status;
}

static int decode_putfh(struct xdr_stream *xdr)
{
	return decode_op_hdr(xdr, OP_PUTFH);
}

static int decode_putrootfh(struct xdr_stream *xdr)
{
	return decode_op_hdr(xdr, OP_PUTROOTFH);
}

static int decode_read(struct xdr_stream *xdr, struct rpc_rqst *req, struct nfs_readres *res)
{
	__be32 *p;
	uint32_t count, eof, recvd;
	int status;

	status = decode_op_hdr(xdr, OP_READ);
	if (status)
		return status;
	p = xdr_inline_decode(xdr, 8);
	if (unlikely(!p))
		goto out_overflow;
	eof = be32_to_cpup(p++);
	count = be32_to_cpup(p);
	recvd = xdr_read_pages(xdr, count);
	if (count > recvd) {
		dprintk("NFS: server cheating in read reply: "
				"count %u > recvd %u\n", count, recvd);
		count = recvd;
		eof = 0;
	}
	res->eof = eof;
	res->count = count;
	return 0;
out_overflow:
	print_overflow_msg(__func__, xdr);
	return -EIO;
}

static int decode_readdir(struct xdr_stream *xdr, struct rpc_rqst *req, struct nfs4_readdir_res *readdir)
{
	int		status;
	__be32		verf[2];

	status = decode_op_hdr(xdr, OP_READDIR);
	if (!status)
		status = decode_verifier(xdr, readdir->verifier.data);
	if (unlikely(status))
		return status;
	memcpy(verf, readdir->verifier.data, sizeof(verf));
	dprintk("%s: verifier = %08x:%08x\n",
			__func__, verf[0], verf[1]);
	return xdr_read_pages(xdr, xdr->buf->page_len);
}

static int decode_readlink(struct xdr_stream *xdr, struct rpc_rqst *req)
{
	struct xdr_buf *rcvbuf = &req->rq_rcv_buf;
	u32 len, recvd;
	__be32 *p;
	int status;

	status = decode_op_hdr(xdr, OP_READLINK);
	if (status)
		return status;

	/* Convert length of symlink */
	p = xdr_inline_decode(xdr, 4);
	if (unlikely(!p))
		goto out_overflow;
	len = be32_to_cpup(p);
	if (len >= rcvbuf->page_len || len <= 0) {
		dprintk("nfs: server returned giant symlink!\n");
		return -ENAMETOOLONG;
	}
	recvd = xdr_read_pages(xdr, len);
	if (recvd < len) {
		dprintk("NFS: server cheating in readlink reply: "
				"count %u > recvd %u\n", len, recvd);
		return -EIO;
	}
	/*
	 * The XDR encode routine has set things up so that
	 * the link text will be copied directly into the
	 * buffer.  We just have to do overflow-checking,
	 * and and null-terminate the text (the VFS expects
	 * null-termination).
	 */
	xdr_terminate_string(rcvbuf, len);
	return 0;
out_overflow:
	print_overflow_msg(__func__, xdr);
	return -EIO;
}

static int decode_remove(struct xdr_stream *xdr, struct nfs4_change_info *cinfo)
{
	int status;

	status = decode_op_hdr(xdr, OP_REMOVE);
	if (status)
		goto out;
	status = decode_change_info(xdr, cinfo);
out:
	return status;
}

static int decode_rename(struct xdr_stream *xdr, struct nfs4_change_info *old_cinfo,
	      struct nfs4_change_info *new_cinfo)
{
	int status;

	status = decode_op_hdr(xdr, OP_RENAME);
	if (status)
		goto out;
	if ((status = decode_change_info(xdr, old_cinfo)))
		goto out;
	status = decode_change_info(xdr, new_cinfo);
out:
	return status;
}

static int decode_renew(struct xdr_stream *xdr)
{
	return decode_op_hdr(xdr, OP_RENEW);
}

static int
decode_restorefh(struct xdr_stream *xdr)
{
	return decode_op_hdr(xdr, OP_RESTOREFH);
}

static int decode_getacl(struct xdr_stream *xdr, struct rpc_rqst *req,
			 struct nfs_getaclres *res)
{
	unsigned int savep;
	uint32_t attrlen,
		 bitmap[3] = {0};
	int status;
	unsigned int pg_offset;

	res->acl_len = 0;
	if ((status = decode_op_hdr(xdr, OP_GETATTR)) != 0)
		goto out;

	xdr_enter_page(xdr, xdr->buf->page_len);

	/* Calculate the offset of the page data */
	pg_offset = xdr->buf->head[0].iov_len;

	if ((status = decode_attr_bitmap(xdr, bitmap)) != 0)
		goto out;
	if ((status = decode_attr_length(xdr, &attrlen, &savep)) != 0)
		goto out;

	if (unlikely(bitmap[0] & (FATTR4_WORD0_ACL - 1U)))
		return -EIO;
	if (likely(bitmap[0] & FATTR4_WORD0_ACL)) {

		/* The bitmap (xdr len + bitmaps) and the attr xdr len words
		 * are stored with the acl data to handle the problem of
		 * variable length bitmaps.*/
		res->acl_data_offset = xdr_stream_pos(xdr) - pg_offset;
		res->acl_len = attrlen;

		/* Check for receive buffer overflow */
		if (res->acl_len > (xdr->nwords << 2) ||
		    res->acl_len + res->acl_data_offset > xdr->buf->page_len) {
			res->acl_flags |= NFS4_ACL_TRUNC;
			dprintk("NFS: acl reply: attrlen %u > page_len %u\n",
					attrlen, xdr->nwords << 2);
		}
	} else
		status = -EOPNOTSUPP;

out:
	return status;
}

static int
decode_savefh(struct xdr_stream *xdr)
{
	return decode_op_hdr(xdr, OP_SAVEFH);
}

static int decode_setattr(struct xdr_stream *xdr)
{
	__be32 *p;
	uint32_t bmlen;
	int status;

	status = decode_op_hdr(xdr, OP_SETATTR);
	if (status)
		return status;
	p = xdr_inline_decode(xdr, 4);
	if (unlikely(!p))
		goto out_overflow;
	bmlen = be32_to_cpup(p);
	p = xdr_inline_decode(xdr, bmlen << 2);
	if (likely(p))
		return 0;
out_overflow:
	print_overflow_msg(__func__, xdr);
	return -EIO;
}

static int decode_setclientid(struct xdr_stream *xdr, struct nfs4_setclientid_res *res)
{
	__be32 *p;
	uint32_t opnum;
	int32_t nfserr;

	p = xdr_inline_decode(xdr, 8);
	if (unlikely(!p))
		goto out_overflow;
	opnum = be32_to_cpup(p++);
	if (opnum != OP_SETCLIENTID) {
		dprintk("nfs: decode_setclientid: Server returned operation"
			" %d\n", opnum);
		return -EIO;
	}
	nfserr = be32_to_cpup(p);
	if (nfserr == NFS_OK) {
		p = xdr_inline_decode(xdr, 8 + NFS4_VERIFIER_SIZE);
		if (unlikely(!p))
			goto out_overflow;
		p = xdr_decode_hyper(p, &res->clientid);
		memcpy(res->confirm.data, p, NFS4_VERIFIER_SIZE);
	} else if (nfserr == NFSERR_CLID_INUSE) {
		uint32_t len;

		/* skip netid string */
		p = xdr_inline_decode(xdr, 4);
		if (unlikely(!p))
			goto out_overflow;
		len = be32_to_cpup(p);
		p = xdr_inline_decode(xdr, len);
		if (unlikely(!p))
			goto out_overflow;

		/* skip uaddr string */
		p = xdr_inline_decode(xdr, 4);
		if (unlikely(!p))
			goto out_overflow;
		len = be32_to_cpup(p);
		p = xdr_inline_decode(xdr, len);
		if (unlikely(!p))
			goto out_overflow;
		return -NFSERR_CLID_INUSE;
	} else
		return nfs4_stat_to_errno(nfserr);

	return 0;
out_overflow:
	print_overflow_msg(__func__, xdr);
	return -EIO;
}

static int decode_setclientid_confirm(struct xdr_stream *xdr)
{
	return decode_op_hdr(xdr, OP_SETCLIENTID_CONFIRM);
}

static int decode_write(struct xdr_stream *xdr, struct nfs_writeres *res)
{
	__be32 *p;
	int status;

	status = decode_op_hdr(xdr, OP_WRITE);
	if (status)
		return status;

	p = xdr_inline_decode(xdr, 8);
	if (unlikely(!p))
		goto out_overflow;
	res->count = be32_to_cpup(p++);
	res->verf->committed = be32_to_cpup(p++);
	return decode_write_verifier(xdr, &res->verf->verifier);
out_overflow:
	print_overflow_msg(__func__, xdr);
	return -EIO;
}

static int decode_delegreturn(struct xdr_stream *xdr)
{
	return decode_op_hdr(xdr, OP_DELEGRETURN);
}

static int decode_secinfo_gss(struct xdr_stream *xdr,
			      struct nfs4_secinfo4 *flavor)
{
	u32 oid_len;
	__be32 *p;

	p = xdr_inline_decode(xdr, 4);
	if (unlikely(!p))
		goto out_overflow;
	oid_len = be32_to_cpup(p);
	if (oid_len > GSS_OID_MAX_LEN)
		goto out_err;

	p = xdr_inline_decode(xdr, oid_len);
	if (unlikely(!p))
		goto out_overflow;
	memcpy(flavor->flavor_info.oid.data, p, oid_len);
	flavor->flavor_info.oid.len = oid_len;

	p = xdr_inline_decode(xdr, 8);
	if (unlikely(!p))
		goto out_overflow;
	flavor->flavor_info.qop = be32_to_cpup(p++);
	flavor->flavor_info.service = be32_to_cpup(p);

	return 0;

out_overflow:
	print_overflow_msg(__func__, xdr);
	return -EIO;
out_err:
	return -EINVAL;
}

static int decode_secinfo_common(struct xdr_stream *xdr, struct nfs4_secinfo_res *res)
{
	struct nfs4_secinfo4 *sec_flavor;
	unsigned int i, num_flavors;
	int status;
	__be32 *p;

	p = xdr_inline_decode(xdr, 4);
	if (unlikely(!p))
		goto out_overflow;

	res->flavors->num_flavors = 0;
	num_flavors = be32_to_cpup(p);

	for (i = 0; i < num_flavors; i++) {
		sec_flavor = &res->flavors->flavors[i];
		if ((char *)&sec_flavor[1] - (char *)res->flavors > PAGE_SIZE)
			break;

		p = xdr_inline_decode(xdr, 4);
		if (unlikely(!p))
			goto out_overflow;
		sec_flavor->flavor = be32_to_cpup(p);

		if (sec_flavor->flavor == RPC_AUTH_GSS) {
			status = decode_secinfo_gss(xdr, sec_flavor);
			if (status)
				goto out;
		}
		res->flavors->num_flavors++;
	}

	status = 0;
out:
	return status;
out_overflow:
	print_overflow_msg(__func__, xdr);
	return -EIO;
}

static int decode_secinfo(struct xdr_stream *xdr, struct nfs4_secinfo_res *res)
{
	int status = decode_op_hdr(xdr, OP_SECINFO);
	if (status)
		return status;
	return decode_secinfo_common(xdr, res);
}

#if defined(CONFIG_NFS_V4_1)
static int decode_secinfo_no_name(struct xdr_stream *xdr, struct nfs4_secinfo_res *res)
{
	int status = decode_op_hdr(xdr, OP_SECINFO_NO_NAME);
	if (status)
		return status;
	return decode_secinfo_common(xdr, res);
}

static int decode_exchange_id(struct xdr_stream *xdr,
			      struct nfs41_exchange_id_res *res)
{
	__be32 *p;
	uint32_t dummy;
	char *dummy_str;
	int status;
	uint32_t impl_id_count;

	status = decode_op_hdr(xdr, OP_EXCHANGE_ID);
	if (status)
		return status;

	p = xdr_inline_decode(xdr, 8);
	if (unlikely(!p))
		goto out_overflow;
	xdr_decode_hyper(p, &res->clientid);
	p = xdr_inline_decode(xdr, 12);
	if (unlikely(!p))
		goto out_overflow;
	res->seqid = be32_to_cpup(p++);
	res->flags = be32_to_cpup(p++);

	/* We ask for SP4_NONE */
	dummy = be32_to_cpup(p);
	if (dummy != SP4_NONE)
		return -EIO;

	/* server_owner4.so_minor_id */
	p = xdr_inline_decode(xdr, 8);
	if (unlikely(!p))
		goto out_overflow;
	p = xdr_decode_hyper(p, &res->server_owner->minor_id);

	/* server_owner4.so_major_id */
	status = decode_opaque_inline(xdr, &dummy, &dummy_str);
	if (unlikely(status))
		return status;
	if (unlikely(dummy > NFS4_OPAQUE_LIMIT))
		return -EIO;
	memcpy(res->server_owner->major_id, dummy_str, dummy);
	res->server_owner->major_id_sz = dummy;

	/* server_scope4 */
	status = decode_opaque_inline(xdr, &dummy, &dummy_str);
	if (unlikely(status))
		return status;
	if (unlikely(dummy > NFS4_OPAQUE_LIMIT))
		return -EIO;
	memcpy(res->server_scope->server_scope, dummy_str, dummy);
	res->server_scope->server_scope_sz = dummy;

	/* Implementation Id */
	p = xdr_inline_decode(xdr, 4);
	if (unlikely(!p))
		goto out_overflow;
	impl_id_count = be32_to_cpup(p++);

	if (impl_id_count) {
		/* nii_domain */
		status = decode_opaque_inline(xdr, &dummy, &dummy_str);
		if (unlikely(status))
			return status;
		if (unlikely(dummy > NFS4_OPAQUE_LIMIT))
			return -EIO;
		memcpy(res->impl_id->domain, dummy_str, dummy);

		/* nii_name */
		status = decode_opaque_inline(xdr, &dummy, &dummy_str);
		if (unlikely(status))
			return status;
		if (unlikely(dummy > NFS4_OPAQUE_LIMIT))
			return -EIO;
		memcpy(res->impl_id->name, dummy_str, dummy);

		/* nii_date */
		p = xdr_inline_decode(xdr, 12);
		if (unlikely(!p))
			goto out_overflow;
		p = xdr_decode_hyper(p, &res->impl_id->date.seconds);
		res->impl_id->date.nseconds = be32_to_cpup(p);

		/* if there's more than one entry, ignore the rest */
	}
	return 0;
out_overflow:
	print_overflow_msg(__func__, xdr);
	return -EIO;
}

static int decode_chan_attrs(struct xdr_stream *xdr,
			     struct nfs4_channel_attrs *attrs)
{
	__be32 *p;
	u32 nr_attrs, val;

	p = xdr_inline_decode(xdr, 28);
	if (unlikely(!p))
		goto out_overflow;
	val = be32_to_cpup(p++);	/* headerpadsz */
	if (val)
		return -EINVAL;		/* no support for header padding yet */
	attrs->max_rqst_sz = be32_to_cpup(p++);
	attrs->max_resp_sz = be32_to_cpup(p++);
	attrs->max_resp_sz_cached = be32_to_cpup(p++);
	attrs->max_ops = be32_to_cpup(p++);
	attrs->max_reqs = be32_to_cpup(p++);
	nr_attrs = be32_to_cpup(p);
	if (unlikely(nr_attrs > 1)) {
		printk(KERN_WARNING "NFS: %s: Invalid rdma channel attrs "
			"count %u\n", __func__, nr_attrs);
		return -EINVAL;
	}
	if (nr_attrs == 1) {
		p = xdr_inline_decode(xdr, 4); /* skip rdma_attrs */
		if (unlikely(!p))
			goto out_overflow;
	}
	return 0;
out_overflow:
	print_overflow_msg(__func__, xdr);
	return -EIO;
}

static int decode_sessionid(struct xdr_stream *xdr, struct nfs4_sessionid *sid)
{
	return decode_opaque_fixed(xdr, sid->data, NFS4_MAX_SESSIONID_LEN);
}

static int decode_bind_conn_to_session(struct xdr_stream *xdr,
				struct nfs41_bind_conn_to_session_res *res)
{
	__be32 *p;
	int status;

	status = decode_op_hdr(xdr, OP_BIND_CONN_TO_SESSION);
	if (!status)
		status = decode_sessionid(xdr, &res->session->sess_id);
	if (unlikely(status))
		return status;

	/* dir flags, rdma mode bool */
	p = xdr_inline_decode(xdr, 8);
	if (unlikely(!p))
		goto out_overflow;

	res->dir = be32_to_cpup(p++);
	if (res->dir == 0 || res->dir > NFS4_CDFS4_BOTH)
		return -EIO;
	if (be32_to_cpup(p) == 0)
		res->use_conn_in_rdma_mode = false;
	else
		res->use_conn_in_rdma_mode = true;

	return 0;
out_overflow:
	print_overflow_msg(__func__, xdr);
	return -EIO;
}

static int decode_create_session(struct xdr_stream *xdr,
				 struct nfs41_create_session_res *res)
{
	__be32 *p;
	int status;
	struct nfs_client *clp = res->client;
	struct nfs4_session *session = clp->cl_session;

	status = decode_op_hdr(xdr, OP_CREATE_SESSION);
	if (!status)
		status = decode_sessionid(xdr, &session->sess_id);
	if (unlikely(status))
		return status;

	/* seqid, flags */
	p = xdr_inline_decode(xdr, 8);
	if (unlikely(!p))
		goto out_overflow;
	clp->cl_seqid = be32_to_cpup(p++);
	session->flags = be32_to_cpup(p);

	/* Channel attributes */
	status = decode_chan_attrs(xdr, &session->fc_attrs);
	if (!status)
		status = decode_chan_attrs(xdr, &session->bc_attrs);
	return status;
out_overflow:
	print_overflow_msg(__func__, xdr);
	return -EIO;
}

static int decode_destroy_session(struct xdr_stream *xdr, void *dummy)
{
	return decode_op_hdr(xdr, OP_DESTROY_SESSION);
}

static int decode_destroy_clientid(struct xdr_stream *xdr, void *dummy)
{
	return decode_op_hdr(xdr, OP_DESTROY_CLIENTID);
}

static int decode_reclaim_complete(struct xdr_stream *xdr, void *dummy)
{
	return decode_op_hdr(xdr, OP_RECLAIM_COMPLETE);
}
#endif /* CONFIG_NFS_V4_1 */

static int decode_sequence(struct xdr_stream *xdr,
			   struct nfs4_sequence_res *res,
			   struct rpc_rqst *rqstp)
{
#if defined(CONFIG_NFS_V4_1)
	struct nfs4_session *session;
	struct nfs4_sessionid id;
	u32 dummy;
	int status;
	__be32 *p;

	if (res->sr_slot == NULL)
		return 0;

	status = decode_op_hdr(xdr, OP_SEQUENCE);
	if (!status)
		status = decode_sessionid(xdr, &id);
	if (unlikely(status))
		goto out_err;

	/*
	 * If the server returns different values for sessionID, slotID or
	 * sequence number, the server is looney tunes.
	 */
	status = -EREMOTEIO;
	session = res->sr_slot->table->session;

	if (memcmp(id.data, session->sess_id.data,
		   NFS4_MAX_SESSIONID_LEN)) {
		dprintk("%s Invalid session id\n", __func__);
		goto out_err;
	}

	p = xdr_inline_decode(xdr, 20);
	if (unlikely(!p))
		goto out_overflow;

	/* seqid */
	dummy = be32_to_cpup(p++);
	if (dummy != res->sr_slot->seq_nr) {
		dprintk("%s Invalid sequence number\n", __func__);
		goto out_err;
	}
	/* slot id */
	dummy = be32_to_cpup(p++);
	if (dummy != res->sr_slot->slot_nr) {
		dprintk("%s Invalid slot id\n", __func__);
		goto out_err;
	}
	/* highest slot id */
	res->sr_highest_slotid = be32_to_cpup(p++);
	/* target highest slot id */
	res->sr_target_highest_slotid = be32_to_cpup(p++);
	/* result flags */
	res->sr_status_flags = be32_to_cpup(p);
	status = 0;
out_err:
	res->sr_status = status;
	return status;
out_overflow:
	print_overflow_msg(__func__, xdr);
	status = -EIO;
	goto out_err;
#else  /* CONFIG_NFS_V4_1 */
	return 0;
#endif /* CONFIG_NFS_V4_1 */
}

#if defined(CONFIG_NFS_V4_1)
/*
 * TODO: Need to handle case when EOF != true;
 */
static int decode_getdevicelist(struct xdr_stream *xdr,
				struct pnfs_devicelist *res)
{
	__be32 *p;
	int status, i;
	nfs4_verifier verftemp;

	status = decode_op_hdr(xdr, OP_GETDEVICELIST);
	if (status)
		return status;

	p = xdr_inline_decode(xdr, 8 + 8 + 4);
	if (unlikely(!p))
		goto out_overflow;

	/* TODO: Skip cookie for now */
	p += 2;

	/* Read verifier */
	p = xdr_decode_opaque_fixed(p, verftemp.data, NFS4_VERIFIER_SIZE);

	res->num_devs = be32_to_cpup(p);

	dprintk("%s: num_dev %d\n", __func__, res->num_devs);

	if (res->num_devs > NFS4_PNFS_GETDEVLIST_MAXNUM) {
		printk(KERN_ERR "NFS: %s too many result dev_num %u\n",
				__func__, res->num_devs);
		return -EIO;
	}

	p = xdr_inline_decode(xdr,
			      res->num_devs * NFS4_DEVICEID4_SIZE + 4);
	if (unlikely(!p))
		goto out_overflow;
	for (i = 0; i < res->num_devs; i++)
		p = xdr_decode_opaque_fixed(p, res->dev_id[i].data,
					    NFS4_DEVICEID4_SIZE);
	res->eof = be32_to_cpup(p);
	return 0;
out_overflow:
	print_overflow_msg(__func__, xdr);
	return -EIO;
}

static int decode_getdeviceinfo(struct xdr_stream *xdr,
				struct pnfs_device *pdev)
{
	__be32 *p;
	uint32_t len, type;
	int status;

	status = decode_op_hdr(xdr, OP_GETDEVICEINFO);
	if (status) {
		if (status == -ETOOSMALL) {
			p = xdr_inline_decode(xdr, 4);
			if (unlikely(!p))
				goto out_overflow;
			pdev->mincount = be32_to_cpup(p);
			dprintk("%s: Min count too small. mincnt = %u\n",
				__func__, pdev->mincount);
		}
		return status;
	}

	p = xdr_inline_decode(xdr, 8);
	if (unlikely(!p))
		goto out_overflow;
	type = be32_to_cpup(p++);
	if (type != pdev->layout_type) {
		dprintk("%s: layout mismatch req: %u pdev: %u\n",
			__func__, pdev->layout_type, type);
		return -EINVAL;
	}
	/*
	 * Get the length of the opaque device_addr4. xdr_read_pages places
	 * the opaque device_addr4 in the xdr_buf->pages (pnfs_device->pages)
	 * and places the remaining xdr data in xdr_buf->tail
	 */
	pdev->mincount = be32_to_cpup(p);
	if (xdr_read_pages(xdr, pdev->mincount) != pdev->mincount)
		goto out_overflow;

	/* Parse notification bitmap, verifying that it is zero. */
	p = xdr_inline_decode(xdr, 4);
	if (unlikely(!p))
		goto out_overflow;
	len = be32_to_cpup(p);
	if (len) {
		uint32_t i;

		p = xdr_inline_decode(xdr, 4 * len);
		if (unlikely(!p))
			goto out_overflow;
		for (i = 0; i < len; i++, p++) {
			if (be32_to_cpup(p)) {
				dprintk("%s: notifications not supported\n",
					__func__);
				return -EIO;
			}
		}
	}
	return 0;
out_overflow:
	print_overflow_msg(__func__, xdr);
	return -EIO;
}

static int decode_layoutget(struct xdr_stream *xdr, struct rpc_rqst *req,
			    struct nfs4_layoutget_res *res)
{
	__be32 *p;
	int status;
	u32 layout_count;
	u32 recvd;

	status = decode_op_hdr(xdr, OP_LAYOUTGET);
	if (status)
		return status;
	p = xdr_inline_decode(xdr, 4);
	if (unlikely(!p))
		goto out_overflow;
	res->return_on_close = be32_to_cpup(p);
	decode_stateid(xdr, &res->stateid);
	p = xdr_inline_decode(xdr, 4);
	if (unlikely(!p))
		goto out_overflow;
	layout_count = be32_to_cpup(p);
	if (!layout_count) {
		dprintk("%s: server responded with empty layout array\n",
			__func__);
		return -EINVAL;
	}

	p = xdr_inline_decode(xdr, 28);
	if (unlikely(!p))
		goto out_overflow;
	p = xdr_decode_hyper(p, &res->range.offset);
	p = xdr_decode_hyper(p, &res->range.length);
	res->range.iomode = be32_to_cpup(p++);
	res->type = be32_to_cpup(p++);
	res->layoutp->len = be32_to_cpup(p);

	dprintk("%s roff:%lu rlen:%lu riomode:%d, lo_type:0x%x, lo.len:%d\n",
		__func__,
		(unsigned long)res->range.offset,
		(unsigned long)res->range.length,
		res->range.iomode,
		res->type,
		res->layoutp->len);

	recvd = xdr_read_pages(xdr, res->layoutp->len);
	if (res->layoutp->len > recvd) {
		dprintk("NFS: server cheating in layoutget reply: "
				"layout len %u > recvd %u\n",
				res->layoutp->len, recvd);
		return -EINVAL;
	}

	if (layout_count > 1) {
		/* We only handle a length one array at the moment.  Any
		 * further entries are just ignored.  Note that this means
		 * the client may see a response that is less than the
		 * minimum it requested.
		 */
		dprintk("%s: server responded with %d layouts, dropping tail\n",
			__func__, layout_count);
	}

	return 0;
out_overflow:
	print_overflow_msg(__func__, xdr);
	return -EIO;
}

static int decode_layoutreturn(struct xdr_stream *xdr,
			       struct nfs4_layoutreturn_res *res)
{
	__be32 *p;
	int status;

	status = decode_op_hdr(xdr, OP_LAYOUTRETURN);
	if (status)
		return status;
	p = xdr_inline_decode(xdr, 4);
	if (unlikely(!p))
		goto out_overflow;
	res->lrs_present = be32_to_cpup(p);
	if (res->lrs_present)
		status = decode_stateid(xdr, &res->stateid);
	return status;
out_overflow:
	print_overflow_msg(__func__, xdr);
	return -EIO;
}

static int decode_layoutcommit(struct xdr_stream *xdr,
			       struct rpc_rqst *req,
			       struct nfs4_layoutcommit_res *res)
{
	__be32 *p;
	__u32 sizechanged;
	int status;

	status = decode_op_hdr(xdr, OP_LAYOUTCOMMIT);
	res->status = status;
	if (status)
		return status;

	p = xdr_inline_decode(xdr, 4);
	if (unlikely(!p))
		goto out_overflow;
	sizechanged = be32_to_cpup(p);

	if (sizechanged) {
		/* throw away new size */
		p = xdr_inline_decode(xdr, 8);
		if (unlikely(!p))
			goto out_overflow;
	}
	return 0;
out_overflow:
	print_overflow_msg(__func__, xdr);
	return -EIO;
}

static int decode_test_stateid(struct xdr_stream *xdr,
			       struct nfs41_test_stateid_res *res)
{
	__be32 *p;
	int status;
	int num_res;

	status = decode_op_hdr(xdr, OP_TEST_STATEID);
	if (status)
		return status;

	p = xdr_inline_decode(xdr, 4);
	if (unlikely(!p))
		goto out_overflow;
	num_res = be32_to_cpup(p++);
	if (num_res != 1)
		goto out;

	p = xdr_inline_decode(xdr, 4);
	if (unlikely(!p))
		goto out_overflow;
	res->status = be32_to_cpup(p++);

	return status;
out_overflow:
	print_overflow_msg(__func__, xdr);
out:
	return -EIO;
}

static int decode_free_stateid(struct xdr_stream *xdr,
			       struct nfs41_free_stateid_res *res)
{
	__be32 *p;
	int status;

	status = decode_op_hdr(xdr, OP_FREE_STATEID);
	if (status)
		return status;

	p = xdr_inline_decode(xdr, 4);
	if (unlikely(!p))
		goto out_overflow;
	res->status = be32_to_cpup(p++);
	return res->status;
out_overflow:
	print_overflow_msg(__func__, xdr);
	return -EIO;
}
#endif /* CONFIG_NFS_V4_1 */

/*
 * END OF "GENERIC" DECODE ROUTINES.
 */

/*
 * Decode OPEN_DOWNGRADE response
 */
static int nfs4_xdr_dec_open_downgrade(struct rpc_rqst *rqstp,
				       struct xdr_stream *xdr,
				       struct nfs_closeres *res)
{
	struct compound_hdr hdr;
	int status;

	status = decode_compound_hdr(xdr, &hdr);
	if (status)
		goto out;
	status = decode_sequence(xdr, &res->seq_res, rqstp);
	if (status)
		goto out;
	status = decode_putfh(xdr);
	if (status)
		goto out;
	status = decode_open_downgrade(xdr, res);
	if (status != 0)
		goto out;
	decode_getfattr(xdr, res->fattr, res->server);
out:
	return status;
}

/*
 * Decode ACCESS response
 */
static int nfs4_xdr_dec_access(struct rpc_rqst *rqstp, struct xdr_stream *xdr,
			       struct nfs4_accessres *res)
{
	struct compound_hdr hdr;
	int status;

	status = decode_compound_hdr(xdr, &hdr);
	if (status)
		goto out;
	status = decode_sequence(xdr, &res->seq_res, rqstp);
	if (status)
		goto out;
	status = decode_putfh(xdr);
	if (status != 0)
		goto out;
	status = decode_access(xdr, &res->supported, &res->access);
	if (status != 0)
		goto out;
	decode_getfattr(xdr, res->fattr, res->server);
out:
	return status;
}

/*
 * Decode LOOKUP response
 */
static int nfs4_xdr_dec_lookup(struct rpc_rqst *rqstp, struct xdr_stream *xdr,
			       struct nfs4_lookup_res *res)
{
	struct compound_hdr hdr;
	int status;

	status = decode_compound_hdr(xdr, &hdr);
	if (status)
		goto out;
	status = decode_sequence(xdr, &res->seq_res, rqstp);
	if (status)
		goto out;
	status = decode_putfh(xdr);
	if (status)
		goto out;
	status = decode_lookup(xdr);
	if (status)
		goto out;
	status = decode_getfh(xdr, res->fh);
	if (status)
		goto out;
	status = decode_getfattr_label(xdr, res->fattr, res->label, res->server);
out:
	return status;
}

/*
 * Decode LOOKUP_ROOT response
 */
static int nfs4_xdr_dec_lookup_root(struct rpc_rqst *rqstp,
				    struct xdr_stream *xdr,
				    struct nfs4_lookup_res *res)
{
	struct compound_hdr hdr;
	int status;

	status = decode_compound_hdr(xdr, &hdr);
	if (status)
		goto out;
	status = decode_sequence(xdr, &res->seq_res, rqstp);
	if (status)
		goto out;
	status = decode_putrootfh(xdr);
	if (status)
		goto out;
	status = decode_getfh(xdr, res->fh);
	if (status == 0)
		status = decode_getfattr_label(xdr, res->fattr,
						res->label, res->server);
out:
	return status;
}

/*
 * Decode REMOVE response
 */
static int nfs4_xdr_dec_remove(struct rpc_rqst *rqstp, struct xdr_stream *xdr,
			       struct nfs_removeres *res)
{
	struct compound_hdr hdr;
	int status;

	status = decode_compound_hdr(xdr, &hdr);
	if (status)
		goto out;
	status = decode_sequence(xdr, &res->seq_res, rqstp);
	if (status)
		goto out;
	status = decode_putfh(xdr);
	if (status)
		goto out;
	status = decode_remove(xdr, &res->cinfo);
out:
	return status;
}

/*
 * Decode RENAME response
 */
static int nfs4_xdr_dec_rename(struct rpc_rqst *rqstp, struct xdr_stream *xdr,
			       struct nfs_renameres *res)
{
	struct compound_hdr hdr;
	int status;

	status = decode_compound_hdr(xdr, &hdr);
	if (status)
		goto out;
	status = decode_sequence(xdr, &res->seq_res, rqstp);
	if (status)
		goto out;
	status = decode_putfh(xdr);
	if (status)
		goto out;
	status = decode_savefh(xdr);
	if (status)
		goto out;
	status = decode_putfh(xdr);
	if (status)
		goto out;
	status = decode_rename(xdr, &res->old_cinfo, &res->new_cinfo);
out:
	return status;
}

/*
 * Decode LINK response
 */
static int nfs4_xdr_dec_link(struct rpc_rqst *rqstp, struct xdr_stream *xdr,
			     struct nfs4_link_res *res)
{
	struct compound_hdr hdr;
	int status;

	status = decode_compound_hdr(xdr, &hdr);
	if (status)
		goto out;
	status = decode_sequence(xdr, &res->seq_res, rqstp);
	if (status)
		goto out;
	status = decode_putfh(xdr);
	if (status)
		goto out;
	status = decode_savefh(xdr);
	if (status)
		goto out;
	status = decode_putfh(xdr);
	if (status)
		goto out;
	status = decode_link(xdr, &res->cinfo);
	if (status)
		goto out;
	/*
	 * Note order: OP_LINK leaves the directory as the current
	 *             filehandle.
	 */
	status = decode_restorefh(xdr);
	if (status)
		goto out;
	decode_getfattr_label(xdr, res->fattr, res->label, res->server);
out:
	return status;
}

/*
 * Decode CREATE response
 */
static int nfs4_xdr_dec_create(struct rpc_rqst *rqstp, struct xdr_stream *xdr,
			       struct nfs4_create_res *res)
{
	struct compound_hdr hdr;
	int status;

	status = decode_compound_hdr(xdr, &hdr);
	if (status)
		goto out;
	status = decode_sequence(xdr, &res->seq_res, rqstp);
	if (status)
		goto out;
	status = decode_putfh(xdr);
	if (status)
		goto out;
	status = decode_create(xdr, &res->dir_cinfo);
	if (status)
		goto out;
	status = decode_getfh(xdr, res->fh);
	if (status)
		goto out;
	decode_getfattr_label(xdr, res->fattr, res->label, res->server);
out:
	return status;
}

/*
 * Decode SYMLINK response
 */
static int nfs4_xdr_dec_symlink(struct rpc_rqst *rqstp, struct xdr_stream *xdr,
				struct nfs4_create_res *res)
{
	return nfs4_xdr_dec_create(rqstp, xdr, res);
}

/*
 * Decode GETATTR response
 */
static int nfs4_xdr_dec_getattr(struct rpc_rqst *rqstp, struct xdr_stream *xdr,
				struct nfs4_getattr_res *res)
{
	struct compound_hdr hdr;
	int status;

	status = decode_compound_hdr(xdr, &hdr);
	if (status)
		goto out;
	status = decode_sequence(xdr, &res->seq_res, rqstp);
	if (status)
		goto out;
	status = decode_putfh(xdr);
	if (status)
		goto out;
	status = decode_getfattr_label(xdr, res->fattr, res->label, res->server);
out:
	return status;
}

/*
 * Encode an SETACL request
 */
static void nfs4_xdr_enc_setacl(struct rpc_rqst *req, struct xdr_stream *xdr,
				struct nfs_setaclargs *args)
{
	struct compound_hdr hdr = {
		.minorversion = nfs4_xdr_minorversion(&args->seq_args),
	};

	encode_compound_hdr(xdr, req, &hdr);
	encode_sequence(xdr, &args->seq_args, &hdr);
	encode_putfh(xdr, args->fh, &hdr);
	encode_setacl(xdr, args, &hdr);
	encode_nops(&hdr);
}

/*
 * Decode SETACL response
 */
static int
nfs4_xdr_dec_setacl(struct rpc_rqst *rqstp, struct xdr_stream *xdr,
		    struct nfs_setaclres *res)
{
	struct compound_hdr hdr;
	int status;

	status = decode_compound_hdr(xdr, &hdr);
	if (status)
		goto out;
	status = decode_sequence(xdr, &res->seq_res, rqstp);
	if (status)
		goto out;
	status = decode_putfh(xdr);
	if (status)
		goto out;
	status = decode_setattr(xdr);
out:
	return status;
}

/*
 * Decode GETACL response
 */
static int
nfs4_xdr_dec_getacl(struct rpc_rqst *rqstp, struct xdr_stream *xdr,
		    struct nfs_getaclres *res)
{
	struct compound_hdr hdr;
	int status;

	if (res->acl_scratch != NULL) {
		void *p = page_address(res->acl_scratch);
		xdr_set_scratch_buffer(xdr, p, PAGE_SIZE);
	}
	status = decode_compound_hdr(xdr, &hdr);
	if (status)
		goto out;
	status = decode_sequence(xdr, &res->seq_res, rqstp);
	if (status)
		goto out;
	status = decode_putfh(xdr);
	if (status)
		goto out;
	status = decode_getacl(xdr, rqstp, res);

out:
	return status;
}

/*
 * Decode CLOSE response
 */
static int nfs4_xdr_dec_close(struct rpc_rqst *rqstp, struct xdr_stream *xdr,
			      struct nfs_closeres *res)
{
	struct compound_hdr hdr;
	int status;

	status = decode_compound_hdr(xdr, &hdr);
	if (status)
		goto out;
	status = decode_sequence(xdr, &res->seq_res, rqstp);
	if (status)
		goto out;
	status = decode_putfh(xdr);
	if (status)
		goto out;
	status = decode_close(xdr, res);
	if (status != 0)
		goto out;
	/*
	 * Note: Server may do delete on close for this file
	 * 	in which case the getattr call will fail with
	 * 	an ESTALE error. Shouldn't be a problem,
	 * 	though, since fattr->valid will remain unset.
	 */
	decode_getfattr(xdr, res->fattr, res->server);
out:
	return status;
}

/*
 * Decode OPEN response
 */
static int nfs4_xdr_dec_open(struct rpc_rqst *rqstp, struct xdr_stream *xdr,
			     struct nfs_openres *res)
{
	struct compound_hdr hdr;
	int status;

	status = decode_compound_hdr(xdr, &hdr);
	if (status)
		goto out;
	status = decode_sequence(xdr, &res->seq_res, rqstp);
	if (status)
		goto out;
	status = decode_putfh(xdr);
	if (status)
		goto out;
	status = decode_open(xdr, res);
	if (status)
		goto out;
	status = decode_getfh(xdr, &res->fh);
	if (status)
		goto out;
	if (res->access_request)
		decode_access(xdr, &res->access_supported, &res->access_result);
	decode_getfattr_label(xdr, res->f_attr, res->f_label, res->server);
out:
	return status;
}

/*
 * Decode OPEN_CONFIRM response
 */
static int nfs4_xdr_dec_open_confirm(struct rpc_rqst *rqstp,
				     struct xdr_stream *xdr,
				     struct nfs_open_confirmres *res)
{
	struct compound_hdr hdr;
	int status;

	status = decode_compound_hdr(xdr, &hdr);
	if (status)
		goto out;
	status = decode_putfh(xdr);
	if (status)
		goto out;
	status = decode_open_confirm(xdr, res);
out:
	return status;
}

/*
 * Decode OPEN response
 */
static int nfs4_xdr_dec_open_noattr(struct rpc_rqst *rqstp,
				    struct xdr_stream *xdr,
				    struct nfs_openres *res)
{
	struct compound_hdr hdr;
	int status;

	status = decode_compound_hdr(xdr, &hdr);
	if (status)
		goto out;
	status = decode_sequence(xdr, &res->seq_res, rqstp);
	if (status)
		goto out;
	status = decode_putfh(xdr);
	if (status)
		goto out;
	status = decode_open(xdr, res);
	if (status)
		goto out;
	if (res->access_request)
		decode_access(xdr, &res->access_supported, &res->access_result);
	decode_getfattr(xdr, res->f_attr, res->server);
out:
	return status;
}

/*
 * Decode SETATTR response
 */
static int nfs4_xdr_dec_setattr(struct rpc_rqst *rqstp,
				struct xdr_stream *xdr,
				struct nfs_setattrres *res)
{
	struct compound_hdr hdr;
	int status;

	status = decode_compound_hdr(xdr, &hdr);
	if (status)
		goto out;
	status = decode_sequence(xdr, &res->seq_res, rqstp);
	if (status)
		goto out;
	status = decode_putfh(xdr);
	if (status)
		goto out;
	status = decode_setattr(xdr);
	if (status)
		goto out;
	decode_getfattr_label(xdr, res->fattr, res->label, res->server);
out:
	return status;
}

/*
 * Decode LOCK response
 */
static int nfs4_xdr_dec_lock(struct rpc_rqst *rqstp, struct xdr_stream *xdr,
			     struct nfs_lock_res *res)
{
	struct compound_hdr hdr;
	int status;

	status = decode_compound_hdr(xdr, &hdr);
	if (status)
		goto out;
	status = decode_sequence(xdr, &res->seq_res, rqstp);
	if (status)
		goto out;
	status = decode_putfh(xdr);
	if (status)
		goto out;
	status = decode_lock(xdr, res);
out:
	return status;
}

/*
 * Decode LOCKT response
 */
static int nfs4_xdr_dec_lockt(struct rpc_rqst *rqstp, struct xdr_stream *xdr,
			      struct nfs_lockt_res *res)
{
	struct compound_hdr hdr;
	int status;

	status = decode_compound_hdr(xdr, &hdr);
	if (status)
		goto out;
	status = decode_sequence(xdr, &res->seq_res, rqstp);
	if (status)
		goto out;
	status = decode_putfh(xdr);
	if (status)
		goto out;
	status = decode_lockt(xdr, res);
out:
	return status;
}

/*
 * Decode LOCKU response
 */
static int nfs4_xdr_dec_locku(struct rpc_rqst *rqstp, struct xdr_stream *xdr,
			      struct nfs_locku_res *res)
{
	struct compound_hdr hdr;
	int status;

	status = decode_compound_hdr(xdr, &hdr);
	if (status)
		goto out;
	status = decode_sequence(xdr, &res->seq_res, rqstp);
	if (status)
		goto out;
	status = decode_putfh(xdr);
	if (status)
		goto out;
	status = decode_locku(xdr, res);
out:
	return status;
}

static int nfs4_xdr_dec_release_lockowner(struct rpc_rqst *rqstp,
					  struct xdr_stream *xdr, void *dummy)
{
	struct compound_hdr hdr;
	int status;

	status = decode_compound_hdr(xdr, &hdr);
	if (!status)
		status = decode_release_lockowner(xdr);
	return status;
}

/*
 * Decode READLINK response
 */
static int nfs4_xdr_dec_readlink(struct rpc_rqst *rqstp,
				 struct xdr_stream *xdr,
				 struct nfs4_readlink_res *res)
{
	struct compound_hdr hdr;
	int status;

	status = decode_compound_hdr(xdr, &hdr);
	if (status)
		goto out;
	status = decode_sequence(xdr, &res->seq_res, rqstp);
	if (status)
		goto out;
	status = decode_putfh(xdr);
	if (status)
		goto out;
	status = decode_readlink(xdr, rqstp);
out:
	return status;
}

/*
 * Decode READDIR response
 */
static int nfs4_xdr_dec_readdir(struct rpc_rqst *rqstp, struct xdr_stream *xdr,
				struct nfs4_readdir_res *res)
{
	struct compound_hdr hdr;
	int status;

	status = decode_compound_hdr(xdr, &hdr);
	if (status)
		goto out;
	status = decode_sequence(xdr, &res->seq_res, rqstp);
	if (status)
		goto out;
	status = decode_putfh(xdr);
	if (status)
		goto out;
	status = decode_readdir(xdr, rqstp, res);
out:
	return status;
}

/*
 * Decode Read response
 */
static int nfs4_xdr_dec_read(struct rpc_rqst *rqstp, struct xdr_stream *xdr,
			     struct nfs_readres *res)
{
	struct compound_hdr hdr;
	int status;

	status = decode_compound_hdr(xdr, &hdr);
	if (status)
		goto out;
	status = decode_sequence(xdr, &res->seq_res, rqstp);
	if (status)
		goto out;
	status = decode_putfh(xdr);
	if (status)
		goto out;
	status = decode_read(xdr, rqstp, res);
	if (!status)
		status = res->count;
out:
	return status;
}

/*
 * Decode WRITE response
 */
static int nfs4_xdr_dec_write(struct rpc_rqst *rqstp, struct xdr_stream *xdr,
			      struct nfs_writeres *res)
{
	struct compound_hdr hdr;
	int status;

	status = decode_compound_hdr(xdr, &hdr);
	if (status)
		goto out;
	status = decode_sequence(xdr, &res->seq_res, rqstp);
	if (status)
		goto out;
	status = decode_putfh(xdr);
	if (status)
		goto out;
	status = decode_write(xdr, res);
	if (status)
		goto out;
	if (res->fattr)
		decode_getfattr(xdr, res->fattr, res->server);
	if (!status)
		status = res->count;
out:
	return status;
}

/*
 * Decode COMMIT response
 */
static int nfs4_xdr_dec_commit(struct rpc_rqst *rqstp, struct xdr_stream *xdr,
			       struct nfs_commitres *res)
{
	struct compound_hdr hdr;
	int status;

	status = decode_compound_hdr(xdr, &hdr);
	if (status)
		goto out;
	status = decode_sequence(xdr, &res->seq_res, rqstp);
	if (status)
		goto out;
	status = decode_putfh(xdr);
	if (status)
		goto out;
	status = decode_commit(xdr, res);
out:
	return status;
}

/*
 * Decode FSINFO response
 */
static int nfs4_xdr_dec_fsinfo(struct rpc_rqst *req, struct xdr_stream *xdr,
			       struct nfs4_fsinfo_res *res)
{
	struct compound_hdr hdr;
	int status;

	status = decode_compound_hdr(xdr, &hdr);
	if (!status)
		status = decode_sequence(xdr, &res->seq_res, req);
	if (!status)
		status = decode_putfh(xdr);
	if (!status)
		status = decode_fsinfo(xdr, res->fsinfo);
	return status;
}

/*
 * Decode PATHCONF response
 */
static int nfs4_xdr_dec_pathconf(struct rpc_rqst *req, struct xdr_stream *xdr,
				 struct nfs4_pathconf_res *res)
{
	struct compound_hdr hdr;
	int status;

	status = decode_compound_hdr(xdr, &hdr);
	if (!status)
		status = decode_sequence(xdr, &res->seq_res, req);
	if (!status)
		status = decode_putfh(xdr);
	if (!status)
		status = decode_pathconf(xdr, res->pathconf);
	return status;
}

/*
 * Decode STATFS response
 */
static int nfs4_xdr_dec_statfs(struct rpc_rqst *req, struct xdr_stream *xdr,
			       struct nfs4_statfs_res *res)
{
	struct compound_hdr hdr;
	int status;

	status = decode_compound_hdr(xdr, &hdr);
	if (!status)
		status = decode_sequence(xdr, &res->seq_res, req);
	if (!status)
		status = decode_putfh(xdr);
	if (!status)
		status = decode_statfs(xdr, res->fsstat);
	return status;
}

/*
 * Decode GETATTR_BITMAP response
 */
static int nfs4_xdr_dec_server_caps(struct rpc_rqst *req,
				    struct xdr_stream *xdr,
				    struct nfs4_server_caps_res *res)
{
	struct compound_hdr hdr;
	int status;

	status = decode_compound_hdr(xdr, &hdr);
	if (status)
		goto out;
	status = decode_sequence(xdr, &res->seq_res, req);
	if (status)
		goto out;
	status = decode_putfh(xdr);
	if (status)
		goto out;
	status = decode_server_caps(xdr, res);
out:
	return status;
}

/*
 * Decode RENEW response
 */
static int nfs4_xdr_dec_renew(struct rpc_rqst *rqstp, struct xdr_stream *xdr,
			      void *__unused)
{
	struct compound_hdr hdr;
	int status;

	status = decode_compound_hdr(xdr, &hdr);
	if (!status)
		status = decode_renew(xdr);
	return status;
}

/*
 * Decode SETCLIENTID response
 */
static int nfs4_xdr_dec_setclientid(struct rpc_rqst *req,
				    struct xdr_stream *xdr,
				    struct nfs4_setclientid_res *res)
{
	struct compound_hdr hdr;
	int status;

	status = decode_compound_hdr(xdr, &hdr);
	if (!status)
		status = decode_setclientid(xdr, res);
	return status;
}

/*
 * Decode SETCLIENTID_CONFIRM response
 */
static int nfs4_xdr_dec_setclientid_confirm(struct rpc_rqst *req,
					    struct xdr_stream *xdr)
{
	struct compound_hdr hdr;
	int status;

	status = decode_compound_hdr(xdr, &hdr);
	if (!status)
		status = decode_setclientid_confirm(xdr);
	return status;
}

/*
 * Decode DELEGRETURN response
 */
static int nfs4_xdr_dec_delegreturn(struct rpc_rqst *rqstp,
				    struct xdr_stream *xdr,
				    struct nfs4_delegreturnres *res)
{
	struct compound_hdr hdr;
	int status;

	status = decode_compound_hdr(xdr, &hdr);
	if (status)
		goto out;
	status = decode_sequence(xdr, &res->seq_res, rqstp);
	if (status)
		goto out;
	status = decode_putfh(xdr);
	if (status != 0)
		goto out;
	status = decode_getfattr(xdr, res->fattr, res->server);
	if (status != 0)
		goto out;
	status = decode_delegreturn(xdr);
out:
	return status;
}

/*
 * Decode FS_LOCATIONS response
 */
static int nfs4_xdr_dec_fs_locations(struct rpc_rqst *req,
				     struct xdr_stream *xdr,
				     struct nfs4_fs_locations_res *res)
{
	struct compound_hdr hdr;
	int status;

	status = decode_compound_hdr(xdr, &hdr);
	if (status)
		goto out;
	status = decode_sequence(xdr, &res->seq_res, req);
	if (status)
		goto out;
	status = decode_putfh(xdr);
	if (status)
		goto out;
	status = decode_lookup(xdr);
	if (status)
		goto out;
	xdr_enter_page(xdr, PAGE_SIZE);
	status = decode_getfattr_generic(xdr, &res->fs_locations->fattr,
					 NULL, res->fs_locations,
					 NULL, res->fs_locations->server);
out:
	return status;
}

/*
 * Decode SECINFO response
 */
static int nfs4_xdr_dec_secinfo(struct rpc_rqst *rqstp,
				struct xdr_stream *xdr,
				struct nfs4_secinfo_res *res)
{
	struct compound_hdr hdr;
	int status;

	status = decode_compound_hdr(xdr, &hdr);
	if (status)
		goto out;
	status = decode_sequence(xdr, &res->seq_res, rqstp);
	if (status)
		goto out;
	status = decode_putfh(xdr);
	if (status)
		goto out;
	status = decode_secinfo(xdr, res);
out:
	return status;
}

#if defined(CONFIG_NFS_V4_1)
/*
 * Decode BIND_CONN_TO_SESSION response
 */
static int nfs4_xdr_dec_bind_conn_to_session(struct rpc_rqst *rqstp,
					struct xdr_stream *xdr,
					void *res)
{
	struct compound_hdr hdr;
	int status;

	status = decode_compound_hdr(xdr, &hdr);
	if (!status)
		status = decode_bind_conn_to_session(xdr, res);
	return status;
}

/*
 * Decode EXCHANGE_ID response
 */
static int nfs4_xdr_dec_exchange_id(struct rpc_rqst *rqstp,
				    struct xdr_stream *xdr,
				    void *res)
{
	struct compound_hdr hdr;
	int status;

	status = decode_compound_hdr(xdr, &hdr);
	if (!status)
		status = decode_exchange_id(xdr, res);
	return status;
}

/*
 * Decode CREATE_SESSION response
 */
static int nfs4_xdr_dec_create_session(struct rpc_rqst *rqstp,
				       struct xdr_stream *xdr,
				       struct nfs41_create_session_res *res)
{
	struct compound_hdr hdr;
	int status;

	status = decode_compound_hdr(xdr, &hdr);
	if (!status)
		status = decode_create_session(xdr, res);
	return status;
}

/*
 * Decode DESTROY_SESSION response
 */
static int nfs4_xdr_dec_destroy_session(struct rpc_rqst *rqstp,
					struct xdr_stream *xdr,
					void *res)
{
	struct compound_hdr hdr;
	int status;

	status = decode_compound_hdr(xdr, &hdr);
	if (!status)
		status = decode_destroy_session(xdr, res);
	return status;
}

/*
 * Decode DESTROY_CLIENTID response
 */
static int nfs4_xdr_dec_destroy_clientid(struct rpc_rqst *rqstp,
					struct xdr_stream *xdr,
					void *res)
{
	struct compound_hdr hdr;
	int status;

	status = decode_compound_hdr(xdr, &hdr);
	if (!status)
		status = decode_destroy_clientid(xdr, res);
	return status;
}

/*
 * Decode SEQUENCE response
 */
static int nfs4_xdr_dec_sequence(struct rpc_rqst *rqstp,
				 struct xdr_stream *xdr,
				 struct nfs4_sequence_res *res)
{
	struct compound_hdr hdr;
	int status;

	status = decode_compound_hdr(xdr, &hdr);
	if (!status)
		status = decode_sequence(xdr, res, rqstp);
	return status;
}

/*
 * Decode GET_LEASE_TIME response
 */
static int nfs4_xdr_dec_get_lease_time(struct rpc_rqst *rqstp,
				       struct xdr_stream *xdr,
				       struct nfs4_get_lease_time_res *res)
{
	struct compound_hdr hdr;
	int status;

	status = decode_compound_hdr(xdr, &hdr);
	if (!status)
		status = decode_sequence(xdr, &res->lr_seq_res, rqstp);
	if (!status)
		status = decode_putrootfh(xdr);
	if (!status)
		status = decode_fsinfo(xdr, res->lr_fsinfo);
	return status;
}

/*
 * Decode RECLAIM_COMPLETE response
 */
static int nfs4_xdr_dec_reclaim_complete(struct rpc_rqst *rqstp,
					 struct xdr_stream *xdr,
					 struct nfs41_reclaim_complete_res *res)
{
	struct compound_hdr hdr;
	int status;

	status = decode_compound_hdr(xdr, &hdr);
	if (!status)
		status = decode_sequence(xdr, &res->seq_res, rqstp);
	if (!status)
		status = decode_reclaim_complete(xdr, (void *)NULL);
	return status;
}

/*
 * Decode GETDEVICELIST response
 */
static int nfs4_xdr_dec_getdevicelist(struct rpc_rqst *rqstp,
				      struct xdr_stream *xdr,
				      struct nfs4_getdevicelist_res *res)
{
	struct compound_hdr hdr;
	int status;

	dprintk("encoding getdevicelist!\n");

	status = decode_compound_hdr(xdr, &hdr);
	if (status != 0)
		goto out;
	status = decode_sequence(xdr, &res->seq_res, rqstp);
	if (status != 0)
		goto out;
	status = decode_putfh(xdr);
	if (status != 0)
		goto out;
	status = decode_getdevicelist(xdr, res->devlist);
out:
	return status;
}

/*
 * Decode GETDEVINFO response
 */
static int nfs4_xdr_dec_getdeviceinfo(struct rpc_rqst *rqstp,
				      struct xdr_stream *xdr,
				      struct nfs4_getdeviceinfo_res *res)
{
	struct compound_hdr hdr;
	int status;

	status = decode_compound_hdr(xdr, &hdr);
	if (status != 0)
		goto out;
	status = decode_sequence(xdr, &res->seq_res, rqstp);
	if (status != 0)
		goto out;
	status = decode_getdeviceinfo(xdr, res->pdev);
out:
	return status;
}

/*
 * Decode LAYOUTGET response
 */
static int nfs4_xdr_dec_layoutget(struct rpc_rqst *rqstp,
				  struct xdr_stream *xdr,
				  struct nfs4_layoutget_res *res)
{
	struct compound_hdr hdr;
	int status;

	status = decode_compound_hdr(xdr, &hdr);
	if (status)
		goto out;
	status = decode_sequence(xdr, &res->seq_res, rqstp);
	if (status)
		goto out;
	status = decode_putfh(xdr);
	if (status)
		goto out;
	status = decode_layoutget(xdr, rqstp, res);
out:
	return status;
}

/*
 * Decode LAYOUTRETURN response
 */
static int nfs4_xdr_dec_layoutreturn(struct rpc_rqst *rqstp,
				     struct xdr_stream *xdr,
				     struct nfs4_layoutreturn_res *res)
{
	struct compound_hdr hdr;
	int status;

	status = decode_compound_hdr(xdr, &hdr);
	if (status)
		goto out;
	status = decode_sequence(xdr, &res->seq_res, rqstp);
	if (status)
		goto out;
	status = decode_putfh(xdr);
	if (status)
		goto out;
	status = decode_layoutreturn(xdr, res);
out:
	return status;
}

/*
 * Decode LAYOUTCOMMIT response
 */
static int nfs4_xdr_dec_layoutcommit(struct rpc_rqst *rqstp,
				     struct xdr_stream *xdr,
				     struct nfs4_layoutcommit_res *res)
{
	struct compound_hdr hdr;
	int status;

	status = decode_compound_hdr(xdr, &hdr);
	if (status)
		goto out;
	status = decode_sequence(xdr, &res->seq_res, rqstp);
	if (status)
		goto out;
	status = decode_putfh(xdr);
	if (status)
		goto out;
	status = decode_layoutcommit(xdr, rqstp, res);
	if (status)
		goto out;
	decode_getfattr(xdr, res->fattr, res->server);
out:
	return status;
}

/*
 * Decode SECINFO_NO_NAME response
 */
static int nfs4_xdr_dec_secinfo_no_name(struct rpc_rqst *rqstp,
					struct xdr_stream *xdr,
					struct nfs4_secinfo_res *res)
{
	struct compound_hdr hdr;
	int status;

	status = decode_compound_hdr(xdr, &hdr);
	if (status)
		goto out;
	status = decode_sequence(xdr, &res->seq_res, rqstp);
	if (status)
		goto out;
	status = decode_putrootfh(xdr);
	if (status)
		goto out;
	status = decode_secinfo_no_name(xdr, res);
out:
	return status;
}

/*
 * Decode TEST_STATEID response
 */
static int nfs4_xdr_dec_test_stateid(struct rpc_rqst *rqstp,
				     struct xdr_stream *xdr,
				     struct nfs41_test_stateid_res *res)
{
	struct compound_hdr hdr;
	int status;

	status = decode_compound_hdr(xdr, &hdr);
	if (status)
		goto out;
	status = decode_sequence(xdr, &res->seq_res, rqstp);
	if (status)
		goto out;
	status = decode_test_stateid(xdr, res);
out:
	return status;
}

/*
 * Decode FREE_STATEID response
 */
static int nfs4_xdr_dec_free_stateid(struct rpc_rqst *rqstp,
				     struct xdr_stream *xdr,
				     struct nfs41_free_stateid_res *res)
{
	struct compound_hdr hdr;
	int status;

	status = decode_compound_hdr(xdr, &hdr);
	if (status)
		goto out;
	status = decode_sequence(xdr, &res->seq_res, rqstp);
	if (status)
		goto out;
	status = decode_free_stateid(xdr, res);
out:
	return status;
}
#endif /* CONFIG_NFS_V4_1 */

/**
 * nfs4_decode_dirent - Decode a single NFSv4 directory entry stored in
 *                      the local page cache.
 * @xdr: XDR stream where entry resides
 * @entry: buffer to fill in with entry data
 * @plus: boolean indicating whether this should be a readdirplus entry
 *
 * Returns zero if successful, otherwise a negative errno value is
 * returned.
 *
 * This function is not invoked during READDIR reply decoding, but
 * rather whenever an application invokes the getdents(2) system call
 * on a directory already in our cache.
 */
int nfs4_decode_dirent(struct xdr_stream *xdr, struct nfs_entry *entry,
		       int plus)
{
	unsigned int savep;
	uint32_t bitmap[3] = {0};
	uint32_t len;
	__be32 *p = xdr_inline_decode(xdr, 4);
	if (unlikely(!p))
		goto out_overflow;
	if (*p == xdr_zero) {
		p = xdr_inline_decode(xdr, 4);
		if (unlikely(!p))
			goto out_overflow;
		if (*p == xdr_zero)
			return -EAGAIN;
		entry->eof = 1;
		return -EBADCOOKIE;
	}

	p = xdr_inline_decode(xdr, 12);
	if (unlikely(!p))
		goto out_overflow;
	entry->prev_cookie = entry->cookie;
	p = xdr_decode_hyper(p, &entry->cookie);
	entry->len = be32_to_cpup(p);

	p = xdr_inline_decode(xdr, entry->len);
	if (unlikely(!p))
		goto out_overflow;
	entry->name = (const char *) p;

	/*
	 * In case the server doesn't return an inode number,
	 * we fake one here.  (We don't use inode number 0,
	 * since glibc seems to choke on it...)
	 */
	entry->ino = 1;
	entry->fattr->valid = 0;

	if (decode_attr_bitmap(xdr, bitmap) < 0)
		goto out_overflow;

	if (decode_attr_length(xdr, &len, &savep) < 0)
		goto out_overflow;

	if (decode_getfattr_attrs(xdr, bitmap, entry->fattr, entry->fh,
			NULL, entry->label, entry->server) < 0)
		goto out_overflow;
	if (entry->fattr->valid & NFS_ATTR_FATTR_MOUNTED_ON_FILEID)
		entry->ino = entry->fattr->mounted_on_fileid;
	else if (entry->fattr->valid & NFS_ATTR_FATTR_FILEID)
		entry->ino = entry->fattr->fileid;

	entry->d_type = DT_UNKNOWN;
	if (entry->fattr->valid & NFS_ATTR_FATTR_TYPE)
		entry->d_type = nfs_umode_to_dtype(entry->fattr->mode);

	return 0;

out_overflow:
	print_overflow_msg(__func__, xdr);
	return -EAGAIN;
}

/*
 * We need to translate between nfs status return values and
 * the local errno values which may not be the same.
 */
static struct {
	int stat;
	int errno;
} nfs_errtbl[] = {
	{ NFS4_OK,		0		},
	{ NFS4ERR_PERM,		-EPERM		},
	{ NFS4ERR_NOENT,	-ENOENT		},
	{ NFS4ERR_IO,		-errno_NFSERR_IO},
	{ NFS4ERR_NXIO,		-ENXIO		},
	{ NFS4ERR_ACCESS,	-EACCES		},
	{ NFS4ERR_EXIST,	-EEXIST		},
	{ NFS4ERR_XDEV,		-EXDEV		},
	{ NFS4ERR_NOTDIR,	-ENOTDIR	},
	{ NFS4ERR_ISDIR,	-EISDIR		},
	{ NFS4ERR_INVAL,	-EINVAL		},
	{ NFS4ERR_FBIG,		-EFBIG		},
	{ NFS4ERR_NOSPC,	-ENOSPC		},
	{ NFS4ERR_ROFS,		-EROFS		},
	{ NFS4ERR_MLINK,	-EMLINK		},
	{ NFS4ERR_NAMETOOLONG,	-ENAMETOOLONG	},
	{ NFS4ERR_NOTEMPTY,	-ENOTEMPTY	},
	{ NFS4ERR_DQUOT,	-EDQUOT		},
	{ NFS4ERR_STALE,	-ESTALE		},
	{ NFS4ERR_BADHANDLE,	-EBADHANDLE	},
	{ NFS4ERR_BAD_COOKIE,	-EBADCOOKIE	},
	{ NFS4ERR_NOTSUPP,	-ENOTSUPP	},
	{ NFS4ERR_TOOSMALL,	-ETOOSMALL	},
	{ NFS4ERR_SERVERFAULT,	-EREMOTEIO	},
	{ NFS4ERR_BADTYPE,	-EBADTYPE	},
	{ NFS4ERR_LOCKED,	-EAGAIN		},
	{ NFS4ERR_SYMLINK,	-ELOOP		},
	{ NFS4ERR_OP_ILLEGAL,	-EOPNOTSUPP	},
	{ NFS4ERR_DEADLOCK,	-EDEADLK	},
	{ -1,			-EIO		}
};

/*
 * Convert an NFS error code to a local one.
 * This one is used jointly by NFSv2 and NFSv3.
 */
static int
nfs4_stat_to_errno(int stat)
{
	int i;
	for (i = 0; nfs_errtbl[i].stat != -1; i++) {
		if (nfs_errtbl[i].stat == stat)
			return nfs_errtbl[i].errno;
	}
	if (stat <= 10000 || stat > 10100) {
		/* The server is looney tunes. */
		return -EREMOTEIO;
	}
	/* If we cannot translate the error, the recovery routines should
	 * handle it.
	 * Note: remaining NFSv4 error codes have values > 10000, so should
	 * not conflict with native Linux error codes.
	 */
	return -stat;
}

#define PROC(proc, argtype, restype)				\
[NFSPROC4_CLNT_##proc] = {					\
	.p_proc   = NFSPROC4_COMPOUND,				\
	.p_encode = (kxdreproc_t)nfs4_xdr_##argtype,		\
	.p_decode = (kxdrdproc_t)nfs4_xdr_##restype,		\
	.p_arglen = NFS4_##argtype##_sz,			\
	.p_replen = NFS4_##restype##_sz,			\
	.p_statidx = NFSPROC4_CLNT_##proc,			\
	.p_name   = #proc,					\
}

struct rpc_procinfo	nfs4_procedures[] = {
	PROC(READ,		enc_read,		dec_read),
	PROC(WRITE,		enc_write,		dec_write),
	PROC(COMMIT,		enc_commit,		dec_commit),
	PROC(OPEN,		enc_open,		dec_open),
	PROC(OPEN_CONFIRM,	enc_open_confirm,	dec_open_confirm),
	PROC(OPEN_NOATTR,	enc_open_noattr,	dec_open_noattr),
	PROC(OPEN_DOWNGRADE,	enc_open_downgrade,	dec_open_downgrade),
	PROC(CLOSE,		enc_close,		dec_close),
	PROC(SETATTR,		enc_setattr,		dec_setattr),
	PROC(FSINFO,		enc_fsinfo,		dec_fsinfo),
	PROC(RENEW,		enc_renew,		dec_renew),
	PROC(SETCLIENTID,	enc_setclientid,	dec_setclientid),
	PROC(SETCLIENTID_CONFIRM, enc_setclientid_confirm, dec_setclientid_confirm),
	PROC(LOCK,		enc_lock,		dec_lock),
	PROC(LOCKT,		enc_lockt,		dec_lockt),
	PROC(LOCKU,		enc_locku,		dec_locku),
	PROC(ACCESS,		enc_access,		dec_access),
	PROC(GETATTR,		enc_getattr,		dec_getattr),
	PROC(LOOKUP,		enc_lookup,		dec_lookup),
	PROC(LOOKUP_ROOT,	enc_lookup_root,	dec_lookup_root),
	PROC(REMOVE,		enc_remove,		dec_remove),
	PROC(RENAME,		enc_rename,		dec_rename),
	PROC(LINK,		enc_link,		dec_link),
	PROC(SYMLINK,		enc_symlink,		dec_symlink),
	PROC(CREATE,		enc_create,		dec_create),
	PROC(PATHCONF,		enc_pathconf,		dec_pathconf),
	PROC(STATFS,		enc_statfs,		dec_statfs),
	PROC(READLINK,		enc_readlink,		dec_readlink),
	PROC(READDIR,		enc_readdir,		dec_readdir),
	PROC(SERVER_CAPS,	enc_server_caps,	dec_server_caps),
	PROC(DELEGRETURN,	enc_delegreturn,	dec_delegreturn),
	PROC(GETACL,		enc_getacl,		dec_getacl),
	PROC(SETACL,		enc_setacl,		dec_setacl),
	PROC(FS_LOCATIONS,	enc_fs_locations,	dec_fs_locations),
	PROC(RELEASE_LOCKOWNER,	enc_release_lockowner,	dec_release_lockowner),
	PROC(SECINFO,		enc_secinfo,		dec_secinfo),
#if defined(CONFIG_NFS_V4_1)
	PROC(EXCHANGE_ID,	enc_exchange_id,	dec_exchange_id),
	PROC(CREATE_SESSION,	enc_create_session,	dec_create_session),
	PROC(DESTROY_SESSION,	enc_destroy_session,	dec_destroy_session),
	PROC(SEQUENCE,		enc_sequence,		dec_sequence),
	PROC(GET_LEASE_TIME,	enc_get_lease_time,	dec_get_lease_time),
	PROC(RECLAIM_COMPLETE,	enc_reclaim_complete,	dec_reclaim_complete),
	PROC(GETDEVICEINFO,	enc_getdeviceinfo,	dec_getdeviceinfo),
	PROC(LAYOUTGET,		enc_layoutget,		dec_layoutget),
	PROC(LAYOUTCOMMIT,	enc_layoutcommit,	dec_layoutcommit),
	PROC(LAYOUTRETURN,	enc_layoutreturn,	dec_layoutreturn),
	PROC(SECINFO_NO_NAME,	enc_secinfo_no_name,	dec_secinfo_no_name),
	PROC(TEST_STATEID,	enc_test_stateid,	dec_test_stateid),
	PROC(FREE_STATEID,	enc_free_stateid,	dec_free_stateid),
	PROC(GETDEVICELIST,	enc_getdevicelist,	dec_getdevicelist),
	PROC(BIND_CONN_TO_SESSION,
			enc_bind_conn_to_session, dec_bind_conn_to_session),
	PROC(DESTROY_CLIENTID,	enc_destroy_clientid,	dec_destroy_clientid),
#endif /* CONFIG_NFS_V4_1 */
};

const struct rpc_version nfs_version4 = {
	.number			= 4,
	.nrprocs		= ARRAY_SIZE(nfs4_procedures),
	.procs			= nfs4_procedures
};

/*
 * Local variables:
 *  c-basic-offset: 8
 * End:
 */<|MERGE_RESOLUTION|>--- conflicted
+++ resolved
@@ -1118,18 +1118,11 @@
 				len, ((char *)p - (char *)q) + 4);
 		BUG();
 	}
-<<<<<<< HEAD
-	len = (char *)p - (char *)q - (bmval_len << 2);
-=======
->>>>>>> d6f67eb7
 	*q++ = htonl(bmval0);
 	*q++ = htonl(bmval1);
 	if (bmval_len == 3)
 		*q++ = htonl(bmval2);
-<<<<<<< HEAD
-=======
 	len = (char *)p - (char *)(q + 1);
->>>>>>> d6f67eb7
 	*q = htonl(len);
 
 /* out: */
