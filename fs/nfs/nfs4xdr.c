/*
 *  fs/nfs/nfs4xdr.c
 *
 *  Client-side XDR for NFSv4.
 *
 *  Copyright (c) 2002 The Regents of the University of Michigan.
 *  All rights reserved.
 *
 *  Kendrick Smith <kmsmith@umich.edu>
 *  Andy Adamson   <andros@umich.edu>
 *
 *  Redistribution and use in source and binary forms, with or without
 *  modification, are permitted provided that the following conditions
 *  are met:
 *
 *  1. Redistributions of source code must retain the above copyright
 *     notice, this list of conditions and the following disclaimer.
 *  2. Redistributions in binary form must reproduce the above copyright
 *     notice, this list of conditions and the following disclaimer in the
 *     documentation and/or other materials provided with the distribution.
 *  3. Neither the name of the University nor the names of its
 *     contributors may be used to endorse or promote products derived
 *     from this software without specific prior written permission.
 *
 *  THIS SOFTWARE IS PROVIDED ``AS IS'' AND ANY EXPRESS OR IMPLIED
 *  WARRANTIES, INCLUDING, BUT NOT LIMITED TO, THE IMPLIED WARRANTIES OF
 *  MERCHANTABILITY AND FITNESS FOR A PARTICULAR PURPOSE ARE
 *  DISCLAIMED. IN NO EVENT SHALL THE REGENTS OR CONTRIBUTORS BE LIABLE
 *  FOR ANY DIRECT, INDIRECT, INCIDENTAL, SPECIAL, EXEMPLARY, OR
 *  CONSEQUENTIAL DAMAGES (INCLUDING, BUT NOT LIMITED TO, PROCUREMENT OF
 *  SUBSTITUTE GOODS OR SERVICES; LOSS OF USE, DATA, OR PROFITS; OR
 *  BUSINESS INTERRUPTION) HOWEVER CAUSED AND ON ANY THEORY OF
 *  LIABILITY, WHETHER IN CONTRACT, STRICT LIABILITY, OR TORT (INCLUDING
 *  NEGLIGENCE OR OTHERWISE) ARISING IN ANY WAY OUT OF THE USE OF THIS
 *  SOFTWARE, EVEN IF ADVISED OF THE POSSIBILITY OF SUCH DAMAGE.
 */

#include <linux/param.h>
#include <linux/time.h>
#include <linux/mm.h>
#include <linux/errno.h>
#include <linux/string.h>
#include <linux/in.h>
#include <linux/pagemap.h>
#include <linux/proc_fs.h>
#include <linux/kdev_t.h>
#include <linux/module.h>
#include <linux/utsname.h>
#include <linux/sunrpc/clnt.h>
#include <linux/sunrpc/msg_prot.h>
#include <linux/sunrpc/gss_api.h>
#include <linux/nfs.h>
#include <linux/nfs4.h>
#include <linux/nfs_fs.h>
#include <linux/nfs_idmap.h>

#include "nfs4_fs.h"
#include "internal.h"
#include "pnfs.h"
#include "netns.h"

#define NFSDBG_FACILITY		NFSDBG_XDR

/* Mapping from NFS error code to "errno" error code. */
#define errno_NFSERR_IO		EIO

static int nfs4_stat_to_errno(int);

/* NFSv4 COMPOUND tags are only wanted for debugging purposes */
#ifdef DEBUG
#define NFS4_MAXTAGLEN		20
#else
#define NFS4_MAXTAGLEN		0
#endif

/* lock,open owner id:
 * we currently use size 2 (u64) out of (NFS4_OPAQUE_LIMIT  >> 2)
 */
#define open_owner_id_maxsz	(1 + 2 + 1 + 1 + 2)
#define lock_owner_id_maxsz	(1 + 1 + 4)
#define decode_lockowner_maxsz	(1 + XDR_QUADLEN(IDMAP_NAMESZ))
#define compound_encode_hdr_maxsz	(3 + (NFS4_MAXTAGLEN >> 2))
#define compound_decode_hdr_maxsz	(3 + (NFS4_MAXTAGLEN >> 2))
#define op_encode_hdr_maxsz	(1)
#define op_decode_hdr_maxsz	(2)
#define encode_stateid_maxsz	(XDR_QUADLEN(NFS4_STATEID_SIZE))
#define decode_stateid_maxsz	(XDR_QUADLEN(NFS4_STATEID_SIZE))
#define encode_verifier_maxsz	(XDR_QUADLEN(NFS4_VERIFIER_SIZE))
#define decode_verifier_maxsz	(XDR_QUADLEN(NFS4_VERIFIER_SIZE))
#define encode_putfh_maxsz	(op_encode_hdr_maxsz + 1 + \
				(NFS4_FHSIZE >> 2))
#define decode_putfh_maxsz	(op_decode_hdr_maxsz)
#define encode_putrootfh_maxsz	(op_encode_hdr_maxsz)
#define decode_putrootfh_maxsz	(op_decode_hdr_maxsz)
#define encode_getfh_maxsz      (op_encode_hdr_maxsz)
#define decode_getfh_maxsz      (op_decode_hdr_maxsz + 1 + \
				((3+NFS4_FHSIZE) >> 2))
#define nfs4_fattr_bitmap_maxsz 4
#define encode_getattr_maxsz    (op_encode_hdr_maxsz + nfs4_fattr_bitmap_maxsz)
#define nfs4_name_maxsz		(1 + ((3 + NFS4_MAXNAMLEN) >> 2))
#define nfs4_path_maxsz		(1 + ((3 + NFS4_MAXPATHLEN) >> 2))
#define nfs4_owner_maxsz	(1 + XDR_QUADLEN(IDMAP_NAMESZ))
#define nfs4_group_maxsz	(1 + XDR_QUADLEN(IDMAP_NAMESZ))
/* We support only one layout type per file system */
#define decode_mdsthreshold_maxsz (1 + 1 + nfs4_fattr_bitmap_maxsz + 1 + 8)
/* This is based on getfattr, which uses the most attributes: */
#define nfs4_fattr_value_maxsz	(1 + (1 + 2 + 2 + 4 + 2 + 1 + 1 + 2 + 2 + \
				3 + 3 + 3 + nfs4_owner_maxsz + \
				nfs4_group_maxsz + decode_mdsthreshold_maxsz))
#define nfs4_fattr_maxsz	(nfs4_fattr_bitmap_maxsz + \
				nfs4_fattr_value_maxsz)
#define decode_getattr_maxsz    (op_decode_hdr_maxsz + nfs4_fattr_maxsz)
#define encode_attrs_maxsz	(nfs4_fattr_bitmap_maxsz + \
				 1 + 2 + 1 + \
				nfs4_owner_maxsz + \
				nfs4_group_maxsz + \
				4 + 4)
#define encode_savefh_maxsz     (op_encode_hdr_maxsz)
#define decode_savefh_maxsz     (op_decode_hdr_maxsz)
#define encode_restorefh_maxsz  (op_encode_hdr_maxsz)
#define decode_restorefh_maxsz  (op_decode_hdr_maxsz)
#define encode_fsinfo_maxsz	(encode_getattr_maxsz)
/* The 5 accounts for the PNFS attributes, and assumes that at most three
 * layout types will be returned.
 */
#define decode_fsinfo_maxsz	(op_decode_hdr_maxsz + \
				 nfs4_fattr_bitmap_maxsz + 4 + 8 + 5)
#define encode_renew_maxsz	(op_encode_hdr_maxsz + 3)
#define decode_renew_maxsz	(op_decode_hdr_maxsz)
#define encode_setclientid_maxsz \
				(op_encode_hdr_maxsz + \
				XDR_QUADLEN(NFS4_VERIFIER_SIZE) + \
				XDR_QUADLEN(NFS4_SETCLIENTID_NAMELEN) + \
				1 /* sc_prog */ + \
				XDR_QUADLEN(RPCBIND_MAXNETIDLEN) + \
				XDR_QUADLEN(RPCBIND_MAXUADDRLEN) + \
				1) /* sc_cb_ident */
#define decode_setclientid_maxsz \
				(op_decode_hdr_maxsz + \
				2 + \
				1024) /* large value for CLID_INUSE */
#define encode_setclientid_confirm_maxsz \
				(op_encode_hdr_maxsz + \
				3 + (NFS4_VERIFIER_SIZE >> 2))
#define decode_setclientid_confirm_maxsz \
				(op_decode_hdr_maxsz)
#define encode_lookup_maxsz	(op_encode_hdr_maxsz + nfs4_name_maxsz)
#define decode_lookup_maxsz	(op_decode_hdr_maxsz)
#define encode_share_access_maxsz \
				(2)
#define encode_createmode_maxsz	(1 + encode_attrs_maxsz + encode_verifier_maxsz)
#define encode_opentype_maxsz	(1 + encode_createmode_maxsz)
#define encode_claim_null_maxsz	(1 + nfs4_name_maxsz)
#define encode_open_maxsz	(op_encode_hdr_maxsz + \
				2 + encode_share_access_maxsz + 2 + \
				open_owner_id_maxsz + \
				encode_opentype_maxsz + \
				encode_claim_null_maxsz)
#define decode_ace_maxsz	(3 + nfs4_owner_maxsz)
#define decode_delegation_maxsz	(1 + decode_stateid_maxsz + 1 + \
				decode_ace_maxsz)
#define decode_change_info_maxsz	(5)
#define decode_open_maxsz	(op_decode_hdr_maxsz + \
				decode_stateid_maxsz + \
				decode_change_info_maxsz + 1 + \
				nfs4_fattr_bitmap_maxsz + \
				decode_delegation_maxsz)
#define encode_open_confirm_maxsz \
				(op_encode_hdr_maxsz + \
				 encode_stateid_maxsz + 1)
#define decode_open_confirm_maxsz \
				(op_decode_hdr_maxsz + \
				 decode_stateid_maxsz)
#define encode_open_downgrade_maxsz \
				(op_encode_hdr_maxsz + \
				 encode_stateid_maxsz + 1 + \
				 encode_share_access_maxsz)
#define decode_open_downgrade_maxsz \
				(op_decode_hdr_maxsz + \
				 decode_stateid_maxsz)
#define encode_close_maxsz	(op_encode_hdr_maxsz + \
				 1 + encode_stateid_maxsz)
#define decode_close_maxsz	(op_decode_hdr_maxsz + \
				 decode_stateid_maxsz)
#define encode_setattr_maxsz	(op_encode_hdr_maxsz + \
				 encode_stateid_maxsz + \
				 encode_attrs_maxsz)
#define decode_setattr_maxsz	(op_decode_hdr_maxsz + \
				 nfs4_fattr_bitmap_maxsz)
#define encode_read_maxsz	(op_encode_hdr_maxsz + \
				 encode_stateid_maxsz + 3)
#define decode_read_maxsz	(op_decode_hdr_maxsz + 2)
#define encode_readdir_maxsz	(op_encode_hdr_maxsz + \
				 2 + encode_verifier_maxsz + 5)
#define decode_readdir_maxsz	(op_decode_hdr_maxsz + \
				 decode_verifier_maxsz)
#define encode_readlink_maxsz	(op_encode_hdr_maxsz)
#define decode_readlink_maxsz	(op_decode_hdr_maxsz + 1)
#define encode_write_maxsz	(op_encode_hdr_maxsz + \
				 encode_stateid_maxsz + 4)
#define decode_write_maxsz	(op_decode_hdr_maxsz + \
				 2 + decode_verifier_maxsz)
#define encode_commit_maxsz	(op_encode_hdr_maxsz + 3)
#define decode_commit_maxsz	(op_decode_hdr_maxsz + \
				 decode_verifier_maxsz)
#define encode_remove_maxsz	(op_encode_hdr_maxsz + \
				nfs4_name_maxsz)
#define decode_remove_maxsz	(op_decode_hdr_maxsz + \
				 decode_change_info_maxsz)
#define encode_rename_maxsz	(op_encode_hdr_maxsz + \
				2 * nfs4_name_maxsz)
#define decode_rename_maxsz	(op_decode_hdr_maxsz + \
				 decode_change_info_maxsz + \
				 decode_change_info_maxsz)
#define encode_link_maxsz	(op_encode_hdr_maxsz + \
				nfs4_name_maxsz)
#define decode_link_maxsz	(op_decode_hdr_maxsz + decode_change_info_maxsz)
#define encode_lockowner_maxsz	(7)
#define encode_lock_maxsz	(op_encode_hdr_maxsz + \
				 7 + \
				 1 + encode_stateid_maxsz + 1 + \
				 encode_lockowner_maxsz)
#define decode_lock_denied_maxsz \
				(8 + decode_lockowner_maxsz)
#define decode_lock_maxsz	(op_decode_hdr_maxsz + \
				 decode_lock_denied_maxsz)
#define encode_lockt_maxsz	(op_encode_hdr_maxsz + 5 + \
				encode_lockowner_maxsz)
#define decode_lockt_maxsz	(op_decode_hdr_maxsz + \
				 decode_lock_denied_maxsz)
#define encode_locku_maxsz	(op_encode_hdr_maxsz + 3 + \
				 encode_stateid_maxsz + \
				 4)
#define decode_locku_maxsz	(op_decode_hdr_maxsz + \
				 decode_stateid_maxsz)
#define encode_release_lockowner_maxsz \
				(op_encode_hdr_maxsz + \
				 encode_lockowner_maxsz)
#define decode_release_lockowner_maxsz \
				(op_decode_hdr_maxsz)
#define encode_access_maxsz	(op_encode_hdr_maxsz + 1)
#define decode_access_maxsz	(op_decode_hdr_maxsz + 2)
#define encode_symlink_maxsz	(op_encode_hdr_maxsz + \
				1 + nfs4_name_maxsz + \
				1 + \
				nfs4_fattr_maxsz)
#define decode_symlink_maxsz	(op_decode_hdr_maxsz + 8)
#define encode_create_maxsz	(op_encode_hdr_maxsz + \
				1 + 2 + nfs4_name_maxsz + \
				encode_attrs_maxsz)
#define decode_create_maxsz	(op_decode_hdr_maxsz + \
				decode_change_info_maxsz + \
				nfs4_fattr_bitmap_maxsz)
#define encode_statfs_maxsz	(encode_getattr_maxsz)
#define decode_statfs_maxsz	(decode_getattr_maxsz)
#define encode_delegreturn_maxsz (op_encode_hdr_maxsz + 4)
#define decode_delegreturn_maxsz (op_decode_hdr_maxsz)
#define encode_getacl_maxsz	(encode_getattr_maxsz)
#define decode_getacl_maxsz	(op_decode_hdr_maxsz + \
				 nfs4_fattr_bitmap_maxsz + 1)
#define encode_setacl_maxsz	(op_encode_hdr_maxsz + \
				 encode_stateid_maxsz + 3)
#define decode_setacl_maxsz	(decode_setattr_maxsz)
#define encode_fs_locations_maxsz \
				(encode_getattr_maxsz)
#define decode_fs_locations_maxsz \
				(0)
#define encode_secinfo_maxsz	(op_encode_hdr_maxsz + nfs4_name_maxsz)
#define decode_secinfo_maxsz	(op_decode_hdr_maxsz + 1 + ((NFS_MAX_SECFLAVORS * (16 + GSS_OID_MAX_LEN)) / 4))

#if defined(CONFIG_NFS_V4_1)
#define NFS4_MAX_MACHINE_NAME_LEN (64)

#define encode_exchange_id_maxsz (op_encode_hdr_maxsz + \
				encode_verifier_maxsz + \
				1 /* co_ownerid.len */ + \
				XDR_QUADLEN(NFS4_EXCHANGE_ID_LEN) + \
				1 /* flags */ + \
				1 /* spa_how */ + \
				0 /* SP4_NONE (for now) */ + \
				1 /* implementation id array of size 1 */ + \
				1 /* nii_domain */ + \
				XDR_QUADLEN(NFS4_OPAQUE_LIMIT) + \
				1 /* nii_name */ + \
				XDR_QUADLEN(NFS4_OPAQUE_LIMIT) + \
				3 /* nii_date */)
#define decode_exchange_id_maxsz (op_decode_hdr_maxsz + \
				2 /* eir_clientid */ + \
				1 /* eir_sequenceid */ + \
				1 /* eir_flags */ + \
				1 /* spr_how */ + \
				0 /* SP4_NONE (for now) */ + \
				2 /* eir_server_owner.so_minor_id */ + \
				/* eir_server_owner.so_major_id<> */ \
				XDR_QUADLEN(NFS4_OPAQUE_LIMIT) + 1 + \
				/* eir_server_scope<> */ \
				XDR_QUADLEN(NFS4_OPAQUE_LIMIT) + 1 + \
				1 /* eir_server_impl_id array length */ + \
				1 /* nii_domain */ + \
				XDR_QUADLEN(NFS4_OPAQUE_LIMIT) + \
				1 /* nii_name */ + \
				XDR_QUADLEN(NFS4_OPAQUE_LIMIT) + \
				3 /* nii_date */)
#define encode_channel_attrs_maxsz  (6 + 1 /* ca_rdma_ird.len (0) */)
#define decode_channel_attrs_maxsz  (6 + \
				     1 /* ca_rdma_ird.len */ + \
				     1 /* ca_rdma_ird */)
#define encode_create_session_maxsz  (op_encode_hdr_maxsz + \
				     2 /* csa_clientid */ + \
				     1 /* csa_sequence */ + \
				     1 /* csa_flags */ + \
				     encode_channel_attrs_maxsz + \
				     encode_channel_attrs_maxsz + \
				     1 /* csa_cb_program */ + \
				     1 /* csa_sec_parms.len (1) */ + \
				     1 /* cb_secflavor (AUTH_SYS) */ + \
				     1 /* stamp */ + \
				     1 /* machinename.len */ + \
				     XDR_QUADLEN(NFS4_MAX_MACHINE_NAME_LEN) + \
				     1 /* uid */ + \
				     1 /* gid */ + \
				     1 /* gids.len (0) */)
#define decode_create_session_maxsz  (op_decode_hdr_maxsz +	\
				     XDR_QUADLEN(NFS4_MAX_SESSIONID_LEN) + \
				     1 /* csr_sequence */ + \
				     1 /* csr_flags */ + \
				     decode_channel_attrs_maxsz + \
				     decode_channel_attrs_maxsz)
#define encode_bind_conn_to_session_maxsz  (op_encode_hdr_maxsz + \
				     /* bctsa_sessid */ \
				     XDR_QUADLEN(NFS4_MAX_SESSIONID_LEN) + \
				     1 /* bctsa_dir */ + \
				     1 /* bctsa_use_conn_in_rdma_mode */)
#define decode_bind_conn_to_session_maxsz  (op_decode_hdr_maxsz +	\
				     /* bctsr_sessid */ \
				     XDR_QUADLEN(NFS4_MAX_SESSIONID_LEN) + \
				     1 /* bctsr_dir */ + \
				     1 /* bctsr_use_conn_in_rdma_mode */)
#define encode_destroy_session_maxsz    (op_encode_hdr_maxsz + 4)
#define decode_destroy_session_maxsz    (op_decode_hdr_maxsz)
#define encode_destroy_clientid_maxsz   (op_encode_hdr_maxsz + 2)
#define decode_destroy_clientid_maxsz   (op_decode_hdr_maxsz)
#define encode_sequence_maxsz	(op_encode_hdr_maxsz + \
				XDR_QUADLEN(NFS4_MAX_SESSIONID_LEN) + 4)
#define decode_sequence_maxsz	(op_decode_hdr_maxsz + \
				XDR_QUADLEN(NFS4_MAX_SESSIONID_LEN) + 5)
#define encode_reclaim_complete_maxsz	(op_encode_hdr_maxsz + 4)
#define decode_reclaim_complete_maxsz	(op_decode_hdr_maxsz + 4)
#define encode_getdevicelist_maxsz (op_encode_hdr_maxsz + 4 + \
				encode_verifier_maxsz)
#define decode_getdevicelist_maxsz (op_decode_hdr_maxsz + \
				2 /* nfs_cookie4 gdlr_cookie */ + \
				decode_verifier_maxsz \
				  /* verifier4 gdlr_verifier */ + \
				1 /* gdlr_deviceid_list count */ + \
				XDR_QUADLEN(NFS4_PNFS_GETDEVLIST_MAXNUM * \
					    NFS4_DEVICEID4_SIZE) \
				  /* gdlr_deviceid_list */ + \
				1 /* bool gdlr_eof */)
#define encode_getdeviceinfo_maxsz (op_encode_hdr_maxsz + 4 + \
				XDR_QUADLEN(NFS4_DEVICEID4_SIZE))
#define decode_getdeviceinfo_maxsz (op_decode_hdr_maxsz + \
				1 /* layout type */ + \
				1 /* opaque devaddr4 length */ + \
				  /* devaddr4 payload is read into page */ \
				1 /* notification bitmap length */ + \
				1 /* notification bitmap */)
#define encode_layoutget_maxsz	(op_encode_hdr_maxsz + 10 + \
				encode_stateid_maxsz)
#define decode_layoutget_maxsz	(op_decode_hdr_maxsz + 8 + \
				decode_stateid_maxsz + \
				XDR_QUADLEN(PNFS_LAYOUT_MAXSIZE))
#define encode_layoutcommit_maxsz (op_encode_hdr_maxsz +          \
				2 /* offset */ + \
				2 /* length */ + \
				1 /* reclaim */ + \
				encode_stateid_maxsz + \
				1 /* new offset (true) */ + \
				2 /* last byte written */ + \
				1 /* nt_timechanged (false) */ + \
				1 /* layoutupdate4 layout type */ + \
				1 /* NULL filelayout layoutupdate4 payload */)
#define decode_layoutcommit_maxsz (op_decode_hdr_maxsz + 3)
#define encode_layoutreturn_maxsz (8 + op_encode_hdr_maxsz + \
				encode_stateid_maxsz + \
				1 /* FIXME: opaque lrf_body always empty at the moment */)
#define decode_layoutreturn_maxsz (op_decode_hdr_maxsz + \
				1 + decode_stateid_maxsz)
#define encode_secinfo_no_name_maxsz (op_encode_hdr_maxsz + 1)
#define decode_secinfo_no_name_maxsz decode_secinfo_maxsz
#define encode_test_stateid_maxsz	(op_encode_hdr_maxsz + 2 + \
					 XDR_QUADLEN(NFS4_STATEID_SIZE))
#define decode_test_stateid_maxsz	(op_decode_hdr_maxsz + 2 + 1)
#define encode_free_stateid_maxsz	(op_encode_hdr_maxsz + 1 + \
					 XDR_QUADLEN(NFS4_STATEID_SIZE))
#define decode_free_stateid_maxsz	(op_decode_hdr_maxsz + 1)
#else /* CONFIG_NFS_V4_1 */
#define encode_sequence_maxsz	0
#define decode_sequence_maxsz	0
#endif /* CONFIG_NFS_V4_1 */

#define NFS4_enc_compound_sz	(1024)  /* XXX: large enough? */
#define NFS4_dec_compound_sz	(1024)  /* XXX: large enough? */
#define NFS4_enc_read_sz	(compound_encode_hdr_maxsz + \
				encode_sequence_maxsz + \
				encode_putfh_maxsz + \
				encode_read_maxsz)
#define NFS4_dec_read_sz	(compound_decode_hdr_maxsz + \
				decode_sequence_maxsz + \
				decode_putfh_maxsz + \
				decode_read_maxsz)
#define NFS4_enc_readlink_sz	(compound_encode_hdr_maxsz + \
				encode_sequence_maxsz + \
				encode_putfh_maxsz + \
				encode_readlink_maxsz)
#define NFS4_dec_readlink_sz	(compound_decode_hdr_maxsz + \
				decode_sequence_maxsz + \
				decode_putfh_maxsz + \
				decode_readlink_maxsz)
#define NFS4_enc_readdir_sz	(compound_encode_hdr_maxsz + \
				encode_sequence_maxsz + \
				encode_putfh_maxsz + \
				encode_readdir_maxsz)
#define NFS4_dec_readdir_sz	(compound_decode_hdr_maxsz + \
				decode_sequence_maxsz + \
				decode_putfh_maxsz + \
				decode_readdir_maxsz)
#define NFS4_enc_write_sz	(compound_encode_hdr_maxsz + \
				encode_sequence_maxsz + \
				encode_putfh_maxsz + \
				encode_write_maxsz + \
				encode_getattr_maxsz)
#define NFS4_dec_write_sz	(compound_decode_hdr_maxsz + \
				decode_sequence_maxsz + \
				decode_putfh_maxsz + \
				decode_write_maxsz + \
				decode_getattr_maxsz)
#define NFS4_enc_commit_sz	(compound_encode_hdr_maxsz + \
				encode_sequence_maxsz + \
				encode_putfh_maxsz + \
				encode_commit_maxsz)
#define NFS4_dec_commit_sz	(compound_decode_hdr_maxsz + \
				decode_sequence_maxsz + \
				decode_putfh_maxsz + \
				decode_commit_maxsz)
#define NFS4_enc_open_sz        (compound_encode_hdr_maxsz + \
				encode_sequence_maxsz + \
				encode_putfh_maxsz + \
				encode_open_maxsz + \
				encode_getfh_maxsz + \
				encode_getattr_maxsz)
#define NFS4_dec_open_sz        (compound_decode_hdr_maxsz + \
				decode_sequence_maxsz + \
				decode_putfh_maxsz + \
				decode_open_maxsz + \
				decode_getfh_maxsz + \
				decode_getattr_maxsz)
#define NFS4_enc_open_confirm_sz \
				(compound_encode_hdr_maxsz + \
				 encode_putfh_maxsz + \
				 encode_open_confirm_maxsz)
#define NFS4_dec_open_confirm_sz \
				(compound_decode_hdr_maxsz + \
				 decode_putfh_maxsz + \
				 decode_open_confirm_maxsz)
#define NFS4_enc_open_noattr_sz	(compound_encode_hdr_maxsz + \
					encode_sequence_maxsz + \
					encode_putfh_maxsz + \
					encode_open_maxsz + \
					encode_getattr_maxsz)
#define NFS4_dec_open_noattr_sz	(compound_decode_hdr_maxsz + \
					decode_sequence_maxsz + \
					decode_putfh_maxsz + \
					decode_open_maxsz + \
					decode_getattr_maxsz)
#define NFS4_enc_open_downgrade_sz \
				(compound_encode_hdr_maxsz + \
				 encode_sequence_maxsz + \
				 encode_putfh_maxsz + \
				 encode_open_downgrade_maxsz + \
				 encode_getattr_maxsz)
#define NFS4_dec_open_downgrade_sz \
				(compound_decode_hdr_maxsz + \
				 decode_sequence_maxsz + \
				 decode_putfh_maxsz + \
				 decode_open_downgrade_maxsz + \
				 decode_getattr_maxsz)
#define NFS4_enc_close_sz	(compound_encode_hdr_maxsz + \
				 encode_sequence_maxsz + \
				 encode_putfh_maxsz + \
				 encode_close_maxsz + \
				 encode_getattr_maxsz)
#define NFS4_dec_close_sz	(compound_decode_hdr_maxsz + \
				 decode_sequence_maxsz + \
				 decode_putfh_maxsz + \
				 decode_close_maxsz + \
				 decode_getattr_maxsz)
#define NFS4_enc_setattr_sz	(compound_encode_hdr_maxsz + \
				 encode_sequence_maxsz + \
				 encode_putfh_maxsz + \
				 encode_setattr_maxsz + \
				 encode_getattr_maxsz)
#define NFS4_dec_setattr_sz	(compound_decode_hdr_maxsz + \
				 decode_sequence_maxsz + \
				 decode_putfh_maxsz + \
				 decode_setattr_maxsz + \
				 decode_getattr_maxsz)
#define NFS4_enc_fsinfo_sz	(compound_encode_hdr_maxsz + \
				encode_sequence_maxsz + \
				encode_putfh_maxsz + \
				encode_fsinfo_maxsz)
#define NFS4_dec_fsinfo_sz	(compound_decode_hdr_maxsz + \
				decode_sequence_maxsz + \
				decode_putfh_maxsz + \
				decode_fsinfo_maxsz)
#define NFS4_enc_renew_sz	(compound_encode_hdr_maxsz + \
				encode_renew_maxsz)
#define NFS4_dec_renew_sz	(compound_decode_hdr_maxsz + \
				decode_renew_maxsz)
#define NFS4_enc_setclientid_sz	(compound_encode_hdr_maxsz + \
				encode_setclientid_maxsz)
#define NFS4_dec_setclientid_sz	(compound_decode_hdr_maxsz + \
				decode_setclientid_maxsz)
#define NFS4_enc_setclientid_confirm_sz \
				(compound_encode_hdr_maxsz + \
				encode_setclientid_confirm_maxsz + \
				encode_putrootfh_maxsz + \
				encode_fsinfo_maxsz)
#define NFS4_dec_setclientid_confirm_sz \
				(compound_decode_hdr_maxsz + \
				decode_setclientid_confirm_maxsz + \
				decode_putrootfh_maxsz + \
				decode_fsinfo_maxsz)
#define NFS4_enc_lock_sz        (compound_encode_hdr_maxsz + \
				encode_sequence_maxsz + \
				encode_putfh_maxsz + \
				encode_lock_maxsz)
#define NFS4_dec_lock_sz        (compound_decode_hdr_maxsz + \
				decode_sequence_maxsz + \
				decode_putfh_maxsz + \
				decode_lock_maxsz)
#define NFS4_enc_lockt_sz       (compound_encode_hdr_maxsz + \
				encode_sequence_maxsz + \
				encode_putfh_maxsz + \
				encode_lockt_maxsz)
#define NFS4_dec_lockt_sz       (compound_decode_hdr_maxsz + \
				 decode_sequence_maxsz + \
				 decode_putfh_maxsz + \
				 decode_lockt_maxsz)
#define NFS4_enc_locku_sz       (compound_encode_hdr_maxsz + \
				encode_sequence_maxsz + \
				encode_putfh_maxsz + \
				encode_locku_maxsz)
#define NFS4_dec_locku_sz       (compound_decode_hdr_maxsz + \
				decode_sequence_maxsz + \
				decode_putfh_maxsz + \
				decode_locku_maxsz)
#define NFS4_enc_release_lockowner_sz \
				(compound_encode_hdr_maxsz + \
				 encode_lockowner_maxsz)
#define NFS4_dec_release_lockowner_sz \
				(compound_decode_hdr_maxsz + \
				 decode_lockowner_maxsz)
#define NFS4_enc_access_sz	(compound_encode_hdr_maxsz + \
				encode_sequence_maxsz + \
				encode_putfh_maxsz + \
				encode_access_maxsz + \
				encode_getattr_maxsz)
#define NFS4_dec_access_sz	(compound_decode_hdr_maxsz + \
				decode_sequence_maxsz + \
				decode_putfh_maxsz + \
				decode_access_maxsz + \
				decode_getattr_maxsz)
#define NFS4_enc_getattr_sz	(compound_encode_hdr_maxsz + \
				encode_sequence_maxsz + \
				encode_putfh_maxsz + \
				encode_getattr_maxsz)
#define NFS4_dec_getattr_sz	(compound_decode_hdr_maxsz + \
				decode_sequence_maxsz + \
				decode_putfh_maxsz + \
				decode_getattr_maxsz)
#define NFS4_enc_lookup_sz	(compound_encode_hdr_maxsz + \
				encode_sequence_maxsz + \
				encode_putfh_maxsz + \
				encode_lookup_maxsz + \
				encode_getattr_maxsz + \
				encode_getfh_maxsz)
#define NFS4_dec_lookup_sz	(compound_decode_hdr_maxsz + \
				decode_sequence_maxsz + \
				decode_putfh_maxsz + \
				decode_lookup_maxsz + \
				decode_getattr_maxsz + \
				decode_getfh_maxsz)
#define NFS4_enc_lookup_root_sz (compound_encode_hdr_maxsz + \
				encode_sequence_maxsz + \
				encode_putrootfh_maxsz + \
				encode_getattr_maxsz + \
				encode_getfh_maxsz)
#define NFS4_dec_lookup_root_sz (compound_decode_hdr_maxsz + \
				decode_sequence_maxsz + \
				decode_putrootfh_maxsz + \
				decode_getattr_maxsz + \
				decode_getfh_maxsz)
#define NFS4_enc_remove_sz	(compound_encode_hdr_maxsz + \
				encode_sequence_maxsz + \
				encode_putfh_maxsz + \
				encode_remove_maxsz)
#define NFS4_dec_remove_sz	(compound_decode_hdr_maxsz + \
				decode_sequence_maxsz + \
				decode_putfh_maxsz + \
				decode_remove_maxsz)
#define NFS4_enc_rename_sz	(compound_encode_hdr_maxsz + \
				encode_sequence_maxsz + \
				encode_putfh_maxsz + \
				encode_savefh_maxsz + \
				encode_putfh_maxsz + \
				encode_rename_maxsz)
#define NFS4_dec_rename_sz	(compound_decode_hdr_maxsz + \
				decode_sequence_maxsz + \
				decode_putfh_maxsz + \
				decode_savefh_maxsz + \
				decode_putfh_maxsz + \
				decode_rename_maxsz)
#define NFS4_enc_link_sz	(compound_encode_hdr_maxsz + \
				encode_sequence_maxsz + \
				encode_putfh_maxsz + \
				encode_savefh_maxsz + \
				encode_putfh_maxsz + \
				encode_link_maxsz + \
				encode_restorefh_maxsz + \
				encode_getattr_maxsz)
#define NFS4_dec_link_sz	(compound_decode_hdr_maxsz + \
				decode_sequence_maxsz + \
				decode_putfh_maxsz + \
				decode_savefh_maxsz + \
				decode_putfh_maxsz + \
				decode_link_maxsz + \
				decode_restorefh_maxsz + \
				decode_getattr_maxsz)
#define NFS4_enc_symlink_sz	(compound_encode_hdr_maxsz + \
				encode_sequence_maxsz + \
				encode_putfh_maxsz + \
				encode_symlink_maxsz + \
				encode_getattr_maxsz + \
				encode_getfh_maxsz)
#define NFS4_dec_symlink_sz	(compound_decode_hdr_maxsz + \
				decode_sequence_maxsz + \
				decode_putfh_maxsz + \
				decode_symlink_maxsz + \
				decode_getattr_maxsz + \
				decode_getfh_maxsz)
#define NFS4_enc_create_sz	(compound_encode_hdr_maxsz + \
				encode_sequence_maxsz + \
				encode_putfh_maxsz + \
				encode_create_maxsz + \
				encode_getfh_maxsz + \
				encode_getattr_maxsz)
#define NFS4_dec_create_sz	(compound_decode_hdr_maxsz + \
				decode_sequence_maxsz + \
				decode_putfh_maxsz + \
				decode_create_maxsz + \
				decode_getfh_maxsz + \
				decode_getattr_maxsz)
#define NFS4_enc_pathconf_sz	(compound_encode_hdr_maxsz + \
				encode_sequence_maxsz + \
				encode_putfh_maxsz + \
				encode_getattr_maxsz)
#define NFS4_dec_pathconf_sz	(compound_decode_hdr_maxsz + \
				decode_sequence_maxsz + \
				decode_putfh_maxsz + \
				decode_getattr_maxsz)
#define NFS4_enc_statfs_sz	(compound_encode_hdr_maxsz + \
				encode_sequence_maxsz + \
				encode_putfh_maxsz + \
				encode_statfs_maxsz)
#define NFS4_dec_statfs_sz	(compound_decode_hdr_maxsz + \
				decode_sequence_maxsz + \
				decode_putfh_maxsz + \
				decode_statfs_maxsz)
#define NFS4_enc_server_caps_sz (compound_encode_hdr_maxsz + \
				encode_sequence_maxsz + \
				encode_putfh_maxsz + \
				encode_getattr_maxsz)
#define NFS4_dec_server_caps_sz (compound_decode_hdr_maxsz + \
				decode_sequence_maxsz + \
				decode_putfh_maxsz + \
				decode_getattr_maxsz)
#define NFS4_enc_delegreturn_sz	(compound_encode_hdr_maxsz + \
				encode_sequence_maxsz + \
				encode_putfh_maxsz + \
				encode_delegreturn_maxsz + \
				encode_getattr_maxsz)
#define NFS4_dec_delegreturn_sz (compound_decode_hdr_maxsz + \
				decode_sequence_maxsz + \
				decode_delegreturn_maxsz + \
				decode_getattr_maxsz)
#define NFS4_enc_getacl_sz	(compound_encode_hdr_maxsz + \
				encode_sequence_maxsz + \
				encode_putfh_maxsz + \
				encode_getacl_maxsz)
#define NFS4_dec_getacl_sz	(compound_decode_hdr_maxsz + \
				decode_sequence_maxsz + \
				decode_putfh_maxsz + \
				decode_getacl_maxsz)
#define NFS4_enc_setacl_sz	(compound_encode_hdr_maxsz + \
				encode_sequence_maxsz + \
				encode_putfh_maxsz + \
				encode_setacl_maxsz)
#define NFS4_dec_setacl_sz	(compound_decode_hdr_maxsz + \
				decode_sequence_maxsz + \
				decode_putfh_maxsz + \
				decode_setacl_maxsz)
#define NFS4_enc_fs_locations_sz \
				(compound_encode_hdr_maxsz + \
				 encode_sequence_maxsz + \
				 encode_putfh_maxsz + \
				 encode_lookup_maxsz + \
				 encode_fs_locations_maxsz)
#define NFS4_dec_fs_locations_sz \
				(compound_decode_hdr_maxsz + \
				 decode_sequence_maxsz + \
				 decode_putfh_maxsz + \
				 decode_lookup_maxsz + \
				 decode_fs_locations_maxsz)
#define NFS4_enc_secinfo_sz 	(compound_encode_hdr_maxsz + \
				encode_sequence_maxsz + \
				encode_putfh_maxsz + \
				encode_secinfo_maxsz)
#define NFS4_dec_secinfo_sz	(compound_decode_hdr_maxsz + \
				decode_sequence_maxsz + \
				decode_putfh_maxsz + \
				decode_secinfo_maxsz)
#if defined(CONFIG_NFS_V4_1)
#define NFS4_enc_bind_conn_to_session_sz \
				(compound_encode_hdr_maxsz + \
				 encode_bind_conn_to_session_maxsz)
#define NFS4_dec_bind_conn_to_session_sz \
				(compound_decode_hdr_maxsz + \
				 decode_bind_conn_to_session_maxsz)
#define NFS4_enc_exchange_id_sz \
				(compound_encode_hdr_maxsz + \
				 encode_exchange_id_maxsz)
#define NFS4_dec_exchange_id_sz \
				(compound_decode_hdr_maxsz + \
				 decode_exchange_id_maxsz)
#define NFS4_enc_create_session_sz \
				(compound_encode_hdr_maxsz + \
				 encode_create_session_maxsz)
#define NFS4_dec_create_session_sz \
				(compound_decode_hdr_maxsz + \
				 decode_create_session_maxsz)
#define NFS4_enc_destroy_session_sz	(compound_encode_hdr_maxsz + \
					 encode_destroy_session_maxsz)
#define NFS4_dec_destroy_session_sz	(compound_decode_hdr_maxsz + \
					 decode_destroy_session_maxsz)
#define NFS4_enc_destroy_clientid_sz	(compound_encode_hdr_maxsz + \
					 encode_destroy_clientid_maxsz)
#define NFS4_dec_destroy_clientid_sz	(compound_decode_hdr_maxsz + \
					 decode_destroy_clientid_maxsz)
#define NFS4_enc_sequence_sz \
				(compound_decode_hdr_maxsz + \
				 encode_sequence_maxsz)
#define NFS4_dec_sequence_sz \
				(compound_decode_hdr_maxsz + \
				 decode_sequence_maxsz)
#define NFS4_enc_get_lease_time_sz	(compound_encode_hdr_maxsz + \
					 encode_sequence_maxsz + \
					 encode_putrootfh_maxsz + \
					 encode_fsinfo_maxsz)
#define NFS4_dec_get_lease_time_sz	(compound_decode_hdr_maxsz + \
					 decode_sequence_maxsz + \
					 decode_putrootfh_maxsz + \
					 decode_fsinfo_maxsz)
#define NFS4_enc_reclaim_complete_sz	(compound_encode_hdr_maxsz + \
					 encode_sequence_maxsz + \
					 encode_reclaim_complete_maxsz)
#define NFS4_dec_reclaim_complete_sz	(compound_decode_hdr_maxsz + \
					 decode_sequence_maxsz + \
					 decode_reclaim_complete_maxsz)
#define NFS4_enc_getdevicelist_sz (compound_encode_hdr_maxsz + \
				encode_sequence_maxsz + \
				encode_putfh_maxsz + \
				encode_getdevicelist_maxsz)
#define NFS4_dec_getdevicelist_sz (compound_decode_hdr_maxsz + \
				decode_sequence_maxsz + \
				decode_putfh_maxsz + \
				decode_getdevicelist_maxsz)
#define NFS4_enc_getdeviceinfo_sz (compound_encode_hdr_maxsz +    \
				encode_sequence_maxsz +\
				encode_getdeviceinfo_maxsz)
#define NFS4_dec_getdeviceinfo_sz (compound_decode_hdr_maxsz +    \
				decode_sequence_maxsz + \
				decode_getdeviceinfo_maxsz)
#define NFS4_enc_layoutget_sz	(compound_encode_hdr_maxsz + \
				encode_sequence_maxsz + \
				encode_putfh_maxsz +        \
				encode_layoutget_maxsz)
#define NFS4_dec_layoutget_sz	(compound_decode_hdr_maxsz + \
				decode_sequence_maxsz + \
				decode_putfh_maxsz +        \
				decode_layoutget_maxsz)
#define NFS4_enc_layoutcommit_sz (compound_encode_hdr_maxsz + \
				encode_sequence_maxsz +\
				encode_putfh_maxsz + \
				encode_layoutcommit_maxsz + \
				encode_getattr_maxsz)
#define NFS4_dec_layoutcommit_sz (compound_decode_hdr_maxsz + \
				decode_sequence_maxsz + \
				decode_putfh_maxsz + \
				decode_layoutcommit_maxsz + \
				decode_getattr_maxsz)
#define NFS4_enc_layoutreturn_sz (compound_encode_hdr_maxsz + \
				encode_sequence_maxsz + \
				encode_putfh_maxsz + \
				encode_layoutreturn_maxsz)
#define NFS4_dec_layoutreturn_sz (compound_decode_hdr_maxsz + \
				decode_sequence_maxsz + \
				decode_putfh_maxsz + \
				decode_layoutreturn_maxsz)
#define NFS4_enc_secinfo_no_name_sz	(compound_encode_hdr_maxsz + \
					encode_sequence_maxsz + \
					encode_putrootfh_maxsz +\
					encode_secinfo_no_name_maxsz)
#define NFS4_dec_secinfo_no_name_sz	(compound_decode_hdr_maxsz + \
					decode_sequence_maxsz + \
					decode_putrootfh_maxsz + \
					decode_secinfo_no_name_maxsz)
#define NFS4_enc_test_stateid_sz	(compound_encode_hdr_maxsz + \
					 encode_sequence_maxsz + \
					 encode_test_stateid_maxsz)
#define NFS4_dec_test_stateid_sz	(compound_decode_hdr_maxsz + \
					 decode_sequence_maxsz + \
					 decode_test_stateid_maxsz)
#define NFS4_enc_free_stateid_sz	(compound_encode_hdr_maxsz + \
					 encode_sequence_maxsz + \
					 encode_free_stateid_maxsz)
#define NFS4_dec_free_stateid_sz	(compound_decode_hdr_maxsz + \
					 decode_sequence_maxsz + \
					 decode_free_stateid_maxsz)

const u32 nfs41_maxwrite_overhead = ((RPC_MAX_HEADER_WITH_AUTH +
				      compound_encode_hdr_maxsz +
				      encode_sequence_maxsz +
				      encode_putfh_maxsz +
				      encode_getattr_maxsz) *
				     XDR_UNIT);

const u32 nfs41_maxread_overhead = ((RPC_MAX_HEADER_WITH_AUTH +
				     compound_decode_hdr_maxsz +
				     decode_sequence_maxsz +
				     decode_putfh_maxsz) *
				    XDR_UNIT);
#endif /* CONFIG_NFS_V4_1 */

static unsigned short send_implementation_id = 1;

module_param(send_implementation_id, ushort, 0644);
MODULE_PARM_DESC(send_implementation_id,
		"Send implementation ID with NFSv4.1 exchange_id");

static const umode_t nfs_type2fmt[] = {
	[NF4BAD] = 0,
	[NF4REG] = S_IFREG,
	[NF4DIR] = S_IFDIR,
	[NF4BLK] = S_IFBLK,
	[NF4CHR] = S_IFCHR,
	[NF4LNK] = S_IFLNK,
	[NF4SOCK] = S_IFSOCK,
	[NF4FIFO] = S_IFIFO,
	[NF4ATTRDIR] = 0,
	[NF4NAMEDATTR] = 0,
};

struct compound_hdr {
	int32_t		status;
	uint32_t	nops;
	__be32 *	nops_p;
	uint32_t	taglen;
	char *		tag;
	uint32_t	replen;		/* expected reply words */
	u32		minorversion;
};

static __be32 *reserve_space(struct xdr_stream *xdr, size_t nbytes)
{
	__be32 *p = xdr_reserve_space(xdr, nbytes);
	BUG_ON(!p);
	return p;
}

static void encode_opaque_fixed(struct xdr_stream *xdr, const void *buf, size_t len)
{
	__be32 *p;

	p = xdr_reserve_space(xdr, len);
	xdr_encode_opaque_fixed(p, buf, len);
}

static void encode_string(struct xdr_stream *xdr, unsigned int len, const char *str)
{
	__be32 *p;

	p = reserve_space(xdr, 4 + len);
	xdr_encode_opaque(p, str, len);
}

static void encode_uint32(struct xdr_stream *xdr, u32 n)
{
	__be32 *p;

	p = reserve_space(xdr, 4);
	*p = cpu_to_be32(n);
}

static void encode_uint64(struct xdr_stream *xdr, u64 n)
{
	__be32 *p;

	p = reserve_space(xdr, 8);
	xdr_encode_hyper(p, n);
}

static void encode_nfs4_seqid(struct xdr_stream *xdr,
		const struct nfs_seqid *seqid)
{
	encode_uint32(xdr, seqid->sequence->counter);
}

static void encode_compound_hdr(struct xdr_stream *xdr,
				struct rpc_rqst *req,
				struct compound_hdr *hdr)
{
	__be32 *p;
	struct rpc_auth *auth = req->rq_cred->cr_auth;

	/* initialize running count of expected bytes in reply.
	 * NOTE: the replied tag SHOULD be the same is the one sent,
	 * but this is not required as a MUST for the server to do so. */
	hdr->replen = RPC_REPHDRSIZE + auth->au_rslack + 3 + hdr->taglen;

	BUG_ON(hdr->taglen > NFS4_MAXTAGLEN);
	encode_string(xdr, hdr->taglen, hdr->tag);
	p = reserve_space(xdr, 8);
	*p++ = cpu_to_be32(hdr->minorversion);
	hdr->nops_p = p;
	*p = cpu_to_be32(hdr->nops);
}

static void encode_op_hdr(struct xdr_stream *xdr, enum nfs_opnum4 op,
		uint32_t replen,
		struct compound_hdr *hdr)
{
	encode_uint32(xdr, op);
	hdr->nops++;
	hdr->replen += replen;
}

static void encode_nops(struct compound_hdr *hdr)
{
	BUG_ON(hdr->nops > NFS4_MAX_OPS);
	*hdr->nops_p = htonl(hdr->nops);
}

static void encode_nfs4_stateid(struct xdr_stream *xdr, const nfs4_stateid *stateid)
{
	encode_opaque_fixed(xdr, stateid, NFS4_STATEID_SIZE);
}

static void encode_nfs4_verifier(struct xdr_stream *xdr, const nfs4_verifier *verf)
{
	encode_opaque_fixed(xdr, verf->data, NFS4_VERIFIER_SIZE);
}

static void encode_attrs(struct xdr_stream *xdr, const struct iattr *iap, const struct nfs_server *server)
{
	char owner_name[IDMAP_NAMESZ];
	char owner_group[IDMAP_NAMESZ];
	int owner_namelen = 0;
	int owner_grouplen = 0;
	__be32 *p;
	__be32 *q;
	int len;
	uint32_t bmval0 = 0;
	uint32_t bmval1 = 0;

	/*
	 * We reserve enough space to write the entire attribute buffer at once.
	 * In the worst-case, this would be
	 *   12(bitmap) + 4(attrlen) + 8(size) + 4(mode) + 4(atime) + 4(mtime)
	 *          = 36 bytes, plus any contribution from variable-length fields
	 *            such as owner/group.
	 */
	len = 16;

	/* Sigh */
	if (iap->ia_valid & ATTR_SIZE)
		len += 8;
	if (iap->ia_valid & ATTR_MODE)
		len += 4;
	if (iap->ia_valid & ATTR_UID) {
		owner_namelen = nfs_map_uid_to_name(server, iap->ia_uid, owner_name, IDMAP_NAMESZ);
		if (owner_namelen < 0) {
			dprintk("nfs: couldn't resolve uid %d to string\n",
					iap->ia_uid);
			/* XXX */
			strcpy(owner_name, "nobody");
			owner_namelen = sizeof("nobody") - 1;
			/* goto out; */
		}
		len += 4 + (XDR_QUADLEN(owner_namelen) << 2);
	}
	if (iap->ia_valid & ATTR_GID) {
		owner_grouplen = nfs_map_gid_to_group(server, iap->ia_gid, owner_group, IDMAP_NAMESZ);
		if (owner_grouplen < 0) {
			dprintk("nfs: couldn't resolve gid %d to string\n",
					iap->ia_gid);
			strcpy(owner_group, "nobody");
			owner_grouplen = sizeof("nobody") - 1;
			/* goto out; */
		}
		len += 4 + (XDR_QUADLEN(owner_grouplen) << 2);
	}
	if (iap->ia_valid & ATTR_ATIME_SET)
		len += 16;
	else if (iap->ia_valid & ATTR_ATIME)
		len += 4;
	if (iap->ia_valid & ATTR_MTIME_SET)
		len += 16;
	else if (iap->ia_valid & ATTR_MTIME)
		len += 4;
	p = reserve_space(xdr, len);

	/*
	 * We write the bitmap length now, but leave the bitmap and the attribute
	 * buffer length to be backfilled at the end of this routine.
	 */
	*p++ = cpu_to_be32(2);
	q = p;
	p += 3;

	if (iap->ia_valid & ATTR_SIZE) {
		bmval0 |= FATTR4_WORD0_SIZE;
		p = xdr_encode_hyper(p, iap->ia_size);
	}
	if (iap->ia_valid & ATTR_MODE) {
		bmval1 |= FATTR4_WORD1_MODE;
		*p++ = cpu_to_be32(iap->ia_mode & S_IALLUGO);
	}
	if (iap->ia_valid & ATTR_UID) {
		bmval1 |= FATTR4_WORD1_OWNER;
		p = xdr_encode_opaque(p, owner_name, owner_namelen);
	}
	if (iap->ia_valid & ATTR_GID) {
		bmval1 |= FATTR4_WORD1_OWNER_GROUP;
		p = xdr_encode_opaque(p, owner_group, owner_grouplen);
	}
	if (iap->ia_valid & ATTR_ATIME_SET) {
		bmval1 |= FATTR4_WORD1_TIME_ACCESS_SET;
		*p++ = cpu_to_be32(NFS4_SET_TO_CLIENT_TIME);
		*p++ = cpu_to_be32(0);
		*p++ = cpu_to_be32(iap->ia_atime.tv_sec);
		*p++ = cpu_to_be32(iap->ia_atime.tv_nsec);
	}
	else if (iap->ia_valid & ATTR_ATIME) {
		bmval1 |= FATTR4_WORD1_TIME_ACCESS_SET;
		*p++ = cpu_to_be32(NFS4_SET_TO_SERVER_TIME);
	}
	if (iap->ia_valid & ATTR_MTIME_SET) {
		bmval1 |= FATTR4_WORD1_TIME_MODIFY_SET;
		*p++ = cpu_to_be32(NFS4_SET_TO_CLIENT_TIME);
		*p++ = cpu_to_be32(0);
		*p++ = cpu_to_be32(iap->ia_mtime.tv_sec);
		*p++ = cpu_to_be32(iap->ia_mtime.tv_nsec);
	}
	else if (iap->ia_valid & ATTR_MTIME) {
		bmval1 |= FATTR4_WORD1_TIME_MODIFY_SET;
		*p++ = cpu_to_be32(NFS4_SET_TO_SERVER_TIME);
	}

	/*
	 * Now we backfill the bitmap and the attribute buffer length.
	 */
	if (len != ((char *)p - (char *)q) + 4) {
		printk(KERN_ERR "NFS: Attr length error, %u != %Zu\n",
				len, ((char *)p - (char *)q) + 4);
		BUG();
	}
	len = (char *)p - (char *)q - 12;
	*q++ = htonl(bmval0);
	*q++ = htonl(bmval1);
	*q = htonl(len);

/* out: */
}

static void encode_access(struct xdr_stream *xdr, u32 access, struct compound_hdr *hdr)
{
	encode_op_hdr(xdr, OP_ACCESS, decode_access_maxsz, hdr);
	encode_uint32(xdr, access);
}

static void encode_close(struct xdr_stream *xdr, const struct nfs_closeargs *arg, struct compound_hdr *hdr)
{
	encode_op_hdr(xdr, OP_CLOSE, decode_close_maxsz, hdr);
	encode_nfs4_seqid(xdr, arg->seqid);
	encode_nfs4_stateid(xdr, arg->stateid);
}

static void encode_commit(struct xdr_stream *xdr, const struct nfs_commitargs *args, struct compound_hdr *hdr)
{
	__be32 *p;

	encode_op_hdr(xdr, OP_COMMIT, decode_commit_maxsz, hdr);
	p = reserve_space(xdr, 12);
	p = xdr_encode_hyper(p, args->offset);
	*p = cpu_to_be32(args->count);
}

static void encode_create(struct xdr_stream *xdr, const struct nfs4_create_arg *create, struct compound_hdr *hdr)
{
	__be32 *p;

	encode_op_hdr(xdr, OP_CREATE, decode_create_maxsz, hdr);
	encode_uint32(xdr, create->ftype);

	switch (create->ftype) {
	case NF4LNK:
		p = reserve_space(xdr, 4);
		*p = cpu_to_be32(create->u.symlink.len);
		xdr_write_pages(xdr, create->u.symlink.pages, 0, create->u.symlink.len);
		break;

	case NF4BLK: case NF4CHR:
		p = reserve_space(xdr, 8);
		*p++ = cpu_to_be32(create->u.device.specdata1);
		*p = cpu_to_be32(create->u.device.specdata2);
		break;

	default:
		break;
	}

	encode_string(xdr, create->name->len, create->name->name);
	encode_attrs(xdr, create->attrs, create->server);
}

static void encode_getattr_one(struct xdr_stream *xdr, uint32_t bitmap, struct compound_hdr *hdr)
{
	__be32 *p;

	encode_op_hdr(xdr, OP_GETATTR, decode_getattr_maxsz, hdr);
	p = reserve_space(xdr, 8);
	*p++ = cpu_to_be32(1);
	*p = cpu_to_be32(bitmap);
}

static void encode_getattr_two(struct xdr_stream *xdr, uint32_t bm0, uint32_t bm1, struct compound_hdr *hdr)
{
	__be32 *p;

	encode_op_hdr(xdr, OP_GETATTR, decode_getattr_maxsz, hdr);
	p = reserve_space(xdr, 12);
	*p++ = cpu_to_be32(2);
	*p++ = cpu_to_be32(bm0);
	*p = cpu_to_be32(bm1);
}

static void
encode_getattr_three(struct xdr_stream *xdr,
		     uint32_t bm0, uint32_t bm1, uint32_t bm2,
		     struct compound_hdr *hdr)
{
	__be32 *p;

	encode_op_hdr(xdr, OP_GETATTR, decode_getattr_maxsz, hdr);
	if (bm2) {
		p = reserve_space(xdr, 16);
		*p++ = cpu_to_be32(3);
		*p++ = cpu_to_be32(bm0);
		*p++ = cpu_to_be32(bm1);
		*p = cpu_to_be32(bm2);
	} else if (bm1) {
		p = reserve_space(xdr, 12);
		*p++ = cpu_to_be32(2);
		*p++ = cpu_to_be32(bm0);
		*p = cpu_to_be32(bm1);
	} else {
		p = reserve_space(xdr, 8);
		*p++ = cpu_to_be32(1);
		*p = cpu_to_be32(bm0);
	}
}

static void encode_getfattr(struct xdr_stream *xdr, const u32* bitmask, struct compound_hdr *hdr)
{
	encode_getattr_two(xdr, bitmask[0] & nfs4_fattr_bitmap[0],
			   bitmask[1] & nfs4_fattr_bitmap[1], hdr);
}

static void encode_getfattr_open(struct xdr_stream *xdr, const u32 *bitmask,
<<<<<<< HEAD
				 struct compound_hdr *hdr)
{
	encode_getattr_three(xdr,
			     bitmask[0] & nfs4_fattr_bitmap[0],
			     bitmask[1] & nfs4_fattr_bitmap[1],
			     bitmask[2] & FATTR4_WORD2_MDSTHRESHOLD,
=======
				 const u32 *open_bitmap,
				 struct compound_hdr *hdr)
{
	encode_getattr_three(xdr,
			     bitmask[0] & open_bitmap[0],
			     bitmask[1] & open_bitmap[1],
			     bitmask[2] & open_bitmap[2],
>>>>>>> bd0a521e
			     hdr);
}

static void encode_fsinfo(struct xdr_stream *xdr, const u32* bitmask, struct compound_hdr *hdr)
{
	encode_getattr_three(xdr,
			     bitmask[0] & nfs4_fsinfo_bitmap[0],
			     bitmask[1] & nfs4_fsinfo_bitmap[1],
			     bitmask[2] & nfs4_fsinfo_bitmap[2],
			     hdr);
}

static void encode_fs_locations(struct xdr_stream *xdr, const u32* bitmask, struct compound_hdr *hdr)
{
	encode_getattr_two(xdr, bitmask[0] & nfs4_fs_locations_bitmap[0],
			   bitmask[1] & nfs4_fs_locations_bitmap[1], hdr);
}

static void encode_getfh(struct xdr_stream *xdr, struct compound_hdr *hdr)
{
	encode_op_hdr(xdr, OP_GETFH, decode_getfh_maxsz, hdr);
}

static void encode_link(struct xdr_stream *xdr, const struct qstr *name, struct compound_hdr *hdr)
{
	encode_op_hdr(xdr, OP_LINK, decode_link_maxsz, hdr);
	encode_string(xdr, name->len, name->name);
}

static inline int nfs4_lock_type(struct file_lock *fl, int block)
{
	if ((fl->fl_type & (F_RDLCK|F_WRLCK|F_UNLCK)) == F_RDLCK)
		return block ? NFS4_READW_LT : NFS4_READ_LT;
	return block ? NFS4_WRITEW_LT : NFS4_WRITE_LT;
}

static inline uint64_t nfs4_lock_length(struct file_lock *fl)
{
	if (fl->fl_end == OFFSET_MAX)
		return ~(uint64_t)0;
	return fl->fl_end - fl->fl_start + 1;
}

static void encode_lockowner(struct xdr_stream *xdr, const struct nfs_lowner *lowner)
{
	__be32 *p;

	p = reserve_space(xdr, 32);
	p = xdr_encode_hyper(p, lowner->clientid);
	*p++ = cpu_to_be32(20);
	p = xdr_encode_opaque_fixed(p, "lock id:", 8);
	*p++ = cpu_to_be32(lowner->s_dev);
	xdr_encode_hyper(p, lowner->id);
}

/*
 * opcode,type,reclaim,offset,length,new_lock_owner = 32
 * open_seqid,open_stateid,lock_seqid,lock_owner.clientid, lock_owner.id = 40
 */
static void encode_lock(struct xdr_stream *xdr, const struct nfs_lock_args *args, struct compound_hdr *hdr)
{
	__be32 *p;

	encode_op_hdr(xdr, OP_LOCK, decode_lock_maxsz, hdr);
	p = reserve_space(xdr, 28);
	*p++ = cpu_to_be32(nfs4_lock_type(args->fl, args->block));
	*p++ = cpu_to_be32(args->reclaim);
	p = xdr_encode_hyper(p, args->fl->fl_start);
	p = xdr_encode_hyper(p, nfs4_lock_length(args->fl));
	*p = cpu_to_be32(args->new_lock_owner);
	if (args->new_lock_owner){
		encode_nfs4_seqid(xdr, args->open_seqid);
		encode_nfs4_stateid(xdr, args->open_stateid);
		encode_nfs4_seqid(xdr, args->lock_seqid);
		encode_lockowner(xdr, &args->lock_owner);
	}
	else {
		encode_nfs4_stateid(xdr, args->lock_stateid);
		encode_nfs4_seqid(xdr, args->lock_seqid);
	}
}

static void encode_lockt(struct xdr_stream *xdr, const struct nfs_lockt_args *args, struct compound_hdr *hdr)
{
	__be32 *p;

	encode_op_hdr(xdr, OP_LOCKT, decode_lockt_maxsz, hdr);
	p = reserve_space(xdr, 20);
	*p++ = cpu_to_be32(nfs4_lock_type(args->fl, 0));
	p = xdr_encode_hyper(p, args->fl->fl_start);
	p = xdr_encode_hyper(p, nfs4_lock_length(args->fl));
	encode_lockowner(xdr, &args->lock_owner);
}

static void encode_locku(struct xdr_stream *xdr, const struct nfs_locku_args *args, struct compound_hdr *hdr)
{
	__be32 *p;

	encode_op_hdr(xdr, OP_LOCKU, decode_locku_maxsz, hdr);
	encode_uint32(xdr, nfs4_lock_type(args->fl, 0));
	encode_nfs4_seqid(xdr, args->seqid);
	encode_nfs4_stateid(xdr, args->stateid);
	p = reserve_space(xdr, 16);
	p = xdr_encode_hyper(p, args->fl->fl_start);
	xdr_encode_hyper(p, nfs4_lock_length(args->fl));
}

static void encode_release_lockowner(struct xdr_stream *xdr, const struct nfs_lowner *lowner, struct compound_hdr *hdr)
{
	encode_op_hdr(xdr, OP_RELEASE_LOCKOWNER, decode_release_lockowner_maxsz, hdr);
	encode_lockowner(xdr, lowner);
}

static void encode_lookup(struct xdr_stream *xdr, const struct qstr *name, struct compound_hdr *hdr)
{
	encode_op_hdr(xdr, OP_LOOKUP, decode_lookup_maxsz, hdr);
	encode_string(xdr, name->len, name->name);
}

static void encode_share_access(struct xdr_stream *xdr, fmode_t fmode)
{
	__be32 *p;

	p = reserve_space(xdr, 8);
	switch (fmode & (FMODE_READ|FMODE_WRITE)) {
	case FMODE_READ:
		*p++ = cpu_to_be32(NFS4_SHARE_ACCESS_READ);
		break;
	case FMODE_WRITE:
		*p++ = cpu_to_be32(NFS4_SHARE_ACCESS_WRITE);
		break;
	case FMODE_READ|FMODE_WRITE:
		*p++ = cpu_to_be32(NFS4_SHARE_ACCESS_BOTH);
		break;
	default:
		*p++ = cpu_to_be32(0);
	}
	*p = cpu_to_be32(0);		/* for linux, share_deny = 0 always */
}

static inline void encode_openhdr(struct xdr_stream *xdr, const struct nfs_openargs *arg)
{
	__be32 *p;
 /*
 * opcode 4, seqid 4, share_access 4, share_deny 4, clientid 8, ownerlen 4,
 * owner 4 = 32
 */
	encode_nfs4_seqid(xdr, arg->seqid);
	encode_share_access(xdr, arg->fmode);
	p = reserve_space(xdr, 36);
	p = xdr_encode_hyper(p, arg->clientid);
	*p++ = cpu_to_be32(24);
	p = xdr_encode_opaque_fixed(p, "open id:", 8);
	*p++ = cpu_to_be32(arg->server->s_dev);
	*p++ = cpu_to_be32(arg->id.uniquifier);
	xdr_encode_hyper(p, arg->id.create_time);
}

static inline void encode_createmode(struct xdr_stream *xdr, const struct nfs_openargs *arg)
{
	__be32 *p;
	struct nfs_client *clp;

	p = reserve_space(xdr, 4);
	switch(arg->open_flags & O_EXCL) {
	case 0:
		*p = cpu_to_be32(NFS4_CREATE_UNCHECKED);
		encode_attrs(xdr, arg->u.attrs, arg->server);
		break;
	default:
		clp = arg->server->nfs_client;
		if (clp->cl_mvops->minor_version > 0) {
			if (nfs4_has_persistent_session(clp)) {
				*p = cpu_to_be32(NFS4_CREATE_GUARDED);
				encode_attrs(xdr, arg->u.attrs, arg->server);
			} else {
				struct iattr dummy;

				*p = cpu_to_be32(NFS4_CREATE_EXCLUSIVE4_1);
				encode_nfs4_verifier(xdr, &arg->u.verifier);
				dummy.ia_valid = 0;
				encode_attrs(xdr, &dummy, arg->server);
			}
		} else {
			*p = cpu_to_be32(NFS4_CREATE_EXCLUSIVE);
			encode_nfs4_verifier(xdr, &arg->u.verifier);
		}
	}
}

static void encode_opentype(struct xdr_stream *xdr, const struct nfs_openargs *arg)
{
	__be32 *p;

	p = reserve_space(xdr, 4);
	switch (arg->open_flags & O_CREAT) {
	case 0:
		*p = cpu_to_be32(NFS4_OPEN_NOCREATE);
		break;
	default:
		BUG_ON(arg->claim != NFS4_OPEN_CLAIM_NULL);
		*p = cpu_to_be32(NFS4_OPEN_CREATE);
		encode_createmode(xdr, arg);
	}
}

static inline void encode_delegation_type(struct xdr_stream *xdr, fmode_t delegation_type)
{
	__be32 *p;

	p = reserve_space(xdr, 4);
	switch (delegation_type) {
	case 0:
		*p = cpu_to_be32(NFS4_OPEN_DELEGATE_NONE);
		break;
	case FMODE_READ:
		*p = cpu_to_be32(NFS4_OPEN_DELEGATE_READ);
		break;
	case FMODE_WRITE|FMODE_READ:
		*p = cpu_to_be32(NFS4_OPEN_DELEGATE_WRITE);
		break;
	default:
		BUG();
	}
}

static inline void encode_claim_null(struct xdr_stream *xdr, const struct qstr *name)
{
	__be32 *p;

	p = reserve_space(xdr, 4);
	*p = cpu_to_be32(NFS4_OPEN_CLAIM_NULL);
	encode_string(xdr, name->len, name->name);
}

static inline void encode_claim_previous(struct xdr_stream *xdr, fmode_t type)
{
	__be32 *p;

	p = reserve_space(xdr, 4);
	*p = cpu_to_be32(NFS4_OPEN_CLAIM_PREVIOUS);
	encode_delegation_type(xdr, type);
}

static inline void encode_claim_delegate_cur(struct xdr_stream *xdr, const struct qstr *name, const nfs4_stateid *stateid)
{
	__be32 *p;

	p = reserve_space(xdr, 4);
	*p = cpu_to_be32(NFS4_OPEN_CLAIM_DELEGATE_CUR);
	encode_nfs4_stateid(xdr, stateid);
	encode_string(xdr, name->len, name->name);
}

static void encode_open(struct xdr_stream *xdr, const struct nfs_openargs *arg, struct compound_hdr *hdr)
{
	encode_op_hdr(xdr, OP_OPEN, decode_open_maxsz, hdr);
	encode_openhdr(xdr, arg);
	encode_opentype(xdr, arg);
	switch (arg->claim) {
	case NFS4_OPEN_CLAIM_NULL:
		encode_claim_null(xdr, arg->name);
		break;
	case NFS4_OPEN_CLAIM_PREVIOUS:
		encode_claim_previous(xdr, arg->u.delegation_type);
		break;
	case NFS4_OPEN_CLAIM_DELEGATE_CUR:
		encode_claim_delegate_cur(xdr, arg->name, &arg->u.delegation);
		break;
	default:
		BUG();
	}
}

static void encode_open_confirm(struct xdr_stream *xdr, const struct nfs_open_confirmargs *arg, struct compound_hdr *hdr)
{
	encode_op_hdr(xdr, OP_OPEN_CONFIRM, decode_open_confirm_maxsz, hdr);
	encode_nfs4_stateid(xdr, arg->stateid);
	encode_nfs4_seqid(xdr, arg->seqid);
}

static void encode_open_downgrade(struct xdr_stream *xdr, const struct nfs_closeargs *arg, struct compound_hdr *hdr)
{
	encode_op_hdr(xdr, OP_OPEN_DOWNGRADE, decode_open_downgrade_maxsz, hdr);
	encode_nfs4_stateid(xdr, arg->stateid);
	encode_nfs4_seqid(xdr, arg->seqid);
	encode_share_access(xdr, arg->fmode);
}

static void
encode_putfh(struct xdr_stream *xdr, const struct nfs_fh *fh, struct compound_hdr *hdr)
{
	encode_op_hdr(xdr, OP_PUTFH, decode_putfh_maxsz, hdr);
	encode_string(xdr, fh->size, fh->data);
}

static void encode_putrootfh(struct xdr_stream *xdr, struct compound_hdr *hdr)
{
	encode_op_hdr(xdr, OP_PUTROOTFH, decode_putrootfh_maxsz, hdr);
}

static void encode_open_stateid(struct xdr_stream *xdr,
		const struct nfs_open_context *ctx,
		const struct nfs_lock_context *l_ctx,
		fmode_t fmode,
		int zero_seqid)
{
	nfs4_stateid stateid;

	if (ctx->state != NULL) {
		nfs4_select_rw_stateid(&stateid, ctx->state,
				fmode, l_ctx->lockowner, l_ctx->pid);
		if (zero_seqid)
			stateid.seqid = 0;
		encode_nfs4_stateid(xdr, &stateid);
	} else
		encode_nfs4_stateid(xdr, &zero_stateid);
}

static void encode_read(struct xdr_stream *xdr, const struct nfs_readargs *args, struct compound_hdr *hdr)
{
	__be32 *p;

	encode_op_hdr(xdr, OP_READ, decode_read_maxsz, hdr);
	encode_open_stateid(xdr, args->context, args->lock_context,
			FMODE_READ, hdr->minorversion);

	p = reserve_space(xdr, 12);
	p = xdr_encode_hyper(p, args->offset);
	*p = cpu_to_be32(args->count);
}

static void encode_readdir(struct xdr_stream *xdr, const struct nfs4_readdir_arg *readdir, struct rpc_rqst *req, struct compound_hdr *hdr)
{
	uint32_t attrs[2] = {
		FATTR4_WORD0_RDATTR_ERROR,
		FATTR4_WORD1_MOUNTED_ON_FILEID,
	};
	uint32_t dircount = readdir->count >> 1;
	__be32 *p, verf[2];

	if (readdir->plus) {
		attrs[0] |= FATTR4_WORD0_TYPE|FATTR4_WORD0_CHANGE|FATTR4_WORD0_SIZE|
			FATTR4_WORD0_FSID|FATTR4_WORD0_FILEHANDLE|FATTR4_WORD0_FILEID;
		attrs[1] |= FATTR4_WORD1_MODE|FATTR4_WORD1_NUMLINKS|FATTR4_WORD1_OWNER|
			FATTR4_WORD1_OWNER_GROUP|FATTR4_WORD1_RAWDEV|
			FATTR4_WORD1_SPACE_USED|FATTR4_WORD1_TIME_ACCESS|
			FATTR4_WORD1_TIME_METADATA|FATTR4_WORD1_TIME_MODIFY;
		dircount >>= 1;
	}
	/* Use mounted_on_fileid only if the server supports it */
	if (!(readdir->bitmask[1] & FATTR4_WORD1_MOUNTED_ON_FILEID))
		attrs[0] |= FATTR4_WORD0_FILEID;

	encode_op_hdr(xdr, OP_READDIR, decode_readdir_maxsz, hdr);
	encode_uint64(xdr, readdir->cookie);
	encode_nfs4_verifier(xdr, &readdir->verifier);
	p = reserve_space(xdr, 20);
	*p++ = cpu_to_be32(dircount);
	*p++ = cpu_to_be32(readdir->count);
	*p++ = cpu_to_be32(2);

	*p++ = cpu_to_be32(attrs[0] & readdir->bitmask[0]);
	*p = cpu_to_be32(attrs[1] & readdir->bitmask[1]);
	memcpy(verf, readdir->verifier.data, sizeof(verf));
	dprintk("%s: cookie = %Lu, verifier = %08x:%08x, bitmap = %08x:%08x\n",
			__func__,
			(unsigned long long)readdir->cookie,
			verf[0], verf[1],
			attrs[0] & readdir->bitmask[0],
			attrs[1] & readdir->bitmask[1]);
}

static void encode_readlink(struct xdr_stream *xdr, const struct nfs4_readlink *readlink, struct rpc_rqst *req, struct compound_hdr *hdr)
{
	encode_op_hdr(xdr, OP_READLINK, decode_readlink_maxsz, hdr);
}

static void encode_remove(struct xdr_stream *xdr, const struct qstr *name, struct compound_hdr *hdr)
{
	encode_op_hdr(xdr, OP_REMOVE, decode_remove_maxsz, hdr);
	encode_string(xdr, name->len, name->name);
}

static void encode_rename(struct xdr_stream *xdr, const struct qstr *oldname, const struct qstr *newname, struct compound_hdr *hdr)
{
	encode_op_hdr(xdr, OP_RENAME, decode_rename_maxsz, hdr);
	encode_string(xdr, oldname->len, oldname->name);
	encode_string(xdr, newname->len, newname->name);
}

static void encode_renew(struct xdr_stream *xdr, clientid4 clid,
			 struct compound_hdr *hdr)
{
	encode_op_hdr(xdr, OP_RENEW, decode_renew_maxsz, hdr);
	encode_uint64(xdr, clid);
}

static void
encode_restorefh(struct xdr_stream *xdr, struct compound_hdr *hdr)
{
	encode_op_hdr(xdr, OP_RESTOREFH, decode_restorefh_maxsz, hdr);
}

static void
encode_setacl(struct xdr_stream *xdr, struct nfs_setaclargs *arg, struct compound_hdr *hdr)
{
	__be32 *p;

	encode_op_hdr(xdr, OP_SETATTR, decode_setacl_maxsz, hdr);
	encode_nfs4_stateid(xdr, &zero_stateid);
	p = reserve_space(xdr, 2*4);
	*p++ = cpu_to_be32(1);
	*p = cpu_to_be32(FATTR4_WORD0_ACL);
	BUG_ON(arg->acl_len % 4);
	p = reserve_space(xdr, 4);
	*p = cpu_to_be32(arg->acl_len);
	xdr_write_pages(xdr, arg->acl_pages, arg->acl_pgbase, arg->acl_len);
}

static void
encode_savefh(struct xdr_stream *xdr, struct compound_hdr *hdr)
{
	encode_op_hdr(xdr, OP_SAVEFH, decode_savefh_maxsz, hdr);
}

static void encode_setattr(struct xdr_stream *xdr, const struct nfs_setattrargs *arg, const struct nfs_server *server, struct compound_hdr *hdr)
{
	encode_op_hdr(xdr, OP_SETATTR, decode_setattr_maxsz, hdr);
	encode_nfs4_stateid(xdr, &arg->stateid);
	encode_attrs(xdr, arg->iap, server);
}

static void encode_setclientid(struct xdr_stream *xdr, const struct nfs4_setclientid *setclientid, struct compound_hdr *hdr)
{
	__be32 *p;

	encode_op_hdr(xdr, OP_SETCLIENTID, decode_setclientid_maxsz, hdr);
	encode_nfs4_verifier(xdr, setclientid->sc_verifier);

	encode_string(xdr, setclientid->sc_name_len, setclientid->sc_name);
	p = reserve_space(xdr, 4);
	*p = cpu_to_be32(setclientid->sc_prog);
	encode_string(xdr, setclientid->sc_netid_len, setclientid->sc_netid);
	encode_string(xdr, setclientid->sc_uaddr_len, setclientid->sc_uaddr);
	p = reserve_space(xdr, 4);
	*p = cpu_to_be32(setclientid->sc_cb_ident);
}

static void encode_setclientid_confirm(struct xdr_stream *xdr, const struct nfs4_setclientid_res *arg, struct compound_hdr *hdr)
{
	encode_op_hdr(xdr, OP_SETCLIENTID_CONFIRM,
			decode_setclientid_confirm_maxsz, hdr);
	encode_uint64(xdr, arg->clientid);
	encode_nfs4_verifier(xdr, &arg->confirm);
}

static void encode_write(struct xdr_stream *xdr, const struct nfs_writeargs *args, struct compound_hdr *hdr)
{
	__be32 *p;

	encode_op_hdr(xdr, OP_WRITE, decode_write_maxsz, hdr);
	encode_open_stateid(xdr, args->context, args->lock_context,
			FMODE_WRITE, hdr->minorversion);

	p = reserve_space(xdr, 16);
	p = xdr_encode_hyper(p, args->offset);
	*p++ = cpu_to_be32(args->stable);
	*p = cpu_to_be32(args->count);

	xdr_write_pages(xdr, args->pages, args->pgbase, args->count);
}

static void encode_delegreturn(struct xdr_stream *xdr, const nfs4_stateid *stateid, struct compound_hdr *hdr)
{
	encode_op_hdr(xdr, OP_DELEGRETURN, decode_delegreturn_maxsz, hdr);
	encode_nfs4_stateid(xdr, stateid);
}

static void encode_secinfo(struct xdr_stream *xdr, const struct qstr *name, struct compound_hdr *hdr)
{
	encode_op_hdr(xdr, OP_SECINFO, decode_secinfo_maxsz, hdr);
	encode_string(xdr, name->len, name->name);
}

#if defined(CONFIG_NFS_V4_1)
/* NFSv4.1 operations */
static void encode_bind_conn_to_session(struct xdr_stream *xdr,
				   struct nfs4_session *session,
				   struct compound_hdr *hdr)
{
	__be32 *p;

	encode_op_hdr(xdr, OP_BIND_CONN_TO_SESSION,
		decode_bind_conn_to_session_maxsz, hdr);
	encode_opaque_fixed(xdr, session->sess_id.data, NFS4_MAX_SESSIONID_LEN);
	p = xdr_reserve_space(xdr, 8);
	*p++ = cpu_to_be32(NFS4_CDFC4_BACK_OR_BOTH);
	*p = 0;	/* use_conn_in_rdma_mode = False */
}

static void encode_exchange_id(struct xdr_stream *xdr,
			       struct nfs41_exchange_id_args *args,
			       struct compound_hdr *hdr)
{
	__be32 *p;
	char impl_name[NFS4_OPAQUE_LIMIT];
	int len = 0;

	encode_op_hdr(xdr, OP_EXCHANGE_ID, decode_exchange_id_maxsz, hdr);
	encode_nfs4_verifier(xdr, args->verifier);

	encode_string(xdr, args->id_len, args->id);

	p = reserve_space(xdr, 12);
	*p++ = cpu_to_be32(args->flags);
	*p++ = cpu_to_be32(0);	/* zero length state_protect4_a */

	if (send_implementation_id &&
	    sizeof(CONFIG_NFS_V4_1_IMPLEMENTATION_ID_DOMAIN) > 1 &&
	    sizeof(CONFIG_NFS_V4_1_IMPLEMENTATION_ID_DOMAIN)
		<= NFS4_OPAQUE_LIMIT + 1)
		len = snprintf(impl_name, sizeof(impl_name), "%s %s %s %s",
			       utsname()->sysname, utsname()->release,
			       utsname()->version, utsname()->machine);

	if (len > 0) {
		*p = cpu_to_be32(1);	/* implementation id array length=1 */

		encode_string(xdr,
			sizeof(CONFIG_NFS_V4_1_IMPLEMENTATION_ID_DOMAIN) - 1,
			CONFIG_NFS_V4_1_IMPLEMENTATION_ID_DOMAIN);
		encode_string(xdr, len, impl_name);
		/* just send zeros for nii_date - the date is in nii_name */
		p = reserve_space(xdr, 12);
		p = xdr_encode_hyper(p, 0);
		*p = cpu_to_be32(0);
	} else
		*p = cpu_to_be32(0);	/* implementation id array length=0 */
}

static void encode_create_session(struct xdr_stream *xdr,
				  struct nfs41_create_session_args *args,
				  struct compound_hdr *hdr)
{
	__be32 *p;
	char machine_name[NFS4_MAX_MACHINE_NAME_LEN];
	uint32_t len;
	struct nfs_client *clp = args->client;
	struct nfs_net *nn = net_generic(clp->cl_net, nfs_net_id);
	u32 max_resp_sz_cached;

	/*
	 * Assumes OPEN is the biggest non-idempotent compound.
	 * 2 is the verifier.
	 */
	max_resp_sz_cached = (NFS4_dec_open_sz + RPC_REPHDRSIZE +
			      RPC_MAX_AUTH_SIZE + 2) * XDR_UNIT;

	len = scnprintf(machine_name, sizeof(machine_name), "%s",
			clp->cl_ipaddr);

	encode_op_hdr(xdr, OP_CREATE_SESSION, decode_create_session_maxsz, hdr);
	p = reserve_space(xdr, 16 + 2*28 + 20 + len + 12);
	p = xdr_encode_hyper(p, clp->cl_clientid);
	*p++ = cpu_to_be32(clp->cl_seqid);			/*Sequence id */
	*p++ = cpu_to_be32(args->flags);			/*flags */

	/* Fore Channel */
	*p++ = cpu_to_be32(0);				/* header padding size */
	*p++ = cpu_to_be32(args->fc_attrs.max_rqst_sz);	/* max req size */
	*p++ = cpu_to_be32(args->fc_attrs.max_resp_sz);	/* max resp size */
	*p++ = cpu_to_be32(max_resp_sz_cached);		/* Max resp sz cached */
	*p++ = cpu_to_be32(args->fc_attrs.max_ops);	/* max operations */
	*p++ = cpu_to_be32(args->fc_attrs.max_reqs);	/* max requests */
	*p++ = cpu_to_be32(0);				/* rdmachannel_attrs */

	/* Back Channel */
	*p++ = cpu_to_be32(0);				/* header padding size */
	*p++ = cpu_to_be32(args->bc_attrs.max_rqst_sz);	/* max req size */
	*p++ = cpu_to_be32(args->bc_attrs.max_resp_sz);	/* max resp size */
	*p++ = cpu_to_be32(args->bc_attrs.max_resp_sz_cached);	/* Max resp sz cached */
	*p++ = cpu_to_be32(args->bc_attrs.max_ops);	/* max operations */
	*p++ = cpu_to_be32(args->bc_attrs.max_reqs);	/* max requests */
	*p++ = cpu_to_be32(0);				/* rdmachannel_attrs */

	*p++ = cpu_to_be32(args->cb_program);		/* cb_program */
	*p++ = cpu_to_be32(1);
	*p++ = cpu_to_be32(RPC_AUTH_UNIX);			/* auth_sys */

	/* authsys_parms rfc1831 */
	*p++ = (__be32)nn->boot_time.tv_nsec;		/* stamp */
	p = xdr_encode_opaque(p, machine_name, len);
	*p++ = cpu_to_be32(0);				/* UID */
	*p++ = cpu_to_be32(0);				/* GID */
	*p = cpu_to_be32(0);				/* No more gids */
}

static void encode_destroy_session(struct xdr_stream *xdr,
				   struct nfs4_session *session,
				   struct compound_hdr *hdr)
{
	encode_op_hdr(xdr, OP_DESTROY_SESSION, decode_destroy_session_maxsz, hdr);
	encode_opaque_fixed(xdr, session->sess_id.data, NFS4_MAX_SESSIONID_LEN);
}

static void encode_destroy_clientid(struct xdr_stream *xdr,
				   uint64_t clientid,
				   struct compound_hdr *hdr)
{
	encode_op_hdr(xdr, OP_DESTROY_CLIENTID, decode_destroy_clientid_maxsz, hdr);
	encode_uint64(xdr, clientid);
}

static void encode_reclaim_complete(struct xdr_stream *xdr,
				    struct nfs41_reclaim_complete_args *args,
				    struct compound_hdr *hdr)
{
	encode_op_hdr(xdr, OP_RECLAIM_COMPLETE, decode_reclaim_complete_maxsz, hdr);
	encode_uint32(xdr, args->one_fs);
}
#endif /* CONFIG_NFS_V4_1 */

static void encode_sequence(struct xdr_stream *xdr,
			    const struct nfs4_sequence_args *args,
			    struct compound_hdr *hdr)
{
#if defined(CONFIG_NFS_V4_1)
	struct nfs4_session *session = args->sa_session;
	struct nfs4_slot_table *tp;
	struct nfs4_slot *slot;
	__be32 *p;

	if (!session)
		return;

	tp = &session->fc_slot_table;

	WARN_ON(args->sa_slotid == NFS4_MAX_SLOT_TABLE);
	slot = tp->slots + args->sa_slotid;

	encode_op_hdr(xdr, OP_SEQUENCE, decode_sequence_maxsz, hdr);

	/*
	 * Sessionid + seqid + slotid + max slotid + cache_this
	 */
	dprintk("%s: sessionid=%u:%u:%u:%u seqid=%d slotid=%d "
		"max_slotid=%d cache_this=%d\n",
		__func__,
		((u32 *)session->sess_id.data)[0],
		((u32 *)session->sess_id.data)[1],
		((u32 *)session->sess_id.data)[2],
		((u32 *)session->sess_id.data)[3],
		slot->seq_nr, args->sa_slotid,
		tp->highest_used_slotid, args->sa_cache_this);
	p = reserve_space(xdr, NFS4_MAX_SESSIONID_LEN + 16);
	p = xdr_encode_opaque_fixed(p, session->sess_id.data, NFS4_MAX_SESSIONID_LEN);
	*p++ = cpu_to_be32(slot->seq_nr);
	*p++ = cpu_to_be32(args->sa_slotid);
	*p++ = cpu_to_be32(tp->highest_used_slotid);
	*p = cpu_to_be32(args->sa_cache_this);
#endif /* CONFIG_NFS_V4_1 */
}

#ifdef CONFIG_NFS_V4_1
static void
encode_getdevicelist(struct xdr_stream *xdr,
		     const struct nfs4_getdevicelist_args *args,
		     struct compound_hdr *hdr)
{
	__be32 *p;
	nfs4_verifier dummy = {
		.data = "dummmmmy",
	};

	encode_op_hdr(xdr, OP_GETDEVICELIST, decode_getdevicelist_maxsz, hdr);
	p = reserve_space(xdr, 16);
	*p++ = cpu_to_be32(args->layoutclass);
	*p++ = cpu_to_be32(NFS4_PNFS_GETDEVLIST_MAXNUM);
	xdr_encode_hyper(p, 0ULL);                          /* cookie */
	encode_nfs4_verifier(xdr, &dummy);
}

static void
encode_getdeviceinfo(struct xdr_stream *xdr,
		     const struct nfs4_getdeviceinfo_args *args,
		     struct compound_hdr *hdr)
{
	__be32 *p;

	encode_op_hdr(xdr, OP_GETDEVICEINFO, decode_getdeviceinfo_maxsz, hdr);
	p = reserve_space(xdr, 12 + NFS4_DEVICEID4_SIZE);
	p = xdr_encode_opaque_fixed(p, args->pdev->dev_id.data,
				    NFS4_DEVICEID4_SIZE);
	*p++ = cpu_to_be32(args->pdev->layout_type);
	*p++ = cpu_to_be32(args->pdev->pglen);		/* gdia_maxcount */
	*p++ = cpu_to_be32(0);				/* bitmap length 0 */
}

static void
encode_layoutget(struct xdr_stream *xdr,
		      const struct nfs4_layoutget_args *args,
		      struct compound_hdr *hdr)
{
	__be32 *p;

	encode_op_hdr(xdr, OP_LAYOUTGET, decode_layoutget_maxsz, hdr);
	p = reserve_space(xdr, 36);
	*p++ = cpu_to_be32(0);     /* Signal layout available */
	*p++ = cpu_to_be32(args->type);
	*p++ = cpu_to_be32(args->range.iomode);
	p = xdr_encode_hyper(p, args->range.offset);
	p = xdr_encode_hyper(p, args->range.length);
	p = xdr_encode_hyper(p, args->minlength);
	encode_nfs4_stateid(xdr, &args->stateid);
	encode_uint32(xdr, args->maxcount);

	dprintk("%s: 1st type:0x%x iomode:%d off:%lu len:%lu mc:%d\n",
		__func__,
		args->type,
		args->range.iomode,
		(unsigned long)args->range.offset,
		(unsigned long)args->range.length,
		args->maxcount);
}

static int
encode_layoutcommit(struct xdr_stream *xdr,
		    struct inode *inode,
		    const struct nfs4_layoutcommit_args *args,
		    struct compound_hdr *hdr)
{
	__be32 *p;

	dprintk("%s: lbw: %llu type: %d\n", __func__, args->lastbytewritten,
		NFS_SERVER(args->inode)->pnfs_curr_ld->id);

	encode_op_hdr(xdr, OP_LAYOUTCOMMIT, decode_layoutcommit_maxsz, hdr);
	p = reserve_space(xdr, 20);
	/* Only whole file layouts */
	p = xdr_encode_hyper(p, 0); /* offset */
	p = xdr_encode_hyper(p, args->lastbytewritten + 1);	/* length */
	*p = cpu_to_be32(0); /* reclaim */
	encode_nfs4_stateid(xdr, &args->stateid);
	p = reserve_space(xdr, 20);
	*p++ = cpu_to_be32(1); /* newoffset = TRUE */
	p = xdr_encode_hyper(p, args->lastbytewritten);
	*p++ = cpu_to_be32(0); /* Never send time_modify_changed */
	*p++ = cpu_to_be32(NFS_SERVER(args->inode)->pnfs_curr_ld->id);/* type */

	if (NFS_SERVER(inode)->pnfs_curr_ld->encode_layoutcommit)
		NFS_SERVER(inode)->pnfs_curr_ld->encode_layoutcommit(
			NFS_I(inode)->layout, xdr, args);
	else
		encode_uint32(xdr, 0); /* no layout-type payload */

	return 0;
}

static void
encode_layoutreturn(struct xdr_stream *xdr,
		    const struct nfs4_layoutreturn_args *args,
		    struct compound_hdr *hdr)
{
	__be32 *p;

	encode_op_hdr(xdr, OP_LAYOUTRETURN, decode_layoutreturn_maxsz, hdr);
	p = reserve_space(xdr, 16);
	*p++ = cpu_to_be32(0);		/* reclaim. always 0 for now */
	*p++ = cpu_to_be32(args->layout_type);
	*p++ = cpu_to_be32(IOMODE_ANY);
	*p = cpu_to_be32(RETURN_FILE);
	p = reserve_space(xdr, 16);
	p = xdr_encode_hyper(p, 0);
	p = xdr_encode_hyper(p, NFS4_MAX_UINT64);
	spin_lock(&args->inode->i_lock);
	encode_nfs4_stateid(xdr, &args->stateid);
	spin_unlock(&args->inode->i_lock);
	if (NFS_SERVER(args->inode)->pnfs_curr_ld->encode_layoutreturn) {
		NFS_SERVER(args->inode)->pnfs_curr_ld->encode_layoutreturn(
			NFS_I(args->inode)->layout, xdr, args);
	} else
		encode_uint32(xdr, 0);
}

static int
encode_secinfo_no_name(struct xdr_stream *xdr,
		       const struct nfs41_secinfo_no_name_args *args,
		       struct compound_hdr *hdr)
{
	encode_op_hdr(xdr, OP_SECINFO_NO_NAME, decode_secinfo_no_name_maxsz, hdr);
	encode_uint32(xdr, args->style);
	return 0;
}

static void encode_test_stateid(struct xdr_stream *xdr,
				struct nfs41_test_stateid_args *args,
				struct compound_hdr *hdr)
{
	encode_op_hdr(xdr, OP_TEST_STATEID, decode_test_stateid_maxsz, hdr);
	encode_uint32(xdr, 1);
	encode_nfs4_stateid(xdr, args->stateid);
}

static void encode_free_stateid(struct xdr_stream *xdr,
				struct nfs41_free_stateid_args *args,
				struct compound_hdr *hdr)
{
	encode_op_hdr(xdr, OP_FREE_STATEID, decode_free_stateid_maxsz, hdr);
	encode_nfs4_stateid(xdr, args->stateid);
}
#endif /* CONFIG_NFS_V4_1 */

/*
 * END OF "GENERIC" ENCODE ROUTINES.
 */

static u32 nfs4_xdr_minorversion(const struct nfs4_sequence_args *args)
{
#if defined(CONFIG_NFS_V4_1)
	if (args->sa_session)
		return args->sa_session->clp->cl_mvops->minor_version;
#endif /* CONFIG_NFS_V4_1 */
	return 0;
}

/*
 * Encode an ACCESS request
 */
static void nfs4_xdr_enc_access(struct rpc_rqst *req, struct xdr_stream *xdr,
				const struct nfs4_accessargs *args)
{
	struct compound_hdr hdr = {
		.minorversion = nfs4_xdr_minorversion(&args->seq_args),
	};

	encode_compound_hdr(xdr, req, &hdr);
	encode_sequence(xdr, &args->seq_args, &hdr);
	encode_putfh(xdr, args->fh, &hdr);
	encode_access(xdr, args->access, &hdr);
	encode_getfattr(xdr, args->bitmask, &hdr);
	encode_nops(&hdr);
}

/*
 * Encode LOOKUP request
 */
static void nfs4_xdr_enc_lookup(struct rpc_rqst *req, struct xdr_stream *xdr,
				const struct nfs4_lookup_arg *args)
{
	struct compound_hdr hdr = {
		.minorversion = nfs4_xdr_minorversion(&args->seq_args),
	};

	encode_compound_hdr(xdr, req, &hdr);
	encode_sequence(xdr, &args->seq_args, &hdr);
	encode_putfh(xdr, args->dir_fh, &hdr);
	encode_lookup(xdr, args->name, &hdr);
	encode_getfh(xdr, &hdr);
	encode_getfattr(xdr, args->bitmask, &hdr);
	encode_nops(&hdr);
}

/*
 * Encode LOOKUP_ROOT request
 */
static void nfs4_xdr_enc_lookup_root(struct rpc_rqst *req,
				     struct xdr_stream *xdr,
				     const struct nfs4_lookup_root_arg *args)
{
	struct compound_hdr hdr = {
		.minorversion = nfs4_xdr_minorversion(&args->seq_args),
	};

	encode_compound_hdr(xdr, req, &hdr);
	encode_sequence(xdr, &args->seq_args, &hdr);
	encode_putrootfh(xdr, &hdr);
	encode_getfh(xdr, &hdr);
	encode_getfattr(xdr, args->bitmask, &hdr);
	encode_nops(&hdr);
}

/*
 * Encode REMOVE request
 */
static void nfs4_xdr_enc_remove(struct rpc_rqst *req, struct xdr_stream *xdr,
				const struct nfs_removeargs *args)
{
	struct compound_hdr hdr = {
		.minorversion = nfs4_xdr_minorversion(&args->seq_args),
	};

	encode_compound_hdr(xdr, req, &hdr);
	encode_sequence(xdr, &args->seq_args, &hdr);
	encode_putfh(xdr, args->fh, &hdr);
	encode_remove(xdr, &args->name, &hdr);
	encode_nops(&hdr);
}

/*
 * Encode RENAME request
 */
static void nfs4_xdr_enc_rename(struct rpc_rqst *req, struct xdr_stream *xdr,
				const struct nfs_renameargs *args)
{
	struct compound_hdr hdr = {
		.minorversion = nfs4_xdr_minorversion(&args->seq_args),
	};

	encode_compound_hdr(xdr, req, &hdr);
	encode_sequence(xdr, &args->seq_args, &hdr);
	encode_putfh(xdr, args->old_dir, &hdr);
	encode_savefh(xdr, &hdr);
	encode_putfh(xdr, args->new_dir, &hdr);
	encode_rename(xdr, args->old_name, args->new_name, &hdr);
	encode_nops(&hdr);
}

/*
 * Encode LINK request
 */
static void nfs4_xdr_enc_link(struct rpc_rqst *req, struct xdr_stream *xdr,
			     const struct nfs4_link_arg *args)
{
	struct compound_hdr hdr = {
		.minorversion = nfs4_xdr_minorversion(&args->seq_args),
	};

	encode_compound_hdr(xdr, req, &hdr);
	encode_sequence(xdr, &args->seq_args, &hdr);
	encode_putfh(xdr, args->fh, &hdr);
	encode_savefh(xdr, &hdr);
	encode_putfh(xdr, args->dir_fh, &hdr);
	encode_link(xdr, args->name, &hdr);
	encode_restorefh(xdr, &hdr);
	encode_getfattr(xdr, args->bitmask, &hdr);
	encode_nops(&hdr);
}

/*
 * Encode CREATE request
 */
static void nfs4_xdr_enc_create(struct rpc_rqst *req, struct xdr_stream *xdr,
				const struct nfs4_create_arg *args)
{
	struct compound_hdr hdr = {
		.minorversion = nfs4_xdr_minorversion(&args->seq_args),
	};

	encode_compound_hdr(xdr, req, &hdr);
	encode_sequence(xdr, &args->seq_args, &hdr);
	encode_putfh(xdr, args->dir_fh, &hdr);
	encode_create(xdr, args, &hdr);
	encode_getfh(xdr, &hdr);
	encode_getfattr(xdr, args->bitmask, &hdr);
	encode_nops(&hdr);
}

/*
 * Encode SYMLINK request
 */
static void nfs4_xdr_enc_symlink(struct rpc_rqst *req, struct xdr_stream *xdr,
				 const struct nfs4_create_arg *args)
{
	nfs4_xdr_enc_create(req, xdr, args);
}

/*
 * Encode GETATTR request
 */
static void nfs4_xdr_enc_getattr(struct rpc_rqst *req, struct xdr_stream *xdr,
				 const struct nfs4_getattr_arg *args)
{
	struct compound_hdr hdr = {
		.minorversion = nfs4_xdr_minorversion(&args->seq_args),
	};

	encode_compound_hdr(xdr, req, &hdr);
	encode_sequence(xdr, &args->seq_args, &hdr);
	encode_putfh(xdr, args->fh, &hdr);
	encode_getfattr(xdr, args->bitmask, &hdr);
	encode_nops(&hdr);
}

/*
 * Encode a CLOSE request
 */
static void nfs4_xdr_enc_close(struct rpc_rqst *req, struct xdr_stream *xdr,
			       struct nfs_closeargs *args)
{
	struct compound_hdr hdr = {
		.minorversion = nfs4_xdr_minorversion(&args->seq_args),
	};

	encode_compound_hdr(xdr, req, &hdr);
	encode_sequence(xdr, &args->seq_args, &hdr);
	encode_putfh(xdr, args->fh, &hdr);
	encode_close(xdr, args, &hdr);
	encode_getfattr(xdr, args->bitmask, &hdr);
	encode_nops(&hdr);
}

/*
 * Encode an OPEN request
 */
static void nfs4_xdr_enc_open(struct rpc_rqst *req, struct xdr_stream *xdr,
			      struct nfs_openargs *args)
{
	struct compound_hdr hdr = {
		.minorversion = nfs4_xdr_minorversion(&args->seq_args),
	};

	encode_compound_hdr(xdr, req, &hdr);
	encode_sequence(xdr, &args->seq_args, &hdr);
	encode_putfh(xdr, args->fh, &hdr);
	encode_open(xdr, args, &hdr);
	encode_getfh(xdr, &hdr);
<<<<<<< HEAD
	encode_getfattr_open(xdr, args->bitmask, &hdr);
=======
	encode_getfattr_open(xdr, args->bitmask, args->open_bitmap, &hdr);
>>>>>>> bd0a521e
	encode_nops(&hdr);
}

/*
 * Encode an OPEN_CONFIRM request
 */
static void nfs4_xdr_enc_open_confirm(struct rpc_rqst *req,
				      struct xdr_stream *xdr,
				      struct nfs_open_confirmargs *args)
{
	struct compound_hdr hdr = {
		.nops   = 0,
	};

	encode_compound_hdr(xdr, req, &hdr);
	encode_putfh(xdr, args->fh, &hdr);
	encode_open_confirm(xdr, args, &hdr);
	encode_nops(&hdr);
}

/*
 * Encode an OPEN request with no attributes.
 */
static void nfs4_xdr_enc_open_noattr(struct rpc_rqst *req,
				     struct xdr_stream *xdr,
				     struct nfs_openargs *args)
{
	struct compound_hdr hdr = {
		.minorversion = nfs4_xdr_minorversion(&args->seq_args),
	};

	encode_compound_hdr(xdr, req, &hdr);
	encode_sequence(xdr, &args->seq_args, &hdr);
	encode_putfh(xdr, args->fh, &hdr);
	encode_open(xdr, args, &hdr);
	encode_getfattr(xdr, args->bitmask, &hdr);
	encode_nops(&hdr);
}

/*
 * Encode an OPEN_DOWNGRADE request
 */
static void nfs4_xdr_enc_open_downgrade(struct rpc_rqst *req,
					struct xdr_stream *xdr,
					struct nfs_closeargs *args)
{
	struct compound_hdr hdr = {
		.minorversion = nfs4_xdr_minorversion(&args->seq_args),
	};

	encode_compound_hdr(xdr, req, &hdr);
	encode_sequence(xdr, &args->seq_args, &hdr);
	encode_putfh(xdr, args->fh, &hdr);
	encode_open_downgrade(xdr, args, &hdr);
	encode_getfattr(xdr, args->bitmask, &hdr);
	encode_nops(&hdr);
}

/*
 * Encode a LOCK request
 */
static void nfs4_xdr_enc_lock(struct rpc_rqst *req, struct xdr_stream *xdr,
			      struct nfs_lock_args *args)
{
	struct compound_hdr hdr = {
		.minorversion = nfs4_xdr_minorversion(&args->seq_args),
	};

	encode_compound_hdr(xdr, req, &hdr);
	encode_sequence(xdr, &args->seq_args, &hdr);
	encode_putfh(xdr, args->fh, &hdr);
	encode_lock(xdr, args, &hdr);
	encode_nops(&hdr);
}

/*
 * Encode a LOCKT request
 */
static void nfs4_xdr_enc_lockt(struct rpc_rqst *req, struct xdr_stream *xdr,
			       struct nfs_lockt_args *args)
{
	struct compound_hdr hdr = {
		.minorversion = nfs4_xdr_minorversion(&args->seq_args),
	};

	encode_compound_hdr(xdr, req, &hdr);
	encode_sequence(xdr, &args->seq_args, &hdr);
	encode_putfh(xdr, args->fh, &hdr);
	encode_lockt(xdr, args, &hdr);
	encode_nops(&hdr);
}

/*
 * Encode a LOCKU request
 */
static void nfs4_xdr_enc_locku(struct rpc_rqst *req, struct xdr_stream *xdr,
			       struct nfs_locku_args *args)
{
	struct compound_hdr hdr = {
		.minorversion = nfs4_xdr_minorversion(&args->seq_args),
	};

	encode_compound_hdr(xdr, req, &hdr);
	encode_sequence(xdr, &args->seq_args, &hdr);
	encode_putfh(xdr, args->fh, &hdr);
	encode_locku(xdr, args, &hdr);
	encode_nops(&hdr);
}

static void nfs4_xdr_enc_release_lockowner(struct rpc_rqst *req,
					   struct xdr_stream *xdr,
					struct nfs_release_lockowner_args *args)
{
	struct compound_hdr hdr = {
		.minorversion = 0,
	};

	encode_compound_hdr(xdr, req, &hdr);
	encode_release_lockowner(xdr, &args->lock_owner, &hdr);
	encode_nops(&hdr);
}

/*
 * Encode a READLINK request
 */
static void nfs4_xdr_enc_readlink(struct rpc_rqst *req, struct xdr_stream *xdr,
				  const struct nfs4_readlink *args)
{
	struct compound_hdr hdr = {
		.minorversion = nfs4_xdr_minorversion(&args->seq_args),
	};

	encode_compound_hdr(xdr, req, &hdr);
	encode_sequence(xdr, &args->seq_args, &hdr);
	encode_putfh(xdr, args->fh, &hdr);
	encode_readlink(xdr, args, req, &hdr);

	xdr_inline_pages(&req->rq_rcv_buf, hdr.replen << 2, args->pages,
			args->pgbase, args->pglen);
	encode_nops(&hdr);
}

/*
 * Encode a READDIR request
 */
static void nfs4_xdr_enc_readdir(struct rpc_rqst *req, struct xdr_stream *xdr,
				 const struct nfs4_readdir_arg *args)
{
	struct compound_hdr hdr = {
		.minorversion = nfs4_xdr_minorversion(&args->seq_args),
	};

	encode_compound_hdr(xdr, req, &hdr);
	encode_sequence(xdr, &args->seq_args, &hdr);
	encode_putfh(xdr, args->fh, &hdr);
	encode_readdir(xdr, args, req, &hdr);

	xdr_inline_pages(&req->rq_rcv_buf, hdr.replen << 2, args->pages,
			 args->pgbase, args->count);
	dprintk("%s: inlined page args = (%u, %p, %u, %u)\n",
			__func__, hdr.replen << 2, args->pages,
			args->pgbase, args->count);
	encode_nops(&hdr);
}

/*
 * Encode a READ request
 */
static void nfs4_xdr_enc_read(struct rpc_rqst *req, struct xdr_stream *xdr,
			      struct nfs_readargs *args)
{
	struct compound_hdr hdr = {
		.minorversion = nfs4_xdr_minorversion(&args->seq_args),
	};

	encode_compound_hdr(xdr, req, &hdr);
	encode_sequence(xdr, &args->seq_args, &hdr);
	encode_putfh(xdr, args->fh, &hdr);
	encode_read(xdr, args, &hdr);

	xdr_inline_pages(&req->rq_rcv_buf, hdr.replen << 2,
			 args->pages, args->pgbase, args->count);
	req->rq_rcv_buf.flags |= XDRBUF_READ;
	encode_nops(&hdr);
}

/*
 * Encode an SETATTR request
 */
static void nfs4_xdr_enc_setattr(struct rpc_rqst *req, struct xdr_stream *xdr,
				 struct nfs_setattrargs *args)
{
	struct compound_hdr hdr = {
		.minorversion = nfs4_xdr_minorversion(&args->seq_args),
	};

	encode_compound_hdr(xdr, req, &hdr);
	encode_sequence(xdr, &args->seq_args, &hdr);
	encode_putfh(xdr, args->fh, &hdr);
	encode_setattr(xdr, args, args->server, &hdr);
	encode_getfattr(xdr, args->bitmask, &hdr);
	encode_nops(&hdr);
}

/*
 * Encode a GETACL request
 */
static void nfs4_xdr_enc_getacl(struct rpc_rqst *req, struct xdr_stream *xdr,
				struct nfs_getaclargs *args)
{
	struct compound_hdr hdr = {
		.minorversion = nfs4_xdr_minorversion(&args->seq_args),
	};
	uint32_t replen;

	encode_compound_hdr(xdr, req, &hdr);
	encode_sequence(xdr, &args->seq_args, &hdr);
	encode_putfh(xdr, args->fh, &hdr);
	replen = hdr.replen + op_decode_hdr_maxsz + 1;
	encode_getattr_two(xdr, FATTR4_WORD0_ACL, 0, &hdr);

	xdr_inline_pages(&req->rq_rcv_buf, replen << 2,
		args->acl_pages, args->acl_pgbase, args->acl_len);

	encode_nops(&hdr);
}

/*
 * Encode a WRITE request
 */
static void nfs4_xdr_enc_write(struct rpc_rqst *req, struct xdr_stream *xdr,
			       struct nfs_writeargs *args)
{
	struct compound_hdr hdr = {
		.minorversion = nfs4_xdr_minorversion(&args->seq_args),
	};

	encode_compound_hdr(xdr, req, &hdr);
	encode_sequence(xdr, &args->seq_args, &hdr);
	encode_putfh(xdr, args->fh, &hdr);
	encode_write(xdr, args, &hdr);
	req->rq_snd_buf.flags |= XDRBUF_WRITE;
	if (args->bitmask)
		encode_getfattr(xdr, args->bitmask, &hdr);
	encode_nops(&hdr);
}

/*
 *  a COMMIT request
 */
static void nfs4_xdr_enc_commit(struct rpc_rqst *req, struct xdr_stream *xdr,
				struct nfs_commitargs *args)
{
	struct compound_hdr hdr = {
		.minorversion = nfs4_xdr_minorversion(&args->seq_args),
	};

	encode_compound_hdr(xdr, req, &hdr);
	encode_sequence(xdr, &args->seq_args, &hdr);
	encode_putfh(xdr, args->fh, &hdr);
	encode_commit(xdr, args, &hdr);
	encode_nops(&hdr);
}

/*
 * FSINFO request
 */
static void nfs4_xdr_enc_fsinfo(struct rpc_rqst *req, struct xdr_stream *xdr,
				struct nfs4_fsinfo_arg *args)
{
	struct compound_hdr hdr = {
		.minorversion = nfs4_xdr_minorversion(&args->seq_args),
	};

	encode_compound_hdr(xdr, req, &hdr);
	encode_sequence(xdr, &args->seq_args, &hdr);
	encode_putfh(xdr, args->fh, &hdr);
	encode_fsinfo(xdr, args->bitmask, &hdr);
	encode_nops(&hdr);
}

/*
 * a PATHCONF request
 */
static void nfs4_xdr_enc_pathconf(struct rpc_rqst *req, struct xdr_stream *xdr,
				  const struct nfs4_pathconf_arg *args)
{
	struct compound_hdr hdr = {
		.minorversion = nfs4_xdr_minorversion(&args->seq_args),
	};

	encode_compound_hdr(xdr, req, &hdr);
	encode_sequence(xdr, &args->seq_args, &hdr);
	encode_putfh(xdr, args->fh, &hdr);
	encode_getattr_one(xdr, args->bitmask[0] & nfs4_pathconf_bitmap[0],
			   &hdr);
	encode_nops(&hdr);
}

/*
 * a STATFS request
 */
static void nfs4_xdr_enc_statfs(struct rpc_rqst *req, struct xdr_stream *xdr,
				const struct nfs4_statfs_arg *args)
{
	struct compound_hdr hdr = {
		.minorversion = nfs4_xdr_minorversion(&args->seq_args),
	};

	encode_compound_hdr(xdr, req, &hdr);
	encode_sequence(xdr, &args->seq_args, &hdr);
	encode_putfh(xdr, args->fh, &hdr);
	encode_getattr_two(xdr, args->bitmask[0] & nfs4_statfs_bitmap[0],
			   args->bitmask[1] & nfs4_statfs_bitmap[1], &hdr);
	encode_nops(&hdr);
}

/*
 * GETATTR_BITMAP request
 */
static void nfs4_xdr_enc_server_caps(struct rpc_rqst *req,
				     struct xdr_stream *xdr,
				     struct nfs4_server_caps_arg *args)
{
	struct compound_hdr hdr = {
		.minorversion = nfs4_xdr_minorversion(&args->seq_args),
	};

	encode_compound_hdr(xdr, req, &hdr);
	encode_sequence(xdr, &args->seq_args, &hdr);
	encode_putfh(xdr, args->fhandle, &hdr);
	encode_getattr_one(xdr, FATTR4_WORD0_SUPPORTED_ATTRS|
			   FATTR4_WORD0_FH_EXPIRE_TYPE|
			   FATTR4_WORD0_LINK_SUPPORT|
			   FATTR4_WORD0_SYMLINK_SUPPORT|
			   FATTR4_WORD0_ACLSUPPORT, &hdr);
	encode_nops(&hdr);
}

/*
 * a RENEW request
 */
static void nfs4_xdr_enc_renew(struct rpc_rqst *req, struct xdr_stream *xdr,
			       struct nfs_client *clp)
{
	struct compound_hdr hdr = {
		.nops	= 0,
	};

	encode_compound_hdr(xdr, req, &hdr);
	encode_renew(xdr, clp->cl_clientid, &hdr);
	encode_nops(&hdr);
}

/*
 * a SETCLIENTID request
 */
static void nfs4_xdr_enc_setclientid(struct rpc_rqst *req,
				     struct xdr_stream *xdr,
				     struct nfs4_setclientid *sc)
{
	struct compound_hdr hdr = {
		.nops	= 0,
	};

	encode_compound_hdr(xdr, req, &hdr);
	encode_setclientid(xdr, sc, &hdr);
	encode_nops(&hdr);
}

/*
 * a SETCLIENTID_CONFIRM request
 */
static void nfs4_xdr_enc_setclientid_confirm(struct rpc_rqst *req,
					     struct xdr_stream *xdr,
					     struct nfs4_setclientid_res *arg)
{
	struct compound_hdr hdr = {
		.nops	= 0,
	};
	const u32 lease_bitmap[3] = { FATTR4_WORD0_LEASE_TIME };

	encode_compound_hdr(xdr, req, &hdr);
	encode_setclientid_confirm(xdr, arg, &hdr);
	encode_putrootfh(xdr, &hdr);
	encode_fsinfo(xdr, lease_bitmap, &hdr);
	encode_nops(&hdr);
}

/*
 * DELEGRETURN request
 */
static void nfs4_xdr_enc_delegreturn(struct rpc_rqst *req,
				     struct xdr_stream *xdr,
				     const struct nfs4_delegreturnargs *args)
{
	struct compound_hdr hdr = {
		.minorversion = nfs4_xdr_minorversion(&args->seq_args),
	};

	encode_compound_hdr(xdr, req, &hdr);
	encode_sequence(xdr, &args->seq_args, &hdr);
	encode_putfh(xdr, args->fhandle, &hdr);
	encode_getfattr(xdr, args->bitmask, &hdr);
	encode_delegreturn(xdr, args->stateid, &hdr);
	encode_nops(&hdr);
}

/*
 * Encode FS_LOCATIONS request
 */
static void nfs4_xdr_enc_fs_locations(struct rpc_rqst *req,
				      struct xdr_stream *xdr,
				      struct nfs4_fs_locations_arg *args)
{
	struct compound_hdr hdr = {
		.minorversion = nfs4_xdr_minorversion(&args->seq_args),
	};
	uint32_t replen;

	encode_compound_hdr(xdr, req, &hdr);
	encode_sequence(xdr, &args->seq_args, &hdr);
	encode_putfh(xdr, args->dir_fh, &hdr);
	encode_lookup(xdr, args->name, &hdr);
	replen = hdr.replen;	/* get the attribute into args->page */
	encode_fs_locations(xdr, args->bitmask, &hdr);

	xdr_inline_pages(&req->rq_rcv_buf, replen << 2, &args->page,
			0, PAGE_SIZE);
	encode_nops(&hdr);
}

/*
 * Encode SECINFO request
 */
static void nfs4_xdr_enc_secinfo(struct rpc_rqst *req,
				struct xdr_stream *xdr,
				struct nfs4_secinfo_arg *args)
{
	struct compound_hdr hdr = {
		.minorversion = nfs4_xdr_minorversion(&args->seq_args),
	};

	encode_compound_hdr(xdr, req, &hdr);
	encode_sequence(xdr, &args->seq_args, &hdr);
	encode_putfh(xdr, args->dir_fh, &hdr);
	encode_secinfo(xdr, args->name, &hdr);
	encode_nops(&hdr);
}

#if defined(CONFIG_NFS_V4_1)
/*
 * BIND_CONN_TO_SESSION request
 */
static void nfs4_xdr_enc_bind_conn_to_session(struct rpc_rqst *req,
				struct xdr_stream *xdr,
				struct nfs_client *clp)
{
	struct compound_hdr hdr = {
		.minorversion = clp->cl_mvops->minor_version,
	};

	encode_compound_hdr(xdr, req, &hdr);
	encode_bind_conn_to_session(xdr, clp->cl_session, &hdr);
	encode_nops(&hdr);
}

/*
 * EXCHANGE_ID request
 */
static void nfs4_xdr_enc_exchange_id(struct rpc_rqst *req,
				     struct xdr_stream *xdr,
				     struct nfs41_exchange_id_args *args)
{
	struct compound_hdr hdr = {
		.minorversion = args->client->cl_mvops->minor_version,
	};

	encode_compound_hdr(xdr, req, &hdr);
	encode_exchange_id(xdr, args, &hdr);
	encode_nops(&hdr);
}

/*
 * a CREATE_SESSION request
 */
static void nfs4_xdr_enc_create_session(struct rpc_rqst *req,
					struct xdr_stream *xdr,
					struct nfs41_create_session_args *args)
{
	struct compound_hdr hdr = {
		.minorversion = args->client->cl_mvops->minor_version,
	};

	encode_compound_hdr(xdr, req, &hdr);
	encode_create_session(xdr, args, &hdr);
	encode_nops(&hdr);
}

/*
 * a DESTROY_SESSION request
 */
static void nfs4_xdr_enc_destroy_session(struct rpc_rqst *req,
					 struct xdr_stream *xdr,
					 struct nfs4_session *session)
{
	struct compound_hdr hdr = {
		.minorversion = session->clp->cl_mvops->minor_version,
	};

	encode_compound_hdr(xdr, req, &hdr);
	encode_destroy_session(xdr, session, &hdr);
	encode_nops(&hdr);
}

/*
 * a DESTROY_CLIENTID request
 */
static void nfs4_xdr_enc_destroy_clientid(struct rpc_rqst *req,
					 struct xdr_stream *xdr,
					 struct nfs_client *clp)
{
	struct compound_hdr hdr = {
		.minorversion = clp->cl_mvops->minor_version,
	};

	encode_compound_hdr(xdr, req, &hdr);
	encode_destroy_clientid(xdr, clp->cl_clientid, &hdr);
	encode_nops(&hdr);
}

/*
 * a SEQUENCE request
 */
static void nfs4_xdr_enc_sequence(struct rpc_rqst *req, struct xdr_stream *xdr,
				  struct nfs4_sequence_args *args)
{
	struct compound_hdr hdr = {
		.minorversion = nfs4_xdr_minorversion(args),
	};

	encode_compound_hdr(xdr, req, &hdr);
	encode_sequence(xdr, args, &hdr);
	encode_nops(&hdr);
}

/*
 * a GET_LEASE_TIME request
 */
static void nfs4_xdr_enc_get_lease_time(struct rpc_rqst *req,
					struct xdr_stream *xdr,
					struct nfs4_get_lease_time_args *args)
{
	struct compound_hdr hdr = {
		.minorversion = nfs4_xdr_minorversion(&args->la_seq_args),
	};
	const u32 lease_bitmap[3] = { FATTR4_WORD0_LEASE_TIME };

	encode_compound_hdr(xdr, req, &hdr);
	encode_sequence(xdr, &args->la_seq_args, &hdr);
	encode_putrootfh(xdr, &hdr);
	encode_fsinfo(xdr, lease_bitmap, &hdr);
	encode_nops(&hdr);
}

/*
 * a RECLAIM_COMPLETE request
 */
static void nfs4_xdr_enc_reclaim_complete(struct rpc_rqst *req,
					  struct xdr_stream *xdr,
				struct nfs41_reclaim_complete_args *args)
{
	struct compound_hdr hdr = {
		.minorversion = nfs4_xdr_minorversion(&args->seq_args)
	};

	encode_compound_hdr(xdr, req, &hdr);
	encode_sequence(xdr, &args->seq_args, &hdr);
	encode_reclaim_complete(xdr, args, &hdr);
	encode_nops(&hdr);
}

/*
 * Encode GETDEVICELIST request
 */
static void nfs4_xdr_enc_getdevicelist(struct rpc_rqst *req,
				       struct xdr_stream *xdr,
				       struct nfs4_getdevicelist_args *args)
{
	struct compound_hdr hdr = {
		.minorversion = nfs4_xdr_minorversion(&args->seq_args),
	};

	encode_compound_hdr(xdr, req, &hdr);
	encode_sequence(xdr, &args->seq_args, &hdr);
	encode_putfh(xdr, args->fh, &hdr);
	encode_getdevicelist(xdr, args, &hdr);
	encode_nops(&hdr);
}

/*
 * Encode GETDEVICEINFO request
 */
static void nfs4_xdr_enc_getdeviceinfo(struct rpc_rqst *req,
				       struct xdr_stream *xdr,
				       struct nfs4_getdeviceinfo_args *args)
{
	struct compound_hdr hdr = {
		.minorversion = nfs4_xdr_minorversion(&args->seq_args),
	};

	encode_compound_hdr(xdr, req, &hdr);
	encode_sequence(xdr, &args->seq_args, &hdr);
	encode_getdeviceinfo(xdr, args, &hdr);

	/* set up reply kvec. Subtract notification bitmap max size (2)
	 * so that notification bitmap is put in xdr_buf tail */
	xdr_inline_pages(&req->rq_rcv_buf, (hdr.replen - 2) << 2,
			 args->pdev->pages, args->pdev->pgbase,
			 args->pdev->pglen);

	encode_nops(&hdr);
}

/*
 *  Encode LAYOUTGET request
 */
static void nfs4_xdr_enc_layoutget(struct rpc_rqst *req,
				   struct xdr_stream *xdr,
				   struct nfs4_layoutget_args *args)
{
	struct compound_hdr hdr = {
		.minorversion = nfs4_xdr_minorversion(&args->seq_args),
	};

	encode_compound_hdr(xdr, req, &hdr);
	encode_sequence(xdr, &args->seq_args, &hdr);
	encode_putfh(xdr, NFS_FH(args->inode), &hdr);
	encode_layoutget(xdr, args, &hdr);

	xdr_inline_pages(&req->rq_rcv_buf, hdr.replen << 2,
	    args->layout.pages, 0, args->layout.pglen);

	encode_nops(&hdr);
}

/*
 *  Encode LAYOUTCOMMIT request
 */
static void nfs4_xdr_enc_layoutcommit(struct rpc_rqst *req,
				      struct xdr_stream *xdr,
				      struct nfs4_layoutcommit_args *args)
{
	struct nfs4_layoutcommit_data *data =
		container_of(args, struct nfs4_layoutcommit_data, args);
	struct compound_hdr hdr = {
		.minorversion = nfs4_xdr_minorversion(&args->seq_args),
	};

	encode_compound_hdr(xdr, req, &hdr);
	encode_sequence(xdr, &args->seq_args, &hdr);
	encode_putfh(xdr, NFS_FH(args->inode), &hdr);
	encode_layoutcommit(xdr, data->args.inode, args, &hdr);
	encode_getfattr(xdr, args->bitmask, &hdr);
	encode_nops(&hdr);
}

/*
 * Encode LAYOUTRETURN request
 */
static void nfs4_xdr_enc_layoutreturn(struct rpc_rqst *req,
				      struct xdr_stream *xdr,
				      struct nfs4_layoutreturn_args *args)
{
	struct compound_hdr hdr = {
		.minorversion = nfs4_xdr_minorversion(&args->seq_args),
	};

	encode_compound_hdr(xdr, req, &hdr);
	encode_sequence(xdr, &args->seq_args, &hdr);
	encode_putfh(xdr, NFS_FH(args->inode), &hdr);
	encode_layoutreturn(xdr, args, &hdr);
	encode_nops(&hdr);
}

/*
 * Encode SECINFO_NO_NAME request
 */
static int nfs4_xdr_enc_secinfo_no_name(struct rpc_rqst *req,
					struct xdr_stream *xdr,
					struct nfs41_secinfo_no_name_args *args)
{
	struct compound_hdr hdr = {
		.minorversion = nfs4_xdr_minorversion(&args->seq_args),
	};

	encode_compound_hdr(xdr, req, &hdr);
	encode_sequence(xdr, &args->seq_args, &hdr);
	encode_putrootfh(xdr, &hdr);
	encode_secinfo_no_name(xdr, args, &hdr);
	encode_nops(&hdr);
	return 0;
}

/*
 *  Encode TEST_STATEID request
 */
static void nfs4_xdr_enc_test_stateid(struct rpc_rqst *req,
				      struct xdr_stream *xdr,
				      struct nfs41_test_stateid_args *args)
{
	struct compound_hdr hdr = {
		.minorversion = nfs4_xdr_minorversion(&args->seq_args),
	};

	encode_compound_hdr(xdr, req, &hdr);
	encode_sequence(xdr, &args->seq_args, &hdr);
	encode_test_stateid(xdr, args, &hdr);
	encode_nops(&hdr);
}

/*
 *  Encode FREE_STATEID request
 */
static void nfs4_xdr_enc_free_stateid(struct rpc_rqst *req,
				     struct xdr_stream *xdr,
				     struct nfs41_free_stateid_args *args)
{
	struct compound_hdr hdr = {
		.minorversion = nfs4_xdr_minorversion(&args->seq_args),
	};

	encode_compound_hdr(xdr, req, &hdr);
	encode_sequence(xdr, &args->seq_args, &hdr);
	encode_free_stateid(xdr, args, &hdr);
	encode_nops(&hdr);
}
#endif /* CONFIG_NFS_V4_1 */

static void print_overflow_msg(const char *func, const struct xdr_stream *xdr)
{
	dprintk("nfs: %s: prematurely hit end of receive buffer. "
		"Remaining buffer length is %tu words.\n",
		func, xdr->end - xdr->p);
}

static int decode_opaque_inline(struct xdr_stream *xdr, unsigned int *len, char **string)
{
	__be32 *p;

	p = xdr_inline_decode(xdr, 4);
	if (unlikely(!p))
		goto out_overflow;
	*len = be32_to_cpup(p);
	p = xdr_inline_decode(xdr, *len);
	if (unlikely(!p))
		goto out_overflow;
	*string = (char *)p;
	return 0;
out_overflow:
	print_overflow_msg(__func__, xdr);
	return -EIO;
}

static int decode_compound_hdr(struct xdr_stream *xdr, struct compound_hdr *hdr)
{
	__be32 *p;

	p = xdr_inline_decode(xdr, 8);
	if (unlikely(!p))
		goto out_overflow;
	hdr->status = be32_to_cpup(p++);
	hdr->taglen = be32_to_cpup(p);

	p = xdr_inline_decode(xdr, hdr->taglen + 4);
	if (unlikely(!p))
		goto out_overflow;
	hdr->tag = (char *)p;
	p += XDR_QUADLEN(hdr->taglen);
	hdr->nops = be32_to_cpup(p);
	if (unlikely(hdr->nops < 1))
		return nfs4_stat_to_errno(hdr->status);
	return 0;
out_overflow:
	print_overflow_msg(__func__, xdr);
	return -EIO;
}

static int decode_op_hdr(struct xdr_stream *xdr, enum nfs_opnum4 expected)
{
	__be32 *p;
	uint32_t opnum;
	int32_t nfserr;

	p = xdr_inline_decode(xdr, 8);
	if (unlikely(!p))
		goto out_overflow;
	opnum = be32_to_cpup(p++);
	if (opnum != expected) {
		dprintk("nfs: Server returned operation"
			" %d but we issued a request for %d\n",
				opnum, expected);
		return -EIO;
	}
	nfserr = be32_to_cpup(p);
	if (nfserr != NFS_OK)
		return nfs4_stat_to_errno(nfserr);
	return 0;
out_overflow:
	print_overflow_msg(__func__, xdr);
	return -EIO;
}

/* Dummy routine */
static int decode_ace(struct xdr_stream *xdr, void *ace, struct nfs_client *clp)
{
	__be32 *p;
	unsigned int strlen;
	char *str;

	p = xdr_inline_decode(xdr, 12);
	if (likely(p))
		return decode_opaque_inline(xdr, &strlen, &str);
	print_overflow_msg(__func__, xdr);
	return -EIO;
}

static int decode_attr_bitmap(struct xdr_stream *xdr, uint32_t *bitmap)
{
	uint32_t bmlen;
	__be32 *p;

	p = xdr_inline_decode(xdr, 4);
	if (unlikely(!p))
		goto out_overflow;
	bmlen = be32_to_cpup(p);

	bitmap[0] = bitmap[1] = bitmap[2] = 0;
	p = xdr_inline_decode(xdr, (bmlen << 2));
	if (unlikely(!p))
		goto out_overflow;
	if (bmlen > 0) {
		bitmap[0] = be32_to_cpup(p++);
		if (bmlen > 1) {
			bitmap[1] = be32_to_cpup(p++);
			if (bmlen > 2)
				bitmap[2] = be32_to_cpup(p);
		}
	}
	return 0;
out_overflow:
	print_overflow_msg(__func__, xdr);
	return -EIO;
}

static inline int decode_attr_length(struct xdr_stream *xdr, uint32_t *attrlen, __be32 **savep)
{
	__be32 *p;

	p = xdr_inline_decode(xdr, 4);
	if (unlikely(!p))
		goto out_overflow;
	*attrlen = be32_to_cpup(p);
	*savep = xdr->p;
	return 0;
out_overflow:
	print_overflow_msg(__func__, xdr);
	return -EIO;
}

static int decode_attr_supported(struct xdr_stream *xdr, uint32_t *bitmap, uint32_t *bitmask)
{
	if (likely(bitmap[0] & FATTR4_WORD0_SUPPORTED_ATTRS)) {
		int ret;
		ret = decode_attr_bitmap(xdr, bitmask);
		if (unlikely(ret < 0))
			return ret;
		bitmap[0] &= ~FATTR4_WORD0_SUPPORTED_ATTRS;
	} else
		bitmask[0] = bitmask[1] = bitmask[2] = 0;
	dprintk("%s: bitmask=%08x:%08x:%08x\n", __func__,
		bitmask[0], bitmask[1], bitmask[2]);
	return 0;
}

static int decode_attr_type(struct xdr_stream *xdr, uint32_t *bitmap, uint32_t *type)
{
	__be32 *p;
	int ret = 0;

	*type = 0;
	if (unlikely(bitmap[0] & (FATTR4_WORD0_TYPE - 1U)))
		return -EIO;
	if (likely(bitmap[0] & FATTR4_WORD0_TYPE)) {
		p = xdr_inline_decode(xdr, 4);
		if (unlikely(!p))
			goto out_overflow;
		*type = be32_to_cpup(p);
		if (*type < NF4REG || *type > NF4NAMEDATTR) {
			dprintk("%s: bad type %d\n", __func__, *type);
			return -EIO;
		}
		bitmap[0] &= ~FATTR4_WORD0_TYPE;
		ret = NFS_ATTR_FATTR_TYPE;
	}
	dprintk("%s: type=0%o\n", __func__, nfs_type2fmt[*type]);
	return ret;
out_overflow:
	print_overflow_msg(__func__, xdr);
	return -EIO;
}

static int decode_attr_fh_expire_type(struct xdr_stream *xdr,
				      uint32_t *bitmap, uint32_t *type)
{
	__be32 *p;

	*type = 0;
	if (unlikely(bitmap[0] & (FATTR4_WORD0_FH_EXPIRE_TYPE - 1U)))
		return -EIO;
	if (likely(bitmap[0] & FATTR4_WORD0_FH_EXPIRE_TYPE)) {
		p = xdr_inline_decode(xdr, 4);
		if (unlikely(!p))
			goto out_overflow;
		*type = be32_to_cpup(p);
		bitmap[0] &= ~FATTR4_WORD0_FH_EXPIRE_TYPE;
	}
	dprintk("%s: expire type=0x%x\n", __func__, *type);
	return 0;
out_overflow:
	print_overflow_msg(__func__, xdr);
	return -EIO;
}

static int decode_attr_change(struct xdr_stream *xdr, uint32_t *bitmap, uint64_t *change)
{
	__be32 *p;
	int ret = 0;

	*change = 0;
	if (unlikely(bitmap[0] & (FATTR4_WORD0_CHANGE - 1U)))
		return -EIO;
	if (likely(bitmap[0] & FATTR4_WORD0_CHANGE)) {
		p = xdr_inline_decode(xdr, 8);
		if (unlikely(!p))
			goto out_overflow;
		xdr_decode_hyper(p, change);
		bitmap[0] &= ~FATTR4_WORD0_CHANGE;
		ret = NFS_ATTR_FATTR_CHANGE;
	}
	dprintk("%s: change attribute=%Lu\n", __func__,
			(unsigned long long)*change);
	return ret;
out_overflow:
	print_overflow_msg(__func__, xdr);
	return -EIO;
}

static int decode_attr_size(struct xdr_stream *xdr, uint32_t *bitmap, uint64_t *size)
{
	__be32 *p;
	int ret = 0;

	*size = 0;
	if (unlikely(bitmap[0] & (FATTR4_WORD0_SIZE - 1U)))
		return -EIO;
	if (likely(bitmap[0] & FATTR4_WORD0_SIZE)) {
		p = xdr_inline_decode(xdr, 8);
		if (unlikely(!p))
			goto out_overflow;
		xdr_decode_hyper(p, size);
		bitmap[0] &= ~FATTR4_WORD0_SIZE;
		ret = NFS_ATTR_FATTR_SIZE;
	}
	dprintk("%s: file size=%Lu\n", __func__, (unsigned long long)*size);
	return ret;
out_overflow:
	print_overflow_msg(__func__, xdr);
	return -EIO;
}

static int decode_attr_link_support(struct xdr_stream *xdr, uint32_t *bitmap, uint32_t *res)
{
	__be32 *p;

	*res = 0;
	if (unlikely(bitmap[0] & (FATTR4_WORD0_LINK_SUPPORT - 1U)))
		return -EIO;
	if (likely(bitmap[0] & FATTR4_WORD0_LINK_SUPPORT)) {
		p = xdr_inline_decode(xdr, 4);
		if (unlikely(!p))
			goto out_overflow;
		*res = be32_to_cpup(p);
		bitmap[0] &= ~FATTR4_WORD0_LINK_SUPPORT;
	}
	dprintk("%s: link support=%s\n", __func__, *res == 0 ? "false" : "true");
	return 0;
out_overflow:
	print_overflow_msg(__func__, xdr);
	return -EIO;
}

static int decode_attr_symlink_support(struct xdr_stream *xdr, uint32_t *bitmap, uint32_t *res)
{
	__be32 *p;

	*res = 0;
	if (unlikely(bitmap[0] & (FATTR4_WORD0_SYMLINK_SUPPORT - 1U)))
		return -EIO;
	if (likely(bitmap[0] & FATTR4_WORD0_SYMLINK_SUPPORT)) {
		p = xdr_inline_decode(xdr, 4);
		if (unlikely(!p))
			goto out_overflow;
		*res = be32_to_cpup(p);
		bitmap[0] &= ~FATTR4_WORD0_SYMLINK_SUPPORT;
	}
	dprintk("%s: symlink support=%s\n", __func__, *res == 0 ? "false" : "true");
	return 0;
out_overflow:
	print_overflow_msg(__func__, xdr);
	return -EIO;
}

static int decode_attr_fsid(struct xdr_stream *xdr, uint32_t *bitmap, struct nfs_fsid *fsid)
{
	__be32 *p;
	int ret = 0;

	fsid->major = 0;
	fsid->minor = 0;
	if (unlikely(bitmap[0] & (FATTR4_WORD0_FSID - 1U)))
		return -EIO;
	if (likely(bitmap[0] & FATTR4_WORD0_FSID)) {
		p = xdr_inline_decode(xdr, 16);
		if (unlikely(!p))
			goto out_overflow;
		p = xdr_decode_hyper(p, &fsid->major);
		xdr_decode_hyper(p, &fsid->minor);
		bitmap[0] &= ~FATTR4_WORD0_FSID;
		ret = NFS_ATTR_FATTR_FSID;
	}
	dprintk("%s: fsid=(0x%Lx/0x%Lx)\n", __func__,
			(unsigned long long)fsid->major,
			(unsigned long long)fsid->minor);
	return ret;
out_overflow:
	print_overflow_msg(__func__, xdr);
	return -EIO;
}

static int decode_attr_lease_time(struct xdr_stream *xdr, uint32_t *bitmap, uint32_t *res)
{
	__be32 *p;

	*res = 60;
	if (unlikely(bitmap[0] & (FATTR4_WORD0_LEASE_TIME - 1U)))
		return -EIO;
	if (likely(bitmap[0] & FATTR4_WORD0_LEASE_TIME)) {
		p = xdr_inline_decode(xdr, 4);
		if (unlikely(!p))
			goto out_overflow;
		*res = be32_to_cpup(p);
		bitmap[0] &= ~FATTR4_WORD0_LEASE_TIME;
	}
	dprintk("%s: file size=%u\n", __func__, (unsigned int)*res);
	return 0;
out_overflow:
	print_overflow_msg(__func__, xdr);
	return -EIO;
}

static int decode_attr_error(struct xdr_stream *xdr, uint32_t *bitmap, int32_t *res)
{
	__be32 *p;

	if (unlikely(bitmap[0] & (FATTR4_WORD0_RDATTR_ERROR - 1U)))
		return -EIO;
	if (likely(bitmap[0] & FATTR4_WORD0_RDATTR_ERROR)) {
		p = xdr_inline_decode(xdr, 4);
		if (unlikely(!p))
			goto out_overflow;
		bitmap[0] &= ~FATTR4_WORD0_RDATTR_ERROR;
		*res = -be32_to_cpup(p);
	}
	return 0;
out_overflow:
	print_overflow_msg(__func__, xdr);
	return -EIO;
}

static int decode_attr_filehandle(struct xdr_stream *xdr, uint32_t *bitmap, struct nfs_fh *fh)
{
	__be32 *p;
	int len;

	if (fh != NULL)
		memset(fh, 0, sizeof(*fh));

	if (unlikely(bitmap[0] & (FATTR4_WORD0_FILEHANDLE - 1U)))
		return -EIO;
	if (likely(bitmap[0] & FATTR4_WORD0_FILEHANDLE)) {
		p = xdr_inline_decode(xdr, 4);
		if (unlikely(!p))
			goto out_overflow;
		len = be32_to_cpup(p);
		if (len > NFS4_FHSIZE)
			return -EIO;
		p = xdr_inline_decode(xdr, len);
		if (unlikely(!p))
			goto out_overflow;
		if (fh != NULL) {
			memcpy(fh->data, p, len);
			fh->size = len;
		}
		bitmap[0] &= ~FATTR4_WORD0_FILEHANDLE;
	}
	return 0;
out_overflow:
	print_overflow_msg(__func__, xdr);
	return -EIO;
}

static int decode_attr_aclsupport(struct xdr_stream *xdr, uint32_t *bitmap, uint32_t *res)
{
	__be32 *p;

	*res = ACL4_SUPPORT_ALLOW_ACL|ACL4_SUPPORT_DENY_ACL;
	if (unlikely(bitmap[0] & (FATTR4_WORD0_ACLSUPPORT - 1U)))
		return -EIO;
	if (likely(bitmap[0] & FATTR4_WORD0_ACLSUPPORT)) {
		p = xdr_inline_decode(xdr, 4);
		if (unlikely(!p))
			goto out_overflow;
		*res = be32_to_cpup(p);
		bitmap[0] &= ~FATTR4_WORD0_ACLSUPPORT;
	}
	dprintk("%s: ACLs supported=%u\n", __func__, (unsigned int)*res);
	return 0;
out_overflow:
	print_overflow_msg(__func__, xdr);
	return -EIO;
}

static int decode_attr_fileid(struct xdr_stream *xdr, uint32_t *bitmap, uint64_t *fileid)
{
	__be32 *p;
	int ret = 0;

	*fileid = 0;
	if (unlikely(bitmap[0] & (FATTR4_WORD0_FILEID - 1U)))
		return -EIO;
	if (likely(bitmap[0] & FATTR4_WORD0_FILEID)) {
		p = xdr_inline_decode(xdr, 8);
		if (unlikely(!p))
			goto out_overflow;
		xdr_decode_hyper(p, fileid);
		bitmap[0] &= ~FATTR4_WORD0_FILEID;
		ret = NFS_ATTR_FATTR_FILEID;
	}
	dprintk("%s: fileid=%Lu\n", __func__, (unsigned long long)*fileid);
	return ret;
out_overflow:
	print_overflow_msg(__func__, xdr);
	return -EIO;
}

static int decode_attr_mounted_on_fileid(struct xdr_stream *xdr, uint32_t *bitmap, uint64_t *fileid)
{
	__be32 *p;
	int ret = 0;

	*fileid = 0;
	if (unlikely(bitmap[1] & (FATTR4_WORD1_MOUNTED_ON_FILEID - 1U)))
		return -EIO;
	if (likely(bitmap[1] & FATTR4_WORD1_MOUNTED_ON_FILEID)) {
		p = xdr_inline_decode(xdr, 8);
		if (unlikely(!p))
			goto out_overflow;
		xdr_decode_hyper(p, fileid);
		bitmap[1] &= ~FATTR4_WORD1_MOUNTED_ON_FILEID;
		ret = NFS_ATTR_FATTR_MOUNTED_ON_FILEID;
	}
	dprintk("%s: fileid=%Lu\n", __func__, (unsigned long long)*fileid);
	return ret;
out_overflow:
	print_overflow_msg(__func__, xdr);
	return -EIO;
}

static int decode_attr_files_avail(struct xdr_stream *xdr, uint32_t *bitmap, uint64_t *res)
{
	__be32 *p;
	int status = 0;

	*res = 0;
	if (unlikely(bitmap[0] & (FATTR4_WORD0_FILES_AVAIL - 1U)))
		return -EIO;
	if (likely(bitmap[0] & FATTR4_WORD0_FILES_AVAIL)) {
		p = xdr_inline_decode(xdr, 8);
		if (unlikely(!p))
			goto out_overflow;
		xdr_decode_hyper(p, res);
		bitmap[0] &= ~FATTR4_WORD0_FILES_AVAIL;
	}
	dprintk("%s: files avail=%Lu\n", __func__, (unsigned long long)*res);
	return status;
out_overflow:
	print_overflow_msg(__func__, xdr);
	return -EIO;
}

static int decode_attr_files_free(struct xdr_stream *xdr, uint32_t *bitmap, uint64_t *res)
{
	__be32 *p;
	int status = 0;

	*res = 0;
	if (unlikely(bitmap[0] & (FATTR4_WORD0_FILES_FREE - 1U)))
		return -EIO;
	if (likely(bitmap[0] & FATTR4_WORD0_FILES_FREE)) {
		p = xdr_inline_decode(xdr, 8);
		if (unlikely(!p))
			goto out_overflow;
		xdr_decode_hyper(p, res);
		bitmap[0] &= ~FATTR4_WORD0_FILES_FREE;
	}
	dprintk("%s: files free=%Lu\n", __func__, (unsigned long long)*res);
	return status;
out_overflow:
	print_overflow_msg(__func__, xdr);
	return -EIO;
}

static int decode_attr_files_total(struct xdr_stream *xdr, uint32_t *bitmap, uint64_t *res)
{
	__be32 *p;
	int status = 0;

	*res = 0;
	if (unlikely(bitmap[0] & (FATTR4_WORD0_FILES_TOTAL - 1U)))
		return -EIO;
	if (likely(bitmap[0] & FATTR4_WORD0_FILES_TOTAL)) {
		p = xdr_inline_decode(xdr, 8);
		if (unlikely(!p))
			goto out_overflow;
		xdr_decode_hyper(p, res);
		bitmap[0] &= ~FATTR4_WORD0_FILES_TOTAL;
	}
	dprintk("%s: files total=%Lu\n", __func__, (unsigned long long)*res);
	return status;
out_overflow:
	print_overflow_msg(__func__, xdr);
	return -EIO;
}

static int decode_pathname(struct xdr_stream *xdr, struct nfs4_pathname *path)
{
	u32 n;
	__be32 *p;
	int status = 0;

	p = xdr_inline_decode(xdr, 4);
	if (unlikely(!p))
		goto out_overflow;
	n = be32_to_cpup(p);
	if (n == 0)
		goto root_path;
	dprintk("pathname4: ");
	path->ncomponents = 0;
	while (path->ncomponents < n) {
		struct nfs4_string *component = &path->components[path->ncomponents];
		status = decode_opaque_inline(xdr, &component->len, &component->data);
		if (unlikely(status != 0))
			goto out_eio;
		ifdebug (XDR)
			pr_cont("%s%.*s ",
				(path->ncomponents != n ? "/ " : ""),
				component->len, component->data);
		if (path->ncomponents < NFS4_PATHNAME_MAXCOMPONENTS)
			path->ncomponents++;
		else {
			dprintk("cannot parse %d components in path\n", n);
			goto out_eio;
		}
	}
out:
	return status;
root_path:
/* a root pathname is sent as a zero component4 */
	path->ncomponents = 1;
	path->components[0].len=0;
	path->components[0].data=NULL;
	dprintk("pathname4: /\n");
	goto out;
out_eio:
	dprintk(" status %d", status);
	status = -EIO;
	goto out;
out_overflow:
	print_overflow_msg(__func__, xdr);
	return -EIO;
}

static int decode_attr_fs_locations(struct xdr_stream *xdr, uint32_t *bitmap, struct nfs4_fs_locations *res)
{
	int n;
	__be32 *p;
	int status = -EIO;

	if (unlikely(bitmap[0] & (FATTR4_WORD0_FS_LOCATIONS -1U)))
		goto out;
	status = 0;
	if (unlikely(!(bitmap[0] & FATTR4_WORD0_FS_LOCATIONS)))
		goto out;
	status = -EIO;
	/* Ignore borken servers that return unrequested attrs */
	if (unlikely(res == NULL))
		goto out;
	dprintk("%s: fsroot:\n", __func__);
	status = decode_pathname(xdr, &res->fs_path);
	if (unlikely(status != 0))
		goto out;
	p = xdr_inline_decode(xdr, 4);
	if (unlikely(!p))
		goto out_overflow;
	n = be32_to_cpup(p);
	if (n <= 0)
		goto out_eio;
	res->nlocations = 0;
	while (res->nlocations < n) {
		u32 m;
		struct nfs4_fs_location *loc = &res->locations[res->nlocations];

		p = xdr_inline_decode(xdr, 4);
		if (unlikely(!p))
			goto out_overflow;
		m = be32_to_cpup(p);

		loc->nservers = 0;
		dprintk("%s: servers:\n", __func__);
		while (loc->nservers < m) {
			struct nfs4_string *server = &loc->servers[loc->nservers];
			status = decode_opaque_inline(xdr, &server->len, &server->data);
			if (unlikely(status != 0))
				goto out_eio;
			dprintk("%s ", server->data);
			if (loc->nservers < NFS4_FS_LOCATION_MAXSERVERS)
				loc->nservers++;
			else {
				unsigned int i;
				dprintk("%s: using first %u of %u servers "
					"returned for location %u\n",
						__func__,
						NFS4_FS_LOCATION_MAXSERVERS,
						m, res->nlocations);
				for (i = loc->nservers; i < m; i++) {
					unsigned int len;
					char *data;
					status = decode_opaque_inline(xdr, &len, &data);
					if (unlikely(status != 0))
						goto out_eio;
				}
			}
		}
		status = decode_pathname(xdr, &loc->rootpath);
		if (unlikely(status != 0))
			goto out_eio;
		if (res->nlocations < NFS4_FS_LOCATIONS_MAXENTRIES)
			res->nlocations++;
	}
	if (res->nlocations != 0)
		status = NFS_ATTR_FATTR_V4_LOCATIONS;
out:
	dprintk("%s: fs_locations done, error = %d\n", __func__, status);
	return status;
out_overflow:
	print_overflow_msg(__func__, xdr);
out_eio:
	status = -EIO;
	goto out;
}

static int decode_attr_maxfilesize(struct xdr_stream *xdr, uint32_t *bitmap, uint64_t *res)
{
	__be32 *p;
	int status = 0;

	*res = 0;
	if (unlikely(bitmap[0] & (FATTR4_WORD0_MAXFILESIZE - 1U)))
		return -EIO;
	if (likely(bitmap[0] & FATTR4_WORD0_MAXFILESIZE)) {
		p = xdr_inline_decode(xdr, 8);
		if (unlikely(!p))
			goto out_overflow;
		xdr_decode_hyper(p, res);
		bitmap[0] &= ~FATTR4_WORD0_MAXFILESIZE;
	}
	dprintk("%s: maxfilesize=%Lu\n", __func__, (unsigned long long)*res);
	return status;
out_overflow:
	print_overflow_msg(__func__, xdr);
	return -EIO;
}

static int decode_attr_maxlink(struct xdr_stream *xdr, uint32_t *bitmap, uint32_t *maxlink)
{
	__be32 *p;
	int status = 0;

	*maxlink = 1;
	if (unlikely(bitmap[0] & (FATTR4_WORD0_MAXLINK - 1U)))
		return -EIO;
	if (likely(bitmap[0] & FATTR4_WORD0_MAXLINK)) {
		p = xdr_inline_decode(xdr, 4);
		if (unlikely(!p))
			goto out_overflow;
		*maxlink = be32_to_cpup(p);
		bitmap[0] &= ~FATTR4_WORD0_MAXLINK;
	}
	dprintk("%s: maxlink=%u\n", __func__, *maxlink);
	return status;
out_overflow:
	print_overflow_msg(__func__, xdr);
	return -EIO;
}

static int decode_attr_maxname(struct xdr_stream *xdr, uint32_t *bitmap, uint32_t *maxname)
{
	__be32 *p;
	int status = 0;

	*maxname = 1024;
	if (unlikely(bitmap[0] & (FATTR4_WORD0_MAXNAME - 1U)))
		return -EIO;
	if (likely(bitmap[0] & FATTR4_WORD0_MAXNAME)) {
		p = xdr_inline_decode(xdr, 4);
		if (unlikely(!p))
			goto out_overflow;
		*maxname = be32_to_cpup(p);
		bitmap[0] &= ~FATTR4_WORD0_MAXNAME;
	}
	dprintk("%s: maxname=%u\n", __func__, *maxname);
	return status;
out_overflow:
	print_overflow_msg(__func__, xdr);
	return -EIO;
}

static int decode_attr_maxread(struct xdr_stream *xdr, uint32_t *bitmap, uint32_t *res)
{
	__be32 *p;
	int status = 0;

	*res = 1024;
	if (unlikely(bitmap[0] & (FATTR4_WORD0_MAXREAD - 1U)))
		return -EIO;
	if (likely(bitmap[0] & FATTR4_WORD0_MAXREAD)) {
		uint64_t maxread;
		p = xdr_inline_decode(xdr, 8);
		if (unlikely(!p))
			goto out_overflow;
		xdr_decode_hyper(p, &maxread);
		if (maxread > 0x7FFFFFFF)
			maxread = 0x7FFFFFFF;
		*res = (uint32_t)maxread;
		bitmap[0] &= ~FATTR4_WORD0_MAXREAD;
	}
	dprintk("%s: maxread=%lu\n", __func__, (unsigned long)*res);
	return status;
out_overflow:
	print_overflow_msg(__func__, xdr);
	return -EIO;
}

static int decode_attr_maxwrite(struct xdr_stream *xdr, uint32_t *bitmap, uint32_t *res)
{
	__be32 *p;
	int status = 0;

	*res = 1024;
	if (unlikely(bitmap[0] & (FATTR4_WORD0_MAXWRITE - 1U)))
		return -EIO;
	if (likely(bitmap[0] & FATTR4_WORD0_MAXWRITE)) {
		uint64_t maxwrite;
		p = xdr_inline_decode(xdr, 8);
		if (unlikely(!p))
			goto out_overflow;
		xdr_decode_hyper(p, &maxwrite);
		if (maxwrite > 0x7FFFFFFF)
			maxwrite = 0x7FFFFFFF;
		*res = (uint32_t)maxwrite;
		bitmap[0] &= ~FATTR4_WORD0_MAXWRITE;
	}
	dprintk("%s: maxwrite=%lu\n", __func__, (unsigned long)*res);
	return status;
out_overflow:
	print_overflow_msg(__func__, xdr);
	return -EIO;
}

static int decode_attr_mode(struct xdr_stream *xdr, uint32_t *bitmap, umode_t *mode)
{
	uint32_t tmp;
	__be32 *p;
	int ret = 0;

	*mode = 0;
	if (unlikely(bitmap[1] & (FATTR4_WORD1_MODE - 1U)))
		return -EIO;
	if (likely(bitmap[1] & FATTR4_WORD1_MODE)) {
		p = xdr_inline_decode(xdr, 4);
		if (unlikely(!p))
			goto out_overflow;
		tmp = be32_to_cpup(p);
		*mode = tmp & ~S_IFMT;
		bitmap[1] &= ~FATTR4_WORD1_MODE;
		ret = NFS_ATTR_FATTR_MODE;
	}
	dprintk("%s: file mode=0%o\n", __func__, (unsigned int)*mode);
	return ret;
out_overflow:
	print_overflow_msg(__func__, xdr);
	return -EIO;
}

static int decode_attr_nlink(struct xdr_stream *xdr, uint32_t *bitmap, uint32_t *nlink)
{
	__be32 *p;
	int ret = 0;

	*nlink = 1;
	if (unlikely(bitmap[1] & (FATTR4_WORD1_NUMLINKS - 1U)))
		return -EIO;
	if (likely(bitmap[1] & FATTR4_WORD1_NUMLINKS)) {
		p = xdr_inline_decode(xdr, 4);
		if (unlikely(!p))
			goto out_overflow;
		*nlink = be32_to_cpup(p);
		bitmap[1] &= ~FATTR4_WORD1_NUMLINKS;
		ret = NFS_ATTR_FATTR_NLINK;
	}
	dprintk("%s: nlink=%u\n", __func__, (unsigned int)*nlink);
	return ret;
out_overflow:
	print_overflow_msg(__func__, xdr);
	return -EIO;
}

static int decode_attr_owner(struct xdr_stream *xdr, uint32_t *bitmap,
		const struct nfs_server *server, uint32_t *uid,
		struct nfs4_string *owner_name)
{
	uint32_t len;
	__be32 *p;
	int ret = 0;

	*uid = -2;
	if (unlikely(bitmap[1] & (FATTR4_WORD1_OWNER - 1U)))
		return -EIO;
	if (likely(bitmap[1] & FATTR4_WORD1_OWNER)) {
		p = xdr_inline_decode(xdr, 4);
		if (unlikely(!p))
			goto out_overflow;
		len = be32_to_cpup(p);
		p = xdr_inline_decode(xdr, len);
		if (unlikely(!p))
			goto out_overflow;
		if (owner_name != NULL) {
			owner_name->data = kmemdup(p, len, GFP_NOWAIT);
			if (owner_name->data != NULL) {
				owner_name->len = len;
				ret = NFS_ATTR_FATTR_OWNER_NAME;
			}
		} else if (len < XDR_MAX_NETOBJ) {
			if (nfs_map_name_to_uid(server, (char *)p, len, uid) == 0)
				ret = NFS_ATTR_FATTR_OWNER;
			else
				dprintk("%s: nfs_map_name_to_uid failed!\n",
						__func__);
		} else
			dprintk("%s: name too long (%u)!\n",
					__func__, len);
		bitmap[1] &= ~FATTR4_WORD1_OWNER;
	}
	dprintk("%s: uid=%d\n", __func__, (int)*uid);
	return ret;
out_overflow:
	print_overflow_msg(__func__, xdr);
	return -EIO;
}

static int decode_attr_group(struct xdr_stream *xdr, uint32_t *bitmap,
		const struct nfs_server *server, uint32_t *gid,
		struct nfs4_string *group_name)
{
	uint32_t len;
	__be32 *p;
	int ret = 0;

	*gid = -2;
	if (unlikely(bitmap[1] & (FATTR4_WORD1_OWNER_GROUP - 1U)))
		return -EIO;
	if (likely(bitmap[1] & FATTR4_WORD1_OWNER_GROUP)) {
		p = xdr_inline_decode(xdr, 4);
		if (unlikely(!p))
			goto out_overflow;
		len = be32_to_cpup(p);
		p = xdr_inline_decode(xdr, len);
		if (unlikely(!p))
			goto out_overflow;
		if (group_name != NULL) {
			group_name->data = kmemdup(p, len, GFP_NOWAIT);
			if (group_name->data != NULL) {
				group_name->len = len;
				ret = NFS_ATTR_FATTR_GROUP_NAME;
			}
		} else if (len < XDR_MAX_NETOBJ) {
			if (nfs_map_group_to_gid(server, (char *)p, len, gid) == 0)
				ret = NFS_ATTR_FATTR_GROUP;
			else
				dprintk("%s: nfs_map_group_to_gid failed!\n",
						__func__);
		} else
			dprintk("%s: name too long (%u)!\n",
					__func__, len);
		bitmap[1] &= ~FATTR4_WORD1_OWNER_GROUP;
	}
	dprintk("%s: gid=%d\n", __func__, (int)*gid);
	return ret;
out_overflow:
	print_overflow_msg(__func__, xdr);
	return -EIO;
}

static int decode_attr_rdev(struct xdr_stream *xdr, uint32_t *bitmap, dev_t *rdev)
{
	uint32_t major = 0, minor = 0;
	__be32 *p;
	int ret = 0;

	*rdev = MKDEV(0,0);
	if (unlikely(bitmap[1] & (FATTR4_WORD1_RAWDEV - 1U)))
		return -EIO;
	if (likely(bitmap[1] & FATTR4_WORD1_RAWDEV)) {
		dev_t tmp;

		p = xdr_inline_decode(xdr, 8);
		if (unlikely(!p))
			goto out_overflow;
		major = be32_to_cpup(p++);
		minor = be32_to_cpup(p);
		tmp = MKDEV(major, minor);
		if (MAJOR(tmp) == major && MINOR(tmp) == minor)
			*rdev = tmp;
		bitmap[1] &= ~ FATTR4_WORD1_RAWDEV;
		ret = NFS_ATTR_FATTR_RDEV;
	}
	dprintk("%s: rdev=(0x%x:0x%x)\n", __func__, major, minor);
	return ret;
out_overflow:
	print_overflow_msg(__func__, xdr);
	return -EIO;
}

static int decode_attr_space_avail(struct xdr_stream *xdr, uint32_t *bitmap, uint64_t *res)
{
	__be32 *p;
	int status = 0;

	*res = 0;
	if (unlikely(bitmap[1] & (FATTR4_WORD1_SPACE_AVAIL - 1U)))
		return -EIO;
	if (likely(bitmap[1] & FATTR4_WORD1_SPACE_AVAIL)) {
		p = xdr_inline_decode(xdr, 8);
		if (unlikely(!p))
			goto out_overflow;
		xdr_decode_hyper(p, res);
		bitmap[1] &= ~FATTR4_WORD1_SPACE_AVAIL;
	}
	dprintk("%s: space avail=%Lu\n", __func__, (unsigned long long)*res);
	return status;
out_overflow:
	print_overflow_msg(__func__, xdr);
	return -EIO;
}

static int decode_attr_space_free(struct xdr_stream *xdr, uint32_t *bitmap, uint64_t *res)
{
	__be32 *p;
	int status = 0;

	*res = 0;
	if (unlikely(bitmap[1] & (FATTR4_WORD1_SPACE_FREE - 1U)))
		return -EIO;
	if (likely(bitmap[1] & FATTR4_WORD1_SPACE_FREE)) {
		p = xdr_inline_decode(xdr, 8);
		if (unlikely(!p))
			goto out_overflow;
		xdr_decode_hyper(p, res);
		bitmap[1] &= ~FATTR4_WORD1_SPACE_FREE;
	}
	dprintk("%s: space free=%Lu\n", __func__, (unsigned long long)*res);
	return status;
out_overflow:
	print_overflow_msg(__func__, xdr);
	return -EIO;
}

static int decode_attr_space_total(struct xdr_stream *xdr, uint32_t *bitmap, uint64_t *res)
{
	__be32 *p;
	int status = 0;

	*res = 0;
	if (unlikely(bitmap[1] & (FATTR4_WORD1_SPACE_TOTAL - 1U)))
		return -EIO;
	if (likely(bitmap[1] & FATTR4_WORD1_SPACE_TOTAL)) {
		p = xdr_inline_decode(xdr, 8);
		if (unlikely(!p))
			goto out_overflow;
		xdr_decode_hyper(p, res);
		bitmap[1] &= ~FATTR4_WORD1_SPACE_TOTAL;
	}
	dprintk("%s: space total=%Lu\n", __func__, (unsigned long long)*res);
	return status;
out_overflow:
	print_overflow_msg(__func__, xdr);
	return -EIO;
}

static int decode_attr_space_used(struct xdr_stream *xdr, uint32_t *bitmap, uint64_t *used)
{
	__be32 *p;
	int ret = 0;

	*used = 0;
	if (unlikely(bitmap[1] & (FATTR4_WORD1_SPACE_USED - 1U)))
		return -EIO;
	if (likely(bitmap[1] & FATTR4_WORD1_SPACE_USED)) {
		p = xdr_inline_decode(xdr, 8);
		if (unlikely(!p))
			goto out_overflow;
		xdr_decode_hyper(p, used);
		bitmap[1] &= ~FATTR4_WORD1_SPACE_USED;
		ret = NFS_ATTR_FATTR_SPACE_USED;
	}
	dprintk("%s: space used=%Lu\n", __func__,
			(unsigned long long)*used);
	return ret;
out_overflow:
	print_overflow_msg(__func__, xdr);
	return -EIO;
}

static int decode_attr_time(struct xdr_stream *xdr, struct timespec *time)
{
	__be32 *p;
	uint64_t sec;
	uint32_t nsec;

	p = xdr_inline_decode(xdr, 12);
	if (unlikely(!p))
		goto out_overflow;
	p = xdr_decode_hyper(p, &sec);
	nsec = be32_to_cpup(p);
	time->tv_sec = (time_t)sec;
	time->tv_nsec = (long)nsec;
	return 0;
out_overflow:
	print_overflow_msg(__func__, xdr);
	return -EIO;
}

static int decode_attr_time_access(struct xdr_stream *xdr, uint32_t *bitmap, struct timespec *time)
{
	int status = 0;

	time->tv_sec = 0;
	time->tv_nsec = 0;
	if (unlikely(bitmap[1] & (FATTR4_WORD1_TIME_ACCESS - 1U)))
		return -EIO;
	if (likely(bitmap[1] & FATTR4_WORD1_TIME_ACCESS)) {
		status = decode_attr_time(xdr, time);
		if (status == 0)
			status = NFS_ATTR_FATTR_ATIME;
		bitmap[1] &= ~FATTR4_WORD1_TIME_ACCESS;
	}
	dprintk("%s: atime=%ld\n", __func__, (long)time->tv_sec);
	return status;
}

static int decode_attr_time_metadata(struct xdr_stream *xdr, uint32_t *bitmap, struct timespec *time)
{
	int status = 0;

	time->tv_sec = 0;
	time->tv_nsec = 0;
	if (unlikely(bitmap[1] & (FATTR4_WORD1_TIME_METADATA - 1U)))
		return -EIO;
	if (likely(bitmap[1] & FATTR4_WORD1_TIME_METADATA)) {
		status = decode_attr_time(xdr, time);
		if (status == 0)
			status = NFS_ATTR_FATTR_CTIME;
		bitmap[1] &= ~FATTR4_WORD1_TIME_METADATA;
	}
	dprintk("%s: ctime=%ld\n", __func__, (long)time->tv_sec);
	return status;
}

static int decode_attr_time_delta(struct xdr_stream *xdr, uint32_t *bitmap,
				  struct timespec *time)
{
	int status = 0;

	time->tv_sec = 0;
	time->tv_nsec = 0;
	if (unlikely(bitmap[1] & (FATTR4_WORD1_TIME_DELTA - 1U)))
		return -EIO;
	if (likely(bitmap[1] & FATTR4_WORD1_TIME_DELTA)) {
		status = decode_attr_time(xdr, time);
		bitmap[1] &= ~FATTR4_WORD1_TIME_DELTA;
	}
	dprintk("%s: time_delta=%ld %ld\n", __func__, (long)time->tv_sec,
		(long)time->tv_nsec);
	return status;
}

static int decode_attr_time_modify(struct xdr_stream *xdr, uint32_t *bitmap, struct timespec *time)
{
	int status = 0;

	time->tv_sec = 0;
	time->tv_nsec = 0;
	if (unlikely(bitmap[1] & (FATTR4_WORD1_TIME_MODIFY - 1U)))
		return -EIO;
	if (likely(bitmap[1] & FATTR4_WORD1_TIME_MODIFY)) {
		status = decode_attr_time(xdr, time);
		if (status == 0)
			status = NFS_ATTR_FATTR_MTIME;
		bitmap[1] &= ~FATTR4_WORD1_TIME_MODIFY;
	}
	dprintk("%s: mtime=%ld\n", __func__, (long)time->tv_sec);
	return status;
}

static int verify_attr_len(struct xdr_stream *xdr, __be32 *savep, uint32_t attrlen)
{
	unsigned int attrwords = XDR_QUADLEN(attrlen);
	unsigned int nwords = xdr->p - savep;

	if (unlikely(attrwords != nwords)) {
		dprintk("%s: server returned incorrect attribute length: "
			"%u %c %u\n",
				__func__,
				attrwords << 2,
				(attrwords < nwords) ? '<' : '>',
				nwords << 2);
		return -EIO;
	}
	return 0;
}

static int decode_change_info(struct xdr_stream *xdr, struct nfs4_change_info *cinfo)
{
	__be32 *p;

	p = xdr_inline_decode(xdr, 20);
	if (unlikely(!p))
		goto out_overflow;
	cinfo->atomic = be32_to_cpup(p++);
	p = xdr_decode_hyper(p, &cinfo->before);
	xdr_decode_hyper(p, &cinfo->after);
	return 0;
out_overflow:
	print_overflow_msg(__func__, xdr);
	return -EIO;
}

static int decode_access(struct xdr_stream *xdr, struct nfs4_accessres *access)
{
	__be32 *p;
	uint32_t supp, acc;
	int status;

	status = decode_op_hdr(xdr, OP_ACCESS);
	if (status)
		return status;
	p = xdr_inline_decode(xdr, 8);
	if (unlikely(!p))
		goto out_overflow;
	supp = be32_to_cpup(p++);
	acc = be32_to_cpup(p);
	access->supported = supp;
	access->access = acc;
	return 0;
out_overflow:
	print_overflow_msg(__func__, xdr);
	return -EIO;
}

static int decode_opaque_fixed(struct xdr_stream *xdr, void *buf, size_t len)
{
	__be32 *p;

	p = xdr_inline_decode(xdr, len);
	if (likely(p)) {
		memcpy(buf, p, len);
		return 0;
	}
	print_overflow_msg(__func__, xdr);
	return -EIO;
}

static int decode_stateid(struct xdr_stream *xdr, nfs4_stateid *stateid)
{
	return decode_opaque_fixed(xdr, stateid, NFS4_STATEID_SIZE);
}

static int decode_close(struct xdr_stream *xdr, struct nfs_closeres *res)
{
	int status;

	status = decode_op_hdr(xdr, OP_CLOSE);
	if (status != -EIO)
		nfs_increment_open_seqid(status, res->seqid);
	if (!status)
		status = decode_stateid(xdr, &res->stateid);
	return status;
}

static int decode_verifier(struct xdr_stream *xdr, void *verifier)
{
	return decode_opaque_fixed(xdr, verifier, NFS4_VERIFIER_SIZE);
}

static int decode_commit(struct xdr_stream *xdr, struct nfs_commitres *res)
{
	int status;

	status = decode_op_hdr(xdr, OP_COMMIT);
	if (!status)
		status = decode_verifier(xdr, res->verf->verifier);
	return status;
}

static int decode_create(struct xdr_stream *xdr, struct nfs4_change_info *cinfo)
{
	__be32 *p;
	uint32_t bmlen;
	int status;

	status = decode_op_hdr(xdr, OP_CREATE);
	if (status)
		return status;
	if ((status = decode_change_info(xdr, cinfo)))
		return status;
	p = xdr_inline_decode(xdr, 4);
	if (unlikely(!p))
		goto out_overflow;
	bmlen = be32_to_cpup(p);
	p = xdr_inline_decode(xdr, bmlen << 2);
	if (likely(p))
		return 0;
out_overflow:
	print_overflow_msg(__func__, xdr);
	return -EIO;
}

static int decode_server_caps(struct xdr_stream *xdr, struct nfs4_server_caps_res *res)
{
	__be32 *savep;
	uint32_t attrlen, bitmap[3] = {0};
	int status;

	if ((status = decode_op_hdr(xdr, OP_GETATTR)) != 0)
		goto xdr_error;
	if ((status = decode_attr_bitmap(xdr, bitmap)) != 0)
		goto xdr_error;
	if ((status = decode_attr_length(xdr, &attrlen, &savep)) != 0)
		goto xdr_error;
	if ((status = decode_attr_supported(xdr, bitmap, res->attr_bitmask)) != 0)
		goto xdr_error;
	if ((status = decode_attr_fh_expire_type(xdr, bitmap,
						 &res->fh_expire_type)) != 0)
		goto xdr_error;
	if ((status = decode_attr_link_support(xdr, bitmap, &res->has_links)) != 0)
		goto xdr_error;
	if ((status = decode_attr_symlink_support(xdr, bitmap, &res->has_symlinks)) != 0)
		goto xdr_error;
	if ((status = decode_attr_aclsupport(xdr, bitmap, &res->acl_bitmask)) != 0)
		goto xdr_error;
	status = verify_attr_len(xdr, savep, attrlen);
xdr_error:
	dprintk("%s: xdr returned %d!\n", __func__, -status);
	return status;
}

static int decode_statfs(struct xdr_stream *xdr, struct nfs_fsstat *fsstat)
{
	__be32 *savep;
	uint32_t attrlen, bitmap[3] = {0};
	int status;

	if ((status = decode_op_hdr(xdr, OP_GETATTR)) != 0)
		goto xdr_error;
	if ((status = decode_attr_bitmap(xdr, bitmap)) != 0)
		goto xdr_error;
	if ((status = decode_attr_length(xdr, &attrlen, &savep)) != 0)
		goto xdr_error;

	if ((status = decode_attr_files_avail(xdr, bitmap, &fsstat->afiles)) != 0)
		goto xdr_error;
	if ((status = decode_attr_files_free(xdr, bitmap, &fsstat->ffiles)) != 0)
		goto xdr_error;
	if ((status = decode_attr_files_total(xdr, bitmap, &fsstat->tfiles)) != 0)
		goto xdr_error;
	if ((status = decode_attr_space_avail(xdr, bitmap, &fsstat->abytes)) != 0)
		goto xdr_error;
	if ((status = decode_attr_space_free(xdr, bitmap, &fsstat->fbytes)) != 0)
		goto xdr_error;
	if ((status = decode_attr_space_total(xdr, bitmap, &fsstat->tbytes)) != 0)
		goto xdr_error;

	status = verify_attr_len(xdr, savep, attrlen);
xdr_error:
	dprintk("%s: xdr returned %d!\n", __func__, -status);
	return status;
}

static int decode_pathconf(struct xdr_stream *xdr, struct nfs_pathconf *pathconf)
{
	__be32 *savep;
	uint32_t attrlen, bitmap[3] = {0};
	int status;

	if ((status = decode_op_hdr(xdr, OP_GETATTR)) != 0)
		goto xdr_error;
	if ((status = decode_attr_bitmap(xdr, bitmap)) != 0)
		goto xdr_error;
	if ((status = decode_attr_length(xdr, &attrlen, &savep)) != 0)
		goto xdr_error;

	if ((status = decode_attr_maxlink(xdr, bitmap, &pathconf->max_link)) != 0)
		goto xdr_error;
	if ((status = decode_attr_maxname(xdr, bitmap, &pathconf->max_namelen)) != 0)
		goto xdr_error;

	status = verify_attr_len(xdr, savep, attrlen);
xdr_error:
	dprintk("%s: xdr returned %d!\n", __func__, -status);
	return status;
}

static int decode_threshold_hint(struct xdr_stream *xdr,
				  uint32_t *bitmap,
				  uint64_t *res,
				  uint32_t hint_bit)
{
	__be32 *p;

	*res = 0;
	if (likely(bitmap[0] & hint_bit)) {
		p = xdr_inline_decode(xdr, 8);
		if (unlikely(!p))
			goto out_overflow;
		xdr_decode_hyper(p, res);
	}
	return 0;
out_overflow:
	print_overflow_msg(__func__, xdr);
	return -EIO;
}

static int decode_first_threshold_item4(struct xdr_stream *xdr,
					struct nfs4_threshold *res)
{
	__be32 *p, *savep;
	uint32_t bitmap[3] = {0,}, attrlen;
	int status;

	/* layout type */
	p = xdr_inline_decode(xdr, 4);
	if (unlikely(!p)) {
		print_overflow_msg(__func__, xdr);
		return -EIO;
	}
	res->l_type = be32_to_cpup(p);

	/* thi_hintset bitmap */
	status = decode_attr_bitmap(xdr, bitmap);
	if (status < 0)
		goto xdr_error;

	/* thi_hintlist length */
	status = decode_attr_length(xdr, &attrlen, &savep);
	if (status < 0)
		goto xdr_error;
	/* thi_hintlist */
	status = decode_threshold_hint(xdr, bitmap, &res->rd_sz, THRESHOLD_RD);
	if (status < 0)
		goto xdr_error;
	status = decode_threshold_hint(xdr, bitmap, &res->wr_sz, THRESHOLD_WR);
	if (status < 0)
		goto xdr_error;
	status = decode_threshold_hint(xdr, bitmap, &res->rd_io_sz,
				       THRESHOLD_RD_IO);
	if (status < 0)
		goto xdr_error;
	status = decode_threshold_hint(xdr, bitmap, &res->wr_io_sz,
				       THRESHOLD_WR_IO);
	if (status < 0)
		goto xdr_error;

	status = verify_attr_len(xdr, savep, attrlen);
	res->bm = bitmap[0];

	dprintk("%s bm=0x%x rd_sz=%llu wr_sz=%llu rd_io=%llu wr_io=%llu\n",
		 __func__, res->bm, res->rd_sz, res->wr_sz, res->rd_io_sz,
		res->wr_io_sz);
xdr_error:
	dprintk("%s ret=%d!\n", __func__, status);
	return status;
}

/*
 * Thresholds on pNFS direct I/O vrs MDS I/O
 */
static int decode_attr_mdsthreshold(struct xdr_stream *xdr,
				    uint32_t *bitmap,
				    struct nfs4_threshold *res)
{
	__be32 *p;
	int status = 0;
	uint32_t num;

	if (unlikely(bitmap[2] & (FATTR4_WORD2_MDSTHRESHOLD - 1U)))
		return -EIO;
<<<<<<< HEAD
	if (likely(bitmap[2] & FATTR4_WORD2_MDSTHRESHOLD)) {
=======
	if (bitmap[2] & FATTR4_WORD2_MDSTHRESHOLD) {
		/* Did the server return an unrequested attribute? */
		if (unlikely(res == NULL))
			return -EREMOTEIO;
>>>>>>> bd0a521e
		p = xdr_inline_decode(xdr, 4);
		if (unlikely(!p))
			goto out_overflow;
		num = be32_to_cpup(p);
		if (num == 0)
			return 0;
		if (num > 1)
			printk(KERN_INFO "%s: Warning: Multiple pNFS layout "
				"drivers per filesystem not supported\n",
				__func__);

		status = decode_first_threshold_item4(xdr, res);
<<<<<<< HEAD
=======
		bitmap[2] &= ~FATTR4_WORD2_MDSTHRESHOLD;
>>>>>>> bd0a521e
	}
	return status;
out_overflow:
	print_overflow_msg(__func__, xdr);
	return -EIO;
}

static int decode_getfattr_attrs(struct xdr_stream *xdr, uint32_t *bitmap,
		struct nfs_fattr *fattr, struct nfs_fh *fh,
		struct nfs4_fs_locations *fs_loc,
		const struct nfs_server *server)
{
	int status;
	umode_t fmode = 0;
	uint32_t type;
	int32_t err;

	status = decode_attr_type(xdr, bitmap, &type);
	if (status < 0)
		goto xdr_error;
	fattr->mode = 0;
	if (status != 0) {
		fattr->mode |= nfs_type2fmt[type];
		fattr->valid |= status;
	}

	status = decode_attr_change(xdr, bitmap, &fattr->change_attr);
	if (status < 0)
		goto xdr_error;
	fattr->valid |= status;

	status = decode_attr_size(xdr, bitmap, &fattr->size);
	if (status < 0)
		goto xdr_error;
	fattr->valid |= status;

	status = decode_attr_fsid(xdr, bitmap, &fattr->fsid);
	if (status < 0)
		goto xdr_error;
	fattr->valid |= status;

	err = 0;
	status = decode_attr_error(xdr, bitmap, &err);
	if (status < 0)
		goto xdr_error;

	status = decode_attr_filehandle(xdr, bitmap, fh);
	if (status < 0)
		goto xdr_error;

	status = decode_attr_fileid(xdr, bitmap, &fattr->fileid);
	if (status < 0)
		goto xdr_error;
	fattr->valid |= status;

	status = decode_attr_fs_locations(xdr, bitmap, fs_loc);
	if (status < 0)
		goto xdr_error;
	fattr->valid |= status;

	status = decode_attr_mode(xdr, bitmap, &fmode);
	if (status < 0)
		goto xdr_error;
	if (status != 0) {
		fattr->mode |= fmode;
		fattr->valid |= status;
	}

	status = decode_attr_nlink(xdr, bitmap, &fattr->nlink);
	if (status < 0)
		goto xdr_error;
	fattr->valid |= status;

	status = decode_attr_owner(xdr, bitmap, server, &fattr->uid, fattr->owner_name);
	if (status < 0)
		goto xdr_error;
	fattr->valid |= status;

	status = decode_attr_group(xdr, bitmap, server, &fattr->gid, fattr->group_name);
	if (status < 0)
		goto xdr_error;
	fattr->valid |= status;

	status = decode_attr_rdev(xdr, bitmap, &fattr->rdev);
	if (status < 0)
		goto xdr_error;
	fattr->valid |= status;

	status = decode_attr_space_used(xdr, bitmap, &fattr->du.nfs3.used);
	if (status < 0)
		goto xdr_error;
	fattr->valid |= status;

	status = decode_attr_time_access(xdr, bitmap, &fattr->atime);
	if (status < 0)
		goto xdr_error;
	fattr->valid |= status;

	status = decode_attr_time_metadata(xdr, bitmap, &fattr->ctime);
	if (status < 0)
		goto xdr_error;
	fattr->valid |= status;

	status = decode_attr_time_modify(xdr, bitmap, &fattr->mtime);
	if (status < 0)
		goto xdr_error;
	fattr->valid |= status;

	status = decode_attr_mounted_on_fileid(xdr, bitmap, &fattr->mounted_on_fileid);
	if (status < 0)
		goto xdr_error;
	fattr->valid |= status;

	status = decode_attr_mdsthreshold(xdr, bitmap, fattr->mdsthreshold);
	if (status < 0)
		goto xdr_error;

xdr_error:
	dprintk("%s: xdr returned %d\n", __func__, -status);
	return status;
}

static int decode_getfattr_generic(struct xdr_stream *xdr, struct nfs_fattr *fattr,
		struct nfs_fh *fh, struct nfs4_fs_locations *fs_loc,
		const struct nfs_server *server)
{
	__be32 *savep;
	uint32_t attrlen,
		 bitmap[3] = {0};
	int status;

	status = decode_op_hdr(xdr, OP_GETATTR);
	if (status < 0)
		goto xdr_error;

	status = decode_attr_bitmap(xdr, bitmap);
	if (status < 0)
		goto xdr_error;

	status = decode_attr_length(xdr, &attrlen, &savep);
	if (status < 0)
		goto xdr_error;

	status = decode_getfattr_attrs(xdr, bitmap, fattr, fh, fs_loc, server);
	if (status < 0)
		goto xdr_error;

	status = verify_attr_len(xdr, savep, attrlen);
xdr_error:
	dprintk("%s: xdr returned %d\n", __func__, -status);
	return status;
}

static int decode_getfattr(struct xdr_stream *xdr, struct nfs_fattr *fattr,
		const struct nfs_server *server)
{
	return decode_getfattr_generic(xdr, fattr, NULL, NULL, server);
}

/*
 * Decode potentially multiple layout types. Currently we only support
 * one layout driver per file system.
 */
static int decode_first_pnfs_layout_type(struct xdr_stream *xdr,
					 uint32_t *layouttype)
{
	uint32_t *p;
	int num;

	p = xdr_inline_decode(xdr, 4);
	if (unlikely(!p))
		goto out_overflow;
	num = be32_to_cpup(p);

	/* pNFS is not supported by the underlying file system */
	if (num == 0) {
		*layouttype = 0;
		return 0;
	}
	if (num > 1)
		printk(KERN_INFO "NFS: %s: Warning: Multiple pNFS layout "
			"drivers per filesystem not supported\n", __func__);

	/* Decode and set first layout type, move xdr->p past unused types */
	p = xdr_inline_decode(xdr, num * 4);
	if (unlikely(!p))
		goto out_overflow;
	*layouttype = be32_to_cpup(p);
	return 0;
out_overflow:
	print_overflow_msg(__func__, xdr);
	return -EIO;
}

/*
 * The type of file system exported.
 * Note we must ensure that layouttype is set in any non-error case.
 */
static int decode_attr_pnfstype(struct xdr_stream *xdr, uint32_t *bitmap,
				uint32_t *layouttype)
{
	int status = 0;

	dprintk("%s: bitmap is %x\n", __func__, bitmap[1]);
	if (unlikely(bitmap[1] & (FATTR4_WORD1_FS_LAYOUT_TYPES - 1U)))
		return -EIO;
	if (bitmap[1] & FATTR4_WORD1_FS_LAYOUT_TYPES) {
		status = decode_first_pnfs_layout_type(xdr, layouttype);
		bitmap[1] &= ~FATTR4_WORD1_FS_LAYOUT_TYPES;
	} else
		*layouttype = 0;
	return status;
}

/*
 * The prefered block size for layout directed io
 */
static int decode_attr_layout_blksize(struct xdr_stream *xdr, uint32_t *bitmap,
				      uint32_t *res)
{
	__be32 *p;

	dprintk("%s: bitmap is %x\n", __func__, bitmap[2]);
	*res = 0;
	if (bitmap[2] & FATTR4_WORD2_LAYOUT_BLKSIZE) {
		p = xdr_inline_decode(xdr, 4);
		if (unlikely(!p)) {
			print_overflow_msg(__func__, xdr);
			return -EIO;
		}
		*res = be32_to_cpup(p);
		bitmap[2] &= ~FATTR4_WORD2_LAYOUT_BLKSIZE;
	}
	return 0;
}

static int decode_fsinfo(struct xdr_stream *xdr, struct nfs_fsinfo *fsinfo)
{
	__be32 *savep;
	uint32_t attrlen, bitmap[3];
	int status;

	if ((status = decode_op_hdr(xdr, OP_GETATTR)) != 0)
		goto xdr_error;
	if ((status = decode_attr_bitmap(xdr, bitmap)) != 0)
		goto xdr_error;
	if ((status = decode_attr_length(xdr, &attrlen, &savep)) != 0)
		goto xdr_error;

	fsinfo->rtmult = fsinfo->wtmult = 512;	/* ??? */

	if ((status = decode_attr_lease_time(xdr, bitmap, &fsinfo->lease_time)) != 0)
		goto xdr_error;
	if ((status = decode_attr_maxfilesize(xdr, bitmap, &fsinfo->maxfilesize)) != 0)
		goto xdr_error;
	if ((status = decode_attr_maxread(xdr, bitmap, &fsinfo->rtmax)) != 0)
		goto xdr_error;
	fsinfo->rtpref = fsinfo->dtpref = fsinfo->rtmax;
	if ((status = decode_attr_maxwrite(xdr, bitmap, &fsinfo->wtmax)) != 0)
		goto xdr_error;
	fsinfo->wtpref = fsinfo->wtmax;
	status = decode_attr_time_delta(xdr, bitmap, &fsinfo->time_delta);
	if (status != 0)
		goto xdr_error;
	status = decode_attr_pnfstype(xdr, bitmap, &fsinfo->layouttype);
	if (status != 0)
		goto xdr_error;
	status = decode_attr_layout_blksize(xdr, bitmap, &fsinfo->blksize);
	if (status)
		goto xdr_error;

	status = verify_attr_len(xdr, savep, attrlen);
xdr_error:
	dprintk("%s: xdr returned %d!\n", __func__, -status);
	return status;
}

static int decode_getfh(struct xdr_stream *xdr, struct nfs_fh *fh)
{
	__be32 *p;
	uint32_t len;
	int status;

	/* Zero handle first to allow comparisons */
	memset(fh, 0, sizeof(*fh));

	status = decode_op_hdr(xdr, OP_GETFH);
	if (status)
		return status;

	p = xdr_inline_decode(xdr, 4);
	if (unlikely(!p))
		goto out_overflow;
	len = be32_to_cpup(p);
	if (len > NFS4_FHSIZE)
		return -EIO;
	fh->size = len;
	p = xdr_inline_decode(xdr, len);
	if (unlikely(!p))
		goto out_overflow;
	memcpy(fh->data, p, len);
	return 0;
out_overflow:
	print_overflow_msg(__func__, xdr);
	return -EIO;
}

static int decode_link(struct xdr_stream *xdr, struct nfs4_change_info *cinfo)
{
	int status;

	status = decode_op_hdr(xdr, OP_LINK);
	if (status)
		return status;
	return decode_change_info(xdr, cinfo);
}

/*
 * We create the owner, so we know a proper owner.id length is 4.
 */
static int decode_lock_denied (struct xdr_stream *xdr, struct file_lock *fl)
{
	uint64_t offset, length, clientid;
	__be32 *p;
	uint32_t namelen, type;

	p = xdr_inline_decode(xdr, 32); /* read 32 bytes */
	if (unlikely(!p))
		goto out_overflow;
	p = xdr_decode_hyper(p, &offset); /* read 2 8-byte long words */
	p = xdr_decode_hyper(p, &length);
	type = be32_to_cpup(p++); /* 4 byte read */
	if (fl != NULL) { /* manipulate file lock */
		fl->fl_start = (loff_t)offset;
		fl->fl_end = fl->fl_start + (loff_t)length - 1;
		if (length == ~(uint64_t)0)
			fl->fl_end = OFFSET_MAX;
		fl->fl_type = F_WRLCK;
		if (type & 1)
			fl->fl_type = F_RDLCK;
		fl->fl_pid = 0;
	}
	p = xdr_decode_hyper(p, &clientid); /* read 8 bytes */
	namelen = be32_to_cpup(p); /* read 4 bytes */  /* have read all 32 bytes now */
	p = xdr_inline_decode(xdr, namelen); /* variable size field */
	if (likely(p))
		return -NFS4ERR_DENIED;
out_overflow:
	print_overflow_msg(__func__, xdr);
	return -EIO;
}

static int decode_lock(struct xdr_stream *xdr, struct nfs_lock_res *res)
{
	int status;

	status = decode_op_hdr(xdr, OP_LOCK);
	if (status == -EIO)
		goto out;
	if (status == 0) {
		status = decode_stateid(xdr, &res->stateid);
		if (unlikely(status))
			goto out;
	} else if (status == -NFS4ERR_DENIED)
		status = decode_lock_denied(xdr, NULL);
	if (res->open_seqid != NULL)
		nfs_increment_open_seqid(status, res->open_seqid);
	nfs_increment_lock_seqid(status, res->lock_seqid);
out:
	return status;
}

static int decode_lockt(struct xdr_stream *xdr, struct nfs_lockt_res *res)
{
	int status;
	status = decode_op_hdr(xdr, OP_LOCKT);
	if (status == -NFS4ERR_DENIED)
		return decode_lock_denied(xdr, res->denied);
	return status;
}

static int decode_locku(struct xdr_stream *xdr, struct nfs_locku_res *res)
{
	int status;

	status = decode_op_hdr(xdr, OP_LOCKU);
	if (status != -EIO)
		nfs_increment_lock_seqid(status, res->seqid);
	if (status == 0)
		status = decode_stateid(xdr, &res->stateid);
	return status;
}

static int decode_release_lockowner(struct xdr_stream *xdr)
{
	return decode_op_hdr(xdr, OP_RELEASE_LOCKOWNER);
}

static int decode_lookup(struct xdr_stream *xdr)
{
	return decode_op_hdr(xdr, OP_LOOKUP);
}

/* This is too sick! */
static int decode_space_limit(struct xdr_stream *xdr, u64 *maxsize)
{
	__be32 *p;
	uint32_t limit_type, nblocks, blocksize;

	p = xdr_inline_decode(xdr, 12);
	if (unlikely(!p))
		goto out_overflow;
	limit_type = be32_to_cpup(p++);
	switch (limit_type) {
	case 1:
		xdr_decode_hyper(p, maxsize);
		break;
	case 2:
		nblocks = be32_to_cpup(p++);
		blocksize = be32_to_cpup(p);
		*maxsize = (uint64_t)nblocks * (uint64_t)blocksize;
	}
	return 0;
out_overflow:
	print_overflow_msg(__func__, xdr);
	return -EIO;
}

static int decode_delegation(struct xdr_stream *xdr, struct nfs_openres *res)
{
	__be32 *p;
	uint32_t delegation_type;
	int status;

	p = xdr_inline_decode(xdr, 4);
	if (unlikely(!p))
		goto out_overflow;
	delegation_type = be32_to_cpup(p);
	if (delegation_type == NFS4_OPEN_DELEGATE_NONE) {
		res->delegation_type = 0;
		return 0;
	}
	status = decode_stateid(xdr, &res->delegation);
	if (unlikely(status))
		return status;
	p = xdr_inline_decode(xdr, 4);
	if (unlikely(!p))
		goto out_overflow;
	res->do_recall = be32_to_cpup(p);

	switch (delegation_type) {
	case NFS4_OPEN_DELEGATE_READ:
		res->delegation_type = FMODE_READ;
		break;
	case NFS4_OPEN_DELEGATE_WRITE:
		res->delegation_type = FMODE_WRITE|FMODE_READ;
		if (decode_space_limit(xdr, &res->maxsize) < 0)
				return -EIO;
	}
	return decode_ace(xdr, NULL, res->server->nfs_client);
out_overflow:
	print_overflow_msg(__func__, xdr);
	return -EIO;
}

static int decode_open(struct xdr_stream *xdr, struct nfs_openres *res)
{
	__be32 *p;
	uint32_t savewords, bmlen, i;
	int status;

	status = decode_op_hdr(xdr, OP_OPEN);
	if (status != -EIO)
		nfs_increment_open_seqid(status, res->seqid);
	if (!status)
		status = decode_stateid(xdr, &res->stateid);
	if (unlikely(status))
		return status;

	decode_change_info(xdr, &res->cinfo);

	p = xdr_inline_decode(xdr, 8);
	if (unlikely(!p))
		goto out_overflow;
	res->rflags = be32_to_cpup(p++);
	bmlen = be32_to_cpup(p);
	if (bmlen > 10)
		goto xdr_error;

	p = xdr_inline_decode(xdr, bmlen << 2);
	if (unlikely(!p))
		goto out_overflow;
	savewords = min_t(uint32_t, bmlen, NFS4_BITMAP_SIZE);
	for (i = 0; i < savewords; ++i)
		res->attrset[i] = be32_to_cpup(p++);
	for (; i < NFS4_BITMAP_SIZE; i++)
		res->attrset[i] = 0;

	return decode_delegation(xdr, res);
xdr_error:
	dprintk("%s: Bitmap too large! Length = %u\n", __func__, bmlen);
	return -EIO;
out_overflow:
	print_overflow_msg(__func__, xdr);
	return -EIO;
}

static int decode_open_confirm(struct xdr_stream *xdr, struct nfs_open_confirmres *res)
{
	int status;

	status = decode_op_hdr(xdr, OP_OPEN_CONFIRM);
	if (status != -EIO)
		nfs_increment_open_seqid(status, res->seqid);
	if (!status)
		status = decode_stateid(xdr, &res->stateid);
	return status;
}

static int decode_open_downgrade(struct xdr_stream *xdr, struct nfs_closeres *res)
{
	int status;

	status = decode_op_hdr(xdr, OP_OPEN_DOWNGRADE);
	if (status != -EIO)
		nfs_increment_open_seqid(status, res->seqid);
	if (!status)
		status = decode_stateid(xdr, &res->stateid);
	return status;
}

static int decode_putfh(struct xdr_stream *xdr)
{
	return decode_op_hdr(xdr, OP_PUTFH);
}

static int decode_putrootfh(struct xdr_stream *xdr)
{
	return decode_op_hdr(xdr, OP_PUTROOTFH);
}

static int decode_read(struct xdr_stream *xdr, struct rpc_rqst *req, struct nfs_readres *res)
{
	struct kvec *iov = req->rq_rcv_buf.head;
	__be32 *p;
	uint32_t count, eof, recvd, hdrlen;
	int status;

	status = decode_op_hdr(xdr, OP_READ);
	if (status)
		return status;
	p = xdr_inline_decode(xdr, 8);
	if (unlikely(!p))
		goto out_overflow;
	eof = be32_to_cpup(p++);
	count = be32_to_cpup(p);
	hdrlen = (u8 *) xdr->p - (u8 *) iov->iov_base;
	recvd = req->rq_rcv_buf.len - hdrlen;
	if (count > recvd) {
		dprintk("NFS: server cheating in read reply: "
				"count %u > recvd %u\n", count, recvd);
		count = recvd;
		eof = 0;
	}
	xdr_read_pages(xdr, count);
	res->eof = eof;
	res->count = count;
	return 0;
out_overflow:
	print_overflow_msg(__func__, xdr);
	return -EIO;
}

static int decode_readdir(struct xdr_stream *xdr, struct rpc_rqst *req, struct nfs4_readdir_res *readdir)
{
	struct xdr_buf	*rcvbuf = &req->rq_rcv_buf;
	struct kvec	*iov = rcvbuf->head;
	size_t		hdrlen;
	u32		recvd, pglen = rcvbuf->page_len;
	int		status;
	__be32		verf[2];

	status = decode_op_hdr(xdr, OP_READDIR);
	if (!status)
		status = decode_verifier(xdr, readdir->verifier.data);
	if (unlikely(status))
		return status;
	memcpy(verf, readdir->verifier.data, sizeof(verf));
	dprintk("%s: verifier = %08x:%08x\n",
			__func__, verf[0], verf[1]);

	hdrlen = (char *) xdr->p - (char *) iov->iov_base;
	recvd = rcvbuf->len - hdrlen;
	if (pglen > recvd)
		pglen = recvd;
	xdr_read_pages(xdr, pglen);


	return pglen;
}

static int decode_readlink(struct xdr_stream *xdr, struct rpc_rqst *req)
{
	struct xdr_buf *rcvbuf = &req->rq_rcv_buf;
	struct kvec *iov = rcvbuf->head;
	size_t hdrlen;
	u32 len, recvd;
	__be32 *p;
	int status;

	status = decode_op_hdr(xdr, OP_READLINK);
	if (status)
		return status;

	/* Convert length of symlink */
	p = xdr_inline_decode(xdr, 4);
	if (unlikely(!p))
		goto out_overflow;
	len = be32_to_cpup(p);
	if (len >= rcvbuf->page_len || len <= 0) {
		dprintk("nfs: server returned giant symlink!\n");
		return -ENAMETOOLONG;
	}
	hdrlen = (char *) xdr->p - (char *) iov->iov_base;
	recvd = req->rq_rcv_buf.len - hdrlen;
	if (recvd < len) {
		dprintk("NFS: server cheating in readlink reply: "
				"count %u > recvd %u\n", len, recvd);
		return -EIO;
	}
	xdr_read_pages(xdr, len);
	/*
	 * The XDR encode routine has set things up so that
	 * the link text will be copied directly into the
	 * buffer.  We just have to do overflow-checking,
	 * and and null-terminate the text (the VFS expects
	 * null-termination).
	 */
	xdr_terminate_string(rcvbuf, len);
	return 0;
out_overflow:
	print_overflow_msg(__func__, xdr);
	return -EIO;
}

static int decode_remove(struct xdr_stream *xdr, struct nfs4_change_info *cinfo)
{
	int status;

	status = decode_op_hdr(xdr, OP_REMOVE);
	if (status)
		goto out;
	status = decode_change_info(xdr, cinfo);
out:
	return status;
}

static int decode_rename(struct xdr_stream *xdr, struct nfs4_change_info *old_cinfo,
	      struct nfs4_change_info *new_cinfo)
{
	int status;

	status = decode_op_hdr(xdr, OP_RENAME);
	if (status)
		goto out;
	if ((status = decode_change_info(xdr, old_cinfo)))
		goto out;
	status = decode_change_info(xdr, new_cinfo);
out:
	return status;
}

static int decode_renew(struct xdr_stream *xdr)
{
	return decode_op_hdr(xdr, OP_RENEW);
}

static int
decode_restorefh(struct xdr_stream *xdr)
{
	return decode_op_hdr(xdr, OP_RESTOREFH);
}

static int decode_getacl(struct xdr_stream *xdr, struct rpc_rqst *req,
			 struct nfs_getaclres *res)
{
	__be32 *savep, *bm_p;
	uint32_t attrlen,
		 bitmap[3] = {0};
	struct kvec *iov = req->rq_rcv_buf.head;
	int status;
	size_t page_len = xdr->buf->page_len;

	res->acl_len = 0;
	if ((status = decode_op_hdr(xdr, OP_GETATTR)) != 0)
		goto out;

	bm_p = xdr->p;
	res->acl_data_offset = be32_to_cpup(bm_p) + 2;
	res->acl_data_offset <<= 2;
	/* Check if the acl data starts beyond the allocated buffer */
	if (res->acl_data_offset > page_len)
		return -ERANGE;

	if ((status = decode_attr_bitmap(xdr, bitmap)) != 0)
		goto out;
	if ((status = decode_attr_length(xdr, &attrlen, &savep)) != 0)
		goto out;

	if (unlikely(bitmap[0] & (FATTR4_WORD0_ACL - 1U)))
		return -EIO;
	if (likely(bitmap[0] & FATTR4_WORD0_ACL)) {
		size_t hdrlen;

		/* The bitmap (xdr len + bitmaps) and the attr xdr len words
		 * are stored with the acl data to handle the problem of
		 * variable length bitmaps.*/
		xdr->p = bm_p;

		/* We ignore &savep and don't do consistency checks on
		 * the attr length.  Let userspace figure it out.... */
		hdrlen = (u8 *)xdr->p - (u8 *)iov->iov_base;
		attrlen += res->acl_data_offset;
		if (attrlen > page_len) {
			if (res->acl_flags & NFS4_ACL_LEN_REQUEST) {
				/* getxattr interface called with a NULL buf */
				res->acl_len = attrlen;
				goto out;
			}
			dprintk("NFS: acl reply: attrlen %u > page_len %zu\n",
					attrlen, page_len);
			return -EINVAL;
		}
		xdr_read_pages(xdr, attrlen);
		res->acl_len = attrlen;
	} else
		status = -EOPNOTSUPP;

out:
	return status;
}

static int
decode_savefh(struct xdr_stream *xdr)
{
	return decode_op_hdr(xdr, OP_SAVEFH);
}

static int decode_setattr(struct xdr_stream *xdr)
{
	__be32 *p;
	uint32_t bmlen;
	int status;

	status = decode_op_hdr(xdr, OP_SETATTR);
	if (status)
		return status;
	p = xdr_inline_decode(xdr, 4);
	if (unlikely(!p))
		goto out_overflow;
	bmlen = be32_to_cpup(p);
	p = xdr_inline_decode(xdr, bmlen << 2);
	if (likely(p))
		return 0;
out_overflow:
	print_overflow_msg(__func__, xdr);
	return -EIO;
}

static int decode_setclientid(struct xdr_stream *xdr, struct nfs4_setclientid_res *res)
{
	__be32 *p;
	uint32_t opnum;
	int32_t nfserr;

	p = xdr_inline_decode(xdr, 8);
	if (unlikely(!p))
		goto out_overflow;
	opnum = be32_to_cpup(p++);
	if (opnum != OP_SETCLIENTID) {
		dprintk("nfs: decode_setclientid: Server returned operation"
			" %d\n", opnum);
		return -EIO;
	}
	nfserr = be32_to_cpup(p);
	if (nfserr == NFS_OK) {
		p = xdr_inline_decode(xdr, 8 + NFS4_VERIFIER_SIZE);
		if (unlikely(!p))
			goto out_overflow;
		p = xdr_decode_hyper(p, &res->clientid);
		memcpy(res->confirm.data, p, NFS4_VERIFIER_SIZE);
	} else if (nfserr == NFSERR_CLID_INUSE) {
		uint32_t len;

		/* skip netid string */
		p = xdr_inline_decode(xdr, 4);
		if (unlikely(!p))
			goto out_overflow;
		len = be32_to_cpup(p);
		p = xdr_inline_decode(xdr, len);
		if (unlikely(!p))
			goto out_overflow;

		/* skip uaddr string */
		p = xdr_inline_decode(xdr, 4);
		if (unlikely(!p))
			goto out_overflow;
		len = be32_to_cpup(p);
		p = xdr_inline_decode(xdr, len);
		if (unlikely(!p))
			goto out_overflow;
		return -NFSERR_CLID_INUSE;
	} else
		return nfs4_stat_to_errno(nfserr);

	return 0;
out_overflow:
	print_overflow_msg(__func__, xdr);
	return -EIO;
}

static int decode_setclientid_confirm(struct xdr_stream *xdr)
{
	return decode_op_hdr(xdr, OP_SETCLIENTID_CONFIRM);
}

static int decode_write(struct xdr_stream *xdr, struct nfs_writeres *res)
{
	__be32 *p;
	int status;

	status = decode_op_hdr(xdr, OP_WRITE);
	if (status)
		return status;

	p = xdr_inline_decode(xdr, 16);
	if (unlikely(!p))
		goto out_overflow;
	res->count = be32_to_cpup(p++);
	res->verf->committed = be32_to_cpup(p++);
	memcpy(res->verf->verifier, p, NFS4_VERIFIER_SIZE);
	return 0;
out_overflow:
	print_overflow_msg(__func__, xdr);
	return -EIO;
}

static int decode_delegreturn(struct xdr_stream *xdr)
{
	return decode_op_hdr(xdr, OP_DELEGRETURN);
}

static int decode_secinfo_gss(struct xdr_stream *xdr, struct nfs4_secinfo_flavor *flavor)
{
	__be32 *p;

	p = xdr_inline_decode(xdr, 4);
	if (unlikely(!p))
		goto out_overflow;
	flavor->gss.sec_oid4.len = be32_to_cpup(p);
	if (flavor->gss.sec_oid4.len > GSS_OID_MAX_LEN)
		goto out_err;

	p = xdr_inline_decode(xdr, flavor->gss.sec_oid4.len);
	if (unlikely(!p))
		goto out_overflow;
	memcpy(flavor->gss.sec_oid4.data, p, flavor->gss.sec_oid4.len);

	p = xdr_inline_decode(xdr, 8);
	if (unlikely(!p))
		goto out_overflow;
	flavor->gss.qop4 = be32_to_cpup(p++);
	flavor->gss.service = be32_to_cpup(p);

	return 0;

out_overflow:
	print_overflow_msg(__func__, xdr);
	return -EIO;
out_err:
	return -EINVAL;
}

static int decode_secinfo_common(struct xdr_stream *xdr, struct nfs4_secinfo_res *res)
{
	struct nfs4_secinfo_flavor *sec_flavor;
	int status;
	__be32 *p;
	int i, num_flavors;

	p = xdr_inline_decode(xdr, 4);
	if (unlikely(!p))
		goto out_overflow;

	res->flavors->num_flavors = 0;
	num_flavors = be32_to_cpup(p);

	for (i = 0; i < num_flavors; i++) {
		sec_flavor = &res->flavors->flavors[i];
		if ((char *)&sec_flavor[1] - (char *)res->flavors > PAGE_SIZE)
			break;

		p = xdr_inline_decode(xdr, 4);
		if (unlikely(!p))
			goto out_overflow;
		sec_flavor->flavor = be32_to_cpup(p);

		if (sec_flavor->flavor == RPC_AUTH_GSS) {
			status = decode_secinfo_gss(xdr, sec_flavor);
			if (status)
				goto out;
		}
		res->flavors->num_flavors++;
	}

	status = 0;
out:
	return status;
out_overflow:
	print_overflow_msg(__func__, xdr);
	return -EIO;
}

static int decode_secinfo(struct xdr_stream *xdr, struct nfs4_secinfo_res *res)
{
	int status = decode_op_hdr(xdr, OP_SECINFO);
	if (status)
		return status;
	return decode_secinfo_common(xdr, res);
}

#if defined(CONFIG_NFS_V4_1)
static int decode_secinfo_no_name(struct xdr_stream *xdr, struct nfs4_secinfo_res *res)
{
	int status = decode_op_hdr(xdr, OP_SECINFO_NO_NAME);
	if (status)
		return status;
	return decode_secinfo_common(xdr, res);
}

static int decode_exchange_id(struct xdr_stream *xdr,
			      struct nfs41_exchange_id_res *res)
{
	__be32 *p;
	uint32_t dummy;
	char *dummy_str;
	int status;
	uint32_t impl_id_count;

	status = decode_op_hdr(xdr, OP_EXCHANGE_ID);
	if (status)
		return status;

	p = xdr_inline_decode(xdr, 8);
	if (unlikely(!p))
		goto out_overflow;
	xdr_decode_hyper(p, &res->clientid);
	p = xdr_inline_decode(xdr, 12);
	if (unlikely(!p))
		goto out_overflow;
	res->seqid = be32_to_cpup(p++);
	res->flags = be32_to_cpup(p++);

	/* We ask for SP4_NONE */
	dummy = be32_to_cpup(p);
	if (dummy != SP4_NONE)
		return -EIO;

	/* server_owner4.so_minor_id */
	p = xdr_inline_decode(xdr, 8);
	if (unlikely(!p))
		goto out_overflow;
	p = xdr_decode_hyper(p, &res->server_owner->minor_id);

	/* server_owner4.so_major_id */
	status = decode_opaque_inline(xdr, &dummy, &dummy_str);
	if (unlikely(status))
		return status;
	if (unlikely(dummy > NFS4_OPAQUE_LIMIT))
		return -EIO;
	memcpy(res->server_owner->major_id, dummy_str, dummy);
	res->server_owner->major_id_sz = dummy;

	/* server_scope4 */
	status = decode_opaque_inline(xdr, &dummy, &dummy_str);
	if (unlikely(status))
		return status;
	if (unlikely(dummy > NFS4_OPAQUE_LIMIT))
		return -EIO;
	memcpy(res->server_scope->server_scope, dummy_str, dummy);
	res->server_scope->server_scope_sz = dummy;

	/* Implementation Id */
	p = xdr_inline_decode(xdr, 4);
	if (unlikely(!p))
		goto out_overflow;
	impl_id_count = be32_to_cpup(p++);

	if (impl_id_count) {
		/* nii_domain */
		status = decode_opaque_inline(xdr, &dummy, &dummy_str);
		if (unlikely(status))
			return status;
		if (unlikely(dummy > NFS4_OPAQUE_LIMIT))
			return -EIO;
		memcpy(res->impl_id->domain, dummy_str, dummy);

		/* nii_name */
		status = decode_opaque_inline(xdr, &dummy, &dummy_str);
		if (unlikely(status))
			return status;
		if (unlikely(dummy > NFS4_OPAQUE_LIMIT))
			return -EIO;
		memcpy(res->impl_id->name, dummy_str, dummy);

		/* nii_date */
		p = xdr_inline_decode(xdr, 12);
		if (unlikely(!p))
			goto out_overflow;
		p = xdr_decode_hyper(p, &res->impl_id->date.seconds);
		res->impl_id->date.nseconds = be32_to_cpup(p);

		/* if there's more than one entry, ignore the rest */
	}
	return 0;
out_overflow:
	print_overflow_msg(__func__, xdr);
	return -EIO;
}

static int decode_chan_attrs(struct xdr_stream *xdr,
			     struct nfs4_channel_attrs *attrs)
{
	__be32 *p;
	u32 nr_attrs, val;

	p = xdr_inline_decode(xdr, 28);
	if (unlikely(!p))
		goto out_overflow;
	val = be32_to_cpup(p++);	/* headerpadsz */
	if (val)
		return -EINVAL;		/* no support for header padding yet */
	attrs->max_rqst_sz = be32_to_cpup(p++);
	attrs->max_resp_sz = be32_to_cpup(p++);
	attrs->max_resp_sz_cached = be32_to_cpup(p++);
	attrs->max_ops = be32_to_cpup(p++);
	attrs->max_reqs = be32_to_cpup(p++);
	nr_attrs = be32_to_cpup(p);
	if (unlikely(nr_attrs > 1)) {
		printk(KERN_WARNING "NFS: %s: Invalid rdma channel attrs "
			"count %u\n", __func__, nr_attrs);
		return -EINVAL;
	}
	if (nr_attrs == 1) {
		p = xdr_inline_decode(xdr, 4); /* skip rdma_attrs */
		if (unlikely(!p))
			goto out_overflow;
	}
	return 0;
out_overflow:
	print_overflow_msg(__func__, xdr);
	return -EIO;
}

static int decode_sessionid(struct xdr_stream *xdr, struct nfs4_sessionid *sid)
{
	return decode_opaque_fixed(xdr, sid->data, NFS4_MAX_SESSIONID_LEN);
}

static int decode_bind_conn_to_session(struct xdr_stream *xdr,
				struct nfs41_bind_conn_to_session_res *res)
{
	__be32 *p;
	int status;

	status = decode_op_hdr(xdr, OP_BIND_CONN_TO_SESSION);
	if (!status)
		status = decode_sessionid(xdr, &res->session->sess_id);
	if (unlikely(status))
		return status;

	/* dir flags, rdma mode bool */
	p = xdr_inline_decode(xdr, 8);
	if (unlikely(!p))
		goto out_overflow;

	res->dir = be32_to_cpup(p++);
	if (res->dir == 0 || res->dir > NFS4_CDFS4_BOTH)
		return -EIO;
	if (be32_to_cpup(p) == 0)
		res->use_conn_in_rdma_mode = false;
	else
		res->use_conn_in_rdma_mode = true;

	return 0;
out_overflow:
	print_overflow_msg(__func__, xdr);
	return -EIO;
}

static int decode_create_session(struct xdr_stream *xdr,
				 struct nfs41_create_session_res *res)
{
	__be32 *p;
	int status;
	struct nfs_client *clp = res->client;
	struct nfs4_session *session = clp->cl_session;

	status = decode_op_hdr(xdr, OP_CREATE_SESSION);
	if (!status)
		status = decode_sessionid(xdr, &session->sess_id);
	if (unlikely(status))
		return status;

	/* seqid, flags */
	p = xdr_inline_decode(xdr, 8);
	if (unlikely(!p))
		goto out_overflow;
	clp->cl_seqid = be32_to_cpup(p++);
	session->flags = be32_to_cpup(p);

	/* Channel attributes */
	status = decode_chan_attrs(xdr, &session->fc_attrs);
	if (!status)
		status = decode_chan_attrs(xdr, &session->bc_attrs);
	return status;
out_overflow:
	print_overflow_msg(__func__, xdr);
	return -EIO;
}

static int decode_destroy_session(struct xdr_stream *xdr, void *dummy)
{
	return decode_op_hdr(xdr, OP_DESTROY_SESSION);
}

static int decode_destroy_clientid(struct xdr_stream *xdr, void *dummy)
{
	return decode_op_hdr(xdr, OP_DESTROY_CLIENTID);
}

static int decode_reclaim_complete(struct xdr_stream *xdr, void *dummy)
{
	return decode_op_hdr(xdr, OP_RECLAIM_COMPLETE);
}
#endif /* CONFIG_NFS_V4_1 */

static int decode_sequence(struct xdr_stream *xdr,
			   struct nfs4_sequence_res *res,
			   struct rpc_rqst *rqstp)
{
#if defined(CONFIG_NFS_V4_1)
	struct nfs4_sessionid id;
	u32 dummy;
	int status;
	__be32 *p;

	if (!res->sr_session)
		return 0;

	status = decode_op_hdr(xdr, OP_SEQUENCE);
	if (!status)
		status = decode_sessionid(xdr, &id);
	if (unlikely(status))
		goto out_err;

	/*
	 * If the server returns different values for sessionID, slotID or
	 * sequence number, the server is looney tunes.
	 */
	status = -EREMOTEIO;

	if (memcmp(id.data, res->sr_session->sess_id.data,
		   NFS4_MAX_SESSIONID_LEN)) {
		dprintk("%s Invalid session id\n", __func__);
		goto out_err;
	}

	p = xdr_inline_decode(xdr, 20);
	if (unlikely(!p))
		goto out_overflow;

	/* seqid */
	dummy = be32_to_cpup(p++);
	if (dummy != res->sr_slot->seq_nr) {
		dprintk("%s Invalid sequence number\n", __func__);
		goto out_err;
	}
	/* slot id */
	dummy = be32_to_cpup(p++);
	if (dummy != res->sr_slot - res->sr_session->fc_slot_table.slots) {
		dprintk("%s Invalid slot id\n", __func__);
		goto out_err;
	}
	/* highest slot id - currently not processed */
	dummy = be32_to_cpup(p++);
	/* target highest slot id - currently not processed */
	dummy = be32_to_cpup(p++);
	/* result flags */
	res->sr_status_flags = be32_to_cpup(p);
	status = 0;
out_err:
	res->sr_status = status;
	return status;
out_overflow:
	print_overflow_msg(__func__, xdr);
	status = -EIO;
	goto out_err;
#else  /* CONFIG_NFS_V4_1 */
	return 0;
#endif /* CONFIG_NFS_V4_1 */
}

#if defined(CONFIG_NFS_V4_1)
/*
 * TODO: Need to handle case when EOF != true;
 */
static int decode_getdevicelist(struct xdr_stream *xdr,
				struct pnfs_devicelist *res)
{
	__be32 *p;
	int status, i;
	struct nfs_writeverf verftemp;

	status = decode_op_hdr(xdr, OP_GETDEVICELIST);
	if (status)
		return status;

	p = xdr_inline_decode(xdr, 8 + 8 + 4);
	if (unlikely(!p))
		goto out_overflow;

	/* TODO: Skip cookie for now */
	p += 2;

	/* Read verifier */
	p = xdr_decode_opaque_fixed(p, verftemp.verifier, NFS4_VERIFIER_SIZE);

	res->num_devs = be32_to_cpup(p);

	dprintk("%s: num_dev %d\n", __func__, res->num_devs);

	if (res->num_devs > NFS4_PNFS_GETDEVLIST_MAXNUM) {
		printk(KERN_ERR "NFS: %s too many result dev_num %u\n",
				__func__, res->num_devs);
		return -EIO;
	}

	p = xdr_inline_decode(xdr,
			      res->num_devs * NFS4_DEVICEID4_SIZE + 4);
	if (unlikely(!p))
		goto out_overflow;
	for (i = 0; i < res->num_devs; i++)
		p = xdr_decode_opaque_fixed(p, res->dev_id[i].data,
					    NFS4_DEVICEID4_SIZE);
	res->eof = be32_to_cpup(p);
	return 0;
out_overflow:
	print_overflow_msg(__func__, xdr);
	return -EIO;
}

static int decode_getdeviceinfo(struct xdr_stream *xdr,
				struct pnfs_device *pdev)
{
	__be32 *p;
	uint32_t len, type;
	int status;

	status = decode_op_hdr(xdr, OP_GETDEVICEINFO);
	if (status) {
		if (status == -ETOOSMALL) {
			p = xdr_inline_decode(xdr, 4);
			if (unlikely(!p))
				goto out_overflow;
			pdev->mincount = be32_to_cpup(p);
			dprintk("%s: Min count too small. mincnt = %u\n",
				__func__, pdev->mincount);
		}
		return status;
	}

	p = xdr_inline_decode(xdr, 8);
	if (unlikely(!p))
		goto out_overflow;
	type = be32_to_cpup(p++);
	if (type != pdev->layout_type) {
		dprintk("%s: layout mismatch req: %u pdev: %u\n",
			__func__, pdev->layout_type, type);
		return -EINVAL;
	}
	/*
	 * Get the length of the opaque device_addr4. xdr_read_pages places
	 * the opaque device_addr4 in the xdr_buf->pages (pnfs_device->pages)
	 * and places the remaining xdr data in xdr_buf->tail
	 */
	pdev->mincount = be32_to_cpup(p);
	xdr_read_pages(xdr, pdev->mincount); /* include space for the length */

	/* Parse notification bitmap, verifying that it is zero. */
	p = xdr_inline_decode(xdr, 4);
	if (unlikely(!p))
		goto out_overflow;
	len = be32_to_cpup(p);
	if (len) {
		uint32_t i;

		p = xdr_inline_decode(xdr, 4 * len);
		if (unlikely(!p))
			goto out_overflow;
		for (i = 0; i < len; i++, p++) {
			if (be32_to_cpup(p)) {
				dprintk("%s: notifications not supported\n",
					__func__);
				return -EIO;
			}
		}
	}
	return 0;
out_overflow:
	print_overflow_msg(__func__, xdr);
	return -EIO;
}

static int decode_layoutget(struct xdr_stream *xdr, struct rpc_rqst *req,
			    struct nfs4_layoutget_res *res)
{
	__be32 *p;
	int status;
	u32 layout_count;
	struct xdr_buf *rcvbuf = &req->rq_rcv_buf;
	struct kvec *iov = rcvbuf->head;
	u32 hdrlen, recvd;

	status = decode_op_hdr(xdr, OP_LAYOUTGET);
	if (status)
		return status;
	p = xdr_inline_decode(xdr, 4);
	if (unlikely(!p))
		goto out_overflow;
	res->return_on_close = be32_to_cpup(p);
	decode_stateid(xdr, &res->stateid);
	p = xdr_inline_decode(xdr, 4);
	if (unlikely(!p))
		goto out_overflow;
	layout_count = be32_to_cpup(p);
	if (!layout_count) {
		dprintk("%s: server responded with empty layout array\n",
			__func__);
		return -EINVAL;
	}

	p = xdr_inline_decode(xdr, 28);
	if (unlikely(!p))
		goto out_overflow;
	p = xdr_decode_hyper(p, &res->range.offset);
	p = xdr_decode_hyper(p, &res->range.length);
	res->range.iomode = be32_to_cpup(p++);
	res->type = be32_to_cpup(p++);
	res->layoutp->len = be32_to_cpup(p);

	dprintk("%s roff:%lu rlen:%lu riomode:%d, lo_type:0x%x, lo.len:%d\n",
		__func__,
		(unsigned long)res->range.offset,
		(unsigned long)res->range.length,
		res->range.iomode,
		res->type,
		res->layoutp->len);

	hdrlen = (u8 *) xdr->p - (u8 *) iov->iov_base;
	recvd = req->rq_rcv_buf.len - hdrlen;
	if (res->layoutp->len > recvd) {
		dprintk("NFS: server cheating in layoutget reply: "
				"layout len %u > recvd %u\n",
				res->layoutp->len, recvd);
		return -EINVAL;
	}

	xdr_read_pages(xdr, res->layoutp->len);

	if (layout_count > 1) {
		/* We only handle a length one array at the moment.  Any
		 * further entries are just ignored.  Note that this means
		 * the client may see a response that is less than the
		 * minimum it requested.
		 */
		dprintk("%s: server responded with %d layouts, dropping tail\n",
			__func__, layout_count);
	}

	return 0;
out_overflow:
	print_overflow_msg(__func__, xdr);
	return -EIO;
}

static int decode_layoutreturn(struct xdr_stream *xdr,
			       struct nfs4_layoutreturn_res *res)
{
	__be32 *p;
	int status;

	status = decode_op_hdr(xdr, OP_LAYOUTRETURN);
	if (status)
		return status;
	p = xdr_inline_decode(xdr, 4);
	if (unlikely(!p))
		goto out_overflow;
	res->lrs_present = be32_to_cpup(p);
	if (res->lrs_present)
		status = decode_stateid(xdr, &res->stateid);
	return status;
out_overflow:
	print_overflow_msg(__func__, xdr);
	return -EIO;
}

static int decode_layoutcommit(struct xdr_stream *xdr,
			       struct rpc_rqst *req,
			       struct nfs4_layoutcommit_res *res)
{
	__be32 *p;
	__u32 sizechanged;
	int status;

	status = decode_op_hdr(xdr, OP_LAYOUTCOMMIT);
	res->status = status;
	if (status)
		return status;

	p = xdr_inline_decode(xdr, 4);
	if (unlikely(!p))
		goto out_overflow;
	sizechanged = be32_to_cpup(p);

	if (sizechanged) {
		/* throw away new size */
		p = xdr_inline_decode(xdr, 8);
		if (unlikely(!p))
			goto out_overflow;
	}
	return 0;
out_overflow:
	print_overflow_msg(__func__, xdr);
	return -EIO;
}

static int decode_test_stateid(struct xdr_stream *xdr,
			       struct nfs41_test_stateid_res *res)
{
	__be32 *p;
	int status;
	int num_res;

	status = decode_op_hdr(xdr, OP_TEST_STATEID);
	if (status)
		return status;

	p = xdr_inline_decode(xdr, 4);
	if (unlikely(!p))
		goto out_overflow;
	num_res = be32_to_cpup(p++);
	if (num_res != 1)
		goto out;

	p = xdr_inline_decode(xdr, 4);
	if (unlikely(!p))
		goto out_overflow;
	res->status = be32_to_cpup(p++);

	return status;
out_overflow:
	print_overflow_msg(__func__, xdr);
out:
	return -EIO;
}

static int decode_free_stateid(struct xdr_stream *xdr,
			       struct nfs41_free_stateid_res *res)
{
	__be32 *p;
	int status;

	status = decode_op_hdr(xdr, OP_FREE_STATEID);
	if (status)
		return status;

	p = xdr_inline_decode(xdr, 4);
	if (unlikely(!p))
		goto out_overflow;
	res->status = be32_to_cpup(p++);
	return res->status;
out_overflow:
	print_overflow_msg(__func__, xdr);
	return -EIO;
}
#endif /* CONFIG_NFS_V4_1 */

/*
 * END OF "GENERIC" DECODE ROUTINES.
 */

/*
 * Decode OPEN_DOWNGRADE response
 */
static int nfs4_xdr_dec_open_downgrade(struct rpc_rqst *rqstp,
				       struct xdr_stream *xdr,
				       struct nfs_closeres *res)
{
	struct compound_hdr hdr;
	int status;

	status = decode_compound_hdr(xdr, &hdr);
	if (status)
		goto out;
	status = decode_sequence(xdr, &res->seq_res, rqstp);
	if (status)
		goto out;
	status = decode_putfh(xdr);
	if (status)
		goto out;
	status = decode_open_downgrade(xdr, res);
	if (status != 0)
		goto out;
	decode_getfattr(xdr, res->fattr, res->server);
out:
	return status;
}

/*
 * Decode ACCESS response
 */
static int nfs4_xdr_dec_access(struct rpc_rqst *rqstp, struct xdr_stream *xdr,
			       struct nfs4_accessres *res)
{
	struct compound_hdr hdr;
	int status;

	status = decode_compound_hdr(xdr, &hdr);
	if (status)
		goto out;
	status = decode_sequence(xdr, &res->seq_res, rqstp);
	if (status)
		goto out;
	status = decode_putfh(xdr);
	if (status != 0)
		goto out;
	status = decode_access(xdr, res);
	if (status != 0)
		goto out;
	decode_getfattr(xdr, res->fattr, res->server);
out:
	return status;
}

/*
 * Decode LOOKUP response
 */
static int nfs4_xdr_dec_lookup(struct rpc_rqst *rqstp, struct xdr_stream *xdr,
			       struct nfs4_lookup_res *res)
{
	struct compound_hdr hdr;
	int status;

	status = decode_compound_hdr(xdr, &hdr);
	if (status)
		goto out;
	status = decode_sequence(xdr, &res->seq_res, rqstp);
	if (status)
		goto out;
	status = decode_putfh(xdr);
	if (status)
		goto out;
	status = decode_lookup(xdr);
	if (status)
		goto out;
	status = decode_getfh(xdr, res->fh);
	if (status)
		goto out;
	status = decode_getfattr(xdr, res->fattr, res->server);
out:
	return status;
}

/*
 * Decode LOOKUP_ROOT response
 */
static int nfs4_xdr_dec_lookup_root(struct rpc_rqst *rqstp,
				    struct xdr_stream *xdr,
				    struct nfs4_lookup_res *res)
{
	struct compound_hdr hdr;
	int status;

	status = decode_compound_hdr(xdr, &hdr);
	if (status)
		goto out;
	status = decode_sequence(xdr, &res->seq_res, rqstp);
	if (status)
		goto out;
	status = decode_putrootfh(xdr);
	if (status)
		goto out;
	status = decode_getfh(xdr, res->fh);
	if (status == 0)
		status = decode_getfattr(xdr, res->fattr, res->server);
out:
	return status;
}

/*
 * Decode REMOVE response
 */
static int nfs4_xdr_dec_remove(struct rpc_rqst *rqstp, struct xdr_stream *xdr,
			       struct nfs_removeres *res)
{
	struct compound_hdr hdr;
	int status;

	status = decode_compound_hdr(xdr, &hdr);
	if (status)
		goto out;
	status = decode_sequence(xdr, &res->seq_res, rqstp);
	if (status)
		goto out;
	status = decode_putfh(xdr);
	if (status)
		goto out;
	status = decode_remove(xdr, &res->cinfo);
out:
	return status;
}

/*
 * Decode RENAME response
 */
static int nfs4_xdr_dec_rename(struct rpc_rqst *rqstp, struct xdr_stream *xdr,
			       struct nfs_renameres *res)
{
	struct compound_hdr hdr;
	int status;

	status = decode_compound_hdr(xdr, &hdr);
	if (status)
		goto out;
	status = decode_sequence(xdr, &res->seq_res, rqstp);
	if (status)
		goto out;
	status = decode_putfh(xdr);
	if (status)
		goto out;
	status = decode_savefh(xdr);
	if (status)
		goto out;
	status = decode_putfh(xdr);
	if (status)
		goto out;
	status = decode_rename(xdr, &res->old_cinfo, &res->new_cinfo);
out:
	return status;
}

/*
 * Decode LINK response
 */
static int nfs4_xdr_dec_link(struct rpc_rqst *rqstp, struct xdr_stream *xdr,
			     struct nfs4_link_res *res)
{
	struct compound_hdr hdr;
	int status;

	status = decode_compound_hdr(xdr, &hdr);
	if (status)
		goto out;
	status = decode_sequence(xdr, &res->seq_res, rqstp);
	if (status)
		goto out;
	status = decode_putfh(xdr);
	if (status)
		goto out;
	status = decode_savefh(xdr);
	if (status)
		goto out;
	status = decode_putfh(xdr);
	if (status)
		goto out;
	status = decode_link(xdr, &res->cinfo);
	if (status)
		goto out;
	/*
	 * Note order: OP_LINK leaves the directory as the current
	 *             filehandle.
	 */
	status = decode_restorefh(xdr);
	if (status)
		goto out;
	decode_getfattr(xdr, res->fattr, res->server);
out:
	return status;
}

/*
 * Decode CREATE response
 */
static int nfs4_xdr_dec_create(struct rpc_rqst *rqstp, struct xdr_stream *xdr,
			       struct nfs4_create_res *res)
{
	struct compound_hdr hdr;
	int status;

	status = decode_compound_hdr(xdr, &hdr);
	if (status)
		goto out;
	status = decode_sequence(xdr, &res->seq_res, rqstp);
	if (status)
		goto out;
	status = decode_putfh(xdr);
	if (status)
		goto out;
	status = decode_create(xdr, &res->dir_cinfo);
	if (status)
		goto out;
	status = decode_getfh(xdr, res->fh);
	if (status)
		goto out;
	decode_getfattr(xdr, res->fattr, res->server);
out:
	return status;
}

/*
 * Decode SYMLINK response
 */
static int nfs4_xdr_dec_symlink(struct rpc_rqst *rqstp, struct xdr_stream *xdr,
				struct nfs4_create_res *res)
{
	return nfs4_xdr_dec_create(rqstp, xdr, res);
}

/*
 * Decode GETATTR response
 */
static int nfs4_xdr_dec_getattr(struct rpc_rqst *rqstp, struct xdr_stream *xdr,
				struct nfs4_getattr_res *res)
{
	struct compound_hdr hdr;
	int status;

	status = decode_compound_hdr(xdr, &hdr);
	if (status)
		goto out;
	status = decode_sequence(xdr, &res->seq_res, rqstp);
	if (status)
		goto out;
	status = decode_putfh(xdr);
	if (status)
		goto out;
	status = decode_getfattr(xdr, res->fattr, res->server);
out:
	return status;
}

/*
 * Encode an SETACL request
 */
static void nfs4_xdr_enc_setacl(struct rpc_rqst *req, struct xdr_stream *xdr,
				struct nfs_setaclargs *args)
{
	struct compound_hdr hdr = {
		.minorversion = nfs4_xdr_minorversion(&args->seq_args),
	};

	encode_compound_hdr(xdr, req, &hdr);
	encode_sequence(xdr, &args->seq_args, &hdr);
	encode_putfh(xdr, args->fh, &hdr);
	encode_setacl(xdr, args, &hdr);
	encode_nops(&hdr);
}

/*
 * Decode SETACL response
 */
static int
nfs4_xdr_dec_setacl(struct rpc_rqst *rqstp, struct xdr_stream *xdr,
		    struct nfs_setaclres *res)
{
	struct compound_hdr hdr;
	int status;

	status = decode_compound_hdr(xdr, &hdr);
	if (status)
		goto out;
	status = decode_sequence(xdr, &res->seq_res, rqstp);
	if (status)
		goto out;
	status = decode_putfh(xdr);
	if (status)
		goto out;
	status = decode_setattr(xdr);
out:
	return status;
}

/*
 * Decode GETACL response
 */
static int
nfs4_xdr_dec_getacl(struct rpc_rqst *rqstp, struct xdr_stream *xdr,
		    struct nfs_getaclres *res)
{
	struct compound_hdr hdr;
	int status;

	if (res->acl_scratch != NULL) {
		void *p = page_address(res->acl_scratch);
		xdr_set_scratch_buffer(xdr, p, PAGE_SIZE);
	}
	status = decode_compound_hdr(xdr, &hdr);
	if (status)
		goto out;
	status = decode_sequence(xdr, &res->seq_res, rqstp);
	if (status)
		goto out;
	status = decode_putfh(xdr);
	if (status)
		goto out;
	status = decode_getacl(xdr, rqstp, res);

out:
	return status;
}

/*
 * Decode CLOSE response
 */
static int nfs4_xdr_dec_close(struct rpc_rqst *rqstp, struct xdr_stream *xdr,
			      struct nfs_closeres *res)
{
	struct compound_hdr hdr;
	int status;

	status = decode_compound_hdr(xdr, &hdr);
	if (status)
		goto out;
	status = decode_sequence(xdr, &res->seq_res, rqstp);
	if (status)
		goto out;
	status = decode_putfh(xdr);
	if (status)
		goto out;
	status = decode_close(xdr, res);
	if (status != 0)
		goto out;
	/*
	 * Note: Server may do delete on close for this file
	 * 	in which case the getattr call will fail with
	 * 	an ESTALE error. Shouldn't be a problem,
	 * 	though, since fattr->valid will remain unset.
	 */
	decode_getfattr(xdr, res->fattr, res->server);
out:
	return status;
}

/*
 * Decode OPEN response
 */
static int nfs4_xdr_dec_open(struct rpc_rqst *rqstp, struct xdr_stream *xdr,
			     struct nfs_openres *res)
{
	struct compound_hdr hdr;
	int status;

	status = decode_compound_hdr(xdr, &hdr);
	if (status)
		goto out;
	status = decode_sequence(xdr, &res->seq_res, rqstp);
	if (status)
		goto out;
	status = decode_putfh(xdr);
	if (status)
		goto out;
	status = decode_open(xdr, res);
	if (status)
		goto out;
	if (decode_getfh(xdr, &res->fh) != 0)
		goto out;
	decode_getfattr(xdr, res->f_attr, res->server);
out:
	return status;
}

/*
 * Decode OPEN_CONFIRM response
 */
static int nfs4_xdr_dec_open_confirm(struct rpc_rqst *rqstp,
				     struct xdr_stream *xdr,
				     struct nfs_open_confirmres *res)
{
	struct compound_hdr hdr;
	int status;

	status = decode_compound_hdr(xdr, &hdr);
	if (status)
		goto out;
	status = decode_putfh(xdr);
	if (status)
		goto out;
	status = decode_open_confirm(xdr, res);
out:
	return status;
}

/*
 * Decode OPEN response
 */
static int nfs4_xdr_dec_open_noattr(struct rpc_rqst *rqstp,
				    struct xdr_stream *xdr,
				    struct nfs_openres *res)
{
	struct compound_hdr hdr;
	int status;

	status = decode_compound_hdr(xdr, &hdr);
	if (status)
		goto out;
	status = decode_sequence(xdr, &res->seq_res, rqstp);
	if (status)
		goto out;
	status = decode_putfh(xdr);
	if (status)
		goto out;
	status = decode_open(xdr, res);
	if (status)
		goto out;
	decode_getfattr(xdr, res->f_attr, res->server);
out:
	return status;
}

/*
 * Decode SETATTR response
 */
static int nfs4_xdr_dec_setattr(struct rpc_rqst *rqstp,
				struct xdr_stream *xdr,
				struct nfs_setattrres *res)
{
	struct compound_hdr hdr;
	int status;

	status = decode_compound_hdr(xdr, &hdr);
	if (status)
		goto out;
	status = decode_sequence(xdr, &res->seq_res, rqstp);
	if (status)
		goto out;
	status = decode_putfh(xdr);
	if (status)
		goto out;
	status = decode_setattr(xdr);
	if (status)
		goto out;
	decode_getfattr(xdr, res->fattr, res->server);
out:
	return status;
}

/*
 * Decode LOCK response
 */
static int nfs4_xdr_dec_lock(struct rpc_rqst *rqstp, struct xdr_stream *xdr,
			     struct nfs_lock_res *res)
{
	struct compound_hdr hdr;
	int status;

	status = decode_compound_hdr(xdr, &hdr);
	if (status)
		goto out;
	status = decode_sequence(xdr, &res->seq_res, rqstp);
	if (status)
		goto out;
	status = decode_putfh(xdr);
	if (status)
		goto out;
	status = decode_lock(xdr, res);
out:
	return status;
}

/*
 * Decode LOCKT response
 */
static int nfs4_xdr_dec_lockt(struct rpc_rqst *rqstp, struct xdr_stream *xdr,
			      struct nfs_lockt_res *res)
{
	struct compound_hdr hdr;
	int status;

	status = decode_compound_hdr(xdr, &hdr);
	if (status)
		goto out;
	status = decode_sequence(xdr, &res->seq_res, rqstp);
	if (status)
		goto out;
	status = decode_putfh(xdr);
	if (status)
		goto out;
	status = decode_lockt(xdr, res);
out:
	return status;
}

/*
 * Decode LOCKU response
 */
static int nfs4_xdr_dec_locku(struct rpc_rqst *rqstp, struct xdr_stream *xdr,
			      struct nfs_locku_res *res)
{
	struct compound_hdr hdr;
	int status;

	status = decode_compound_hdr(xdr, &hdr);
	if (status)
		goto out;
	status = decode_sequence(xdr, &res->seq_res, rqstp);
	if (status)
		goto out;
	status = decode_putfh(xdr);
	if (status)
		goto out;
	status = decode_locku(xdr, res);
out:
	return status;
}

static int nfs4_xdr_dec_release_lockowner(struct rpc_rqst *rqstp,
					  struct xdr_stream *xdr, void *dummy)
{
	struct compound_hdr hdr;
	int status;

	status = decode_compound_hdr(xdr, &hdr);
	if (!status)
		status = decode_release_lockowner(xdr);
	return status;
}

/*
 * Decode READLINK response
 */
static int nfs4_xdr_dec_readlink(struct rpc_rqst *rqstp,
				 struct xdr_stream *xdr,
				 struct nfs4_readlink_res *res)
{
	struct compound_hdr hdr;
	int status;

	status = decode_compound_hdr(xdr, &hdr);
	if (status)
		goto out;
	status = decode_sequence(xdr, &res->seq_res, rqstp);
	if (status)
		goto out;
	status = decode_putfh(xdr);
	if (status)
		goto out;
	status = decode_readlink(xdr, rqstp);
out:
	return status;
}

/*
 * Decode READDIR response
 */
static int nfs4_xdr_dec_readdir(struct rpc_rqst *rqstp, struct xdr_stream *xdr,
				struct nfs4_readdir_res *res)
{
	struct compound_hdr hdr;
	int status;

	status = decode_compound_hdr(xdr, &hdr);
	if (status)
		goto out;
	status = decode_sequence(xdr, &res->seq_res, rqstp);
	if (status)
		goto out;
	status = decode_putfh(xdr);
	if (status)
		goto out;
	status = decode_readdir(xdr, rqstp, res);
out:
	return status;
}

/*
 * Decode Read response
 */
static int nfs4_xdr_dec_read(struct rpc_rqst *rqstp, struct xdr_stream *xdr,
			     struct nfs_readres *res)
{
	struct compound_hdr hdr;
	int status;

	status = decode_compound_hdr(xdr, &hdr);
	if (status)
		goto out;
	status = decode_sequence(xdr, &res->seq_res, rqstp);
	if (status)
		goto out;
	status = decode_putfh(xdr);
	if (status)
		goto out;
	status = decode_read(xdr, rqstp, res);
	if (!status)
		status = res->count;
out:
	return status;
}

/*
 * Decode WRITE response
 */
static int nfs4_xdr_dec_write(struct rpc_rqst *rqstp, struct xdr_stream *xdr,
			      struct nfs_writeres *res)
{
	struct compound_hdr hdr;
	int status;

	status = decode_compound_hdr(xdr, &hdr);
	if (status)
		goto out;
	status = decode_sequence(xdr, &res->seq_res, rqstp);
	if (status)
		goto out;
	status = decode_putfh(xdr);
	if (status)
		goto out;
	status = decode_write(xdr, res);
	if (status)
		goto out;
	if (res->fattr)
		decode_getfattr(xdr, res->fattr, res->server);
	if (!status)
		status = res->count;
out:
	return status;
}

/*
 * Decode COMMIT response
 */
static int nfs4_xdr_dec_commit(struct rpc_rqst *rqstp, struct xdr_stream *xdr,
			       struct nfs_commitres *res)
{
	struct compound_hdr hdr;
	int status;

	status = decode_compound_hdr(xdr, &hdr);
	if (status)
		goto out;
	status = decode_sequence(xdr, &res->seq_res, rqstp);
	if (status)
		goto out;
	status = decode_putfh(xdr);
	if (status)
		goto out;
	status = decode_commit(xdr, res);
out:
	return status;
}

/*
 * Decode FSINFO response
 */
static int nfs4_xdr_dec_fsinfo(struct rpc_rqst *req, struct xdr_stream *xdr,
			       struct nfs4_fsinfo_res *res)
{
	struct compound_hdr hdr;
	int status;

	status = decode_compound_hdr(xdr, &hdr);
	if (!status)
		status = decode_sequence(xdr, &res->seq_res, req);
	if (!status)
		status = decode_putfh(xdr);
	if (!status)
		status = decode_fsinfo(xdr, res->fsinfo);
	return status;
}

/*
 * Decode PATHCONF response
 */
static int nfs4_xdr_dec_pathconf(struct rpc_rqst *req, struct xdr_stream *xdr,
				 struct nfs4_pathconf_res *res)
{
	struct compound_hdr hdr;
	int status;

	status = decode_compound_hdr(xdr, &hdr);
	if (!status)
		status = decode_sequence(xdr, &res->seq_res, req);
	if (!status)
		status = decode_putfh(xdr);
	if (!status)
		status = decode_pathconf(xdr, res->pathconf);
	return status;
}

/*
 * Decode STATFS response
 */
static int nfs4_xdr_dec_statfs(struct rpc_rqst *req, struct xdr_stream *xdr,
			       struct nfs4_statfs_res *res)
{
	struct compound_hdr hdr;
	int status;

	status = decode_compound_hdr(xdr, &hdr);
	if (!status)
		status = decode_sequence(xdr, &res->seq_res, req);
	if (!status)
		status = decode_putfh(xdr);
	if (!status)
		status = decode_statfs(xdr, res->fsstat);
	return status;
}

/*
 * Decode GETATTR_BITMAP response
 */
static int nfs4_xdr_dec_server_caps(struct rpc_rqst *req,
				    struct xdr_stream *xdr,
				    struct nfs4_server_caps_res *res)
{
	struct compound_hdr hdr;
	int status;

	status = decode_compound_hdr(xdr, &hdr);
	if (status)
		goto out;
	status = decode_sequence(xdr, &res->seq_res, req);
	if (status)
		goto out;
	status = decode_putfh(xdr);
	if (status)
		goto out;
	status = decode_server_caps(xdr, res);
out:
	return status;
}

/*
 * Decode RENEW response
 */
static int nfs4_xdr_dec_renew(struct rpc_rqst *rqstp, struct xdr_stream *xdr,
			      void *__unused)
{
	struct compound_hdr hdr;
	int status;

	status = decode_compound_hdr(xdr, &hdr);
	if (!status)
		status = decode_renew(xdr);
	return status;
}

/*
 * Decode SETCLIENTID response
 */
static int nfs4_xdr_dec_setclientid(struct rpc_rqst *req,
				    struct xdr_stream *xdr,
				    struct nfs4_setclientid_res *res)
{
	struct compound_hdr hdr;
	int status;

	status = decode_compound_hdr(xdr, &hdr);
	if (!status)
		status = decode_setclientid(xdr, res);
	return status;
}

/*
 * Decode SETCLIENTID_CONFIRM response
 */
static int nfs4_xdr_dec_setclientid_confirm(struct rpc_rqst *req,
					    struct xdr_stream *xdr,
					    struct nfs_fsinfo *fsinfo)
{
	struct compound_hdr hdr;
	int status;

	status = decode_compound_hdr(xdr, &hdr);
	if (!status)
		status = decode_setclientid_confirm(xdr);
	if (!status)
		status = decode_putrootfh(xdr);
	if (!status)
		status = decode_fsinfo(xdr, fsinfo);
	return status;
}

/*
 * Decode DELEGRETURN response
 */
static int nfs4_xdr_dec_delegreturn(struct rpc_rqst *rqstp,
				    struct xdr_stream *xdr,
				    struct nfs4_delegreturnres *res)
{
	struct compound_hdr hdr;
	int status;

	status = decode_compound_hdr(xdr, &hdr);
	if (status)
		goto out;
	status = decode_sequence(xdr, &res->seq_res, rqstp);
	if (status)
		goto out;
	status = decode_putfh(xdr);
	if (status != 0)
		goto out;
	status = decode_getfattr(xdr, res->fattr, res->server);
	if (status != 0)
		goto out;
	status = decode_delegreturn(xdr);
out:
	return status;
}

/*
 * Decode FS_LOCATIONS response
 */
static int nfs4_xdr_dec_fs_locations(struct rpc_rqst *req,
				     struct xdr_stream *xdr,
				     struct nfs4_fs_locations_res *res)
{
	struct compound_hdr hdr;
	int status;

	status = decode_compound_hdr(xdr, &hdr);
	if (status)
		goto out;
	status = decode_sequence(xdr, &res->seq_res, req);
	if (status)
		goto out;
	status = decode_putfh(xdr);
	if (status)
		goto out;
	status = decode_lookup(xdr);
	if (status)
		goto out;
	xdr_enter_page(xdr, PAGE_SIZE);
	status = decode_getfattr_generic(xdr, &res->fs_locations->fattr,
					 NULL, res->fs_locations,
					 res->fs_locations->server);
out:
	return status;
}

/*
 * Decode SECINFO response
 */
static int nfs4_xdr_dec_secinfo(struct rpc_rqst *rqstp,
				struct xdr_stream *xdr,
				struct nfs4_secinfo_res *res)
{
	struct compound_hdr hdr;
	int status;

	status = decode_compound_hdr(xdr, &hdr);
	if (status)
		goto out;
	status = decode_sequence(xdr, &res->seq_res, rqstp);
	if (status)
		goto out;
	status = decode_putfh(xdr);
	if (status)
		goto out;
	status = decode_secinfo(xdr, res);
out:
	return status;
}

#if defined(CONFIG_NFS_V4_1)
/*
 * Decode BIND_CONN_TO_SESSION response
 */
static int nfs4_xdr_dec_bind_conn_to_session(struct rpc_rqst *rqstp,
					struct xdr_stream *xdr,
					void *res)
{
	struct compound_hdr hdr;
	int status;

	status = decode_compound_hdr(xdr, &hdr);
	if (!status)
		status = decode_bind_conn_to_session(xdr, res);
	return status;
}

/*
 * Decode EXCHANGE_ID response
 */
static int nfs4_xdr_dec_exchange_id(struct rpc_rqst *rqstp,
				    struct xdr_stream *xdr,
				    void *res)
{
	struct compound_hdr hdr;
	int status;

	status = decode_compound_hdr(xdr, &hdr);
	if (!status)
		status = decode_exchange_id(xdr, res);
	return status;
}

/*
 * Decode CREATE_SESSION response
 */
static int nfs4_xdr_dec_create_session(struct rpc_rqst *rqstp,
				       struct xdr_stream *xdr,
				       struct nfs41_create_session_res *res)
{
	struct compound_hdr hdr;
	int status;

	status = decode_compound_hdr(xdr, &hdr);
	if (!status)
		status = decode_create_session(xdr, res);
	return status;
}

/*
 * Decode DESTROY_SESSION response
 */
static int nfs4_xdr_dec_destroy_session(struct rpc_rqst *rqstp,
					struct xdr_stream *xdr,
					void *res)
{
	struct compound_hdr hdr;
	int status;

	status = decode_compound_hdr(xdr, &hdr);
	if (!status)
		status = decode_destroy_session(xdr, res);
	return status;
}

/*
 * Decode DESTROY_CLIENTID response
 */
static int nfs4_xdr_dec_destroy_clientid(struct rpc_rqst *rqstp,
					struct xdr_stream *xdr,
					void *res)
{
	struct compound_hdr hdr;
	int status;

	status = decode_compound_hdr(xdr, &hdr);
	if (!status)
		status = decode_destroy_clientid(xdr, res);
	return status;
}

/*
 * Decode SEQUENCE response
 */
static int nfs4_xdr_dec_sequence(struct rpc_rqst *rqstp,
				 struct xdr_stream *xdr,
				 struct nfs4_sequence_res *res)
{
	struct compound_hdr hdr;
	int status;

	status = decode_compound_hdr(xdr, &hdr);
	if (!status)
		status = decode_sequence(xdr, res, rqstp);
	return status;
}

/*
 * Decode GET_LEASE_TIME response
 */
static int nfs4_xdr_dec_get_lease_time(struct rpc_rqst *rqstp,
				       struct xdr_stream *xdr,
				       struct nfs4_get_lease_time_res *res)
{
	struct compound_hdr hdr;
	int status;

	status = decode_compound_hdr(xdr, &hdr);
	if (!status)
		status = decode_sequence(xdr, &res->lr_seq_res, rqstp);
	if (!status)
		status = decode_putrootfh(xdr);
	if (!status)
		status = decode_fsinfo(xdr, res->lr_fsinfo);
	return status;
}

/*
 * Decode RECLAIM_COMPLETE response
 */
static int nfs4_xdr_dec_reclaim_complete(struct rpc_rqst *rqstp,
					 struct xdr_stream *xdr,
					 struct nfs41_reclaim_complete_res *res)
{
	struct compound_hdr hdr;
	int status;

	status = decode_compound_hdr(xdr, &hdr);
	if (!status)
		status = decode_sequence(xdr, &res->seq_res, rqstp);
	if (!status)
		status = decode_reclaim_complete(xdr, (void *)NULL);
	return status;
}

/*
 * Decode GETDEVICELIST response
 */
static int nfs4_xdr_dec_getdevicelist(struct rpc_rqst *rqstp,
				      struct xdr_stream *xdr,
				      struct nfs4_getdevicelist_res *res)
{
	struct compound_hdr hdr;
	int status;

	dprintk("encoding getdevicelist!\n");

	status = decode_compound_hdr(xdr, &hdr);
	if (status != 0)
		goto out;
	status = decode_sequence(xdr, &res->seq_res, rqstp);
	if (status != 0)
		goto out;
	status = decode_putfh(xdr);
	if (status != 0)
		goto out;
	status = decode_getdevicelist(xdr, res->devlist);
out:
	return status;
}

/*
 * Decode GETDEVINFO response
 */
static int nfs4_xdr_dec_getdeviceinfo(struct rpc_rqst *rqstp,
				      struct xdr_stream *xdr,
				      struct nfs4_getdeviceinfo_res *res)
{
	struct compound_hdr hdr;
	int status;

	status = decode_compound_hdr(xdr, &hdr);
	if (status != 0)
		goto out;
	status = decode_sequence(xdr, &res->seq_res, rqstp);
	if (status != 0)
		goto out;
	status = decode_getdeviceinfo(xdr, res->pdev);
out:
	return status;
}

/*
 * Decode LAYOUTGET response
 */
static int nfs4_xdr_dec_layoutget(struct rpc_rqst *rqstp,
				  struct xdr_stream *xdr,
				  struct nfs4_layoutget_res *res)
{
	struct compound_hdr hdr;
	int status;

	status = decode_compound_hdr(xdr, &hdr);
	if (status)
		goto out;
	status = decode_sequence(xdr, &res->seq_res, rqstp);
	if (status)
		goto out;
	status = decode_putfh(xdr);
	if (status)
		goto out;
	status = decode_layoutget(xdr, rqstp, res);
out:
	return status;
}

/*
 * Decode LAYOUTRETURN response
 */
static int nfs4_xdr_dec_layoutreturn(struct rpc_rqst *rqstp,
				     struct xdr_stream *xdr,
				     struct nfs4_layoutreturn_res *res)
{
	struct compound_hdr hdr;
	int status;

	status = decode_compound_hdr(xdr, &hdr);
	if (status)
		goto out;
	status = decode_sequence(xdr, &res->seq_res, rqstp);
	if (status)
		goto out;
	status = decode_putfh(xdr);
	if (status)
		goto out;
	status = decode_layoutreturn(xdr, res);
out:
	return status;
}

/*
 * Decode LAYOUTCOMMIT response
 */
static int nfs4_xdr_dec_layoutcommit(struct rpc_rqst *rqstp,
				     struct xdr_stream *xdr,
				     struct nfs4_layoutcommit_res *res)
{
	struct compound_hdr hdr;
	int status;

	status = decode_compound_hdr(xdr, &hdr);
	if (status)
		goto out;
	status = decode_sequence(xdr, &res->seq_res, rqstp);
	if (status)
		goto out;
	status = decode_putfh(xdr);
	if (status)
		goto out;
	status = decode_layoutcommit(xdr, rqstp, res);
	if (status)
		goto out;
	decode_getfattr(xdr, res->fattr, res->server);
out:
	return status;
}

/*
 * Decode SECINFO_NO_NAME response
 */
static int nfs4_xdr_dec_secinfo_no_name(struct rpc_rqst *rqstp,
					struct xdr_stream *xdr,
					struct nfs4_secinfo_res *res)
{
	struct compound_hdr hdr;
	int status;

	status = decode_compound_hdr(xdr, &hdr);
	if (status)
		goto out;
	status = decode_sequence(xdr, &res->seq_res, rqstp);
	if (status)
		goto out;
	status = decode_putrootfh(xdr);
	if (status)
		goto out;
	status = decode_secinfo_no_name(xdr, res);
out:
	return status;
}

/*
 * Decode TEST_STATEID response
 */
static int nfs4_xdr_dec_test_stateid(struct rpc_rqst *rqstp,
				     struct xdr_stream *xdr,
				     struct nfs41_test_stateid_res *res)
{
	struct compound_hdr hdr;
	int status;

	status = decode_compound_hdr(xdr, &hdr);
	if (status)
		goto out;
	status = decode_sequence(xdr, &res->seq_res, rqstp);
	if (status)
		goto out;
	status = decode_test_stateid(xdr, res);
out:
	return status;
}

/*
 * Decode FREE_STATEID response
 */
static int nfs4_xdr_dec_free_stateid(struct rpc_rqst *rqstp,
				     struct xdr_stream *xdr,
				     struct nfs41_free_stateid_res *res)
{
	struct compound_hdr hdr;
	int status;

	status = decode_compound_hdr(xdr, &hdr);
	if (status)
		goto out;
	status = decode_sequence(xdr, &res->seq_res, rqstp);
	if (status)
		goto out;
	status = decode_free_stateid(xdr, res);
out:
	return status;
}
#endif /* CONFIG_NFS_V4_1 */

/**
 * nfs4_decode_dirent - Decode a single NFSv4 directory entry stored in
 *                      the local page cache.
 * @xdr: XDR stream where entry resides
 * @entry: buffer to fill in with entry data
 * @plus: boolean indicating whether this should be a readdirplus entry
 *
 * Returns zero if successful, otherwise a negative errno value is
 * returned.
 *
 * This function is not invoked during READDIR reply decoding, but
 * rather whenever an application invokes the getdents(2) system call
 * on a directory already in our cache.
 */
int nfs4_decode_dirent(struct xdr_stream *xdr, struct nfs_entry *entry,
		       int plus)
{
	uint32_t bitmap[3] = {0};
	uint32_t len;
	__be32 *p = xdr_inline_decode(xdr, 4);
	if (unlikely(!p))
		goto out_overflow;
	if (*p == xdr_zero) {
		p = xdr_inline_decode(xdr, 4);
		if (unlikely(!p))
			goto out_overflow;
		if (*p == xdr_zero)
			return -EAGAIN;
		entry->eof = 1;
		return -EBADCOOKIE;
	}

	p = xdr_inline_decode(xdr, 12);
	if (unlikely(!p))
		goto out_overflow;
	entry->prev_cookie = entry->cookie;
	p = xdr_decode_hyper(p, &entry->cookie);
	entry->len = be32_to_cpup(p);

	p = xdr_inline_decode(xdr, entry->len);
	if (unlikely(!p))
		goto out_overflow;
	entry->name = (const char *) p;

	/*
	 * In case the server doesn't return an inode number,
	 * we fake one here.  (We don't use inode number 0,
	 * since glibc seems to choke on it...)
	 */
	entry->ino = 1;
	entry->fattr->valid = 0;

	if (decode_attr_bitmap(xdr, bitmap) < 0)
		goto out_overflow;

	if (decode_attr_length(xdr, &len, &p) < 0)
		goto out_overflow;

	if (decode_getfattr_attrs(xdr, bitmap, entry->fattr, entry->fh,
				  NULL, entry->server) < 0)
		goto out_overflow;
	if (entry->fattr->valid & NFS_ATTR_FATTR_MOUNTED_ON_FILEID)
		entry->ino = entry->fattr->mounted_on_fileid;
	else if (entry->fattr->valid & NFS_ATTR_FATTR_FILEID)
		entry->ino = entry->fattr->fileid;

	entry->d_type = DT_UNKNOWN;
	if (entry->fattr->valid & NFS_ATTR_FATTR_TYPE)
		entry->d_type = nfs_umode_to_dtype(entry->fattr->mode);

	return 0;

out_overflow:
	print_overflow_msg(__func__, xdr);
	return -EAGAIN;
}

/*
 * We need to translate between nfs status return values and
 * the local errno values which may not be the same.
 */
static struct {
	int stat;
	int errno;
} nfs_errtbl[] = {
	{ NFS4_OK,		0		},
	{ NFS4ERR_PERM,		-EPERM		},
	{ NFS4ERR_NOENT,	-ENOENT		},
	{ NFS4ERR_IO,		-errno_NFSERR_IO},
	{ NFS4ERR_NXIO,		-ENXIO		},
	{ NFS4ERR_ACCESS,	-EACCES		},
	{ NFS4ERR_EXIST,	-EEXIST		},
	{ NFS4ERR_XDEV,		-EXDEV		},
	{ NFS4ERR_NOTDIR,	-ENOTDIR	},
	{ NFS4ERR_ISDIR,	-EISDIR		},
	{ NFS4ERR_INVAL,	-EINVAL		},
	{ NFS4ERR_FBIG,		-EFBIG		},
	{ NFS4ERR_NOSPC,	-ENOSPC		},
	{ NFS4ERR_ROFS,		-EROFS		},
	{ NFS4ERR_MLINK,	-EMLINK		},
	{ NFS4ERR_NAMETOOLONG,	-ENAMETOOLONG	},
	{ NFS4ERR_NOTEMPTY,	-ENOTEMPTY	},
	{ NFS4ERR_DQUOT,	-EDQUOT		},
	{ NFS4ERR_STALE,	-ESTALE		},
	{ NFS4ERR_BADHANDLE,	-EBADHANDLE	},
	{ NFS4ERR_BAD_COOKIE,	-EBADCOOKIE	},
	{ NFS4ERR_NOTSUPP,	-ENOTSUPP	},
	{ NFS4ERR_TOOSMALL,	-ETOOSMALL	},
	{ NFS4ERR_SERVERFAULT,	-EREMOTEIO	},
	{ NFS4ERR_BADTYPE,	-EBADTYPE	},
	{ NFS4ERR_LOCKED,	-EAGAIN		},
	{ NFS4ERR_SYMLINK,	-ELOOP		},
	{ NFS4ERR_OP_ILLEGAL,	-EOPNOTSUPP	},
	{ NFS4ERR_DEADLOCK,	-EDEADLK	},
	{ -1,			-EIO		}
};

/*
 * Convert an NFS error code to a local one.
 * This one is used jointly by NFSv2 and NFSv3.
 */
static int
nfs4_stat_to_errno(int stat)
{
	int i;
	for (i = 0; nfs_errtbl[i].stat != -1; i++) {
		if (nfs_errtbl[i].stat == stat)
			return nfs_errtbl[i].errno;
	}
	if (stat <= 10000 || stat > 10100) {
		/* The server is looney tunes. */
		return -EREMOTEIO;
	}
	/* If we cannot translate the error, the recovery routines should
	 * handle it.
	 * Note: remaining NFSv4 error codes have values > 10000, so should
	 * not conflict with native Linux error codes.
	 */
	return -stat;
}

#define PROC(proc, argtype, restype)				\
[NFSPROC4_CLNT_##proc] = {					\
	.p_proc   = NFSPROC4_COMPOUND,				\
	.p_encode = (kxdreproc_t)nfs4_xdr_##argtype,		\
	.p_decode = (kxdrdproc_t)nfs4_xdr_##restype,		\
	.p_arglen = NFS4_##argtype##_sz,			\
	.p_replen = NFS4_##restype##_sz,			\
	.p_statidx = NFSPROC4_CLNT_##proc,			\
	.p_name   = #proc,					\
}

struct rpc_procinfo	nfs4_procedures[] = {
	PROC(READ,		enc_read,		dec_read),
	PROC(WRITE,		enc_write,		dec_write),
	PROC(COMMIT,		enc_commit,		dec_commit),
	PROC(OPEN,		enc_open,		dec_open),
	PROC(OPEN_CONFIRM,	enc_open_confirm,	dec_open_confirm),
	PROC(OPEN_NOATTR,	enc_open_noattr,	dec_open_noattr),
	PROC(OPEN_DOWNGRADE,	enc_open_downgrade,	dec_open_downgrade),
	PROC(CLOSE,		enc_close,		dec_close),
	PROC(SETATTR,		enc_setattr,		dec_setattr),
	PROC(FSINFO,		enc_fsinfo,		dec_fsinfo),
	PROC(RENEW,		enc_renew,		dec_renew),
	PROC(SETCLIENTID,	enc_setclientid,	dec_setclientid),
	PROC(SETCLIENTID_CONFIRM, enc_setclientid_confirm, dec_setclientid_confirm),
	PROC(LOCK,		enc_lock,		dec_lock),
	PROC(LOCKT,		enc_lockt,		dec_lockt),
	PROC(LOCKU,		enc_locku,		dec_locku),
	PROC(ACCESS,		enc_access,		dec_access),
	PROC(GETATTR,		enc_getattr,		dec_getattr),
	PROC(LOOKUP,		enc_lookup,		dec_lookup),
	PROC(LOOKUP_ROOT,	enc_lookup_root,	dec_lookup_root),
	PROC(REMOVE,		enc_remove,		dec_remove),
	PROC(RENAME,		enc_rename,		dec_rename),
	PROC(LINK,		enc_link,		dec_link),
	PROC(SYMLINK,		enc_symlink,		dec_symlink),
	PROC(CREATE,		enc_create,		dec_create),
	PROC(PATHCONF,		enc_pathconf,		dec_pathconf),
	PROC(STATFS,		enc_statfs,		dec_statfs),
	PROC(READLINK,		enc_readlink,		dec_readlink),
	PROC(READDIR,		enc_readdir,		dec_readdir),
	PROC(SERVER_CAPS,	enc_server_caps,	dec_server_caps),
	PROC(DELEGRETURN,	enc_delegreturn,	dec_delegreturn),
	PROC(GETACL,		enc_getacl,		dec_getacl),
	PROC(SETACL,		enc_setacl,		dec_setacl),
	PROC(FS_LOCATIONS,	enc_fs_locations,	dec_fs_locations),
	PROC(RELEASE_LOCKOWNER,	enc_release_lockowner,	dec_release_lockowner),
	PROC(SECINFO,		enc_secinfo,		dec_secinfo),
#if defined(CONFIG_NFS_V4_1)
	PROC(EXCHANGE_ID,	enc_exchange_id,	dec_exchange_id),
	PROC(CREATE_SESSION,	enc_create_session,	dec_create_session),
	PROC(DESTROY_SESSION,	enc_destroy_session,	dec_destroy_session),
	PROC(SEQUENCE,		enc_sequence,		dec_sequence),
	PROC(GET_LEASE_TIME,	enc_get_lease_time,	dec_get_lease_time),
	PROC(RECLAIM_COMPLETE,	enc_reclaim_complete,	dec_reclaim_complete),
	PROC(GETDEVICEINFO,	enc_getdeviceinfo,	dec_getdeviceinfo),
	PROC(LAYOUTGET,		enc_layoutget,		dec_layoutget),
	PROC(LAYOUTCOMMIT,	enc_layoutcommit,	dec_layoutcommit),
	PROC(LAYOUTRETURN,	enc_layoutreturn,	dec_layoutreturn),
	PROC(SECINFO_NO_NAME,	enc_secinfo_no_name,	dec_secinfo_no_name),
	PROC(TEST_STATEID,	enc_test_stateid,	dec_test_stateid),
	PROC(FREE_STATEID,	enc_free_stateid,	dec_free_stateid),
	PROC(GETDEVICELIST,	enc_getdevicelist,	dec_getdevicelist),
	PROC(BIND_CONN_TO_SESSION,
			enc_bind_conn_to_session, dec_bind_conn_to_session),
	PROC(DESTROY_CLIENTID,	enc_destroy_clientid,	dec_destroy_clientid),
#endif /* CONFIG_NFS_V4_1 */
};

const struct rpc_version nfs_version4 = {
	.number			= 4,
	.nrprocs		= ARRAY_SIZE(nfs4_procedures),
	.procs			= nfs4_procedures
};

/*
 * Local variables:
 *  c-basic-offset: 8
 * End:
 */<|MERGE_RESOLUTION|>--- conflicted
+++ resolved
@@ -1198,14 +1198,6 @@
 }
 
 static void encode_getfattr_open(struct xdr_stream *xdr, const u32 *bitmask,
-<<<<<<< HEAD
-				 struct compound_hdr *hdr)
-{
-	encode_getattr_three(xdr,
-			     bitmask[0] & nfs4_fattr_bitmap[0],
-			     bitmask[1] & nfs4_fattr_bitmap[1],
-			     bitmask[2] & FATTR4_WORD2_MDSTHRESHOLD,
-=======
 				 const u32 *open_bitmap,
 				 struct compound_hdr *hdr)
 {
@@ -1213,7 +1205,6 @@
 			     bitmask[0] & open_bitmap[0],
 			     bitmask[1] & open_bitmap[1],
 			     bitmask[2] & open_bitmap[2],
->>>>>>> bd0a521e
 			     hdr);
 }
 
@@ -2231,11 +2222,7 @@
 	encode_putfh(xdr, args->fh, &hdr);
 	encode_open(xdr, args, &hdr);
 	encode_getfh(xdr, &hdr);
-<<<<<<< HEAD
-	encode_getfattr_open(xdr, args->bitmask, &hdr);
-=======
 	encode_getfattr_open(xdr, args->bitmask, args->open_bitmap, &hdr);
->>>>>>> bd0a521e
 	encode_nops(&hdr);
 }
 
@@ -4373,14 +4360,10 @@
 
 	if (unlikely(bitmap[2] & (FATTR4_WORD2_MDSTHRESHOLD - 1U)))
 		return -EIO;
-<<<<<<< HEAD
-	if (likely(bitmap[2] & FATTR4_WORD2_MDSTHRESHOLD)) {
-=======
 	if (bitmap[2] & FATTR4_WORD2_MDSTHRESHOLD) {
 		/* Did the server return an unrequested attribute? */
 		if (unlikely(res == NULL))
 			return -EREMOTEIO;
->>>>>>> bd0a521e
 		p = xdr_inline_decode(xdr, 4);
 		if (unlikely(!p))
 			goto out_overflow;
@@ -4393,10 +4376,7 @@
 				__func__);
 
 		status = decode_first_threshold_item4(xdr, res);
-<<<<<<< HEAD
-=======
 		bitmap[2] &= ~FATTR4_WORD2_MDSTHRESHOLD;
->>>>>>> bd0a521e
 	}
 	return status;
 out_overflow:
