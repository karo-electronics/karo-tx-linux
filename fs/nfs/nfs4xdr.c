--- conflicted
+++ resolved
@@ -1406,11 +1406,7 @@
 		break;
 	case NFS4_CREATE_GUARDED:
 		*p = cpu_to_be32(NFS4_CREATE_GUARDED);
-<<<<<<< HEAD
-		encode_attrs(xdr, arg->u.attrs, arg->server);
-=======
 		encode_attrs(xdr, arg->u.attrs, arg->label, arg->server);
->>>>>>> d0e0ac97
 		break;
 	case NFS4_CREATE_EXCLUSIVE:
 		*p = cpu_to_be32(NFS4_CREATE_EXCLUSIVE);
@@ -1420,11 +1416,7 @@
 		*p = cpu_to_be32(NFS4_CREATE_EXCLUSIVE4_1);
 		encode_nfs4_verifier(xdr, &arg->u.verifier);
 		dummy.ia_valid = 0;
-<<<<<<< HEAD
-		encode_attrs(xdr, &dummy, arg->server);
-=======
 		encode_attrs(xdr, &dummy, arg->label, arg->server);
->>>>>>> d0e0ac97
 	}
 }
 
