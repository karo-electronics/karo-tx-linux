--- conflicted
+++ resolved
@@ -489,7 +489,6 @@
 
 static int __rpc_pipefs_event(struct nfs_client *clp, unsigned long event,
 			      struct super_block *sb)
-<<<<<<< HEAD
 {
 	int err = 0;
 
@@ -555,99 +554,21 @@
 	struct nfs_client *clp;
 	int error = 0;
 
+	if (!try_module_get(THIS_MODULE))
+		return 0;
+
 	while ((clp = nfs_get_client_for_event(sb->s_fs_info, event))) {
 		error = __rpc_pipefs_event(clp, event, sb);
 		nfs_put_client(clp);
 		if (error)
 			break;
 	}
-	return error;
-}
-
-#define PIPEFS_NFS_PRIO		1
-
-=======
-{
-	int err = 0;
-
-	switch (event) {
-	case RPC_PIPEFS_MOUNT:
-		BUG_ON(clp->cl_rpcclient->cl_dentry == NULL);
-		err = __nfs_idmap_register(clp->cl_rpcclient->cl_dentry,
-						clp->cl_idmap,
-						clp->cl_idmap->idmap_pipe);
-		break;
-	case RPC_PIPEFS_UMOUNT:
-		if (clp->cl_idmap->idmap_pipe) {
-			struct dentry *parent;
-
-			parent = clp->cl_idmap->idmap_pipe->dentry->d_parent;
-			__nfs_idmap_unregister(clp->cl_idmap->idmap_pipe);
-			/*
-			 * Note: This is a dirty hack. SUNRPC hook has been
-			 * called already but simple_rmdir() call for the
-			 * directory returned with error because of idmap pipe
-			 * inside. Thus now we have to remove this directory
-			 * here.
-			 */
-			if (rpc_rmdir(parent))
-				printk(KERN_ERR "NFS: %s: failed to remove "
-					"clnt dir!\n", __func__);
-		}
-		break;
-	default:
-		printk(KERN_ERR "NFS: %s: unknown event: %ld\n", __func__,
-			event);
-		return -ENOTSUPP;
-	}
-	return err;
-}
-
-static struct nfs_client *nfs_get_client_for_event(struct net *net, int event)
-{
-	struct nfs_net *nn = net_generic(net, nfs_net_id);
-	struct dentry *cl_dentry;
-	struct nfs_client *clp;
-
-	spin_lock(&nn->nfs_client_lock);
-	list_for_each_entry(clp, &nn->nfs_client_list, cl_share_link) {
-		if (clp->rpc_ops != &nfs_v4_clientops)
-			continue;
-		cl_dentry = clp->cl_idmap->idmap_pipe->dentry;
-		if (((event == RPC_PIPEFS_MOUNT) && cl_dentry) ||
-		    ((event == RPC_PIPEFS_UMOUNT) && !cl_dentry))
-			continue;
-		atomic_inc(&clp->cl_count);
-		spin_unlock(&nn->nfs_client_lock);
-		return clp;
-	}
-	spin_unlock(&nn->nfs_client_lock);
-	return NULL;
-}
-
-static int rpc_pipefs_event(struct notifier_block *nb, unsigned long event,
-			    void *ptr)
-{
-	struct super_block *sb = ptr;
-	struct nfs_client *clp;
-	int error = 0;
-
-	if (!try_module_get(THIS_MODULE))
-		return 0;
-
-	while ((clp = nfs_get_client_for_event(sb->s_fs_info, event))) {
-		error = __rpc_pipefs_event(clp, event, sb);
-		nfs_put_client(clp);
-		if (error)
-			break;
-	}
 	module_put(THIS_MODULE);
 	return error;
 }
 
 #define PIPEFS_NFS_PRIO		1
 
->>>>>>> 711e1bfb
 static struct notifier_block nfs_idmap_block = {
 	.notifier_call	= rpc_pipefs_event,
 	.priority	= SUNRPC_PIPEFS_NFS_PRIO,
