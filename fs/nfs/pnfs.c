/*
 *  pNFS functions to call and manage layout drivers.
 *
 *  Copyright (c) 2002 [year of first publication]
 *  The Regents of the University of Michigan
 *  All Rights Reserved
 *
 *  Dean Hildebrand <dhildebz@umich.edu>
 *
 *  Permission is granted to use, copy, create derivative works, and
 *  redistribute this software and such derivative works for any purpose,
 *  so long as the name of the University of Michigan is not used in
 *  any advertising or publicity pertaining to the use or distribution
 *  of this software without specific, written prior authorization. If
 *  the above copyright notice or any other identification of the
 *  University of Michigan is included in any copy of any portion of
 *  this software, then the disclaimer below must also be included.
 *
 *  This software is provided as is, without representation or warranty
 *  of any kind either express or implied, including without limitation
 *  the implied warranties of merchantability, fitness for a particular
 *  purpose, or noninfringement.  The Regents of the University of
 *  Michigan shall not be liable for any damages, including special,
 *  indirect, incidental, or consequential damages, with respect to any
 *  claim arising out of or in connection with the use of the software,
 *  even if it has been or is hereafter advised of the possibility of
 *  such damages.
 */

#include <linux/nfs_fs.h>
#include <linux/nfs_page.h>
#include <linux/module.h>
#include "internal.h"
#include "pnfs.h"
#include "iostat.h"

#define NFSDBG_FACILITY		NFSDBG_PNFS
#define PNFS_LAYOUTGET_RETRY_TIMEOUT (120*HZ)

/* Locking:
 *
 * pnfs_spinlock:
 *      protects pnfs_modules_tbl.
 */
static DEFINE_SPINLOCK(pnfs_spinlock);

/*
 * pnfs_modules_tbl holds all pnfs modules
 */
static LIST_HEAD(pnfs_modules_tbl);

/* Return the registered pnfs layout driver module matching given id */
static struct pnfs_layoutdriver_type *
find_pnfs_driver_locked(u32 id)
{
	struct pnfs_layoutdriver_type *local;

	list_for_each_entry(local, &pnfs_modules_tbl, pnfs_tblid)
		if (local->id == id)
			goto out;
	local = NULL;
out:
	dprintk("%s: Searching for id %u, found %p\n", __func__, id, local);
	return local;
}

static struct pnfs_layoutdriver_type *
find_pnfs_driver(u32 id)
{
	struct pnfs_layoutdriver_type *local;

	spin_lock(&pnfs_spinlock);
	local = find_pnfs_driver_locked(id);
	if (local != NULL && !try_module_get(local->owner)) {
		dprintk("%s: Could not grab reference on module\n", __func__);
		local = NULL;
	}
	spin_unlock(&pnfs_spinlock);
	return local;
}

void
unset_pnfs_layoutdriver(struct nfs_server *nfss)
{
	if (nfss->pnfs_curr_ld) {
		if (nfss->pnfs_curr_ld->clear_layoutdriver)
			nfss->pnfs_curr_ld->clear_layoutdriver(nfss);
		/* Decrement the MDS count. Purge the deviceid cache if zero */
		if (atomic_dec_and_test(&nfss->nfs_client->cl_mds_count))
			nfs4_deviceid_purge_client(nfss->nfs_client);
		module_put(nfss->pnfs_curr_ld->owner);
	}
	nfss->pnfs_curr_ld = NULL;
}

/*
 * Try to set the server's pnfs module to the pnfs layout type specified by id.
 * Currently only one pNFS layout driver per filesystem is supported.
 *
 * @id layout type. Zero (illegal layout type) indicates pNFS not in use.
 */
void
set_pnfs_layoutdriver(struct nfs_server *server, const struct nfs_fh *mntfh,
		      u32 id)
{
	struct pnfs_layoutdriver_type *ld_type = NULL;

	if (id == 0)
		goto out_no_driver;
	if (!(server->nfs_client->cl_exchange_flags &
		 (EXCHGID4_FLAG_USE_NON_PNFS | EXCHGID4_FLAG_USE_PNFS_MDS))) {
		printk(KERN_ERR "NFS: %s: id %u cl_exchange_flags 0x%x\n",
			__func__, id, server->nfs_client->cl_exchange_flags);
		goto out_no_driver;
	}
	ld_type = find_pnfs_driver(id);
	if (!ld_type) {
		request_module("%s-%u", LAYOUT_NFSV4_1_MODULE_PREFIX, id);
		ld_type = find_pnfs_driver(id);
		if (!ld_type) {
			dprintk("%s: No pNFS module found for %u.\n",
				__func__, id);
			goto out_no_driver;
		}
	}
	server->pnfs_curr_ld = ld_type;
	if (ld_type->set_layoutdriver
	    && ld_type->set_layoutdriver(server, mntfh)) {
		printk(KERN_ERR "NFS: %s: Error initializing pNFS layout "
			"driver %u.\n", __func__, id);
		module_put(ld_type->owner);
		goto out_no_driver;
	}
	/* Bump the MDS count */
	atomic_inc(&server->nfs_client->cl_mds_count);

	dprintk("%s: pNFS module for %u set\n", __func__, id);
	return;

out_no_driver:
	dprintk("%s: Using NFSv4 I/O\n", __func__);
	server->pnfs_curr_ld = NULL;
}

int
pnfs_register_layoutdriver(struct pnfs_layoutdriver_type *ld_type)
{
	int status = -EINVAL;
	struct pnfs_layoutdriver_type *tmp;

	if (ld_type->id == 0) {
		printk(KERN_ERR "NFS: %s id 0 is reserved\n", __func__);
		return status;
	}
	if (!ld_type->alloc_lseg || !ld_type->free_lseg) {
		printk(KERN_ERR "NFS: %s Layout driver must provide "
		       "alloc_lseg and free_lseg.\n", __func__);
		return status;
	}

	spin_lock(&pnfs_spinlock);
	tmp = find_pnfs_driver_locked(ld_type->id);
	if (!tmp) {
		list_add(&ld_type->pnfs_tblid, &pnfs_modules_tbl);
		status = 0;
		dprintk("%s Registering id:%u name:%s\n", __func__, ld_type->id,
			ld_type->name);
	} else {
		printk(KERN_ERR "NFS: %s Module with id %d already loaded!\n",
			__func__, ld_type->id);
	}
	spin_unlock(&pnfs_spinlock);

	return status;
}
EXPORT_SYMBOL_GPL(pnfs_register_layoutdriver);

void
pnfs_unregister_layoutdriver(struct pnfs_layoutdriver_type *ld_type)
{
	dprintk("%s Deregistering id:%u\n", __func__, ld_type->id);
	spin_lock(&pnfs_spinlock);
	list_del(&ld_type->pnfs_tblid);
	spin_unlock(&pnfs_spinlock);
}
EXPORT_SYMBOL_GPL(pnfs_unregister_layoutdriver);

/*
 * pNFS client layout cache
 */

/* Need to hold i_lock if caller does not already hold reference */
void
pnfs_get_layout_hdr(struct pnfs_layout_hdr *lo)
{
	atomic_inc(&lo->plh_refcount);
}

static struct pnfs_layout_hdr *
pnfs_alloc_layout_hdr(struct inode *ino, gfp_t gfp_flags)
{
	struct pnfs_layoutdriver_type *ld = NFS_SERVER(ino)->pnfs_curr_ld;
	return ld->alloc_layout_hdr(ino, gfp_flags);
}

static void
pnfs_free_layout_hdr(struct pnfs_layout_hdr *lo)
{
	struct nfs_server *server = NFS_SERVER(lo->plh_inode);
	struct pnfs_layoutdriver_type *ld = server->pnfs_curr_ld;

	if (!list_empty(&lo->plh_layouts)) {
		struct nfs_client *clp = server->nfs_client;

		spin_lock(&clp->cl_lock);
		list_del_init(&lo->plh_layouts);
		spin_unlock(&clp->cl_lock);
	}
	put_rpccred(lo->plh_lc_cred);
	return ld->free_layout_hdr(lo);
}

static void
pnfs_detach_layout_hdr(struct pnfs_layout_hdr *lo)
{
	struct nfs_inode *nfsi = NFS_I(lo->plh_inode);
	dprintk("%s: freeing layout cache %p\n", __func__, lo);
	nfsi->layout = NULL;
	/* Reset MDS Threshold I/O counters */
	nfsi->write_io = 0;
	nfsi->read_io = 0;
}

void
pnfs_put_layout_hdr(struct pnfs_layout_hdr *lo)
{
	struct inode *inode = lo->plh_inode;

	if (atomic_dec_and_lock(&lo->plh_refcount, &inode->i_lock)) {
		pnfs_detach_layout_hdr(lo);
		spin_unlock(&inode->i_lock);
		pnfs_free_layout_hdr(lo);
	}
}

static int
pnfs_iomode_to_fail_bit(u32 iomode)
{
	return iomode == IOMODE_RW ?
		NFS_LAYOUT_RW_FAILED : NFS_LAYOUT_RO_FAILED;
}

static void
pnfs_layout_set_fail_bit(struct pnfs_layout_hdr *lo, int fail_bit)
{
	lo->plh_retry_timestamp = jiffies;
	if (test_and_set_bit(fail_bit, &lo->plh_flags))
		atomic_inc(&lo->plh_refcount);
}

static void
pnfs_layout_clear_fail_bit(struct pnfs_layout_hdr *lo, int fail_bit)
{
	if (test_and_clear_bit(fail_bit, &lo->plh_flags))
		atomic_dec(&lo->plh_refcount);
}

static void
pnfs_layout_io_set_failed(struct pnfs_layout_hdr *lo, u32 iomode)
{
	struct inode *inode = lo->plh_inode;
	struct pnfs_layout_range range = {
		.iomode = iomode,
		.offset = 0,
		.length = NFS4_MAX_UINT64,
	};
	LIST_HEAD(head);

	spin_lock(&inode->i_lock);
	pnfs_layout_set_fail_bit(lo, pnfs_iomode_to_fail_bit(iomode));
	pnfs_mark_matching_lsegs_invalid(lo, &head, &range);
	spin_unlock(&inode->i_lock);
	pnfs_free_lseg_list(&head);
	dprintk("%s Setting layout IOMODE_%s fail bit\n", __func__,
			iomode == IOMODE_RW ?  "RW" : "READ");
}

static bool
pnfs_layout_io_test_failed(struct pnfs_layout_hdr *lo, u32 iomode)
{
	unsigned long start, end;
	int fail_bit = pnfs_iomode_to_fail_bit(iomode);

	if (test_bit(fail_bit, &lo->plh_flags) == 0)
		return false;
	end = jiffies;
	start = end - PNFS_LAYOUTGET_RETRY_TIMEOUT;
	if (!time_in_range(lo->plh_retry_timestamp, start, end)) {
		/* It is time to retry the failed layoutgets */
		pnfs_layout_clear_fail_bit(lo, fail_bit);
		return false;
	}
	return true;
}

static void
init_lseg(struct pnfs_layout_hdr *lo, struct pnfs_layout_segment *lseg)
{
	INIT_LIST_HEAD(&lseg->pls_list);
	INIT_LIST_HEAD(&lseg->pls_lc_list);
	atomic_set(&lseg->pls_refcount, 1);
	smp_mb();
	set_bit(NFS_LSEG_VALID, &lseg->pls_flags);
	lseg->pls_layout = lo;
}

static void pnfs_free_lseg(struct pnfs_layout_segment *lseg)
{
	struct inode *ino = lseg->pls_layout->plh_inode;

	NFS_SERVER(ino)->pnfs_curr_ld->free_lseg(lseg);
}

static void
pnfs_layout_remove_lseg(struct pnfs_layout_hdr *lo,
		struct pnfs_layout_segment *lseg)
{
	struct inode *inode = lo->plh_inode;

	WARN_ON(test_bit(NFS_LSEG_VALID, &lseg->pls_flags));
	list_del_init(&lseg->pls_list);
	/* Matched by pnfs_get_layout_hdr in pnfs_layout_insert_lseg */
	atomic_dec(&lo->plh_refcount);
	if (list_empty(&lo->plh_segs))
		clear_bit(NFS_LAYOUT_BULK_RECALL, &lo->plh_flags);
	rpc_wake_up(&NFS_SERVER(inode)->roc_rpcwaitq);
}

void
pnfs_put_lseg(struct pnfs_layout_segment *lseg)
{
	struct pnfs_layout_hdr *lo;
	struct inode *inode;

	if (!lseg)
		return;

	dprintk("%s: lseg %p ref %d valid %d\n", __func__, lseg,
		atomic_read(&lseg->pls_refcount),
		test_bit(NFS_LSEG_VALID, &lseg->pls_flags));
	lo = lseg->pls_layout;
	inode = lo->plh_inode;
	if (atomic_dec_and_lock(&lseg->pls_refcount, &inode->i_lock)) {
		pnfs_get_layout_hdr(lo);
		pnfs_layout_remove_lseg(lo, lseg);
		spin_unlock(&inode->i_lock);
		pnfs_free_lseg(lseg);
		pnfs_put_layout_hdr(lo);
	}
}
EXPORT_SYMBOL_GPL(pnfs_put_lseg);

static inline u64
end_offset(u64 start, u64 len)
{
	u64 end;

	end = start + len;
	return end >= start ? end : NFS4_MAX_UINT64;
}

/* last octet in a range */
static inline u64
last_byte_offset(u64 start, u64 len)
{
	u64 end;

	BUG_ON(!len);
	end = start + len;
	return end > start ? end - 1 : NFS4_MAX_UINT64;
}

/*
 * is l2 fully contained in l1?
 *   start1                             end1
 *   [----------------------------------)
 *           start2           end2
 *           [----------------)
 */
static inline int
lo_seg_contained(struct pnfs_layout_range *l1,
		 struct pnfs_layout_range *l2)
{
	u64 start1 = l1->offset;
	u64 end1 = end_offset(start1, l1->length);
	u64 start2 = l2->offset;
	u64 end2 = end_offset(start2, l2->length);

	return (start1 <= start2) && (end1 >= end2);
}

/*
 * is l1 and l2 intersecting?
 *   start1                             end1
 *   [----------------------------------)
 *                              start2           end2
 *                              [----------------)
 */
static inline int
lo_seg_intersecting(struct pnfs_layout_range *l1,
		    struct pnfs_layout_range *l2)
{
	u64 start1 = l1->offset;
	u64 end1 = end_offset(start1, l1->length);
	u64 start2 = l2->offset;
	u64 end2 = end_offset(start2, l2->length);

	return (end1 == NFS4_MAX_UINT64 || end1 > start2) &&
	       (end2 == NFS4_MAX_UINT64 || end2 > start1);
}

static bool
should_free_lseg(struct pnfs_layout_range *lseg_range,
		 struct pnfs_layout_range *recall_range)
{
	return (recall_range->iomode == IOMODE_ANY ||
		lseg_range->iomode == recall_range->iomode) &&
	       lo_seg_intersecting(lseg_range, recall_range);
}

/* Returns 1 if lseg is removed from list, 0 otherwise */
static int mark_lseg_invalid(struct pnfs_layout_segment *lseg,
			     struct list_head *tmp_list)
{
	int rv = 0;

	if (test_and_clear_bit(NFS_LSEG_VALID, &lseg->pls_flags)) {
		/* Remove the reference keeping the lseg in the
		 * list.  It will now be removed when all
		 * outstanding io is finished.
		 */
		dprintk("%s: lseg %p ref %d\n", __func__, lseg,
			atomic_read(&lseg->pls_refcount));
		if (atomic_dec_and_test(&lseg->pls_refcount)) {
			pnfs_layout_remove_lseg(lseg->pls_layout, lseg);
			list_add(&lseg->pls_list, tmp_list);
			rv = 1;
		}
	}
	return rv;
}

/* Returns count of number of matching invalid lsegs remaining in list
 * after call.
 */
int
pnfs_mark_matching_lsegs_invalid(struct pnfs_layout_hdr *lo,
			    struct list_head *tmp_list,
			    struct pnfs_layout_range *recall_range)
{
	struct pnfs_layout_segment *lseg, *next;
	int invalid = 0, removed = 0;

	dprintk("%s:Begin lo %p\n", __func__, lo);

	if (list_empty(&lo->plh_segs))
		return 0;
	list_for_each_entry_safe(lseg, next, &lo->plh_segs, pls_list)
		if (!recall_range ||
		    should_free_lseg(&lseg->pls_range, recall_range)) {
			dprintk("%s: freeing lseg %p iomode %d "
				"offset %llu length %llu\n", __func__,
				lseg, lseg->pls_range.iomode, lseg->pls_range.offset,
				lseg->pls_range.length);
			invalid++;
			removed += mark_lseg_invalid(lseg, tmp_list);
		}
	dprintk("%s:Return %i\n", __func__, invalid - removed);
	return invalid - removed;
}

/* note free_me must contain lsegs from a single layout_hdr */
void
pnfs_free_lseg_list(struct list_head *free_me)
{
	struct pnfs_layout_segment *lseg, *tmp;

	if (list_empty(free_me))
		return;

	list_for_each_entry_safe(lseg, tmp, free_me, pls_list) {
		list_del(&lseg->pls_list);
		pnfs_free_lseg(lseg);
	}
}

void
pnfs_destroy_layout(struct nfs_inode *nfsi)
{
	struct pnfs_layout_hdr *lo;
	LIST_HEAD(tmp_list);

	spin_lock(&nfsi->vfs_inode.i_lock);
	lo = nfsi->layout;
	if (lo) {
		lo->plh_block_lgets++; /* permanently block new LAYOUTGETs */
		pnfs_mark_matching_lsegs_invalid(lo, &tmp_list, NULL);
		pnfs_get_layout_hdr(lo);
		pnfs_layout_clear_fail_bit(lo, NFS_LAYOUT_RO_FAILED);
		pnfs_layout_clear_fail_bit(lo, NFS_LAYOUT_RW_FAILED);
		spin_unlock(&nfsi->vfs_inode.i_lock);
		pnfs_free_lseg_list(&tmp_list);
		pnfs_put_layout_hdr(lo);
	} else
		spin_unlock(&nfsi->vfs_inode.i_lock);
}
EXPORT_SYMBOL_GPL(pnfs_destroy_layout);

/*
 * Called by the state manger to remove all layouts established under an
 * expired lease.
 */
void
pnfs_destroy_all_layouts(struct nfs_client *clp)
{
	struct nfs_server *server;
	struct pnfs_layout_hdr *lo;
	LIST_HEAD(tmp_list);

	nfs4_deviceid_mark_client_invalid(clp);
	nfs4_deviceid_purge_client(clp);

	spin_lock(&clp->cl_lock);
	rcu_read_lock();
	list_for_each_entry_rcu(server, &clp->cl_superblocks, client_link) {
		if (!list_empty(&server->layouts))
			list_splice_init(&server->layouts, &tmp_list);
	}
	rcu_read_unlock();
	spin_unlock(&clp->cl_lock);

	while (!list_empty(&tmp_list)) {
		lo = list_entry(tmp_list.next, struct pnfs_layout_hdr,
				plh_layouts);
		dprintk("%s freeing layout for inode %lu\n", __func__,
			lo->plh_inode->i_ino);
		list_del_init(&lo->plh_layouts);
		pnfs_destroy_layout(NFS_I(lo->plh_inode));
	}
}

/*
 * Compare 2 layout stateid sequence ids, to see which is newer,
 * taking into account wraparound issues.
 */
static bool pnfs_seqid_is_newer(u32 s1, u32 s2)
{
	return (s32)s1 - (s32)s2 > 0;
}

/* update lo->plh_stateid with new if is more recent */
void
pnfs_set_layout_stateid(struct pnfs_layout_hdr *lo, const nfs4_stateid *new,
			bool update_barrier)
{
	u32 oldseq, newseq, new_barrier;
	int empty = list_empty(&lo->plh_segs);

	oldseq = be32_to_cpu(lo->plh_stateid.seqid);
	newseq = be32_to_cpu(new->seqid);
	if (empty || pnfs_seqid_is_newer(newseq, oldseq)) {
		nfs4_stateid_copy(&lo->plh_stateid, new);
		if (update_barrier) {
			new_barrier = be32_to_cpu(new->seqid);
		} else {
			/* Because of wraparound, we want to keep the barrier
			 * "close" to the current seqids.
			 */
			new_barrier = newseq - atomic_read(&lo->plh_outstanding);
		}
		if (empty || pnfs_seqid_is_newer(new_barrier, lo->plh_barrier))
			lo->plh_barrier = new_barrier;
	}
}

static bool
pnfs_layout_stateid_blocked(const struct pnfs_layout_hdr *lo,
		const nfs4_stateid *stateid)
{
	u32 seqid = be32_to_cpu(stateid->seqid);

	return !pnfs_seqid_is_newer(seqid, lo->plh_barrier);
}

/* lget is set to 1 if called from inside send_layoutget call chain */
static bool
pnfs_layoutgets_blocked(const struct pnfs_layout_hdr *lo, int lget)
{
	return lo->plh_block_lgets ||
		test_bit(NFS_LAYOUT_BULK_RECALL, &lo->plh_flags) ||
		(list_empty(&lo->plh_segs) &&
		 (atomic_read(&lo->plh_outstanding) > lget));
}

int
pnfs_choose_layoutget_stateid(nfs4_stateid *dst, struct pnfs_layout_hdr *lo,
			      struct nfs4_state *open_state)
{
	int status = 0;

	dprintk("--> %s\n", __func__);
	spin_lock(&lo->plh_inode->i_lock);
	if (pnfs_layoutgets_blocked(lo, 1)) {
		status = -EAGAIN;
	} else if (list_empty(&lo->plh_segs)) {
		int seq;

		do {
			seq = read_seqbegin(&open_state->seqlock);
			nfs4_stateid_copy(dst, &open_state->stateid);
		} while (read_seqretry(&open_state->seqlock, seq));
	} else
		nfs4_stateid_copy(dst, &lo->plh_stateid);
	spin_unlock(&lo->plh_inode->i_lock);
	dprintk("<-- %s\n", __func__);
	return status;
}

/*
* Get layout from server.
*    for now, assume that whole file layouts are requested.
*    arg->offset: 0
*    arg->length: all ones
*/
static struct pnfs_layout_segment *
send_layoutget(struct pnfs_layout_hdr *lo,
	   struct nfs_open_context *ctx,
	   struct pnfs_layout_range *range,
	   gfp_t gfp_flags)
{
	struct inode *ino = lo->plh_inode;
	struct nfs_server *server = NFS_SERVER(ino);
	struct nfs4_layoutget *lgp;
	struct pnfs_layout_segment *lseg;

	dprintk("--> %s\n", __func__);

	BUG_ON(ctx == NULL);
	lgp = kzalloc(sizeof(*lgp), gfp_flags);
	if (lgp == NULL)
		return NULL;

	lgp->args.minlength = PAGE_CACHE_SIZE;
	if (lgp->args.minlength > range->length)
		lgp->args.minlength = range->length;
	lgp->args.maxcount = PNFS_LAYOUT_MAXSIZE;
	lgp->args.range = *range;
	lgp->args.type = server->pnfs_curr_ld->id;
	lgp->args.inode = ino;
	lgp->args.ctx = get_nfs_open_context(ctx);
	lgp->gfp_flags = gfp_flags;

	/* Synchronously retrieve layout information from server and
	 * store in lseg.
	 */
	lseg = nfs4_proc_layoutget(lgp, gfp_flags);
	if (IS_ERR(lseg)) {
		switch (PTR_ERR(lseg)) {
		case -ENOMEM:
		case -ERESTARTSYS:
			break;
		default:
			/* remember that LAYOUTGET failed and suspend trying */
			pnfs_layout_io_set_failed(lo, range->iomode);
		}
		return NULL;
	}

	return lseg;
}

/*
 * Initiates a LAYOUTRETURN(FILE), and removes the pnfs_layout_hdr
 * when the layout segment list is empty.
 *
 * Note that a pnfs_layout_hdr can exist with an empty layout segment
 * list when LAYOUTGET has failed, or when LAYOUTGET succeeded, but the
 * deviceid is marked invalid.
 */
int
_pnfs_return_layout(struct inode *ino)
{
	struct pnfs_layout_hdr *lo = NULL;
	struct nfs_inode *nfsi = NFS_I(ino);
	LIST_HEAD(tmp_list);
	struct nfs4_layoutreturn *lrp;
	nfs4_stateid stateid;
	int status = 0, empty;

	dprintk("NFS: %s for inode %lu\n", __func__, ino->i_ino);

	spin_lock(&ino->i_lock);
	lo = nfsi->layout;
	if (!lo) {
		spin_unlock(&ino->i_lock);
		dprintk("NFS: %s no layout to return\n", __func__);
		goto out;
	}
	stateid = nfsi->layout->plh_stateid;
	/* Reference matched in nfs4_layoutreturn_release */
	pnfs_get_layout_hdr(lo);
	empty = list_empty(&lo->plh_segs);
	pnfs_mark_matching_lsegs_invalid(lo, &tmp_list, NULL);
	/* Don't send a LAYOUTRETURN if list was initially empty */
	if (empty) {
		spin_unlock(&ino->i_lock);
		pnfs_put_layout_hdr(lo);
		dprintk("NFS: %s no layout segments to return\n", __func__);
		goto out;
	}
	lo->plh_block_lgets++;
	spin_unlock(&ino->i_lock);
	pnfs_free_lseg_list(&tmp_list);

	WARN_ON(test_bit(NFS_INO_LAYOUTCOMMIT, &nfsi->flags));

	lrp = kzalloc(sizeof(*lrp), GFP_KERNEL);
	if (unlikely(lrp == NULL)) {
		status = -ENOMEM;
		spin_lock(&ino->i_lock);
		lo->plh_block_lgets--;
		spin_unlock(&ino->i_lock);
		pnfs_put_layout_hdr(lo);
		goto out;
	}

	lrp->args.stateid = stateid;
	lrp->args.layout_type = NFS_SERVER(ino)->pnfs_curr_ld->id;
	lrp->args.inode = ino;
	lrp->args.layout = lo;
	lrp->clp = NFS_SERVER(ino)->nfs_client;

	status = nfs4_proc_layoutreturn(lrp);
out:
	dprintk("<-- %s status: %d\n", __func__, status);
	return status;
}
EXPORT_SYMBOL_GPL(_pnfs_return_layout);

bool pnfs_roc(struct inode *ino)
{
	struct pnfs_layout_hdr *lo;
	struct pnfs_layout_segment *lseg, *tmp;
	LIST_HEAD(tmp_list);
	bool found = false;

	spin_lock(&ino->i_lock);
	lo = NFS_I(ino)->layout;
	if (!lo || !test_and_clear_bit(NFS_LAYOUT_ROC, &lo->plh_flags) ||
	    test_bit(NFS_LAYOUT_BULK_RECALL, &lo->plh_flags))
		goto out_nolayout;
	list_for_each_entry_safe(lseg, tmp, &lo->plh_segs, pls_list)
		if (test_bit(NFS_LSEG_ROC, &lseg->pls_flags)) {
			mark_lseg_invalid(lseg, &tmp_list);
			found = true;
		}
	if (!found)
		goto out_nolayout;
	lo->plh_block_lgets++;
	pnfs_get_layout_hdr(lo); /* matched in pnfs_roc_release */
	spin_unlock(&ino->i_lock);
	pnfs_free_lseg_list(&tmp_list);
	return true;

out_nolayout:
	spin_unlock(&ino->i_lock);
	return false;
}

void pnfs_roc_release(struct inode *ino)
{
	struct pnfs_layout_hdr *lo;

	spin_lock(&ino->i_lock);
	lo = NFS_I(ino)->layout;
	lo->plh_block_lgets--;
	if (atomic_dec_and_test(&lo->plh_refcount)) {
		pnfs_detach_layout_hdr(lo);
		spin_unlock(&ino->i_lock);
		pnfs_free_layout_hdr(lo);
	} else
		spin_unlock(&ino->i_lock);
}

void pnfs_roc_set_barrier(struct inode *ino, u32 barrier)
{
	struct pnfs_layout_hdr *lo;

	spin_lock(&ino->i_lock);
	lo = NFS_I(ino)->layout;
	if (pnfs_seqid_is_newer(barrier, lo->plh_barrier))
		lo->plh_barrier = barrier;
	spin_unlock(&ino->i_lock);
}

bool pnfs_roc_drain(struct inode *ino, u32 *barrier, struct rpc_task *task)
{
	struct nfs_inode *nfsi = NFS_I(ino);
	struct pnfs_layout_hdr *lo;
	struct pnfs_layout_segment *lseg;
	u32 current_seqid;
	bool found = false;

	spin_lock(&ino->i_lock);
	list_for_each_entry(lseg, &nfsi->layout->plh_segs, pls_list)
		if (test_bit(NFS_LSEG_ROC, &lseg->pls_flags)) {
			rpc_sleep_on(&NFS_SERVER(ino)->roc_rpcwaitq, task, NULL);
			found = true;
			goto out;
		}
	lo = nfsi->layout;
	current_seqid = be32_to_cpu(lo->plh_stateid.seqid);

	/* Since close does not return a layout stateid for use as
	 * a barrier, we choose the worst-case barrier.
	 */
	*barrier = current_seqid + atomic_read(&lo->plh_outstanding);
out:
	spin_unlock(&ino->i_lock);
	return found;
}

/*
 * Compare two layout segments for sorting into layout cache.
 * We want to preferentially return RW over RO layouts, so ensure those
 * are seen first.
 */
static s64
cmp_layout(struct pnfs_layout_range *l1,
	   struct pnfs_layout_range *l2)
{
	s64 d;

	/* high offset > low offset */
	d = l1->offset - l2->offset;
	if (d)
		return d;

	/* short length > long length */
	d = l2->length - l1->length;
	if (d)
		return d;

	/* read > read/write */
	return (int)(l1->iomode == IOMODE_READ) - (int)(l2->iomode == IOMODE_READ);
}

static void
pnfs_layout_insert_lseg(struct pnfs_layout_hdr *lo,
		   struct pnfs_layout_segment *lseg)
{
	struct pnfs_layout_segment *lp;

	dprintk("%s:Begin\n", __func__);

	list_for_each_entry(lp, &lo->plh_segs, pls_list) {
		if (cmp_layout(&lseg->pls_range, &lp->pls_range) > 0)
			continue;
		list_add_tail(&lseg->pls_list, &lp->pls_list);
		dprintk("%s: inserted lseg %p "
			"iomode %d offset %llu length %llu before "
			"lp %p iomode %d offset %llu length %llu\n",
			__func__, lseg, lseg->pls_range.iomode,
			lseg->pls_range.offset, lseg->pls_range.length,
			lp, lp->pls_range.iomode, lp->pls_range.offset,
			lp->pls_range.length);
		goto out;
	}
	list_add_tail(&lseg->pls_list, &lo->plh_segs);
	dprintk("%s: inserted lseg %p "
		"iomode %d offset %llu length %llu at tail\n",
		__func__, lseg, lseg->pls_range.iomode,
		lseg->pls_range.offset, lseg->pls_range.length);
out:
	pnfs_get_layout_hdr(lo);

	dprintk("%s:Return\n", __func__);
}

static struct pnfs_layout_hdr *
alloc_init_layout_hdr(struct inode *ino,
		      struct nfs_open_context *ctx,
		      gfp_t gfp_flags)
{
	struct pnfs_layout_hdr *lo;

	lo = pnfs_alloc_layout_hdr(ino, gfp_flags);
	if (!lo)
		return NULL;
	atomic_set(&lo->plh_refcount, 1);
	INIT_LIST_HEAD(&lo->plh_layouts);
	INIT_LIST_HEAD(&lo->plh_segs);
	INIT_LIST_HEAD(&lo->plh_bulk_recall);
	lo->plh_inode = ino;
	lo->plh_lc_cred = get_rpccred(ctx->state->owner->so_cred);
	return lo;
}

static struct pnfs_layout_hdr *
pnfs_find_alloc_layout(struct inode *ino,
		       struct nfs_open_context *ctx,
		       gfp_t gfp_flags)
{
	struct nfs_inode *nfsi = NFS_I(ino);
	struct pnfs_layout_hdr *new = NULL;

	dprintk("%s Begin ino=%p layout=%p\n", __func__, ino, nfsi->layout);

	if (nfsi->layout != NULL)
		goto out_existing;
	spin_unlock(&ino->i_lock);
	new = alloc_init_layout_hdr(ino, ctx, gfp_flags);
	spin_lock(&ino->i_lock);

	if (likely(nfsi->layout == NULL)) {	/* Won the race? */
		nfsi->layout = new;
		return new;
<<<<<<< HEAD
	}
	pnfs_free_layout_hdr(new);
=======
	} else if (new != NULL)
		pnfs_free_layout_hdr(new);
>>>>>>> 593d3dfe
out_existing:
	pnfs_get_layout_hdr(nfsi->layout);
	return nfsi->layout;
}

/*
 * iomode matching rules:
 * iomode	lseg	match
 * -----	-----	-----
 * ANY		READ	true
 * ANY		RW	true
 * RW		READ	false
 * RW		RW	true
 * READ		READ	true
 * READ		RW	true
 */
static int
is_matching_lseg(struct pnfs_layout_range *ls_range,
		 struct pnfs_layout_range *range)
{
	struct pnfs_layout_range range1;

	if ((range->iomode == IOMODE_RW &&
	     ls_range->iomode != IOMODE_RW) ||
	    !lo_seg_intersecting(ls_range, range))
		return 0;

	/* range1 covers only the first byte in the range */
	range1 = *range;
	range1.length = 1;
	return lo_seg_contained(ls_range, &range1);
}

/*
 * lookup range in layout
 */
static struct pnfs_layout_segment *
pnfs_find_lseg(struct pnfs_layout_hdr *lo,
		struct pnfs_layout_range *range)
{
	struct pnfs_layout_segment *lseg, *ret = NULL;

	dprintk("%s:Begin\n", __func__);

	list_for_each_entry(lseg, &lo->plh_segs, pls_list) {
		if (test_bit(NFS_LSEG_VALID, &lseg->pls_flags) &&
		    is_matching_lseg(&lseg->pls_range, range)) {
			ret = pnfs_get_lseg(lseg);
			break;
		}
		if (lseg->pls_range.offset > range->offset)
			break;
	}

	dprintk("%s:Return lseg %p ref %d\n",
		__func__, ret, ret ? atomic_read(&ret->pls_refcount) : 0);
	return ret;
}

/*
 * Use mdsthreshold hints set at each OPEN to determine if I/O should go
 * to the MDS or over pNFS
 *
 * The nfs_inode read_io and write_io fields are cumulative counters reset
 * when there are no layout segments. Note that in pnfs_update_layout iomode
 * is set to IOMODE_READ for a READ request, and set to IOMODE_RW for a
 * WRITE request.
 *
 * A return of true means use MDS I/O.
 *
 * From rfc 5661:
 * If a file's size is smaller than the file size threshold, data accesses
 * SHOULD be sent to the metadata server.  If an I/O request has a length that
 * is below the I/O size threshold, the I/O SHOULD be sent to the metadata
 * server.  If both file size and I/O size are provided, the client SHOULD
 * reach or exceed  both thresholds before sending its read or write
 * requests to the data server.
 */
static bool pnfs_within_mdsthreshold(struct nfs_open_context *ctx,
				     struct inode *ino, int iomode)
{
	struct nfs4_threshold *t = ctx->mdsthreshold;
	struct nfs_inode *nfsi = NFS_I(ino);
	loff_t fsize = i_size_read(ino);
	bool size = false, size_set = false, io = false, io_set = false, ret = false;

	if (t == NULL)
		return ret;

	dprintk("%s bm=0x%x rd_sz=%llu wr_sz=%llu rd_io=%llu wr_io=%llu\n",
		__func__, t->bm, t->rd_sz, t->wr_sz, t->rd_io_sz, t->wr_io_sz);

	switch (iomode) {
	case IOMODE_READ:
		if (t->bm & THRESHOLD_RD) {
			dprintk("%s fsize %llu\n", __func__, fsize);
			size_set = true;
			if (fsize < t->rd_sz)
				size = true;
		}
		if (t->bm & THRESHOLD_RD_IO) {
			dprintk("%s nfsi->read_io %llu\n", __func__,
				nfsi->read_io);
			io_set = true;
			if (nfsi->read_io < t->rd_io_sz)
				io = true;
		}
		break;
	case IOMODE_RW:
		if (t->bm & THRESHOLD_WR) {
			dprintk("%s fsize %llu\n", __func__, fsize);
			size_set = true;
			if (fsize < t->wr_sz)
				size = true;
		}
		if (t->bm & THRESHOLD_WR_IO) {
			dprintk("%s nfsi->write_io %llu\n", __func__,
				nfsi->write_io);
			io_set = true;
			if (nfsi->write_io < t->wr_io_sz)
				io = true;
		}
		break;
	}
	if (size_set && io_set) {
		if (size && io)
			ret = true;
	} else if (size || io)
		ret = true;

	dprintk("<-- %s size %d io %d ret %d\n", __func__, size, io, ret);
	return ret;
}

/*
 * Layout segment is retreived from the server if not cached.
 * The appropriate layout segment is referenced and returned to the caller.
 */
struct pnfs_layout_segment *
pnfs_update_layout(struct inode *ino,
		   struct nfs_open_context *ctx,
		   loff_t pos,
		   u64 count,
		   enum pnfs_iomode iomode,
		   gfp_t gfp_flags)
{
	struct pnfs_layout_range arg = {
		.iomode = iomode,
		.offset = pos,
		.length = count,
	};
	unsigned pg_offset;
	struct nfs_server *server = NFS_SERVER(ino);
	struct nfs_client *clp = server->nfs_client;
	struct pnfs_layout_hdr *lo;
	struct pnfs_layout_segment *lseg = NULL;
	bool first = false;

	if (!pnfs_enabled_sb(NFS_SERVER(ino)))
		goto out;

	if (pnfs_within_mdsthreshold(ctx, ino, iomode))
		goto out;

	spin_lock(&ino->i_lock);
	lo = pnfs_find_alloc_layout(ino, ctx, gfp_flags);
	if (lo == NULL) {
		spin_unlock(&ino->i_lock);
		goto out;
	}

	/* Do we even need to bother with this? */
	if (test_bit(NFS_LAYOUT_BULK_RECALL, &lo->plh_flags)) {
		dprintk("%s matches recall, use MDS\n", __func__);
		goto out_unlock;
	}

	/* if LAYOUTGET already failed once we don't try again */
	if (pnfs_layout_io_test_failed(lo, iomode))
		goto out_unlock;

	/* Check to see if the layout for the given range already exists */
	lseg = pnfs_find_lseg(lo, &arg);
	if (lseg)
		goto out_unlock;

	if (pnfs_layoutgets_blocked(lo, 0))
		goto out_unlock;
	atomic_inc(&lo->plh_outstanding);

	if (list_empty(&lo->plh_segs))
		first = true;

	spin_unlock(&ino->i_lock);
	if (first) {
		/* The lo must be on the clp list if there is any
		 * chance of a CB_LAYOUTRECALL(FILE) coming in.
		 */
		spin_lock(&clp->cl_lock);
		BUG_ON(!list_empty(&lo->plh_layouts));
		list_add_tail(&lo->plh_layouts, &server->layouts);
		spin_unlock(&clp->cl_lock);
	}

	pg_offset = arg.offset & ~PAGE_CACHE_MASK;
	if (pg_offset) {
		arg.offset -= pg_offset;
		arg.length += pg_offset;
	}
	if (arg.length != NFS4_MAX_UINT64)
		arg.length = PAGE_CACHE_ALIGN(arg.length);

	lseg = send_layoutget(lo, ctx, &arg, gfp_flags);
	atomic_dec(&lo->plh_outstanding);
out_put_layout_hdr:
	pnfs_put_layout_hdr(lo);
out:
	dprintk("%s: inode %s/%llu pNFS layout segment %s for "
			"(%s, offset: %llu, length: %llu)\n",
			__func__, ino->i_sb->s_id,
			(unsigned long long)NFS_FILEID(ino),
			lseg == NULL ? "not found" : "found",
			iomode==IOMODE_RW ?  "read/write" : "read-only",
			(unsigned long long)pos,
			(unsigned long long)count);
	return lseg;
out_unlock:
	spin_unlock(&ino->i_lock);
	goto out_put_layout_hdr;
}
EXPORT_SYMBOL_GPL(pnfs_update_layout);

struct pnfs_layout_segment *
pnfs_layout_process(struct nfs4_layoutget *lgp)
{
	struct pnfs_layout_hdr *lo = NFS_I(lgp->args.inode)->layout;
	struct nfs4_layoutget_res *res = &lgp->res;
	struct pnfs_layout_segment *lseg;
	struct inode *ino = lo->plh_inode;
	int status = 0;

	/* Inject layout blob into I/O device driver */
	lseg = NFS_SERVER(ino)->pnfs_curr_ld->alloc_lseg(lo, res, lgp->gfp_flags);
	if (!lseg || IS_ERR(lseg)) {
		if (!lseg)
			status = -ENOMEM;
		else
			status = PTR_ERR(lseg);
		dprintk("%s: Could not allocate layout: error %d\n",
		       __func__, status);
		goto out;
	}

	spin_lock(&ino->i_lock);
	if (test_bit(NFS_LAYOUT_BULK_RECALL, &lo->plh_flags)) {
		dprintk("%s forget reply due to recall\n", __func__);
		goto out_forget_reply;
	}

	if (pnfs_layoutgets_blocked(lo, 1) ||
	    pnfs_layout_stateid_blocked(lo, &res->stateid)) {
		dprintk("%s forget reply due to state\n", __func__);
		goto out_forget_reply;
	}

	/* Done processing layoutget. Set the layout stateid */
	pnfs_set_layout_stateid(lo, &res->stateid, false);

	init_lseg(lo, lseg);
	lseg->pls_range = res->range;
	pnfs_get_lseg(lseg);
	pnfs_layout_insert_lseg(lo, lseg);

	if (res->return_on_close) {
		set_bit(NFS_LSEG_ROC, &lseg->pls_flags);
		set_bit(NFS_LAYOUT_ROC, &lo->plh_flags);
	}

	spin_unlock(&ino->i_lock);
	return lseg;
out:
	return ERR_PTR(status);

out_forget_reply:
	spin_unlock(&ino->i_lock);
	lseg->pls_layout = lo;
	NFS_SERVER(ino)->pnfs_curr_ld->free_lseg(lseg);
	goto out;
}

void
pnfs_generic_pg_init_read(struct nfs_pageio_descriptor *pgio, struct nfs_page *req)
{
	u64 rd_size = req->wb_bytes;

	BUG_ON(pgio->pg_lseg != NULL);

	if (req->wb_offset != req->wb_pgbase) {
		nfs_pageio_reset_read_mds(pgio);
		return;
	}

	if (pgio->pg_dreq == NULL)
		rd_size = i_size_read(pgio->pg_inode) - req_offset(req);
	else
		rd_size = nfs_dreq_bytes_left(pgio->pg_dreq);

	pgio->pg_lseg = pnfs_update_layout(pgio->pg_inode,
					   req->wb_context,
					   req_offset(req),
					   rd_size,
					   IOMODE_READ,
					   GFP_KERNEL);
	/* If no lseg, fall back to read through mds */
	if (pgio->pg_lseg == NULL)
		nfs_pageio_reset_read_mds(pgio);

}
EXPORT_SYMBOL_GPL(pnfs_generic_pg_init_read);

void
pnfs_generic_pg_init_write(struct nfs_pageio_descriptor *pgio,
			   struct nfs_page *req, u64 wb_size)
{
	BUG_ON(pgio->pg_lseg != NULL);

	if (req->wb_offset != req->wb_pgbase) {
		nfs_pageio_reset_write_mds(pgio);
		return;
	}

	pgio->pg_lseg = pnfs_update_layout(pgio->pg_inode,
					   req->wb_context,
					   req_offset(req),
					   wb_size,
					   IOMODE_RW,
					   GFP_NOFS);
	/* If no lseg, fall back to write through mds */
	if (pgio->pg_lseg == NULL)
		nfs_pageio_reset_write_mds(pgio);
}
EXPORT_SYMBOL_GPL(pnfs_generic_pg_init_write);

void
pnfs_pageio_init_read(struct nfs_pageio_descriptor *pgio, struct inode *inode,
		      const struct nfs_pgio_completion_ops *compl_ops)
{
	struct nfs_server *server = NFS_SERVER(inode);
	struct pnfs_layoutdriver_type *ld = server->pnfs_curr_ld;

	if (ld == NULL)
		nfs_pageio_init_read(pgio, inode, compl_ops);
	else
		nfs_pageio_init(pgio, inode, ld->pg_read_ops, compl_ops, server->rsize, 0);
}

void
pnfs_pageio_init_write(struct nfs_pageio_descriptor *pgio, struct inode *inode,
		       int ioflags,
		       const struct nfs_pgio_completion_ops *compl_ops)
{
	struct nfs_server *server = NFS_SERVER(inode);
	struct pnfs_layoutdriver_type *ld = server->pnfs_curr_ld;

	if (ld == NULL)
		nfs_pageio_init_write(pgio, inode, ioflags, compl_ops);
	else
		nfs_pageio_init(pgio, inode, ld->pg_write_ops, compl_ops, server->wsize, ioflags);
}

bool
pnfs_generic_pg_test(struct nfs_pageio_descriptor *pgio, struct nfs_page *prev,
		     struct nfs_page *req)
{
	if (pgio->pg_lseg == NULL)
		return nfs_generic_pg_test(pgio, prev, req);

	/*
	 * Test if a nfs_page is fully contained in the pnfs_layout_range.
	 * Note that this test makes several assumptions:
	 * - that the previous nfs_page in the struct nfs_pageio_descriptor
	 *   is known to lie within the range.
	 *   - that the nfs_page being tested is known to be contiguous with the
	 *   previous nfs_page.
	 *   - Layout ranges are page aligned, so we only have to test the
	 *   start offset of the request.
	 *
	 * Please also note that 'end_offset' is actually the offset of the
	 * first byte that lies outside the pnfs_layout_range. FIXME?
	 *
	 */
	return req_offset(req) < end_offset(pgio->pg_lseg->pls_range.offset,
					 pgio->pg_lseg->pls_range.length);
}
EXPORT_SYMBOL_GPL(pnfs_generic_pg_test);

int pnfs_write_done_resend_to_mds(struct inode *inode,
				struct list_head *head,
				const struct nfs_pgio_completion_ops *compl_ops)
{
	struct nfs_pageio_descriptor pgio;
	LIST_HEAD(failed);

	/* Resend all requests through the MDS */
	nfs_pageio_init_write(&pgio, inode, FLUSH_STABLE, compl_ops);
	while (!list_empty(head)) {
		struct nfs_page *req = nfs_list_entry(head->next);

		nfs_list_remove_request(req);
		if (!nfs_pageio_add_request(&pgio, req))
			nfs_list_add_request(req, &failed);
	}
	nfs_pageio_complete(&pgio);

	if (!list_empty(&failed)) {
		/* For some reason our attempt to resend pages. Mark the
		 * overall send request as having failed, and let
		 * nfs_writeback_release_full deal with the error.
		 */
		list_move(&failed, head);
		return -EIO;
	}
	return 0;
}
EXPORT_SYMBOL_GPL(pnfs_write_done_resend_to_mds);

static void pnfs_ld_handle_write_error(struct nfs_write_data *data)
{
	struct nfs_pgio_header *hdr = data->header;

	dprintk("pnfs write error = %d\n", hdr->pnfs_error);
	if (NFS_SERVER(hdr->inode)->pnfs_curr_ld->flags &
	    PNFS_LAYOUTRET_ON_ERROR) {
		clear_bit(NFS_INO_LAYOUTCOMMIT, &NFS_I(hdr->inode)->flags);
		pnfs_return_layout(hdr->inode);
	}
	if (!test_and_set_bit(NFS_IOHDR_REDO, &hdr->flags))
		data->task.tk_status = pnfs_write_done_resend_to_mds(hdr->inode,
							&hdr->pages,
							hdr->completion_ops);
}

/*
 * Called by non rpc-based layout drivers
 */
void pnfs_ld_write_done(struct nfs_write_data *data)
{
	struct nfs_pgio_header *hdr = data->header;

	if (!hdr->pnfs_error) {
		pnfs_set_layoutcommit(data);
		hdr->mds_ops->rpc_call_done(&data->task, data);
	} else
		pnfs_ld_handle_write_error(data);
	hdr->mds_ops->rpc_release(data);
}
EXPORT_SYMBOL_GPL(pnfs_ld_write_done);

static void
pnfs_write_through_mds(struct nfs_pageio_descriptor *desc,
		struct nfs_write_data *data)
{
	struct nfs_pgio_header *hdr = data->header;

	if (!test_and_set_bit(NFS_IOHDR_REDO, &hdr->flags)) {
		list_splice_tail_init(&hdr->pages, &desc->pg_list);
		nfs_pageio_reset_write_mds(desc);
		desc->pg_recoalesce = 1;
	}
	nfs_writedata_release(data);
}

static enum pnfs_try_status
pnfs_try_to_write_data(struct nfs_write_data *wdata,
			const struct rpc_call_ops *call_ops,
			struct pnfs_layout_segment *lseg,
			int how)
{
	struct nfs_pgio_header *hdr = wdata->header;
	struct inode *inode = hdr->inode;
	enum pnfs_try_status trypnfs;
	struct nfs_server *nfss = NFS_SERVER(inode);

	hdr->mds_ops = call_ops;

	dprintk("%s: Writing ino:%lu %u@%llu (how %d)\n", __func__,
		inode->i_ino, wdata->args.count, wdata->args.offset, how);
	trypnfs = nfss->pnfs_curr_ld->write_pagelist(wdata, how);
	if (trypnfs != PNFS_NOT_ATTEMPTED)
		nfs_inc_stats(inode, NFSIOS_PNFS_WRITE);
	dprintk("%s End (trypnfs:%d)\n", __func__, trypnfs);
	return trypnfs;
}

static void
pnfs_do_multiple_writes(struct nfs_pageio_descriptor *desc, struct list_head *head, int how)
{
	struct nfs_write_data *data;
	const struct rpc_call_ops *call_ops = desc->pg_rpc_callops;
	struct pnfs_layout_segment *lseg = desc->pg_lseg;

	desc->pg_lseg = NULL;
	while (!list_empty(head)) {
		enum pnfs_try_status trypnfs;

		data = list_first_entry(head, struct nfs_write_data, list);
		list_del_init(&data->list);

		trypnfs = pnfs_try_to_write_data(data, call_ops, lseg, how);
		if (trypnfs == PNFS_NOT_ATTEMPTED)
			pnfs_write_through_mds(desc, data);
	}
	pnfs_put_lseg(lseg);
}

static void pnfs_writehdr_free(struct nfs_pgio_header *hdr)
{
	pnfs_put_lseg(hdr->lseg);
	nfs_writehdr_free(hdr);
}
EXPORT_SYMBOL_GPL(pnfs_writehdr_free);

int
pnfs_generic_pg_writepages(struct nfs_pageio_descriptor *desc)
{
	struct nfs_write_header *whdr;
	struct nfs_pgio_header *hdr;
	int ret;

	whdr = nfs_writehdr_alloc();
	if (!whdr) {
		desc->pg_completion_ops->error_cleanup(&desc->pg_list);
		pnfs_put_lseg(desc->pg_lseg);
		desc->pg_lseg = NULL;
		return -ENOMEM;
	}
	hdr = &whdr->header;
	nfs_pgheader_init(desc, hdr, pnfs_writehdr_free);
	hdr->lseg = pnfs_get_lseg(desc->pg_lseg);
	atomic_inc(&hdr->refcnt);
	ret = nfs_generic_flush(desc, hdr);
	if (ret != 0) {
		pnfs_put_lseg(desc->pg_lseg);
		desc->pg_lseg = NULL;
	} else
		pnfs_do_multiple_writes(desc, &hdr->rpc_list, desc->pg_ioflags);
	if (atomic_dec_and_test(&hdr->refcnt))
		hdr->completion_ops->completion(hdr);
	return ret;
}
EXPORT_SYMBOL_GPL(pnfs_generic_pg_writepages);

int pnfs_read_done_resend_to_mds(struct inode *inode,
				struct list_head *head,
				const struct nfs_pgio_completion_ops *compl_ops)
{
	struct nfs_pageio_descriptor pgio;
	LIST_HEAD(failed);

	/* Resend all requests through the MDS */
	nfs_pageio_init_read(&pgio, inode, compl_ops);
	while (!list_empty(head)) {
		struct nfs_page *req = nfs_list_entry(head->next);

		nfs_list_remove_request(req);
		if (!nfs_pageio_add_request(&pgio, req))
			nfs_list_add_request(req, &failed);
	}
	nfs_pageio_complete(&pgio);

	if (!list_empty(&failed)) {
		list_move(&failed, head);
		return -EIO;
	}
	return 0;
}
EXPORT_SYMBOL_GPL(pnfs_read_done_resend_to_mds);

static void pnfs_ld_handle_read_error(struct nfs_read_data *data)
{
	struct nfs_pgio_header *hdr = data->header;

	dprintk("pnfs read error = %d\n", hdr->pnfs_error);
	if (NFS_SERVER(hdr->inode)->pnfs_curr_ld->flags &
	    PNFS_LAYOUTRET_ON_ERROR) {
		clear_bit(NFS_INO_LAYOUTCOMMIT, &NFS_I(hdr->inode)->flags);
		pnfs_return_layout(hdr->inode);
	}
	if (!test_and_set_bit(NFS_IOHDR_REDO, &hdr->flags))
		data->task.tk_status = pnfs_read_done_resend_to_mds(hdr->inode,
							&hdr->pages,
							hdr->completion_ops);
}

/*
 * Called by non rpc-based layout drivers
 */
void pnfs_ld_read_done(struct nfs_read_data *data)
{
	struct nfs_pgio_header *hdr = data->header;

	if (likely(!hdr->pnfs_error)) {
		__nfs4_read_done_cb(data);
		hdr->mds_ops->rpc_call_done(&data->task, data);
	} else
		pnfs_ld_handle_read_error(data);
	hdr->mds_ops->rpc_release(data);
}
EXPORT_SYMBOL_GPL(pnfs_ld_read_done);

static void
pnfs_read_through_mds(struct nfs_pageio_descriptor *desc,
		struct nfs_read_data *data)
{
	struct nfs_pgio_header *hdr = data->header;

	if (!test_and_set_bit(NFS_IOHDR_REDO, &hdr->flags)) {
		list_splice_tail_init(&hdr->pages, &desc->pg_list);
		nfs_pageio_reset_read_mds(desc);
		desc->pg_recoalesce = 1;
	}
	nfs_readdata_release(data);
}

/*
 * Call the appropriate parallel I/O subsystem read function.
 */
static enum pnfs_try_status
pnfs_try_to_read_data(struct nfs_read_data *rdata,
		       const struct rpc_call_ops *call_ops,
		       struct pnfs_layout_segment *lseg)
{
	struct nfs_pgio_header *hdr = rdata->header;
	struct inode *inode = hdr->inode;
	struct nfs_server *nfss = NFS_SERVER(inode);
	enum pnfs_try_status trypnfs;

	hdr->mds_ops = call_ops;

	dprintk("%s: Reading ino:%lu %u@%llu\n",
		__func__, inode->i_ino, rdata->args.count, rdata->args.offset);

	trypnfs = nfss->pnfs_curr_ld->read_pagelist(rdata);
	if (trypnfs != PNFS_NOT_ATTEMPTED)
		nfs_inc_stats(inode, NFSIOS_PNFS_READ);
	dprintk("%s End (trypnfs:%d)\n", __func__, trypnfs);
	return trypnfs;
}

static void
pnfs_do_multiple_reads(struct nfs_pageio_descriptor *desc, struct list_head *head)
{
	struct nfs_read_data *data;
	const struct rpc_call_ops *call_ops = desc->pg_rpc_callops;
	struct pnfs_layout_segment *lseg = desc->pg_lseg;

	desc->pg_lseg = NULL;
	while (!list_empty(head)) {
		enum pnfs_try_status trypnfs;

		data = list_first_entry(head, struct nfs_read_data, list);
		list_del_init(&data->list);

		trypnfs = pnfs_try_to_read_data(data, call_ops, lseg);
		if (trypnfs == PNFS_NOT_ATTEMPTED)
			pnfs_read_through_mds(desc, data);
	}
	pnfs_put_lseg(lseg);
}

static void pnfs_readhdr_free(struct nfs_pgio_header *hdr)
{
	pnfs_put_lseg(hdr->lseg);
	nfs_readhdr_free(hdr);
}
EXPORT_SYMBOL_GPL(pnfs_readhdr_free);

int
pnfs_generic_pg_readpages(struct nfs_pageio_descriptor *desc)
{
	struct nfs_read_header *rhdr;
	struct nfs_pgio_header *hdr;
	int ret;

	rhdr = nfs_readhdr_alloc();
	if (!rhdr) {
		desc->pg_completion_ops->error_cleanup(&desc->pg_list);
		ret = -ENOMEM;
		pnfs_put_lseg(desc->pg_lseg);
		desc->pg_lseg = NULL;
		return ret;
	}
	hdr = &rhdr->header;
	nfs_pgheader_init(desc, hdr, pnfs_readhdr_free);
	hdr->lseg = pnfs_get_lseg(desc->pg_lseg);
	atomic_inc(&hdr->refcnt);
	ret = nfs_generic_pagein(desc, hdr);
	if (ret != 0) {
		pnfs_put_lseg(desc->pg_lseg);
		desc->pg_lseg = NULL;
	} else
		pnfs_do_multiple_reads(desc, &hdr->rpc_list);
	if (atomic_dec_and_test(&hdr->refcnt))
		hdr->completion_ops->completion(hdr);
	return ret;
}
EXPORT_SYMBOL_GPL(pnfs_generic_pg_readpages);

/*
 * There can be multiple RW segments.
 */
static void pnfs_list_write_lseg(struct inode *inode, struct list_head *listp)
{
	struct pnfs_layout_segment *lseg;

	list_for_each_entry(lseg, &NFS_I(inode)->layout->plh_segs, pls_list) {
		if (lseg->pls_range.iomode == IOMODE_RW &&
		    test_bit(NFS_LSEG_LAYOUTCOMMIT, &lseg->pls_flags))
			list_add(&lseg->pls_lc_list, listp);
	}
}

void pnfs_set_lo_fail(struct pnfs_layout_segment *lseg)
{
	pnfs_layout_io_set_failed(lseg->pls_layout, lseg->pls_range.iomode);
}
EXPORT_SYMBOL_GPL(pnfs_set_lo_fail);

void
pnfs_set_layoutcommit(struct nfs_write_data *wdata)
{
	struct nfs_pgio_header *hdr = wdata->header;
	struct inode *inode = hdr->inode;
	struct nfs_inode *nfsi = NFS_I(inode);
	loff_t end_pos = wdata->mds_offset + wdata->res.count;
	bool mark_as_dirty = false;

	spin_lock(&inode->i_lock);
	if (!test_and_set_bit(NFS_INO_LAYOUTCOMMIT, &nfsi->flags)) {
		mark_as_dirty = true;
		dprintk("%s: Set layoutcommit for inode %lu ",
			__func__, inode->i_ino);
	}
	if (!test_and_set_bit(NFS_LSEG_LAYOUTCOMMIT, &hdr->lseg->pls_flags)) {
		/* references matched in nfs4_layoutcommit_release */
		pnfs_get_lseg(hdr->lseg);
	}
	if (end_pos > nfsi->layout->plh_lwb)
		nfsi->layout->plh_lwb = end_pos;
	spin_unlock(&inode->i_lock);
	dprintk("%s: lseg %p end_pos %llu\n",
		__func__, hdr->lseg, nfsi->layout->plh_lwb);

	/* if pnfs_layoutcommit_inode() runs between inode locks, the next one
	 * will be a noop because NFS_INO_LAYOUTCOMMIT will not be set */
	if (mark_as_dirty)
		mark_inode_dirty_sync(inode);
}
EXPORT_SYMBOL_GPL(pnfs_set_layoutcommit);

void pnfs_cleanup_layoutcommit(struct nfs4_layoutcommit_data *data)
{
	struct nfs_server *nfss = NFS_SERVER(data->args.inode);

	if (nfss->pnfs_curr_ld->cleanup_layoutcommit)
		nfss->pnfs_curr_ld->cleanup_layoutcommit(data);
}

/*
 * For the LAYOUT4_NFSV4_1_FILES layout type, NFS_DATA_SYNC WRITEs and
 * NFS_UNSTABLE WRITEs with a COMMIT to data servers must store enough
 * data to disk to allow the server to recover the data if it crashes.
 * LAYOUTCOMMIT is only needed when the NFL4_UFLG_COMMIT_THRU_MDS flag
 * is off, and a COMMIT is sent to a data server, or
 * if WRITEs to a data server return NFS_DATA_SYNC.
 */
int
pnfs_layoutcommit_inode(struct inode *inode, bool sync)
{
	struct nfs4_layoutcommit_data *data;
	struct nfs_inode *nfsi = NFS_I(inode);
	loff_t end_pos;
	int status = 0;

	dprintk("--> %s inode %lu\n", __func__, inode->i_ino);

	if (!test_bit(NFS_INO_LAYOUTCOMMIT, &nfsi->flags))
		return 0;

	/* Note kzalloc ensures data->res.seq_res.sr_slot == NULL */
	data = kzalloc(sizeof(*data), GFP_NOFS);
	if (!data) {
		status = -ENOMEM;
		goto out;
	}

	if (!test_bit(NFS_INO_LAYOUTCOMMIT, &nfsi->flags))
		goto out_free;

	if (test_and_set_bit(NFS_INO_LAYOUTCOMMITTING, &nfsi->flags)) {
		if (!sync) {
			status = -EAGAIN;
			goto out_free;
		}
		status = wait_on_bit_lock(&nfsi->flags, NFS_INO_LAYOUTCOMMITTING,
					nfs_wait_bit_killable, TASK_KILLABLE);
		if (status)
			goto out_free;
	}

	INIT_LIST_HEAD(&data->lseg_list);
	spin_lock(&inode->i_lock);
	if (!test_and_clear_bit(NFS_INO_LAYOUTCOMMIT, &nfsi->flags)) {
		clear_bit(NFS_INO_LAYOUTCOMMITTING, &nfsi->flags);
		spin_unlock(&inode->i_lock);
		wake_up_bit(&nfsi->flags, NFS_INO_LAYOUTCOMMITTING);
		goto out_free;
	}

	pnfs_list_write_lseg(inode, &data->lseg_list);

	end_pos = nfsi->layout->plh_lwb;
	nfsi->layout->plh_lwb = 0;

	nfs4_stateid_copy(&data->args.stateid, &nfsi->layout->plh_stateid);
	spin_unlock(&inode->i_lock);

	data->args.inode = inode;
	data->cred = get_rpccred(nfsi->layout->plh_lc_cred);
	nfs_fattr_init(&data->fattr);
	data->args.bitmask = NFS_SERVER(inode)->cache_consistency_bitmask;
	data->res.fattr = &data->fattr;
	data->args.lastbytewritten = end_pos - 1;
	data->res.server = NFS_SERVER(inode);

	status = nfs4_proc_layoutcommit(data, sync);
out:
	if (status)
		mark_inode_dirty_sync(inode);
	dprintk("<-- %s status %d\n", __func__, status);
	return status;
out_free:
	kfree(data);
	goto out;
}

struct nfs4_threshold *pnfs_mdsthreshold_alloc(void)
{
	struct nfs4_threshold *thp;

	thp = kzalloc(sizeof(*thp), GFP_NOFS);
	if (!thp) {
		dprintk("%s mdsthreshold allocation failed\n", __func__);
		return NULL;
	}
	return thp;
}<|MERGE_RESOLUTION|>--- conflicted
+++ resolved
@@ -925,13 +925,8 @@
 	if (likely(nfsi->layout == NULL)) {	/* Won the race? */
 		nfsi->layout = new;
 		return new;
-<<<<<<< HEAD
-	}
-	pnfs_free_layout_hdr(new);
-=======
 	} else if (new != NULL)
 		pnfs_free_layout_hdr(new);
->>>>>>> 593d3dfe
 out_existing:
 	pnfs_get_layout_hdr(nfsi->layout);
 	return nfsi->layout;
