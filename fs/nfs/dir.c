--- conflicted
+++ resolved
@@ -1429,11 +1429,7 @@
 	}
 
 	open_flags = nd->intent.open.flags;
-<<<<<<< HEAD
-	attr.ia_valid = 0;
-=======
 	attr.ia_valid = ATTR_OPEN;
->>>>>>> 711e1bfb
 
 	ctx = create_nfs_open_context(dentry, open_flags);
 	res = ERR_CAST(ctx);
@@ -1540,11 +1536,7 @@
 	if (IS_ERR(ctx))
 		goto out;
 
-<<<<<<< HEAD
-	attr.ia_valid = 0;
-=======
 	attr.ia_valid = ATTR_OPEN;
->>>>>>> 711e1bfb
 	if (openflags & O_TRUNC) {
 		attr.ia_valid |= ATTR_SIZE;
 		attr.ia_size = 0;
