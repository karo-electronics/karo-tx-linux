/*
 * linux/fs/nfs/direct.c
 *
 * Copyright (C) 2003 by Chuck Lever <cel@netapp.com>
 *
 * High-performance uncached I/O for the Linux NFS client
 *
 * There are important applications whose performance or correctness
 * depends on uncached access to file data.  Database clusters
 * (multiple copies of the same instance running on separate hosts)
 * implement their own cache coherency protocol that subsumes file
 * system cache protocols.  Applications that process datasets
 * considerably larger than the client's memory do not always benefit
 * from a local cache.  A streaming video server, for instance, has no
 * need to cache the contents of a file.
 *
 * When an application requests uncached I/O, all read and write requests
 * are made directly to the server; data stored or fetched via these
 * requests is not cached in the Linux page cache.  The client does not
 * correct unaligned requests from applications.  All requested bytes are
 * held on permanent storage before a direct write system call returns to
 * an application.
 *
 * Solaris implements an uncached I/O facility called directio() that
 * is used for backups and sequential I/O to very large files.  Solaris
 * also supports uncaching whole NFS partitions with "-o forcedirectio,"
 * an undocumented mount option.
 *
 * Designed by Jeff Kimmel, Chuck Lever, and Trond Myklebust, with
 * help from Andrew Morton.
 *
 * 18 Dec 2001	Initial implementation for 2.4  --cel
 * 08 Jul 2002	Version for 2.4.19, with bug fixes --trondmy
 * 08 Jun 2003	Port to 2.5 APIs  --cel
 * 31 Mar 2004	Handle direct I/O without VFS support  --cel
 * 15 Sep 2004	Parallel async reads  --cel
 * 04 May 2005	support O_DIRECT with aio  --cel
 *
 */

#include <linux/errno.h>
#include <linux/sched.h>
#include <linux/kernel.h>
#include <linux/file.h>
#include <linux/pagemap.h>
#include <linux/kref.h>
#include <linux/slab.h>
#include <linux/task_io_accounting_ops.h>
#include <linux/module.h>

#include <linux/nfs_fs.h>
#include <linux/nfs_page.h>
#include <linux/sunrpc/clnt.h>

#include <asm/uaccess.h>
#include <linux/atomic.h>

#include "internal.h"
#include "iostat.h"
#include "pnfs.h"

#define NFSDBG_FACILITY		NFSDBG_VFS

static struct kmem_cache *nfs_direct_cachep;

/*
 * This represents a set of asynchronous requests that we're waiting on
 */
struct nfs_direct_req {
	struct kref		kref;		/* release manager */

	/* I/O parameters */
	struct nfs_open_context	*ctx;		/* file open context info */
	struct nfs_lock_context *l_ctx;		/* Lock context info */
	struct kiocb *		iocb;		/* controlling i/o request */
	struct inode *		inode;		/* target file of i/o */

	/* completion state */
	atomic_t		io_count;	/* i/os we're waiting for */
	spinlock_t		lock;		/* protect completion state */
	ssize_t			count,		/* bytes actually processed */
				bytes_left,	/* bytes left to be sent */
				error;		/* any reported error */
	struct completion	completion;	/* wait for i/o completion */

	/* commit state */
	struct nfs_mds_commit_info mds_cinfo;	/* Storage for cinfo */
	struct pnfs_ds_commit_info ds_cinfo;	/* Storage for cinfo */
	struct work_struct	work;
	int			flags;
#define NFS_ODIRECT_DO_COMMIT		(1)	/* an unstable reply was received */
#define NFS_ODIRECT_RESCHED_WRITES	(2)	/* write verification failed */
#define NFS_ODIRECT_MARK_DIRTY		(4)	/* mark read pages dirty */
	struct nfs_writeverf	verf;		/* unstable write verifier */
};

static const struct nfs_pgio_completion_ops nfs_direct_write_completion_ops;
static const struct nfs_commit_completion_ops nfs_direct_commit_completion_ops;
static void nfs_direct_write_complete(struct nfs_direct_req *dreq, struct inode *inode);
static void nfs_direct_write_schedule_work(struct work_struct *work);

static inline void get_dreq(struct nfs_direct_req *dreq)
{
	atomic_inc(&dreq->io_count);
}

static inline int put_dreq(struct nfs_direct_req *dreq)
{
	return atomic_dec_and_test(&dreq->io_count);
}

/**
 * nfs_direct_IO - NFS address space operation for direct I/O
 * @rw: direction (read or write)
 * @iocb: target I/O control block
 * @iter: array of vectors that define I/O buffer
 * @pos: offset in file to begin the operation
 * @nr_segs: size of iovec array
 *
 * The presence of this routine in the address space ops vector means
 * the NFS client supports direct I/O. However, we shunt off direct
 * read and write requests before the VFS gets them, so this method
 * should never be called.
 */
ssize_t nfs_direct_IO(int rw, struct kiocb *iocb, struct iov_iter *iter,
		      loff_t pos)
{
<<<<<<< HEAD
	dprintk("NFS: nfs_direct_IO (%s) off/no(%Ld/%lu) EINVAL\n",
			iocb->ki_filp->f_path.dentry->d_name.name,
			(long long) pos, iter->nr_segs);
=======
#ifndef CONFIG_NFS_SWAP
	dprintk("NFS: nfs_direct_IO (%pD) off/no(%Ld/%lu) EINVAL\n",
			iocb->ki_filp, (long long) pos, nr_segs);
>>>>>>> dc03a60d

	return -EINVAL;
}

static void nfs_direct_release_pages(struct page **pages, unsigned int npages)
{
	unsigned int i;
	for (i = 0; i < npages; i++)
		page_cache_release(pages[i]);
}

void nfs_init_cinfo_from_dreq(struct nfs_commit_info *cinfo,
			      struct nfs_direct_req *dreq)
{
	cinfo->lock = &dreq->lock;
	cinfo->mds = &dreq->mds_cinfo;
	cinfo->ds = &dreq->ds_cinfo;
	cinfo->dreq = dreq;
	cinfo->completion_ops = &nfs_direct_commit_completion_ops;
}

static inline struct nfs_direct_req *nfs_direct_req_alloc(void)
{
	struct nfs_direct_req *dreq;

	dreq = kmem_cache_zalloc(nfs_direct_cachep, GFP_KERNEL);
	if (!dreq)
		return NULL;

	kref_init(&dreq->kref);
	kref_get(&dreq->kref);
	init_completion(&dreq->completion);
	INIT_LIST_HEAD(&dreq->mds_cinfo.list);
	INIT_WORK(&dreq->work, nfs_direct_write_schedule_work);
	spin_lock_init(&dreq->lock);

	return dreq;
}

static void nfs_direct_req_free(struct kref *kref)
{
	struct nfs_direct_req *dreq = container_of(kref, struct nfs_direct_req, kref);

	if (dreq->l_ctx != NULL)
		nfs_put_lock_context(dreq->l_ctx);
	if (dreq->ctx != NULL)
		put_nfs_open_context(dreq->ctx);
	kmem_cache_free(nfs_direct_cachep, dreq);
}

static void nfs_direct_req_release(struct nfs_direct_req *dreq)
{
	kref_put(&dreq->kref, nfs_direct_req_free);
}

ssize_t nfs_dreq_bytes_left(struct nfs_direct_req *dreq)
{
	return dreq->bytes_left;
}
EXPORT_SYMBOL_GPL(nfs_dreq_bytes_left);

/*
 * Collects and returns the final error value/byte-count.
 */
static ssize_t nfs_direct_wait(struct nfs_direct_req *dreq)
{
	ssize_t result = -EIOCBQUEUED;

	/* Async requests don't wait here */
	if (dreq->iocb)
		goto out;

	result = wait_for_completion_killable(&dreq->completion);

	if (!result)
		result = dreq->error;
	if (!result)
		result = dreq->count;

out:
	return (ssize_t) result;
}

/*
 * Synchronous I/O uses a stack-allocated iocb.  Thus we can't trust
 * the iocb is still valid here if this is a synchronous request.
 */
static void nfs_direct_complete(struct nfs_direct_req *dreq)
{
	if (dreq->iocb) {
		long res = (long) dreq->error;
		if (!res)
			res = (long) dreq->count;
		aio_complete(dreq->iocb, res, 0);
	}
	complete_all(&dreq->completion);

	nfs_direct_req_release(dreq);
}

static void nfs_direct_readpage_release(struct nfs_page *req)
{
	dprintk("NFS: direct read done (%s/%lld %d@%lld)\n",
		req->wb_context->dentry->d_inode->i_sb->s_id,
		(long long)NFS_FILEID(req->wb_context->dentry->d_inode),
		req->wb_bytes,
		(long long)req_offset(req));
	nfs_release_request(req);
}

static void nfs_direct_read_completion(struct nfs_pgio_header *hdr)
{
	unsigned long bytes = 0;
	struct nfs_direct_req *dreq = hdr->dreq;

	if (test_bit(NFS_IOHDR_REDO, &hdr->flags))
		goto out_put;

	spin_lock(&dreq->lock);
	if (test_bit(NFS_IOHDR_ERROR, &hdr->flags) && (hdr->good_bytes == 0))
		dreq->error = hdr->error;
	else
		dreq->count += hdr->good_bytes;
	spin_unlock(&dreq->lock);

	while (!list_empty(&hdr->pages)) {
		struct nfs_page *req = nfs_list_entry(hdr->pages.next);
		struct page *page = req->wb_page;

		if ((dreq->flags & NFS_ODIRECT_MARK_DIRTY) &&
		    !PageCompound(page) && bytes < hdr->good_bytes)
			set_page_dirty(page);
		bytes += req->wb_bytes;
		nfs_list_remove_request(req);
		nfs_direct_readpage_release(req);
	}
out_put:
	if (put_dreq(dreq))
		nfs_direct_complete(dreq);
	hdr->release(hdr);
}

static void nfs_read_sync_pgio_error(struct list_head *head)
{
	struct nfs_page *req;

	while (!list_empty(head)) {
		req = nfs_list_entry(head->next);
		nfs_list_remove_request(req);
		nfs_release_request(req);
	}
}

static void nfs_direct_pgio_init(struct nfs_pgio_header *hdr)
{
	get_dreq(hdr->dreq);
}

static const struct nfs_pgio_completion_ops nfs_direct_read_completion_ops = {
	.error_cleanup = nfs_read_sync_pgio_error,
	.init_hdr = nfs_direct_pgio_init,
	.completion = nfs_direct_read_completion,
};

/*
 * For each rsize'd chunk of the user's buffer, dispatch an NFS READ
 * operation.  If nfs_readdata_alloc() or get_user_pages() fails,
 * bail and stop sending more reads.  Read length accounting is
 * handled automatically by nfs_direct_read_result().  Otherwise, if
 * no requests have been sent, just return an error.
 */
static ssize_t nfs_direct_read_schedule_segment(struct nfs_pageio_descriptor *desc,
						const struct iovec *iov,
						loff_t pos)
{
	struct nfs_direct_req *dreq = desc->pg_dreq;
	struct nfs_open_context *ctx = dreq->ctx;
	struct inode *inode = ctx->dentry->d_inode;
	unsigned long user_addr = (unsigned long)iov->iov_base;
	size_t count = iov->iov_len;
	size_t rsize = NFS_SERVER(inode)->rsize;
	unsigned int pgbase;
	int result;
	ssize_t started = 0;
	struct page **pagevec = NULL;
	unsigned int npages;

	do {
		size_t bytes;
		int i;

		pgbase = user_addr & ~PAGE_MASK;
		bytes = min(max_t(size_t, rsize, PAGE_SIZE), count);

		result = -ENOMEM;
		npages = nfs_page_array_len(pgbase, bytes);
		if (!pagevec)
			pagevec = kmalloc(npages * sizeof(struct page *),
					  GFP_KERNEL);
		if (!pagevec)
			break;
		down_read(&current->mm->mmap_sem);
		result = get_user_pages(current, current->mm, user_addr,
					npages, 1, 0, pagevec, NULL);
		up_read(&current->mm->mmap_sem);
		if (result < 0)
			break;
		if ((unsigned)result < npages) {
			bytes = result * PAGE_SIZE;
			if (bytes <= pgbase) {
				nfs_direct_release_pages(pagevec, result);
				break;
			}
			bytes -= pgbase;
			npages = result;
		}

		for (i = 0; i < npages; i++) {
			struct nfs_page *req;
			unsigned int req_len = min_t(size_t, bytes, PAGE_SIZE - pgbase);
			/* XXX do we need to do the eof zeroing found in async_filler? */
			req = nfs_create_request(dreq->ctx, dreq->inode,
						 pagevec[i],
						 pgbase, req_len);
			if (IS_ERR(req)) {
				result = PTR_ERR(req);
				break;
			}
			req->wb_index = pos >> PAGE_SHIFT;
			req->wb_offset = pos & ~PAGE_MASK;
			if (!nfs_pageio_add_request(desc, req)) {
				result = desc->pg_error;
				nfs_release_request(req);
				break;
			}
			pgbase = 0;
			bytes -= req_len;
			started += req_len;
			user_addr += req_len;
			pos += req_len;
			count -= req_len;
			dreq->bytes_left -= req_len;
		}
		/* The nfs_page now hold references to these pages */
		nfs_direct_release_pages(pagevec, npages);
	} while (count != 0 && result >= 0);

	kfree(pagevec);

	if (started)
		return started;
	return result < 0 ? (ssize_t) result : -EFAULT;
}

static ssize_t nfs_direct_do_schedule_read_iovec(
		struct nfs_pageio_descriptor *desc, const struct iovec *iov,
		unsigned long nr_segs, loff_t pos)
{
	ssize_t result = -EINVAL;
	size_t requested_bytes = 0;
	unsigned long seg;

	for (seg = 0; seg < nr_segs; seg++) {
		const struct iovec *vec = &iov[seg];
		result = nfs_direct_read_schedule_segment(desc, vec, pos);
		if (result < 0)
			break;
		requested_bytes += result;
		if ((size_t)result < vec->iov_len)
			break;
		pos += vec->iov_len;
	}
	if (requested_bytes)
		return requested_bytes;

	return result < 0 ? result : -EIO;
}

#ifdef CONFIG_BLOCK
static ssize_t nfs_direct_do_schedule_read_bvec(
		struct nfs_pageio_descriptor *desc,
		struct bio_vec *bvec, unsigned long nr_segs, loff_t pos)
{
	struct nfs_direct_req *dreq = desc->pg_dreq;
	struct nfs_open_context *ctx = dreq->ctx;
	struct inode *inode = ctx->dentry->d_inode;
	ssize_t result = -EINVAL;
	size_t requested_bytes = 0;
	unsigned long seg;
	struct nfs_page *req;
	unsigned int req_len;

	for (seg = 0; seg < nr_segs; seg++) {
		result = -EIO;
		req_len = bvec[seg].bv_len;
		req = nfs_create_request(ctx, inode,
					 bvec[seg].bv_page,
					 bvec[seg].bv_offset, req_len);
		if (IS_ERR(req)) {
			result = PTR_ERR(req);
			break;
		}
		req->wb_index = pos >> PAGE_SHIFT;
		req->wb_offset = pos & ~PAGE_MASK;
		if (!nfs_pageio_add_request(desc, req)) {
			result = desc->pg_error;
			nfs_release_request(req);
			break;
		}
		requested_bytes += req_len;
		pos += req_len;
	}

	if (requested_bytes)
		return requested_bytes;

	return result < 0 ? result : -EIO;
}
#endif /* CONFIG_BLOCK */

static ssize_t nfs_direct_read_schedule(struct nfs_direct_req *dreq,
					struct iov_iter *iter, loff_t pos)
{
	struct nfs_pageio_descriptor desc;
	ssize_t result;

	NFS_PROTO(dreq->inode)->read_pageio_init(&desc, dreq->inode,
			     &nfs_direct_read_completion_ops);
	get_dreq(dreq);
	desc.pg_dreq = dreq;

	if (iov_iter_has_iovec(iter)) {
		result = nfs_direct_do_schedule_read_iovec(&desc,
				iov_iter_iovec(iter), iter->nr_segs, pos);
#ifdef CONFIG_BLOCK
	} else if (iov_iter_has_bvec(iter)) {
		result = nfs_direct_do_schedule_read_bvec(&desc,
				iov_iter_bvec(iter), iter->nr_segs, pos);
#endif
	} else
		BUG();

	nfs_pageio_complete(&desc);

	/*
	 * If no bytes were started, return the error, and let the
	 * generic layer handle the completion.
	 */
	if (result < 0) {
		nfs_direct_req_release(dreq);
		return result;
	}

	if (put_dreq(dreq))
		nfs_direct_complete(dreq);
	return 0;
}

static ssize_t nfs_direct_read(struct kiocb *iocb, struct iov_iter *iter,
			       loff_t pos)
{
	ssize_t result = -ENOMEM;
	struct inode *inode = iocb->ki_filp->f_mapping->host;
	struct nfs_direct_req *dreq;
	struct nfs_lock_context *l_ctx;

	dreq = nfs_direct_req_alloc();
	if (dreq == NULL)
		goto out;

	dreq->inode = inode;
	dreq->bytes_left = iov_iter_count(iter);
	dreq->ctx = get_nfs_open_context(nfs_file_open_context(iocb->ki_filp));
	l_ctx = nfs_get_lock_context(dreq->ctx);
	if (IS_ERR(l_ctx)) {
		result = PTR_ERR(l_ctx);
		goto out_release;
	}
	dreq->l_ctx = l_ctx;
	if (!is_sync_kiocb(iocb))
		dreq->iocb = iocb;

	NFS_I(inode)->read_io += iov_iter_count(iter);
	result = nfs_direct_read_schedule(dreq, iter, pos);
	if (!result)
		result = nfs_direct_wait(dreq);
out_release:
	nfs_direct_req_release(dreq);
out:
	return result;
}

static void nfs_inode_dio_write_done(struct inode *inode)
{
	nfs_zap_mapping(inode, inode->i_mapping);
	inode_dio_done(inode);
}

#if IS_ENABLED(CONFIG_NFS_V3) || IS_ENABLED(CONFIG_NFS_V4)
static void nfs_direct_write_reschedule(struct nfs_direct_req *dreq)
{
	struct nfs_pageio_descriptor desc;
	struct nfs_page *req, *tmp;
	LIST_HEAD(reqs);
	struct nfs_commit_info cinfo;
	LIST_HEAD(failed);

	nfs_init_cinfo_from_dreq(&cinfo, dreq);
	pnfs_recover_commit_reqs(dreq->inode, &reqs, &cinfo);
	spin_lock(cinfo.lock);
	nfs_scan_commit_list(&cinfo.mds->list, &reqs, &cinfo, 0);
	spin_unlock(cinfo.lock);

	dreq->count = 0;
	get_dreq(dreq);

	NFS_PROTO(dreq->inode)->write_pageio_init(&desc, dreq->inode, FLUSH_STABLE,
			      &nfs_direct_write_completion_ops);
	desc.pg_dreq = dreq;

	list_for_each_entry_safe(req, tmp, &reqs, wb_list) {
		if (!nfs_pageio_add_request(&desc, req)) {
			nfs_list_remove_request(req);
			nfs_list_add_request(req, &failed);
			spin_lock(cinfo.lock);
			dreq->flags = 0;
			dreq->error = -EIO;
			spin_unlock(cinfo.lock);
		}
		nfs_release_request(req);
	}
	nfs_pageio_complete(&desc);

	while (!list_empty(&failed)) {
		req = nfs_list_entry(failed.next);
		nfs_list_remove_request(req);
		nfs_unlock_and_release_request(req);
	}

	if (put_dreq(dreq))
		nfs_direct_write_complete(dreq, dreq->inode);
}

static void nfs_direct_commit_complete(struct nfs_commit_data *data)
{
	struct nfs_direct_req *dreq = data->dreq;
	struct nfs_commit_info cinfo;
	struct nfs_page *req;
	int status = data->task.tk_status;

	nfs_init_cinfo_from_dreq(&cinfo, dreq);
	if (status < 0) {
		dprintk("NFS: %5u commit failed with error %d.\n",
			data->task.tk_pid, status);
		dreq->flags = NFS_ODIRECT_RESCHED_WRITES;
	} else if (memcmp(&dreq->verf, &data->verf, sizeof(data->verf))) {
		dprintk("NFS: %5u commit verify failed\n", data->task.tk_pid);
		dreq->flags = NFS_ODIRECT_RESCHED_WRITES;
	}

	dprintk("NFS: %5u commit returned %d\n", data->task.tk_pid, status);
	while (!list_empty(&data->pages)) {
		req = nfs_list_entry(data->pages.next);
		nfs_list_remove_request(req);
		if (dreq->flags == NFS_ODIRECT_RESCHED_WRITES) {
			/* Note the rewrite will go through mds */
			nfs_mark_request_commit(req, NULL, &cinfo);
		} else
			nfs_release_request(req);
		nfs_unlock_and_release_request(req);
	}

	if (atomic_dec_and_test(&cinfo.mds->rpcs_out))
		nfs_direct_write_complete(dreq, data->inode);
}

static void nfs_direct_error_cleanup(struct nfs_inode *nfsi)
{
	/* There is no lock to clear */
}

static const struct nfs_commit_completion_ops nfs_direct_commit_completion_ops = {
	.completion = nfs_direct_commit_complete,
	.error_cleanup = nfs_direct_error_cleanup,
};

static void nfs_direct_commit_schedule(struct nfs_direct_req *dreq)
{
	int res;
	struct nfs_commit_info cinfo;
	LIST_HEAD(mds_list);

	nfs_init_cinfo_from_dreq(&cinfo, dreq);
	nfs_scan_commit(dreq->inode, &mds_list, &cinfo);
	res = nfs_generic_commit_list(dreq->inode, &mds_list, 0, &cinfo);
	if (res < 0) /* res == -ENOMEM */
		nfs_direct_write_reschedule(dreq);
}

static void nfs_direct_write_schedule_work(struct work_struct *work)
{
	struct nfs_direct_req *dreq = container_of(work, struct nfs_direct_req, work);
	int flags = dreq->flags;

	dreq->flags = 0;
	switch (flags) {
		case NFS_ODIRECT_DO_COMMIT:
			nfs_direct_commit_schedule(dreq);
			break;
		case NFS_ODIRECT_RESCHED_WRITES:
			nfs_direct_write_reschedule(dreq);
			break;
		default:
			nfs_inode_dio_write_done(dreq->inode);
			nfs_direct_complete(dreq);
	}
}

static void nfs_direct_write_complete(struct nfs_direct_req *dreq, struct inode *inode)
{
	schedule_work(&dreq->work); /* Calls nfs_direct_write_schedule_work */
}

#else
static void nfs_direct_write_schedule_work(struct work_struct *work)
{
}

static void nfs_direct_write_complete(struct nfs_direct_req *dreq, struct inode *inode)
{
	nfs_inode_dio_write_done(inode);
	nfs_direct_complete(dreq);
}
#endif

/*
 * NB: Return the value of the first error return code.  Subsequent
 *     errors after the first one are ignored.
 */
/*
 * For each wsize'd chunk of the user's buffer, dispatch an NFS WRITE
 * operation.  If nfs_writedata_alloc() or get_user_pages() fails,
 * bail and stop sending more writes.  Write length accounting is
 * handled automatically by nfs_direct_write_result().  Otherwise, if
 * no requests have been sent, just return an error.
 */
static ssize_t nfs_direct_write_schedule_segment(struct nfs_pageio_descriptor *desc,
						 const struct iovec *iov,
						 loff_t pos)
{
	struct nfs_direct_req *dreq = desc->pg_dreq;
	struct nfs_open_context *ctx = dreq->ctx;
	struct inode *inode = ctx->dentry->d_inode;
	unsigned long user_addr = (unsigned long)iov->iov_base;
	size_t count = iov->iov_len;
	size_t wsize = NFS_SERVER(inode)->wsize;
	unsigned int pgbase;
	int result;
	ssize_t started = 0;
	struct page **pagevec = NULL;
	unsigned int npages;

	do {
		size_t bytes;
		int i;

		pgbase = user_addr & ~PAGE_MASK;
		bytes = min(max_t(size_t, wsize, PAGE_SIZE), count);

		result = -ENOMEM;
		npages = nfs_page_array_len(pgbase, bytes);
		if (!pagevec)
			pagevec = kmalloc(npages * sizeof(struct page *), GFP_KERNEL);
		if (!pagevec)
			break;

		down_read(&current->mm->mmap_sem);
		result = get_user_pages(current, current->mm, user_addr,
					npages, 0, 0, pagevec, NULL);
		up_read(&current->mm->mmap_sem);
		if (result < 0)
			break;

		if ((unsigned)result < npages) {
			bytes = result * PAGE_SIZE;
			if (bytes <= pgbase) {
				nfs_direct_release_pages(pagevec, result);
				break;
			}
			bytes -= pgbase;
			npages = result;
		}

		for (i = 0; i < npages; i++) {
			struct nfs_page *req;
			unsigned int req_len = min_t(size_t, bytes, PAGE_SIZE - pgbase);

			req = nfs_create_request(dreq->ctx, dreq->inode,
						 pagevec[i],
						 pgbase, req_len);
			if (IS_ERR(req)) {
				result = PTR_ERR(req);
				break;
			}
			nfs_lock_request(req);
			req->wb_index = pos >> PAGE_SHIFT;
			req->wb_offset = pos & ~PAGE_MASK;
			if (!nfs_pageio_add_request(desc, req)) {
				result = desc->pg_error;
				nfs_unlock_and_release_request(req);
				break;
			}
			pgbase = 0;
			bytes -= req_len;
			started += req_len;
			user_addr += req_len;
			pos += req_len;
			count -= req_len;
			dreq->bytes_left -= req_len;
		}
		/* The nfs_page now hold references to these pages */
		nfs_direct_release_pages(pagevec, npages);
	} while (count != 0 && result >= 0);

	kfree(pagevec);

	if (started)
		return started;
	return result < 0 ? (ssize_t) result : -EFAULT;
}

static void nfs_direct_write_completion(struct nfs_pgio_header *hdr)
{
	struct nfs_direct_req *dreq = hdr->dreq;
	struct nfs_commit_info cinfo;
	int bit = -1;
	struct nfs_page *req = nfs_list_entry(hdr->pages.next);

	if (test_bit(NFS_IOHDR_REDO, &hdr->flags))
		goto out_put;

	nfs_init_cinfo_from_dreq(&cinfo, dreq);

	spin_lock(&dreq->lock);

	if (test_bit(NFS_IOHDR_ERROR, &hdr->flags)) {
		dreq->flags = 0;
		dreq->error = hdr->error;
	}
	if (dreq->error != 0)
		bit = NFS_IOHDR_ERROR;
	else {
		dreq->count += hdr->good_bytes;
		if (test_bit(NFS_IOHDR_NEED_RESCHED, &hdr->flags)) {
			dreq->flags = NFS_ODIRECT_RESCHED_WRITES;
			bit = NFS_IOHDR_NEED_RESCHED;
		} else if (test_bit(NFS_IOHDR_NEED_COMMIT, &hdr->flags)) {
			if (dreq->flags == NFS_ODIRECT_RESCHED_WRITES)
				bit = NFS_IOHDR_NEED_RESCHED;
			else if (dreq->flags == 0) {
				memcpy(&dreq->verf, hdr->verf,
				       sizeof(dreq->verf));
				bit = NFS_IOHDR_NEED_COMMIT;
				dreq->flags = NFS_ODIRECT_DO_COMMIT;
			} else if (dreq->flags == NFS_ODIRECT_DO_COMMIT) {
				if (memcmp(&dreq->verf, hdr->verf, sizeof(dreq->verf))) {
					dreq->flags = NFS_ODIRECT_RESCHED_WRITES;
					bit = NFS_IOHDR_NEED_RESCHED;
				} else
					bit = NFS_IOHDR_NEED_COMMIT;
			}
		}
	}
	spin_unlock(&dreq->lock);

	while (!list_empty(&hdr->pages)) {
		req = nfs_list_entry(hdr->pages.next);
		nfs_list_remove_request(req);
		switch (bit) {
		case NFS_IOHDR_NEED_RESCHED:
		case NFS_IOHDR_NEED_COMMIT:
			kref_get(&req->wb_kref);
			nfs_mark_request_commit(req, hdr->lseg, &cinfo);
		}
		nfs_unlock_and_release_request(req);
	}

out_put:
	if (put_dreq(dreq))
		nfs_direct_write_complete(dreq, hdr->inode);
	hdr->release(hdr);
}

static void nfs_write_sync_pgio_error(struct list_head *head)
{
	struct nfs_page *req;

	while (!list_empty(head)) {
		req = nfs_list_entry(head->next);
		nfs_list_remove_request(req);
		nfs_unlock_and_release_request(req);
	}
}

static const struct nfs_pgio_completion_ops nfs_direct_write_completion_ops = {
	.error_cleanup = nfs_write_sync_pgio_error,
	.init_hdr = nfs_direct_pgio_init,
	.completion = nfs_direct_write_completion,
};

static ssize_t nfs_direct_do_schedule_write_iovec(
		struct nfs_pageio_descriptor *desc, const struct iovec *iov,
		unsigned long nr_segs, loff_t pos)
{
	ssize_t result = -EINVAL;
	size_t requested_bytes = 0;
	unsigned long seg;

	for (seg = 0; seg < nr_segs; seg++) {
		const struct iovec *vec = &iov[seg];
		result = nfs_direct_write_schedule_segment(desc, vec,
							   pos);
		if (result < 0)
			break;
		requested_bytes += result;
		if ((size_t)result < vec->iov_len)
			break;
		pos += vec->iov_len;
	}

	if (requested_bytes)
		return requested_bytes;

	return result < 0 ? result : -EIO;
}

#ifdef CONFIG_BLOCK
static ssize_t nfs_direct_do_schedule_write_bvec(
		struct nfs_pageio_descriptor *desc,
		struct bio_vec *bvec, unsigned long nr_segs, loff_t pos)
{
	struct nfs_direct_req *dreq = desc->pg_dreq;
	struct nfs_open_context *ctx = dreq->ctx;
	struct inode *inode = dreq->inode;
	ssize_t result = 0;
	size_t requested_bytes = 0;
	unsigned long seg;
	struct nfs_page *req;
	unsigned int req_len;

	for (seg = 0; seg < nr_segs; seg++) {
		req_len = bvec[seg].bv_len;

		req = nfs_create_request(ctx, inode, bvec[seg].bv_page,
					 bvec[seg].bv_offset, req_len);
		if (IS_ERR(req)) {
			result = PTR_ERR(req);
			break;
		}
		nfs_lock_request(req);
		req->wb_index = pos >> PAGE_SHIFT;
		req->wb_offset = pos & ~PAGE_MASK;
		if (!nfs_pageio_add_request(desc, req)) {
			result = desc->pg_error;
			nfs_unlock_and_release_request(req);
			break;
		}
		requested_bytes += req_len;
		pos += req_len;
	}

	if (requested_bytes)
		return requested_bytes;

	return result < 0 ? result : -EIO;
}
#endif /* CONFIG_BLOCK */

static ssize_t nfs_direct_write_schedule(struct nfs_direct_req *dreq,
					 struct iov_iter *iter, loff_t pos)
{
	struct nfs_pageio_descriptor desc;
	struct inode *inode = dreq->inode;
	ssize_t result = 0;

	NFS_PROTO(inode)->write_pageio_init(&desc, inode, FLUSH_COND_STABLE,
			      &nfs_direct_write_completion_ops);
	desc.pg_dreq = dreq;
	get_dreq(dreq);
	atomic_inc(&inode->i_dio_count);

	NFS_I(dreq->inode)->write_io += iov_iter_count(iter);

	if (iov_iter_has_iovec(iter)) {
		result = nfs_direct_do_schedule_write_iovec(&desc,
				iov_iter_iovec(iter), iter->nr_segs, pos);
#ifdef CONFIG_BLOCK
	} else if (iov_iter_has_bvec(iter)) {
		result = nfs_direct_do_schedule_write_bvec(&desc,
				iov_iter_bvec(iter), iter->nr_segs, pos);
#endif
	} else
		BUG();

	nfs_pageio_complete(&desc);

	/*
	 * If no bytes were started, return the error, and let the
	 * generic layer handle the completion.
	 */
	if (result < 0) {
		inode_dio_done(inode);
		nfs_direct_req_release(dreq);
		return result;
	}

	if (put_dreq(dreq))
		nfs_direct_write_complete(dreq, dreq->inode);
	return 0;
}

static ssize_t nfs_direct_write(struct kiocb *iocb, struct iov_iter *iter,
				loff_t pos)
{
	ssize_t result = -ENOMEM;
	struct inode *inode = iocb->ki_filp->f_mapping->host;
	struct nfs_direct_req *dreq;
	struct nfs_lock_context *l_ctx;

	dreq = nfs_direct_req_alloc();
	if (!dreq)
		goto out;

	dreq->inode = inode;
	dreq->bytes_left = iov_iter_count(iter);
	dreq->ctx = get_nfs_open_context(nfs_file_open_context(iocb->ki_filp));
	l_ctx = nfs_get_lock_context(dreq->ctx);
	if (IS_ERR(l_ctx)) {
		result = PTR_ERR(l_ctx);
		goto out_release;
	}
	dreq->l_ctx = l_ctx;
	if (!is_sync_kiocb(iocb))
		dreq->iocb = iocb;

	result = nfs_direct_write_schedule(dreq, iter, pos);
	if (!result)
		result = nfs_direct_wait(dreq);
out_release:
	nfs_direct_req_release(dreq);
out:
	return result;
}

/**
 * nfs_file_direct_read - file direct read operation for NFS files
 * @iocb: target I/O control block
 * @iter: vector of buffers into which to read data
 * @pos: byte offset in file where reading starts
 *
 * We use this function for direct reads instead of calling
 * generic_file_read_iter() in order to avoid gfar's check to see if
 * the request starts before the end of the file.  For that check
 * to work, we must generate a GETATTR before each direct read, and
 * even then there is a window between the GETATTR and the subsequent
 * READ where the file size could change.  Our preference is simply
 * to do all reads the application wants, and the server will take
 * care of managing the end of file boundary.
 *
 * This function also eliminates unnecessarily updating the file's
 * atime locally, as the NFS server sets the file's atime, and this
 * client must read the updated atime from the server back into its
 * cache.
 */
ssize_t nfs_file_direct_read(struct kiocb *iocb, struct iov_iter *iter,
			     loff_t pos)
{
	ssize_t retval = -EINVAL;
	struct file *file = iocb->ki_filp;
	struct address_space *mapping = file->f_mapping;
	size_t count;

	count = iov_iter_count(iter);
	nfs_add_stats(mapping->host, NFSIOS_DIRECTREADBYTES, count);

	dfprintk(FILE, "NFS: direct read(%pD2, %zd@%Ld)\n",
		file, count, (long long) pos);

	retval = 0;
	if (!count)
		goto out;

	retval = nfs_sync_mapping(mapping);
	if (retval)
		goto out;

	task_io_account_read(count);

	retval = nfs_direct_read(iocb, iter, pos);
	if (retval > 0)
		iocb->ki_pos = pos + retval;

out:
	return retval;
}

/**
 * nfs_file_direct_write - file direct write operation for NFS files
 * @iocb: target I/O control block
 * @iter: vector of buffers from which to write data
 * @pos: byte offset in file where writing starts
 *
 * We use this function for direct writes instead of calling
 * generic_file_write_iter() in order to avoid taking the inode
 * semaphore and updating the i_size.  The NFS server will set
 * the new i_size and this client must read the updated size
 * back into its cache.  We let the server do generic write
 * parameter checking and report problems.
 *
 * We eliminate local atime updates, see direct read above.
 *
 * We avoid unnecessary page cache invalidations for normal cached
 * readers of this file.
 *
 * Note that O_APPEND is not supported for NFS direct writes, as there
 * is no atomic O_APPEND write facility in the NFS protocol.
 */
ssize_t nfs_file_direct_write(struct kiocb *iocb, struct iov_iter *iter,
			      loff_t pos)
{
	ssize_t retval = -EINVAL;
	struct file *file = iocb->ki_filp;
	struct address_space *mapping = file->f_mapping;
	size_t count;

	count = iov_iter_count(iter);
	nfs_add_stats(mapping->host, NFSIOS_DIRECTWRITTENBYTES, count);

	dfprintk(FILE, "NFS: direct write(%pD2, %zd@%Ld)\n",
		file, count, (long long) pos);

	retval = generic_write_checks(file, &pos, &count, 0);
	if (retval)
		goto out;

	retval = -EINVAL;
	if ((ssize_t) count < 0)
		goto out;
	retval = 0;
	if (!count)
		goto out;

	retval = nfs_sync_mapping(mapping);
	if (retval)
		goto out;

	task_io_account_write(count);

	retval = nfs_direct_write(iocb, iter, pos);
	if (retval > 0) {
		struct inode *inode = mapping->host;

		iocb->ki_pos = pos + retval;
		spin_lock(&inode->i_lock);
		if (i_size_read(inode) < iocb->ki_pos)
			i_size_write(inode, iocb->ki_pos);
		spin_unlock(&inode->i_lock);
	}
out:
	return retval;
}

/**
 * nfs_init_directcache - create a slab cache for nfs_direct_req structures
 *
 */
int __init nfs_init_directcache(void)
{
	nfs_direct_cachep = kmem_cache_create("nfs_direct_cache",
						sizeof(struct nfs_direct_req),
						0, (SLAB_RECLAIM_ACCOUNT|
							SLAB_MEM_SPREAD),
						NULL);
	if (nfs_direct_cachep == NULL)
		return -ENOMEM;

	return 0;
}

/**
 * nfs_destroy_directcache - destroy the slab cache for nfs_direct_req structures
 *
 */
void nfs_destroy_directcache(void)
{
	kmem_cache_destroy(nfs_direct_cachep);
}<|MERGE_RESOLUTION|>--- conflicted
+++ resolved
@@ -125,15 +125,8 @@
 ssize_t nfs_direct_IO(int rw, struct kiocb *iocb, struct iov_iter *iter,
 		      loff_t pos)
 {
-<<<<<<< HEAD
-	dprintk("NFS: nfs_direct_IO (%s) off/no(%Ld/%lu) EINVAL\n",
-			iocb->ki_filp->f_path.dentry->d_name.name,
-			(long long) pos, iter->nr_segs);
-=======
-#ifndef CONFIG_NFS_SWAP
 	dprintk("NFS: nfs_direct_IO (%pD) off/no(%Ld/%lu) EINVAL\n",
-			iocb->ki_filp, (long long) pos, nr_segs);
->>>>>>> dc03a60d
+			iocb->ki_filp, (long long) pos, iter->nr_segs);
 
 	return -EINVAL;
 }
