/*
 * Copyright (c) 2014 Anna Schumaker <Anna.Schumaker@Netapp.com>
 */
#include <linux/fs.h>
#include <linux/sunrpc/sched.h>
#include <linux/nfs.h>
#include <linux/nfs3.h>
#include <linux/nfs4.h>
#include <linux/nfs_xdr.h>
#include <linux/nfs_fs.h>
#include "nfs4_fs.h"
#include "nfs42.h"
#include "iostat.h"
#include "pnfs.h"
#include "internal.h"

#define NFSDBG_FACILITY NFSDBG_PROC
<<<<<<< HEAD

static int nfs42_set_rw_stateid(nfs4_stateid *dst, struct file *file,
				fmode_t fmode)
{
	struct nfs_open_context *open;
	struct nfs_lock_context *lock;
	int ret;

	open = get_nfs_open_context(nfs_file_open_context(file));
	lock = nfs_get_lock_context(open);
	if (IS_ERR(lock)) {
		put_nfs_open_context(open);
		return PTR_ERR(lock);
	}

	ret = nfs4_set_rw_stateid(dst, open, lock, fmode);

	nfs_put_lock_context(lock);
	put_nfs_open_context(open);
	return ret;
}
=======
>>>>>>> f3c87e99

static int _nfs42_proc_fallocate(struct rpc_message *msg, struct file *filep,
		struct nfs_lock_context *lock, loff_t offset, loff_t len)
{
	struct inode *inode = file_inode(filep);
	struct nfs_server *server = NFS_SERVER(inode);
	struct nfs42_falloc_args args = {
		.falloc_fh	= NFS_FH(inode),
		.falloc_offset	= offset,
		.falloc_length	= len,
		.falloc_bitmask	= server->cache_consistency_bitmask,
	};
	struct nfs42_falloc_res res = {
		.falloc_server	= server,
	};
	int status;

	msg->rpc_argp = &args;
	msg->rpc_resp = &res;

	status = nfs4_set_rw_stateid(&args.falloc_stateid, lock->open_context,
			lock, FMODE_WRITE);
	if (status)
		return status;

	res.falloc_fattr = nfs_alloc_fattr();
	if (!res.falloc_fattr)
		return -ENOMEM;

	status = nfs4_call_sync(server->client, server, msg,
				&args.seq_args, &res.seq_res, 0);
	if (status == 0)
		status = nfs_post_op_update_inode(inode, res.falloc_fattr);

	kfree(res.falloc_fattr);
	return status;
}

static int nfs42_proc_fallocate(struct rpc_message *msg, struct file *filep,
				loff_t offset, loff_t len)
{
	struct nfs_server *server = NFS_SERVER(file_inode(filep));
	struct nfs4_exception exception = { };
	struct nfs_lock_context *lock;
	int err;

	lock = nfs_get_lock_context(nfs_file_open_context(filep));
	if (IS_ERR(lock))
		return PTR_ERR(lock);

	exception.inode = file_inode(filep);
	exception.state = lock->open_context->state;

	do {
		err = _nfs42_proc_fallocate(msg, filep, lock, offset, len);
		if (err == -ENOTSUPP) {
			err = -EOPNOTSUPP;
			break;
		}
		err = nfs4_handle_exception(server, err, &exception);
	} while (exception.retry);

	nfs_put_lock_context(lock);
	return err;
}

int nfs42_proc_allocate(struct file *filep, loff_t offset, loff_t len)
{
	struct rpc_message msg = {
		.rpc_proc = &nfs4_procedures[NFSPROC4_CLNT_ALLOCATE],
	};
	struct inode *inode = file_inode(filep);
	int err;

	if (!nfs_server_capable(inode, NFS_CAP_ALLOCATE))
		return -EOPNOTSUPP;

	inode_lock(inode);

	err = nfs42_proc_fallocate(&msg, filep, offset, len);
	if (err == -EOPNOTSUPP)
		NFS_SERVER(inode)->caps &= ~NFS_CAP_ALLOCATE;

	inode_unlock(inode);
	return err;
}

int nfs42_proc_deallocate(struct file *filep, loff_t offset, loff_t len)
{
	struct rpc_message msg = {
		.rpc_proc = &nfs4_procedures[NFSPROC4_CLNT_DEALLOCATE],
	};
	struct inode *inode = file_inode(filep);
	int err;

	if (!nfs_server_capable(inode, NFS_CAP_DEALLOCATE))
		return -EOPNOTSUPP;

	nfs_wb_all(inode);
	inode_lock(inode);

	err = nfs42_proc_fallocate(&msg, filep, offset, len);
	if (err == 0)
		truncate_pagecache_range(inode, offset, (offset + len) -1);
	if (err == -EOPNOTSUPP)
		NFS_SERVER(inode)->caps &= ~NFS_CAP_DEALLOCATE;

	inode_unlock(inode);
	return err;
}

static loff_t _nfs42_proc_llseek(struct file *filep,
		struct nfs_lock_context *lock, loff_t offset, int whence)
{
	struct inode *inode = file_inode(filep);
	struct nfs42_seek_args args = {
		.sa_fh		= NFS_FH(inode),
		.sa_offset	= offset,
		.sa_what	= (whence == SEEK_HOLE) ?
					NFS4_CONTENT_HOLE : NFS4_CONTENT_DATA,
	};
	struct nfs42_seek_res res;
	struct rpc_message msg = {
		.rpc_proc = &nfs4_procedures[NFSPROC4_CLNT_SEEK],
		.rpc_argp = &args,
		.rpc_resp = &res,
	};
	struct nfs_server *server = NFS_SERVER(inode);
	int status;

	if (!nfs_server_capable(inode, NFS_CAP_SEEK))
		return -ENOTSUPP;

	status = nfs4_set_rw_stateid(&args.sa_stateid, lock->open_context,
			lock, FMODE_READ);
	if (status)
		return status;

	nfs_wb_all(inode);
	status = nfs4_call_sync(server->client, server, &msg,
				&args.seq_args, &res.seq_res, 0);
	if (status == -ENOTSUPP)
		server->caps &= ~NFS_CAP_SEEK;
	if (status)
		return status;

	return vfs_setpos(filep, res.sr_offset, inode->i_sb->s_maxbytes);
}

loff_t nfs42_proc_llseek(struct file *filep, loff_t offset, int whence)
{
	struct nfs_server *server = NFS_SERVER(file_inode(filep));
	struct nfs4_exception exception = { };
	struct nfs_lock_context *lock;
	loff_t err;

	lock = nfs_get_lock_context(nfs_file_open_context(filep));
	if (IS_ERR(lock))
		return PTR_ERR(lock);

	exception.inode = file_inode(filep);
	exception.state = lock->open_context->state;

	do {
		err = _nfs42_proc_llseek(filep, lock, offset, whence);
		if (err >= 0)
			break;
		if (err == -ENOTSUPP) {
			err = -EOPNOTSUPP;
			break;
		}
		err = nfs4_handle_exception(server, err, &exception);
	} while (exception.retry);

	nfs_put_lock_context(lock);
	return err;
}


static void
nfs42_layoutstat_prepare(struct rpc_task *task, void *calldata)
{
	struct nfs42_layoutstat_data *data = calldata;
	struct nfs_server *server = NFS_SERVER(data->args.inode);

	nfs41_setup_sequence(nfs4_get_session(server), &data->args.seq_args,
			     &data->res.seq_res, task);
}

static void
nfs42_layoutstat_done(struct rpc_task *task, void *calldata)
{
	struct nfs42_layoutstat_data *data = calldata;
	struct inode *inode = data->inode;
	struct pnfs_layout_hdr *lo;

	if (!nfs4_sequence_done(task, &data->res.seq_res))
		return;

	switch (task->tk_status) {
	case 0:
		break;
	case -NFS4ERR_EXPIRED:
	case -NFS4ERR_STALE_STATEID:
	case -NFS4ERR_OLD_STATEID:
	case -NFS4ERR_BAD_STATEID:
		spin_lock(&inode->i_lock);
		lo = NFS_I(inode)->layout;
		if (lo && nfs4_stateid_match(&data->args.stateid,
					     &lo->plh_stateid)) {
			LIST_HEAD(head);

			/*
			 * Mark the bad layout state as invalid, then retry
			 * with the current stateid.
			 */
			set_bit(NFS_LAYOUT_INVALID_STID, &lo->plh_flags);
			pnfs_mark_matching_lsegs_invalid(lo, &head, NULL);
			spin_unlock(&inode->i_lock);
			pnfs_free_lseg_list(&head);
		} else
			spin_unlock(&inode->i_lock);
		break;
	case -ENOTSUPP:
	case -EOPNOTSUPP:
		NFS_SERVER(inode)->caps &= ~NFS_CAP_LAYOUTSTATS;
	default:
		break;
	}

	dprintk("%s server returns %d\n", __func__, task->tk_status);
}

static void
nfs42_layoutstat_release(void *calldata)
{
	struct nfs42_layoutstat_data *data = calldata;
	struct nfs_server *nfss = NFS_SERVER(data->args.inode);

	if (nfss->pnfs_curr_ld->cleanup_layoutstats)
		nfss->pnfs_curr_ld->cleanup_layoutstats(data);

	pnfs_put_layout_hdr(NFS_I(data->args.inode)->layout);
	smp_mb__before_atomic();
	clear_bit(NFS_INO_LAYOUTSTATS, &NFS_I(data->args.inode)->flags);
	smp_mb__after_atomic();
	nfs_iput_and_deactive(data->inode);
	kfree(data->args.devinfo);
	kfree(data);
}

static const struct rpc_call_ops nfs42_layoutstat_ops = {
	.rpc_call_prepare = nfs42_layoutstat_prepare,
	.rpc_call_done = nfs42_layoutstat_done,
	.rpc_release = nfs42_layoutstat_release,
};

int nfs42_proc_layoutstats_generic(struct nfs_server *server,
				   struct nfs42_layoutstat_data *data)
{
	struct rpc_message msg = {
		.rpc_proc = &nfs4_procedures[NFSPROC4_CLNT_LAYOUTSTATS],
		.rpc_argp = &data->args,
		.rpc_resp = &data->res,
	};
	struct rpc_task_setup task_setup = {
		.rpc_client = server->client,
		.rpc_message = &msg,
		.callback_ops = &nfs42_layoutstat_ops,
		.callback_data = data,
		.flags = RPC_TASK_ASYNC,
	};
	struct rpc_task *task;

	data->inode = nfs_igrab_and_active(data->args.inode);
	if (!data->inode) {
		nfs42_layoutstat_release(data);
		return -EAGAIN;
	}
	nfs4_init_sequence(&data->args.seq_args, &data->res.seq_res, 0);
	task = rpc_run_task(&task_setup);
	if (IS_ERR(task))
		return PTR_ERR(task);
	return 0;
}

static int _nfs42_proc_clone(struct rpc_message *msg, struct file *src_f,
		struct file *dst_f, struct nfs_lock_context *src_lock,
		struct nfs_lock_context *dst_lock, loff_t src_offset,
		loff_t dst_offset, loff_t count)
{
	struct inode *src_inode = file_inode(src_f);
	struct inode *dst_inode = file_inode(dst_f);
	struct nfs_server *server = NFS_SERVER(dst_inode);
	struct nfs42_clone_args args = {
		.src_fh = NFS_FH(src_inode),
		.dst_fh = NFS_FH(dst_inode),
		.src_offset = src_offset,
		.dst_offset = dst_offset,
		.count = count,
		.dst_bitmask = server->cache_consistency_bitmask,
	};
	struct nfs42_clone_res res = {
		.server	= server,
	};
	int status;

	msg->rpc_argp = &args;
	msg->rpc_resp = &res;

	status = nfs4_set_rw_stateid(&args.src_stateid, src_lock->open_context,
			src_lock, FMODE_READ);
	if (status)
		return status;

	status = nfs4_set_rw_stateid(&args.dst_stateid, dst_lock->open_context,
			dst_lock, FMODE_WRITE);
	if (status)
		return status;

	res.dst_fattr = nfs_alloc_fattr();
	if (!res.dst_fattr)
		return -ENOMEM;

	status = nfs4_call_sync(server->client, server, msg,
				&args.seq_args, &res.seq_res, 0);
	if (status == 0)
		status = nfs_post_op_update_inode(dst_inode, res.dst_fattr);

	kfree(res.dst_fattr);
	return status;
}

int nfs42_proc_clone(struct file *src_f, struct file *dst_f,
		     loff_t src_offset, loff_t dst_offset, loff_t count)
{
	struct rpc_message msg = {
		.rpc_proc = &nfs4_procedures[NFSPROC4_CLNT_CLONE],
	};
	struct inode *inode = file_inode(src_f);
	struct nfs_server *server = NFS_SERVER(file_inode(src_f));
	struct nfs_lock_context *src_lock;
	struct nfs_lock_context *dst_lock;
	struct nfs4_exception src_exception = { };
	struct nfs4_exception dst_exception = { };
	int err, err2;

	if (!nfs_server_capable(inode, NFS_CAP_CLONE))
		return -EOPNOTSUPP;

	src_lock = nfs_get_lock_context(nfs_file_open_context(src_f));
	if (IS_ERR(src_lock))
		return PTR_ERR(src_lock);

	src_exception.inode = file_inode(src_f);
	src_exception.state = src_lock->open_context->state;

	dst_lock = nfs_get_lock_context(nfs_file_open_context(dst_f));
	if (IS_ERR(dst_lock)) {
		err = PTR_ERR(dst_lock);
		goto out_put_src_lock;
	}

	dst_exception.inode = file_inode(dst_f);
	dst_exception.state = dst_lock->open_context->state;

	do {
		err = _nfs42_proc_clone(&msg, src_f, dst_f, src_lock, dst_lock,
					src_offset, dst_offset, count);
		if (err == -ENOTSUPP || err == -EOPNOTSUPP) {
			NFS_SERVER(inode)->caps &= ~NFS_CAP_CLONE;
			err = -EOPNOTSUPP;
			break;
		}

		err2 = nfs4_handle_exception(server, err, &src_exception);
		err = nfs4_handle_exception(server, err, &dst_exception);
		if (!err)
			err = err2;
	} while (src_exception.retry || dst_exception.retry);

	nfs_put_lock_context(dst_lock);
out_put_src_lock:
	nfs_put_lock_context(src_lock);
	return err;
}<|MERGE_RESOLUTION|>--- conflicted
+++ resolved
@@ -15,30 +15,6 @@
 #include "internal.h"
 
 #define NFSDBG_FACILITY NFSDBG_PROC
-<<<<<<< HEAD
-
-static int nfs42_set_rw_stateid(nfs4_stateid *dst, struct file *file,
-				fmode_t fmode)
-{
-	struct nfs_open_context *open;
-	struct nfs_lock_context *lock;
-	int ret;
-
-	open = get_nfs_open_context(nfs_file_open_context(file));
-	lock = nfs_get_lock_context(open);
-	if (IS_ERR(lock)) {
-		put_nfs_open_context(open);
-		return PTR_ERR(lock);
-	}
-
-	ret = nfs4_set_rw_stateid(dst, open, lock, fmode);
-
-	nfs_put_lock_context(lock);
-	put_nfs_open_context(open);
-	return ret;
-}
-=======
->>>>>>> f3c87e99
 
 static int _nfs42_proc_fallocate(struct rpc_message *msg, struct file *filep,
 		struct nfs_lock_context *lock, loff_t offset, loff_t len)
