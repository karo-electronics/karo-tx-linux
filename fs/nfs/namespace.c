/*
 * linux/fs/nfs/namespace.c
 *
 * Copyright (C) 2005 Trond Myklebust <Trond.Myklebust@netapp.com>
 * - Modified by David Howells <dhowells@redhat.com>
 *
 * NFS namespace
 */

#include <linux/dcache.h>
#include <linux/gfp.h>
#include <linux/mount.h>
#include <linux/namei.h>
#include <linux/nfs_fs.h>
#include <linux/string.h>
#include <linux/sunrpc/clnt.h>
#include <linux/vfs.h>
#include <linux/sunrpc/gss_api.h>
#include "internal.h"

#define NFSDBG_FACILITY		NFSDBG_VFS

static void nfs_expire_automounts(struct work_struct *work);

static LIST_HEAD(nfs_automount_list);
static DECLARE_DELAYED_WORK(nfs_automount_task, nfs_expire_automounts);
int nfs_mountpoint_expiry_timeout = 500 * HZ;

/*
 * nfs_path - reconstruct the path given an arbitrary dentry
 * @base - used to return pointer to the end of devname part of path
 * @dentry - pointer to dentry
 * @buffer - result buffer
 * @buflen - length of buffer
 *
 * Helper function for constructing the server pathname
 * by arbitrary hashed dentry.
 *
 * This is mainly for use in figuring out the path on the
 * server side when automounting on top of an existing partition
 * and in generating /proc/mounts and friends.
 */
char *nfs_path(char **p, struct dentry *dentry, char *buffer, ssize_t buflen)
{
	char *end;
	int namelen;
	unsigned seq;
	const char *base;

rename_retry:
	end = buffer+buflen;
	*--end = '\0';
	buflen--;

	seq = read_seqbegin(&rename_lock);
	rcu_read_lock();
	while (1) {
		spin_lock(&dentry->d_lock);
		if (IS_ROOT(dentry))
			break;
		namelen = dentry->d_name.len;
		buflen -= namelen + 1;
		if (buflen < 0)
			goto Elong_unlock;
		end -= namelen;
		memcpy(end, dentry->d_name.name, namelen);
		*--end = '/';
		spin_unlock(&dentry->d_lock);
		dentry = dentry->d_parent;
	}
	if (read_seqretry(&rename_lock, seq)) {
		spin_unlock(&dentry->d_lock);
		rcu_read_unlock();
		goto rename_retry;
	}
	if (*end != '/') {
		if (--buflen < 0) {
			spin_unlock(&dentry->d_lock);
			rcu_read_unlock();
			goto Elong;
		}
		*--end = '/';
	}
	*p = end;
	base = dentry->d_fsdata;
	if (!base) {
		spin_unlock(&dentry->d_lock);
		rcu_read_unlock();
		WARN_ON(1);
		return end;
	}
	namelen = strlen(base);
	/* Strip off excess slashes in base string */
	while (namelen > 0 && base[namelen - 1] == '/')
		namelen--;
	buflen -= namelen;
	if (buflen < 0) {
		spin_unlock(&dentry->d_lock);
		rcu_read_unlock();
		goto Elong;
	}
	end -= namelen;
	memcpy(end, base, namelen);
	spin_unlock(&dentry->d_lock);
	rcu_read_unlock();
	return end;
Elong_unlock:
	spin_unlock(&dentry->d_lock);
	rcu_read_unlock();
	if (read_seqretry(&rename_lock, seq))
		goto rename_retry;
Elong:
	return ERR_PTR(-ENAMETOOLONG);
}

<<<<<<< HEAD
#ifdef CONFIG_NFS_V4
rpc_authflavor_t nfs_find_best_sec(struct nfs4_secinfo_flavors *flavors)
{
	struct gss_api_mech *mech;
	struct xdr_netobj oid;
	int i;
	rpc_authflavor_t pseudoflavor = RPC_AUTH_UNIX;

	for (i = 0; i < flavors->num_flavors; i++) {
		struct nfs4_secinfo_flavor *flavor;
		flavor = &flavors->flavors[i];

		if (flavor->flavor == RPC_AUTH_NULL || flavor->flavor == RPC_AUTH_UNIX) {
			pseudoflavor = flavor->flavor;
			break;
		} else if (flavor->flavor == RPC_AUTH_GSS) {
			oid.len  = flavor->gss.sec_oid4.len;
			oid.data = flavor->gss.sec_oid4.data;
			mech = gss_mech_get_by_OID(&oid);
			if (!mech)
				continue;
			pseudoflavor = gss_svc_to_pseudoflavor(mech, flavor->gss.service);
			gss_mech_put(mech);
			break;
		}
	}

	return pseudoflavor;
}

static struct rpc_clnt *nfs_lookup_mountpoint(struct inode *dir,
					      struct qstr *name,
					      struct nfs_fh *fh,
					      struct nfs_fattr *fattr)
{
	int err;

	if (NFS_PROTO(dir)->version == 4)
		return nfs4_proc_lookup_mountpoint(dir, name, fh, fattr);

	err = NFS_PROTO(dir)->lookup(NFS_SERVER(dir)->client, dir, name, fh, fattr);
	if (err)
		return ERR_PTR(err);
	return rpc_clone_client(NFS_SERVER(dir)->client);
}
#else /* CONFIG_NFS_V4 */
static inline struct rpc_clnt *nfs_lookup_mountpoint(struct inode *dir,
						     struct qstr *name,
						     struct nfs_fh *fh,
						     struct nfs_fattr *fattr)
{
	int err = NFS_PROTO(dir)->lookup(NFS_SERVER(dir)->client, dir, name, fh, fattr);
	if (err)
		return ERR_PTR(err);
	return rpc_clone_client(NFS_SERVER(dir)->client);
}
#endif /* CONFIG_NFS_V4 */

=======
>>>>>>> cfaf0251
/*
 * nfs_d_automount - Handle crossing a mountpoint on the server
 * @path - The mountpoint
 *
 * When we encounter a mountpoint on the server, we want to set up
 * a mountpoint on the client too, to prevent inode numbers from
 * colliding, and to allow "df" to work properly.
 * On NFSv4, we also want to allow for the fact that different
 * filesystems may be migrated to different servers in a failover
 * situation, and that different filesystems may want to use
 * different security flavours.
 */
struct vfsmount *nfs_d_automount(struct path *path)
{
	struct vfsmount *mnt;
<<<<<<< HEAD
	struct dentry *parent;
	struct nfs_fh *fh = NULL;
	struct nfs_fattr *fattr = NULL;
	struct rpc_clnt *client;
=======
	struct nfs_server *server = NFS_SERVER(path->dentry->d_inode);
	struct nfs_fh *fh = NULL;
	struct nfs_fattr *fattr = NULL;
>>>>>>> cfaf0251

	dprintk("--> nfs_d_automount()\n");

	mnt = ERR_PTR(-ESTALE);
	if (IS_ROOT(path->dentry))
		goto out_nofree;

	mnt = ERR_PTR(-ENOMEM);
	fh = nfs_alloc_fhandle();
	fattr = nfs_alloc_fattr();
	if (fh == NULL || fattr == NULL)
		goto out;

	dprintk("%s: enter\n", __func__);

<<<<<<< HEAD
	/* Look it up again to get its attributes */
	parent = dget_parent(path->dentry);
	client = nfs_lookup_mountpoint(parent->d_inode, &path->dentry->d_name, fh, fattr);
	dput(parent);
	if (IS_ERR(client)) {
		mnt = ERR_CAST(client);
		goto out;
	}

	if (fattr->valid & NFS_ATTR_FATTR_V4_REFERRAL)
		mnt = nfs_do_refmount(client, path->dentry);
	else
		mnt = nfs_do_submount(path->dentry, fh, fattr, client->cl_auth->au_flavor);
	rpc_shutdown_client(client);

=======
	mnt = server->nfs_client->rpc_ops->submount(server, path->dentry, fh, fattr);
>>>>>>> cfaf0251
	if (IS_ERR(mnt))
		goto out;

	dprintk("%s: done, success\n", __func__);
	mntget(mnt); /* prevent immediate expiration */
	mnt_set_expiry(mnt, &nfs_automount_list);
	schedule_delayed_work(&nfs_automount_task, nfs_mountpoint_expiry_timeout);

out:
	nfs_free_fattr(fattr);
	nfs_free_fhandle(fh);
out_nofree:
	if (IS_ERR(mnt))
		dprintk("<-- %s(): error %ld\n", __func__, PTR_ERR(mnt));
	else
		dprintk("<-- %s() = %p\n", __func__, mnt);
	return mnt;
}

const struct inode_operations nfs_mountpoint_inode_operations = {
	.getattr	= nfs_getattr,
};

const struct inode_operations nfs_referral_inode_operations = {
};

static void nfs_expire_automounts(struct work_struct *work)
{
	struct list_head *list = &nfs_automount_list;

	mark_mounts_for_expiry(list);
	if (!list_empty(list))
		schedule_delayed_work(&nfs_automount_task, nfs_mountpoint_expiry_timeout);
}

void nfs_release_automount_timer(void)
{
	if (list_empty(&nfs_automount_list))
		cancel_delayed_work(&nfs_automount_task);
}

/*
 * Clone a mountpoint of the appropriate type
 */
static struct vfsmount *nfs_do_clone_mount(struct nfs_server *server,
					   const char *devname,
					   struct nfs_clone_mount *mountdata)
{
#ifdef CONFIG_NFS_V4
	struct vfsmount *mnt = ERR_PTR(-EINVAL);
	switch (server->nfs_client->rpc_ops->version) {
		case 2:
		case 3:
			mnt = vfs_kern_mount(&nfs_xdev_fs_type, 0, devname, mountdata);
			break;
		case 4:
			mnt = vfs_kern_mount(&nfs4_xdev_fs_type, 0, devname, mountdata);
	}
	return mnt;
#else
	return vfs_kern_mount(&nfs_xdev_fs_type, 0, devname, mountdata);
#endif
}

/**
 * nfs_do_submount - set up mountpoint when crossing a filesystem boundary
 * @dentry - parent directory
 * @fh - filehandle for new root dentry
 * @fattr - attributes for new root inode
 * @authflavor - security flavor to use when performing the mount
 *
 */
struct vfsmount *nfs_do_submount(struct dentry *dentry, struct nfs_fh *fh,
				 struct nfs_fattr *fattr, rpc_authflavor_t authflavor)
{
	struct nfs_clone_mount mountdata = {
		.sb = dentry->d_sb,
		.dentry = dentry,
		.fh = fh,
		.fattr = fattr,
		.authflavor = authflavor,
	};
	struct vfsmount *mnt = ERR_PTR(-ENOMEM);
	char *page = (char *) __get_free_page(GFP_USER);
	char *devname;

	dprintk("--> nfs_do_submount()\n");

	dprintk("%s: submounting on %s/%s\n", __func__,
			dentry->d_parent->d_name.name,
			dentry->d_name.name);
	if (page == NULL)
		goto out;
	devname = nfs_devname(dentry, page, PAGE_SIZE);
	mnt = (struct vfsmount *)devname;
	if (IS_ERR(devname))
		goto free_page;
	mnt = nfs_do_clone_mount(NFS_SB(dentry->d_sb), devname, &mountdata);
free_page:
	free_page((unsigned long)page);
out:
	dprintk("%s: done\n", __func__);

	dprintk("<-- nfs_do_submount() = %p\n", mnt);
	return mnt;
}

struct vfsmount *nfs_submount(struct nfs_server *server, struct dentry *dentry,
			      struct nfs_fh *fh, struct nfs_fattr *fattr)
{
	int err;
	struct dentry *parent = dget_parent(dentry);

	/* Look it up again to get its attributes */
	err = server->nfs_client->rpc_ops->lookup(parent->d_inode, &dentry->d_name, fh, fattr);
	dput(parent);
	if (err != 0)
		return ERR_PTR(err);

	return nfs_do_submount(dentry, fh, fattr, server->client->cl_auth->au_flavor);
}<|MERGE_RESOLUTION|>--- conflicted
+++ resolved
@@ -113,67 +113,6 @@
 	return ERR_PTR(-ENAMETOOLONG);
 }
 
-<<<<<<< HEAD
-#ifdef CONFIG_NFS_V4
-rpc_authflavor_t nfs_find_best_sec(struct nfs4_secinfo_flavors *flavors)
-{
-	struct gss_api_mech *mech;
-	struct xdr_netobj oid;
-	int i;
-	rpc_authflavor_t pseudoflavor = RPC_AUTH_UNIX;
-
-	for (i = 0; i < flavors->num_flavors; i++) {
-		struct nfs4_secinfo_flavor *flavor;
-		flavor = &flavors->flavors[i];
-
-		if (flavor->flavor == RPC_AUTH_NULL || flavor->flavor == RPC_AUTH_UNIX) {
-			pseudoflavor = flavor->flavor;
-			break;
-		} else if (flavor->flavor == RPC_AUTH_GSS) {
-			oid.len  = flavor->gss.sec_oid4.len;
-			oid.data = flavor->gss.sec_oid4.data;
-			mech = gss_mech_get_by_OID(&oid);
-			if (!mech)
-				continue;
-			pseudoflavor = gss_svc_to_pseudoflavor(mech, flavor->gss.service);
-			gss_mech_put(mech);
-			break;
-		}
-	}
-
-	return pseudoflavor;
-}
-
-static struct rpc_clnt *nfs_lookup_mountpoint(struct inode *dir,
-					      struct qstr *name,
-					      struct nfs_fh *fh,
-					      struct nfs_fattr *fattr)
-{
-	int err;
-
-	if (NFS_PROTO(dir)->version == 4)
-		return nfs4_proc_lookup_mountpoint(dir, name, fh, fattr);
-
-	err = NFS_PROTO(dir)->lookup(NFS_SERVER(dir)->client, dir, name, fh, fattr);
-	if (err)
-		return ERR_PTR(err);
-	return rpc_clone_client(NFS_SERVER(dir)->client);
-}
-#else /* CONFIG_NFS_V4 */
-static inline struct rpc_clnt *nfs_lookup_mountpoint(struct inode *dir,
-						     struct qstr *name,
-						     struct nfs_fh *fh,
-						     struct nfs_fattr *fattr)
-{
-	int err = NFS_PROTO(dir)->lookup(NFS_SERVER(dir)->client, dir, name, fh, fattr);
-	if (err)
-		return ERR_PTR(err);
-	return rpc_clone_client(NFS_SERVER(dir)->client);
-}
-#endif /* CONFIG_NFS_V4 */
-
-=======
->>>>>>> cfaf0251
 /*
  * nfs_d_automount - Handle crossing a mountpoint on the server
  * @path - The mountpoint
@@ -189,16 +128,9 @@
 struct vfsmount *nfs_d_automount(struct path *path)
 {
 	struct vfsmount *mnt;
-<<<<<<< HEAD
-	struct dentry *parent;
-	struct nfs_fh *fh = NULL;
-	struct nfs_fattr *fattr = NULL;
-	struct rpc_clnt *client;
-=======
 	struct nfs_server *server = NFS_SERVER(path->dentry->d_inode);
 	struct nfs_fh *fh = NULL;
 	struct nfs_fattr *fattr = NULL;
->>>>>>> cfaf0251
 
 	dprintk("--> nfs_d_automount()\n");
 
@@ -214,25 +146,7 @@
 
 	dprintk("%s: enter\n", __func__);
 
-<<<<<<< HEAD
-	/* Look it up again to get its attributes */
-	parent = dget_parent(path->dentry);
-	client = nfs_lookup_mountpoint(parent->d_inode, &path->dentry->d_name, fh, fattr);
-	dput(parent);
-	if (IS_ERR(client)) {
-		mnt = ERR_CAST(client);
-		goto out;
-	}
-
-	if (fattr->valid & NFS_ATTR_FATTR_V4_REFERRAL)
-		mnt = nfs_do_refmount(client, path->dentry);
-	else
-		mnt = nfs_do_submount(path->dentry, fh, fattr, client->cl_auth->au_flavor);
-	rpc_shutdown_client(client);
-
-=======
 	mnt = server->nfs_client->rpc_ops->submount(server, path->dentry, fh, fattr);
->>>>>>> cfaf0251
 	if (IS_ERR(mnt))
 		goto out;
 
