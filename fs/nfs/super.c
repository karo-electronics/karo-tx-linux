--- conflicted
+++ resolved
@@ -2790,19 +2790,10 @@
 	struct dentry *dentry;
 	int ret = nfs_referral_loop_protect();
 
-<<<<<<< HEAD
-	ret = nfs_referral_loop_protect();
-	if (ret != 0)
-		goto out_put_mnt_ns;
-
-	ret = vfs_path_lookup(root_mnt->mnt_root, root_mnt,
-			export_path, LOOKUP_FOLLOW|LOOKUP_AUTOMOUNT, &path);
-=======
 	if (ret) {
 		mntput(root_mnt);
 		return ERR_PTR(ret);
 	}
->>>>>>> b835c0f4
 
 	dentry = mount_subtree(root_mnt, export_path);
 	nfs_referral_loop_unprotect();
