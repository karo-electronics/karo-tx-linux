--- conflicted
+++ resolved
@@ -168,14 +168,8 @@
 
 	master = (res->owner == dlm->node_num);
 
-<<<<<<< HEAD
-
-	mlog(0, "purging lockres %.*s, master = %d\n", res->lockname.len,
-	     res->lockname.name, master);
-=======
 	mlog(0, "%s: Purging res %.*s, master %d\n", dlm->name,
 	     res->lockname.len, res->lockname.name, master);
->>>>>>> 3cbea436
 
 	if (!master) {
 		res->state |= DLM_LOCK_RES_DROPPING_REF;
@@ -209,11 +203,7 @@
 	}
 
 	if (!__dlm_lockres_unused(res)) {
-<<<<<<< HEAD
-		mlog(ML_ERROR, "found lockres %s:%.*s: in use after deref\n",
-=======
 		mlog(ML_ERROR, "%s: res %.*s in use after deref\n",
->>>>>>> 3cbea436
 		     dlm->name, res->lockname.len, res->lockname.name);
 		__dlm_print_one_lock_resource(res);
 		BUG();
@@ -270,17 +260,10 @@
 		unused = __dlm_lockres_unused(lockres);
 		if (!unused ||
 		    (lockres->state & DLM_LOCK_RES_MIGRATING)) {
-<<<<<<< HEAD
-			mlog(0, "lockres %s:%.*s: is in use or "
-			     "being remastered, used %d, state %d\n",
-			     dlm->name, lockres->lockname.len,
-			     lockres->lockname.name, !unused, lockres->state);
-=======
 			mlog(0, "%s: res %.*s is in use or being remastered, "
 			     "used %d, state %d\n", dlm->name,
 			     lockres->lockname.len, lockres->lockname.name,
 			     !unused, lockres->state);
->>>>>>> 3cbea436
 			list_move_tail(&dlm->purge_list, &lockres->purge);
 			spin_unlock(&lockres->spinlock);
 			continue;
@@ -311,12 +294,8 @@
 	 * Because this function is called with the lockres
 	 * spinlock, and because we know that it is not migrating/
 	 * recovering/in-progress, it is fine to reserve asts and
-<<<<<<< HEAD
-	 * basts right before queueing them all throughout */
-=======
 	 * basts right before queueing them all throughout
 	 */
->>>>>>> 3cbea436
 	assert_spin_locked(&dlm->ast_lock);
 	assert_spin_locked(&res->spinlock);
 	BUG_ON((res->state & (DLM_LOCK_RES_MIGRATING|
@@ -721,13 +700,8 @@
 				res->state &= ~DLM_LOCK_RES_DIRTY;
 				spin_unlock(&res->spinlock);
 				spin_unlock(&dlm->ast_lock);
-<<<<<<< HEAD
-				mlog(0, "delaying list shuffling for in-"
-				     "progress lockres %.*s, state=%d\n",
-=======
 				mlog(0, "%s: res %.*s, inprogress, delay list "
 				     "shuffle, state %d\n", dlm->name,
->>>>>>> 3cbea436
 				     res->lockname.len, res->lockname.name,
 				     res->state);
 				delay = 1;
