/*
 * Copyright (C) 2008 IBM Corporation
 *
 * Authors:
 * Mimi Zohar <zohar@us.ibm.com>
 *
 * This program is free software; you can redistribute it and/or
 * modify it under the terms of the GNU General Public License as
 * published by the Free Software Foundation, version 2 of the
 * License.
 *
 * File: ima_iint.c
 * 	- implements the IMA hooks: ima_inode_alloc, ima_inode_free
 *	- cache integrity information associated with an inode
 *	  using a radix tree.
 */
#include <linux/slab.h>
#include <linux/module.h>
#include <linux/spinlock.h>
#include <linux/radix-tree.h>
#include "ima.h"

RADIX_TREE(ima_iint_store, GFP_ATOMIC);
DEFINE_SPINLOCK(ima_iint_lock);
static struct kmem_cache *iint_cache __read_mostly;

int iint_initialized = 0;

/* ima_iint_find_get - return the iint associated with an inode
 *
 * ima_iint_find_get gets a reference to the iint. Caller must
 * remember to put the iint reference.
 */
struct ima_iint_cache *ima_iint_find_get(struct inode *inode)
{
	struct ima_iint_cache *iint;

	rcu_read_lock();
	iint = radix_tree_lookup(&ima_iint_store, (unsigned long)inode);
	if (!iint)
		goto out;
	kref_get(&iint->refcount);
out:
	rcu_read_unlock();
	return iint;
}

/**
 * ima_inode_alloc - allocate an iint associated with an inode
 * @inode: pointer to the inode
 */
int ima_inode_alloc(struct inode *inode)
{
	struct ima_iint_cache *iint = NULL;
	int rc = 0;

	iint = kmem_cache_alloc(iint_cache, GFP_NOFS);
	if (!iint)
		return -ENOMEM;

	rc = radix_tree_preload(GFP_NOFS);
	if (rc < 0)
		goto out;

	spin_lock(&ima_iint_lock);
	rc = radix_tree_insert(&ima_iint_store, (unsigned long)inode, iint);
	spin_unlock(&ima_iint_lock);
	radix_tree_preload_end();
out:
	if (rc < 0)
		kmem_cache_free(iint_cache, iint);

	return rc;
}

/* iint_free - called when the iint refcount goes to zero */
void iint_free(struct kref *kref)
{
	struct ima_iint_cache *iint = container_of(kref, struct ima_iint_cache,
						   refcount);
	iint->version = 0;
	iint->flags = 0UL;
	if (iint->readcount != 0) {
		printk(KERN_INFO "%s: readcount: %ld\n", __func__,
		       iint->readcount);
		iint->readcount = 0;
	}
	if (iint->writecount != 0) {
		printk(KERN_INFO "%s: writecount: %ld\n", __func__,
		       iint->writecount);
		iint->writecount = 0;
	}
	if (iint->opencount != 0) {
		printk(KERN_INFO "%s: opencount: %ld\n", __func__,
		       iint->opencount);
		iint->opencount = 0;
	}
	kref_init(&iint->refcount);
	kmem_cache_free(iint_cache, iint);
}

void iint_rcu_free(struct rcu_head *rcu_head)
{
	struct ima_iint_cache *iint = container_of(rcu_head,
						   struct ima_iint_cache, rcu);
	kref_put(&iint->refcount, iint_free);
}

/**
 * ima_inode_free - called on security_inode_free
 * @inode: pointer to the inode
 *
 * Free the integrity information(iint) associated with an inode.
 */
void ima_inode_free(struct inode *inode)
{
	struct ima_iint_cache *iint;

	spin_lock(&ima_iint_lock);
	iint = radix_tree_delete(&ima_iint_store, (unsigned long)inode);
	spin_unlock(&ima_iint_lock);
	if (iint)
		call_rcu(&iint->rcu, iint_rcu_free);
}

static void init_once(void *foo)
{
	struct ima_iint_cache *iint = foo;

	memset(iint, 0, sizeof *iint);
	iint->version = 0;
	iint->flags = 0UL;
	mutex_init(&iint->mutex);
	iint->readcount = 0;
	iint->writecount = 0;
	iint->opencount = 0;
	kref_init(&iint->refcount);
}

static int __init ima_iintcache_init(void)
{
	iint_cache =
	    kmem_cache_create("iint_cache", sizeof(struct ima_iint_cache), 0,
			      SLAB_PANIC, init_once);
<<<<<<< HEAD
=======
	iint_initialized = 1;
>>>>>>> 062c1825
	return 0;
}
security_initcall(ima_iintcache_init);<|MERGE_RESOLUTION|>--- conflicted
+++ resolved
@@ -142,10 +142,7 @@
 	iint_cache =
 	    kmem_cache_create("iint_cache", sizeof(struct ima_iint_cache), 0,
 			      SLAB_PANIC, init_once);
-<<<<<<< HEAD
-=======
 	iint_initialized = 1;
->>>>>>> 062c1825
 	return 0;
 }
 security_initcall(ima_iintcache_init);