--- conflicted
+++ resolved
@@ -49,11 +49,6 @@
 	struct cgroup_subsys_state css;
 	struct list_head exceptions;
 	enum devcg_behavior behavior;
-<<<<<<< HEAD
-	/* temporary list for pending propagation operations */
-	struct list_head propagate_pending;
-=======
->>>>>>> d0e0ac97
 };
 
 static inline struct dev_cgroup *css_to_devcgroup(struct cgroup_subsys_state *s)
@@ -244,10 +239,6 @@
 	if (!dev_cgroup)
 		return ERR_PTR(-ENOMEM);
 	INIT_LIST_HEAD(&dev_cgroup->exceptions);
-<<<<<<< HEAD
-	INIT_LIST_HEAD(&dev_cgroup->propagate_pending);
-=======
->>>>>>> d0e0ac97
 	dev_cgroup->behavior = DEVCG_DEFAULT_NONE;
 
 	return &dev_cgroup->css;
@@ -451,37 +442,6 @@
 }
 
 /**
-<<<<<<< HEAD
- * get_online_devcg - walks the cgroup tree and fills a list with the online
- * 		      groups
- * @root: cgroup used as starting point
- * @online: list that will be filled with online groups
- *
- * Must be called with devcgroup_mutex held. Grabs RCU lock.
- * Because devcgroup_mutex is held, no devcg will become online or offline
- * during the tree walk (see devcgroup_online, devcgroup_offline)
- * A separated list is needed because propagate_behavior() and
- * propagate_exception() need to allocate memory and can block.
- */
-static void get_online_devcg(struct cgroup *root, struct list_head *online)
-{
-	struct cgroup *pos;
-	struct dev_cgroup *devcg;
-
-	lockdep_assert_held(&devcgroup_mutex);
-
-	rcu_read_lock();
-	cgroup_for_each_descendant_pre(pos, root) {
-		devcg = cgroup_to_devcgroup(pos);
-		if (is_devcg_online(devcg))
-			list_add_tail(&devcg->propagate_pending, online);
-	}
-	rcu_read_unlock();
-}
-
-/**
-=======
->>>>>>> d0e0ac97
  * propagate_exception - propagates a new exception to the children
  * @devcg_root: device cgroup that added a new exception
  * @ex: new exception to be propagated
@@ -491,17 +451,6 @@
 static int propagate_exception(struct dev_cgroup *devcg_root,
 			       struct dev_exception_item *ex)
 {
-<<<<<<< HEAD
-	struct cgroup *root = devcg_root->css.cgroup;
-	struct dev_cgroup *devcg, *parent, *tmp;
-	int rc = 0;
-	LIST_HEAD(pending);
-
-	get_online_devcg(root, &pending);
-
-	list_for_each_entry_safe(devcg, tmp, &pending, propagate_pending) {
-		parent = cgroup_to_devcgroup(devcg->css.cgroup->parent);
-=======
 	struct cgroup *root = devcg_root->css.cgroup, *pos;
 	int rc = 0;
 
@@ -520,7 +469,6 @@
 			continue;
 
 		rcu_read_unlock();
->>>>>>> d0e0ac97
 
 		/*
 		 * in case both root's behavior and devcg is allow, a new
@@ -542,15 +490,10 @@
 		}
 		revalidate_active_exceptions(devcg);
 
-<<<<<<< HEAD
-		list_del_init(&devcg->propagate_pending);
-	}
-=======
 		rcu_read_lock();
 	}
 
 	rcu_read_unlock();
->>>>>>> d0e0ac97
 	return rc;
 }
 
