--- conflicted
+++ resolved
@@ -29,10 +29,7 @@
 #include <linux/securebits.h>
 #include <linux/user_namespace.h>
 #include <linux/binfmts.h>
-<<<<<<< HEAD
-=======
 #include <linux/personality.h>
->>>>>>> 711e1bfb
 
 /*
  * If a non-root user executes a setuid-root binary in
