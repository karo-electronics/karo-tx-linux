--- conflicted
+++ resolved
@@ -6236,7 +6236,6 @@
 static int selinux_ib_alloc_security(void **ib_sec)
 {
 	struct ib_security_struct *sec;
-<<<<<<< HEAD
 
 	sec = kzalloc(sizeof(*sec), GFP_KERNEL);
 	if (!sec)
@@ -6247,18 +6246,6 @@
 	return 0;
 }
 
-=======
-
-	sec = kzalloc(sizeof(*sec), GFP_KERNEL);
-	if (!sec)
-		return -ENOMEM;
-	sec->sid = current_sid();
-
-	*ib_sec = sec;
-	return 0;
-}
-
->>>>>>> bb176f67
 static void selinux_ib_free_security(void *ib_sec)
 {
 	kfree(ib_sec);
