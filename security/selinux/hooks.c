/*
 *  NSA Security-Enhanced Linux (SELinux) security module
 *
 *  This file contains the SELinux hook function implementations.
 *
 *  Authors:  Stephen Smalley, <sds@epoch.ncsc.mil>
 *	      Chris Vance, <cvance@nai.com>
 *	      Wayne Salamon, <wsalamon@nai.com>
 *	      James Morris <jmorris@redhat.com>
 *
 *  Copyright (C) 2001,2002 Networks Associates Technology, Inc.
 *  Copyright (C) 2003-2008 Red Hat, Inc., James Morris <jmorris@redhat.com>
 *					   Eric Paris <eparis@redhat.com>
 *  Copyright (C) 2004-2005 Trusted Computer Solutions, Inc.
 *			    <dgoeddel@trustedcs.com>
 *  Copyright (C) 2006, 2007, 2009 Hewlett-Packard Development Company, L.P.
 *	Paul Moore <paul@paul-moore.com>
 *  Copyright (C) 2007 Hitachi Software Engineering Co., Ltd.
 *		       Yuichi Nakamura <ynakam@hitachisoft.jp>
 *
 *	This program is free software; you can redistribute it and/or modify
 *	it under the terms of the GNU General Public License version 2,
 *	as published by the Free Software Foundation.
 */

#include <linux/init.h>
#include <linux/kd.h>
#include <linux/kernel.h>
#include <linux/tracehook.h>
#include <linux/errno.h>
#include <linux/sched.h>
#include <linux/lsm_hooks.h>
#include <linux/xattr.h>
#include <linux/capability.h>
#include <linux/unistd.h>
#include <linux/mm.h>
#include <linux/mman.h>
#include <linux/slab.h>
#include <linux/pagemap.h>
#include <linux/proc_fs.h>
#include <linux/swap.h>
#include <linux/spinlock.h>
#include <linux/syscalls.h>
#include <linux/dcache.h>
#include <linux/file.h>
#include <linux/fdtable.h>
#include <linux/namei.h>
#include <linux/mount.h>
#include <linux/netfilter_ipv4.h>
#include <linux/netfilter_ipv6.h>
#include <linux/tty.h>
#include <net/icmp.h>
#include <net/ip.h>		/* for local_port_range[] */
#include <net/tcp.h>		/* struct or_callable used in sock_rcv_skb */
#include <net/inet_connection_sock.h>
#include <net/net_namespace.h>
#include <net/netlabel.h>
#include <linux/uaccess.h>
#include <asm/ioctls.h>
#include <linux/atomic.h>
#include <linux/bitops.h>
#include <linux/interrupt.h>
#include <linux/netdevice.h>	/* for network interface checks */
#include <net/netlink.h>
#include <linux/tcp.h>
#include <linux/udp.h>
#include <linux/dccp.h>
#include <linux/quota.h>
#include <linux/un.h>		/* for Unix socket types */
#include <net/af_unix.h>	/* for Unix socket types */
#include <linux/parser.h>
#include <linux/nfs_mount.h>
#include <net/ipv6.h>
#include <linux/hugetlb.h>
#include <linux/personality.h>
#include <linux/audit.h>
#include <linux/string.h>
#include <linux/selinux.h>
#include <linux/mutex.h>
#include <linux/posix-timers.h>
#include <linux/syslog.h>
#include <linux/user_namespace.h>
#include <linux/export.h>
#include <linux/msg.h>
#include <linux/shm.h>

#include "avc.h"
#include "objsec.h"
#include "netif.h"
#include "netnode.h"
#include "netport.h"
#include "xfrm.h"
#include "netlabel.h"
#include "audit.h"
#include "avc_ss.h"

/* SECMARK reference count */
static atomic_t selinux_secmark_refcount = ATOMIC_INIT(0);

#ifdef CONFIG_SECURITY_SELINUX_DEVELOP
int selinux_enforcing;

static int __init enforcing_setup(char *str)
{
	unsigned long enforcing;
	if (!kstrtoul(str, 0, &enforcing))
		selinux_enforcing = enforcing ? 1 : 0;
	return 1;
}
__setup("enforcing=", enforcing_setup);
#endif

#ifdef CONFIG_SECURITY_SELINUX_BOOTPARAM
int selinux_enabled = CONFIG_SECURITY_SELINUX_BOOTPARAM_VALUE;

static int __init selinux_enabled_setup(char *str)
{
	unsigned long enabled;
	if (!kstrtoul(str, 0, &enabled))
		selinux_enabled = enabled ? 1 : 0;
	return 1;
}
__setup("selinux=", selinux_enabled_setup);
#else
int selinux_enabled = 1;
#endif

static struct kmem_cache *sel_inode_cache;
static struct kmem_cache *file_security_cache;

/**
 * selinux_secmark_enabled - Check to see if SECMARK is currently enabled
 *
 * Description:
 * This function checks the SECMARK reference counter to see if any SECMARK
 * targets are currently configured, if the reference counter is greater than
 * zero SECMARK is considered to be enabled.  Returns true (1) if SECMARK is
 * enabled, false (0) if SECMARK is disabled.  If the always_check_network
 * policy capability is enabled, SECMARK is always considered enabled.
 *
 */
static int selinux_secmark_enabled(void)
{
	return (selinux_policycap_alwaysnetwork || atomic_read(&selinux_secmark_refcount));
}

/**
 * selinux_peerlbl_enabled - Check to see if peer labeling is currently enabled
 *
 * Description:
 * This function checks if NetLabel or labeled IPSEC is enabled.  Returns true
 * (1) if any are enabled or false (0) if neither are enabled.  If the
 * always_check_network policy capability is enabled, peer labeling
 * is always considered enabled.
 *
 */
static int selinux_peerlbl_enabled(void)
{
	return (selinux_policycap_alwaysnetwork || netlbl_enabled() || selinux_xfrm_enabled());
}

static int selinux_netcache_avc_callback(u32 event)
{
	if (event == AVC_CALLBACK_RESET) {
		sel_netif_flush();
		sel_netnode_flush();
		sel_netport_flush();
		synchronize_net();
	}
	return 0;
}

/*
 * initialise the security for the init task
 */
static void cred_init_security(void)
{
	struct cred *cred = (struct cred *) current->real_cred;
	struct task_security_struct *tsec;

	tsec = kzalloc(sizeof(struct task_security_struct), GFP_KERNEL);
	if (!tsec)
		panic("SELinux:  Failed to initialize initial task.\n");

	tsec->osid = tsec->sid = SECINITSID_KERNEL;
	cred->security = tsec;
}

/*
 * get the security ID of a set of credentials
 */
static inline u32 cred_sid(const struct cred *cred)
{
	const struct task_security_struct *tsec;

	tsec = cred->security;
	return tsec->sid;
}

/*
 * get the objective security ID of a task
 */
static inline u32 task_sid(const struct task_struct *task)
{
	u32 sid;

	rcu_read_lock();
	sid = cred_sid(__task_cred(task));
	rcu_read_unlock();
	return sid;
}

/*
 * get the subjective security ID of the current task
 */
static inline u32 current_sid(void)
{
	const struct task_security_struct *tsec = current_security();

	return tsec->sid;
}

/* Allocate and free functions for each kind of security blob. */

static int inode_alloc_security(struct inode *inode)
{
	struct inode_security_struct *isec;
	u32 sid = current_sid();

	isec = kmem_cache_zalloc(sel_inode_cache, GFP_NOFS);
	if (!isec)
		return -ENOMEM;

	mutex_init(&isec->lock);
	INIT_LIST_HEAD(&isec->list);
	isec->inode = inode;
	isec->sid = SECINITSID_UNLABELED;
	isec->sclass = SECCLASS_FILE;
	isec->task_sid = sid;
	inode->i_security = isec;

	return 0;
}

static int inode_doinit_with_dentry(struct inode *inode, struct dentry *opt_dentry);

/*
 * Try reloading inode security labels that have been marked as invalid.  The
 * @may_sleep parameter indicates when sleeping and thus reloading labels is
 * allowed; when set to false, returns ERR_PTR(-ECHILD) when the label is
 * invalid.  The @opt_dentry parameter should be set to a dentry of the inode;
 * when no dentry is available, set it to NULL instead.
 */
static int __inode_security_revalidate(struct inode *inode,
				       struct dentry *opt_dentry,
				       bool may_sleep)
{
	struct inode_security_struct *isec = inode->i_security;

	might_sleep_if(may_sleep);

	if (isec->initialized == LABEL_INVALID) {
		if (!may_sleep)
			return -ECHILD;

		/*
		 * Try reloading the inode security label.  This will fail if
		 * @opt_dentry is NULL and no dentry for this inode can be
		 * found; in that case, continue using the old label.
		 */
		inode_doinit_with_dentry(inode, opt_dentry);
	}
	return 0;
}

static struct inode_security_struct *inode_security_novalidate(struct inode *inode)
{
	return inode->i_security;
}

static struct inode_security_struct *inode_security_rcu(struct inode *inode, bool rcu)
{
	int error;

	error = __inode_security_revalidate(inode, NULL, !rcu);
	if (error)
		return ERR_PTR(error);
	return inode->i_security;
}

/*
 * Get the security label of an inode.
 */
static struct inode_security_struct *inode_security(struct inode *inode)
{
	__inode_security_revalidate(inode, NULL, true);
	return inode->i_security;
}

/*
 * Get the security label of a dentry's backing inode.
 */
static struct inode_security_struct *backing_inode_security(struct dentry *dentry)
{
	struct inode *inode = d_backing_inode(dentry);

	__inode_security_revalidate(inode, dentry, true);
	return inode->i_security;
}

static void inode_free_rcu(struct rcu_head *head)
{
	struct inode_security_struct *isec;

	isec = container_of(head, struct inode_security_struct, rcu);
	kmem_cache_free(sel_inode_cache, isec);
}

static void inode_free_security(struct inode *inode)
{
	struct inode_security_struct *isec = inode->i_security;
	struct superblock_security_struct *sbsec = inode->i_sb->s_security;

	/*
	 * As not all inode security structures are in a list, we check for
	 * empty list outside of the lock to make sure that we won't waste
	 * time taking a lock doing nothing.
	 *
	 * The list_del_init() function can be safely called more than once.
	 * It should not be possible for this function to be called with
	 * concurrent list_add(), but for better safety against future changes
	 * in the code, we use list_empty_careful() here.
	 */
	if (!list_empty_careful(&isec->list)) {
		spin_lock(&sbsec->isec_lock);
		list_del_init(&isec->list);
		spin_unlock(&sbsec->isec_lock);
	}

	/*
	 * The inode may still be referenced in a path walk and
	 * a call to selinux_inode_permission() can be made
	 * after inode_free_security() is called. Ideally, the VFS
	 * wouldn't do this, but fixing that is a much harder
	 * job. For now, simply free the i_security via RCU, and
	 * leave the current inode->i_security pointer intact.
	 * The inode will be freed after the RCU grace period too.
	 */
	call_rcu(&isec->rcu, inode_free_rcu);
}

static int file_alloc_security(struct file *file)
{
	struct file_security_struct *fsec;
	u32 sid = current_sid();

	fsec = kmem_cache_zalloc(file_security_cache, GFP_KERNEL);
	if (!fsec)
		return -ENOMEM;

	fsec->sid = sid;
	fsec->fown_sid = sid;
	file->f_security = fsec;

	return 0;
}

static void file_free_security(struct file *file)
{
	struct file_security_struct *fsec = file->f_security;
	file->f_security = NULL;
	kmem_cache_free(file_security_cache, fsec);
}

static int superblock_alloc_security(struct super_block *sb)
{
	struct superblock_security_struct *sbsec;

	sbsec = kzalloc(sizeof(struct superblock_security_struct), GFP_KERNEL);
	if (!sbsec)
		return -ENOMEM;

	mutex_init(&sbsec->lock);
	INIT_LIST_HEAD(&sbsec->isec_head);
	spin_lock_init(&sbsec->isec_lock);
	sbsec->sb = sb;
	sbsec->sid = SECINITSID_UNLABELED;
	sbsec->def_sid = SECINITSID_FILE;
	sbsec->mntpoint_sid = SECINITSID_UNLABELED;
	sb->s_security = sbsec;

	return 0;
}

static void superblock_free_security(struct super_block *sb)
{
	struct superblock_security_struct *sbsec = sb->s_security;
	sb->s_security = NULL;
	kfree(sbsec);
}

/* The file system's label must be initialized prior to use. */

static const char *labeling_behaviors[7] = {
	"uses xattr",
	"uses transition SIDs",
	"uses task SIDs",
	"uses genfs_contexts",
	"not configured for labeling",
	"uses mountpoint labeling",
	"uses native labeling",
};

static inline int inode_doinit(struct inode *inode)
{
	return inode_doinit_with_dentry(inode, NULL);
}

enum {
	Opt_error = -1,
	Opt_context = 1,
	Opt_fscontext = 2,
	Opt_defcontext = 3,
	Opt_rootcontext = 4,
	Opt_labelsupport = 5,
	Opt_nextmntopt = 6,
};

#define NUM_SEL_MNT_OPTS	(Opt_nextmntopt - 1)

static const match_table_t tokens = {
	{Opt_context, CONTEXT_STR "%s"},
	{Opt_fscontext, FSCONTEXT_STR "%s"},
	{Opt_defcontext, DEFCONTEXT_STR "%s"},
	{Opt_rootcontext, ROOTCONTEXT_STR "%s"},
	{Opt_labelsupport, LABELSUPP_STR},
	{Opt_error, NULL},
};

#define SEL_MOUNT_FAIL_MSG "SELinux:  duplicate or incompatible mount options\n"

static int may_context_mount_sb_relabel(u32 sid,
			struct superblock_security_struct *sbsec,
			const struct cred *cred)
{
	const struct task_security_struct *tsec = cred->security;
	int rc;

	rc = avc_has_perm(tsec->sid, sbsec->sid, SECCLASS_FILESYSTEM,
			  FILESYSTEM__RELABELFROM, NULL);
	if (rc)
		return rc;

	rc = avc_has_perm(tsec->sid, sid, SECCLASS_FILESYSTEM,
			  FILESYSTEM__RELABELTO, NULL);
	return rc;
}

static int may_context_mount_inode_relabel(u32 sid,
			struct superblock_security_struct *sbsec,
			const struct cred *cred)
{
	const struct task_security_struct *tsec = cred->security;
	int rc;
	rc = avc_has_perm(tsec->sid, sbsec->sid, SECCLASS_FILESYSTEM,
			  FILESYSTEM__RELABELFROM, NULL);
	if (rc)
		return rc;

	rc = avc_has_perm(sid, sbsec->sid, SECCLASS_FILESYSTEM,
			  FILESYSTEM__ASSOCIATE, NULL);
	return rc;
}

static int selinux_is_sblabel_mnt(struct super_block *sb)
{
	struct superblock_security_struct *sbsec = sb->s_security;

	return sbsec->behavior == SECURITY_FS_USE_XATTR ||
		sbsec->behavior == SECURITY_FS_USE_TRANS ||
		sbsec->behavior == SECURITY_FS_USE_TASK ||
		sbsec->behavior == SECURITY_FS_USE_NATIVE ||
		/* Special handling. Genfs but also in-core setxattr handler */
		!strcmp(sb->s_type->name, "sysfs") ||
		!strcmp(sb->s_type->name, "pstore") ||
		!strcmp(sb->s_type->name, "debugfs") ||
		!strcmp(sb->s_type->name, "rootfs");
}

static int sb_finish_set_opts(struct super_block *sb)
{
	struct superblock_security_struct *sbsec = sb->s_security;
	struct dentry *root = sb->s_root;
	struct inode *root_inode = d_backing_inode(root);
	int rc = 0;

	if (sbsec->behavior == SECURITY_FS_USE_XATTR) {
		/* Make sure that the xattr handler exists and that no
		   error other than -ENODATA is returned by getxattr on
		   the root directory.  -ENODATA is ok, as this may be
		   the first boot of the SELinux kernel before we have
		   assigned xattr values to the filesystem. */
		if (!root_inode->i_op->getxattr) {
			printk(KERN_WARNING "SELinux: (dev %s, type %s) has no "
			       "xattr support\n", sb->s_id, sb->s_type->name);
			rc = -EOPNOTSUPP;
			goto out;
		}
		rc = root_inode->i_op->getxattr(root, XATTR_NAME_SELINUX, NULL, 0);
		if (rc < 0 && rc != -ENODATA) {
			if (rc == -EOPNOTSUPP)
				printk(KERN_WARNING "SELinux: (dev %s, type "
				       "%s) has no security xattr handler\n",
				       sb->s_id, sb->s_type->name);
			else
				printk(KERN_WARNING "SELinux: (dev %s, type "
				       "%s) getxattr errno %d\n", sb->s_id,
				       sb->s_type->name, -rc);
			goto out;
		}
	}

	if (sbsec->behavior > ARRAY_SIZE(labeling_behaviors))
		printk(KERN_ERR "SELinux: initialized (dev %s, type %s), unknown behavior\n",
		       sb->s_id, sb->s_type->name);

	sbsec->flags |= SE_SBINITIALIZED;
	if (selinux_is_sblabel_mnt(sb))
		sbsec->flags |= SBLABEL_MNT;

	/* Initialize the root inode. */
	rc = inode_doinit_with_dentry(root_inode, root);

	/* Initialize any other inodes associated with the superblock, e.g.
	   inodes created prior to initial policy load or inodes created
	   during get_sb by a pseudo filesystem that directly
	   populates itself. */
	spin_lock(&sbsec->isec_lock);
next_inode:
	if (!list_empty(&sbsec->isec_head)) {
		struct inode_security_struct *isec =
				list_entry(sbsec->isec_head.next,
					   struct inode_security_struct, list);
		struct inode *inode = isec->inode;
		list_del_init(&isec->list);
		spin_unlock(&sbsec->isec_lock);
		inode = igrab(inode);
		if (inode) {
			if (!IS_PRIVATE(inode))
				inode_doinit(inode);
			iput(inode);
		}
		spin_lock(&sbsec->isec_lock);
		goto next_inode;
	}
	spin_unlock(&sbsec->isec_lock);
out:
	return rc;
}

/*
 * This function should allow an FS to ask what it's mount security
 * options were so it can use those later for submounts, displaying
 * mount options, or whatever.
 */
static int selinux_get_mnt_opts(const struct super_block *sb,
				struct security_mnt_opts *opts)
{
	int rc = 0, i;
	struct superblock_security_struct *sbsec = sb->s_security;
	char *context = NULL;
	u32 len;
	char tmp;

	security_init_mnt_opts(opts);

	if (!(sbsec->flags & SE_SBINITIALIZED))
		return -EINVAL;

	if (!ss_initialized)
		return -EINVAL;

	/* make sure we always check enough bits to cover the mask */
	BUILD_BUG_ON(SE_MNTMASK >= (1 << NUM_SEL_MNT_OPTS));

	tmp = sbsec->flags & SE_MNTMASK;
	/* count the number of mount options for this sb */
	for (i = 0; i < NUM_SEL_MNT_OPTS; i++) {
		if (tmp & 0x01)
			opts->num_mnt_opts++;
		tmp >>= 1;
	}
	/* Check if the Label support flag is set */
	if (sbsec->flags & SBLABEL_MNT)
		opts->num_mnt_opts++;

	opts->mnt_opts = kcalloc(opts->num_mnt_opts, sizeof(char *), GFP_ATOMIC);
	if (!opts->mnt_opts) {
		rc = -ENOMEM;
		goto out_free;
	}

	opts->mnt_opts_flags = kcalloc(opts->num_mnt_opts, sizeof(int), GFP_ATOMIC);
	if (!opts->mnt_opts_flags) {
		rc = -ENOMEM;
		goto out_free;
	}

	i = 0;
	if (sbsec->flags & FSCONTEXT_MNT) {
		rc = security_sid_to_context(sbsec->sid, &context, &len);
		if (rc)
			goto out_free;
		opts->mnt_opts[i] = context;
		opts->mnt_opts_flags[i++] = FSCONTEXT_MNT;
	}
	if (sbsec->flags & CONTEXT_MNT) {
		rc = security_sid_to_context(sbsec->mntpoint_sid, &context, &len);
		if (rc)
			goto out_free;
		opts->mnt_opts[i] = context;
		opts->mnt_opts_flags[i++] = CONTEXT_MNT;
	}
	if (sbsec->flags & DEFCONTEXT_MNT) {
		rc = security_sid_to_context(sbsec->def_sid, &context, &len);
		if (rc)
			goto out_free;
		opts->mnt_opts[i] = context;
		opts->mnt_opts_flags[i++] = DEFCONTEXT_MNT;
	}
	if (sbsec->flags & ROOTCONTEXT_MNT) {
		struct dentry *root = sbsec->sb->s_root;
		struct inode_security_struct *isec = backing_inode_security(root);

		rc = security_sid_to_context(isec->sid, &context, &len);
		if (rc)
			goto out_free;
		opts->mnt_opts[i] = context;
		opts->mnt_opts_flags[i++] = ROOTCONTEXT_MNT;
	}
	if (sbsec->flags & SBLABEL_MNT) {
		opts->mnt_opts[i] = NULL;
		opts->mnt_opts_flags[i++] = SBLABEL_MNT;
	}

	BUG_ON(i != opts->num_mnt_opts);

	return 0;

out_free:
	security_free_mnt_opts(opts);
	return rc;
}

static int bad_option(struct superblock_security_struct *sbsec, char flag,
		      u32 old_sid, u32 new_sid)
{
	char mnt_flags = sbsec->flags & SE_MNTMASK;

	/* check if the old mount command had the same options */
	if (sbsec->flags & SE_SBINITIALIZED)
		if (!(sbsec->flags & flag) ||
		    (old_sid != new_sid))
			return 1;

	/* check if we were passed the same options twice,
	 * aka someone passed context=a,context=b
	 */
	if (!(sbsec->flags & SE_SBINITIALIZED))
		if (mnt_flags & flag)
			return 1;
	return 0;
}

/*
 * Allow filesystems with binary mount data to explicitly set mount point
 * labeling information.
 */
static int selinux_set_mnt_opts(struct super_block *sb,
				struct security_mnt_opts *opts,
				unsigned long kern_flags,
				unsigned long *set_kern_flags)
{
	const struct cred *cred = current_cred();
	int rc = 0, i;
	struct superblock_security_struct *sbsec = sb->s_security;
	const char *name = sb->s_type->name;
	struct dentry *root = sbsec->sb->s_root;
	struct inode_security_struct *root_isec = backing_inode_security(root);
	u32 fscontext_sid = 0, context_sid = 0, rootcontext_sid = 0;
	u32 defcontext_sid = 0;
	char **mount_options = opts->mnt_opts;
	int *flags = opts->mnt_opts_flags;
	int num_opts = opts->num_mnt_opts;

	mutex_lock(&sbsec->lock);

	if (!ss_initialized) {
		if (!num_opts) {
			/* Defer initialization until selinux_complete_init,
			   after the initial policy is loaded and the security
			   server is ready to handle calls. */
			goto out;
		}
		rc = -EINVAL;
		printk(KERN_WARNING "SELinux: Unable to set superblock options "
			"before the security server is initialized\n");
		goto out;
	}
	if (kern_flags && !set_kern_flags) {
		/* Specifying internal flags without providing a place to
		 * place the results is not allowed */
		rc = -EINVAL;
		goto out;
	}

	/*
	 * Binary mount data FS will come through this function twice.  Once
	 * from an explicit call and once from the generic calls from the vfs.
	 * Since the generic VFS calls will not contain any security mount data
	 * we need to skip the double mount verification.
	 *
	 * This does open a hole in which we will not notice if the first
	 * mount using this sb set explict options and a second mount using
	 * this sb does not set any security options.  (The first options
	 * will be used for both mounts)
	 */
	if ((sbsec->flags & SE_SBINITIALIZED) && (sb->s_type->fs_flags & FS_BINARY_MOUNTDATA)
	    && (num_opts == 0))
		goto out;

	/*
	 * parse the mount options, check if they are valid sids.
	 * also check if someone is trying to mount the same sb more
	 * than once with different security options.
	 */
	for (i = 0; i < num_opts; i++) {
		u32 sid;

		if (flags[i] == SBLABEL_MNT)
			continue;
		rc = security_context_str_to_sid(mount_options[i], &sid, GFP_KERNEL);
		if (rc) {
			printk(KERN_WARNING "SELinux: security_context_str_to_sid"
			       "(%s) failed for (dev %s, type %s) errno=%d\n",
			       mount_options[i], sb->s_id, name, rc);
			goto out;
		}
		switch (flags[i]) {
		case FSCONTEXT_MNT:
			fscontext_sid = sid;

			if (bad_option(sbsec, FSCONTEXT_MNT, sbsec->sid,
					fscontext_sid))
				goto out_double_mount;

			sbsec->flags |= FSCONTEXT_MNT;
			break;
		case CONTEXT_MNT:
			context_sid = sid;

			if (bad_option(sbsec, CONTEXT_MNT, sbsec->mntpoint_sid,
					context_sid))
				goto out_double_mount;

			sbsec->flags |= CONTEXT_MNT;
			break;
		case ROOTCONTEXT_MNT:
			rootcontext_sid = sid;

			if (bad_option(sbsec, ROOTCONTEXT_MNT, root_isec->sid,
					rootcontext_sid))
				goto out_double_mount;

			sbsec->flags |= ROOTCONTEXT_MNT;

			break;
		case DEFCONTEXT_MNT:
			defcontext_sid = sid;

			if (bad_option(sbsec, DEFCONTEXT_MNT, sbsec->def_sid,
					defcontext_sid))
				goto out_double_mount;

			sbsec->flags |= DEFCONTEXT_MNT;

			break;
		default:
			rc = -EINVAL;
			goto out;
		}
	}

	if (sbsec->flags & SE_SBINITIALIZED) {
		/* previously mounted with options, but not on this attempt? */
		if ((sbsec->flags & SE_MNTMASK) && !num_opts)
			goto out_double_mount;
		rc = 0;
		goto out;
	}

	if (strcmp(sb->s_type->name, "proc") == 0)
		sbsec->flags |= SE_SBPROC | SE_SBGENFS;

	if (!strcmp(sb->s_type->name, "debugfs") ||
	    !strcmp(sb->s_type->name, "sysfs") ||
	    !strcmp(sb->s_type->name, "pstore"))
		sbsec->flags |= SE_SBGENFS;

	if (!sbsec->behavior) {
		/*
		 * Determine the labeling behavior to use for this
		 * filesystem type.
		 */
		rc = security_fs_use(sb);
		if (rc) {
			printk(KERN_WARNING
				"%s: security_fs_use(%s) returned %d\n",
					__func__, sb->s_type->name, rc);
			goto out;
		}
	}
	/* sets the context of the superblock for the fs being mounted. */
	if (fscontext_sid) {
		rc = may_context_mount_sb_relabel(fscontext_sid, sbsec, cred);
		if (rc)
			goto out;

		sbsec->sid = fscontext_sid;
	}

	/*
	 * Switch to using mount point labeling behavior.
	 * sets the label used on all file below the mountpoint, and will set
	 * the superblock context if not already set.
	 */
	if (kern_flags & SECURITY_LSM_NATIVE_LABELS && !context_sid) {
		sbsec->behavior = SECURITY_FS_USE_NATIVE;
		*set_kern_flags |= SECURITY_LSM_NATIVE_LABELS;
	}

	if (context_sid) {
		if (!fscontext_sid) {
			rc = may_context_mount_sb_relabel(context_sid, sbsec,
							  cred);
			if (rc)
				goto out;
			sbsec->sid = context_sid;
		} else {
			rc = may_context_mount_inode_relabel(context_sid, sbsec,
							     cred);
			if (rc)
				goto out;
		}
		if (!rootcontext_sid)
			rootcontext_sid = context_sid;

		sbsec->mntpoint_sid = context_sid;
		sbsec->behavior = SECURITY_FS_USE_MNTPOINT;
	}

	if (rootcontext_sid) {
		rc = may_context_mount_inode_relabel(rootcontext_sid, sbsec,
						     cred);
		if (rc)
			goto out;

		root_isec->sid = rootcontext_sid;
		root_isec->initialized = LABEL_INITIALIZED;
	}

	if (defcontext_sid) {
		if (sbsec->behavior != SECURITY_FS_USE_XATTR &&
			sbsec->behavior != SECURITY_FS_USE_NATIVE) {
			rc = -EINVAL;
			printk(KERN_WARNING "SELinux: defcontext option is "
			       "invalid for this filesystem type\n");
			goto out;
		}

		if (defcontext_sid != sbsec->def_sid) {
			rc = may_context_mount_inode_relabel(defcontext_sid,
							     sbsec, cred);
			if (rc)
				goto out;
		}

		sbsec->def_sid = defcontext_sid;
	}

	rc = sb_finish_set_opts(sb);
out:
	mutex_unlock(&sbsec->lock);
	return rc;
out_double_mount:
	rc = -EINVAL;
	printk(KERN_WARNING "SELinux: mount invalid.  Same superblock, different "
	       "security settings for (dev %s, type %s)\n", sb->s_id, name);
	goto out;
}

static int selinux_cmp_sb_context(const struct super_block *oldsb,
				    const struct super_block *newsb)
{
	struct superblock_security_struct *old = oldsb->s_security;
	struct superblock_security_struct *new = newsb->s_security;
	char oldflags = old->flags & SE_MNTMASK;
	char newflags = new->flags & SE_MNTMASK;

	if (oldflags != newflags)
		goto mismatch;
	if ((oldflags & FSCONTEXT_MNT) && old->sid != new->sid)
		goto mismatch;
	if ((oldflags & CONTEXT_MNT) && old->mntpoint_sid != new->mntpoint_sid)
		goto mismatch;
	if ((oldflags & DEFCONTEXT_MNT) && old->def_sid != new->def_sid)
		goto mismatch;
	if (oldflags & ROOTCONTEXT_MNT) {
		struct inode_security_struct *oldroot = backing_inode_security(oldsb->s_root);
		struct inode_security_struct *newroot = backing_inode_security(newsb->s_root);
		if (oldroot->sid != newroot->sid)
			goto mismatch;
	}
	return 0;
mismatch:
	printk(KERN_WARNING "SELinux: mount invalid.  Same superblock, "
			    "different security settings for (dev %s, "
			    "type %s)\n", newsb->s_id, newsb->s_type->name);
	return -EBUSY;
}

static int selinux_sb_clone_mnt_opts(const struct super_block *oldsb,
					struct super_block *newsb)
{
	const struct superblock_security_struct *oldsbsec = oldsb->s_security;
	struct superblock_security_struct *newsbsec = newsb->s_security;

	int set_fscontext =	(oldsbsec->flags & FSCONTEXT_MNT);
	int set_context =	(oldsbsec->flags & CONTEXT_MNT);
	int set_rootcontext =	(oldsbsec->flags & ROOTCONTEXT_MNT);

	/*
	 * if the parent was able to be mounted it clearly had no special lsm
	 * mount options.  thus we can safely deal with this superblock later
	 */
	if (!ss_initialized)
		return 0;

	/* how can we clone if the old one wasn't set up?? */
	BUG_ON(!(oldsbsec->flags & SE_SBINITIALIZED));

	/* if fs is reusing a sb, make sure that the contexts match */
	if (newsbsec->flags & SE_SBINITIALIZED)
		return selinux_cmp_sb_context(oldsb, newsb);

	mutex_lock(&newsbsec->lock);

	newsbsec->flags = oldsbsec->flags;

	newsbsec->sid = oldsbsec->sid;
	newsbsec->def_sid = oldsbsec->def_sid;
	newsbsec->behavior = oldsbsec->behavior;

	if (set_context) {
		u32 sid = oldsbsec->mntpoint_sid;

		if (!set_fscontext)
			newsbsec->sid = sid;
		if (!set_rootcontext) {
			struct inode_security_struct *newisec = backing_inode_security(newsb->s_root);
			newisec->sid = sid;
		}
		newsbsec->mntpoint_sid = sid;
	}
	if (set_rootcontext) {
		const struct inode_security_struct *oldisec = backing_inode_security(oldsb->s_root);
		struct inode_security_struct *newisec = backing_inode_security(newsb->s_root);

		newisec->sid = oldisec->sid;
	}

	sb_finish_set_opts(newsb);
	mutex_unlock(&newsbsec->lock);
	return 0;
}

static int selinux_parse_opts_str(char *options,
				  struct security_mnt_opts *opts)
{
	char *p;
	char *context = NULL, *defcontext = NULL;
	char *fscontext = NULL, *rootcontext = NULL;
	int rc, num_mnt_opts = 0;

	opts->num_mnt_opts = 0;

	/* Standard string-based options. */
	while ((p = strsep(&options, "|")) != NULL) {
		int token;
		substring_t args[MAX_OPT_ARGS];

		if (!*p)
			continue;

		token = match_token(p, tokens, args);

		switch (token) {
		case Opt_context:
			if (context || defcontext) {
				rc = -EINVAL;
				printk(KERN_WARNING SEL_MOUNT_FAIL_MSG);
				goto out_err;
			}
			context = match_strdup(&args[0]);
			if (!context) {
				rc = -ENOMEM;
				goto out_err;
			}
			break;

		case Opt_fscontext:
			if (fscontext) {
				rc = -EINVAL;
				printk(KERN_WARNING SEL_MOUNT_FAIL_MSG);
				goto out_err;
			}
			fscontext = match_strdup(&args[0]);
			if (!fscontext) {
				rc = -ENOMEM;
				goto out_err;
			}
			break;

		case Opt_rootcontext:
			if (rootcontext) {
				rc = -EINVAL;
				printk(KERN_WARNING SEL_MOUNT_FAIL_MSG);
				goto out_err;
			}
			rootcontext = match_strdup(&args[0]);
			if (!rootcontext) {
				rc = -ENOMEM;
				goto out_err;
			}
			break;

		case Opt_defcontext:
			if (context || defcontext) {
				rc = -EINVAL;
				printk(KERN_WARNING SEL_MOUNT_FAIL_MSG);
				goto out_err;
			}
			defcontext = match_strdup(&args[0]);
			if (!defcontext) {
				rc = -ENOMEM;
				goto out_err;
			}
			break;
		case Opt_labelsupport:
			break;
		default:
			rc = -EINVAL;
			printk(KERN_WARNING "SELinux:  unknown mount option\n");
			goto out_err;

		}
	}

	rc = -ENOMEM;
	opts->mnt_opts = kcalloc(NUM_SEL_MNT_OPTS, sizeof(char *), GFP_ATOMIC);
	if (!opts->mnt_opts)
		goto out_err;

	opts->mnt_opts_flags = kcalloc(NUM_SEL_MNT_OPTS, sizeof(int), GFP_ATOMIC);
	if (!opts->mnt_opts_flags) {
		kfree(opts->mnt_opts);
		goto out_err;
	}

	if (fscontext) {
		opts->mnt_opts[num_mnt_opts] = fscontext;
		opts->mnt_opts_flags[num_mnt_opts++] = FSCONTEXT_MNT;
	}
	if (context) {
		opts->mnt_opts[num_mnt_opts] = context;
		opts->mnt_opts_flags[num_mnt_opts++] = CONTEXT_MNT;
	}
	if (rootcontext) {
		opts->mnt_opts[num_mnt_opts] = rootcontext;
		opts->mnt_opts_flags[num_mnt_opts++] = ROOTCONTEXT_MNT;
	}
	if (defcontext) {
		opts->mnt_opts[num_mnt_opts] = defcontext;
		opts->mnt_opts_flags[num_mnt_opts++] = DEFCONTEXT_MNT;
	}

	opts->num_mnt_opts = num_mnt_opts;
	return 0;

out_err:
	kfree(context);
	kfree(defcontext);
	kfree(fscontext);
	kfree(rootcontext);
	return rc;
}
/*
 * string mount options parsing and call set the sbsec
 */
static int superblock_doinit(struct super_block *sb, void *data)
{
	int rc = 0;
	char *options = data;
	struct security_mnt_opts opts;

	security_init_mnt_opts(&opts);

	if (!data)
		goto out;

	BUG_ON(sb->s_type->fs_flags & FS_BINARY_MOUNTDATA);

	rc = selinux_parse_opts_str(options, &opts);
	if (rc)
		goto out_err;

out:
	rc = selinux_set_mnt_opts(sb, &opts, 0, NULL);

out_err:
	security_free_mnt_opts(&opts);
	return rc;
}

static void selinux_write_opts(struct seq_file *m,
			       struct security_mnt_opts *opts)
{
	int i;
	char *prefix;

	for (i = 0; i < opts->num_mnt_opts; i++) {
		char *has_comma;

		if (opts->mnt_opts[i])
			has_comma = strchr(opts->mnt_opts[i], ',');
		else
			has_comma = NULL;

		switch (opts->mnt_opts_flags[i]) {
		case CONTEXT_MNT:
			prefix = CONTEXT_STR;
			break;
		case FSCONTEXT_MNT:
			prefix = FSCONTEXT_STR;
			break;
		case ROOTCONTEXT_MNT:
			prefix = ROOTCONTEXT_STR;
			break;
		case DEFCONTEXT_MNT:
			prefix = DEFCONTEXT_STR;
			break;
		case SBLABEL_MNT:
			seq_putc(m, ',');
			seq_puts(m, LABELSUPP_STR);
			continue;
		default:
			BUG();
			return;
		};
		/* we need a comma before each option */
		seq_putc(m, ',');
		seq_puts(m, prefix);
		if (has_comma)
			seq_putc(m, '\"');
		seq_escape(m, opts->mnt_opts[i], "\"\n\\");
		if (has_comma)
			seq_putc(m, '\"');
	}
}

static int selinux_sb_show_options(struct seq_file *m, struct super_block *sb)
{
	struct security_mnt_opts opts;
	int rc;

	rc = selinux_get_mnt_opts(sb, &opts);
	if (rc) {
		/* before policy load we may get EINVAL, don't show anything */
		if (rc == -EINVAL)
			rc = 0;
		return rc;
	}

	selinux_write_opts(m, &opts);

	security_free_mnt_opts(&opts);

	return rc;
}

static inline u16 inode_mode_to_security_class(umode_t mode)
{
	switch (mode & S_IFMT) {
	case S_IFSOCK:
		return SECCLASS_SOCK_FILE;
	case S_IFLNK:
		return SECCLASS_LNK_FILE;
	case S_IFREG:
		return SECCLASS_FILE;
	case S_IFBLK:
		return SECCLASS_BLK_FILE;
	case S_IFDIR:
		return SECCLASS_DIR;
	case S_IFCHR:
		return SECCLASS_CHR_FILE;
	case S_IFIFO:
		return SECCLASS_FIFO_FILE;

	}

	return SECCLASS_FILE;
}

static inline int default_protocol_stream(int protocol)
{
	return (protocol == IPPROTO_IP || protocol == IPPROTO_TCP);
}

static inline int default_protocol_dgram(int protocol)
{
	return (protocol == IPPROTO_IP || protocol == IPPROTO_UDP);
}

static inline u16 socket_type_to_security_class(int family, int type, int protocol)
{
	switch (family) {
	case PF_UNIX:
		switch (type) {
		case SOCK_STREAM:
		case SOCK_SEQPACKET:
			return SECCLASS_UNIX_STREAM_SOCKET;
		case SOCK_DGRAM:
			return SECCLASS_UNIX_DGRAM_SOCKET;
		}
		break;
	case PF_INET:
	case PF_INET6:
		switch (type) {
		case SOCK_STREAM:
			if (default_protocol_stream(protocol))
				return SECCLASS_TCP_SOCKET;
			else
				return SECCLASS_RAWIP_SOCKET;
		case SOCK_DGRAM:
			if (default_protocol_dgram(protocol))
				return SECCLASS_UDP_SOCKET;
			else
				return SECCLASS_RAWIP_SOCKET;
		case SOCK_DCCP:
			return SECCLASS_DCCP_SOCKET;
		default:
			return SECCLASS_RAWIP_SOCKET;
		}
		break;
	case PF_NETLINK:
		switch (protocol) {
		case NETLINK_ROUTE:
			return SECCLASS_NETLINK_ROUTE_SOCKET;
		case NETLINK_SOCK_DIAG:
			return SECCLASS_NETLINK_TCPDIAG_SOCKET;
		case NETLINK_NFLOG:
			return SECCLASS_NETLINK_NFLOG_SOCKET;
		case NETLINK_XFRM:
			return SECCLASS_NETLINK_XFRM_SOCKET;
		case NETLINK_SELINUX:
			return SECCLASS_NETLINK_SELINUX_SOCKET;
		case NETLINK_ISCSI:
			return SECCLASS_NETLINK_ISCSI_SOCKET;
		case NETLINK_AUDIT:
			return SECCLASS_NETLINK_AUDIT_SOCKET;
		case NETLINK_FIB_LOOKUP:
			return SECCLASS_NETLINK_FIB_LOOKUP_SOCKET;
		case NETLINK_CONNECTOR:
			return SECCLASS_NETLINK_CONNECTOR_SOCKET;
		case NETLINK_NETFILTER:
			return SECCLASS_NETLINK_NETFILTER_SOCKET;
		case NETLINK_DNRTMSG:
			return SECCLASS_NETLINK_DNRT_SOCKET;
		case NETLINK_KOBJECT_UEVENT:
			return SECCLASS_NETLINK_KOBJECT_UEVENT_SOCKET;
		case NETLINK_GENERIC:
			return SECCLASS_NETLINK_GENERIC_SOCKET;
		case NETLINK_SCSITRANSPORT:
			return SECCLASS_NETLINK_SCSITRANSPORT_SOCKET;
		case NETLINK_RDMA:
			return SECCLASS_NETLINK_RDMA_SOCKET;
		case NETLINK_CRYPTO:
			return SECCLASS_NETLINK_CRYPTO_SOCKET;
		default:
			return SECCLASS_NETLINK_SOCKET;
		}
	case PF_PACKET:
		return SECCLASS_PACKET_SOCKET;
	case PF_KEY:
		return SECCLASS_KEY_SOCKET;
	case PF_APPLETALK:
		return SECCLASS_APPLETALK_SOCKET;
	}

	return SECCLASS_SOCKET;
}

static int selinux_genfs_get_sid(struct dentry *dentry,
				 u16 tclass,
				 u16 flags,
				 u32 *sid)
{
	int rc;
	struct super_block *sb = dentry->d_inode->i_sb;
	char *buffer, *path;

	buffer = (char *)__get_free_page(GFP_KERNEL);
	if (!buffer)
		return -ENOMEM;

	path = dentry_path_raw(dentry, buffer, PAGE_SIZE);
	if (IS_ERR(path))
		rc = PTR_ERR(path);
	else {
		if (flags & SE_SBPROC) {
			/* each process gets a /proc/PID/ entry. Strip off the
			 * PID part to get a valid selinux labeling.
			 * e.g. /proc/1/net/rpc/nfs -> /net/rpc/nfs */
			while (path[1] >= '0' && path[1] <= '9') {
				path[1] = '/';
				path++;
			}
		}
		rc = security_genfs_sid(sb->s_type->name, path, tclass, sid);
	}
	free_page((unsigned long)buffer);
	return rc;
}

/* The inode's security attributes must be initialized before first use. */
static int inode_doinit_with_dentry(struct inode *inode, struct dentry *opt_dentry)
{
	struct superblock_security_struct *sbsec = NULL;
	struct inode_security_struct *isec = inode->i_security;
	u32 sid;
	struct dentry *dentry;
#define INITCONTEXTLEN 255
	char *context = NULL;
	unsigned len = 0;
	int rc = 0;

	if (isec->initialized == LABEL_INITIALIZED)
		goto out;

	mutex_lock(&isec->lock);
	if (isec->initialized == LABEL_INITIALIZED)
		goto out_unlock;

	sbsec = inode->i_sb->s_security;
	if (!(sbsec->flags & SE_SBINITIALIZED)) {
		/* Defer initialization until selinux_complete_init,
		   after the initial policy is loaded and the security
		   server is ready to handle calls. */
		spin_lock(&sbsec->isec_lock);
		if (list_empty(&isec->list))
			list_add(&isec->list, &sbsec->isec_head);
		spin_unlock(&sbsec->isec_lock);
		goto out_unlock;
	}

	switch (sbsec->behavior) {
	case SECURITY_FS_USE_NATIVE:
		break;
	case SECURITY_FS_USE_XATTR:
		if (!inode->i_op->getxattr) {
			isec->sid = sbsec->def_sid;
			break;
		}

		/* Need a dentry, since the xattr API requires one.
		   Life would be simpler if we could just pass the inode. */
		if (opt_dentry) {
			/* Called from d_instantiate or d_splice_alias. */
			dentry = dget(opt_dentry);
		} else {
			/* Called from selinux_complete_init, try to find a dentry. */
			dentry = d_find_alias(inode);
		}
		if (!dentry) {
			/*
			 * this is can be hit on boot when a file is accessed
			 * before the policy is loaded.  When we load policy we
			 * may find inodes that have no dentry on the
			 * sbsec->isec_head list.  No reason to complain as these
			 * will get fixed up the next time we go through
			 * inode_doinit with a dentry, before these inodes could
			 * be used again by userspace.
			 */
			goto out_unlock;
		}

		len = INITCONTEXTLEN;
		context = kmalloc(len+1, GFP_NOFS);
		if (!context) {
			rc = -ENOMEM;
			dput(dentry);
			goto out_unlock;
		}
		context[len] = '\0';
		rc = inode->i_op->getxattr(dentry, XATTR_NAME_SELINUX,
					   context, len);
		if (rc == -ERANGE) {
			kfree(context);

			/* Need a larger buffer.  Query for the right size. */
			rc = inode->i_op->getxattr(dentry, XATTR_NAME_SELINUX,
						   NULL, 0);
			if (rc < 0) {
				dput(dentry);
				goto out_unlock;
			}
			len = rc;
			context = kmalloc(len+1, GFP_NOFS);
			if (!context) {
				rc = -ENOMEM;
				dput(dentry);
				goto out_unlock;
			}
			context[len] = '\0';
			rc = inode->i_op->getxattr(dentry,
						   XATTR_NAME_SELINUX,
						   context, len);
		}
		dput(dentry);
		if (rc < 0) {
			if (rc != -ENODATA) {
				printk(KERN_WARNING "SELinux: %s:  getxattr returned "
				       "%d for dev=%s ino=%ld\n", __func__,
				       -rc, inode->i_sb->s_id, inode->i_ino);
				kfree(context);
				goto out_unlock;
			}
			/* Map ENODATA to the default file SID */
			sid = sbsec->def_sid;
			rc = 0;
		} else {
			rc = security_context_to_sid_default(context, rc, &sid,
							     sbsec->def_sid,
							     GFP_NOFS);
			if (rc) {
				char *dev = inode->i_sb->s_id;
				unsigned long ino = inode->i_ino;

				if (rc == -EINVAL) {
					if (printk_ratelimit())
						printk(KERN_NOTICE "SELinux: inode=%lu on dev=%s was found to have an invalid "
							"context=%s.  This indicates you may need to relabel the inode or the "
							"filesystem in question.\n", ino, dev, context);
				} else {
					printk(KERN_WARNING "SELinux: %s:  context_to_sid(%s) "
					       "returned %d for dev=%s ino=%ld\n",
					       __func__, context, -rc, dev, ino);
				}
				kfree(context);
				/* Leave with the unlabeled SID */
				rc = 0;
				break;
			}
		}
		kfree(context);
		isec->sid = sid;
		break;
	case SECURITY_FS_USE_TASK:
		isec->sid = isec->task_sid;
		break;
	case SECURITY_FS_USE_TRANS:
		/* Default to the fs SID. */
		isec->sid = sbsec->sid;

		/* Try to obtain a transition SID. */
		isec->sclass = inode_mode_to_security_class(inode->i_mode);
		rc = security_transition_sid(isec->task_sid, sbsec->sid,
					     isec->sclass, NULL, &sid);
		if (rc)
			goto out_unlock;
		isec->sid = sid;
		break;
	case SECURITY_FS_USE_MNTPOINT:
		isec->sid = sbsec->mntpoint_sid;
		break;
	default:
		/* Default to the fs superblock SID. */
		isec->sid = sbsec->sid;

		if ((sbsec->flags & SE_SBGENFS) && !S_ISLNK(inode->i_mode)) {
			/* We must have a dentry to determine the label on
			 * procfs inodes */
			if (opt_dentry)
				/* Called from d_instantiate or
				 * d_splice_alias. */
				dentry = dget(opt_dentry);
			else
				/* Called from selinux_complete_init, try to
				 * find a dentry. */
				dentry = d_find_alias(inode);
			/*
			 * This can be hit on boot when a file is accessed
			 * before the policy is loaded.  When we load policy we
			 * may find inodes that have no dentry on the
			 * sbsec->isec_head list.  No reason to complain as
			 * these will get fixed up the next time we go through
			 * inode_doinit() with a dentry, before these inodes
			 * could be used again by userspace.
			 */
			if (!dentry)
				goto out_unlock;
			isec->sclass = inode_mode_to_security_class(inode->i_mode);
			rc = selinux_genfs_get_sid(dentry, isec->sclass,
						   sbsec->flags, &sid);
			dput(dentry);
			if (rc)
				goto out_unlock;
			isec->sid = sid;
		}
		break;
	}

	isec->initialized = LABEL_INITIALIZED;

out_unlock:
	mutex_unlock(&isec->lock);
out:
	if (isec->sclass == SECCLASS_FILE)
		isec->sclass = inode_mode_to_security_class(inode->i_mode);
	return rc;
}

/* Convert a Linux signal to an access vector. */
static inline u32 signal_to_av(int sig)
{
	u32 perm = 0;

	switch (sig) {
	case SIGCHLD:
		/* Commonly granted from child to parent. */
		perm = PROCESS__SIGCHLD;
		break;
	case SIGKILL:
		/* Cannot be caught or ignored */
		perm = PROCESS__SIGKILL;
		break;
	case SIGSTOP:
		/* Cannot be caught or ignored */
		perm = PROCESS__SIGSTOP;
		break;
	default:
		/* All other signals. */
		perm = PROCESS__SIGNAL;
		break;
	}

	return perm;
}

/*
 * Check permission between a pair of credentials
 * fork check, ptrace check, etc.
 */
static int cred_has_perm(const struct cred *actor,
			 const struct cred *target,
			 u32 perms)
{
	u32 asid = cred_sid(actor), tsid = cred_sid(target);

	return avc_has_perm(asid, tsid, SECCLASS_PROCESS, perms, NULL);
}

/*
 * Check permission between a pair of tasks, e.g. signal checks,
 * fork check, ptrace check, etc.
 * tsk1 is the actor and tsk2 is the target
 * - this uses the default subjective creds of tsk1
 */
static int task_has_perm(const struct task_struct *tsk1,
			 const struct task_struct *tsk2,
			 u32 perms)
{
	const struct task_security_struct *__tsec1, *__tsec2;
	u32 sid1, sid2;

	rcu_read_lock();
	__tsec1 = __task_cred(tsk1)->security;	sid1 = __tsec1->sid;
	__tsec2 = __task_cred(tsk2)->security;	sid2 = __tsec2->sid;
	rcu_read_unlock();
	return avc_has_perm(sid1, sid2, SECCLASS_PROCESS, perms, NULL);
}

/*
 * Check permission between current and another task, e.g. signal checks,
 * fork check, ptrace check, etc.
 * current is the actor and tsk2 is the target
 * - this uses current's subjective creds
 */
static int current_has_perm(const struct task_struct *tsk,
			    u32 perms)
{
	u32 sid, tsid;

	sid = current_sid();
	tsid = task_sid(tsk);
	return avc_has_perm(sid, tsid, SECCLASS_PROCESS, perms, NULL);
}

#if CAP_LAST_CAP > 63
#error Fix SELinux to handle capabilities > 63.
#endif

/* Check whether a task is allowed to use a capability. */
static int cred_has_capability(const struct cred *cred,
			       int cap, int audit)
{
	struct common_audit_data ad;
	struct av_decision avd;
	u16 sclass;
	u32 sid = cred_sid(cred);
	u32 av = CAP_TO_MASK(cap);
	int rc;

	ad.type = LSM_AUDIT_DATA_CAP;
	ad.u.cap = cap;

	switch (CAP_TO_INDEX(cap)) {
	case 0:
		sclass = SECCLASS_CAPABILITY;
		break;
	case 1:
		sclass = SECCLASS_CAPABILITY2;
		break;
	default:
		printk(KERN_ERR
		       "SELinux:  out of range capability %d\n", cap);
		BUG();
		return -EINVAL;
	}

	rc = avc_has_perm_noaudit(sid, sid, sclass, av, 0, &avd);
	if (audit == SECURITY_CAP_AUDIT) {
		int rc2 = avc_audit(sid, sid, sclass, av, &avd, rc, &ad, 0);
		if (rc2)
			return rc2;
	}
	return rc;
}

/* Check whether a task is allowed to use a system operation. */
static int task_has_system(struct task_struct *tsk,
			   u32 perms)
{
	u32 sid = task_sid(tsk);

	return avc_has_perm(sid, SECINITSID_KERNEL,
			    SECCLASS_SYSTEM, perms, NULL);
}

/* Check whether a task has a particular permission to an inode.
   The 'adp' parameter is optional and allows other audit
   data to be passed (e.g. the dentry). */
static int inode_has_perm(const struct cred *cred,
			  struct inode *inode,
			  u32 perms,
			  struct common_audit_data *adp)
{
	struct inode_security_struct *isec;
	u32 sid;

	validate_creds(cred);

	if (unlikely(IS_PRIVATE(inode)))
		return 0;

	sid = cred_sid(cred);
	isec = inode->i_security;

	return avc_has_perm(sid, isec->sid, isec->sclass, perms, adp);
}

/* Same as inode_has_perm, but pass explicit audit data containing
   the dentry to help the auditing code to more easily generate the
   pathname if needed. */
static inline int dentry_has_perm(const struct cred *cred,
				  struct dentry *dentry,
				  u32 av)
{
	struct inode *inode = d_backing_inode(dentry);
	struct common_audit_data ad;

	ad.type = LSM_AUDIT_DATA_DENTRY;
	ad.u.dentry = dentry;
	__inode_security_revalidate(inode, dentry, true);
	return inode_has_perm(cred, inode, av, &ad);
}

/* Same as inode_has_perm, but pass explicit audit data containing
   the path to help the auditing code to more easily generate the
   pathname if needed. */
static inline int path_has_perm(const struct cred *cred,
				const struct path *path,
				u32 av)
{
	struct inode *inode = d_backing_inode(path->dentry);
	struct common_audit_data ad;

	ad.type = LSM_AUDIT_DATA_PATH;
	ad.u.path = *path;
	__inode_security_revalidate(inode, path->dentry, true);
	return inode_has_perm(cred, inode, av, &ad);
}

/* Same as path_has_perm, but uses the inode from the file struct. */
static inline int file_path_has_perm(const struct cred *cred,
				     struct file *file,
				     u32 av)
{
	struct common_audit_data ad;

	ad.type = LSM_AUDIT_DATA_PATH;
	ad.u.path = file->f_path;
	return inode_has_perm(cred, file_inode(file), av, &ad);
}

/* Check whether a task can use an open file descriptor to
   access an inode in a given way.  Check access to the
   descriptor itself, and then use dentry_has_perm to
   check a particular permission to the file.
   Access to the descriptor is implicitly granted if it
   has the same SID as the process.  If av is zero, then
   access to the file is not checked, e.g. for cases
   where only the descriptor is affected like seek. */
static int file_has_perm(const struct cred *cred,
			 struct file *file,
			 u32 av)
{
	struct file_security_struct *fsec = file->f_security;
	struct inode *inode = file_inode(file);
	struct common_audit_data ad;
	u32 sid = cred_sid(cred);
	int rc;

	ad.type = LSM_AUDIT_DATA_PATH;
	ad.u.path = file->f_path;

	if (sid != fsec->sid) {
		rc = avc_has_perm(sid, fsec->sid,
				  SECCLASS_FD,
				  FD__USE,
				  &ad);
		if (rc)
			goto out;
	}

	/* av is zero if only checking access to the descriptor. */
	rc = 0;
	if (av)
		rc = inode_has_perm(cred, inode, av, &ad);

out:
	return rc;
}

/*
 * Determine the label for an inode that might be unioned.
 */
static int selinux_determine_inode_label(struct inode *dir,
					 const struct qstr *name,
					 u16 tclass,
					 u32 *_new_isid)
{
	const struct superblock_security_struct *sbsec = dir->i_sb->s_security;
	const struct inode_security_struct *dsec = inode_security(dir);
	const struct task_security_struct *tsec = current_security();

	if ((sbsec->flags & SE_SBINITIALIZED) &&
	    (sbsec->behavior == SECURITY_FS_USE_MNTPOINT)) {
		*_new_isid = sbsec->mntpoint_sid;
	} else if ((sbsec->flags & SBLABEL_MNT) &&
		   tsec->create_sid) {
		*_new_isid = tsec->create_sid;
	} else {
		return security_transition_sid(tsec->sid, dsec->sid, tclass,
					       name, _new_isid);
	}

	return 0;
}

/* Check whether a task can create a file. */
static int may_create(struct inode *dir,
		      struct dentry *dentry,
		      u16 tclass)
{
	const struct task_security_struct *tsec = current_security();
	struct inode_security_struct *dsec;
	struct superblock_security_struct *sbsec;
	u32 sid, newsid;
	struct common_audit_data ad;
	int rc;

	dsec = inode_security(dir);
	sbsec = dir->i_sb->s_security;

	sid = tsec->sid;

	ad.type = LSM_AUDIT_DATA_DENTRY;
	ad.u.dentry = dentry;

	rc = avc_has_perm(sid, dsec->sid, SECCLASS_DIR,
			  DIR__ADD_NAME | DIR__SEARCH,
			  &ad);
	if (rc)
		return rc;

	rc = selinux_determine_inode_label(dir, &dentry->d_name, tclass,
					   &newsid);
	if (rc)
		return rc;

	rc = avc_has_perm(sid, newsid, tclass, FILE__CREATE, &ad);
	if (rc)
		return rc;

	return avc_has_perm(newsid, sbsec->sid,
			    SECCLASS_FILESYSTEM,
			    FILESYSTEM__ASSOCIATE, &ad);
}

/* Check whether a task can create a key. */
static int may_create_key(u32 ksid,
			  struct task_struct *ctx)
{
	u32 sid = task_sid(ctx);

	return avc_has_perm(sid, ksid, SECCLASS_KEY, KEY__CREATE, NULL);
}

#define MAY_LINK	0
#define MAY_UNLINK	1
#define MAY_RMDIR	2

/* Check whether a task can link, unlink, or rmdir a file/directory. */
static int may_link(struct inode *dir,
		    struct dentry *dentry,
		    int kind)

{
	struct inode_security_struct *dsec, *isec;
	struct common_audit_data ad;
	u32 sid = current_sid();
	u32 av;
	int rc;

	dsec = inode_security(dir);
	isec = backing_inode_security(dentry);

	ad.type = LSM_AUDIT_DATA_DENTRY;
	ad.u.dentry = dentry;

	av = DIR__SEARCH;
	av |= (kind ? DIR__REMOVE_NAME : DIR__ADD_NAME);
	rc = avc_has_perm(sid, dsec->sid, SECCLASS_DIR, av, &ad);
	if (rc)
		return rc;

	switch (kind) {
	case MAY_LINK:
		av = FILE__LINK;
		break;
	case MAY_UNLINK:
		av = FILE__UNLINK;
		break;
	case MAY_RMDIR:
		av = DIR__RMDIR;
		break;
	default:
		printk(KERN_WARNING "SELinux: %s:  unrecognized kind %d\n",
			__func__, kind);
		return 0;
	}

	rc = avc_has_perm(sid, isec->sid, isec->sclass, av, &ad);
	return rc;
}

static inline int may_rename(struct inode *old_dir,
			     struct dentry *old_dentry,
			     struct inode *new_dir,
			     struct dentry *new_dentry)
{
	struct inode_security_struct *old_dsec, *new_dsec, *old_isec, *new_isec;
	struct common_audit_data ad;
	u32 sid = current_sid();
	u32 av;
	int old_is_dir, new_is_dir;
	int rc;

	old_dsec = inode_security(old_dir);
	old_isec = backing_inode_security(old_dentry);
	old_is_dir = d_is_dir(old_dentry);
	new_dsec = inode_security(new_dir);

	ad.type = LSM_AUDIT_DATA_DENTRY;

	ad.u.dentry = old_dentry;
	rc = avc_has_perm(sid, old_dsec->sid, SECCLASS_DIR,
			  DIR__REMOVE_NAME | DIR__SEARCH, &ad);
	if (rc)
		return rc;
	rc = avc_has_perm(sid, old_isec->sid,
			  old_isec->sclass, FILE__RENAME, &ad);
	if (rc)
		return rc;
	if (old_is_dir && new_dir != old_dir) {
		rc = avc_has_perm(sid, old_isec->sid,
				  old_isec->sclass, DIR__REPARENT, &ad);
		if (rc)
			return rc;
	}

	ad.u.dentry = new_dentry;
	av = DIR__ADD_NAME | DIR__SEARCH;
	if (d_is_positive(new_dentry))
		av |= DIR__REMOVE_NAME;
	rc = avc_has_perm(sid, new_dsec->sid, SECCLASS_DIR, av, &ad);
	if (rc)
		return rc;
	if (d_is_positive(new_dentry)) {
		new_isec = backing_inode_security(new_dentry);
		new_is_dir = d_is_dir(new_dentry);
		rc = avc_has_perm(sid, new_isec->sid,
				  new_isec->sclass,
				  (new_is_dir ? DIR__RMDIR : FILE__UNLINK), &ad);
		if (rc)
			return rc;
	}

	return 0;
}

/* Check whether a task can perform a filesystem operation. */
static int superblock_has_perm(const struct cred *cred,
			       struct super_block *sb,
			       u32 perms,
			       struct common_audit_data *ad)
{
	struct superblock_security_struct *sbsec;
	u32 sid = cred_sid(cred);

	sbsec = sb->s_security;
	return avc_has_perm(sid, sbsec->sid, SECCLASS_FILESYSTEM, perms, ad);
}

/* Convert a Linux mode and permission mask to an access vector. */
static inline u32 file_mask_to_av(int mode, int mask)
{
	u32 av = 0;

	if (!S_ISDIR(mode)) {
		if (mask & MAY_EXEC)
			av |= FILE__EXECUTE;
		if (mask & MAY_READ)
			av |= FILE__READ;

		if (mask & MAY_APPEND)
			av |= FILE__APPEND;
		else if (mask & MAY_WRITE)
			av |= FILE__WRITE;

	} else {
		if (mask & MAY_EXEC)
			av |= DIR__SEARCH;
		if (mask & MAY_WRITE)
			av |= DIR__WRITE;
		if (mask & MAY_READ)
			av |= DIR__READ;
	}

	return av;
}

/* Convert a Linux file to an access vector. */
static inline u32 file_to_av(struct file *file)
{
	u32 av = 0;

	if (file->f_mode & FMODE_READ)
		av |= FILE__READ;
	if (file->f_mode & FMODE_WRITE) {
		if (file->f_flags & O_APPEND)
			av |= FILE__APPEND;
		else
			av |= FILE__WRITE;
	}
	if (!av) {
		/*
		 * Special file opened with flags 3 for ioctl-only use.
		 */
		av = FILE__IOCTL;
	}

	return av;
}

/*
 * Convert a file to an access vector and include the correct open
 * open permission.
 */
static inline u32 open_file_to_av(struct file *file)
{
	u32 av = file_to_av(file);

	if (selinux_policycap_openperm)
		av |= FILE__OPEN;

	return av;
}

/* Hook functions begin here. */

static int selinux_binder_set_context_mgr(struct task_struct *mgr)
{
	u32 mysid = current_sid();
	u32 mgrsid = task_sid(mgr);

	return avc_has_perm(mysid, mgrsid, SECCLASS_BINDER,
			    BINDER__SET_CONTEXT_MGR, NULL);
}

static int selinux_binder_transaction(struct task_struct *from,
				      struct task_struct *to)
{
	u32 mysid = current_sid();
	u32 fromsid = task_sid(from);
	u32 tosid = task_sid(to);
	int rc;

	if (mysid != fromsid) {
		rc = avc_has_perm(mysid, fromsid, SECCLASS_BINDER,
				  BINDER__IMPERSONATE, NULL);
		if (rc)
			return rc;
	}

	return avc_has_perm(fromsid, tosid, SECCLASS_BINDER, BINDER__CALL,
			    NULL);
}

static int selinux_binder_transfer_binder(struct task_struct *from,
					  struct task_struct *to)
{
	u32 fromsid = task_sid(from);
	u32 tosid = task_sid(to);

	return avc_has_perm(fromsid, tosid, SECCLASS_BINDER, BINDER__TRANSFER,
			    NULL);
}

static int selinux_binder_transfer_file(struct task_struct *from,
					struct task_struct *to,
					struct file *file)
{
	u32 sid = task_sid(to);
	struct file_security_struct *fsec = file->f_security;
	struct dentry *dentry = file->f_path.dentry;
	struct inode_security_struct *isec = backing_inode_security(dentry);
	struct common_audit_data ad;
	int rc;

	ad.type = LSM_AUDIT_DATA_PATH;
	ad.u.path = file->f_path;

	if (sid != fsec->sid) {
		rc = avc_has_perm(sid, fsec->sid,
				  SECCLASS_FD,
				  FD__USE,
				  &ad);
		if (rc)
			return rc;
	}

	if (unlikely(IS_PRIVATE(d_backing_inode(dentry))))
		return 0;

	return avc_has_perm(sid, isec->sid, isec->sclass, file_to_av(file),
			    &ad);
}

static int selinux_ptrace_access_check(struct task_struct *child,
				     unsigned int mode)
{
	if (mode & PTRACE_MODE_READ) {
		u32 sid = current_sid();
		u32 csid = task_sid(child);
		return avc_has_perm(sid, csid, SECCLASS_FILE, FILE__READ, NULL);
	}

	return current_has_perm(child, PROCESS__PTRACE);
}

static int selinux_ptrace_traceme(struct task_struct *parent)
{
	return task_has_perm(parent, current, PROCESS__PTRACE);
}

static int selinux_capget(struct task_struct *target, kernel_cap_t *effective,
			  kernel_cap_t *inheritable, kernel_cap_t *permitted)
{
	return current_has_perm(target, PROCESS__GETCAP);
}

static int selinux_capset(struct cred *new, const struct cred *old,
			  const kernel_cap_t *effective,
			  const kernel_cap_t *inheritable,
			  const kernel_cap_t *permitted)
{
	return cred_has_perm(old, new, PROCESS__SETCAP);
}

/*
 * (This comment used to live with the selinux_task_setuid hook,
 * which was removed).
 *
 * Since setuid only affects the current process, and since the SELinux
 * controls are not based on the Linux identity attributes, SELinux does not
 * need to control this operation.  However, SELinux does control the use of
 * the CAP_SETUID and CAP_SETGID capabilities using the capable hook.
 */

static int selinux_capable(const struct cred *cred, struct user_namespace *ns,
			   int cap, int audit)
{
	return cred_has_capability(cred, cap, audit);
}

static int selinux_quotactl(int cmds, int type, int id, struct super_block *sb)
{
	const struct cred *cred = current_cred();
	int rc = 0;

	if (!sb)
		return 0;

	switch (cmds) {
	case Q_SYNC:
	case Q_QUOTAON:
	case Q_QUOTAOFF:
	case Q_SETINFO:
	case Q_SETQUOTA:
		rc = superblock_has_perm(cred, sb, FILESYSTEM__QUOTAMOD, NULL);
		break;
	case Q_GETFMT:
	case Q_GETINFO:
	case Q_GETQUOTA:
		rc = superblock_has_perm(cred, sb, FILESYSTEM__QUOTAGET, NULL);
		break;
	default:
		rc = 0;  /* let the kernel handle invalid cmds */
		break;
	}
	return rc;
}

static int selinux_quota_on(struct dentry *dentry)
{
	const struct cred *cred = current_cred();

	return dentry_has_perm(cred, dentry, FILE__QUOTAON);
}

static int selinux_syslog(int type)
{
	int rc;

	switch (type) {
	case SYSLOG_ACTION_READ_ALL:	/* Read last kernel messages */
	case SYSLOG_ACTION_SIZE_BUFFER:	/* Return size of the log buffer */
		rc = task_has_system(current, SYSTEM__SYSLOG_READ);
		break;
	case SYSLOG_ACTION_CONSOLE_OFF:	/* Disable logging to console */
	case SYSLOG_ACTION_CONSOLE_ON:	/* Enable logging to console */
	/* Set level of messages printed to console */
	case SYSLOG_ACTION_CONSOLE_LEVEL:
		rc = task_has_system(current, SYSTEM__SYSLOG_CONSOLE);
		break;
	case SYSLOG_ACTION_CLOSE:	/* Close log */
	case SYSLOG_ACTION_OPEN:	/* Open log */
	case SYSLOG_ACTION_READ:	/* Read from log */
	case SYSLOG_ACTION_READ_CLEAR:	/* Read/clear last kernel messages */
	case SYSLOG_ACTION_CLEAR:	/* Clear ring buffer */
	default:
		rc = task_has_system(current, SYSTEM__SYSLOG_MOD);
		break;
	}
	return rc;
}

/*
 * Check that a process has enough memory to allocate a new virtual
 * mapping. 0 means there is enough memory for the allocation to
 * succeed and -ENOMEM implies there is not.
 *
 * Do not audit the selinux permission check, as this is applied to all
 * processes that allocate mappings.
 */
static int selinux_vm_enough_memory(struct mm_struct *mm, long pages)
{
	int rc, cap_sys_admin = 0;

	rc = cred_has_capability(current_cred(), CAP_SYS_ADMIN,
					SECURITY_CAP_NOAUDIT);
	if (rc == 0)
		cap_sys_admin = 1;

	return cap_sys_admin;
}

/* binprm security operations */

static int check_nnp_nosuid(const struct linux_binprm *bprm,
			    const struct task_security_struct *old_tsec,
			    const struct task_security_struct *new_tsec)
{
	int nnp = (bprm->unsafe & LSM_UNSAFE_NO_NEW_PRIVS);
	int nosuid = (bprm->file->f_path.mnt->mnt_flags & MNT_NOSUID);
	int rc;

	if (!nnp && !nosuid)
		return 0; /* neither NNP nor nosuid */

	if (new_tsec->sid == old_tsec->sid)
		return 0; /* No change in credentials */

	/*
	 * The only transitions we permit under NNP or nosuid
	 * are transitions to bounded SIDs, i.e. SIDs that are
	 * guaranteed to only be allowed a subset of the permissions
	 * of the current SID.
	 */
	rc = security_bounded_transition(old_tsec->sid, new_tsec->sid);
	if (rc) {
		/*
		 * On failure, preserve the errno values for NNP vs nosuid.
		 * NNP:  Operation not permitted for caller.
		 * nosuid:  Permission denied to file.
		 */
		if (nnp)
			return -EPERM;
		else
			return -EACCES;
	}
	return 0;
}

static int selinux_bprm_set_creds(struct linux_binprm *bprm)
{
	const struct task_security_struct *old_tsec;
	struct task_security_struct *new_tsec;
	struct inode_security_struct *isec;
	struct common_audit_data ad;
	struct inode *inode = file_inode(bprm->file);
	int rc;

	/* SELinux context only depends on initial program or script and not
	 * the script interpreter */
	if (bprm->cred_prepared)
		return 0;

	old_tsec = current_security();
	new_tsec = bprm->cred->security;
	isec = inode_security(inode);

	/* Default to the current task SID. */
	new_tsec->sid = old_tsec->sid;
	new_tsec->osid = old_tsec->sid;

	/* Reset fs, key, and sock SIDs on execve. */
	new_tsec->create_sid = 0;
	new_tsec->keycreate_sid = 0;
	new_tsec->sockcreate_sid = 0;

	if (old_tsec->exec_sid) {
		new_tsec->sid = old_tsec->exec_sid;
		/* Reset exec SID on execve. */
		new_tsec->exec_sid = 0;

		/* Fail on NNP or nosuid if not an allowed transition. */
		rc = check_nnp_nosuid(bprm, old_tsec, new_tsec);
		if (rc)
			return rc;
	} else {
		/* Check for a default transition on this program. */
		rc = security_transition_sid(old_tsec->sid, isec->sid,
					     SECCLASS_PROCESS, NULL,
					     &new_tsec->sid);
		if (rc)
			return rc;

		/*
		 * Fallback to old SID on NNP or nosuid if not an allowed
		 * transition.
		 */
		rc = check_nnp_nosuid(bprm, old_tsec, new_tsec);
		if (rc)
			new_tsec->sid = old_tsec->sid;
	}

	ad.type = LSM_AUDIT_DATA_PATH;
	ad.u.path = bprm->file->f_path;

	if (new_tsec->sid == old_tsec->sid) {
		rc = avc_has_perm(old_tsec->sid, isec->sid,
				  SECCLASS_FILE, FILE__EXECUTE_NO_TRANS, &ad);
		if (rc)
			return rc;
	} else {
		/* Check permissions for the transition. */
		rc = avc_has_perm(old_tsec->sid, new_tsec->sid,
				  SECCLASS_PROCESS, PROCESS__TRANSITION, &ad);
		if (rc)
			return rc;

		rc = avc_has_perm(new_tsec->sid, isec->sid,
				  SECCLASS_FILE, FILE__ENTRYPOINT, &ad);
		if (rc)
			return rc;

		/* Check for shared state */
		if (bprm->unsafe & LSM_UNSAFE_SHARE) {
			rc = avc_has_perm(old_tsec->sid, new_tsec->sid,
					  SECCLASS_PROCESS, PROCESS__SHARE,
					  NULL);
			if (rc)
				return -EPERM;
		}

		/* Make sure that anyone attempting to ptrace over a task that
		 * changes its SID has the appropriate permit */
		if (bprm->unsafe &
		    (LSM_UNSAFE_PTRACE | LSM_UNSAFE_PTRACE_CAP)) {
			struct task_struct *tracer;
			struct task_security_struct *sec;
			u32 ptsid = 0;

			rcu_read_lock();
			tracer = ptrace_parent(current);
			if (likely(tracer != NULL)) {
				sec = __task_cred(tracer)->security;
				ptsid = sec->sid;
			}
			rcu_read_unlock();

			if (ptsid != 0) {
				rc = avc_has_perm(ptsid, new_tsec->sid,
						  SECCLASS_PROCESS,
						  PROCESS__PTRACE, NULL);
				if (rc)
					return -EPERM;
			}
		}

		/* Clear any possibly unsafe personality bits on exec: */
		bprm->per_clear |= PER_CLEAR_ON_SETID;
	}

	return 0;
}

static int selinux_bprm_secureexec(struct linux_binprm *bprm)
{
	const struct task_security_struct *tsec = current_security();
	u32 sid, osid;
	int atsecure = 0;

	sid = tsec->sid;
	osid = tsec->osid;

	if (osid != sid) {
		/* Enable secure mode for SIDs transitions unless
		   the noatsecure permission is granted between
		   the two SIDs, i.e. ahp returns 0. */
		atsecure = avc_has_perm(osid, sid,
					SECCLASS_PROCESS,
					PROCESS__NOATSECURE, NULL);
	}

	return !!atsecure;
}

static int match_file(const void *p, struct file *file, unsigned fd)
{
	return file_has_perm(p, file, file_to_av(file)) ? fd + 1 : 0;
}

/* Derived from fs/exec.c:flush_old_files. */
static inline void flush_unauthorized_files(const struct cred *cred,
					    struct files_struct *files)
{
	struct file *file, *devnull = NULL;
	struct tty_struct *tty;
	int drop_tty = 0;
	unsigned n;

	tty = get_current_tty();
	if (tty) {
		spin_lock(&tty_files_lock);
		if (!list_empty(&tty->tty_files)) {
			struct tty_file_private *file_priv;

			/* Revalidate access to controlling tty.
			   Use file_path_has_perm on the tty path directly
			   rather than using file_has_perm, as this particular
			   open file may belong to another process and we are
			   only interested in the inode-based check here. */
			file_priv = list_first_entry(&tty->tty_files,
						struct tty_file_private, list);
			file = file_priv->file;
			if (file_path_has_perm(cred, file, FILE__READ | FILE__WRITE))
				drop_tty = 1;
		}
		spin_unlock(&tty_files_lock);
		tty_kref_put(tty);
	}
	/* Reset controlling tty. */
	if (drop_tty)
		no_tty();

	/* Revalidate access to inherited open files. */
	n = iterate_fd(files, 0, match_file, cred);
	if (!n) /* none found? */
		return;

	devnull = dentry_open(&selinux_null, O_RDWR, cred);
	if (IS_ERR(devnull))
		devnull = NULL;
	/* replace all the matching ones with this */
	do {
		replace_fd(n - 1, devnull, 0);
	} while ((n = iterate_fd(files, n, match_file, cred)) != 0);
	if (devnull)
		fput(devnull);
}

/*
 * Prepare a process for imminent new credential changes due to exec
 */
static void selinux_bprm_committing_creds(struct linux_binprm *bprm)
{
	struct task_security_struct *new_tsec;
	struct rlimit *rlim, *initrlim;
	int rc, i;

	new_tsec = bprm->cred->security;
	if (new_tsec->sid == new_tsec->osid)
		return;

	/* Close files for which the new task SID is not authorized. */
	flush_unauthorized_files(bprm->cred, current->files);

	/* Always clear parent death signal on SID transitions. */
	current->pdeath_signal = 0;

	/* Check whether the new SID can inherit resource limits from the old
	 * SID.  If not, reset all soft limits to the lower of the current
	 * task's hard limit and the init task's soft limit.
	 *
	 * Note that the setting of hard limits (even to lower them) can be
	 * controlled by the setrlimit check.  The inclusion of the init task's
	 * soft limit into the computation is to avoid resetting soft limits
	 * higher than the default soft limit for cases where the default is
	 * lower than the hard limit, e.g. RLIMIT_CORE or RLIMIT_STACK.
	 */
	rc = avc_has_perm(new_tsec->osid, new_tsec->sid, SECCLASS_PROCESS,
			  PROCESS__RLIMITINH, NULL);
	if (rc) {
		/* protect against do_prlimit() */
		task_lock(current);
		for (i = 0; i < RLIM_NLIMITS; i++) {
			rlim = current->signal->rlim + i;
			initrlim = init_task.signal->rlim + i;
			rlim->rlim_cur = min(rlim->rlim_max, initrlim->rlim_cur);
		}
		task_unlock(current);
		update_rlimit_cpu(current, rlimit(RLIMIT_CPU));
	}
}

/*
 * Clean up the process immediately after the installation of new credentials
 * due to exec
 */
static void selinux_bprm_committed_creds(struct linux_binprm *bprm)
{
	const struct task_security_struct *tsec = current_security();
	struct itimerval itimer;
	u32 osid, sid;
	int rc, i;

	osid = tsec->osid;
	sid = tsec->sid;

	if (sid == osid)
		return;

	/* Check whether the new SID can inherit signal state from the old SID.
	 * If not, clear itimers to avoid subsequent signal generation and
	 * flush and unblock signals.
	 *
	 * This must occur _after_ the task SID has been updated so that any
	 * kill done after the flush will be checked against the new SID.
	 */
	rc = avc_has_perm(osid, sid, SECCLASS_PROCESS, PROCESS__SIGINH, NULL);
	if (rc) {
		memset(&itimer, 0, sizeof itimer);
		for (i = 0; i < 3; i++)
			do_setitimer(i, &itimer, NULL);
		spin_lock_irq(&current->sighand->siglock);
		if (!fatal_signal_pending(current)) {
			flush_sigqueue(&current->pending);
			flush_sigqueue(&current->signal->shared_pending);
			flush_signal_handlers(current, 1);
			sigemptyset(&current->blocked);
			recalc_sigpending();
		}
		spin_unlock_irq(&current->sighand->siglock);
	}

	/* Wake up the parent if it is waiting so that it can recheck
	 * wait permission to the new task SID. */
	read_lock(&tasklist_lock);
	__wake_up_parent(current, current->real_parent);
	read_unlock(&tasklist_lock);
}

/* superblock security operations */

static int selinux_sb_alloc_security(struct super_block *sb)
{
	return superblock_alloc_security(sb);
}

static void selinux_sb_free_security(struct super_block *sb)
{
	superblock_free_security(sb);
}

static inline int match_prefix(char *prefix, int plen, char *option, int olen)
{
	if (plen > olen)
		return 0;

	return !memcmp(prefix, option, plen);
}

static inline int selinux_option(char *option, int len)
{
	return (match_prefix(CONTEXT_STR, sizeof(CONTEXT_STR)-1, option, len) ||
		match_prefix(FSCONTEXT_STR, sizeof(FSCONTEXT_STR)-1, option, len) ||
		match_prefix(DEFCONTEXT_STR, sizeof(DEFCONTEXT_STR)-1, option, len) ||
		match_prefix(ROOTCONTEXT_STR, sizeof(ROOTCONTEXT_STR)-1, option, len) ||
		match_prefix(LABELSUPP_STR, sizeof(LABELSUPP_STR)-1, option, len));
}

static inline void take_option(char **to, char *from, int *first, int len)
{
	if (!*first) {
		**to = ',';
		*to += 1;
	} else
		*first = 0;
	memcpy(*to, from, len);
	*to += len;
}

static inline void take_selinux_option(char **to, char *from, int *first,
				       int len)
{
	int current_size = 0;

	if (!*first) {
		**to = '|';
		*to += 1;
	} else
		*first = 0;

	while (current_size < len) {
		if (*from != '"') {
			**to = *from;
			*to += 1;
		}
		from += 1;
		current_size += 1;
	}
}

static int selinux_sb_copy_data(char *orig, char *copy)
{
	int fnosec, fsec, rc = 0;
	char *in_save, *in_curr, *in_end;
	char *sec_curr, *nosec_save, *nosec;
	int open_quote = 0;

	in_curr = orig;
	sec_curr = copy;

	nosec = (char *)get_zeroed_page(GFP_KERNEL);
	if (!nosec) {
		rc = -ENOMEM;
		goto out;
	}

	nosec_save = nosec;
	fnosec = fsec = 1;
	in_save = in_end = orig;

	do {
		if (*in_end == '"')
			open_quote = !open_quote;
		if ((*in_end == ',' && open_quote == 0) ||
				*in_end == '\0') {
			int len = in_end - in_curr;

			if (selinux_option(in_curr, len))
				take_selinux_option(&sec_curr, in_curr, &fsec, len);
			else
				take_option(&nosec, in_curr, &fnosec, len);

			in_curr = in_end + 1;
		}
	} while (*in_end++);

	strcpy(in_save, nosec_save);
	free_page((unsigned long)nosec_save);
out:
	return rc;
}

static int selinux_sb_remount(struct super_block *sb, void *data)
{
	int rc, i, *flags;
	struct security_mnt_opts opts;
	char *secdata, **mount_options;
	struct superblock_security_struct *sbsec = sb->s_security;

	if (!(sbsec->flags & SE_SBINITIALIZED))
		return 0;

	if (!data)
		return 0;

	if (sb->s_type->fs_flags & FS_BINARY_MOUNTDATA)
		return 0;

	security_init_mnt_opts(&opts);
	secdata = alloc_secdata();
	if (!secdata)
		return -ENOMEM;
	rc = selinux_sb_copy_data(data, secdata);
	if (rc)
		goto out_free_secdata;

	rc = selinux_parse_opts_str(secdata, &opts);
	if (rc)
		goto out_free_secdata;

	mount_options = opts.mnt_opts;
	flags = opts.mnt_opts_flags;

	for (i = 0; i < opts.num_mnt_opts; i++) {
		u32 sid;

		if (flags[i] == SBLABEL_MNT)
			continue;
		rc = security_context_str_to_sid(mount_options[i], &sid, GFP_KERNEL);
		if (rc) {
			printk(KERN_WARNING "SELinux: security_context_str_to_sid"
			       "(%s) failed for (dev %s, type %s) errno=%d\n",
			       mount_options[i], sb->s_id, sb->s_type->name, rc);
			goto out_free_opts;
		}
		rc = -EINVAL;
		switch (flags[i]) {
		case FSCONTEXT_MNT:
			if (bad_option(sbsec, FSCONTEXT_MNT, sbsec->sid, sid))
				goto out_bad_option;
			break;
		case CONTEXT_MNT:
			if (bad_option(sbsec, CONTEXT_MNT, sbsec->mntpoint_sid, sid))
				goto out_bad_option;
			break;
		case ROOTCONTEXT_MNT: {
			struct inode_security_struct *root_isec;
			root_isec = backing_inode_security(sb->s_root);

			if (bad_option(sbsec, ROOTCONTEXT_MNT, root_isec->sid, sid))
				goto out_bad_option;
			break;
		}
		case DEFCONTEXT_MNT:
			if (bad_option(sbsec, DEFCONTEXT_MNT, sbsec->def_sid, sid))
				goto out_bad_option;
			break;
		default:
			goto out_free_opts;
		}
	}

	rc = 0;
out_free_opts:
	security_free_mnt_opts(&opts);
out_free_secdata:
	free_secdata(secdata);
	return rc;
out_bad_option:
	printk(KERN_WARNING "SELinux: unable to change security options "
	       "during remount (dev %s, type=%s)\n", sb->s_id,
	       sb->s_type->name);
	goto out_free_opts;
}

static int selinux_sb_kern_mount(struct super_block *sb, int flags, void *data)
{
	const struct cred *cred = current_cred();
	struct common_audit_data ad;
	int rc;

	rc = superblock_doinit(sb, data);
	if (rc)
		return rc;

	/* Allow all mounts performed by the kernel */
	if (flags & MS_KERNMOUNT)
		return 0;

	ad.type = LSM_AUDIT_DATA_DENTRY;
	ad.u.dentry = sb->s_root;
	return superblock_has_perm(cred, sb, FILESYSTEM__MOUNT, &ad);
}

static int selinux_sb_statfs(struct dentry *dentry)
{
	const struct cred *cred = current_cred();
	struct common_audit_data ad;

	ad.type = LSM_AUDIT_DATA_DENTRY;
	ad.u.dentry = dentry->d_sb->s_root;
	return superblock_has_perm(cred, dentry->d_sb, FILESYSTEM__GETATTR, &ad);
}

static int selinux_mount(const char *dev_name,
			 struct path *path,
			 const char *type,
			 unsigned long flags,
			 void *data)
{
	const struct cred *cred = current_cred();

	if (flags & MS_REMOUNT)
		return superblock_has_perm(cred, path->dentry->d_sb,
					   FILESYSTEM__REMOUNT, NULL);
	else
		return path_has_perm(cred, path, FILE__MOUNTON);
}

static int selinux_umount(struct vfsmount *mnt, int flags)
{
	const struct cred *cred = current_cred();

	return superblock_has_perm(cred, mnt->mnt_sb,
				   FILESYSTEM__UNMOUNT, NULL);
}

/* inode security operations */

static int selinux_inode_alloc_security(struct inode *inode)
{
	return inode_alloc_security(inode);
}

static void selinux_inode_free_security(struct inode *inode)
{
	inode_free_security(inode);
}

static int selinux_dentry_init_security(struct dentry *dentry, int mode,
					struct qstr *name, void **ctx,
					u32 *ctxlen)
{
	u32 newsid;
	int rc;

	rc = selinux_determine_inode_label(d_inode(dentry->d_parent), name,
					   inode_mode_to_security_class(mode),
					   &newsid);
	if (rc)
		return rc;

	return security_sid_to_context(newsid, (char **)ctx, ctxlen);
}

static int selinux_inode_init_security(struct inode *inode, struct inode *dir,
				       const struct qstr *qstr,
				       const char **name,
				       void **value, size_t *len)
{
	const struct task_security_struct *tsec = current_security();
	struct superblock_security_struct *sbsec;
	u32 sid, newsid, clen;
	int rc;
	char *context;

	sbsec = dir->i_sb->s_security;

	sid = tsec->sid;
	newsid = tsec->create_sid;

	rc = selinux_determine_inode_label(
		dir, qstr,
		inode_mode_to_security_class(inode->i_mode),
		&newsid);
	if (rc)
		return rc;

	/* Possibly defer initialization to selinux_complete_init. */
	if (sbsec->flags & SE_SBINITIALIZED) {
		struct inode_security_struct *isec = inode->i_security;
		isec->sclass = inode_mode_to_security_class(inode->i_mode);
		isec->sid = newsid;
		isec->initialized = LABEL_INITIALIZED;
	}

	if (!ss_initialized || !(sbsec->flags & SBLABEL_MNT))
		return -EOPNOTSUPP;

	if (name)
		*name = XATTR_SELINUX_SUFFIX;

	if (value && len) {
		rc = security_sid_to_context_force(newsid, &context, &clen);
		if (rc)
			return rc;
		*value = context;
		*len = clen;
	}

	return 0;
}

static int selinux_inode_create(struct inode *dir, struct dentry *dentry, umode_t mode)
{
	return may_create(dir, dentry, SECCLASS_FILE);
}

static int selinux_inode_link(struct dentry *old_dentry, struct inode *dir, struct dentry *new_dentry)
{
	return may_link(dir, old_dentry, MAY_LINK);
}

static int selinux_inode_unlink(struct inode *dir, struct dentry *dentry)
{
	return may_link(dir, dentry, MAY_UNLINK);
}

static int selinux_inode_symlink(struct inode *dir, struct dentry *dentry, const char *name)
{
	return may_create(dir, dentry, SECCLASS_LNK_FILE);
}

static int selinux_inode_mkdir(struct inode *dir, struct dentry *dentry, umode_t mask)
{
	return may_create(dir, dentry, SECCLASS_DIR);
}

static int selinux_inode_rmdir(struct inode *dir, struct dentry *dentry)
{
	return may_link(dir, dentry, MAY_RMDIR);
}

static int selinux_inode_mknod(struct inode *dir, struct dentry *dentry, umode_t mode, dev_t dev)
{
	return may_create(dir, dentry, inode_mode_to_security_class(mode));
}

static int selinux_inode_rename(struct inode *old_inode, struct dentry *old_dentry,
				struct inode *new_inode, struct dentry *new_dentry)
{
	return may_rename(old_inode, old_dentry, new_inode, new_dentry);
}

static int selinux_inode_readlink(struct dentry *dentry)
{
	const struct cred *cred = current_cred();

	return dentry_has_perm(cred, dentry, FILE__READ);
}

static int selinux_inode_follow_link(struct dentry *dentry, struct inode *inode,
				     bool rcu)
{
	const struct cred *cred = current_cred();
	struct common_audit_data ad;
	struct inode_security_struct *isec;
	u32 sid;

	validate_creds(cred);

	ad.type = LSM_AUDIT_DATA_DENTRY;
	ad.u.dentry = dentry;
	sid = cred_sid(cred);
	isec = inode_security_rcu(inode, rcu);
	if (IS_ERR(isec))
		return PTR_ERR(isec);

	return avc_has_perm_flags(sid, isec->sid, isec->sclass, FILE__READ, &ad,
				  rcu ? MAY_NOT_BLOCK : 0);
}

static noinline int audit_inode_permission(struct inode *inode,
					   u32 perms, u32 audited, u32 denied,
					   int result,
					   unsigned flags)
{
	struct common_audit_data ad;
	struct inode_security_struct *isec = inode->i_security;
	int rc;

	ad.type = LSM_AUDIT_DATA_INODE;
	ad.u.inode = inode;

	rc = slow_avc_audit(current_sid(), isec->sid, isec->sclass, perms,
			    audited, denied, result, &ad, flags);
	if (rc)
		return rc;
	return 0;
}

static int selinux_inode_permission(struct inode *inode, int mask)
{
	const struct cred *cred = current_cred();
	u32 perms;
	bool from_access;
	unsigned flags = mask & MAY_NOT_BLOCK;
	struct inode_security_struct *isec;
	u32 sid;
	struct av_decision avd;
	int rc, rc2;
	u32 audited, denied;

	from_access = mask & MAY_ACCESS;
	mask &= (MAY_READ|MAY_WRITE|MAY_EXEC|MAY_APPEND);

	/* No permission to check.  Existence test. */
	if (!mask)
		return 0;

	validate_creds(cred);

	if (unlikely(IS_PRIVATE(inode)))
		return 0;

	perms = file_mask_to_av(inode->i_mode, mask);

	sid = cred_sid(cred);
	isec = inode_security_rcu(inode, flags & MAY_NOT_BLOCK);
	if (IS_ERR(isec))
		return PTR_ERR(isec);

	rc = avc_has_perm_noaudit(sid, isec->sid, isec->sclass, perms, 0, &avd);
	audited = avc_audit_required(perms, &avd, rc,
				     from_access ? FILE__AUDIT_ACCESS : 0,
				     &denied);
	if (likely(!audited))
		return rc;

	rc2 = audit_inode_permission(inode, perms, audited, denied, rc, flags);
	if (rc2)
		return rc2;
	return rc;
}

static int selinux_inode_setattr(struct dentry *dentry, struct iattr *iattr)
{
	const struct cred *cred = current_cred();
	unsigned int ia_valid = iattr->ia_valid;
	__u32 av = FILE__WRITE;

	/* ATTR_FORCE is just used for ATTR_KILL_S[UG]ID. */
	if (ia_valid & ATTR_FORCE) {
		ia_valid &= ~(ATTR_KILL_SUID | ATTR_KILL_SGID | ATTR_MODE |
			      ATTR_FORCE);
		if (!ia_valid)
			return 0;
	}

	if (ia_valid & (ATTR_MODE | ATTR_UID | ATTR_GID |
			ATTR_ATIME_SET | ATTR_MTIME_SET | ATTR_TIMES_SET))
		return dentry_has_perm(cred, dentry, FILE__SETATTR);

	if (selinux_policycap_openperm && (ia_valid & ATTR_SIZE)
			&& !(ia_valid & ATTR_FILE))
		av |= FILE__OPEN;

	return dentry_has_perm(cred, dentry, av);
}

static int selinux_inode_getattr(const struct path *path)
{
	return path_has_perm(current_cred(), path, FILE__GETATTR);
}

static int selinux_inode_setotherxattr(struct dentry *dentry, const char *name)
{
	const struct cred *cred = current_cred();

	if (!strncmp(name, XATTR_SECURITY_PREFIX,
		     sizeof XATTR_SECURITY_PREFIX - 1)) {
		if (!strcmp(name, XATTR_NAME_CAPS)) {
			if (!capable(CAP_SETFCAP))
				return -EPERM;
		} else if (!capable(CAP_SYS_ADMIN)) {
			/* A different attribute in the security namespace.
			   Restrict to administrator. */
			return -EPERM;
		}
	}

	/* Not an attribute we recognize, so just check the
	   ordinary setattr permission. */
	return dentry_has_perm(cred, dentry, FILE__SETATTR);
}

static int selinux_inode_setxattr(struct dentry *dentry, const char *name,
				  const void *value, size_t size, int flags)
{
	struct inode *inode = d_backing_inode(dentry);
	struct inode_security_struct *isec = backing_inode_security(dentry);
	struct superblock_security_struct *sbsec;
	struct common_audit_data ad;
	u32 newsid, sid = current_sid();
	int rc = 0;

	if (strcmp(name, XATTR_NAME_SELINUX))
		return selinux_inode_setotherxattr(dentry, name);

	sbsec = inode->i_sb->s_security;
	if (!(sbsec->flags & SBLABEL_MNT))
		return -EOPNOTSUPP;

	if (!inode_owner_or_capable(inode))
		return -EPERM;

	ad.type = LSM_AUDIT_DATA_DENTRY;
	ad.u.dentry = dentry;

	rc = avc_has_perm(sid, isec->sid, isec->sclass,
			  FILE__RELABELFROM, &ad);
	if (rc)
		return rc;

	rc = security_context_to_sid(value, size, &newsid, GFP_KERNEL);
	if (rc == -EINVAL) {
		if (!capable(CAP_MAC_ADMIN)) {
			struct audit_buffer *ab;
			size_t audit_size;
			const char *str;

			/* We strip a nul only if it is at the end, otherwise the
			 * context contains a nul and we should audit that */
			if (value) {
				str = value;
				if (str[size - 1] == '\0')
					audit_size = size - 1;
				else
					audit_size = size;
			} else {
				str = "";
				audit_size = 0;
			}
			ab = audit_log_start(current->audit_context, GFP_ATOMIC, AUDIT_SELINUX_ERR);
			audit_log_format(ab, "op=setxattr invalid_context=");
			audit_log_n_untrustedstring(ab, value, audit_size);
			audit_log_end(ab);

			return rc;
		}
		rc = security_context_to_sid_force(value, size, &newsid);
	}
	if (rc)
		return rc;

	rc = avc_has_perm(sid, newsid, isec->sclass,
			  FILE__RELABELTO, &ad);
	if (rc)
		return rc;

	rc = security_validate_transition(isec->sid, newsid, sid,
					  isec->sclass);
	if (rc)
		return rc;

	return avc_has_perm(newsid,
			    sbsec->sid,
			    SECCLASS_FILESYSTEM,
			    FILESYSTEM__ASSOCIATE,
			    &ad);
}

static void selinux_inode_post_setxattr(struct dentry *dentry, const char *name,
					const void *value, size_t size,
					int flags)
{
	struct inode *inode = d_backing_inode(dentry);
	struct inode_security_struct *isec = backing_inode_security(dentry);
	u32 newsid;
	int rc;

	if (strcmp(name, XATTR_NAME_SELINUX)) {
		/* Not an attribute we recognize, so nothing to do. */
		return;
	}

	rc = security_context_to_sid_force(value, size, &newsid);
	if (rc) {
		printk(KERN_ERR "SELinux:  unable to map context to SID"
		       "for (%s, %lu), rc=%d\n",
		       inode->i_sb->s_id, inode->i_ino, -rc);
		return;
	}

	isec->sclass = inode_mode_to_security_class(inode->i_mode);
	isec->sid = newsid;
	isec->initialized = LABEL_INITIALIZED;

	return;
}

static int selinux_inode_getxattr(struct dentry *dentry, const char *name)
{
	const struct cred *cred = current_cred();

	return dentry_has_perm(cred, dentry, FILE__GETATTR);
}

static int selinux_inode_listxattr(struct dentry *dentry)
{
	const struct cred *cred = current_cred();

	return dentry_has_perm(cred, dentry, FILE__GETATTR);
}

static int selinux_inode_removexattr(struct dentry *dentry, const char *name)
{
	if (strcmp(name, XATTR_NAME_SELINUX))
		return selinux_inode_setotherxattr(dentry, name);

	/* No one is allowed to remove a SELinux security label.
	   You can change the label, but all data must be labeled. */
	return -EACCES;
}

/*
 * Copy the inode security context value to the user.
 *
 * Permission check is handled by selinux_inode_getxattr hook.
 */
static int selinux_inode_getsecurity(struct inode *inode, const char *name, void **buffer, bool alloc)
{
	u32 size;
	int error;
	char *context = NULL;
	struct inode_security_struct *isec = inode_security(inode);

	if (strcmp(name, XATTR_SELINUX_SUFFIX))
		return -EOPNOTSUPP;

	/*
	 * If the caller has CAP_MAC_ADMIN, then get the raw context
	 * value even if it is not defined by current policy; otherwise,
	 * use the in-core value under current policy.
	 * Use the non-auditing forms of the permission checks since
	 * getxattr may be called by unprivileged processes commonly
	 * and lack of permission just means that we fall back to the
	 * in-core context value, not a denial.
	 */
	error = cap_capable(current_cred(), &init_user_ns, CAP_MAC_ADMIN,
			    SECURITY_CAP_NOAUDIT);
	if (!error)
		error = cred_has_capability(current_cred(), CAP_MAC_ADMIN,
					    SECURITY_CAP_NOAUDIT);
	if (!error)
		error = security_sid_to_context_force(isec->sid, &context,
						      &size);
	else
		error = security_sid_to_context(isec->sid, &context, &size);
	if (error)
		return error;
	error = size;
	if (alloc) {
		*buffer = context;
		goto out_nofree;
	}
	kfree(context);
out_nofree:
	return error;
}

static int selinux_inode_setsecurity(struct inode *inode, const char *name,
				     const void *value, size_t size, int flags)
{
	struct inode_security_struct *isec = inode_security(inode);
	u32 newsid;
	int rc;

	if (strcmp(name, XATTR_SELINUX_SUFFIX))
		return -EOPNOTSUPP;

	if (!value || !size)
		return -EACCES;

	rc = security_context_to_sid(value, size, &newsid, GFP_KERNEL);
	if (rc)
		return rc;

	isec->sclass = inode_mode_to_security_class(inode->i_mode);
	isec->sid = newsid;
	isec->initialized = LABEL_INITIALIZED;
	return 0;
}

static int selinux_inode_listsecurity(struct inode *inode, char *buffer, size_t buffer_size)
{
	const int len = sizeof(XATTR_NAME_SELINUX);
	if (buffer && len <= buffer_size)
		memcpy(buffer, XATTR_NAME_SELINUX, len);
	return len;
}

static void selinux_inode_getsecid(struct inode *inode, u32 *secid)
{
<<<<<<< HEAD
	struct inode_security_struct *isec = inode_security(inode);
=======
	struct inode_security_struct *isec = inode_security_novalidate(inode);
>>>>>>> f3c87e99
	*secid = isec->sid;
}

/* file security operations */

static int selinux_revalidate_file_permission(struct file *file, int mask)
{
	const struct cred *cred = current_cred();
	struct inode *inode = file_inode(file);

	/* file_mask_to_av won't add FILE__WRITE if MAY_APPEND is set */
	if ((file->f_flags & O_APPEND) && (mask & MAY_WRITE))
		mask |= MAY_APPEND;

	return file_has_perm(cred, file,
			     file_mask_to_av(inode->i_mode, mask));
}

static int selinux_file_permission(struct file *file, int mask)
{
	struct inode *inode = file_inode(file);
	struct file_security_struct *fsec = file->f_security;
	struct inode_security_struct *isec;
	u32 sid = current_sid();

	if (!mask)
		/* No permission to check.  Existence test. */
		return 0;

	isec = inode_security(inode);
	if (sid == fsec->sid && fsec->isid == isec->sid &&
	    fsec->pseqno == avc_policy_seqno())
		/* No change since file_open check. */
		return 0;

	return selinux_revalidate_file_permission(file, mask);
}

static int selinux_file_alloc_security(struct file *file)
{
	return file_alloc_security(file);
}

static void selinux_file_free_security(struct file *file)
{
	file_free_security(file);
}

/*
 * Check whether a task has the ioctl permission and cmd
 * operation to an inode.
 */
static int ioctl_has_perm(const struct cred *cred, struct file *file,
		u32 requested, u16 cmd)
{
	struct common_audit_data ad;
	struct file_security_struct *fsec = file->f_security;
	struct inode *inode = file_inode(file);
	struct inode_security_struct *isec = inode_security(inode);
	struct lsm_ioctlop_audit ioctl;
	u32 ssid = cred_sid(cred);
	int rc;
	u8 driver = cmd >> 8;
	u8 xperm = cmd & 0xff;

	ad.type = LSM_AUDIT_DATA_IOCTL_OP;
	ad.u.op = &ioctl;
	ad.u.op->cmd = cmd;
	ad.u.op->path = file->f_path;

	if (ssid != fsec->sid) {
		rc = avc_has_perm(ssid, fsec->sid,
				SECCLASS_FD,
				FD__USE,
				&ad);
		if (rc)
			goto out;
	}

	if (unlikely(IS_PRIVATE(inode)))
		return 0;

	rc = avc_has_extended_perms(ssid, isec->sid, isec->sclass,
			requested, driver, xperm, &ad);
out:
	return rc;
}

static int selinux_file_ioctl(struct file *file, unsigned int cmd,
			      unsigned long arg)
{
	const struct cred *cred = current_cred();
	int error = 0;

	switch (cmd) {
	case FIONREAD:
	/* fall through */
	case FIBMAP:
	/* fall through */
	case FIGETBSZ:
	/* fall through */
	case FS_IOC_GETFLAGS:
	/* fall through */
	case FS_IOC_GETVERSION:
		error = file_has_perm(cred, file, FILE__GETATTR);
		break;

	case FS_IOC_SETFLAGS:
	/* fall through */
	case FS_IOC_SETVERSION:
		error = file_has_perm(cred, file, FILE__SETATTR);
		break;

	/* sys_ioctl() checks */
	case FIONBIO:
	/* fall through */
	case FIOASYNC:
		error = file_has_perm(cred, file, 0);
		break;

	case KDSKBENT:
	case KDSKBSENT:
		error = cred_has_capability(cred, CAP_SYS_TTY_CONFIG,
					    SECURITY_CAP_AUDIT);
		break;

	/* default case assumes that the command will go
	 * to the file's ioctl() function.
	 */
	default:
		error = ioctl_has_perm(cred, file, FILE__IOCTL, (u16) cmd);
	}
	return error;
}

static int default_noexec;

static int file_map_prot_check(struct file *file, unsigned long prot, int shared)
{
	const struct cred *cred = current_cred();
	int rc = 0;

	if (default_noexec &&
	    (prot & PROT_EXEC) && (!file || IS_PRIVATE(file_inode(file)) ||
				   (!shared && (prot & PROT_WRITE)))) {
		/*
		 * We are making executable an anonymous mapping or a
		 * private file mapping that will also be writable.
		 * This has an additional check.
		 */
		rc = cred_has_perm(cred, cred, PROCESS__EXECMEM);
		if (rc)
			goto error;
	}

	if (file) {
		/* read access is always possible with a mapping */
		u32 av = FILE__READ;

		/* write access only matters if the mapping is shared */
		if (shared && (prot & PROT_WRITE))
			av |= FILE__WRITE;

		if (prot & PROT_EXEC)
			av |= FILE__EXECUTE;

		return file_has_perm(cred, file, av);
	}

error:
	return rc;
}

static int selinux_mmap_addr(unsigned long addr)
{
	int rc = 0;

	if (addr < CONFIG_LSM_MMAP_MIN_ADDR) {
		u32 sid = current_sid();
		rc = avc_has_perm(sid, sid, SECCLASS_MEMPROTECT,
				  MEMPROTECT__MMAP_ZERO, NULL);
	}

	return rc;
}

static int selinux_mmap_file(struct file *file, unsigned long reqprot,
			     unsigned long prot, unsigned long flags)
{
	if (selinux_checkreqprot)
		prot = reqprot;

	return file_map_prot_check(file, prot,
				   (flags & MAP_TYPE) == MAP_SHARED);
}

static int selinux_file_mprotect(struct vm_area_struct *vma,
				 unsigned long reqprot,
				 unsigned long prot)
{
	const struct cred *cred = current_cred();

	if (selinux_checkreqprot)
		prot = reqprot;

	if (default_noexec &&
	    (prot & PROT_EXEC) && !(vma->vm_flags & VM_EXEC)) {
		int rc = 0;
		if (vma->vm_start >= vma->vm_mm->start_brk &&
		    vma->vm_end <= vma->vm_mm->brk) {
			rc = cred_has_perm(cred, cred, PROCESS__EXECHEAP);
		} else if (!vma->vm_file &&
			   vma->vm_start <= vma->vm_mm->start_stack &&
			   vma->vm_end >= vma->vm_mm->start_stack) {
			rc = current_has_perm(current, PROCESS__EXECSTACK);
		} else if (vma->vm_file && vma->anon_vma) {
			/*
			 * We are making executable a file mapping that has
			 * had some COW done. Since pages might have been
			 * written, check ability to execute the possibly
			 * modified content.  This typically should only
			 * occur for text relocations.
			 */
			rc = file_has_perm(cred, vma->vm_file, FILE__EXECMOD);
		}
		if (rc)
			return rc;
	}

	return file_map_prot_check(vma->vm_file, prot, vma->vm_flags&VM_SHARED);
}

static int selinux_file_lock(struct file *file, unsigned int cmd)
{
	const struct cred *cred = current_cred();

	return file_has_perm(cred, file, FILE__LOCK);
}

static int selinux_file_fcntl(struct file *file, unsigned int cmd,
			      unsigned long arg)
{
	const struct cred *cred = current_cred();
	int err = 0;

	switch (cmd) {
	case F_SETFL:
		if ((file->f_flags & O_APPEND) && !(arg & O_APPEND)) {
			err = file_has_perm(cred, file, FILE__WRITE);
			break;
		}
		/* fall through */
	case F_SETOWN:
	case F_SETSIG:
	case F_GETFL:
	case F_GETOWN:
	case F_GETSIG:
	case F_GETOWNER_UIDS:
		/* Just check FD__USE permission */
		err = file_has_perm(cred, file, 0);
		break;
	case F_GETLK:
	case F_SETLK:
	case F_SETLKW:
	case F_OFD_GETLK:
	case F_OFD_SETLK:
	case F_OFD_SETLKW:
#if BITS_PER_LONG == 32
	case F_GETLK64:
	case F_SETLK64:
	case F_SETLKW64:
#endif
		err = file_has_perm(cred, file, FILE__LOCK);
		break;
	}

	return err;
}

static void selinux_file_set_fowner(struct file *file)
{
	struct file_security_struct *fsec;

	fsec = file->f_security;
	fsec->fown_sid = current_sid();
}

static int selinux_file_send_sigiotask(struct task_struct *tsk,
				       struct fown_struct *fown, int signum)
{
	struct file *file;
	u32 sid = task_sid(tsk);
	u32 perm;
	struct file_security_struct *fsec;

	/* struct fown_struct is never outside the context of a struct file */
	file = container_of(fown, struct file, f_owner);

	fsec = file->f_security;

	if (!signum)
		perm = signal_to_av(SIGIO); /* as per send_sigio_to_task */
	else
		perm = signal_to_av(signum);

	return avc_has_perm(fsec->fown_sid, sid,
			    SECCLASS_PROCESS, perm, NULL);
}

static int selinux_file_receive(struct file *file)
{
	const struct cred *cred = current_cred();

	return file_has_perm(cred, file, file_to_av(file));
}

static int selinux_file_open(struct file *file, const struct cred *cred)
{
	struct file_security_struct *fsec;
	struct inode_security_struct *isec;

	fsec = file->f_security;
	isec = inode_security(file_inode(file));
	/*
	 * Save inode label and policy sequence number
	 * at open-time so that selinux_file_permission
	 * can determine whether revalidation is necessary.
	 * Task label is already saved in the file security
	 * struct as its SID.
	 */
	fsec->isid = isec->sid;
	fsec->pseqno = avc_policy_seqno();
	/*
	 * Since the inode label or policy seqno may have changed
	 * between the selinux_inode_permission check and the saving
	 * of state above, recheck that access is still permitted.
	 * Otherwise, access might never be revalidated against the
	 * new inode label or new policy.
	 * This check is not redundant - do not remove.
	 */
	return file_path_has_perm(cred, file, open_file_to_av(file));
}

/* task security operations */

static int selinux_task_create(unsigned long clone_flags)
{
	return current_has_perm(current, PROCESS__FORK);
}

/*
 * allocate the SELinux part of blank credentials
 */
static int selinux_cred_alloc_blank(struct cred *cred, gfp_t gfp)
{
	struct task_security_struct *tsec;

	tsec = kzalloc(sizeof(struct task_security_struct), gfp);
	if (!tsec)
		return -ENOMEM;

	cred->security = tsec;
	return 0;
}

/*
 * detach and free the LSM part of a set of credentials
 */
static void selinux_cred_free(struct cred *cred)
{
	struct task_security_struct *tsec = cred->security;

	/*
	 * cred->security == NULL if security_cred_alloc_blank() or
	 * security_prepare_creds() returned an error.
	 */
	BUG_ON(cred->security && (unsigned long) cred->security < PAGE_SIZE);
	cred->security = (void *) 0x7UL;
	kfree(tsec);
}

/*
 * prepare a new set of credentials for modification
 */
static int selinux_cred_prepare(struct cred *new, const struct cred *old,
				gfp_t gfp)
{
	const struct task_security_struct *old_tsec;
	struct task_security_struct *tsec;

	old_tsec = old->security;

	tsec = kmemdup(old_tsec, sizeof(struct task_security_struct), gfp);
	if (!tsec)
		return -ENOMEM;

	new->security = tsec;
	return 0;
}

/*
 * transfer the SELinux data to a blank set of creds
 */
static void selinux_cred_transfer(struct cred *new, const struct cred *old)
{
	const struct task_security_struct *old_tsec = old->security;
	struct task_security_struct *tsec = new->security;

	*tsec = *old_tsec;
}

/*
 * set the security data for a kernel service
 * - all the creation contexts are set to unlabelled
 */
static int selinux_kernel_act_as(struct cred *new, u32 secid)
{
	struct task_security_struct *tsec = new->security;
	u32 sid = current_sid();
	int ret;

	ret = avc_has_perm(sid, secid,
			   SECCLASS_KERNEL_SERVICE,
			   KERNEL_SERVICE__USE_AS_OVERRIDE,
			   NULL);
	if (ret == 0) {
		tsec->sid = secid;
		tsec->create_sid = 0;
		tsec->keycreate_sid = 0;
		tsec->sockcreate_sid = 0;
	}
	return ret;
}

/*
 * set the file creation context in a security record to the same as the
 * objective context of the specified inode
 */
static int selinux_kernel_create_files_as(struct cred *new, struct inode *inode)
{
	struct inode_security_struct *isec = inode_security(inode);
	struct task_security_struct *tsec = new->security;
	u32 sid = current_sid();
	int ret;

	ret = avc_has_perm(sid, isec->sid,
			   SECCLASS_KERNEL_SERVICE,
			   KERNEL_SERVICE__CREATE_FILES_AS,
			   NULL);

	if (ret == 0)
		tsec->create_sid = isec->sid;
	return ret;
}

static int selinux_kernel_module_request(char *kmod_name)
{
	u32 sid;
	struct common_audit_data ad;

	sid = task_sid(current);

	ad.type = LSM_AUDIT_DATA_KMOD;
	ad.u.kmod_name = kmod_name;

	return avc_has_perm(sid, SECINITSID_KERNEL, SECCLASS_SYSTEM,
			    SYSTEM__MODULE_REQUEST, &ad);
}

static int selinux_task_setpgid(struct task_struct *p, pid_t pgid)
{
	return current_has_perm(p, PROCESS__SETPGID);
}

static int selinux_task_getpgid(struct task_struct *p)
{
	return current_has_perm(p, PROCESS__GETPGID);
}

static int selinux_task_getsid(struct task_struct *p)
{
	return current_has_perm(p, PROCESS__GETSESSION);
}

static void selinux_task_getsecid(struct task_struct *p, u32 *secid)
{
	*secid = task_sid(p);
}

static int selinux_task_setnice(struct task_struct *p, int nice)
{
	return current_has_perm(p, PROCESS__SETSCHED);
}

static int selinux_task_setioprio(struct task_struct *p, int ioprio)
{
	return current_has_perm(p, PROCESS__SETSCHED);
}

static int selinux_task_getioprio(struct task_struct *p)
{
	return current_has_perm(p, PROCESS__GETSCHED);
}

static int selinux_task_setrlimit(struct task_struct *p, unsigned int resource,
		struct rlimit *new_rlim)
{
	struct rlimit *old_rlim = p->signal->rlim + resource;

	/* Control the ability to change the hard limit (whether
	   lowering or raising it), so that the hard limit can
	   later be used as a safe reset point for the soft limit
	   upon context transitions.  See selinux_bprm_committing_creds. */
	if (old_rlim->rlim_max != new_rlim->rlim_max)
		return current_has_perm(p, PROCESS__SETRLIMIT);

	return 0;
}

static int selinux_task_setscheduler(struct task_struct *p)
{
	return current_has_perm(p, PROCESS__SETSCHED);
}

static int selinux_task_getscheduler(struct task_struct *p)
{
	return current_has_perm(p, PROCESS__GETSCHED);
}

static int selinux_task_movememory(struct task_struct *p)
{
	return current_has_perm(p, PROCESS__SETSCHED);
}

static int selinux_task_kill(struct task_struct *p, struct siginfo *info,
				int sig, u32 secid)
{
	u32 perm;
	int rc;

	if (!sig)
		perm = PROCESS__SIGNULL; /* null signal; existence test */
	else
		perm = signal_to_av(sig);
	if (secid)
		rc = avc_has_perm(secid, task_sid(p),
				  SECCLASS_PROCESS, perm, NULL);
	else
		rc = current_has_perm(p, perm);
	return rc;
}

static int selinux_task_wait(struct task_struct *p)
{
	return task_has_perm(p, current, PROCESS__SIGCHLD);
}

static void selinux_task_to_inode(struct task_struct *p,
				  struct inode *inode)
{
	struct inode_security_struct *isec = inode->i_security;
	u32 sid = task_sid(p);

	isec->sid = sid;
	isec->initialized = LABEL_INITIALIZED;
}

/* Returns error only if unable to parse addresses */
static int selinux_parse_skb_ipv4(struct sk_buff *skb,
			struct common_audit_data *ad, u8 *proto)
{
	int offset, ihlen, ret = -EINVAL;
	struct iphdr _iph, *ih;

	offset = skb_network_offset(skb);
	ih = skb_header_pointer(skb, offset, sizeof(_iph), &_iph);
	if (ih == NULL)
		goto out;

	ihlen = ih->ihl * 4;
	if (ihlen < sizeof(_iph))
		goto out;

	ad->u.net->v4info.saddr = ih->saddr;
	ad->u.net->v4info.daddr = ih->daddr;
	ret = 0;

	if (proto)
		*proto = ih->protocol;

	switch (ih->protocol) {
	case IPPROTO_TCP: {
		struct tcphdr _tcph, *th;

		if (ntohs(ih->frag_off) & IP_OFFSET)
			break;

		offset += ihlen;
		th = skb_header_pointer(skb, offset, sizeof(_tcph), &_tcph);
		if (th == NULL)
			break;

		ad->u.net->sport = th->source;
		ad->u.net->dport = th->dest;
		break;
	}

	case IPPROTO_UDP: {
		struct udphdr _udph, *uh;

		if (ntohs(ih->frag_off) & IP_OFFSET)
			break;

		offset += ihlen;
		uh = skb_header_pointer(skb, offset, sizeof(_udph), &_udph);
		if (uh == NULL)
			break;

		ad->u.net->sport = uh->source;
		ad->u.net->dport = uh->dest;
		break;
	}

	case IPPROTO_DCCP: {
		struct dccp_hdr _dccph, *dh;

		if (ntohs(ih->frag_off) & IP_OFFSET)
			break;

		offset += ihlen;
		dh = skb_header_pointer(skb, offset, sizeof(_dccph), &_dccph);
		if (dh == NULL)
			break;

		ad->u.net->sport = dh->dccph_sport;
		ad->u.net->dport = dh->dccph_dport;
		break;
	}

	default:
		break;
	}
out:
	return ret;
}

#if defined(CONFIG_IPV6) || defined(CONFIG_IPV6_MODULE)

/* Returns error only if unable to parse addresses */
static int selinux_parse_skb_ipv6(struct sk_buff *skb,
			struct common_audit_data *ad, u8 *proto)
{
	u8 nexthdr;
	int ret = -EINVAL, offset;
	struct ipv6hdr _ipv6h, *ip6;
	__be16 frag_off;

	offset = skb_network_offset(skb);
	ip6 = skb_header_pointer(skb, offset, sizeof(_ipv6h), &_ipv6h);
	if (ip6 == NULL)
		goto out;

	ad->u.net->v6info.saddr = ip6->saddr;
	ad->u.net->v6info.daddr = ip6->daddr;
	ret = 0;

	nexthdr = ip6->nexthdr;
	offset += sizeof(_ipv6h);
	offset = ipv6_skip_exthdr(skb, offset, &nexthdr, &frag_off);
	if (offset < 0)
		goto out;

	if (proto)
		*proto = nexthdr;

	switch (nexthdr) {
	case IPPROTO_TCP: {
		struct tcphdr _tcph, *th;

		th = skb_header_pointer(skb, offset, sizeof(_tcph), &_tcph);
		if (th == NULL)
			break;

		ad->u.net->sport = th->source;
		ad->u.net->dport = th->dest;
		break;
	}

	case IPPROTO_UDP: {
		struct udphdr _udph, *uh;

		uh = skb_header_pointer(skb, offset, sizeof(_udph), &_udph);
		if (uh == NULL)
			break;

		ad->u.net->sport = uh->source;
		ad->u.net->dport = uh->dest;
		break;
	}

	case IPPROTO_DCCP: {
		struct dccp_hdr _dccph, *dh;

		dh = skb_header_pointer(skb, offset, sizeof(_dccph), &_dccph);
		if (dh == NULL)
			break;

		ad->u.net->sport = dh->dccph_sport;
		ad->u.net->dport = dh->dccph_dport;
		break;
	}

	/* includes fragments */
	default:
		break;
	}
out:
	return ret;
}

#endif /* IPV6 */

static int selinux_parse_skb(struct sk_buff *skb, struct common_audit_data *ad,
			     char **_addrp, int src, u8 *proto)
{
	char *addrp;
	int ret;

	switch (ad->u.net->family) {
	case PF_INET:
		ret = selinux_parse_skb_ipv4(skb, ad, proto);
		if (ret)
			goto parse_error;
		addrp = (char *)(src ? &ad->u.net->v4info.saddr :
				       &ad->u.net->v4info.daddr);
		goto okay;

#if defined(CONFIG_IPV6) || defined(CONFIG_IPV6_MODULE)
	case PF_INET6:
		ret = selinux_parse_skb_ipv6(skb, ad, proto);
		if (ret)
			goto parse_error;
		addrp = (char *)(src ? &ad->u.net->v6info.saddr :
				       &ad->u.net->v6info.daddr);
		goto okay;
#endif	/* IPV6 */
	default:
		addrp = NULL;
		goto okay;
	}

parse_error:
	printk(KERN_WARNING
	       "SELinux: failure in selinux_parse_skb(),"
	       " unable to parse packet\n");
	return ret;

okay:
	if (_addrp)
		*_addrp = addrp;
	return 0;
}

/**
 * selinux_skb_peerlbl_sid - Determine the peer label of a packet
 * @skb: the packet
 * @family: protocol family
 * @sid: the packet's peer label SID
 *
 * Description:
 * Check the various different forms of network peer labeling and determine
 * the peer label/SID for the packet; most of the magic actually occurs in
 * the security server function security_net_peersid_cmp().  The function
 * returns zero if the value in @sid is valid (although it may be SECSID_NULL)
 * or -EACCES if @sid is invalid due to inconsistencies with the different
 * peer labels.
 *
 */
static int selinux_skb_peerlbl_sid(struct sk_buff *skb, u16 family, u32 *sid)
{
	int err;
	u32 xfrm_sid;
	u32 nlbl_sid;
	u32 nlbl_type;

	err = selinux_xfrm_skb_sid(skb, &xfrm_sid);
	if (unlikely(err))
		return -EACCES;
	err = selinux_netlbl_skbuff_getsid(skb, family, &nlbl_type, &nlbl_sid);
	if (unlikely(err))
		return -EACCES;

	err = security_net_peersid_resolve(nlbl_sid, nlbl_type, xfrm_sid, sid);
	if (unlikely(err)) {
		printk(KERN_WARNING
		       "SELinux: failure in selinux_skb_peerlbl_sid(),"
		       " unable to determine packet's peer label\n");
		return -EACCES;
	}

	return 0;
}

/**
 * selinux_conn_sid - Determine the child socket label for a connection
 * @sk_sid: the parent socket's SID
 * @skb_sid: the packet's SID
 * @conn_sid: the resulting connection SID
 *
 * If @skb_sid is valid then the user:role:type information from @sk_sid is
 * combined with the MLS information from @skb_sid in order to create
 * @conn_sid.  If @skb_sid is not valid then then @conn_sid is simply a copy
 * of @sk_sid.  Returns zero on success, negative values on failure.
 *
 */
static int selinux_conn_sid(u32 sk_sid, u32 skb_sid, u32 *conn_sid)
{
	int err = 0;

	if (skb_sid != SECSID_NULL)
		err = security_sid_mls_copy(sk_sid, skb_sid, conn_sid);
	else
		*conn_sid = sk_sid;

	return err;
}

/* socket security operations */

static int socket_sockcreate_sid(const struct task_security_struct *tsec,
				 u16 secclass, u32 *socksid)
{
	if (tsec->sockcreate_sid > SECSID_NULL) {
		*socksid = tsec->sockcreate_sid;
		return 0;
	}

	return security_transition_sid(tsec->sid, tsec->sid, secclass, NULL,
				       socksid);
}

static int sock_has_perm(struct task_struct *task, struct sock *sk, u32 perms)
{
	struct sk_security_struct *sksec = sk->sk_security;
	struct common_audit_data ad;
	struct lsm_network_audit net = {0,};
	u32 tsid = task_sid(task);

	if (sksec->sid == SECINITSID_KERNEL)
		return 0;

	ad.type = LSM_AUDIT_DATA_NET;
	ad.u.net = &net;
	ad.u.net->sk = sk;

	return avc_has_perm(tsid, sksec->sid, sksec->sclass, perms, &ad);
}

static int selinux_socket_create(int family, int type,
				 int protocol, int kern)
{
	const struct task_security_struct *tsec = current_security();
	u32 newsid;
	u16 secclass;
	int rc;

	if (kern)
		return 0;

	secclass = socket_type_to_security_class(family, type, protocol);
	rc = socket_sockcreate_sid(tsec, secclass, &newsid);
	if (rc)
		return rc;

	return avc_has_perm(tsec->sid, newsid, secclass, SOCKET__CREATE, NULL);
}

static int selinux_socket_post_create(struct socket *sock, int family,
				      int type, int protocol, int kern)
{
	const struct task_security_struct *tsec = current_security();
	struct inode_security_struct *isec = inode_security_novalidate(SOCK_INODE(sock));
	struct sk_security_struct *sksec;
	int err = 0;

	isec->sclass = socket_type_to_security_class(family, type, protocol);

	if (kern)
		isec->sid = SECINITSID_KERNEL;
	else {
		err = socket_sockcreate_sid(tsec, isec->sclass, &(isec->sid));
		if (err)
			return err;
	}

	isec->initialized = LABEL_INITIALIZED;

	if (sock->sk) {
		sksec = sock->sk->sk_security;
		sksec->sid = isec->sid;
		sksec->sclass = isec->sclass;
		err = selinux_netlbl_socket_post_create(sock->sk, family);
	}

	return err;
}

/* Range of port numbers used to automatically bind.
   Need to determine whether we should perform a name_bind
   permission check between the socket and the port number. */

static int selinux_socket_bind(struct socket *sock, struct sockaddr *address, int addrlen)
{
	struct sock *sk = sock->sk;
	u16 family;
	int err;

	err = sock_has_perm(current, sk, SOCKET__BIND);
	if (err)
		goto out;

	/*
	 * If PF_INET or PF_INET6, check name_bind permission for the port.
	 * Multiple address binding for SCTP is not supported yet: we just
	 * check the first address now.
	 */
	family = sk->sk_family;
	if (family == PF_INET || family == PF_INET6) {
		char *addrp;
		struct sk_security_struct *sksec = sk->sk_security;
		struct common_audit_data ad;
		struct lsm_network_audit net = {0,};
		struct sockaddr_in *addr4 = NULL;
		struct sockaddr_in6 *addr6 = NULL;
		unsigned short snum;
		u32 sid, node_perm;

		if (family == PF_INET) {
			addr4 = (struct sockaddr_in *)address;
			snum = ntohs(addr4->sin_port);
			addrp = (char *)&addr4->sin_addr.s_addr;
		} else {
			addr6 = (struct sockaddr_in6 *)address;
			snum = ntohs(addr6->sin6_port);
			addrp = (char *)&addr6->sin6_addr.s6_addr;
		}

		if (snum) {
			int low, high;

			inet_get_local_port_range(sock_net(sk), &low, &high);

			if (snum < max(PROT_SOCK, low) || snum > high) {
				err = sel_netport_sid(sk->sk_protocol,
						      snum, &sid);
				if (err)
					goto out;
				ad.type = LSM_AUDIT_DATA_NET;
				ad.u.net = &net;
				ad.u.net->sport = htons(snum);
				ad.u.net->family = family;
				err = avc_has_perm(sksec->sid, sid,
						   sksec->sclass,
						   SOCKET__NAME_BIND, &ad);
				if (err)
					goto out;
			}
		}

		switch (sksec->sclass) {
		case SECCLASS_TCP_SOCKET:
			node_perm = TCP_SOCKET__NODE_BIND;
			break;

		case SECCLASS_UDP_SOCKET:
			node_perm = UDP_SOCKET__NODE_BIND;
			break;

		case SECCLASS_DCCP_SOCKET:
			node_perm = DCCP_SOCKET__NODE_BIND;
			break;

		default:
			node_perm = RAWIP_SOCKET__NODE_BIND;
			break;
		}

		err = sel_netnode_sid(addrp, family, &sid);
		if (err)
			goto out;

		ad.type = LSM_AUDIT_DATA_NET;
		ad.u.net = &net;
		ad.u.net->sport = htons(snum);
		ad.u.net->family = family;

		if (family == PF_INET)
			ad.u.net->v4info.saddr = addr4->sin_addr.s_addr;
		else
			ad.u.net->v6info.saddr = addr6->sin6_addr;

		err = avc_has_perm(sksec->sid, sid,
				   sksec->sclass, node_perm, &ad);
		if (err)
			goto out;
	}
out:
	return err;
}

static int selinux_socket_connect(struct socket *sock, struct sockaddr *address, int addrlen)
{
	struct sock *sk = sock->sk;
	struct sk_security_struct *sksec = sk->sk_security;
	int err;

	err = sock_has_perm(current, sk, SOCKET__CONNECT);
	if (err)
		return err;

	/*
	 * If a TCP or DCCP socket, check name_connect permission for the port.
	 */
	if (sksec->sclass == SECCLASS_TCP_SOCKET ||
	    sksec->sclass == SECCLASS_DCCP_SOCKET) {
		struct common_audit_data ad;
		struct lsm_network_audit net = {0,};
		struct sockaddr_in *addr4 = NULL;
		struct sockaddr_in6 *addr6 = NULL;
		unsigned short snum;
		u32 sid, perm;

		if (sk->sk_family == PF_INET) {
			addr4 = (struct sockaddr_in *)address;
			if (addrlen < sizeof(struct sockaddr_in))
				return -EINVAL;
			snum = ntohs(addr4->sin_port);
		} else {
			addr6 = (struct sockaddr_in6 *)address;
			if (addrlen < SIN6_LEN_RFC2133)
				return -EINVAL;
			snum = ntohs(addr6->sin6_port);
		}

		err = sel_netport_sid(sk->sk_protocol, snum, &sid);
		if (err)
			goto out;

		perm = (sksec->sclass == SECCLASS_TCP_SOCKET) ?
		       TCP_SOCKET__NAME_CONNECT : DCCP_SOCKET__NAME_CONNECT;

		ad.type = LSM_AUDIT_DATA_NET;
		ad.u.net = &net;
		ad.u.net->dport = htons(snum);
		ad.u.net->family = sk->sk_family;
		err = avc_has_perm(sksec->sid, sid, sksec->sclass, perm, &ad);
		if (err)
			goto out;
	}

	err = selinux_netlbl_socket_connect(sk, address);

out:
	return err;
}

static int selinux_socket_listen(struct socket *sock, int backlog)
{
	return sock_has_perm(current, sock->sk, SOCKET__LISTEN);
}

static int selinux_socket_accept(struct socket *sock, struct socket *newsock)
{
	int err;
	struct inode_security_struct *isec;
	struct inode_security_struct *newisec;

	err = sock_has_perm(current, sock->sk, SOCKET__ACCEPT);
	if (err)
		return err;

	newisec = inode_security_novalidate(SOCK_INODE(newsock));

	isec = inode_security_novalidate(SOCK_INODE(sock));
	newisec->sclass = isec->sclass;
	newisec->sid = isec->sid;
	newisec->initialized = LABEL_INITIALIZED;

	return 0;
}

static int selinux_socket_sendmsg(struct socket *sock, struct msghdr *msg,
				  int size)
{
	return sock_has_perm(current, sock->sk, SOCKET__WRITE);
}

static int selinux_socket_recvmsg(struct socket *sock, struct msghdr *msg,
				  int size, int flags)
{
	return sock_has_perm(current, sock->sk, SOCKET__READ);
}

static int selinux_socket_getsockname(struct socket *sock)
{
	return sock_has_perm(current, sock->sk, SOCKET__GETATTR);
}

static int selinux_socket_getpeername(struct socket *sock)
{
	return sock_has_perm(current, sock->sk, SOCKET__GETATTR);
}

static int selinux_socket_setsockopt(struct socket *sock, int level, int optname)
{
	int err;

	err = sock_has_perm(current, sock->sk, SOCKET__SETOPT);
	if (err)
		return err;

	return selinux_netlbl_socket_setsockopt(sock, level, optname);
}

static int selinux_socket_getsockopt(struct socket *sock, int level,
				     int optname)
{
	return sock_has_perm(current, sock->sk, SOCKET__GETOPT);
}

static int selinux_socket_shutdown(struct socket *sock, int how)
{
	return sock_has_perm(current, sock->sk, SOCKET__SHUTDOWN);
}

static int selinux_socket_unix_stream_connect(struct sock *sock,
					      struct sock *other,
					      struct sock *newsk)
{
	struct sk_security_struct *sksec_sock = sock->sk_security;
	struct sk_security_struct *sksec_other = other->sk_security;
	struct sk_security_struct *sksec_new = newsk->sk_security;
	struct common_audit_data ad;
	struct lsm_network_audit net = {0,};
	int err;

	ad.type = LSM_AUDIT_DATA_NET;
	ad.u.net = &net;
	ad.u.net->sk = other;

	err = avc_has_perm(sksec_sock->sid, sksec_other->sid,
			   sksec_other->sclass,
			   UNIX_STREAM_SOCKET__CONNECTTO, &ad);
	if (err)
		return err;

	/* server child socket */
	sksec_new->peer_sid = sksec_sock->sid;
	err = security_sid_mls_copy(sksec_other->sid, sksec_sock->sid,
				    &sksec_new->sid);
	if (err)
		return err;

	/* connecting socket */
	sksec_sock->peer_sid = sksec_new->sid;

	return 0;
}

static int selinux_socket_unix_may_send(struct socket *sock,
					struct socket *other)
{
	struct sk_security_struct *ssec = sock->sk->sk_security;
	struct sk_security_struct *osec = other->sk->sk_security;
	struct common_audit_data ad;
	struct lsm_network_audit net = {0,};

	ad.type = LSM_AUDIT_DATA_NET;
	ad.u.net = &net;
	ad.u.net->sk = other->sk;

	return avc_has_perm(ssec->sid, osec->sid, osec->sclass, SOCKET__SENDTO,
			    &ad);
}

static int selinux_inet_sys_rcv_skb(struct net *ns, int ifindex,
				    char *addrp, u16 family, u32 peer_sid,
				    struct common_audit_data *ad)
{
	int err;
	u32 if_sid;
	u32 node_sid;

	err = sel_netif_sid(ns, ifindex, &if_sid);
	if (err)
		return err;
	err = avc_has_perm(peer_sid, if_sid,
			   SECCLASS_NETIF, NETIF__INGRESS, ad);
	if (err)
		return err;

	err = sel_netnode_sid(addrp, family, &node_sid);
	if (err)
		return err;
	return avc_has_perm(peer_sid, node_sid,
			    SECCLASS_NODE, NODE__RECVFROM, ad);
}

static int selinux_sock_rcv_skb_compat(struct sock *sk, struct sk_buff *skb,
				       u16 family)
{
	int err = 0;
	struct sk_security_struct *sksec = sk->sk_security;
	u32 sk_sid = sksec->sid;
	struct common_audit_data ad;
	struct lsm_network_audit net = {0,};
	char *addrp;

	ad.type = LSM_AUDIT_DATA_NET;
	ad.u.net = &net;
	ad.u.net->netif = skb->skb_iif;
	ad.u.net->family = family;
	err = selinux_parse_skb(skb, &ad, &addrp, 1, NULL);
	if (err)
		return err;

	if (selinux_secmark_enabled()) {
		err = avc_has_perm(sk_sid, skb->secmark, SECCLASS_PACKET,
				   PACKET__RECV, &ad);
		if (err)
			return err;
	}

	err = selinux_netlbl_sock_rcv_skb(sksec, skb, family, &ad);
	if (err)
		return err;
	err = selinux_xfrm_sock_rcv_skb(sksec->sid, skb, &ad);

	return err;
}

static int selinux_socket_sock_rcv_skb(struct sock *sk, struct sk_buff *skb)
{
	int err;
	struct sk_security_struct *sksec = sk->sk_security;
	u16 family = sk->sk_family;
	u32 sk_sid = sksec->sid;
	struct common_audit_data ad;
	struct lsm_network_audit net = {0,};
	char *addrp;
	u8 secmark_active;
	u8 peerlbl_active;

	if (family != PF_INET && family != PF_INET6)
		return 0;

	/* Handle mapped IPv4 packets arriving via IPv6 sockets */
	if (family == PF_INET6 && skb->protocol == htons(ETH_P_IP))
		family = PF_INET;

	/* If any sort of compatibility mode is enabled then handoff processing
	 * to the selinux_sock_rcv_skb_compat() function to deal with the
	 * special handling.  We do this in an attempt to keep this function
	 * as fast and as clean as possible. */
	if (!selinux_policycap_netpeer)
		return selinux_sock_rcv_skb_compat(sk, skb, family);

	secmark_active = selinux_secmark_enabled();
	peerlbl_active = selinux_peerlbl_enabled();
	if (!secmark_active && !peerlbl_active)
		return 0;

	ad.type = LSM_AUDIT_DATA_NET;
	ad.u.net = &net;
	ad.u.net->netif = skb->skb_iif;
	ad.u.net->family = family;
	err = selinux_parse_skb(skb, &ad, &addrp, 1, NULL);
	if (err)
		return err;

	if (peerlbl_active) {
		u32 peer_sid;

		err = selinux_skb_peerlbl_sid(skb, family, &peer_sid);
		if (err)
			return err;
		err = selinux_inet_sys_rcv_skb(sock_net(sk), skb->skb_iif,
					       addrp, family, peer_sid, &ad);
		if (err) {
			selinux_netlbl_err(skb, err, 0);
			return err;
		}
		err = avc_has_perm(sk_sid, peer_sid, SECCLASS_PEER,
				   PEER__RECV, &ad);
		if (err) {
			selinux_netlbl_err(skb, err, 0);
			return err;
		}
	}

	if (secmark_active) {
		err = avc_has_perm(sk_sid, skb->secmark, SECCLASS_PACKET,
				   PACKET__RECV, &ad);
		if (err)
			return err;
	}

	return err;
}

static int selinux_socket_getpeersec_stream(struct socket *sock, char __user *optval,
					    int __user *optlen, unsigned len)
{
	int err = 0;
	char *scontext;
	u32 scontext_len;
	struct sk_security_struct *sksec = sock->sk->sk_security;
	u32 peer_sid = SECSID_NULL;

	if (sksec->sclass == SECCLASS_UNIX_STREAM_SOCKET ||
	    sksec->sclass == SECCLASS_TCP_SOCKET)
		peer_sid = sksec->peer_sid;
	if (peer_sid == SECSID_NULL)
		return -ENOPROTOOPT;

	err = security_sid_to_context(peer_sid, &scontext, &scontext_len);
	if (err)
		return err;

	if (scontext_len > len) {
		err = -ERANGE;
		goto out_len;
	}

	if (copy_to_user(optval, scontext, scontext_len))
		err = -EFAULT;

out_len:
	if (put_user(scontext_len, optlen))
		err = -EFAULT;
	kfree(scontext);
	return err;
}

static int selinux_socket_getpeersec_dgram(struct socket *sock, struct sk_buff *skb, u32 *secid)
{
	u32 peer_secid = SECSID_NULL;
	u16 family;

	if (skb && skb->protocol == htons(ETH_P_IP))
		family = PF_INET;
	else if (skb && skb->protocol == htons(ETH_P_IPV6))
		family = PF_INET6;
	else if (sock)
		family = sock->sk->sk_family;
	else
		goto out;

	if (sock && family == PF_UNIX)
		selinux_inode_getsecid(SOCK_INODE(sock), &peer_secid);
	else if (skb)
		selinux_skb_peerlbl_sid(skb, family, &peer_secid);

out:
	*secid = peer_secid;
	if (peer_secid == SECSID_NULL)
		return -EINVAL;
	return 0;
}

static int selinux_sk_alloc_security(struct sock *sk, int family, gfp_t priority)
{
	struct sk_security_struct *sksec;

	sksec = kzalloc(sizeof(*sksec), priority);
	if (!sksec)
		return -ENOMEM;

	sksec->peer_sid = SECINITSID_UNLABELED;
	sksec->sid = SECINITSID_UNLABELED;
	sksec->sclass = SECCLASS_SOCKET;
	selinux_netlbl_sk_security_reset(sksec);
	sk->sk_security = sksec;

	return 0;
}

static void selinux_sk_free_security(struct sock *sk)
{
	struct sk_security_struct *sksec = sk->sk_security;

	sk->sk_security = NULL;
	selinux_netlbl_sk_security_free(sksec);
	kfree(sksec);
}

static void selinux_sk_clone_security(const struct sock *sk, struct sock *newsk)
{
	struct sk_security_struct *sksec = sk->sk_security;
	struct sk_security_struct *newsksec = newsk->sk_security;

	newsksec->sid = sksec->sid;
	newsksec->peer_sid = sksec->peer_sid;
	newsksec->sclass = sksec->sclass;

	selinux_netlbl_sk_security_reset(newsksec);
}

static void selinux_sk_getsecid(struct sock *sk, u32 *secid)
{
	if (!sk)
		*secid = SECINITSID_ANY_SOCKET;
	else {
		struct sk_security_struct *sksec = sk->sk_security;

		*secid = sksec->sid;
	}
}

static void selinux_sock_graft(struct sock *sk, struct socket *parent)
{
	struct inode_security_struct *isec =
		inode_security_novalidate(SOCK_INODE(parent));
	struct sk_security_struct *sksec = sk->sk_security;

	if (sk->sk_family == PF_INET || sk->sk_family == PF_INET6 ||
	    sk->sk_family == PF_UNIX)
		isec->sid = sksec->sid;
	sksec->sclass = isec->sclass;
}

static int selinux_inet_conn_request(struct sock *sk, struct sk_buff *skb,
				     struct request_sock *req)
{
	struct sk_security_struct *sksec = sk->sk_security;
	int err;
	u16 family = req->rsk_ops->family;
	u32 connsid;
	u32 peersid;

	err = selinux_skb_peerlbl_sid(skb, family, &peersid);
	if (err)
		return err;
	err = selinux_conn_sid(sksec->sid, peersid, &connsid);
	if (err)
		return err;
	req->secid = connsid;
	req->peer_secid = peersid;

	return selinux_netlbl_inet_conn_request(req, family);
}

static void selinux_inet_csk_clone(struct sock *newsk,
				   const struct request_sock *req)
{
	struct sk_security_struct *newsksec = newsk->sk_security;

	newsksec->sid = req->secid;
	newsksec->peer_sid = req->peer_secid;
	/* NOTE: Ideally, we should also get the isec->sid for the
	   new socket in sync, but we don't have the isec available yet.
	   So we will wait until sock_graft to do it, by which
	   time it will have been created and available. */

	/* We don't need to take any sort of lock here as we are the only
	 * thread with access to newsksec */
	selinux_netlbl_inet_csk_clone(newsk, req->rsk_ops->family);
}

static void selinux_inet_conn_established(struct sock *sk, struct sk_buff *skb)
{
	u16 family = sk->sk_family;
	struct sk_security_struct *sksec = sk->sk_security;

	/* handle mapped IPv4 packets arriving via IPv6 sockets */
	if (family == PF_INET6 && skb->protocol == htons(ETH_P_IP))
		family = PF_INET;

	selinux_skb_peerlbl_sid(skb, family, &sksec->peer_sid);
}

static int selinux_secmark_relabel_packet(u32 sid)
{
	const struct task_security_struct *__tsec;
	u32 tsid;

	__tsec = current_security();
	tsid = __tsec->sid;

	return avc_has_perm(tsid, sid, SECCLASS_PACKET, PACKET__RELABELTO, NULL);
}

static void selinux_secmark_refcount_inc(void)
{
	atomic_inc(&selinux_secmark_refcount);
}

static void selinux_secmark_refcount_dec(void)
{
	atomic_dec(&selinux_secmark_refcount);
}

static void selinux_req_classify_flow(const struct request_sock *req,
				      struct flowi *fl)
{
	fl->flowi_secid = req->secid;
}

static int selinux_tun_dev_alloc_security(void **security)
{
	struct tun_security_struct *tunsec;

	tunsec = kzalloc(sizeof(*tunsec), GFP_KERNEL);
	if (!tunsec)
		return -ENOMEM;
	tunsec->sid = current_sid();

	*security = tunsec;
	return 0;
}

static void selinux_tun_dev_free_security(void *security)
{
	kfree(security);
}

static int selinux_tun_dev_create(void)
{
	u32 sid = current_sid();

	/* we aren't taking into account the "sockcreate" SID since the socket
	 * that is being created here is not a socket in the traditional sense,
	 * instead it is a private sock, accessible only to the kernel, and
	 * representing a wide range of network traffic spanning multiple
	 * connections unlike traditional sockets - check the TUN driver to
	 * get a better understanding of why this socket is special */

	return avc_has_perm(sid, sid, SECCLASS_TUN_SOCKET, TUN_SOCKET__CREATE,
			    NULL);
}

static int selinux_tun_dev_attach_queue(void *security)
{
	struct tun_security_struct *tunsec = security;

	return avc_has_perm(current_sid(), tunsec->sid, SECCLASS_TUN_SOCKET,
			    TUN_SOCKET__ATTACH_QUEUE, NULL);
}

static int selinux_tun_dev_attach(struct sock *sk, void *security)
{
	struct tun_security_struct *tunsec = security;
	struct sk_security_struct *sksec = sk->sk_security;

	/* we don't currently perform any NetLabel based labeling here and it
	 * isn't clear that we would want to do so anyway; while we could apply
	 * labeling without the support of the TUN user the resulting labeled
	 * traffic from the other end of the connection would almost certainly
	 * cause confusion to the TUN user that had no idea network labeling
	 * protocols were being used */

	sksec->sid = tunsec->sid;
	sksec->sclass = SECCLASS_TUN_SOCKET;

	return 0;
}

static int selinux_tun_dev_open(void *security)
{
	struct tun_security_struct *tunsec = security;
	u32 sid = current_sid();
	int err;

	err = avc_has_perm(sid, tunsec->sid, SECCLASS_TUN_SOCKET,
			   TUN_SOCKET__RELABELFROM, NULL);
	if (err)
		return err;
	err = avc_has_perm(sid, sid, SECCLASS_TUN_SOCKET,
			   TUN_SOCKET__RELABELTO, NULL);
	if (err)
		return err;
	tunsec->sid = sid;

	return 0;
}

static int selinux_nlmsg_perm(struct sock *sk, struct sk_buff *skb)
{
	int err = 0;
	u32 perm;
	struct nlmsghdr *nlh;
	struct sk_security_struct *sksec = sk->sk_security;

	if (skb->len < NLMSG_HDRLEN) {
		err = -EINVAL;
		goto out;
	}
	nlh = nlmsg_hdr(skb);

	err = selinux_nlmsg_lookup(sksec->sclass, nlh->nlmsg_type, &perm);
	if (err) {
		if (err == -EINVAL) {
			pr_warn_ratelimited("SELinux: unrecognized netlink"
			       " message: protocol=%hu nlmsg_type=%hu sclass=%s"
			       " pig=%d comm=%s\n",
			       sk->sk_protocol, nlh->nlmsg_type,
			       secclass_map[sksec->sclass - 1].name,
			       task_pid_nr(current), current->comm);
			if (!selinux_enforcing || security_get_allow_unknown())
				err = 0;
		}

		/* Ignore */
		if (err == -ENOENT)
			err = 0;
		goto out;
	}

	err = sock_has_perm(current, sk, perm);
out:
	return err;
}

#ifdef CONFIG_NETFILTER

static unsigned int selinux_ip_forward(struct sk_buff *skb,
				       const struct net_device *indev,
				       u16 family)
{
	int err;
	char *addrp;
	u32 peer_sid;
	struct common_audit_data ad;
	struct lsm_network_audit net = {0,};
	u8 secmark_active;
	u8 netlbl_active;
	u8 peerlbl_active;

	if (!selinux_policycap_netpeer)
		return NF_ACCEPT;

	secmark_active = selinux_secmark_enabled();
	netlbl_active = netlbl_enabled();
	peerlbl_active = selinux_peerlbl_enabled();
	if (!secmark_active && !peerlbl_active)
		return NF_ACCEPT;

	if (selinux_skb_peerlbl_sid(skb, family, &peer_sid) != 0)
		return NF_DROP;

	ad.type = LSM_AUDIT_DATA_NET;
	ad.u.net = &net;
	ad.u.net->netif = indev->ifindex;
	ad.u.net->family = family;
	if (selinux_parse_skb(skb, &ad, &addrp, 1, NULL) != 0)
		return NF_DROP;

	if (peerlbl_active) {
		err = selinux_inet_sys_rcv_skb(dev_net(indev), indev->ifindex,
					       addrp, family, peer_sid, &ad);
		if (err) {
			selinux_netlbl_err(skb, err, 1);
			return NF_DROP;
		}
	}

	if (secmark_active)
		if (avc_has_perm(peer_sid, skb->secmark,
				 SECCLASS_PACKET, PACKET__FORWARD_IN, &ad))
			return NF_DROP;

	if (netlbl_active)
		/* we do this in the FORWARD path and not the POST_ROUTING
		 * path because we want to make sure we apply the necessary
		 * labeling before IPsec is applied so we can leverage AH
		 * protection */
		if (selinux_netlbl_skbuff_setsid(skb, family, peer_sid) != 0)
			return NF_DROP;

	return NF_ACCEPT;
}

static unsigned int selinux_ipv4_forward(void *priv,
					 struct sk_buff *skb,
					 const struct nf_hook_state *state)
{
	return selinux_ip_forward(skb, state->in, PF_INET);
}

#if defined(CONFIG_IPV6) || defined(CONFIG_IPV6_MODULE)
static unsigned int selinux_ipv6_forward(void *priv,
					 struct sk_buff *skb,
					 const struct nf_hook_state *state)
{
	return selinux_ip_forward(skb, state->in, PF_INET6);
}
#endif	/* IPV6 */

static unsigned int selinux_ip_output(struct sk_buff *skb,
				      u16 family)
{
	struct sock *sk;
	u32 sid;

	if (!netlbl_enabled())
		return NF_ACCEPT;

	/* we do this in the LOCAL_OUT path and not the POST_ROUTING path
	 * because we want to make sure we apply the necessary labeling
	 * before IPsec is applied so we can leverage AH protection */
	sk = skb->sk;
	if (sk) {
		struct sk_security_struct *sksec;

		if (sk_listener(sk))
			/* if the socket is the listening state then this
			 * packet is a SYN-ACK packet which means it needs to
			 * be labeled based on the connection/request_sock and
			 * not the parent socket.  unfortunately, we can't
			 * lookup the request_sock yet as it isn't queued on
			 * the parent socket until after the SYN-ACK is sent.
			 * the "solution" is to simply pass the packet as-is
			 * as any IP option based labeling should be copied
			 * from the initial connection request (in the IP
			 * layer).  it is far from ideal, but until we get a
			 * security label in the packet itself this is the
			 * best we can do. */
			return NF_ACCEPT;

		/* standard practice, label using the parent socket */
		sksec = sk->sk_security;
		sid = sksec->sid;
	} else
		sid = SECINITSID_KERNEL;
	if (selinux_netlbl_skbuff_setsid(skb, family, sid) != 0)
		return NF_DROP;

	return NF_ACCEPT;
}

static unsigned int selinux_ipv4_output(void *priv,
					struct sk_buff *skb,
					const struct nf_hook_state *state)
{
	return selinux_ip_output(skb, PF_INET);
}

static unsigned int selinux_ip_postroute_compat(struct sk_buff *skb,
						int ifindex,
						u16 family)
{
	struct sock *sk = skb_to_full_sk(skb);
	struct sk_security_struct *sksec;
	struct common_audit_data ad;
	struct lsm_network_audit net = {0,};
	char *addrp;
	u8 proto;

	if (sk == NULL)
		return NF_ACCEPT;
	sksec = sk->sk_security;

	ad.type = LSM_AUDIT_DATA_NET;
	ad.u.net = &net;
	ad.u.net->netif = ifindex;
	ad.u.net->family = family;
	if (selinux_parse_skb(skb, &ad, &addrp, 0, &proto))
		return NF_DROP;

	if (selinux_secmark_enabled())
		if (avc_has_perm(sksec->sid, skb->secmark,
				 SECCLASS_PACKET, PACKET__SEND, &ad))
			return NF_DROP_ERR(-ECONNREFUSED);

	if (selinux_xfrm_postroute_last(sksec->sid, skb, &ad, proto))
		return NF_DROP_ERR(-ECONNREFUSED);

	return NF_ACCEPT;
}

static unsigned int selinux_ip_postroute(struct sk_buff *skb,
					 const struct net_device *outdev,
					 u16 family)
{
	u32 secmark_perm;
	u32 peer_sid;
	int ifindex = outdev->ifindex;
	struct sock *sk;
	struct common_audit_data ad;
	struct lsm_network_audit net = {0,};
	char *addrp;
	u8 secmark_active;
	u8 peerlbl_active;

	/* If any sort of compatibility mode is enabled then handoff processing
	 * to the selinux_ip_postroute_compat() function to deal with the
	 * special handling.  We do this in an attempt to keep this function
	 * as fast and as clean as possible. */
	if (!selinux_policycap_netpeer)
		return selinux_ip_postroute_compat(skb, ifindex, family);

	secmark_active = selinux_secmark_enabled();
	peerlbl_active = selinux_peerlbl_enabled();
	if (!secmark_active && !peerlbl_active)
		return NF_ACCEPT;

	sk = skb_to_full_sk(skb);

#ifdef CONFIG_XFRM
	/* If skb->dst->xfrm is non-NULL then the packet is undergoing an IPsec
	 * packet transformation so allow the packet to pass without any checks
	 * since we'll have another chance to perform access control checks
	 * when the packet is on it's final way out.
	 * NOTE: there appear to be some IPv6 multicast cases where skb->dst
	 *       is NULL, in this case go ahead and apply access control.
	 * NOTE: if this is a local socket (skb->sk != NULL) that is in the
	 *       TCP listening state we cannot wait until the XFRM processing
	 *       is done as we will miss out on the SA label if we do;
	 *       unfortunately, this means more work, but it is only once per
	 *       connection. */
	if (skb_dst(skb) != NULL && skb_dst(skb)->xfrm != NULL &&
	    !(sk && sk_listener(sk)))
		return NF_ACCEPT;
#endif

	if (sk == NULL) {
		/* Without an associated socket the packet is either coming
		 * from the kernel or it is being forwarded; check the packet
		 * to determine which and if the packet is being forwarded
		 * query the packet directly to determine the security label. */
		if (skb->skb_iif) {
			secmark_perm = PACKET__FORWARD_OUT;
			if (selinux_skb_peerlbl_sid(skb, family, &peer_sid))
				return NF_DROP;
		} else {
			secmark_perm = PACKET__SEND;
			peer_sid = SECINITSID_KERNEL;
		}
	} else if (sk_listener(sk)) {
		/* Locally generated packet but the associated socket is in the
		 * listening state which means this is a SYN-ACK packet.  In
		 * this particular case the correct security label is assigned
		 * to the connection/request_sock but unfortunately we can't
		 * query the request_sock as it isn't queued on the parent
		 * socket until after the SYN-ACK packet is sent; the only
		 * viable choice is to regenerate the label like we do in
		 * selinux_inet_conn_request().  See also selinux_ip_output()
		 * for similar problems. */
		u32 skb_sid;
		struct sk_security_struct *sksec;

		sksec = sk->sk_security;
		if (selinux_skb_peerlbl_sid(skb, family, &skb_sid))
			return NF_DROP;
		/* At this point, if the returned skb peerlbl is SECSID_NULL
		 * and the packet has been through at least one XFRM
		 * transformation then we must be dealing with the "final"
		 * form of labeled IPsec packet; since we've already applied
		 * all of our access controls on this packet we can safely
		 * pass the packet. */
		if (skb_sid == SECSID_NULL) {
			switch (family) {
			case PF_INET:
				if (IPCB(skb)->flags & IPSKB_XFRM_TRANSFORMED)
					return NF_ACCEPT;
				break;
			case PF_INET6:
				if (IP6CB(skb)->flags & IP6SKB_XFRM_TRANSFORMED)
					return NF_ACCEPT;
				break;
			default:
				return NF_DROP_ERR(-ECONNREFUSED);
			}
		}
		if (selinux_conn_sid(sksec->sid, skb_sid, &peer_sid))
			return NF_DROP;
		secmark_perm = PACKET__SEND;
	} else {
		/* Locally generated packet, fetch the security label from the
		 * associated socket. */
		struct sk_security_struct *sksec = sk->sk_security;
		peer_sid = sksec->sid;
		secmark_perm = PACKET__SEND;
	}

	ad.type = LSM_AUDIT_DATA_NET;
	ad.u.net = &net;
	ad.u.net->netif = ifindex;
	ad.u.net->family = family;
	if (selinux_parse_skb(skb, &ad, &addrp, 0, NULL))
		return NF_DROP;

	if (secmark_active)
		if (avc_has_perm(peer_sid, skb->secmark,
				 SECCLASS_PACKET, secmark_perm, &ad))
			return NF_DROP_ERR(-ECONNREFUSED);

	if (peerlbl_active) {
		u32 if_sid;
		u32 node_sid;

		if (sel_netif_sid(dev_net(outdev), ifindex, &if_sid))
			return NF_DROP;
		if (avc_has_perm(peer_sid, if_sid,
				 SECCLASS_NETIF, NETIF__EGRESS, &ad))
			return NF_DROP_ERR(-ECONNREFUSED);

		if (sel_netnode_sid(addrp, family, &node_sid))
			return NF_DROP;
		if (avc_has_perm(peer_sid, node_sid,
				 SECCLASS_NODE, NODE__SENDTO, &ad))
			return NF_DROP_ERR(-ECONNREFUSED);
	}

	return NF_ACCEPT;
}

static unsigned int selinux_ipv4_postroute(void *priv,
					   struct sk_buff *skb,
					   const struct nf_hook_state *state)
{
	return selinux_ip_postroute(skb, state->out, PF_INET);
}

#if defined(CONFIG_IPV6) || defined(CONFIG_IPV6_MODULE)
static unsigned int selinux_ipv6_postroute(void *priv,
					   struct sk_buff *skb,
					   const struct nf_hook_state *state)
{
	return selinux_ip_postroute(skb, state->out, PF_INET6);
}
#endif	/* IPV6 */

#endif	/* CONFIG_NETFILTER */

static int selinux_netlink_send(struct sock *sk, struct sk_buff *skb)
{
	return selinux_nlmsg_perm(sk, skb);
}

static int ipc_alloc_security(struct task_struct *task,
			      struct kern_ipc_perm *perm,
			      u16 sclass)
{
	struct ipc_security_struct *isec;
	u32 sid;

	isec = kzalloc(sizeof(struct ipc_security_struct), GFP_KERNEL);
	if (!isec)
		return -ENOMEM;

	sid = task_sid(task);
	isec->sclass = sclass;
	isec->sid = sid;
	perm->security = isec;

	return 0;
}

static void ipc_free_security(struct kern_ipc_perm *perm)
{
	struct ipc_security_struct *isec = perm->security;
	perm->security = NULL;
	kfree(isec);
}

static int msg_msg_alloc_security(struct msg_msg *msg)
{
	struct msg_security_struct *msec;

	msec = kzalloc(sizeof(struct msg_security_struct), GFP_KERNEL);
	if (!msec)
		return -ENOMEM;

	msec->sid = SECINITSID_UNLABELED;
	msg->security = msec;

	return 0;
}

static void msg_msg_free_security(struct msg_msg *msg)
{
	struct msg_security_struct *msec = msg->security;

	msg->security = NULL;
	kfree(msec);
}

static int ipc_has_perm(struct kern_ipc_perm *ipc_perms,
			u32 perms)
{
	struct ipc_security_struct *isec;
	struct common_audit_data ad;
	u32 sid = current_sid();

	isec = ipc_perms->security;

	ad.type = LSM_AUDIT_DATA_IPC;
	ad.u.ipc_id = ipc_perms->key;

	return avc_has_perm(sid, isec->sid, isec->sclass, perms, &ad);
}

static int selinux_msg_msg_alloc_security(struct msg_msg *msg)
{
	return msg_msg_alloc_security(msg);
}

static void selinux_msg_msg_free_security(struct msg_msg *msg)
{
	msg_msg_free_security(msg);
}

/* message queue security operations */
static int selinux_msg_queue_alloc_security(struct msg_queue *msq)
{
	struct ipc_security_struct *isec;
	struct common_audit_data ad;
	u32 sid = current_sid();
	int rc;

	rc = ipc_alloc_security(current, &msq->q_perm, SECCLASS_MSGQ);
	if (rc)
		return rc;

	isec = msq->q_perm.security;

	ad.type = LSM_AUDIT_DATA_IPC;
	ad.u.ipc_id = msq->q_perm.key;

	rc = avc_has_perm(sid, isec->sid, SECCLASS_MSGQ,
			  MSGQ__CREATE, &ad);
	if (rc) {
		ipc_free_security(&msq->q_perm);
		return rc;
	}
	return 0;
}

static void selinux_msg_queue_free_security(struct msg_queue *msq)
{
	ipc_free_security(&msq->q_perm);
}

static int selinux_msg_queue_associate(struct msg_queue *msq, int msqflg)
{
	struct ipc_security_struct *isec;
	struct common_audit_data ad;
	u32 sid = current_sid();

	isec = msq->q_perm.security;

	ad.type = LSM_AUDIT_DATA_IPC;
	ad.u.ipc_id = msq->q_perm.key;

	return avc_has_perm(sid, isec->sid, SECCLASS_MSGQ,
			    MSGQ__ASSOCIATE, &ad);
}

static int selinux_msg_queue_msgctl(struct msg_queue *msq, int cmd)
{
	int err;
	int perms;

	switch (cmd) {
	case IPC_INFO:
	case MSG_INFO:
		/* No specific object, just general system-wide information. */
		return task_has_system(current, SYSTEM__IPC_INFO);
	case IPC_STAT:
	case MSG_STAT:
		perms = MSGQ__GETATTR | MSGQ__ASSOCIATE;
		break;
	case IPC_SET:
		perms = MSGQ__SETATTR;
		break;
	case IPC_RMID:
		perms = MSGQ__DESTROY;
		break;
	default:
		return 0;
	}

	err = ipc_has_perm(&msq->q_perm, perms);
	return err;
}

static int selinux_msg_queue_msgsnd(struct msg_queue *msq, struct msg_msg *msg, int msqflg)
{
	struct ipc_security_struct *isec;
	struct msg_security_struct *msec;
	struct common_audit_data ad;
	u32 sid = current_sid();
	int rc;

	isec = msq->q_perm.security;
	msec = msg->security;

	/*
	 * First time through, need to assign label to the message
	 */
	if (msec->sid == SECINITSID_UNLABELED) {
		/*
		 * Compute new sid based on current process and
		 * message queue this message will be stored in
		 */
		rc = security_transition_sid(sid, isec->sid, SECCLASS_MSG,
					     NULL, &msec->sid);
		if (rc)
			return rc;
	}

	ad.type = LSM_AUDIT_DATA_IPC;
	ad.u.ipc_id = msq->q_perm.key;

	/* Can this process write to the queue? */
	rc = avc_has_perm(sid, isec->sid, SECCLASS_MSGQ,
			  MSGQ__WRITE, &ad);
	if (!rc)
		/* Can this process send the message */
		rc = avc_has_perm(sid, msec->sid, SECCLASS_MSG,
				  MSG__SEND, &ad);
	if (!rc)
		/* Can the message be put in the queue? */
		rc = avc_has_perm(msec->sid, isec->sid, SECCLASS_MSGQ,
				  MSGQ__ENQUEUE, &ad);

	return rc;
}

static int selinux_msg_queue_msgrcv(struct msg_queue *msq, struct msg_msg *msg,
				    struct task_struct *target,
				    long type, int mode)
{
	struct ipc_security_struct *isec;
	struct msg_security_struct *msec;
	struct common_audit_data ad;
	u32 sid = task_sid(target);
	int rc;

	isec = msq->q_perm.security;
	msec = msg->security;

	ad.type = LSM_AUDIT_DATA_IPC;
	ad.u.ipc_id = msq->q_perm.key;

	rc = avc_has_perm(sid, isec->sid,
			  SECCLASS_MSGQ, MSGQ__READ, &ad);
	if (!rc)
		rc = avc_has_perm(sid, msec->sid,
				  SECCLASS_MSG, MSG__RECEIVE, &ad);
	return rc;
}

/* Shared Memory security operations */
static int selinux_shm_alloc_security(struct shmid_kernel *shp)
{
	struct ipc_security_struct *isec;
	struct common_audit_data ad;
	u32 sid = current_sid();
	int rc;

	rc = ipc_alloc_security(current, &shp->shm_perm, SECCLASS_SHM);
	if (rc)
		return rc;

	isec = shp->shm_perm.security;

	ad.type = LSM_AUDIT_DATA_IPC;
	ad.u.ipc_id = shp->shm_perm.key;

	rc = avc_has_perm(sid, isec->sid, SECCLASS_SHM,
			  SHM__CREATE, &ad);
	if (rc) {
		ipc_free_security(&shp->shm_perm);
		return rc;
	}
	return 0;
}

static void selinux_shm_free_security(struct shmid_kernel *shp)
{
	ipc_free_security(&shp->shm_perm);
}

static int selinux_shm_associate(struct shmid_kernel *shp, int shmflg)
{
	struct ipc_security_struct *isec;
	struct common_audit_data ad;
	u32 sid = current_sid();

	isec = shp->shm_perm.security;

	ad.type = LSM_AUDIT_DATA_IPC;
	ad.u.ipc_id = shp->shm_perm.key;

	return avc_has_perm(sid, isec->sid, SECCLASS_SHM,
			    SHM__ASSOCIATE, &ad);
}

/* Note, at this point, shp is locked down */
static int selinux_shm_shmctl(struct shmid_kernel *shp, int cmd)
{
	int perms;
	int err;

	switch (cmd) {
	case IPC_INFO:
	case SHM_INFO:
		/* No specific object, just general system-wide information. */
		return task_has_system(current, SYSTEM__IPC_INFO);
	case IPC_STAT:
	case SHM_STAT:
		perms = SHM__GETATTR | SHM__ASSOCIATE;
		break;
	case IPC_SET:
		perms = SHM__SETATTR;
		break;
	case SHM_LOCK:
	case SHM_UNLOCK:
		perms = SHM__LOCK;
		break;
	case IPC_RMID:
		perms = SHM__DESTROY;
		break;
	default:
		return 0;
	}

	err = ipc_has_perm(&shp->shm_perm, perms);
	return err;
}

static int selinux_shm_shmat(struct shmid_kernel *shp,
			     char __user *shmaddr, int shmflg)
{
	u32 perms;

	if (shmflg & SHM_RDONLY)
		perms = SHM__READ;
	else
		perms = SHM__READ | SHM__WRITE;

	return ipc_has_perm(&shp->shm_perm, perms);
}

/* Semaphore security operations */
static int selinux_sem_alloc_security(struct sem_array *sma)
{
	struct ipc_security_struct *isec;
	struct common_audit_data ad;
	u32 sid = current_sid();
	int rc;

	rc = ipc_alloc_security(current, &sma->sem_perm, SECCLASS_SEM);
	if (rc)
		return rc;

	isec = sma->sem_perm.security;

	ad.type = LSM_AUDIT_DATA_IPC;
	ad.u.ipc_id = sma->sem_perm.key;

	rc = avc_has_perm(sid, isec->sid, SECCLASS_SEM,
			  SEM__CREATE, &ad);
	if (rc) {
		ipc_free_security(&sma->sem_perm);
		return rc;
	}
	return 0;
}

static void selinux_sem_free_security(struct sem_array *sma)
{
	ipc_free_security(&sma->sem_perm);
}

static int selinux_sem_associate(struct sem_array *sma, int semflg)
{
	struct ipc_security_struct *isec;
	struct common_audit_data ad;
	u32 sid = current_sid();

	isec = sma->sem_perm.security;

	ad.type = LSM_AUDIT_DATA_IPC;
	ad.u.ipc_id = sma->sem_perm.key;

	return avc_has_perm(sid, isec->sid, SECCLASS_SEM,
			    SEM__ASSOCIATE, &ad);
}

/* Note, at this point, sma is locked down */
static int selinux_sem_semctl(struct sem_array *sma, int cmd)
{
	int err;
	u32 perms;

	switch (cmd) {
	case IPC_INFO:
	case SEM_INFO:
		/* No specific object, just general system-wide information. */
		return task_has_system(current, SYSTEM__IPC_INFO);
	case GETPID:
	case GETNCNT:
	case GETZCNT:
		perms = SEM__GETATTR;
		break;
	case GETVAL:
	case GETALL:
		perms = SEM__READ;
		break;
	case SETVAL:
	case SETALL:
		perms = SEM__WRITE;
		break;
	case IPC_RMID:
		perms = SEM__DESTROY;
		break;
	case IPC_SET:
		perms = SEM__SETATTR;
		break;
	case IPC_STAT:
	case SEM_STAT:
		perms = SEM__GETATTR | SEM__ASSOCIATE;
		break;
	default:
		return 0;
	}

	err = ipc_has_perm(&sma->sem_perm, perms);
	return err;
}

static int selinux_sem_semop(struct sem_array *sma,
			     struct sembuf *sops, unsigned nsops, int alter)
{
	u32 perms;

	if (alter)
		perms = SEM__READ | SEM__WRITE;
	else
		perms = SEM__READ;

	return ipc_has_perm(&sma->sem_perm, perms);
}

static int selinux_ipc_permission(struct kern_ipc_perm *ipcp, short flag)
{
	u32 av = 0;

	av = 0;
	if (flag & S_IRUGO)
		av |= IPC__UNIX_READ;
	if (flag & S_IWUGO)
		av |= IPC__UNIX_WRITE;

	if (av == 0)
		return 0;

	return ipc_has_perm(ipcp, av);
}

static void selinux_ipc_getsecid(struct kern_ipc_perm *ipcp, u32 *secid)
{
	struct ipc_security_struct *isec = ipcp->security;
	*secid = isec->sid;
}

static void selinux_d_instantiate(struct dentry *dentry, struct inode *inode)
{
	if (inode)
		inode_doinit_with_dentry(inode, dentry);
}

static int selinux_getprocattr(struct task_struct *p,
			       char *name, char **value)
{
	const struct task_security_struct *__tsec;
	u32 sid;
	int error;
	unsigned len;

	if (current != p) {
		error = current_has_perm(p, PROCESS__GETATTR);
		if (error)
			return error;
	}

	rcu_read_lock();
	__tsec = __task_cred(p)->security;

	if (!strcmp(name, "current"))
		sid = __tsec->sid;
	else if (!strcmp(name, "prev"))
		sid = __tsec->osid;
	else if (!strcmp(name, "exec"))
		sid = __tsec->exec_sid;
	else if (!strcmp(name, "fscreate"))
		sid = __tsec->create_sid;
	else if (!strcmp(name, "keycreate"))
		sid = __tsec->keycreate_sid;
	else if (!strcmp(name, "sockcreate"))
		sid = __tsec->sockcreate_sid;
	else
		goto invalid;
	rcu_read_unlock();

	if (!sid)
		return 0;

	error = security_sid_to_context(sid, value, &len);
	if (error)
		return error;
	return len;

invalid:
	rcu_read_unlock();
	return -EINVAL;
}

static int selinux_setprocattr(struct task_struct *p,
			       char *name, void *value, size_t size)
{
	struct task_security_struct *tsec;
	struct task_struct *tracer;
	struct cred *new;
	u32 sid = 0, ptsid;
	int error;
	char *str = value;

	if (current != p) {
		/* SELinux only allows a process to change its own
		   security attributes. */
		return -EACCES;
	}

	/*
	 * Basic control over ability to set these attributes at all.
	 * current == p, but we'll pass them separately in case the
	 * above restriction is ever removed.
	 */
	if (!strcmp(name, "exec"))
		error = current_has_perm(p, PROCESS__SETEXEC);
	else if (!strcmp(name, "fscreate"))
		error = current_has_perm(p, PROCESS__SETFSCREATE);
	else if (!strcmp(name, "keycreate"))
		error = current_has_perm(p, PROCESS__SETKEYCREATE);
	else if (!strcmp(name, "sockcreate"))
		error = current_has_perm(p, PROCESS__SETSOCKCREATE);
	else if (!strcmp(name, "current"))
		error = current_has_perm(p, PROCESS__SETCURRENT);
	else
		error = -EINVAL;
	if (error)
		return error;

	/* Obtain a SID for the context, if one was specified. */
	if (size && str[1] && str[1] != '\n') {
		if (str[size-1] == '\n') {
			str[size-1] = 0;
			size--;
		}
		error = security_context_to_sid(value, size, &sid, GFP_KERNEL);
		if (error == -EINVAL && !strcmp(name, "fscreate")) {
			if (!capable(CAP_MAC_ADMIN)) {
				struct audit_buffer *ab;
				size_t audit_size;

				/* We strip a nul only if it is at the end, otherwise the
				 * context contains a nul and we should audit that */
				if (str[size - 1] == '\0')
					audit_size = size - 1;
				else
					audit_size = size;
				ab = audit_log_start(current->audit_context, GFP_ATOMIC, AUDIT_SELINUX_ERR);
				audit_log_format(ab, "op=fscreate invalid_context=");
				audit_log_n_untrustedstring(ab, value, audit_size);
				audit_log_end(ab);

				return error;
			}
			error = security_context_to_sid_force(value, size,
							      &sid);
		}
		if (error)
			return error;
	}

	new = prepare_creds();
	if (!new)
		return -ENOMEM;

	/* Permission checking based on the specified context is
	   performed during the actual operation (execve,
	   open/mkdir/...), when we know the full context of the
	   operation.  See selinux_bprm_set_creds for the execve
	   checks and may_create for the file creation checks. The
	   operation will then fail if the context is not permitted. */
	tsec = new->security;
	if (!strcmp(name, "exec")) {
		tsec->exec_sid = sid;
	} else if (!strcmp(name, "fscreate")) {
		tsec->create_sid = sid;
	} else if (!strcmp(name, "keycreate")) {
		error = may_create_key(sid, p);
		if (error)
			goto abort_change;
		tsec->keycreate_sid = sid;
	} else if (!strcmp(name, "sockcreate")) {
		tsec->sockcreate_sid = sid;
	} else if (!strcmp(name, "current")) {
		error = -EINVAL;
		if (sid == 0)
			goto abort_change;

		/* Only allow single threaded processes to change context */
		error = -EPERM;
		if (!current_is_single_threaded()) {
			error = security_bounded_transition(tsec->sid, sid);
			if (error)
				goto abort_change;
		}

		/* Check permissions for the transition. */
		error = avc_has_perm(tsec->sid, sid, SECCLASS_PROCESS,
				     PROCESS__DYNTRANSITION, NULL);
		if (error)
			goto abort_change;

		/* Check for ptracing, and update the task SID if ok.
		   Otherwise, leave SID unchanged and fail. */
		ptsid = 0;
		rcu_read_lock();
		tracer = ptrace_parent(p);
		if (tracer)
			ptsid = task_sid(tracer);
		rcu_read_unlock();

		if (tracer) {
			error = avc_has_perm(ptsid, sid, SECCLASS_PROCESS,
					     PROCESS__PTRACE, NULL);
			if (error)
				goto abort_change;
		}

		tsec->sid = sid;
	} else {
		error = -EINVAL;
		goto abort_change;
	}

	commit_creds(new);
	return size;

abort_change:
	abort_creds(new);
	return error;
}

static int selinux_ismaclabel(const char *name)
{
	return (strcmp(name, XATTR_SELINUX_SUFFIX) == 0);
}

static int selinux_secid_to_secctx(u32 secid, char **secdata, u32 *seclen)
{
	return security_sid_to_context(secid, secdata, seclen);
}

static int selinux_secctx_to_secid(const char *secdata, u32 seclen, u32 *secid)
{
	return security_context_to_sid(secdata, seclen, secid, GFP_KERNEL);
}

static void selinux_release_secctx(char *secdata, u32 seclen)
{
	kfree(secdata);
}

static void selinux_inode_invalidate_secctx(struct inode *inode)
{
	struct inode_security_struct *isec = inode->i_security;

	mutex_lock(&isec->lock);
	isec->initialized = LABEL_INVALID;
	mutex_unlock(&isec->lock);
}

/*
 *	called with inode->i_mutex locked
 */
static int selinux_inode_notifysecctx(struct inode *inode, void *ctx, u32 ctxlen)
{
	return selinux_inode_setsecurity(inode, XATTR_SELINUX_SUFFIX, ctx, ctxlen, 0);
}

/*
 *	called with inode->i_mutex locked
 */
static int selinux_inode_setsecctx(struct dentry *dentry, void *ctx, u32 ctxlen)
{
	return __vfs_setxattr_noperm(dentry, XATTR_NAME_SELINUX, ctx, ctxlen, 0);
}

static int selinux_inode_getsecctx(struct inode *inode, void **ctx, u32 *ctxlen)
{
	int len = 0;
	len = selinux_inode_getsecurity(inode, XATTR_SELINUX_SUFFIX,
						ctx, true);
	if (len < 0)
		return len;
	*ctxlen = len;
	return 0;
}
#ifdef CONFIG_KEYS

static int selinux_key_alloc(struct key *k, const struct cred *cred,
			     unsigned long flags)
{
	const struct task_security_struct *tsec;
	struct key_security_struct *ksec;

	ksec = kzalloc(sizeof(struct key_security_struct), GFP_KERNEL);
	if (!ksec)
		return -ENOMEM;

	tsec = cred->security;
	if (tsec->keycreate_sid)
		ksec->sid = tsec->keycreate_sid;
	else
		ksec->sid = tsec->sid;

	k->security = ksec;
	return 0;
}

static void selinux_key_free(struct key *k)
{
	struct key_security_struct *ksec = k->security;

	k->security = NULL;
	kfree(ksec);
}

static int selinux_key_permission(key_ref_t key_ref,
				  const struct cred *cred,
				  unsigned perm)
{
	struct key *key;
	struct key_security_struct *ksec;
	u32 sid;

	/* if no specific permissions are requested, we skip the
	   permission check. No serious, additional covert channels
	   appear to be created. */
	if (perm == 0)
		return 0;

	sid = cred_sid(cred);

	key = key_ref_to_ptr(key_ref);
	ksec = key->security;

	return avc_has_perm(sid, ksec->sid, SECCLASS_KEY, perm, NULL);
}

static int selinux_key_getsecurity(struct key *key, char **_buffer)
{
	struct key_security_struct *ksec = key->security;
	char *context = NULL;
	unsigned len;
	int rc;

	rc = security_sid_to_context(ksec->sid, &context, &len);
	if (!rc)
		rc = len;
	*_buffer = context;
	return rc;
}

#endif

static struct security_hook_list selinux_hooks[] = {
	LSM_HOOK_INIT(binder_set_context_mgr, selinux_binder_set_context_mgr),
	LSM_HOOK_INIT(binder_transaction, selinux_binder_transaction),
	LSM_HOOK_INIT(binder_transfer_binder, selinux_binder_transfer_binder),
	LSM_HOOK_INIT(binder_transfer_file, selinux_binder_transfer_file),

	LSM_HOOK_INIT(ptrace_access_check, selinux_ptrace_access_check),
	LSM_HOOK_INIT(ptrace_traceme, selinux_ptrace_traceme),
	LSM_HOOK_INIT(capget, selinux_capget),
	LSM_HOOK_INIT(capset, selinux_capset),
	LSM_HOOK_INIT(capable, selinux_capable),
	LSM_HOOK_INIT(quotactl, selinux_quotactl),
	LSM_HOOK_INIT(quota_on, selinux_quota_on),
	LSM_HOOK_INIT(syslog, selinux_syslog),
	LSM_HOOK_INIT(vm_enough_memory, selinux_vm_enough_memory),

	LSM_HOOK_INIT(netlink_send, selinux_netlink_send),

	LSM_HOOK_INIT(bprm_set_creds, selinux_bprm_set_creds),
	LSM_HOOK_INIT(bprm_committing_creds, selinux_bprm_committing_creds),
	LSM_HOOK_INIT(bprm_committed_creds, selinux_bprm_committed_creds),
	LSM_HOOK_INIT(bprm_secureexec, selinux_bprm_secureexec),

	LSM_HOOK_INIT(sb_alloc_security, selinux_sb_alloc_security),
	LSM_HOOK_INIT(sb_free_security, selinux_sb_free_security),
	LSM_HOOK_INIT(sb_copy_data, selinux_sb_copy_data),
	LSM_HOOK_INIT(sb_remount, selinux_sb_remount),
	LSM_HOOK_INIT(sb_kern_mount, selinux_sb_kern_mount),
	LSM_HOOK_INIT(sb_show_options, selinux_sb_show_options),
	LSM_HOOK_INIT(sb_statfs, selinux_sb_statfs),
	LSM_HOOK_INIT(sb_mount, selinux_mount),
	LSM_HOOK_INIT(sb_umount, selinux_umount),
	LSM_HOOK_INIT(sb_set_mnt_opts, selinux_set_mnt_opts),
	LSM_HOOK_INIT(sb_clone_mnt_opts, selinux_sb_clone_mnt_opts),
	LSM_HOOK_INIT(sb_parse_opts_str, selinux_parse_opts_str),

	LSM_HOOK_INIT(dentry_init_security, selinux_dentry_init_security),

	LSM_HOOK_INIT(inode_alloc_security, selinux_inode_alloc_security),
	LSM_HOOK_INIT(inode_free_security, selinux_inode_free_security),
	LSM_HOOK_INIT(inode_init_security, selinux_inode_init_security),
	LSM_HOOK_INIT(inode_create, selinux_inode_create),
	LSM_HOOK_INIT(inode_link, selinux_inode_link),
	LSM_HOOK_INIT(inode_unlink, selinux_inode_unlink),
	LSM_HOOK_INIT(inode_symlink, selinux_inode_symlink),
	LSM_HOOK_INIT(inode_mkdir, selinux_inode_mkdir),
	LSM_HOOK_INIT(inode_rmdir, selinux_inode_rmdir),
	LSM_HOOK_INIT(inode_mknod, selinux_inode_mknod),
	LSM_HOOK_INIT(inode_rename, selinux_inode_rename),
	LSM_HOOK_INIT(inode_readlink, selinux_inode_readlink),
	LSM_HOOK_INIT(inode_follow_link, selinux_inode_follow_link),
	LSM_HOOK_INIT(inode_permission, selinux_inode_permission),
	LSM_HOOK_INIT(inode_setattr, selinux_inode_setattr),
	LSM_HOOK_INIT(inode_getattr, selinux_inode_getattr),
	LSM_HOOK_INIT(inode_setxattr, selinux_inode_setxattr),
	LSM_HOOK_INIT(inode_post_setxattr, selinux_inode_post_setxattr),
	LSM_HOOK_INIT(inode_getxattr, selinux_inode_getxattr),
	LSM_HOOK_INIT(inode_listxattr, selinux_inode_listxattr),
	LSM_HOOK_INIT(inode_removexattr, selinux_inode_removexattr),
	LSM_HOOK_INIT(inode_getsecurity, selinux_inode_getsecurity),
	LSM_HOOK_INIT(inode_setsecurity, selinux_inode_setsecurity),
	LSM_HOOK_INIT(inode_listsecurity, selinux_inode_listsecurity),
	LSM_HOOK_INIT(inode_getsecid, selinux_inode_getsecid),

	LSM_HOOK_INIT(file_permission, selinux_file_permission),
	LSM_HOOK_INIT(file_alloc_security, selinux_file_alloc_security),
	LSM_HOOK_INIT(file_free_security, selinux_file_free_security),
	LSM_HOOK_INIT(file_ioctl, selinux_file_ioctl),
	LSM_HOOK_INIT(mmap_file, selinux_mmap_file),
	LSM_HOOK_INIT(mmap_addr, selinux_mmap_addr),
	LSM_HOOK_INIT(file_mprotect, selinux_file_mprotect),
	LSM_HOOK_INIT(file_lock, selinux_file_lock),
	LSM_HOOK_INIT(file_fcntl, selinux_file_fcntl),
	LSM_HOOK_INIT(file_set_fowner, selinux_file_set_fowner),
	LSM_HOOK_INIT(file_send_sigiotask, selinux_file_send_sigiotask),
	LSM_HOOK_INIT(file_receive, selinux_file_receive),

	LSM_HOOK_INIT(file_open, selinux_file_open),

	LSM_HOOK_INIT(task_create, selinux_task_create),
	LSM_HOOK_INIT(cred_alloc_blank, selinux_cred_alloc_blank),
	LSM_HOOK_INIT(cred_free, selinux_cred_free),
	LSM_HOOK_INIT(cred_prepare, selinux_cred_prepare),
	LSM_HOOK_INIT(cred_transfer, selinux_cred_transfer),
	LSM_HOOK_INIT(kernel_act_as, selinux_kernel_act_as),
	LSM_HOOK_INIT(kernel_create_files_as, selinux_kernel_create_files_as),
	LSM_HOOK_INIT(kernel_module_request, selinux_kernel_module_request),
	LSM_HOOK_INIT(task_setpgid, selinux_task_setpgid),
	LSM_HOOK_INIT(task_getpgid, selinux_task_getpgid),
	LSM_HOOK_INIT(task_getsid, selinux_task_getsid),
	LSM_HOOK_INIT(task_getsecid, selinux_task_getsecid),
	LSM_HOOK_INIT(task_setnice, selinux_task_setnice),
	LSM_HOOK_INIT(task_setioprio, selinux_task_setioprio),
	LSM_HOOK_INIT(task_getioprio, selinux_task_getioprio),
	LSM_HOOK_INIT(task_setrlimit, selinux_task_setrlimit),
	LSM_HOOK_INIT(task_setscheduler, selinux_task_setscheduler),
	LSM_HOOK_INIT(task_getscheduler, selinux_task_getscheduler),
	LSM_HOOK_INIT(task_movememory, selinux_task_movememory),
	LSM_HOOK_INIT(task_kill, selinux_task_kill),
	LSM_HOOK_INIT(task_wait, selinux_task_wait),
	LSM_HOOK_INIT(task_to_inode, selinux_task_to_inode),

	LSM_HOOK_INIT(ipc_permission, selinux_ipc_permission),
	LSM_HOOK_INIT(ipc_getsecid, selinux_ipc_getsecid),

	LSM_HOOK_INIT(msg_msg_alloc_security, selinux_msg_msg_alloc_security),
	LSM_HOOK_INIT(msg_msg_free_security, selinux_msg_msg_free_security),

	LSM_HOOK_INIT(msg_queue_alloc_security,
			selinux_msg_queue_alloc_security),
	LSM_HOOK_INIT(msg_queue_free_security, selinux_msg_queue_free_security),
	LSM_HOOK_INIT(msg_queue_associate, selinux_msg_queue_associate),
	LSM_HOOK_INIT(msg_queue_msgctl, selinux_msg_queue_msgctl),
	LSM_HOOK_INIT(msg_queue_msgsnd, selinux_msg_queue_msgsnd),
	LSM_HOOK_INIT(msg_queue_msgrcv, selinux_msg_queue_msgrcv),

	LSM_HOOK_INIT(shm_alloc_security, selinux_shm_alloc_security),
	LSM_HOOK_INIT(shm_free_security, selinux_shm_free_security),
	LSM_HOOK_INIT(shm_associate, selinux_shm_associate),
	LSM_HOOK_INIT(shm_shmctl, selinux_shm_shmctl),
	LSM_HOOK_INIT(shm_shmat, selinux_shm_shmat),

	LSM_HOOK_INIT(sem_alloc_security, selinux_sem_alloc_security),
	LSM_HOOK_INIT(sem_free_security, selinux_sem_free_security),
	LSM_HOOK_INIT(sem_associate, selinux_sem_associate),
	LSM_HOOK_INIT(sem_semctl, selinux_sem_semctl),
	LSM_HOOK_INIT(sem_semop, selinux_sem_semop),

	LSM_HOOK_INIT(d_instantiate, selinux_d_instantiate),

	LSM_HOOK_INIT(getprocattr, selinux_getprocattr),
	LSM_HOOK_INIT(setprocattr, selinux_setprocattr),

	LSM_HOOK_INIT(ismaclabel, selinux_ismaclabel),
	LSM_HOOK_INIT(secid_to_secctx, selinux_secid_to_secctx),
	LSM_HOOK_INIT(secctx_to_secid, selinux_secctx_to_secid),
	LSM_HOOK_INIT(release_secctx, selinux_release_secctx),
	LSM_HOOK_INIT(inode_invalidate_secctx, selinux_inode_invalidate_secctx),
	LSM_HOOK_INIT(inode_notifysecctx, selinux_inode_notifysecctx),
	LSM_HOOK_INIT(inode_setsecctx, selinux_inode_setsecctx),
	LSM_HOOK_INIT(inode_getsecctx, selinux_inode_getsecctx),

	LSM_HOOK_INIT(unix_stream_connect, selinux_socket_unix_stream_connect),
	LSM_HOOK_INIT(unix_may_send, selinux_socket_unix_may_send),

	LSM_HOOK_INIT(socket_create, selinux_socket_create),
	LSM_HOOK_INIT(socket_post_create, selinux_socket_post_create),
	LSM_HOOK_INIT(socket_bind, selinux_socket_bind),
	LSM_HOOK_INIT(socket_connect, selinux_socket_connect),
	LSM_HOOK_INIT(socket_listen, selinux_socket_listen),
	LSM_HOOK_INIT(socket_accept, selinux_socket_accept),
	LSM_HOOK_INIT(socket_sendmsg, selinux_socket_sendmsg),
	LSM_HOOK_INIT(socket_recvmsg, selinux_socket_recvmsg),
	LSM_HOOK_INIT(socket_getsockname, selinux_socket_getsockname),
	LSM_HOOK_INIT(socket_getpeername, selinux_socket_getpeername),
	LSM_HOOK_INIT(socket_getsockopt, selinux_socket_getsockopt),
	LSM_HOOK_INIT(socket_setsockopt, selinux_socket_setsockopt),
	LSM_HOOK_INIT(socket_shutdown, selinux_socket_shutdown),
	LSM_HOOK_INIT(socket_sock_rcv_skb, selinux_socket_sock_rcv_skb),
	LSM_HOOK_INIT(socket_getpeersec_stream,
			selinux_socket_getpeersec_stream),
	LSM_HOOK_INIT(socket_getpeersec_dgram, selinux_socket_getpeersec_dgram),
	LSM_HOOK_INIT(sk_alloc_security, selinux_sk_alloc_security),
	LSM_HOOK_INIT(sk_free_security, selinux_sk_free_security),
	LSM_HOOK_INIT(sk_clone_security, selinux_sk_clone_security),
	LSM_HOOK_INIT(sk_getsecid, selinux_sk_getsecid),
	LSM_HOOK_INIT(sock_graft, selinux_sock_graft),
	LSM_HOOK_INIT(inet_conn_request, selinux_inet_conn_request),
	LSM_HOOK_INIT(inet_csk_clone, selinux_inet_csk_clone),
	LSM_HOOK_INIT(inet_conn_established, selinux_inet_conn_established),
	LSM_HOOK_INIT(secmark_relabel_packet, selinux_secmark_relabel_packet),
	LSM_HOOK_INIT(secmark_refcount_inc, selinux_secmark_refcount_inc),
	LSM_HOOK_INIT(secmark_refcount_dec, selinux_secmark_refcount_dec),
	LSM_HOOK_INIT(req_classify_flow, selinux_req_classify_flow),
	LSM_HOOK_INIT(tun_dev_alloc_security, selinux_tun_dev_alloc_security),
	LSM_HOOK_INIT(tun_dev_free_security, selinux_tun_dev_free_security),
	LSM_HOOK_INIT(tun_dev_create, selinux_tun_dev_create),
	LSM_HOOK_INIT(tun_dev_attach_queue, selinux_tun_dev_attach_queue),
	LSM_HOOK_INIT(tun_dev_attach, selinux_tun_dev_attach),
	LSM_HOOK_INIT(tun_dev_open, selinux_tun_dev_open),

#ifdef CONFIG_SECURITY_NETWORK_XFRM
	LSM_HOOK_INIT(xfrm_policy_alloc_security, selinux_xfrm_policy_alloc),
	LSM_HOOK_INIT(xfrm_policy_clone_security, selinux_xfrm_policy_clone),
	LSM_HOOK_INIT(xfrm_policy_free_security, selinux_xfrm_policy_free),
	LSM_HOOK_INIT(xfrm_policy_delete_security, selinux_xfrm_policy_delete),
	LSM_HOOK_INIT(xfrm_state_alloc, selinux_xfrm_state_alloc),
	LSM_HOOK_INIT(xfrm_state_alloc_acquire,
			selinux_xfrm_state_alloc_acquire),
	LSM_HOOK_INIT(xfrm_state_free_security, selinux_xfrm_state_free),
	LSM_HOOK_INIT(xfrm_state_delete_security, selinux_xfrm_state_delete),
	LSM_HOOK_INIT(xfrm_policy_lookup, selinux_xfrm_policy_lookup),
	LSM_HOOK_INIT(xfrm_state_pol_flow_match,
			selinux_xfrm_state_pol_flow_match),
	LSM_HOOK_INIT(xfrm_decode_session, selinux_xfrm_decode_session),
#endif

#ifdef CONFIG_KEYS
	LSM_HOOK_INIT(key_alloc, selinux_key_alloc),
	LSM_HOOK_INIT(key_free, selinux_key_free),
	LSM_HOOK_INIT(key_permission, selinux_key_permission),
	LSM_HOOK_INIT(key_getsecurity, selinux_key_getsecurity),
#endif

#ifdef CONFIG_AUDIT
	LSM_HOOK_INIT(audit_rule_init, selinux_audit_rule_init),
	LSM_HOOK_INIT(audit_rule_known, selinux_audit_rule_known),
	LSM_HOOK_INIT(audit_rule_match, selinux_audit_rule_match),
	LSM_HOOK_INIT(audit_rule_free, selinux_audit_rule_free),
#endif
};

static __init int selinux_init(void)
{
	if (!security_module_enable("selinux")) {
		selinux_enabled = 0;
		return 0;
	}

	if (!selinux_enabled) {
		printk(KERN_INFO "SELinux:  Disabled at boot.\n");
		return 0;
	}

	printk(KERN_INFO "SELinux:  Initializing.\n");

	/* Set the security state for the initial task. */
	cred_init_security();

	default_noexec = !(VM_DATA_DEFAULT_FLAGS & VM_EXEC);

	sel_inode_cache = kmem_cache_create("selinux_inode_security",
					    sizeof(struct inode_security_struct),
					    0, SLAB_PANIC, NULL);
	file_security_cache = kmem_cache_create("selinux_file_security",
					    sizeof(struct file_security_struct),
					    0, SLAB_PANIC, NULL);
	avc_init();

	security_add_hooks(selinux_hooks, ARRAY_SIZE(selinux_hooks));

	if (avc_add_callback(selinux_netcache_avc_callback, AVC_CALLBACK_RESET))
		panic("SELinux: Unable to register AVC netcache callback\n");

	if (selinux_enforcing)
		printk(KERN_DEBUG "SELinux:  Starting in enforcing mode\n");
	else
		printk(KERN_DEBUG "SELinux:  Starting in permissive mode\n");

	return 0;
}

static void delayed_superblock_init(struct super_block *sb, void *unused)
{
	superblock_doinit(sb, NULL);
}

void selinux_complete_init(void)
{
	printk(KERN_DEBUG "SELinux:  Completing initialization.\n");

	/* Set up any superblocks initialized prior to the policy load. */
	printk(KERN_DEBUG "SELinux:  Setting up existing superblocks.\n");
	iterate_supers(delayed_superblock_init, NULL);
}

/* SELinux requires early initialization in order to label
   all processes and objects when they are created. */
security_initcall(selinux_init);

#if defined(CONFIG_NETFILTER)

static struct nf_hook_ops selinux_nf_ops[] = {
	{
		.hook =		selinux_ipv4_postroute,
		.pf =		NFPROTO_IPV4,
		.hooknum =	NF_INET_POST_ROUTING,
		.priority =	NF_IP_PRI_SELINUX_LAST,
	},
	{
		.hook =		selinux_ipv4_forward,
		.pf =		NFPROTO_IPV4,
		.hooknum =	NF_INET_FORWARD,
		.priority =	NF_IP_PRI_SELINUX_FIRST,
	},
	{
		.hook =		selinux_ipv4_output,
		.pf =		NFPROTO_IPV4,
		.hooknum =	NF_INET_LOCAL_OUT,
		.priority =	NF_IP_PRI_SELINUX_FIRST,
	},
#if defined(CONFIG_IPV6) || defined(CONFIG_IPV6_MODULE)
	{
		.hook =		selinux_ipv6_postroute,
		.pf =		NFPROTO_IPV6,
		.hooknum =	NF_INET_POST_ROUTING,
		.priority =	NF_IP6_PRI_SELINUX_LAST,
	},
	{
		.hook =		selinux_ipv6_forward,
		.pf =		NFPROTO_IPV6,
		.hooknum =	NF_INET_FORWARD,
		.priority =	NF_IP6_PRI_SELINUX_FIRST,
	},
#endif	/* IPV6 */
};

static int __init selinux_nf_ip_init(void)
{
	int err;

	if (!selinux_enabled)
		return 0;

	printk(KERN_DEBUG "SELinux:  Registering netfilter hooks\n");

	err = nf_register_hooks(selinux_nf_ops, ARRAY_SIZE(selinux_nf_ops));
	if (err)
		panic("SELinux: nf_register_hooks: error %d\n", err);

	return 0;
}

__initcall(selinux_nf_ip_init);

#ifdef CONFIG_SECURITY_SELINUX_DISABLE
static void selinux_nf_ip_exit(void)
{
	printk(KERN_DEBUG "SELinux:  Unregistering netfilter hooks\n");

	nf_unregister_hooks(selinux_nf_ops, ARRAY_SIZE(selinux_nf_ops));
}
#endif

#else /* CONFIG_NETFILTER */

#ifdef CONFIG_SECURITY_SELINUX_DISABLE
#define selinux_nf_ip_exit()
#endif

#endif /* CONFIG_NETFILTER */

#ifdef CONFIG_SECURITY_SELINUX_DISABLE
static int selinux_disabled;

int selinux_disable(void)
{
	if (ss_initialized) {
		/* Not permitted after initial policy load. */
		return -EINVAL;
	}

	if (selinux_disabled) {
		/* Only do this once. */
		return -EINVAL;
	}

	printk(KERN_INFO "SELinux:  Disabled at runtime.\n");

	selinux_disabled = 1;
	selinux_enabled = 0;

	security_delete_hooks(selinux_hooks, ARRAY_SIZE(selinux_hooks));

	/* Try to destroy the avc node cache */
	avc_disable();

	/* Unregister netfilter hooks. */
	selinux_nf_ip_exit();

	/* Unregister selinuxfs. */
	exit_sel_fs();

	return 0;
}
#endif<|MERGE_RESOLUTION|>--- conflicted
+++ resolved
@@ -3249,11 +3249,7 @@
 
 static void selinux_inode_getsecid(struct inode *inode, u32 *secid)
 {
-<<<<<<< HEAD
-	struct inode_security_struct *isec = inode_security(inode);
-=======
 	struct inode_security_struct *isec = inode_security_novalidate(inode);
->>>>>>> f3c87e99
 	*secid = isec->sid;
 }
 
