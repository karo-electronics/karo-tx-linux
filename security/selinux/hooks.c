--- conflicted
+++ resolved
@@ -4536,7 +4536,6 @@
 }
 
 static int selinux_tun_dev_attach_queue(void *security)
-<<<<<<< HEAD
 {
 	struct tun_security_struct *tunsec = security;
 
@@ -4547,18 +4546,6 @@
 static int selinux_tun_dev_attach(struct sock *sk, void *security)
 {
 	struct tun_security_struct *tunsec = security;
-=======
-{
-	struct tun_security_struct *tunsec = security;
-
-	return avc_has_perm(current_sid(), tunsec->sid, SECCLASS_TUN_SOCKET,
-			    TUN_SOCKET__ATTACH_QUEUE, NULL);
-}
-
-static int selinux_tun_dev_attach(struct sock *sk, void *security)
-{
-	struct tun_security_struct *tunsec = security;
->>>>>>> d0e0ac97
 	struct sk_security_struct *sksec = sk->sk_security;
 
 	/* we don't currently perform any NetLabel based labeling here and it
