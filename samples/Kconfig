--- conflicted
+++ resolved
@@ -54,8 +54,6 @@
 
 	  If in doubt, say "N" here.
 
-<<<<<<< HEAD
-=======
 config SAMPLE_KDB
 	tristate "Build kdb command exmaple -- loadable modules only"
 	depends on KGDB_KDB && m
@@ -63,5 +61,4 @@
 	  Build an example of how to dynamically add the hello
 	  command to the kdb shell.
 
->>>>>>> 45f53cc9
 endif # SAMPLES