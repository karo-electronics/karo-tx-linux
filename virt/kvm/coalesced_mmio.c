/*
 * KVM coalesced MMIO
 *
 * Copyright (c) 2008 Bull S.A.S.
 * Copyright 2009 Red Hat, Inc. and/or its affiliates.
 *
 *  Author: Laurent Vivier <Laurent.Vivier@bull.net>
 *
 */

#include "iodev.h"

#include <linux/kvm_host.h>
#include <linux/slab.h>
#include <linux/kvm.h>

#include "coalesced_mmio.h"

static inline struct kvm_coalesced_mmio_dev *to_mmio(struct kvm_io_device *dev)
{
	return container_of(dev, struct kvm_coalesced_mmio_dev, dev);
}

static int coalesced_mmio_in_range(struct kvm_coalesced_mmio_dev *dev,
				   gpa_t addr, int len)
{
	/* is it in a batchable area ?
	 * (addr,len) is fully included in
	 * (zone->addr, zone->size)
	 */
<<<<<<< HEAD

	return (dev->zone.addr <= addr &&
		addr + len <= dev->zone.addr + dev->zone.size);
=======
	if (len < 0)
		return 0;
	if (addr + len < addr)
		return 0;
	if (addr < dev->zone.addr)
		return 0;
	if (addr + len > dev->zone.addr + dev->zone.size)
		return 0;
	return 1;
>>>>>>> dcd6c922
}

static int coalesced_mmio_has_room(struct kvm_coalesced_mmio_dev *dev)
{
	struct kvm_coalesced_mmio_ring *ring;
	unsigned avail;

	/* Are we able to batch it ? */

	/* last is the first free entry
	 * check if we don't meet the first used entry
	 * there is always one unused entry in the buffer
	 */
	ring = dev->kvm->coalesced_mmio_ring;
	avail = (ring->first - ring->last - 1) % KVM_COALESCED_MMIO_MAX;
	if (avail == 0) {
		/* full */
		return 0;
	}

	return 1;
}

static int coalesced_mmio_write(struct kvm_io_device *this,
				gpa_t addr, int len, const void *val)
{
	struct kvm_coalesced_mmio_dev *dev = to_mmio(this);
	struct kvm_coalesced_mmio_ring *ring = dev->kvm->coalesced_mmio_ring;

	if (!coalesced_mmio_in_range(dev, addr, len))
		return -EOPNOTSUPP;

	spin_lock(&dev->kvm->ring_lock);

	if (!coalesced_mmio_has_room(dev)) {
		spin_unlock(&dev->kvm->ring_lock);
		return -EOPNOTSUPP;
	}

	/* copy data in first free entry of the ring */

	ring->coalesced_mmio[ring->last].phys_addr = addr;
	ring->coalesced_mmio[ring->last].len = len;
	memcpy(ring->coalesced_mmio[ring->last].data, val, len);
	smp_wmb();
	ring->last = (ring->last + 1) % KVM_COALESCED_MMIO_MAX;
	spin_unlock(&dev->kvm->ring_lock);
	return 0;
}

static void coalesced_mmio_destructor(struct kvm_io_device *this)
{
	struct kvm_coalesced_mmio_dev *dev = to_mmio(this);

	list_del(&dev->list);

	kfree(dev);
}

static const struct kvm_io_device_ops coalesced_mmio_ops = {
	.write      = coalesced_mmio_write,
	.destructor = coalesced_mmio_destructor,
};

int kvm_coalesced_mmio_init(struct kvm *kvm)
{
	struct page *page;
	int ret;

	ret = -ENOMEM;
	page = alloc_page(GFP_KERNEL | __GFP_ZERO);
	if (!page)
		goto out_err;

	ret = 0;
	kvm->coalesced_mmio_ring = page_address(page);

	/*
	 * We're using this spinlock to sync access to the coalesced ring.
	 * The list doesn't need it's own lock since device registration and
	 * unregistration should only happen when kvm->slots_lock is held.
	 */
	spin_lock_init(&kvm->ring_lock);
	INIT_LIST_HEAD(&kvm->coalesced_zones);

out_err:
	return ret;
}

void kvm_coalesced_mmio_free(struct kvm *kvm)
{
	if (kvm->coalesced_mmio_ring)
		free_page((unsigned long)kvm->coalesced_mmio_ring);
}

int kvm_vm_ioctl_register_coalesced_mmio(struct kvm *kvm,
					 struct kvm_coalesced_mmio_zone *zone)
{
	int ret;
	struct kvm_coalesced_mmio_dev *dev;

	dev = kzalloc(sizeof(struct kvm_coalesced_mmio_dev), GFP_KERNEL);
	if (!dev)
		return -ENOMEM;

	kvm_iodevice_init(&dev->dev, &coalesced_mmio_ops);
	dev->kvm = kvm;
	dev->zone = *zone;

	mutex_lock(&kvm->slots_lock);
	ret = kvm_io_bus_register_dev(kvm, KVM_MMIO_BUS, zone->addr,
				      zone->size, &dev->dev);
	if (ret < 0)
		goto out_free_dev;
	list_add_tail(&dev->list, &kvm->coalesced_zones);
	mutex_unlock(&kvm->slots_lock);

	return ret;

out_free_dev:
	mutex_unlock(&kvm->slots_lock);

	kfree(dev);

	if (dev == NULL)
		return -ENXIO;

	return 0;
}

int kvm_vm_ioctl_unregister_coalesced_mmio(struct kvm *kvm,
					   struct kvm_coalesced_mmio_zone *zone)
{
	struct kvm_coalesced_mmio_dev *dev, *tmp;

	mutex_lock(&kvm->slots_lock);

	list_for_each_entry_safe(dev, tmp, &kvm->coalesced_zones, list)
		if (coalesced_mmio_in_range(dev, zone->addr, zone->size)) {
			kvm_io_bus_unregister_dev(kvm, KVM_MMIO_BUS, &dev->dev);
			kvm_iodevice_destructor(&dev->dev);
		}

	mutex_unlock(&kvm->slots_lock);

	return 0;
}<|MERGE_RESOLUTION|>--- conflicted
+++ resolved
@@ -28,11 +28,6 @@
 	 * (addr,len) is fully included in
 	 * (zone->addr, zone->size)
 	 */
-<<<<<<< HEAD
-
-	return (dev->zone.addr <= addr &&
-		addr + len <= dev->zone.addr + dev->zone.size);
-=======
 	if (len < 0)
 		return 0;
 	if (addr + len < addr)
@@ -42,7 +37,6 @@
 	if (addr + len > dev->zone.addr + dev->zone.size)
 		return 0;
 	return 1;
->>>>>>> dcd6c922
 }
 
 static int coalesced_mmio_has_room(struct kvm_coalesced_mmio_dev *dev)
