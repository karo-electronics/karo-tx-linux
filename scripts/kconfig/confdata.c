/*
 * Copyright (C) 2002 Roman Zippel <zippel@linux-m68k.org>
 * Released under the terms of the GNU GPL v2.0.
 */

#include <sys/stat.h>
#include <ctype.h>
#include <errno.h>
#include <fcntl.h>
#include <stdarg.h>
#include <stdio.h>
#include <stdlib.h>
#include <string.h>
#include <time.h>
#include <unistd.h>

#include "lkc.h"

static void conf_warning(const char *fmt, ...)
	__attribute__ ((format (printf, 1, 2)));

static void conf_message(const char *fmt, ...)
	__attribute__ ((format (printf, 1, 2)));

static const char *conf_filename;
static int conf_lineno, conf_warnings, conf_unsaved;

const char conf_defname[] = "arch/$ARCH/defconfig";

static void conf_warning(const char *fmt, ...)
{
	va_list ap;
	va_start(ap, fmt);
	fprintf(stderr, "%s:%d:warning: ", conf_filename, conf_lineno);
	vfprintf(stderr, fmt, ap);
	fprintf(stderr, "\n");
	va_end(ap);
	conf_warnings++;
}

static void conf_default_message_callback(const char *fmt, va_list ap)
{
	printf("#\n# ");
	vprintf(fmt, ap);
	printf("\n#\n");
}

static void (*conf_message_callback) (const char *fmt, va_list ap) =
	conf_default_message_callback;
void conf_set_message_callback(void (*fn) (const char *fmt, va_list ap))
{
	conf_message_callback = fn;
}

static void conf_message(const char *fmt, ...)
{
	va_list ap;

	va_start(ap, fmt);
	if (conf_message_callback)
		conf_message_callback(fmt, ap);
}

const char *conf_get_configname(void)
{
	char *name = getenv("KCONFIG_CONFIG");

	return name ? name : ".config";
}

const char *conf_get_autoconfig_name(void)
{
	char *name = getenv("KCONFIG_AUTOCONFIG");

	return name ? name : "include/config/auto.conf";
}

static char *conf_expand_value(const char *in)
{
	struct symbol *sym;
	const char *src;
	static char res_value[SYMBOL_MAXLENGTH];
	char *dst, name[SYMBOL_MAXLENGTH];

	res_value[0] = 0;
	dst = name;
	while ((src = strchr(in, '$'))) {
		strncat(res_value, in, src - in);
		src++;
		dst = name;
		while (isalnum(*src) || *src == '_')
			*dst++ = *src++;
		*dst = 0;
		sym = sym_lookup(name, 0);
		sym_calc_value(sym);
		strcat(res_value, sym_get_string_value(sym));
		in = src;
	}
	strcat(res_value, in);

	return res_value;
}

char *conf_get_default_confname(void)
{
	struct stat buf;
	static char fullname[PATH_MAX+1];
	char *env, *name;

	name = conf_expand_value(conf_defname);
	env = getenv(SRCTREE);
	if (env) {
		sprintf(fullname, "%s/%s", env, name);
		if (!stat(fullname, &buf))
			return fullname;
	}
	return name;
}

static int conf_set_sym_val(struct symbol *sym, int def, int def_flags, char *p)
{
	char *p2;

	switch (sym->type) {
	case S_TRISTATE:
		if (p[0] == 'm') {
			sym->def[def].tri = mod;
			sym->flags |= def_flags;
			break;
		}
		/* fall through */
	case S_BOOLEAN:
		if (p[0] == 'y') {
			sym->def[def].tri = yes;
			sym->flags |= def_flags;
			break;
		}
		if (p[0] == 'n') {
			sym->def[def].tri = no;
			sym->flags |= def_flags;
			break;
		}
		conf_warning("symbol value '%s' invalid for %s", p, sym->name);
		return 1;
	case S_OTHER:
		if (*p != '"') {
			for (p2 = p; *p2 && !isspace(*p2); p2++)
				;
			sym->type = S_STRING;
			goto done;
		}
		/* fall through */
	case S_STRING:
		if (*p++ != '"')
			break;
		for (p2 = p; (p2 = strpbrk(p2, "\"\\")); p2++) {
			if (*p2 == '"') {
				*p2 = 0;
				break;
			}
			memmove(p2, p2 + 1, strlen(p2));
		}
		if (!p2) {
			conf_warning("invalid string found");
			return 1;
		}
		/* fall through */
	case S_INT:
	case S_HEX:
	done:
		if (sym_string_valid(sym, p)) {
			sym->def[def].val = strdup(p);
			sym->flags |= def_flags;
		} else {
			conf_warning("symbol value '%s' invalid for %s", p, sym->name);
			return 1;
		}
		break;
	default:
		;
	}
	return 0;
}

#define LINE_GROWTH 16
static int add_byte(int c, char **lineptr, size_t slen, size_t *n)
{
	char *nline;
	size_t new_size = slen + 1;
	if (new_size > *n) {
		new_size += LINE_GROWTH - 1;
		new_size *= 2;
		nline = realloc(*lineptr, new_size);
		if (!nline)
			return -1;

		*lineptr = nline;
		*n = new_size;
	}

	(*lineptr)[slen] = c;

	return 0;
}

static ssize_t compat_getline(char **lineptr, size_t *n, FILE *stream)
{
	char *line = *lineptr;
	size_t slen = 0;

	for (;;) {
		int c = getc(stream);

		switch (c) {
		case '\n':
			if (add_byte(c, &line, slen, n) < 0)
				goto e_out;
			slen++;
			/* fall through */
		case EOF:
			if (add_byte('\0', &line, slen, n) < 0)
				goto e_out;
			*lineptr = line;
			if (slen == 0)
				return -1;
			return slen;
		default:
			if (add_byte(c, &line, slen, n) < 0)
				goto e_out;
			slen++;
		}
	}

e_out:
	line[slen-1] = '\0';
	*lineptr = line;
	return -1;
}

int conf_read_simple(const char *name, int def)
{
	FILE *in = NULL;
	char   *line = NULL;
	size_t  line_asize = 0;
	char *p, *p2;
	struct symbol *sym;
	int i, def_flags;

	if (name) {
		in = zconf_fopen(name);
	} else {
		struct property *prop;

		name = conf_get_configname();
		in = zconf_fopen(name);
		if (in)
			goto load;
		sym_add_change_count(1);
		if (!sym_defconfig_list) {
			if (modules_sym)
				sym_calc_value(modules_sym);
			return 1;
		}

		for_all_defaults(sym_defconfig_list, prop) {
			if (expr_calc_value(prop->visible.expr) == no ||
			    prop->expr->type != E_SYMBOL)
				continue;
			name = conf_expand_value(prop->expr->left.sym->name);
			in = zconf_fopen(name);
			if (in) {
				conf_message(_("using defaults found in %s"),
					 name);
				goto load;
			}
		}
	}
	if (!in)
		return 1;

load:
	conf_filename = name;
	conf_lineno = 0;
	conf_warnings = 0;
	conf_unsaved = 0;

	def_flags = SYMBOL_DEF << def;
	for_all_symbols(i, sym) {
		sym->flags |= SYMBOL_CHANGED;
		sym->flags &= ~(def_flags|SYMBOL_VALID);
		if (sym_is_choice(sym))
			sym->flags |= def_flags;
		switch (sym->type) {
		case S_INT:
		case S_HEX:
		case S_STRING:
			if (sym->def[def].val)
				free(sym->def[def].val);
			/* fall through */
		default:
			sym->def[def].val = NULL;
			sym->def[def].tri = no;
		}
	}

	while (compat_getline(&line, &line_asize, in) != -1) {
		conf_lineno++;
		sym = NULL;
		if (line[0] == '#') {
			if (memcmp(line + 2, CONFIG_, strlen(CONFIG_)))
				continue;
			p = strchr(line + 2 + strlen(CONFIG_), ' ');
			if (!p)
				continue;
			*p++ = 0;
			if (strncmp(p, "is not set", 10))
				continue;
			if (def == S_DEF_USER) {
				sym = sym_find(line + 2 + strlen(CONFIG_));
				if (!sym) {
					sym_add_change_count(1);
					goto setsym;
				}
			} else {
				sym = sym_lookup(line + 2 + strlen(CONFIG_), 0);
				if (sym->type == S_UNKNOWN)
					sym->type = S_BOOLEAN;
			}
			if (sym->flags & def_flags) {
				conf_warning("override: reassigning to symbol %s", sym->name);
			}
			switch (sym->type) {
			case S_BOOLEAN:
			case S_TRISTATE:
				sym->def[def].tri = no;
				sym->flags |= def_flags;
				break;
			default:
				;
			}
		} else if (memcmp(line, CONFIG_, strlen(CONFIG_)) == 0) {
			p = strchr(line + strlen(CONFIG_), '=');
			if (!p)
				continue;
			*p++ = 0;
			p2 = strchr(p, '\n');
			if (p2) {
				*p2-- = 0;
				if (*p2 == '\r')
					*p2 = 0;
			}
			if (def == S_DEF_USER) {
				sym = sym_find(line + strlen(CONFIG_));
				if (!sym) {
					sym_add_change_count(1);
					goto setsym;
				}
			} else {
				sym = sym_lookup(line + strlen(CONFIG_), 0);
				if (sym->type == S_UNKNOWN)
					sym->type = S_OTHER;
			}
			if (sym->flags & def_flags) {
				conf_warning("override: reassigning to symbol %s", sym->name);
			}
			if (conf_set_sym_val(sym, def, def_flags, p))
				continue;
		} else {
			if (line[0] != '\r' && line[0] != '\n')
				conf_warning("unexpected data");
			continue;
		}
setsym:
		if (sym && sym_is_choice_value(sym)) {
			struct symbol *cs = prop_get_symbol(sym_get_choice_prop(sym));
			switch (sym->def[def].tri) {
			case no:
				break;
			case mod:
				if (cs->def[def].tri == yes) {
					conf_warning("%s creates inconsistent choice state", sym->name);
					cs->flags &= ~def_flags;
				}
				break;
			case yes:
				if (cs->def[def].tri != no)
					conf_warning("override: %s changes choice state", sym->name);
				cs->def[def].val = sym;
				break;
			}
			cs->def[def].tri = EXPR_OR(cs->def[def].tri, sym->def[def].tri);
		}
	}
	free(line);
	fclose(in);

	if (modules_sym)
		sym_calc_value(modules_sym);
	return 0;
}

int conf_read(const char *name)
{
	struct symbol *sym;
	int i;

	sym_set_change_count(0);

	if (conf_read_simple(name, S_DEF_USER))
		return 1;

	for_all_symbols(i, sym) {
		sym_calc_value(sym);
		if (sym_is_choice(sym) || (sym->flags & SYMBOL_AUTO))
			continue;
		if (sym_has_value(sym) && (sym->flags & SYMBOL_WRITE)) {
			/* check that calculated value agrees with saved value */
			switch (sym->type) {
			case S_BOOLEAN:
			case S_TRISTATE:
				if (sym->def[S_DEF_USER].tri != sym_get_tristate_value(sym))
					break;
				if (!sym_is_choice(sym))
					continue;
				/* fall through */
			default:
				if (!strcmp(sym->curr.val, sym->def[S_DEF_USER].val))
					continue;
				break;
			}
		} else if (!sym_has_value(sym) && !(sym->flags & SYMBOL_WRITE))
			/* no previous value and not saved */
			continue;
		conf_unsaved++;
		/* maybe print value in verbose mode... */
	}

	for_all_symbols(i, sym) {
		if (sym_has_value(sym) && !sym_is_choice_value(sym)) {
			/* Reset values of generates values, so they'll appear
			 * as new, if they should become visible, but that
			 * doesn't quite work if the Kconfig and the saved
			 * configuration disagree.
			 */
			if (sym->visible == no && !conf_unsaved)
				sym->flags &= ~SYMBOL_DEF_USER;
			switch (sym->type) {
			case S_STRING:
			case S_INT:
			case S_HEX:
				/* Reset a string value if it's out of range */
				if (sym_string_within_range(sym, sym->def[S_DEF_USER].val))
					break;
				sym->flags &= ~(SYMBOL_VALID|SYMBOL_DEF_USER);
				conf_unsaved++;
				break;
			default:
				break;
			}
		}
	}

	sym_add_change_count(conf_warnings || conf_unsaved);

	return 0;
}

/*
 * Kconfig configuration printer
 *
 * This printer is used when generating the resulting configuration after
 * kconfig invocation and `defconfig' files. Unset symbol might be omitted by
 * passing a non-NULL argument to the printer.
 *
 */
static void
kconfig_print_symbol(FILE *fp, struct symbol *sym, const char *value, void *arg)
{

	switch (sym->type) {
	case S_BOOLEAN:
	case S_TRISTATE:
		if (*value == 'n') {
			bool skip_unset = (arg != NULL);

			if (!skip_unset)
				fprintf(fp, "# %s%s is not set\n",
				    CONFIG_, sym->name);
			return;
		}
		break;
	default:
		break;
	}

	fprintf(fp, "%s%s=%s\n", CONFIG_, sym->name, value);
}

static void
kconfig_print_comment(FILE *fp, const char *value, void *arg)
{
	const char *p = value;
	size_t l;

	for (;;) {
		l = strcspn(p, "\n");
		fprintf(fp, "#");
		if (l) {
			fprintf(fp, " ");
			xfwrite(p, l, 1, fp);
			p += l;
		}
		fprintf(fp, "\n");
		if (*p++ == '\0')
			break;
	}
}

static struct conf_printer kconfig_printer_cb =
{
	.print_symbol = kconfig_print_symbol,
	.print_comment = kconfig_print_comment,
};

/*
 * Header printer
 *
 * This printer is used when generating the `include/generated/autoconf.h' file.
 */
static void
header_print_symbol(FILE *fp, struct symbol *sym, const char *value, void *arg)
{

	switch (sym->type) {
	case S_BOOLEAN:
	case S_TRISTATE: {
		const char *suffix = "";

		switch (*value) {
		case 'n':
			break;
		case 'm':
			suffix = "_MODULE";
			/* fall through */
		default:
			fprintf(fp, "#define %s%s%s 1\n",
			    CONFIG_, sym->name, suffix);
		}
		break;
	}
	case S_HEX: {
		const char *prefix = "";

		if (value[0] != '0' || (value[1] != 'x' && value[1] != 'X'))
			prefix = "0x";
		fprintf(fp, "#define %s%s %s%s\n",
		    CONFIG_, sym->name, prefix, value);
		break;
	}
	case S_STRING:
	case S_INT:
		fprintf(fp, "#define %s%s %s\n",
		    CONFIG_, sym->name, value);
		break;
	default:
		break;
	}

}

static void
header_print_comment(FILE *fp, const char *value, void *arg)
{
	const char *p = value;
	size_t l;

	fprintf(fp, "/*\n");
	for (;;) {
		l = strcspn(p, "\n");
		fprintf(fp, " *");
		if (l) {
			fprintf(fp, " ");
			xfwrite(p, l, 1, fp);
			p += l;
		}
		fprintf(fp, "\n");
		if (*p++ == '\0')
			break;
	}
	fprintf(fp, " */\n");
}

static struct conf_printer header_printer_cb =
{
	.print_symbol = header_print_symbol,
	.print_comment = header_print_comment,
};

/*
 * Tristate printer
 *
 * This printer is used when generating the `include/config/tristate.conf' file.
 */
static void
tristate_print_symbol(FILE *fp, struct symbol *sym, const char *value, void *arg)
{

	if (sym->type == S_TRISTATE && *value != 'n')
		fprintf(fp, "%s%s=%c\n", CONFIG_, sym->name, (char)toupper(*value));
}

static struct conf_printer tristate_printer_cb =
{
	.print_symbol = tristate_print_symbol,
	.print_comment = kconfig_print_comment,
};

static void conf_write_symbol(FILE *fp, struct symbol *sym,
			      struct conf_printer *printer, void *printer_arg)
{
	const char *str;

	switch (sym->type) {
	case S_OTHER:
	case S_UNKNOWN:
		break;
	case S_STRING:
		str = sym_get_string_value(sym);
		str = sym_escape_string_value(str);
		printer->print_symbol(fp, sym, str, printer_arg);
		free((void *)str);
		break;
	default:
		str = sym_get_string_value(sym);
		printer->print_symbol(fp, sym, str, printer_arg);
	}
}

static void
conf_write_heading(FILE *fp, struct conf_printer *printer, void *printer_arg)
{
	char buf[256];

	snprintf(buf, sizeof(buf),
	    "\n"
	    "Automatically generated file; DO NOT EDIT.\n"
	    "%s\n",
	    rootmenu.prompt->text);

	printer->print_comment(fp, buf, printer_arg);
}

/*
 * Write out a minimal config.
 * All values that has default values are skipped as this is redundant.
 */
int conf_write_defconfig(const char *filename)
{
	struct symbol *sym;
	struct menu *menu;
	FILE *out;

	out = fopen(filename, "w");
	if (!out)
		return 1;

	sym_clear_all_valid();

	/* Traverse all menus to find all relevant symbols */
	menu = rootmenu.list;

	while (menu != NULL)
	{
		sym = menu->sym;
		if (sym == NULL) {
			if (!menu_is_visible(menu))
				goto next_menu;
		} else if (!sym_is_choice(sym)) {
			sym_calc_value(sym);
			if (!(sym->flags & SYMBOL_WRITE))
				goto next_menu;
			sym->flags &= ~SYMBOL_WRITE;
			/* If we cannot change the symbol - skip */
			if (!sym_is_changable(sym))
				goto next_menu;
			/* If symbol equals to default value - skip */
			if (strcmp(sym_get_string_value(sym), sym_get_string_default(sym)) == 0)
				goto next_menu;

			/*
			 * If symbol is a choice value and equals to the
			 * default for a choice - skip.
			 * But only if value is bool and equal to "y" and
			 * choice is not "optional".
			 * (If choice is "optional" then all values can be "n")
			 */
			if (sym_is_choice_value(sym)) {
				struct symbol *cs;
				struct symbol *ds;

				cs = prop_get_symbol(sym_get_choice_prop(sym));
				ds = sym_choice_default(cs);
				if (!sym_is_optional(cs) && sym == ds) {
					if ((sym->type == S_BOOLEAN) &&
					    sym_get_tristate_value(sym) == yes)
						goto next_menu;
				}
			}
			conf_write_symbol(out, sym, &kconfig_printer_cb, NULL);
		}
next_menu:
		if (menu->list != NULL) {
			menu = menu->list;
		}
		else if (menu->next != NULL) {
			menu = menu->next;
		} else {
			while ((menu = menu->parent)) {
				if (menu->next != NULL) {
					menu = menu->next;
					break;
				}
			}
		}
	}
	fclose(out);
	return 0;
}

int conf_write(const char *name)
{
	FILE *out;
	struct symbol *sym;
	struct menu *menu;
	const char *basename;
	const char *str;
	char dirname[PATH_MAX+1], tmpname[PATH_MAX+1], newname[PATH_MAX+1];
	char *env;

	dirname[0] = 0;
	if (name && name[0]) {
		struct stat st;
		char *slash;

		if (!stat(name, &st) && S_ISDIR(st.st_mode)) {
			strcpy(dirname, name);
			strcat(dirname, "/");
			basename = conf_get_configname();
		} else if ((slash = strrchr(name, '/'))) {
			int size = slash - name + 1;
			memcpy(dirname, name, size);
			dirname[size] = 0;
			if (slash[1])
				basename = slash + 1;
			else
				basename = conf_get_configname();
		} else
			basename = name;
	} else
		basename = conf_get_configname();

	sprintf(newname, "%s%s", dirname, basename);
	env = getenv("KCONFIG_OVERWRITECONFIG");
	if (!env || !*env) {
		sprintf(tmpname, "%s.tmpconfig.%d", dirname, (int)getpid());
		out = fopen(tmpname, "w");
	} else {
		*tmpname = 0;
		out = fopen(newname, "w");
	}
	if (!out)
		return 1;

	conf_write_heading(out, &kconfig_printer_cb, NULL);

	if (!conf_get_changed())
		sym_clear_all_valid();

	menu = rootmenu.list;
	while (menu) {
		sym = menu->sym;
		if (!sym) {
			if (!menu_is_visible(menu))
				goto next;
			str = menu_get_prompt(menu);
			fprintf(out, "\n"
				     "#\n"
				     "# %s\n"
				     "#\n", str);
		} else if (!(sym->flags & SYMBOL_CHOICE)) {
			sym_calc_value(sym);
			if (!(sym->flags & SYMBOL_WRITE))
				goto next;
			sym->flags &= ~SYMBOL_WRITE;

			conf_write_symbol(out, sym, &kconfig_printer_cb, NULL);
		}

next:
		if (menu->list) {
			menu = menu->list;
			continue;
		}
		if (menu->next)
			menu = menu->next;
		else while ((menu = menu->parent)) {
			if (menu->next) {
				menu = menu->next;
				break;
			}
		}
	}
	fclose(out);

	if (*tmpname) {
		strcat(dirname, basename);
		strcat(dirname, ".old");
		rename(newname, dirname);
		if (rename(tmpname, newname))
			return 1;
	}

	conf_message(_("configuration written to %s"), newname);

	sym_set_change_count(0);

	return 0;
}

static int conf_split_config(void)
{
	const char *name;
	char path[PATH_MAX+1];
	char *s, *d, c;
	struct symbol *sym;
	struct stat sb;
	int res, i, fd;

	name = conf_get_autoconfig_name();
	conf_read_simple(name, S_DEF_AUTO);

	if (chdir("include/config"))
		return 1;

	res = 0;
	for_all_symbols(i, sym) {
		sym_calc_value(sym);
		if ((sym->flags & SYMBOL_AUTO) || !sym->name)
			continue;
		if (sym->flags & SYMBOL_WRITE) {
			if (sym->flags & SYMBOL_DEF_AUTO) {
				/*
				 * symbol has old and new value,
				 * so compare them...
				 */
				switch (sym->type) {
				case S_BOOLEAN:
				case S_TRISTATE:
					if (sym_get_tristate_value(sym) ==
					    sym->def[S_DEF_AUTO].tri)
						continue;
					break;
				case S_STRING:
				case S_HEX:
				case S_INT:
					if (!strcmp(sym_get_string_value(sym),
						    sym->def[S_DEF_AUTO].val))
						continue;
					break;
				default:
					break;
				}
			} else {
				/*
				 * If there is no old value, only 'no' (unset)
				 * is allowed as new value.
				 */
				switch (sym->type) {
				case S_BOOLEAN:
				case S_TRISTATE:
					if (sym_get_tristate_value(sym) == no)
						continue;
					break;
				default:
					break;
				}
			}
		} else if (!(sym->flags & SYMBOL_DEF_AUTO))
			/* There is neither an old nor a new value. */
			continue;
		/* else
		 *	There is an old value, but no new value ('no' (unset)
		 *	isn't saved in auto.conf, so the old value is always
		 *	different from 'no').
		 */

		/* Replace all '_' and append ".h" */
		s = sym->name;
		d = path;
		while ((c = *s++)) {
			c = tolower(c);
			*d++ = (c == '_') ? '/' : c;
		}
		strcpy(d, ".h");

		/* Assume directory path already exists. */
		fd = open(path, O_WRONLY | O_CREAT | O_TRUNC, 0644);
		if (fd == -1) {
			if (errno != ENOENT) {
				res = 1;
				break;
			}
			/*
			 * Create directory components,
			 * unless they exist already.
			 */
			d = path;
			while ((d = strchr(d, '/'))) {
				*d = 0;
				if (stat(path, &sb) && mkdir(path, 0755)) {
					res = 1;
					goto out;
				}
				*d++ = '/';
			}
			/* Try it again. */
			fd = open(path, O_WRONLY | O_CREAT | O_TRUNC, 0644);
			if (fd == -1) {
				res = 1;
				break;
			}
		}
		close(fd);
	}
out:
	if (chdir("../.."))
		return 1;

	return res;
}

int conf_write_autoconf(void)
{
	struct symbol *sym;
	const char *name;
	FILE *out, *tristate, *out_h;
	int i;

	sym_clear_all_valid();

	file_write_dep("include/config/auto.conf.cmd");

	if (conf_split_config())
		return 1;

	out = fopen(".tmpconfig", "w");
	if (!out)
		return 1;

	tristate = fopen(".tmpconfig_tristate", "w");
	if (!tristate) {
		fclose(out);
		return 1;
	}

	out_h = fopen(".tmpconfig.h", "w");
	if (!out_h) {
		fclose(out);
		fclose(tristate);
		return 1;
	}

	conf_write_heading(out, &kconfig_printer_cb, NULL);

	conf_write_heading(tristate, &tristate_printer_cb, NULL);

	conf_write_heading(out_h, &header_printer_cb, NULL);

	for_all_symbols(i, sym) {
		sym_calc_value(sym);
		if (!(sym->flags & SYMBOL_WRITE) || !sym->name)
			continue;

		/* write symbol to auto.conf, tristate and header files */
		conf_write_symbol(out, sym, &kconfig_printer_cb, (void *)1);

		conf_write_symbol(tristate, sym, &tristate_printer_cb, (void *)1);

		conf_write_symbol(out_h, sym, &header_printer_cb, NULL);
	}
	fclose(out);
	fclose(tristate);
	fclose(out_h);

	name = getenv("KCONFIG_AUTOHEADER");
	if (!name)
		name = "include/generated/autoconf.h";
	if (rename(".tmpconfig.h", name))
		return 1;
	name = getenv("KCONFIG_TRISTATE");
	if (!name)
		name = "include/config/tristate.conf";
	if (rename(".tmpconfig_tristate", name))
		return 1;
	name = conf_get_autoconfig_name();
	/*
	 * This must be the last step, kbuild has a dependency on auto.conf
	 * and this marks the successful completion of the previous steps.
	 */
	if (rename(".tmpconfig", name))
		return 1;

	return 0;
}

static int sym_change_count;
static void (*conf_changed_callback)(void);

void sym_set_change_count(int count)
{
	int _sym_change_count = sym_change_count;
	sym_change_count = count;
	if (conf_changed_callback &&
	    (bool)_sym_change_count != (bool)count)
		conf_changed_callback();
}

void sym_add_change_count(int count)
{
	sym_set_change_count(count + sym_change_count);
}

bool conf_get_changed(void)
{
	return sym_change_count;
}

void conf_set_changed_callback(void (*fn)(void))
{
	conf_changed_callback = fn;
}

static bool randomize_choice_values(struct symbol *csym)
{
	struct property *prop;
	struct symbol *sym;
	struct expr *e;
	int cnt, def;

	/*
	 * If choice is mod then we may have more items selected
	 * and if no then no-one.
	 * In both cases stop.
	 */
	if (csym->curr.tri != yes)
		return false;

	prop = sym_get_choice_prop(csym);

	/* count entries in choice block */
	cnt = 0;
	expr_list_for_each_sym(prop->expr, e, sym)
		cnt++;

	/*
	 * find a random value and set it to yes,
	 * set the rest to no so we have only one set
	 */
	def = (rand() % cnt);

	cnt = 0;
	expr_list_for_each_sym(prop->expr, e, sym) {
		if (def == cnt++) {
			sym->def[S_DEF_USER].tri = yes;
			csym->def[S_DEF_USER].val = sym;
		}
		else {
			sym->def[S_DEF_USER].tri = no;
		}
		sym->flags |= SYMBOL_DEF_USER;
		/* clear VALID to get value calculated */
		sym->flags &= ~SYMBOL_VALID;
	}
	csym->flags |= SYMBOL_DEF_USER;
	/* clear VALID to get value calculated */
	csym->flags &= ~(SYMBOL_VALID);

	return true;
}

void set_all_choice_values(struct symbol *csym)
{
	struct property *prop;
	struct symbol *sym;
	struct expr *e;

	prop = sym_get_choice_prop(csym);

	/*
	 * Set all non-assinged choice values to no
	 */
	expr_list_for_each_sym(prop->expr, e, sym) {
		if (!sym_has_value(sym))
			sym->def[S_DEF_USER].tri = no;
	}
	csym->flags |= SYMBOL_DEF_USER;
	/* clear VALID to get value calculated */
	csym->flags &= ~(SYMBOL_VALID | SYMBOL_NEED_SET_CHOICE_VALUES);
}

bool conf_set_all_new_symbols(enum conf_def_mode mode)
{
	struct symbol *sym, *csym;
	int i, cnt, pby, pty, ptm;	/* pby: probability of boolean  = y
					 * pty: probability of tristate = y
					 * ptm: probability of tristate = m
					 */

	pby = 50; pty = ptm = 33; /* can't go as the default in switch-case
				   * below, otherwise gcc whines about
				   * -Wmaybe-uninitialized */
	if (mode == def_random) {
		int n, p[3];
		char *env = getenv("KCONFIG_PROBABILITY");
		n = 0;
		while( env && *env ) {
			char *endp;
			int tmp = strtol( env, &endp, 10 );
			if( tmp >= 0 && tmp <= 100 ) {
				p[n++] = tmp;
			} else {
				errno = ERANGE;
				perror( "KCONFIG_PROBABILITY" );
				exit( 1 );
			}
			env = (*endp == ':') ? endp+1 : endp;
			if( n >=3 ) {
				break;
			}
		}
		switch( n ) {
		case 1:
			pby = p[0]; ptm = pby/2; pty = pby-ptm;
			break;
		case 2:
			pty = p[0]; ptm = p[1]; pby = pty + ptm;
			break;
		case 3:
			pby = p[0]; pty = p[1]; ptm = p[2];
			break;
		}

		if( pty+ptm > 100 ) {
			errno = ERANGE;
			perror( "KCONFIG_PROBABILITY" );
			exit( 1 );
		}
	}
<<<<<<< HEAD
=======
	bool has_changed = false;
>>>>>>> d0e0ac97

	for_all_symbols(i, sym) {
		if (sym_has_value(sym) || (sym->flags & SYMBOL_VALID))
			continue;
		switch (sym_get_type(sym)) {
		case S_BOOLEAN:
		case S_TRISTATE:
			has_changed = true;
			switch (mode) {
			case def_yes:
				sym->def[S_DEF_USER].tri = yes;
				break;
			case def_mod:
				sym->def[S_DEF_USER].tri = mod;
				break;
			case def_no:
				sym->def[S_DEF_USER].tri = no;
				break;
			case def_random:
				sym->def[S_DEF_USER].tri = no;
				cnt = rand() % 100;
				if (sym->type == S_TRISTATE) {
					if (cnt < pty)
						sym->def[S_DEF_USER].tri = yes;
					else if (cnt < (pty+ptm))
						sym->def[S_DEF_USER].tri = mod;
				} else if (cnt < pby)
					sym->def[S_DEF_USER].tri = yes;
				break;
			default:
				continue;
			}
			if (!(sym_is_choice(sym) && mode == def_random))
				sym->flags |= SYMBOL_DEF_USER;
			break;
		default:
			break;
		}

	}

	sym_clear_all_valid();

	/*
	 * We have different type of choice blocks.
	 * If curr.tri equals to mod then we can select several
	 * choice symbols in one block.
	 * In this case we do nothing.
	 * If curr.tri equals yes then only one symbol can be
	 * selected in a choice block and we set it to yes,
	 * and the rest to no.
	 */
	if (mode != def_random) {
		for_all_symbols(i, csym) {
			if ((sym_is_choice(csym) && !sym_has_value(csym)) ||
			    sym_is_choice_value(csym))
				csym->flags |= SYMBOL_NEED_SET_CHOICE_VALUES;
		}
	}

	for_all_symbols(i, csym) {
		if (sym_has_value(csym) || !sym_is_choice(csym))
			continue;

		sym_calc_value(csym);
		if (mode == def_random)
			has_changed = randomize_choice_values(csym);
		else {
			set_all_choice_values(csym);
			has_changed = true;
		}
	}

	return has_changed;
}<|MERGE_RESOLUTION|>--- conflicted
+++ resolved
@@ -1156,10 +1156,7 @@
 			exit( 1 );
 		}
 	}
-<<<<<<< HEAD
-=======
 	bool has_changed = false;
->>>>>>> d0e0ac97
 
 	for_all_symbols(i, sym) {
 		if (sym_has_value(sym) || (sym->flags & SYMBOL_VALID))
