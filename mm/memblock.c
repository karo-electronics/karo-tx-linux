/*
 * Procedures for maintaining information about logical memory blocks.
 *
 * Peter Bergner, IBM Corp.	June 2001.
 * Copyright (C) 2001 Peter Bergner.
 *
 *      This program is free software; you can redistribute it and/or
 *      modify it under the terms of the GNU General Public License
 *      as published by the Free Software Foundation; either version
 *      2 of the License, or (at your option) any later version.
 */

#include <linux/kernel.h>
#include <linux/slab.h>
#include <linux/init.h>
#include <linux/bitops.h>
#include <linux/poison.h>
#include <linux/pfn.h>
#include <linux/debugfs.h>
#include <linux/seq_file.h>
#include <linux/memblock.h>

static struct memblock_region memblock_memory_init_regions[INIT_MEMBLOCK_REGIONS] __initdata_memblock;
static struct memblock_region memblock_reserved_init_regions[INIT_MEMBLOCK_REGIONS] __initdata_memblock;

struct memblock memblock __initdata_memblock = {
	.memory.regions		= memblock_memory_init_regions,
	.memory.cnt		= 1,	/* empty dummy entry */
	.memory.max		= INIT_MEMBLOCK_REGIONS,

	.reserved.regions	= memblock_reserved_init_regions,
	.reserved.cnt		= 1,	/* empty dummy entry */
	.reserved.max		= INIT_MEMBLOCK_REGIONS,

	.current_limit		= MEMBLOCK_ALLOC_ANYWHERE,
};

int memblock_debug __initdata_memblock;
static int memblock_can_resize __initdata_memblock;

/* inline so we don't get a warning when pr_debug is compiled out */
static inline const char *memblock_type_name(struct memblock_type *type)
{
	if (type == &memblock.memory)
		return "memory";
	else if (type == &memblock.reserved)
		return "reserved";
	else
		return "unknown";
}

/* adjust *@size so that (@base + *@size) doesn't overflow, return new size */
static inline phys_addr_t memblock_cap_size(phys_addr_t base, phys_addr_t *size)
{
	return *size = min(*size, (phys_addr_t)ULLONG_MAX - base);
}

/*
 * Address comparison utilities
 */
static unsigned long __init_memblock memblock_addrs_overlap(phys_addr_t base1, phys_addr_t size1,
				       phys_addr_t base2, phys_addr_t size2)
{
	return ((base1 < (base2 + size2)) && (base2 < (base1 + size1)));
}

static long __init_memblock memblock_overlaps_region(struct memblock_type *type,
					phys_addr_t base, phys_addr_t size)
{
	unsigned long i;

	for (i = 0; i < type->cnt; i++) {
		phys_addr_t rgnbase = type->regions[i].base;
		phys_addr_t rgnsize = type->regions[i].size;
		if (memblock_addrs_overlap(base, size, rgnbase, rgnsize))
			break;
	}

	return (i < type->cnt) ? i : -1;
}

/**
 * memblock_find_in_range_node - find free area in given range and node
 * @start: start of candidate range
 * @end: end of candidate range, can be %MEMBLOCK_ALLOC_{ANYWHERE|ACCESSIBLE}
 * @size: size of free area to find
 * @align: alignment of free area to find
 * @nid: nid of the free area to find, %MAX_NUMNODES for any node
 *
 * Find @size free area aligned to @align in the specified range and node.
 *
 * RETURNS:
 * Found address on success, %0 on failure.
 */
phys_addr_t __init_memblock memblock_find_in_range_node(phys_addr_t start,
					phys_addr_t end, phys_addr_t size,
					phys_addr_t align, int nid)
{
	phys_addr_t this_start, this_end, cand;
	u64 i;

	/* align @size to avoid excessive fragmentation on reserved array */
	size = round_up(size, align);

	/* pump up @end */
	if (end == MEMBLOCK_ALLOC_ACCESSIBLE)
		end = memblock.current_limit;

	/* adjust @start to avoid underflow and allocating the first page */
	start = max3(start, size, (phys_addr_t)PAGE_SIZE);
	end = max(start, end);

	for_each_free_mem_range_reverse(i, nid, &this_start, &this_end, NULL) {
		this_start = clamp(this_start, start, end);
		this_end = clamp(this_end, start, end);

		cand = round_down(this_end - size, align);
		if (cand >= this_start)
			return cand;
	}
	return 0;
}

/**
 * memblock_find_in_range - find free area in given range
 * @start: start of candidate range
 * @end: end of candidate range, can be %MEMBLOCK_ALLOC_{ANYWHERE|ACCESSIBLE}
 * @size: size of free area to find
 * @align: alignment of free area to find
 *
 * Find @size free area aligned to @align in the specified range.
 *
 * RETURNS:
 * Found address on success, %0 on failure.
 */
phys_addr_t __init_memblock memblock_find_in_range(phys_addr_t start,
					phys_addr_t end, phys_addr_t size,
					phys_addr_t align)
{
	return memblock_find_in_range_node(start, end, size, align,
					   MAX_NUMNODES);
}

/*
 * Free memblock.reserved.regions
 */
int __init_memblock memblock_free_reserved_regions(void)
{
	if (memblock.reserved.regions == memblock_reserved_init_regions)
		return 0;

	return memblock_free(__pa(memblock.reserved.regions),
		 sizeof(struct memblock_region) * memblock.reserved.max);
}

/*
 * Reserve memblock.reserved.regions
 */
int __init_memblock memblock_reserve_reserved_regions(void)
{
	if (memblock.reserved.regions == memblock_reserved_init_regions)
		return 0;

	return memblock_reserve(__pa(memblock.reserved.regions),
		 sizeof(struct memblock_region) * memblock.reserved.max);
}

static void __init_memblock memblock_remove_region(struct memblock_type *type, unsigned long r)
{
	type->total_size -= type->regions[r].size;
	memmove(&type->regions[r], &type->regions[r + 1],
		(type->cnt - (r + 1)) * sizeof(type->regions[r]));
	type->cnt--;

	/* Special case for empty arrays */
	if (type->cnt == 0) {
		WARN_ON(type->total_size != 0);
		type->cnt = 1;
		type->regions[0].base = 0;
		type->regions[0].size = 0;
		memblock_set_region_node(&type->regions[0], MAX_NUMNODES);
	}
}

static int __init_memblock memblock_double_array(struct memblock_type *type)
{
	struct memblock_region *new_array, *old_array;
	phys_addr_t old_size, new_size, addr;
	int use_slab = slab_is_available();

	/* We don't allow resizing until we know about the reserved regions
	 * of memory that aren't suitable for allocation
	 */
	if (!memblock_can_resize)
		return -1;

	/* Calculate new doubled size */
	old_size = type->max * sizeof(struct memblock_region);
	new_size = old_size << 1;

	/* Try to find some space for it.
	 *
	 * WARNING: We assume that either slab_is_available() and we use it or
	 * we use MEMBLOCK for allocations. That means that this is unsafe to use
	 * when bootmem is currently active (unless bootmem itself is implemented
	 * on top of MEMBLOCK which isn't the case yet)
	 *
	 * This should however not be an issue for now, as we currently only
	 * call into MEMBLOCK while it's still active, or much later when slab is
	 * active for memory hotplug operations
	 */
	if (use_slab) {
		new_array = kmalloc(new_size, GFP_KERNEL);
		addr = new_array ? __pa(new_array) : 0;
	} else
		addr = memblock_find_in_range(0, MEMBLOCK_ALLOC_ACCESSIBLE, new_size, sizeof(phys_addr_t));
	if (!addr) {
		pr_err("memblock: Failed to double %s array from %ld to %ld entries !\n",
		       memblock_type_name(type), type->max, type->max * 2);
		return -1;
	}
	new_array = __va(addr);

	memblock_dbg("memblock: %s array is doubled to %ld at [%#010llx-%#010llx]",
		 memblock_type_name(type), type->max * 2, (u64)addr, (u64)addr + new_size - 1);

	/* Found space, we now need to move the array over before
	 * we add the reserved region since it may be our reserved
	 * array itself that is full.
	 */
	memcpy(new_array, type->regions, old_size);
	memset(new_array + type->max, 0, old_size);
	old_array = type->regions;
	type->regions = new_array;
	type->max <<= 1;

	/* If we use SLAB that's it, we are done */
	if (use_slab)
		return 0;

	/* Add the new reserved region now. Should not fail ! */
	BUG_ON(memblock_reserve(addr, new_size));

	/* If the array wasn't our static init one, then free it. We only do
	 * that before SLAB is available as later on, we don't know whether
	 * to use kfree or free_bootmem_pages(). Shouldn't be a big deal
	 * anyways
	 */
	if (old_array != memblock_memory_init_regions &&
	    old_array != memblock_reserved_init_regions)
		memblock_free(__pa(old_array), old_size);

	return 0;
}

<<<<<<< HEAD
int __init_memblock __weak memblock_memory_can_coalesce(phys_addr_t addr1, phys_addr_t size1,
					  phys_addr_t addr2, phys_addr_t size2)
=======
/**
 * memblock_merge_regions - merge neighboring compatible regions
 * @type: memblock type to scan
 *
 * Scan @type and merge neighboring compatible regions.
 */
static void __init_memblock memblock_merge_regions(struct memblock_type *type)
>>>>>>> dcd6c922
{
	int i = 0;

	/* cnt never goes below 1 */
	while (i < type->cnt - 1) {
		struct memblock_region *this = &type->regions[i];
		struct memblock_region *next = &type->regions[i + 1];

		if (this->base + this->size != next->base ||
		    memblock_get_region_node(this) !=
		    memblock_get_region_node(next)) {
			BUG_ON(this->base + this->size > next->base);
			i++;
			continue;
		}

		this->size += next->size;
		memmove(next, next + 1, (type->cnt - (i + 1)) * sizeof(*next));
		type->cnt--;
	}
}

/**
 * memblock_insert_region - insert new memblock region
 * @type: memblock type to insert into
 * @idx: index for the insertion point
 * @base: base address of the new region
 * @size: size of the new region
 *
 * Insert new memblock region [@base,@base+@size) into @type at @idx.
 * @type must already have extra room to accomodate the new region.
 */
static void __init_memblock memblock_insert_region(struct memblock_type *type,
						   int idx, phys_addr_t base,
						   phys_addr_t size, int nid)
{
	struct memblock_region *rgn = &type->regions[idx];

	BUG_ON(type->cnt >= type->max);
	memmove(rgn + 1, rgn, (type->cnt - idx) * sizeof(*rgn));
	rgn->base = base;
	rgn->size = size;
	memblock_set_region_node(rgn, nid);
	type->cnt++;
	type->total_size += size;
}

/**
 * memblock_add_region - add new memblock region
 * @type: memblock type to add new region into
 * @base: base address of the new region
 * @size: size of the new region
 * @nid: nid of the new region
 *
 * Add new memblock region [@base,@base+@size) into @type.  The new region
 * is allowed to overlap with existing ones - overlaps don't affect already
 * existing regions.  @type is guaranteed to be minimal (all neighbouring
 * compatible regions are merged) after the addition.
 *
 * RETURNS:
 * 0 on success, -errno on failure.
 */
static int __init_memblock memblock_add_region(struct memblock_type *type,
				phys_addr_t base, phys_addr_t size, int nid)
{
	bool insert = false;
	phys_addr_t obase = base;
	phys_addr_t end = base + memblock_cap_size(base, &size);
	int i, nr_new;

	/* special case for empty array */
	if (type->regions[0].size == 0) {
		WARN_ON(type->cnt != 1 || type->total_size);
		type->regions[0].base = base;
		type->regions[0].size = size;
		memblock_set_region_node(&type->regions[0], nid);
		type->total_size = size;
		return 0;
	}
repeat:
	/*
	 * The following is executed twice.  Once with %false @insert and
	 * then with %true.  The first counts the number of regions needed
	 * to accomodate the new area.  The second actually inserts them.
	 */
	base = obase;
	nr_new = 0;

	for (i = 0; i < type->cnt; i++) {
		struct memblock_region *rgn = &type->regions[i];
		phys_addr_t rbase = rgn->base;
		phys_addr_t rend = rbase + rgn->size;

		if (rbase >= end)
			break;
		if (rend <= base)
			continue;
		/*
		 * @rgn overlaps.  If it separates the lower part of new
		 * area, insert that portion.
		 */
		if (rbase > base) {
			nr_new++;
			if (insert)
				memblock_insert_region(type, i++, base,
						       rbase - base, nid);
		}
		/* area below @rend is dealt with, forget about it */
		base = min(rend, end);
	}

	/* insert the remaining portion */
	if (base < end) {
		nr_new++;
		if (insert)
			memblock_insert_region(type, i, base, end - base, nid);
	}

	/*
	 * If this was the first round, resize array and repeat for actual
	 * insertions; otherwise, merge and return.
	 */
	if (!insert) {
		while (type->cnt + nr_new > type->max)
			if (memblock_double_array(type) < 0)
				return -ENOMEM;
		insert = true;
		goto repeat;
	} else {
		memblock_merge_regions(type);
		return 0;
	}
}

int __init_memblock memblock_add_node(phys_addr_t base, phys_addr_t size,
				       int nid)
{
	return memblock_add_region(&memblock.memory, base, size, nid);
}

int __init_memblock memblock_add(phys_addr_t base, phys_addr_t size)
{
	return memblock_add_region(&memblock.memory, base, size, MAX_NUMNODES);
}

/**
 * memblock_isolate_range - isolate given range into disjoint memblocks
 * @type: memblock type to isolate range for
 * @base: base of range to isolate
 * @size: size of range to isolate
 * @start_rgn: out parameter for the start of isolated region
 * @end_rgn: out parameter for the end of isolated region
 *
 * Walk @type and ensure that regions don't cross the boundaries defined by
 * [@base,@base+@size).  Crossing regions are split at the boundaries,
 * which may create at most two more regions.  The index of the first
 * region inside the range is returned in *@start_rgn and end in *@end_rgn.
 *
 * RETURNS:
 * 0 on success, -errno on failure.
 */
static int __init_memblock memblock_isolate_range(struct memblock_type *type,
					phys_addr_t base, phys_addr_t size,
					int *start_rgn, int *end_rgn)
{
	phys_addr_t end = base + memblock_cap_size(base, &size);
	int i;

	*start_rgn = *end_rgn = 0;

	/* we'll create at most two more regions */
	while (type->cnt + 2 > type->max)
		if (memblock_double_array(type) < 0)
			return -ENOMEM;

	for (i = 0; i < type->cnt; i++) {
		struct memblock_region *rgn = &type->regions[i];
		phys_addr_t rbase = rgn->base;
		phys_addr_t rend = rbase + rgn->size;

		if (rbase >= end)
			break;
		if (rend <= base)
			continue;

		if (rbase < base) {
			/*
			 * @rgn intersects from below.  Split and continue
			 * to process the next region - the new top half.
			 */
			rgn->base = base;
			rgn->size -= base - rbase;
			type->total_size -= base - rbase;
			memblock_insert_region(type, i, rbase, base - rbase,
					       memblock_get_region_node(rgn));
		} else if (rend > end) {
			/*
			 * @rgn intersects from above.  Split and redo the
			 * current region - the new bottom half.
			 */
			rgn->base = end;
			rgn->size -= end - rbase;
			type->total_size -= end - rbase;
			memblock_insert_region(type, i--, rbase, end - rbase,
					       memblock_get_region_node(rgn));
		} else {
			/* @rgn is fully contained, record it */
			if (!*end_rgn)
				*start_rgn = i;
			*end_rgn = i + 1;
		}
	}

	return 0;
}

static int __init_memblock __memblock_remove(struct memblock_type *type,
					     phys_addr_t base, phys_addr_t size)
{
	int start_rgn, end_rgn;
	int i, ret;

	ret = memblock_isolate_range(type, base, size, &start_rgn, &end_rgn);
	if (ret)
		return ret;

	for (i = end_rgn - 1; i >= start_rgn; i--)
		memblock_remove_region(type, i);
	return 0;
}

int __init_memblock memblock_remove(phys_addr_t base, phys_addr_t size)
{
	return __memblock_remove(&memblock.memory, base, size);
}

int __init_memblock memblock_free(phys_addr_t base, phys_addr_t size)
{
	memblock_dbg("   memblock_free: [%#016llx-%#016llx] %pF\n",
		     (unsigned long long)base,
		     (unsigned long long)base + size,
		     (void *)_RET_IP_);

	return __memblock_remove(&memblock.reserved, base, size);
}

int __init_memblock memblock_reserve(phys_addr_t base, phys_addr_t size)
{
	struct memblock_type *_rgn = &memblock.reserved;

	memblock_dbg("memblock_reserve: [%#016llx-%#016llx] %pF\n",
		     (unsigned long long)base,
		     (unsigned long long)base + size,
		     (void *)_RET_IP_);
	BUG_ON(0 == size);

	return memblock_add_region(_rgn, base, size, MAX_NUMNODES);
}

/**
 * __next_free_mem_range - next function for for_each_free_mem_range()
 * @idx: pointer to u64 loop variable
 * @nid: nid: node selector, %MAX_NUMNODES for all nodes
 * @p_start: ptr to phys_addr_t for start address of the range, can be %NULL
 * @p_end: ptr to phys_addr_t for end address of the range, can be %NULL
 * @p_nid: ptr to int for nid of the range, can be %NULL
 *
 * Find the first free area from *@idx which matches @nid, fill the out
 * parameters, and update *@idx for the next iteration.  The lower 32bit of
 * *@idx contains index into memory region and the upper 32bit indexes the
 * areas before each reserved region.  For example, if reserved regions
 * look like the following,
 *
 *	0:[0-16), 1:[32-48), 2:[128-130)
 *
 * The upper 32bit indexes the following regions.
 *
 *	0:[0-0), 1:[16-32), 2:[48-128), 3:[130-MAX)
 *
 * As both region arrays are sorted, the function advances the two indices
 * in lockstep and returns each intersection.
 */
void __init_memblock __next_free_mem_range(u64 *idx, int nid,
					   phys_addr_t *out_start,
					   phys_addr_t *out_end, int *out_nid)
{
	struct memblock_type *mem = &memblock.memory;
	struct memblock_type *rsv = &memblock.reserved;
	int mi = *idx & 0xffffffff;
	int ri = *idx >> 32;

	for ( ; mi < mem->cnt; mi++) {
		struct memblock_region *m = &mem->regions[mi];
		phys_addr_t m_start = m->base;
		phys_addr_t m_end = m->base + m->size;

		/* only memory regions are associated with nodes, check it */
		if (nid != MAX_NUMNODES && nid != memblock_get_region_node(m))
			continue;

		/* scan areas before each reservation for intersection */
		for ( ; ri < rsv->cnt + 1; ri++) {
			struct memblock_region *r = &rsv->regions[ri];
			phys_addr_t r_start = ri ? r[-1].base + r[-1].size : 0;
			phys_addr_t r_end = ri < rsv->cnt ? r->base : ULLONG_MAX;

			/* if ri advanced past mi, break out to advance mi */
			if (r_start >= m_end)
				break;
			/* if the two regions intersect, we're done */
			if (m_start < r_end) {
				if (out_start)
					*out_start = max(m_start, r_start);
				if (out_end)
					*out_end = min(m_end, r_end);
				if (out_nid)
					*out_nid = memblock_get_region_node(m);
				/*
				 * The region which ends first is advanced
				 * for the next iteration.
				 */
				if (m_end <= r_end)
					mi++;
				else
					ri++;
				*idx = (u32)mi | (u64)ri << 32;
				return;
			}
		}
	}

	/* signal end of iteration */
	*idx = ULLONG_MAX;
}

/**
 * __next_free_mem_range_rev - next function for for_each_free_mem_range_reverse()
 * @idx: pointer to u64 loop variable
 * @nid: nid: node selector, %MAX_NUMNODES for all nodes
 * @p_start: ptr to phys_addr_t for start address of the range, can be %NULL
 * @p_end: ptr to phys_addr_t for end address of the range, can be %NULL
 * @p_nid: ptr to int for nid of the range, can be %NULL
 *
 * Reverse of __next_free_mem_range().
 */
void __init_memblock __next_free_mem_range_rev(u64 *idx, int nid,
					   phys_addr_t *out_start,
					   phys_addr_t *out_end, int *out_nid)
{
	struct memblock_type *mem = &memblock.memory;
	struct memblock_type *rsv = &memblock.reserved;
	int mi = *idx & 0xffffffff;
	int ri = *idx >> 32;

	if (*idx == (u64)ULLONG_MAX) {
		mi = mem->cnt - 1;
		ri = rsv->cnt;
	}

	for ( ; mi >= 0; mi--) {
		struct memblock_region *m = &mem->regions[mi];
		phys_addr_t m_start = m->base;
		phys_addr_t m_end = m->base + m->size;

		/* only memory regions are associated with nodes, check it */
		if (nid != MAX_NUMNODES && nid != memblock_get_region_node(m))
			continue;

		/* scan areas before each reservation for intersection */
		for ( ; ri >= 0; ri--) {
			struct memblock_region *r = &rsv->regions[ri];
			phys_addr_t r_start = ri ? r[-1].base + r[-1].size : 0;
			phys_addr_t r_end = ri < rsv->cnt ? r->base : ULLONG_MAX;

			/* if ri advanced past mi, break out to advance mi */
			if (r_end <= m_start)
				break;
			/* if the two regions intersect, we're done */
			if (m_end > r_start) {
				if (out_start)
					*out_start = max(m_start, r_start);
				if (out_end)
					*out_end = min(m_end, r_end);
				if (out_nid)
					*out_nid = memblock_get_region_node(m);

				if (m_start >= r_start)
					mi--;
				else
					ri--;
				*idx = (u32)mi | (u64)ri << 32;
				return;
			}
		}
	}

	*idx = ULLONG_MAX;
}

#ifdef CONFIG_HAVE_MEMBLOCK_NODE_MAP
/*
 * Common iterator interface used to define for_each_mem_range().
 */
void __init_memblock __next_mem_pfn_range(int *idx, int nid,
				unsigned long *out_start_pfn,
				unsigned long *out_end_pfn, int *out_nid)
{
	struct memblock_type *type = &memblock.memory;
	struct memblock_region *r;

	while (++*idx < type->cnt) {
		r = &type->regions[*idx];

		if (PFN_UP(r->base) >= PFN_DOWN(r->base + r->size))
			continue;
		if (nid == MAX_NUMNODES || nid == r->nid)
			break;
	}
	if (*idx >= type->cnt) {
		*idx = -1;
		return;
	}

	if (out_start_pfn)
		*out_start_pfn = PFN_UP(r->base);
	if (out_end_pfn)
		*out_end_pfn = PFN_DOWN(r->base + r->size);
	if (out_nid)
		*out_nid = r->nid;
}

/**
 * memblock_set_node - set node ID on memblock regions
 * @base: base of area to set node ID for
 * @size: size of area to set node ID for
 * @nid: node ID to set
 *
 * Set the nid of memblock memory regions in [@base,@base+@size) to @nid.
 * Regions which cross the area boundaries are split as necessary.
 *
 * RETURNS:
 * 0 on success, -errno on failure.
 */
int __init_memblock memblock_set_node(phys_addr_t base, phys_addr_t size,
				      int nid)
{
	struct memblock_type *type = &memblock.memory;
	int start_rgn, end_rgn;
	int i, ret;

	ret = memblock_isolate_range(type, base, size, &start_rgn, &end_rgn);
	if (ret)
		return ret;

	for (i = start_rgn; i < end_rgn; i++)
		type->regions[i].nid = nid;

	memblock_merge_regions(type);
	return 0;
}
#endif /* CONFIG_HAVE_MEMBLOCK_NODE_MAP */

static phys_addr_t __init memblock_alloc_base_nid(phys_addr_t size,
					phys_addr_t align, phys_addr_t max_addr,
					int nid)
{
	phys_addr_t found;

	found = memblock_find_in_range_node(0, max_addr, size, align, nid);
	if (found && !memblock_reserve(found, size))
		return found;

	return 0;
}

phys_addr_t __init memblock_alloc_nid(phys_addr_t size, phys_addr_t align, int nid)
{
	return memblock_alloc_base_nid(size, align, MEMBLOCK_ALLOC_ACCESSIBLE, nid);
}

phys_addr_t __init __memblock_alloc_base(phys_addr_t size, phys_addr_t align, phys_addr_t max_addr)
{
	return memblock_alloc_base_nid(size, align, max_addr, MAX_NUMNODES);
}

phys_addr_t __init memblock_alloc_base(phys_addr_t size, phys_addr_t align, phys_addr_t max_addr)
{
	phys_addr_t alloc;

	alloc = __memblock_alloc_base(size, align, max_addr);

	if (alloc == 0)
		panic("ERROR: Failed to allocate 0x%llx bytes below 0x%llx.\n",
		      (unsigned long long) size, (unsigned long long) max_addr);

	return alloc;
}

phys_addr_t __init memblock_alloc(phys_addr_t size, phys_addr_t align)
{
	return memblock_alloc_base(size, align, MEMBLOCK_ALLOC_ACCESSIBLE);
}

phys_addr_t __init memblock_alloc_try_nid(phys_addr_t size, phys_addr_t align, int nid)
{
	phys_addr_t res = memblock_alloc_nid(size, align, nid);

	if (res)
		return res;
	return memblock_alloc_base(size, align, MEMBLOCK_ALLOC_ACCESSIBLE);
}


/*
 * Remaining API functions
 */

phys_addr_t __init memblock_phys_mem_size(void)
{
	return memblock.memory.total_size;
}

/* lowest address */
phys_addr_t __init_memblock memblock_start_of_DRAM(void)
{
	return memblock.memory.regions[0].base;
}

/* lowest address */
phys_addr_t __init_memblock memblock_start_of_DRAM(void)
{
	return memblock.memory.regions[0].base;
}

phys_addr_t __init_memblock memblock_end_of_DRAM(void)
{
	int idx = memblock.memory.cnt - 1;

	return (memblock.memory.regions[idx].base + memblock.memory.regions[idx].size);
}

void __init memblock_enforce_memory_limit(phys_addr_t limit)
{
	unsigned long i;
	phys_addr_t max_addr = (phys_addr_t)ULLONG_MAX;

	if (!limit)
		return;

	/* find out max address */
	for (i = 0; i < memblock.memory.cnt; i++) {
		struct memblock_region *r = &memblock.memory.regions[i];

		if (limit <= r->size) {
			max_addr = r->base + limit;
			break;
		}
		limit -= r->size;
	}

	/* truncate both memory and reserved regions */
	__memblock_remove(&memblock.memory, max_addr, (phys_addr_t)ULLONG_MAX);
	__memblock_remove(&memblock.reserved, max_addr, (phys_addr_t)ULLONG_MAX);
}

static int __init_memblock memblock_search(struct memblock_type *type, phys_addr_t addr)
{
	unsigned int left = 0, right = type->cnt;

	do {
		unsigned int mid = (right + left) / 2;

		if (addr < type->regions[mid].base)
			right = mid;
		else if (addr >= (type->regions[mid].base +
				  type->regions[mid].size))
			left = mid + 1;
		else
			return mid;
	} while (left < right);
	return -1;
}

int __init memblock_is_reserved(phys_addr_t addr)
{
	return memblock_search(&memblock.reserved, addr) != -1;
}

int __init_memblock memblock_is_memory(phys_addr_t addr)
{
	return memblock_search(&memblock.memory, addr) != -1;
}

int __init_memblock memblock_is_region_memory(phys_addr_t base, phys_addr_t size)
{
	int idx = memblock_search(&memblock.memory, base);
	phys_addr_t end = base + memblock_cap_size(base, &size);

	if (idx == -1)
		return 0;
	return memblock.memory.regions[idx].base <= base &&
		(memblock.memory.regions[idx].base +
		 memblock.memory.regions[idx].size) >= end;
}

int __init_memblock memblock_is_region_reserved(phys_addr_t base, phys_addr_t size)
{
	memblock_cap_size(base, &size);
	return memblock_overlaps_region(&memblock.reserved, base, size) >= 0;
}


void __init_memblock memblock_set_current_limit(phys_addr_t limit)
{
	memblock.current_limit = limit;
}

static void __init_memblock memblock_dump(struct memblock_type *type, char *name)
{
	unsigned long long base, size;
	int i;

	pr_info(" %s.cnt  = 0x%lx\n", name, type->cnt);

	for (i = 0; i < type->cnt; i++) {
		struct memblock_region *rgn = &type->regions[i];
		char nid_buf[32] = "";

		base = rgn->base;
		size = rgn->size;
#ifdef CONFIG_HAVE_MEMBLOCK_NODE_MAP
		if (memblock_get_region_node(rgn) != MAX_NUMNODES)
			snprintf(nid_buf, sizeof(nid_buf), " on node %d",
				 memblock_get_region_node(rgn));
#endif
		pr_info(" %s[%#x]\t[%#016llx-%#016llx], %#llx bytes%s\n",
			name, i, base, base + size - 1, size, nid_buf);
	}
}

void __init_memblock __memblock_dump_all(void)
{
	pr_info("MEMBLOCK configuration:\n");
	pr_info(" memory size = %#llx reserved size = %#llx\n",
		(unsigned long long)memblock.memory.total_size,
		(unsigned long long)memblock.reserved.total_size);

	memblock_dump(&memblock.memory, "memory");
	memblock_dump(&memblock.reserved, "reserved");
}

void __init memblock_allow_resize(void)
{
	memblock_can_resize = 1;
}

static int __init early_memblock(char *p)
{
	if (p && strstr(p, "debug"))
		memblock_debug = 1;
	return 0;
}
early_param("memblock", early_memblock);

#if defined(CONFIG_DEBUG_FS) && !defined(CONFIG_ARCH_DISCARD_MEMBLOCK)

static int memblock_debug_show(struct seq_file *m, void *private)
{
	struct memblock_type *type = m->private;
	struct memblock_region *reg;
	int i;

	for (i = 0; i < type->cnt; i++) {
		reg = &type->regions[i];
		seq_printf(m, "%4d: ", i);
		if (sizeof(phys_addr_t) == 4)
			seq_printf(m, "0x%08lx..0x%08lx\n",
				   (unsigned long)reg->base,
				   (unsigned long)(reg->base + reg->size - 1));
		else
			seq_printf(m, "0x%016llx..0x%016llx\n",
				   (unsigned long long)reg->base,
				   (unsigned long long)(reg->base + reg->size - 1));

	}
	return 0;
}

static int memblock_debug_open(struct inode *inode, struct file *file)
{
	return single_open(file, memblock_debug_show, inode->i_private);
}

static const struct file_operations memblock_debug_fops = {
	.open = memblock_debug_open,
	.read = seq_read,
	.llseek = seq_lseek,
	.release = single_release,
};

static int __init memblock_init_debugfs(void)
{
	struct dentry *root = debugfs_create_dir("memblock", NULL);
	if (!root)
		return -ENXIO;
	debugfs_create_file("memory", S_IRUGO, root, &memblock.memory, &memblock_debug_fops);
	debugfs_create_file("reserved", S_IRUGO, root, &memblock.reserved, &memblock_debug_fops);

	return 0;
}
__initcall(memblock_init_debugfs);

#endif /* CONFIG_DEBUG_FS */<|MERGE_RESOLUTION|>--- conflicted
+++ resolved
@@ -253,10 +253,6 @@
 	return 0;
 }
 
-<<<<<<< HEAD
-int __init_memblock __weak memblock_memory_can_coalesce(phys_addr_t addr1, phys_addr_t size1,
-					  phys_addr_t addr2, phys_addr_t size2)
-=======
 /**
  * memblock_merge_regions - merge neighboring compatible regions
  * @type: memblock type to scan
@@ -264,7 +260,6 @@
  * Scan @type and merge neighboring compatible regions.
  */
 static void __init_memblock memblock_merge_regions(struct memblock_type *type)
->>>>>>> dcd6c922
 {
 	int i = 0;
 
@@ -793,12 +788,6 @@
 	return memblock.memory.regions[0].base;
 }
 
-/* lowest address */
-phys_addr_t __init_memblock memblock_start_of_DRAM(void)
-{
-	return memblock.memory.regions[0].base;
-}
-
 phys_addr_t __init_memblock memblock_end_of_DRAM(void)
 {
 	int idx = memblock.memory.cnt - 1;
