--- conflicted
+++ resolved
@@ -2542,21 +2542,12 @@
 		}
 		if (PageLocked(page)) {
 			result = SCAN_PAGE_LOCK;
-<<<<<<< HEAD
 			goto out_unmap;
 		}
 		if (!PageAnon(page)) {
 			result = SCAN_PAGE_ANON;
 			goto out_unmap;
 		}
-=======
-			goto out_unmap;
-		}
-		if (!PageAnon(page)) {
-			result = SCAN_PAGE_ANON;
-			goto out_unmap;
-		}
->>>>>>> f3c87e99
 
 		/*
 		 * cannot use mapcount: can't collapse if there's a gup pin.
@@ -2845,10 +2836,7 @@
 	pgtable_t pgtable;
 	pmd_t _pmd;
 	bool young, write, dirty;
-<<<<<<< HEAD
-=======
 	unsigned long addr;
->>>>>>> f3c87e99
 	int i;
 
 	VM_BUG_ON(haddr & ~HPAGE_PMD_MASK);
@@ -2878,11 +2866,7 @@
 	pgtable = pgtable_trans_huge_withdraw(mm, pmd);
 	pmd_populate(mm, &_pmd, pgtable);
 
-<<<<<<< HEAD
-	for (i = 0; i < HPAGE_PMD_NR; i++, haddr += PAGE_SIZE) {
-=======
 	for (i = 0, addr = haddr; i < HPAGE_PMD_NR; i++, addr += PAGE_SIZE) {
->>>>>>> f3c87e99
 		pte_t entry, *pte;
 		/*
 		 * Note that NUMA hinting access restrictions are not
@@ -2903,10 +2887,9 @@
 		}
 		if (dirty)
 			SetPageDirty(page + i);
-<<<<<<< HEAD
-		pte = pte_offset_map(&_pmd, haddr);
+		pte = pte_offset_map(&_pmd, addr);
 		BUG_ON(!pte_none(*pte));
-		set_pte_at(mm, haddr, pte, entry);
+		set_pte_at(mm, addr, pte, entry);
 		atomic_inc(&page[i]._mapcount);
 		pte_unmap(pte);
 	}
@@ -2956,66 +2939,6 @@
 	pmd_populate(mm, pmd, pgtable);
 
 	if (freeze) {
-		for (i = 0; i < HPAGE_PMD_NR; i++, haddr += PAGE_SIZE) {
-			page_remove_rmap(page + i, false);
-			put_page(page + i);
-		}
-	}
-}
-
-=======
-		pte = pte_offset_map(&_pmd, addr);
-		BUG_ON(!pte_none(*pte));
-		set_pte_at(mm, addr, pte, entry);
-		atomic_inc(&page[i]._mapcount);
-		pte_unmap(pte);
-	}
-
-	/*
-	 * Set PG_double_map before dropping compound_mapcount to avoid
-	 * false-negative page_mapped().
-	 */
-	if (compound_mapcount(page) > 1 && !TestSetPageDoubleMap(page)) {
-		for (i = 0; i < HPAGE_PMD_NR; i++)
-			atomic_inc(&page[i]._mapcount);
-	}
-
-	if (atomic_add_negative(-1, compound_mapcount_ptr(page))) {
-		/* Last compound_mapcount is gone. */
-		__dec_zone_page_state(page, NR_ANON_TRANSPARENT_HUGEPAGES);
-		if (TestClearPageDoubleMap(page)) {
-			/* No need in mapcount reference anymore */
-			for (i = 0; i < HPAGE_PMD_NR; i++)
-				atomic_dec(&page[i]._mapcount);
-		}
-	}
-
-	smp_wmb(); /* make pte visible before pmd */
-	/*
-	 * Up to this point the pmd is present and huge and userland has the
-	 * whole access to the hugepage during the split (which happens in
-	 * place). If we overwrite the pmd with the not-huge version pointing
-	 * to the pte here (which of course we could if all CPUs were bug
-	 * free), userland could trigger a small page size TLB miss on the
-	 * small sized TLB while the hugepage TLB entry is still established in
-	 * the huge TLB. Some CPU doesn't like that.
-	 * See http://support.amd.com/us/Processor_TechDocs/41322.pdf, Erratum
-	 * 383 on page 93. Intel should be safe but is also warns that it's
-	 * only safe if the permission and cache attributes of the two entries
-	 * loaded in the two TLB is identical (which should be the case here).
-	 * But it is generally safer to never allow small and huge TLB entries
-	 * for the same virtual address to be loaded simultaneously. So instead
-	 * of doing "pmd_populate(); flush_pmd_tlb_range();" we first mark the
-	 * current pmd notpresent (atomically because here the pmd_trans_huge
-	 * and pmd_trans_splitting must remain set at all times on the pmd
-	 * until the split is complete for this pmd), then we flush the SMP TLB
-	 * and finally we write the non-huge version of the pmd entry with
-	 * pmd_populate.
-	 */
-	pmdp_invalidate(vma, haddr, pmd);
-	pmd_populate(mm, pmd, pgtable);
-
-	if (freeze) {
 		for (i = 0; i < HPAGE_PMD_NR; i++) {
 			page_remove_rmap(page + i, false);
 			put_page(page + i);
@@ -3023,7 +2946,6 @@
 	}
 }
 
->>>>>>> f3c87e99
 void __split_huge_pmd(struct vm_area_struct *vma, pmd_t *pmd,
 		unsigned long address)
 {
@@ -3395,7 +3317,6 @@
 		 * of the tail pages after the split is complete.
 		 */
 		put_page(subpage);
-<<<<<<< HEAD
 	}
 }
 
@@ -3646,258 +3567,6 @@
 			put_page(page);
 		}
 	}
-=======
-	}
-}
-
-int total_mapcount(struct page *page)
-{
-	int i, ret;
-
-	VM_BUG_ON_PAGE(PageTail(page), page);
-
-	if (likely(!PageCompound(page)))
-		return atomic_read(&page->_mapcount) + 1;
-
-	ret = compound_mapcount(page);
-	if (PageHuge(page))
-		return ret;
-	for (i = 0; i < HPAGE_PMD_NR; i++)
-		ret += atomic_read(&page[i]._mapcount) + 1;
-	if (PageDoubleMap(page))
-		ret -= HPAGE_PMD_NR;
-	return ret;
-}
-
-/*
- * This function splits huge page into normal pages. @page can point to any
- * subpage of huge page to split. Split doesn't change the position of @page.
- *
- * Only caller must hold pin on the @page, otherwise split fails with -EBUSY.
- * The huge page must be locked.
- *
- * If @list is null, tail pages will be added to LRU list, otherwise, to @list.
- *
- * Both head page and tail pages will inherit mapping, flags, and so on from
- * the hugepage.
- *
- * GUP pin and PG_locked transferred to @page. Rest subpages can be freed if
- * they are not mapped.
- *
- * Returns 0 if the hugepage is split successfully.
- * Returns -EBUSY if the page is pinned or if anon_vma disappeared from under
- * us.
- */
-int split_huge_page_to_list(struct page *page, struct list_head *list)
-{
-	struct page *head = compound_head(page);
-	struct pglist_data *pgdata = NODE_DATA(page_to_nid(head));
-	struct anon_vma *anon_vma;
-	int count, mapcount, ret;
-	bool mlocked;
-	unsigned long flags;
-
-	VM_BUG_ON_PAGE(is_huge_zero_page(page), page);
-	VM_BUG_ON_PAGE(!PageAnon(page), page);
-	VM_BUG_ON_PAGE(!PageLocked(page), page);
-	VM_BUG_ON_PAGE(!PageSwapBacked(page), page);
-	VM_BUG_ON_PAGE(!PageCompound(page), page);
-
-	/*
-	 * The caller does not necessarily hold an mmap_sem that would prevent
-	 * the anon_vma disappearing so we first we take a reference to it
-	 * and then lock the anon_vma for write. This is similar to
-	 * page_lock_anon_vma_read except the write lock is taken to serialise
-	 * against parallel split or collapse operations.
-	 */
-	anon_vma = page_get_anon_vma(head);
-	if (!anon_vma) {
-		ret = -EBUSY;
-		goto out;
-	}
-	anon_vma_lock_write(anon_vma);
-
-	/*
-	 * Racy check if we can split the page, before freeze_page() will
-	 * split PMDs
-	 */
-	if (total_mapcount(head) != page_count(head) - 1) {
-		ret = -EBUSY;
-		goto out_unlock;
-	}
-
-	mlocked = PageMlocked(page);
-	freeze_page(anon_vma, head);
-	VM_BUG_ON_PAGE(compound_mapcount(head), head);
-
-	/* Make sure the page is not on per-CPU pagevec as it takes pin */
-	if (mlocked)
-		lru_add_drain();
-
-	/* Prevent deferred_split_scan() touching ->_count */
-	spin_lock_irqsave(&pgdata->split_queue_lock, flags);
-	count = page_count(head);
-	mapcount = total_mapcount(head);
-	if (!mapcount && count == 1) {
-		if (!list_empty(page_deferred_list(head))) {
-			pgdata->split_queue_len--;
-			list_del(page_deferred_list(head));
-		}
-		spin_unlock_irqrestore(&pgdata->split_queue_lock, flags);
-		__split_huge_page(page, list);
-		ret = 0;
-	} else if (IS_ENABLED(CONFIG_DEBUG_VM) && mapcount) {
-		spin_unlock_irqrestore(&pgdata->split_queue_lock, flags);
-		pr_alert("total_mapcount: %u, page_count(): %u\n",
-				mapcount, count);
-		if (PageTail(page))
-			dump_page(head, NULL);
-		dump_page(page, "total_mapcount(head) > 0");
-		BUG();
-	} else {
-		spin_unlock_irqrestore(&pgdata->split_queue_lock, flags);
-		unfreeze_page(anon_vma, head);
-		ret = -EBUSY;
-	}
-
-out_unlock:
-	anon_vma_unlock_write(anon_vma);
-	put_anon_vma(anon_vma);
-out:
-	count_vm_event(!ret ? THP_SPLIT_PAGE : THP_SPLIT_PAGE_FAILED);
-	return ret;
-}
-
-void free_transhuge_page(struct page *page)
-{
-	struct pglist_data *pgdata = NODE_DATA(page_to_nid(page));
-	unsigned long flags;
-
-	spin_lock_irqsave(&pgdata->split_queue_lock, flags);
-	if (!list_empty(page_deferred_list(page))) {
-		pgdata->split_queue_len--;
-		list_del(page_deferred_list(page));
-	}
-	spin_unlock_irqrestore(&pgdata->split_queue_lock, flags);
-	free_compound_page(page);
-}
-
-void deferred_split_huge_page(struct page *page)
-{
-	struct pglist_data *pgdata = NODE_DATA(page_to_nid(page));
-	unsigned long flags;
-
-	VM_BUG_ON_PAGE(!PageTransHuge(page), page);
-
-	spin_lock_irqsave(&pgdata->split_queue_lock, flags);
-	if (list_empty(page_deferred_list(page))) {
-		list_add_tail(page_deferred_list(page), &pgdata->split_queue);
-		pgdata->split_queue_len++;
-	}
-	spin_unlock_irqrestore(&pgdata->split_queue_lock, flags);
-}
-
-static unsigned long deferred_split_count(struct shrinker *shrink,
-		struct shrink_control *sc)
-{
-	struct pglist_data *pgdata = NODE_DATA(sc->nid);
-	return ACCESS_ONCE(pgdata->split_queue_len);
-}
-
-static unsigned long deferred_split_scan(struct shrinker *shrink,
-		struct shrink_control *sc)
-{
-	struct pglist_data *pgdata = NODE_DATA(sc->nid);
-	unsigned long flags;
-	LIST_HEAD(list), *pos, *next;
-	struct page *page;
-	int split = 0;
-
-	spin_lock_irqsave(&pgdata->split_queue_lock, flags);
-	/* Take pin on all head pages to avoid freeing them under us */
-	list_for_each_safe(pos, next, &pgdata->split_queue) {
-		page = list_entry((void *)pos, struct page, mapping);
-		page = compound_head(page);
-		if (get_page_unless_zero(page)) {
-			list_move(page_deferred_list(page), &list);
-		} else {
-			/* We lost race with put_compound_page() */
-			list_del_init(page_deferred_list(page));
-			pgdata->split_queue_len--;
-		}
-		if (!--sc->nr_to_scan)
-			break;
-	}
-	spin_unlock_irqrestore(&pgdata->split_queue_lock, flags);
-
-	list_for_each_safe(pos, next, &list) {
-		page = list_entry((void *)pos, struct page, mapping);
-		lock_page(page);
-		/* split_huge_page() removes page from list on success */
-		if (!split_huge_page(page))
-			split++;
-		unlock_page(page);
-		put_page(page);
-	}
-
-	spin_lock_irqsave(&pgdata->split_queue_lock, flags);
-	list_splice_tail(&list, &pgdata->split_queue);
-	spin_unlock_irqrestore(&pgdata->split_queue_lock, flags);
-
-	/*
-	 * Stop shrinker if we didn't split any page, but the queue is empty.
-	 * This can happen if pages were freed under us.
-	 */
-	if (!split && list_empty(&pgdata->split_queue))
-		return SHRINK_STOP;
-	return split;
-}
-
-static struct shrinker deferred_split_shrinker = {
-	.count_objects = deferred_split_count,
-	.scan_objects = deferred_split_scan,
-	.seeks = DEFAULT_SEEKS,
-	.flags = SHRINKER_NUMA_AWARE,
-};
-
-#ifdef CONFIG_DEBUG_FS
-static int split_huge_pages_set(void *data, u64 val)
-{
-	struct zone *zone;
-	struct page *page;
-	unsigned long pfn, max_zone_pfn;
-	unsigned long total = 0, split = 0;
-
-	if (val != 1)
-		return -EINVAL;
-
-	for_each_populated_zone(zone) {
-		max_zone_pfn = zone_end_pfn(zone);
-		for (pfn = zone->zone_start_pfn; pfn < max_zone_pfn; pfn++) {
-			if (!pfn_valid(pfn))
-				continue;
-
-			page = pfn_to_page(pfn);
-			if (!get_page_unless_zero(page))
-				continue;
-
-			if (zone != page_zone(page))
-				goto next;
-
-			if (!PageHead(page) || !PageAnon(page) ||
-					PageHuge(page))
-				goto next;
-
-			total++;
-			lock_page(page);
-			if (!split_huge_page(page))
-				split++;
-			unlock_page(page);
-next:
-			put_page(page);
-		}
-	}
->>>>>>> f3c87e99
 
 	pr_info("%lu of %lu THP split", split, total);
 
