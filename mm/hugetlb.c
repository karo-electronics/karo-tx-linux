/*
 * Generic hugetlb support.
 * (C) Nadia Yvette Chambers, April 2004
 */
#include <linux/list.h>
#include <linux/init.h>
#include <linux/module.h>
#include <linux/mm.h>
#include <linux/seq_file.h>
#include <linux/sysctl.h>
#include <linux/highmem.h>
#include <linux/mmu_notifier.h>
#include <linux/nodemask.h>
#include <linux/pagemap.h>
#include <linux/mempolicy.h>
#include <linux/cpuset.h>
#include <linux/mutex.h>
#include <linux/bootmem.h>
#include <linux/sysfs.h>
#include <linux/slab.h>
#include <linux/rmap.h>
#include <linux/swap.h>
#include <linux/swapops.h>

#include <asm/page.h>
#include <asm/pgtable.h>
#include <asm/tlb.h>

#include <linux/io.h>
#include <linux/hugetlb.h>
#include <linux/hugetlb_cgroup.h>
#include <linux/node.h>
#include "internal.h"

const unsigned long hugetlb_zero = 0, hugetlb_infinity = ~0UL;
static gfp_t htlb_alloc_mask = GFP_HIGHUSER;
unsigned long hugepages_treat_as_movable;

int hugetlb_max_hstate __read_mostly;
unsigned int default_hstate_idx;
struct hstate hstates[HUGE_MAX_HSTATE];

__initdata LIST_HEAD(huge_boot_pages);

/* for command line parsing */
static struct hstate * __initdata parsed_hstate;
static unsigned long __initdata default_hstate_max_huge_pages;
static unsigned long __initdata default_hstate_size;

/*
 * Protects updates to hugepage_freelists, nr_huge_pages, and free_huge_pages
 */
DEFINE_SPINLOCK(hugetlb_lock);

static inline void unlock_or_release_subpool(struct hugepage_subpool *spool)
{
	bool free = (spool->count == 0) && (spool->used_hpages == 0);

	spin_unlock(&spool->lock);

	/* If no pages are used, and no other handles to the subpool
	 * remain, free the subpool the subpool remain */
	if (free)
		kfree(spool);
}

struct hugepage_subpool *hugepage_new_subpool(long nr_blocks)
{
	struct hugepage_subpool *spool;

	spool = kmalloc(sizeof(*spool), GFP_KERNEL);
	if (!spool)
		return NULL;

	spin_lock_init(&spool->lock);
	spool->count = 1;
	spool->max_hpages = nr_blocks;
	spool->used_hpages = 0;

	return spool;
}

void hugepage_put_subpool(struct hugepage_subpool *spool)
{
	spin_lock(&spool->lock);
	BUG_ON(!spool->count);
	spool->count--;
	unlock_or_release_subpool(spool);
}

static int hugepage_subpool_get_pages(struct hugepage_subpool *spool,
				      long delta)
{
	int ret = 0;

	if (!spool)
		return 0;

	spin_lock(&spool->lock);
	if ((spool->used_hpages + delta) <= spool->max_hpages) {
		spool->used_hpages += delta;
	} else {
		ret = -ENOMEM;
	}
	spin_unlock(&spool->lock);

	return ret;
}

static void hugepage_subpool_put_pages(struct hugepage_subpool *spool,
				       long delta)
{
	if (!spool)
		return;

	spin_lock(&spool->lock);
	spool->used_hpages -= delta;
	/* If hugetlbfs_put_super couldn't free spool due to
	* an outstanding quota reference, free it now. */
	unlock_or_release_subpool(spool);
}

static inline struct hugepage_subpool *subpool_inode(struct inode *inode)
{
	return HUGETLBFS_SB(inode->i_sb)->spool;
}

static inline struct hugepage_subpool *subpool_vma(struct vm_area_struct *vma)
{
	return subpool_inode(vma->vm_file->f_dentry->d_inode);
}

/*
 * Region tracking -- allows tracking of reservations and instantiated pages
 *                    across the pages in a mapping.
 *
 * The region data structures are protected by a combination of the mmap_sem
 * and the hugetlb_instantion_mutex.  To access or modify a region the caller
 * must either hold the mmap_sem for write, or the mmap_sem for read and
 * the hugetlb_instantiation mutex:
 *
 *	down_write(&mm->mmap_sem);
 * or
 *	down_read(&mm->mmap_sem);
 *	mutex_lock(&hugetlb_instantiation_mutex);
 */
struct file_region {
	struct list_head link;
	long from;
	long to;
};

static long region_add(struct list_head *head, long f, long t)
{
	struct file_region *rg, *nrg, *trg;

	/* Locate the region we are either in or before. */
	list_for_each_entry(rg, head, link)
		if (f <= rg->to)
			break;

	/* Round our left edge to the current segment if it encloses us. */
	if (f > rg->from)
		f = rg->from;

	/* Check for and consume any regions we now overlap with. */
	nrg = rg;
	list_for_each_entry_safe(rg, trg, rg->link.prev, link) {
		if (&rg->link == head)
			break;
		if (rg->from > t)
			break;

		/* If this area reaches higher then extend our area to
		 * include it completely.  If this is not the first area
		 * which we intend to reuse, free it. */
		if (rg->to > t)
			t = rg->to;
		if (rg != nrg) {
			list_del(&rg->link);
			kfree(rg);
		}
	}
	nrg->from = f;
	nrg->to = t;
	return 0;
}

static long region_chg(struct list_head *head, long f, long t)
{
	struct file_region *rg, *nrg;
	long chg = 0;

	/* Locate the region we are before or in. */
	list_for_each_entry(rg, head, link)
		if (f <= rg->to)
			break;

	/* If we are below the current region then a new region is required.
	 * Subtle, allocate a new region at the position but make it zero
	 * size such that we can guarantee to record the reservation. */
	if (&rg->link == head || t < rg->from) {
		nrg = kmalloc(sizeof(*nrg), GFP_KERNEL);
		if (!nrg)
			return -ENOMEM;
		nrg->from = f;
		nrg->to   = f;
		INIT_LIST_HEAD(&nrg->link);
		list_add(&nrg->link, rg->link.prev);

		return t - f;
	}

	/* Round our left edge to the current segment if it encloses us. */
	if (f > rg->from)
		f = rg->from;
	chg = t - f;

	/* Check for and consume any regions we now overlap with. */
	list_for_each_entry(rg, rg->link.prev, link) {
		if (&rg->link == head)
			break;
		if (rg->from > t)
			return chg;

		/* We overlap with this area, if it extends further than
		 * us then we must extend ourselves.  Account for its
		 * existing reservation. */
		if (rg->to > t) {
			chg += rg->to - t;
			t = rg->to;
		}
		chg -= rg->to - rg->from;
	}
	return chg;
}

static long region_truncate(struct list_head *head, long end)
{
	struct file_region *rg, *trg;
	long chg = 0;

	/* Locate the region we are either in or before. */
	list_for_each_entry(rg, head, link)
		if (end <= rg->to)
			break;
	if (&rg->link == head)
		return 0;

	/* If we are in the middle of a region then adjust it. */
	if (end > rg->from) {
		chg = rg->to - end;
		rg->to = end;
		rg = list_entry(rg->link.next, typeof(*rg), link);
	}

	/* Drop any remaining regions. */
	list_for_each_entry_safe(rg, trg, rg->link.prev, link) {
		if (&rg->link == head)
			break;
		chg += rg->to - rg->from;
		list_del(&rg->link);
		kfree(rg);
	}
	return chg;
}

static long region_count(struct list_head *head, long f, long t)
{
	struct file_region *rg;
	long chg = 0;

	/* Locate each segment we overlap with, and count that overlap. */
	list_for_each_entry(rg, head, link) {
		long seg_from;
		long seg_to;

		if (rg->to <= f)
			continue;
		if (rg->from >= t)
			break;

		seg_from = max(rg->from, f);
		seg_to = min(rg->to, t);

		chg += seg_to - seg_from;
	}

	return chg;
}

/*
 * Convert the address within this vma to the page offset within
 * the mapping, in pagecache page units; huge pages here.
 */
static pgoff_t vma_hugecache_offset(struct hstate *h,
			struct vm_area_struct *vma, unsigned long address)
{
	return ((address - vma->vm_start) >> huge_page_shift(h)) +
			(vma->vm_pgoff >> huge_page_order(h));
}

pgoff_t linear_hugepage_index(struct vm_area_struct *vma,
				     unsigned long address)
{
	return vma_hugecache_offset(hstate_vma(vma), vma, address);
}

/*
 * Return the size of the pages allocated when backing a VMA. In the majority
 * cases this will be same size as used by the page table entries.
 */
unsigned long vma_kernel_pagesize(struct vm_area_struct *vma)
{
	struct hstate *hstate;

	if (!is_vm_hugetlb_page(vma))
		return PAGE_SIZE;

	hstate = hstate_vma(vma);

	return 1UL << (hstate->order + PAGE_SHIFT);
}
EXPORT_SYMBOL_GPL(vma_kernel_pagesize);

/*
 * Return the page size being used by the MMU to back a VMA. In the majority
 * of cases, the page size used by the kernel matches the MMU size. On
 * architectures where it differs, an architecture-specific version of this
 * function is required.
 */
#ifndef vma_mmu_pagesize
unsigned long vma_mmu_pagesize(struct vm_area_struct *vma)
{
	return vma_kernel_pagesize(vma);
}
#endif

/*
 * Flags for MAP_PRIVATE reservations.  These are stored in the bottom
 * bits of the reservation map pointer, which are always clear due to
 * alignment.
 */
#define HPAGE_RESV_OWNER    (1UL << 0)
#define HPAGE_RESV_UNMAPPED (1UL << 1)
#define HPAGE_RESV_MASK (HPAGE_RESV_OWNER | HPAGE_RESV_UNMAPPED)

/*
 * These helpers are used to track how many pages are reserved for
 * faults in a MAP_PRIVATE mapping. Only the process that called mmap()
 * is guaranteed to have their future faults succeed.
 *
 * With the exception of reset_vma_resv_huge_pages() which is called at fork(),
 * the reserve counters are updated with the hugetlb_lock held. It is safe
 * to reset the VMA at fork() time as it is not in use yet and there is no
 * chance of the global counters getting corrupted as a result of the values.
 *
 * The private mapping reservation is represented in a subtly different
 * manner to a shared mapping.  A shared mapping has a region map associated
 * with the underlying file, this region map represents the backing file
 * pages which have ever had a reservation assigned which this persists even
 * after the page is instantiated.  A private mapping has a region map
 * associated with the original mmap which is attached to all VMAs which
 * reference it, this region map represents those offsets which have consumed
 * reservation ie. where pages have been instantiated.
 */
static unsigned long get_vma_private_data(struct vm_area_struct *vma)
{
	return (unsigned long)vma->vm_private_data;
}

static void set_vma_private_data(struct vm_area_struct *vma,
							unsigned long value)
{
	vma->vm_private_data = (void *)value;
}

struct resv_map {
	struct kref refs;
	struct list_head regions;
};

static struct resv_map *resv_map_alloc(void)
{
	struct resv_map *resv_map = kmalloc(sizeof(*resv_map), GFP_KERNEL);
	if (!resv_map)
		return NULL;

	kref_init(&resv_map->refs);
	INIT_LIST_HEAD(&resv_map->regions);

	return resv_map;
}

static void resv_map_release(struct kref *ref)
{
	struct resv_map *resv_map = container_of(ref, struct resv_map, refs);

	/* Clear out any active regions before we release the map. */
	region_truncate(&resv_map->regions, 0);
	kfree(resv_map);
}

static struct resv_map *vma_resv_map(struct vm_area_struct *vma)
{
	VM_BUG_ON(!is_vm_hugetlb_page(vma));
	if (!(vma->vm_flags & VM_MAYSHARE))
		return (struct resv_map *)(get_vma_private_data(vma) &
							~HPAGE_RESV_MASK);
	return NULL;
}

static void set_vma_resv_map(struct vm_area_struct *vma, struct resv_map *map)
{
	VM_BUG_ON(!is_vm_hugetlb_page(vma));
	VM_BUG_ON(vma->vm_flags & VM_MAYSHARE);

	set_vma_private_data(vma, (get_vma_private_data(vma) &
				HPAGE_RESV_MASK) | (unsigned long)map);
}

static void set_vma_resv_flags(struct vm_area_struct *vma, unsigned long flags)
{
	VM_BUG_ON(!is_vm_hugetlb_page(vma));
	VM_BUG_ON(vma->vm_flags & VM_MAYSHARE);

	set_vma_private_data(vma, get_vma_private_data(vma) | flags);
}

static int is_vma_resv_set(struct vm_area_struct *vma, unsigned long flag)
{
	VM_BUG_ON(!is_vm_hugetlb_page(vma));

	return (get_vma_private_data(vma) & flag) != 0;
}

/* Decrement the reserved pages in the hugepage pool by one */
static void decrement_hugepage_resv_vma(struct hstate *h,
			struct vm_area_struct *vma)
{
	if (vma->vm_flags & VM_NORESERVE)
		return;

	if (vma->vm_flags & VM_MAYSHARE) {
		/* Shared mappings always use reserves */
		h->resv_huge_pages--;
	} else if (is_vma_resv_set(vma, HPAGE_RESV_OWNER)) {
		/*
		 * Only the process that called mmap() has reserves for
		 * private mappings.
		 */
		h->resv_huge_pages--;
	}
}

/* Reset counters to 0 and clear all HPAGE_RESV_* flags */
void reset_vma_resv_huge_pages(struct vm_area_struct *vma)
{
	VM_BUG_ON(!is_vm_hugetlb_page(vma));
	if (!(vma->vm_flags & VM_MAYSHARE))
		vma->vm_private_data = (void *)0;
}

/* Returns true if the VMA has associated reserve pages */
static int vma_has_reserves(struct vm_area_struct *vma)
{
	if (vma->vm_flags & VM_MAYSHARE)
		return 1;
	if (is_vma_resv_set(vma, HPAGE_RESV_OWNER))
		return 1;
	return 0;
}

static void copy_gigantic_page(struct page *dst, struct page *src)
{
	int i;
	struct hstate *h = page_hstate(src);
	struct page *dst_base = dst;
	struct page *src_base = src;

	for (i = 0; i < pages_per_huge_page(h); ) {
		cond_resched();
		copy_highpage(dst, src);

		i++;
		dst = mem_map_next(dst, dst_base, i);
		src = mem_map_next(src, src_base, i);
	}
}

void copy_huge_page(struct page *dst, struct page *src)
{
	int i;
	struct hstate *h = page_hstate(src);

	if (unlikely(pages_per_huge_page(h) > MAX_ORDER_NR_PAGES)) {
		copy_gigantic_page(dst, src);
		return;
	}

	might_sleep();
	for (i = 0; i < pages_per_huge_page(h); i++) {
		cond_resched();
		copy_highpage(dst + i, src + i);
	}
}

static void enqueue_huge_page(struct hstate *h, struct page *page)
{
	int nid = page_to_nid(page);
	list_move(&page->lru, &h->hugepage_freelists[nid]);
	h->free_huge_pages++;
	h->free_huge_pages_node[nid]++;
}

static struct page *dequeue_huge_page_node(struct hstate *h, int nid)
{
	struct page *page;

	if (list_empty(&h->hugepage_freelists[nid]))
		return NULL;
	page = list_entry(h->hugepage_freelists[nid].next, struct page, lru);
	list_move(&page->lru, &h->hugepage_activelist);
	set_page_refcounted(page);
	h->free_huge_pages--;
	h->free_huge_pages_node[nid]--;
	return page;
}

static struct page *dequeue_huge_page_vma(struct hstate *h,
				struct vm_area_struct *vma,
				unsigned long address, int avoid_reserve)
{
	struct page *page = NULL;
	struct mempolicy *mpol;
	nodemask_t *nodemask;
	struct zonelist *zonelist;
	struct zone *zone;
	struct zoneref *z;
	unsigned int cpuset_mems_cookie;

retry_cpuset:
	cpuset_mems_cookie = get_mems_allowed();
	zonelist = huge_zonelist(vma, address,
					htlb_alloc_mask, &mpol, &nodemask);
	/*
	 * A child process with MAP_PRIVATE mappings created by their parent
	 * have no page reserves. This check ensures that reservations are
	 * not "stolen". The child may still get SIGKILLed
	 */
	if (!vma_has_reserves(vma) &&
			h->free_huge_pages - h->resv_huge_pages == 0)
		goto err;

	/* If reserves cannot be used, ensure enough pages are in the pool */
	if (avoid_reserve && h->free_huge_pages - h->resv_huge_pages == 0)
		goto err;

	for_each_zone_zonelist_nodemask(zone, z, zonelist,
						MAX_NR_ZONES - 1, nodemask) {
		if (cpuset_zone_allowed_softwall(zone, htlb_alloc_mask)) {
			page = dequeue_huge_page_node(h, zone_to_nid(zone));
			if (page) {
				if (!avoid_reserve)
					decrement_hugepage_resv_vma(h, vma);
				break;
			}
		}
	}

	mpol_cond_put(mpol);
	if (unlikely(!put_mems_allowed(cpuset_mems_cookie) && !page))
		goto retry_cpuset;
	return page;

err:
	mpol_cond_put(mpol);
	return NULL;
}

static void update_and_free_page(struct hstate *h, struct page *page)
{
	int i;

	VM_BUG_ON(h->order >= MAX_ORDER);

	h->nr_huge_pages--;
	h->nr_huge_pages_node[page_to_nid(page)]--;
	for (i = 0; i < pages_per_huge_page(h); i++) {
		page[i].flags &= ~(1 << PG_locked | 1 << PG_error |
				1 << PG_referenced | 1 << PG_dirty |
				1 << PG_active | 1 << PG_reserved |
				1 << PG_private | 1 << PG_writeback);
	}
	VM_BUG_ON(hugetlb_cgroup_from_page(page));
	set_compound_page_dtor(page, NULL);
	set_page_refcounted(page);
	arch_release_hugepage(page);
	__free_pages(page, huge_page_order(h));
}

struct hstate *size_to_hstate(unsigned long size)
{
	struct hstate *h;

	for_each_hstate(h) {
		if (huge_page_size(h) == size)
			return h;
	}
	return NULL;
}

static void free_huge_page(struct page *page)
{
	/*
	 * Can't pass hstate in here because it is called from the
	 * compound page destructor.
	 */
	struct hstate *h = page_hstate(page);
	int nid = page_to_nid(page);
	struct hugepage_subpool *spool =
		(struct hugepage_subpool *)page_private(page);

	set_page_private(page, 0);
	page->mapping = NULL;
	BUG_ON(page_count(page));
	BUG_ON(page_mapcount(page));

	spin_lock(&hugetlb_lock);
	hugetlb_cgroup_uncharge_page(hstate_index(h),
				     pages_per_huge_page(h), page);
	if (h->surplus_huge_pages_node[nid] && huge_page_order(h) < MAX_ORDER) {
		/* remove the page from active list */
		list_del(&page->lru);
		update_and_free_page(h, page);
		h->surplus_huge_pages--;
		h->surplus_huge_pages_node[nid]--;
	} else {
		arch_clear_hugepage_flags(page);
		enqueue_huge_page(h, page);
	}
	spin_unlock(&hugetlb_lock);
	hugepage_subpool_put_pages(spool, 1);
}

static void prep_new_huge_page(struct hstate *h, struct page *page, int nid)
{
	INIT_LIST_HEAD(&page->lru);
	set_compound_page_dtor(page, free_huge_page);
	spin_lock(&hugetlb_lock);
	set_hugetlb_cgroup(page, NULL);
	h->nr_huge_pages++;
	h->nr_huge_pages_node[nid]++;
	spin_unlock(&hugetlb_lock);
	put_page(page); /* free it into the hugepage allocator */
}

static void prep_compound_gigantic_page(struct page *page, unsigned long order)
{
	int i;
	int nr_pages = 1 << order;
	struct page *p = page + 1;

	/* we rely on prep_new_huge_page to set the destructor */
	set_compound_order(page, order);
	__SetPageHead(page);
	for (i = 1; i < nr_pages; i++, p = mem_map_next(p, page, i)) {
		__SetPageTail(p);
		set_page_count(p, 0);
		p->first_page = page;
	}
}

/*
 * PageHuge() only returns true for hugetlbfs pages, but not for normal or
 * transparent huge pages.  See the PageTransHuge() documentation for more
 * details.
 */
int PageHuge(struct page *page)
{
	compound_page_dtor *dtor;

	if (!PageCompound(page))
		return 0;

	page = compound_head(page);
	dtor = get_compound_page_dtor(page);

	return dtor == free_huge_page;
}
EXPORT_SYMBOL_GPL(PageHuge);

static struct page *alloc_fresh_huge_page_node(struct hstate *h, int nid)
{
	struct page *page;

	if (h->order >= MAX_ORDER)
		return NULL;

	page = alloc_pages_exact_node(nid,
		htlb_alloc_mask|__GFP_COMP|__GFP_THISNODE|
						__GFP_REPEAT|__GFP_NOWARN,
		huge_page_order(h));
	if (page) {
		if (arch_prepare_hugepage(page)) {
			__free_pages(page, huge_page_order(h));
			return NULL;
		}
		prep_new_huge_page(h, page, nid);
	}

	return page;
}

/*
 * common helper functions for hstate_next_node_to_{alloc|free}.
 * We may have allocated or freed a huge page based on a different
 * nodes_allowed previously, so h->next_node_to_{alloc|free} might
 * be outside of *nodes_allowed.  Ensure that we use an allowed
 * node for alloc or free.
 */
static int next_node_allowed(int nid, nodemask_t *nodes_allowed)
{
	nid = next_node(nid, *nodes_allowed);
	if (nid == MAX_NUMNODES)
		nid = first_node(*nodes_allowed);
	VM_BUG_ON(nid >= MAX_NUMNODES);

	return nid;
}

static int get_valid_node_allowed(int nid, nodemask_t *nodes_allowed)
{
	if (!node_isset(nid, *nodes_allowed))
		nid = next_node_allowed(nid, nodes_allowed);
	return nid;
}

/*
 * returns the previously saved node ["this node"] from which to
 * allocate a persistent huge page for the pool and advance the
 * next node from which to allocate, handling wrap at end of node
 * mask.
 */
static int hstate_next_node_to_alloc(struct hstate *h,
					nodemask_t *nodes_allowed)
{
	int nid;

	VM_BUG_ON(!nodes_allowed);

	nid = get_valid_node_allowed(h->next_nid_to_alloc, nodes_allowed);
	h->next_nid_to_alloc = next_node_allowed(nid, nodes_allowed);

	return nid;
}

static int alloc_fresh_huge_page(struct hstate *h, nodemask_t *nodes_allowed)
{
	struct page *page;
	int start_nid;
	int next_nid;
	int ret = 0;

	start_nid = hstate_next_node_to_alloc(h, nodes_allowed);
	next_nid = start_nid;

	do {
		page = alloc_fresh_huge_page_node(h, next_nid);
		if (page) {
			ret = 1;
			break;
		}
		next_nid = hstate_next_node_to_alloc(h, nodes_allowed);
	} while (next_nid != start_nid);

	if (ret)
		count_vm_event(HTLB_BUDDY_PGALLOC);
	else
		count_vm_event(HTLB_BUDDY_PGALLOC_FAIL);

	return ret;
}

/*
 * helper for free_pool_huge_page() - return the previously saved
 * node ["this node"] from which to free a huge page.  Advance the
 * next node id whether or not we find a free huge page to free so
 * that the next attempt to free addresses the next node.
 */
static int hstate_next_node_to_free(struct hstate *h, nodemask_t *nodes_allowed)
{
	int nid;

	VM_BUG_ON(!nodes_allowed);

	nid = get_valid_node_allowed(h->next_nid_to_free, nodes_allowed);
	h->next_nid_to_free = next_node_allowed(nid, nodes_allowed);

	return nid;
}

/*
 * Free huge page from pool from next node to free.
 * Attempt to keep persistent huge pages more or less
 * balanced over allowed nodes.
 * Called with hugetlb_lock locked.
 */
static int free_pool_huge_page(struct hstate *h, nodemask_t *nodes_allowed,
							 bool acct_surplus)
{
	int start_nid;
	int next_nid;
	int ret = 0;

	start_nid = hstate_next_node_to_free(h, nodes_allowed);
	next_nid = start_nid;

	do {
		/*
		 * If we're returning unused surplus pages, only examine
		 * nodes with surplus pages.
		 */
		if ((!acct_surplus || h->surplus_huge_pages_node[next_nid]) &&
		    !list_empty(&h->hugepage_freelists[next_nid])) {
			struct page *page =
				list_entry(h->hugepage_freelists[next_nid].next,
					  struct page, lru);
			list_del(&page->lru);
			h->free_huge_pages--;
			h->free_huge_pages_node[next_nid]--;
			if (acct_surplus) {
				h->surplus_huge_pages--;
				h->surplus_huge_pages_node[next_nid]--;
			}
			update_and_free_page(h, page);
			ret = 1;
			break;
		}
		next_nid = hstate_next_node_to_free(h, nodes_allowed);
	} while (next_nid != start_nid);

	return ret;
}

static struct page *alloc_buddy_huge_page(struct hstate *h, int nid)
{
	struct page *page;
	unsigned int r_nid;

	if (h->order >= MAX_ORDER)
		return NULL;

	/*
	 * Assume we will successfully allocate the surplus page to
	 * prevent racing processes from causing the surplus to exceed
	 * overcommit
	 *
	 * This however introduces a different race, where a process B
	 * tries to grow the static hugepage pool while alloc_pages() is
	 * called by process A. B will only examine the per-node
	 * counters in determining if surplus huge pages can be
	 * converted to normal huge pages in adjust_pool_surplus(). A
	 * won't be able to increment the per-node counter, until the
	 * lock is dropped by B, but B doesn't drop hugetlb_lock until
	 * no more huge pages can be converted from surplus to normal
	 * state (and doesn't try to convert again). Thus, we have a
	 * case where a surplus huge page exists, the pool is grown, and
	 * the surplus huge page still exists after, even though it
	 * should just have been converted to a normal huge page. This
	 * does not leak memory, though, as the hugepage will be freed
	 * once it is out of use. It also does not allow the counters to
	 * go out of whack in adjust_pool_surplus() as we don't modify
	 * the node values until we've gotten the hugepage and only the
	 * per-node value is checked there.
	 */
	spin_lock(&hugetlb_lock);
	if (h->surplus_huge_pages >= h->nr_overcommit_huge_pages) {
		spin_unlock(&hugetlb_lock);
		return NULL;
	} else {
		h->nr_huge_pages++;
		h->surplus_huge_pages++;
	}
	spin_unlock(&hugetlb_lock);

	if (nid == NUMA_NO_NODE)
		page = alloc_pages(htlb_alloc_mask|__GFP_COMP|
				   __GFP_REPEAT|__GFP_NOWARN,
				   huge_page_order(h));
	else
		page = alloc_pages_exact_node(nid,
			htlb_alloc_mask|__GFP_COMP|__GFP_THISNODE|
			__GFP_REPEAT|__GFP_NOWARN, huge_page_order(h));

	if (page && arch_prepare_hugepage(page)) {
		__free_pages(page, huge_page_order(h));
		page = NULL;
	}

	spin_lock(&hugetlb_lock);
	if (page) {
		INIT_LIST_HEAD(&page->lru);
		r_nid = page_to_nid(page);
		set_compound_page_dtor(page, free_huge_page);
		set_hugetlb_cgroup(page, NULL);
		/*
		 * We incremented the global counters already
		 */
		h->nr_huge_pages_node[r_nid]++;
		h->surplus_huge_pages_node[r_nid]++;
		__count_vm_event(HTLB_BUDDY_PGALLOC);
	} else {
		h->nr_huge_pages--;
		h->surplus_huge_pages--;
		__count_vm_event(HTLB_BUDDY_PGALLOC_FAIL);
	}
	spin_unlock(&hugetlb_lock);

	return page;
}

/*
 * This allocation function is useful in the context where vma is irrelevant.
 * E.g. soft-offlining uses this function because it only cares physical
 * address of error page.
 */
struct page *alloc_huge_page_node(struct hstate *h, int nid)
{
	struct page *page;

	spin_lock(&hugetlb_lock);
	page = dequeue_huge_page_node(h, nid);
	spin_unlock(&hugetlb_lock);

	if (!page)
		page = alloc_buddy_huge_page(h, nid);

	return page;
}

/*
 * Increase the hugetlb pool such that it can accommodate a reservation
 * of size 'delta'.
 */
static int gather_surplus_pages(struct hstate *h, int delta)
{
	struct list_head surplus_list;
	struct page *page, *tmp;
	int ret, i;
	int needed, allocated;
	bool alloc_ok = true;

	needed = (h->resv_huge_pages + delta) - h->free_huge_pages;
	if (needed <= 0) {
		h->resv_huge_pages += delta;
		return 0;
	}

	allocated = 0;
	INIT_LIST_HEAD(&surplus_list);

	ret = -ENOMEM;
retry:
	spin_unlock(&hugetlb_lock);
	for (i = 0; i < needed; i++) {
		page = alloc_buddy_huge_page(h, NUMA_NO_NODE);
		if (!page) {
			alloc_ok = false;
			break;
		}
		list_add(&page->lru, &surplus_list);
	}
	allocated += i;

	/*
	 * After retaking hugetlb_lock, we need to recalculate 'needed'
	 * because either resv_huge_pages or free_huge_pages may have changed.
	 */
	spin_lock(&hugetlb_lock);
	needed = (h->resv_huge_pages + delta) -
			(h->free_huge_pages + allocated);
	if (needed > 0) {
		if (alloc_ok)
			goto retry;
		/*
		 * We were not able to allocate enough pages to
		 * satisfy the entire reservation so we free what
		 * we've allocated so far.
		 */
		goto free;
	}
	/*
	 * The surplus_list now contains _at_least_ the number of extra pages
	 * needed to accommodate the reservation.  Add the appropriate number
	 * of pages to the hugetlb pool and free the extras back to the buddy
	 * allocator.  Commit the entire reservation here to prevent another
	 * process from stealing the pages as they are added to the pool but
	 * before they are reserved.
	 */
	needed += allocated;
	h->resv_huge_pages += delta;
	ret = 0;

	/* Free the needed pages to the hugetlb pool */
	list_for_each_entry_safe(page, tmp, &surplus_list, lru) {
		if ((--needed) < 0)
			break;
		/*
		 * This page is now managed by the hugetlb allocator and has
		 * no users -- drop the buddy allocator's reference.
		 */
		put_page_testzero(page);
		VM_BUG_ON(page_count(page));
		enqueue_huge_page(h, page);
	}
free:
	spin_unlock(&hugetlb_lock);

	/* Free unnecessary surplus pages to the buddy allocator */
	if (!list_empty(&surplus_list)) {
		list_for_each_entry_safe(page, tmp, &surplus_list, lru) {
			put_page(page);
		}
	}
	spin_lock(&hugetlb_lock);

	return ret;
}

/*
 * When releasing a hugetlb pool reservation, any surplus pages that were
 * allocated to satisfy the reservation must be explicitly freed if they were
 * never used.
 * Called with hugetlb_lock held.
 */
static void return_unused_surplus_pages(struct hstate *h,
					unsigned long unused_resv_pages)
{
	unsigned long nr_pages;

	/* Uncommit the reservation */
	h->resv_huge_pages -= unused_resv_pages;

	/* Cannot return gigantic pages currently */
	if (h->order >= MAX_ORDER)
		return;

	nr_pages = min(unused_resv_pages, h->surplus_huge_pages);

	/*
	 * We want to release as many surplus pages as possible, spread
	 * evenly across all nodes with memory. Iterate across these nodes
	 * until we can no longer free unreserved surplus pages. This occurs
	 * when the nodes with surplus pages have no free pages.
	 * free_pool_huge_page() will balance the the freed pages across the
	 * on-line nodes with memory and will handle the hstate accounting.
	 */
	while (nr_pages--) {
		if (!free_pool_huge_page(h, &node_states[N_MEMORY], 1))
			break;
	}
}

/*
 * Determine if the huge page at addr within the vma has an associated
 * reservation.  Where it does not we will need to logically increase
 * reservation and actually increase subpool usage before an allocation
 * can occur.  Where any new reservation would be required the
 * reservation change is prepared, but not committed.  Once the page
 * has been allocated from the subpool and instantiated the change should
 * be committed via vma_commit_reservation.  No action is required on
 * failure.
 */
static long vma_needs_reservation(struct hstate *h,
			struct vm_area_struct *vma, unsigned long addr)
{
	struct address_space *mapping = vma->vm_file->f_mapping;
	struct inode *inode = mapping->host;

	if (vma->vm_flags & VM_MAYSHARE) {
		pgoff_t idx = vma_hugecache_offset(h, vma, addr);
		return region_chg(&inode->i_mapping->private_list,
							idx, idx + 1);

	} else if (!is_vma_resv_set(vma, HPAGE_RESV_OWNER)) {
		return 1;

	} else  {
		long err;
		pgoff_t idx = vma_hugecache_offset(h, vma, addr);
		struct resv_map *reservations = vma_resv_map(vma);

		err = region_chg(&reservations->regions, idx, idx + 1);
		if (err < 0)
			return err;
		return 0;
	}
}
static void vma_commit_reservation(struct hstate *h,
			struct vm_area_struct *vma, unsigned long addr)
{
	struct address_space *mapping = vma->vm_file->f_mapping;
	struct inode *inode = mapping->host;

	if (vma->vm_flags & VM_MAYSHARE) {
		pgoff_t idx = vma_hugecache_offset(h, vma, addr);
		region_add(&inode->i_mapping->private_list, idx, idx + 1);

	} else if (is_vma_resv_set(vma, HPAGE_RESV_OWNER)) {
		pgoff_t idx = vma_hugecache_offset(h, vma, addr);
		struct resv_map *reservations = vma_resv_map(vma);

		/* Mark this page used in the map. */
		region_add(&reservations->regions, idx, idx + 1);
	}
}

static struct page *alloc_huge_page(struct vm_area_struct *vma,
				    unsigned long addr, int avoid_reserve)
{
	struct hugepage_subpool *spool = subpool_vma(vma);
	struct hstate *h = hstate_vma(vma);
	struct page *page;
	long chg;
	int ret, idx;
	struct hugetlb_cgroup *h_cg;

	idx = hstate_index(h);
	/*
	 * Processes that did not create the mapping will have no
	 * reserves and will not have accounted against subpool
	 * limit. Check that the subpool limit can be made before
	 * satisfying the allocation MAP_NORESERVE mappings may also
	 * need pages and subpool limit allocated allocated if no reserve
	 * mapping overlaps.
	 */
	chg = vma_needs_reservation(h, vma, addr);
	if (chg < 0)
		return ERR_PTR(-ENOMEM);
	if (chg)
		if (hugepage_subpool_get_pages(spool, chg))
			return ERR_PTR(-ENOSPC);

	ret = hugetlb_cgroup_charge_cgroup(idx, pages_per_huge_page(h), &h_cg);
	if (ret) {
		hugepage_subpool_put_pages(spool, chg);
		return ERR_PTR(-ENOSPC);
	}
	spin_lock(&hugetlb_lock);
	page = dequeue_huge_page_vma(h, vma, addr, avoid_reserve);
	if (page) {
		/* update page cgroup details */
		hugetlb_cgroup_commit_charge(idx, pages_per_huge_page(h),
					     h_cg, page);
		spin_unlock(&hugetlb_lock);
	} else {
		spin_unlock(&hugetlb_lock);
		page = alloc_buddy_huge_page(h, NUMA_NO_NODE);
		if (!page) {
			hugetlb_cgroup_uncharge_cgroup(idx,
						       pages_per_huge_page(h),
						       h_cg);
			hugepage_subpool_put_pages(spool, chg);
			return ERR_PTR(-ENOSPC);
		}
		spin_lock(&hugetlb_lock);
		hugetlb_cgroup_commit_charge(idx, pages_per_huge_page(h),
					     h_cg, page);
		list_move(&page->lru, &h->hugepage_activelist);
		spin_unlock(&hugetlb_lock);
	}

	set_page_private(page, (unsigned long)spool);

	vma_commit_reservation(h, vma, addr);
	return page;
}

int __weak alloc_bootmem_huge_page(struct hstate *h)
{
	struct huge_bootmem_page *m;
	int nr_nodes = nodes_weight(node_states[N_MEMORY]);

	while (nr_nodes) {
		void *addr;

		addr = __alloc_bootmem_node_nopanic(
				NODE_DATA(hstate_next_node_to_alloc(h,
						&node_states[N_MEMORY])),
				huge_page_size(h), huge_page_size(h), 0);

		if (addr) {
			/*
			 * Use the beginning of the huge page to store the
			 * huge_bootmem_page struct (until gather_bootmem
			 * puts them into the mem_map).
			 */
			m = addr;
			goto found;
		}
		nr_nodes--;
	}
	return 0;

found:
	BUG_ON((unsigned long)virt_to_phys(m) & (huge_page_size(h) - 1));
	/* Put them into a private list first because mem_map is not up yet */
	list_add(&m->list, &huge_boot_pages);
	m->hstate = h;
	return 1;
}

static void prep_compound_huge_page(struct page *page, int order)
{
	if (unlikely(order > (MAX_ORDER - 1)))
		prep_compound_gigantic_page(page, order);
	else
		prep_compound_page(page, order);
}

/* Put bootmem huge pages into the standard lists after mem_map is up */
static void __init gather_bootmem_prealloc(void)
{
	struct huge_bootmem_page *m;

	list_for_each_entry(m, &huge_boot_pages, list) {
		struct hstate *h = m->hstate;
		struct page *page;

#ifdef CONFIG_HIGHMEM
		page = pfn_to_page(m->phys >> PAGE_SHIFT);
		free_bootmem_late((unsigned long)m,
				  sizeof(struct huge_bootmem_page));
#else
		page = virt_to_page(m);
#endif
		__ClearPageReserved(page);
		WARN_ON(page_count(page) != 1);
		prep_compound_huge_page(page, h->order);
		prep_new_huge_page(h, page, page_to_nid(page));
		/*
		 * If we had gigantic hugepages allocated at boot time, we need
		 * to restore the 'stolen' pages to totalram_pages in order to
		 * fix confusing memory reports from free(1) and another
		 * side-effects, like CommitLimit going negative.
		 */
		if (h->order > (MAX_ORDER - 1))
			totalram_pages += 1 << h->order;
	}
}

static void __init hugetlb_hstate_alloc_pages(struct hstate *h)
{
	unsigned long i;

	for (i = 0; i < h->max_huge_pages; ++i) {
		if (h->order >= MAX_ORDER) {
			if (!alloc_bootmem_huge_page(h))
				break;
		} else if (!alloc_fresh_huge_page(h,
					 &node_states[N_MEMORY]))
			break;
	}
	h->max_huge_pages = i;
}

static void __init hugetlb_init_hstates(void)
{
	struct hstate *h;

	for_each_hstate(h) {
		/* oversize hugepages were init'ed in early boot */
		if (h->order < MAX_ORDER)
			hugetlb_hstate_alloc_pages(h);
	}
}

static char * __init memfmt(char *buf, unsigned long n)
{
	if (n >= (1UL << 30))
		sprintf(buf, "%lu GB", n >> 30);
	else if (n >= (1UL << 20))
		sprintf(buf, "%lu MB", n >> 20);
	else
		sprintf(buf, "%lu KB", n >> 10);
	return buf;
}

static void __init report_hugepages(void)
{
	struct hstate *h;

	for_each_hstate(h) {
		char buf[32];
		printk(KERN_INFO "HugeTLB registered %s page size, "
				 "pre-allocated %ld pages\n",
			memfmt(buf, huge_page_size(h)),
			h->free_huge_pages);
	}
}

#ifdef CONFIG_HIGHMEM
static void try_to_free_low(struct hstate *h, unsigned long count,
						nodemask_t *nodes_allowed)
{
	int i;

	if (h->order >= MAX_ORDER)
		return;

	for_each_node_mask(i, *nodes_allowed) {
		struct page *page, *next;
		struct list_head *freel = &h->hugepage_freelists[i];
		list_for_each_entry_safe(page, next, freel, lru) {
			if (count >= h->nr_huge_pages)
				return;
			if (PageHighMem(page))
				continue;
			list_del(&page->lru);
			update_and_free_page(h, page);
			h->free_huge_pages--;
			h->free_huge_pages_node[page_to_nid(page)]--;
		}
	}
}
#else
static inline void try_to_free_low(struct hstate *h, unsigned long count,
						nodemask_t *nodes_allowed)
{
}
#endif

/*
 * Increment or decrement surplus_huge_pages.  Keep node-specific counters
 * balanced by operating on them in a round-robin fashion.
 * Returns 1 if an adjustment was made.
 */
static int adjust_pool_surplus(struct hstate *h, nodemask_t *nodes_allowed,
				int delta)
{
	int start_nid, next_nid;
	int ret = 0;

	VM_BUG_ON(delta != -1 && delta != 1);

	if (delta < 0)
		start_nid = hstate_next_node_to_alloc(h, nodes_allowed);
	else
		start_nid = hstate_next_node_to_free(h, nodes_allowed);
	next_nid = start_nid;

	do {
		int nid = next_nid;
		if (delta < 0)  {
			/*
			 * To shrink on this node, there must be a surplus page
			 */
			if (!h->surplus_huge_pages_node[nid]) {
				next_nid = hstate_next_node_to_alloc(h,
								nodes_allowed);
				continue;
			}
		}
		if (delta > 0) {
			/*
			 * Surplus cannot exceed the total number of pages
			 */
			if (h->surplus_huge_pages_node[nid] >=
						h->nr_huge_pages_node[nid]) {
				next_nid = hstate_next_node_to_free(h,
								nodes_allowed);
				continue;
			}
		}

		h->surplus_huge_pages += delta;
		h->surplus_huge_pages_node[nid] += delta;
		ret = 1;
		break;
	} while (next_nid != start_nid);

	return ret;
}

#define persistent_huge_pages(h) (h->nr_huge_pages - h->surplus_huge_pages)
static unsigned long set_max_huge_pages(struct hstate *h, unsigned long count,
						nodemask_t *nodes_allowed)
{
	unsigned long min_count, ret;

	if (h->order >= MAX_ORDER)
		return h->max_huge_pages;

	/*
	 * Increase the pool size
	 * First take pages out of surplus state.  Then make up the
	 * remaining difference by allocating fresh huge pages.
	 *
	 * We might race with alloc_buddy_huge_page() here and be unable
	 * to convert a surplus huge page to a normal huge page. That is
	 * not critical, though, it just means the overall size of the
	 * pool might be one hugepage larger than it needs to be, but
	 * within all the constraints specified by the sysctls.
	 */
	spin_lock(&hugetlb_lock);
	while (h->surplus_huge_pages && count > persistent_huge_pages(h)) {
		if (!adjust_pool_surplus(h, nodes_allowed, -1))
			break;
	}

	while (count > persistent_huge_pages(h)) {
		/*
		 * If this allocation races such that we no longer need the
		 * page, free_huge_page will handle it by freeing the page
		 * and reducing the surplus.
		 */
		spin_unlock(&hugetlb_lock);
		ret = alloc_fresh_huge_page(h, nodes_allowed);
		spin_lock(&hugetlb_lock);
		if (!ret)
			goto out;

		/* Bail for signals. Probably ctrl-c from user */
		if (signal_pending(current))
			goto out;
	}

	/*
	 * Decrease the pool size
	 * First return free pages to the buddy allocator (being careful
	 * to keep enough around to satisfy reservations).  Then place
	 * pages into surplus state as needed so the pool will shrink
	 * to the desired size as pages become free.
	 *
	 * By placing pages into the surplus state independent of the
	 * overcommit value, we are allowing the surplus pool size to
	 * exceed overcommit. There are few sane options here. Since
	 * alloc_buddy_huge_page() is checking the global counter,
	 * though, we'll note that we're not allowed to exceed surplus
	 * and won't grow the pool anywhere else. Not until one of the
	 * sysctls are changed, or the surplus pages go out of use.
	 */
	min_count = h->resv_huge_pages + h->nr_huge_pages - h->free_huge_pages;
	min_count = max(count, min_count);
	try_to_free_low(h, min_count, nodes_allowed);
	while (min_count < persistent_huge_pages(h)) {
		if (!free_pool_huge_page(h, nodes_allowed, 0))
			break;
	}
	while (count < persistent_huge_pages(h)) {
		if (!adjust_pool_surplus(h, nodes_allowed, 1))
			break;
	}
out:
	ret = persistent_huge_pages(h);
	spin_unlock(&hugetlb_lock);
	return ret;
}

#define HSTATE_ATTR_RO(_name) \
	static struct kobj_attribute _name##_attr = __ATTR_RO(_name)

#define HSTATE_ATTR(_name) \
	static struct kobj_attribute _name##_attr = \
		__ATTR(_name, 0644, _name##_show, _name##_store)

static struct kobject *hugepages_kobj;
static struct kobject *hstate_kobjs[HUGE_MAX_HSTATE];

static struct hstate *kobj_to_node_hstate(struct kobject *kobj, int *nidp);

static struct hstate *kobj_to_hstate(struct kobject *kobj, int *nidp)
{
	int i;

	for (i = 0; i < HUGE_MAX_HSTATE; i++)
		if (hstate_kobjs[i] == kobj) {
			if (nidp)
				*nidp = NUMA_NO_NODE;
			return &hstates[i];
		}

	return kobj_to_node_hstate(kobj, nidp);
}

static ssize_t nr_hugepages_show_common(struct kobject *kobj,
					struct kobj_attribute *attr, char *buf)
{
	struct hstate *h;
	unsigned long nr_huge_pages;
	int nid;

	h = kobj_to_hstate(kobj, &nid);
	if (nid == NUMA_NO_NODE)
		nr_huge_pages = h->nr_huge_pages;
	else
		nr_huge_pages = h->nr_huge_pages_node[nid];

	return sprintf(buf, "%lu\n", nr_huge_pages);
}

static ssize_t nr_hugepages_store_common(bool obey_mempolicy,
			struct kobject *kobj, struct kobj_attribute *attr,
			const char *buf, size_t len)
{
	int err;
	int nid;
	unsigned long count;
	struct hstate *h;
	NODEMASK_ALLOC(nodemask_t, nodes_allowed, GFP_KERNEL | __GFP_NORETRY);

	err = strict_strtoul(buf, 10, &count);
	if (err)
		goto out;

	h = kobj_to_hstate(kobj, &nid);
	if (h->order >= MAX_ORDER) {
		err = -EINVAL;
		goto out;
	}

	if (nid == NUMA_NO_NODE) {
		/*
		 * global hstate attribute
		 */
		if (!(obey_mempolicy &&
				init_nodemask_of_mempolicy(nodes_allowed))) {
			NODEMASK_FREE(nodes_allowed);
			nodes_allowed = &node_states[N_MEMORY];
		}
	} else if (nodes_allowed) {
		/*
		 * per node hstate attribute: adjust count to global,
		 * but restrict alloc/free to the specified node.
		 */
		count += h->nr_huge_pages - h->nr_huge_pages_node[nid];
		init_nodemask_of_node(nodes_allowed, nid);
	} else
		nodes_allowed = &node_states[N_MEMORY];

	h->max_huge_pages = set_max_huge_pages(h, count, nodes_allowed);

	if (nodes_allowed != &node_states[N_MEMORY])
		NODEMASK_FREE(nodes_allowed);

	return len;
out:
	NODEMASK_FREE(nodes_allowed);
	return err;
}

static ssize_t nr_hugepages_show(struct kobject *kobj,
				       struct kobj_attribute *attr, char *buf)
{
	return nr_hugepages_show_common(kobj, attr, buf);
}

static ssize_t nr_hugepages_store(struct kobject *kobj,
	       struct kobj_attribute *attr, const char *buf, size_t len)
{
	return nr_hugepages_store_common(false, kobj, attr, buf, len);
}
HSTATE_ATTR(nr_hugepages);

#ifdef CONFIG_NUMA

/*
 * hstate attribute for optionally mempolicy-based constraint on persistent
 * huge page alloc/free.
 */
static ssize_t nr_hugepages_mempolicy_show(struct kobject *kobj,
				       struct kobj_attribute *attr, char *buf)
{
	return nr_hugepages_show_common(kobj, attr, buf);
}

static ssize_t nr_hugepages_mempolicy_store(struct kobject *kobj,
	       struct kobj_attribute *attr, const char *buf, size_t len)
{
	return nr_hugepages_store_common(true, kobj, attr, buf, len);
}
HSTATE_ATTR(nr_hugepages_mempolicy);
#endif


static ssize_t nr_overcommit_hugepages_show(struct kobject *kobj,
					struct kobj_attribute *attr, char *buf)
{
	struct hstate *h = kobj_to_hstate(kobj, NULL);
	return sprintf(buf, "%lu\n", h->nr_overcommit_huge_pages);
}

static ssize_t nr_overcommit_hugepages_store(struct kobject *kobj,
		struct kobj_attribute *attr, const char *buf, size_t count)
{
	int err;
	unsigned long input;
	struct hstate *h = kobj_to_hstate(kobj, NULL);

	if (h->order >= MAX_ORDER)
		return -EINVAL;

	err = strict_strtoul(buf, 10, &input);
	if (err)
		return err;

	spin_lock(&hugetlb_lock);
	h->nr_overcommit_huge_pages = input;
	spin_unlock(&hugetlb_lock);

	return count;
}
HSTATE_ATTR(nr_overcommit_hugepages);

static ssize_t free_hugepages_show(struct kobject *kobj,
					struct kobj_attribute *attr, char *buf)
{
	struct hstate *h;
	unsigned long free_huge_pages;
	int nid;

	h = kobj_to_hstate(kobj, &nid);
	if (nid == NUMA_NO_NODE)
		free_huge_pages = h->free_huge_pages;
	else
		free_huge_pages = h->free_huge_pages_node[nid];

	return sprintf(buf, "%lu\n", free_huge_pages);
}
HSTATE_ATTR_RO(free_hugepages);

static ssize_t resv_hugepages_show(struct kobject *kobj,
					struct kobj_attribute *attr, char *buf)
{
	struct hstate *h = kobj_to_hstate(kobj, NULL);
	return sprintf(buf, "%lu\n", h->resv_huge_pages);
}
HSTATE_ATTR_RO(resv_hugepages);

static ssize_t surplus_hugepages_show(struct kobject *kobj,
					struct kobj_attribute *attr, char *buf)
{
	struct hstate *h;
	unsigned long surplus_huge_pages;
	int nid;

	h = kobj_to_hstate(kobj, &nid);
	if (nid == NUMA_NO_NODE)
		surplus_huge_pages = h->surplus_huge_pages;
	else
		surplus_huge_pages = h->surplus_huge_pages_node[nid];

	return sprintf(buf, "%lu\n", surplus_huge_pages);
}
HSTATE_ATTR_RO(surplus_hugepages);

static struct attribute *hstate_attrs[] = {
	&nr_hugepages_attr.attr,
	&nr_overcommit_hugepages_attr.attr,
	&free_hugepages_attr.attr,
	&resv_hugepages_attr.attr,
	&surplus_hugepages_attr.attr,
#ifdef CONFIG_NUMA
	&nr_hugepages_mempolicy_attr.attr,
#endif
	NULL,
};

static struct attribute_group hstate_attr_group = {
	.attrs = hstate_attrs,
};

static int hugetlb_sysfs_add_hstate(struct hstate *h, struct kobject *parent,
				    struct kobject **hstate_kobjs,
				    struct attribute_group *hstate_attr_group)
{
	int retval;
	int hi = hstate_index(h);

	hstate_kobjs[hi] = kobject_create_and_add(h->name, parent);
	if (!hstate_kobjs[hi])
		return -ENOMEM;

	retval = sysfs_create_group(hstate_kobjs[hi], hstate_attr_group);
	if (retval)
		kobject_put(hstate_kobjs[hi]);

	return retval;
}

static void __init hugetlb_sysfs_init(void)
{
	struct hstate *h;
	int err;

	hugepages_kobj = kobject_create_and_add("hugepages", mm_kobj);
	if (!hugepages_kobj)
		return;

	for_each_hstate(h) {
		err = hugetlb_sysfs_add_hstate(h, hugepages_kobj,
					 hstate_kobjs, &hstate_attr_group);
		if (err)
			printk(KERN_ERR "Hugetlb: Unable to add hstate %s",
								h->name);
	}
}

#ifdef CONFIG_NUMA

/*
 * node_hstate/s - associate per node hstate attributes, via their kobjects,
 * with node devices in node_devices[] using a parallel array.  The array
 * index of a node device or _hstate == node id.
 * This is here to avoid any static dependency of the node device driver, in
 * the base kernel, on the hugetlb module.
 */
struct node_hstate {
	struct kobject		*hugepages_kobj;
	struct kobject		*hstate_kobjs[HUGE_MAX_HSTATE];
};
struct node_hstate node_hstates[MAX_NUMNODES];

/*
 * A subset of global hstate attributes for node devices
 */
static struct attribute *per_node_hstate_attrs[] = {
	&nr_hugepages_attr.attr,
	&free_hugepages_attr.attr,
	&surplus_hugepages_attr.attr,
	NULL,
};

static struct attribute_group per_node_hstate_attr_group = {
	.attrs = per_node_hstate_attrs,
};

/*
 * kobj_to_node_hstate - lookup global hstate for node device hstate attr kobj.
 * Returns node id via non-NULL nidp.
 */
static struct hstate *kobj_to_node_hstate(struct kobject *kobj, int *nidp)
{
	int nid;

	for (nid = 0; nid < nr_node_ids; nid++) {
		struct node_hstate *nhs = &node_hstates[nid];
		int i;
		for (i = 0; i < HUGE_MAX_HSTATE; i++)
			if (nhs->hstate_kobjs[i] == kobj) {
				if (nidp)
					*nidp = nid;
				return &hstates[i];
			}
	}

	BUG();
	return NULL;
}

/*
 * Unregister hstate attributes from a single node device.
 * No-op if no hstate attributes attached.
 */
void hugetlb_unregister_node(struct node *node)
{
	struct hstate *h;
	struct node_hstate *nhs = &node_hstates[node->dev.id];

	if (!nhs->hugepages_kobj)
		return;		/* no hstate attributes */

	for_each_hstate(h) {
		int idx = hstate_index(h);
		if (nhs->hstate_kobjs[idx]) {
			kobject_put(nhs->hstate_kobjs[idx]);
			nhs->hstate_kobjs[idx] = NULL;
		}
	}

	kobject_put(nhs->hugepages_kobj);
	nhs->hugepages_kobj = NULL;
}

/*
 * hugetlb module exit:  unregister hstate attributes from node devices
 * that have them.
 */
static void hugetlb_unregister_all_nodes(void)
{
	int nid;

	/*
	 * disable node device registrations.
	 */
	register_hugetlbfs_with_node(NULL, NULL);

	/*
	 * remove hstate attributes from any nodes that have them.
	 */
	for (nid = 0; nid < nr_node_ids; nid++)
		hugetlb_unregister_node(node_devices[nid]);
}

/*
 * Register hstate attributes for a single node device.
 * No-op if attributes already registered.
 */
void hugetlb_register_node(struct node *node)
{
	struct hstate *h;
	struct node_hstate *nhs = &node_hstates[node->dev.id];
	int err;

	if (nhs->hugepages_kobj)
		return;		/* already allocated */

	nhs->hugepages_kobj = kobject_create_and_add("hugepages",
							&node->dev.kobj);
	if (!nhs->hugepages_kobj)
		return;

	for_each_hstate(h) {
		err = hugetlb_sysfs_add_hstate(h, nhs->hugepages_kobj,
						nhs->hstate_kobjs,
						&per_node_hstate_attr_group);
		if (err) {
			printk(KERN_ERR "Hugetlb: Unable to add hstate %s"
					" for node %d\n",
						h->name, node->dev.id);
			hugetlb_unregister_node(node);
			break;
		}
	}
}

/*
 * hugetlb init time:  register hstate attributes for all registered node
 * devices of nodes that have memory.  All on-line nodes should have
 * registered their associated device by this time.
 */
static void hugetlb_register_all_nodes(void)
{
	int nid;

<<<<<<< HEAD
	for_each_node_state(nid, N_HIGH_MEMORY) {
=======
	for_each_node_state(nid, N_MEMORY) {
>>>>>>> 9931faca
		struct node *node = node_devices[nid];
		if (node->dev.id == nid)
			hugetlb_register_node(node);
	}

	/*
	 * Let the node device driver know we're here so it can
	 * [un]register hstate attributes on node hotplug.
	 */
	register_hugetlbfs_with_node(hugetlb_register_node,
				     hugetlb_unregister_node);
}
#else	/* !CONFIG_NUMA */

static struct hstate *kobj_to_node_hstate(struct kobject *kobj, int *nidp)
{
	BUG();
	if (nidp)
		*nidp = -1;
	return NULL;
}

static void hugetlb_unregister_all_nodes(void) { }

static void hugetlb_register_all_nodes(void) { }

#endif

static void __exit hugetlb_exit(void)
{
	struct hstate *h;

	hugetlb_unregister_all_nodes();

	for_each_hstate(h) {
		kobject_put(hstate_kobjs[hstate_index(h)]);
	}

	kobject_put(hugepages_kobj);
}
module_exit(hugetlb_exit);

static int __init hugetlb_init(void)
{
	/* Some platform decide whether they support huge pages at boot
	 * time. On these, such as powerpc, HPAGE_SHIFT is set to 0 when
	 * there is no such support
	 */
	if (HPAGE_SHIFT == 0)
		return 0;

	if (!size_to_hstate(default_hstate_size)) {
		default_hstate_size = HPAGE_SIZE;
		if (!size_to_hstate(default_hstate_size))
			hugetlb_add_hstate(HUGETLB_PAGE_ORDER);
	}
	default_hstate_idx = hstate_index(size_to_hstate(default_hstate_size));
	if (default_hstate_max_huge_pages)
		default_hstate.max_huge_pages = default_hstate_max_huge_pages;

	hugetlb_init_hstates();
	gather_bootmem_prealloc();
	report_hugepages();

	hugetlb_sysfs_init();
	hugetlb_register_all_nodes();
	hugetlb_cgroup_file_init();

	return 0;
}
module_init(hugetlb_init);

/* Should be called on processing a hugepagesz=... option */
void __init hugetlb_add_hstate(unsigned order)
{
	struct hstate *h;
	unsigned long i;

	if (size_to_hstate(PAGE_SIZE << order)) {
		printk(KERN_WARNING "hugepagesz= specified twice, ignoring\n");
		return;
	}
	BUG_ON(hugetlb_max_hstate >= HUGE_MAX_HSTATE);
	BUG_ON(order == 0);
	h = &hstates[hugetlb_max_hstate++];
	h->order = order;
	h->mask = ~((1ULL << (order + PAGE_SHIFT)) - 1);
	h->nr_huge_pages = 0;
	h->free_huge_pages = 0;
	for (i = 0; i < MAX_NUMNODES; ++i)
		INIT_LIST_HEAD(&h->hugepage_freelists[i]);
	INIT_LIST_HEAD(&h->hugepage_activelist);
	h->next_nid_to_alloc = first_node(node_states[N_MEMORY]);
	h->next_nid_to_free = first_node(node_states[N_MEMORY]);
	snprintf(h->name, HSTATE_NAME_LEN, "hugepages-%lukB",
					huge_page_size(h)/1024);

	parsed_hstate = h;
}

static int __init hugetlb_nrpages_setup(char *s)
{
	unsigned long *mhp;
	static unsigned long *last_mhp;

	/*
	 * !hugetlb_max_hstate means we haven't parsed a hugepagesz= parameter yet,
	 * so this hugepages= parameter goes to the "default hstate".
	 */
	if (!hugetlb_max_hstate)
		mhp = &default_hstate_max_huge_pages;
	else
		mhp = &parsed_hstate->max_huge_pages;

	if (mhp == last_mhp) {
		printk(KERN_WARNING "hugepages= specified twice without "
			"interleaving hugepagesz=, ignoring\n");
		return 1;
	}

	if (sscanf(s, "%lu", mhp) <= 0)
		*mhp = 0;

	/*
	 * Global state is always initialized later in hugetlb_init.
	 * But we need to allocate >= MAX_ORDER hstates here early to still
	 * use the bootmem allocator.
	 */
	if (hugetlb_max_hstate && parsed_hstate->order >= MAX_ORDER)
		hugetlb_hstate_alloc_pages(parsed_hstate);

	last_mhp = mhp;

	return 1;
}
__setup("hugepages=", hugetlb_nrpages_setup);

static int __init hugetlb_default_setup(char *s)
{
	default_hstate_size = memparse(s, &s);
	return 1;
}
__setup("default_hugepagesz=", hugetlb_default_setup);

static unsigned int cpuset_mems_nr(unsigned int *array)
{
	int node;
	unsigned int nr = 0;

	for_each_node_mask(node, cpuset_current_mems_allowed)
		nr += array[node];

	return nr;
}

#ifdef CONFIG_SYSCTL
static int hugetlb_sysctl_handler_common(bool obey_mempolicy,
			 struct ctl_table *table, int write,
			 void __user *buffer, size_t *length, loff_t *ppos)
{
	struct hstate *h = &default_hstate;
	unsigned long tmp;
	int ret;

	tmp = h->max_huge_pages;

	if (write && h->order >= MAX_ORDER)
		return -EINVAL;

	table->data = &tmp;
	table->maxlen = sizeof(unsigned long);
	ret = proc_doulongvec_minmax(table, write, buffer, length, ppos);
	if (ret)
		goto out;

	if (write) {
		NODEMASK_ALLOC(nodemask_t, nodes_allowed,
						GFP_KERNEL | __GFP_NORETRY);
		if (!(obey_mempolicy &&
			       init_nodemask_of_mempolicy(nodes_allowed))) {
			NODEMASK_FREE(nodes_allowed);
			nodes_allowed = &node_states[N_MEMORY];
		}
		h->max_huge_pages = set_max_huge_pages(h, tmp, nodes_allowed);

		if (nodes_allowed != &node_states[N_MEMORY])
			NODEMASK_FREE(nodes_allowed);
	}
out:
	return ret;
}

int hugetlb_sysctl_handler(struct ctl_table *table, int write,
			  void __user *buffer, size_t *length, loff_t *ppos)
{

	return hugetlb_sysctl_handler_common(false, table, write,
							buffer, length, ppos);
}

#ifdef CONFIG_NUMA
int hugetlb_mempolicy_sysctl_handler(struct ctl_table *table, int write,
			  void __user *buffer, size_t *length, loff_t *ppos)
{
	return hugetlb_sysctl_handler_common(true, table, write,
							buffer, length, ppos);
}
#endif /* CONFIG_NUMA */

int hugetlb_treat_movable_handler(struct ctl_table *table, int write,
			void __user *buffer,
			size_t *length, loff_t *ppos)
{
	proc_dointvec(table, write, buffer, length, ppos);
	if (hugepages_treat_as_movable)
		htlb_alloc_mask = GFP_HIGHUSER_MOVABLE;
	else
		htlb_alloc_mask = GFP_HIGHUSER;
	return 0;
}

int hugetlb_overcommit_handler(struct ctl_table *table, int write,
			void __user *buffer,
			size_t *length, loff_t *ppos)
{
	struct hstate *h = &default_hstate;
	unsigned long tmp;
	int ret;

	tmp = h->nr_overcommit_huge_pages;

	if (write && h->order >= MAX_ORDER)
		return -EINVAL;

	table->data = &tmp;
	table->maxlen = sizeof(unsigned long);
	ret = proc_doulongvec_minmax(table, write, buffer, length, ppos);
	if (ret)
		goto out;

	if (write) {
		spin_lock(&hugetlb_lock);
		h->nr_overcommit_huge_pages = tmp;
		spin_unlock(&hugetlb_lock);
	}
out:
	return ret;
}

#endif /* CONFIG_SYSCTL */

void hugetlb_report_meminfo(struct seq_file *m)
{
	struct hstate *h = &default_hstate;
	seq_printf(m,
			"HugePages_Total:   %5lu\n"
			"HugePages_Free:    %5lu\n"
			"HugePages_Rsvd:    %5lu\n"
			"HugePages_Surp:    %5lu\n"
			"Hugepagesize:   %8lu kB\n",
			h->nr_huge_pages,
			h->free_huge_pages,
			h->resv_huge_pages,
			h->surplus_huge_pages,
			1UL << (huge_page_order(h) + PAGE_SHIFT - 10));
}

int hugetlb_report_node_meminfo(int nid, char *buf)
{
	struct hstate *h = &default_hstate;
	return sprintf(buf,
		"Node %d HugePages_Total: %5u\n"
		"Node %d HugePages_Free:  %5u\n"
		"Node %d HugePages_Surp:  %5u\n",
		nid, h->nr_huge_pages_node[nid],
		nid, h->free_huge_pages_node[nid],
		nid, h->surplus_huge_pages_node[nid]);
}

/* Return the number pages of memory we physically have, in PAGE_SIZE units. */
unsigned long hugetlb_total_pages(void)
{
	struct hstate *h = &default_hstate;
	return h->nr_huge_pages * pages_per_huge_page(h);
}

static int hugetlb_acct_memory(struct hstate *h, long delta)
{
	int ret = -ENOMEM;

	spin_lock(&hugetlb_lock);
	/*
	 * When cpuset is configured, it breaks the strict hugetlb page
	 * reservation as the accounting is done on a global variable. Such
	 * reservation is completely rubbish in the presence of cpuset because
	 * the reservation is not checked against page availability for the
	 * current cpuset. Application can still potentially OOM'ed by kernel
	 * with lack of free htlb page in cpuset that the task is in.
	 * Attempt to enforce strict accounting with cpuset is almost
	 * impossible (or too ugly) because cpuset is too fluid that
	 * task or memory node can be dynamically moved between cpusets.
	 *
	 * The change of semantics for shared hugetlb mapping with cpuset is
	 * undesirable. However, in order to preserve some of the semantics,
	 * we fall back to check against current free page availability as
	 * a best attempt and hopefully to minimize the impact of changing
	 * semantics that cpuset has.
	 */
	if (delta > 0) {
		if (gather_surplus_pages(h, delta) < 0)
			goto out;

		if (delta > cpuset_mems_nr(h->free_huge_pages_node)) {
			return_unused_surplus_pages(h, delta);
			goto out;
		}
	}

	ret = 0;
	if (delta < 0)
		return_unused_surplus_pages(h, (unsigned long) -delta);

out:
	spin_unlock(&hugetlb_lock);
	return ret;
}

static void hugetlb_vm_op_open(struct vm_area_struct *vma)
{
	struct resv_map *reservations = vma_resv_map(vma);

	/*
	 * This new VMA should share its siblings reservation map if present.
	 * The VMA will only ever have a valid reservation map pointer where
	 * it is being copied for another still existing VMA.  As that VMA
	 * has a reference to the reservation map it cannot disappear until
	 * after this open call completes.  It is therefore safe to take a
	 * new reference here without additional locking.
	 */
	if (reservations)
		kref_get(&reservations->refs);
}

static void resv_map_put(struct vm_area_struct *vma)
{
	struct resv_map *reservations = vma_resv_map(vma);

	if (!reservations)
		return;
	kref_put(&reservations->refs, resv_map_release);
}

static void hugetlb_vm_op_close(struct vm_area_struct *vma)
{
	struct hstate *h = hstate_vma(vma);
	struct resv_map *reservations = vma_resv_map(vma);
	struct hugepage_subpool *spool = subpool_vma(vma);
	unsigned long reserve;
	unsigned long start;
	unsigned long end;

	if (reservations) {
		start = vma_hugecache_offset(h, vma, vma->vm_start);
		end = vma_hugecache_offset(h, vma, vma->vm_end);

		reserve = (end - start) -
			region_count(&reservations->regions, start, end);

		resv_map_put(vma);

		if (reserve) {
			hugetlb_acct_memory(h, -reserve);
			hugepage_subpool_put_pages(spool, reserve);
		}
	}
}

/*
 * We cannot handle pagefaults against hugetlb pages at all.  They cause
 * handle_mm_fault() to try to instantiate regular-sized pages in the
 * hugegpage VMA.  do_page_fault() is supposed to trap this, so BUG is we get
 * this far.
 */
static int hugetlb_vm_op_fault(struct vm_area_struct *vma, struct vm_fault *vmf)
{
	BUG();
	return 0;
}

const struct vm_operations_struct hugetlb_vm_ops = {
	.fault = hugetlb_vm_op_fault,
	.open = hugetlb_vm_op_open,
	.close = hugetlb_vm_op_close,
};

static pte_t make_huge_pte(struct vm_area_struct *vma, struct page *page,
				int writable)
{
	pte_t entry;

	if (writable) {
		entry =
		    pte_mkwrite(pte_mkdirty(mk_pte(page, vma->vm_page_prot)));
	} else {
		entry = huge_pte_wrprotect(mk_pte(page, vma->vm_page_prot));
	}
	entry = pte_mkyoung(entry);
	entry = pte_mkhuge(entry);
	entry = arch_make_huge_pte(entry, vma, page, writable);

	return entry;
}

static void set_huge_ptep_writable(struct vm_area_struct *vma,
				   unsigned long address, pte_t *ptep)
{
	pte_t entry;

	entry = pte_mkwrite(pte_mkdirty(huge_ptep_get(ptep)));
	if (huge_ptep_set_access_flags(vma, address, ptep, entry, 1))
		update_mmu_cache(vma, address, ptep);
}


int copy_hugetlb_page_range(struct mm_struct *dst, struct mm_struct *src,
			    struct vm_area_struct *vma)
{
	pte_t *src_pte, *dst_pte, entry;
	struct page *ptepage;
	unsigned long addr;
	int cow;
	struct hstate *h = hstate_vma(vma);
	unsigned long sz = huge_page_size(h);

	cow = (vma->vm_flags & (VM_SHARED | VM_MAYWRITE)) == VM_MAYWRITE;

	for (addr = vma->vm_start; addr < vma->vm_end; addr += sz) {
		src_pte = huge_pte_offset(src, addr);
		if (!src_pte)
			continue;
		dst_pte = huge_pte_alloc(dst, addr, sz);
		if (!dst_pte)
			goto nomem;

		/* If the pagetables are shared don't copy or take references */
		if (dst_pte == src_pte)
			continue;

		spin_lock(&dst->page_table_lock);
		spin_lock_nested(&src->page_table_lock, SINGLE_DEPTH_NESTING);
		if (!huge_pte_none(huge_ptep_get(src_pte))) {
			if (cow)
				huge_ptep_set_wrprotect(src, addr, src_pte);
			entry = huge_ptep_get(src_pte);
			ptepage = pte_page(entry);
			get_page(ptepage);
			page_dup_rmap(ptepage);
			set_huge_pte_at(dst, addr, dst_pte, entry);
		}
		spin_unlock(&src->page_table_lock);
		spin_unlock(&dst->page_table_lock);
	}
	return 0;

nomem:
	return -ENOMEM;
}

static int is_hugetlb_entry_migration(pte_t pte)
{
	swp_entry_t swp;

	if (huge_pte_none(pte) || pte_present(pte))
		return 0;
	swp = pte_to_swp_entry(pte);
	if (non_swap_entry(swp) && is_migration_entry(swp))
		return 1;
	else
		return 0;
}

static int is_hugetlb_entry_hwpoisoned(pte_t pte)
{
	swp_entry_t swp;

	if (huge_pte_none(pte) || pte_present(pte))
		return 0;
	swp = pte_to_swp_entry(pte);
	if (non_swap_entry(swp) && is_hwpoison_entry(swp))
		return 1;
	else
		return 0;
}

void __unmap_hugepage_range(struct mmu_gather *tlb, struct vm_area_struct *vma,
			    unsigned long start, unsigned long end,
			    struct page *ref_page)
{
	int force_flush = 0;
	struct mm_struct *mm = vma->vm_mm;
	unsigned long address;
	pte_t *ptep;
	pte_t pte;
	struct page *page;
	struct hstate *h = hstate_vma(vma);
	unsigned long sz = huge_page_size(h);
	const unsigned long mmun_start = start;	/* For mmu_notifiers */
	const unsigned long mmun_end   = end;	/* For mmu_notifiers */

	WARN_ON(!is_vm_hugetlb_page(vma));
	BUG_ON(start & ~huge_page_mask(h));
	BUG_ON(end & ~huge_page_mask(h));

	tlb_start_vma(tlb, vma);
	mmu_notifier_invalidate_range_start(mm, mmun_start, mmun_end);
again:
	spin_lock(&mm->page_table_lock);
	for (address = start; address < end; address += sz) {
		ptep = huge_pte_offset(mm, address);
		if (!ptep)
			continue;

		if (huge_pmd_unshare(mm, &address, ptep))
			continue;

		pte = huge_ptep_get(ptep);
		if (huge_pte_none(pte))
			continue;

		/*
		 * HWPoisoned hugepage is already unmapped and dropped reference
		 */
		if (unlikely(is_hugetlb_entry_hwpoisoned(pte))) {
			pte_clear(mm, address, ptep);
			continue;
		}

		page = pte_page(pte);
		/*
		 * If a reference page is supplied, it is because a specific
		 * page is being unmapped, not a range. Ensure the page we
		 * are about to unmap is the actual page of interest.
		 */
		if (ref_page) {
			if (page != ref_page)
				continue;

			/*
			 * Mark the VMA as having unmapped its page so that
			 * future faults in this VMA will fail rather than
			 * looking like data was lost
			 */
			set_vma_resv_flags(vma, HPAGE_RESV_UNMAPPED);
		}

		pte = huge_ptep_get_and_clear(mm, address, ptep);
		tlb_remove_tlb_entry(tlb, ptep, address);
		if (pte_dirty(pte))
			set_page_dirty(page);

		page_remove_rmap(page);
		force_flush = !__tlb_remove_page(tlb, page);
		if (force_flush)
			break;
		/* Bail out after unmapping reference page if supplied */
		if (ref_page)
			break;
	}
	spin_unlock(&mm->page_table_lock);
	/*
	 * mmu_gather ran out of room to batch pages, we break out of
	 * the PTE lock to avoid doing the potential expensive TLB invalidate
	 * and page-free while holding it.
	 */
	if (force_flush) {
		force_flush = 0;
		tlb_flush_mmu(tlb);
		if (address < end && !ref_page)
			goto again;
	}
	mmu_notifier_invalidate_range_end(mm, mmun_start, mmun_end);
	tlb_end_vma(tlb, vma);
}

void __unmap_hugepage_range_final(struct mmu_gather *tlb,
			  struct vm_area_struct *vma, unsigned long start,
			  unsigned long end, struct page *ref_page)
{
	__unmap_hugepage_range(tlb, vma, start, end, ref_page);

	/*
	 * Clear this flag so that x86's huge_pmd_share page_table_shareable
	 * test will fail on a vma being torn down, and not grab a page table
	 * on its way out.  We're lucky that the flag has such an appropriate
	 * name, and can in fact be safely cleared here. We could clear it
	 * before the __unmap_hugepage_range above, but all that's necessary
	 * is to clear it before releasing the i_mmap_mutex. This works
	 * because in the context this is called, the VMA is about to be
	 * destroyed and the i_mmap_mutex is held.
	 */
	vma->vm_flags &= ~VM_MAYSHARE;
}

void unmap_hugepage_range(struct vm_area_struct *vma, unsigned long start,
			  unsigned long end, struct page *ref_page)
{
	struct mm_struct *mm;
	struct mmu_gather tlb;

	mm = vma->vm_mm;

	tlb_gather_mmu(&tlb, mm, 0);
	__unmap_hugepage_range(&tlb, vma, start, end, ref_page);
	tlb_finish_mmu(&tlb, start, end);
}

/*
 * This is called when the original mapper is failing to COW a MAP_PRIVATE
 * mappping it owns the reserve page for. The intention is to unmap the page
 * from other VMAs and let the children be SIGKILLed if they are faulting the
 * same region.
 */
static int unmap_ref_private(struct mm_struct *mm, struct vm_area_struct *vma,
				struct page *page, unsigned long address)
{
	struct hstate *h = hstate_vma(vma);
	struct vm_area_struct *iter_vma;
	struct address_space *mapping;
	pgoff_t pgoff;

	/*
	 * vm_pgoff is in PAGE_SIZE units, hence the different calculation
	 * from page cache lookup which is in HPAGE_SIZE units.
	 */
	address = address & huge_page_mask(h);
	pgoff = ((address - vma->vm_start) >> PAGE_SHIFT) +
			vma->vm_pgoff;
	mapping = vma->vm_file->f_dentry->d_inode->i_mapping;

	/*
	 * Take the mapping lock for the duration of the table walk. As
	 * this mapping should be shared between all the VMAs,
	 * __unmap_hugepage_range() is called as the lock is already held
	 */
	mutex_lock(&mapping->i_mmap_mutex);
	vma_interval_tree_foreach(iter_vma, &mapping->i_mmap, pgoff, pgoff) {
		/* Do not unmap the current VMA */
		if (iter_vma == vma)
			continue;

		/*
		 * Unmap the page from other VMAs without their own reserves.
		 * They get marked to be SIGKILLed if they fault in these
		 * areas. This is because a future no-page fault on this VMA
		 * could insert a zeroed page instead of the data existing
		 * from the time of fork. This would look like data corruption
		 */
		if (!is_vma_resv_set(iter_vma, HPAGE_RESV_OWNER))
			unmap_hugepage_range(iter_vma, address,
					     address + huge_page_size(h), page);
	}
	mutex_unlock(&mapping->i_mmap_mutex);

	return 1;
}

/*
 * Hugetlb_cow() should be called with page lock of the original hugepage held.
 * Called with hugetlb_instantiation_mutex held and pte_page locked so we
 * cannot race with other handlers or page migration.
 * Keep the pte_same checks anyway to make transition from the mutex easier.
 */
static int hugetlb_cow(struct mm_struct *mm, struct vm_area_struct *vma,
			unsigned long address, pte_t *ptep, pte_t pte,
			struct page *pagecache_page)
{
	struct hstate *h = hstate_vma(vma);
	struct page *old_page, *new_page;
	int avoidcopy;
	int outside_reserve = 0;
	unsigned long mmun_start;	/* For mmu_notifiers */
	unsigned long mmun_end;		/* For mmu_notifiers */

	old_page = pte_page(pte);

retry_avoidcopy:
	/* If no-one else is actually using this page, avoid the copy
	 * and just make the page writable */
	avoidcopy = (page_mapcount(old_page) == 1);
	if (avoidcopy) {
		if (PageAnon(old_page))
			page_move_anon_rmap(old_page, vma, address);
		set_huge_ptep_writable(vma, address, ptep);
		return 0;
	}

	/*
	 * If the process that created a MAP_PRIVATE mapping is about to
	 * perform a COW due to a shared page count, attempt to satisfy
	 * the allocation without using the existing reserves. The pagecache
	 * page is used to determine if the reserve at this address was
	 * consumed or not. If reserves were used, a partial faulted mapping
	 * at the time of fork() could consume its reserves on COW instead
	 * of the full address range.
	 */
	if (!(vma->vm_flags & VM_MAYSHARE) &&
			is_vma_resv_set(vma, HPAGE_RESV_OWNER) &&
			old_page != pagecache_page)
		outside_reserve = 1;

	page_cache_get(old_page);

	/* Drop page_table_lock as buddy allocator may be called */
	spin_unlock(&mm->page_table_lock);
	new_page = alloc_huge_page(vma, address, outside_reserve);

	if (IS_ERR(new_page)) {
		long err = PTR_ERR(new_page);
		page_cache_release(old_page);

		/*
		 * If a process owning a MAP_PRIVATE mapping fails to COW,
		 * it is due to references held by a child and an insufficient
		 * huge page pool. To guarantee the original mappers
		 * reliability, unmap the page from child processes. The child
		 * may get SIGKILLed if it later faults.
		 */
		if (outside_reserve) {
			BUG_ON(huge_pte_none(pte));
			if (unmap_ref_private(mm, vma, old_page, address)) {
				BUG_ON(huge_pte_none(pte));
				spin_lock(&mm->page_table_lock);
				ptep = huge_pte_offset(mm, address & huge_page_mask(h));
				if (likely(pte_same(huge_ptep_get(ptep), pte)))
					goto retry_avoidcopy;
				/*
				 * race occurs while re-acquiring page_table_lock, and
				 * our job is done.
				 */
				return 0;
			}
			WARN_ON_ONCE(1);
		}

		/* Caller expects lock to be held */
		spin_lock(&mm->page_table_lock);
		if (err == -ENOMEM)
			return VM_FAULT_OOM;
		else
			return VM_FAULT_SIGBUS;
	}

	/*
	 * When the original hugepage is shared one, it does not have
	 * anon_vma prepared.
	 */
	if (unlikely(anon_vma_prepare(vma))) {
		page_cache_release(new_page);
		page_cache_release(old_page);
		/* Caller expects lock to be held */
		spin_lock(&mm->page_table_lock);
		return VM_FAULT_OOM;
	}

	copy_user_huge_page(new_page, old_page, address, vma,
			    pages_per_huge_page(h));
	__SetPageUptodate(new_page);

	mmun_start = address & huge_page_mask(h);
	mmun_end = mmun_start + huge_page_size(h);
	mmu_notifier_invalidate_range_start(mm, mmun_start, mmun_end);
	/*
	 * Retake the page_table_lock to check for racing updates
	 * before the page tables are altered
	 */
	spin_lock(&mm->page_table_lock);
	ptep = huge_pte_offset(mm, address & huge_page_mask(h));
	if (likely(pte_same(huge_ptep_get(ptep), pte))) {
		/* Break COW */
		huge_ptep_clear_flush(vma, address, ptep);
		set_huge_pte_at(mm, address, ptep,
				make_huge_pte(vma, new_page, 1));
		page_remove_rmap(old_page);
		hugepage_add_new_anon_rmap(new_page, vma, address);
		/* Make the old page be freed below */
		new_page = old_page;
	}
	spin_unlock(&mm->page_table_lock);
	mmu_notifier_invalidate_range_end(mm, mmun_start, mmun_end);
	/* Caller expects lock to be held */
	spin_lock(&mm->page_table_lock);
	page_cache_release(new_page);
	page_cache_release(old_page);
	return 0;
}

/* Return the pagecache page at a given address within a VMA */
static struct page *hugetlbfs_pagecache_page(struct hstate *h,
			struct vm_area_struct *vma, unsigned long address)
{
	struct address_space *mapping;
	pgoff_t idx;

	mapping = vma->vm_file->f_mapping;
	idx = vma_hugecache_offset(h, vma, address);

	return find_lock_page(mapping, idx);
}

/*
 * Return whether there is a pagecache page to back given address within VMA.
 * Caller follow_hugetlb_page() holds page_table_lock so we cannot lock_page.
 */
static bool hugetlbfs_pagecache_present(struct hstate *h,
			struct vm_area_struct *vma, unsigned long address)
{
	struct address_space *mapping;
	pgoff_t idx;
	struct page *page;

	mapping = vma->vm_file->f_mapping;
	idx = vma_hugecache_offset(h, vma, address);

	page = find_get_page(mapping, idx);
	if (page)
		put_page(page);
	return page != NULL;
}

static int hugetlb_no_page(struct mm_struct *mm, struct vm_area_struct *vma,
			unsigned long address, pte_t *ptep, unsigned int flags)
{
	struct hstate *h = hstate_vma(vma);
	int ret = VM_FAULT_SIGBUS;
	int anon_rmap = 0;
	pgoff_t idx;
	unsigned long size;
	struct page *page;
	struct address_space *mapping;
	pte_t new_pte;

	/*
	 * Currently, we are forced to kill the process in the event the
	 * original mapper has unmapped pages from the child due to a failed
	 * COW. Warn that such a situation has occurred as it may not be obvious
	 */
	if (is_vma_resv_set(vma, HPAGE_RESV_UNMAPPED)) {
		printk(KERN_WARNING
			"PID %d killed due to inadequate hugepage pool\n",
			current->pid);
		return ret;
	}

	mapping = vma->vm_file->f_mapping;
	idx = vma_hugecache_offset(h, vma, address);

	/*
	 * Use page lock to guard against racing truncation
	 * before we get page_table_lock.
	 */
retry:
	page = find_lock_page(mapping, idx);
	if (!page) {
		size = i_size_read(mapping->host) >> huge_page_shift(h);
		if (idx >= size)
			goto out;
		page = alloc_huge_page(vma, address, 0);
		if (IS_ERR(page)) {
			ret = PTR_ERR(page);
			if (ret == -ENOMEM)
				ret = VM_FAULT_OOM;
			else
				ret = VM_FAULT_SIGBUS;
			goto out;
		}
		clear_huge_page(page, address, pages_per_huge_page(h));
		__SetPageUptodate(page);

		if (vma->vm_flags & VM_MAYSHARE) {
			int err;
			struct inode *inode = mapping->host;

			err = add_to_page_cache(page, mapping, idx, GFP_KERNEL);
			if (err) {
				put_page(page);
				if (err == -EEXIST)
					goto retry;
				goto out;
			}

			spin_lock(&inode->i_lock);
			inode->i_blocks += blocks_per_huge_page(h);
			spin_unlock(&inode->i_lock);
		} else {
			lock_page(page);
			if (unlikely(anon_vma_prepare(vma))) {
				ret = VM_FAULT_OOM;
				goto backout_unlocked;
			}
			anon_rmap = 1;
		}
	} else {
		/*
		 * If memory error occurs between mmap() and fault, some process
		 * don't have hwpoisoned swap entry for errored virtual address.
		 * So we need to block hugepage fault by PG_hwpoison bit check.
		 */
		if (unlikely(PageHWPoison(page))) {
			ret = VM_FAULT_HWPOISON |
				VM_FAULT_SET_HINDEX(hstate_index(h));
			goto backout_unlocked;
		}
	}

	/*
	 * If we are going to COW a private mapping later, we examine the
	 * pending reservations for this page now. This will ensure that
	 * any allocations necessary to record that reservation occur outside
	 * the spinlock.
	 */
	if ((flags & FAULT_FLAG_WRITE) && !(vma->vm_flags & VM_SHARED))
		if (vma_needs_reservation(h, vma, address) < 0) {
			ret = VM_FAULT_OOM;
			goto backout_unlocked;
		}

	spin_lock(&mm->page_table_lock);
	size = i_size_read(mapping->host) >> huge_page_shift(h);
	if (idx >= size)
		goto backout;

	ret = 0;
	if (!huge_pte_none(huge_ptep_get(ptep)))
		goto backout;

	if (anon_rmap)
		hugepage_add_new_anon_rmap(page, vma, address);
	else
		page_dup_rmap(page);
	new_pte = make_huge_pte(vma, page, ((vma->vm_flags & VM_WRITE)
				&& (vma->vm_flags & VM_SHARED)));
	set_huge_pte_at(mm, address, ptep, new_pte);

	if ((flags & FAULT_FLAG_WRITE) && !(vma->vm_flags & VM_SHARED)) {
		/* Optimization, do the COW without a second fault */
		ret = hugetlb_cow(mm, vma, address, ptep, new_pte, page);
	}

	spin_unlock(&mm->page_table_lock);
	unlock_page(page);
out:
	return ret;

backout:
	spin_unlock(&mm->page_table_lock);
backout_unlocked:
	unlock_page(page);
	put_page(page);
	goto out;
}

int hugetlb_fault(struct mm_struct *mm, struct vm_area_struct *vma,
			unsigned long address, unsigned int flags)
{
	pte_t *ptep;
	pte_t entry;
	int ret;
	struct page *page = NULL;
	struct page *pagecache_page = NULL;
	static DEFINE_MUTEX(hugetlb_instantiation_mutex);
	struct hstate *h = hstate_vma(vma);

	address &= huge_page_mask(h);

	ptep = huge_pte_offset(mm, address);
	if (ptep) {
		entry = huge_ptep_get(ptep);
		if (unlikely(is_hugetlb_entry_migration(entry))) {
			migration_entry_wait(mm, (pmd_t *)ptep, address);
			return 0;
		} else if (unlikely(is_hugetlb_entry_hwpoisoned(entry)))
			return VM_FAULT_HWPOISON_LARGE |
				VM_FAULT_SET_HINDEX(hstate_index(h));
	}

	ptep = huge_pte_alloc(mm, address, huge_page_size(h));
	if (!ptep)
		return VM_FAULT_OOM;

	/*
	 * Serialize hugepage allocation and instantiation, so that we don't
	 * get spurious allocation failures if two CPUs race to instantiate
	 * the same page in the page cache.
	 */
	mutex_lock(&hugetlb_instantiation_mutex);
	entry = huge_ptep_get(ptep);
	if (huge_pte_none(entry)) {
		ret = hugetlb_no_page(mm, vma, address, ptep, flags);
		goto out_mutex;
	}

	ret = 0;

	/*
	 * If we are going to COW the mapping later, we examine the pending
	 * reservations for this page now. This will ensure that any
	 * allocations necessary to record that reservation occur outside the
	 * spinlock. For private mappings, we also lookup the pagecache
	 * page now as it is used to determine if a reservation has been
	 * consumed.
	 */
	if ((flags & FAULT_FLAG_WRITE) && !pte_write(entry)) {
		if (vma_needs_reservation(h, vma, address) < 0) {
			ret = VM_FAULT_OOM;
			goto out_mutex;
		}

		if (!(vma->vm_flags & VM_MAYSHARE))
			pagecache_page = hugetlbfs_pagecache_page(h,
								vma, address);
	}

	/*
	 * hugetlb_cow() requires page locks of pte_page(entry) and
	 * pagecache_page, so here we need take the former one
	 * when page != pagecache_page or !pagecache_page.
	 * Note that locking order is always pagecache_page -> page,
	 * so no worry about deadlock.
	 */
	page = pte_page(entry);
	get_page(page);
	if (page != pagecache_page)
		lock_page(page);

	spin_lock(&mm->page_table_lock);
	/* Check for a racing update before calling hugetlb_cow */
	if (unlikely(!pte_same(entry, huge_ptep_get(ptep))))
		goto out_page_table_lock;


	if (flags & FAULT_FLAG_WRITE) {
		if (!pte_write(entry)) {
			ret = hugetlb_cow(mm, vma, address, ptep, entry,
							pagecache_page);
			goto out_page_table_lock;
		}
		entry = pte_mkdirty(entry);
	}
	entry = pte_mkyoung(entry);
	if (huge_ptep_set_access_flags(vma, address, ptep, entry,
						flags & FAULT_FLAG_WRITE))
		update_mmu_cache(vma, address, ptep);

out_page_table_lock:
	spin_unlock(&mm->page_table_lock);

	if (pagecache_page) {
		unlock_page(pagecache_page);
		put_page(pagecache_page);
	}
	if (page != pagecache_page)
		unlock_page(page);
	put_page(page);

out_mutex:
	mutex_unlock(&hugetlb_instantiation_mutex);

	return ret;
}

/* Can be overriden by architectures */
__attribute__((weak)) struct page *
follow_huge_pud(struct mm_struct *mm, unsigned long address,
	       pud_t *pud, int write)
{
	BUG();
	return NULL;
}

int follow_hugetlb_page(struct mm_struct *mm, struct vm_area_struct *vma,
			struct page **pages, struct vm_area_struct **vmas,
			unsigned long *position, int *length, int i,
			unsigned int flags)
{
	unsigned long pfn_offset;
	unsigned long vaddr = *position;
	int remainder = *length;
	struct hstate *h = hstate_vma(vma);

	spin_lock(&mm->page_table_lock);
	while (vaddr < vma->vm_end && remainder) {
		pte_t *pte;
		int absent;
		struct page *page;

		/*
		 * Some archs (sparc64, sh*) have multiple pte_ts to
		 * each hugepage.  We have to make sure we get the
		 * first, for the page indexing below to work.
		 */
		pte = huge_pte_offset(mm, vaddr & huge_page_mask(h));
		absent = !pte || huge_pte_none(huge_ptep_get(pte));

		/*
		 * When coredumping, it suits get_dump_page if we just return
		 * an error where there's an empty slot with no huge pagecache
		 * to back it.  This way, we avoid allocating a hugepage, and
		 * the sparse dumpfile avoids allocating disk blocks, but its
		 * huge holes still show up with zeroes where they need to be.
		 */
		if (absent && (flags & FOLL_DUMP) &&
		    !hugetlbfs_pagecache_present(h, vma, vaddr)) {
			remainder = 0;
			break;
		}

		if (absent ||
		    ((flags & FOLL_WRITE) && !pte_write(huge_ptep_get(pte)))) {
			int ret;

			spin_unlock(&mm->page_table_lock);
			ret = hugetlb_fault(mm, vma, vaddr,
				(flags & FOLL_WRITE) ? FAULT_FLAG_WRITE : 0);
			spin_lock(&mm->page_table_lock);
			if (!(ret & VM_FAULT_ERROR))
				continue;

			remainder = 0;
			break;
		}

		pfn_offset = (vaddr & ~huge_page_mask(h)) >> PAGE_SHIFT;
		page = pte_page(huge_ptep_get(pte));
same_page:
		if (pages) {
			pages[i] = mem_map_offset(page, pfn_offset);
			get_page(pages[i]);
		}

		if (vmas)
			vmas[i] = vma;

		vaddr += PAGE_SIZE;
		++pfn_offset;
		--remainder;
		++i;
		if (vaddr < vma->vm_end && remainder &&
				pfn_offset < pages_per_huge_page(h)) {
			/*
			 * We use pfn_offset to avoid touching the pageframes
			 * of this compound page.
			 */
			goto same_page;
		}
	}
	spin_unlock(&mm->page_table_lock);
	*length = remainder;
	*position = vaddr;

	return i ? i : -EFAULT;
}

unsigned long hugetlb_change_protection(struct vm_area_struct *vma,
		unsigned long address, unsigned long end, pgprot_t newprot)
{
	struct mm_struct *mm = vma->vm_mm;
	unsigned long start = address;
	pte_t *ptep;
	pte_t pte;
	struct hstate *h = hstate_vma(vma);
	unsigned long pages = 0;

	BUG_ON(address >= end);
	flush_cache_range(vma, address, end);

	mutex_lock(&vma->vm_file->f_mapping->i_mmap_mutex);
	spin_lock(&mm->page_table_lock);
	for (; address < end; address += huge_page_size(h)) {
		ptep = huge_pte_offset(mm, address);
		if (!ptep)
			continue;
		if (huge_pmd_unshare(mm, &address, ptep)) {
			pages++;
			continue;
		}
		if (!huge_pte_none(huge_ptep_get(ptep))) {
			pte = huge_ptep_get_and_clear(mm, address, ptep);
			pte = pte_mkhuge(pte_modify(pte, newprot));
			set_huge_pte_at(mm, address, ptep, pte);
			pages++;
		}
	}
	spin_unlock(&mm->page_table_lock);
	/*
	 * Must flush TLB before releasing i_mmap_mutex: x86's huge_pmd_unshare
	 * may have cleared our pud entry and done put_page on the page table:
	 * once we release i_mmap_mutex, another task can do the final put_page
	 * and that page table be reused and filled with junk.
	 */
	flush_tlb_range(vma, start, end);
	mutex_unlock(&vma->vm_file->f_mapping->i_mmap_mutex);

	return pages << h->order;
}

int hugetlb_reserve_pages(struct inode *inode,
					long from, long to,
					struct vm_area_struct *vma,
					vm_flags_t vm_flags)
{
	long ret, chg;
	struct hstate *h = hstate_inode(inode);
	struct hugepage_subpool *spool = subpool_inode(inode);

	/*
	 * Only apply hugepage reservation if asked. At fault time, an
	 * attempt will be made for VM_NORESERVE to allocate a page
	 * without using reserves
	 */
	if (vm_flags & VM_NORESERVE)
		return 0;

	/*
	 * Shared mappings base their reservation on the number of pages that
	 * are already allocated on behalf of the file. Private mappings need
	 * to reserve the full area even if read-only as mprotect() may be
	 * called to make the mapping read-write. Assume !vma is a shm mapping
	 */
	if (!vma || vma->vm_flags & VM_MAYSHARE)
		chg = region_chg(&inode->i_mapping->private_list, from, to);
	else {
		struct resv_map *resv_map = resv_map_alloc();
		if (!resv_map)
			return -ENOMEM;

		chg = to - from;

		set_vma_resv_map(vma, resv_map);
		set_vma_resv_flags(vma, HPAGE_RESV_OWNER);
	}

	if (chg < 0) {
		ret = chg;
		goto out_err;
	}

	/* There must be enough pages in the subpool for the mapping */
	if (hugepage_subpool_get_pages(spool, chg)) {
		ret = -ENOSPC;
		goto out_err;
	}

	/*
	 * Check enough hugepages are available for the reservation.
	 * Hand the pages back to the subpool if there are not
	 */
	ret = hugetlb_acct_memory(h, chg);
	if (ret < 0) {
		hugepage_subpool_put_pages(spool, chg);
		goto out_err;
	}

	/*
	 * Account for the reservations made. Shared mappings record regions
	 * that have reservations as they are shared by multiple VMAs.
	 * When the last VMA disappears, the region map says how much
	 * the reservation was and the page cache tells how much of
	 * the reservation was consumed. Private mappings are per-VMA and
	 * only the consumed reservations are tracked. When the VMA
	 * disappears, the original reservation is the VMA size and the
	 * consumed reservations are stored in the map. Hence, nothing
	 * else has to be done for private mappings here
	 */
	if (!vma || vma->vm_flags & VM_MAYSHARE)
		region_add(&inode->i_mapping->private_list, from, to);
	return 0;
out_err:
	if (vma)
		resv_map_put(vma);
	return ret;
}

void hugetlb_unreserve_pages(struct inode *inode, long offset, long freed)
{
	struct hstate *h = hstate_inode(inode);
	long chg = region_truncate(&inode->i_mapping->private_list, offset);
	struct hugepage_subpool *spool = subpool_inode(inode);

	spin_lock(&inode->i_lock);
	inode->i_blocks -= (blocks_per_huge_page(h) * freed);
	spin_unlock(&inode->i_lock);

	hugepage_subpool_put_pages(spool, (chg - freed));
	hugetlb_acct_memory(h, -(chg - freed));
}

#ifdef CONFIG_MEMORY_FAILURE

/* Should be called in hugetlb_lock */
static int is_hugepage_on_freelist(struct page *hpage)
{
	struct page *page;
	struct page *tmp;
	struct hstate *h = page_hstate(hpage);
	int nid = page_to_nid(hpage);

	list_for_each_entry_safe(page, tmp, &h->hugepage_freelists[nid], lru)
		if (page == hpage)
			return 1;
	return 0;
}

/*
 * This function is called from memory failure code.
 * Assume the caller holds page lock of the head page.
 */
int dequeue_hwpoisoned_huge_page(struct page *hpage)
{
	struct hstate *h = page_hstate(hpage);
	int nid = page_to_nid(hpage);
	int ret = -EBUSY;

	spin_lock(&hugetlb_lock);
	if (is_hugepage_on_freelist(hpage)) {
		/*
		 * Hwpoisoned hugepage isn't linked to activelist or freelist,
		 * but dangling hpage->lru can trigger list-debug warnings
		 * (this happens when we call unpoison_memory() on it),
		 * so let it point to itself with list_del_init().
		 */
		list_del_init(&hpage->lru);
		set_page_refcounted(hpage);
		h->free_huge_pages--;
		h->free_huge_pages_node[nid]--;
		ret = 0;
	}
	spin_unlock(&hugetlb_lock);
	return ret;
}
#endif<|MERGE_RESOLUTION|>--- conflicted
+++ resolved
@@ -1844,11 +1844,7 @@
 {
 	int nid;
 
-<<<<<<< HEAD
-	for_each_node_state(nid, N_HIGH_MEMORY) {
-=======
 	for_each_node_state(nid, N_MEMORY) {
->>>>>>> 9931faca
 		struct node *node = node_devices[nid];
 		if (node->dev.id == nid)
 			hugetlb_register_node(node);
