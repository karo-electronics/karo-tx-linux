--- conflicted
+++ resolved
@@ -1781,21 +1781,13 @@
 	enum slab_modes l = M_NONE, m = M_NONE;
 	void *freelist;
 	void *nextfree;
-<<<<<<< HEAD
-	int tail = 0;
-=======
 	int tail = DEACTIVATE_TO_HEAD;
->>>>>>> 136333d1
 	struct page new;
 	struct page old;
 
 	if (page->freelist) {
 		stat(s, DEACTIVATE_REMOTE_FREES);
-<<<<<<< HEAD
-		tail = 1;
-=======
 		tail = DEACTIVATE_TO_TAIL;
->>>>>>> 136333d1
 	}
 
 	c->tid = next_tid(c->tid);
@@ -1803,7 +1795,6 @@
 	freelist = c->freelist;
 	c->freelist = NULL;
 
-<<<<<<< HEAD
 	/*
 	 * Stage one: Free all available per cpu objects back
 	 * to the page freelist while it is still frozen. Leave the
@@ -1833,37 +1824,6 @@
 	}
 
 	/*
-=======
-	/*
-	 * Stage one: Free all available per cpu objects back
-	 * to the page freelist while it is still frozen. Leave the
-	 * last one.
-	 *
-	 * There is no need to take the list->lock because the page
-	 * is still frozen.
-	 */
-	while (freelist && (nextfree = get_freepointer(s, freelist))) {
-		void *prior;
-		unsigned long counters;
-
-		do {
-			prior = page->freelist;
-			counters = page->counters;
-			set_freepointer(s, freelist, prior);
-			new.counters = counters;
-			new.inuse--;
-			VM_BUG_ON(!new.frozen);
-
-		} while (!__cmpxchg_double_slab(s, page,
-			prior, counters,
-			freelist, new.counters,
-			"drain percpu freelist"));
-
-		freelist = nextfree;
-	}
-
-	/*
->>>>>>> 136333d1
 	 * Stage two: Ensure that the page is unfrozen while the
 	 * list presence reflects the actual number of objects
 	 * during unfreeze.
@@ -1891,54 +1851,6 @@
 		new.freelist = freelist;
 	} else
 		new.freelist = old.freelist;
-<<<<<<< HEAD
-
-	new.frozen = 0;
-
-	if (!new.inuse && n->nr_partial < s->min_partial)
-		m = M_FREE;
-	else if (new.freelist) {
-		m = M_PARTIAL;
-		if (!lock) {
-			lock = 1;
-			/*
-			 * Taking the spinlock removes the possiblity
-			 * that acquire_slab() will see a slab page that
-			 * is frozen
-			 */
-			spin_lock(&n->list_lock);
-		}
-	} else {
-		m = M_FULL;
-		if (kmem_cache_debug(s) && !lock) {
-			lock = 1;
-			/*
-			 * This also ensures that the scanning of full
-			 * slabs from diagnostic functions will not see
-			 * any frozen slabs.
-			 */
-			spin_lock(&n->list_lock);
-		}
-	}
-
-	if (l != m) {
-
-		if (l == M_PARTIAL)
-
-			remove_partial(n, page);
-
-		else if (l == M_FULL)
-
-			remove_full(s, page);
-
-		if (m == M_PARTIAL) {
-
-			add_partial(n, page, tail);
-			stat(s, tail ? DEACTIVATE_TO_TAIL : DEACTIVATE_TO_HEAD);
-
-		} else if (m == M_FULL) {
-
-=======
 
 	new.frozen = 0;
 
@@ -1985,7 +1897,6 @@
 
 		} else if (m == M_FULL) {
 
->>>>>>> 136333d1
 			stat(s, DEACTIVATE_FULL);
 			add_full(s, n, page);
 
@@ -2466,11 +2377,7 @@
 		 */
 		if (unlikely(!prior)) {
 			remove_full(s, page);
-<<<<<<< HEAD
-			add_partial(n, page, 0);
-=======
 			add_partial(n, page, DEACTIVATE_TO_TAIL);
->>>>>>> 136333d1
 			stat(s, FREE_ADD_PARTIAL);
 		}
 	}
@@ -2484,13 +2391,9 @@
 		 */
 		remove_partial(n, page);
 		stat(s, FREE_REMOVE_PARTIAL);
-<<<<<<< HEAD
-	}
-=======
 	} else
 		/* Slab must be on the full list */
 		remove_full(s, page);
->>>>>>> 136333d1
 
 	spin_unlock_irqrestore(&n->list_lock, flags);
 	stat(s, FREE_SLAB);
@@ -2792,11 +2695,7 @@
 	init_kmem_cache_node(n, kmem_cache_node);
 	inc_slabs_node(kmem_cache_node, node, page->objects);
 
-<<<<<<< HEAD
-	add_partial(n, page, 0);
-=======
 	add_partial(n, page, DEACTIVATE_TO_HEAD);
->>>>>>> 136333d1
 }
 
 static void free_kmem_cache_nodes(struct kmem_cache *s)
