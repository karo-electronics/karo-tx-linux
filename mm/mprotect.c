--- conflicted
+++ resolved
@@ -101,11 +101,8 @@
 				if (pte_swp_soft_dirty(oldpte))
 					newpte = pte_swp_mksoft_dirty(newpte);
 				set_pte_at(mm, addr, pte, newpte);
-<<<<<<< HEAD
-=======
 
 				pages++;
->>>>>>> 802eee95
 			}
 		}
 	} while (pte++, addr += PAGE_SIZE, addr != end);
