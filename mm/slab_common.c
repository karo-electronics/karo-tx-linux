/*
 * Slab allocator functions that are independent of the allocator strategy
 *
 * (C) 2012 Christoph Lameter <cl@linux.com>
 */
#include <linux/slab.h>

#include <linux/mm.h>
#include <linux/poison.h>
#include <linux/interrupt.h>
#include <linux/memory.h>
#include <linux/compiler.h>
#include <linux/module.h>
#include <linux/cpu.h>
#include <linux/uaccess.h>
#include <asm/cacheflush.h>
#include <asm/tlbflush.h>
#include <asm/page.h>

#include "slab.h"

enum slab_state slab_state;
LIST_HEAD(slab_caches);
DEFINE_MUTEX(slab_mutex);
struct kmem_cache *kmem_cache;

#ifdef CONFIG_DEBUG_VM
static int kmem_cache_sanity_check(const char *name, size_t size)
{
	struct kmem_cache *s = NULL;

	if (!name || in_interrupt() || size < sizeof(void *) ||
		size > KMALLOC_MAX_SIZE) {
		pr_err("kmem_cache_create(%s) integrity check failed\n", name);
		return -EINVAL;
	}

	list_for_each_entry(s, &slab_caches, list) {
		char tmp;
		int res;

		/*
		 * This happens when the module gets unloaded and doesn't
		 * destroy its slab cache and no-one else reuses the vmalloc
		 * area of the module.  Print a warning.
		 */
		res = probe_kernel_address(s->name, tmp);
		if (res) {
			pr_err("Slab cache with size %d has lost its name\n",
			       s->object_size);
			continue;
		}

		if (!strcmp(s->name, name)) {
			pr_err("%s (%s): Cache name already exists.\n",
			       __func__, name);
			dump_stack();
			s = NULL;
			return -EINVAL;
		}
	}

	WARN_ON(strchr(name, ' '));	/* It confuses parsers */
	return 0;
}
#else
static inline int kmem_cache_sanity_check(const char *name, size_t size)
{
	return 0;
}
#endif

/*
 * kmem_cache_create - Create a cache.
 * @name: A string which is used in /proc/slabinfo to identify this cache.
 * @size: The size of objects to be created in this cache.
 * @align: The required alignment for the objects.
 * @flags: SLAB flags
 * @ctor: A constructor for the objects.
 *
 * Returns a ptr to the cache on success, NULL on failure.
 * Cannot be called within a interrupt, but can be interrupted.
 * The @ctor is run when new pages are allocated by the cache.
 *
 * The flags are
 *
 * %SLAB_POISON - Poison the slab with a known test pattern (a5a5a5a5)
 * to catch references to uninitialised memory.
 *
 * %SLAB_RED_ZONE - Insert `Red' zones around the allocated memory to check
 * for buffer overruns.
 *
 * %SLAB_HWCACHE_ALIGN - Align the objects in this cache to a hardware
 * cacheline.  This can be beneficial if you're counting cycles as closely
 * as davem.
 */

struct kmem_cache *kmem_cache_create(const char *name, size_t size, size_t align,
		unsigned long flags, void (*ctor)(void *))
{
	struct kmem_cache *s = NULL;
	int err = 0;

	get_online_cpus();
	mutex_lock(&slab_mutex);

	if (!kmem_cache_sanity_check(name, size) == 0)
		goto out_locked;


	s = __kmem_cache_alias(name, size, align, flags, ctor);
	if (s)
		goto out_locked;

	s = kmem_cache_zalloc(kmem_cache, GFP_KERNEL);
	if (s) {
		s->object_size = s->size = size;
		s->align = align;
		s->ctor = ctor;
		s->name = kstrdup(name, GFP_KERNEL);
		if (!s->name) {
			kmem_cache_free(kmem_cache, s);
			err = -ENOMEM;
			goto out_locked;
		}

		err = __kmem_cache_create(s, flags);
		if (!err) {

			s->refcount = 1;
			list_add(&s->list, &slab_caches);

		} else {
			kfree(s->name);
			kmem_cache_free(kmem_cache, s);
		}
	} else
		err = -ENOMEM;

out_locked:
	mutex_unlock(&slab_mutex);
	put_online_cpus();

	if (err) {

		if (flags & SLAB_PANIC)
			panic("kmem_cache_create: Failed to create slab '%s'. Error %d\n",
				name, err);
		else {
			printk(KERN_WARNING "kmem_cache_create(%s) failed with error %d",
				name, err);
			dump_stack();
		}

		return NULL;
	}

	return s;
}
EXPORT_SYMBOL(kmem_cache_create);

void kmem_cache_destroy(struct kmem_cache *s)
{
	get_online_cpus();
	mutex_lock(&slab_mutex);
	s->refcount--;
	if (!s->refcount) {
		list_del(&s->list);

		if (!__kmem_cache_shutdown(s)) {
<<<<<<< HEAD
=======
			mutex_unlock(&slab_mutex);
>>>>>>> ddffeb8c
			if (s->flags & SLAB_DESTROY_BY_RCU)
				rcu_barrier();

			kfree(s->name);
			kmem_cache_free(kmem_cache, s);
		} else {
			list_add(&s->list, &slab_caches);
<<<<<<< HEAD
=======
			mutex_unlock(&slab_mutex);
>>>>>>> ddffeb8c
			printk(KERN_ERR "kmem_cache_destroy %s: Slab cache still has objects\n",
				s->name);
			dump_stack();
		}
<<<<<<< HEAD
	}
	mutex_unlock(&slab_mutex);
=======
	} else {
		mutex_unlock(&slab_mutex);
	}
>>>>>>> ddffeb8c
	put_online_cpus();
}
EXPORT_SYMBOL(kmem_cache_destroy);

int slab_is_available(void)
{
	return slab_state >= UP;
}<|MERGE_RESOLUTION|>--- conflicted
+++ resolved
@@ -168,10 +168,7 @@
 		list_del(&s->list);
 
 		if (!__kmem_cache_shutdown(s)) {
-<<<<<<< HEAD
-=======
 			mutex_unlock(&slab_mutex);
->>>>>>> ddffeb8c
 			if (s->flags & SLAB_DESTROY_BY_RCU)
 				rcu_barrier();
 
@@ -179,22 +176,14 @@
 			kmem_cache_free(kmem_cache, s);
 		} else {
 			list_add(&s->list, &slab_caches);
-<<<<<<< HEAD
-=======
 			mutex_unlock(&slab_mutex);
->>>>>>> ddffeb8c
 			printk(KERN_ERR "kmem_cache_destroy %s: Slab cache still has objects\n",
 				s->name);
 			dump_stack();
 		}
-<<<<<<< HEAD
-	}
-	mutex_unlock(&slab_mutex);
-=======
 	} else {
 		mutex_unlock(&slab_mutex);
 	}
->>>>>>> ddffeb8c
 	put_online_cpus();
 }
 EXPORT_SYMBOL(kmem_cache_destroy);
