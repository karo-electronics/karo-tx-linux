/*
 * linux/mm/slab.c
 * Written by Mark Hemment, 1996/97.
 * (markhe@nextd.demon.co.uk)
 *
 * kmem_cache_destroy() + some cleanup - 1999 Andrea Arcangeli
 *
 * Major cleanup, different bufctl logic, per-cpu arrays
 *	(c) 2000 Manfred Spraul
 *
 * Cleanup, make the head arrays unconditional, preparation for NUMA
 * 	(c) 2002 Manfred Spraul
 *
 * An implementation of the Slab Allocator as described in outline in;
 *	UNIX Internals: The New Frontiers by Uresh Vahalia
 *	Pub: Prentice Hall	ISBN 0-13-101908-2
 * or with a little more detail in;
 *	The Slab Allocator: An Object-Caching Kernel Memory Allocator
 *	Jeff Bonwick (Sun Microsystems).
 *	Presented at: USENIX Summer 1994 Technical Conference
 *
 * The memory is organized in caches, one cache for each object type.
 * (e.g. inode_cache, dentry_cache, buffer_head, vm_area_struct)
 * Each cache consists out of many slabs (they are small (usually one
 * page long) and always contiguous), and each slab contains multiple
 * initialized objects.
 *
 * This means, that your constructor is used only for newly allocated
 * slabs and you must pass objects with the same initializations to
 * kmem_cache_free.
 *
 * Each cache can only support one memory type (GFP_DMA, GFP_HIGHMEM,
 * normal). If you need a special memory type, then must create a new
 * cache for that memory type.
 *
 * In order to reduce fragmentation, the slabs are sorted in 3 groups:
 *   full slabs with 0 free objects
 *   partial slabs
 *   empty slabs with no allocated objects
 *
 * If partial slabs exist, then new allocations come from these slabs,
 * otherwise from empty slabs or new slabs are allocated.
 *
 * kmem_cache_destroy() CAN CRASH if you try to allocate from the cache
 * during kmem_cache_destroy(). The caller must prevent concurrent allocs.
 *
 * Each cache has a short per-cpu head array, most allocs
 * and frees go into that array, and if that array overflows, then 1/2
 * of the entries in the array are given back into the global cache.
 * The head array is strictly LIFO and should improve the cache hit rates.
 * On SMP, it additionally reduces the spinlock operations.
 *
 * The c_cpuarray may not be read with enabled local interrupts -
 * it's changed with a smp_call_function().
 *
 * SMP synchronization:
 *  constructors and destructors are called without any locking.
 *  Several members in struct kmem_cache and struct slab never change, they
 *	are accessed without any locking.
 *  The per-cpu arrays are never accessed from the wrong cpu, no locking,
 *  	and local interrupts are disabled so slab code is preempt-safe.
 *  The non-constant members are protected with a per-cache irq spinlock.
 *
 * Many thanks to Mark Hemment, who wrote another per-cpu slab patch
 * in 2000 - many ideas in the current implementation are derived from
 * his patch.
 *
 * Further notes from the original documentation:
 *
 * 11 April '97.  Started multi-threading - markhe
 *	The global cache-chain is protected by the mutex 'slab_mutex'.
 *	The sem is only needed when accessing/extending the cache-chain, which
 *	can never happen inside an interrupt (kmem_cache_create(),
 *	kmem_cache_shrink() and kmem_cache_reap()).
 *
 *	At present, each engine can be growing a cache.  This should be blocked.
 *
 * 15 March 2005. NUMA slab allocator.
 *	Shai Fultheim <shai@scalex86.org>.
 *	Shobhit Dayal <shobhit@calsoftinc.com>
 *	Alok N Kataria <alokk@calsoftinc.com>
 *	Christoph Lameter <christoph@lameter.com>
 *
 *	Modified the slab allocator to be node aware on NUMA systems.
 *	Each node has its own list of partial, free and full slabs.
 *	All object allocations for a node occur from node specific slab lists.
 */

#include	<linux/slab.h>
#include	"slab.h"
#include	<linux/mm.h>
#include	<linux/poison.h>
#include	<linux/swap.h>
#include	<linux/cache.h>
#include	<linux/interrupt.h>
#include	<linux/init.h>
#include	<linux/compiler.h>
#include	<linux/cpuset.h>
#include	<linux/proc_fs.h>
#include	<linux/seq_file.h>
#include	<linux/notifier.h>
#include	<linux/kallsyms.h>
#include	<linux/cpu.h>
#include	<linux/sysctl.h>
#include	<linux/module.h>
#include	<linux/rcupdate.h>
#include	<linux/string.h>
#include	<linux/uaccess.h>
#include	<linux/nodemask.h>
#include	<linux/kmemleak.h>
#include	<linux/mempolicy.h>
#include	<linux/mutex.h>
#include	<linux/fault-inject.h>
#include	<linux/rtmutex.h>
#include	<linux/reciprocal_div.h>
#include	<linux/debugobjects.h>
#include	<linux/kmemcheck.h>
#include	<linux/memory.h>
#include	<linux/prefetch.h>

#include	<net/sock.h>

#include	<asm/cacheflush.h>
#include	<asm/tlbflush.h>
#include	<asm/page.h>

#include <trace/events/kmem.h>

#include	"internal.h"

/*
 * DEBUG	- 1 for kmem_cache_create() to honour; SLAB_RED_ZONE & SLAB_POISON.
 *		  0 for faster, smaller code (especially in the critical paths).
 *
 * STATS	- 1 to collect stats for /proc/slabinfo.
 *		  0 for faster, smaller code (especially in the critical paths).
 *
 * FORCED_DEBUG	- 1 enables SLAB_RED_ZONE and SLAB_POISON (if possible)
 */

#ifdef CONFIG_DEBUG_SLAB
#define	DEBUG		1
#define	STATS		1
#define	FORCED_DEBUG	1
#else
#define	DEBUG		0
#define	STATS		0
#define	FORCED_DEBUG	0
#endif

/* Shouldn't this be in a header file somewhere? */
#define	BYTES_PER_WORD		sizeof(void *)
#define	REDZONE_ALIGN		max(BYTES_PER_WORD, __alignof__(unsigned long long))

#ifndef ARCH_KMALLOC_FLAGS
#define ARCH_KMALLOC_FLAGS SLAB_HWCACHE_ALIGN
#endif

/*
 * true if a page was allocated from pfmemalloc reserves for network-based
 * swap
 */
static bool pfmemalloc_active __read_mostly;

/* Legal flag mask for kmem_cache_create(). */
#if DEBUG
# define CREATE_MASK	(SLAB_RED_ZONE | \
			 SLAB_POISON | SLAB_HWCACHE_ALIGN | \
			 SLAB_CACHE_DMA | \
			 SLAB_STORE_USER | \
			 SLAB_RECLAIM_ACCOUNT | SLAB_PANIC | \
			 SLAB_DESTROY_BY_RCU | SLAB_MEM_SPREAD | \
			 SLAB_DEBUG_OBJECTS | SLAB_NOLEAKTRACE | SLAB_NOTRACK)
#else
# define CREATE_MASK	(SLAB_HWCACHE_ALIGN | \
			 SLAB_CACHE_DMA | \
			 SLAB_RECLAIM_ACCOUNT | SLAB_PANIC | \
			 SLAB_DESTROY_BY_RCU | SLAB_MEM_SPREAD | \
			 SLAB_DEBUG_OBJECTS | SLAB_NOLEAKTRACE | SLAB_NOTRACK)
#endif

/*
 * kmem_bufctl_t:
 *
 * Bufctl's are used for linking objs within a slab
 * linked offsets.
 *
 * This implementation relies on "struct page" for locating the cache &
 * slab an object belongs to.
 * This allows the bufctl structure to be small (one int), but limits
 * the number of objects a slab (not a cache) can contain when off-slab
 * bufctls are used. The limit is the size of the largest general cache
 * that does not use off-slab slabs.
 * For 32bit archs with 4 kB pages, is this 56.
 * This is not serious, as it is only for large objects, when it is unwise
 * to have too many per slab.
 * Note: This limit can be raised by introducing a general cache whose size
 * is less than 512 (PAGE_SIZE<<3), but greater than 256.
 */

typedef unsigned int kmem_bufctl_t;
#define BUFCTL_END	(((kmem_bufctl_t)(~0U))-0)
#define BUFCTL_FREE	(((kmem_bufctl_t)(~0U))-1)
#define	BUFCTL_ACTIVE	(((kmem_bufctl_t)(~0U))-2)
#define	SLAB_LIMIT	(((kmem_bufctl_t)(~0U))-3)

/*
 * struct slab_rcu
 *
 * slab_destroy on a SLAB_DESTROY_BY_RCU cache uses this structure to
 * arrange for kmem_freepages to be called via RCU.  This is useful if
 * we need to approach a kernel structure obliquely, from its address
 * obtained without the usual locking.  We can lock the structure to
 * stabilize it and check it's still at the given address, only if we
 * can be sure that the memory has not been meanwhile reused for some
 * other kind of object (which our subsystem's lock might corrupt).
 *
 * rcu_read_lock before reading the address, then rcu_read_unlock after
 * taking the spinlock within the structure expected at that address.
 */
struct slab_rcu {
	struct rcu_head head;
	struct kmem_cache *cachep;
	void *addr;
};

/*
 * struct slab
 *
 * Manages the objs in a slab. Placed either at the beginning of mem allocated
 * for a slab, or allocated from an general cache.
 * Slabs are chained into three list: fully used, partial, fully free slabs.
 */
struct slab {
	union {
		struct {
			struct list_head list;
			unsigned long colouroff;
			void *s_mem;		/* including colour offset */
			unsigned int inuse;	/* num of objs active in slab */
			kmem_bufctl_t free;
			unsigned short nodeid;
		};
		struct slab_rcu __slab_cover_slab_rcu;
	};
};

/*
 * struct array_cache
 *
 * Purpose:
 * - LIFO ordering, to hand out cache-warm objects from _alloc
 * - reduce the number of linked list operations
 * - reduce spinlock operations
 *
 * The limit is stored in the per-cpu structure to reduce the data cache
 * footprint.
 *
 */
struct array_cache {
	unsigned int avail;
	unsigned int limit;
	unsigned int batchcount;
	unsigned int touched;
	spinlock_t lock;
	void *entry[];	/*
			 * Must have this definition in here for the proper
			 * alignment of array_cache. Also simplifies accessing
			 * the entries.
			 *
			 * Entries should not be directly dereferenced as
			 * entries belonging to slabs marked pfmemalloc will
			 * have the lower bits set SLAB_OBJ_PFMEMALLOC
			 */
};

#define SLAB_OBJ_PFMEMALLOC	1
static inline bool is_obj_pfmemalloc(void *objp)
{
	return (unsigned long)objp & SLAB_OBJ_PFMEMALLOC;
}

static inline void set_obj_pfmemalloc(void **objp)
{
	*objp = (void *)((unsigned long)*objp | SLAB_OBJ_PFMEMALLOC);
	return;
}

static inline void clear_obj_pfmemalloc(void **objp)
{
	*objp = (void *)((unsigned long)*objp & ~SLAB_OBJ_PFMEMALLOC);
}

/*
 * bootstrap: The caches do not work without cpuarrays anymore, but the
 * cpuarrays are allocated from the generic caches...
 */
#define BOOT_CPUCACHE_ENTRIES	1
struct arraycache_init {
	struct array_cache cache;
	void *entries[BOOT_CPUCACHE_ENTRIES];
};

/*
 * The slab lists for all objects.
 */
struct kmem_list3 {
	struct list_head slabs_partial;	/* partial list first, better asm code */
	struct list_head slabs_full;
	struct list_head slabs_free;
	unsigned long free_objects;
	unsigned int free_limit;
	unsigned int colour_next;	/* Per-node cache coloring */
	spinlock_t list_lock;
	struct array_cache *shared;	/* shared per node */
	struct array_cache **alien;	/* on other nodes */
	unsigned long next_reap;	/* updated without locking */
	int free_touched;		/* updated without locking */
};

/*
 * Need this for bootstrapping a per node allocator.
 */
#define NUM_INIT_LISTS (3 * MAX_NUMNODES)
static struct kmem_list3 __initdata initkmem_list3[NUM_INIT_LISTS];
#define	CACHE_CACHE 0
#define	SIZE_AC MAX_NUMNODES
#define	SIZE_L3 (2 * MAX_NUMNODES)

static int drain_freelist(struct kmem_cache *cache,
			struct kmem_list3 *l3, int tofree);
static void free_block(struct kmem_cache *cachep, void **objpp, int len,
			int node);
static int enable_cpucache(struct kmem_cache *cachep, gfp_t gfp);
static void cache_reap(struct work_struct *unused);

/*
 * This function must be completely optimized away if a constant is passed to
 * it.  Mostly the same as what is in linux/slab.h except it returns an index.
 */
static __always_inline int index_of(const size_t size)
{
	extern void __bad_size(void);

	if (__builtin_constant_p(size)) {
		int i = 0;

#define CACHE(x) \
	if (size <=x) \
		return i; \
	else \
		i++;
#include <linux/kmalloc_sizes.h>
#undef CACHE
		__bad_size();
	} else
		__bad_size();
	return 0;
}

static int slab_early_init = 1;

#define INDEX_AC index_of(sizeof(struct arraycache_init))
#define INDEX_L3 index_of(sizeof(struct kmem_list3))

static void kmem_list3_init(struct kmem_list3 *parent)
{
	INIT_LIST_HEAD(&parent->slabs_full);
	INIT_LIST_HEAD(&parent->slabs_partial);
	INIT_LIST_HEAD(&parent->slabs_free);
	parent->shared = NULL;
	parent->alien = NULL;
	parent->colour_next = 0;
	spin_lock_init(&parent->list_lock);
	parent->free_objects = 0;
	parent->free_touched = 0;
}

#define MAKE_LIST(cachep, listp, slab, nodeid)				\
	do {								\
		INIT_LIST_HEAD(listp);					\
		list_splice(&(cachep->nodelists[nodeid]->slab), listp);	\
	} while (0)

#define	MAKE_ALL_LISTS(cachep, ptr, nodeid)				\
	do {								\
	MAKE_LIST((cachep), (&(ptr)->slabs_full), slabs_full, nodeid);	\
	MAKE_LIST((cachep), (&(ptr)->slabs_partial), slabs_partial, nodeid); \
	MAKE_LIST((cachep), (&(ptr)->slabs_free), slabs_free, nodeid);	\
	} while (0)

#define CFLGS_OFF_SLAB		(0x80000000UL)
#define	OFF_SLAB(x)	((x)->flags & CFLGS_OFF_SLAB)

#define BATCHREFILL_LIMIT	16
/*
 * Optimization question: fewer reaps means less probability for unnessary
 * cpucache drain/refill cycles.
 *
 * OTOH the cpuarrays can contain lots of objects,
 * which could lock up otherwise freeable slabs.
 */
#define REAPTIMEOUT_CPUC	(2*HZ)
#define REAPTIMEOUT_LIST3	(4*HZ)

#if STATS
#define	STATS_INC_ACTIVE(x)	((x)->num_active++)
#define	STATS_DEC_ACTIVE(x)	((x)->num_active--)
#define	STATS_INC_ALLOCED(x)	((x)->num_allocations++)
#define	STATS_INC_GROWN(x)	((x)->grown++)
#define	STATS_ADD_REAPED(x,y)	((x)->reaped += (y))
#define	STATS_SET_HIGH(x)						\
	do {								\
		if ((x)->num_active > (x)->high_mark)			\
			(x)->high_mark = (x)->num_active;		\
	} while (0)
#define	STATS_INC_ERR(x)	((x)->errors++)
#define	STATS_INC_NODEALLOCS(x)	((x)->node_allocs++)
#define	STATS_INC_NODEFREES(x)	((x)->node_frees++)
#define STATS_INC_ACOVERFLOW(x)   ((x)->node_overflow++)
#define	STATS_SET_FREEABLE(x, i)					\
	do {								\
		if ((x)->max_freeable < i)				\
			(x)->max_freeable = i;				\
	} while (0)
#define STATS_INC_ALLOCHIT(x)	atomic_inc(&(x)->allochit)
#define STATS_INC_ALLOCMISS(x)	atomic_inc(&(x)->allocmiss)
#define STATS_INC_FREEHIT(x)	atomic_inc(&(x)->freehit)
#define STATS_INC_FREEMISS(x)	atomic_inc(&(x)->freemiss)
#else
#define	STATS_INC_ACTIVE(x)	do { } while (0)
#define	STATS_DEC_ACTIVE(x)	do { } while (0)
#define	STATS_INC_ALLOCED(x)	do { } while (0)
#define	STATS_INC_GROWN(x)	do { } while (0)
#define	STATS_ADD_REAPED(x,y)	do { (void)(y); } while (0)
#define	STATS_SET_HIGH(x)	do { } while (0)
#define	STATS_INC_ERR(x)	do { } while (0)
#define	STATS_INC_NODEALLOCS(x)	do { } while (0)
#define	STATS_INC_NODEFREES(x)	do { } while (0)
#define STATS_INC_ACOVERFLOW(x)   do { } while (0)
#define	STATS_SET_FREEABLE(x, i) do { } while (0)
#define STATS_INC_ALLOCHIT(x)	do { } while (0)
#define STATS_INC_ALLOCMISS(x)	do { } while (0)
#define STATS_INC_FREEHIT(x)	do { } while (0)
#define STATS_INC_FREEMISS(x)	do { } while (0)
#endif

#if DEBUG

/*
 * memory layout of objects:
 * 0		: objp
 * 0 .. cachep->obj_offset - BYTES_PER_WORD - 1: padding. This ensures that
 * 		the end of an object is aligned with the end of the real
 * 		allocation. Catches writes behind the end of the allocation.
 * cachep->obj_offset - BYTES_PER_WORD .. cachep->obj_offset - 1:
 * 		redzone word.
 * cachep->obj_offset: The real object.
 * cachep->size - 2* BYTES_PER_WORD: redzone word [BYTES_PER_WORD long]
 * cachep->size - 1* BYTES_PER_WORD: last caller address
 *					[BYTES_PER_WORD long]
 */
static int obj_offset(struct kmem_cache *cachep)
{
	return cachep->obj_offset;
}

static unsigned long long *dbg_redzone1(struct kmem_cache *cachep, void *objp)
{
	BUG_ON(!(cachep->flags & SLAB_RED_ZONE));
	return (unsigned long long*) (objp + obj_offset(cachep) -
				      sizeof(unsigned long long));
}

static unsigned long long *dbg_redzone2(struct kmem_cache *cachep, void *objp)
{
	BUG_ON(!(cachep->flags & SLAB_RED_ZONE));
	if (cachep->flags & SLAB_STORE_USER)
		return (unsigned long long *)(objp + cachep->size -
					      sizeof(unsigned long long) -
					      REDZONE_ALIGN);
	return (unsigned long long *) (objp + cachep->size -
				       sizeof(unsigned long long));
}

static void **dbg_userword(struct kmem_cache *cachep, void *objp)
{
	BUG_ON(!(cachep->flags & SLAB_STORE_USER));
	return (void **)(objp + cachep->size - BYTES_PER_WORD);
}

#else

#define obj_offset(x)			0
#define dbg_redzone1(cachep, objp)	({BUG(); (unsigned long long *)NULL;})
#define dbg_redzone2(cachep, objp)	({BUG(); (unsigned long long *)NULL;})
#define dbg_userword(cachep, objp)	({BUG(); (void **)NULL;})

#endif

#ifdef CONFIG_TRACING
size_t slab_buffer_size(struct kmem_cache *cachep)
{
	return cachep->size;
}
EXPORT_SYMBOL(slab_buffer_size);
#endif

/*
 * Do not go above this order unless 0 objects fit into the slab or
 * overridden on the command line.
 */
#define	SLAB_MAX_ORDER_HI	1
#define	SLAB_MAX_ORDER_LO	0
static int slab_max_order = SLAB_MAX_ORDER_LO;
static bool slab_max_order_set __initdata;

<<<<<<< HEAD
=======
static inline struct kmem_cache *page_get_cache(struct page *page)
{
	page = compound_head(page);
	BUG_ON(!PageSlab(page));
	return page->slab_cache;
}

>>>>>>> f3b57042
static inline struct kmem_cache *virt_to_cache(const void *obj)
{
	struct page *page = virt_to_head_page(obj);
	return page->slab_cache;
}

static inline struct slab *virt_to_slab(const void *obj)
{
	struct page *page = virt_to_head_page(obj);

	VM_BUG_ON(!PageSlab(page));
	return page->slab_page;
}

static inline void *index_to_obj(struct kmem_cache *cache, struct slab *slab,
				 unsigned int idx)
{
	return slab->s_mem + cache->size * idx;
}

/*
 * We want to avoid an expensive divide : (offset / cache->size)
 *   Using the fact that size is a constant for a particular cache,
 *   we can replace (offset / cache->size) by
 *   reciprocal_divide(offset, cache->reciprocal_buffer_size)
 */
static inline unsigned int obj_to_index(const struct kmem_cache *cache,
					const struct slab *slab, void *obj)
{
	u32 offset = (obj - slab->s_mem);
	return reciprocal_divide(offset, cache->reciprocal_buffer_size);
}

/*
 * These are the default caches for kmalloc. Custom caches can have other sizes.
 */
struct cache_sizes malloc_sizes[] = {
#define CACHE(x) { .cs_size = (x) },
#include <linux/kmalloc_sizes.h>
	CACHE(ULONG_MAX)
#undef CACHE
};
EXPORT_SYMBOL(malloc_sizes);

/* Must match cache_sizes above. Out of line to keep cache footprint low. */
struct cache_names {
	char *name;
	char *name_dma;
};

static struct cache_names __initdata cache_names[] = {
#define CACHE(x) { .name = "size-" #x, .name_dma = "size-" #x "(DMA)" },
#include <linux/kmalloc_sizes.h>
	{NULL,}
#undef CACHE
};

static struct arraycache_init initarray_cache __initdata =
    { {0, BOOT_CPUCACHE_ENTRIES, 1, 0} };
static struct arraycache_init initarray_generic =
    { {0, BOOT_CPUCACHE_ENTRIES, 1, 0} };

/* internal cache of cache description objs */
static struct kmem_list3 *cache_cache_nodelists[MAX_NUMNODES];
static struct kmem_cache cache_cache = {
	.nodelists = cache_cache_nodelists,
	.batchcount = 1,
	.limit = BOOT_CPUCACHE_ENTRIES,
	.shared = 1,
	.size = sizeof(struct kmem_cache),
	.name = "kmem_cache",
};

#define BAD_ALIEN_MAGIC 0x01020304ul

#ifdef CONFIG_LOCKDEP

/*
 * Slab sometimes uses the kmalloc slabs to store the slab headers
 * for other slabs "off slab".
 * The locking for this is tricky in that it nests within the locks
 * of all other slabs in a few places; to deal with this special
 * locking we put on-slab caches into a separate lock-class.
 *
 * We set lock class for alien array caches which are up during init.
 * The lock annotation will be lost if all cpus of a node goes down and
 * then comes back up during hotplug
 */
static struct lock_class_key on_slab_l3_key;
static struct lock_class_key on_slab_alc_key;

static struct lock_class_key debugobj_l3_key;
static struct lock_class_key debugobj_alc_key;

static void slab_set_lock_classes(struct kmem_cache *cachep,
		struct lock_class_key *l3_key, struct lock_class_key *alc_key,
		int q)
{
	struct array_cache **alc;
	struct kmem_list3 *l3;
	int r;

	l3 = cachep->nodelists[q];
	if (!l3)
		return;

	lockdep_set_class(&l3->list_lock, l3_key);
	alc = l3->alien;
	/*
	 * FIXME: This check for BAD_ALIEN_MAGIC
	 * should go away when common slab code is taught to
	 * work even without alien caches.
	 * Currently, non NUMA code returns BAD_ALIEN_MAGIC
	 * for alloc_alien_cache,
	 */
	if (!alc || (unsigned long)alc == BAD_ALIEN_MAGIC)
		return;
	for_each_node(r) {
		if (alc[r])
			lockdep_set_class(&alc[r]->lock, alc_key);
	}
}

static void slab_set_debugobj_lock_classes_node(struct kmem_cache *cachep, int node)
{
	slab_set_lock_classes(cachep, &debugobj_l3_key, &debugobj_alc_key, node);
}

static void slab_set_debugobj_lock_classes(struct kmem_cache *cachep)
{
	int node;

	for_each_online_node(node)
		slab_set_debugobj_lock_classes_node(cachep, node);
}

static void init_node_lock_keys(int q)
{
	struct cache_sizes *s = malloc_sizes;

	if (slab_state < UP)
		return;

	for (s = malloc_sizes; s->cs_size != ULONG_MAX; s++) {
		struct kmem_list3 *l3;

		l3 = s->cs_cachep->nodelists[q];
		if (!l3 || OFF_SLAB(s->cs_cachep))
			continue;

		slab_set_lock_classes(s->cs_cachep, &on_slab_l3_key,
				&on_slab_alc_key, q);
	}
}

static inline void init_lock_keys(void)
{
	int node;

	for_each_node(node)
		init_node_lock_keys(node);
}
#else
static void init_node_lock_keys(int q)
{
}

static inline void init_lock_keys(void)
{
}

static void slab_set_debugobj_lock_classes_node(struct kmem_cache *cachep, int node)
{
}

static void slab_set_debugobj_lock_classes(struct kmem_cache *cachep)
{
}
#endif

static DEFINE_PER_CPU(struct delayed_work, slab_reap_work);

static inline struct array_cache *cpu_cache_get(struct kmem_cache *cachep)
{
	return cachep->array[smp_processor_id()];
}

static inline struct kmem_cache *__find_general_cachep(size_t size,
							gfp_t gfpflags)
{
	struct cache_sizes *csizep = malloc_sizes;

#if DEBUG
	/* This happens if someone tries to call
	 * kmem_cache_create(), or __kmalloc(), before
	 * the generic caches are initialized.
	 */
	BUG_ON(malloc_sizes[INDEX_AC].cs_cachep == NULL);
#endif
	if (!size)
		return ZERO_SIZE_PTR;

	while (size > csizep->cs_size)
		csizep++;

	/*
	 * Really subtle: The last entry with cs->cs_size==ULONG_MAX
	 * has cs_{dma,}cachep==NULL. Thus no special case
	 * for large kmalloc calls required.
	 */
#ifdef CONFIG_ZONE_DMA
	if (unlikely(gfpflags & GFP_DMA))
		return csizep->cs_dmacachep;
#endif
	return csizep->cs_cachep;
}

static struct kmem_cache *kmem_find_general_cachep(size_t size, gfp_t gfpflags)
{
	return __find_general_cachep(size, gfpflags);
}

static size_t slab_mgmt_size(size_t nr_objs, size_t align)
{
	return ALIGN(sizeof(struct slab)+nr_objs*sizeof(kmem_bufctl_t), align);
}

/*
 * Calculate the number of objects and left-over bytes for a given buffer size.
 */
static void cache_estimate(unsigned long gfporder, size_t buffer_size,
			   size_t align, int flags, size_t *left_over,
			   unsigned int *num)
{
	int nr_objs;
	size_t mgmt_size;
	size_t slab_size = PAGE_SIZE << gfporder;

	/*
	 * The slab management structure can be either off the slab or
	 * on it. For the latter case, the memory allocated for a
	 * slab is used for:
	 *
	 * - The struct slab
	 * - One kmem_bufctl_t for each object
	 * - Padding to respect alignment of @align
	 * - @buffer_size bytes for each object
	 *
	 * If the slab management structure is off the slab, then the
	 * alignment will already be calculated into the size. Because
	 * the slabs are all pages aligned, the objects will be at the
	 * correct alignment when allocated.
	 */
	if (flags & CFLGS_OFF_SLAB) {
		mgmt_size = 0;
		nr_objs = slab_size / buffer_size;

		if (nr_objs > SLAB_LIMIT)
			nr_objs = SLAB_LIMIT;
	} else {
		/*
		 * Ignore padding for the initial guess. The padding
		 * is at most @align-1 bytes, and @buffer_size is at
		 * least @align. In the worst case, this result will
		 * be one greater than the number of objects that fit
		 * into the memory allocation when taking the padding
		 * into account.
		 */
		nr_objs = (slab_size - sizeof(struct slab)) /
			  (buffer_size + sizeof(kmem_bufctl_t));

		/*
		 * This calculated number will be either the right
		 * amount, or one greater than what we want.
		 */
		if (slab_mgmt_size(nr_objs, align) + nr_objs*buffer_size
		       > slab_size)
			nr_objs--;

		if (nr_objs > SLAB_LIMIT)
			nr_objs = SLAB_LIMIT;

		mgmt_size = slab_mgmt_size(nr_objs, align);
	}
	*num = nr_objs;
	*left_over = slab_size - nr_objs*buffer_size - mgmt_size;
}

#define slab_error(cachep, msg) __slab_error(__func__, cachep, msg)

static void __slab_error(const char *function, struct kmem_cache *cachep,
			char *msg)
{
	printk(KERN_ERR "slab error in %s(): cache `%s': %s\n",
	       function, cachep->name, msg);
	dump_stack();
}

/*
 * By default on NUMA we use alien caches to stage the freeing of
 * objects allocated from other nodes. This causes massive memory
 * inefficiencies when using fake NUMA setup to split memory into a
 * large number of small nodes, so it can be disabled on the command
 * line
  */

static int use_alien_caches __read_mostly = 1;
static int __init noaliencache_setup(char *s)
{
	use_alien_caches = 0;
	return 1;
}
__setup("noaliencache", noaliencache_setup);

static int __init slab_max_order_setup(char *str)
{
	get_option(&str, &slab_max_order);
	slab_max_order = slab_max_order < 0 ? 0 :
				min(slab_max_order, MAX_ORDER - 1);
	slab_max_order_set = true;

	return 1;
}
__setup("slab_max_order=", slab_max_order_setup);

#ifdef CONFIG_NUMA
/*
 * Special reaping functions for NUMA systems called from cache_reap().
 * These take care of doing round robin flushing of alien caches (containing
 * objects freed on different nodes from which they were allocated) and the
 * flushing of remote pcps by calling drain_node_pages.
 */
static DEFINE_PER_CPU(unsigned long, slab_reap_node);

static void init_reap_node(int cpu)
{
	int node;

	node = next_node(cpu_to_mem(cpu), node_online_map);
	if (node == MAX_NUMNODES)
		node = first_node(node_online_map);

	per_cpu(slab_reap_node, cpu) = node;
}

static void next_reap_node(void)
{
	int node = __this_cpu_read(slab_reap_node);

	node = next_node(node, node_online_map);
	if (unlikely(node >= MAX_NUMNODES))
		node = first_node(node_online_map);
	__this_cpu_write(slab_reap_node, node);
}

#else
#define init_reap_node(cpu) do { } while (0)
#define next_reap_node(void) do { } while (0)
#endif

/*
 * Initiate the reap timer running on the target CPU.  We run at around 1 to 2Hz
 * via the workqueue/eventd.
 * Add the CPU number into the expiration time to minimize the possibility of
 * the CPUs getting into lockstep and contending for the global cache chain
 * lock.
 */
static void __cpuinit start_cpu_timer(int cpu)
{
	struct delayed_work *reap_work = &per_cpu(slab_reap_work, cpu);

	/*
	 * When this gets called from do_initcalls via cpucache_init(),
	 * init_workqueues() has already run, so keventd will be setup
	 * at that time.
	 */
	if (keventd_up() && reap_work->work.func == NULL) {
		init_reap_node(cpu);
		INIT_DEFERRABLE_WORK(reap_work, cache_reap);
		schedule_delayed_work_on(cpu, reap_work,
					__round_jiffies_relative(HZ, cpu));
	}
}

static struct array_cache *alloc_arraycache(int node, int entries,
					    int batchcount, gfp_t gfp)
{
	int memsize = sizeof(void *) * entries + sizeof(struct array_cache);
	struct array_cache *nc = NULL;

	nc = kmalloc_node(memsize, gfp, node);
	/*
	 * The array_cache structures contain pointers to free object.
	 * However, when such objects are allocated or transferred to another
	 * cache the pointers are not cleared and they could be counted as
	 * valid references during a kmemleak scan. Therefore, kmemleak must
	 * not scan such objects.
	 */
	kmemleak_no_scan(nc);
	if (nc) {
		nc->avail = 0;
		nc->limit = entries;
		nc->batchcount = batchcount;
		nc->touched = 0;
		spin_lock_init(&nc->lock);
	}
	return nc;
}

static inline bool is_slab_pfmemalloc(struct slab *slabp)
{
	struct page *page = virt_to_page(slabp->s_mem);

	return PageSlabPfmemalloc(page);
}

/* Clears pfmemalloc_active if no slabs have pfmalloc set */
static void recheck_pfmemalloc_active(struct kmem_cache *cachep,
						struct array_cache *ac)
{
	struct kmem_list3 *l3 = cachep->nodelists[numa_mem_id()];
	struct slab *slabp;
	unsigned long flags;

	if (!pfmemalloc_active)
		return;

	spin_lock_irqsave(&l3->list_lock, flags);
	list_for_each_entry(slabp, &l3->slabs_full, list)
		if (is_slab_pfmemalloc(slabp))
			goto out;

	list_for_each_entry(slabp, &l3->slabs_partial, list)
		if (is_slab_pfmemalloc(slabp))
			goto out;

	list_for_each_entry(slabp, &l3->slabs_free, list)
		if (is_slab_pfmemalloc(slabp))
			goto out;

	pfmemalloc_active = false;
out:
	spin_unlock_irqrestore(&l3->list_lock, flags);
}

static void *__ac_get_obj(struct kmem_cache *cachep, struct array_cache *ac,
						gfp_t flags, bool force_refill)
{
	int i;
	void *objp = ac->entry[--ac->avail];

	/* Ensure the caller is allowed to use objects from PFMEMALLOC slab */
	if (unlikely(is_obj_pfmemalloc(objp))) {
		struct kmem_list3 *l3;

		if (gfp_pfmemalloc_allowed(flags)) {
			clear_obj_pfmemalloc(&objp);
			return objp;
		}

		/* The caller cannot use PFMEMALLOC objects, find another one */
		for (i = 1; i < ac->avail; i++) {
			/* If a !PFMEMALLOC object is found, swap them */
			if (!is_obj_pfmemalloc(ac->entry[i])) {
				objp = ac->entry[i];
				ac->entry[i] = ac->entry[ac->avail];
				ac->entry[ac->avail] = objp;
				return objp;
			}
		}

		/*
		 * If there are empty slabs on the slabs_free list and we are
		 * being forced to refill the cache, mark this one !pfmemalloc.
		 */
		l3 = cachep->nodelists[numa_mem_id()];
		if (!list_empty(&l3->slabs_free) && force_refill) {
			struct slab *slabp = virt_to_slab(objp);
			ClearPageSlabPfmemalloc(virt_to_page(slabp->s_mem));
			clear_obj_pfmemalloc(&objp);
			recheck_pfmemalloc_active(cachep, ac);
			return objp;
		}

		/* No !PFMEMALLOC objects available */
		ac->avail++;
		objp = NULL;
	}

	return objp;
}

static inline void *ac_get_obj(struct kmem_cache *cachep,
			struct array_cache *ac, gfp_t flags, bool force_refill)
{
	void *objp;

	if (unlikely(sk_memalloc_socks()))
		objp = __ac_get_obj(cachep, ac, flags, force_refill);
	else
		objp = ac->entry[--ac->avail];

	return objp;
}

static void *__ac_put_obj(struct kmem_cache *cachep, struct array_cache *ac,
								void *objp)
{
	if (unlikely(pfmemalloc_active)) {
		/* Some pfmemalloc slabs exist, check if this is one */
		struct page *page = virt_to_page(objp);
		if (PageSlabPfmemalloc(page))
			set_obj_pfmemalloc(&objp);
	}

	return objp;
}

static inline void ac_put_obj(struct kmem_cache *cachep, struct array_cache *ac,
								void *objp)
{
	if (unlikely(sk_memalloc_socks()))
		objp = __ac_put_obj(cachep, ac, objp);

	ac->entry[ac->avail++] = objp;
}

/*
 * Transfer objects in one arraycache to another.
 * Locking must be handled by the caller.
 *
 * Return the number of entries transferred.
 */
static int transfer_objects(struct array_cache *to,
		struct array_cache *from, unsigned int max)
{
	/* Figure out how many entries to transfer */
	int nr = min3(from->avail, max, to->limit - to->avail);

	if (!nr)
		return 0;

	memcpy(to->entry + to->avail, from->entry + from->avail -nr,
			sizeof(void *) *nr);

	from->avail -= nr;
	to->avail += nr;
	return nr;
}

#ifndef CONFIG_NUMA

#define drain_alien_cache(cachep, alien) do { } while (0)
#define reap_alien(cachep, l3) do { } while (0)

static inline struct array_cache **alloc_alien_cache(int node, int limit, gfp_t gfp)
{
	return (struct array_cache **)BAD_ALIEN_MAGIC;
}

static inline void free_alien_cache(struct array_cache **ac_ptr)
{
}

static inline int cache_free_alien(struct kmem_cache *cachep, void *objp)
{
	return 0;
}

static inline void *alternate_node_alloc(struct kmem_cache *cachep,
		gfp_t flags)
{
	return NULL;
}

static inline void *____cache_alloc_node(struct kmem_cache *cachep,
		 gfp_t flags, int nodeid)
{
	return NULL;
}

#else	/* CONFIG_NUMA */

static void *____cache_alloc_node(struct kmem_cache *, gfp_t, int);
static void *alternate_node_alloc(struct kmem_cache *, gfp_t);

static struct array_cache **alloc_alien_cache(int node, int limit, gfp_t gfp)
{
	struct array_cache **ac_ptr;
	int memsize = sizeof(void *) * nr_node_ids;
	int i;

	if (limit > 1)
		limit = 12;
	ac_ptr = kzalloc_node(memsize, gfp, node);
	if (ac_ptr) {
		for_each_node(i) {
			if (i == node || !node_online(i))
				continue;
			ac_ptr[i] = alloc_arraycache(node, limit, 0xbaadf00d, gfp);
			if (!ac_ptr[i]) {
				for (i--; i >= 0; i--)
					kfree(ac_ptr[i]);
				kfree(ac_ptr);
				return NULL;
			}
		}
	}
	return ac_ptr;
}

static void free_alien_cache(struct array_cache **ac_ptr)
{
	int i;

	if (!ac_ptr)
		return;
	for_each_node(i)
	    kfree(ac_ptr[i]);
	kfree(ac_ptr);
}

static void __drain_alien_cache(struct kmem_cache *cachep,
				struct array_cache *ac, int node)
{
	struct kmem_list3 *rl3 = cachep->nodelists[node];

	if (ac->avail) {
		spin_lock(&rl3->list_lock);
		/*
		 * Stuff objects into the remote nodes shared array first.
		 * That way we could avoid the overhead of putting the objects
		 * into the free lists and getting them back later.
		 */
		if (rl3->shared)
			transfer_objects(rl3->shared, ac, ac->limit);

		free_block(cachep, ac->entry, ac->avail, node);
		ac->avail = 0;
		spin_unlock(&rl3->list_lock);
	}
}

/*
 * Called from cache_reap() to regularly drain alien caches round robin.
 */
static void reap_alien(struct kmem_cache *cachep, struct kmem_list3 *l3)
{
	int node = __this_cpu_read(slab_reap_node);

	if (l3->alien) {
		struct array_cache *ac = l3->alien[node];

		if (ac && ac->avail && spin_trylock_irq(&ac->lock)) {
			__drain_alien_cache(cachep, ac, node);
			spin_unlock_irq(&ac->lock);
		}
	}
}

static void drain_alien_cache(struct kmem_cache *cachep,
				struct array_cache **alien)
{
	int i = 0;
	struct array_cache *ac;
	unsigned long flags;

	for_each_online_node(i) {
		ac = alien[i];
		if (ac) {
			spin_lock_irqsave(&ac->lock, flags);
			__drain_alien_cache(cachep, ac, i);
			spin_unlock_irqrestore(&ac->lock, flags);
		}
	}
}

static inline int cache_free_alien(struct kmem_cache *cachep, void *objp)
{
	struct slab *slabp = virt_to_slab(objp);
	int nodeid = slabp->nodeid;
	struct kmem_list3 *l3;
	struct array_cache *alien = NULL;
	int node;

	node = numa_mem_id();

	/*
	 * Make sure we are not freeing a object from another node to the array
	 * cache on this cpu.
	 */
	if (likely(slabp->nodeid == node))
		return 0;

	l3 = cachep->nodelists[node];
	STATS_INC_NODEFREES(cachep);
	if (l3->alien && l3->alien[nodeid]) {
		alien = l3->alien[nodeid];
		spin_lock(&alien->lock);
		if (unlikely(alien->avail == alien->limit)) {
			STATS_INC_ACOVERFLOW(cachep);
			__drain_alien_cache(cachep, alien, nodeid);
		}
		ac_put_obj(cachep, alien, objp);
		spin_unlock(&alien->lock);
	} else {
		spin_lock(&(cachep->nodelists[nodeid])->list_lock);
		free_block(cachep, &objp, 1, nodeid);
		spin_unlock(&(cachep->nodelists[nodeid])->list_lock);
	}
	return 1;
}
#endif

/*
 * Allocates and initializes nodelists for a node on each slab cache, used for
 * either memory or cpu hotplug.  If memory is being hot-added, the kmem_list3
 * will be allocated off-node since memory is not yet online for the new node.
 * When hotplugging memory or a cpu, existing nodelists are not replaced if
 * already in use.
 *
 * Must hold slab_mutex.
 */
static int init_cache_nodelists_node(int node)
{
	struct kmem_cache *cachep;
	struct kmem_list3 *l3;
	const int memsize = sizeof(struct kmem_list3);

	list_for_each_entry(cachep, &slab_caches, list) {
		/*
		 * Set up the size64 kmemlist for cpu before we can
		 * begin anything. Make sure some other cpu on this
		 * node has not already allocated this
		 */
		if (!cachep->nodelists[node]) {
			l3 = kmalloc_node(memsize, GFP_KERNEL, node);
			if (!l3)
				return -ENOMEM;
			kmem_list3_init(l3);
			l3->next_reap = jiffies + REAPTIMEOUT_LIST3 +
			    ((unsigned long)cachep) % REAPTIMEOUT_LIST3;

			/*
			 * The l3s don't come and go as CPUs come and
			 * go.  slab_mutex is sufficient
			 * protection here.
			 */
			cachep->nodelists[node] = l3;
		}

		spin_lock_irq(&cachep->nodelists[node]->list_lock);
		cachep->nodelists[node]->free_limit =
			(1 + nr_cpus_node(node)) *
			cachep->batchcount + cachep->num;
		spin_unlock_irq(&cachep->nodelists[node]->list_lock);
	}
	return 0;
}

static void __cpuinit cpuup_canceled(long cpu)
{
	struct kmem_cache *cachep;
	struct kmem_list3 *l3 = NULL;
	int node = cpu_to_mem(cpu);
	const struct cpumask *mask = cpumask_of_node(node);

	list_for_each_entry(cachep, &slab_caches, list) {
		struct array_cache *nc;
		struct array_cache *shared;
		struct array_cache **alien;

		/* cpu is dead; no one can alloc from it. */
		nc = cachep->array[cpu];
		cachep->array[cpu] = NULL;
		l3 = cachep->nodelists[node];

		if (!l3)
			goto free_array_cache;

		spin_lock_irq(&l3->list_lock);

		/* Free limit for this kmem_list3 */
		l3->free_limit -= cachep->batchcount;
		if (nc)
			free_block(cachep, nc->entry, nc->avail, node);

		if (!cpumask_empty(mask)) {
			spin_unlock_irq(&l3->list_lock);
			goto free_array_cache;
		}

		shared = l3->shared;
		if (shared) {
			free_block(cachep, shared->entry,
				   shared->avail, node);
			l3->shared = NULL;
		}

		alien = l3->alien;
		l3->alien = NULL;

		spin_unlock_irq(&l3->list_lock);

		kfree(shared);
		if (alien) {
			drain_alien_cache(cachep, alien);
			free_alien_cache(alien);
		}
free_array_cache:
		kfree(nc);
	}
	/*
	 * In the previous loop, all the objects were freed to
	 * the respective cache's slabs,  now we can go ahead and
	 * shrink each nodelist to its limit.
	 */
	list_for_each_entry(cachep, &slab_caches, list) {
		l3 = cachep->nodelists[node];
		if (!l3)
			continue;
		drain_freelist(cachep, l3, l3->free_objects);
	}
}

static int __cpuinit cpuup_prepare(long cpu)
{
	struct kmem_cache *cachep;
	struct kmem_list3 *l3 = NULL;
	int node = cpu_to_mem(cpu);
	int err;

	/*
	 * We need to do this right in the beginning since
	 * alloc_arraycache's are going to use this list.
	 * kmalloc_node allows us to add the slab to the right
	 * kmem_list3 and not this cpu's kmem_list3
	 */
	err = init_cache_nodelists_node(node);
	if (err < 0)
		goto bad;

	/*
	 * Now we can go ahead with allocating the shared arrays and
	 * array caches
	 */
	list_for_each_entry(cachep, &slab_caches, list) {
		struct array_cache *nc;
		struct array_cache *shared = NULL;
		struct array_cache **alien = NULL;

		nc = alloc_arraycache(node, cachep->limit,
					cachep->batchcount, GFP_KERNEL);
		if (!nc)
			goto bad;
		if (cachep->shared) {
			shared = alloc_arraycache(node,
				cachep->shared * cachep->batchcount,
				0xbaadf00d, GFP_KERNEL);
			if (!shared) {
				kfree(nc);
				goto bad;
			}
		}
		if (use_alien_caches) {
			alien = alloc_alien_cache(node, cachep->limit, GFP_KERNEL);
			if (!alien) {
				kfree(shared);
				kfree(nc);
				goto bad;
			}
		}
		cachep->array[cpu] = nc;
		l3 = cachep->nodelists[node];
		BUG_ON(!l3);

		spin_lock_irq(&l3->list_lock);
		if (!l3->shared) {
			/*
			 * We are serialised from CPU_DEAD or
			 * CPU_UP_CANCELLED by the cpucontrol lock
			 */
			l3->shared = shared;
			shared = NULL;
		}
#ifdef CONFIG_NUMA
		if (!l3->alien) {
			l3->alien = alien;
			alien = NULL;
		}
#endif
		spin_unlock_irq(&l3->list_lock);
		kfree(shared);
		free_alien_cache(alien);
		if (cachep->flags & SLAB_DEBUG_OBJECTS)
			slab_set_debugobj_lock_classes_node(cachep, node);
	}
	init_node_lock_keys(node);

	return 0;
bad:
	cpuup_canceled(cpu);
	return -ENOMEM;
}

static int __cpuinit cpuup_callback(struct notifier_block *nfb,
				    unsigned long action, void *hcpu)
{
	long cpu = (long)hcpu;
	int err = 0;

	switch (action) {
	case CPU_UP_PREPARE:
	case CPU_UP_PREPARE_FROZEN:
		mutex_lock(&slab_mutex);
		err = cpuup_prepare(cpu);
		mutex_unlock(&slab_mutex);
		break;
	case CPU_ONLINE:
	case CPU_ONLINE_FROZEN:
		start_cpu_timer(cpu);
		break;
#ifdef CONFIG_HOTPLUG_CPU
  	case CPU_DOWN_PREPARE:
  	case CPU_DOWN_PREPARE_FROZEN:
		/*
		 * Shutdown cache reaper. Note that the slab_mutex is
		 * held so that if cache_reap() is invoked it cannot do
		 * anything expensive but will only modify reap_work
		 * and reschedule the timer.
		*/
		cancel_delayed_work_sync(&per_cpu(slab_reap_work, cpu));
		/* Now the cache_reaper is guaranteed to be not running. */
		per_cpu(slab_reap_work, cpu).work.func = NULL;
  		break;
  	case CPU_DOWN_FAILED:
  	case CPU_DOWN_FAILED_FROZEN:
		start_cpu_timer(cpu);
  		break;
	case CPU_DEAD:
	case CPU_DEAD_FROZEN:
		/*
		 * Even if all the cpus of a node are down, we don't free the
		 * kmem_list3 of any cache. This to avoid a race between
		 * cpu_down, and a kmalloc allocation from another cpu for
		 * memory from the node of the cpu going down.  The list3
		 * structure is usually allocated from kmem_cache_create() and
		 * gets destroyed at kmem_cache_destroy().
		 */
		/* fall through */
#endif
	case CPU_UP_CANCELED:
	case CPU_UP_CANCELED_FROZEN:
		mutex_lock(&slab_mutex);
		cpuup_canceled(cpu);
		mutex_unlock(&slab_mutex);
		break;
	}
	return notifier_from_errno(err);
}

static struct notifier_block __cpuinitdata cpucache_notifier = {
	&cpuup_callback, NULL, 0
};

#if defined(CONFIG_NUMA) && defined(CONFIG_MEMORY_HOTPLUG)
/*
 * Drains freelist for a node on each slab cache, used for memory hot-remove.
 * Returns -EBUSY if all objects cannot be drained so that the node is not
 * removed.
 *
 * Must hold slab_mutex.
 */
static int __meminit drain_cache_nodelists_node(int node)
{
	struct kmem_cache *cachep;
	int ret = 0;

	list_for_each_entry(cachep, &slab_caches, list) {
		struct kmem_list3 *l3;

		l3 = cachep->nodelists[node];
		if (!l3)
			continue;

		drain_freelist(cachep, l3, l3->free_objects);

		if (!list_empty(&l3->slabs_full) ||
		    !list_empty(&l3->slabs_partial)) {
			ret = -EBUSY;
			break;
		}
	}
	return ret;
}

static int __meminit slab_memory_callback(struct notifier_block *self,
					unsigned long action, void *arg)
{
	struct memory_notify *mnb = arg;
	int ret = 0;
	int nid;

	nid = mnb->status_change_nid;
	if (nid < 0)
		goto out;

	switch (action) {
	case MEM_GOING_ONLINE:
		mutex_lock(&slab_mutex);
		ret = init_cache_nodelists_node(nid);
		mutex_unlock(&slab_mutex);
		break;
	case MEM_GOING_OFFLINE:
		mutex_lock(&slab_mutex);
		ret = drain_cache_nodelists_node(nid);
		mutex_unlock(&slab_mutex);
		break;
	case MEM_ONLINE:
	case MEM_OFFLINE:
	case MEM_CANCEL_ONLINE:
	case MEM_CANCEL_OFFLINE:
		break;
	}
out:
	return notifier_from_errno(ret);
}
#endif /* CONFIG_NUMA && CONFIG_MEMORY_HOTPLUG */

/*
 * swap the static kmem_list3 with kmalloced memory
 */
static void __init init_list(struct kmem_cache *cachep, struct kmem_list3 *list,
				int nodeid)
{
	struct kmem_list3 *ptr;

	ptr = kmalloc_node(sizeof(struct kmem_list3), GFP_NOWAIT, nodeid);
	BUG_ON(!ptr);

	memcpy(ptr, list, sizeof(struct kmem_list3));
	/*
	 * Do not assume that spinlocks can be initialized via memcpy:
	 */
	spin_lock_init(&ptr->list_lock);

	MAKE_ALL_LISTS(cachep, ptr, nodeid);
	cachep->nodelists[nodeid] = ptr;
}

/*
 * For setting up all the kmem_list3s for cache whose buffer_size is same as
 * size of kmem_list3.
 */
static void __init set_up_list3s(struct kmem_cache *cachep, int index)
{
	int node;

	for_each_online_node(node) {
		cachep->nodelists[node] = &initkmem_list3[index + node];
		cachep->nodelists[node]->next_reap = jiffies +
		    REAPTIMEOUT_LIST3 +
		    ((unsigned long)cachep) % REAPTIMEOUT_LIST3;
	}
}

/*
 * Initialisation.  Called after the page allocator have been initialised and
 * before smp_init().
 */
void __init kmem_cache_init(void)
{
	size_t left_over;
	struct cache_sizes *sizes;
	struct cache_names *names;
	int i;
	int order;
	int node;

	if (num_possible_nodes() == 1)
		use_alien_caches = 0;

	for (i = 0; i < NUM_INIT_LISTS; i++) {
		kmem_list3_init(&initkmem_list3[i]);
		if (i < MAX_NUMNODES)
			cache_cache.nodelists[i] = NULL;
	}
	set_up_list3s(&cache_cache, CACHE_CACHE);

	/*
	 * Fragmentation resistance on low memory - only use bigger
	 * page orders on machines with more than 32MB of memory if
	 * not overridden on the command line.
	 */
	if (!slab_max_order_set && totalram_pages > (32 << 20) >> PAGE_SHIFT)
		slab_max_order = SLAB_MAX_ORDER_HI;

	/* Bootstrap is tricky, because several objects are allocated
	 * from caches that do not exist yet:
	 * 1) initialize the cache_cache cache: it contains the struct
	 *    kmem_cache structures of all caches, except cache_cache itself:
	 *    cache_cache is statically allocated.
	 *    Initially an __init data area is used for the head array and the
	 *    kmem_list3 structures, it's replaced with a kmalloc allocated
	 *    array at the end of the bootstrap.
	 * 2) Create the first kmalloc cache.
	 *    The struct kmem_cache for the new cache is allocated normally.
	 *    An __init data area is used for the head array.
	 * 3) Create the remaining kmalloc caches, with minimally sized
	 *    head arrays.
	 * 4) Replace the __init data head arrays for cache_cache and the first
	 *    kmalloc cache with kmalloc allocated arrays.
	 * 5) Replace the __init data for kmem_list3 for cache_cache and
	 *    the other cache's with kmalloc allocated memory.
	 * 6) Resize the head arrays of the kmalloc caches to their final sizes.
	 */

	node = numa_mem_id();

	/* 1) create the cache_cache */
	INIT_LIST_HEAD(&slab_caches);
	list_add(&cache_cache.list, &slab_caches);
	cache_cache.colour_off = cache_line_size();
	cache_cache.array[smp_processor_id()] = &initarray_cache.cache;
	cache_cache.nodelists[node] = &initkmem_list3[CACHE_CACHE + node];

	/*
	 * struct kmem_cache size depends on nr_node_ids & nr_cpu_ids
	 */
	cache_cache.size = offsetof(struct kmem_cache, array[nr_cpu_ids]) +
				  nr_node_ids * sizeof(struct kmem_list3 *);
	cache_cache.object_size = cache_cache.size;
	cache_cache.size = ALIGN(cache_cache.size,
					cache_line_size());
	cache_cache.reciprocal_buffer_size =
		reciprocal_value(cache_cache.size);

	for (order = 0; order < MAX_ORDER; order++) {
		cache_estimate(order, cache_cache.size,
			cache_line_size(), 0, &left_over, &cache_cache.num);
		if (cache_cache.num)
			break;
	}
	BUG_ON(!cache_cache.num);
	cache_cache.gfporder = order;
	cache_cache.colour = left_over / cache_cache.colour_off;
	cache_cache.slab_size = ALIGN(cache_cache.num * sizeof(kmem_bufctl_t) +
				      sizeof(struct slab), cache_line_size());

	/* 2+3) create the kmalloc caches */
	sizes = malloc_sizes;
	names = cache_names;

	/*
	 * Initialize the caches that provide memory for the array cache and the
	 * kmem_list3 structures first.  Without this, further allocations will
	 * bug.
	 */

	sizes[INDEX_AC].cs_cachep = __kmem_cache_create(names[INDEX_AC].name,
					sizes[INDEX_AC].cs_size,
					ARCH_KMALLOC_MINALIGN,
					ARCH_KMALLOC_FLAGS|SLAB_PANIC,
					NULL);

	if (INDEX_AC != INDEX_L3) {
		sizes[INDEX_L3].cs_cachep =
			__kmem_cache_create(names[INDEX_L3].name,
				sizes[INDEX_L3].cs_size,
				ARCH_KMALLOC_MINALIGN,
				ARCH_KMALLOC_FLAGS|SLAB_PANIC,
				NULL);
	}

	slab_early_init = 0;

	while (sizes->cs_size != ULONG_MAX) {
		/*
		 * For performance, all the general caches are L1 aligned.
		 * This should be particularly beneficial on SMP boxes, as it
		 * eliminates "false sharing".
		 * Note for systems short on memory removing the alignment will
		 * allow tighter packing of the smaller caches.
		 */
		if (!sizes->cs_cachep) {
			sizes->cs_cachep = __kmem_cache_create(names->name,
					sizes->cs_size,
					ARCH_KMALLOC_MINALIGN,
					ARCH_KMALLOC_FLAGS|SLAB_PANIC,
					NULL);
		}
#ifdef CONFIG_ZONE_DMA
		sizes->cs_dmacachep = __kmem_cache_create(
					names->name_dma,
					sizes->cs_size,
					ARCH_KMALLOC_MINALIGN,
					ARCH_KMALLOC_FLAGS|SLAB_CACHE_DMA|
						SLAB_PANIC,
					NULL);
#endif
		sizes++;
		names++;
	}
	/* 4) Replace the bootstrap head arrays */
	{
		struct array_cache *ptr;

		ptr = kmalloc(sizeof(struct arraycache_init), GFP_NOWAIT);

		BUG_ON(cpu_cache_get(&cache_cache) != &initarray_cache.cache);
		memcpy(ptr, cpu_cache_get(&cache_cache),
		       sizeof(struct arraycache_init));
		/*
		 * Do not assume that spinlocks can be initialized via memcpy:
		 */
		spin_lock_init(&ptr->lock);

		cache_cache.array[smp_processor_id()] = ptr;

		ptr = kmalloc(sizeof(struct arraycache_init), GFP_NOWAIT);

		BUG_ON(cpu_cache_get(malloc_sizes[INDEX_AC].cs_cachep)
		       != &initarray_generic.cache);
		memcpy(ptr, cpu_cache_get(malloc_sizes[INDEX_AC].cs_cachep),
		       sizeof(struct arraycache_init));
		/*
		 * Do not assume that spinlocks can be initialized via memcpy:
		 */
		spin_lock_init(&ptr->lock);

		malloc_sizes[INDEX_AC].cs_cachep->array[smp_processor_id()] =
		    ptr;
	}
	/* 5) Replace the bootstrap kmem_list3's */
	{
		int nid;

		for_each_online_node(nid) {
			init_list(&cache_cache, &initkmem_list3[CACHE_CACHE + nid], nid);

			init_list(malloc_sizes[INDEX_AC].cs_cachep,
				  &initkmem_list3[SIZE_AC + nid], nid);

			if (INDEX_AC != INDEX_L3) {
				init_list(malloc_sizes[INDEX_L3].cs_cachep,
					  &initkmem_list3[SIZE_L3 + nid], nid);
			}
		}
	}

	slab_state = UP;
}

void __init kmem_cache_init_late(void)
{
	struct kmem_cache *cachep;

	slab_state = UP;

	/* Annotate slab for lockdep -- annotate the malloc caches */
	init_lock_keys();

	/* 6) resize the head arrays to their final sizes */
	mutex_lock(&slab_mutex);
	list_for_each_entry(cachep, &slab_caches, list)
		if (enable_cpucache(cachep, GFP_NOWAIT))
			BUG();
	mutex_unlock(&slab_mutex);

	/* Done! */
	slab_state = FULL;

	/*
	 * Register a cpu startup notifier callback that initializes
	 * cpu_cache_get for all new cpus
	 */
	register_cpu_notifier(&cpucache_notifier);

#ifdef CONFIG_NUMA
	/*
	 * Register a memory hotplug callback that initializes and frees
	 * nodelists.
	 */
	hotplug_memory_notifier(slab_memory_callback, SLAB_CALLBACK_PRI);
#endif

	/*
	 * The reap timers are started later, with a module init call: That part
	 * of the kernel is not yet operational.
	 */
}

static int __init cpucache_init(void)
{
	int cpu;

	/*
	 * Register the timers that return unneeded pages to the page allocator
	 */
	for_each_online_cpu(cpu)
		start_cpu_timer(cpu);

	/* Done! */
	slab_state = FULL;
	return 0;
}
__initcall(cpucache_init);

static noinline void
slab_out_of_memory(struct kmem_cache *cachep, gfp_t gfpflags, int nodeid)
{
	struct kmem_list3 *l3;
	struct slab *slabp;
	unsigned long flags;
	int node;

	printk(KERN_WARNING
		"SLAB: Unable to allocate memory on node %d (gfp=0x%x)\n",
		nodeid, gfpflags);
	printk(KERN_WARNING "  cache: %s, object size: %d, order: %d\n",
		cachep->name, cachep->size, cachep->gfporder);

	for_each_online_node(node) {
		unsigned long active_objs = 0, num_objs = 0, free_objects = 0;
		unsigned long active_slabs = 0, num_slabs = 0;

		l3 = cachep->nodelists[node];
		if (!l3)
			continue;

		spin_lock_irqsave(&l3->list_lock, flags);
		list_for_each_entry(slabp, &l3->slabs_full, list) {
			active_objs += cachep->num;
			active_slabs++;
		}
		list_for_each_entry(slabp, &l3->slabs_partial, list) {
			active_objs += slabp->inuse;
			active_slabs++;
		}
		list_for_each_entry(slabp, &l3->slabs_free, list)
			num_slabs++;

		free_objects += l3->free_objects;
		spin_unlock_irqrestore(&l3->list_lock, flags);

		num_slabs += active_slabs;
		num_objs = num_slabs * cachep->num;
		printk(KERN_WARNING
			"  node %d: slabs: %ld/%ld, objs: %ld/%ld, free: %ld\n",
			node, active_slabs, num_slabs, active_objs, num_objs,
			free_objects);
	}
}

/*
 * Interface to system's page allocator. No need to hold the cache-lock.
 *
 * If we requested dmaable memory, we will get it. Even if we
 * did not request dmaable memory, we might get it, but that
 * would be relatively rare and ignorable.
 */
static void *kmem_getpages(struct kmem_cache *cachep, gfp_t flags, int nodeid)
{
	struct page *page;
	int nr_pages;
	int i;

#ifndef CONFIG_MMU
	/*
	 * Nommu uses slab's for process anonymous memory allocations, and thus
	 * requires __GFP_COMP to properly refcount higher order allocations
	 */
	flags |= __GFP_COMP;
#endif

	flags |= cachep->allocflags;
	if (cachep->flags & SLAB_RECLAIM_ACCOUNT)
		flags |= __GFP_RECLAIMABLE;

	page = alloc_pages_exact_node(nodeid, flags | __GFP_NOTRACK, cachep->gfporder);
	if (!page) {
		if (!(flags & __GFP_NOWARN) && printk_ratelimit())
			slab_out_of_memory(cachep, flags, nodeid);
		return NULL;
	}

	/* Record if ALLOC_NO_WATERMARKS was set when allocating the slab */
	if (unlikely(page->pfmemalloc))
		pfmemalloc_active = true;

	nr_pages = (1 << cachep->gfporder);
	if (cachep->flags & SLAB_RECLAIM_ACCOUNT)
		add_zone_page_state(page_zone(page),
			NR_SLAB_RECLAIMABLE, nr_pages);
	else
		add_zone_page_state(page_zone(page),
			NR_SLAB_UNRECLAIMABLE, nr_pages);
	for (i = 0; i < nr_pages; i++) {
		__SetPageSlab(page + i);

		if (page->pfmemalloc)
			SetPageSlabPfmemalloc(page + i);
	}

	if (kmemcheck_enabled && !(cachep->flags & SLAB_NOTRACK)) {
		kmemcheck_alloc_shadow(page, cachep->gfporder, flags, nodeid);

		if (cachep->ctor)
			kmemcheck_mark_uninitialized_pages(page, nr_pages);
		else
			kmemcheck_mark_unallocated_pages(page, nr_pages);
	}

	return page_address(page);
}

/*
 * Interface to system's page release.
 */
static void kmem_freepages(struct kmem_cache *cachep, void *addr)
{
	unsigned long i = (1 << cachep->gfporder);
	struct page *page = virt_to_page(addr);
	const unsigned long nr_freed = i;

	kmemcheck_free_shadow(page, cachep->gfporder);

	if (cachep->flags & SLAB_RECLAIM_ACCOUNT)
		sub_zone_page_state(page_zone(page),
				NR_SLAB_RECLAIMABLE, nr_freed);
	else
		sub_zone_page_state(page_zone(page),
				NR_SLAB_UNRECLAIMABLE, nr_freed);
	while (i--) {
		BUG_ON(!PageSlab(page));
		__ClearPageSlabPfmemalloc(page);
		__ClearPageSlab(page);
		page++;
	}
	if (current->reclaim_state)
		current->reclaim_state->reclaimed_slab += nr_freed;
	free_pages((unsigned long)addr, cachep->gfporder);
}

static void kmem_rcu_free(struct rcu_head *head)
{
	struct slab_rcu *slab_rcu = (struct slab_rcu *)head;
	struct kmem_cache *cachep = slab_rcu->cachep;

	kmem_freepages(cachep, slab_rcu->addr);
	if (OFF_SLAB(cachep))
		kmem_cache_free(cachep->slabp_cache, slab_rcu);
}

#if DEBUG

#ifdef CONFIG_DEBUG_PAGEALLOC
static void store_stackinfo(struct kmem_cache *cachep, unsigned long *addr,
			    unsigned long caller)
{
	int size = cachep->object_size;

	addr = (unsigned long *)&((char *)addr)[obj_offset(cachep)];

	if (size < 5 * sizeof(unsigned long))
		return;

	*addr++ = 0x12345678;
	*addr++ = caller;
	*addr++ = smp_processor_id();
	size -= 3 * sizeof(unsigned long);
	{
		unsigned long *sptr = &caller;
		unsigned long svalue;

		while (!kstack_end(sptr)) {
			svalue = *sptr++;
			if (kernel_text_address(svalue)) {
				*addr++ = svalue;
				size -= sizeof(unsigned long);
				if (size <= sizeof(unsigned long))
					break;
			}
		}

	}
	*addr++ = 0x87654321;
}
#endif

static void poison_obj(struct kmem_cache *cachep, void *addr, unsigned char val)
{
	int size = cachep->object_size;
	addr = &((char *)addr)[obj_offset(cachep)];

	memset(addr, val, size);
	*(unsigned char *)(addr + size - 1) = POISON_END;
}

static void dump_line(char *data, int offset, int limit)
{
	int i;
	unsigned char error = 0;
	int bad_count = 0;

	printk(KERN_ERR "%03x: ", offset);
	for (i = 0; i < limit; i++) {
		if (data[offset + i] != POISON_FREE) {
			error = data[offset + i];
			bad_count++;
		}
	}
	print_hex_dump(KERN_CONT, "", 0, 16, 1,
			&data[offset], limit, 1);

	if (bad_count == 1) {
		error ^= POISON_FREE;
		if (!(error & (error - 1))) {
			printk(KERN_ERR "Single bit error detected. Probably "
					"bad RAM.\n");
#ifdef CONFIG_X86
			printk(KERN_ERR "Run memtest86+ or a similar memory "
					"test tool.\n");
#else
			printk(KERN_ERR "Run a memory test tool.\n");
#endif
		}
	}
}
#endif

#if DEBUG

static void print_objinfo(struct kmem_cache *cachep, void *objp, int lines)
{
	int i, size;
	char *realobj;

	if (cachep->flags & SLAB_RED_ZONE) {
		printk(KERN_ERR "Redzone: 0x%llx/0x%llx.\n",
			*dbg_redzone1(cachep, objp),
			*dbg_redzone2(cachep, objp));
	}

	if (cachep->flags & SLAB_STORE_USER) {
		printk(KERN_ERR "Last user: [<%p>]",
			*dbg_userword(cachep, objp));
		print_symbol("(%s)",
				(unsigned long)*dbg_userword(cachep, objp));
		printk("\n");
	}
	realobj = (char *)objp + obj_offset(cachep);
	size = cachep->object_size;
	for (i = 0; i < size && lines; i += 16, lines--) {
		int limit;
		limit = 16;
		if (i + limit > size)
			limit = size - i;
		dump_line(realobj, i, limit);
	}
}

static void check_poison_obj(struct kmem_cache *cachep, void *objp)
{
	char *realobj;
	int size, i;
	int lines = 0;

	realobj = (char *)objp + obj_offset(cachep);
	size = cachep->object_size;

	for (i = 0; i < size; i++) {
		char exp = POISON_FREE;
		if (i == size - 1)
			exp = POISON_END;
		if (realobj[i] != exp) {
			int limit;
			/* Mismatch ! */
			/* Print header */
			if (lines == 0) {
				printk(KERN_ERR
					"Slab corruption (%s): %s start=%p, len=%d\n",
					print_tainted(), cachep->name, realobj, size);
				print_objinfo(cachep, objp, 0);
			}
			/* Hexdump the affected line */
			i = (i / 16) * 16;
			limit = 16;
			if (i + limit > size)
				limit = size - i;
			dump_line(realobj, i, limit);
			i += 16;
			lines++;
			/* Limit to 5 lines */
			if (lines > 5)
				break;
		}
	}
	if (lines != 0) {
		/* Print some data about the neighboring objects, if they
		 * exist:
		 */
		struct slab *slabp = virt_to_slab(objp);
		unsigned int objnr;

		objnr = obj_to_index(cachep, slabp, objp);
		if (objnr) {
			objp = index_to_obj(cachep, slabp, objnr - 1);
			realobj = (char *)objp + obj_offset(cachep);
			printk(KERN_ERR "Prev obj: start=%p, len=%d\n",
			       realobj, size);
			print_objinfo(cachep, objp, 2);
		}
		if (objnr + 1 < cachep->num) {
			objp = index_to_obj(cachep, slabp, objnr + 1);
			realobj = (char *)objp + obj_offset(cachep);
			printk(KERN_ERR "Next obj: start=%p, len=%d\n",
			       realobj, size);
			print_objinfo(cachep, objp, 2);
		}
	}
}
#endif

#if DEBUG
static void slab_destroy_debugcheck(struct kmem_cache *cachep, struct slab *slabp)
{
	int i;
	for (i = 0; i < cachep->num; i++) {
		void *objp = index_to_obj(cachep, slabp, i);

		if (cachep->flags & SLAB_POISON) {
#ifdef CONFIG_DEBUG_PAGEALLOC
			if (cachep->size % PAGE_SIZE == 0 &&
					OFF_SLAB(cachep))
				kernel_map_pages(virt_to_page(objp),
					cachep->size / PAGE_SIZE, 1);
			else
				check_poison_obj(cachep, objp);
#else
			check_poison_obj(cachep, objp);
#endif
		}
		if (cachep->flags & SLAB_RED_ZONE) {
			if (*dbg_redzone1(cachep, objp) != RED_INACTIVE)
				slab_error(cachep, "start of a freed object "
					   "was overwritten");
			if (*dbg_redzone2(cachep, objp) != RED_INACTIVE)
				slab_error(cachep, "end of a freed object "
					   "was overwritten");
		}
	}
}
#else
static void slab_destroy_debugcheck(struct kmem_cache *cachep, struct slab *slabp)
{
}
#endif

/**
 * slab_destroy - destroy and release all objects in a slab
 * @cachep: cache pointer being destroyed
 * @slabp: slab pointer being destroyed
 *
 * Destroy all the objs in a slab, and release the mem back to the system.
 * Before calling the slab must have been unlinked from the cache.  The
 * cache-lock is not held/needed.
 */
static void slab_destroy(struct kmem_cache *cachep, struct slab *slabp)
{
	void *addr = slabp->s_mem - slabp->colouroff;

	slab_destroy_debugcheck(cachep, slabp);
	if (unlikely(cachep->flags & SLAB_DESTROY_BY_RCU)) {
		struct slab_rcu *slab_rcu;

		slab_rcu = (struct slab_rcu *)slabp;
		slab_rcu->cachep = cachep;
		slab_rcu->addr = addr;
		call_rcu(&slab_rcu->head, kmem_rcu_free);
	} else {
		kmem_freepages(cachep, addr);
		if (OFF_SLAB(cachep))
			kmem_cache_free(cachep->slabp_cache, slabp);
	}
}

static void __kmem_cache_destroy(struct kmem_cache *cachep)
{
	int i;
	struct kmem_list3 *l3;

	for_each_online_cpu(i)
	    kfree(cachep->array[i]);

	/* NUMA: free the list3 structures */
	for_each_online_node(i) {
		l3 = cachep->nodelists[i];
		if (l3) {
			kfree(l3->shared);
			free_alien_cache(l3->alien);
			kfree(l3);
		}
	}
	kmem_cache_free(&cache_cache, cachep);
}


/**
 * calculate_slab_order - calculate size (page order) of slabs
 * @cachep: pointer to the cache that is being created
 * @size: size of objects to be created in this cache.
 * @align: required alignment for the objects.
 * @flags: slab allocation flags
 *
 * Also calculates the number of objects per slab.
 *
 * This could be made much more intelligent.  For now, try to avoid using
 * high order pages for slabs.  When the gfp() functions are more friendly
 * towards high-order requests, this should be changed.
 */
static size_t calculate_slab_order(struct kmem_cache *cachep,
			size_t size, size_t align, unsigned long flags)
{
	unsigned long offslab_limit;
	size_t left_over = 0;
	int gfporder;

	for (gfporder = 0; gfporder <= KMALLOC_MAX_ORDER; gfporder++) {
		unsigned int num;
		size_t remainder;

		cache_estimate(gfporder, size, align, flags, &remainder, &num);
		if (!num)
			continue;

		if (flags & CFLGS_OFF_SLAB) {
			/*
			 * Max number of objs-per-slab for caches which
			 * use off-slab slabs. Needed to avoid a possible
			 * looping condition in cache_grow().
			 */
			offslab_limit = size - sizeof(struct slab);
			offslab_limit /= sizeof(kmem_bufctl_t);

 			if (num > offslab_limit)
				break;
		}

		/* Found something acceptable - save it away */
		cachep->num = num;
		cachep->gfporder = gfporder;
		left_over = remainder;

		/*
		 * A VFS-reclaimable slab tends to have most allocations
		 * as GFP_NOFS and we really don't want to have to be allocating
		 * higher-order pages when we are unable to shrink dcache.
		 */
		if (flags & SLAB_RECLAIM_ACCOUNT)
			break;

		/*
		 * Large number of objects is good, but very large slabs are
		 * currently bad for the gfp()s.
		 */
		if (gfporder >= slab_max_order)
			break;

		/*
		 * Acceptable internal fragmentation?
		 */
		if (left_over * 8 <= (PAGE_SIZE << gfporder))
			break;
	}
	return left_over;
}

static int __init_refok setup_cpu_cache(struct kmem_cache *cachep, gfp_t gfp)
{
	if (slab_state >= FULL)
		return enable_cpucache(cachep, gfp);

	if (slab_state == DOWN) {
		/*
		 * Note: the first kmem_cache_create must create the cache
		 * that's used by kmalloc(24), otherwise the creation of
		 * further caches will BUG().
		 */
		cachep->array[smp_processor_id()] = &initarray_generic.cache;

		/*
		 * If the cache that's used by kmalloc(sizeof(kmem_list3)) is
		 * the first cache, then we need to set up all its list3s,
		 * otherwise the creation of further caches will BUG().
		 */
		set_up_list3s(cachep, SIZE_AC);
		if (INDEX_AC == INDEX_L3)
			slab_state = PARTIAL_L3;
		else
			slab_state = PARTIAL_ARRAYCACHE;
	} else {
		cachep->array[smp_processor_id()] =
			kmalloc(sizeof(struct arraycache_init), gfp);

		if (slab_state == PARTIAL_ARRAYCACHE) {
			set_up_list3s(cachep, SIZE_L3);
			slab_state = PARTIAL_L3;
		} else {
			int node;
			for_each_online_node(node) {
				cachep->nodelists[node] =
				    kmalloc_node(sizeof(struct kmem_list3),
						gfp, node);
				BUG_ON(!cachep->nodelists[node]);
				kmem_list3_init(cachep->nodelists[node]);
			}
		}
	}
	cachep->nodelists[numa_mem_id()]->next_reap =
			jiffies + REAPTIMEOUT_LIST3 +
			((unsigned long)cachep) % REAPTIMEOUT_LIST3;

	cpu_cache_get(cachep)->avail = 0;
	cpu_cache_get(cachep)->limit = BOOT_CPUCACHE_ENTRIES;
	cpu_cache_get(cachep)->batchcount = 1;
	cpu_cache_get(cachep)->touched = 0;
	cachep->batchcount = 1;
	cachep->limit = BOOT_CPUCACHE_ENTRIES;
	return 0;
}

/**
 * __kmem_cache_create - Create a cache.
 * @name: A string which is used in /proc/slabinfo to identify this cache.
 * @size: The size of objects to be created in this cache.
 * @align: The required alignment for the objects.
 * @flags: SLAB flags
 * @ctor: A constructor for the objects.
 *
 * Returns a ptr to the cache on success, NULL on failure.
 * Cannot be called within a int, but can be interrupted.
 * The @ctor is run when new pages are allocated by the cache.
 *
 * @name must be valid until the cache is destroyed. This implies that
 * the module calling this has to destroy the cache before getting unloaded.
 *
 * The flags are
 *
 * %SLAB_POISON - Poison the slab with a known test pattern (a5a5a5a5)
 * to catch references to uninitialised memory.
 *
 * %SLAB_RED_ZONE - Insert `Red' zones around the allocated memory to check
 * for buffer overruns.
 *
 * %SLAB_HWCACHE_ALIGN - Align the objects in this cache to a hardware
 * cacheline.  This can be beneficial if you're counting cycles as closely
 * as davem.
 */
struct kmem_cache *
__kmem_cache_create (const char *name, size_t size, size_t align,
	unsigned long flags, void (*ctor)(void *))
{
	size_t left_over, slab_size, ralign;
	struct kmem_cache *cachep = NULL;
	gfp_t gfp;

#if DEBUG
#if FORCED_DEBUG
	/*
	 * Enable redzoning and last user accounting, except for caches with
	 * large objects, if the increased size would increase the object size
	 * above the next power of two: caches with object sizes just above a
	 * power of two have a significant amount of internal fragmentation.
	 */
	if (size < 4096 || fls(size - 1) == fls(size-1 + REDZONE_ALIGN +
						2 * sizeof(unsigned long long)))
		flags |= SLAB_RED_ZONE | SLAB_STORE_USER;
	if (!(flags & SLAB_DESTROY_BY_RCU))
		flags |= SLAB_POISON;
#endif
	if (flags & SLAB_DESTROY_BY_RCU)
		BUG_ON(flags & SLAB_POISON);
#endif
	/*
	 * Always checks flags, a caller might be expecting debug support which
	 * isn't available.
	 */
	BUG_ON(flags & ~CREATE_MASK);

	/*
	 * Check that size is in terms of words.  This is needed to avoid
	 * unaligned accesses for some archs when redzoning is used, and makes
	 * sure any on-slab bufctl's are also correctly aligned.
	 */
	if (size & (BYTES_PER_WORD - 1)) {
		size += (BYTES_PER_WORD - 1);
		size &= ~(BYTES_PER_WORD - 1);
	}

	/* calculate the final buffer alignment: */

	/* 1) arch recommendation: can be overridden for debug */
	if (flags & SLAB_HWCACHE_ALIGN) {
		/*
		 * Default alignment: as specified by the arch code.  Except if
		 * an object is really small, then squeeze multiple objects into
		 * one cacheline.
		 */
		ralign = cache_line_size();
		while (size <= ralign / 2)
			ralign /= 2;
	} else {
		ralign = BYTES_PER_WORD;
	}

	/*
	 * Redzoning and user store require word alignment or possibly larger.
	 * Note this will be overridden by architecture or caller mandated
	 * alignment if either is greater than BYTES_PER_WORD.
	 */
	if (flags & SLAB_STORE_USER)
		ralign = BYTES_PER_WORD;

	if (flags & SLAB_RED_ZONE) {
		ralign = REDZONE_ALIGN;
		/* If redzoning, ensure that the second redzone is suitably
		 * aligned, by adjusting the object size accordingly. */
		size += REDZONE_ALIGN - 1;
		size &= ~(REDZONE_ALIGN - 1);
	}

	/* 2) arch mandated alignment */
	if (ralign < ARCH_SLAB_MINALIGN) {
		ralign = ARCH_SLAB_MINALIGN;
	}
	/* 3) caller mandated alignment */
	if (ralign < align) {
		ralign = align;
	}
	/* disable debug if necessary */
	if (ralign > __alignof__(unsigned long long))
		flags &= ~(SLAB_RED_ZONE | SLAB_STORE_USER);
	/*
	 * 4) Store it.
	 */
	align = ralign;

	if (slab_is_available())
		gfp = GFP_KERNEL;
	else
		gfp = GFP_NOWAIT;

	/* Get cache's description obj. */
	cachep = kmem_cache_zalloc(&cache_cache, gfp);
	if (!cachep)
		return NULL;

	cachep->nodelists = (struct kmem_list3 **)&cachep->array[nr_cpu_ids];
	cachep->object_size = size;
	cachep->align = align;
#if DEBUG

	/*
	 * Both debugging options require word-alignment which is calculated
	 * into align above.
	 */
	if (flags & SLAB_RED_ZONE) {
		/* add space for red zone words */
		cachep->obj_offset += sizeof(unsigned long long);
		size += 2 * sizeof(unsigned long long);
	}
	if (flags & SLAB_STORE_USER) {
		/* user store requires one word storage behind the end of
		 * the real object. But if the second red zone needs to be
		 * aligned to 64 bits, we must allow that much space.
		 */
		if (flags & SLAB_RED_ZONE)
			size += REDZONE_ALIGN;
		else
			size += BYTES_PER_WORD;
	}
#if FORCED_DEBUG && defined(CONFIG_DEBUG_PAGEALLOC)
	if (size >= malloc_sizes[INDEX_L3 + 1].cs_size
	    && cachep->object_size > cache_line_size() && ALIGN(size, align) < PAGE_SIZE) {
		cachep->obj_offset += PAGE_SIZE - ALIGN(size, align);
		size = PAGE_SIZE;
	}
#endif
#endif

	/*
	 * Determine if the slab management is 'on' or 'off' slab.
	 * (bootstrapping cannot cope with offslab caches so don't do
	 * it too early on. Always use on-slab management when
	 * SLAB_NOLEAKTRACE to avoid recursive calls into kmemleak)
	 */
	if ((size >= (PAGE_SIZE >> 3)) && !slab_early_init &&
	    !(flags & SLAB_NOLEAKTRACE))
		/*
		 * Size is large, assume best to place the slab management obj
		 * off-slab (should allow better packing of objs).
		 */
		flags |= CFLGS_OFF_SLAB;

	size = ALIGN(size, align);

	left_over = calculate_slab_order(cachep, size, align, flags);

	if (!cachep->num) {
		printk(KERN_ERR
		       "kmem_cache_create: couldn't create cache %s.\n", name);
		kmem_cache_free(&cache_cache, cachep);
		return NULL;
	}
	slab_size = ALIGN(cachep->num * sizeof(kmem_bufctl_t)
			  + sizeof(struct slab), align);

	/*
	 * If the slab has been placed off-slab, and we have enough space then
	 * move it on-slab. This is at the expense of any extra colouring.
	 */
	if (flags & CFLGS_OFF_SLAB && left_over >= slab_size) {
		flags &= ~CFLGS_OFF_SLAB;
		left_over -= slab_size;
	}

	if (flags & CFLGS_OFF_SLAB) {
		/* really off slab. No need for manual alignment */
		slab_size =
		    cachep->num * sizeof(kmem_bufctl_t) + sizeof(struct slab);

#ifdef CONFIG_PAGE_POISONING
		/* If we're going to use the generic kernel_map_pages()
		 * poisoning, then it's going to smash the contents of
		 * the redzone and userword anyhow, so switch them off.
		 */
		if (size % PAGE_SIZE == 0 && flags & SLAB_POISON)
			flags &= ~(SLAB_RED_ZONE | SLAB_STORE_USER);
#endif
	}

	cachep->colour_off = cache_line_size();
	/* Offset must be a multiple of the alignment. */
	if (cachep->colour_off < align)
		cachep->colour_off = align;
	cachep->colour = left_over / cachep->colour_off;
	cachep->slab_size = slab_size;
	cachep->flags = flags;
	cachep->allocflags = 0;
	if (CONFIG_ZONE_DMA_FLAG && (flags & SLAB_CACHE_DMA))
		cachep->allocflags |= GFP_DMA;
	cachep->size = size;
	cachep->reciprocal_buffer_size = reciprocal_value(size);

	if (flags & CFLGS_OFF_SLAB) {
		cachep->slabp_cache = kmem_find_general_cachep(slab_size, 0u);
		/*
		 * This is a possibility for one of the malloc_sizes caches.
		 * But since we go off slab only for object size greater than
		 * PAGE_SIZE/8, and malloc_sizes gets created in ascending order,
		 * this should not happen at all.
		 * But leave a BUG_ON for some lucky dude.
		 */
		BUG_ON(ZERO_OR_NULL_PTR(cachep->slabp_cache));
	}
	cachep->ctor = ctor;
	cachep->name = name;

	if (setup_cpu_cache(cachep, gfp)) {
		__kmem_cache_destroy(cachep);
		return NULL;
	}

	if (flags & SLAB_DEBUG_OBJECTS) {
		/*
		 * Would deadlock through slab_destroy()->call_rcu()->
		 * debug_object_activate()->kmem_cache_alloc().
		 */
		WARN_ON_ONCE(flags & SLAB_DESTROY_BY_RCU);

		slab_set_debugobj_lock_classes(cachep);
	}

	/* cache setup completed, link it into the list */
	list_add(&cachep->list, &slab_caches);
	return cachep;
}

#if DEBUG
static void check_irq_off(void)
{
	BUG_ON(!irqs_disabled());
}

static void check_irq_on(void)
{
	BUG_ON(irqs_disabled());
}

static void check_spinlock_acquired(struct kmem_cache *cachep)
{
#ifdef CONFIG_SMP
	check_irq_off();
	assert_spin_locked(&cachep->nodelists[numa_mem_id()]->list_lock);
#endif
}

static void check_spinlock_acquired_node(struct kmem_cache *cachep, int node)
{
#ifdef CONFIG_SMP
	check_irq_off();
	assert_spin_locked(&cachep->nodelists[node]->list_lock);
#endif
}

#else
#define check_irq_off()	do { } while(0)
#define check_irq_on()	do { } while(0)
#define check_spinlock_acquired(x) do { } while(0)
#define check_spinlock_acquired_node(x, y) do { } while(0)
#endif

static void drain_array(struct kmem_cache *cachep, struct kmem_list3 *l3,
			struct array_cache *ac,
			int force, int node);

static void do_drain(void *arg)
{
	struct kmem_cache *cachep = arg;
	struct array_cache *ac;
	int node = numa_mem_id();

	check_irq_off();
	ac = cpu_cache_get(cachep);
	spin_lock(&cachep->nodelists[node]->list_lock);
	free_block(cachep, ac->entry, ac->avail, node);
	spin_unlock(&cachep->nodelists[node]->list_lock);
	ac->avail = 0;
}

static void drain_cpu_caches(struct kmem_cache *cachep)
{
	struct kmem_list3 *l3;
	int node;

	on_each_cpu(do_drain, cachep, 1);
	check_irq_on();
	for_each_online_node(node) {
		l3 = cachep->nodelists[node];
		if (l3 && l3->alien)
			drain_alien_cache(cachep, l3->alien);
	}

	for_each_online_node(node) {
		l3 = cachep->nodelists[node];
		if (l3)
			drain_array(cachep, l3, l3->shared, 1, node);
	}
}

/*
 * Remove slabs from the list of free slabs.
 * Specify the number of slabs to drain in tofree.
 *
 * Returns the actual number of slabs released.
 */
static int drain_freelist(struct kmem_cache *cache,
			struct kmem_list3 *l3, int tofree)
{
	struct list_head *p;
	int nr_freed;
	struct slab *slabp;

	nr_freed = 0;
	while (nr_freed < tofree && !list_empty(&l3->slabs_free)) {

		spin_lock_irq(&l3->list_lock);
		p = l3->slabs_free.prev;
		if (p == &l3->slabs_free) {
			spin_unlock_irq(&l3->list_lock);
			goto out;
		}

		slabp = list_entry(p, struct slab, list);
#if DEBUG
		BUG_ON(slabp->inuse);
#endif
		list_del(&slabp->list);
		/*
		 * Safe to drop the lock. The slab is no longer linked
		 * to the cache.
		 */
		l3->free_objects -= cache->num;
		spin_unlock_irq(&l3->list_lock);
		slab_destroy(cache, slabp);
		nr_freed++;
	}
out:
	return nr_freed;
}

/* Called with slab_mutex held to protect against cpu hotplug */
static int __cache_shrink(struct kmem_cache *cachep)
{
	int ret = 0, i = 0;
	struct kmem_list3 *l3;

	drain_cpu_caches(cachep);

	check_irq_on();
	for_each_online_node(i) {
		l3 = cachep->nodelists[i];
		if (!l3)
			continue;

		drain_freelist(cachep, l3, l3->free_objects);

		ret += !list_empty(&l3->slabs_full) ||
			!list_empty(&l3->slabs_partial);
	}
	return (ret ? 1 : 0);
}

/**
 * kmem_cache_shrink - Shrink a cache.
 * @cachep: The cache to shrink.
 *
 * Releases as many slabs as possible for a cache.
 * To help debugging, a zero exit status indicates all slabs were released.
 */
int kmem_cache_shrink(struct kmem_cache *cachep)
{
	int ret;
	BUG_ON(!cachep || in_interrupt());

	get_online_cpus();
	mutex_lock(&slab_mutex);
	ret = __cache_shrink(cachep);
	mutex_unlock(&slab_mutex);
	put_online_cpus();
	return ret;
}
EXPORT_SYMBOL(kmem_cache_shrink);

/**
 * kmem_cache_destroy - delete a cache
 * @cachep: the cache to destroy
 *
 * Remove a &struct kmem_cache object from the slab cache.
 *
 * It is expected this function will be called by a module when it is
 * unloaded.  This will remove the cache completely, and avoid a duplicate
 * cache being allocated each time a module is loaded and unloaded, if the
 * module doesn't have persistent in-kernel storage across loads and unloads.
 *
 * The cache must be empty before calling this function.
 *
 * The caller must guarantee that no one will allocate memory from the cache
 * during the kmem_cache_destroy().
 */
void kmem_cache_destroy(struct kmem_cache *cachep)
{
	BUG_ON(!cachep || in_interrupt());

	/* Find the cache in the chain of caches. */
	get_online_cpus();
	mutex_lock(&slab_mutex);
	/*
	 * the chain is never empty, cache_cache is never destroyed
	 */
	list_del(&cachep->list);
	if (__cache_shrink(cachep)) {
		slab_error(cachep, "Can't free all objects");
		list_add(&cachep->list, &slab_caches);
		mutex_unlock(&slab_mutex);
		put_online_cpus();
		return;
	}

	if (unlikely(cachep->flags & SLAB_DESTROY_BY_RCU))
		rcu_barrier();

	__kmem_cache_destroy(cachep);
	mutex_unlock(&slab_mutex);
	put_online_cpus();
}
EXPORT_SYMBOL(kmem_cache_destroy);

/*
 * Get the memory for a slab management obj.
 * For a slab cache when the slab descriptor is off-slab, slab descriptors
 * always come from malloc_sizes caches.  The slab descriptor cannot
 * come from the same cache which is getting created because,
 * when we are searching for an appropriate cache for these
 * descriptors in kmem_cache_create, we search through the malloc_sizes array.
 * If we are creating a malloc_sizes cache here it would not be visible to
 * kmem_find_general_cachep till the initialization is complete.
 * Hence we cannot have slabp_cache same as the original cache.
 */
static struct slab *alloc_slabmgmt(struct kmem_cache *cachep, void *objp,
				   int colour_off, gfp_t local_flags,
				   int nodeid)
{
	struct slab *slabp;

	if (OFF_SLAB(cachep)) {
		/* Slab management obj is off-slab. */
		slabp = kmem_cache_alloc_node(cachep->slabp_cache,
					      local_flags, nodeid);
		/*
		 * If the first object in the slab is leaked (it's allocated
		 * but no one has a reference to it), we want to make sure
		 * kmemleak does not treat the ->s_mem pointer as a reference
		 * to the object. Otherwise we will not report the leak.
		 */
		kmemleak_scan_area(&slabp->list, sizeof(struct list_head),
				   local_flags);
		if (!slabp)
			return NULL;
	} else {
		slabp = objp + colour_off;
		colour_off += cachep->slab_size;
	}
	slabp->inuse = 0;
	slabp->colouroff = colour_off;
	slabp->s_mem = objp + colour_off;
	slabp->nodeid = nodeid;
	slabp->free = 0;
	return slabp;
}

static inline kmem_bufctl_t *slab_bufctl(struct slab *slabp)
{
	return (kmem_bufctl_t *) (slabp + 1);
}

static void cache_init_objs(struct kmem_cache *cachep,
			    struct slab *slabp)
{
	int i;

	for (i = 0; i < cachep->num; i++) {
		void *objp = index_to_obj(cachep, slabp, i);
#if DEBUG
		/* need to poison the objs? */
		if (cachep->flags & SLAB_POISON)
			poison_obj(cachep, objp, POISON_FREE);
		if (cachep->flags & SLAB_STORE_USER)
			*dbg_userword(cachep, objp) = NULL;

		if (cachep->flags & SLAB_RED_ZONE) {
			*dbg_redzone1(cachep, objp) = RED_INACTIVE;
			*dbg_redzone2(cachep, objp) = RED_INACTIVE;
		}
		/*
		 * Constructors are not allowed to allocate memory from the same
		 * cache which they are a constructor for.  Otherwise, deadlock.
		 * They must also be threaded.
		 */
		if (cachep->ctor && !(cachep->flags & SLAB_POISON))
			cachep->ctor(objp + obj_offset(cachep));

		if (cachep->flags & SLAB_RED_ZONE) {
			if (*dbg_redzone2(cachep, objp) != RED_INACTIVE)
				slab_error(cachep, "constructor overwrote the"
					   " end of an object");
			if (*dbg_redzone1(cachep, objp) != RED_INACTIVE)
				slab_error(cachep, "constructor overwrote the"
					   " start of an object");
		}
		if ((cachep->size % PAGE_SIZE) == 0 &&
			    OFF_SLAB(cachep) && cachep->flags & SLAB_POISON)
			kernel_map_pages(virt_to_page(objp),
					 cachep->size / PAGE_SIZE, 0);
#else
		if (cachep->ctor)
			cachep->ctor(objp);
#endif
		slab_bufctl(slabp)[i] = i + 1;
	}
	slab_bufctl(slabp)[i - 1] = BUFCTL_END;
}

static void kmem_flagcheck(struct kmem_cache *cachep, gfp_t flags)
{
	if (CONFIG_ZONE_DMA_FLAG) {
		if (flags & GFP_DMA)
			BUG_ON(!(cachep->allocflags & GFP_DMA));
		else
			BUG_ON(cachep->allocflags & GFP_DMA);
	}
}

static void *slab_get_obj(struct kmem_cache *cachep, struct slab *slabp,
				int nodeid)
{
	void *objp = index_to_obj(cachep, slabp, slabp->free);
	kmem_bufctl_t next;

	slabp->inuse++;
	next = slab_bufctl(slabp)[slabp->free];
#if DEBUG
	slab_bufctl(slabp)[slabp->free] = BUFCTL_FREE;
	WARN_ON(slabp->nodeid != nodeid);
#endif
	slabp->free = next;

	return objp;
}

static void slab_put_obj(struct kmem_cache *cachep, struct slab *slabp,
				void *objp, int nodeid)
{
	unsigned int objnr = obj_to_index(cachep, slabp, objp);

#if DEBUG
	/* Verify that the slab belongs to the intended node */
	WARN_ON(slabp->nodeid != nodeid);

	if (slab_bufctl(slabp)[objnr] + 1 <= SLAB_LIMIT + 1) {
		printk(KERN_ERR "slab: double free detected in cache "
				"'%s', objp %p\n", cachep->name, objp);
		BUG();
	}
#endif
	slab_bufctl(slabp)[objnr] = slabp->free;
	slabp->free = objnr;
	slabp->inuse--;
}

/*
 * Map pages beginning at addr to the given cache and slab. This is required
 * for the slab allocator to be able to lookup the cache and slab of a
 * virtual address for kfree, ksize, and slab debugging.
 */
static void slab_map_pages(struct kmem_cache *cache, struct slab *slab,
			   void *addr)
{
	int nr_pages;
	struct page *page;

	page = virt_to_page(addr);

	nr_pages = 1;
	if (likely(!PageCompound(page)))
		nr_pages <<= cache->gfporder;

	do {
		page->slab_cache = cache;
		page->slab_page = slab;
		page++;
	} while (--nr_pages);
}

/*
 * Grow (by 1) the number of slabs within a cache.  This is called by
 * kmem_cache_alloc() when there are no active objs left in a cache.
 */
static int cache_grow(struct kmem_cache *cachep,
		gfp_t flags, int nodeid, void *objp)
{
	struct slab *slabp;
	size_t offset;
	gfp_t local_flags;
	struct kmem_list3 *l3;

	/*
	 * Be lazy and only check for valid flags here,  keeping it out of the
	 * critical path in kmem_cache_alloc().
	 */
	BUG_ON(flags & GFP_SLAB_BUG_MASK);
	local_flags = flags & (GFP_CONSTRAINT_MASK|GFP_RECLAIM_MASK);

	/* Take the l3 list lock to change the colour_next on this node */
	check_irq_off();
	l3 = cachep->nodelists[nodeid];
	spin_lock(&l3->list_lock);

	/* Get colour for the slab, and cal the next value. */
	offset = l3->colour_next;
	l3->colour_next++;
	if (l3->colour_next >= cachep->colour)
		l3->colour_next = 0;
	spin_unlock(&l3->list_lock);

	offset *= cachep->colour_off;

	if (local_flags & __GFP_WAIT)
		local_irq_enable();

	/*
	 * The test for missing atomic flag is performed here, rather than
	 * the more obvious place, simply to reduce the critical path length
	 * in kmem_cache_alloc(). If a caller is seriously mis-behaving they
	 * will eventually be caught here (where it matters).
	 */
	kmem_flagcheck(cachep, flags);

	/*
	 * Get mem for the objs.  Attempt to allocate a physical page from
	 * 'nodeid'.
	 */
	if (!objp)
		objp = kmem_getpages(cachep, local_flags, nodeid);
	if (!objp)
		goto failed;

	/* Get slab management. */
	slabp = alloc_slabmgmt(cachep, objp, offset,
			local_flags & ~GFP_CONSTRAINT_MASK, nodeid);
	if (!slabp)
		goto opps1;

	slab_map_pages(cachep, slabp, objp);

	cache_init_objs(cachep, slabp);

	if (local_flags & __GFP_WAIT)
		local_irq_disable();
	check_irq_off();
	spin_lock(&l3->list_lock);

	/* Make slab active. */
	list_add_tail(&slabp->list, &(l3->slabs_free));
	STATS_INC_GROWN(cachep);
	l3->free_objects += cachep->num;
	spin_unlock(&l3->list_lock);
	return 1;
opps1:
	kmem_freepages(cachep, objp);
failed:
	if (local_flags & __GFP_WAIT)
		local_irq_disable();
	return 0;
}

#if DEBUG

/*
 * Perform extra freeing checks:
 * - detect bad pointers.
 * - POISON/RED_ZONE checking
 */
static void kfree_debugcheck(const void *objp)
{
	if (!virt_addr_valid(objp)) {
		printk(KERN_ERR "kfree_debugcheck: out of range ptr %lxh.\n",
		       (unsigned long)objp);
		BUG();
	}
}

static inline void verify_redzone_free(struct kmem_cache *cache, void *obj)
{
	unsigned long long redzone1, redzone2;

	redzone1 = *dbg_redzone1(cache, obj);
	redzone2 = *dbg_redzone2(cache, obj);

	/*
	 * Redzone is ok.
	 */
	if (redzone1 == RED_ACTIVE && redzone2 == RED_ACTIVE)
		return;

	if (redzone1 == RED_INACTIVE && redzone2 == RED_INACTIVE)
		slab_error(cache, "double free detected");
	else
		slab_error(cache, "memory outside object was overwritten");

	printk(KERN_ERR "%p: redzone 1:0x%llx, redzone 2:0x%llx.\n",
			obj, redzone1, redzone2);
}

static void *cache_free_debugcheck(struct kmem_cache *cachep, void *objp,
				   void *caller)
{
	struct page *page;
	unsigned int objnr;
	struct slab *slabp;

	BUG_ON(virt_to_cache(objp) != cachep);

	objp -= obj_offset(cachep);
	kfree_debugcheck(objp);
	page = virt_to_head_page(objp);

	slabp = page->slab_page;

	if (cachep->flags & SLAB_RED_ZONE) {
		verify_redzone_free(cachep, objp);
		*dbg_redzone1(cachep, objp) = RED_INACTIVE;
		*dbg_redzone2(cachep, objp) = RED_INACTIVE;
	}
	if (cachep->flags & SLAB_STORE_USER)
		*dbg_userword(cachep, objp) = caller;

	objnr = obj_to_index(cachep, slabp, objp);

	BUG_ON(objnr >= cachep->num);
	BUG_ON(objp != index_to_obj(cachep, slabp, objnr));

#ifdef CONFIG_DEBUG_SLAB_LEAK
	slab_bufctl(slabp)[objnr] = BUFCTL_FREE;
#endif
	if (cachep->flags & SLAB_POISON) {
#ifdef CONFIG_DEBUG_PAGEALLOC
		if ((cachep->size % PAGE_SIZE)==0 && OFF_SLAB(cachep)) {
			store_stackinfo(cachep, objp, (unsigned long)caller);
			kernel_map_pages(virt_to_page(objp),
					 cachep->size / PAGE_SIZE, 0);
		} else {
			poison_obj(cachep, objp, POISON_FREE);
		}
#else
		poison_obj(cachep, objp, POISON_FREE);
#endif
	}
	return objp;
}

static void check_slabp(struct kmem_cache *cachep, struct slab *slabp)
{
	kmem_bufctl_t i;
	int entries = 0;

	/* Check slab's freelist to see if this obj is there. */
	for (i = slabp->free; i != BUFCTL_END; i = slab_bufctl(slabp)[i]) {
		entries++;
		if (entries > cachep->num || i >= cachep->num)
			goto bad;
	}
	if (entries != cachep->num - slabp->inuse) {
bad:
		printk(KERN_ERR "slab: Internal list corruption detected in "
			"cache '%s'(%d), slabp %p(%d). Tainted(%s). Hexdump:\n",
			cachep->name, cachep->num, slabp, slabp->inuse,
			print_tainted());
		print_hex_dump(KERN_ERR, "", DUMP_PREFIX_OFFSET, 16, 1, slabp,
			sizeof(*slabp) + cachep->num * sizeof(kmem_bufctl_t),
			1);
		BUG();
	}
}
#else
#define kfree_debugcheck(x) do { } while(0)
#define cache_free_debugcheck(x,objp,z) (objp)
#define check_slabp(x,y) do { } while(0)
#endif

static void *cache_alloc_refill(struct kmem_cache *cachep, gfp_t flags,
							bool force_refill)
{
	int batchcount;
	struct kmem_list3 *l3;
	struct array_cache *ac;
	int node;

	check_irq_off();
	node = numa_mem_id();
	if (unlikely(force_refill))
		goto force_grow;
retry:
	ac = cpu_cache_get(cachep);
	batchcount = ac->batchcount;
	if (!ac->touched && batchcount > BATCHREFILL_LIMIT) {
		/*
		 * If there was little recent activity on this cache, then
		 * perform only a partial refill.  Otherwise we could generate
		 * refill bouncing.
		 */
		batchcount = BATCHREFILL_LIMIT;
	}
	l3 = cachep->nodelists[node];

	BUG_ON(ac->avail > 0 || !l3);
	spin_lock(&l3->list_lock);

	/* See if we can refill from the shared array */
	if (l3->shared && transfer_objects(ac, l3->shared, batchcount)) {
		l3->shared->touched = 1;
		goto alloc_done;
	}

	while (batchcount > 0) {
		struct list_head *entry;
		struct slab *slabp;
		/* Get slab alloc is to come from. */
		entry = l3->slabs_partial.next;
		if (entry == &l3->slabs_partial) {
			l3->free_touched = 1;
			entry = l3->slabs_free.next;
			if (entry == &l3->slabs_free)
				goto must_grow;
		}

		slabp = list_entry(entry, struct slab, list);
		check_slabp(cachep, slabp);
		check_spinlock_acquired(cachep);

		/*
		 * The slab was either on partial or free list so
		 * there must be at least one object available for
		 * allocation.
		 */
		BUG_ON(slabp->inuse >= cachep->num);

		while (slabp->inuse < cachep->num && batchcount--) {
			STATS_INC_ALLOCED(cachep);
			STATS_INC_ACTIVE(cachep);
			STATS_SET_HIGH(cachep);

			ac_put_obj(cachep, ac, slab_get_obj(cachep, slabp,
									node));
		}
		check_slabp(cachep, slabp);

		/* move slabp to correct slabp list: */
		list_del(&slabp->list);
		if (slabp->free == BUFCTL_END)
			list_add(&slabp->list, &l3->slabs_full);
		else
			list_add(&slabp->list, &l3->slabs_partial);
	}

must_grow:
	l3->free_objects -= ac->avail;
alloc_done:
	spin_unlock(&l3->list_lock);

	if (unlikely(!ac->avail)) {
		int x;
force_grow:
		x = cache_grow(cachep, flags | GFP_THISNODE, node, NULL);

		/* cache_grow can reenable interrupts, then ac could change. */
		ac = cpu_cache_get(cachep);
<<<<<<< HEAD
		node = numa_mem_id();
=======
>>>>>>> f3b57042

		/* no objects in sight? abort */
		if (!x && (ac->avail == 0 || force_refill))
			return NULL;

		if (!ac->avail)		/* objects refilled by interrupt? */
			goto retry;
	}
	ac->touched = 1;

	return ac_get_obj(cachep, ac, flags, force_refill);
}

static inline void cache_alloc_debugcheck_before(struct kmem_cache *cachep,
						gfp_t flags)
{
	might_sleep_if(flags & __GFP_WAIT);
#if DEBUG
	kmem_flagcheck(cachep, flags);
#endif
}

#if DEBUG
static void *cache_alloc_debugcheck_after(struct kmem_cache *cachep,
				gfp_t flags, void *objp, void *caller)
{
	if (!objp)
		return objp;
	if (cachep->flags & SLAB_POISON) {
#ifdef CONFIG_DEBUG_PAGEALLOC
		if ((cachep->size % PAGE_SIZE) == 0 && OFF_SLAB(cachep))
			kernel_map_pages(virt_to_page(objp),
					 cachep->size / PAGE_SIZE, 1);
		else
			check_poison_obj(cachep, objp);
#else
		check_poison_obj(cachep, objp);
#endif
		poison_obj(cachep, objp, POISON_INUSE);
	}
	if (cachep->flags & SLAB_STORE_USER)
		*dbg_userword(cachep, objp) = caller;

	if (cachep->flags & SLAB_RED_ZONE) {
		if (*dbg_redzone1(cachep, objp) != RED_INACTIVE ||
				*dbg_redzone2(cachep, objp) != RED_INACTIVE) {
			slab_error(cachep, "double free, or memory outside"
						" object was overwritten");
			printk(KERN_ERR
				"%p: redzone 1:0x%llx, redzone 2:0x%llx\n",
				objp, *dbg_redzone1(cachep, objp),
				*dbg_redzone2(cachep, objp));
		}
		*dbg_redzone1(cachep, objp) = RED_ACTIVE;
		*dbg_redzone2(cachep, objp) = RED_ACTIVE;
	}
#ifdef CONFIG_DEBUG_SLAB_LEAK
	{
		struct slab *slabp;
		unsigned objnr;

		slabp = virt_to_head_page(objp)->slab_page;
		objnr = (unsigned)(objp - slabp->s_mem) / cachep->size;
		slab_bufctl(slabp)[objnr] = BUFCTL_ACTIVE;
	}
#endif
	objp += obj_offset(cachep);
	if (cachep->ctor && cachep->flags & SLAB_POISON)
		cachep->ctor(objp);
	if (ARCH_SLAB_MINALIGN &&
	    ((unsigned long)objp & (ARCH_SLAB_MINALIGN-1))) {
		printk(KERN_ERR "0x%p: not aligned to ARCH_SLAB_MINALIGN=%d\n",
		       objp, (int)ARCH_SLAB_MINALIGN);
	}
	return objp;
}
#else
#define cache_alloc_debugcheck_after(a,b,objp,d) (objp)
#endif

static bool slab_should_failslab(struct kmem_cache *cachep, gfp_t flags)
{
	if (cachep == &cache_cache)
		return false;

	return should_failslab(cachep->object_size, flags, cachep->flags);
}

static inline void *____cache_alloc(struct kmem_cache *cachep, gfp_t flags)
{
	void *objp;
	struct array_cache *ac;
	bool force_refill = false;

	check_irq_off();

	ac = cpu_cache_get(cachep);
	if (likely(ac->avail)) {
		ac->touched = 1;
		objp = ac_get_obj(cachep, ac, flags, false);

		/*
		 * Allow for the possibility all avail objects are not allowed
		 * by the current flags
		 */
		if (objp) {
			STATS_INC_ALLOCHIT(cachep);
			goto out;
		}
		force_refill = true;
	}

	STATS_INC_ALLOCMISS(cachep);
	objp = cache_alloc_refill(cachep, flags, force_refill);
	/*
	 * the 'ac' may be updated by cache_alloc_refill(),
	 * and kmemleak_erase() requires its correct value.
	 */
	ac = cpu_cache_get(cachep);

out:
	/*
	 * To avoid a false negative, if an object that is in one of the
	 * per-CPU caches is leaked, we need to make sure kmemleak doesn't
	 * treat the array pointers as a reference to the object.
	 */
	if (objp)
		kmemleak_erase(&ac->entry[ac->avail]);
	return objp;
}

#ifdef CONFIG_NUMA
/*
 * Try allocating on another node if PF_SPREAD_SLAB|PF_MEMPOLICY.
 *
 * If we are in_interrupt, then process context, including cpusets and
 * mempolicy, may not apply and should not be used for allocation policy.
 */
static void *alternate_node_alloc(struct kmem_cache *cachep, gfp_t flags)
{
	int nid_alloc, nid_here;

	if (in_interrupt() || (flags & __GFP_THISNODE))
		return NULL;
	nid_alloc = nid_here = numa_mem_id();
	if (cpuset_do_slab_mem_spread() && (cachep->flags & SLAB_MEM_SPREAD))
		nid_alloc = cpuset_slab_spread_node();
	else if (current->mempolicy)
		nid_alloc = slab_node();
	if (nid_alloc != nid_here)
		return ____cache_alloc_node(cachep, flags, nid_alloc);
	return NULL;
}

/*
 * Fallback function if there was no memory available and no objects on a
 * certain node and fall back is permitted. First we scan all the
 * available nodelists for available objects. If that fails then we
 * perform an allocation without specifying a node. This allows the page
 * allocator to do its reclaim / fallback magic. We then insert the
 * slab into the proper nodelist and then allocate from it.
 */
static void *fallback_alloc(struct kmem_cache *cache, gfp_t flags)
{
	struct zonelist *zonelist;
	gfp_t local_flags;
	struct zoneref *z;
	struct zone *zone;
	enum zone_type high_zoneidx = gfp_zone(flags);
	void *obj = NULL;
	int nid;
	unsigned int cpuset_mems_cookie;

	if (flags & __GFP_THISNODE)
		return NULL;

	local_flags = flags & (GFP_CONSTRAINT_MASK|GFP_RECLAIM_MASK);

retry_cpuset:
	cpuset_mems_cookie = get_mems_allowed();
	zonelist = node_zonelist(slab_node(), flags);

retry:
	/*
	 * Look through allowed nodes for objects available
	 * from existing per node queues.
	 */
	for_each_zone_zonelist(zone, z, zonelist, high_zoneidx) {
		nid = zone_to_nid(zone);

		if (cpuset_zone_allowed_hardwall(zone, flags) &&
			cache->nodelists[nid] &&
			cache->nodelists[nid]->free_objects) {
				obj = ____cache_alloc_node(cache,
					flags | GFP_THISNODE, nid);
				if (obj)
					break;
		}
	}

	if (!obj) {
		/*
		 * This allocation will be performed within the constraints
		 * of the current cpuset / memory policy requirements.
		 * We may trigger various forms of reclaim on the allowed
		 * set and go into memory reserves if necessary.
		 */
		if (local_flags & __GFP_WAIT)
			local_irq_enable();
		kmem_flagcheck(cache, flags);
		obj = kmem_getpages(cache, local_flags, numa_mem_id());
		if (local_flags & __GFP_WAIT)
			local_irq_disable();
		if (obj) {
			/*
			 * Insert into the appropriate per node queues
			 */
			nid = page_to_nid(virt_to_page(obj));
			if (cache_grow(cache, flags, nid, obj)) {
				obj = ____cache_alloc_node(cache,
					flags | GFP_THISNODE, nid);
				if (!obj)
					/*
					 * Another processor may allocate the
					 * objects in the slab since we are
					 * not holding any locks.
					 */
					goto retry;
			} else {
				/* cache_grow already freed obj */
				obj = NULL;
			}
		}
	}

	if (unlikely(!put_mems_allowed(cpuset_mems_cookie) && !obj))
		goto retry_cpuset;
	return obj;
}

/*
 * A interface to enable slab creation on nodeid
 */
static void *____cache_alloc_node(struct kmem_cache *cachep, gfp_t flags,
				int nodeid)
{
	struct list_head *entry;
	struct slab *slabp;
	struct kmem_list3 *l3;
	void *obj;
	int x;

	l3 = cachep->nodelists[nodeid];
	BUG_ON(!l3);

retry:
	check_irq_off();
	spin_lock(&l3->list_lock);
	entry = l3->slabs_partial.next;
	if (entry == &l3->slabs_partial) {
		l3->free_touched = 1;
		entry = l3->slabs_free.next;
		if (entry == &l3->slabs_free)
			goto must_grow;
	}

	slabp = list_entry(entry, struct slab, list);
	check_spinlock_acquired_node(cachep, nodeid);
	check_slabp(cachep, slabp);

	STATS_INC_NODEALLOCS(cachep);
	STATS_INC_ACTIVE(cachep);
	STATS_SET_HIGH(cachep);

	BUG_ON(slabp->inuse == cachep->num);

	obj = slab_get_obj(cachep, slabp, nodeid);
	check_slabp(cachep, slabp);
	l3->free_objects--;
	/* move slabp to correct slabp list: */
	list_del(&slabp->list);

	if (slabp->free == BUFCTL_END)
		list_add(&slabp->list, &l3->slabs_full);
	else
		list_add(&slabp->list, &l3->slabs_partial);

	spin_unlock(&l3->list_lock);
	goto done;

must_grow:
	spin_unlock(&l3->list_lock);
	x = cache_grow(cachep, flags | GFP_THISNODE, nodeid, NULL);
	if (x)
		goto retry;

	return fallback_alloc(cachep, flags);

done:
	return obj;
}

/**
 * kmem_cache_alloc_node - Allocate an object on the specified node
 * @cachep: The cache to allocate from.
 * @flags: See kmalloc().
 * @nodeid: node number of the target node.
 * @caller: return address of caller, used for debug information
 *
 * Identical to kmem_cache_alloc but it will allocate memory on the given
 * node, which can improve the performance for cpu bound structures.
 *
 * Fallback to other node is possible if __GFP_THISNODE is not set.
 */
static __always_inline void *
__cache_alloc_node(struct kmem_cache *cachep, gfp_t flags, int nodeid,
		   void *caller)
{
	unsigned long save_flags;
	void *ptr;
	int slab_node = numa_mem_id();

	flags &= gfp_allowed_mask;

	lockdep_trace_alloc(flags);

	if (slab_should_failslab(cachep, flags))
		return NULL;

	cache_alloc_debugcheck_before(cachep, flags);
	local_irq_save(save_flags);

	if (nodeid == NUMA_NO_NODE)
		nodeid = slab_node;

	if (unlikely(!cachep->nodelists[nodeid])) {
		/* Node not bootstrapped yet */
		ptr = fallback_alloc(cachep, flags);
		goto out;
	}

	if (nodeid == slab_node) {
		/*
		 * Use the locally cached objects if possible.
		 * However ____cache_alloc does not allow fallback
		 * to other nodes. It may fail while we still have
		 * objects on other nodes available.
		 */
		ptr = ____cache_alloc(cachep, flags);
		if (ptr)
			goto out;
	}
	/* ___cache_alloc_node can fall back to other nodes */
	ptr = ____cache_alloc_node(cachep, flags, nodeid);
  out:
	local_irq_restore(save_flags);
	ptr = cache_alloc_debugcheck_after(cachep, flags, ptr, caller);
	kmemleak_alloc_recursive(ptr, cachep->object_size, 1, cachep->flags,
				 flags);

	if (likely(ptr))
		kmemcheck_slab_alloc(cachep, flags, ptr, cachep->object_size);

	if (unlikely((flags & __GFP_ZERO) && ptr))
		memset(ptr, 0, cachep->object_size);

	return ptr;
}

static __always_inline void *
__do_cache_alloc(struct kmem_cache *cache, gfp_t flags)
{
	void *objp;

	if (unlikely(current->flags & (PF_SPREAD_SLAB | PF_MEMPOLICY))) {
		objp = alternate_node_alloc(cache, flags);
		if (objp)
			goto out;
	}
	objp = ____cache_alloc(cache, flags);

	/*
	 * We may just have run out of memory on the local node.
	 * ____cache_alloc_node() knows how to locate memory on other nodes
	 */
	if (!objp)
		objp = ____cache_alloc_node(cache, flags, numa_mem_id());

  out:
	return objp;
}
#else

static __always_inline void *
__do_cache_alloc(struct kmem_cache *cachep, gfp_t flags)
{
	return ____cache_alloc(cachep, flags);
}

#endif /* CONFIG_NUMA */

static __always_inline void *
__cache_alloc(struct kmem_cache *cachep, gfp_t flags, void *caller)
{
	unsigned long save_flags;
	void *objp;

	flags &= gfp_allowed_mask;

	lockdep_trace_alloc(flags);

	if (slab_should_failslab(cachep, flags))
		return NULL;

	cache_alloc_debugcheck_before(cachep, flags);
	local_irq_save(save_flags);
	objp = __do_cache_alloc(cachep, flags);
	local_irq_restore(save_flags);
	objp = cache_alloc_debugcheck_after(cachep, flags, objp, caller);
	kmemleak_alloc_recursive(objp, cachep->object_size, 1, cachep->flags,
				 flags);
	prefetchw(objp);

	if (likely(objp))
		kmemcheck_slab_alloc(cachep, flags, objp, cachep->object_size);

	if (unlikely((flags & __GFP_ZERO) && objp))
		memset(objp, 0, cachep->object_size);

	return objp;
}

/*
 * Caller needs to acquire correct kmem_list's list_lock
 */
static void free_block(struct kmem_cache *cachep, void **objpp, int nr_objects,
		       int node)
{
	int i;
	struct kmem_list3 *l3;

	for (i = 0; i < nr_objects; i++) {
		void *objp;
		struct slab *slabp;

		clear_obj_pfmemalloc(&objpp[i]);
		objp = objpp[i];

		slabp = virt_to_slab(objp);
		l3 = cachep->nodelists[node];
		list_del(&slabp->list);
		check_spinlock_acquired_node(cachep, node);
		check_slabp(cachep, slabp);
		slab_put_obj(cachep, slabp, objp, node);
		STATS_DEC_ACTIVE(cachep);
		l3->free_objects++;
		check_slabp(cachep, slabp);

		/* fixup slab chains */
		if (slabp->inuse == 0) {
			if (l3->free_objects > l3->free_limit) {
				l3->free_objects -= cachep->num;
				/* No need to drop any previously held
				 * lock here, even if we have a off-slab slab
				 * descriptor it is guaranteed to come from
				 * a different cache, refer to comments before
				 * alloc_slabmgmt.
				 */
				slab_destroy(cachep, slabp);
			} else {
				list_add(&slabp->list, &l3->slabs_free);
			}
		} else {
			/* Unconditionally move a slab to the end of the
			 * partial list on free - maximum time for the
			 * other objects to be freed, too.
			 */
			list_add_tail(&slabp->list, &l3->slabs_partial);
		}
	}
}

static void cache_flusharray(struct kmem_cache *cachep, struct array_cache *ac)
{
	int batchcount;
	struct kmem_list3 *l3;
	int node = numa_mem_id();

	batchcount = ac->batchcount;
#if DEBUG
	BUG_ON(!batchcount || batchcount > ac->avail);
#endif
	check_irq_off();
	l3 = cachep->nodelists[node];
	spin_lock(&l3->list_lock);
	if (l3->shared) {
		struct array_cache *shared_array = l3->shared;
		int max = shared_array->limit - shared_array->avail;
		if (max) {
			if (batchcount > max)
				batchcount = max;
			memcpy(&(shared_array->entry[shared_array->avail]),
			       ac->entry, sizeof(void *) * batchcount);
			shared_array->avail += batchcount;
			goto free_done;
		}
	}

	free_block(cachep, ac->entry, batchcount, node);
free_done:
#if STATS
	{
		int i = 0;
		struct list_head *p;

		p = l3->slabs_free.next;
		while (p != &(l3->slabs_free)) {
			struct slab *slabp;

			slabp = list_entry(p, struct slab, list);
			BUG_ON(slabp->inuse);

			i++;
			p = p->next;
		}
		STATS_SET_FREEABLE(cachep, i);
	}
#endif
	spin_unlock(&l3->list_lock);
	ac->avail -= batchcount;
	memmove(ac->entry, &(ac->entry[batchcount]), sizeof(void *)*ac->avail);
}

/*
 * Release an obj back to its cache. If the obj has a constructed state, it must
 * be in this state _before_ it is released.  Called with disabled ints.
 */
static inline void __cache_free(struct kmem_cache *cachep, void *objp,
    void *caller)
{
	struct array_cache *ac = cpu_cache_get(cachep);

	check_irq_off();
	kmemleak_free_recursive(objp, cachep->flags);
	objp = cache_free_debugcheck(cachep, objp, caller);

	kmemcheck_slab_free(cachep, objp, cachep->object_size);

	/*
	 * Skip calling cache_free_alien() when the platform is not numa.
	 * This will avoid cache misses that happen while accessing slabp (which
	 * is per page memory  reference) to get nodeid. Instead use a global
	 * variable to skip the call, which is mostly likely to be present in
	 * the cache.
	 */
	if (nr_online_nodes > 1 && cache_free_alien(cachep, objp))
		return;

	if (likely(ac->avail < ac->limit)) {
		STATS_INC_FREEHIT(cachep);
	} else {
		STATS_INC_FREEMISS(cachep);
		cache_flusharray(cachep, ac);
	}

	ac_put_obj(cachep, ac, objp);
}

/**
 * kmem_cache_alloc - Allocate an object
 * @cachep: The cache to allocate from.
 * @flags: See kmalloc().
 *
 * Allocate an object from this cache.  The flags are only relevant
 * if the cache has no available objects.
 */
void *kmem_cache_alloc(struct kmem_cache *cachep, gfp_t flags)
{
	void *ret = __cache_alloc(cachep, flags, __builtin_return_address(0));

	trace_kmem_cache_alloc(_RET_IP_, ret,
			       cachep->object_size, cachep->size, flags);

	return ret;
}
EXPORT_SYMBOL(kmem_cache_alloc);

#ifdef CONFIG_TRACING
void *
kmem_cache_alloc_trace(size_t size, struct kmem_cache *cachep, gfp_t flags)
{
	void *ret;

	ret = __cache_alloc(cachep, flags, __builtin_return_address(0));

	trace_kmalloc(_RET_IP_, ret,
		      size, slab_buffer_size(cachep), flags);
	return ret;
}
EXPORT_SYMBOL(kmem_cache_alloc_trace);
#endif

#ifdef CONFIG_NUMA
void *kmem_cache_alloc_node(struct kmem_cache *cachep, gfp_t flags, int nodeid)
{
	void *ret = __cache_alloc_node(cachep, flags, nodeid,
				       __builtin_return_address(0));

	trace_kmem_cache_alloc_node(_RET_IP_, ret,
				    cachep->object_size, cachep->size,
				    flags, nodeid);

	return ret;
}
EXPORT_SYMBOL(kmem_cache_alloc_node);

#ifdef CONFIG_TRACING
void *kmem_cache_alloc_node_trace(size_t size,
				  struct kmem_cache *cachep,
				  gfp_t flags,
				  int nodeid)
{
	void *ret;

	ret = __cache_alloc_node(cachep, flags, nodeid,
				  __builtin_return_address(0));
	trace_kmalloc_node(_RET_IP_, ret,
			   size, slab_buffer_size(cachep),
			   flags, nodeid);
	return ret;
}
EXPORT_SYMBOL(kmem_cache_alloc_node_trace);
#endif

static __always_inline void *
__do_kmalloc_node(size_t size, gfp_t flags, int node, void *caller)
{
	struct kmem_cache *cachep;

	cachep = kmem_find_general_cachep(size, flags);
	if (unlikely(ZERO_OR_NULL_PTR(cachep)))
		return cachep;
	return kmem_cache_alloc_node_trace(size, cachep, flags, node);
}

#if defined(CONFIG_DEBUG_SLAB) || defined(CONFIG_TRACING)
void *__kmalloc_node(size_t size, gfp_t flags, int node)
{
	return __do_kmalloc_node(size, flags, node,
			__builtin_return_address(0));
}
EXPORT_SYMBOL(__kmalloc_node);

void *__kmalloc_node_track_caller(size_t size, gfp_t flags,
		int node, unsigned long caller)
{
	return __do_kmalloc_node(size, flags, node, (void *)caller);
}
EXPORT_SYMBOL(__kmalloc_node_track_caller);
#else
void *__kmalloc_node(size_t size, gfp_t flags, int node)
{
	return __do_kmalloc_node(size, flags, node, NULL);
}
EXPORT_SYMBOL(__kmalloc_node);
#endif /* CONFIG_DEBUG_SLAB || CONFIG_TRACING */
#endif /* CONFIG_NUMA */

/**
 * __do_kmalloc - allocate memory
 * @size: how many bytes of memory are required.
 * @flags: the type of memory to allocate (see kmalloc).
 * @caller: function caller for debug tracking of the caller
 */
static __always_inline void *__do_kmalloc(size_t size, gfp_t flags,
					  void *caller)
{
	struct kmem_cache *cachep;
	void *ret;

	/* If you want to save a few bytes .text space: replace
	 * __ with kmem_.
	 * Then kmalloc uses the uninlined functions instead of the inline
	 * functions.
	 */
	cachep = __find_general_cachep(size, flags);
	if (unlikely(ZERO_OR_NULL_PTR(cachep)))
		return cachep;
	ret = __cache_alloc(cachep, flags, caller);

	trace_kmalloc((unsigned long) caller, ret,
		      size, cachep->size, flags);

	return ret;
}


#if defined(CONFIG_DEBUG_SLAB) || defined(CONFIG_TRACING)
void *__kmalloc(size_t size, gfp_t flags)
{
	return __do_kmalloc(size, flags, __builtin_return_address(0));
}
EXPORT_SYMBOL(__kmalloc);

void *__kmalloc_track_caller(size_t size, gfp_t flags, unsigned long caller)
{
	return __do_kmalloc(size, flags, (void *)caller);
}
EXPORT_SYMBOL(__kmalloc_track_caller);

#else
void *__kmalloc(size_t size, gfp_t flags)
{
	return __do_kmalloc(size, flags, NULL);
}
EXPORT_SYMBOL(__kmalloc);
#endif

/**
 * kmem_cache_free - Deallocate an object
 * @cachep: The cache the allocation was from.
 * @objp: The previously allocated object.
 *
 * Free an object which was previously allocated from this
 * cache.
 */
void kmem_cache_free(struct kmem_cache *cachep, void *objp)
{
	unsigned long flags;

	local_irq_save(flags);
	debug_check_no_locks_freed(objp, cachep->object_size);
	if (!(cachep->flags & SLAB_DEBUG_OBJECTS))
		debug_check_no_obj_freed(objp, cachep->object_size);
	__cache_free(cachep, objp, __builtin_return_address(0));
	local_irq_restore(flags);

	trace_kmem_cache_free(_RET_IP_, objp);
}
EXPORT_SYMBOL(kmem_cache_free);

/**
 * kfree - free previously allocated memory
 * @objp: pointer returned by kmalloc.
 *
 * If @objp is NULL, no operation is performed.
 *
 * Don't free memory not originally allocated by kmalloc()
 * or you will run into trouble.
 */
void kfree(const void *objp)
{
	struct kmem_cache *c;
	unsigned long flags;

	trace_kfree(_RET_IP_, objp);

	if (unlikely(ZERO_OR_NULL_PTR(objp)))
		return;
	local_irq_save(flags);
	kfree_debugcheck(objp);
	c = virt_to_cache(objp);
	debug_check_no_locks_freed(objp, c->object_size);

	debug_check_no_obj_freed(objp, c->object_size);
	__cache_free(c, (void *)objp, __builtin_return_address(0));
	local_irq_restore(flags);
}
EXPORT_SYMBOL(kfree);

unsigned int kmem_cache_size(struct kmem_cache *cachep)
{
	return cachep->object_size;
}
EXPORT_SYMBOL(kmem_cache_size);

/*
 * This initializes kmem_list3 or resizes various caches for all nodes.
 */
static int alloc_kmemlist(struct kmem_cache *cachep, gfp_t gfp)
{
	int node;
	struct kmem_list3 *l3;
	struct array_cache *new_shared;
	struct array_cache **new_alien = NULL;

	for_each_online_node(node) {

                if (use_alien_caches) {
                        new_alien = alloc_alien_cache(node, cachep->limit, gfp);
                        if (!new_alien)
                                goto fail;
                }

		new_shared = NULL;
		if (cachep->shared) {
			new_shared = alloc_arraycache(node,
				cachep->shared*cachep->batchcount,
					0xbaadf00d, gfp);
			if (!new_shared) {
				free_alien_cache(new_alien);
				goto fail;
			}
		}

		l3 = cachep->nodelists[node];
		if (l3) {
			struct array_cache *shared = l3->shared;

			spin_lock_irq(&l3->list_lock);

			if (shared)
				free_block(cachep, shared->entry,
						shared->avail, node);

			l3->shared = new_shared;
			if (!l3->alien) {
				l3->alien = new_alien;
				new_alien = NULL;
			}
			l3->free_limit = (1 + nr_cpus_node(node)) *
					cachep->batchcount + cachep->num;
			spin_unlock_irq(&l3->list_lock);
			kfree(shared);
			free_alien_cache(new_alien);
			continue;
		}
		l3 = kmalloc_node(sizeof(struct kmem_list3), gfp, node);
		if (!l3) {
			free_alien_cache(new_alien);
			kfree(new_shared);
			goto fail;
		}

		kmem_list3_init(l3);
		l3->next_reap = jiffies + REAPTIMEOUT_LIST3 +
				((unsigned long)cachep) % REAPTIMEOUT_LIST3;
		l3->shared = new_shared;
		l3->alien = new_alien;
		l3->free_limit = (1 + nr_cpus_node(node)) *
					cachep->batchcount + cachep->num;
		cachep->nodelists[node] = l3;
	}
	return 0;

fail:
	if (!cachep->list.next) {
		/* Cache is not active yet. Roll back what we did */
		node--;
		while (node >= 0) {
			if (cachep->nodelists[node]) {
				l3 = cachep->nodelists[node];

				kfree(l3->shared);
				free_alien_cache(l3->alien);
				kfree(l3);
				cachep->nodelists[node] = NULL;
			}
			node--;
		}
	}
	return -ENOMEM;
}

struct ccupdate_struct {
	struct kmem_cache *cachep;
	struct array_cache *new[0];
};

static void do_ccupdate_local(void *info)
{
	struct ccupdate_struct *new = info;
	struct array_cache *old;

	check_irq_off();
	old = cpu_cache_get(new->cachep);

	new->cachep->array[smp_processor_id()] = new->new[smp_processor_id()];
	new->new[smp_processor_id()] = old;
}

/* Always called with the slab_mutex held */
static int do_tune_cpucache(struct kmem_cache *cachep, int limit,
				int batchcount, int shared, gfp_t gfp)
{
	struct ccupdate_struct *new;
	int i;

	new = kzalloc(sizeof(*new) + nr_cpu_ids * sizeof(struct array_cache *),
		      gfp);
	if (!new)
		return -ENOMEM;

	for_each_online_cpu(i) {
		new->new[i] = alloc_arraycache(cpu_to_mem(i), limit,
						batchcount, gfp);
		if (!new->new[i]) {
			for (i--; i >= 0; i--)
				kfree(new->new[i]);
			kfree(new);
			return -ENOMEM;
		}
	}
	new->cachep = cachep;

	on_each_cpu(do_ccupdate_local, (void *)new, 1);

	check_irq_on();
	cachep->batchcount = batchcount;
	cachep->limit = limit;
	cachep->shared = shared;

	for_each_online_cpu(i) {
		struct array_cache *ccold = new->new[i];
		if (!ccold)
			continue;
		spin_lock_irq(&cachep->nodelists[cpu_to_mem(i)]->list_lock);
		free_block(cachep, ccold->entry, ccold->avail, cpu_to_mem(i));
		spin_unlock_irq(&cachep->nodelists[cpu_to_mem(i)]->list_lock);
		kfree(ccold);
	}
	kfree(new);
	return alloc_kmemlist(cachep, gfp);
}

/* Called with slab_mutex held always */
static int enable_cpucache(struct kmem_cache *cachep, gfp_t gfp)
{
	int err;
	int limit, shared;

	/*
	 * The head array serves three purposes:
	 * - create a LIFO ordering, i.e. return objects that are cache-warm
	 * - reduce the number of spinlock operations.
	 * - reduce the number of linked list operations on the slab and
	 *   bufctl chains: array operations are cheaper.
	 * The numbers are guessed, we should auto-tune as described by
	 * Bonwick.
	 */
	if (cachep->size > 131072)
		limit = 1;
	else if (cachep->size > PAGE_SIZE)
		limit = 8;
	else if (cachep->size > 1024)
		limit = 24;
	else if (cachep->size > 256)
		limit = 54;
	else
		limit = 120;

	/*
	 * CPU bound tasks (e.g. network routing) can exhibit cpu bound
	 * allocation behaviour: Most allocs on one cpu, most free operations
	 * on another cpu. For these cases, an efficient object passing between
	 * cpus is necessary. This is provided by a shared array. The array
	 * replaces Bonwick's magazine layer.
	 * On uniprocessor, it's functionally equivalent (but less efficient)
	 * to a larger limit. Thus disabled by default.
	 */
	shared = 0;
	if (cachep->size <= PAGE_SIZE && num_possible_cpus() > 1)
		shared = 8;

#if DEBUG
	/*
	 * With debugging enabled, large batchcount lead to excessively long
	 * periods with disabled local interrupts. Limit the batchcount
	 */
	if (limit > 32)
		limit = 32;
#endif
	err = do_tune_cpucache(cachep, limit, (limit + 1) / 2, shared, gfp);
	if (err)
		printk(KERN_ERR "enable_cpucache failed for %s, error %d.\n",
		       cachep->name, -err);
	return err;
}

/*
 * Drain an array if it contains any elements taking the l3 lock only if
 * necessary. Note that the l3 listlock also protects the array_cache
 * if drain_array() is used on the shared array.
 */
static void drain_array(struct kmem_cache *cachep, struct kmem_list3 *l3,
			 struct array_cache *ac, int force, int node)
{
	int tofree;

	if (!ac || !ac->avail)
		return;
	if (ac->touched && !force) {
		ac->touched = 0;
	} else {
		spin_lock_irq(&l3->list_lock);
		if (ac->avail) {
			tofree = force ? ac->avail : (ac->limit + 4) / 5;
			if (tofree > ac->avail)
				tofree = (ac->avail + 1) / 2;
			free_block(cachep, ac->entry, tofree, node);
			ac->avail -= tofree;
			memmove(ac->entry, &(ac->entry[tofree]),
				sizeof(void *) * ac->avail);
		}
		spin_unlock_irq(&l3->list_lock);
	}
}

/**
 * cache_reap - Reclaim memory from caches.
 * @w: work descriptor
 *
 * Called from workqueue/eventd every few seconds.
 * Purpose:
 * - clear the per-cpu caches for this CPU.
 * - return freeable pages to the main free memory pool.
 *
 * If we cannot acquire the cache chain mutex then just give up - we'll try
 * again on the next iteration.
 */
static void cache_reap(struct work_struct *w)
{
	struct kmem_cache *searchp;
	struct kmem_list3 *l3;
	int node = numa_mem_id();
	struct delayed_work *work = to_delayed_work(w);

	if (!mutex_trylock(&slab_mutex))
		/* Give up. Setup the next iteration. */
		goto out;

	list_for_each_entry(searchp, &slab_caches, list) {
		check_irq_on();

		/*
		 * We only take the l3 lock if absolutely necessary and we
		 * have established with reasonable certainty that
		 * we can do some work if the lock was obtained.
		 */
		l3 = searchp->nodelists[node];

		reap_alien(searchp, l3);

		drain_array(searchp, l3, cpu_cache_get(searchp), 0, node);

		/*
		 * These are racy checks but it does not matter
		 * if we skip one check or scan twice.
		 */
		if (time_after(l3->next_reap, jiffies))
			goto next;

		l3->next_reap = jiffies + REAPTIMEOUT_LIST3;

		drain_array(searchp, l3, l3->shared, 0, node);

		if (l3->free_touched)
			l3->free_touched = 0;
		else {
			int freed;

			freed = drain_freelist(searchp, l3, (l3->free_limit +
				5 * searchp->num - 1) / (5 * searchp->num));
			STATS_ADD_REAPED(searchp, freed);
		}
next:
		cond_resched();
	}
	check_irq_on();
	mutex_unlock(&slab_mutex);
	next_reap_node();
out:
	/* Set up the next iteration */
	schedule_delayed_work(work, round_jiffies_relative(REAPTIMEOUT_CPUC));
}

#ifdef CONFIG_SLABINFO

static void print_slabinfo_header(struct seq_file *m)
{
	/*
	 * Output format version, so at least we can change it
	 * without _too_ many complaints.
	 */
#if STATS
	seq_puts(m, "slabinfo - version: 2.1 (statistics)\n");
#else
	seq_puts(m, "slabinfo - version: 2.1\n");
#endif
	seq_puts(m, "# name            <active_objs> <num_objs> <objsize> "
		 "<objperslab> <pagesperslab>");
	seq_puts(m, " : tunables <limit> <batchcount> <sharedfactor>");
	seq_puts(m, " : slabdata <active_slabs> <num_slabs> <sharedavail>");
#if STATS
	seq_puts(m, " : globalstat <listallocs> <maxobjs> <grown> <reaped> "
		 "<error> <maxfreeable> <nodeallocs> <remotefrees> <alienoverflow>");
	seq_puts(m, " : cpustat <allochit> <allocmiss> <freehit> <freemiss>");
#endif
	seq_putc(m, '\n');
}

static void *s_start(struct seq_file *m, loff_t *pos)
{
	loff_t n = *pos;

	mutex_lock(&slab_mutex);
	if (!n)
		print_slabinfo_header(m);

	return seq_list_start(&slab_caches, *pos);
}

static void *s_next(struct seq_file *m, void *p, loff_t *pos)
{
	return seq_list_next(p, &slab_caches, pos);
}

static void s_stop(struct seq_file *m, void *p)
{
	mutex_unlock(&slab_mutex);
}

static int s_show(struct seq_file *m, void *p)
{
	struct kmem_cache *cachep = list_entry(p, struct kmem_cache, list);
	struct slab *slabp;
	unsigned long active_objs;
	unsigned long num_objs;
	unsigned long active_slabs = 0;
	unsigned long num_slabs, free_objects = 0, shared_avail = 0;
	const char *name;
	char *error = NULL;
	int node;
	struct kmem_list3 *l3;

	active_objs = 0;
	num_slabs = 0;
	for_each_online_node(node) {
		l3 = cachep->nodelists[node];
		if (!l3)
			continue;

		check_irq_on();
		spin_lock_irq(&l3->list_lock);

		list_for_each_entry(slabp, &l3->slabs_full, list) {
			if (slabp->inuse != cachep->num && !error)
				error = "slabs_full accounting error";
			active_objs += cachep->num;
			active_slabs++;
		}
		list_for_each_entry(slabp, &l3->slabs_partial, list) {
			if (slabp->inuse == cachep->num && !error)
				error = "slabs_partial inuse accounting error";
			if (!slabp->inuse && !error)
				error = "slabs_partial/inuse accounting error";
			active_objs += slabp->inuse;
			active_slabs++;
		}
		list_for_each_entry(slabp, &l3->slabs_free, list) {
			if (slabp->inuse && !error)
				error = "slabs_free/inuse accounting error";
			num_slabs++;
		}
		free_objects += l3->free_objects;
		if (l3->shared)
			shared_avail += l3->shared->avail;

		spin_unlock_irq(&l3->list_lock);
	}
	num_slabs += active_slabs;
	num_objs = num_slabs * cachep->num;
	if (num_objs - active_objs != free_objects && !error)
		error = "free_objects accounting error";

	name = cachep->name;
	if (error)
		printk(KERN_ERR "slab: cache %s error: %s\n", name, error);

	seq_printf(m, "%-17s %6lu %6lu %6u %4u %4d",
		   name, active_objs, num_objs, cachep->size,
		   cachep->num, (1 << cachep->gfporder));
	seq_printf(m, " : tunables %4u %4u %4u",
		   cachep->limit, cachep->batchcount, cachep->shared);
	seq_printf(m, " : slabdata %6lu %6lu %6lu",
		   active_slabs, num_slabs, shared_avail);
#if STATS
	{			/* list3 stats */
		unsigned long high = cachep->high_mark;
		unsigned long allocs = cachep->num_allocations;
		unsigned long grown = cachep->grown;
		unsigned long reaped = cachep->reaped;
		unsigned long errors = cachep->errors;
		unsigned long max_freeable = cachep->max_freeable;
		unsigned long node_allocs = cachep->node_allocs;
		unsigned long node_frees = cachep->node_frees;
		unsigned long overflows = cachep->node_overflow;

		seq_printf(m, " : globalstat %7lu %6lu %5lu %4lu "
			   "%4lu %4lu %4lu %4lu %4lu",
			   allocs, high, grown,
			   reaped, errors, max_freeable, node_allocs,
			   node_frees, overflows);
	}
	/* cpu stats */
	{
		unsigned long allochit = atomic_read(&cachep->allochit);
		unsigned long allocmiss = atomic_read(&cachep->allocmiss);
		unsigned long freehit = atomic_read(&cachep->freehit);
		unsigned long freemiss = atomic_read(&cachep->freemiss);

		seq_printf(m, " : cpustat %6lu %6lu %6lu %6lu",
			   allochit, allocmiss, freehit, freemiss);
	}
#endif
	seq_putc(m, '\n');
	return 0;
}

/*
 * slabinfo_op - iterator that generates /proc/slabinfo
 *
 * Output layout:
 * cache-name
 * num-active-objs
 * total-objs
 * object size
 * num-active-slabs
 * total-slabs
 * num-pages-per-slab
 * + further values on SMP and with statistics enabled
 */

static const struct seq_operations slabinfo_op = {
	.start = s_start,
	.next = s_next,
	.stop = s_stop,
	.show = s_show,
};

#define MAX_SLABINFO_WRITE 128
/**
 * slabinfo_write - Tuning for the slab allocator
 * @file: unused
 * @buffer: user buffer
 * @count: data length
 * @ppos: unused
 */
static ssize_t slabinfo_write(struct file *file, const char __user *buffer,
		       size_t count, loff_t *ppos)
{
	char kbuf[MAX_SLABINFO_WRITE + 1], *tmp;
	int limit, batchcount, shared, res;
	struct kmem_cache *cachep;

	if (count > MAX_SLABINFO_WRITE)
		return -EINVAL;
	if (copy_from_user(&kbuf, buffer, count))
		return -EFAULT;
	kbuf[MAX_SLABINFO_WRITE] = '\0';

	tmp = strchr(kbuf, ' ');
	if (!tmp)
		return -EINVAL;
	*tmp = '\0';
	tmp++;
	if (sscanf(tmp, " %d %d %d", &limit, &batchcount, &shared) != 3)
		return -EINVAL;

	/* Find the cache in the chain of caches. */
	mutex_lock(&slab_mutex);
	res = -EINVAL;
	list_for_each_entry(cachep, &slab_caches, list) {
		if (!strcmp(cachep->name, kbuf)) {
			if (limit < 1 || batchcount < 1 ||
					batchcount > limit || shared < 0) {
				res = 0;
			} else {
				res = do_tune_cpucache(cachep, limit,
						       batchcount, shared,
						       GFP_KERNEL);
			}
			break;
		}
	}
	mutex_unlock(&slab_mutex);
	if (res >= 0)
		res = count;
	return res;
}

static int slabinfo_open(struct inode *inode, struct file *file)
{
	return seq_open(file, &slabinfo_op);
}

static const struct file_operations proc_slabinfo_operations = {
	.open		= slabinfo_open,
	.read		= seq_read,
	.write		= slabinfo_write,
	.llseek		= seq_lseek,
	.release	= seq_release,
};

#ifdef CONFIG_DEBUG_SLAB_LEAK

static void *leaks_start(struct seq_file *m, loff_t *pos)
{
	mutex_lock(&slab_mutex);
	return seq_list_start(&slab_caches, *pos);
}

static inline int add_caller(unsigned long *n, unsigned long v)
{
	unsigned long *p;
	int l;
	if (!v)
		return 1;
	l = n[1];
	p = n + 2;
	while (l) {
		int i = l/2;
		unsigned long *q = p + 2 * i;
		if (*q == v) {
			q[1]++;
			return 1;
		}
		if (*q > v) {
			l = i;
		} else {
			p = q + 2;
			l -= i + 1;
		}
	}
	if (++n[1] == n[0])
		return 0;
	memmove(p + 2, p, n[1] * 2 * sizeof(unsigned long) - ((void *)p - (void *)n));
	p[0] = v;
	p[1] = 1;
	return 1;
}

static void handle_slab(unsigned long *n, struct kmem_cache *c, struct slab *s)
{
	void *p;
	int i;
	if (n[0] == n[1])
		return;
	for (i = 0, p = s->s_mem; i < c->num; i++, p += c->size) {
		if (slab_bufctl(s)[i] != BUFCTL_ACTIVE)
			continue;
		if (!add_caller(n, (unsigned long)*dbg_userword(c, p)))
			return;
	}
}

static void show_symbol(struct seq_file *m, unsigned long address)
{
#ifdef CONFIG_KALLSYMS
	unsigned long offset, size;
	char modname[MODULE_NAME_LEN], name[KSYM_NAME_LEN];

	if (lookup_symbol_attrs(address, &size, &offset, modname, name) == 0) {
		seq_printf(m, "%s+%#lx/%#lx", name, offset, size);
		if (modname[0])
			seq_printf(m, " [%s]", modname);
		return;
	}
#endif
	seq_printf(m, "%p", (void *)address);
}

static int leaks_show(struct seq_file *m, void *p)
{
	struct kmem_cache *cachep = list_entry(p, struct kmem_cache, list);
	struct slab *slabp;
	struct kmem_list3 *l3;
	const char *name;
	unsigned long *n = m->private;
	int node;
	int i;

	if (!(cachep->flags & SLAB_STORE_USER))
		return 0;
	if (!(cachep->flags & SLAB_RED_ZONE))
		return 0;

	/* OK, we can do it */

	n[1] = 0;

	for_each_online_node(node) {
		l3 = cachep->nodelists[node];
		if (!l3)
			continue;

		check_irq_on();
		spin_lock_irq(&l3->list_lock);

		list_for_each_entry(slabp, &l3->slabs_full, list)
			handle_slab(n, cachep, slabp);
		list_for_each_entry(slabp, &l3->slabs_partial, list)
			handle_slab(n, cachep, slabp);
		spin_unlock_irq(&l3->list_lock);
	}
	name = cachep->name;
	if (n[0] == n[1]) {
		/* Increase the buffer size */
		mutex_unlock(&slab_mutex);
		m->private = kzalloc(n[0] * 4 * sizeof(unsigned long), GFP_KERNEL);
		if (!m->private) {
			/* Too bad, we are really out */
			m->private = n;
			mutex_lock(&slab_mutex);
			return -ENOMEM;
		}
		*(unsigned long *)m->private = n[0] * 2;
		kfree(n);
		mutex_lock(&slab_mutex);
		/* Now make sure this entry will be retried */
		m->count = m->size;
		return 0;
	}
	for (i = 0; i < n[1]; i++) {
		seq_printf(m, "%s: %lu ", name, n[2*i+3]);
		show_symbol(m, n[2*i+2]);
		seq_putc(m, '\n');
	}

	return 0;
}

static const struct seq_operations slabstats_op = {
	.start = leaks_start,
	.next = s_next,
	.stop = s_stop,
	.show = leaks_show,
};

static int slabstats_open(struct inode *inode, struct file *file)
{
	unsigned long *n = kzalloc(PAGE_SIZE, GFP_KERNEL);
	int ret = -ENOMEM;
	if (n) {
		ret = seq_open(file, &slabstats_op);
		if (!ret) {
			struct seq_file *m = file->private_data;
			*n = PAGE_SIZE / (2 * sizeof(unsigned long));
			m->private = n;
			n = NULL;
		}
		kfree(n);
	}
	return ret;
}

static const struct file_operations proc_slabstats_operations = {
	.open		= slabstats_open,
	.read		= seq_read,
	.llseek		= seq_lseek,
	.release	= seq_release_private,
};
#endif

static int __init slab_proc_init(void)
{
	proc_create("slabinfo",S_IWUSR|S_IRUSR,NULL,&proc_slabinfo_operations);
#ifdef CONFIG_DEBUG_SLAB_LEAK
	proc_create("slab_allocators", 0, NULL, &proc_slabstats_operations);
#endif
	return 0;
}
module_init(slab_proc_init);
#endif

/**
 * ksize - get the actual amount of memory allocated for a given object
 * @objp: Pointer to the object
 *
 * kmalloc may internally round up allocations and return more memory
 * than requested. ksize() can be used to determine the actual amount of
 * memory allocated. The caller may use this additional memory, even though
 * a smaller amount of memory was initially specified with the kmalloc call.
 * The caller must guarantee that objp points to a valid object previously
 * allocated with either kmalloc() or kmem_cache_alloc(). The object
 * must not be freed during the duration of the call.
 */
size_t ksize(const void *objp)
{
	BUG_ON(!objp);
	if (unlikely(objp == ZERO_SIZE_PTR))
		return 0;

	return virt_to_cache(objp)->object_size;
}
EXPORT_SYMBOL(ksize);<|MERGE_RESOLUTION|>--- conflicted
+++ resolved
@@ -515,16 +515,6 @@
 static int slab_max_order = SLAB_MAX_ORDER_LO;
 static bool slab_max_order_set __initdata;
 
-<<<<<<< HEAD
-=======
-static inline struct kmem_cache *page_get_cache(struct page *page)
-{
-	page = compound_head(page);
-	BUG_ON(!PageSlab(page));
-	return page->slab_cache;
-}
-
->>>>>>> f3b57042
 static inline struct kmem_cache *virt_to_cache(const void *obj)
 {
 	struct page *page = virt_to_head_page(obj);
@@ -3263,10 +3253,7 @@
 
 		/* cache_grow can reenable interrupts, then ac could change. */
 		ac = cpu_cache_get(cachep);
-<<<<<<< HEAD
 		node = numa_mem_id();
-=======
->>>>>>> f3b57042
 
 		/* no objects in sight? abort */
 		if (!x && (ac->avail == 0 || force_refill))
