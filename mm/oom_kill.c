--- conflicted
+++ resolved
@@ -310,11 +310,7 @@
  */
 static struct task_struct *select_bad_process(unsigned int *ppoints,
 		unsigned long totalpages, struct mem_cgroup *memcg,
-<<<<<<< HEAD
-		const nodemask_t *nodemask)
-=======
 		const nodemask_t *nodemask, bool force_kill)
->>>>>>> e816b57a
 {
 	struct task_struct *g, *p;
 	struct task_struct *chosen = NULL;
@@ -440,79 +436,18 @@
 }
 
 #define K(x) ((x) << (PAGE_SHIFT-10))
-<<<<<<< HEAD
-static int oom_kill_task(struct task_struct *p)
-{
-	struct task_struct *q;
-	struct mm_struct *mm;
-
-	p = find_lock_task_mm(p);
-	if (!p)
-		return 1;
-
-	/* mm cannot be safely dereferenced after task_unlock(p) */
-	mm = p->mm;
-
-	pr_err("Killed process %d (%s) total-vm:%lukB, anon-rss:%lukB, file-rss:%lukB\n",
-		task_pid_nr(p), p->comm, K(p->mm->total_vm),
-		K(get_mm_counter(p->mm, MM_ANONPAGES)),
-		K(get_mm_counter(p->mm, MM_FILEPAGES)));
-	task_unlock(p);
-
-	/*
-	 * Kill all user processes sharing p->mm in other thread groups, if any.
-	 * They don't get access to memory reserves or a higher scheduler
-	 * priority, though, to avoid depletion of all memory or task
-	 * starvation.  This prevents mm->mmap_sem livelock when an oom killed
-	 * task cannot exit because it requires the semaphore and its contended
-	 * by another thread trying to allocate memory itself.  That thread will
-	 * now get access to memory reserves since it has a pending fatal
-	 * signal.
-	 */
-	for_each_process(q)
-		if (q->mm == mm && !same_thread_group(q, p) &&
-		    !(q->flags & PF_KTHREAD)) {
-			if (q->signal->oom_score_adj == OOM_SCORE_ADJ_MIN)
-				continue;
-
-			task_lock(q);	/* Protect ->comm from prctl() */
-			pr_err("Kill process %d (%s) sharing same memory\n",
-				task_pid_nr(q), q->comm);
-			task_unlock(q);
-			force_sig(SIGKILL, q);
-		}
-
-	set_tsk_thread_flag(p, TIF_MEMDIE);
-	force_sig(SIGKILL, p);
-
-	return 0;
-}
-#undef K
-
-static int oom_kill_process(struct task_struct *p, gfp_t gfp_mask, int order,
-			    unsigned int points, unsigned long totalpages,
-			    struct mem_cgroup *memcg, nodemask_t *nodemask,
-			    const char *message)
-=======
 static void oom_kill_process(struct task_struct *p, gfp_t gfp_mask, int order,
 			     unsigned int points, unsigned long totalpages,
 			     struct mem_cgroup *memcg, nodemask_t *nodemask,
 			     const char *message)
->>>>>>> e816b57a
 {
 	struct task_struct *victim = p;
 	struct task_struct *child;
 	struct task_struct *t = p;
 	struct mm_struct *mm;
 	unsigned int victim_points = 0;
-<<<<<<< HEAD
-
-	if (printk_ratelimit())
-		dump_header(p, gfp_mask, order, memcg, nodemask);
-=======
 	static DEFINE_RATELIMIT_STATE(oom_rs, DEFAULT_RATELIMIT_INTERVAL,
 					      DEFAULT_RATELIMIT_BURST);
->>>>>>> e816b57a
 
 	/*
 	 * If the task is already exiting, don't alarm the sysadmin or kill
@@ -555,9 +490,6 @@
 		}
 	} while_each_thread(p, t);
 
-<<<<<<< HEAD
-	return oom_kill_task(victim);
-=======
 	victim = find_lock_task_mm(victim);
 	if (!victim)
 		return;
@@ -594,7 +526,6 @@
 
 	set_tsk_thread_flag(victim, TIF_MEMDIE);
 	do_send_sig_info(SIGKILL, SEND_SIG_FORCED, victim, true);
->>>>>>> e816b57a
 }
 #undef K
 
@@ -623,12 +554,8 @@
 }
 
 #ifdef CONFIG_CGROUP_MEM_RES_CTLR
-<<<<<<< HEAD
-void mem_cgroup_out_of_memory(struct mem_cgroup *memcg, gfp_t gfp_mask)
-=======
 void mem_cgroup_out_of_memory(struct mem_cgroup *memcg, gfp_t gfp_mask,
 			      int order)
->>>>>>> e816b57a
 {
 	unsigned long limit;
 	unsigned int points = 0;
@@ -644,20 +571,6 @@
 		return;
 	}
 
-<<<<<<< HEAD
-	check_panic_on_oom(CONSTRAINT_MEMCG, gfp_mask, 0, NULL);
-	limit = mem_cgroup_get_limit(memcg) >> PAGE_SHIFT;
-	read_lock(&tasklist_lock);
-retry:
-	p = select_bad_process(&points, limit, memcg, NULL);
-	if (!p || PTR_ERR(p) == -1UL)
-		goto out;
-
-	if (oom_kill_process(p, gfp_mask, 0, points, limit, memcg, NULL,
-				"Memory cgroup out of memory"))
-		goto retry;
-out:
-=======
 	check_panic_on_oom(CONSTRAINT_MEMCG, gfp_mask, order, NULL);
 	limit = mem_cgroup_get_limit(memcg) >> PAGE_SHIFT;
 	read_lock(&tasklist_lock);
@@ -665,7 +578,6 @@
 	if (p && PTR_ERR(p) != -1UL)
 		oom_kill_process(p, gfp_mask, order, points, limit, memcg, NULL,
 				 "Memory cgroup out of memory");
->>>>>>> e816b57a
 	read_unlock(&tasklist_lock);
 }
 #endif
