config SELECT_MEMORY_MODEL
	def_bool y
	depends on ARCH_SELECT_MEMORY_MODEL

choice
	prompt "Memory model"
	depends on SELECT_MEMORY_MODEL
	default DISCONTIGMEM_MANUAL if ARCH_DISCONTIGMEM_DEFAULT
	default SPARSEMEM_MANUAL if ARCH_SPARSEMEM_DEFAULT
	default FLATMEM_MANUAL

config FLATMEM_MANUAL
	bool "Flat Memory"
	depends on !(ARCH_DISCONTIGMEM_ENABLE || ARCH_SPARSEMEM_ENABLE) || ARCH_FLATMEM_ENABLE
	help
	  This option allows you to change some of the ways that
	  Linux manages its memory internally.  Most users will
	  only have one option here: FLATMEM.  This is normal
	  and a correct option.

	  Some users of more advanced features like NUMA and
	  memory hotplug may have different options here.
	  DISCONTIGMEM is an more mature, better tested system,
	  but is incompatible with memory hotplug and may suffer
	  decreased performance over SPARSEMEM.  If unsure between
	  "Sparse Memory" and "Discontiguous Memory", choose
	  "Discontiguous Memory".

	  If unsure, choose this option (Flat Memory) over any other.

config DISCONTIGMEM_MANUAL
	bool "Discontiguous Memory"
	depends on ARCH_DISCONTIGMEM_ENABLE
	help
	  This option provides enhanced support for discontiguous
	  memory systems, over FLATMEM.  These systems have holes
	  in their physical address spaces, and this option provides
	  more efficient handling of these holes.  However, the vast
	  majority of hardware has quite flat address spaces, and
	  can have degraded performance from the extra overhead that
	  this option imposes.

	  Many NUMA configurations will have this as the only option.

	  If unsure, choose "Flat Memory" over this option.

config SPARSEMEM_MANUAL
	bool "Sparse Memory"
	depends on ARCH_SPARSEMEM_ENABLE
	help
	  This will be the only option for some systems, including
	  memory hotplug systems.  This is normal.

	  For many other systems, this will be an alternative to
	  "Discontiguous Memory".  This option provides some potential
	  performance benefits, along with decreased code complexity,
	  but it is newer, and more experimental.

	  If unsure, choose "Discontiguous Memory" or "Flat Memory"
	  over this option.

endchoice

config DISCONTIGMEM
	def_bool y
	depends on (!SELECT_MEMORY_MODEL && ARCH_DISCONTIGMEM_ENABLE) || DISCONTIGMEM_MANUAL

config SPARSEMEM
	def_bool y
	depends on (!SELECT_MEMORY_MODEL && ARCH_SPARSEMEM_ENABLE) || SPARSEMEM_MANUAL

config FLATMEM
	def_bool y
	depends on (!DISCONTIGMEM && !SPARSEMEM) || FLATMEM_MANUAL

config FLAT_NODE_MEM_MAP
	def_bool y
	depends on !SPARSEMEM

#
# Both the NUMA code and DISCONTIGMEM use arrays of pg_data_t's
# to represent different areas of memory.  This variable allows
# those dependencies to exist individually.
#
config NEED_MULTIPLE_NODES
	def_bool y
	depends on DISCONTIGMEM || NUMA

config HAVE_MEMORY_PRESENT
	def_bool y
	depends on ARCH_HAVE_MEMORY_PRESENT || SPARSEMEM

#
# SPARSEMEM_EXTREME (which is the default) does some bootmem
# allocations when memory_present() is called.  If this cannot
# be done on your architecture, select this option.  However,
# statically allocating the mem_section[] array can potentially
# consume vast quantities of .bss, so be careful.
#
# This option will also potentially produce smaller runtime code
# with gcc 3.4 and later.
#
config SPARSEMEM_STATIC
	bool

#
# Architecture platforms which require a two level mem_section in SPARSEMEM
# must select this option. This is usually for architecture platforms with
# an extremely sparse physical address space.
#
config SPARSEMEM_EXTREME
	def_bool y
	depends on SPARSEMEM && !SPARSEMEM_STATIC

config SPARSEMEM_VMEMMAP_ENABLE
	bool

config SPARSEMEM_ALLOC_MEM_MAP_TOGETHER
	def_bool y
	depends on SPARSEMEM && X86_64

config SPARSEMEM_VMEMMAP
	bool "Sparse Memory virtual memmap"
	depends on SPARSEMEM && SPARSEMEM_VMEMMAP_ENABLE
	default y
	help
	 SPARSEMEM_VMEMMAP uses a virtually mapped memmap to optimise
	 pfn_to_page and page_to_pfn operations.  This is the most
	 efficient option when sufficient kernel resources are available.

config HAVE_MEMBLOCK
	boolean

config HAVE_MEMBLOCK_NODE_MAP
	boolean

config ARCH_DISCARD_MEMBLOCK
	boolean

config NO_BOOTMEM
	boolean

config MEMORY_ISOLATION
	boolean

config MOVABLE_NODE
	boolean "Enable to assign a node which has only movable memory"
	depends on HAVE_MEMBLOCK
	depends on NO_BOOTMEM
	depends on X86_64
	depends on NUMA
	default n
	help
	  Allow a node to have only movable memory.  Pages used by the kernel,
	  such as direct mapping pages cannot be migrated.  So the corresponding
	  memory device cannot be hotplugged.  This option allows users to
	  online all the memory of a node as movable memory so that the whole
	  node can be hotplugged.  Users who don't use the memory hotplug
	  feature are fine with this option on since they don't online memory
	  as movable.

	  Say Y here if you want to hotplug a whole node.
	  Say N here if you want kernel to use memory on all nodes evenly.

#
# Only be set on architectures that have completely implemented memory hotplug
# feature. If you are not sure, don't touch it.
#
config HAVE_BOOTMEM_INFO_NODE
	def_bool n

# eventually, we can have this option just 'select SPARSEMEM'
config MEMORY_HOTPLUG
	bool "Allow for memory hot-add"
	depends on SPARSEMEM || X86_64_ACPI_NUMA
	depends on HOTPLUG && ARCH_ENABLE_MEMORY_HOTPLUG
	depends on (IA64 || X86 || PPC_BOOK3S_64 || SUPERH || S390)

config MEMORY_HOTPLUG_SPARSE
	def_bool y
	depends on SPARSEMEM && MEMORY_HOTPLUG

config MEMORY_HOTREMOVE
	bool "Allow for memory hot remove"
	select MEMORY_ISOLATION
	select HAVE_BOOTMEM_INFO_NODE if X86_64
	depends on MEMORY_HOTPLUG && ARCH_ENABLE_MEMORY_HOTREMOVE
	depends on MIGRATION

#
# If we have space for more page flags then we can enable additional
# optimizations and functionality.
#
# Regular Sparsemem takes page flag bits for the sectionid if it does not
# use a virtual memmap. Disable extended page flags for 32 bit platforms
# that require the use of a sectionid in the page flags.
#
config PAGEFLAGS_EXTENDED
	def_bool y
	depends on 64BIT || SPARSEMEM_VMEMMAP || !SPARSEMEM

# Heavily threaded applications may benefit from splitting the mm-wide
# page_table_lock, so that faults on different parts of the user address
# space can be handled with less contention: split it at this NR_CPUS.
# Default to 4 for wider testing, though 8 might be more appropriate.
# ARM's adjust_pte (unused if VIPT) depends on mm-wide page_table_lock.
# PA-RISC 7xxx's spinlock_t would enlarge struct page from 32 to 44 bytes.
# DEBUG_SPINLOCK and DEBUG_LOCK_ALLOC spinlock_t also enlarge struct page.
#
config SPLIT_PTLOCK_CPUS
	int
	default "999999" if ARM && !CPU_CACHE_VIPT
	default "999999" if PARISC && !PA20
	default "999999" if DEBUG_SPINLOCK || DEBUG_LOCK_ALLOC
	default "4"

#
# support for memory balloon compaction
config BALLOON_COMPACTION
	bool "Allow for balloon memory compaction/migration"
	def_bool y
	depends on COMPACTION && VIRTIO_BALLOON
	help
	  Memory fragmentation introduced by ballooning might reduce
	  significantly the number of 2MB contiguous memory blocks that can be
	  used within a guest, thus imposing performance penalties associated
	  with the reduced number of transparent huge pages that could be used
	  by the guest workload. Allowing the compaction & migration for memory
	  pages enlisted as being part of memory balloon devices avoids the
	  scenario aforementioned and helps improving memory defragmentation.

#
# support for memory compaction
config COMPACTION
	bool "Allow for memory compaction"
	def_bool y
	select MIGRATION
	depends on MMU
	help
	  Allows the compaction of memory for the allocation of huge pages.

#
# support for page migration
#
config MIGRATION
	bool "Page migration"
	def_bool y
	depends on NUMA || ARCH_ENABLE_MEMORY_HOTREMOVE || COMPACTION || CMA
	help
	  Allows the migration of the physical location of pages of processes
	  while the virtual addresses are not changed. This is useful in
	  two situations. The first is on NUMA systems to put pages nearer
	  to the processors accessing. The second is when allocating huge
	  pages as migration can relocate pages to satisfy a huge page
	  allocation instead of reclaiming.

config PHYS_ADDR_T_64BIT
	def_bool 64BIT || ARCH_PHYS_ADDR_T_64BIT

config ZONE_DMA_FLAG
	int
	default "0" if !ZONE_DMA
	default "1"

config BOUNCE
	def_bool y
	depends on BLOCK && MMU && (ZONE_DMA || HIGHMEM)

# On the 'tile' arch, USB OHCI needs the bounce pool since tilegx will often
# have more than 4GB of memory, but we don't currently use the IOTLB to present
# a 32-bit address to OHCI.  So we need to use a bounce pool instead.
#
# We also use the bounce pool to provide stable page writes for jbd.  jbd
# initiates buffer writeback without locking the page or setting PG_writeback,
# and fixing that behavior (a second time; jbd2 doesn't have this problem) is
# a major rework effort.  Instead, use the bounce buffer to snapshot pages
# (until jbd goes away).  The only jbd user is ext3.
config NEED_BOUNCE_POOL
	bool
	default y if (TILE && USB_OHCI_HCD) || (BLK_DEV_INTEGRITY && JBD)

config NR_QUICK
	int
	depends on QUICKLIST
	default "2" if AVR32
	default "1"

config VIRT_TO_BUS
<<<<<<< HEAD
	def_bool y
	depends on HAVE_VIRT_TO_BUS
=======
	bool
	help
	  An architecture should select this if it implements the
	  deprecated interface virt_to_bus().  All new architectures
	  should probably not select this.

>>>>>>> a937536b

config MMU_NOTIFIER
	bool

config KSM
	bool "Enable KSM for page merging"
	depends on MMU
	help
	  Enable Kernel Samepage Merging: KSM periodically scans those areas
	  of an application's address space that an app has advised may be
	  mergeable.  When it finds pages of identical content, it replaces
	  the many instances by a single page with that content, so
	  saving memory until one or another app needs to modify the content.
	  Recommended for use with KVM, or with other duplicative applications.
	  See Documentation/vm/ksm.txt for more information: KSM is inactive
	  until a program has madvised that an area is MADV_MERGEABLE, and
	  root has set /sys/kernel/mm/ksm/run to 1 (if CONFIG_SYSFS is set).

config DEFAULT_MMAP_MIN_ADDR
        int "Low address space to protect from user allocation"
	depends on MMU
        default 4096
        help
	  This is the portion of low virtual memory which should be protected
	  from userspace allocation.  Keeping a user from writing to low pages
	  can help reduce the impact of kernel NULL pointer bugs.

	  For most ia64, ppc64 and x86 users with lots of address space
	  a value of 65536 is reasonable and should cause no problems.
	  On arm and other archs it should not be higher than 32768.
	  Programs which use vm86 functionality or have some need to map
	  this low address space will need CAP_SYS_RAWIO or disable this
	  protection by setting the value to 0.

	  This value can be changed after boot using the
	  /proc/sys/vm/mmap_min_addr tunable.

config ARCH_SUPPORTS_MEMORY_FAILURE
	bool

config MEMORY_FAILURE
	depends on MMU
	depends on ARCH_SUPPORTS_MEMORY_FAILURE
	bool "Enable recovery from hardware memory errors"
	select MEMORY_ISOLATION
	help
	  Enables code to recover from some memory failures on systems
	  with MCA recovery. This allows a system to continue running
	  even when some of its memory has uncorrected errors. This requires
	  special hardware support and typically ECC memory.

config HWPOISON_INJECT
	tristate "HWPoison pages injector"
	depends on MEMORY_FAILURE && DEBUG_KERNEL && PROC_FS
	select PROC_PAGE_MONITOR

config NOMMU_INITIAL_TRIM_EXCESS
	int "Turn on mmap() excess space trimming before booting"
	depends on !MMU
	default 1
	help
	  The NOMMU mmap() frequently needs to allocate large contiguous chunks
	  of memory on which to store mappings, but it can only ask the system
	  allocator for chunks in 2^N*PAGE_SIZE amounts - which is frequently
	  more than it requires.  To deal with this, mmap() is able to trim off
	  the excess and return it to the allocator.

	  If trimming is enabled, the excess is trimmed off and returned to the
	  system allocator, which can cause extra fragmentation, particularly
	  if there are a lot of transient processes.

	  If trimming is disabled, the excess is kept, but not used, which for
	  long-term mappings means that the space is wasted.

	  Trimming can be dynamically controlled through a sysctl option
	  (/proc/sys/vm/nr_trim_pages) which specifies the minimum number of
	  excess pages there must be before trimming should occur, or zero if
	  no trimming is to occur.

	  This option specifies the initial value of this option.  The default
	  of 1 says that all excess pages should be trimmed.

	  See Documentation/nommu-mmap.txt for more information.

config TRANSPARENT_HUGEPAGE
	bool "Transparent Hugepage Support"
	depends on HAVE_ARCH_TRANSPARENT_HUGEPAGE
	select COMPACTION
	help
	  Transparent Hugepages allows the kernel to use huge pages and
	  huge tlb transparently to the applications whenever possible.
	  This feature can improve computing performance to certain
	  applications by speeding up page faults during memory
	  allocation, by reducing the number of tlb misses and by speeding
	  up the pagetable walking.

	  If memory constrained on embedded, you may want to say N.

choice
	prompt "Transparent Hugepage Support sysfs defaults"
	depends on TRANSPARENT_HUGEPAGE
	default TRANSPARENT_HUGEPAGE_ALWAYS
	help
	  Selects the sysfs defaults for Transparent Hugepage Support.

	config TRANSPARENT_HUGEPAGE_ALWAYS
		bool "always"
	help
	  Enabling Transparent Hugepage always, can increase the
	  memory footprint of applications without a guaranteed
	  benefit but it will work automatically for all applications.

	config TRANSPARENT_HUGEPAGE_MADVISE
		bool "madvise"
	help
	  Enabling Transparent Hugepage madvise, will only provide a
	  performance improvement benefit to the applications using
	  madvise(MADV_HUGEPAGE) but it won't risk to increase the
	  memory footprint of applications without a guaranteed
	  benefit.
endchoice

config CROSS_MEMORY_ATTACH
	bool "Cross Memory Support"
	depends on MMU
	default y
	help
	  Enabling this option adds the system calls process_vm_readv and
	  process_vm_writev which allow a process with the correct privileges
	  to directly read from or write to to another process's address space.
	  See the man page for more details.

#
# UP and nommu archs use km based percpu allocator
#
config NEED_PER_CPU_KM
	depends on !SMP
	bool
	default y

config CLEANCACHE
	bool "Enable cleancache driver to cache clean pages if tmem is present"
	default n
	help
	  Cleancache can be thought of as a page-granularity victim cache
	  for clean pages that the kernel's pageframe replacement algorithm
	  (PFRA) would like to keep around, but can't since there isn't enough
	  memory.  So when the PFRA "evicts" a page, it first attempts to use
	  cleancache code to put the data contained in that page into
	  "transcendent memory", memory that is not directly accessible or
	  addressable by the kernel and is of unknown and possibly
	  time-varying size.  And when a cleancache-enabled
	  filesystem wishes to access a page in a file on disk, it first
	  checks cleancache to see if it already contains it; if it does,
	  the page is copied into the kernel and a disk access is avoided.
	  When a transcendent memory driver is available (such as zcache or
	  Xen transcendent memory), a significant I/O reduction
	  may be achieved.  When none is available, all cleancache calls
	  are reduced to a single pointer-compare-against-NULL resulting
	  in a negligible performance hit.

	  If unsure, say Y to enable cleancache

config FRONTSWAP
	bool "Enable frontswap to cache swap pages if tmem is present"
	depends on SWAP
	default n
	help
	  Frontswap is so named because it can be thought of as the opposite
	  of a "backing" store for a swap device.  The data is stored into
	  "transcendent memory", memory that is not directly accessible or
	  addressable by the kernel and is of unknown and possibly
	  time-varying size.  When space in transcendent memory is available,
	  a significant swap I/O reduction may be achieved.  When none is
	  available, all frontswap calls are reduced to a single pointer-
	  compare-against-NULL resulting in a negligible performance hit
	  and swap data is stored as normal on the matching swap device.

	  If unsure, say Y to enable frontswap.<|MERGE_RESOLUTION|>--- conflicted
+++ resolved
@@ -286,17 +286,12 @@
 	default "1"
 
 config VIRT_TO_BUS
-<<<<<<< HEAD
-	def_bool y
-	depends on HAVE_VIRT_TO_BUS
-=======
 	bool
 	help
 	  An architecture should select this if it implements the
 	  deprecated interface virt_to_bus().  All new architectures
 	  should probably not select this.
 
->>>>>>> a937536b
 
 config MMU_NOTIFIER
 	bool
