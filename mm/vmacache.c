/*
 * Copyright (C) 2014 Davidlohr Bueso.
 */
#include <linux/sched.h>
#include <linux/mm.h>
#include <linux/vmacache.h>

/*
 * Flush vma caches for threads that share a given mm.
 *
 * The operation is safe because the caller holds the mmap_sem
 * exclusively and other threads accessing the vma cache will
 * have mmap_sem held at least for read, so no extra locking
 * is required to maintain the vma cache.
 */
void vmacache_flush_all(struct mm_struct *mm)
{
	struct task_struct *g, *p;

	/*
	 * Single threaded tasks need not iterate the entire
	 * list of process. We can avoid the flushing as well
	 * since the mm's seqnum was increased and don't have
	 * to worry about other threads' seqnum. Current's
	 * flush will occur upon the next lookup.
	 */
	if (atomic_read(&mm->mm_users) == 1)
		return;

	rcu_read_lock();
	for_each_process_thread(g, p) {
		/*
		 * Only flush the vmacache pointers as the
		 * mm seqnum is already set and curr's will
		 * be set upon invalidation when the next
		 * lookup is done.
		 */
		if (mm == p->mm)
			vmacache_flush(p);
	}
	rcu_read_unlock();
}

/*
 * This task may be accessing a foreign mm via (for example)
 * get_user_pages()->find_vma().  The vmacache is task-local and this
 * task's vmacache pertains to a different mm (ie, its own).  There is
 * nothing we can do here.
 *
 * Also handle the case where a kernel thread has adopted this mm via use_mm().
 * That kernel thread's vmacache is not applicable to this mm.
 */
static bool vmacache_valid_mm(struct mm_struct *mm)
{
	return current->mm == mm && !(current->flags & PF_KTHREAD);
}

void vmacache_update(unsigned long addr, struct vm_area_struct *newvma)
{
	if (vmacache_valid_mm(newvma->vm_mm))
		current->vmacache[VMACACHE_HASH(addr)] = newvma;
}

static bool vmacache_valid(struct mm_struct *mm)
{
	struct task_struct *curr;

	if (!vmacache_valid_mm(mm))
		return false;

	curr = current;
	if (mm->vmacache_seqnum != curr->vmacache_seqnum) {
		/*
		 * First attempt will always be invalid, initialize
		 * the new cache for this task here.
		 */
		curr->vmacache_seqnum = mm->vmacache_seqnum;
		vmacache_flush(curr);
		return false;
	}
	return true;
}

struct vm_area_struct *vmacache_find(struct mm_struct *mm, unsigned long addr)
{
	int i;

	if (!vmacache_valid(mm))
		return NULL;

	count_vm_vmacache_event(VMACACHE_FIND_CALLS);

	for (i = 0; i < VMACACHE_SIZE; i++) {
		struct vm_area_struct *vma = current->vmacache[i];

<<<<<<< HEAD
		if (!vma)
			continue;
		if (WARN_ON_ONCE(vma->vm_mm != mm))
			break;
		if (vma->vm_start <= addr && vma->vm_end > addr)
=======
		if (vma && vma->vm_start <= addr && vma->vm_end > addr) {
			BUG_ON(vma->vm_mm != mm);
			count_vm_vmacache_event(VMACACHE_FIND_HITS);
>>>>>>> d821e9af
			return vma;
	}

	return NULL;
}

#ifndef CONFIG_MMU
struct vm_area_struct *vmacache_find_exact(struct mm_struct *mm,
					   unsigned long start,
					   unsigned long end)
{
	int i;

	if (!vmacache_valid(mm))
		return NULL;

	count_vm_vmacache_event(VMACACHE_FIND_CALLS);

	for (i = 0; i < VMACACHE_SIZE; i++) {
		struct vm_area_struct *vma = current->vmacache[i];

		if (vma && vma->vm_start == start && vma->vm_end == end) {
			count_vm_vmacache_event(VMACACHE_FIND_HITS);
			return vma;
		}
	}

	return NULL;
}
#endif<|MERGE_RESOLUTION|>--- conflicted
+++ resolved
@@ -93,18 +93,14 @@
 	for (i = 0; i < VMACACHE_SIZE; i++) {
 		struct vm_area_struct *vma = current->vmacache[i];
 
-<<<<<<< HEAD
 		if (!vma)
 			continue;
 		if (WARN_ON_ONCE(vma->vm_mm != mm))
 			break;
-		if (vma->vm_start <= addr && vma->vm_end > addr)
-=======
-		if (vma && vma->vm_start <= addr && vma->vm_end > addr) {
-			BUG_ON(vma->vm_mm != mm);
+		if (vma->vm_start <= addr && vma->vm_end > addr) {
 			count_vm_vmacache_event(VMACACHE_FIND_HITS);
->>>>>>> d821e9af
 			return vma;
+		}
 	}
 
 	return NULL;
