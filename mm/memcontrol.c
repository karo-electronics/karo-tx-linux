--- conflicted
+++ resolved
@@ -239,12 +239,8 @@
 	int last_scanned_node;
 #if MAX_NUMNODES > 1
 	nodemask_t	scan_nodes;
-<<<<<<< HEAD
-	unsigned long   next_scan_node_update;
-=======
 	atomic_t	numainfo_events;
 	atomic_t	numainfo_updating;
->>>>>>> b55ebc27
 #endif
 	/*
 	 * Should the accounting and control be hierarchical, per subtree?
@@ -1138,10 +1134,6 @@
 	return MEM_CGROUP_ZSTAT(mz, lru);
 }
 
-<<<<<<< HEAD
-#ifdef CONFIG_NUMA
-=======
->>>>>>> b55ebc27
 static unsigned long mem_cgroup_node_nr_file_lru_pages(struct mem_cgroup *memcg,
 							int nid)
 {
@@ -1153,8 +1145,6 @@
 	return ret;
 }
 
-<<<<<<< HEAD
-=======
 static unsigned long mem_cgroup_node_nr_anon_lru_pages(struct mem_cgroup *memcg,
 							int nid)
 {
@@ -1166,7 +1156,6 @@
 }
 
 #if MAX_NUMNODES > 1
->>>>>>> b55ebc27
 static unsigned long mem_cgroup_nr_file_lru_pages(struct mem_cgroup *memcg)
 {
 	u64 total = 0;
@@ -1178,20 +1167,6 @@
 	return total;
 }
 
-<<<<<<< HEAD
-static unsigned long mem_cgroup_node_nr_anon_lru_pages(struct mem_cgroup *memcg,
-							int nid)
-{
-	unsigned long ret;
-
-	ret = mem_cgroup_get_zonestat_node(memcg, nid, LRU_INACTIVE_ANON) +
-		mem_cgroup_get_zonestat_node(memcg, nid, LRU_ACTIVE_ANON);
-
-	return ret;
-}
-
-=======
->>>>>>> b55ebc27
 static unsigned long mem_cgroup_nr_anon_lru_pages(struct mem_cgroup *memcg)
 {
 	u64 total = 0;
@@ -1588,8 +1563,6 @@
 	return ret;
 }
 
-<<<<<<< HEAD
-=======
 /**
  * test_mem_cgroup_node_reclaimable
  * @mem: the target memcg
@@ -1612,7 +1585,6 @@
 	return false;
 
 }
->>>>>>> b55ebc27
 #if MAX_NUMNODES > 1
 
 /*
@@ -1624,13 +1596,6 @@
 static void mem_cgroup_may_update_nodemask(struct mem_cgroup *mem)
 {
 	int nid;
-<<<<<<< HEAD
-
-	if (time_after(mem->next_scan_node_update, jiffies))
-		return;
-
-	mem->next_scan_node_update = jiffies + 10*HZ;
-=======
 	/*
 	 * numainfo_events > 0 means there was at least NUMAINFO_EVENTS_TARGET
 	 * pagein/pageout changes since the last update.
@@ -1640,31 +1605,17 @@
 	if (atomic_inc_return(&mem->numainfo_updating) > 1)
 		return;
 
->>>>>>> b55ebc27
 	/* make a nodemask where this memcg uses memory from */
 	mem->scan_nodes = node_states[N_HIGH_MEMORY];
 
 	for_each_node_mask(nid, node_states[N_HIGH_MEMORY]) {
 
-<<<<<<< HEAD
-		if (mem_cgroup_get_zonestat_node(mem, nid, LRU_INACTIVE_FILE) ||
-		    mem_cgroup_get_zonestat_node(mem, nid, LRU_ACTIVE_FILE))
-			continue;
-
-		if (total_swap_pages &&
-		    (mem_cgroup_get_zonestat_node(mem, nid, LRU_INACTIVE_ANON) ||
-		     mem_cgroup_get_zonestat_node(mem, nid, LRU_ACTIVE_ANON)))
-			continue;
-		node_clear(nid, mem->scan_nodes);
-	}
-=======
 		if (!test_mem_cgroup_node_reclaimable(mem, nid, false))
 			node_clear(nid, mem->scan_nodes);
 	}
 
 	atomic_set(&mem->numainfo_events, 0);
 	atomic_set(&mem->numainfo_updating, 0);
->>>>>>> b55ebc27
 }
 
 /*
@@ -1702,8 +1653,6 @@
 	return node;
 }
 
-<<<<<<< HEAD
-=======
 /*
  * Check all nodes whether it contains reclaimable pages or not.
  * For quick scan, we make use of scan_nodes. This will allow us to skip
@@ -1739,20 +1688,16 @@
 	return false;
 }
 
->>>>>>> b55ebc27
 #else
 int mem_cgroup_select_victim_node(struct mem_cgroup *mem)
 {
 	return 0;
 }
-<<<<<<< HEAD
-=======
 
 bool mem_cgroup_reclaimable(struct mem_cgroup *mem, bool noswap)
 {
 	return test_mem_cgroup_node_reclaimable(mem, 0, noswap);
 }
->>>>>>> b55ebc27
 #endif
 
 /*
