--- conflicted
+++ resolved
@@ -2694,14 +2694,10 @@
 		goto bypass;
 
 	if (unlikely(task_in_memcg_oom(current)))
-<<<<<<< HEAD
-		goto bypass;
-=======
 		goto nomem;
 
 	if (gfp_mask & __GFP_NOFAIL)
 		oom = false;
->>>>>>> 802eee95
 
 	/*
 	 * We always charge the cgroup the mm_struct belongs to.
@@ -2800,17 +2796,10 @@
 	*ptr = memcg;
 	return 0;
 nomem:
-<<<<<<< HEAD
-	*ptr = NULL;
-	if (gfp_mask & __GFP_NOFAIL)
-		return 0;
-	return -ENOMEM;
-=======
 	if (!(gfp_mask & __GFP_NOFAIL)) {
 		*ptr = NULL;
 		return -ENOMEM;
 	}
->>>>>>> 802eee95
 bypass:
 	*ptr = root_mem_cgroup;
 	return -EINTR;
