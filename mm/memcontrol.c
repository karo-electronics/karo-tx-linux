/* memcontrol.c - Memory Controller
 *
 * Copyright IBM Corporation, 2007
 * Author Balbir Singh <balbir@linux.vnet.ibm.com>
 *
 * Copyright 2007 OpenVZ SWsoft Inc
 * Author: Pavel Emelianov <xemul@openvz.org>
 *
 * Memory thresholds
 * Copyright (C) 2009 Nokia Corporation
 * Author: Kirill A. Shutemov
 *
 * Kernel Memory Controller
 * Copyright (C) 2012 Parallels Inc. and Google Inc.
 * Authors: Glauber Costa and Suleiman Souhlal
 *
 * This program is free software; you can redistribute it and/or modify
 * it under the terms of the GNU General Public License as published by
 * the Free Software Foundation; either version 2 of the License, or
 * (at your option) any later version.
 *
 * This program is distributed in the hope that it will be useful,
 * but WITHOUT ANY WARRANTY; without even the implied warranty of
 * MERCHANTABILITY or FITNESS FOR A PARTICULAR PURPOSE.  See the
 * GNU General Public License for more details.
 */

#include <linux/res_counter.h>
#include <linux/memcontrol.h>
#include <linux/cgroup.h>
#include <linux/mm.h>
#include <linux/hugetlb.h>
#include <linux/pagemap.h>
#include <linux/smp.h>
#include <linux/page-flags.h>
#include <linux/backing-dev.h>
#include <linux/bit_spinlock.h>
#include <linux/rcupdate.h>
#include <linux/limits.h>
#include <linux/export.h>
#include <linux/mutex.h>
#include <linux/rbtree.h>
#include <linux/slab.h>
#include <linux/swap.h>
#include <linux/swapops.h>
#include <linux/spinlock.h>
#include <linux/eventfd.h>
#include <linux/sort.h>
#include <linux/fs.h>
#include <linux/seq_file.h>
#include <linux/vmalloc.h>
#include <linux/vmpressure.h>
#include <linux/mm_inline.h>
#include <linux/page_cgroup.h>
#include <linux/cpu.h>
#include <linux/oom.h>
#include "internal.h"
#include <net/sock.h>
#include <net/ip.h>
#include <net/tcp_memcontrol.h>

#include <asm/uaccess.h>

#include <trace/events/vmscan.h>

struct cgroup_subsys mem_cgroup_subsys __read_mostly;
EXPORT_SYMBOL(mem_cgroup_subsys);

#define MEM_CGROUP_RECLAIM_RETRIES	5
static struct mem_cgroup *root_mem_cgroup __read_mostly;

#ifdef CONFIG_MEMCG_SWAP
/* Turned on only when memory cgroup is enabled && really_do_swap_account = 1 */
int do_swap_account __read_mostly;

/* for remember boot option*/
#ifdef CONFIG_MEMCG_SWAP_ENABLED
static int really_do_swap_account __initdata = 1;
#else
static int really_do_swap_account __initdata = 0;
#endif

#else
#define do_swap_account		0
#endif


static const char * const mem_cgroup_stat_names[] = {
	"cache",
	"rss",
	"rss_huge",
	"mapped_file",
	"writeback",
	"swap",
};

enum mem_cgroup_events_index {
	MEM_CGROUP_EVENTS_PGPGIN,	/* # of pages paged in */
	MEM_CGROUP_EVENTS_PGPGOUT,	/* # of pages paged out */
	MEM_CGROUP_EVENTS_PGFAULT,	/* # of page-faults */
	MEM_CGROUP_EVENTS_PGMAJFAULT,	/* # of major page-faults */
	MEM_CGROUP_EVENTS_NSTATS,
};

static const char * const mem_cgroup_events_names[] = {
	"pgpgin",
	"pgpgout",
	"pgfault",
	"pgmajfault",
};

static const char * const mem_cgroup_lru_names[] = {
	"inactive_anon",
	"active_anon",
	"inactive_file",
	"active_file",
	"unevictable",
};

/*
 * Per memcg event counter is incremented at every pagein/pageout. With THP,
 * it will be incremated by the number of pages. This counter is used for
 * for trigger some periodic events. This is straightforward and better
 * than using jiffies etc. to handle periodic memcg event.
 */
enum mem_cgroup_events_target {
	MEM_CGROUP_TARGET_THRESH,
	MEM_CGROUP_TARGET_SOFTLIMIT,
	MEM_CGROUP_TARGET_NUMAINFO,
	MEM_CGROUP_NTARGETS,
};
#define THRESHOLDS_EVENTS_TARGET 128
#define SOFTLIMIT_EVENTS_TARGET 1024
#define NUMAINFO_EVENTS_TARGET	1024

struct mem_cgroup_stat_cpu {
	long count[MEM_CGROUP_STAT_NSTATS];
	unsigned long events[MEM_CGROUP_EVENTS_NSTATS];
	unsigned long nr_page_events;
	unsigned long targets[MEM_CGROUP_NTARGETS];
};

struct mem_cgroup_reclaim_iter {
	/*
	 * last scanned hierarchy member. Valid only if last_dead_count
	 * matches memcg->dead_count of the hierarchy root group.
	 */
	struct mem_cgroup *last_visited;
	unsigned long last_dead_count;

	/* scan generation, increased every round-trip */
	unsigned int generation;
};

/*
 * per-zone information in memory controller.
 */
struct mem_cgroup_per_zone {
	struct lruvec		lruvec;
	unsigned long		lru_size[NR_LRU_LISTS];

	struct mem_cgroup_reclaim_iter reclaim_iter[DEF_PRIORITY + 1];

	struct rb_node		tree_node;	/* RB tree node */
	unsigned long long	usage_in_excess;/* Set to the value by which */
						/* the soft limit is exceeded*/
	bool			on_tree;
	struct mem_cgroup	*memcg;		/* Back pointer, we cannot */
						/* use container_of	   */
};

struct mem_cgroup_per_node {
	struct mem_cgroup_per_zone zoneinfo[MAX_NR_ZONES];
};

/*
 * Cgroups above their limits are maintained in a RB-Tree, independent of
 * their hierarchy representation
 */

struct mem_cgroup_tree_per_zone {
	struct rb_root rb_root;
	spinlock_t lock;
};

struct mem_cgroup_tree_per_node {
	struct mem_cgroup_tree_per_zone rb_tree_per_zone[MAX_NR_ZONES];
};

struct mem_cgroup_tree {
	struct mem_cgroup_tree_per_node *rb_tree_per_node[MAX_NUMNODES];
};

static struct mem_cgroup_tree soft_limit_tree __read_mostly;

struct mem_cgroup_threshold {
	struct eventfd_ctx *eventfd;
	u64 threshold;
};

/* For threshold */
struct mem_cgroup_threshold_ary {
	/* An array index points to threshold just below or equal to usage. */
	int current_threshold;
	/* Size of entries[] */
	unsigned int size;
	/* Array of thresholds */
	struct mem_cgroup_threshold entries[0];
};

struct mem_cgroup_thresholds {
	/* Primary thresholds array */
	struct mem_cgroup_threshold_ary *primary;
	/*
	 * Spare threshold array.
	 * This is needed to make mem_cgroup_unregister_event() "never fail".
	 * It must be able to store at least primary->size - 1 entries.
	 */
	struct mem_cgroup_threshold_ary *spare;
};

/* for OOM */
struct mem_cgroup_eventfd_list {
	struct list_head list;
	struct eventfd_ctx *eventfd;
};

static void mem_cgroup_threshold(struct mem_cgroup *memcg);
static void mem_cgroup_oom_notify(struct mem_cgroup *memcg);

/*
 * The memory controller data structure. The memory controller controls both
 * page cache and RSS per cgroup. We would eventually like to provide
 * statistics based on the statistics developed by Rik Van Riel for clock-pro,
 * to help the administrator determine what knobs to tune.
 *
 * TODO: Add a water mark for the memory controller. Reclaim will begin when
 * we hit the water mark. May be even add a low water mark, such that
 * no reclaim occurs from a cgroup at it's low water mark, this is
 * a feature that will be implemented much later in the future.
 */
struct mem_cgroup {
	struct cgroup_subsys_state css;
	/*
	 * the counter to account for memory usage
	 */
	struct res_counter res;

	/* vmpressure notifications */
	struct vmpressure vmpressure;

	/*
	 * the counter to account for mem+swap usage.
	 */
	struct res_counter memsw;

	/*
	 * the counter to account for kernel memory usage.
	 */
	struct res_counter kmem;
	/*
	 * Should the accounting and control be hierarchical, per subtree?
	 */
	bool use_hierarchy;
	unsigned long kmem_account_flags; /* See KMEM_ACCOUNTED_*, below */

	bool		oom_lock;
	atomic_t	under_oom;
	atomic_t	oom_wakeups;

	int	swappiness;
	/* OOM-Killer disable */
	int		oom_kill_disable;

	/* set when res.limit == memsw.limit */
	bool		memsw_is_minimum;

	/* protect arrays of thresholds */
	struct mutex thresholds_lock;

	/* thresholds for memory usage. RCU-protected */
	struct mem_cgroup_thresholds thresholds;

	/* thresholds for mem+swap usage. RCU-protected */
	struct mem_cgroup_thresholds memsw_thresholds;

	/* For oom notifier event fd */
	struct list_head oom_notify;

	/*
	 * Should we move charges of a task when a task is moved into this
	 * mem_cgroup ? And what type of charges should we move ?
	 */
	unsigned long move_charge_at_immigrate;
	/*
	 * set > 0 if pages under this cgroup are moving to other cgroup.
	 */
	atomic_t	moving_account;
	/* taken only while moving_account > 0 */
	spinlock_t	move_lock;
	/*
	 * percpu counter.
	 */
	struct mem_cgroup_stat_cpu __percpu *stat;
	/*
	 * used when a cpu is offlined or other synchronizations
	 * See mem_cgroup_read_stat().
	 */
	struct mem_cgroup_stat_cpu nocpu_base;
	spinlock_t pcp_counter_lock;

	atomic_t	dead_count;
#if defined(CONFIG_MEMCG_KMEM) && defined(CONFIG_INET)
	struct tcp_memcontrol tcp_mem;
#endif
#if defined(CONFIG_MEMCG_KMEM)
	/* analogous to slab_common's slab_caches list. per-memcg */
	struct list_head memcg_slab_caches;
	/* Not a spinlock, we can take a lot of time walking the list */
	struct mutex slab_caches_mutex;
        /* Index in the kmem_cache->memcg_params->memcg_caches array */
	int kmemcg_id;
#endif

	int last_scanned_node;
#if MAX_NUMNODES > 1
	nodemask_t	scan_nodes;
	atomic_t	numainfo_events;
	atomic_t	numainfo_updating;
#endif

	struct mem_cgroup_per_node *nodeinfo[0];
	/* WARNING: nodeinfo must be the last member here */
};

static size_t memcg_size(void)
{
	return sizeof(struct mem_cgroup) +
		nr_node_ids * sizeof(struct mem_cgroup_per_node);
}

/* internal only representation about the status of kmem accounting. */
enum {
	KMEM_ACCOUNTED_ACTIVE = 0, /* accounted by this cgroup itself */
	KMEM_ACCOUNTED_ACTIVATED, /* static key enabled. */
	KMEM_ACCOUNTED_DEAD, /* dead memcg with pending kmem charges */
};

/* We account when limit is on, but only after call sites are patched */
#define KMEM_ACCOUNTED_MASK \
		((1 << KMEM_ACCOUNTED_ACTIVE) | (1 << KMEM_ACCOUNTED_ACTIVATED))

#ifdef CONFIG_MEMCG_KMEM
static inline void memcg_kmem_set_active(struct mem_cgroup *memcg)
{
	set_bit(KMEM_ACCOUNTED_ACTIVE, &memcg->kmem_account_flags);
}

static bool memcg_kmem_is_active(struct mem_cgroup *memcg)
{
	return test_bit(KMEM_ACCOUNTED_ACTIVE, &memcg->kmem_account_flags);
}

static void memcg_kmem_set_activated(struct mem_cgroup *memcg)
{
	set_bit(KMEM_ACCOUNTED_ACTIVATED, &memcg->kmem_account_flags);
}

static void memcg_kmem_clear_activated(struct mem_cgroup *memcg)
{
	clear_bit(KMEM_ACCOUNTED_ACTIVATED, &memcg->kmem_account_flags);
}

static void memcg_kmem_mark_dead(struct mem_cgroup *memcg)
{
	/*
	 * Our caller must use css_get() first, because memcg_uncharge_kmem()
	 * will call css_put() if it sees the memcg is dead.
	 */
	smp_wmb();
	if (test_bit(KMEM_ACCOUNTED_ACTIVE, &memcg->kmem_account_flags))
		set_bit(KMEM_ACCOUNTED_DEAD, &memcg->kmem_account_flags);
}

static bool memcg_kmem_test_and_clear_dead(struct mem_cgroup *memcg)
{
	return test_and_clear_bit(KMEM_ACCOUNTED_DEAD,
				  &memcg->kmem_account_flags);
}
#endif

/* Stuffs for move charges at task migration. */
/*
 * Types of charges to be moved. "move_charge_at_immitgrate" and
 * "immigrate_flags" are treated as a left-shifted bitmap of these types.
 */
enum move_type {
	MOVE_CHARGE_TYPE_ANON,	/* private anonymous page and swap of it */
	MOVE_CHARGE_TYPE_FILE,	/* file page(including tmpfs) and swap of it */
	NR_MOVE_TYPE,
};

/* "mc" and its members are protected by cgroup_mutex */
static struct move_charge_struct {
	spinlock_t	  lock; /* for from, to */
	struct mem_cgroup *from;
	struct mem_cgroup *to;
	unsigned long immigrate_flags;
	unsigned long precharge;
	unsigned long moved_charge;
	unsigned long moved_swap;
	struct task_struct *moving_task;	/* a task moving charges */
	wait_queue_head_t waitq;		/* a waitq for other context */
} mc = {
	.lock = __SPIN_LOCK_UNLOCKED(mc.lock),
	.waitq = __WAIT_QUEUE_HEAD_INITIALIZER(mc.waitq),
};

static bool move_anon(void)
{
	return test_bit(MOVE_CHARGE_TYPE_ANON, &mc.immigrate_flags);
}

static bool move_file(void)
{
	return test_bit(MOVE_CHARGE_TYPE_FILE, &mc.immigrate_flags);
}

/*
 * Maximum loops in mem_cgroup_hierarchical_reclaim(), used for soft
 * limit reclaim to prevent infinite loops, if they ever occur.
 */
#define	MEM_CGROUP_MAX_RECLAIM_LOOPS		100
#define	MEM_CGROUP_MAX_SOFT_LIMIT_RECLAIM_LOOPS	2

enum charge_type {
	MEM_CGROUP_CHARGE_TYPE_CACHE = 0,
	MEM_CGROUP_CHARGE_TYPE_ANON,
	MEM_CGROUP_CHARGE_TYPE_SWAPOUT,	/* for accounting swapcache */
	MEM_CGROUP_CHARGE_TYPE_DROP,	/* a page was unused swap cache */
	NR_CHARGE_TYPE,
};

/* for encoding cft->private value on file */
enum res_type {
	_MEM,
	_MEMSWAP,
	_OOM_TYPE,
	_KMEM,
};

#define MEMFILE_PRIVATE(x, val)	((x) << 16 | (val))
#define MEMFILE_TYPE(val)	((val) >> 16 & 0xffff)
#define MEMFILE_ATTR(val)	((val) & 0xffff)
/* Used for OOM nofiier */
#define OOM_CONTROL		(0)

/*
 * Reclaim flags for mem_cgroup_hierarchical_reclaim
 */
#define MEM_CGROUP_RECLAIM_NOSWAP_BIT	0x0
#define MEM_CGROUP_RECLAIM_NOSWAP	(1 << MEM_CGROUP_RECLAIM_NOSWAP_BIT)
#define MEM_CGROUP_RECLAIM_SHRINK_BIT	0x1
#define MEM_CGROUP_RECLAIM_SHRINK	(1 << MEM_CGROUP_RECLAIM_SHRINK_BIT)

/*
 * The memcg_create_mutex will be held whenever a new cgroup is created.
 * As a consequence, any change that needs to protect against new child cgroups
 * appearing has to hold it as well.
 */
static DEFINE_MUTEX(memcg_create_mutex);

struct mem_cgroup *mem_cgroup_from_css(struct cgroup_subsys_state *s)
{
	return s ? container_of(s, struct mem_cgroup, css) : NULL;
}

/* Some nice accessors for the vmpressure. */
struct vmpressure *memcg_to_vmpressure(struct mem_cgroup *memcg)
{
	if (!memcg)
		memcg = root_mem_cgroup;
	return &memcg->vmpressure;
}

struct cgroup_subsys_state *vmpressure_to_css(struct vmpressure *vmpr)
{
	return &container_of(vmpr, struct mem_cgroup, vmpressure)->css;
}

struct vmpressure *css_to_vmpressure(struct cgroup_subsys_state *css)
{
	return &mem_cgroup_from_css(css)->vmpressure;
}

static inline bool mem_cgroup_is_root(struct mem_cgroup *memcg)
{
	return (memcg == root_mem_cgroup);
}

/*
 * We restrict the id in the range of [1, 65535], so it can fit into
 * an unsigned short.
 */
#define MEM_CGROUP_ID_MAX	USHRT_MAX

static inline unsigned short mem_cgroup_id(struct mem_cgroup *memcg)
{
	/*
	 * The ID of the root cgroup is 0, but memcg treat 0 as an
	 * invalid ID, so we return (cgroup_id + 1).
	 */
	return memcg->css.cgroup->id + 1;
}

static inline struct mem_cgroup *mem_cgroup_from_id(unsigned short id)
{
	struct cgroup_subsys_state *css;

	css = css_from_id(id - 1, &mem_cgroup_subsys);
	return mem_cgroup_from_css(css);
}

/* Writing them here to avoid exposing memcg's inner layout */
#if defined(CONFIG_INET) && defined(CONFIG_MEMCG_KMEM)

void sock_update_memcg(struct sock *sk)
{
	if (mem_cgroup_sockets_enabled) {
		struct mem_cgroup *memcg;
		struct cg_proto *cg_proto;

		BUG_ON(!sk->sk_prot->proto_cgroup);

		/* Socket cloning can throw us here with sk_cgrp already
		 * filled. It won't however, necessarily happen from
		 * process context. So the test for root memcg given
		 * the current task's memcg won't help us in this case.
		 *
		 * Respecting the original socket's memcg is a better
		 * decision in this case.
		 */
		if (sk->sk_cgrp) {
			BUG_ON(mem_cgroup_is_root(sk->sk_cgrp->memcg));
			css_get(&sk->sk_cgrp->memcg->css);
			return;
		}

		rcu_read_lock();
		memcg = mem_cgroup_from_task(current);
		cg_proto = sk->sk_prot->proto_cgroup(memcg);
		if (!mem_cgroup_is_root(memcg) &&
		    memcg_proto_active(cg_proto) && css_tryget(&memcg->css)) {
			sk->sk_cgrp = cg_proto;
		}
		rcu_read_unlock();
	}
}
EXPORT_SYMBOL(sock_update_memcg);

void sock_release_memcg(struct sock *sk)
{
	if (mem_cgroup_sockets_enabled && sk->sk_cgrp) {
		struct mem_cgroup *memcg;
		WARN_ON(!sk->sk_cgrp->memcg);
		memcg = sk->sk_cgrp->memcg;
		css_put(&sk->sk_cgrp->memcg->css);
	}
}

struct cg_proto *tcp_proto_cgroup(struct mem_cgroup *memcg)
{
	if (!memcg || mem_cgroup_is_root(memcg))
		return NULL;

	return &memcg->tcp_mem.cg_proto;
}
EXPORT_SYMBOL(tcp_proto_cgroup);

static void disarm_sock_keys(struct mem_cgroup *memcg)
{
	if (!memcg_proto_activated(&memcg->tcp_mem.cg_proto))
		return;
	static_key_slow_dec(&memcg_socket_limit_enabled);
}
#else
static void disarm_sock_keys(struct mem_cgroup *memcg)
{
}
#endif

#ifdef CONFIG_MEMCG_KMEM
/*
 * This will be the memcg's index in each cache's ->memcg_params->memcg_caches.
 * The main reason for not using cgroup id for this:
 *  this works better in sparse environments, where we have a lot of memcgs,
 *  but only a few kmem-limited. Or also, if we have, for instance, 200
 *  memcgs, and none but the 200th is kmem-limited, we'd have to have a
 *  200 entry array for that.
 *
 * The current size of the caches array is stored in
 * memcg_limited_groups_array_size.  It will double each time we have to
 * increase it.
 */
static DEFINE_IDA(kmem_limited_groups);
int memcg_limited_groups_array_size;

/*
 * MIN_SIZE is different than 1, because we would like to avoid going through
 * the alloc/free process all the time. In a small machine, 4 kmem-limited
 * cgroups is a reasonable guess. In the future, it could be a parameter or
 * tunable, but that is strictly not necessary.
 *
 * MAX_SIZE should be as large as the number of cgrp_ids. Ideally, we could get
 * this constant directly from cgroup, but it is understandable that this is
 * better kept as an internal representation in cgroup.c. In any case, the
 * cgrp_id space is not getting any smaller, and we don't have to necessarily
 * increase ours as well if it increases.
 */
#define MEMCG_CACHES_MIN_SIZE 4
#define MEMCG_CACHES_MAX_SIZE MEM_CGROUP_ID_MAX

/*
 * A lot of the calls to the cache allocation functions are expected to be
 * inlined by the compiler. Since the calls to memcg_kmem_get_cache are
 * conditional to this static branch, we'll have to allow modules that does
 * kmem_cache_alloc and the such to see this symbol as well
 */
struct static_key memcg_kmem_enabled_key;
EXPORT_SYMBOL(memcg_kmem_enabled_key);

static void disarm_kmem_keys(struct mem_cgroup *memcg)
{
	if (memcg_kmem_is_active(memcg)) {
		static_key_slow_dec(&memcg_kmem_enabled_key);
		ida_simple_remove(&kmem_limited_groups, memcg->kmemcg_id);
	}
	/*
	 * This check can't live in kmem destruction function,
	 * since the charges will outlive the cgroup
	 */
	WARN_ON(res_counter_read_u64(&memcg->kmem, RES_USAGE) != 0);
}
#else
static void disarm_kmem_keys(struct mem_cgroup *memcg)
{
}
#endif /* CONFIG_MEMCG_KMEM */

static void disarm_static_keys(struct mem_cgroup *memcg)
{
	disarm_sock_keys(memcg);
	disarm_kmem_keys(memcg);
}

static void drain_all_stock_async(struct mem_cgroup *memcg);

static struct mem_cgroup_per_zone *
mem_cgroup_zoneinfo(struct mem_cgroup *memcg, int nid, int zid)
{
	VM_BUG_ON((unsigned)nid >= nr_node_ids);
	return &memcg->nodeinfo[nid]->zoneinfo[zid];
}

struct cgroup_subsys_state *mem_cgroup_css(struct mem_cgroup *memcg)
{
	return &memcg->css;
}

static struct mem_cgroup_per_zone *
page_cgroup_zoneinfo(struct mem_cgroup *memcg, struct page *page)
{
	int nid = page_to_nid(page);
	int zid = page_zonenum(page);

	return mem_cgroup_zoneinfo(memcg, nid, zid);
}

static struct mem_cgroup_tree_per_zone *
soft_limit_tree_node_zone(int nid, int zid)
{
	return &soft_limit_tree.rb_tree_per_node[nid]->rb_tree_per_zone[zid];
}

static struct mem_cgroup_tree_per_zone *
soft_limit_tree_from_page(struct page *page)
{
	int nid = page_to_nid(page);
	int zid = page_zonenum(page);

	return &soft_limit_tree.rb_tree_per_node[nid]->rb_tree_per_zone[zid];
}

static void
__mem_cgroup_insert_exceeded(struct mem_cgroup *memcg,
				struct mem_cgroup_per_zone *mz,
				struct mem_cgroup_tree_per_zone *mctz,
				unsigned long long new_usage_in_excess)
{
	struct rb_node **p = &mctz->rb_root.rb_node;
	struct rb_node *parent = NULL;
	struct mem_cgroup_per_zone *mz_node;

	if (mz->on_tree)
		return;

	mz->usage_in_excess = new_usage_in_excess;
	if (!mz->usage_in_excess)
		return;
	while (*p) {
		parent = *p;
		mz_node = rb_entry(parent, struct mem_cgroup_per_zone,
					tree_node);
		if (mz->usage_in_excess < mz_node->usage_in_excess)
			p = &(*p)->rb_left;
		/*
		 * We can't avoid mem cgroups that are over their soft
		 * limit by the same amount
		 */
		else if (mz->usage_in_excess >= mz_node->usage_in_excess)
			p = &(*p)->rb_right;
	}
	rb_link_node(&mz->tree_node, parent, p);
	rb_insert_color(&mz->tree_node, &mctz->rb_root);
	mz->on_tree = true;
}

static void
__mem_cgroup_remove_exceeded(struct mem_cgroup *memcg,
				struct mem_cgroup_per_zone *mz,
				struct mem_cgroup_tree_per_zone *mctz)
{
	if (!mz->on_tree)
		return;
	rb_erase(&mz->tree_node, &mctz->rb_root);
	mz->on_tree = false;
}

static void
mem_cgroup_remove_exceeded(struct mem_cgroup *memcg,
				struct mem_cgroup_per_zone *mz,
				struct mem_cgroup_tree_per_zone *mctz)
{
	spin_lock(&mctz->lock);
	__mem_cgroup_remove_exceeded(memcg, mz, mctz);
	spin_unlock(&mctz->lock);
}


static void mem_cgroup_update_tree(struct mem_cgroup *memcg, struct page *page)
{
	unsigned long long excess;
	struct mem_cgroup_per_zone *mz;
	struct mem_cgroup_tree_per_zone *mctz;
	int nid = page_to_nid(page);
	int zid = page_zonenum(page);
	mctz = soft_limit_tree_from_page(page);

	/*
	 * Necessary to update all ancestors when hierarchy is used.
	 * because their event counter is not touched.
	 */
	for (; memcg; memcg = parent_mem_cgroup(memcg)) {
		mz = mem_cgroup_zoneinfo(memcg, nid, zid);
		excess = res_counter_soft_limit_excess(&memcg->res);
		/*
		 * We have to update the tree if mz is on RB-tree or
		 * mem is over its softlimit.
		 */
		if (excess || mz->on_tree) {
			spin_lock(&mctz->lock);
			/* if on-tree, remove it */
			if (mz->on_tree)
				__mem_cgroup_remove_exceeded(memcg, mz, mctz);
			/*
			 * Insert again. mz->usage_in_excess will be updated.
			 * If excess is 0, no tree ops.
			 */
			__mem_cgroup_insert_exceeded(memcg, mz, mctz, excess);
			spin_unlock(&mctz->lock);
		}
	}
}

static void mem_cgroup_remove_from_trees(struct mem_cgroup *memcg)
{
	int node, zone;
	struct mem_cgroup_per_zone *mz;
	struct mem_cgroup_tree_per_zone *mctz;

	for_each_node(node) {
		for (zone = 0; zone < MAX_NR_ZONES; zone++) {
			mz = mem_cgroup_zoneinfo(memcg, node, zone);
			mctz = soft_limit_tree_node_zone(node, zone);
			mem_cgroup_remove_exceeded(memcg, mz, mctz);
		}
	}
}

static struct mem_cgroup_per_zone *
__mem_cgroup_largest_soft_limit_node(struct mem_cgroup_tree_per_zone *mctz)
{
	struct rb_node *rightmost = NULL;
	struct mem_cgroup_per_zone *mz;

retry:
	mz = NULL;
	rightmost = rb_last(&mctz->rb_root);
	if (!rightmost)
		goto done;		/* Nothing to reclaim from */

	mz = rb_entry(rightmost, struct mem_cgroup_per_zone, tree_node);
	/*
	 * Remove the node now but someone else can add it back,
	 * we will to add it back at the end of reclaim to its correct
	 * position in the tree.
	 */
	__mem_cgroup_remove_exceeded(mz->memcg, mz, mctz);
	if (!res_counter_soft_limit_excess(&mz->memcg->res) ||
		!css_tryget(&mz->memcg->css))
		goto retry;
done:
	return mz;
}

static struct mem_cgroup_per_zone *
mem_cgroup_largest_soft_limit_node(struct mem_cgroup_tree_per_zone *mctz)
{
	struct mem_cgroup_per_zone *mz;

	spin_lock(&mctz->lock);
	mz = __mem_cgroup_largest_soft_limit_node(mctz);
	spin_unlock(&mctz->lock);
	return mz;
}

/*
 * Implementation Note: reading percpu statistics for memcg.
 *
 * Both of vmstat[] and percpu_counter has threshold and do periodic
 * synchronization to implement "quick" read. There are trade-off between
 * reading cost and precision of value. Then, we may have a chance to implement
 * a periodic synchronizion of counter in memcg's counter.
 *
 * But this _read() function is used for user interface now. The user accounts
 * memory usage by memory cgroup and he _always_ requires exact value because
 * he accounts memory. Even if we provide quick-and-fuzzy read, we always
 * have to visit all online cpus and make sum. So, for now, unnecessary
 * synchronization is not implemented. (just implemented for cpu hotplug)
 *
 * If there are kernel internal actions which can make use of some not-exact
 * value, and reading all cpu value can be performance bottleneck in some
 * common workload, threashold and synchonization as vmstat[] should be
 * implemented.
 */
static long mem_cgroup_read_stat(struct mem_cgroup *memcg,
				 enum mem_cgroup_stat_index idx)
{
	long val = 0;
	int cpu;

	get_online_cpus();
	for_each_online_cpu(cpu)
		val += per_cpu(memcg->stat->count[idx], cpu);
#ifdef CONFIG_HOTPLUG_CPU
	spin_lock(&memcg->pcp_counter_lock);
	val += memcg->nocpu_base.count[idx];
	spin_unlock(&memcg->pcp_counter_lock);
#endif
	put_online_cpus();
	return val;
}

static void mem_cgroup_swap_statistics(struct mem_cgroup *memcg,
					 bool charge)
{
	int val = (charge) ? 1 : -1;
	this_cpu_add(memcg->stat->count[MEM_CGROUP_STAT_SWAP], val);
}

static unsigned long mem_cgroup_read_events(struct mem_cgroup *memcg,
					    enum mem_cgroup_events_index idx)
{
	unsigned long val = 0;
	int cpu;

	get_online_cpus();
	for_each_online_cpu(cpu)
		val += per_cpu(memcg->stat->events[idx], cpu);
#ifdef CONFIG_HOTPLUG_CPU
	spin_lock(&memcg->pcp_counter_lock);
	val += memcg->nocpu_base.events[idx];
	spin_unlock(&memcg->pcp_counter_lock);
#endif
	put_online_cpus();
	return val;
}

static void mem_cgroup_charge_statistics(struct mem_cgroup *memcg,
					 struct page *page,
					 bool anon, int nr_pages)
{
	preempt_disable();

	/*
	 * Here, RSS means 'mapped anon' and anon's SwapCache. Shmem/tmpfs is
	 * counted as CACHE even if it's on ANON LRU.
	 */
	if (anon)
		__this_cpu_add(memcg->stat->count[MEM_CGROUP_STAT_RSS],
				nr_pages);
	else
		__this_cpu_add(memcg->stat->count[MEM_CGROUP_STAT_CACHE],
				nr_pages);

	if (PageTransHuge(page))
		__this_cpu_add(memcg->stat->count[MEM_CGROUP_STAT_RSS_HUGE],
				nr_pages);

	/* pagein of a big page is an event. So, ignore page size */
	if (nr_pages > 0)
		__this_cpu_inc(memcg->stat->events[MEM_CGROUP_EVENTS_PGPGIN]);
	else {
		__this_cpu_inc(memcg->stat->events[MEM_CGROUP_EVENTS_PGPGOUT]);
		nr_pages = -nr_pages; /* for event */
	}

	__this_cpu_add(memcg->stat->nr_page_events, nr_pages);

	preempt_enable();
}

unsigned long
mem_cgroup_get_lru_size(struct lruvec *lruvec, enum lru_list lru)
{
	struct mem_cgroup_per_zone *mz;

	mz = container_of(lruvec, struct mem_cgroup_per_zone, lruvec);
	return mz->lru_size[lru];
}

static unsigned long
mem_cgroup_zone_nr_lru_pages(struct mem_cgroup *memcg, int nid, int zid,
			unsigned int lru_mask)
{
	struct mem_cgroup_per_zone *mz;
	enum lru_list lru;
	unsigned long ret = 0;

	mz = mem_cgroup_zoneinfo(memcg, nid, zid);

	for_each_lru(lru) {
		if (BIT(lru) & lru_mask)
			ret += mz->lru_size[lru];
	}
	return ret;
}

static unsigned long
mem_cgroup_node_nr_lru_pages(struct mem_cgroup *memcg,
			int nid, unsigned int lru_mask)
{
	u64 total = 0;
	int zid;

	for (zid = 0; zid < MAX_NR_ZONES; zid++)
		total += mem_cgroup_zone_nr_lru_pages(memcg,
						nid, zid, lru_mask);

	return total;
}

static unsigned long mem_cgroup_nr_lru_pages(struct mem_cgroup *memcg,
			unsigned int lru_mask)
{
	int nid;
	u64 total = 0;

	for_each_node_state(nid, N_MEMORY)
		total += mem_cgroup_node_nr_lru_pages(memcg, nid, lru_mask);
	return total;
}

static bool mem_cgroup_event_ratelimit(struct mem_cgroup *memcg,
				       enum mem_cgroup_events_target target)
{
	unsigned long val, next;

	val = __this_cpu_read(memcg->stat->nr_page_events);
	next = __this_cpu_read(memcg->stat->targets[target]);
	/* from time_after() in jiffies.h */
	if ((long)next - (long)val < 0) {
		switch (target) {
		case MEM_CGROUP_TARGET_THRESH:
			next = val + THRESHOLDS_EVENTS_TARGET;
			break;
		case MEM_CGROUP_TARGET_SOFTLIMIT:
			next = val + SOFTLIMIT_EVENTS_TARGET;
			break;
		case MEM_CGROUP_TARGET_NUMAINFO:
			next = val + NUMAINFO_EVENTS_TARGET;
			break;
		default:
			break;
		}
		__this_cpu_write(memcg->stat->targets[target], next);
		return true;
	}
	return false;
}

/*
 * Check events in order.
 *
 */
static void memcg_check_events(struct mem_cgroup *memcg, struct page *page)
{
	preempt_disable();
	/* threshold event is triggered in finer grain than soft limit */
	if (unlikely(mem_cgroup_event_ratelimit(memcg,
						MEM_CGROUP_TARGET_THRESH))) {
		bool do_softlimit;
		bool do_numainfo __maybe_unused;

		do_softlimit = mem_cgroup_event_ratelimit(memcg,
						MEM_CGROUP_TARGET_SOFTLIMIT);
#if MAX_NUMNODES > 1
		do_numainfo = mem_cgroup_event_ratelimit(memcg,
						MEM_CGROUP_TARGET_NUMAINFO);
#endif
		preempt_enable();

		mem_cgroup_threshold(memcg);
		if (unlikely(do_softlimit))
			mem_cgroup_update_tree(memcg, page);
#if MAX_NUMNODES > 1
		if (unlikely(do_numainfo))
			atomic_inc(&memcg->numainfo_events);
#endif
	} else
		preempt_enable();
}

struct mem_cgroup *mem_cgroup_from_task(struct task_struct *p)
{
	/*
	 * mm_update_next_owner() may clear mm->owner to NULL
	 * if it races with swapoff, page migration, etc.
	 * So this can be called with p == NULL.
	 */
	if (unlikely(!p))
		return NULL;

	return mem_cgroup_from_css(task_css(p, mem_cgroup_subsys_id));
}

struct mem_cgroup *try_get_mem_cgroup_from_mm(struct mm_struct *mm)
{
	struct mem_cgroup *memcg = NULL;

	if (!mm)
		return NULL;
	/*
	 * Because we have no locks, mm->owner's may be being moved to other
	 * cgroup. We use css_tryget() here even if this looks
	 * pessimistic (rather than adding locks here).
	 */
	rcu_read_lock();
	do {
		memcg = mem_cgroup_from_task(rcu_dereference(mm->owner));
		if (unlikely(!memcg))
			break;
	} while (!css_tryget(&memcg->css));
	rcu_read_unlock();
	return memcg;
}

/*
 * Returns a next (in a pre-order walk) alive memcg (with elevated css
 * ref. count) or NULL if the whole root's subtree has been visited.
 *
 * helper function to be used by mem_cgroup_iter
 */
static struct mem_cgroup *__mem_cgroup_iter_next(struct mem_cgroup *root,
		struct mem_cgroup *last_visited)
{
	struct cgroup_subsys_state *prev_css, *next_css;

	prev_css = last_visited ? &last_visited->css : NULL;
skip_node:
	next_css = css_next_descendant_pre(prev_css, &root->css);

	/*
	 * Even if we found a group we have to make sure it is
	 * alive. css && !memcg means that the groups should be
	 * skipped and we should continue the tree walk.
	 * last_visited css is safe to use because it is
	 * protected by css_get and the tree walk is rcu safe.
	 */
	if (next_css) {
		struct mem_cgroup *mem = mem_cgroup_from_css(next_css);

		if (css_tryget(&mem->css))
			return mem;
		else {
			prev_css = next_css;
			goto skip_node;
		}
	}

	return NULL;
}

static void mem_cgroup_iter_invalidate(struct mem_cgroup *root)
{
	/*
	 * When a group in the hierarchy below root is destroyed, the
	 * hierarchy iterator can no longer be trusted since it might
	 * have pointed to the destroyed group.  Invalidate it.
	 */
	atomic_inc(&root->dead_count);
}

static struct mem_cgroup *
mem_cgroup_iter_load(struct mem_cgroup_reclaim_iter *iter,
		     struct mem_cgroup *root,
		     int *sequence)
{
	struct mem_cgroup *position = NULL;
	/*
	 * A cgroup destruction happens in two stages: offlining and
	 * release.  They are separated by a RCU grace period.
	 *
	 * If the iterator is valid, we may still race with an
	 * offlining.  The RCU lock ensures the object won't be
	 * released, tryget will fail if we lost the race.
	 */
	*sequence = atomic_read(&root->dead_count);
	if (iter->last_dead_count == *sequence) {
		smp_rmb();
		position = iter->last_visited;
		if (position && !css_tryget(&position->css))
			position = NULL;
	}
	return position;
}

static void mem_cgroup_iter_update(struct mem_cgroup_reclaim_iter *iter,
				   struct mem_cgroup *last_visited,
				   struct mem_cgroup *new_position,
				   int sequence)
{
	if (last_visited)
		css_put(&last_visited->css);
	/*
	 * We store the sequence count from the time @last_visited was
	 * loaded successfully instead of rereading it here so that we
	 * don't lose destruction events in between.  We could have
	 * raced with the destruction of @new_position after all.
	 */
	iter->last_visited = new_position;
	smp_wmb();
	iter->last_dead_count = sequence;
}

/**
 * mem_cgroup_iter - iterate over memory cgroup hierarchy
 * @root: hierarchy root
 * @prev: previously returned memcg, NULL on first invocation
 * @reclaim: cookie for shared reclaim walks, NULL for full walks
 *
 * Returns references to children of the hierarchy below @root, or
 * @root itself, or %NULL after a full round-trip.
 *
 * Caller must pass the return value in @prev on subsequent
 * invocations for reference counting, or use mem_cgroup_iter_break()
 * to cancel a hierarchy walk before the round-trip is complete.
 *
 * Reclaimers can specify a zone and a priority level in @reclaim to
 * divide up the memcgs in the hierarchy among all concurrent
 * reclaimers operating on the same zone and priority.
 */
struct mem_cgroup *mem_cgroup_iter(struct mem_cgroup *root,
				   struct mem_cgroup *prev,
				   struct mem_cgroup_reclaim_cookie *reclaim)
{
	struct mem_cgroup *memcg = NULL;
	struct mem_cgroup *last_visited = NULL;

	if (mem_cgroup_disabled())
		return NULL;

	if (!root)
		root = root_mem_cgroup;

	if (prev && !reclaim)
		last_visited = prev;

	if (!root->use_hierarchy && root != root_mem_cgroup) {
		if (prev)
			goto out_css_put;
		return root;
	}

	rcu_read_lock();
	while (!memcg) {
		struct mem_cgroup_reclaim_iter *uninitialized_var(iter);
		int uninitialized_var(seq);

		if (reclaim) {
			int nid = zone_to_nid(reclaim->zone);
			int zid = zone_idx(reclaim->zone);
			struct mem_cgroup_per_zone *mz;

			mz = mem_cgroup_zoneinfo(root, nid, zid);
			iter = &mz->reclaim_iter[reclaim->priority];
			if (prev && reclaim->generation != iter->generation) {
				iter->last_visited = NULL;
				goto out_unlock;
			}

			last_visited = mem_cgroup_iter_load(iter, root, &seq);
		}

		memcg = __mem_cgroup_iter_next(root, last_visited);

		if (reclaim) {
			mem_cgroup_iter_update(iter, last_visited, memcg, seq);

			if (!memcg)
				iter->generation++;
			else if (!prev && memcg)
				reclaim->generation = iter->generation;
		}

		if (prev && !memcg)
			goto out_unlock;
	}
out_unlock:
	rcu_read_unlock();
out_css_put:
	if (prev && prev != root)
		css_put(&prev->css);

	return memcg;
}

/**
 * mem_cgroup_iter_break - abort a hierarchy walk prematurely
 * @root: hierarchy root
 * @prev: last visited hierarchy member as returned by mem_cgroup_iter()
 */
void mem_cgroup_iter_break(struct mem_cgroup *root,
			   struct mem_cgroup *prev)
{
	if (!root)
		root = root_mem_cgroup;
	if (prev && prev != root)
		css_put(&prev->css);
}

/*
 * Iteration constructs for visiting all cgroups (under a tree).  If
 * loops are exited prematurely (break), mem_cgroup_iter_break() must
 * be used for reference counting.
 */
#define for_each_mem_cgroup_tree(iter, root)		\
	for (iter = mem_cgroup_iter(root, NULL, NULL);	\
	     iter != NULL;				\
	     iter = mem_cgroup_iter(root, iter, NULL))

#define for_each_mem_cgroup(iter)			\
	for (iter = mem_cgroup_iter(NULL, NULL, NULL);	\
	     iter != NULL;				\
	     iter = mem_cgroup_iter(NULL, iter, NULL))

void __mem_cgroup_count_vm_event(struct mm_struct *mm, enum vm_event_item idx)
{
	struct mem_cgroup *memcg;

	rcu_read_lock();
	memcg = mem_cgroup_from_task(rcu_dereference(mm->owner));
	if (unlikely(!memcg))
		goto out;

	switch (idx) {
	case PGFAULT:
		this_cpu_inc(memcg->stat->events[MEM_CGROUP_EVENTS_PGFAULT]);
		break;
	case PGMAJFAULT:
		this_cpu_inc(memcg->stat->events[MEM_CGROUP_EVENTS_PGMAJFAULT]);
		break;
	default:
		BUG();
	}
out:
	rcu_read_unlock();
}
EXPORT_SYMBOL(__mem_cgroup_count_vm_event);

/**
 * mem_cgroup_zone_lruvec - get the lru list vector for a zone and memcg
 * @zone: zone of the wanted lruvec
 * @memcg: memcg of the wanted lruvec
 *
 * Returns the lru list vector holding pages for the given @zone and
 * @mem.  This can be the global zone lruvec, if the memory controller
 * is disabled.
 */
struct lruvec *mem_cgroup_zone_lruvec(struct zone *zone,
				      struct mem_cgroup *memcg)
{
	struct mem_cgroup_per_zone *mz;
	struct lruvec *lruvec;

	if (mem_cgroup_disabled()) {
		lruvec = &zone->lruvec;
		goto out;
	}

	mz = mem_cgroup_zoneinfo(memcg, zone_to_nid(zone), zone_idx(zone));
	lruvec = &mz->lruvec;
out:
	/*
	 * Since a node can be onlined after the mem_cgroup was created,
	 * we have to be prepared to initialize lruvec->zone here;
	 * and if offlined then reonlined, we need to reinitialize it.
	 */
	if (unlikely(lruvec->zone != zone))
		lruvec->zone = zone;
	return lruvec;
}

/*
 * Following LRU functions are allowed to be used without PCG_LOCK.
 * Operations are called by routine of global LRU independently from memcg.
 * What we have to take care of here is validness of pc->mem_cgroup.
 *
 * Changes to pc->mem_cgroup happens when
 * 1. charge
 * 2. moving account
 * In typical case, "charge" is done before add-to-lru. Exception is SwapCache.
 * It is added to LRU before charge.
 * If PCG_USED bit is not set, page_cgroup is not added to this private LRU.
 * When moving account, the page is not on LRU. It's isolated.
 */

/**
 * mem_cgroup_page_lruvec - return lruvec for adding an lru page
 * @page: the page
 * @zone: zone of the page
 */
struct lruvec *mem_cgroup_page_lruvec(struct page *page, struct zone *zone)
{
	struct mem_cgroup_per_zone *mz;
	struct mem_cgroup *memcg;
	struct page_cgroup *pc;
	struct lruvec *lruvec;

	if (mem_cgroup_disabled()) {
		lruvec = &zone->lruvec;
		goto out;
	}

	pc = lookup_page_cgroup(page);
	memcg = pc->mem_cgroup;

	/*
	 * Surreptitiously switch any uncharged offlist page to root:
	 * an uncharged page off lru does nothing to secure
	 * its former mem_cgroup from sudden removal.
	 *
	 * Our caller holds lru_lock, and PageCgroupUsed is updated
	 * under page_cgroup lock: between them, they make all uses
	 * of pc->mem_cgroup safe.
	 */
	if (!PageLRU(page) && !PageCgroupUsed(pc) && memcg != root_mem_cgroup)
		pc->mem_cgroup = memcg = root_mem_cgroup;

	mz = page_cgroup_zoneinfo(memcg, page);
	lruvec = &mz->lruvec;
out:
	/*
	 * Since a node can be onlined after the mem_cgroup was created,
	 * we have to be prepared to initialize lruvec->zone here;
	 * and if offlined then reonlined, we need to reinitialize it.
	 */
	if (unlikely(lruvec->zone != zone))
		lruvec->zone = zone;
	return lruvec;
}

/**
 * mem_cgroup_update_lru_size - account for adding or removing an lru page
 * @lruvec: mem_cgroup per zone lru vector
 * @lru: index of lru list the page is sitting on
 * @nr_pages: positive when adding or negative when removing
 *
 * This function must be called when a page is added to or removed from an
 * lru list.
 */
void mem_cgroup_update_lru_size(struct lruvec *lruvec, enum lru_list lru,
				int nr_pages)
{
	struct mem_cgroup_per_zone *mz;
	unsigned long *lru_size;

	if (mem_cgroup_disabled())
		return;

	mz = container_of(lruvec, struct mem_cgroup_per_zone, lruvec);
	lru_size = mz->lru_size + lru;
	*lru_size += nr_pages;
	VM_BUG_ON((long)(*lru_size) < 0);
}

/*
 * Checks whether given mem is same or in the root_mem_cgroup's
 * hierarchy subtree
 */
bool __mem_cgroup_same_or_subtree(const struct mem_cgroup *root_memcg,
				  struct mem_cgroup *memcg)
{
	if (root_memcg == memcg)
		return true;
	if (!root_memcg->use_hierarchy || !memcg)
		return false;
	return cgroup_is_descendant(memcg->css.cgroup, root_memcg->css.cgroup);
}

static bool mem_cgroup_same_or_subtree(const struct mem_cgroup *root_memcg,
				       struct mem_cgroup *memcg)
{
	bool ret;

	rcu_read_lock();
	ret = __mem_cgroup_same_or_subtree(root_memcg, memcg);
	rcu_read_unlock();
	return ret;
}

bool task_in_mem_cgroup(struct task_struct *task,
			const struct mem_cgroup *memcg)
{
	struct mem_cgroup *curr = NULL;
	struct task_struct *p;
	bool ret;

	p = find_lock_task_mm(task);
	if (p) {
		curr = try_get_mem_cgroup_from_mm(p->mm);
		task_unlock(p);
	} else {
		/*
		 * All threads may have already detached their mm's, but the oom
		 * killer still needs to detect if they have already been oom
		 * killed to prevent needlessly killing additional tasks.
		 */
		rcu_read_lock();
		curr = mem_cgroup_from_task(task);
		if (curr)
			css_get(&curr->css);
		rcu_read_unlock();
	}
	if (!curr)
		return false;
	/*
	 * We should check use_hierarchy of "memcg" not "curr". Because checking
	 * use_hierarchy of "curr" here make this function true if hierarchy is
	 * enabled in "curr" and "curr" is a child of "memcg" in *cgroup*
	 * hierarchy(even if use_hierarchy is disabled in "memcg").
	 */
	ret = mem_cgroup_same_or_subtree(memcg, curr);
	css_put(&curr->css);
	return ret;
}

int mem_cgroup_inactive_anon_is_low(struct lruvec *lruvec)
{
	unsigned long inactive_ratio;
	unsigned long inactive;
	unsigned long active;
	unsigned long gb;

	inactive = mem_cgroup_get_lru_size(lruvec, LRU_INACTIVE_ANON);
	active = mem_cgroup_get_lru_size(lruvec, LRU_ACTIVE_ANON);

	gb = (inactive + active) >> (30 - PAGE_SHIFT);
	if (gb)
		inactive_ratio = int_sqrt(10 * gb);
	else
		inactive_ratio = 1;

	return inactive * inactive_ratio < active;
}

#define mem_cgroup_from_res_counter(counter, member)	\
	container_of(counter, struct mem_cgroup, member)

/**
 * mem_cgroup_margin - calculate chargeable space of a memory cgroup
 * @memcg: the memory cgroup
 *
 * Returns the maximum amount of memory @mem can be charged with, in
 * pages.
 */
static unsigned long mem_cgroup_margin(struct mem_cgroup *memcg)
{
	unsigned long long margin;

	margin = res_counter_margin(&memcg->res);
	if (do_swap_account)
		margin = min(margin, res_counter_margin(&memcg->memsw));
	return margin >> PAGE_SHIFT;
}

int mem_cgroup_swappiness(struct mem_cgroup *memcg)
{
	/* root ? */
	if (!css_parent(&memcg->css))
		return vm_swappiness;

	return memcg->swappiness;
}

/*
 * memcg->moving_account is used for checking possibility that some thread is
 * calling move_account(). When a thread on CPU-A starts moving pages under
 * a memcg, other threads should check memcg->moving_account under
 * rcu_read_lock(), like this:
 *
 *         CPU-A                                    CPU-B
 *                                              rcu_read_lock()
 *         memcg->moving_account+1              if (memcg->mocing_account)
 *                                                   take heavy locks.
 *         synchronize_rcu()                    update something.
 *                                              rcu_read_unlock()
 *         start move here.
 */

/* for quick checking without looking up memcg */
atomic_t memcg_moving __read_mostly;

static void mem_cgroup_start_move(struct mem_cgroup *memcg)
{
	atomic_inc(&memcg_moving);
	atomic_inc(&memcg->moving_account);
	synchronize_rcu();
}

static void mem_cgroup_end_move(struct mem_cgroup *memcg)
{
	/*
	 * Now, mem_cgroup_clear_mc() may call this function with NULL.
	 * We check NULL in callee rather than caller.
	 */
	if (memcg) {
		atomic_dec(&memcg_moving);
		atomic_dec(&memcg->moving_account);
	}
}

/*
 * 2 routines for checking "mem" is under move_account() or not.
 *
 * mem_cgroup_stolen() -  checking whether a cgroup is mc.from or not. This
 *			  is used for avoiding races in accounting.  If true,
 *			  pc->mem_cgroup may be overwritten.
 *
 * mem_cgroup_under_move() - checking a cgroup is mc.from or mc.to or
 *			  under hierarchy of moving cgroups. This is for
 *			  waiting at hith-memory prressure caused by "move".
 */

static bool mem_cgroup_stolen(struct mem_cgroup *memcg)
{
	VM_BUG_ON(!rcu_read_lock_held());
	return atomic_read(&memcg->moving_account) > 0;
}

static bool mem_cgroup_under_move(struct mem_cgroup *memcg)
{
	struct mem_cgroup *from;
	struct mem_cgroup *to;
	bool ret = false;
	/*
	 * Unlike task_move routines, we access mc.to, mc.from not under
	 * mutual exclusion by cgroup_mutex. Here, we take spinlock instead.
	 */
	spin_lock(&mc.lock);
	from = mc.from;
	to = mc.to;
	if (!from)
		goto unlock;

	ret = mem_cgroup_same_or_subtree(memcg, from)
		|| mem_cgroup_same_or_subtree(memcg, to);
unlock:
	spin_unlock(&mc.lock);
	return ret;
}

static bool mem_cgroup_wait_acct_move(struct mem_cgroup *memcg)
{
	if (mc.moving_task && current != mc.moving_task) {
		if (mem_cgroup_under_move(memcg)) {
			DEFINE_WAIT(wait);
			prepare_to_wait(&mc.waitq, &wait, TASK_INTERRUPTIBLE);
			/* moving charge context might have finished. */
			if (mc.moving_task)
				schedule();
			finish_wait(&mc.waitq, &wait);
			return true;
		}
	}
	return false;
}

/*
 * Take this lock when
 * - a code tries to modify page's memcg while it's USED.
 * - a code tries to modify page state accounting in a memcg.
 * see mem_cgroup_stolen(), too.
 */
static void move_lock_mem_cgroup(struct mem_cgroup *memcg,
				  unsigned long *flags)
{
	spin_lock_irqsave(&memcg->move_lock, *flags);
}

static void move_unlock_mem_cgroup(struct mem_cgroup *memcg,
				unsigned long *flags)
{
	spin_unlock_irqrestore(&memcg->move_lock, *flags);
}

#define K(x) ((x) << (PAGE_SHIFT-10))
/**
 * mem_cgroup_print_oom_info: Print OOM information relevant to memory controller.
 * @memcg: The memory cgroup that went over limit
 * @p: Task that is going to be killed
 *
 * NOTE: @memcg and @p's mem_cgroup can be different when hierarchy is
 * enabled
 */
void mem_cgroup_print_oom_info(struct mem_cgroup *memcg, struct task_struct *p)
{
	struct cgroup *task_cgrp;
	struct cgroup *mem_cgrp;
	/*
	 * Need a buffer in BSS, can't rely on allocations. The code relies
	 * on the assumption that OOM is serialized for memory controller.
	 * If this assumption is broken, revisit this code.
	 */
	static char memcg_name[PATH_MAX];
	int ret;
	struct mem_cgroup *iter;
	unsigned int i;

	if (!p)
		return;

	rcu_read_lock();

	mem_cgrp = memcg->css.cgroup;
	task_cgrp = task_cgroup(p, mem_cgroup_subsys_id);

	ret = cgroup_path(task_cgrp, memcg_name, PATH_MAX);
	if (ret < 0) {
		/*
		 * Unfortunately, we are unable to convert to a useful name
		 * But we'll still print out the usage information
		 */
		rcu_read_unlock();
		goto done;
	}
	rcu_read_unlock();

	pr_info("Task in %s killed", memcg_name);

	rcu_read_lock();
	ret = cgroup_path(mem_cgrp, memcg_name, PATH_MAX);
	if (ret < 0) {
		rcu_read_unlock();
		goto done;
	}
	rcu_read_unlock();

	/*
	 * Continues from above, so we don't need an KERN_ level
	 */
	pr_cont(" as a result of limit of %s\n", memcg_name);
done:

	pr_info("memory: usage %llukB, limit %llukB, failcnt %llu\n",
		res_counter_read_u64(&memcg->res, RES_USAGE) >> 10,
		res_counter_read_u64(&memcg->res, RES_LIMIT) >> 10,
		res_counter_read_u64(&memcg->res, RES_FAILCNT));
	pr_info("memory+swap: usage %llukB, limit %llukB, failcnt %llu\n",
		res_counter_read_u64(&memcg->memsw, RES_USAGE) >> 10,
		res_counter_read_u64(&memcg->memsw, RES_LIMIT) >> 10,
		res_counter_read_u64(&memcg->memsw, RES_FAILCNT));
	pr_info("kmem: usage %llukB, limit %llukB, failcnt %llu\n",
		res_counter_read_u64(&memcg->kmem, RES_USAGE) >> 10,
		res_counter_read_u64(&memcg->kmem, RES_LIMIT) >> 10,
		res_counter_read_u64(&memcg->kmem, RES_FAILCNT));

	for_each_mem_cgroup_tree(iter, memcg) {
		pr_info("Memory cgroup stats");

		rcu_read_lock();
		ret = cgroup_path(iter->css.cgroup, memcg_name, PATH_MAX);
		if (!ret)
			pr_cont(" for %s", memcg_name);
		rcu_read_unlock();
		pr_cont(":");

		for (i = 0; i < MEM_CGROUP_STAT_NSTATS; i++) {
			if (i == MEM_CGROUP_STAT_SWAP && !do_swap_account)
				continue;
			pr_cont(" %s:%ldKB", mem_cgroup_stat_names[i],
				K(mem_cgroup_read_stat(iter, i)));
		}

		for (i = 0; i < NR_LRU_LISTS; i++)
			pr_cont(" %s:%luKB", mem_cgroup_lru_names[i],
				K(mem_cgroup_nr_lru_pages(iter, BIT(i))));

		pr_cont("\n");
	}
}

/*
 * This function returns the number of memcg under hierarchy tree. Returns
 * 1(self count) if no children.
 */
static int mem_cgroup_count_children(struct mem_cgroup *memcg)
{
	int num = 0;
	struct mem_cgroup *iter;

	for_each_mem_cgroup_tree(iter, memcg)
		num++;
	return num;
}

/*
 * Return the memory (and swap, if configured) limit for a memcg.
 */
static u64 mem_cgroup_get_limit(struct mem_cgroup *memcg)
{
	u64 limit;

	limit = res_counter_read_u64(&memcg->res, RES_LIMIT);

	/*
	 * Do not consider swap space if we cannot swap due to swappiness
	 */
	if (mem_cgroup_swappiness(memcg)) {
		u64 memsw;

		limit += total_swap_pages << PAGE_SHIFT;
		memsw = res_counter_read_u64(&memcg->memsw, RES_LIMIT);

		/*
		 * If memsw is finite and limits the amount of swap space
		 * available to this memcg, return that limit.
		 */
		limit = min(limit, memsw);
	}

	return limit;
}

static void mem_cgroup_out_of_memory(struct mem_cgroup *memcg, gfp_t gfp_mask,
				     int order)
{
	struct mem_cgroup *iter;
	unsigned long chosen_points = 0;
	unsigned long totalpages;
	unsigned int points = 0;
	struct task_struct *chosen = NULL;

	/*
	 * If current has a pending SIGKILL or is exiting, then automatically
	 * select it.  The goal is to allow it to allocate so that it may
	 * quickly exit and free its memory.
	 */
	if (fatal_signal_pending(current) || current->flags & PF_EXITING) {
		set_thread_flag(TIF_MEMDIE);
		return;
	}

	check_panic_on_oom(CONSTRAINT_MEMCG, gfp_mask, order, NULL);
	totalpages = mem_cgroup_get_limit(memcg) >> PAGE_SHIFT ? : 1;
	for_each_mem_cgroup_tree(iter, memcg) {
		struct css_task_iter it;
		struct task_struct *task;

		css_task_iter_start(&iter->css, &it);
		while ((task = css_task_iter_next(&it))) {
			switch (oom_scan_process_thread(task, totalpages, NULL,
							false)) {
			case OOM_SCAN_SELECT:
				if (chosen)
					put_task_struct(chosen);
				chosen = task;
				chosen_points = ULONG_MAX;
				get_task_struct(chosen);
				/* fall through */
			case OOM_SCAN_CONTINUE:
				continue;
			case OOM_SCAN_ABORT:
				css_task_iter_end(&it);
				mem_cgroup_iter_break(memcg, iter);
				if (chosen)
					put_task_struct(chosen);
				return;
			case OOM_SCAN_OK:
				break;
			};
			points = oom_badness(task, memcg, NULL, totalpages);
			if (points > chosen_points) {
				if (chosen)
					put_task_struct(chosen);
				chosen = task;
				chosen_points = points;
				get_task_struct(chosen);
			}
		}
		css_task_iter_end(&it);
	}

	if (!chosen)
		return;
	points = chosen_points * 1000 / totalpages;
	oom_kill_process(chosen, gfp_mask, order, points, totalpages, memcg,
			 NULL, "Memory cgroup out of memory");
}

static unsigned long mem_cgroup_reclaim(struct mem_cgroup *memcg,
					gfp_t gfp_mask,
					unsigned long flags)
{
	unsigned long total = 0;
	bool noswap = false;
	int loop;

	if (flags & MEM_CGROUP_RECLAIM_NOSWAP)
		noswap = true;
	if (!(flags & MEM_CGROUP_RECLAIM_SHRINK) && memcg->memsw_is_minimum)
		noswap = true;

	for (loop = 0; loop < MEM_CGROUP_MAX_RECLAIM_LOOPS; loop++) {
		if (loop)
			drain_all_stock_async(memcg);
		total += try_to_free_mem_cgroup_pages(memcg, gfp_mask, noswap);
		/*
		 * Allow limit shrinkers, which are triggered directly
		 * by userspace, to catch signals and stop reclaim
		 * after minimal progress, regardless of the margin.
		 */
		if (total && (flags & MEM_CGROUP_RECLAIM_SHRINK))
			break;
		if (mem_cgroup_margin(memcg))
			break;
		/*
		 * If nothing was reclaimed after two attempts, there
		 * may be no reclaimable pages in this hierarchy.
		 */
		if (loop && !total)
			break;
	}
	return total;
}

/**
 * test_mem_cgroup_node_reclaimable
 * @memcg: the target memcg
 * @nid: the node ID to be checked.
 * @noswap : specify true here if the user wants flle only information.
 *
 * This function returns whether the specified memcg contains any
 * reclaimable pages on a node. Returns true if there are any reclaimable
 * pages in the node.
 */
static bool test_mem_cgroup_node_reclaimable(struct mem_cgroup *memcg,
		int nid, bool noswap)
{
	if (mem_cgroup_node_nr_lru_pages(memcg, nid, LRU_ALL_FILE))
		return true;
	if (noswap || !total_swap_pages)
		return false;
	if (mem_cgroup_node_nr_lru_pages(memcg, nid, LRU_ALL_ANON))
		return true;
	return false;

}
#if MAX_NUMNODES > 1

/*
 * Always updating the nodemask is not very good - even if we have an empty
 * list or the wrong list here, we can start from some node and traverse all
 * nodes based on the zonelist. So update the list loosely once per 10 secs.
 *
 */
static void mem_cgroup_may_update_nodemask(struct mem_cgroup *memcg)
{
	int nid;
	/*
	 * numainfo_events > 0 means there was at least NUMAINFO_EVENTS_TARGET
	 * pagein/pageout changes since the last update.
	 */
	if (!atomic_read(&memcg->numainfo_events))
		return;
	if (atomic_inc_return(&memcg->numainfo_updating) > 1)
		return;

	/* make a nodemask where this memcg uses memory from */
	memcg->scan_nodes = node_states[N_MEMORY];

	for_each_node_mask(nid, node_states[N_MEMORY]) {

		if (!test_mem_cgroup_node_reclaimable(memcg, nid, false))
			node_clear(nid, memcg->scan_nodes);
	}

	atomic_set(&memcg->numainfo_events, 0);
	atomic_set(&memcg->numainfo_updating, 0);
}

/*
 * Selecting a node where we start reclaim from. Because what we need is just
 * reducing usage counter, start from anywhere is O,K. Considering
 * memory reclaim from current node, there are pros. and cons.
 *
 * Freeing memory from current node means freeing memory from a node which
 * we'll use or we've used. So, it may make LRU bad. And if several threads
 * hit limits, it will see a contention on a node. But freeing from remote
 * node means more costs for memory reclaim because of memory latency.
 *
 * Now, we use round-robin. Better algorithm is welcomed.
 */
int mem_cgroup_select_victim_node(struct mem_cgroup *memcg)
{
	int node;

	mem_cgroup_may_update_nodemask(memcg);
	node = memcg->last_scanned_node;

	node = next_node(node, memcg->scan_nodes);
	if (node == MAX_NUMNODES)
		node = first_node(memcg->scan_nodes);
	/*
	 * We call this when we hit limit, not when pages are added to LRU.
	 * No LRU may hold pages because all pages are UNEVICTABLE or
	 * memcg is too small and all pages are not on LRU. In that case,
	 * we use curret node.
	 */
	if (unlikely(node == MAX_NUMNODES))
		node = numa_node_id();

	memcg->last_scanned_node = node;
	return node;
}

/*
 * Check all nodes whether it contains reclaimable pages or not.
 * For quick scan, we make use of scan_nodes. This will allow us to skip
 * unused nodes. But scan_nodes is lazily updated and may not cotain
 * enough new information. We need to do double check.
 */
static bool mem_cgroup_reclaimable(struct mem_cgroup *memcg, bool noswap)
{
	int nid;

	/*
	 * quick check...making use of scan_node.
	 * We can skip unused nodes.
	 */
	if (!nodes_empty(memcg->scan_nodes)) {
		for (nid = first_node(memcg->scan_nodes);
		     nid < MAX_NUMNODES;
		     nid = next_node(nid, memcg->scan_nodes)) {

			if (test_mem_cgroup_node_reclaimable(memcg, nid, noswap))
				return true;
		}
	}
	/*
	 * Check rest of nodes.
	 */
	for_each_node_state(nid, N_MEMORY) {
		if (node_isset(nid, memcg->scan_nodes))
			continue;
		if (test_mem_cgroup_node_reclaimable(memcg, nid, noswap))
			return true;
	}
	return false;
}

#else
int mem_cgroup_select_victim_node(struct mem_cgroup *memcg)
{
	return 0;
}

static bool mem_cgroup_reclaimable(struct mem_cgroup *memcg, bool noswap)
{
	return test_mem_cgroup_node_reclaimable(memcg, 0, noswap);
}
#endif

static int mem_cgroup_soft_reclaim(struct mem_cgroup *root_memcg,
				   struct zone *zone,
				   gfp_t gfp_mask,
				   unsigned long *total_scanned)
{
	struct mem_cgroup *victim = NULL;
	int total = 0;
	int loop = 0;
	unsigned long excess;
	unsigned long nr_scanned;
	struct mem_cgroup_reclaim_cookie reclaim = {
		.zone = zone,
		.priority = 0,
	};

	excess = res_counter_soft_limit_excess(&root_memcg->res) >> PAGE_SHIFT;

	while (1) {
		victim = mem_cgroup_iter(root_memcg, victim, &reclaim);
		if (!victim) {
			loop++;
			if (loop >= 2) {
				/*
				 * If we have not been able to reclaim
				 * anything, it might because there are
				 * no reclaimable pages under this hierarchy
				 */
				if (!total)
					break;
				/*
				 * We want to do more targeted reclaim.
				 * excess >> 2 is not to excessive so as to
				 * reclaim too much, nor too less that we keep
				 * coming back to reclaim from this cgroup
				 */
				if (total >= (excess >> 2) ||
					(loop > MEM_CGROUP_MAX_RECLAIM_LOOPS))
					break;
			}
			continue;
		}
		if (!mem_cgroup_reclaimable(victim, false))
			continue;
		total += mem_cgroup_shrink_node_zone(victim, gfp_mask, false,
						     zone, &nr_scanned);
		*total_scanned += nr_scanned;
		if (!res_counter_soft_limit_excess(&root_memcg->res))
			break;
	}
	mem_cgroup_iter_break(root_memcg, victim);
	return total;
}

static DEFINE_SPINLOCK(memcg_oom_lock);

/*
 * Check OOM-Killer is already running under our hierarchy.
 * If someone is running, return false.
 */
static bool mem_cgroup_oom_trylock(struct mem_cgroup *memcg)
{
	struct mem_cgroup *iter, *failed = NULL;

	spin_lock(&memcg_oom_lock);

	for_each_mem_cgroup_tree(iter, memcg) {
		if (iter->oom_lock) {
			/*
			 * this subtree of our hierarchy is already locked
			 * so we cannot give a lock.
			 */
			failed = iter;
			mem_cgroup_iter_break(memcg, iter);
			break;
		} else
			iter->oom_lock = true;
	}

	if (failed) {
		/*
		 * OK, we failed to lock the whole subtree so we have
		 * to clean up what we set up to the failing subtree
		 */
		for_each_mem_cgroup_tree(iter, memcg) {
			if (iter == failed) {
				mem_cgroup_iter_break(memcg, iter);
				break;
			}
			iter->oom_lock = false;
		}
	}

	spin_unlock(&memcg_oom_lock);

	return !failed;
}

static void mem_cgroup_oom_unlock(struct mem_cgroup *memcg)
{
	struct mem_cgroup *iter;

	spin_lock(&memcg_oom_lock);
	for_each_mem_cgroup_tree(iter, memcg)
		iter->oom_lock = false;
	spin_unlock(&memcg_oom_lock);
}

static void mem_cgroup_mark_under_oom(struct mem_cgroup *memcg)
{
	struct mem_cgroup *iter;

	for_each_mem_cgroup_tree(iter, memcg)
		atomic_inc(&iter->under_oom);
}

static void mem_cgroup_unmark_under_oom(struct mem_cgroup *memcg)
{
	struct mem_cgroup *iter;

	/*
	 * When a new child is created while the hierarchy is under oom,
	 * mem_cgroup_oom_lock() may not be called. We have to use
	 * atomic_add_unless() here.
	 */
	for_each_mem_cgroup_tree(iter, memcg)
		atomic_add_unless(&iter->under_oom, -1, 0);
}

static DECLARE_WAIT_QUEUE_HEAD(memcg_oom_waitq);

struct oom_wait_info {
	struct mem_cgroup *memcg;
	wait_queue_t	wait;
};

static int memcg_oom_wake_function(wait_queue_t *wait,
	unsigned mode, int sync, void *arg)
{
	struct mem_cgroup *wake_memcg = (struct mem_cgroup *)arg;
	struct mem_cgroup *oom_wait_memcg;
	struct oom_wait_info *oom_wait_info;

	oom_wait_info = container_of(wait, struct oom_wait_info, wait);
	oom_wait_memcg = oom_wait_info->memcg;

	/*
	 * Both of oom_wait_info->memcg and wake_memcg are stable under us.
	 * Then we can use css_is_ancestor without taking care of RCU.
	 */
	if (!mem_cgroup_same_or_subtree(oom_wait_memcg, wake_memcg)
		&& !mem_cgroup_same_or_subtree(wake_memcg, oom_wait_memcg))
		return 0;
	return autoremove_wake_function(wait, mode, sync, arg);
}

static void memcg_wakeup_oom(struct mem_cgroup *memcg)
{
	atomic_inc(&memcg->oom_wakeups);
	/* for filtering, pass "memcg" as argument. */
	__wake_up(&memcg_oom_waitq, TASK_NORMAL, 0, memcg);
}

static void memcg_oom_recover(struct mem_cgroup *memcg)
{
	if (memcg && atomic_read(&memcg->under_oom))
		memcg_wakeup_oom(memcg);
}

static void mem_cgroup_oom(struct mem_cgroup *memcg, gfp_t mask, int order)
{
	if (!current->memcg_oom.may_oom)
		return;
	/*
	 * We are in the middle of the charge context here, so we
	 * don't want to block when potentially sitting on a callstack
	 * that holds all kinds of filesystem and mm locks.
	 *
	 * Also, the caller may handle a failed allocation gracefully
	 * (like optional page cache readahead) and so an OOM killer
	 * invocation might not even be necessary.
	 *
	 * That's why we don't do anything here except remember the
	 * OOM context and then deal with it at the end of the page
	 * fault when the stack is unwound, the locks are released,
	 * and when we know whether the fault was overall successful.
	 */
	css_get(&memcg->css);
	current->memcg_oom.memcg = memcg;
	current->memcg_oom.gfp_mask = mask;
	current->memcg_oom.order = order;
}

/**
 * mem_cgroup_oom_synchronize - complete memcg OOM handling
 * @handle: actually kill/wait or just clean up the OOM state
 *
 * This has to be called at the end of a page fault if the memcg OOM
 * handler was enabled.
 *
 * Memcg supports userspace OOM handling where failed allocations must
 * sleep on a waitqueue until the userspace task resolves the
 * situation.  Sleeping directly in the charge context with all kinds
 * of locks held is not a good idea, instead we remember an OOM state
 * in the task and mem_cgroup_oom_synchronize() has to be called at
 * the end of the page fault to complete the OOM handling.
 *
 * Returns %true if an ongoing memcg OOM situation was detected and
 * completed, %false otherwise.
 */
bool mem_cgroup_oom_synchronize(bool handle)
{
	struct mem_cgroup *memcg = current->memcg_oom.memcg;
	struct oom_wait_info owait;
	bool locked;

	/* OOM is global, do not handle */
	if (!memcg)
		return false;

	if (!handle)
		goto cleanup;

	owait.memcg = memcg;
	owait.wait.flags = 0;
	owait.wait.func = memcg_oom_wake_function;
	owait.wait.private = current;
	INIT_LIST_HEAD(&owait.wait.task_list);

	prepare_to_wait(&memcg_oom_waitq, &owait.wait, TASK_KILLABLE);
	mem_cgroup_mark_under_oom(memcg);

	locked = mem_cgroup_oom_trylock(memcg);

	if (locked)
		mem_cgroup_oom_notify(memcg);

	if (locked && !memcg->oom_kill_disable) {
		mem_cgroup_unmark_under_oom(memcg);
		finish_wait(&memcg_oom_waitq, &owait.wait);
		mem_cgroup_out_of_memory(memcg, current->memcg_oom.gfp_mask,
					 current->memcg_oom.order);
	} else {
		schedule();
		mem_cgroup_unmark_under_oom(memcg);
		finish_wait(&memcg_oom_waitq, &owait.wait);
	}

	if (locked) {
		mem_cgroup_oom_unlock(memcg);
		/*
		 * There is no guarantee that an OOM-lock contender
		 * sees the wakeups triggered by the OOM kill
		 * uncharges.  Wake any sleepers explicitely.
		 */
		memcg_oom_recover(memcg);
	}
cleanup:
	current->memcg_oom.memcg = NULL;
	css_put(&memcg->css);
	return true;
}

/*
 * Currently used to update mapped file statistics, but the routine can be
 * generalized to update other statistics as well.
 *
 * Notes: Race condition
 *
 * We usually use page_cgroup_lock() for accessing page_cgroup member but
 * it tends to be costly. But considering some conditions, we doesn't need
 * to do so _always_.
 *
 * Considering "charge", lock_page_cgroup() is not required because all
 * file-stat operations happen after a page is attached to radix-tree. There
 * are no race with "charge".
 *
 * Considering "uncharge", we know that memcg doesn't clear pc->mem_cgroup
 * at "uncharge" intentionally. So, we always see valid pc->mem_cgroup even
 * if there are race with "uncharge". Statistics itself is properly handled
 * by flags.
 *
 * Considering "move", this is an only case we see a race. To make the race
 * small, we check mm->moving_account and detect there are possibility of race
 * If there is, we take a lock.
 */

void __mem_cgroup_begin_update_page_stat(struct page *page,
				bool *locked, unsigned long *flags)
{
	struct mem_cgroup *memcg;
	struct page_cgroup *pc;

	pc = lookup_page_cgroup(page);
again:
	memcg = pc->mem_cgroup;
	if (unlikely(!memcg || !PageCgroupUsed(pc)))
		return;
	/*
	 * If this memory cgroup is not under account moving, we don't
	 * need to take move_lock_mem_cgroup(). Because we already hold
	 * rcu_read_lock(), any calls to move_account will be delayed until
	 * rcu_read_unlock() if mem_cgroup_stolen() == true.
	 */
	if (!mem_cgroup_stolen(memcg))
		return;

	move_lock_mem_cgroup(memcg, flags);
	if (memcg != pc->mem_cgroup || !PageCgroupUsed(pc)) {
		move_unlock_mem_cgroup(memcg, flags);
		goto again;
	}
	*locked = true;
}

void __mem_cgroup_end_update_page_stat(struct page *page, unsigned long *flags)
{
	struct page_cgroup *pc = lookup_page_cgroup(page);

	/*
	 * It's guaranteed that pc->mem_cgroup never changes while
	 * lock is held because a routine modifies pc->mem_cgroup
	 * should take move_lock_mem_cgroup().
	 */
	move_unlock_mem_cgroup(pc->mem_cgroup, flags);
}

void mem_cgroup_update_page_stat(struct page *page,
				 enum mem_cgroup_stat_index idx, int val)
{
	struct mem_cgroup *memcg;
	struct page_cgroup *pc = lookup_page_cgroup(page);
	unsigned long uninitialized_var(flags);

	if (mem_cgroup_disabled())
		return;

	VM_BUG_ON(!rcu_read_lock_held());
	memcg = pc->mem_cgroup;
	if (unlikely(!memcg || !PageCgroupUsed(pc)))
		return;

	this_cpu_add(memcg->stat->count[idx], val);
}

/*
 * size of first charge trial. "32" comes from vmscan.c's magic value.
 * TODO: maybe necessary to use big numbers in big irons.
 */
#define CHARGE_BATCH	32U
struct memcg_stock_pcp {
	struct mem_cgroup *cached; /* this never be root cgroup */
	unsigned int nr_pages;
	struct work_struct work;
	unsigned long flags;
#define FLUSHING_CACHED_CHARGE	0
};
static DEFINE_PER_CPU(struct memcg_stock_pcp, memcg_stock);
static DEFINE_MUTEX(percpu_charge_mutex);

/**
 * consume_stock: Try to consume stocked charge on this cpu.
 * @memcg: memcg to consume from.
 * @nr_pages: how many pages to charge.
 *
 * The charges will only happen if @memcg matches the current cpu's memcg
 * stock, and at least @nr_pages are available in that stock.  Failure to
 * service an allocation will refill the stock.
 *
 * returns true if successful, false otherwise.
 */
static bool consume_stock(struct mem_cgroup *memcg, unsigned int nr_pages)
{
	struct memcg_stock_pcp *stock;
	bool ret = true;

	if (nr_pages > CHARGE_BATCH)
		return false;

	stock = &get_cpu_var(memcg_stock);
	if (memcg == stock->cached && stock->nr_pages >= nr_pages)
		stock->nr_pages -= nr_pages;
	else /* need to call res_counter_charge */
		ret = false;
	put_cpu_var(memcg_stock);
	return ret;
}

/*
 * Returns stocks cached in percpu to res_counter and reset cached information.
 */
static void drain_stock(struct memcg_stock_pcp *stock)
{
	struct mem_cgroup *old = stock->cached;

	if (stock->nr_pages) {
		unsigned long bytes = stock->nr_pages * PAGE_SIZE;

		res_counter_uncharge(&old->res, bytes);
		if (do_swap_account)
			res_counter_uncharge(&old->memsw, bytes);
		stock->nr_pages = 0;
	}
	stock->cached = NULL;
}

/*
 * This must be called under preempt disabled or must be called by
 * a thread which is pinned to local cpu.
 */
static void drain_local_stock(struct work_struct *dummy)
{
	struct memcg_stock_pcp *stock = &__get_cpu_var(memcg_stock);
	drain_stock(stock);
	clear_bit(FLUSHING_CACHED_CHARGE, &stock->flags);
}

static void __init memcg_stock_init(void)
{
	int cpu;

	for_each_possible_cpu(cpu) {
		struct memcg_stock_pcp *stock =
					&per_cpu(memcg_stock, cpu);
		INIT_WORK(&stock->work, drain_local_stock);
	}
}

/*
 * Cache charges(val) which is from res_counter, to local per_cpu area.
 * This will be consumed by consume_stock() function, later.
 */
static void refill_stock(struct mem_cgroup *memcg, unsigned int nr_pages)
{
	struct memcg_stock_pcp *stock = &get_cpu_var(memcg_stock);

	if (stock->cached != memcg) { /* reset if necessary */
		drain_stock(stock);
		stock->cached = memcg;
	}
	stock->nr_pages += nr_pages;
	put_cpu_var(memcg_stock);
}

/*
 * Drains all per-CPU charge caches for given root_memcg resp. subtree
 * of the hierarchy under it. sync flag says whether we should block
 * until the work is done.
 */
static void drain_all_stock(struct mem_cgroup *root_memcg, bool sync)
{
	int cpu, curcpu;

	/* Notify other cpus that system-wide "drain" is running */
	get_online_cpus();
	curcpu = get_cpu();
	for_each_online_cpu(cpu) {
		struct memcg_stock_pcp *stock = &per_cpu(memcg_stock, cpu);
		struct mem_cgroup *memcg;

		memcg = stock->cached;
		if (!memcg || !stock->nr_pages)
			continue;
		if (!mem_cgroup_same_or_subtree(root_memcg, memcg))
			continue;
		if (!test_and_set_bit(FLUSHING_CACHED_CHARGE, &stock->flags)) {
			if (cpu == curcpu)
				drain_local_stock(&stock->work);
			else
				schedule_work_on(cpu, &stock->work);
		}
	}
	put_cpu();

	if (!sync)
		goto out;

	for_each_online_cpu(cpu) {
		struct memcg_stock_pcp *stock = &per_cpu(memcg_stock, cpu);
		if (test_bit(FLUSHING_CACHED_CHARGE, &stock->flags))
			flush_work(&stock->work);
	}
out:
	put_online_cpus();
}

/*
 * Tries to drain stocked charges in other cpus. This function is asynchronous
 * and just put a work per cpu for draining localy on each cpu. Caller can
 * expects some charges will be back to res_counter later but cannot wait for
 * it.
 */
static void drain_all_stock_async(struct mem_cgroup *root_memcg)
{
	/*
	 * If someone calls draining, avoid adding more kworker runs.
	 */
	if (!mutex_trylock(&percpu_charge_mutex))
		return;
	drain_all_stock(root_memcg, false);
	mutex_unlock(&percpu_charge_mutex);
}

/* This is a synchronous drain interface. */
static void drain_all_stock_sync(struct mem_cgroup *root_memcg)
{
	/* called when force_empty is called */
	mutex_lock(&percpu_charge_mutex);
	drain_all_stock(root_memcg, true);
	mutex_unlock(&percpu_charge_mutex);
}

/*
 * This function drains percpu counter value from DEAD cpu and
 * move it to local cpu. Note that this function can be preempted.
 */
static void mem_cgroup_drain_pcp_counter(struct mem_cgroup *memcg, int cpu)
{
	int i;

	spin_lock(&memcg->pcp_counter_lock);
	for (i = 0; i < MEM_CGROUP_STAT_NSTATS; i++) {
		long x = per_cpu(memcg->stat->count[i], cpu);

		per_cpu(memcg->stat->count[i], cpu) = 0;
		memcg->nocpu_base.count[i] += x;
	}
	for (i = 0; i < MEM_CGROUP_EVENTS_NSTATS; i++) {
		unsigned long x = per_cpu(memcg->stat->events[i], cpu);

		per_cpu(memcg->stat->events[i], cpu) = 0;
		memcg->nocpu_base.events[i] += x;
	}
	spin_unlock(&memcg->pcp_counter_lock);
}

static int memcg_cpu_hotplug_callback(struct notifier_block *nb,
					unsigned long action,
					void *hcpu)
{
	int cpu = (unsigned long)hcpu;
	struct memcg_stock_pcp *stock;
	struct mem_cgroup *iter;

	if (action == CPU_ONLINE)
		return NOTIFY_OK;

	if (action != CPU_DEAD && action != CPU_DEAD_FROZEN)
		return NOTIFY_OK;

	for_each_mem_cgroup(iter)
		mem_cgroup_drain_pcp_counter(iter, cpu);

	stock = &per_cpu(memcg_stock, cpu);
	drain_stock(stock);
	return NOTIFY_OK;
}


/* See __mem_cgroup_try_charge() for details */
enum {
	CHARGE_OK,		/* success */
	CHARGE_RETRY,		/* need to retry but retry is not bad */
	CHARGE_NOMEM,		/* we can't do more. return -ENOMEM */
	CHARGE_WOULDBLOCK,	/* GFP_WAIT wasn't set and no enough res. */
};

static int mem_cgroup_do_charge(struct mem_cgroup *memcg, gfp_t gfp_mask,
				unsigned int nr_pages, unsigned int min_pages,
				bool invoke_oom)
{
	unsigned long csize = nr_pages * PAGE_SIZE;
	struct mem_cgroup *mem_over_limit;
	struct res_counter *fail_res;
	unsigned long flags = 0;
	int ret;

	ret = res_counter_charge(&memcg->res, csize, &fail_res);

	if (likely(!ret)) {
		if (!do_swap_account)
			return CHARGE_OK;
		ret = res_counter_charge(&memcg->memsw, csize, &fail_res);
		if (likely(!ret))
			return CHARGE_OK;

		res_counter_uncharge(&memcg->res, csize);
		mem_over_limit = mem_cgroup_from_res_counter(fail_res, memsw);
		flags |= MEM_CGROUP_RECLAIM_NOSWAP;
	} else
		mem_over_limit = mem_cgroup_from_res_counter(fail_res, res);
	/*
	 * Never reclaim on behalf of optional batching, retry with a
	 * single page instead.
	 */
	if (nr_pages > min_pages)
		return CHARGE_RETRY;

	if (!(gfp_mask & __GFP_WAIT))
		return CHARGE_WOULDBLOCK;

	if (gfp_mask & __GFP_NORETRY)
		return CHARGE_NOMEM;

	ret = mem_cgroup_reclaim(mem_over_limit, gfp_mask, flags);
	if (mem_cgroup_margin(mem_over_limit) >= nr_pages)
		return CHARGE_RETRY;
	/*
	 * Even though the limit is exceeded at this point, reclaim
	 * may have been able to free some pages.  Retry the charge
	 * before killing the task.
	 *
	 * Only for regular pages, though: huge pages are rather
	 * unlikely to succeed so close to the limit, and we fall back
	 * to regular pages anyway in case of failure.
	 */
	if (nr_pages <= (1 << PAGE_ALLOC_COSTLY_ORDER) && ret)
		return CHARGE_RETRY;

	/*
	 * At task move, charge accounts can be doubly counted. So, it's
	 * better to wait until the end of task_move if something is going on.
	 */
	if (mem_cgroup_wait_acct_move(mem_over_limit))
		return CHARGE_RETRY;

	if (invoke_oom)
		mem_cgroup_oom(mem_over_limit, gfp_mask, get_order(csize));

	return CHARGE_NOMEM;
}

/*
 * __mem_cgroup_try_charge() does
 * 1. detect memcg to be charged against from passed *mm and *ptr,
 * 2. update res_counter
 * 3. call memory reclaim if necessary.
 *
 * In some special case, if the task is fatal, fatal_signal_pending() or
 * has TIF_MEMDIE, this function returns -EINTR while writing root_mem_cgroup
 * to *ptr. There are two reasons for this. 1: fatal threads should quit as soon
 * as possible without any hazards. 2: all pages should have a valid
 * pc->mem_cgroup. If mm is NULL and the caller doesn't pass a valid memcg
 * pointer, that is treated as a charge to root_mem_cgroup.
 *
 * So __mem_cgroup_try_charge() will return
 *  0       ...  on success, filling *ptr with a valid memcg pointer.
 *  -ENOMEM ...  charge failure because of resource limits.
 *  -EINTR  ...  if thread is fatal. *ptr is filled with root_mem_cgroup.
 *
 * Unlike the exported interface, an "oom" parameter is added. if oom==true,
 * the oom-killer can be invoked.
 */
static int __mem_cgroup_try_charge(struct mm_struct *mm,
				   gfp_t gfp_mask,
				   unsigned int nr_pages,
				   struct mem_cgroup **ptr,
				   bool oom)
{
	unsigned int batch = max(CHARGE_BATCH, nr_pages);
	int nr_oom_retries = MEM_CGROUP_RECLAIM_RETRIES;
	struct mem_cgroup *memcg = NULL;
	int ret;

	/*
	 * Unlike gloval-vm's OOM-kill, we're not in memory shortage
	 * in system level. So, allow to go ahead dying process in addition to
	 * MEMDIE process.
	 */
	if (unlikely(test_thread_flag(TIF_MEMDIE)
		     || fatal_signal_pending(current)))
		goto bypass;

	if (unlikely(task_in_memcg_oom(current)))
		goto bypass;

	/*
	 * We always charge the cgroup the mm_struct belongs to.
	 * The mm_struct's mem_cgroup changes on task migration if the
	 * thread group leader migrates. It's possible that mm is not
	 * set, if so charge the root memcg (happens for pagecache usage).
	 */
	if (!*ptr && !mm)
		*ptr = root_mem_cgroup;
again:
	if (*ptr) { /* css should be a valid one */
		memcg = *ptr;
		if (mem_cgroup_is_root(memcg))
			goto done;
		if (consume_stock(memcg, nr_pages))
			goto done;
		css_get(&memcg->css);
	} else {
		struct task_struct *p;

		rcu_read_lock();
		p = rcu_dereference(mm->owner);
		/*
		 * Because we don't have task_lock(), "p" can exit.
		 * In that case, "memcg" can point to root or p can be NULL with
		 * race with swapoff. Then, we have small risk of mis-accouning.
		 * But such kind of mis-account by race always happens because
		 * we don't have cgroup_mutex(). It's overkill and we allo that
		 * small race, here.
		 * (*) swapoff at el will charge against mm-struct not against
		 * task-struct. So, mm->owner can be NULL.
		 */
		memcg = mem_cgroup_from_task(p);
		if (!memcg)
			memcg = root_mem_cgroup;
		if (mem_cgroup_is_root(memcg)) {
			rcu_read_unlock();
			goto done;
		}
		if (consume_stock(memcg, nr_pages)) {
			/*
			 * It seems dagerous to access memcg without css_get().
			 * But considering how consume_stok works, it's not
			 * necessary. If consume_stock success, some charges
			 * from this memcg are cached on this cpu. So, we
			 * don't need to call css_get()/css_tryget() before
			 * calling consume_stock().
			 */
			rcu_read_unlock();
			goto done;
		}
		/* after here, we may be blocked. we need to get refcnt */
		if (!css_tryget(&memcg->css)) {
			rcu_read_unlock();
			goto again;
		}
		rcu_read_unlock();
	}

	do {
		bool invoke_oom = oom && !nr_oom_retries;

		/* If killed, bypass charge */
		if (fatal_signal_pending(current)) {
			css_put(&memcg->css);
			goto bypass;
		}

		ret = mem_cgroup_do_charge(memcg, gfp_mask, batch,
					   nr_pages, invoke_oom);
		switch (ret) {
		case CHARGE_OK:
			break;
		case CHARGE_RETRY: /* not in OOM situation but retry */
			batch = nr_pages;
			css_put(&memcg->css);
			memcg = NULL;
			goto again;
		case CHARGE_WOULDBLOCK: /* !__GFP_WAIT */
			css_put(&memcg->css);
			goto nomem;
		case CHARGE_NOMEM: /* OOM routine works */
			if (!oom || invoke_oom) {
				css_put(&memcg->css);
				goto nomem;
			}
			nr_oom_retries--;
			break;
		}
	} while (ret != CHARGE_OK);

	if (batch > nr_pages)
		refill_stock(memcg, batch - nr_pages);
	css_put(&memcg->css);
done:
	*ptr = memcg;
	return 0;
nomem:
	*ptr = NULL;
	if (gfp_mask & __GFP_NOFAIL)
		return 0;
	return -ENOMEM;
bypass:
	*ptr = root_mem_cgroup;
	return -EINTR;
}

/*
 * Somemtimes we have to undo a charge we got by try_charge().
 * This function is for that and do uncharge, put css's refcnt.
 * gotten by try_charge().
 */
static void __mem_cgroup_cancel_charge(struct mem_cgroup *memcg,
				       unsigned int nr_pages)
{
	if (!mem_cgroup_is_root(memcg)) {
		unsigned long bytes = nr_pages * PAGE_SIZE;

		res_counter_uncharge(&memcg->res, bytes);
		if (do_swap_account)
			res_counter_uncharge(&memcg->memsw, bytes);
	}
}

/*
 * Cancel chrages in this cgroup....doesn't propagate to parent cgroup.
 * This is useful when moving usage to parent cgroup.
 */
static void __mem_cgroup_cancel_local_charge(struct mem_cgroup *memcg,
					unsigned int nr_pages)
{
	unsigned long bytes = nr_pages * PAGE_SIZE;

	if (mem_cgroup_is_root(memcg))
		return;

	res_counter_uncharge_until(&memcg->res, memcg->res.parent, bytes);
	if (do_swap_account)
		res_counter_uncharge_until(&memcg->memsw,
						memcg->memsw.parent, bytes);
}

/*
 * A helper function to get mem_cgroup from ID. must be called under
 * rcu_read_lock().  The caller is responsible for calling css_tryget if
 * the mem_cgroup is used for charging. (dropping refcnt from swap can be
 * called against removed memcg.)
 */
static struct mem_cgroup *mem_cgroup_lookup(unsigned short id)
{
	/* ID 0 is unused ID */
	if (!id)
		return NULL;
	return mem_cgroup_from_id(id);
}

struct mem_cgroup *try_get_mem_cgroup_from_page(struct page *page)
{
	struct mem_cgroup *memcg = NULL;
	struct page_cgroup *pc;
	unsigned short id;
	swp_entry_t ent;

	VM_BUG_ON(!PageLocked(page));

	pc = lookup_page_cgroup(page);
	lock_page_cgroup(pc);
	if (PageCgroupUsed(pc)) {
		memcg = pc->mem_cgroup;
		if (memcg && !css_tryget(&memcg->css))
			memcg = NULL;
	} else if (PageSwapCache(page)) {
		ent.val = page_private(page);
		id = lookup_swap_cgroup_id(ent);
		rcu_read_lock();
		memcg = mem_cgroup_lookup(id);
		if (memcg && !css_tryget(&memcg->css))
			memcg = NULL;
		rcu_read_unlock();
	}
	unlock_page_cgroup(pc);
	return memcg;
}

static void __mem_cgroup_commit_charge(struct mem_cgroup *memcg,
				       struct page *page,
				       unsigned int nr_pages,
				       enum charge_type ctype,
				       bool lrucare)
{
	struct page_cgroup *pc = lookup_page_cgroup(page);
	struct zone *uninitialized_var(zone);
	struct lruvec *lruvec;
	bool was_on_lru = false;
	bool anon;

	lock_page_cgroup(pc);
	VM_BUG_ON(PageCgroupUsed(pc));
	/*
	 * we don't need page_cgroup_lock about tail pages, becase they are not
	 * accessed by any other context at this point.
	 */

	/*
	 * In some cases, SwapCache and FUSE(splice_buf->radixtree), the page
	 * may already be on some other mem_cgroup's LRU.  Take care of it.
	 */
	if (lrucare) {
		zone = page_zone(page);
		spin_lock_irq(&zone->lru_lock);
		if (PageLRU(page)) {
			lruvec = mem_cgroup_zone_lruvec(zone, pc->mem_cgroup);
			ClearPageLRU(page);
			del_page_from_lru_list(page, lruvec, page_lru(page));
			was_on_lru = true;
		}
	}

	pc->mem_cgroup = memcg;
	/*
	 * We access a page_cgroup asynchronously without lock_page_cgroup().
	 * Especially when a page_cgroup is taken from a page, pc->mem_cgroup
	 * is accessed after testing USED bit. To make pc->mem_cgroup visible
	 * before USED bit, we need memory barrier here.
	 * See mem_cgroup_add_lru_list(), etc.
	 */
	smp_wmb();
	SetPageCgroupUsed(pc);

	if (lrucare) {
		if (was_on_lru) {
			lruvec = mem_cgroup_zone_lruvec(zone, pc->mem_cgroup);
			VM_BUG_ON(PageLRU(page));
			SetPageLRU(page);
			add_page_to_lru_list(page, lruvec, page_lru(page));
		}
		spin_unlock_irq(&zone->lru_lock);
	}

	if (ctype == MEM_CGROUP_CHARGE_TYPE_ANON)
		anon = true;
	else
		anon = false;

	mem_cgroup_charge_statistics(memcg, page, anon, nr_pages);
	unlock_page_cgroup(pc);

	/*
	 * "charge_statistics" updated event counter. Then, check it.
	 * Insert ancestor (and ancestor's ancestors), to softlimit RB-tree.
	 * if they exceeds softlimit.
	 */
	memcg_check_events(memcg, page);
}

static DEFINE_MUTEX(set_limit_mutex);

#ifdef CONFIG_MEMCG_KMEM
static inline bool memcg_can_account_kmem(struct mem_cgroup *memcg)
{
	return !mem_cgroup_disabled() && !mem_cgroup_is_root(memcg) &&
		(memcg->kmem_account_flags & KMEM_ACCOUNTED_MASK);
}

/*
 * This is a bit cumbersome, but it is rarely used and avoids a backpointer
 * in the memcg_cache_params struct.
 */
static struct kmem_cache *memcg_params_to_cache(struct memcg_cache_params *p)
{
	struct kmem_cache *cachep;

	VM_BUG_ON(p->is_root_cache);
	cachep = p->root_cache;
	return cachep->memcg_params->memcg_caches[memcg_cache_id(p->memcg)];
}

#ifdef CONFIG_SLABINFO
static int mem_cgroup_slabinfo_read(struct cgroup_subsys_state *css,
				    struct cftype *cft, struct seq_file *m)
{
	struct mem_cgroup *memcg = mem_cgroup_from_css(css);
	struct memcg_cache_params *params;

	if (!memcg_can_account_kmem(memcg))
		return -EIO;

	print_slabinfo_header(m);

	mutex_lock(&memcg->slab_caches_mutex);
	list_for_each_entry(params, &memcg->memcg_slab_caches, list)
		cache_show(memcg_params_to_cache(params), m);
	mutex_unlock(&memcg->slab_caches_mutex);

	return 0;
}
#endif

static int memcg_charge_kmem(struct mem_cgroup *memcg, gfp_t gfp, u64 size)
{
	struct res_counter *fail_res;
	struct mem_cgroup *_memcg;
	int ret = 0;
	bool may_oom;

	ret = res_counter_charge(&memcg->kmem, size, &fail_res);
	if (ret)
		return ret;

	/*
	 * Conditions under which we can wait for the oom_killer. Those are
	 * the same conditions tested by the core page allocator
	 */
	may_oom = (gfp & __GFP_FS) && !(gfp & __GFP_NORETRY);

	_memcg = memcg;
	ret = __mem_cgroup_try_charge(NULL, gfp, size >> PAGE_SHIFT,
				      &_memcg, may_oom);

	if (ret == -EINTR)  {
		/*
		 * __mem_cgroup_try_charge() chosed to bypass to root due to
		 * OOM kill or fatal signal.  Since our only options are to
		 * either fail the allocation or charge it to this cgroup, do
		 * it as a temporary condition. But we can't fail. From a
		 * kmem/slab perspective, the cache has already been selected,
		 * by mem_cgroup_kmem_get_cache(), so it is too late to change
		 * our minds.
		 *
		 * This condition will only trigger if the task entered
		 * memcg_charge_kmem in a sane state, but was OOM-killed during
		 * __mem_cgroup_try_charge() above. Tasks that were already
		 * dying when the allocation triggers should have been already
		 * directed to the root cgroup in memcontrol.h
		 */
		res_counter_charge_nofail(&memcg->res, size, &fail_res);
		if (do_swap_account)
			res_counter_charge_nofail(&memcg->memsw, size,
						  &fail_res);
		ret = 0;
	} else if (ret)
		res_counter_uncharge(&memcg->kmem, size);

	return ret;
}

static void memcg_uncharge_kmem(struct mem_cgroup *memcg, u64 size)
{
	res_counter_uncharge(&memcg->res, size);
	if (do_swap_account)
		res_counter_uncharge(&memcg->memsw, size);

	/* Not down to 0 */
	if (res_counter_uncharge(&memcg->kmem, size))
		return;

	/*
	 * Releases a reference taken in kmem_cgroup_css_offline in case
	 * this last uncharge is racing with the offlining code or it is
	 * outliving the memcg existence.
	 *
	 * The memory barrier imposed by test&clear is paired with the
	 * explicit one in memcg_kmem_mark_dead().
	 */
	if (memcg_kmem_test_and_clear_dead(memcg))
		css_put(&memcg->css);
}

void memcg_cache_list_add(struct mem_cgroup *memcg, struct kmem_cache *cachep)
{
	if (!memcg)
		return;

	mutex_lock(&memcg->slab_caches_mutex);
	list_add(&cachep->memcg_params->list, &memcg->memcg_slab_caches);
	mutex_unlock(&memcg->slab_caches_mutex);
}

/*
 * helper for acessing a memcg's index. It will be used as an index in the
 * child cache array in kmem_cache, and also to derive its name. This function
 * will return -1 when this is not a kmem-limited memcg.
 */
int memcg_cache_id(struct mem_cgroup *memcg)
{
	return memcg ? memcg->kmemcg_id : -1;
}

/*
 * This ends up being protected by the set_limit mutex, during normal
 * operation, because that is its main call site.
 *
 * But when we create a new cache, we can call this as well if its parent
 * is kmem-limited. That will have to hold set_limit_mutex as well.
 */
int memcg_update_cache_sizes(struct mem_cgroup *memcg)
{
	int num, ret;

	num = ida_simple_get(&kmem_limited_groups,
				0, MEMCG_CACHES_MAX_SIZE, GFP_KERNEL);
	if (num < 0)
		return num;
	/*
	 * After this point, kmem_accounted (that we test atomically in
	 * the beginning of this conditional), is no longer 0. This
	 * guarantees only one process will set the following boolean
	 * to true. We don't need test_and_set because we're protected
	 * by the set_limit_mutex anyway.
	 */
	memcg_kmem_set_activated(memcg);

	ret = memcg_update_all_caches(num+1);
	if (ret) {
		ida_simple_remove(&kmem_limited_groups, num);
		memcg_kmem_clear_activated(memcg);
		return ret;
	}

	memcg->kmemcg_id = num;
	INIT_LIST_HEAD(&memcg->memcg_slab_caches);
	mutex_init(&memcg->slab_caches_mutex);
	return 0;
}

static size_t memcg_caches_array_size(int num_groups)
{
	ssize_t size;
	if (num_groups <= 0)
		return 0;

	size = 2 * num_groups;
	if (size < MEMCG_CACHES_MIN_SIZE)
		size = MEMCG_CACHES_MIN_SIZE;
	else if (size > MEMCG_CACHES_MAX_SIZE)
		size = MEMCG_CACHES_MAX_SIZE;

	return size;
}

/*
 * We should update the current array size iff all caches updates succeed. This
 * can only be done from the slab side. The slab mutex needs to be held when
 * calling this.
 */
void memcg_update_array_size(int num)
{
	if (num > memcg_limited_groups_array_size)
		memcg_limited_groups_array_size = memcg_caches_array_size(num);
}

static void kmem_cache_destroy_work_func(struct work_struct *w);

int memcg_update_cache_size(struct kmem_cache *s, int num_groups)
{
	struct memcg_cache_params *cur_params = s->memcg_params;

	VM_BUG_ON(s->memcg_params && !s->memcg_params->is_root_cache);

	if (num_groups > memcg_limited_groups_array_size) {
		int i;
		ssize_t size = memcg_caches_array_size(num_groups);

		size *= sizeof(void *);
		size += offsetof(struct memcg_cache_params, memcg_caches);

		s->memcg_params = kzalloc(size, GFP_KERNEL);
		if (!s->memcg_params) {
			s->memcg_params = cur_params;
			return -ENOMEM;
		}

		s->memcg_params->is_root_cache = true;

		/*
		 * There is the chance it will be bigger than
		 * memcg_limited_groups_array_size, if we failed an allocation
		 * in a cache, in which case all caches updated before it, will
		 * have a bigger array.
		 *
		 * But if that is the case, the data after
		 * memcg_limited_groups_array_size is certainly unused
		 */
		for (i = 0; i < memcg_limited_groups_array_size; i++) {
			if (!cur_params->memcg_caches[i])
				continue;
			s->memcg_params->memcg_caches[i] =
						cur_params->memcg_caches[i];
		}

		/*
		 * Ideally, we would wait until all caches succeed, and only
		 * then free the old one. But this is not worth the extra
		 * pointer per-cache we'd have to have for this.
		 *
		 * It is not a big deal if some caches are left with a size
		 * bigger than the others. And all updates will reset this
		 * anyway.
		 */
		kfree(cur_params);
	}
	return 0;
}

int memcg_register_cache(struct mem_cgroup *memcg, struct kmem_cache *s,
			 struct kmem_cache *root_cache)
{
	size_t size;

	if (!memcg_kmem_enabled())
		return 0;

	if (!memcg) {
		size = offsetof(struct memcg_cache_params, memcg_caches);
		size += memcg_limited_groups_array_size * sizeof(void *);
	} else
		size = sizeof(struct memcg_cache_params);

	s->memcg_params = kzalloc(size, GFP_KERNEL);
	if (!s->memcg_params)
		return -ENOMEM;

	if (memcg) {
		s->memcg_params->memcg = memcg;
		s->memcg_params->root_cache = root_cache;
		INIT_WORK(&s->memcg_params->destroy,
				kmem_cache_destroy_work_func);
	} else
		s->memcg_params->is_root_cache = true;

	return 0;
}

void memcg_release_cache(struct kmem_cache *s)
{
	struct kmem_cache *root;
	struct mem_cgroup *memcg;
	int id;

	/*
	 * This happens, for instance, when a root cache goes away before we
	 * add any memcg.
	 */
	if (!s->memcg_params)
		return;

	if (s->memcg_params->is_root_cache)
		goto out;

	memcg = s->memcg_params->memcg;
	id  = memcg_cache_id(memcg);

	root = s->memcg_params->root_cache;
	root->memcg_params->memcg_caches[id] = NULL;

	mutex_lock(&memcg->slab_caches_mutex);
	list_del(&s->memcg_params->list);
	mutex_unlock(&memcg->slab_caches_mutex);

	css_put(&memcg->css);
out:
	kfree(s->memcg_params);
}

/*
 * During the creation a new cache, we need to disable our accounting mechanism
 * altogether. This is true even if we are not creating, but rather just
 * enqueing new caches to be created.
 *
 * This is because that process will trigger allocations; some visible, like
 * explicit kmallocs to auxiliary data structures, name strings and internal
 * cache structures; some well concealed, like INIT_WORK() that can allocate
 * objects during debug.
 *
 * If any allocation happens during memcg_kmem_get_cache, we will recurse back
 * to it. This may not be a bounded recursion: since the first cache creation
 * failed to complete (waiting on the allocation), we'll just try to create the
 * cache again, failing at the same point.
 *
 * memcg_kmem_get_cache is prepared to abort after seeing a positive count of
 * memcg_kmem_skip_account. So we enclose anything that might allocate memory
 * inside the following two functions.
 */
static inline void memcg_stop_kmem_account(void)
{
	VM_BUG_ON(!current->mm);
	current->memcg_kmem_skip_account++;
}

static inline void memcg_resume_kmem_account(void)
{
	VM_BUG_ON(!current->mm);
	current->memcg_kmem_skip_account--;
}

static void kmem_cache_destroy_work_func(struct work_struct *w)
{
	struct kmem_cache *cachep;
	struct memcg_cache_params *p;

	p = container_of(w, struct memcg_cache_params, destroy);

	cachep = memcg_params_to_cache(p);

	/*
	 * If we get down to 0 after shrink, we could delete right away.
	 * However, memcg_release_pages() already puts us back in the workqueue
	 * in that case. If we proceed deleting, we'll get a dangling
	 * reference, and removing the object from the workqueue in that case
	 * is unnecessary complication. We are not a fast path.
	 *
	 * Note that this case is fundamentally different from racing with
	 * shrink_slab(): if memcg_cgroup_destroy_cache() is called in
	 * kmem_cache_shrink, not only we would be reinserting a dead cache
	 * into the queue, but doing so from inside the worker racing to
	 * destroy it.
	 *
	 * So if we aren't down to zero, we'll just schedule a worker and try
	 * again
	 */
	if (atomic_read(&cachep->memcg_params->nr_pages) != 0) {
		kmem_cache_shrink(cachep);
		if (atomic_read(&cachep->memcg_params->nr_pages) == 0)
			return;
	} else
		kmem_cache_destroy(cachep);
}

void mem_cgroup_destroy_cache(struct kmem_cache *cachep)
{
	if (!cachep->memcg_params->dead)
		return;

	/*
	 * There are many ways in which we can get here.
	 *
	 * We can get to a memory-pressure situation while the delayed work is
	 * still pending to run. The vmscan shrinkers can then release all
	 * cache memory and get us to destruction. If this is the case, we'll
	 * be executed twice, which is a bug (the second time will execute over
	 * bogus data). In this case, cancelling the work should be fine.
	 *
	 * But we can also get here from the worker itself, if
	 * kmem_cache_shrink is enough to shake all the remaining objects and
	 * get the page count to 0. In this case, we'll deadlock if we try to
	 * cancel the work (the worker runs with an internal lock held, which
	 * is the same lock we would hold for cancel_work_sync().)
	 *
	 * Since we can't possibly know who got us here, just refrain from
	 * running if there is already work pending
	 */
	if (work_pending(&cachep->memcg_params->destroy))
		return;
	/*
	 * We have to defer the actual destroying to a workqueue, because
	 * we might currently be in a context that cannot sleep.
	 */
	schedule_work(&cachep->memcg_params->destroy);
}

/*
 * This lock protects updaters, not readers. We want readers to be as fast as
 * they can, and they will either see NULL or a valid cache value. Our model
 * allow them to see NULL, in which case the root memcg will be selected.
 *
 * We need this lock because multiple allocations to the same cache from a non
 * will span more than one worker. Only one of them can create the cache.
 */
static DEFINE_MUTEX(memcg_cache_mutex);

/*
 * Called with memcg_cache_mutex held
 */
static struct kmem_cache *kmem_cache_dup(struct mem_cgroup *memcg,
					 struct kmem_cache *s)
{
	struct kmem_cache *new;
	static char *tmp_name = NULL;

	lockdep_assert_held(&memcg_cache_mutex);

	/*
	 * kmem_cache_create_memcg duplicates the given name and
	 * cgroup_name for this name requires RCU context.
	 * This static temporary buffer is used to prevent from
	 * pointless shortliving allocation.
	 */
	if (!tmp_name) {
		tmp_name = kmalloc(PATH_MAX, GFP_KERNEL);
		if (!tmp_name)
			return NULL;
	}

	rcu_read_lock();
	snprintf(tmp_name, PATH_MAX, "%s(%d:%s)", s->name,
			 memcg_cache_id(memcg), cgroup_name(memcg->css.cgroup));
	rcu_read_unlock();

	new = kmem_cache_create_memcg(memcg, tmp_name, s->object_size, s->align,
				      (s->flags & ~SLAB_PANIC), s->ctor, s);

	if (new)
		new->allocflags |= __GFP_KMEMCG;

	return new;
}

static struct kmem_cache *memcg_create_kmem_cache(struct mem_cgroup *memcg,
						  struct kmem_cache *cachep)
{
	struct kmem_cache *new_cachep;
	int idx;

	BUG_ON(!memcg_can_account_kmem(memcg));

	idx = memcg_cache_id(memcg);

	mutex_lock(&memcg_cache_mutex);
	new_cachep = cachep->memcg_params->memcg_caches[idx];
	if (new_cachep) {
		css_put(&memcg->css);
		goto out;
	}

	new_cachep = kmem_cache_dup(memcg, cachep);
	if (new_cachep == NULL) {
		new_cachep = cachep;
		css_put(&memcg->css);
		goto out;
	}

	atomic_set(&new_cachep->memcg_params->nr_pages , 0);

	cachep->memcg_params->memcg_caches[idx] = new_cachep;
	/*
	 * the readers won't lock, make sure everybody sees the updated value,
	 * so they won't put stuff in the queue again for no reason
	 */
	wmb();
out:
	mutex_unlock(&memcg_cache_mutex);
	return new_cachep;
}

void kmem_cache_destroy_memcg_children(struct kmem_cache *s)
{
	struct kmem_cache *c;
	int i;

	if (!s->memcg_params)
		return;
	if (!s->memcg_params->is_root_cache)
		return;

	/*
	 * If the cache is being destroyed, we trust that there is no one else
	 * requesting objects from it. Even if there are, the sanity checks in
	 * kmem_cache_destroy should caught this ill-case.
	 *
	 * Still, we don't want anyone else freeing memcg_caches under our
	 * noses, which can happen if a new memcg comes to life. As usual,
	 * we'll take the set_limit_mutex to protect ourselves against this.
	 */
	mutex_lock(&set_limit_mutex);
	for (i = 0; i < memcg_limited_groups_array_size; i++) {
		c = s->memcg_params->memcg_caches[i];
		if (!c)
			continue;

		/*
		 * We will now manually delete the caches, so to avoid races
		 * we need to cancel all pending destruction workers and
		 * proceed with destruction ourselves.
		 *
		 * kmem_cache_destroy() will call kmem_cache_shrink internally,
		 * and that could spawn the workers again: it is likely that
		 * the cache still have active pages until this very moment.
		 * This would lead us back to mem_cgroup_destroy_cache.
		 *
		 * But that will not execute at all if the "dead" flag is not
		 * set, so flip it down to guarantee we are in control.
		 */
		c->memcg_params->dead = false;
		cancel_work_sync(&c->memcg_params->destroy);
		kmem_cache_destroy(c);
	}
	mutex_unlock(&set_limit_mutex);
}

struct create_work {
	struct mem_cgroup *memcg;
	struct kmem_cache *cachep;
	struct work_struct work;
};

static void mem_cgroup_destroy_all_caches(struct mem_cgroup *memcg)
{
	struct kmem_cache *cachep;
	struct memcg_cache_params *params;

	if (!memcg_kmem_is_active(memcg))
		return;

	mutex_lock(&memcg->slab_caches_mutex);
	list_for_each_entry(params, &memcg->memcg_slab_caches, list) {
		cachep = memcg_params_to_cache(params);
		cachep->memcg_params->dead = true;
		schedule_work(&cachep->memcg_params->destroy);
	}
	mutex_unlock(&memcg->slab_caches_mutex);
}

static void memcg_create_cache_work_func(struct work_struct *w)
{
	struct create_work *cw;

	cw = container_of(w, struct create_work, work);
	memcg_create_kmem_cache(cw->memcg, cw->cachep);
	kfree(cw);
}

/*
 * Enqueue the creation of a per-memcg kmem_cache.
 */
static void __memcg_create_cache_enqueue(struct mem_cgroup *memcg,
					 struct kmem_cache *cachep)
{
	struct create_work *cw;

	cw = kmalloc(sizeof(struct create_work), GFP_NOWAIT);
	if (cw == NULL) {
		css_put(&memcg->css);
		return;
	}

	cw->memcg = memcg;
	cw->cachep = cachep;

	INIT_WORK(&cw->work, memcg_create_cache_work_func);
	schedule_work(&cw->work);
}

static void memcg_create_cache_enqueue(struct mem_cgroup *memcg,
				       struct kmem_cache *cachep)
{
	/*
	 * We need to stop accounting when we kmalloc, because if the
	 * corresponding kmalloc cache is not yet created, the first allocation
	 * in __memcg_create_cache_enqueue will recurse.
	 *
	 * However, it is better to enclose the whole function. Depending on
	 * the debugging options enabled, INIT_WORK(), for instance, can
	 * trigger an allocation. This too, will make us recurse. Because at
	 * this point we can't allow ourselves back into memcg_kmem_get_cache,
	 * the safest choice is to do it like this, wrapping the whole function.
	 */
	memcg_stop_kmem_account();
	__memcg_create_cache_enqueue(memcg, cachep);
	memcg_resume_kmem_account();
}
/*
 * Return the kmem_cache we're supposed to use for a slab allocation.
 * We try to use the current memcg's version of the cache.
 *
 * If the cache does not exist yet, if we are the first user of it,
 * we either create it immediately, if possible, or create it asynchronously
 * in a workqueue.
 * In the latter case, we will let the current allocation go through with
 * the original cache.
 *
 * Can't be called in interrupt context or from kernel threads.
 * This function needs to be called with rcu_read_lock() held.
 */
struct kmem_cache *__memcg_kmem_get_cache(struct kmem_cache *cachep,
					  gfp_t gfp)
{
	struct mem_cgroup *memcg;
	int idx;

	VM_BUG_ON(!cachep->memcg_params);
	VM_BUG_ON(!cachep->memcg_params->is_root_cache);

	if (!current->mm || current->memcg_kmem_skip_account)
		return cachep;

	rcu_read_lock();
	memcg = mem_cgroup_from_task(rcu_dereference(current->mm->owner));

	if (!memcg_can_account_kmem(memcg))
		goto out;

	idx = memcg_cache_id(memcg);

	/*
	 * barrier to mare sure we're always seeing the up to date value.  The
	 * code updating memcg_caches will issue a write barrier to match this.
	 */
	read_barrier_depends();
	if (likely(cachep->memcg_params->memcg_caches[idx])) {
		cachep = cachep->memcg_params->memcg_caches[idx];
		goto out;
	}

	/* The corresponding put will be done in the workqueue. */
	if (!css_tryget(&memcg->css))
		goto out;
	rcu_read_unlock();

	/*
	 * If we are in a safe context (can wait, and not in interrupt
	 * context), we could be be predictable and return right away.
	 * This would guarantee that the allocation being performed
	 * already belongs in the new cache.
	 *
	 * However, there are some clashes that can arrive from locking.
	 * For instance, because we acquire the slab_mutex while doing
	 * kmem_cache_dup, this means no further allocation could happen
	 * with the slab_mutex held.
	 *
	 * Also, because cache creation issue get_online_cpus(), this
	 * creates a lock chain: memcg_slab_mutex -> cpu_hotplug_mutex,
	 * that ends up reversed during cpu hotplug. (cpuset allocates
	 * a bunch of GFP_KERNEL memory during cpuup). Due to all that,
	 * better to defer everything.
	 */
	memcg_create_cache_enqueue(memcg, cachep);
	return cachep;
out:
	rcu_read_unlock();
	return cachep;
}
EXPORT_SYMBOL(__memcg_kmem_get_cache);

/*
 * We need to verify if the allocation against current->mm->owner's memcg is
 * possible for the given order. But the page is not allocated yet, so we'll
 * need a further commit step to do the final arrangements.
 *
 * It is possible for the task to switch cgroups in this mean time, so at
 * commit time, we can't rely on task conversion any longer.  We'll then use
 * the handle argument to return to the caller which cgroup we should commit
 * against. We could also return the memcg directly and avoid the pointer
 * passing, but a boolean return value gives better semantics considering
 * the compiled-out case as well.
 *
 * Returning true means the allocation is possible.
 */
bool
__memcg_kmem_newpage_charge(gfp_t gfp, struct mem_cgroup **_memcg, int order)
{
	struct mem_cgroup *memcg;
	int ret;

	*_memcg = NULL;

	/*
	 * Disabling accounting is only relevant for some specific memcg
	 * internal allocations. Therefore we would initially not have such
	 * check here, since direct calls to the page allocator that are marked
	 * with GFP_KMEMCG only happen outside memcg core. We are mostly
	 * concerned with cache allocations, and by having this test at
	 * memcg_kmem_get_cache, we are already able to relay the allocation to
	 * the root cache and bypass the memcg cache altogether.
	 *
	 * There is one exception, though: the SLUB allocator does not create
	 * large order caches, but rather service large kmallocs directly from
	 * the page allocator. Therefore, the following sequence when backed by
	 * the SLUB allocator:
	 *
	 *	memcg_stop_kmem_account();
	 *	kmalloc(<large_number>)
	 *	memcg_resume_kmem_account();
	 *
	 * would effectively ignore the fact that we should skip accounting,
	 * since it will drive us directly to this function without passing
	 * through the cache selector memcg_kmem_get_cache. Such large
	 * allocations are extremely rare but can happen, for instance, for the
	 * cache arrays. We bring this test here.
	 */
	if (!current->mm || current->memcg_kmem_skip_account)
		return true;

	memcg = try_get_mem_cgroup_from_mm(current->mm);

	/*
	 * very rare case described in mem_cgroup_from_task. Unfortunately there
	 * isn't much we can do without complicating this too much, and it would
	 * be gfp-dependent anyway. Just let it go
	 */
	if (unlikely(!memcg))
		return true;

	if (!memcg_can_account_kmem(memcg)) {
		css_put(&memcg->css);
		return true;
	}

	ret = memcg_charge_kmem(memcg, gfp, PAGE_SIZE << order);
	if (!ret)
		*_memcg = memcg;

	css_put(&memcg->css);
	return (ret == 0);
}

void __memcg_kmem_commit_charge(struct page *page, struct mem_cgroup *memcg,
			      int order)
{
	struct page_cgroup *pc;

	VM_BUG_ON(mem_cgroup_is_root(memcg));

	/* The page allocation failed. Revert */
	if (!page) {
		memcg_uncharge_kmem(memcg, PAGE_SIZE << order);
		return;
	}

	pc = lookup_page_cgroup(page);
	lock_page_cgroup(pc);
	pc->mem_cgroup = memcg;
	SetPageCgroupUsed(pc);
	unlock_page_cgroup(pc);
}

void __memcg_kmem_uncharge_pages(struct page *page, int order)
{
	struct mem_cgroup *memcg = NULL;
	struct page_cgroup *pc;


	pc = lookup_page_cgroup(page);
	/*
	 * Fast unlocked return. Theoretically might have changed, have to
	 * check again after locking.
	 */
	if (!PageCgroupUsed(pc))
		return;

	lock_page_cgroup(pc);
	if (PageCgroupUsed(pc)) {
		memcg = pc->mem_cgroup;
		ClearPageCgroupUsed(pc);
	}
	unlock_page_cgroup(pc);

	/*
	 * We trust that only if there is a memcg associated with the page, it
	 * is a valid allocation
	 */
	if (!memcg)
		return;

	VM_BUG_ON(mem_cgroup_is_root(memcg));
	memcg_uncharge_kmem(memcg, PAGE_SIZE << order);
}
#else
static inline void mem_cgroup_destroy_all_caches(struct mem_cgroup *memcg)
{
}
#endif /* CONFIG_MEMCG_KMEM */

#ifdef CONFIG_TRANSPARENT_HUGEPAGE

#define PCGF_NOCOPY_AT_SPLIT (1 << PCG_LOCK | 1 << PCG_MIGRATION)
/*
 * Because tail pages are not marked as "used", set it. We're under
 * zone->lru_lock, 'splitting on pmd' and compound_lock.
 * charge/uncharge will be never happen and move_account() is done under
 * compound_lock(), so we don't have to take care of races.
 */
void mem_cgroup_split_huge_fixup(struct page *head)
{
	struct page_cgroup *head_pc = lookup_page_cgroup(head);
	struct page_cgroup *pc;
	struct mem_cgroup *memcg;
	int i;

	if (mem_cgroup_disabled())
		return;

	memcg = head_pc->mem_cgroup;
	for (i = 1; i < HPAGE_PMD_NR; i++) {
		pc = head_pc + i;
		pc->mem_cgroup = memcg;
		smp_wmb();/* see __commit_charge() */
		pc->flags = head_pc->flags & ~PCGF_NOCOPY_AT_SPLIT;
	}
	__this_cpu_sub(memcg->stat->count[MEM_CGROUP_STAT_RSS_HUGE],
		       HPAGE_PMD_NR);
}
#endif /* CONFIG_TRANSPARENT_HUGEPAGE */

static inline
void mem_cgroup_move_account_page_stat(struct mem_cgroup *from,
					struct mem_cgroup *to,
					unsigned int nr_pages,
					enum mem_cgroup_stat_index idx)
{
	/* Update stat data for mem_cgroup */
	preempt_disable();
	WARN_ON_ONCE(from->stat->count[idx] < nr_pages);
	__this_cpu_add(from->stat->count[idx], -nr_pages);
	__this_cpu_add(to->stat->count[idx], nr_pages);
	preempt_enable();
}

/**
 * mem_cgroup_move_account - move account of the page
 * @page: the page
 * @nr_pages: number of regular pages (>1 for huge pages)
 * @pc:	page_cgroup of the page.
 * @from: mem_cgroup which the page is moved from.
 * @to:	mem_cgroup which the page is moved to. @from != @to.
 *
 * The caller must confirm following.
 * - page is not on LRU (isolate_page() is useful.)
 * - compound_lock is held when nr_pages > 1
 *
 * This function doesn't do "charge" to new cgroup and doesn't do "uncharge"
 * from old cgroup.
 */
static int mem_cgroup_move_account(struct page *page,
				   unsigned int nr_pages,
				   struct page_cgroup *pc,
				   struct mem_cgroup *from,
				   struct mem_cgroup *to)
{
	unsigned long flags;
	int ret;
	bool anon = PageAnon(page);

	VM_BUG_ON(from == to);
	VM_BUG_ON(PageLRU(page));
	/*
	 * The page is isolated from LRU. So, collapse function
	 * will not handle this page. But page splitting can happen.
	 * Do this check under compound_page_lock(). The caller should
	 * hold it.
	 */
	ret = -EBUSY;
	if (nr_pages > 1 && !PageTransHuge(page))
		goto out;

	lock_page_cgroup(pc);

	ret = -EINVAL;
	if (!PageCgroupUsed(pc) || pc->mem_cgroup != from)
		goto unlock;

	move_lock_mem_cgroup(from, &flags);

	if (!anon && page_mapped(page))
		mem_cgroup_move_account_page_stat(from, to, nr_pages,
			MEM_CGROUP_STAT_FILE_MAPPED);

	if (PageWriteback(page))
		mem_cgroup_move_account_page_stat(from, to, nr_pages,
			MEM_CGROUP_STAT_WRITEBACK);

	mem_cgroup_charge_statistics(from, page, anon, -nr_pages);

	/* caller should have done css_get */
	pc->mem_cgroup = to;
	mem_cgroup_charge_statistics(to, page, anon, nr_pages);
	move_unlock_mem_cgroup(from, &flags);
	ret = 0;
unlock:
	unlock_page_cgroup(pc);
	/*
	 * check events
	 */
	memcg_check_events(to, page);
	memcg_check_events(from, page);
out:
	return ret;
}

/**
 * mem_cgroup_move_parent - moves page to the parent group
 * @page: the page to move
 * @pc: page_cgroup of the page
 * @child: page's cgroup
 *
 * move charges to its parent or the root cgroup if the group has no
 * parent (aka use_hierarchy==0).
 * Although this might fail (get_page_unless_zero, isolate_lru_page or
 * mem_cgroup_move_account fails) the failure is always temporary and
 * it signals a race with a page removal/uncharge or migration. In the
 * first case the page is on the way out and it will vanish from the LRU
 * on the next attempt and the call should be retried later.
 * Isolation from the LRU fails only if page has been isolated from
 * the LRU since we looked at it and that usually means either global
 * reclaim or migration going on. The page will either get back to the
 * LRU or vanish.
 * Finaly mem_cgroup_move_account fails only if the page got uncharged
 * (!PageCgroupUsed) or moved to a different group. The page will
 * disappear in the next attempt.
 */
static int mem_cgroup_move_parent(struct page *page,
				  struct page_cgroup *pc,
				  struct mem_cgroup *child)
{
	struct mem_cgroup *parent;
	unsigned int nr_pages;
	unsigned long uninitialized_var(flags);
	int ret;

	VM_BUG_ON(mem_cgroup_is_root(child));

	ret = -EBUSY;
	if (!get_page_unless_zero(page))
		goto out;
	if (isolate_lru_page(page))
		goto put;

	nr_pages = hpage_nr_pages(page);

	parent = parent_mem_cgroup(child);
	/*
	 * If no parent, move charges to root cgroup.
	 */
	if (!parent)
		parent = root_mem_cgroup;

	if (nr_pages > 1) {
		VM_BUG_ON(!PageTransHuge(page));
		flags = compound_lock_irqsave(page);
	}

	ret = mem_cgroup_move_account(page, nr_pages,
				pc, child, parent);
	if (!ret)
		__mem_cgroup_cancel_local_charge(child, nr_pages);

	if (nr_pages > 1)
		compound_unlock_irqrestore(page, flags);
	putback_lru_page(page);
put:
	put_page(page);
out:
	return ret;
}

/*
 * Charge the memory controller for page usage.
 * Return
 * 0 if the charge was successful
 * < 0 if the cgroup is over its limit
 */
static int mem_cgroup_charge_common(struct page *page, struct mm_struct *mm,
				gfp_t gfp_mask, enum charge_type ctype)
{
	struct mem_cgroup *memcg = NULL;
	unsigned int nr_pages = 1;
	bool oom = true;
	int ret;

	if (PageTransHuge(page)) {
		nr_pages <<= compound_order(page);
		VM_BUG_ON(!PageTransHuge(page));
		/*
		 * Never OOM-kill a process for a huge page.  The
		 * fault handler will fall back to regular pages.
		 */
		oom = false;
	}

	ret = __mem_cgroup_try_charge(mm, gfp_mask, nr_pages, &memcg, oom);
	if (ret == -ENOMEM)
		return ret;
	__mem_cgroup_commit_charge(memcg, page, nr_pages, ctype, false);
	return 0;
}

int mem_cgroup_newpage_charge(struct page *page,
			      struct mm_struct *mm, gfp_t gfp_mask)
{
	if (mem_cgroup_disabled())
		return 0;
	VM_BUG_ON(page_mapped(page));
	VM_BUG_ON(page->mapping && !PageAnon(page));
	VM_BUG_ON(!mm);
	return mem_cgroup_charge_common(page, mm, gfp_mask,
					MEM_CGROUP_CHARGE_TYPE_ANON);
}

/*
 * While swap-in, try_charge -> commit or cancel, the page is locked.
 * And when try_charge() successfully returns, one refcnt to memcg without
 * struct page_cgroup is acquired. This refcnt will be consumed by
 * "commit()" or removed by "cancel()"
 */
static int __mem_cgroup_try_charge_swapin(struct mm_struct *mm,
					  struct page *page,
					  gfp_t mask,
					  struct mem_cgroup **memcgp)
{
	struct mem_cgroup *memcg;
	struct page_cgroup *pc;
	int ret;

	pc = lookup_page_cgroup(page);
	/*
	 * Every swap fault against a single page tries to charge the
	 * page, bail as early as possible.  shmem_unuse() encounters
	 * already charged pages, too.  The USED bit is protected by
	 * the page lock, which serializes swap cache removal, which
	 * in turn serializes uncharging.
	 */
	if (PageCgroupUsed(pc))
		return 0;
	if (!do_swap_account)
		goto charge_cur_mm;
	memcg = try_get_mem_cgroup_from_page(page);
	if (!memcg)
		goto charge_cur_mm;
	*memcgp = memcg;
	ret = __mem_cgroup_try_charge(NULL, mask, 1, memcgp, true);
	css_put(&memcg->css);
	if (ret == -EINTR)
		ret = 0;
	return ret;
charge_cur_mm:
	ret = __mem_cgroup_try_charge(mm, mask, 1, memcgp, true);
	if (ret == -EINTR)
		ret = 0;
	return ret;
}

int mem_cgroup_try_charge_swapin(struct mm_struct *mm, struct page *page,
				 gfp_t gfp_mask, struct mem_cgroup **memcgp)
{
	*memcgp = NULL;
	if (mem_cgroup_disabled())
		return 0;
	/*
	 * A racing thread's fault, or swapoff, may have already
	 * updated the pte, and even removed page from swap cache: in
	 * those cases unuse_pte()'s pte_same() test will fail; but
	 * there's also a KSM case which does need to charge the page.
	 */
	if (!PageSwapCache(page)) {
		int ret;

		ret = __mem_cgroup_try_charge(mm, gfp_mask, 1, memcgp, true);
		if (ret == -EINTR)
			ret = 0;
		return ret;
	}
	return __mem_cgroup_try_charge_swapin(mm, page, gfp_mask, memcgp);
}

void mem_cgroup_cancel_charge_swapin(struct mem_cgroup *memcg)
{
	if (mem_cgroup_disabled())
		return;
	if (!memcg)
		return;
	__mem_cgroup_cancel_charge(memcg, 1);
}

static void
__mem_cgroup_commit_charge_swapin(struct page *page, struct mem_cgroup *memcg,
					enum charge_type ctype)
{
	if (mem_cgroup_disabled())
		return;
	if (!memcg)
		return;

	__mem_cgroup_commit_charge(memcg, page, 1, ctype, true);
	/*
	 * Now swap is on-memory. This means this page may be
	 * counted both as mem and swap....double count.
	 * Fix it by uncharging from memsw. Basically, this SwapCache is stable
	 * under lock_page(). But in do_swap_page()::memory.c, reuse_swap_page()
	 * may call delete_from_swap_cache() before reach here.
	 */
	if (do_swap_account && PageSwapCache(page)) {
		swp_entry_t ent = {.val = page_private(page)};
		mem_cgroup_uncharge_swap(ent);
	}
}

void mem_cgroup_commit_charge_swapin(struct page *page,
				     struct mem_cgroup *memcg)
{
	__mem_cgroup_commit_charge_swapin(page, memcg,
					  MEM_CGROUP_CHARGE_TYPE_ANON);
}

int mem_cgroup_cache_charge(struct page *page, struct mm_struct *mm,
				gfp_t gfp_mask)
{
	struct mem_cgroup *memcg = NULL;
	enum charge_type type = MEM_CGROUP_CHARGE_TYPE_CACHE;
	int ret;

	if (mem_cgroup_disabled())
		return 0;
	if (PageCompound(page))
		return 0;

	if (!PageSwapCache(page))
		ret = mem_cgroup_charge_common(page, mm, gfp_mask, type);
	else { /* page is swapcache/shmem */
		ret = __mem_cgroup_try_charge_swapin(mm, page,
						     gfp_mask, &memcg);
		if (!ret)
			__mem_cgroup_commit_charge_swapin(page, memcg, type);
	}
	return ret;
}

static void mem_cgroup_do_uncharge(struct mem_cgroup *memcg,
				   unsigned int nr_pages,
				   const enum charge_type ctype)
{
	struct memcg_batch_info *batch = NULL;
	bool uncharge_memsw = true;

	/* If swapout, usage of swap doesn't decrease */
	if (!do_swap_account || ctype == MEM_CGROUP_CHARGE_TYPE_SWAPOUT)
		uncharge_memsw = false;

	batch = &current->memcg_batch;
	/*
	 * In usual, we do css_get() when we remember memcg pointer.
	 * But in this case, we keep res->usage until end of a series of
	 * uncharges. Then, it's ok to ignore memcg's refcnt.
	 */
	if (!batch->memcg)
		batch->memcg = memcg;
	/*
	 * do_batch > 0 when unmapping pages or inode invalidate/truncate.
	 * In those cases, all pages freed continuously can be expected to be in
	 * the same cgroup and we have chance to coalesce uncharges.
	 * But we do uncharge one by one if this is killed by OOM(TIF_MEMDIE)
	 * because we want to do uncharge as soon as possible.
	 */

	if (!batch->do_batch || test_thread_flag(TIF_MEMDIE))
		goto direct_uncharge;

	if (nr_pages > 1)
		goto direct_uncharge;

	/*
	 * In typical case, batch->memcg == mem. This means we can
	 * merge a series of uncharges to an uncharge of res_counter.
	 * If not, we uncharge res_counter ony by one.
	 */
	if (batch->memcg != memcg)
		goto direct_uncharge;
	/* remember freed charge and uncharge it later */
	batch->nr_pages++;
	if (uncharge_memsw)
		batch->memsw_nr_pages++;
	return;
direct_uncharge:
	res_counter_uncharge(&memcg->res, nr_pages * PAGE_SIZE);
	if (uncharge_memsw)
		res_counter_uncharge(&memcg->memsw, nr_pages * PAGE_SIZE);
	if (unlikely(batch->memcg != memcg))
		memcg_oom_recover(memcg);
}

/*
 * uncharge if !page_mapped(page)
 */
static struct mem_cgroup *
__mem_cgroup_uncharge_common(struct page *page, enum charge_type ctype,
			     bool end_migration)
{
	struct mem_cgroup *memcg = NULL;
	unsigned int nr_pages = 1;
	struct page_cgroup *pc;
	bool anon;

	if (mem_cgroup_disabled())
		return NULL;

	if (PageTransHuge(page)) {
		nr_pages <<= compound_order(page);
		VM_BUG_ON(!PageTransHuge(page));
	}
	/*
	 * Check if our page_cgroup is valid
	 */
	pc = lookup_page_cgroup(page);
	if (unlikely(!PageCgroupUsed(pc)))
		return NULL;

	lock_page_cgroup(pc);

	memcg = pc->mem_cgroup;

	if (!PageCgroupUsed(pc))
		goto unlock_out;

	anon = PageAnon(page);

	switch (ctype) {
	case MEM_CGROUP_CHARGE_TYPE_ANON:
		/*
		 * Generally PageAnon tells if it's the anon statistics to be
		 * updated; but sometimes e.g. mem_cgroup_uncharge_page() is
		 * used before page reached the stage of being marked PageAnon.
		 */
		anon = true;
		/* fallthrough */
	case MEM_CGROUP_CHARGE_TYPE_DROP:
		/* See mem_cgroup_prepare_migration() */
		if (page_mapped(page))
			goto unlock_out;
		/*
		 * Pages under migration may not be uncharged.  But
		 * end_migration() /must/ be the one uncharging the
		 * unused post-migration page and so it has to call
		 * here with the migration bit still set.  See the
		 * res_counter handling below.
		 */
		if (!end_migration && PageCgroupMigration(pc))
			goto unlock_out;
		break;
	case MEM_CGROUP_CHARGE_TYPE_SWAPOUT:
		if (!PageAnon(page)) {	/* Shared memory */
			if (page->mapping && !page_is_file_cache(page))
				goto unlock_out;
		} else if (page_mapped(page)) /* Anon */
				goto unlock_out;
		break;
	default:
		break;
	}

	mem_cgroup_charge_statistics(memcg, page, anon, -nr_pages);

	ClearPageCgroupUsed(pc);
	/*
	 * pc->mem_cgroup is not cleared here. It will be accessed when it's
	 * freed from LRU. This is safe because uncharged page is expected not
	 * to be reused (freed soon). Exception is SwapCache, it's handled by
	 * special functions.
	 */

	unlock_page_cgroup(pc);
	/*
	 * even after unlock, we have memcg->res.usage here and this memcg
	 * will never be freed, so it's safe to call css_get().
	 */
	memcg_check_events(memcg, page);
	if (do_swap_account && ctype == MEM_CGROUP_CHARGE_TYPE_SWAPOUT) {
		mem_cgroup_swap_statistics(memcg, true);
		css_get(&memcg->css);
	}
	/*
	 * Migration does not charge the res_counter for the
	 * replacement page, so leave it alone when phasing out the
	 * page that is unused after the migration.
	 */
	if (!end_migration && !mem_cgroup_is_root(memcg))
		mem_cgroup_do_uncharge(memcg, nr_pages, ctype);

	return memcg;

unlock_out:
	unlock_page_cgroup(pc);
	return NULL;
}

void mem_cgroup_uncharge_page(struct page *page)
{
	/* early check. */
	if (page_mapped(page))
		return;
	VM_BUG_ON(page->mapping && !PageAnon(page));
	/*
	 * If the page is in swap cache, uncharge should be deferred
	 * to the swap path, which also properly accounts swap usage
	 * and handles memcg lifetime.
	 *
	 * Note that this check is not stable and reclaim may add the
	 * page to swap cache at any time after this.  However, if the
	 * page is not in swap cache by the time page->mapcount hits
	 * 0, there won't be any page table references to the swap
	 * slot, and reclaim will free it and not actually write the
	 * page to disk.
	 */
	if (PageSwapCache(page))
		return;
	__mem_cgroup_uncharge_common(page, MEM_CGROUP_CHARGE_TYPE_ANON, false);
}

void mem_cgroup_uncharge_cache_page(struct page *page)
{
	VM_BUG_ON(page_mapped(page));
	VM_BUG_ON(page->mapping);
	__mem_cgroup_uncharge_common(page, MEM_CGROUP_CHARGE_TYPE_CACHE, false);
}

/*
 * Batch_start/batch_end is called in unmap_page_range/invlidate/trucate.
 * In that cases, pages are freed continuously and we can expect pages
 * are in the same memcg. All these calls itself limits the number of
 * pages freed at once, then uncharge_start/end() is called properly.
 * This may be called prural(2) times in a context,
 */

void mem_cgroup_uncharge_start(void)
{
	current->memcg_batch.do_batch++;
	/* We can do nest. */
	if (current->memcg_batch.do_batch == 1) {
		current->memcg_batch.memcg = NULL;
		current->memcg_batch.nr_pages = 0;
		current->memcg_batch.memsw_nr_pages = 0;
	}
}

void mem_cgroup_uncharge_end(void)
{
	struct memcg_batch_info *batch = &current->memcg_batch;

	if (!batch->do_batch)
		return;

	batch->do_batch--;
	if (batch->do_batch) /* If stacked, do nothing. */
		return;

	if (!batch->memcg)
		return;
	/*
	 * This "batch->memcg" is valid without any css_get/put etc...
	 * bacause we hide charges behind us.
	 */
	if (batch->nr_pages)
		res_counter_uncharge(&batch->memcg->res,
				     batch->nr_pages * PAGE_SIZE);
	if (batch->memsw_nr_pages)
		res_counter_uncharge(&batch->memcg->memsw,
				     batch->memsw_nr_pages * PAGE_SIZE);
	memcg_oom_recover(batch->memcg);
	/* forget this pointer (for sanity check) */
	batch->memcg = NULL;
}

#ifdef CONFIG_SWAP
/*
 * called after __delete_from_swap_cache() and drop "page" account.
 * memcg information is recorded to swap_cgroup of "ent"
 */
void
mem_cgroup_uncharge_swapcache(struct page *page, swp_entry_t ent, bool swapout)
{
	struct mem_cgroup *memcg;
	int ctype = MEM_CGROUP_CHARGE_TYPE_SWAPOUT;

	if (!swapout) /* this was a swap cache but the swap is unused ! */
		ctype = MEM_CGROUP_CHARGE_TYPE_DROP;

	memcg = __mem_cgroup_uncharge_common(page, ctype, false);

	/*
	 * record memcg information,  if swapout && memcg != NULL,
	 * css_get() was called in uncharge().
	 */
	if (do_swap_account && swapout && memcg)
		swap_cgroup_record(ent, mem_cgroup_id(memcg));
}
#endif

#ifdef CONFIG_MEMCG_SWAP
/*
 * called from swap_entry_free(). remove record in swap_cgroup and
 * uncharge "memsw" account.
 */
void mem_cgroup_uncharge_swap(swp_entry_t ent)
{
	struct mem_cgroup *memcg;
	unsigned short id;

	if (!do_swap_account)
		return;

	id = swap_cgroup_record(ent, 0);
	rcu_read_lock();
	memcg = mem_cgroup_lookup(id);
	if (memcg) {
		/*
		 * We uncharge this because swap is freed.
		 * This memcg can be obsolete one. We avoid calling css_tryget
		 */
		if (!mem_cgroup_is_root(memcg))
			res_counter_uncharge(&memcg->memsw, PAGE_SIZE);
		mem_cgroup_swap_statistics(memcg, false);
		css_put(&memcg->css);
	}
	rcu_read_unlock();
}

/**
 * mem_cgroup_move_swap_account - move swap charge and swap_cgroup's record.
 * @entry: swap entry to be moved
 * @from:  mem_cgroup which the entry is moved from
 * @to:  mem_cgroup which the entry is moved to
 *
 * It succeeds only when the swap_cgroup's record for this entry is the same
 * as the mem_cgroup's id of @from.
 *
 * Returns 0 on success, -EINVAL on failure.
 *
 * The caller must have charged to @to, IOW, called res_counter_charge() about
 * both res and memsw, and called css_get().
 */
static int mem_cgroup_move_swap_account(swp_entry_t entry,
				struct mem_cgroup *from, struct mem_cgroup *to)
{
	unsigned short old_id, new_id;

	old_id = mem_cgroup_id(from);
	new_id = mem_cgroup_id(to);

	if (swap_cgroup_cmpxchg(entry, old_id, new_id) == old_id) {
		mem_cgroup_swap_statistics(from, false);
		mem_cgroup_swap_statistics(to, true);
		/*
		 * This function is only called from task migration context now.
		 * It postpones res_counter and refcount handling till the end
		 * of task migration(mem_cgroup_clear_mc()) for performance
		 * improvement. But we cannot postpone css_get(to)  because if
		 * the process that has been moved to @to does swap-in, the
		 * refcount of @to might be decreased to 0.
		 *
		 * We are in attach() phase, so the cgroup is guaranteed to be
		 * alive, so we can just call css_get().
		 */
		css_get(&to->css);
		return 0;
	}
	return -EINVAL;
}
#else
static inline int mem_cgroup_move_swap_account(swp_entry_t entry,
				struct mem_cgroup *from, struct mem_cgroup *to)
{
	return -EINVAL;
}
#endif

/*
 * Before starting migration, account PAGE_SIZE to mem_cgroup that the old
 * page belongs to.
 */
void mem_cgroup_prepare_migration(struct page *page, struct page *newpage,
				  struct mem_cgroup **memcgp)
{
	struct mem_cgroup *memcg = NULL;
	unsigned int nr_pages = 1;
	struct page_cgroup *pc;
	enum charge_type ctype;

	*memcgp = NULL;

	if (mem_cgroup_disabled())
		return;

	if (PageTransHuge(page))
		nr_pages <<= compound_order(page);

	pc = lookup_page_cgroup(page);
	lock_page_cgroup(pc);
	if (PageCgroupUsed(pc)) {
		memcg = pc->mem_cgroup;
		css_get(&memcg->css);
		/*
		 * At migrating an anonymous page, its mapcount goes down
		 * to 0 and uncharge() will be called. But, even if it's fully
		 * unmapped, migration may fail and this page has to be
		 * charged again. We set MIGRATION flag here and delay uncharge
		 * until end_migration() is called
		 *
		 * Corner Case Thinking
		 * A)
		 * When the old page was mapped as Anon and it's unmap-and-freed
		 * while migration was ongoing.
		 * If unmap finds the old page, uncharge() of it will be delayed
		 * until end_migration(). If unmap finds a new page, it's
		 * uncharged when it make mapcount to be 1->0. If unmap code
		 * finds swap_migration_entry, the new page will not be mapped
		 * and end_migration() will find it(mapcount==0).
		 *
		 * B)
		 * When the old page was mapped but migraion fails, the kernel
		 * remaps it. A charge for it is kept by MIGRATION flag even
		 * if mapcount goes down to 0. We can do remap successfully
		 * without charging it again.
		 *
		 * C)
		 * The "old" page is under lock_page() until the end of
		 * migration, so, the old page itself will not be swapped-out.
		 * If the new page is swapped out before end_migraton, our
		 * hook to usual swap-out path will catch the event.
		 */
		if (PageAnon(page))
			SetPageCgroupMigration(pc);
	}
	unlock_page_cgroup(pc);
	/*
	 * If the page is not charged at this point,
	 * we return here.
	 */
	if (!memcg)
		return;

	*memcgp = memcg;
	/*
	 * We charge new page before it's used/mapped. So, even if unlock_page()
	 * is called before end_migration, we can catch all events on this new
	 * page. In the case new page is migrated but not remapped, new page's
	 * mapcount will be finally 0 and we call uncharge in end_migration().
	 */
	if (PageAnon(page))
		ctype = MEM_CGROUP_CHARGE_TYPE_ANON;
	else
		ctype = MEM_CGROUP_CHARGE_TYPE_CACHE;
	/*
	 * The page is committed to the memcg, but it's not actually
	 * charged to the res_counter since we plan on replacing the
	 * old one and only one page is going to be left afterwards.
	 */
	__mem_cgroup_commit_charge(memcg, newpage, nr_pages, ctype, false);
}

/* remove redundant charge if migration failed*/
void mem_cgroup_end_migration(struct mem_cgroup *memcg,
	struct page *oldpage, struct page *newpage, bool migration_ok)
{
	struct page *used, *unused;
	struct page_cgroup *pc;
	bool anon;

	if (!memcg)
		return;

	if (!migration_ok) {
		used = oldpage;
		unused = newpage;
	} else {
		used = newpage;
		unused = oldpage;
	}
	anon = PageAnon(used);
	__mem_cgroup_uncharge_common(unused,
				     anon ? MEM_CGROUP_CHARGE_TYPE_ANON
				     : MEM_CGROUP_CHARGE_TYPE_CACHE,
				     true);
	css_put(&memcg->css);
	/*
	 * We disallowed uncharge of pages under migration because mapcount
	 * of the page goes down to zero, temporarly.
	 * Clear the flag and check the page should be charged.
	 */
	pc = lookup_page_cgroup(oldpage);
	lock_page_cgroup(pc);
	ClearPageCgroupMigration(pc);
	unlock_page_cgroup(pc);

	/*
	 * If a page is a file cache, radix-tree replacement is very atomic
	 * and we can skip this check. When it was an Anon page, its mapcount
	 * goes down to 0. But because we added MIGRATION flage, it's not
	 * uncharged yet. There are several case but page->mapcount check
	 * and USED bit check in mem_cgroup_uncharge_page() will do enough
	 * check. (see prepare_charge() also)
	 */
	if (anon)
		mem_cgroup_uncharge_page(used);
}

/*
 * At replace page cache, newpage is not under any memcg but it's on
 * LRU. So, this function doesn't touch res_counter but handles LRU
 * in correct way. Both pages are locked so we cannot race with uncharge.
 */
void mem_cgroup_replace_page_cache(struct page *oldpage,
				  struct page *newpage)
{
	struct mem_cgroup *memcg = NULL;
	struct page_cgroup *pc;
	enum charge_type type = MEM_CGROUP_CHARGE_TYPE_CACHE;

	if (mem_cgroup_disabled())
		return;

	pc = lookup_page_cgroup(oldpage);
	/* fix accounting on old pages */
	lock_page_cgroup(pc);
	if (PageCgroupUsed(pc)) {
		memcg = pc->mem_cgroup;
		mem_cgroup_charge_statistics(memcg, oldpage, false, -1);
		ClearPageCgroupUsed(pc);
	}
	unlock_page_cgroup(pc);

	/*
	 * When called from shmem_replace_page(), in some cases the
	 * oldpage has already been charged, and in some cases not.
	 */
	if (!memcg)
		return;
	/*
	 * Even if newpage->mapping was NULL before starting replacement,
	 * the newpage may be on LRU(or pagevec for LRU) already. We lock
	 * LRU while we overwrite pc->mem_cgroup.
	 */
	__mem_cgroup_commit_charge(memcg, newpage, 1, type, true);
}

#ifdef CONFIG_DEBUG_VM
static struct page_cgroup *lookup_page_cgroup_used(struct page *page)
{
	struct page_cgroup *pc;

	pc = lookup_page_cgroup(page);
	/*
	 * Can be NULL while feeding pages into the page allocator for
	 * the first time, i.e. during boot or memory hotplug;
	 * or when mem_cgroup_disabled().
	 */
	if (likely(pc) && PageCgroupUsed(pc))
		return pc;
	return NULL;
}

bool mem_cgroup_bad_page_check(struct page *page)
{
	if (mem_cgroup_disabled())
		return false;

	return lookup_page_cgroup_used(page) != NULL;
}

void mem_cgroup_print_bad_page(struct page *page)
{
	struct page_cgroup *pc;

	pc = lookup_page_cgroup_used(page);
	if (pc) {
		pr_alert("pc:%p pc->flags:%lx pc->mem_cgroup:%p\n",
			 pc, pc->flags, pc->mem_cgroup);
	}
}
#endif

static int mem_cgroup_resize_limit(struct mem_cgroup *memcg,
				unsigned long long val)
{
	int retry_count;
	u64 memswlimit, memlimit;
	int ret = 0;
	int children = mem_cgroup_count_children(memcg);
	u64 curusage, oldusage;
	int enlarge;

	/*
	 * For keeping hierarchical_reclaim simple, how long we should retry
	 * is depends on callers. We set our retry-count to be function
	 * of # of children which we should visit in this loop.
	 */
	retry_count = MEM_CGROUP_RECLAIM_RETRIES * children;

	oldusage = res_counter_read_u64(&memcg->res, RES_USAGE);

	enlarge = 0;
	while (retry_count) {
		if (signal_pending(current)) {
			ret = -EINTR;
			break;
		}
		/*
		 * Rather than hide all in some function, I do this in
		 * open coded manner. You see what this really does.
		 * We have to guarantee memcg->res.limit <= memcg->memsw.limit.
		 */
		mutex_lock(&set_limit_mutex);
		memswlimit = res_counter_read_u64(&memcg->memsw, RES_LIMIT);
		if (memswlimit < val) {
			ret = -EINVAL;
			mutex_unlock(&set_limit_mutex);
			break;
		}

		memlimit = res_counter_read_u64(&memcg->res, RES_LIMIT);
		if (memlimit < val)
			enlarge = 1;

		ret = res_counter_set_limit(&memcg->res, val);
		if (!ret) {
			if (memswlimit == val)
				memcg->memsw_is_minimum = true;
			else
				memcg->memsw_is_minimum = false;
		}
		mutex_unlock(&set_limit_mutex);

		if (!ret)
			break;

		mem_cgroup_reclaim(memcg, GFP_KERNEL,
				   MEM_CGROUP_RECLAIM_SHRINK);
		curusage = res_counter_read_u64(&memcg->res, RES_USAGE);
		/* Usage is reduced ? */
		if (curusage >= oldusage)
			retry_count--;
		else
			oldusage = curusage;
	}
	if (!ret && enlarge)
		memcg_oom_recover(memcg);

	return ret;
}

static int mem_cgroup_resize_memsw_limit(struct mem_cgroup *memcg,
					unsigned long long val)
{
	int retry_count;
	u64 memlimit, memswlimit, oldusage, curusage;
	int children = mem_cgroup_count_children(memcg);
	int ret = -EBUSY;
	int enlarge = 0;

	/* see mem_cgroup_resize_res_limit */
	retry_count = children * MEM_CGROUP_RECLAIM_RETRIES;
	oldusage = res_counter_read_u64(&memcg->memsw, RES_USAGE);
	while (retry_count) {
		if (signal_pending(current)) {
			ret = -EINTR;
			break;
		}
		/*
		 * Rather than hide all in some function, I do this in
		 * open coded manner. You see what this really does.
		 * We have to guarantee memcg->res.limit <= memcg->memsw.limit.
		 */
		mutex_lock(&set_limit_mutex);
		memlimit = res_counter_read_u64(&memcg->res, RES_LIMIT);
		if (memlimit > val) {
			ret = -EINVAL;
			mutex_unlock(&set_limit_mutex);
			break;
		}
		memswlimit = res_counter_read_u64(&memcg->memsw, RES_LIMIT);
		if (memswlimit < val)
			enlarge = 1;
		ret = res_counter_set_limit(&memcg->memsw, val);
		if (!ret) {
			if (memlimit == val)
				memcg->memsw_is_minimum = true;
			else
				memcg->memsw_is_minimum = false;
		}
		mutex_unlock(&set_limit_mutex);

		if (!ret)
			break;

		mem_cgroup_reclaim(memcg, GFP_KERNEL,
				   MEM_CGROUP_RECLAIM_NOSWAP |
				   MEM_CGROUP_RECLAIM_SHRINK);
		curusage = res_counter_read_u64(&memcg->memsw, RES_USAGE);
		/* Usage is reduced ? */
		if (curusage >= oldusage)
			retry_count--;
		else
			oldusage = curusage;
	}
	if (!ret && enlarge)
		memcg_oom_recover(memcg);
	return ret;
}

unsigned long mem_cgroup_soft_limit_reclaim(struct zone *zone, int order,
					    gfp_t gfp_mask,
					    unsigned long *total_scanned)
{
	unsigned long nr_reclaimed = 0;
	struct mem_cgroup_per_zone *mz, *next_mz = NULL;
	unsigned long reclaimed;
	int loop = 0;
	struct mem_cgroup_tree_per_zone *mctz;
	unsigned long long excess;
	unsigned long nr_scanned;

	if (order > 0)
		return 0;

	mctz = soft_limit_tree_node_zone(zone_to_nid(zone), zone_idx(zone));
	/*
	 * This loop can run a while, specially if mem_cgroup's continuously
	 * keep exceeding their soft limit and putting the system under
	 * pressure
	 */
	do {
		if (next_mz)
			mz = next_mz;
		else
			mz = mem_cgroup_largest_soft_limit_node(mctz);
		if (!mz)
			break;

		nr_scanned = 0;
		reclaimed = mem_cgroup_soft_reclaim(mz->memcg, zone,
						    gfp_mask, &nr_scanned);
		nr_reclaimed += reclaimed;
		*total_scanned += nr_scanned;
		spin_lock(&mctz->lock);

		/*
		 * If we failed to reclaim anything from this memory cgroup
		 * it is time to move on to the next cgroup
		 */
		next_mz = NULL;
		if (!reclaimed) {
			do {
				/*
				 * Loop until we find yet another one.
				 *
				 * By the time we get the soft_limit lock
				 * again, someone might have aded the
				 * group back on the RB tree. Iterate to
				 * make sure we get a different mem.
				 * mem_cgroup_largest_soft_limit_node returns
				 * NULL if no other cgroup is present on
				 * the tree
				 */
				next_mz =
				__mem_cgroup_largest_soft_limit_node(mctz);
				if (next_mz == mz)
					css_put(&next_mz->memcg->css);
				else /* next_mz == NULL or other memcg */
					break;
			} while (1);
		}
		__mem_cgroup_remove_exceeded(mz->memcg, mz, mctz);
		excess = res_counter_soft_limit_excess(&mz->memcg->res);
		/*
		 * One school of thought says that we should not add
		 * back the node to the tree if reclaim returns 0.
		 * But our reclaim could return 0, simply because due
		 * to priority we are exposing a smaller subset of
		 * memory to reclaim from. Consider this as a longer
		 * term TODO.
		 */
		/* If excess == 0, no tree ops */
		__mem_cgroup_insert_exceeded(mz->memcg, mz, mctz, excess);
		spin_unlock(&mctz->lock);
		css_put(&mz->memcg->css);
		loop++;
		/*
		 * Could not reclaim anything and there are no more
		 * mem cgroups to try or we seem to be looping without
		 * reclaiming anything.
		 */
		if (!nr_reclaimed &&
			(next_mz == NULL ||
			loop > MEM_CGROUP_MAX_SOFT_LIMIT_RECLAIM_LOOPS))
			break;
	} while (!nr_reclaimed);
	if (next_mz)
		css_put(&next_mz->memcg->css);
	return nr_reclaimed;
}

/**
 * mem_cgroup_force_empty_list - clears LRU of a group
 * @memcg: group to clear
 * @node: NUMA node
 * @zid: zone id
 * @lru: lru to to clear
 *
 * Traverse a specified page_cgroup list and try to drop them all.  This doesn't
 * reclaim the pages page themselves - pages are moved to the parent (or root)
 * group.
 */
static void mem_cgroup_force_empty_list(struct mem_cgroup *memcg,
				int node, int zid, enum lru_list lru)
{
	struct lruvec *lruvec;
	unsigned long flags;
	struct list_head *list;
	struct page *busy;
	struct zone *zone;

	zone = &NODE_DATA(node)->node_zones[zid];
	lruvec = mem_cgroup_zone_lruvec(zone, memcg);
	list = &lruvec->lists[lru];

	busy = NULL;
	do {
		struct page_cgroup *pc;
		struct page *page;

		spin_lock_irqsave(&zone->lru_lock, flags);
		if (list_empty(list)) {
			spin_unlock_irqrestore(&zone->lru_lock, flags);
			break;
		}
		page = list_entry(list->prev, struct page, lru);
		if (busy == page) {
			list_move(&page->lru, list);
			busy = NULL;
			spin_unlock_irqrestore(&zone->lru_lock, flags);
			continue;
		}
		spin_unlock_irqrestore(&zone->lru_lock, flags);

		pc = lookup_page_cgroup(page);

		if (mem_cgroup_move_parent(page, pc, memcg)) {
			/* found lock contention or "pc" is obsolete. */
			busy = page;
			cond_resched();
		} else
			busy = NULL;
	} while (!list_empty(list));
}

/*
 * make mem_cgroup's charge to be 0 if there is no task by moving
 * all the charges and pages to the parent.
 * This enables deleting this mem_cgroup.
 *
 * Caller is responsible for holding css reference on the memcg.
 */
static void mem_cgroup_reparent_charges(struct mem_cgroup *memcg)
{
	int node, zid;
	u64 usage;

	do {
		/* This is for making all *used* pages to be on LRU. */
		lru_add_drain_all();
		drain_all_stock_sync(memcg);
		mem_cgroup_start_move(memcg);
		for_each_node_state(node, N_MEMORY) {
			for (zid = 0; zid < MAX_NR_ZONES; zid++) {
				enum lru_list lru;
				for_each_lru(lru) {
					mem_cgroup_force_empty_list(memcg,
							node, zid, lru);
				}
			}
		}
		mem_cgroup_end_move(memcg);
		memcg_oom_recover(memcg);
		cond_resched();

		/*
		 * Kernel memory may not necessarily be trackable to a specific
		 * process. So they are not migrated, and therefore we can't
		 * expect their value to drop to 0 here.
		 * Having res filled up with kmem only is enough.
		 *
		 * This is a safety check because mem_cgroup_force_empty_list
		 * could have raced with mem_cgroup_replace_page_cache callers
		 * so the lru seemed empty but the page could have been added
		 * right after the check. RES_USAGE should be safe as we always
		 * charge before adding to the LRU.
		 */
		usage = res_counter_read_u64(&memcg->res, RES_USAGE) -
			res_counter_read_u64(&memcg->kmem, RES_USAGE);
	} while (usage > 0);
}

/*
 * This mainly exists for tests during the setting of set of use_hierarchy.
 * Since this is the very setting we are changing, the current hierarchy value
 * is meaningless
 */
static inline bool __memcg_has_children(struct mem_cgroup *memcg)
{
	struct cgroup_subsys_state *pos;

	/* bounce at first found */
	css_for_each_child(pos, &memcg->css)
		return true;
	return false;
}

/*
 * Must be called with memcg_create_mutex held, unless the cgroup is guaranteed
 * to be already dead (as in mem_cgroup_force_empty, for instance).  This is
 * from mem_cgroup_count_children(), in the sense that we don't really care how
 * many children we have; we only need to know if we have any.  It also counts
 * any memcg without hierarchy as infertile.
 */
static inline bool memcg_has_children(struct mem_cgroup *memcg)
{
	return memcg->use_hierarchy && __memcg_has_children(memcg);
}

/*
 * Reclaims as many pages from the given memcg as possible and moves
 * the rest to the parent.
 *
 * Caller is responsible for holding css reference for memcg.
 */
static int mem_cgroup_force_empty(struct mem_cgroup *memcg)
{
	int nr_retries = MEM_CGROUP_RECLAIM_RETRIES;
	struct cgroup *cgrp = memcg->css.cgroup;

	/* returns EBUSY if there is a task or if we come here twice. */
	if (cgroup_task_count(cgrp) || !list_empty(&cgrp->children))
		return -EBUSY;

	/* we call try-to-free pages for make this cgroup empty */
	lru_add_drain_all();
	/* try to free all pages in this cgroup */
	while (nr_retries && res_counter_read_u64(&memcg->res, RES_USAGE) > 0) {
		int progress;

		if (signal_pending(current))
			return -EINTR;

		progress = try_to_free_mem_cgroup_pages(memcg, GFP_KERNEL,
						false);
		if (!progress) {
			nr_retries--;
			/* maybe some writeback is necessary */
			congestion_wait(BLK_RW_ASYNC, HZ/10);
		}

	}
	lru_add_drain();
	mem_cgroup_reparent_charges(memcg);

	return 0;
}

static int mem_cgroup_force_empty_write(struct cgroup_subsys_state *css,
					unsigned int event)
{
	struct mem_cgroup *memcg = mem_cgroup_from_css(css);

	if (mem_cgroup_is_root(memcg))
		return -EINVAL;
	return mem_cgroup_force_empty(memcg);
}

static u64 mem_cgroup_hierarchy_read(struct cgroup_subsys_state *css,
				     struct cftype *cft)
{
	return mem_cgroup_from_css(css)->use_hierarchy;
}

static int mem_cgroup_hierarchy_write(struct cgroup_subsys_state *css,
				      struct cftype *cft, u64 val)
{
	int retval = 0;
	struct mem_cgroup *memcg = mem_cgroup_from_css(css);
	struct mem_cgroup *parent_memcg = mem_cgroup_from_css(css_parent(&memcg->css));

	mutex_lock(&memcg_create_mutex);

	if (memcg->use_hierarchy == val)
		goto out;

	/*
	 * If parent's use_hierarchy is set, we can't make any modifications
	 * in the child subtrees. If it is unset, then the change can
	 * occur, provided the current cgroup has no children.
	 *
	 * For the root cgroup, parent_mem is NULL, we allow value to be
	 * set if there are no children.
	 */
	if ((!parent_memcg || !parent_memcg->use_hierarchy) &&
				(val == 1 || val == 0)) {
		if (!__memcg_has_children(memcg))
			memcg->use_hierarchy = val;
		else
			retval = -EBUSY;
	} else
		retval = -EINVAL;

out:
	mutex_unlock(&memcg_create_mutex);

	return retval;
}


static unsigned long mem_cgroup_recursive_stat(struct mem_cgroup *memcg,
					       enum mem_cgroup_stat_index idx)
{
	struct mem_cgroup *iter;
	long val = 0;

	/* Per-cpu values can be negative, use a signed accumulator */
	for_each_mem_cgroup_tree(iter, memcg)
		val += mem_cgroup_read_stat(iter, idx);

	if (val < 0) /* race ? */
		val = 0;
	return val;
}

static inline u64 mem_cgroup_usage(struct mem_cgroup *memcg, bool swap)
{
	u64 val;

	if (!mem_cgroup_is_root(memcg)) {
		if (!swap)
			return res_counter_read_u64(&memcg->res, RES_USAGE);
		else
			return res_counter_read_u64(&memcg->memsw, RES_USAGE);
	}

	/*
	 * Transparent hugepages are still accounted for in MEM_CGROUP_STAT_RSS
	 * as well as in MEM_CGROUP_STAT_RSS_HUGE.
	 */
	val = mem_cgroup_recursive_stat(memcg, MEM_CGROUP_STAT_CACHE);
	val += mem_cgroup_recursive_stat(memcg, MEM_CGROUP_STAT_RSS);

	if (swap)
		val += mem_cgroup_recursive_stat(memcg, MEM_CGROUP_STAT_SWAP);

	return val << PAGE_SHIFT;
}

static ssize_t mem_cgroup_read(struct cgroup_subsys_state *css,
			       struct cftype *cft, struct file *file,
			       char __user *buf, size_t nbytes, loff_t *ppos)
{
	struct mem_cgroup *memcg = mem_cgroup_from_css(css);
	char str[64];
	u64 val;
	int name, len;
	enum res_type type;

	type = MEMFILE_TYPE(cft->private);
	name = MEMFILE_ATTR(cft->private);

	switch (type) {
	case _MEM:
		if (name == RES_USAGE)
			val = mem_cgroup_usage(memcg, false);
		else
			val = res_counter_read_u64(&memcg->res, name);
		break;
	case _MEMSWAP:
		if (name == RES_USAGE)
			val = mem_cgroup_usage(memcg, true);
		else
			val = res_counter_read_u64(&memcg->memsw, name);
		break;
	case _KMEM:
		val = res_counter_read_u64(&memcg->kmem, name);
		break;
	default:
		BUG();
	}

	len = scnprintf(str, sizeof(str), "%llu\n", (unsigned long long)val);
	return simple_read_from_buffer(buf, nbytes, ppos, str, len);
}

static int memcg_update_kmem_limit(struct cgroup_subsys_state *css, u64 val)
{
	int ret = -EINVAL;
#ifdef CONFIG_MEMCG_KMEM
	struct mem_cgroup *memcg = mem_cgroup_from_css(css);
	/*
	 * For simplicity, we won't allow this to be disabled.  It also can't
	 * be changed if the cgroup has children already, or if tasks had
	 * already joined.
	 *
	 * If tasks join before we set the limit, a person looking at
	 * kmem.usage_in_bytes will have no way to determine when it took
	 * place, which makes the value quite meaningless.
	 *
	 * After it first became limited, changes in the value of the limit are
	 * of course permitted.
	 */
	mutex_lock(&memcg_create_mutex);
	mutex_lock(&set_limit_mutex);
	if (!memcg->kmem_account_flags && val != RES_COUNTER_MAX) {
		if (cgroup_task_count(css->cgroup) || memcg_has_children(memcg)) {
			ret = -EBUSY;
			goto out;
		}
		ret = res_counter_set_limit(&memcg->kmem, val);
		VM_BUG_ON(ret);

		ret = memcg_update_cache_sizes(memcg);
		if (ret) {
			res_counter_set_limit(&memcg->kmem, RES_COUNTER_MAX);
			goto out;
		}
		static_key_slow_inc(&memcg_kmem_enabled_key);
		/*
		 * setting the active bit after the inc will guarantee no one
		 * starts accounting before all call sites are patched
		 */
		memcg_kmem_set_active(memcg);
	} else
		ret = res_counter_set_limit(&memcg->kmem, val);
out:
	mutex_unlock(&set_limit_mutex);
	mutex_unlock(&memcg_create_mutex);
#endif
	return ret;
}

#ifdef CONFIG_MEMCG_KMEM
static int memcg_propagate_kmem(struct mem_cgroup *memcg)
{
	int ret = 0;
	struct mem_cgroup *parent = parent_mem_cgroup(memcg);
	if (!parent)
		goto out;

	memcg->kmem_account_flags = parent->kmem_account_flags;
	/*
	 * When that happen, we need to disable the static branch only on those
	 * memcgs that enabled it. To achieve this, we would be forced to
	 * complicate the code by keeping track of which memcgs were the ones
	 * that actually enabled limits, and which ones got it from its
	 * parents.
	 *
	 * It is a lot simpler just to do static_key_slow_inc() on every child
	 * that is accounted.
	 */
	if (!memcg_kmem_is_active(memcg))
		goto out;

	/*
	 * __mem_cgroup_free() will issue static_key_slow_dec() because this
	 * memcg is active already. If the later initialization fails then the
	 * cgroup core triggers the cleanup so we do not have to do it here.
	 */
	static_key_slow_inc(&memcg_kmem_enabled_key);

	mutex_lock(&set_limit_mutex);
	memcg_stop_kmem_account();
	ret = memcg_update_cache_sizes(memcg);
	memcg_resume_kmem_account();
	mutex_unlock(&set_limit_mutex);
out:
	return ret;
}
#endif /* CONFIG_MEMCG_KMEM */

/*
 * The user of this function is...
 * RES_LIMIT.
 */
static int mem_cgroup_write(struct cgroup_subsys_state *css, struct cftype *cft,
			    const char *buffer)
{
	struct mem_cgroup *memcg = mem_cgroup_from_css(css);
	enum res_type type;
	int name;
	unsigned long long val;
	int ret;

	type = MEMFILE_TYPE(cft->private);
	name = MEMFILE_ATTR(cft->private);

	switch (name) {
	case RES_LIMIT:
		if (mem_cgroup_is_root(memcg)) { /* Can't set limit on root */
			ret = -EINVAL;
			break;
		}
		/* This function does all necessary parse...reuse it */
		ret = res_counter_memparse_write_strategy(buffer, &val);
		if (ret)
			break;
		if (type == _MEM)
			ret = mem_cgroup_resize_limit(memcg, val);
		else if (type == _MEMSWAP)
			ret = mem_cgroup_resize_memsw_limit(memcg, val);
		else if (type == _KMEM)
			ret = memcg_update_kmem_limit(css, val);
		else
			return -EINVAL;
		break;
	case RES_SOFT_LIMIT:
		ret = res_counter_memparse_write_strategy(buffer, &val);
		if (ret)
			break;
		/*
		 * For memsw, soft limits are hard to implement in terms
		 * of semantics, for now, we support soft limits for
		 * control without swap
		 */
		if (type == _MEM)
			ret = res_counter_set_soft_limit(&memcg->res, val);
		else
			ret = -EINVAL;
		break;
	default:
		ret = -EINVAL; /* should be BUG() ? */
		break;
	}
	return ret;
}

static void memcg_get_hierarchical_limit(struct mem_cgroup *memcg,
		unsigned long long *mem_limit, unsigned long long *memsw_limit)
{
	unsigned long long min_limit, min_memsw_limit, tmp;

	min_limit = res_counter_read_u64(&memcg->res, RES_LIMIT);
	min_memsw_limit = res_counter_read_u64(&memcg->memsw, RES_LIMIT);
	if (!memcg->use_hierarchy)
		goto out;

	while (css_parent(&memcg->css)) {
		memcg = mem_cgroup_from_css(css_parent(&memcg->css));
		if (!memcg->use_hierarchy)
			break;
		tmp = res_counter_read_u64(&memcg->res, RES_LIMIT);
		min_limit = min(min_limit, tmp);
		tmp = res_counter_read_u64(&memcg->memsw, RES_LIMIT);
		min_memsw_limit = min(min_memsw_limit, tmp);
	}
out:
	*mem_limit = min_limit;
	*memsw_limit = min_memsw_limit;
}

static int mem_cgroup_reset(struct cgroup_subsys_state *css, unsigned int event)
{
	struct mem_cgroup *memcg = mem_cgroup_from_css(css);
	int name;
	enum res_type type;

	type = MEMFILE_TYPE(event);
	name = MEMFILE_ATTR(event);

	switch (name) {
	case RES_MAX_USAGE:
		if (type == _MEM)
			res_counter_reset_max(&memcg->res);
		else if (type == _MEMSWAP)
			res_counter_reset_max(&memcg->memsw);
		else if (type == _KMEM)
			res_counter_reset_max(&memcg->kmem);
		else
			return -EINVAL;
		break;
	case RES_FAILCNT:
		if (type == _MEM)
			res_counter_reset_failcnt(&memcg->res);
		else if (type == _MEMSWAP)
			res_counter_reset_failcnt(&memcg->memsw);
		else if (type == _KMEM)
			res_counter_reset_failcnt(&memcg->kmem);
		else
			return -EINVAL;
		break;
	}

	return 0;
}

static u64 mem_cgroup_move_charge_read(struct cgroup_subsys_state *css,
					struct cftype *cft)
{
	return mem_cgroup_from_css(css)->move_charge_at_immigrate;
}

#ifdef CONFIG_MMU
static int mem_cgroup_move_charge_write(struct cgroup_subsys_state *css,
					struct cftype *cft, u64 val)
{
	struct mem_cgroup *memcg = mem_cgroup_from_css(css);

	if (val >= (1 << NR_MOVE_TYPE))
		return -EINVAL;

	/*
	 * No kind of locking is needed in here, because ->can_attach() will
	 * check this value once in the beginning of the process, and then carry
	 * on with stale data. This means that changes to this value will only
	 * affect task migrations starting after the change.
	 */
	memcg->move_charge_at_immigrate = val;
	return 0;
}
#else
static int mem_cgroup_move_charge_write(struct cgroup_subsys_state *css,
					struct cftype *cft, u64 val)
{
	return -ENOSYS;
}
#endif

#ifdef CONFIG_NUMA
static int memcg_numa_stat_show(struct cgroup_subsys_state *css,
				struct cftype *cft, struct seq_file *m)
{
	int nid;
	unsigned long total_nr, file_nr, anon_nr, unevictable_nr;
	unsigned long node_nr;
	struct mem_cgroup *memcg = mem_cgroup_from_css(css);

	total_nr = mem_cgroup_nr_lru_pages(memcg, LRU_ALL);
	seq_printf(m, "total=%lu", total_nr);
	for_each_node_state(nid, N_MEMORY) {
		node_nr = mem_cgroup_node_nr_lru_pages(memcg, nid, LRU_ALL);
		seq_printf(m, " N%d=%lu", nid, node_nr);
	}
	seq_putc(m, '\n');

	file_nr = mem_cgroup_nr_lru_pages(memcg, LRU_ALL_FILE);
	seq_printf(m, "file=%lu", file_nr);
	for_each_node_state(nid, N_MEMORY) {
		node_nr = mem_cgroup_node_nr_lru_pages(memcg, nid,
				LRU_ALL_FILE);
		seq_printf(m, " N%d=%lu", nid, node_nr);
	}
	seq_putc(m, '\n');

	anon_nr = mem_cgroup_nr_lru_pages(memcg, LRU_ALL_ANON);
	seq_printf(m, "anon=%lu", anon_nr);
	for_each_node_state(nid, N_MEMORY) {
		node_nr = mem_cgroup_node_nr_lru_pages(memcg, nid,
				LRU_ALL_ANON);
		seq_printf(m, " N%d=%lu", nid, node_nr);
	}
	seq_putc(m, '\n');

	unevictable_nr = mem_cgroup_nr_lru_pages(memcg, BIT(LRU_UNEVICTABLE));
	seq_printf(m, "unevictable=%lu", unevictable_nr);
	for_each_node_state(nid, N_MEMORY) {
		node_nr = mem_cgroup_node_nr_lru_pages(memcg, nid,
				BIT(LRU_UNEVICTABLE));
		seq_printf(m, " N%d=%lu", nid, node_nr);
	}
	seq_putc(m, '\n');
	return 0;
}
#endif /* CONFIG_NUMA */

static inline void mem_cgroup_lru_names_not_uptodate(void)
{
	BUILD_BUG_ON(ARRAY_SIZE(mem_cgroup_lru_names) != NR_LRU_LISTS);
}

static int memcg_stat_show(struct cgroup_subsys_state *css, struct cftype *cft,
				 struct seq_file *m)
{
	struct mem_cgroup *memcg = mem_cgroup_from_css(css);
	struct mem_cgroup *mi;
	unsigned int i;

	for (i = 0; i < MEM_CGROUP_STAT_NSTATS; i++) {
		if (i == MEM_CGROUP_STAT_SWAP && !do_swap_account)
			continue;
		seq_printf(m, "%s %ld\n", mem_cgroup_stat_names[i],
			   mem_cgroup_read_stat(memcg, i) * PAGE_SIZE);
	}

	for (i = 0; i < MEM_CGROUP_EVENTS_NSTATS; i++)
		seq_printf(m, "%s %lu\n", mem_cgroup_events_names[i],
			   mem_cgroup_read_events(memcg, i));

	for (i = 0; i < NR_LRU_LISTS; i++)
		seq_printf(m, "%s %lu\n", mem_cgroup_lru_names[i],
			   mem_cgroup_nr_lru_pages(memcg, BIT(i)) * PAGE_SIZE);

	/* Hierarchical information */
	{
		unsigned long long limit, memsw_limit;
		memcg_get_hierarchical_limit(memcg, &limit, &memsw_limit);
		seq_printf(m, "hierarchical_memory_limit %llu\n", limit);
		if (do_swap_account)
			seq_printf(m, "hierarchical_memsw_limit %llu\n",
				   memsw_limit);
	}

	for (i = 0; i < MEM_CGROUP_STAT_NSTATS; i++) {
		long long val = 0;

		if (i == MEM_CGROUP_STAT_SWAP && !do_swap_account)
			continue;
		for_each_mem_cgroup_tree(mi, memcg)
			val += mem_cgroup_read_stat(mi, i) * PAGE_SIZE;
		seq_printf(m, "total_%s %lld\n", mem_cgroup_stat_names[i], val);
	}

	for (i = 0; i < MEM_CGROUP_EVENTS_NSTATS; i++) {
		unsigned long long val = 0;

		for_each_mem_cgroup_tree(mi, memcg)
			val += mem_cgroup_read_events(mi, i);
		seq_printf(m, "total_%s %llu\n",
			   mem_cgroup_events_names[i], val);
	}

	for (i = 0; i < NR_LRU_LISTS; i++) {
		unsigned long long val = 0;

		for_each_mem_cgroup_tree(mi, memcg)
			val += mem_cgroup_nr_lru_pages(mi, BIT(i)) * PAGE_SIZE;
		seq_printf(m, "total_%s %llu\n", mem_cgroup_lru_names[i], val);
	}

#ifdef CONFIG_DEBUG_VM
	{
		int nid, zid;
		struct mem_cgroup_per_zone *mz;
		struct zone_reclaim_stat *rstat;
		unsigned long recent_rotated[2] = {0, 0};
		unsigned long recent_scanned[2] = {0, 0};

		for_each_online_node(nid)
			for (zid = 0; zid < MAX_NR_ZONES; zid++) {
				mz = mem_cgroup_zoneinfo(memcg, nid, zid);
				rstat = &mz->lruvec.reclaim_stat;

				recent_rotated[0] += rstat->recent_rotated[0];
				recent_rotated[1] += rstat->recent_rotated[1];
				recent_scanned[0] += rstat->recent_scanned[0];
				recent_scanned[1] += rstat->recent_scanned[1];
			}
		seq_printf(m, "recent_rotated_anon %lu\n", recent_rotated[0]);
		seq_printf(m, "recent_rotated_file %lu\n", recent_rotated[1]);
		seq_printf(m, "recent_scanned_anon %lu\n", recent_scanned[0]);
		seq_printf(m, "recent_scanned_file %lu\n", recent_scanned[1]);
	}
#endif

	return 0;
}

static u64 mem_cgroup_swappiness_read(struct cgroup_subsys_state *css,
				      struct cftype *cft)
{
	struct mem_cgroup *memcg = mem_cgroup_from_css(css);

	return mem_cgroup_swappiness(memcg);
}

static int mem_cgroup_swappiness_write(struct cgroup_subsys_state *css,
				       struct cftype *cft, u64 val)
{
	struct mem_cgroup *memcg = mem_cgroup_from_css(css);
	struct mem_cgroup *parent = mem_cgroup_from_css(css_parent(&memcg->css));

	if (val > 100 || !parent)
		return -EINVAL;

	mutex_lock(&memcg_create_mutex);

	/* If under hierarchy, only empty-root can set this value */
	if ((parent->use_hierarchy) || memcg_has_children(memcg)) {
		mutex_unlock(&memcg_create_mutex);
		return -EINVAL;
	}

	memcg->swappiness = val;

	mutex_unlock(&memcg_create_mutex);

	return 0;
}

static void __mem_cgroup_threshold(struct mem_cgroup *memcg, bool swap)
{
	struct mem_cgroup_threshold_ary *t;
	u64 usage;
	int i;

	rcu_read_lock();
	if (!swap)
		t = rcu_dereference(memcg->thresholds.primary);
	else
		t = rcu_dereference(memcg->memsw_thresholds.primary);

	if (!t)
		goto unlock;

	usage = mem_cgroup_usage(memcg, swap);

	/*
	 * current_threshold points to threshold just below or equal to usage.
	 * If it's not true, a threshold was crossed after last
	 * call of __mem_cgroup_threshold().
	 */
	i = t->current_threshold;

	/*
	 * Iterate backward over array of thresholds starting from
	 * current_threshold and check if a threshold is crossed.
	 * If none of thresholds below usage is crossed, we read
	 * only one element of the array here.
	 */
	for (; i >= 0 && unlikely(t->entries[i].threshold > usage); i--)
		eventfd_signal(t->entries[i].eventfd, 1);

	/* i = current_threshold + 1 */
	i++;

	/*
	 * Iterate forward over array of thresholds starting from
	 * current_threshold+1 and check if a threshold is crossed.
	 * If none of thresholds above usage is crossed, we read
	 * only one element of the array here.
	 */
	for (; i < t->size && unlikely(t->entries[i].threshold <= usage); i++)
		eventfd_signal(t->entries[i].eventfd, 1);

	/* Update current_threshold */
	t->current_threshold = i - 1;
unlock:
	rcu_read_unlock();
}

static void mem_cgroup_threshold(struct mem_cgroup *memcg)
{
	while (memcg) {
		__mem_cgroup_threshold(memcg, false);
		if (do_swap_account)
			__mem_cgroup_threshold(memcg, true);

		memcg = parent_mem_cgroup(memcg);
	}
}

static int compare_thresholds(const void *a, const void *b)
{
	const struct mem_cgroup_threshold *_a = a;
	const struct mem_cgroup_threshold *_b = b;

	if (_a->threshold > _b->threshold)
		return 1;

	if (_a->threshold < _b->threshold)
		return -1;

	return 0;
}

static int mem_cgroup_oom_notify_cb(struct mem_cgroup *memcg)
{
	struct mem_cgroup_eventfd_list *ev;

	list_for_each_entry(ev, &memcg->oom_notify, list)
		eventfd_signal(ev->eventfd, 1);
	return 0;
}

static void mem_cgroup_oom_notify(struct mem_cgroup *memcg)
{
	struct mem_cgroup *iter;

	for_each_mem_cgroup_tree(iter, memcg)
		mem_cgroup_oom_notify_cb(iter);
}

static int mem_cgroup_usage_register_event(struct cgroup_subsys_state *css,
	struct cftype *cft, struct eventfd_ctx *eventfd, const char *args)
{
	struct mem_cgroup *memcg = mem_cgroup_from_css(css);
	struct mem_cgroup_thresholds *thresholds;
	struct mem_cgroup_threshold_ary *new;
	enum res_type type = MEMFILE_TYPE(cft->private);
	u64 threshold, usage;
	int i, size, ret;

	ret = res_counter_memparse_write_strategy(args, &threshold);
	if (ret)
		return ret;

	mutex_lock(&memcg->thresholds_lock);

	if (type == _MEM)
		thresholds = &memcg->thresholds;
	else if (type == _MEMSWAP)
		thresholds = &memcg->memsw_thresholds;
	else
		BUG();

	usage = mem_cgroup_usage(memcg, type == _MEMSWAP);

	/* Check if a threshold crossed before adding a new one */
	if (thresholds->primary)
		__mem_cgroup_threshold(memcg, type == _MEMSWAP);

	size = thresholds->primary ? thresholds->primary->size + 1 : 1;

	/* Allocate memory for new array of thresholds */
	new = kmalloc(sizeof(*new) + size * sizeof(struct mem_cgroup_threshold),
			GFP_KERNEL);
	if (!new) {
		ret = -ENOMEM;
		goto unlock;
	}
	new->size = size;

	/* Copy thresholds (if any) to new array */
	if (thresholds->primary) {
		memcpy(new->entries, thresholds->primary->entries, (size - 1) *
				sizeof(struct mem_cgroup_threshold));
	}

	/* Add new threshold */
	new->entries[size - 1].eventfd = eventfd;
	new->entries[size - 1].threshold = threshold;

	/* Sort thresholds. Registering of new threshold isn't time-critical */
	sort(new->entries, size, sizeof(struct mem_cgroup_threshold),
			compare_thresholds, NULL);

	/* Find current threshold */
	new->current_threshold = -1;
	for (i = 0; i < size; i++) {
		if (new->entries[i].threshold <= usage) {
			/*
			 * new->current_threshold will not be used until
			 * rcu_assign_pointer(), so it's safe to increment
			 * it here.
			 */
			++new->current_threshold;
		} else
			break;
	}

	/* Free old spare buffer and save old primary buffer as spare */
	kfree(thresholds->spare);
	thresholds->spare = thresholds->primary;

	rcu_assign_pointer(thresholds->primary, new);

	/* To be sure that nobody uses thresholds */
	synchronize_rcu();

unlock:
	mutex_unlock(&memcg->thresholds_lock);

	return ret;
}

static void mem_cgroup_usage_unregister_event(struct cgroup_subsys_state *css,
	struct cftype *cft, struct eventfd_ctx *eventfd)
{
	struct mem_cgroup *memcg = mem_cgroup_from_css(css);
	struct mem_cgroup_thresholds *thresholds;
	struct mem_cgroup_threshold_ary *new;
	enum res_type type = MEMFILE_TYPE(cft->private);
	u64 usage;
	int i, j, size;

	mutex_lock(&memcg->thresholds_lock);
	if (type == _MEM)
		thresholds = &memcg->thresholds;
	else if (type == _MEMSWAP)
		thresholds = &memcg->memsw_thresholds;
	else
		BUG();

	if (!thresholds->primary)
		goto unlock;

	usage = mem_cgroup_usage(memcg, type == _MEMSWAP);

	/* Check if a threshold crossed before removing */
	__mem_cgroup_threshold(memcg, type == _MEMSWAP);

	/* Calculate new number of threshold */
	size = 0;
	for (i = 0; i < thresholds->primary->size; i++) {
		if (thresholds->primary->entries[i].eventfd != eventfd)
			size++;
	}

	new = thresholds->spare;

	/* Set thresholds array to NULL if we don't have thresholds */
	if (!size) {
		kfree(new);
		new = NULL;
		goto swap_buffers;
	}

	new->size = size;

	/* Copy thresholds and find current threshold */
	new->current_threshold = -1;
	for (i = 0, j = 0; i < thresholds->primary->size; i++) {
		if (thresholds->primary->entries[i].eventfd == eventfd)
			continue;

		new->entries[j] = thresholds->primary->entries[i];
		if (new->entries[j].threshold <= usage) {
			/*
			 * new->current_threshold will not be used
			 * until rcu_assign_pointer(), so it's safe to increment
			 * it here.
			 */
			++new->current_threshold;
		}
		j++;
	}

swap_buffers:
	/* Swap primary and spare array */
	thresholds->spare = thresholds->primary;
	/* If all events are unregistered, free the spare array */
	if (!new) {
		kfree(thresholds->spare);
		thresholds->spare = NULL;
	}

	rcu_assign_pointer(thresholds->primary, new);

	/* To be sure that nobody uses thresholds */
	synchronize_rcu();
unlock:
	mutex_unlock(&memcg->thresholds_lock);
}

static int mem_cgroup_oom_register_event(struct cgroup_subsys_state *css,
	struct cftype *cft, struct eventfd_ctx *eventfd, const char *args)
{
	struct mem_cgroup *memcg = mem_cgroup_from_css(css);
	struct mem_cgroup_eventfd_list *event;
	enum res_type type = MEMFILE_TYPE(cft->private);

	BUG_ON(type != _OOM_TYPE);
	event = kmalloc(sizeof(*event),	GFP_KERNEL);
	if (!event)
		return -ENOMEM;

	spin_lock(&memcg_oom_lock);

	event->eventfd = eventfd;
	list_add(&event->list, &memcg->oom_notify);

	/* already in OOM ? */
	if (atomic_read(&memcg->under_oom))
		eventfd_signal(eventfd, 1);
	spin_unlock(&memcg_oom_lock);

	return 0;
}

static void mem_cgroup_oom_unregister_event(struct cgroup_subsys_state *css,
	struct cftype *cft, struct eventfd_ctx *eventfd)
{
	struct mem_cgroup *memcg = mem_cgroup_from_css(css);
	struct mem_cgroup_eventfd_list *ev, *tmp;
	enum res_type type = MEMFILE_TYPE(cft->private);

	BUG_ON(type != _OOM_TYPE);

	spin_lock(&memcg_oom_lock);

	list_for_each_entry_safe(ev, tmp, &memcg->oom_notify, list) {
		if (ev->eventfd == eventfd) {
			list_del(&ev->list);
			kfree(ev);
		}
	}

	spin_unlock(&memcg_oom_lock);
}

static int mem_cgroup_oom_control_read(struct cgroup_subsys_state *css,
	struct cftype *cft,  struct cgroup_map_cb *cb)
{
	struct mem_cgroup *memcg = mem_cgroup_from_css(css);

	cb->fill(cb, "oom_kill_disable", memcg->oom_kill_disable);

	if (atomic_read(&memcg->under_oom))
		cb->fill(cb, "under_oom", 1);
	else
		cb->fill(cb, "under_oom", 0);
	return 0;
}

static int mem_cgroup_oom_control_write(struct cgroup_subsys_state *css,
	struct cftype *cft, u64 val)
{
	struct mem_cgroup *memcg = mem_cgroup_from_css(css);
	struct mem_cgroup *parent = mem_cgroup_from_css(css_parent(&memcg->css));

	/* cannot set to root cgroup and only 0 and 1 are allowed */
	if (!parent || !((val == 0) || (val == 1)))
		return -EINVAL;

	mutex_lock(&memcg_create_mutex);
	/* oom-kill-disable is a flag for subhierarchy. */
	if ((parent->use_hierarchy) || memcg_has_children(memcg)) {
		mutex_unlock(&memcg_create_mutex);
		return -EINVAL;
	}
	memcg->oom_kill_disable = val;
	if (!val)
		memcg_oom_recover(memcg);
	mutex_unlock(&memcg_create_mutex);
	return 0;
}

#ifdef CONFIG_MEMCG_KMEM
static int memcg_init_kmem(struct mem_cgroup *memcg, struct cgroup_subsys *ss)
{
	int ret;

	memcg->kmemcg_id = -1;
	ret = memcg_propagate_kmem(memcg);
	if (ret)
		return ret;

	return mem_cgroup_sockets_init(memcg, ss);
}

static void memcg_destroy_kmem(struct mem_cgroup *memcg)
{
	mem_cgroup_sockets_destroy(memcg);
}

static void kmem_cgroup_css_offline(struct mem_cgroup *memcg)
{
	if (!memcg_kmem_is_active(memcg))
		return;

	/*
	 * kmem charges can outlive the cgroup. In the case of slab
	 * pages, for instance, a page contain objects from various
	 * processes. As we prevent from taking a reference for every
	 * such allocation we have to be careful when doing uncharge
	 * (see memcg_uncharge_kmem) and here during offlining.
	 *
	 * The idea is that that only the _last_ uncharge which sees
	 * the dead memcg will drop the last reference. An additional
	 * reference is taken here before the group is marked dead
	 * which is then paired with css_put during uncharge resp. here.
	 *
	 * Although this might sound strange as this path is called from
	 * css_offline() when the referencemight have dropped down to 0
	 * and shouldn't be incremented anymore (css_tryget would fail)
	 * we do not have other options because of the kmem allocations
	 * lifetime.
	 */
	css_get(&memcg->css);

	memcg_kmem_mark_dead(memcg);

	if (res_counter_read_u64(&memcg->kmem, RES_USAGE) != 0)
		return;

	if (memcg_kmem_test_and_clear_dead(memcg))
		css_put(&memcg->css);
}
#else
static int memcg_init_kmem(struct mem_cgroup *memcg, struct cgroup_subsys *ss)
{
	return 0;
}

static void memcg_destroy_kmem(struct mem_cgroup *memcg)
{
}

static void kmem_cgroup_css_offline(struct mem_cgroup *memcg)
{
}
#endif

static struct cftype mem_cgroup_files[] = {
	{
		.name = "usage_in_bytes",
		.private = MEMFILE_PRIVATE(_MEM, RES_USAGE),
		.read = mem_cgroup_read,
		.register_event = mem_cgroup_usage_register_event,
		.unregister_event = mem_cgroup_usage_unregister_event,
	},
	{
		.name = "max_usage_in_bytes",
		.private = MEMFILE_PRIVATE(_MEM, RES_MAX_USAGE),
		.trigger = mem_cgroup_reset,
		.read = mem_cgroup_read,
	},
	{
		.name = "limit_in_bytes",
		.private = MEMFILE_PRIVATE(_MEM, RES_LIMIT),
		.write_string = mem_cgroup_write,
		.read = mem_cgroup_read,
	},
	{
		.name = "soft_limit_in_bytes",
		.private = MEMFILE_PRIVATE(_MEM, RES_SOFT_LIMIT),
		.write_string = mem_cgroup_write,
		.read = mem_cgroup_read,
	},
	{
		.name = "failcnt",
		.private = MEMFILE_PRIVATE(_MEM, RES_FAILCNT),
		.trigger = mem_cgroup_reset,
		.read = mem_cgroup_read,
	},
	{
		.name = "stat",
		.read_seq_string = memcg_stat_show,
	},
	{
		.name = "force_empty",
		.trigger = mem_cgroup_force_empty_write,
	},
	{
		.name = "use_hierarchy",
		.flags = CFTYPE_INSANE,
		.write_u64 = mem_cgroup_hierarchy_write,
		.read_u64 = mem_cgroup_hierarchy_read,
	},
	{
		.name = "swappiness",
		.read_u64 = mem_cgroup_swappiness_read,
		.write_u64 = mem_cgroup_swappiness_write,
	},
	{
		.name = "move_charge_at_immigrate",
		.read_u64 = mem_cgroup_move_charge_read,
		.write_u64 = mem_cgroup_move_charge_write,
	},
	{
		.name = "oom_control",
		.read_map = mem_cgroup_oom_control_read,
		.write_u64 = mem_cgroup_oom_control_write,
		.register_event = mem_cgroup_oom_register_event,
		.unregister_event = mem_cgroup_oom_unregister_event,
		.private = MEMFILE_PRIVATE(_OOM_TYPE, OOM_CONTROL),
	},
	{
		.name = "pressure_level",
		.register_event = vmpressure_register_event,
		.unregister_event = vmpressure_unregister_event,
	},
#ifdef CONFIG_NUMA
	{
		.name = "numa_stat",
		.read_seq_string = memcg_numa_stat_show,
	},
#endif
#ifdef CONFIG_MEMCG_KMEM
	{
		.name = "kmem.limit_in_bytes",
		.private = MEMFILE_PRIVATE(_KMEM, RES_LIMIT),
		.write_string = mem_cgroup_write,
		.read = mem_cgroup_read,
	},
	{
		.name = "kmem.usage_in_bytes",
		.private = MEMFILE_PRIVATE(_KMEM, RES_USAGE),
		.read = mem_cgroup_read,
	},
	{
		.name = "kmem.failcnt",
		.private = MEMFILE_PRIVATE(_KMEM, RES_FAILCNT),
		.trigger = mem_cgroup_reset,
		.read = mem_cgroup_read,
	},
	{
		.name = "kmem.max_usage_in_bytes",
		.private = MEMFILE_PRIVATE(_KMEM, RES_MAX_USAGE),
		.trigger = mem_cgroup_reset,
		.read = mem_cgroup_read,
	},
#ifdef CONFIG_SLABINFO
	{
		.name = "kmem.slabinfo",
		.read_seq_string = mem_cgroup_slabinfo_read,
	},
#endif
#endif
	{ },	/* terminate */
};

#ifdef CONFIG_MEMCG_SWAP
static struct cftype memsw_cgroup_files[] = {
	{
		.name = "memsw.usage_in_bytes",
		.private = MEMFILE_PRIVATE(_MEMSWAP, RES_USAGE),
		.read = mem_cgroup_read,
		.register_event = mem_cgroup_usage_register_event,
		.unregister_event = mem_cgroup_usage_unregister_event,
	},
	{
		.name = "memsw.max_usage_in_bytes",
		.private = MEMFILE_PRIVATE(_MEMSWAP, RES_MAX_USAGE),
		.trigger = mem_cgroup_reset,
		.read = mem_cgroup_read,
	},
	{
		.name = "memsw.limit_in_bytes",
		.private = MEMFILE_PRIVATE(_MEMSWAP, RES_LIMIT),
		.write_string = mem_cgroup_write,
		.read = mem_cgroup_read,
	},
	{
		.name = "memsw.failcnt",
		.private = MEMFILE_PRIVATE(_MEMSWAP, RES_FAILCNT),
		.trigger = mem_cgroup_reset,
		.read = mem_cgroup_read,
	},
	{ },	/* terminate */
};
#endif
static int alloc_mem_cgroup_per_zone_info(struct mem_cgroup *memcg, int node)
{
	struct mem_cgroup_per_node *pn;
	struct mem_cgroup_per_zone *mz;
	int zone, tmp = node;
	/*
	 * This routine is called against possible nodes.
	 * But it's BUG to call kmalloc() against offline node.
	 *
	 * TODO: this routine can waste much memory for nodes which will
	 *       never be onlined. It's better to use memory hotplug callback
	 *       function.
	 */
	if (!node_state(node, N_NORMAL_MEMORY))
		tmp = -1;
	pn = kzalloc_node(sizeof(*pn), GFP_KERNEL, tmp);
	if (!pn)
		return 1;

	for (zone = 0; zone < MAX_NR_ZONES; zone++) {
		mz = &pn->zoneinfo[zone];
		lruvec_init(&mz->lruvec);
		mz->usage_in_excess = 0;
		mz->on_tree = false;
		mz->memcg = memcg;
	}
	memcg->nodeinfo[node] = pn;
	return 0;
}

static void free_mem_cgroup_per_zone_info(struct mem_cgroup *memcg, int node)
{
	kfree(memcg->nodeinfo[node]);
}

static struct mem_cgroup *mem_cgroup_alloc(void)
{
	struct mem_cgroup *memcg;
	size_t size = memcg_size();

	/* Can be very big if nr_node_ids is very big */
	if (size < PAGE_SIZE)
		memcg = kzalloc(size, GFP_KERNEL);
	else
		memcg = vzalloc(size);

	if (!memcg)
		return NULL;

	memcg->stat = alloc_percpu(struct mem_cgroup_stat_cpu);
	if (!memcg->stat)
		goto out_free;
	spin_lock_init(&memcg->pcp_counter_lock);
	return memcg;

out_free:
	if (size < PAGE_SIZE)
		kfree(memcg);
	else
		vfree(memcg);
	return NULL;
}

/*
 * At destroying mem_cgroup, references from swap_cgroup can remain.
 * (scanning all at force_empty is too costly...)
 *
 * Instead of clearing all references at force_empty, we remember
 * the number of reference from swap_cgroup and free mem_cgroup when
 * it goes down to 0.
 *
 * Removal of cgroup itself succeeds regardless of refs from swap.
 */

static void __mem_cgroup_free(struct mem_cgroup *memcg)
{
	int node;
	size_t size = memcg_size();

<<<<<<< HEAD
	mem_cgroup_remove_from_trees(memcg);
	free_css_id(&mem_cgroup_subsys, &memcg->css);

=======
>>>>>>> 8a207494
	for_each_node(node)
		free_mem_cgroup_per_zone_info(memcg, node);

	free_percpu(memcg->stat);

	/*
	 * We need to make sure that (at least for now), the jump label
	 * destruction code runs outside of the cgroup lock. This is because
	 * get_online_cpus(), which is called from the static_branch update,
	 * can't be called inside the cgroup_lock. cpusets are the ones
	 * enforcing this dependency, so if they ever change, we might as well.
	 *
	 * schedule_work() will guarantee this happens. Be careful if you need
	 * to move this code around, and make sure it is outside
	 * the cgroup_lock.
	 */
	disarm_static_keys(memcg);
	if (size < PAGE_SIZE)
		kfree(memcg);
	else
		vfree(memcg);
}

/*
 * Returns the parent mem_cgroup in memcgroup hierarchy with hierarchy enabled.
 */
struct mem_cgroup *parent_mem_cgroup(struct mem_cgroup *memcg)
{
	if (!memcg->res.parent)
		return NULL;
	return mem_cgroup_from_res_counter(memcg->res.parent, res);
}
EXPORT_SYMBOL(parent_mem_cgroup);

static void __init mem_cgroup_soft_limit_tree_init(void)
{
	struct mem_cgroup_tree_per_node *rtpn;
	struct mem_cgroup_tree_per_zone *rtpz;
	int tmp, node, zone;

	for_each_node(node) {
		tmp = node;
		if (!node_state(node, N_NORMAL_MEMORY))
			tmp = -1;
		rtpn = kzalloc_node(sizeof(*rtpn), GFP_KERNEL, tmp);
		BUG_ON(!rtpn);

		soft_limit_tree.rb_tree_per_node[node] = rtpn;

		for (zone = 0; zone < MAX_NR_ZONES; zone++) {
			rtpz = &rtpn->rb_tree_per_zone[zone];
			rtpz->rb_root = RB_ROOT;
			spin_lock_init(&rtpz->lock);
		}
	}
}

static struct cgroup_subsys_state * __ref
mem_cgroup_css_alloc(struct cgroup_subsys_state *parent_css)
{
	struct mem_cgroup *memcg;
	long error = -ENOMEM;
	int node;

	memcg = mem_cgroup_alloc();
	if (!memcg)
		return ERR_PTR(error);

	for_each_node(node)
		if (alloc_mem_cgroup_per_zone_info(memcg, node))
			goto free_out;

	/* root ? */
	if (parent_css == NULL) {
		root_mem_cgroup = memcg;
		res_counter_init(&memcg->res, NULL);
		res_counter_init(&memcg->memsw, NULL);
		res_counter_init(&memcg->kmem, NULL);
	}

	memcg->last_scanned_node = MAX_NUMNODES;
	INIT_LIST_HEAD(&memcg->oom_notify);
	memcg->move_charge_at_immigrate = 0;
	mutex_init(&memcg->thresholds_lock);
	spin_lock_init(&memcg->move_lock);
	vmpressure_init(&memcg->vmpressure);

	return &memcg->css;

free_out:
	__mem_cgroup_free(memcg);
	return ERR_PTR(error);
}

static int
mem_cgroup_css_online(struct cgroup_subsys_state *css)
{
	struct mem_cgroup *memcg = mem_cgroup_from_css(css);
	struct mem_cgroup *parent = mem_cgroup_from_css(css_parent(css));
	int error = 0;

	if (css->cgroup->id > MEM_CGROUP_ID_MAX)
		return -ENOSPC;

	if (!parent)
		return 0;

	mutex_lock(&memcg_create_mutex);

	memcg->use_hierarchy = parent->use_hierarchy;
	memcg->oom_kill_disable = parent->oom_kill_disable;
	memcg->swappiness = mem_cgroup_swappiness(parent);

	if (parent->use_hierarchy) {
		res_counter_init(&memcg->res, &parent->res);
		res_counter_init(&memcg->memsw, &parent->memsw);
		res_counter_init(&memcg->kmem, &parent->kmem);

		/*
		 * No need to take a reference to the parent because cgroup
		 * core guarantees its existence.
		 */
	} else {
		res_counter_init(&memcg->res, NULL);
		res_counter_init(&memcg->memsw, NULL);
		res_counter_init(&memcg->kmem, NULL);
		/*
		 * Deeper hierachy with use_hierarchy == false doesn't make
		 * much sense so let cgroup subsystem know about this
		 * unfortunate state in our controller.
		 */
		if (parent != root_mem_cgroup)
			mem_cgroup_subsys.broken_hierarchy = true;
	}

	error = memcg_init_kmem(memcg, &mem_cgroup_subsys);
	mutex_unlock(&memcg_create_mutex);
	return error;
}

/*
 * Announce all parents that a group from their hierarchy is gone.
 */
static void mem_cgroup_invalidate_reclaim_iterators(struct mem_cgroup *memcg)
{
	struct mem_cgroup *parent = memcg;

	while ((parent = parent_mem_cgroup(parent)))
		mem_cgroup_iter_invalidate(parent);

	/*
	 * if the root memcg is not hierarchical we have to check it
	 * explicitely.
	 */
	if (!root_mem_cgroup->use_hierarchy)
		mem_cgroup_iter_invalidate(root_mem_cgroup);
}

static void mem_cgroup_css_offline(struct cgroup_subsys_state *css)
{
	struct mem_cgroup *memcg = mem_cgroup_from_css(css);

	kmem_cgroup_css_offline(memcg);

	mem_cgroup_invalidate_reclaim_iterators(memcg);
	mem_cgroup_reparent_charges(memcg);
	mem_cgroup_destroy_all_caches(memcg);
	vmpressure_cleanup(&memcg->vmpressure);
}

static void mem_cgroup_css_free(struct cgroup_subsys_state *css)
{
	struct mem_cgroup *memcg = mem_cgroup_from_css(css);

	memcg_destroy_kmem(memcg);
	__mem_cgroup_free(memcg);
}

#ifdef CONFIG_MMU
/* Handlers for move charge at task migration. */
#define PRECHARGE_COUNT_AT_ONCE	256
static int mem_cgroup_do_precharge(unsigned long count)
{
	int ret = 0;
	int batch_count = PRECHARGE_COUNT_AT_ONCE;
	struct mem_cgroup *memcg = mc.to;

	if (mem_cgroup_is_root(memcg)) {
		mc.precharge += count;
		/* we don't need css_get for root */
		return ret;
	}
	/* try to charge at once */
	if (count > 1) {
		struct res_counter *dummy;
		/*
		 * "memcg" cannot be under rmdir() because we've already checked
		 * by cgroup_lock_live_cgroup() that it is not removed and we
		 * are still under the same cgroup_mutex. So we can postpone
		 * css_get().
		 */
		if (res_counter_charge(&memcg->res, PAGE_SIZE * count, &dummy))
			goto one_by_one;
		if (do_swap_account && res_counter_charge(&memcg->memsw,
						PAGE_SIZE * count, &dummy)) {
			res_counter_uncharge(&memcg->res, PAGE_SIZE * count);
			goto one_by_one;
		}
		mc.precharge += count;
		return ret;
	}
one_by_one:
	/* fall back to one by one charge */
	while (count--) {
		if (signal_pending(current)) {
			ret = -EINTR;
			break;
		}
		if (!batch_count--) {
			batch_count = PRECHARGE_COUNT_AT_ONCE;
			cond_resched();
		}
		ret = __mem_cgroup_try_charge(NULL,
					GFP_KERNEL, 1, &memcg, false);
		if (ret)
			/* mem_cgroup_clear_mc() will do uncharge later */
			return ret;
		mc.precharge++;
	}
	return ret;
}

/**
 * get_mctgt_type - get target type of moving charge
 * @vma: the vma the pte to be checked belongs
 * @addr: the address corresponding to the pte to be checked
 * @ptent: the pte to be checked
 * @target: the pointer the target page or swap ent will be stored(can be NULL)
 *
 * Returns
 *   0(MC_TARGET_NONE): if the pte is not a target for move charge.
 *   1(MC_TARGET_PAGE): if the page corresponding to this pte is a target for
 *     move charge. if @target is not NULL, the page is stored in target->page
 *     with extra refcnt got(Callers should handle it).
 *   2(MC_TARGET_SWAP): if the swap entry corresponding to this pte is a
 *     target for charge migration. if @target is not NULL, the entry is stored
 *     in target->ent.
 *
 * Called with pte lock held.
 */
union mc_target {
	struct page	*page;
	swp_entry_t	ent;
};

enum mc_target_type {
	MC_TARGET_NONE = 0,
	MC_TARGET_PAGE,
	MC_TARGET_SWAP,
};

static struct page *mc_handle_present_pte(struct vm_area_struct *vma,
						unsigned long addr, pte_t ptent)
{
	struct page *page = vm_normal_page(vma, addr, ptent);

	if (!page || !page_mapped(page))
		return NULL;
	if (PageAnon(page)) {
		/* we don't move shared anon */
		if (!move_anon())
			return NULL;
	} else if (!move_file())
		/* we ignore mapcount for file pages */
		return NULL;
	if (!get_page_unless_zero(page))
		return NULL;

	return page;
}

#ifdef CONFIG_SWAP
static struct page *mc_handle_swap_pte(struct vm_area_struct *vma,
			unsigned long addr, pte_t ptent, swp_entry_t *entry)
{
	struct page *page = NULL;
	swp_entry_t ent = pte_to_swp_entry(ptent);

	if (!move_anon() || non_swap_entry(ent))
		return NULL;
	/*
	 * Because lookup_swap_cache() updates some statistics counter,
	 * we call find_get_page() with swapper_space directly.
	 */
	page = find_get_page(swap_address_space(ent), ent.val);
	if (do_swap_account)
		entry->val = ent.val;

	return page;
}
#else
static struct page *mc_handle_swap_pte(struct vm_area_struct *vma,
			unsigned long addr, pte_t ptent, swp_entry_t *entry)
{
	return NULL;
}
#endif

static struct page *mc_handle_file_pte(struct vm_area_struct *vma,
			unsigned long addr, pte_t ptent, swp_entry_t *entry)
{
	struct page *page = NULL;
	struct address_space *mapping;
	pgoff_t pgoff;

	if (!vma->vm_file) /* anonymous vma */
		return NULL;
	if (!move_file())
		return NULL;

	mapping = vma->vm_file->f_mapping;
	if (pte_none(ptent))
		pgoff = linear_page_index(vma, addr);
	else /* pte_file(ptent) is true */
		pgoff = pte_to_pgoff(ptent);

	/* page is moved even if it's not RSS of this task(page-faulted). */
	page = find_get_page(mapping, pgoff);

#ifdef CONFIG_SWAP
	/* shmem/tmpfs may report page out on swap: account for that too. */
	if (radix_tree_exceptional_entry(page)) {
		swp_entry_t swap = radix_to_swp_entry(page);
		if (do_swap_account)
			*entry = swap;
		page = find_get_page(swap_address_space(swap), swap.val);
	}
#endif
	return page;
}

static enum mc_target_type get_mctgt_type(struct vm_area_struct *vma,
		unsigned long addr, pte_t ptent, union mc_target *target)
{
	struct page *page = NULL;
	struct page_cgroup *pc;
	enum mc_target_type ret = MC_TARGET_NONE;
	swp_entry_t ent = { .val = 0 };

	if (pte_present(ptent))
		page = mc_handle_present_pte(vma, addr, ptent);
	else if (is_swap_pte(ptent))
		page = mc_handle_swap_pte(vma, addr, ptent, &ent);
	else if (pte_none(ptent) || pte_file(ptent))
		page = mc_handle_file_pte(vma, addr, ptent, &ent);

	if (!page && !ent.val)
		return ret;
	if (page) {
		pc = lookup_page_cgroup(page);
		/*
		 * Do only loose check w/o page_cgroup lock.
		 * mem_cgroup_move_account() checks the pc is valid or not under
		 * the lock.
		 */
		if (PageCgroupUsed(pc) && pc->mem_cgroup == mc.from) {
			ret = MC_TARGET_PAGE;
			if (target)
				target->page = page;
		}
		if (!ret || !target)
			put_page(page);
	}
	/* There is a swap entry and a page doesn't exist or isn't charged */
	if (ent.val && !ret &&
	    mem_cgroup_id(mc.from) == lookup_swap_cgroup_id(ent)) {
		ret = MC_TARGET_SWAP;
		if (target)
			target->ent = ent;
	}
	return ret;
}

#ifdef CONFIG_TRANSPARENT_HUGEPAGE
/*
 * We don't consider swapping or file mapped pages because THP does not
 * support them for now.
 * Caller should make sure that pmd_trans_huge(pmd) is true.
 */
static enum mc_target_type get_mctgt_type_thp(struct vm_area_struct *vma,
		unsigned long addr, pmd_t pmd, union mc_target *target)
{
	struct page *page = NULL;
	struct page_cgroup *pc;
	enum mc_target_type ret = MC_TARGET_NONE;

	page = pmd_page(pmd);
	VM_BUG_ON(!page || !PageHead(page));
	if (!move_anon())
		return ret;
	pc = lookup_page_cgroup(page);
	if (PageCgroupUsed(pc) && pc->mem_cgroup == mc.from) {
		ret = MC_TARGET_PAGE;
		if (target) {
			get_page(page);
			target->page = page;
		}
	}
	return ret;
}
#else
static inline enum mc_target_type get_mctgt_type_thp(struct vm_area_struct *vma,
		unsigned long addr, pmd_t pmd, union mc_target *target)
{
	return MC_TARGET_NONE;
}
#endif

static int mem_cgroup_count_precharge_pte_range(pmd_t *pmd,
					unsigned long addr, unsigned long end,
					struct mm_walk *walk)
{
	struct vm_area_struct *vma = walk->private;
	pte_t *pte;
	spinlock_t *ptl;

	if (pmd_trans_huge_lock(pmd, vma) == 1) {
		if (get_mctgt_type_thp(vma, addr, *pmd, NULL) == MC_TARGET_PAGE)
			mc.precharge += HPAGE_PMD_NR;
		spin_unlock(&vma->vm_mm->page_table_lock);
		return 0;
	}

	if (pmd_trans_unstable(pmd))
		return 0;
	pte = pte_offset_map_lock(vma->vm_mm, pmd, addr, &ptl);
	for (; addr != end; pte++, addr += PAGE_SIZE)
		if (get_mctgt_type(vma, addr, *pte, NULL))
			mc.precharge++;	/* increment precharge temporarily */
	pte_unmap_unlock(pte - 1, ptl);
	cond_resched();

	return 0;
}

static unsigned long mem_cgroup_count_precharge(struct mm_struct *mm)
{
	unsigned long precharge;
	struct vm_area_struct *vma;

	down_read(&mm->mmap_sem);
	for (vma = mm->mmap; vma; vma = vma->vm_next) {
		struct mm_walk mem_cgroup_count_precharge_walk = {
			.pmd_entry = mem_cgroup_count_precharge_pte_range,
			.mm = mm,
			.private = vma,
		};
		if (is_vm_hugetlb_page(vma))
			continue;
		walk_page_range(vma->vm_start, vma->vm_end,
					&mem_cgroup_count_precharge_walk);
	}
	up_read(&mm->mmap_sem);

	precharge = mc.precharge;
	mc.precharge = 0;

	return precharge;
}

static int mem_cgroup_precharge_mc(struct mm_struct *mm)
{
	unsigned long precharge = mem_cgroup_count_precharge(mm);

	VM_BUG_ON(mc.moving_task);
	mc.moving_task = current;
	return mem_cgroup_do_precharge(precharge);
}

/* cancels all extra charges on mc.from and mc.to, and wakes up all waiters. */
static void __mem_cgroup_clear_mc(void)
{
	struct mem_cgroup *from = mc.from;
	struct mem_cgroup *to = mc.to;
	int i;

	/* we must uncharge all the leftover precharges from mc.to */
	if (mc.precharge) {
		__mem_cgroup_cancel_charge(mc.to, mc.precharge);
		mc.precharge = 0;
	}
	/*
	 * we didn't uncharge from mc.from at mem_cgroup_move_account(), so
	 * we must uncharge here.
	 */
	if (mc.moved_charge) {
		__mem_cgroup_cancel_charge(mc.from, mc.moved_charge);
		mc.moved_charge = 0;
	}
	/* we must fixup refcnts and charges */
	if (mc.moved_swap) {
		/* uncharge swap account from the old cgroup */
		if (!mem_cgroup_is_root(mc.from))
			res_counter_uncharge(&mc.from->memsw,
						PAGE_SIZE * mc.moved_swap);

		for (i = 0; i < mc.moved_swap; i++)
			css_put(&mc.from->css);

		if (!mem_cgroup_is_root(mc.to)) {
			/*
			 * we charged both to->res and to->memsw, so we should
			 * uncharge to->res.
			 */
			res_counter_uncharge(&mc.to->res,
						PAGE_SIZE * mc.moved_swap);
		}
		/* we've already done css_get(mc.to) */
		mc.moved_swap = 0;
	}
	memcg_oom_recover(from);
	memcg_oom_recover(to);
	wake_up_all(&mc.waitq);
}

static void mem_cgroup_clear_mc(void)
{
	struct mem_cgroup *from = mc.from;

	/*
	 * we must clear moving_task before waking up waiters at the end of
	 * task migration.
	 */
	mc.moving_task = NULL;
	__mem_cgroup_clear_mc();
	spin_lock(&mc.lock);
	mc.from = NULL;
	mc.to = NULL;
	spin_unlock(&mc.lock);
	mem_cgroup_end_move(from);
}

static int mem_cgroup_can_attach(struct cgroup_subsys_state *css,
				 struct cgroup_taskset *tset)
{
	struct task_struct *p = cgroup_taskset_first(tset);
	int ret = 0;
	struct mem_cgroup *memcg = mem_cgroup_from_css(css);
	unsigned long move_charge_at_immigrate;

	/*
	 * We are now commited to this value whatever it is. Changes in this
	 * tunable will only affect upcoming migrations, not the current one.
	 * So we need to save it, and keep it going.
	 */
	move_charge_at_immigrate  = memcg->move_charge_at_immigrate;
	if (move_charge_at_immigrate) {
		struct mm_struct *mm;
		struct mem_cgroup *from = mem_cgroup_from_task(p);

		VM_BUG_ON(from == memcg);

		mm = get_task_mm(p);
		if (!mm)
			return 0;
		/* We move charges only when we move a owner of the mm */
		if (mm->owner == p) {
			VM_BUG_ON(mc.from);
			VM_BUG_ON(mc.to);
			VM_BUG_ON(mc.precharge);
			VM_BUG_ON(mc.moved_charge);
			VM_BUG_ON(mc.moved_swap);
			mem_cgroup_start_move(from);
			spin_lock(&mc.lock);
			mc.from = from;
			mc.to = memcg;
			mc.immigrate_flags = move_charge_at_immigrate;
			spin_unlock(&mc.lock);
			/* We set mc.moving_task later */

			ret = mem_cgroup_precharge_mc(mm);
			if (ret)
				mem_cgroup_clear_mc();
		}
		mmput(mm);
	}
	return ret;
}

static void mem_cgroup_cancel_attach(struct cgroup_subsys_state *css,
				     struct cgroup_taskset *tset)
{
	mem_cgroup_clear_mc();
}

static int mem_cgroup_move_charge_pte_range(pmd_t *pmd,
				unsigned long addr, unsigned long end,
				struct mm_walk *walk)
{
	int ret = 0;
	struct vm_area_struct *vma = walk->private;
	pte_t *pte;
	spinlock_t *ptl;
	enum mc_target_type target_type;
	union mc_target target;
	struct page *page;
	struct page_cgroup *pc;

	/*
	 * We don't take compound_lock() here but no race with splitting thp
	 * happens because:
	 *  - if pmd_trans_huge_lock() returns 1, the relevant thp is not
	 *    under splitting, which means there's no concurrent thp split,
	 *  - if another thread runs into split_huge_page() just after we
	 *    entered this if-block, the thread must wait for page table lock
	 *    to be unlocked in __split_huge_page_splitting(), where the main
	 *    part of thp split is not executed yet.
	 */
	if (pmd_trans_huge_lock(pmd, vma) == 1) {
		if (mc.precharge < HPAGE_PMD_NR) {
			spin_unlock(&vma->vm_mm->page_table_lock);
			return 0;
		}
		target_type = get_mctgt_type_thp(vma, addr, *pmd, &target);
		if (target_type == MC_TARGET_PAGE) {
			page = target.page;
			if (!isolate_lru_page(page)) {
				pc = lookup_page_cgroup(page);
				if (!mem_cgroup_move_account(page, HPAGE_PMD_NR,
							pc, mc.from, mc.to)) {
					mc.precharge -= HPAGE_PMD_NR;
					mc.moved_charge += HPAGE_PMD_NR;
				}
				putback_lru_page(page);
			}
			put_page(page);
		}
		spin_unlock(&vma->vm_mm->page_table_lock);
		return 0;
	}

	if (pmd_trans_unstable(pmd))
		return 0;
retry:
	pte = pte_offset_map_lock(vma->vm_mm, pmd, addr, &ptl);
	for (; addr != end; addr += PAGE_SIZE) {
		pte_t ptent = *(pte++);
		swp_entry_t ent;

		if (!mc.precharge)
			break;

		switch (get_mctgt_type(vma, addr, ptent, &target)) {
		case MC_TARGET_PAGE:
			page = target.page;
			if (isolate_lru_page(page))
				goto put;
			pc = lookup_page_cgroup(page);
			if (!mem_cgroup_move_account(page, 1, pc,
						     mc.from, mc.to)) {
				mc.precharge--;
				/* we uncharge from mc.from later. */
				mc.moved_charge++;
			}
			putback_lru_page(page);
put:			/* get_mctgt_type() gets the page */
			put_page(page);
			break;
		case MC_TARGET_SWAP:
			ent = target.ent;
			if (!mem_cgroup_move_swap_account(ent, mc.from, mc.to)) {
				mc.precharge--;
				/* we fixup refcnts and charges later. */
				mc.moved_swap++;
			}
			break;
		default:
			break;
		}
	}
	pte_unmap_unlock(pte - 1, ptl);
	cond_resched();

	if (addr != end) {
		/*
		 * We have consumed all precharges we got in can_attach().
		 * We try charge one by one, but don't do any additional
		 * charges to mc.to if we have failed in charge once in attach()
		 * phase.
		 */
		ret = mem_cgroup_do_precharge(1);
		if (!ret)
			goto retry;
	}

	return ret;
}

static void mem_cgroup_move_charge(struct mm_struct *mm)
{
	struct vm_area_struct *vma;

	lru_add_drain_all();
retry:
	if (unlikely(!down_read_trylock(&mm->mmap_sem))) {
		/*
		 * Someone who are holding the mmap_sem might be waiting in
		 * waitq. So we cancel all extra charges, wake up all waiters,
		 * and retry. Because we cancel precharges, we might not be able
		 * to move enough charges, but moving charge is a best-effort
		 * feature anyway, so it wouldn't be a big problem.
		 */
		__mem_cgroup_clear_mc();
		cond_resched();
		goto retry;
	}
	for (vma = mm->mmap; vma; vma = vma->vm_next) {
		int ret;
		struct mm_walk mem_cgroup_move_charge_walk = {
			.pmd_entry = mem_cgroup_move_charge_pte_range,
			.mm = mm,
			.private = vma,
		};
		if (is_vm_hugetlb_page(vma))
			continue;
		ret = walk_page_range(vma->vm_start, vma->vm_end,
						&mem_cgroup_move_charge_walk);
		if (ret)
			/*
			 * means we have consumed all precharges and failed in
			 * doing additional charge. Just abandon here.
			 */
			break;
	}
	up_read(&mm->mmap_sem);
}

static void mem_cgroup_move_task(struct cgroup_subsys_state *css,
				 struct cgroup_taskset *tset)
{
	struct task_struct *p = cgroup_taskset_first(tset);
	struct mm_struct *mm = get_task_mm(p);

	if (mm) {
		if (mc.to)
			mem_cgroup_move_charge(mm);
		mmput(mm);
	}
	if (mc.to)
		mem_cgroup_clear_mc();
}
#else	/* !CONFIG_MMU */
static int mem_cgroup_can_attach(struct cgroup_subsys_state *css,
				 struct cgroup_taskset *tset)
{
	return 0;
}
static void mem_cgroup_cancel_attach(struct cgroup_subsys_state *css,
				     struct cgroup_taskset *tset)
{
}
static void mem_cgroup_move_task(struct cgroup_subsys_state *css,
				 struct cgroup_taskset *tset)
{
}
#endif

/*
 * Cgroup retains root cgroups across [un]mount cycles making it necessary
 * to verify sane_behavior flag on each mount attempt.
 */
static void mem_cgroup_bind(struct cgroup_subsys_state *root_css)
{
	/*
	 * use_hierarchy is forced with sane_behavior.  cgroup core
	 * guarantees that @root doesn't have any children, so turning it
	 * on for the root memcg is enough.
	 */
	if (cgroup_sane_behavior(root_css->cgroup))
		mem_cgroup_from_css(root_css)->use_hierarchy = true;
}

struct cgroup_subsys mem_cgroup_subsys = {
	.name = "memory",
	.subsys_id = mem_cgroup_subsys_id,
	.css_alloc = mem_cgroup_css_alloc,
	.css_online = mem_cgroup_css_online,
	.css_offline = mem_cgroup_css_offline,
	.css_free = mem_cgroup_css_free,
	.can_attach = mem_cgroup_can_attach,
	.cancel_attach = mem_cgroup_cancel_attach,
	.attach = mem_cgroup_move_task,
	.bind = mem_cgroup_bind,
	.base_cftypes = mem_cgroup_files,
	.early_init = 0,
};

#ifdef CONFIG_MEMCG_SWAP
static int __init enable_swap_account(char *s)
{
	if (!strcmp(s, "1"))
		really_do_swap_account = 1;
	else if (!strcmp(s, "0"))
		really_do_swap_account = 0;
	return 1;
}
__setup("swapaccount=", enable_swap_account);

static void __init memsw_file_init(void)
{
	WARN_ON(cgroup_add_cftypes(&mem_cgroup_subsys, memsw_cgroup_files));
}

static void __init enable_swap_cgroup(void)
{
	if (!mem_cgroup_disabled() && really_do_swap_account) {
		do_swap_account = 1;
		memsw_file_init();
	}
}

#else
static void __init enable_swap_cgroup(void)
{
}
#endif

/*
 * subsys_initcall() for memory controller.
 *
 * Some parts like hotcpu_notifier() have to be initialized from this context
 * because of lock dependencies (cgroup_lock -> cpu hotplug) but basically
 * everything that doesn't depend on a specific mem_cgroup structure should
 * be initialized from here.
 */
static int __init mem_cgroup_init(void)
{
	hotcpu_notifier(memcg_cpu_hotplug_callback, 0);
	enable_swap_cgroup();
	mem_cgroup_soft_limit_tree_init();
	memcg_stock_init();
	return 0;
}
subsys_initcall(mem_cgroup_init);<|MERGE_RESOLUTION|>--- conflicted
+++ resolved
@@ -6183,12 +6183,8 @@
 	int node;
 	size_t size = memcg_size();
 
-<<<<<<< HEAD
 	mem_cgroup_remove_from_trees(memcg);
-	free_css_id(&mem_cgroup_subsys, &memcg->css);
-
-=======
->>>>>>> 8a207494
+
 	for_each_node(node)
 		free_mem_cgroup_per_zone_info(memcg, node);
 
