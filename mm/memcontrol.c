/* memcontrol.c - Memory Controller
 *
 * Copyright IBM Corporation, 2007
 * Author Balbir Singh <balbir@linux.vnet.ibm.com>
 *
 * Copyright 2007 OpenVZ SWsoft Inc
 * Author: Pavel Emelianov <xemul@openvz.org>
 *
 * Memory thresholds
 * Copyright (C) 2009 Nokia Corporation
 * Author: Kirill A. Shutemov
 *
 * Kernel Memory Controller
 * Copyright (C) 2012 Parallels Inc. and Google Inc.
 * Authors: Glauber Costa and Suleiman Souhlal
 *
 * This program is free software; you can redistribute it and/or modify
 * it under the terms of the GNU General Public License as published by
 * the Free Software Foundation; either version 2 of the License, or
 * (at your option) any later version.
 *
 * This program is distributed in the hope that it will be useful,
 * but WITHOUT ANY WARRANTY; without even the implied warranty of
 * MERCHANTABILITY or FITNESS FOR A PARTICULAR PURPOSE.  See the
 * GNU General Public License for more details.
 */

#include <linux/page_counter.h>
#include <linux/memcontrol.h>
#include <linux/cgroup.h>
#include <linux/mm.h>
#include <linux/hugetlb.h>
#include <linux/pagemap.h>
#include <linux/smp.h>
#include <linux/page-flags.h>
#include <linux/backing-dev.h>
#include <linux/bit_spinlock.h>
#include <linux/rcupdate.h>
#include <linux/limits.h>
#include <linux/export.h>
#include <linux/mutex.h>
#include <linux/rbtree.h>
#include <linux/slab.h>
#include <linux/swap.h>
#include <linux/swapops.h>
#include <linux/spinlock.h>
#include <linux/eventfd.h>
#include <linux/poll.h>
#include <linux/sort.h>
#include <linux/fs.h>
#include <linux/seq_file.h>
#include <linux/vmpressure.h>
#include <linux/mm_inline.h>
#include <linux/swap_cgroup.h>
#include <linux/cpu.h>
#include <linux/oom.h>
#include <linux/lockdep.h>
#include <linux/file.h>
#include "internal.h"
#include <net/sock.h>
#include <net/ip.h>
#include <net/tcp_memcontrol.h>
#include "slab.h"

#include <asm/uaccess.h>

#include <trace/events/vmscan.h>

struct cgroup_subsys memory_cgrp_subsys __read_mostly;
EXPORT_SYMBOL(memory_cgrp_subsys);

#define MEM_CGROUP_RECLAIM_RETRIES	5
static struct mem_cgroup *root_mem_cgroup __read_mostly;

/* Whether the swap controller is active */
#ifdef CONFIG_MEMCG_SWAP
int do_swap_account __read_mostly;
#else
#define do_swap_account		0
#endif

static const char * const mem_cgroup_stat_names[] = {
	"cache",
	"rss",
	"rss_huge",
	"mapped_file",
	"writeback",
	"swap",
};

static const char * const mem_cgroup_events_names[] = {
	"pgpgin",
	"pgpgout",
	"pgfault",
	"pgmajfault",
};

static const char * const mem_cgroup_lru_names[] = {
	"inactive_anon",
	"active_anon",
	"inactive_file",
	"active_file",
	"unevictable",
};

/*
 * Per memcg event counter is incremented at every pagein/pageout. With THP,
 * it will be incremated by the number of pages. This counter is used for
 * for trigger some periodic events. This is straightforward and better
 * than using jiffies etc. to handle periodic memcg event.
 */
enum mem_cgroup_events_target {
	MEM_CGROUP_TARGET_THRESH,
	MEM_CGROUP_TARGET_SOFTLIMIT,
	MEM_CGROUP_TARGET_NUMAINFO,
	MEM_CGROUP_NTARGETS,
};
#define THRESHOLDS_EVENTS_TARGET 128
#define SOFTLIMIT_EVENTS_TARGET 1024
#define NUMAINFO_EVENTS_TARGET	1024

struct mem_cgroup_stat_cpu {
	long count[MEM_CGROUP_STAT_NSTATS];
	unsigned long events[MEMCG_NR_EVENTS];
	unsigned long nr_page_events;
	unsigned long targets[MEM_CGROUP_NTARGETS];
};

struct reclaim_iter {
	struct mem_cgroup *position;
	/* scan generation, increased every round-trip */
	unsigned int generation;
};

/*
 * per-zone information in memory controller.
 */
struct mem_cgroup_per_zone {
	struct lruvec		lruvec;
	unsigned long		lru_size[NR_LRU_LISTS];

	struct reclaim_iter	iter[DEF_PRIORITY + 1];

	struct rb_node		tree_node;	/* RB tree node */
	unsigned long		usage_in_excess;/* Set to the value by which */
						/* the soft limit is exceeded*/
	bool			on_tree;
	struct mem_cgroup	*memcg;		/* Back pointer, we cannot */
						/* use container_of	   */
};

struct mem_cgroup_per_node {
	struct mem_cgroup_per_zone zoneinfo[MAX_NR_ZONES];
};

/*
 * Cgroups above their limits are maintained in a RB-Tree, independent of
 * their hierarchy representation
 */

struct mem_cgroup_tree_per_zone {
	struct rb_root rb_root;
	spinlock_t lock;
};

struct mem_cgroup_tree_per_node {
	struct mem_cgroup_tree_per_zone rb_tree_per_zone[MAX_NR_ZONES];
};

struct mem_cgroup_tree {
	struct mem_cgroup_tree_per_node *rb_tree_per_node[MAX_NUMNODES];
};

static struct mem_cgroup_tree soft_limit_tree __read_mostly;

struct mem_cgroup_threshold {
	struct eventfd_ctx *eventfd;
	unsigned long threshold;
};

/* For threshold */
struct mem_cgroup_threshold_ary {
	/* An array index points to threshold just below or equal to usage. */
	int current_threshold;
	/* Size of entries[] */
	unsigned int size;
	/* Array of thresholds */
	struct mem_cgroup_threshold entries[0];
};

struct mem_cgroup_thresholds {
	/* Primary thresholds array */
	struct mem_cgroup_threshold_ary *primary;
	/*
	 * Spare threshold array.
	 * This is needed to make mem_cgroup_unregister_event() "never fail".
	 * It must be able to store at least primary->size - 1 entries.
	 */
	struct mem_cgroup_threshold_ary *spare;
};

/* for OOM */
struct mem_cgroup_eventfd_list {
	struct list_head list;
	struct eventfd_ctx *eventfd;
};

/*
 * cgroup_event represents events which userspace want to receive.
 */
struct mem_cgroup_event {
	/*
	 * memcg which the event belongs to.
	 */
	struct mem_cgroup *memcg;
	/*
	 * eventfd to signal userspace about the event.
	 */
	struct eventfd_ctx *eventfd;
	/*
	 * Each of these stored in a list by the cgroup.
	 */
	struct list_head list;
	/*
	 * register_event() callback will be used to add new userspace
	 * waiter for changes related to this event.  Use eventfd_signal()
	 * on eventfd to send notification to userspace.
	 */
	int (*register_event)(struct mem_cgroup *memcg,
			      struct eventfd_ctx *eventfd, const char *args);
	/*
	 * unregister_event() callback will be called when userspace closes
	 * the eventfd or on cgroup removing.  This callback must be set,
	 * if you want provide notification functionality.
	 */
	void (*unregister_event)(struct mem_cgroup *memcg,
				 struct eventfd_ctx *eventfd);
	/*
	 * All fields below needed to unregister event when
	 * userspace closes eventfd.
	 */
	poll_table pt;
	wait_queue_head_t *wqh;
	wait_queue_t wait;
	struct work_struct remove;
};

static void mem_cgroup_threshold(struct mem_cgroup *memcg);
static void mem_cgroup_oom_notify(struct mem_cgroup *memcg);

/*
 * The memory controller data structure. The memory controller controls both
 * page cache and RSS per cgroup. We would eventually like to provide
 * statistics based on the statistics developed by Rik Van Riel for clock-pro,
 * to help the administrator determine what knobs to tune.
 *
 * TODO: Add a water mark for the memory controller. Reclaim will begin when
 * we hit the water mark. May be even add a low water mark, such that
 * no reclaim occurs from a cgroup at it's low water mark, this is
 * a feature that will be implemented much later in the future.
 */
struct mem_cgroup {
	struct cgroup_subsys_state css;

	/* Accounted resources */
	struct page_counter memory;
	struct page_counter memsw;
	struct page_counter kmem;

	/* Normal memory consumption range */
	unsigned long low;
	unsigned long high;

	unsigned long soft_limit;

	/* vmpressure notifications */
	struct vmpressure vmpressure;

	/* css_online() has been completed */
	int initialized;

	/*
	 * Should the accounting and control be hierarchical, per subtree?
	 */
	bool use_hierarchy;

	bool		oom_lock;
	atomic_t	under_oom;
	atomic_t	oom_wakeups;

	int	swappiness;
	/* OOM-Killer disable */
	int		oom_kill_disable;

	/* protect arrays of thresholds */
	struct mutex thresholds_lock;

	/* thresholds for memory usage. RCU-protected */
	struct mem_cgroup_thresholds thresholds;

	/* thresholds for mem+swap usage. RCU-protected */
	struct mem_cgroup_thresholds memsw_thresholds;

	/* For oom notifier event fd */
	struct list_head oom_notify;

	/*
	 * Should we move charges of a task when a task is moved into this
	 * mem_cgroup ? And what type of charges should we move ?
	 */
	unsigned long move_charge_at_immigrate;
	/*
	 * set > 0 if pages under this cgroup are moving to other cgroup.
	 */
	atomic_t		moving_account;
	/* taken only while moving_account > 0 */
	spinlock_t		move_lock;
	struct task_struct	*move_lock_task;
	unsigned long		move_lock_flags;
	/*
	 * percpu counter.
	 */
	struct mem_cgroup_stat_cpu __percpu *stat;
	/*
	 * used when a cpu is offlined or other synchronizations
	 * See mem_cgroup_read_stat().
	 */
	struct mem_cgroup_stat_cpu nocpu_base;
	spinlock_t pcp_counter_lock;

#if defined(CONFIG_MEMCG_KMEM) && defined(CONFIG_INET)
	struct cg_proto tcp_mem;
#endif
#if defined(CONFIG_MEMCG_KMEM)
        /* Index in the kmem_cache->memcg_params.memcg_caches array */
	int kmemcg_id;
	bool kmem_acct_activated;
	bool kmem_acct_active;
#endif

	int last_scanned_node;
#if MAX_NUMNODES > 1
	nodemask_t	scan_nodes;
	atomic_t	numainfo_events;
	atomic_t	numainfo_updating;
#endif

	/* List of events which userspace want to receive */
	struct list_head event_list;
	spinlock_t event_list_lock;

	struct mem_cgroup_per_node *nodeinfo[0];
	/* WARNING: nodeinfo must be the last member here */
};

#ifdef CONFIG_MEMCG_KMEM
bool memcg_kmem_is_active(struct mem_cgroup *memcg)
{
	return memcg->kmem_acct_active;
}
#endif

/* Stuffs for move charges at task migration. */
/*
 * Types of charges to be moved.
 */
#define MOVE_ANON	0x1U
#define MOVE_FILE	0x2U
#define MOVE_MASK	(MOVE_ANON | MOVE_FILE)

/* "mc" and its members are protected by cgroup_mutex */
static struct move_charge_struct {
	spinlock_t	  lock; /* for from, to */
	struct mem_cgroup *from;
	struct mem_cgroup *to;
	unsigned long flags;
	unsigned long precharge;
	unsigned long moved_charge;
	unsigned long moved_swap;
	struct task_struct *moving_task;	/* a task moving charges */
	wait_queue_head_t waitq;		/* a waitq for other context */
} mc = {
	.lock = __SPIN_LOCK_UNLOCKED(mc.lock),
	.waitq = __WAIT_QUEUE_HEAD_INITIALIZER(mc.waitq),
};

/*
 * Maximum loops in mem_cgroup_hierarchical_reclaim(), used for soft
 * limit reclaim to prevent infinite loops, if they ever occur.
 */
#define	MEM_CGROUP_MAX_RECLAIM_LOOPS		100
#define	MEM_CGROUP_MAX_SOFT_LIMIT_RECLAIM_LOOPS	2

enum charge_type {
	MEM_CGROUP_CHARGE_TYPE_CACHE = 0,
	MEM_CGROUP_CHARGE_TYPE_ANON,
	MEM_CGROUP_CHARGE_TYPE_SWAPOUT,	/* for accounting swapcache */
	MEM_CGROUP_CHARGE_TYPE_DROP,	/* a page was unused swap cache */
	NR_CHARGE_TYPE,
};

/* for encoding cft->private value on file */
enum res_type {
	_MEM,
	_MEMSWAP,
	_OOM_TYPE,
	_KMEM,
};

#define MEMFILE_PRIVATE(x, val)	((x) << 16 | (val))
#define MEMFILE_TYPE(val)	((val) >> 16 & 0xffff)
#define MEMFILE_ATTR(val)	((val) & 0xffff)
/* Used for OOM nofiier */
#define OOM_CONTROL		(0)

/*
 * The memcg_create_mutex will be held whenever a new cgroup is created.
 * As a consequence, any change that needs to protect against new child cgroups
 * appearing has to hold it as well.
 */
static DEFINE_MUTEX(memcg_create_mutex);

struct mem_cgroup *mem_cgroup_from_css(struct cgroup_subsys_state *s)
{
	return s ? container_of(s, struct mem_cgroup, css) : NULL;
}

/* Some nice accessors for the vmpressure. */
struct vmpressure *memcg_to_vmpressure(struct mem_cgroup *memcg)
{
	if (!memcg)
		memcg = root_mem_cgroup;
	return &memcg->vmpressure;
}

struct cgroup_subsys_state *vmpressure_to_css(struct vmpressure *vmpr)
{
	return &container_of(vmpr, struct mem_cgroup, vmpressure)->css;
}

static inline bool mem_cgroup_is_root(struct mem_cgroup *memcg)
{
	return (memcg == root_mem_cgroup);
}

/*
 * We restrict the id in the range of [1, 65535], so it can fit into
 * an unsigned short.
 */
#define MEM_CGROUP_ID_MAX	USHRT_MAX

static inline unsigned short mem_cgroup_id(struct mem_cgroup *memcg)
{
	return memcg->css.id;
}

static inline struct mem_cgroup *mem_cgroup_from_id(unsigned short id)
{
	struct cgroup_subsys_state *css;

	css = css_from_id(id, &memory_cgrp_subsys);
	return mem_cgroup_from_css(css);
}

/* Writing them here to avoid exposing memcg's inner layout */
#if defined(CONFIG_INET) && defined(CONFIG_MEMCG_KMEM)

void sock_update_memcg(struct sock *sk)
{
	if (mem_cgroup_sockets_enabled) {
		struct mem_cgroup *memcg;
		struct cg_proto *cg_proto;

		BUG_ON(!sk->sk_prot->proto_cgroup);

		/* Socket cloning can throw us here with sk_cgrp already
		 * filled. It won't however, necessarily happen from
		 * process context. So the test for root memcg given
		 * the current task's memcg won't help us in this case.
		 *
		 * Respecting the original socket's memcg is a better
		 * decision in this case.
		 */
		if (sk->sk_cgrp) {
			BUG_ON(mem_cgroup_is_root(sk->sk_cgrp->memcg));
			css_get(&sk->sk_cgrp->memcg->css);
			return;
		}

		rcu_read_lock();
		memcg = mem_cgroup_from_task(current);
		cg_proto = sk->sk_prot->proto_cgroup(memcg);
		if (!mem_cgroup_is_root(memcg) &&
		    memcg_proto_active(cg_proto) &&
		    css_tryget_online(&memcg->css)) {
			sk->sk_cgrp = cg_proto;
		}
		rcu_read_unlock();
	}
}
EXPORT_SYMBOL(sock_update_memcg);

void sock_release_memcg(struct sock *sk)
{
	if (mem_cgroup_sockets_enabled && sk->sk_cgrp) {
		struct mem_cgroup *memcg;
		WARN_ON(!sk->sk_cgrp->memcg);
		memcg = sk->sk_cgrp->memcg;
		css_put(&sk->sk_cgrp->memcg->css);
	}
}

struct cg_proto *tcp_proto_cgroup(struct mem_cgroup *memcg)
{
	if (!memcg || mem_cgroup_is_root(memcg))
		return NULL;

	return &memcg->tcp_mem;
}
EXPORT_SYMBOL(tcp_proto_cgroup);

#endif

#ifdef CONFIG_MEMCG_KMEM
/*
 * This will be the memcg's index in each cache's ->memcg_params.memcg_caches.
 * The main reason for not using cgroup id for this:
 *  this works better in sparse environments, where we have a lot of memcgs,
 *  but only a few kmem-limited. Or also, if we have, for instance, 200
 *  memcgs, and none but the 200th is kmem-limited, we'd have to have a
 *  200 entry array for that.
 *
 * The current size of the caches array is stored in memcg_nr_cache_ids. It
 * will double each time we have to increase it.
 */
static DEFINE_IDA(memcg_cache_ida);
int memcg_nr_cache_ids;

/* Protects memcg_nr_cache_ids */
static DECLARE_RWSEM(memcg_cache_ids_sem);

void memcg_get_cache_ids(void)
{
	down_read(&memcg_cache_ids_sem);
}

void memcg_put_cache_ids(void)
{
	up_read(&memcg_cache_ids_sem);
}

/*
 * MIN_SIZE is different than 1, because we would like to avoid going through
 * the alloc/free process all the time. In a small machine, 4 kmem-limited
 * cgroups is a reasonable guess. In the future, it could be a parameter or
 * tunable, but that is strictly not necessary.
 *
 * MAX_SIZE should be as large as the number of cgrp_ids. Ideally, we could get
 * this constant directly from cgroup, but it is understandable that this is
 * better kept as an internal representation in cgroup.c. In any case, the
 * cgrp_id space is not getting any smaller, and we don't have to necessarily
 * increase ours as well if it increases.
 */
#define MEMCG_CACHES_MIN_SIZE 4
#define MEMCG_CACHES_MAX_SIZE MEM_CGROUP_ID_MAX

/*
 * A lot of the calls to the cache allocation functions are expected to be
 * inlined by the compiler. Since the calls to memcg_kmem_get_cache are
 * conditional to this static branch, we'll have to allow modules that does
 * kmem_cache_alloc and the such to see this symbol as well
 */
struct static_key memcg_kmem_enabled_key;
EXPORT_SYMBOL(memcg_kmem_enabled_key);

#endif /* CONFIG_MEMCG_KMEM */

static struct mem_cgroup_per_zone *
mem_cgroup_zone_zoneinfo(struct mem_cgroup *memcg, struct zone *zone)
{
	int nid = zone_to_nid(zone);
	int zid = zone_idx(zone);

	return &memcg->nodeinfo[nid]->zoneinfo[zid];
}

struct cgroup_subsys_state *mem_cgroup_css(struct mem_cgroup *memcg)
{
	return &memcg->css;
}

static struct mem_cgroup_per_zone *
mem_cgroup_page_zoneinfo(struct mem_cgroup *memcg, struct page *page)
{
	int nid = page_to_nid(page);
	int zid = page_zonenum(page);

	return &memcg->nodeinfo[nid]->zoneinfo[zid];
}

static struct mem_cgroup_tree_per_zone *
soft_limit_tree_node_zone(int nid, int zid)
{
	return &soft_limit_tree.rb_tree_per_node[nid]->rb_tree_per_zone[zid];
}

static struct mem_cgroup_tree_per_zone *
soft_limit_tree_from_page(struct page *page)
{
	int nid = page_to_nid(page);
	int zid = page_zonenum(page);

	return &soft_limit_tree.rb_tree_per_node[nid]->rb_tree_per_zone[zid];
}

static void __mem_cgroup_insert_exceeded(struct mem_cgroup_per_zone *mz,
					 struct mem_cgroup_tree_per_zone *mctz,
					 unsigned long new_usage_in_excess)
{
	struct rb_node **p = &mctz->rb_root.rb_node;
	struct rb_node *parent = NULL;
	struct mem_cgroup_per_zone *mz_node;

	if (mz->on_tree)
		return;

	mz->usage_in_excess = new_usage_in_excess;
	if (!mz->usage_in_excess)
		return;
	while (*p) {
		parent = *p;
		mz_node = rb_entry(parent, struct mem_cgroup_per_zone,
					tree_node);
		if (mz->usage_in_excess < mz_node->usage_in_excess)
			p = &(*p)->rb_left;
		/*
		 * We can't avoid mem cgroups that are over their soft
		 * limit by the same amount
		 */
		else if (mz->usage_in_excess >= mz_node->usage_in_excess)
			p = &(*p)->rb_right;
	}
	rb_link_node(&mz->tree_node, parent, p);
	rb_insert_color(&mz->tree_node, &mctz->rb_root);
	mz->on_tree = true;
}

static void __mem_cgroup_remove_exceeded(struct mem_cgroup_per_zone *mz,
					 struct mem_cgroup_tree_per_zone *mctz)
{
	if (!mz->on_tree)
		return;
	rb_erase(&mz->tree_node, &mctz->rb_root);
	mz->on_tree = false;
}

static void mem_cgroup_remove_exceeded(struct mem_cgroup_per_zone *mz,
				       struct mem_cgroup_tree_per_zone *mctz)
{
	unsigned long flags;

	spin_lock_irqsave(&mctz->lock, flags);
	__mem_cgroup_remove_exceeded(mz, mctz);
	spin_unlock_irqrestore(&mctz->lock, flags);
}

static unsigned long soft_limit_excess(struct mem_cgroup *memcg)
{
	unsigned long nr_pages = page_counter_read(&memcg->memory);
	unsigned long soft_limit = ACCESS_ONCE(memcg->soft_limit);
	unsigned long excess = 0;

	if (nr_pages > soft_limit)
		excess = nr_pages - soft_limit;

	return excess;
}

static void mem_cgroup_update_tree(struct mem_cgroup *memcg, struct page *page)
{
	unsigned long excess;
	struct mem_cgroup_per_zone *mz;
	struct mem_cgroup_tree_per_zone *mctz;

	mctz = soft_limit_tree_from_page(page);
	/*
	 * Necessary to update all ancestors when hierarchy is used.
	 * because their event counter is not touched.
	 */
	for (; memcg; memcg = parent_mem_cgroup(memcg)) {
		mz = mem_cgroup_page_zoneinfo(memcg, page);
		excess = soft_limit_excess(memcg);
		/*
		 * We have to update the tree if mz is on RB-tree or
		 * mem is over its softlimit.
		 */
		if (excess || mz->on_tree) {
			unsigned long flags;

			spin_lock_irqsave(&mctz->lock, flags);
			/* if on-tree, remove it */
			if (mz->on_tree)
				__mem_cgroup_remove_exceeded(mz, mctz);
			/*
			 * Insert again. mz->usage_in_excess will be updated.
			 * If excess is 0, no tree ops.
			 */
			__mem_cgroup_insert_exceeded(mz, mctz, excess);
			spin_unlock_irqrestore(&mctz->lock, flags);
		}
	}
}

static void mem_cgroup_remove_from_trees(struct mem_cgroup *memcg)
{
	struct mem_cgroup_tree_per_zone *mctz;
	struct mem_cgroup_per_zone *mz;
	int nid, zid;

	for_each_node(nid) {
		for (zid = 0; zid < MAX_NR_ZONES; zid++) {
			mz = &memcg->nodeinfo[nid]->zoneinfo[zid];
			mctz = soft_limit_tree_node_zone(nid, zid);
			mem_cgroup_remove_exceeded(mz, mctz);
		}
	}
}

static struct mem_cgroup_per_zone *
__mem_cgroup_largest_soft_limit_node(struct mem_cgroup_tree_per_zone *mctz)
{
	struct rb_node *rightmost = NULL;
	struct mem_cgroup_per_zone *mz;

retry:
	mz = NULL;
	rightmost = rb_last(&mctz->rb_root);
	if (!rightmost)
		goto done;		/* Nothing to reclaim from */

	mz = rb_entry(rightmost, struct mem_cgroup_per_zone, tree_node);
	/*
	 * Remove the node now but someone else can add it back,
	 * we will to add it back at the end of reclaim to its correct
	 * position in the tree.
	 */
	__mem_cgroup_remove_exceeded(mz, mctz);
	if (!soft_limit_excess(mz->memcg) ||
	    !css_tryget_online(&mz->memcg->css))
		goto retry;
done:
	return mz;
}

static struct mem_cgroup_per_zone *
mem_cgroup_largest_soft_limit_node(struct mem_cgroup_tree_per_zone *mctz)
{
	struct mem_cgroup_per_zone *mz;

	spin_lock_irq(&mctz->lock);
	mz = __mem_cgroup_largest_soft_limit_node(mctz);
	spin_unlock_irq(&mctz->lock);
	return mz;
}

/*
 * Implementation Note: reading percpu statistics for memcg.
 *
 * Both of vmstat[] and percpu_counter has threshold and do periodic
 * synchronization to implement "quick" read. There are trade-off between
 * reading cost and precision of value. Then, we may have a chance to implement
 * a periodic synchronizion of counter in memcg's counter.
 *
 * But this _read() function is used for user interface now. The user accounts
 * memory usage by memory cgroup and he _always_ requires exact value because
 * he accounts memory. Even if we provide quick-and-fuzzy read, we always
 * have to visit all online cpus and make sum. So, for now, unnecessary
 * synchronization is not implemented. (just implemented for cpu hotplug)
 *
 * If there are kernel internal actions which can make use of some not-exact
 * value, and reading all cpu value can be performance bottleneck in some
 * common workload, threashold and synchonization as vmstat[] should be
 * implemented.
 */
static long mem_cgroup_read_stat(struct mem_cgroup *memcg,
				 enum mem_cgroup_stat_index idx)
{
	long val = 0;
	int cpu;

	get_online_cpus();
	for_each_online_cpu(cpu)
		val += per_cpu(memcg->stat->count[idx], cpu);
#ifdef CONFIG_HOTPLUG_CPU
	spin_lock(&memcg->pcp_counter_lock);
	val += memcg->nocpu_base.count[idx];
	spin_unlock(&memcg->pcp_counter_lock);
#endif
	put_online_cpus();
	return val;
}

static unsigned long mem_cgroup_read_events(struct mem_cgroup *memcg,
					    enum mem_cgroup_events_index idx)
{
	unsigned long val = 0;
	int cpu;

	get_online_cpus();
	for_each_online_cpu(cpu)
		val += per_cpu(memcg->stat->events[idx], cpu);
#ifdef CONFIG_HOTPLUG_CPU
	spin_lock(&memcg->pcp_counter_lock);
	val += memcg->nocpu_base.events[idx];
	spin_unlock(&memcg->pcp_counter_lock);
#endif
	put_online_cpus();
	return val;
}

static void mem_cgroup_charge_statistics(struct mem_cgroup *memcg,
					 struct page *page,
					 int nr_pages)
{
	/*
	 * Here, RSS means 'mapped anon' and anon's SwapCache. Shmem/tmpfs is
	 * counted as CACHE even if it's on ANON LRU.
	 */
	if (PageAnon(page))
		__this_cpu_add(memcg->stat->count[MEM_CGROUP_STAT_RSS],
				nr_pages);
	else
		__this_cpu_add(memcg->stat->count[MEM_CGROUP_STAT_CACHE],
				nr_pages);

	if (PageTransHuge(page))
		__this_cpu_add(memcg->stat->count[MEM_CGROUP_STAT_RSS_HUGE],
				nr_pages);

	/* pagein of a big page is an event. So, ignore page size */
	if (nr_pages > 0)
		__this_cpu_inc(memcg->stat->events[MEM_CGROUP_EVENTS_PGPGIN]);
	else {
		__this_cpu_inc(memcg->stat->events[MEM_CGROUP_EVENTS_PGPGOUT]);
		nr_pages = -nr_pages; /* for event */
	}

	__this_cpu_add(memcg->stat->nr_page_events, nr_pages);
}

unsigned long mem_cgroup_get_lru_size(struct lruvec *lruvec, enum lru_list lru)
{
	struct mem_cgroup_per_zone *mz;

	mz = container_of(lruvec, struct mem_cgroup_per_zone, lruvec);
	return mz->lru_size[lru];
}

static unsigned long mem_cgroup_node_nr_lru_pages(struct mem_cgroup *memcg,
						  int nid,
						  unsigned int lru_mask)
{
	unsigned long nr = 0;
	int zid;

	VM_BUG_ON((unsigned)nid >= nr_node_ids);

	for (zid = 0; zid < MAX_NR_ZONES; zid++) {
		struct mem_cgroup_per_zone *mz;
		enum lru_list lru;

		for_each_lru(lru) {
			if (!(BIT(lru) & lru_mask))
				continue;
			mz = &memcg->nodeinfo[nid]->zoneinfo[zid];
			nr += mz->lru_size[lru];
		}
	}
	return nr;
}

static unsigned long mem_cgroup_nr_lru_pages(struct mem_cgroup *memcg,
			unsigned int lru_mask)
{
	unsigned long nr = 0;
	int nid;

	for_each_node_state(nid, N_MEMORY)
		nr += mem_cgroup_node_nr_lru_pages(memcg, nid, lru_mask);
	return nr;
}

static bool mem_cgroup_event_ratelimit(struct mem_cgroup *memcg,
				       enum mem_cgroup_events_target target)
{
	unsigned long val, next;

	val = __this_cpu_read(memcg->stat->nr_page_events);
	next = __this_cpu_read(memcg->stat->targets[target]);
	/* from time_after() in jiffies.h */
	if ((long)next - (long)val < 0) {
		switch (target) {
		case MEM_CGROUP_TARGET_THRESH:
			next = val + THRESHOLDS_EVENTS_TARGET;
			break;
		case MEM_CGROUP_TARGET_SOFTLIMIT:
			next = val + SOFTLIMIT_EVENTS_TARGET;
			break;
		case MEM_CGROUP_TARGET_NUMAINFO:
			next = val + NUMAINFO_EVENTS_TARGET;
			break;
		default:
			break;
		}
		__this_cpu_write(memcg->stat->targets[target], next);
		return true;
	}
	return false;
}

/*
 * Check events in order.
 *
 */
static void memcg_check_events(struct mem_cgroup *memcg, struct page *page)
{
	/* threshold event is triggered in finer grain than soft limit */
	if (unlikely(mem_cgroup_event_ratelimit(memcg,
						MEM_CGROUP_TARGET_THRESH))) {
		bool do_softlimit;
		bool do_numainfo __maybe_unused;

		do_softlimit = mem_cgroup_event_ratelimit(memcg,
						MEM_CGROUP_TARGET_SOFTLIMIT);
#if MAX_NUMNODES > 1
		do_numainfo = mem_cgroup_event_ratelimit(memcg,
						MEM_CGROUP_TARGET_NUMAINFO);
#endif
		mem_cgroup_threshold(memcg);
		if (unlikely(do_softlimit))
			mem_cgroup_update_tree(memcg, page);
#if MAX_NUMNODES > 1
		if (unlikely(do_numainfo))
			atomic_inc(&memcg->numainfo_events);
#endif
	}
}

struct mem_cgroup *mem_cgroup_from_task(struct task_struct *p)
{
	/*
	 * mm_update_next_owner() may clear mm->owner to NULL
	 * if it races with swapoff, page migration, etc.
	 * So this can be called with p == NULL.
	 */
	if (unlikely(!p))
		return NULL;

	return mem_cgroup_from_css(task_css(p, memory_cgrp_id));
}

static struct mem_cgroup *get_mem_cgroup_from_mm(struct mm_struct *mm)
{
	struct mem_cgroup *memcg = NULL;

	rcu_read_lock();
	do {
		/*
		 * Page cache insertions can happen withou an
		 * actual mm context, e.g. during disk probing
		 * on boot, loopback IO, acct() writes etc.
		 */
		if (unlikely(!mm))
			memcg = root_mem_cgroup;
		else {
			memcg = mem_cgroup_from_task(rcu_dereference(mm->owner));
			if (unlikely(!memcg))
				memcg = root_mem_cgroup;
		}
	} while (!css_tryget_online(&memcg->css));
	rcu_read_unlock();
	return memcg;
}

/**
 * mem_cgroup_iter - iterate over memory cgroup hierarchy
 * @root: hierarchy root
 * @prev: previously returned memcg, NULL on first invocation
 * @reclaim: cookie for shared reclaim walks, NULL for full walks
 *
 * Returns references to children of the hierarchy below @root, or
 * @root itself, or %NULL after a full round-trip.
 *
 * Caller must pass the return value in @prev on subsequent
 * invocations for reference counting, or use mem_cgroup_iter_break()
 * to cancel a hierarchy walk before the round-trip is complete.
 *
 * Reclaimers can specify a zone and a priority level in @reclaim to
 * divide up the memcgs in the hierarchy among all concurrent
 * reclaimers operating on the same zone and priority.
 */
struct mem_cgroup *mem_cgroup_iter(struct mem_cgroup *root,
				   struct mem_cgroup *prev,
				   struct mem_cgroup_reclaim_cookie *reclaim)
{
	struct reclaim_iter *uninitialized_var(iter);
	struct cgroup_subsys_state *css = NULL;
	struct mem_cgroup *memcg = NULL;
	struct mem_cgroup *pos = NULL;

	if (mem_cgroup_disabled())
		return NULL;

	if (!root)
		root = root_mem_cgroup;

	if (prev && !reclaim)
		pos = prev;

	if (!root->use_hierarchy && root != root_mem_cgroup) {
		if (prev)
			goto out;
		return root;
	}

	rcu_read_lock();

	if (reclaim) {
		struct mem_cgroup_per_zone *mz;

		mz = mem_cgroup_zone_zoneinfo(root, reclaim->zone);
		iter = &mz->iter[reclaim->priority];

		if (prev && reclaim->generation != iter->generation)
			goto out_unlock;

		do {
			pos = ACCESS_ONCE(iter->position);
			/*
			 * A racing update may change the position and
			 * put the last reference, hence css_tryget(),
			 * or retry to see the updated position.
			 */
		} while (pos && !css_tryget(&pos->css));
	}

	if (pos)
		css = &pos->css;

	for (;;) {
		css = css_next_descendant_pre(css, &root->css);
		if (!css) {
			/*
			 * Reclaimers share the hierarchy walk, and a
			 * new one might jump in right at the end of
			 * the hierarchy - make sure they see at least
			 * one group and restart from the beginning.
			 */
			if (!prev)
				continue;
			break;
		}

		/*
		 * Verify the css and acquire a reference.  The root
		 * is provided by the caller, so we know it's alive
		 * and kicking, and don't take an extra reference.
		 */
		memcg = mem_cgroup_from_css(css);

		if (css == &root->css)
			break;

		if (css_tryget(css)) {
			/*
			 * Make sure the memcg is initialized:
			 * mem_cgroup_css_online() orders the the
			 * initialization against setting the flag.
			 */
			if (smp_load_acquire(&memcg->initialized))
				break;

			css_put(css);
		}

		memcg = NULL;
	}

	if (reclaim) {
		if (cmpxchg(&iter->position, pos, memcg) == pos) {
			if (memcg)
				css_get(&memcg->css);
			if (pos)
				css_put(&pos->css);
		}

		/*
		 * pairs with css_tryget when dereferencing iter->position
		 * above.
		 */
		if (pos)
			css_put(&pos->css);

		if (!memcg)
			iter->generation++;
		else if (!prev)
			reclaim->generation = iter->generation;
	}

out_unlock:
	rcu_read_unlock();
out:
	if (prev && prev != root)
		css_put(&prev->css);

	return memcg;
}

/**
 * mem_cgroup_iter_break - abort a hierarchy walk prematurely
 * @root: hierarchy root
 * @prev: last visited hierarchy member as returned by mem_cgroup_iter()
 */
void mem_cgroup_iter_break(struct mem_cgroup *root,
			   struct mem_cgroup *prev)
{
	if (!root)
		root = root_mem_cgroup;
	if (prev && prev != root)
		css_put(&prev->css);
}

/*
 * Iteration constructs for visiting all cgroups (under a tree).  If
 * loops are exited prematurely (break), mem_cgroup_iter_break() must
 * be used for reference counting.
 */
#define for_each_mem_cgroup_tree(iter, root)		\
	for (iter = mem_cgroup_iter(root, NULL, NULL);	\
	     iter != NULL;				\
	     iter = mem_cgroup_iter(root, iter, NULL))

#define for_each_mem_cgroup(iter)			\
	for (iter = mem_cgroup_iter(NULL, NULL, NULL);	\
	     iter != NULL;				\
	     iter = mem_cgroup_iter(NULL, iter, NULL))

void __mem_cgroup_count_vm_event(struct mm_struct *mm, enum vm_event_item idx)
{
	struct mem_cgroup *memcg;

	rcu_read_lock();
	memcg = mem_cgroup_from_task(rcu_dereference(mm->owner));
	if (unlikely(!memcg))
		goto out;

	switch (idx) {
	case PGFAULT:
		this_cpu_inc(memcg->stat->events[MEM_CGROUP_EVENTS_PGFAULT]);
		break;
	case PGMAJFAULT:
		this_cpu_inc(memcg->stat->events[MEM_CGROUP_EVENTS_PGMAJFAULT]);
		break;
	default:
		BUG();
	}
out:
	rcu_read_unlock();
}
EXPORT_SYMBOL(__mem_cgroup_count_vm_event);

/**
 * mem_cgroup_zone_lruvec - get the lru list vector for a zone and memcg
 * @zone: zone of the wanted lruvec
 * @memcg: memcg of the wanted lruvec
 *
 * Returns the lru list vector holding pages for the given @zone and
 * @mem.  This can be the global zone lruvec, if the memory controller
 * is disabled.
 */
struct lruvec *mem_cgroup_zone_lruvec(struct zone *zone,
				      struct mem_cgroup *memcg)
{
	struct mem_cgroup_per_zone *mz;
	struct lruvec *lruvec;

	if (mem_cgroup_disabled()) {
		lruvec = &zone->lruvec;
		goto out;
	}

	mz = mem_cgroup_zone_zoneinfo(memcg, zone);
	lruvec = &mz->lruvec;
out:
	/*
	 * Since a node can be onlined after the mem_cgroup was created,
	 * we have to be prepared to initialize lruvec->zone here;
	 * and if offlined then reonlined, we need to reinitialize it.
	 */
	if (unlikely(lruvec->zone != zone))
		lruvec->zone = zone;
	return lruvec;
}

/**
 * mem_cgroup_page_lruvec - return lruvec for isolating/putting an LRU page
 * @page: the page
 * @zone: zone of the page
 *
 * This function is only safe when following the LRU page isolation
 * and putback protocol: the LRU lock must be held, and the page must
 * either be PageLRU() or the caller must have isolated/allocated it.
 */
struct lruvec *mem_cgroup_page_lruvec(struct page *page, struct zone *zone)
{
	struct mem_cgroup_per_zone *mz;
	struct mem_cgroup *memcg;
	struct lruvec *lruvec;

	if (mem_cgroup_disabled()) {
		lruvec = &zone->lruvec;
		goto out;
	}

	memcg = page->mem_cgroup;
	/*
	 * Swapcache readahead pages are added to the LRU - and
	 * possibly migrated - before they are charged.
	 */
	if (!memcg)
		memcg = root_mem_cgroup;

	mz = mem_cgroup_page_zoneinfo(memcg, page);
	lruvec = &mz->lruvec;
out:
	/*
	 * Since a node can be onlined after the mem_cgroup was created,
	 * we have to be prepared to initialize lruvec->zone here;
	 * and if offlined then reonlined, we need to reinitialize it.
	 */
	if (unlikely(lruvec->zone != zone))
		lruvec->zone = zone;
	return lruvec;
}

/**
 * mem_cgroup_update_lru_size - account for adding or removing an lru page
 * @lruvec: mem_cgroup per zone lru vector
 * @lru: index of lru list the page is sitting on
 * @nr_pages: positive when adding or negative when removing
 *
 * This function must be called when a page is added to or removed from an
 * lru list.
 */
void mem_cgroup_update_lru_size(struct lruvec *lruvec, enum lru_list lru,
				int nr_pages)
{
	struct mem_cgroup_per_zone *mz;
	unsigned long *lru_size;

	if (mem_cgroup_disabled())
		return;

	mz = container_of(lruvec, struct mem_cgroup_per_zone, lruvec);
	lru_size = mz->lru_size + lru;
	*lru_size += nr_pages;
	VM_BUG_ON((long)(*lru_size) < 0);
}

bool mem_cgroup_is_descendant(struct mem_cgroup *memcg, struct mem_cgroup *root)
{
	if (root == memcg)
		return true;
	if (!root->use_hierarchy)
		return false;
	return cgroup_is_descendant(memcg->css.cgroup, root->css.cgroup);
}

bool task_in_mem_cgroup(struct task_struct *task, struct mem_cgroup *memcg)
{
	struct mem_cgroup *task_memcg;
	struct task_struct *p;
	bool ret;

	p = find_lock_task_mm(task);
	if (p) {
		task_memcg = get_mem_cgroup_from_mm(p->mm);
		task_unlock(p);
	} else {
		/*
		 * All threads may have already detached their mm's, but the oom
		 * killer still needs to detect if they have already been oom
		 * killed to prevent needlessly killing additional tasks.
		 */
		rcu_read_lock();
		task_memcg = mem_cgroup_from_task(task);
		css_get(&task_memcg->css);
		rcu_read_unlock();
	}
	ret = mem_cgroup_is_descendant(task_memcg, memcg);
	css_put(&task_memcg->css);
	return ret;
}

int mem_cgroup_inactive_anon_is_low(struct lruvec *lruvec)
{
	unsigned long inactive_ratio;
	unsigned long inactive;
	unsigned long active;
	unsigned long gb;

	inactive = mem_cgroup_get_lru_size(lruvec, LRU_INACTIVE_ANON);
	active = mem_cgroup_get_lru_size(lruvec, LRU_ACTIVE_ANON);

	gb = (inactive + active) >> (30 - PAGE_SHIFT);
	if (gb)
		inactive_ratio = int_sqrt(10 * gb);
	else
		inactive_ratio = 1;

	return inactive * inactive_ratio < active;
}

bool mem_cgroup_lruvec_online(struct lruvec *lruvec)
{
	struct mem_cgroup_per_zone *mz;
	struct mem_cgroup *memcg;

	if (mem_cgroup_disabled())
		return true;

	mz = container_of(lruvec, struct mem_cgroup_per_zone, lruvec);
	memcg = mz->memcg;

	return !!(memcg->css.flags & CSS_ONLINE);
}

#define mem_cgroup_from_counter(counter, member)	\
	container_of(counter, struct mem_cgroup, member)

/**
 * mem_cgroup_margin - calculate chargeable space of a memory cgroup
 * @memcg: the memory cgroup
 *
 * Returns the maximum amount of memory @mem can be charged with, in
 * pages.
 */
static unsigned long mem_cgroup_margin(struct mem_cgroup *memcg)
{
	unsigned long margin = 0;
	unsigned long count;
	unsigned long limit;

	count = page_counter_read(&memcg->memory);
	limit = ACCESS_ONCE(memcg->memory.limit);
	if (count < limit)
		margin = limit - count;

	if (do_swap_account) {
		count = page_counter_read(&memcg->memsw);
		limit = ACCESS_ONCE(memcg->memsw.limit);
		if (count <= limit)
			margin = min(margin, limit - count);
	}

	return margin;
}

int mem_cgroup_swappiness(struct mem_cgroup *memcg)
{
	/* root ? */
	if (mem_cgroup_disabled() || !memcg->css.parent)
		return vm_swappiness;

	return memcg->swappiness;
}

/*
 * A routine for checking "mem" is under move_account() or not.
 *
 * Checking a cgroup is mc.from or mc.to or under hierarchy of
 * moving cgroups. This is for waiting at high-memory pressure
 * caused by "move".
 */
static bool mem_cgroup_under_move(struct mem_cgroup *memcg)
{
	struct mem_cgroup *from;
	struct mem_cgroup *to;
	bool ret = false;
	/*
	 * Unlike task_move routines, we access mc.to, mc.from not under
	 * mutual exclusion by cgroup_mutex. Here, we take spinlock instead.
	 */
	spin_lock(&mc.lock);
	from = mc.from;
	to = mc.to;
	if (!from)
		goto unlock;

	ret = mem_cgroup_is_descendant(from, memcg) ||
		mem_cgroup_is_descendant(to, memcg);
unlock:
	spin_unlock(&mc.lock);
	return ret;
}

static bool mem_cgroup_wait_acct_move(struct mem_cgroup *memcg)
{
	if (mc.moving_task && current != mc.moving_task) {
		if (mem_cgroup_under_move(memcg)) {
			DEFINE_WAIT(wait);
			prepare_to_wait(&mc.waitq, &wait, TASK_INTERRUPTIBLE);
			/* moving charge context might have finished. */
			if (mc.moving_task)
				schedule();
			finish_wait(&mc.waitq, &wait);
			return true;
		}
	}
	return false;
}

#define K(x) ((x) << (PAGE_SHIFT-10))
/**
 * mem_cgroup_print_oom_info: Print OOM information relevant to memory controller.
 * @memcg: The memory cgroup that went over limit
 * @p: Task that is going to be killed
 *
 * NOTE: @memcg and @p's mem_cgroup can be different when hierarchy is
 * enabled
 */
void mem_cgroup_print_oom_info(struct mem_cgroup *memcg, struct task_struct *p)
{
	/* oom_info_lock ensures that parallel ooms do not interleave */
	static DEFINE_MUTEX(oom_info_lock);
	struct mem_cgroup *iter;
	unsigned int i;

	if (!p)
		return;

	mutex_lock(&oom_info_lock);
	rcu_read_lock();

	pr_info("Task in ");
	pr_cont_cgroup_path(task_cgroup(p, memory_cgrp_id));
	pr_cont(" killed as a result of limit of ");
	pr_cont_cgroup_path(memcg->css.cgroup);
	pr_cont("\n");

	rcu_read_unlock();

	pr_info("memory: usage %llukB, limit %llukB, failcnt %lu\n",
		K((u64)page_counter_read(&memcg->memory)),
		K((u64)memcg->memory.limit), memcg->memory.failcnt);
	pr_info("memory+swap: usage %llukB, limit %llukB, failcnt %lu\n",
		K((u64)page_counter_read(&memcg->memsw)),
		K((u64)memcg->memsw.limit), memcg->memsw.failcnt);
	pr_info("kmem: usage %llukB, limit %llukB, failcnt %lu\n",
		K((u64)page_counter_read(&memcg->kmem)),
		K((u64)memcg->kmem.limit), memcg->kmem.failcnt);

	for_each_mem_cgroup_tree(iter, memcg) {
		pr_info("Memory cgroup stats for ");
		pr_cont_cgroup_path(iter->css.cgroup);
		pr_cont(":");

		for (i = 0; i < MEM_CGROUP_STAT_NSTATS; i++) {
			if (i == MEM_CGROUP_STAT_SWAP && !do_swap_account)
				continue;
			pr_cont(" %s:%ldKB", mem_cgroup_stat_names[i],
				K(mem_cgroup_read_stat(iter, i)));
		}

		for (i = 0; i < NR_LRU_LISTS; i++)
			pr_cont(" %s:%luKB", mem_cgroup_lru_names[i],
				K(mem_cgroup_nr_lru_pages(iter, BIT(i))));

		pr_cont("\n");
	}
	mutex_unlock(&oom_info_lock);
}

/*
 * This function returns the number of memcg under hierarchy tree. Returns
 * 1(self count) if no children.
 */
static int mem_cgroup_count_children(struct mem_cgroup *memcg)
{
	int num = 0;
	struct mem_cgroup *iter;

	for_each_mem_cgroup_tree(iter, memcg)
		num++;
	return num;
}

/*
 * Return the memory (and swap, if configured) limit for a memcg.
 */
static unsigned long mem_cgroup_get_limit(struct mem_cgroup *memcg)
{
	unsigned long limit;

	limit = memcg->memory.limit;
	if (mem_cgroup_swappiness(memcg)) {
		unsigned long memsw_limit;

		memsw_limit = memcg->memsw.limit;
		limit = min(limit + total_swap_pages, memsw_limit);
	}
	return limit;
}

static void mem_cgroup_out_of_memory(struct mem_cgroup *memcg, gfp_t gfp_mask,
				     int order)
{
	struct mem_cgroup *iter;
	unsigned long chosen_points = 0;
	unsigned long totalpages;
	unsigned int points = 0;
	struct task_struct *chosen = NULL;

	/*
	 * If current has a pending SIGKILL or is exiting, then automatically
	 * select it.  The goal is to allow it to allocate so that it may
	 * quickly exit and free its memory.
	 */
	if (fatal_signal_pending(current) || task_will_free_mem(current)) {
		mark_tsk_oom_victim(current);
		return;
	}

	check_panic_on_oom(CONSTRAINT_MEMCG, gfp_mask, order, NULL);
	totalpages = mem_cgroup_get_limit(memcg) ? : 1;
	for_each_mem_cgroup_tree(iter, memcg) {
		struct css_task_iter it;
		struct task_struct *task;

		css_task_iter_start(&iter->css, &it);
		while ((task = css_task_iter_next(&it))) {
			switch (oom_scan_process_thread(task, totalpages, NULL,
							false)) {
			case OOM_SCAN_SELECT:
				if (chosen)
					put_task_struct(chosen);
				chosen = task;
				chosen_points = ULONG_MAX;
				get_task_struct(chosen);
				/* fall through */
			case OOM_SCAN_CONTINUE:
				continue;
			case OOM_SCAN_ABORT:
				css_task_iter_end(&it);
				mem_cgroup_iter_break(memcg, iter);
				if (chosen)
					put_task_struct(chosen);
				return;
			case OOM_SCAN_OK:
				break;
			};
			points = oom_badness(task, memcg, NULL, totalpages);
			if (!points || points < chosen_points)
				continue;
			/* Prefer thread group leaders for display purposes */
			if (points == chosen_points &&
			    thread_group_leader(chosen))
				continue;

			if (chosen)
				put_task_struct(chosen);
			chosen = task;
			chosen_points = points;
			get_task_struct(chosen);
		}
		css_task_iter_end(&it);
	}

	if (!chosen)
		return;
	points = chosen_points * 1000 / totalpages;
	oom_kill_process(chosen, gfp_mask, order, points, totalpages, memcg,
			 NULL, "Memory cgroup out of memory");
}

#if MAX_NUMNODES > 1

/**
 * test_mem_cgroup_node_reclaimable
 * @memcg: the target memcg
 * @nid: the node ID to be checked.
 * @noswap : specify true here if the user wants flle only information.
 *
 * This function returns whether the specified memcg contains any
 * reclaimable pages on a node. Returns true if there are any reclaimable
 * pages in the node.
 */
static bool test_mem_cgroup_node_reclaimable(struct mem_cgroup *memcg,
		int nid, bool noswap)
{
	if (mem_cgroup_node_nr_lru_pages(memcg, nid, LRU_ALL_FILE))
		return true;
	if (noswap || !total_swap_pages)
		return false;
	if (mem_cgroup_node_nr_lru_pages(memcg, nid, LRU_ALL_ANON))
		return true;
	return false;

}

/*
 * Always updating the nodemask is not very good - even if we have an empty
 * list or the wrong list here, we can start from some node and traverse all
 * nodes based on the zonelist. So update the list loosely once per 10 secs.
 *
 */
static void mem_cgroup_may_update_nodemask(struct mem_cgroup *memcg)
{
	int nid;
	/*
	 * numainfo_events > 0 means there was at least NUMAINFO_EVENTS_TARGET
	 * pagein/pageout changes since the last update.
	 */
	if (!atomic_read(&memcg->numainfo_events))
		return;
	if (atomic_inc_return(&memcg->numainfo_updating) > 1)
		return;

	/* make a nodemask where this memcg uses memory from */
	memcg->scan_nodes = node_states[N_MEMORY];

	for_each_node_mask(nid, node_states[N_MEMORY]) {

		if (!test_mem_cgroup_node_reclaimable(memcg, nid, false))
			node_clear(nid, memcg->scan_nodes);
	}

	atomic_set(&memcg->numainfo_events, 0);
	atomic_set(&memcg->numainfo_updating, 0);
}

/*
 * Selecting a node where we start reclaim from. Because what we need is just
 * reducing usage counter, start from anywhere is O,K. Considering
 * memory reclaim from current node, there are pros. and cons.
 *
 * Freeing memory from current node means freeing memory from a node which
 * we'll use or we've used. So, it may make LRU bad. And if several threads
 * hit limits, it will see a contention on a node. But freeing from remote
 * node means more costs for memory reclaim because of memory latency.
 *
 * Now, we use round-robin. Better algorithm is welcomed.
 */
int mem_cgroup_select_victim_node(struct mem_cgroup *memcg)
{
	int node;

	mem_cgroup_may_update_nodemask(memcg);
	node = memcg->last_scanned_node;

	node = next_node(node, memcg->scan_nodes);
	if (node == MAX_NUMNODES)
		node = first_node(memcg->scan_nodes);
	/*
	 * We call this when we hit limit, not when pages are added to LRU.
	 * No LRU may hold pages because all pages are UNEVICTABLE or
	 * memcg is too small and all pages are not on LRU. In that case,
	 * we use curret node.
	 */
	if (unlikely(node == MAX_NUMNODES))
		node = numa_node_id();

	memcg->last_scanned_node = node;
	return node;
}
#else
int mem_cgroup_select_victim_node(struct mem_cgroup *memcg)
{
	return 0;
}
#endif

static int mem_cgroup_soft_reclaim(struct mem_cgroup *root_memcg,
				   struct zone *zone,
				   gfp_t gfp_mask,
				   unsigned long *total_scanned)
{
	struct mem_cgroup *victim = NULL;
	int total = 0;
	int loop = 0;
	unsigned long excess;
	unsigned long nr_scanned;
	struct mem_cgroup_reclaim_cookie reclaim = {
		.zone = zone,
		.priority = 0,
	};

	excess = soft_limit_excess(root_memcg);

	while (1) {
		victim = mem_cgroup_iter(root_memcg, victim, &reclaim);
		if (!victim) {
			loop++;
			if (loop >= 2) {
				/*
				 * If we have not been able to reclaim
				 * anything, it might because there are
				 * no reclaimable pages under this hierarchy
				 */
				if (!total)
					break;
				/*
				 * We want to do more targeted reclaim.
				 * excess >> 2 is not to excessive so as to
				 * reclaim too much, nor too less that we keep
				 * coming back to reclaim from this cgroup
				 */
				if (total >= (excess >> 2) ||
					(loop > MEM_CGROUP_MAX_RECLAIM_LOOPS))
					break;
			}
			continue;
		}
		total += mem_cgroup_shrink_node_zone(victim, gfp_mask, false,
						     zone, &nr_scanned);
		*total_scanned += nr_scanned;
		if (!soft_limit_excess(root_memcg))
			break;
	}
	mem_cgroup_iter_break(root_memcg, victim);
	return total;
}

#ifdef CONFIG_LOCKDEP
static struct lockdep_map memcg_oom_lock_dep_map = {
	.name = "memcg_oom_lock",
};
#endif

static DEFINE_SPINLOCK(memcg_oom_lock);

/*
 * Check OOM-Killer is already running under our hierarchy.
 * If someone is running, return false.
 */
static bool mem_cgroup_oom_trylock(struct mem_cgroup *memcg)
{
	struct mem_cgroup *iter, *failed = NULL;

	spin_lock(&memcg_oom_lock);

	for_each_mem_cgroup_tree(iter, memcg) {
		if (iter->oom_lock) {
			/*
			 * this subtree of our hierarchy is already locked
			 * so we cannot give a lock.
			 */
			failed = iter;
			mem_cgroup_iter_break(memcg, iter);
			break;
		} else
			iter->oom_lock = true;
	}

	if (failed) {
		/*
		 * OK, we failed to lock the whole subtree so we have
		 * to clean up what we set up to the failing subtree
		 */
		for_each_mem_cgroup_tree(iter, memcg) {
			if (iter == failed) {
				mem_cgroup_iter_break(memcg, iter);
				break;
			}
			iter->oom_lock = false;
		}
	} else
		mutex_acquire(&memcg_oom_lock_dep_map, 0, 1, _RET_IP_);

	spin_unlock(&memcg_oom_lock);

	return !failed;
}

static void mem_cgroup_oom_unlock(struct mem_cgroup *memcg)
{
	struct mem_cgroup *iter;

	spin_lock(&memcg_oom_lock);
	mutex_release(&memcg_oom_lock_dep_map, 1, _RET_IP_);
	for_each_mem_cgroup_tree(iter, memcg)
		iter->oom_lock = false;
	spin_unlock(&memcg_oom_lock);
}

static void mem_cgroup_mark_under_oom(struct mem_cgroup *memcg)
{
	struct mem_cgroup *iter;

	for_each_mem_cgroup_tree(iter, memcg)
		atomic_inc(&iter->under_oom);
}

static void mem_cgroup_unmark_under_oom(struct mem_cgroup *memcg)
{
	struct mem_cgroup *iter;

	/*
	 * When a new child is created while the hierarchy is under oom,
	 * mem_cgroup_oom_lock() may not be called. We have to use
	 * atomic_add_unless() here.
	 */
	for_each_mem_cgroup_tree(iter, memcg)
		atomic_add_unless(&iter->under_oom, -1, 0);
}

static DECLARE_WAIT_QUEUE_HEAD(memcg_oom_waitq);

struct oom_wait_info {
	struct mem_cgroup *memcg;
	wait_queue_t	wait;
};

static int memcg_oom_wake_function(wait_queue_t *wait,
	unsigned mode, int sync, void *arg)
{
	struct mem_cgroup *wake_memcg = (struct mem_cgroup *)arg;
	struct mem_cgroup *oom_wait_memcg;
	struct oom_wait_info *oom_wait_info;

	oom_wait_info = container_of(wait, struct oom_wait_info, wait);
	oom_wait_memcg = oom_wait_info->memcg;

	if (!mem_cgroup_is_descendant(wake_memcg, oom_wait_memcg) &&
	    !mem_cgroup_is_descendant(oom_wait_memcg, wake_memcg))
		return 0;
	return autoremove_wake_function(wait, mode, sync, arg);
}

static void memcg_wakeup_oom(struct mem_cgroup *memcg)
{
	atomic_inc(&memcg->oom_wakeups);
	/* for filtering, pass "memcg" as argument. */
	__wake_up(&memcg_oom_waitq, TASK_NORMAL, 0, memcg);
}

static void memcg_oom_recover(struct mem_cgroup *memcg)
{
	if (memcg && atomic_read(&memcg->under_oom))
		memcg_wakeup_oom(memcg);
}

static void mem_cgroup_oom(struct mem_cgroup *memcg, gfp_t mask, int order)
{
	if (!current->memcg_oom.may_oom)
		return;
	/*
	 * We are in the middle of the charge context here, so we
	 * don't want to block when potentially sitting on a callstack
	 * that holds all kinds of filesystem and mm locks.
	 *
	 * Also, the caller may handle a failed allocation gracefully
	 * (like optional page cache readahead) and so an OOM killer
	 * invocation might not even be necessary.
	 *
	 * That's why we don't do anything here except remember the
	 * OOM context and then deal with it at the end of the page
	 * fault when the stack is unwound, the locks are released,
	 * and when we know whether the fault was overall successful.
	 */
	css_get(&memcg->css);
	current->memcg_oom.memcg = memcg;
	current->memcg_oom.gfp_mask = mask;
	current->memcg_oom.order = order;
}

/**
 * mem_cgroup_oom_synchronize - complete memcg OOM handling
 * @handle: actually kill/wait or just clean up the OOM state
 *
 * This has to be called at the end of a page fault if the memcg OOM
 * handler was enabled.
 *
 * Memcg supports userspace OOM handling where failed allocations must
 * sleep on a waitqueue until the userspace task resolves the
 * situation.  Sleeping directly in the charge context with all kinds
 * of locks held is not a good idea, instead we remember an OOM state
 * in the task and mem_cgroup_oom_synchronize() has to be called at
 * the end of the page fault to complete the OOM handling.
 *
 * Returns %true if an ongoing memcg OOM situation was detected and
 * completed, %false otherwise.
 */
bool mem_cgroup_oom_synchronize(bool handle)
{
	struct mem_cgroup *memcg = current->memcg_oom.memcg;
	struct oom_wait_info owait;
	bool locked;

	/* OOM is global, do not handle */
	if (!memcg)
		return false;

	if (!handle || oom_killer_disabled)
		goto cleanup;

	owait.memcg = memcg;
	owait.wait.flags = 0;
	owait.wait.func = memcg_oom_wake_function;
	owait.wait.private = current;
	INIT_LIST_HEAD(&owait.wait.task_list);

	prepare_to_wait(&memcg_oom_waitq, &owait.wait, TASK_KILLABLE);
	mem_cgroup_mark_under_oom(memcg);

	locked = mem_cgroup_oom_trylock(memcg);

	if (locked)
		mem_cgroup_oom_notify(memcg);

	if (locked && !memcg->oom_kill_disable) {
		mem_cgroup_unmark_under_oom(memcg);
		finish_wait(&memcg_oom_waitq, &owait.wait);
		mem_cgroup_out_of_memory(memcg, current->memcg_oom.gfp_mask,
					 current->memcg_oom.order);
	} else {
		schedule();
		mem_cgroup_unmark_under_oom(memcg);
		finish_wait(&memcg_oom_waitq, &owait.wait);
	}

	if (locked) {
		mem_cgroup_oom_unlock(memcg);
		/*
		 * There is no guarantee that an OOM-lock contender
		 * sees the wakeups triggered by the OOM kill
		 * uncharges.  Wake any sleepers explicitely.
		 */
		memcg_oom_recover(memcg);
	}
cleanup:
	current->memcg_oom.memcg = NULL;
	css_put(&memcg->css);
	return true;
}

/**
 * mem_cgroup_begin_page_stat - begin a page state statistics transaction
 * @page: page that is going to change accounted state
 *
 * This function must mark the beginning of an accounted page state
 * change to prevent double accounting when the page is concurrently
 * being moved to another memcg:
 *
 *   memcg = mem_cgroup_begin_page_stat(page);
 *   if (TestClearPageState(page))
 *     mem_cgroup_update_page_stat(memcg, state, -1);
 *   mem_cgroup_end_page_stat(memcg);
 */
struct mem_cgroup *mem_cgroup_begin_page_stat(struct page *page)
{
	struct mem_cgroup *memcg;
	unsigned long flags;

	/*
	 * The RCU lock is held throughout the transaction.  The fast
	 * path can get away without acquiring the memcg->move_lock
	 * because page moving starts with an RCU grace period.
	 *
	 * The RCU lock also protects the memcg from being freed when
	 * the page state that is going to change is the only thing
	 * preventing the page from being uncharged.
	 * E.g. end-writeback clearing PageWriteback(), which allows
	 * migration to go ahead and uncharge the page before the
	 * account transaction might be complete.
	 */
	rcu_read_lock();

	if (mem_cgroup_disabled())
		return NULL;
again:
	memcg = page->mem_cgroup;
	if (unlikely(!memcg))
		return NULL;

	if (atomic_read(&memcg->moving_account) <= 0)
		return memcg;

	spin_lock_irqsave(&memcg->move_lock, flags);
	if (memcg != page->mem_cgroup) {
		spin_unlock_irqrestore(&memcg->move_lock, flags);
		goto again;
	}

	/*
	 * When charge migration first begins, we can have locked and
	 * unlocked page stat updates happening concurrently.  Track
	 * the task who has the lock for mem_cgroup_end_page_stat().
	 */
	memcg->move_lock_task = current;
	memcg->move_lock_flags = flags;

	return memcg;
}

/**
 * mem_cgroup_end_page_stat - finish a page state statistics transaction
 * @memcg: the memcg that was accounted against
 */
void mem_cgroup_end_page_stat(struct mem_cgroup *memcg)
{
	if (memcg && memcg->move_lock_task == current) {
		unsigned long flags = memcg->move_lock_flags;

		memcg->move_lock_task = NULL;
		memcg->move_lock_flags = 0;

		spin_unlock_irqrestore(&memcg->move_lock, flags);
	}

	rcu_read_unlock();
}

/**
 * mem_cgroup_update_page_stat - update page state statistics
 * @memcg: memcg to account against
 * @idx: page state item to account
 * @val: number of pages (positive or negative)
 *
 * See mem_cgroup_begin_page_stat() for locking requirements.
 */
void mem_cgroup_update_page_stat(struct mem_cgroup *memcg,
				 enum mem_cgroup_stat_index idx, int val)
{
	VM_BUG_ON(!rcu_read_lock_held());

	if (memcg)
		this_cpu_add(memcg->stat->count[idx], val);
}

/*
 * size of first charge trial. "32" comes from vmscan.c's magic value.
 * TODO: maybe necessary to use big numbers in big irons.
 */
#define CHARGE_BATCH	32U
struct memcg_stock_pcp {
	struct mem_cgroup *cached; /* this never be root cgroup */
	unsigned int nr_pages;
	struct work_struct work;
	unsigned long flags;
#define FLUSHING_CACHED_CHARGE	0
};
static DEFINE_PER_CPU(struct memcg_stock_pcp, memcg_stock);
static DEFINE_MUTEX(percpu_charge_mutex);

/**
 * consume_stock: Try to consume stocked charge on this cpu.
 * @memcg: memcg to consume from.
 * @nr_pages: how many pages to charge.
 *
 * The charges will only happen if @memcg matches the current cpu's memcg
 * stock, and at least @nr_pages are available in that stock.  Failure to
 * service an allocation will refill the stock.
 *
 * returns true if successful, false otherwise.
 */
static bool consume_stock(struct mem_cgroup *memcg, unsigned int nr_pages)
{
	struct memcg_stock_pcp *stock;
	bool ret = false;

	if (nr_pages > CHARGE_BATCH)
		return ret;

	stock = &get_cpu_var(memcg_stock);
	if (memcg == stock->cached && stock->nr_pages >= nr_pages) {
		stock->nr_pages -= nr_pages;
		ret = true;
	}
	put_cpu_var(memcg_stock);
	return ret;
}

/*
 * Returns stocks cached in percpu and reset cached information.
 */
static void drain_stock(struct memcg_stock_pcp *stock)
{
	struct mem_cgroup *old = stock->cached;

	if (stock->nr_pages) {
		page_counter_uncharge(&old->memory, stock->nr_pages);
		if (do_swap_account)
			page_counter_uncharge(&old->memsw, stock->nr_pages);
		css_put_many(&old->css, stock->nr_pages);
		stock->nr_pages = 0;
	}
	stock->cached = NULL;
}

/*
 * This must be called under preempt disabled or must be called by
 * a thread which is pinned to local cpu.
 */
static void drain_local_stock(struct work_struct *dummy)
{
	struct memcg_stock_pcp *stock = this_cpu_ptr(&memcg_stock);
	drain_stock(stock);
	clear_bit(FLUSHING_CACHED_CHARGE, &stock->flags);
}

/*
 * Cache charges(val) to local per_cpu area.
 * This will be consumed by consume_stock() function, later.
 */
static void refill_stock(struct mem_cgroup *memcg, unsigned int nr_pages)
{
	struct memcg_stock_pcp *stock = &get_cpu_var(memcg_stock);

	if (stock->cached != memcg) { /* reset if necessary */
		drain_stock(stock);
		stock->cached = memcg;
	}
	stock->nr_pages += nr_pages;
	put_cpu_var(memcg_stock);
}

/*
 * Drains all per-CPU charge caches for given root_memcg resp. subtree
 * of the hierarchy under it.
 */
static void drain_all_stock(struct mem_cgroup *root_memcg)
{
	int cpu, curcpu;

	/* If someone's already draining, avoid adding running more workers. */
	if (!mutex_trylock(&percpu_charge_mutex))
		return;
	/* Notify other cpus that system-wide "drain" is running */
	get_online_cpus();
	curcpu = get_cpu();
	for_each_online_cpu(cpu) {
		struct memcg_stock_pcp *stock = &per_cpu(memcg_stock, cpu);
		struct mem_cgroup *memcg;

		memcg = stock->cached;
		if (!memcg || !stock->nr_pages)
			continue;
		if (!mem_cgroup_is_descendant(memcg, root_memcg))
			continue;
		if (!test_and_set_bit(FLUSHING_CACHED_CHARGE, &stock->flags)) {
			if (cpu == curcpu)
				drain_local_stock(&stock->work);
			else
				schedule_work_on(cpu, &stock->work);
		}
	}
	put_cpu();
	put_online_cpus();
	mutex_unlock(&percpu_charge_mutex);
}

/*
 * This function drains percpu counter value from DEAD cpu and
 * move it to local cpu. Note that this function can be preempted.
 */
static void mem_cgroup_drain_pcp_counter(struct mem_cgroup *memcg, int cpu)
{
	int i;

	spin_lock(&memcg->pcp_counter_lock);
	for (i = 0; i < MEM_CGROUP_STAT_NSTATS; i++) {
		long x = per_cpu(memcg->stat->count[i], cpu);

		per_cpu(memcg->stat->count[i], cpu) = 0;
		memcg->nocpu_base.count[i] += x;
	}
	for (i = 0; i < MEM_CGROUP_EVENTS_NSTATS; i++) {
		unsigned long x = per_cpu(memcg->stat->events[i], cpu);

		per_cpu(memcg->stat->events[i], cpu) = 0;
		memcg->nocpu_base.events[i] += x;
	}
	spin_unlock(&memcg->pcp_counter_lock);
}

static int memcg_cpu_hotplug_callback(struct notifier_block *nb,
					unsigned long action,
					void *hcpu)
{
	int cpu = (unsigned long)hcpu;
	struct memcg_stock_pcp *stock;
	struct mem_cgroup *iter;

	if (action == CPU_ONLINE)
		return NOTIFY_OK;

	if (action != CPU_DEAD && action != CPU_DEAD_FROZEN)
		return NOTIFY_OK;

	for_each_mem_cgroup(iter)
		mem_cgroup_drain_pcp_counter(iter, cpu);

	stock = &per_cpu(memcg_stock, cpu);
	drain_stock(stock);
	return NOTIFY_OK;
}

static int try_charge(struct mem_cgroup *memcg, gfp_t gfp_mask,
		      unsigned int nr_pages)
{
	unsigned int batch = max(CHARGE_BATCH, nr_pages);
	int nr_retries = MEM_CGROUP_RECLAIM_RETRIES;
	struct mem_cgroup *mem_over_limit;
	struct page_counter *counter;
	unsigned long nr_reclaimed;
	bool may_swap = true;
	bool drained = false;
	int ret = 0;

	if (mem_cgroup_is_root(memcg))
		goto done;
retry:
	if (consume_stock(memcg, nr_pages))
		goto done;

	if (!do_swap_account ||
	    !page_counter_try_charge(&memcg->memsw, batch, &counter)) {
		if (!page_counter_try_charge(&memcg->memory, batch, &counter))
			goto done_restock;
		if (do_swap_account)
			page_counter_uncharge(&memcg->memsw, batch);
		mem_over_limit = mem_cgroup_from_counter(counter, memory);
	} else {
		mem_over_limit = mem_cgroup_from_counter(counter, memsw);
		may_swap = false;
	}

	if (batch > nr_pages) {
		batch = nr_pages;
		goto retry;
	}

	/*
	 * Unlike in global OOM situations, memcg is not in a physical
	 * memory shortage.  Allow dying and OOM-killed tasks to
	 * bypass the last charges so that they can exit quickly and
	 * free their memory.
	 */
	if (unlikely(test_thread_flag(TIF_MEMDIE) ||
		     fatal_signal_pending(current) ||
		     current->flags & PF_EXITING))
		goto bypass;

	if (unlikely(task_in_memcg_oom(current)))
		goto nomem;

	if (!(gfp_mask & __GFP_WAIT))
		goto nomem;

	mem_cgroup_events(mem_over_limit, MEMCG_MAX, 1);

	nr_reclaimed = try_to_free_mem_cgroup_pages(mem_over_limit, nr_pages,
						    gfp_mask, may_swap);

	if (mem_cgroup_margin(mem_over_limit) >= nr_pages)
		goto retry;

	if (!drained) {
		drain_all_stock(mem_over_limit);
		drained = true;
		goto retry;
	}

	if (gfp_mask & __GFP_NORETRY)
		goto nomem;
	/*
	 * Even though the limit is exceeded at this point, reclaim
	 * may have been able to free some pages.  Retry the charge
	 * before killing the task.
	 *
	 * Only for regular pages, though: huge pages are rather
	 * unlikely to succeed so close to the limit, and we fall back
	 * to regular pages anyway in case of failure.
	 */
	if (nr_reclaimed && nr_pages <= (1 << PAGE_ALLOC_COSTLY_ORDER))
		goto retry;
	/*
	 * At task move, charge accounts can be doubly counted. So, it's
	 * better to wait until the end of task_move if something is going on.
	 */
	if (mem_cgroup_wait_acct_move(mem_over_limit))
		goto retry;

	if (nr_retries--)
		goto retry;

	if (gfp_mask & __GFP_NOFAIL)
		goto bypass;

	if (fatal_signal_pending(current))
		goto bypass;

	mem_cgroup_events(mem_over_limit, MEMCG_OOM, 1);

	mem_cgroup_oom(mem_over_limit, gfp_mask, get_order(nr_pages));
nomem:
	if (!(gfp_mask & __GFP_NOFAIL))
		return -ENOMEM;
bypass:
	return -EINTR;

done_restock:
	css_get_many(&memcg->css, batch);
	if (batch > nr_pages)
		refill_stock(memcg, batch - nr_pages);
	/*
	 * If the hierarchy is above the normal consumption range,
	 * make the charging task trim their excess contribution.
	 */
	do {
		if (page_counter_read(&memcg->memory) <= memcg->high)
			continue;
		mem_cgroup_events(memcg, MEMCG_HIGH, 1);
		try_to_free_mem_cgroup_pages(memcg, nr_pages, gfp_mask, true);
	} while ((memcg = parent_mem_cgroup(memcg)));
done:
	return ret;
}

static void cancel_charge(struct mem_cgroup *memcg, unsigned int nr_pages)
{
	if (mem_cgroup_is_root(memcg))
		return;

	page_counter_uncharge(&memcg->memory, nr_pages);
	if (do_swap_account)
		page_counter_uncharge(&memcg->memsw, nr_pages);

	css_put_many(&memcg->css, nr_pages);
}

/*
 * A helper function to get mem_cgroup from ID. must be called under
 * rcu_read_lock().  The caller is responsible for calling
 * css_tryget_online() if the mem_cgroup is used for charging. (dropping
 * refcnt from swap can be called against removed memcg.)
 */
static struct mem_cgroup *mem_cgroup_lookup(unsigned short id)
{
	/* ID 0 is unused ID */
	if (!id)
		return NULL;
	return mem_cgroup_from_id(id);
}

/*
 * try_get_mem_cgroup_from_page - look up page's memcg association
 * @page: the page
 *
 * Look up, get a css reference, and return the memcg that owns @page.
 *
 * The page must be locked to prevent racing with swap-in and page
 * cache charges.  If coming from an unlocked page table, the caller
 * must ensure the page is on the LRU or this can race with charging.
 */
struct mem_cgroup *try_get_mem_cgroup_from_page(struct page *page)
{
	struct mem_cgroup *memcg;
	unsigned short id;
	swp_entry_t ent;

	VM_BUG_ON_PAGE(!PageLocked(page), page);

	memcg = page->mem_cgroup;
	if (memcg) {
		if (!css_tryget_online(&memcg->css))
			memcg = NULL;
	} else if (PageSwapCache(page)) {
		ent.val = page_private(page);
		id = lookup_swap_cgroup_id(ent);
		rcu_read_lock();
		memcg = mem_cgroup_lookup(id);
		if (memcg && !css_tryget_online(&memcg->css))
			memcg = NULL;
		rcu_read_unlock();
	}
	return memcg;
}

static void lock_page_lru(struct page *page, int *isolated)
{
	struct zone *zone = page_zone(page);

	spin_lock_irq(&zone->lru_lock);
	if (PageLRU(page)) {
		struct lruvec *lruvec;

		lruvec = mem_cgroup_page_lruvec(page, zone);
		ClearPageLRU(page);
		del_page_from_lru_list(page, lruvec, page_lru(page));
		*isolated = 1;
	} else
		*isolated = 0;
}

static void unlock_page_lru(struct page *page, int isolated)
{
	struct zone *zone = page_zone(page);

	if (isolated) {
		struct lruvec *lruvec;

		lruvec = mem_cgroup_page_lruvec(page, zone);
		VM_BUG_ON_PAGE(PageLRU(page), page);
		SetPageLRU(page);
		add_page_to_lru_list(page, lruvec, page_lru(page));
	}
	spin_unlock_irq(&zone->lru_lock);
}

static void commit_charge(struct page *page, struct mem_cgroup *memcg,
			  bool lrucare)
{
	int isolated;

	VM_BUG_ON_PAGE(page->mem_cgroup, page);

	/*
	 * In some cases, SwapCache and FUSE(splice_buf->radixtree), the page
	 * may already be on some other mem_cgroup's LRU.  Take care of it.
	 */
	if (lrucare)
		lock_page_lru(page, &isolated);

	/*
	 * Nobody should be changing or seriously looking at
	 * page->mem_cgroup at this point:
	 *
	 * - the page is uncharged
	 *
	 * - the page is off-LRU
	 *
	 * - an anonymous fault has exclusive page access, except for
	 *   a locked page table
	 *
	 * - a page cache insertion, a swapin fault, or a migration
	 *   have the page locked
	 */
	page->mem_cgroup = memcg;

	if (lrucare)
		unlock_page_lru(page, isolated);
}

#ifdef CONFIG_MEMCG_KMEM
int memcg_charge_kmem(struct mem_cgroup *memcg, gfp_t gfp,
		      unsigned long nr_pages)
{
	struct page_counter *counter;
	int ret = 0;

	ret = page_counter_try_charge(&memcg->kmem, nr_pages, &counter);
	if (ret < 0)
		return ret;

	ret = try_charge(memcg, gfp, nr_pages);
	if (ret == -EINTR)  {
		/*
		 * try_charge() chose to bypass to root due to OOM kill or
		 * fatal signal.  Since our only options are to either fail
		 * the allocation or charge it to this cgroup, do it as a
		 * temporary condition. But we can't fail. From a kmem/slab
		 * perspective, the cache has already been selected, by
		 * mem_cgroup_kmem_get_cache(), so it is too late to change
		 * our minds.
		 *
		 * This condition will only trigger if the task entered
		 * memcg_charge_kmem in a sane state, but was OOM-killed
		 * during try_charge() above. Tasks that were already dying
		 * when the allocation triggers should have been already
		 * directed to the root cgroup in memcontrol.h
		 */
		page_counter_charge(&memcg->memory, nr_pages);
		if (do_swap_account)
			page_counter_charge(&memcg->memsw, nr_pages);
		css_get_many(&memcg->css, nr_pages);
		ret = 0;
	} else if (ret)
		page_counter_uncharge(&memcg->kmem, nr_pages);

	return ret;
}

void memcg_uncharge_kmem(struct mem_cgroup *memcg, unsigned long nr_pages)
{
	page_counter_uncharge(&memcg->memory, nr_pages);
	if (do_swap_account)
		page_counter_uncharge(&memcg->memsw, nr_pages);

	page_counter_uncharge(&memcg->kmem, nr_pages);

	css_put_many(&memcg->css, nr_pages);
}

/*
 * helper for acessing a memcg's index. It will be used as an index in the
 * child cache array in kmem_cache, and also to derive its name. This function
 * will return -1 when this is not a kmem-limited memcg.
 */
int memcg_cache_id(struct mem_cgroup *memcg)
{
	return memcg ? memcg->kmemcg_id : -1;
}

static int memcg_alloc_cache_id(void)
{
	int id, size;
	int err;

	id = ida_simple_get(&memcg_cache_ida,
			    0, MEMCG_CACHES_MAX_SIZE, GFP_KERNEL);
	if (id < 0)
		return id;

	if (id < memcg_nr_cache_ids)
		return id;

	/*
	 * There's no space for the new id in memcg_caches arrays,
	 * so we have to grow them.
	 */
	down_write(&memcg_cache_ids_sem);

	size = 2 * (id + 1);
	if (size < MEMCG_CACHES_MIN_SIZE)
		size = MEMCG_CACHES_MIN_SIZE;
	else if (size > MEMCG_CACHES_MAX_SIZE)
		size = MEMCG_CACHES_MAX_SIZE;

	err = memcg_update_all_caches(size);
	if (!err)
		err = memcg_update_all_list_lrus(size);
	if (!err)
		memcg_nr_cache_ids = size;

	up_write(&memcg_cache_ids_sem);

	if (err) {
		ida_simple_remove(&memcg_cache_ida, id);
		return err;
	}
	return id;
}

static void memcg_free_cache_id(int id)
{
	ida_simple_remove(&memcg_cache_ida, id);
}

struct memcg_kmem_cache_create_work {
	struct mem_cgroup *memcg;
	struct kmem_cache *cachep;
	struct work_struct work;
};

static void memcg_kmem_cache_create_func(struct work_struct *w)
{
	struct memcg_kmem_cache_create_work *cw =
		container_of(w, struct memcg_kmem_cache_create_work, work);
	struct mem_cgroup *memcg = cw->memcg;
	struct kmem_cache *cachep = cw->cachep;

	memcg_create_kmem_cache(memcg, cachep);

	css_put(&memcg->css);
	kfree(cw);
}

/*
 * Enqueue the creation of a per-memcg kmem_cache.
 */
static void __memcg_schedule_kmem_cache_create(struct mem_cgroup *memcg,
					       struct kmem_cache *cachep)
{
	struct memcg_kmem_cache_create_work *cw;

	cw = kmalloc(sizeof(*cw), GFP_NOWAIT);
	if (!cw)
		return;

	css_get(&memcg->css);

	cw->memcg = memcg;
	cw->cachep = cachep;
	INIT_WORK(&cw->work, memcg_kmem_cache_create_func);

	schedule_work(&cw->work);
}

static void memcg_schedule_kmem_cache_create(struct mem_cgroup *memcg,
					     struct kmem_cache *cachep)
{
	/*
	 * We need to stop accounting when we kmalloc, because if the
	 * corresponding kmalloc cache is not yet created, the first allocation
	 * in __memcg_schedule_kmem_cache_create will recurse.
	 *
	 * However, it is better to enclose the whole function. Depending on
	 * the debugging options enabled, INIT_WORK(), for instance, can
	 * trigger an allocation. This too, will make us recurse. Because at
	 * this point we can't allow ourselves back into memcg_kmem_get_cache,
	 * the safest choice is to do it like this, wrapping the whole function.
	 */
	current->memcg_kmem_skip_account = 1;
	__memcg_schedule_kmem_cache_create(memcg, cachep);
	current->memcg_kmem_skip_account = 0;
}

/*
 * Return the kmem_cache we're supposed to use for a slab allocation.
 * We try to use the current memcg's version of the cache.
 *
 * If the cache does not exist yet, if we are the first user of it,
 * we either create it immediately, if possible, or create it asynchronously
 * in a workqueue.
 * In the latter case, we will let the current allocation go through with
 * the original cache.
 *
 * Can't be called in interrupt context or from kernel threads.
 * This function needs to be called with rcu_read_lock() held.
 */
struct kmem_cache *__memcg_kmem_get_cache(struct kmem_cache *cachep)
{
	struct mem_cgroup *memcg;
	struct kmem_cache *memcg_cachep;
	int kmemcg_id;

	VM_BUG_ON(!is_root_cache(cachep));

	if (current->memcg_kmem_skip_account)
		return cachep;

	memcg = get_mem_cgroup_from_mm(current->mm);
	kmemcg_id = ACCESS_ONCE(memcg->kmemcg_id);
	if (kmemcg_id < 0)
		goto out;

	memcg_cachep = cache_from_memcg_idx(cachep, kmemcg_id);
	if (likely(memcg_cachep))
		return memcg_cachep;

	/*
	 * If we are in a safe context (can wait, and not in interrupt
	 * context), we could be be predictable and return right away.
	 * This would guarantee that the allocation being performed
	 * already belongs in the new cache.
	 *
	 * However, there are some clashes that can arrive from locking.
	 * For instance, because we acquire the slab_mutex while doing
	 * memcg_create_kmem_cache, this means no further allocation
	 * could happen with the slab_mutex held. So it's better to
	 * defer everything.
	 */
	memcg_schedule_kmem_cache_create(memcg, cachep);
out:
	css_put(&memcg->css);
	return cachep;
}

void __memcg_kmem_put_cache(struct kmem_cache *cachep)
{
	if (!is_root_cache(cachep))
		css_put(&cachep->memcg_params.memcg->css);
}

/*
 * We need to verify if the allocation against current->mm->owner's memcg is
 * possible for the given order. But the page is not allocated yet, so we'll
 * need a further commit step to do the final arrangements.
 *
 * It is possible for the task to switch cgroups in this mean time, so at
 * commit time, we can't rely on task conversion any longer.  We'll then use
 * the handle argument to return to the caller which cgroup we should commit
 * against. We could also return the memcg directly and avoid the pointer
 * passing, but a boolean return value gives better semantics considering
 * the compiled-out case as well.
 *
 * Returning true means the allocation is possible.
 */
bool
__memcg_kmem_newpage_charge(gfp_t gfp, struct mem_cgroup **_memcg, int order)
{
	struct mem_cgroup *memcg;
	int ret;

	*_memcg = NULL;

	memcg = get_mem_cgroup_from_mm(current->mm);

	if (!memcg_kmem_is_active(memcg)) {
		css_put(&memcg->css);
		return true;
	}

	ret = memcg_charge_kmem(memcg, gfp, 1 << order);
	if (!ret)
		*_memcg = memcg;

	css_put(&memcg->css);
	return (ret == 0);
}

void __memcg_kmem_commit_charge(struct page *page, struct mem_cgroup *memcg,
			      int order)
{
	VM_BUG_ON(mem_cgroup_is_root(memcg));

	/* The page allocation failed. Revert */
	if (!page) {
		memcg_uncharge_kmem(memcg, 1 << order);
		return;
	}
	page->mem_cgroup = memcg;
}

void __memcg_kmem_uncharge_pages(struct page *page, int order)
{
	struct mem_cgroup *memcg = page->mem_cgroup;

	if (!memcg)
		return;

	VM_BUG_ON_PAGE(mem_cgroup_is_root(memcg), page);

	memcg_uncharge_kmem(memcg, 1 << order);
	page->mem_cgroup = NULL;
}

struct mem_cgroup *__mem_cgroup_from_kmem(void *ptr)
{
	struct mem_cgroup *memcg = NULL;
	struct kmem_cache *cachep;
	struct page *page;

	page = virt_to_head_page(ptr);
	if (PageSlab(page)) {
		cachep = page->slab_cache;
		if (!is_root_cache(cachep))
			memcg = cachep->memcg_params.memcg;
	} else
		/* page allocated by alloc_kmem_pages */
		memcg = page->mem_cgroup;

	return memcg;
}
#endif /* CONFIG_MEMCG_KMEM */

#ifdef CONFIG_TRANSPARENT_HUGEPAGE

/*
 * Because tail pages are not marked as "used", set it. We're under
 * zone->lru_lock, 'splitting on pmd' and compound_lock.
 * charge/uncharge will be never happen and move_account() is done under
 * compound_lock(), so we don't have to take care of races.
 */
void mem_cgroup_split_huge_fixup(struct page *head)
{
	int i;

	if (mem_cgroup_disabled())
		return;

	for (i = 1; i < HPAGE_PMD_NR; i++)
		head[i].mem_cgroup = head->mem_cgroup;

	__this_cpu_sub(head->mem_cgroup->stat->count[MEM_CGROUP_STAT_RSS_HUGE],
		       HPAGE_PMD_NR);
}
#endif /* CONFIG_TRANSPARENT_HUGEPAGE */

/**
 * mem_cgroup_move_account - move account of the page
 * @page: the page
 * @nr_pages: number of regular pages (>1 for huge pages)
 * @from: mem_cgroup which the page is moved from.
 * @to:	mem_cgroup which the page is moved to. @from != @to.
 *
 * The caller must confirm following.
 * - page is not on LRU (isolate_page() is useful.)
 * - compound_lock is held when nr_pages > 1
 *
 * This function doesn't do "charge" to new cgroup and doesn't do "uncharge"
 * from old cgroup.
 */
static int mem_cgroup_move_account(struct page *page,
				   unsigned int nr_pages,
				   struct mem_cgroup *from,
				   struct mem_cgroup *to)
{
	unsigned long flags;
	int ret;

	VM_BUG_ON(from == to);
	VM_BUG_ON_PAGE(PageLRU(page), page);
	/*
	 * The page is isolated from LRU. So, collapse function
	 * will not handle this page. But page splitting can happen.
	 * Do this check under compound_page_lock(). The caller should
	 * hold it.
	 */
	ret = -EBUSY;
	if (nr_pages > 1 && !PageTransHuge(page))
		goto out;

	/*
	 * Prevent mem_cgroup_migrate() from looking at page->mem_cgroup
	 * of its source page while we change it: page migration takes
	 * both pages off the LRU, but page cache replacement doesn't.
	 */
	if (!trylock_page(page))
		goto out;

	ret = -EINVAL;
	if (page->mem_cgroup != from)
		goto out_unlock;

	spin_lock_irqsave(&from->move_lock, flags);

	if (!PageAnon(page) && page_mapped(page)) {
		__this_cpu_sub(from->stat->count[MEM_CGROUP_STAT_FILE_MAPPED],
			       nr_pages);
		__this_cpu_add(to->stat->count[MEM_CGROUP_STAT_FILE_MAPPED],
			       nr_pages);
	}

	if (PageWriteback(page)) {
		__this_cpu_sub(from->stat->count[MEM_CGROUP_STAT_WRITEBACK],
			       nr_pages);
		__this_cpu_add(to->stat->count[MEM_CGROUP_STAT_WRITEBACK],
			       nr_pages);
	}

	/*
	 * It is safe to change page->mem_cgroup here because the page
	 * is referenced, charged, and isolated - we can't race with
	 * uncharging, charging, migration, or LRU putback.
	 */

	/* caller should have done css_get */
	page->mem_cgroup = to;
	spin_unlock_irqrestore(&from->move_lock, flags);

	ret = 0;

	local_irq_disable();
	mem_cgroup_charge_statistics(to, page, nr_pages);
	memcg_check_events(to, page);
	mem_cgroup_charge_statistics(from, page, -nr_pages);
	memcg_check_events(from, page);
	local_irq_enable();
out_unlock:
	unlock_page(page);
out:
	return ret;
}

#ifdef CONFIG_MEMCG_SWAP
static void mem_cgroup_swap_statistics(struct mem_cgroup *memcg,
					 bool charge)
{
	int val = (charge) ? 1 : -1;
	this_cpu_add(memcg->stat->count[MEM_CGROUP_STAT_SWAP], val);
}

/**
 * mem_cgroup_move_swap_account - move swap charge and swap_cgroup's record.
 * @entry: swap entry to be moved
 * @from:  mem_cgroup which the entry is moved from
 * @to:  mem_cgroup which the entry is moved to
 *
 * It succeeds only when the swap_cgroup's record for this entry is the same
 * as the mem_cgroup's id of @from.
 *
 * Returns 0 on success, -EINVAL on failure.
 *
 * The caller must have charged to @to, IOW, called page_counter_charge() about
 * both res and memsw, and called css_get().
 */
static int mem_cgroup_move_swap_account(swp_entry_t entry,
				struct mem_cgroup *from, struct mem_cgroup *to)
{
	unsigned short old_id, new_id;

	old_id = mem_cgroup_id(from);
	new_id = mem_cgroup_id(to);

	if (swap_cgroup_cmpxchg(entry, old_id, new_id) == old_id) {
		mem_cgroup_swap_statistics(from, false);
		mem_cgroup_swap_statistics(to, true);
		return 0;
	}
	return -EINVAL;
}
#else
static inline int mem_cgroup_move_swap_account(swp_entry_t entry,
				struct mem_cgroup *from, struct mem_cgroup *to)
{
	return -EINVAL;
}
#endif

static DEFINE_MUTEX(memcg_limit_mutex);

static int mem_cgroup_resize_limit(struct mem_cgroup *memcg,
				   unsigned long limit)
{
	unsigned long curusage;
	unsigned long oldusage;
	bool enlarge = false;
	int retry_count;
	int ret;

	/*
	 * For keeping hierarchical_reclaim simple, how long we should retry
	 * is depends on callers. We set our retry-count to be function
	 * of # of children which we should visit in this loop.
	 */
	retry_count = MEM_CGROUP_RECLAIM_RETRIES *
		      mem_cgroup_count_children(memcg);

	oldusage = page_counter_read(&memcg->memory);

	do {
		if (signal_pending(current)) {
			ret = -EINTR;
			break;
		}

		mutex_lock(&memcg_limit_mutex);
		if (limit > memcg->memsw.limit) {
			mutex_unlock(&memcg_limit_mutex);
			ret = -EINVAL;
			break;
		}
		if (limit > memcg->memory.limit)
			enlarge = true;
		ret = page_counter_limit(&memcg->memory, limit);
		mutex_unlock(&memcg_limit_mutex);

		if (!ret)
			break;

		try_to_free_mem_cgroup_pages(memcg, 1, GFP_KERNEL, true);

		curusage = page_counter_read(&memcg->memory);
		/* Usage is reduced ? */
		if (curusage >= oldusage)
			retry_count--;
		else
			oldusage = curusage;
	} while (retry_count);

	if (!ret && enlarge)
		memcg_oom_recover(memcg);

	return ret;
}

static int mem_cgroup_resize_memsw_limit(struct mem_cgroup *memcg,
					 unsigned long limit)
{
	unsigned long curusage;
	unsigned long oldusage;
	bool enlarge = false;
	int retry_count;
	int ret;

	/* see mem_cgroup_resize_res_limit */
	retry_count = MEM_CGROUP_RECLAIM_RETRIES *
		      mem_cgroup_count_children(memcg);

	oldusage = page_counter_read(&memcg->memsw);

	do {
		if (signal_pending(current)) {
			ret = -EINTR;
			break;
		}

		mutex_lock(&memcg_limit_mutex);
		if (limit < memcg->memory.limit) {
			mutex_unlock(&memcg_limit_mutex);
			ret = -EINVAL;
			break;
		}
		if (limit > memcg->memsw.limit)
			enlarge = true;
		ret = page_counter_limit(&memcg->memsw, limit);
		mutex_unlock(&memcg_limit_mutex);

		if (!ret)
			break;

		try_to_free_mem_cgroup_pages(memcg, 1, GFP_KERNEL, false);

		curusage = page_counter_read(&memcg->memsw);
		/* Usage is reduced ? */
		if (curusage >= oldusage)
			retry_count--;
		else
			oldusage = curusage;
	} while (retry_count);

	if (!ret && enlarge)
		memcg_oom_recover(memcg);

	return ret;
}

unsigned long mem_cgroup_soft_limit_reclaim(struct zone *zone, int order,
					    gfp_t gfp_mask,
					    unsigned long *total_scanned)
{
	unsigned long nr_reclaimed = 0;
	struct mem_cgroup_per_zone *mz, *next_mz = NULL;
	unsigned long reclaimed;
	int loop = 0;
	struct mem_cgroup_tree_per_zone *mctz;
	unsigned long excess;
	unsigned long nr_scanned;

	if (order > 0)
		return 0;

	mctz = soft_limit_tree_node_zone(zone_to_nid(zone), zone_idx(zone));
	/*
	 * This loop can run a while, specially if mem_cgroup's continuously
	 * keep exceeding their soft limit and putting the system under
	 * pressure
	 */
	do {
		if (next_mz)
			mz = next_mz;
		else
			mz = mem_cgroup_largest_soft_limit_node(mctz);
		if (!mz)
			break;

		nr_scanned = 0;
		reclaimed = mem_cgroup_soft_reclaim(mz->memcg, zone,
						    gfp_mask, &nr_scanned);
		nr_reclaimed += reclaimed;
		*total_scanned += nr_scanned;
		spin_lock_irq(&mctz->lock);
		__mem_cgroup_remove_exceeded(mz, mctz);

		/*
		 * If we failed to reclaim anything from this memory cgroup
		 * it is time to move on to the next cgroup
		 */
		next_mz = NULL;
		if (!reclaimed)
			next_mz = __mem_cgroup_largest_soft_limit_node(mctz);

		excess = soft_limit_excess(mz->memcg);
		/*
		 * One school of thought says that we should not add
		 * back the node to the tree if reclaim returns 0.
		 * But our reclaim could return 0, simply because due
		 * to priority we are exposing a smaller subset of
		 * memory to reclaim from. Consider this as a longer
		 * term TODO.
		 */
		/* If excess == 0, no tree ops */
		__mem_cgroup_insert_exceeded(mz, mctz, excess);
		spin_unlock_irq(&mctz->lock);
		css_put(&mz->memcg->css);
		loop++;
		/*
		 * Could not reclaim anything and there are no more
		 * mem cgroups to try or we seem to be looping without
		 * reclaiming anything.
		 */
		if (!nr_reclaimed &&
			(next_mz == NULL ||
			loop > MEM_CGROUP_MAX_SOFT_LIMIT_RECLAIM_LOOPS))
			break;
	} while (!nr_reclaimed);
	if (next_mz)
		css_put(&next_mz->memcg->css);
	return nr_reclaimed;
}

/*
 * Test whether @memcg has children, dead or alive.  Note that this
 * function doesn't care whether @memcg has use_hierarchy enabled and
 * returns %true if there are child csses according to the cgroup
 * hierarchy.  Testing use_hierarchy is the caller's responsiblity.
 */
static inline bool memcg_has_children(struct mem_cgroup *memcg)
{
	bool ret;

	/*
	 * The lock does not prevent addition or deletion of children, but
	 * it prevents a new child from being initialized based on this
	 * parent in css_online(), so it's enough to decide whether
	 * hierarchically inherited attributes can still be changed or not.
	 */
	lockdep_assert_held(&memcg_create_mutex);

	rcu_read_lock();
	ret = css_next_child(NULL, &memcg->css);
	rcu_read_unlock();
	return ret;
}

/*
 * Reclaims as many pages from the given memcg as possible and moves
 * the rest to the parent.
 *
 * Caller is responsible for holding css reference for memcg.
 */
static int mem_cgroup_force_empty(struct mem_cgroup *memcg)
{
	int nr_retries = MEM_CGROUP_RECLAIM_RETRIES;

	/* we call try-to-free pages for make this cgroup empty */
	lru_add_drain_all();
	/* try to free all pages in this cgroup */
	while (nr_retries && page_counter_read(&memcg->memory)) {
		int progress;

		if (signal_pending(current))
			return -EINTR;

		progress = try_to_free_mem_cgroup_pages(memcg, 1,
							GFP_KERNEL, true);
		if (!progress) {
			nr_retries--;
			/* maybe some writeback is necessary */
			congestion_wait(BLK_RW_ASYNC, HZ/10);
		}

	}

	return 0;
}

static ssize_t mem_cgroup_force_empty_write(struct kernfs_open_file *of,
					    char *buf, size_t nbytes,
					    loff_t off)
{
	struct mem_cgroup *memcg = mem_cgroup_from_css(of_css(of));

	if (mem_cgroup_is_root(memcg))
		return -EINVAL;
	return mem_cgroup_force_empty(memcg) ?: nbytes;
}

static u64 mem_cgroup_hierarchy_read(struct cgroup_subsys_state *css,
				     struct cftype *cft)
{
	return mem_cgroup_from_css(css)->use_hierarchy;
}

static int mem_cgroup_hierarchy_write(struct cgroup_subsys_state *css,
				      struct cftype *cft, u64 val)
{
	int retval = 0;
	struct mem_cgroup *memcg = mem_cgroup_from_css(css);
	struct mem_cgroup *parent_memcg = mem_cgroup_from_css(memcg->css.parent);

	mutex_lock(&memcg_create_mutex);

	if (memcg->use_hierarchy == val)
		goto out;

	/*
	 * If parent's use_hierarchy is set, we can't make any modifications
	 * in the child subtrees. If it is unset, then the change can
	 * occur, provided the current cgroup has no children.
	 *
	 * For the root cgroup, parent_mem is NULL, we allow value to be
	 * set if there are no children.
	 */
	if ((!parent_memcg || !parent_memcg->use_hierarchy) &&
				(val == 1 || val == 0)) {
		if (!memcg_has_children(memcg))
			memcg->use_hierarchy = val;
		else
			retval = -EBUSY;
	} else
		retval = -EINVAL;

out:
	mutex_unlock(&memcg_create_mutex);

	return retval;
}

static unsigned long tree_stat(struct mem_cgroup *memcg,
			       enum mem_cgroup_stat_index idx)
{
	struct mem_cgroup *iter;
	long val = 0;

	/* Per-cpu values can be negative, use a signed accumulator */
	for_each_mem_cgroup_tree(iter, memcg)
		val += mem_cgroup_read_stat(iter, idx);

	if (val < 0) /* race ? */
		val = 0;
	return val;
}

static inline u64 mem_cgroup_usage(struct mem_cgroup *memcg, bool swap)
{
	u64 val;

	if (mem_cgroup_is_root(memcg)) {
		val = tree_stat(memcg, MEM_CGROUP_STAT_CACHE);
		val += tree_stat(memcg, MEM_CGROUP_STAT_RSS);
		if (swap)
			val += tree_stat(memcg, MEM_CGROUP_STAT_SWAP);
	} else {
		if (!swap)
			val = page_counter_read(&memcg->memory);
		else
			val = page_counter_read(&memcg->memsw);
	}
	return val << PAGE_SHIFT;
}

enum {
	RES_USAGE,
	RES_LIMIT,
	RES_MAX_USAGE,
	RES_FAILCNT,
	RES_SOFT_LIMIT,
};

static u64 mem_cgroup_read_u64(struct cgroup_subsys_state *css,
			       struct cftype *cft)
{
	struct mem_cgroup *memcg = mem_cgroup_from_css(css);
	struct page_counter *counter;

	switch (MEMFILE_TYPE(cft->private)) {
	case _MEM:
		counter = &memcg->memory;
		break;
	case _MEMSWAP:
		counter = &memcg->memsw;
		break;
	case _KMEM:
		counter = &memcg->kmem;
		break;
	default:
		BUG();
	}

	switch (MEMFILE_ATTR(cft->private)) {
	case RES_USAGE:
		if (counter == &memcg->memory)
			return mem_cgroup_usage(memcg, false);
		if (counter == &memcg->memsw)
			return mem_cgroup_usage(memcg, true);
		return (u64)page_counter_read(counter) * PAGE_SIZE;
	case RES_LIMIT:
		return (u64)counter->limit * PAGE_SIZE;
	case RES_MAX_USAGE:
		return (u64)counter->watermark * PAGE_SIZE;
	case RES_FAILCNT:
		return counter->failcnt;
	case RES_SOFT_LIMIT:
		return (u64)memcg->soft_limit * PAGE_SIZE;
	default:
		BUG();
	}
}

#ifdef CONFIG_MEMCG_KMEM
static int memcg_activate_kmem(struct mem_cgroup *memcg,
			       unsigned long nr_pages)
{
	int err = 0;
	int memcg_id;

	BUG_ON(memcg->kmemcg_id >= 0);
	BUG_ON(memcg->kmem_acct_activated);
	BUG_ON(memcg->kmem_acct_active);

	/*
	 * For simplicity, we won't allow this to be disabled.  It also can't
	 * be changed if the cgroup has children already, or if tasks had
	 * already joined.
	 *
	 * If tasks join before we set the limit, a person looking at
	 * kmem.usage_in_bytes will have no way to determine when it took
	 * place, which makes the value quite meaningless.
	 *
	 * After it first became limited, changes in the value of the limit are
	 * of course permitted.
	 */
	mutex_lock(&memcg_create_mutex);
	if (cgroup_has_tasks(memcg->css.cgroup) ||
	    (memcg->use_hierarchy && memcg_has_children(memcg)))
		err = -EBUSY;
	mutex_unlock(&memcg_create_mutex);
	if (err)
		goto out;

	memcg_id = memcg_alloc_cache_id();
	if (memcg_id < 0) {
		err = memcg_id;
		goto out;
	}

	/*
	 * We couldn't have accounted to this cgroup, because it hasn't got
	 * activated yet, so this should succeed.
	 */
	err = page_counter_limit(&memcg->kmem, nr_pages);
	VM_BUG_ON(err);

	static_key_slow_inc(&memcg_kmem_enabled_key);
	/*
	 * A memory cgroup is considered kmem-active as soon as it gets
	 * kmemcg_id. Setting the id after enabling static branching will
	 * guarantee no one starts accounting before all call sites are
	 * patched.
	 */
	memcg->kmemcg_id = memcg_id;
	memcg->kmem_acct_activated = true;
	memcg->kmem_acct_active = true;
out:
	return err;
}

static int memcg_update_kmem_limit(struct mem_cgroup *memcg,
				   unsigned long limit)
{
	int ret;

	mutex_lock(&memcg_limit_mutex);
	if (!memcg_kmem_is_active(memcg))
		ret = memcg_activate_kmem(memcg, limit);
	else
		ret = page_counter_limit(&memcg->kmem, limit);
	mutex_unlock(&memcg_limit_mutex);
	return ret;
}

static int memcg_propagate_kmem(struct mem_cgroup *memcg)
{
	int ret = 0;
	struct mem_cgroup *parent = parent_mem_cgroup(memcg);

	if (!parent)
		return 0;

	mutex_lock(&memcg_limit_mutex);
	/*
	 * If the parent cgroup is not kmem-active now, it cannot be activated
	 * after this point, because it has at least one child already.
	 */
	if (memcg_kmem_is_active(parent))
		ret = memcg_activate_kmem(memcg, PAGE_COUNTER_MAX);
	mutex_unlock(&memcg_limit_mutex);
	return ret;
}
#else
static int memcg_update_kmem_limit(struct mem_cgroup *memcg,
				   unsigned long limit)
{
	return -EINVAL;
}
#endif /* CONFIG_MEMCG_KMEM */

/*
 * The user of this function is...
 * RES_LIMIT.
 */
static ssize_t mem_cgroup_write(struct kernfs_open_file *of,
				char *buf, size_t nbytes, loff_t off)
{
	struct mem_cgroup *memcg = mem_cgroup_from_css(of_css(of));
	unsigned long nr_pages;
	int ret;

	buf = strstrip(buf);
	ret = page_counter_memparse(buf, "-1", &nr_pages);
	if (ret)
		return ret;

	switch (MEMFILE_ATTR(of_cft(of)->private)) {
	case RES_LIMIT:
		if (mem_cgroup_is_root(memcg)) { /* Can't set limit on root */
			ret = -EINVAL;
			break;
		}
		switch (MEMFILE_TYPE(of_cft(of)->private)) {
		case _MEM:
			ret = mem_cgroup_resize_limit(memcg, nr_pages);
			break;
		case _MEMSWAP:
			ret = mem_cgroup_resize_memsw_limit(memcg, nr_pages);
			break;
		case _KMEM:
			ret = memcg_update_kmem_limit(memcg, nr_pages);
			break;
		}
		break;
	case RES_SOFT_LIMIT:
		memcg->soft_limit = nr_pages;
		ret = 0;
		break;
	}
	return ret ?: nbytes;
}

static ssize_t mem_cgroup_reset(struct kernfs_open_file *of, char *buf,
				size_t nbytes, loff_t off)
{
	struct mem_cgroup *memcg = mem_cgroup_from_css(of_css(of));
	struct page_counter *counter;

	switch (MEMFILE_TYPE(of_cft(of)->private)) {
	case _MEM:
		counter = &memcg->memory;
		break;
	case _MEMSWAP:
		counter = &memcg->memsw;
		break;
	case _KMEM:
		counter = &memcg->kmem;
		break;
	default:
		BUG();
	}

	switch (MEMFILE_ATTR(of_cft(of)->private)) {
	case RES_MAX_USAGE:
		page_counter_reset_watermark(counter);
		break;
	case RES_FAILCNT:
		counter->failcnt = 0;
		break;
	default:
		BUG();
	}

	return nbytes;
}

static u64 mem_cgroup_move_charge_read(struct cgroup_subsys_state *css,
					struct cftype *cft)
{
	return mem_cgroup_from_css(css)->move_charge_at_immigrate;
}

#ifdef CONFIG_MMU
static int mem_cgroup_move_charge_write(struct cgroup_subsys_state *css,
					struct cftype *cft, u64 val)
{
	struct mem_cgroup *memcg = mem_cgroup_from_css(css);

	if (val & ~MOVE_MASK)
		return -EINVAL;

	/*
	 * No kind of locking is needed in here, because ->can_attach() will
	 * check this value once in the beginning of the process, and then carry
	 * on with stale data. This means that changes to this value will only
	 * affect task migrations starting after the change.
	 */
	memcg->move_charge_at_immigrate = val;
	return 0;
}
#else
static int mem_cgroup_move_charge_write(struct cgroup_subsys_state *css,
					struct cftype *cft, u64 val)
{
	return -ENOSYS;
}
#endif

#ifdef CONFIG_NUMA
static int memcg_numa_stat_show(struct seq_file *m, void *v)
{
	struct numa_stat {
		const char *name;
		unsigned int lru_mask;
	};

	static const struct numa_stat stats[] = {
		{ "total", LRU_ALL },
		{ "file", LRU_ALL_FILE },
		{ "anon", LRU_ALL_ANON },
		{ "unevictable", BIT(LRU_UNEVICTABLE) },
	};
	const struct numa_stat *stat;
	int nid;
	unsigned long nr;
	struct mem_cgroup *memcg = mem_cgroup_from_css(seq_css(m));

	for (stat = stats; stat < stats + ARRAY_SIZE(stats); stat++) {
		nr = mem_cgroup_nr_lru_pages(memcg, stat->lru_mask);
		seq_printf(m, "%s=%lu", stat->name, nr);
		for_each_node_state(nid, N_MEMORY) {
			nr = mem_cgroup_node_nr_lru_pages(memcg, nid,
							  stat->lru_mask);
			seq_printf(m, " N%d=%lu", nid, nr);
		}
		seq_putc(m, '\n');
	}

	for (stat = stats; stat < stats + ARRAY_SIZE(stats); stat++) {
		struct mem_cgroup *iter;

		nr = 0;
		for_each_mem_cgroup_tree(iter, memcg)
			nr += mem_cgroup_nr_lru_pages(iter, stat->lru_mask);
		seq_printf(m, "hierarchical_%s=%lu", stat->name, nr);
		for_each_node_state(nid, N_MEMORY) {
			nr = 0;
			for_each_mem_cgroup_tree(iter, memcg)
				nr += mem_cgroup_node_nr_lru_pages(
					iter, nid, stat->lru_mask);
			seq_printf(m, " N%d=%lu", nid, nr);
		}
		seq_putc(m, '\n');
	}

	return 0;
}
#endif /* CONFIG_NUMA */

static int memcg_stat_show(struct seq_file *m, void *v)
{
	struct mem_cgroup *memcg = mem_cgroup_from_css(seq_css(m));
	unsigned long memory, memsw;
	struct mem_cgroup *mi;
	unsigned int i;

	BUILD_BUG_ON(ARRAY_SIZE(mem_cgroup_stat_names) !=
		     MEM_CGROUP_STAT_NSTATS);
	BUILD_BUG_ON(ARRAY_SIZE(mem_cgroup_events_names) !=
		     MEM_CGROUP_EVENTS_NSTATS);
	BUILD_BUG_ON(ARRAY_SIZE(mem_cgroup_lru_names) != NR_LRU_LISTS);

	for (i = 0; i < MEM_CGROUP_STAT_NSTATS; i++) {
		if (i == MEM_CGROUP_STAT_SWAP && !do_swap_account)
			continue;
		seq_printf(m, "%s %ld\n", mem_cgroup_stat_names[i],
			   mem_cgroup_read_stat(memcg, i) * PAGE_SIZE);
	}

	for (i = 0; i < MEM_CGROUP_EVENTS_NSTATS; i++)
		seq_printf(m, "%s %lu\n", mem_cgroup_events_names[i],
			   mem_cgroup_read_events(memcg, i));

	for (i = 0; i < NR_LRU_LISTS; i++)
		seq_printf(m, "%s %lu\n", mem_cgroup_lru_names[i],
			   mem_cgroup_nr_lru_pages(memcg, BIT(i)) * PAGE_SIZE);

	/* Hierarchical information */
	memory = memsw = PAGE_COUNTER_MAX;
	for (mi = memcg; mi; mi = parent_mem_cgroup(mi)) {
		memory = min(memory, mi->memory.limit);
		memsw = min(memsw, mi->memsw.limit);
	}
	seq_printf(m, "hierarchical_memory_limit %llu\n",
		   (u64)memory * PAGE_SIZE);
	if (do_swap_account)
		seq_printf(m, "hierarchical_memsw_limit %llu\n",
			   (u64)memsw * PAGE_SIZE);

	for (i = 0; i < MEM_CGROUP_STAT_NSTATS; i++) {
		long long val = 0;

		if (i == MEM_CGROUP_STAT_SWAP && !do_swap_account)
			continue;
		for_each_mem_cgroup_tree(mi, memcg)
			val += mem_cgroup_read_stat(mi, i) * PAGE_SIZE;
		seq_printf(m, "total_%s %lld\n", mem_cgroup_stat_names[i], val);
	}

	for (i = 0; i < MEM_CGROUP_EVENTS_NSTATS; i++) {
		unsigned long long val = 0;

		for_each_mem_cgroup_tree(mi, memcg)
			val += mem_cgroup_read_events(mi, i);
		seq_printf(m, "total_%s %llu\n",
			   mem_cgroup_events_names[i], val);
	}

	for (i = 0; i < NR_LRU_LISTS; i++) {
		unsigned long long val = 0;

		for_each_mem_cgroup_tree(mi, memcg)
			val += mem_cgroup_nr_lru_pages(mi, BIT(i)) * PAGE_SIZE;
		seq_printf(m, "total_%s %llu\n", mem_cgroup_lru_names[i], val);
	}

#ifdef CONFIG_DEBUG_VM
	{
		int nid, zid;
		struct mem_cgroup_per_zone *mz;
		struct zone_reclaim_stat *rstat;
		unsigned long recent_rotated[2] = {0, 0};
		unsigned long recent_scanned[2] = {0, 0};

		for_each_online_node(nid)
			for (zid = 0; zid < MAX_NR_ZONES; zid++) {
				mz = &memcg->nodeinfo[nid]->zoneinfo[zid];
				rstat = &mz->lruvec.reclaim_stat;

				recent_rotated[0] += rstat->recent_rotated[0];
				recent_rotated[1] += rstat->recent_rotated[1];
				recent_scanned[0] += rstat->recent_scanned[0];
				recent_scanned[1] += rstat->recent_scanned[1];
			}
		seq_printf(m, "recent_rotated_anon %lu\n", recent_rotated[0]);
		seq_printf(m, "recent_rotated_file %lu\n", recent_rotated[1]);
		seq_printf(m, "recent_scanned_anon %lu\n", recent_scanned[0]);
		seq_printf(m, "recent_scanned_file %lu\n", recent_scanned[1]);
	}
#endif

	return 0;
}

static u64 mem_cgroup_swappiness_read(struct cgroup_subsys_state *css,
				      struct cftype *cft)
{
	struct mem_cgroup *memcg = mem_cgroup_from_css(css);

	return mem_cgroup_swappiness(memcg);
}

static int mem_cgroup_swappiness_write(struct cgroup_subsys_state *css,
				       struct cftype *cft, u64 val)
{
	struct mem_cgroup *memcg = mem_cgroup_from_css(css);

	if (val > 100)
		return -EINVAL;

	if (css->parent)
		memcg->swappiness = val;
	else
		vm_swappiness = val;

	return 0;
}

static void __mem_cgroup_threshold(struct mem_cgroup *memcg, bool swap)
{
	struct mem_cgroup_threshold_ary *t;
	unsigned long usage;
	int i;

	rcu_read_lock();
	if (!swap)
		t = rcu_dereference(memcg->thresholds.primary);
	else
		t = rcu_dereference(memcg->memsw_thresholds.primary);

	if (!t)
		goto unlock;

	usage = mem_cgroup_usage(memcg, swap);

	/*
	 * current_threshold points to threshold just below or equal to usage.
	 * If it's not true, a threshold was crossed after last
	 * call of __mem_cgroup_threshold().
	 */
	i = t->current_threshold;

	/*
	 * Iterate backward over array of thresholds starting from
	 * current_threshold and check if a threshold is crossed.
	 * If none of thresholds below usage is crossed, we read
	 * only one element of the array here.
	 */
	for (; i >= 0 && unlikely(t->entries[i].threshold > usage); i--)
		eventfd_signal(t->entries[i].eventfd, 1);

	/* i = current_threshold + 1 */
	i++;

	/*
	 * Iterate forward over array of thresholds starting from
	 * current_threshold+1 and check if a threshold is crossed.
	 * If none of thresholds above usage is crossed, we read
	 * only one element of the array here.
	 */
	for (; i < t->size && unlikely(t->entries[i].threshold <= usage); i++)
		eventfd_signal(t->entries[i].eventfd, 1);

	/* Update current_threshold */
	t->current_threshold = i - 1;
unlock:
	rcu_read_unlock();
}

static void mem_cgroup_threshold(struct mem_cgroup *memcg)
{
	while (memcg) {
		__mem_cgroup_threshold(memcg, false);
		if (do_swap_account)
			__mem_cgroup_threshold(memcg, true);

		memcg = parent_mem_cgroup(memcg);
	}
}

static int compare_thresholds(const void *a, const void *b)
{
	const struct mem_cgroup_threshold *_a = a;
	const struct mem_cgroup_threshold *_b = b;

	if (_a->threshold > _b->threshold)
		return 1;

	if (_a->threshold < _b->threshold)
		return -1;

	return 0;
}

static int mem_cgroup_oom_notify_cb(struct mem_cgroup *memcg)
{
	struct mem_cgroup_eventfd_list *ev;

	spin_lock(&memcg_oom_lock);

	list_for_each_entry(ev, &memcg->oom_notify, list)
		eventfd_signal(ev->eventfd, 1);

	spin_unlock(&memcg_oom_lock);
	return 0;
}

static void mem_cgroup_oom_notify(struct mem_cgroup *memcg)
{
	struct mem_cgroup *iter;

	for_each_mem_cgroup_tree(iter, memcg)
		mem_cgroup_oom_notify_cb(iter);
}

static int __mem_cgroup_usage_register_event(struct mem_cgroup *memcg,
	struct eventfd_ctx *eventfd, const char *args, enum res_type type)
{
	struct mem_cgroup_thresholds *thresholds;
	struct mem_cgroup_threshold_ary *new;
	unsigned long threshold;
	unsigned long usage;
	int i, size, ret;

	ret = page_counter_memparse(args, "-1", &threshold);
	if (ret)
		return ret;

	mutex_lock(&memcg->thresholds_lock);

	if (type == _MEM) {
		thresholds = &memcg->thresholds;
		usage = mem_cgroup_usage(memcg, false);
	} else if (type == _MEMSWAP) {
		thresholds = &memcg->memsw_thresholds;
		usage = mem_cgroup_usage(memcg, true);
	} else
		BUG();

	/* Check if a threshold crossed before adding a new one */
	if (thresholds->primary)
		__mem_cgroup_threshold(memcg, type == _MEMSWAP);

	size = thresholds->primary ? thresholds->primary->size + 1 : 1;

	/* Allocate memory for new array of thresholds */
	new = kmalloc(sizeof(*new) + size * sizeof(struct mem_cgroup_threshold),
			GFP_KERNEL);
	if (!new) {
		ret = -ENOMEM;
		goto unlock;
	}
	new->size = size;

	/* Copy thresholds (if any) to new array */
	if (thresholds->primary) {
		memcpy(new->entries, thresholds->primary->entries, (size - 1) *
				sizeof(struct mem_cgroup_threshold));
	}

	/* Add new threshold */
	new->entries[size - 1].eventfd = eventfd;
	new->entries[size - 1].threshold = threshold;

	/* Sort thresholds. Registering of new threshold isn't time-critical */
	sort(new->entries, size, sizeof(struct mem_cgroup_threshold),
			compare_thresholds, NULL);

	/* Find current threshold */
	new->current_threshold = -1;
	for (i = 0; i < size; i++) {
		if (new->entries[i].threshold <= usage) {
			/*
			 * new->current_threshold will not be used until
			 * rcu_assign_pointer(), so it's safe to increment
			 * it here.
			 */
			++new->current_threshold;
		} else
			break;
	}

	/* Free old spare buffer and save old primary buffer as spare */
	kfree(thresholds->spare);
	thresholds->spare = thresholds->primary;

	rcu_assign_pointer(thresholds->primary, new);

	/* To be sure that nobody uses thresholds */
	synchronize_rcu();

unlock:
	mutex_unlock(&memcg->thresholds_lock);

	return ret;
}

static int mem_cgroup_usage_register_event(struct mem_cgroup *memcg,
	struct eventfd_ctx *eventfd, const char *args)
{
	return __mem_cgroup_usage_register_event(memcg, eventfd, args, _MEM);
}

static int memsw_cgroup_usage_register_event(struct mem_cgroup *memcg,
	struct eventfd_ctx *eventfd, const char *args)
{
	return __mem_cgroup_usage_register_event(memcg, eventfd, args, _MEMSWAP);
}

static void __mem_cgroup_usage_unregister_event(struct mem_cgroup *memcg,
	struct eventfd_ctx *eventfd, enum res_type type)
{
	struct mem_cgroup_thresholds *thresholds;
	struct mem_cgroup_threshold_ary *new;
	unsigned long usage;
	int i, j, size;

	mutex_lock(&memcg->thresholds_lock);

	if (type == _MEM) {
		thresholds = &memcg->thresholds;
		usage = mem_cgroup_usage(memcg, false);
	} else if (type == _MEMSWAP) {
		thresholds = &memcg->memsw_thresholds;
		usage = mem_cgroup_usage(memcg, true);
	} else
		BUG();

	if (!thresholds->primary)
		goto unlock;

	/* Check if a threshold crossed before removing */
	__mem_cgroup_threshold(memcg, type == _MEMSWAP);

	/* Calculate new number of threshold */
	size = 0;
	for (i = 0; i < thresholds->primary->size; i++) {
		if (thresholds->primary->entries[i].eventfd != eventfd)
			size++;
	}

	new = thresholds->spare;

	/* Set thresholds array to NULL if we don't have thresholds */
	if (!size) {
		kfree(new);
		new = NULL;
		goto swap_buffers;
	}

	new->size = size;

	/* Copy thresholds and find current threshold */
	new->current_threshold = -1;
	for (i = 0, j = 0; i < thresholds->primary->size; i++) {
		if (thresholds->primary->entries[i].eventfd == eventfd)
			continue;

		new->entries[j] = thresholds->primary->entries[i];
		if (new->entries[j].threshold <= usage) {
			/*
			 * new->current_threshold will not be used
			 * until rcu_assign_pointer(), so it's safe to increment
			 * it here.
			 */
			++new->current_threshold;
		}
		j++;
	}

swap_buffers:
	/* Swap primary and spare array */
	thresholds->spare = thresholds->primary;
	/* If all events are unregistered, free the spare array */
	if (!new) {
		kfree(thresholds->spare);
		thresholds->spare = NULL;
	}

	rcu_assign_pointer(thresholds->primary, new);

	/* To be sure that nobody uses thresholds */
	synchronize_rcu();
unlock:
	mutex_unlock(&memcg->thresholds_lock);
}

static void mem_cgroup_usage_unregister_event(struct mem_cgroup *memcg,
	struct eventfd_ctx *eventfd)
{
	return __mem_cgroup_usage_unregister_event(memcg, eventfd, _MEM);
}

static void memsw_cgroup_usage_unregister_event(struct mem_cgroup *memcg,
	struct eventfd_ctx *eventfd)
{
	return __mem_cgroup_usage_unregister_event(memcg, eventfd, _MEMSWAP);
}

static int mem_cgroup_oom_register_event(struct mem_cgroup *memcg,
	struct eventfd_ctx *eventfd, const char *args)
{
	struct mem_cgroup_eventfd_list *event;

	event = kmalloc(sizeof(*event),	GFP_KERNEL);
	if (!event)
		return -ENOMEM;

	spin_lock(&memcg_oom_lock);

	event->eventfd = eventfd;
	list_add(&event->list, &memcg->oom_notify);

	/* already in OOM ? */
	if (atomic_read(&memcg->under_oom))
		eventfd_signal(eventfd, 1);
	spin_unlock(&memcg_oom_lock);

	return 0;
}

static void mem_cgroup_oom_unregister_event(struct mem_cgroup *memcg,
	struct eventfd_ctx *eventfd)
{
	struct mem_cgroup_eventfd_list *ev, *tmp;

	spin_lock(&memcg_oom_lock);

	list_for_each_entry_safe(ev, tmp, &memcg->oom_notify, list) {
		if (ev->eventfd == eventfd) {
			list_del(&ev->list);
			kfree(ev);
		}
	}

	spin_unlock(&memcg_oom_lock);
}

static int mem_cgroup_oom_control_read(struct seq_file *sf, void *v)
{
	struct mem_cgroup *memcg = mem_cgroup_from_css(seq_css(sf));

	seq_printf(sf, "oom_kill_disable %d\n", memcg->oom_kill_disable);
	seq_printf(sf, "under_oom %d\n", (bool)atomic_read(&memcg->under_oom));
	return 0;
}

static int mem_cgroup_oom_control_write(struct cgroup_subsys_state *css,
	struct cftype *cft, u64 val)
{
	struct mem_cgroup *memcg = mem_cgroup_from_css(css);

	/* cannot set to root cgroup and only 0 and 1 are allowed */
	if (!css->parent || !((val == 0) || (val == 1)))
		return -EINVAL;

	memcg->oom_kill_disable = val;
	if (!val)
		memcg_oom_recover(memcg);

	return 0;
}

#ifdef CONFIG_MEMCG_KMEM
static int memcg_init_kmem(struct mem_cgroup *memcg, struct cgroup_subsys *ss)
{
	int ret;

	ret = memcg_propagate_kmem(memcg);
	if (ret)
		return ret;

	return mem_cgroup_sockets_init(memcg, ss);
}

static void memcg_deactivate_kmem(struct mem_cgroup *memcg)
{
	struct cgroup_subsys_state *css;
	struct mem_cgroup *parent, *child;
	int kmemcg_id;

	if (!memcg->kmem_acct_active)
		return;

	/*
	 * Clear the 'active' flag before clearing memcg_caches arrays entries.
	 * Since we take the slab_mutex in memcg_deactivate_kmem_caches(), it
	 * guarantees no cache will be created for this cgroup after we are
	 * done (see memcg_create_kmem_cache()).
	 */
	memcg->kmem_acct_active = false;

	memcg_deactivate_kmem_caches(memcg);

	kmemcg_id = memcg->kmemcg_id;
	BUG_ON(kmemcg_id < 0);

	parent = parent_mem_cgroup(memcg);
	if (!parent)
		parent = root_mem_cgroup;

	/*
	 * Change kmemcg_id of this cgroup and all its descendants to the
	 * parent's id, and then move all entries from this cgroup's list_lrus
	 * to ones of the parent. After we have finished, all list_lrus
	 * corresponding to this cgroup are guaranteed to remain empty. The
	 * ordering is imposed by list_lru_node->lock taken by
	 * memcg_drain_all_list_lrus().
	 */
	css_for_each_descendant_pre(css, &memcg->css) {
		child = mem_cgroup_from_css(css);
		BUG_ON(child->kmemcg_id != kmemcg_id);
		child->kmemcg_id = parent->kmemcg_id;
		if (!memcg->use_hierarchy)
			break;
	}
	memcg_drain_all_list_lrus(kmemcg_id, parent->kmemcg_id);

	memcg_free_cache_id(kmemcg_id);
}

static void memcg_destroy_kmem(struct mem_cgroup *memcg)
{
	if (memcg->kmem_acct_activated) {
		memcg_destroy_kmem_caches(memcg);
		static_key_slow_dec(&memcg_kmem_enabled_key);
		WARN_ON(page_counter_read(&memcg->kmem));
	}
	mem_cgroup_sockets_destroy(memcg);
}
#else
static int memcg_init_kmem(struct mem_cgroup *memcg, struct cgroup_subsys *ss)
{
	return 0;
}

static void memcg_deactivate_kmem(struct mem_cgroup *memcg)
{
}

static void memcg_destroy_kmem(struct mem_cgroup *memcg)
{
}
#endif

/*
 * DO NOT USE IN NEW FILES.
 *
 * "cgroup.event_control" implementation.
 *
 * This is way over-engineered.  It tries to support fully configurable
 * events for each user.  Such level of flexibility is completely
 * unnecessary especially in the light of the planned unified hierarchy.
 *
 * Please deprecate this and replace with something simpler if at all
 * possible.
 */

/*
 * Unregister event and free resources.
 *
 * Gets called from workqueue.
 */
static void memcg_event_remove(struct work_struct *work)
{
	struct mem_cgroup_event *event =
		container_of(work, struct mem_cgroup_event, remove);
	struct mem_cgroup *memcg = event->memcg;

	remove_wait_queue(event->wqh, &event->wait);

	event->unregister_event(memcg, event->eventfd);

	/* Notify userspace the event is going away. */
	eventfd_signal(event->eventfd, 1);

	eventfd_ctx_put(event->eventfd);
	kfree(event);
	css_put(&memcg->css);
}

/*
 * Gets called on POLLHUP on eventfd when user closes it.
 *
 * Called with wqh->lock held and interrupts disabled.
 */
static int memcg_event_wake(wait_queue_t *wait, unsigned mode,
			    int sync, void *key)
{
	struct mem_cgroup_event *event =
		container_of(wait, struct mem_cgroup_event, wait);
	struct mem_cgroup *memcg = event->memcg;
	unsigned long flags = (unsigned long)key;

	if (flags & POLLHUP) {
		/*
		 * If the event has been detached at cgroup removal, we
		 * can simply return knowing the other side will cleanup
		 * for us.
		 *
		 * We can't race against event freeing since the other
		 * side will require wqh->lock via remove_wait_queue(),
		 * which we hold.
		 */
		spin_lock(&memcg->event_list_lock);
		if (!list_empty(&event->list)) {
			list_del_init(&event->list);
			/*
			 * We are in atomic context, but cgroup_event_remove()
			 * may sleep, so we have to call it in workqueue.
			 */
			schedule_work(&event->remove);
		}
		spin_unlock(&memcg->event_list_lock);
	}

	return 0;
}

static void memcg_event_ptable_queue_proc(struct file *file,
		wait_queue_head_t *wqh, poll_table *pt)
{
	struct mem_cgroup_event *event =
		container_of(pt, struct mem_cgroup_event, pt);

	event->wqh = wqh;
	add_wait_queue(wqh, &event->wait);
}

/*
 * DO NOT USE IN NEW FILES.
 *
 * Parse input and register new cgroup event handler.
 *
 * Input must be in format '<event_fd> <control_fd> <args>'.
 * Interpretation of args is defined by control file implementation.
 */
static ssize_t memcg_write_event_control(struct kernfs_open_file *of,
					 char *buf, size_t nbytes, loff_t off)
{
	struct cgroup_subsys_state *css = of_css(of);
	struct mem_cgroup *memcg = mem_cgroup_from_css(css);
	struct mem_cgroup_event *event;
	struct cgroup_subsys_state *cfile_css;
	unsigned int efd, cfd;
	struct fd efile;
	struct fd cfile;
	const char *name;
	char *endp;
	int ret;

	buf = strstrip(buf);

	efd = simple_strtoul(buf, &endp, 10);
	if (*endp != ' ')
		return -EINVAL;
	buf = endp + 1;

	cfd = simple_strtoul(buf, &endp, 10);
	if ((*endp != ' ') && (*endp != '\0'))
		return -EINVAL;
	buf = endp + 1;

	event = kzalloc(sizeof(*event), GFP_KERNEL);
	if (!event)
		return -ENOMEM;

	event->memcg = memcg;
	INIT_LIST_HEAD(&event->list);
	init_poll_funcptr(&event->pt, memcg_event_ptable_queue_proc);
	init_waitqueue_func_entry(&event->wait, memcg_event_wake);
	INIT_WORK(&event->remove, memcg_event_remove);

	efile = fdget(efd);
	if (!efile.file) {
		ret = -EBADF;
		goto out_kfree;
	}

	event->eventfd = eventfd_ctx_fileget(efile.file);
	if (IS_ERR(event->eventfd)) {
		ret = PTR_ERR(event->eventfd);
		goto out_put_efile;
	}

	cfile = fdget(cfd);
	if (!cfile.file) {
		ret = -EBADF;
		goto out_put_eventfd;
	}

	/* the process need read permission on control file */
	/* AV: shouldn't we check that it's been opened for read instead? */
	ret = inode_permission(file_inode(cfile.file), MAY_READ);
	if (ret < 0)
		goto out_put_cfile;

	/*
	 * Determine the event callbacks and set them in @event.  This used
	 * to be done via struct cftype but cgroup core no longer knows
	 * about these events.  The following is crude but the whole thing
	 * is for compatibility anyway.
	 *
	 * DO NOT ADD NEW FILES.
	 */
	name = cfile.file->f_path.dentry->d_name.name;

	if (!strcmp(name, "memory.usage_in_bytes")) {
		event->register_event = mem_cgroup_usage_register_event;
		event->unregister_event = mem_cgroup_usage_unregister_event;
	} else if (!strcmp(name, "memory.oom_control")) {
		event->register_event = mem_cgroup_oom_register_event;
		event->unregister_event = mem_cgroup_oom_unregister_event;
	} else if (!strcmp(name, "memory.pressure_level")) {
		event->register_event = vmpressure_register_event;
		event->unregister_event = vmpressure_unregister_event;
	} else if (!strcmp(name, "memory.memsw.usage_in_bytes")) {
		event->register_event = memsw_cgroup_usage_register_event;
		event->unregister_event = memsw_cgroup_usage_unregister_event;
	} else {
		ret = -EINVAL;
		goto out_put_cfile;
	}

	/*
	 * Verify @cfile should belong to @css.  Also, remaining events are
	 * automatically removed on cgroup destruction but the removal is
	 * asynchronous, so take an extra ref on @css.
	 */
	cfile_css = css_tryget_online_from_dir(cfile.file->f_path.dentry->d_parent,
					       &memory_cgrp_subsys);
	ret = -EINVAL;
	if (IS_ERR(cfile_css))
		goto out_put_cfile;
	if (cfile_css != css) {
		css_put(cfile_css);
		goto out_put_cfile;
	}

	ret = event->register_event(memcg, event->eventfd, buf);
	if (ret)
		goto out_put_css;

	efile.file->f_op->poll(efile.file, &event->pt);

	spin_lock(&memcg->event_list_lock);
	list_add(&event->list, &memcg->event_list);
	spin_unlock(&memcg->event_list_lock);

	fdput(cfile);
	fdput(efile);

	return nbytes;

out_put_css:
	css_put(css);
out_put_cfile:
	fdput(cfile);
out_put_eventfd:
	eventfd_ctx_put(event->eventfd);
out_put_efile:
	fdput(efile);
out_kfree:
	kfree(event);

	return ret;
}

static struct cftype mem_cgroup_legacy_files[] = {
	{
		.name = "usage_in_bytes",
		.private = MEMFILE_PRIVATE(_MEM, RES_USAGE),
		.read_u64 = mem_cgroup_read_u64,
	},
	{
		.name = "max_usage_in_bytes",
		.private = MEMFILE_PRIVATE(_MEM, RES_MAX_USAGE),
		.write = mem_cgroup_reset,
		.read_u64 = mem_cgroup_read_u64,
	},
	{
		.name = "limit_in_bytes",
		.private = MEMFILE_PRIVATE(_MEM, RES_LIMIT),
		.write = mem_cgroup_write,
		.read_u64 = mem_cgroup_read_u64,
	},
	{
		.name = "soft_limit_in_bytes",
		.private = MEMFILE_PRIVATE(_MEM, RES_SOFT_LIMIT),
		.write = mem_cgroup_write,
		.read_u64 = mem_cgroup_read_u64,
	},
	{
		.name = "failcnt",
		.private = MEMFILE_PRIVATE(_MEM, RES_FAILCNT),
		.write = mem_cgroup_reset,
		.read_u64 = mem_cgroup_read_u64,
	},
	{
		.name = "stat",
		.seq_show = memcg_stat_show,
	},
	{
		.name = "force_empty",
		.write = mem_cgroup_force_empty_write,
	},
	{
		.name = "use_hierarchy",
		.write_u64 = mem_cgroup_hierarchy_write,
		.read_u64 = mem_cgroup_hierarchy_read,
	},
	{
		.name = "cgroup.event_control",		/* XXX: for compat */
		.write = memcg_write_event_control,
		.flags = CFTYPE_NO_PREFIX,
		.mode = S_IWUGO,
	},
	{
		.name = "swappiness",
		.read_u64 = mem_cgroup_swappiness_read,
		.write_u64 = mem_cgroup_swappiness_write,
	},
	{
		.name = "move_charge_at_immigrate",
		.read_u64 = mem_cgroup_move_charge_read,
		.write_u64 = mem_cgroup_move_charge_write,
	},
	{
		.name = "oom_control",
		.seq_show = mem_cgroup_oom_control_read,
		.write_u64 = mem_cgroup_oom_control_write,
		.private = MEMFILE_PRIVATE(_OOM_TYPE, OOM_CONTROL),
	},
	{
		.name = "pressure_level",
	},
#ifdef CONFIG_NUMA
	{
		.name = "numa_stat",
		.seq_show = memcg_numa_stat_show,
	},
#endif
#ifdef CONFIG_MEMCG_KMEM
	{
		.name = "kmem.limit_in_bytes",
		.private = MEMFILE_PRIVATE(_KMEM, RES_LIMIT),
		.write = mem_cgroup_write,
		.read_u64 = mem_cgroup_read_u64,
	},
	{
		.name = "kmem.usage_in_bytes",
		.private = MEMFILE_PRIVATE(_KMEM, RES_USAGE),
		.read_u64 = mem_cgroup_read_u64,
	},
	{
		.name = "kmem.failcnt",
		.private = MEMFILE_PRIVATE(_KMEM, RES_FAILCNT),
		.write = mem_cgroup_reset,
		.read_u64 = mem_cgroup_read_u64,
	},
	{
		.name = "kmem.max_usage_in_bytes",
		.private = MEMFILE_PRIVATE(_KMEM, RES_MAX_USAGE),
		.write = mem_cgroup_reset,
		.read_u64 = mem_cgroup_read_u64,
	},
#ifdef CONFIG_SLABINFO
	{
		.name = "kmem.slabinfo",
		.seq_start = slab_start,
		.seq_next = slab_next,
		.seq_stop = slab_stop,
		.seq_show = memcg_slab_show,
	},
#endif
#endif
	{ },	/* terminate */
};

static int alloc_mem_cgroup_per_zone_info(struct mem_cgroup *memcg, int node)
{
	struct mem_cgroup_per_node *pn;
	struct mem_cgroup_per_zone *mz;
	int zone, tmp = node;
	/*
	 * This routine is called against possible nodes.
	 * But it's BUG to call kmalloc() against offline node.
	 *
	 * TODO: this routine can waste much memory for nodes which will
	 *       never be onlined. It's better to use memory hotplug callback
	 *       function.
	 */
	if (!node_state(node, N_NORMAL_MEMORY))
		tmp = -1;
	pn = kzalloc_node(sizeof(*pn), GFP_KERNEL, tmp);
	if (!pn)
		return 1;

	for (zone = 0; zone < MAX_NR_ZONES; zone++) {
		mz = &pn->zoneinfo[zone];
		lruvec_init(&mz->lruvec);
		mz->usage_in_excess = 0;
		mz->on_tree = false;
		mz->memcg = memcg;
	}
	memcg->nodeinfo[node] = pn;
	return 0;
}

static void free_mem_cgroup_per_zone_info(struct mem_cgroup *memcg, int node)
{
	kfree(memcg->nodeinfo[node]);
}

static struct mem_cgroup *mem_cgroup_alloc(void)
{
	struct mem_cgroup *memcg;
	size_t size;

	size = sizeof(struct mem_cgroup);
	size += nr_node_ids * sizeof(struct mem_cgroup_per_node *);

	memcg = kzalloc(size, GFP_KERNEL);
	if (!memcg)
		return NULL;

	memcg->stat = alloc_percpu(struct mem_cgroup_stat_cpu);
	if (!memcg->stat)
		goto out_free;
	spin_lock_init(&memcg->pcp_counter_lock);
	return memcg;

out_free:
	kfree(memcg);
	return NULL;
}

/*
 * At destroying mem_cgroup, references from swap_cgroup can remain.
 * (scanning all at force_empty is too costly...)
 *
 * Instead of clearing all references at force_empty, we remember
 * the number of reference from swap_cgroup and free mem_cgroup when
 * it goes down to 0.
 *
 * Removal of cgroup itself succeeds regardless of refs from swap.
 */

static void __mem_cgroup_free(struct mem_cgroup *memcg)
{
	int node;

	mem_cgroup_remove_from_trees(memcg);

	for_each_node(node)
		free_mem_cgroup_per_zone_info(memcg, node);

	free_percpu(memcg->stat);
	kfree(memcg);
}

/*
 * Returns the parent mem_cgroup in memcgroup hierarchy with hierarchy enabled.
 */
struct mem_cgroup *parent_mem_cgroup(struct mem_cgroup *memcg)
{
	if (!memcg->memory.parent)
		return NULL;
	return mem_cgroup_from_counter(memcg->memory.parent, memory);
}
EXPORT_SYMBOL(parent_mem_cgroup);

static struct cgroup_subsys_state * __ref
mem_cgroup_css_alloc(struct cgroup_subsys_state *parent_css)
{
	struct mem_cgroup *memcg;
	long error = -ENOMEM;
	int node;

	memcg = mem_cgroup_alloc();
	if (!memcg)
		return ERR_PTR(error);

	for_each_node(node)
		if (alloc_mem_cgroup_per_zone_info(memcg, node))
			goto free_out;

	/* root ? */
	if (parent_css == NULL) {
		root_mem_cgroup = memcg;
		page_counter_init(&memcg->memory, NULL);
		memcg->high = PAGE_COUNTER_MAX;
		memcg->soft_limit = PAGE_COUNTER_MAX;
		page_counter_init(&memcg->memsw, NULL);
		page_counter_init(&memcg->kmem, NULL);
	}

	memcg->last_scanned_node = MAX_NUMNODES;
	INIT_LIST_HEAD(&memcg->oom_notify);
	memcg->move_charge_at_immigrate = 0;
	mutex_init(&memcg->thresholds_lock);
	spin_lock_init(&memcg->move_lock);
	vmpressure_init(&memcg->vmpressure);
	INIT_LIST_HEAD(&memcg->event_list);
	spin_lock_init(&memcg->event_list_lock);
#ifdef CONFIG_MEMCG_KMEM
	memcg->kmemcg_id = -1;
#endif

	return &memcg->css;

free_out:
	__mem_cgroup_free(memcg);
	return ERR_PTR(error);
}

static int
mem_cgroup_css_online(struct cgroup_subsys_state *css)
{
	struct mem_cgroup *memcg = mem_cgroup_from_css(css);
	struct mem_cgroup *parent = mem_cgroup_from_css(css->parent);
	int ret;

	if (css->id > MEM_CGROUP_ID_MAX)
		return -ENOSPC;

	if (!parent)
		return 0;

	mutex_lock(&memcg_create_mutex);

	memcg->use_hierarchy = parent->use_hierarchy;
	memcg->oom_kill_disable = parent->oom_kill_disable;
	memcg->swappiness = mem_cgroup_swappiness(parent);

	if (parent->use_hierarchy) {
		page_counter_init(&memcg->memory, &parent->memory);
		memcg->high = PAGE_COUNTER_MAX;
		memcg->soft_limit = PAGE_COUNTER_MAX;
		page_counter_init(&memcg->memsw, &parent->memsw);
		page_counter_init(&memcg->kmem, &parent->kmem);

		/*
		 * No need to take a reference to the parent because cgroup
		 * core guarantees its existence.
		 */
	} else {
		page_counter_init(&memcg->memory, NULL);
		memcg->high = PAGE_COUNTER_MAX;
		memcg->soft_limit = PAGE_COUNTER_MAX;
		page_counter_init(&memcg->memsw, NULL);
		page_counter_init(&memcg->kmem, NULL);
		/*
		 * Deeper hierachy with use_hierarchy == false doesn't make
		 * much sense so let cgroup subsystem know about this
		 * unfortunate state in our controller.
		 */
		if (parent != root_mem_cgroup)
			memory_cgrp_subsys.broken_hierarchy = true;
	}
	mutex_unlock(&memcg_create_mutex);

	ret = memcg_init_kmem(memcg, &memory_cgrp_subsys);
	if (ret)
		return ret;

	/*
	 * Make sure the memcg is initialized: mem_cgroup_iter()
	 * orders reading memcg->initialized against its callers
	 * reading the memcg members.
	 */
	smp_store_release(&memcg->initialized, 1);

	return 0;
}

static void mem_cgroup_css_offline(struct cgroup_subsys_state *css)
{
	struct mem_cgroup *memcg = mem_cgroup_from_css(css);
	struct mem_cgroup_event *event, *tmp;

	/*
	 * Unregister events and notify userspace.
	 * Notify userspace about cgroup removing only after rmdir of cgroup
	 * directory to avoid race between userspace and kernelspace.
	 */
	spin_lock(&memcg->event_list_lock);
	list_for_each_entry_safe(event, tmp, &memcg->event_list, list) {
		list_del_init(&event->list);
		schedule_work(&event->remove);
	}
	spin_unlock(&memcg->event_list_lock);

	vmpressure_cleanup(&memcg->vmpressure);

	memcg_deactivate_kmem(memcg);
}

static void mem_cgroup_css_free(struct cgroup_subsys_state *css)
{
	struct mem_cgroup *memcg = mem_cgroup_from_css(css);

	memcg_destroy_kmem(memcg);
	__mem_cgroup_free(memcg);
}

/**
 * mem_cgroup_css_reset - reset the states of a mem_cgroup
 * @css: the target css
 *
 * Reset the states of the mem_cgroup associated with @css.  This is
 * invoked when the userland requests disabling on the default hierarchy
 * but the memcg is pinned through dependency.  The memcg should stop
 * applying policies and should revert to the vanilla state as it may be
 * made visible again.
 *
 * The current implementation only resets the essential configurations.
 * This needs to be expanded to cover all the visible parts.
 */
static void mem_cgroup_css_reset(struct cgroup_subsys_state *css)
{
	struct mem_cgroup *memcg = mem_cgroup_from_css(css);

	mem_cgroup_resize_limit(memcg, PAGE_COUNTER_MAX);
	mem_cgroup_resize_memsw_limit(memcg, PAGE_COUNTER_MAX);
	memcg_update_kmem_limit(memcg, PAGE_COUNTER_MAX);
	memcg->low = 0;
	memcg->high = PAGE_COUNTER_MAX;
	memcg->soft_limit = PAGE_COUNTER_MAX;
}

#ifdef CONFIG_MMU
/* Handlers for move charge at task migration. */
static int mem_cgroup_do_precharge(unsigned long count)
{
	int ret;

	/* Try a single bulk charge without reclaim first */
	ret = try_charge(mc.to, GFP_KERNEL & ~__GFP_WAIT, count);
	if (!ret) {
		mc.precharge += count;
		return ret;
	}
	if (ret == -EINTR) {
		cancel_charge(root_mem_cgroup, count);
		return ret;
	}

	/* Try charges one by one with reclaim */
	while (count--) {
		ret = try_charge(mc.to, GFP_KERNEL & ~__GFP_NORETRY, 1);
		/*
		 * In case of failure, any residual charges against
		 * mc.to will be dropped by mem_cgroup_clear_mc()
		 * later on.  However, cancel any charges that are
		 * bypassed to root right away or they'll be lost.
		 */
		if (ret == -EINTR)
			cancel_charge(root_mem_cgroup, 1);
		if (ret)
			return ret;
		mc.precharge++;
		cond_resched();
	}
	return 0;
}

/**
 * get_mctgt_type - get target type of moving charge
 * @vma: the vma the pte to be checked belongs
 * @addr: the address corresponding to the pte to be checked
 * @ptent: the pte to be checked
 * @target: the pointer the target page or swap ent will be stored(can be NULL)
 *
 * Returns
 *   0(MC_TARGET_NONE): if the pte is not a target for move charge.
 *   1(MC_TARGET_PAGE): if the page corresponding to this pte is a target for
 *     move charge. if @target is not NULL, the page is stored in target->page
 *     with extra refcnt got(Callers should handle it).
 *   2(MC_TARGET_SWAP): if the swap entry corresponding to this pte is a
 *     target for charge migration. if @target is not NULL, the entry is stored
 *     in target->ent.
 *
 * Called with pte lock held.
 */
union mc_target {
	struct page	*page;
	swp_entry_t	ent;
};

enum mc_target_type {
	MC_TARGET_NONE = 0,
	MC_TARGET_PAGE,
	MC_TARGET_SWAP,
};

static struct page *mc_handle_present_pte(struct vm_area_struct *vma,
						unsigned long addr, pte_t ptent)
{
	struct page *page = vm_normal_page(vma, addr, ptent);

	if (!page || !page_mapped(page))
		return NULL;
	if (PageAnon(page)) {
		if (!(mc.flags & MOVE_ANON))
			return NULL;
	} else {
		if (!(mc.flags & MOVE_FILE))
			return NULL;
	}
	if (!get_page_unless_zero(page))
		return NULL;

	return page;
}

#ifdef CONFIG_SWAP
static struct page *mc_handle_swap_pte(struct vm_area_struct *vma,
			unsigned long addr, pte_t ptent, swp_entry_t *entry)
{
	struct page *page = NULL;
	swp_entry_t ent = pte_to_swp_entry(ptent);

	if (!(mc.flags & MOVE_ANON) || non_swap_entry(ent))
		return NULL;
	/*
	 * Because lookup_swap_cache() updates some statistics counter,
	 * we call find_get_page() with swapper_space directly.
	 */
	page = find_get_page(swap_address_space(ent), ent.val);
	if (do_swap_account)
		entry->val = ent.val;

	return page;
}
#else
static struct page *mc_handle_swap_pte(struct vm_area_struct *vma,
			unsigned long addr, pte_t ptent, swp_entry_t *entry)
{
	return NULL;
}
#endif

static struct page *mc_handle_file_pte(struct vm_area_struct *vma,
			unsigned long addr, pte_t ptent, swp_entry_t *entry)
{
	struct page *page = NULL;
	struct address_space *mapping;
	pgoff_t pgoff;

	if (!vma->vm_file) /* anonymous vma */
		return NULL;
	if (!(mc.flags & MOVE_FILE))
		return NULL;

	mapping = vma->vm_file->f_mapping;
	pgoff = linear_page_index(vma, addr);

	/* page is moved even if it's not RSS of this task(page-faulted). */
#ifdef CONFIG_SWAP
	/* shmem/tmpfs may report page out on swap: account for that too. */
	if (shmem_mapping(mapping)) {
		page = find_get_entry(mapping, pgoff);
		if (radix_tree_exceptional_entry(page)) {
			swp_entry_t swp = radix_to_swp_entry(page);
			if (do_swap_account)
				*entry = swp;
			page = find_get_page(swap_address_space(swp), swp.val);
		}
	} else
		page = find_get_page(mapping, pgoff);
#else
	page = find_get_page(mapping, pgoff);
#endif
	return page;
}

static enum mc_target_type get_mctgt_type(struct vm_area_struct *vma,
		unsigned long addr, pte_t ptent, union mc_target *target)
{
	struct page *page = NULL;
	enum mc_target_type ret = MC_TARGET_NONE;
	swp_entry_t ent = { .val = 0 };

	if (pte_present(ptent))
		page = mc_handle_present_pte(vma, addr, ptent);
	else if (is_swap_pte(ptent))
		page = mc_handle_swap_pte(vma, addr, ptent, &ent);
	else if (pte_none(ptent))
		page = mc_handle_file_pte(vma, addr, ptent, &ent);

	if (!page && !ent.val)
		return ret;
	if (page) {
		/*
		 * Do only loose check w/o serialization.
		 * mem_cgroup_move_account() checks the page is valid or
		 * not under LRU exclusion.
		 */
		if (page->mem_cgroup == mc.from) {
			ret = MC_TARGET_PAGE;
			if (target)
				target->page = page;
		}
		if (!ret || !target)
			put_page(page);
	}
	/* There is a swap entry and a page doesn't exist or isn't charged */
	if (ent.val && !ret &&
	    mem_cgroup_id(mc.from) == lookup_swap_cgroup_id(ent)) {
		ret = MC_TARGET_SWAP;
		if (target)
			target->ent = ent;
	}
	return ret;
}

#ifdef CONFIG_TRANSPARENT_HUGEPAGE
/*
 * We don't consider swapping or file mapped pages because THP does not
 * support them for now.
 * Caller should make sure that pmd_trans_huge(pmd) is true.
 */
static enum mc_target_type get_mctgt_type_thp(struct vm_area_struct *vma,
		unsigned long addr, pmd_t pmd, union mc_target *target)
{
	struct page *page = NULL;
	enum mc_target_type ret = MC_TARGET_NONE;

	page = pmd_page(pmd);
	VM_BUG_ON_PAGE(!page || !PageHead(page), page);
	if (!(mc.flags & MOVE_ANON))
		return ret;
	if (page->mem_cgroup == mc.from) {
		ret = MC_TARGET_PAGE;
		if (target) {
			get_page(page);
			target->page = page;
		}
	}
	return ret;
}
#else
static inline enum mc_target_type get_mctgt_type_thp(struct vm_area_struct *vma,
		unsigned long addr, pmd_t pmd, union mc_target *target)
{
	return MC_TARGET_NONE;
}
#endif

static int mem_cgroup_count_precharge_pte_range(pmd_t *pmd,
					unsigned long addr, unsigned long end,
					struct mm_walk *walk)
{
	struct vm_area_struct *vma = walk->vma;
	pte_t *pte;
	spinlock_t *ptl;

	if (pmd_trans_huge_lock(pmd, vma, &ptl) == 1) {
		if (get_mctgt_type_thp(vma, addr, *pmd, NULL) == MC_TARGET_PAGE)
			mc.precharge += HPAGE_PMD_NR;
		spin_unlock(ptl);
		return 0;
	}

	if (pmd_trans_unstable(pmd))
		return 0;
	pte = pte_offset_map_lock(vma->vm_mm, pmd, addr, &ptl);
	for (; addr != end; pte++, addr += PAGE_SIZE)
		if (get_mctgt_type(vma, addr, *pte, NULL))
			mc.precharge++;	/* increment precharge temporarily */
	pte_unmap_unlock(pte - 1, ptl);
	cond_resched();

	return 0;
}

static unsigned long mem_cgroup_count_precharge(struct mm_struct *mm)
{
	unsigned long precharge;

	struct mm_walk mem_cgroup_count_precharge_walk = {
		.pmd_entry = mem_cgroup_count_precharge_pte_range,
		.mm = mm,
	};
	down_read(&mm->mmap_sem);
	walk_page_range(0, ~0UL, &mem_cgroup_count_precharge_walk);
	up_read(&mm->mmap_sem);

	precharge = mc.precharge;
	mc.precharge = 0;

	return precharge;
}

static int mem_cgroup_precharge_mc(struct mm_struct *mm)
{
	unsigned long precharge = mem_cgroup_count_precharge(mm);

	VM_BUG_ON(mc.moving_task);
	mc.moving_task = current;
	return mem_cgroup_do_precharge(precharge);
}

/* cancels all extra charges on mc.from and mc.to, and wakes up all waiters. */
static void __mem_cgroup_clear_mc(void)
{
	struct mem_cgroup *from = mc.from;
	struct mem_cgroup *to = mc.to;

	/* we must uncharge all the leftover precharges from mc.to */
	if (mc.precharge) {
		cancel_charge(mc.to, mc.precharge);
		mc.precharge = 0;
	}
	/*
	 * we didn't uncharge from mc.from at mem_cgroup_move_account(), so
	 * we must uncharge here.
	 */
	if (mc.moved_charge) {
		cancel_charge(mc.from, mc.moved_charge);
		mc.moved_charge = 0;
	}
	/* we must fixup refcnts and charges */
	if (mc.moved_swap) {
		/* uncharge swap account from the old cgroup */
		if (!mem_cgroup_is_root(mc.from))
			page_counter_uncharge(&mc.from->memsw, mc.moved_swap);

		/*
		 * we charged both to->memory and to->memsw, so we
		 * should uncharge to->memory.
		 */
		if (!mem_cgroup_is_root(mc.to))
			page_counter_uncharge(&mc.to->memory, mc.moved_swap);

		css_put_many(&mc.from->css, mc.moved_swap);

		/* we've already done css_get(mc.to) */
		mc.moved_swap = 0;
	}
	memcg_oom_recover(from);
	memcg_oom_recover(to);
	wake_up_all(&mc.waitq);
}

static void mem_cgroup_clear_mc(void)
{
	/*
	 * we must clear moving_task before waking up waiters at the end of
	 * task migration.
	 */
	mc.moving_task = NULL;
	__mem_cgroup_clear_mc();
	spin_lock(&mc.lock);
	mc.from = NULL;
	mc.to = NULL;
	spin_unlock(&mc.lock);
}

static int mem_cgroup_can_attach(struct cgroup_subsys_state *css,
				 struct cgroup_taskset *tset)
{
	struct task_struct *p = cgroup_taskset_first(tset);
	int ret = 0;
	struct mem_cgroup *memcg = mem_cgroup_from_css(css);
	unsigned long move_flags;

	/*
	 * We are now commited to this value whatever it is. Changes in this
	 * tunable will only affect upcoming migrations, not the current one.
	 * So we need to save it, and keep it going.
	 */
	move_flags = ACCESS_ONCE(memcg->move_charge_at_immigrate);
	if (move_flags) {
		struct mm_struct *mm;
		struct mem_cgroup *from = mem_cgroup_from_task(p);

		VM_BUG_ON(from == memcg);

		mm = get_task_mm(p);
		if (!mm)
			return 0;
		/* We move charges only when we move a owner of the mm */
		if (mm->owner == p) {
			VM_BUG_ON(mc.from);
			VM_BUG_ON(mc.to);
			VM_BUG_ON(mc.precharge);
			VM_BUG_ON(mc.moved_charge);
			VM_BUG_ON(mc.moved_swap);

			spin_lock(&mc.lock);
			mc.from = from;
			mc.to = memcg;
			mc.flags = move_flags;
			spin_unlock(&mc.lock);
			/* We set mc.moving_task later */

			ret = mem_cgroup_precharge_mc(mm);
			if (ret)
				mem_cgroup_clear_mc();
		}
		mmput(mm);
	}
	return ret;
}

static void mem_cgroup_cancel_attach(struct cgroup_subsys_state *css,
				     struct cgroup_taskset *tset)
{
	if (mc.to)
		mem_cgroup_clear_mc();
}

static int mem_cgroup_move_charge_pte_range(pmd_t *pmd,
				unsigned long addr, unsigned long end,
				struct mm_walk *walk)
{
	int ret = 0;
	struct vm_area_struct *vma = walk->vma;
	pte_t *pte;
	spinlock_t *ptl;
	enum mc_target_type target_type;
	union mc_target target;
	struct page *page;

	/*
	 * We don't take compound_lock() here but no race with splitting thp
	 * happens because:
	 *  - if pmd_trans_huge_lock() returns 1, the relevant thp is not
	 *    under splitting, which means there's no concurrent thp split,
	 *  - if another thread runs into split_huge_page() just after we
	 *    entered this if-block, the thread must wait for page table lock
	 *    to be unlocked in __split_huge_page_splitting(), where the main
	 *    part of thp split is not executed yet.
	 */
	if (pmd_trans_huge_lock(pmd, vma, &ptl) == 1) {
		if (mc.precharge < HPAGE_PMD_NR) {
			spin_unlock(ptl);
			return 0;
		}
		target_type = get_mctgt_type_thp(vma, addr, *pmd, &target);
		if (target_type == MC_TARGET_PAGE) {
			page = target.page;
			if (!isolate_lru_page(page)) {
				if (!mem_cgroup_move_account(page, HPAGE_PMD_NR,
							     mc.from, mc.to)) {
					mc.precharge -= HPAGE_PMD_NR;
					mc.moved_charge += HPAGE_PMD_NR;
				}
				putback_lru_page(page);
			}
			put_page(page);
		}
		spin_unlock(ptl);
		return 0;
	}

	if (pmd_trans_unstable(pmd))
		return 0;
retry:
	pte = pte_offset_map_lock(vma->vm_mm, pmd, addr, &ptl);
	for (; addr != end; addr += PAGE_SIZE) {
		pte_t ptent = *(pte++);
		swp_entry_t ent;

		if (!mc.precharge)
			break;

		switch (get_mctgt_type(vma, addr, ptent, &target)) {
		case MC_TARGET_PAGE:
			page = target.page;
			if (isolate_lru_page(page))
				goto put;
			if (!mem_cgroup_move_account(page, 1, mc.from, mc.to)) {
				mc.precharge--;
				/* we uncharge from mc.from later. */
				mc.moved_charge++;
			}
			putback_lru_page(page);
put:			/* get_mctgt_type() gets the page */
			put_page(page);
			break;
		case MC_TARGET_SWAP:
			ent = target.ent;
			if (!mem_cgroup_move_swap_account(ent, mc.from, mc.to)) {
				mc.precharge--;
				/* we fixup refcnts and charges later. */
				mc.moved_swap++;
			}
			break;
		default:
			break;
		}
	}
	pte_unmap_unlock(pte - 1, ptl);
	cond_resched();

	if (addr != end) {
		/*
		 * We have consumed all precharges we got in can_attach().
		 * We try charge one by one, but don't do any additional
		 * charges to mc.to if we have failed in charge once in attach()
		 * phase.
		 */
		ret = mem_cgroup_do_precharge(1);
		if (!ret)
			goto retry;
	}

	return ret;
}

static void mem_cgroup_move_charge(struct mm_struct *mm)
{
	struct mm_walk mem_cgroup_move_charge_walk = {
		.pmd_entry = mem_cgroup_move_charge_pte_range,
		.mm = mm,
	};

	lru_add_drain_all();
	/*
	 * Signal mem_cgroup_begin_page_stat() to take the memcg's
	 * move_lock while we're moving its pages to another memcg.
	 * Then wait for already started RCU-only updates to finish.
	 */
	atomic_inc(&mc.from->moving_account);
	synchronize_rcu();
retry:
	if (unlikely(!down_read_trylock(&mm->mmap_sem))) {
		/*
		 * Someone who are holding the mmap_sem might be waiting in
		 * waitq. So we cancel all extra charges, wake up all waiters,
		 * and retry. Because we cancel precharges, we might not be able
		 * to move enough charges, but moving charge is a best-effort
		 * feature anyway, so it wouldn't be a big problem.
		 */
		__mem_cgroup_clear_mc();
		cond_resched();
		goto retry;
	}
	/*
	 * When we have consumed all precharges and failed in doing
	 * additional charge, the page walk just aborts.
	 */
	walk_page_range(0, ~0UL, &mem_cgroup_move_charge_walk);
	up_read(&mm->mmap_sem);
	atomic_dec(&mc.from->moving_account);
}

static void mem_cgroup_move_task(struct cgroup_subsys_state *css,
				 struct cgroup_taskset *tset)
{
	struct task_struct *p = cgroup_taskset_first(tset);
	struct mm_struct *mm = get_task_mm(p);

	if (mm) {
		if (mc.to)
			mem_cgroup_move_charge(mm);
		mmput(mm);
	}
	if (mc.to)
		mem_cgroup_clear_mc();
}
#else	/* !CONFIG_MMU */
static int mem_cgroup_can_attach(struct cgroup_subsys_state *css,
				 struct cgroup_taskset *tset)
{
	return 0;
}
static void mem_cgroup_cancel_attach(struct cgroup_subsys_state *css,
				     struct cgroup_taskset *tset)
{
}
static void mem_cgroup_move_task(struct cgroup_subsys_state *css,
				 struct cgroup_taskset *tset)
{
}
#endif

/*
 * Cgroup retains root cgroups across [un]mount cycles making it necessary
 * to verify whether we're attached to the default hierarchy on each mount
 * attempt.
 */
static void mem_cgroup_bind(struct cgroup_subsys_state *root_css)
{
	/*
	 * use_hierarchy is forced on the default hierarchy.  cgroup core
	 * guarantees that @root doesn't have any children, so turning it
	 * on for the root memcg is enough.
	 */
	if (cgroup_on_dfl(root_css->cgroup))
		root_mem_cgroup->use_hierarchy = true;
	else
		root_mem_cgroup->use_hierarchy = false;
}

static u64 memory_current_read(struct cgroup_subsys_state *css,
			       struct cftype *cft)
{
	return mem_cgroup_usage(mem_cgroup_from_css(css), false);
}

static int memory_low_show(struct seq_file *m, void *v)
{
	struct mem_cgroup *memcg = mem_cgroup_from_css(seq_css(m));
	unsigned long low = ACCESS_ONCE(memcg->low);

	if (low == PAGE_COUNTER_MAX)
<<<<<<< HEAD
		seq_puts(m, "infinity\n");
=======
		seq_puts(m, "max\n");
>>>>>>> 007760cf
	else
		seq_printf(m, "%llu\n", (u64)low * PAGE_SIZE);

	return 0;
}

static ssize_t memory_low_write(struct kernfs_open_file *of,
				char *buf, size_t nbytes, loff_t off)
{
	struct mem_cgroup *memcg = mem_cgroup_from_css(of_css(of));
	unsigned long low;
	int err;

	buf = strstrip(buf);
<<<<<<< HEAD
	err = page_counter_memparse(buf, "infinity", &low);
=======
	err = page_counter_memparse(buf, "max", &low);
>>>>>>> 007760cf
	if (err)
		return err;

	memcg->low = low;

	return nbytes;
}

static int memory_high_show(struct seq_file *m, void *v)
{
	struct mem_cgroup *memcg = mem_cgroup_from_css(seq_css(m));
	unsigned long high = ACCESS_ONCE(memcg->high);

	if (high == PAGE_COUNTER_MAX)
<<<<<<< HEAD
		seq_puts(m, "infinity\n");
=======
		seq_puts(m, "max\n");
>>>>>>> 007760cf
	else
		seq_printf(m, "%llu\n", (u64)high * PAGE_SIZE);

	return 0;
}

static ssize_t memory_high_write(struct kernfs_open_file *of,
				 char *buf, size_t nbytes, loff_t off)
<<<<<<< HEAD
{
	struct mem_cgroup *memcg = mem_cgroup_from_css(of_css(of));
	unsigned long high;
	int err;

	buf = strstrip(buf);
	err = page_counter_memparse(buf, "infinity", &high);
	if (err)
		return err;

	memcg->high = high;

	return nbytes;
}

static int memory_max_show(struct seq_file *m, void *v)
{
	struct mem_cgroup *memcg = mem_cgroup_from_css(seq_css(m));
	unsigned long max = ACCESS_ONCE(memcg->memory.limit);

	if (max == PAGE_COUNTER_MAX)
		seq_puts(m, "infinity\n");
	else
		seq_printf(m, "%llu\n", (u64)max * PAGE_SIZE);

	return 0;
}

static ssize_t memory_max_write(struct kernfs_open_file *of,
				char *buf, size_t nbytes, loff_t off)
{
	struct mem_cgroup *memcg = mem_cgroup_from_css(of_css(of));
	unsigned long max;
	int err;

	buf = strstrip(buf);
	err = page_counter_memparse(buf, "infinity", &max);
	if (err)
		return err;

	err = mem_cgroup_resize_limit(memcg, max);
	if (err)
		return err;

	return nbytes;
}

static int memory_events_show(struct seq_file *m, void *v)
{
	struct mem_cgroup *memcg = mem_cgroup_from_css(seq_css(m));

	seq_printf(m, "low %lu\n", mem_cgroup_read_events(memcg, MEMCG_LOW));
	seq_printf(m, "high %lu\n", mem_cgroup_read_events(memcg, MEMCG_HIGH));
	seq_printf(m, "max %lu\n", mem_cgroup_read_events(memcg, MEMCG_MAX));
	seq_printf(m, "oom %lu\n", mem_cgroup_read_events(memcg, MEMCG_OOM));

	return 0;
}

static struct cftype memory_files[] = {
	{
		.name = "current",
		.read_u64 = memory_current_read,
	},
	{
		.name = "low",
		.flags = CFTYPE_NOT_ON_ROOT,
		.seq_show = memory_low_show,
		.write = memory_low_write,
	},
	{
		.name = "high",
		.flags = CFTYPE_NOT_ON_ROOT,
		.seq_show = memory_high_show,
		.write = memory_high_write,
	},
	{
		.name = "max",
		.flags = CFTYPE_NOT_ON_ROOT,
		.seq_show = memory_max_show,
		.write = memory_max_write,
	},
	{
		.name = "events",
		.flags = CFTYPE_NOT_ON_ROOT,
		.seq_show = memory_events_show,
	},
	{ }	/* terminate */
};

struct cgroup_subsys memory_cgrp_subsys = {
	.css_alloc = mem_cgroup_css_alloc,
	.css_online = mem_cgroup_css_online,
	.css_offline = mem_cgroup_css_offline,
	.css_free = mem_cgroup_css_free,
	.css_reset = mem_cgroup_css_reset,
	.can_attach = mem_cgroup_can_attach,
	.cancel_attach = mem_cgroup_cancel_attach,
	.attach = mem_cgroup_move_task,
	.bind = mem_cgroup_bind,
	.dfl_cftypes = memory_files,
	.legacy_cftypes = mem_cgroup_legacy_files,
	.early_init = 0,
};

=======
{
	struct mem_cgroup *memcg = mem_cgroup_from_css(of_css(of));
	unsigned long high;
	int err;

	buf = strstrip(buf);
	err = page_counter_memparse(buf, "max", &high);
	if (err)
		return err;

	memcg->high = high;

	return nbytes;
}

static int memory_max_show(struct seq_file *m, void *v)
{
	struct mem_cgroup *memcg = mem_cgroup_from_css(seq_css(m));
	unsigned long max = ACCESS_ONCE(memcg->memory.limit);

	if (max == PAGE_COUNTER_MAX)
		seq_puts(m, "max\n");
	else
		seq_printf(m, "%llu\n", (u64)max * PAGE_SIZE);

	return 0;
}

static ssize_t memory_max_write(struct kernfs_open_file *of,
				char *buf, size_t nbytes, loff_t off)
{
	struct mem_cgroup *memcg = mem_cgroup_from_css(of_css(of));
	unsigned long max;
	int err;

	buf = strstrip(buf);
	err = page_counter_memparse(buf, "max", &max);
	if (err)
		return err;

	err = mem_cgroup_resize_limit(memcg, max);
	if (err)
		return err;

	return nbytes;
}

static int memory_events_show(struct seq_file *m, void *v)
{
	struct mem_cgroup *memcg = mem_cgroup_from_css(seq_css(m));

	seq_printf(m, "low %lu\n", mem_cgroup_read_events(memcg, MEMCG_LOW));
	seq_printf(m, "high %lu\n", mem_cgroup_read_events(memcg, MEMCG_HIGH));
	seq_printf(m, "max %lu\n", mem_cgroup_read_events(memcg, MEMCG_MAX));
	seq_printf(m, "oom %lu\n", mem_cgroup_read_events(memcg, MEMCG_OOM));

	return 0;
}

static struct cftype memory_files[] = {
	{
		.name = "current",
		.read_u64 = memory_current_read,
	},
	{
		.name = "low",
		.flags = CFTYPE_NOT_ON_ROOT,
		.seq_show = memory_low_show,
		.write = memory_low_write,
	},
	{
		.name = "high",
		.flags = CFTYPE_NOT_ON_ROOT,
		.seq_show = memory_high_show,
		.write = memory_high_write,
	},
	{
		.name = "max",
		.flags = CFTYPE_NOT_ON_ROOT,
		.seq_show = memory_max_show,
		.write = memory_max_write,
	},
	{
		.name = "events",
		.flags = CFTYPE_NOT_ON_ROOT,
		.seq_show = memory_events_show,
	},
	{ }	/* terminate */
};

struct cgroup_subsys memory_cgrp_subsys = {
	.css_alloc = mem_cgroup_css_alloc,
	.css_online = mem_cgroup_css_online,
	.css_offline = mem_cgroup_css_offline,
	.css_free = mem_cgroup_css_free,
	.css_reset = mem_cgroup_css_reset,
	.can_attach = mem_cgroup_can_attach,
	.cancel_attach = mem_cgroup_cancel_attach,
	.attach = mem_cgroup_move_task,
	.bind = mem_cgroup_bind,
	.dfl_cftypes = memory_files,
	.legacy_cftypes = mem_cgroup_legacy_files,
	.early_init = 0,
};

>>>>>>> 007760cf
/**
 * mem_cgroup_events - count memory events against a cgroup
 * @memcg: the memory cgroup
 * @idx: the event index
 * @nr: the number of events to account for
 */
void mem_cgroup_events(struct mem_cgroup *memcg,
		       enum mem_cgroup_events_index idx,
		       unsigned int nr)
{
	this_cpu_add(memcg->stat->events[idx], nr);
}

/**
 * mem_cgroup_low - check if memory consumption is below the normal range
 * @root: the highest ancestor to consider
 * @memcg: the memory cgroup to check
 *
 * Returns %true if memory consumption of @memcg, and that of all
 * configurable ancestors up to @root, is below the normal range.
 */
bool mem_cgroup_low(struct mem_cgroup *root, struct mem_cgroup *memcg)
{
	if (mem_cgroup_disabled())
		return false;

	/*
	 * The toplevel group doesn't have a configurable range, so
	 * it's never low when looked at directly, and it is not
	 * considered an ancestor when assessing the hierarchy.
	 */

	if (memcg == root_mem_cgroup)
		return false;

<<<<<<< HEAD
	if (page_counter_read(&memcg->memory) > memcg->low)
=======
	if (page_counter_read(&memcg->memory) >= memcg->low)
>>>>>>> 007760cf
		return false;

	while (memcg != root) {
		memcg = parent_mem_cgroup(memcg);

		if (memcg == root_mem_cgroup)
			break;

<<<<<<< HEAD
		if (page_counter_read(&memcg->memory) > memcg->low)
=======
		if (page_counter_read(&memcg->memory) >= memcg->low)
>>>>>>> 007760cf
			return false;
	}
	return true;
}

/**
 * mem_cgroup_try_charge - try charging a page
 * @page: page to charge
 * @mm: mm context of the victim
 * @gfp_mask: reclaim mode
 * @memcgp: charged memcg return
 *
 * Try to charge @page to the memcg that @mm belongs to, reclaiming
 * pages according to @gfp_mask if necessary.
 *
 * Returns 0 on success, with *@memcgp pointing to the charged memcg.
 * Otherwise, an error code is returned.
 *
 * After page->mapping has been set up, the caller must finalize the
 * charge with mem_cgroup_commit_charge().  Or abort the transaction
 * with mem_cgroup_cancel_charge() in case page instantiation fails.
 */
int mem_cgroup_try_charge(struct page *page, struct mm_struct *mm,
			  gfp_t gfp_mask, struct mem_cgroup **memcgp)
{
	struct mem_cgroup *memcg = NULL;
	unsigned int nr_pages = 1;
	int ret = 0;

	if (mem_cgroup_disabled())
		goto out;

	if (PageSwapCache(page)) {
		/*
		 * Every swap fault against a single page tries to charge the
		 * page, bail as early as possible.  shmem_unuse() encounters
		 * already charged pages, too.  The USED bit is protected by
		 * the page lock, which serializes swap cache removal, which
		 * in turn serializes uncharging.
		 */
		if (page->mem_cgroup)
			goto out;
	}

	if (PageTransHuge(page)) {
		nr_pages <<= compound_order(page);
		VM_BUG_ON_PAGE(!PageTransHuge(page), page);
	}

	if (do_swap_account && PageSwapCache(page))
		memcg = try_get_mem_cgroup_from_page(page);
	if (!memcg)
		memcg = get_mem_cgroup_from_mm(mm);

	ret = try_charge(memcg, gfp_mask, nr_pages);

	css_put(&memcg->css);

	if (ret == -EINTR) {
		memcg = root_mem_cgroup;
		ret = 0;
	}
out:
	*memcgp = memcg;
	return ret;
}

/**
 * mem_cgroup_commit_charge - commit a page charge
 * @page: page to charge
 * @memcg: memcg to charge the page to
 * @lrucare: page might be on LRU already
 *
 * Finalize a charge transaction started by mem_cgroup_try_charge(),
 * after page->mapping has been set up.  This must happen atomically
 * as part of the page instantiation, i.e. under the page table lock
 * for anonymous pages, under the page lock for page and swap cache.
 *
 * In addition, the page must not be on the LRU during the commit, to
 * prevent racing with task migration.  If it might be, use @lrucare.
 *
 * Use mem_cgroup_cancel_charge() to cancel the transaction instead.
 */
void mem_cgroup_commit_charge(struct page *page, struct mem_cgroup *memcg,
			      bool lrucare)
{
	unsigned int nr_pages = 1;

	VM_BUG_ON_PAGE(!page->mapping, page);
	VM_BUG_ON_PAGE(PageLRU(page) && !lrucare, page);

	if (mem_cgroup_disabled())
		return;
	/*
	 * Swap faults will attempt to charge the same page multiple
	 * times.  But reuse_swap_page() might have removed the page
	 * from swapcache already, so we can't check PageSwapCache().
	 */
	if (!memcg)
		return;

	commit_charge(page, memcg, lrucare);

	if (PageTransHuge(page)) {
		nr_pages <<= compound_order(page);
		VM_BUG_ON_PAGE(!PageTransHuge(page), page);
	}

	local_irq_disable();
	mem_cgroup_charge_statistics(memcg, page, nr_pages);
	memcg_check_events(memcg, page);
	local_irq_enable();

	if (do_swap_account && PageSwapCache(page)) {
		swp_entry_t entry = { .val = page_private(page) };
		/*
		 * The swap entry might not get freed for a long time,
		 * let's not wait for it.  The page already received a
		 * memory+swap charge, drop the swap entry duplicate.
		 */
		mem_cgroup_uncharge_swap(entry);
	}
}

/**
 * mem_cgroup_cancel_charge - cancel a page charge
 * @page: page to charge
 * @memcg: memcg to charge the page to
 *
 * Cancel a charge transaction started by mem_cgroup_try_charge().
 */
void mem_cgroup_cancel_charge(struct page *page, struct mem_cgroup *memcg)
{
	unsigned int nr_pages = 1;

	if (mem_cgroup_disabled())
		return;
	/*
	 * Swap faults will attempt to charge the same page multiple
	 * times.  But reuse_swap_page() might have removed the page
	 * from swapcache already, so we can't check PageSwapCache().
	 */
	if (!memcg)
		return;

	if (PageTransHuge(page)) {
		nr_pages <<= compound_order(page);
		VM_BUG_ON_PAGE(!PageTransHuge(page), page);
	}

	cancel_charge(memcg, nr_pages);
}

static void uncharge_batch(struct mem_cgroup *memcg, unsigned long pgpgout,
			   unsigned long nr_anon, unsigned long nr_file,
			   unsigned long nr_huge, struct page *dummy_page)
{
	unsigned long nr_pages = nr_anon + nr_file;
	unsigned long flags;

	if (!mem_cgroup_is_root(memcg)) {
		page_counter_uncharge(&memcg->memory, nr_pages);
		if (do_swap_account)
			page_counter_uncharge(&memcg->memsw, nr_pages);
		memcg_oom_recover(memcg);
	}

	local_irq_save(flags);
	__this_cpu_sub(memcg->stat->count[MEM_CGROUP_STAT_RSS], nr_anon);
	__this_cpu_sub(memcg->stat->count[MEM_CGROUP_STAT_CACHE], nr_file);
	__this_cpu_sub(memcg->stat->count[MEM_CGROUP_STAT_RSS_HUGE], nr_huge);
	__this_cpu_add(memcg->stat->events[MEM_CGROUP_EVENTS_PGPGOUT], pgpgout);
	__this_cpu_add(memcg->stat->nr_page_events, nr_pages);
	memcg_check_events(memcg, dummy_page);
	local_irq_restore(flags);

	if (!mem_cgroup_is_root(memcg))
		css_put_many(&memcg->css, nr_pages);
}

static void uncharge_list(struct list_head *page_list)
{
	struct mem_cgroup *memcg = NULL;
	unsigned long nr_anon = 0;
	unsigned long nr_file = 0;
	unsigned long nr_huge = 0;
	unsigned long pgpgout = 0;
	struct list_head *next;
	struct page *page;

	next = page_list->next;
	do {
		unsigned int nr_pages = 1;

		page = list_entry(next, struct page, lru);
		next = page->lru.next;

		VM_BUG_ON_PAGE(PageLRU(page), page);
		VM_BUG_ON_PAGE(page_count(page), page);

		if (!page->mem_cgroup)
			continue;

		/*
		 * Nobody should be changing or seriously looking at
		 * page->mem_cgroup at this point, we have fully
		 * exclusive access to the page.
		 */

		if (memcg != page->mem_cgroup) {
			if (memcg) {
				uncharge_batch(memcg, pgpgout, nr_anon, nr_file,
					       nr_huge, page);
				pgpgout = nr_anon = nr_file = nr_huge = 0;
			}
			memcg = page->mem_cgroup;
		}

		if (PageTransHuge(page)) {
			nr_pages <<= compound_order(page);
			VM_BUG_ON_PAGE(!PageTransHuge(page), page);
			nr_huge += nr_pages;
		}

		if (PageAnon(page))
			nr_anon += nr_pages;
		else
			nr_file += nr_pages;

		page->mem_cgroup = NULL;

		pgpgout++;
	} while (next != page_list);

	if (memcg)
		uncharge_batch(memcg, pgpgout, nr_anon, nr_file,
			       nr_huge, page);
}

/**
 * mem_cgroup_uncharge - uncharge a page
 * @page: page to uncharge
 *
 * Uncharge a page previously charged with mem_cgroup_try_charge() and
 * mem_cgroup_commit_charge().
 */
void mem_cgroup_uncharge(struct page *page)
{
	if (mem_cgroup_disabled())
		return;

	/* Don't touch page->lru of any random page, pre-check: */
	if (!page->mem_cgroup)
		return;

	INIT_LIST_HEAD(&page->lru);
	uncharge_list(&page->lru);
}

/**
 * mem_cgroup_uncharge_list - uncharge a list of page
 * @page_list: list of pages to uncharge
 *
 * Uncharge a list of pages previously charged with
 * mem_cgroup_try_charge() and mem_cgroup_commit_charge().
 */
void mem_cgroup_uncharge_list(struct list_head *page_list)
{
	if (mem_cgroup_disabled())
		return;

	if (!list_empty(page_list))
		uncharge_list(page_list);
}

/**
 * mem_cgroup_migrate - migrate a charge to another page
 * @oldpage: currently charged page
 * @newpage: page to transfer the charge to
 * @lrucare: either or both pages might be on the LRU already
 *
 * Migrate the charge from @oldpage to @newpage.
 *
 * Both pages must be locked, @newpage->mapping must be set up.
 */
void mem_cgroup_migrate(struct page *oldpage, struct page *newpage,
			bool lrucare)
{
	struct mem_cgroup *memcg;
	int isolated;

	VM_BUG_ON_PAGE(!PageLocked(oldpage), oldpage);
	VM_BUG_ON_PAGE(!PageLocked(newpage), newpage);
	VM_BUG_ON_PAGE(!lrucare && PageLRU(oldpage), oldpage);
	VM_BUG_ON_PAGE(!lrucare && PageLRU(newpage), newpage);
	VM_BUG_ON_PAGE(PageAnon(oldpage) != PageAnon(newpage), newpage);
	VM_BUG_ON_PAGE(PageTransHuge(oldpage) != PageTransHuge(newpage),
		       newpage);

	if (mem_cgroup_disabled())
		return;

	/* Page cache replacement: new page already charged? */
	if (newpage->mem_cgroup)
		return;

	/*
	 * Swapcache readahead pages can get migrated before being
	 * charged, and migration from compaction can happen to an
	 * uncharged page when the PFN walker finds a page that
	 * reclaim just put back on the LRU but has not released yet.
	 */
	memcg = oldpage->mem_cgroup;
	if (!memcg)
		return;

	if (lrucare)
		lock_page_lru(oldpage, &isolated);

	oldpage->mem_cgroup = NULL;

	if (lrucare)
		unlock_page_lru(oldpage, isolated);

	commit_charge(newpage, memcg, lrucare);
}

/*
 * subsys_initcall() for memory controller.
 *
 * Some parts like hotcpu_notifier() have to be initialized from this context
 * because of lock dependencies (cgroup_lock -> cpu hotplug) but basically
 * everything that doesn't depend on a specific mem_cgroup structure should
 * be initialized from here.
 */
static int __init mem_cgroup_init(void)
{
	int cpu, node;

	hotcpu_notifier(memcg_cpu_hotplug_callback, 0);

	for_each_possible_cpu(cpu)
		INIT_WORK(&per_cpu_ptr(&memcg_stock, cpu)->work,
			  drain_local_stock);

	for_each_node(node) {
		struct mem_cgroup_tree_per_node *rtpn;
		int zone;

		rtpn = kzalloc_node(sizeof(*rtpn), GFP_KERNEL,
				    node_online(node) ? node : NUMA_NO_NODE);

		for (zone = 0; zone < MAX_NR_ZONES; zone++) {
			struct mem_cgroup_tree_per_zone *rtpz;

			rtpz = &rtpn->rb_tree_per_zone[zone];
			rtpz->rb_root = RB_ROOT;
			spin_lock_init(&rtpz->lock);
		}
		soft_limit_tree.rb_tree_per_node[node] = rtpn;
	}

<<<<<<< HEAD
	return 0;
}
subsys_initcall(mem_cgroup_init);

#ifdef CONFIG_MEMCG_SWAP
/**
 * mem_cgroup_swapout - transfer a memsw charge to swap
 * @page: page whose memsw charge to transfer
 * @entry: swap entry to move the charge to
 *
 * Transfer the memsw charge of @page to @entry.
 */
void mem_cgroup_swapout(struct page *page, swp_entry_t entry)
{
	struct mem_cgroup *memcg;
	unsigned short oldid;

	VM_BUG_ON_PAGE(PageLRU(page), page);
	VM_BUG_ON_PAGE(page_count(page), page);

	if (!do_swap_account)
		return;

	memcg = page->mem_cgroup;

	/* Readahead page, never charged */
	if (!memcg)
		return;

	oldid = swap_cgroup_record(entry, mem_cgroup_id(memcg));
	VM_BUG_ON_PAGE(oldid, page);
	mem_cgroup_swap_statistics(memcg, true);

	page->mem_cgroup = NULL;

	if (!mem_cgroup_is_root(memcg))
		page_counter_uncharge(&memcg->memory, 1);

	/* XXX: caller holds IRQ-safe mapping->tree_lock */
	VM_BUG_ON(!irqs_disabled());

	mem_cgroup_charge_statistics(memcg, page, -1);
	memcg_check_events(memcg, page);
}

/**
 * mem_cgroup_uncharge_swap - uncharge a swap entry
 * @entry: swap entry to uncharge
 *
 * Drop the memsw charge associated with @entry.
 */
void mem_cgroup_uncharge_swap(swp_entry_t entry)
{
	struct mem_cgroup *memcg;
	unsigned short id;

	if (!do_swap_account)
		return;

	id = swap_cgroup_record(entry, 0);
	rcu_read_lock();
	memcg = mem_cgroup_lookup(id);
	if (memcg) {
		if (!mem_cgroup_is_root(memcg))
			page_counter_uncharge(&memcg->memsw, 1);
		mem_cgroup_swap_statistics(memcg, false);
		css_put(&memcg->css);
	}
	rcu_read_unlock();
}

/* for remember boot option*/
#ifdef CONFIG_MEMCG_SWAP_ENABLED
static int really_do_swap_account __initdata = 1;
#else
static int really_do_swap_account __initdata;
#endif

static int __init enable_swap_account(char *s)
{
	if (!strcmp(s, "1"))
		really_do_swap_account = 1;
	else if (!strcmp(s, "0"))
		really_do_swap_account = 0;
	return 1;
}
__setup("swapaccount=", enable_swap_account);

static struct cftype memsw_cgroup_files[] = {
	{
		.name = "memsw.usage_in_bytes",
		.private = MEMFILE_PRIVATE(_MEMSWAP, RES_USAGE),
		.read_u64 = mem_cgroup_read_u64,
	},
	{
		.name = "memsw.max_usage_in_bytes",
		.private = MEMFILE_PRIVATE(_MEMSWAP, RES_MAX_USAGE),
		.write = mem_cgroup_reset,
		.read_u64 = mem_cgroup_read_u64,
	},
	{
		.name = "memsw.limit_in_bytes",
		.private = MEMFILE_PRIVATE(_MEMSWAP, RES_LIMIT),
		.write = mem_cgroup_write,
		.read_u64 = mem_cgroup_read_u64,
	},
	{
		.name = "memsw.failcnt",
		.private = MEMFILE_PRIVATE(_MEMSWAP, RES_FAILCNT),
		.write = mem_cgroup_reset,
		.read_u64 = mem_cgroup_read_u64,
	},
	{ },	/* terminate */
};

static int __init mem_cgroup_swap_init(void)
{
	if (!mem_cgroup_disabled() && really_do_swap_account) {
		do_swap_account = 1;
		WARN_ON(cgroup_add_legacy_cftypes(&memory_cgrp_subsys,
						  memsw_cgroup_files));
	}
	return 0;
}
=======
	return 0;
}
subsys_initcall(mem_cgroup_init);

#ifdef CONFIG_MEMCG_SWAP
/**
 * mem_cgroup_swapout - transfer a memsw charge to swap
 * @page: page whose memsw charge to transfer
 * @entry: swap entry to move the charge to
 *
 * Transfer the memsw charge of @page to @entry.
 */
void mem_cgroup_swapout(struct page *page, swp_entry_t entry)
{
	struct mem_cgroup *memcg;
	unsigned short oldid;

	VM_BUG_ON_PAGE(PageLRU(page), page);
	VM_BUG_ON_PAGE(page_count(page), page);

	if (!do_swap_account)
		return;

	memcg = page->mem_cgroup;

	/* Readahead page, never charged */
	if (!memcg)
		return;

	oldid = swap_cgroup_record(entry, mem_cgroup_id(memcg));
	VM_BUG_ON_PAGE(oldid, page);
	mem_cgroup_swap_statistics(memcg, true);

	page->mem_cgroup = NULL;

	if (!mem_cgroup_is_root(memcg))
		page_counter_uncharge(&memcg->memory, 1);

	/* XXX: caller holds IRQ-safe mapping->tree_lock */
	VM_BUG_ON(!irqs_disabled());

	mem_cgroup_charge_statistics(memcg, page, -1);
	memcg_check_events(memcg, page);
}

/**
 * mem_cgroup_uncharge_swap - uncharge a swap entry
 * @entry: swap entry to uncharge
 *
 * Drop the memsw charge associated with @entry.
 */
void mem_cgroup_uncharge_swap(swp_entry_t entry)
{
	struct mem_cgroup *memcg;
	unsigned short id;

	if (!do_swap_account)
		return;

	id = swap_cgroup_record(entry, 0);
	rcu_read_lock();
	memcg = mem_cgroup_lookup(id);
	if (memcg) {
		if (!mem_cgroup_is_root(memcg))
			page_counter_uncharge(&memcg->memsw, 1);
		mem_cgroup_swap_statistics(memcg, false);
		css_put(&memcg->css);
	}
	rcu_read_unlock();
}

/* for remember boot option*/
#ifdef CONFIG_MEMCG_SWAP_ENABLED
static int really_do_swap_account __initdata = 1;
#else
static int really_do_swap_account __initdata;
#endif

static int __init enable_swap_account(char *s)
{
	if (!strcmp(s, "1"))
		really_do_swap_account = 1;
	else if (!strcmp(s, "0"))
		really_do_swap_account = 0;
	return 1;
}
__setup("swapaccount=", enable_swap_account);

static struct cftype memsw_cgroup_files[] = {
	{
		.name = "memsw.usage_in_bytes",
		.private = MEMFILE_PRIVATE(_MEMSWAP, RES_USAGE),
		.read_u64 = mem_cgroup_read_u64,
	},
	{
		.name = "memsw.max_usage_in_bytes",
		.private = MEMFILE_PRIVATE(_MEMSWAP, RES_MAX_USAGE),
		.write = mem_cgroup_reset,
		.read_u64 = mem_cgroup_read_u64,
	},
	{
		.name = "memsw.limit_in_bytes",
		.private = MEMFILE_PRIVATE(_MEMSWAP, RES_LIMIT),
		.write = mem_cgroup_write,
		.read_u64 = mem_cgroup_read_u64,
	},
	{
		.name = "memsw.failcnt",
		.private = MEMFILE_PRIVATE(_MEMSWAP, RES_FAILCNT),
		.write = mem_cgroup_reset,
		.read_u64 = mem_cgroup_read_u64,
	},
	{ },	/* terminate */
};

static int __init mem_cgroup_swap_init(void)
{
	if (!mem_cgroup_disabled() && really_do_swap_account) {
		do_swap_account = 1;
		WARN_ON(cgroup_add_legacy_cftypes(&memory_cgrp_subsys,
						  memsw_cgroup_files));
	}
	return 0;
}
>>>>>>> 007760cf
subsys_initcall(mem_cgroup_swap_init);

#endif /* CONFIG_MEMCG_SWAP */<|MERGE_RESOLUTION|>--- conflicted
+++ resolved
@@ -5249,11 +5249,7 @@
 	unsigned long low = ACCESS_ONCE(memcg->low);
 
 	if (low == PAGE_COUNTER_MAX)
-<<<<<<< HEAD
-		seq_puts(m, "infinity\n");
-=======
 		seq_puts(m, "max\n");
->>>>>>> 007760cf
 	else
 		seq_printf(m, "%llu\n", (u64)low * PAGE_SIZE);
 
@@ -5268,11 +5264,7 @@
 	int err;
 
 	buf = strstrip(buf);
-<<<<<<< HEAD
-	err = page_counter_memparse(buf, "infinity", &low);
-=======
 	err = page_counter_memparse(buf, "max", &low);
->>>>>>> 007760cf
 	if (err)
 		return err;
 
@@ -5287,11 +5279,7 @@
 	unsigned long high = ACCESS_ONCE(memcg->high);
 
 	if (high == PAGE_COUNTER_MAX)
-<<<<<<< HEAD
-		seq_puts(m, "infinity\n");
-=======
 		seq_puts(m, "max\n");
->>>>>>> 007760cf
 	else
 		seq_printf(m, "%llu\n", (u64)high * PAGE_SIZE);
 
@@ -5300,14 +5288,13 @@
 
 static ssize_t memory_high_write(struct kernfs_open_file *of,
 				 char *buf, size_t nbytes, loff_t off)
-<<<<<<< HEAD
 {
 	struct mem_cgroup *memcg = mem_cgroup_from_css(of_css(of));
 	unsigned long high;
 	int err;
 
 	buf = strstrip(buf);
-	err = page_counter_memparse(buf, "infinity", &high);
+	err = page_counter_memparse(buf, "max", &high);
 	if (err)
 		return err;
 
@@ -5322,7 +5309,7 @@
 	unsigned long max = ACCESS_ONCE(memcg->memory.limit);
 
 	if (max == PAGE_COUNTER_MAX)
-		seq_puts(m, "infinity\n");
+		seq_puts(m, "max\n");
 	else
 		seq_printf(m, "%llu\n", (u64)max * PAGE_SIZE);
 
@@ -5337,7 +5324,7 @@
 	int err;
 
 	buf = strstrip(buf);
-	err = page_counter_memparse(buf, "infinity", &max);
+	err = page_counter_memparse(buf, "max", &max);
 	if (err)
 		return err;
 
@@ -5406,113 +5393,6 @@
 	.early_init = 0,
 };
 
-=======
-{
-	struct mem_cgroup *memcg = mem_cgroup_from_css(of_css(of));
-	unsigned long high;
-	int err;
-
-	buf = strstrip(buf);
-	err = page_counter_memparse(buf, "max", &high);
-	if (err)
-		return err;
-
-	memcg->high = high;
-
-	return nbytes;
-}
-
-static int memory_max_show(struct seq_file *m, void *v)
-{
-	struct mem_cgroup *memcg = mem_cgroup_from_css(seq_css(m));
-	unsigned long max = ACCESS_ONCE(memcg->memory.limit);
-
-	if (max == PAGE_COUNTER_MAX)
-		seq_puts(m, "max\n");
-	else
-		seq_printf(m, "%llu\n", (u64)max * PAGE_SIZE);
-
-	return 0;
-}
-
-static ssize_t memory_max_write(struct kernfs_open_file *of,
-				char *buf, size_t nbytes, loff_t off)
-{
-	struct mem_cgroup *memcg = mem_cgroup_from_css(of_css(of));
-	unsigned long max;
-	int err;
-
-	buf = strstrip(buf);
-	err = page_counter_memparse(buf, "max", &max);
-	if (err)
-		return err;
-
-	err = mem_cgroup_resize_limit(memcg, max);
-	if (err)
-		return err;
-
-	return nbytes;
-}
-
-static int memory_events_show(struct seq_file *m, void *v)
-{
-	struct mem_cgroup *memcg = mem_cgroup_from_css(seq_css(m));
-
-	seq_printf(m, "low %lu\n", mem_cgroup_read_events(memcg, MEMCG_LOW));
-	seq_printf(m, "high %lu\n", mem_cgroup_read_events(memcg, MEMCG_HIGH));
-	seq_printf(m, "max %lu\n", mem_cgroup_read_events(memcg, MEMCG_MAX));
-	seq_printf(m, "oom %lu\n", mem_cgroup_read_events(memcg, MEMCG_OOM));
-
-	return 0;
-}
-
-static struct cftype memory_files[] = {
-	{
-		.name = "current",
-		.read_u64 = memory_current_read,
-	},
-	{
-		.name = "low",
-		.flags = CFTYPE_NOT_ON_ROOT,
-		.seq_show = memory_low_show,
-		.write = memory_low_write,
-	},
-	{
-		.name = "high",
-		.flags = CFTYPE_NOT_ON_ROOT,
-		.seq_show = memory_high_show,
-		.write = memory_high_write,
-	},
-	{
-		.name = "max",
-		.flags = CFTYPE_NOT_ON_ROOT,
-		.seq_show = memory_max_show,
-		.write = memory_max_write,
-	},
-	{
-		.name = "events",
-		.flags = CFTYPE_NOT_ON_ROOT,
-		.seq_show = memory_events_show,
-	},
-	{ }	/* terminate */
-};
-
-struct cgroup_subsys memory_cgrp_subsys = {
-	.css_alloc = mem_cgroup_css_alloc,
-	.css_online = mem_cgroup_css_online,
-	.css_offline = mem_cgroup_css_offline,
-	.css_free = mem_cgroup_css_free,
-	.css_reset = mem_cgroup_css_reset,
-	.can_attach = mem_cgroup_can_attach,
-	.cancel_attach = mem_cgroup_cancel_attach,
-	.attach = mem_cgroup_move_task,
-	.bind = mem_cgroup_bind,
-	.dfl_cftypes = memory_files,
-	.legacy_cftypes = mem_cgroup_legacy_files,
-	.early_init = 0,
-};
-
->>>>>>> 007760cf
 /**
  * mem_cgroup_events - count memory events against a cgroup
  * @memcg: the memory cgroup
@@ -5548,11 +5428,7 @@
 	if (memcg == root_mem_cgroup)
 		return false;
 
-<<<<<<< HEAD
-	if (page_counter_read(&memcg->memory) > memcg->low)
-=======
 	if (page_counter_read(&memcg->memory) >= memcg->low)
->>>>>>> 007760cf
 		return false;
 
 	while (memcg != root) {
@@ -5561,11 +5437,7 @@
 		if (memcg == root_mem_cgroup)
 			break;
 
-<<<<<<< HEAD
-		if (page_counter_read(&memcg->memory) > memcg->low)
-=======
 		if (page_counter_read(&memcg->memory) >= memcg->low)
->>>>>>> 007760cf
 			return false;
 	}
 	return true;
@@ -5928,7 +5800,6 @@
 		soft_limit_tree.rb_tree_per_node[node] = rtpn;
 	}
 
-<<<<<<< HEAD
 	return 0;
 }
 subsys_initcall(mem_cgroup_init);
@@ -6053,132 +5924,6 @@
 	}
 	return 0;
 }
-=======
-	return 0;
-}
-subsys_initcall(mem_cgroup_init);
-
-#ifdef CONFIG_MEMCG_SWAP
-/**
- * mem_cgroup_swapout - transfer a memsw charge to swap
- * @page: page whose memsw charge to transfer
- * @entry: swap entry to move the charge to
- *
- * Transfer the memsw charge of @page to @entry.
- */
-void mem_cgroup_swapout(struct page *page, swp_entry_t entry)
-{
-	struct mem_cgroup *memcg;
-	unsigned short oldid;
-
-	VM_BUG_ON_PAGE(PageLRU(page), page);
-	VM_BUG_ON_PAGE(page_count(page), page);
-
-	if (!do_swap_account)
-		return;
-
-	memcg = page->mem_cgroup;
-
-	/* Readahead page, never charged */
-	if (!memcg)
-		return;
-
-	oldid = swap_cgroup_record(entry, mem_cgroup_id(memcg));
-	VM_BUG_ON_PAGE(oldid, page);
-	mem_cgroup_swap_statistics(memcg, true);
-
-	page->mem_cgroup = NULL;
-
-	if (!mem_cgroup_is_root(memcg))
-		page_counter_uncharge(&memcg->memory, 1);
-
-	/* XXX: caller holds IRQ-safe mapping->tree_lock */
-	VM_BUG_ON(!irqs_disabled());
-
-	mem_cgroup_charge_statistics(memcg, page, -1);
-	memcg_check_events(memcg, page);
-}
-
-/**
- * mem_cgroup_uncharge_swap - uncharge a swap entry
- * @entry: swap entry to uncharge
- *
- * Drop the memsw charge associated with @entry.
- */
-void mem_cgroup_uncharge_swap(swp_entry_t entry)
-{
-	struct mem_cgroup *memcg;
-	unsigned short id;
-
-	if (!do_swap_account)
-		return;
-
-	id = swap_cgroup_record(entry, 0);
-	rcu_read_lock();
-	memcg = mem_cgroup_lookup(id);
-	if (memcg) {
-		if (!mem_cgroup_is_root(memcg))
-			page_counter_uncharge(&memcg->memsw, 1);
-		mem_cgroup_swap_statistics(memcg, false);
-		css_put(&memcg->css);
-	}
-	rcu_read_unlock();
-}
-
-/* for remember boot option*/
-#ifdef CONFIG_MEMCG_SWAP_ENABLED
-static int really_do_swap_account __initdata = 1;
-#else
-static int really_do_swap_account __initdata;
-#endif
-
-static int __init enable_swap_account(char *s)
-{
-	if (!strcmp(s, "1"))
-		really_do_swap_account = 1;
-	else if (!strcmp(s, "0"))
-		really_do_swap_account = 0;
-	return 1;
-}
-__setup("swapaccount=", enable_swap_account);
-
-static struct cftype memsw_cgroup_files[] = {
-	{
-		.name = "memsw.usage_in_bytes",
-		.private = MEMFILE_PRIVATE(_MEMSWAP, RES_USAGE),
-		.read_u64 = mem_cgroup_read_u64,
-	},
-	{
-		.name = "memsw.max_usage_in_bytes",
-		.private = MEMFILE_PRIVATE(_MEMSWAP, RES_MAX_USAGE),
-		.write = mem_cgroup_reset,
-		.read_u64 = mem_cgroup_read_u64,
-	},
-	{
-		.name = "memsw.limit_in_bytes",
-		.private = MEMFILE_PRIVATE(_MEMSWAP, RES_LIMIT),
-		.write = mem_cgroup_write,
-		.read_u64 = mem_cgroup_read_u64,
-	},
-	{
-		.name = "memsw.failcnt",
-		.private = MEMFILE_PRIVATE(_MEMSWAP, RES_FAILCNT),
-		.write = mem_cgroup_reset,
-		.read_u64 = mem_cgroup_read_u64,
-	},
-	{ },	/* terminate */
-};
-
-static int __init mem_cgroup_swap_init(void)
-{
-	if (!mem_cgroup_disabled() && really_do_swap_account) {
-		do_swap_account = 1;
-		WARN_ON(cgroup_add_legacy_cftypes(&memory_cgrp_subsys,
-						  memsw_cgroup_files));
-	}
-	return 0;
-}
->>>>>>> 007760cf
 subsys_initcall(mem_cgroup_swap_init);
 
 #endif /* CONFIG_MEMCG_SWAP */