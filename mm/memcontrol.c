--- conflicted
+++ resolved
@@ -380,15 +380,6 @@
 	/* WARNING: nodeinfo must be the last member here */
 };
 
-<<<<<<< HEAD
-static size_t memcg_size(void)
-{
-	return sizeof(struct mem_cgroup) +
-		nr_node_ids * sizeof(struct mem_cgroup_per_node *);
-}
-
-=======
->>>>>>> 28d6b6dd
 /* internal only representation about the status of kmem accounting. */
 enum {
 	KMEM_ACCOUNTED_ACTIVE = 0, /* accounted by this cgroup itself */
