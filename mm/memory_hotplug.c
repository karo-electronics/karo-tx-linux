--- conflicted
+++ resolved
@@ -498,13 +498,9 @@
 	 * The node we allocated has no zone fallback lists. For avoiding
 	 * to access not-initialized zonelist, build here.
 	 */
-<<<<<<< HEAD
-	build_all_zonelists(NULL);
-=======
 	mutex_lock(&zonelists_mutex);
 	build_all_zonelists(NULL);
 	mutex_unlock(&zonelists_mutex);
->>>>>>> 712ae51a
 
 	return pgdat;
 }
