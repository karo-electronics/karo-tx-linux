--- conflicted
+++ resolved
@@ -81,15 +81,6 @@
 
 static void put_compound_page(struct page *page)
 {
-<<<<<<< HEAD
-	if (unlikely(PageTail(page))) {
-		/* __split_huge_page_refcount can run under us */
-		struct page *page_head = compound_trans_head(page);
-
-		if (likely(page != page_head &&
-			   get_page_unless_zero(page_head))) {
-			unsigned long flags;
-=======
 	struct page *page_head;
 
 	if (likely(!PageTail(page))) {
@@ -108,7 +99,6 @@
 
 	/* __split_huge_page_refcount can run under us */
 	page_head = compound_trans_head(page);
->>>>>>> 4988abf1
 
 	/*
 	 * THP can not break up slab pages so avoid taking
@@ -137,78 +127,6 @@
 		smp_rmb();
 		if (likely(PageTail(page))) {
 			/*
-<<<<<<< HEAD
-			 * THP can not break up slab pages so avoid taking
-			 * compound_lock().  Slab performs non-atomic bit ops
-			 * on page->flags for better performance.  In particular
-			 * slab_unlock() in slub used to be a hot path.  It is
-			 * still hot on arches that do not support
-			 * this_cpu_cmpxchg_double().
-			 */
-			if (PageSlab(page_head) || PageHeadHuge(page_head)) {
-				if (likely(PageTail(page))) {
-					/*
-					 * __split_huge_page_refcount
-					 * cannot race here.
-					 */
-					VM_BUG_ON(!PageHead(page_head));
-					atomic_dec(&page->_mapcount);
-					if (put_page_testzero(page_head))
-						VM_BUG_ON(1);
-					if (put_page_testzero(page_head))
-						__put_compound_page(page_head);
-					return;
-				} else
-					/*
-					 * __split_huge_page_refcount
-					 * run before us, "page" was a
-					 * THP tail. The split
-					 * page_head has been freed
-					 * and reallocated as slab or
-					 * hugetlbfs page of smaller
-					 * order (only possible if
-					 * reallocated as slab on
-					 * x86).
-					 */
-					goto skip_lock;
-			}
-			/*
-			 * page_head wasn't a dangling pointer but it
-			 * may not be a head page anymore by the time
-			 * we obtain the lock. That is ok as long as it
-			 * can't be freed from under us.
-			 */
-			flags = compound_lock_irqsave(page_head);
-			if (unlikely(!PageTail(page))) {
-				/* __split_huge_page_refcount run before us */
-				compound_unlock_irqrestore(page_head, flags);
-skip_lock:
-				if (put_page_testzero(page_head)) {
-					/*
-					 * The head page may have been
-					 * freed and reallocated as a
-					 * compound page of smaller
-					 * order and then freed again.
-					 * All we know is that it
-					 * cannot have become: a THP
-					 * page, a compound page of
-					 * higher order, a tail page.
-					 * That is because we still
-					 * hold the refcount of the
-					 * split THP tail and
-					 * page_head was the THP head
-					 * before the split.
-					 */
-					if (PageHead(page_head))
-						__put_compound_page(page_head);
-					else
-						__put_single_page(page_head);
-				}
-out_put_single:
-				if (put_page_testzero(page))
-					__put_single_page(page);
-				return;
-=======
 			 * __split_huge_page_refcount cannot race
 			 * here.
 			 */
@@ -232,7 +150,6 @@
 				 */
 				VM_BUG_ON(PageSlab(page_head));
 				__put_compound_page(page_head);
->>>>>>> 4988abf1
 			}
 			return;
 		} else
@@ -246,8 +163,6 @@
 			goto out_put_single;
 	}
 
-<<<<<<< HEAD
-=======
 	if (likely(page != page_head && get_page_unless_zero(page_head))) {
 		unsigned long flags;
 
@@ -261,7 +176,6 @@
 		if (unlikely(!PageTail(page))) {
 			/* __split_huge_page_refcount run before us */
 			compound_unlock_irqrestore(page_head, flags);
->>>>>>> 4988abf1
 			if (put_page_testzero(page_head)) {
 				/*
 				 * The head page may have been freed
@@ -338,38 +252,6 @@
 	 * split_huge_page().
 	 */
 	unsigned long flags;
-<<<<<<< HEAD
-	bool got = false;
-	struct page *page_head = compound_trans_head(page);
-
-	if (likely(page != page_head && get_page_unless_zero(page_head))) {
-		/* Ref to put_compound_page() comment. */
-		if (PageSlab(page_head) || PageHeadHuge(page_head)) {
-			if (likely(PageTail(page))) {
-				/*
-				 * This is a hugetlbfs page or a slab
-				 * page. __split_huge_page_refcount
-				 * cannot race here.
-				 */
-				VM_BUG_ON(!PageHead(page_head));
-				__get_page_tail_foll(page, false);
-				return true;
-			} else {
-				/*
-				 * __split_huge_page_refcount run
-				 * before us, "page" was a THP
-				 * tail. The split page_head has been
-				 * freed and reallocated as slab or
-				 * hugetlbfs page of smaller order
-				 * (only possible if reallocated as
-				 * slab on x86).
-				 */
-				put_page(page_head);
-				return false;
-			}
-		}
-
-=======
 	bool got;
 	struct page *page_head = compound_trans_head(page);
 
@@ -401,7 +283,6 @@
 
 	got = false;
 	if (likely(page != page_head && get_page_unless_zero(page_head))) {
->>>>>>> 4988abf1
 		/*
 		 * page_head wasn't a dangling pointer but it
 		 * may not be a head page anymore by the time
