/*
 * mm/mmap.c
 *
 * Written by obz.
 *
 * Address space accounting code	<alan@lxorguk.ukuu.org.uk>
 */

#include <linux/slab.h>
#include <linux/backing-dev.h>
#include <linux/mm.h>
#include <linux/shm.h>
#include <linux/mman.h>
#include <linux/pagemap.h>
#include <linux/swap.h>
#include <linux/syscalls.h>
#include <linux/capability.h>
#include <linux/init.h>
#include <linux/file.h>
#include <linux/fs.h>
#include <linux/personality.h>
#include <linux/security.h>
#include <linux/hugetlb.h>
#include <linux/profile.h>
#include <linux/export.h>
#include <linux/mount.h>
#include <linux/mempolicy.h>
#include <linux/rmap.h>
#include <linux/mmu_notifier.h>
#include <linux/perf_event.h>
#include <linux/audit.h>
#include <linux/khugepaged.h>
#include <linux/uprobes.h>

#include <asm/uaccess.h>
#include <asm/cacheflush.h>
#include <asm/tlb.h>
#include <asm/mmu_context.h>

#include "internal.h"

#ifndef arch_mmap_check
#define arch_mmap_check(addr, len, flags)	(0)
#endif

#ifndef arch_rebalance_pgtables
#define arch_rebalance_pgtables(addr, len)		(addr)
#endif

static void unmap_region(struct mm_struct *mm,
		struct vm_area_struct *vma, struct vm_area_struct *prev,
		unsigned long start, unsigned long end);

/*
 * WARNING: the debugging will use recursive algorithms so never enable this
 * unless you know what you are doing.
 */
#undef DEBUG_MM_RB

/* description of effects of mapping type and prot in current implementation.
 * this is due to the limited x86 page protection hardware.  The expected
 * behavior is in parens:
 *
 * map_type	prot
 *		PROT_NONE	PROT_READ	PROT_WRITE	PROT_EXEC
 * MAP_SHARED	r: (no) no	r: (yes) yes	r: (no) yes	r: (no) yes
 *		w: (no) no	w: (no) no	w: (yes) yes	w: (no) no
 *		x: (no) no	x: (no) yes	x: (no) yes	x: (yes) yes
 *		
 * MAP_PRIVATE	r: (no) no	r: (yes) yes	r: (no) yes	r: (no) yes
 *		w: (no) no	w: (no) no	w: (copy) copy	w: (no) no
 *		x: (no) no	x: (no) yes	x: (no) yes	x: (yes) yes
 *
 */
pgprot_t protection_map[16] = {
	__P000, __P001, __P010, __P011, __P100, __P101, __P110, __P111,
	__S000, __S001, __S010, __S011, __S100, __S101, __S110, __S111
};

pgprot_t vm_get_page_prot(unsigned long vm_flags)
{
	return __pgprot(pgprot_val(protection_map[vm_flags &
				(VM_READ|VM_WRITE|VM_EXEC|VM_SHARED)]) |
			pgprot_val(arch_vm_get_page_prot(vm_flags)));
}
EXPORT_SYMBOL(vm_get_page_prot);

int sysctl_overcommit_memory __read_mostly = OVERCOMMIT_GUESS;  /* heuristic overcommit */
int sysctl_overcommit_ratio __read_mostly = 50;	/* default is 50% */
int sysctl_max_map_count __read_mostly = DEFAULT_MAX_MAP_COUNT;
/*
 * Make sure vm_committed_as in one cacheline and not cacheline shared with
 * other variables. It can be updated by several CPUs frequently.
 */
struct percpu_counter vm_committed_as ____cacheline_aligned_in_smp;

/*
 * Check that a process has enough memory to allocate a new virtual
 * mapping. 0 means there is enough memory for the allocation to
 * succeed and -ENOMEM implies there is not.
 *
 * We currently support three overcommit policies, which are set via the
 * vm.overcommit_memory sysctl.  See Documentation/vm/overcommit-accounting
 *
 * Strict overcommit modes added 2002 Feb 26 by Alan Cox.
 * Additional code 2002 Jul 20 by Robert Love.
 *
 * cap_sys_admin is 1 if the process has admin privileges, 0 otherwise.
 *
 * Note this is a helper function intended to be used by LSMs which
 * wish to use this logic.
 */
int __vm_enough_memory(struct mm_struct *mm, long pages, int cap_sys_admin)
{
	unsigned long free, allowed;

	vm_acct_memory(pages);

	/*
	 * Sometimes we want to use more memory than we have
	 */
	if (sysctl_overcommit_memory == OVERCOMMIT_ALWAYS)
		return 0;

	if (sysctl_overcommit_memory == OVERCOMMIT_GUESS) {
		free = global_page_state(NR_FREE_PAGES);
		free += global_page_state(NR_FILE_PAGES);

		/*
		 * shmem pages shouldn't be counted as free in this
		 * case, they can't be purged, only swapped out, and
		 * that won't affect the overall amount of available
		 * memory in the system.
		 */
		free -= global_page_state(NR_SHMEM);

		free += nr_swap_pages;

		/*
		 * Any slabs which are created with the
		 * SLAB_RECLAIM_ACCOUNT flag claim to have contents
		 * which are reclaimable, under pressure.  The dentry
		 * cache and most inode caches should fall into this
		 */
		free += global_page_state(NR_SLAB_RECLAIMABLE);

		/*
		 * Leave reserved pages. The pages are not for anonymous pages.
		 */
		if (free <= totalreserve_pages)
			goto error;
		else
			free -= totalreserve_pages;

		/*
		 * Leave the last 3% for root
		 */
		if (!cap_sys_admin)
			free -= free / 32;

		if (free > pages)
			return 0;

		goto error;
	}

	allowed = (totalram_pages - hugetlb_total_pages())
	       	* sysctl_overcommit_ratio / 100;
	/*
	 * Leave the last 3% for root
	 */
	if (!cap_sys_admin)
		allowed -= allowed / 32;
	allowed += total_swap_pages;

	/* Don't let a single process grow too big:
	   leave 3% of the size of this process for other processes */
	if (mm)
		allowed -= mm->total_vm / 32;

	if (percpu_counter_read_positive(&vm_committed_as) < allowed)
		return 0;
error:
	vm_unacct_memory(pages);

	return -ENOMEM;
}

/*
 * Requires inode->i_mapping->i_mmap_mutex
 */
static void __remove_shared_vm_struct(struct vm_area_struct *vma,
		struct file *file, struct address_space *mapping)
{
	if (vma->vm_flags & VM_DENYWRITE)
		atomic_inc(&file->f_path.dentry->d_inode->i_writecount);
	if (vma->vm_flags & VM_SHARED)
		mapping->i_mmap_writable--;

	flush_dcache_mmap_lock(mapping);
	if (unlikely(vma->vm_flags & VM_NONLINEAR))
		list_del_init(&vma->shared.vm_set.list);
	else
		vma_prio_tree_remove(vma, &mapping->i_mmap);
	flush_dcache_mmap_unlock(mapping);
}

/*
 * Unlink a file-based vm structure from its prio_tree, to hide
 * vma from rmap and vmtruncate before freeing its page tables.
 */
void unlink_file_vma(struct vm_area_struct *vma)
{
	struct file *file = vma->vm_file;

	if (file) {
		struct address_space *mapping = file->f_mapping;
		mutex_lock(&mapping->i_mmap_mutex);
		__remove_shared_vm_struct(vma, file, mapping);
		mutex_unlock(&mapping->i_mmap_mutex);
	}
}

/*
 * Close a vm structure and free it, returning the next.
 */
static struct vm_area_struct *remove_vma(struct vm_area_struct *vma)
{
	struct vm_area_struct *next = vma->vm_next;

	might_sleep();
	if (vma->vm_ops && vma->vm_ops->close)
		vma->vm_ops->close(vma);
	if (vma->vm_file) {
		fput(vma->vm_file);
		if (vma->vm_flags & VM_EXECUTABLE)
			removed_exe_file_vma(vma->vm_mm);
	}
	mpol_put(vma_policy(vma));
	kmem_cache_free(vm_area_cachep, vma);
	return next;
}

static unsigned long do_brk(unsigned long addr, unsigned long len);

SYSCALL_DEFINE1(brk, unsigned long, brk)
{
	unsigned long rlim, retval;
	unsigned long newbrk, oldbrk;
	struct mm_struct *mm = current->mm;
	unsigned long min_brk;

	down_write(&mm->mmap_sem);

#ifdef CONFIG_COMPAT_BRK
	/*
	 * CONFIG_COMPAT_BRK can still be overridden by setting
	 * randomize_va_space to 2, which will still cause mm->start_brk
	 * to be arbitrarily shifted
	 */
	if (current->brk_randomized)
		min_brk = mm->start_brk;
	else
		min_brk = mm->end_data;
#else
	min_brk = mm->start_brk;
#endif
	if (brk < min_brk)
		goto out;

	/*
	 * Check against rlimit here. If this check is done later after the test
	 * of oldbrk with newbrk then it can escape the test and let the data
	 * segment grow beyond its set limit the in case where the limit is
	 * not page aligned -Ram Gupta
	 */
	rlim = rlimit(RLIMIT_DATA);
	if (rlim < RLIM_INFINITY && (brk - mm->start_brk) +
			(mm->end_data - mm->start_data) > rlim)
		goto out;

	newbrk = PAGE_ALIGN(brk);
	oldbrk = PAGE_ALIGN(mm->brk);
	if (oldbrk == newbrk)
		goto set_brk;

	/* Always allow shrinking brk. */
	if (brk <= mm->brk) {
		if (!do_munmap(mm, newbrk, oldbrk-newbrk))
			goto set_brk;
		goto out;
	}

	/* Check against existing mmap mappings. */
	if (find_vma_intersection(mm, oldbrk, newbrk+PAGE_SIZE))
		goto out;

	/* Ok, looks good - let it rip. */
	if (do_brk(oldbrk, newbrk-oldbrk) != oldbrk)
		goto out;
set_brk:
	mm->brk = brk;
out:
	retval = mm->brk;
	up_write(&mm->mmap_sem);
	return retval;
}

#ifdef DEBUG_MM_RB
static int browse_rb(struct rb_root *root)
{
	int i = 0, j;
	struct rb_node *nd, *pn = NULL;
	unsigned long prev = 0, pend = 0;

	for (nd = rb_first(root); nd; nd = rb_next(nd)) {
		struct vm_area_struct *vma;
		vma = rb_entry(nd, struct vm_area_struct, vm_rb);
		if (vma->vm_start < prev)
			printk("vm_start %lx prev %lx\n", vma->vm_start, prev), i = -1;
		if (vma->vm_start < pend)
			printk("vm_start %lx pend %lx\n", vma->vm_start, pend);
		if (vma->vm_start > vma->vm_end)
			printk("vm_end %lx < vm_start %lx\n", vma->vm_end, vma->vm_start);
		i++;
		pn = nd;
		prev = vma->vm_start;
		pend = vma->vm_end;
	}
	j = 0;
	for (nd = pn; nd; nd = rb_prev(nd)) {
		j++;
	}
	if (i != j)
		printk("backwards %d, forwards %d\n", j, i), i = 0;
	return i;
}

void validate_mm(struct mm_struct *mm)
{
	int bug = 0;
	int i = 0;
	struct vm_area_struct *tmp = mm->mmap;
	while (tmp) {
		tmp = tmp->vm_next;
		i++;
	}
	if (i != mm->map_count)
		printk("map_count %d vm_next %d\n", mm->map_count, i), bug = 1;
	i = browse_rb(&mm->mm_rb);
	if (i != mm->map_count)
		printk("map_count %d rb %d\n", mm->map_count, i), bug = 1;
	BUG_ON(bug);
}
#else
#define validate_mm(mm) do { } while (0)
#endif

static struct vm_area_struct *
find_vma_prepare(struct mm_struct *mm, unsigned long addr,
		struct vm_area_struct **pprev, struct rb_node ***rb_link,
		struct rb_node ** rb_parent)
{
	struct vm_area_struct * vma;
	struct rb_node ** __rb_link, * __rb_parent, * rb_prev;

	__rb_link = &mm->mm_rb.rb_node;
	rb_prev = __rb_parent = NULL;
	vma = NULL;

	while (*__rb_link) {
		struct vm_area_struct *vma_tmp;

		__rb_parent = *__rb_link;
		vma_tmp = rb_entry(__rb_parent, struct vm_area_struct, vm_rb);

		if (vma_tmp->vm_end > addr) {
			vma = vma_tmp;
			if (vma_tmp->vm_start <= addr)
				break;
			__rb_link = &__rb_parent->rb_left;
		} else {
			rb_prev = __rb_parent;
			__rb_link = &__rb_parent->rb_right;
		}
	}

	*pprev = NULL;
	if (rb_prev)
		*pprev = rb_entry(rb_prev, struct vm_area_struct, vm_rb);
	*rb_link = __rb_link;
	*rb_parent = __rb_parent;
	return vma;
}

void __vma_link_rb(struct mm_struct *mm, struct vm_area_struct *vma,
		struct rb_node **rb_link, struct rb_node *rb_parent)
{
	rb_link_node(&vma->vm_rb, rb_parent, rb_link);
	rb_insert_color(&vma->vm_rb, &mm->mm_rb);
}

static void __vma_link_file(struct vm_area_struct *vma)
{
	struct file *file;

	file = vma->vm_file;
	if (file) {
		struct address_space *mapping = file->f_mapping;

		if (vma->vm_flags & VM_DENYWRITE)
			atomic_dec(&file->f_path.dentry->d_inode->i_writecount);
		if (vma->vm_flags & VM_SHARED)
			mapping->i_mmap_writable++;

		flush_dcache_mmap_lock(mapping);
		if (unlikely(vma->vm_flags & VM_NONLINEAR))
			vma_nonlinear_insert(vma, &mapping->i_mmap_nonlinear);
		else
			vma_prio_tree_insert(vma, &mapping->i_mmap);
		flush_dcache_mmap_unlock(mapping);
	}
}

static void
__vma_link(struct mm_struct *mm, struct vm_area_struct *vma,
	struct vm_area_struct *prev, struct rb_node **rb_link,
	struct rb_node *rb_parent)
{
	__vma_link_list(mm, vma, prev, rb_parent);
	__vma_link_rb(mm, vma, rb_link, rb_parent);
}

static void vma_link(struct mm_struct *mm, struct vm_area_struct *vma,
			struct vm_area_struct *prev, struct rb_node **rb_link,
			struct rb_node *rb_parent)
{
	struct address_space *mapping = NULL;

	if (vma->vm_file)
		mapping = vma->vm_file->f_mapping;

	if (mapping)
		mutex_lock(&mapping->i_mmap_mutex);

	__vma_link(mm, vma, prev, rb_link, rb_parent);
	__vma_link_file(vma);

	if (mapping)
		mutex_unlock(&mapping->i_mmap_mutex);

	mm->map_count++;
	validate_mm(mm);
}

/*
 * Helper for vma_adjust() in the split_vma insert case: insert a vma into the
 * mm's list and rbtree.  It has already been inserted into the prio_tree.
 */
static void __insert_vm_struct(struct mm_struct *mm, struct vm_area_struct *vma)
{
	struct vm_area_struct *__vma, *prev;
	struct rb_node **rb_link, *rb_parent;

	__vma = find_vma_prepare(mm, vma->vm_start,&prev, &rb_link, &rb_parent);
	BUG_ON(__vma && __vma->vm_start < vma->vm_end);
	__vma_link(mm, vma, prev, rb_link, rb_parent);
	mm->map_count++;
}

static inline void
__vma_unlink(struct mm_struct *mm, struct vm_area_struct *vma,
		struct vm_area_struct *prev)
{
	struct vm_area_struct *next = vma->vm_next;

	prev->vm_next = next;
	if (next)
		next->vm_prev = prev;
	rb_erase(&vma->vm_rb, &mm->mm_rb);
	if (mm->mmap_cache == vma)
		mm->mmap_cache = prev;
}

/*
 * We cannot adjust vm_start, vm_end, vm_pgoff fields of a vma that
 * is already present in an i_mmap tree without adjusting the tree.
 * The following helper function should be used when such adjustments
 * are necessary.  The "insert" vma (if any) is to be inserted
 * before we drop the necessary locks.
 */
int vma_adjust(struct vm_area_struct *vma, unsigned long start,
	unsigned long end, pgoff_t pgoff, struct vm_area_struct *insert)
{
	struct mm_struct *mm = vma->vm_mm;
	struct vm_area_struct *next = vma->vm_next;
	struct vm_area_struct *importer = NULL;
	struct address_space *mapping = NULL;
	struct prio_tree_root *root = NULL;
	struct anon_vma *anon_vma = NULL;
	struct file *file = vma->vm_file;
	long adjust_next = 0;
	int remove_next = 0;

	if (next && !insert) {
		struct vm_area_struct *exporter = NULL;

		if (end >= next->vm_end) {
			/*
			 * vma expands, overlapping all the next, and
			 * perhaps the one after too (mprotect case 6).
			 */
again:			remove_next = 1 + (end > next->vm_end);
			end = next->vm_end;
			exporter = next;
			importer = vma;
		} else if (end > next->vm_start) {
			/*
			 * vma expands, overlapping part of the next:
			 * mprotect case 5 shifting the boundary up.
			 */
			adjust_next = (end - next->vm_start) >> PAGE_SHIFT;
			exporter = next;
			importer = vma;
		} else if (end < vma->vm_end) {
			/*
			 * vma shrinks, and !insert tells it's not
			 * split_vma inserting another: so it must be
			 * mprotect case 4 shifting the boundary down.
			 */
			adjust_next = - ((vma->vm_end - end) >> PAGE_SHIFT);
			exporter = vma;
			importer = next;
		}

		/*
		 * Easily overlooked: when mprotect shifts the boundary,
		 * make sure the expanding vma has anon_vma set if the
		 * shrinking vma had, to cover any anon pages imported.
		 */
		if (exporter && exporter->anon_vma && !importer->anon_vma) {
			if (anon_vma_clone(importer, exporter))
				return -ENOMEM;
			importer->anon_vma = exporter->anon_vma;
		}
	}

	if (file) {
		mapping = file->f_mapping;
		if (!(vma->vm_flags & VM_NONLINEAR)) {
			root = &mapping->i_mmap;
			uprobe_munmap(vma, vma->vm_start, vma->vm_end);

			if (adjust_next)
				uprobe_munmap(next, next->vm_start,
							next->vm_end);
		}

		mutex_lock(&mapping->i_mmap_mutex);
		if (insert) {
			/*
			 * Put into prio_tree now, so instantiated pages
			 * are visible to arm/parisc __flush_dcache_page
			 * throughout; but we cannot insert into address
			 * space until vma start or end is updated.
			 */
			__vma_link_file(insert);
		}
	}

	vma_adjust_trans_huge(vma, start, end, adjust_next);

	/*
	 * When changing only vma->vm_end, we don't really need anon_vma
	 * lock. This is a fairly rare case by itself, but the anon_vma
	 * lock may be shared between many sibling processes.  Skipping
	 * the lock for brk adjustments makes a difference sometimes.
	 */
	if (vma->anon_vma && (importer || start != vma->vm_start)) {
		anon_vma = vma->anon_vma;
		anon_vma_lock(anon_vma);
	}

	if (root) {
		flush_dcache_mmap_lock(mapping);
		vma_prio_tree_remove(vma, root);
		if (adjust_next)
			vma_prio_tree_remove(next, root);
	}

	vma->vm_start = start;
	vma->vm_end = end;
	vma->vm_pgoff = pgoff;
	if (adjust_next) {
		next->vm_start += adjust_next << PAGE_SHIFT;
		next->vm_pgoff += adjust_next;
	}

	if (root) {
		if (adjust_next)
			vma_prio_tree_insert(next, root);
		vma_prio_tree_insert(vma, root);
		flush_dcache_mmap_unlock(mapping);
	}

	if (remove_next) {
		/*
		 * vma_merge has merged next into vma, and needs
		 * us to remove next before dropping the locks.
		 */
		__vma_unlink(mm, next, vma);
		if (file)
			__remove_shared_vm_struct(next, file, mapping);
	} else if (insert) {
		/*
		 * split_vma has split insert from vma, and needs
		 * us to insert it before dropping the locks
		 * (it may either follow vma or precede it).
		 */
		__insert_vm_struct(mm, insert);
	}

	if (anon_vma)
		anon_vma_unlock(anon_vma);
	if (mapping)
		mutex_unlock(&mapping->i_mmap_mutex);

	if (root) {
		uprobe_mmap(vma);

		if (adjust_next)
			uprobe_mmap(next);
	}

	if (remove_next) {
		if (file) {
			uprobe_munmap(next, next->vm_start, next->vm_end);
			fput(file);
			if (next->vm_flags & VM_EXECUTABLE)
				removed_exe_file_vma(mm);
		}
		if (next->anon_vma)
			anon_vma_merge(vma, next);
		mm->map_count--;
		mpol_put(vma_policy(next));
		kmem_cache_free(vm_area_cachep, next);
		/*
		 * In mprotect's case 6 (see comments on vma_merge),
		 * we must remove another next too. It would clutter
		 * up the code too much to do both in one go.
		 */
		if (remove_next == 2) {
			next = vma->vm_next;
			goto again;
		}
	}
	if (insert && file)
		uprobe_mmap(insert);

	validate_mm(mm);

	return 0;
}

/*
 * If the vma has a ->close operation then the driver probably needs to release
 * per-vma resources, so we don't attempt to merge those.
 */
static inline int is_mergeable_vma(struct vm_area_struct *vma,
			struct file *file, unsigned long vm_flags)
{
	/* VM_CAN_NONLINEAR may get set later by f_op->mmap() */
	if ((vma->vm_flags ^ vm_flags) & ~VM_CAN_NONLINEAR)
		return 0;
	if (vma->vm_file != file)
		return 0;
	if (vma->vm_ops && vma->vm_ops->close)
		return 0;
	return 1;
}

static inline int is_mergeable_anon_vma(struct anon_vma *anon_vma1,
					struct anon_vma *anon_vma2,
					struct vm_area_struct *vma)
{
	/*
	 * The list_is_singular() test is to avoid merging VMA cloned from
	 * parents. This can improve scalability caused by anon_vma lock.
	 */
	if ((!anon_vma1 || !anon_vma2) && (!vma ||
		list_is_singular(&vma->anon_vma_chain)))
		return 1;
	return anon_vma1 == anon_vma2;
}

/*
 * Return true if we can merge this (vm_flags,anon_vma,file,vm_pgoff)
 * in front of (at a lower virtual address and file offset than) the vma.
 *
 * We cannot merge two vmas if they have differently assigned (non-NULL)
 * anon_vmas, nor if same anon_vma is assigned but offsets incompatible.
 *
 * We don't check here for the merged mmap wrapping around the end of pagecache
 * indices (16TB on ia32) because do_mmap_pgoff() does not permit mmap's which
 * wrap, nor mmaps which cover the final page at index -1UL.
 */
static int
can_vma_merge_before(struct vm_area_struct *vma, unsigned long vm_flags,
	struct anon_vma *anon_vma, struct file *file, pgoff_t vm_pgoff)
{
	if (is_mergeable_vma(vma, file, vm_flags) &&
	    is_mergeable_anon_vma(anon_vma, vma->anon_vma, vma)) {
		if (vma->vm_pgoff == vm_pgoff)
			return 1;
	}
	return 0;
}

/*
 * Return true if we can merge this (vm_flags,anon_vma,file,vm_pgoff)
 * beyond (at a higher virtual address and file offset than) the vma.
 *
 * We cannot merge two vmas if they have differently assigned (non-NULL)
 * anon_vmas, nor if same anon_vma is assigned but offsets incompatible.
 */
static int
can_vma_merge_after(struct vm_area_struct *vma, unsigned long vm_flags,
	struct anon_vma *anon_vma, struct file *file, pgoff_t vm_pgoff)
{
	if (is_mergeable_vma(vma, file, vm_flags) &&
	    is_mergeable_anon_vma(anon_vma, vma->anon_vma, vma)) {
		pgoff_t vm_pglen;
		vm_pglen = (vma->vm_end - vma->vm_start) >> PAGE_SHIFT;
		if (vma->vm_pgoff + vm_pglen == vm_pgoff)
			return 1;
	}
	return 0;
}

/*
 * Given a mapping request (addr,end,vm_flags,file,pgoff), figure out
 * whether that can be merged with its predecessor or its successor.
 * Or both (it neatly fills a hole).
 *
 * In most cases - when called for mmap, brk or mremap - [addr,end) is
 * certain not to be mapped by the time vma_merge is called; but when
 * called for mprotect, it is certain to be already mapped (either at
 * an offset within prev, or at the start of next), and the flags of
 * this area are about to be changed to vm_flags - and the no-change
 * case has already been eliminated.
 *
 * The following mprotect cases have to be considered, where AAAA is
 * the area passed down from mprotect_fixup, never extending beyond one
 * vma, PPPPPP is the prev vma specified, and NNNNNN the next vma after:
 *
 *     AAAA             AAAA                AAAA          AAAA
 *    PPPPPPNNNNNN    PPPPPPNNNNNN    PPPPPPNNNNNN    PPPPNNNNXXXX
 *    cannot merge    might become    might become    might become
 *                    PPNNNNNNNNNN    PPPPPPPPPPNN    PPPPPPPPPPPP 6 or
 *    mmap, brk or    case 4 below    case 5 below    PPPPPPPPXXXX 7 or
 *    mremap move:                                    PPPPNNNNNNNN 8
 *        AAAA
 *    PPPP    NNNN    PPPPPPPPPPPP    PPPPPPPPNNNN    PPPPNNNNNNNN
 *    might become    case 1 below    case 2 below    case 3 below
 *
 * Odd one out? Case 8, because it extends NNNN but needs flags of XXXX:
 * mprotect_fixup updates vm_flags & vm_page_prot on successful return.
 */
struct vm_area_struct *vma_merge(struct mm_struct *mm,
			struct vm_area_struct *prev, unsigned long addr,
			unsigned long end, unsigned long vm_flags,
		     	struct anon_vma *anon_vma, struct file *file,
			pgoff_t pgoff, struct mempolicy *policy)
{
	pgoff_t pglen = (end - addr) >> PAGE_SHIFT;
	struct vm_area_struct *area, *next;
	int err;

	/*
	 * We later require that vma->vm_flags == vm_flags,
	 * so this tests vma->vm_flags & VM_SPECIAL, too.
	 */
	if (vm_flags & VM_SPECIAL)
		return NULL;

	if (prev)
		next = prev->vm_next;
	else
		next = mm->mmap;
	area = next;
	if (next && next->vm_end == end)		/* cases 6, 7, 8 */
		next = next->vm_next;

	/*
	 * Can it merge with the predecessor?
	 */
	if (prev && prev->vm_end == addr &&
  			mpol_equal(vma_policy(prev), policy) &&
			can_vma_merge_after(prev, vm_flags,
						anon_vma, file, pgoff)) {
		/*
		 * OK, it can.  Can we now merge in the successor as well?
		 */
		if (next && end == next->vm_start &&
				mpol_equal(policy, vma_policy(next)) &&
				can_vma_merge_before(next, vm_flags,
					anon_vma, file, pgoff+pglen) &&
				is_mergeable_anon_vma(prev->anon_vma,
						      next->anon_vma, NULL)) {
							/* cases 1, 6 */
			err = vma_adjust(prev, prev->vm_start,
				next->vm_end, prev->vm_pgoff, NULL);
		} else					/* cases 2, 5, 7 */
			err = vma_adjust(prev, prev->vm_start,
				end, prev->vm_pgoff, NULL);
		if (err)
			return NULL;
		khugepaged_enter_vma_merge(prev);
		return prev;
	}

	/*
	 * Can this new request be merged in front of next?
	 */
	if (next && end == next->vm_start &&
 			mpol_equal(policy, vma_policy(next)) &&
			can_vma_merge_before(next, vm_flags,
					anon_vma, file, pgoff+pglen)) {
		if (prev && addr < prev->vm_end)	/* case 4 */
			err = vma_adjust(prev, prev->vm_start,
				addr, prev->vm_pgoff, NULL);
		else					/* cases 3, 8 */
			err = vma_adjust(area, addr, next->vm_end,
				next->vm_pgoff - pglen, NULL);
		if (err)
			return NULL;
		khugepaged_enter_vma_merge(area);
		return area;
	}

	return NULL;
}

/*
 * Rough compatbility check to quickly see if it's even worth looking
 * at sharing an anon_vma.
 *
 * They need to have the same vm_file, and the flags can only differ
 * in things that mprotect may change.
 *
 * NOTE! The fact that we share an anon_vma doesn't _have_ to mean that
 * we can merge the two vma's. For example, we refuse to merge a vma if
 * there is a vm_ops->close() function, because that indicates that the
 * driver is doing some kind of reference counting. But that doesn't
 * really matter for the anon_vma sharing case.
 */
static int anon_vma_compatible(struct vm_area_struct *a, struct vm_area_struct *b)
{
	return a->vm_end == b->vm_start &&
		mpol_equal(vma_policy(a), vma_policy(b)) &&
		a->vm_file == b->vm_file &&
		!((a->vm_flags ^ b->vm_flags) & ~(VM_READ|VM_WRITE|VM_EXEC)) &&
		b->vm_pgoff == a->vm_pgoff + ((b->vm_start - a->vm_start) >> PAGE_SHIFT);
}

/*
 * Do some basic sanity checking to see if we can re-use the anon_vma
 * from 'old'. The 'a'/'b' vma's are in VM order - one of them will be
 * the same as 'old', the other will be the new one that is trying
 * to share the anon_vma.
 *
 * NOTE! This runs with mm_sem held for reading, so it is possible that
 * the anon_vma of 'old' is concurrently in the process of being set up
 * by another page fault trying to merge _that_. But that's ok: if it
 * is being set up, that automatically means that it will be a singleton
 * acceptable for merging, so we can do all of this optimistically. But
 * we do that ACCESS_ONCE() to make sure that we never re-load the pointer.
 *
 * IOW: that the "list_is_singular()" test on the anon_vma_chain only
 * matters for the 'stable anon_vma' case (ie the thing we want to avoid
 * is to return an anon_vma that is "complex" due to having gone through
 * a fork).
 *
 * We also make sure that the two vma's are compatible (adjacent,
 * and with the same memory policies). That's all stable, even with just
 * a read lock on the mm_sem.
 */
static struct anon_vma *reusable_anon_vma(struct vm_area_struct *old, struct vm_area_struct *a, struct vm_area_struct *b)
{
	if (anon_vma_compatible(a, b)) {
		struct anon_vma *anon_vma = ACCESS_ONCE(old->anon_vma);

		if (anon_vma && list_is_singular(&old->anon_vma_chain))
			return anon_vma;
	}
	return NULL;
}

/*
 * find_mergeable_anon_vma is used by anon_vma_prepare, to check
 * neighbouring vmas for a suitable anon_vma, before it goes off
 * to allocate a new anon_vma.  It checks because a repetitive
 * sequence of mprotects and faults may otherwise lead to distinct
 * anon_vmas being allocated, preventing vma merge in subsequent
 * mprotect.
 */
struct anon_vma *find_mergeable_anon_vma(struct vm_area_struct *vma)
{
	struct anon_vma *anon_vma;
	struct vm_area_struct *near;

	near = vma->vm_next;
	if (!near)
		goto try_prev;

	anon_vma = reusable_anon_vma(near, vma, near);
	if (anon_vma)
		return anon_vma;
try_prev:
	near = vma->vm_prev;
	if (!near)
		goto none;

	anon_vma = reusable_anon_vma(near, near, vma);
	if (anon_vma)
		return anon_vma;
none:
	/*
	 * There's no absolute need to look only at touching neighbours:
	 * we could search further afield for "compatible" anon_vmas.
	 * But it would probably just be a waste of time searching,
	 * or lead to too many vmas hanging off the same anon_vma.
	 * We're trying to allow mprotect remerging later on,
	 * not trying to minimize memory used for anon_vmas.
	 */
	return NULL;
}

#ifdef CONFIG_PROC_FS
void vm_stat_account(struct mm_struct *mm, unsigned long flags,
						struct file *file, long pages)
{
	const unsigned long stack_flags
		= VM_STACK_FLAGS & (VM_GROWSUP|VM_GROWSDOWN);

	if (file) {
		mm->shared_vm += pages;
		if ((flags & (VM_EXEC|VM_WRITE)) == VM_EXEC)
			mm->exec_vm += pages;
	} else if (flags & stack_flags)
		mm->stack_vm += pages;
	if (flags & (VM_RESERVED|VM_IO))
		mm->reserved_vm += pages;
}
#endif /* CONFIG_PROC_FS */

/*
 * If a hint addr is less than mmap_min_addr change hint to be as
 * low as possible but still greater than mmap_min_addr
 */
static inline unsigned long round_hint_to_min(unsigned long hint)
{
	hint &= PAGE_MASK;
	if (((void *)hint != NULL) &&
	    (hint < mmap_min_addr))
		return PAGE_ALIGN(mmap_min_addr);
	return hint;
}

/*
 * The caller must hold down_write(&current->mm->mmap_sem).
 */

static unsigned long do_mmap_pgoff(struct file *file, unsigned long addr,
			unsigned long len, unsigned long prot,
			unsigned long flags, unsigned long pgoff)
{
	struct mm_struct * mm = current->mm;
	struct inode *inode;
	vm_flags_t vm_flags;

	/*
	 * Does the application expect PROT_READ to imply PROT_EXEC?
	 *
	 * (the exception is when the underlying filesystem is noexec
	 *  mounted, in which case we dont add PROT_EXEC.)
	 */
	if ((prot & PROT_READ) && (current->personality & READ_IMPLIES_EXEC))
		if (!(file && (file->f_path.mnt->mnt_flags & MNT_NOEXEC)))
			prot |= PROT_EXEC;

	if (!len)
		return -EINVAL;

	if (!(flags & MAP_FIXED))
		addr = round_hint_to_min(addr);

	/* Careful about overflows.. */
	len = PAGE_ALIGN(len);
	if (!len)
		return -ENOMEM;

	/* offset overflow? */
	if ((pgoff + (len >> PAGE_SHIFT)) < pgoff)
               return -EOVERFLOW;

	/* Too many mappings? */
	if (mm->map_count > sysctl_max_map_count)
		return -ENOMEM;

	/* Obtain the address to map to. we verify (or select) it and ensure
	 * that it represents a valid section of the address space.
	 */
	addr = get_unmapped_area(file, addr, len, pgoff, flags);
	if (addr & ~PAGE_MASK)
		return addr;

	/* Do simple checking here so the lower-level routines won't have
	 * to. we assume access permissions have been handled by the open
	 * of the memory object, so we don't do any here.
	 */
	vm_flags = calc_vm_prot_bits(prot) | calc_vm_flag_bits(flags) |
			mm->def_flags | VM_MAYREAD | VM_MAYWRITE | VM_MAYEXEC;

	if (flags & MAP_LOCKED)
		if (!can_do_mlock())
			return -EPERM;

	/* mlock MCL_FUTURE? */
	if (vm_flags & VM_LOCKED) {
		unsigned long locked, lock_limit;
		locked = len >> PAGE_SHIFT;
		locked += mm->locked_vm;
		lock_limit = rlimit(RLIMIT_MEMLOCK);
		lock_limit >>= PAGE_SHIFT;
		if (locked > lock_limit && !capable(CAP_IPC_LOCK))
			return -EAGAIN;
	}

	inode = file ? file->f_path.dentry->d_inode : NULL;

	if (file) {
		switch (flags & MAP_TYPE) {
		case MAP_SHARED:
			if ((prot&PROT_WRITE) && !(file->f_mode&FMODE_WRITE))
				return -EACCES;

			/*
			 * Make sure we don't allow writing to an append-only
			 * file..
			 */
			if (IS_APPEND(inode) && (file->f_mode & FMODE_WRITE))
				return -EACCES;

			/*
			 * Make sure there are no mandatory locks on the file.
			 */
			if (locks_verify_locked(inode))
				return -EAGAIN;

			vm_flags |= VM_SHARED | VM_MAYSHARE;
			if (!(file->f_mode & FMODE_WRITE))
				vm_flags &= ~(VM_MAYWRITE | VM_SHARED);

			/* fall through */
		case MAP_PRIVATE:
			if (!(file->f_mode & FMODE_READ))
				return -EACCES;
			if (file->f_path.mnt->mnt_flags & MNT_NOEXEC) {
				if (vm_flags & VM_EXEC)
					return -EPERM;
				vm_flags &= ~VM_MAYEXEC;
			}

			if (!file->f_op || !file->f_op->mmap)
				return -ENODEV;
			break;

		default:
			return -EINVAL;
		}
	} else {
		switch (flags & MAP_TYPE) {
		case MAP_SHARED:
			/*
			 * Ignore pgoff.
			 */
			pgoff = 0;
			vm_flags |= VM_SHARED | VM_MAYSHARE;
			break;
		case MAP_PRIVATE:
			/*
			 * Set pgoff according to addr for anon_vma.
			 */
			pgoff = addr >> PAGE_SHIFT;
			break;
		default:
			return -EINVAL;
		}
	}

	return mmap_region(file, addr, len, flags, vm_flags, pgoff);
}
<<<<<<< HEAD

unsigned long do_mmap(struct file *file, unsigned long addr,
	unsigned long len, unsigned long prot,
	unsigned long flag, unsigned long offset)
{
	if (unlikely(offset + PAGE_ALIGN(len) < offset))
		return -EINVAL;
	if (unlikely(offset & ~PAGE_MASK))
		return -EINVAL;
	return do_mmap_pgoff(file, addr, len, prot, flag, offset >> PAGE_SHIFT);
}
EXPORT_SYMBOL(do_mmap);

unsigned long vm_mmap(struct file *file, unsigned long addr,
	unsigned long len, unsigned long prot,
	unsigned long flag, unsigned long offset)
{
	unsigned long ret;
	struct mm_struct *mm = current->mm;

	down_write(&mm->mmap_sem);
	ret = do_mmap(file, addr, len, prot, flag, offset);
	up_write(&mm->mmap_sem);
	return ret;
}
EXPORT_SYMBOL(vm_mmap);
=======
>>>>>>> cfaf0251

SYSCALL_DEFINE6(mmap_pgoff, unsigned long, addr, unsigned long, len,
		unsigned long, prot, unsigned long, flags,
		unsigned long, fd, unsigned long, pgoff)
{
	struct file *file = NULL;
	unsigned long retval = -EBADF;

	if (!(flags & MAP_ANONYMOUS)) {
		audit_mmap_fd(fd, flags);
		if (unlikely(flags & MAP_HUGETLB))
			return -EINVAL;
		file = fget(fd);
		if (!file)
			goto out;
	} else if (flags & MAP_HUGETLB) {
		struct user_struct *user = NULL;
		/*
		 * VM_NORESERVE is used because the reservations will be
		 * taken when vm_ops->mmap() is called
		 * A dummy user value is used because we are not locking
		 * memory so no accounting is necessary
		 */
		file = hugetlb_file_setup(HUGETLB_ANON_FILE, addr, len,
						VM_NORESERVE, &user,
						HUGETLB_ANONHUGE_INODE);
		if (IS_ERR(file))
			return PTR_ERR(file);
	}

	flags &= ~(MAP_EXECUTABLE | MAP_DENYWRITE);

	retval = vm_mmap_pgoff(file, addr, len, prot, flags, pgoff);
	if (file)
		fput(file);
out:
	return retval;
}

#ifdef __ARCH_WANT_SYS_OLD_MMAP
struct mmap_arg_struct {
	unsigned long addr;
	unsigned long len;
	unsigned long prot;
	unsigned long flags;
	unsigned long fd;
	unsigned long offset;
};

SYSCALL_DEFINE1(old_mmap, struct mmap_arg_struct __user *, arg)
{
	struct mmap_arg_struct a;

	if (copy_from_user(&a, arg, sizeof(a)))
		return -EFAULT;
	if (a.offset & ~PAGE_MASK)
		return -EINVAL;

	return sys_mmap_pgoff(a.addr, a.len, a.prot, a.flags, a.fd,
			      a.offset >> PAGE_SHIFT);
}
#endif /* __ARCH_WANT_SYS_OLD_MMAP */

/*
 * Some shared mappigns will want the pages marked read-only
 * to track write events. If so, we'll downgrade vm_page_prot
 * to the private version (using protection_map[] without the
 * VM_SHARED bit).
 */
int vma_wants_writenotify(struct vm_area_struct *vma)
{
	vm_flags_t vm_flags = vma->vm_flags;

	/* If it was private or non-writable, the write bit is already clear */
	if ((vm_flags & (VM_WRITE|VM_SHARED)) != ((VM_WRITE|VM_SHARED)))
		return 0;

	/* The backer wishes to know when pages are first written to? */
	if (vma->vm_ops && vma->vm_ops->page_mkwrite)
		return 1;

	/* The open routine did something to the protections already? */
	if (pgprot_val(vma->vm_page_prot) !=
	    pgprot_val(vm_get_page_prot(vm_flags)))
		return 0;

	/* Specialty mapping? */
	if (vm_flags & (VM_PFNMAP|VM_INSERTPAGE))
		return 0;

	/* Can the mapping track the dirty pages? */
	return vma->vm_file && vma->vm_file->f_mapping &&
		mapping_cap_account_dirty(vma->vm_file->f_mapping);
}

/*
 * We account for memory if it's a private writeable mapping,
 * not hugepages and VM_NORESERVE wasn't set.
 */
static inline int accountable_mapping(struct file *file, vm_flags_t vm_flags)
{
	/*
	 * hugetlb has its own accounting separate from the core VM
	 * VM_HUGETLB may not be set yet so we cannot check for that flag.
	 */
	if (file && is_file_hugepages(file))
		return 0;

	return (vm_flags & (VM_NORESERVE | VM_SHARED | VM_WRITE)) == VM_WRITE;
}

unsigned long mmap_region(struct file *file, unsigned long addr,
			  unsigned long len, unsigned long flags,
			  vm_flags_t vm_flags, unsigned long pgoff)
{
	struct mm_struct *mm = current->mm;
	struct vm_area_struct *vma, *prev;
	int correct_wcount = 0;
	int error;
	struct rb_node **rb_link, *rb_parent;
	unsigned long charged = 0;
	struct inode *inode =  file ? file->f_path.dentry->d_inode : NULL;

	/* Clear old maps */
	error = -ENOMEM;
munmap_back:
	vma = find_vma_prepare(mm, addr, &prev, &rb_link, &rb_parent);
	if (vma && vma->vm_start < addr + len) {
		if (do_munmap(mm, addr, len))
			return -ENOMEM;
		goto munmap_back;
	}

	/* Check against address space limit. */
	if (!may_expand_vm(mm, len >> PAGE_SHIFT))
		return -ENOMEM;

	/*
	 * Set 'VM_NORESERVE' if we should not account for the
	 * memory use of this mapping.
	 */
	if ((flags & MAP_NORESERVE)) {
		/* We honor MAP_NORESERVE if allowed to overcommit */
		if (sysctl_overcommit_memory != OVERCOMMIT_NEVER)
			vm_flags |= VM_NORESERVE;

		/* hugetlb applies strict overcommit unless MAP_NORESERVE */
		if (file && is_file_hugepages(file))
			vm_flags |= VM_NORESERVE;
	}

	/*
	 * Private writable mapping: check memory availability
	 */
	if (accountable_mapping(file, vm_flags)) {
		charged = len >> PAGE_SHIFT;
		if (security_vm_enough_memory_mm(mm, charged))
			return -ENOMEM;
		vm_flags |= VM_ACCOUNT;
	}

	/*
	 * Can we just expand an old mapping?
	 */
	vma = vma_merge(mm, prev, addr, addr + len, vm_flags, NULL, file, pgoff, NULL);
	if (vma)
		goto out;

	/*
	 * Determine the object being mapped and call the appropriate
	 * specific mapper. the address has already been validated, but
	 * not unmapped, but the maps are removed from the list.
	 */
	vma = kmem_cache_zalloc(vm_area_cachep, GFP_KERNEL);
	if (!vma) {
		error = -ENOMEM;
		goto unacct_error;
	}

	vma->vm_mm = mm;
	vma->vm_start = addr;
	vma->vm_end = addr + len;
	vma->vm_flags = vm_flags;
	vma->vm_page_prot = vm_get_page_prot(vm_flags);
	vma->vm_pgoff = pgoff;
	INIT_LIST_HEAD(&vma->anon_vma_chain);

	error = -EINVAL;	/* when rejecting VM_GROWSDOWN|VM_GROWSUP */

	if (file) {
		if (vm_flags & (VM_GROWSDOWN|VM_GROWSUP))
			goto free_vma;
		if (vm_flags & VM_DENYWRITE) {
			error = deny_write_access(file);
			if (error)
				goto free_vma;
			correct_wcount = 1;
		}
		vma->vm_file = file;
		get_file(file);
		error = file->f_op->mmap(file, vma);
		if (error)
			goto unmap_and_free_vma;
		if (vm_flags & VM_EXECUTABLE)
			added_exe_file_vma(mm);

		/* Can addr have changed??
		 *
		 * Answer: Yes, several device drivers can do it in their
		 *         f_op->mmap method. -DaveM
		 */
		addr = vma->vm_start;
		pgoff = vma->vm_pgoff;
		vm_flags = vma->vm_flags;
	} else if (vm_flags & VM_SHARED) {
		if (unlikely(vm_flags & (VM_GROWSDOWN|VM_GROWSUP)))
			goto free_vma;
		error = shmem_zero_setup(vma);
		if (error)
			goto free_vma;
	}

	if (vma_wants_writenotify(vma)) {
		pgprot_t pprot = vma->vm_page_prot;

		/* Can vma->vm_page_prot have changed??
		 *
		 * Answer: Yes, drivers may have changed it in their
		 *         f_op->mmap method.
		 *
		 * Ensures that vmas marked as uncached stay that way.
		 */
		vma->vm_page_prot = vm_get_page_prot(vm_flags & ~VM_SHARED);
		if (pgprot_val(pprot) == pgprot_val(pgprot_noncached(pprot)))
			vma->vm_page_prot = pgprot_noncached(vma->vm_page_prot);
	}

	vma_link(mm, vma, prev, rb_link, rb_parent);
	file = vma->vm_file;

	/* Once vma denies write, undo our temporary denial count */
	if (correct_wcount)
		atomic_inc(&inode->i_writecount);
out:
	perf_event_mmap(vma);

	mm->total_vm += len >> PAGE_SHIFT;
	vm_stat_account(mm, vm_flags, file, len >> PAGE_SHIFT);
	if (vm_flags & VM_LOCKED) {
		if (!mlock_vma_pages_range(vma, addr, addr + len))
			mm->locked_vm += (len >> PAGE_SHIFT);
	} else if ((flags & MAP_POPULATE) && !(flags & MAP_NONBLOCK))
		make_pages_present(addr, addr + len);

	if (file && uprobe_mmap(vma))
		/* matching probes but cannot insert */
		goto unmap_and_free_vma;

	return addr;

unmap_and_free_vma:
	if (correct_wcount)
		atomic_inc(&inode->i_writecount);
	vma->vm_file = NULL;
	fput(file);

	/* Undo any partial mapping done by a device driver. */
	unmap_region(mm, vma, prev, vma->vm_start, vma->vm_end);
	charged = 0;
free_vma:
	kmem_cache_free(vm_area_cachep, vma);
unacct_error:
	if (charged)
		vm_unacct_memory(charged);
	return error;
}

/* Get an address range which is currently unmapped.
 * For shmat() with addr=0.
 *
 * Ugly calling convention alert:
 * Return value with the low bits set means error value,
 * ie
 *	if (ret & ~PAGE_MASK)
 *		error = ret;
 *
 * This function "knows" that -ENOMEM has the bits set.
 */
#ifndef HAVE_ARCH_UNMAPPED_AREA
unsigned long
arch_get_unmapped_area(struct file *filp, unsigned long addr,
		unsigned long len, unsigned long pgoff, unsigned long flags)
{
	struct mm_struct *mm = current->mm;
	struct vm_area_struct *vma;
	unsigned long start_addr;

	if (len > TASK_SIZE)
		return -ENOMEM;

	if (flags & MAP_FIXED)
		return addr;

	if (addr) {
		addr = PAGE_ALIGN(addr);
		vma = find_vma(mm, addr);
		if (TASK_SIZE - len >= addr &&
		    (!vma || addr + len <= vma->vm_start))
			return addr;
	}
	if (len > mm->cached_hole_size) {
	        start_addr = addr = mm->free_area_cache;
	} else {
	        start_addr = addr = TASK_UNMAPPED_BASE;
	        mm->cached_hole_size = 0;
	}

full_search:
	for (vma = find_vma(mm, addr); ; vma = vma->vm_next) {
		/* At this point:  (!vma || addr < vma->vm_end). */
		if (TASK_SIZE - len < addr) {
			/*
			 * Start a new search - just in case we missed
			 * some holes.
			 */
			if (start_addr != TASK_UNMAPPED_BASE) {
				addr = TASK_UNMAPPED_BASE;
			        start_addr = addr;
				mm->cached_hole_size = 0;
				goto full_search;
			}
			return -ENOMEM;
		}
		if (!vma || addr + len <= vma->vm_start) {
			/*
			 * Remember the place where we stopped the search:
			 */
			mm->free_area_cache = addr + len;
			return addr;
		}
		if (addr + mm->cached_hole_size < vma->vm_start)
		        mm->cached_hole_size = vma->vm_start - addr;
		addr = vma->vm_end;
	}
}
#endif	

void arch_unmap_area(struct mm_struct *mm, unsigned long addr)
{
	/*
	 * Is this a new hole at the lowest possible address?
	 */
	if (addr >= TASK_UNMAPPED_BASE && addr < mm->free_area_cache)
		mm->free_area_cache = addr;
}

/*
 * This mmap-allocator allocates new areas top-down from below the
 * stack's low limit (the base):
 */
#ifndef HAVE_ARCH_UNMAPPED_AREA_TOPDOWN
unsigned long
arch_get_unmapped_area_topdown(struct file *filp, const unsigned long addr0,
			  const unsigned long len, const unsigned long pgoff,
			  const unsigned long flags)
{
	struct vm_area_struct *vma;
	struct mm_struct *mm = current->mm;
	unsigned long addr = addr0, start_addr;

	/* requested length too big for entire address space */
	if (len > TASK_SIZE)
		return -ENOMEM;

	if (flags & MAP_FIXED)
		return addr;

	/* requesting a specific address */
	if (addr) {
		addr = PAGE_ALIGN(addr);
		vma = find_vma(mm, addr);
		if (TASK_SIZE - len >= addr &&
				(!vma || addr + len <= vma->vm_start))
			return addr;
	}

	/* check if free_area_cache is useful for us */
	if (len <= mm->cached_hole_size) {
 	        mm->cached_hole_size = 0;
 		mm->free_area_cache = mm->mmap_base;
 	}

try_again:
	/* either no address requested or can't fit in requested address hole */
	start_addr = addr = mm->free_area_cache;

	if (addr < len)
		goto fail;

	addr -= len;
	do {
		/*
		 * Lookup failure means no vma is above this address,
		 * else if new region fits below vma->vm_start,
		 * return with success:
		 */
		vma = find_vma(mm, addr);
		if (!vma || addr+len <= vma->vm_start)
			/* remember the address as a hint for next time */
			return (mm->free_area_cache = addr);

 		/* remember the largest hole we saw so far */
 		if (addr + mm->cached_hole_size < vma->vm_start)
 		        mm->cached_hole_size = vma->vm_start - addr;

		/* try just below the current vma->vm_start */
		addr = vma->vm_start-len;
	} while (len < vma->vm_start);

fail:
	/*
	 * if hint left us with no space for the requested
	 * mapping then try again:
	 *
	 * Note: this is different with the case of bottomup
	 * which does the fully line-search, but we use find_vma
	 * here that causes some holes skipped.
	 */
	if (start_addr != mm->mmap_base) {
		mm->free_area_cache = mm->mmap_base;
		mm->cached_hole_size = 0;
		goto try_again;
	}

	/*
	 * A failed mmap() very likely causes application failure,
	 * so fall back to the bottom-up function here. This scenario
	 * can happen with large stack limits and large mmap()
	 * allocations.
	 */
	mm->cached_hole_size = ~0UL;
  	mm->free_area_cache = TASK_UNMAPPED_BASE;
	addr = arch_get_unmapped_area(filp, addr0, len, pgoff, flags);
	/*
	 * Restore the topdown base:
	 */
	mm->free_area_cache = mm->mmap_base;
	mm->cached_hole_size = ~0UL;

	return addr;
}
#endif

void arch_unmap_area_topdown(struct mm_struct *mm, unsigned long addr)
{
	/*
	 * Is this a new hole at the highest possible address?
	 */
	if (addr > mm->free_area_cache)
		mm->free_area_cache = addr;

	/* dont allow allocations above current base */
	if (mm->free_area_cache > mm->mmap_base)
		mm->free_area_cache = mm->mmap_base;
}

unsigned long
get_unmapped_area(struct file *file, unsigned long addr, unsigned long len,
		unsigned long pgoff, unsigned long flags)
{
	unsigned long (*get_area)(struct file *, unsigned long,
				  unsigned long, unsigned long, unsigned long);

	unsigned long error = arch_mmap_check(addr, len, flags);
	if (error)
		return error;

	/* Careful about overflows.. */
	if (len > TASK_SIZE)
		return -ENOMEM;

	get_area = current->mm->get_unmapped_area;
	if (file && file->f_op && file->f_op->get_unmapped_area)
		get_area = file->f_op->get_unmapped_area;
	addr = get_area(file, addr, len, pgoff, flags);
	if (IS_ERR_VALUE(addr))
		return addr;

	if (addr > TASK_SIZE - len)
		return -ENOMEM;
	if (addr & ~PAGE_MASK)
		return -EINVAL;

	addr = arch_rebalance_pgtables(addr, len);
	error = security_mmap_addr(addr);
	return error ? error : addr;
}

EXPORT_SYMBOL(get_unmapped_area);

/* Look up the first VMA which satisfies  addr < vm_end,  NULL if none. */
struct vm_area_struct *find_vma(struct mm_struct *mm, unsigned long addr)
{
	struct vm_area_struct *vma = NULL;

	if (WARN_ON_ONCE(!mm))		/* Remove this in linux-3.6 */
		return NULL;

	/* Check the cache first. */
	/* (Cache hit rate is typically around 35%.) */
	vma = mm->mmap_cache;
	if (!(vma && vma->vm_end > addr && vma->vm_start <= addr)) {
		struct rb_node *rb_node;

		rb_node = mm->mm_rb.rb_node;
		vma = NULL;

		while (rb_node) {
			struct vm_area_struct *vma_tmp;

			vma_tmp = rb_entry(rb_node,
					   struct vm_area_struct, vm_rb);

			if (vma_tmp->vm_end > addr) {
				vma = vma_tmp;
				if (vma_tmp->vm_start <= addr)
					break;
				rb_node = rb_node->rb_left;
			} else
				rb_node = rb_node->rb_right;
		}
		if (vma)
			mm->mmap_cache = vma;
	}
	return vma;
}

EXPORT_SYMBOL(find_vma);

/*
 * Same as find_vma, but also return a pointer to the previous VMA in *pprev.
 */
struct vm_area_struct *
find_vma_prev(struct mm_struct *mm, unsigned long addr,
			struct vm_area_struct **pprev)
{
	struct vm_area_struct *vma;

	vma = find_vma(mm, addr);
	if (vma) {
		*pprev = vma->vm_prev;
	} else {
		struct rb_node *rb_node = mm->mm_rb.rb_node;
		*pprev = NULL;
		while (rb_node) {
			*pprev = rb_entry(rb_node, struct vm_area_struct, vm_rb);
			rb_node = rb_node->rb_right;
		}
	}
	return vma;
}

/*
 * Verify that the stack growth is acceptable and
 * update accounting. This is shared with both the
 * grow-up and grow-down cases.
 */
static int acct_stack_growth(struct vm_area_struct *vma, unsigned long size, unsigned long grow)
{
	struct mm_struct *mm = vma->vm_mm;
	struct rlimit *rlim = current->signal->rlim;
	unsigned long new_start;

	/* address space limit tests */
	if (!may_expand_vm(mm, grow))
		return -ENOMEM;

	/* Stack limit test */
	if (size > ACCESS_ONCE(rlim[RLIMIT_STACK].rlim_cur))
		return -ENOMEM;

	/* mlock limit tests */
	if (vma->vm_flags & VM_LOCKED) {
		unsigned long locked;
		unsigned long limit;
		locked = mm->locked_vm + grow;
		limit = ACCESS_ONCE(rlim[RLIMIT_MEMLOCK].rlim_cur);
		limit >>= PAGE_SHIFT;
		if (locked > limit && !capable(CAP_IPC_LOCK))
			return -ENOMEM;
	}

	/* Check to ensure the stack will not grow into a hugetlb-only region */
	new_start = (vma->vm_flags & VM_GROWSUP) ? vma->vm_start :
			vma->vm_end - size;
	if (is_hugepage_only_range(vma->vm_mm, new_start, size))
		return -EFAULT;

	/*
	 * Overcommit..  This must be the final test, as it will
	 * update security statistics.
	 */
	if (security_vm_enough_memory_mm(mm, grow))
		return -ENOMEM;

	/* Ok, everything looks good - let it rip */
	mm->total_vm += grow;
	if (vma->vm_flags & VM_LOCKED)
		mm->locked_vm += grow;
	vm_stat_account(mm, vma->vm_flags, vma->vm_file, grow);
	return 0;
}

#if defined(CONFIG_STACK_GROWSUP) || defined(CONFIG_IA64)
/*
 * PA-RISC uses this for its stack; IA64 for its Register Backing Store.
 * vma is the last one with address > vma->vm_end.  Have to extend vma.
 */
int expand_upwards(struct vm_area_struct *vma, unsigned long address)
{
	int error;

	if (!(vma->vm_flags & VM_GROWSUP))
		return -EFAULT;

	/*
	 * We must make sure the anon_vma is allocated
	 * so that the anon_vma locking is not a noop.
	 */
	if (unlikely(anon_vma_prepare(vma)))
		return -ENOMEM;
	vma_lock_anon_vma(vma);

	/*
	 * vma->vm_start/vm_end cannot change under us because the caller
	 * is required to hold the mmap_sem in read mode.  We need the
	 * anon_vma lock to serialize against concurrent expand_stacks.
	 * Also guard against wrapping around to address 0.
	 */
	if (address < PAGE_ALIGN(address+4))
		address = PAGE_ALIGN(address+4);
	else {
		vma_unlock_anon_vma(vma);
		return -ENOMEM;
	}
	error = 0;

	/* Somebody else might have raced and expanded it already */
	if (address > vma->vm_end) {
		unsigned long size, grow;

		size = address - vma->vm_start;
		grow = (address - vma->vm_end) >> PAGE_SHIFT;

		error = -ENOMEM;
		if (vma->vm_pgoff + (size >> PAGE_SHIFT) >= vma->vm_pgoff) {
			error = acct_stack_growth(vma, size, grow);
			if (!error) {
				vma->vm_end = address;
				perf_event_mmap(vma);
			}
		}
	}
	vma_unlock_anon_vma(vma);
	khugepaged_enter_vma_merge(vma);
	return error;
}
#endif /* CONFIG_STACK_GROWSUP || CONFIG_IA64 */

/*
 * vma is the first one with address < vma->vm_start.  Have to extend vma.
 */
int expand_downwards(struct vm_area_struct *vma,
				   unsigned long address)
{
	int error;

	/*
	 * We must make sure the anon_vma is allocated
	 * so that the anon_vma locking is not a noop.
	 */
	if (unlikely(anon_vma_prepare(vma)))
		return -ENOMEM;

	address &= PAGE_MASK;
	error = security_mmap_addr(address);
	if (error)
		return error;

	vma_lock_anon_vma(vma);

	/*
	 * vma->vm_start/vm_end cannot change under us because the caller
	 * is required to hold the mmap_sem in read mode.  We need the
	 * anon_vma lock to serialize against concurrent expand_stacks.
	 */

	/* Somebody else might have raced and expanded it already */
	if (address < vma->vm_start) {
		unsigned long size, grow;

		size = vma->vm_end - address;
		grow = (vma->vm_start - address) >> PAGE_SHIFT;

		error = -ENOMEM;
		if (grow <= vma->vm_pgoff) {
			error = acct_stack_growth(vma, size, grow);
			if (!error) {
				vma->vm_start = address;
				vma->vm_pgoff -= grow;
				perf_event_mmap(vma);
			}
		}
	}
	vma_unlock_anon_vma(vma);
	khugepaged_enter_vma_merge(vma);
	return error;
}

#ifdef CONFIG_STACK_GROWSUP
int expand_stack(struct vm_area_struct *vma, unsigned long address)
{
	return expand_upwards(vma, address);
}

struct vm_area_struct *
find_extend_vma(struct mm_struct *mm, unsigned long addr)
{
	struct vm_area_struct *vma, *prev;

	addr &= PAGE_MASK;
	vma = find_vma_prev(mm, addr, &prev);
	if (vma && (vma->vm_start <= addr))
		return vma;
	if (!prev || expand_stack(prev, addr))
		return NULL;
	if (prev->vm_flags & VM_LOCKED) {
		mlock_vma_pages_range(prev, addr, prev->vm_end);
	}
	return prev;
}
#else
int expand_stack(struct vm_area_struct *vma, unsigned long address)
{
	return expand_downwards(vma, address);
}

struct vm_area_struct *
find_extend_vma(struct mm_struct * mm, unsigned long addr)
{
	struct vm_area_struct * vma;
	unsigned long start;

	addr &= PAGE_MASK;
	vma = find_vma(mm,addr);
	if (!vma)
		return NULL;
	if (vma->vm_start <= addr)
		return vma;
	if (!(vma->vm_flags & VM_GROWSDOWN))
		return NULL;
	start = vma->vm_start;
	if (expand_stack(vma, addr))
		return NULL;
	if (vma->vm_flags & VM_LOCKED) {
		mlock_vma_pages_range(vma, addr, start);
	}
	return vma;
}
#endif

/*
 * Ok - we have the memory areas we should free on the vma list,
 * so release them, and do the vma updates.
 *
 * Called with the mm semaphore held.
 */
static void remove_vma_list(struct mm_struct *mm, struct vm_area_struct *vma)
{
	unsigned long nr_accounted = 0;

	/* Update high watermark before we lower total_vm */
	update_hiwater_vm(mm);
	do {
		long nrpages = vma_pages(vma);

		if (vma->vm_flags & VM_ACCOUNT)
			nr_accounted += nrpages;
		mm->total_vm -= nrpages;
		vm_stat_account(mm, vma->vm_flags, vma->vm_file, -nrpages);
		vma = remove_vma(vma);
	} while (vma);
	vm_unacct_memory(nr_accounted);
	validate_mm(mm);
}

/*
 * Get rid of page table information in the indicated region.
 *
 * Called with the mm semaphore held.
 */
static void unmap_region(struct mm_struct *mm,
		struct vm_area_struct *vma, struct vm_area_struct *prev,
		unsigned long start, unsigned long end)
{
	struct vm_area_struct *next = prev? prev->vm_next: mm->mmap;
	struct mmu_gather tlb;

	lru_add_drain();
	tlb_gather_mmu(&tlb, mm, 0);
	update_hiwater_rss(mm);
	unmap_vmas(&tlb, vma, start, end);
	free_pgtables(&tlb, vma, prev ? prev->vm_end : FIRST_USER_ADDRESS,
				 next ? next->vm_start : 0);
	tlb_finish_mmu(&tlb, start, end);
}

/*
 * Create a list of vma's touched by the unmap, removing them from the mm's
 * vma list as we go..
 */
static void
detach_vmas_to_be_unmapped(struct mm_struct *mm, struct vm_area_struct *vma,
	struct vm_area_struct *prev, unsigned long end)
{
	struct vm_area_struct **insertion_point;
	struct vm_area_struct *tail_vma = NULL;
	unsigned long addr;

	insertion_point = (prev ? &prev->vm_next : &mm->mmap);
	vma->vm_prev = NULL;
	do {
		rb_erase(&vma->vm_rb, &mm->mm_rb);
		mm->map_count--;
		tail_vma = vma;
		vma = vma->vm_next;
	} while (vma && vma->vm_start < end);
	*insertion_point = vma;
	if (vma)
		vma->vm_prev = prev;
	tail_vma->vm_next = NULL;
	if (mm->unmap_area == arch_unmap_area)
		addr = prev ? prev->vm_end : mm->mmap_base;
	else
		addr = vma ?  vma->vm_start : mm->mmap_base;
	mm->unmap_area(mm, addr);
	mm->mmap_cache = NULL;		/* Kill the cache. */
}

/*
 * __split_vma() bypasses sysctl_max_map_count checking.  We use this on the
 * munmap path where it doesn't make sense to fail.
 */
static int __split_vma(struct mm_struct * mm, struct vm_area_struct * vma,
	      unsigned long addr, int new_below)
{
	struct mempolicy *pol;
	struct vm_area_struct *new;
	int err = -ENOMEM;

	if (is_vm_hugetlb_page(vma) && (addr &
					~(huge_page_mask(hstate_vma(vma)))))
		return -EINVAL;

	new = kmem_cache_alloc(vm_area_cachep, GFP_KERNEL);
	if (!new)
		goto out_err;

	/* most fields are the same, copy all, and then fixup */
	*new = *vma;

	INIT_LIST_HEAD(&new->anon_vma_chain);

	if (new_below)
		new->vm_end = addr;
	else {
		new->vm_start = addr;
		new->vm_pgoff += ((addr - vma->vm_start) >> PAGE_SHIFT);
	}

	pol = mpol_dup(vma_policy(vma));
	if (IS_ERR(pol)) {
		err = PTR_ERR(pol);
		goto out_free_vma;
	}
	vma_set_policy(new, pol);

	if (anon_vma_clone(new, vma))
		goto out_free_mpol;

	if (new->vm_file) {
		get_file(new->vm_file);
		if (vma->vm_flags & VM_EXECUTABLE)
			added_exe_file_vma(mm);
	}

	if (new->vm_ops && new->vm_ops->open)
		new->vm_ops->open(new);

	if (new_below)
		err = vma_adjust(vma, addr, vma->vm_end, vma->vm_pgoff +
			((addr - new->vm_start) >> PAGE_SHIFT), new);
	else
		err = vma_adjust(vma, vma->vm_start, addr, vma->vm_pgoff, new);

	/* Success. */
	if (!err)
		return 0;

	/* Clean everything up if vma_adjust failed. */
	if (new->vm_ops && new->vm_ops->close)
		new->vm_ops->close(new);
	if (new->vm_file) {
		if (vma->vm_flags & VM_EXECUTABLE)
			removed_exe_file_vma(mm);
		fput(new->vm_file);
	}
	unlink_anon_vmas(new);
 out_free_mpol:
	mpol_put(pol);
 out_free_vma:
	kmem_cache_free(vm_area_cachep, new);
 out_err:
	return err;
}

/*
 * Split a vma into two pieces at address 'addr', a new vma is allocated
 * either for the first part or the tail.
 */
int split_vma(struct mm_struct *mm, struct vm_area_struct *vma,
	      unsigned long addr, int new_below)
{
	if (mm->map_count >= sysctl_max_map_count)
		return -ENOMEM;

	return __split_vma(mm, vma, addr, new_below);
}

/* Munmap is split into 2 main parts -- this part which finds
 * what needs doing, and the areas themselves, which do the
 * work.  This now handles partial unmappings.
 * Jeremy Fitzhardinge <jeremy@goop.org>
 */
int do_munmap(struct mm_struct *mm, unsigned long start, size_t len)
{
	unsigned long end;
	struct vm_area_struct *vma, *prev, *last;

	if ((start & ~PAGE_MASK) || start > TASK_SIZE || len > TASK_SIZE-start)
		return -EINVAL;

	if ((len = PAGE_ALIGN(len)) == 0)
		return -EINVAL;

	/* Find the first overlapping VMA */
	vma = find_vma(mm, start);
	if (!vma)
		return 0;
	prev = vma->vm_prev;
	/* we have  start < vma->vm_end  */

	/* if it doesn't overlap, we have nothing.. */
	end = start + len;
	if (vma->vm_start >= end)
		return 0;

	/*
	 * If we need to split any vma, do it now to save pain later.
	 *
	 * Note: mremap's move_vma VM_ACCOUNT handling assumes a partially
	 * unmapped vm_area_struct will remain in use: so lower split_vma
	 * places tmp vma above, and higher split_vma places tmp vma below.
	 */
	if (start > vma->vm_start) {
		int error;

		/*
		 * Make sure that map_count on return from munmap() will
		 * not exceed its limit; but let map_count go just above
		 * its limit temporarily, to help free resources as expected.
		 */
		if (end < vma->vm_end && mm->map_count >= sysctl_max_map_count)
			return -ENOMEM;

		error = __split_vma(mm, vma, start, 0);
		if (error)
			return error;
		prev = vma;
	}

	/* Does it split the last one? */
	last = find_vma(mm, end);
	if (last && end > last->vm_start) {
		int error = __split_vma(mm, last, end, 1);
		if (error)
			return error;
	}
	vma = prev? prev->vm_next: mm->mmap;

	/*
	 * unlock any mlock()ed ranges before detaching vmas
	 */
	if (mm->locked_vm) {
		struct vm_area_struct *tmp = vma;
		while (tmp && tmp->vm_start < end) {
			if (tmp->vm_flags & VM_LOCKED) {
				mm->locked_vm -= vma_pages(tmp);
				munlock_vma_pages_all(tmp);
			}
			tmp = tmp->vm_next;
		}
	}

	/*
	 * Remove the vma's, and unmap the actual pages
	 */
	detach_vmas_to_be_unmapped(mm, vma, prev, end);
	unmap_region(mm, vma, prev, start, end);

	/* Fix up all other VM information */
	remove_vma_list(mm, vma);

	return 0;
}
<<<<<<< HEAD
EXPORT_SYMBOL(do_munmap);
=======
>>>>>>> cfaf0251

int vm_munmap(unsigned long start, size_t len)
{
	int ret;
	struct mm_struct *mm = current->mm;

	down_write(&mm->mmap_sem);
	ret = do_munmap(mm, start, len);
	up_write(&mm->mmap_sem);
	return ret;
}
EXPORT_SYMBOL(vm_munmap);

SYSCALL_DEFINE2(munmap, unsigned long, addr, size_t, len)
{
	profile_munmap(addr);
	return vm_munmap(addr, len);
}

static inline void verify_mm_writelocked(struct mm_struct *mm)
{
#ifdef CONFIG_DEBUG_VM
	if (unlikely(down_read_trylock(&mm->mmap_sem))) {
		WARN_ON(1);
		up_read(&mm->mmap_sem);
	}
#endif
}

/*
 *  this is really a simplified "do_mmap".  it only handles
 *  anonymous maps.  eventually we may be able to do some
 *  brk-specific accounting here.
 */
static unsigned long do_brk(unsigned long addr, unsigned long len)
{
	struct mm_struct * mm = current->mm;
	struct vm_area_struct * vma, * prev;
	unsigned long flags;
	struct rb_node ** rb_link, * rb_parent;
	pgoff_t pgoff = addr >> PAGE_SHIFT;
	int error;

	len = PAGE_ALIGN(len);
	if (!len)
		return addr;

	flags = VM_DATA_DEFAULT_FLAGS | VM_ACCOUNT | mm->def_flags;

	error = get_unmapped_area(NULL, addr, len, 0, MAP_FIXED);
	if (error & ~PAGE_MASK)
		return error;

	/*
	 * mlock MCL_FUTURE?
	 */
	if (mm->def_flags & VM_LOCKED) {
		unsigned long locked, lock_limit;
		locked = len >> PAGE_SHIFT;
		locked += mm->locked_vm;
		lock_limit = rlimit(RLIMIT_MEMLOCK);
		lock_limit >>= PAGE_SHIFT;
		if (locked > lock_limit && !capable(CAP_IPC_LOCK))
			return -EAGAIN;
	}

	/*
	 * mm->mmap_sem is required to protect against another thread
	 * changing the mappings in case we sleep.
	 */
	verify_mm_writelocked(mm);

	/*
	 * Clear old maps.  this also does some error checking for us
	 */
 munmap_back:
	vma = find_vma_prepare(mm, addr, &prev, &rb_link, &rb_parent);
	if (vma && vma->vm_start < addr + len) {
		if (do_munmap(mm, addr, len))
			return -ENOMEM;
		goto munmap_back;
	}

	/* Check against address space limits *after* clearing old maps... */
	if (!may_expand_vm(mm, len >> PAGE_SHIFT))
		return -ENOMEM;

	if (mm->map_count > sysctl_max_map_count)
		return -ENOMEM;

	if (security_vm_enough_memory_mm(mm, len >> PAGE_SHIFT))
		return -ENOMEM;

	/* Can we just expand an old private anonymous mapping? */
	vma = vma_merge(mm, prev, addr, addr + len, flags,
					NULL, NULL, pgoff, NULL);
	if (vma)
		goto out;

	/*
	 * create a vma struct for an anonymous mapping
	 */
	vma = kmem_cache_zalloc(vm_area_cachep, GFP_KERNEL);
	if (!vma) {
		vm_unacct_memory(len >> PAGE_SHIFT);
		return -ENOMEM;
	}

	INIT_LIST_HEAD(&vma->anon_vma_chain);
	vma->vm_mm = mm;
	vma->vm_start = addr;
	vma->vm_end = addr + len;
	vma->vm_pgoff = pgoff;
	vma->vm_flags = flags;
	vma->vm_page_prot = vm_get_page_prot(flags);
	vma_link(mm, vma, prev, rb_link, rb_parent);
out:
	perf_event_mmap(vma);
	mm->total_vm += len >> PAGE_SHIFT;
	if (flags & VM_LOCKED) {
		if (!mlock_vma_pages_range(vma, addr, addr + len))
			mm->locked_vm += (len >> PAGE_SHIFT);
	}
	return addr;
}

unsigned long vm_brk(unsigned long addr, unsigned long len)
{
	struct mm_struct *mm = current->mm;
	unsigned long ret;

	down_write(&mm->mmap_sem);
	ret = do_brk(addr, len);
	up_write(&mm->mmap_sem);
	return ret;
}
EXPORT_SYMBOL(vm_brk);

/* Release all mmaps. */
void exit_mmap(struct mm_struct *mm)
{
	struct mmu_gather tlb;
	struct vm_area_struct *vma;
	unsigned long nr_accounted = 0;

	/* mm's last user has gone, and its about to be pulled down */
	mmu_notifier_release(mm);

	if (mm->locked_vm) {
		vma = mm->mmap;
		while (vma) {
			if (vma->vm_flags & VM_LOCKED)
				munlock_vma_pages_all(vma);
			vma = vma->vm_next;
		}
	}

	arch_exit_mmap(mm);

	vma = mm->mmap;
	if (!vma)	/* Can happen if dup_mmap() received an OOM */
		return;

	lru_add_drain();
	flush_cache_mm(mm);
	tlb_gather_mmu(&tlb, mm, 1);
	/* update_hiwater_rss(mm) here? but nobody should be looking */
	/* Use -1 here to ensure all VMAs in the mm are unmapped */
	unmap_vmas(&tlb, vma, 0, -1);

	free_pgtables(&tlb, vma, FIRST_USER_ADDRESS, 0);
	tlb_finish_mmu(&tlb, 0, -1);

	/*
	 * Walk the list again, actually closing and freeing it,
	 * with preemption enabled, without holding any MM locks.
	 */
	while (vma) {
		if (vma->vm_flags & VM_ACCOUNT)
			nr_accounted += vma_pages(vma);
		vma = remove_vma(vma);
	}
	vm_unacct_memory(nr_accounted);

	BUG_ON(mm->nr_ptes > (FIRST_USER_ADDRESS+PMD_SIZE-1)>>PMD_SHIFT);
}

/* Insert vm structure into process list sorted by address
 * and into the inode's i_mmap tree.  If vm_file is non-NULL
 * then i_mmap_mutex is taken here.
 */
int insert_vm_struct(struct mm_struct * mm, struct vm_area_struct * vma)
{
	struct vm_area_struct * __vma, * prev;
	struct rb_node ** rb_link, * rb_parent;

	/*
	 * The vm_pgoff of a purely anonymous vma should be irrelevant
	 * until its first write fault, when page's anon_vma and index
	 * are set.  But now set the vm_pgoff it will almost certainly
	 * end up with (unless mremap moves it elsewhere before that
	 * first wfault), so /proc/pid/maps tells a consistent story.
	 *
	 * By setting it to reflect the virtual start address of the
	 * vma, merges and splits can happen in a seamless way, just
	 * using the existing file pgoff checks and manipulations.
	 * Similarly in do_mmap_pgoff and in do_brk.
	 */
	if (!vma->vm_file) {
		BUG_ON(vma->anon_vma);
		vma->vm_pgoff = vma->vm_start >> PAGE_SHIFT;
	}
	__vma = find_vma_prepare(mm,vma->vm_start,&prev,&rb_link,&rb_parent);
	if (__vma && __vma->vm_start < vma->vm_end)
		return -ENOMEM;
	if ((vma->vm_flags & VM_ACCOUNT) &&
	     security_vm_enough_memory_mm(mm, vma_pages(vma)))
		return -ENOMEM;

	if (vma->vm_file && uprobe_mmap(vma))
		return -EINVAL;

	vma_link(mm, vma, prev, rb_link, rb_parent);
	return 0;
}

/*
 * Copy the vma structure to a new location in the same mm,
 * prior to moving page table entries, to effect an mremap move.
 */
struct vm_area_struct *copy_vma(struct vm_area_struct **vmap,
	unsigned long addr, unsigned long len, pgoff_t pgoff)
{
	struct vm_area_struct *vma = *vmap;
	unsigned long vma_start = vma->vm_start;
	struct mm_struct *mm = vma->vm_mm;
	struct vm_area_struct *new_vma, *prev;
	struct rb_node **rb_link, *rb_parent;
	struct mempolicy *pol;
	bool faulted_in_anon_vma = true;

	/*
	 * If anonymous vma has not yet been faulted, update new pgoff
	 * to match new location, to increase its chance of merging.
	 */
	if (unlikely(!vma->vm_file && !vma->anon_vma)) {
		pgoff = addr >> PAGE_SHIFT;
		faulted_in_anon_vma = false;
	}

	find_vma_prepare(mm, addr, &prev, &rb_link, &rb_parent);
	new_vma = vma_merge(mm, prev, addr, addr + len, vma->vm_flags,
			vma->anon_vma, vma->vm_file, pgoff, vma_policy(vma));
	if (new_vma) {
		/*
		 * Source vma may have been merged into new_vma
		 */
		if (unlikely(vma_start >= new_vma->vm_start &&
			     vma_start < new_vma->vm_end)) {
			/*
			 * The only way we can get a vma_merge with
			 * self during an mremap is if the vma hasn't
			 * been faulted in yet and we were allowed to
			 * reset the dst vma->vm_pgoff to the
			 * destination address of the mremap to allow
			 * the merge to happen. mremap must change the
			 * vm_pgoff linearity between src and dst vmas
			 * (in turn preventing a vma_merge) to be
			 * safe. It is only safe to keep the vm_pgoff
			 * linear if there are no pages mapped yet.
			 */
			VM_BUG_ON(faulted_in_anon_vma);
			*vmap = new_vma;
		} else
			anon_vma_moveto_tail(new_vma);
	} else {
		new_vma = kmem_cache_alloc(vm_area_cachep, GFP_KERNEL);
		if (new_vma) {
			*new_vma = *vma;
			pol = mpol_dup(vma_policy(vma));
			if (IS_ERR(pol))
				goto out_free_vma;
			INIT_LIST_HEAD(&new_vma->anon_vma_chain);
			if (anon_vma_clone(new_vma, vma))
				goto out_free_mempol;
			vma_set_policy(new_vma, pol);
			new_vma->vm_start = addr;
			new_vma->vm_end = addr + len;
			new_vma->vm_pgoff = pgoff;
			if (new_vma->vm_file) {
				get_file(new_vma->vm_file);

				if (uprobe_mmap(new_vma))
					goto out_free_mempol;

				if (vma->vm_flags & VM_EXECUTABLE)
					added_exe_file_vma(mm);
			}
			if (new_vma->vm_ops && new_vma->vm_ops->open)
				new_vma->vm_ops->open(new_vma);
			vma_link(mm, new_vma, prev, rb_link, rb_parent);
		}
	}
	return new_vma;

 out_free_mempol:
	mpol_put(pol);
 out_free_vma:
	kmem_cache_free(vm_area_cachep, new_vma);
	return NULL;
}

/*
 * Return true if the calling process may expand its vm space by the passed
 * number of pages
 */
int may_expand_vm(struct mm_struct *mm, unsigned long npages)
{
	unsigned long cur = mm->total_vm;	/* pages */
	unsigned long lim;

	lim = rlimit(RLIMIT_AS) >> PAGE_SHIFT;

	if (cur + npages > lim)
		return 0;
	return 1;
}


static int special_mapping_fault(struct vm_area_struct *vma,
				struct vm_fault *vmf)
{
	pgoff_t pgoff;
	struct page **pages;

	/*
	 * special mappings have no vm_file, and in that case, the mm
	 * uses vm_pgoff internally. So we have to subtract it from here.
	 * We are allowed to do this because we are the mm; do not copy
	 * this code into drivers!
	 */
	pgoff = vmf->pgoff - vma->vm_pgoff;

	for (pages = vma->vm_private_data; pgoff && *pages; ++pages)
		pgoff--;

	if (*pages) {
		struct page *page = *pages;
		get_page(page);
		vmf->page = page;
		return 0;
	}

	return VM_FAULT_SIGBUS;
}

/*
 * Having a close hook prevents vma merging regardless of flags.
 */
static void special_mapping_close(struct vm_area_struct *vma)
{
}

static const struct vm_operations_struct special_mapping_vmops = {
	.close = special_mapping_close,
	.fault = special_mapping_fault,
};

/*
 * Called with mm->mmap_sem held for writing.
 * Insert a new vma covering the given region, with the given flags.
 * Its pages are supplied by the given array of struct page *.
 * The array can be shorter than len >> PAGE_SHIFT if it's null-terminated.
 * The region past the last page supplied will always produce SIGBUS.
 * The array pointer and the pages it points to are assumed to stay alive
 * for as long as this mapping might exist.
 */
int install_special_mapping(struct mm_struct *mm,
			    unsigned long addr, unsigned long len,
			    unsigned long vm_flags, struct page **pages)
{
	int ret;
	struct vm_area_struct *vma;

	vma = kmem_cache_zalloc(vm_area_cachep, GFP_KERNEL);
	if (unlikely(vma == NULL))
		return -ENOMEM;

	INIT_LIST_HEAD(&vma->anon_vma_chain);
	vma->vm_mm = mm;
	vma->vm_start = addr;
	vma->vm_end = addr + len;

	vma->vm_flags = vm_flags | mm->def_flags | VM_DONTEXPAND;
	vma->vm_page_prot = vm_get_page_prot(vma->vm_flags);

	vma->vm_ops = &special_mapping_vmops;
	vma->vm_private_data = pages;

	ret = insert_vm_struct(mm, vma);
	if (ret)
		goto out;

	mm->total_vm += len >> PAGE_SHIFT;

	perf_event_mmap(vma);

	return 0;

out:
	kmem_cache_free(vm_area_cachep, vma);
	return ret;
}

static DEFINE_MUTEX(mm_all_locks_mutex);

static void vm_lock_anon_vma(struct mm_struct *mm, struct anon_vma *anon_vma)
{
	if (!test_bit(0, (unsigned long *) &anon_vma->root->head.next)) {
		/*
		 * The LSB of head.next can't change from under us
		 * because we hold the mm_all_locks_mutex.
		 */
		mutex_lock_nest_lock(&anon_vma->root->mutex, &mm->mmap_sem);
		/*
		 * We can safely modify head.next after taking the
		 * anon_vma->root->mutex. If some other vma in this mm shares
		 * the same anon_vma we won't take it again.
		 *
		 * No need of atomic instructions here, head.next
		 * can't change from under us thanks to the
		 * anon_vma->root->mutex.
		 */
		if (__test_and_set_bit(0, (unsigned long *)
				       &anon_vma->root->head.next))
			BUG();
	}
}

static void vm_lock_mapping(struct mm_struct *mm, struct address_space *mapping)
{
	if (!test_bit(AS_MM_ALL_LOCKS, &mapping->flags)) {
		/*
		 * AS_MM_ALL_LOCKS can't change from under us because
		 * we hold the mm_all_locks_mutex.
		 *
		 * Operations on ->flags have to be atomic because
		 * even if AS_MM_ALL_LOCKS is stable thanks to the
		 * mm_all_locks_mutex, there may be other cpus
		 * changing other bitflags in parallel to us.
		 */
		if (test_and_set_bit(AS_MM_ALL_LOCKS, &mapping->flags))
			BUG();
		mutex_lock_nest_lock(&mapping->i_mmap_mutex, &mm->mmap_sem);
	}
}

/*
 * This operation locks against the VM for all pte/vma/mm related
 * operations that could ever happen on a certain mm. This includes
 * vmtruncate, try_to_unmap, and all page faults.
 *
 * The caller must take the mmap_sem in write mode before calling
 * mm_take_all_locks(). The caller isn't allowed to release the
 * mmap_sem until mm_drop_all_locks() returns.
 *
 * mmap_sem in write mode is required in order to block all operations
 * that could modify pagetables and free pages without need of
 * altering the vma layout (for example populate_range() with
 * nonlinear vmas). It's also needed in write mode to avoid new
 * anon_vmas to be associated with existing vmas.
 *
 * A single task can't take more than one mm_take_all_locks() in a row
 * or it would deadlock.
 *
 * The LSB in anon_vma->head.next and the AS_MM_ALL_LOCKS bitflag in
 * mapping->flags avoid to take the same lock twice, if more than one
 * vma in this mm is backed by the same anon_vma or address_space.
 *
 * We can take all the locks in random order because the VM code
 * taking i_mmap_mutex or anon_vma->mutex outside the mmap_sem never
 * takes more than one of them in a row. Secondly we're protected
 * against a concurrent mm_take_all_locks() by the mm_all_locks_mutex.
 *
 * mm_take_all_locks() and mm_drop_all_locks are expensive operations
 * that may have to take thousand of locks.
 *
 * mm_take_all_locks() can fail if it's interrupted by signals.
 */
int mm_take_all_locks(struct mm_struct *mm)
{
	struct vm_area_struct *vma;
	struct anon_vma_chain *avc;

	BUG_ON(down_read_trylock(&mm->mmap_sem));

	mutex_lock(&mm_all_locks_mutex);

	for (vma = mm->mmap; vma; vma = vma->vm_next) {
		if (signal_pending(current))
			goto out_unlock;
		if (vma->vm_file && vma->vm_file->f_mapping)
			vm_lock_mapping(mm, vma->vm_file->f_mapping);
	}

	for (vma = mm->mmap; vma; vma = vma->vm_next) {
		if (signal_pending(current))
			goto out_unlock;
		if (vma->anon_vma)
			list_for_each_entry(avc, &vma->anon_vma_chain, same_vma)
				vm_lock_anon_vma(mm, avc->anon_vma);
	}

	return 0;

out_unlock:
	mm_drop_all_locks(mm);
	return -EINTR;
}

static void vm_unlock_anon_vma(struct anon_vma *anon_vma)
{
	if (test_bit(0, (unsigned long *) &anon_vma->root->head.next)) {
		/*
		 * The LSB of head.next can't change to 0 from under
		 * us because we hold the mm_all_locks_mutex.
		 *
		 * We must however clear the bitflag before unlocking
		 * the vma so the users using the anon_vma->head will
		 * never see our bitflag.
		 *
		 * No need of atomic instructions here, head.next
		 * can't change from under us until we release the
		 * anon_vma->root->mutex.
		 */
		if (!__test_and_clear_bit(0, (unsigned long *)
					  &anon_vma->root->head.next))
			BUG();
		anon_vma_unlock(anon_vma);
	}
}

static void vm_unlock_mapping(struct address_space *mapping)
{
	if (test_bit(AS_MM_ALL_LOCKS, &mapping->flags)) {
		/*
		 * AS_MM_ALL_LOCKS can't change to 0 from under us
		 * because we hold the mm_all_locks_mutex.
		 */
		mutex_unlock(&mapping->i_mmap_mutex);
		if (!test_and_clear_bit(AS_MM_ALL_LOCKS,
					&mapping->flags))
			BUG();
	}
}

/*
 * The mmap_sem cannot be released by the caller until
 * mm_drop_all_locks() returns.
 */
void mm_drop_all_locks(struct mm_struct *mm)
{
	struct vm_area_struct *vma;
	struct anon_vma_chain *avc;

	BUG_ON(down_read_trylock(&mm->mmap_sem));
	BUG_ON(!mutex_is_locked(&mm_all_locks_mutex));

	for (vma = mm->mmap; vma; vma = vma->vm_next) {
		if (vma->anon_vma)
			list_for_each_entry(avc, &vma->anon_vma_chain, same_vma)
				vm_unlock_anon_vma(avc->anon_vma);
		if (vma->vm_file && vma->vm_file->f_mapping)
			vm_unlock_mapping(vma->vm_file->f_mapping);
	}

	mutex_unlock(&mm_all_locks_mutex);
}

/*
 * initialise the VMA slab
 */
void __init mmap_init(void)
{
	int ret;

	ret = percpu_counter_init(&vm_committed_as, 0);
	VM_BUG_ON(ret);
}<|MERGE_RESOLUTION|>--- conflicted
+++ resolved
@@ -971,7 +971,7 @@
  * The caller must hold down_write(&current->mm->mmap_sem).
  */
 
-static unsigned long do_mmap_pgoff(struct file *file, unsigned long addr,
+unsigned long do_mmap_pgoff(struct file *file, unsigned long addr,
 			unsigned long len, unsigned long prot,
 			unsigned long flags, unsigned long pgoff)
 {
@@ -1101,35 +1101,6 @@
 
 	return mmap_region(file, addr, len, flags, vm_flags, pgoff);
 }
-<<<<<<< HEAD
-
-unsigned long do_mmap(struct file *file, unsigned long addr,
-	unsigned long len, unsigned long prot,
-	unsigned long flag, unsigned long offset)
-{
-	if (unlikely(offset + PAGE_ALIGN(len) < offset))
-		return -EINVAL;
-	if (unlikely(offset & ~PAGE_MASK))
-		return -EINVAL;
-	return do_mmap_pgoff(file, addr, len, prot, flag, offset >> PAGE_SHIFT);
-}
-EXPORT_SYMBOL(do_mmap);
-
-unsigned long vm_mmap(struct file *file, unsigned long addr,
-	unsigned long len, unsigned long prot,
-	unsigned long flag, unsigned long offset)
-{
-	unsigned long ret;
-	struct mm_struct *mm = current->mm;
-
-	down_write(&mm->mmap_sem);
-	ret = do_mmap(file, addr, len, prot, flag, offset);
-	up_write(&mm->mmap_sem);
-	return ret;
-}
-EXPORT_SYMBOL(vm_mmap);
-=======
->>>>>>> cfaf0251
 
 SYSCALL_DEFINE6(mmap_pgoff, unsigned long, addr, unsigned long, len,
 		unsigned long, prot, unsigned long, flags,
@@ -2155,10 +2126,6 @@
 
 	return 0;
 }
-<<<<<<< HEAD
-EXPORT_SYMBOL(do_munmap);
-=======
->>>>>>> cfaf0251
 
 int vm_munmap(unsigned long start, size_t len)
 {
