/*
 * Cleancache frontend
 *
 * This code provides the generic "frontend" layer to call a matching
 * "backend" driver implementation of cleancache.  See
 * Documentation/vm/cleancache.txt for more information.
 *
 * Copyright (C) 2009-2010 Oracle Corp. All rights reserved.
 * Author: Dan Magenheimer
 *
 * This work is licensed under the terms of the GNU GPL, version 2.
 */

#include <linux/module.h>
#include <linux/fs.h>
#include <linux/exportfs.h>
#include <linux/mm.h>
#include <linux/debugfs.h>
#include <linux/cleancache.h>

/*
 * This global enablement flag may be read thousands of times per second
 * by cleancache_get/put/invalidate even on systems where cleancache_ops
 * is not claimed (e.g. cleancache is config'ed on but remains
 * disabled), so is preferred to the slower alternative: a function
 * call that checks a non-global.
 */
int cleancache_enabled __read_mostly;
EXPORT_SYMBOL(cleancache_enabled);

/*
 * cleancache_ops is set by cleancache_ops_register to contain the pointers
 * to the cleancache "backend" implementation functions.
 */
static struct cleancache_ops cleancache_ops __read_mostly;

/*
 * Counters available via /sys/kernel/debug/frontswap (if debugfs is
 * properly configured.  These are for information only so are not protected
 * against increment races.
 */
static u64 cleancache_succ_gets;
static u64 cleancache_failed_gets;
static u64 cleancache_puts;
static u64 cleancache_invalidates;

/*
 * register operations for cleancache, returning previous thus allowing
 * detection of multiple backends and possible nesting
 */
struct cleancache_ops cleancache_register_ops(struct cleancache_ops *ops)
{
	struct cleancache_ops old = cleancache_ops;

	cleancache_ops = *ops;
	cleancache_enabled = 1;
	return old;
}
EXPORT_SYMBOL(cleancache_register_ops);

/* Called by a cleancache-enabled filesystem at time of mount */
void __cleancache_init_fs(struct super_block *sb)
{
	sb->cleancache_poolid = (*cleancache_ops.init_fs)(PAGE_SIZE);
}
EXPORT_SYMBOL(__cleancache_init_fs);

/* Called by a cleancache-enabled clustered filesystem at time of mount */
void __cleancache_init_shared_fs(char *uuid, struct super_block *sb)
{
	sb->cleancache_poolid =
		(*cleancache_ops.init_shared_fs)(uuid, PAGE_SIZE);
}
EXPORT_SYMBOL(__cleancache_init_shared_fs);

/*
 * If the filesystem uses exportable filehandles, use the filehandle as
 * the key, else use the inode number.
 */
static int cleancache_get_key(struct inode *inode,
			      struct cleancache_filekey *key)
{
	int (*fhfn)(struct dentry *, __u32 *fh, int *, int);
	int len = 0, maxlen = CLEANCACHE_KEY_MAX;
	struct super_block *sb = inode->i_sb;

	key->u.ino = inode->i_ino;
	if (sb->s_export_op != NULL) {
		fhfn = sb->s_export_op->encode_fh;
		if  (fhfn) {
			struct dentry d;
			d.d_inode = inode;
			len = (*fhfn)(&d, &key->u.fh[0], &maxlen, 0);
			if (len <= 0 || len == 255)
				return -1;
			if (maxlen > CLEANCACHE_KEY_MAX)
				return -1;
		}
	}
	return 0;
}

/*
 * "Get" data from cleancache associated with the poolid/inode/index
 * that were specified when the data was put to cleanache and, if
 * successful, use it to fill the specified page with data and return 0.
 * The pageframe is unchanged and returns -1 if the get fails.
 * Page must be locked by caller.
 */
int __cleancache_get_page(struct page *page)
{
	int ret = -1;
	int pool_id;
	struct cleancache_filekey key = { .u.key = { 0 } };

	VM_BUG_ON(!PageLocked(page));
	pool_id = page->mapping->host->i_sb->cleancache_poolid;
	if (pool_id < 0)
		goto out;

	if (cleancache_get_key(page->mapping->host, &key) < 0)
		goto out;

	ret = (*cleancache_ops.get_page)(pool_id, key, page->index, page);
	if (ret == 0)
		cleancache_succ_gets++;
	else
		cleancache_failed_gets++;
out:
	return ret;
}
EXPORT_SYMBOL(__cleancache_get_page);

/*
 * "Put" data from a page to cleancache and associate it with the
 * (previously-obtained per-filesystem) poolid and the page's,
 * inode and page index.  Page must be locked.  Note that a put_page
 * always "succeeds", though a subsequent get_page may succeed or fail.
 */
void __cleancache_put_page(struct page *page)
{
	int pool_id;
	struct cleancache_filekey key = { .u.key = { 0 } };

	VM_BUG_ON(!PageLocked(page));
	pool_id = page->mapping->host->i_sb->cleancache_poolid;
	if (pool_id >= 0 &&
	      cleancache_get_key(page->mapping->host, &key) >= 0) {
		(*cleancache_ops.put_page)(pool_id, key, page->index, page);
		cleancache_puts++;
	}
}
EXPORT_SYMBOL(__cleancache_put_page);

/*
 * Invalidate any data from cleancache associated with the poolid and the
 * page's inode and page index so that a subsequent "get" will fail.
 */
void __cleancache_invalidate_page(struct address_space *mapping,
					struct page *page)
{
	/* careful... page->mapping is NULL sometimes when this is called */
	int pool_id = mapping->host->i_sb->cleancache_poolid;
	struct cleancache_filekey key = { .u.key = { 0 } };

	if (pool_id >= 0) {
		VM_BUG_ON(!PageLocked(page));
		if (cleancache_get_key(mapping->host, &key) >= 0) {
			(*cleancache_ops.invalidate_page)(pool_id,
							  key, page->index);
			cleancache_invalidates++;
		}
	}
}
EXPORT_SYMBOL(__cleancache_invalidate_page);

/*
 * Invalidate all data from cleancache associated with the poolid and the
 * mappings's inode so that all subsequent gets to this poolid/inode
 * will fail.
 */
void __cleancache_invalidate_inode(struct address_space *mapping)
{
	int pool_id = mapping->host->i_sb->cleancache_poolid;
	struct cleancache_filekey key = { .u.key = { 0 } };

	if (pool_id >= 0 && cleancache_get_key(mapping->host, &key) >= 0)
		(*cleancache_ops.invalidate_inode)(pool_id, key);
}
EXPORT_SYMBOL(__cleancache_invalidate_inode);

/*
 * Called by any cleancache-enabled filesystem at time of unmount;
 * note that pool_id is surrendered and may be reutrned by a subsequent
 * cleancache_init_fs or cleancache_init_shared_fs
 */
void __cleancache_invalidate_fs(struct super_block *sb)
{
	if (sb->cleancache_poolid >= 0) {
		int old_poolid = sb->cleancache_poolid;
		sb->cleancache_poolid = -1;
		(*cleancache_ops.invalidate_fs)(old_poolid);
	}
}
<<<<<<< HEAD
EXPORT_SYMBOL(__cleancache_flush_fs);

#ifdef CONFIG_SYSFS

/* see Documentation/ABI/testing/sysfs-kernel-mm-cleancache */

#define CLEANCACHE_SYSFS_RO(_name) \
	static ssize_t cleancache_##_name##_show(struct kobject *kobj, \
				struct kobj_attribute *attr, char *buf) \
	{ \
		return sprintf(buf, "%lu\n", cleancache_##_name); \
	} \
	static struct kobj_attribute cleancache_##_name##_attr = { \
		.attr = { .name = __stringify(_name), .mode = 0444 }, \
		.show = cleancache_##_name##_show, \
	}

CLEANCACHE_SYSFS_RO(succ_gets);
CLEANCACHE_SYSFS_RO(failed_gets);
CLEANCACHE_SYSFS_RO(puts);
CLEANCACHE_SYSFS_RO(flushes);

static struct attribute *cleancache_attrs[] = {
	&cleancache_succ_gets_attr.attr,
	&cleancache_failed_gets_attr.attr,
	&cleancache_puts_attr.attr,
	&cleancache_flushes_attr.attr,
	NULL,
};

static struct attribute_group cleancache_attr_group = {
	.attrs = cleancache_attrs,
	.name = "cleancache",
};

#endif /* CONFIG_SYSFS */
=======
EXPORT_SYMBOL(__cleancache_invalidate_fs);
>>>>>>> 665c1e6a

static int __init init_cleancache(void)
{
#ifdef CONFIG_DEBUG_FS
	struct dentry *root = debugfs_create_dir("cleancache", NULL);
	if (root == NULL)
		return -ENXIO;
	debugfs_create_u64("succ_gets", S_IRUGO, root, &cleancache_succ_gets);
	debugfs_create_u64("failed_gets", S_IRUGO,
				root, &cleancache_failed_gets);
	debugfs_create_u64("puts", S_IRUGO, root, &cleancache_puts);
	debugfs_create_u64("invalidates", S_IRUGO,
				root, &cleancache_invalidates);
#endif
	return 0;
}
module_init(init_cleancache)<|MERGE_RESOLUTION|>--- conflicted
+++ resolved
@@ -202,46 +202,7 @@
 		(*cleancache_ops.invalidate_fs)(old_poolid);
 	}
 }
-<<<<<<< HEAD
-EXPORT_SYMBOL(__cleancache_flush_fs);
-
-#ifdef CONFIG_SYSFS
-
-/* see Documentation/ABI/testing/sysfs-kernel-mm-cleancache */
-
-#define CLEANCACHE_SYSFS_RO(_name) \
-	static ssize_t cleancache_##_name##_show(struct kobject *kobj, \
-				struct kobj_attribute *attr, char *buf) \
-	{ \
-		return sprintf(buf, "%lu\n", cleancache_##_name); \
-	} \
-	static struct kobj_attribute cleancache_##_name##_attr = { \
-		.attr = { .name = __stringify(_name), .mode = 0444 }, \
-		.show = cleancache_##_name##_show, \
-	}
-
-CLEANCACHE_SYSFS_RO(succ_gets);
-CLEANCACHE_SYSFS_RO(failed_gets);
-CLEANCACHE_SYSFS_RO(puts);
-CLEANCACHE_SYSFS_RO(flushes);
-
-static struct attribute *cleancache_attrs[] = {
-	&cleancache_succ_gets_attr.attr,
-	&cleancache_failed_gets_attr.attr,
-	&cleancache_puts_attr.attr,
-	&cleancache_flushes_attr.attr,
-	NULL,
-};
-
-static struct attribute_group cleancache_attr_group = {
-	.attrs = cleancache_attrs,
-	.name = "cleancache",
-};
-
-#endif /* CONFIG_SYSFS */
-=======
 EXPORT_SYMBOL(__cleancache_invalidate_fs);
->>>>>>> 665c1e6a
 
 static int __init init_cleancache(void)
 {
