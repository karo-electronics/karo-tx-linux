--- conflicted
+++ resolved
@@ -39,22 +39,6 @@
 MODULE_AUTHOR("Daniel Mack <daniel@caiaq.de>");
 MODULE_DESCRIPTION("caiaq USB audio");
 MODULE_LICENSE("GPL");
-<<<<<<< HEAD
-MODULE_SUPPORTED_DEVICE("{{Native Instruments, RigKontrol2},"
-			 "{Native Instruments, RigKontrol3},"
-			 "{Native Instruments, Kore Controller},"
-			 "{Native Instruments, Kore Controller 2},"
-			 "{Native Instruments, Audio Kontrol 1},"
-			 "{Native Instruments, Audio 2 DJ},"
-			 "{Native Instruments, Audio 4 DJ},"
-			 "{Native Instruments, Audio 8 DJ},"
-			 "{Native Instruments, Traktor Audio 2},"
-			 "{Native Instruments, Session I/O},"
-			 "{Native Instruments, GuitarRig mobile},"
-			 "{Native Instruments, Traktor Kontrol X1},"
-			 "{Native Instruments, Traktor Kontrol S4},"
-			 "{Native Instruments, Maschine Controller}}");
-=======
 MODULE_SUPPORTED_DEVICE("{{Native Instruments,RigKontrol2},"
 			 "{Native Instruments,RigKontrol3},"
 			 "{Native Instruments,Kore Controller},"
@@ -69,7 +53,6 @@
 			 "{Native Instruments,Traktor Kontrol X1},"
 			 "{Native Instruments,Traktor Kontrol S4},"
 			 "{Native Instruments,Maschine Controller}}");
->>>>>>> d0e0ac97
 
 static int index[SNDRV_CARDS] = SNDRV_DEFAULT_IDX; /* Index 0-max */
 static char* id[SNDRV_CARDS] = SNDRV_DEFAULT_STR; /* Id for this card */
