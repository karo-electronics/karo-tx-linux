/*
 * usbmidi.c - ALSA USB MIDI driver
 *
 * Copyright (c) 2002-2009 Clemens Ladisch
 * All rights reserved.
 *
 * Based on the OSS usb-midi driver by NAGANO Daisuke,
 *          NetBSD's umidi driver by Takuya SHIOZAKI,
 *          the "USB Device Class Definition for MIDI Devices" by Roland
 *
 * Redistribution and use in source and binary forms, with or without
 * modification, are permitted provided that the following conditions
 * are met:
 * 1. Redistributions of source code must retain the above copyright
 *    notice, this list of conditions, and the following disclaimer,
 *    without modification.
 * 2. The name of the author may not be used to endorse or promote products
 *    derived from this software without specific prior written permission.
 *
 * Alternatively, this software may be distributed and/or modified under the
 * terms of the GNU General Public License as published by the Free Software
 * Foundation; either version 2 of the License, or (at your option) any later
 * version.
 *
 * THIS SOFTWARE IS PROVIDED BY THE AUTHOR AND CONTRIBUTORS ``AS IS'' AND
 * ANY EXPRESS OR IMPLIED WARRANTIES, INCLUDING, BUT NOT LIMITED TO, THE
 * IMPLIED WARRANTIES OF MERCHANTABILITY AND FITNESS FOR A PARTICULAR PURPOSE
 * ARE DISCLAIMED. IN NO EVENT SHALL THE AUTHOR OR CONTRIBUTORS BE LIABLE FOR
 * ANY DIRECT, INDIRECT, INCIDENTAL, SPECIAL, EXEMPLARY, OR CONSEQUENTIAL
 * DAMAGES (INCLUDING, BUT NOT LIMITED TO, PROCUREMENT OF SUBSTITUTE GOODS
 * OR SERVICES; LOSS OF USE, DATA, OR PROFITS; OR BUSINESS INTERRUPTION)
 * HOWEVER CAUSED AND ON ANY THEORY OF LIABILITY, WHETHER IN CONTRACT, STRICT
 * LIABILITY, OR TORT (INCLUDING NEGLIGENCE OR OTHERWISE) ARISING IN ANY WAY
 * OUT OF THE USE OF THIS SOFTWARE, EVEN IF ADVISED OF THE POSSIBILITY OF
 * SUCH DAMAGE.
 */

#include <linux/kernel.h>
#include <linux/types.h>
#include <linux/bitops.h>
#include <linux/interrupt.h>
#include <linux/spinlock.h>
#include <linux/string.h>
#include <linux/init.h>
#include <linux/slab.h>
#include <linux/timer.h>
#include <linux/usb.h>
#include <linux/wait.h>
#include <sound/core.h>
#include <sound/control.h>
#include <sound/rawmidi.h>
#include <sound/asequencer.h>
#include "usbaudio.h"


/*
 * define this to log all USB packets
 */
/* #define DUMP_PACKETS */

/*
 * how long to wait after some USB errors, so that khubd can disconnect() us
 * without too many spurious errors
 */
#define ERROR_DELAY_JIFFIES (HZ / 10)

#define OUTPUT_URBS 7
#define INPUT_URBS 7


MODULE_AUTHOR("Clemens Ladisch <clemens@ladisch.de>");
MODULE_DESCRIPTION("USB Audio/MIDI helper module");
MODULE_LICENSE("Dual BSD/GPL");


struct usb_ms_header_descriptor {
	__u8  bLength;
	__u8  bDescriptorType;
	__u8  bDescriptorSubtype;
	__u8  bcdMSC[2];
	__le16 wTotalLength;
} __attribute__ ((packed));

struct usb_ms_endpoint_descriptor {
	__u8  bLength;
	__u8  bDescriptorType;
	__u8  bDescriptorSubtype;
	__u8  bNumEmbMIDIJack;
	__u8  baAssocJackID[0];
} __attribute__ ((packed));

struct snd_usb_midi_in_endpoint;
struct snd_usb_midi_out_endpoint;
struct snd_usb_midi_endpoint;

struct usb_protocol_ops {
	void (*input)(struct snd_usb_midi_in_endpoint*, uint8_t*, int);
	void (*output)(struct snd_usb_midi_out_endpoint *ep, struct urb *urb);
	void (*output_packet)(struct urb*, uint8_t, uint8_t, uint8_t, uint8_t);
	void (*init_out_endpoint)(struct snd_usb_midi_out_endpoint*);
	void (*finish_out_endpoint)(struct snd_usb_midi_out_endpoint*);
};

struct snd_usb_midi {
	struct usb_device *dev;
	struct snd_card *card;
	struct usb_interface *iface;
	const struct snd_usb_audio_quirk *quirk;
	struct snd_rawmidi *rmidi;
	struct usb_protocol_ops* usb_protocol_ops;
	struct list_head list;
	struct timer_list error_timer;
	spinlock_t disc_lock;
	struct mutex mutex;
<<<<<<< HEAD
=======
	u32 usb_id;
	int next_midi_device;
>>>>>>> a014bbad

	struct snd_usb_midi_endpoint {
		struct snd_usb_midi_out_endpoint *out;
		struct snd_usb_midi_in_endpoint *in;
	} endpoints[MIDI_MAX_ENDPOINTS];
	unsigned long input_triggered;
	unsigned int opened;
	unsigned char disconnected;

	struct snd_kcontrol *roland_load_ctl;
};

struct snd_usb_midi_out_endpoint {
	struct snd_usb_midi* umidi;
	struct out_urb_context {
		struct urb *urb;
		struct snd_usb_midi_out_endpoint *ep;
	} urbs[OUTPUT_URBS];
	unsigned int active_urbs;
	unsigned int drain_urbs;
	int max_transfer;		/* size of urb buffer */
	struct tasklet_struct tasklet;
	unsigned int next_urb;
	spinlock_t buffer_lock;

	struct usbmidi_out_port {
		struct snd_usb_midi_out_endpoint* ep;
		struct snd_rawmidi_substream *substream;
		int active;
		uint8_t cable;		/* cable number << 4 */
		uint8_t state;
#define STATE_UNKNOWN	0
#define STATE_1PARAM	1
#define STATE_2PARAM_1	2
#define STATE_2PARAM_2	3
#define STATE_SYSEX_0	4
#define STATE_SYSEX_1	5
#define STATE_SYSEX_2	6
		uint8_t data[2];
	} ports[0x10];
	int current_port;

	wait_queue_head_t drain_wait;
};

struct snd_usb_midi_in_endpoint {
	struct snd_usb_midi* umidi;
	struct urb* urbs[INPUT_URBS];
	struct usbmidi_in_port {
		struct snd_rawmidi_substream *substream;
		u8 running_status_length;
	} ports[0x10];
	u8 seen_f5;
	u8 error_resubmit;
	int current_port;
};

static void snd_usbmidi_do_output(struct snd_usb_midi_out_endpoint* ep);

static const uint8_t snd_usbmidi_cin_length[] = {
	0, 0, 2, 3, 3, 1, 2, 3, 3, 3, 3, 3, 2, 2, 3, 1
};

/*
 * Submits the URB, with error handling.
 */
static int snd_usbmidi_submit_urb(struct urb* urb, gfp_t flags)
{
	int err = usb_submit_urb(urb, flags);
	if (err < 0 && err != -ENODEV)
		snd_printk(KERN_ERR "usb_submit_urb: %d\n", err);
	return err;
}

/*
 * Error handling for URB completion functions.
 */
static int snd_usbmidi_urb_error(int status)
{
	switch (status) {
	/* manually unlinked, or device gone */
	case -ENOENT:
	case -ECONNRESET:
	case -ESHUTDOWN:
	case -ENODEV:
		return -ENODEV;
	/* errors that might occur during unplugging */
	case -EPROTO:
	case -ETIME:
	case -EILSEQ:
		return -EIO;
	default:
		snd_printk(KERN_ERR "urb status %d\n", status);
		return 0; /* continue */
	}
}

/*
 * Receives a chunk of MIDI data.
 */
static void snd_usbmidi_input_data(struct snd_usb_midi_in_endpoint* ep, int portidx,
				   uint8_t* data, int length)
{
	struct usbmidi_in_port* port = &ep->ports[portidx];

	if (!port->substream) {
		snd_printd("unexpected port %d!\n", portidx);
		return;
	}
	if (!test_bit(port->substream->number, &ep->umidi->input_triggered))
		return;
	snd_rawmidi_receive(port->substream, data, length);
}

#ifdef DUMP_PACKETS
static void dump_urb(const char *type, const u8 *data, int length)
{
	snd_printk(KERN_DEBUG "%s packet: [", type);
	for (; length > 0; ++data, --length)
		printk(" %02x", *data);
	printk(" ]\n");
}
#else
#define dump_urb(type, data, length) /* nothing */
#endif

/*
 * Processes the data read from the device.
 */
static void snd_usbmidi_in_urb_complete(struct urb* urb)
{
	struct snd_usb_midi_in_endpoint* ep = urb->context;

	if (urb->status == 0) {
		dump_urb("received", urb->transfer_buffer, urb->actual_length);
		ep->umidi->usb_protocol_ops->input(ep, urb->transfer_buffer,
						   urb->actual_length);
	} else {
		int err = snd_usbmidi_urb_error(urb->status);
		if (err < 0) {
			if (err != -ENODEV) {
				ep->error_resubmit = 1;
				mod_timer(&ep->umidi->error_timer,
					  jiffies + ERROR_DELAY_JIFFIES);
			}
			return;
		}
	}

	urb->dev = ep->umidi->dev;
	snd_usbmidi_submit_urb(urb, GFP_ATOMIC);
}

static void snd_usbmidi_out_urb_complete(struct urb* urb)
{
	struct out_urb_context *context = urb->context;
	struct snd_usb_midi_out_endpoint* ep = context->ep;
	unsigned int urb_index;

	spin_lock(&ep->buffer_lock);
	urb_index = context - ep->urbs;
	ep->active_urbs &= ~(1 << urb_index);
	if (unlikely(ep->drain_urbs)) {
		ep->drain_urbs &= ~(1 << urb_index);
		wake_up(&ep->drain_wait);
	}
	spin_unlock(&ep->buffer_lock);
	if (urb->status < 0) {
		int err = snd_usbmidi_urb_error(urb->status);
		if (err < 0) {
			if (err != -ENODEV)
				mod_timer(&ep->umidi->error_timer,
					  jiffies + ERROR_DELAY_JIFFIES);
			return;
		}
	}
	snd_usbmidi_do_output(ep);
}

/*
 * This is called when some data should be transferred to the device
 * (from one or more substreams).
 */
static void snd_usbmidi_do_output(struct snd_usb_midi_out_endpoint* ep)
{
	unsigned int urb_index;
	struct urb* urb;
	unsigned long flags;

	spin_lock_irqsave(&ep->buffer_lock, flags);
	if (ep->umidi->disconnected) {
		spin_unlock_irqrestore(&ep->buffer_lock, flags);
		return;
	}

	urb_index = ep->next_urb;
	for (;;) {
		if (!(ep->active_urbs & (1 << urb_index))) {
			urb = ep->urbs[urb_index].urb;
			urb->transfer_buffer_length = 0;
			ep->umidi->usb_protocol_ops->output(ep, urb);
			if (urb->transfer_buffer_length == 0)
				break;

			dump_urb("sending", urb->transfer_buffer,
				 urb->transfer_buffer_length);
			urb->dev = ep->umidi->dev;
			if (snd_usbmidi_submit_urb(urb, GFP_ATOMIC) < 0)
				break;
			ep->active_urbs |= 1 << urb_index;
		}
		if (++urb_index >= OUTPUT_URBS)
			urb_index = 0;
		if (urb_index == ep->next_urb)
			break;
	}
	ep->next_urb = urb_index;
	spin_unlock_irqrestore(&ep->buffer_lock, flags);
}

static void snd_usbmidi_out_tasklet(unsigned long data)
{
	struct snd_usb_midi_out_endpoint* ep = (struct snd_usb_midi_out_endpoint *) data;

	snd_usbmidi_do_output(ep);
}

/* called after transfers had been interrupted due to some USB error */
static void snd_usbmidi_error_timer(unsigned long data)
{
	struct snd_usb_midi *umidi = (struct snd_usb_midi *)data;
	unsigned int i, j;

	spin_lock(&umidi->disc_lock);
	if (umidi->disconnected) {
		spin_unlock(&umidi->disc_lock);
		return;
	}
	for (i = 0; i < MIDI_MAX_ENDPOINTS; ++i) {
		struct snd_usb_midi_in_endpoint *in = umidi->endpoints[i].in;
		if (in && in->error_resubmit) {
			in->error_resubmit = 0;
			for (j = 0; j < INPUT_URBS; ++j) {
				in->urbs[j]->dev = umidi->dev;
				snd_usbmidi_submit_urb(in->urbs[j], GFP_ATOMIC);
			}
		}
		if (umidi->endpoints[i].out)
			snd_usbmidi_do_output(umidi->endpoints[i].out);
	}
	spin_unlock(&umidi->disc_lock);
}

/* helper function to send static data that may not DMA-able */
static int send_bulk_static_data(struct snd_usb_midi_out_endpoint* ep,
				 const void *data, int len)
{
	int err = 0;
	void *buf = kmemdup(data, len, GFP_KERNEL);
	if (!buf)
		return -ENOMEM;
	dump_urb("sending", buf, len);
	if (ep->urbs[0].urb)
		err = usb_bulk_msg(ep->umidi->dev, ep->urbs[0].urb->pipe,
				   buf, len, NULL, 250);
	kfree(buf);
	return err;
}

/*
 * Standard USB MIDI protocol: see the spec.
 * Midiman protocol: like the standard protocol, but the control byte is the
 * fourth byte in each packet, and uses length instead of CIN.
 */

static void snd_usbmidi_standard_input(struct snd_usb_midi_in_endpoint* ep,
				       uint8_t* buffer, int buffer_length)
{
	int i;

	for (i = 0; i + 3 < buffer_length; i += 4)
		if (buffer[i] != 0) {
			int cable = buffer[i] >> 4;
			int length = snd_usbmidi_cin_length[buffer[i] & 0x0f];
			snd_usbmidi_input_data(ep, cable, &buffer[i + 1], length);
		}
}

static void snd_usbmidi_midiman_input(struct snd_usb_midi_in_endpoint* ep,
				      uint8_t* buffer, int buffer_length)
{
	int i;

	for (i = 0; i + 3 < buffer_length; i += 4)
		if (buffer[i + 3] != 0) {
			int port = buffer[i + 3] >> 4;
			int length = buffer[i + 3] & 3;
			snd_usbmidi_input_data(ep, port, &buffer[i], length);
		}
}

/*
 * Buggy M-Audio device: running status on input results in a packet that has
 * the data bytes but not the status byte and that is marked with CIN 4.
 */
static void snd_usbmidi_maudio_broken_running_status_input(
					struct snd_usb_midi_in_endpoint* ep,
					uint8_t* buffer, int buffer_length)
{
	int i;

	for (i = 0; i + 3 < buffer_length; i += 4)
		if (buffer[i] != 0) {
			int cable = buffer[i] >> 4;
			u8 cin = buffer[i] & 0x0f;
			struct usbmidi_in_port *port = &ep->ports[cable];
			int length;
			
			length = snd_usbmidi_cin_length[cin];
			if (cin == 0xf && buffer[i + 1] >= 0xf8)
				; /* realtime msg: no running status change */
			else if (cin >= 0x8 && cin <= 0xe)
				/* channel msg */
				port->running_status_length = length - 1;
			else if (cin == 0x4 &&
				 port->running_status_length != 0 &&
				 buffer[i + 1] < 0x80)
				/* CIN 4 that is not a SysEx */
				length = port->running_status_length;
			else
				/*
				 * All other msgs cannot begin running status.
				 * (A channel msg sent as two or three CIN 0xF
				 * packets could in theory, but this device
				 * doesn't use this format.)
				 */
				port->running_status_length = 0;
			snd_usbmidi_input_data(ep, cable, &buffer[i + 1], length);
		}
}

/*
 * CME protocol: like the standard protocol, but SysEx commands are sent as a
 * single USB packet preceded by a 0x0F byte.
 */
static void snd_usbmidi_cme_input(struct snd_usb_midi_in_endpoint *ep,
				  uint8_t *buffer, int buffer_length)
{
	if (buffer_length < 2 || (buffer[0] & 0x0f) != 0x0f)
		snd_usbmidi_standard_input(ep, buffer, buffer_length);
	else
		snd_usbmidi_input_data(ep, buffer[0] >> 4,
				       &buffer[1], buffer_length - 1);
}

/*
 * Adds one USB MIDI packet to the output buffer.
 */
static void snd_usbmidi_output_standard_packet(struct urb* urb, uint8_t p0,
					       uint8_t p1, uint8_t p2, uint8_t p3)
{

	uint8_t* buf = (uint8_t*)urb->transfer_buffer + urb->transfer_buffer_length;
	buf[0] = p0;
	buf[1] = p1;
	buf[2] = p2;
	buf[3] = p3;
	urb->transfer_buffer_length += 4;
}

/*
 * Adds one Midiman packet to the output buffer.
 */
static void snd_usbmidi_output_midiman_packet(struct urb* urb, uint8_t p0,
					      uint8_t p1, uint8_t p2, uint8_t p3)
{

	uint8_t* buf = (uint8_t*)urb->transfer_buffer + urb->transfer_buffer_length;
	buf[0] = p1;
	buf[1] = p2;
	buf[2] = p3;
	buf[3] = (p0 & 0xf0) | snd_usbmidi_cin_length[p0 & 0x0f];
	urb->transfer_buffer_length += 4;
}

/*
 * Converts MIDI commands to USB MIDI packets.
 */
static void snd_usbmidi_transmit_byte(struct usbmidi_out_port* port,
				      uint8_t b, struct urb* urb)
{
	uint8_t p0 = port->cable;
	void (*output_packet)(struct urb*, uint8_t, uint8_t, uint8_t, uint8_t) =
		port->ep->umidi->usb_protocol_ops->output_packet;

	if (b >= 0xf8) {
		output_packet(urb, p0 | 0x0f, b, 0, 0);
	} else if (b >= 0xf0) {
		switch (b) {
		case 0xf0:
			port->data[0] = b;
			port->state = STATE_SYSEX_1;
			break;
		case 0xf1:
		case 0xf3:
			port->data[0] = b;
			port->state = STATE_1PARAM;
			break;
		case 0xf2:
			port->data[0] = b;
			port->state = STATE_2PARAM_1;
			break;
		case 0xf4:
		case 0xf5:
			port->state = STATE_UNKNOWN;
			break;
		case 0xf6:
			output_packet(urb, p0 | 0x05, 0xf6, 0, 0);
			port->state = STATE_UNKNOWN;
			break;
		case 0xf7:
			switch (port->state) {
			case STATE_SYSEX_0:
				output_packet(urb, p0 | 0x05, 0xf7, 0, 0);
				break;
			case STATE_SYSEX_1:
				output_packet(urb, p0 | 0x06, port->data[0], 0xf7, 0);
				break;
			case STATE_SYSEX_2:
				output_packet(urb, p0 | 0x07, port->data[0], port->data[1], 0xf7);
				break;
			}
			port->state = STATE_UNKNOWN;
			break;
		}
	} else if (b >= 0x80) {
		port->data[0] = b;
		if (b >= 0xc0 && b <= 0xdf)
			port->state = STATE_1PARAM;
		else
			port->state = STATE_2PARAM_1;
	} else { /* b < 0x80 */
		switch (port->state) {
		case STATE_1PARAM:
			if (port->data[0] < 0xf0) {
				p0 |= port->data[0] >> 4;
			} else {
				p0 |= 0x02;
				port->state = STATE_UNKNOWN;
			}
			output_packet(urb, p0, port->data[0], b, 0);
			break;
		case STATE_2PARAM_1:
			port->data[1] = b;
			port->state = STATE_2PARAM_2;
			break;
		case STATE_2PARAM_2:
			if (port->data[0] < 0xf0) {
				p0 |= port->data[0] >> 4;
				port->state = STATE_2PARAM_1;
			} else {
				p0 |= 0x03;
				port->state = STATE_UNKNOWN;
			}
			output_packet(urb, p0, port->data[0], port->data[1], b);
			break;
		case STATE_SYSEX_0:
			port->data[0] = b;
			port->state = STATE_SYSEX_1;
			break;
		case STATE_SYSEX_1:
			port->data[1] = b;
			port->state = STATE_SYSEX_2;
			break;
		case STATE_SYSEX_2:
			output_packet(urb, p0 | 0x04, port->data[0], port->data[1], b);
			port->state = STATE_SYSEX_0;
			break;
		}
	}
}

static void snd_usbmidi_standard_output(struct snd_usb_midi_out_endpoint* ep,
					struct urb *urb)
{
	int p;

	/* FIXME: lower-numbered ports can starve higher-numbered ports */
	for (p = 0; p < 0x10; ++p) {
		struct usbmidi_out_port* port = &ep->ports[p];
		if (!port->active)
			continue;
		while (urb->transfer_buffer_length + 3 < ep->max_transfer) {
			uint8_t b;
			if (snd_rawmidi_transmit(port->substream, &b, 1) != 1) {
				port->active = 0;
				break;
			}
			snd_usbmidi_transmit_byte(port, b, urb);
		}
	}
}

static struct usb_protocol_ops snd_usbmidi_standard_ops = {
	.input = snd_usbmidi_standard_input,
	.output = snd_usbmidi_standard_output,
	.output_packet = snd_usbmidi_output_standard_packet,
};

static struct usb_protocol_ops snd_usbmidi_midiman_ops = {
	.input = snd_usbmidi_midiman_input,
	.output = snd_usbmidi_standard_output, 
	.output_packet = snd_usbmidi_output_midiman_packet,
};

static struct usb_protocol_ops snd_usbmidi_maudio_broken_running_status_ops = {
	.input = snd_usbmidi_maudio_broken_running_status_input,
	.output = snd_usbmidi_standard_output, 
	.output_packet = snd_usbmidi_output_standard_packet,
};

static struct usb_protocol_ops snd_usbmidi_cme_ops = {
	.input = snd_usbmidi_cme_input,
	.output = snd_usbmidi_standard_output,
	.output_packet = snd_usbmidi_output_standard_packet,
};

/*
 * Novation USB MIDI protocol: number of data bytes is in the first byte
 * (when receiving) (+1!) or in the second byte (when sending); data begins
 * at the third byte.
 */

static void snd_usbmidi_novation_input(struct snd_usb_midi_in_endpoint* ep,
				       uint8_t* buffer, int buffer_length)
{
	if (buffer_length < 2 || !buffer[0] || buffer_length < buffer[0] + 1)
		return;
	snd_usbmidi_input_data(ep, 0, &buffer[2], buffer[0] - 1);
}

static void snd_usbmidi_novation_output(struct snd_usb_midi_out_endpoint* ep,
					struct urb *urb)
{
	uint8_t* transfer_buffer;
	int count;

	if (!ep->ports[0].active)
		return;
	transfer_buffer = urb->transfer_buffer;
	count = snd_rawmidi_transmit(ep->ports[0].substream,
				     &transfer_buffer[2],
				     ep->max_transfer - 2);
	if (count < 1) {
		ep->ports[0].active = 0;
		return;
	}
	transfer_buffer[0] = 0;
	transfer_buffer[1] = count;
	urb->transfer_buffer_length = 2 + count;
}

static struct usb_protocol_ops snd_usbmidi_novation_ops = {
	.input = snd_usbmidi_novation_input,
	.output = snd_usbmidi_novation_output,
};

/*
 * "raw" protocol: used by the MOTU FastLane.
 */

static void snd_usbmidi_raw_input(struct snd_usb_midi_in_endpoint* ep,
				  uint8_t* buffer, int buffer_length)
{
	snd_usbmidi_input_data(ep, 0, buffer, buffer_length);
}

static void snd_usbmidi_raw_output(struct snd_usb_midi_out_endpoint* ep,
				   struct urb *urb)
{
	int count;

	if (!ep->ports[0].active)
		return;
	count = snd_rawmidi_transmit(ep->ports[0].substream,
				     urb->transfer_buffer,
				     ep->max_transfer);
	if (count < 1) {
		ep->ports[0].active = 0;
		return;
	}
	urb->transfer_buffer_length = count;
}

static struct usb_protocol_ops snd_usbmidi_raw_ops = {
	.input = snd_usbmidi_raw_input,
	.output = snd_usbmidi_raw_output,
};

static void snd_usbmidi_us122l_input(struct snd_usb_midi_in_endpoint *ep,
				     uint8_t *buffer, int buffer_length)
{
	if (buffer_length != 9)
		return;
	buffer_length = 8;
	while (buffer_length && buffer[buffer_length - 1] == 0xFD)
		buffer_length--;
	if (buffer_length)
		snd_usbmidi_input_data(ep, 0, buffer, buffer_length);
}

static void snd_usbmidi_us122l_output(struct snd_usb_midi_out_endpoint *ep,
				      struct urb *urb)
{
	int count;

	if (!ep->ports[0].active)
		return;
	count = snd_usb_get_speed(ep->umidi->dev) == USB_SPEED_HIGH ? 1 : 2;
	count = snd_rawmidi_transmit(ep->ports[0].substream,
				     urb->transfer_buffer,
				     count);
	if (count < 1) {
		ep->ports[0].active = 0;
		return;
	}

	memset(urb->transfer_buffer + count, 0xFD, 9 - count);
	urb->transfer_buffer_length = count;
}

static struct usb_protocol_ops snd_usbmidi_122l_ops = {
	.input = snd_usbmidi_us122l_input,
	.output = snd_usbmidi_us122l_output,
};

/*
 * Emagic USB MIDI protocol: raw MIDI with "F5 xx" port switching.
 */

static void snd_usbmidi_emagic_init_out(struct snd_usb_midi_out_endpoint* ep)
{
	static const u8 init_data[] = {
		/* initialization magic: "get version" */
		0xf0,
		0x00, 0x20, 0x31,	/* Emagic */
		0x64,			/* Unitor8 */
		0x0b,			/* version number request */
		0x00,			/* command version */
		0x00,			/* EEPROM, box 0 */
		0xf7
	};
	send_bulk_static_data(ep, init_data, sizeof(init_data));
	/* while we're at it, pour on more magic */
	send_bulk_static_data(ep, init_data, sizeof(init_data));
}

static void snd_usbmidi_emagic_finish_out(struct snd_usb_midi_out_endpoint* ep)
{
	static const u8 finish_data[] = {
		/* switch to patch mode with last preset */
		0xf0,
		0x00, 0x20, 0x31,	/* Emagic */
		0x64,			/* Unitor8 */
		0x10,			/* patch switch command */
		0x00,			/* command version */
		0x7f,			/* to all boxes */
		0x40,			/* last preset in EEPROM */
		0xf7
	};
	send_bulk_static_data(ep, finish_data, sizeof(finish_data));
}

static void snd_usbmidi_emagic_input(struct snd_usb_midi_in_endpoint* ep,
				     uint8_t* buffer, int buffer_length)
{
	int i;

	/* FF indicates end of valid data */
	for (i = 0; i < buffer_length; ++i)
		if (buffer[i] == 0xff) {
			buffer_length = i;
			break;
		}

	/* handle F5 at end of last buffer */
	if (ep->seen_f5)
		goto switch_port;

	while (buffer_length > 0) {
		/* determine size of data until next F5 */
		for (i = 0; i < buffer_length; ++i)
			if (buffer[i] == 0xf5)
				break;
		snd_usbmidi_input_data(ep, ep->current_port, buffer, i);
		buffer += i;
		buffer_length -= i;

		if (buffer_length <= 0)
			break;
		/* assert(buffer[0] == 0xf5); */
		ep->seen_f5 = 1;
		++buffer;
		--buffer_length;

	switch_port:
		if (buffer_length <= 0)
			break;
		if (buffer[0] < 0x80) {
			ep->current_port = (buffer[0] - 1) & 15;
			++buffer;
			--buffer_length;
		}
		ep->seen_f5 = 0;
	}
}

static void snd_usbmidi_emagic_output(struct snd_usb_midi_out_endpoint* ep,
				      struct urb *urb)
{
	int port0 = ep->current_port;
	uint8_t* buf = urb->transfer_buffer;
	int buf_free = ep->max_transfer;
	int length, i;

	for (i = 0; i < 0x10; ++i) {
		/* round-robin, starting at the last current port */
		int portnum = (port0 + i) & 15;
		struct usbmidi_out_port* port = &ep->ports[portnum];

		if (!port->active)
			continue;
		if (snd_rawmidi_transmit_peek(port->substream, buf, 1) != 1) {
			port->active = 0;
			continue;
		}

		if (portnum != ep->current_port) {
			if (buf_free < 2)
				break;
			ep->current_port = portnum;
			buf[0] = 0xf5;
			buf[1] = (portnum + 1) & 15;
			buf += 2;
			buf_free -= 2;
		}

		if (buf_free < 1)
			break;
		length = snd_rawmidi_transmit(port->substream, buf, buf_free);
		if (length > 0) {
			buf += length;
			buf_free -= length;
			if (buf_free < 1)
				break;
		}
	}
	if (buf_free < ep->max_transfer && buf_free > 0) {
		*buf = 0xff;
		--buf_free;
	}
	urb->transfer_buffer_length = ep->max_transfer - buf_free;
}

static struct usb_protocol_ops snd_usbmidi_emagic_ops = {
	.input = snd_usbmidi_emagic_input,
	.output = snd_usbmidi_emagic_output,
	.init_out_endpoint = snd_usbmidi_emagic_init_out,
	.finish_out_endpoint = snd_usbmidi_emagic_finish_out,
};


static void update_roland_altsetting(struct snd_usb_midi* umidi)
{
	struct usb_interface *intf;
	struct usb_host_interface *hostif;
	struct usb_interface_descriptor *intfd;
	int is_light_load;

	intf = umidi->iface;
	is_light_load = intf->cur_altsetting != intf->altsetting;
	if (umidi->roland_load_ctl->private_value == is_light_load)
		return;
	hostif = &intf->altsetting[umidi->roland_load_ctl->private_value];
	intfd = get_iface_desc(hostif);
	snd_usbmidi_input_stop(&umidi->list);
<<<<<<< HEAD
	usb_set_interface(umidi->chip->dev, intfd->bInterfaceNumber,
=======
	usb_set_interface(umidi->dev, intfd->bInterfaceNumber,
>>>>>>> a014bbad
			  intfd->bAlternateSetting);
	snd_usbmidi_input_start(&umidi->list);
}

static void substream_open(struct snd_rawmidi_substream *substream, int open)
{
	struct snd_usb_midi* umidi = substream->rmidi->private_data;
	struct snd_kcontrol *ctl;

	mutex_lock(&umidi->mutex);
	if (open) {
		if (umidi->opened++ == 0 && umidi->roland_load_ctl) {
			ctl = umidi->roland_load_ctl;
			ctl->vd[0].access |= SNDRV_CTL_ELEM_ACCESS_INACTIVE;
<<<<<<< HEAD
			snd_ctl_notify(umidi->chip->card,
=======
			snd_ctl_notify(umidi->card,
>>>>>>> a014bbad
				       SNDRV_CTL_EVENT_MASK_INFO, &ctl->id);
			update_roland_altsetting(umidi);
		}
	} else {
		if (--umidi->opened == 0 && umidi->roland_load_ctl) {
			ctl = umidi->roland_load_ctl;
			ctl->vd[0].access &= ~SNDRV_CTL_ELEM_ACCESS_INACTIVE;
<<<<<<< HEAD
			snd_ctl_notify(umidi->chip->card,
=======
			snd_ctl_notify(umidi->card,
>>>>>>> a014bbad
				       SNDRV_CTL_EVENT_MASK_INFO, &ctl->id);
		}
	}
	mutex_unlock(&umidi->mutex);
}

static int snd_usbmidi_output_open(struct snd_rawmidi_substream *substream)
{
	struct snd_usb_midi* umidi = substream->rmidi->private_data;
	struct usbmidi_out_port* port = NULL;
	int i, j;

	for (i = 0; i < MIDI_MAX_ENDPOINTS; ++i)
		if (umidi->endpoints[i].out)
			for (j = 0; j < 0x10; ++j)
				if (umidi->endpoints[i].out->ports[j].substream == substream) {
					port = &umidi->endpoints[i].out->ports[j];
					break;
				}
	if (!port) {
		snd_BUG();
		return -ENXIO;
	}
	substream->runtime->private_data = port;
	port->state = STATE_UNKNOWN;
	substream_open(substream, 1);
	return 0;
}

static int snd_usbmidi_output_close(struct snd_rawmidi_substream *substream)
{
	substream_open(substream, 0);
	return 0;
}

static void snd_usbmidi_output_trigger(struct snd_rawmidi_substream *substream, int up)
{
	struct usbmidi_out_port* port = (struct usbmidi_out_port*)substream->runtime->private_data;

	port->active = up;
	if (up) {
		if (port->ep->umidi->disconnected) {
			/* gobble up remaining bytes to prevent wait in
			 * snd_rawmidi_drain_output */
			while (!snd_rawmidi_transmit_empty(substream))
				snd_rawmidi_transmit_ack(substream, 1);
			return;
		}
		tasklet_schedule(&port->ep->tasklet);
	}
}

static void snd_usbmidi_output_drain(struct snd_rawmidi_substream *substream)
{
	struct usbmidi_out_port* port = substream->runtime->private_data;
	struct snd_usb_midi_out_endpoint *ep = port->ep;
	unsigned int drain_urbs;
	DEFINE_WAIT(wait);
	long timeout = msecs_to_jiffies(50);

	/*
	 * The substream buffer is empty, but some data might still be in the
	 * currently active URBs, so we have to wait for those to complete.
	 */
	spin_lock_irq(&ep->buffer_lock);
	drain_urbs = ep->active_urbs;
	if (drain_urbs) {
		ep->drain_urbs |= drain_urbs;
		do {
			prepare_to_wait(&ep->drain_wait, &wait,
					TASK_UNINTERRUPTIBLE);
			spin_unlock_irq(&ep->buffer_lock);
			timeout = schedule_timeout(timeout);
			spin_lock_irq(&ep->buffer_lock);
			drain_urbs &= ep->drain_urbs;
		} while (drain_urbs && timeout);
		finish_wait(&ep->drain_wait, &wait);
	}
	spin_unlock_irq(&ep->buffer_lock);
}

static int snd_usbmidi_input_open(struct snd_rawmidi_substream *substream)
{
	substream_open(substream, 1);
	return 0;
}

static int snd_usbmidi_input_close(struct snd_rawmidi_substream *substream)
{
	substream_open(substream, 0);
	return 0;
}

static void snd_usbmidi_input_trigger(struct snd_rawmidi_substream *substream, int up)
{
	struct snd_usb_midi* umidi = substream->rmidi->private_data;

	if (up)
		set_bit(substream->number, &umidi->input_triggered);
	else
		clear_bit(substream->number, &umidi->input_triggered);
}

static struct snd_rawmidi_ops snd_usbmidi_output_ops = {
	.open = snd_usbmidi_output_open,
	.close = snd_usbmidi_output_close,
	.trigger = snd_usbmidi_output_trigger,
	.drain = snd_usbmidi_output_drain,
};

static struct snd_rawmidi_ops snd_usbmidi_input_ops = {
	.open = snd_usbmidi_input_open,
	.close = snd_usbmidi_input_close,
	.trigger = snd_usbmidi_input_trigger
};

static void free_urb_and_buffer(struct snd_usb_midi *umidi, struct urb *urb,
				unsigned int buffer_length)
{
	usb_buffer_free(umidi->dev, buffer_length,
			urb->transfer_buffer, urb->transfer_dma);
	usb_free_urb(urb);
}

/*
 * Frees an input endpoint.
 * May be called when ep hasn't been initialized completely.
 */
static void snd_usbmidi_in_endpoint_delete(struct snd_usb_midi_in_endpoint* ep)
{
	unsigned int i;

	for (i = 0; i < INPUT_URBS; ++i)
		if (ep->urbs[i])
			free_urb_and_buffer(ep->umidi, ep->urbs[i],
					    ep->urbs[i]->transfer_buffer_length);
	kfree(ep);
}

/*
 * Creates an input endpoint.
 */
static int snd_usbmidi_in_endpoint_create(struct snd_usb_midi* umidi,
					  struct snd_usb_midi_endpoint_info* ep_info,
					  struct snd_usb_midi_endpoint* rep)
{
	struct snd_usb_midi_in_endpoint* ep;
	void* buffer;
	unsigned int pipe;
	int length;
	unsigned int i;

	rep->in = NULL;
	ep = kzalloc(sizeof(*ep), GFP_KERNEL);
	if (!ep)
		return -ENOMEM;
	ep->umidi = umidi;

	for (i = 0; i < INPUT_URBS; ++i) {
		ep->urbs[i] = usb_alloc_urb(0, GFP_KERNEL);
		if (!ep->urbs[i]) {
			snd_usbmidi_in_endpoint_delete(ep);
			return -ENOMEM;
		}
	}
	if (ep_info->in_interval)
		pipe = usb_rcvintpipe(umidi->dev, ep_info->in_ep);
	else
		pipe = usb_rcvbulkpipe(umidi->dev, ep_info->in_ep);
	length = usb_maxpacket(umidi->dev, pipe, 0);
	for (i = 0; i < INPUT_URBS; ++i) {
		buffer = usb_buffer_alloc(umidi->dev, length, GFP_KERNEL,
					  &ep->urbs[i]->transfer_dma);
		if (!buffer) {
			snd_usbmidi_in_endpoint_delete(ep);
			return -ENOMEM;
		}
		if (ep_info->in_interval)
			usb_fill_int_urb(ep->urbs[i], umidi->dev,
					 pipe, buffer, length,
					 snd_usbmidi_in_urb_complete,
					 ep, ep_info->in_interval);
		else
			usb_fill_bulk_urb(ep->urbs[i], umidi->dev,
					  pipe, buffer, length,
					  snd_usbmidi_in_urb_complete, ep);
		ep->urbs[i]->transfer_flags = URB_NO_TRANSFER_DMA_MAP;
	}

	rep->in = ep;
	return 0;
}

/*
 * Frees an output endpoint.
 * May be called when ep hasn't been initialized completely.
 */
static void snd_usbmidi_out_endpoint_delete(struct snd_usb_midi_out_endpoint* ep)
{
	unsigned int i;

	for (i = 0; i < OUTPUT_URBS; ++i)
		if (ep->urbs[i].urb)
			free_urb_and_buffer(ep->umidi, ep->urbs[i].urb,
					    ep->max_transfer);
	kfree(ep);
}

/*
 * Creates an output endpoint, and initializes output ports.
 */
static int snd_usbmidi_out_endpoint_create(struct snd_usb_midi* umidi,
					   struct snd_usb_midi_endpoint_info* ep_info,
			 		   struct snd_usb_midi_endpoint* rep)
{
	struct snd_usb_midi_out_endpoint* ep;
	unsigned int i;
	unsigned int pipe;
	void* buffer;

	rep->out = NULL;
	ep = kzalloc(sizeof(*ep), GFP_KERNEL);
	if (!ep)
		return -ENOMEM;
	ep->umidi = umidi;

	for (i = 0; i < OUTPUT_URBS; ++i) {
		ep->urbs[i].urb = usb_alloc_urb(0, GFP_KERNEL);
		if (!ep->urbs[i].urb) {
			snd_usbmidi_out_endpoint_delete(ep);
			return -ENOMEM;
		}
		ep->urbs[i].ep = ep;
	}
	if (ep_info->out_interval)
		pipe = usb_sndintpipe(umidi->dev, ep_info->out_ep);
	else
		pipe = usb_sndbulkpipe(umidi->dev, ep_info->out_ep);
	if (umidi->usb_id == USB_ID(0x0a92, 0x1020)) /* ESI M4U */
		ep->max_transfer = 4;
	else
		ep->max_transfer = usb_maxpacket(umidi->dev, pipe, 1);
	for (i = 0; i < OUTPUT_URBS; ++i) {
		buffer = usb_buffer_alloc(umidi->dev,
					  ep->max_transfer, GFP_KERNEL,
					  &ep->urbs[i].urb->transfer_dma);
		if (!buffer) {
			snd_usbmidi_out_endpoint_delete(ep);
			return -ENOMEM;
		}
		if (ep_info->out_interval)
			usb_fill_int_urb(ep->urbs[i].urb, umidi->dev,
					 pipe, buffer, ep->max_transfer,
					 snd_usbmidi_out_urb_complete,
					 &ep->urbs[i], ep_info->out_interval);
		else
			usb_fill_bulk_urb(ep->urbs[i].urb, umidi->dev,
					  pipe, buffer, ep->max_transfer,
					  snd_usbmidi_out_urb_complete,
					  &ep->urbs[i]);
		ep->urbs[i].urb->transfer_flags = URB_NO_TRANSFER_DMA_MAP;
	}

	spin_lock_init(&ep->buffer_lock);
	tasklet_init(&ep->tasklet, snd_usbmidi_out_tasklet, (unsigned long)ep);
	init_waitqueue_head(&ep->drain_wait);

	for (i = 0; i < 0x10; ++i)
		if (ep_info->out_cables & (1 << i)) {
			ep->ports[i].ep = ep;
			ep->ports[i].cable = i << 4;
		}

	if (umidi->usb_protocol_ops->init_out_endpoint)
		umidi->usb_protocol_ops->init_out_endpoint(ep);

	rep->out = ep;
	return 0;
}

/*
 * Frees everything.
 */
static void snd_usbmidi_free(struct snd_usb_midi* umidi)
{
	int i;

	for (i = 0; i < MIDI_MAX_ENDPOINTS; ++i) {
		struct snd_usb_midi_endpoint* ep = &umidi->endpoints[i];
		if (ep->out)
			snd_usbmidi_out_endpoint_delete(ep->out);
		if (ep->in)
			snd_usbmidi_in_endpoint_delete(ep->in);
	}
	mutex_destroy(&umidi->mutex);
	kfree(umidi);
}

/*
 * Unlinks all URBs (must be done before the usb_device is deleted).
 */
void snd_usbmidi_disconnect(struct list_head* p)
{
	struct snd_usb_midi* umidi;
	unsigned int i, j;

	umidi = list_entry(p, struct snd_usb_midi, list);
	/*
	 * an URB's completion handler may start the timer and
	 * a timer may submit an URB. To reliably break the cycle
	 * a flag under lock must be used
	 */
	spin_lock_irq(&umidi->disc_lock);
	umidi->disconnected = 1;
	spin_unlock_irq(&umidi->disc_lock);
	for (i = 0; i < MIDI_MAX_ENDPOINTS; ++i) {
		struct snd_usb_midi_endpoint* ep = &umidi->endpoints[i];
		if (ep->out)
			tasklet_kill(&ep->out->tasklet);
		if (ep->out) {
			for (j = 0; j < OUTPUT_URBS; ++j)
				usb_kill_urb(ep->out->urbs[j].urb);
			if (umidi->usb_protocol_ops->finish_out_endpoint)
				umidi->usb_protocol_ops->finish_out_endpoint(ep->out);
		}
		if (ep->in)
			for (j = 0; j < INPUT_URBS; ++j)
				usb_kill_urb(ep->in->urbs[j]);
		/* free endpoints here; later call can result in Oops */
		if (ep->out) {
			snd_usbmidi_out_endpoint_delete(ep->out);
			ep->out = NULL;
		}
		if (ep->in) {
			snd_usbmidi_in_endpoint_delete(ep->in);
			ep->in = NULL;
		}
	}
	del_timer_sync(&umidi->error_timer);
}

static void snd_usbmidi_rawmidi_free(struct snd_rawmidi *rmidi)
{
	struct snd_usb_midi* umidi = rmidi->private_data;
	snd_usbmidi_free(umidi);
}

static struct snd_rawmidi_substream *snd_usbmidi_find_substream(struct snd_usb_midi* umidi,
							   int stream, int number)
{
	struct list_head* list;

	list_for_each(list, &umidi->rmidi->streams[stream].substreams) {
		struct snd_rawmidi_substream *substream = list_entry(list, struct snd_rawmidi_substream, list);
		if (substream->number == number)
			return substream;
	}
	return NULL;
}

/*
 * This list specifies names for ports that do not fit into the standard
 * "(product) MIDI (n)" schema because they aren't external MIDI ports,
 * such as internal control or synthesizer ports.
 */
static struct port_info {
	u32 id;
	short int port;
	short int voices;
	const char *name;
	unsigned int seq_flags;
} snd_usbmidi_port_info[] = {
#define PORT_INFO(vendor, product, num, name_, voices_, flags) \
	{ .id = USB_ID(vendor, product), \
	  .port = num, .voices = voices_, \
	  .name = name_, .seq_flags = flags }
#define EXTERNAL_PORT(vendor, product, num, name) \
	PORT_INFO(vendor, product, num, name, 0, \
		  SNDRV_SEQ_PORT_TYPE_MIDI_GENERIC | \
		  SNDRV_SEQ_PORT_TYPE_HARDWARE | \
		  SNDRV_SEQ_PORT_TYPE_PORT)
#define CONTROL_PORT(vendor, product, num, name) \
	PORT_INFO(vendor, product, num, name, 0, \
		  SNDRV_SEQ_PORT_TYPE_MIDI_GENERIC | \
		  SNDRV_SEQ_PORT_TYPE_HARDWARE)
#define ROLAND_SYNTH_PORT(vendor, product, num, name, voices) \
	PORT_INFO(vendor, product, num, name, voices, \
		  SNDRV_SEQ_PORT_TYPE_MIDI_GENERIC | \
		  SNDRV_SEQ_PORT_TYPE_MIDI_GM | \
		  SNDRV_SEQ_PORT_TYPE_MIDI_GM2 | \
		  SNDRV_SEQ_PORT_TYPE_MIDI_GS | \
		  SNDRV_SEQ_PORT_TYPE_MIDI_XG | \
		  SNDRV_SEQ_PORT_TYPE_HARDWARE | \
		  SNDRV_SEQ_PORT_TYPE_SYNTHESIZER)
#define SOUNDCANVAS_PORT(vendor, product, num, name, voices) \
	PORT_INFO(vendor, product, num, name, voices, \
		  SNDRV_SEQ_PORT_TYPE_MIDI_GENERIC | \
		  SNDRV_SEQ_PORT_TYPE_MIDI_GM | \
		  SNDRV_SEQ_PORT_TYPE_MIDI_GM2 | \
		  SNDRV_SEQ_PORT_TYPE_MIDI_GS | \
		  SNDRV_SEQ_PORT_TYPE_MIDI_XG | \
		  SNDRV_SEQ_PORT_TYPE_MIDI_MT32 | \
		  SNDRV_SEQ_PORT_TYPE_HARDWARE | \
		  SNDRV_SEQ_PORT_TYPE_SYNTHESIZER)
	/* Roland UA-100 */
	CONTROL_PORT(0x0582, 0x0000, 2, "%s Control"),
	/* Roland SC-8850 */
	SOUNDCANVAS_PORT(0x0582, 0x0003, 0, "%s Part A", 128),
	SOUNDCANVAS_PORT(0x0582, 0x0003, 1, "%s Part B", 128),
	SOUNDCANVAS_PORT(0x0582, 0x0003, 2, "%s Part C", 128),
	SOUNDCANVAS_PORT(0x0582, 0x0003, 3, "%s Part D", 128),
	EXTERNAL_PORT(0x0582, 0x0003, 4, "%s MIDI 1"),
	EXTERNAL_PORT(0x0582, 0x0003, 5, "%s MIDI 2"),
	/* Roland U-8 */
	EXTERNAL_PORT(0x0582, 0x0004, 0, "%s MIDI"),
	CONTROL_PORT(0x0582, 0x0004, 1, "%s Control"),
	/* Roland SC-8820 */
	SOUNDCANVAS_PORT(0x0582, 0x0007, 0, "%s Part A", 64),
	SOUNDCANVAS_PORT(0x0582, 0x0007, 1, "%s Part B", 64),
	EXTERNAL_PORT(0x0582, 0x0007, 2, "%s MIDI"),
	/* Roland SK-500 */
	SOUNDCANVAS_PORT(0x0582, 0x000b, 0, "%s Part A", 64),
	SOUNDCANVAS_PORT(0x0582, 0x000b, 1, "%s Part B", 64),
	EXTERNAL_PORT(0x0582, 0x000b, 2, "%s MIDI"),
	/* Roland SC-D70 */
	SOUNDCANVAS_PORT(0x0582, 0x000c, 0, "%s Part A", 64),
	SOUNDCANVAS_PORT(0x0582, 0x000c, 1, "%s Part B", 64),
	EXTERNAL_PORT(0x0582, 0x000c, 2, "%s MIDI"),
	/* Edirol UM-880 */
	CONTROL_PORT(0x0582, 0x0014, 8, "%s Control"),
	/* Edirol SD-90 */
	ROLAND_SYNTH_PORT(0x0582, 0x0016, 0, "%s Part A", 128),
	ROLAND_SYNTH_PORT(0x0582, 0x0016, 1, "%s Part B", 128),
	EXTERNAL_PORT(0x0582, 0x0016, 2, "%s MIDI 1"),
	EXTERNAL_PORT(0x0582, 0x0016, 3, "%s MIDI 2"),
	/* Edirol UM-550 */
	CONTROL_PORT(0x0582, 0x0023, 5, "%s Control"),
	/* Edirol SD-20 */
	ROLAND_SYNTH_PORT(0x0582, 0x0027, 0, "%s Part A", 64),
	ROLAND_SYNTH_PORT(0x0582, 0x0027, 1, "%s Part B", 64),
	EXTERNAL_PORT(0x0582, 0x0027, 2, "%s MIDI"),
	/* Edirol SD-80 */
	ROLAND_SYNTH_PORT(0x0582, 0x0029, 0, "%s Part A", 128),
	ROLAND_SYNTH_PORT(0x0582, 0x0029, 1, "%s Part B", 128),
	EXTERNAL_PORT(0x0582, 0x0029, 2, "%s MIDI 1"),
	EXTERNAL_PORT(0x0582, 0x0029, 3, "%s MIDI 2"),
	/* Edirol UA-700 */
	EXTERNAL_PORT(0x0582, 0x002b, 0, "%s MIDI"),
	CONTROL_PORT(0x0582, 0x002b, 1, "%s Control"),
	/* Roland VariOS */
	EXTERNAL_PORT(0x0582, 0x002f, 0, "%s MIDI"),
	EXTERNAL_PORT(0x0582, 0x002f, 1, "%s External MIDI"),
	EXTERNAL_PORT(0x0582, 0x002f, 2, "%s Sync"),
	/* Edirol PCR */
	EXTERNAL_PORT(0x0582, 0x0033, 0, "%s MIDI"),
	EXTERNAL_PORT(0x0582, 0x0033, 1, "%s 1"),
	EXTERNAL_PORT(0x0582, 0x0033, 2, "%s 2"),
	/* BOSS GS-10 */
	EXTERNAL_PORT(0x0582, 0x003b, 0, "%s MIDI"),
	CONTROL_PORT(0x0582, 0x003b, 1, "%s Control"),
	/* Edirol UA-1000 */
	EXTERNAL_PORT(0x0582, 0x0044, 0, "%s MIDI"),
	CONTROL_PORT(0x0582, 0x0044, 1, "%s Control"),
	/* Edirol UR-80 */
	EXTERNAL_PORT(0x0582, 0x0048, 0, "%s MIDI"),
	EXTERNAL_PORT(0x0582, 0x0048, 1, "%s 1"),
	EXTERNAL_PORT(0x0582, 0x0048, 2, "%s 2"),
	/* Edirol PCR-A */
	EXTERNAL_PORT(0x0582, 0x004d, 0, "%s MIDI"),
	EXTERNAL_PORT(0x0582, 0x004d, 1, "%s 1"),
	EXTERNAL_PORT(0x0582, 0x004d, 2, "%s 2"),
	/* Edirol UM-3EX */
	CONTROL_PORT(0x0582, 0x009a, 3, "%s Control"),
	/* M-Audio MidiSport 8x8 */
	CONTROL_PORT(0x0763, 0x1031, 8, "%s Control"),
	CONTROL_PORT(0x0763, 0x1033, 8, "%s Control"),
	/* MOTU Fastlane */
	EXTERNAL_PORT(0x07fd, 0x0001, 0, "%s MIDI A"),
	EXTERNAL_PORT(0x07fd, 0x0001, 1, "%s MIDI B"),
	/* Emagic Unitor8/AMT8/MT4 */
	EXTERNAL_PORT(0x086a, 0x0001, 8, "%s Broadcast"),
	EXTERNAL_PORT(0x086a, 0x0002, 8, "%s Broadcast"),
	EXTERNAL_PORT(0x086a, 0x0003, 4, "%s Broadcast"),
};

static struct port_info *find_port_info(struct snd_usb_midi* umidi, int number)
{
	int i;

	for (i = 0; i < ARRAY_SIZE(snd_usbmidi_port_info); ++i) {
		if (snd_usbmidi_port_info[i].id == umidi->usb_id &&
		    snd_usbmidi_port_info[i].port == number)
			return &snd_usbmidi_port_info[i];
	}
	return NULL;
}

static void snd_usbmidi_get_port_info(struct snd_rawmidi *rmidi, int number,
				      struct snd_seq_port_info *seq_port_info)
{
	struct snd_usb_midi *umidi = rmidi->private_data;
	struct port_info *port_info;

	/* TODO: read port flags from descriptors */
	port_info = find_port_info(umidi, number);
	if (port_info) {
		seq_port_info->type = port_info->seq_flags;
		seq_port_info->midi_voices = port_info->voices;
	}
}

static void snd_usbmidi_init_substream(struct snd_usb_midi* umidi,
				       int stream, int number,
				       struct snd_rawmidi_substream ** rsubstream)
{
	struct port_info *port_info;
	const char *name_format;

	struct snd_rawmidi_substream *substream = snd_usbmidi_find_substream(umidi, stream, number);
	if (!substream) {
		snd_printd(KERN_ERR "substream %d:%d not found\n", stream, number);
		return;
	}

	/* TODO: read port name from jack descriptor */
	port_info = find_port_info(umidi, number);
	name_format = port_info ? port_info->name : "%s MIDI %d";
	snprintf(substream->name, sizeof(substream->name),
		 name_format, umidi->card->shortname, number + 1);

	*rsubstream = substream;
}

/*
 * Creates the endpoints and their ports.
 */
static int snd_usbmidi_create_endpoints(struct snd_usb_midi* umidi,
					struct snd_usb_midi_endpoint_info* endpoints)
{
	int i, j, err;
	int out_ports = 0, in_ports = 0;

	for (i = 0; i < MIDI_MAX_ENDPOINTS; ++i) {
		if (endpoints[i].out_cables) {
			err = snd_usbmidi_out_endpoint_create(umidi, &endpoints[i],
							      &umidi->endpoints[i]);
			if (err < 0)
				return err;
		}
		if (endpoints[i].in_cables) {
			err = snd_usbmidi_in_endpoint_create(umidi, &endpoints[i],
							     &umidi->endpoints[i]);
			if (err < 0)
				return err;
		}

		for (j = 0; j < 0x10; ++j) {
			if (endpoints[i].out_cables & (1 << j)) {
				snd_usbmidi_init_substream(umidi, SNDRV_RAWMIDI_STREAM_OUTPUT, out_ports,
							   &umidi->endpoints[i].out->ports[j].substream);
				++out_ports;
			}
			if (endpoints[i].in_cables & (1 << j)) {
				snd_usbmidi_init_substream(umidi, SNDRV_RAWMIDI_STREAM_INPUT, in_ports,
							   &umidi->endpoints[i].in->ports[j].substream);
				++in_ports;
			}
		}
	}
	snd_printdd(KERN_INFO "created %d output and %d input ports\n",
		    out_ports, in_ports);
	return 0;
}

/*
 * Returns MIDIStreaming device capabilities.
 */
static int snd_usbmidi_get_ms_info(struct snd_usb_midi* umidi,
			   	   struct snd_usb_midi_endpoint_info* endpoints)
{
	struct usb_interface* intf;
	struct usb_host_interface *hostif;
	struct usb_interface_descriptor* intfd;
	struct usb_ms_header_descriptor* ms_header;
	struct usb_host_endpoint *hostep;
	struct usb_endpoint_descriptor* ep;
	struct usb_ms_endpoint_descriptor* ms_ep;
	int i, epidx;

	intf = umidi->iface;
	if (!intf)
		return -ENXIO;
	hostif = &intf->altsetting[0];
	intfd = get_iface_desc(hostif);
	ms_header = (struct usb_ms_header_descriptor*)hostif->extra;
	if (hostif->extralen >= 7 &&
	    ms_header->bLength >= 7 &&
	    ms_header->bDescriptorType == USB_DT_CS_INTERFACE &&
	    ms_header->bDescriptorSubtype == HEADER)
		snd_printdd(KERN_INFO "MIDIStreaming version %02x.%02x\n",
			    ms_header->bcdMSC[1], ms_header->bcdMSC[0]);
	else
		snd_printk(KERN_WARNING "MIDIStreaming interface descriptor not found\n");

	epidx = 0;
	for (i = 0; i < intfd->bNumEndpoints; ++i) {
		hostep = &hostif->endpoint[i];
		ep = get_ep_desc(hostep);
		if (!usb_endpoint_xfer_bulk(ep) && !usb_endpoint_xfer_int(ep))
			continue;
		ms_ep = (struct usb_ms_endpoint_descriptor*)hostep->extra;
		if (hostep->extralen < 4 ||
		    ms_ep->bLength < 4 ||
		    ms_ep->bDescriptorType != USB_DT_CS_ENDPOINT ||
		    ms_ep->bDescriptorSubtype != MS_GENERAL)
			continue;
		if (usb_endpoint_dir_out(ep)) {
			if (endpoints[epidx].out_ep) {
				if (++epidx >= MIDI_MAX_ENDPOINTS) {
					snd_printk(KERN_WARNING "too many endpoints\n");
					break;
				}
			}
			endpoints[epidx].out_ep = usb_endpoint_num(ep);
			if (usb_endpoint_xfer_int(ep))
				endpoints[epidx].out_interval = ep->bInterval;
			else if (snd_usb_get_speed(umidi->dev) == USB_SPEED_LOW)
				/*
				 * Low speed bulk transfers don't exist, so
				 * force interrupt transfers for devices like
				 * ESI MIDI Mate that try to use them anyway.
				 */
				endpoints[epidx].out_interval = 1;
			endpoints[epidx].out_cables = (1 << ms_ep->bNumEmbMIDIJack) - 1;
			snd_printdd(KERN_INFO "EP %02X: %d jack(s)\n",
				    ep->bEndpointAddress, ms_ep->bNumEmbMIDIJack);
		} else {
			if (endpoints[epidx].in_ep) {
				if (++epidx >= MIDI_MAX_ENDPOINTS) {
					snd_printk(KERN_WARNING "too many endpoints\n");
					break;
				}
			}
			endpoints[epidx].in_ep = usb_endpoint_num(ep);
			if (usb_endpoint_xfer_int(ep))
				endpoints[epidx].in_interval = ep->bInterval;
			else if (snd_usb_get_speed(umidi->dev) == USB_SPEED_LOW)
				endpoints[epidx].in_interval = 1;
			endpoints[epidx].in_cables = (1 << ms_ep->bNumEmbMIDIJack) - 1;
			snd_printdd(KERN_INFO "EP %02X: %d jack(s)\n",
				    ep->bEndpointAddress, ms_ep->bNumEmbMIDIJack);
		}
	}
	return 0;
}

static int roland_load_info(struct snd_kcontrol *kcontrol,
			    struct snd_ctl_elem_info *info)
{
	static const char *const names[] = { "High Load", "Light Load" };

	info->type = SNDRV_CTL_ELEM_TYPE_ENUMERATED;
	info->count = 1;
	info->value.enumerated.items = 2;
	if (info->value.enumerated.item > 1)
		info->value.enumerated.item = 1;
	strcpy(info->value.enumerated.name, names[info->value.enumerated.item]);
	return 0;
}

static int roland_load_get(struct snd_kcontrol *kcontrol,
			   struct snd_ctl_elem_value *value)
{
	value->value.enumerated.item[0] = kcontrol->private_value;
	return 0;
}

static int roland_load_put(struct snd_kcontrol *kcontrol,
			   struct snd_ctl_elem_value *value)
{
	struct snd_usb_midi* umidi = kcontrol->private_data;
	int changed;

	if (value->value.enumerated.item[0] > 1)
		return -EINVAL;
	mutex_lock(&umidi->mutex);
	changed = value->value.enumerated.item[0] != kcontrol->private_value;
	if (changed)
		kcontrol->private_value = value->value.enumerated.item[0];
	mutex_unlock(&umidi->mutex);
	return changed;
}

static struct snd_kcontrol_new roland_load_ctl = {
	.iface = SNDRV_CTL_ELEM_IFACE_MIXER,
	.name = "MIDI Input Mode",
	.info = roland_load_info,
	.get = roland_load_get,
	.put = roland_load_put,
	.private_value = 1,
};

/*
 * On Roland devices, use the second alternate setting to be able to use
 * the interrupt input endpoint.
 */
static void snd_usbmidi_switch_roland_altsetting(struct snd_usb_midi* umidi)
{
	struct usb_interface* intf;
	struct usb_host_interface *hostif;
	struct usb_interface_descriptor* intfd;

	intf = umidi->iface;
	if (!intf || intf->num_altsetting != 2)
		return;

	hostif = &intf->altsetting[1];
	intfd = get_iface_desc(hostif);
	if (intfd->bNumEndpoints != 2 ||
	    (get_endpoint(hostif, 0)->bmAttributes & USB_ENDPOINT_XFERTYPE_MASK) != USB_ENDPOINT_XFER_BULK ||
	    (get_endpoint(hostif, 1)->bmAttributes & USB_ENDPOINT_XFERTYPE_MASK) != USB_ENDPOINT_XFER_INT)
		return;

	snd_printdd(KERN_INFO "switching to altsetting %d with int ep\n",
		    intfd->bAlternateSetting);
	usb_set_interface(umidi->dev, intfd->bInterfaceNumber,
			  intfd->bAlternateSetting);

	umidi->roland_load_ctl = snd_ctl_new1(&roland_load_ctl, umidi);
<<<<<<< HEAD
	if (snd_ctl_add(umidi->chip->card, umidi->roland_load_ctl) < 0)
=======
	if (snd_ctl_add(umidi->card, umidi->roland_load_ctl) < 0)
>>>>>>> a014bbad
		umidi->roland_load_ctl = NULL;
}

/*
 * Try to find any usable endpoints in the interface.
 */
static int snd_usbmidi_detect_endpoints(struct snd_usb_midi* umidi,
					struct snd_usb_midi_endpoint_info* endpoint,
					int max_endpoints)
{
	struct usb_interface* intf;
	struct usb_host_interface *hostif;
	struct usb_interface_descriptor* intfd;
	struct usb_endpoint_descriptor* epd;
	int i, out_eps = 0, in_eps = 0;

	if (USB_ID_VENDOR(umidi->usb_id) == 0x0582)
		snd_usbmidi_switch_roland_altsetting(umidi);

	if (endpoint[0].out_ep || endpoint[0].in_ep)
		return 0;	

	intf = umidi->iface;
	if (!intf || intf->num_altsetting < 1)
		return -ENOENT;
	hostif = intf->cur_altsetting;
	intfd = get_iface_desc(hostif);

	for (i = 0; i < intfd->bNumEndpoints; ++i) {
		epd = get_endpoint(hostif, i);
		if (!usb_endpoint_xfer_bulk(epd) &&
		    !usb_endpoint_xfer_int(epd))
			continue;
		if (out_eps < max_endpoints &&
		    usb_endpoint_dir_out(epd)) {
			endpoint[out_eps].out_ep = usb_endpoint_num(epd);
			if (usb_endpoint_xfer_int(epd))
				endpoint[out_eps].out_interval = epd->bInterval;
			++out_eps;
		}
		if (in_eps < max_endpoints &&
		    usb_endpoint_dir_in(epd)) {
			endpoint[in_eps].in_ep = usb_endpoint_num(epd);
			if (usb_endpoint_xfer_int(epd))
				endpoint[in_eps].in_interval = epd->bInterval;
			++in_eps;
		}
	}
	return (out_eps || in_eps) ? 0 : -ENOENT;
}

/*
 * Detects the endpoints for one-port-per-endpoint protocols.
 */
static int snd_usbmidi_detect_per_port_endpoints(struct snd_usb_midi* umidi,
						 struct snd_usb_midi_endpoint_info* endpoints)
{
	int err, i;
	
	err = snd_usbmidi_detect_endpoints(umidi, endpoints, MIDI_MAX_ENDPOINTS);
	for (i = 0; i < MIDI_MAX_ENDPOINTS; ++i) {
		if (endpoints[i].out_ep)
			endpoints[i].out_cables = 0x0001;
		if (endpoints[i].in_ep)
			endpoints[i].in_cables = 0x0001;
	}
	return err;
}

/*
 * Detects the endpoints and ports of Yamaha devices.
 */
static int snd_usbmidi_detect_yamaha(struct snd_usb_midi* umidi,
				     struct snd_usb_midi_endpoint_info* endpoint)
{
	struct usb_interface* intf;
	struct usb_host_interface *hostif;
	struct usb_interface_descriptor* intfd;
	uint8_t* cs_desc;

	intf = umidi->iface;
	if (!intf)
		return -ENOENT;
	hostif = intf->altsetting;
	intfd = get_iface_desc(hostif);
	if (intfd->bNumEndpoints < 1)
		return -ENOENT;

	/*
	 * For each port there is one MIDI_IN/OUT_JACK descriptor, not
	 * necessarily with any useful contents.  So simply count 'em.
	 */
	for (cs_desc = hostif->extra;
	     cs_desc < hostif->extra + hostif->extralen && cs_desc[0] >= 2;
	     cs_desc += cs_desc[0]) {
		if (cs_desc[1] == USB_DT_CS_INTERFACE) {
			if (cs_desc[2] == MIDI_IN_JACK)
				endpoint->in_cables = (endpoint->in_cables << 1) | 1;
			else if (cs_desc[2] == MIDI_OUT_JACK)
				endpoint->out_cables = (endpoint->out_cables << 1) | 1;
		}
	}
	if (!endpoint->in_cables && !endpoint->out_cables)
		return -ENOENT;

	return snd_usbmidi_detect_endpoints(umidi, endpoint, 1);
}

/*
 * Creates the endpoints and their ports for Midiman devices.
 */
static int snd_usbmidi_create_endpoints_midiman(struct snd_usb_midi* umidi,
						struct snd_usb_midi_endpoint_info* endpoint)
{
	struct snd_usb_midi_endpoint_info ep_info;
	struct usb_interface* intf;
	struct usb_host_interface *hostif;
	struct usb_interface_descriptor* intfd;
	struct usb_endpoint_descriptor* epd;
	int cable, err;

	intf = umidi->iface;
	if (!intf)
		return -ENOENT;
	hostif = intf->altsetting;
	intfd = get_iface_desc(hostif);
	/*
	 * The various MidiSport devices have more or less random endpoint
	 * numbers, so we have to identify the endpoints by their index in
	 * the descriptor array, like the driver for that other OS does.
	 *
	 * There is one interrupt input endpoint for all input ports, one
	 * bulk output endpoint for even-numbered ports, and one for odd-
	 * numbered ports.  Both bulk output endpoints have corresponding
	 * input bulk endpoints (at indices 1 and 3) which aren't used.
	 */
	if (intfd->bNumEndpoints < (endpoint->out_cables > 0x0001 ? 5 : 3)) {
		snd_printdd(KERN_ERR "not enough endpoints\n");
		return -ENOENT;
	}

	epd = get_endpoint(hostif, 0);
	if (!usb_endpoint_dir_in(epd) || !usb_endpoint_xfer_int(epd)) {
		snd_printdd(KERN_ERR "endpoint[0] isn't interrupt\n");
		return -ENXIO;
	}
	epd = get_endpoint(hostif, 2);
	if (!usb_endpoint_dir_out(epd) || !usb_endpoint_xfer_bulk(epd)) {
		snd_printdd(KERN_ERR "endpoint[2] isn't bulk output\n");
		return -ENXIO;
	}
	if (endpoint->out_cables > 0x0001) {
		epd = get_endpoint(hostif, 4);
		if (!usb_endpoint_dir_out(epd) ||
		    !usb_endpoint_xfer_bulk(epd)) {
			snd_printdd(KERN_ERR "endpoint[4] isn't bulk output\n");
			return -ENXIO;
		}
	}

	ep_info.out_ep = get_endpoint(hostif, 2)->bEndpointAddress & USB_ENDPOINT_NUMBER_MASK;
	ep_info.out_interval = 0;
	ep_info.out_cables = endpoint->out_cables & 0x5555;
	err = snd_usbmidi_out_endpoint_create(umidi, &ep_info, &umidi->endpoints[0]);
	if (err < 0)
		return err;

	ep_info.in_ep = get_endpoint(hostif, 0)->bEndpointAddress & USB_ENDPOINT_NUMBER_MASK;
	ep_info.in_interval = get_endpoint(hostif, 0)->bInterval;
	ep_info.in_cables = endpoint->in_cables;
	err = snd_usbmidi_in_endpoint_create(umidi, &ep_info, &umidi->endpoints[0]);
	if (err < 0)
		return err;

	if (endpoint->out_cables > 0x0001) {
		ep_info.out_ep = get_endpoint(hostif, 4)->bEndpointAddress & USB_ENDPOINT_NUMBER_MASK;
		ep_info.out_cables = endpoint->out_cables & 0xaaaa;
		err = snd_usbmidi_out_endpoint_create(umidi, &ep_info, &umidi->endpoints[1]);
		if (err < 0)
			return err;
	}

	for (cable = 0; cable < 0x10; ++cable) {
		if (endpoint->out_cables & (1 << cable))
			snd_usbmidi_init_substream(umidi, SNDRV_RAWMIDI_STREAM_OUTPUT, cable,
						   &umidi->endpoints[cable & 1].out->ports[cable].substream);
		if (endpoint->in_cables & (1 << cable))
			snd_usbmidi_init_substream(umidi, SNDRV_RAWMIDI_STREAM_INPUT, cable,
						   &umidi->endpoints[0].in->ports[cable].substream);
	}
	return 0;
}

static struct snd_rawmidi_global_ops snd_usbmidi_ops = {
	.get_port_info = snd_usbmidi_get_port_info,
};

static int snd_usbmidi_create_rawmidi(struct snd_usb_midi* umidi,
				      int out_ports, int in_ports)
{
	struct snd_rawmidi *rmidi;
	int err;

	err = snd_rawmidi_new(umidi->card, "USB MIDI",
			      umidi->next_midi_device++,
			      out_ports, in_ports, &rmidi);
	if (err < 0)
		return err;
	strcpy(rmidi->name, umidi->card->shortname);
	rmidi->info_flags = SNDRV_RAWMIDI_INFO_OUTPUT |
			    SNDRV_RAWMIDI_INFO_INPUT |
			    SNDRV_RAWMIDI_INFO_DUPLEX;
	rmidi->ops = &snd_usbmidi_ops;
	rmidi->private_data = umidi;
	rmidi->private_free = snd_usbmidi_rawmidi_free;
	snd_rawmidi_set_ops(rmidi, SNDRV_RAWMIDI_STREAM_OUTPUT, &snd_usbmidi_output_ops);
	snd_rawmidi_set_ops(rmidi, SNDRV_RAWMIDI_STREAM_INPUT, &snd_usbmidi_input_ops);

	umidi->rmidi = rmidi;
	return 0;
}

/*
 * Temporarily stop input.
 */
void snd_usbmidi_input_stop(struct list_head* p)
{
	struct snd_usb_midi* umidi;
	unsigned int i, j;

	umidi = list_entry(p, struct snd_usb_midi, list);
	for (i = 0; i < MIDI_MAX_ENDPOINTS; ++i) {
		struct snd_usb_midi_endpoint* ep = &umidi->endpoints[i];
		if (ep->in)
			for (j = 0; j < INPUT_URBS; ++j)
				usb_kill_urb(ep->in->urbs[j]);
	}
}

static void snd_usbmidi_input_start_ep(struct snd_usb_midi_in_endpoint* ep)
{
	unsigned int i;

	if (!ep)
		return;
	for (i = 0; i < INPUT_URBS; ++i) {
		struct urb* urb = ep->urbs[i];
		urb->dev = ep->umidi->dev;
		snd_usbmidi_submit_urb(urb, GFP_KERNEL);
	}
}

/*
 * Resume input after a call to snd_usbmidi_input_stop().
 */
void snd_usbmidi_input_start(struct list_head* p)
{
	struct snd_usb_midi* umidi;
	int i;

	umidi = list_entry(p, struct snd_usb_midi, list);
	for (i = 0; i < MIDI_MAX_ENDPOINTS; ++i)
		snd_usbmidi_input_start_ep(umidi->endpoints[i].in);
}

/*
 * Creates and registers everything needed for a MIDI streaming interface.
 */
int snd_usbmidi_create(struct snd_card *card,
		       struct usb_interface* iface,
		       struct list_head *midi_list,
		       const struct snd_usb_audio_quirk* quirk)
{
	struct snd_usb_midi* umidi;
	struct snd_usb_midi_endpoint_info endpoints[MIDI_MAX_ENDPOINTS];
	int out_ports, in_ports;
	int i, err;

	umidi = kzalloc(sizeof(*umidi), GFP_KERNEL);
	if (!umidi)
		return -ENOMEM;
	umidi->dev = interface_to_usbdev(iface);
	umidi->card = card;
	umidi->iface = iface;
	umidi->quirk = quirk;
	umidi->usb_protocol_ops = &snd_usbmidi_standard_ops;
	init_timer(&umidi->error_timer);
	spin_lock_init(&umidi->disc_lock);
	mutex_init(&umidi->mutex);
<<<<<<< HEAD
=======
	umidi->usb_id = USB_ID(le16_to_cpu(umidi->dev->descriptor.idVendor),
			       le16_to_cpu(umidi->dev->descriptor.idProduct));
>>>>>>> a014bbad
	umidi->error_timer.function = snd_usbmidi_error_timer;
	umidi->error_timer.data = (unsigned long)umidi;

	/* detect the endpoint(s) to use */
	memset(endpoints, 0, sizeof(endpoints));
	switch (quirk ? quirk->type : QUIRK_MIDI_STANDARD_INTERFACE) {
	case QUIRK_MIDI_STANDARD_INTERFACE:
		err = snd_usbmidi_get_ms_info(umidi, endpoints);
		if (umidi->usb_id == USB_ID(0x0763, 0x0150)) /* M-Audio Uno */
			umidi->usb_protocol_ops =
				&snd_usbmidi_maudio_broken_running_status_ops;
		break;
	case QUIRK_MIDI_US122L:
		umidi->usb_protocol_ops = &snd_usbmidi_122l_ops;
		/* fall through */
	case QUIRK_MIDI_FIXED_ENDPOINT:
		memcpy(&endpoints[0], quirk->data,
		       sizeof(struct snd_usb_midi_endpoint_info));
		err = snd_usbmidi_detect_endpoints(umidi, &endpoints[0], 1);
		break;
	case QUIRK_MIDI_YAMAHA:
		err = snd_usbmidi_detect_yamaha(umidi, &endpoints[0]);
		break;
	case QUIRK_MIDI_MIDIMAN:
		umidi->usb_protocol_ops = &snd_usbmidi_midiman_ops;
		memcpy(&endpoints[0], quirk->data,
		       sizeof(struct snd_usb_midi_endpoint_info));
		err = 0;
		break;
	case QUIRK_MIDI_NOVATION:
		umidi->usb_protocol_ops = &snd_usbmidi_novation_ops;
		err = snd_usbmidi_detect_per_port_endpoints(umidi, endpoints);
		break;
	case QUIRK_MIDI_FASTLANE:
		umidi->usb_protocol_ops = &snd_usbmidi_raw_ops;
		/*
		 * Interface 1 contains isochronous endpoints, but with the same
		 * numbers as in interface 0.  Since it is interface 1 that the
		 * USB core has most recently seen, these descriptors are now
		 * associated with the endpoint numbers.  This will foul up our
		 * attempts to submit bulk/interrupt URBs to the endpoints in
		 * interface 0, so we have to make sure that the USB core looks
		 * again at interface 0 by calling usb_set_interface() on it.
		 */
		usb_set_interface(umidi->dev, 0, 0);
		err = snd_usbmidi_detect_per_port_endpoints(umidi, endpoints);
		break;
	case QUIRK_MIDI_EMAGIC:
		umidi->usb_protocol_ops = &snd_usbmidi_emagic_ops;
		memcpy(&endpoints[0], quirk->data,
		       sizeof(struct snd_usb_midi_endpoint_info));
		err = snd_usbmidi_detect_endpoints(umidi, &endpoints[0], 1);
		break;
	case QUIRK_MIDI_CME:
		umidi->usb_protocol_ops = &snd_usbmidi_cme_ops;
		err = snd_usbmidi_detect_per_port_endpoints(umidi, endpoints);
		break;
	default:
		snd_printd(KERN_ERR "invalid quirk type %d\n", quirk->type);
		err = -ENXIO;
		break;
	}
	if (err < 0) {
		kfree(umidi);
		return err;
	}

	/* create rawmidi device */
	out_ports = 0;
	in_ports = 0;
	for (i = 0; i < MIDI_MAX_ENDPOINTS; ++i) {
		out_ports += hweight16(endpoints[i].out_cables);
		in_ports += hweight16(endpoints[i].in_cables);
	}
	err = snd_usbmidi_create_rawmidi(umidi, out_ports, in_ports);
	if (err < 0) {
		kfree(umidi);
		return err;
	}

	/* create endpoint/port structures */
	if (quirk && quirk->type == QUIRK_MIDI_MIDIMAN)
		err = snd_usbmidi_create_endpoints_midiman(umidi, &endpoints[0]);
	else
		err = snd_usbmidi_create_endpoints(umidi, endpoints);
	if (err < 0) {
		snd_usbmidi_free(umidi);
		return err;
	}

	list_add_tail(&umidi->list, midi_list);

	for (i = 0; i < MIDI_MAX_ENDPOINTS; ++i)
		snd_usbmidi_input_start_ep(umidi->endpoints[i].in);
	return 0;
}

EXPORT_SYMBOL(snd_usbmidi_create);
EXPORT_SYMBOL(snd_usbmidi_input_stop);
EXPORT_SYMBOL(snd_usbmidi_input_start);
EXPORT_SYMBOL(snd_usbmidi_disconnect);<|MERGE_RESOLUTION|>--- conflicted
+++ resolved
@@ -112,11 +112,8 @@
 	struct timer_list error_timer;
 	spinlock_t disc_lock;
 	struct mutex mutex;
-<<<<<<< HEAD
-=======
 	u32 usb_id;
 	int next_midi_device;
->>>>>>> a014bbad
 
 	struct snd_usb_midi_endpoint {
 		struct snd_usb_midi_out_endpoint *out;
@@ -903,11 +900,7 @@
 	hostif = &intf->altsetting[umidi->roland_load_ctl->private_value];
 	intfd = get_iface_desc(hostif);
 	snd_usbmidi_input_stop(&umidi->list);
-<<<<<<< HEAD
-	usb_set_interface(umidi->chip->dev, intfd->bInterfaceNumber,
-=======
 	usb_set_interface(umidi->dev, intfd->bInterfaceNumber,
->>>>>>> a014bbad
 			  intfd->bAlternateSetting);
 	snd_usbmidi_input_start(&umidi->list);
 }
@@ -922,11 +915,7 @@
 		if (umidi->opened++ == 0 && umidi->roland_load_ctl) {
 			ctl = umidi->roland_load_ctl;
 			ctl->vd[0].access |= SNDRV_CTL_ELEM_ACCESS_INACTIVE;
-<<<<<<< HEAD
-			snd_ctl_notify(umidi->chip->card,
-=======
 			snd_ctl_notify(umidi->card,
->>>>>>> a014bbad
 				       SNDRV_CTL_EVENT_MASK_INFO, &ctl->id);
 			update_roland_altsetting(umidi);
 		}
@@ -934,11 +923,7 @@
 		if (--umidi->opened == 0 && umidi->roland_load_ctl) {
 			ctl = umidi->roland_load_ctl;
 			ctl->vd[0].access &= ~SNDRV_CTL_ELEM_ACCESS_INACTIVE;
-<<<<<<< HEAD
-			snd_ctl_notify(umidi->chip->card,
-=======
 			snd_ctl_notify(umidi->card,
->>>>>>> a014bbad
 				       SNDRV_CTL_EVENT_MASK_INFO, &ctl->id);
 		}
 	}
@@ -1668,11 +1653,7 @@
 			  intfd->bAlternateSetting);
 
 	umidi->roland_load_ctl = snd_ctl_new1(&roland_load_ctl, umidi);
-<<<<<<< HEAD
-	if (snd_ctl_add(umidi->chip->card, umidi->roland_load_ctl) < 0)
-=======
 	if (snd_ctl_add(umidi->card, umidi->roland_load_ctl) < 0)
->>>>>>> a014bbad
 		umidi->roland_load_ctl = NULL;
 }
 
@@ -1962,11 +1943,8 @@
 	init_timer(&umidi->error_timer);
 	spin_lock_init(&umidi->disc_lock);
 	mutex_init(&umidi->mutex);
-<<<<<<< HEAD
-=======
 	umidi->usb_id = USB_ID(le16_to_cpu(umidi->dev->descriptor.idVendor),
 			       le16_to_cpu(umidi->dev->descriptor.idProduct));
->>>>>>> a014bbad
 	umidi->error_timer.function = snd_usbmidi_error_timer;
 	umidi->error_timer.data = (unsigned long)umidi;
 
