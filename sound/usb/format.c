--- conflicted
+++ resolved
@@ -43,12 +43,7 @@
  */
 static u64 parse_audio_format_i_type(struct snd_usb_audio *chip,
 				     struct audioformat *fp,
-<<<<<<< HEAD
-				     unsigned int format, void *_fmt,
-				     int protocol)
-=======
 				     unsigned int format, void *_fmt)
->>>>>>> d0e0ac97
 {
 	int sample_width, sample_bytes;
 	u64 pcm_formats = 0;
@@ -364,16 +359,8 @@
  */
 static int parse_audio_format_i(struct snd_usb_audio *chip,
 				struct audioformat *fp, unsigned int format,
-<<<<<<< HEAD
-				struct uac_format_type_i_continuous_descriptor *fmt,
-				struct usb_host_interface *iface)
-{
-	struct usb_interface_descriptor *altsd = get_iface_desc(iface);
-	int protocol = altsd->bInterfaceProtocol;
-=======
 				struct uac_format_type_i_continuous_descriptor *fmt)
 {
->>>>>>> d0e0ac97
 	snd_pcm_format_t pcm_format;
 	int ret;
 
@@ -482,11 +469,7 @@
 int snd_usb_parse_audio_format(struct snd_usb_audio *chip,
 			       struct audioformat *fp, unsigned int format,
 			       struct uac_format_type_i_continuous_descriptor *fmt,
-<<<<<<< HEAD
-			       int stream, struct usb_host_interface *iface)
-=======
 			       int stream)
->>>>>>> d0e0ac97
 {
 	int err;
 
