--- conflicted
+++ resolved
@@ -126,10 +126,7 @@
 	struct snd_usb_endpoint *sync_endpoint;
 	unsigned long flags;
 	bool need_setup_ep;		/* (re)configure EP at prepare? */
-<<<<<<< HEAD
-=======
 	unsigned int speed;		/* USB_SPEED_XXX */
->>>>>>> 593d3dfe
 
 	u64 formats;			/* format bitmasks (all or'ed) */
 	unsigned int num_formats;		/* number of supported audio formats (list) */
