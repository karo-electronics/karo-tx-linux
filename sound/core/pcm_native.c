--- conflicted
+++ resolved
@@ -1594,20 +1594,8 @@
 	struct inode *inode = file_inode(file);
 	unsigned int minor;
 
-<<<<<<< HEAD
-	file = fget_light(fd, fput_needed);
-	if (!file)
-		return NULL;
-	inode = file_inode(file);
-	if (!S_ISCHR(inode->i_mode) ||
-	    imajor(inode) != snd_major) {
-		fput_light(file, *fput_needed);
-		return NULL;
-	}
-=======
 	if (!S_ISCHR(inode->i_mode) || imajor(inode) != snd_major)
 		return false;
->>>>>>> d0e0ac97
 	minor = iminor(inode);
 	return snd_lookup_minor_data(minor, SNDRV_DEVICE_TYPE_PCM_PLAYBACK) ||
 		snd_lookup_minor_data(minor, SNDRV_DEVICE_TYPE_PCM_CAPTURE);
