/*
 *  Advanced Linux Sound Architecture
 *  Copyright (c) by Jaroslav Kysela <perex@perex.cz>
 *
 *
 *   This program is free software; you can redistribute it and/or modify
 *   it under the terms of the GNU General Public License as published by
 *   the Free Software Foundation; either version 2 of the License, or
 *   (at your option) any later version.
 *
 *   This program is distributed in the hope that it will be useful,
 *   but WITHOUT ANY WARRANTY; without even the implied warranty of
 *   MERCHANTABILITY or FITNESS FOR A PARTICULAR PURPOSE.  See the
 *   GNU General Public License for more details.
 *
 *   You should have received a copy of the GNU General Public License
 *   along with this program; if not, write to the Free Software
 *   Foundation, Inc., 59 Temple Place, Suite 330, Boston, MA  02111-1307 USA
 *
 */

#ifdef CONFIG_SND_OSSEMUL

#if !defined(CONFIG_SOUND) && !(defined(MODULE) && defined(CONFIG_SOUND_MODULE))
#error "Enable the OSS soundcore multiplexer (CONFIG_SOUND) in the kernel."
#endif

#include <linux/init.h>
#include <linux/export.h>
#include <linux/slab.h>
#include <linux/time.h>
#include <sound/core.h>
#include <sound/minors.h>
#include <sound/info.h>
#include <linux/sound.h>
#include <linux/mutex.h>

#define SNDRV_OSS_MINORS 256

static struct snd_minor *snd_oss_minors[SNDRV_OSS_MINORS];
static DEFINE_MUTEX(sound_oss_mutex);

/* NOTE: This function increments the refcount of the associated card like
 * snd_lookup_minor_data(); the caller must call snd_card_unref() appropriately
 */
void *snd_lookup_oss_minor_data(unsigned int minor, int type)
{
	struct snd_minor *mreg;
	void *private_data;

	if (minor >= ARRAY_SIZE(snd_oss_minors))
		return NULL;
	mutex_lock(&sound_oss_mutex);
	mreg = snd_oss_minors[minor];
	if (mreg && mreg->type == type) {
		private_data = mreg->private_data;
<<<<<<< HEAD
		if (mreg->card_ptr)
=======
		if (private_data && mreg->card_ptr)
>>>>>>> 63cd201e
			atomic_inc(&mreg->card_ptr->refcount);
	} else
		private_data = NULL;
	mutex_unlock(&sound_oss_mutex);
	return private_data;
}

EXPORT_SYMBOL(snd_lookup_oss_minor_data);

static int snd_oss_kernel_minor(int type, struct snd_card *card, int dev)
{
	int minor;

	switch (type) {
	case SNDRV_OSS_DEVICE_TYPE_MIXER:
		if (snd_BUG_ON(!card || dev < 0 || dev > 1))
			return -EINVAL;
		minor = SNDRV_MINOR_OSS(card->number, (dev ? SNDRV_MINOR_OSS_MIXER1 : SNDRV_MINOR_OSS_MIXER));
		break;
	case SNDRV_OSS_DEVICE_TYPE_SEQUENCER:
		minor = SNDRV_MINOR_OSS_SEQUENCER;
		break;
	case SNDRV_OSS_DEVICE_TYPE_MUSIC:
		minor = SNDRV_MINOR_OSS_MUSIC;
		break;
	case SNDRV_OSS_DEVICE_TYPE_PCM:
		if (snd_BUG_ON(!card || dev < 0 || dev > 1))
			return -EINVAL;
		minor = SNDRV_MINOR_OSS(card->number, (dev ? SNDRV_MINOR_OSS_PCM1 : SNDRV_MINOR_OSS_PCM));
		break;
	case SNDRV_OSS_DEVICE_TYPE_MIDI:
		if (snd_BUG_ON(!card || dev < 0 || dev > 1))
			return -EINVAL;
		minor = SNDRV_MINOR_OSS(card->number, (dev ? SNDRV_MINOR_OSS_MIDI1 : SNDRV_MINOR_OSS_MIDI));
		break;
	case SNDRV_OSS_DEVICE_TYPE_DMFM:
		minor = SNDRV_MINOR_OSS(card->number, SNDRV_MINOR_OSS_DMFM);
		break;
	case SNDRV_OSS_DEVICE_TYPE_SNDSTAT:
		minor = SNDRV_MINOR_OSS_SNDSTAT;
		break;
	default:
		return -EINVAL;
	}
	if (minor < 0 || minor >= SNDRV_OSS_MINORS)
		return -EINVAL;
	return minor;
}

int snd_register_oss_device(int type, struct snd_card *card, int dev,
			    const struct file_operations *f_ops, void *private_data,
			    const char *name)
{
	int minor = snd_oss_kernel_minor(type, card, dev);
	int minor_unit;
	struct snd_minor *preg;
	int cidx = SNDRV_MINOR_OSS_CARD(minor);
	int track2 = -1;
	int register1 = -1, register2 = -1;
	struct device *carddev = snd_card_get_device_link(card);

	if (card && card->number >= SNDRV_MINOR_OSS_DEVICES)
		return 0; /* ignore silently */
	if (minor < 0)
		return minor;
	preg = kmalloc(sizeof(struct snd_minor), GFP_KERNEL);
	if (preg == NULL)
		return -ENOMEM;
	preg->type = type;
	preg->card = card ? card->number : -1;
	preg->device = dev;
	preg->f_ops = f_ops;
	preg->private_data = private_data;
	preg->card_ptr = card;
	mutex_lock(&sound_oss_mutex);
	snd_oss_minors[minor] = preg;
	minor_unit = SNDRV_MINOR_OSS_DEVICE(minor);
	switch (minor_unit) {
	case SNDRV_MINOR_OSS_PCM:
		track2 = SNDRV_MINOR_OSS(cidx, SNDRV_MINOR_OSS_AUDIO);
		break;
	case SNDRV_MINOR_OSS_MIDI:
		track2 = SNDRV_MINOR_OSS(cidx, SNDRV_MINOR_OSS_DMMIDI);
		break;
	case SNDRV_MINOR_OSS_MIDI1:
		track2 = SNDRV_MINOR_OSS(cidx, SNDRV_MINOR_OSS_DMMIDI1);
		break;
	}
	register1 = register_sound_special_device(f_ops, minor, carddev);
	if (register1 != minor)
		goto __end;
	if (track2 >= 0) {
		register2 = register_sound_special_device(f_ops, track2,
							  carddev);
		if (register2 != track2)
			goto __end;
		snd_oss_minors[track2] = preg;
	}
	mutex_unlock(&sound_oss_mutex);
	return 0;

      __end:
      	if (register2 >= 0)
      		unregister_sound_special(register2);
      	if (register1 >= 0)
      		unregister_sound_special(register1);
	snd_oss_minors[minor] = NULL;
	mutex_unlock(&sound_oss_mutex);
	kfree(preg);
      	return -EBUSY;
}

EXPORT_SYMBOL(snd_register_oss_device);

int snd_unregister_oss_device(int type, struct snd_card *card, int dev)
{
	int minor = snd_oss_kernel_minor(type, card, dev);
	int cidx = SNDRV_MINOR_OSS_CARD(minor);
	int track2 = -1;
	struct snd_minor *mptr;

	if (card && card->number >= SNDRV_MINOR_OSS_DEVICES)
		return 0;
	if (minor < 0)
		return minor;
	mutex_lock(&sound_oss_mutex);
	mptr = snd_oss_minors[minor];
	if (mptr == NULL) {
		mutex_unlock(&sound_oss_mutex);
		return -ENOENT;
	}
	unregister_sound_special(minor);
	switch (SNDRV_MINOR_OSS_DEVICE(minor)) {
	case SNDRV_MINOR_OSS_PCM:
		track2 = SNDRV_MINOR_OSS(cidx, SNDRV_MINOR_OSS_AUDIO);
		break;
	case SNDRV_MINOR_OSS_MIDI:
		track2 = SNDRV_MINOR_OSS(cidx, SNDRV_MINOR_OSS_DMMIDI);
		break;
	case SNDRV_MINOR_OSS_MIDI1:
		track2 = SNDRV_MINOR_OSS(cidx, SNDRV_MINOR_OSS_DMMIDI1);
		break;
	}
	if (track2 >= 0) {
		unregister_sound_special(track2);
		snd_oss_minors[track2] = NULL;
	}
	snd_oss_minors[minor] = NULL;
	mutex_unlock(&sound_oss_mutex);
	kfree(mptr);
	return 0;
}

EXPORT_SYMBOL(snd_unregister_oss_device);

/*
 *  INFO PART
 */

#ifdef CONFIG_PROC_FS

static struct snd_info_entry *snd_minor_info_oss_entry;

static const char *snd_oss_device_type_name(int type)
{
	switch (type) {
	case SNDRV_OSS_DEVICE_TYPE_MIXER:
		return "mixer";
	case SNDRV_OSS_DEVICE_TYPE_SEQUENCER:
	case SNDRV_OSS_DEVICE_TYPE_MUSIC:
		return "sequencer";
	case SNDRV_OSS_DEVICE_TYPE_PCM:
		return "digital audio";
	case SNDRV_OSS_DEVICE_TYPE_MIDI:
		return "raw midi";
	case SNDRV_OSS_DEVICE_TYPE_DMFM:
		return "hardware dependent";
	default:
		return "?";
	}
}

static void snd_minor_info_oss_read(struct snd_info_entry *entry,
				    struct snd_info_buffer *buffer)
{
	int minor;
	struct snd_minor *mptr;

	mutex_lock(&sound_oss_mutex);
	for (minor = 0; minor < SNDRV_OSS_MINORS; ++minor) {
		if (!(mptr = snd_oss_minors[minor]))
			continue;
		if (mptr->card >= 0)
			snd_iprintf(buffer, "%3i: [%i-%2i]: %s\n", minor,
				    mptr->card, mptr->device,
				    snd_oss_device_type_name(mptr->type));
		else
			snd_iprintf(buffer, "%3i:       : %s\n", minor,
				    snd_oss_device_type_name(mptr->type));
	}
	mutex_unlock(&sound_oss_mutex);
}


int __init snd_minor_info_oss_init(void)
{
	struct snd_info_entry *entry;

	entry = snd_info_create_module_entry(THIS_MODULE, "devices", snd_oss_root);
	if (entry) {
		entry->c.text.read = snd_minor_info_oss_read;
		if (snd_info_register(entry) < 0) {
			snd_info_free_entry(entry);
			entry = NULL;
		}
	}
	snd_minor_info_oss_entry = entry;
	return 0;
}

int __exit snd_minor_info_oss_done(void)
{
	snd_info_free_entry(snd_minor_info_oss_entry);
	return 0;
}
#endif /* CONFIG_PROC_FS */

#endif /* CONFIG_SND_OSSEMUL */<|MERGE_RESOLUTION|>--- conflicted
+++ resolved
@@ -54,11 +54,7 @@
 	mreg = snd_oss_minors[minor];
 	if (mreg && mreg->type == type) {
 		private_data = mreg->private_data;
-<<<<<<< HEAD
-		if (mreg->card_ptr)
-=======
 		if (private_data && mreg->card_ptr)
->>>>>>> 63cd201e
 			atomic_inc(&mreg->card_ptr->refcount);
 	} else
 		private_data = NULL;
