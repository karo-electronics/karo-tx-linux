/*
 * soc-dapm.c  --  ALSA SoC Dynamic Audio Power Management
 *
 * Copyright 2005 Wolfson Microelectronics PLC.
 * Author: Liam Girdwood <lrg@slimlogic.co.uk>
 *
 *  This program is free software; you can redistribute  it and/or modify it
 *  under  the terms of  the GNU General  Public License as published by the
 *  Free Software Foundation;  either version 2 of the  License, or (at your
 *  option) any later version.
 *
 *  Features:
 *    o Changes power status of internal codec blocks depending on the
 *      dynamic configuration of codec internal audio paths and active
 *      DACs/ADCs.
 *    o Platform power domain - can support external components i.e. amps and
 *      mic/headphone insertion events.
 *    o Automatic Mic Bias support
 *    o Jack insertion power event initiation - e.g. hp insertion will enable
 *      sinks, dacs, etc
 *    o Delayed power down of audio subsystem to reduce pops between a quick
 *      device reopen.
 *
 */

#include <linux/module.h>
#include <linux/moduleparam.h>
#include <linux/init.h>
#include <linux/async.h>
#include <linux/delay.h>
#include <linux/pm.h>
#include <linux/bitops.h>
#include <linux/platform_device.h>
#include <linux/jiffies.h>
#include <linux/debugfs.h>
#include <linux/pm_runtime.h>
#include <linux/regulator/consumer.h>
#include <linux/clk.h>
#include <linux/slab.h>
#include <sound/core.h>
#include <sound/pcm.h>
#include <sound/pcm_params.h>
#include <sound/soc.h>
#include <sound/initval.h>

#include <trace/events/asoc.h>

#define DAPM_UPDATE_STAT(widget, val) widget->dapm->card->dapm_stats.val++;

/* dapm power sequences - make this per codec in the future */
static int dapm_up_seq[] = {
	[snd_soc_dapm_pre] = 0,
	[snd_soc_dapm_supply] = 1,
	[snd_soc_dapm_regulator_supply] = 1,
	[snd_soc_dapm_clock_supply] = 1,
	[snd_soc_dapm_micbias] = 2,
	[snd_soc_dapm_dai_link] = 2,
	[snd_soc_dapm_dai_in] = 3,
	[snd_soc_dapm_dai_out] = 3,
	[snd_soc_dapm_aif_in] = 3,
	[snd_soc_dapm_aif_out] = 3,
	[snd_soc_dapm_mic] = 4,
	[snd_soc_dapm_mux] = 5,
	[snd_soc_dapm_virt_mux] = 5,
	[snd_soc_dapm_value_mux] = 5,
	[snd_soc_dapm_dac] = 6,
	[snd_soc_dapm_switch] = 7,
	[snd_soc_dapm_mixer] = 7,
	[snd_soc_dapm_mixer_named_ctl] = 7,
	[snd_soc_dapm_pga] = 8,
	[snd_soc_dapm_adc] = 9,
	[snd_soc_dapm_out_drv] = 10,
	[snd_soc_dapm_hp] = 10,
	[snd_soc_dapm_spk] = 10,
	[snd_soc_dapm_line] = 10,
	[snd_soc_dapm_post] = 11,
};

static int dapm_down_seq[] = {
	[snd_soc_dapm_pre] = 0,
	[snd_soc_dapm_adc] = 1,
	[snd_soc_dapm_hp] = 2,
	[snd_soc_dapm_spk] = 2,
	[snd_soc_dapm_line] = 2,
	[snd_soc_dapm_out_drv] = 2,
	[snd_soc_dapm_pga] = 4,
	[snd_soc_dapm_switch] = 5,
	[snd_soc_dapm_mixer_named_ctl] = 5,
	[snd_soc_dapm_mixer] = 5,
	[snd_soc_dapm_dac] = 6,
	[snd_soc_dapm_mic] = 7,
	[snd_soc_dapm_micbias] = 8,
	[snd_soc_dapm_mux] = 9,
	[snd_soc_dapm_virt_mux] = 9,
	[snd_soc_dapm_value_mux] = 9,
	[snd_soc_dapm_aif_in] = 10,
	[snd_soc_dapm_aif_out] = 10,
	[snd_soc_dapm_dai_in] = 10,
	[snd_soc_dapm_dai_out] = 10,
	[snd_soc_dapm_dai_link] = 11,
	[snd_soc_dapm_clock_supply] = 12,
	[snd_soc_dapm_regulator_supply] = 12,
	[snd_soc_dapm_supply] = 12,
	[snd_soc_dapm_post] = 13,
};

static void pop_wait(u32 pop_time)
{
	if (pop_time)
		schedule_timeout_uninterruptible(msecs_to_jiffies(pop_time));
}

static void pop_dbg(struct device *dev, u32 pop_time, const char *fmt, ...)
{
	va_list args;
	char *buf;

	if (!pop_time)
		return;

	buf = kmalloc(PAGE_SIZE, GFP_KERNEL);
	if (buf == NULL)
		return;

	va_start(args, fmt);
	vsnprintf(buf, PAGE_SIZE, fmt, args);
	dev_info(dev, "%s", buf);
	va_end(args);

	kfree(buf);
}

static bool dapm_dirty_widget(struct snd_soc_dapm_widget *w)
{
	return !list_empty(&w->dirty);
}

void dapm_mark_dirty(struct snd_soc_dapm_widget *w, const char *reason)
{
	if (!dapm_dirty_widget(w)) {
		dev_vdbg(w->dapm->dev, "Marking %s dirty due to %s\n",
			 w->name, reason);
		list_add_tail(&w->dirty, &w->dapm->card->dapm_dirty);
	}
}
EXPORT_SYMBOL_GPL(dapm_mark_dirty);

void dapm_mark_io_dirty(struct snd_soc_dapm_context *dapm)
{
	struct snd_soc_card *card = dapm->card;
	struct snd_soc_dapm_widget *w;

	mutex_lock(&card->dapm_mutex);

	list_for_each_entry(w, &card->widgets, list) {
		switch (w->id) {
		case snd_soc_dapm_input:
		case snd_soc_dapm_output:
			dapm_mark_dirty(w, "Rechecking inputs and outputs");
			break;
		default:
			break;
		}
	}

	mutex_unlock(&card->dapm_mutex);
}
EXPORT_SYMBOL_GPL(dapm_mark_io_dirty);

/* create a new dapm widget */
static inline struct snd_soc_dapm_widget *dapm_cnew_widget(
	const struct snd_soc_dapm_widget *_widget)
{
	return kmemdup(_widget, sizeof(*_widget), GFP_KERNEL);
}

/* get snd_card from DAPM context */
static inline struct snd_card *dapm_get_snd_card(
	struct snd_soc_dapm_context *dapm)
{
	if (dapm->codec)
		return dapm->codec->card->snd_card;
	else if (dapm->platform)
		return dapm->platform->card->snd_card;
	else
		BUG();

	/* unreachable */
	return NULL;
}

/* get soc_card from DAPM context */
static inline struct snd_soc_card *dapm_get_soc_card(
		struct snd_soc_dapm_context *dapm)
{
	if (dapm->codec)
		return dapm->codec->card;
	else if (dapm->platform)
		return dapm->platform->card;
	else
		BUG();

	/* unreachable */
	return NULL;
}

static void dapm_reset(struct snd_soc_card *card)
{
	struct snd_soc_dapm_widget *w;

	memset(&card->dapm_stats, 0, sizeof(card->dapm_stats));

	list_for_each_entry(w, &card->widgets, list) {
		w->power_checked = false;
		w->inputs = -1;
		w->outputs = -1;
	}
}

static int soc_widget_read(struct snd_soc_dapm_widget *w, int reg)
{
	if (w->codec)
		return snd_soc_read(w->codec, reg);
	else if (w->platform)
		return snd_soc_platform_read(w->platform, reg);

	dev_err(w->dapm->dev, "ASoC: no valid widget read method\n");
	return -1;
}

static int soc_widget_write(struct snd_soc_dapm_widget *w, int reg, int val)
{
	if (w->codec)
		return snd_soc_write(w->codec, reg, val);
	else if (w->platform)
		return snd_soc_platform_write(w->platform, reg, val);

	dev_err(w->dapm->dev, "ASoC: no valid widget write method\n");
	return -1;
}

static inline void soc_widget_lock(struct snd_soc_dapm_widget *w)
{
	if (w->codec && !w->codec->using_regmap)
		mutex_lock(&w->codec->mutex);
	else if (w->platform)
		mutex_lock(&w->platform->mutex);
}

static inline void soc_widget_unlock(struct snd_soc_dapm_widget *w)
{
	if (w->codec && !w->codec->using_regmap)
		mutex_unlock(&w->codec->mutex);
	else if (w->platform)
		mutex_unlock(&w->platform->mutex);
}

static int soc_widget_update_bits_locked(struct snd_soc_dapm_widget *w,
	unsigned short reg, unsigned int mask, unsigned int value)
{
	bool change;
	unsigned int old, new;
	int ret;

	if (w->codec && w->codec->using_regmap) {
		ret = regmap_update_bits_check(w->codec->control_data,
					       reg, mask, value, &change);
		if (ret != 0)
			return ret;
	} else {
		soc_widget_lock(w);
		ret = soc_widget_read(w, reg);
		if (ret < 0) {
			soc_widget_unlock(w);
			return ret;
		}

		old = ret;
		new = (old & ~mask) | (value & mask);
		change = old != new;
		if (change) {
			ret = soc_widget_write(w, reg, new);
			if (ret < 0) {
				soc_widget_unlock(w);
				return ret;
			}
		}
		soc_widget_unlock(w);
	}

	return change;
}

/**
 * snd_soc_dapm_set_bias_level - set the bias level for the system
 * @dapm: DAPM context
 * @level: level to configure
 *
 * Configure the bias (power) levels for the SoC audio device.
 *
 * Returns 0 for success else error.
 */
static int snd_soc_dapm_set_bias_level(struct snd_soc_dapm_context *dapm,
				       enum snd_soc_bias_level level)
{
	struct snd_soc_card *card = dapm->card;
	int ret = 0;

	trace_snd_soc_bias_level_start(card, level);

	if (card && card->set_bias_level)
		ret = card->set_bias_level(card, dapm, level);
	if (ret != 0)
		goto out;

	if (dapm->codec) {
		if (dapm->codec->driver->set_bias_level)
			ret = dapm->codec->driver->set_bias_level(dapm->codec,
								  level);
		else
			dapm->bias_level = level;
	} else if (!card || dapm != &card->dapm) {
		dapm->bias_level = level;
	}

	if (ret != 0)
		goto out;

	if (card && card->set_bias_level_post)
		ret = card->set_bias_level_post(card, dapm, level);
out:
	trace_snd_soc_bias_level_done(card, level);

	return ret;
}

/* set up initial codec paths */
static void dapm_set_path_status(struct snd_soc_dapm_widget *w,
	struct snd_soc_dapm_path *p, int i)
{
	switch (w->id) {
	case snd_soc_dapm_switch:
	case snd_soc_dapm_mixer:
	case snd_soc_dapm_mixer_named_ctl: {
		int val;
		struct soc_mixer_control *mc = (struct soc_mixer_control *)
			w->kcontrol_news[i].private_value;
		unsigned int reg = mc->reg;
		unsigned int shift = mc->shift;
		int max = mc->max;
		unsigned int mask = (1 << fls(max)) - 1;
		unsigned int invert = mc->invert;

		val = soc_widget_read(w, reg);
		val = (val >> shift) & mask;
		if (invert)
			val = max - val;

		p->connect = !!val;
	}
	break;
	case snd_soc_dapm_mux: {
		struct soc_enum *e = (struct soc_enum *)
			w->kcontrol_news[i].private_value;
		int val, item;

		val = soc_widget_read(w, e->reg);
		item = (val >> e->shift_l) & e->mask;

		if (item < e->max && !strcmp(p->name, e->texts[item]))
			p->connect = 1;
		else
			p->connect = 0;
	}
	break;
	case snd_soc_dapm_virt_mux: {
		struct soc_enum *e = (struct soc_enum *)
			w->kcontrol_news[i].private_value;

		p->connect = 0;
		/* since a virtual mux has no backing registers to
		 * decide which path to connect, it will try to match
		 * with the first enumeration.  This is to ensure
		 * that the default mux choice (the first) will be
		 * correctly powered up during initialization.
		 */
		if (!strcmp(p->name, e->texts[0]))
			p->connect = 1;
	}
	break;
	case snd_soc_dapm_value_mux: {
		struct soc_enum *e = (struct soc_enum *)
			w->kcontrol_news[i].private_value;
		int val, item;

		val = soc_widget_read(w, e->reg);
		val = (val >> e->shift_l) & e->mask;
		for (item = 0; item < e->max; item++) {
			if (val == e->values[item])
				break;
		}

		if (item < e->max && !strcmp(p->name, e->texts[item]))
			p->connect = 1;
		else
			p->connect = 0;
	}
	break;
	/* does not affect routing - always connected */
	case snd_soc_dapm_pga:
	case snd_soc_dapm_out_drv:
	case snd_soc_dapm_output:
	case snd_soc_dapm_adc:
	case snd_soc_dapm_input:
	case snd_soc_dapm_siggen:
	case snd_soc_dapm_dac:
	case snd_soc_dapm_micbias:
	case snd_soc_dapm_vmid:
	case snd_soc_dapm_supply:
	case snd_soc_dapm_regulator_supply:
	case snd_soc_dapm_clock_supply:
	case snd_soc_dapm_aif_in:
	case snd_soc_dapm_aif_out:
	case snd_soc_dapm_dai_in:
	case snd_soc_dapm_dai_out:
	case snd_soc_dapm_hp:
	case snd_soc_dapm_mic:
	case snd_soc_dapm_spk:
	case snd_soc_dapm_line:
	case snd_soc_dapm_dai_link:
		p->connect = 1;
	break;
	/* does affect routing - dynamically connected */
	case snd_soc_dapm_pre:
	case snd_soc_dapm_post:
		p->connect = 0;
	break;
	}
}

/* connect mux widget to its interconnecting audio paths */
static int dapm_connect_mux(struct snd_soc_dapm_context *dapm,
	struct snd_soc_dapm_widget *src, struct snd_soc_dapm_widget *dest,
	struct snd_soc_dapm_path *path, const char *control_name,
	const struct snd_kcontrol_new *kcontrol)
{
	struct soc_enum *e = (struct soc_enum *)kcontrol->private_value;
	int i;

	for (i = 0; i < e->max; i++) {
		if (!(strcmp(control_name, e->texts[i]))) {
			list_add(&path->list, &dapm->card->paths);
			list_add(&path->list_sink, &dest->sources);
			list_add(&path->list_source, &src->sinks);
			path->name = (char*)e->texts[i];
			dapm_set_path_status(dest, path, 0);
			return 0;
		}
	}

	return -ENODEV;
}

/* connect mixer widget to its interconnecting audio paths */
static int dapm_connect_mixer(struct snd_soc_dapm_context *dapm,
	struct snd_soc_dapm_widget *src, struct snd_soc_dapm_widget *dest,
	struct snd_soc_dapm_path *path, const char *control_name)
{
	int i;

	/* search for mixer kcontrol */
	for (i = 0; i < dest->num_kcontrols; i++) {
		if (!strcmp(control_name, dest->kcontrol_news[i].name)) {
			list_add(&path->list, &dapm->card->paths);
			list_add(&path->list_sink, &dest->sources);
			list_add(&path->list_source, &src->sinks);
			path->name = dest->kcontrol_news[i].name;
			dapm_set_path_status(dest, path, i);
			return 0;
		}
	}
	return -ENODEV;
}

static int dapm_is_shared_kcontrol(struct snd_soc_dapm_context *dapm,
	struct snd_soc_dapm_widget *kcontrolw,
	const struct snd_kcontrol_new *kcontrol_new,
	struct snd_kcontrol **kcontrol)
{
	struct snd_soc_dapm_widget *w;
	int i;

	*kcontrol = NULL;

	list_for_each_entry(w, &dapm->card->widgets, list) {
		if (w == kcontrolw || w->dapm != kcontrolw->dapm)
			continue;
		for (i = 0; i < w->num_kcontrols; i++) {
			if (&w->kcontrol_news[i] == kcontrol_new) {
				if (w->kcontrols)
					*kcontrol = w->kcontrols[i];
				return 1;
			}
		}
	}

	return 0;
}

<<<<<<< HEAD
=======
static void dapm_kcontrol_free(struct snd_kcontrol *kctl)
{
	kfree(kctl->private_data);
}

>>>>>>> d0e0ac97
/*
 * Determine if a kcontrol is shared. If it is, look it up. If it isn't,
 * create it. Either way, add the widget into the control's widget list
 */
static int dapm_create_or_share_mixmux_kcontrol(struct snd_soc_dapm_widget *w,
	int kci, struct snd_soc_dapm_path *path)
{
	struct snd_soc_dapm_context *dapm = w->dapm;
	struct snd_card *card = dapm->card->snd_card;
	const char *prefix;
	size_t prefix_len;
	int shared;
	struct snd_kcontrol *kcontrol;
	struct snd_soc_dapm_widget_list *wlist;
	int wlistentries;
	size_t wlistsize;
	bool wname_in_long_name, kcname_in_long_name;
<<<<<<< HEAD
	size_t name_len;
=======
>>>>>>> d0e0ac97
	char *long_name;
	const char *name;
	int ret;

	if (dapm->codec)
		prefix = dapm->codec->name_prefix;
	else
		prefix = NULL;

	if (prefix)
		prefix_len = strlen(prefix) + 1;
	else
		prefix_len = 0;

	shared = dapm_is_shared_kcontrol(dapm, w, &w->kcontrol_news[kci],
					 &kcontrol);

	if (kcontrol) {
		wlist = kcontrol->private_data;
		wlistentries = wlist->num_widgets + 1;
	} else {
		wlist = NULL;
		wlistentries = 1;
	}

	wlistsize = sizeof(struct snd_soc_dapm_widget_list) +
			wlistentries * sizeof(struct snd_soc_dapm_widget *);
	wlist = krealloc(wlist, wlistsize, GFP_KERNEL);
	if (wlist == NULL) {
		dev_err(dapm->dev, "ASoC: can't allocate widget list for %s\n",
			w->name);
		return -ENOMEM;
	}
	wlist->num_widgets = wlistentries;
	wlist->widgets[wlistentries - 1] = w;
<<<<<<< HEAD
=======

	if (!kcontrol) {
		if (shared) {
			wname_in_long_name = false;
			kcname_in_long_name = true;
		} else {
			switch (w->id) {
			case snd_soc_dapm_switch:
			case snd_soc_dapm_mixer:
				wname_in_long_name = true;
				kcname_in_long_name = true;
				break;
			case snd_soc_dapm_mixer_named_ctl:
				wname_in_long_name = false;
				kcname_in_long_name = true;
				break;
			case snd_soc_dapm_mux:
			case snd_soc_dapm_virt_mux:
			case snd_soc_dapm_value_mux:
				wname_in_long_name = true;
				kcname_in_long_name = false;
				break;
			default:
				kfree(wlist);
				return -EINVAL;
			}
		}

		if (wname_in_long_name && kcname_in_long_name) {
			/*
			 * The control will get a prefix from the control
			 * creation process but we're also using the same
			 * prefix for widgets so cut the prefix off the
			 * front of the widget name.
			 */
			long_name = kasprintf(GFP_KERNEL, "%s %s",
				 w->name + prefix_len,
				 w->kcontrol_news[kci].name);
			if (long_name == NULL) {
				kfree(wlist);
				return -ENOMEM;
			}

			name = long_name;
		} else if (wname_in_long_name) {
			long_name = NULL;
			name = w->name + prefix_len;
		} else {
			long_name = NULL;
			name = w->kcontrol_news[kci].name;
		}

		kcontrol = snd_soc_cnew(&w->kcontrol_news[kci], wlist, name,
					prefix);
		kcontrol->private_free = dapm_kcontrol_free;
		kfree(long_name);
		ret = snd_ctl_add(card, kcontrol);
		if (ret < 0) {
			dev_err(dapm->dev,
				"ASoC: failed to add widget %s dapm kcontrol %s: %d\n",
				w->name, name, ret);
			kfree(wlist);
			return ret;
		}
	}

	kcontrol->private_data = wlist;
	w->kcontrols[kci] = kcontrol;
	path->kcontrol = kcontrol;

	return 0;
}

/* create new dapm mixer control */
static int dapm_new_mixer(struct snd_soc_dapm_widget *w)
{
	int i, ret;
	struct snd_soc_dapm_path *path;

	/* add kcontrol */
	for (i = 0; i < w->num_kcontrols; i++) {
		/* match name */
		list_for_each_entry(path, &w->sources, list_sink) {
			/* mixer/mux paths name must match control name */
			if (path->name != (char *)w->kcontrol_news[i].name)
				continue;
>>>>>>> d0e0ac97

	if (!kcontrol) {
		if (shared) {
			wname_in_long_name = false;
			kcname_in_long_name = true;
		} else {
			switch (w->id) {
			case snd_soc_dapm_switch:
			case snd_soc_dapm_mixer:
				wname_in_long_name = true;
				kcname_in_long_name = true;
				break;
			case snd_soc_dapm_mixer_named_ctl:
				wname_in_long_name = false;
				kcname_in_long_name = true;
				break;
			case snd_soc_dapm_mux:
			case snd_soc_dapm_virt_mux:
			case snd_soc_dapm_value_mux:
				wname_in_long_name = true;
				kcname_in_long_name = false;
				break;
			default:
				kfree(wlist);
				return -EINVAL;
			}
		}

		if (wname_in_long_name && kcname_in_long_name) {
			name_len = strlen(w->name) - prefix_len + 1 +
				   strlen(w->kcontrol_news[kci].name) + 1;

<<<<<<< HEAD
			long_name = kmalloc(name_len, GFP_KERNEL);
			if (long_name == NULL) {
				kfree(wlist);
				return -ENOMEM;
			}

			/*
			 * The control will get a prefix from the control
			 * creation process but we're also using the same
			 * prefix for widgets so cut the prefix off the
			 * front of the widget name.
			 */
			snprintf(long_name, name_len, "%s %s",
				 w->name + prefix_len,
				 w->kcontrol_news[kci].name);
			long_name[name_len - 1] = '\0';

			name = long_name;
		} else if (wname_in_long_name) {
			long_name = NULL;
			name = w->name + prefix_len;
		} else {
			long_name = NULL;
			name = w->kcontrol_news[kci].name;
		}

		kcontrol = snd_soc_cnew(&w->kcontrol_news[kci], wlist, name,
					prefix);
		ret = snd_ctl_add(card, kcontrol);
		if (ret < 0) {
			dev_err(dapm->dev,
				"ASoC: failed to add widget %s dapm kcontrol %s: %d\n",
				w->name, name, ret);
			kfree(wlist);
			kfree(long_name);
			return ret;
		}

		path->long_name = long_name;
	}

	kcontrol->private_data = wlist;
	w->kcontrols[kci] = kcontrol;
	path->kcontrol = kcontrol;

	return 0;
}

/* create new dapm mixer control */
static int dapm_new_mixer(struct snd_soc_dapm_widget *w)
{
	int i, ret;
	struct snd_soc_dapm_path *path;

	/* add kcontrol */
	for (i = 0; i < w->num_kcontrols; i++) {
		/* match name */
		list_for_each_entry(path, &w->sources, list_sink) {
			/* mixer/mux paths name must match control name */
			if (path->name != (char *)w->kcontrol_news[i].name)
				continue;

			if (w->kcontrols[i]) {
				path->kcontrol = w->kcontrols[i];
				continue;
			}

=======
>>>>>>> d0e0ac97
			ret = dapm_create_or_share_mixmux_kcontrol(w, i, path);
			if (ret < 0)
				return ret;
		}
	}

	return 0;
}

/* create new dapm mux control */
static int dapm_new_mux(struct snd_soc_dapm_widget *w)
{
	struct snd_soc_dapm_context *dapm = w->dapm;
	struct snd_soc_dapm_path *path;
	int ret;

	if (w->num_kcontrols != 1) {
		dev_err(dapm->dev,
			"ASoC: mux %s has incorrect number of controls\n",
			w->name);
		return -EINVAL;
	}

	path = list_first_entry(&w->sources, struct snd_soc_dapm_path,
				list_sink);
	if (!path) {
		dev_err(dapm->dev, "ASoC: mux %s has no paths\n", w->name);
		return -EINVAL;
	}

	ret = dapm_create_or_share_mixmux_kcontrol(w, 0, path);
	if (ret < 0)
		return ret;

	list_for_each_entry(path, &w->sources, list_sink)
		path->kcontrol = w->kcontrols[0];

	return 0;
}

/* create new dapm volume control */
static int dapm_new_pga(struct snd_soc_dapm_widget *w)
{
	if (w->num_kcontrols)
		dev_err(w->dapm->dev,
			"ASoC: PGA controls not supported: '%s'\n", w->name);

	return 0;
}

/* reset 'walked' bit for each dapm path */
static void dapm_clear_walk_output(struct snd_soc_dapm_context *dapm,
				   struct list_head *sink)
{
	struct snd_soc_dapm_path *p;

	list_for_each_entry(p, sink, list_source) {
		if (p->walked) {
			p->walked = 0;
			dapm_clear_walk_output(dapm, &p->sink->sinks);
		}
	}
}

static void dapm_clear_walk_input(struct snd_soc_dapm_context *dapm,
				  struct list_head *source)
{
	struct snd_soc_dapm_path *p;

	list_for_each_entry(p, source, list_sink) {
		if (p->walked) {
			p->walked = 0;
			dapm_clear_walk_input(dapm, &p->source->sources);
		}
	}
}


/* We implement power down on suspend by checking the power state of
 * the ALSA card - when we are suspending the ALSA state for the card
 * is set to D3.
 */
static int snd_soc_dapm_suspend_check(struct snd_soc_dapm_widget *widget)
{
	int level = snd_power_get_state(widget->dapm->card->snd_card);

	switch (level) {
	case SNDRV_CTL_POWER_D3hot:
	case SNDRV_CTL_POWER_D3cold:
		if (widget->ignore_suspend)
			dev_dbg(widget->dapm->dev, "ASoC: %s ignoring suspend\n",
				widget->name);
		return widget->ignore_suspend;
	default:
		return 1;
	}
}

/* add widget to list if it's not already in the list */
static int dapm_list_add_widget(struct snd_soc_dapm_widget_list **list,
	struct snd_soc_dapm_widget *w)
{
	struct snd_soc_dapm_widget_list *wlist;
	int wlistsize, wlistentries, i;

	if (*list == NULL)
		return -EINVAL;

	wlist = *list;

	/* is this widget already in the list */
	for (i = 0; i < wlist->num_widgets; i++) {
		if (wlist->widgets[i] == w)
			return 0;
	}

	/* allocate some new space */
	wlistentries = wlist->num_widgets + 1;
	wlistsize = sizeof(struct snd_soc_dapm_widget_list) +
			wlistentries * sizeof(struct snd_soc_dapm_widget *);
	*list = krealloc(wlist, wlistsize, GFP_KERNEL);
	if (*list == NULL) {
		dev_err(w->dapm->dev, "ASoC: can't allocate widget list for %s\n",
			w->name);
		return -ENOMEM;
	}
	wlist = *list;

	/* insert the widget */
	dev_dbg(w->dapm->dev, "ASoC: added %s in widget list pos %d\n",
			w->name, wlist->num_widgets);

	wlist->widgets[wlist->num_widgets] = w;
	wlist->num_widgets++;
	return 1;
}

/*
 * Recursively check for a completed path to an active or physically connected
 * output widget. Returns number of complete paths.
 */
static int is_connected_output_ep(struct snd_soc_dapm_widget *widget,
	struct snd_soc_dapm_widget_list **list)
{
	struct snd_soc_dapm_path *path;
	int con = 0;

	if (widget->outputs >= 0)
		return widget->outputs;

	DAPM_UPDATE_STAT(widget, path_checks);

	switch (widget->id) {
	case snd_soc_dapm_supply:
	case snd_soc_dapm_regulator_supply:
	case snd_soc_dapm_clock_supply:
		return 0;
	default:
		break;
	}

	switch (widget->id) {
	case snd_soc_dapm_adc:
	case snd_soc_dapm_aif_out:
	case snd_soc_dapm_dai_out:
		if (widget->active) {
			widget->outputs = snd_soc_dapm_suspend_check(widget);
			return widget->outputs;
		}
	default:
		break;
	}

	if (widget->connected) {
		/* connected pin ? */
		if (widget->id == snd_soc_dapm_output && !widget->ext) {
			widget->outputs = snd_soc_dapm_suspend_check(widget);
			return widget->outputs;
		}

		/* connected jack or spk ? */
		if (widget->id == snd_soc_dapm_hp ||
		    widget->id == snd_soc_dapm_spk ||
		    (widget->id == snd_soc_dapm_line &&
		     !list_empty(&widget->sources))) {
			widget->outputs = snd_soc_dapm_suspend_check(widget);
			return widget->outputs;
		}
	}

	list_for_each_entry(path, &widget->sinks, list_source) {
		DAPM_UPDATE_STAT(widget, neighbour_checks);

		if (path->weak)
			continue;

		if (path->walking)
			return 1;

		if (path->walked)
			continue;

		trace_snd_soc_dapm_output_path(widget, path);

		if (path->sink && path->connect) {
			path->walked = 1;
			path->walking = 1;

			/* do we need to add this widget to the list ? */
			if (list) {
				int err;
				err = dapm_list_add_widget(list, path->sink);
				if (err < 0) {
					dev_err(widget->dapm->dev,
						"ASoC: could not add widget %s\n",
						widget->name);
					path->walking = 0;
					return con;
				}
			}

			con += is_connected_output_ep(path->sink, list);

			path->walking = 0;
		}
	}

	widget->outputs = con;

	return con;
}

/*
 * Recursively check for a completed path to an active or physically connected
 * input widget. Returns number of complete paths.
 */
static int is_connected_input_ep(struct snd_soc_dapm_widget *widget,
	struct snd_soc_dapm_widget_list **list)
{
	struct snd_soc_dapm_path *path;
	int con = 0;

	if (widget->inputs >= 0)
		return widget->inputs;

	DAPM_UPDATE_STAT(widget, path_checks);

	switch (widget->id) {
	case snd_soc_dapm_supply:
	case snd_soc_dapm_regulator_supply:
	case snd_soc_dapm_clock_supply:
		return 0;
	default:
		break;
	}

	/* active stream ? */
	switch (widget->id) {
	case snd_soc_dapm_dac:
	case snd_soc_dapm_aif_in:
	case snd_soc_dapm_dai_in:
		if (widget->active) {
			widget->inputs = snd_soc_dapm_suspend_check(widget);
			return widget->inputs;
		}
	default:
		break;
	}

	if (widget->connected) {
		/* connected pin ? */
		if (widget->id == snd_soc_dapm_input && !widget->ext) {
			widget->inputs = snd_soc_dapm_suspend_check(widget);
			return widget->inputs;
		}

		/* connected VMID/Bias for lower pops */
		if (widget->id == snd_soc_dapm_vmid) {
			widget->inputs = snd_soc_dapm_suspend_check(widget);
			return widget->inputs;
		}

		/* connected jack ? */
		if (widget->id == snd_soc_dapm_mic ||
		    (widget->id == snd_soc_dapm_line &&
		     !list_empty(&widget->sinks))) {
			widget->inputs = snd_soc_dapm_suspend_check(widget);
			return widget->inputs;
		}

		/* signal generator */
		if (widget->id == snd_soc_dapm_siggen) {
			widget->inputs = snd_soc_dapm_suspend_check(widget);
			return widget->inputs;
		}
	}

	list_for_each_entry(path, &widget->sources, list_sink) {
		DAPM_UPDATE_STAT(widget, neighbour_checks);

		if (path->weak)
			continue;

		if (path->walking)
			return 1;

		if (path->walked)
			continue;

		trace_snd_soc_dapm_input_path(widget, path);

		if (path->source && path->connect) {
			path->walked = 1;
			path->walking = 1;

			/* do we need to add this widget to the list ? */
			if (list) {
				int err;
				err = dapm_list_add_widget(list, path->source);
				if (err < 0) {
					dev_err(widget->dapm->dev,
						"ASoC: could not add widget %s\n",
						widget->name);
					path->walking = 0;
					return con;
				}
			}

			con += is_connected_input_ep(path->source, list);

			path->walking = 0;
		}
	}

	widget->inputs = con;

	return con;
}

/**
 * snd_soc_dapm_get_connected_widgets - query audio path and it's widgets.
 * @dai: the soc DAI.
 * @stream: stream direction.
 * @list: list of active widgets for this stream.
 *
 * Queries DAPM graph as to whether an valid audio stream path exists for
 * the initial stream specified by name. This takes into account
 * current mixer and mux kcontrol settings. Creates list of valid widgets.
 *
 * Returns the number of valid paths or negative error.
 */
int snd_soc_dapm_dai_get_connected_widgets(struct snd_soc_dai *dai, int stream,
	struct snd_soc_dapm_widget_list **list)
{
	struct snd_soc_card *card = dai->card;
	int paths;

	mutex_lock_nested(&card->dapm_mutex, SND_SOC_DAPM_CLASS_RUNTIME);
	dapm_reset(card);

	if (stream == SNDRV_PCM_STREAM_PLAYBACK) {
		paths = is_connected_output_ep(dai->playback_widget, list);
		dapm_clear_walk_output(&card->dapm,
				       &dai->playback_widget->sinks);
	} else {
		paths = is_connected_input_ep(dai->capture_widget, list);
		dapm_clear_walk_input(&card->dapm,
				      &dai->capture_widget->sources);
	}

	trace_snd_soc_dapm_connected(paths, stream);
	mutex_unlock(&card->dapm_mutex);

	return paths;
}

/*
 * Handler for generic register modifier widget.
 */
int dapm_reg_event(struct snd_soc_dapm_widget *w,
		   struct snd_kcontrol *kcontrol, int event)
{
	unsigned int val;

	if (SND_SOC_DAPM_EVENT_ON(event))
		val = w->on_val;
	else
		val = w->off_val;

	soc_widget_update_bits_locked(w, -(w->reg + 1),
			    w->mask << w->shift, val << w->shift);

	return 0;
}
EXPORT_SYMBOL_GPL(dapm_reg_event);

/*
 * Handler for regulator supply widget.
 */
int dapm_regulator_event(struct snd_soc_dapm_widget *w,
		   struct snd_kcontrol *kcontrol, int event)
{
	int ret;

	if (SND_SOC_DAPM_EVENT_ON(event)) {
		if (w->invert & SND_SOC_DAPM_REGULATOR_BYPASS) {
			ret = regulator_allow_bypass(w->regulator, false);
			if (ret != 0)
				dev_warn(w->dapm->dev,
					 "ASoC: Failed to bypass %s: %d\n",
					 w->name, ret);
		}

		return regulator_enable(w->regulator);
	} else {
		if (w->invert & SND_SOC_DAPM_REGULATOR_BYPASS) {
			ret = regulator_allow_bypass(w->regulator, true);
			if (ret != 0)
				dev_warn(w->dapm->dev,
					 "ASoC: Failed to unbypass %s: %d\n",
					 w->name, ret);
		}

		return regulator_disable_deferred(w->regulator, w->shift);
	}
}
EXPORT_SYMBOL_GPL(dapm_regulator_event);

/*
 * Handler for clock supply widget.
 */
int dapm_clock_event(struct snd_soc_dapm_widget *w,
		   struct snd_kcontrol *kcontrol, int event)
{
	if (!w->clk)
		return -EIO;

#ifdef CONFIG_HAVE_CLK
	if (SND_SOC_DAPM_EVENT_ON(event)) {
		return clk_prepare_enable(w->clk);
	} else {
		clk_disable_unprepare(w->clk);
		return 0;
	}
#endif
	return 0;
}
EXPORT_SYMBOL_GPL(dapm_clock_event);

static int dapm_widget_power_check(struct snd_soc_dapm_widget *w)
{
	if (w->power_checked)
		return w->new_power;

	if (w->force)
		w->new_power = 1;
	else
		w->new_power = w->power_check(w);

	w->power_checked = true;

	return w->new_power;
}

/* Generic check to see if a widget should be powered.
 */
static int dapm_generic_check_power(struct snd_soc_dapm_widget *w)
{
	int in, out;

	DAPM_UPDATE_STAT(w, power_checks);

	in = is_connected_input_ep(w, NULL);
	dapm_clear_walk_input(w->dapm, &w->sources);
	out = is_connected_output_ep(w, NULL);
	dapm_clear_walk_output(w->dapm, &w->sinks);
	return out != 0 && in != 0;
}

/* Check to see if an ADC has power */
static int dapm_adc_check_power(struct snd_soc_dapm_widget *w)
{
	int in;

	DAPM_UPDATE_STAT(w, power_checks);

	if (w->active) {
		in = is_connected_input_ep(w, NULL);
		dapm_clear_walk_input(w->dapm, &w->sources);
		return in != 0;
	} else {
		return dapm_generic_check_power(w);
	}
}

/* Check to see if a DAC has power */
static int dapm_dac_check_power(struct snd_soc_dapm_widget *w)
{
	int out;

	DAPM_UPDATE_STAT(w, power_checks);

	if (w->active) {
		out = is_connected_output_ep(w, NULL);
		dapm_clear_walk_output(w->dapm, &w->sinks);
		return out != 0;
	} else {
		return dapm_generic_check_power(w);
	}
}

/* Check to see if a power supply is needed */
static int dapm_supply_check_power(struct snd_soc_dapm_widget *w)
{
	struct snd_soc_dapm_path *path;

	DAPM_UPDATE_STAT(w, power_checks);

	/* Check if one of our outputs is connected */
	list_for_each_entry(path, &w->sinks, list_source) {
		DAPM_UPDATE_STAT(w, neighbour_checks);

		if (path->weak)
			continue;

		if (path->connected &&
		    !path->connected(path->source, path->sink))
			continue;

		if (!path->sink)
			continue;

		if (dapm_widget_power_check(path->sink))
			return 1;
	}

	return 0;
}

static int dapm_always_on_check_power(struct snd_soc_dapm_widget *w)
{
	return 1;
}

static int dapm_seq_compare(struct snd_soc_dapm_widget *a,
			    struct snd_soc_dapm_widget *b,
			    bool power_up)
{
	int *sort;

	if (power_up)
		sort = dapm_up_seq;
	else
		sort = dapm_down_seq;

	if (sort[a->id] != sort[b->id])
		return sort[a->id] - sort[b->id];
	if (a->subseq != b->subseq) {
		if (power_up)
			return a->subseq - b->subseq;
		else
			return b->subseq - a->subseq;
	}
	if (a->reg != b->reg)
		return a->reg - b->reg;
	if (a->dapm != b->dapm)
		return (unsigned long)a->dapm - (unsigned long)b->dapm;

	return 0;
}

/* Insert a widget in order into a DAPM power sequence. */
static void dapm_seq_insert(struct snd_soc_dapm_widget *new_widget,
			    struct list_head *list,
			    bool power_up)
{
	struct snd_soc_dapm_widget *w;

	list_for_each_entry(w, list, power_list)
		if (dapm_seq_compare(new_widget, w, power_up) < 0) {
			list_add_tail(&new_widget->power_list, &w->power_list);
			return;
		}

	list_add_tail(&new_widget->power_list, list);
}

static void dapm_seq_check_event(struct snd_soc_dapm_context *dapm,
				 struct snd_soc_dapm_widget *w, int event)
{
	struct snd_soc_card *card = dapm->card;
	const char *ev_name;
	int power, ret;

	switch (event) {
	case SND_SOC_DAPM_PRE_PMU:
		ev_name = "PRE_PMU";
		power = 1;
		break;
	case SND_SOC_DAPM_POST_PMU:
		ev_name = "POST_PMU";
		power = 1;
		break;
	case SND_SOC_DAPM_PRE_PMD:
		ev_name = "PRE_PMD";
		power = 0;
		break;
	case SND_SOC_DAPM_POST_PMD:
		ev_name = "POST_PMD";
		power = 0;
		break;
	case SND_SOC_DAPM_WILL_PMU:
		ev_name = "WILL_PMU";
		power = 1;
		break;
	case SND_SOC_DAPM_WILL_PMD:
		ev_name = "WILL_PMD";
		power = 0;
		break;
	default:
		BUG();
		return;
	}

	if (w->power != power)
		return;

	if (w->event && (w->event_flags & event)) {
		pop_dbg(dapm->dev, card->pop_time, "pop test : %s %s\n",
			w->name, ev_name);
		trace_snd_soc_dapm_widget_event_start(w, event);
		ret = w->event(w, NULL, event);
		trace_snd_soc_dapm_widget_event_done(w, event);
		if (ret < 0)
			dev_err(dapm->dev, "ASoC: %s: %s event failed: %d\n",
			       ev_name, w->name, ret);
	}
}

/* Apply the coalesced changes from a DAPM sequence */
static void dapm_seq_run_coalesced(struct snd_soc_dapm_context *dapm,
				   struct list_head *pending)
{
	struct snd_soc_card *card = dapm->card;
	struct snd_soc_dapm_widget *w;
	int reg, power;
	unsigned int value = 0;
	unsigned int mask = 0;
	unsigned int cur_mask;

	reg = list_first_entry(pending, struct snd_soc_dapm_widget,
			       power_list)->reg;

	list_for_each_entry(w, pending, power_list) {
		cur_mask = 1 << w->shift;
		BUG_ON(reg != w->reg);

		if (w->invert)
			power = !w->power;
		else
			power = w->power;

		mask |= cur_mask;
		if (power)
			value |= cur_mask;

		pop_dbg(dapm->dev, card->pop_time,
			"pop test : Queue %s: reg=0x%x, 0x%x/0x%x\n",
			w->name, reg, value, mask);

		/* Check for events */
		dapm_seq_check_event(dapm, w, SND_SOC_DAPM_PRE_PMU);
		dapm_seq_check_event(dapm, w, SND_SOC_DAPM_PRE_PMD);
	}

	if (reg >= 0) {
		/* Any widget will do, they should all be updating the
		 * same register.
		 */
		w = list_first_entry(pending, struct snd_soc_dapm_widget,
				     power_list);

		pop_dbg(dapm->dev, card->pop_time,
			"pop test : Applying 0x%x/0x%x to %x in %dms\n",
			value, mask, reg, card->pop_time);
		pop_wait(card->pop_time);
		soc_widget_update_bits_locked(w, reg, mask, value);
	}

	list_for_each_entry(w, pending, power_list) {
		dapm_seq_check_event(dapm, w, SND_SOC_DAPM_POST_PMU);
		dapm_seq_check_event(dapm, w, SND_SOC_DAPM_POST_PMD);
	}
}

/* Apply a DAPM power sequence.
 *
 * We walk over a pre-sorted list of widgets to apply power to.  In
 * order to minimise the number of writes to the device required
 * multiple widgets will be updated in a single write where possible.
 * Currently anything that requires more than a single write is not
 * handled.
 */
static void dapm_seq_run(struct snd_soc_dapm_context *dapm,
			 struct list_head *list, int event, bool power_up)
{
	struct snd_soc_dapm_widget *w, *n;
	LIST_HEAD(pending);
	int cur_sort = -1;
	int cur_subseq = -1;
	int cur_reg = SND_SOC_NOPM;
	struct snd_soc_dapm_context *cur_dapm = NULL;
	int ret, i;
	int *sort;

	if (power_up)
		sort = dapm_up_seq;
	else
		sort = dapm_down_seq;

	list_for_each_entry_safe(w, n, list, power_list) {
		ret = 0;

		/* Do we need to apply any queued changes? */
		if (sort[w->id] != cur_sort || w->reg != cur_reg ||
		    w->dapm != cur_dapm || w->subseq != cur_subseq) {
			if (!list_empty(&pending))
				dapm_seq_run_coalesced(cur_dapm, &pending);

			if (cur_dapm && cur_dapm->seq_notifier) {
				for (i = 0; i < ARRAY_SIZE(dapm_up_seq); i++)
					if (sort[i] == cur_sort)
						cur_dapm->seq_notifier(cur_dapm,
								       i,
								       cur_subseq);
			}

			INIT_LIST_HEAD(&pending);
			cur_sort = -1;
			cur_subseq = INT_MIN;
			cur_reg = SND_SOC_NOPM;
			cur_dapm = NULL;
		}

		switch (w->id) {
		case snd_soc_dapm_pre:
			if (!w->event)
				list_for_each_entry_safe_continue(w, n, list,
								  power_list);

			if (event == SND_SOC_DAPM_STREAM_START)
				ret = w->event(w,
					       NULL, SND_SOC_DAPM_PRE_PMU);
			else if (event == SND_SOC_DAPM_STREAM_STOP)
				ret = w->event(w,
					       NULL, SND_SOC_DAPM_PRE_PMD);
			break;

		case snd_soc_dapm_post:
			if (!w->event)
				list_for_each_entry_safe_continue(w, n, list,
								  power_list);

			if (event == SND_SOC_DAPM_STREAM_START)
				ret = w->event(w,
					       NULL, SND_SOC_DAPM_POST_PMU);
			else if (event == SND_SOC_DAPM_STREAM_STOP)
				ret = w->event(w,
					       NULL, SND_SOC_DAPM_POST_PMD);
			break;

		default:
			/* Queue it up for application */
			cur_sort = sort[w->id];
			cur_subseq = w->subseq;
			cur_reg = w->reg;
			cur_dapm = w->dapm;
			list_move(&w->power_list, &pending);
			break;
		}

		if (ret < 0)
			dev_err(w->dapm->dev,
				"ASoC: Failed to apply widget power: %d\n", ret);
	}

	if (!list_empty(&pending))
		dapm_seq_run_coalesced(cur_dapm, &pending);

	if (cur_dapm && cur_dapm->seq_notifier) {
		for (i = 0; i < ARRAY_SIZE(dapm_up_seq); i++)
			if (sort[i] == cur_sort)
				cur_dapm->seq_notifier(cur_dapm,
						       i, cur_subseq);
	}
}

static void dapm_widget_update(struct snd_soc_dapm_context *dapm)
{
	struct snd_soc_dapm_update *update = dapm->update;
	struct snd_soc_dapm_widget *w;
	int ret;

	if (!update)
		return;

	w = update->widget;

	if (w->event &&
	    (w->event_flags & SND_SOC_DAPM_PRE_REG)) {
		ret = w->event(w, update->kcontrol, SND_SOC_DAPM_PRE_REG);
		if (ret != 0)
			dev_err(dapm->dev, "ASoC: %s DAPM pre-event failed: %d\n",
			       w->name, ret);
	}

	ret = soc_widget_update_bits_locked(w, update->reg, update->mask,
				  update->val);
	if (ret < 0)
		dev_err(dapm->dev, "ASoC: %s DAPM update failed: %d\n",
			w->name, ret);

	if (w->event &&
	    (w->event_flags & SND_SOC_DAPM_POST_REG)) {
		ret = w->event(w, update->kcontrol, SND_SOC_DAPM_POST_REG);
		if (ret != 0)
			dev_err(dapm->dev, "ASoC: %s DAPM post-event failed: %d\n",
			       w->name, ret);
	}
}

/* Async callback run prior to DAPM sequences - brings to _PREPARE if
 * they're changing state.
 */
static void dapm_pre_sequence_async(void *data, async_cookie_t cookie)
{
	struct snd_soc_dapm_context *d = data;
	int ret;

	/* If we're off and we're not supposed to be go into STANDBY */
	if (d->bias_level == SND_SOC_BIAS_OFF &&
	    d->target_bias_level != SND_SOC_BIAS_OFF) {
		if (d->dev)
			pm_runtime_get_sync(d->dev);

		ret = snd_soc_dapm_set_bias_level(d, SND_SOC_BIAS_STANDBY);
		if (ret != 0)
			dev_err(d->dev,
				"ASoC: Failed to turn on bias: %d\n", ret);
	}

	/* Prepare for a STADDBY->ON or ON->STANDBY transition */
	if (d->bias_level != d->target_bias_level) {
		ret = snd_soc_dapm_set_bias_level(d, SND_SOC_BIAS_PREPARE);
		if (ret != 0)
			dev_err(d->dev,
				"ASoC: Failed to prepare bias: %d\n", ret);
	}
}

/* Async callback run prior to DAPM sequences - brings to their final
 * state.
 */
static void dapm_post_sequence_async(void *data, async_cookie_t cookie)
{
	struct snd_soc_dapm_context *d = data;
	int ret;

	/* If we just powered the last thing off drop to standby bias */
	if (d->bias_level == SND_SOC_BIAS_PREPARE &&
	    (d->target_bias_level == SND_SOC_BIAS_STANDBY ||
	     d->target_bias_level == SND_SOC_BIAS_OFF)) {
		ret = snd_soc_dapm_set_bias_level(d, SND_SOC_BIAS_STANDBY);
		if (ret != 0)
			dev_err(d->dev, "ASoC: Failed to apply standby bias: %d\n",
				ret);
	}

	/* If we're in standby and can support bias off then do that */
	if (d->bias_level == SND_SOC_BIAS_STANDBY &&
	    d->target_bias_level == SND_SOC_BIAS_OFF) {
		ret = snd_soc_dapm_set_bias_level(d, SND_SOC_BIAS_OFF);
		if (ret != 0)
			dev_err(d->dev, "ASoC: Failed to turn off bias: %d\n",
				ret);

		if (d->dev)
			pm_runtime_put(d->dev);
	}

	/* If we just powered up then move to active bias */
	if (d->bias_level == SND_SOC_BIAS_PREPARE &&
	    d->target_bias_level == SND_SOC_BIAS_ON) {
		ret = snd_soc_dapm_set_bias_level(d, SND_SOC_BIAS_ON);
		if (ret != 0)
			dev_err(d->dev, "ASoC: Failed to apply active bias: %d\n",
				ret);
	}
}

static void dapm_widget_set_peer_power(struct snd_soc_dapm_widget *peer,
				       bool power, bool connect)
{
	/* If a connection is being made or broken then that update
	 * will have marked the peer dirty, otherwise the widgets are
	 * not connected and this update has no impact. */
	if (!connect)
		return;

	/* If the peer is already in the state we're moving to then we
	 * won't have an impact on it. */
	if (power != peer->power)
		dapm_mark_dirty(peer, "peer state change");
}

static void dapm_widget_set_power(struct snd_soc_dapm_widget *w, bool power,
				  struct list_head *up_list,
				  struct list_head *down_list)
{
	struct snd_soc_dapm_path *path;

	if (w->power == power)
		return;

	trace_snd_soc_dapm_widget_power(w, power);

	/* If we changed our power state perhaps our neigbours changed
	 * also.
	 */
	list_for_each_entry(path, &w->sources, list_sink) {
		if (path->source) {
			dapm_widget_set_peer_power(path->source, power,
						   path->connect);
		}
	}
	switch (w->id) {
	case snd_soc_dapm_supply:
	case snd_soc_dapm_regulator_supply:
	case snd_soc_dapm_clock_supply:
		/* Supplies can't affect their outputs, only their inputs */
		break;
	default:
		list_for_each_entry(path, &w->sinks, list_source) {
			if (path->sink) {
				dapm_widget_set_peer_power(path->sink, power,
							   path->connect);
			}
		}
		break;
	}

	if (power)
		dapm_seq_insert(w, up_list, true);
	else
		dapm_seq_insert(w, down_list, false);

	w->power = power;
}

static void dapm_power_one_widget(struct snd_soc_dapm_widget *w,
				  struct list_head *up_list,
				  struct list_head *down_list)
{
	int power;

	switch (w->id) {
	case snd_soc_dapm_pre:
		dapm_seq_insert(w, down_list, false);
		break;
	case snd_soc_dapm_post:
		dapm_seq_insert(w, up_list, true);
		break;

	default:
		power = dapm_widget_power_check(w);

		dapm_widget_set_power(w, power, up_list, down_list);
		break;
	}
}

/*
 * Scan each dapm widget for complete audio path.
 * A complete path is a route that has valid endpoints i.e.:-
 *
 *  o DAC to output pin.
 *  o Input Pin to ADC.
 *  o Input pin to Output pin (bypass, sidetone)
 *  o DAC to ADC (loopback).
 */
static int dapm_power_widgets(struct snd_soc_dapm_context *dapm, int event)
{
	struct snd_soc_card *card = dapm->card;
	struct snd_soc_dapm_widget *w;
	struct snd_soc_dapm_context *d;
	LIST_HEAD(up_list);
	LIST_HEAD(down_list);
	ASYNC_DOMAIN_EXCLUSIVE(async_domain);
	enum snd_soc_bias_level bias;

	trace_snd_soc_dapm_start(card);

	list_for_each_entry(d, &card->dapm_list, list) {
		if (d->idle_bias_off)
			d->target_bias_level = SND_SOC_BIAS_OFF;
		else
			d->target_bias_level = SND_SOC_BIAS_STANDBY;
	}

	dapm_reset(card);

	/* Check which widgets we need to power and store them in
	 * lists indicating if they should be powered up or down.  We
	 * only check widgets that have been flagged as dirty but note
	 * that new widgets may be added to the dirty list while we
	 * iterate.
	 */
	list_for_each_entry(w, &card->dapm_dirty, dirty) {
		dapm_power_one_widget(w, &up_list, &down_list);
	}

	list_for_each_entry(w, &card->widgets, list) {
		switch (w->id) {
		case snd_soc_dapm_pre:
		case snd_soc_dapm_post:
			/* These widgets always need to be powered */
			break;
		default:
			list_del_init(&w->dirty);
			break;
		}

		if (w->power) {
			d = w->dapm;

			/* Supplies and micbiases only bring the
			 * context up to STANDBY as unless something
			 * else is active and passing audio they
			 * generally don't require full power.  Signal
			 * generators are virtual pins and have no
			 * power impact themselves.
			 */
			switch (w->id) {
			case snd_soc_dapm_siggen:
				break;
			case snd_soc_dapm_supply:
			case snd_soc_dapm_regulator_supply:
			case snd_soc_dapm_clock_supply:
			case snd_soc_dapm_micbias:
				if (d->target_bias_level < SND_SOC_BIAS_STANDBY)
					d->target_bias_level = SND_SOC_BIAS_STANDBY;
				break;
			default:
				d->target_bias_level = SND_SOC_BIAS_ON;
				break;
			}
		}

	}

	/* Force all contexts in the card to the same bias state if
	 * they're not ground referenced.
	 */
	bias = SND_SOC_BIAS_OFF;
	list_for_each_entry(d, &card->dapm_list, list)
		if (d->target_bias_level > bias)
			bias = d->target_bias_level;
	list_for_each_entry(d, &card->dapm_list, list)
		if (!d->idle_bias_off)
			d->target_bias_level = bias;

	trace_snd_soc_dapm_walk_done(card);

	/* Run all the bias changes in parallel */
	list_for_each_entry(d, &dapm->card->dapm_list, list)
		async_schedule_domain(dapm_pre_sequence_async, d,
					&async_domain);
	async_synchronize_full_domain(&async_domain);

	list_for_each_entry(w, &down_list, power_list) {
		dapm_seq_check_event(dapm, w, SND_SOC_DAPM_WILL_PMD);
	}

	list_for_each_entry(w, &up_list, power_list) {
		dapm_seq_check_event(dapm, w, SND_SOC_DAPM_WILL_PMU);
	}

	/* Power down widgets first; try to avoid amplifying pops. */
	dapm_seq_run(dapm, &down_list, event, false);

	dapm_widget_update(dapm);

	/* Now power up. */
	dapm_seq_run(dapm, &up_list, event, true);

	/* Run all the bias changes in parallel */
	list_for_each_entry(d, &dapm->card->dapm_list, list)
		async_schedule_domain(dapm_post_sequence_async, d,
					&async_domain);
	async_synchronize_full_domain(&async_domain);

	/* do we need to notify any clients that DAPM event is complete */
	list_for_each_entry(d, &card->dapm_list, list) {
		if (d->stream_event)
			d->stream_event(d, event);
	}

	pop_dbg(dapm->dev, card->pop_time,
		"DAPM sequencing finished, waiting %dms\n", card->pop_time);
	pop_wait(card->pop_time);

	trace_snd_soc_dapm_done(card);

	return 0;
}

#ifdef CONFIG_DEBUG_FS
static ssize_t dapm_widget_power_read_file(struct file *file,
					   char __user *user_buf,
					   size_t count, loff_t *ppos)
{
	struct snd_soc_dapm_widget *w = file->private_data;
	char *buf;
	int in, out;
	ssize_t ret;
	struct snd_soc_dapm_path *p = NULL;

	buf = kmalloc(PAGE_SIZE, GFP_KERNEL);
	if (!buf)
		return -ENOMEM;

	in = is_connected_input_ep(w, NULL);
	dapm_clear_walk_input(w->dapm, &w->sources);
	out = is_connected_output_ep(w, NULL);
	dapm_clear_walk_output(w->dapm, &w->sinks);

	ret = snprintf(buf, PAGE_SIZE, "%s: %s%s  in %d out %d",
		       w->name, w->power ? "On" : "Off",
		       w->force ? " (forced)" : "", in, out);

	if (w->reg >= 0)
		ret += snprintf(buf + ret, PAGE_SIZE - ret,
				" - R%d(0x%x) bit %d",
				w->reg, w->reg, w->shift);

	ret += snprintf(buf + ret, PAGE_SIZE - ret, "\n");

	if (w->sname)
		ret += snprintf(buf + ret, PAGE_SIZE - ret, " stream %s %s\n",
				w->sname,
				w->active ? "active" : "inactive");

	list_for_each_entry(p, &w->sources, list_sink) {
		if (p->connected && !p->connected(w, p->sink))
			continue;

		if (p->connect)
			ret += snprintf(buf + ret, PAGE_SIZE - ret,
					" in  \"%s\" \"%s\"\n",
					p->name ? p->name : "static",
					p->source->name);
	}
	list_for_each_entry(p, &w->sinks, list_source) {
		if (p->connected && !p->connected(w, p->sink))
			continue;

		if (p->connect)
			ret += snprintf(buf + ret, PAGE_SIZE - ret,
					" out \"%s\" \"%s\"\n",
					p->name ? p->name : "static",
					p->sink->name);
	}

	ret = simple_read_from_buffer(user_buf, count, ppos, buf, ret);

	kfree(buf);
	return ret;
}

static const struct file_operations dapm_widget_power_fops = {
	.open = simple_open,
	.read = dapm_widget_power_read_file,
	.llseek = default_llseek,
};

static ssize_t dapm_bias_read_file(struct file *file, char __user *user_buf,
				   size_t count, loff_t *ppos)
{
	struct snd_soc_dapm_context *dapm = file->private_data;
	char *level;

	switch (dapm->bias_level) {
	case SND_SOC_BIAS_ON:
		level = "On\n";
		break;
	case SND_SOC_BIAS_PREPARE:
		level = "Prepare\n";
		break;
	case SND_SOC_BIAS_STANDBY:
		level = "Standby\n";
		break;
	case SND_SOC_BIAS_OFF:
		level = "Off\n";
		break;
	default:
		BUG();
		level = "Unknown\n";
		break;
	}

	return simple_read_from_buffer(user_buf, count, ppos, level,
				       strlen(level));
}

static const struct file_operations dapm_bias_fops = {
	.open = simple_open,
	.read = dapm_bias_read_file,
	.llseek = default_llseek,
};

void snd_soc_dapm_debugfs_init(struct snd_soc_dapm_context *dapm,
	struct dentry *parent)
{
	struct dentry *d;

	dapm->debugfs_dapm = debugfs_create_dir("dapm", parent);

	if (!dapm->debugfs_dapm) {
		dev_warn(dapm->dev,
		       "ASoC: Failed to create DAPM debugfs directory\n");
		return;
	}

	d = debugfs_create_file("bias_level", 0444,
				dapm->debugfs_dapm, dapm,
				&dapm_bias_fops);
	if (!d)
		dev_warn(dapm->dev,
			 "ASoC: Failed to create bias level debugfs file\n");
}

static void dapm_debugfs_add_widget(struct snd_soc_dapm_widget *w)
{
	struct snd_soc_dapm_context *dapm = w->dapm;
	struct dentry *d;

	if (!dapm->debugfs_dapm || !w->name)
		return;

	d = debugfs_create_file(w->name, 0444,
				dapm->debugfs_dapm, w,
				&dapm_widget_power_fops);
	if (!d)
		dev_warn(w->dapm->dev,
			"ASoC: Failed to create %s debugfs file\n",
			w->name);
}

static void dapm_debugfs_cleanup(struct snd_soc_dapm_context *dapm)
{
	debugfs_remove_recursive(dapm->debugfs_dapm);
}

#else
void snd_soc_dapm_debugfs_init(struct snd_soc_dapm_context *dapm,
	struct dentry *parent)
{
}

static inline void dapm_debugfs_add_widget(struct snd_soc_dapm_widget *w)
{
}

static inline void dapm_debugfs_cleanup(struct snd_soc_dapm_context *dapm)
{
}

#endif

/* test and update the power status of a mux widget */
static int soc_dapm_mux_update_power(struct snd_soc_dapm_widget *widget,
				 struct snd_kcontrol *kcontrol, int mux, struct soc_enum *e)
{
	struct snd_soc_dapm_path *path;
	int found = 0;

	if (widget->id != snd_soc_dapm_mux &&
	    widget->id != snd_soc_dapm_virt_mux &&
	    widget->id != snd_soc_dapm_value_mux)
		return -ENODEV;

	/* find dapm widget path assoc with kcontrol */
	list_for_each_entry(path, &widget->dapm->card->paths, list) {
		if (path->kcontrol != kcontrol)
			continue;

		if (!path->name || !e->texts[mux])
			continue;

		found = 1;
		/* we now need to match the string in the enum to the path */
		if (!(strcmp(path->name, e->texts[mux]))) {
			path->connect = 1; /* new connection */
			dapm_mark_dirty(path->source, "mux connection");
		} else {
			if (path->connect)
				dapm_mark_dirty(path->source,
						"mux disconnection");
			path->connect = 0; /* old connection must be powered down */
		}
	}

	if (found) {
		dapm_mark_dirty(widget, "mux change");
		dapm_power_widgets(widget->dapm, SND_SOC_DAPM_STREAM_NOP);
	}

	return found;
}

int snd_soc_dapm_mux_update_power(struct snd_soc_dapm_widget *widget,
		struct snd_kcontrol *kcontrol, int mux, struct soc_enum *e)
{
	struct snd_soc_card *card = widget->dapm->card;
	int ret;

	mutex_lock_nested(&card->dapm_mutex, SND_SOC_DAPM_CLASS_RUNTIME);
	ret = soc_dapm_mux_update_power(widget, kcontrol, mux, e);
	mutex_unlock(&card->dapm_mutex);
	if (ret > 0)
		soc_dpcm_runtime_update(widget);
	return ret;
}
EXPORT_SYMBOL_GPL(snd_soc_dapm_mux_update_power);

/* test and update the power status of a mixer or switch widget */
static int soc_dapm_mixer_update_power(struct snd_soc_dapm_widget *widget,
				   struct snd_kcontrol *kcontrol, int connect)
{
	struct snd_soc_dapm_path *path;
	int found = 0;

	if (widget->id != snd_soc_dapm_mixer &&
	    widget->id != snd_soc_dapm_mixer_named_ctl &&
	    widget->id != snd_soc_dapm_switch)
		return -ENODEV;

	/* find dapm widget path assoc with kcontrol */
	list_for_each_entry(path, &widget->dapm->card->paths, list) {
		if (path->kcontrol != kcontrol)
			continue;

		/* found, now check type */
		found = 1;
		path->connect = connect;
		dapm_mark_dirty(path->source, "mixer connection");
	}

	if (found) {
		dapm_mark_dirty(widget, "mixer update");
		dapm_power_widgets(widget->dapm, SND_SOC_DAPM_STREAM_NOP);
	}

	return found;
}

int snd_soc_dapm_mixer_update_power(struct snd_soc_dapm_widget *widget,
				struct snd_kcontrol *kcontrol, int connect)
{
	struct snd_soc_card *card = widget->dapm->card;
	int ret;

	mutex_lock_nested(&card->dapm_mutex, SND_SOC_DAPM_CLASS_RUNTIME);
	ret = soc_dapm_mixer_update_power(widget, kcontrol, connect);
	mutex_unlock(&card->dapm_mutex);
	if (ret > 0)
		soc_dpcm_runtime_update(widget);
	return ret;
}
EXPORT_SYMBOL_GPL(snd_soc_dapm_mixer_update_power);

/* show dapm widget status in sys fs */
static ssize_t dapm_widget_show(struct device *dev,
	struct device_attribute *attr, char *buf)
{
	struct snd_soc_pcm_runtime *rtd = dev_get_drvdata(dev);
	struct snd_soc_codec *codec =rtd->codec;
	struct snd_soc_dapm_widget *w;
	int count = 0;
	char *state = "not set";

	list_for_each_entry(w, &codec->card->widgets, list) {
		if (w->dapm != &codec->dapm)
			continue;

		/* only display widgets that burnm power */
		switch (w->id) {
		case snd_soc_dapm_hp:
		case snd_soc_dapm_mic:
		case snd_soc_dapm_spk:
		case snd_soc_dapm_line:
		case snd_soc_dapm_micbias:
		case snd_soc_dapm_dac:
		case snd_soc_dapm_adc:
		case snd_soc_dapm_pga:
		case snd_soc_dapm_out_drv:
		case snd_soc_dapm_mixer:
		case snd_soc_dapm_mixer_named_ctl:
		case snd_soc_dapm_supply:
		case snd_soc_dapm_regulator_supply:
		case snd_soc_dapm_clock_supply:
			if (w->name)
				count += sprintf(buf + count, "%s: %s\n",
					w->name, w->power ? "On":"Off");
		break;
		default:
		break;
		}
	}

	switch (codec->dapm.bias_level) {
	case SND_SOC_BIAS_ON:
		state = "On";
		break;
	case SND_SOC_BIAS_PREPARE:
		state = "Prepare";
		break;
	case SND_SOC_BIAS_STANDBY:
		state = "Standby";
		break;
	case SND_SOC_BIAS_OFF:
		state = "Off";
		break;
	}
	count += sprintf(buf + count, "PM State: %s\n", state);

	return count;
}

static DEVICE_ATTR(dapm_widget, 0444, dapm_widget_show, NULL);

int snd_soc_dapm_sys_add(struct device *dev)
{
	return device_create_file(dev, &dev_attr_dapm_widget);
}

static void snd_soc_dapm_sys_remove(struct device *dev)
{
	device_remove_file(dev, &dev_attr_dapm_widget);
}

static void dapm_free_path(struct snd_soc_dapm_path *path)
{
	list_del(&path->list_sink);
	list_del(&path->list_source);
	list_del(&path->list);
	kfree(path);
}

/* free all dapm widgets and resources */
static void dapm_free_widgets(struct snd_soc_dapm_context *dapm)
{
	struct snd_soc_dapm_widget *w, *next_w;
	struct snd_soc_dapm_path *p, *next_p;

	list_for_each_entry_safe(w, next_w, &dapm->card->widgets, list) {
		if (w->dapm != dapm)
			continue;
		list_del(&w->list);
		/*
		 * remove source and sink paths associated to this widget.
		 * While removing the path, remove reference to it from both
		 * source and sink widgets so that path is removed only once.
		 */
		list_for_each_entry_safe(p, next_p, &w->sources, list_sink)
			dapm_free_path(p);

		list_for_each_entry_safe(p, next_p, &w->sinks, list_source)
			dapm_free_path(p);

		kfree(w->kcontrols);
		kfree(w->name);
		kfree(w);
	}
}

static struct snd_soc_dapm_widget *dapm_find_widget(
			struct snd_soc_dapm_context *dapm, const char *pin,
			bool search_other_contexts)
{
	struct snd_soc_dapm_widget *w;
	struct snd_soc_dapm_widget *fallback = NULL;

	list_for_each_entry(w, &dapm->card->widgets, list) {
		if (!strcmp(w->name, pin)) {
			if (w->dapm == dapm)
				return w;
			else
				fallback = w;
		}
	}

	if (search_other_contexts)
		return fallback;

	return NULL;
}

static int snd_soc_dapm_set_pin(struct snd_soc_dapm_context *dapm,
				const char *pin, int status)
{
	struct snd_soc_dapm_widget *w = dapm_find_widget(dapm, pin, true);

	if (!w) {
		dev_err(dapm->dev, "ASoC: DAPM unknown pin %s\n", pin);
		return -EINVAL;
	}

	if (w->connected != status)
		dapm_mark_dirty(w, "pin configuration");

	w->connected = status;
	if (status == 0)
		w->force = 0;

	return 0;
}

/**
 * snd_soc_dapm_sync - scan and power dapm paths
 * @dapm: DAPM context
 *
 * Walks all dapm audio paths and powers widgets according to their
 * stream or path usage.
 *
 * Returns 0 for success.
 */
int snd_soc_dapm_sync(struct snd_soc_dapm_context *dapm)
{
	int ret;

	/*
	 * Suppress early reports (eg, jacks syncing their state) to avoid
	 * silly DAPM runs during card startup.
	 */
	if (!dapm->card || !dapm->card->instantiated)
		return 0;

	mutex_lock_nested(&dapm->card->dapm_mutex, SND_SOC_DAPM_CLASS_RUNTIME);
	ret = dapm_power_widgets(dapm, SND_SOC_DAPM_STREAM_NOP);
	mutex_unlock(&dapm->card->dapm_mutex);
	return ret;
}
EXPORT_SYMBOL_GPL(snd_soc_dapm_sync);

static int snd_soc_dapm_add_route(struct snd_soc_dapm_context *dapm,
				  const struct snd_soc_dapm_route *route)
{
	struct snd_soc_dapm_path *path;
	struct snd_soc_dapm_widget *wsource = NULL, *wsink = NULL, *w;
	struct snd_soc_dapm_widget *wtsource = NULL, *wtsink = NULL;
	const char *sink;
	const char *control = route->control;
	const char *source;
	char prefixed_sink[80];
	char prefixed_source[80];
	int ret = 0;

	if (dapm->codec && dapm->codec->name_prefix) {
		snprintf(prefixed_sink, sizeof(prefixed_sink), "%s %s",
			 dapm->codec->name_prefix, route->sink);
		sink = prefixed_sink;
		snprintf(prefixed_source, sizeof(prefixed_source), "%s %s",
			 dapm->codec->name_prefix, route->source);
		source = prefixed_source;
	} else {
		sink = route->sink;
		source = route->source;
	}

	/*
	 * find src and dest widgets over all widgets but favor a widget from
	 * current DAPM context
	 */
	list_for_each_entry(w, &dapm->card->widgets, list) {
		if (!wsink && !(strcmp(w->name, sink))) {
			wtsink = w;
			if (w->dapm == dapm)
				wsink = w;
			continue;
		}
		if (!wsource && !(strcmp(w->name, source))) {
			wtsource = w;
			if (w->dapm == dapm)
				wsource = w;
		}
	}
	/* use widget from another DAPM context if not found from this */
	if (!wsink)
		wsink = wtsink;
	if (!wsource)
		wsource = wtsource;

	if (wsource == NULL) {
		dev_err(dapm->dev, "ASoC: no source widget found for %s\n",
			route->source);
		return -ENODEV;
	}
	if (wsink == NULL) {
		dev_err(dapm->dev, "ASoC: no sink widget found for %s\n",
			route->sink);
		return -ENODEV;
	}

	path = kzalloc(sizeof(struct snd_soc_dapm_path), GFP_KERNEL);
	if (!path)
		return -ENOMEM;

	path->source = wsource;
	path->sink = wsink;
	path->connected = route->connected;
	INIT_LIST_HEAD(&path->list);
	INIT_LIST_HEAD(&path->list_source);
	INIT_LIST_HEAD(&path->list_sink);

	/* check for external widgets */
	if (wsink->id == snd_soc_dapm_input) {
		if (wsource->id == snd_soc_dapm_micbias ||
			wsource->id == snd_soc_dapm_mic ||
			wsource->id == snd_soc_dapm_line ||
			wsource->id == snd_soc_dapm_output)
			wsink->ext = 1;
	}
	if (wsource->id == snd_soc_dapm_output) {
		if (wsink->id == snd_soc_dapm_spk ||
			wsink->id == snd_soc_dapm_hp ||
			wsink->id == snd_soc_dapm_line ||
			wsink->id == snd_soc_dapm_input)
			wsource->ext = 1;
	}

	/* connect static paths */
	if (control == NULL) {
		list_add(&path->list, &dapm->card->paths);
		list_add(&path->list_sink, &wsink->sources);
		list_add(&path->list_source, &wsource->sinks);
		path->connect = 1;
		return 0;
	}

	/* connect dynamic paths */
	switch (wsink->id) {
	case snd_soc_dapm_adc:
	case snd_soc_dapm_dac:
	case snd_soc_dapm_pga:
	case snd_soc_dapm_out_drv:
	case snd_soc_dapm_input:
	case snd_soc_dapm_output:
	case snd_soc_dapm_siggen:
	case snd_soc_dapm_micbias:
	case snd_soc_dapm_vmid:
	case snd_soc_dapm_pre:
	case snd_soc_dapm_post:
	case snd_soc_dapm_supply:
	case snd_soc_dapm_regulator_supply:
	case snd_soc_dapm_clock_supply:
	case snd_soc_dapm_aif_in:
	case snd_soc_dapm_aif_out:
	case snd_soc_dapm_dai_in:
	case snd_soc_dapm_dai_out:
	case snd_soc_dapm_dai_link:
		list_add(&path->list, &dapm->card->paths);
		list_add(&path->list_sink, &wsink->sources);
		list_add(&path->list_source, &wsource->sinks);
		path->connect = 1;
		return 0;
	case snd_soc_dapm_mux:
	case snd_soc_dapm_virt_mux:
	case snd_soc_dapm_value_mux:
		ret = dapm_connect_mux(dapm, wsource, wsink, path, control,
			&wsink->kcontrol_news[0]);
		if (ret != 0)
			goto err;
		break;
	case snd_soc_dapm_switch:
	case snd_soc_dapm_mixer:
	case snd_soc_dapm_mixer_named_ctl:
		ret = dapm_connect_mixer(dapm, wsource, wsink, path, control);
		if (ret != 0)
			goto err;
		break;
	case snd_soc_dapm_hp:
	case snd_soc_dapm_mic:
	case snd_soc_dapm_line:
	case snd_soc_dapm_spk:
		list_add(&path->list, &dapm->card->paths);
		list_add(&path->list_sink, &wsink->sources);
		list_add(&path->list_source, &wsource->sinks);
		path->connect = 0;
		return 0;
	}

	dapm_mark_dirty(wsource, "Route added");
	dapm_mark_dirty(wsink, "Route added");

	return 0;

err:
	dev_warn(dapm->dev, "ASoC: no dapm match for %s --> %s --> %s\n",
		 source, control, sink);
	kfree(path);
	return ret;
}

static int snd_soc_dapm_del_route(struct snd_soc_dapm_context *dapm,
				  const struct snd_soc_dapm_route *route)
{
	struct snd_soc_dapm_path *path, *p;
	const char *sink;
	const char *source;
	char prefixed_sink[80];
	char prefixed_source[80];

	if (route->control) {
		dev_err(dapm->dev,
			"ASoC: Removal of routes with controls not supported\n");
		return -EINVAL;
	}

	if (dapm->codec && dapm->codec->name_prefix) {
		snprintf(prefixed_sink, sizeof(prefixed_sink), "%s %s",
			 dapm->codec->name_prefix, route->sink);
		sink = prefixed_sink;
		snprintf(prefixed_source, sizeof(prefixed_source), "%s %s",
			 dapm->codec->name_prefix, route->source);
		source = prefixed_source;
	} else {
		sink = route->sink;
		source = route->source;
	}

	path = NULL;
	list_for_each_entry(p, &dapm->card->paths, list) {
		if (strcmp(p->source->name, source) != 0)
			continue;
		if (strcmp(p->sink->name, sink) != 0)
			continue;
		path = p;
		break;
	}

	if (path) {
		dapm_mark_dirty(path->source, "Route removed");
		dapm_mark_dirty(path->sink, "Route removed");

		dapm_free_path(path);
	} else {
		dev_warn(dapm->dev, "ASoC: Route %s->%s does not exist\n",
			 source, sink);
	}

	return 0;
}

/**
 * snd_soc_dapm_add_routes - Add routes between DAPM widgets
 * @dapm: DAPM context
 * @route: audio routes
 * @num: number of routes
 *
 * Connects 2 dapm widgets together via a named audio path. The sink is
 * the widget receiving the audio signal, whilst the source is the sender
 * of the audio signal.
 *
 * Returns 0 for success else error. On error all resources can be freed
 * with a call to snd_soc_card_free().
 */
int snd_soc_dapm_add_routes(struct snd_soc_dapm_context *dapm,
			    const struct snd_soc_dapm_route *route, int num)
{
	int i, r, ret = 0;

	mutex_lock_nested(&dapm->card->dapm_mutex, SND_SOC_DAPM_CLASS_INIT);
	for (i = 0; i < num; i++) {
		r = snd_soc_dapm_add_route(dapm, route);
		if (r < 0) {
			dev_err(dapm->dev, "ASoC: Failed to add route %s -> %s -> %s\n",
				route->source,
				route->control ? route->control : "direct",
				route->sink);
			ret = r;
		}
		route++;
	}
	mutex_unlock(&dapm->card->dapm_mutex);

	return ret;
}
EXPORT_SYMBOL_GPL(snd_soc_dapm_add_routes);

/**
 * snd_soc_dapm_del_routes - Remove routes between DAPM widgets
 * @dapm: DAPM context
 * @route: audio routes
 * @num: number of routes
 *
 * Removes routes from the DAPM context.
 */
int snd_soc_dapm_del_routes(struct snd_soc_dapm_context *dapm,
			    const struct snd_soc_dapm_route *route, int num)
{
	int i, ret = 0;

	mutex_lock_nested(&dapm->card->dapm_mutex, SND_SOC_DAPM_CLASS_INIT);
	for (i = 0; i < num; i++) {
		snd_soc_dapm_del_route(dapm, route);
		route++;
	}
	mutex_unlock(&dapm->card->dapm_mutex);

	return ret;
}
EXPORT_SYMBOL_GPL(snd_soc_dapm_del_routes);

static int snd_soc_dapm_weak_route(struct snd_soc_dapm_context *dapm,
				   const struct snd_soc_dapm_route *route)
{
	struct snd_soc_dapm_widget *source = dapm_find_widget(dapm,
							      route->source,
							      true);
	struct snd_soc_dapm_widget *sink = dapm_find_widget(dapm,
							    route->sink,
							    true);
	struct snd_soc_dapm_path *path;
	int count = 0;

	if (!source) {
		dev_err(dapm->dev, "ASoC: Unable to find source %s for weak route\n",
			route->source);
		return -ENODEV;
	}

	if (!sink) {
		dev_err(dapm->dev, "ASoC: Unable to find sink %s for weak route\n",
			route->sink);
		return -ENODEV;
	}

	if (route->control || route->connected)
		dev_warn(dapm->dev, "ASoC: Ignoring control for weak route %s->%s\n",
			 route->source, route->sink);

	list_for_each_entry(path, &source->sinks, list_source) {
		if (path->sink == sink) {
			path->weak = 1;
			count++;
		}
	}

	if (count == 0)
		dev_err(dapm->dev, "ASoC: No path found for weak route %s->%s\n",
			route->source, route->sink);
	if (count > 1)
		dev_warn(dapm->dev, "ASoC: %d paths found for weak route %s->%s\n",
			 count, route->source, route->sink);

	return 0;
}

/**
 * snd_soc_dapm_weak_routes - Mark routes between DAPM widgets as weak
 * @dapm: DAPM context
 * @route: audio routes
 * @num: number of routes
 *
 * Mark existing routes matching those specified in the passed array
 * as being weak, meaning that they are ignored for the purpose of
 * power decisions.  The main intended use case is for sidetone paths
 * which couple audio between other independent paths if they are both
 * active in order to make the combination work better at the user
 * level but which aren't intended to be "used".
 *
 * Note that CODEC drivers should not use this as sidetone type paths
 * can frequently also be used as bypass paths.
 */
int snd_soc_dapm_weak_routes(struct snd_soc_dapm_context *dapm,
			     const struct snd_soc_dapm_route *route, int num)
{
	int i, err;
	int ret = 0;

	mutex_lock_nested(&dapm->card->dapm_mutex, SND_SOC_DAPM_CLASS_INIT);
	for (i = 0; i < num; i++) {
		err = snd_soc_dapm_weak_route(dapm, route);
		if (err)
			ret = err;
		route++;
	}
	mutex_unlock(&dapm->card->dapm_mutex);

	return ret;
}
EXPORT_SYMBOL_GPL(snd_soc_dapm_weak_routes);

/**
 * snd_soc_dapm_new_widgets - add new dapm widgets
 * @dapm: DAPM context
 *
 * Checks the codec for any new dapm widgets and creates them if found.
 *
 * Returns 0 for success.
 */
int snd_soc_dapm_new_widgets(struct snd_soc_dapm_context *dapm)
{
	struct snd_soc_dapm_widget *w;
	unsigned int val;

	mutex_lock_nested(&dapm->card->dapm_mutex, SND_SOC_DAPM_CLASS_INIT);

	list_for_each_entry(w, &dapm->card->widgets, list)
	{
		if (w->new)
			continue;

		if (w->num_kcontrols) {
			w->kcontrols = kzalloc(w->num_kcontrols *
						sizeof(struct snd_kcontrol *),
						GFP_KERNEL);
			if (!w->kcontrols) {
				mutex_unlock(&dapm->card->dapm_mutex);
				return -ENOMEM;
			}
		}

		switch(w->id) {
		case snd_soc_dapm_switch:
		case snd_soc_dapm_mixer:
		case snd_soc_dapm_mixer_named_ctl:
			dapm_new_mixer(w);
			break;
		case snd_soc_dapm_mux:
		case snd_soc_dapm_virt_mux:
		case snd_soc_dapm_value_mux:
			dapm_new_mux(w);
			break;
		case snd_soc_dapm_pga:
		case snd_soc_dapm_out_drv:
			dapm_new_pga(w);
			break;
		default:
			break;
		}

		/* Read the initial power state from the device */
		if (w->reg >= 0) {
			val = soc_widget_read(w, w->reg);
			val &= 1 << w->shift;
			if (w->invert)
				val = !val;

			if (val)
				w->power = 1;
		}

		w->new = 1;

		dapm_mark_dirty(w, "new widget");
		dapm_debugfs_add_widget(w);
	}

	dapm_power_widgets(dapm, SND_SOC_DAPM_STREAM_NOP);
	mutex_unlock(&dapm->card->dapm_mutex);
	return 0;
}
EXPORT_SYMBOL_GPL(snd_soc_dapm_new_widgets);

/**
 * snd_soc_dapm_get_volsw - dapm mixer get callback
 * @kcontrol: mixer control
 * @ucontrol: control element information
 *
 * Callback to get the value of a dapm mixer control.
 *
 * Returns 0 for success.
 */
int snd_soc_dapm_get_volsw(struct snd_kcontrol *kcontrol,
	struct snd_ctl_elem_value *ucontrol)
{
	struct snd_soc_dapm_widget_list *wlist = snd_kcontrol_chip(kcontrol);
	struct snd_soc_dapm_widget *widget = wlist->widgets[0];
	struct soc_mixer_control *mc =
		(struct soc_mixer_control *)kcontrol->private_value;
	unsigned int reg = mc->reg;
	unsigned int shift = mc->shift;
	int max = mc->max;
	unsigned int mask = (1 << fls(max)) - 1;
	unsigned int invert = mc->invert;

	if (snd_soc_volsw_is_stereo(mc))
		dev_warn(widget->dapm->dev,
			 "ASoC: Control '%s' is stereo, which is not supported\n",
			 kcontrol->id.name);

	ucontrol->value.integer.value[0] =
		(snd_soc_read(widget->codec, reg) >> shift) & mask;
	if (invert)
		ucontrol->value.integer.value[0] =
			max - ucontrol->value.integer.value[0];

	return 0;
}
EXPORT_SYMBOL_GPL(snd_soc_dapm_get_volsw);

/**
 * snd_soc_dapm_put_volsw - dapm mixer set callback
 * @kcontrol: mixer control
 * @ucontrol: control element information
 *
 * Callback to set the value of a dapm mixer control.
 *
 * Returns 0 for success.
 */
int snd_soc_dapm_put_volsw(struct snd_kcontrol *kcontrol,
	struct snd_ctl_elem_value *ucontrol)
{
	struct snd_soc_dapm_widget_list *wlist = snd_kcontrol_chip(kcontrol);
	struct snd_soc_dapm_widget *widget = wlist->widgets[0];
	struct snd_soc_codec *codec = widget->codec;
	struct snd_soc_card *card = codec->card;
	struct soc_mixer_control *mc =
		(struct soc_mixer_control *)kcontrol->private_value;
	unsigned int reg = mc->reg;
	unsigned int shift = mc->shift;
	int max = mc->max;
	unsigned int mask = (1 << fls(max)) - 1;
	unsigned int invert = mc->invert;
	unsigned int val;
	int connect, change;
	struct snd_soc_dapm_update update;
	int wi;

	if (snd_soc_volsw_is_stereo(mc))
		dev_warn(widget->dapm->dev,
			 "ASoC: Control '%s' is stereo, which is not supported\n",
			 kcontrol->id.name);

	val = (ucontrol->value.integer.value[0] & mask);
	connect = !!val;

	if (invert)
		val = max - val;
	mask = mask << shift;
	val = val << shift;

	mutex_lock_nested(&card->dapm_mutex, SND_SOC_DAPM_CLASS_RUNTIME);

	change = snd_soc_test_bits(widget->codec, reg, mask, val);
	if (change) {
		for (wi = 0; wi < wlist->num_widgets; wi++) {
			widget = wlist->widgets[wi];

			widget->value = val;

			update.kcontrol = kcontrol;
			update.widget = widget;
			update.reg = reg;
			update.mask = mask;
			update.val = val;
			widget->dapm->update = &update;

			soc_dapm_mixer_update_power(widget, kcontrol, connect);

			widget->dapm->update = NULL;
		}
	}

	mutex_unlock(&card->dapm_mutex);
	return 0;
}
EXPORT_SYMBOL_GPL(snd_soc_dapm_put_volsw);

/**
 * snd_soc_dapm_get_enum_double - dapm enumerated double mixer get callback
 * @kcontrol: mixer control
 * @ucontrol: control element information
 *
 * Callback to get the value of a dapm enumerated double mixer control.
 *
 * Returns 0 for success.
 */
int snd_soc_dapm_get_enum_double(struct snd_kcontrol *kcontrol,
	struct snd_ctl_elem_value *ucontrol)
{
	struct snd_soc_dapm_widget_list *wlist = snd_kcontrol_chip(kcontrol);
	struct snd_soc_dapm_widget *widget = wlist->widgets[0];
	struct soc_enum *e = (struct soc_enum *)kcontrol->private_value;
	unsigned int val;

	val = snd_soc_read(widget->codec, e->reg);
	ucontrol->value.enumerated.item[0] = (val >> e->shift_l) & e->mask;
	if (e->shift_l != e->shift_r)
		ucontrol->value.enumerated.item[1] =
			(val >> e->shift_r) & e->mask;

	return 0;
}
EXPORT_SYMBOL_GPL(snd_soc_dapm_get_enum_double);

/**
 * snd_soc_dapm_put_enum_double - dapm enumerated double mixer set callback
 * @kcontrol: mixer control
 * @ucontrol: control element information
 *
 * Callback to set the value of a dapm enumerated double mixer control.
 *
 * Returns 0 for success.
 */
int snd_soc_dapm_put_enum_double(struct snd_kcontrol *kcontrol,
	struct snd_ctl_elem_value *ucontrol)
{
	struct snd_soc_dapm_widget_list *wlist = snd_kcontrol_chip(kcontrol);
	struct snd_soc_dapm_widget *widget = wlist->widgets[0];
	struct snd_soc_codec *codec = widget->codec;
	struct snd_soc_card *card = codec->card;
	struct soc_enum *e = (struct soc_enum *)kcontrol->private_value;
	unsigned int val, mux, change;
	unsigned int mask;
	struct snd_soc_dapm_update update;
	int wi;

	if (ucontrol->value.enumerated.item[0] > e->max - 1)
		return -EINVAL;
	mux = ucontrol->value.enumerated.item[0];
	val = mux << e->shift_l;
	mask = e->mask << e->shift_l;
	if (e->shift_l != e->shift_r) {
		if (ucontrol->value.enumerated.item[1] > e->max - 1)
			return -EINVAL;
		val |= ucontrol->value.enumerated.item[1] << e->shift_r;
		mask |= e->mask << e->shift_r;
	}

	mutex_lock_nested(&card->dapm_mutex, SND_SOC_DAPM_CLASS_RUNTIME);

	change = snd_soc_test_bits(widget->codec, e->reg, mask, val);
	if (change) {
		for (wi = 0; wi < wlist->num_widgets; wi++) {
			widget = wlist->widgets[wi];

			widget->value = val;

			update.kcontrol = kcontrol;
			update.widget = widget;
			update.reg = e->reg;
			update.mask = mask;
			update.val = val;
			widget->dapm->update = &update;

			soc_dapm_mux_update_power(widget, kcontrol, mux, e);

			widget->dapm->update = NULL;
		}
	}

	mutex_unlock(&card->dapm_mutex);
	return change;
}
EXPORT_SYMBOL_GPL(snd_soc_dapm_put_enum_double);

/**
 * snd_soc_dapm_get_enum_virt - Get virtual DAPM mux
 * @kcontrol: mixer control
 * @ucontrol: control element information
 *
 * Returns 0 for success.
 */
int snd_soc_dapm_get_enum_virt(struct snd_kcontrol *kcontrol,
			       struct snd_ctl_elem_value *ucontrol)
{
	struct snd_soc_dapm_widget_list *wlist = snd_kcontrol_chip(kcontrol);
	struct snd_soc_dapm_widget *widget = wlist->widgets[0];

	ucontrol->value.enumerated.item[0] = widget->value;

	return 0;
}
EXPORT_SYMBOL_GPL(snd_soc_dapm_get_enum_virt);

/**
 * snd_soc_dapm_put_enum_virt - Set virtual DAPM mux
 * @kcontrol: mixer control
 * @ucontrol: control element information
 *
 * Returns 0 for success.
 */
int snd_soc_dapm_put_enum_virt(struct snd_kcontrol *kcontrol,
			       struct snd_ctl_elem_value *ucontrol)
{
	struct snd_soc_dapm_widget_list *wlist = snd_kcontrol_chip(kcontrol);
	struct snd_soc_dapm_widget *widget = wlist->widgets[0];
	struct snd_soc_codec *codec = widget->codec;
	struct snd_soc_card *card = codec->card;
	struct soc_enum *e =
		(struct soc_enum *)kcontrol->private_value;
	int change;
	int ret = 0;
	int wi;

	if (ucontrol->value.enumerated.item[0] >= e->max)
		return -EINVAL;

	mutex_lock_nested(&card->dapm_mutex, SND_SOC_DAPM_CLASS_RUNTIME);

	change = widget->value != ucontrol->value.enumerated.item[0];
	if (change) {
		for (wi = 0; wi < wlist->num_widgets; wi++) {
			widget = wlist->widgets[wi];

			widget->value = ucontrol->value.enumerated.item[0];

			soc_dapm_mux_update_power(widget, kcontrol, widget->value, e);
		}
	}

	mutex_unlock(&card->dapm_mutex);
	return ret;
}
EXPORT_SYMBOL_GPL(snd_soc_dapm_put_enum_virt);

/**
 * snd_soc_dapm_get_value_enum_double - dapm semi enumerated double mixer get
 *					callback
 * @kcontrol: mixer control
 * @ucontrol: control element information
 *
 * Callback to get the value of a dapm semi enumerated double mixer control.
 *
 * Semi enumerated mixer: the enumerated items are referred as values. Can be
 * used for handling bitfield coded enumeration for example.
 *
 * Returns 0 for success.
 */
int snd_soc_dapm_get_value_enum_double(struct snd_kcontrol *kcontrol,
	struct snd_ctl_elem_value *ucontrol)
{
	struct snd_soc_dapm_widget_list *wlist = snd_kcontrol_chip(kcontrol);
	struct snd_soc_dapm_widget *widget = wlist->widgets[0];
	struct soc_enum *e = (struct soc_enum *)kcontrol->private_value;
	unsigned int reg_val, val, mux;

	reg_val = snd_soc_read(widget->codec, e->reg);
	val = (reg_val >> e->shift_l) & e->mask;
	for (mux = 0; mux < e->max; mux++) {
		if (val == e->values[mux])
			break;
	}
	ucontrol->value.enumerated.item[0] = mux;
	if (e->shift_l != e->shift_r) {
		val = (reg_val >> e->shift_r) & e->mask;
		for (mux = 0; mux < e->max; mux++) {
			if (val == e->values[mux])
				break;
		}
		ucontrol->value.enumerated.item[1] = mux;
	}

	return 0;
}
EXPORT_SYMBOL_GPL(snd_soc_dapm_get_value_enum_double);

/**
 * snd_soc_dapm_put_value_enum_double - dapm semi enumerated double mixer set
 *					callback
 * @kcontrol: mixer control
 * @ucontrol: control element information
 *
 * Callback to set the value of a dapm semi enumerated double mixer control.
 *
 * Semi enumerated mixer: the enumerated items are referred as values. Can be
 * used for handling bitfield coded enumeration for example.
 *
 * Returns 0 for success.
 */
int snd_soc_dapm_put_value_enum_double(struct snd_kcontrol *kcontrol,
	struct snd_ctl_elem_value *ucontrol)
{
	struct snd_soc_dapm_widget_list *wlist = snd_kcontrol_chip(kcontrol);
	struct snd_soc_dapm_widget *widget = wlist->widgets[0];
	struct snd_soc_codec *codec = widget->codec;
	struct snd_soc_card *card = codec->card;
	struct soc_enum *e = (struct soc_enum *)kcontrol->private_value;
	unsigned int val, mux, change;
	unsigned int mask;
	struct snd_soc_dapm_update update;
	int wi;

	if (ucontrol->value.enumerated.item[0] > e->max - 1)
		return -EINVAL;
	mux = ucontrol->value.enumerated.item[0];
	val = e->values[ucontrol->value.enumerated.item[0]] << e->shift_l;
	mask = e->mask << e->shift_l;
	if (e->shift_l != e->shift_r) {
		if (ucontrol->value.enumerated.item[1] > e->max - 1)
			return -EINVAL;
		val |= e->values[ucontrol->value.enumerated.item[1]] << e->shift_r;
		mask |= e->mask << e->shift_r;
	}

	mutex_lock_nested(&card->dapm_mutex, SND_SOC_DAPM_CLASS_RUNTIME);

	change = snd_soc_test_bits(widget->codec, e->reg, mask, val);
	if (change) {
		for (wi = 0; wi < wlist->num_widgets; wi++) {
			widget = wlist->widgets[wi];

			widget->value = val;

			update.kcontrol = kcontrol;
			update.widget = widget;
			update.reg = e->reg;
			update.mask = mask;
			update.val = val;
			widget->dapm->update = &update;

			soc_dapm_mux_update_power(widget, kcontrol, mux, e);

			widget->dapm->update = NULL;
		}
	}

	mutex_unlock(&card->dapm_mutex);
	return change;
}
EXPORT_SYMBOL_GPL(snd_soc_dapm_put_value_enum_double);

/**
 * snd_soc_dapm_info_pin_switch - Info for a pin switch
 *
 * @kcontrol: mixer control
 * @uinfo: control element information
 *
 * Callback to provide information about a pin switch control.
 */
int snd_soc_dapm_info_pin_switch(struct snd_kcontrol *kcontrol,
				 struct snd_ctl_elem_info *uinfo)
{
	uinfo->type = SNDRV_CTL_ELEM_TYPE_BOOLEAN;
	uinfo->count = 1;
	uinfo->value.integer.min = 0;
	uinfo->value.integer.max = 1;

	return 0;
}
EXPORT_SYMBOL_GPL(snd_soc_dapm_info_pin_switch);

/**
 * snd_soc_dapm_get_pin_switch - Get information for a pin switch
 *
 * @kcontrol: mixer control
 * @ucontrol: Value
 */
int snd_soc_dapm_get_pin_switch(struct snd_kcontrol *kcontrol,
				struct snd_ctl_elem_value *ucontrol)
{
	struct snd_soc_card *card = snd_kcontrol_chip(kcontrol);
	const char *pin = (const char *)kcontrol->private_value;

	mutex_lock_nested(&card->dapm_mutex, SND_SOC_DAPM_CLASS_RUNTIME);

	ucontrol->value.integer.value[0] =
		snd_soc_dapm_get_pin_status(&card->dapm, pin);

	mutex_unlock(&card->dapm_mutex);

	return 0;
}
EXPORT_SYMBOL_GPL(snd_soc_dapm_get_pin_switch);

/**
 * snd_soc_dapm_put_pin_switch - Set information for a pin switch
 *
 * @kcontrol: mixer control
 * @ucontrol: Value
 */
int snd_soc_dapm_put_pin_switch(struct snd_kcontrol *kcontrol,
				struct snd_ctl_elem_value *ucontrol)
{
	struct snd_soc_card *card = snd_kcontrol_chip(kcontrol);
	const char *pin = (const char *)kcontrol->private_value;

	mutex_lock_nested(&card->dapm_mutex, SND_SOC_DAPM_CLASS_RUNTIME);

	if (ucontrol->value.integer.value[0])
		snd_soc_dapm_enable_pin(&card->dapm, pin);
	else
		snd_soc_dapm_disable_pin(&card->dapm, pin);

	mutex_unlock(&card->dapm_mutex);

	snd_soc_dapm_sync(&card->dapm);
	return 0;
}
EXPORT_SYMBOL_GPL(snd_soc_dapm_put_pin_switch);

static struct snd_soc_dapm_widget *
snd_soc_dapm_new_control(struct snd_soc_dapm_context *dapm,
			 const struct snd_soc_dapm_widget *widget)
{
	struct snd_soc_dapm_widget *w;
	int ret;

	if ((w = dapm_cnew_widget(widget)) == NULL)
		return NULL;

	switch (w->id) {
	case snd_soc_dapm_regulator_supply:
		w->regulator = devm_regulator_get(dapm->dev, w->name);
		if (IS_ERR(w->regulator)) {
			ret = PTR_ERR(w->regulator);
			dev_err(dapm->dev, "ASoC: Failed to request %s: %d\n",
				w->name, ret);
			return NULL;
		}

		if (w->invert & SND_SOC_DAPM_REGULATOR_BYPASS) {
			ret = regulator_allow_bypass(w->regulator, true);
			if (ret != 0)
				dev_warn(w->dapm->dev,
					 "ASoC: Failed to unbypass %s: %d\n",
					 w->name, ret);
		}
		break;
	case snd_soc_dapm_clock_supply:
#ifdef CONFIG_CLKDEV_LOOKUP
		w->clk = devm_clk_get(dapm->dev, w->name);
		if (IS_ERR(w->clk)) {
			ret = PTR_ERR(w->clk);
			dev_err(dapm->dev, "ASoC: Failed to request %s: %d\n",
				w->name, ret);
			return NULL;
		}
#else
		return NULL;
#endif
		break;
	default:
		break;
	}

	if (dapm->codec && dapm->codec->name_prefix)
		w->name = kasprintf(GFP_KERNEL, "%s %s",
			dapm->codec->name_prefix, widget->name);
	else
		w->name = kasprintf(GFP_KERNEL, "%s", widget->name);

	if (w->name == NULL) {
		kfree(w);
		return NULL;
	}

	switch (w->id) {
	case snd_soc_dapm_switch:
	case snd_soc_dapm_mixer:
	case snd_soc_dapm_mixer_named_ctl:
		w->power_check = dapm_generic_check_power;
		break;
	case snd_soc_dapm_mux:
	case snd_soc_dapm_virt_mux:
	case snd_soc_dapm_value_mux:
		w->power_check = dapm_generic_check_power;
		break;
	case snd_soc_dapm_adc:
	case snd_soc_dapm_aif_out:
	case snd_soc_dapm_dai_out:
		w->power_check = dapm_adc_check_power;
		break;
	case snd_soc_dapm_dac:
	case snd_soc_dapm_aif_in:
	case snd_soc_dapm_dai_in:
		w->power_check = dapm_dac_check_power;
		break;
	case snd_soc_dapm_pga:
	case snd_soc_dapm_out_drv:
	case snd_soc_dapm_input:
	case snd_soc_dapm_output:
	case snd_soc_dapm_micbias:
	case snd_soc_dapm_spk:
	case snd_soc_dapm_hp:
	case snd_soc_dapm_mic:
	case snd_soc_dapm_line:
	case snd_soc_dapm_dai_link:
		w->power_check = dapm_generic_check_power;
		break;
	case snd_soc_dapm_supply:
	case snd_soc_dapm_regulator_supply:
	case snd_soc_dapm_clock_supply:
		w->power_check = dapm_supply_check_power;
		break;
	default:
		w->power_check = dapm_always_on_check_power;
		break;
	}

	w->dapm = dapm;
	w->codec = dapm->codec;
	w->platform = dapm->platform;
	INIT_LIST_HEAD(&w->sources);
	INIT_LIST_HEAD(&w->sinks);
	INIT_LIST_HEAD(&w->list);
	INIT_LIST_HEAD(&w->dirty);
	list_add(&w->list, &dapm->card->widgets);

	/* machine layer set ups unconnected pins and insertions */
	w->connected = 1;
	return w;
}

/**
 * snd_soc_dapm_new_controls - create new dapm controls
 * @dapm: DAPM context
 * @widget: widget array
 * @num: number of widgets
 *
 * Creates new DAPM controls based upon the templates.
 *
 * Returns 0 for success else error.
 */
int snd_soc_dapm_new_controls(struct snd_soc_dapm_context *dapm,
	const struct snd_soc_dapm_widget *widget,
	int num)
{
	struct snd_soc_dapm_widget *w;
	int i;
	int ret = 0;

	mutex_lock_nested(&dapm->card->dapm_mutex, SND_SOC_DAPM_CLASS_INIT);
	for (i = 0; i < num; i++) {
		w = snd_soc_dapm_new_control(dapm, widget);
		if (!w) {
			dev_err(dapm->dev,
				"ASoC: Failed to create DAPM control %s\n",
				widget->name);
			ret = -ENOMEM;
			break;
		}
		widget++;
	}
	mutex_unlock(&dapm->card->dapm_mutex);
	return ret;
}
EXPORT_SYMBOL_GPL(snd_soc_dapm_new_controls);

static int snd_soc_dai_link_event(struct snd_soc_dapm_widget *w,
				  struct snd_kcontrol *kcontrol, int event)
{
	struct snd_soc_dapm_path *source_p, *sink_p;
	struct snd_soc_dai *source, *sink;
	const struct snd_soc_pcm_stream *config = w->params;
	struct snd_pcm_substream substream;
	struct snd_pcm_hw_params *params = NULL;
	u64 fmt;
	int ret;

	BUG_ON(!config);
	BUG_ON(list_empty(&w->sources) || list_empty(&w->sinks));

	/* We only support a single source and sink, pick the first */
	source_p = list_first_entry(&w->sources, struct snd_soc_dapm_path,
				    list_sink);
	sink_p = list_first_entry(&w->sinks, struct snd_soc_dapm_path,
				  list_source);

	BUG_ON(!source_p || !sink_p);
	BUG_ON(!sink_p->source || !source_p->sink);
	BUG_ON(!source_p->source || !sink_p->sink);

	source = source_p->source->priv;
	sink = sink_p->sink->priv;

	/* Be a little careful as we don't want to overflow the mask array */
	if (config->formats) {
		fmt = ffs(config->formats) - 1;
	} else {
		dev_warn(w->dapm->dev, "ASoC: Invalid format %llx specified\n",
			 config->formats);
		fmt = 0;
	}

	/* Currently very limited parameter selection */
	params = kzalloc(sizeof(*params), GFP_KERNEL);
	if (!params) {
		ret = -ENOMEM;
		goto out;
	}
	snd_mask_set(hw_param_mask(params, SNDRV_PCM_HW_PARAM_FORMAT), fmt);

	hw_param_interval(params, SNDRV_PCM_HW_PARAM_RATE)->min =
		config->rate_min;
	hw_param_interval(params, SNDRV_PCM_HW_PARAM_RATE)->max =
		config->rate_max;

	hw_param_interval(params, SNDRV_PCM_HW_PARAM_CHANNELS)->min
		= config->channels_min;
	hw_param_interval(params, SNDRV_PCM_HW_PARAM_CHANNELS)->max
		= config->channels_max;

	memset(&substream, 0, sizeof(substream));

	switch (event) {
	case SND_SOC_DAPM_PRE_PMU:
		if (source->driver->ops && source->driver->ops->hw_params) {
			substream.stream = SNDRV_PCM_STREAM_CAPTURE;
			ret = source->driver->ops->hw_params(&substream,
							     params, source);
			if (ret != 0) {
				dev_err(source->dev,
					"ASoC: hw_params() failed: %d\n", ret);
				goto out;
			}
		}

		if (sink->driver->ops && sink->driver->ops->hw_params) {
			substream.stream = SNDRV_PCM_STREAM_PLAYBACK;
			ret = sink->driver->ops->hw_params(&substream, params,
							   sink);
			if (ret != 0) {
				dev_err(sink->dev,
					"ASoC: hw_params() failed: %d\n", ret);
				goto out;
			}
		}
		break;

	case SND_SOC_DAPM_POST_PMU:
		ret = snd_soc_dai_digital_mute(sink, 0,
					       SNDRV_PCM_STREAM_PLAYBACK);
		if (ret != 0 && ret != -ENOTSUPP)
			dev_warn(sink->dev, "ASoC: Failed to unmute: %d\n", ret);
		ret = 0;
		break;

	case SND_SOC_DAPM_PRE_PMD:
		ret = snd_soc_dai_digital_mute(sink, 1,
					       SNDRV_PCM_STREAM_PLAYBACK);
		if (ret != 0 && ret != -ENOTSUPP)
			dev_warn(sink->dev, "ASoC: Failed to mute: %d\n", ret);
		ret = 0;
		break;

	default:
		BUG();
		return -EINVAL;
	}

out:
	kfree(params);
	return ret;
}

int snd_soc_dapm_new_pcm(struct snd_soc_card *card,
			 const struct snd_soc_pcm_stream *params,
			 struct snd_soc_dapm_widget *source,
			 struct snd_soc_dapm_widget *sink)
{
	struct snd_soc_dapm_route routes[2];
	struct snd_soc_dapm_widget template;
	struct snd_soc_dapm_widget *w;
	size_t len;
	char *link_name;

	len = strlen(source->name) + strlen(sink->name) + 2;
	link_name = devm_kzalloc(card->dev, len, GFP_KERNEL);
	if (!link_name)
		return -ENOMEM;
	snprintf(link_name, len, "%s-%s", source->name, sink->name);

	memset(&template, 0, sizeof(template));
	template.reg = SND_SOC_NOPM;
	template.id = snd_soc_dapm_dai_link;
	template.name = link_name;
	template.event = snd_soc_dai_link_event;
	template.event_flags = SND_SOC_DAPM_PRE_PMU | SND_SOC_DAPM_POST_PMU |
		SND_SOC_DAPM_PRE_PMD;

	dev_dbg(card->dev, "ASoC: adding %s widget\n", link_name);

	w = snd_soc_dapm_new_control(&card->dapm, &template);
	if (!w) {
		dev_err(card->dev, "ASoC: Failed to create %s widget\n",
			link_name);
		return -ENOMEM;
	}

	w->params = params;

	memset(&routes, 0, sizeof(routes));

	routes[0].source = source->name;
	routes[0].sink = link_name;
	routes[1].source = link_name;
	routes[1].sink = sink->name;

	return snd_soc_dapm_add_routes(&card->dapm, routes,
				       ARRAY_SIZE(routes));
}

int snd_soc_dapm_new_dai_widgets(struct snd_soc_dapm_context *dapm,
				 struct snd_soc_dai *dai)
{
	struct snd_soc_dapm_widget template;
	struct snd_soc_dapm_widget *w;

	WARN_ON(dapm->dev != dai->dev);

	memset(&template, 0, sizeof(template));
	template.reg = SND_SOC_NOPM;

	if (dai->driver->playback.stream_name) {
		template.id = snd_soc_dapm_dai_in;
		template.name = dai->driver->playback.stream_name;
		template.sname = dai->driver->playback.stream_name;

		dev_dbg(dai->dev, "ASoC: adding %s widget\n",
			template.name);

		w = snd_soc_dapm_new_control(dapm, &template);
		if (!w) {
			dev_err(dapm->dev, "ASoC: Failed to create %s widget\n",
				dai->driver->playback.stream_name);
		}

		w->priv = dai;
		dai->playback_widget = w;
	}

	if (dai->driver->capture.stream_name) {
		template.id = snd_soc_dapm_dai_out;
		template.name = dai->driver->capture.stream_name;
		template.sname = dai->driver->capture.stream_name;

		dev_dbg(dai->dev, "ASoC: adding %s widget\n",
			template.name);

		w = snd_soc_dapm_new_control(dapm, &template);
		if (!w) {
			dev_err(dapm->dev, "ASoC: Failed to create %s widget\n",
				dai->driver->capture.stream_name);
		}

		w->priv = dai;
		dai->capture_widget = w;
	}

	return 0;
}

int snd_soc_dapm_link_dai_widgets(struct snd_soc_card *card)
{
	struct snd_soc_dapm_widget *dai_w, *w;
	struct snd_soc_dai *dai;
	struct snd_soc_dapm_route r;

	memset(&r, 0, sizeof(r));

	/* For each DAI widget... */
	list_for_each_entry(dai_w, &card->widgets, list) {
		switch (dai_w->id) {
		case snd_soc_dapm_dai_in:
		case snd_soc_dapm_dai_out:
			break;
		default:
			continue;
		}

		dai = dai_w->priv;

		/* ...find all widgets with the same stream and link them */
		list_for_each_entry(w, &card->widgets, list) {
			if (w->dapm != dai_w->dapm)
				continue;

			switch (w->id) {
			case snd_soc_dapm_dai_in:
			case snd_soc_dapm_dai_out:
				continue;
			default:
				break;
			}

			if (!w->sname)
				continue;

			if (dai->driver->playback.stream_name &&
			    strstr(w->sname,
				   dai->driver->playback.stream_name)) {
				r.source = dai->playback_widget->name;
				r.sink = w->name;
				dev_dbg(dai->dev, "%s -> %s\n",
					 r.source, r.sink);

				snd_soc_dapm_add_route(w->dapm, &r);
			}

			if (dai->driver->capture.stream_name &&
			    strstr(w->sname,
				   dai->driver->capture.stream_name)) {
				r.source = w->name;
				r.sink = dai->capture_widget->name;
				dev_dbg(dai->dev, "%s -> %s\n",
					r.source, r.sink);

				snd_soc_dapm_add_route(w->dapm, &r);
			}
		}
	}

	return 0;
}

static void soc_dapm_stream_event(struct snd_soc_pcm_runtime *rtd, int stream,
	int event)
{

	struct snd_soc_dapm_widget *w_cpu, *w_codec;
	struct snd_soc_dai *cpu_dai = rtd->cpu_dai;
	struct snd_soc_dai *codec_dai = rtd->codec_dai;

	if (stream == SNDRV_PCM_STREAM_PLAYBACK) {
		w_cpu = cpu_dai->playback_widget;
		w_codec = codec_dai->playback_widget;
	} else {
		w_cpu = cpu_dai->capture_widget;
		w_codec = codec_dai->capture_widget;
	}

	if (w_cpu) {

		dapm_mark_dirty(w_cpu, "stream event");

		switch (event) {
		case SND_SOC_DAPM_STREAM_START:
			w_cpu->active = 1;
			break;
		case SND_SOC_DAPM_STREAM_STOP:
			w_cpu->active = 0;
			break;
		case SND_SOC_DAPM_STREAM_SUSPEND:
		case SND_SOC_DAPM_STREAM_RESUME:
		case SND_SOC_DAPM_STREAM_PAUSE_PUSH:
		case SND_SOC_DAPM_STREAM_PAUSE_RELEASE:
			break;
		}
	}

	if (w_codec) {

		dapm_mark_dirty(w_codec, "stream event");

		switch (event) {
		case SND_SOC_DAPM_STREAM_START:
			w_codec->active = 1;
			break;
		case SND_SOC_DAPM_STREAM_STOP:
			w_codec->active = 0;
			break;
		case SND_SOC_DAPM_STREAM_SUSPEND:
		case SND_SOC_DAPM_STREAM_RESUME:
		case SND_SOC_DAPM_STREAM_PAUSE_PUSH:
		case SND_SOC_DAPM_STREAM_PAUSE_RELEASE:
			break;
		}
	}

	dapm_power_widgets(&rtd->card->dapm, event);
}

/**
 * snd_soc_dapm_stream_event - send a stream event to the dapm core
 * @rtd: PCM runtime data
 * @stream: stream name
 * @event: stream event
 *
 * Sends a stream event to the dapm core. The core then makes any
 * necessary widget power changes.
 *
 * Returns 0 for success else error.
 */
void snd_soc_dapm_stream_event(struct snd_soc_pcm_runtime *rtd, int stream,
			      int event)
{
	struct snd_soc_card *card = rtd->card;

	mutex_lock_nested(&card->dapm_mutex, SND_SOC_DAPM_CLASS_RUNTIME);
	soc_dapm_stream_event(rtd, stream, event);
	mutex_unlock(&card->dapm_mutex);
}

/**
 * snd_soc_dapm_enable_pin - enable pin.
 * @dapm: DAPM context
 * @pin: pin name
 *
 * Enables input/output pin and its parents or children widgets iff there is
 * a valid audio route and active audio stream.
 * NOTE: snd_soc_dapm_sync() needs to be called after this for DAPM to
 * do any widget power switching.
 */
int snd_soc_dapm_enable_pin(struct snd_soc_dapm_context *dapm, const char *pin)
{
	return snd_soc_dapm_set_pin(dapm, pin, 1);
}
EXPORT_SYMBOL_GPL(snd_soc_dapm_enable_pin);

/**
 * snd_soc_dapm_force_enable_pin - force a pin to be enabled
 * @dapm: DAPM context
 * @pin: pin name
 *
 * Enables input/output pin regardless of any other state.  This is
 * intended for use with microphone bias supplies used in microphone
 * jack detection.
 *
 * NOTE: snd_soc_dapm_sync() needs to be called after this for DAPM to
 * do any widget power switching.
 */
int snd_soc_dapm_force_enable_pin(struct snd_soc_dapm_context *dapm,
				  const char *pin)
{
	struct snd_soc_dapm_widget *w = dapm_find_widget(dapm, pin, true);

	if (!w) {
		dev_err(dapm->dev, "ASoC: unknown pin %s\n", pin);
		return -EINVAL;
	}

	dev_dbg(w->dapm->dev, "ASoC: force enable pin %s\n", pin);
	w->connected = 1;
	w->force = 1;
	dapm_mark_dirty(w, "force enable");

	return 0;
}
EXPORT_SYMBOL_GPL(snd_soc_dapm_force_enable_pin);

/**
 * snd_soc_dapm_disable_pin - disable pin.
 * @dapm: DAPM context
 * @pin: pin name
 *
 * Disables input/output pin and its parents or children widgets.
 * NOTE: snd_soc_dapm_sync() needs to be called after this for DAPM to
 * do any widget power switching.
 */
int snd_soc_dapm_disable_pin(struct snd_soc_dapm_context *dapm,
			     const char *pin)
{
	return snd_soc_dapm_set_pin(dapm, pin, 0);
}
EXPORT_SYMBOL_GPL(snd_soc_dapm_disable_pin);

/**
 * snd_soc_dapm_nc_pin - permanently disable pin.
 * @dapm: DAPM context
 * @pin: pin name
 *
 * Marks the specified pin as being not connected, disabling it along
 * any parent or child widgets.  At present this is identical to
 * snd_soc_dapm_disable_pin() but in future it will be extended to do
 * additional things such as disabling controls which only affect
 * paths through the pin.
 *
 * NOTE: snd_soc_dapm_sync() needs to be called after this for DAPM to
 * do any widget power switching.
 */
int snd_soc_dapm_nc_pin(struct snd_soc_dapm_context *dapm, const char *pin)
{
	return snd_soc_dapm_set_pin(dapm, pin, 0);
}
EXPORT_SYMBOL_GPL(snd_soc_dapm_nc_pin);

/**
 * snd_soc_dapm_get_pin_status - get audio pin status
 * @dapm: DAPM context
 * @pin: audio signal pin endpoint (or start point)
 *
 * Get audio pin status - connected or disconnected.
 *
 * Returns 1 for connected otherwise 0.
 */
int snd_soc_dapm_get_pin_status(struct snd_soc_dapm_context *dapm,
				const char *pin)
{
	struct snd_soc_dapm_widget *w = dapm_find_widget(dapm, pin, true);

	if (w)
		return w->connected;

	return 0;
}
EXPORT_SYMBOL_GPL(snd_soc_dapm_get_pin_status);

/**
 * snd_soc_dapm_ignore_suspend - ignore suspend status for DAPM endpoint
 * @dapm: DAPM context
 * @pin: audio signal pin endpoint (or start point)
 *
 * Mark the given endpoint or pin as ignoring suspend.  When the
 * system is disabled a path between two endpoints flagged as ignoring
 * suspend will not be disabled.  The path must already be enabled via
 * normal means at suspend time, it will not be turned on if it was not
 * already enabled.
 */
int snd_soc_dapm_ignore_suspend(struct snd_soc_dapm_context *dapm,
				const char *pin)
{
	struct snd_soc_dapm_widget *w = dapm_find_widget(dapm, pin, false);

	if (!w) {
		dev_err(dapm->dev, "ASoC: unknown pin %s\n", pin);
		return -EINVAL;
	}

	w->ignore_suspend = 1;

	return 0;
}
EXPORT_SYMBOL_GPL(snd_soc_dapm_ignore_suspend);

static bool snd_soc_dapm_widget_in_card_paths(struct snd_soc_card *card,
					      struct snd_soc_dapm_widget *w)
{
	struct snd_soc_dapm_path *p;

	list_for_each_entry(p, &card->paths, list) {
		if ((p->source == w) || (p->sink == w)) {
			dev_dbg(card->dev,
			    "... Path %s(id:%d dapm:%p) - %s(id:%d dapm:%p)\n",
			    p->source->name, p->source->id, p->source->dapm,
			    p->sink->name, p->sink->id, p->sink->dapm);

			/* Connected to something other than the codec */
			if (p->source->dapm != p->sink->dapm)
				return true;
			/*
			 * Loopback connection from codec external pin to
			 * codec external pin
			 */
			if (p->sink->id == snd_soc_dapm_input) {
				switch (p->source->id) {
				case snd_soc_dapm_output:
				case snd_soc_dapm_micbias:
					return true;
				default:
					break;
				}
			}
		}
	}

	return false;
}

/**
 * snd_soc_dapm_auto_nc_codec_pins - call snd_soc_dapm_nc_pin for unused pins
 * @codec: The codec whose pins should be processed
 *
 * Automatically call snd_soc_dapm_nc_pin() for any external pins in the codec
 * which are unused. Pins are used if they are connected externally to the
 * codec, whether that be to some other device, or a loop-back connection to
 * the codec itself.
 */
void snd_soc_dapm_auto_nc_codec_pins(struct snd_soc_codec *codec)
{
	struct snd_soc_card *card = codec->card;
	struct snd_soc_dapm_context *dapm = &codec->dapm;
	struct snd_soc_dapm_widget *w;

	dev_dbg(codec->dev, "ASoC: Auto NC: DAPMs: card:%p codec:%p\n",
		&card->dapm, &codec->dapm);

	list_for_each_entry(w, &card->widgets, list) {
		if (w->dapm != dapm)
			continue;
		switch (w->id) {
		case snd_soc_dapm_input:
		case snd_soc_dapm_output:
		case snd_soc_dapm_micbias:
			dev_dbg(codec->dev, "ASoC: Auto NC: Checking widget %s\n",
				w->name);
			if (!snd_soc_dapm_widget_in_card_paths(card, w)) {
				dev_dbg(codec->dev,
					"... Not in map; disabling\n");
				snd_soc_dapm_nc_pin(dapm, w->name);
			}
			break;
		default:
			break;
		}
	}
}

/**
 * snd_soc_dapm_free - free dapm resources
 * @dapm: DAPM context
 *
 * Free all dapm widgets and resources.
 */
void snd_soc_dapm_free(struct snd_soc_dapm_context *dapm)
{
	snd_soc_dapm_sys_remove(dapm->dev);
	dapm_debugfs_cleanup(dapm);
	dapm_free_widgets(dapm);
	list_del(&dapm->list);
}
EXPORT_SYMBOL_GPL(snd_soc_dapm_free);

static void soc_dapm_shutdown_codec(struct snd_soc_dapm_context *dapm)
{
	struct snd_soc_card *card = dapm->card;
	struct snd_soc_dapm_widget *w;
	LIST_HEAD(down_list);
	int powerdown = 0;

	mutex_lock(&card->dapm_mutex);

	list_for_each_entry(w, &dapm->card->widgets, list) {
		if (w->dapm != dapm)
			continue;
		if (w->power) {
			dapm_seq_insert(w, &down_list, false);
			w->power = 0;
			powerdown = 1;
		}
	}

	/* If there were no widgets to power down we're already in
	 * standby.
	 */
	if (powerdown) {
		if (dapm->bias_level == SND_SOC_BIAS_ON)
			snd_soc_dapm_set_bias_level(dapm,
						    SND_SOC_BIAS_PREPARE);
		dapm_seq_run(dapm, &down_list, 0, false);
		if (dapm->bias_level == SND_SOC_BIAS_PREPARE)
			snd_soc_dapm_set_bias_level(dapm,
						    SND_SOC_BIAS_STANDBY);
	}

	mutex_unlock(&card->dapm_mutex);
}

/*
 * snd_soc_dapm_shutdown - callback for system shutdown
 */
void snd_soc_dapm_shutdown(struct snd_soc_card *card)
{
	struct snd_soc_codec *codec;

	list_for_each_entry(codec, &card->codec_dev_list, card_list) {
		soc_dapm_shutdown_codec(&codec->dapm);
		if (codec->dapm.bias_level == SND_SOC_BIAS_STANDBY)
			snd_soc_dapm_set_bias_level(&codec->dapm,
						    SND_SOC_BIAS_OFF);
	}
}

/* Module information */
MODULE_AUTHOR("Liam Girdwood, lrg@slimlogic.co.uk");
MODULE_DESCRIPTION("Dynamic Audio Power Management core for ALSA SoC");
MODULE_LICENSE("GPL");<|MERGE_RESOLUTION|>--- conflicted
+++ resolved
@@ -507,14 +507,11 @@
 	return 0;
 }
 
-<<<<<<< HEAD
-=======
 static void dapm_kcontrol_free(struct snd_kcontrol *kctl)
 {
 	kfree(kctl->private_data);
 }
 
->>>>>>> d0e0ac97
 /*
  * Determine if a kcontrol is shared. If it is, look it up. If it isn't,
  * create it. Either way, add the widget into the control's widget list
@@ -532,10 +529,6 @@
 	int wlistentries;
 	size_t wlistsize;
 	bool wname_in_long_name, kcname_in_long_name;
-<<<<<<< HEAD
-	size_t name_len;
-=======
->>>>>>> d0e0ac97
 	char *long_name;
 	const char *name;
 	int ret;
@@ -571,8 +564,6 @@
 	}
 	wlist->num_widgets = wlistentries;
 	wlist->widgets[wlistentries - 1] = w;
-<<<<<<< HEAD
-=======
 
 	if (!kcontrol) {
 		if (shared) {
@@ -659,109 +650,12 @@
 			/* mixer/mux paths name must match control name */
 			if (path->name != (char *)w->kcontrol_news[i].name)
 				continue;
->>>>>>> d0e0ac97
-
-	if (!kcontrol) {
-		if (shared) {
-			wname_in_long_name = false;
-			kcname_in_long_name = true;
-		} else {
-			switch (w->id) {
-			case snd_soc_dapm_switch:
-			case snd_soc_dapm_mixer:
-				wname_in_long_name = true;
-				kcname_in_long_name = true;
-				break;
-			case snd_soc_dapm_mixer_named_ctl:
-				wname_in_long_name = false;
-				kcname_in_long_name = true;
-				break;
-			case snd_soc_dapm_mux:
-			case snd_soc_dapm_virt_mux:
-			case snd_soc_dapm_value_mux:
-				wname_in_long_name = true;
-				kcname_in_long_name = false;
-				break;
-			default:
-				kfree(wlist);
-				return -EINVAL;
-			}
-		}
-
-		if (wname_in_long_name && kcname_in_long_name) {
-			name_len = strlen(w->name) - prefix_len + 1 +
-				   strlen(w->kcontrol_news[kci].name) + 1;
-
-<<<<<<< HEAD
-			long_name = kmalloc(name_len, GFP_KERNEL);
-			if (long_name == NULL) {
-				kfree(wlist);
-				return -ENOMEM;
-			}
-
-			/*
-			 * The control will get a prefix from the control
-			 * creation process but we're also using the same
-			 * prefix for widgets so cut the prefix off the
-			 * front of the widget name.
-			 */
-			snprintf(long_name, name_len, "%s %s",
-				 w->name + prefix_len,
-				 w->kcontrol_news[kci].name);
-			long_name[name_len - 1] = '\0';
-
-			name = long_name;
-		} else if (wname_in_long_name) {
-			long_name = NULL;
-			name = w->name + prefix_len;
-		} else {
-			long_name = NULL;
-			name = w->kcontrol_news[kci].name;
-		}
-
-		kcontrol = snd_soc_cnew(&w->kcontrol_news[kci], wlist, name,
-					prefix);
-		ret = snd_ctl_add(card, kcontrol);
-		if (ret < 0) {
-			dev_err(dapm->dev,
-				"ASoC: failed to add widget %s dapm kcontrol %s: %d\n",
-				w->name, name, ret);
-			kfree(wlist);
-			kfree(long_name);
-			return ret;
-		}
-
-		path->long_name = long_name;
-	}
-
-	kcontrol->private_data = wlist;
-	w->kcontrols[kci] = kcontrol;
-	path->kcontrol = kcontrol;
-
-	return 0;
-}
-
-/* create new dapm mixer control */
-static int dapm_new_mixer(struct snd_soc_dapm_widget *w)
-{
-	int i, ret;
-	struct snd_soc_dapm_path *path;
-
-	/* add kcontrol */
-	for (i = 0; i < w->num_kcontrols; i++) {
-		/* match name */
-		list_for_each_entry(path, &w->sources, list_sink) {
-			/* mixer/mux paths name must match control name */
-			if (path->name != (char *)w->kcontrol_news[i].name)
-				continue;
 
 			if (w->kcontrols[i]) {
 				path->kcontrol = w->kcontrols[i];
 				continue;
 			}
 
-=======
->>>>>>> d0e0ac97
 			ret = dapm_create_or_share_mixmux_kcontrol(w, i, path);
 			if (ret < 0)
 				return ret;
