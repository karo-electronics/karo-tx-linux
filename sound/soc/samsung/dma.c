/*
 * dma.c  --  ALSA Soc Audio Layer
 *
 * (c) 2006 Wolfson Microelectronics PLC.
 * Graeme Gregory graeme.gregory@wolfsonmicro.com or linux@wolfsonmicro.com
 *
 * Copyright 2004-2005 Simtec Electronics
 *	http://armlinux.simtec.co.uk/
 *	Ben Dooks <ben@simtec.co.uk>
 *
 *  This program is free software; you can redistribute  it and/or modify it
 *  under  the terms of  the GNU General  Public License as published by the
 *  Free Software Foundation;  either version 2 of the  License, or (at your
 *  option) any later version.
 */

#include <linux/slab.h>
#include <linux/dma-mapping.h>
#include <linux/module.h>

#include <sound/soc.h>
#include <sound/pcm_params.h>

#include <asm/dma.h>
#include <mach/hardware.h>
#include <mach/dma.h>

#include "dma.h"

#define ST_RUNNING		(1<<0)
#define ST_OPENED		(1<<1)

static const struct snd_pcm_hardware dma_hardware = {
	.info			= SNDRV_PCM_INFO_INTERLEAVED |
				    SNDRV_PCM_INFO_BLOCK_TRANSFER |
				    SNDRV_PCM_INFO_MMAP |
				    SNDRV_PCM_INFO_MMAP_VALID |
				    SNDRV_PCM_INFO_PAUSE |
				    SNDRV_PCM_INFO_RESUME,
	.formats		= SNDRV_PCM_FMTBIT_S16_LE |
				    SNDRV_PCM_FMTBIT_U16_LE |
				    SNDRV_PCM_FMTBIT_U8 |
				    SNDRV_PCM_FMTBIT_S8,
	.channels_min		= 2,
	.channels_max		= 2,
	.buffer_bytes_max	= 128*1024,
	.period_bytes_min	= PAGE_SIZE,
	.period_bytes_max	= PAGE_SIZE*2,
	.periods_min		= 2,
	.periods_max		= 128,
	.fifo_size		= 32,
};

struct runtime_data {
	spinlock_t lock;
	int state;
	unsigned int dma_loaded;
	unsigned int dma_period;
	dma_addr_t dma_start;
	dma_addr_t dma_pos;
	dma_addr_t dma_end;
	struct s3c_dma_params *params;
};

static void audio_buffdone(void *data);

/* dma_enqueue
 *
 * place a dma buffer onto the queue for the dma system
 * to handle.
 */
static void dma_enqueue(struct snd_pcm_substream *substream)
{
	struct runtime_data *prtd = substream->runtime->private_data;
	dma_addr_t pos = prtd->dma_pos;
	unsigned int limit;
	struct samsung_dma_prep_info dma_info;

	pr_debug("Entered %s\n", __func__);

	limit = (prtd->dma_end - prtd->dma_start) / prtd->dma_period;

	pr_debug("%s: loaded %d, limit %d\n",
				__func__, prtd->dma_loaded, limit);

	dma_info.cap = (samsung_dma_has_circular() ? DMA_CYCLIC : DMA_SLAVE);
	dma_info.direction =
		(substream->stream == SNDRV_PCM_STREAM_PLAYBACK
<<<<<<< HEAD
		? DMA_TO_DEVICE : DMA_FROM_DEVICE);
=======
		? DMA_MEM_TO_DEV : DMA_DEV_TO_MEM);
>>>>>>> dcd6c922
	dma_info.fp = audio_buffdone;
	dma_info.fp_param = substream;
	dma_info.period = prtd->dma_period;
	dma_info.len = prtd->dma_period*limit;

	while (prtd->dma_loaded < limit) {
		pr_debug("dma_loaded: %d\n", prtd->dma_loaded);

		if ((pos + dma_info.period) > prtd->dma_end) {
			dma_info.period  = prtd->dma_end - pos;
			pr_debug("%s: corrected dma len %ld\n",
					__func__, dma_info.period);
		}

		dma_info.buf = pos;
		prtd->params->ops->prepare(prtd->params->ch, &dma_info);

		prtd->dma_loaded++;
		pos += prtd->dma_period;
		if (pos >= prtd->dma_end)
			pos = prtd->dma_start;
	}

	prtd->dma_pos = pos;
}

static void audio_buffdone(void *data)
{
	struct snd_pcm_substream *substream = data;
	struct runtime_data *prtd = substream->runtime->private_data;

	pr_debug("Entered %s\n", __func__);

	if (prtd->state & ST_RUNNING) {
		prtd->dma_pos += prtd->dma_period;
		if (prtd->dma_pos >= prtd->dma_end)
			prtd->dma_pos = prtd->dma_start;
<<<<<<< HEAD

		if (substream)
			snd_pcm_period_elapsed(substream);

=======

		if (substream)
			snd_pcm_period_elapsed(substream);

>>>>>>> dcd6c922
		spin_lock(&prtd->lock);
		if (!samsung_dma_has_circular()) {
			prtd->dma_loaded--;
			dma_enqueue(substream);
		}
		spin_unlock(&prtd->lock);
	}
}

static int dma_hw_params(struct snd_pcm_substream *substream,
	struct snd_pcm_hw_params *params)
{
	struct snd_pcm_runtime *runtime = substream->runtime;
	struct runtime_data *prtd = runtime->private_data;
	struct snd_soc_pcm_runtime *rtd = substream->private_data;
	unsigned long totbytes = params_buffer_bytes(params);
	struct s3c_dma_params *dma =
		snd_soc_dai_get_dma_data(rtd->cpu_dai, substream);
	struct samsung_dma_info dma_info;

	pr_debug("Entered %s\n", __func__);

	/* return if this is a bufferless transfer e.g.
	 * codec <--> BT codec or GSM modem -- lg FIXME */
	if (!dma)
		return 0;

	/* this may get called several times by oss emulation
	 * with different params -HW */
	if (prtd->params == NULL) {
		/* prepare DMA */
		prtd->params = dma;

		pr_debug("params %p, client %p, channel %d\n", prtd->params,
			prtd->params->client, prtd->params->channel);

		prtd->params->ops = samsung_dma_get_ops();

		dma_info.cap = (samsung_dma_has_circular() ?
			DMA_CYCLIC : DMA_SLAVE);
		dma_info.client = prtd->params->client;
		dma_info.direction =
			(substream->stream == SNDRV_PCM_STREAM_PLAYBACK
<<<<<<< HEAD
			? DMA_TO_DEVICE : DMA_FROM_DEVICE);
=======
			? DMA_MEM_TO_DEV : DMA_DEV_TO_MEM);
>>>>>>> dcd6c922
		dma_info.width = prtd->params->dma_size;
		dma_info.fifo = prtd->params->dma_addr;
		prtd->params->ch = prtd->params->ops->request(
				prtd->params->channel, &dma_info);
	}

	snd_pcm_set_runtime_buffer(substream, &substream->dma_buffer);

	runtime->dma_bytes = totbytes;

	spin_lock_irq(&prtd->lock);
	prtd->dma_loaded = 0;
	prtd->dma_period = params_period_bytes(params);
	prtd->dma_start = runtime->dma_addr;
	prtd->dma_pos = prtd->dma_start;
	prtd->dma_end = prtd->dma_start + totbytes;
	spin_unlock_irq(&prtd->lock);

	return 0;
}

static int dma_hw_free(struct snd_pcm_substream *substream)
{
	struct runtime_data *prtd = substream->runtime->private_data;

	pr_debug("Entered %s\n", __func__);

	snd_pcm_set_runtime_buffer(substream, NULL);

	if (prtd->params) {
		prtd->params->ops->flush(prtd->params->ch);
		prtd->params->ops->release(prtd->params->ch,
					prtd->params->client);
		prtd->params = NULL;
	}

	return 0;
}

static int dma_prepare(struct snd_pcm_substream *substream)
{
	struct runtime_data *prtd = substream->runtime->private_data;
	int ret = 0;

	pr_debug("Entered %s\n", __func__);

	/* return if this is a bufferless transfer e.g.
	 * codec <--> BT codec or GSM modem -- lg FIXME */
	if (!prtd->params)
		return 0;

	/* flush the DMA channel */
	prtd->params->ops->flush(prtd->params->ch);

	prtd->dma_loaded = 0;
	prtd->dma_pos = prtd->dma_start;

	/* enqueue dma buffers */
	dma_enqueue(substream);

	return ret;
}

static int dma_trigger(struct snd_pcm_substream *substream, int cmd)
{
	struct runtime_data *prtd = substream->runtime->private_data;
	int ret = 0;

	pr_debug("Entered %s\n", __func__);

	spin_lock(&prtd->lock);

	switch (cmd) {
	case SNDRV_PCM_TRIGGER_START:
	case SNDRV_PCM_TRIGGER_RESUME:
	case SNDRV_PCM_TRIGGER_PAUSE_RELEASE:
		prtd->state |= ST_RUNNING;
		prtd->params->ops->trigger(prtd->params->ch);
		break;

	case SNDRV_PCM_TRIGGER_STOP:
	case SNDRV_PCM_TRIGGER_SUSPEND:
	case SNDRV_PCM_TRIGGER_PAUSE_PUSH:
		prtd->state &= ~ST_RUNNING;
		prtd->params->ops->stop(prtd->params->ch);
		break;

	default:
		ret = -EINVAL;
		break;
	}

	spin_unlock(&prtd->lock);

	return ret;
}

static snd_pcm_uframes_t
dma_pointer(struct snd_pcm_substream *substream)
{
	struct snd_pcm_runtime *runtime = substream->runtime;
	struct runtime_data *prtd = runtime->private_data;
	unsigned long res;

	pr_debug("Entered %s\n", __func__);

	res = prtd->dma_pos - prtd->dma_start;

	pr_debug("Pointer offset: %lu\n", res);

	/* we seem to be getting the odd error from the pcm library due
	 * to out-of-bounds pointers. this is maybe due to the dma engine
	 * not having loaded the new values for the channel before being
	 * called... (todo - fix )
	 */

	if (res >= snd_pcm_lib_buffer_bytes(substream)) {
		if (res == snd_pcm_lib_buffer_bytes(substream))
			res = 0;
	}

	return bytes_to_frames(substream->runtime, res);
}

static int dma_open(struct snd_pcm_substream *substream)
{
	struct snd_pcm_runtime *runtime = substream->runtime;
	struct runtime_data *prtd;

	pr_debug("Entered %s\n", __func__);

	snd_pcm_hw_constraint_integer(runtime, SNDRV_PCM_HW_PARAM_PERIODS);
	snd_soc_set_runtime_hwparams(substream, &dma_hardware);

	prtd = kzalloc(sizeof(struct runtime_data), GFP_KERNEL);
	if (prtd == NULL)
		return -ENOMEM;

	spin_lock_init(&prtd->lock);

	runtime->private_data = prtd;
	return 0;
}

static int dma_close(struct snd_pcm_substream *substream)
{
	struct snd_pcm_runtime *runtime = substream->runtime;
	struct runtime_data *prtd = runtime->private_data;

	pr_debug("Entered %s\n", __func__);

	if (!prtd)
		pr_debug("dma_close called with prtd == NULL\n");

	kfree(prtd);

	return 0;
}

static int dma_mmap(struct snd_pcm_substream *substream,
	struct vm_area_struct *vma)
{
	struct snd_pcm_runtime *runtime = substream->runtime;

	pr_debug("Entered %s\n", __func__);

	return dma_mmap_writecombine(substream->pcm->card->dev, vma,
				     runtime->dma_area,
				     runtime->dma_addr,
				     runtime->dma_bytes);
}

static struct snd_pcm_ops dma_ops = {
	.open		= dma_open,
	.close		= dma_close,
	.ioctl		= snd_pcm_lib_ioctl,
	.hw_params	= dma_hw_params,
	.hw_free	= dma_hw_free,
	.prepare	= dma_prepare,
	.trigger	= dma_trigger,
	.pointer	= dma_pointer,
	.mmap		= dma_mmap,
};

static int preallocate_dma_buffer(struct snd_pcm *pcm, int stream)
{
	struct snd_pcm_substream *substream = pcm->streams[stream].substream;
	struct snd_dma_buffer *buf = &substream->dma_buffer;
	size_t size = dma_hardware.buffer_bytes_max;

	pr_debug("Entered %s\n", __func__);

	buf->dev.type = SNDRV_DMA_TYPE_DEV;
	buf->dev.dev = pcm->card->dev;
	buf->private_data = NULL;
	buf->area = dma_alloc_writecombine(pcm->card->dev, size,
					   &buf->addr, GFP_KERNEL);
	if (!buf->area)
		return -ENOMEM;
	buf->bytes = size;
	return 0;
}

static void dma_free_dma_buffers(struct snd_pcm *pcm)
{
	struct snd_pcm_substream *substream;
	struct snd_dma_buffer *buf;
	int stream;

	pr_debug("Entered %s\n", __func__);

	for (stream = 0; stream < 2; stream++) {
		substream = pcm->streams[stream].substream;
		if (!substream)
			continue;

		buf = &substream->dma_buffer;
		if (!buf->area)
			continue;

		dma_free_writecombine(pcm->card->dev, buf->bytes,
				      buf->area, buf->addr);
		buf->area = NULL;
	}
}

static u64 dma_mask = DMA_BIT_MASK(32);

static int dma_new(struct snd_soc_pcm_runtime *rtd)
{
	struct snd_card *card = rtd->card->snd_card;
	struct snd_pcm *pcm = rtd->pcm;
	int ret = 0;

	pr_debug("Entered %s\n", __func__);

	if (!card->dev->dma_mask)
		card->dev->dma_mask = &dma_mask;
	if (!card->dev->coherent_dma_mask)
		card->dev->coherent_dma_mask = 0xffffffff;

	if (pcm->streams[SNDRV_PCM_STREAM_PLAYBACK].substream) {
		ret = preallocate_dma_buffer(pcm,
			SNDRV_PCM_STREAM_PLAYBACK);
		if (ret)
			goto out;
	}

	if (pcm->streams[SNDRV_PCM_STREAM_CAPTURE].substream) {
		ret = preallocate_dma_buffer(pcm,
			SNDRV_PCM_STREAM_CAPTURE);
		if (ret)
			goto out;
	}
out:
	return ret;
}

static struct snd_soc_platform_driver samsung_asoc_platform = {
	.ops		= &dma_ops,
	.pcm_new	= dma_new,
	.pcm_free	= dma_free_dma_buffers,
};

static int __devinit samsung_asoc_platform_probe(struct platform_device *pdev)
{
	return snd_soc_register_platform(&pdev->dev, &samsung_asoc_platform);
}

static int __devexit samsung_asoc_platform_remove(struct platform_device *pdev)
{
	snd_soc_unregister_platform(&pdev->dev);
	return 0;
}

static struct platform_driver asoc_dma_driver = {
	.driver = {
		.name = "samsung-audio",
		.owner = THIS_MODULE,
	},

	.probe = samsung_asoc_platform_probe,
	.remove = __devexit_p(samsung_asoc_platform_remove),
};

module_platform_driver(asoc_dma_driver);

MODULE_AUTHOR("Ben Dooks, <ben@simtec.co.uk>");
MODULE_DESCRIPTION("Samsung ASoC DMA Driver");
MODULE_LICENSE("GPL");
MODULE_ALIAS("platform:samsung-audio");<|MERGE_RESOLUTION|>--- conflicted
+++ resolved
@@ -86,11 +86,7 @@
 	dma_info.cap = (samsung_dma_has_circular() ? DMA_CYCLIC : DMA_SLAVE);
 	dma_info.direction =
 		(substream->stream == SNDRV_PCM_STREAM_PLAYBACK
-<<<<<<< HEAD
-		? DMA_TO_DEVICE : DMA_FROM_DEVICE);
-=======
 		? DMA_MEM_TO_DEV : DMA_DEV_TO_MEM);
->>>>>>> dcd6c922
 	dma_info.fp = audio_buffdone;
 	dma_info.fp_param = substream;
 	dma_info.period = prtd->dma_period;
@@ -128,17 +124,10 @@
 		prtd->dma_pos += prtd->dma_period;
 		if (prtd->dma_pos >= prtd->dma_end)
 			prtd->dma_pos = prtd->dma_start;
-<<<<<<< HEAD
 
 		if (substream)
 			snd_pcm_period_elapsed(substream);
 
-=======
-
-		if (substream)
-			snd_pcm_period_elapsed(substream);
-
->>>>>>> dcd6c922
 		spin_lock(&prtd->lock);
 		if (!samsung_dma_has_circular()) {
 			prtd->dma_loaded--;
@@ -182,11 +171,7 @@
 		dma_info.client = prtd->params->client;
 		dma_info.direction =
 			(substream->stream == SNDRV_PCM_STREAM_PLAYBACK
-<<<<<<< HEAD
-			? DMA_TO_DEVICE : DMA_FROM_DEVICE);
-=======
 			? DMA_MEM_TO_DEV : DMA_DEV_TO_MEM);
->>>>>>> dcd6c922
 		dma_info.width = prtd->params->dma_size;
 		dma_info.fifo = prtd->params->dma_addr;
 		prtd->params->ch = prtd->params->ops->request(
