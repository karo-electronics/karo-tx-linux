--- conflicted
+++ resolved
@@ -120,11 +120,7 @@
 	.cpu_dai_name	= "s3c2412-i2s",
 	.codec_dai_name = "wm8750-hifi",
 	.platform_name	= "samsung-audio",
-<<<<<<< HEAD
-	.codec_name	= "wm8750-codec.0-001a",
-=======
 	.codec_name	= "wm8750.0-001a",
->>>>>>> 0dacb764
 	.init		= jive_wm8750_init,
 	.ops		= &jive_ops,
 };
