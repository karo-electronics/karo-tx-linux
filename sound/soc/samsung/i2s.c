--- conflicted
+++ resolved
@@ -1016,55 +1016,6 @@
 	return i2s;
 }
 
-<<<<<<< HEAD
-#ifdef CONFIG_OF
-static int samsung_i2s_parse_dt_gpio(struct i2s_dai *i2s)
-{
-	struct device *dev = &i2s->pdev->dev;
-	int index, gpio, ret;
-
-	for (index = 0; index < 7; index++) {
-		gpio = of_get_gpio(dev->of_node, index);
-		if (!gpio_is_valid(gpio)) {
-			dev_err(dev, "invalid gpio[%d]: %d\n", index, gpio);
-			goto free_gpio;
-		}
-
-		ret = gpio_request(gpio, dev_name(dev));
-		if (ret) {
-			dev_err(dev, "gpio [%d] request failed\n", gpio);
-			goto free_gpio;
-		}
-		i2s->gpios[index] = gpio;
-	}
-	return 0;
-
-free_gpio:
-	while (--index >= 0)
-		gpio_free(i2s->gpios[index]);
-	return -EINVAL;
-}
-
-static void samsung_i2s_dt_gpio_free(struct i2s_dai *i2s)
-{
-	unsigned int index;
-	for (index = 0; index < 7; index++)
-		gpio_free(i2s->gpios[index]);
-}
-#else
-static int samsung_i2s_parse_dt_gpio(struct i2s_dai *dai)
-{
-	return -EINVAL;
-}
-
-static void samsung_i2s_dt_gpio_free(struct i2s_dai *dai)
-{
-}
-
-#endif
-
-=======
->>>>>>> d0e0ac97
 static const struct of_device_id exynos_i2s_match[];
 
 static inline int samsung_i2s_get_driver_data(struct platform_device *pdev)
@@ -1238,25 +1189,10 @@
 		pri_dai->sec_dai = sec_dai;
 	}
 
-<<<<<<< HEAD
-	if (np) {
-		if (samsung_i2s_parse_dt_gpio(pri_dai)) {
-			dev_err(&pdev->dev, "Unable to configure gpio\n");
-			ret = -EINVAL;
-			goto err;
-		}
-	} else {
-		if (i2s_pdata->cfg_gpio && i2s_pdata->cfg_gpio(pdev)) {
-			dev_err(&pdev->dev, "Unable to configure gpio\n");
-			ret = -EINVAL;
-			goto err;
-		}
-=======
 	if (i2s_pdata && i2s_pdata->cfg_gpio && i2s_pdata->cfg_gpio(pdev)) {
 		dev_err(&pdev->dev, "Unable to configure gpio\n");
 		ret = -EINVAL;
 		goto err;
->>>>>>> d0e0ac97
 	}
 
 	snd_soc_register_component(&pri_dai->pdev->dev, &samsung_i2s_component,
@@ -1277,13 +1213,9 @@
 {
 	struct i2s_dai *i2s, *other;
 	struct resource *res;
-	struct s3c_audio_pdata *i2s_pdata = pdev->dev.platform_data;
 
 	i2s = dev_get_drvdata(&pdev->dev);
 	other = i2s->pri_dai ? : i2s->sec_dai;
-
-	if (!i2s_pdata->cfg_gpio && pdev->dev.of_node)
-		samsung_i2s_dt_gpio_free(i2s->pri_dai);
 
 	if (other) {
 		other->pri_dai = NULL;
