/*
 * simone.c -- ASoC audio for Simplemachines Sim.One board
 *
 * Copyright (c) 2010 Mika Westerberg
 *
 * Based on snappercl15 machine driver by Ryan Mallon.
 *
 * This program is free software; you can redistribute it and/or modify
 * it under the terms of the GNU General Public License version 2 as
 * published by the Free Software Foundation.
 */

#include <linux/init.h>
#include <linux/module.h>
#include <linux/platform_device.h>

#include <sound/core.h>
#include <sound/pcm.h>
#include <sound/soc.h>

#include <asm/mach-types.h>
#include <mach/hardware.h>

#include "ep93xx-pcm.h"

static struct snd_soc_dai_link simone_dai = {
	.name		= "AC97",
	.stream_name	= "AC97 HiFi",
	.cpu_dai_name	= "ep93xx-ac97",
	.codec_dai_name	= "ac97-hifi",
	.codec_name	= "ac97-codec",
	.platform_name	= "ep93xx-pcm-audio",
};

static struct snd_soc_card snd_soc_simone = {
	.name		= "Sim.One",
	.owner		= THIS_MODULE,
	.dai_link	= &simone_dai,
	.num_links	= 1,
};

static struct platform_device *simone_snd_ac97_device;

static int __devinit simone_probe(struct platform_device *pdev)
{
	struct snd_soc_card *card = &snd_soc_simone;
	int ret;

	simone_snd_ac97_device = platform_device_register_simple("ac97-codec",
								 -1, NULL, 0);
	if (IS_ERR(simone_snd_ac97_device))
		return PTR_ERR(simone_snd_ac97_device);
<<<<<<< HEAD

	card->dev = &pdev->dev;

=======

	card->dev = &pdev->dev;

>>>>>>> dcd6c922
	ret = snd_soc_register_card(card);
	if (ret) {
		dev_err(&pdev->dev, "snd_soc_register_card() failed: %d\n",
			ret);
		platform_device_unregister(simone_snd_ac97_device);
	}

	return ret;
<<<<<<< HEAD
}

static int __devexit simone_remove(struct platform_device *pdev)
{
	struct snd_soc_card *card = platform_get_drvdata(pdev);

	snd_soc_unregister_card(card);
	platform_device_unregister(simone_snd_ac97_device);

	return 0;
}

static struct platform_driver simone_driver = {
	.driver		= {
		.name	= "simone-audio",
		.owner	= THIS_MODULE,
	},
	.probe		= simone_probe,
	.remove		= __devexit_p(simone_remove),
};

static int __init simone_init(void)
{
	return platform_driver_register(&simone_driver);
=======
>>>>>>> dcd6c922
}

static int __devexit simone_remove(struct platform_device *pdev)
{
<<<<<<< HEAD
	platform_driver_unregister(&simone_driver);
=======
	struct snd_soc_card *card = platform_get_drvdata(pdev);

	snd_soc_unregister_card(card);
	platform_device_unregister(simone_snd_ac97_device);

	return 0;
>>>>>>> dcd6c922
}

static struct platform_driver simone_driver = {
	.driver		= {
		.name	= "simone-audio",
		.owner	= THIS_MODULE,
	},
	.probe		= simone_probe,
	.remove		= __devexit_p(simone_remove),
};

module_platform_driver(simone_driver);

MODULE_DESCRIPTION("ALSA SoC Simplemachines Sim.One");
MODULE_AUTHOR("Mika Westerberg <mika.westerberg@iki.fi>");
MODULE_LICENSE("GPL");
MODULE_ALIAS("platform:simone-audio");<|MERGE_RESOLUTION|>--- conflicted
+++ resolved
@@ -50,15 +50,9 @@
 								 -1, NULL, 0);
 	if (IS_ERR(simone_snd_ac97_device))
 		return PTR_ERR(simone_snd_ac97_device);
-<<<<<<< HEAD
 
 	card->dev = &pdev->dev;
 
-=======
-
-	card->dev = &pdev->dev;
-
->>>>>>> dcd6c922
 	ret = snd_soc_register_card(card);
 	if (ret) {
 		dev_err(&pdev->dev, "snd_soc_register_card() failed: %d\n",
@@ -67,7 +61,6 @@
 	}
 
 	return ret;
-<<<<<<< HEAD
 }
 
 static int __devexit simone_remove(struct platform_device *pdev)
@@ -89,36 +82,6 @@
 	.remove		= __devexit_p(simone_remove),
 };
 
-static int __init simone_init(void)
-{
-	return platform_driver_register(&simone_driver);
-=======
->>>>>>> dcd6c922
-}
-
-static int __devexit simone_remove(struct platform_device *pdev)
-{
-<<<<<<< HEAD
-	platform_driver_unregister(&simone_driver);
-=======
-	struct snd_soc_card *card = platform_get_drvdata(pdev);
-
-	snd_soc_unregister_card(card);
-	platform_device_unregister(simone_snd_ac97_device);
-
-	return 0;
->>>>>>> dcd6c922
-}
-
-static struct platform_driver simone_driver = {
-	.driver		= {
-		.name	= "simone-audio",
-		.owner	= THIS_MODULE,
-	},
-	.probe		= simone_probe,
-	.remove		= __devexit_p(simone_remove),
-};
-
 module_platform_driver(simone_driver);
 
 MODULE_DESCRIPTION("ALSA SoC Simplemachines Sim.One");
