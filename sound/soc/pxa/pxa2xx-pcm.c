--- conflicted
+++ resolved
@@ -88,10 +88,6 @@
 static int pxa2xx_soc_pcm_new(struct snd_soc_pcm_runtime *rtd)
 {
 	struct snd_card *card = rtd->card->snd_card;
-<<<<<<< HEAD
-	struct snd_soc_dai *dai = rtd->cpu_dai;
-=======
->>>>>>> e320bc42
 	struct snd_pcm *pcm = rtd->pcm;
 	int ret = 0;
 
