/*
 * ALSA SoC I2S (McBSP) Audio Layer for TI DAVINCI processor
 *
 * Author:      Vladimir Barinov, <vbarinov@embeddedalley.com>
 * Copyright:   (C) 2007 MontaVista Software, Inc., <source@mvista.com>
 *
 * This program is free software; you can redistribute it and/or modify
 * it under the terms of the GNU General Public License version 2 as
 * published by the Free Software Foundation.
 */

#include <linux/init.h>
#include <linux/module.h>
#include <linux/device.h>
#include <linux/slab.h>
#include <linux/delay.h>
#include <linux/io.h>
#include <linux/clk.h>

#include <sound/core.h>
#include <sound/pcm.h>
#include <sound/pcm_params.h>
#include <sound/initval.h>
#include <sound/soc.h>

#include <mach/asp.h>

#include "davinci-pcm.h"
#include "davinci-i2s.h"


/*
 * NOTE:  terminology here is confusing.
 *
 *  - This driver supports the "Audio Serial Port" (ASP),
 *    found on dm6446, dm355, and other DaVinci chips.
 *
 *  - But it labels it a "Multi-channel Buffered Serial Port"
 *    (McBSP) as on older chips like the dm642 ... which was
 *    backward-compatible, possibly explaining that confusion.
 *
 *  - OMAP chips have a controller called McBSP, which is
 *    incompatible with the DaVinci flavor of McBSP.
 *
 *  - Newer DaVinci chips have a controller called McASP,
 *    incompatible with ASP and with either McBSP.
 *
 * In short:  this uses ASP to implement I2S, not McBSP.
 * And it won't be the only DaVinci implemention of I2S.
 */
#define DAVINCI_MCBSP_DRR_REG	0x00
#define DAVINCI_MCBSP_DXR_REG	0x04
#define DAVINCI_MCBSP_SPCR_REG	0x08
#define DAVINCI_MCBSP_RCR_REG	0x0c
#define DAVINCI_MCBSP_XCR_REG	0x10
#define DAVINCI_MCBSP_SRGR_REG	0x14
#define DAVINCI_MCBSP_PCR_REG	0x24

#define DAVINCI_MCBSP_SPCR_RRST		(1 << 0)
#define DAVINCI_MCBSP_SPCR_RINTM(v)	((v) << 4)
#define DAVINCI_MCBSP_SPCR_XRST		(1 << 16)
#define DAVINCI_MCBSP_SPCR_XINTM(v)	((v) << 20)
#define DAVINCI_MCBSP_SPCR_GRST		(1 << 22)
#define DAVINCI_MCBSP_SPCR_FRST		(1 << 23)
#define DAVINCI_MCBSP_SPCR_FREE		(1 << 25)

#define DAVINCI_MCBSP_RCR_RWDLEN1(v)	((v) << 5)
#define DAVINCI_MCBSP_RCR_RFRLEN1(v)	((v) << 8)
#define DAVINCI_MCBSP_RCR_RDATDLY(v)	((v) << 16)
#define DAVINCI_MCBSP_RCR_RFIG		(1 << 18)
#define DAVINCI_MCBSP_RCR_RWDLEN2(v)	((v) << 21)
#define DAVINCI_MCBSP_RCR_RFRLEN2(v)	((v) << 24)
#define DAVINCI_MCBSP_RCR_RPHASE	BIT(31)

#define DAVINCI_MCBSP_XCR_XWDLEN1(v)	((v) << 5)
#define DAVINCI_MCBSP_XCR_XFRLEN1(v)	((v) << 8)
#define DAVINCI_MCBSP_XCR_XDATDLY(v)	((v) << 16)
#define DAVINCI_MCBSP_XCR_XFIG		(1 << 18)
#define DAVINCI_MCBSP_XCR_XWDLEN2(v)	((v) << 21)
#define DAVINCI_MCBSP_XCR_XFRLEN2(v)	((v) << 24)
#define DAVINCI_MCBSP_XCR_XPHASE	BIT(31)

#define DAVINCI_MCBSP_SRGR_FWID(v)	((v) << 8)
#define DAVINCI_MCBSP_SRGR_FPER(v)	((v) << 16)
#define DAVINCI_MCBSP_SRGR_FSGM		(1 << 28)
#define DAVINCI_MCBSP_SRGR_CLKSM	BIT(29)

#define DAVINCI_MCBSP_PCR_CLKRP		(1 << 0)
#define DAVINCI_MCBSP_PCR_CLKXP		(1 << 1)
#define DAVINCI_MCBSP_PCR_FSRP		(1 << 2)
#define DAVINCI_MCBSP_PCR_FSXP		(1 << 3)
#define DAVINCI_MCBSP_PCR_SCLKME	(1 << 7)
#define DAVINCI_MCBSP_PCR_CLKRM		(1 << 8)
#define DAVINCI_MCBSP_PCR_CLKXM		(1 << 9)
#define DAVINCI_MCBSP_PCR_FSRM		(1 << 10)
#define DAVINCI_MCBSP_PCR_FSXM		(1 << 11)

enum {
	DAVINCI_MCBSP_WORD_8 = 0,
	DAVINCI_MCBSP_WORD_12,
	DAVINCI_MCBSP_WORD_16,
	DAVINCI_MCBSP_WORD_20,
	DAVINCI_MCBSP_WORD_24,
	DAVINCI_MCBSP_WORD_32,
};

static const unsigned char data_type[SNDRV_PCM_FORMAT_S32_LE + 1] = {
	[SNDRV_PCM_FORMAT_S8]		= 1,
	[SNDRV_PCM_FORMAT_S16_LE]	= 2,
	[SNDRV_PCM_FORMAT_S32_LE]	= 4,
};

static const unsigned char asp_word_length[SNDRV_PCM_FORMAT_S32_LE + 1] = {
	[SNDRV_PCM_FORMAT_S8]		= DAVINCI_MCBSP_WORD_8,
	[SNDRV_PCM_FORMAT_S16_LE]	= DAVINCI_MCBSP_WORD_16,
	[SNDRV_PCM_FORMAT_S32_LE]	= DAVINCI_MCBSP_WORD_32,
};

static const unsigned char double_fmt[SNDRV_PCM_FORMAT_S32_LE + 1] = {
	[SNDRV_PCM_FORMAT_S8]		= SNDRV_PCM_FORMAT_S16_LE,
	[SNDRV_PCM_FORMAT_S16_LE]	= SNDRV_PCM_FORMAT_S32_LE,
};

struct davinci_mcbsp_dev {
	struct device *dev;
	struct davinci_pcm_dma_params	dma_params[2];
	void __iomem			*base;
#define MOD_DSP_A	0
#define MOD_DSP_B	1
	int				mode;
	u32				pcr;
	struct clk			*clk;
	/*
	 * Combining both channels into 1 element will at least double the
	 * amount of time between servicing the dma channel, increase
	 * effiency, and reduce the chance of overrun/underrun. But,
	 * it will result in the left & right channels being swapped.
	 *
	 * If relabeling the left and right channels is not possible,
	 * you may want to let the codec know to swap them back.
	 *
	 * It may allow x10 the amount of time to service dma requests,
	 * if the codec is master and is using an unnecessarily fast bit clock
	 * (ie. tlvaic23b), independent of the sample rate. So, having an
	 * entire frame at once means it can be serviced at the sample rate
	 * instead of the bit clock rate.
	 *
	 * In the now unlikely case that an underrun still
	 * occurs, both the left and right samples will be repeated
	 * so that no pops are heard, and the left and right channels
	 * won't end up being swapped because of the underrun.
	 */
	unsigned enable_channel_combine:1;

	unsigned int fmt;
	int clk_div;
	int clk_input_pin;
	bool i2s_accurate_sck;
};

static inline void davinci_mcbsp_write_reg(struct davinci_mcbsp_dev *dev,
					   int reg, u32 val)
{
	__raw_writel(val, dev->base + reg);
}

static inline u32 davinci_mcbsp_read_reg(struct davinci_mcbsp_dev *dev, int reg)
{
	return __raw_readl(dev->base + reg);
}

static void toggle_clock(struct davinci_mcbsp_dev *dev, int playback)
{
	u32 m = playback ? DAVINCI_MCBSP_PCR_CLKXP : DAVINCI_MCBSP_PCR_CLKRP;
	/* The clock needs to toggle to complete reset.
	 * So, fake it by toggling the clk polarity.
	 */
	davinci_mcbsp_write_reg(dev, DAVINCI_MCBSP_PCR_REG, dev->pcr ^ m);
	davinci_mcbsp_write_reg(dev, DAVINCI_MCBSP_PCR_REG, dev->pcr);
}

static void davinci_mcbsp_start(struct davinci_mcbsp_dev *dev,
		struct snd_pcm_substream *substream)
{
	struct snd_soc_pcm_runtime *rtd = substream->private_data;
	struct snd_soc_device *socdev = rtd->socdev;
	struct snd_soc_platform *platform = socdev->card->platform;
	int playback = (substream->stream == SNDRV_PCM_STREAM_PLAYBACK);
	u32 spcr;
	u32 mask = playback ? DAVINCI_MCBSP_SPCR_XRST : DAVINCI_MCBSP_SPCR_RRST;
	spcr = davinci_mcbsp_read_reg(dev, DAVINCI_MCBSP_SPCR_REG);
	if (spcr & mask) {
		/* start off disabled */
		davinci_mcbsp_write_reg(dev, DAVINCI_MCBSP_SPCR_REG,
				spcr & ~mask);
		toggle_clock(dev, playback);
	}
	if (dev->pcr & (DAVINCI_MCBSP_PCR_FSXM | DAVINCI_MCBSP_PCR_FSRM |
			DAVINCI_MCBSP_PCR_CLKXM | DAVINCI_MCBSP_PCR_CLKRM)) {
		/* Start the sample generator */
		spcr |= DAVINCI_MCBSP_SPCR_GRST;
		davinci_mcbsp_write_reg(dev, DAVINCI_MCBSP_SPCR_REG, spcr);
	}

	if (playback) {
		/* Stop the DMA to avoid data loss */
		/* while the transmitter is out of reset to handle XSYNCERR */
		if (platform->pcm_ops->trigger) {
			int ret = platform->pcm_ops->trigger(substream,
				SNDRV_PCM_TRIGGER_STOP);
			if (ret < 0)
				printk(KERN_DEBUG "Playback DMA stop failed\n");
		}

		/* Enable the transmitter */
		spcr = davinci_mcbsp_read_reg(dev, DAVINCI_MCBSP_SPCR_REG);
		spcr |= DAVINCI_MCBSP_SPCR_XRST;
		davinci_mcbsp_write_reg(dev, DAVINCI_MCBSP_SPCR_REG, spcr);

		/* wait for any unexpected frame sync error to occur */
		udelay(100);

		/* Disable the transmitter to clear any outstanding XSYNCERR */
		spcr = davinci_mcbsp_read_reg(dev, DAVINCI_MCBSP_SPCR_REG);
		spcr &= ~DAVINCI_MCBSP_SPCR_XRST;
		davinci_mcbsp_write_reg(dev, DAVINCI_MCBSP_SPCR_REG, spcr);
		toggle_clock(dev, playback);

		/* Restart the DMA */
		if (platform->pcm_ops->trigger) {
			int ret = platform->pcm_ops->trigger(substream,
				SNDRV_PCM_TRIGGER_START);
			if (ret < 0)
				printk(KERN_DEBUG "Playback DMA start failed\n");
		}
	}

	/* Enable transmitter or receiver */
	spcr = davinci_mcbsp_read_reg(dev, DAVINCI_MCBSP_SPCR_REG);
	spcr |= mask;

	if (dev->pcr & (DAVINCI_MCBSP_PCR_FSXM | DAVINCI_MCBSP_PCR_FSRM)) {
		/* Start frame sync */
		spcr |= DAVINCI_MCBSP_SPCR_FRST;
	}
	davinci_mcbsp_write_reg(dev, DAVINCI_MCBSP_SPCR_REG, spcr);
}

static void davinci_mcbsp_stop(struct davinci_mcbsp_dev *dev, int playback)
{
	u32 spcr;

	/* Reset transmitter/receiver and sample rate/frame sync generators */
	spcr = davinci_mcbsp_read_reg(dev, DAVINCI_MCBSP_SPCR_REG);
	spcr &= ~(DAVINCI_MCBSP_SPCR_GRST | DAVINCI_MCBSP_SPCR_FRST);
	spcr &= playback ? ~DAVINCI_MCBSP_SPCR_XRST : ~DAVINCI_MCBSP_SPCR_RRST;
	davinci_mcbsp_write_reg(dev, DAVINCI_MCBSP_SPCR_REG, spcr);
	toggle_clock(dev, playback);
}

#define DEFAULT_BITPERSAMPLE	16

static int davinci_i2s_set_dai_fmt(struct snd_soc_dai *cpu_dai,
				   unsigned int fmt)
{
	struct davinci_mcbsp_dev *dev = cpu_dai->private_data;
	unsigned int pcr;
	unsigned int srgr;
	/* Attention srgr is updated by hw_params! */
	srgr = DAVINCI_MCBSP_SRGR_FSGM |
		DAVINCI_MCBSP_SRGR_FPER(DEFAULT_BITPERSAMPLE * 2 - 1) |
		DAVINCI_MCBSP_SRGR_FWID(DEFAULT_BITPERSAMPLE - 1);

	dev->fmt = fmt;
	/* set master/slave audio interface */
	switch (fmt & SND_SOC_DAIFMT_MASTER_MASK) {
	case SND_SOC_DAIFMT_CBS_CFS:
		/* cpu is master */
		pcr = DAVINCI_MCBSP_PCR_FSXM |
			DAVINCI_MCBSP_PCR_FSRM |
			DAVINCI_MCBSP_PCR_CLKXM |
			DAVINCI_MCBSP_PCR_CLKRM;
		break;
	case SND_SOC_DAIFMT_CBM_CFS:
		pcr = DAVINCI_MCBSP_PCR_FSRM | DAVINCI_MCBSP_PCR_FSXM;
		/*
		 * Selection of the clock input pin that is the
		 * input for the Sample Rate Generator.
		 * McBSP FSR and FSX are driven by the Sample Rate
		 * Generator.
		 */
		switch (dev->clk_input_pin) {
		case MCBSP_CLKS:
			pcr |= DAVINCI_MCBSP_PCR_CLKXM |
				DAVINCI_MCBSP_PCR_CLKRM;
			break;
		case MCBSP_CLKR:
			pcr |= DAVINCI_MCBSP_PCR_SCLKME;
			break;
		default:
			dev_err(dev->dev, "bad clk_input_pin\n");
			return -EINVAL;
		}

		break;
	case SND_SOC_DAIFMT_CBM_CFM:
		/* codec is master */
		pcr = 0;
		break;
	default:
		printk(KERN_ERR "%s:bad master\n", __func__);
		return -EINVAL;
	}

	/* interface format */
	switch (fmt & SND_SOC_DAIFMT_FORMAT_MASK) {
	case SND_SOC_DAIFMT_I2S:
		/* Davinci doesn't support TRUE I2S, but some codecs will have
		 * the left and right channels contiguous. This allows
		 * dsp_a mode to be used with an inverted normal frame clk.
		 * If your codec is master and does not have contiguous
		 * channels, then you will have sound on only one channel.
		 * Try using a different mode, or codec as slave.
		 *
		 * The TLV320AIC33 is an example of a codec where this works.
		 * It has a variable bit clock frequency allowing it to have
		 * valid data on every bit clock.
		 *
		 * The TLV320AIC23 is an example of a codec where this does not
		 * work. It has a fixed bit clock frequency with progressively
		 * more empty bit clock slots between channels as the sample
		 * rate is lowered.
		 */
		fmt ^= SND_SOC_DAIFMT_NB_IF;
	case SND_SOC_DAIFMT_DSP_A:
		dev->mode = MOD_DSP_A;
		break;
	case SND_SOC_DAIFMT_DSP_B:
		dev->mode = MOD_DSP_B;
		break;
	default:
		printk(KERN_ERR "%s:bad format\n", __func__);
		return -EINVAL;
	}

	switch (fmt & SND_SOC_DAIFMT_INV_MASK) {
	case SND_SOC_DAIFMT_NB_NF:
		/* CLKRP Receive clock polarity,
		 *	1 - sampled on rising edge of CLKR
		 *	valid on rising edge
		 * CLKXP Transmit clock polarity,
		 *	1 - clocked on falling edge of CLKX
		 *	valid on rising edge
		 * FSRP  Receive frame sync pol, 0 - active high
		 * FSXP  Transmit frame sync pol, 0 - active high
		 */
		pcr |= (DAVINCI_MCBSP_PCR_CLKXP | DAVINCI_MCBSP_PCR_CLKRP);
		break;
	case SND_SOC_DAIFMT_IB_IF:
		/* CLKRP Receive clock polarity,
		 *	0 - sampled on falling edge of CLKR
		 *	valid on falling edge
		 * CLKXP Transmit clock polarity,
		 *	0 - clocked on rising edge of CLKX
		 *	valid on falling edge
		 * FSRP  Receive frame sync pol, 1 - active low
		 * FSXP  Transmit frame sync pol, 1 - active low
		 */
		pcr |= (DAVINCI_MCBSP_PCR_FSXP | DAVINCI_MCBSP_PCR_FSRP);
		break;
	case SND_SOC_DAIFMT_NB_IF:
		/* CLKRP Receive clock polarity,
		 *	1 - sampled on rising edge of CLKR
		 *	valid on rising edge
		 * CLKXP Transmit clock polarity,
		 *	1 - clocked on falling edge of CLKX
		 *	valid on rising edge
		 * FSRP  Receive frame sync pol, 1 - active low
		 * FSXP  Transmit frame sync pol, 1 - active low
		 */
		pcr |= (DAVINCI_MCBSP_PCR_CLKXP | DAVINCI_MCBSP_PCR_CLKRP |
			DAVINCI_MCBSP_PCR_FSXP | DAVINCI_MCBSP_PCR_FSRP);
		break;
	case SND_SOC_DAIFMT_IB_NF:
		/* CLKRP Receive clock polarity,
		 *	0 - sampled on falling edge of CLKR
		 *	valid on falling edge
		 * CLKXP Transmit clock polarity,
		 *	0 - clocked on rising edge of CLKX
		 *	valid on falling edge
		 * FSRP  Receive frame sync pol, 0 - active high
		 * FSXP  Transmit frame sync pol, 0 - active high
		 */
		break;
	default:
		return -EINVAL;
	}
	davinci_mcbsp_write_reg(dev, DAVINCI_MCBSP_SRGR_REG, srgr);
	dev->pcr = pcr;
	davinci_mcbsp_write_reg(dev, DAVINCI_MCBSP_PCR_REG, pcr);
	return 0;
}

static int davinci_i2s_dai_set_clkdiv(struct snd_soc_dai *cpu_dai,
				int div_id, int div)
{
	struct davinci_mcbsp_dev *dev = cpu_dai->private_data;

	if (div_id != DAVINCI_MCBSP_CLKGDV)
		return -ENODEV;

	dev->clk_div = div;
	return 0;
}

static int davinci_i2s_hw_params(struct snd_pcm_substream *substream,
				 struct snd_pcm_hw_params *params,
				 struct snd_soc_dai *dai)
{
	struct davinci_mcbsp_dev *dev = dai->private_data;
	struct davinci_pcm_dma_params *dma_params =
					&dev->dma_params[substream->stream];
	struct snd_interval *i = NULL;
	int mcbsp_word_length, master;
	unsigned int rcr, xcr, srgr, clk_div, freq, framesize;
	u32 spcr;
	snd_pcm_format_t fmt;
	unsigned element_cnt = 1;

	/* general line settings */
	spcr = davinci_mcbsp_read_reg(dev, DAVINCI_MCBSP_SPCR_REG);
	if (substream->stream == SNDRV_PCM_STREAM_CAPTURE) {
		spcr |= DAVINCI_MCBSP_SPCR_RINTM(3) | DAVINCI_MCBSP_SPCR_FREE;
		davinci_mcbsp_write_reg(dev, DAVINCI_MCBSP_SPCR_REG, spcr);
	} else {
		spcr |= DAVINCI_MCBSP_SPCR_XINTM(3) | DAVINCI_MCBSP_SPCR_FREE;
		davinci_mcbsp_write_reg(dev, DAVINCI_MCBSP_SPCR_REG, spcr);
	}

	master = dev->fmt & SND_SOC_DAIFMT_MASTER_MASK;
	fmt = params_format(params);
	mcbsp_word_length = asp_word_length[fmt];

	switch (master) {
	case SND_SOC_DAIFMT_CBS_CFS:
		freq = clk_get_rate(dev->clk);
		srgr = DAVINCI_MCBSP_SRGR_FSGM |
		       DAVINCI_MCBSP_SRGR_CLKSM;
		srgr |= DAVINCI_MCBSP_SRGR_FWID(mcbsp_word_length *
						8 - 1);
		if (dev->i2s_accurate_sck) {
			clk_div = 256;
			do {
				framesize = (freq / (--clk_div)) /
				params->rate_num *
					params->rate_den;
			} while (((framesize < 33) || (framesize > 4095)) &&
				 (clk_div));
			clk_div--;
			srgr |= DAVINCI_MCBSP_SRGR_FPER(framesize - 1);
		} else {
			/* symmetric waveforms */
			clk_div = freq / (mcbsp_word_length * 16) /
				  params->rate_num * params->rate_den;
			srgr |= DAVINCI_MCBSP_SRGR_FPER(mcbsp_word_length *
							16 - 1);
		}
		clk_div &= 0xFF;
		srgr |= clk_div;
		break;
	case SND_SOC_DAIFMT_CBM_CFS:
		srgr = DAVINCI_MCBSP_SRGR_FSGM;
		clk_div = dev->clk_div - 1;
		srgr |= DAVINCI_MCBSP_SRGR_FWID(mcbsp_word_length * 8 - 1);
		srgr |= DAVINCI_MCBSP_SRGR_FPER(mcbsp_word_length * 16 - 1);
		clk_div &= 0xFF;
		srgr |= clk_div;
		break;
	case SND_SOC_DAIFMT_CBM_CFM:
		/* Clock and frame sync given from external sources */
		i = hw_param_interval(params, SNDRV_PCM_HW_PARAM_SAMPLE_BITS);
		srgr = DAVINCI_MCBSP_SRGR_FSGM;
		srgr |= DAVINCI_MCBSP_SRGR_FWID(snd_interval_value(i) - 1);
		pr_debug("%s - %d  FWID set: re-read srgr = %X\n",
			__func__, __LINE__, snd_interval_value(i) - 1);

		i = hw_param_interval(params, SNDRV_PCM_HW_PARAM_FRAME_BITS);
		srgr |= DAVINCI_MCBSP_SRGR_FPER(snd_interval_value(i) - 1);
		break;
	default:
		return -EINVAL;
	}
	davinci_mcbsp_write_reg(dev, DAVINCI_MCBSP_SRGR_REG, srgr);

	rcr = DAVINCI_MCBSP_RCR_RFIG;
	xcr = DAVINCI_MCBSP_XCR_XFIG;
	if (dev->mode == MOD_DSP_B) {
		rcr |= DAVINCI_MCBSP_RCR_RDATDLY(0);
		xcr |= DAVINCI_MCBSP_XCR_XDATDLY(0);
	} else {
		rcr |= DAVINCI_MCBSP_RCR_RDATDLY(1);
		xcr |= DAVINCI_MCBSP_XCR_XDATDLY(1);
	}
	/* Determine xfer data type */
	fmt = params_format(params);
	if ((fmt > SNDRV_PCM_FORMAT_S32_LE) || !data_type[fmt]) {
		printk(KERN_WARNING "davinci-i2s: unsupported PCM format\n");
		return -EINVAL;
	}

	if (params_channels(params) == 2) {
		element_cnt = 2;
		if (double_fmt[fmt] && dev->enable_channel_combine) {
			element_cnt = 1;
			fmt = double_fmt[fmt];
		}
		switch (master) {
		case SND_SOC_DAIFMT_CBS_CFS:
		case SND_SOC_DAIFMT_CBS_CFM:
			rcr |= DAVINCI_MCBSP_RCR_RFRLEN2(0);
			xcr |= DAVINCI_MCBSP_XCR_XFRLEN2(0);
			rcr |= DAVINCI_MCBSP_RCR_RPHASE;
			xcr |= DAVINCI_MCBSP_XCR_XPHASE;
			break;
		case SND_SOC_DAIFMT_CBM_CFM:
		case SND_SOC_DAIFMT_CBM_CFS:
			rcr |= DAVINCI_MCBSP_RCR_RFRLEN2(element_cnt - 1);
			xcr |= DAVINCI_MCBSP_XCR_XFRLEN2(element_cnt - 1);
			break;
		default:
			return -EINVAL;
		}
	}
	dma_params->acnt = dma_params->data_type = data_type[fmt];
	dma_params->fifo_level = 0;
	mcbsp_word_length = asp_word_length[fmt];

	switch (master) {
	case SND_SOC_DAIFMT_CBS_CFS:
	case SND_SOC_DAIFMT_CBS_CFM:
		rcr |= DAVINCI_MCBSP_RCR_RFRLEN1(0);
		xcr |= DAVINCI_MCBSP_XCR_XFRLEN1(0);
		break;
	case SND_SOC_DAIFMT_CBM_CFM:
	case SND_SOC_DAIFMT_CBM_CFS:
		rcr |= DAVINCI_MCBSP_RCR_RFRLEN1(element_cnt - 1);
		xcr |= DAVINCI_MCBSP_XCR_XFRLEN1(element_cnt - 1);
		break;
	default:
		return -EINVAL;
	}

	rcr |= DAVINCI_MCBSP_RCR_RWDLEN1(mcbsp_word_length) |
		DAVINCI_MCBSP_RCR_RWDLEN2(mcbsp_word_length);
	xcr |= DAVINCI_MCBSP_XCR_XWDLEN1(mcbsp_word_length) |
		DAVINCI_MCBSP_XCR_XWDLEN2(mcbsp_word_length);

	if (substream->stream == SNDRV_PCM_STREAM_PLAYBACK)
		davinci_mcbsp_write_reg(dev, DAVINCI_MCBSP_XCR_REG, xcr);
	else
		davinci_mcbsp_write_reg(dev, DAVINCI_MCBSP_RCR_REG, rcr);

	pr_debug("%s - %d  srgr=%X\n", __func__, __LINE__, srgr);
	pr_debug("%s - %d  xcr=%X\n", __func__, __LINE__, xcr);
	pr_debug("%s - %d  rcr=%X\n", __func__, __LINE__, rcr);
	return 0;
}

static int davinci_i2s_prepare(struct snd_pcm_substream *substream,
		struct snd_soc_dai *dai)
{
	struct davinci_mcbsp_dev *dev = dai->private_data;
	int playback = (substream->stream == SNDRV_PCM_STREAM_PLAYBACK);
	davinci_mcbsp_stop(dev, playback);
	if ((dev->pcr & DAVINCI_MCBSP_PCR_FSXM) == 0) {
		/* codec is master */
		davinci_mcbsp_start(dev, substream);
	}
	return 0;
}

static int davinci_i2s_trigger(struct snd_pcm_substream *substream, int cmd,
			       struct snd_soc_dai *dai)
{
	struct davinci_mcbsp_dev *dev = dai->private_data;
	int ret = 0;
	int playback = (substream->stream == SNDRV_PCM_STREAM_PLAYBACK);
	if ((dev->pcr & DAVINCI_MCBSP_PCR_FSXM) == 0)
		return 0;	/* return if codec is master */

	switch (cmd) {
	case SNDRV_PCM_TRIGGER_START:
	case SNDRV_PCM_TRIGGER_RESUME:
	case SNDRV_PCM_TRIGGER_PAUSE_RELEASE:
		davinci_mcbsp_start(dev, substream);
		break;
	case SNDRV_PCM_TRIGGER_STOP:
	case SNDRV_PCM_TRIGGER_SUSPEND:
	case SNDRV_PCM_TRIGGER_PAUSE_PUSH:
		davinci_mcbsp_stop(dev, playback);
		break;
	default:
		ret = -EINVAL;
	}
	return ret;
}

static void davinci_i2s_shutdown(struct snd_pcm_substream *substream,
		struct snd_soc_dai *dai)
{
	struct davinci_mcbsp_dev *dev = dai->private_data;
	int playback = (substream->stream == SNDRV_PCM_STREAM_PLAYBACK);
	davinci_mcbsp_stop(dev, playback);
}

#define DAVINCI_I2S_RATES	SNDRV_PCM_RATE_8000_96000

static struct snd_soc_dai_ops davinci_i2s_dai_ops = {
	.shutdown	= davinci_i2s_shutdown,
	.prepare	= davinci_i2s_prepare,
	.trigger	= davinci_i2s_trigger,
	.hw_params	= davinci_i2s_hw_params,
	.set_fmt	= davinci_i2s_set_dai_fmt,
	.set_clkdiv	= davinci_i2s_dai_set_clkdiv,

};

struct snd_soc_dai davinci_i2s_dai = {
	.name = "davinci-i2s",
	.id = 0,
	.playback = {
		.channels_min = 2,
		.channels_max = 2,
		.rates = DAVINCI_I2S_RATES,
		.formats = SNDRV_PCM_FMTBIT_S16_LE,},
	.capture = {
		.channels_min = 2,
		.channels_max = 2,
		.rates = DAVINCI_I2S_RATES,
		.formats = SNDRV_PCM_FMTBIT_S16_LE,},
	.ops = &davinci_i2s_dai_ops,

};
EXPORT_SYMBOL_GPL(davinci_i2s_dai);

static int davinci_i2s_probe(struct platform_device *pdev)
{
	struct snd_platform_data *pdata = pdev->dev.platform_data;
	struct davinci_mcbsp_dev *dev;
	struct resource *mem, *ioarea, *res;
	enum dma_event_q asp_chan_q = EVENTQ_0;
	enum dma_event_q ram_chan_q = EVENTQ_1;
	int ret;

	mem = platform_get_resource(pdev, IORESOURCE_MEM, 0);
	if (!mem) {
		dev_err(&pdev->dev, "no mem resource?\n");
		return -ENODEV;
	}

	ioarea = request_mem_region(mem->start, (mem->end - mem->start) + 1,
				    pdev->name);
	if (!ioarea) {
		dev_err(&pdev->dev, "McBSP region already claimed\n");
		return -EBUSY;
	}

	dev = kzalloc(sizeof(struct davinci_mcbsp_dev), GFP_KERNEL);
	if (!dev) {
		ret = -ENOMEM;
		goto err_release_region;
	}
	if (pdata) {
		dev->enable_channel_combine = pdata->enable_channel_combine;
		dev->dma_params[SNDRV_PCM_STREAM_PLAYBACK].sram_size =
			pdata->sram_size_playback;
		dev->dma_params[SNDRV_PCM_STREAM_CAPTURE].sram_size =
			pdata->sram_size_capture;
		dev->clk_input_pin = pdata->clk_input_pin;
		dev->i2s_accurate_sck = pdata->i2s_accurate_sck;
<<<<<<< HEAD
=======
		asp_chan_q = pdata->asp_chan_q;
		ram_chan_q = pdata->ram_chan_q;
>>>>>>> d1ce6b20
	}

	dev->dma_params[SNDRV_PCM_STREAM_PLAYBACK].asp_chan_q	= asp_chan_q;
	dev->dma_params[SNDRV_PCM_STREAM_PLAYBACK].ram_chan_q	= ram_chan_q;
	dev->dma_params[SNDRV_PCM_STREAM_CAPTURE].asp_chan_q	= asp_chan_q;
	dev->dma_params[SNDRV_PCM_STREAM_CAPTURE].ram_chan_q	= ram_chan_q;

	dev->clk = clk_get(&pdev->dev, NULL);
	if (IS_ERR(dev->clk)) {
		ret = -ENODEV;
		goto err_free_mem;
	}
	clk_enable(dev->clk);

	dev->base = (void __iomem *)IO_ADDRESS(mem->start);

	dev->dma_params[SNDRV_PCM_STREAM_PLAYBACK].dma_addr =
	    (dma_addr_t)(io_v2p(dev->base) + DAVINCI_MCBSP_DXR_REG);

	dev->dma_params[SNDRV_PCM_STREAM_CAPTURE].dma_addr =
	    (dma_addr_t)(io_v2p(dev->base) + DAVINCI_MCBSP_DRR_REG);

	/* first TX, then RX */
	res = platform_get_resource(pdev, IORESOURCE_DMA, 0);
	if (!res) {
		dev_err(&pdev->dev, "no DMA resource\n");
		ret = -ENXIO;
		goto err_free_mem;
	}
	dev->dma_params[SNDRV_PCM_STREAM_PLAYBACK].channel = res->start;

	res = platform_get_resource(pdev, IORESOURCE_DMA, 1);
	if (!res) {
		dev_err(&pdev->dev, "no DMA resource\n");
		ret = -ENXIO;
		goto err_free_mem;
	}
	dev->dma_params[SNDRV_PCM_STREAM_CAPTURE].channel = res->start;
	dev->dev = &pdev->dev;

	davinci_i2s_dai.private_data = dev;
	davinci_i2s_dai.capture.dma_data = dev->dma_params;
	davinci_i2s_dai.playback.dma_data = dev->dma_params;
	ret = snd_soc_register_dai(&davinci_i2s_dai);
	if (ret != 0)
		goto err_free_mem;

	return 0;

err_free_mem:
	kfree(dev);
err_release_region:
	release_mem_region(mem->start, (mem->end - mem->start) + 1);

	return ret;
}

static int davinci_i2s_remove(struct platform_device *pdev)
{
	struct davinci_mcbsp_dev *dev = davinci_i2s_dai.private_data;
	struct resource *mem;

	snd_soc_unregister_dai(&davinci_i2s_dai);
	clk_disable(dev->clk);
	clk_put(dev->clk);
	dev->clk = NULL;
	kfree(dev);
	mem = platform_get_resource(pdev, IORESOURCE_MEM, 0);
	release_mem_region(mem->start, (mem->end - mem->start) + 1);

	return 0;
}

static struct platform_driver davinci_mcbsp_driver = {
	.probe		= davinci_i2s_probe,
	.remove		= davinci_i2s_remove,
	.driver		= {
		.name	= "davinci-asp",
		.owner	= THIS_MODULE,
	},
};

static int __init davinci_i2s_init(void)
{
	return platform_driver_register(&davinci_mcbsp_driver);
}
module_init(davinci_i2s_init);

static void __exit davinci_i2s_exit(void)
{
	platform_driver_unregister(&davinci_mcbsp_driver);
}
module_exit(davinci_i2s_exit);

MODULE_AUTHOR("Vladimir Barinov");
MODULE_DESCRIPTION("TI DAVINCI I2S (McBSP) SoC Interface");
MODULE_LICENSE("GPL");<|MERGE_RESOLUTION|>--- conflicted
+++ resolved
@@ -678,11 +678,8 @@
 			pdata->sram_size_capture;
 		dev->clk_input_pin = pdata->clk_input_pin;
 		dev->i2s_accurate_sck = pdata->i2s_accurate_sck;
-<<<<<<< HEAD
-=======
 		asp_chan_q = pdata->asp_chan_q;
 		ram_chan_q = pdata->ram_chan_q;
->>>>>>> d1ce6b20
 	}
 
 	dev->dma_params[SNDRV_PCM_STREAM_PLAYBACK].asp_chan_q	= asp_chan_q;
