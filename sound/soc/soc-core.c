/*
 * soc-core.c  --  ALSA SoC Audio Layer
 *
 * Copyright 2005 Wolfson Microelectronics PLC.
 * Copyright 2005 Openedhand Ltd.
 * Copyright (C) 2010 Slimlogic Ltd.
 * Copyright (C) 2010 Texas Instruments Inc.
 *
 * Author: Liam Girdwood <lrg@slimlogic.co.uk>
 *         with code, comments and ideas from :-
 *         Richard Purdie <richard@openedhand.com>
 *
 *  This program is free software; you can redistribute  it and/or modify it
 *  under  the terms of  the GNU General  Public License as published by the
 *  Free Software Foundation;  either version 2 of the  License, or (at your
 *  option) any later version.
 *
 *  TODO:
 *   o Add hw rules to enforce rates, etc.
 *   o More testing with other codecs/machines.
 *   o Add more codecs and platforms to ensure good API coverage.
 *   o Support TDM on PCM and I2S
 */

#include <linux/module.h>
#include <linux/moduleparam.h>
#include <linux/init.h>
#include <linux/delay.h>
#include <linux/pm.h>
#include <linux/bitops.h>
#include <linux/debugfs.h>
#include <linux/platform_device.h>
#include <linux/ctype.h>
#include <linux/slab.h>
#include <linux/of.h>
#include <sound/ac97_codec.h>
#include <sound/core.h>
#include <sound/jack.h>
#include <sound/pcm.h>
#include <sound/pcm_params.h>
#include <sound/soc.h>
#include <sound/soc-dpcm.h>
#include <sound/initval.h>

#define CREATE_TRACE_POINTS
#include <trace/events/asoc.h>

#define NAME_SIZE	32

static DECLARE_WAIT_QUEUE_HEAD(soc_pm_waitq);

#ifdef CONFIG_DEBUG_FS
struct dentry *snd_soc_debugfs_root;
EXPORT_SYMBOL_GPL(snd_soc_debugfs_root);
#endif

static DEFINE_MUTEX(client_mutex);
static LIST_HEAD(dai_list);
static LIST_HEAD(platform_list);
static LIST_HEAD(codec_list);

/*
 * This is a timeout to do a DAPM powerdown after a stream is closed().
 * It can be used to eliminate pops between different playback streams, e.g.
 * between two audio tracks.
 */
static int pmdown_time = 5000;
module_param(pmdown_time, int, 0);
MODULE_PARM_DESC(pmdown_time, "DAPM stream powerdown time (msecs)");

/* returns the minimum number of bytes needed to represent
 * a particular given value */
static int min_bytes_needed(unsigned long val)
{
	int c = 0;
	int i;

	for (i = (sizeof val * 8) - 1; i >= 0; --i, ++c)
		if (val & (1UL << i))
			break;
	c = (sizeof val * 8) - c;
	if (!c || (c % 8))
		c = (c + 8) / 8;
	else
		c /= 8;
	return c;
}

/* fill buf which is 'len' bytes with a formatted
 * string of the form 'reg: value\n' */
static int format_register_str(struct snd_soc_codec *codec,
			       unsigned int reg, char *buf, size_t len)
{
	int wordsize = min_bytes_needed(codec->driver->reg_cache_size) * 2;
	int regsize = codec->driver->reg_word_size * 2;
	int ret;
	char tmpbuf[len + 1];
	char regbuf[regsize + 1];

	/* since tmpbuf is allocated on the stack, warn the callers if they
	 * try to abuse this function */
	WARN_ON(len > 63);

	/* +2 for ': ' and + 1 for '\n' */
	if (wordsize + regsize + 2 + 1 != len)
		return -EINVAL;

	ret = snd_soc_read(codec, reg);
	if (ret < 0) {
		memset(regbuf, 'X', regsize);
		regbuf[regsize] = '\0';
	} else {
		snprintf(regbuf, regsize + 1, "%.*x", regsize, ret);
	}

	/* prepare the buffer */
	snprintf(tmpbuf, len + 1, "%.*x: %s\n", wordsize, reg, regbuf);
	/* copy it back to the caller without the '\0' */
	memcpy(buf, tmpbuf, len);

	return 0;
}

/* codec register dump */
static ssize_t soc_codec_reg_show(struct snd_soc_codec *codec, char *buf,
				  size_t count, loff_t pos)
{
	int i, step = 1;
	int wordsize, regsize;
	int len;
	size_t total = 0;
	loff_t p = 0;

	wordsize = min_bytes_needed(codec->driver->reg_cache_size) * 2;
	regsize = codec->driver->reg_word_size * 2;

	len = wordsize + regsize + 2 + 1;

	if (!codec->driver->reg_cache_size)
		return 0;

	if (codec->driver->reg_cache_step)
		step = codec->driver->reg_cache_step;

	for (i = 0; i < codec->driver->reg_cache_size; i += step) {
		if (!snd_soc_codec_readable_register(codec, i))
			continue;
		if (codec->driver->display_register) {
			count += codec->driver->display_register(codec, buf + count,
							 PAGE_SIZE - count, i);
		} else {
			/* only support larger than PAGE_SIZE bytes debugfs
			 * entries for the default case */
			if (p >= pos) {
				if (total + len >= count - 1)
					break;
				format_register_str(codec, i, buf + total, len);
				total += len;
			}
			p += len;
		}
	}

	total = min(total, count - 1);

	return total;
}

static ssize_t codec_reg_show(struct device *dev,
	struct device_attribute *attr, char *buf)
{
	struct snd_soc_pcm_runtime *rtd = dev_get_drvdata(dev);

	return soc_codec_reg_show(rtd->codec, buf, PAGE_SIZE, 0);
}

static DEVICE_ATTR(codec_reg, 0444, codec_reg_show, NULL);

static ssize_t pmdown_time_show(struct device *dev,
				struct device_attribute *attr, char *buf)
{
	struct snd_soc_pcm_runtime *rtd = dev_get_drvdata(dev);

	return sprintf(buf, "%ld\n", rtd->pmdown_time);
}

static ssize_t pmdown_time_set(struct device *dev,
			       struct device_attribute *attr,
			       const char *buf, size_t count)
{
	struct snd_soc_pcm_runtime *rtd = dev_get_drvdata(dev);
	int ret;

	ret = strict_strtol(buf, 10, &rtd->pmdown_time);
	if (ret)
		return ret;

	return count;
}

static DEVICE_ATTR(pmdown_time, 0644, pmdown_time_show, pmdown_time_set);

#ifdef CONFIG_DEBUG_FS
static ssize_t codec_reg_read_file(struct file *file, char __user *user_buf,
				   size_t count, loff_t *ppos)
{
	ssize_t ret;
	struct snd_soc_codec *codec = file->private_data;
	char *buf;

	if (*ppos < 0 || !count)
		return -EINVAL;

	buf = kmalloc(count, GFP_KERNEL);
	if (!buf)
		return -ENOMEM;

	ret = soc_codec_reg_show(codec, buf, count, *ppos);
	if (ret >= 0) {
		if (copy_to_user(user_buf, buf, ret)) {
			kfree(buf);
			return -EFAULT;
		}
		*ppos += ret;
	}

	kfree(buf);
	return ret;
}

static ssize_t codec_reg_write_file(struct file *file,
		const char __user *user_buf, size_t count, loff_t *ppos)
{
	char buf[32];
	size_t buf_size;
	char *start = buf;
	unsigned long reg, value;
	struct snd_soc_codec *codec = file->private_data;

	buf_size = min(count, (sizeof(buf)-1));
	if (copy_from_user(buf, user_buf, buf_size))
		return -EFAULT;
	buf[buf_size] = 0;

	while (*start == ' ')
		start++;
	reg = simple_strtoul(start, &start, 16);
	while (*start == ' ')
		start++;
	if (strict_strtoul(start, 16, &value))
		return -EINVAL;

	/* Userspace has been fiddling around behind the kernel's back */
	add_taint(TAINT_USER);

	snd_soc_write(codec, reg, value);
	return buf_size;
}

static const struct file_operations codec_reg_fops = {
	.open = simple_open,
	.read = codec_reg_read_file,
	.write = codec_reg_write_file,
	.llseek = default_llseek,
};

static void soc_init_codec_debugfs(struct snd_soc_codec *codec)
{
	struct dentry *debugfs_card_root = codec->card->debugfs_card_root;

	codec->debugfs_codec_root = debugfs_create_dir(codec->name,
						       debugfs_card_root);
	if (!codec->debugfs_codec_root) {
		dev_warn(codec->dev, "Failed to create codec debugfs directory\n");
		return;
	}

	debugfs_create_bool("cache_sync", 0444, codec->debugfs_codec_root,
			    &codec->cache_sync);
	debugfs_create_bool("cache_only", 0444, codec->debugfs_codec_root,
			    &codec->cache_only);

	codec->debugfs_reg = debugfs_create_file("codec_reg", 0644,
						 codec->debugfs_codec_root,
						 codec, &codec_reg_fops);
	if (!codec->debugfs_reg)
		dev_warn(codec->dev, "Failed to create codec register debugfs file\n");

	snd_soc_dapm_debugfs_init(&codec->dapm, codec->debugfs_codec_root);
}

static void soc_cleanup_codec_debugfs(struct snd_soc_codec *codec)
{
	debugfs_remove_recursive(codec->debugfs_codec_root);
}

static void soc_init_platform_debugfs(struct snd_soc_platform *platform)
{
	struct dentry *debugfs_card_root = platform->card->debugfs_card_root;

	platform->debugfs_platform_root = debugfs_create_dir(platform->name,
						       debugfs_card_root);
	if (!platform->debugfs_platform_root) {
		dev_warn(platform->dev,
			"Failed to create platform debugfs directory\n");
		return;
	}

	snd_soc_dapm_debugfs_init(&platform->dapm,
		platform->debugfs_platform_root);
}

static void soc_cleanup_platform_debugfs(struct snd_soc_platform *platform)
{
	debugfs_remove_recursive(platform->debugfs_platform_root);
}

static ssize_t codec_list_read_file(struct file *file, char __user *user_buf,
				    size_t count, loff_t *ppos)
{
	char *buf = kmalloc(PAGE_SIZE, GFP_KERNEL);
	ssize_t len, ret = 0;
	struct snd_soc_codec *codec;

	if (!buf)
		return -ENOMEM;

	list_for_each_entry(codec, &codec_list, list) {
		len = snprintf(buf + ret, PAGE_SIZE - ret, "%s\n",
			       codec->name);
		if (len >= 0)
			ret += len;
		if (ret > PAGE_SIZE) {
			ret = PAGE_SIZE;
			break;
		}
	}

	if (ret >= 0)
		ret = simple_read_from_buffer(user_buf, count, ppos, buf, ret);

	kfree(buf);

	return ret;
}

static const struct file_operations codec_list_fops = {
	.read = codec_list_read_file,
	.llseek = default_llseek,/* read accesses f_pos */
};

static ssize_t dai_list_read_file(struct file *file, char __user *user_buf,
				  size_t count, loff_t *ppos)
{
	char *buf = kmalloc(PAGE_SIZE, GFP_KERNEL);
	ssize_t len, ret = 0;
	struct snd_soc_dai *dai;

	if (!buf)
		return -ENOMEM;

	list_for_each_entry(dai, &dai_list, list) {
		len = snprintf(buf + ret, PAGE_SIZE - ret, "%s\n", dai->name);
		if (len >= 0)
			ret += len;
		if (ret > PAGE_SIZE) {
			ret = PAGE_SIZE;
			break;
		}
	}

	ret = simple_read_from_buffer(user_buf, count, ppos, buf, ret);

	kfree(buf);

	return ret;
}

static const struct file_operations dai_list_fops = {
	.read = dai_list_read_file,
	.llseek = default_llseek,/* read accesses f_pos */
};

static ssize_t platform_list_read_file(struct file *file,
				       char __user *user_buf,
				       size_t count, loff_t *ppos)
{
	char *buf = kmalloc(PAGE_SIZE, GFP_KERNEL);
	ssize_t len, ret = 0;
	struct snd_soc_platform *platform;

	if (!buf)
		return -ENOMEM;

	list_for_each_entry(platform, &platform_list, list) {
		len = snprintf(buf + ret, PAGE_SIZE - ret, "%s\n",
			       platform->name);
		if (len >= 0)
			ret += len;
		if (ret > PAGE_SIZE) {
			ret = PAGE_SIZE;
			break;
		}
	}

	ret = simple_read_from_buffer(user_buf, count, ppos, buf, ret);

	kfree(buf);

	return ret;
}

static const struct file_operations platform_list_fops = {
	.read = platform_list_read_file,
	.llseek = default_llseek,/* read accesses f_pos */
};

static void soc_init_card_debugfs(struct snd_soc_card *card)
{
	card->debugfs_card_root = debugfs_create_dir(card->name,
						     snd_soc_debugfs_root);
	if (!card->debugfs_card_root) {
		dev_warn(card->dev,
			 "ASoC: Failed to create card debugfs directory\n");
		return;
	}

	card->debugfs_pop_time = debugfs_create_u32("dapm_pop_time", 0644,
						    card->debugfs_card_root,
						    &card->pop_time);
	if (!card->debugfs_pop_time)
		dev_warn(card->dev,
		       "Failed to create pop time debugfs file\n");
}

static void soc_cleanup_card_debugfs(struct snd_soc_card *card)
{
	debugfs_remove_recursive(card->debugfs_card_root);
}

#else

static inline void soc_init_codec_debugfs(struct snd_soc_codec *codec)
{
}

static inline void soc_cleanup_codec_debugfs(struct snd_soc_codec *codec)
{
}

static inline void soc_init_platform_debugfs(struct snd_soc_platform *platform)
{
}

static inline void soc_cleanup_platform_debugfs(struct snd_soc_platform *platform)
{
}

static inline void soc_init_card_debugfs(struct snd_soc_card *card)
{
}

static inline void soc_cleanup_card_debugfs(struct snd_soc_card *card)
{
}
#endif

struct snd_pcm_substream *snd_soc_get_dai_substream(struct snd_soc_card *card,
		const char *dai_link, int stream)
{
	int i;

	for (i = 0; i < card->num_links; i++) {
		if (card->rtd[i].dai_link->no_pcm &&
			!strcmp(card->rtd[i].dai_link->name, dai_link))
			return card->rtd[i].pcm->streams[stream].substream;
	}
	dev_dbg(card->dev, "failed to find dai link %s\n", dai_link);
	return NULL;
}
EXPORT_SYMBOL_GPL(snd_soc_get_dai_substream);

struct snd_soc_pcm_runtime *snd_soc_get_pcm_runtime(struct snd_soc_card *card,
		const char *dai_link)
{
	int i;

	for (i = 0; i < card->num_links; i++) {
		if (!strcmp(card->rtd[i].dai_link->name, dai_link))
			return &card->rtd[i];
	}
	dev_dbg(card->dev, "failed to find rtd %s\n", dai_link);
	return NULL;
}
EXPORT_SYMBOL_GPL(snd_soc_get_pcm_runtime);

#ifdef CONFIG_SND_SOC_AC97_BUS
/* unregister ac97 codec */
static int soc_ac97_dev_unregister(struct snd_soc_codec *codec)
{
	if (codec->ac97->dev.bus)
		device_unregister(&codec->ac97->dev);
	return 0;
}

/* stop no dev release warning */
static void soc_ac97_device_release(struct device *dev){}

/* register ac97 codec to bus */
static int soc_ac97_dev_register(struct snd_soc_codec *codec)
{
	int err;

	codec->ac97->dev.bus = &ac97_bus_type;
	codec->ac97->dev.parent = codec->card->dev;
	codec->ac97->dev.release = soc_ac97_device_release;

	dev_set_name(&codec->ac97->dev, "%d-%d:%s",
		     codec->card->snd_card->number, 0, codec->name);
	err = device_register(&codec->ac97->dev);
	if (err < 0) {
		snd_printk(KERN_ERR "Can't register ac97 bus\n");
		codec->ac97->dev.bus = NULL;
		return err;
	}
	return 0;
}
#endif

#ifdef CONFIG_PM_SLEEP
/* powers down audio subsystem for suspend */
int snd_soc_suspend(struct device *dev)
{
	struct snd_soc_card *card = dev_get_drvdata(dev);
	struct snd_soc_codec *codec;
	int i;

	/* If the initialization of this soc device failed, there is no codec
	 * associated with it. Just bail out in this case.
	 */
	if (list_empty(&card->codec_dev_list))
		return 0;

	/* Due to the resume being scheduled into a workqueue we could
	* suspend before that's finished - wait for it to complete.
	 */
	snd_power_lock(card->snd_card);
	snd_power_wait(card->snd_card, SNDRV_CTL_POWER_D0);
	snd_power_unlock(card->snd_card);

	/* we're going to block userspace touching us until resume completes */
	snd_power_change_state(card->snd_card, SNDRV_CTL_POWER_D3hot);

	/* mute any active DACs */
	for (i = 0; i < card->num_rtd; i++) {
		struct snd_soc_dai *dai = card->rtd[i].codec_dai;
		struct snd_soc_dai_driver *drv = dai->driver;

		if (card->rtd[i].dai_link->ignore_suspend)
			continue;

		if (drv->ops->digital_mute && dai->playback_active)
			drv->ops->digital_mute(dai, 1);
	}

	/* suspend all pcms */
	for (i = 0; i < card->num_rtd; i++) {
		if (card->rtd[i].dai_link->ignore_suspend)
			continue;

		snd_pcm_suspend_all(card->rtd[i].pcm);
	}

	if (card->suspend_pre)
		card->suspend_pre(card);

	for (i = 0; i < card->num_rtd; i++) {
		struct snd_soc_dai *cpu_dai = card->rtd[i].cpu_dai;
		struct snd_soc_platform *platform = card->rtd[i].platform;

		if (card->rtd[i].dai_link->ignore_suspend)
			continue;

		if (cpu_dai->driver->suspend && !cpu_dai->driver->ac97_control)
			cpu_dai->driver->suspend(cpu_dai);
		if (platform->driver->suspend && !platform->suspended) {
			platform->driver->suspend(cpu_dai);
			platform->suspended = 1;
		}
	}

	/* close any waiting streams and save state */
	for (i = 0; i < card->num_rtd; i++) {
		flush_delayed_work(&card->rtd[i].delayed_work);
		card->rtd[i].codec->dapm.suspend_bias_level = card->rtd[i].codec->dapm.bias_level;
	}

	for (i = 0; i < card->num_rtd; i++) {

		if (card->rtd[i].dai_link->ignore_suspend)
			continue;

		snd_soc_dapm_stream_event(&card->rtd[i],
					  SNDRV_PCM_STREAM_PLAYBACK,
					  SND_SOC_DAPM_STREAM_SUSPEND);

		snd_soc_dapm_stream_event(&card->rtd[i],
					  SNDRV_PCM_STREAM_CAPTURE,
					  SND_SOC_DAPM_STREAM_SUSPEND);
	}

	/* Recheck all analogue paths too */
	dapm_mark_io_dirty(&card->dapm);
	snd_soc_dapm_sync(&card->dapm);

	/* suspend all CODECs */
	list_for_each_entry(codec, &card->codec_dev_list, card_list) {
		/* If there are paths active then the CODEC will be held with
		 * bias _ON and should not be suspended. */
		if (!codec->suspended && codec->driver->suspend) {
			switch (codec->dapm.bias_level) {
			case SND_SOC_BIAS_STANDBY:
				/*
				 * If the CODEC is capable of idle
				 * bias off then being in STANDBY
				 * means it's doing something,
				 * otherwise fall through.
				 */
				if (codec->dapm.idle_bias_off) {
					dev_dbg(codec->dev,
						"idle_bias_off CODEC on over suspend\n");
					break;
				}
			case SND_SOC_BIAS_OFF:
				codec->driver->suspend(codec);
				codec->suspended = 1;
				codec->cache_sync = 1;
				break;
			default:
				dev_dbg(codec->dev, "CODEC is on over suspend\n");
				break;
			}
		}
	}

	for (i = 0; i < card->num_rtd; i++) {
		struct snd_soc_dai *cpu_dai = card->rtd[i].cpu_dai;

		if (card->rtd[i].dai_link->ignore_suspend)
			continue;

		if (cpu_dai->driver->suspend && cpu_dai->driver->ac97_control)
			cpu_dai->driver->suspend(cpu_dai);
	}

	if (card->suspend_post)
		card->suspend_post(card);

	return 0;
}
EXPORT_SYMBOL_GPL(snd_soc_suspend);

/* deferred resume work, so resume can complete before we finished
 * setting our codec back up, which can be very slow on I2C
 */
static void soc_resume_deferred(struct work_struct *work)
{
	struct snd_soc_card *card =
			container_of(work, struct snd_soc_card, deferred_resume_work);
	struct snd_soc_codec *codec;
	int i;

	/* our power state is still SNDRV_CTL_POWER_D3hot from suspend time,
	 * so userspace apps are blocked from touching us
	 */

	dev_dbg(card->dev, "starting resume work\n");

	/* Bring us up into D2 so that DAPM starts enabling things */
	snd_power_change_state(card->snd_card, SNDRV_CTL_POWER_D2);

	if (card->resume_pre)
		card->resume_pre(card);

	/* resume AC97 DAIs */
	for (i = 0; i < card->num_rtd; i++) {
		struct snd_soc_dai *cpu_dai = card->rtd[i].cpu_dai;

		if (card->rtd[i].dai_link->ignore_suspend)
			continue;

		if (cpu_dai->driver->resume && cpu_dai->driver->ac97_control)
			cpu_dai->driver->resume(cpu_dai);
	}

	list_for_each_entry(codec, &card->codec_dev_list, card_list) {
		/* If the CODEC was idle over suspend then it will have been
		 * left with bias OFF or STANDBY and suspended so we must now
		 * resume.  Otherwise the suspend was suppressed.
		 */
		if (codec->driver->resume && codec->suspended) {
			switch (codec->dapm.bias_level) {
			case SND_SOC_BIAS_STANDBY:
			case SND_SOC_BIAS_OFF:
				codec->driver->resume(codec);
				codec->suspended = 0;
				break;
			default:
				dev_dbg(codec->dev, "CODEC was on over suspend\n");
				break;
			}
		}
	}

	for (i = 0; i < card->num_rtd; i++) {

		if (card->rtd[i].dai_link->ignore_suspend)
			continue;

		snd_soc_dapm_stream_event(&card->rtd[i],
					  SNDRV_PCM_STREAM_PLAYBACK,
					  SND_SOC_DAPM_STREAM_RESUME);

		snd_soc_dapm_stream_event(&card->rtd[i],
					  SNDRV_PCM_STREAM_CAPTURE,
					  SND_SOC_DAPM_STREAM_RESUME);
	}

	/* unmute any active DACs */
	for (i = 0; i < card->num_rtd; i++) {
		struct snd_soc_dai *dai = card->rtd[i].codec_dai;
		struct snd_soc_dai_driver *drv = dai->driver;

		if (card->rtd[i].dai_link->ignore_suspend)
			continue;

		if (drv->ops->digital_mute && dai->playback_active)
			drv->ops->digital_mute(dai, 0);
	}

	for (i = 0; i < card->num_rtd; i++) {
		struct snd_soc_dai *cpu_dai = card->rtd[i].cpu_dai;
		struct snd_soc_platform *platform = card->rtd[i].platform;

		if (card->rtd[i].dai_link->ignore_suspend)
			continue;

		if (cpu_dai->driver->resume && !cpu_dai->driver->ac97_control)
			cpu_dai->driver->resume(cpu_dai);
		if (platform->driver->resume && platform->suspended) {
			platform->driver->resume(cpu_dai);
			platform->suspended = 0;
		}
	}

	if (card->resume_post)
		card->resume_post(card);

	dev_dbg(card->dev, "resume work completed\n");

	/* userspace can access us now we are back as we were before */
	snd_power_change_state(card->snd_card, SNDRV_CTL_POWER_D0);

	/* Recheck all analogue paths too */
	dapm_mark_io_dirty(&card->dapm);
	snd_soc_dapm_sync(&card->dapm);
}

/* powers up audio subsystem after a suspend */
int snd_soc_resume(struct device *dev)
{
	struct snd_soc_card *card = dev_get_drvdata(dev);
	int i, ac97_control = 0;

	/* If the initialization of this soc device failed, there is no codec
	 * associated with it. Just bail out in this case.
	 */
	if (list_empty(&card->codec_dev_list))
		return 0;

	/* AC97 devices might have other drivers hanging off them so
	 * need to resume immediately.  Other drivers don't have that
	 * problem and may take a substantial amount of time to resume
	 * due to I/O costs and anti-pop so handle them out of line.
	 */
	for (i = 0; i < card->num_rtd; i++) {
		struct snd_soc_dai *cpu_dai = card->rtd[i].cpu_dai;
		ac97_control |= cpu_dai->driver->ac97_control;
	}
	if (ac97_control) {
		dev_dbg(dev, "Resuming AC97 immediately\n");
		soc_resume_deferred(&card->deferred_resume_work);
	} else {
		dev_dbg(dev, "Scheduling resume work\n");
		if (!schedule_work(&card->deferred_resume_work))
			dev_err(dev, "resume work item may be lost\n");
	}

	return 0;
}
EXPORT_SYMBOL_GPL(snd_soc_resume);
#else
#define snd_soc_suspend NULL
#define snd_soc_resume NULL
#endif

static const struct snd_soc_dai_ops null_dai_ops = {
};

static int soc_bind_dai_link(struct snd_soc_card *card, int num)
{
	struct snd_soc_dai_link *dai_link = &card->dai_link[num];
	struct snd_soc_pcm_runtime *rtd = &card->rtd[num];
	struct snd_soc_codec *codec;
	struct snd_soc_platform *platform;
	struct snd_soc_dai *codec_dai, *cpu_dai;
	const char *platform_name;

	dev_dbg(card->dev, "binding %s at idx %d\n", dai_link->name, num);

	/* Find CPU DAI from registered DAIs*/
	list_for_each_entry(cpu_dai, &dai_list, list) {
		if (dai_link->cpu_of_node &&
		    (cpu_dai->dev->of_node != dai_link->cpu_of_node))
			continue;
		if (dai_link->cpu_name &&
		    strcmp(dev_name(cpu_dai->dev), dai_link->cpu_name))
			continue;
		if (dai_link->cpu_dai_name &&
		    strcmp(cpu_dai->name, dai_link->cpu_dai_name))
			continue;

		rtd->cpu_dai = cpu_dai;
	}

	if (!rtd->cpu_dai) {
		dev_err(card->dev, "CPU DAI %s not registered\n",
			dai_link->cpu_dai_name);
		return -EPROBE_DEFER;
	}

	/* Find CODEC from registered CODECs */
	list_for_each_entry(codec, &codec_list, list) {
		if (dai_link->codec_of_node) {
			if (codec->dev->of_node != dai_link->codec_of_node)
				continue;
		} else {
			if (strcmp(codec->name, dai_link->codec_name))
				continue;
		}

		rtd->codec = codec;

		/*
		 * CODEC found, so find CODEC DAI from registered DAIs from
		 * this CODEC
		 */
		list_for_each_entry(codec_dai, &dai_list, list) {
			if (codec->dev == codec_dai->dev &&
				!strcmp(codec_dai->name,
					dai_link->codec_dai_name)) {

				rtd->codec_dai = codec_dai;
			}
		}

		if (!rtd->codec_dai) {
			dev_err(card->dev, "CODEC DAI %s not registered\n",
				dai_link->codec_dai_name);
			return -EPROBE_DEFER;
		}
	}

	if (!rtd->codec) {
		dev_err(card->dev, "CODEC %s not registered\n",
			dai_link->codec_name);
		return -EPROBE_DEFER;
	}

	/* if there's no platform we match on the empty platform */
	platform_name = dai_link->platform_name;
	if (!platform_name && !dai_link->platform_of_node)
		platform_name = "snd-soc-dummy";

	/* find one from the set of registered platforms */
	list_for_each_entry(platform, &platform_list, list) {
		if (dai_link->platform_of_node) {
			if (platform->dev->of_node !=
			    dai_link->platform_of_node)
				continue;
		} else {
			if (strcmp(platform->name, platform_name))
				continue;
		}

		rtd->platform = platform;
	}
	if (!rtd->platform) {
		dev_err(card->dev, "platform %s not registered\n",
			dai_link->platform_name);
		return -EPROBE_DEFER;
	}

	card->num_rtd++;

	return 0;
}

static int soc_remove_platform(struct snd_soc_platform *platform)
{
	int ret;

	if (platform->driver->remove) {
		ret = platform->driver->remove(platform);
		if (ret < 0)
			pr_err("asoc: failed to remove %s: %d\n",
				platform->name, ret);
	}

	/* Make sure all DAPM widgets are freed */
	snd_soc_dapm_free(&platform->dapm);

	soc_cleanup_platform_debugfs(platform);
	platform->probed = 0;
	list_del(&platform->card_list);
	module_put(platform->dev->driver->owner);

	return 0;
}

static void soc_remove_codec(struct snd_soc_codec *codec)
{
	int err;

	if (codec->driver->remove) {
		err = codec->driver->remove(codec);
		if (err < 0)
			dev_err(codec->dev,
				"asoc: failed to remove %s: %d\n",
				codec->name, err);
	}

	/* Make sure all DAPM widgets are freed */
	snd_soc_dapm_free(&codec->dapm);

	soc_cleanup_codec_debugfs(codec);
	codec->probed = 0;
	list_del(&codec->card_list);
	module_put(codec->dev->driver->owner);
}

static void soc_remove_link_dais(struct snd_soc_card *card, int num, int order)
{
	struct snd_soc_pcm_runtime *rtd = &card->rtd[num];
	struct snd_soc_dai *codec_dai = rtd->codec_dai, *cpu_dai = rtd->cpu_dai;
	int err;

	/* unregister the rtd device */
	if (rtd->dev_registered) {
		device_remove_file(rtd->dev, &dev_attr_pmdown_time);
		device_remove_file(rtd->dev, &dev_attr_codec_reg);
		device_unregister(rtd->dev);
		rtd->dev_registered = 0;
	}

	/* remove the CODEC DAI */
	if (codec_dai && codec_dai->probed &&
			codec_dai->driver->remove_order == order) {
		if (codec_dai->driver->remove) {
			err = codec_dai->driver->remove(codec_dai);
			if (err < 0)
				pr_err("asoc: failed to remove %s: %d\n",
							codec_dai->name, err);
		}
		codec_dai->probed = 0;
		list_del(&codec_dai->card_list);
	}

	/* remove the cpu_dai */
	if (cpu_dai && cpu_dai->probed &&
			cpu_dai->driver->remove_order == order) {
		if (cpu_dai->driver->remove) {
			err = cpu_dai->driver->remove(cpu_dai);
			if (err < 0)
				pr_err("asoc: failed to remove %s: %d\n",
							cpu_dai->name, err);
		}
		cpu_dai->probed = 0;
		list_del(&cpu_dai->card_list);

		if (!cpu_dai->codec) {
			snd_soc_dapm_free(&cpu_dai->dapm);
			module_put(cpu_dai->dev->driver->owner);
		}
	}
}

static void soc_remove_link_components(struct snd_soc_card *card, int num,
				       int order)
{
	struct snd_soc_pcm_runtime *rtd = &card->rtd[num];
	struct snd_soc_dai *cpu_dai = rtd->cpu_dai;
	struct snd_soc_dai *codec_dai = rtd->codec_dai;
	struct snd_soc_platform *platform = rtd->platform;
	struct snd_soc_codec *codec;

	/* remove the platform */
	if (platform && platform->probed &&
	    platform->driver->remove_order == order) {
		soc_remove_platform(platform);
	}

	/* remove the CODEC-side CODEC */
	if (codec_dai) {
		codec = codec_dai->codec;
		if (codec && codec->probed &&
		    codec->driver->remove_order == order)
			soc_remove_codec(codec);
	}

	/* remove any CPU-side CODEC */
	if (cpu_dai) {
		codec = cpu_dai->codec;
		if (codec && codec->probed &&
		    codec->driver->remove_order == order)
			soc_remove_codec(codec);
	}
}

static void soc_remove_dai_links(struct snd_soc_card *card)
{
	int dai, order;

	for (order = SND_SOC_COMP_ORDER_FIRST; order <= SND_SOC_COMP_ORDER_LAST;
			order++) {
		for (dai = 0; dai < card->num_rtd; dai++)
			soc_remove_link_dais(card, dai, order);
	}

	for (order = SND_SOC_COMP_ORDER_FIRST; order <= SND_SOC_COMP_ORDER_LAST;
			order++) {
		for (dai = 0; dai < card->num_rtd; dai++)
			soc_remove_link_components(card, dai, order);
	}

	card->num_rtd = 0;
}

static void soc_set_name_prefix(struct snd_soc_card *card,
				struct snd_soc_codec *codec)
{
	int i;

	if (card->codec_conf == NULL)
		return;

	for (i = 0; i < card->num_configs; i++) {
		struct snd_soc_codec_conf *map = &card->codec_conf[i];
		if (map->dev_name && !strcmp(codec->name, map->dev_name)) {
			codec->name_prefix = map->name_prefix;
			break;
		}
	}
}

static int soc_probe_codec(struct snd_soc_card *card,
			   struct snd_soc_codec *codec)
{
	int ret = 0;
	const struct snd_soc_codec_driver *driver = codec->driver;
	struct snd_soc_dai *dai;

	codec->card = card;
	codec->dapm.card = card;
	soc_set_name_prefix(card, codec);

	if (!try_module_get(codec->dev->driver->owner))
		return -ENODEV;

	soc_init_codec_debugfs(codec);

	if (driver->dapm_widgets)
		snd_soc_dapm_new_controls(&codec->dapm, driver->dapm_widgets,
					  driver->num_dapm_widgets);

	/* Create DAPM widgets for each DAI stream */
	list_for_each_entry(dai, &dai_list, list) {
		if (dai->dev != codec->dev)
			continue;

		snd_soc_dapm_new_dai_widgets(&codec->dapm, dai);
	}

	codec->dapm.idle_bias_off = driver->idle_bias_off;

	if (driver->probe) {
		ret = driver->probe(codec);
		if (ret < 0) {
			dev_err(codec->dev,
				"asoc: failed to probe CODEC %s: %d\n",
				codec->name, ret);
			goto err_probe;
		}
	}

	/* If the driver didn't set I/O up try regmap */
<<<<<<< HEAD
	if (!codec->write && dev_get_regmap(codec->dev, NULL))
=======
	if (!codec->control_data)
>>>>>>> 227045ec
		snd_soc_codec_set_cache_io(codec, 0, 0, SND_SOC_REGMAP);

	if (driver->controls)
		snd_soc_add_codec_controls(codec, driver->controls,
				     driver->num_controls);
	if (driver->dapm_routes)
		snd_soc_dapm_add_routes(&codec->dapm, driver->dapm_routes,
					driver->num_dapm_routes);

	/* mark codec as probed and add to card codec list */
	codec->probed = 1;
	list_add(&codec->card_list, &card->codec_dev_list);
	list_add(&codec->dapm.list, &card->dapm_list);

	return 0;

err_probe:
	soc_cleanup_codec_debugfs(codec);
	module_put(codec->dev->driver->owner);

	return ret;
}

static int soc_probe_platform(struct snd_soc_card *card,
			   struct snd_soc_platform *platform)
{
	int ret = 0;
	const struct snd_soc_platform_driver *driver = platform->driver;
	struct snd_soc_dai *dai;

	platform->card = card;
	platform->dapm.card = card;

	if (!try_module_get(platform->dev->driver->owner))
		return -ENODEV;

	soc_init_platform_debugfs(platform);

	if (driver->dapm_widgets)
		snd_soc_dapm_new_controls(&platform->dapm,
			driver->dapm_widgets, driver->num_dapm_widgets);

	/* Create DAPM widgets for each DAI stream */
	list_for_each_entry(dai, &dai_list, list) {
		if (dai->dev != platform->dev)
			continue;

		snd_soc_dapm_new_dai_widgets(&platform->dapm, dai);
	}

	platform->dapm.idle_bias_off = 1;

	if (driver->probe) {
		ret = driver->probe(platform);
		if (ret < 0) {
			dev_err(platform->dev,
				"asoc: failed to probe platform %s: %d\n",
				platform->name, ret);
			goto err_probe;
		}
	}

	if (driver->controls)
		snd_soc_add_platform_controls(platform, driver->controls,
				     driver->num_controls);
	if (driver->dapm_routes)
		snd_soc_dapm_add_routes(&platform->dapm, driver->dapm_routes,
					driver->num_dapm_routes);

	/* mark platform as probed and add to card platform list */
	platform->probed = 1;
	list_add(&platform->card_list, &card->platform_dev_list);
	list_add(&platform->dapm.list, &card->dapm_list);

	return 0;

err_probe:
	soc_cleanup_platform_debugfs(platform);
	module_put(platform->dev->driver->owner);

	return ret;
}

static void rtd_release(struct device *dev)
{
	kfree(dev);
}

static int soc_post_component_init(struct snd_soc_card *card,
				   struct snd_soc_codec *codec,
				   int num, int dailess)
{
	struct snd_soc_dai_link *dai_link = NULL;
	struct snd_soc_aux_dev *aux_dev = NULL;
	struct snd_soc_pcm_runtime *rtd;
	const char *temp, *name;
	int ret = 0;

	if (!dailess) {
		dai_link = &card->dai_link[num];
		rtd = &card->rtd[num];
		name = dai_link->name;
	} else {
		aux_dev = &card->aux_dev[num];
		rtd = &card->rtd_aux[num];
		name = aux_dev->name;
	}
	rtd->card = card;

	/* Make sure all DAPM widgets are instantiated */
	snd_soc_dapm_new_widgets(&codec->dapm);

	/* machine controls, routes and widgets are not prefixed */
	temp = codec->name_prefix;
	codec->name_prefix = NULL;

	/* do machine specific initialization */
	if (!dailess && dai_link->init)
		ret = dai_link->init(rtd);
	else if (dailess && aux_dev->init)
		ret = aux_dev->init(&codec->dapm);
	if (ret < 0) {
		dev_err(card->dev, "asoc: failed to init %s: %d\n", name, ret);
		return ret;
	}
	codec->name_prefix = temp;

	/* register the rtd device */
	rtd->codec = codec;

	rtd->dev = kzalloc(sizeof(struct device), GFP_KERNEL);
	if (!rtd->dev)
		return -ENOMEM;
	device_initialize(rtd->dev);
	rtd->dev->parent = card->dev;
	rtd->dev->release = rtd_release;
	rtd->dev->init_name = name;
	dev_set_drvdata(rtd->dev, rtd);
	mutex_init(&rtd->pcm_mutex);
	INIT_LIST_HEAD(&rtd->dpcm[SNDRV_PCM_STREAM_PLAYBACK].be_clients);
	INIT_LIST_HEAD(&rtd->dpcm[SNDRV_PCM_STREAM_CAPTURE].be_clients);
	INIT_LIST_HEAD(&rtd->dpcm[SNDRV_PCM_STREAM_PLAYBACK].fe_clients);
	INIT_LIST_HEAD(&rtd->dpcm[SNDRV_PCM_STREAM_CAPTURE].fe_clients);
	ret = device_add(rtd->dev);
	if (ret < 0) {
		dev_err(card->dev,
			"asoc: failed to register runtime device: %d\n", ret);
		return ret;
	}
	rtd->dev_registered = 1;

	/* add DAPM sysfs entries for this codec */
	ret = snd_soc_dapm_sys_add(rtd->dev);
	if (ret < 0)
		dev_err(codec->dev,
			"asoc: failed to add codec dapm sysfs entries: %d\n",
			ret);

	/* add codec sysfs entries */
	ret = device_create_file(rtd->dev, &dev_attr_codec_reg);
	if (ret < 0)
		dev_err(codec->dev,
			"asoc: failed to add codec sysfs files: %d\n", ret);

#ifdef CONFIG_DEBUG_FS
	/* add DPCM sysfs entries */
	if (!dailess && !dai_link->dynamic)
		goto out;

	ret = soc_dpcm_debugfs_add(rtd);
	if (ret < 0)
		dev_err(rtd->dev, "asoc: failed to add dpcm sysfs entries: %d\n", ret);

out:
#endif
	return 0;
}

static int soc_probe_link_components(struct snd_soc_card *card, int num,
				     int order)
{
	struct snd_soc_pcm_runtime *rtd = &card->rtd[num];
	struct snd_soc_dai *cpu_dai = rtd->cpu_dai;
	struct snd_soc_dai *codec_dai = rtd->codec_dai;
	struct snd_soc_platform *platform = rtd->platform;
	int ret;

	/* probe the CPU-side component, if it is a CODEC */
	if (cpu_dai->codec &&
	    !cpu_dai->codec->probed &&
	    cpu_dai->codec->driver->probe_order == order) {
		ret = soc_probe_codec(card, cpu_dai->codec);
		if (ret < 0)
			return ret;
	}

	/* probe the CODEC-side component */
	if (!codec_dai->codec->probed &&
	    codec_dai->codec->driver->probe_order == order) {
		ret = soc_probe_codec(card, codec_dai->codec);
		if (ret < 0)
			return ret;
	}

	/* probe the platform */
	if (!platform->probed &&
	    platform->driver->probe_order == order) {
		ret = soc_probe_platform(card, platform);
		if (ret < 0)
			return ret;
	}

	return 0;
}

static int soc_probe_link_dais(struct snd_soc_card *card, int num, int order)
{
	struct snd_soc_dai_link *dai_link = &card->dai_link[num];
	struct snd_soc_pcm_runtime *rtd = &card->rtd[num];
	struct snd_soc_codec *codec = rtd->codec;
	struct snd_soc_platform *platform = rtd->platform;
	struct snd_soc_dai *codec_dai = rtd->codec_dai;
	struct snd_soc_dai *cpu_dai = rtd->cpu_dai;
	struct snd_soc_dapm_widget *play_w, *capture_w;
	int ret;

	dev_dbg(card->dev, "probe %s dai link %d late %d\n",
			card->name, num, order);

	/* config components */
	cpu_dai->platform = platform;
	codec_dai->card = card;
	cpu_dai->card = card;

	/* set default power off timeout */
	rtd->pmdown_time = pmdown_time;

	/* probe the cpu_dai */
	if (!cpu_dai->probed &&
			cpu_dai->driver->probe_order == order) {
		if (!cpu_dai->codec) {
			cpu_dai->dapm.card = card;
			if (!try_module_get(cpu_dai->dev->driver->owner))
				return -ENODEV;

			list_add(&cpu_dai->dapm.list, &card->dapm_list);
			snd_soc_dapm_new_dai_widgets(&cpu_dai->dapm, cpu_dai);
		}

		if (cpu_dai->driver->probe) {
			ret = cpu_dai->driver->probe(cpu_dai);
			if (ret < 0) {
				pr_err("asoc: failed to probe CPU DAI %s: %d\n",
							cpu_dai->name, ret);
				module_put(cpu_dai->dev->driver->owner);
				return ret;
			}
		}
		cpu_dai->probed = 1;
		/* mark cpu_dai as probed and add to card dai list */
		list_add(&cpu_dai->card_list, &card->dai_dev_list);
	}

	/* probe the CODEC DAI */
	if (!codec_dai->probed && codec_dai->driver->probe_order == order) {
		if (codec_dai->driver->probe) {
			ret = codec_dai->driver->probe(codec_dai);
			if (ret < 0) {
				pr_err("asoc: failed to probe CODEC DAI %s: %d\n",
							codec_dai->name, ret);
				return ret;
			}
		}

		/* mark codec_dai as probed and add to card dai list */
		codec_dai->probed = 1;
		list_add(&codec_dai->card_list, &card->dai_dev_list);
	}

	/* complete DAI probe during last probe */
	if (order != SND_SOC_COMP_ORDER_LAST)
		return 0;

	ret = soc_post_component_init(card, codec, num, 0);
	if (ret)
		return ret;

	ret = device_create_file(rtd->dev, &dev_attr_pmdown_time);
	if (ret < 0)
		pr_warn("asoc: failed to add pmdown_time sysfs:%d\n", ret);

	if (cpu_dai->driver->compress_dai) {
		/*create compress_device"*/
		ret = soc_new_compress(rtd, num);
		if (ret < 0) {
			pr_err("asoc: can't create compress %s\n",
					 dai_link->stream_name);
			return ret;
		}
	} else {

		if (!dai_link->params) {
			/* create the pcm */
			ret = soc_new_pcm(rtd, num);
			if (ret < 0) {
				pr_err("asoc: can't create pcm %s :%d\n",
				       dai_link->stream_name, ret);
				return ret;
			}
		} else {
			/* link the DAI widgets */
			play_w = codec_dai->playback_widget;
			capture_w = cpu_dai->capture_widget;
			if (play_w && capture_w) {
				ret = snd_soc_dapm_new_pcm(card, dai_link->params,
						   capture_w, play_w);
				if (ret != 0) {
					dev_err(card->dev, "Can't link %s to %s: %d\n",
						play_w->name, capture_w->name, ret);
					return ret;
				}
			}

			play_w = cpu_dai->playback_widget;
			capture_w = codec_dai->capture_widget;
			if (play_w && capture_w) {
				ret = snd_soc_dapm_new_pcm(card, dai_link->params,
						   capture_w, play_w);
				if (ret != 0) {
					dev_err(card->dev, "Can't link %s to %s: %d\n",
						play_w->name, capture_w->name, ret);
					return ret;
				}
			}
		}
	}

	/* add platform data for AC97 devices */
	if (rtd->codec_dai->driver->ac97_control)
		snd_ac97_dev_add_pdata(codec->ac97, rtd->cpu_dai->ac97_pdata);

	return 0;
}

#ifdef CONFIG_SND_SOC_AC97_BUS
static int soc_register_ac97_dai_link(struct snd_soc_pcm_runtime *rtd)
{
	int ret;

	/* Only instantiate AC97 if not already done by the adaptor
	 * for the generic AC97 subsystem.
	 */
	if (rtd->codec_dai->driver->ac97_control && !rtd->codec->ac97_registered) {
		/*
		 * It is possible that the AC97 device is already registered to
		 * the device subsystem. This happens when the device is created
		 * via snd_ac97_mixer(). Currently only SoC codec that does so
		 * is the generic AC97 glue but others migh emerge.
		 *
		 * In those cases we don't try to register the device again.
		 */
		if (!rtd->codec->ac97_created)
			return 0;

		ret = soc_ac97_dev_register(rtd->codec);
		if (ret < 0) {
			pr_err("asoc: AC97 device register failed:%d\n", ret);
			return ret;
		}

		rtd->codec->ac97_registered = 1;
	}
	return 0;
}

static void soc_unregister_ac97_dai_link(struct snd_soc_codec *codec)
{
	if (codec->ac97_registered) {
		soc_ac97_dev_unregister(codec);
		codec->ac97_registered = 0;
	}
}
#endif

static int soc_check_aux_dev(struct snd_soc_card *card, int num)
{
	struct snd_soc_aux_dev *aux_dev = &card->aux_dev[num];
	struct snd_soc_codec *codec;

	/* find CODEC from registered CODECs*/
	list_for_each_entry(codec, &codec_list, list) {
		if (!strcmp(codec->name, aux_dev->codec_name))
			return 0;
	}

	dev_err(card->dev, "%s not registered\n", aux_dev->codec_name);

	return -EPROBE_DEFER;
}

static int soc_probe_aux_dev(struct snd_soc_card *card, int num)
{
	struct snd_soc_aux_dev *aux_dev = &card->aux_dev[num];
	struct snd_soc_codec *codec;
	int ret = -ENODEV;

	/* find CODEC from registered CODECs*/
	list_for_each_entry(codec, &codec_list, list) {
		if (!strcmp(codec->name, aux_dev->codec_name)) {
			if (codec->probed) {
				dev_err(codec->dev,
					"asoc: codec already probed");
				ret = -EBUSY;
				goto out;
			}
			goto found;
		}
	}
	/* codec not found */
	dev_err(card->dev, "asoc: codec %s not found", aux_dev->codec_name);
	return -EPROBE_DEFER;

found:
	ret = soc_probe_codec(card, codec);
	if (ret < 0)
		return ret;

	ret = soc_post_component_init(card, codec, num, 1);

out:
	return ret;
}

static void soc_remove_aux_dev(struct snd_soc_card *card, int num)
{
	struct snd_soc_pcm_runtime *rtd = &card->rtd_aux[num];
	struct snd_soc_codec *codec = rtd->codec;

	/* unregister the rtd device */
	if (rtd->dev_registered) {
		device_remove_file(rtd->dev, &dev_attr_codec_reg);
		device_del(rtd->dev);
		rtd->dev_registered = 0;
	}

	if (codec && codec->probed)
		soc_remove_codec(codec);
}

static int snd_soc_init_codec_cache(struct snd_soc_codec *codec,
				    enum snd_soc_compress_type compress_type)
{
	int ret;

	if (codec->cache_init)
		return 0;

	/* override the compress_type if necessary */
	if (compress_type && codec->compress_type != compress_type)
		codec->compress_type = compress_type;
	ret = snd_soc_cache_init(codec);
	if (ret < 0) {
		dev_err(codec->dev, "Failed to set cache compression type: %d\n",
			ret);
		return ret;
	}
	codec->cache_init = 1;
	return 0;
}

static int snd_soc_instantiate_card(struct snd_soc_card *card)
{
	struct snd_soc_codec *codec;
	struct snd_soc_codec_conf *codec_conf;
	enum snd_soc_compress_type compress_type;
	struct snd_soc_dai_link *dai_link;
	int ret, i, order, dai_fmt;

	mutex_lock_nested(&card->mutex, SND_SOC_CARD_CLASS_INIT);

	/* bind DAIs */
	for (i = 0; i < card->num_links; i++) {
		ret = soc_bind_dai_link(card, i);
		if (ret != 0)
			goto base_error;
	}

	/* check aux_devs too */
	for (i = 0; i < card->num_aux_devs; i++) {
		ret = soc_check_aux_dev(card, i);
		if (ret != 0)
			goto base_error;
	}

	/* initialize the register cache for each available codec */
	list_for_each_entry(codec, &codec_list, list) {
		if (codec->cache_init)
			continue;
		/* by default we don't override the compress_type */
		compress_type = 0;
		/* check to see if we need to override the compress_type */
		for (i = 0; i < card->num_configs; ++i) {
			codec_conf = &card->codec_conf[i];
			if (!strcmp(codec->name, codec_conf->dev_name)) {
				compress_type = codec_conf->compress_type;
				if (compress_type && compress_type
				    != codec->compress_type)
					break;
			}
		}
		ret = snd_soc_init_codec_cache(codec, compress_type);
		if (ret < 0)
			goto base_error;
	}

	/* card bind complete so register a sound card */
	ret = snd_card_create(SNDRV_DEFAULT_IDX1, SNDRV_DEFAULT_STR1,
			card->owner, 0, &card->snd_card);
	if (ret < 0) {
		pr_err("asoc: can't create sound card for card %s: %d\n",
			card->name, ret);
		goto base_error;
	}
	card->snd_card->dev = card->dev;

	card->dapm.bias_level = SND_SOC_BIAS_OFF;
	card->dapm.dev = card->dev;
	card->dapm.card = card;
	list_add(&card->dapm.list, &card->dapm_list);

#ifdef CONFIG_DEBUG_FS
	snd_soc_dapm_debugfs_init(&card->dapm, card->debugfs_card_root);
#endif

#ifdef CONFIG_PM_SLEEP
	/* deferred resume work */
	INIT_WORK(&card->deferred_resume_work, soc_resume_deferred);
#endif

	if (card->dapm_widgets)
		snd_soc_dapm_new_controls(&card->dapm, card->dapm_widgets,
					  card->num_dapm_widgets);

	/* initialise the sound card only once */
	if (card->probe) {
		ret = card->probe(card);
		if (ret < 0)
			goto card_probe_error;
	}

	/* probe all components used by DAI links on this card */
	for (order = SND_SOC_COMP_ORDER_FIRST; order <= SND_SOC_COMP_ORDER_LAST;
			order++) {
		for (i = 0; i < card->num_links; i++) {
			ret = soc_probe_link_components(card, i, order);
			if (ret < 0) {
				pr_err("asoc: failed to instantiate card %s: %d\n",
				       card->name, ret);
				goto probe_dai_err;
			}
		}
	}

	/* probe all DAI links on this card */
	for (order = SND_SOC_COMP_ORDER_FIRST; order <= SND_SOC_COMP_ORDER_LAST;
			order++) {
		for (i = 0; i < card->num_links; i++) {
			ret = soc_probe_link_dais(card, i, order);
			if (ret < 0) {
				pr_err("asoc: failed to instantiate card %s: %d\n",
				       card->name, ret);
				goto probe_dai_err;
			}
		}
	}

	for (i = 0; i < card->num_aux_devs; i++) {
		ret = soc_probe_aux_dev(card, i);
		if (ret < 0) {
			pr_err("asoc: failed to add auxiliary devices %s: %d\n",
			       card->name, ret);
			goto probe_aux_dev_err;
		}
	}

	snd_soc_dapm_link_dai_widgets(card);

	if (card->controls)
		snd_soc_add_card_controls(card, card->controls, card->num_controls);

	if (card->dapm_routes)
		snd_soc_dapm_add_routes(&card->dapm, card->dapm_routes,
					card->num_dapm_routes);

	snd_soc_dapm_new_widgets(&card->dapm);

	for (i = 0; i < card->num_links; i++) {
		dai_link = &card->dai_link[i];
		dai_fmt = dai_link->dai_fmt;

		if (dai_fmt) {
			ret = snd_soc_dai_set_fmt(card->rtd[i].codec_dai,
						  dai_fmt);
			if (ret != 0 && ret != -ENOTSUPP)
				dev_warn(card->rtd[i].codec_dai->dev,
					 "Failed to set DAI format: %d\n",
					 ret);
		}

		/* If this is a regular CPU link there will be a platform */
		if (dai_fmt &&
		    (dai_link->platform_name || dai_link->platform_of_node)) {
			ret = snd_soc_dai_set_fmt(card->rtd[i].cpu_dai,
						  dai_fmt);
			if (ret != 0 && ret != -ENOTSUPP)
				dev_warn(card->rtd[i].cpu_dai->dev,
					 "Failed to set DAI format: %d\n",
					 ret);
		} else if (dai_fmt) {
			/* Flip the polarity for the "CPU" end */
			dai_fmt &= ~SND_SOC_DAIFMT_MASTER_MASK;
			switch (dai_link->dai_fmt &
				SND_SOC_DAIFMT_MASTER_MASK) {
			case SND_SOC_DAIFMT_CBM_CFM:
				dai_fmt |= SND_SOC_DAIFMT_CBS_CFS;
				break;
			case SND_SOC_DAIFMT_CBM_CFS:
				dai_fmt |= SND_SOC_DAIFMT_CBS_CFM;
				break;
			case SND_SOC_DAIFMT_CBS_CFM:
				dai_fmt |= SND_SOC_DAIFMT_CBM_CFS;
				break;
			case SND_SOC_DAIFMT_CBS_CFS:
				dai_fmt |= SND_SOC_DAIFMT_CBM_CFM;
				break;
			}

			ret = snd_soc_dai_set_fmt(card->rtd[i].cpu_dai,
						  dai_fmt);
			if (ret != 0 && ret != -ENOTSUPP)
				dev_warn(card->rtd[i].cpu_dai->dev,
					 "Failed to set DAI format: %d\n",
					 ret);
		}
	}

	snprintf(card->snd_card->shortname, sizeof(card->snd_card->shortname),
		 "%s", card->name);
	snprintf(card->snd_card->longname, sizeof(card->snd_card->longname),
		 "%s", card->long_name ? card->long_name : card->name);
	snprintf(card->snd_card->driver, sizeof(card->snd_card->driver),
		 "%s", card->driver_name ? card->driver_name : card->name);
	for (i = 0; i < ARRAY_SIZE(card->snd_card->driver); i++) {
		switch (card->snd_card->driver[i]) {
		case '_':
		case '-':
		case '\0':
			break;
		default:
			if (!isalnum(card->snd_card->driver[i]))
				card->snd_card->driver[i] = '_';
			break;
		}
	}

	if (card->late_probe) {
		ret = card->late_probe(card);
		if (ret < 0) {
			dev_err(card->dev, "%s late_probe() failed: %d\n",
				card->name, ret);
			goto probe_aux_dev_err;
		}
	}

	snd_soc_dapm_new_widgets(&card->dapm);

	if (card->fully_routed)
		list_for_each_entry(codec, &card->codec_dev_list, card_list)
			snd_soc_dapm_auto_nc_codec_pins(codec);

	ret = snd_card_register(card->snd_card);
	if (ret < 0) {
		pr_err("asoc: failed to register soundcard for %s: %d\n",
							card->name, ret);
		goto probe_aux_dev_err;
	}

#ifdef CONFIG_SND_SOC_AC97_BUS
	/* register any AC97 codecs */
	for (i = 0; i < card->num_rtd; i++) {
		ret = soc_register_ac97_dai_link(&card->rtd[i]);
		if (ret < 0) {
			pr_err("asoc: failed to register AC97 %s: %d\n",
							card->name, ret);
			while (--i >= 0)
				soc_unregister_ac97_dai_link(card->rtd[i].codec);
			goto probe_aux_dev_err;
		}
	}
#endif

	card->instantiated = 1;
	snd_soc_dapm_sync(&card->dapm);
	mutex_unlock(&card->mutex);

	return 0;

probe_aux_dev_err:
	for (i = 0; i < card->num_aux_devs; i++)
		soc_remove_aux_dev(card, i);

probe_dai_err:
	soc_remove_dai_links(card);

card_probe_error:
	if (card->remove)
		card->remove(card);

	snd_card_free(card->snd_card);

base_error:
	mutex_unlock(&card->mutex);

	return ret;
}

/* probes a new socdev */
static int soc_probe(struct platform_device *pdev)
{
	struct snd_soc_card *card = platform_get_drvdata(pdev);

	/*
	 * no card, so machine driver should be registering card
	 * we should not be here in that case so ret error
	 */
	if (!card)
		return -EINVAL;

	dev_warn(&pdev->dev,
		 "ASoC machine %s should use snd_soc_register_card()\n",
		 card->name);

	/* Bodge while we unpick instantiation */
	card->dev = &pdev->dev;

	return snd_soc_register_card(card);
}

static int soc_cleanup_card_resources(struct snd_soc_card *card)
{
	int i;

	/* make sure any delayed work runs */
	for (i = 0; i < card->num_rtd; i++) {
		struct snd_soc_pcm_runtime *rtd = &card->rtd[i];
		flush_delayed_work(&rtd->delayed_work);
	}

	/* remove auxiliary devices */
	for (i = 0; i < card->num_aux_devs; i++)
		soc_remove_aux_dev(card, i);

	/* remove and free each DAI */
	soc_remove_dai_links(card);

	soc_cleanup_card_debugfs(card);

	/* remove the card */
	if (card->remove)
		card->remove(card);

	snd_soc_dapm_free(&card->dapm);

	snd_card_free(card->snd_card);
	return 0;

}

/* removes a socdev */
static int soc_remove(struct platform_device *pdev)
{
	struct snd_soc_card *card = platform_get_drvdata(pdev);

	snd_soc_unregister_card(card);
	return 0;
}

int snd_soc_poweroff(struct device *dev)
{
	struct snd_soc_card *card = dev_get_drvdata(dev);
	int i;

	if (!card->instantiated)
		return 0;

	/* Flush out pmdown_time work - we actually do want to run it
	 * now, we're shutting down so no imminent restart. */
	for (i = 0; i < card->num_rtd; i++) {
		struct snd_soc_pcm_runtime *rtd = &card->rtd[i];
		flush_delayed_work(&rtd->delayed_work);
	}

	snd_soc_dapm_shutdown(card);

	return 0;
}
EXPORT_SYMBOL_GPL(snd_soc_poweroff);

const struct dev_pm_ops snd_soc_pm_ops = {
	.suspend = snd_soc_suspend,
	.resume = snd_soc_resume,
	.freeze = snd_soc_suspend,
	.thaw = snd_soc_resume,
	.poweroff = snd_soc_poweroff,
	.restore = snd_soc_resume,
};
EXPORT_SYMBOL_GPL(snd_soc_pm_ops);

/* ASoC platform driver */
static struct platform_driver soc_driver = {
	.driver		= {
		.name		= "soc-audio",
		.owner		= THIS_MODULE,
		.pm		= &snd_soc_pm_ops,
	},
	.probe		= soc_probe,
	.remove		= soc_remove,
};

/**
 * snd_soc_codec_volatile_register: Report if a register is volatile.
 *
 * @codec: CODEC to query.
 * @reg: Register to query.
 *
 * Boolean function indiciating if a CODEC register is volatile.
 */
int snd_soc_codec_volatile_register(struct snd_soc_codec *codec,
				    unsigned int reg)
{
	if (codec->volatile_register)
		return codec->volatile_register(codec, reg);
	else
		return 0;
}
EXPORT_SYMBOL_GPL(snd_soc_codec_volatile_register);

/**
 * snd_soc_codec_readable_register: Report if a register is readable.
 *
 * @codec: CODEC to query.
 * @reg: Register to query.
 *
 * Boolean function indicating if a CODEC register is readable.
 */
int snd_soc_codec_readable_register(struct snd_soc_codec *codec,
				    unsigned int reg)
{
	if (codec->readable_register)
		return codec->readable_register(codec, reg);
	else
		return 1;
}
EXPORT_SYMBOL_GPL(snd_soc_codec_readable_register);

/**
 * snd_soc_codec_writable_register: Report if a register is writable.
 *
 * @codec: CODEC to query.
 * @reg: Register to query.
 *
 * Boolean function indicating if a CODEC register is writable.
 */
int snd_soc_codec_writable_register(struct snd_soc_codec *codec,
				    unsigned int reg)
{
	if (codec->writable_register)
		return codec->writable_register(codec, reg);
	else
		return 1;
}
EXPORT_SYMBOL_GPL(snd_soc_codec_writable_register);

int snd_soc_platform_read(struct snd_soc_platform *platform,
					unsigned int reg)
{
	unsigned int ret;

	if (!platform->driver->read) {
		dev_err(platform->dev, "platform has no read back\n");
		return -1;
	}

	ret = platform->driver->read(platform, reg);
	dev_dbg(platform->dev, "read %x => %x\n", reg, ret);
	trace_snd_soc_preg_read(platform, reg, ret);

	return ret;
}
EXPORT_SYMBOL_GPL(snd_soc_platform_read);

int snd_soc_platform_write(struct snd_soc_platform *platform,
					 unsigned int reg, unsigned int val)
{
	if (!platform->driver->write) {
		dev_err(platform->dev, "platform has no write back\n");
		return -1;
	}

	dev_dbg(platform->dev, "write %x = %x\n", reg, val);
	trace_snd_soc_preg_write(platform, reg, val);
	return platform->driver->write(platform, reg, val);
}
EXPORT_SYMBOL_GPL(snd_soc_platform_write);

/**
 * snd_soc_new_ac97_codec - initailise AC97 device
 * @codec: audio codec
 * @ops: AC97 bus operations
 * @num: AC97 codec number
 *
 * Initialises AC97 codec resources for use by ad-hoc devices only.
 */
int snd_soc_new_ac97_codec(struct snd_soc_codec *codec,
	struct snd_ac97_bus_ops *ops, int num)
{
	mutex_lock(&codec->mutex);

	codec->ac97 = kzalloc(sizeof(struct snd_ac97), GFP_KERNEL);
	if (codec->ac97 == NULL) {
		mutex_unlock(&codec->mutex);
		return -ENOMEM;
	}

	codec->ac97->bus = kzalloc(sizeof(struct snd_ac97_bus), GFP_KERNEL);
	if (codec->ac97->bus == NULL) {
		kfree(codec->ac97);
		codec->ac97 = NULL;
		mutex_unlock(&codec->mutex);
		return -ENOMEM;
	}

	codec->ac97->bus->ops = ops;
	codec->ac97->num = num;

	/*
	 * Mark the AC97 device to be created by us. This way we ensure that the
	 * device will be registered with the device subsystem later on.
	 */
	codec->ac97_created = 1;

	mutex_unlock(&codec->mutex);
	return 0;
}
EXPORT_SYMBOL_GPL(snd_soc_new_ac97_codec);

/**
 * snd_soc_free_ac97_codec - free AC97 codec device
 * @codec: audio codec
 *
 * Frees AC97 codec device resources.
 */
void snd_soc_free_ac97_codec(struct snd_soc_codec *codec)
{
	mutex_lock(&codec->mutex);
#ifdef CONFIG_SND_SOC_AC97_BUS
	soc_unregister_ac97_dai_link(codec);
#endif
	kfree(codec->ac97->bus);
	kfree(codec->ac97);
	codec->ac97 = NULL;
	codec->ac97_created = 0;
	mutex_unlock(&codec->mutex);
}
EXPORT_SYMBOL_GPL(snd_soc_free_ac97_codec);

unsigned int snd_soc_read(struct snd_soc_codec *codec, unsigned int reg)
{
	unsigned int ret;

	ret = codec->read(codec, reg);
	dev_dbg(codec->dev, "read %x => %x\n", reg, ret);
	trace_snd_soc_reg_read(codec, reg, ret);

	return ret;
}
EXPORT_SYMBOL_GPL(snd_soc_read);

unsigned int snd_soc_write(struct snd_soc_codec *codec,
			   unsigned int reg, unsigned int val)
{
	dev_dbg(codec->dev, "write %x = %x\n", reg, val);
	trace_snd_soc_reg_write(codec, reg, val);
	return codec->write(codec, reg, val);
}
EXPORT_SYMBOL_GPL(snd_soc_write);

unsigned int snd_soc_bulk_write_raw(struct snd_soc_codec *codec,
				    unsigned int reg, const void *data, size_t len)
{
	return codec->bulk_write_raw(codec, reg, data, len);
}
EXPORT_SYMBOL_GPL(snd_soc_bulk_write_raw);

/**
 * snd_soc_update_bits - update codec register bits
 * @codec: audio codec
 * @reg: codec register
 * @mask: register mask
 * @value: new value
 *
 * Writes new register value.
 *
 * Returns 1 for change, 0 for no change, or negative error code.
 */
int snd_soc_update_bits(struct snd_soc_codec *codec, unsigned short reg,
				unsigned int mask, unsigned int value)
{
	bool change;
	unsigned int old, new;
	int ret;

	if (codec->using_regmap) {
		ret = regmap_update_bits_check(codec->control_data, reg,
					       mask, value, &change);
	} else {
		ret = snd_soc_read(codec, reg);
		if (ret < 0)
			return ret;

		old = ret;
		new = (old & ~mask) | (value & mask);
		change = old != new;
		if (change)
			ret = snd_soc_write(codec, reg, new);
	}

	if (ret < 0)
		return ret;

	return change;
}
EXPORT_SYMBOL_GPL(snd_soc_update_bits);

/**
 * snd_soc_update_bits_locked - update codec register bits
 * @codec: audio codec
 * @reg: codec register
 * @mask: register mask
 * @value: new value
 *
 * Writes new register value, and takes the codec mutex.
 *
 * Returns 1 for change else 0.
 */
int snd_soc_update_bits_locked(struct snd_soc_codec *codec,
			       unsigned short reg, unsigned int mask,
			       unsigned int value)
{
	int change;

	mutex_lock(&codec->mutex);
	change = snd_soc_update_bits(codec, reg, mask, value);
	mutex_unlock(&codec->mutex);

	return change;
}
EXPORT_SYMBOL_GPL(snd_soc_update_bits_locked);

/**
 * snd_soc_test_bits - test register for change
 * @codec: audio codec
 * @reg: codec register
 * @mask: register mask
 * @value: new value
 *
 * Tests a register with a new value and checks if the new value is
 * different from the old value.
 *
 * Returns 1 for change else 0.
 */
int snd_soc_test_bits(struct snd_soc_codec *codec, unsigned short reg,
				unsigned int mask, unsigned int value)
{
	int change;
	unsigned int old, new;

	old = snd_soc_read(codec, reg);
	new = (old & ~mask) | value;
	change = old != new;

	return change;
}
EXPORT_SYMBOL_GPL(snd_soc_test_bits);

/**
 * snd_soc_set_runtime_hwparams - set the runtime hardware parameters
 * @substream: the pcm substream
 * @hw: the hardware parameters
 *
 * Sets the substream runtime hardware parameters.
 */
int snd_soc_set_runtime_hwparams(struct snd_pcm_substream *substream,
	const struct snd_pcm_hardware *hw)
{
	struct snd_pcm_runtime *runtime = substream->runtime;
	runtime->hw.info = hw->info;
	runtime->hw.formats = hw->formats;
	runtime->hw.period_bytes_min = hw->period_bytes_min;
	runtime->hw.period_bytes_max = hw->period_bytes_max;
	runtime->hw.periods_min = hw->periods_min;
	runtime->hw.periods_max = hw->periods_max;
	runtime->hw.buffer_bytes_max = hw->buffer_bytes_max;
	runtime->hw.fifo_size = hw->fifo_size;
	return 0;
}
EXPORT_SYMBOL_GPL(snd_soc_set_runtime_hwparams);

/**
 * snd_soc_cnew - create new control
 * @_template: control template
 * @data: control private data
 * @long_name: control long name
 * @prefix: control name prefix
 *
 * Create a new mixer control from a template control.
 *
 * Returns 0 for success, else error.
 */
struct snd_kcontrol *snd_soc_cnew(const struct snd_kcontrol_new *_template,
				  void *data, const char *long_name,
				  const char *prefix)
{
	struct snd_kcontrol_new template;
	struct snd_kcontrol *kcontrol;
	char *name = NULL;
	int name_len;

	memcpy(&template, _template, sizeof(template));
	template.index = 0;

	if (!long_name)
		long_name = template.name;

	if (prefix) {
		name_len = strlen(long_name) + strlen(prefix) + 2;
		name = kmalloc(name_len, GFP_KERNEL);
		if (!name)
			return NULL;

		snprintf(name, name_len, "%s %s", prefix, long_name);

		template.name = name;
	} else {
		template.name = long_name;
	}

	kcontrol = snd_ctl_new1(&template, data);

	kfree(name);

	return kcontrol;
}
EXPORT_SYMBOL_GPL(snd_soc_cnew);

static int snd_soc_add_controls(struct snd_card *card, struct device *dev,
	const struct snd_kcontrol_new *controls, int num_controls,
	const char *prefix, void *data)
{
	int err, i;

	for (i = 0; i < num_controls; i++) {
		const struct snd_kcontrol_new *control = &controls[i];
		err = snd_ctl_add(card, snd_soc_cnew(control, data,
						     control->name, prefix));
		if (err < 0) {
			dev_err(dev, "Failed to add %s: %d\n", control->name, err);
			return err;
		}
	}

	return 0;
}

/**
 * snd_soc_add_codec_controls - add an array of controls to a codec.
 * Convenience function to add a list of controls. Many codecs were
 * duplicating this code.
 *
 * @codec: codec to add controls to
 * @controls: array of controls to add
 * @num_controls: number of elements in the array
 *
 * Return 0 for success, else error.
 */
int snd_soc_add_codec_controls(struct snd_soc_codec *codec,
	const struct snd_kcontrol_new *controls, int num_controls)
{
	struct snd_card *card = codec->card->snd_card;

	return snd_soc_add_controls(card, codec->dev, controls, num_controls,
			codec->name_prefix, codec);
}
EXPORT_SYMBOL_GPL(snd_soc_add_codec_controls);

/**
 * snd_soc_add_platform_controls - add an array of controls to a platform.
 * Convenience function to add a list of controls.
 *
 * @platform: platform to add controls to
 * @controls: array of controls to add
 * @num_controls: number of elements in the array
 *
 * Return 0 for success, else error.
 */
int snd_soc_add_platform_controls(struct snd_soc_platform *platform,
	const struct snd_kcontrol_new *controls, int num_controls)
{
	struct snd_card *card = platform->card->snd_card;

	return snd_soc_add_controls(card, platform->dev, controls, num_controls,
			NULL, platform);
}
EXPORT_SYMBOL_GPL(snd_soc_add_platform_controls);

/**
 * snd_soc_add_card_controls - add an array of controls to a SoC card.
 * Convenience function to add a list of controls.
 *
 * @soc_card: SoC card to add controls to
 * @controls: array of controls to add
 * @num_controls: number of elements in the array
 *
 * Return 0 for success, else error.
 */
int snd_soc_add_card_controls(struct snd_soc_card *soc_card,
	const struct snd_kcontrol_new *controls, int num_controls)
{
	struct snd_card *card = soc_card->snd_card;

	return snd_soc_add_controls(card, soc_card->dev, controls, num_controls,
			NULL, soc_card);
}
EXPORT_SYMBOL_GPL(snd_soc_add_card_controls);

/**
 * snd_soc_add_dai_controls - add an array of controls to a DAI.
 * Convienience function to add a list of controls.
 *
 * @dai: DAI to add controls to
 * @controls: array of controls to add
 * @num_controls: number of elements in the array
 *
 * Return 0 for success, else error.
 */
int snd_soc_add_dai_controls(struct snd_soc_dai *dai,
	const struct snd_kcontrol_new *controls, int num_controls)
{
	struct snd_card *card = dai->card->snd_card;

	return snd_soc_add_controls(card, dai->dev, controls, num_controls,
			NULL, dai);
}
EXPORT_SYMBOL_GPL(snd_soc_add_dai_controls);

/**
 * snd_soc_info_enum_double - enumerated double mixer info callback
 * @kcontrol: mixer control
 * @uinfo: control element information
 *
 * Callback to provide information about a double enumerated
 * mixer control.
 *
 * Returns 0 for success.
 */
int snd_soc_info_enum_double(struct snd_kcontrol *kcontrol,
	struct snd_ctl_elem_info *uinfo)
{
	struct soc_enum *e = (struct soc_enum *)kcontrol->private_value;

	uinfo->type = SNDRV_CTL_ELEM_TYPE_ENUMERATED;
	uinfo->count = e->shift_l == e->shift_r ? 1 : 2;
	uinfo->value.enumerated.items = e->max;

	if (uinfo->value.enumerated.item > e->max - 1)
		uinfo->value.enumerated.item = e->max - 1;
	strcpy(uinfo->value.enumerated.name,
		e->texts[uinfo->value.enumerated.item]);
	return 0;
}
EXPORT_SYMBOL_GPL(snd_soc_info_enum_double);

/**
 * snd_soc_get_enum_double - enumerated double mixer get callback
 * @kcontrol: mixer control
 * @ucontrol: control element information
 *
 * Callback to get the value of a double enumerated mixer.
 *
 * Returns 0 for success.
 */
int snd_soc_get_enum_double(struct snd_kcontrol *kcontrol,
	struct snd_ctl_elem_value *ucontrol)
{
	struct snd_soc_codec *codec = snd_kcontrol_chip(kcontrol);
	struct soc_enum *e = (struct soc_enum *)kcontrol->private_value;
	unsigned int val, bitmask;

	for (bitmask = 1; bitmask < e->max; bitmask <<= 1)
		;
	val = snd_soc_read(codec, e->reg);
	ucontrol->value.enumerated.item[0]
		= (val >> e->shift_l) & (bitmask - 1);
	if (e->shift_l != e->shift_r)
		ucontrol->value.enumerated.item[1] =
			(val >> e->shift_r) & (bitmask - 1);

	return 0;
}
EXPORT_SYMBOL_GPL(snd_soc_get_enum_double);

/**
 * snd_soc_put_enum_double - enumerated double mixer put callback
 * @kcontrol: mixer control
 * @ucontrol: control element information
 *
 * Callback to set the value of a double enumerated mixer.
 *
 * Returns 0 for success.
 */
int snd_soc_put_enum_double(struct snd_kcontrol *kcontrol,
	struct snd_ctl_elem_value *ucontrol)
{
	struct snd_soc_codec *codec = snd_kcontrol_chip(kcontrol);
	struct soc_enum *e = (struct soc_enum *)kcontrol->private_value;
	unsigned int val;
	unsigned int mask, bitmask;

	for (bitmask = 1; bitmask < e->max; bitmask <<= 1)
		;
	if (ucontrol->value.enumerated.item[0] > e->max - 1)
		return -EINVAL;
	val = ucontrol->value.enumerated.item[0] << e->shift_l;
	mask = (bitmask - 1) << e->shift_l;
	if (e->shift_l != e->shift_r) {
		if (ucontrol->value.enumerated.item[1] > e->max - 1)
			return -EINVAL;
		val |= ucontrol->value.enumerated.item[1] << e->shift_r;
		mask |= (bitmask - 1) << e->shift_r;
	}

	return snd_soc_update_bits_locked(codec, e->reg, mask, val);
}
EXPORT_SYMBOL_GPL(snd_soc_put_enum_double);

/**
 * snd_soc_get_value_enum_double - semi enumerated double mixer get callback
 * @kcontrol: mixer control
 * @ucontrol: control element information
 *
 * Callback to get the value of a double semi enumerated mixer.
 *
 * Semi enumerated mixer: the enumerated items are referred as values. Can be
 * used for handling bitfield coded enumeration for example.
 *
 * Returns 0 for success.
 */
int snd_soc_get_value_enum_double(struct snd_kcontrol *kcontrol,
	struct snd_ctl_elem_value *ucontrol)
{
	struct snd_soc_codec *codec = snd_kcontrol_chip(kcontrol);
	struct soc_enum *e = (struct soc_enum *)kcontrol->private_value;
	unsigned int reg_val, val, mux;

	reg_val = snd_soc_read(codec, e->reg);
	val = (reg_val >> e->shift_l) & e->mask;
	for (mux = 0; mux < e->max; mux++) {
		if (val == e->values[mux])
			break;
	}
	ucontrol->value.enumerated.item[0] = mux;
	if (e->shift_l != e->shift_r) {
		val = (reg_val >> e->shift_r) & e->mask;
		for (mux = 0; mux < e->max; mux++) {
			if (val == e->values[mux])
				break;
		}
		ucontrol->value.enumerated.item[1] = mux;
	}

	return 0;
}
EXPORT_SYMBOL_GPL(snd_soc_get_value_enum_double);

/**
 * snd_soc_put_value_enum_double - semi enumerated double mixer put callback
 * @kcontrol: mixer control
 * @ucontrol: control element information
 *
 * Callback to set the value of a double semi enumerated mixer.
 *
 * Semi enumerated mixer: the enumerated items are referred as values. Can be
 * used for handling bitfield coded enumeration for example.
 *
 * Returns 0 for success.
 */
int snd_soc_put_value_enum_double(struct snd_kcontrol *kcontrol,
	struct snd_ctl_elem_value *ucontrol)
{
	struct snd_soc_codec *codec = snd_kcontrol_chip(kcontrol);
	struct soc_enum *e = (struct soc_enum *)kcontrol->private_value;
	unsigned int val;
	unsigned int mask;

	if (ucontrol->value.enumerated.item[0] > e->max - 1)
		return -EINVAL;
	val = e->values[ucontrol->value.enumerated.item[0]] << e->shift_l;
	mask = e->mask << e->shift_l;
	if (e->shift_l != e->shift_r) {
		if (ucontrol->value.enumerated.item[1] > e->max - 1)
			return -EINVAL;
		val |= e->values[ucontrol->value.enumerated.item[1]] << e->shift_r;
		mask |= e->mask << e->shift_r;
	}

	return snd_soc_update_bits_locked(codec, e->reg, mask, val);
}
EXPORT_SYMBOL_GPL(snd_soc_put_value_enum_double);

/**
 * snd_soc_info_enum_ext - external enumerated single mixer info callback
 * @kcontrol: mixer control
 * @uinfo: control element information
 *
 * Callback to provide information about an external enumerated
 * single mixer.
 *
 * Returns 0 for success.
 */
int snd_soc_info_enum_ext(struct snd_kcontrol *kcontrol,
	struct snd_ctl_elem_info *uinfo)
{
	struct soc_enum *e = (struct soc_enum *)kcontrol->private_value;

	uinfo->type = SNDRV_CTL_ELEM_TYPE_ENUMERATED;
	uinfo->count = 1;
	uinfo->value.enumerated.items = e->max;

	if (uinfo->value.enumerated.item > e->max - 1)
		uinfo->value.enumerated.item = e->max - 1;
	strcpy(uinfo->value.enumerated.name,
		e->texts[uinfo->value.enumerated.item]);
	return 0;
}
EXPORT_SYMBOL_GPL(snd_soc_info_enum_ext);

/**
 * snd_soc_info_volsw_ext - external single mixer info callback
 * @kcontrol: mixer control
 * @uinfo: control element information
 *
 * Callback to provide information about a single external mixer control.
 *
 * Returns 0 for success.
 */
int snd_soc_info_volsw_ext(struct snd_kcontrol *kcontrol,
	struct snd_ctl_elem_info *uinfo)
{
	int max = kcontrol->private_value;

	if (max == 1 && !strstr(kcontrol->id.name, " Volume"))
		uinfo->type = SNDRV_CTL_ELEM_TYPE_BOOLEAN;
	else
		uinfo->type = SNDRV_CTL_ELEM_TYPE_INTEGER;

	uinfo->count = 1;
	uinfo->value.integer.min = 0;
	uinfo->value.integer.max = max;
	return 0;
}
EXPORT_SYMBOL_GPL(snd_soc_info_volsw_ext);

/**
 * snd_soc_info_volsw - single mixer info callback
 * @kcontrol: mixer control
 * @uinfo: control element information
 *
 * Callback to provide information about a single mixer control, or a double
 * mixer control that spans 2 registers.
 *
 * Returns 0 for success.
 */
int snd_soc_info_volsw(struct snd_kcontrol *kcontrol,
	struct snd_ctl_elem_info *uinfo)
{
	struct soc_mixer_control *mc =
		(struct soc_mixer_control *)kcontrol->private_value;
	int platform_max;

	if (!mc->platform_max)
		mc->platform_max = mc->max;
	platform_max = mc->platform_max;

	if (platform_max == 1 && !strstr(kcontrol->id.name, " Volume"))
		uinfo->type = SNDRV_CTL_ELEM_TYPE_BOOLEAN;
	else
		uinfo->type = SNDRV_CTL_ELEM_TYPE_INTEGER;

	uinfo->count = snd_soc_volsw_is_stereo(mc) ? 2 : 1;
	uinfo->value.integer.min = 0;
	uinfo->value.integer.max = platform_max;
	return 0;
}
EXPORT_SYMBOL_GPL(snd_soc_info_volsw);

/**
 * snd_soc_get_volsw - single mixer get callback
 * @kcontrol: mixer control
 * @ucontrol: control element information
 *
 * Callback to get the value of a single mixer control, or a double mixer
 * control that spans 2 registers.
 *
 * Returns 0 for success.
 */
int snd_soc_get_volsw(struct snd_kcontrol *kcontrol,
	struct snd_ctl_elem_value *ucontrol)
{
	struct soc_mixer_control *mc =
		(struct soc_mixer_control *)kcontrol->private_value;
	struct snd_soc_codec *codec = snd_kcontrol_chip(kcontrol);
	unsigned int reg = mc->reg;
	unsigned int reg2 = mc->rreg;
	unsigned int shift = mc->shift;
	unsigned int rshift = mc->rshift;
	int max = mc->max;
	unsigned int mask = (1 << fls(max)) - 1;
	unsigned int invert = mc->invert;

	ucontrol->value.integer.value[0] =
		(snd_soc_read(codec, reg) >> shift) & mask;
	if (invert)
		ucontrol->value.integer.value[0] =
			max - ucontrol->value.integer.value[0];

	if (snd_soc_volsw_is_stereo(mc)) {
		if (reg == reg2)
			ucontrol->value.integer.value[1] =
				(snd_soc_read(codec, reg) >> rshift) & mask;
		else
			ucontrol->value.integer.value[1] =
				(snd_soc_read(codec, reg2) >> shift) & mask;
		if (invert)
			ucontrol->value.integer.value[1] =
				max - ucontrol->value.integer.value[1];
	}

	return 0;
}
EXPORT_SYMBOL_GPL(snd_soc_get_volsw);

/**
 * snd_soc_put_volsw - single mixer put callback
 * @kcontrol: mixer control
 * @ucontrol: control element information
 *
 * Callback to set the value of a single mixer control, or a double mixer
 * control that spans 2 registers.
 *
 * Returns 0 for success.
 */
int snd_soc_put_volsw(struct snd_kcontrol *kcontrol,
	struct snd_ctl_elem_value *ucontrol)
{
	struct soc_mixer_control *mc =
		(struct soc_mixer_control *)kcontrol->private_value;
	struct snd_soc_codec *codec = snd_kcontrol_chip(kcontrol);
	unsigned int reg = mc->reg;
	unsigned int reg2 = mc->rreg;
	unsigned int shift = mc->shift;
	unsigned int rshift = mc->rshift;
	int max = mc->max;
	unsigned int mask = (1 << fls(max)) - 1;
	unsigned int invert = mc->invert;
	int err;
	bool type_2r = 0;
	unsigned int val2 = 0;
	unsigned int val, val_mask;

	val = (ucontrol->value.integer.value[0] & mask);
	if (invert)
		val = max - val;
	val_mask = mask << shift;
	val = val << shift;
	if (snd_soc_volsw_is_stereo(mc)) {
		val2 = (ucontrol->value.integer.value[1] & mask);
		if (invert)
			val2 = max - val2;
		if (reg == reg2) {
			val_mask |= mask << rshift;
			val |= val2 << rshift;
		} else {
			val2 = val2 << shift;
			type_2r = 1;
		}
	}
	err = snd_soc_update_bits_locked(codec, reg, val_mask, val);
	if (err < 0)
		return err;

	if (type_2r)
		err = snd_soc_update_bits_locked(codec, reg2, val_mask, val2);

	return err;
}
EXPORT_SYMBOL_GPL(snd_soc_put_volsw);

/**
 * snd_soc_get_volsw_sx - single mixer get callback
 * @kcontrol: mixer control
 * @ucontrol: control element information
 *
 * Callback to get the value of a single mixer control, or a double mixer
 * control that spans 2 registers.
 *
 * Returns 0 for success.
 */
int snd_soc_get_volsw_sx(struct snd_kcontrol *kcontrol,
		      struct snd_ctl_elem_value *ucontrol)
{
	struct snd_soc_codec *codec = snd_kcontrol_chip(kcontrol);
	struct soc_mixer_control *mc =
	    (struct soc_mixer_control *)kcontrol->private_value;

	unsigned int reg = mc->reg;
	unsigned int reg2 = mc->rreg;
	unsigned int shift = mc->shift;
	unsigned int rshift = mc->rshift;
	int max = mc->max;
	int min = mc->min;
	int mask = (1 << (fls(min + max) - 1)) - 1;

	ucontrol->value.integer.value[0] =
	    ((snd_soc_read(codec, reg) >> shift) - min) & mask;

	if (snd_soc_volsw_is_stereo(mc))
		ucontrol->value.integer.value[1] =
			((snd_soc_read(codec, reg2) >> rshift) - min) & mask;

	return 0;
}
EXPORT_SYMBOL_GPL(snd_soc_get_volsw_sx);

/**
 * snd_soc_put_volsw_sx - double mixer set callback
 * @kcontrol: mixer control
 * @uinfo: control element information
 *
 * Callback to set the value of a double mixer control that spans 2 registers.
 *
 * Returns 0 for success.
 */
int snd_soc_put_volsw_sx(struct snd_kcontrol *kcontrol,
			 struct snd_ctl_elem_value *ucontrol)
{
	struct snd_soc_codec *codec = snd_kcontrol_chip(kcontrol);
	struct soc_mixer_control *mc =
	    (struct soc_mixer_control *)kcontrol->private_value;

	unsigned int reg = mc->reg;
	unsigned int reg2 = mc->rreg;
	unsigned int shift = mc->shift;
	unsigned int rshift = mc->rshift;
	int max = mc->max;
	int min = mc->min;
	int mask = (1 << (fls(min + max) - 1)) - 1;
	int err = 0;
	unsigned short val, val_mask, val2 = 0;

	val_mask = mask << shift;
	val = (ucontrol->value.integer.value[0] + min) & mask;
	val = val << shift;

	if (snd_soc_update_bits_locked(codec, reg, val_mask, val))
			return err;

	if (snd_soc_volsw_is_stereo(mc)) {
		val_mask = mask << rshift;
		val2 = (ucontrol->value.integer.value[1] + min) & mask;
		val2 = val2 << rshift;

		if (snd_soc_update_bits_locked(codec, reg2, val_mask, val2))
			return err;
	}
	return 0;
}
EXPORT_SYMBOL_GPL(snd_soc_put_volsw_sx);

/**
 * snd_soc_info_volsw_s8 - signed mixer info callback
 * @kcontrol: mixer control
 * @uinfo: control element information
 *
 * Callback to provide information about a signed mixer control.
 *
 * Returns 0 for success.
 */
int snd_soc_info_volsw_s8(struct snd_kcontrol *kcontrol,
	struct snd_ctl_elem_info *uinfo)
{
	struct soc_mixer_control *mc =
		(struct soc_mixer_control *)kcontrol->private_value;
	int platform_max;
	int min = mc->min;

	if (!mc->platform_max)
		mc->platform_max = mc->max;
	platform_max = mc->platform_max;

	uinfo->type = SNDRV_CTL_ELEM_TYPE_INTEGER;
	uinfo->count = 2;
	uinfo->value.integer.min = 0;
	uinfo->value.integer.max = platform_max - min;
	return 0;
}
EXPORT_SYMBOL_GPL(snd_soc_info_volsw_s8);

/**
 * snd_soc_get_volsw_s8 - signed mixer get callback
 * @kcontrol: mixer control
 * @ucontrol: control element information
 *
 * Callback to get the value of a signed mixer control.
 *
 * Returns 0 for success.
 */
int snd_soc_get_volsw_s8(struct snd_kcontrol *kcontrol,
	struct snd_ctl_elem_value *ucontrol)
{
	struct soc_mixer_control *mc =
		(struct soc_mixer_control *)kcontrol->private_value;
	struct snd_soc_codec *codec = snd_kcontrol_chip(kcontrol);
	unsigned int reg = mc->reg;
	int min = mc->min;
	int val = snd_soc_read(codec, reg);

	ucontrol->value.integer.value[0] =
		((signed char)(val & 0xff))-min;
	ucontrol->value.integer.value[1] =
		((signed char)((val >> 8) & 0xff))-min;
	return 0;
}
EXPORT_SYMBOL_GPL(snd_soc_get_volsw_s8);

/**
 * snd_soc_put_volsw_sgn - signed mixer put callback
 * @kcontrol: mixer control
 * @ucontrol: control element information
 *
 * Callback to set the value of a signed mixer control.
 *
 * Returns 0 for success.
 */
int snd_soc_put_volsw_s8(struct snd_kcontrol *kcontrol,
	struct snd_ctl_elem_value *ucontrol)
{
	struct soc_mixer_control *mc =
		(struct soc_mixer_control *)kcontrol->private_value;
	struct snd_soc_codec *codec = snd_kcontrol_chip(kcontrol);
	unsigned int reg = mc->reg;
	int min = mc->min;
	unsigned int val;

	val = (ucontrol->value.integer.value[0]+min) & 0xff;
	val |= ((ucontrol->value.integer.value[1]+min) & 0xff) << 8;

	return snd_soc_update_bits_locked(codec, reg, 0xffff, val);
}
EXPORT_SYMBOL_GPL(snd_soc_put_volsw_s8);

/**
 * snd_soc_info_volsw_range - single mixer info callback with range.
 * @kcontrol: mixer control
 * @uinfo: control element information
 *
 * Callback to provide information, within a range, about a single
 * mixer control.
 *
 * returns 0 for success.
 */
int snd_soc_info_volsw_range(struct snd_kcontrol *kcontrol,
	struct snd_ctl_elem_info *uinfo)
{
	struct soc_mixer_control *mc =
		(struct soc_mixer_control *)kcontrol->private_value;
	int platform_max;
	int min = mc->min;

	if (!mc->platform_max)
		mc->platform_max = mc->max;
	platform_max = mc->platform_max;

	uinfo->type = SNDRV_CTL_ELEM_TYPE_INTEGER;
	uinfo->count = 1;
	uinfo->value.integer.min = 0;
	uinfo->value.integer.max = platform_max - min;

	return 0;
}
EXPORT_SYMBOL_GPL(snd_soc_info_volsw_range);

/**
 * snd_soc_put_volsw_range - single mixer put value callback with range.
 * @kcontrol: mixer control
 * @ucontrol: control element information
 *
 * Callback to set the value, within a range, for a single mixer control.
 *
 * Returns 0 for success.
 */
int snd_soc_put_volsw_range(struct snd_kcontrol *kcontrol,
	struct snd_ctl_elem_value *ucontrol)
{
	struct soc_mixer_control *mc =
		(struct soc_mixer_control *)kcontrol->private_value;
	struct snd_soc_codec *codec = snd_kcontrol_chip(kcontrol);
	unsigned int reg = mc->reg;
	unsigned int shift = mc->shift;
	int min = mc->min;
	int max = mc->max;
	unsigned int mask = (1 << fls(max)) - 1;
	unsigned int invert = mc->invert;
	unsigned int val, val_mask;

	val = ((ucontrol->value.integer.value[0] + min) & mask);
	if (invert)
		val = max - val;
	val_mask = mask << shift;
	val = val << shift;

	return snd_soc_update_bits_locked(codec, reg, val_mask, val);
}
EXPORT_SYMBOL_GPL(snd_soc_put_volsw_range);

/**
 * snd_soc_get_volsw_range - single mixer get callback with range
 * @kcontrol: mixer control
 * @ucontrol: control element information
 *
 * Callback to get the value, within a range, of a single mixer control.
 *
 * Returns 0 for success.
 */
int snd_soc_get_volsw_range(struct snd_kcontrol *kcontrol,
	struct snd_ctl_elem_value *ucontrol)
{
	struct soc_mixer_control *mc =
		(struct soc_mixer_control *)kcontrol->private_value;
	struct snd_soc_codec *codec = snd_kcontrol_chip(kcontrol);
	unsigned int reg = mc->reg;
	unsigned int shift = mc->shift;
	int min = mc->min;
	int max = mc->max;
	unsigned int mask = (1 << fls(max)) - 1;
	unsigned int invert = mc->invert;

	ucontrol->value.integer.value[0] =
		(snd_soc_read(codec, reg) >> shift) & mask;
	if (invert)
		ucontrol->value.integer.value[0] =
			max - ucontrol->value.integer.value[0];
	ucontrol->value.integer.value[0] =
		ucontrol->value.integer.value[0] - min;

	return 0;
}
EXPORT_SYMBOL_GPL(snd_soc_get_volsw_range);

/**
 * snd_soc_limit_volume - Set new limit to an existing volume control.
 *
 * @codec: where to look for the control
 * @name: Name of the control
 * @max: new maximum limit
 *
 * Return 0 for success, else error.
 */
int snd_soc_limit_volume(struct snd_soc_codec *codec,
	const char *name, int max)
{
	struct snd_card *card = codec->card->snd_card;
	struct snd_kcontrol *kctl;
	struct soc_mixer_control *mc;
	int found = 0;
	int ret = -EINVAL;

	/* Sanity check for name and max */
	if (unlikely(!name || max <= 0))
		return -EINVAL;

	list_for_each_entry(kctl, &card->controls, list) {
		if (!strncmp(kctl->id.name, name, sizeof(kctl->id.name))) {
			found = 1;
			break;
		}
	}
	if (found) {
		mc = (struct soc_mixer_control *)kctl->private_value;
		if (max <= mc->max) {
			mc->platform_max = max;
			ret = 0;
		}
	}
	return ret;
}
EXPORT_SYMBOL_GPL(snd_soc_limit_volume);

int snd_soc_bytes_info(struct snd_kcontrol *kcontrol,
		       struct snd_ctl_elem_info *uinfo)
{
	struct snd_soc_codec *codec = snd_kcontrol_chip(kcontrol);
	struct soc_bytes *params = (void *)kcontrol->private_value;

	uinfo->type = SNDRV_CTL_ELEM_TYPE_BYTES;
	uinfo->count = params->num_regs * codec->val_bytes;

	return 0;
}
EXPORT_SYMBOL_GPL(snd_soc_bytes_info);

int snd_soc_bytes_get(struct snd_kcontrol *kcontrol,
		      struct snd_ctl_elem_value *ucontrol)
{
	struct soc_bytes *params = (void *)kcontrol->private_value;
	struct snd_soc_codec *codec = snd_kcontrol_chip(kcontrol);
	int ret;

	if (codec->using_regmap)
		ret = regmap_raw_read(codec->control_data, params->base,
				      ucontrol->value.bytes.data,
				      params->num_regs * codec->val_bytes);
	else
		ret = -EINVAL;

	/* Hide any masked bytes to ensure consistent data reporting */
	if (ret == 0 && params->mask) {
		switch (codec->val_bytes) {
		case 1:
			ucontrol->value.bytes.data[0] &= ~params->mask;
			break;
		case 2:
			((u16 *)(&ucontrol->value.bytes.data))[0]
				&= ~params->mask;
			break;
		case 4:
			((u32 *)(&ucontrol->value.bytes.data))[0]
				&= ~params->mask;
			break;
		default:
			return -EINVAL;
		}
	}

	return ret;
}
EXPORT_SYMBOL_GPL(snd_soc_bytes_get);

int snd_soc_bytes_put(struct snd_kcontrol *kcontrol,
		      struct snd_ctl_elem_value *ucontrol)
{
	struct soc_bytes *params = (void *)kcontrol->private_value;
	struct snd_soc_codec *codec = snd_kcontrol_chip(kcontrol);
	int ret, len;
	unsigned int val;
	void *data;

	if (!codec->using_regmap)
		return -EINVAL;

	data = ucontrol->value.bytes.data;
	len = params->num_regs * codec->val_bytes;

	/*
	 * If we've got a mask then we need to preserve the register
	 * bits.  We shouldn't modify the incoming data so take a
	 * copy.
	 */
	if (params->mask) {
		ret = regmap_read(codec->control_data, params->base, &val);
		if (ret != 0)
			return ret;

		val &= params->mask;

		data = kmemdup(data, len, GFP_KERNEL);
		if (!data)
			return -ENOMEM;

		switch (codec->val_bytes) {
		case 1:
			((u8 *)data)[0] &= ~params->mask;
			((u8 *)data)[0] |= val;
			break;
		case 2:
			((u16 *)data)[0] &= cpu_to_be16(~params->mask);
			((u16 *)data)[0] |= cpu_to_be16(val);
			break;
		case 4:
			((u32 *)data)[0] &= cpu_to_be32(~params->mask);
			((u32 *)data)[0] |= cpu_to_be32(val);
			break;
		default:
			return -EINVAL;
		}
	}

	ret = regmap_raw_write(codec->control_data, params->base,
			       data, len);

	if (params->mask)
		kfree(data);

	return ret;
}
EXPORT_SYMBOL_GPL(snd_soc_bytes_put);

/**
 * snd_soc_info_xr_sx - signed multi register info callback
 * @kcontrol: mreg control
 * @uinfo: control element information
 *
 * Callback to provide information of a control that can
 * span multiple codec registers which together
 * forms a single signed value in a MSB/LSB manner.
 *
 * Returns 0 for success.
 */
int snd_soc_info_xr_sx(struct snd_kcontrol *kcontrol,
	struct snd_ctl_elem_info *uinfo)
{
	struct soc_mreg_control *mc =
		(struct soc_mreg_control *)kcontrol->private_value;
	uinfo->type = SNDRV_CTL_ELEM_TYPE_INTEGER;
	uinfo->count = 1;
	uinfo->value.integer.min = mc->min;
	uinfo->value.integer.max = mc->max;

	return 0;
}
EXPORT_SYMBOL_GPL(snd_soc_info_xr_sx);

/**
 * snd_soc_get_xr_sx - signed multi register get callback
 * @kcontrol: mreg control
 * @ucontrol: control element information
 *
 * Callback to get the value of a control that can span
 * multiple codec registers which together forms a single
 * signed value in a MSB/LSB manner. The control supports
 * specifying total no of bits used to allow for bitfields
 * across the multiple codec registers.
 *
 * Returns 0 for success.
 */
int snd_soc_get_xr_sx(struct snd_kcontrol *kcontrol,
	struct snd_ctl_elem_value *ucontrol)
{
	struct soc_mreg_control *mc =
		(struct soc_mreg_control *)kcontrol->private_value;
	struct snd_soc_codec *codec = snd_kcontrol_chip(kcontrol);
	unsigned int regbase = mc->regbase;
	unsigned int regcount = mc->regcount;
	unsigned int regwshift = codec->driver->reg_word_size * BITS_PER_BYTE;
	unsigned int regwmask = (1<<regwshift)-1;
	unsigned int invert = mc->invert;
	unsigned long mask = (1UL<<mc->nbits)-1;
	long min = mc->min;
	long max = mc->max;
	long val = 0;
	unsigned long regval;
	unsigned int i;

	for (i = 0; i < regcount; i++) {
		regval = snd_soc_read(codec, regbase+i) & regwmask;
		val |= regval << (regwshift*(regcount-i-1));
	}
	val &= mask;
	if (min < 0 && val > max)
		val |= ~mask;
	if (invert)
		val = max - val;
	ucontrol->value.integer.value[0] = val;

	return 0;
}
EXPORT_SYMBOL_GPL(snd_soc_get_xr_sx);

/**
 * snd_soc_put_xr_sx - signed multi register get callback
 * @kcontrol: mreg control
 * @ucontrol: control element information
 *
 * Callback to set the value of a control that can span
 * multiple codec registers which together forms a single
 * signed value in a MSB/LSB manner. The control supports
 * specifying total no of bits used to allow for bitfields
 * across the multiple codec registers.
 *
 * Returns 0 for success.
 */
int snd_soc_put_xr_sx(struct snd_kcontrol *kcontrol,
	struct snd_ctl_elem_value *ucontrol)
{
	struct soc_mreg_control *mc =
		(struct soc_mreg_control *)kcontrol->private_value;
	struct snd_soc_codec *codec = snd_kcontrol_chip(kcontrol);
	unsigned int regbase = mc->regbase;
	unsigned int regcount = mc->regcount;
	unsigned int regwshift = codec->driver->reg_word_size * BITS_PER_BYTE;
	unsigned int regwmask = (1<<regwshift)-1;
	unsigned int invert = mc->invert;
	unsigned long mask = (1UL<<mc->nbits)-1;
	long max = mc->max;
	long val = ucontrol->value.integer.value[0];
	unsigned int i, regval, regmask;
	int err;

	if (invert)
		val = max - val;
	val &= mask;
	for (i = 0; i < regcount; i++) {
		regval = (val >> (regwshift*(regcount-i-1))) & regwmask;
		regmask = (mask >> (regwshift*(regcount-i-1))) & regwmask;
		err = snd_soc_update_bits_locked(codec, regbase+i,
				regmask, regval);
		if (err < 0)
			return err;
	}

	return 0;
}
EXPORT_SYMBOL_GPL(snd_soc_put_xr_sx);

/**
 * snd_soc_get_strobe - strobe get callback
 * @kcontrol: mixer control
 * @ucontrol: control element information
 *
 * Callback get the value of a strobe mixer control.
 *
 * Returns 0 for success.
 */
int snd_soc_get_strobe(struct snd_kcontrol *kcontrol,
	struct snd_ctl_elem_value *ucontrol)
{
	struct soc_mixer_control *mc =
		(struct soc_mixer_control *)kcontrol->private_value;
	struct snd_soc_codec *codec = snd_kcontrol_chip(kcontrol);
	unsigned int reg = mc->reg;
	unsigned int shift = mc->shift;
	unsigned int mask = 1 << shift;
	unsigned int invert = mc->invert != 0;
	unsigned int val = snd_soc_read(codec, reg) & mask;

	if (shift != 0 && val != 0)
		val = val >> shift;
	ucontrol->value.enumerated.item[0] = val ^ invert;

	return 0;
}
EXPORT_SYMBOL_GPL(snd_soc_get_strobe);

/**
 * snd_soc_put_strobe - strobe put callback
 * @kcontrol: mixer control
 * @ucontrol: control element information
 *
 * Callback strobe a register bit to high then low (or the inverse)
 * in one pass of a single mixer enum control.
 *
 * Returns 1 for success.
 */
int snd_soc_put_strobe(struct snd_kcontrol *kcontrol,
	struct snd_ctl_elem_value *ucontrol)
{
	struct soc_mixer_control *mc =
		(struct soc_mixer_control *)kcontrol->private_value;
	struct snd_soc_codec *codec = snd_kcontrol_chip(kcontrol);
	unsigned int reg = mc->reg;
	unsigned int shift = mc->shift;
	unsigned int mask = 1 << shift;
	unsigned int invert = mc->invert != 0;
	unsigned int strobe = ucontrol->value.enumerated.item[0] != 0;
	unsigned int val1 = (strobe ^ invert) ? mask : 0;
	unsigned int val2 = (strobe ^ invert) ? 0 : mask;
	int err;

	err = snd_soc_update_bits_locked(codec, reg, mask, val1);
	if (err < 0)
		return err;

	err = snd_soc_update_bits_locked(codec, reg, mask, val2);
	return err;
}
EXPORT_SYMBOL_GPL(snd_soc_put_strobe);

/**
 * snd_soc_dai_set_sysclk - configure DAI system or master clock.
 * @dai: DAI
 * @clk_id: DAI specific clock ID
 * @freq: new clock frequency in Hz
 * @dir: new clock direction - input/output.
 *
 * Configures the DAI master (MCLK) or system (SYSCLK) clocking.
 */
int snd_soc_dai_set_sysclk(struct snd_soc_dai *dai, int clk_id,
	unsigned int freq, int dir)
{
	if (dai->driver && dai->driver->ops->set_sysclk)
		return dai->driver->ops->set_sysclk(dai, clk_id, freq, dir);
	else if (dai->codec && dai->codec->driver->set_sysclk)
		return dai->codec->driver->set_sysclk(dai->codec, clk_id, 0,
						      freq, dir);
	else
		return -EINVAL;
}
EXPORT_SYMBOL_GPL(snd_soc_dai_set_sysclk);

/**
 * snd_soc_codec_set_sysclk - configure CODEC system or master clock.
 * @codec: CODEC
 * @clk_id: DAI specific clock ID
 * @source: Source for the clock
 * @freq: new clock frequency in Hz
 * @dir: new clock direction - input/output.
 *
 * Configures the CODEC master (MCLK) or system (SYSCLK) clocking.
 */
int snd_soc_codec_set_sysclk(struct snd_soc_codec *codec, int clk_id,
			     int source, unsigned int freq, int dir)
{
	if (codec->driver->set_sysclk)
		return codec->driver->set_sysclk(codec, clk_id, source,
						 freq, dir);
	else
		return -EINVAL;
}
EXPORT_SYMBOL_GPL(snd_soc_codec_set_sysclk);

/**
 * snd_soc_dai_set_clkdiv - configure DAI clock dividers.
 * @dai: DAI
 * @div_id: DAI specific clock divider ID
 * @div: new clock divisor.
 *
 * Configures the clock dividers. This is used to derive the best DAI bit and
 * frame clocks from the system or master clock. It's best to set the DAI bit
 * and frame clocks as low as possible to save system power.
 */
int snd_soc_dai_set_clkdiv(struct snd_soc_dai *dai,
	int div_id, int div)
{
	if (dai->driver && dai->driver->ops->set_clkdiv)
		return dai->driver->ops->set_clkdiv(dai, div_id, div);
	else
		return -EINVAL;
}
EXPORT_SYMBOL_GPL(snd_soc_dai_set_clkdiv);

/**
 * snd_soc_dai_set_pll - configure DAI PLL.
 * @dai: DAI
 * @pll_id: DAI specific PLL ID
 * @source: DAI specific source for the PLL
 * @freq_in: PLL input clock frequency in Hz
 * @freq_out: requested PLL output clock frequency in Hz
 *
 * Configures and enables PLL to generate output clock based on input clock.
 */
int snd_soc_dai_set_pll(struct snd_soc_dai *dai, int pll_id, int source,
	unsigned int freq_in, unsigned int freq_out)
{
	if (dai->driver && dai->driver->ops->set_pll)
		return dai->driver->ops->set_pll(dai, pll_id, source,
					 freq_in, freq_out);
	else if (dai->codec && dai->codec->driver->set_pll)
		return dai->codec->driver->set_pll(dai->codec, pll_id, source,
						   freq_in, freq_out);
	else
		return -EINVAL;
}
EXPORT_SYMBOL_GPL(snd_soc_dai_set_pll);

/*
 * snd_soc_codec_set_pll - configure codec PLL.
 * @codec: CODEC
 * @pll_id: DAI specific PLL ID
 * @source: DAI specific source for the PLL
 * @freq_in: PLL input clock frequency in Hz
 * @freq_out: requested PLL output clock frequency in Hz
 *
 * Configures and enables PLL to generate output clock based on input clock.
 */
int snd_soc_codec_set_pll(struct snd_soc_codec *codec, int pll_id, int source,
			  unsigned int freq_in, unsigned int freq_out)
{
	if (codec->driver->set_pll)
		return codec->driver->set_pll(codec, pll_id, source,
					      freq_in, freq_out);
	else
		return -EINVAL;
}
EXPORT_SYMBOL_GPL(snd_soc_codec_set_pll);

/**
 * snd_soc_dai_set_fmt - configure DAI hardware audio format.
 * @dai: DAI
 * @fmt: SND_SOC_DAIFMT_ format value.
 *
 * Configures the DAI hardware format and clocking.
 */
int snd_soc_dai_set_fmt(struct snd_soc_dai *dai, unsigned int fmt)
{
	if (dai->driver == NULL)
		return -EINVAL;
	if (dai->driver->ops->set_fmt == NULL)
		return -ENOTSUPP;
	return dai->driver->ops->set_fmt(dai, fmt);
}
EXPORT_SYMBOL_GPL(snd_soc_dai_set_fmt);

/**
 * snd_soc_dai_set_tdm_slot - configure DAI TDM.
 * @dai: DAI
 * @tx_mask: bitmask representing active TX slots.
 * @rx_mask: bitmask representing active RX slots.
 * @slots: Number of slots in use.
 * @slot_width: Width in bits for each slot.
 *
 * Configures a DAI for TDM operation. Both mask and slots are codec and DAI
 * specific.
 */
int snd_soc_dai_set_tdm_slot(struct snd_soc_dai *dai,
	unsigned int tx_mask, unsigned int rx_mask, int slots, int slot_width)
{
	if (dai->driver && dai->driver->ops->set_tdm_slot)
		return dai->driver->ops->set_tdm_slot(dai, tx_mask, rx_mask,
				slots, slot_width);
	else
		return -EINVAL;
}
EXPORT_SYMBOL_GPL(snd_soc_dai_set_tdm_slot);

/**
 * snd_soc_dai_set_channel_map - configure DAI audio channel map
 * @dai: DAI
 * @tx_num: how many TX channels
 * @tx_slot: pointer to an array which imply the TX slot number channel
 *           0~num-1 uses
 * @rx_num: how many RX channels
 * @rx_slot: pointer to an array which imply the RX slot number channel
 *           0~num-1 uses
 *
 * configure the relationship between channel number and TDM slot number.
 */
int snd_soc_dai_set_channel_map(struct snd_soc_dai *dai,
	unsigned int tx_num, unsigned int *tx_slot,
	unsigned int rx_num, unsigned int *rx_slot)
{
	if (dai->driver && dai->driver->ops->set_channel_map)
		return dai->driver->ops->set_channel_map(dai, tx_num, tx_slot,
			rx_num, rx_slot);
	else
		return -EINVAL;
}
EXPORT_SYMBOL_GPL(snd_soc_dai_set_channel_map);

/**
 * snd_soc_dai_set_tristate - configure DAI system or master clock.
 * @dai: DAI
 * @tristate: tristate enable
 *
 * Tristates the DAI so that others can use it.
 */
int snd_soc_dai_set_tristate(struct snd_soc_dai *dai, int tristate)
{
	if (dai->driver && dai->driver->ops->set_tristate)
		return dai->driver->ops->set_tristate(dai, tristate);
	else
		return -EINVAL;
}
EXPORT_SYMBOL_GPL(snd_soc_dai_set_tristate);

/**
 * snd_soc_dai_digital_mute - configure DAI system or master clock.
 * @dai: DAI
 * @mute: mute enable
 *
 * Mutes the DAI DAC.
 */
int snd_soc_dai_digital_mute(struct snd_soc_dai *dai, int mute)
{
	if (dai->driver && dai->driver->ops->digital_mute)
		return dai->driver->ops->digital_mute(dai, mute);
	else
		return -ENOTSUPP;
}
EXPORT_SYMBOL_GPL(snd_soc_dai_digital_mute);

/**
 * snd_soc_register_card - Register a card with the ASoC core
 *
 * @card: Card to register
 *
 */
int snd_soc_register_card(struct snd_soc_card *card)
{
	int i, ret;

	if (!card->name || !card->dev)
		return -EINVAL;

	for (i = 0; i < card->num_links; i++) {
		struct snd_soc_dai_link *link = &card->dai_link[i];

		/*
		 * Codec must be specified by 1 of name or OF node,
		 * not both or neither.
		 */
		if (!!link->codec_name == !!link->codec_of_node) {
			dev_err(card->dev,
				"Neither/both codec name/of_node are set for %s\n",
				link->name);
			return -EINVAL;
		}
		/* Codec DAI name must be specified */
		if (!link->codec_dai_name) {
			dev_err(card->dev, "codec_dai_name not set for %s\n",
				link->name);
			return -EINVAL;
		}

		/*
		 * Platform may be specified by either name or OF node, but
		 * can be left unspecified, and a dummy platform will be used.
		 */
		if (link->platform_name && link->platform_of_node) {
			dev_err(card->dev,
				"Both platform name/of_node are set for %s\n", link->name);
			return -EINVAL;
		}

		/*
		 * CPU device may be specified by either name or OF node, but
		 * can be left unspecified, and will be matched based on DAI
		 * name alone..
<<<<<<< HEAD
		 */
		if (link->cpu_name && link->cpu_of_node) {
			dev_err(card->dev,
				"Neither/both cpu name/of_node are set for %s\n",
				link->name);
			return -EINVAL;
		}
		/*
		 * At least one of CPU DAI name or CPU device name/node must be
		 * specified
		 */
		if (!link->cpu_dai_name &&
		    !(link->cpu_name || link->cpu_of_node)) {
			dev_err(card->dev,
=======
		 */
		if (link->cpu_name && link->cpu_of_node) {
			dev_err(card->dev,
				"Neither/both cpu name/of_node are set for %s\n",
				link->name);
			return -EINVAL;
		}
		/*
		 * At least one of CPU DAI name or CPU device name/node must be
		 * specified
		 */
		if (!link->cpu_dai_name &&
		    !(link->cpu_name || link->cpu_of_node)) {
			dev_err(card->dev,
>>>>>>> 227045ec
				"Neither cpu_dai_name nor cpu_name/of_node are set for %s\n",
				link->name);
			return -EINVAL;
		}
	}

	dev_set_drvdata(card->dev, card);

	snd_soc_initialize_card_lists(card);

	soc_init_card_debugfs(card);

	card->rtd = devm_kzalloc(card->dev,
				 sizeof(struct snd_soc_pcm_runtime) *
				 (card->num_links + card->num_aux_devs),
				 GFP_KERNEL);
	if (card->rtd == NULL)
		return -ENOMEM;
	card->num_rtd = 0;
	card->rtd_aux = &card->rtd[card->num_links];

	for (i = 0; i < card->num_links; i++)
		card->rtd[i].dai_link = &card->dai_link[i];

	INIT_LIST_HEAD(&card->list);
	INIT_LIST_HEAD(&card->dapm_dirty);
	card->instantiated = 0;
	mutex_init(&card->mutex);
	mutex_init(&card->dapm_mutex);

	ret = snd_soc_instantiate_card(card);
	if (ret != 0)
		soc_cleanup_card_debugfs(card);

	return ret;
}
EXPORT_SYMBOL_GPL(snd_soc_register_card);

/**
 * snd_soc_unregister_card - Unregister a card with the ASoC core
 *
 * @card: Card to unregister
 *
 */
int snd_soc_unregister_card(struct snd_soc_card *card)
{
	if (card->instantiated)
		soc_cleanup_card_resources(card);
	dev_dbg(card->dev, "Unregistered card '%s'\n", card->name);

	return 0;
}
EXPORT_SYMBOL_GPL(snd_soc_unregister_card);

/*
 * Simplify DAI link configuration by removing ".-1" from device names
 * and sanitizing names.
 */
static char *fmt_single_name(struct device *dev, int *id)
{
	char *found, name[NAME_SIZE];
	int id1, id2;

	if (dev_name(dev) == NULL)
		return NULL;

	strlcpy(name, dev_name(dev), NAME_SIZE);

	/* are we a "%s.%d" name (platform and SPI components) */
	found = strstr(name, dev->driver->name);
	if (found) {
		/* get ID */
		if (sscanf(&found[strlen(dev->driver->name)], ".%d", id) == 1) {

			/* discard ID from name if ID == -1 */
			if (*id == -1)
				found[strlen(dev->driver->name)] = '\0';
		}

	} else {
		/* I2C component devices are named "bus-addr"  */
		if (sscanf(name, "%x-%x", &id1, &id2) == 2) {
			char tmp[NAME_SIZE];

			/* create unique ID number from I2C addr and bus */
			*id = ((id1 & 0xffff) << 16) + id2;

			/* sanitize component name for DAI link creation */
			snprintf(tmp, NAME_SIZE, "%s.%s", dev->driver->name, name);
			strlcpy(name, tmp, NAME_SIZE);
		} else
			*id = 0;
	}

	return kstrdup(name, GFP_KERNEL);
}

/*
 * Simplify DAI link naming for single devices with multiple DAIs by removing
 * any ".-1" and using the DAI name (instead of device name).
 */
static inline char *fmt_multiple_name(struct device *dev,
		struct snd_soc_dai_driver *dai_drv)
{
	if (dai_drv->name == NULL) {
		pr_err("asoc: error - multiple DAI %s registered with no name\n",
				dev_name(dev));
		return NULL;
	}

	return kstrdup(dai_drv->name, GFP_KERNEL);
}

/**
 * snd_soc_register_dai - Register a DAI with the ASoC core
 *
 * @dai: DAI to register
 */
int snd_soc_register_dai(struct device *dev,
		struct snd_soc_dai_driver *dai_drv)
{
	struct snd_soc_codec *codec;
	struct snd_soc_dai *dai;

	dev_dbg(dev, "dai register %s\n", dev_name(dev));

	dai = kzalloc(sizeof(struct snd_soc_dai), GFP_KERNEL);
	if (dai == NULL)
		return -ENOMEM;

	/* create DAI component name */
	dai->name = fmt_single_name(dev, &dai->id);
	if (dai->name == NULL) {
		kfree(dai);
		return -ENOMEM;
	}

	dai->dev = dev;
	dai->driver = dai_drv;
	dai->dapm.dev = dev;
	if (!dai->driver->ops)
		dai->driver->ops = &null_dai_ops;

	mutex_lock(&client_mutex);

	list_for_each_entry(codec, &codec_list, list) {
		if (codec->dev == dev) {
			dev_dbg(dev, "Mapped DAI %s to CODEC %s\n",
				dai->name, codec->name);
			dai->codec = codec;
			break;
		}
	}

	if (!dai->codec)
		dai->dapm.idle_bias_off = 1;

	list_add(&dai->list, &dai_list);

	mutex_unlock(&client_mutex);

	pr_debug("Registered DAI '%s'\n", dai->name);

	return 0;
}
EXPORT_SYMBOL_GPL(snd_soc_register_dai);

/**
 * snd_soc_unregister_dai - Unregister a DAI from the ASoC core
 *
 * @dai: DAI to unregister
 */
void snd_soc_unregister_dai(struct device *dev)
{
	struct snd_soc_dai *dai;

	list_for_each_entry(dai, &dai_list, list) {
		if (dev == dai->dev)
			goto found;
	}
	return;

found:
	mutex_lock(&client_mutex);
	list_del(&dai->list);
	mutex_unlock(&client_mutex);

	pr_debug("Unregistered DAI '%s'\n", dai->name);
	kfree(dai->name);
	kfree(dai);
}
EXPORT_SYMBOL_GPL(snd_soc_unregister_dai);

/**
 * snd_soc_register_dais - Register multiple DAIs with the ASoC core
 *
 * @dai: Array of DAIs to register
 * @count: Number of DAIs
 */
int snd_soc_register_dais(struct device *dev,
		struct snd_soc_dai_driver *dai_drv, size_t count)
{
	struct snd_soc_codec *codec;
	struct snd_soc_dai *dai;
	int i, ret = 0;

	dev_dbg(dev, "dai register %s #%Zu\n", dev_name(dev), count);

	for (i = 0; i < count; i++) {

		dai = kzalloc(sizeof(struct snd_soc_dai), GFP_KERNEL);
		if (dai == NULL) {
			ret = -ENOMEM;
			goto err;
		}

		/* create DAI component name */
		dai->name = fmt_multiple_name(dev, &dai_drv[i]);
		if (dai->name == NULL) {
			kfree(dai);
			ret = -EINVAL;
			goto err;
		}

		dai->dev = dev;
		dai->driver = &dai_drv[i];
		if (dai->driver->id)
			dai->id = dai->driver->id;
		else
			dai->id = i;
		dai->dapm.dev = dev;
		if (!dai->driver->ops)
			dai->driver->ops = &null_dai_ops;

		mutex_lock(&client_mutex);

		list_for_each_entry(codec, &codec_list, list) {
			if (codec->dev == dev) {
				dev_dbg(dev, "Mapped DAI %s to CODEC %s\n",
					dai->name, codec->name);
				dai->codec = codec;
				break;
			}
		}

		if (!dai->codec)
			dai->dapm.idle_bias_off = 1;

		list_add(&dai->list, &dai_list);

		mutex_unlock(&client_mutex);

		pr_debug("Registered DAI '%s'\n", dai->name);
	}

	return 0;

err:
	for (i--; i >= 0; i--)
		snd_soc_unregister_dai(dev);

	return ret;
}
EXPORT_SYMBOL_GPL(snd_soc_register_dais);

/**
 * snd_soc_unregister_dais - Unregister multiple DAIs from the ASoC core
 *
 * @dai: Array of DAIs to unregister
 * @count: Number of DAIs
 */
void snd_soc_unregister_dais(struct device *dev, size_t count)
{
	int i;

	for (i = 0; i < count; i++)
		snd_soc_unregister_dai(dev);
}
EXPORT_SYMBOL_GPL(snd_soc_unregister_dais);

/**
 * snd_soc_register_platform - Register a platform with the ASoC core
 *
 * @platform: platform to register
 */
int snd_soc_register_platform(struct device *dev,
		struct snd_soc_platform_driver *platform_drv)
{
	struct snd_soc_platform *platform;

	dev_dbg(dev, "platform register %s\n", dev_name(dev));

	platform = kzalloc(sizeof(struct snd_soc_platform), GFP_KERNEL);
	if (platform == NULL)
		return -ENOMEM;

	/* create platform component name */
	platform->name = fmt_single_name(dev, &platform->id);
	if (platform->name == NULL) {
		kfree(platform);
		return -ENOMEM;
	}

	platform->dev = dev;
	platform->driver = platform_drv;
	platform->dapm.dev = dev;
	platform->dapm.platform = platform;
	platform->dapm.stream_event = platform_drv->stream_event;
	mutex_init(&platform->mutex);

	mutex_lock(&client_mutex);
	list_add(&platform->list, &platform_list);
	mutex_unlock(&client_mutex);

	pr_debug("Registered platform '%s'\n", platform->name);

	return 0;
}
EXPORT_SYMBOL_GPL(snd_soc_register_platform);

/**
 * snd_soc_unregister_platform - Unregister a platform from the ASoC core
 *
 * @platform: platform to unregister
 */
void snd_soc_unregister_platform(struct device *dev)
{
	struct snd_soc_platform *platform;

	list_for_each_entry(platform, &platform_list, list) {
		if (dev == platform->dev)
			goto found;
	}
	return;

found:
	mutex_lock(&client_mutex);
	list_del(&platform->list);
	mutex_unlock(&client_mutex);

	pr_debug("Unregistered platform '%s'\n", platform->name);
	kfree(platform->name);
	kfree(platform);
}
EXPORT_SYMBOL_GPL(snd_soc_unregister_platform);

static u64 codec_format_map[] = {
	SNDRV_PCM_FMTBIT_S16_LE | SNDRV_PCM_FMTBIT_S16_BE,
	SNDRV_PCM_FMTBIT_U16_LE | SNDRV_PCM_FMTBIT_U16_BE,
	SNDRV_PCM_FMTBIT_S24_LE | SNDRV_PCM_FMTBIT_S24_BE,
	SNDRV_PCM_FMTBIT_U24_LE | SNDRV_PCM_FMTBIT_U24_BE,
	SNDRV_PCM_FMTBIT_S32_LE | SNDRV_PCM_FMTBIT_S32_BE,
	SNDRV_PCM_FMTBIT_U32_LE | SNDRV_PCM_FMTBIT_U32_BE,
	SNDRV_PCM_FMTBIT_S24_3LE | SNDRV_PCM_FMTBIT_U24_3BE,
	SNDRV_PCM_FMTBIT_U24_3LE | SNDRV_PCM_FMTBIT_U24_3BE,
	SNDRV_PCM_FMTBIT_S20_3LE | SNDRV_PCM_FMTBIT_S20_3BE,
	SNDRV_PCM_FMTBIT_U20_3LE | SNDRV_PCM_FMTBIT_U20_3BE,
	SNDRV_PCM_FMTBIT_S18_3LE | SNDRV_PCM_FMTBIT_S18_3BE,
	SNDRV_PCM_FMTBIT_U18_3LE | SNDRV_PCM_FMTBIT_U18_3BE,
	SNDRV_PCM_FMTBIT_FLOAT_LE | SNDRV_PCM_FMTBIT_FLOAT_BE,
	SNDRV_PCM_FMTBIT_FLOAT64_LE | SNDRV_PCM_FMTBIT_FLOAT64_BE,
	SNDRV_PCM_FMTBIT_IEC958_SUBFRAME_LE
	| SNDRV_PCM_FMTBIT_IEC958_SUBFRAME_BE,
};

/* Fix up the DAI formats for endianness: codecs don't actually see
 * the endianness of the data but we're using the CPU format
 * definitions which do need to include endianness so we ensure that
 * codec DAIs always have both big and little endian variants set.
 */
static void fixup_codec_formats(struct snd_soc_pcm_stream *stream)
{
	int i;

	for (i = 0; i < ARRAY_SIZE(codec_format_map); i++)
		if (stream->formats & codec_format_map[i])
			stream->formats |= codec_format_map[i];
}

/**
 * snd_soc_register_codec - Register a codec with the ASoC core
 *
 * @codec: codec to register
 */
int snd_soc_register_codec(struct device *dev,
			   const struct snd_soc_codec_driver *codec_drv,
			   struct snd_soc_dai_driver *dai_drv,
			   int num_dai)
{
	size_t reg_size;
	struct snd_soc_codec *codec;
	int ret, i;

	dev_dbg(dev, "codec register %s\n", dev_name(dev));

	codec = kzalloc(sizeof(struct snd_soc_codec), GFP_KERNEL);
	if (codec == NULL)
		return -ENOMEM;

	/* create CODEC component name */
	codec->name = fmt_single_name(dev, &codec->id);
	if (codec->name == NULL) {
		kfree(codec);
		return -ENOMEM;
	}

	if (codec_drv->compress_type)
		codec->compress_type = codec_drv->compress_type;
	else
		codec->compress_type = SND_SOC_FLAT_COMPRESSION;

	codec->write = codec_drv->write;
	codec->read = codec_drv->read;
	codec->volatile_register = codec_drv->volatile_register;
	codec->readable_register = codec_drv->readable_register;
	codec->writable_register = codec_drv->writable_register;
	codec->ignore_pmdown_time = codec_drv->ignore_pmdown_time;
	codec->dapm.bias_level = SND_SOC_BIAS_OFF;
	codec->dapm.dev = dev;
	codec->dapm.codec = codec;
	codec->dapm.seq_notifier = codec_drv->seq_notifier;
	codec->dapm.stream_event = codec_drv->stream_event;
	codec->dev = dev;
	codec->driver = codec_drv;
	codec->num_dai = num_dai;
	mutex_init(&codec->mutex);

	/* allocate CODEC register cache */
	if (codec_drv->reg_cache_size && codec_drv->reg_word_size) {
		reg_size = codec_drv->reg_cache_size * codec_drv->reg_word_size;
		codec->reg_size = reg_size;
		/* it is necessary to make a copy of the default register cache
		 * because in the case of using a compression type that requires
		 * the default register cache to be marked as __devinitconst the
		 * kernel might have freed the array by the time we initialize
		 * the cache.
		 */
		if (codec_drv->reg_cache_default) {
			codec->reg_def_copy = kmemdup(codec_drv->reg_cache_default,
						      reg_size, GFP_KERNEL);
			if (!codec->reg_def_copy) {
				ret = -ENOMEM;
				goto fail;
			}
		}
	}

	if (codec_drv->reg_access_size && codec_drv->reg_access_default) {
		if (!codec->volatile_register)
			codec->volatile_register = snd_soc_default_volatile_register;
		if (!codec->readable_register)
			codec->readable_register = snd_soc_default_readable_register;
		if (!codec->writable_register)
			codec->writable_register = snd_soc_default_writable_register;
	}

	for (i = 0; i < num_dai; i++) {
		fixup_codec_formats(&dai_drv[i].playback);
		fixup_codec_formats(&dai_drv[i].capture);
	}

	mutex_lock(&client_mutex);
	list_add(&codec->list, &codec_list);
	mutex_unlock(&client_mutex);

	/* register any DAIs */
	if (num_dai) {
		ret = snd_soc_register_dais(dev, dai_drv, num_dai);
		if (ret < 0)
			dev_err(codec->dev, "Failed to regster DAIs: %d\n",
				ret);
	}

	pr_debug("Registered codec '%s'\n", codec->name);
	return 0;

fail:
	kfree(codec->reg_def_copy);
	codec->reg_def_copy = NULL;
	kfree(codec->name);
	kfree(codec);
	return ret;
}
EXPORT_SYMBOL_GPL(snd_soc_register_codec);

/**
 * snd_soc_unregister_codec - Unregister a codec from the ASoC core
 *
 * @codec: codec to unregister
 */
void snd_soc_unregister_codec(struct device *dev)
{
	struct snd_soc_codec *codec;
	int i;

	list_for_each_entry(codec, &codec_list, list) {
		if (dev == codec->dev)
			goto found;
	}
	return;

found:
	if (codec->num_dai)
		for (i = 0; i < codec->num_dai; i++)
			snd_soc_unregister_dai(dev);

	mutex_lock(&client_mutex);
	list_del(&codec->list);
	mutex_unlock(&client_mutex);

	pr_debug("Unregistered codec '%s'\n", codec->name);

	snd_soc_cache_exit(codec);
	kfree(codec->reg_def_copy);
	kfree(codec->name);
	kfree(codec);
}
EXPORT_SYMBOL_GPL(snd_soc_unregister_codec);

/* Retrieve a card's name from device tree */
int snd_soc_of_parse_card_name(struct snd_soc_card *card,
			       const char *propname)
{
	struct device_node *np = card->dev->of_node;
	int ret;

	ret = of_property_read_string_index(np, propname, 0, &card->name);
	/*
	 * EINVAL means the property does not exist. This is fine providing
	 * card->name was previously set, which is checked later in
	 * snd_soc_register_card.
	 */
	if (ret < 0 && ret != -EINVAL) {
		dev_err(card->dev,
			"Property '%s' could not be read: %d\n",
			propname, ret);
		return ret;
	}

	return 0;
}
EXPORT_SYMBOL_GPL(snd_soc_of_parse_card_name);

int snd_soc_of_parse_audio_routing(struct snd_soc_card *card,
				   const char *propname)
{
	struct device_node *np = card->dev->of_node;
	int num_routes;
	struct snd_soc_dapm_route *routes;
	int i, ret;

	num_routes = of_property_count_strings(np, propname);
	if (num_routes < 0 || num_routes & 1) {
		dev_err(card->dev,
		     "Property '%s' does not exist or its length is not even\n",
		     propname);
		return -EINVAL;
	}
	num_routes /= 2;
	if (!num_routes) {
		dev_err(card->dev,
			"Property '%s's length is zero\n",
			propname);
		return -EINVAL;
	}

	routes = devm_kzalloc(card->dev, num_routes * sizeof(*routes),
			      GFP_KERNEL);
	if (!routes) {
		dev_err(card->dev,
			"Could not allocate DAPM route table\n");
		return -EINVAL;
	}

	for (i = 0; i < num_routes; i++) {
		ret = of_property_read_string_index(np, propname,
			2 * i, &routes[i].sink);
		if (ret) {
			dev_err(card->dev,
				"Property '%s' index %d could not be read: %d\n",
				propname, 2 * i, ret);
			kfree(routes);
			return -EINVAL;
		}
		ret = of_property_read_string_index(np, propname,
			(2 * i) + 1, &routes[i].source);
		if (ret) {
			dev_err(card->dev,
				"Property '%s' index %d could not be read: %d\n",
				propname, (2 * i) + 1, ret);
			kfree(routes);
			return -EINVAL;
		}
	}

	card->num_dapm_routes = num_routes;
	card->dapm_routes = routes;

	return 0;
}
EXPORT_SYMBOL_GPL(snd_soc_of_parse_audio_routing);

static int __init snd_soc_init(void)
{
#ifdef CONFIG_DEBUG_FS
	snd_soc_debugfs_root = debugfs_create_dir("asoc", NULL);
	if (IS_ERR(snd_soc_debugfs_root) || !snd_soc_debugfs_root) {
		pr_warn("ASoC: Failed to create debugfs directory\n");
		snd_soc_debugfs_root = NULL;
	}

	if (!debugfs_create_file("codecs", 0444, snd_soc_debugfs_root, NULL,
				 &codec_list_fops))
		pr_warn("ASoC: Failed to create CODEC list debugfs file\n");

	if (!debugfs_create_file("dais", 0444, snd_soc_debugfs_root, NULL,
				 &dai_list_fops))
		pr_warn("ASoC: Failed to create DAI list debugfs file\n");

	if (!debugfs_create_file("platforms", 0444, snd_soc_debugfs_root, NULL,
				 &platform_list_fops))
		pr_warn("ASoC: Failed to create platform list debugfs file\n");
#endif

	snd_soc_util_init();

	return platform_driver_register(&soc_driver);
}
module_init(snd_soc_init);

static void __exit snd_soc_exit(void)
{
	snd_soc_util_exit();

#ifdef CONFIG_DEBUG_FS
	debugfs_remove_recursive(snd_soc_debugfs_root);
#endif
	platform_driver_unregister(&soc_driver);
}
module_exit(snd_soc_exit);

/* Module information */
MODULE_AUTHOR("Liam Girdwood, lrg@slimlogic.co.uk");
MODULE_DESCRIPTION("ALSA SoC Core");
MODULE_LICENSE("GPL");
MODULE_ALIAS("platform:soc-audio");<|MERGE_RESOLUTION|>--- conflicted
+++ resolved
@@ -1104,11 +1104,7 @@
 	}
 
 	/* If the driver didn't set I/O up try regmap */
-<<<<<<< HEAD
 	if (!codec->write && dev_get_regmap(codec->dev, NULL))
-=======
-	if (!codec->control_data)
->>>>>>> 227045ec
 		snd_soc_codec_set_cache_io(codec, 0, 0, SND_SOC_REGMAP);
 
 	if (driver->controls)
@@ -3565,7 +3561,6 @@
 		 * CPU device may be specified by either name or OF node, but
 		 * can be left unspecified, and will be matched based on DAI
 		 * name alone..
-<<<<<<< HEAD
 		 */
 		if (link->cpu_name && link->cpu_of_node) {
 			dev_err(card->dev,
@@ -3580,22 +3575,6 @@
 		if (!link->cpu_dai_name &&
 		    !(link->cpu_name || link->cpu_of_node)) {
 			dev_err(card->dev,
-=======
-		 */
-		if (link->cpu_name && link->cpu_of_node) {
-			dev_err(card->dev,
-				"Neither/both cpu name/of_node are set for %s\n",
-				link->name);
-			return -EINVAL;
-		}
-		/*
-		 * At least one of CPU DAI name or CPU device name/node must be
-		 * specified
-		 */
-		if (!link->cpu_dai_name &&
-		    !(link->cpu_name || link->cpu_of_node)) {
-			dev_err(card->dev,
->>>>>>> 227045ec
 				"Neither cpu_dai_name nor cpu_name/of_node are set for %s\n",
 				link->name);
 			return -EINVAL;
