/*
 * soc-core.c  --  ALSA SoC Audio Layer
 *
 * Copyright 2005 Wolfson Microelectronics PLC.
 * Copyright 2005 Openedhand Ltd.
 * Copyright (C) 2010 Slimlogic Ltd.
 * Copyright (C) 2010 Texas Instruments Inc.
 *
 * Author: Liam Girdwood <lrg@slimlogic.co.uk>
 *         with code, comments and ideas from :-
 *         Richard Purdie <richard@openedhand.com>
 *
 *  This program is free software; you can redistribute  it and/or modify it
 *  under  the terms of  the GNU General  Public License as published by the
 *  Free Software Foundation;  either version 2 of the  License, or (at your
 *  option) any later version.
 *
 *  TODO:
 *   o Add hw rules to enforce rates, etc.
 *   o More testing with other codecs/machines.
 *   o Add more codecs and platforms to ensure good API coverage.
 *   o Support TDM on PCM and I2S
 */

#include <linux/module.h>
#include <linux/moduleparam.h>
#include <linux/init.h>
#include <linux/delay.h>
#include <linux/pm.h>
#include <linux/bitops.h>
#include <linux/debugfs.h>
#include <linux/platform_device.h>
#include <linux/ctype.h>
#include <linux/slab.h>
#include <linux/of.h>
#include <sound/ac97_codec.h>
#include <sound/core.h>
#include <sound/jack.h>
#include <sound/pcm.h>
#include <sound/pcm_params.h>
#include <sound/soc.h>
#include <sound/initval.h>

#define CREATE_TRACE_POINTS
#include <trace/events/asoc.h>

#define NAME_SIZE	32

static DECLARE_WAIT_QUEUE_HEAD(soc_pm_waitq);

#ifdef CONFIG_DEBUG_FS
struct dentry *snd_soc_debugfs_root;
EXPORT_SYMBOL_GPL(snd_soc_debugfs_root);
#endif

static DEFINE_MUTEX(client_mutex);
static LIST_HEAD(card_list);
static LIST_HEAD(dai_list);
static LIST_HEAD(platform_list);
static LIST_HEAD(codec_list);

/*
 * This is a timeout to do a DAPM powerdown after a stream is closed().
 * It can be used to eliminate pops between different playback streams, e.g.
 * between two audio tracks.
 */
static int pmdown_time = 5000;
module_param(pmdown_time, int, 0);
MODULE_PARM_DESC(pmdown_time, "DAPM stream powerdown time (msecs)");

/* returns the minimum number of bytes needed to represent
 * a particular given value */
static int min_bytes_needed(unsigned long val)
{
	int c = 0;
	int i;

	for (i = (sizeof val * 8) - 1; i >= 0; --i, ++c)
		if (val & (1UL << i))
			break;
	c = (sizeof val * 8) - c;
	if (!c || (c % 8))
		c = (c + 8) / 8;
	else
		c /= 8;
	return c;
}

/* fill buf which is 'len' bytes with a formatted
 * string of the form 'reg: value\n' */
static int format_register_str(struct snd_soc_codec *codec,
			       unsigned int reg, char *buf, size_t len)
{
	int wordsize = min_bytes_needed(codec->driver->reg_cache_size) * 2;
	int regsize = codec->driver->reg_word_size * 2;
	int ret;
	char tmpbuf[len + 1];
	char regbuf[regsize + 1];

	/* since tmpbuf is allocated on the stack, warn the callers if they
	 * try to abuse this function */
	WARN_ON(len > 63);

	/* +2 for ': ' and + 1 for '\n' */
	if (wordsize + regsize + 2 + 1 != len)
		return -EINVAL;

	ret = snd_soc_read(codec, reg);
	if (ret < 0) {
		memset(regbuf, 'X', regsize);
		regbuf[regsize] = '\0';
	} else {
		snprintf(regbuf, regsize + 1, "%.*x", regsize, ret);
	}

	/* prepare the buffer */
	snprintf(tmpbuf, len + 1, "%.*x: %s\n", wordsize, reg, regbuf);
	/* copy it back to the caller without the '\0' */
	memcpy(buf, tmpbuf, len);

	return 0;
}

/* codec register dump */
static ssize_t soc_codec_reg_show(struct snd_soc_codec *codec, char *buf,
				  size_t count, loff_t pos)
{
	int i, step = 1;
	int wordsize, regsize;
	int len;
	size_t total = 0;
	loff_t p = 0;

	wordsize = min_bytes_needed(codec->driver->reg_cache_size) * 2;
	regsize = codec->driver->reg_word_size * 2;

	len = wordsize + regsize + 2 + 1;

	if (!codec->driver->reg_cache_size)
		return 0;

	if (codec->driver->reg_cache_step)
		step = codec->driver->reg_cache_step;

	for (i = 0; i < codec->driver->reg_cache_size; i += step) {
		if (!snd_soc_codec_readable_register(codec, i))
			continue;
		if (codec->driver->display_register) {
			count += codec->driver->display_register(codec, buf + count,
							 PAGE_SIZE - count, i);
		} else {
			/* only support larger than PAGE_SIZE bytes debugfs
			 * entries for the default case */
			if (p >= pos) {
				if (total + len >= count - 1)
					break;
				format_register_str(codec, i, buf + total, len);
				total += len;
			}
			p += len;
		}
	}

	total = min(total, count - 1);

	return total;
}

static ssize_t codec_reg_show(struct device *dev,
	struct device_attribute *attr, char *buf)
{
	struct snd_soc_pcm_runtime *rtd = dev_get_drvdata(dev);

	return soc_codec_reg_show(rtd->codec, buf, PAGE_SIZE, 0);
}

static DEVICE_ATTR(codec_reg, 0444, codec_reg_show, NULL);

static ssize_t pmdown_time_show(struct device *dev,
				struct device_attribute *attr, char *buf)
{
	struct snd_soc_pcm_runtime *rtd = dev_get_drvdata(dev);

	return sprintf(buf, "%ld\n", rtd->pmdown_time);
}

static ssize_t pmdown_time_set(struct device *dev,
			       struct device_attribute *attr,
			       const char *buf, size_t count)
{
	struct snd_soc_pcm_runtime *rtd = dev_get_drvdata(dev);
	int ret;

	ret = strict_strtol(buf, 10, &rtd->pmdown_time);
	if (ret)
		return ret;

	return count;
}

static DEVICE_ATTR(pmdown_time, 0644, pmdown_time_show, pmdown_time_set);

#ifdef CONFIG_DEBUG_FS
static ssize_t codec_reg_read_file(struct file *file, char __user *user_buf,
				   size_t count, loff_t *ppos)
{
	ssize_t ret;
	struct snd_soc_codec *codec = file->private_data;
	char *buf;

	if (*ppos < 0 || !count)
		return -EINVAL;

	buf = kmalloc(count, GFP_KERNEL);
	if (!buf)
		return -ENOMEM;

	ret = soc_codec_reg_show(codec, buf, count, *ppos);
	if (ret >= 0) {
		if (copy_to_user(user_buf, buf, ret)) {
			kfree(buf);
			return -EFAULT;
		}
		*ppos += ret;
	}

	kfree(buf);
	return ret;
}

static ssize_t codec_reg_write_file(struct file *file,
		const char __user *user_buf, size_t count, loff_t *ppos)
{
	char buf[32];
	size_t buf_size;
	char *start = buf;
	unsigned long reg, value;
	struct snd_soc_codec *codec = file->private_data;

	buf_size = min(count, (sizeof(buf)-1));
	if (copy_from_user(buf, user_buf, buf_size))
		return -EFAULT;
	buf[buf_size] = 0;

	while (*start == ' ')
		start++;
	reg = simple_strtoul(start, &start, 16);
	while (*start == ' ')
		start++;
	if (strict_strtoul(start, 16, &value))
		return -EINVAL;

	/* Userspace has been fiddling around behind the kernel's back */
	add_taint(TAINT_USER);

	snd_soc_write(codec, reg, value);
	return buf_size;
}

static const struct file_operations codec_reg_fops = {
	.open = simple_open,
	.read = codec_reg_read_file,
	.write = codec_reg_write_file,
	.llseek = default_llseek,
};

static void soc_init_codec_debugfs(struct snd_soc_codec *codec)
{
	struct dentry *debugfs_card_root = codec->card->debugfs_card_root;

	codec->debugfs_codec_root = debugfs_create_dir(codec->name,
						       debugfs_card_root);
	if (!codec->debugfs_codec_root) {
		dev_warn(codec->dev, "Failed to create codec debugfs directory\n");
		return;
	}

	debugfs_create_bool("cache_sync", 0444, codec->debugfs_codec_root,
			    &codec->cache_sync);
	debugfs_create_bool("cache_only", 0444, codec->debugfs_codec_root,
			    &codec->cache_only);

	codec->debugfs_reg = debugfs_create_file("codec_reg", 0644,
						 codec->debugfs_codec_root,
						 codec, &codec_reg_fops);
	if (!codec->debugfs_reg)
		dev_warn(codec->dev, "Failed to create codec register debugfs file\n");

	snd_soc_dapm_debugfs_init(&codec->dapm, codec->debugfs_codec_root);
}

static void soc_cleanup_codec_debugfs(struct snd_soc_codec *codec)
{
	debugfs_remove_recursive(codec->debugfs_codec_root);
}

static void soc_init_platform_debugfs(struct snd_soc_platform *platform)
{
	struct dentry *debugfs_card_root = platform->card->debugfs_card_root;

	platform->debugfs_platform_root = debugfs_create_dir(platform->name,
						       debugfs_card_root);
	if (!platform->debugfs_platform_root) {
		dev_warn(platform->dev,
			"Failed to create platform debugfs directory\n");
		return;
	}

	snd_soc_dapm_debugfs_init(&platform->dapm,
		platform->debugfs_platform_root);
}

static void soc_cleanup_platform_debugfs(struct snd_soc_platform *platform)
{
	debugfs_remove_recursive(platform->debugfs_platform_root);
}

static ssize_t codec_list_read_file(struct file *file, char __user *user_buf,
				    size_t count, loff_t *ppos)
{
	char *buf = kmalloc(PAGE_SIZE, GFP_KERNEL);
	ssize_t len, ret = 0;
	struct snd_soc_codec *codec;

	if (!buf)
		return -ENOMEM;

	list_for_each_entry(codec, &codec_list, list) {
		len = snprintf(buf + ret, PAGE_SIZE - ret, "%s\n",
			       codec->name);
		if (len >= 0)
			ret += len;
		if (ret > PAGE_SIZE) {
			ret = PAGE_SIZE;
			break;
		}
	}

	if (ret >= 0)
		ret = simple_read_from_buffer(user_buf, count, ppos, buf, ret);

	kfree(buf);

	return ret;
}

static const struct file_operations codec_list_fops = {
	.read = codec_list_read_file,
	.llseek = default_llseek,/* read accesses f_pos */
};

static ssize_t dai_list_read_file(struct file *file, char __user *user_buf,
				  size_t count, loff_t *ppos)
{
	char *buf = kmalloc(PAGE_SIZE, GFP_KERNEL);
	ssize_t len, ret = 0;
	struct snd_soc_dai *dai;

	if (!buf)
		return -ENOMEM;

	list_for_each_entry(dai, &dai_list, list) {
		len = snprintf(buf + ret, PAGE_SIZE - ret, "%s\n", dai->name);
		if (len >= 0)
			ret += len;
		if (ret > PAGE_SIZE) {
			ret = PAGE_SIZE;
			break;
		}
	}

	ret = simple_read_from_buffer(user_buf, count, ppos, buf, ret);

	kfree(buf);

	return ret;
}

static const struct file_operations dai_list_fops = {
	.read = dai_list_read_file,
	.llseek = default_llseek,/* read accesses f_pos */
};

static ssize_t platform_list_read_file(struct file *file,
				       char __user *user_buf,
				       size_t count, loff_t *ppos)
{
	char *buf = kmalloc(PAGE_SIZE, GFP_KERNEL);
	ssize_t len, ret = 0;
	struct snd_soc_platform *platform;

	if (!buf)
		return -ENOMEM;

	list_for_each_entry(platform, &platform_list, list) {
		len = snprintf(buf + ret, PAGE_SIZE - ret, "%s\n",
			       platform->name);
		if (len >= 0)
			ret += len;
		if (ret > PAGE_SIZE) {
			ret = PAGE_SIZE;
			break;
		}
	}

	ret = simple_read_from_buffer(user_buf, count, ppos, buf, ret);

	kfree(buf);

	return ret;
}

static const struct file_operations platform_list_fops = {
	.read = platform_list_read_file,
	.llseek = default_llseek,/* read accesses f_pos */
};

static void soc_init_card_debugfs(struct snd_soc_card *card)
{
	card->debugfs_card_root = debugfs_create_dir(card->name,
						     snd_soc_debugfs_root);
	if (!card->debugfs_card_root) {
		dev_warn(card->dev,
			 "ASoC: Failed to create card debugfs directory\n");
		return;
	}

	card->debugfs_pop_time = debugfs_create_u32("dapm_pop_time", 0644,
						    card->debugfs_card_root,
						    &card->pop_time);
	if (!card->debugfs_pop_time)
		dev_warn(card->dev,
		       "Failed to create pop time debugfs file\n");
}

static void soc_cleanup_card_debugfs(struct snd_soc_card *card)
{
	debugfs_remove_recursive(card->debugfs_card_root);
}

#else

static inline void soc_init_codec_debugfs(struct snd_soc_codec *codec)
{
}

static inline void soc_cleanup_codec_debugfs(struct snd_soc_codec *codec)
{
}

static inline void soc_init_platform_debugfs(struct snd_soc_platform *platform)
{
}

static inline void soc_cleanup_platform_debugfs(struct snd_soc_platform *platform)
{
}

static inline void soc_init_card_debugfs(struct snd_soc_card *card)
{
}

static inline void soc_cleanup_card_debugfs(struct snd_soc_card *card)
{
}
#endif

#ifdef CONFIG_SND_SOC_AC97_BUS
/* unregister ac97 codec */
static int soc_ac97_dev_unregister(struct snd_soc_codec *codec)
{
	if (codec->ac97->dev.bus)
		device_unregister(&codec->ac97->dev);
	return 0;
}

/* stop no dev release warning */
static void soc_ac97_device_release(struct device *dev){}

/* register ac97 codec to bus */
static int soc_ac97_dev_register(struct snd_soc_codec *codec)
{
	int err;

	codec->ac97->dev.bus = &ac97_bus_type;
	codec->ac97->dev.parent = codec->card->dev;
	codec->ac97->dev.release = soc_ac97_device_release;

	dev_set_name(&codec->ac97->dev, "%d-%d:%s",
		     codec->card->snd_card->number, 0, codec->name);
	err = device_register(&codec->ac97->dev);
	if (err < 0) {
		snd_printk(KERN_ERR "Can't register ac97 bus\n");
		codec->ac97->dev.bus = NULL;
		return err;
	}
	return 0;
}
#endif

#ifdef CONFIG_PM_SLEEP
/* powers down audio subsystem for suspend */
int snd_soc_suspend(struct device *dev)
{
	struct snd_soc_card *card = dev_get_drvdata(dev);
	struct snd_soc_codec *codec;
	int i;

	/* If the initialization of this soc device failed, there is no codec
	 * associated with it. Just bail out in this case.
	 */
	if (list_empty(&card->codec_dev_list))
		return 0;

	/* Due to the resume being scheduled into a workqueue we could
	* suspend before that's finished - wait for it to complete.
	 */
	snd_power_lock(card->snd_card);
	snd_power_wait(card->snd_card, SNDRV_CTL_POWER_D0);
	snd_power_unlock(card->snd_card);

	/* we're going to block userspace touching us until resume completes */
	snd_power_change_state(card->snd_card, SNDRV_CTL_POWER_D3hot);

	/* mute any active DACs */
	for (i = 0; i < card->num_rtd; i++) {
		struct snd_soc_dai *dai = card->rtd[i].codec_dai;
		struct snd_soc_dai_driver *drv = dai->driver;

		if (card->rtd[i].dai_link->ignore_suspend)
			continue;

		if (drv->ops->digital_mute && dai->playback_active)
			drv->ops->digital_mute(dai, 1);
	}

	/* suspend all pcms */
	for (i = 0; i < card->num_rtd; i++) {
		if (card->rtd[i].dai_link->ignore_suspend)
			continue;

		snd_pcm_suspend_all(card->rtd[i].pcm);
	}

	if (card->suspend_pre)
		card->suspend_pre(card);

	for (i = 0; i < card->num_rtd; i++) {
		struct snd_soc_dai *cpu_dai = card->rtd[i].cpu_dai;
		struct snd_soc_platform *platform = card->rtd[i].platform;

		if (card->rtd[i].dai_link->ignore_suspend)
			continue;

		if (cpu_dai->driver->suspend && !cpu_dai->driver->ac97_control)
			cpu_dai->driver->suspend(cpu_dai);
		if (platform->driver->suspend && !platform->suspended) {
			platform->driver->suspend(cpu_dai);
			platform->suspended = 1;
		}
	}

	/* close any waiting streams and save state */
	for (i = 0; i < card->num_rtd; i++) {
		flush_delayed_work_sync(&card->rtd[i].delayed_work);
		card->rtd[i].codec->dapm.suspend_bias_level = card->rtd[i].codec->dapm.bias_level;
	}

	for (i = 0; i < card->num_rtd; i++) {
		struct snd_soc_dai *codec_dai = card->rtd[i].codec_dai;

		if (card->rtd[i].dai_link->ignore_suspend)
			continue;

		snd_soc_dapm_stream_event(&card->rtd[i],
					  SNDRV_PCM_STREAM_PLAYBACK,
					  codec_dai,
					  SND_SOC_DAPM_STREAM_SUSPEND);

		snd_soc_dapm_stream_event(&card->rtd[i],
					  SNDRV_PCM_STREAM_CAPTURE,
					  codec_dai,
					  SND_SOC_DAPM_STREAM_SUSPEND);
	}

	/* suspend all CODECs */
	list_for_each_entry(codec, &card->codec_dev_list, card_list) {
		/* If there are paths active then the CODEC will be held with
		 * bias _ON and should not be suspended. */
		if (!codec->suspended && codec->driver->suspend) {
			switch (codec->dapm.bias_level) {
			case SND_SOC_BIAS_STANDBY:
				/*
				 * If the CODEC is capable of idle
				 * bias off then being in STANDBY
				 * means it's doing something,
				 * otherwise fall through.
				 */
				if (codec->dapm.idle_bias_off) {
					dev_dbg(codec->dev,
						"idle_bias_off CODEC on over suspend\n");
					break;
				}
			case SND_SOC_BIAS_OFF:
				codec->driver->suspend(codec);
				codec->suspended = 1;
				codec->cache_sync = 1;
				break;
			default:
				dev_dbg(codec->dev, "CODEC is on over suspend\n");
				break;
			}
		}
	}

	for (i = 0; i < card->num_rtd; i++) {
		struct snd_soc_dai *cpu_dai = card->rtd[i].cpu_dai;

		if (card->rtd[i].dai_link->ignore_suspend)
			continue;

		if (cpu_dai->driver->suspend && cpu_dai->driver->ac97_control)
			cpu_dai->driver->suspend(cpu_dai);
	}

	if (card->suspend_post)
		card->suspend_post(card);

	return 0;
}
EXPORT_SYMBOL_GPL(snd_soc_suspend);

/* deferred resume work, so resume can complete before we finished
 * setting our codec back up, which can be very slow on I2C
 */
static void soc_resume_deferred(struct work_struct *work)
{
	struct snd_soc_card *card =
			container_of(work, struct snd_soc_card, deferred_resume_work);
	struct snd_soc_codec *codec;
	int i;

	/* our power state is still SNDRV_CTL_POWER_D3hot from suspend time,
	 * so userspace apps are blocked from touching us
	 */

	dev_dbg(card->dev, "starting resume work\n");

	/* Bring us up into D2 so that DAPM starts enabling things */
	snd_power_change_state(card->snd_card, SNDRV_CTL_POWER_D2);

	if (card->resume_pre)
		card->resume_pre(card);

	/* resume AC97 DAIs */
	for (i = 0; i < card->num_rtd; i++) {
		struct snd_soc_dai *cpu_dai = card->rtd[i].cpu_dai;

		if (card->rtd[i].dai_link->ignore_suspend)
			continue;

		if (cpu_dai->driver->resume && cpu_dai->driver->ac97_control)
			cpu_dai->driver->resume(cpu_dai);
	}

	list_for_each_entry(codec, &card->codec_dev_list, card_list) {
		/* If the CODEC was idle over suspend then it will have been
		 * left with bias OFF or STANDBY and suspended so we must now
		 * resume.  Otherwise the suspend was suppressed.
		 */
		if (codec->driver->resume && codec->suspended) {
			switch (codec->dapm.bias_level) {
			case SND_SOC_BIAS_STANDBY:
			case SND_SOC_BIAS_OFF:
				codec->driver->resume(codec);
				codec->suspended = 0;
				break;
			default:
				dev_dbg(codec->dev, "CODEC was on over suspend\n");
				break;
			}
		}
	}

	for (i = 0; i < card->num_rtd; i++) {
		struct snd_soc_dai *codec_dai = card->rtd[i].codec_dai;

		if (card->rtd[i].dai_link->ignore_suspend)
			continue;

		snd_soc_dapm_stream_event(&card->rtd[i],
					  SNDRV_PCM_STREAM_PLAYBACK, codec_dai,
					  SND_SOC_DAPM_STREAM_RESUME);

		snd_soc_dapm_stream_event(&card->rtd[i],
					  SNDRV_PCM_STREAM_CAPTURE, codec_dai,
					  SND_SOC_DAPM_STREAM_RESUME);
	}

	/* unmute any active DACs */
	for (i = 0; i < card->num_rtd; i++) {
		struct snd_soc_dai *dai = card->rtd[i].codec_dai;
		struct snd_soc_dai_driver *drv = dai->driver;

		if (card->rtd[i].dai_link->ignore_suspend)
			continue;

		if (drv->ops->digital_mute && dai->playback_active)
			drv->ops->digital_mute(dai, 0);
	}

	for (i = 0; i < card->num_rtd; i++) {
		struct snd_soc_dai *cpu_dai = card->rtd[i].cpu_dai;
		struct snd_soc_platform *platform = card->rtd[i].platform;

		if (card->rtd[i].dai_link->ignore_suspend)
			continue;

		if (cpu_dai->driver->resume && !cpu_dai->driver->ac97_control)
			cpu_dai->driver->resume(cpu_dai);
		if (platform->driver->resume && platform->suspended) {
			platform->driver->resume(cpu_dai);
			platform->suspended = 0;
		}
	}

	if (card->resume_post)
		card->resume_post(card);

	dev_dbg(card->dev, "resume work completed\n");

	/* userspace can access us now we are back as we were before */
	snd_power_change_state(card->snd_card, SNDRV_CTL_POWER_D0);
}

/* powers up audio subsystem after a suspend */
int snd_soc_resume(struct device *dev)
{
	struct snd_soc_card *card = dev_get_drvdata(dev);
	int i, ac97_control = 0;

	/* If the initialization of this soc device failed, there is no codec
	 * associated with it. Just bail out in this case.
	 */
	if (list_empty(&card->codec_dev_list))
		return 0;

	/* AC97 devices might have other drivers hanging off them so
	 * need to resume immediately.  Other drivers don't have that
	 * problem and may take a substantial amount of time to resume
	 * due to I/O costs and anti-pop so handle them out of line.
	 */
	for (i = 0; i < card->num_rtd; i++) {
		struct snd_soc_dai *cpu_dai = card->rtd[i].cpu_dai;
		ac97_control |= cpu_dai->driver->ac97_control;
	}
	if (ac97_control) {
		dev_dbg(dev, "Resuming AC97 immediately\n");
		soc_resume_deferred(&card->deferred_resume_work);
	} else {
		dev_dbg(dev, "Scheduling resume work\n");
		if (!schedule_work(&card->deferred_resume_work))
			dev_err(dev, "resume work item may be lost\n");
	}

	return 0;
}
EXPORT_SYMBOL_GPL(snd_soc_resume);
#else
#define snd_soc_suspend NULL
#define snd_soc_resume NULL
#endif

static const struct snd_soc_dai_ops null_dai_ops = {
};

static int soc_bind_dai_link(struct snd_soc_card *card, int num)
{
	struct snd_soc_dai_link *dai_link = &card->dai_link[num];
	struct snd_soc_pcm_runtime *rtd = &card->rtd[num];
	struct snd_soc_codec *codec;
	struct snd_soc_platform *platform;
	struct snd_soc_dai *codec_dai, *cpu_dai;
	const char *platform_name;

	if (rtd->complete)
		return 1;
	dev_dbg(card->dev, "binding %s at idx %d\n", dai_link->name, num);

	/* do we already have the CPU DAI for this link ? */
	if (rtd->cpu_dai) {
		goto find_codec;
	}
	/* no, then find CPU DAI from registered DAIs*/
	list_for_each_entry(cpu_dai, &dai_list, list) {
		if (dai_link->cpu_dai_of_node) {
			if (cpu_dai->dev->of_node != dai_link->cpu_dai_of_node)
				continue;
		} else {
			if (strcmp(cpu_dai->name, dai_link->cpu_dai_name))
				continue;
		}

		rtd->cpu_dai = cpu_dai;
		goto find_codec;
	}
	dev_dbg(card->dev, "CPU DAI %s not registered\n",
			dai_link->cpu_dai_name);

find_codec:
	/* do we already have the CODEC for this link ? */
	if (rtd->codec) {
		goto find_platform;
	}

	/* no, then find CODEC from registered CODECs*/
	list_for_each_entry(codec, &codec_list, list) {
		if (dai_link->codec_of_node) {
			if (codec->dev->of_node != dai_link->codec_of_node)
				continue;
		} else {
			if (strcmp(codec->name, dai_link->codec_name))
				continue;
		}
<<<<<<< HEAD

		rtd->codec = codec;

		/*
		 * CODEC found, so find CODEC DAI from registered DAIs from
		 * this CODEC
		 */
		list_for_each_entry(codec_dai, &dai_list, list) {
			if (codec->dev == codec_dai->dev &&
				!strcmp(codec_dai->name,
					dai_link->codec_dai_name)) {

=======

		rtd->codec = codec;

		/*
		 * CODEC found, so find CODEC DAI from registered DAIs from
		 * this CODEC
		 */
		list_for_each_entry(codec_dai, &dai_list, list) {
			if (codec->dev == codec_dai->dev &&
				!strcmp(codec_dai->name,
					dai_link->codec_dai_name)) {

>>>>>>> e816b57a
				rtd->codec_dai = codec_dai;
				goto find_platform;
			}
		}
		dev_dbg(card->dev, "CODEC DAI %s not registered\n",
				dai_link->codec_dai_name);

		goto find_platform;
	}
	dev_dbg(card->dev, "CODEC %s not registered\n",
			dai_link->codec_name);

find_platform:
	/* do we need a platform? */
	if (rtd->platform)
		goto out;

	/* if there's no platform we match on the empty platform */
	platform_name = dai_link->platform_name;
	if (!platform_name && !dai_link->platform_of_node)
		platform_name = "snd-soc-dummy";

	/* no, then find one from the set of registered platforms */
	list_for_each_entry(platform, &platform_list, list) {
		if (dai_link->platform_of_node) {
			if (platform->dev->of_node !=
			    dai_link->platform_of_node)
				continue;
		} else {
			if (strcmp(platform->name, platform_name))
				continue;
		}

		rtd->platform = platform;
		goto out;
	}

	dev_dbg(card->dev, "platform %s not registered\n",
			dai_link->platform_name);
	return 0;

out:
	/* mark rtd as complete if we found all 4 of our client devices */
	if (rtd->codec && rtd->codec_dai && rtd->platform && rtd->cpu_dai) {
		rtd->complete = 1;
		card->num_rtd++;
	}
	return 1;
}

static void soc_remove_codec(struct snd_soc_codec *codec)
{
	int err;

	if (codec->driver->remove) {
		err = codec->driver->remove(codec);
		if (err < 0)
			dev_err(codec->dev,
				"asoc: failed to remove %s: %d\n",
				codec->name, err);
	}

	/* Make sure all DAPM widgets are freed */
	snd_soc_dapm_free(&codec->dapm);

	soc_cleanup_codec_debugfs(codec);
	codec->probed = 0;
	list_del(&codec->card_list);
	module_put(codec->dev->driver->owner);
}

static void soc_remove_dai_link(struct snd_soc_card *card, int num, int order)
{
	struct snd_soc_pcm_runtime *rtd = &card->rtd[num];
	struct snd_soc_codec *codec = rtd->codec;
	struct snd_soc_platform *platform = rtd->platform;
	struct snd_soc_dai *codec_dai = rtd->codec_dai, *cpu_dai = rtd->cpu_dai;
	int err;

	/* unregister the rtd device */
	if (rtd->dev_registered) {
		device_remove_file(rtd->dev, &dev_attr_pmdown_time);
		device_remove_file(rtd->dev, &dev_attr_codec_reg);
		device_unregister(rtd->dev);
		rtd->dev_registered = 0;
	}

	/* remove the CODEC DAI */
	if (codec_dai && codec_dai->probed &&
			codec_dai->driver->remove_order == order) {
		if (codec_dai->driver->remove) {
			err = codec_dai->driver->remove(codec_dai);
			if (err < 0)
				pr_err("asoc: failed to remove %s: %d\n",
							codec_dai->name, err);
		}
		codec_dai->probed = 0;
		list_del(&codec_dai->card_list);
	}

	/* remove the platform */
	if (platform && platform->probed &&
			platform->driver->remove_order == order) {
		if (platform->driver->remove) {
			err = platform->driver->remove(platform);
			if (err < 0)
				pr_err("asoc: failed to remove %s: %d\n",
							platform->name, err);
		}

		/* Make sure all DAPM widgets are freed */
		snd_soc_dapm_free(&platform->dapm);

<<<<<<< HEAD
=======
		soc_cleanup_platform_debugfs(platform);
>>>>>>> e816b57a
		platform->probed = 0;
		list_del(&platform->card_list);
		module_put(platform->dev->driver->owner);
	}

	/* remove the CODEC */
	if (codec && codec->probed &&
			codec->driver->remove_order == order)
		soc_remove_codec(codec);

	/* remove the cpu_dai */
	if (cpu_dai && cpu_dai->probed &&
			cpu_dai->driver->remove_order == order) {
		if (cpu_dai->driver->remove) {
			err = cpu_dai->driver->remove(cpu_dai);
			if (err < 0)
				pr_err("asoc: failed to remove %s: %d\n",
							cpu_dai->name, err);
		}
		cpu_dai->probed = 0;
		list_del(&cpu_dai->card_list);
		module_put(cpu_dai->dev->driver->owner);
	}
}

static void soc_remove_dai_links(struct snd_soc_card *card)
{
	int dai, order;

	for (order = SND_SOC_COMP_ORDER_FIRST; order <= SND_SOC_COMP_ORDER_LAST;
			order++) {
		for (dai = 0; dai < card->num_rtd; dai++)
			soc_remove_dai_link(card, dai, order);
	}
	card->num_rtd = 0;
}

static void soc_set_name_prefix(struct snd_soc_card *card,
				struct snd_soc_codec *codec)
{
	int i;

	if (card->codec_conf == NULL)
		return;

	for (i = 0; i < card->num_configs; i++) {
		struct snd_soc_codec_conf *map = &card->codec_conf[i];
		if (map->dev_name && !strcmp(codec->name, map->dev_name)) {
			codec->name_prefix = map->name_prefix;
			break;
		}
	}
}

static int soc_probe_codec(struct snd_soc_card *card,
			   struct snd_soc_codec *codec)
{
	int ret = 0;
	const struct snd_soc_codec_driver *driver = codec->driver;
	struct snd_soc_dai *dai;

	codec->card = card;
	codec->dapm.card = card;
	soc_set_name_prefix(card, codec);

	if (!try_module_get(codec->dev->driver->owner))
		return -ENODEV;

	soc_init_codec_debugfs(codec);

	if (driver->dapm_widgets)
		snd_soc_dapm_new_controls(&codec->dapm, driver->dapm_widgets,
					  driver->num_dapm_widgets);

	/* Create DAPM widgets for each DAI stream */
	list_for_each_entry(dai, &dai_list, list) {
		if (dai->dev != codec->dev)
			continue;

		snd_soc_dapm_new_dai_widgets(&codec->dapm, dai);
	}

	codec->dapm.idle_bias_off = driver->idle_bias_off;

	if (driver->probe) {
		ret = driver->probe(codec);
		if (ret < 0) {
			dev_err(codec->dev,
				"asoc: failed to probe CODEC %s: %d\n",
				codec->name, ret);
			goto err_probe;
		}
	}

	if (driver->controls)
		snd_soc_add_codec_controls(codec, driver->controls,
				     driver->num_controls);
	if (driver->dapm_routes)
		snd_soc_dapm_add_routes(&codec->dapm, driver->dapm_routes,
					driver->num_dapm_routes);

	/* mark codec as probed and add to card codec list */
	codec->probed = 1;
	list_add(&codec->card_list, &card->codec_dev_list);
	list_add(&codec->dapm.list, &card->dapm_list);

	return 0;

err_probe:
	soc_cleanup_codec_debugfs(codec);
	module_put(codec->dev->driver->owner);

	return ret;
}

static int soc_probe_platform(struct snd_soc_card *card,
			   struct snd_soc_platform *platform)
{
	int ret = 0;
	const struct snd_soc_platform_driver *driver = platform->driver;

	platform->card = card;
	platform->dapm.card = card;

	if (!try_module_get(platform->dev->driver->owner))
		return -ENODEV;

	soc_init_platform_debugfs(platform);

	if (driver->dapm_widgets)
		snd_soc_dapm_new_controls(&platform->dapm,
			driver->dapm_widgets, driver->num_dapm_widgets);

	platform->dapm.idle_bias_off = 1;

	if (driver->probe) {
		ret = driver->probe(platform);
		if (ret < 0) {
			dev_err(platform->dev,
				"asoc: failed to probe platform %s: %d\n",
				platform->name, ret);
			goto err_probe;
		}
	}

	if (driver->controls)
		snd_soc_add_platform_controls(platform, driver->controls,
				     driver->num_controls);
	if (driver->dapm_routes)
		snd_soc_dapm_add_routes(&platform->dapm, driver->dapm_routes,
					driver->num_dapm_routes);

	/* mark platform as probed and add to card platform list */
	platform->probed = 1;
	list_add(&platform->card_list, &card->platform_dev_list);
	list_add(&platform->dapm.list, &card->dapm_list);

	return 0;

err_probe:
	soc_cleanup_platform_debugfs(platform);
	module_put(platform->dev->driver->owner);

	return ret;
}

static void rtd_release(struct device *dev)
{
	kfree(dev);
}

static int soc_post_component_init(struct snd_soc_card *card,
				   struct snd_soc_codec *codec,
				   int num, int dailess)
{
	struct snd_soc_dai_link *dai_link = NULL;
	struct snd_soc_aux_dev *aux_dev = NULL;
	struct snd_soc_pcm_runtime *rtd;
	const char *temp, *name;
	int ret = 0;

	if (!dailess) {
		dai_link = &card->dai_link[num];
		rtd = &card->rtd[num];
		name = dai_link->name;
	} else {
		aux_dev = &card->aux_dev[num];
		rtd = &card->rtd_aux[num];
		name = aux_dev->name;
	}
	rtd->card = card;

	/* Make sure all DAPM widgets are instantiated */
	snd_soc_dapm_new_widgets(&codec->dapm);

	/* machine controls, routes and widgets are not prefixed */
	temp = codec->name_prefix;
	codec->name_prefix = NULL;

	/* do machine specific initialization */
	if (!dailess && dai_link->init)
		ret = dai_link->init(rtd);
	else if (dailess && aux_dev->init)
		ret = aux_dev->init(&codec->dapm);
	if (ret < 0) {
		dev_err(card->dev, "asoc: failed to init %s: %d\n", name, ret);
		return ret;
	}
	codec->name_prefix = temp;

	/* register the rtd device */
	rtd->codec = codec;

	rtd->dev = kzalloc(sizeof(struct device), GFP_KERNEL);
	if (!rtd->dev)
		return -ENOMEM;
	device_initialize(rtd->dev);
	rtd->dev->parent = card->dev;
	rtd->dev->release = rtd_release;
	rtd->dev->init_name = name;
	dev_set_drvdata(rtd->dev, rtd);
	mutex_init(&rtd->pcm_mutex);
	ret = device_add(rtd->dev);
	if (ret < 0) {
		dev_err(card->dev,
			"asoc: failed to register runtime device: %d\n", ret);
		return ret;
	}
	rtd->dev_registered = 1;

	/* add DAPM sysfs entries for this codec */
	ret = snd_soc_dapm_sys_add(rtd->dev);
	if (ret < 0)
		dev_err(codec->dev,
			"asoc: failed to add codec dapm sysfs entries: %d\n",
			ret);

	/* add codec sysfs entries */
	ret = device_create_file(rtd->dev, &dev_attr_codec_reg);
	if (ret < 0)
		dev_err(codec->dev,
			"asoc: failed to add codec sysfs files: %d\n", ret);

	return 0;
}

static int soc_probe_dai_link(struct snd_soc_card *card, int num, int order)
{
	struct snd_soc_dai_link *dai_link = &card->dai_link[num];
	struct snd_soc_pcm_runtime *rtd = &card->rtd[num];
	struct snd_soc_codec *codec = rtd->codec;
	struct snd_soc_platform *platform = rtd->platform;
	struct snd_soc_dai *codec_dai = rtd->codec_dai, *cpu_dai = rtd->cpu_dai;
	int ret;

	dev_dbg(card->dev, "probe %s dai link %d late %d\n",
			card->name, num, order);

	/* config components */
	codec_dai->codec = codec;
	cpu_dai->platform = platform;
	codec_dai->card = card;
	cpu_dai->card = card;

	/* set default power off timeout */
	rtd->pmdown_time = pmdown_time;

	/* probe the cpu_dai */
	if (!cpu_dai->probed &&
			cpu_dai->driver->probe_order == order) {
		if (!try_module_get(cpu_dai->dev->driver->owner))
			return -ENODEV;

		if (cpu_dai->driver->probe) {
			ret = cpu_dai->driver->probe(cpu_dai);
			if (ret < 0) {
				pr_err("asoc: failed to probe CPU DAI %s: %d\n",
							cpu_dai->name, ret);
				module_put(cpu_dai->dev->driver->owner);
				return ret;
			}
		}
		cpu_dai->probed = 1;
		/* mark cpu_dai as probed and add to card dai list */
		list_add(&cpu_dai->card_list, &card->dai_dev_list);
	}

	/* probe the CODEC */
	if (!codec->probed &&
			codec->driver->probe_order == order) {
		ret = soc_probe_codec(card, codec);
		if (ret < 0)
			return ret;
	}

	/* probe the platform */
	if (!platform->probed &&
			platform->driver->probe_order == order) {
		ret = soc_probe_platform(card, platform);
		if (ret < 0)
			return ret;
	}

	/* probe the CODEC DAI */
	if (!codec_dai->probed && codec_dai->driver->probe_order == order) {
		if (codec_dai->driver->probe) {
			ret = codec_dai->driver->probe(codec_dai);
			if (ret < 0) {
				pr_err("asoc: failed to probe CODEC DAI %s: %d\n",
							codec_dai->name, ret);
				return ret;
			}
		}

		/* mark codec_dai as probed and add to card dai list */
		codec_dai->probed = 1;
		list_add(&codec_dai->card_list, &card->dai_dev_list);
	}

	/* complete DAI probe during last probe */
	if (order != SND_SOC_COMP_ORDER_LAST)
		return 0;

	ret = soc_post_component_init(card, codec, num, 0);
	if (ret)
		return ret;

	ret = device_create_file(rtd->dev, &dev_attr_pmdown_time);
	if (ret < 0)
		pr_warn("asoc: failed to add pmdown_time sysfs:%d\n", ret);

	/* create the pcm */
	ret = soc_new_pcm(rtd, num);
	if (ret < 0) {
		pr_err("asoc: can't create pcm %s :%d\n",
				dai_link->stream_name, ret);
		return ret;
	}

	/* add platform data for AC97 devices */
	if (rtd->codec_dai->driver->ac97_control)
		snd_ac97_dev_add_pdata(codec->ac97, rtd->cpu_dai->ac97_pdata);

	return 0;
}

#ifdef CONFIG_SND_SOC_AC97_BUS
static int soc_register_ac97_dai_link(struct snd_soc_pcm_runtime *rtd)
{
	int ret;

	/* Only instantiate AC97 if not already done by the adaptor
	 * for the generic AC97 subsystem.
	 */
	if (rtd->codec_dai->driver->ac97_control && !rtd->codec->ac97_registered) {
		/*
		 * It is possible that the AC97 device is already registered to
		 * the device subsystem. This happens when the device is created
		 * via snd_ac97_mixer(). Currently only SoC codec that does so
		 * is the generic AC97 glue but others migh emerge.
		 *
		 * In those cases we don't try to register the device again.
		 */
		if (!rtd->codec->ac97_created)
			return 0;

		ret = soc_ac97_dev_register(rtd->codec);
		if (ret < 0) {
			pr_err("asoc: AC97 device register failed:%d\n", ret);
			return ret;
		}

		rtd->codec->ac97_registered = 1;
	}
	return 0;
}

static void soc_unregister_ac97_dai_link(struct snd_soc_codec *codec)
{
	if (codec->ac97_registered) {
		soc_ac97_dev_unregister(codec);
		codec->ac97_registered = 0;
	}
}
#endif

static int soc_probe_aux_dev(struct snd_soc_card *card, int num)
{
	struct snd_soc_aux_dev *aux_dev = &card->aux_dev[num];
	struct snd_soc_codec *codec;
	int ret = -ENODEV;

	/* find CODEC from registered CODECs*/
	list_for_each_entry(codec, &codec_list, list) {
		if (!strcmp(codec->name, aux_dev->codec_name)) {
			if (codec->probed) {
				dev_err(codec->dev,
					"asoc: codec already probed");
				ret = -EBUSY;
				goto out;
			}
			goto found;
		}
	}
	/* codec not found */
	dev_err(card->dev, "asoc: codec %s not found", aux_dev->codec_name);
	goto out;

found:
	ret = soc_probe_codec(card, codec);
	if (ret < 0)
		return ret;

	ret = soc_post_component_init(card, codec, num, 1);

out:
	return ret;
}

static void soc_remove_aux_dev(struct snd_soc_card *card, int num)
{
	struct snd_soc_pcm_runtime *rtd = &card->rtd_aux[num];
	struct snd_soc_codec *codec = rtd->codec;

	/* unregister the rtd device */
	if (rtd->dev_registered) {
		device_remove_file(rtd->dev, &dev_attr_codec_reg);
		device_del(rtd->dev);
		rtd->dev_registered = 0;
	}

	if (codec && codec->probed)
		soc_remove_codec(codec);
}

static int snd_soc_init_codec_cache(struct snd_soc_codec *codec,
				    enum snd_soc_compress_type compress_type)
{
	int ret;

	if (codec->cache_init)
		return 0;

	/* override the compress_type if necessary */
	if (compress_type && codec->compress_type != compress_type)
		codec->compress_type = compress_type;
	ret = snd_soc_cache_init(codec);
	if (ret < 0) {
		dev_err(codec->dev, "Failed to set cache compression type: %d\n",
			ret);
		return ret;
	}
	codec->cache_init = 1;
	return 0;
}

static void snd_soc_instantiate_card(struct snd_soc_card *card)
{
	struct snd_soc_codec *codec;
	struct snd_soc_codec_conf *codec_conf;
	enum snd_soc_compress_type compress_type;
	struct snd_soc_dai_link *dai_link;
	int ret, i, order;

	mutex_lock(&card->mutex);

	if (card->instantiated) {
		mutex_unlock(&card->mutex);
		return;
	}

	/* bind DAIs */
	for (i = 0; i < card->num_links; i++)
		soc_bind_dai_link(card, i);

	/* bind completed ? */
	if (card->num_rtd != card->num_links) {
		mutex_unlock(&card->mutex);
		return;
	}

	/* initialize the register cache for each available codec */
	list_for_each_entry(codec, &codec_list, list) {
		if (codec->cache_init)
			continue;
		/* by default we don't override the compress_type */
		compress_type = 0;
		/* check to see if we need to override the compress_type */
		for (i = 0; i < card->num_configs; ++i) {
			codec_conf = &card->codec_conf[i];
			if (!strcmp(codec->name, codec_conf->dev_name)) {
				compress_type = codec_conf->compress_type;
				if (compress_type && compress_type
				    != codec->compress_type)
					break;
			}
		}
		ret = snd_soc_init_codec_cache(codec, compress_type);
		if (ret < 0) {
			mutex_unlock(&card->mutex);
			return;
		}
	}

	/* card bind complete so register a sound card */
	ret = snd_card_create(SNDRV_DEFAULT_IDX1, SNDRV_DEFAULT_STR1,
			card->owner, 0, &card->snd_card);
	if (ret < 0) {
		pr_err("asoc: can't create sound card for card %s: %d\n",
			card->name, ret);
		mutex_unlock(&card->mutex);
		return;
	}
	card->snd_card->dev = card->dev;

	card->dapm.bias_level = SND_SOC_BIAS_OFF;
	card->dapm.dev = card->dev;
	card->dapm.card = card;
	list_add(&card->dapm.list, &card->dapm_list);

#ifdef CONFIG_DEBUG_FS
	snd_soc_dapm_debugfs_init(&card->dapm, card->debugfs_card_root);
#endif

#ifdef CONFIG_PM_SLEEP
	/* deferred resume work */
	INIT_WORK(&card->deferred_resume_work, soc_resume_deferred);
#endif

	if (card->dapm_widgets)
		snd_soc_dapm_new_controls(&card->dapm, card->dapm_widgets,
					  card->num_dapm_widgets);

	/* initialise the sound card only once */
	if (card->probe) {
		ret = card->probe(card);
		if (ret < 0)
			goto card_probe_error;
	}

	/* early DAI link probe */
	for (order = SND_SOC_COMP_ORDER_FIRST; order <= SND_SOC_COMP_ORDER_LAST;
			order++) {
		for (i = 0; i < card->num_links; i++) {
			ret = soc_probe_dai_link(card, i, order);
			if (ret < 0) {
				pr_err("asoc: failed to instantiate card %s: %d\n",
			       card->name, ret);
				goto probe_dai_err;
			}
		}
	}

	for (i = 0; i < card->num_aux_devs; i++) {
		ret = soc_probe_aux_dev(card, i);
		if (ret < 0) {
			pr_err("asoc: failed to add auxiliary devices %s: %d\n",
			       card->name, ret);
			goto probe_aux_dev_err;
		}
	}

	snd_soc_dapm_link_dai_widgets(card);

	if (card->controls)
		snd_soc_add_card_controls(card, card->controls, card->num_controls);

	if (card->dapm_routes)
		snd_soc_dapm_add_routes(&card->dapm, card->dapm_routes,
					card->num_dapm_routes);

	snd_soc_dapm_new_widgets(&card->dapm);

	for (i = 0; i < card->num_links; i++) {
		dai_link = &card->dai_link[i];

		if (dai_link->dai_fmt) {
			ret = snd_soc_dai_set_fmt(card->rtd[i].codec_dai,
						  dai_link->dai_fmt);
			if (ret != 0 && ret != -ENOTSUPP)
				dev_warn(card->rtd[i].codec_dai->dev,
					 "Failed to set DAI format: %d\n",
					 ret);

			ret = snd_soc_dai_set_fmt(card->rtd[i].cpu_dai,
						  dai_link->dai_fmt);
			if (ret != 0 && ret != -ENOTSUPP)
				dev_warn(card->rtd[i].cpu_dai->dev,
					 "Failed to set DAI format: %d\n",
					 ret);
		}
	}

	snprintf(card->snd_card->shortname, sizeof(card->snd_card->shortname),
		 "%s", card->name);
	snprintf(card->snd_card->longname, sizeof(card->snd_card->longname),
		 "%s", card->long_name ? card->long_name : card->name);
	snprintf(card->snd_card->driver, sizeof(card->snd_card->driver),
		 "%s", card->driver_name ? card->driver_name : card->name);
	for (i = 0; i < ARRAY_SIZE(card->snd_card->driver); i++) {
		switch (card->snd_card->driver[i]) {
		case '_':
		case '-':
		case '\0':
			break;
		default:
			if (!isalnum(card->snd_card->driver[i]))
				card->snd_card->driver[i] = '_';
			break;
		}
	}

	if (card->late_probe) {
		ret = card->late_probe(card);
		if (ret < 0) {
			dev_err(card->dev, "%s late_probe() failed: %d\n",
				card->name, ret);
			goto probe_aux_dev_err;
		}
	}

	snd_soc_dapm_new_widgets(&card->dapm);

	if (card->fully_routed)
		list_for_each_entry(codec, &card->codec_dev_list, card_list)
			snd_soc_dapm_auto_nc_codec_pins(codec);

	ret = snd_card_register(card->snd_card);
	if (ret < 0) {
		pr_err("asoc: failed to register soundcard for %s: %d\n",
							card->name, ret);
		goto probe_aux_dev_err;
	}

#ifdef CONFIG_SND_SOC_AC97_BUS
	/* register any AC97 codecs */
	for (i = 0; i < card->num_rtd; i++) {
		ret = soc_register_ac97_dai_link(&card->rtd[i]);
		if (ret < 0) {
			pr_err("asoc: failed to register AC97 %s: %d\n",
							card->name, ret);
			while (--i >= 0)
				soc_unregister_ac97_dai_link(card->rtd[i].codec);
			goto probe_aux_dev_err;
		}
	}
#endif

	card->instantiated = 1;
	snd_soc_dapm_sync(&card->dapm);
	mutex_unlock(&card->mutex);
	return;

probe_aux_dev_err:
	for (i = 0; i < card->num_aux_devs; i++)
		soc_remove_aux_dev(card, i);

probe_dai_err:
	soc_remove_dai_links(card);

card_probe_error:
	if (card->remove)
		card->remove(card);

	snd_card_free(card->snd_card);

	mutex_unlock(&card->mutex);
}

/*
 * Attempt to initialise any uninitialised cards.  Must be called with
 * client_mutex.
 */
static void snd_soc_instantiate_cards(void)
{
	struct snd_soc_card *card;
	list_for_each_entry(card, &card_list, list)
		snd_soc_instantiate_card(card);
}

/* probes a new socdev */
static int soc_probe(struct platform_device *pdev)
{
	struct snd_soc_card *card = platform_get_drvdata(pdev);
	int ret = 0;

	/*
	 * no card, so machine driver should be registering card
	 * we should not be here in that case so ret error
	 */
	if (!card)
		return -EINVAL;

	dev_warn(&pdev->dev,
		 "ASoC machine %s should use snd_soc_register_card()\n",
		 card->name);

	/* Bodge while we unpick instantiation */
	card->dev = &pdev->dev;

	ret = snd_soc_register_card(card);
	if (ret != 0) {
		dev_err(&pdev->dev, "Failed to register card\n");
		return ret;
	}

	return 0;
}

static int soc_cleanup_card_resources(struct snd_soc_card *card)
{
	int i;

	/* make sure any delayed work runs */
	for (i = 0; i < card->num_rtd; i++) {
		struct snd_soc_pcm_runtime *rtd = &card->rtd[i];
		flush_delayed_work_sync(&rtd->delayed_work);
	}

	/* remove auxiliary devices */
	for (i = 0; i < card->num_aux_devs; i++)
		soc_remove_aux_dev(card, i);

	/* remove and free each DAI */
	soc_remove_dai_links(card);

	soc_cleanup_card_debugfs(card);

	/* remove the card */
	if (card->remove)
		card->remove(card);

	snd_soc_dapm_free(&card->dapm);

	snd_card_free(card->snd_card);
	return 0;

}

/* removes a socdev */
static int soc_remove(struct platform_device *pdev)
{
	struct snd_soc_card *card = platform_get_drvdata(pdev);

	snd_soc_unregister_card(card);
	return 0;
}

int snd_soc_poweroff(struct device *dev)
{
	struct snd_soc_card *card = dev_get_drvdata(dev);
	int i;

	if (!card->instantiated)
		return 0;

	/* Flush out pmdown_time work - we actually do want to run it
	 * now, we're shutting down so no imminent restart. */
	for (i = 0; i < card->num_rtd; i++) {
		struct snd_soc_pcm_runtime *rtd = &card->rtd[i];
		flush_delayed_work_sync(&rtd->delayed_work);
	}

	snd_soc_dapm_shutdown(card);

	return 0;
}
EXPORT_SYMBOL_GPL(snd_soc_poweroff);

const struct dev_pm_ops snd_soc_pm_ops = {
	.suspend = snd_soc_suspend,
	.resume = snd_soc_resume,
	.freeze = snd_soc_suspend,
	.thaw = snd_soc_resume,
	.poweroff = snd_soc_poweroff,
	.restore = snd_soc_resume,
};
EXPORT_SYMBOL_GPL(snd_soc_pm_ops);

/* ASoC platform driver */
static struct platform_driver soc_driver = {
	.driver		= {
		.name		= "soc-audio",
		.owner		= THIS_MODULE,
		.pm		= &snd_soc_pm_ops,
	},
	.probe		= soc_probe,
	.remove		= soc_remove,
};

/**
 * snd_soc_codec_volatile_register: Report if a register is volatile.
 *
 * @codec: CODEC to query.
 * @reg: Register to query.
 *
 * Boolean function indiciating if a CODEC register is volatile.
 */
int snd_soc_codec_volatile_register(struct snd_soc_codec *codec,
				    unsigned int reg)
{
	if (codec->volatile_register)
		return codec->volatile_register(codec, reg);
	else
		return 0;
}
EXPORT_SYMBOL_GPL(snd_soc_codec_volatile_register);

/**
 * snd_soc_codec_readable_register: Report if a register is readable.
 *
 * @codec: CODEC to query.
 * @reg: Register to query.
 *
 * Boolean function indicating if a CODEC register is readable.
 */
int snd_soc_codec_readable_register(struct snd_soc_codec *codec,
				    unsigned int reg)
{
	if (codec->readable_register)
		return codec->readable_register(codec, reg);
	else
		return 1;
}
EXPORT_SYMBOL_GPL(snd_soc_codec_readable_register);

/**
 * snd_soc_codec_writable_register: Report if a register is writable.
 *
 * @codec: CODEC to query.
 * @reg: Register to query.
 *
 * Boolean function indicating if a CODEC register is writable.
 */
int snd_soc_codec_writable_register(struct snd_soc_codec *codec,
				    unsigned int reg)
{
	if (codec->writable_register)
		return codec->writable_register(codec, reg);
	else
		return 1;
}
EXPORT_SYMBOL_GPL(snd_soc_codec_writable_register);

int snd_soc_platform_read(struct snd_soc_platform *platform,
					unsigned int reg)
{
	unsigned int ret;

	if (!platform->driver->read) {
		dev_err(platform->dev, "platform has no read back\n");
		return -1;
	}

	ret = platform->driver->read(platform, reg);
	dev_dbg(platform->dev, "read %x => %x\n", reg, ret);
	trace_snd_soc_preg_read(platform, reg, ret);

	return ret;
}
EXPORT_SYMBOL_GPL(snd_soc_platform_read);

int snd_soc_platform_write(struct snd_soc_platform *platform,
					 unsigned int reg, unsigned int val)
{
	if (!platform->driver->write) {
		dev_err(platform->dev, "platform has no write back\n");
		return -1;
	}

	dev_dbg(platform->dev, "write %x = %x\n", reg, val);
	trace_snd_soc_preg_write(platform, reg, val);
	return platform->driver->write(platform, reg, val);
}
EXPORT_SYMBOL_GPL(snd_soc_platform_write);

/**
 * snd_soc_new_ac97_codec - initailise AC97 device
 * @codec: audio codec
 * @ops: AC97 bus operations
 * @num: AC97 codec number
 *
 * Initialises AC97 codec resources for use by ad-hoc devices only.
 */
int snd_soc_new_ac97_codec(struct snd_soc_codec *codec,
	struct snd_ac97_bus_ops *ops, int num)
{
	mutex_lock(&codec->mutex);

	codec->ac97 = kzalloc(sizeof(struct snd_ac97), GFP_KERNEL);
	if (codec->ac97 == NULL) {
		mutex_unlock(&codec->mutex);
		return -ENOMEM;
	}

	codec->ac97->bus = kzalloc(sizeof(struct snd_ac97_bus), GFP_KERNEL);
	if (codec->ac97->bus == NULL) {
		kfree(codec->ac97);
		codec->ac97 = NULL;
		mutex_unlock(&codec->mutex);
		return -ENOMEM;
	}

	codec->ac97->bus->ops = ops;
	codec->ac97->num = num;

	/*
	 * Mark the AC97 device to be created by us. This way we ensure that the
	 * device will be registered with the device subsystem later on.
	 */
	codec->ac97_created = 1;

	mutex_unlock(&codec->mutex);
	return 0;
}
EXPORT_SYMBOL_GPL(snd_soc_new_ac97_codec);

/**
 * snd_soc_free_ac97_codec - free AC97 codec device
 * @codec: audio codec
 *
 * Frees AC97 codec device resources.
 */
void snd_soc_free_ac97_codec(struct snd_soc_codec *codec)
{
	mutex_lock(&codec->mutex);
#ifdef CONFIG_SND_SOC_AC97_BUS
	soc_unregister_ac97_dai_link(codec);
#endif
	kfree(codec->ac97->bus);
	kfree(codec->ac97);
	codec->ac97 = NULL;
	codec->ac97_created = 0;
	mutex_unlock(&codec->mutex);
}
EXPORT_SYMBOL_GPL(snd_soc_free_ac97_codec);

unsigned int snd_soc_read(struct snd_soc_codec *codec, unsigned int reg)
{
	unsigned int ret;

	ret = codec->read(codec, reg);
	dev_dbg(codec->dev, "read %x => %x\n", reg, ret);
	trace_snd_soc_reg_read(codec, reg, ret);

	return ret;
}
EXPORT_SYMBOL_GPL(snd_soc_read);

unsigned int snd_soc_write(struct snd_soc_codec *codec,
			   unsigned int reg, unsigned int val)
{
	dev_dbg(codec->dev, "write %x = %x\n", reg, val);
	trace_snd_soc_reg_write(codec, reg, val);
	return codec->write(codec, reg, val);
}
EXPORT_SYMBOL_GPL(snd_soc_write);

unsigned int snd_soc_bulk_write_raw(struct snd_soc_codec *codec,
				    unsigned int reg, const void *data, size_t len)
{
	return codec->bulk_write_raw(codec, reg, data, len);
}
EXPORT_SYMBOL_GPL(snd_soc_bulk_write_raw);

/**
 * snd_soc_update_bits - update codec register bits
 * @codec: audio codec
 * @reg: codec register
 * @mask: register mask
 * @value: new value
 *
 * Writes new register value.
 *
 * Returns 1 for change, 0 for no change, or negative error code.
 */
int snd_soc_update_bits(struct snd_soc_codec *codec, unsigned short reg,
				unsigned int mask, unsigned int value)
{
	bool change;
	unsigned int old, new;
	int ret;

	if (codec->using_regmap) {
		ret = regmap_update_bits_check(codec->control_data, reg,
					       mask, value, &change);
	} else {
		ret = snd_soc_read(codec, reg);
		if (ret < 0)
			return ret;

		old = ret;
		new = (old & ~mask) | (value & mask);
		change = old != new;
		if (change)
			ret = snd_soc_write(codec, reg, new);
	}

	if (ret < 0)
		return ret;

	return change;
}
EXPORT_SYMBOL_GPL(snd_soc_update_bits);

/**
 * snd_soc_update_bits_locked - update codec register bits
 * @codec: audio codec
 * @reg: codec register
 * @mask: register mask
 * @value: new value
 *
 * Writes new register value, and takes the codec mutex.
 *
 * Returns 1 for change else 0.
 */
int snd_soc_update_bits_locked(struct snd_soc_codec *codec,
			       unsigned short reg, unsigned int mask,
			       unsigned int value)
{
	int change;

	mutex_lock(&codec->mutex);
	change = snd_soc_update_bits(codec, reg, mask, value);
	mutex_unlock(&codec->mutex);

	return change;
}
EXPORT_SYMBOL_GPL(snd_soc_update_bits_locked);

/**
 * snd_soc_test_bits - test register for change
 * @codec: audio codec
 * @reg: codec register
 * @mask: register mask
 * @value: new value
 *
 * Tests a register with a new value and checks if the new value is
 * different from the old value.
 *
 * Returns 1 for change else 0.
 */
int snd_soc_test_bits(struct snd_soc_codec *codec, unsigned short reg,
				unsigned int mask, unsigned int value)
{
	int change;
	unsigned int old, new;

	old = snd_soc_read(codec, reg);
	new = (old & ~mask) | value;
	change = old != new;

	return change;
}
EXPORT_SYMBOL_GPL(snd_soc_test_bits);

/**
 * snd_soc_set_runtime_hwparams - set the runtime hardware parameters
 * @substream: the pcm substream
 * @hw: the hardware parameters
 *
 * Sets the substream runtime hardware parameters.
 */
int snd_soc_set_runtime_hwparams(struct snd_pcm_substream *substream,
	const struct snd_pcm_hardware *hw)
{
	struct snd_pcm_runtime *runtime = substream->runtime;
	runtime->hw.info = hw->info;
	runtime->hw.formats = hw->formats;
	runtime->hw.period_bytes_min = hw->period_bytes_min;
	runtime->hw.period_bytes_max = hw->period_bytes_max;
	runtime->hw.periods_min = hw->periods_min;
	runtime->hw.periods_max = hw->periods_max;
	runtime->hw.buffer_bytes_max = hw->buffer_bytes_max;
	runtime->hw.fifo_size = hw->fifo_size;
	return 0;
}
EXPORT_SYMBOL_GPL(snd_soc_set_runtime_hwparams);

/**
 * snd_soc_cnew - create new control
 * @_template: control template
 * @data: control private data
 * @long_name: control long name
 * @prefix: control name prefix
 *
 * Create a new mixer control from a template control.
 *
 * Returns 0 for success, else error.
 */
struct snd_kcontrol *snd_soc_cnew(const struct snd_kcontrol_new *_template,
				  void *data, const char *long_name,
				  const char *prefix)
{
	struct snd_kcontrol_new template;
	struct snd_kcontrol *kcontrol;
	char *name = NULL;
	int name_len;

	memcpy(&template, _template, sizeof(template));
	template.index = 0;

	if (!long_name)
		long_name = template.name;

	if (prefix) {
		name_len = strlen(long_name) + strlen(prefix) + 2;
		name = kmalloc(name_len, GFP_KERNEL);
		if (!name)
			return NULL;

		snprintf(name, name_len, "%s %s", prefix, long_name);

		template.name = name;
	} else {
		template.name = long_name;
	}

	kcontrol = snd_ctl_new1(&template, data);

	kfree(name);

	return kcontrol;
}
EXPORT_SYMBOL_GPL(snd_soc_cnew);

static int snd_soc_add_controls(struct snd_card *card, struct device *dev,
	const struct snd_kcontrol_new *controls, int num_controls,
	const char *prefix, void *data)
{
	int err, i;

	for (i = 0; i < num_controls; i++) {
		const struct snd_kcontrol_new *control = &controls[i];
		err = snd_ctl_add(card, snd_soc_cnew(control, data,
						     control->name, prefix));
		if (err < 0) {
			dev_err(dev, "Failed to add %s: %d\n", control->name, err);
			return err;
		}
	}

	return 0;
}

/**
 * snd_soc_add_codec_controls - add an array of controls to a codec.
 * Convenience function to add a list of controls. Many codecs were
 * duplicating this code.
 *
 * @codec: codec to add controls to
 * @controls: array of controls to add
 * @num_controls: number of elements in the array
 *
 * Return 0 for success, else error.
 */
int snd_soc_add_codec_controls(struct snd_soc_codec *codec,
	const struct snd_kcontrol_new *controls, int num_controls)
{
	struct snd_card *card = codec->card->snd_card;

	return snd_soc_add_controls(card, codec->dev, controls, num_controls,
			codec->name_prefix, codec);
}
EXPORT_SYMBOL_GPL(snd_soc_add_codec_controls);

/**
 * snd_soc_add_platform_controls - add an array of controls to a platform.
 * Convenience function to add a list of controls.
 *
 * @platform: platform to add controls to
 * @controls: array of controls to add
 * @num_controls: number of elements in the array
 *
 * Return 0 for success, else error.
 */
int snd_soc_add_platform_controls(struct snd_soc_platform *platform,
	const struct snd_kcontrol_new *controls, int num_controls)
{
	struct snd_card *card = platform->card->snd_card;

	return snd_soc_add_controls(card, platform->dev, controls, num_controls,
			NULL, platform);
}
EXPORT_SYMBOL_GPL(snd_soc_add_platform_controls);

/**
 * snd_soc_add_card_controls - add an array of controls to a SoC card.
 * Convenience function to add a list of controls.
 *
 * @soc_card: SoC card to add controls to
 * @controls: array of controls to add
 * @num_controls: number of elements in the array
 *
 * Return 0 for success, else error.
 */
int snd_soc_add_card_controls(struct snd_soc_card *soc_card,
	const struct snd_kcontrol_new *controls, int num_controls)
{
	struct snd_card *card = soc_card->snd_card;

	return snd_soc_add_controls(card, soc_card->dev, controls, num_controls,
			NULL, soc_card);
}
EXPORT_SYMBOL_GPL(snd_soc_add_card_controls);

/**
 * snd_soc_add_dai_controls - add an array of controls to a DAI.
 * Convienience function to add a list of controls.
 *
 * @dai: DAI to add controls to
 * @controls: array of controls to add
 * @num_controls: number of elements in the array
 *
 * Return 0 for success, else error.
 */
int snd_soc_add_dai_controls(struct snd_soc_dai *dai,
	const struct snd_kcontrol_new *controls, int num_controls)
{
	struct snd_card *card = dai->card->snd_card;

	return snd_soc_add_controls(card, dai->dev, controls, num_controls,
			NULL, dai);
}
EXPORT_SYMBOL_GPL(snd_soc_add_dai_controls);

/**
 * snd_soc_info_enum_double - enumerated double mixer info callback
 * @kcontrol: mixer control
 * @uinfo: control element information
 *
 * Callback to provide information about a double enumerated
 * mixer control.
 *
 * Returns 0 for success.
 */
int snd_soc_info_enum_double(struct snd_kcontrol *kcontrol,
	struct snd_ctl_elem_info *uinfo)
{
	struct soc_enum *e = (struct soc_enum *)kcontrol->private_value;

	uinfo->type = SNDRV_CTL_ELEM_TYPE_ENUMERATED;
	uinfo->count = e->shift_l == e->shift_r ? 1 : 2;
	uinfo->value.enumerated.items = e->max;

	if (uinfo->value.enumerated.item > e->max - 1)
		uinfo->value.enumerated.item = e->max - 1;
	strcpy(uinfo->value.enumerated.name,
		e->texts[uinfo->value.enumerated.item]);
	return 0;
}
EXPORT_SYMBOL_GPL(snd_soc_info_enum_double);

/**
 * snd_soc_get_enum_double - enumerated double mixer get callback
 * @kcontrol: mixer control
 * @ucontrol: control element information
 *
 * Callback to get the value of a double enumerated mixer.
 *
 * Returns 0 for success.
 */
int snd_soc_get_enum_double(struct snd_kcontrol *kcontrol,
	struct snd_ctl_elem_value *ucontrol)
{
	struct snd_soc_codec *codec = snd_kcontrol_chip(kcontrol);
	struct soc_enum *e = (struct soc_enum *)kcontrol->private_value;
	unsigned int val, bitmask;

	for (bitmask = 1; bitmask < e->max; bitmask <<= 1)
		;
	val = snd_soc_read(codec, e->reg);
	ucontrol->value.enumerated.item[0]
		= (val >> e->shift_l) & (bitmask - 1);
	if (e->shift_l != e->shift_r)
		ucontrol->value.enumerated.item[1] =
			(val >> e->shift_r) & (bitmask - 1);

	return 0;
}
EXPORT_SYMBOL_GPL(snd_soc_get_enum_double);

/**
 * snd_soc_put_enum_double - enumerated double mixer put callback
 * @kcontrol: mixer control
 * @ucontrol: control element information
 *
 * Callback to set the value of a double enumerated mixer.
 *
 * Returns 0 for success.
 */
int snd_soc_put_enum_double(struct snd_kcontrol *kcontrol,
	struct snd_ctl_elem_value *ucontrol)
{
	struct snd_soc_codec *codec = snd_kcontrol_chip(kcontrol);
	struct soc_enum *e = (struct soc_enum *)kcontrol->private_value;
	unsigned int val;
	unsigned int mask, bitmask;

	for (bitmask = 1; bitmask < e->max; bitmask <<= 1)
		;
	if (ucontrol->value.enumerated.item[0] > e->max - 1)
		return -EINVAL;
	val = ucontrol->value.enumerated.item[0] << e->shift_l;
	mask = (bitmask - 1) << e->shift_l;
	if (e->shift_l != e->shift_r) {
		if (ucontrol->value.enumerated.item[1] > e->max - 1)
			return -EINVAL;
		val |= ucontrol->value.enumerated.item[1] << e->shift_r;
		mask |= (bitmask - 1) << e->shift_r;
	}

	return snd_soc_update_bits_locked(codec, e->reg, mask, val);
}
EXPORT_SYMBOL_GPL(snd_soc_put_enum_double);

/**
 * snd_soc_get_value_enum_double - semi enumerated double mixer get callback
 * @kcontrol: mixer control
 * @ucontrol: control element information
 *
 * Callback to get the value of a double semi enumerated mixer.
 *
 * Semi enumerated mixer: the enumerated items are referred as values. Can be
 * used for handling bitfield coded enumeration for example.
 *
 * Returns 0 for success.
 */
int snd_soc_get_value_enum_double(struct snd_kcontrol *kcontrol,
	struct snd_ctl_elem_value *ucontrol)
{
	struct snd_soc_codec *codec = snd_kcontrol_chip(kcontrol);
	struct soc_enum *e = (struct soc_enum *)kcontrol->private_value;
	unsigned int reg_val, val, mux;

	reg_val = snd_soc_read(codec, e->reg);
	val = (reg_val >> e->shift_l) & e->mask;
	for (mux = 0; mux < e->max; mux++) {
		if (val == e->values[mux])
			break;
	}
	ucontrol->value.enumerated.item[0] = mux;
	if (e->shift_l != e->shift_r) {
		val = (reg_val >> e->shift_r) & e->mask;
		for (mux = 0; mux < e->max; mux++) {
			if (val == e->values[mux])
				break;
		}
		ucontrol->value.enumerated.item[1] = mux;
	}

	return 0;
}
EXPORT_SYMBOL_GPL(snd_soc_get_value_enum_double);

/**
 * snd_soc_put_value_enum_double - semi enumerated double mixer put callback
 * @kcontrol: mixer control
 * @ucontrol: control element information
 *
 * Callback to set the value of a double semi enumerated mixer.
 *
 * Semi enumerated mixer: the enumerated items are referred as values. Can be
 * used for handling bitfield coded enumeration for example.
 *
 * Returns 0 for success.
 */
int snd_soc_put_value_enum_double(struct snd_kcontrol *kcontrol,
	struct snd_ctl_elem_value *ucontrol)
{
	struct snd_soc_codec *codec = snd_kcontrol_chip(kcontrol);
	struct soc_enum *e = (struct soc_enum *)kcontrol->private_value;
	unsigned int val;
	unsigned int mask;

	if (ucontrol->value.enumerated.item[0] > e->max - 1)
		return -EINVAL;
	val = e->values[ucontrol->value.enumerated.item[0]] << e->shift_l;
	mask = e->mask << e->shift_l;
	if (e->shift_l != e->shift_r) {
		if (ucontrol->value.enumerated.item[1] > e->max - 1)
			return -EINVAL;
		val |= e->values[ucontrol->value.enumerated.item[1]] << e->shift_r;
		mask |= e->mask << e->shift_r;
	}

	return snd_soc_update_bits_locked(codec, e->reg, mask, val);
}
EXPORT_SYMBOL_GPL(snd_soc_put_value_enum_double);

/**
 * snd_soc_info_enum_ext - external enumerated single mixer info callback
 * @kcontrol: mixer control
 * @uinfo: control element information
 *
 * Callback to provide information about an external enumerated
 * single mixer.
 *
 * Returns 0 for success.
 */
int snd_soc_info_enum_ext(struct snd_kcontrol *kcontrol,
	struct snd_ctl_elem_info *uinfo)
{
	struct soc_enum *e = (struct soc_enum *)kcontrol->private_value;

	uinfo->type = SNDRV_CTL_ELEM_TYPE_ENUMERATED;
	uinfo->count = 1;
	uinfo->value.enumerated.items = e->max;

	if (uinfo->value.enumerated.item > e->max - 1)
		uinfo->value.enumerated.item = e->max - 1;
	strcpy(uinfo->value.enumerated.name,
		e->texts[uinfo->value.enumerated.item]);
	return 0;
}
EXPORT_SYMBOL_GPL(snd_soc_info_enum_ext);

/**
 * snd_soc_info_volsw_ext - external single mixer info callback
 * @kcontrol: mixer control
 * @uinfo: control element information
 *
 * Callback to provide information about a single external mixer control.
 *
 * Returns 0 for success.
 */
int snd_soc_info_volsw_ext(struct snd_kcontrol *kcontrol,
	struct snd_ctl_elem_info *uinfo)
{
	int max = kcontrol->private_value;

	if (max == 1 && !strstr(kcontrol->id.name, " Volume"))
		uinfo->type = SNDRV_CTL_ELEM_TYPE_BOOLEAN;
	else
		uinfo->type = SNDRV_CTL_ELEM_TYPE_INTEGER;

	uinfo->count = 1;
	uinfo->value.integer.min = 0;
	uinfo->value.integer.max = max;
	return 0;
}
EXPORT_SYMBOL_GPL(snd_soc_info_volsw_ext);

/**
 * snd_soc_info_volsw - single mixer info callback
 * @kcontrol: mixer control
 * @uinfo: control element information
 *
 * Callback to provide information about a single mixer control, or a double
 * mixer control that spans 2 registers.
 *
 * Returns 0 for success.
 */
int snd_soc_info_volsw(struct snd_kcontrol *kcontrol,
	struct snd_ctl_elem_info *uinfo)
{
	struct soc_mixer_control *mc =
		(struct soc_mixer_control *)kcontrol->private_value;
	int platform_max;

	if (!mc->platform_max)
		mc->platform_max = mc->max;
	platform_max = mc->platform_max;

	if (platform_max == 1 && !strstr(kcontrol->id.name, " Volume"))
		uinfo->type = SNDRV_CTL_ELEM_TYPE_BOOLEAN;
	else
		uinfo->type = SNDRV_CTL_ELEM_TYPE_INTEGER;

	uinfo->count = snd_soc_volsw_is_stereo(mc) ? 2 : 1;
	uinfo->value.integer.min = 0;
	uinfo->value.integer.max = platform_max;
	return 0;
}
EXPORT_SYMBOL_GPL(snd_soc_info_volsw);

/**
 * snd_soc_get_volsw - single mixer get callback
 * @kcontrol: mixer control
 * @ucontrol: control element information
 *
 * Callback to get the value of a single mixer control, or a double mixer
 * control that spans 2 registers.
 *
 * Returns 0 for success.
 */
int snd_soc_get_volsw(struct snd_kcontrol *kcontrol,
	struct snd_ctl_elem_value *ucontrol)
{
	struct soc_mixer_control *mc =
		(struct soc_mixer_control *)kcontrol->private_value;
	struct snd_soc_codec *codec = snd_kcontrol_chip(kcontrol);
	unsigned int reg = mc->reg;
	unsigned int reg2 = mc->rreg;
	unsigned int shift = mc->shift;
	unsigned int rshift = mc->rshift;
	int max = mc->max;
	unsigned int mask = (1 << fls(max)) - 1;
	unsigned int invert = mc->invert;

	ucontrol->value.integer.value[0] =
		(snd_soc_read(codec, reg) >> shift) & mask;
	if (invert)
		ucontrol->value.integer.value[0] =
			max - ucontrol->value.integer.value[0];

	if (snd_soc_volsw_is_stereo(mc)) {
		if (reg == reg2)
			ucontrol->value.integer.value[1] =
				(snd_soc_read(codec, reg) >> rshift) & mask;
		else
			ucontrol->value.integer.value[1] =
				(snd_soc_read(codec, reg2) >> shift) & mask;
		if (invert)
			ucontrol->value.integer.value[1] =
				max - ucontrol->value.integer.value[1];
	}

	return 0;
}
EXPORT_SYMBOL_GPL(snd_soc_get_volsw);

/**
 * snd_soc_put_volsw - single mixer put callback
 * @kcontrol: mixer control
 * @ucontrol: control element information
 *
 * Callback to set the value of a single mixer control, or a double mixer
 * control that spans 2 registers.
 *
 * Returns 0 for success.
 */
int snd_soc_put_volsw(struct snd_kcontrol *kcontrol,
	struct snd_ctl_elem_value *ucontrol)
{
	struct soc_mixer_control *mc =
		(struct soc_mixer_control *)kcontrol->private_value;
	struct snd_soc_codec *codec = snd_kcontrol_chip(kcontrol);
	unsigned int reg = mc->reg;
	unsigned int reg2 = mc->rreg;
	unsigned int shift = mc->shift;
	unsigned int rshift = mc->rshift;
	int max = mc->max;
	unsigned int mask = (1 << fls(max)) - 1;
	unsigned int invert = mc->invert;
	int err;
	bool type_2r = 0;
	unsigned int val2 = 0;
	unsigned int val, val_mask;

	val = (ucontrol->value.integer.value[0] & mask);
	if (invert)
		val = max - val;
	val_mask = mask << shift;
	val = val << shift;
	if (snd_soc_volsw_is_stereo(mc)) {
		val2 = (ucontrol->value.integer.value[1] & mask);
		if (invert)
			val2 = max - val2;
		if (reg == reg2) {
			val_mask |= mask << rshift;
			val |= val2 << rshift;
		} else {
			val2 = val2 << shift;
			type_2r = 1;
		}
	}
	err = snd_soc_update_bits_locked(codec, reg, val_mask, val);
	if (err < 0)
		return err;

	if (type_2r)
		err = snd_soc_update_bits_locked(codec, reg2, val_mask, val2);

	return err;
}
EXPORT_SYMBOL_GPL(snd_soc_put_volsw);

/**
 * snd_soc_info_volsw_s8 - signed mixer info callback
 * @kcontrol: mixer control
 * @uinfo: control element information
 *
 * Callback to provide information about a signed mixer control.
 *
 * Returns 0 for success.
 */
int snd_soc_info_volsw_s8(struct snd_kcontrol *kcontrol,
	struct snd_ctl_elem_info *uinfo)
{
	struct soc_mixer_control *mc =
		(struct soc_mixer_control *)kcontrol->private_value;
	int platform_max;
	int min = mc->min;

	if (!mc->platform_max)
		mc->platform_max = mc->max;
	platform_max = mc->platform_max;

	uinfo->type = SNDRV_CTL_ELEM_TYPE_INTEGER;
	uinfo->count = 2;
	uinfo->value.integer.min = 0;
	uinfo->value.integer.max = platform_max - min;
	return 0;
}
EXPORT_SYMBOL_GPL(snd_soc_info_volsw_s8);

/**
 * snd_soc_get_volsw_s8 - signed mixer get callback
 * @kcontrol: mixer control
 * @ucontrol: control element information
 *
 * Callback to get the value of a signed mixer control.
 *
 * Returns 0 for success.
 */
int snd_soc_get_volsw_s8(struct snd_kcontrol *kcontrol,
	struct snd_ctl_elem_value *ucontrol)
{
	struct soc_mixer_control *mc =
		(struct soc_mixer_control *)kcontrol->private_value;
	struct snd_soc_codec *codec = snd_kcontrol_chip(kcontrol);
	unsigned int reg = mc->reg;
	int min = mc->min;
	int val = snd_soc_read(codec, reg);

	ucontrol->value.integer.value[0] =
		((signed char)(val & 0xff))-min;
	ucontrol->value.integer.value[1] =
		((signed char)((val >> 8) & 0xff))-min;
	return 0;
}
EXPORT_SYMBOL_GPL(snd_soc_get_volsw_s8);

/**
 * snd_soc_put_volsw_sgn - signed mixer put callback
 * @kcontrol: mixer control
 * @ucontrol: control element information
 *
 * Callback to set the value of a signed mixer control.
 *
 * Returns 0 for success.
 */
int snd_soc_put_volsw_s8(struct snd_kcontrol *kcontrol,
	struct snd_ctl_elem_value *ucontrol)
{
	struct soc_mixer_control *mc =
		(struct soc_mixer_control *)kcontrol->private_value;
	struct snd_soc_codec *codec = snd_kcontrol_chip(kcontrol);
	unsigned int reg = mc->reg;
	int min = mc->min;
	unsigned int val;

	val = (ucontrol->value.integer.value[0]+min) & 0xff;
	val |= ((ucontrol->value.integer.value[1]+min) & 0xff) << 8;

	return snd_soc_update_bits_locked(codec, reg, 0xffff, val);
}
EXPORT_SYMBOL_GPL(snd_soc_put_volsw_s8);

/**
 * snd_soc_limit_volume - Set new limit to an existing volume control.
 *
 * @codec: where to look for the control
 * @name: Name of the control
 * @max: new maximum limit
 *
 * Return 0 for success, else error.
 */
int snd_soc_limit_volume(struct snd_soc_codec *codec,
	const char *name, int max)
{
	struct snd_card *card = codec->card->snd_card;
	struct snd_kcontrol *kctl;
	struct soc_mixer_control *mc;
	int found = 0;
	int ret = -EINVAL;

	/* Sanity check for name and max */
	if (unlikely(!name || max <= 0))
		return -EINVAL;

	list_for_each_entry(kctl, &card->controls, list) {
		if (!strncmp(kctl->id.name, name, sizeof(kctl->id.name))) {
			found = 1;
			break;
		}
	}
	if (found) {
		mc = (struct soc_mixer_control *)kctl->private_value;
		if (max <= mc->max) {
			mc->platform_max = max;
			ret = 0;
		}
	}
	return ret;
}
EXPORT_SYMBOL_GPL(snd_soc_limit_volume);

/**
 * snd_soc_info_volsw_2r_sx - double with tlv and variable data size
 *  mixer info callback
 * @kcontrol: mixer control
 * @uinfo: control element information
 *
 * Returns 0 for success.
 */
int snd_soc_info_volsw_2r_sx(struct snd_kcontrol *kcontrol,
			struct snd_ctl_elem_info *uinfo)
{
	struct soc_mixer_control *mc =
		(struct soc_mixer_control *)kcontrol->private_value;
	int max = mc->max;
	int min = mc->min;

	uinfo->type = SNDRV_CTL_ELEM_TYPE_INTEGER;
	uinfo->count = 2;
	uinfo->value.integer.min = 0;
	uinfo->value.integer.max = max-min;

	return 0;
}
EXPORT_SYMBOL_GPL(snd_soc_info_volsw_2r_sx);

/**
 * snd_soc_get_volsw_2r_sx - double with tlv and variable data size
 *  mixer get callback
 * @kcontrol: mixer control
 * @uinfo: control element information
 *
 * Returns 0 for success.
 */
int snd_soc_get_volsw_2r_sx(struct snd_kcontrol *kcontrol,
			struct snd_ctl_elem_value *ucontrol)
{
	struct soc_mixer_control *mc =
		(struct soc_mixer_control *)kcontrol->private_value;
	struct snd_soc_codec *codec = snd_kcontrol_chip(kcontrol);
	unsigned int mask = (1<<mc->shift)-1;
	int min = mc->min;
	int val = snd_soc_read(codec, mc->reg) & mask;
	int valr = snd_soc_read(codec, mc->rreg) & mask;

	ucontrol->value.integer.value[0] = ((val & 0xff)-min) & mask;
	ucontrol->value.integer.value[1] = ((valr & 0xff)-min) & mask;
	return 0;
}
EXPORT_SYMBOL_GPL(snd_soc_get_volsw_2r_sx);

/**
 * snd_soc_put_volsw_2r_sx - double with tlv and variable data size
 *  mixer put callback
 * @kcontrol: mixer control
 * @uinfo: control element information
 *
 * Returns 0 for success.
 */
int snd_soc_put_volsw_2r_sx(struct snd_kcontrol *kcontrol,
			struct snd_ctl_elem_value *ucontrol)
{
	struct soc_mixer_control *mc =
		(struct soc_mixer_control *)kcontrol->private_value;
	struct snd_soc_codec *codec = snd_kcontrol_chip(kcontrol);
	unsigned int mask = (1<<mc->shift)-1;
	int min = mc->min;
	int ret;
	unsigned int val, valr, oval, ovalr;

	val = ((ucontrol->value.integer.value[0]+min) & 0xff);
	val &= mask;
	valr = ((ucontrol->value.integer.value[1]+min) & 0xff);
	valr &= mask;

	oval = snd_soc_read(codec, mc->reg) & mask;
	ovalr = snd_soc_read(codec, mc->rreg) & mask;

	ret = 0;
	if (oval != val) {
		ret = snd_soc_write(codec, mc->reg, val);
		if (ret < 0)
			return ret;
	}
	if (ovalr != valr) {
		ret = snd_soc_write(codec, mc->rreg, valr);
		if (ret < 0)
			return ret;
	}

	return 0;
}
EXPORT_SYMBOL_GPL(snd_soc_put_volsw_2r_sx);

int snd_soc_bytes_info(struct snd_kcontrol *kcontrol,
		       struct snd_ctl_elem_info *uinfo)
{
	struct snd_soc_codec *codec = snd_kcontrol_chip(kcontrol);
	struct soc_bytes *params = (void *)kcontrol->private_value;

	uinfo->type = SNDRV_CTL_ELEM_TYPE_BYTES;
	uinfo->count = params->num_regs * codec->val_bytes;

	return 0;
}
EXPORT_SYMBOL_GPL(snd_soc_bytes_info);

int snd_soc_bytes_get(struct snd_kcontrol *kcontrol,
		      struct snd_ctl_elem_value *ucontrol)
{
	struct soc_bytes *params = (void *)kcontrol->private_value;
	struct snd_soc_codec *codec = snd_kcontrol_chip(kcontrol);
	int ret;

	if (codec->using_regmap)
		ret = regmap_raw_read(codec->control_data, params->base,
				      ucontrol->value.bytes.data,
				      params->num_regs * codec->val_bytes);
	else
		ret = -EINVAL;

	/* Hide any masked bytes to ensure consistent data reporting */
	if (ret == 0 && params->mask) {
		switch (codec->val_bytes) {
		case 1:
			ucontrol->value.bytes.data[0] &= ~params->mask;
			break;
		case 2:
			((u16 *)(&ucontrol->value.bytes.data))[0]
				&= ~params->mask;
			break;
		case 4:
			((u32 *)(&ucontrol->value.bytes.data))[0]
				&= ~params->mask;
			break;
		default:
			return -EINVAL;
		}
	}

	return ret;
}
EXPORT_SYMBOL_GPL(snd_soc_bytes_get);

int snd_soc_bytes_put(struct snd_kcontrol *kcontrol,
		      struct snd_ctl_elem_value *ucontrol)
{
	struct soc_bytes *params = (void *)kcontrol->private_value;
	struct snd_soc_codec *codec = snd_kcontrol_chip(kcontrol);
	int ret, len;
	unsigned int val;
	void *data;

	if (!codec->using_regmap)
		return -EINVAL;

	data = ucontrol->value.bytes.data;
	len = params->num_regs * codec->val_bytes;

	/*
	 * If we've got a mask then we need to preserve the register
	 * bits.  We shouldn't modify the incoming data so take a
	 * copy.
	 */
	if (params->mask) {
		ret = regmap_read(codec->control_data, params->base, &val);
		if (ret != 0)
			return ret;

		val &= params->mask;

		data = kmemdup(data, len, GFP_KERNEL);
		if (!data)
			return -ENOMEM;

		switch (codec->val_bytes) {
		case 1:
			((u8 *)data)[0] &= ~params->mask;
			((u8 *)data)[0] |= val;
			break;
		case 2:
			((u16 *)data)[0] &= cpu_to_be16(~params->mask);
			((u16 *)data)[0] |= cpu_to_be16(val);
			break;
		case 4:
			((u32 *)data)[0] &= cpu_to_be32(~params->mask);
			((u32 *)data)[0] |= cpu_to_be32(val);
			break;
		default:
			return -EINVAL;
		}
	}

	ret = regmap_raw_write(codec->control_data, params->base,
			       data, len);

	if (params->mask)
		kfree(data);

	return ret;
}
EXPORT_SYMBOL_GPL(snd_soc_bytes_put);

/**
 * snd_soc_dai_set_sysclk - configure DAI system or master clock.
 * @dai: DAI
 * @clk_id: DAI specific clock ID
 * @freq: new clock frequency in Hz
 * @dir: new clock direction - input/output.
 *
 * Configures the DAI master (MCLK) or system (SYSCLK) clocking.
 */
int snd_soc_dai_set_sysclk(struct snd_soc_dai *dai, int clk_id,
	unsigned int freq, int dir)
{
	if (dai->driver && dai->driver->ops->set_sysclk)
		return dai->driver->ops->set_sysclk(dai, clk_id, freq, dir);
	else if (dai->codec && dai->codec->driver->set_sysclk)
		return dai->codec->driver->set_sysclk(dai->codec, clk_id, 0,
						      freq, dir);
	else
		return -EINVAL;
}
EXPORT_SYMBOL_GPL(snd_soc_dai_set_sysclk);

/**
 * snd_soc_codec_set_sysclk - configure CODEC system or master clock.
 * @codec: CODEC
 * @clk_id: DAI specific clock ID
 * @source: Source for the clock
 * @freq: new clock frequency in Hz
 * @dir: new clock direction - input/output.
 *
 * Configures the CODEC master (MCLK) or system (SYSCLK) clocking.
 */
int snd_soc_codec_set_sysclk(struct snd_soc_codec *codec, int clk_id,
			     int source, unsigned int freq, int dir)
{
	if (codec->driver->set_sysclk)
		return codec->driver->set_sysclk(codec, clk_id, source,
						 freq, dir);
	else
		return -EINVAL;
}
EXPORT_SYMBOL_GPL(snd_soc_codec_set_sysclk);

/**
 * snd_soc_dai_set_clkdiv - configure DAI clock dividers.
 * @dai: DAI
 * @div_id: DAI specific clock divider ID
 * @div: new clock divisor.
 *
 * Configures the clock dividers. This is used to derive the best DAI bit and
 * frame clocks from the system or master clock. It's best to set the DAI bit
 * and frame clocks as low as possible to save system power.
 */
int snd_soc_dai_set_clkdiv(struct snd_soc_dai *dai,
	int div_id, int div)
{
	if (dai->driver && dai->driver->ops->set_clkdiv)
		return dai->driver->ops->set_clkdiv(dai, div_id, div);
	else
		return -EINVAL;
}
EXPORT_SYMBOL_GPL(snd_soc_dai_set_clkdiv);

/**
 * snd_soc_dai_set_pll - configure DAI PLL.
 * @dai: DAI
 * @pll_id: DAI specific PLL ID
 * @source: DAI specific source for the PLL
 * @freq_in: PLL input clock frequency in Hz
 * @freq_out: requested PLL output clock frequency in Hz
 *
 * Configures and enables PLL to generate output clock based on input clock.
 */
int snd_soc_dai_set_pll(struct snd_soc_dai *dai, int pll_id, int source,
	unsigned int freq_in, unsigned int freq_out)
{
	if (dai->driver && dai->driver->ops->set_pll)
		return dai->driver->ops->set_pll(dai, pll_id, source,
					 freq_in, freq_out);
	else if (dai->codec && dai->codec->driver->set_pll)
		return dai->codec->driver->set_pll(dai->codec, pll_id, source,
						   freq_in, freq_out);
	else
		return -EINVAL;
}
EXPORT_SYMBOL_GPL(snd_soc_dai_set_pll);

/*
 * snd_soc_codec_set_pll - configure codec PLL.
 * @codec: CODEC
 * @pll_id: DAI specific PLL ID
 * @source: DAI specific source for the PLL
 * @freq_in: PLL input clock frequency in Hz
 * @freq_out: requested PLL output clock frequency in Hz
 *
 * Configures and enables PLL to generate output clock based on input clock.
 */
int snd_soc_codec_set_pll(struct snd_soc_codec *codec, int pll_id, int source,
			  unsigned int freq_in, unsigned int freq_out)
{
	if (codec->driver->set_pll)
		return codec->driver->set_pll(codec, pll_id, source,
					      freq_in, freq_out);
	else
		return -EINVAL;
}
EXPORT_SYMBOL_GPL(snd_soc_codec_set_pll);

/**
 * snd_soc_dai_set_fmt - configure DAI hardware audio format.
 * @dai: DAI
 * @fmt: SND_SOC_DAIFMT_ format value.
 *
 * Configures the DAI hardware format and clocking.
 */
int snd_soc_dai_set_fmt(struct snd_soc_dai *dai, unsigned int fmt)
{
	if (dai->driver == NULL)
		return -EINVAL;
	if (dai->driver->ops->set_fmt == NULL)
		return -ENOTSUPP;
	return dai->driver->ops->set_fmt(dai, fmt);
}
EXPORT_SYMBOL_GPL(snd_soc_dai_set_fmt);

/**
 * snd_soc_dai_set_tdm_slot - configure DAI TDM.
 * @dai: DAI
 * @tx_mask: bitmask representing active TX slots.
 * @rx_mask: bitmask representing active RX slots.
 * @slots: Number of slots in use.
 * @slot_width: Width in bits for each slot.
 *
 * Configures a DAI for TDM operation. Both mask and slots are codec and DAI
 * specific.
 */
int snd_soc_dai_set_tdm_slot(struct snd_soc_dai *dai,
	unsigned int tx_mask, unsigned int rx_mask, int slots, int slot_width)
{
	if (dai->driver && dai->driver->ops->set_tdm_slot)
		return dai->driver->ops->set_tdm_slot(dai, tx_mask, rx_mask,
				slots, slot_width);
	else
		return -EINVAL;
}
EXPORT_SYMBOL_GPL(snd_soc_dai_set_tdm_slot);

/**
 * snd_soc_dai_set_channel_map - configure DAI audio channel map
 * @dai: DAI
 * @tx_num: how many TX channels
 * @tx_slot: pointer to an array which imply the TX slot number channel
 *           0~num-1 uses
 * @rx_num: how many RX channels
 * @rx_slot: pointer to an array which imply the RX slot number channel
 *           0~num-1 uses
 *
 * configure the relationship between channel number and TDM slot number.
 */
int snd_soc_dai_set_channel_map(struct snd_soc_dai *dai,
	unsigned int tx_num, unsigned int *tx_slot,
	unsigned int rx_num, unsigned int *rx_slot)
{
	if (dai->driver && dai->driver->ops->set_channel_map)
		return dai->driver->ops->set_channel_map(dai, tx_num, tx_slot,
			rx_num, rx_slot);
	else
		return -EINVAL;
}
EXPORT_SYMBOL_GPL(snd_soc_dai_set_channel_map);

/**
 * snd_soc_dai_set_tristate - configure DAI system or master clock.
 * @dai: DAI
 * @tristate: tristate enable
 *
 * Tristates the DAI so that others can use it.
 */
int snd_soc_dai_set_tristate(struct snd_soc_dai *dai, int tristate)
{
	if (dai->driver && dai->driver->ops->set_tristate)
		return dai->driver->ops->set_tristate(dai, tristate);
	else
		return -EINVAL;
}
EXPORT_SYMBOL_GPL(snd_soc_dai_set_tristate);

/**
 * snd_soc_dai_digital_mute - configure DAI system or master clock.
 * @dai: DAI
 * @mute: mute enable
 *
 * Mutes the DAI DAC.
 */
int snd_soc_dai_digital_mute(struct snd_soc_dai *dai, int mute)
{
	if (dai->driver && dai->driver->ops->digital_mute)
		return dai->driver->ops->digital_mute(dai, mute);
	else
		return -EINVAL;
}
EXPORT_SYMBOL_GPL(snd_soc_dai_digital_mute);

/**
 * snd_soc_register_card - Register a card with the ASoC core
 *
 * @card: Card to register
 *
 */
int snd_soc_register_card(struct snd_soc_card *card)
{
	int i;

	if (!card->name || !card->dev)
		return -EINVAL;

	for (i = 0; i < card->num_links; i++) {
		struct snd_soc_dai_link *link = &card->dai_link[i];

		/*
		 * Codec must be specified by 1 of name or OF node,
		 * not both or neither.
		 */
		if (!!link->codec_name == !!link->codec_of_node) {
			dev_err(card->dev,
<<<<<<< HEAD
				"Neither/both codec name/of_node are set\n");
=======
				"Neither/both codec name/of_node are set for %s\n",
				link->name);
>>>>>>> e816b57a
			return -EINVAL;
		}

		/*
		 * Platform may be specified by either name or OF node, but
		 * can be left unspecified, and a dummy platform will be used.
		 */
		if (link->platform_name && link->platform_of_node) {
			dev_err(card->dev,
<<<<<<< HEAD
				"Both platform name/of_node are set\n");
=======
				"Both platform name/of_node are set for %s\n", link->name);
>>>>>>> e816b57a
			return -EINVAL;
		}

		/*
		 * CPU DAI must be specified by 1 of name or OF node,
		 * not both or neither.
		 */
		if (!!link->cpu_dai_name == !!link->cpu_dai_of_node) {
			dev_err(card->dev,
<<<<<<< HEAD
				"Neither/both cpu_dai name/of_node are set\n");
=======
				"Neither/both cpu_dai name/of_node are set for %s\n",
				link->name);
>>>>>>> e816b57a
			return -EINVAL;
		}
	}

	dev_set_drvdata(card->dev, card);

	snd_soc_initialize_card_lists(card);

	soc_init_card_debugfs(card);

	card->rtd = devm_kzalloc(card->dev,
				 sizeof(struct snd_soc_pcm_runtime) *
				 (card->num_links + card->num_aux_devs),
				 GFP_KERNEL);
	if (card->rtd == NULL)
		return -ENOMEM;
	card->rtd_aux = &card->rtd[card->num_links];

	for (i = 0; i < card->num_links; i++)
		card->rtd[i].dai_link = &card->dai_link[i];

	INIT_LIST_HEAD(&card->list);
	INIT_LIST_HEAD(&card->dapm_dirty);
	card->instantiated = 0;
	mutex_init(&card->mutex);

	mutex_lock(&client_mutex);
	list_add(&card->list, &card_list);
	snd_soc_instantiate_cards();
	mutex_unlock(&client_mutex);

	dev_dbg(card->dev, "Registered card '%s'\n", card->name);

	return 0;
}
EXPORT_SYMBOL_GPL(snd_soc_register_card);

/**
 * snd_soc_unregister_card - Unregister a card with the ASoC core
 *
 * @card: Card to unregister
 *
 */
int snd_soc_unregister_card(struct snd_soc_card *card)
{
	if (card->instantiated)
		soc_cleanup_card_resources(card);
	mutex_lock(&client_mutex);
	list_del(&card->list);
	mutex_unlock(&client_mutex);
	dev_dbg(card->dev, "Unregistered card '%s'\n", card->name);

	return 0;
}
EXPORT_SYMBOL_GPL(snd_soc_unregister_card);

/*
 * Simplify DAI link configuration by removing ".-1" from device names
 * and sanitizing names.
 */
static char *fmt_single_name(struct device *dev, int *id)
{
	char *found, name[NAME_SIZE];
	int id1, id2;

	if (dev_name(dev) == NULL)
		return NULL;

	strlcpy(name, dev_name(dev), NAME_SIZE);

	/* are we a "%s.%d" name (platform and SPI components) */
	found = strstr(name, dev->driver->name);
	if (found) {
		/* get ID */
		if (sscanf(&found[strlen(dev->driver->name)], ".%d", id) == 1) {

			/* discard ID from name if ID == -1 */
			if (*id == -1)
				found[strlen(dev->driver->name)] = '\0';
		}

	} else {
		/* I2C component devices are named "bus-addr"  */
		if (sscanf(name, "%x-%x", &id1, &id2) == 2) {
			char tmp[NAME_SIZE];

			/* create unique ID number from I2C addr and bus */
			*id = ((id1 & 0xffff) << 16) + id2;

			/* sanitize component name for DAI link creation */
			snprintf(tmp, NAME_SIZE, "%s.%s", dev->driver->name, name);
			strlcpy(name, tmp, NAME_SIZE);
		} else
			*id = 0;
	}

	return kstrdup(name, GFP_KERNEL);
}

/*
 * Simplify DAI link naming for single devices with multiple DAIs by removing
 * any ".-1" and using the DAI name (instead of device name).
 */
static inline char *fmt_multiple_name(struct device *dev,
		struct snd_soc_dai_driver *dai_drv)
{
	if (dai_drv->name == NULL) {
		pr_err("asoc: error - multiple DAI %s registered with no name\n",
				dev_name(dev));
		return NULL;
	}

	return kstrdup(dai_drv->name, GFP_KERNEL);
}

/**
 * snd_soc_register_dai - Register a DAI with the ASoC core
 *
 * @dai: DAI to register
 */
int snd_soc_register_dai(struct device *dev,
		struct snd_soc_dai_driver *dai_drv)
{
	struct snd_soc_dai *dai;

	dev_dbg(dev, "dai register %s\n", dev_name(dev));

	dai = kzalloc(sizeof(struct snd_soc_dai), GFP_KERNEL);
	if (dai == NULL)
		return -ENOMEM;

	/* create DAI component name */
	dai->name = fmt_single_name(dev, &dai->id);
	if (dai->name == NULL) {
		kfree(dai);
		return -ENOMEM;
	}

	dai->dev = dev;
	dai->driver = dai_drv;
	if (!dai->driver->ops)
		dai->driver->ops = &null_dai_ops;

	mutex_lock(&client_mutex);
	list_add(&dai->list, &dai_list);
	snd_soc_instantiate_cards();
	mutex_unlock(&client_mutex);

	pr_debug("Registered DAI '%s'\n", dai->name);

	return 0;
}
EXPORT_SYMBOL_GPL(snd_soc_register_dai);

/**
 * snd_soc_unregister_dai - Unregister a DAI from the ASoC core
 *
 * @dai: DAI to unregister
 */
void snd_soc_unregister_dai(struct device *dev)
{
	struct snd_soc_dai *dai;

	list_for_each_entry(dai, &dai_list, list) {
		if (dev == dai->dev)
			goto found;
	}
	return;

found:
	mutex_lock(&client_mutex);
	list_del(&dai->list);
	mutex_unlock(&client_mutex);

	pr_debug("Unregistered DAI '%s'\n", dai->name);
	kfree(dai->name);
	kfree(dai);
}
EXPORT_SYMBOL_GPL(snd_soc_unregister_dai);

/**
 * snd_soc_register_dais - Register multiple DAIs with the ASoC core
 *
 * @dai: Array of DAIs to register
 * @count: Number of DAIs
 */
int snd_soc_register_dais(struct device *dev,
		struct snd_soc_dai_driver *dai_drv, size_t count)
{
	struct snd_soc_dai *dai;
	int i, ret = 0;

	dev_dbg(dev, "dai register %s #%Zu\n", dev_name(dev), count);

	for (i = 0; i < count; i++) {

		dai = kzalloc(sizeof(struct snd_soc_dai), GFP_KERNEL);
		if (dai == NULL) {
			ret = -ENOMEM;
			goto err;
		}

		/* create DAI component name */
		dai->name = fmt_multiple_name(dev, &dai_drv[i]);
		if (dai->name == NULL) {
			kfree(dai);
			ret = -EINVAL;
			goto err;
		}

		dai->dev = dev;
		dai->driver = &dai_drv[i];
		if (dai->driver->id)
			dai->id = dai->driver->id;
		else
			dai->id = i;
		if (!dai->driver->ops)
			dai->driver->ops = &null_dai_ops;

		mutex_lock(&client_mutex);
		list_add(&dai->list, &dai_list);
		mutex_unlock(&client_mutex);

		pr_debug("Registered DAI '%s'\n", dai->name);
	}

	mutex_lock(&client_mutex);
	snd_soc_instantiate_cards();
	mutex_unlock(&client_mutex);
	return 0;

err:
	for (i--; i >= 0; i--)
		snd_soc_unregister_dai(dev);

	return ret;
}
EXPORT_SYMBOL_GPL(snd_soc_register_dais);

/**
 * snd_soc_unregister_dais - Unregister multiple DAIs from the ASoC core
 *
 * @dai: Array of DAIs to unregister
 * @count: Number of DAIs
 */
void snd_soc_unregister_dais(struct device *dev, size_t count)
{
	int i;

	for (i = 0; i < count; i++)
		snd_soc_unregister_dai(dev);
}
EXPORT_SYMBOL_GPL(snd_soc_unregister_dais);

/**
 * snd_soc_register_platform - Register a platform with the ASoC core
 *
 * @platform: platform to register
 */
int snd_soc_register_platform(struct device *dev,
		struct snd_soc_platform_driver *platform_drv)
{
	struct snd_soc_platform *platform;

	dev_dbg(dev, "platform register %s\n", dev_name(dev));

	platform = kzalloc(sizeof(struct snd_soc_platform), GFP_KERNEL);
	if (platform == NULL)
		return -ENOMEM;

	/* create platform component name */
	platform->name = fmt_single_name(dev, &platform->id);
	if (platform->name == NULL) {
		kfree(platform);
		return -ENOMEM;
	}

	platform->dev = dev;
	platform->driver = platform_drv;
	platform->dapm.dev = dev;
	platform->dapm.platform = platform;
	platform->dapm.stream_event = platform_drv->stream_event;
	mutex_init(&platform->mutex);

	mutex_lock(&client_mutex);
	list_add(&platform->list, &platform_list);
	snd_soc_instantiate_cards();
	mutex_unlock(&client_mutex);

	pr_debug("Registered platform '%s'\n", platform->name);

	return 0;
}
EXPORT_SYMBOL_GPL(snd_soc_register_platform);

/**
 * snd_soc_unregister_platform - Unregister a platform from the ASoC core
 *
 * @platform: platform to unregister
 */
void snd_soc_unregister_platform(struct device *dev)
{
	struct snd_soc_platform *platform;

	list_for_each_entry(platform, &platform_list, list) {
		if (dev == platform->dev)
			goto found;
	}
	return;

found:
	mutex_lock(&client_mutex);
	list_del(&platform->list);
	mutex_unlock(&client_mutex);

	pr_debug("Unregistered platform '%s'\n", platform->name);
	kfree(platform->name);
	kfree(platform);
}
EXPORT_SYMBOL_GPL(snd_soc_unregister_platform);

static u64 codec_format_map[] = {
	SNDRV_PCM_FMTBIT_S16_LE | SNDRV_PCM_FMTBIT_S16_BE,
	SNDRV_PCM_FMTBIT_U16_LE | SNDRV_PCM_FMTBIT_U16_BE,
	SNDRV_PCM_FMTBIT_S24_LE | SNDRV_PCM_FMTBIT_S24_BE,
	SNDRV_PCM_FMTBIT_U24_LE | SNDRV_PCM_FMTBIT_U24_BE,
	SNDRV_PCM_FMTBIT_S32_LE | SNDRV_PCM_FMTBIT_S32_BE,
	SNDRV_PCM_FMTBIT_U32_LE | SNDRV_PCM_FMTBIT_U32_BE,
	SNDRV_PCM_FMTBIT_S24_3LE | SNDRV_PCM_FMTBIT_U24_3BE,
	SNDRV_PCM_FMTBIT_U24_3LE | SNDRV_PCM_FMTBIT_U24_3BE,
	SNDRV_PCM_FMTBIT_S20_3LE | SNDRV_PCM_FMTBIT_S20_3BE,
	SNDRV_PCM_FMTBIT_U20_3LE | SNDRV_PCM_FMTBIT_U20_3BE,
	SNDRV_PCM_FMTBIT_S18_3LE | SNDRV_PCM_FMTBIT_S18_3BE,
	SNDRV_PCM_FMTBIT_U18_3LE | SNDRV_PCM_FMTBIT_U18_3BE,
	SNDRV_PCM_FMTBIT_FLOAT_LE | SNDRV_PCM_FMTBIT_FLOAT_BE,
	SNDRV_PCM_FMTBIT_FLOAT64_LE | SNDRV_PCM_FMTBIT_FLOAT64_BE,
	SNDRV_PCM_FMTBIT_IEC958_SUBFRAME_LE
	| SNDRV_PCM_FMTBIT_IEC958_SUBFRAME_BE,
};

/* Fix up the DAI formats for endianness: codecs don't actually see
 * the endianness of the data but we're using the CPU format
 * definitions which do need to include endianness so we ensure that
 * codec DAIs always have both big and little endian variants set.
 */
static void fixup_codec_formats(struct snd_soc_pcm_stream *stream)
{
	int i;

	for (i = 0; i < ARRAY_SIZE(codec_format_map); i++)
		if (stream->formats & codec_format_map[i])
			stream->formats |= codec_format_map[i];
}

/**
 * snd_soc_register_codec - Register a codec with the ASoC core
 *
 * @codec: codec to register
 */
int snd_soc_register_codec(struct device *dev,
			   const struct snd_soc_codec_driver *codec_drv,
			   struct snd_soc_dai_driver *dai_drv,
			   int num_dai)
{
	size_t reg_size;
	struct snd_soc_codec *codec;
	int ret, i;

	dev_dbg(dev, "codec register %s\n", dev_name(dev));

	codec = kzalloc(sizeof(struct snd_soc_codec), GFP_KERNEL);
	if (codec == NULL)
		return -ENOMEM;

	/* create CODEC component name */
	codec->name = fmt_single_name(dev, &codec->id);
	if (codec->name == NULL) {
		kfree(codec);
		return -ENOMEM;
	}

	if (codec_drv->compress_type)
		codec->compress_type = codec_drv->compress_type;
	else
		codec->compress_type = SND_SOC_FLAT_COMPRESSION;

	codec->write = codec_drv->write;
	codec->read = codec_drv->read;
	codec->volatile_register = codec_drv->volatile_register;
	codec->readable_register = codec_drv->readable_register;
	codec->writable_register = codec_drv->writable_register;
	codec->ignore_pmdown_time = codec_drv->ignore_pmdown_time;
	codec->dapm.bias_level = SND_SOC_BIAS_OFF;
	codec->dapm.dev = dev;
	codec->dapm.codec = codec;
	codec->dapm.seq_notifier = codec_drv->seq_notifier;
	codec->dapm.stream_event = codec_drv->stream_event;
	codec->dev = dev;
	codec->driver = codec_drv;
	codec->num_dai = num_dai;
	mutex_init(&codec->mutex);

	/* allocate CODEC register cache */
	if (codec_drv->reg_cache_size && codec_drv->reg_word_size) {
		reg_size = codec_drv->reg_cache_size * codec_drv->reg_word_size;
		codec->reg_size = reg_size;
		/* it is necessary to make a copy of the default register cache
		 * because in the case of using a compression type that requires
		 * the default register cache to be marked as __devinitconst the
		 * kernel might have freed the array by the time we initialize
		 * the cache.
		 */
		if (codec_drv->reg_cache_default) {
			codec->reg_def_copy = kmemdup(codec_drv->reg_cache_default,
						      reg_size, GFP_KERNEL);
			if (!codec->reg_def_copy) {
				ret = -ENOMEM;
				goto fail;
			}
		}
	}

	if (codec_drv->reg_access_size && codec_drv->reg_access_default) {
		if (!codec->volatile_register)
			codec->volatile_register = snd_soc_default_volatile_register;
		if (!codec->readable_register)
			codec->readable_register = snd_soc_default_readable_register;
		if (!codec->writable_register)
			codec->writable_register = snd_soc_default_writable_register;
	}

	for (i = 0; i < num_dai; i++) {
		fixup_codec_formats(&dai_drv[i].playback);
		fixup_codec_formats(&dai_drv[i].capture);
	}

	/* register any DAIs */
	if (num_dai) {
		ret = snd_soc_register_dais(dev, dai_drv, num_dai);
		if (ret < 0)
			goto fail;
	}

	mutex_lock(&client_mutex);
	list_add(&codec->list, &codec_list);
	snd_soc_instantiate_cards();
	mutex_unlock(&client_mutex);

	pr_debug("Registered codec '%s'\n", codec->name);
	return 0;

fail:
	kfree(codec->reg_def_copy);
	codec->reg_def_copy = NULL;
	kfree(codec->name);
	kfree(codec);
	return ret;
}
EXPORT_SYMBOL_GPL(snd_soc_register_codec);

/**
 * snd_soc_unregister_codec - Unregister a codec from the ASoC core
 *
 * @codec: codec to unregister
 */
void snd_soc_unregister_codec(struct device *dev)
{
	struct snd_soc_codec *codec;
	int i;

	list_for_each_entry(codec, &codec_list, list) {
		if (dev == codec->dev)
			goto found;
	}
	return;

found:
	if (codec->num_dai)
		for (i = 0; i < codec->num_dai; i++)
			snd_soc_unregister_dai(dev);

	mutex_lock(&client_mutex);
	list_del(&codec->list);
	mutex_unlock(&client_mutex);

	pr_debug("Unregistered codec '%s'\n", codec->name);

	snd_soc_cache_exit(codec);
	kfree(codec->reg_def_copy);
	kfree(codec->name);
	kfree(codec);
}
EXPORT_SYMBOL_GPL(snd_soc_unregister_codec);

/* Retrieve a card's name from device tree */
int snd_soc_of_parse_card_name(struct snd_soc_card *card,
			       const char *propname)
{
	struct device_node *np = card->dev->of_node;
	int ret;

	ret = of_property_read_string_index(np, propname, 0, &card->name);
	/*
	 * EINVAL means the property does not exist. This is fine providing
	 * card->name was previously set, which is checked later in
	 * snd_soc_register_card.
	 */
	if (ret < 0 && ret != -EINVAL) {
		dev_err(card->dev,
			"Property '%s' could not be read: %d\n",
			propname, ret);
		return ret;
	}

	return 0;
}
EXPORT_SYMBOL_GPL(snd_soc_of_parse_card_name);

int snd_soc_of_parse_audio_routing(struct snd_soc_card *card,
				   const char *propname)
{
	struct device_node *np = card->dev->of_node;
	int num_routes;
	struct snd_soc_dapm_route *routes;
	int i, ret;

	num_routes = of_property_count_strings(np, propname);
	if (num_routes & 1) {
		dev_err(card->dev,
			"Property '%s's length is not even\n",
			propname);
		return -EINVAL;
	}
	num_routes /= 2;
	if (!num_routes) {
		dev_err(card->dev,
			"Property '%s's length is zero\n",
			propname);
		return -EINVAL;
	}

	routes = devm_kzalloc(card->dev, num_routes * sizeof(*routes),
			      GFP_KERNEL);
	if (!routes) {
		dev_err(card->dev,
			"Could not allocate DAPM route table\n");
		return -EINVAL;
	}

	for (i = 0; i < num_routes; i++) {
		ret = of_property_read_string_index(np, propname,
			2 * i, &routes[i].sink);
		if (ret) {
			dev_err(card->dev,
				"Property '%s' index %d could not be read: %d\n",
				propname, 2 * i, ret);
			return -EINVAL;
		}
		ret = of_property_read_string_index(np, propname,
			(2 * i) + 1, &routes[i].source);
		if (ret) {
			dev_err(card->dev,
				"Property '%s' index %d could not be read: %d\n",
				propname, (2 * i) + 1, ret);
			return -EINVAL;
		}
	}

	card->num_dapm_routes = num_routes;
	card->dapm_routes = routes;

	return 0;
}
EXPORT_SYMBOL_GPL(snd_soc_of_parse_audio_routing);

static int __init snd_soc_init(void)
{
#ifdef CONFIG_DEBUG_FS
	snd_soc_debugfs_root = debugfs_create_dir("asoc", NULL);
	if (IS_ERR(snd_soc_debugfs_root) || !snd_soc_debugfs_root) {
		pr_warn("ASoC: Failed to create debugfs directory\n");
		snd_soc_debugfs_root = NULL;
	}

	if (!debugfs_create_file("codecs", 0444, snd_soc_debugfs_root, NULL,
				 &codec_list_fops))
		pr_warn("ASoC: Failed to create CODEC list debugfs file\n");

	if (!debugfs_create_file("dais", 0444, snd_soc_debugfs_root, NULL,
				 &dai_list_fops))
		pr_warn("ASoC: Failed to create DAI list debugfs file\n");

	if (!debugfs_create_file("platforms", 0444, snd_soc_debugfs_root, NULL,
				 &platform_list_fops))
		pr_warn("ASoC: Failed to create platform list debugfs file\n");
#endif

	snd_soc_util_init();

	return platform_driver_register(&soc_driver);
}
module_init(snd_soc_init);

static void __exit snd_soc_exit(void)
{
	snd_soc_util_exit();

#ifdef CONFIG_DEBUG_FS
	debugfs_remove_recursive(snd_soc_debugfs_root);
#endif
	platform_driver_unregister(&soc_driver);
}
module_exit(snd_soc_exit);

/* Module information */
MODULE_AUTHOR("Liam Girdwood, lrg@slimlogic.co.uk");
MODULE_DESCRIPTION("ALSA SoC Core");
MODULE_LICENSE("GPL");
MODULE_ALIAS("platform:soc-audio");<|MERGE_RESOLUTION|>--- conflicted
+++ resolved
@@ -822,7 +822,6 @@
 			if (strcmp(codec->name, dai_link->codec_name))
 				continue;
 		}
-<<<<<<< HEAD
 
 		rtd->codec = codec;
 
@@ -835,20 +834,6 @@
 				!strcmp(codec_dai->name,
 					dai_link->codec_dai_name)) {
 
-=======
-
-		rtd->codec = codec;
-
-		/*
-		 * CODEC found, so find CODEC DAI from registered DAIs from
-		 * this CODEC
-		 */
-		list_for_each_entry(codec_dai, &dai_list, list) {
-			if (codec->dev == codec_dai->dev &&
-				!strcmp(codec_dai->name,
-					dai_link->codec_dai_name)) {
-
->>>>>>> e816b57a
 				rtd->codec_dai = codec_dai;
 				goto find_platform;
 			}
@@ -962,10 +947,7 @@
 		/* Make sure all DAPM widgets are freed */
 		snd_soc_dapm_free(&platform->dapm);
 
-<<<<<<< HEAD
-=======
 		soc_cleanup_platform_debugfs(platform);
->>>>>>> e816b57a
 		platform->probed = 0;
 		list_del(&platform->card_list);
 		module_put(platform->dev->driver->owner);
@@ -3092,12 +3074,8 @@
 		 */
 		if (!!link->codec_name == !!link->codec_of_node) {
 			dev_err(card->dev,
-<<<<<<< HEAD
-				"Neither/both codec name/of_node are set\n");
-=======
 				"Neither/both codec name/of_node are set for %s\n",
 				link->name);
->>>>>>> e816b57a
 			return -EINVAL;
 		}
 
@@ -3107,11 +3085,7 @@
 		 */
 		if (link->platform_name && link->platform_of_node) {
 			dev_err(card->dev,
-<<<<<<< HEAD
-				"Both platform name/of_node are set\n");
-=======
 				"Both platform name/of_node are set for %s\n", link->name);
->>>>>>> e816b57a
 			return -EINVAL;
 		}
 
@@ -3121,12 +3095,8 @@
 		 */
 		if (!!link->cpu_dai_name == !!link->cpu_dai_of_node) {
 			dev_err(card->dev,
-<<<<<<< HEAD
-				"Neither/both cpu_dai name/of_node are set\n");
-=======
 				"Neither/both cpu_dai name/of_node are set for %s\n",
 				link->name);
->>>>>>> e816b57a
 			return -EINVAL;
 		}
 	}
