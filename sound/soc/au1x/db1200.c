/*
 * DB1200/DB1300/DB1550 ASoC audio fabric support code.
 *
 * (c) 2008-2011 Manuel Lauss <manuel.lauss@googlemail.com>
 *
 */

#include <linux/module.h>
#include <linux/moduleparam.h>
#include <linux/timer.h>
#include <linux/interrupt.h>
#include <linux/platform_device.h>
#include <sound/core.h>
#include <sound/pcm.h>
#include <sound/soc.h>
#include <asm/mach-au1x00/au1000.h>
#include <asm/mach-au1x00/au1xxx_psc.h>
#include <asm/mach-au1x00/au1xxx_dbdma.h>
#include <asm/mach-db1x00/bcsr.h>

#include "../codecs/wm8731.h"
#include "psc.h"

static struct platform_device_id db1200_pids[] = {
	{
		.name		= "db1200-ac97",
		.driver_data	= 0,
	}, {
		.name		= "db1200-i2s",
		.driver_data	= 1,
<<<<<<< HEAD
=======
	}, {
		.name		= "db1300-ac97",
		.driver_data	= 2,
	}, {
		.name		= "db1300-i2s",
		.driver_data	= 3,
	}, {
		.name		= "db1550-ac97",
		.driver_data	= 4,
	}, {
		.name		= "db1550-i2s",
		.driver_data	= 5,
>>>>>>> dcd6c922
	},
	{},
};

/*-------------------------  AC97 PART  ---------------------------*/

static struct snd_soc_dai_link db1200_ac97_dai = {
	.name		= "AC97",
	.stream_name	= "AC97 HiFi",
	.codec_dai_name	= "ac97-hifi",
	.cpu_dai_name	= "au1xpsc_ac97.1",
	.platform_name	= "au1xpsc-pcm.1",
	.codec_name	= "ac97-codec.1",
};

static struct snd_soc_card db1200_ac97_machine = {
	.name		= "DB1200_AC97",
	.owner		= THIS_MODULE,
	.dai_link	= &db1200_ac97_dai,
	.num_links	= 1,
};

static struct snd_soc_dai_link db1300_ac97_dai = {
	.name		= "AC97",
	.stream_name	= "AC97 HiFi",
	.codec_dai_name	= "wm9712-hifi",
	.cpu_dai_name	= "au1xpsc_ac97.1",
	.platform_name	= "au1xpsc-pcm.1",
	.codec_name	= "wm9712-codec.1",
};

static struct snd_soc_card db1300_ac97_machine = {
	.name		= "DB1300_AC97",
	.dai_link	= &db1300_ac97_dai,
	.num_links	= 1,
};

static struct snd_soc_card db1550_ac97_machine = {
	.name		= "DB1550_AC97",
	.dai_link	= &db1200_ac97_dai,
	.num_links	= 1,
};

/*-------------------------  I2S PART  ---------------------------*/

static int db1200_i2s_startup(struct snd_pcm_substream *substream)
{
	struct snd_soc_pcm_runtime *rtd = substream->private_data;
	struct snd_soc_dai *codec_dai = rtd->codec_dai;
	struct snd_soc_dai *cpu_dai = rtd->cpu_dai;
	int ret;

	/* WM8731 has its own 12MHz crystal */
	snd_soc_dai_set_sysclk(codec_dai, WM8731_SYSCLK_XTAL,
				12000000, SND_SOC_CLOCK_IN);

	/* codec is bitclock and lrclk master */
	ret = snd_soc_dai_set_fmt(codec_dai, SND_SOC_DAIFMT_LEFT_J |
			SND_SOC_DAIFMT_NB_NF | SND_SOC_DAIFMT_CBM_CFM);
	if (ret < 0)
		goto out;

	ret = snd_soc_dai_set_fmt(cpu_dai, SND_SOC_DAIFMT_LEFT_J |
			SND_SOC_DAIFMT_NB_NF | SND_SOC_DAIFMT_CBM_CFM);
	if (ret < 0)
		goto out;

	ret = 0;
out:
	return ret;
}

static struct snd_soc_ops db1200_i2s_wm8731_ops = {
	.startup	= db1200_i2s_startup,
};

static struct snd_soc_dai_link db1200_i2s_dai = {
	.name		= "WM8731",
	.stream_name	= "WM8731 PCM",
	.codec_dai_name	= "wm8731-hifi",
	.cpu_dai_name	= "au1xpsc_i2s.1",
	.platform_name	= "au1xpsc-pcm.1",
	.codec_name	= "wm8731.0-001b",
	.ops		= &db1200_i2s_wm8731_ops,
};

static struct snd_soc_card db1200_i2s_machine = {
	.name		= "DB1200_I2S",
	.owner		= THIS_MODULE,
	.dai_link	= &db1200_i2s_dai,
	.num_links	= 1,
};

static struct snd_soc_dai_link db1300_i2s_dai = {
	.name		= "WM8731",
	.stream_name	= "WM8731 PCM",
	.codec_dai_name	= "wm8731-hifi",
	.cpu_dai_name	= "au1xpsc_i2s.2",
	.platform_name	= "au1xpsc-pcm.2",
	.codec_name	= "wm8731.0-001b",
	.ops		= &db1200_i2s_wm8731_ops,
};

<<<<<<< HEAD
static struct snd_soc_card *db1200_cards[] __devinitdata = {
	&db1200_ac97_machine,
	&db1200_i2s_machine,
};

static int __devinit db1200_audio_probe(struct platform_device *pdev)
{
	const struct platform_device_id *pid = platform_get_device_id(pdev);
	struct snd_soc_card *card;

	card = db1200_cards[pid->driver_data];
	card->dev = &pdev->dev;
	return snd_soc_register_card(card);
}

static int __devexit db1200_audio_remove(struct platform_device *pdev)
{
	struct snd_soc_card *card = platform_get_drvdata(pdev);
	snd_soc_unregister_card(card);
	return 0;
}

static struct platform_driver db1200_audio_driver = {
	.driver	= {
		.name	= "db1200-ac97",
		.owner	= THIS_MODULE,
		.pm	= &snd_soc_pm_ops,
	},
	.id_table	= db1200_pids,
	.probe		= db1200_audio_probe,
	.remove		= __devexit_p(db1200_audio_remove),
};

static int __init db1200_audio_load(void)
{
	return platform_driver_register(&db1200_audio_driver);
=======
static struct snd_soc_card db1300_i2s_machine = {
	.name		= "DB1300_I2S",
	.dai_link	= &db1300_i2s_dai,
	.num_links	= 1,
};

static struct snd_soc_dai_link db1550_i2s_dai = {
	.name		= "WM8731",
	.stream_name	= "WM8731 PCM",
	.codec_dai_name	= "wm8731-hifi",
	.cpu_dai_name	= "au1xpsc_i2s.3",
	.platform_name	= "au1xpsc-pcm.3",
	.codec_name	= "wm8731.0-001b",
	.ops		= &db1200_i2s_wm8731_ops,
};

static struct snd_soc_card db1550_i2s_machine = {
	.name		= "DB1550_I2S",
	.dai_link	= &db1550_i2s_dai,
	.num_links	= 1,
};

/*-------------------------  COMMON PART  ---------------------------*/

static struct snd_soc_card *db1200_cards[] __devinitdata = {
	&db1200_ac97_machine,
	&db1200_i2s_machine,
	&db1300_ac97_machine,
	&db1300_i2s_machine,
	&db1550_ac97_machine,
	&db1550_i2s_machine,
};

static int __devinit db1200_audio_probe(struct platform_device *pdev)
{
	const struct platform_device_id *pid = platform_get_device_id(pdev);
	struct snd_soc_card *card;

	card = db1200_cards[pid->driver_data];
	card->dev = &pdev->dev;
	return snd_soc_register_card(card);
>>>>>>> dcd6c922
}

static int __devexit db1200_audio_remove(struct platform_device *pdev)
{
<<<<<<< HEAD
	platform_driver_unregister(&db1200_audio_driver);
=======
	struct snd_soc_card *card = platform_get_drvdata(pdev);
	snd_soc_unregister_card(card);
	return 0;
>>>>>>> dcd6c922
}

static struct platform_driver db1200_audio_driver = {
	.driver	= {
		.name	= "db1200-ac97",
		.owner	= THIS_MODULE,
		.pm	= &snd_soc_pm_ops,
	},
	.id_table	= db1200_pids,
	.probe		= db1200_audio_probe,
	.remove		= __devexit_p(db1200_audio_remove),
};

module_platform_driver(db1200_audio_driver);

MODULE_LICENSE("GPL");
MODULE_DESCRIPTION("DB1200/DB1300/DB1550 ASoC audio support");
MODULE_AUTHOR("Manuel Lauss");<|MERGE_RESOLUTION|>--- conflicted
+++ resolved
@@ -28,8 +28,6 @@
 	}, {
 		.name		= "db1200-i2s",
 		.driver_data	= 1,
-<<<<<<< HEAD
-=======
 	}, {
 		.name		= "db1300-ac97",
 		.driver_data	= 2,
@@ -42,7 +40,6 @@
 	}, {
 		.name		= "db1550-i2s",
 		.driver_data	= 5,
->>>>>>> dcd6c922
 	},
 	{},
 };
@@ -146,10 +143,37 @@
 	.ops		= &db1200_i2s_wm8731_ops,
 };
 
-<<<<<<< HEAD
+static struct snd_soc_card db1300_i2s_machine = {
+	.name		= "DB1300_I2S",
+	.dai_link	= &db1300_i2s_dai,
+	.num_links	= 1,
+};
+
+static struct snd_soc_dai_link db1550_i2s_dai = {
+	.name		= "WM8731",
+	.stream_name	= "WM8731 PCM",
+	.codec_dai_name	= "wm8731-hifi",
+	.cpu_dai_name	= "au1xpsc_i2s.3",
+	.platform_name	= "au1xpsc-pcm.3",
+	.codec_name	= "wm8731.0-001b",
+	.ops		= &db1200_i2s_wm8731_ops,
+};
+
+static struct snd_soc_card db1550_i2s_machine = {
+	.name		= "DB1550_I2S",
+	.dai_link	= &db1550_i2s_dai,
+	.num_links	= 1,
+};
+
+/*-------------------------  COMMON PART  ---------------------------*/
+
 static struct snd_soc_card *db1200_cards[] __devinitdata = {
 	&db1200_ac97_machine,
 	&db1200_i2s_machine,
+	&db1300_ac97_machine,
+	&db1300_i2s_machine,
+	&db1550_ac97_machine,
+	&db1550_i2s_machine,
 };
 
 static int __devinit db1200_audio_probe(struct platform_device *pdev)
@@ -180,76 +204,6 @@
 	.remove		= __devexit_p(db1200_audio_remove),
 };
 
-static int __init db1200_audio_load(void)
-{
-	return platform_driver_register(&db1200_audio_driver);
-=======
-static struct snd_soc_card db1300_i2s_machine = {
-	.name		= "DB1300_I2S",
-	.dai_link	= &db1300_i2s_dai,
-	.num_links	= 1,
-};
-
-static struct snd_soc_dai_link db1550_i2s_dai = {
-	.name		= "WM8731",
-	.stream_name	= "WM8731 PCM",
-	.codec_dai_name	= "wm8731-hifi",
-	.cpu_dai_name	= "au1xpsc_i2s.3",
-	.platform_name	= "au1xpsc-pcm.3",
-	.codec_name	= "wm8731.0-001b",
-	.ops		= &db1200_i2s_wm8731_ops,
-};
-
-static struct snd_soc_card db1550_i2s_machine = {
-	.name		= "DB1550_I2S",
-	.dai_link	= &db1550_i2s_dai,
-	.num_links	= 1,
-};
-
-/*-------------------------  COMMON PART  ---------------------------*/
-
-static struct snd_soc_card *db1200_cards[] __devinitdata = {
-	&db1200_ac97_machine,
-	&db1200_i2s_machine,
-	&db1300_ac97_machine,
-	&db1300_i2s_machine,
-	&db1550_ac97_machine,
-	&db1550_i2s_machine,
-};
-
-static int __devinit db1200_audio_probe(struct platform_device *pdev)
-{
-	const struct platform_device_id *pid = platform_get_device_id(pdev);
-	struct snd_soc_card *card;
-
-	card = db1200_cards[pid->driver_data];
-	card->dev = &pdev->dev;
-	return snd_soc_register_card(card);
->>>>>>> dcd6c922
-}
-
-static int __devexit db1200_audio_remove(struct platform_device *pdev)
-{
-<<<<<<< HEAD
-	platform_driver_unregister(&db1200_audio_driver);
-=======
-	struct snd_soc_card *card = platform_get_drvdata(pdev);
-	snd_soc_unregister_card(card);
-	return 0;
->>>>>>> dcd6c922
-}
-
-static struct platform_driver db1200_audio_driver = {
-	.driver	= {
-		.name	= "db1200-ac97",
-		.owner	= THIS_MODULE,
-		.pm	= &snd_soc_pm_ops,
-	},
-	.id_table	= db1200_pids,
-	.probe		= db1200_audio_probe,
-	.remove		= __devexit_p(db1200_audio_remove),
-};
-
 module_platform_driver(db1200_audio_driver);
 
 MODULE_LICENSE("GPL");
