--- conflicted
+++ resolved
@@ -697,12 +697,6 @@
 	snd_soc_update_bits(codec, WM8750_LINVOL, 0x0100, 0x0100);
 	snd_soc_update_bits(codec, WM8750_RINVOL, 0x0100, 0x0100);
 
-<<<<<<< HEAD
-	snd_soc_add_controls(codec, wm8750_snd_controls,
-				ARRAY_SIZE(wm8750_snd_controls));
-	wm8750_add_widgets(codec);
-=======
->>>>>>> dcd6c922
 	return ret;
 }
 
@@ -737,13 +731,6 @@
 };
 MODULE_DEVICE_TABLE(of, wm8750_of_match);
 
-static const struct of_device_id wm8750_of_match[] = {
-	{ .compatible = "wlf,wm8750", },
-	{ .compatible = "wlf,wm8987", },
-	{ }
-};
-MODULE_DEVICE_TABLE(of, wm8750_of_match);
-
 #if defined(CONFIG_SPI_MASTER)
 static int __devinit wm8750_spi_probe(struct spi_device *spi)
 {
