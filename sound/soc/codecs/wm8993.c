/*
 * wm8993.c -- WM8993 ALSA SoC audio driver
 *
 * Copyright 2009, 2010 Wolfson Microelectronics plc
 *
 * Author: Mark Brown <broonie@opensource.wolfsonmicro.com>
 *
 * This program is free software; you can redistribute it and/or modify
 * it under the terms of the GNU General Public License version 2 as
 * published by the Free Software Foundation.
 */

#include <linux/module.h>
#include <linux/moduleparam.h>
#include <linux/init.h>
#include <linux/delay.h>
#include <linux/pm.h>
#include <linux/i2c.h>
#include <linux/regmap.h>
#include <linux/regulator/consumer.h>
#include <linux/spi/spi.h>
#include <linux/slab.h>
#include <sound/core.h>
#include <sound/pcm.h>
#include <sound/pcm_params.h>
#include <sound/tlv.h>
#include <sound/soc.h>
#include <sound/initval.h>
#include <sound/wm8993.h>

#include "wm8993.h"
#include "wm_hubs.h"

#define WM8993_NUM_SUPPLIES 6
static const char *wm8993_supply_names[WM8993_NUM_SUPPLIES] = {
	"DCVDD",
	"DBVDD",
	"AVDD1",
	"AVDD2",
	"CPVDD",
	"SPKVDD",
};

static struct reg_default wm8993_reg_defaults[] = {
	{ 1,   0x0000 },     /* R1   - Power Management (1) */
	{ 2,   0x6000 },     /* R2   - Power Management (2) */
	{ 3,   0x0000 },     /* R3   - Power Management (3) */
	{ 4,   0x4050 },     /* R4   - Audio Interface (1) */
	{ 5,   0x4000 },     /* R5   - Audio Interface (2) */
	{ 6,   0x01C8 },     /* R6   - Clocking 1 */
	{ 7,   0x0000 },     /* R7   - Clocking 2 */
	{ 8,   0x0000 },     /* R8   - Audio Interface (3) */
	{ 9,   0x0040 },     /* R9   - Audio Interface (4) */
	{ 10,  0x0004 },     /* R10  - DAC CTRL */
	{ 11,  0x00C0 },     /* R11  - Left DAC Digital Volume */
	{ 12,  0x00C0 },     /* R12  - Right DAC Digital Volume */
	{ 13,  0x0000 },     /* R13  - Digital Side Tone */
	{ 14,  0x0300 },     /* R14  - ADC CTRL */
	{ 15,  0x00C0 },     /* R15  - Left ADC Digital Volume */
	{ 16,  0x00C0 },     /* R16  - Right ADC Digital Volume */
	{ 18,  0x0000 },     /* R18  - GPIO CTRL 1 */
	{ 19,  0x0010 },     /* R19  - GPIO1 */
	{ 20,  0x0000 },     /* R20  - IRQ_DEBOUNCE */
	{ 21,  0x0000 },     /* R21  - Inputs Clamp */
	{ 22,  0x8000 },     /* R22  - GPIOCTRL 2 */
	{ 23,  0x0800 },     /* R23  - GPIO_POL */
	{ 24,  0x008B },     /* R24  - Left Line Input 1&2 Volume */
	{ 25,  0x008B },     /* R25  - Left Line Input 3&4 Volume */
	{ 26,  0x008B },     /* R26  - Right Line Input 1&2 Volume */
	{ 27,  0x008B },     /* R27  - Right Line Input 3&4 Volume */
	{ 28,  0x006D },     /* R28  - Left Output Volume */
	{ 29,  0x006D },     /* R29  - Right Output Volume */
	{ 30,  0x0066 },     /* R30  - Line Outputs Volume */
	{ 31,  0x0020 },     /* R31  - HPOUT2 Volume */
	{ 32,  0x0079 },     /* R32  - Left OPGA Volume */
	{ 33,  0x0079 },     /* R33  - Right OPGA Volume */
	{ 34,  0x0003 },     /* R34  - SPKMIXL Attenuation */
	{ 35,  0x0003 },     /* R35  - SPKMIXR Attenuation */
	{ 36,  0x0011 },     /* R36  - SPKOUT Mixers */
	{ 37,  0x0100 },     /* R37  - SPKOUT Boost */
	{ 38,  0x0079 },     /* R38  - Speaker Volume Left */
	{ 39,  0x0079 },     /* R39  - Speaker Volume Right */
	{ 40,  0x0000 },     /* R40  - Input Mixer2 */
	{ 41,  0x0000 },     /* R41  - Input Mixer3 */
	{ 42,  0x0000 },     /* R42  - Input Mixer4 */
	{ 43,  0x0000 },     /* R43  - Input Mixer5 */
	{ 44,  0x0000 },     /* R44  - Input Mixer6 */
	{ 45,  0x0000 },     /* R45  - Output Mixer1 */
	{ 46,  0x0000 },     /* R46  - Output Mixer2 */
	{ 47,  0x0000 },     /* R47  - Output Mixer3 */
	{ 48,  0x0000 },     /* R48  - Output Mixer4 */
	{ 49,  0x0000 },     /* R49  - Output Mixer5 */
	{ 50,  0x0000 },     /* R50  - Output Mixer6 */
	{ 51,  0x0000 },     /* R51  - HPOUT2 Mixer */
	{ 52,  0x0000 },     /* R52  - Line Mixer1 */
	{ 53,  0x0000 },     /* R53  - Line Mixer2 */
	{ 54,  0x0000 },     /* R54  - Speaker Mixer */
	{ 55,  0x0000 },     /* R55  - Additional Control */
	{ 56,  0x0000 },     /* R56  - AntiPOP1 */
	{ 57,  0x0000 },     /* R57  - AntiPOP2 */
	{ 58,  0x0000 },     /* R58  - MICBIAS */
	{ 60,  0x0000 },     /* R60  - FLL Control 1 */
	{ 61,  0x0000 },     /* R61  - FLL Control 2 */
	{ 62,  0x0000 },     /* R62  - FLL Control 3 */
	{ 63,  0x2EE0 },     /* R63  - FLL Control 4 */
	{ 64,  0x0002 },     /* R64  - FLL Control 5 */
	{ 65,  0x2287 },     /* R65  - Clocking 3 */
	{ 66,  0x025F },     /* R66  - Clocking 4 */
	{ 67,  0x0000 },     /* R67  - MW Slave Control */
	{ 69,  0x0002 },     /* R69  - Bus Control 1 */
	{ 70,  0x0000 },     /* R70  - Write Sequencer 0 */
	{ 71,  0x0000 },     /* R71  - Write Sequencer 1 */
	{ 72,  0x0000 },     /* R72  - Write Sequencer 2 */
	{ 73,  0x0000 },     /* R73  - Write Sequencer 3 */
	{ 74,  0x0000 },     /* R74  - Write Sequencer 4 */
	{ 75,  0x0000 },     /* R75  - Write Sequencer 5 */
	{ 76,  0x1F25 },     /* R76  - Charge Pump 1 */
	{ 81,  0x0000 },     /* R81  - Class W 0 */
	{ 85,  0x054A },     /* R85  - DC Servo 1 */
	{ 87,  0x0000 },     /* R87  - DC Servo 3 */
	{ 96,  0x0100 },     /* R96  - Analogue HP 0 */
	{ 98,  0x0000 },     /* R98  - EQ1 */
	{ 99,  0x000C },     /* R99  - EQ2 */
	{ 100, 0x000C },     /* R100 - EQ3 */
	{ 101, 0x000C },     /* R101 - EQ4 */
	{ 102, 0x000C },     /* R102 - EQ5 */
	{ 103, 0x000C },     /* R103 - EQ6 */
	{ 104, 0x0FCA },     /* R104 - EQ7 */
	{ 105, 0x0400 },     /* R105 - EQ8 */
	{ 106, 0x00D8 },     /* R106 - EQ9 */
	{ 107, 0x1EB5 },     /* R107 - EQ10 */
	{ 108, 0xF145 },     /* R108 - EQ11 */
	{ 109, 0x0B75 },     /* R109 - EQ12 */
	{ 110, 0x01C5 },     /* R110 - EQ13 */
	{ 111, 0x1C58 },     /* R111 - EQ14 */
	{ 112, 0xF373 },     /* R112 - EQ15 */
	{ 113, 0x0A54 },     /* R113 - EQ16 */
	{ 114, 0x0558 },     /* R114 - EQ17 */
	{ 115, 0x168E },     /* R115 - EQ18 */
	{ 116, 0xF829 },     /* R116 - EQ19 */
	{ 117, 0x07AD },     /* R117 - EQ20 */
	{ 118, 0x1103 },     /* R118 - EQ21 */
	{ 119, 0x0564 },     /* R119 - EQ22 */
	{ 120, 0x0559 },     /* R120 - EQ23 */
	{ 121, 0x4000 },     /* R121 - EQ24 */
	{ 122, 0x0000 },     /* R122 - Digital Pulls */
	{ 123, 0x0F08 },     /* R123 - DRC Control 1 */
	{ 124, 0x0000 },     /* R124 - DRC Control 2 */
	{ 125, 0x0080 },     /* R125 - DRC Control 3 */
	{ 126, 0x0000 },     /* R126 - DRC Control 4 */
};

static struct {
	int ratio;
	int clk_sys_rate;
} clk_sys_rates[] = {
	{ 64,   0 },
	{ 128,  1 },
	{ 192,  2 },
	{ 256,  3 },
	{ 384,  4 },
	{ 512,  5 },
	{ 768,  6 },
	{ 1024, 7 },
	{ 1408, 8 },
	{ 1536, 9 },
};

static struct {
	int rate;
	int sample_rate;
} sample_rates[] = {
	{ 8000,  0  },
	{ 11025, 1  },
	{ 12000, 1  },
	{ 16000, 2  },
	{ 22050, 3  },
	{ 24000, 3  },
	{ 32000, 4  },
	{ 44100, 5  },
	{ 48000, 5  },
};

static struct {
	int div; /* *10 due to .5s */
	int bclk_div;
} bclk_divs[] = {
	{ 10,  0  },
	{ 15,  1  },
	{ 20,  2  },
	{ 30,  3  },
	{ 40,  4  },
	{ 55,  5  },
	{ 60,  6  },
	{ 80,  7  },
	{ 110, 8  },
	{ 120, 9  },
	{ 160, 10 },
	{ 220, 11 },
	{ 240, 12 },
	{ 320, 13 },
	{ 440, 14 },
	{ 480, 15 },
};

struct wm8993_priv {
	struct wm_hubs_data hubs_data;
	struct device *dev;
	struct regmap *regmap;
	struct regulator_bulk_data supplies[WM8993_NUM_SUPPLIES];
	struct wm8993_platform_data pdata;
	struct completion fll_lock;
	int master;
	int sysclk_source;
	int tdm_slots;
	int tdm_width;
	unsigned int mclk_rate;
	unsigned int sysclk_rate;
	unsigned int fs;
	unsigned int bclk;
	int class_w_users;
	unsigned int fll_fref;
	unsigned int fll_fout;
	int fll_src;
};

static bool wm8993_volatile(struct device *dev, unsigned int reg)
{
	switch (reg) {
	case WM8993_SOFTWARE_RESET:
	case WM8993_GPIO_CTRL_1:
	case WM8993_DC_SERVO_0:
	case WM8993_DC_SERVO_READBACK_0:
	case WM8993_DC_SERVO_READBACK_1:
	case WM8993_DC_SERVO_READBACK_2:
		return true;
	default:
		return false;
	}
}

static bool wm8993_readable(struct device *dev, unsigned int reg)
{
	switch (reg) {
	case WM8993_SOFTWARE_RESET:
	case WM8993_POWER_MANAGEMENT_1:
	case WM8993_POWER_MANAGEMENT_2:
	case WM8993_POWER_MANAGEMENT_3:
	case WM8993_AUDIO_INTERFACE_1:
	case WM8993_AUDIO_INTERFACE_2:
	case WM8993_CLOCKING_1:
	case WM8993_CLOCKING_2:
	case WM8993_AUDIO_INTERFACE_3:
	case WM8993_AUDIO_INTERFACE_4:
	case WM8993_DAC_CTRL:
	case WM8993_LEFT_DAC_DIGITAL_VOLUME:
	case WM8993_RIGHT_DAC_DIGITAL_VOLUME:
	case WM8993_DIGITAL_SIDE_TONE:
	case WM8993_ADC_CTRL:
	case WM8993_LEFT_ADC_DIGITAL_VOLUME:
	case WM8993_RIGHT_ADC_DIGITAL_VOLUME:
	case WM8993_GPIO_CTRL_1:
	case WM8993_GPIO1:
	case WM8993_IRQ_DEBOUNCE:
	case WM8993_GPIOCTRL_2:
	case WM8993_GPIO_POL:
	case WM8993_LEFT_LINE_INPUT_1_2_VOLUME:
	case WM8993_LEFT_LINE_INPUT_3_4_VOLUME:
	case WM8993_RIGHT_LINE_INPUT_1_2_VOLUME:
	case WM8993_RIGHT_LINE_INPUT_3_4_VOLUME:
	case WM8993_LEFT_OUTPUT_VOLUME:
	case WM8993_RIGHT_OUTPUT_VOLUME:
	case WM8993_LINE_OUTPUTS_VOLUME:
	case WM8993_HPOUT2_VOLUME:
	case WM8993_LEFT_OPGA_VOLUME:
	case WM8993_RIGHT_OPGA_VOLUME:
	case WM8993_SPKMIXL_ATTENUATION:
	case WM8993_SPKMIXR_ATTENUATION:
	case WM8993_SPKOUT_MIXERS:
	case WM8993_SPKOUT_BOOST:
	case WM8993_SPEAKER_VOLUME_LEFT:
	case WM8993_SPEAKER_VOLUME_RIGHT:
	case WM8993_INPUT_MIXER2:
	case WM8993_INPUT_MIXER3:
	case WM8993_INPUT_MIXER4:
	case WM8993_INPUT_MIXER5:
	case WM8993_INPUT_MIXER6:
	case WM8993_OUTPUT_MIXER1:
	case WM8993_OUTPUT_MIXER2:
	case WM8993_OUTPUT_MIXER3:
	case WM8993_OUTPUT_MIXER4:
	case WM8993_OUTPUT_MIXER5:
	case WM8993_OUTPUT_MIXER6:
	case WM8993_HPOUT2_MIXER:
	case WM8993_LINE_MIXER1:
	case WM8993_LINE_MIXER2:
	case WM8993_SPEAKER_MIXER:
	case WM8993_ADDITIONAL_CONTROL:
	case WM8993_ANTIPOP1:
	case WM8993_ANTIPOP2:
	case WM8993_MICBIAS:
	case WM8993_FLL_CONTROL_1:
	case WM8993_FLL_CONTROL_2:
	case WM8993_FLL_CONTROL_3:
	case WM8993_FLL_CONTROL_4:
	case WM8993_FLL_CONTROL_5:
	case WM8993_CLOCKING_3:
	case WM8993_CLOCKING_4:
	case WM8993_MW_SLAVE_CONTROL:
	case WM8993_BUS_CONTROL_1:
	case WM8993_WRITE_SEQUENCER_0:
	case WM8993_WRITE_SEQUENCER_1:
	case WM8993_WRITE_SEQUENCER_2:
	case WM8993_WRITE_SEQUENCER_3:
	case WM8993_WRITE_SEQUENCER_4:
	case WM8993_WRITE_SEQUENCER_5:
	case WM8993_CHARGE_PUMP_1:
	case WM8993_CLASS_W_0:
	case WM8993_DC_SERVO_0:
	case WM8993_DC_SERVO_1:
	case WM8993_DC_SERVO_3:
	case WM8993_DC_SERVO_READBACK_0:
	case WM8993_DC_SERVO_READBACK_1:
	case WM8993_DC_SERVO_READBACK_2:
	case WM8993_ANALOGUE_HP_0:
	case WM8993_EQ1:
	case WM8993_EQ2:
	case WM8993_EQ3:
	case WM8993_EQ4:
	case WM8993_EQ5:
	case WM8993_EQ6:
	case WM8993_EQ7:
	case WM8993_EQ8:
	case WM8993_EQ9:
	case WM8993_EQ10:
	case WM8993_EQ11:
	case WM8993_EQ12:
	case WM8993_EQ13:
	case WM8993_EQ14:
	case WM8993_EQ15:
	case WM8993_EQ16:
	case WM8993_EQ17:
	case WM8993_EQ18:
	case WM8993_EQ19:
	case WM8993_EQ20:
	case WM8993_EQ21:
	case WM8993_EQ22:
	case WM8993_EQ23:
	case WM8993_EQ24:
	case WM8993_DIGITAL_PULLS:
	case WM8993_DRC_CONTROL_1:
	case WM8993_DRC_CONTROL_2:
	case WM8993_DRC_CONTROL_3:
	case WM8993_DRC_CONTROL_4:
		return true;
	default:
		return false;
	}
}

struct _fll_div {
	u16 fll_fratio;
	u16 fll_outdiv;
	u16 fll_clk_ref_div;
	u16 n;
	u16 k;
};

/* The size in bits of the FLL divide multiplied by 10
 * to allow rounding later */
#define FIXED_FLL_SIZE ((1 << 16) * 10)

static struct {
	unsigned int min;
	unsigned int max;
	u16 fll_fratio;
	int ratio;
} fll_fratios[] = {
	{       0,    64000, 4, 16 },
	{   64000,   128000, 3,  8 },
	{  128000,   256000, 2,  4 },
	{  256000,  1000000, 1,  2 },
	{ 1000000, 13500000, 0,  1 },
};

static int fll_factors(struct _fll_div *fll_div, unsigned int Fref,
		       unsigned int Fout)
{
	u64 Kpart;
	unsigned int K, Ndiv, Nmod, target;
	unsigned int div;
	int i;

	/* Fref must be <=13.5MHz */
	div = 1;
	fll_div->fll_clk_ref_div = 0;
	while ((Fref / div) > 13500000) {
		div *= 2;
		fll_div->fll_clk_ref_div++;

		if (div > 8) {
			pr_err("Can't scale %dMHz input down to <=13.5MHz\n",
			       Fref);
			return -EINVAL;
		}
	}

	pr_debug("Fref=%u Fout=%u\n", Fref, Fout);

	/* Apply the division for our remaining calculations */
	Fref /= div;

	/* Fvco should be 90-100MHz; don't check the upper bound */
	div = 0;
	target = Fout * 2;
	while (target < 90000000) {
		div++;
		target *= 2;
		if (div > 7) {
			pr_err("Unable to find FLL_OUTDIV for Fout=%uHz\n",
			       Fout);
			return -EINVAL;
		}
	}
	fll_div->fll_outdiv = div;

	pr_debug("Fvco=%dHz\n", target);

	/* Find an appropriate FLL_FRATIO and factor it out of the target */
	for (i = 0; i < ARRAY_SIZE(fll_fratios); i++) {
		if (fll_fratios[i].min <= Fref && Fref <= fll_fratios[i].max) {
			fll_div->fll_fratio = fll_fratios[i].fll_fratio;
			target /= fll_fratios[i].ratio;
			break;
		}
	}
	if (i == ARRAY_SIZE(fll_fratios)) {
		pr_err("Unable to find FLL_FRATIO for Fref=%uHz\n", Fref);
		return -EINVAL;
	}

	/* Now, calculate N.K */
	Ndiv = target / Fref;

	fll_div->n = Ndiv;
	Nmod = target % Fref;
	pr_debug("Nmod=%d\n", Nmod);

	/* Calculate fractional part - scale up so we can round. */
	Kpart = FIXED_FLL_SIZE * (long long)Nmod;

	do_div(Kpart, Fref);

	K = Kpart & 0xFFFFFFFF;

	if ((K % 10) >= 5)
		K += 5;

	/* Move down to proper range now rounding is done */
	fll_div->k = K / 10;

	pr_debug("N=%x K=%x FLL_FRATIO=%x FLL_OUTDIV=%x FLL_CLK_REF_DIV=%x\n",
		 fll_div->n, fll_div->k,
		 fll_div->fll_fratio, fll_div->fll_outdiv,
		 fll_div->fll_clk_ref_div);

	return 0;
}

static int _wm8993_set_fll(struct snd_soc_codec *codec, int fll_id, int source,
			  unsigned int Fref, unsigned int Fout)
{
	struct wm8993_priv *wm8993 = snd_soc_codec_get_drvdata(codec);
	struct i2c_client *i2c = to_i2c_client(codec->dev);
	u16 reg1, reg4, reg5;
	struct _fll_div fll_div;
	unsigned int timeout;
	int ret;

	/* Any change? */
	if (Fref == wm8993->fll_fref && Fout == wm8993->fll_fout)
		return 0;

	/* Disable the FLL */
	if (Fout == 0) {
		dev_dbg(codec->dev, "FLL disabled\n");
		wm8993->fll_fref = 0;
		wm8993->fll_fout = 0;

		reg1 = snd_soc_read(codec, WM8993_FLL_CONTROL_1);
		reg1 &= ~WM8993_FLL_ENA;
		snd_soc_write(codec, WM8993_FLL_CONTROL_1, reg1);

		return 0;
	}

	ret = fll_factors(&fll_div, Fref, Fout);
	if (ret != 0)
		return ret;

	reg5 = snd_soc_read(codec, WM8993_FLL_CONTROL_5);
	reg5 &= ~WM8993_FLL_CLK_SRC_MASK;

	switch (fll_id) {
	case WM8993_FLL_MCLK:
		break;

	case WM8993_FLL_LRCLK:
		reg5 |= 1;
		break;

	case WM8993_FLL_BCLK:
		reg5 |= 2;
		break;

	default:
		dev_err(codec->dev, "Unknown FLL ID %d\n", fll_id);
		return -EINVAL;
	}

	/* Any FLL configuration change requires that the FLL be
	 * disabled first. */
	reg1 = snd_soc_read(codec, WM8993_FLL_CONTROL_1);
	reg1 &= ~WM8993_FLL_ENA;
	snd_soc_write(codec, WM8993_FLL_CONTROL_1, reg1);

	/* Apply the configuration */
	if (fll_div.k)
		reg1 |= WM8993_FLL_FRAC_MASK;
	else
		reg1 &= ~WM8993_FLL_FRAC_MASK;
	snd_soc_write(codec, WM8993_FLL_CONTROL_1, reg1);

	snd_soc_write(codec, WM8993_FLL_CONTROL_2,
		      (fll_div.fll_outdiv << WM8993_FLL_OUTDIV_SHIFT) |
		      (fll_div.fll_fratio << WM8993_FLL_FRATIO_SHIFT));
	snd_soc_write(codec, WM8993_FLL_CONTROL_3, fll_div.k);

	reg4 = snd_soc_read(codec, WM8993_FLL_CONTROL_4);
	reg4 &= ~WM8993_FLL_N_MASK;
	reg4 |= fll_div.n << WM8993_FLL_N_SHIFT;
	snd_soc_write(codec, WM8993_FLL_CONTROL_4, reg4);

	reg5 &= ~WM8993_FLL_CLK_REF_DIV_MASK;
	reg5 |= fll_div.fll_clk_ref_div << WM8993_FLL_CLK_REF_DIV_SHIFT;
	snd_soc_write(codec, WM8993_FLL_CONTROL_5, reg5);

	/* If we've got an interrupt wired up make sure we get it */
	if (i2c->irq)
		timeout = msecs_to_jiffies(20);
	else if (Fref < 1000000)
		timeout = msecs_to_jiffies(3);
	else
		timeout = msecs_to_jiffies(1);

	try_wait_for_completion(&wm8993->fll_lock);

	/* Enable the FLL */
	snd_soc_write(codec, WM8993_FLL_CONTROL_1, reg1 | WM8993_FLL_ENA);

<<<<<<< HEAD
	/* Both overestimates */
	if (Fref < 1000000)
		msleep(3);
	else
		msleep(1);
=======
	timeout = wait_for_completion_timeout(&wm8993->fll_lock, timeout);
	if (i2c->irq && !timeout)
		dev_warn(codec->dev, "Timed out waiting for FLL\n");
>>>>>>> e816b57a

	dev_dbg(codec->dev, "FLL enabled at %dHz->%dHz\n", Fref, Fout);

	wm8993->fll_fref = Fref;
	wm8993->fll_fout = Fout;
	wm8993->fll_src = source;

	return 0;
}

static int wm8993_set_fll(struct snd_soc_dai *dai, int fll_id, int source,
			  unsigned int Fref, unsigned int Fout)
{
	return _wm8993_set_fll(dai->codec, fll_id, source, Fref, Fout);
}

static int configure_clock(struct snd_soc_codec *codec)
{
	struct wm8993_priv *wm8993 = snd_soc_codec_get_drvdata(codec);
	unsigned int reg;

	/* This should be done on init() for bypass paths */
	switch (wm8993->sysclk_source) {
	case WM8993_SYSCLK_MCLK:
		dev_dbg(codec->dev, "Using %dHz MCLK\n", wm8993->mclk_rate);

		reg = snd_soc_read(codec, WM8993_CLOCKING_2);
		reg &= ~(WM8993_MCLK_DIV | WM8993_SYSCLK_SRC);
		if (wm8993->mclk_rate > 13500000) {
			reg |= WM8993_MCLK_DIV;
			wm8993->sysclk_rate = wm8993->mclk_rate / 2;
		} else {
			reg &= ~WM8993_MCLK_DIV;
			wm8993->sysclk_rate = wm8993->mclk_rate;
		}
		snd_soc_write(codec, WM8993_CLOCKING_2, reg);
		break;

	case WM8993_SYSCLK_FLL:
		dev_dbg(codec->dev, "Using %dHz FLL clock\n",
			wm8993->fll_fout);

		reg = snd_soc_read(codec, WM8993_CLOCKING_2);
		reg |= WM8993_SYSCLK_SRC;
		if (wm8993->fll_fout > 13500000) {
			reg |= WM8993_MCLK_DIV;
			wm8993->sysclk_rate = wm8993->fll_fout / 2;
		} else {
			reg &= ~WM8993_MCLK_DIV;
			wm8993->sysclk_rate = wm8993->fll_fout;
		}
		snd_soc_write(codec, WM8993_CLOCKING_2, reg);
		break;

	default:
		dev_err(codec->dev, "System clock not configured\n");
		return -EINVAL;
	}

	dev_dbg(codec->dev, "CLK_SYS is %dHz\n", wm8993->sysclk_rate);

	return 0;
}

static const DECLARE_TLV_DB_SCALE(sidetone_tlv, -3600, 300, 0);
static const DECLARE_TLV_DB_SCALE(drc_comp_threash, -4500, 75, 0);
static const DECLARE_TLV_DB_SCALE(drc_comp_amp, -2250, 75, 0);
static const DECLARE_TLV_DB_SCALE(drc_min_tlv, -1800, 600, 0);
static const unsigned int drc_max_tlv[] = {
	TLV_DB_RANGE_HEAD(2),
	0, 2, TLV_DB_SCALE_ITEM(1200, 600, 0),
	3, 3, TLV_DB_SCALE_ITEM(3600, 0, 0),
};
static const DECLARE_TLV_DB_SCALE(drc_qr_tlv, 1200, 600, 0);
static const DECLARE_TLV_DB_SCALE(drc_startup_tlv, -1800, 300, 0);
static const DECLARE_TLV_DB_SCALE(eq_tlv, -1200, 100, 0);
static const DECLARE_TLV_DB_SCALE(digital_tlv, -7200, 75, 1);
static const DECLARE_TLV_DB_SCALE(dac_boost_tlv, 0, 600, 0);

static const char *dac_deemph_text[] = {
	"None",
	"32kHz",
	"44.1kHz",
	"48kHz",
};

static const struct soc_enum dac_deemph =
	SOC_ENUM_SINGLE(WM8993_DAC_CTRL, 4, 4, dac_deemph_text);

static const char *adc_hpf_text[] = {
	"Hi-Fi",
	"Voice 1",
	"Voice 2",
	"Voice 3",
};

static const struct soc_enum adc_hpf =
	SOC_ENUM_SINGLE(WM8993_ADC_CTRL, 5, 4, adc_hpf_text);

static const char *drc_path_text[] = {
	"ADC",
	"DAC"
};

static const struct soc_enum drc_path =
	SOC_ENUM_SINGLE(WM8993_DRC_CONTROL_1, 14, 2, drc_path_text);

static const char *drc_r0_text[] = {
	"1",
	"1/2",
	"1/4",
	"1/8",
	"1/16",
	"0",
};

static const struct soc_enum drc_r0 =
	SOC_ENUM_SINGLE(WM8993_DRC_CONTROL_3, 8, 6, drc_r0_text);

static const char *drc_r1_text[] = {
	"1",
	"1/2",
	"1/4",
	"1/8",
	"0",
};

static const struct soc_enum drc_r1 =
	SOC_ENUM_SINGLE(WM8993_DRC_CONTROL_4, 13, 5, drc_r1_text);

static const char *drc_attack_text[] = {
	"Reserved",
	"181us",
	"363us",
	"726us",
	"1.45ms",
	"2.9ms",
	"5.8ms",
	"11.6ms",
	"23.2ms",
	"46.4ms",
	"92.8ms",
	"185.6ms",
};

static const struct soc_enum drc_attack =
	SOC_ENUM_SINGLE(WM8993_DRC_CONTROL_2, 12, 12, drc_attack_text);

static const char *drc_decay_text[] = {
	"186ms",
	"372ms",
	"743ms",
	"1.49s",
	"2.97ms",
	"5.94ms",
	"11.89ms",
	"23.78ms",
	"47.56ms",
};

static const struct soc_enum drc_decay =
	SOC_ENUM_SINGLE(WM8993_DRC_CONTROL_2, 8, 9, drc_decay_text);

static const char *drc_ff_text[] = {
	"5 samples",
	"9 samples",
};

static const struct soc_enum drc_ff =
	SOC_ENUM_SINGLE(WM8993_DRC_CONTROL_3, 7, 2, drc_ff_text);

static const char *drc_qr_rate_text[] = {
	"0.725ms",
	"1.45ms",
	"5.8ms",
};

static const struct soc_enum drc_qr_rate =
	SOC_ENUM_SINGLE(WM8993_DRC_CONTROL_3, 0, 3, drc_qr_rate_text);

static const char *drc_smooth_text[] = {
	"Low",
	"Medium",
	"High",
};

static const struct soc_enum drc_smooth =
	SOC_ENUM_SINGLE(WM8993_DRC_CONTROL_1, 4, 3, drc_smooth_text);

static const struct snd_kcontrol_new wm8993_snd_controls[] = {
SOC_DOUBLE_TLV("Digital Sidetone Volume", WM8993_DIGITAL_SIDE_TONE,
	       5, 9, 12, 0, sidetone_tlv),

SOC_SINGLE("DRC Switch", WM8993_DRC_CONTROL_1, 15, 1, 0),
SOC_ENUM("DRC Path", drc_path),
SOC_SINGLE_TLV("DRC Compressor Threshold Volume", WM8993_DRC_CONTROL_2,
	       2, 60, 1, drc_comp_threash),
SOC_SINGLE_TLV("DRC Compressor Amplitude Volume", WM8993_DRC_CONTROL_3,
	       11, 30, 1, drc_comp_amp),
SOC_ENUM("DRC R0", drc_r0),
SOC_ENUM("DRC R1", drc_r1),
SOC_SINGLE_TLV("DRC Minimum Volume", WM8993_DRC_CONTROL_1, 2, 3, 1,
	       drc_min_tlv),
SOC_SINGLE_TLV("DRC Maximum Volume", WM8993_DRC_CONTROL_1, 0, 3, 0,
	       drc_max_tlv),
SOC_ENUM("DRC Attack Rate", drc_attack),
SOC_ENUM("DRC Decay Rate", drc_decay),
SOC_ENUM("DRC FF Delay", drc_ff),
SOC_SINGLE("DRC Anti-clip Switch", WM8993_DRC_CONTROL_1, 9, 1, 0),
SOC_SINGLE("DRC Quick Release Switch", WM8993_DRC_CONTROL_1, 10, 1, 0),
SOC_SINGLE_TLV("DRC Quick Release Volume", WM8993_DRC_CONTROL_3, 2, 3, 0,
	       drc_qr_tlv),
SOC_ENUM("DRC Quick Release Rate", drc_qr_rate),
SOC_SINGLE("DRC Smoothing Switch", WM8993_DRC_CONTROL_1, 11, 1, 0),
SOC_SINGLE("DRC Smoothing Hysteresis Switch", WM8993_DRC_CONTROL_1, 8, 1, 0),
SOC_ENUM("DRC Smoothing Hysteresis Threshold", drc_smooth),
SOC_SINGLE_TLV("DRC Startup Volume", WM8993_DRC_CONTROL_4, 8, 18, 0,
	       drc_startup_tlv),

SOC_SINGLE("EQ Switch", WM8993_EQ1, 0, 1, 0),

SOC_DOUBLE_R_TLV("Capture Volume", WM8993_LEFT_ADC_DIGITAL_VOLUME,
		 WM8993_RIGHT_ADC_DIGITAL_VOLUME, 1, 96, 0, digital_tlv),
SOC_SINGLE("ADC High Pass Filter Switch", WM8993_ADC_CTRL, 8, 1, 0),
SOC_ENUM("ADC High Pass Filter Mode", adc_hpf),

SOC_DOUBLE_R_TLV("Playback Volume", WM8993_LEFT_DAC_DIGITAL_VOLUME,
		 WM8993_RIGHT_DAC_DIGITAL_VOLUME, 1, 96, 0, digital_tlv),
SOC_SINGLE_TLV("Playback Boost Volume", WM8993_AUDIO_INTERFACE_2, 10, 3, 0,
	       dac_boost_tlv),
SOC_ENUM("DAC Deemphasis", dac_deemph),

SOC_SINGLE_TLV("SPKL DAC Volume", WM8993_SPKMIXL_ATTENUATION,
	       2, 1, 1, wm_hubs_spkmix_tlv),

SOC_SINGLE_TLV("SPKR DAC Volume", WM8993_SPKMIXR_ATTENUATION,
	       2, 1, 1, wm_hubs_spkmix_tlv),
};

static const struct snd_kcontrol_new wm8993_eq_controls[] = {
SOC_SINGLE_TLV("EQ1 Volume", WM8993_EQ2, 0, 24, 0, eq_tlv),
SOC_SINGLE_TLV("EQ2 Volume", WM8993_EQ3, 0, 24, 0, eq_tlv),
SOC_SINGLE_TLV("EQ3 Volume", WM8993_EQ4, 0, 24, 0, eq_tlv),
SOC_SINGLE_TLV("EQ4 Volume", WM8993_EQ5, 0, 24, 0, eq_tlv),
SOC_SINGLE_TLV("EQ5 Volume", WM8993_EQ6, 0, 24, 0, eq_tlv),
};

static int clk_sys_event(struct snd_soc_dapm_widget *w,
			 struct snd_kcontrol *kcontrol, int event)
{
	struct snd_soc_codec *codec = w->codec;

	switch (event) {
	case SND_SOC_DAPM_PRE_PMU:
		return configure_clock(codec);

	case SND_SOC_DAPM_POST_PMD:
		break;
	}

	return 0;
}

/*
 * When used with DAC outputs only the WM8993 charge pump supports
 * operation in class W mode, providing very low power consumption
 * when used with digital sources.  Enable and disable this mode
 * automatically depending on the mixer configuration.
 *
 * Currently the only supported paths are the direct DAC->headphone
 * paths (which provide minimum power consumption anyway).
 */
static int class_w_put(struct snd_kcontrol *kcontrol,
		       struct snd_ctl_elem_value *ucontrol)
{
	struct snd_soc_dapm_widget_list *wlist = snd_kcontrol_chip(kcontrol);
	struct snd_soc_dapm_widget *widget = wlist->widgets[0];
	struct snd_soc_codec *codec = widget->codec;
	struct wm8993_priv *wm8993 = snd_soc_codec_get_drvdata(codec);
	int ret;

	/* Turn it off if we're using the main output mixer */
	if (ucontrol->value.integer.value[0] == 0) {
		if (wm8993->class_w_users == 0) {
			dev_dbg(codec->dev, "Disabling Class W\n");
			snd_soc_update_bits(codec, WM8993_CLASS_W_0,
					    WM8993_CP_DYN_FREQ |
					    WM8993_CP_DYN_V,
					    0);
		}
		wm8993->class_w_users++;
		wm8993->hubs_data.class_w = true;
	}

	/* Implement the change */
	ret = snd_soc_dapm_put_enum_double(kcontrol, ucontrol);

	/* Enable it if we're using the direct DAC path */
	if (ucontrol->value.integer.value[0] == 1) {
		if (wm8993->class_w_users == 1) {
			dev_dbg(codec->dev, "Enabling Class W\n");
			snd_soc_update_bits(codec, WM8993_CLASS_W_0,
					    WM8993_CP_DYN_FREQ |
					    WM8993_CP_DYN_V,
					    WM8993_CP_DYN_FREQ |
					    WM8993_CP_DYN_V);
		}
		wm8993->class_w_users--;
		wm8993->hubs_data.class_w = false;
	}

	dev_dbg(codec->dev, "Indirect DAC use count now %d\n",
		wm8993->class_w_users);

	return ret;
}

#define SOC_DAPM_ENUM_W(xname, xenum) \
{	.iface = SNDRV_CTL_ELEM_IFACE_MIXER, .name = xname, \
	.info = snd_soc_info_enum_double, \
	.get = snd_soc_dapm_get_enum_double, \
	.put = class_w_put, \
	.private_value = (unsigned long)&xenum }

static const char *hp_mux_text[] = {
	"Mixer",
	"DAC",
};

static const struct soc_enum hpl_enum =
	SOC_ENUM_SINGLE(WM8993_OUTPUT_MIXER1, 8, 2, hp_mux_text);

static const struct snd_kcontrol_new hpl_mux =
	SOC_DAPM_ENUM_W("Left Headphone Mux", hpl_enum);

static const struct soc_enum hpr_enum =
	SOC_ENUM_SINGLE(WM8993_OUTPUT_MIXER2, 8, 2, hp_mux_text);

static const struct snd_kcontrol_new hpr_mux =
	SOC_DAPM_ENUM_W("Right Headphone Mux", hpr_enum);

static const struct snd_kcontrol_new left_speaker_mixer[] = {
SOC_DAPM_SINGLE("Input Switch", WM8993_SPEAKER_MIXER, 7, 1, 0),
SOC_DAPM_SINGLE("IN1LP Switch", WM8993_SPEAKER_MIXER, 5, 1, 0),
SOC_DAPM_SINGLE("Output Switch", WM8993_SPEAKER_MIXER, 3, 1, 0),
SOC_DAPM_SINGLE("DAC Switch", WM8993_SPEAKER_MIXER, 6, 1, 0),
};

static const struct snd_kcontrol_new right_speaker_mixer[] = {
SOC_DAPM_SINGLE("Input Switch", WM8993_SPEAKER_MIXER, 6, 1, 0),
SOC_DAPM_SINGLE("IN1RP Switch", WM8993_SPEAKER_MIXER, 4, 1, 0),
SOC_DAPM_SINGLE("Output Switch", WM8993_SPEAKER_MIXER, 2, 1, 0),
SOC_DAPM_SINGLE("DAC Switch", WM8993_SPEAKER_MIXER, 0, 1, 0),
};

static const char *aif_text[] = {
	"Left", "Right"
};

static const struct soc_enum aifoutl_enum =
	SOC_ENUM_SINGLE(WM8993_AUDIO_INTERFACE_1, 15, 2, aif_text);

static const struct snd_kcontrol_new aifoutl_mux =
	SOC_DAPM_ENUM("AIFOUTL Mux", aifoutl_enum);

static const struct soc_enum aifoutr_enum =
	SOC_ENUM_SINGLE(WM8993_AUDIO_INTERFACE_1, 14, 2, aif_text);

static const struct snd_kcontrol_new aifoutr_mux =
	SOC_DAPM_ENUM("AIFOUTR Mux", aifoutr_enum);

static const struct soc_enum aifinl_enum =
	SOC_ENUM_SINGLE(WM8993_AUDIO_INTERFACE_2, 15, 2, aif_text);

static const struct snd_kcontrol_new aifinl_mux =
	SOC_DAPM_ENUM("AIFINL Mux", aifinl_enum);

static const struct soc_enum aifinr_enum =
	SOC_ENUM_SINGLE(WM8993_AUDIO_INTERFACE_2, 14, 2, aif_text);

static const struct snd_kcontrol_new aifinr_mux =
	SOC_DAPM_ENUM("AIFINR Mux", aifinr_enum);

static const char *sidetone_text[] = {
	"None", "Left", "Right"
};

static const struct soc_enum sidetonel_enum =
	SOC_ENUM_SINGLE(WM8993_DIGITAL_SIDE_TONE, 2, 3, sidetone_text);

static const struct snd_kcontrol_new sidetonel_mux =
	SOC_DAPM_ENUM("Left Sidetone", sidetonel_enum);

static const struct soc_enum sidetoner_enum =
	SOC_ENUM_SINGLE(WM8993_DIGITAL_SIDE_TONE, 0, 3, sidetone_text);

static const struct snd_kcontrol_new sidetoner_mux =
	SOC_DAPM_ENUM("Right Sidetone", sidetoner_enum);

static const struct snd_soc_dapm_widget wm8993_dapm_widgets[] = {
SND_SOC_DAPM_SUPPLY("CLK_SYS", WM8993_BUS_CONTROL_1, 1, 0, clk_sys_event,
		    SND_SOC_DAPM_PRE_PMU | SND_SOC_DAPM_POST_PMD),
SND_SOC_DAPM_SUPPLY("TOCLK", WM8993_CLOCKING_1, 14, 0, NULL, 0),
SND_SOC_DAPM_SUPPLY("CLK_DSP", WM8993_CLOCKING_3, 0, 0, NULL, 0),
SND_SOC_DAPM_SUPPLY("VMID", SND_SOC_NOPM, 0, 0, NULL, 0),

SND_SOC_DAPM_ADC("ADCL", NULL, WM8993_POWER_MANAGEMENT_2, 1, 0),
SND_SOC_DAPM_ADC("ADCR", NULL, WM8993_POWER_MANAGEMENT_2, 0, 0),

SND_SOC_DAPM_MUX("AIFOUTL Mux", SND_SOC_NOPM, 0, 0, &aifoutl_mux),
SND_SOC_DAPM_MUX("AIFOUTR Mux", SND_SOC_NOPM, 0, 0, &aifoutr_mux),

SND_SOC_DAPM_AIF_OUT("AIFOUTL", "Capture", 0, SND_SOC_NOPM, 0, 0),
SND_SOC_DAPM_AIF_OUT("AIFOUTR", "Capture", 1, SND_SOC_NOPM, 0, 0),

SND_SOC_DAPM_AIF_IN("AIFINL", "Playback", 0, SND_SOC_NOPM, 0, 0),
SND_SOC_DAPM_AIF_IN("AIFINR", "Playback", 1, SND_SOC_NOPM, 0, 0),

SND_SOC_DAPM_MUX("DACL Mux", SND_SOC_NOPM, 0, 0, &aifinl_mux),
SND_SOC_DAPM_MUX("DACR Mux", SND_SOC_NOPM, 0, 0, &aifinr_mux),

SND_SOC_DAPM_MUX("DACL Sidetone", SND_SOC_NOPM, 0, 0, &sidetonel_mux),
SND_SOC_DAPM_MUX("DACR Sidetone", SND_SOC_NOPM, 0, 0, &sidetoner_mux),

SND_SOC_DAPM_DAC("DACL", NULL, WM8993_POWER_MANAGEMENT_3, 1, 0),
SND_SOC_DAPM_DAC("DACR", NULL, WM8993_POWER_MANAGEMENT_3, 0, 0),

SND_SOC_DAPM_MUX("Left Headphone Mux", SND_SOC_NOPM, 0, 0, &hpl_mux),
SND_SOC_DAPM_MUX("Right Headphone Mux", SND_SOC_NOPM, 0, 0, &hpr_mux),

SND_SOC_DAPM_MIXER("SPKL", WM8993_POWER_MANAGEMENT_3, 8, 0,
		   left_speaker_mixer, ARRAY_SIZE(left_speaker_mixer)),
SND_SOC_DAPM_MIXER("SPKR", WM8993_POWER_MANAGEMENT_3, 9, 0,
		   right_speaker_mixer, ARRAY_SIZE(right_speaker_mixer)),
SND_SOC_DAPM_PGA("Direct Voice", SND_SOC_NOPM, 0, 0, NULL, 0),
};

static const struct snd_soc_dapm_route routes[] = {
	{ "MICBIAS1", NULL, "VMID" },
	{ "MICBIAS2", NULL, "VMID" },

	{ "ADCL", NULL, "CLK_SYS" },
	{ "ADCL", NULL, "CLK_DSP" },
	{ "ADCR", NULL, "CLK_SYS" },
	{ "ADCR", NULL, "CLK_DSP" },

	{ "AIFOUTL Mux", "Left", "ADCL" },
	{ "AIFOUTL Mux", "Right", "ADCR" },
	{ "AIFOUTR Mux", "Left", "ADCL" },
	{ "AIFOUTR Mux", "Right", "ADCR" },

	{ "AIFOUTL", NULL, "AIFOUTL Mux" },
	{ "AIFOUTR", NULL, "AIFOUTR Mux" },

	{ "DACL Mux", "Left", "AIFINL" },
	{ "DACL Mux", "Right", "AIFINR" },
	{ "DACR Mux", "Left", "AIFINL" },
	{ "DACR Mux", "Right", "AIFINR" },

	{ "DACL Sidetone", "Left", "ADCL" },
	{ "DACL Sidetone", "Right", "ADCR" },
	{ "DACR Sidetone", "Left", "ADCL" },
	{ "DACR Sidetone", "Right", "ADCR" },

	{ "DACL", NULL, "CLK_SYS" },
	{ "DACL", NULL, "CLK_DSP" },
	{ "DACL", NULL, "DACL Mux" },
	{ "DACL", NULL, "DACL Sidetone" },
	{ "DACR", NULL, "CLK_SYS" },
	{ "DACR", NULL, "CLK_DSP" },
	{ "DACR", NULL, "DACR Mux" },
	{ "DACR", NULL, "DACR Sidetone" },

	{ "Left Output Mixer", "DAC Switch", "DACL" },

	{ "Right Output Mixer", "DAC Switch", "DACR" },

	{ "Left Output PGA", NULL, "CLK_SYS" },

	{ "Right Output PGA", NULL, "CLK_SYS" },

	{ "SPKL", "DAC Switch", "DACL" },
	{ "SPKL", NULL, "CLK_SYS" },

	{ "SPKR", "DAC Switch", "DACR" },
	{ "SPKR", NULL, "CLK_SYS" },

	{ "Left Headphone Mux", "DAC", "DACL" },
	{ "Right Headphone Mux", "DAC", "DACR" },
};

static int wm8993_set_bias_level(struct snd_soc_codec *codec,
				 enum snd_soc_bias_level level)
{
	struct wm8993_priv *wm8993 = snd_soc_codec_get_drvdata(codec);
	int ret;

	wm_hubs_set_bias_level(codec, level);

	switch (level) {
	case SND_SOC_BIAS_ON:
	case SND_SOC_BIAS_PREPARE:
		/* VMID=2*40k */
		snd_soc_update_bits(codec, WM8993_POWER_MANAGEMENT_1,
				    WM8993_VMID_SEL_MASK, 0x2);
		snd_soc_update_bits(codec, WM8993_POWER_MANAGEMENT_2,
				    WM8993_TSHUT_ENA, WM8993_TSHUT_ENA);
		break;

	case SND_SOC_BIAS_STANDBY:
		if (codec->dapm.bias_level == SND_SOC_BIAS_OFF) {
			ret = regulator_bulk_enable(ARRAY_SIZE(wm8993->supplies),
						    wm8993->supplies);
			if (ret != 0)
				return ret;

<<<<<<< HEAD
			snd_soc_cache_sync(codec);
=======
			regcache_cache_only(wm8993->regmap, false);
			regcache_sync(wm8993->regmap);
>>>>>>> e816b57a

			wm_hubs_vmid_ena(codec);

			/* Bring up VMID with fast soft start */
			snd_soc_update_bits(codec, WM8993_ANTIPOP2,
					    WM8993_STARTUP_BIAS_ENA |
					    WM8993_VMID_BUF_ENA |
					    WM8993_VMID_RAMP_MASK |
					    WM8993_BIAS_SRC,
					    WM8993_STARTUP_BIAS_ENA |
					    WM8993_VMID_BUF_ENA |
					    WM8993_VMID_RAMP_MASK |
					    WM8993_BIAS_SRC);

			/* If either line output is single ended we
			 * need the VMID buffer */
			if (!wm8993->pdata.lineout1_diff ||
			    !wm8993->pdata.lineout2_diff)
				snd_soc_update_bits(codec, WM8993_ANTIPOP1,
						 WM8993_LINEOUT_VMID_BUF_ENA,
						 WM8993_LINEOUT_VMID_BUF_ENA);

			/* VMID=2*40k */
			snd_soc_update_bits(codec, WM8993_POWER_MANAGEMENT_1,
					    WM8993_VMID_SEL_MASK |
					    WM8993_BIAS_ENA,
					    WM8993_BIAS_ENA | 0x2);
			msleep(32);

			/* Switch to normal bias */
			snd_soc_update_bits(codec, WM8993_ANTIPOP2,
					    WM8993_BIAS_SRC |
					    WM8993_STARTUP_BIAS_ENA, 0);
		}

		/* VMID=2*240k */
		snd_soc_update_bits(codec, WM8993_POWER_MANAGEMENT_1,
				    WM8993_VMID_SEL_MASK, 0x4);

		snd_soc_update_bits(codec, WM8993_POWER_MANAGEMENT_2,
				    WM8993_TSHUT_ENA, 0);
		break;

	case SND_SOC_BIAS_OFF:
		snd_soc_update_bits(codec, WM8993_ANTIPOP1,
				    WM8993_LINEOUT_VMID_BUF_ENA, 0);

		snd_soc_update_bits(codec, WM8993_POWER_MANAGEMENT_1,
				    WM8993_VMID_SEL_MASK | WM8993_BIAS_ENA,
				    0);

		snd_soc_update_bits(codec, WM8993_ANTIPOP2,
				    WM8993_STARTUP_BIAS_ENA |
				    WM8993_VMID_BUF_ENA |
				    WM8993_VMID_RAMP_MASK |
				    WM8993_BIAS_SRC, 0);

		regcache_cache_only(wm8993->regmap, true);
		regcache_mark_dirty(wm8993->regmap);

		regulator_bulk_disable(ARRAY_SIZE(wm8993->supplies),
				       wm8993->supplies);
		break;
	}

	codec->dapm.bias_level = level;

	return 0;
}

static int wm8993_set_sysclk(struct snd_soc_dai *codec_dai,
			     int clk_id, unsigned int freq, int dir)
{
	struct snd_soc_codec *codec = codec_dai->codec;
	struct wm8993_priv *wm8993 = snd_soc_codec_get_drvdata(codec);

	switch (clk_id) {
	case WM8993_SYSCLK_MCLK:
		wm8993->mclk_rate = freq;
	case WM8993_SYSCLK_FLL:
		wm8993->sysclk_source = clk_id;
		break;

	default:
		return -EINVAL;
	}

	return 0;
}

static int wm8993_set_dai_fmt(struct snd_soc_dai *dai,
			      unsigned int fmt)
{
	struct snd_soc_codec *codec = dai->codec;
	struct wm8993_priv *wm8993 = snd_soc_codec_get_drvdata(codec);
	unsigned int aif1 = snd_soc_read(codec, WM8993_AUDIO_INTERFACE_1);
	unsigned int aif4 = snd_soc_read(codec, WM8993_AUDIO_INTERFACE_4);

	aif1 &= ~(WM8993_BCLK_DIR | WM8993_AIF_BCLK_INV |
		  WM8993_AIF_LRCLK_INV | WM8993_AIF_FMT_MASK);
	aif4 &= ~WM8993_LRCLK_DIR;

	switch (fmt & SND_SOC_DAIFMT_MASTER_MASK) {
	case SND_SOC_DAIFMT_CBS_CFS:
		wm8993->master = 0;
		break;
	case SND_SOC_DAIFMT_CBS_CFM:
		aif4 |= WM8993_LRCLK_DIR;
		wm8993->master = 1;
		break;
	case SND_SOC_DAIFMT_CBM_CFS:
		aif1 |= WM8993_BCLK_DIR;
		wm8993->master = 1;
		break;
	case SND_SOC_DAIFMT_CBM_CFM:
		aif1 |= WM8993_BCLK_DIR;
		aif4 |= WM8993_LRCLK_DIR;
		wm8993->master = 1;
		break;
	default:
		return -EINVAL;
	}

	switch (fmt & SND_SOC_DAIFMT_FORMAT_MASK) {
	case SND_SOC_DAIFMT_DSP_B:
		aif1 |= WM8993_AIF_LRCLK_INV;
	case SND_SOC_DAIFMT_DSP_A:
		aif1 |= 0x18;
		break;
	case SND_SOC_DAIFMT_I2S:
		aif1 |= 0x10;
		break;
	case SND_SOC_DAIFMT_RIGHT_J:
		break;
	case SND_SOC_DAIFMT_LEFT_J:
		aif1 |= 0x8;
		break;
	default:
		return -EINVAL;
	}

	switch (fmt & SND_SOC_DAIFMT_FORMAT_MASK) {
	case SND_SOC_DAIFMT_DSP_A:
	case SND_SOC_DAIFMT_DSP_B:
		/* frame inversion not valid for DSP modes */
		switch (fmt & SND_SOC_DAIFMT_INV_MASK) {
		case SND_SOC_DAIFMT_NB_NF:
			break;
		case SND_SOC_DAIFMT_IB_NF:
			aif1 |= WM8993_AIF_BCLK_INV;
			break;
		default:
			return -EINVAL;
		}
		break;

	case SND_SOC_DAIFMT_I2S:
	case SND_SOC_DAIFMT_RIGHT_J:
	case SND_SOC_DAIFMT_LEFT_J:
		switch (fmt & SND_SOC_DAIFMT_INV_MASK) {
		case SND_SOC_DAIFMT_NB_NF:
			break;
		case SND_SOC_DAIFMT_IB_IF:
			aif1 |= WM8993_AIF_BCLK_INV | WM8993_AIF_LRCLK_INV;
			break;
		case SND_SOC_DAIFMT_IB_NF:
			aif1 |= WM8993_AIF_BCLK_INV;
			break;
		case SND_SOC_DAIFMT_NB_IF:
			aif1 |= WM8993_AIF_LRCLK_INV;
			break;
		default:
			return -EINVAL;
		}
		break;
	default:
		return -EINVAL;
	}

	snd_soc_write(codec, WM8993_AUDIO_INTERFACE_1, aif1);
	snd_soc_write(codec, WM8993_AUDIO_INTERFACE_4, aif4);

	return 0;
}

static int wm8993_hw_params(struct snd_pcm_substream *substream,
			    struct snd_pcm_hw_params *params,
			    struct snd_soc_dai *dai)
{
	struct snd_soc_codec *codec = dai->codec;
	struct wm8993_priv *wm8993 = snd_soc_codec_get_drvdata(codec);
	int ret, i, best, best_val, cur_val;
	unsigned int clocking1, clocking3, aif1, aif4;

	clocking1 = snd_soc_read(codec, WM8993_CLOCKING_1);
	clocking1 &= ~WM8993_BCLK_DIV_MASK;

	clocking3 = snd_soc_read(codec, WM8993_CLOCKING_3);
	clocking3 &= ~(WM8993_CLK_SYS_RATE_MASK | WM8993_SAMPLE_RATE_MASK);

	aif1 = snd_soc_read(codec, WM8993_AUDIO_INTERFACE_1);
	aif1 &= ~WM8993_AIF_WL_MASK;

	aif4 = snd_soc_read(codec, WM8993_AUDIO_INTERFACE_4);
	aif4 &= ~WM8993_LRCLK_RATE_MASK;

	/* What BCLK do we need? */
	wm8993->fs = params_rate(params);
	wm8993->bclk = 2 * wm8993->fs;
	if (wm8993->tdm_slots) {
		dev_dbg(codec->dev, "Configuring for %d %d bit TDM slots\n",
			wm8993->tdm_slots, wm8993->tdm_width);
		wm8993->bclk *= wm8993->tdm_width * wm8993->tdm_slots;
	} else {
		switch (params_format(params)) {
		case SNDRV_PCM_FORMAT_S16_LE:
			wm8993->bclk *= 16;
			break;
		case SNDRV_PCM_FORMAT_S20_3LE:
			wm8993->bclk *= 20;
			aif1 |= 0x8;
			break;
		case SNDRV_PCM_FORMAT_S24_LE:
			wm8993->bclk *= 24;
			aif1 |= 0x10;
			break;
		case SNDRV_PCM_FORMAT_S32_LE:
			wm8993->bclk *= 32;
			aif1 |= 0x18;
			break;
		default:
			return -EINVAL;
		}
	}

	dev_dbg(codec->dev, "Target BCLK is %dHz\n", wm8993->bclk);

	ret = configure_clock(codec);
	if (ret != 0)
		return ret;

	/* Select nearest CLK_SYS_RATE */
	best = 0;
	best_val = abs((wm8993->sysclk_rate / clk_sys_rates[0].ratio)
		       - wm8993->fs);
	for (i = 1; i < ARRAY_SIZE(clk_sys_rates); i++) {
		cur_val = abs((wm8993->sysclk_rate /
			       clk_sys_rates[i].ratio) - wm8993->fs);
		if (cur_val < best_val) {
			best = i;
			best_val = cur_val;
		}
	}
	dev_dbg(codec->dev, "Selected CLK_SYS_RATIO of %d\n",
		clk_sys_rates[best].ratio);
	clocking3 |= (clk_sys_rates[best].clk_sys_rate
		      << WM8993_CLK_SYS_RATE_SHIFT);

	/* SAMPLE_RATE */
	best = 0;
	best_val = abs(wm8993->fs - sample_rates[0].rate);
	for (i = 1; i < ARRAY_SIZE(sample_rates); i++) {
		/* Closest match */
		cur_val = abs(wm8993->fs - sample_rates[i].rate);
		if (cur_val < best_val) {
			best = i;
			best_val = cur_val;
		}
	}
	dev_dbg(codec->dev, "Selected SAMPLE_RATE of %dHz\n",
		sample_rates[best].rate);
	clocking3 |= (sample_rates[best].sample_rate
		      << WM8993_SAMPLE_RATE_SHIFT);

	/* BCLK_DIV */
	best = 0;
	best_val = INT_MAX;
	for (i = 0; i < ARRAY_SIZE(bclk_divs); i++) {
		cur_val = ((wm8993->sysclk_rate * 10) / bclk_divs[i].div)
			- wm8993->bclk;
		if (cur_val < 0) /* Table is sorted */
			break;
		if (cur_val < best_val) {
			best = i;
			best_val = cur_val;
		}
	}
	wm8993->bclk = (wm8993->sysclk_rate * 10) / bclk_divs[best].div;
	dev_dbg(codec->dev, "Selected BCLK_DIV of %d for %dHz BCLK\n",
		bclk_divs[best].div, wm8993->bclk);
	clocking1 |= bclk_divs[best].bclk_div << WM8993_BCLK_DIV_SHIFT;

	/* LRCLK is a simple fraction of BCLK */
	dev_dbg(codec->dev, "LRCLK_RATE is %d\n", wm8993->bclk / wm8993->fs);
	aif4 |= wm8993->bclk / wm8993->fs;

	snd_soc_write(codec, WM8993_CLOCKING_1, clocking1);
	snd_soc_write(codec, WM8993_CLOCKING_3, clocking3);
	snd_soc_write(codec, WM8993_AUDIO_INTERFACE_1, aif1);
	snd_soc_write(codec, WM8993_AUDIO_INTERFACE_4, aif4);

	/* ReTune Mobile? */
	if (wm8993->pdata.num_retune_configs) {
		u16 eq1 = snd_soc_read(codec, WM8993_EQ1);
		struct wm8993_retune_mobile_setting *s;

		best = 0;
		best_val = abs(wm8993->pdata.retune_configs[0].rate
			       - wm8993->fs);
		for (i = 0; i < wm8993->pdata.num_retune_configs; i++) {
			cur_val = abs(wm8993->pdata.retune_configs[i].rate
				      - wm8993->fs);
			if (cur_val < best_val) {
				best_val = cur_val;
				best = i;
			}
		}
		s = &wm8993->pdata.retune_configs[best];

		dev_dbg(codec->dev, "ReTune Mobile %s tuned for %dHz\n",
			s->name, s->rate);

		/* Disable EQ while we reconfigure */
		snd_soc_update_bits(codec, WM8993_EQ1, WM8993_EQ_ENA, 0);

		for (i = 1; i < ARRAY_SIZE(s->config); i++)
			snd_soc_write(codec, WM8993_EQ1 + i, s->config[i]);

		snd_soc_update_bits(codec, WM8993_EQ1, WM8993_EQ_ENA, eq1);
	}

	return 0;
}

static int wm8993_digital_mute(struct snd_soc_dai *codec_dai, int mute)
{
	struct snd_soc_codec *codec = codec_dai->codec;
	unsigned int reg;

	reg = snd_soc_read(codec, WM8993_DAC_CTRL);

	if (mute)
		reg |= WM8993_DAC_MUTE;
	else
		reg &= ~WM8993_DAC_MUTE;

	snd_soc_write(codec, WM8993_DAC_CTRL, reg);

	return 0;
}

static int wm8993_set_tdm_slot(struct snd_soc_dai *dai, unsigned int tx_mask,
			       unsigned int rx_mask, int slots, int slot_width)
{
	struct snd_soc_codec *codec = dai->codec;
	struct wm8993_priv *wm8993 = snd_soc_codec_get_drvdata(codec);
	int aif1 = 0;
	int aif2 = 0;

	/* Don't need to validate anything if we're turning off TDM */
	if (slots == 0) {
		wm8993->tdm_slots = 0;
		goto out;
	}

	/* Note that we allow configurations we can't handle ourselves - 
	 * for example, we can generate clocks for slots 2 and up even if
	 * we can't use those slots ourselves.
	 */
	aif1 |= WM8993_AIFADC_TDM;
	aif2 |= WM8993_AIFDAC_TDM;

	switch (rx_mask) {
	case 3:
		break;
	case 0xc:
		aif1 |= WM8993_AIFADC_TDM_CHAN;
		break;
	default:
		return -EINVAL;
	}


	switch (tx_mask) {
	case 3:
		break;
	case 0xc:
		aif2 |= WM8993_AIFDAC_TDM_CHAN;
		break;
	default:
		return -EINVAL;
	}

out:
	wm8993->tdm_width = slot_width;
	wm8993->tdm_slots = slots / 2;

	snd_soc_update_bits(codec, WM8993_AUDIO_INTERFACE_1,
			    WM8993_AIFADC_TDM | WM8993_AIFADC_TDM_CHAN, aif1);
	snd_soc_update_bits(codec, WM8993_AUDIO_INTERFACE_2,
			    WM8993_AIFDAC_TDM | WM8993_AIFDAC_TDM_CHAN, aif2);

	return 0;
}

<<<<<<< HEAD
=======
static irqreturn_t wm8993_irq(int irq, void *data)
{
	struct wm8993_priv *wm8993 = data;
	int mask, val, ret;

	ret = regmap_read(wm8993->regmap, WM8993_GPIO_CTRL_1, &val);
	if (ret != 0) {
		dev_err(wm8993->dev, "Failed to read interrupt status: %d\n",
			ret);
		return IRQ_NONE;
	}

	ret = regmap_read(wm8993->regmap, WM8993_GPIOCTRL_2, &mask);
	if (ret != 0) {
		dev_err(wm8993->dev, "Failed to read interrupt mask: %d\n",
			ret);
		return IRQ_NONE;
	}

	/* The IRQ pin status is visible in the register too */
	val &= ~(mask | WM8993_IRQ);
	if (!val)
		return IRQ_NONE;

	if (val & WM8993_TEMPOK_EINT)
		dev_crit(wm8993->dev, "Thermal warning\n");

	if (val & WM8993_FLL_LOCK_EINT) {
		dev_dbg(wm8993->dev, "FLL locked\n");
		complete(&wm8993->fll_lock);
	}

	ret = regmap_write(wm8993->regmap, WM8993_GPIO_CTRL_1, val);
	if (ret != 0)
		dev_err(wm8993->dev, "Failed to ack interrupt: %d\n", ret);

	return IRQ_HANDLED;
}

>>>>>>> e816b57a
static const struct snd_soc_dai_ops wm8993_ops = {
	.set_sysclk = wm8993_set_sysclk,
	.set_fmt = wm8993_set_dai_fmt,
	.hw_params = wm8993_hw_params,
	.digital_mute = wm8993_digital_mute,
	.set_pll = wm8993_set_fll,
	.set_tdm_slot = wm8993_set_tdm_slot,
};

#define WM8993_RATES SNDRV_PCM_RATE_8000_48000

#define WM8993_FORMATS (SNDRV_PCM_FMTBIT_S16_LE |\
			SNDRV_PCM_FMTBIT_S20_3LE |\
			SNDRV_PCM_FMTBIT_S24_LE |\
			SNDRV_PCM_FMTBIT_S32_LE)

static struct snd_soc_dai_driver wm8993_dai = {
	.name = "wm8993-hifi",
	.playback = {
		.stream_name = "Playback",
		.channels_min = 1,
		.channels_max = 2,
		.rates = WM8993_RATES,
		.formats = WM8993_FORMATS,
		.sig_bits = 24,
	},
	.capture = {
		 .stream_name = "Capture",
		 .channels_min = 1,
		 .channels_max = 2,
		 .rates = WM8993_RATES,
		 .formats = WM8993_FORMATS,
		 .sig_bits = 24,
	 },
	.ops = &wm8993_ops,
	.symmetric_rates = 1,
};

static int wm8993_probe(struct snd_soc_codec *codec)
{
	struct wm8993_priv *wm8993 = snd_soc_codec_get_drvdata(codec);
	struct snd_soc_dapm_context *dapm = &codec->dapm;
	int ret;

	wm8993->hubs_data.hp_startup_mode = 1;
	wm8993->hubs_data.dcs_codes_l = -2;
	wm8993->hubs_data.dcs_codes_r = -2;
	wm8993->hubs_data.series_startup = 1;

	codec->control_data = wm8993->regmap;
	ret = snd_soc_codec_set_cache_io(codec, 8, 16, SND_SOC_REGMAP);
	if (ret != 0) {
		dev_err(codec->dev, "Failed to set cache I/O: %d\n", ret);
		return ret;
	}

	/* By default we're using the output mixers */
	wm8993->class_w_users = 2;

	/* Latch volume update bits and default ZC on */
	snd_soc_update_bits(codec, WM8993_RIGHT_DAC_DIGITAL_VOLUME,
			    WM8993_DAC_VU, WM8993_DAC_VU);
	snd_soc_update_bits(codec, WM8993_RIGHT_ADC_DIGITAL_VOLUME,
			    WM8993_ADC_VU, WM8993_ADC_VU);

	/* Manualy manage the HPOUT sequencing for independent stereo
	 * control. */
	snd_soc_update_bits(codec, WM8993_ANALOGUE_HP_0,
			    WM8993_HPOUT1_AUTO_PU, 0);

	/* Use automatic clock configuration */
	snd_soc_update_bits(codec, WM8993_CLOCKING_4, WM8993_SR_MODE, 0);

	wm_hubs_handle_analogue_pdata(codec, wm8993->pdata.lineout1_diff,
				      wm8993->pdata.lineout2_diff,
				      wm8993->pdata.lineout1fb,
				      wm8993->pdata.lineout2fb,
				      wm8993->pdata.jd_scthr,
				      wm8993->pdata.jd_thr,
				      wm8993->pdata.micbias1_lvl,
				      wm8993->pdata.micbias2_lvl);

	ret = wm8993_set_bias_level(codec, SND_SOC_BIAS_STANDBY);
	if (ret != 0)
		return ret;

	snd_soc_add_codec_controls(codec, wm8993_snd_controls,
			     ARRAY_SIZE(wm8993_snd_controls));
	if (wm8993->pdata.num_retune_configs != 0) {
		dev_dbg(codec->dev, "Using ReTune Mobile\n");
	} else {
		dev_dbg(codec->dev, "No ReTune Mobile, using normal EQ\n");
		snd_soc_add_codec_controls(codec, wm8993_eq_controls,
				     ARRAY_SIZE(wm8993_eq_controls));
	}

	snd_soc_dapm_new_controls(dapm, wm8993_dapm_widgets,
				  ARRAY_SIZE(wm8993_dapm_widgets));
	wm_hubs_add_analogue_controls(codec);

	snd_soc_dapm_add_routes(dapm, routes, ARRAY_SIZE(routes));
	wm_hubs_add_analogue_routes(codec, wm8993->pdata.lineout1_diff,
				    wm8993->pdata.lineout2_diff);

	/* If the line outputs are differential then we aren't presenting
	 * VMID as an output and can disable it.
	 */
	if (wm8993->pdata.lineout1_diff && wm8993->pdata.lineout2_diff)
		codec->dapm.idle_bias_off = 1;

	return 0;

}

static int wm8993_remove(struct snd_soc_codec *codec)
{
	struct wm8993_priv *wm8993 = snd_soc_codec_get_drvdata(codec);

	wm8993_set_bias_level(codec, SND_SOC_BIAS_OFF);
	regulator_bulk_free(ARRAY_SIZE(wm8993->supplies), wm8993->supplies);
	return 0;
}

#ifdef CONFIG_PM
static int wm8993_suspend(struct snd_soc_codec *codec)
{
	struct wm8993_priv *wm8993 = snd_soc_codec_get_drvdata(codec);
	int fll_fout = wm8993->fll_fout;
	int fll_fref  = wm8993->fll_fref;
	int ret;

	/* Stop the FLL in an orderly fashion */
	ret = _wm8993_set_fll(codec, 0, 0, 0, 0);
	if (ret != 0) {
		dev_err(codec->dev, "Failed to stop FLL\n");
		return ret;
	}

	wm8993->fll_fout = fll_fout;
	wm8993->fll_fref = fll_fref;

	wm8993_set_bias_level(codec, SND_SOC_BIAS_OFF);

	return 0;
}

static int wm8993_resume(struct snd_soc_codec *codec)
{
	struct wm8993_priv *wm8993 = snd_soc_codec_get_drvdata(codec);
	int ret;

	wm8993_set_bias_level(codec, SND_SOC_BIAS_STANDBY);

	/* Restart the FLL? */
	if (wm8993->fll_fout) {
		int fll_fout = wm8993->fll_fout;
		int fll_fref  = wm8993->fll_fref;

		wm8993->fll_fref = 0;
		wm8993->fll_fout = 0;

		ret = _wm8993_set_fll(codec, 0, wm8993->fll_src,
				     fll_fref, fll_fout);
		if (ret != 0)
			dev_err(codec->dev, "Failed to restart FLL\n");
	}

	return 0;
}
#else
#define wm8993_suspend NULL
#define wm8993_resume NULL
#endif

/* Tune DC servo configuration */
static struct reg_default wm8993_regmap_patch[] = {
	{ 0x44, 3 },
	{ 0x56, 3 },
	{ 0x44, 0 },
};

static const struct regmap_config wm8993_regmap = {
	.reg_bits = 8,
	.val_bits = 16,

	.max_register = WM8993_MAX_REGISTER,
	.volatile_reg = wm8993_volatile,
	.readable_reg = wm8993_readable,

	.cache_type = REGCACHE_RBTREE,
	.reg_defaults = wm8993_reg_defaults,
	.num_reg_defaults = ARRAY_SIZE(wm8993_reg_defaults),
};

static struct snd_soc_codec_driver soc_codec_dev_wm8993 = {
	.probe = 	wm8993_probe,
	.remove = 	wm8993_remove,
	.suspend =	wm8993_suspend,
	.resume =	wm8993_resume,
	.set_bias_level = wm8993_set_bias_level,
};

static __devinit int wm8993_i2c_probe(struct i2c_client *i2c,
				      const struct i2c_device_id *id)
{
	struct wm8993_priv *wm8993;
	unsigned int reg;
	int ret, i;

	wm8993 = devm_kzalloc(&i2c->dev, sizeof(struct wm8993_priv),
			      GFP_KERNEL);
	if (wm8993 == NULL)
		return -ENOMEM;

	wm8993->dev = &i2c->dev;
	init_completion(&wm8993->fll_lock);

	wm8993->regmap = regmap_init_i2c(i2c, &wm8993_regmap);
	if (IS_ERR(wm8993->regmap)) {
		ret = PTR_ERR(wm8993->regmap);
		dev_err(&i2c->dev, "Failed to allocate regmap: %d\n", ret);
		return ret;
	}

	i2c_set_clientdata(i2c, wm8993);

	for (i = 0; i < ARRAY_SIZE(wm8993->supplies); i++)
		wm8993->supplies[i].supply = wm8993_supply_names[i];

	ret = regulator_bulk_get(&i2c->dev, ARRAY_SIZE(wm8993->supplies),
				 wm8993->supplies);
	if (ret != 0) {
		dev_err(&i2c->dev, "Failed to request supplies: %d\n", ret);
		goto err;
	}

	ret = regulator_bulk_enable(ARRAY_SIZE(wm8993->supplies),
				    wm8993->supplies);
	if (ret != 0) {
		dev_err(&i2c->dev, "Failed to enable supplies: %d\n", ret);
		goto err_get;
	}

	ret = regmap_read(wm8993->regmap, WM8993_SOFTWARE_RESET, &reg);
	if (ret != 0) {
		dev_err(&i2c->dev, "Failed to read chip ID: %d\n", ret);
		goto err_enable;
	}

	if (reg != 0x8993) {
		dev_err(&i2c->dev, "Invalid ID register value %x\n", reg);
		ret = -EINVAL;
		goto err_enable;
	}

	ret = regmap_write(wm8993->regmap, WM8993_SOFTWARE_RESET, 0xffff);
	if (ret != 0)
		goto err_enable;

	ret = regmap_register_patch(wm8993->regmap, wm8993_regmap_patch,
				    ARRAY_SIZE(wm8993_regmap_patch));
	if (ret != 0)
		dev_warn(wm8993->dev, "Failed to apply regmap patch: %d\n",
			 ret);

	if (i2c->irq) {
		/* Put GPIO1 into interrupt mode (only GPIO1 can output IRQ) */
		ret = regmap_update_bits(wm8993->regmap, WM8993_GPIO1,
					 WM8993_GPIO1_PD |
					 WM8993_GPIO1_SEL_MASK, 7);
		if (ret != 0)
			goto err_enable;

		ret = request_threaded_irq(i2c->irq, NULL, wm8993_irq,
					   IRQF_TRIGGER_HIGH | IRQF_ONESHOT,
					   "wm8993", wm8993);
		if (ret != 0)
			goto err_enable;

	}

	regulator_bulk_disable(ARRAY_SIZE(wm8993->supplies), wm8993->supplies);

	regcache_cache_only(wm8993->regmap, true);

	ret = snd_soc_register_codec(&i2c->dev,
			&soc_codec_dev_wm8993, &wm8993_dai, 1);
<<<<<<< HEAD
=======
	if (ret != 0) {
		dev_err(&i2c->dev, "Failed to register CODEC: %d\n", ret);
		goto err_irq;
	}

	return 0;

err_irq:
	if (i2c->irq)
		free_irq(i2c->irq, wm8993);
err_enable:
	regulator_bulk_disable(ARRAY_SIZE(wm8993->supplies), wm8993->supplies);
err_get:
	regulator_bulk_free(ARRAY_SIZE(wm8993->supplies), wm8993->supplies);
err:
	regmap_exit(wm8993->regmap);
>>>>>>> e816b57a
	return ret;
}

static __devexit int wm8993_i2c_remove(struct i2c_client *i2c)
{
	struct wm8993_priv *wm8993 = i2c_get_clientdata(i2c);

	snd_soc_unregister_codec(&i2c->dev);
	if (i2c->irq)
		free_irq(i2c->irq, wm8993);
	regmap_exit(wm8993->regmap);
	regulator_bulk_disable(ARRAY_SIZE(wm8993->supplies), wm8993->supplies);
	regulator_bulk_free(ARRAY_SIZE(wm8993->supplies), wm8993->supplies);

	return 0;
}

static const struct i2c_device_id wm8993_i2c_id[] = {
	{ "wm8993", 0 },
	{ }
};
MODULE_DEVICE_TABLE(i2c, wm8993_i2c_id);

static struct i2c_driver wm8993_i2c_driver = {
	.driver = {
		.name = "wm8993",
		.owner = THIS_MODULE,
	},
	.probe =    wm8993_i2c_probe,
	.remove =   __devexit_p(wm8993_i2c_remove),
	.id_table = wm8993_i2c_id,
};

module_i2c_driver(wm8993_i2c_driver);

MODULE_DESCRIPTION("ASoC WM8993 driver");
MODULE_AUTHOR("Mark Brown <broonie@opensource.wolfsonmicro.com>");
MODULE_LICENSE("GPL");<|MERGE_RESOLUTION|>--- conflicted
+++ resolved
@@ -558,17 +558,9 @@
 	/* Enable the FLL */
 	snd_soc_write(codec, WM8993_FLL_CONTROL_1, reg1 | WM8993_FLL_ENA);
 
-<<<<<<< HEAD
-	/* Both overestimates */
-	if (Fref < 1000000)
-		msleep(3);
-	else
-		msleep(1);
-=======
 	timeout = wait_for_completion_timeout(&wm8993->fll_lock, timeout);
 	if (i2c->irq && !timeout)
 		dev_warn(codec->dev, "Timed out waiting for FLL\n");
->>>>>>> e816b57a
 
 	dev_dbg(codec->dev, "FLL enabled at %dHz->%dHz\n", Fref, Fout);
 
@@ -1085,12 +1077,8 @@
 			if (ret != 0)
 				return ret;
 
-<<<<<<< HEAD
-			snd_soc_cache_sync(codec);
-=======
 			regcache_cache_only(wm8993->regmap, false);
 			regcache_sync(wm8993->regmap);
->>>>>>> e816b57a
 
 			wm_hubs_vmid_ena(codec);
 
@@ -1496,8 +1484,6 @@
 	return 0;
 }
 
-<<<<<<< HEAD
-=======
 static irqreturn_t wm8993_irq(int irq, void *data)
 {
 	struct wm8993_priv *wm8993 = data;
@@ -1537,7 +1523,6 @@
 	return IRQ_HANDLED;
 }
 
->>>>>>> e816b57a
 static const struct snd_soc_dai_ops wm8993_ops = {
 	.set_sysclk = wm8993_set_sysclk,
 	.set_fmt = wm8993_set_dai_fmt,
@@ -1825,8 +1810,6 @@
 
 	ret = snd_soc_register_codec(&i2c->dev,
 			&soc_codec_dev_wm8993, &wm8993_dai, 1);
-<<<<<<< HEAD
-=======
 	if (ret != 0) {
 		dev_err(&i2c->dev, "Failed to register CODEC: %d\n", ret);
 		goto err_irq;
@@ -1843,7 +1826,6 @@
 	regulator_bulk_free(ARRAY_SIZE(wm8993->supplies), wm8993->supplies);
 err:
 	regmap_exit(wm8993->regmap);
->>>>>>> e816b57a
 	return ret;
 }
 
