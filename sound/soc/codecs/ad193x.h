/*
 * AD193X Audio Codec driver
 *
 * Copyright 2010 Analog Devices Inc.
 *
 * Licensed under the GPL-2 or later.
 */

#ifndef __AD193X_H__
#define __AD193X_H__

#define AD193X_PLL_CLK_CTRL0    0x00
#define AD193X_PLL_POWERDOWN           0x01
#define AD193X_PLL_INPUT_MASK   0x6
#define AD193X_PLL_INPUT_256    (0 << 1)
#define AD193X_PLL_INPUT_384    (1 << 1)
#define AD193X_PLL_INPUT_512    (2 << 1)
#define AD193X_PLL_INPUT_768    (3 << 1)
#define AD193X_PLL_CLK_CTRL1    0x01
#define AD193X_DAC_CTRL0        0x02
#define AD193X_DAC_POWERDOWN           0x01
#define AD193X_DAC_SERFMT_MASK		0xC0
#define AD193X_DAC_SERFMT_STEREO	(0 << 6)
#define AD193X_DAC_SERFMT_TDM		(1 << 6)
#define AD193X_DAC_CTRL1        0x03
<<<<<<< HEAD
#define AD193X_DAC_2_CHANNELS   0
#define AD193X_DAC_4_CHANNELS   1
#define AD193X_DAC_8_CHANNELS   2
#define AD193X_DAC_16_CHANNELS  3
=======
>>>>>>> dcd6c922
#define AD193X_DAC_CHAN_SHFT    1
#define AD193X_DAC_CHAN_MASK    (3 << AD193X_DAC_CHAN_SHFT)
#define AD193X_DAC_LCR_MASTER   (1 << 4)
#define AD193X_DAC_BCLK_MASTER  (1 << 5)
#define AD193X_DAC_LEFT_HIGH    (1 << 3)
#define AD193X_DAC_BCLK_INV     (1 << 7)
<<<<<<< HEAD
=======
#define AD193X_DAC_FMT_MASK	(AD193X_DAC_LCR_MASTER | \
	AD193X_DAC_BCLK_MASTER | AD193X_DAC_LEFT_HIGH | AD193X_DAC_BCLK_INV)
>>>>>>> dcd6c922
#define AD193X_DAC_CTRL2        0x04
#define AD193X_DAC_WORD_LEN_SHFT        3
#define AD193X_DAC_WORD_LEN_MASK        0x18
#define AD193X_DAC_MASTER_MUTE  1
#define AD193X_DAC_CHNL_MUTE    0x05
#define AD193X_DACL1_MUTE       0
#define AD193X_DACR1_MUTE       1
#define AD193X_DACL2_MUTE       2
#define AD193X_DACR2_MUTE       3
#define AD193X_DACL3_MUTE       4
#define AD193X_DACR3_MUTE       5
#define AD193X_DACL4_MUTE       6
#define AD193X_DACR4_MUTE       7
#define AD193X_DAC_L1_VOL       0x06
#define AD193X_DAC_R1_VOL       0x07
#define AD193X_DAC_L2_VOL       0x08
#define AD193X_DAC_R2_VOL       0x09
#define AD193X_DAC_L3_VOL       0x0a
#define AD193X_DAC_R3_VOL       0x0b
#define AD193X_DAC_L4_VOL       0x0c
#define AD193X_DAC_R4_VOL       0x0d
#define AD193X_ADC_CTRL0        0x0e
#define AD193X_ADC_POWERDOWN           0x01
#define AD193X_ADC_HIGHPASS_FILTER	1
#define AD193X_ADCL1_MUTE 		2
#define AD193X_ADCR1_MUTE 		3
#define AD193X_ADCL2_MUTE 		4
#define AD193X_ADCR2_MUTE 		5
#define AD193X_ADC_CTRL1        0x0f
#define AD193X_ADC_SERFMT_MASK		0x60
#define AD193X_ADC_SERFMT_STEREO	(0 << 5)
#define AD193X_ADC_SERFMT_TDM		(1 << 5)
#define AD193X_ADC_SERFMT_AUX		(2 << 5)
#define AD193X_ADC_WORD_LEN_MASK	0x3
#define AD193X_ADC_CTRL2        0x10
<<<<<<< HEAD
#define AD193X_ADC_2_CHANNELS   0
#define AD193X_ADC_4_CHANNELS   1
#define AD193X_ADC_8_CHANNELS   2
#define AD193X_ADC_16_CHANNELS  3
=======
>>>>>>> dcd6c922
#define AD193X_ADC_CHAN_SHFT    4
#define AD193X_ADC_CHAN_MASK    (3 << AD193X_ADC_CHAN_SHFT)
#define AD193X_ADC_LCR_MASTER   (1 << 3)
#define AD193X_ADC_BCLK_MASTER  (1 << 6)
#define AD193X_ADC_LEFT_HIGH    (1 << 2)
#define AD193X_ADC_BCLK_INV     (1 << 1)
#define AD193X_ADC_FMT_MASK	(AD193X_ADC_LCR_MASTER | \
	AD193X_ADC_BCLK_MASTER | AD193X_ADC_LEFT_HIGH | AD193X_ADC_BCLK_INV)

#define AD193X_2_CHANNELS   0
#define AD193X_4_CHANNELS   1
#define AD193X_8_CHANNELS   2
#define AD193X_16_CHANNELS  3

#define AD193X_NUM_REGS          17

#endif<|MERGE_RESOLUTION|>--- conflicted
+++ resolved
@@ -23,24 +23,14 @@
 #define AD193X_DAC_SERFMT_STEREO	(0 << 6)
 #define AD193X_DAC_SERFMT_TDM		(1 << 6)
 #define AD193X_DAC_CTRL1        0x03
-<<<<<<< HEAD
-#define AD193X_DAC_2_CHANNELS   0
-#define AD193X_DAC_4_CHANNELS   1
-#define AD193X_DAC_8_CHANNELS   2
-#define AD193X_DAC_16_CHANNELS  3
-=======
->>>>>>> dcd6c922
 #define AD193X_DAC_CHAN_SHFT    1
 #define AD193X_DAC_CHAN_MASK    (3 << AD193X_DAC_CHAN_SHFT)
 #define AD193X_DAC_LCR_MASTER   (1 << 4)
 #define AD193X_DAC_BCLK_MASTER  (1 << 5)
 #define AD193X_DAC_LEFT_HIGH    (1 << 3)
 #define AD193X_DAC_BCLK_INV     (1 << 7)
-<<<<<<< HEAD
-=======
 #define AD193X_DAC_FMT_MASK	(AD193X_DAC_LCR_MASTER | \
 	AD193X_DAC_BCLK_MASTER | AD193X_DAC_LEFT_HIGH | AD193X_DAC_BCLK_INV)
->>>>>>> dcd6c922
 #define AD193X_DAC_CTRL2        0x04
 #define AD193X_DAC_WORD_LEN_SHFT        3
 #define AD193X_DAC_WORD_LEN_MASK        0x18
@@ -76,13 +66,6 @@
 #define AD193X_ADC_SERFMT_AUX		(2 << 5)
 #define AD193X_ADC_WORD_LEN_MASK	0x3
 #define AD193X_ADC_CTRL2        0x10
-<<<<<<< HEAD
-#define AD193X_ADC_2_CHANNELS   0
-#define AD193X_ADC_4_CHANNELS   1
-#define AD193X_ADC_8_CHANNELS   2
-#define AD193X_ADC_16_CHANNELS  3
-=======
->>>>>>> dcd6c922
 #define AD193X_ADC_CHAN_SHFT    4
 #define AD193X_ADC_CHAN_MASK    (3 << AD193X_ADC_CHAN_SHFT)
 #define AD193X_ADC_LCR_MASTER   (1 << 3)
