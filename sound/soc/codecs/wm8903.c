/*
 * wm8903.c  --  WM8903 ALSA SoC Audio driver
 *
 * Copyright 2008 Wolfson Microelectronics
 *
 * Author: Mark Brown <broonie@opensource.wolfsonmicro.com>
 *
 * This program is free software; you can redistribute it and/or modify
 * it under the terms of the GNU General Public License version 2 as
 * published by the Free Software Foundation.
 *
 * TODO:
 *  - TDM mode configuration.
 *  - Digital microphone support.
 */

#include <linux/module.h>
#include <linux/moduleparam.h>
#include <linux/init.h>
#include <linux/completion.h>
#include <linux/delay.h>
#include <linux/pm.h>
#include <linux/i2c.h>
#include <linux/platform_device.h>
#include <linux/slab.h>
#include <sound/core.h>
#include <sound/jack.h>
#include <sound/pcm.h>
#include <sound/pcm_params.h>
#include <sound/tlv.h>
#include <sound/soc.h>
#include <sound/soc-dapm.h>
#include <sound/initval.h>
#include <sound/wm8903.h>

#include "wm8903.h"

/* Register defaults at reset */
static u16 wm8903_reg_defaults[] = {
	0x8903,     /* R0   - SW Reset and ID */
	0x0000,     /* R1   - Revision Number */
	0x0000,     /* R2 */
	0x0000,     /* R3 */
	0x0018,     /* R4   - Bias Control 0 */
	0x0000,     /* R5   - VMID Control 0 */
	0x0000,     /* R6   - Mic Bias Control 0 */
	0x0000,     /* R7 */
	0x0001,     /* R8   - Analogue DAC 0 */
	0x0000,     /* R9 */
	0x0001,     /* R10  - Analogue ADC 0 */
	0x0000,     /* R11 */
	0x0000,     /* R12  - Power Management 0 */
	0x0000,     /* R13  - Power Management 1 */
	0x0000,     /* R14  - Power Management 2 */
	0x0000,     /* R15  - Power Management 3 */
	0x0000,     /* R16  - Power Management 4 */
	0x0000,     /* R17  - Power Management 5 */
	0x0000,     /* R18  - Power Management 6 */
	0x0000,     /* R19 */
	0x0400,     /* R20  - Clock Rates 0 */
	0x0D07,     /* R21  - Clock Rates 1 */
	0x0000,     /* R22  - Clock Rates 2 */
	0x0000,     /* R23 */
	0x0050,     /* R24  - Audio Interface 0 */
	0x0242,     /* R25  - Audio Interface 1 */
	0x0008,     /* R26  - Audio Interface 2 */
	0x0022,     /* R27  - Audio Interface 3 */
	0x0000,     /* R28 */
	0x0000,     /* R29 */
	0x00C0,     /* R30  - DAC Digital Volume Left */
	0x00C0,     /* R31  - DAC Digital Volume Right */
	0x0000,     /* R32  - DAC Digital 0 */
	0x0000,     /* R33  - DAC Digital 1 */
	0x0000,     /* R34 */
	0x0000,     /* R35 */
	0x00C0,     /* R36  - ADC Digital Volume Left */
	0x00C0,     /* R37  - ADC Digital Volume Right */
	0x0000,     /* R38  - ADC Digital 0 */
	0x0073,     /* R39  - Digital Microphone 0 */
	0x09BF,     /* R40  - DRC 0 */
	0x3241,     /* R41  - DRC 1 */
	0x0020,     /* R42  - DRC 2 */
	0x0000,     /* R43  - DRC 3 */
	0x0085,     /* R44  - Analogue Left Input 0 */
	0x0085,     /* R45  - Analogue Right Input 0 */
	0x0044,     /* R46  - Analogue Left Input 1 */
	0x0044,     /* R47  - Analogue Right Input 1 */
	0x0000,     /* R48 */
	0x0000,     /* R49 */
	0x0008,     /* R50  - Analogue Left Mix 0 */
	0x0004,     /* R51  - Analogue Right Mix 0 */
	0x0000,     /* R52  - Analogue Spk Mix Left 0 */
	0x0000,     /* R53  - Analogue Spk Mix Left 1 */
	0x0000,     /* R54  - Analogue Spk Mix Right 0 */
	0x0000,     /* R55  - Analogue Spk Mix Right 1 */
	0x0000,     /* R56 */
	0x002D,     /* R57  - Analogue OUT1 Left */
	0x002D,     /* R58  - Analogue OUT1 Right */
	0x0039,     /* R59  - Analogue OUT2 Left */
	0x0039,     /* R60  - Analogue OUT2 Right */
	0x0100,     /* R61 */
	0x0139,     /* R62  - Analogue OUT3 Left */
	0x0139,     /* R63  - Analogue OUT3 Right */
	0x0000,     /* R64 */
	0x0000,     /* R65  - Analogue SPK Output Control 0 */
	0x0000,     /* R66 */
	0x0010,     /* R67  - DC Servo 0 */
	0x0100,     /* R68 */
	0x00A4,     /* R69  - DC Servo 2 */
	0x0807,     /* R70 */
	0x0000,     /* R71 */
	0x0000,     /* R72 */
	0x0000,     /* R73 */
	0x0000,     /* R74 */
	0x0000,     /* R75 */
	0x0000,     /* R76 */
	0x0000,     /* R77 */
	0x0000,     /* R78 */
	0x000E,     /* R79 */
	0x0000,     /* R80 */
	0x0000,     /* R81 */
	0x0000,     /* R82 */
	0x0000,     /* R83 */
	0x0000,     /* R84 */
	0x0000,     /* R85 */
	0x0000,     /* R86 */
	0x0006,     /* R87 */
	0x0000,     /* R88 */
	0x0000,     /* R89 */
	0x0000,     /* R90  - Analogue HP 0 */
	0x0060,     /* R91 */
	0x0000,     /* R92 */
	0x0000,     /* R93 */
	0x0000,     /* R94  - Analogue Lineout 0 */
	0x0060,     /* R95 */
	0x0000,     /* R96 */
	0x0000,     /* R97 */
	0x0000,     /* R98  - Charge Pump 0 */
	0x1F25,     /* R99 */
	0x2B19,     /* R100 */
	0x01C0,     /* R101 */
	0x01EF,     /* R102 */
	0x2B00,     /* R103 */
	0x0000,     /* R104 - Class W 0 */
	0x01C0,     /* R105 */
	0x1C10,     /* R106 */
	0x0000,     /* R107 */
	0x0000,     /* R108 - Write Sequencer 0 */
	0x0000,     /* R109 - Write Sequencer 1 */
	0x0000,     /* R110 - Write Sequencer 2 */
	0x0000,     /* R111 - Write Sequencer 3 */
	0x0000,     /* R112 - Write Sequencer 4 */
	0x0000,     /* R113 */
	0x0000,     /* R114 - Control Interface */
	0x0000,     /* R115 */
	0x00A8,     /* R116 - GPIO Control 1 */
	0x00A8,     /* R117 - GPIO Control 2 */
	0x00A8,     /* R118 - GPIO Control 3 */
	0x0220,     /* R119 - GPIO Control 4 */
	0x01A0,     /* R120 - GPIO Control 5 */
	0x0000,     /* R121 - Interrupt Status 1 */
	0xFFFF,     /* R122 - Interrupt Status 1 Mask */
	0x0000,     /* R123 - Interrupt Polarity 1 */
	0x0000,     /* R124 */
	0x0003,     /* R125 */
	0x0000,     /* R126 - Interrupt Control */
	0x0000,     /* R127 */
	0x0005,     /* R128 */
	0x0000,     /* R129 - Control Interface Test 1 */
	0x0000,     /* R130 */
	0x0000,     /* R131 */
	0x0000,     /* R132 */
	0x0000,     /* R133 */
	0x0000,     /* R134 */
	0x03FF,     /* R135 */
	0x0007,     /* R136 */
	0x0040,     /* R137 */
	0x0000,     /* R138 */
	0x0000,     /* R139 */
	0x0000,     /* R140 */
	0x0000,     /* R141 */
	0x0000,     /* R142 */
	0x0000,     /* R143 */
	0x0000,     /* R144 */
	0x0000,     /* R145 */
	0x0000,     /* R146 */
	0x0000,     /* R147 */
	0x4000,     /* R148 */
	0x6810,     /* R149 - Charge Pump Test 1 */
	0x0004,     /* R150 */
	0x0000,     /* R151 */
	0x0000,     /* R152 */
	0x0000,     /* R153 */
	0x0000,     /* R154 */
	0x0000,     /* R155 */
	0x0000,     /* R156 */
	0x0000,     /* R157 */
	0x0000,     /* R158 */
	0x0000,     /* R159 */
	0x0000,     /* R160 */
	0x0000,     /* R161 */
	0x0000,     /* R162 */
	0x0000,     /* R163 */
	0x0028,     /* R164 - Clock Rate Test 4 */
	0x0004,     /* R165 */
	0x0000,     /* R166 */
	0x0060,     /* R167 */
	0x0000,     /* R168 */
	0x0000,     /* R169 */
	0x0000,     /* R170 */
	0x0000,     /* R171 */
	0x0000,     /* R172 - Analogue Output Bias 0 */
};

struct wm8903_priv {
	struct snd_soc_codec codec;
	u16 reg_cache[ARRAY_SIZE(wm8903_reg_defaults)];

	int sysclk;

	/* Reference counts */
	int class_w_users;
	int playback_active;
	int capture_active;

	struct completion wseq;

	struct snd_soc_jack *mic_jack;
	int mic_det;
	int mic_short;
	int mic_last_report;
	int mic_delay;

	struct snd_pcm_substream *master_substream;
	struct snd_pcm_substream *slave_substream;
};

static int wm8903_volatile_register(unsigned int reg)
{
	switch (reg) {
	case WM8903_SW_RESET_AND_ID:
	case WM8903_REVISION_NUMBER:
	case WM8903_INTERRUPT_STATUS_1:
	case WM8903_WRITE_SEQUENCER_4:
		return 1;

	default:
		return 0;
	}
}

static int wm8903_run_sequence(struct snd_soc_codec *codec, unsigned int start)
{
	u16 reg[5];
	struct i2c_client *i2c = codec->control_data;
<<<<<<< HEAD
	struct wm8903_priv *wm8903 = codec->private_data;
=======
	struct wm8903_priv *wm8903 = snd_soc_codec_get_drvdata(codec);
>>>>>>> b2c812e2

	BUG_ON(start > 48);

	/* Enable the sequencer if it's not already on */
	reg[0] = snd_soc_read(codec, WM8903_WRITE_SEQUENCER_0);
	snd_soc_write(codec, WM8903_WRITE_SEQUENCER_0,
		      reg[0] | WM8903_WSEQ_ENA);

	dev_dbg(&i2c->dev, "Starting sequence at %d\n", start);

	snd_soc_write(codec, WM8903_WRITE_SEQUENCER_3,
		     start | WM8903_WSEQ_START);

	/* Wait for it to complete.  If we have the interrupt wired up then
	 * that will break us out of the poll early.
	 */
	do {
		wait_for_completion_timeout(&wm8903->wseq,
					    msecs_to_jiffies(10));

		reg[4] = snd_soc_read(codec, WM8903_WRITE_SEQUENCER_4);
	} while (reg[4] & WM8903_WSEQ_BUSY);

	dev_dbg(&i2c->dev, "Sequence complete\n");

	/* Disable the sequencer again if we enabled it */
	snd_soc_write(codec, WM8903_WRITE_SEQUENCER_0, reg[0]);

	return 0;
}

static void wm8903_sync_reg_cache(struct snd_soc_codec *codec, u16 *cache)
{
	int i;

	/* There really ought to be something better we can do here :/ */
	for (i = 0; i < ARRAY_SIZE(wm8903_reg_defaults); i++)
		cache[i] = codec->hw_read(codec, i);
}

static void wm8903_reset(struct snd_soc_codec *codec)
{
	snd_soc_write(codec, WM8903_SW_RESET_AND_ID, 0);
	memcpy(codec->reg_cache, wm8903_reg_defaults,
	       sizeof(wm8903_reg_defaults));
}

#define WM8903_OUTPUT_SHORT 0x8
#define WM8903_OUTPUT_OUT   0x4
#define WM8903_OUTPUT_INT   0x2
#define WM8903_OUTPUT_IN    0x1

static int wm8903_cp_event(struct snd_soc_dapm_widget *w,
			   struct snd_kcontrol *kcontrol, int event)
{
	WARN_ON(event != SND_SOC_DAPM_POST_PMU);
	mdelay(4);

	return 0;
}

/*
 * Event for headphone and line out amplifier power changes.  Special
 * power up/down sequences are required in order to maximise pop/click
 * performance.
 */
static int wm8903_output_event(struct snd_soc_dapm_widget *w,
			       struct snd_kcontrol *kcontrol, int event)
{
	struct snd_soc_codec *codec = w->codec;
	u16 val;
	u16 reg;
	u16 dcs_reg;
	u16 dcs_bit;
	int shift;

	switch (w->reg) {
	case WM8903_POWER_MANAGEMENT_2:
		reg = WM8903_ANALOGUE_HP_0;
		dcs_bit = 0 + w->shift;
		break;
	case WM8903_POWER_MANAGEMENT_3:
		reg = WM8903_ANALOGUE_LINEOUT_0;
		dcs_bit = 2 + w->shift;
		break;
	default:
		BUG();
		return -EINVAL;  /* Spurious warning from some compilers */
	}

	switch (w->shift) {
	case 0:
		shift = 0;
		break;
	case 1:
		shift = 4;
		break;
	default:
		BUG();
		return -EINVAL;  /* Spurious warning from some compilers */
	}

	if (event & SND_SOC_DAPM_PRE_PMU) {
		val = snd_soc_read(codec, reg);

		/* Short the output */
		val &= ~(WM8903_OUTPUT_SHORT << shift);
		snd_soc_write(codec, reg, val);
	}

	if (event & SND_SOC_DAPM_POST_PMU) {
		val = snd_soc_read(codec, reg);

		val |= (WM8903_OUTPUT_IN << shift);
		snd_soc_write(codec, reg, val);

		val |= (WM8903_OUTPUT_INT << shift);
		snd_soc_write(codec, reg, val);

		/* Turn on the output ENA_OUTP */
		val |= (WM8903_OUTPUT_OUT << shift);
		snd_soc_write(codec, reg, val);

		/* Enable the DC servo */
		dcs_reg = snd_soc_read(codec, WM8903_DC_SERVO_0);
		dcs_reg |= dcs_bit;
		snd_soc_write(codec, WM8903_DC_SERVO_0, dcs_reg);

		/* Remove the short */
		val |= (WM8903_OUTPUT_SHORT << shift);
		snd_soc_write(codec, reg, val);
	}

	if (event & SND_SOC_DAPM_PRE_PMD) {
		val = snd_soc_read(codec, reg);

		/* Short the output */
		val &= ~(WM8903_OUTPUT_SHORT << shift);
		snd_soc_write(codec, reg, val);

		/* Disable the DC servo */
		dcs_reg = snd_soc_read(codec, WM8903_DC_SERVO_0);
		dcs_reg &= ~dcs_bit;
		snd_soc_write(codec, WM8903_DC_SERVO_0, dcs_reg);

		/* Then disable the intermediate and output stages */
		val &= ~((WM8903_OUTPUT_OUT | WM8903_OUTPUT_INT |
			  WM8903_OUTPUT_IN) << shift);
		snd_soc_write(codec, reg, val);
	}

	return 0;
}

/*
 * When used with DAC outputs only the WM8903 charge pump supports
 * operation in class W mode, providing very low power consumption
 * when used with digital sources.  Enable and disable this mode
 * automatically depending on the mixer configuration.
 *
 * All the relevant controls are simple switches.
 */
static int wm8903_class_w_put(struct snd_kcontrol *kcontrol,
			      struct snd_ctl_elem_value *ucontrol)
{
	struct snd_soc_dapm_widget *widget = snd_kcontrol_chip(kcontrol);
	struct snd_soc_codec *codec = widget->codec;
	struct wm8903_priv *wm8903 = snd_soc_codec_get_drvdata(codec);
	struct i2c_client *i2c = codec->control_data;
	u16 reg;
	int ret;

	reg = snd_soc_read(codec, WM8903_CLASS_W_0);

	/* Turn it off if we're about to enable bypass */
	if (ucontrol->value.integer.value[0]) {
		if (wm8903->class_w_users == 0) {
			dev_dbg(&i2c->dev, "Disabling Class W\n");
			snd_soc_write(codec, WM8903_CLASS_W_0, reg &
				     ~(WM8903_CP_DYN_FREQ | WM8903_CP_DYN_V));
		}
		wm8903->class_w_users++;
	}

	/* Implement the change */
	ret = snd_soc_dapm_put_volsw(kcontrol, ucontrol);

	/* If we've just disabled the last bypass path turn Class W on */
	if (!ucontrol->value.integer.value[0]) {
		if (wm8903->class_w_users == 1) {
			dev_dbg(&i2c->dev, "Enabling Class W\n");
			snd_soc_write(codec, WM8903_CLASS_W_0, reg |
				     WM8903_CP_DYN_FREQ | WM8903_CP_DYN_V);
		}
		wm8903->class_w_users--;
	}

	dev_dbg(&i2c->dev, "Bypass use count now %d\n",
		wm8903->class_w_users);

	return ret;
}

#define SOC_DAPM_SINGLE_W(xname, reg, shift, max, invert) \
{	.iface = SNDRV_CTL_ELEM_IFACE_MIXER, .name = xname, \
	.info = snd_soc_info_volsw, \
	.get = snd_soc_dapm_get_volsw, .put = wm8903_class_w_put, \
	.private_value =  SOC_SINGLE_VALUE(reg, shift, max, invert) }


/* ALSA can only do steps of .01dB */
static const DECLARE_TLV_DB_SCALE(digital_tlv, -7200, 75, 1);

static const DECLARE_TLV_DB_SCALE(digital_sidetone_tlv, -3600, 300, 0);
static const DECLARE_TLV_DB_SCALE(out_tlv, -5700, 100, 0);

static const DECLARE_TLV_DB_SCALE(drc_tlv_thresh, 0, 75, 0);
static const DECLARE_TLV_DB_SCALE(drc_tlv_amp, -2250, 75, 0);
static const DECLARE_TLV_DB_SCALE(drc_tlv_min, 0, 600, 0);
static const DECLARE_TLV_DB_SCALE(drc_tlv_max, 1200, 600, 0);
static const DECLARE_TLV_DB_SCALE(drc_tlv_startup, -300, 50, 0);

static const char *drc_slope_text[] = {
	"1", "1/2", "1/4", "1/8", "1/16", "0"
};

static const struct soc_enum drc_slope_r0 =
	SOC_ENUM_SINGLE(WM8903_DRC_2, 3, 6, drc_slope_text);

static const struct soc_enum drc_slope_r1 =
	SOC_ENUM_SINGLE(WM8903_DRC_2, 0, 6, drc_slope_text);

static const char *drc_attack_text[] = {
	"instantaneous",
	"363us", "762us", "1.45ms", "2.9ms", "5.8ms", "11.6ms", "23.2ms",
	"46.4ms", "92.8ms", "185.6ms"
};

static const struct soc_enum drc_attack =
	SOC_ENUM_SINGLE(WM8903_DRC_1, 12, 11, drc_attack_text);

static const char *drc_decay_text[] = {
	"186ms", "372ms", "743ms", "1.49s", "2.97s", "5.94s", "11.89s",
	"23.87s", "47.56s"
};

static const struct soc_enum drc_decay =
	SOC_ENUM_SINGLE(WM8903_DRC_1, 8, 9, drc_decay_text);

static const char *drc_ff_delay_text[] = {
	"5 samples", "9 samples"
};

static const struct soc_enum drc_ff_delay =
	SOC_ENUM_SINGLE(WM8903_DRC_0, 5, 2, drc_ff_delay_text);

static const char *drc_qr_decay_text[] = {
	"0.725ms", "1.45ms", "5.8ms"
};

static const struct soc_enum drc_qr_decay =
	SOC_ENUM_SINGLE(WM8903_DRC_1, 4, 3, drc_qr_decay_text);

static const char *drc_smoothing_text[] = {
	"Low", "Medium", "High"
};

static const struct soc_enum drc_smoothing =
	SOC_ENUM_SINGLE(WM8903_DRC_0, 11, 3, drc_smoothing_text);

static const char *soft_mute_text[] = {
	"Fast (fs/2)", "Slow (fs/32)"
};

static const struct soc_enum soft_mute =
	SOC_ENUM_SINGLE(WM8903_DAC_DIGITAL_1, 10, 2, soft_mute_text);

static const char *mute_mode_text[] = {
	"Hard", "Soft"
};

static const struct soc_enum mute_mode =
	SOC_ENUM_SINGLE(WM8903_DAC_DIGITAL_1, 9, 2, mute_mode_text);

static const char *dac_deemphasis_text[] = {
	"Disabled", "32kHz", "44.1kHz", "48kHz"
};

static const struct soc_enum dac_deemphasis =
	SOC_ENUM_SINGLE(WM8903_DAC_DIGITAL_1, 1, 4, dac_deemphasis_text);

static const char *companding_text[] = {
	"ulaw", "alaw"
};

static const struct soc_enum dac_companding =
	SOC_ENUM_SINGLE(WM8903_AUDIO_INTERFACE_0, 0, 2, companding_text);

static const struct soc_enum adc_companding =
	SOC_ENUM_SINGLE(WM8903_AUDIO_INTERFACE_0, 2, 2, companding_text);

static const char *input_mode_text[] = {
	"Single-Ended", "Differential Line", "Differential Mic"
};

static const struct soc_enum linput_mode_enum =
	SOC_ENUM_SINGLE(WM8903_ANALOGUE_LEFT_INPUT_1, 0, 3, input_mode_text);

static const struct soc_enum rinput_mode_enum =
	SOC_ENUM_SINGLE(WM8903_ANALOGUE_RIGHT_INPUT_1, 0, 3, input_mode_text);

static const char *linput_mux_text[] = {
	"IN1L", "IN2L", "IN3L"
};

static const struct soc_enum linput_enum =
	SOC_ENUM_SINGLE(WM8903_ANALOGUE_LEFT_INPUT_1, 2, 3, linput_mux_text);

static const struct soc_enum linput_inv_enum =
	SOC_ENUM_SINGLE(WM8903_ANALOGUE_LEFT_INPUT_1, 4, 3, linput_mux_text);

static const char *rinput_mux_text[] = {
	"IN1R", "IN2R", "IN3R"
};

static const struct soc_enum rinput_enum =
	SOC_ENUM_SINGLE(WM8903_ANALOGUE_RIGHT_INPUT_1, 2, 3, rinput_mux_text);

static const struct soc_enum rinput_inv_enum =
	SOC_ENUM_SINGLE(WM8903_ANALOGUE_RIGHT_INPUT_1, 4, 3, rinput_mux_text);


static const char *sidetone_text[] = {
	"None", "Left", "Right"
};

static const struct soc_enum lsidetone_enum =
	SOC_ENUM_SINGLE(WM8903_DAC_DIGITAL_0, 2, 3, sidetone_text);

static const struct soc_enum rsidetone_enum =
	SOC_ENUM_SINGLE(WM8903_DAC_DIGITAL_0, 0, 3, sidetone_text);

static const struct snd_kcontrol_new wm8903_snd_controls[] = {

/* Input PGAs - No TLV since the scale depends on PGA mode */
SOC_SINGLE("Left Input PGA Switch", WM8903_ANALOGUE_LEFT_INPUT_0,
	   7, 1, 1),
SOC_SINGLE("Left Input PGA Volume", WM8903_ANALOGUE_LEFT_INPUT_0,
	   0, 31, 0),
SOC_SINGLE("Left Input PGA Common Mode Switch", WM8903_ANALOGUE_LEFT_INPUT_1,
	   6, 1, 0),

SOC_SINGLE("Right Input PGA Switch", WM8903_ANALOGUE_RIGHT_INPUT_0,
	   7, 1, 1),
SOC_SINGLE("Right Input PGA Volume", WM8903_ANALOGUE_RIGHT_INPUT_0,
	   0, 31, 0),
SOC_SINGLE("Right Input PGA Common Mode Switch", WM8903_ANALOGUE_RIGHT_INPUT_1,
	   6, 1, 0),

/* ADCs */
SOC_SINGLE("DRC Switch", WM8903_DRC_0, 15, 1, 0),
SOC_ENUM("DRC Compressor Slope R0", drc_slope_r0),
SOC_ENUM("DRC Compressor Slope R1", drc_slope_r1),
SOC_SINGLE_TLV("DRC Compressor Threshold Volume", WM8903_DRC_3, 5, 124, 1,
	       drc_tlv_thresh),
SOC_SINGLE_TLV("DRC Volume", WM8903_DRC_3, 0, 30, 1, drc_tlv_amp),
SOC_SINGLE_TLV("DRC Minimum Gain Volume", WM8903_DRC_1, 2, 3, 1, drc_tlv_min),
SOC_SINGLE_TLV("DRC Maximum Gain Volume", WM8903_DRC_1, 0, 3, 0, drc_tlv_max),
SOC_ENUM("DRC Attack Rate", drc_attack),
SOC_ENUM("DRC Decay Rate", drc_decay),
SOC_ENUM("DRC FF Delay", drc_ff_delay),
SOC_SINGLE("DRC Anticlip Switch", WM8903_DRC_0, 1, 1, 0),
SOC_SINGLE("DRC QR Switch", WM8903_DRC_0, 2, 1, 0),
SOC_SINGLE_TLV("DRC QR Threshold Volume", WM8903_DRC_0, 6, 3, 0, drc_tlv_max),
SOC_ENUM("DRC QR Decay Rate", drc_qr_decay),
SOC_SINGLE("DRC Smoothing Switch", WM8903_DRC_0, 3, 1, 0),
SOC_SINGLE("DRC Smoothing Hysteresis Switch", WM8903_DRC_0, 0, 1, 0),
SOC_ENUM("DRC Smoothing Threshold", drc_smoothing),
SOC_SINGLE_TLV("DRC Startup Volume", WM8903_DRC_0, 6, 18, 0, drc_tlv_startup),

SOC_DOUBLE_R_TLV("Digital Capture Volume", WM8903_ADC_DIGITAL_VOLUME_LEFT,
		 WM8903_ADC_DIGITAL_VOLUME_RIGHT, 1, 96, 0, digital_tlv),
SOC_ENUM("ADC Companding Mode", adc_companding),
SOC_SINGLE("ADC Companding Switch", WM8903_AUDIO_INTERFACE_0, 3, 1, 0),

SOC_DOUBLE_TLV("Digital Sidetone Volume", WM8903_DAC_DIGITAL_0, 4, 8,
	       12, 0, digital_sidetone_tlv),

/* DAC */
SOC_DOUBLE_R_TLV("Digital Playback Volume", WM8903_DAC_DIGITAL_VOLUME_LEFT,
		 WM8903_DAC_DIGITAL_VOLUME_RIGHT, 1, 120, 0, digital_tlv),
SOC_ENUM("DAC Soft Mute Rate", soft_mute),
SOC_ENUM("DAC Mute Mode", mute_mode),
SOC_SINGLE("DAC Mono Switch", WM8903_DAC_DIGITAL_1, 12, 1, 0),
SOC_ENUM("DAC De-emphasis", dac_deemphasis),
SOC_ENUM("DAC Companding Mode", dac_companding),
SOC_SINGLE("DAC Companding Switch", WM8903_AUDIO_INTERFACE_0, 1, 1, 0),

/* Headphones */
SOC_DOUBLE_R("Headphone Switch",
	     WM8903_ANALOGUE_OUT1_LEFT, WM8903_ANALOGUE_OUT1_RIGHT,
	     8, 1, 1),
SOC_DOUBLE_R("Headphone ZC Switch",
	     WM8903_ANALOGUE_OUT1_LEFT, WM8903_ANALOGUE_OUT1_RIGHT,
	     6, 1, 0),
SOC_DOUBLE_R_TLV("Headphone Volume",
		 WM8903_ANALOGUE_OUT1_LEFT, WM8903_ANALOGUE_OUT1_RIGHT,
		 0, 63, 0, out_tlv),

/* Line out */
SOC_DOUBLE_R("Line Out Switch",
	     WM8903_ANALOGUE_OUT2_LEFT, WM8903_ANALOGUE_OUT2_RIGHT,
	     8, 1, 1),
SOC_DOUBLE_R("Line Out ZC Switch",
	     WM8903_ANALOGUE_OUT2_LEFT, WM8903_ANALOGUE_OUT2_RIGHT,
	     6, 1, 0),
SOC_DOUBLE_R_TLV("Line Out Volume",
		 WM8903_ANALOGUE_OUT2_LEFT, WM8903_ANALOGUE_OUT2_RIGHT,
		 0, 63, 0, out_tlv),

/* Speaker */
SOC_DOUBLE_R("Speaker Switch",
	     WM8903_ANALOGUE_OUT3_LEFT, WM8903_ANALOGUE_OUT3_RIGHT, 8, 1, 1),
SOC_DOUBLE_R("Speaker ZC Switch",
	     WM8903_ANALOGUE_OUT3_LEFT, WM8903_ANALOGUE_OUT3_RIGHT, 6, 1, 0),
SOC_DOUBLE_R_TLV("Speaker Volume",
		 WM8903_ANALOGUE_OUT3_LEFT, WM8903_ANALOGUE_OUT3_RIGHT,
		 0, 63, 0, out_tlv),
};

static const struct snd_kcontrol_new linput_mode_mux =
	SOC_DAPM_ENUM("Left Input Mode Mux", linput_mode_enum);

static const struct snd_kcontrol_new rinput_mode_mux =
	SOC_DAPM_ENUM("Right Input Mode Mux", rinput_mode_enum);

static const struct snd_kcontrol_new linput_mux =
	SOC_DAPM_ENUM("Left Input Mux", linput_enum);

static const struct snd_kcontrol_new linput_inv_mux =
	SOC_DAPM_ENUM("Left Inverting Input Mux", linput_inv_enum);

static const struct snd_kcontrol_new rinput_mux =
	SOC_DAPM_ENUM("Right Input Mux", rinput_enum);

static const struct snd_kcontrol_new rinput_inv_mux =
	SOC_DAPM_ENUM("Right Inverting Input Mux", rinput_inv_enum);

static const struct snd_kcontrol_new lsidetone_mux =
	SOC_DAPM_ENUM("DACL Sidetone Mux", lsidetone_enum);

static const struct snd_kcontrol_new rsidetone_mux =
	SOC_DAPM_ENUM("DACR Sidetone Mux", rsidetone_enum);

static const struct snd_kcontrol_new left_output_mixer[] = {
SOC_DAPM_SINGLE("DACL Switch", WM8903_ANALOGUE_LEFT_MIX_0, 3, 1, 0),
SOC_DAPM_SINGLE("DACR Switch", WM8903_ANALOGUE_LEFT_MIX_0, 2, 1, 0),
SOC_DAPM_SINGLE_W("Left Bypass Switch", WM8903_ANALOGUE_LEFT_MIX_0, 1, 1, 0),
SOC_DAPM_SINGLE_W("Right Bypass Switch", WM8903_ANALOGUE_LEFT_MIX_0, 0, 1, 0),
};

static const struct snd_kcontrol_new right_output_mixer[] = {
SOC_DAPM_SINGLE("DACL Switch", WM8903_ANALOGUE_RIGHT_MIX_0, 3, 1, 0),
SOC_DAPM_SINGLE("DACR Switch", WM8903_ANALOGUE_RIGHT_MIX_0, 2, 1, 0),
SOC_DAPM_SINGLE_W("Left Bypass Switch", WM8903_ANALOGUE_RIGHT_MIX_0, 1, 1, 0),
SOC_DAPM_SINGLE_W("Right Bypass Switch", WM8903_ANALOGUE_RIGHT_MIX_0, 0, 1, 0),
};

static const struct snd_kcontrol_new left_speaker_mixer[] = {
SOC_DAPM_SINGLE("DACL Switch", WM8903_ANALOGUE_SPK_MIX_LEFT_0, 3, 1, 0),
SOC_DAPM_SINGLE("DACR Switch", WM8903_ANALOGUE_SPK_MIX_LEFT_0, 2, 1, 0),
SOC_DAPM_SINGLE("Left Bypass Switch", WM8903_ANALOGUE_SPK_MIX_LEFT_0, 1, 1, 0),
SOC_DAPM_SINGLE("Right Bypass Switch", WM8903_ANALOGUE_SPK_MIX_LEFT_0,
		0, 1, 0),
};

static const struct snd_kcontrol_new right_speaker_mixer[] = {
SOC_DAPM_SINGLE("DACL Switch", WM8903_ANALOGUE_SPK_MIX_RIGHT_0, 3, 1, 0),
SOC_DAPM_SINGLE("DACR Switch", WM8903_ANALOGUE_SPK_MIX_RIGHT_0, 2, 1, 0),
SOC_DAPM_SINGLE("Left Bypass Switch", WM8903_ANALOGUE_SPK_MIX_RIGHT_0,
		1, 1, 0),
SOC_DAPM_SINGLE("Right Bypass Switch", WM8903_ANALOGUE_SPK_MIX_RIGHT_0,
		0, 1, 0),
};

static const struct snd_soc_dapm_widget wm8903_dapm_widgets[] = {
SND_SOC_DAPM_INPUT("IN1L"),
SND_SOC_DAPM_INPUT("IN1R"),
SND_SOC_DAPM_INPUT("IN2L"),
SND_SOC_DAPM_INPUT("IN2R"),
SND_SOC_DAPM_INPUT("IN3L"),
SND_SOC_DAPM_INPUT("IN3R"),

SND_SOC_DAPM_OUTPUT("HPOUTL"),
SND_SOC_DAPM_OUTPUT("HPOUTR"),
SND_SOC_DAPM_OUTPUT("LINEOUTL"),
SND_SOC_DAPM_OUTPUT("LINEOUTR"),
SND_SOC_DAPM_OUTPUT("LOP"),
SND_SOC_DAPM_OUTPUT("LON"),
SND_SOC_DAPM_OUTPUT("ROP"),
SND_SOC_DAPM_OUTPUT("RON"),

SND_SOC_DAPM_MICBIAS("Mic Bias", WM8903_MIC_BIAS_CONTROL_0, 0, 0),

SND_SOC_DAPM_MUX("Left Input Mux", SND_SOC_NOPM, 0, 0, &linput_mux),
SND_SOC_DAPM_MUX("Left Input Inverting Mux", SND_SOC_NOPM, 0, 0,
		 &linput_inv_mux),
SND_SOC_DAPM_MUX("Left Input Mode Mux", SND_SOC_NOPM, 0, 0, &linput_mode_mux),

SND_SOC_DAPM_MUX("Right Input Mux", SND_SOC_NOPM, 0, 0, &rinput_mux),
SND_SOC_DAPM_MUX("Right Input Inverting Mux", SND_SOC_NOPM, 0, 0,
		 &rinput_inv_mux),
SND_SOC_DAPM_MUX("Right Input Mode Mux", SND_SOC_NOPM, 0, 0, &rinput_mode_mux),

SND_SOC_DAPM_PGA("Left Input PGA", WM8903_POWER_MANAGEMENT_0, 1, 0, NULL, 0),
SND_SOC_DAPM_PGA("Right Input PGA", WM8903_POWER_MANAGEMENT_0, 0, 0, NULL, 0),

SND_SOC_DAPM_ADC("ADCL", "Left HiFi Capture", WM8903_POWER_MANAGEMENT_6, 1, 0),
SND_SOC_DAPM_ADC("ADCR", "Right HiFi Capture", WM8903_POWER_MANAGEMENT_6, 0, 0),

SND_SOC_DAPM_MUX("DACL Sidetone", SND_SOC_NOPM, 0, 0, &lsidetone_mux),
SND_SOC_DAPM_MUX("DACR Sidetone", SND_SOC_NOPM, 0, 0, &rsidetone_mux),

SND_SOC_DAPM_DAC("DACL", "Left Playback", WM8903_POWER_MANAGEMENT_6, 3, 0),
SND_SOC_DAPM_DAC("DACR", "Right Playback", WM8903_POWER_MANAGEMENT_6, 2, 0),

SND_SOC_DAPM_MIXER("Left Output Mixer", WM8903_POWER_MANAGEMENT_1, 1, 0,
		   left_output_mixer, ARRAY_SIZE(left_output_mixer)),
SND_SOC_DAPM_MIXER("Right Output Mixer", WM8903_POWER_MANAGEMENT_1, 0, 0,
		   right_output_mixer, ARRAY_SIZE(right_output_mixer)),

SND_SOC_DAPM_MIXER("Left Speaker Mixer", WM8903_POWER_MANAGEMENT_4, 1, 0,
		   left_speaker_mixer, ARRAY_SIZE(left_speaker_mixer)),
SND_SOC_DAPM_MIXER("Right Speaker Mixer", WM8903_POWER_MANAGEMENT_4, 0, 0,
		   right_speaker_mixer, ARRAY_SIZE(right_speaker_mixer)),

SND_SOC_DAPM_PGA_E("Left Headphone Output PGA", WM8903_POWER_MANAGEMENT_2,
		   1, 0, NULL, 0, wm8903_output_event,
		   SND_SOC_DAPM_PRE_PMU | SND_SOC_DAPM_POST_PMU |
		   SND_SOC_DAPM_PRE_PMD),
SND_SOC_DAPM_PGA_E("Right Headphone Output PGA", WM8903_POWER_MANAGEMENT_2,
		   0, 0, NULL, 0, wm8903_output_event,
		   SND_SOC_DAPM_PRE_PMU | SND_SOC_DAPM_POST_PMU |
		   SND_SOC_DAPM_PRE_PMD),

SND_SOC_DAPM_PGA_E("Left Line Output PGA", WM8903_POWER_MANAGEMENT_3, 1, 0,
		   NULL, 0, wm8903_output_event,
		   SND_SOC_DAPM_PRE_PMU | SND_SOC_DAPM_POST_PMU |
		   SND_SOC_DAPM_PRE_PMD),
SND_SOC_DAPM_PGA_E("Right Line Output PGA", WM8903_POWER_MANAGEMENT_3, 0, 0,
		   NULL, 0, wm8903_output_event,
		   SND_SOC_DAPM_PRE_PMU | SND_SOC_DAPM_POST_PMU |
		   SND_SOC_DAPM_PRE_PMD),

SND_SOC_DAPM_PGA("Left Speaker PGA", WM8903_POWER_MANAGEMENT_5, 1, 0,
		 NULL, 0),
SND_SOC_DAPM_PGA("Right Speaker PGA", WM8903_POWER_MANAGEMENT_5, 0, 0,
		 NULL, 0),

SND_SOC_DAPM_SUPPLY("Charge Pump", WM8903_CHARGE_PUMP_0, 0, 0,
		    wm8903_cp_event, SND_SOC_DAPM_POST_PMU),
SND_SOC_DAPM_SUPPLY("CLK_DSP", WM8903_CLOCK_RATES_2, 1, 0, NULL, 0),
};

static const struct snd_soc_dapm_route intercon[] = {

	{ "Left Input Mux", "IN1L", "IN1L" },
	{ "Left Input Mux", "IN2L", "IN2L" },
	{ "Left Input Mux", "IN3L", "IN3L" },

	{ "Left Input Inverting Mux", "IN1L", "IN1L" },
	{ "Left Input Inverting Mux", "IN2L", "IN2L" },
	{ "Left Input Inverting Mux", "IN3L", "IN3L" },

	{ "Right Input Mux", "IN1R", "IN1R" },
	{ "Right Input Mux", "IN2R", "IN2R" },
	{ "Right Input Mux", "IN3R", "IN3R" },

	{ "Right Input Inverting Mux", "IN1R", "IN1R" },
	{ "Right Input Inverting Mux", "IN2R", "IN2R" },
	{ "Right Input Inverting Mux", "IN3R", "IN3R" },

	{ "Left Input Mode Mux", "Single-Ended", "Left Input Inverting Mux" },
	{ "Left Input Mode Mux", "Differential Line",
	  "Left Input Mux" },
	{ "Left Input Mode Mux", "Differential Line",
	  "Left Input Inverting Mux" },
	{ "Left Input Mode Mux", "Differential Mic",
	  "Left Input Mux" },
	{ "Left Input Mode Mux", "Differential Mic",
	  "Left Input Inverting Mux" },

	{ "Right Input Mode Mux", "Single-Ended",
	  "Right Input Inverting Mux" },
	{ "Right Input Mode Mux", "Differential Line",
	  "Right Input Mux" },
	{ "Right Input Mode Mux", "Differential Line",
	  "Right Input Inverting Mux" },
	{ "Right Input Mode Mux", "Differential Mic",
	  "Right Input Mux" },
	{ "Right Input Mode Mux", "Differential Mic",
	  "Right Input Inverting Mux" },

	{ "Left Input PGA", NULL, "Left Input Mode Mux" },
	{ "Right Input PGA", NULL, "Right Input Mode Mux" },

	{ "ADCL", NULL, "Left Input PGA" },
	{ "ADCL", NULL, "CLK_DSP" },
	{ "ADCR", NULL, "Right Input PGA" },
	{ "ADCR", NULL, "CLK_DSP" },

	{ "DACL Sidetone", "Left", "ADCL" },
	{ "DACL Sidetone", "Right", "ADCR" },
	{ "DACR Sidetone", "Left", "ADCL" },
	{ "DACR Sidetone", "Right", "ADCR" },

	{ "DACL", NULL, "DACL Sidetone" },
	{ "DACL", NULL, "CLK_DSP" },
	{ "DACR", NULL, "DACR Sidetone" },
	{ "DACR", NULL, "CLK_DSP" },

	{ "Left Output Mixer", "Left Bypass Switch", "Left Input PGA" },
	{ "Left Output Mixer", "Right Bypass Switch", "Right Input PGA" },
	{ "Left Output Mixer", "DACL Switch", "DACL" },
	{ "Left Output Mixer", "DACR Switch", "DACR" },

	{ "Right Output Mixer", "Left Bypass Switch", "Left Input PGA" },
	{ "Right Output Mixer", "Right Bypass Switch", "Right Input PGA" },
	{ "Right Output Mixer", "DACL Switch", "DACL" },
	{ "Right Output Mixer", "DACR Switch", "DACR" },

	{ "Left Speaker Mixer", "Left Bypass Switch", "Left Input PGA" },
	{ "Left Speaker Mixer", "Right Bypass Switch", "Right Input PGA" },
	{ "Left Speaker Mixer", "DACL Switch", "DACL" },
	{ "Left Speaker Mixer", "DACR Switch", "DACR" },

	{ "Right Speaker Mixer", "Left Bypass Switch", "Left Input PGA" },
	{ "Right Speaker Mixer", "Right Bypass Switch", "Right Input PGA" },
	{ "Right Speaker Mixer", "DACL Switch", "DACL" },
	{ "Right Speaker Mixer", "DACR Switch", "DACR" },

	{ "Left Line Output PGA", NULL, "Left Output Mixer" },
	{ "Right Line Output PGA", NULL, "Right Output Mixer" },

	{ "Left Headphone Output PGA", NULL, "Left Output Mixer" },
	{ "Right Headphone Output PGA", NULL, "Right Output Mixer" },

	{ "Left Speaker PGA", NULL, "Left Speaker Mixer" },
	{ "Right Speaker PGA", NULL, "Right Speaker Mixer" },

	{ "HPOUTL", NULL, "Left Headphone Output PGA" },
	{ "HPOUTR", NULL, "Right Headphone Output PGA" },

	{ "LINEOUTL", NULL, "Left Line Output PGA" },
	{ "LINEOUTR", NULL, "Right Line Output PGA" },

	{ "LOP", NULL, "Left Speaker PGA" },
	{ "LON", NULL, "Left Speaker PGA" },

	{ "ROP", NULL, "Right Speaker PGA" },
	{ "RON", NULL, "Right Speaker PGA" },

	{ "Left Headphone Output PGA", NULL, "Charge Pump" },
	{ "Right Headphone Output PGA", NULL, "Charge Pump" },
	{ "Left Line Output PGA", NULL, "Charge Pump" },
	{ "Right Line Output PGA", NULL, "Charge Pump" },
};

static int wm8903_add_widgets(struct snd_soc_codec *codec)
{
	snd_soc_dapm_new_controls(codec, wm8903_dapm_widgets,
				  ARRAY_SIZE(wm8903_dapm_widgets));

	snd_soc_dapm_add_routes(codec, intercon, ARRAY_SIZE(intercon));

	return 0;
}

static int wm8903_set_bias_level(struct snd_soc_codec *codec,
				 enum snd_soc_bias_level level)
{
	struct i2c_client *i2c = codec->control_data;
	u16 reg, reg2;

	switch (level) {
	case SND_SOC_BIAS_ON:
	case SND_SOC_BIAS_PREPARE:
		reg = snd_soc_read(codec, WM8903_VMID_CONTROL_0);
		reg &= ~(WM8903_VMID_RES_MASK);
		reg |= WM8903_VMID_RES_50K;
		snd_soc_write(codec, WM8903_VMID_CONTROL_0, reg);
		break;

	case SND_SOC_BIAS_STANDBY:
		if (codec->bias_level == SND_SOC_BIAS_OFF) {
			snd_soc_write(codec, WM8903_CLOCK_RATES_2,
				     WM8903_CLK_SYS_ENA);

			/* Change DC servo dither level in startup sequence */
			snd_soc_write(codec, WM8903_WRITE_SEQUENCER_0, 0x11);
			snd_soc_write(codec, WM8903_WRITE_SEQUENCER_1, 0x1257);
			snd_soc_write(codec, WM8903_WRITE_SEQUENCER_2, 0x2);

			wm8903_run_sequence(codec, 0);
			wm8903_sync_reg_cache(codec, codec->reg_cache);

			/* Enable low impedence charge pump output */
			reg = snd_soc_read(codec,
					  WM8903_CONTROL_INTERFACE_TEST_1);
			snd_soc_write(codec, WM8903_CONTROL_INTERFACE_TEST_1,
				     reg | WM8903_TEST_KEY);
			reg2 = snd_soc_read(codec, WM8903_CHARGE_PUMP_TEST_1);
			snd_soc_write(codec, WM8903_CHARGE_PUMP_TEST_1,
				     reg2 | WM8903_CP_SW_KELVIN_MODE_MASK);
			snd_soc_write(codec, WM8903_CONTROL_INTERFACE_TEST_1,
				     reg);

			/* By default no bypass paths are enabled so
			 * enable Class W support.
			 */
			dev_dbg(&i2c->dev, "Enabling Class W\n");
			snd_soc_write(codec, WM8903_CLASS_W_0, reg |
				     WM8903_CP_DYN_FREQ | WM8903_CP_DYN_V);
		}

		reg = snd_soc_read(codec, WM8903_VMID_CONTROL_0);
		reg &= ~(WM8903_VMID_RES_MASK);
		reg |= WM8903_VMID_RES_250K;
		snd_soc_write(codec, WM8903_VMID_CONTROL_0, reg);
		break;

	case SND_SOC_BIAS_OFF:
		wm8903_run_sequence(codec, 32);
		reg = snd_soc_read(codec, WM8903_CLOCK_RATES_2);
		reg &= ~WM8903_CLK_SYS_ENA;
		snd_soc_write(codec, WM8903_CLOCK_RATES_2, reg);
		break;
	}

	codec->bias_level = level;

	return 0;
}

static int wm8903_set_dai_sysclk(struct snd_soc_dai *codec_dai,
				 int clk_id, unsigned int freq, int dir)
{
	struct snd_soc_codec *codec = codec_dai->codec;
	struct wm8903_priv *wm8903 = snd_soc_codec_get_drvdata(codec);

	wm8903->sysclk = freq;

	return 0;
}

static int wm8903_set_dai_fmt(struct snd_soc_dai *codec_dai,
			      unsigned int fmt)
{
	struct snd_soc_codec *codec = codec_dai->codec;
	u16 aif1 = snd_soc_read(codec, WM8903_AUDIO_INTERFACE_1);

	aif1 &= ~(WM8903_LRCLK_DIR | WM8903_BCLK_DIR | WM8903_AIF_FMT_MASK |
		  WM8903_AIF_LRCLK_INV | WM8903_AIF_BCLK_INV);

	switch (fmt & SND_SOC_DAIFMT_MASTER_MASK) {
	case SND_SOC_DAIFMT_CBS_CFS:
		break;
	case SND_SOC_DAIFMT_CBS_CFM:
		aif1 |= WM8903_LRCLK_DIR;
		break;
	case SND_SOC_DAIFMT_CBM_CFM:
		aif1 |= WM8903_LRCLK_DIR | WM8903_BCLK_DIR;
		break;
	case SND_SOC_DAIFMT_CBM_CFS:
		aif1 |= WM8903_BCLK_DIR;
		break;
	default:
		return -EINVAL;
	}

	switch (fmt & SND_SOC_DAIFMT_FORMAT_MASK) {
	case SND_SOC_DAIFMT_DSP_A:
		aif1 |= 0x3;
		break;
	case SND_SOC_DAIFMT_DSP_B:
		aif1 |= 0x3 | WM8903_AIF_LRCLK_INV;
		break;
	case SND_SOC_DAIFMT_I2S:
		aif1 |= 0x2;
		break;
	case SND_SOC_DAIFMT_RIGHT_J:
		aif1 |= 0x1;
		break;
	case SND_SOC_DAIFMT_LEFT_J:
		break;
	default:
		return -EINVAL;
	}

	/* Clock inversion */
	switch (fmt & SND_SOC_DAIFMT_FORMAT_MASK) {
	case SND_SOC_DAIFMT_DSP_A:
	case SND_SOC_DAIFMT_DSP_B:
		/* frame inversion not valid for DSP modes */
		switch (fmt & SND_SOC_DAIFMT_INV_MASK) {
		case SND_SOC_DAIFMT_NB_NF:
			break;
		case SND_SOC_DAIFMT_IB_NF:
			aif1 |= WM8903_AIF_BCLK_INV;
			break;
		default:
			return -EINVAL;
		}
		break;
	case SND_SOC_DAIFMT_I2S:
	case SND_SOC_DAIFMT_RIGHT_J:
	case SND_SOC_DAIFMT_LEFT_J:
		switch (fmt & SND_SOC_DAIFMT_INV_MASK) {
		case SND_SOC_DAIFMT_NB_NF:
			break;
		case SND_SOC_DAIFMT_IB_IF:
			aif1 |= WM8903_AIF_BCLK_INV | WM8903_AIF_LRCLK_INV;
			break;
		case SND_SOC_DAIFMT_IB_NF:
			aif1 |= WM8903_AIF_BCLK_INV;
			break;
		case SND_SOC_DAIFMT_NB_IF:
			aif1 |= WM8903_AIF_LRCLK_INV;
			break;
		default:
			return -EINVAL;
		}
		break;
	default:
		return -EINVAL;
	}

	snd_soc_write(codec, WM8903_AUDIO_INTERFACE_1, aif1);

	return 0;
}

static int wm8903_digital_mute(struct snd_soc_dai *codec_dai, int mute)
{
	struct snd_soc_codec *codec = codec_dai->codec;
	u16 reg;

	reg = snd_soc_read(codec, WM8903_DAC_DIGITAL_1);

	if (mute)
		reg |= WM8903_DAC_MUTE;
	else
		reg &= ~WM8903_DAC_MUTE;

	snd_soc_write(codec, WM8903_DAC_DIGITAL_1, reg);

	return 0;
}

/* Lookup table for CLK_SYS/fs ratio.  256fs or more is recommended
 * for optimal performance so we list the lower rates first and match
 * on the last match we find. */
static struct {
	int div;
	int rate;
	int mode;
	int mclk_div;
} clk_sys_ratios[] = {
	{   64, 0x0, 0x0, 1 },
	{   68, 0x0, 0x1, 1 },
	{  125, 0x0, 0x2, 1 },
	{  128, 0x1, 0x0, 1 },
	{  136, 0x1, 0x1, 1 },
	{  192, 0x2, 0x0, 1 },
	{  204, 0x2, 0x1, 1 },

	{   64, 0x0, 0x0, 2 },
	{   68, 0x0, 0x1, 2 },
	{  125, 0x0, 0x2, 2 },
	{  128, 0x1, 0x0, 2 },
	{  136, 0x1, 0x1, 2 },
	{  192, 0x2, 0x0, 2 },
	{  204, 0x2, 0x1, 2 },

	{  250, 0x2, 0x2, 1 },
	{  256, 0x3, 0x0, 1 },
	{  272, 0x3, 0x1, 1 },
	{  384, 0x4, 0x0, 1 },
	{  408, 0x4, 0x1, 1 },
	{  375, 0x4, 0x2, 1 },
	{  512, 0x5, 0x0, 1 },
	{  544, 0x5, 0x1, 1 },
	{  500, 0x5, 0x2, 1 },
	{  768, 0x6, 0x0, 1 },
	{  816, 0x6, 0x1, 1 },
	{  750, 0x6, 0x2, 1 },
	{ 1024, 0x7, 0x0, 1 },
	{ 1088, 0x7, 0x1, 1 },
	{ 1000, 0x7, 0x2, 1 },
	{ 1408, 0x8, 0x0, 1 },
	{ 1496, 0x8, 0x1, 1 },
	{ 1536, 0x9, 0x0, 1 },
	{ 1632, 0x9, 0x1, 1 },
	{ 1500, 0x9, 0x2, 1 },

	{  250, 0x2, 0x2, 2 },
	{  256, 0x3, 0x0, 2 },
	{  272, 0x3, 0x1, 2 },
	{  384, 0x4, 0x0, 2 },
	{  408, 0x4, 0x1, 2 },
	{  375, 0x4, 0x2, 2 },
	{  512, 0x5, 0x0, 2 },
	{  544, 0x5, 0x1, 2 },
	{  500, 0x5, 0x2, 2 },
	{  768, 0x6, 0x0, 2 },
	{  816, 0x6, 0x1, 2 },
	{  750, 0x6, 0x2, 2 },
	{ 1024, 0x7, 0x0, 2 },
	{ 1088, 0x7, 0x1, 2 },
	{ 1000, 0x7, 0x2, 2 },
	{ 1408, 0x8, 0x0, 2 },
	{ 1496, 0x8, 0x1, 2 },
	{ 1536, 0x9, 0x0, 2 },
	{ 1632, 0x9, 0x1, 2 },
	{ 1500, 0x9, 0x2, 2 },
};

/* CLK_SYS/BCLK ratios - multiplied by 10 due to .5s */
static struct {
	int ratio;
	int div;
} bclk_divs[] = {
	{  10,  0 },
	{  20,  2 },
	{  30,  3 },
	{  40,  4 },
	{  50,  5 },
	{  60,  7 },
	{  80,  8 },
	{ 100,  9 },
	{ 120, 11 },
	{ 160, 12 },
	{ 200, 13 },
	{ 220, 14 },
	{ 240, 15 },
	{ 300, 17 },
	{ 320, 18 },
	{ 440, 19 },
	{ 480, 20 },
};

/* Sample rates for DSP */
static struct {
	int rate;
	int value;
} sample_rates[] = {
	{  8000,  0 },
	{ 11025,  1 },
	{ 12000,  2 },
	{ 16000,  3 },
	{ 22050,  4 },
	{ 24000,  5 },
	{ 32000,  6 },
	{ 44100,  7 },
	{ 48000,  8 },
	{ 88200,  9 },
	{ 96000, 10 },
	{ 0,      0 },
};

static int wm8903_startup(struct snd_pcm_substream *substream,
			  struct snd_soc_dai *dai)
{
	struct snd_soc_pcm_runtime *rtd = substream->private_data;
	struct snd_soc_device *socdev = rtd->socdev;
	struct snd_soc_codec *codec = socdev->card->codec;
	struct wm8903_priv *wm8903 = snd_soc_codec_get_drvdata(codec);
	struct i2c_client *i2c = codec->control_data;
	struct snd_pcm_runtime *master_runtime;

	if (substream->stream == SNDRV_PCM_STREAM_PLAYBACK)
		wm8903->playback_active++;
	else
		wm8903->capture_active++;

	/* The DAI has shared clocks so if we already have a playback or
	 * capture going then constrain this substream to match it.
	 */
	if (wm8903->master_substream) {
		master_runtime = wm8903->master_substream->runtime;

		dev_dbg(&i2c->dev, "Constraining to %d bits\n",
			master_runtime->sample_bits);

		snd_pcm_hw_constraint_minmax(substream->runtime,
					     SNDRV_PCM_HW_PARAM_SAMPLE_BITS,
					     master_runtime->sample_bits,
					     master_runtime->sample_bits);

		wm8903->slave_substream = substream;
	} else
		wm8903->master_substream = substream;

	return 0;
}

static void wm8903_shutdown(struct snd_pcm_substream *substream,
			    struct snd_soc_dai *dai)
{
	struct snd_soc_pcm_runtime *rtd = substream->private_data;
	struct snd_soc_device *socdev = rtd->socdev;
	struct snd_soc_codec *codec = socdev->card->codec;
	struct wm8903_priv *wm8903 = snd_soc_codec_get_drvdata(codec);

	if (substream->stream == SNDRV_PCM_STREAM_PLAYBACK)
		wm8903->playback_active--;
	else
		wm8903->capture_active--;

	if (wm8903->master_substream == substream)
		wm8903->master_substream = wm8903->slave_substream;

	wm8903->slave_substream = NULL;
}

static int wm8903_hw_params(struct snd_pcm_substream *substream,
			    struct snd_pcm_hw_params *params,
			    struct snd_soc_dai *dai)
{
	struct snd_soc_pcm_runtime *rtd = substream->private_data;
	struct snd_soc_device *socdev = rtd->socdev;
	struct snd_soc_codec *codec = socdev->card->codec;
	struct wm8903_priv *wm8903 = snd_soc_codec_get_drvdata(codec);
	struct i2c_client *i2c = codec->control_data;
	int fs = params_rate(params);
	int bclk;
	int bclk_div;
	int i;
	int dsp_config;
	int clk_config;
	int best_val;
	int cur_val;
	int clk_sys;

	u16 aif1 = snd_soc_read(codec, WM8903_AUDIO_INTERFACE_1);
	u16 aif2 = snd_soc_read(codec, WM8903_AUDIO_INTERFACE_2);
	u16 aif3 = snd_soc_read(codec, WM8903_AUDIO_INTERFACE_3);
	u16 clock0 = snd_soc_read(codec, WM8903_CLOCK_RATES_0);
	u16 clock1 = snd_soc_read(codec, WM8903_CLOCK_RATES_1);
	u16 dac_digital1 = snd_soc_read(codec, WM8903_DAC_DIGITAL_1);

	if (substream == wm8903->slave_substream) {
		dev_dbg(&i2c->dev, "Ignoring hw_params for slave substream\n");
		return 0;
	}

	/* Enable sloping stopband filter for low sample rates */
	if (fs <= 24000)
		dac_digital1 |= WM8903_DAC_SB_FILT;
	else
		dac_digital1 &= ~WM8903_DAC_SB_FILT;

	/* Configure sample rate logic for DSP - choose nearest rate */
	dsp_config = 0;
	best_val = abs(sample_rates[dsp_config].rate - fs);
	for (i = 1; i < ARRAY_SIZE(sample_rates); i++) {
		cur_val = abs(sample_rates[i].rate - fs);
		if (cur_val <= best_val) {
			dsp_config = i;
			best_val = cur_val;
		}
	}

	/* Constraints should stop us hitting this but let's make sure */
	if (wm8903->capture_active)
		switch (sample_rates[dsp_config].rate) {
		case 88200:
		case 96000:
			dev_err(&i2c->dev, "%dHz unsupported by ADC\n",
				fs);
			return -EINVAL;

		default:
			break;
		}

	dev_dbg(&i2c->dev, "DSP fs = %dHz\n", sample_rates[dsp_config].rate);
	clock1 &= ~WM8903_SAMPLE_RATE_MASK;
	clock1 |= sample_rates[dsp_config].value;

	aif1 &= ~WM8903_AIF_WL_MASK;
	bclk = 2 * fs;
	switch (params_format(params)) {
	case SNDRV_PCM_FORMAT_S16_LE:
		bclk *= 16;
		break;
	case SNDRV_PCM_FORMAT_S20_3LE:
		bclk *= 20;
		aif1 |= 0x4;
		break;
	case SNDRV_PCM_FORMAT_S24_LE:
		bclk *= 24;
		aif1 |= 0x8;
		break;
	case SNDRV_PCM_FORMAT_S32_LE:
		bclk *= 32;
		aif1 |= 0xc;
		break;
	default:
		return -EINVAL;
	}

	dev_dbg(&i2c->dev, "MCLK = %dHz, target sample rate = %dHz\n",
		wm8903->sysclk, fs);

	/* We may not have an MCLK which allows us to generate exactly
	 * the clock we want, particularly with USB derived inputs, so
	 * approximate.
	 */
	clk_config = 0;
	best_val = abs((wm8903->sysclk /
			(clk_sys_ratios[0].mclk_div *
			 clk_sys_ratios[0].div)) - fs);
	for (i = 1; i < ARRAY_SIZE(clk_sys_ratios); i++) {
		cur_val = abs((wm8903->sysclk /
			       (clk_sys_ratios[i].mclk_div *
				clk_sys_ratios[i].div)) - fs);

		if (cur_val <= best_val) {
			clk_config = i;
			best_val = cur_val;
		}
	}

	if (clk_sys_ratios[clk_config].mclk_div == 2) {
		clock0 |= WM8903_MCLKDIV2;
		clk_sys = wm8903->sysclk / 2;
	} else {
		clock0 &= ~WM8903_MCLKDIV2;
		clk_sys = wm8903->sysclk;
	}

	clock1 &= ~(WM8903_CLK_SYS_RATE_MASK |
		    WM8903_CLK_SYS_MODE_MASK);
	clock1 |= clk_sys_ratios[clk_config].rate << WM8903_CLK_SYS_RATE_SHIFT;
	clock1 |= clk_sys_ratios[clk_config].mode << WM8903_CLK_SYS_MODE_SHIFT;

	dev_dbg(&i2c->dev, "CLK_SYS_RATE=%x, CLK_SYS_MODE=%x div=%d\n",
		clk_sys_ratios[clk_config].rate,
		clk_sys_ratios[clk_config].mode,
		clk_sys_ratios[clk_config].div);

	dev_dbg(&i2c->dev, "Actual CLK_SYS = %dHz\n", clk_sys);

	/* We may not get quite the right frequency if using
	 * approximate clocks so look for the closest match that is
	 * higher than the target (we need to ensure that there enough
	 * BCLKs to clock out the samples).
	 */
	bclk_div = 0;
	best_val = ((clk_sys * 10) / bclk_divs[0].ratio) - bclk;
	i = 1;
	while (i < ARRAY_SIZE(bclk_divs)) {
		cur_val = ((clk_sys * 10) / bclk_divs[i].ratio) - bclk;
		if (cur_val < 0) /* BCLK table is sorted */
			break;
		bclk_div = i;
		best_val = cur_val;
		i++;
	}

	aif2 &= ~WM8903_BCLK_DIV_MASK;
	aif3 &= ~WM8903_LRCLK_RATE_MASK;

	dev_dbg(&i2c->dev, "BCLK ratio %d for %dHz - actual BCLK = %dHz\n",
		bclk_divs[bclk_div].ratio / 10, bclk,
		(clk_sys * 10) / bclk_divs[bclk_div].ratio);

	aif2 |= bclk_divs[bclk_div].div;
	aif3 |= bclk / fs;

	snd_soc_write(codec, WM8903_CLOCK_RATES_0, clock0);
	snd_soc_write(codec, WM8903_CLOCK_RATES_1, clock1);
	snd_soc_write(codec, WM8903_AUDIO_INTERFACE_1, aif1);
	snd_soc_write(codec, WM8903_AUDIO_INTERFACE_2, aif2);
	snd_soc_write(codec, WM8903_AUDIO_INTERFACE_3, aif3);
	snd_soc_write(codec, WM8903_DAC_DIGITAL_1, dac_digital1);

	return 0;
}

/**
 * wm8903_mic_detect - Enable microphone detection via the WM8903 IRQ
 *
 * @codec:  WM8903 codec
 * @jack:   jack to report detection events on
 * @det:    value to report for presence detection
 * @shrt:   value to report for short detection
 *
 * Enable microphone detection via IRQ on the WM8903.  If GPIOs are
 * being used to bring out signals to the processor then only platform
 * data configuration is needed for WM8903 and processor GPIOs should
 * be configured using snd_soc_jack_add_gpios() instead.
 *
 * The current threasholds for detection should be configured using
 * micdet_cfg in the platform data.  Using this function will force on
 * the microphone bias for the device.
 */
int wm8903_mic_detect(struct snd_soc_codec *codec, struct snd_soc_jack *jack,
		      int det, int shrt)
{
<<<<<<< HEAD
	struct wm8903_priv *wm8903 = codec->private_data;
=======
	struct wm8903_priv *wm8903 = snd_soc_codec_get_drvdata(codec);
>>>>>>> b2c812e2
	int irq_mask = WM8903_MICDET_EINT | WM8903_MICSHRT_EINT;

	dev_dbg(codec->dev, "Enabling microphone detection: %x %x\n",
		det, shrt);

	/* Store the configuration */
	wm8903->mic_jack = jack;
	wm8903->mic_det = det;
	wm8903->mic_short = shrt;

	/* Enable interrupts we've got a report configured for */
	if (det)
		irq_mask &= ~WM8903_MICDET_EINT;
	if (shrt)
		irq_mask &= ~WM8903_MICSHRT_EINT;

	snd_soc_update_bits(codec, WM8903_INTERRUPT_STATUS_1_MASK,
			    WM8903_MICDET_EINT | WM8903_MICSHRT_EINT,
			    irq_mask);

	if (det && shrt) {
		/* Enable mic detection, this may not have been set through
		 * platform data (eg, if the defaults are OK). */
		snd_soc_update_bits(codec, WM8903_WRITE_SEQUENCER_0,
				    WM8903_WSEQ_ENA, WM8903_WSEQ_ENA);
		snd_soc_update_bits(codec, WM8903_MIC_BIAS_CONTROL_0,
				    WM8903_MICDET_ENA, WM8903_MICDET_ENA);
	} else {
		snd_soc_update_bits(codec, WM8903_MIC_BIAS_CONTROL_0,
				    WM8903_MICDET_ENA, 0);
	}

	return 0;
}
EXPORT_SYMBOL_GPL(wm8903_mic_detect);

static irqreturn_t wm8903_irq(int irq, void *data)
{
	struct wm8903_priv *wm8903 = data;
	struct snd_soc_codec *codec = &wm8903->codec;
	int mic_report;
	int int_pol;
	int int_val = 0;
	int mask = ~snd_soc_read(codec, WM8903_INTERRUPT_STATUS_1_MASK);

	int_val = snd_soc_read(codec, WM8903_INTERRUPT_STATUS_1) & mask;

	if (int_val & WM8903_WSEQ_BUSY_EINT) {
		dev_dbg(codec->dev, "Write sequencer done\n");
		complete(&wm8903->wseq);
	}

	/*
	 * The rest is microphone jack detection.  We need to manually
	 * invert the polarity of the interrupt after each event - to
	 * simplify the code keep track of the last state we reported
	 * and just invert the relevant bits in both the report and
	 * the polarity register.
	 */
	mic_report = wm8903->mic_last_report;
	int_pol = snd_soc_read(codec, WM8903_INTERRUPT_POLARITY_1);

	if (int_val & WM8903_MICSHRT_EINT) {
		dev_dbg(codec->dev, "Microphone short (pol=%x)\n", int_pol);

		mic_report ^= wm8903->mic_short;
		int_pol ^= WM8903_MICSHRT_INV;
	}

	if (int_val & WM8903_MICDET_EINT) {
		dev_dbg(codec->dev, "Microphone detect (pol=%x)\n", int_pol);

		mic_report ^= wm8903->mic_det;
		int_pol ^= WM8903_MICDET_INV;

		msleep(wm8903->mic_delay);
	}

	snd_soc_update_bits(codec, WM8903_INTERRUPT_POLARITY_1,
			    WM8903_MICSHRT_INV | WM8903_MICDET_INV, int_pol);

	snd_soc_jack_report(wm8903->mic_jack, mic_report,
			    wm8903->mic_short | wm8903->mic_det);

	wm8903->mic_last_report = mic_report;

	return IRQ_HANDLED;
}

#define WM8903_PLAYBACK_RATES (SNDRV_PCM_RATE_8000 |\
			       SNDRV_PCM_RATE_11025 |	\
			       SNDRV_PCM_RATE_16000 |	\
			       SNDRV_PCM_RATE_22050 |	\
			       SNDRV_PCM_RATE_32000 |	\
			       SNDRV_PCM_RATE_44100 |	\
			       SNDRV_PCM_RATE_48000 |	\
			       SNDRV_PCM_RATE_88200 |	\
			       SNDRV_PCM_RATE_96000)

#define WM8903_CAPTURE_RATES (SNDRV_PCM_RATE_8000 |\
			      SNDRV_PCM_RATE_11025 |	\
			      SNDRV_PCM_RATE_16000 |	\
			      SNDRV_PCM_RATE_22050 |	\
			      SNDRV_PCM_RATE_32000 |	\
			      SNDRV_PCM_RATE_44100 |	\
			      SNDRV_PCM_RATE_48000)

#define WM8903_FORMATS (SNDRV_PCM_FMTBIT_S16_LE |\
			SNDRV_PCM_FMTBIT_S20_3LE |\
			SNDRV_PCM_FMTBIT_S24_LE)

static struct snd_soc_dai_ops wm8903_dai_ops = {
	.startup	= wm8903_startup,
	.shutdown	= wm8903_shutdown,
	.hw_params	= wm8903_hw_params,
	.digital_mute	= wm8903_digital_mute,
	.set_fmt	= wm8903_set_dai_fmt,
	.set_sysclk	= wm8903_set_dai_sysclk,
};

struct snd_soc_dai wm8903_dai = {
	.name = "WM8903",
	.playback = {
		.stream_name = "Playback",
		.channels_min = 2,
		.channels_max = 2,
		.rates = WM8903_PLAYBACK_RATES,
		.formats = WM8903_FORMATS,
	},
	.capture = {
		 .stream_name = "Capture",
		 .channels_min = 2,
		 .channels_max = 2,
		 .rates = WM8903_CAPTURE_RATES,
		 .formats = WM8903_FORMATS,
	 },
	.ops = &wm8903_dai_ops,
	.symmetric_rates = 1,
};
EXPORT_SYMBOL_GPL(wm8903_dai);

static int wm8903_suspend(struct platform_device *pdev, pm_message_t state)
{
	struct snd_soc_device *socdev = platform_get_drvdata(pdev);
	struct snd_soc_codec *codec = socdev->card->codec;

	wm8903_set_bias_level(codec, SND_SOC_BIAS_OFF);

	return 0;
}

static int wm8903_resume(struct platform_device *pdev)
{
	struct snd_soc_device *socdev = platform_get_drvdata(pdev);
	struct snd_soc_codec *codec = socdev->card->codec;
	struct i2c_client *i2c = codec->control_data;
	int i;
	u16 *reg_cache = codec->reg_cache;
	u16 *tmp_cache = kmemdup(reg_cache, sizeof(wm8903_reg_defaults),
				 GFP_KERNEL);

	/* Bring the codec back up to standby first to minimise pop/clicks */
	wm8903_set_bias_level(codec, SND_SOC_BIAS_STANDBY);
	wm8903_set_bias_level(codec, codec->suspend_bias_level);

	/* Sync back everything else */
	if (tmp_cache) {
		for (i = 2; i < ARRAY_SIZE(wm8903_reg_defaults); i++)
			if (tmp_cache[i] != reg_cache[i])
				snd_soc_write(codec, i, tmp_cache[i]);
		kfree(tmp_cache);
	} else {
		dev_err(&i2c->dev, "Failed to allocate temporary cache\n");
	}

	return 0;
}

static struct snd_soc_codec *wm8903_codec;

static __devinit int wm8903_i2c_probe(struct i2c_client *i2c,
				      const struct i2c_device_id *id)
{
	struct wm8903_platform_data *pdata = dev_get_platdata(&i2c->dev);
	struct wm8903_priv *wm8903;
	struct snd_soc_codec *codec;
	int ret, i;
	int trigger, irq_pol;
	u16 val;

	wm8903 = kzalloc(sizeof(struct wm8903_priv), GFP_KERNEL);
	if (wm8903 == NULL)
		return -ENOMEM;

	codec = &wm8903->codec;

	mutex_init(&codec->mutex);
	INIT_LIST_HEAD(&codec->dapm_widgets);
	INIT_LIST_HEAD(&codec->dapm_paths);

	codec->dev = &i2c->dev;
	codec->name = "WM8903";
	codec->owner = THIS_MODULE;
	codec->bias_level = SND_SOC_BIAS_OFF;
	codec->set_bias_level = wm8903_set_bias_level;
	codec->dai = &wm8903_dai;
	codec->num_dai = 1;
	codec->reg_cache_size = ARRAY_SIZE(wm8903->reg_cache);
	codec->reg_cache = &wm8903->reg_cache[0];
	snd_soc_codec_set_drvdata(codec, wm8903);
	codec->volatile_register = wm8903_volatile_register;
	init_completion(&wm8903->wseq);

	i2c_set_clientdata(i2c, codec);
	codec->control_data = i2c;

	ret = snd_soc_codec_set_cache_io(codec, 8, 16, SND_SOC_I2C);
	if (ret != 0) {
		dev_err(&i2c->dev, "Failed to set cache I/O: %d\n", ret);
		goto err;
	}

	val = snd_soc_read(codec, WM8903_SW_RESET_AND_ID);
	if (val != wm8903_reg_defaults[WM8903_SW_RESET_AND_ID]) {
		dev_err(&i2c->dev,
			"Device with ID register %x is not a WM8903\n", val);
		return -ENODEV;
	}

	val = snd_soc_read(codec, WM8903_REVISION_NUMBER);
	dev_info(&i2c->dev, "WM8903 revision %d\n",
		 val & WM8903_CHIP_REV_MASK);

	wm8903_reset(codec);

	/* Set up GPIOs and microphone detection */
	if (pdata) {
		for (i = 0; i < ARRAY_SIZE(pdata->gpio_cfg); i++) {
			if (!pdata->gpio_cfg[i])
				continue;

			snd_soc_write(codec, WM8903_GPIO_CONTROL_1 + i,
				      pdata->gpio_cfg[i] & 0xffff);
		}

		snd_soc_write(codec, WM8903_MIC_BIAS_CONTROL_0,
			      pdata->micdet_cfg);

		/* Microphone detection needs the WSEQ clock */
		if (pdata->micdet_cfg)
			snd_soc_update_bits(codec, WM8903_WRITE_SEQUENCER_0,
					    WM8903_WSEQ_ENA, WM8903_WSEQ_ENA);

		wm8903->mic_delay = pdata->micdet_delay;
	}
	
	if (i2c->irq) {
		if (pdata && pdata->irq_active_low) {
			trigger = IRQF_TRIGGER_LOW;
			irq_pol = WM8903_IRQ_POL;
		} else {
			trigger = IRQF_TRIGGER_HIGH;
			irq_pol = 0;
		}

		snd_soc_update_bits(codec, WM8903_INTERRUPT_CONTROL,
				    WM8903_IRQ_POL, irq_pol);
		
		ret = request_threaded_irq(i2c->irq, NULL, wm8903_irq,
					   trigger | IRQF_ONESHOT,
					   "wm8903", wm8903);
		if (ret != 0) {
			dev_err(&i2c->dev, "Failed to request IRQ: %d\n",
				ret);
			goto err;
		}

		/* Enable write sequencer interrupts */
		snd_soc_update_bits(codec, WM8903_INTERRUPT_STATUS_1_MASK,
				    WM8903_IM_WSEQ_BUSY_EINT, 0);
	}

	/* power on device */
	wm8903_set_bias_level(codec, SND_SOC_BIAS_STANDBY);

	/* Latch volume update bits */
	val = snd_soc_read(codec, WM8903_ADC_DIGITAL_VOLUME_LEFT);
	val |= WM8903_ADCVU;
	snd_soc_write(codec, WM8903_ADC_DIGITAL_VOLUME_LEFT, val);
	snd_soc_write(codec, WM8903_ADC_DIGITAL_VOLUME_RIGHT, val);

	val = snd_soc_read(codec, WM8903_DAC_DIGITAL_VOLUME_LEFT);
	val |= WM8903_DACVU;
	snd_soc_write(codec, WM8903_DAC_DIGITAL_VOLUME_LEFT, val);
	snd_soc_write(codec, WM8903_DAC_DIGITAL_VOLUME_RIGHT, val);

	val = snd_soc_read(codec, WM8903_ANALOGUE_OUT1_LEFT);
	val |= WM8903_HPOUTVU;
	snd_soc_write(codec, WM8903_ANALOGUE_OUT1_LEFT, val);
	snd_soc_write(codec, WM8903_ANALOGUE_OUT1_RIGHT, val);

	val = snd_soc_read(codec, WM8903_ANALOGUE_OUT2_LEFT);
	val |= WM8903_LINEOUTVU;
	snd_soc_write(codec, WM8903_ANALOGUE_OUT2_LEFT, val);
	snd_soc_write(codec, WM8903_ANALOGUE_OUT2_RIGHT, val);

	val = snd_soc_read(codec, WM8903_ANALOGUE_OUT3_LEFT);
	val |= WM8903_SPKVU;
	snd_soc_write(codec, WM8903_ANALOGUE_OUT3_LEFT, val);
	snd_soc_write(codec, WM8903_ANALOGUE_OUT3_RIGHT, val);

	/* Enable DAC soft mute by default */
	val = snd_soc_read(codec, WM8903_DAC_DIGITAL_1);
	val |= WM8903_DAC_MUTEMODE;
	snd_soc_write(codec, WM8903_DAC_DIGITAL_1, val);

	wm8903_dai.dev = &i2c->dev;
	wm8903_codec = codec;

	ret = snd_soc_register_codec(codec);
	if (ret != 0) {
		dev_err(&i2c->dev, "Failed to register codec: %d\n", ret);
		goto err_irq;
	}

	ret = snd_soc_register_dai(&wm8903_dai);
	if (ret != 0) {
		dev_err(&i2c->dev, "Failed to register DAI: %d\n", ret);
		goto err_codec;
	}

	return ret;

err_codec:
	snd_soc_unregister_codec(codec);
err_irq:
	if (i2c->irq)
		free_irq(i2c->irq, wm8903);
err:
	wm8903_codec = NULL;
	kfree(wm8903);
	return ret;
}

static __devexit int wm8903_i2c_remove(struct i2c_client *client)
{
	struct snd_soc_codec *codec = i2c_get_clientdata(client);
<<<<<<< HEAD
	struct wm8903_priv *priv = codec->private_data;
=======
	struct wm8903_priv *priv = snd_soc_codec_get_drvdata(codec);
>>>>>>> b2c812e2

	snd_soc_unregister_dai(&wm8903_dai);
	snd_soc_unregister_codec(codec);

	wm8903_set_bias_level(codec, SND_SOC_BIAS_OFF);

	if (client->irq)
		free_irq(client->irq, priv);

<<<<<<< HEAD
	kfree(codec->private_data);
=======
	kfree(priv);
>>>>>>> b2c812e2

	wm8903_codec = NULL;
	wm8903_dai.dev = NULL;

	return 0;
}

/* i2c codec control layer */
static const struct i2c_device_id wm8903_i2c_id[] = {
       { "wm8903", 0 },
       { }
};
MODULE_DEVICE_TABLE(i2c, wm8903_i2c_id);

static struct i2c_driver wm8903_i2c_driver = {
	.driver = {
		.name = "WM8903",
		.owner = THIS_MODULE,
	},
	.probe    = wm8903_i2c_probe,
	.remove   = __devexit_p(wm8903_i2c_remove),
	.id_table = wm8903_i2c_id,
};

static int wm8903_probe(struct platform_device *pdev)
{
	struct snd_soc_device *socdev = platform_get_drvdata(pdev);
	int ret = 0;

	if (!wm8903_codec) {
		dev_err(&pdev->dev, "I2C device not yet probed\n");
		goto err;
	}

	socdev->card->codec = wm8903_codec;

	/* register pcms */
	ret = snd_soc_new_pcms(socdev, SNDRV_DEFAULT_IDX1, SNDRV_DEFAULT_STR1);
	if (ret < 0) {
		dev_err(&pdev->dev, "failed to create pcms\n");
		goto err;
	}

	snd_soc_add_controls(socdev->card->codec, wm8903_snd_controls,
				ARRAY_SIZE(wm8903_snd_controls));
	wm8903_add_widgets(socdev->card->codec);

	return ret;

err:
	return ret;
}

/* power down chip */
static int wm8903_remove(struct platform_device *pdev)
{
	struct snd_soc_device *socdev = platform_get_drvdata(pdev);
	struct snd_soc_codec *codec = socdev->card->codec;

	if (codec->control_data)
		wm8903_set_bias_level(codec, SND_SOC_BIAS_OFF);

	snd_soc_free_pcms(socdev);
	snd_soc_dapm_free(socdev);

	return 0;
}

struct snd_soc_codec_device soc_codec_dev_wm8903 = {
	.probe = 	wm8903_probe,
	.remove = 	wm8903_remove,
	.suspend = 	wm8903_suspend,
	.resume =	wm8903_resume,
};
EXPORT_SYMBOL_GPL(soc_codec_dev_wm8903);

static int __init wm8903_modinit(void)
{
	return i2c_add_driver(&wm8903_i2c_driver);
}
module_init(wm8903_modinit);

static void __exit wm8903_exit(void)
{
	i2c_del_driver(&wm8903_i2c_driver);
}
module_exit(wm8903_exit);

MODULE_DESCRIPTION("ASoC WM8903 driver");
MODULE_AUTHOR("Mark Brown <broonie@opensource.wolfsonmicro.cm>");
MODULE_LICENSE("GPL");<|MERGE_RESOLUTION|>--- conflicted
+++ resolved
@@ -253,11 +253,7 @@
 {
 	u16 reg[5];
 	struct i2c_client *i2c = codec->control_data;
-<<<<<<< HEAD
-	struct wm8903_priv *wm8903 = codec->private_data;
-=======
 	struct wm8903_priv *wm8903 = snd_soc_codec_get_drvdata(codec);
->>>>>>> b2c812e2
 
 	BUG_ON(start > 48);
 
@@ -1469,11 +1465,7 @@
 int wm8903_mic_detect(struct snd_soc_codec *codec, struct snd_soc_jack *jack,
 		      int det, int shrt)
 {
-<<<<<<< HEAD
-	struct wm8903_priv *wm8903 = codec->private_data;
-=======
 	struct wm8903_priv *wm8903 = snd_soc_codec_get_drvdata(codec);
->>>>>>> b2c812e2
 	int irq_mask = WM8903_MICDET_EINT | WM8903_MICSHRT_EINT;
 
 	dev_dbg(codec->dev, "Enabling microphone detection: %x %x\n",
@@ -1821,11 +1813,7 @@
 static __devexit int wm8903_i2c_remove(struct i2c_client *client)
 {
 	struct snd_soc_codec *codec = i2c_get_clientdata(client);
-<<<<<<< HEAD
-	struct wm8903_priv *priv = codec->private_data;
-=======
 	struct wm8903_priv *priv = snd_soc_codec_get_drvdata(codec);
->>>>>>> b2c812e2
 
 	snd_soc_unregister_dai(&wm8903_dai);
 	snd_soc_unregister_codec(codec);
@@ -1835,11 +1823,7 @@
 	if (client->irq)
 		free_irq(client->irq, priv);
 
-<<<<<<< HEAD
-	kfree(codec->private_data);
-=======
 	kfree(priv);
->>>>>>> b2c812e2
 
 	wm8903_codec = NULL;
 	wm8903_dai.dev = NULL;
