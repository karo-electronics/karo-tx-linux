/*
 * wm9081.c  --  WM9081 ALSA SoC Audio driver
 *
 * Author: Mark Brown
 *
 * Copyright 2009 Wolfson Microelectronics plc
 *
 * This program is free software; you can redistribute it and/or modify
 * it under the terms of the GNU General Public License version 2 as
 * published by the Free Software Foundation.
 *
 */

#include <linux/module.h>
#include <linux/moduleparam.h>
#include <linux/init.h>
#include <linux/delay.h>
#include <linux/device.h>
#include <linux/pm.h>
#include <linux/i2c.h>
#include <linux/platform_device.h>
#include <linux/regmap.h>
#include <linux/slab.h>
#include <sound/core.h>
#include <sound/pcm.h>
#include <sound/pcm_params.h>
#include <sound/soc.h>
#include <sound/initval.h>
#include <sound/tlv.h>

#include <sound/wm9081.h>
#include "wm9081.h"

static struct reg_default wm9081_reg[] = {
	{  0, 0x9081 },     /* R0  - Software Reset */
	{  2, 0x00B9 },     /* R2  - Analogue Lineout */
	{  3, 0x00B9 },     /* R3  - Analogue Speaker PGA */
	{  4, 0x0001 },     /* R4  - VMID Control */
	{  5, 0x0068 },     /* R5  - Bias Control 1 */
	{  7, 0x0000 },     /* R7  - Analogue Mixer */
	{  8, 0x0000 },     /* R8  - Anti Pop Control */
	{  9, 0x01DB },     /* R9  - Analogue Speaker 1 */
	{ 10, 0x0018 },     /* R10 - Analogue Speaker 2 */
	{ 11, 0x0180 },     /* R11 - Power Management */
	{ 12, 0x0000 },     /* R12 - Clock Control 1 */
	{ 13, 0x0038 },     /* R13 - Clock Control 2 */
	{ 14, 0x4000 },     /* R14 - Clock Control 3 */
	{ 16, 0x0000 },     /* R16 - FLL Control 1 */
	{ 17, 0x0200 },     /* R17 - FLL Control 2 */
	{ 18, 0x0000 },     /* R18 - FLL Control 3 */
	{ 19, 0x0204 },     /* R19 - FLL Control 4 */
	{ 20, 0x0000 },     /* R20 - FLL Control 5 */
	{ 22, 0x0000 },     /* R22 - Audio Interface 1 */
	{ 23, 0x0002 },     /* R23 - Audio Interface 2 */
	{ 24, 0x0008 },     /* R24 - Audio Interface 3 */
	{ 25, 0x0022 },     /* R25 - Audio Interface 4 */
	{ 27, 0x0006 },     /* R27 - Interrupt Status Mask */
	{ 28, 0x0000 },     /* R28 - Interrupt Polarity */
	{ 29, 0x0000 },     /* R29 - Interrupt Control */
	{ 30, 0x00C0 },     /* R30 - DAC Digital 1 */
	{ 31, 0x0008 },     /* R31 - DAC Digital 2 */
	{ 32, 0x09AF },     /* R32 - DRC 1 */
	{ 33, 0x4201 },     /* R33 - DRC 2 */
	{ 34, 0x0000 },     /* R34 - DRC 3 */
	{ 35, 0x0000 },     /* R35 - DRC 4 */
	{ 38, 0x0000 },     /* R38 - Write Sequencer 1 */
	{ 39, 0x0000 },     /* R39 - Write Sequencer 2 */
	{ 40, 0x0002 },     /* R40 - MW Slave 1 */
	{ 42, 0x0000 },     /* R42 - EQ 1 */
	{ 43, 0x0000 },     /* R43 - EQ 2 */
	{ 44, 0x0FCA },     /* R44 - EQ 3 */
	{ 45, 0x0400 },     /* R45 - EQ 4 */
	{ 46, 0x00B8 },     /* R46 - EQ 5 */
	{ 47, 0x1EB5 },     /* R47 - EQ 6 */
	{ 48, 0xF145 },     /* R48 - EQ 7 */
	{ 49, 0x0B75 },     /* R49 - EQ 8 */
	{ 50, 0x01C5 },     /* R50 - EQ 9 */
	{ 51, 0x169E },     /* R51 - EQ 10 */
	{ 52, 0xF829 },     /* R52 - EQ 11 */
	{ 53, 0x07AD },     /* R53 - EQ 12 */
	{ 54, 0x1103 },     /* R54 - EQ 13 */
	{ 55, 0x1C58 },     /* R55 - EQ 14 */
	{ 56, 0xF373 },     /* R56 - EQ 15 */
	{ 57, 0x0A54 },     /* R57 - EQ 16 */
	{ 58, 0x0558 },     /* R58 - EQ 17 */
	{ 59, 0x0564 },     /* R59 - EQ 18 */
	{ 60, 0x0559 },     /* R60 - EQ 19 */
	{ 61, 0x4000 },     /* R61 - EQ 20 */
};

static struct {
	int ratio;
	int clk_sys_rate;
} clk_sys_rates[] = {
	{ 64,   0 },
	{ 128,  1 },
	{ 192,  2 },
	{ 256,  3 },
	{ 384,  4 },
	{ 512,  5 },
	{ 768,  6 },
	{ 1024, 7 },
	{ 1408, 8 },
	{ 1536, 9 },
};

static struct {
	int rate;
	int sample_rate;
} sample_rates[] = {
	{ 8000,  0  },
	{ 11025, 1  },
	{ 12000, 2  },
	{ 16000, 3  },
	{ 22050, 4  },
	{ 24000, 5  },
	{ 32000, 6  },
	{ 44100, 7  },
	{ 48000, 8  },
	{ 88200, 9  },
	{ 96000, 10 },
};

static struct {
	int div; /* *10 due to .5s */
	int bclk_div;
} bclk_divs[] = {
	{ 10,  0  },
	{ 15,  1  },
	{ 20,  2  },
	{ 30,  3  },
	{ 40,  4  },
	{ 50,  5  },
	{ 55,  6  },
	{ 60,  7  },
	{ 80,  8  },
	{ 100, 9  },
	{ 110, 10 },
	{ 120, 11 },
	{ 160, 12 },
	{ 200, 13 },
	{ 220, 14 },
	{ 240, 15 },
	{ 250, 16 },
	{ 300, 17 },
	{ 320, 18 },
	{ 440, 19 },
	{ 480, 20 },
};

struct wm9081_priv {
	struct regmap *regmap;
	int sysclk_source;
	int mclk_rate;
	int sysclk_rate;
	int fs;
	int bclk;
	int master;
	int fll_fref;
	int fll_fout;
	int tdm_width;
	struct wm9081_pdata pdata;
};

static bool wm9081_volatile_register(struct device *dev, unsigned int reg)
{
	switch (reg) {
	case WM9081_SOFTWARE_RESET:
	case WM9081_INTERRUPT_STATUS:
		return true;
	default:
		return false;
	}
}

static bool wm9081_readable_register(struct device *dev, unsigned int reg)
{
	switch (reg) {
	case WM9081_SOFTWARE_RESET:
	case WM9081_ANALOGUE_LINEOUT:
	case WM9081_ANALOGUE_SPEAKER_PGA:
	case WM9081_VMID_CONTROL:
	case WM9081_BIAS_CONTROL_1:
	case WM9081_ANALOGUE_MIXER:
	case WM9081_ANTI_POP_CONTROL:
	case WM9081_ANALOGUE_SPEAKER_1:
	case WM9081_ANALOGUE_SPEAKER_2:
	case WM9081_POWER_MANAGEMENT:
	case WM9081_CLOCK_CONTROL_1:
	case WM9081_CLOCK_CONTROL_2:
	case WM9081_CLOCK_CONTROL_3:
	case WM9081_FLL_CONTROL_1:
	case WM9081_FLL_CONTROL_2:
	case WM9081_FLL_CONTROL_3:
	case WM9081_FLL_CONTROL_4:
	case WM9081_FLL_CONTROL_5:
	case WM9081_AUDIO_INTERFACE_1:
	case WM9081_AUDIO_INTERFACE_2:
	case WM9081_AUDIO_INTERFACE_3:
	case WM9081_AUDIO_INTERFACE_4:
	case WM9081_INTERRUPT_STATUS:
	case WM9081_INTERRUPT_STATUS_MASK:
	case WM9081_INTERRUPT_POLARITY:
	case WM9081_INTERRUPT_CONTROL:
	case WM9081_DAC_DIGITAL_1:
	case WM9081_DAC_DIGITAL_2:
	case WM9081_DRC_1:
	case WM9081_DRC_2:
	case WM9081_DRC_3:
	case WM9081_DRC_4:
	case WM9081_WRITE_SEQUENCER_1:
	case WM9081_WRITE_SEQUENCER_2:
	case WM9081_MW_SLAVE_1:
	case WM9081_EQ_1:
	case WM9081_EQ_2:
	case WM9081_EQ_3:
	case WM9081_EQ_4:
	case WM9081_EQ_5:
	case WM9081_EQ_6:
	case WM9081_EQ_7:
	case WM9081_EQ_8:
	case WM9081_EQ_9:
	case WM9081_EQ_10:
	case WM9081_EQ_11:
	case WM9081_EQ_12:
	case WM9081_EQ_13:
	case WM9081_EQ_14:
	case WM9081_EQ_15:
	case WM9081_EQ_16:
	case WM9081_EQ_17:
	case WM9081_EQ_18:
	case WM9081_EQ_19:
	case WM9081_EQ_20:
		return true;
	default:
		return false;
	}
}

static int wm9081_reset(struct regmap *map)
{
	return regmap_write(map, WM9081_SOFTWARE_RESET, 0x9081);
}

static const DECLARE_TLV_DB_SCALE(drc_in_tlv, -4500, 75, 0);
static const DECLARE_TLV_DB_SCALE(drc_out_tlv, -2250, 75, 0);
static const DECLARE_TLV_DB_SCALE(drc_min_tlv, -1800, 600, 0);
static unsigned int drc_max_tlv[] = {
	TLV_DB_RANGE_HEAD(4),
	0, 0, TLV_DB_SCALE_ITEM(1200, 0, 0),
	1, 1, TLV_DB_SCALE_ITEM(1800, 0, 0),
	2, 2, TLV_DB_SCALE_ITEM(2400, 0, 0),
	3, 3, TLV_DB_SCALE_ITEM(3600, 0, 0),
};
static const DECLARE_TLV_DB_SCALE(drc_qr_tlv, 1200, 600, 0);
static const DECLARE_TLV_DB_SCALE(drc_startup_tlv, -300, 50, 0);

static const DECLARE_TLV_DB_SCALE(eq_tlv, -1200, 100, 0);

static const DECLARE_TLV_DB_SCALE(in_tlv, -600, 600, 0);
static const DECLARE_TLV_DB_SCALE(dac_tlv, -7200, 75, 1);
static const DECLARE_TLV_DB_SCALE(out_tlv, -5700, 100, 0);

static const char *drc_high_text[] = {
	"1",
	"1/2",
	"1/4",
	"1/8",
	"1/16",
	"0",
};

static const struct soc_enum drc_high =
	SOC_ENUM_SINGLE(WM9081_DRC_3, 3, 6, drc_high_text);

static const char *drc_low_text[] = {
	"1",
	"1/2",
	"1/4",
	"1/8",
	"0",
};

static const struct soc_enum drc_low =
	SOC_ENUM_SINGLE(WM9081_DRC_3, 0, 5, drc_low_text);

static const char *drc_atk_text[] = {
	"181us",
	"181us",
	"363us",
	"726us",
	"1.45ms",
	"2.9ms",
	"5.8ms",
	"11.6ms",
	"23.2ms",
	"46.4ms",
	"92.8ms",
	"185.6ms",
};

static const struct soc_enum drc_atk =
	SOC_ENUM_SINGLE(WM9081_DRC_2, 12, 12, drc_atk_text);

static const char *drc_dcy_text[] = {
	"186ms",
	"372ms",
	"743ms",
	"1.49s",
	"2.97s",
	"5.94s",
	"11.89s",
	"23.78s",
	"47.56s",
};

static const struct soc_enum drc_dcy =
	SOC_ENUM_SINGLE(WM9081_DRC_2, 8, 9, drc_dcy_text);

static const char *drc_qr_dcy_text[] = {
	"0.725ms",
	"1.45ms",
	"5.8ms",
};

static const struct soc_enum drc_qr_dcy =
	SOC_ENUM_SINGLE(WM9081_DRC_2, 4, 3, drc_qr_dcy_text);

static const char *dac_deemph_text[] = {
	"None",
	"32kHz",
	"44.1kHz",
	"48kHz",
};

static const struct soc_enum dac_deemph =
	SOC_ENUM_SINGLE(WM9081_DAC_DIGITAL_2, 1, 4, dac_deemph_text);

static const char *speaker_mode_text[] = {
	"Class D",
	"Class AB",
};

static const struct soc_enum speaker_mode =
	SOC_ENUM_SINGLE(WM9081_ANALOGUE_SPEAKER_2, 6, 2, speaker_mode_text);

static int speaker_mode_get(struct snd_kcontrol *kcontrol,
			    struct snd_ctl_elem_value *ucontrol)
{
	struct snd_soc_codec *codec = snd_kcontrol_chip(kcontrol);
	unsigned int reg;

	reg = snd_soc_read(codec, WM9081_ANALOGUE_SPEAKER_2);
	if (reg & WM9081_SPK_MODE)
		ucontrol->value.integer.value[0] = 1;
	else
		ucontrol->value.integer.value[0] = 0;

	return 0;
}

/*
 * Stop any attempts to change speaker mode while the speaker is enabled.
 *
 * We also have some special anti-pop controls dependent on speaker
 * mode which must be changed along with the mode.
 */
static int speaker_mode_put(struct snd_kcontrol *kcontrol,
			    struct snd_ctl_elem_value *ucontrol)
{
	struct snd_soc_codec *codec = snd_kcontrol_chip(kcontrol);
	unsigned int reg_pwr = snd_soc_read(codec, WM9081_POWER_MANAGEMENT);
	unsigned int reg2 = snd_soc_read(codec, WM9081_ANALOGUE_SPEAKER_2);

	/* Are we changing anything? */
	if (ucontrol->value.integer.value[0] ==
	    ((reg2 & WM9081_SPK_MODE) != 0))
		return 0;

	/* Don't try to change modes while enabled */
	if (reg_pwr & WM9081_SPK_ENA)
		return -EINVAL;

	if (ucontrol->value.integer.value[0]) {
		/* Class AB */
		reg2 &= ~(WM9081_SPK_INV_MUTE | WM9081_OUT_SPK_CTRL);
		reg2 |= WM9081_SPK_MODE;
	} else {
		/* Class D */
		reg2 |= WM9081_SPK_INV_MUTE | WM9081_OUT_SPK_CTRL;
		reg2 &= ~WM9081_SPK_MODE;
	}

	snd_soc_write(codec, WM9081_ANALOGUE_SPEAKER_2, reg2);

	return 0;
}

static const struct snd_kcontrol_new wm9081_snd_controls[] = {
SOC_SINGLE_TLV("IN1 Volume", WM9081_ANALOGUE_MIXER, 1, 1, 1, in_tlv),
SOC_SINGLE_TLV("IN2 Volume", WM9081_ANALOGUE_MIXER, 3, 1, 1, in_tlv),

SOC_SINGLE_TLV("Playback Volume", WM9081_DAC_DIGITAL_1, 1, 96, 0, dac_tlv),

SOC_SINGLE("LINEOUT Switch", WM9081_ANALOGUE_LINEOUT, 7, 1, 1),
SOC_SINGLE("LINEOUT ZC Switch", WM9081_ANALOGUE_LINEOUT, 6, 1, 0),
SOC_SINGLE_TLV("LINEOUT Volume", WM9081_ANALOGUE_LINEOUT, 0, 63, 0, out_tlv),

SOC_SINGLE("DRC Switch", WM9081_DRC_1, 15, 1, 0),
SOC_ENUM("DRC High Slope", drc_high),
SOC_ENUM("DRC Low Slope", drc_low),
SOC_SINGLE_TLV("DRC Input Volume", WM9081_DRC_4, 5, 60, 1, drc_in_tlv),
SOC_SINGLE_TLV("DRC Output Volume", WM9081_DRC_4, 0, 30, 1, drc_out_tlv),
SOC_SINGLE_TLV("DRC Minimum Volume", WM9081_DRC_2, 2, 3, 1, drc_min_tlv),
SOC_SINGLE_TLV("DRC Maximum Volume", WM9081_DRC_2, 0, 3, 0, drc_max_tlv),
SOC_ENUM("DRC Attack", drc_atk),
SOC_ENUM("DRC Decay", drc_dcy),
SOC_SINGLE("DRC Quick Release Switch", WM9081_DRC_1, 2, 1, 0),
SOC_SINGLE_TLV("DRC Quick Release Volume", WM9081_DRC_2, 6, 3, 0, drc_qr_tlv),
SOC_ENUM("DRC Quick Release Decay", drc_qr_dcy),
SOC_SINGLE_TLV("DRC Startup Volume", WM9081_DRC_1, 6, 18, 0, drc_startup_tlv),

SOC_SINGLE("EQ Switch", WM9081_EQ_1, 0, 1, 0),

SOC_SINGLE("Speaker DC Volume", WM9081_ANALOGUE_SPEAKER_1, 3, 5, 0),
SOC_SINGLE("Speaker AC Volume", WM9081_ANALOGUE_SPEAKER_1, 0, 5, 0),
SOC_SINGLE("Speaker Switch", WM9081_ANALOGUE_SPEAKER_PGA, 7, 1, 1),
SOC_SINGLE("Speaker ZC Switch", WM9081_ANALOGUE_SPEAKER_PGA, 6, 1, 0),
SOC_SINGLE_TLV("Speaker Volume", WM9081_ANALOGUE_SPEAKER_PGA, 0, 63, 0,
	       out_tlv),
SOC_ENUM("DAC Deemphasis", dac_deemph),
SOC_ENUM_EXT("Speaker Mode", speaker_mode, speaker_mode_get, speaker_mode_put),
};

static const struct snd_kcontrol_new wm9081_eq_controls[] = {
SOC_SINGLE_TLV("EQ1 Volume", WM9081_EQ_1, 11, 24, 0, eq_tlv),
SOC_SINGLE_TLV("EQ2 Volume", WM9081_EQ_1, 6, 24, 0, eq_tlv),
SOC_SINGLE_TLV("EQ3 Volume", WM9081_EQ_1, 1, 24, 0, eq_tlv),
SOC_SINGLE_TLV("EQ4 Volume", WM9081_EQ_2, 11, 24, 0, eq_tlv),
SOC_SINGLE_TLV("EQ5 Volume", WM9081_EQ_2, 6, 24, 0, eq_tlv),
};

static const struct snd_kcontrol_new mixer[] = {
SOC_DAPM_SINGLE("IN1 Switch", WM9081_ANALOGUE_MIXER, 0, 1, 0),
SOC_DAPM_SINGLE("IN2 Switch", WM9081_ANALOGUE_MIXER, 2, 1, 0),
SOC_DAPM_SINGLE("Playback Switch", WM9081_ANALOGUE_MIXER, 4, 1, 0),
};

struct _fll_div {
	u16 fll_fratio;
	u16 fll_outdiv;
	u16 fll_clk_ref_div;
	u16 n;
	u16 k;
};

/* The size in bits of the FLL divide multiplied by 10
 * to allow rounding later */
#define FIXED_FLL_SIZE ((1 << 16) * 10)

static struct {
	unsigned int min;
	unsigned int max;
	u16 fll_fratio;
	int ratio;
} fll_fratios[] = {
	{       0,    64000, 4, 16 },
	{   64000,   128000, 3,  8 },
	{  128000,   256000, 2,  4 },
	{  256000,  1000000, 1,  2 },
	{ 1000000, 13500000, 0,  1 },
};

static int fll_factors(struct _fll_div *fll_div, unsigned int Fref,
		       unsigned int Fout)
{
	u64 Kpart;
	unsigned int K, Ndiv, Nmod, target;
	unsigned int div;
	int i;

	/* Fref must be <=13.5MHz */
	div = 1;
	while ((Fref / div) > 13500000) {
		div *= 2;

		if (div > 8) {
			pr_err("Can't scale %dMHz input down to <=13.5MHz\n",
			       Fref);
			return -EINVAL;
		}
	}
	fll_div->fll_clk_ref_div = div / 2;

	pr_debug("Fref=%u Fout=%u\n", Fref, Fout);

	/* Apply the division for our remaining calculations */
	Fref /= div;

	/* Fvco should be 90-100MHz; don't check the upper bound */
	div = 0;
	target = Fout * 2;
	while (target < 90000000) {
		div++;
		target *= 2;
		if (div > 7) {
			pr_err("Unable to find FLL_OUTDIV for Fout=%uHz\n",
			       Fout);
			return -EINVAL;
		}
	}
	fll_div->fll_outdiv = div;

	pr_debug("Fvco=%dHz\n", target);

	/* Find an appropriate FLL_FRATIO and factor it out of the target */
	for (i = 0; i < ARRAY_SIZE(fll_fratios); i++) {
		if (fll_fratios[i].min <= Fref && Fref <= fll_fratios[i].max) {
			fll_div->fll_fratio = fll_fratios[i].fll_fratio;
			target /= fll_fratios[i].ratio;
			break;
		}
	}
	if (i == ARRAY_SIZE(fll_fratios)) {
		pr_err("Unable to find FLL_FRATIO for Fref=%uHz\n", Fref);
		return -EINVAL;
	}

	/* Now, calculate N.K */
	Ndiv = target / Fref;

	fll_div->n = Ndiv;
	Nmod = target % Fref;
	pr_debug("Nmod=%d\n", Nmod);

	/* Calculate fractional part - scale up so we can round. */
	Kpart = FIXED_FLL_SIZE * (long long)Nmod;

	do_div(Kpart, Fref);

	K = Kpart & 0xFFFFFFFF;

	if ((K % 10) >= 5)
		K += 5;

	/* Move down to proper range now rounding is done */
	fll_div->k = K / 10;

	pr_debug("N=%x K=%x FLL_FRATIO=%x FLL_OUTDIV=%x FLL_CLK_REF_DIV=%x\n",
		 fll_div->n, fll_div->k,
		 fll_div->fll_fratio, fll_div->fll_outdiv,
		 fll_div->fll_clk_ref_div);

	return 0;
}

static int wm9081_set_fll(struct snd_soc_codec *codec, int fll_id,
			  unsigned int Fref, unsigned int Fout)
{
	struct wm9081_priv *wm9081 = snd_soc_codec_get_drvdata(codec);
	u16 reg1, reg4, reg5;
	struct _fll_div fll_div;
	int ret;
	int clk_sys_reg;

	/* Any change? */
	if (Fref == wm9081->fll_fref && Fout == wm9081->fll_fout)
		return 0;

	/* Disable the FLL */
	if (Fout == 0) {
		dev_dbg(codec->dev, "FLL disabled\n");
		wm9081->fll_fref = 0;
		wm9081->fll_fout = 0;

		return 0;
	}

	ret = fll_factors(&fll_div, Fref, Fout);
	if (ret != 0)
		return ret;

	reg5 = snd_soc_read(codec, WM9081_FLL_CONTROL_5);
	reg5 &= ~WM9081_FLL_CLK_SRC_MASK;

	switch (fll_id) {
	case WM9081_SYSCLK_FLL_MCLK:
		reg5 |= 0x1;
		break;

	default:
		dev_err(codec->dev, "Unknown FLL ID %d\n", fll_id);
		return -EINVAL;
	}

	/* Disable CLK_SYS while we reconfigure */
	clk_sys_reg = snd_soc_read(codec, WM9081_CLOCK_CONTROL_3);
	if (clk_sys_reg & WM9081_CLK_SYS_ENA)
		snd_soc_write(codec, WM9081_CLOCK_CONTROL_3,
			     clk_sys_reg & ~WM9081_CLK_SYS_ENA);

	/* Any FLL configuration change requires that the FLL be
	 * disabled first. */
	reg1 = snd_soc_read(codec, WM9081_FLL_CONTROL_1);
	reg1 &= ~WM9081_FLL_ENA;
	snd_soc_write(codec, WM9081_FLL_CONTROL_1, reg1);

	/* Apply the configuration */
	if (fll_div.k)
		reg1 |= WM9081_FLL_FRAC_MASK;
	else
		reg1 &= ~WM9081_FLL_FRAC_MASK;
	snd_soc_write(codec, WM9081_FLL_CONTROL_1, reg1);

	snd_soc_write(codec, WM9081_FLL_CONTROL_2,
		     (fll_div.fll_outdiv << WM9081_FLL_OUTDIV_SHIFT) |
		     (fll_div.fll_fratio << WM9081_FLL_FRATIO_SHIFT));
	snd_soc_write(codec, WM9081_FLL_CONTROL_3, fll_div.k);

	reg4 = snd_soc_read(codec, WM9081_FLL_CONTROL_4);
	reg4 &= ~WM9081_FLL_N_MASK;
	reg4 |= fll_div.n << WM9081_FLL_N_SHIFT;
	snd_soc_write(codec, WM9081_FLL_CONTROL_4, reg4);

	reg5 &= ~WM9081_FLL_CLK_REF_DIV_MASK;
	reg5 |= fll_div.fll_clk_ref_div << WM9081_FLL_CLK_REF_DIV_SHIFT;
	snd_soc_write(codec, WM9081_FLL_CONTROL_5, reg5);

	/* Set gain to the recommended value */
	snd_soc_update_bits(codec, WM9081_FLL_CONTROL_4,
			    WM9081_FLL_GAIN_MASK, 0);

	/* Enable the FLL */
	snd_soc_write(codec, WM9081_FLL_CONTROL_1, reg1 | WM9081_FLL_ENA);

	/* Then bring CLK_SYS up again if it was disabled */
	if (clk_sys_reg & WM9081_CLK_SYS_ENA)
		snd_soc_write(codec, WM9081_CLOCK_CONTROL_3, clk_sys_reg);

	dev_dbg(codec->dev, "FLL enabled at %dHz->%dHz\n", Fref, Fout);

	wm9081->fll_fref = Fref;
	wm9081->fll_fout = Fout;

	return 0;
}

static int configure_clock(struct snd_soc_codec *codec)
{
	struct wm9081_priv *wm9081 = snd_soc_codec_get_drvdata(codec);
	int new_sysclk, i, target;
	unsigned int reg;
	int ret = 0;
	int mclkdiv = 0;
	int fll = 0;

	switch (wm9081->sysclk_source) {
	case WM9081_SYSCLK_MCLK:
		if (wm9081->mclk_rate > 12225000) {
			mclkdiv = 1;
			wm9081->sysclk_rate = wm9081->mclk_rate / 2;
		} else {
			wm9081->sysclk_rate = wm9081->mclk_rate;
		}
		wm9081_set_fll(codec, WM9081_SYSCLK_FLL_MCLK, 0, 0);
		break;

	case WM9081_SYSCLK_FLL_MCLK:
		/* If we have a sample rate calculate a CLK_SYS that
		 * gives us a suitable DAC configuration, plus BCLK.
		 * Ideally we would check to see if we can clock
		 * directly from MCLK and only use the FLL if this is
		 * not the case, though care must be taken with free
		 * running mode.
		 */
		if (wm9081->master && wm9081->bclk) {
			/* Make sure we can generate CLK_SYS and BCLK
			 * and that we've got 3MHz for optimal
			 * performance. */
			for (i = 0; i < ARRAY_SIZE(clk_sys_rates); i++) {
				target = wm9081->fs * clk_sys_rates[i].ratio;
				new_sysclk = target;
				if (target >= wm9081->bclk &&
				    target > 3000000)
					break;
			}

			if (i == ARRAY_SIZE(clk_sys_rates))
				return -EINVAL;

		} else if (wm9081->fs) {
			for (i = 0; i < ARRAY_SIZE(clk_sys_rates); i++) {
				new_sysclk = clk_sys_rates[i].ratio
					* wm9081->fs;
				if (new_sysclk > 3000000)
					break;
			}

			if (i == ARRAY_SIZE(clk_sys_rates))
				return -EINVAL;

		} else {
			new_sysclk = 12288000;
		}

		ret = wm9081_set_fll(codec, WM9081_SYSCLK_FLL_MCLK,
				     wm9081->mclk_rate, new_sysclk);
		if (ret == 0) {
			wm9081->sysclk_rate = new_sysclk;

			/* Switch SYSCLK over to FLL */
			fll = 1;
		} else {
			wm9081->sysclk_rate = wm9081->mclk_rate;
		}
		break;

	default:
		return -EINVAL;
	}

	reg = snd_soc_read(codec, WM9081_CLOCK_CONTROL_1);
	if (mclkdiv)
		reg |= WM9081_MCLKDIV2;
	else
		reg &= ~WM9081_MCLKDIV2;
	snd_soc_write(codec, WM9081_CLOCK_CONTROL_1, reg);

	reg = snd_soc_read(codec, WM9081_CLOCK_CONTROL_3);
	if (fll)
		reg |= WM9081_CLK_SRC_SEL;
	else
		reg &= ~WM9081_CLK_SRC_SEL;
	snd_soc_write(codec, WM9081_CLOCK_CONTROL_3, reg);

	dev_dbg(codec->dev, "CLK_SYS is %dHz\n", wm9081->sysclk_rate);

	return ret;
}

static int clk_sys_event(struct snd_soc_dapm_widget *w,
			 struct snd_kcontrol *kcontrol, int event)
{
	struct snd_soc_codec *codec = w->codec;
	struct wm9081_priv *wm9081 = snd_soc_codec_get_drvdata(codec);

	/* This should be done on init() for bypass paths */
	switch (wm9081->sysclk_source) {
	case WM9081_SYSCLK_MCLK:
		dev_dbg(codec->dev, "Using %dHz MCLK\n", wm9081->mclk_rate);
		break;
	case WM9081_SYSCLK_FLL_MCLK:
		dev_dbg(codec->dev, "Using %dHz MCLK with FLL\n",
			wm9081->mclk_rate);
		break;
	default:
		dev_err(codec->dev, "System clock not configured\n");
		return -EINVAL;
	}

	switch (event) {
	case SND_SOC_DAPM_PRE_PMU:
		configure_clock(codec);
		break;

	case SND_SOC_DAPM_POST_PMD:
		/* Disable the FLL if it's running */
		wm9081_set_fll(codec, 0, 0, 0);
		break;
	}

	return 0;
}

static const struct snd_soc_dapm_widget wm9081_dapm_widgets[] = {
SND_SOC_DAPM_INPUT("IN1"),
SND_SOC_DAPM_INPUT("IN2"),

SND_SOC_DAPM_DAC("DAC", "HiFi Playback", WM9081_POWER_MANAGEMENT, 0, 0),

SND_SOC_DAPM_MIXER_NAMED_CTL("Mixer", SND_SOC_NOPM, 0, 0,
			     mixer, ARRAY_SIZE(mixer)),

SND_SOC_DAPM_PGA("LINEOUT PGA", WM9081_POWER_MANAGEMENT, 4, 0, NULL, 0),

SND_SOC_DAPM_PGA("Speaker PGA", WM9081_POWER_MANAGEMENT, 2, 0, NULL, 0),
SND_SOC_DAPM_OUT_DRV("Speaker", WM9081_POWER_MANAGEMENT, 1, 0, NULL, 0),

SND_SOC_DAPM_OUTPUT("LINEOUT"),
SND_SOC_DAPM_OUTPUT("SPKN"),
SND_SOC_DAPM_OUTPUT("SPKP"),

SND_SOC_DAPM_SUPPLY("CLK_SYS", WM9081_CLOCK_CONTROL_3, 0, 0, clk_sys_event,
		    SND_SOC_DAPM_PRE_PMU | SND_SOC_DAPM_POST_PMD),
SND_SOC_DAPM_SUPPLY("CLK_DSP", WM9081_CLOCK_CONTROL_3, 1, 0, NULL, 0),
SND_SOC_DAPM_SUPPLY("TOCLK", WM9081_CLOCK_CONTROL_3, 2, 0, NULL, 0),
SND_SOC_DAPM_SUPPLY("TSENSE", WM9081_POWER_MANAGEMENT, 7, 0, NULL, 0),
};


static const struct snd_soc_dapm_route wm9081_audio_paths[] = {
	{ "DAC", NULL, "CLK_SYS" },
	{ "DAC", NULL, "CLK_DSP" },

	{ "Mixer", "IN1 Switch", "IN1" },
	{ "Mixer", "IN2 Switch", "IN2" },
	{ "Mixer", "Playback Switch", "DAC" },

	{ "LINEOUT PGA", NULL, "Mixer" },
	{ "LINEOUT PGA", NULL, "TOCLK" },
	{ "LINEOUT PGA", NULL, "CLK_SYS" },

	{ "LINEOUT", NULL, "LINEOUT PGA" },

	{ "Speaker PGA", NULL, "Mixer" },
	{ "Speaker PGA", NULL, "TOCLK" },
	{ "Speaker PGA", NULL, "CLK_SYS" },

	{ "Speaker", NULL, "Speaker PGA" },
	{ "Speaker", NULL, "TSENSE" },

	{ "SPKN", NULL, "Speaker" },
	{ "SPKP", NULL, "Speaker" },
};

static int wm9081_set_bias_level(struct snd_soc_codec *codec,
				 enum snd_soc_bias_level level)
{
	switch (level) {
	case SND_SOC_BIAS_ON:
		break;

	case SND_SOC_BIAS_PREPARE:
		/* VMID=2*40k */
		snd_soc_update_bits(codec, WM9081_VMID_CONTROL,
				    WM9081_VMID_SEL_MASK, 0x2);

		/* Normal bias current */
		snd_soc_update_bits(codec, WM9081_BIAS_CONTROL_1,
				    WM9081_STBY_BIAS_ENA, 0);
		break;

	case SND_SOC_BIAS_STANDBY:
		/* Initial cold start */
		if (codec->dapm.bias_level == SND_SOC_BIAS_OFF) {
			/* Disable LINEOUT discharge */
			snd_soc_update_bits(codec, WM9081_ANTI_POP_CONTROL,
					    WM9081_LINEOUT_DISCH, 0);

			/* Select startup bias source */
			snd_soc_update_bits(codec, WM9081_BIAS_CONTROL_1,
					    WM9081_BIAS_SRC | WM9081_BIAS_ENA,
					    WM9081_BIAS_SRC | WM9081_BIAS_ENA);

			/* VMID 2*4k; Soft VMID ramp enable */
			snd_soc_update_bits(codec, WM9081_VMID_CONTROL,
					    WM9081_VMID_RAMP |
					    WM9081_VMID_SEL_MASK,
					    WM9081_VMID_RAMP | 0x6);

			mdelay(100);

			/* Normal bias enable & soft start off */
<<<<<<< HEAD
			reg &= ~WM9081_VMID_RAMP;
			snd_soc_write(codec, WM9081_VMID_CONTROL, reg);
=======
			snd_soc_update_bits(codec, WM9081_VMID_CONTROL,
					    WM9081_VMID_RAMP, 0);
>>>>>>> 36718e9a

			/* Standard bias source */
			snd_soc_update_bits(codec, WM9081_BIAS_CONTROL_1,
					    WM9081_BIAS_SRC, 0);
		}

		/* VMID 2*240k */
<<<<<<< HEAD
		reg = snd_soc_read(codec, WM9081_VMID_CONTROL);
		reg &= ~WM9081_VMID_SEL_MASK;
		reg |= 0x04;
		snd_soc_write(codec, WM9081_VMID_CONTROL, reg);
=======
		snd_soc_update_bits(codec, WM9081_VMID_CONTROL,
				    WM9081_VMID_SEL_MASK, 0x04);
>>>>>>> 36718e9a

		/* Standby bias current on */
		snd_soc_update_bits(codec, WM9081_BIAS_CONTROL_1,
				    WM9081_STBY_BIAS_ENA,
				    WM9081_STBY_BIAS_ENA);
		break;

	case SND_SOC_BIAS_OFF:
		/* Startup bias source and disable bias */
<<<<<<< HEAD
		reg = snd_soc_read(codec, WM9081_BIAS_CONTROL_1);
		reg |= WM9081_BIAS_SRC;
		reg &= ~WM9081_BIAS_ENA;
		snd_soc_write(codec, WM9081_BIAS_CONTROL_1, reg);

		/* Disable VMID with soft ramping */
		reg = snd_soc_read(codec, WM9081_VMID_CONTROL);
		reg &= ~WM9081_VMID_SEL_MASK;
		reg |= WM9081_VMID_RAMP;
		snd_soc_write(codec, WM9081_VMID_CONTROL, reg);
=======
		snd_soc_update_bits(codec, WM9081_BIAS_CONTROL_1,
				    WM9081_BIAS_SRC | WM9081_BIAS_ENA,
				    WM9081_BIAS_SRC);

		/* Disable VMID with soft ramping */
		snd_soc_update_bits(codec, WM9081_VMID_CONTROL,
				    WM9081_VMID_RAMP | WM9081_VMID_SEL_MASK,
				    WM9081_VMID_RAMP);
>>>>>>> 36718e9a

		/* Actively discharge LINEOUT */
		snd_soc_update_bits(codec, WM9081_ANTI_POP_CONTROL,
				    WM9081_LINEOUT_DISCH,
				    WM9081_LINEOUT_DISCH);
		break;
	}

	codec->dapm.bias_level = level;

	return 0;
}

static int wm9081_set_dai_fmt(struct snd_soc_dai *dai,
			      unsigned int fmt)
{
	struct snd_soc_codec *codec = dai->codec;
	struct wm9081_priv *wm9081 = snd_soc_codec_get_drvdata(codec);
	unsigned int aif2 = snd_soc_read(codec, WM9081_AUDIO_INTERFACE_2);

	aif2 &= ~(WM9081_AIF_BCLK_INV | WM9081_AIF_LRCLK_INV |
		  WM9081_BCLK_DIR | WM9081_LRCLK_DIR | WM9081_AIF_FMT_MASK);

	switch (fmt & SND_SOC_DAIFMT_MASTER_MASK) {
	case SND_SOC_DAIFMT_CBS_CFS:
		wm9081->master = 0;
		break;
	case SND_SOC_DAIFMT_CBS_CFM:
		aif2 |= WM9081_LRCLK_DIR;
		wm9081->master = 1;
		break;
	case SND_SOC_DAIFMT_CBM_CFS:
		aif2 |= WM9081_BCLK_DIR;
		wm9081->master = 1;
		break;
	case SND_SOC_DAIFMT_CBM_CFM:
		aif2 |= WM9081_LRCLK_DIR | WM9081_BCLK_DIR;
		wm9081->master = 1;
		break;
	default:
		return -EINVAL;
	}

	switch (fmt & SND_SOC_DAIFMT_FORMAT_MASK) {
	case SND_SOC_DAIFMT_DSP_B:
		aif2 |= WM9081_AIF_LRCLK_INV;
	case SND_SOC_DAIFMT_DSP_A:
		aif2 |= 0x3;
		break;
	case SND_SOC_DAIFMT_I2S:
		aif2 |= 0x2;
		break;
	case SND_SOC_DAIFMT_RIGHT_J:
		break;
	case SND_SOC_DAIFMT_LEFT_J:
		aif2 |= 0x1;
		break;
	default:
		return -EINVAL;
	}

	switch (fmt & SND_SOC_DAIFMT_FORMAT_MASK) {
	case SND_SOC_DAIFMT_DSP_A:
	case SND_SOC_DAIFMT_DSP_B:
		/* frame inversion not valid for DSP modes */
		switch (fmt & SND_SOC_DAIFMT_INV_MASK) {
		case SND_SOC_DAIFMT_NB_NF:
			break;
		case SND_SOC_DAIFMT_IB_NF:
			aif2 |= WM9081_AIF_BCLK_INV;
			break;
		default:
			return -EINVAL;
		}
		break;

	case SND_SOC_DAIFMT_I2S:
	case SND_SOC_DAIFMT_RIGHT_J:
	case SND_SOC_DAIFMT_LEFT_J:
		switch (fmt & SND_SOC_DAIFMT_INV_MASK) {
		case SND_SOC_DAIFMT_NB_NF:
			break;
		case SND_SOC_DAIFMT_IB_IF:
			aif2 |= WM9081_AIF_BCLK_INV | WM9081_AIF_LRCLK_INV;
			break;
		case SND_SOC_DAIFMT_IB_NF:
			aif2 |= WM9081_AIF_BCLK_INV;
			break;
		case SND_SOC_DAIFMT_NB_IF:
			aif2 |= WM9081_AIF_LRCLK_INV;
			break;
		default:
			return -EINVAL;
		}
		break;
	default:
		return -EINVAL;
	}

	snd_soc_write(codec, WM9081_AUDIO_INTERFACE_2, aif2);

	return 0;
}

static int wm9081_hw_params(struct snd_pcm_substream *substream,
			    struct snd_pcm_hw_params *params,
			    struct snd_soc_dai *dai)
{
	struct snd_soc_codec *codec = dai->codec;
	struct wm9081_priv *wm9081 = snd_soc_codec_get_drvdata(codec);
	int ret, i, best, best_val, cur_val;
	unsigned int clk_ctrl2, aif1, aif2, aif3, aif4;

	clk_ctrl2 = snd_soc_read(codec, WM9081_CLOCK_CONTROL_2);
	clk_ctrl2 &= ~(WM9081_CLK_SYS_RATE_MASK | WM9081_SAMPLE_RATE_MASK);

	aif1 = snd_soc_read(codec, WM9081_AUDIO_INTERFACE_1);

	aif2 = snd_soc_read(codec, WM9081_AUDIO_INTERFACE_2);
	aif2 &= ~WM9081_AIF_WL_MASK;

	aif3 = snd_soc_read(codec, WM9081_AUDIO_INTERFACE_3);
	aif3 &= ~WM9081_BCLK_DIV_MASK;

	aif4 = snd_soc_read(codec, WM9081_AUDIO_INTERFACE_4);
	aif4 &= ~WM9081_LRCLK_RATE_MASK;

	wm9081->fs = params_rate(params);

	if (wm9081->tdm_width) {
		/* If TDM is set up then that fixes our BCLK. */
		int slots = ((aif1 & WM9081_AIFDAC_TDM_MODE_MASK) >>
			     WM9081_AIFDAC_TDM_MODE_SHIFT) + 1;

		wm9081->bclk = wm9081->fs * wm9081->tdm_width * slots;
	} else {
		/* Otherwise work out a BCLK from the sample size */
		wm9081->bclk = 2 * wm9081->fs;

		switch (params_format(params)) {
		case SNDRV_PCM_FORMAT_S16_LE:
			wm9081->bclk *= 16;
			break;
		case SNDRV_PCM_FORMAT_S20_3LE:
			wm9081->bclk *= 20;
			aif2 |= 0x4;
			break;
		case SNDRV_PCM_FORMAT_S24_LE:
			wm9081->bclk *= 24;
			aif2 |= 0x8;
			break;
		case SNDRV_PCM_FORMAT_S32_LE:
			wm9081->bclk *= 32;
			aif2 |= 0xc;
			break;
		default:
			return -EINVAL;
		}
	}

	dev_dbg(codec->dev, "Target BCLK is %dHz\n", wm9081->bclk);

	ret = configure_clock(codec);
	if (ret != 0)
		return ret;

	/* Select nearest CLK_SYS_RATE */
	best = 0;
	best_val = abs((wm9081->sysclk_rate / clk_sys_rates[0].ratio)
		       - wm9081->fs);
	for (i = 1; i < ARRAY_SIZE(clk_sys_rates); i++) {
		cur_val = abs((wm9081->sysclk_rate /
			       clk_sys_rates[i].ratio) - wm9081->fs);
		if (cur_val < best_val) {
			best = i;
			best_val = cur_val;
		}
	}
	dev_dbg(codec->dev, "Selected CLK_SYS_RATIO of %d\n",
		clk_sys_rates[best].ratio);
	clk_ctrl2 |= (clk_sys_rates[best].clk_sys_rate
		      << WM9081_CLK_SYS_RATE_SHIFT);

	/* SAMPLE_RATE */
	best = 0;
	best_val = abs(wm9081->fs - sample_rates[0].rate);
	for (i = 1; i < ARRAY_SIZE(sample_rates); i++) {
		/* Closest match */
		cur_val = abs(wm9081->fs - sample_rates[i].rate);
		if (cur_val < best_val) {
			best = i;
			best_val = cur_val;
		}
	}
	dev_dbg(codec->dev, "Selected SAMPLE_RATE of %dHz\n",
		sample_rates[best].rate);
	clk_ctrl2 |= (sample_rates[best].sample_rate
			<< WM9081_SAMPLE_RATE_SHIFT);

	/* BCLK_DIV */
	best = 0;
	best_val = INT_MAX;
	for (i = 0; i < ARRAY_SIZE(bclk_divs); i++) {
		cur_val = ((wm9081->sysclk_rate * 10) / bclk_divs[i].div)
			- wm9081->bclk;
		if (cur_val < 0) /* Table is sorted */
			break;
		if (cur_val < best_val) {
			best = i;
			best_val = cur_val;
		}
	}
	wm9081->bclk = (wm9081->sysclk_rate * 10) / bclk_divs[best].div;
	dev_dbg(codec->dev, "Selected BCLK_DIV of %d for %dHz BCLK\n",
		bclk_divs[best].div, wm9081->bclk);
	aif3 |= bclk_divs[best].bclk_div;

	/* LRCLK is a simple fraction of BCLK */
	dev_dbg(codec->dev, "LRCLK_RATE is %d\n", wm9081->bclk / wm9081->fs);
	aif4 |= wm9081->bclk / wm9081->fs;

	/* Apply a ReTune Mobile configuration if it's in use */
	if (wm9081->pdata.num_retune_configs) {
		struct wm9081_pdata *pdata = &wm9081->pdata;
		struct wm9081_retune_mobile_setting *s;
		int eq1;

		best = 0;
		best_val = abs(pdata->retune_configs[0].rate - wm9081->fs);
		for (i = 0; i < pdata->num_retune_configs; i++) {
			cur_val = abs(pdata->retune_configs[i].rate -
				      wm9081->fs);
			if (cur_val < best_val) {
				best_val = cur_val;
				best = i;
			}
		}
		s = &pdata->retune_configs[best];

		dev_dbg(codec->dev, "ReTune Mobile %s tuned for %dHz\n",
			s->name, s->rate);

		/* If the EQ is enabled then disable it while we write out */
		eq1 = snd_soc_read(codec, WM9081_EQ_1) & WM9081_EQ_ENA;
		if (eq1 & WM9081_EQ_ENA)
			snd_soc_write(codec, WM9081_EQ_1, 0);

		/* Write out the other values */
		for (i = 1; i < ARRAY_SIZE(s->config); i++)
			snd_soc_write(codec, WM9081_EQ_1 + i, s->config[i]);

		eq1 |= (s->config[0] & ~WM9081_EQ_ENA);
		snd_soc_write(codec, WM9081_EQ_1, eq1);
	}

	snd_soc_write(codec, WM9081_CLOCK_CONTROL_2, clk_ctrl2);
	snd_soc_write(codec, WM9081_AUDIO_INTERFACE_2, aif2);
	snd_soc_write(codec, WM9081_AUDIO_INTERFACE_3, aif3);
	snd_soc_write(codec, WM9081_AUDIO_INTERFACE_4, aif4);

	return 0;
}

static int wm9081_digital_mute(struct snd_soc_dai *codec_dai, int mute)
{
	struct snd_soc_codec *codec = codec_dai->codec;
	unsigned int reg;

	reg = snd_soc_read(codec, WM9081_DAC_DIGITAL_2);

	if (mute)
		reg |= WM9081_DAC_MUTE;
	else
		reg &= ~WM9081_DAC_MUTE;

	snd_soc_write(codec, WM9081_DAC_DIGITAL_2, reg);

	return 0;
}

static int wm9081_set_sysclk(struct snd_soc_codec *codec, int clk_id,
			     int source, unsigned int freq, int dir)
{
	struct wm9081_priv *wm9081 = snd_soc_codec_get_drvdata(codec);

	switch (clk_id) {
	case WM9081_SYSCLK_MCLK:
	case WM9081_SYSCLK_FLL_MCLK:
		wm9081->sysclk_source = clk_id;
		wm9081->mclk_rate = freq;
		break;

	default:
		return -EINVAL;
	}

	return 0;
}

static int wm9081_set_tdm_slot(struct snd_soc_dai *dai,
	unsigned int tx_mask, unsigned int rx_mask, int slots, int slot_width)
{
	struct snd_soc_codec *codec = dai->codec;
	struct wm9081_priv *wm9081 = snd_soc_codec_get_drvdata(codec);
	unsigned int aif1 = snd_soc_read(codec, WM9081_AUDIO_INTERFACE_1);

	aif1 &= ~(WM9081_AIFDAC_TDM_SLOT_MASK | WM9081_AIFDAC_TDM_MODE_MASK);

	if (slots < 0 || slots > 4)
		return -EINVAL;

	wm9081->tdm_width = slot_width;

	if (slots == 0)
		slots = 1;

	aif1 |= (slots - 1) << WM9081_AIFDAC_TDM_MODE_SHIFT;

	switch (rx_mask) {
	case 1:
		break;
	case 2:
		aif1 |= 0x10;
		break;
	case 4:
		aif1 |= 0x20;
		break;
	case 8:
		aif1 |= 0x30;
		break;
	default:
		return -EINVAL;
	}

	snd_soc_write(codec, WM9081_AUDIO_INTERFACE_1, aif1);

	return 0;
}

#define WM9081_RATES SNDRV_PCM_RATE_8000_96000

#define WM9081_FORMATS \
	(SNDRV_PCM_FMTBIT_S16_LE | SNDRV_PCM_FMTBIT_S20_3LE | \
	 SNDRV_PCM_FMTBIT_S24_LE | SNDRV_PCM_FMTBIT_S32_LE)

static struct snd_soc_dai_ops wm9081_dai_ops = {
	.hw_params = wm9081_hw_params,
	.set_fmt = wm9081_set_dai_fmt,
	.digital_mute = wm9081_digital_mute,
	.set_tdm_slot = wm9081_set_tdm_slot,
};

/* We report two channels because the CODEC processes a stereo signal, even
 * though it is only capable of handling a mono output.
 */
static struct snd_soc_dai_driver wm9081_dai = {
	.name = "wm9081-hifi",
	.playback = {
		.stream_name = "HiFi Playback",
		.channels_min = 1,
		.channels_max = 2,
		.rates = WM9081_RATES,
		.formats = WM9081_FORMATS,
	},
	.ops = &wm9081_dai_ops,
};

static int wm9081_probe(struct snd_soc_codec *codec)
{
	struct wm9081_priv *wm9081 = snd_soc_codec_get_drvdata(codec);
	int ret;
	u16 reg;

	codec->control_data = wm9081->regmap;

	ret = snd_soc_codec_set_cache_io(codec, 8, 16, SND_SOC_REGMAP);
	if (ret != 0) {
		dev_err(codec->dev, "Failed to set cache I/O: %d\n", ret);
		return ret;
	}

	reg = 0;
	if (wm9081->pdata.irq_high)
		reg |= WM9081_IRQ_POL;
	if (!wm9081->pdata.irq_cmos)
		reg |= WM9081_IRQ_OP_CTRL;
	snd_soc_update_bits(codec, WM9081_INTERRUPT_CONTROL,
			    WM9081_IRQ_POL | WM9081_IRQ_OP_CTRL, reg);

	wm9081_set_bias_level(codec, SND_SOC_BIAS_STANDBY);

	/* Enable zero cross by default */
	snd_soc_update_bits(codec, WM9081_ANALOGUE_LINEOUT,
			    WM9081_LINEOUTZC, WM9081_LINEOUTZC);
	snd_soc_update_bits(codec, WM9081_ANALOGUE_SPEAKER_PGA,
			    WM9081_SPKPGAZC, WM9081_SPKPGAZC);

	if (!wm9081->pdata.num_retune_configs) {
		dev_dbg(codec->dev,
			"No ReTune Mobile data, using normal EQ\n");
		snd_soc_add_controls(codec, wm9081_eq_controls,
				     ARRAY_SIZE(wm9081_eq_controls));
	}

	return ret;
}

static int wm9081_remove(struct snd_soc_codec *codec)
{
	wm9081_set_bias_level(codec, SND_SOC_BIAS_OFF);
	return 0;
}

#ifdef CONFIG_PM
static int wm9081_suspend(struct snd_soc_codec *codec, pm_message_t state)
{
	wm9081_set_bias_level(codec, SND_SOC_BIAS_OFF);

	return 0;
}

static int wm9081_resume(struct snd_soc_codec *codec)
{
	struct wm9081_priv *wm9081 = snd_soc_codec_get_drvdata(codec);

	regcache_sync(wm9081->regmap);

	wm9081_set_bias_level(codec, SND_SOC_BIAS_STANDBY);

	return 0;
}
#else
#define wm9081_suspend NULL
#define wm9081_resume NULL
#endif

static struct snd_soc_codec_driver soc_codec_dev_wm9081 = {
	.probe = 	wm9081_probe,
	.remove = 	wm9081_remove,
	.suspend =	wm9081_suspend,
	.resume =	wm9081_resume,

	.set_sysclk = wm9081_set_sysclk,
	.set_bias_level = wm9081_set_bias_level,

	.controls         = wm9081_snd_controls,
	.num_controls     = ARRAY_SIZE(wm9081_snd_controls),
	.dapm_widgets	  = wm9081_dapm_widgets,
	.num_dapm_widgets = ARRAY_SIZE(wm9081_dapm_widgets),
	.dapm_routes     = wm9081_audio_paths,
	.num_dapm_routes = ARRAY_SIZE(wm9081_audio_paths),
};

static const struct regmap_config wm9081_regmap = {
	.reg_bits = 8,
	.val_bits = 16,

	.max_register = WM9081_MAX_REGISTER,
	.reg_defaults = wm9081_reg,
	.num_reg_defaults = ARRAY_SIZE(wm9081_reg),
	.volatile_reg = wm9081_volatile_register,
	.readable_reg = wm9081_readable_register,
	.cache_type = REGCACHE_RBTREE,
};

#if defined(CONFIG_I2C) || defined(CONFIG_I2C_MODULE)
static __devinit int wm9081_i2c_probe(struct i2c_client *i2c,
				      const struct i2c_device_id *id)
{
	struct wm9081_priv *wm9081;
	unsigned int reg;
	int ret;

	wm9081 = kzalloc(sizeof(struct wm9081_priv), GFP_KERNEL);
	if (wm9081 == NULL)
		return -ENOMEM;

	i2c_set_clientdata(i2c, wm9081);

	wm9081->regmap = regmap_init_i2c(i2c, &wm9081_regmap);
	if (IS_ERR(wm9081->regmap)) {
		ret = PTR_ERR(wm9081->regmap);
		dev_err(&i2c->dev, "regmap_init() failed: %d\n", ret);
		goto err;
	}

	ret = regmap_read(wm9081->regmap, WM9081_SOFTWARE_RESET, &reg);
	if (ret != 0) {
		dev_err(&i2c->dev, "Failed to read chip ID: %d\n", ret);
		goto err_regmap;
	}
	if (reg != 0x9081) {
		dev_err(&i2c->dev, "Device is not a WM9081: ID=0x%x\n", reg);
		ret = -EINVAL;
		goto err_regmap;
	}

	ret = wm9081_reset(wm9081->regmap);
	if (ret < 0) {
		dev_err(&i2c->dev, "Failed to issue reset\n");
		goto err_regmap;
	}

	if (dev_get_platdata(&i2c->dev))
		memcpy(&wm9081->pdata, dev_get_platdata(&i2c->dev),
		       sizeof(wm9081->pdata));

	ret = snd_soc_register_codec(&i2c->dev,
			&soc_codec_dev_wm9081, &wm9081_dai, 1);
	if (ret < 0)
		goto err_regmap;

	return 0;

err_regmap:
	regmap_exit(wm9081->regmap);
err:
	kfree(wm9081);

	return ret;
}

static __devexit int wm9081_i2c_remove(struct i2c_client *client)
{
	struct wm9081_priv *wm9081 = i2c_get_clientdata(client);

	snd_soc_unregister_codec(&client->dev);
	regmap_exit(wm9081->regmap);
	kfree(i2c_get_clientdata(client));
	return 0;
}

static const struct i2c_device_id wm9081_i2c_id[] = {
	{ "wm9081", 0 },
	{ }
};
MODULE_DEVICE_TABLE(i2c, wm9081_i2c_id);

static struct i2c_driver wm9081_i2c_driver = {
	.driver = {
		.name = "wm9081",
		.owner = THIS_MODULE,
	},
	.probe =    wm9081_i2c_probe,
	.remove =   __devexit_p(wm9081_i2c_remove),
	.id_table = wm9081_i2c_id,
};
#endif

static int __init wm9081_modinit(void)
{
	int ret = 0;
#if defined(CONFIG_I2C) || defined(CONFIG_I2C_MODULE)
	ret = i2c_add_driver(&wm9081_i2c_driver);
	if (ret != 0) {
		printk(KERN_ERR "Failed to register WM9081 I2C driver: %d\n",
		       ret);
	}
#endif
	return ret;
}
module_init(wm9081_modinit);

static void __exit wm9081_exit(void)
{
#if defined(CONFIG_I2C) || defined(CONFIG_I2C_MODULE)
	i2c_del_driver(&wm9081_i2c_driver);
#endif
}
module_exit(wm9081_exit);


MODULE_DESCRIPTION("ASoC WM9081 driver");
MODULE_AUTHOR("Mark Brown <broonie@opensource.wolfsonmicro.com>");
MODULE_LICENSE("GPL");<|MERGE_RESOLUTION|>--- conflicted
+++ resolved
@@ -861,13 +861,8 @@
 			mdelay(100);
 
 			/* Normal bias enable & soft start off */
-<<<<<<< HEAD
-			reg &= ~WM9081_VMID_RAMP;
-			snd_soc_write(codec, WM9081_VMID_CONTROL, reg);
-=======
 			snd_soc_update_bits(codec, WM9081_VMID_CONTROL,
 					    WM9081_VMID_RAMP, 0);
->>>>>>> 36718e9a
 
 			/* Standard bias source */
 			snd_soc_update_bits(codec, WM9081_BIAS_CONTROL_1,
@@ -875,15 +870,8 @@
 		}
 
 		/* VMID 2*240k */
-<<<<<<< HEAD
-		reg = snd_soc_read(codec, WM9081_VMID_CONTROL);
-		reg &= ~WM9081_VMID_SEL_MASK;
-		reg |= 0x04;
-		snd_soc_write(codec, WM9081_VMID_CONTROL, reg);
-=======
 		snd_soc_update_bits(codec, WM9081_VMID_CONTROL,
 				    WM9081_VMID_SEL_MASK, 0x04);
->>>>>>> 36718e9a
 
 		/* Standby bias current on */
 		snd_soc_update_bits(codec, WM9081_BIAS_CONTROL_1,
@@ -893,18 +881,6 @@
 
 	case SND_SOC_BIAS_OFF:
 		/* Startup bias source and disable bias */
-<<<<<<< HEAD
-		reg = snd_soc_read(codec, WM9081_BIAS_CONTROL_1);
-		reg |= WM9081_BIAS_SRC;
-		reg &= ~WM9081_BIAS_ENA;
-		snd_soc_write(codec, WM9081_BIAS_CONTROL_1, reg);
-
-		/* Disable VMID with soft ramping */
-		reg = snd_soc_read(codec, WM9081_VMID_CONTROL);
-		reg &= ~WM9081_VMID_SEL_MASK;
-		reg |= WM9081_VMID_RAMP;
-		snd_soc_write(codec, WM9081_VMID_CONTROL, reg);
-=======
 		snd_soc_update_bits(codec, WM9081_BIAS_CONTROL_1,
 				    WM9081_BIAS_SRC | WM9081_BIAS_ENA,
 				    WM9081_BIAS_SRC);
@@ -913,7 +889,6 @@
 		snd_soc_update_bits(codec, WM9081_VMID_CONTROL,
 				    WM9081_VMID_RAMP | WM9081_VMID_SEL_MASK,
 				    WM9081_VMID_RAMP);
->>>>>>> 36718e9a
 
 		/* Actively discharge LINEOUT */
 		snd_soc_update_bits(codec, WM9081_ANTI_POP_CONTROL,
