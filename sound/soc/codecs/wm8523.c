/*
 * wm8523.c  --  WM8523 ALSA SoC Audio driver
 *
 * Copyright 2009 Wolfson Microelectronics plc
 *
 * Author: Mark Brown <broonie@opensource.wolfsonmicro.com>
 *
 *
 * This program is free software; you can redistribute it and/or modify
 * it under the terms of the GNU General Public License version 2 as
 * published by the Free Software Foundation.
 */

#include <linux/module.h>
#include <linux/moduleparam.h>
#include <linux/init.h>
#include <linux/delay.h>
#include <linux/pm.h>
#include <linux/i2c.h>
#include <linux/platform_device.h>
#include <linux/regulator/consumer.h>
#include <linux/slab.h>
#include <sound/core.h>
#include <sound/pcm.h>
#include <sound/pcm_params.h>
#include <sound/soc.h>
#include <sound/soc-dapm.h>
#include <sound/initval.h>
#include <sound/tlv.h>

#include "wm8523.h"

#define WM8523_NUM_SUPPLIES 2
static const char *wm8523_supply_names[WM8523_NUM_SUPPLIES] = {
	"AVDD",
	"LINEVDD",
};

#define WM8523_NUM_RATES 7

/* codec private data */
struct wm8523_priv {
	enum snd_soc_control_type control_type;
	u16 reg_cache[WM8523_REGISTER_COUNT];
	struct regulator_bulk_data supplies[WM8523_NUM_SUPPLIES];
	unsigned int sysclk;
	unsigned int rate_constraint_list[WM8523_NUM_RATES];
	struct snd_pcm_hw_constraint_list rate_constraint;
};

static const u16 wm8523_reg[WM8523_REGISTER_COUNT] = {
	0x8523,     /* R0 - DEVICE_ID */
	0x0001,     /* R1 - REVISION */
	0x0000,     /* R2 - PSCTRL1 */
	0x1812,     /* R3 - AIF_CTRL1 */
	0x0000,     /* R4 - AIF_CTRL2 */
	0x0001,     /* R5 - DAC_CTRL3 */
	0x0190,     /* R6 - DAC_GAINL */
	0x0190,     /* R7 - DAC_GAINR */
	0x0000,     /* R8 - ZERO_DETECT */
};

static int wm8523_volatile_register(unsigned int reg)
{
	switch (reg) {
	case WM8523_DEVICE_ID:
	case WM8523_REVISION:
		return 1;
	default:
		return 0;
	}
}

static int wm8523_reset(struct snd_soc_codec *codec)
{
	return snd_soc_write(codec, WM8523_DEVICE_ID, 0);
}

static const DECLARE_TLV_DB_SCALE(dac_tlv, -10000, 25, 0);

static const char *wm8523_zd_count_text[] = {
	"1024",
	"2048",
};

static const struct soc_enum wm8523_zc_count =
	SOC_ENUM_SINGLE(WM8523_ZERO_DETECT, 0, 2, wm8523_zd_count_text);

static const struct snd_kcontrol_new wm8523_snd_controls[] = {
SOC_DOUBLE_R_TLV("Playback Volume", WM8523_DAC_GAINL, WM8523_DAC_GAINR,
		 0, 448, 0, dac_tlv),
SOC_SINGLE("ZC Switch", WM8523_DAC_CTRL3, 4, 1, 0),
SOC_SINGLE("Playback Deemphasis Switch", WM8523_AIF_CTRL1, 8, 1, 0),
SOC_DOUBLE("Playback Switch", WM8523_DAC_CTRL3, 2, 3, 1, 1),
SOC_SINGLE("Volume Ramp Up Switch", WM8523_DAC_CTRL3, 1, 1, 0),
SOC_SINGLE("Volume Ramp Down Switch", WM8523_DAC_CTRL3, 0, 1, 0),
SOC_ENUM("Zero Detect Count", wm8523_zc_count),
};

static const struct snd_soc_dapm_widget wm8523_dapm_widgets[] = {
SND_SOC_DAPM_DAC("DAC", "Playback", SND_SOC_NOPM, 0, 0),
SND_SOC_DAPM_OUTPUT("LINEVOUTL"),
SND_SOC_DAPM_OUTPUT("LINEVOUTR"),
};

static const struct snd_soc_dapm_route intercon[] = {
	{ "LINEVOUTL", NULL, "DAC" },
	{ "LINEVOUTR", NULL, "DAC" },
};

static int wm8523_add_widgets(struct snd_soc_codec *codec)
{
	snd_soc_dapm_new_controls(codec, wm8523_dapm_widgets,
				  ARRAY_SIZE(wm8523_dapm_widgets));

	snd_soc_dapm_add_routes(codec, intercon, ARRAY_SIZE(intercon));

	return 0;
}

static struct {
	int value;
	int ratio;
} lrclk_ratios[WM8523_NUM_RATES] = {
	{ 1, 128 },
	{ 2, 192 },
	{ 3, 256 },
	{ 4, 384 },
	{ 5, 512 },
	{ 6, 768 },
	{ 7, 1152 },
};

static int wm8523_startup(struct snd_pcm_substream *substream,
			  struct snd_soc_dai *dai)
{
	struct snd_soc_codec *codec = dai->codec;
	struct wm8523_priv *wm8523 = snd_soc_codec_get_drvdata(codec);

	/* The set of sample rates that can be supported depends on the
	 * MCLK supplied to the CODEC - enforce this.
	 */
	if (!wm8523->sysclk) {
		dev_err(codec->dev,
			"No MCLK configured, call set_sysclk() on init\n");
		return -EINVAL;
	}

	return 0;
	snd_pcm_hw_constraint_list(substream->runtime, 0,
				   SNDRV_PCM_HW_PARAM_RATE,
				   &wm8523->rate_constraint);

	return 0;
}

static int wm8523_hw_params(struct snd_pcm_substream *substream,
			    struct snd_pcm_hw_params *params,
			    struct snd_soc_dai *dai)
{
	struct snd_soc_pcm_runtime *rtd = substream->private_data;
	struct snd_soc_codec *codec = rtd->codec;
	struct wm8523_priv *wm8523 = snd_soc_codec_get_drvdata(codec);
	int i;
	u16 aifctrl1 = snd_soc_read(codec, WM8523_AIF_CTRL1);
	u16 aifctrl2 = snd_soc_read(codec, WM8523_AIF_CTRL2);

	/* Find a supported LRCLK ratio */
	for (i = 0; i < ARRAY_SIZE(lrclk_ratios); i++) {
		if (wm8523->sysclk / params_rate(params) ==
		    lrclk_ratios[i].ratio)
			break;
	}

	/* Should never happen, should be handled by constraints */
	if (i == ARRAY_SIZE(lrclk_ratios)) {
		dev_err(codec->dev, "MCLK/fs ratio %d unsupported\n",
			wm8523->sysclk / params_rate(params));
		return -EINVAL;
	}

	aifctrl2 &= ~WM8523_SR_MASK;
	aifctrl2 |= lrclk_ratios[i].value;

	aifctrl1 &= ~WM8523_WL_MASK;
	switch (params_format(params)) {
	case SNDRV_PCM_FORMAT_S16_LE:
		break;
	case SNDRV_PCM_FORMAT_S20_3LE:
		aifctrl1 |= 0x8;
		break;
	case SNDRV_PCM_FORMAT_S24_LE:
		aifctrl1 |= 0x10;
		break;
	case SNDRV_PCM_FORMAT_S32_LE:
		aifctrl1 |= 0x18;
		break;
	}

	snd_soc_write(codec, WM8523_AIF_CTRL1, aifctrl1);
	snd_soc_write(codec, WM8523_AIF_CTRL2, aifctrl2);

	return 0;
}

static int wm8523_set_dai_sysclk(struct snd_soc_dai *codec_dai,
		int clk_id, unsigned int freq, int dir)
{
	struct snd_soc_codec *codec = codec_dai->codec;
	struct wm8523_priv *wm8523 = snd_soc_codec_get_drvdata(codec);
	unsigned int val;
	int i;

	wm8523->sysclk = freq;

	wm8523->rate_constraint.count = 0;
	for (i = 0; i < ARRAY_SIZE(lrclk_ratios); i++) {
		val = freq / lrclk_ratios[i].ratio;
		/* Check that it's a standard rate since core can't
		 * cope with others and having the odd rates confuses
		 * constraint matching.
		 */
		switch (val) {
		case 8000:
		case 11025:
		case 16000:
		case 22050:
		case 32000:
		case 44100:
		case 48000:
		case 64000:
		case 88200:
		case 96000:
		case 176400:
		case 192000:
			dev_dbg(codec->dev, "Supported sample rate: %dHz\n",
				val);
			wm8523->rate_constraint_list[i] = val;
			wm8523->rate_constraint.count++;
			break;
		default:
			dev_dbg(codec->dev, "Skipping sample rate: %dHz\n",
				val);
		}
	}

	/* Need at least one supported rate... */
	if (wm8523->rate_constraint.count == 0)
		return -EINVAL;

	return 0;
}


static int wm8523_set_dai_fmt(struct snd_soc_dai *codec_dai,
		unsigned int fmt)
{
	struct snd_soc_codec *codec = codec_dai->codec;
	u16 aifctrl1 = snd_soc_read(codec, WM8523_AIF_CTRL1);

	aifctrl1 &= ~(WM8523_BCLK_INV_MASK | WM8523_LRCLK_INV_MASK |
		      WM8523_FMT_MASK | WM8523_AIF_MSTR_MASK);

	switch (fmt & SND_SOC_DAIFMT_MASTER_MASK) {
	case SND_SOC_DAIFMT_CBM_CFM:
		aifctrl1 |= WM8523_AIF_MSTR;
		break;
	case SND_SOC_DAIFMT_CBS_CFS:
		break;
	default:
		return -EINVAL;
	}

	switch (fmt & SND_SOC_DAIFMT_FORMAT_MASK) {
	case SND_SOC_DAIFMT_I2S:
		aifctrl1 |= 0x0002;
		break;
	case SND_SOC_DAIFMT_RIGHT_J:
		break;
	case SND_SOC_DAIFMT_LEFT_J:
		aifctrl1 |= 0x0001;
		break;
	case SND_SOC_DAIFMT_DSP_A:
		aifctrl1 |= 0x0003;
		break;
	case SND_SOC_DAIFMT_DSP_B:
		aifctrl1 |= 0x0023;
		break;
	default:
		return -EINVAL;
	}

	switch (fmt & SND_SOC_DAIFMT_INV_MASK) {
	case SND_SOC_DAIFMT_NB_NF:
		break;
	case SND_SOC_DAIFMT_IB_IF:
		aifctrl1 |= WM8523_BCLK_INV | WM8523_LRCLK_INV;
		break;
	case SND_SOC_DAIFMT_IB_NF:
		aifctrl1 |= WM8523_BCLK_INV;
		break;
	case SND_SOC_DAIFMT_NB_IF:
		aifctrl1 |= WM8523_LRCLK_INV;
		break;
	default:
		return -EINVAL;
	}

	snd_soc_write(codec, WM8523_AIF_CTRL1, aifctrl1);

	return 0;
}

static int wm8523_set_bias_level(struct snd_soc_codec *codec,
				 enum snd_soc_bias_level level)
{
	struct wm8523_priv *wm8523 = snd_soc_codec_get_drvdata(codec);
	int ret, i;

	switch (level) {
	case SND_SOC_BIAS_ON:
		break;

	case SND_SOC_BIAS_PREPARE:
		/* Full power on */
		snd_soc_update_bits(codec, WM8523_PSCTRL1,
				    WM8523_SYS_ENA_MASK, 3);
		break;

	case SND_SOC_BIAS_STANDBY:
		if (codec->bias_level == SND_SOC_BIAS_OFF) {
			ret = regulator_bulk_enable(ARRAY_SIZE(wm8523->supplies),
						    wm8523->supplies);
			if (ret != 0) {
				dev_err(codec->dev,
					"Failed to enable supplies: %d\n",
					ret);
				return ret;
			}

			/* Initial power up */
			snd_soc_update_bits(codec, WM8523_PSCTRL1,
					    WM8523_SYS_ENA_MASK, 1);

			/* Sync back default/cached values */
			for (i = WM8523_AIF_CTRL1;
			     i < WM8523_MAX_REGISTER; i++)
				snd_soc_write(codec, i, wm8523->reg_cache[i]);


			msleep(100);
		}

		/* Power up to mute */
		snd_soc_update_bits(codec, WM8523_PSCTRL1,
				    WM8523_SYS_ENA_MASK, 2);

		break;

	case SND_SOC_BIAS_OFF:
		/* The chip runs through the power down sequence for us. */
		snd_soc_update_bits(codec, WM8523_PSCTRL1,
				    WM8523_SYS_ENA_MASK, 0);
		msleep(100);

		regulator_bulk_disable(ARRAY_SIZE(wm8523->supplies),
				       wm8523->supplies);
		break;
	}
	codec->bias_level = level;
	return 0;
}

#define WM8523_RATES SNDRV_PCM_RATE_8000_192000

#define WM8523_FORMATS (SNDRV_PCM_FMTBIT_S16_LE | SNDRV_PCM_FMTBIT_S20_3LE |\
			SNDRV_PCM_FMTBIT_S24_LE | SNDRV_PCM_FMTBIT_S32_LE)

static struct snd_soc_dai_ops wm8523_dai_ops = {
	.startup	= wm8523_startup,
	.hw_params	= wm8523_hw_params,
	.set_sysclk	= wm8523_set_dai_sysclk,
	.set_fmt	= wm8523_set_dai_fmt,
};

static struct snd_soc_dai_driver wm8523_dai = {
	.name = "wm8523-hifi",
	.playback = {
		.stream_name = "Playback",
		.channels_min = 2,  /* Mono modes not yet supported */
		.channels_max = 2,
		.rates = WM8523_RATES,
		.formats = WM8523_FORMATS,
	},
	.ops = &wm8523_dai_ops,
};

#ifdef CONFIG_PM
static int wm8523_suspend(struct snd_soc_codec *codec, pm_message_t state)
{
	wm8523_set_bias_level(codec, SND_SOC_BIAS_OFF);
	return 0;
}

static int wm8523_resume(struct snd_soc_codec *codec)
{
	wm8523_set_bias_level(codec, SND_SOC_BIAS_STANDBY);
	return 0;
}
#else
#define wm8523_suspend NULL
#define wm8523_resume NULL
#endif

static int wm8523_probe(struct snd_soc_codec *codec)
{
<<<<<<< HEAD
	struct snd_soc_device *socdev = platform_get_drvdata(pdev);
	struct snd_soc_codec *codec;
	int ret = 0;

	if (wm8523_codec == NULL) {
		dev_err(&pdev->dev, "Codec device not registered\n");
		return -ENODEV;
	}

	socdev->card->codec = wm8523_codec;
	codec = wm8523_codec;

	/* register pcms */
	ret = snd_soc_new_pcms(socdev, SNDRV_DEFAULT_IDX1, SNDRV_DEFAULT_STR1);
	if (ret < 0) {
		dev_err(codec->dev, "failed to create pcms: %d\n", ret);
		goto pcm_err;
	}

	snd_soc_add_controls(codec, wm8523_snd_controls,
			     ARRAY_SIZE(wm8523_snd_controls));
	wm8523_add_widgets(codec);

	return ret;

pcm_err:
	return ret;
}

static int wm8523_remove(struct platform_device *pdev)
{
	struct snd_soc_device *socdev = platform_get_drvdata(pdev);

	snd_soc_free_pcms(socdev);
	snd_soc_dapm_free(socdev);

	return 0;
}

struct snd_soc_codec_device soc_codec_dev_wm8523 = {
	.probe = 	wm8523_probe,
	.remove = 	wm8523_remove,
	.suspend = 	wm8523_suspend,
	.resume =	wm8523_resume,
};
EXPORT_SYMBOL_GPL(soc_codec_dev_wm8523);

static int wm8523_register(struct wm8523_priv *wm8523,
			   enum snd_soc_control_type control)
{
	int ret;
	struct snd_soc_codec *codec = &wm8523->codec;
	int i;

	if (wm8523_codec) {
		dev_err(codec->dev, "Another WM8523 is registered\n");
		ret = -EINVAL;
		goto err;
	}

	mutex_init(&codec->mutex);
	INIT_LIST_HEAD(&codec->dapm_widgets);
	INIT_LIST_HEAD(&codec->dapm_paths);

	snd_soc_codec_set_drvdata(codec, wm8523);
	codec->name = "WM8523";
	codec->owner = THIS_MODULE;
	codec->bias_level = SND_SOC_BIAS_OFF;
	codec->set_bias_level = wm8523_set_bias_level;
	codec->dai = &wm8523_dai;
	codec->num_dai = 1;
	codec->reg_cache_size = WM8523_REGISTER_COUNT;
	codec->reg_cache = &wm8523->reg_cache;
	codec->volatile_register = wm8523_volatile_register;
=======
	struct wm8523_priv *wm8523 = snd_soc_codec_get_drvdata(codec);
	int ret, i;
>>>>>>> 45f53cc9

	codec->hw_write = (hw_write_t)i2c_master_send;
	wm8523->rate_constraint.list = &wm8523->rate_constraint_list[0];
	wm8523->rate_constraint.count =
		ARRAY_SIZE(wm8523->rate_constraint_list);

	ret = snd_soc_codec_set_cache_io(codec, 8, 16, wm8523->control_type);
	if (ret != 0) {
		dev_err(codec->dev, "Failed to set cache I/O: %d\n", ret);
		return ret;
	}

	for (i = 0; i < ARRAY_SIZE(wm8523->supplies); i++)
		wm8523->supplies[i].supply = wm8523_supply_names[i];

	ret = regulator_bulk_get(codec->dev, ARRAY_SIZE(wm8523->supplies),
				 wm8523->supplies);
	if (ret != 0) {
		dev_err(codec->dev, "Failed to request supplies: %d\n", ret);
		return ret;
	}

	ret = regulator_bulk_enable(ARRAY_SIZE(wm8523->supplies),
				    wm8523->supplies);
	if (ret != 0) {
		dev_err(codec->dev, "Failed to enable supplies: %d\n", ret);
		goto err_get;
	}

	ret = snd_soc_read(codec, WM8523_DEVICE_ID);
	if (ret < 0) {
		dev_err(codec->dev, "Failed to read ID register\n");
		goto err_enable;
	}
	if (ret != wm8523_reg[WM8523_DEVICE_ID]) {
		dev_err(codec->dev, "Device is not a WM8523, ID is %x\n", ret);
		ret = -EINVAL;
		goto err_enable;
	}

	ret = snd_soc_read(codec, WM8523_REVISION);
	if (ret < 0) {
		dev_err(codec->dev, "Failed to read revision register\n");
		goto err_enable;
	}
	dev_info(codec->dev, "revision %c\n",
		 (ret & WM8523_CHIP_REV_MASK) + 'A');

	ret = wm8523_reset(codec);
	if (ret < 0) {
		dev_err(codec->dev, "Failed to issue reset\n");
		goto err_enable;
	}

	/* Change some default settings - latch VU and enable ZC */
	wm8523->reg_cache[WM8523_DAC_GAINR] |= WM8523_DACR_VU;
	wm8523->reg_cache[WM8523_DAC_CTRL3] |= WM8523_ZC;

	wm8523_set_bias_level(codec, SND_SOC_BIAS_STANDBY);

	/* Bias level configuration will have done an extra enable */
	regulator_bulk_disable(ARRAY_SIZE(wm8523->supplies), wm8523->supplies);

<<<<<<< HEAD
	wm8523_codec = codec;

	ret = snd_soc_register_codec(codec);
	if (ret != 0) {
		dev_err(codec->dev, "Failed to register codec: %d\n", ret);
		goto err_enable;
	}

	ret = snd_soc_register_dai(&wm8523_dai);
	if (ret != 0) {
		dev_err(codec->dev, "Failed to register DAI: %d\n", ret);
		goto err_codec;
	}
=======
	snd_soc_add_controls(codec, wm8523_snd_controls,
			     ARRAY_SIZE(wm8523_snd_controls));
	wm8523_add_widgets(codec);
>>>>>>> 45f53cc9

	return 0;

err_codec:
	snd_soc_unregister_codec(codec);
err_enable:
	regulator_bulk_disable(ARRAY_SIZE(wm8523->supplies), wm8523->supplies);
err_get:
	regulator_bulk_free(ARRAY_SIZE(wm8523->supplies), wm8523->supplies);

	return ret;
}

static int wm8523_remove(struct snd_soc_codec *codec)
{
	struct wm8523_priv *wm8523 = snd_soc_codec_get_drvdata(codec);

	wm8523_set_bias_level(codec, SND_SOC_BIAS_OFF);
	regulator_bulk_free(ARRAY_SIZE(wm8523->supplies), wm8523->supplies);
	return 0;
}

static struct snd_soc_codec_driver soc_codec_dev_wm8523 = {
	.probe =	wm8523_probe,
	.remove =	wm8523_remove,
	.suspend =	wm8523_suspend,
	.resume =	wm8523_resume,
	.set_bias_level = wm8523_set_bias_level,
	.reg_cache_size = WM8523_REGISTER_COUNT,
	.reg_word_size = sizeof(u16),
	.reg_cache_default = wm8523_reg,
	.volatile_register = wm8523_volatile_register,
};

#if defined(CONFIG_I2C) || defined(CONFIG_I2C_MODULE)
static __devinit int wm8523_i2c_probe(struct i2c_client *i2c,
				      const struct i2c_device_id *id)
{
	struct wm8523_priv *wm8523;
	int ret;

	wm8523 = kzalloc(sizeof(struct wm8523_priv), GFP_KERNEL);
	if (wm8523 == NULL)
		return -ENOMEM;

	i2c_set_clientdata(i2c, wm8523);
	wm8523->control_type = SND_SOC_I2C;

	ret =  snd_soc_register_codec(&i2c->dev,
			&soc_codec_dev_wm8523, &wm8523_dai, 1);
	if (ret < 0)
		kfree(wm8523);
	return ret;

}

static __devexit int wm8523_i2c_remove(struct i2c_client *client)
{
	snd_soc_unregister_codec(&client->dev);
	kfree(i2c_get_clientdata(client));
	return 0;
}

static const struct i2c_device_id wm8523_i2c_id[] = {
	{ "wm8523", 0 },
	{ }
};
MODULE_DEVICE_TABLE(i2c, wm8523_i2c_id);

static struct i2c_driver wm8523_i2c_driver = {
	.driver = {
		.name = "wm8523-codec",
		.owner = THIS_MODULE,
	},
	.probe =    wm8523_i2c_probe,
	.remove =   __devexit_p(wm8523_i2c_remove),
	.id_table = wm8523_i2c_id,
};
#endif

static int __init wm8523_modinit(void)
{
	int ret;
#if defined(CONFIG_I2C) || defined(CONFIG_I2C_MODULE)
	ret = i2c_add_driver(&wm8523_i2c_driver);
	if (ret != 0) {
		printk(KERN_ERR "Failed to register WM8523 I2C driver: %d\n",
		       ret);
	}
#endif
	return 0;
}
module_init(wm8523_modinit);

static void __exit wm8523_exit(void)
{
#if defined(CONFIG_I2C) || defined(CONFIG_I2C_MODULE)
	i2c_del_driver(&wm8523_i2c_driver);
#endif
}
module_exit(wm8523_exit);

MODULE_DESCRIPTION("ASoC WM8523 driver");
MODULE_AUTHOR("Mark Brown <broonie@opensource.wolfsonmicro.com>");
MODULE_LICENSE("GPL");<|MERGE_RESOLUTION|>--- conflicted
+++ resolved
@@ -414,85 +414,8 @@
 
 static int wm8523_probe(struct snd_soc_codec *codec)
 {
-<<<<<<< HEAD
-	struct snd_soc_device *socdev = platform_get_drvdata(pdev);
-	struct snd_soc_codec *codec;
-	int ret = 0;
-
-	if (wm8523_codec == NULL) {
-		dev_err(&pdev->dev, "Codec device not registered\n");
-		return -ENODEV;
-	}
-
-	socdev->card->codec = wm8523_codec;
-	codec = wm8523_codec;
-
-	/* register pcms */
-	ret = snd_soc_new_pcms(socdev, SNDRV_DEFAULT_IDX1, SNDRV_DEFAULT_STR1);
-	if (ret < 0) {
-		dev_err(codec->dev, "failed to create pcms: %d\n", ret);
-		goto pcm_err;
-	}
-
-	snd_soc_add_controls(codec, wm8523_snd_controls,
-			     ARRAY_SIZE(wm8523_snd_controls));
-	wm8523_add_widgets(codec);
-
-	return ret;
-
-pcm_err:
-	return ret;
-}
-
-static int wm8523_remove(struct platform_device *pdev)
-{
-	struct snd_soc_device *socdev = platform_get_drvdata(pdev);
-
-	snd_soc_free_pcms(socdev);
-	snd_soc_dapm_free(socdev);
-
-	return 0;
-}
-
-struct snd_soc_codec_device soc_codec_dev_wm8523 = {
-	.probe = 	wm8523_probe,
-	.remove = 	wm8523_remove,
-	.suspend = 	wm8523_suspend,
-	.resume =	wm8523_resume,
-};
-EXPORT_SYMBOL_GPL(soc_codec_dev_wm8523);
-
-static int wm8523_register(struct wm8523_priv *wm8523,
-			   enum snd_soc_control_type control)
-{
-	int ret;
-	struct snd_soc_codec *codec = &wm8523->codec;
-	int i;
-
-	if (wm8523_codec) {
-		dev_err(codec->dev, "Another WM8523 is registered\n");
-		ret = -EINVAL;
-		goto err;
-	}
-
-	mutex_init(&codec->mutex);
-	INIT_LIST_HEAD(&codec->dapm_widgets);
-	INIT_LIST_HEAD(&codec->dapm_paths);
-
-	snd_soc_codec_set_drvdata(codec, wm8523);
-	codec->name = "WM8523";
-	codec->owner = THIS_MODULE;
-	codec->bias_level = SND_SOC_BIAS_OFF;
-	codec->set_bias_level = wm8523_set_bias_level;
-	codec->dai = &wm8523_dai;
-	codec->num_dai = 1;
-	codec->reg_cache_size = WM8523_REGISTER_COUNT;
-	codec->reg_cache = &wm8523->reg_cache;
-	codec->volatile_register = wm8523_volatile_register;
-=======
 	struct wm8523_priv *wm8523 = snd_soc_codec_get_drvdata(codec);
 	int ret, i;
->>>>>>> 45f53cc9
 
 	codec->hw_write = (hw_write_t)i2c_master_send;
 	wm8523->rate_constraint.list = &wm8523->rate_constraint_list[0];
@@ -556,30 +479,12 @@
 	/* Bias level configuration will have done an extra enable */
 	regulator_bulk_disable(ARRAY_SIZE(wm8523->supplies), wm8523->supplies);
 
-<<<<<<< HEAD
-	wm8523_codec = codec;
-
-	ret = snd_soc_register_codec(codec);
-	if (ret != 0) {
-		dev_err(codec->dev, "Failed to register codec: %d\n", ret);
-		goto err_enable;
-	}
-
-	ret = snd_soc_register_dai(&wm8523_dai);
-	if (ret != 0) {
-		dev_err(codec->dev, "Failed to register DAI: %d\n", ret);
-		goto err_codec;
-	}
-=======
 	snd_soc_add_controls(codec, wm8523_snd_controls,
 			     ARRAY_SIZE(wm8523_snd_controls));
 	wm8523_add_widgets(codec);
->>>>>>> 45f53cc9
-
-	return 0;
-
-err_codec:
-	snd_soc_unregister_codec(codec);
+
+	return 0;
+
 err_enable:
 	regulator_bulk_disable(ARRAY_SIZE(wm8523->supplies), wm8523->supplies);
 err_get:
