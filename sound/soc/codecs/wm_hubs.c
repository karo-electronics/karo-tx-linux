--- conflicted
+++ resolved
@@ -93,14 +93,6 @@
 	struct wm_hubs_data *hubs = snd_soc_codec_get_drvdata(codec);
 	u16 reg, reg_l, reg_r, dcs_cfg;
 
-<<<<<<< HEAD
-	/* Set for 32 series updates */
-	snd_soc_update_bits(codec, WM8993_DC_SERVO_1,
-			    WM8993_DCS_SERIES_NO_01_MASK,
-			    32 << WM8993_DCS_SERIES_NO_01_SHIFT);
-	wait_for_dc_servo(codec,
-			  WM8993_DCS_TRIG_SERIES_0 | WM8993_DCS_TRIG_SERIES_1);
-=======
 	/* If we're using a digital only path and have a previously
 	 * callibrated DC servo offset stored then use that. */
 	if (hubs->class_w && hubs->class_w_dcs) {
@@ -150,39 +142,12 @@
 	}
 
 	dev_dbg(codec->dev, "DCS input: %x %x\n", reg_l, reg_r);
->>>>>>> 3cbea436
 
 	/* Apply correction to DC servo result */
 	if (hubs->dcs_codes) {
 		dev_dbg(codec->dev, "Applying %d code DC servo correction\n",
 			hubs->dcs_codes);
 
-<<<<<<< HEAD
-		/* Different chips in the family support different
-		 * readback methods.
-		 */
-		switch (hubs->dcs_readback_mode) {
-		case 0:
-			reg_l = snd_soc_read(codec, WM8993_DC_SERVO_READBACK_1)
-				& WM8993_DCS_INTEG_CHAN_0_MASK;;
-			reg_r = snd_soc_read(codec, WM8993_DC_SERVO_READBACK_2)
-				& WM8993_DCS_INTEG_CHAN_1_MASK;
-			break;
-		case 1:
-			reg = snd_soc_read(codec, WM8993_DC_SERVO_3);
-			reg_l = (reg & WM8993_DCS_DAC_WR_VAL_1_MASK)
-				>> WM8993_DCS_DAC_WR_VAL_1_SHIFT;
-			reg_r = reg & WM8993_DCS_DAC_WR_VAL_0_MASK;
-			break;
-		default:
-			WARN(1, "Unknown DCS readback method\n");
-			break;
-		}
-
-		dev_dbg(codec->dev, "DCS input: %x %x\n", reg_l, reg_r);
-
-=======
->>>>>>> 3cbea436
 		/* HPOUT1L */
 		if (reg_l + hubs->dcs_codes > 0 &&
 		    reg_l + hubs->dcs_codes < 0xff)
@@ -202,9 +167,6 @@
 		wait_for_dc_servo(codec,
 				  WM8993_DCS_TRIG_DAC_WR_0 |
 				  WM8993_DCS_TRIG_DAC_WR_1);
-<<<<<<< HEAD
-	}
-=======
 	} else {
 		dcs_cfg = reg_l << WM8993_DCS_DAC_WR_VAL_1_SHIFT;
 		dcs_cfg |= reg_r;
@@ -214,7 +176,6 @@
 	 * therefore don't have any analogue signal mixed in. */
 	if (hubs->class_w)
 		hubs->class_w_dcs = dcs_cfg;
->>>>>>> 3cbea436
 }
 
 /*
@@ -229,12 +190,9 @@
 
 	ret = snd_soc_put_volsw_2r(kcontrol, ucontrol);
 
-<<<<<<< HEAD
-=======
 	/* Updating the analogue gains invalidates the DC servo cache */
 	hubs->class_w_dcs = 0;
 
->>>>>>> 3cbea436
 	/* If we're applying an offset correction then updating the
 	 * callibration would be likely to introduce further offsets. */
 	if (hubs->dcs_codes)
@@ -948,11 +906,7 @@
 	 * VMID as an output and can disable it.
 	 */
 	if (lineout1_diff && lineout2_diff)
-<<<<<<< HEAD
-		codec->idle_bias_off = 1;
-=======
 		codec->dapm.idle_bias_off = 1;
->>>>>>> 3cbea436
 
 	if (lineout1fb)
 		snd_soc_update_bits(codec, WM8993_ADDITIONAL_CONTROL,
