--- conflicted
+++ resolved
@@ -2463,8 +2463,6 @@
 
 	/* Setup AB8500 according to board-settings */
 	pdata = dev_get_platdata(dev->parent);
-<<<<<<< HEAD
-=======
 
 	if (np) {
 		if (!pdata)
@@ -2489,7 +2487,6 @@
 			return -EINVAL;
 		}
 	}
->>>>>>> fbe18b40
 
 	status = ab8500_audio_setup_mics(codec, &pdata->codec->amics);
 	if (status < 0) {
