--- conflicted
+++ resolved
@@ -1179,15 +1179,10 @@
 
 	{ "MICB1", NULL, "LDO2" },
 	{ "MICB1", NULL, "MICB1 Audio" },
-<<<<<<< HEAD
-	{ "MICB2", NULL, "LDO2" },
-	{ "MICB2", NULL, "MICB2 Audio" },
-=======
 	{ "MICB1", NULL, "Bandgap" },
 	{ "MICB2", NULL, "LDO2" },
 	{ "MICB2", NULL, "MICB2 Audio" },
 	{ "MICB2", NULL, "Bandgap" },
->>>>>>> 76067540
 
 	{ "IN1L PGA", NULL, "IN2LN" },
 	{ "IN1L PGA", NULL, "IN2LP" },
@@ -2575,12 +2570,9 @@
 	if (irq_val & WM8996_MICD_EINT)
 		wm8996_micd(codec);
 
-<<<<<<< HEAD
-=======
 	if (irq_val & WM8996_HP_DONE_EINT)
 		wm8996_hpdet_irq(codec);
 
->>>>>>> 76067540
 	return IRQ_HANDLED;
 }
 
