/*
 * wm8350.c -- WM8350 ALSA SoC audio driver
 *
 * Copyright (C) 2007, 2008 Wolfson Microelectronics PLC.
 *
 * Author: Liam Girdwood <lrg@slimlogic.co.uk>
 *
 * This program is free software; you can redistribute it and/or modify
 * it under the terms of the GNU General Public License version 2 as
 * published by the Free Software Foundation.
 */

#include <linux/module.h>
#include <linux/moduleparam.h>
#include <linux/init.h>
#include <linux/slab.h>
#include <linux/delay.h>
#include <linux/pm.h>
#include <linux/platform_device.h>
#include <linux/mfd/wm8350/audio.h>
#include <linux/mfd/wm8350/core.h>
#include <linux/regulator/consumer.h>
#include <sound/core.h>
#include <sound/pcm.h>
#include <sound/pcm_params.h>
#include <sound/soc.h>
#include <sound/soc-dapm.h>
#include <sound/initval.h>
#include <sound/tlv.h>

#include "wm8350.h"

#define WM8350_OUTn_0dB 0x39

#define WM8350_RAMP_NONE	0
#define WM8350_RAMP_UP		1
#define WM8350_RAMP_DOWN	2

/* We only include the analogue supplies here; the digital supplies
 * need to be available well before this driver can be probed.
 */
static const char *supply_names[] = {
	"AVDD",
	"HPVDD",
};

struct wm8350_output {
	u16 active;
	u16 left_vol;
	u16 right_vol;
	u16 ramp;
	u16 mute;
};

struct wm8350_jack_data {
	struct snd_soc_jack *jack;
	int report;
	int short_report;
};

struct wm8350_data {
	struct snd_soc_codec codec;
	struct wm8350_output out1;
	struct wm8350_output out2;
	struct wm8350_jack_data hpl;
	struct wm8350_jack_data hpr;
	struct wm8350_jack_data mic;
	struct regulator_bulk_data supplies[ARRAY_SIZE(supply_names)];
	int fll_freq_out;
	int fll_freq_in;
};

static unsigned int wm8350_codec_cache_read(struct snd_soc_codec *codec,
					    unsigned int reg)
{
	struct wm8350 *wm8350 = codec->control_data;
	return wm8350->reg_cache[reg];
}

static unsigned int wm8350_codec_read(struct snd_soc_codec *codec,
				      unsigned int reg)
{
	struct wm8350 *wm8350 = codec->control_data;
	return wm8350_reg_read(wm8350, reg);
}

static int wm8350_codec_write(struct snd_soc_codec *codec, unsigned int reg,
			      unsigned int value)
{
	struct wm8350 *wm8350 = codec->control_data;
	return wm8350_reg_write(wm8350, reg, value);
}

/*
 * Ramp OUT1 PGA volume to minimise pops at stream startup and shutdown.
 */
static inline int wm8350_out1_ramp_step(struct snd_soc_codec *codec)
{
	struct wm8350_data *wm8350_data = snd_soc_codec_get_drvdata(codec);
	struct wm8350_output *out1 = &wm8350_data->out1;
	struct wm8350 *wm8350 = codec->control_data;
	int left_complete = 0, right_complete = 0;
	u16 reg, val;

	/* left channel */
	reg = wm8350_reg_read(wm8350, WM8350_LOUT1_VOLUME);
	val = (reg & WM8350_OUT1L_VOL_MASK) >> WM8350_OUT1L_VOL_SHIFT;

	if (out1->ramp == WM8350_RAMP_UP) {
		/* ramp step up */
		if (val < out1->left_vol) {
			val++;
			reg &= ~WM8350_OUT1L_VOL_MASK;
			wm8350_reg_write(wm8350, WM8350_LOUT1_VOLUME,
					 reg | (val << WM8350_OUT1L_VOL_SHIFT));
		} else
			left_complete = 1;
	} else if (out1->ramp == WM8350_RAMP_DOWN) {
		/* ramp step down */
		if (val > 0) {
			val--;
			reg &= ~WM8350_OUT1L_VOL_MASK;
			wm8350_reg_write(wm8350, WM8350_LOUT1_VOLUME,
					 reg | (val << WM8350_OUT1L_VOL_SHIFT));
		} else
			left_complete = 1;
	} else
		return 1;

	/* right channel */
	reg = wm8350_reg_read(wm8350, WM8350_ROUT1_VOLUME);
	val = (reg & WM8350_OUT1R_VOL_MASK) >> WM8350_OUT1R_VOL_SHIFT;
	if (out1->ramp == WM8350_RAMP_UP) {
		/* ramp step up */
		if (val < out1->right_vol) {
			val++;
			reg &= ~WM8350_OUT1R_VOL_MASK;
			wm8350_reg_write(wm8350, WM8350_ROUT1_VOLUME,
					 reg | (val << WM8350_OUT1R_VOL_SHIFT));
		} else
			right_complete = 1;
	} else if (out1->ramp == WM8350_RAMP_DOWN) {
		/* ramp step down */
		if (val > 0) {
			val--;
			reg &= ~WM8350_OUT1R_VOL_MASK;
			wm8350_reg_write(wm8350, WM8350_ROUT1_VOLUME,
					 reg | (val << WM8350_OUT1R_VOL_SHIFT));
		} else
			right_complete = 1;
	}

	/* only hit the update bit if either volume has changed this step */
	if (!left_complete || !right_complete)
		wm8350_set_bits(wm8350, WM8350_LOUT1_VOLUME, WM8350_OUT1_VU);

	return left_complete & right_complete;
}

/*
 * Ramp OUT2 PGA volume to minimise pops at stream startup and shutdown.
 */
static inline int wm8350_out2_ramp_step(struct snd_soc_codec *codec)
{
	struct wm8350_data *wm8350_data = snd_soc_codec_get_drvdata(codec);
	struct wm8350_output *out2 = &wm8350_data->out2;
	struct wm8350 *wm8350 = codec->control_data;
	int left_complete = 0, right_complete = 0;
	u16 reg, val;

	/* left channel */
	reg = wm8350_reg_read(wm8350, WM8350_LOUT2_VOLUME);
	val = (reg & WM8350_OUT2L_VOL_MASK) >> WM8350_OUT1L_VOL_SHIFT;
	if (out2->ramp == WM8350_RAMP_UP) {
		/* ramp step up */
		if (val < out2->left_vol) {
			val++;
			reg &= ~WM8350_OUT2L_VOL_MASK;
			wm8350_reg_write(wm8350, WM8350_LOUT2_VOLUME,
					 reg | (val << WM8350_OUT1L_VOL_SHIFT));
		} else
			left_complete = 1;
	} else if (out2->ramp == WM8350_RAMP_DOWN) {
		/* ramp step down */
		if (val > 0) {
			val--;
			reg &= ~WM8350_OUT2L_VOL_MASK;
			wm8350_reg_write(wm8350, WM8350_LOUT2_VOLUME,
					 reg | (val << WM8350_OUT1L_VOL_SHIFT));
		} else
			left_complete = 1;
	} else
		return 1;

	/* right channel */
	reg = wm8350_reg_read(wm8350, WM8350_ROUT2_VOLUME);
	val = (reg & WM8350_OUT2R_VOL_MASK) >> WM8350_OUT1R_VOL_SHIFT;
	if (out2->ramp == WM8350_RAMP_UP) {
		/* ramp step up */
		if (val < out2->right_vol) {
			val++;
			reg &= ~WM8350_OUT2R_VOL_MASK;
			wm8350_reg_write(wm8350, WM8350_ROUT2_VOLUME,
					 reg | (val << WM8350_OUT1R_VOL_SHIFT));
		} else
			right_complete = 1;
	} else if (out2->ramp == WM8350_RAMP_DOWN) {
		/* ramp step down */
		if (val > 0) {
			val--;
			reg &= ~WM8350_OUT2R_VOL_MASK;
			wm8350_reg_write(wm8350, WM8350_ROUT2_VOLUME,
					 reg | (val << WM8350_OUT1R_VOL_SHIFT));
		} else
			right_complete = 1;
	}

	/* only hit the update bit if either volume has changed this step */
	if (!left_complete || !right_complete)
		wm8350_set_bits(wm8350, WM8350_LOUT2_VOLUME, WM8350_OUT2_VU);

	return left_complete & right_complete;
}

/*
 * This work ramps both output PGAs at stream start/stop time to
 * minimise pop associated with DAPM power switching.
 * It's best to enable Zero Cross when ramping occurs to minimise any
 * zipper noises.
 */
static void wm8350_pga_work(struct work_struct *work)
{
	struct snd_soc_codec *codec =
	    container_of(work, struct snd_soc_codec, delayed_work.work);
	struct wm8350_data *wm8350_data = snd_soc_codec_get_drvdata(codec);
	struct wm8350_output *out1 = &wm8350_data->out1,
	    *out2 = &wm8350_data->out2;
	int i, out1_complete, out2_complete;

	/* do we need to ramp at all ? */
	if (out1->ramp == WM8350_RAMP_NONE && out2->ramp == WM8350_RAMP_NONE)
		return;

	/* PGA volumes have 6 bits of resolution to ramp */
	for (i = 0; i <= 63; i++) {
		out1_complete = 1, out2_complete = 1;
		if (out1->ramp != WM8350_RAMP_NONE)
			out1_complete = wm8350_out1_ramp_step(codec);
		if (out2->ramp != WM8350_RAMP_NONE)
			out2_complete = wm8350_out2_ramp_step(codec);

		/* ramp finished ? */
		if (out1_complete && out2_complete)
			break;

		/* we need to delay longer on the up ramp */
		if (out1->ramp == WM8350_RAMP_UP ||
		    out2->ramp == WM8350_RAMP_UP) {
			/* delay is longer over 0dB as increases are larger */
			if (i >= WM8350_OUTn_0dB)
				schedule_timeout_interruptible(msecs_to_jiffies
							       (2));
			else
				schedule_timeout_interruptible(msecs_to_jiffies
							       (1));
		} else
			udelay(50);	/* doesn't matter if we delay longer */
	}

	out1->ramp = WM8350_RAMP_NONE;
	out2->ramp = WM8350_RAMP_NONE;
}

/*
 * WM8350 Controls
 */

static int pga_event(struct snd_soc_dapm_widget *w,
		     struct snd_kcontrol *kcontrol, int event)
{
	struct snd_soc_codec *codec = w->codec;
	struct wm8350_data *wm8350_data = snd_soc_codec_get_drvdata(codec);
	struct wm8350_output *out;

	switch (w->shift) {
	case 0:
	case 1:
		out = &wm8350_data->out1;
		break;
	case 2:
	case 3:
		out = &wm8350_data->out2;
		break;

	default:
		BUG();
		return -1;
	}

	switch (event) {
	case SND_SOC_DAPM_POST_PMU:
		out->ramp = WM8350_RAMP_UP;
		out->active = 1;

		if (!delayed_work_pending(&codec->delayed_work))
			schedule_delayed_work(&codec->delayed_work,
					      msecs_to_jiffies(1));
		break;

	case SND_SOC_DAPM_PRE_PMD:
		out->ramp = WM8350_RAMP_DOWN;
		out->active = 0;

		if (!delayed_work_pending(&codec->delayed_work))
			schedule_delayed_work(&codec->delayed_work,
					      msecs_to_jiffies(1));
		break;
	}

	return 0;
}

static int wm8350_put_volsw_2r_vu(struct snd_kcontrol *kcontrol,
				  struct snd_ctl_elem_value *ucontrol)
{
	struct snd_soc_codec *codec = snd_kcontrol_chip(kcontrol);
	struct wm8350_data *wm8350_priv = snd_soc_codec_get_drvdata(codec);
	struct wm8350_output *out = NULL;
	struct soc_mixer_control *mc =
		(struct soc_mixer_control *)kcontrol->private_value;
	int ret;
	unsigned int reg = mc->reg;
	u16 val;

	/* For OUT1 and OUT2 we shadow the values and only actually write
	 * them out when active in order to ensure the amplifier comes on
	 * as quietly as possible. */
	switch (reg) {
	case WM8350_LOUT1_VOLUME:
		out = &wm8350_priv->out1;
		break;
	case WM8350_LOUT2_VOLUME:
		out = &wm8350_priv->out2;
		break;
	default:
		break;
	}

	if (out) {
		out->left_vol = ucontrol->value.integer.value[0];
		out->right_vol = ucontrol->value.integer.value[1];
		if (!out->active)
			return 1;
	}

	ret = snd_soc_put_volsw_2r(kcontrol, ucontrol);
	if (ret < 0)
		return ret;

	/* now hit the volume update bits (always bit 8) */
	val = wm8350_codec_read(codec, reg);
	wm8350_codec_write(codec, reg, val | WM8350_OUT1_VU);
	return 1;
}

static int wm8350_get_volsw_2r(struct snd_kcontrol *kcontrol,
			       struct snd_ctl_elem_value *ucontrol)
{
	struct snd_soc_codec *codec = snd_kcontrol_chip(kcontrol);
	struct wm8350_data *wm8350_priv = snd_soc_codec_get_drvdata(codec);
	struct wm8350_output *out1 = &wm8350_priv->out1;
	struct wm8350_output *out2 = &wm8350_priv->out2;
	struct soc_mixer_control *mc =
		(struct soc_mixer_control *)kcontrol->private_value;
	unsigned int reg = mc->reg;

	/* If these are cached registers use the cache */
	switch (reg) {
	case WM8350_LOUT1_VOLUME:
		ucontrol->value.integer.value[0] = out1->left_vol;
		ucontrol->value.integer.value[1] = out1->right_vol;
		return 0;

	case WM8350_LOUT2_VOLUME:
		ucontrol->value.integer.value[0] = out2->left_vol;
		ucontrol->value.integer.value[1] = out2->right_vol;
		return 0;

	default:
		break;
	}

	return snd_soc_get_volsw_2r(kcontrol, ucontrol);
}

/* double control with volume update */
#define SOC_WM8350_DOUBLE_R_TLV(xname, reg_left, reg_right, xshift, xmax, \
				xinvert, tlv_array) \
{	.iface = SNDRV_CTL_ELEM_IFACE_MIXER, .name = (xname), \
	.access = SNDRV_CTL_ELEM_ACCESS_TLV_READ | \
		SNDRV_CTL_ELEM_ACCESS_READWRITE | \
		SNDRV_CTL_ELEM_ACCESS_VOLATILE, \
	.tlv.p = (tlv_array), \
	.info = snd_soc_info_volsw_2r, \
	.get = wm8350_get_volsw_2r, .put = wm8350_put_volsw_2r_vu, \
	.private_value = (unsigned long)&(struct soc_mixer_control) \
		{.reg = reg_left, .rreg = reg_right, .shift = xshift, \
		 .rshift = xshift, .max = xmax, .invert = xinvert}, }

static const char *wm8350_deemp[] = { "None", "32kHz", "44.1kHz", "48kHz" };
static const char *wm8350_pol[] = { "Normal", "Inv R", "Inv L", "Inv L & R" };
static const char *wm8350_dacmutem[] = { "Normal", "Soft" };
static const char *wm8350_dacmutes[] = { "Fast", "Slow" };
static const char *wm8350_adcfilter[] = { "None", "High Pass" };
static const char *wm8350_adchp[] = { "44.1kHz", "8kHz", "16kHz", "32kHz" };
static const char *wm8350_lr[] = { "Left", "Right" };

static const struct soc_enum wm8350_enum[] = {
	SOC_ENUM_SINGLE(WM8350_DAC_CONTROL, 4, 4, wm8350_deemp),
	SOC_ENUM_SINGLE(WM8350_DAC_CONTROL, 0, 4, wm8350_pol),
	SOC_ENUM_SINGLE(WM8350_DAC_MUTE_VOLUME, 14, 2, wm8350_dacmutem),
	SOC_ENUM_SINGLE(WM8350_DAC_MUTE_VOLUME, 13, 2, wm8350_dacmutes),
	SOC_ENUM_SINGLE(WM8350_ADC_CONTROL, 15, 2, wm8350_adcfilter),
	SOC_ENUM_SINGLE(WM8350_ADC_CONTROL, 8, 4, wm8350_adchp),
	SOC_ENUM_SINGLE(WM8350_ADC_CONTROL, 0, 4, wm8350_pol),
	SOC_ENUM_SINGLE(WM8350_INPUT_MIXER_VOLUME, 15, 2, wm8350_lr),
};

static DECLARE_TLV_DB_LINEAR(pre_amp_tlv, -1200, 3525);
static DECLARE_TLV_DB_LINEAR(out_pga_tlv, -5700, 600);
static DECLARE_TLV_DB_SCALE(dac_pcm_tlv, -7163, 36, 1);
static DECLARE_TLV_DB_SCALE(adc_pcm_tlv, -12700, 50, 1);
static DECLARE_TLV_DB_SCALE(out_mix_tlv, -1500, 300, 1);

static const unsigned int capture_sd_tlv[] = {
	TLV_DB_RANGE_HEAD(2),
	0, 12, TLV_DB_SCALE_ITEM(-3600, 300, 1),
	13, 15, TLV_DB_SCALE_ITEM(0, 0, 0),
};

static const struct snd_kcontrol_new wm8350_snd_controls[] = {
	SOC_ENUM("Playback Deemphasis", wm8350_enum[0]),
	SOC_ENUM("Playback DAC Inversion", wm8350_enum[1]),
	SOC_WM8350_DOUBLE_R_TLV("Playback PCM Volume",
				WM8350_DAC_DIGITAL_VOLUME_L,
				WM8350_DAC_DIGITAL_VOLUME_R,
				0, 255, 0, dac_pcm_tlv),
	SOC_ENUM("Playback PCM Mute Function", wm8350_enum[2]),
	SOC_ENUM("Playback PCM Mute Speed", wm8350_enum[3]),
	SOC_ENUM("Capture PCM Filter", wm8350_enum[4]),
	SOC_ENUM("Capture PCM HP Filter", wm8350_enum[5]),
	SOC_ENUM("Capture ADC Inversion", wm8350_enum[6]),
	SOC_WM8350_DOUBLE_R_TLV("Capture PCM Volume",
				WM8350_ADC_DIGITAL_VOLUME_L,
				WM8350_ADC_DIGITAL_VOLUME_R,
				0, 255, 0, adc_pcm_tlv),
	SOC_DOUBLE_TLV("Capture Sidetone Volume",
		       WM8350_ADC_DIVIDER,
		       8, 4, 15, 1, capture_sd_tlv),
	SOC_WM8350_DOUBLE_R_TLV("Capture Volume",
				WM8350_LEFT_INPUT_VOLUME,
				WM8350_RIGHT_INPUT_VOLUME,
				2, 63, 0, pre_amp_tlv),
	SOC_DOUBLE_R("Capture ZC Switch",
		     WM8350_LEFT_INPUT_VOLUME,
		     WM8350_RIGHT_INPUT_VOLUME, 13, 1, 0),
	SOC_SINGLE_TLV("Left Input Left Sidetone Volume",
		       WM8350_OUTPUT_LEFT_MIXER_VOLUME, 1, 7, 0, out_mix_tlv),
	SOC_SINGLE_TLV("Left Input Right Sidetone Volume",
		       WM8350_OUTPUT_LEFT_MIXER_VOLUME,
		       5, 7, 0, out_mix_tlv),
	SOC_SINGLE_TLV("Left Input Bypass Volume",
		       WM8350_OUTPUT_LEFT_MIXER_VOLUME,
		       9, 7, 0, out_mix_tlv),
	SOC_SINGLE_TLV("Right Input Left Sidetone Volume",
		       WM8350_OUTPUT_RIGHT_MIXER_VOLUME,
		       1, 7, 0, out_mix_tlv),
	SOC_SINGLE_TLV("Right Input Right Sidetone Volume",
		       WM8350_OUTPUT_RIGHT_MIXER_VOLUME,
		       5, 7, 0, out_mix_tlv),
	SOC_SINGLE_TLV("Right Input Bypass Volume",
		       WM8350_OUTPUT_RIGHT_MIXER_VOLUME,
		       13, 7, 0, out_mix_tlv),
	SOC_SINGLE("Left Input Mixer +20dB Switch",
		   WM8350_INPUT_MIXER_VOLUME_L, 0, 1, 0),
	SOC_SINGLE("Right Input Mixer +20dB Switch",
		   WM8350_INPUT_MIXER_VOLUME_R, 0, 1, 0),
	SOC_SINGLE_TLV("Out4 Capture Volume",
		       WM8350_INPUT_MIXER_VOLUME,
		       1, 7, 0, out_mix_tlv),
	SOC_WM8350_DOUBLE_R_TLV("Out1 Playback Volume",
				WM8350_LOUT1_VOLUME,
				WM8350_ROUT1_VOLUME,
				2, 63, 0, out_pga_tlv),
	SOC_DOUBLE_R("Out1 Playback ZC Switch",
		     WM8350_LOUT1_VOLUME,
		     WM8350_ROUT1_VOLUME, 13, 1, 0),
	SOC_WM8350_DOUBLE_R_TLV("Out2 Playback Volume",
				WM8350_LOUT2_VOLUME,
				WM8350_ROUT2_VOLUME,
				2, 63, 0, out_pga_tlv),
	SOC_DOUBLE_R("Out2 Playback ZC Switch", WM8350_LOUT2_VOLUME,
		     WM8350_ROUT2_VOLUME, 13, 1, 0),
	SOC_SINGLE("Out2 Right Invert Switch", WM8350_ROUT2_VOLUME, 10, 1, 0),
	SOC_SINGLE_TLV("Out2 Beep Volume", WM8350_BEEP_VOLUME,
		       5, 7, 0, out_mix_tlv),

	SOC_DOUBLE_R("Out1 Playback Switch",
		     WM8350_LOUT1_VOLUME,
		     WM8350_ROUT1_VOLUME,
		     14, 1, 1),
	SOC_DOUBLE_R("Out2 Playback Switch",
		     WM8350_LOUT2_VOLUME,
		     WM8350_ROUT2_VOLUME,
		     14, 1, 1),
};

/*
 * DAPM Controls
 */

/* Left Playback Mixer */
static const struct snd_kcontrol_new wm8350_left_play_mixer_controls[] = {
	SOC_DAPM_SINGLE("Playback Switch",
			WM8350_LEFT_MIXER_CONTROL, 11, 1, 0),
	SOC_DAPM_SINGLE("Left Bypass Switch",
			WM8350_LEFT_MIXER_CONTROL, 2, 1, 0),
	SOC_DAPM_SINGLE("Right Playback Switch",
			WM8350_LEFT_MIXER_CONTROL, 12, 1, 0),
	SOC_DAPM_SINGLE("Left Sidetone Switch",
			WM8350_LEFT_MIXER_CONTROL, 0, 1, 0),
	SOC_DAPM_SINGLE("Right Sidetone Switch",
			WM8350_LEFT_MIXER_CONTROL, 1, 1, 0),
};

/* Right Playback Mixer */
static const struct snd_kcontrol_new wm8350_right_play_mixer_controls[] = {
	SOC_DAPM_SINGLE("Playback Switch",
			WM8350_RIGHT_MIXER_CONTROL, 12, 1, 0),
	SOC_DAPM_SINGLE("Right Bypass Switch",
			WM8350_RIGHT_MIXER_CONTROL, 3, 1, 0),
	SOC_DAPM_SINGLE("Left Playback Switch",
			WM8350_RIGHT_MIXER_CONTROL, 11, 1, 0),
	SOC_DAPM_SINGLE("Left Sidetone Switch",
			WM8350_RIGHT_MIXER_CONTROL, 0, 1, 0),
	SOC_DAPM_SINGLE("Right Sidetone Switch",
			WM8350_RIGHT_MIXER_CONTROL, 1, 1, 0),
};

/* Out4 Mixer */
static const struct snd_kcontrol_new wm8350_out4_mixer_controls[] = {
	SOC_DAPM_SINGLE("Right Playback Switch",
			WM8350_OUT4_MIXER_CONTROL, 12, 1, 0),
	SOC_DAPM_SINGLE("Left Playback Switch",
			WM8350_OUT4_MIXER_CONTROL, 11, 1, 0),
	SOC_DAPM_SINGLE("Right Capture Switch",
			WM8350_OUT4_MIXER_CONTROL, 9, 1, 0),
	SOC_DAPM_SINGLE("Out3 Playback Switch",
			WM8350_OUT4_MIXER_CONTROL, 2, 1, 0),
	SOC_DAPM_SINGLE("Right Mixer Switch",
			WM8350_OUT4_MIXER_CONTROL, 1, 1, 0),
	SOC_DAPM_SINGLE("Left Mixer Switch",
			WM8350_OUT4_MIXER_CONTROL, 0, 1, 0),
};

/* Out3 Mixer */
static const struct snd_kcontrol_new wm8350_out3_mixer_controls[] = {
	SOC_DAPM_SINGLE("Left Playback Switch",
			WM8350_OUT3_MIXER_CONTROL, 11, 1, 0),
	SOC_DAPM_SINGLE("Left Capture Switch",
			WM8350_OUT3_MIXER_CONTROL, 8, 1, 0),
	SOC_DAPM_SINGLE("Out4 Playback Switch",
			WM8350_OUT3_MIXER_CONTROL, 3, 1, 0),
	SOC_DAPM_SINGLE("Left Mixer Switch",
			WM8350_OUT3_MIXER_CONTROL, 0, 1, 0),
};

/* Left Input Mixer */
static const struct snd_kcontrol_new wm8350_left_capt_mixer_controls[] = {
	SOC_DAPM_SINGLE_TLV("L2 Capture Volume",
			    WM8350_INPUT_MIXER_VOLUME_L, 1, 7, 0, out_mix_tlv),
	SOC_DAPM_SINGLE_TLV("L3 Capture Volume",
			    WM8350_INPUT_MIXER_VOLUME_L, 9, 7, 0, out_mix_tlv),
	SOC_DAPM_SINGLE("PGA Capture Switch",
			WM8350_LEFT_INPUT_VOLUME, 14, 1, 1),
};

/* Right Input Mixer */
static const struct snd_kcontrol_new wm8350_right_capt_mixer_controls[] = {
	SOC_DAPM_SINGLE_TLV("L2 Capture Volume",
			    WM8350_INPUT_MIXER_VOLUME_R, 5, 7, 0, out_mix_tlv),
	SOC_DAPM_SINGLE_TLV("L3 Capture Volume",
			    WM8350_INPUT_MIXER_VOLUME_R, 13, 7, 0, out_mix_tlv),
	SOC_DAPM_SINGLE("PGA Capture Switch",
			WM8350_RIGHT_INPUT_VOLUME, 14, 1, 1),
};

/* Left Mic Mixer */
static const struct snd_kcontrol_new wm8350_left_mic_mixer_controls[] = {
	SOC_DAPM_SINGLE("INN Capture Switch", WM8350_INPUT_CONTROL, 1, 1, 0),
	SOC_DAPM_SINGLE("INP Capture Switch", WM8350_INPUT_CONTROL, 0, 1, 0),
	SOC_DAPM_SINGLE("IN2 Capture Switch", WM8350_INPUT_CONTROL, 2, 1, 0),
};

/* Right Mic Mixer */
static const struct snd_kcontrol_new wm8350_right_mic_mixer_controls[] = {
	SOC_DAPM_SINGLE("INN Capture Switch", WM8350_INPUT_CONTROL, 9, 1, 0),
	SOC_DAPM_SINGLE("INP Capture Switch", WM8350_INPUT_CONTROL, 8, 1, 0),
	SOC_DAPM_SINGLE("IN2 Capture Switch", WM8350_INPUT_CONTROL, 10, 1, 0),
};

/* Beep Switch */
static const struct snd_kcontrol_new wm8350_beep_switch_controls =
SOC_DAPM_SINGLE("Switch", WM8350_BEEP_VOLUME, 15, 1, 1);

/* Out4 Capture Mux */
static const struct snd_kcontrol_new wm8350_out4_capture_controls =
SOC_DAPM_ENUM("Route", wm8350_enum[7]);

static const struct snd_soc_dapm_widget wm8350_dapm_widgets[] = {

	SND_SOC_DAPM_PGA("IN3R PGA", WM8350_POWER_MGMT_2, 11, 0, NULL, 0),
	SND_SOC_DAPM_PGA("IN3L PGA", WM8350_POWER_MGMT_2, 10, 0, NULL, 0),
	SND_SOC_DAPM_PGA_E("Right Out2 PGA", WM8350_POWER_MGMT_3, 3, 0, NULL,
			   0, pga_event,
			   SND_SOC_DAPM_POST_PMU | SND_SOC_DAPM_PRE_PMD),
	SND_SOC_DAPM_PGA_E("Left Out2 PGA", WM8350_POWER_MGMT_3, 2, 0, NULL, 0,
			   pga_event,
			   SND_SOC_DAPM_POST_PMU | SND_SOC_DAPM_PRE_PMD),
	SND_SOC_DAPM_PGA_E("Right Out1 PGA", WM8350_POWER_MGMT_3, 1, 0, NULL,
			   0, pga_event,
			   SND_SOC_DAPM_POST_PMU | SND_SOC_DAPM_PRE_PMD),
	SND_SOC_DAPM_PGA_E("Left Out1 PGA", WM8350_POWER_MGMT_3, 0, 0, NULL, 0,
			   pga_event,
			   SND_SOC_DAPM_POST_PMU | SND_SOC_DAPM_PRE_PMD),

	SND_SOC_DAPM_MIXER("Right Capture Mixer", WM8350_POWER_MGMT_2,
			   7, 0, &wm8350_right_capt_mixer_controls[0],
			   ARRAY_SIZE(wm8350_right_capt_mixer_controls)),

	SND_SOC_DAPM_MIXER("Left Capture Mixer", WM8350_POWER_MGMT_2,
			   6, 0, &wm8350_left_capt_mixer_controls[0],
			   ARRAY_SIZE(wm8350_left_capt_mixer_controls)),

	SND_SOC_DAPM_MIXER("Out4 Mixer", WM8350_POWER_MGMT_2, 5, 0,
			   &wm8350_out4_mixer_controls[0],
			   ARRAY_SIZE(wm8350_out4_mixer_controls)),

	SND_SOC_DAPM_MIXER("Out3 Mixer", WM8350_POWER_MGMT_2, 4, 0,
			   &wm8350_out3_mixer_controls[0],
			   ARRAY_SIZE(wm8350_out3_mixer_controls)),

	SND_SOC_DAPM_MIXER("Right Playback Mixer", WM8350_POWER_MGMT_2, 1, 0,
			   &wm8350_right_play_mixer_controls[0],
			   ARRAY_SIZE(wm8350_right_play_mixer_controls)),

	SND_SOC_DAPM_MIXER("Left Playback Mixer", WM8350_POWER_MGMT_2, 0, 0,
			   &wm8350_left_play_mixer_controls[0],
			   ARRAY_SIZE(wm8350_left_play_mixer_controls)),

	SND_SOC_DAPM_MIXER("Left Mic Mixer", WM8350_POWER_MGMT_2, 8, 0,
			   &wm8350_left_mic_mixer_controls[0],
			   ARRAY_SIZE(wm8350_left_mic_mixer_controls)),

	SND_SOC_DAPM_MIXER("Right Mic Mixer", WM8350_POWER_MGMT_2, 9, 0,
			   &wm8350_right_mic_mixer_controls[0],
			   ARRAY_SIZE(wm8350_right_mic_mixer_controls)),

	/* virtual mixer for Beep and Out2R */
	SND_SOC_DAPM_MIXER("Out2 Mixer", SND_SOC_NOPM, 0, 0, NULL, 0),

	SND_SOC_DAPM_SWITCH("Beep", WM8350_POWER_MGMT_3, 7, 0,
			    &wm8350_beep_switch_controls),

	SND_SOC_DAPM_ADC("Right ADC", "Right Capture",
			 WM8350_POWER_MGMT_4, 3, 0),
	SND_SOC_DAPM_ADC("Left ADC", "Left Capture",
			 WM8350_POWER_MGMT_4, 2, 0),
	SND_SOC_DAPM_DAC("Right DAC", "Right Playback",
			 WM8350_POWER_MGMT_4, 5, 0),
	SND_SOC_DAPM_DAC("Left DAC", "Left Playback",
			 WM8350_POWER_MGMT_4, 4, 0),

	SND_SOC_DAPM_MICBIAS("Mic Bias", WM8350_POWER_MGMT_1, 4, 0),

	SND_SOC_DAPM_MUX("Out4 Capture Channel", SND_SOC_NOPM, 0, 0,
			 &wm8350_out4_capture_controls),

	SND_SOC_DAPM_OUTPUT("OUT1R"),
	SND_SOC_DAPM_OUTPUT("OUT1L"),
	SND_SOC_DAPM_OUTPUT("OUT2R"),
	SND_SOC_DAPM_OUTPUT("OUT2L"),
	SND_SOC_DAPM_OUTPUT("OUT3"),
	SND_SOC_DAPM_OUTPUT("OUT4"),

	SND_SOC_DAPM_INPUT("IN1RN"),
	SND_SOC_DAPM_INPUT("IN1RP"),
	SND_SOC_DAPM_INPUT("IN2R"),
	SND_SOC_DAPM_INPUT("IN1LP"),
	SND_SOC_DAPM_INPUT("IN1LN"),
	SND_SOC_DAPM_INPUT("IN2L"),
	SND_SOC_DAPM_INPUT("IN3R"),
	SND_SOC_DAPM_INPUT("IN3L"),
};

static const struct snd_soc_dapm_route audio_map[] = {

	/* left playback mixer */
	{"Left Playback Mixer", "Playback Switch", "Left DAC"},
	{"Left Playback Mixer", "Left Bypass Switch", "IN3L PGA"},
	{"Left Playback Mixer", "Right Playback Switch", "Right DAC"},
	{"Left Playback Mixer", "Left Sidetone Switch", "Left Mic Mixer"},
	{"Left Playback Mixer", "Right Sidetone Switch", "Right Mic Mixer"},

	/* right playback mixer */
	{"Right Playback Mixer", "Playback Switch", "Right DAC"},
	{"Right Playback Mixer", "Right Bypass Switch", "IN3R PGA"},
	{"Right Playback Mixer", "Left Playback Switch", "Left DAC"},
	{"Right Playback Mixer", "Left Sidetone Switch", "Left Mic Mixer"},
	{"Right Playback Mixer", "Right Sidetone Switch", "Right Mic Mixer"},

	/* out4 playback mixer */
	{"Out4 Mixer", "Right Playback Switch", "Right DAC"},
	{"Out4 Mixer", "Left Playback Switch", "Left DAC"},
	{"Out4 Mixer", "Right Capture Switch", "Right Capture Mixer"},
	{"Out4 Mixer", "Out3 Playback Switch", "Out3 Mixer"},
	{"Out4 Mixer", "Right Mixer Switch", "Right Playback Mixer"},
	{"Out4 Mixer", "Left Mixer Switch", "Left Playback Mixer"},
	{"OUT4", NULL, "Out4 Mixer"},

	/* out3 playback mixer */
	{"Out3 Mixer", "Left Playback Switch", "Left DAC"},
	{"Out3 Mixer", "Left Capture Switch", "Left Capture Mixer"},
	{"Out3 Mixer", "Left Mixer Switch", "Left Playback Mixer"},
	{"Out3 Mixer", "Out4 Playback Switch", "Out4 Mixer"},
	{"OUT3", NULL, "Out3 Mixer"},

	/* out2 */
	{"Right Out2 PGA", NULL, "Right Playback Mixer"},
	{"Left Out2 PGA", NULL, "Left Playback Mixer"},
	{"OUT2L", NULL, "Left Out2 PGA"},
	{"OUT2R", NULL, "Right Out2 PGA"},

	/* out1 */
	{"Right Out1 PGA", NULL, "Right Playback Mixer"},
	{"Left Out1 PGA", NULL, "Left Playback Mixer"},
	{"OUT1L", NULL, "Left Out1 PGA"},
	{"OUT1R", NULL, "Right Out1 PGA"},

	/* ADCs */
	{"Left ADC", NULL, "Left Capture Mixer"},
	{"Right ADC", NULL, "Right Capture Mixer"},

	/* Left capture mixer */
	{"Left Capture Mixer", "L2 Capture Volume", "IN2L"},
	{"Left Capture Mixer", "L3 Capture Volume", "IN3L PGA"},
	{"Left Capture Mixer", "PGA Capture Switch", "Left Mic Mixer"},
	{"Left Capture Mixer", NULL, "Out4 Capture Channel"},

	/* Right capture mixer */
	{"Right Capture Mixer", "L2 Capture Volume", "IN2R"},
	{"Right Capture Mixer", "L3 Capture Volume", "IN3R PGA"},
	{"Right Capture Mixer", "PGA Capture Switch", "Right Mic Mixer"},
	{"Right Capture Mixer", NULL, "Out4 Capture Channel"},

	/* L3 Inputs */
	{"IN3L PGA", NULL, "IN3L"},
	{"IN3R PGA", NULL, "IN3R"},

	/* Left Mic mixer */
	{"Left Mic Mixer", "INN Capture Switch", "IN1LN"},
	{"Left Mic Mixer", "INP Capture Switch", "IN1LP"},
	{"Left Mic Mixer", "IN2 Capture Switch", "IN2L"},

	/* Right Mic mixer */
	{"Right Mic Mixer", "INN Capture Switch", "IN1RN"},
	{"Right Mic Mixer", "INP Capture Switch", "IN1RP"},
	{"Right Mic Mixer", "IN2 Capture Switch", "IN2R"},

	/* out 4 capture */
	{"Out4 Capture Channel", NULL, "Out4 Mixer"},

	/* Beep */
	{"Beep", NULL, "IN3R PGA"},
};

static int wm8350_add_widgets(struct snd_soc_codec *codec)
{
	int ret;

	ret = snd_soc_dapm_new_controls(codec,
					wm8350_dapm_widgets,
					ARRAY_SIZE(wm8350_dapm_widgets));
	if (ret != 0) {
		dev_err(codec->dev, "dapm control register failed\n");
		return ret;
	}

	/* set up audio paths */
	ret = snd_soc_dapm_add_routes(codec, audio_map, ARRAY_SIZE(audio_map));
	if (ret != 0) {
		dev_err(codec->dev, "DAPM route register failed\n");
		return ret;
	}

	return 0;
}

static int wm8350_set_dai_sysclk(struct snd_soc_dai *codec_dai,
				 int clk_id, unsigned int freq, int dir)
{
	struct snd_soc_codec *codec = codec_dai->codec;
	struct wm8350 *wm8350 = codec->control_data;
	u16 fll_4;

	switch (clk_id) {
	case WM8350_MCLK_SEL_MCLK:
		wm8350_clear_bits(wm8350, WM8350_CLOCK_CONTROL_1,
				  WM8350_MCLK_SEL);
		break;
	case WM8350_MCLK_SEL_PLL_MCLK:
	case WM8350_MCLK_SEL_PLL_DAC:
	case WM8350_MCLK_SEL_PLL_ADC:
	case WM8350_MCLK_SEL_PLL_32K:
		wm8350_set_bits(wm8350, WM8350_CLOCK_CONTROL_1,
				WM8350_MCLK_SEL);
		fll_4 = wm8350_codec_read(codec, WM8350_FLL_CONTROL_4) &
		    ~WM8350_FLL_CLK_SRC_MASK;
		wm8350_codec_write(codec, WM8350_FLL_CONTROL_4, fll_4 | clk_id);
		break;
	}

	/* MCLK direction */
	if (dir == WM8350_MCLK_DIR_OUT)
		wm8350_set_bits(wm8350, WM8350_CLOCK_CONTROL_2,
				WM8350_MCLK_DIR);
	else
		wm8350_clear_bits(wm8350, WM8350_CLOCK_CONTROL_2,
				  WM8350_MCLK_DIR);

	return 0;
}

static int wm8350_set_clkdiv(struct snd_soc_dai *codec_dai, int div_id, int div)
{
	struct snd_soc_codec *codec = codec_dai->codec;
	u16 val;

	switch (div_id) {
	case WM8350_ADC_CLKDIV:
		val = wm8350_codec_read(codec, WM8350_ADC_DIVIDER) &
		    ~WM8350_ADC_CLKDIV_MASK;
		wm8350_codec_write(codec, WM8350_ADC_DIVIDER, val | div);
		break;
	case WM8350_DAC_CLKDIV:
		val = wm8350_codec_read(codec, WM8350_DAC_CLOCK_CONTROL) &
		    ~WM8350_DAC_CLKDIV_MASK;
		wm8350_codec_write(codec, WM8350_DAC_CLOCK_CONTROL, val | div);
		break;
	case WM8350_BCLK_CLKDIV:
		val = wm8350_codec_read(codec, WM8350_CLOCK_CONTROL_1) &
		    ~WM8350_BCLK_DIV_MASK;
		wm8350_codec_write(codec, WM8350_CLOCK_CONTROL_1, val | div);
		break;
	case WM8350_OPCLK_CLKDIV:
		val = wm8350_codec_read(codec, WM8350_CLOCK_CONTROL_1) &
		    ~WM8350_OPCLK_DIV_MASK;
		wm8350_codec_write(codec, WM8350_CLOCK_CONTROL_1, val | div);
		break;
	case WM8350_SYS_CLKDIV:
		val = wm8350_codec_read(codec, WM8350_CLOCK_CONTROL_1) &
		    ~WM8350_MCLK_DIV_MASK;
		wm8350_codec_write(codec, WM8350_CLOCK_CONTROL_1, val | div);
		break;
	case WM8350_DACLR_CLKDIV:
		val = wm8350_codec_read(codec, WM8350_DAC_LR_RATE) &
		    ~WM8350_DACLRC_RATE_MASK;
		wm8350_codec_write(codec, WM8350_DAC_LR_RATE, val | div);
		break;
	case WM8350_ADCLR_CLKDIV:
		val = wm8350_codec_read(codec, WM8350_ADC_LR_RATE) &
		    ~WM8350_ADCLRC_RATE_MASK;
		wm8350_codec_write(codec, WM8350_ADC_LR_RATE, val | div);
		break;
	default:
		return -EINVAL;
	}

	return 0;
}

static int wm8350_set_dai_fmt(struct snd_soc_dai *codec_dai, unsigned int fmt)
{
	struct snd_soc_codec *codec = codec_dai->codec;
	u16 iface = wm8350_codec_read(codec, WM8350_AI_FORMATING) &
	    ~(WM8350_AIF_BCLK_INV | WM8350_AIF_LRCLK_INV | WM8350_AIF_FMT_MASK);
	u16 master = wm8350_codec_read(codec, WM8350_AI_DAC_CONTROL) &
	    ~WM8350_BCLK_MSTR;
	u16 dac_lrc = wm8350_codec_read(codec, WM8350_DAC_LR_RATE) &
	    ~WM8350_DACLRC_ENA;
	u16 adc_lrc = wm8350_codec_read(codec, WM8350_ADC_LR_RATE) &
	    ~WM8350_ADCLRC_ENA;

	/* set master/slave audio interface */
	switch (fmt & SND_SOC_DAIFMT_MASTER_MASK) {
	case SND_SOC_DAIFMT_CBM_CFM:
		master |= WM8350_BCLK_MSTR;
		dac_lrc |= WM8350_DACLRC_ENA;
		adc_lrc |= WM8350_ADCLRC_ENA;
		break;
	case SND_SOC_DAIFMT_CBS_CFS:
		break;
	default:
		return -EINVAL;
	}

	/* interface format */
	switch (fmt & SND_SOC_DAIFMT_FORMAT_MASK) {
	case SND_SOC_DAIFMT_I2S:
		iface |= 0x2 << 8;
		break;
	case SND_SOC_DAIFMT_RIGHT_J:
		break;
	case SND_SOC_DAIFMT_LEFT_J:
		iface |= 0x1 << 8;
		break;
	case SND_SOC_DAIFMT_DSP_A:
		iface |= 0x3 << 8;
		break;
	case SND_SOC_DAIFMT_DSP_B:
		iface |= 0x3 << 8 | WM8350_AIF_LRCLK_INV;
		break;
	default:
		return -EINVAL;
	}

	/* clock inversion */
	switch (fmt & SND_SOC_DAIFMT_INV_MASK) {
	case SND_SOC_DAIFMT_NB_NF:
		break;
	case SND_SOC_DAIFMT_IB_IF:
		iface |= WM8350_AIF_LRCLK_INV | WM8350_AIF_BCLK_INV;
		break;
	case SND_SOC_DAIFMT_IB_NF:
		iface |= WM8350_AIF_BCLK_INV;
		break;
	case SND_SOC_DAIFMT_NB_IF:
		iface |= WM8350_AIF_LRCLK_INV;
		break;
	default:
		return -EINVAL;
	}

	wm8350_codec_write(codec, WM8350_AI_FORMATING, iface);
	wm8350_codec_write(codec, WM8350_AI_DAC_CONTROL, master);
	wm8350_codec_write(codec, WM8350_DAC_LR_RATE, dac_lrc);
	wm8350_codec_write(codec, WM8350_ADC_LR_RATE, adc_lrc);
	return 0;
}

static int wm8350_pcm_trigger(struct snd_pcm_substream *substream,
			      int cmd, struct snd_soc_dai *codec_dai)
{
	struct snd_soc_codec *codec = codec_dai->codec;
	int master = wm8350_codec_cache_read(codec, WM8350_AI_DAC_CONTROL) &
	    WM8350_BCLK_MSTR;
	int enabled = 0;

	/* Check that the DACs or ADCs are enabled since they are
	 * required for LRC in master mode. The DACs or ADCs need a
	 * valid audio path i.e. pin -> ADC or DAC -> pin before
	 * the LRC will be enabled in master mode. */
	if (!master || cmd != SNDRV_PCM_TRIGGER_START)
		return 0;

	if (substream->stream == SNDRV_PCM_STREAM_CAPTURE) {
		enabled = wm8350_codec_cache_read(codec, WM8350_POWER_MGMT_4) &
		    (WM8350_ADCR_ENA | WM8350_ADCL_ENA);
	} else {
		enabled = wm8350_codec_cache_read(codec, WM8350_POWER_MGMT_4) &
		    (WM8350_DACR_ENA | WM8350_DACL_ENA);
	}

	if (!enabled) {
		dev_err(codec->dev,
		       "%s: invalid audio path - no clocks available\n",
		       __func__);
		return -EINVAL;
	}
	return 0;
}

static int wm8350_pcm_hw_params(struct snd_pcm_substream *substream,
				struct snd_pcm_hw_params *params,
				struct snd_soc_dai *codec_dai)
{
	struct snd_soc_codec *codec = codec_dai->codec;
	struct wm8350 *wm8350 = codec->control_data;
	u16 iface = wm8350_codec_read(codec, WM8350_AI_FORMATING) &
	    ~WM8350_AIF_WL_MASK;

	/* bit size */
	switch (params_format(params)) {
	case SNDRV_PCM_FORMAT_S16_LE:
		break;
	case SNDRV_PCM_FORMAT_S20_3LE:
		iface |= 0x1 << 10;
		break;
	case SNDRV_PCM_FORMAT_S24_LE:
		iface |= 0x2 << 10;
		break;
	case SNDRV_PCM_FORMAT_S32_LE:
		iface |= 0x3 << 10;
		break;
	}

	wm8350_codec_write(codec, WM8350_AI_FORMATING, iface);

	/* The sloping stopband filter is recommended for use with
	 * lower sample rates to improve performance.
	 */
	if (substream->stream == SNDRV_PCM_STREAM_PLAYBACK) {
		if (params_rate(params) < 24000)
			wm8350_set_bits(wm8350, WM8350_DAC_MUTE_VOLUME,
					WM8350_DAC_SB_FILT);
		else
			wm8350_clear_bits(wm8350, WM8350_DAC_MUTE_VOLUME,
					  WM8350_DAC_SB_FILT);
	}

	return 0;
}

static int wm8350_mute(struct snd_soc_dai *dai, int mute)
{
	struct snd_soc_codec *codec = dai->codec;
	struct wm8350 *wm8350 = codec->control_data;

	if (mute)
		wm8350_set_bits(wm8350, WM8350_DAC_MUTE, WM8350_DAC_MUTE_ENA);
	else
		wm8350_clear_bits(wm8350, WM8350_DAC_MUTE, WM8350_DAC_MUTE_ENA);
	return 0;
}

/* FLL divisors */
struct _fll_div {
	int div;		/* FLL_OUTDIV */
	int n;
	int k;
	int ratio;		/* FLL_FRATIO */
};

/* The size in bits of the fll divide multiplied by 10
 * to allow rounding later */
#define FIXED_FLL_SIZE ((1 << 16) * 10)

static inline int fll_factors(struct _fll_div *fll_div, unsigned int input,
			      unsigned int output)
{
	u64 Kpart;
	unsigned int t1, t2, K, Nmod;

	if (output >= 2815250 && output <= 3125000)
		fll_div->div = 0x4;
	else if (output >= 5625000 && output <= 6250000)
		fll_div->div = 0x3;
	else if (output >= 11250000 && output <= 12500000)
		fll_div->div = 0x2;
	else if (output >= 22500000 && output <= 25000000)
		fll_div->div = 0x1;
	else {
		printk(KERN_ERR "wm8350: fll freq %d out of range\n", output);
		return -EINVAL;
	}

	if (input > 48000)
		fll_div->ratio = 1;
	else
		fll_div->ratio = 8;

	t1 = output * (1 << (fll_div->div + 1));
	t2 = input * fll_div->ratio;

	fll_div->n = t1 / t2;
	Nmod = t1 % t2;

	if (Nmod) {
		Kpart = FIXED_FLL_SIZE * (long long)Nmod;
		do_div(Kpart, t2);
		K = Kpart & 0xFFFFFFFF;

		/* Check if we need to round */
		if ((K % 10) >= 5)
			K += 5;

		/* Move down to proper range now rounding is done */
		K /= 10;
		fll_div->k = K;
	} else
		fll_div->k = 0;

	return 0;
}

static int wm8350_set_fll(struct snd_soc_dai *codec_dai,
			  int pll_id, int source, unsigned int freq_in,
			  unsigned int freq_out)
{
	struct snd_soc_codec *codec = codec_dai->codec;
	struct wm8350 *wm8350 = codec->control_data;
	struct wm8350_data *priv = snd_soc_codec_get_drvdata(codec);
	struct _fll_div fll_div;
	int ret = 0;
	u16 fll_1, fll_4;

	if (freq_in == priv->fll_freq_in && freq_out == priv->fll_freq_out)
		return 0;

	/* power down FLL - we need to do this for reconfiguration */
	wm8350_clear_bits(wm8350, WM8350_POWER_MGMT_4,
			  WM8350_FLL_ENA | WM8350_FLL_OSC_ENA);

	if (freq_out == 0 || freq_in == 0)
		return ret;

	ret = fll_factors(&fll_div, freq_in, freq_out);
	if (ret < 0)
		return ret;
	dev_dbg(wm8350->dev,
		"FLL in %u FLL out %u N 0x%x K 0x%x div %d ratio %d",
		freq_in, freq_out, fll_div.n, fll_div.k, fll_div.div,
		fll_div.ratio);

	/* set up N.K & dividers */
	fll_1 = wm8350_codec_read(codec, WM8350_FLL_CONTROL_1) &
	    ~(WM8350_FLL_OUTDIV_MASK | WM8350_FLL_RSP_RATE_MASK | 0xc000);
	wm8350_codec_write(codec, WM8350_FLL_CONTROL_1,
			   fll_1 | (fll_div.div << 8) | 0x50);
	wm8350_codec_write(codec, WM8350_FLL_CONTROL_2,
			   (fll_div.ratio << 11) | (fll_div.
						    n & WM8350_FLL_N_MASK));
	wm8350_codec_write(codec, WM8350_FLL_CONTROL_3, fll_div.k);
	fll_4 = wm8350_codec_read(codec, WM8350_FLL_CONTROL_4) &
	    ~(WM8350_FLL_FRAC | WM8350_FLL_SLOW_LOCK_REF);
	wm8350_codec_write(codec, WM8350_FLL_CONTROL_4,
			   fll_4 | (fll_div.k ? WM8350_FLL_FRAC : 0) |
			   (fll_div.ratio == 8 ? WM8350_FLL_SLOW_LOCK_REF : 0));

	/* power FLL on */
	wm8350_set_bits(wm8350, WM8350_POWER_MGMT_4, WM8350_FLL_OSC_ENA);
	wm8350_set_bits(wm8350, WM8350_POWER_MGMT_4, WM8350_FLL_ENA);

	priv->fll_freq_out = freq_out;
	priv->fll_freq_in = freq_in;

	return 0;
}

static int wm8350_set_bias_level(struct snd_soc_codec *codec,
				 enum snd_soc_bias_level level)
{
	struct wm8350 *wm8350 = codec->control_data;
	struct wm8350_data *priv = snd_soc_codec_get_drvdata(codec);
	struct wm8350_audio_platform_data *platform =
		wm8350->codec.platform_data;
	u16 pm1;
	int ret;

	switch (level) {
	case SND_SOC_BIAS_ON:
		pm1 = wm8350_reg_read(wm8350, WM8350_POWER_MGMT_1) &
		    ~(WM8350_VMID_MASK | WM8350_CODEC_ISEL_MASK);
		wm8350_reg_write(wm8350, WM8350_POWER_MGMT_1,
				 pm1 | WM8350_VMID_50K |
				 platform->codec_current_on << 14);
		break;

	case SND_SOC_BIAS_PREPARE:
		pm1 = wm8350_reg_read(wm8350, WM8350_POWER_MGMT_1);
		pm1 &= ~WM8350_VMID_MASK;
		wm8350_reg_write(wm8350, WM8350_POWER_MGMT_1,
				 pm1 | WM8350_VMID_50K);
		break;

	case SND_SOC_BIAS_STANDBY:
		if (codec->bias_level == SND_SOC_BIAS_OFF) {
			ret = regulator_bulk_enable(ARRAY_SIZE(priv->supplies),
						    priv->supplies);
			if (ret != 0)
				return ret;

			/* Enable the system clock */
			wm8350_set_bits(wm8350, WM8350_POWER_MGMT_4,
					WM8350_SYSCLK_ENA);

			/* mute DAC & outputs */
			wm8350_set_bits(wm8350, WM8350_DAC_MUTE,
					WM8350_DAC_MUTE_ENA);

			/* discharge cap memory */
			wm8350_reg_write(wm8350, WM8350_ANTI_POP_CONTROL,
					 platform->dis_out1 |
					 (platform->dis_out2 << 2) |
					 (platform->dis_out3 << 4) |
					 (platform->dis_out4 << 6));

			/* wait for discharge */
			schedule_timeout_interruptible(msecs_to_jiffies
						       (platform->
							cap_discharge_msecs));

			/* enable antipop */
			wm8350_reg_write(wm8350, WM8350_ANTI_POP_CONTROL,
					 (platform->vmid_s_curve << 8));

			/* ramp up vmid */
			wm8350_reg_write(wm8350, WM8350_POWER_MGMT_1,
					 (platform->
					  codec_current_charge << 14) |
					 WM8350_VMID_5K | WM8350_VMIDEN |
					 WM8350_VBUFEN);

			/* wait for vmid */
			schedule_timeout_interruptible(msecs_to_jiffies
						       (platform->
							vmid_charge_msecs));

			/* turn on vmid 300k  */
			pm1 = wm8350_reg_read(wm8350, WM8350_POWER_MGMT_1) &
			    ~(WM8350_VMID_MASK | WM8350_CODEC_ISEL_MASK);
			pm1 |= WM8350_VMID_300K |
				(platform->codec_current_standby << 14);
			wm8350_reg_write(wm8350, WM8350_POWER_MGMT_1,
					 pm1);


			/* enable analogue bias */
			pm1 |= WM8350_BIASEN;
			wm8350_reg_write(wm8350, WM8350_POWER_MGMT_1, pm1);

			/* disable antipop */
			wm8350_reg_write(wm8350, WM8350_ANTI_POP_CONTROL, 0);

		} else {
			/* turn on vmid 300k and reduce current */
			pm1 = wm8350_reg_read(wm8350, WM8350_POWER_MGMT_1) &
			    ~(WM8350_VMID_MASK | WM8350_CODEC_ISEL_MASK);
			wm8350_reg_write(wm8350, WM8350_POWER_MGMT_1,
					 pm1 | WM8350_VMID_300K |
					 (platform->
					  codec_current_standby << 14));

		}
		break;

	case SND_SOC_BIAS_OFF:

		/* mute DAC & enable outputs */
		wm8350_set_bits(wm8350, WM8350_DAC_MUTE, WM8350_DAC_MUTE_ENA);

		wm8350_set_bits(wm8350, WM8350_POWER_MGMT_3,
				WM8350_OUT1L_ENA | WM8350_OUT1R_ENA |
				WM8350_OUT2L_ENA | WM8350_OUT2R_ENA);

		/* enable anti pop S curve */
		wm8350_reg_write(wm8350, WM8350_ANTI_POP_CONTROL,
				 (platform->vmid_s_curve << 8));

		/* turn off vmid  */
		pm1 = wm8350_reg_read(wm8350, WM8350_POWER_MGMT_1) &
		    ~WM8350_VMIDEN;
		wm8350_reg_write(wm8350, WM8350_POWER_MGMT_1, pm1);

		/* wait */
		schedule_timeout_interruptible(msecs_to_jiffies
					       (platform->
						vmid_discharge_msecs));

		wm8350_reg_write(wm8350, WM8350_ANTI_POP_CONTROL,
				 (platform->vmid_s_curve << 8) |
				 platform->dis_out1 |
				 (platform->dis_out2 << 2) |
				 (platform->dis_out3 << 4) |
				 (platform->dis_out4 << 6));

		/* turn off VBuf and drain */
		pm1 = wm8350_reg_read(wm8350, WM8350_POWER_MGMT_1) &
		    ~(WM8350_VBUFEN | WM8350_VMID_MASK);
		wm8350_reg_write(wm8350, WM8350_POWER_MGMT_1,
				 pm1 | WM8350_OUTPUT_DRAIN_EN);

		/* wait */
		schedule_timeout_interruptible(msecs_to_jiffies
					       (platform->drain_msecs));

		pm1 &= ~WM8350_BIASEN;
		wm8350_reg_write(wm8350, WM8350_POWER_MGMT_1, pm1);

		/* disable anti-pop */
		wm8350_reg_write(wm8350, WM8350_ANTI_POP_CONTROL, 0);

		wm8350_clear_bits(wm8350, WM8350_LOUT1_VOLUME,
				  WM8350_OUT1L_ENA);
		wm8350_clear_bits(wm8350, WM8350_ROUT1_VOLUME,
				  WM8350_OUT1R_ENA);
		wm8350_clear_bits(wm8350, WM8350_LOUT2_VOLUME,
				  WM8350_OUT2L_ENA);
		wm8350_clear_bits(wm8350, WM8350_ROUT2_VOLUME,
				  WM8350_OUT2R_ENA);

		/* disable clock gen */
		wm8350_clear_bits(wm8350, WM8350_POWER_MGMT_4,
				  WM8350_SYSCLK_ENA);

		regulator_bulk_disable(ARRAY_SIZE(priv->supplies),
				       priv->supplies);
		break;
	}
	codec->bias_level = level;
	return 0;
}

static int wm8350_suspend(struct platform_device *pdev, pm_message_t state)
{
	struct snd_soc_device *socdev = platform_get_drvdata(pdev);
	struct snd_soc_codec *codec = socdev->card->codec;

	wm8350_set_bias_level(codec, SND_SOC_BIAS_OFF);
	return 0;
}

static int wm8350_resume(struct platform_device *pdev)
{
	struct snd_soc_device *socdev = platform_get_drvdata(pdev);
	struct snd_soc_codec *codec = socdev->card->codec;

	wm8350_set_bias_level(codec, SND_SOC_BIAS_STANDBY);

	if (codec->suspend_bias_level == SND_SOC_BIAS_ON)
		wm8350_set_bias_level(codec, SND_SOC_BIAS_ON);

	return 0;
}

static irqreturn_t wm8350_hp_jack_handler(int irq, void *data)
{
	struct wm8350_data *priv = data;
	struct wm8350 *wm8350 = priv->codec.control_data;
	u16 reg;
	int report;
	int mask;
	struct wm8350_jack_data *jack = NULL;

	switch (irq - wm8350->irq_base) {
	case WM8350_IRQ_CODEC_JCK_DET_L:
		jack = &priv->hpl;
		mask = WM8350_JACK_L_LVL;
		break;

	case WM8350_IRQ_CODEC_JCK_DET_R:
		jack = &priv->hpr;
		mask = WM8350_JACK_R_LVL;
		break;

	default:
		BUG();
	}

	if (!jack->jack) {
		dev_warn(wm8350->dev, "Jack interrupt called with no jack\n");
		return IRQ_NONE;
	}

	/* Debounce */
	msleep(200);

	reg = wm8350_reg_read(wm8350, WM8350_JACK_PIN_STATUS);
	if (reg & mask)
		report = jack->report;
	else
		report = 0;

	snd_soc_jack_report(jack->jack, report, jack->report);

	return IRQ_HANDLED;
}

/**
 * wm8350_hp_jack_detect - Enable headphone jack detection.
 *
 * @codec:  WM8350 codec
 * @which:  left or right jack detect signal
 * @jack:   jack to report detection events on
 * @report: value to report
 *
 * Enables the headphone jack detection of the WM8350.  If no report
 * is specified then detection is disabled.
 */
int wm8350_hp_jack_detect(struct snd_soc_codec *codec, enum wm8350_jack which,
			  struct snd_soc_jack *jack, int report)
{
	struct wm8350_data *priv = snd_soc_codec_get_drvdata(codec);
	struct wm8350 *wm8350 = codec->control_data;
	int irq;
	int ena;

	switch (which) {
	case WM8350_JDL:
		priv->hpl.jack = jack;
		priv->hpl.report = report;
		irq = WM8350_IRQ_CODEC_JCK_DET_L;
		ena = WM8350_JDL_ENA;
		break;

	case WM8350_JDR:
		priv->hpr.jack = jack;
		priv->hpr.report = report;
		irq = WM8350_IRQ_CODEC_JCK_DET_R;
		ena = WM8350_JDR_ENA;
		break;

	default:
		return -EINVAL;
	}

	if (report) {
		wm8350_set_bits(wm8350, WM8350_POWER_MGMT_4, WM8350_TOCLK_ENA);
		wm8350_set_bits(wm8350, WM8350_JACK_DETECT, ena);
	} else {
		wm8350_clear_bits(wm8350, WM8350_JACK_DETECT, ena);
	}

	/* Sync status */
	wm8350_hp_jack_handler(irq + wm8350->irq_base, priv);

	return 0;
}
EXPORT_SYMBOL_GPL(wm8350_hp_jack_detect);

static irqreturn_t wm8350_mic_handler(int irq, void *data)
{
	struct wm8350_data *priv = data;
	struct wm8350 *wm8350 = priv->codec.control_data;
	u16 reg;
	int report = 0;

	reg = wm8350_reg_read(wm8350, WM8350_JACK_PIN_STATUS);
	if (reg & WM8350_JACK_MICSCD_LVL)
		report |= priv->mic.short_report;
	if (reg & WM8350_JACK_MICSD_LVL)
		report |= priv->mic.report;

	snd_soc_jack_report(priv->mic.jack, report,
			    priv->mic.report | priv->mic.short_report);

	return IRQ_HANDLED;
}

/**
 * wm8350_mic_jack_detect - Enable microphone jack detection.
 *
 * @codec:         WM8350 codec
 * @jack:          jack to report detection events on
 * @detect_report: value to report when presence detected
 * @short_report:  value to report when microphone short detected
 *
 * Enables the microphone jack detection of the WM8350.  If both reports
 * are specified as zero then detection is disabled.
 */
int wm8350_mic_jack_detect(struct snd_soc_codec *codec,
			   struct snd_soc_jack *jack,
			   int detect_report, int short_report)
{
<<<<<<< HEAD
	struct wm8350_data *priv = codec->private_data;
=======
	struct wm8350_data *priv = snd_soc_codec_get_drvdata(codec);
>>>>>>> b2c812e2
	struct wm8350 *wm8350 = codec->control_data;

	priv->mic.jack = jack;
	priv->mic.report = detect_report;
	priv->mic.short_report = short_report;

	if (detect_report || short_report) {
		wm8350_set_bits(wm8350, WM8350_POWER_MGMT_4, WM8350_TOCLK_ENA);
		wm8350_set_bits(wm8350, WM8350_POWER_MGMT_1,
				WM8350_MIC_DET_ENA);
	} else {
		wm8350_clear_bits(wm8350, WM8350_POWER_MGMT_1,
				  WM8350_MIC_DET_ENA);
	}

	return 0;
}
EXPORT_SYMBOL_GPL(wm8350_mic_jack_detect);

static struct snd_soc_codec *wm8350_codec;

static int wm8350_probe(struct platform_device *pdev)
{
	struct snd_soc_device *socdev = platform_get_drvdata(pdev);
	struct snd_soc_codec *codec;
	struct wm8350 *wm8350;
	struct wm8350_data *priv;
	int ret;
	struct wm8350_output *out1;
	struct wm8350_output *out2;

	BUG_ON(!wm8350_codec);

	socdev->card->codec = wm8350_codec;
	codec = socdev->card->codec;
	wm8350 = codec->control_data;
	priv = snd_soc_codec_get_drvdata(codec);

	/* Enable the codec */
	wm8350_set_bits(wm8350, WM8350_POWER_MGMT_5, WM8350_CODEC_ENA);

	/* Enable robust clocking mode in ADC */
	wm8350_codec_write(codec, WM8350_SECURITY, 0xa7);
	wm8350_codec_write(codec, 0xde, 0x13);
	wm8350_codec_write(codec, WM8350_SECURITY, 0);

	/* read OUT1 & OUT2 volumes */
	out1 = &priv->out1;
	out2 = &priv->out2;
	out1->left_vol = (wm8350_reg_read(wm8350, WM8350_LOUT1_VOLUME) &
			  WM8350_OUT1L_VOL_MASK) >> WM8350_OUT1L_VOL_SHIFT;
	out1->right_vol = (wm8350_reg_read(wm8350, WM8350_ROUT1_VOLUME) &
			   WM8350_OUT1R_VOL_MASK) >> WM8350_OUT1R_VOL_SHIFT;
	out2->left_vol = (wm8350_reg_read(wm8350, WM8350_LOUT2_VOLUME) &
			  WM8350_OUT2L_VOL_MASK) >> WM8350_OUT1L_VOL_SHIFT;
	out2->right_vol = (wm8350_reg_read(wm8350, WM8350_ROUT2_VOLUME) &
			   WM8350_OUT2R_VOL_MASK) >> WM8350_OUT1R_VOL_SHIFT;
	wm8350_reg_write(wm8350, WM8350_LOUT1_VOLUME, 0);
	wm8350_reg_write(wm8350, WM8350_ROUT1_VOLUME, 0);
	wm8350_reg_write(wm8350, WM8350_LOUT2_VOLUME, 0);
	wm8350_reg_write(wm8350, WM8350_ROUT2_VOLUME, 0);

	/* Latch VU bits & mute */
	wm8350_set_bits(wm8350, WM8350_LOUT1_VOLUME,
			WM8350_OUT1_VU | WM8350_OUT1L_MUTE);
	wm8350_set_bits(wm8350, WM8350_LOUT2_VOLUME,
			WM8350_OUT2_VU | WM8350_OUT2L_MUTE);
	wm8350_set_bits(wm8350, WM8350_ROUT1_VOLUME,
			WM8350_OUT1_VU | WM8350_OUT1R_MUTE);
	wm8350_set_bits(wm8350, WM8350_ROUT2_VOLUME,
			WM8350_OUT2_VU | WM8350_OUT2R_MUTE);

	/* Make sure jack detect is disabled to start off with */
	wm8350_clear_bits(wm8350, WM8350_JACK_DETECT,
			  WM8350_JDL_ENA | WM8350_JDR_ENA);

	wm8350_register_irq(wm8350, WM8350_IRQ_CODEC_JCK_DET_L,
			    wm8350_hp_jack_handler, 0, "Left jack detect",
			    priv);
	wm8350_register_irq(wm8350, WM8350_IRQ_CODEC_JCK_DET_R,
			    wm8350_hp_jack_handler, 0, "Right jack detect",
			    priv);
	wm8350_register_irq(wm8350, WM8350_IRQ_CODEC_MICSCD,
			    wm8350_mic_handler, 0, "Microphone short", priv);
	wm8350_register_irq(wm8350, WM8350_IRQ_CODEC_MICD,
			    wm8350_mic_handler, 0, "Microphone detect", priv);

	ret = snd_soc_new_pcms(socdev, SNDRV_DEFAULT_IDX1, SNDRV_DEFAULT_STR1);
	if (ret < 0) {
		dev_err(&pdev->dev, "failed to create pcms\n");
		return ret;
	}

	snd_soc_add_controls(codec, wm8350_snd_controls,
				ARRAY_SIZE(wm8350_snd_controls));
	wm8350_add_widgets(codec);

	wm8350_set_bias_level(codec, SND_SOC_BIAS_STANDBY);

	return 0;
}

static int wm8350_remove(struct platform_device *pdev)
{
	struct snd_soc_device *socdev = platform_get_drvdata(pdev);
	struct snd_soc_codec *codec = socdev->card->codec;
	struct wm8350 *wm8350 = codec->control_data;
	struct wm8350_data *priv = snd_soc_codec_get_drvdata(codec);
	int ret;

	wm8350_clear_bits(wm8350, WM8350_JACK_DETECT,
			  WM8350_JDL_ENA | WM8350_JDR_ENA);
	wm8350_clear_bits(wm8350, WM8350_POWER_MGMT_4, WM8350_TOCLK_ENA);

	wm8350_free_irq(wm8350, WM8350_IRQ_CODEC_MICD, priv);
	wm8350_free_irq(wm8350, WM8350_IRQ_CODEC_MICSCD, priv);
	wm8350_free_irq(wm8350, WM8350_IRQ_CODEC_JCK_DET_L, priv);
	wm8350_free_irq(wm8350, WM8350_IRQ_CODEC_JCK_DET_R, priv);

	priv->hpl.jack = NULL;
	priv->hpr.jack = NULL;
	priv->mic.jack = NULL;

	/* cancel any work waiting to be queued. */
	ret = cancel_delayed_work(&codec->delayed_work);

	/* if there was any work waiting then we run it now and
	 * wait for its completion */
	if (ret) {
		schedule_delayed_work(&codec->delayed_work, 0);
		flush_scheduled_work();
	}

	wm8350_set_bias_level(codec, SND_SOC_BIAS_OFF);

	wm8350_clear_bits(wm8350, WM8350_POWER_MGMT_5, WM8350_CODEC_ENA);

	return 0;
}

#define WM8350_RATES (SNDRV_PCM_RATE_8000_96000)

#define WM8350_FORMATS (SNDRV_PCM_FMTBIT_S16_LE |\
			SNDRV_PCM_FMTBIT_S20_3LE |\
			SNDRV_PCM_FMTBIT_S24_LE)

static struct snd_soc_dai_ops wm8350_dai_ops = {
	 .hw_params	= wm8350_pcm_hw_params,
	 .digital_mute	= wm8350_mute,
	 .trigger	= wm8350_pcm_trigger,
	 .set_fmt	= wm8350_set_dai_fmt,
	 .set_sysclk	= wm8350_set_dai_sysclk,
	 .set_pll	= wm8350_set_fll,
	 .set_clkdiv	= wm8350_set_clkdiv,
};

struct snd_soc_dai wm8350_dai = {
	.name = "WM8350",
	.playback = {
		.stream_name = "Playback",
		.channels_min = 1,
		.channels_max = 2,
		.rates = WM8350_RATES,
		.formats = WM8350_FORMATS,
	},
	.capture = {
		 .stream_name = "Capture",
		 .channels_min = 1,
		 .channels_max = 2,
		 .rates = WM8350_RATES,
		 .formats = WM8350_FORMATS,
	 },
	.ops = &wm8350_dai_ops,
};
EXPORT_SYMBOL_GPL(wm8350_dai);

struct snd_soc_codec_device soc_codec_dev_wm8350 = {
	.probe = 	wm8350_probe,
	.remove = 	wm8350_remove,
	.suspend = 	wm8350_suspend,
	.resume =	wm8350_resume,
};
EXPORT_SYMBOL_GPL(soc_codec_dev_wm8350);

static __devinit int wm8350_codec_probe(struct platform_device *pdev)
{
	struct wm8350 *wm8350 = platform_get_drvdata(pdev);
	struct wm8350_data *priv;
	struct snd_soc_codec *codec;
	int ret, i;

	if (wm8350->codec.platform_data == NULL) {
		dev_err(&pdev->dev, "No audio platform data supplied\n");
		return -EINVAL;
	}

	priv = kzalloc(sizeof(struct wm8350_data), GFP_KERNEL);
	if (priv == NULL)
		return -ENOMEM;

	for (i = 0; i < ARRAY_SIZE(supply_names); i++)
		priv->supplies[i].supply = supply_names[i];

	ret = regulator_bulk_get(wm8350->dev, ARRAY_SIZE(priv->supplies),
				 priv->supplies);
	if (ret != 0)
		goto err_priv;

	codec = &priv->codec;
	wm8350->codec.codec = codec;

	wm8350_dai.dev = &pdev->dev;

	mutex_init(&codec->mutex);
	INIT_LIST_HEAD(&codec->dapm_widgets);
	INIT_LIST_HEAD(&codec->dapm_paths);
	codec->dev = &pdev->dev;
	codec->name = "WM8350";
	codec->owner = THIS_MODULE;
	codec->read = wm8350_codec_read;
	codec->write = wm8350_codec_write;
	codec->bias_level = SND_SOC_BIAS_OFF;
	codec->set_bias_level = wm8350_set_bias_level;
	codec->dai = &wm8350_dai;
	codec->num_dai = 1;
	codec->reg_cache_size = WM8350_MAX_REGISTER;
	snd_soc_codec_set_drvdata(codec, priv);
	codec->control_data = wm8350;

	/* Put the codec into reset if it wasn't already */
	wm8350_clear_bits(wm8350, WM8350_POWER_MGMT_5, WM8350_CODEC_ENA);

	INIT_DELAYED_WORK(&codec->delayed_work, wm8350_pga_work);
	ret = snd_soc_register_codec(codec);
	if (ret != 0)
		goto err_supply;

	wm8350_codec = codec;

	ret = snd_soc_register_dai(&wm8350_dai);
	if (ret != 0)
		goto err_codec;
	return 0;

err_codec:
	snd_soc_unregister_codec(codec);
err_supply:
	regulator_bulk_free(ARRAY_SIZE(priv->supplies), priv->supplies);
err_priv:
	kfree(priv);
	wm8350_codec = NULL;
	return ret;
}

static int __devexit wm8350_codec_remove(struct platform_device *pdev)
{
	struct wm8350 *wm8350 = platform_get_drvdata(pdev);
	struct snd_soc_codec *codec = wm8350->codec.codec;
	struct wm8350_data *priv = snd_soc_codec_get_drvdata(codec);

	snd_soc_unregister_dai(&wm8350_dai);
	snd_soc_unregister_codec(codec);
	regulator_bulk_free(ARRAY_SIZE(priv->supplies), priv->supplies);
	kfree(priv);
	wm8350_codec = NULL;
	return 0;
}

static struct platform_driver wm8350_codec_driver = {
	.driver = {
		   .name = "wm8350-codec",
		   .owner = THIS_MODULE,
		   },
	.probe = wm8350_codec_probe,
	.remove = __devexit_p(wm8350_codec_remove),
};

static __init int wm8350_init(void)
{
	return platform_driver_register(&wm8350_codec_driver);
}
module_init(wm8350_init);

static __exit void wm8350_exit(void)
{
	platform_driver_unregister(&wm8350_codec_driver);
}
module_exit(wm8350_exit);

MODULE_DESCRIPTION("ASoC WM8350 driver");
MODULE_AUTHOR("Liam Girdwood");
MODULE_LICENSE("GPL");
MODULE_ALIAS("platform:wm8350-codec");<|MERGE_RESOLUTION|>--- conflicted
+++ resolved
@@ -1472,11 +1472,7 @@
 			   struct snd_soc_jack *jack,
 			   int detect_report, int short_report)
 {
-<<<<<<< HEAD
-	struct wm8350_data *priv = codec->private_data;
-=======
 	struct wm8350_data *priv = snd_soc_codec_get_drvdata(codec);
->>>>>>> b2c812e2
 	struct wm8350 *wm8350 = codec->control_data;
 
 	priv->mic.jack = jack;
