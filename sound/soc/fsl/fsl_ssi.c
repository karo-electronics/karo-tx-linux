--- conflicted
+++ resolved
@@ -287,11 +287,8 @@
 	 */
 	if (!ssi_private->first_stream) {
 		struct ccsr_ssi __iomem *ssi = ssi_private->ssi;
-<<<<<<< HEAD
-=======
 
 		ssi_private->first_stream = substream;
->>>>>>> cc2115cb
 
 		/*
 		 * Section 16.5 of the MPC8610 reference manual says that the
