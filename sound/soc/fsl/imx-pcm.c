--- conflicted
+++ resolved
@@ -31,6 +31,7 @@
 			runtime->dma_bytes);
 	return ret;
 }
+EXPORT_SYMBOL_GPL(snd_imx_pcm_mmap);
 
 static int imx_pcm_preallocate_dma_buffer(struct snd_pcm *pcm, int stream)
 {
@@ -79,6 +80,7 @@
 out:
 	return ret;
 }
+EXPORT_SYMBOL_GPL(imx_pcm_new);
 
 void imx_pcm_free(struct snd_pcm *pcm)
 {
@@ -100,8 +102,6 @@
 		buf->area = NULL;
 	}
 }
-<<<<<<< HEAD
-=======
 EXPORT_SYMBOL_GPL(imx_pcm_free);
 
 static int imx_pcm_probe(struct platform_device *pdev)
@@ -135,7 +135,6 @@
 	.remove = imx_pcm_remove,
 };
 module_platform_driver(imx_pcm_driver);
->>>>>>> 836dc9e3
 
 MODULE_DESCRIPTION("Freescale i.MX PCM driver");
 MODULE_AUTHOR("Sascha Hauer <s.hauer@pengutronix.de>");
