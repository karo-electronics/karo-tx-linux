--- conflicted
+++ resolved
@@ -60,18 +60,10 @@
 	struct clk			*mclk;
 	struct clk			*sclk;
 	struct clk			*lrclk;
-<<<<<<< HEAD
-	struct ep93xx_dma_data		*dma_data;
 	void __iomem			*regs;
 };
 
-struct ep93xx_dma_data ep93xx_i2s_dma_data[] = {
-=======
-	void __iomem			*regs;
-};
-
 static struct ep93xx_dma_data ep93xx_i2s_dma_data[] = {
->>>>>>> d0e0ac97
 	[SNDRV_PCM_STREAM_PLAYBACK] = {
 		.name		= "i2s-pcm-out",
 		.port		= EP93XX_DMA_I2S1,
@@ -151,11 +143,6 @@
 	dai->playback_dma_data = &ep93xx_i2s_dma_data[SNDRV_PCM_STREAM_PLAYBACK];
 	dai->capture_dma_data = &ep93xx_i2s_dma_data[SNDRV_PCM_STREAM_CAPTURE];
 
-<<<<<<< HEAD
-	snd_soc_dai_set_dma_data(cpu_dai, substream,
-				 &info->dma_data[substream->stream]);
-=======
->>>>>>> d0e0ac97
 	return 0;
 }
 
@@ -415,10 +402,6 @@
 	}
 
 	dev_set_drvdata(&pdev->dev, info);
-<<<<<<< HEAD
-	info->dma_data = ep93xx_i2s_dma_data;
-=======
->>>>>>> d0e0ac97
 
 	err = snd_soc_register_component(&pdev->dev, &ep93xx_i2s_component,
 					 &ep93xx_i2s_dai, 1);
