--- conflicted
+++ resolved
@@ -19,16 +19,6 @@
 #ifndef _MXS_PCM_H
 #define _MXS_PCM_H
 
-<<<<<<< HEAD
-#include <linux/fsl/mxs-dma.h>
-
-struct mxs_pcm_dma_params {
-	struct mxs_dma_data dma_data;
-	int chan_num;
-};
-
-=======
->>>>>>> d0e0ac97
 int mxs_pcm_platform_register(struct device *dev);
 void mxs_pcm_platform_unregister(struct device *dev);
 
