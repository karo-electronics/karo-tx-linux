--- conflicted
+++ resolved
@@ -315,13 +315,10 @@
 
 static int hac_soc_platform_probe(struct platform_device *pdev)
 {
-<<<<<<< HEAD
-=======
 	ret = snd_soc_set_ac97_ops(&hac_ac97_ops);
 	if (ret != 0)
 		return ret;
 
->>>>>>> d0e0ac97
 	return snd_soc_register_component(&pdev->dev, &sh4_hac_component,
 					  sh4_hac_dai, ARRAY_SIZE(sh4_hac_dai));
 }
@@ -329,10 +326,7 @@
 static int hac_soc_platform_remove(struct platform_device *pdev)
 {
 	snd_soc_unregister_component(&pdev->dev);
-<<<<<<< HEAD
-=======
 	snd_soc_set_ac97_ops(NULL);
->>>>>>> d0e0ac97
 	return 0;
 }
 
