--- conflicted
+++ resolved
@@ -89,11 +89,7 @@
 		per_data_width = DMA_SLAVE_BUSWIDTH_1_BYTE;
 		break;
 	default:
-<<<<<<< HEAD
-		per_data_width = STEDMA40_WORD_WIDTH;
-=======
 		per_data_width = DMA_SLAVE_BUSWIDTH_4_BYTES;
->>>>>>> d0e0ac97
 	}
 
 	if (substream->stream == SNDRV_PCM_STREAM_PLAYBACK) {
@@ -107,8 +103,6 @@
 	return snd_dmaengine_pcm_request_channel(stedma40_filter, dma_cfg);
 }
 
-<<<<<<< HEAD
-=======
 static int ux500_pcm_prepare_slave_config(struct snd_pcm_substream *substream,
 		struct snd_pcm_hw_params *params,
 		struct dma_slave_config *slave_config)
@@ -138,15 +132,11 @@
 	return 0;
 }
 
->>>>>>> d0e0ac97
 static const struct snd_dmaengine_pcm_config ux500_dmaengine_pcm_config = {
 	.pcm_hardware = &ux500_pcm_hw,
 	.compat_request_channel = ux500_pcm_request_chan,
 	.prealloc_buffer_size = 128 * 1024,
-<<<<<<< HEAD
-=======
 	.prepare_slave_config = ux500_pcm_prepare_slave_config,
->>>>>>> d0e0ac97
 };
 
 int ux500_pcm_register_platform(struct platform_device *pdev)
