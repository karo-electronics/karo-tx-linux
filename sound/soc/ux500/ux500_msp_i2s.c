--- conflicted
+++ resolved
@@ -691,8 +691,6 @@
 	msp = *msp_p;
 	if (!msp)
 		return -ENOMEM;
-<<<<<<< HEAD
-=======
 
 	if (np) {
 		if (!platform_data) {
@@ -710,7 +708,6 @@
 
 	dev_dbg(&pdev->dev, "%s: Enter (name: %s, id: %d).\n", __func__,
 		pdev->name, platform_data->id);
->>>>>>> fbe18b40
 
 	msp->id = platform_data->id;
 	msp->dev = &pdev->dev;
