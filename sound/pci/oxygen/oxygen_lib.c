--- conflicted
+++ resolved
@@ -726,11 +726,7 @@
 }
 EXPORT_SYMBOL(oxygen_pci_remove);
 
-<<<<<<< HEAD
 #ifdef CONFIG_PM_SLEEP
-=======
-#ifdef CONFIG_PM
->>>>>>> d1818629
 static int oxygen_pci_suspend(struct device *dev)
 {
 	struct pci_dev *pci = to_pci_dev(dev);
@@ -828,11 +824,7 @@
 
 SIMPLE_DEV_PM_OPS(oxygen_pci_pm, oxygen_pci_suspend, oxygen_pci_resume);
 EXPORT_SYMBOL(oxygen_pci_pm);
-<<<<<<< HEAD
 #endif /* CONFIG_PM_SLEEP */
-=======
-#endif /* CONFIG_PM */
->>>>>>> d1818629
 
 void oxygen_pci_shutdown(struct pci_dev *pci)
 {
