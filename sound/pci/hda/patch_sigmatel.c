--- conflicted
+++ resolved
@@ -811,8 +811,6 @@
 		set_hp_led_gpio(codec);
 		spec->gpio_led_polarity = default_polarity;
 		return 1;
-<<<<<<< HEAD
-=======
 	}
 	return 0;
 }
@@ -830,12 +828,16 @@
 	} else {
 		nid_pin = spec->gen.autocfg.speaker_pins;
 		nids = spec->gen.autocfg.speaker_outs;
->>>>>>> a937536b
-	}
-	return 0;
-}
-
-<<<<<<< HEAD
+	}
+
+	for (i = 0; i < nids; i++) {
+		unsigned int def_conf = snd_hda_codec_get_pincfg(codec, nid_pin[i]);
+		if (snd_hda_get_input_pin_attr(def_conf) == INPUT_PIN_ATTR_INT)
+			return true;
+	}
+	return false;
+}
+
 /*
  * PC beep controls
  */
@@ -854,34 +856,6 @@
 	static struct snd_kcontrol_new beep_vol_ctl =
 		HDA_CODEC_VOLUME(NULL, 0, 0, 0);
 
-=======
-	for (i = 0; i < nids; i++) {
-		unsigned int def_conf = snd_hda_codec_get_pincfg(codec, nid_pin[i]);
-		if (snd_hda_get_input_pin_attr(def_conf) == INPUT_PIN_ATTR_INT)
-			return true;
-	}
-	return false;
-}
-
-/*
- * PC beep controls
- */
-
-/* create PC beep volume controls */
-static int stac_auto_create_beep_ctls(struct hda_codec *codec,
-						hda_nid_t nid)
-{
-	struct sigmatel_spec *spec = codec->spec;
-	u32 caps = query_amp_caps(codec, nid, HDA_OUTPUT);
-	struct snd_kcontrol_new *knew;
-	static struct snd_kcontrol_new abeep_mute_ctl =
-		HDA_CODEC_MUTE(NULL, 0, 0, 0);
-	static struct snd_kcontrol_new dbeep_mute_ctl =
-		HDA_CODEC_MUTE_BEEP(NULL, 0, 0, 0);
-	static struct snd_kcontrol_new beep_vol_ctl =
-		HDA_CODEC_VOLUME(NULL, 0, 0, 0);
-
->>>>>>> a937536b
 	/* check for mute support for the the amp */
 	if ((caps & AC_AMPCAP_MUTE) >> AC_AMPCAP_MUTE_SHIFT) {
 		const struct snd_kcontrol_new *temp;
@@ -939,7 +913,6 @@
 static int stac_beep_switch_ctl(struct hda_codec *codec)
 {
 	struct sigmatel_spec *spec = codec->spec;
-<<<<<<< HEAD
 
 	if (!snd_hda_gen_add_kctl(&spec->gen, NULL, &stac_dig_beep_ctrl))
 		return -ENOMEM;
@@ -1192,260 +1165,6 @@
 	{}
 };
 
-=======
-
-	if (!snd_hda_gen_add_kctl(&spec->gen, NULL, &stac_dig_beep_ctrl))
-		return -ENOMEM;
-	return 0;
-}
-#endif
-
-/*
- * SPDIF-out mux controls
- */
-
-static int stac_smux_enum_info(struct snd_kcontrol *kcontrol,
-			       struct snd_ctl_elem_info *uinfo)
-{
-	struct hda_codec *codec = snd_kcontrol_chip(kcontrol);
-	struct sigmatel_spec *spec = codec->spec;
-	return snd_hda_input_mux_info(&spec->spdif_mux, uinfo);
-}
-
-static int stac_smux_enum_get(struct snd_kcontrol *kcontrol,
-			      struct snd_ctl_elem_value *ucontrol)
-{
-	struct hda_codec *codec = snd_kcontrol_chip(kcontrol);
-	struct sigmatel_spec *spec = codec->spec;
-	unsigned int smux_idx = snd_ctl_get_ioffidx(kcontrol, &ucontrol->id);
-
-	ucontrol->value.enumerated.item[0] = spec->cur_smux[smux_idx];
-	return 0;
-}
-
-static int stac_smux_enum_put(struct snd_kcontrol *kcontrol,
-			      struct snd_ctl_elem_value *ucontrol)
-{
-	struct hda_codec *codec = snd_kcontrol_chip(kcontrol);
-	struct sigmatel_spec *spec = codec->spec;
-	unsigned int smux_idx = snd_ctl_get_ioffidx(kcontrol, &ucontrol->id);
-
-	return snd_hda_input_mux_put(codec, &spec->spdif_mux, ucontrol,
-				     spec->gen.autocfg.dig_out_pins[smux_idx],
-				     &spec->cur_smux[smux_idx]);
-}
-
-static struct snd_kcontrol_new stac_smux_mixer = {
-	.iface = SNDRV_CTL_ELEM_IFACE_MIXER,
-	.name = "IEC958 Playback Source",
-	/* count set later */
-	.info = stac_smux_enum_info,
-	.get = stac_smux_enum_get,
-	.put = stac_smux_enum_put,
-};
-
-static const char * const stac_spdif_labels[] = {
-	"Digital Playback", "Analog Mux 1", "Analog Mux 2", NULL
-};
-
-static int stac_create_spdif_mux_ctls(struct hda_codec *codec)
-{
-	struct sigmatel_spec *spec = codec->spec;
-	struct auto_pin_cfg *cfg = &spec->gen.autocfg;
-	const char * const *labels = spec->spdif_labels;
-	struct snd_kcontrol_new *kctl;
-	int i, num_cons;
-
-	if (cfg->dig_outs < 1)
-		return 0;
-
-	num_cons = snd_hda_get_num_conns(codec, cfg->dig_out_pins[0]);
-	if (num_cons <= 1)
-		return 0;
-
-	if (!labels)
-		labels = stac_spdif_labels;
-	for (i = 0; i < num_cons; i++) {
-		if (snd_BUG_ON(!labels[i]))
-			return -EINVAL;
-		snd_hda_add_imux_item(&spec->spdif_mux, labels[i], i, NULL);
-	}
-
-	kctl = snd_hda_gen_add_kctl(&spec->gen, NULL, &stac_smux_mixer);
-	if (!kctl)
-		return -ENOMEM;
-	kctl->count = cfg->dig_outs;
-
-	return 0;
-}
-
-/*
- */
-
-static const struct hda_verb stac9200_core_init[] = {
-	/* set dac0mux for dac converter */
-	{ 0x07, AC_VERB_SET_CONNECT_SEL, 0x00},
-	{}
-};
-
-static const struct hda_verb stac9200_eapd_init[] = {
-	/* set dac0mux for dac converter */
-	{0x07, AC_VERB_SET_CONNECT_SEL, 0x00},
-	{0x08, AC_VERB_SET_EAPD_BTLENABLE, 0x02},
-	{}
-};
-
-static const struct hda_verb dell_eq_core_init[] = {
-	/* set master volume to max value without distortion
-	 * and direct control */
-	{ 0x1f, AC_VERB_SET_VOLUME_KNOB_CONTROL, 0xec},
-	{}
-};
-
-static const struct hda_verb stac92hd73xx_core_init[] = {
-	/* set master volume and direct control */
-	{ 0x1f, AC_VERB_SET_VOLUME_KNOB_CONTROL, 0xff},
-	{}
-};
-
-static const struct hda_verb stac92hd83xxx_core_init[] = {
-	/* power state controls amps */
-	{ 0x01, AC_VERB_SET_EAPD, 1 << 2},
-	{}
-};
-
-static const struct hda_verb stac92hd83xxx_hp_zephyr_init[] = {
-	{ 0x22, 0x785, 0x43 },
-	{ 0x22, 0x782, 0xe0 },
-	{ 0x22, 0x795, 0x00 },
-	{}
-};
-
-static const struct hda_verb stac92hd71bxx_core_init[] = {
-	/* set master volume and direct control */
-	{ 0x28, AC_VERB_SET_VOLUME_KNOB_CONTROL, 0xff},
-	{}
-};
-
-static const struct hda_verb stac92hd71bxx_unmute_core_init[] = {
-	/* unmute right and left channels for nodes 0x0f, 0xa, 0x0d */
-	{ 0x0f, AC_VERB_SET_AMP_GAIN_MUTE, AMP_IN_UNMUTE(0)},
-	{ 0x0a, AC_VERB_SET_AMP_GAIN_MUTE, AMP_IN_UNMUTE(0)},
-	{ 0x0d, AC_VERB_SET_AMP_GAIN_MUTE, AMP_IN_UNMUTE(0)},
-	{}
-};
-
-static const struct hda_verb stac925x_core_init[] = {
-	/* set dac0mux for dac converter */
-	{ 0x06, AC_VERB_SET_CONNECT_SEL, 0x00},
-	/* mute the master volume */
-	{ 0x0e, AC_VERB_SET_AMP_GAIN_MUTE, AMP_OUT_MUTE },
-	{}
-};
-
-static const struct hda_verb stac922x_core_init[] = {
-	/* set master volume and direct control */
-	{ 0x16, AC_VERB_SET_VOLUME_KNOB_CONTROL, 0xff},
-	{}
-};
-
-static const struct hda_verb d965_core_init[] = {
-	/* unmute node 0x1b */
-	{ 0x1b, AC_VERB_SET_AMP_GAIN_MUTE, 0xb000},
-	/* select node 0x03 as DAC */
-	{ 0x0b, AC_VERB_SET_CONNECT_SEL, 0x01},
-	{}
-};
-
-static const struct hda_verb dell_3st_core_init[] = {
-	/* don't set delta bit */
-	{0x24, AC_VERB_SET_VOLUME_KNOB_CONTROL, 0x7f},
-	/* unmute node 0x1b */
-	{0x1b, AC_VERB_SET_AMP_GAIN_MUTE, 0xb000},
-	/* select node 0x03 as DAC */
-	{0x0b, AC_VERB_SET_CONNECT_SEL, 0x01},
-	{}
-};
-
-static const struct hda_verb stac927x_core_init[] = {
-	/* set master volume and direct control */
-	{ 0x24, AC_VERB_SET_VOLUME_KNOB_CONTROL, 0xff},
-	/* enable analog pc beep path */
-	{ 0x01, AC_VERB_SET_DIGI_CONVERT_2, 1 << 5},
-	{}
-};
-
-static const struct hda_verb stac927x_volknob_core_init[] = {
-	/* don't set delta bit */
-	{0x24, AC_VERB_SET_VOLUME_KNOB_CONTROL, 0x7f},
-	/* enable analog pc beep path */
-	{0x01, AC_VERB_SET_DIGI_CONVERT_2, 1 << 5},
-	{}
-};
-
-static const struct hda_verb stac9205_core_init[] = {
-	/* set master volume and direct control */
-	{ 0x24, AC_VERB_SET_VOLUME_KNOB_CONTROL, 0xff},
-	/* enable analog pc beep path */
-	{ 0x01, AC_VERB_SET_DIGI_CONVERT_2, 1 << 5},
-	{}
-};
-
-static const struct snd_kcontrol_new stac92hd73xx_6ch_loopback =
-	STAC_ANALOG_LOOPBACK(0xFA0, 0x7A1, 3);
-
-static const struct snd_kcontrol_new stac92hd73xx_8ch_loopback =
-	STAC_ANALOG_LOOPBACK(0xFA0, 0x7A1, 4);
-
-static const struct snd_kcontrol_new stac92hd73xx_10ch_loopback =
-	STAC_ANALOG_LOOPBACK(0xFA0, 0x7A1, 5);
-
-static const struct snd_kcontrol_new stac92hd71bxx_loopback =
-	STAC_ANALOG_LOOPBACK(0xFA0, 0x7A0, 2);
-
-static const struct snd_kcontrol_new stac9205_loopback =
-	STAC_ANALOG_LOOPBACK(0xFE0, 0x7E0, 1);
-
-static const struct snd_kcontrol_new stac927x_loopback =
-	STAC_ANALOG_LOOPBACK(0xFEB, 0x7EB, 1);
-
-static const struct hda_pintbl ref9200_pin_configs[] = {
-	{ 0x08, 0x01c47010 },
-	{ 0x09, 0x01447010 },
-	{ 0x0d, 0x0221401f },
-	{ 0x0e, 0x01114010 },
-	{ 0x0f, 0x02a19020 },
-	{ 0x10, 0x01a19021 },
-	{ 0x11, 0x90100140 },
-	{ 0x12, 0x01813122 },
-	{}
-};
-
-static const struct hda_pintbl gateway9200_m4_pin_configs[] = {
-	{ 0x08, 0x400000fe },
-	{ 0x09, 0x404500f4 },
-	{ 0x0d, 0x400100f0 },
-	{ 0x0e, 0x90110010 },
-	{ 0x0f, 0x400100f1 },
-	{ 0x10, 0x02a1902e },
-	{ 0x11, 0x500000f2 },
-	{ 0x12, 0x500000f3 },
-	{}
-};
-
-static const struct hda_pintbl gateway9200_m4_2_pin_configs[] = {
-	{ 0x08, 0x400000fe },
-	{ 0x09, 0x404500f4 },
-	{ 0x0d, 0x400100f0 },
-	{ 0x0e, 0x90110010 },
-	{ 0x0f, 0x400100f1 },
-	{ 0x10, 0x02a1902e },
-	{ 0x11, 0x500000f2 },
-	{ 0x12, 0x500000f3 },
-	{}
-};
-
->>>>>>> a937536b
 /*
     STAC 9200 pin configs for
     102801A8
@@ -1837,7 +1556,6 @@
 	{ 0x10, 0x01019020 },
 	{ 0x11, 0x9033032e },
 	{}
-<<<<<<< HEAD
 };
 
 static const struct hda_pintbl stac925xM1_pin_configs[] = {
@@ -1852,22 +1570,6 @@
 	{}
 };
 
-=======
-};
-
-static const struct hda_pintbl stac925xM1_pin_configs[] = {
-	{ 0x07, 0x40c003f4 },
-	{ 0x08, 0x424503f2 },
-	{ 0x0a, 0x400000f3 },
-	{ 0x0b, 0x02a19020 },
-	{ 0x0c, 0x40a000f0 },
-	{ 0x0d, 0x90100210 },
-	{ 0x10, 0x400003f1 },
-	{ 0x11, 0x9033032e },
-	{}
-};
-
->>>>>>> a937536b
 static const struct hda_pintbl stac925xM1_2_pin_configs[] = {
 	{ 0x07, 0x40c003f4 },
 	{ 0x08, 0x424503f2 },
@@ -3433,7 +3135,6 @@
 	{ 0x23, 0x40000100 },
 	{}
 };
-<<<<<<< HEAD
 
 static void stac927x_fixup_ref_no_jd(struct hda_codec *codec,
 				     const struct hda_fixup *fix, int action)
@@ -3444,274 +3145,11 @@
 }
 
 static void stac927x_fixup_ref(struct hda_codec *codec,
-=======
-
-static void stac927x_fixup_ref_no_jd(struct hda_codec *codec,
-				     const struct hda_fixup *fix, int action)
-{
-	/* no jack detecion for ref-no-jd model */
-	if (action == HDA_FIXUP_ACT_PRE_PROBE)
-		codec->no_jack_detect = 1;
-}
-
-static void stac927x_fixup_ref(struct hda_codec *codec,
 			       const struct hda_fixup *fix, int action)
 {
 	struct sigmatel_spec *spec = codec->spec;
 
 	if (action == HDA_FIXUP_ACT_PRE_PROBE) {
-		snd_hda_apply_pincfgs(codec, ref927x_pin_configs);
-		spec->eapd_mask = spec->gpio_mask = 0;
-		spec->gpio_dir = spec->gpio_data = 0;
-	}
-}
-
-static void stac927x_fixup_dell_dmic(struct hda_codec *codec,
-				     const struct hda_fixup *fix, int action)
-{
-	struct sigmatel_spec *spec = codec->spec;
-
-	if (action != HDA_FIXUP_ACT_PRE_PROBE)
-		return;
-
-	if (codec->subsystem_id != 0x1028022f) {
-		/* GPIO2 High = Enable EAPD */
-		spec->eapd_mask = spec->gpio_mask = 0x04;
-		spec->gpio_dir = spec->gpio_data = 0x04;
-	}
-
-	snd_hda_add_verbs(codec, dell_3st_core_init);
-	spec->volknob_init = 1;
-}
-
-static void stac927x_fixup_volknob(struct hda_codec *codec,
-				   const struct hda_fixup *fix, int action)
-{
-	struct sigmatel_spec *spec = codec->spec;
-
-	if (action == HDA_FIXUP_ACT_PRE_PROBE) {
-		snd_hda_add_verbs(codec, stac927x_volknob_core_init);
-		spec->volknob_init = 1;
-	}
-}
-
-static const struct hda_fixup stac927x_fixups[] = {
-	[STAC_D965_REF_NO_JD] = {
-		.type = HDA_FIXUP_FUNC,
-		.v.func = stac927x_fixup_ref_no_jd,
-		.chained = true,
-		.chain_id = STAC_D965_REF,
-	},
-	[STAC_D965_REF] = {
-		.type = HDA_FIXUP_FUNC,
-		.v.func = stac927x_fixup_ref,
-	},
-	[STAC_D965_3ST] = {
-		.type = HDA_FIXUP_PINS,
-		.v.pins = d965_3st_pin_configs,
-		.chained = true,
-		.chain_id = STAC_D965_VERBS,
-	},
-	[STAC_D965_5ST] = {
-		.type = HDA_FIXUP_PINS,
-		.v.pins = d965_5st_pin_configs,
-		.chained = true,
-		.chain_id = STAC_D965_VERBS,
-	},
-	[STAC_D965_VERBS] = {
-		.type = HDA_FIXUP_VERBS,
-		.v.verbs = d965_core_init,
-	},
-	[STAC_D965_5ST_NO_FP] = {
-		.type = HDA_FIXUP_PINS,
-		.v.pins = d965_5st_no_fp_pin_configs,
-	},
-	[STAC_DELL_3ST] = {
-		.type = HDA_FIXUP_PINS,
-		.v.pins = dell_3st_pin_configs,
-		.chained = true,
-		.chain_id = STAC_927X_DELL_DMIC,
-	},
-	[STAC_DELL_BIOS] = {
-		.type = HDA_FIXUP_PINS,
-		.v.pins = (const struct hda_pintbl[]) {
-			/* configure the analog microphone on some laptops */
-			{ 0x0c, 0x90a79130 },
-			/* correct the front output jack as a hp out */
-			{ 0x0f, 0x0227011f },
-			/* correct the front input jack as a mic */
-			{ 0x0e, 0x02a79130 },
-			{}
-		},
-		.chained = true,
-		.chain_id = STAC_927X_DELL_DMIC,
-	},
-	[STAC_DELL_BIOS_SPDIF] = {
-		.type = HDA_FIXUP_PINS,
-		.v.pins = (const struct hda_pintbl[]) {
-			/* correct the device field to SPDIF out */
-			{ 0x21, 0x01442070 },
-			{}
-		},
-		.chained = true,
-		.chain_id = STAC_DELL_BIOS,
-	},
-	[STAC_927X_DELL_DMIC] = {
-		.type = HDA_FIXUP_FUNC,
-		.v.func = stac927x_fixup_dell_dmic,
-	},
-	[STAC_927X_VOLKNOB] = {
-		.type = HDA_FIXUP_FUNC,
-		.v.func = stac927x_fixup_volknob,
-	},
-};
-
-static const struct hda_model_fixup stac927x_models[] = {
-	{ .id = STAC_D965_REF_NO_JD, .name = "ref-no-jd" },
-	{ .id = STAC_D965_REF, .name = "ref" },
-	{ .id = STAC_D965_3ST, .name = "3stack" },
-	{ .id = STAC_D965_5ST, .name = "5stack" },
-	{ .id = STAC_D965_5ST_NO_FP, .name = "5stack-no-fp" },
-	{ .id = STAC_DELL_3ST, .name = "dell-3stack" },
-	{ .id = STAC_DELL_BIOS, .name = "dell-bios" },
-	{ .id = STAC_927X_VOLKNOB, .name = "volknob" },
-	{}
-};
-
-static const struct snd_pci_quirk stac927x_fixup_tbl[] = {
-	/* SigmaTel reference board */
-	SND_PCI_QUIRK(PCI_VENDOR_ID_INTEL, 0x2668,
-		      "DFI LanParty", STAC_D965_REF),
-	SND_PCI_QUIRK(PCI_VENDOR_ID_DFI, 0x3101,
-		      "DFI LanParty", STAC_D965_REF),
-	 /* Intel 946 based systems */
-	SND_PCI_QUIRK(PCI_VENDOR_ID_INTEL, 0x3d01, "Intel D946", STAC_D965_3ST),
-	SND_PCI_QUIRK(PCI_VENDOR_ID_INTEL, 0xa301, "Intel D946", STAC_D965_3ST),
-	/* 965 based 3 stack systems */
-	SND_PCI_QUIRK_MASK(PCI_VENDOR_ID_INTEL, 0xff00, 0x2100,
-			   "Intel D965", STAC_D965_3ST),
-	SND_PCI_QUIRK_MASK(PCI_VENDOR_ID_INTEL, 0xff00, 0x2000,
-			   "Intel D965", STAC_D965_3ST),
-	/* Dell 3 stack systems */
-	SND_PCI_QUIRK(PCI_VENDOR_ID_DELL,  0x01dd, "Dell Dimension E520", STAC_DELL_3ST),
-	SND_PCI_QUIRK(PCI_VENDOR_ID_DELL,  0x01ed, "Dell     ", STAC_DELL_3ST),
-	SND_PCI_QUIRK(PCI_VENDOR_ID_DELL,  0x01f4, "Dell     ", STAC_DELL_3ST),
-	/* Dell 3 stack systems with verb table in BIOS */
-	SND_PCI_QUIRK(PCI_VENDOR_ID_DELL,  0x01f3, "Dell Inspiron 1420", STAC_DELL_BIOS),
-	SND_PCI_QUIRK(PCI_VENDOR_ID_DELL,  0x01f7, "Dell XPS M1730", STAC_DELL_BIOS),
-	SND_PCI_QUIRK(PCI_VENDOR_ID_DELL,  0x0227, "Dell Vostro 1400  ", STAC_DELL_BIOS),
-	SND_PCI_QUIRK(PCI_VENDOR_ID_DELL,  0x022e, "Dell     ", STAC_DELL_BIOS_SPDIF),
-	SND_PCI_QUIRK(PCI_VENDOR_ID_DELL,  0x022f, "Dell Inspiron 1525", STAC_DELL_BIOS),
-	SND_PCI_QUIRK(PCI_VENDOR_ID_DELL,  0x0242, "Dell     ", STAC_DELL_BIOS),
-	SND_PCI_QUIRK(PCI_VENDOR_ID_DELL,  0x0243, "Dell     ", STAC_DELL_BIOS),
-	SND_PCI_QUIRK(PCI_VENDOR_ID_DELL,  0x02ff, "Dell     ", STAC_DELL_BIOS),
-	SND_PCI_QUIRK(PCI_VENDOR_ID_DELL,  0x0209, "Dell XPS 1330", STAC_DELL_BIOS_SPDIF),
-	/* 965 based 5 stack systems */
-	SND_PCI_QUIRK_MASK(PCI_VENDOR_ID_INTEL, 0xff00, 0x2300,
-			   "Intel D965", STAC_D965_5ST),
-	SND_PCI_QUIRK_MASK(PCI_VENDOR_ID_INTEL, 0xff00, 0x2500,
-			   "Intel D965", STAC_D965_5ST),
-	/* volume-knob fixes */
-	SND_PCI_QUIRK_VENDOR(0x10cf, "FSC", STAC_927X_VOLKNOB),
-	{} /* terminator */
-};
-
-static const struct hda_pintbl ref9205_pin_configs[] = {
-	{ 0x0a, 0x40000100 },
-	{ 0x0b, 0x40000100 },
-	{ 0x0c, 0x01016011 },
-	{ 0x0d, 0x01014010 },
-	{ 0x0e, 0x01813122 },
-	{ 0x0f, 0x01a19021 },
-	{ 0x14, 0x01019020 },
-	{ 0x16, 0x40000100 },
-	{ 0x17, 0x90a000f0 },
-	{ 0x18, 0x90a000f0 },
-	{ 0x21, 0x01441030 },
-	{ 0x22, 0x01c41030 },
-	{}
-};
-
-/*
-    STAC 9205 pin configs for
-    102801F1
-    102801F2
-    102801FC
-    102801FD
-    10280204
-    1028021F
-    10280228 (Dell Vostro 1500)
-    10280229 (Dell Vostro 1700)
-*/
-static const struct hda_pintbl dell_9205_m42_pin_configs[] = {
-	{ 0x0a, 0x0321101F },
-	{ 0x0b, 0x03A11020 },
-	{ 0x0c, 0x400003FA },
-	{ 0x0d, 0x90170310 },
-	{ 0x0e, 0x400003FB },
-	{ 0x0f, 0x400003FC },
-	{ 0x14, 0x400003FD },
-	{ 0x16, 0x40F000F9 },
-	{ 0x17, 0x90A60330 },
-	{ 0x18, 0x400003FF },
-	{ 0x21, 0x0144131F },
-	{ 0x22, 0x40C003FE },
-	{}
-};
-
-/*
-    STAC 9205 pin configs for
-    102801F9
-    102801FA
-    102801FE
-    102801FF (Dell Precision M4300)
-    10280206
-    10280200
-    10280201
-*/
-static const struct hda_pintbl dell_9205_m43_pin_configs[] = {
-	{ 0x0a, 0x0321101f },
-	{ 0x0b, 0x03a11020 },
-	{ 0x0c, 0x90a70330 },
-	{ 0x0d, 0x90170310 },
-	{ 0x0e, 0x400000fe },
-	{ 0x0f, 0x400000ff },
-	{ 0x14, 0x400000fd },
-	{ 0x16, 0x40f000f9 },
-	{ 0x17, 0x400000fa },
-	{ 0x18, 0x400000fc },
-	{ 0x21, 0x0144131f },
-	{ 0x22, 0x40c003f8 },
-	/* Enable SPDIF in/out */
-	{ 0x1f, 0x01441030 },
-	{ 0x20, 0x1c410030 },
-	{}
-};
-
-static const struct hda_pintbl dell_9205_m44_pin_configs[] = {
-	{ 0x0a, 0x0421101f },
-	{ 0x0b, 0x04a11020 },
-	{ 0x0c, 0x400003fa },
-	{ 0x0d, 0x90170310 },
-	{ 0x0e, 0x400003fb },
-	{ 0x0f, 0x400003fc },
-	{ 0x14, 0x400003fd },
-	{ 0x16, 0x400003f9 },
-	{ 0x17, 0x90a60330 },
-	{ 0x18, 0x400003ff },
-	{ 0x21, 0x01441340 },
-	{ 0x22, 0x40c003fe },
-	{}
-};
-
-static void stac9205_fixup_ref(struct hda_codec *codec,
->>>>>>> a937536b
-			       const struct hda_fixup *fix, int action)
-{
-	struct sigmatel_spec *spec = codec->spec;
-
-	if (action == HDA_FIXUP_ACT_PRE_PROBE) {
-<<<<<<< HEAD
 		snd_hda_apply_pincfgs(codec, ref927x_pin_configs);
 		spec->eapd_mask = spec->gpio_mask = 0;
 		spec->gpio_dir = spec->gpio_data = 0;
@@ -4223,269 +3661,6 @@
 {
 	struct sigmatel_spec *spec = codec->spec;
 
-=======
-		snd_hda_apply_pincfgs(codec, ref9205_pin_configs);
-		/* SPDIF-In enabled */
-		spec->eapd_mask = spec->gpio_mask = spec->gpio_dir = 0;
-	}
-}
-
-static void stac9205_fixup_dell_m43(struct hda_codec *codec,
-				    const struct hda_fixup *fix, int action)
-{
-	struct sigmatel_spec *spec = codec->spec;
-	struct hda_jack_tbl *jack;
-
-	if (action == HDA_FIXUP_ACT_PRE_PROBE) {
-		snd_hda_apply_pincfgs(codec, dell_9205_m43_pin_configs);
-
-		/* Enable unsol response for GPIO4/Dock HP connection */
-		snd_hda_codec_write_cache(codec, codec->afg, 0,
-			AC_VERB_SET_GPIO_UNSOLICITED_RSP_MASK, 0x10);
-		snd_hda_jack_detect_enable_callback(codec, codec->afg,
-						    STAC_VREF_EVENT,
-						    stac_vref_event);
-		jack = snd_hda_jack_tbl_get(codec, codec->afg);
-		if (jack)
-			jack->private_data = 0x01;
-
-		spec->gpio_dir = 0x0b;
-		spec->eapd_mask = 0x01;
-		spec->gpio_mask = 0x1b;
-		spec->gpio_mute = 0x10;
-		/* GPIO0 High = EAPD, GPIO1 Low = Headphone Mute,
-		 * GPIO3 Low = DRM
-		 */
-		spec->gpio_data = 0x01;
-	}
-}
-
-static void stac9205_fixup_eapd(struct hda_codec *codec,
-				const struct hda_fixup *fix, int action)
-{
-	struct sigmatel_spec *spec = codec->spec;
-
-	if (action == HDA_FIXUP_ACT_PRE_PROBE)
-		spec->eapd_switch = 0;
-}
-
-static const struct hda_fixup stac9205_fixups[] = {
-	[STAC_9205_REF] = {
-		.type = HDA_FIXUP_FUNC,
-		.v.func = stac9205_fixup_ref,
-	},
-	[STAC_9205_DELL_M42] = {
-		.type = HDA_FIXUP_PINS,
-		.v.pins = dell_9205_m42_pin_configs,
-	},
-	[STAC_9205_DELL_M43] = {
-		.type = HDA_FIXUP_FUNC,
-		.v.func = stac9205_fixup_dell_m43,
-	},
-	[STAC_9205_DELL_M44] = {
-		.type = HDA_FIXUP_PINS,
-		.v.pins = dell_9205_m44_pin_configs,
-	},
-	[STAC_9205_EAPD] = {
-		.type = HDA_FIXUP_FUNC,
-		.v.func = stac9205_fixup_eapd,
-	},
-	{}
-};
-
-static const struct hda_model_fixup stac9205_models[] = {
-	{ .id = STAC_9205_REF, .name = "ref" },
-	{ .id = STAC_9205_DELL_M42, .name = "dell-m42" },
-	{ .id = STAC_9205_DELL_M43, .name = "dell-m43" },
-	{ .id = STAC_9205_DELL_M44, .name = "dell-m44" },
-	{ .id = STAC_9205_EAPD, .name = "eapd" },
-	{}
-};
-
-static const struct snd_pci_quirk stac9205_fixup_tbl[] = {
-	/* SigmaTel reference board */
-	SND_PCI_QUIRK(PCI_VENDOR_ID_INTEL, 0x2668,
-		      "DFI LanParty", STAC_9205_REF),
-	SND_PCI_QUIRK(PCI_VENDOR_ID_INTEL, 0xfb30,
-		      "SigmaTel", STAC_9205_REF),
-	SND_PCI_QUIRK(PCI_VENDOR_ID_DFI, 0x3101,
-		      "DFI LanParty", STAC_9205_REF),
-	/* Dell */
-	SND_PCI_QUIRK(PCI_VENDOR_ID_DELL, 0x01f1,
-		      "unknown Dell", STAC_9205_DELL_M42),
-	SND_PCI_QUIRK(PCI_VENDOR_ID_DELL, 0x01f2,
-		      "unknown Dell", STAC_9205_DELL_M42),
-	SND_PCI_QUIRK(PCI_VENDOR_ID_DELL, 0x01f8,
-		      "Dell Precision", STAC_9205_DELL_M43),
-	SND_PCI_QUIRK(PCI_VENDOR_ID_DELL, 0x01f9,
-		      "Dell Precision", STAC_9205_DELL_M43),
-	SND_PCI_QUIRK(PCI_VENDOR_ID_DELL, 0x01fa,
-		      "Dell Precision", STAC_9205_DELL_M43),
-	SND_PCI_QUIRK(PCI_VENDOR_ID_DELL, 0x01fc,
-		      "unknown Dell", STAC_9205_DELL_M42),
-	SND_PCI_QUIRK(PCI_VENDOR_ID_DELL, 0x01fd,
-		      "unknown Dell", STAC_9205_DELL_M42),
-	SND_PCI_QUIRK(PCI_VENDOR_ID_DELL, 0x01fe,
-		      "Dell Precision", STAC_9205_DELL_M43),
-	SND_PCI_QUIRK(PCI_VENDOR_ID_DELL, 0x01ff,
-		      "Dell Precision M4300", STAC_9205_DELL_M43),
-	SND_PCI_QUIRK(PCI_VENDOR_ID_DELL, 0x0204,
-		      "unknown Dell", STAC_9205_DELL_M42),
-	SND_PCI_QUIRK(PCI_VENDOR_ID_DELL, 0x0206,
-		      "Dell Precision", STAC_9205_DELL_M43),
-	SND_PCI_QUIRK(PCI_VENDOR_ID_DELL, 0x021b,
-		      "Dell Precision", STAC_9205_DELL_M43),
-	SND_PCI_QUIRK(PCI_VENDOR_ID_DELL, 0x021c,
-		      "Dell Precision", STAC_9205_DELL_M43),
-	SND_PCI_QUIRK(PCI_VENDOR_ID_DELL, 0x021f,
-		      "Dell Inspiron", STAC_9205_DELL_M44),
-	SND_PCI_QUIRK(PCI_VENDOR_ID_DELL, 0x0228,
-		      "Dell Vostro 1500", STAC_9205_DELL_M42),
-	SND_PCI_QUIRK(PCI_VENDOR_ID_DELL, 0x0229,
-		      "Dell Vostro 1700", STAC_9205_DELL_M42),
-	/* Gateway */
-	SND_PCI_QUIRK(0x107b, 0x0560, "Gateway T6834c", STAC_9205_EAPD),
-	SND_PCI_QUIRK(0x107b, 0x0565, "Gateway T1616", STAC_9205_EAPD),
-	{} /* terminator */
-};
-
-static int stac_parse_auto_config(struct hda_codec *codec)
-{
-	struct sigmatel_spec *spec = codec->spec;
-	int err;
-
-	err = snd_hda_parse_pin_defcfg(codec, &spec->gen.autocfg, NULL, 0);
-	if (err < 0)
-		return err;
-
-	/* add hooks */
-	spec->gen.pcm_playback_hook = stac_playback_pcm_hook;
-	spec->gen.pcm_capture_hook = stac_capture_pcm_hook;
-
-	spec->gen.automute_hook = stac_update_outputs;
-	spec->gen.hp_automute_hook = stac_hp_automute;
-	spec->gen.line_automute_hook = stac_line_automute;
-	spec->gen.mic_autoswitch_hook = stac_mic_autoswitch;
-
-	err = snd_hda_gen_parse_auto_config(codec, &spec->gen.autocfg);
-	if (err < 0)
-		return err;
-
-	/* minimum value is actually mute */
-	spec->gen.vmaster_tlv[3] |= TLV_DB_SCALE_MUTE;
-
-	/* setup analog beep controls */
-	if (spec->anabeep_nid > 0) {
-		err = stac_auto_create_beep_ctls(codec,
-						 spec->anabeep_nid);
-		if (err < 0)
-			return err;
-	}
-
-	/* setup digital beep controls and input device */
-#ifdef CONFIG_SND_HDA_INPUT_BEEP
-	if (spec->digbeep_nid > 0) {
-		hda_nid_t nid = spec->digbeep_nid;
-		unsigned int caps;
-
-		err = stac_auto_create_beep_ctls(codec, nid);
-		if (err < 0)
-			return err;
-		err = snd_hda_attach_beep_device(codec, nid);
-		if (err < 0)
-			return err;
-		if (codec->beep) {
-			/* IDT/STAC codecs have linear beep tone parameter */
-			codec->beep->linear_tone = spec->linear_tone_beep;
-			/* if no beep switch is available, make its own one */
-			caps = query_amp_caps(codec, nid, HDA_OUTPUT);
-			if (!(caps & AC_AMPCAP_MUTE)) {
-				err = stac_beep_switch_ctl(codec);
-				if (err < 0)
-					return err;
-			}
-		}
-	}
-#endif
-
-	if (spec->gpio_led)
-		spec->gen.vmaster_mute.hook = stac_vmaster_hook;
-
-	if (spec->aloopback_ctl &&
-	    snd_hda_get_bool_hint(codec, "loopback") == 1) {
-		if (!snd_hda_gen_add_kctl(&spec->gen, NULL, spec->aloopback_ctl))
-			return -ENOMEM;
-	}
-
-	if (spec->have_spdif_mux) {
-		err = stac_create_spdif_mux_ctls(codec);
-		if (err < 0)
-			return err;
-	}
-
-	stac_init_power_map(codec);
-
-	return 0;
-}
-
-
-static int stac_init(struct hda_codec *codec)
-{
-	struct sigmatel_spec *spec = codec->spec;
-	unsigned int gpio;
-	int i;
-
-	/* override some hints */
-	stac_store_hints(codec);
-
-	/* set up GPIO */
-	gpio = spec->gpio_data;
-	/* turn on EAPD statically when spec->eapd_switch isn't set.
-	 * otherwise, unsol event will turn it on/off dynamically
-	 */
-	if (!spec->eapd_switch)
-		gpio |= spec->eapd_mask;
-	stac_gpio_set(codec, spec->gpio_mask, spec->gpio_dir, gpio);
-
-	snd_hda_gen_init(codec);
-
-	/* sync the power-map */
-	if (spec->num_pwrs)
-		snd_hda_codec_write(codec, codec->afg, 0,
-				    AC_VERB_IDT_SET_POWER_MAP,
-				    spec->power_map_bits);
-
-	/* power down inactive ADCs */
-	if (spec->powerdown_adcs) {
-		for (i = 0; i < spec->gen.num_all_adcs; i++) {
-			if (spec->active_adcs & (1 << i))
-				continue;
-			snd_hda_codec_write(codec, spec->gen.all_adcs[i], 0,
-					    AC_VERB_SET_POWER_STATE,
-					    AC_PWRST_D3);
-		}
-	}
-
-	return 0;
-}
-
-static void stac_shutup(struct hda_codec *codec)
-{
-	struct sigmatel_spec *spec = codec->spec;
-
-	snd_hda_shutup_pins(codec);
-
-	if (spec->eapd_mask)
-		stac_gpio_set(codec, spec->gpio_mask,
-				spec->gpio_dir, spec->gpio_data &
-				~spec->eapd_mask);
-}
-
-static void stac_free(struct hda_codec *codec)
-{
-	struct sigmatel_spec *spec = codec->spec;
-
->>>>>>> a937536b
 	if (!spec)
 		return;
 
@@ -4622,15 +3797,9 @@
 	spec->gen.own_eapd_ctl = 1;
 
 	codec->patch_ops = stac_patch_ops;
-<<<<<<< HEAD
 
 	snd_hda_add_verbs(codec, stac9200_eapd_init);
 
-=======
-
-	snd_hda_add_verbs(codec, stac9200_eapd_init);
-
->>>>>>> a937536b
 	snd_hda_pick_fixup(codec, stac9200_models, stac9200_fixup_tbl,
 			   stac9200_fixups);
 	snd_hda_apply_fixup(codec, HDA_FIXUP_ACT_PRE_PROBE);
@@ -4728,15 +3897,9 @@
 
 	spec->gen.own_eapd_ctl = 1;
 	spec->gen.power_down_unused = 1;
-<<<<<<< HEAD
 
 	codec->patch_ops = stac_patch_ops;
 
-=======
-
-	codec->patch_ops = stac_patch_ops;
-
->>>>>>> a937536b
 	snd_hda_pick_fixup(codec, stac92hd73xx_models, stac92hd73xx_fixup_tbl,
 			   stac92hd73xx_fixups);
 	snd_hda_apply_fixup(codec, HDA_FIXUP_ACT_PRE_PROBE);
@@ -4750,15 +3913,12 @@
 		return err;
 	}
 
-<<<<<<< HEAD
-=======
 	/* Don't GPIO-mute speakers if there are no internal speakers, because
 	 * the GPIO might be necessary for Headphone
 	 */
 	if (spec->eapd_switch && !has_builtin_speaker(codec))
 		spec->eapd_switch = 0;
 
->>>>>>> a937536b
 	codec->proc_widget_hook = stac92hd7x_proc_hook;
 
 	snd_hda_apply_fixup(codec, HDA_FIXUP_ACT_PROBE);
