/*
 * Universal Interface for Intel High Definition Audio Codec
 *
 * HD audio interface patch for SigmaTel STAC92xx
 *
 * Copyright (c) 2005 Embedded Alley Solutions, Inc.
 * Matt Porter <mporter@embeddedalley.com>
 *
 * Based on patch_cmedia.c and patch_realtek.c
 * Copyright (c) 2004 Takashi Iwai <tiwai@suse.de>
 *
 *  This driver is free software; you can redistribute it and/or modify
 *  it under the terms of the GNU General Public License as published by
 *  the Free Software Foundation; either version 2 of the License, or
 *  (at your option) any later version.
 *
 *  This driver is distributed in the hope that it will be useful,
 *  but WITHOUT ANY WARRANTY; without even the implied warranty of
 *  MERCHANTABILITY or FITNESS FOR A PARTICULAR PURPOSE.  See the
 *  GNU General Public License for more details.
 *
 *  You should have received a copy of the GNU General Public License
 *  along with this program; if not, write to the Free Software
 *  Foundation, Inc., 59 Temple Place, Suite 330, Boston, MA  02111-1307 USA
 */

#include <linux/init.h>
#include <linux/delay.h>
#include <linux/slab.h>
#include <linux/pci.h>
#include <linux/dmi.h>
#include <sound/core.h>
#include <sound/asoundef.h>
#include <sound/jack.h>
#include <sound/tlv.h>
#include "hda_codec.h"
#include "hda_local.h"
#include "hda_beep.h"

enum {
	STAC_VREF_EVENT	= 1,
	STAC_INSERT_EVENT,
	STAC_PWR_EVENT,
	STAC_HP_EVENT,
	STAC_LO_EVENT,
	STAC_MIC_EVENT,
};

enum {
	STAC_AUTO,
	STAC_REF,
	STAC_9200_OQO,
	STAC_9200_DELL_D21,
	STAC_9200_DELL_D22,
	STAC_9200_DELL_D23,
	STAC_9200_DELL_M21,
	STAC_9200_DELL_M22,
	STAC_9200_DELL_M23,
	STAC_9200_DELL_M24,
	STAC_9200_DELL_M25,
	STAC_9200_DELL_M26,
	STAC_9200_DELL_M27,
	STAC_9200_M4,
	STAC_9200_M4_2,
	STAC_9200_PANASONIC,
	STAC_9200_MODELS
};

enum {
	STAC_9205_AUTO,
	STAC_9205_REF,
	STAC_9205_DELL_M42,
	STAC_9205_DELL_M43,
	STAC_9205_DELL_M44,
	STAC_9205_EAPD,
	STAC_9205_MODELS
};

enum {
	STAC_92HD73XX_AUTO,
	STAC_92HD73XX_NO_JD, /* no jack-detection */
	STAC_92HD73XX_REF,
	STAC_92HD73XX_INTEL,
	STAC_DELL_M6_AMIC,
	STAC_DELL_M6_DMIC,
	STAC_DELL_M6_BOTH,
	STAC_DELL_EQ,
	STAC_ALIENWARE_M17X,
	STAC_92HD73XX_MODELS
};

enum {
	STAC_92HD83XXX_AUTO,
	STAC_92HD83XXX_REF,
	STAC_92HD83XXX_PWR_REF,
	STAC_DELL_S14,
	STAC_92HD83XXX_HP,
	STAC_HP_DV7_4000,
	STAC_92HD83XXX_MODELS
};

enum {
	STAC_92HD71BXX_AUTO,
	STAC_92HD71BXX_REF,
	STAC_DELL_M4_1,
	STAC_DELL_M4_2,
	STAC_DELL_M4_3,
	STAC_HP_M4,
	STAC_HP_DV4,
	STAC_HP_DV5,
	STAC_HP_HDX,
	STAC_HP_DV4_1222NR,
	STAC_92HD71BXX_MODELS
};

enum {
	STAC_925x_AUTO,
	STAC_925x_REF,
	STAC_M1,
	STAC_M1_2,
	STAC_M2,
	STAC_M2_2,
	STAC_M3,
	STAC_M5,
	STAC_M6,
	STAC_925x_MODELS
};

enum {
	STAC_922X_AUTO,
	STAC_D945_REF,
	STAC_D945GTP3,
	STAC_D945GTP5,
	STAC_INTEL_MAC_V1,
	STAC_INTEL_MAC_V2,
	STAC_INTEL_MAC_V3,
	STAC_INTEL_MAC_V4,
	STAC_INTEL_MAC_V5,
	STAC_INTEL_MAC_AUTO, /* This model is selected if no module parameter
			      * is given, one of the above models will be
			      * chosen according to the subsystem id. */
	/* for backward compatibility */
	STAC_MACMINI,
	STAC_MACBOOK,
	STAC_MACBOOK_PRO_V1,
	STAC_MACBOOK_PRO_V2,
	STAC_IMAC_INTEL,
	STAC_IMAC_INTEL_20,
	STAC_ECS_202,
	STAC_922X_DELL_D81,
	STAC_922X_DELL_D82,
	STAC_922X_DELL_M81,
	STAC_922X_DELL_M82,
	STAC_922X_MODELS
};

enum {
	STAC_927X_AUTO,
	STAC_D965_REF_NO_JD, /* no jack-detection */
	STAC_D965_REF,
	STAC_D965_3ST,
	STAC_D965_5ST,
	STAC_D965_5ST_NO_FP,
	STAC_DELL_3ST,
	STAC_DELL_BIOS,
	STAC_927X_VOLKNOB,
	STAC_927X_MODELS
};

enum {
	STAC_9872_AUTO,
	STAC_9872_VAIO,
	STAC_9872_MODELS
};

struct sigmatel_event {
	hda_nid_t nid;
	unsigned char type;
	unsigned char tag;
	int data;
};

struct sigmatel_jack {
	hda_nid_t nid;
	int type;
	struct snd_jack *jack;
};

struct sigmatel_mic_route {
	hda_nid_t pin;
	signed char mux_idx;
	signed char dmux_idx;
};

struct sigmatel_spec {
	struct snd_kcontrol_new *mixers[4];
	unsigned int num_mixers;

	int board_config;
	unsigned int eapd_switch: 1;
	unsigned int surr_switch: 1;
	unsigned int alt_switch: 1;
	unsigned int hp_detect: 1;
	unsigned int spdif_mute: 1;
	unsigned int check_volume_offset:1;
	unsigned int auto_mic:1;
	unsigned int linear_tone_beep:1;

	/* gpio lines */
	unsigned int eapd_mask;
	unsigned int gpio_mask;
	unsigned int gpio_dir;
	unsigned int gpio_data;
	unsigned int gpio_mute;
	unsigned int gpio_led;
	unsigned int gpio_led_polarity;

	/* stream */
	unsigned int stream_delay;

	/* analog loopback */
	struct snd_kcontrol_new *aloopback_ctl;
	unsigned char aloopback_mask;
	unsigned char aloopback_shift;

	/* power management */
	unsigned int num_pwrs;
	unsigned int *pwr_mapping;
	hda_nid_t *pwr_nids;
	hda_nid_t *dac_list;

	/* jack detection */
	struct snd_array jacks;

	/* events */
	struct snd_array events;

	/* playback */
	struct hda_input_mux *mono_mux;
	unsigned int cur_mmux;
	struct hda_multi_out multiout;
	hda_nid_t dac_nids[5];
	hda_nid_t hp_dacs[5];
	hda_nid_t speaker_dacs[5];

	int volume_offset;

	/* capture */
	hda_nid_t *adc_nids;
	unsigned int num_adcs;
	hda_nid_t *mux_nids;
	unsigned int num_muxes;
	hda_nid_t *dmic_nids;
	unsigned int num_dmics;
	hda_nid_t *dmux_nids;
	unsigned int num_dmuxes;
	hda_nid_t *smux_nids;
	unsigned int num_smuxes;
	unsigned int num_analog_muxes;

	unsigned long *capvols; /* amp-volume attr: HDA_COMPOSE_AMP_VAL() */
	unsigned long *capsws; /* amp-mute attr: HDA_COMPOSE_AMP_VAL() */
	unsigned int num_caps; /* number of capture volume/switch elements */

	struct sigmatel_mic_route ext_mic;
	struct sigmatel_mic_route int_mic;
	struct sigmatel_mic_route dock_mic;

	const char * const *spdif_labels;

	hda_nid_t dig_in_nid;
	hda_nid_t mono_nid;
	hda_nid_t anabeep_nid;
	hda_nid_t digbeep_nid;

	/* pin widgets */
	hda_nid_t *pin_nids;
	unsigned int num_pins;

	/* codec specific stuff */
	struct hda_verb *init;
	struct snd_kcontrol_new *mixer;

	/* capture source */
	struct hda_input_mux *dinput_mux;
	unsigned int cur_dmux[2];
	struct hda_input_mux *input_mux;
	unsigned int cur_mux[3];
	struct hda_input_mux *sinput_mux;
	unsigned int cur_smux[2];
	unsigned int cur_amux;
	hda_nid_t *amp_nids;
	unsigned int powerdown_adcs;

	/* i/o switches */
	unsigned int io_switch[2];
	unsigned int clfe_swap;
	hda_nid_t line_switch;	/* shared line-in for input and output */
	hda_nid_t mic_switch;	/* shared mic-in for input and output */
	hda_nid_t hp_switch; /* NID of HP as line-out */
	unsigned int aloopback;

	struct hda_pcm pcm_rec[2];	/* PCM information */

	/* dynamic controls and input_mux */
	struct auto_pin_cfg autocfg;
	struct snd_array kctls;
	struct hda_input_mux private_dimux;
	struct hda_input_mux private_imux;
	struct hda_input_mux private_smux;
	struct hda_input_mux private_mono_mux;
};

static hda_nid_t stac9200_adc_nids[1] = {
        0x03,
};

static hda_nid_t stac9200_mux_nids[1] = {
        0x0c,
};

static hda_nid_t stac9200_dac_nids[1] = {
        0x02,
};

static hda_nid_t stac92hd73xx_pwr_nids[8] = {
	0x0a, 0x0b, 0x0c, 0xd, 0x0e,
	0x0f, 0x10, 0x11
};

static hda_nid_t stac92hd73xx_slave_dig_outs[2] = {
	0x26, 0,
};

static hda_nid_t stac92hd73xx_adc_nids[2] = {
	0x1a, 0x1b
};

#define STAC92HD73XX_NUM_DMICS	2
static hda_nid_t stac92hd73xx_dmic_nids[STAC92HD73XX_NUM_DMICS + 1] = {
	0x13, 0x14, 0
};

#define STAC92HD73_DAC_COUNT 5

static hda_nid_t stac92hd73xx_mux_nids[2] = {
	0x20, 0x21,
};

static hda_nid_t stac92hd73xx_dmux_nids[2] = {
	0x20, 0x21,
};

static hda_nid_t stac92hd73xx_smux_nids[2] = {
	0x22, 0x23,
};

#define STAC92HD73XX_NUM_CAPS	2
static unsigned long stac92hd73xx_capvols[] = {
	HDA_COMPOSE_AMP_VAL(0x20, 3, 0, HDA_OUTPUT),
	HDA_COMPOSE_AMP_VAL(0x21, 3, 0, HDA_OUTPUT),
};
#define stac92hd73xx_capsws	stac92hd73xx_capvols

#define STAC92HD83_DAC_COUNT 3

static hda_nid_t stac92hd83xxx_mux_nids[2] = {
	0x17, 0x18,
};

static hda_nid_t stac92hd83xxx_adc_nids[2] = {
	0x15, 0x16,
};

static hda_nid_t stac92hd83xxx_pwr_nids[4] = {
	0xa, 0xb, 0xd, 0xe,
};

static hda_nid_t stac92hd83xxx_slave_dig_outs[2] = {
	0x1e, 0,
};

static unsigned int stac92hd83xxx_pwr_mapping[4] = {
	0x03, 0x0c, 0x20, 0x40,
};

#define STAC92HD83XXX_NUM_DMICS	 2
static hda_nid_t stac92hd83xxx_dmic_nids[STAC92HD83XXX_NUM_DMICS + 1] = {
	0x11, 0x20, 0
};

<<<<<<< HEAD
=======
#define STAC92HD88XXX_NUM_DMICS	STAC92HD83XXX_NUM_DMICS
#define stac92hd88xxx_dmic_nids	stac92hd83xxx_dmic_nids

#define STAC92HD87B_NUM_DMICS	 1
static hda_nid_t stac92hd87b_dmic_nids[STAC92HD87B_NUM_DMICS + 1] = {
	0x11, 0
};

>>>>>>> 3cbea436
#define STAC92HD83XXX_NUM_CAPS	2
static unsigned long stac92hd83xxx_capvols[] = {
	HDA_COMPOSE_AMP_VAL(0x17, 3, 0, HDA_OUTPUT),
	HDA_COMPOSE_AMP_VAL(0x18, 3, 0, HDA_OUTPUT),
};
#define stac92hd83xxx_capsws	stac92hd83xxx_capvols

static hda_nid_t stac92hd71bxx_pwr_nids[3] = {
	0x0a, 0x0d, 0x0f
};

static hda_nid_t stac92hd71bxx_adc_nids[2] = {
	0x12, 0x13,
};

static hda_nid_t stac92hd71bxx_mux_nids[2] = {
	0x1a, 0x1b
};

static hda_nid_t stac92hd71bxx_dmux_nids[2] = {
	0x1c, 0x1d,
};

static hda_nid_t stac92hd71bxx_smux_nids[2] = {
	0x24, 0x25,
};

#define STAC92HD71BXX_NUM_DMICS	2
static hda_nid_t stac92hd71bxx_dmic_nids[STAC92HD71BXX_NUM_DMICS + 1] = {
	0x18, 0x19, 0
};

static hda_nid_t stac92hd71bxx_slave_dig_outs[2] = {
	0x22, 0
};

#define STAC92HD71BXX_NUM_CAPS		2
static unsigned long stac92hd71bxx_capvols[] = {
	HDA_COMPOSE_AMP_VAL(0x1c, 3, 0, HDA_OUTPUT),
	HDA_COMPOSE_AMP_VAL(0x1d, 3, 0, HDA_OUTPUT),
};
#define stac92hd71bxx_capsws	stac92hd71bxx_capvols

static hda_nid_t stac925x_adc_nids[1] = {
        0x03,
};

static hda_nid_t stac925x_mux_nids[1] = {
        0x0f,
};

static hda_nid_t stac925x_dac_nids[1] = {
        0x02,
};

#define STAC925X_NUM_DMICS	1
static hda_nid_t stac925x_dmic_nids[STAC925X_NUM_DMICS + 1] = {
	0x15, 0
};

static hda_nid_t stac925x_dmux_nids[1] = {
	0x14,
};

static unsigned long stac925x_capvols[] = {
	HDA_COMPOSE_AMP_VAL(0x09, 3, 0, HDA_OUTPUT),
};
static unsigned long stac925x_capsws[] = {
	HDA_COMPOSE_AMP_VAL(0x14, 3, 0, HDA_OUTPUT),
};

static hda_nid_t stac922x_adc_nids[2] = {
        0x06, 0x07,
};

static hda_nid_t stac922x_mux_nids[2] = {
        0x12, 0x13,
};

#define STAC922X_NUM_CAPS	2
static unsigned long stac922x_capvols[] = {
	HDA_COMPOSE_AMP_VAL(0x17, 3, 0, HDA_INPUT),
	HDA_COMPOSE_AMP_VAL(0x18, 3, 0, HDA_INPUT),
};
#define stac922x_capsws		stac922x_capvols

static hda_nid_t stac927x_slave_dig_outs[2] = {
	0x1f, 0,
};

static hda_nid_t stac927x_adc_nids[3] = {
        0x07, 0x08, 0x09
};

static hda_nid_t stac927x_mux_nids[3] = {
        0x15, 0x16, 0x17
};

static hda_nid_t stac927x_smux_nids[1] = {
	0x21,
};

static hda_nid_t stac927x_dac_nids[6] = {
	0x02, 0x03, 0x04, 0x05, 0x06, 0
};

static hda_nid_t stac927x_dmux_nids[1] = {
	0x1b,
};

#define STAC927X_NUM_DMICS 2
static hda_nid_t stac927x_dmic_nids[STAC927X_NUM_DMICS + 1] = {
	0x13, 0x14, 0
};

#define STAC927X_NUM_CAPS	3
static unsigned long stac927x_capvols[] = {
	HDA_COMPOSE_AMP_VAL(0x18, 3, 0, HDA_INPUT),
	HDA_COMPOSE_AMP_VAL(0x19, 3, 0, HDA_INPUT),
	HDA_COMPOSE_AMP_VAL(0x1a, 3, 0, HDA_INPUT),
};
static unsigned long stac927x_capsws[] = {
	HDA_COMPOSE_AMP_VAL(0x1b, 3, 0, HDA_OUTPUT),
	HDA_COMPOSE_AMP_VAL(0x1c, 3, 0, HDA_OUTPUT),
	HDA_COMPOSE_AMP_VAL(0x1d, 3, 0, HDA_OUTPUT),
};

static const char * const stac927x_spdif_labels[5] = {
	"Digital Playback", "ADAT", "Analog Mux 1",
	"Analog Mux 2", "Analog Mux 3"
};

static hda_nid_t stac9205_adc_nids[2] = {
        0x12, 0x13
};

static hda_nid_t stac9205_mux_nids[2] = {
        0x19, 0x1a
};

static hda_nid_t stac9205_dmux_nids[1] = {
	0x1d,
};

static hda_nid_t stac9205_smux_nids[1] = {
	0x21,
};

#define STAC9205_NUM_DMICS	2
static hda_nid_t stac9205_dmic_nids[STAC9205_NUM_DMICS + 1] = {
        0x17, 0x18, 0
};

#define STAC9205_NUM_CAPS	2
static unsigned long stac9205_capvols[] = {
	HDA_COMPOSE_AMP_VAL(0x1b, 3, 0, HDA_INPUT),
	HDA_COMPOSE_AMP_VAL(0x1c, 3, 0, HDA_INPUT),
};
static unsigned long stac9205_capsws[] = {
	HDA_COMPOSE_AMP_VAL(0x1d, 3, 0, HDA_OUTPUT),
	HDA_COMPOSE_AMP_VAL(0x1e, 3, 0, HDA_OUTPUT),
};

static hda_nid_t stac9200_pin_nids[8] = {
	0x08, 0x09, 0x0d, 0x0e, 
	0x0f, 0x10, 0x11, 0x12,
};

static hda_nid_t stac925x_pin_nids[8] = {
	0x07, 0x08, 0x0a, 0x0b, 
	0x0c, 0x0d, 0x10, 0x11,
};

static hda_nid_t stac922x_pin_nids[10] = {
	0x0a, 0x0b, 0x0c, 0x0d, 0x0e,
	0x0f, 0x10, 0x11, 0x15, 0x1b,
};

static hda_nid_t stac92hd73xx_pin_nids[13] = {
	0x0a, 0x0b, 0x0c, 0x0d, 0x0e,
	0x0f, 0x10, 0x11, 0x12, 0x13,
	0x14, 0x22, 0x23
};

static hda_nid_t stac92hd83xxx_pin_nids[10] = {
	0x0a, 0x0b, 0x0c, 0x0d, 0x0e,
	0x0f, 0x10, 0x11, 0x1f, 0x20,
};

static hda_nid_t stac92hd88xxx_pin_nids[10] = {
	0x0a, 0x0b, 0x0c, 0x0d,
	0x0f, 0x11, 0x1f, 0x20,
};

#define STAC92HD71BXX_NUM_PINS 13
static hda_nid_t stac92hd71bxx_pin_nids_4port[STAC92HD71BXX_NUM_PINS] = {
	0x0a, 0x0b, 0x0c, 0x0d, 0x00,
	0x00, 0x14, 0x18, 0x19, 0x1e,
	0x1f, 0x20, 0x27
};
static hda_nid_t stac92hd71bxx_pin_nids_6port[STAC92HD71BXX_NUM_PINS] = {
	0x0a, 0x0b, 0x0c, 0x0d, 0x0e,
	0x0f, 0x14, 0x18, 0x19, 0x1e,
	0x1f, 0x20, 0x27
};

static hda_nid_t stac927x_pin_nids[14] = {
	0x0a, 0x0b, 0x0c, 0x0d, 0x0e,
	0x0f, 0x10, 0x11, 0x12, 0x13,
	0x14, 0x21, 0x22, 0x23,
};

static hda_nid_t stac9205_pin_nids[12] = {
	0x0a, 0x0b, 0x0c, 0x0d, 0x0e,
	0x0f, 0x14, 0x16, 0x17, 0x18,
	0x21, 0x22,
};

static int stac92xx_dmux_enum_info(struct snd_kcontrol *kcontrol,
				   struct snd_ctl_elem_info *uinfo)
{
	struct hda_codec *codec = snd_kcontrol_chip(kcontrol);
	struct sigmatel_spec *spec = codec->spec;
	return snd_hda_input_mux_info(spec->dinput_mux, uinfo);
}

static int stac92xx_dmux_enum_get(struct snd_kcontrol *kcontrol,
				  struct snd_ctl_elem_value *ucontrol)
{
	struct hda_codec *codec = snd_kcontrol_chip(kcontrol);
	struct sigmatel_spec *spec = codec->spec;
	unsigned int dmux_idx = snd_ctl_get_ioffidx(kcontrol, &ucontrol->id);

	ucontrol->value.enumerated.item[0] = spec->cur_dmux[dmux_idx];
	return 0;
}

static int stac92xx_dmux_enum_put(struct snd_kcontrol *kcontrol,
				  struct snd_ctl_elem_value *ucontrol)
{
	struct hda_codec *codec = snd_kcontrol_chip(kcontrol);
	struct sigmatel_spec *spec = codec->spec;
	unsigned int dmux_idx = snd_ctl_get_ioffidx(kcontrol, &ucontrol->id);

	return snd_hda_input_mux_put(codec, spec->dinput_mux, ucontrol,
			spec->dmux_nids[dmux_idx], &spec->cur_dmux[dmux_idx]);
}

static int stac92xx_smux_enum_info(struct snd_kcontrol *kcontrol,
				   struct snd_ctl_elem_info *uinfo)
{
	struct hda_codec *codec = snd_kcontrol_chip(kcontrol);
	struct sigmatel_spec *spec = codec->spec;
	return snd_hda_input_mux_info(spec->sinput_mux, uinfo);
}

static int stac92xx_smux_enum_get(struct snd_kcontrol *kcontrol,
				  struct snd_ctl_elem_value *ucontrol)
{
	struct hda_codec *codec = snd_kcontrol_chip(kcontrol);
	struct sigmatel_spec *spec = codec->spec;
	unsigned int smux_idx = snd_ctl_get_ioffidx(kcontrol, &ucontrol->id);

	ucontrol->value.enumerated.item[0] = spec->cur_smux[smux_idx];
	return 0;
}

static int stac92xx_smux_enum_put(struct snd_kcontrol *kcontrol,
				  struct snd_ctl_elem_value *ucontrol)
{
	struct hda_codec *codec = snd_kcontrol_chip(kcontrol);
	struct sigmatel_spec *spec = codec->spec;
	struct hda_input_mux *smux = &spec->private_smux;
	unsigned int smux_idx = snd_ctl_get_ioffidx(kcontrol, &ucontrol->id);
	int err, val;
	hda_nid_t nid;

	err = snd_hda_input_mux_put(codec, spec->sinput_mux, ucontrol,
			spec->smux_nids[smux_idx], &spec->cur_smux[smux_idx]);
	if (err < 0)
		return err;

	if (spec->spdif_mute) {
		if (smux_idx == 0)
			nid = spec->multiout.dig_out_nid;
		else
			nid = codec->slave_dig_outs[smux_idx - 1];
		if (spec->cur_smux[smux_idx] == smux->num_items - 1)
			val = HDA_AMP_MUTE;
		else
			val = 0;
		/* un/mute SPDIF out */
		snd_hda_codec_amp_stereo(codec, nid, HDA_OUTPUT, 0,
					 HDA_AMP_MUTE, val);
	}
	return 0;
}

static unsigned int stac92xx_vref_set(struct hda_codec *codec,
					hda_nid_t nid, unsigned int new_vref)
{
	int error;
	unsigned int pincfg;
	pincfg = snd_hda_codec_read(codec, nid, 0,
				AC_VERB_GET_PIN_WIDGET_CONTROL, 0);

	pincfg &= 0xff;
	pincfg &= ~(AC_PINCTL_VREFEN | AC_PINCTL_IN_EN | AC_PINCTL_OUT_EN);
	pincfg |= new_vref;

	if (new_vref == AC_PINCTL_VREF_HIZ)
		pincfg |= AC_PINCTL_OUT_EN;
	else
		pincfg |= AC_PINCTL_IN_EN;

	error = snd_hda_codec_write_cache(codec, nid, 0,
					AC_VERB_SET_PIN_WIDGET_CONTROL, pincfg);
	if (error < 0)
		return error;
	else
		return 1;
}

static unsigned int stac92xx_vref_get(struct hda_codec *codec, hda_nid_t nid)
{
	unsigned int vref;
	vref = snd_hda_codec_read(codec, nid, 0,
				AC_VERB_GET_PIN_WIDGET_CONTROL, 0);
	vref &= AC_PINCTL_VREFEN;
	return vref;
}

static int stac92xx_mux_enum_info(struct snd_kcontrol *kcontrol, struct snd_ctl_elem_info *uinfo)
{
	struct hda_codec *codec = snd_kcontrol_chip(kcontrol);
	struct sigmatel_spec *spec = codec->spec;
	return snd_hda_input_mux_info(spec->input_mux, uinfo);
}

static int stac92xx_mux_enum_get(struct snd_kcontrol *kcontrol, struct snd_ctl_elem_value *ucontrol)
{
	struct hda_codec *codec = snd_kcontrol_chip(kcontrol);
	struct sigmatel_spec *spec = codec->spec;
	unsigned int adc_idx = snd_ctl_get_ioffidx(kcontrol, &ucontrol->id);

	ucontrol->value.enumerated.item[0] = spec->cur_mux[adc_idx];
	return 0;
}

static int stac92xx_mux_enum_put(struct snd_kcontrol *kcontrol, struct snd_ctl_elem_value *ucontrol)
{
	struct hda_codec *codec = snd_kcontrol_chip(kcontrol);
	struct sigmatel_spec *spec = codec->spec;
	unsigned int adc_idx = snd_ctl_get_ioffidx(kcontrol, &ucontrol->id);
	const struct hda_input_mux *imux = spec->input_mux;
	unsigned int idx, prev_idx;

	idx = ucontrol->value.enumerated.item[0];
	if (idx >= imux->num_items)
		idx = imux->num_items - 1;
	prev_idx = spec->cur_mux[adc_idx];
	if (prev_idx == idx)
		return 0;
	if (idx < spec->num_analog_muxes) {
		snd_hda_codec_write_cache(codec, spec->mux_nids[adc_idx], 0,
					  AC_VERB_SET_CONNECT_SEL,
					  imux->items[idx].index);
		if (prev_idx >= spec->num_analog_muxes) {
			imux = spec->dinput_mux;
			/* 0 = analog */
			snd_hda_codec_write_cache(codec,
						  spec->dmux_nids[adc_idx], 0,
						  AC_VERB_SET_CONNECT_SEL,
						  imux->items[0].index);
		}
	} else {
		imux = spec->dinput_mux;
		snd_hda_codec_write_cache(codec, spec->dmux_nids[adc_idx], 0,
					  AC_VERB_SET_CONNECT_SEL,
					  imux->items[idx - 1].index);
	}
	spec->cur_mux[adc_idx] = idx;
	return 1;
}

static int stac92xx_mono_mux_enum_info(struct snd_kcontrol *kcontrol,
	struct snd_ctl_elem_info *uinfo)
{
	struct hda_codec *codec = snd_kcontrol_chip(kcontrol);
	struct sigmatel_spec *spec = codec->spec;
	return snd_hda_input_mux_info(spec->mono_mux, uinfo);
}

static int stac92xx_mono_mux_enum_get(struct snd_kcontrol *kcontrol,
	struct snd_ctl_elem_value *ucontrol)
{
	struct hda_codec *codec = snd_kcontrol_chip(kcontrol);
	struct sigmatel_spec *spec = codec->spec;

	ucontrol->value.enumerated.item[0] = spec->cur_mmux;
	return 0;
}

static int stac92xx_mono_mux_enum_put(struct snd_kcontrol *kcontrol,
	struct snd_ctl_elem_value *ucontrol)
{
	struct hda_codec *codec = snd_kcontrol_chip(kcontrol);
	struct sigmatel_spec *spec = codec->spec;

	return snd_hda_input_mux_put(codec, spec->mono_mux, ucontrol,
				     spec->mono_nid, &spec->cur_mmux);
}

#define stac92xx_aloopback_info snd_ctl_boolean_mono_info

static int stac92xx_aloopback_get(struct snd_kcontrol *kcontrol,
	struct snd_ctl_elem_value *ucontrol)
{
	struct hda_codec *codec = snd_kcontrol_chip(kcontrol);
	unsigned int idx = snd_ctl_get_ioffidx(kcontrol, &ucontrol->id);
	struct sigmatel_spec *spec = codec->spec;

	ucontrol->value.integer.value[0] = !!(spec->aloopback &
					      (spec->aloopback_mask << idx));
	return 0;
}

static int stac92xx_aloopback_put(struct snd_kcontrol *kcontrol,
		struct snd_ctl_elem_value *ucontrol)
{
	struct hda_codec *codec = snd_kcontrol_chip(kcontrol);
	struct sigmatel_spec *spec = codec->spec;
	unsigned int idx = snd_ctl_get_ioffidx(kcontrol, &ucontrol->id);
	unsigned int dac_mode;
	unsigned int val, idx_val;

	idx_val = spec->aloopback_mask << idx;
	if (ucontrol->value.integer.value[0])
		val = spec->aloopback | idx_val;
	else
		val = spec->aloopback & ~idx_val;
	if (spec->aloopback == val)
		return 0;

	spec->aloopback = val;

	/* Only return the bits defined by the shift value of the
	 * first two bytes of the mask
	 */
	dac_mode = snd_hda_codec_read(codec, codec->afg, 0,
				      kcontrol->private_value & 0xFFFF, 0x0);
	dac_mode >>= spec->aloopback_shift;

	if (spec->aloopback & idx_val) {
		snd_hda_power_up(codec);
		dac_mode |= idx_val;
	} else {
		snd_hda_power_down(codec);
		dac_mode &= ~idx_val;
	}

	snd_hda_codec_write_cache(codec, codec->afg, 0,
		kcontrol->private_value >> 16, dac_mode);

	return 1;
}

static struct hda_verb stac9200_core_init[] = {
	/* set dac0mux for dac converter */
	{ 0x07, AC_VERB_SET_CONNECT_SEL, 0x00},
	{}
};

static struct hda_verb stac9200_eapd_init[] = {
	/* set dac0mux for dac converter */
	{0x07, AC_VERB_SET_CONNECT_SEL, 0x00},
	{0x08, AC_VERB_SET_EAPD_BTLENABLE, 0x02},
	{}
};

static struct hda_verb dell_eq_core_init[] = {
	/* set master volume to max value without distortion
	 * and direct control */
	{ 0x1f, AC_VERB_SET_VOLUME_KNOB_CONTROL, 0xec},
	{}
};

static struct hda_verb stac92hd73xx_core_init[] = {
	/* set master volume and direct control */
	{ 0x1f, AC_VERB_SET_VOLUME_KNOB_CONTROL, 0xff},
	{}
};

static struct hda_verb stac92hd83xxx_core_init[] = {
	/* power state controls amps */
	{ 0x01, AC_VERB_SET_EAPD, 1 << 2},
	{}
};

static struct hda_verb stac92hd71bxx_core_init[] = {
	/* set master volume and direct control */
	{ 0x28, AC_VERB_SET_VOLUME_KNOB_CONTROL, 0xff},
	{}
};

static struct hda_verb stac92hd71bxx_unmute_core_init[] = {
	/* unmute right and left channels for nodes 0x0f, 0xa, 0x0d */
	{ 0x0f, AC_VERB_SET_AMP_GAIN_MUTE, AMP_IN_UNMUTE(0)},
	{ 0x0a, AC_VERB_SET_AMP_GAIN_MUTE, AMP_IN_UNMUTE(0)},
	{ 0x0d, AC_VERB_SET_AMP_GAIN_MUTE, AMP_IN_UNMUTE(0)},
	{}
};

static struct hda_verb stac925x_core_init[] = {
	/* set dac0mux for dac converter */
	{ 0x06, AC_VERB_SET_CONNECT_SEL, 0x00},
	/* mute the master volume */
	{ 0x0e, AC_VERB_SET_AMP_GAIN_MUTE, AMP_OUT_MUTE },
	{}
};

static struct hda_verb stac922x_core_init[] = {
	/* set master volume and direct control */	
	{ 0x16, AC_VERB_SET_VOLUME_KNOB_CONTROL, 0xff},
	{}
};

static struct hda_verb d965_core_init[] = {
	/* set master volume and direct control */	
	{ 0x24, AC_VERB_SET_VOLUME_KNOB_CONTROL, 0xff},
	/* unmute node 0x1b */
	{ 0x1b, AC_VERB_SET_AMP_GAIN_MUTE, 0xb000},
	/* select node 0x03 as DAC */	
	{ 0x0b, AC_VERB_SET_CONNECT_SEL, 0x01},
	{}
};

static struct hda_verb dell_3st_core_init[] = {
	/* don't set delta bit */
	{0x24, AC_VERB_SET_VOLUME_KNOB_CONTROL, 0x7f},
	/* unmute node 0x1b */
	{0x1b, AC_VERB_SET_AMP_GAIN_MUTE, 0xb000},
	/* select node 0x03 as DAC */
	{0x0b, AC_VERB_SET_CONNECT_SEL, 0x01},
	{}
};

static struct hda_verb stac927x_core_init[] = {
	/* set master volume and direct control */	
	{ 0x24, AC_VERB_SET_VOLUME_KNOB_CONTROL, 0xff},
	/* enable analog pc beep path */
	{ 0x01, AC_VERB_SET_DIGI_CONVERT_2, 1 << 5},
	{}
};

static struct hda_verb stac927x_volknob_core_init[] = {
	/* don't set delta bit */
	{0x24, AC_VERB_SET_VOLUME_KNOB_CONTROL, 0x7f},
	/* enable analog pc beep path */
	{0x01, AC_VERB_SET_DIGI_CONVERT_2, 1 << 5},
	{}
};

static struct hda_verb stac9205_core_init[] = {
	/* set master volume and direct control */	
	{ 0x24, AC_VERB_SET_VOLUME_KNOB_CONTROL, 0xff},
	/* enable analog pc beep path */
	{ 0x01, AC_VERB_SET_DIGI_CONVERT_2, 1 << 5},
	{}
};

#define STAC_MONO_MUX \
	{ \
		.iface = SNDRV_CTL_ELEM_IFACE_MIXER, \
		.name = "Mono Mux", \
		.count = 1, \
		.info = stac92xx_mono_mux_enum_info, \
		.get = stac92xx_mono_mux_enum_get, \
		.put = stac92xx_mono_mux_enum_put, \
	}

#define STAC_ANALOG_LOOPBACK(verb_read, verb_write, cnt) \
	{ \
		.iface = SNDRV_CTL_ELEM_IFACE_MIXER, \
		.name  = "Analog Loopback", \
		.count = cnt, \
		.info  = stac92xx_aloopback_info, \
		.get   = stac92xx_aloopback_get, \
		.put   = stac92xx_aloopback_put, \
		.private_value = verb_read | (verb_write << 16), \
	}

#define DC_BIAS(xname, idx, nid) \
	{ \
		.iface = SNDRV_CTL_ELEM_IFACE_MIXER, \
		.name = xname, \
		.index = idx, \
		.info = stac92xx_dc_bias_info, \
		.get = stac92xx_dc_bias_get, \
		.put = stac92xx_dc_bias_put, \
		.private_value = nid, \
	}

static struct snd_kcontrol_new stac9200_mixer[] = {
	HDA_CODEC_VOLUME_MIN_MUTE("Master Playback Volume", 0xb, 0, HDA_OUTPUT),
	HDA_CODEC_MUTE("Master Playback Switch", 0xb, 0, HDA_OUTPUT),
	HDA_CODEC_VOLUME("Capture Volume", 0x0a, 0, HDA_OUTPUT),
	HDA_CODEC_MUTE("Capture Switch", 0x0a, 0, HDA_OUTPUT),
	{ } /* end */
};

static struct snd_kcontrol_new stac92hd73xx_6ch_loopback[] = {
	STAC_ANALOG_LOOPBACK(0xFA0, 0x7A1, 3),
	{}
};

static struct snd_kcontrol_new stac92hd73xx_8ch_loopback[] = {
	STAC_ANALOG_LOOPBACK(0xFA0, 0x7A1, 4),
	{}
};

static struct snd_kcontrol_new stac92hd73xx_10ch_loopback[] = {
	STAC_ANALOG_LOOPBACK(0xFA0, 0x7A1, 5),
	{}
};


static struct snd_kcontrol_new stac92hd71bxx_loopback[] = {
	STAC_ANALOG_LOOPBACK(0xFA0, 0x7A0, 2)
};

static struct snd_kcontrol_new stac925x_mixer[] = {
	HDA_CODEC_VOLUME_MIN_MUTE("Master Playback Volume", 0xe, 0, HDA_OUTPUT),
	HDA_CODEC_MUTE("Master Playback Switch", 0x0e, 0, HDA_OUTPUT),
	{ } /* end */
};

static struct snd_kcontrol_new stac9205_loopback[] = {
	STAC_ANALOG_LOOPBACK(0xFE0, 0x7E0, 1),
	{}
};

static struct snd_kcontrol_new stac927x_loopback[] = {
	STAC_ANALOG_LOOPBACK(0xFEB, 0x7EB, 1),
	{}
};

static struct snd_kcontrol_new stac_dmux_mixer = {
	.iface = SNDRV_CTL_ELEM_IFACE_MIXER,
	.name = "Digital Input Source",
	/* count set later */
	.info = stac92xx_dmux_enum_info,
	.get = stac92xx_dmux_enum_get,
	.put = stac92xx_dmux_enum_put,
};

static struct snd_kcontrol_new stac_smux_mixer = {
	.iface = SNDRV_CTL_ELEM_IFACE_MIXER,
	.name = "IEC958 Playback Source",
	/* count set later */
	.info = stac92xx_smux_enum_info,
	.get = stac92xx_smux_enum_get,
	.put = stac92xx_smux_enum_put,
};

static const char * const slave_vols[] = {
	"Front Playback Volume",
	"Surround Playback Volume",
	"Center Playback Volume",
	"LFE Playback Volume",
	"Side Playback Volume",
	"Headphone Playback Volume",
	"Speaker Playback Volume",
	NULL
};

static const char * const slave_sws[] = {
	"Front Playback Switch",
	"Surround Playback Switch",
	"Center Playback Switch",
	"LFE Playback Switch",
	"Side Playback Switch",
	"Headphone Playback Switch",
	"Speaker Playback Switch",
	"IEC958 Playback Switch",
	NULL
};

static void stac92xx_free_kctls(struct hda_codec *codec);
static int stac92xx_add_jack(struct hda_codec *codec, hda_nid_t nid, int type);

static int stac92xx_build_controls(struct hda_codec *codec)
{
	struct sigmatel_spec *spec = codec->spec;
	struct auto_pin_cfg *cfg = &spec->autocfg;
	hda_nid_t nid;
	int err;
	int i;

	if (spec->mixer) {
		err = snd_hda_add_new_ctls(codec, spec->mixer);
		if (err < 0)
			return err;
	}

	for (i = 0; i < spec->num_mixers; i++) {
		err = snd_hda_add_new_ctls(codec, spec->mixers[i]);
		if (err < 0)
			return err;
	}
	if (!spec->auto_mic && spec->num_dmuxes > 0 &&
	    snd_hda_get_bool_hint(codec, "separate_dmux") == 1) {
		stac_dmux_mixer.count = spec->num_dmuxes;
		err = snd_hda_ctl_add(codec, 0,
				  snd_ctl_new1(&stac_dmux_mixer, codec));
		if (err < 0)
			return err;
	}
	if (spec->num_smuxes > 0) {
		int wcaps = get_wcaps(codec, spec->multiout.dig_out_nid);
		struct hda_input_mux *smux = &spec->private_smux;
		/* check for mute support on SPDIF out */
		if (wcaps & AC_WCAP_OUT_AMP) {
			snd_hda_add_imux_item(smux, "Off", 0, NULL);
			spec->spdif_mute = 1;
		}
		stac_smux_mixer.count = spec->num_smuxes;
		err = snd_hda_ctl_add(codec, 0,
				  snd_ctl_new1(&stac_smux_mixer, codec));
		if (err < 0)
			return err;
	}

	if (spec->multiout.dig_out_nid) {
		err = snd_hda_create_spdif_out_ctls(codec, spec->multiout.dig_out_nid);
		if (err < 0)
			return err;
		err = snd_hda_create_spdif_share_sw(codec,
						    &spec->multiout);
		if (err < 0)
			return err;
		spec->multiout.share_spdif = 1;
	}
	if (spec->dig_in_nid && !(spec->gpio_dir & 0x01)) {
		err = snd_hda_create_spdif_in_ctls(codec, spec->dig_in_nid);
		if (err < 0)
			return err;
	}

	/* if we have no master control, let's create it */
	if (!snd_hda_find_mixer_ctl(codec, "Master Playback Volume")) {
		unsigned int vmaster_tlv[4];
		snd_hda_set_vmaster_tlv(codec, spec->multiout.dac_nids[0],
					HDA_OUTPUT, vmaster_tlv);
		/* correct volume offset */
		vmaster_tlv[2] += vmaster_tlv[3] * spec->volume_offset;
		/* minimum value is actually mute */
		vmaster_tlv[3] |= TLV_DB_SCALE_MUTE;
		err = snd_hda_add_vmaster(codec, "Master Playback Volume",
					  vmaster_tlv, slave_vols);
		if (err < 0)
			return err;
	}
	if (!snd_hda_find_mixer_ctl(codec, "Master Playback Switch")) {
		err = snd_hda_add_vmaster(codec, "Master Playback Switch",
					  NULL, slave_sws);
		if (err < 0)
			return err;
	}

	if (spec->aloopback_ctl &&
	    snd_hda_get_bool_hint(codec, "loopback") == 1) {
		err = snd_hda_add_new_ctls(codec, spec->aloopback_ctl);
		if (err < 0)
			return err;
	}

	stac92xx_free_kctls(codec); /* no longer needed */

	/* create jack input elements */
	if (spec->hp_detect) {
		for (i = 0; i < cfg->hp_outs; i++) {
			int type = SND_JACK_HEADPHONE;
			nid = cfg->hp_pins[i];
			/* jack detection */
			if (cfg->hp_outs == i)
				type |= SND_JACK_LINEOUT;
			err = stac92xx_add_jack(codec, nid, type);
			if (err < 0)
				return err;
		}
	}
	for (i = 0; i < cfg->line_outs; i++) {
		err = stac92xx_add_jack(codec, cfg->line_out_pins[i],
					SND_JACK_LINEOUT);
		if (err < 0)
			return err;
	}
	for (i = 0; i < cfg->num_inputs; i++) {
		nid = cfg->inputs[i].pin;
		err = stac92xx_add_jack(codec, nid, SND_JACK_MICROPHONE);
		if (err < 0)
			return err;
	}

	return 0;	
}

static unsigned int ref9200_pin_configs[8] = {
	0x01c47010, 0x01447010, 0x0221401f, 0x01114010,
	0x02a19020, 0x01a19021, 0x90100140, 0x01813122,
};

static unsigned int gateway9200_m4_pin_configs[8] = {
	0x400000fe, 0x404500f4, 0x400100f0, 0x90110010,
	0x400100f1, 0x02a1902e, 0x500000f2, 0x500000f3,
};
static unsigned int gateway9200_m4_2_pin_configs[8] = {
	0x400000fe, 0x404500f4, 0x400100f0, 0x90110010,
	0x400100f1, 0x02a1902e, 0x500000f2, 0x500000f3,
};

/*
    STAC 9200 pin configs for
    102801A8
    102801DE
    102801E8
*/
static unsigned int dell9200_d21_pin_configs[8] = {
	0x400001f0, 0x400001f1, 0x02214030, 0x01014010, 
	0x02a19020, 0x01a19021, 0x90100140, 0x01813122,
};

/* 
    STAC 9200 pin configs for
    102801C0
    102801C1
*/
static unsigned int dell9200_d22_pin_configs[8] = {
	0x400001f0, 0x400001f1, 0x0221401f, 0x01014010, 
	0x01813020, 0x02a19021, 0x90100140, 0x400001f2,
};

/* 
    STAC 9200 pin configs for
    102801C4 (Dell Dimension E310)
    102801C5
    102801C7
    102801D9
    102801DA
    102801E3
*/
static unsigned int dell9200_d23_pin_configs[8] = {
	0x400001f0, 0x400001f1, 0x0221401f, 0x01014010, 
	0x01813020, 0x01a19021, 0x90100140, 0x400001f2, 
};


/* 
    STAC 9200-32 pin configs for
    102801B5 (Dell Inspiron 630m)
    102801D8 (Dell Inspiron 640m)
*/
static unsigned int dell9200_m21_pin_configs[8] = {
	0x40c003fa, 0x03441340, 0x0321121f, 0x90170310,
	0x408003fb, 0x03a11020, 0x401003fc, 0x403003fd,
};

/* 
    STAC 9200-32 pin configs for
    102801C2 (Dell Latitude D620)
    102801C8 
    102801CC (Dell Latitude D820)
    102801D4 
    102801D6 
*/
static unsigned int dell9200_m22_pin_configs[8] = {
	0x40c003fa, 0x0144131f, 0x0321121f, 0x90170310, 
	0x90a70321, 0x03a11020, 0x401003fb, 0x40f000fc,
};

/* 
    STAC 9200-32 pin configs for
    102801CE (Dell XPS M1710)
    102801CF (Dell Precision M90)
*/
static unsigned int dell9200_m23_pin_configs[8] = {
	0x40c003fa, 0x01441340, 0x0421421f, 0x90170310,
	0x408003fb, 0x04a1102e, 0x90170311, 0x403003fc,
};

/*
    STAC 9200-32 pin configs for 
    102801C9
    102801CA
    102801CB (Dell Latitude 120L)
    102801D3
*/
static unsigned int dell9200_m24_pin_configs[8] = {
	0x40c003fa, 0x404003fb, 0x0321121f, 0x90170310, 
	0x408003fc, 0x03a11020, 0x401003fd, 0x403003fe, 
};

/*
    STAC 9200-32 pin configs for
    102801BD (Dell Inspiron E1505n)
    102801EE
    102801EF
*/
static unsigned int dell9200_m25_pin_configs[8] = {
	0x40c003fa, 0x01441340, 0x0421121f, 0x90170310, 
	0x408003fb, 0x04a11020, 0x401003fc, 0x403003fd,
};

/*
    STAC 9200-32 pin configs for
    102801F5 (Dell Inspiron 1501)
    102801F6
*/
static unsigned int dell9200_m26_pin_configs[8] = {
	0x40c003fa, 0x404003fb, 0x0421121f, 0x90170310, 
	0x408003fc, 0x04a11020, 0x401003fd, 0x403003fe,
};

/*
    STAC 9200-32
    102801CD (Dell Inspiron E1705/9400)
*/
static unsigned int dell9200_m27_pin_configs[8] = {
	0x40c003fa, 0x01441340, 0x0421121f, 0x90170310,
	0x90170310, 0x04a11020, 0x90170310, 0x40f003fc,
};

static unsigned int oqo9200_pin_configs[8] = {
	0x40c000f0, 0x404000f1, 0x0221121f, 0x02211210,
	0x90170111, 0x90a70120, 0x400000f2, 0x400000f3,
};


static unsigned int *stac9200_brd_tbl[STAC_9200_MODELS] = {
	[STAC_REF] = ref9200_pin_configs,
	[STAC_9200_OQO] = oqo9200_pin_configs,
	[STAC_9200_DELL_D21] = dell9200_d21_pin_configs,
	[STAC_9200_DELL_D22] = dell9200_d22_pin_configs,
	[STAC_9200_DELL_D23] = dell9200_d23_pin_configs,
	[STAC_9200_DELL_M21] = dell9200_m21_pin_configs,
	[STAC_9200_DELL_M22] = dell9200_m22_pin_configs,
	[STAC_9200_DELL_M23] = dell9200_m23_pin_configs,
	[STAC_9200_DELL_M24] = dell9200_m24_pin_configs,
	[STAC_9200_DELL_M25] = dell9200_m25_pin_configs,
	[STAC_9200_DELL_M26] = dell9200_m26_pin_configs,
	[STAC_9200_DELL_M27] = dell9200_m27_pin_configs,
	[STAC_9200_M4] = gateway9200_m4_pin_configs,
	[STAC_9200_M4_2] = gateway9200_m4_2_pin_configs,
	[STAC_9200_PANASONIC] = ref9200_pin_configs,
};

static const char * const stac9200_models[STAC_9200_MODELS] = {
	[STAC_AUTO] = "auto",
	[STAC_REF] = "ref",
	[STAC_9200_OQO] = "oqo",
	[STAC_9200_DELL_D21] = "dell-d21",
	[STAC_9200_DELL_D22] = "dell-d22",
	[STAC_9200_DELL_D23] = "dell-d23",
	[STAC_9200_DELL_M21] = "dell-m21",
	[STAC_9200_DELL_M22] = "dell-m22",
	[STAC_9200_DELL_M23] = "dell-m23",
	[STAC_9200_DELL_M24] = "dell-m24",
	[STAC_9200_DELL_M25] = "dell-m25",
	[STAC_9200_DELL_M26] = "dell-m26",
	[STAC_9200_DELL_M27] = "dell-m27",
	[STAC_9200_M4] = "gateway-m4",
	[STAC_9200_M4_2] = "gateway-m4-2",
	[STAC_9200_PANASONIC] = "panasonic",
};

static struct snd_pci_quirk stac9200_cfg_tbl[] = {
	/* SigmaTel reference board */
	SND_PCI_QUIRK(PCI_VENDOR_ID_INTEL, 0x2668,
		      "DFI LanParty", STAC_REF),
	SND_PCI_QUIRK(PCI_VENDOR_ID_DFI, 0x3101,
		      "DFI LanParty", STAC_REF),
	/* Dell laptops have BIOS problem */
	SND_PCI_QUIRK(PCI_VENDOR_ID_DELL, 0x01a8,
		      "unknown Dell", STAC_9200_DELL_D21),
	SND_PCI_QUIRK(PCI_VENDOR_ID_DELL, 0x01b5,
		      "Dell Inspiron 630m", STAC_9200_DELL_M21),
	SND_PCI_QUIRK(PCI_VENDOR_ID_DELL, 0x01bd,
		      "Dell Inspiron E1505n", STAC_9200_DELL_M25),
	SND_PCI_QUIRK(PCI_VENDOR_ID_DELL, 0x01c0,
		      "unknown Dell", STAC_9200_DELL_D22),
	SND_PCI_QUIRK(PCI_VENDOR_ID_DELL, 0x01c1,
		      "unknown Dell", STAC_9200_DELL_D22),
	SND_PCI_QUIRK(PCI_VENDOR_ID_DELL, 0x01c2,
		      "Dell Latitude D620", STAC_9200_DELL_M22),
	SND_PCI_QUIRK(PCI_VENDOR_ID_DELL, 0x01c5,
		      "unknown Dell", STAC_9200_DELL_D23),
	SND_PCI_QUIRK(PCI_VENDOR_ID_DELL, 0x01c7,
		      "unknown Dell", STAC_9200_DELL_D23),
	SND_PCI_QUIRK(PCI_VENDOR_ID_DELL, 0x01c8,
		      "unknown Dell", STAC_9200_DELL_M22),
	SND_PCI_QUIRK(PCI_VENDOR_ID_DELL, 0x01c9,
		      "unknown Dell", STAC_9200_DELL_M24),
	SND_PCI_QUIRK(PCI_VENDOR_ID_DELL, 0x01ca,
		      "unknown Dell", STAC_9200_DELL_M24),
	SND_PCI_QUIRK(PCI_VENDOR_ID_DELL, 0x01cb,
		      "Dell Latitude 120L", STAC_9200_DELL_M24),
	SND_PCI_QUIRK(PCI_VENDOR_ID_DELL, 0x01cc,
		      "Dell Latitude D820", STAC_9200_DELL_M22),
	SND_PCI_QUIRK(PCI_VENDOR_ID_DELL, 0x01cd,
		      "Dell Inspiron E1705/9400", STAC_9200_DELL_M27),
	SND_PCI_QUIRK(PCI_VENDOR_ID_DELL, 0x01ce,
		      "Dell XPS M1710", STAC_9200_DELL_M23),
	SND_PCI_QUIRK(PCI_VENDOR_ID_DELL, 0x01cf,
		      "Dell Precision M90", STAC_9200_DELL_M23),
	SND_PCI_QUIRK(PCI_VENDOR_ID_DELL, 0x01d3,
		      "unknown Dell", STAC_9200_DELL_M22),
	SND_PCI_QUIRK(PCI_VENDOR_ID_DELL, 0x01d4,
		      "unknown Dell", STAC_9200_DELL_M22),
	SND_PCI_QUIRK(PCI_VENDOR_ID_DELL, 0x01d6,
		      "unknown Dell", STAC_9200_DELL_M22),
	SND_PCI_QUIRK(PCI_VENDOR_ID_DELL, 0x01d8,
		      "Dell Inspiron 640m", STAC_9200_DELL_M21),
	SND_PCI_QUIRK(PCI_VENDOR_ID_DELL, 0x01d9,
		      "unknown Dell", STAC_9200_DELL_D23),
	SND_PCI_QUIRK(PCI_VENDOR_ID_DELL, 0x01da,
		      "unknown Dell", STAC_9200_DELL_D23),
	SND_PCI_QUIRK(PCI_VENDOR_ID_DELL, 0x01de,
		      "unknown Dell", STAC_9200_DELL_D21),
	SND_PCI_QUIRK(PCI_VENDOR_ID_DELL, 0x01e3,
		      "unknown Dell", STAC_9200_DELL_D23),
	SND_PCI_QUIRK(PCI_VENDOR_ID_DELL, 0x01e8,
		      "unknown Dell", STAC_9200_DELL_D21),
	SND_PCI_QUIRK(PCI_VENDOR_ID_DELL, 0x01ee,
		      "unknown Dell", STAC_9200_DELL_M25),
	SND_PCI_QUIRK(PCI_VENDOR_ID_DELL, 0x01ef,
		      "unknown Dell", STAC_9200_DELL_M25),
	SND_PCI_QUIRK(PCI_VENDOR_ID_DELL, 0x01f5,
		      "Dell Inspiron 1501", STAC_9200_DELL_M26),
	SND_PCI_QUIRK(PCI_VENDOR_ID_DELL, 0x01f6,
		      "unknown Dell", STAC_9200_DELL_M26),
	/* Panasonic */
	SND_PCI_QUIRK(0x10f7, 0x8338, "Panasonic CF-74", STAC_9200_PANASONIC),
	/* Gateway machines needs EAPD to be set on resume */
	SND_PCI_QUIRK(0x107b, 0x0205, "Gateway S-7110M", STAC_9200_M4),
	SND_PCI_QUIRK(0x107b, 0x0317, "Gateway MT3423, MX341*", STAC_9200_M4_2),
	SND_PCI_QUIRK(0x107b, 0x0318, "Gateway ML3019, MT3707", STAC_9200_M4_2),
	/* OQO Mobile */
	SND_PCI_QUIRK(0x1106, 0x3288, "OQO Model 2", STAC_9200_OQO),
	{} /* terminator */
};

static unsigned int ref925x_pin_configs[8] = {
	0x40c003f0, 0x424503f2, 0x01813022, 0x02a19021,
	0x90a70320, 0x02214210, 0x01019020, 0x9033032e,
};

static unsigned int stac925xM1_pin_configs[8] = {
	0x40c003f4, 0x424503f2, 0x400000f3, 0x02a19020,
	0x40a000f0, 0x90100210, 0x400003f1, 0x9033032e,
};

static unsigned int stac925xM1_2_pin_configs[8] = {
	0x40c003f4, 0x424503f2, 0x400000f3, 0x02a19020,
	0x40a000f0, 0x90100210, 0x400003f1, 0x9033032e,
};

static unsigned int stac925xM2_pin_configs[8] = {
	0x40c003f4, 0x424503f2, 0x400000f3, 0x02a19020,
	0x40a000f0, 0x90100210, 0x400003f1, 0x9033032e,
};

static unsigned int stac925xM2_2_pin_configs[8] = {
	0x40c003f4, 0x424503f2, 0x400000f3, 0x02a19020,
	0x40a000f0, 0x90100210, 0x400003f1, 0x9033032e,
};

static unsigned int stac925xM3_pin_configs[8] = {
	0x40c003f4, 0x424503f2, 0x400000f3, 0x02a19020,
	0x40a000f0, 0x90100210, 0x400003f1, 0x503303f3,
};

static unsigned int stac925xM5_pin_configs[8] = {
	0x40c003f4, 0x424503f2, 0x400000f3, 0x02a19020,
	0x40a000f0, 0x90100210, 0x400003f1, 0x9033032e,
};

static unsigned int stac925xM6_pin_configs[8] = {
	0x40c003f4, 0x424503f2, 0x400000f3, 0x02a19020,
	0x40a000f0, 0x90100210, 0x400003f1, 0x90330320,
};

static unsigned int *stac925x_brd_tbl[STAC_925x_MODELS] = {
	[STAC_REF] = ref925x_pin_configs,
	[STAC_M1] = stac925xM1_pin_configs,
	[STAC_M1_2] = stac925xM1_2_pin_configs,
	[STAC_M2] = stac925xM2_pin_configs,
	[STAC_M2_2] = stac925xM2_2_pin_configs,
	[STAC_M3] = stac925xM3_pin_configs,
	[STAC_M5] = stac925xM5_pin_configs,
	[STAC_M6] = stac925xM6_pin_configs,
};

static const char * const stac925x_models[STAC_925x_MODELS] = {
	[STAC_925x_AUTO] = "auto",
	[STAC_REF] = "ref",
	[STAC_M1] = "m1",
	[STAC_M1_2] = "m1-2",
	[STAC_M2] = "m2",
	[STAC_M2_2] = "m2-2",
	[STAC_M3] = "m3",
	[STAC_M5] = "m5",
	[STAC_M6] = "m6",
};

static struct snd_pci_quirk stac925x_codec_id_cfg_tbl[] = {
	SND_PCI_QUIRK(0x107b, 0x0316, "Gateway M255", STAC_M2),
	SND_PCI_QUIRK(0x107b, 0x0366, "Gateway MP6954", STAC_M5),
	SND_PCI_QUIRK(0x107b, 0x0461, "Gateway NX560XL", STAC_M1),
	SND_PCI_QUIRK(0x107b, 0x0681, "Gateway NX860", STAC_M2),
	SND_PCI_QUIRK(0x107b, 0x0367, "Gateway MX6453", STAC_M1_2),
	/* Not sure about the brand name for those */
	SND_PCI_QUIRK(0x107b, 0x0281, "Gateway mobile", STAC_M1),
	SND_PCI_QUIRK(0x107b, 0x0507, "Gateway mobile", STAC_M3),
	SND_PCI_QUIRK(0x107b, 0x0281, "Gateway mobile", STAC_M6),
	SND_PCI_QUIRK(0x107b, 0x0685, "Gateway mobile", STAC_M2_2),
	{} /* terminator */
};

static struct snd_pci_quirk stac925x_cfg_tbl[] = {
	/* SigmaTel reference board */
	SND_PCI_QUIRK(PCI_VENDOR_ID_INTEL, 0x2668, "DFI LanParty", STAC_REF),
	SND_PCI_QUIRK(PCI_VENDOR_ID_DFI, 0x3101, "DFI LanParty", STAC_REF),
	SND_PCI_QUIRK(0x8384, 0x7632, "Stac9202 Reference Board", STAC_REF),

	/* Default table for unknown ID */
	SND_PCI_QUIRK(0x1002, 0x437b, "Gateway mobile", STAC_M2_2),

	{} /* terminator */
};

static unsigned int ref92hd73xx_pin_configs[13] = {
	0x02214030, 0x02a19040, 0x01a19020, 0x02214030,
	0x0181302e, 0x01014010, 0x01014020, 0x01014030,
	0x02319040, 0x90a000f0, 0x90a000f0, 0x01452050,
	0x01452050,
};

static unsigned int dell_m6_pin_configs[13] = {
	0x0321101f, 0x4f00000f, 0x4f0000f0, 0x90170110,
	0x03a11020, 0x0321101f, 0x4f0000f0, 0x4f0000f0,
	0x4f0000f0, 0x90a60160, 0x4f0000f0, 0x4f0000f0,
	0x4f0000f0,
};

static unsigned int alienware_m17x_pin_configs[13] = {
	0x0321101f, 0x0321101f, 0x03a11020, 0x03014020,
	0x90170110, 0x4f0000f0, 0x4f0000f0, 0x4f0000f0,
	0x4f0000f0, 0x90a60160, 0x4f0000f0, 0x4f0000f0,
	0x904601b0,
};

static unsigned int intel_dg45id_pin_configs[13] = {
	0x02214230, 0x02A19240, 0x01013214, 0x01014210,
	0x01A19250, 0x01011212, 0x01016211
};

static unsigned int *stac92hd73xx_brd_tbl[STAC_92HD73XX_MODELS] = {
	[STAC_92HD73XX_REF]	= ref92hd73xx_pin_configs,
	[STAC_DELL_M6_AMIC]	= dell_m6_pin_configs,
	[STAC_DELL_M6_DMIC]	= dell_m6_pin_configs,
	[STAC_DELL_M6_BOTH]	= dell_m6_pin_configs,
	[STAC_DELL_EQ]	= dell_m6_pin_configs,
	[STAC_ALIENWARE_M17X]	= alienware_m17x_pin_configs,
	[STAC_92HD73XX_INTEL]	= intel_dg45id_pin_configs,
};

static const char * const stac92hd73xx_models[STAC_92HD73XX_MODELS] = {
	[STAC_92HD73XX_AUTO] = "auto",
	[STAC_92HD73XX_NO_JD] = "no-jd",
	[STAC_92HD73XX_REF] = "ref",
	[STAC_92HD73XX_INTEL] = "intel",
	[STAC_DELL_M6_AMIC] = "dell-m6-amic",
	[STAC_DELL_M6_DMIC] = "dell-m6-dmic",
	[STAC_DELL_M6_BOTH] = "dell-m6",
	[STAC_DELL_EQ] = "dell-eq",
	[STAC_ALIENWARE_M17X] = "alienware",
};

static struct snd_pci_quirk stac92hd73xx_cfg_tbl[] = {
	/* SigmaTel reference board */
	SND_PCI_QUIRK(PCI_VENDOR_ID_INTEL, 0x2668,
				"DFI LanParty", STAC_92HD73XX_REF),
	SND_PCI_QUIRK(PCI_VENDOR_ID_DFI, 0x3101,
				"DFI LanParty", STAC_92HD73XX_REF),
	SND_PCI_QUIRK(PCI_VENDOR_ID_INTEL, 0x5002,
				"Intel DG45ID", STAC_92HD73XX_INTEL),
	SND_PCI_QUIRK(PCI_VENDOR_ID_INTEL, 0x5003,
				"Intel DG45FC", STAC_92HD73XX_INTEL),
	SND_PCI_QUIRK(PCI_VENDOR_ID_DELL, 0x0254,
				"Dell Studio 1535", STAC_DELL_M6_DMIC),
	SND_PCI_QUIRK(PCI_VENDOR_ID_DELL, 0x0255,
				"unknown Dell", STAC_DELL_M6_DMIC),
	SND_PCI_QUIRK(PCI_VENDOR_ID_DELL, 0x0256,
				"unknown Dell", STAC_DELL_M6_BOTH),
	SND_PCI_QUIRK(PCI_VENDOR_ID_DELL, 0x0257,
				"unknown Dell", STAC_DELL_M6_BOTH),
	SND_PCI_QUIRK(PCI_VENDOR_ID_DELL, 0x025e,
				"unknown Dell", STAC_DELL_M6_AMIC),
	SND_PCI_QUIRK(PCI_VENDOR_ID_DELL, 0x025f,
				"unknown Dell", STAC_DELL_M6_AMIC),
	SND_PCI_QUIRK(PCI_VENDOR_ID_DELL, 0x0271,
				"unknown Dell", STAC_DELL_M6_DMIC),
	SND_PCI_QUIRK(PCI_VENDOR_ID_DELL, 0x0272,
				"unknown Dell", STAC_DELL_M6_DMIC),
	SND_PCI_QUIRK(PCI_VENDOR_ID_DELL, 0x029f,
				"Dell Studio 1537", STAC_DELL_M6_DMIC),
	SND_PCI_QUIRK(PCI_VENDOR_ID_DELL, 0x02a0,
				"Dell Studio 17", STAC_DELL_M6_DMIC),
	SND_PCI_QUIRK(PCI_VENDOR_ID_DELL, 0x02be,
				"Dell Studio 1555", STAC_DELL_M6_DMIC),
	SND_PCI_QUIRK(PCI_VENDOR_ID_DELL, 0x02bd,
				"Dell Studio 1557", STAC_DELL_M6_DMIC),
	SND_PCI_QUIRK(PCI_VENDOR_ID_DELL, 0x02fe,
				"Dell Studio XPS 1645", STAC_DELL_M6_BOTH),
	SND_PCI_QUIRK(PCI_VENDOR_ID_DELL, 0x0413,
				"Dell Studio 1558", STAC_DELL_M6_BOTH),
	{} /* terminator */
};

static struct snd_pci_quirk stac92hd73xx_codec_id_cfg_tbl[] = {
	SND_PCI_QUIRK(PCI_VENDOR_ID_DELL, 0x02a1,
		      "Alienware M17x", STAC_ALIENWARE_M17X),
	SND_PCI_QUIRK(PCI_VENDOR_ID_DELL, 0x043a,
		      "Alienware M17x", STAC_ALIENWARE_M17X),
	{} /* terminator */
};

static unsigned int ref92hd83xxx_pin_configs[10] = {
	0x02214030, 0x02211010, 0x02a19020, 0x02170130,
	0x01014050, 0x01819040, 0x01014020, 0x90a3014e,
	0x01451160, 0x98560170,
};

static unsigned int dell_s14_pin_configs[10] = {
	0x0221403f, 0x0221101f, 0x02a19020, 0x90170110,
	0x40f000f0, 0x40f000f0, 0x40f000f0, 0x90a60160,
	0x40f000f0, 0x40f000f0,
};

static unsigned int hp_dv7_4000_pin_configs[10] = {
	0x03a12050, 0x0321201f, 0x40f000f0, 0x90170110,
	0x40f000f0, 0x40f000f0, 0x90170110, 0xd5a30140,
	0x40f000f0, 0x40f000f0,
};

static unsigned int *stac92hd83xxx_brd_tbl[STAC_92HD83XXX_MODELS] = {
	[STAC_92HD83XXX_REF] = ref92hd83xxx_pin_configs,
	[STAC_92HD83XXX_PWR_REF] = ref92hd83xxx_pin_configs,
	[STAC_DELL_S14] = dell_s14_pin_configs,
	[STAC_HP_DV7_4000] = hp_dv7_4000_pin_configs,
};

static const char * const stac92hd83xxx_models[STAC_92HD83XXX_MODELS] = {
	[STAC_92HD83XXX_AUTO] = "auto",
	[STAC_92HD83XXX_REF] = "ref",
	[STAC_92HD83XXX_PWR_REF] = "mic-ref",
	[STAC_DELL_S14] = "dell-s14",
	[STAC_92HD83XXX_HP] = "hp",
	[STAC_HP_DV7_4000] = "hp-dv7-4000",
};

static struct snd_pci_quirk stac92hd83xxx_cfg_tbl[] = {
	/* SigmaTel reference board */
	SND_PCI_QUIRK(PCI_VENDOR_ID_INTEL, 0x2668,
		      "DFI LanParty", STAC_92HD83XXX_REF),
	SND_PCI_QUIRK(PCI_VENDOR_ID_DFI, 0x3101,
		      "DFI LanParty", STAC_92HD83XXX_REF),
	SND_PCI_QUIRK(PCI_VENDOR_ID_DELL, 0x02ba,
		      "unknown Dell", STAC_DELL_S14),
	SND_PCI_QUIRK_MASK(PCI_VENDOR_ID_HP, 0xff00, 0x3600,
		      "HP", STAC_92HD83XXX_HP),
	{} /* terminator */
};

static unsigned int ref92hd71bxx_pin_configs[STAC92HD71BXX_NUM_PINS] = {
	0x02214030, 0x02a19040, 0x01a19020, 0x01014010,
	0x0181302e, 0x01014010, 0x01019020, 0x90a000f0,
	0x90a000f0, 0x01452050, 0x01452050, 0x00000000,
	0x00000000
};

static unsigned int dell_m4_1_pin_configs[STAC92HD71BXX_NUM_PINS] = {
	0x0421101f, 0x04a11221, 0x40f000f0, 0x90170110,
	0x23a1902e, 0x23014250, 0x40f000f0, 0x90a000f0,
	0x40f000f0, 0x4f0000f0, 0x4f0000f0, 0x00000000,
	0x00000000
};

static unsigned int dell_m4_2_pin_configs[STAC92HD71BXX_NUM_PINS] = {
	0x0421101f, 0x04a11221, 0x90a70330, 0x90170110,
	0x23a1902e, 0x23014250, 0x40f000f0, 0x40f000f0,
	0x40f000f0, 0x044413b0, 0x044413b0, 0x00000000,
	0x00000000
};

static unsigned int dell_m4_3_pin_configs[STAC92HD71BXX_NUM_PINS] = {
	0x0421101f, 0x04a11221, 0x90a70330, 0x90170110,
	0x40f000f0, 0x40f000f0, 0x40f000f0, 0x90a000f0,
	0x40f000f0, 0x044413b0, 0x044413b0, 0x00000000,
	0x00000000
};

static unsigned int *stac92hd71bxx_brd_tbl[STAC_92HD71BXX_MODELS] = {
	[STAC_92HD71BXX_REF] = ref92hd71bxx_pin_configs,
	[STAC_DELL_M4_1]	= dell_m4_1_pin_configs,
	[STAC_DELL_M4_2]	= dell_m4_2_pin_configs,
	[STAC_DELL_M4_3]	= dell_m4_3_pin_configs,
	[STAC_HP_M4]		= NULL,
	[STAC_HP_DV4]		= NULL,
	[STAC_HP_DV5]		= NULL,
	[STAC_HP_HDX]           = NULL,
	[STAC_HP_DV4_1222NR]	= NULL,
};

static const char * const stac92hd71bxx_models[STAC_92HD71BXX_MODELS] = {
	[STAC_92HD71BXX_AUTO] = "auto",
	[STAC_92HD71BXX_REF] = "ref",
	[STAC_DELL_M4_1] = "dell-m4-1",
	[STAC_DELL_M4_2] = "dell-m4-2",
	[STAC_DELL_M4_3] = "dell-m4-3",
	[STAC_HP_M4] = "hp-m4",
	[STAC_HP_DV4] = "hp-dv4",
	[STAC_HP_DV5] = "hp-dv5",
	[STAC_HP_HDX] = "hp-hdx",
	[STAC_HP_DV4_1222NR] = "hp-dv4-1222nr",
};

static struct snd_pci_quirk stac92hd71bxx_cfg_tbl[] = {
	/* SigmaTel reference board */
	SND_PCI_QUIRK(PCI_VENDOR_ID_INTEL, 0x2668,
		      "DFI LanParty", STAC_92HD71BXX_REF),
	SND_PCI_QUIRK(PCI_VENDOR_ID_DFI, 0x3101,
		      "DFI LanParty", STAC_92HD71BXX_REF),
	SND_PCI_QUIRK(PCI_VENDOR_ID_HP, 0x30fb,
		      "HP dv4-1222nr", STAC_HP_DV4_1222NR),
	SND_PCI_QUIRK_MASK(PCI_VENDOR_ID_HP, 0xfff0, 0x1720,
			  "HP", STAC_HP_DV5),
	SND_PCI_QUIRK_MASK(PCI_VENDOR_ID_HP, 0xfff0, 0x3080,
		      "HP", STAC_HP_DV5),
	SND_PCI_QUIRK_MASK(PCI_VENDOR_ID_HP, 0xfff0, 0x30f0,
		      "HP dv4-7", STAC_HP_DV4),
	SND_PCI_QUIRK_MASK(PCI_VENDOR_ID_HP, 0xfff0, 0x3600,
		      "HP dv4-7", STAC_HP_DV5),
	SND_PCI_QUIRK(PCI_VENDOR_ID_HP, 0x3610,
		      "HP HDX", STAC_HP_HDX),  /* HDX18 */
	SND_PCI_QUIRK(PCI_VENDOR_ID_HP, 0x361a,
		      "HP mini 1000", STAC_HP_M4),
	SND_PCI_QUIRK(PCI_VENDOR_ID_HP, 0x361b,
		      "HP HDX", STAC_HP_HDX),  /* HDX16 */
	SND_PCI_QUIRK_MASK(PCI_VENDOR_ID_HP, 0xfff0, 0x3620,
		      "HP dv6", STAC_HP_DV5),
	SND_PCI_QUIRK(PCI_VENDOR_ID_HP, 0x3061,
		      "HP dv6", STAC_HP_DV5), /* HP dv6-1110ax */
	SND_PCI_QUIRK(PCI_VENDOR_ID_HP, 0x363e,
		      "HP DV6", STAC_HP_DV5),
	SND_PCI_QUIRK_MASK(PCI_VENDOR_ID_HP, 0xfff0, 0x7010,
		      "HP", STAC_HP_DV5),
	SND_PCI_QUIRK(PCI_VENDOR_ID_DELL, 0x0233,
				"unknown Dell", STAC_DELL_M4_1),
	SND_PCI_QUIRK(PCI_VENDOR_ID_DELL, 0x0234,
				"unknown Dell", STAC_DELL_M4_1),
	SND_PCI_QUIRK(PCI_VENDOR_ID_DELL, 0x0250,
				"unknown Dell", STAC_DELL_M4_1),
	SND_PCI_QUIRK(PCI_VENDOR_ID_DELL, 0x024f,
				"unknown Dell", STAC_DELL_M4_1),
	SND_PCI_QUIRK(PCI_VENDOR_ID_DELL, 0x024d,
				"unknown Dell", STAC_DELL_M4_1),
	SND_PCI_QUIRK(PCI_VENDOR_ID_DELL, 0x0251,
				"unknown Dell", STAC_DELL_M4_1),
	SND_PCI_QUIRK(PCI_VENDOR_ID_DELL, 0x0277,
				"unknown Dell", STAC_DELL_M4_1),
	SND_PCI_QUIRK(PCI_VENDOR_ID_DELL, 0x0263,
				"unknown Dell", STAC_DELL_M4_2),
	SND_PCI_QUIRK(PCI_VENDOR_ID_DELL, 0x0265,
				"unknown Dell", STAC_DELL_M4_2),
	SND_PCI_QUIRK(PCI_VENDOR_ID_DELL, 0x0262,
				"unknown Dell", STAC_DELL_M4_2),
	SND_PCI_QUIRK(PCI_VENDOR_ID_DELL, 0x0264,
				"unknown Dell", STAC_DELL_M4_2),
	SND_PCI_QUIRK(PCI_VENDOR_ID_DELL, 0x02aa,
				"unknown Dell", STAC_DELL_M4_3),
	{} /* terminator */
};

static unsigned int ref922x_pin_configs[10] = {
	0x01014010, 0x01016011, 0x01012012, 0x0221401f,
	0x01813122, 0x01011014, 0x01441030, 0x01c41030,
	0x40000100, 0x40000100,
};

/*
    STAC 922X pin configs for
    102801A7
    102801AB
    102801A9
    102801D1
    102801D2
*/
static unsigned int dell_922x_d81_pin_configs[10] = {
	0x02214030, 0x01a19021, 0x01111012, 0x01114010,
	0x02a19020, 0x01117011, 0x400001f0, 0x400001f1,
	0x01813122, 0x400001f2,
};

/*
    STAC 922X pin configs for
    102801AC
    102801D0
*/
static unsigned int dell_922x_d82_pin_configs[10] = {
	0x02214030, 0x01a19021, 0x01111012, 0x01114010,
	0x02a19020, 0x01117011, 0x01451140, 0x400001f0,
	0x01813122, 0x400001f1,
};

/*
    STAC 922X pin configs for
    102801BF
*/
static unsigned int dell_922x_m81_pin_configs[10] = {
	0x0321101f, 0x01112024, 0x01111222, 0x91174220,
	0x03a11050, 0x01116221, 0x90a70330, 0x01452340, 
	0x40C003f1, 0x405003f0,
};

/*
    STAC 9221 A1 pin configs for
    102801D7 (Dell XPS M1210)
*/
static unsigned int dell_922x_m82_pin_configs[10] = {
	0x02211211, 0x408103ff, 0x02a1123e, 0x90100310, 
	0x408003f1, 0x0221121f, 0x03451340, 0x40c003f2, 
	0x508003f3, 0x405003f4, 
};

static unsigned int d945gtp3_pin_configs[10] = {
	0x0221401f, 0x01a19022, 0x01813021, 0x01014010,
	0x40000100, 0x40000100, 0x40000100, 0x40000100,
	0x02a19120, 0x40000100,
};

static unsigned int d945gtp5_pin_configs[10] = {
	0x0221401f, 0x01011012, 0x01813024, 0x01014010,
	0x01a19021, 0x01016011, 0x01452130, 0x40000100,
	0x02a19320, 0x40000100,
};

static unsigned int intel_mac_v1_pin_configs[10] = {
	0x0121e21f, 0x400000ff, 0x9017e110, 0x400000fd,
	0x400000fe, 0x0181e020, 0x1145e030, 0x11c5e240,
	0x400000fc, 0x400000fb,
};

static unsigned int intel_mac_v2_pin_configs[10] = {
	0x0121e21f, 0x90a7012e, 0x9017e110, 0x400000fd,
	0x400000fe, 0x0181e020, 0x1145e230, 0x500000fa,
	0x400000fc, 0x400000fb,
};

static unsigned int intel_mac_v3_pin_configs[10] = {
	0x0121e21f, 0x90a7012e, 0x9017e110, 0x400000fd,
	0x400000fe, 0x0181e020, 0x1145e230, 0x11c5e240,
	0x400000fc, 0x400000fb,
};

static unsigned int intel_mac_v4_pin_configs[10] = {
	0x0321e21f, 0x03a1e02e, 0x9017e110, 0x9017e11f,
	0x400000fe, 0x0381e020, 0x1345e230, 0x13c5e240,
	0x400000fc, 0x400000fb,
};

static unsigned int intel_mac_v5_pin_configs[10] = {
	0x0321e21f, 0x03a1e02e, 0x9017e110, 0x9017e11f,
	0x400000fe, 0x0381e020, 0x1345e230, 0x13c5e240,
	0x400000fc, 0x400000fb,
};

static unsigned int ecs202_pin_configs[10] = {
	0x0221401f, 0x02a19020, 0x01a19020, 0x01114010,
	0x408000f0, 0x01813022, 0x074510a0, 0x40c400f1,
	0x9037012e, 0x40e000f2,
};

static unsigned int *stac922x_brd_tbl[STAC_922X_MODELS] = {
	[STAC_D945_REF] = ref922x_pin_configs,
	[STAC_D945GTP3] = d945gtp3_pin_configs,
	[STAC_D945GTP5] = d945gtp5_pin_configs,
	[STAC_INTEL_MAC_V1] = intel_mac_v1_pin_configs,
	[STAC_INTEL_MAC_V2] = intel_mac_v2_pin_configs,
	[STAC_INTEL_MAC_V3] = intel_mac_v3_pin_configs,
	[STAC_INTEL_MAC_V4] = intel_mac_v4_pin_configs,
	[STAC_INTEL_MAC_V5] = intel_mac_v5_pin_configs,
	[STAC_INTEL_MAC_AUTO] = intel_mac_v3_pin_configs,
	/* for backward compatibility */
	[STAC_MACMINI] = intel_mac_v3_pin_configs,
	[STAC_MACBOOK] = intel_mac_v5_pin_configs,
	[STAC_MACBOOK_PRO_V1] = intel_mac_v3_pin_configs,
	[STAC_MACBOOK_PRO_V2] = intel_mac_v3_pin_configs,
	[STAC_IMAC_INTEL] = intel_mac_v2_pin_configs,
	[STAC_IMAC_INTEL_20] = intel_mac_v3_pin_configs,
	[STAC_ECS_202] = ecs202_pin_configs,
	[STAC_922X_DELL_D81] = dell_922x_d81_pin_configs,
	[STAC_922X_DELL_D82] = dell_922x_d82_pin_configs,	
	[STAC_922X_DELL_M81] = dell_922x_m81_pin_configs,
	[STAC_922X_DELL_M82] = dell_922x_m82_pin_configs,	
};

static const char * const stac922x_models[STAC_922X_MODELS] = {
	[STAC_922X_AUTO] = "auto",
	[STAC_D945_REF]	= "ref",
	[STAC_D945GTP5]	= "5stack",
	[STAC_D945GTP3]	= "3stack",
	[STAC_INTEL_MAC_V1] = "intel-mac-v1",
	[STAC_INTEL_MAC_V2] = "intel-mac-v2",
	[STAC_INTEL_MAC_V3] = "intel-mac-v3",
	[STAC_INTEL_MAC_V4] = "intel-mac-v4",
	[STAC_INTEL_MAC_V5] = "intel-mac-v5",
	[STAC_INTEL_MAC_AUTO] = "intel-mac-auto",
	/* for backward compatibility */
	[STAC_MACMINI]	= "macmini",
	[STAC_MACBOOK]	= "macbook",
	[STAC_MACBOOK_PRO_V1]	= "macbook-pro-v1",
	[STAC_MACBOOK_PRO_V2]	= "macbook-pro",
	[STAC_IMAC_INTEL] = "imac-intel",
	[STAC_IMAC_INTEL_20] = "imac-intel-20",
	[STAC_ECS_202] = "ecs202",
	[STAC_922X_DELL_D81] = "dell-d81",
	[STAC_922X_DELL_D82] = "dell-d82",
	[STAC_922X_DELL_M81] = "dell-m81",
	[STAC_922X_DELL_M82] = "dell-m82",
};

static struct snd_pci_quirk stac922x_cfg_tbl[] = {
	/* SigmaTel reference board */
	SND_PCI_QUIRK(PCI_VENDOR_ID_INTEL, 0x2668,
		      "DFI LanParty", STAC_D945_REF),
	SND_PCI_QUIRK(PCI_VENDOR_ID_DFI, 0x3101,
		      "DFI LanParty", STAC_D945_REF),
	/* Intel 945G based systems */
	SND_PCI_QUIRK(PCI_VENDOR_ID_INTEL, 0x0101,
		      "Intel D945G", STAC_D945GTP3),
	SND_PCI_QUIRK(PCI_VENDOR_ID_INTEL, 0x0202,
		      "Intel D945G", STAC_D945GTP3),
	SND_PCI_QUIRK(PCI_VENDOR_ID_INTEL, 0x0606,
		      "Intel D945G", STAC_D945GTP3),
	SND_PCI_QUIRK(PCI_VENDOR_ID_INTEL, 0x0601,
		      "Intel D945G", STAC_D945GTP3),
	SND_PCI_QUIRK(PCI_VENDOR_ID_INTEL, 0x0111,
		      "Intel D945G", STAC_D945GTP3),
	SND_PCI_QUIRK(PCI_VENDOR_ID_INTEL, 0x1115,
		      "Intel D945G", STAC_D945GTP3),
	SND_PCI_QUIRK(PCI_VENDOR_ID_INTEL, 0x1116,
		      "Intel D945G", STAC_D945GTP3),
	SND_PCI_QUIRK(PCI_VENDOR_ID_INTEL, 0x1117,
		      "Intel D945G", STAC_D945GTP3),
	SND_PCI_QUIRK(PCI_VENDOR_ID_INTEL, 0x1118,
		      "Intel D945G", STAC_D945GTP3),
	SND_PCI_QUIRK(PCI_VENDOR_ID_INTEL, 0x1119,
		      "Intel D945G", STAC_D945GTP3),
	SND_PCI_QUIRK(PCI_VENDOR_ID_INTEL, 0x8826,
		      "Intel D945G", STAC_D945GTP3),
	SND_PCI_QUIRK(PCI_VENDOR_ID_INTEL, 0x5049,
		      "Intel D945G", STAC_D945GTP3),
	SND_PCI_QUIRK(PCI_VENDOR_ID_INTEL, 0x5055,
		      "Intel D945G", STAC_D945GTP3),
	SND_PCI_QUIRK(PCI_VENDOR_ID_INTEL, 0x5048,
		      "Intel D945G", STAC_D945GTP3),
	SND_PCI_QUIRK(PCI_VENDOR_ID_INTEL, 0x0110,
		      "Intel D945G", STAC_D945GTP3),
	/* Intel D945G 5-stack systems */
	SND_PCI_QUIRK(PCI_VENDOR_ID_INTEL, 0x0404,
		      "Intel D945G", STAC_D945GTP5),
	SND_PCI_QUIRK(PCI_VENDOR_ID_INTEL, 0x0303,
		      "Intel D945G", STAC_D945GTP5),
	SND_PCI_QUIRK(PCI_VENDOR_ID_INTEL, 0x0013,
		      "Intel D945G", STAC_D945GTP5),
	SND_PCI_QUIRK(PCI_VENDOR_ID_INTEL, 0x0417,
		      "Intel D945G", STAC_D945GTP5),
	/* Intel 945P based systems */
	SND_PCI_QUIRK(PCI_VENDOR_ID_INTEL, 0x0b0b,
		      "Intel D945P", STAC_D945GTP3),
	SND_PCI_QUIRK(PCI_VENDOR_ID_INTEL, 0x0112,
		      "Intel D945P", STAC_D945GTP3),
	SND_PCI_QUIRK(PCI_VENDOR_ID_INTEL, 0x0d0d,
		      "Intel D945P", STAC_D945GTP3),
	SND_PCI_QUIRK(PCI_VENDOR_ID_INTEL, 0x0909,
		      "Intel D945P", STAC_D945GTP3),
	SND_PCI_QUIRK(PCI_VENDOR_ID_INTEL, 0x0505,
		      "Intel D945P", STAC_D945GTP3),
	SND_PCI_QUIRK(PCI_VENDOR_ID_INTEL, 0x0707,
		      "Intel D945P", STAC_D945GTP5),
	/* other intel */
	SND_PCI_QUIRK(PCI_VENDOR_ID_INTEL, 0x0204,
		      "Intel D945", STAC_D945_REF),
	/* other systems  */
	/* Apple Intel Mac (Mac Mini, MacBook, MacBook Pro...) */
	SND_PCI_QUIRK(0x8384, 0x7680,
		      "Mac", STAC_INTEL_MAC_AUTO),
	/* Dell systems  */
	SND_PCI_QUIRK(PCI_VENDOR_ID_DELL, 0x01a7,
		      "unknown Dell", STAC_922X_DELL_D81),
	SND_PCI_QUIRK(PCI_VENDOR_ID_DELL, 0x01a9,
		      "unknown Dell", STAC_922X_DELL_D81),
	SND_PCI_QUIRK(PCI_VENDOR_ID_DELL, 0x01ab,
		      "unknown Dell", STAC_922X_DELL_D81),
	SND_PCI_QUIRK(PCI_VENDOR_ID_DELL, 0x01ac,
		      "unknown Dell", STAC_922X_DELL_D82),
	SND_PCI_QUIRK(PCI_VENDOR_ID_DELL, 0x01bf,
		      "unknown Dell", STAC_922X_DELL_M81),
	SND_PCI_QUIRK(PCI_VENDOR_ID_DELL, 0x01d0,
		      "unknown Dell", STAC_922X_DELL_D82),
	SND_PCI_QUIRK(PCI_VENDOR_ID_DELL, 0x01d1,
		      "unknown Dell", STAC_922X_DELL_D81),
	SND_PCI_QUIRK(PCI_VENDOR_ID_DELL, 0x01d2,
		      "unknown Dell", STAC_922X_DELL_D81),
	SND_PCI_QUIRK(PCI_VENDOR_ID_DELL, 0x01d7,
		      "Dell XPS M1210", STAC_922X_DELL_M82),
	/* ECS/PC Chips boards */
	SND_PCI_QUIRK_MASK(0x1019, 0xf000, 0x2000,
		      "ECS/PC chips", STAC_ECS_202),
	{} /* terminator */
};

static unsigned int ref927x_pin_configs[14] = {
	0x02214020, 0x02a19080, 0x0181304e, 0x01014010,
	0x01a19040, 0x01011012, 0x01016011, 0x0101201f, 
	0x183301f0, 0x18a001f0, 0x18a001f0, 0x01442070,
	0x01c42190, 0x40000100,
};

static unsigned int d965_3st_pin_configs[14] = {
	0x0221401f, 0x02a19120, 0x40000100, 0x01014011,
	0x01a19021, 0x01813024, 0x40000100, 0x40000100,
	0x40000100, 0x40000100, 0x40000100, 0x40000100,
	0x40000100, 0x40000100
};

static unsigned int d965_5st_pin_configs[14] = {
	0x02214020, 0x02a19080, 0x0181304e, 0x01014010,
	0x01a19040, 0x01011012, 0x01016011, 0x40000100,
	0x40000100, 0x40000100, 0x40000100, 0x01442070,
	0x40000100, 0x40000100
};

static unsigned int d965_5st_no_fp_pin_configs[14] = {
	0x40000100, 0x40000100, 0x0181304e, 0x01014010,
	0x01a19040, 0x01011012, 0x01016011, 0x40000100,
	0x40000100, 0x40000100, 0x40000100, 0x01442070,
	0x40000100, 0x40000100
};

static unsigned int dell_3st_pin_configs[14] = {
	0x02211230, 0x02a11220, 0x01a19040, 0x01114210,
	0x01111212, 0x01116211, 0x01813050, 0x01112214,
	0x403003fa, 0x90a60040, 0x90a60040, 0x404003fb,
	0x40c003fc, 0x40000100
};

static unsigned int *stac927x_brd_tbl[STAC_927X_MODELS] = {
	[STAC_D965_REF_NO_JD] = ref927x_pin_configs,
	[STAC_D965_REF]  = ref927x_pin_configs,
	[STAC_D965_3ST]  = d965_3st_pin_configs,
	[STAC_D965_5ST]  = d965_5st_pin_configs,
	[STAC_D965_5ST_NO_FP]  = d965_5st_no_fp_pin_configs,
	[STAC_DELL_3ST]  = dell_3st_pin_configs,
	[STAC_DELL_BIOS] = NULL,
	[STAC_927X_VOLKNOB] = NULL,
};

static const char * const stac927x_models[STAC_927X_MODELS] = {
	[STAC_927X_AUTO]	= "auto",
	[STAC_D965_REF_NO_JD]	= "ref-no-jd",
	[STAC_D965_REF]		= "ref",
	[STAC_D965_3ST]		= "3stack",
	[STAC_D965_5ST]		= "5stack",
	[STAC_D965_5ST_NO_FP]	= "5stack-no-fp",
	[STAC_DELL_3ST]		= "dell-3stack",
	[STAC_DELL_BIOS]	= "dell-bios",
	[STAC_927X_VOLKNOB]	= "volknob",
};

static struct snd_pci_quirk stac927x_cfg_tbl[] = {
	/* SigmaTel reference board */
	SND_PCI_QUIRK(PCI_VENDOR_ID_INTEL, 0x2668,
		      "DFI LanParty", STAC_D965_REF),
	SND_PCI_QUIRK(PCI_VENDOR_ID_DFI, 0x3101,
		      "DFI LanParty", STAC_D965_REF),
	 /* Intel 946 based systems */
	SND_PCI_QUIRK(PCI_VENDOR_ID_INTEL, 0x3d01, "Intel D946", STAC_D965_3ST),
	SND_PCI_QUIRK(PCI_VENDOR_ID_INTEL, 0xa301, "Intel D946", STAC_D965_3ST),
	/* 965 based 3 stack systems */
	SND_PCI_QUIRK_MASK(PCI_VENDOR_ID_INTEL, 0xff00, 0x2100,
			   "Intel D965", STAC_D965_3ST),
	SND_PCI_QUIRK_MASK(PCI_VENDOR_ID_INTEL, 0xff00, 0x2000,
			   "Intel D965", STAC_D965_3ST),
	/* Dell 3 stack systems */
	SND_PCI_QUIRK(PCI_VENDOR_ID_DELL,  0x01dd, "Dell Dimension E520", STAC_DELL_3ST),
	SND_PCI_QUIRK(PCI_VENDOR_ID_DELL,  0x01ed, "Dell     ", STAC_DELL_3ST),
	SND_PCI_QUIRK(PCI_VENDOR_ID_DELL,  0x01f4, "Dell     ", STAC_DELL_3ST),
	/* Dell 3 stack systems with verb table in BIOS */
	SND_PCI_QUIRK(PCI_VENDOR_ID_DELL,  0x01f3, "Dell Inspiron 1420", STAC_DELL_BIOS),
	SND_PCI_QUIRK(PCI_VENDOR_ID_DELL,  0x01f7, "Dell XPS M1730", STAC_DELL_BIOS),
	SND_PCI_QUIRK(PCI_VENDOR_ID_DELL,  0x0227, "Dell Vostro 1400  ", STAC_DELL_BIOS),
	SND_PCI_QUIRK(PCI_VENDOR_ID_DELL,  0x022e, "Dell     ", STAC_DELL_BIOS),
	SND_PCI_QUIRK(PCI_VENDOR_ID_DELL,  0x022f, "Dell Inspiron 1525", STAC_DELL_BIOS),
	SND_PCI_QUIRK(PCI_VENDOR_ID_DELL,  0x0242, "Dell     ", STAC_DELL_BIOS),
	SND_PCI_QUIRK(PCI_VENDOR_ID_DELL,  0x0243, "Dell     ", STAC_DELL_BIOS),
	SND_PCI_QUIRK(PCI_VENDOR_ID_DELL,  0x02ff, "Dell     ", STAC_DELL_BIOS),
	SND_PCI_QUIRK(PCI_VENDOR_ID_DELL,  0x0209, "Dell XPS 1330", STAC_DELL_BIOS),
	/* 965 based 5 stack systems */
	SND_PCI_QUIRK_MASK(PCI_VENDOR_ID_INTEL, 0xff00, 0x2300,
			   "Intel D965", STAC_D965_5ST),
	SND_PCI_QUIRK_MASK(PCI_VENDOR_ID_INTEL, 0xff00, 0x2500,
			   "Intel D965", STAC_D965_5ST),
	/* volume-knob fixes */
	SND_PCI_QUIRK_VENDOR(0x10cf, "FSC", STAC_927X_VOLKNOB),
	{} /* terminator */
};

static unsigned int ref9205_pin_configs[12] = {
	0x40000100, 0x40000100, 0x01016011, 0x01014010,
	0x01813122, 0x01a19021, 0x01019020, 0x40000100,
	0x90a000f0, 0x90a000f0, 0x01441030, 0x01c41030
};

/*
    STAC 9205 pin configs for
    102801F1
    102801F2
    102801FC
    102801FD
    10280204
    1028021F
    10280228 (Dell Vostro 1500)
    10280229 (Dell Vostro 1700)
*/
static unsigned int dell_9205_m42_pin_configs[12] = {
	0x0321101F, 0x03A11020, 0x400003FA, 0x90170310,
	0x400003FB, 0x400003FC, 0x400003FD, 0x40F000F9,
	0x90A60330, 0x400003FF, 0x0144131F, 0x40C003FE,
};

/*
    STAC 9205 pin configs for
    102801F9
    102801FA
    102801FE
    102801FF (Dell Precision M4300)
    10280206
    10280200
    10280201
*/
static unsigned int dell_9205_m43_pin_configs[12] = {
	0x0321101f, 0x03a11020, 0x90a70330, 0x90170310,
	0x400000fe, 0x400000ff, 0x400000fd, 0x40f000f9,
	0x400000fa, 0x400000fc, 0x0144131f, 0x40c003f8,
};

static unsigned int dell_9205_m44_pin_configs[12] = {
	0x0421101f, 0x04a11020, 0x400003fa, 0x90170310,
	0x400003fb, 0x400003fc, 0x400003fd, 0x400003f9,
	0x90a60330, 0x400003ff, 0x01441340, 0x40c003fe,
};

static unsigned int *stac9205_brd_tbl[STAC_9205_MODELS] = {
	[STAC_9205_REF] = ref9205_pin_configs,
	[STAC_9205_DELL_M42] = dell_9205_m42_pin_configs,
	[STAC_9205_DELL_M43] = dell_9205_m43_pin_configs,
	[STAC_9205_DELL_M44] = dell_9205_m44_pin_configs,
	[STAC_9205_EAPD] = NULL,
};

static const char * const stac9205_models[STAC_9205_MODELS] = {
	[STAC_9205_AUTO] = "auto",
	[STAC_9205_REF] = "ref",
	[STAC_9205_DELL_M42] = "dell-m42",
	[STAC_9205_DELL_M43] = "dell-m43",
	[STAC_9205_DELL_M44] = "dell-m44",
	[STAC_9205_EAPD] = "eapd",
};

static struct snd_pci_quirk stac9205_cfg_tbl[] = {
	/* SigmaTel reference board */
	SND_PCI_QUIRK(PCI_VENDOR_ID_INTEL, 0x2668,
		      "DFI LanParty", STAC_9205_REF),
	SND_PCI_QUIRK(PCI_VENDOR_ID_INTEL, 0xfb30,
		      "SigmaTel", STAC_9205_REF),
	SND_PCI_QUIRK(PCI_VENDOR_ID_DFI, 0x3101,
		      "DFI LanParty", STAC_9205_REF),
	/* Dell */
	SND_PCI_QUIRK(PCI_VENDOR_ID_DELL, 0x01f1,
		      "unknown Dell", STAC_9205_DELL_M42),
	SND_PCI_QUIRK(PCI_VENDOR_ID_DELL, 0x01f2,
		      "unknown Dell", STAC_9205_DELL_M42),
	SND_PCI_QUIRK(PCI_VENDOR_ID_DELL, 0x01f8,
		      "Dell Precision", STAC_9205_DELL_M43),
	SND_PCI_QUIRK(PCI_VENDOR_ID_DELL, 0x01f9,
		      "Dell Precision", STAC_9205_DELL_M43),
	SND_PCI_QUIRK(PCI_VENDOR_ID_DELL, 0x01fa,
		      "Dell Precision", STAC_9205_DELL_M43),
	SND_PCI_QUIRK(PCI_VENDOR_ID_DELL, 0x01fc,
		      "unknown Dell", STAC_9205_DELL_M42),
	SND_PCI_QUIRK(PCI_VENDOR_ID_DELL, 0x01fd,
		      "unknown Dell", STAC_9205_DELL_M42),
	SND_PCI_QUIRK(PCI_VENDOR_ID_DELL, 0x01fe,
		      "Dell Precision", STAC_9205_DELL_M43),
	SND_PCI_QUIRK(PCI_VENDOR_ID_DELL, 0x01ff,
		      "Dell Precision M4300", STAC_9205_DELL_M43),
	SND_PCI_QUIRK(PCI_VENDOR_ID_DELL, 0x0204,
		      "unknown Dell", STAC_9205_DELL_M42),
	SND_PCI_QUIRK(PCI_VENDOR_ID_DELL, 0x0206,
		      "Dell Precision", STAC_9205_DELL_M43),
	SND_PCI_QUIRK(PCI_VENDOR_ID_DELL, 0x021b,
		      "Dell Precision", STAC_9205_DELL_M43),
	SND_PCI_QUIRK(PCI_VENDOR_ID_DELL, 0x021c,
		      "Dell Precision", STAC_9205_DELL_M43),
	SND_PCI_QUIRK(PCI_VENDOR_ID_DELL, 0x021f,
		      "Dell Inspiron", STAC_9205_DELL_M44),
	SND_PCI_QUIRK(PCI_VENDOR_ID_DELL, 0x0228,
		      "Dell Vostro 1500", STAC_9205_DELL_M42),
	SND_PCI_QUIRK(PCI_VENDOR_ID_DELL, 0x0229,
		      "Dell Vostro 1700", STAC_9205_DELL_M42),
	/* Gateway */
	SND_PCI_QUIRK(0x107b, 0x0560, "Gateway T6834c", STAC_9205_EAPD),
	SND_PCI_QUIRK(0x107b, 0x0565, "Gateway T1616", STAC_9205_EAPD),
	{} /* terminator */
};

static void stac92xx_set_config_regs(struct hda_codec *codec,
				     unsigned int *pincfgs)
{
	int i;
	struct sigmatel_spec *spec = codec->spec;

	if (!pincfgs)
		return;

	for (i = 0; i < spec->num_pins; i++)
		if (spec->pin_nids[i] && pincfgs[i])
			snd_hda_codec_set_pincfg(codec, spec->pin_nids[i],
						 pincfgs[i]);
}

/*
 * Analog playback callbacks
 */
static int stac92xx_playback_pcm_open(struct hda_pcm_stream *hinfo,
				      struct hda_codec *codec,
				      struct snd_pcm_substream *substream)
{
	struct sigmatel_spec *spec = codec->spec;
	if (spec->stream_delay)
		msleep(spec->stream_delay);
	return snd_hda_multi_out_analog_open(codec, &spec->multiout, substream,
					     hinfo);
}

static int stac92xx_playback_pcm_prepare(struct hda_pcm_stream *hinfo,
					 struct hda_codec *codec,
					 unsigned int stream_tag,
					 unsigned int format,
					 struct snd_pcm_substream *substream)
{
	struct sigmatel_spec *spec = codec->spec;
	return snd_hda_multi_out_analog_prepare(codec, &spec->multiout, stream_tag, format, substream);
}

static int stac92xx_playback_pcm_cleanup(struct hda_pcm_stream *hinfo,
					struct hda_codec *codec,
					struct snd_pcm_substream *substream)
{
	struct sigmatel_spec *spec = codec->spec;
	return snd_hda_multi_out_analog_cleanup(codec, &spec->multiout);
}

/*
 * Digital playback callbacks
 */
static int stac92xx_dig_playback_pcm_open(struct hda_pcm_stream *hinfo,
					  struct hda_codec *codec,
					  struct snd_pcm_substream *substream)
{
	struct sigmatel_spec *spec = codec->spec;
	return snd_hda_multi_out_dig_open(codec, &spec->multiout);
}

static int stac92xx_dig_playback_pcm_close(struct hda_pcm_stream *hinfo,
					   struct hda_codec *codec,
					   struct snd_pcm_substream *substream)
{
	struct sigmatel_spec *spec = codec->spec;
	return snd_hda_multi_out_dig_close(codec, &spec->multiout);
}

static int stac92xx_dig_playback_pcm_prepare(struct hda_pcm_stream *hinfo,
					 struct hda_codec *codec,
					 unsigned int stream_tag,
					 unsigned int format,
					 struct snd_pcm_substream *substream)
{
	struct sigmatel_spec *spec = codec->spec;
	return snd_hda_multi_out_dig_prepare(codec, &spec->multiout,
					     stream_tag, format, substream);
}

static int stac92xx_dig_playback_pcm_cleanup(struct hda_pcm_stream *hinfo,
					struct hda_codec *codec,
					struct snd_pcm_substream *substream)
{
	struct sigmatel_spec *spec = codec->spec;
	return snd_hda_multi_out_dig_cleanup(codec, &spec->multiout);
}


/*
 * Analog capture callbacks
 */
static int stac92xx_capture_pcm_prepare(struct hda_pcm_stream *hinfo,
					struct hda_codec *codec,
					unsigned int stream_tag,
					unsigned int format,
					struct snd_pcm_substream *substream)
{
	struct sigmatel_spec *spec = codec->spec;
	hda_nid_t nid = spec->adc_nids[substream->number];

	if (spec->powerdown_adcs) {
		msleep(40);
		snd_hda_codec_write(codec, nid, 0,
			AC_VERB_SET_POWER_STATE, AC_PWRST_D0);
	}
	snd_hda_codec_setup_stream(codec, nid, stream_tag, 0, format);
	return 0;
}

static int stac92xx_capture_pcm_cleanup(struct hda_pcm_stream *hinfo,
					struct hda_codec *codec,
					struct snd_pcm_substream *substream)
{
	struct sigmatel_spec *spec = codec->spec;
	hda_nid_t nid = spec->adc_nids[substream->number];

	snd_hda_codec_cleanup_stream(codec, nid);
	if (spec->powerdown_adcs)
		snd_hda_codec_write(codec, nid, 0,
			AC_VERB_SET_POWER_STATE, AC_PWRST_D3);
	return 0;
}

static struct hda_pcm_stream stac92xx_pcm_digital_playback = {
	.substreams = 1,
	.channels_min = 2,
	.channels_max = 2,
	/* NID is set in stac92xx_build_pcms */
	.ops = {
		.open = stac92xx_dig_playback_pcm_open,
		.close = stac92xx_dig_playback_pcm_close,
		.prepare = stac92xx_dig_playback_pcm_prepare,
		.cleanup = stac92xx_dig_playback_pcm_cleanup
	},
};

static struct hda_pcm_stream stac92xx_pcm_digital_capture = {
	.substreams = 1,
	.channels_min = 2,
	.channels_max = 2,
	/* NID is set in stac92xx_build_pcms */
};

static struct hda_pcm_stream stac92xx_pcm_analog_playback = {
	.substreams = 1,
	.channels_min = 2,
	.channels_max = 8,
	.nid = 0x02, /* NID to query formats and rates */
	.ops = {
		.open = stac92xx_playback_pcm_open,
		.prepare = stac92xx_playback_pcm_prepare,
		.cleanup = stac92xx_playback_pcm_cleanup
	},
};

static struct hda_pcm_stream stac92xx_pcm_analog_alt_playback = {
	.substreams = 1,
	.channels_min = 2,
	.channels_max = 2,
	.nid = 0x06, /* NID to query formats and rates */
	.ops = {
		.open = stac92xx_playback_pcm_open,
		.prepare = stac92xx_playback_pcm_prepare,
		.cleanup = stac92xx_playback_pcm_cleanup
	},
};

static struct hda_pcm_stream stac92xx_pcm_analog_capture = {
	.channels_min = 2,
	.channels_max = 2,
	/* NID + .substreams is set in stac92xx_build_pcms */
	.ops = {
		.prepare = stac92xx_capture_pcm_prepare,
		.cleanup = stac92xx_capture_pcm_cleanup
	},
};

static int stac92xx_build_pcms(struct hda_codec *codec)
{
	struct sigmatel_spec *spec = codec->spec;
	struct hda_pcm *info = spec->pcm_rec;

	codec->num_pcms = 1;
	codec->pcm_info = info;

	info->name = "STAC92xx Analog";
	info->stream[SNDRV_PCM_STREAM_PLAYBACK] = stac92xx_pcm_analog_playback;
	info->stream[SNDRV_PCM_STREAM_PLAYBACK].nid =
		spec->multiout.dac_nids[0];
	info->stream[SNDRV_PCM_STREAM_CAPTURE] = stac92xx_pcm_analog_capture;
	info->stream[SNDRV_PCM_STREAM_CAPTURE].nid = spec->adc_nids[0];
	info->stream[SNDRV_PCM_STREAM_CAPTURE].substreams = spec->num_adcs;

	if (spec->alt_switch) {
		codec->num_pcms++;
		info++;
		info->name = "STAC92xx Analog Alt";
		info->stream[SNDRV_PCM_STREAM_PLAYBACK] = stac92xx_pcm_analog_alt_playback;
	}

	if (spec->multiout.dig_out_nid || spec->dig_in_nid) {
		codec->num_pcms++;
		info++;
		info->name = "STAC92xx Digital";
		info->pcm_type = spec->autocfg.dig_out_type[0];
		if (spec->multiout.dig_out_nid) {
			info->stream[SNDRV_PCM_STREAM_PLAYBACK] = stac92xx_pcm_digital_playback;
			info->stream[SNDRV_PCM_STREAM_PLAYBACK].nid = spec->multiout.dig_out_nid;
		}
		if (spec->dig_in_nid) {
			info->stream[SNDRV_PCM_STREAM_CAPTURE] = stac92xx_pcm_digital_capture;
			info->stream[SNDRV_PCM_STREAM_CAPTURE].nid = spec->dig_in_nid;
		}
	}

	return 0;
}

static unsigned int stac92xx_get_default_vref(struct hda_codec *codec,
					hda_nid_t nid)
{
	unsigned int pincap = snd_hda_query_pin_caps(codec, nid);
	pincap = (pincap & AC_PINCAP_VREF) >> AC_PINCAP_VREF_SHIFT;
	if (pincap & AC_PINCAP_VREF_100)
		return AC_PINCTL_VREF_100;
	if (pincap & AC_PINCAP_VREF_80)
		return AC_PINCTL_VREF_80;
	if (pincap & AC_PINCAP_VREF_50)
		return AC_PINCTL_VREF_50;
	if (pincap & AC_PINCAP_VREF_GRD)
		return AC_PINCTL_VREF_GRD;
	return 0;
}

static void stac92xx_auto_set_pinctl(struct hda_codec *codec, hda_nid_t nid, int pin_type)

{
	snd_hda_codec_write_cache(codec, nid, 0,
				  AC_VERB_SET_PIN_WIDGET_CONTROL, pin_type);
}

#define stac92xx_hp_switch_info		snd_ctl_boolean_mono_info

static int stac92xx_hp_switch_get(struct snd_kcontrol *kcontrol,
			struct snd_ctl_elem_value *ucontrol)
{
	struct hda_codec *codec = snd_kcontrol_chip(kcontrol);
	struct sigmatel_spec *spec = codec->spec;

	ucontrol->value.integer.value[0] = !!spec->hp_switch;
	return 0;
}

static void stac_issue_unsol_event(struct hda_codec *codec, hda_nid_t nid);

static int stac92xx_hp_switch_put(struct snd_kcontrol *kcontrol,
			struct snd_ctl_elem_value *ucontrol)
{
	struct hda_codec *codec = snd_kcontrol_chip(kcontrol);
	struct sigmatel_spec *spec = codec->spec;
	int nid = kcontrol->private_value;
 
	spec->hp_switch = ucontrol->value.integer.value[0] ? nid : 0;

	/* check to be sure that the ports are upto date with
	 * switch changes
	 */
	stac_issue_unsol_event(codec, nid);

	return 1;
}

static int stac92xx_dc_bias_info(struct snd_kcontrol *kcontrol,
				struct snd_ctl_elem_info *uinfo)
{
	int i;
	static char *texts[] = {
		"Mic In", "Line In", "Line Out"
	};

	struct hda_codec *codec = snd_kcontrol_chip(kcontrol);
	struct sigmatel_spec *spec = codec->spec;
	hda_nid_t nid = kcontrol->private_value;

	if (nid == spec->mic_switch || nid == spec->line_switch)
		i = 3;
	else
		i = 2;

	uinfo->type = SNDRV_CTL_ELEM_TYPE_ENUMERATED;
	uinfo->value.enumerated.items = i;
	uinfo->count = 1;
	if (uinfo->value.enumerated.item >= i)
		uinfo->value.enumerated.item = i-1;
	strcpy(uinfo->value.enumerated.name,
		texts[uinfo->value.enumerated.item]);

	return 0;
}

static int stac92xx_dc_bias_get(struct snd_kcontrol *kcontrol,
				struct snd_ctl_elem_value *ucontrol)
{
	struct hda_codec *codec = snd_kcontrol_chip(kcontrol);
	hda_nid_t nid = kcontrol->private_value;
	unsigned int vref = stac92xx_vref_get(codec, nid);

	if (vref == stac92xx_get_default_vref(codec, nid))
		ucontrol->value.enumerated.item[0] = 0;
	else if (vref == AC_PINCTL_VREF_GRD)
		ucontrol->value.enumerated.item[0] = 1;
	else if (vref == AC_PINCTL_VREF_HIZ)
		ucontrol->value.enumerated.item[0] = 2;

	return 0;
}

static int stac92xx_dc_bias_put(struct snd_kcontrol *kcontrol,
				struct snd_ctl_elem_value *ucontrol)
{
	struct hda_codec *codec = snd_kcontrol_chip(kcontrol);
	unsigned int new_vref = 0;
	int error;
	hda_nid_t nid = kcontrol->private_value;

	if (ucontrol->value.enumerated.item[0] == 0)
		new_vref = stac92xx_get_default_vref(codec, nid);
	else if (ucontrol->value.enumerated.item[0] == 1)
		new_vref = AC_PINCTL_VREF_GRD;
	else if (ucontrol->value.enumerated.item[0] == 2)
		new_vref = AC_PINCTL_VREF_HIZ;
	else
		return 0;

	if (new_vref != stac92xx_vref_get(codec, nid)) {
		error = stac92xx_vref_set(codec, nid, new_vref);
		return error;
	}

	return 0;
}

static int stac92xx_io_switch_info(struct snd_kcontrol *kcontrol,
				struct snd_ctl_elem_info *uinfo)
{
	static char *texts[2];
	struct hda_codec *codec = snd_kcontrol_chip(kcontrol);
	struct sigmatel_spec *spec = codec->spec;

	if (kcontrol->private_value == spec->line_switch)
		texts[0] = "Line In";
	else
		texts[0] = "Mic In";
	texts[1] = "Line Out";
	uinfo->type = SNDRV_CTL_ELEM_TYPE_ENUMERATED;
	uinfo->value.enumerated.items = 2;
	uinfo->count = 1;

	if (uinfo->value.enumerated.item >= 2)
		uinfo->value.enumerated.item = 1;
	strcpy(uinfo->value.enumerated.name,
		texts[uinfo->value.enumerated.item]);

	return 0;
}

static int stac92xx_io_switch_get(struct snd_kcontrol *kcontrol, struct snd_ctl_elem_value *ucontrol)
{
	struct hda_codec *codec = snd_kcontrol_chip(kcontrol);
	struct sigmatel_spec *spec = codec->spec;
	hda_nid_t nid = kcontrol->private_value;
	int io_idx = (nid == spec->mic_switch) ? 1 : 0;

	ucontrol->value.enumerated.item[0] = spec->io_switch[io_idx];
	return 0;
}

static int stac92xx_io_switch_put(struct snd_kcontrol *kcontrol, struct snd_ctl_elem_value *ucontrol)
{
        struct hda_codec *codec = snd_kcontrol_chip(kcontrol);
	struct sigmatel_spec *spec = codec->spec;
	hda_nid_t nid = kcontrol->private_value;
	int io_idx = (nid == spec->mic_switch) ? 1 : 0;
	unsigned short val = !!ucontrol->value.enumerated.item[0];

	spec->io_switch[io_idx] = val;

	if (val)
		stac92xx_auto_set_pinctl(codec, nid, AC_PINCTL_OUT_EN);
	else {
		unsigned int pinctl = AC_PINCTL_IN_EN;
		if (io_idx) /* set VREF for mic */
			pinctl |= stac92xx_get_default_vref(codec, nid);
		stac92xx_auto_set_pinctl(codec, nid, pinctl);
	}

	/* check the auto-mute again: we need to mute/unmute the speaker
	 * appropriately according to the pin direction
	 */
	if (spec->hp_detect)
		stac_issue_unsol_event(codec, nid);

        return 1;
}

#define stac92xx_clfe_switch_info snd_ctl_boolean_mono_info

static int stac92xx_clfe_switch_get(struct snd_kcontrol *kcontrol,
		struct snd_ctl_elem_value *ucontrol)
{
	struct hda_codec *codec = snd_kcontrol_chip(kcontrol);
	struct sigmatel_spec *spec = codec->spec;

	ucontrol->value.integer.value[0] = spec->clfe_swap;
	return 0;
}

static int stac92xx_clfe_switch_put(struct snd_kcontrol *kcontrol,
		struct snd_ctl_elem_value *ucontrol)
{
	struct hda_codec *codec = snd_kcontrol_chip(kcontrol);
	struct sigmatel_spec *spec = codec->spec;
	hda_nid_t nid = kcontrol->private_value & 0xff;
	unsigned int val = !!ucontrol->value.integer.value[0];

	if (spec->clfe_swap == val)
		return 0;

	spec->clfe_swap = val;

	snd_hda_codec_write_cache(codec, nid, 0, AC_VERB_SET_EAPD_BTLENABLE,
		spec->clfe_swap ? 0x4 : 0x0);

	return 1;
}

#define STAC_CODEC_HP_SWITCH(xname) \
	{ .iface = SNDRV_CTL_ELEM_IFACE_MIXER, \
	  .name = xname, \
	  .index = 0, \
	  .info = stac92xx_hp_switch_info, \
	  .get = stac92xx_hp_switch_get, \
	  .put = stac92xx_hp_switch_put, \
	}

#define STAC_CODEC_IO_SWITCH(xname, xpval) \
	{ .iface = SNDRV_CTL_ELEM_IFACE_MIXER, \
	  .name = xname, \
	  .index = 0, \
          .info = stac92xx_io_switch_info, \
          .get = stac92xx_io_switch_get, \
          .put = stac92xx_io_switch_put, \
          .private_value = xpval, \
	}

#define STAC_CODEC_CLFE_SWITCH(xname, xpval) \
	{ .iface = SNDRV_CTL_ELEM_IFACE_MIXER, \
	  .name = xname, \
	  .index = 0, \
	  .info = stac92xx_clfe_switch_info, \
	  .get = stac92xx_clfe_switch_get, \
	  .put = stac92xx_clfe_switch_put, \
	  .private_value = xpval, \
	}

enum {
	STAC_CTL_WIDGET_VOL,
	STAC_CTL_WIDGET_MUTE,
	STAC_CTL_WIDGET_MUTE_BEEP,
	STAC_CTL_WIDGET_MONO_MUX,
	STAC_CTL_WIDGET_HP_SWITCH,
	STAC_CTL_WIDGET_IO_SWITCH,
	STAC_CTL_WIDGET_CLFE_SWITCH,
	STAC_CTL_WIDGET_DC_BIAS
};

static struct snd_kcontrol_new stac92xx_control_templates[] = {
	HDA_CODEC_VOLUME(NULL, 0, 0, 0),
	HDA_CODEC_MUTE(NULL, 0, 0, 0),
	HDA_CODEC_MUTE_BEEP(NULL, 0, 0, 0),
	STAC_MONO_MUX,
	STAC_CODEC_HP_SWITCH(NULL),
	STAC_CODEC_IO_SWITCH(NULL, 0),
	STAC_CODEC_CLFE_SWITCH(NULL, 0),
	DC_BIAS(NULL, 0, 0),
};

/* add dynamic controls */
static struct snd_kcontrol_new *
stac_control_new(struct sigmatel_spec *spec,
		 struct snd_kcontrol_new *ktemp,
		 const char *name,
		 unsigned int subdev)
{
	struct snd_kcontrol_new *knew;

	snd_array_init(&spec->kctls, sizeof(*knew), 32);
	knew = snd_array_new(&spec->kctls);
	if (!knew)
		return NULL;
	*knew = *ktemp;
	knew->name = kstrdup(name, GFP_KERNEL);
	if (!knew->name) {
		/* roolback */
		memset(knew, 0, sizeof(*knew));
		spec->kctls.alloced--;
		return NULL;
	}
	knew->subdevice = subdev;
	return knew;
}

static int stac92xx_add_control_temp(struct sigmatel_spec *spec,
				     struct snd_kcontrol_new *ktemp,
				     int idx, const char *name,
				     unsigned long val)
{
	struct snd_kcontrol_new *knew = stac_control_new(spec, ktemp, name,
							 HDA_SUBDEV_AMP_FLAG);
	if (!knew)
		return -ENOMEM;
	knew->index = idx;
	knew->private_value = val;
	return 0;
}

static inline int stac92xx_add_control_idx(struct sigmatel_spec *spec,
					   int type, int idx, const char *name,
					   unsigned long val)
{
	return stac92xx_add_control_temp(spec,
					 &stac92xx_control_templates[type],
					 idx, name, val);
}


/* add dynamic controls */
static inline int stac92xx_add_control(struct sigmatel_spec *spec, int type,
				       const char *name, unsigned long val)
{
	return stac92xx_add_control_idx(spec, type, 0, name, val);
}

static struct snd_kcontrol_new stac_input_src_temp = {
	.iface = SNDRV_CTL_ELEM_IFACE_MIXER,
	.name = "Input Source",
	.info = stac92xx_mux_enum_info,
	.get = stac92xx_mux_enum_get,
	.put = stac92xx_mux_enum_put,
};

static inline int stac92xx_add_jack_mode_control(struct hda_codec *codec,
						hda_nid_t nid, int idx)
{
	int def_conf = snd_hda_codec_get_pincfg(codec, nid);
	int control = 0;
	struct sigmatel_spec *spec = codec->spec;
	char name[22];

	if (snd_hda_get_input_pin_attr(def_conf) != INPUT_PIN_ATTR_INT) {
		if (stac92xx_get_default_vref(codec, nid) == AC_PINCTL_VREF_GRD
			&& nid == spec->line_switch)
			control = STAC_CTL_WIDGET_IO_SWITCH;
		else if (snd_hda_query_pin_caps(codec, nid)
			& (AC_PINCAP_VREF_GRD << AC_PINCAP_VREF_SHIFT))
			control = STAC_CTL_WIDGET_DC_BIAS;
		else if (nid == spec->mic_switch)
			control = STAC_CTL_WIDGET_IO_SWITCH;
	}

	if (control) {
		strcpy(name, hda_get_input_pin_label(codec, nid, 1));
		return stac92xx_add_control(codec->spec, control,
					strcat(name, " Jack Mode"), nid);
	}

	return 0;
}

static int stac92xx_add_input_source(struct sigmatel_spec *spec)
{
	struct snd_kcontrol_new *knew;
	struct hda_input_mux *imux = &spec->private_imux;

	if (spec->auto_mic)
		return 0; /* no need for input source */
	if (!spec->num_adcs || imux->num_items <= 1)
		return 0; /* no need for input source control */
	knew = stac_control_new(spec, &stac_input_src_temp,
				stac_input_src_temp.name, 0);
	if (!knew)
		return -ENOMEM;
	knew->count = spec->num_adcs;
	return 0;
}

/* check whether the line-input can be used as line-out */
static hda_nid_t check_line_out_switch(struct hda_codec *codec)
{
	struct sigmatel_spec *spec = codec->spec;
	struct auto_pin_cfg *cfg = &spec->autocfg;
	hda_nid_t nid;
	unsigned int pincap;
	int i;

	if (cfg->line_out_type != AUTO_PIN_LINE_OUT)
		return 0;
	for (i = 0; i < cfg->num_inputs; i++) {
		if (cfg->inputs[i].type == AUTO_PIN_LINE_IN) {
			nid = cfg->inputs[i].pin;
			pincap = snd_hda_query_pin_caps(codec, nid);
			if (pincap & AC_PINCAP_OUT)
				return nid;
		}
	}
	return 0;
}

static hda_nid_t get_unassigned_dac(struct hda_codec *codec, hda_nid_t nid);

/* check whether the mic-input can be used as line-out */
static hda_nid_t check_mic_out_switch(struct hda_codec *codec, hda_nid_t *dac)
{
	struct sigmatel_spec *spec = codec->spec;
	struct auto_pin_cfg *cfg = &spec->autocfg;
	unsigned int def_conf, pincap;
	int i;

	*dac = 0;
	if (cfg->line_out_type != AUTO_PIN_LINE_OUT)
		return 0;
	for (i = 0; i < cfg->num_inputs; i++) {
		hda_nid_t nid = cfg->inputs[i].pin;
		if (cfg->inputs[i].type != AUTO_PIN_MIC)
			continue;
		def_conf = snd_hda_codec_get_pincfg(codec, nid);
		/* some laptops have an internal analog microphone
		 * which can't be used as a output */
		if (snd_hda_get_input_pin_attr(def_conf) != INPUT_PIN_ATTR_INT) {
			pincap = snd_hda_query_pin_caps(codec, nid);
			if (pincap & AC_PINCAP_OUT) {
				*dac = get_unassigned_dac(codec, nid);
				if (*dac)
					return nid;
			}
		}
	}
	return 0;
}

static int is_in_dac_nids(struct sigmatel_spec *spec, hda_nid_t nid)
{
	int i;
	
	for (i = 0; i < spec->multiout.num_dacs; i++) {
		if (spec->multiout.dac_nids[i] == nid)
			return 1;
	}

	return 0;
}

static int check_all_dac_nids(struct sigmatel_spec *spec, hda_nid_t nid)
{
	int i;
	if (is_in_dac_nids(spec, nid))
		return 1;
	for (i = 0; i < spec->autocfg.hp_outs; i++)
		if (spec->hp_dacs[i] == nid)
			return 1;
	for (i = 0; i < spec->autocfg.speaker_outs; i++)
		if (spec->speaker_dacs[i] == nid)
			return 1;
	return 0;
}

static hda_nid_t get_unassigned_dac(struct hda_codec *codec, hda_nid_t nid)
{
	struct sigmatel_spec *spec = codec->spec;
	int j, conn_len;
	hda_nid_t conn[HDA_MAX_CONNECTIONS];
	unsigned int wcaps, wtype;

	conn_len = snd_hda_get_connections(codec, nid, conn,
					   HDA_MAX_CONNECTIONS);
	/* 92HD88: trace back up the link of nids to find the DAC */
	while (conn_len == 1 && (get_wcaps_type(get_wcaps(codec, conn[0]))
					!= AC_WID_AUD_OUT)) {
		nid = conn[0];
		conn_len = snd_hda_get_connections(codec, nid, conn,
			HDA_MAX_CONNECTIONS);
	}
	for (j = 0; j < conn_len; j++) {
		wcaps = get_wcaps(codec, conn[j]);
		wtype = get_wcaps_type(wcaps);
		/* we check only analog outputs */
		if (wtype != AC_WID_AUD_OUT || (wcaps & AC_WCAP_DIGITAL))
			continue;
		/* if this route has a free DAC, assign it */
		if (!check_all_dac_nids(spec, conn[j])) {
			if (conn_len > 1) {
				/* select this DAC in the pin's input mux */
				snd_hda_codec_write_cache(codec, nid, 0,
						  AC_VERB_SET_CONNECT_SEL, j);
			}
			return conn[j];
		}
	}
	/* if all DACs are already assigned, connect to the primary DAC */
	if (conn_len > 1) {
		for (j = 0; j < conn_len; j++) {
			if (conn[j] == spec->multiout.dac_nids[0]) {
				snd_hda_codec_write_cache(codec, nid, 0,
						  AC_VERB_SET_CONNECT_SEL, j);
				break;
			}
		}
	}
	return 0;
}

static int add_spec_dacs(struct sigmatel_spec *spec, hda_nid_t nid);
static int add_spec_extra_dacs(struct sigmatel_spec *spec, hda_nid_t nid);

/*
 * Fill in the dac_nids table from the parsed pin configuration
 * This function only works when every pin in line_out_pins[]
 * contains atleast one DAC in its connection list. Some 92xx
 * codecs are not connected directly to a DAC, such as the 9200
 * and 9202/925x. For those, dac_nids[] must be hard-coded.
 */
static int stac92xx_auto_fill_dac_nids(struct hda_codec *codec)
{
	struct sigmatel_spec *spec = codec->spec;
	struct auto_pin_cfg *cfg = &spec->autocfg;
	int i;
	hda_nid_t nid, dac;
	
	for (i = 0; i < cfg->line_outs; i++) {
		nid = cfg->line_out_pins[i];
		dac = get_unassigned_dac(codec, nid);
		if (!dac) {
			if (spec->multiout.num_dacs > 0) {
				/* we have already working output pins,
				 * so let's drop the broken ones again
				 */
				cfg->line_outs = spec->multiout.num_dacs;
				break;
			}
			/* error out, no available DAC found */
			snd_printk(KERN_ERR
				   "%s: No available DAC for pin 0x%x\n",
				   __func__, nid);
			return -ENODEV;
		}
		add_spec_dacs(spec, dac);
	}

	for (i = 0; i < cfg->hp_outs; i++) {
		nid = cfg->hp_pins[i];
		dac = get_unassigned_dac(codec, nid);
		if (dac) {
			if (!spec->multiout.hp_nid)
				spec->multiout.hp_nid = dac;
			else
				add_spec_extra_dacs(spec, dac);
		}
		spec->hp_dacs[i] = dac;
	}

	for (i = 0; i < cfg->speaker_outs; i++) {
		nid = cfg->speaker_pins[i];
		dac = get_unassigned_dac(codec, nid);
		if (dac)
			add_spec_extra_dacs(spec, dac);
		spec->speaker_dacs[i] = dac;
	}

	/* add line-in as output */
	nid = check_line_out_switch(codec);
	if (nid) {
		dac = get_unassigned_dac(codec, nid);
		if (dac) {
			snd_printdd("STAC: Add line-in 0x%x as output %d\n",
				    nid, cfg->line_outs);
			cfg->line_out_pins[cfg->line_outs] = nid;
			cfg->line_outs++;
			spec->line_switch = nid;
			add_spec_dacs(spec, dac);
		}
	}
	/* add mic as output */
	nid = check_mic_out_switch(codec, &dac);
	if (nid && dac) {
		snd_printdd("STAC: Add mic-in 0x%x as output %d\n",
			    nid, cfg->line_outs);
		cfg->line_out_pins[cfg->line_outs] = nid;
		cfg->line_outs++;
		spec->mic_switch = nid;
		add_spec_dacs(spec, dac);
	}

	snd_printd("stac92xx: dac_nids=%d (0x%x/0x%x/0x%x/0x%x/0x%x)\n",
		   spec->multiout.num_dacs,
		   spec->multiout.dac_nids[0],
		   spec->multiout.dac_nids[1],
		   spec->multiout.dac_nids[2],
		   spec->multiout.dac_nids[3],
		   spec->multiout.dac_nids[4]);

	return 0;
}

/* create volume control/switch for the given prefx type */
static int create_controls_idx(struct hda_codec *codec, const char *pfx,
			       int idx, hda_nid_t nid, int chs)
{
	struct sigmatel_spec *spec = codec->spec;
	char name[32];
	int err;

	if (!spec->check_volume_offset) {
		unsigned int caps, step, nums, db_scale;
		caps = query_amp_caps(codec, nid, HDA_OUTPUT);
		step = (caps & AC_AMPCAP_STEP_SIZE) >>
			AC_AMPCAP_STEP_SIZE_SHIFT;
		step = (step + 1) * 25; /* in .01dB unit */
		nums = (caps & AC_AMPCAP_NUM_STEPS) >>
			AC_AMPCAP_NUM_STEPS_SHIFT;
		db_scale = nums * step;
		/* if dB scale is over -64dB, and finer enough,
		 * let's reduce it to half
		 */
		if (db_scale > 6400 && nums >= 0x1f)
			spec->volume_offset = nums / 2;
		spec->check_volume_offset = 1;
	}

	sprintf(name, "%s Playback Volume", pfx);
	err = stac92xx_add_control_idx(spec, STAC_CTL_WIDGET_VOL, idx, name,
		HDA_COMPOSE_AMP_VAL_OFS(nid, chs, 0, HDA_OUTPUT,
					spec->volume_offset));
	if (err < 0)
		return err;
	sprintf(name, "%s Playback Switch", pfx);
	err = stac92xx_add_control_idx(spec, STAC_CTL_WIDGET_MUTE, idx, name,
				   HDA_COMPOSE_AMP_VAL(nid, chs, 0, HDA_OUTPUT));
	if (err < 0)
		return err;
	return 0;
}

#define create_controls(codec, pfx, nid, chs) \
	create_controls_idx(codec, pfx, 0, nid, chs)

static int add_spec_dacs(struct sigmatel_spec *spec, hda_nid_t nid)
{
	if (spec->multiout.num_dacs > 4) {
		printk(KERN_WARNING "stac92xx: No space for DAC 0x%x\n", nid);
		return 1;
	} else {
		spec->multiout.dac_nids[spec->multiout.num_dacs] = nid;
		spec->multiout.num_dacs++;
	}
	return 0;
}

static int add_spec_extra_dacs(struct sigmatel_spec *spec, hda_nid_t nid)
{
	int i;
	for (i = 0; i < ARRAY_SIZE(spec->multiout.extra_out_nid); i++) {
		if (!spec->multiout.extra_out_nid[i]) {
			spec->multiout.extra_out_nid[i] = nid;
			return 0;
		}
	}
	printk(KERN_WARNING "stac92xx: No space for extra DAC 0x%x\n", nid);
	return 1;
}

/* Create output controls
 * The mixer elements are named depending on the given type (AUTO_PIN_XXX_OUT)
 */
static int create_multi_out_ctls(struct hda_codec *codec, int num_outs,
				 const hda_nid_t *pins,
				 const hda_nid_t *dac_nids,
				 int type)
{
	struct sigmatel_spec *spec = codec->spec;
	static const char * const chname[4] = {
		"Front", "Surround", NULL /*CLFE*/, "Side"
	};
	hda_nid_t nid;
	int i, err;
	unsigned int wid_caps;

	for (i = 0; i < num_outs && i < ARRAY_SIZE(chname); i++) {
		if (type == AUTO_PIN_HP_OUT && !spec->hp_detect) {
			wid_caps = get_wcaps(codec, pins[i]);
			if (wid_caps & AC_WCAP_UNSOL_CAP)
				spec->hp_detect = 1;
		}
		nid = dac_nids[i];
		if (!nid)
			continue;
		if (type != AUTO_PIN_HP_OUT && i == 2) {
			/* Center/LFE */
			err = create_controls(codec, "Center", nid, 1);
			if (err < 0)
				return err;
			err = create_controls(codec, "LFE", nid, 2);
			if (err < 0)
				return err;

			wid_caps = get_wcaps(codec, nid);

			if (wid_caps & AC_WCAP_LR_SWAP) {
				err = stac92xx_add_control(spec,
					STAC_CTL_WIDGET_CLFE_SWITCH,
					"Swap Center/LFE Playback Switch", nid);

				if (err < 0)
					return err;
			}

		} else {
			const char *name;
			int idx;
			switch (type) {
			case AUTO_PIN_HP_OUT:
				name = "Headphone";
				idx = i;
				break;
			case AUTO_PIN_SPEAKER_OUT:
				name = "Speaker";
				idx = i;
				break;
			default:
				name = chname[i];
				idx = 0;
				break;
			}
			err = create_controls_idx(codec, name, idx, nid, 3);
			if (err < 0)
				return err;
		}
	}
	return 0;
}

static int stac92xx_add_capvol_ctls(struct hda_codec *codec, unsigned long vol,
				    unsigned long sw, int idx)
{
	int err;
	err = stac92xx_add_control_idx(codec->spec, STAC_CTL_WIDGET_VOL, idx,
				       "Capture Volume", vol);
	if (err < 0)
		return err;
	err = stac92xx_add_control_idx(codec->spec, STAC_CTL_WIDGET_MUTE, idx,
				       "Capture Switch", sw);
	if (err < 0)
		return err;
	return 0;
}

/* add playback controls from the parsed DAC table */
static int stac92xx_auto_create_multi_out_ctls(struct hda_codec *codec,
					       const struct auto_pin_cfg *cfg)
{
	struct sigmatel_spec *spec = codec->spec;
	hda_nid_t nid;
	int err;
	int idx;

	err = create_multi_out_ctls(codec, cfg->line_outs, cfg->line_out_pins,
				    spec->multiout.dac_nids,
				    cfg->line_out_type);
	if (err < 0)
		return err;

	if (cfg->hp_outs > 1 && cfg->line_out_type == AUTO_PIN_LINE_OUT) {
		err = stac92xx_add_control(spec,
			STAC_CTL_WIDGET_HP_SWITCH,
			"Headphone as Line Out Switch",
			cfg->hp_pins[cfg->hp_outs - 1]);
		if (err < 0)
			return err;
	}

	for (idx = 0; idx < cfg->num_inputs; idx++) {
		if (cfg->inputs[idx].type > AUTO_PIN_LINE_IN)
			break;
		nid = cfg->inputs[idx].pin;
		err = stac92xx_add_jack_mode_control(codec, nid, idx);
		if (err < 0)
			return err;
	}

	return 0;
}

/* add playback controls for Speaker and HP outputs */
static int stac92xx_auto_create_hp_ctls(struct hda_codec *codec,
					struct auto_pin_cfg *cfg)
{
	struct sigmatel_spec *spec = codec->spec;
	int err;

	err = create_multi_out_ctls(codec, cfg->hp_outs, cfg->hp_pins,
				    spec->hp_dacs, AUTO_PIN_HP_OUT);
	if (err < 0)
		return err;

	err = create_multi_out_ctls(codec, cfg->speaker_outs, cfg->speaker_pins,
				    spec->speaker_dacs, AUTO_PIN_SPEAKER_OUT);
	if (err < 0)
		return err;

	return 0;
}

/* labels for mono mux outputs */
static const char * const stac92xx_mono_labels[4] = {
	"DAC0", "DAC1", "Mixer", "DAC2"
};

/* create mono mux for mono out on capable codecs */
static int stac92xx_auto_create_mono_output_ctls(struct hda_codec *codec)
{
	struct sigmatel_spec *spec = codec->spec;
	struct hda_input_mux *mono_mux = &spec->private_mono_mux;
	int i, num_cons;
	hda_nid_t con_lst[ARRAY_SIZE(stac92xx_mono_labels)];

	num_cons = snd_hda_get_connections(codec,
				spec->mono_nid,
				con_lst,
				HDA_MAX_NUM_INPUTS);
	if (num_cons <= 0 || num_cons > ARRAY_SIZE(stac92xx_mono_labels))
		return -EINVAL;

	for (i = 0; i < num_cons; i++)
		snd_hda_add_imux_item(mono_mux, stac92xx_mono_labels[i], i,
				      NULL);

	return stac92xx_add_control(spec, STAC_CTL_WIDGET_MONO_MUX,
				"Mono Mux", spec->mono_nid);
}

/* create PC beep volume controls */
static int stac92xx_auto_create_beep_ctls(struct hda_codec *codec,
						hda_nid_t nid)
{
	struct sigmatel_spec *spec = codec->spec;
	u32 caps = query_amp_caps(codec, nid, HDA_OUTPUT);
	int err, type = STAC_CTL_WIDGET_MUTE_BEEP;

	if (spec->anabeep_nid == nid)
		type = STAC_CTL_WIDGET_MUTE;

	/* check for mute support for the the amp */
	if ((caps & AC_AMPCAP_MUTE) >> AC_AMPCAP_MUTE_SHIFT) {
		err = stac92xx_add_control(spec, type,
			"Beep Playback Switch",
			HDA_COMPOSE_AMP_VAL(nid, 1, 0, HDA_OUTPUT));
			if (err < 0)
				return err;
	}

	/* check to see if there is volume support for the amp */
	if ((caps & AC_AMPCAP_NUM_STEPS) >> AC_AMPCAP_NUM_STEPS_SHIFT) {
		err = stac92xx_add_control(spec, STAC_CTL_WIDGET_VOL,
			"Beep Playback Volume",
			HDA_COMPOSE_AMP_VAL(nid, 1, 0, HDA_OUTPUT));
			if (err < 0)
				return err;
	}
	return 0;
}

#ifdef CONFIG_SND_HDA_INPUT_BEEP
#define stac92xx_dig_beep_switch_info snd_ctl_boolean_mono_info

static int stac92xx_dig_beep_switch_get(struct snd_kcontrol *kcontrol,
					struct snd_ctl_elem_value *ucontrol)
{
	struct hda_codec *codec = snd_kcontrol_chip(kcontrol);
	ucontrol->value.integer.value[0] = codec->beep->enabled;
	return 0;
}

static int stac92xx_dig_beep_switch_put(struct snd_kcontrol *kcontrol,
					struct snd_ctl_elem_value *ucontrol)
{
	struct hda_codec *codec = snd_kcontrol_chip(kcontrol);
	return snd_hda_enable_beep_device(codec, ucontrol->value.integer.value[0]);
}

static struct snd_kcontrol_new stac92xx_dig_beep_ctrl = {
	.iface = SNDRV_CTL_ELEM_IFACE_MIXER,
	.info = stac92xx_dig_beep_switch_info,
	.get = stac92xx_dig_beep_switch_get,
	.put = stac92xx_dig_beep_switch_put,
};

static int stac92xx_beep_switch_ctl(struct hda_codec *codec)
{
	return stac92xx_add_control_temp(codec->spec, &stac92xx_dig_beep_ctrl,
					 0, "Beep Playback Switch", 0);
}
#endif

static int stac92xx_auto_create_mux_input_ctls(struct hda_codec *codec)
{
	struct sigmatel_spec *spec = codec->spec;
	int i, j, err = 0;

	for (i = 0; i < spec->num_muxes; i++) {
		hda_nid_t nid;
		unsigned int wcaps;
		unsigned long val;

		nid = spec->mux_nids[i];
		wcaps = get_wcaps(codec, nid);
		if (!(wcaps & AC_WCAP_OUT_AMP))
			continue;

		/* check whether already the same control was created as
		 * normal Capture Volume.
		 */
		val = HDA_COMPOSE_AMP_VAL(nid, 3, 0, HDA_OUTPUT);
		for (j = 0; j < spec->num_caps; j++) {
			if (spec->capvols[j] == val)
				break;
		}
		if (j < spec->num_caps)
			continue;

		err = stac92xx_add_control_idx(spec, STAC_CTL_WIDGET_VOL, i,
					       "Mux Capture Volume", val);
		if (err < 0)
			return err;
	}
	return 0;
};

static const char * const stac92xx_spdif_labels[3] = {
	"Digital Playback", "Analog Mux 1", "Analog Mux 2",
};

static int stac92xx_auto_create_spdif_mux_ctls(struct hda_codec *codec)
{
	struct sigmatel_spec *spec = codec->spec;
	struct hda_input_mux *spdif_mux = &spec->private_smux;
	const char * const *labels = spec->spdif_labels;
	int i, num_cons;
	hda_nid_t con_lst[HDA_MAX_NUM_INPUTS];

	num_cons = snd_hda_get_connections(codec,
				spec->smux_nids[0],
				con_lst,
				HDA_MAX_NUM_INPUTS);
	if (num_cons <= 0)
		return -EINVAL;

	if (!labels)
		labels = stac92xx_spdif_labels;

	for (i = 0; i < num_cons; i++)
		snd_hda_add_imux_item(spdif_mux, labels[i], i, NULL);

	return 0;
}

/* labels for dmic mux inputs */
static const char * const stac92xx_dmic_labels[5] = {
	"Analog Inputs", "Digital Mic 1", "Digital Mic 2",
	"Digital Mic 3", "Digital Mic 4"
};

static int get_connection_index(struct hda_codec *codec, hda_nid_t mux,
				hda_nid_t nid)
{
	hda_nid_t conn[HDA_MAX_NUM_INPUTS];
	int i, nums;

	nums = snd_hda_get_connections(codec, mux, conn, ARRAY_SIZE(conn));
	for (i = 0; i < nums; i++)
		if (conn[i] == nid)
			return i;
	return -1;
}

/* create a volume assigned to the given pin (only if supported) */
/* return 1 if the volume control is created */
static int create_elem_capture_vol(struct hda_codec *codec, hda_nid_t nid,
				   const char *label, int idx, int direction)
{
	unsigned int caps, nums;
	char name[32];
	int err;

	if (direction == HDA_OUTPUT)
		caps = AC_WCAP_OUT_AMP;
	else
		caps = AC_WCAP_IN_AMP;
	if (!(get_wcaps(codec, nid) & caps))
		return 0;
	caps = query_amp_caps(codec, nid, direction);
	nums = (caps & AC_AMPCAP_NUM_STEPS) >> AC_AMPCAP_NUM_STEPS_SHIFT;
	if (!nums)
		return 0;
	snprintf(name, sizeof(name), "%s Capture Volume", label);
	err = stac92xx_add_control_idx(codec->spec, STAC_CTL_WIDGET_VOL, idx, name,
				       HDA_COMPOSE_AMP_VAL(nid, 3, 0, direction));
	if (err < 0)
		return err;
	return 1;
}

/* create playback/capture controls for input pins on dmic capable codecs */
static int stac92xx_auto_create_dmic_input_ctls(struct hda_codec *codec,
						const struct auto_pin_cfg *cfg)
{
	struct sigmatel_spec *spec = codec->spec;
	struct hda_input_mux *imux = &spec->private_imux;
	struct hda_input_mux *dimux = &spec->private_dimux;
	int err, i;
	unsigned int def_conf;

	snd_hda_add_imux_item(dimux, stac92xx_dmic_labels[0], 0, NULL);

	for (i = 0; i < spec->num_dmics; i++) {
		hda_nid_t nid;
		int index, type_idx;
		const char *label;

		nid = spec->dmic_nids[i];
		if (get_wcaps_type(get_wcaps(codec, nid)) != AC_WID_PIN)
			continue;
		def_conf = snd_hda_codec_get_pincfg(codec, nid);
		if (get_defcfg_connect(def_conf) == AC_JACK_PORT_NONE)
			continue;

		index = get_connection_index(codec, spec->dmux_nids[0], nid);
		if (index < 0)
			continue;

		label = hda_get_input_pin_label(codec, nid, 1);
		snd_hda_add_imux_item(dimux, label, index, &type_idx);
<<<<<<< HEAD
=======
		if (snd_hda_get_bool_hint(codec, "separate_dmux") != 1)
			snd_hda_add_imux_item(imux, label, index, &type_idx);
>>>>>>> 3cbea436

		err = create_elem_capture_vol(codec, nid, label, type_idx,
					      HDA_INPUT);
		if (err < 0)
			return err;
		if (!err) {
			err = create_elem_capture_vol(codec, nid, label,
						      type_idx, HDA_OUTPUT);
			if (err < 0)
				return err;
		}
<<<<<<< HEAD

		if (snd_hda_get_bool_hint(codec, "separate_dmux") != 1) {
			snd_hda_add_imux_item(imux, label, index, NULL);
			spec->num_analog_muxes++;
		}
=======
>>>>>>> 3cbea436
	}

	return 0;
}

static int check_mic_pin(struct hda_codec *codec, hda_nid_t nid,
			 hda_nid_t *fixed, hda_nid_t *ext, hda_nid_t *dock)
{
	unsigned int cfg;

	if (!nid)
		return 0;
	cfg = snd_hda_codec_get_pincfg(codec, nid);
	switch (snd_hda_get_input_pin_attr(cfg)) {
	case INPUT_PIN_ATTR_INT:
		if (*fixed)
			return 1; /* already occupied */
		*fixed = nid;
		break;
	case INPUT_PIN_ATTR_UNUSED:
		break;
	case INPUT_PIN_ATTR_DOCK:
		if (*dock)
			return 1; /* already occupied */
		*dock = nid;
		break;
	default:
		if (*ext)
			return 1; /* already occupied */
		*ext = nid;
		break;
	}
	return 0;
}

static int set_mic_route(struct hda_codec *codec,
			 struct sigmatel_mic_route *mic,
			 hda_nid_t pin)
{
	struct sigmatel_spec *spec = codec->spec;
	struct auto_pin_cfg *cfg = &spec->autocfg;
	int i;

	mic->pin = pin;
	if (pin == 0)
		return 0;
	for (i = 0; i < cfg->num_inputs; i++) {
		if (pin == cfg->inputs[i].pin)
			break;
	}
	if (i < cfg->num_inputs && cfg->inputs[i].type == AUTO_PIN_MIC) {
		/* analog pin */
		i = get_connection_index(codec, spec->mux_nids[0], pin);
		if (i < 0)
			return -1;
		mic->mux_idx = i;
		mic->dmux_idx = -1;
		if (spec->dmux_nids)
			mic->dmux_idx = get_connection_index(codec,
							     spec->dmux_nids[0],
							     spec->mux_nids[0]);
	}  else if (spec->dmux_nids) {
		/* digital pin */
		i = get_connection_index(codec, spec->dmux_nids[0], pin);
		if (i < 0)
			return -1;
		mic->dmux_idx = i;
		mic->mux_idx = -1;
		if (spec->mux_nids)
			mic->mux_idx = get_connection_index(codec,
							    spec->mux_nids[0],
							    spec->dmux_nids[0]);
	}
	return 0;
}

/* return non-zero if the device is for automatic mic switch */
static int stac_check_auto_mic(struct hda_codec *codec)
{
	struct sigmatel_spec *spec = codec->spec;
	struct auto_pin_cfg *cfg = &spec->autocfg;
	hda_nid_t fixed, ext, dock;
	int i;

	for (i = 0; i < cfg->num_inputs; i++) {
		if (cfg->inputs[i].type >= AUTO_PIN_LINE_IN)
			return 0; /* must be exclusively mics */
	}
	fixed = ext = dock = 0;
	for (i = 0; i < cfg->num_inputs; i++)
		if (check_mic_pin(codec, cfg->inputs[i].pin,
		    &fixed, &ext, &dock))
			return 0;
	for (i = 0; i < spec->num_dmics; i++)
		if (check_mic_pin(codec, spec->dmic_nids[i],
		    &fixed, &ext, &dock))
			return 0;
<<<<<<< HEAD
	if (!fixed && !ext && !dock)
=======
	if (!fixed || (!ext && !dock))
>>>>>>> 3cbea436
		return 0; /* no input to switch */
	if (!(get_wcaps(codec, ext) & AC_WCAP_UNSOL_CAP))
		return 0; /* no unsol support */
	if (set_mic_route(codec, &spec->ext_mic, ext) ||
	    set_mic_route(codec, &spec->int_mic, fixed) ||
	    set_mic_route(codec, &spec->dock_mic, dock))
		return 0; /* something is wrong */
	return 1;
}

/* create playback/capture controls for input pins */
static int stac92xx_auto_create_analog_input_ctls(struct hda_codec *codec, const struct auto_pin_cfg *cfg)
{
	struct sigmatel_spec *spec = codec->spec;
	struct hda_input_mux *imux = &spec->private_imux;
	int i, j;
	const char *label;

	for (i = 0; i < cfg->num_inputs; i++) {
		hda_nid_t nid = cfg->inputs[i].pin;
		int index, err, type_idx;

		index = -1;
		for (j = 0; j < spec->num_muxes; j++) {
			index = get_connection_index(codec, spec->mux_nids[j],
						     nid);
			if (index >= 0)
				break;
		}
		if (index < 0)
			continue;

		label = hda_get_autocfg_input_label(codec, cfg, i);
		snd_hda_add_imux_item(imux, label, index, &type_idx);

		err = create_elem_capture_vol(codec, nid,
					      label, type_idx,
					      HDA_INPUT);
		if (err < 0)
			return err;
	}
	spec->num_analog_muxes = imux->num_items;

	if (imux->num_items) {
		/*
		 * Set the current input for the muxes.
		 * The STAC9221 has two input muxes with identical source
		 * NID lists.  Hopefully this won't get confused.
		 */
		for (i = 0; i < spec->num_muxes; i++) {
			snd_hda_codec_write_cache(codec, spec->mux_nids[i], 0,
						  AC_VERB_SET_CONNECT_SEL,
						  imux->items[0].index);
		}
	}

	return 0;
}

static void stac92xx_auto_init_multi_out(struct hda_codec *codec)
{
	struct sigmatel_spec *spec = codec->spec;
	int i;

	for (i = 0; i < spec->autocfg.line_outs; i++) {
		hda_nid_t nid = spec->autocfg.line_out_pins[i];
		stac92xx_auto_set_pinctl(codec, nid, AC_PINCTL_OUT_EN);
	}
}

static void stac92xx_auto_init_hp_out(struct hda_codec *codec)
{
	struct sigmatel_spec *spec = codec->spec;
	int i;

	for (i = 0; i < spec->autocfg.hp_outs; i++) {
		hda_nid_t pin;
		pin = spec->autocfg.hp_pins[i];
		if (pin) /* connect to front */
			stac92xx_auto_set_pinctl(codec, pin, AC_PINCTL_OUT_EN | AC_PINCTL_HP_EN);
	}
	for (i = 0; i < spec->autocfg.speaker_outs; i++) {
		hda_nid_t pin;
		pin = spec->autocfg.speaker_pins[i];
		if (pin) /* connect to front */
			stac92xx_auto_set_pinctl(codec, pin, AC_PINCTL_OUT_EN);
	}
}

static int is_dual_headphones(struct hda_codec *codec)
{
	struct sigmatel_spec *spec = codec->spec;
	int i, valid_hps;

	if (spec->autocfg.line_out_type != AUTO_PIN_SPEAKER_OUT ||
	    spec->autocfg.hp_outs <= 1)
		return 0;
	valid_hps = 0;
	for (i = 0; i < spec->autocfg.hp_outs; i++) {
		hda_nid_t nid = spec->autocfg.hp_pins[i];
		unsigned int cfg = snd_hda_codec_get_pincfg(codec, nid);
		if (get_defcfg_location(cfg) & AC_JACK_LOC_SEPARATE)
			continue;
		valid_hps++;
	}
	return (valid_hps > 1);
}


static int stac92xx_parse_auto_config(struct hda_codec *codec, hda_nid_t dig_out, hda_nid_t dig_in)
{
	struct sigmatel_spec *spec = codec->spec;
	int hp_swap = 0;
	int i, err;

	if ((err = snd_hda_parse_pin_def_config(codec,
						&spec->autocfg,
						spec->dmic_nids)) < 0)
		return err;
	if (! spec->autocfg.line_outs)
		return 0; /* can't find valid pin config */

	/* If we have no real line-out pin and multiple hp-outs, HPs should
	 * be set up as multi-channel outputs.
	 */
	if (is_dual_headphones(codec)) {
		/* Copy hp_outs to line_outs, backup line_outs in
		 * speaker_outs so that the following routines can handle
		 * HP pins as primary outputs.
		 */
		snd_printdd("stac92xx: Enabling multi-HPs workaround\n");
		memcpy(spec->autocfg.speaker_pins, spec->autocfg.line_out_pins,
		       sizeof(spec->autocfg.line_out_pins));
		spec->autocfg.speaker_outs = spec->autocfg.line_outs;
		memcpy(spec->autocfg.line_out_pins, spec->autocfg.hp_pins,
		       sizeof(spec->autocfg.hp_pins));
		spec->autocfg.line_outs = spec->autocfg.hp_outs;
		spec->autocfg.line_out_type = AUTO_PIN_HP_OUT;
		spec->autocfg.hp_outs = 0;
		hp_swap = 1;
	}
	if (spec->autocfg.mono_out_pin) {
		int dir = get_wcaps(codec, spec->autocfg.mono_out_pin) &
			(AC_WCAP_OUT_AMP | AC_WCAP_IN_AMP);
		u32 caps = query_amp_caps(codec,
				spec->autocfg.mono_out_pin, dir);
		hda_nid_t conn_list[1];

		/* get the mixer node and then the mono mux if it exists */
		if (snd_hda_get_connections(codec,
				spec->autocfg.mono_out_pin, conn_list, 1) &&
				snd_hda_get_connections(codec, conn_list[0],
				conn_list, 1) > 0) {

				int wcaps = get_wcaps(codec, conn_list[0]);
				int wid_type = get_wcaps_type(wcaps);
				/* LR swap check, some stac925x have a mux that
 				 * changes the DACs output path instead of the
 				 * mono-mux path.
 				 */
				if (wid_type == AC_WID_AUD_SEL &&
						!(wcaps & AC_WCAP_LR_SWAP))
					spec->mono_nid = conn_list[0];
		}
		if (dir) {
			hda_nid_t nid = spec->autocfg.mono_out_pin;

			/* most mono outs have a least a mute/unmute switch */
			dir = (dir & AC_WCAP_OUT_AMP) ? HDA_OUTPUT : HDA_INPUT;
			err = stac92xx_add_control(spec, STAC_CTL_WIDGET_MUTE,
				"Mono Playback Switch",
				HDA_COMPOSE_AMP_VAL(nid, 1, 0, dir));
			if (err < 0)
				return err;
			/* check for volume support for the amp */
			if ((caps & AC_AMPCAP_NUM_STEPS)
					>> AC_AMPCAP_NUM_STEPS_SHIFT) {
				err = stac92xx_add_control(spec,
					STAC_CTL_WIDGET_VOL,
					"Mono Playback Volume",
				HDA_COMPOSE_AMP_VAL(nid, 1, 0, dir));
				if (err < 0)
					return err;
			}
		}

		stac92xx_auto_set_pinctl(codec, spec->autocfg.mono_out_pin,
					 AC_PINCTL_OUT_EN);
	}

	if (!spec->multiout.num_dacs) {
		err = stac92xx_auto_fill_dac_nids(codec);
		if (err < 0)
			return err;
		err = stac92xx_auto_create_multi_out_ctls(codec,
							  &spec->autocfg);
		if (err < 0)
			return err;
	}

	/* setup analog beep controls */
	if (spec->anabeep_nid > 0) {
		err = stac92xx_auto_create_beep_ctls(codec,
			spec->anabeep_nid);
		if (err < 0)
			return err;
	}

	/* setup digital beep controls and input device */
#ifdef CONFIG_SND_HDA_INPUT_BEEP
	if (spec->digbeep_nid > 0) {
		hda_nid_t nid = spec->digbeep_nid;
		unsigned int caps;

		err = stac92xx_auto_create_beep_ctls(codec, nid);
		if (err < 0)
			return err;
		err = snd_hda_attach_beep_device(codec, nid);
		if (err < 0)
			return err;
		if (codec->beep) {
			/* IDT/STAC codecs have linear beep tone parameter */
			codec->beep->linear_tone = spec->linear_tone_beep;
			/* if no beep switch is available, make its own one */
			caps = query_amp_caps(codec, nid, HDA_OUTPUT);
			if (!(caps & AC_AMPCAP_MUTE)) {
				err = stac92xx_beep_switch_ctl(codec);
				if (err < 0)
					return err;
			}
		}
	}
#endif

	err = stac92xx_auto_create_hp_ctls(codec, &spec->autocfg);
	if (err < 0)
		return err;

	/* All output parsing done, now restore the swapped hp pins */
	if (hp_swap) {
		memcpy(spec->autocfg.hp_pins, spec->autocfg.line_out_pins,
		       sizeof(spec->autocfg.hp_pins));
		spec->autocfg.hp_outs = spec->autocfg.line_outs;
		spec->autocfg.line_out_type = AUTO_PIN_HP_OUT;
		spec->autocfg.line_outs = 0;
	}

	if (stac_check_auto_mic(codec)) {
		spec->auto_mic = 1;
		/* only one capture for auto-mic */
		spec->num_adcs = 1;
		spec->num_caps = 1;
		spec->num_muxes = 1;
	}

	for (i = 0; i < spec->num_caps; i++) {
		err = stac92xx_add_capvol_ctls(codec, spec->capvols[i],
					       spec->capsws[i], i);
		if (err < 0)
			return err;
	}

	err = stac92xx_auto_create_analog_input_ctls(codec, &spec->autocfg);
	if (err < 0)
		return err;

	if (spec->mono_nid > 0) {
		err = stac92xx_auto_create_mono_output_ctls(codec);
		if (err < 0)
			return err;
	}
	if (spec->num_dmics > 0 && !spec->dinput_mux)
		if ((err = stac92xx_auto_create_dmic_input_ctls(codec,
						&spec->autocfg)) < 0)
			return err;
	if (spec->num_muxes > 0) {
		err = stac92xx_auto_create_mux_input_ctls(codec);
		if (err < 0)
			return err;
	}
	if (spec->num_smuxes > 0) {
		err = stac92xx_auto_create_spdif_mux_ctls(codec);
		if (err < 0)
			return err;
	}

	err = stac92xx_add_input_source(spec);
	if (err < 0)
		return err;

	spec->multiout.max_channels = spec->multiout.num_dacs * 2;
	if (spec->multiout.max_channels > 2)
		spec->surr_switch = 1;

	if (spec->autocfg.dig_outs)
		spec->multiout.dig_out_nid = dig_out;
	if (dig_in && spec->autocfg.dig_in_pin)
		spec->dig_in_nid = dig_in;

	if (spec->kctls.list)
		spec->mixers[spec->num_mixers++] = spec->kctls.list;

	spec->input_mux = &spec->private_imux;
	if (!spec->dinput_mux)
		spec->dinput_mux = &spec->private_dimux;
	spec->sinput_mux = &spec->private_smux;
	spec->mono_mux = &spec->private_mono_mux;
	return 1;
}

/* add playback controls for HP output */
static int stac9200_auto_create_hp_ctls(struct hda_codec *codec,
					struct auto_pin_cfg *cfg)
{
	struct sigmatel_spec *spec = codec->spec;
	hda_nid_t pin = cfg->hp_pins[0];
	unsigned int wid_caps;

	if (! pin)
		return 0;

	wid_caps = get_wcaps(codec, pin);
	if (wid_caps & AC_WCAP_UNSOL_CAP)
		spec->hp_detect = 1;

	return 0;
}

/* add playback controls for LFE output */
static int stac9200_auto_create_lfe_ctls(struct hda_codec *codec,
					struct auto_pin_cfg *cfg)
{
	struct sigmatel_spec *spec = codec->spec;
	int err;
	hda_nid_t lfe_pin = 0x0;
	int i;

	/*
	 * search speaker outs and line outs for a mono speaker pin
	 * with an amp.  If one is found, add LFE controls
	 * for it.
	 */
	for (i = 0; i < spec->autocfg.speaker_outs && lfe_pin == 0x0; i++) {
		hda_nid_t pin = spec->autocfg.speaker_pins[i];
		unsigned int wcaps = get_wcaps(codec, pin);
		wcaps &= (AC_WCAP_STEREO | AC_WCAP_OUT_AMP);
		if (wcaps == AC_WCAP_OUT_AMP)
			/* found a mono speaker with an amp, must be lfe */
			lfe_pin = pin;
	}

	/* if speaker_outs is 0, then speakers may be in line_outs */
	if (lfe_pin == 0 && spec->autocfg.speaker_outs == 0) {
		for (i = 0; i < spec->autocfg.line_outs && lfe_pin == 0x0; i++) {
			hda_nid_t pin = spec->autocfg.line_out_pins[i];
			unsigned int defcfg;
			defcfg = snd_hda_codec_get_pincfg(codec, pin);
			if (get_defcfg_device(defcfg) == AC_JACK_SPEAKER) {
				unsigned int wcaps = get_wcaps(codec, pin);
				wcaps &= (AC_WCAP_STEREO | AC_WCAP_OUT_AMP);
				if (wcaps == AC_WCAP_OUT_AMP)
					/* found a mono speaker with an amp,
					   must be lfe */
					lfe_pin = pin;
			}
		}
	}

	if (lfe_pin) {
		err = create_controls(codec, "LFE", lfe_pin, 1);
		if (err < 0)
			return err;
	}

	return 0;
}

static int stac9200_parse_auto_config(struct hda_codec *codec)
{
	struct sigmatel_spec *spec = codec->spec;
	int err;

	if ((err = snd_hda_parse_pin_def_config(codec, &spec->autocfg, NULL)) < 0)
		return err;

	if ((err = stac92xx_auto_create_analog_input_ctls(codec, &spec->autocfg)) < 0)
		return err;

	if ((err = stac9200_auto_create_hp_ctls(codec, &spec->autocfg)) < 0)
		return err;

	if ((err = stac9200_auto_create_lfe_ctls(codec, &spec->autocfg)) < 0)
		return err;

	if (spec->num_muxes > 0) {
		err = stac92xx_auto_create_mux_input_ctls(codec);
		if (err < 0)
			return err;
	}

	err = stac92xx_add_input_source(spec);
	if (err < 0)
		return err;

	if (spec->autocfg.dig_outs)
		spec->multiout.dig_out_nid = 0x05;
	if (spec->autocfg.dig_in_pin)
		spec->dig_in_nid = 0x04;

	if (spec->kctls.list)
		spec->mixers[spec->num_mixers++] = spec->kctls.list;

	spec->input_mux = &spec->private_imux;
	spec->dinput_mux = &spec->private_dimux;

	return 1;
}

/*
 * Early 2006 Intel Macintoshes with STAC9220X5 codecs seem to have a
 * funky external mute control using GPIO pins.
 */

static void stac_gpio_set(struct hda_codec *codec, unsigned int mask,
			  unsigned int dir_mask, unsigned int data)
{
	unsigned int gpiostate, gpiomask, gpiodir;

	gpiostate = snd_hda_codec_read(codec, codec->afg, 0,
				       AC_VERB_GET_GPIO_DATA, 0);
	gpiostate = (gpiostate & ~dir_mask) | (data & dir_mask);

	gpiomask = snd_hda_codec_read(codec, codec->afg, 0,
				      AC_VERB_GET_GPIO_MASK, 0);
	gpiomask |= mask;

	gpiodir = snd_hda_codec_read(codec, codec->afg, 0,
				     AC_VERB_GET_GPIO_DIRECTION, 0);
	gpiodir |= dir_mask;

	/* Configure GPIOx as CMOS */
	snd_hda_codec_write(codec, codec->afg, 0, 0x7e7, 0);

	snd_hda_codec_write(codec, codec->afg, 0,
			    AC_VERB_SET_GPIO_MASK, gpiomask);
	snd_hda_codec_read(codec, codec->afg, 0,
			   AC_VERB_SET_GPIO_DIRECTION, gpiodir); /* sync */

	msleep(1);

	snd_hda_codec_read(codec, codec->afg, 0,
			   AC_VERB_SET_GPIO_DATA, gpiostate); /* sync */
}

#ifdef CONFIG_SND_HDA_INPUT_JACK
static void stac92xx_free_jack_priv(struct snd_jack *jack)
{
	struct sigmatel_jack *jacks = jack->private_data;
	jacks->nid = 0;
	jacks->jack = NULL;
}
#endif

static int stac92xx_add_jack(struct hda_codec *codec,
		hda_nid_t nid, int type)
{
#ifdef CONFIG_SND_HDA_INPUT_JACK
	struct sigmatel_spec *spec = codec->spec;
	struct sigmatel_jack *jack;
	int def_conf = snd_hda_codec_get_pincfg(codec, nid);
	int connectivity = get_defcfg_connect(def_conf);
	char name[32];
	int err;

	if (connectivity && connectivity != AC_JACK_PORT_FIXED)
		return 0;

	snd_array_init(&spec->jacks, sizeof(*jack), 32);
	jack = snd_array_new(&spec->jacks);
	if (!jack)
		return -ENOMEM;
	jack->nid = nid;
	jack->type = type;

	snprintf(name, sizeof(name), "%s at %s %s Jack",
		snd_hda_get_jack_type(def_conf),
		snd_hda_get_jack_connectivity(def_conf),
		snd_hda_get_jack_location(def_conf));

	err = snd_jack_new(codec->bus->card, name, type, &jack->jack);
	if (err < 0) {
		jack->nid = 0;
		return err;
	}
	jack->jack->private_data = jack;
	jack->jack->private_free = stac92xx_free_jack_priv;
#endif
	return 0;
}

static int stac_add_event(struct sigmatel_spec *spec, hda_nid_t nid,
			  unsigned char type, int data)
{
	struct sigmatel_event *event;

	snd_array_init(&spec->events, sizeof(*event), 32);
	event = snd_array_new(&spec->events);
	if (!event)
		return -ENOMEM;
	event->nid = nid;
	event->type = type;
	event->tag = spec->events.used;
	event->data = data;

	return event->tag;
}

static struct sigmatel_event *stac_get_event(struct hda_codec *codec,
					     hda_nid_t nid)
{
	struct sigmatel_spec *spec = codec->spec;
	struct sigmatel_event *event = spec->events.list;
	int i;

	for (i = 0; i < spec->events.used; i++, event++) {
		if (event->nid == nid)
			return event;
	}
	return NULL;
}

static struct sigmatel_event *stac_get_event_from_tag(struct hda_codec *codec,
						      unsigned char tag)
{
	struct sigmatel_spec *spec = codec->spec;
	struct sigmatel_event *event = spec->events.list;
	int i;

	for (i = 0; i < spec->events.used; i++, event++) {
		if (event->tag == tag)
			return event;
	}
	return NULL;
}

/* check if given nid is a valid pin and no other events are assigned
 * to it.  If OK, assign the event, set the unsol flag, and returns 1.
 * Otherwise, returns zero.
 */
static int enable_pin_detect(struct hda_codec *codec, hda_nid_t nid,
			     unsigned int type)
{
	struct sigmatel_event *event;
	int tag;

	if (!(get_wcaps(codec, nid) & AC_WCAP_UNSOL_CAP))
		return 0;
	event = stac_get_event(codec, nid);
	if (event) {
		if (event->type != type)
			return 0;
		tag = event->tag;
	} else {
		tag = stac_add_event(codec->spec, nid, type, 0);
		if (tag < 0)
			return 0;
	}
	snd_hda_codec_write_cache(codec, nid, 0,
				  AC_VERB_SET_UNSOLICITED_ENABLE,
				  AC_USRSP_EN | tag);
	return 1;
}

static int is_nid_hp_pin(struct auto_pin_cfg *cfg, hda_nid_t nid)
{
	int i;
	for (i = 0; i < cfg->hp_outs; i++)
		if (cfg->hp_pins[i] == nid)
			return 1; /* nid is a HP-Out */

	return 0; /* nid is not a HP-Out */
};

static void stac92xx_power_down(struct hda_codec *codec)
{
	struct sigmatel_spec *spec = codec->spec;

	/* power down inactive DACs */
	hda_nid_t *dac;
	for (dac = spec->dac_list; *dac; dac++)
		if (!check_all_dac_nids(spec, *dac))
			snd_hda_codec_write(codec, *dac, 0,
					AC_VERB_SET_POWER_STATE, AC_PWRST_D3);
}

static void stac_toggle_power_map(struct hda_codec *codec, hda_nid_t nid,
				  int enable);

static inline int get_int_hint(struct hda_codec *codec, const char *key,
			       int *valp)
{
	const char *p;
	p = snd_hda_get_hint(codec, key);
	if (p) {
		unsigned long val;
		if (!strict_strtoul(p, 0, &val)) {
			*valp = val;
			return 1;
		}
	}
	return 0;
}

/* override some hints from the hwdep entry */
static void stac_store_hints(struct hda_codec *codec)
{
	struct sigmatel_spec *spec = codec->spec;
	int val;

	val = snd_hda_get_bool_hint(codec, "hp_detect");
	if (val >= 0)
		spec->hp_detect = val;
	if (get_int_hint(codec, "gpio_mask", &spec->gpio_mask)) {
		spec->eapd_mask = spec->gpio_dir = spec->gpio_data =
			spec->gpio_mask;
	}
	if (get_int_hint(codec, "gpio_dir", &spec->gpio_dir))
		spec->gpio_mask &= spec->gpio_mask;
	if (get_int_hint(codec, "gpio_data", &spec->gpio_data))
		spec->gpio_dir &= spec->gpio_mask;
	if (get_int_hint(codec, "eapd_mask", &spec->eapd_mask))
		spec->eapd_mask &= spec->gpio_mask;
	if (get_int_hint(codec, "gpio_mute", &spec->gpio_mute))
		spec->gpio_mute &= spec->gpio_mask;
	val = snd_hda_get_bool_hint(codec, "eapd_switch");
	if (val >= 0)
		spec->eapd_switch = val;
	get_int_hint(codec, "gpio_led_polarity", &spec->gpio_led_polarity);
	if (get_int_hint(codec, "gpio_led", &spec->gpio_led)) {
		spec->gpio_mask |= spec->gpio_led;
		spec->gpio_dir |= spec->gpio_led;
		if (spec->gpio_led_polarity)
			spec->gpio_data |= spec->gpio_led;
	}
}

static int stac92xx_init(struct hda_codec *codec)
{
	struct sigmatel_spec *spec = codec->spec;
	struct auto_pin_cfg *cfg = &spec->autocfg;
	unsigned int gpio;
	int i;

	snd_hda_sequence_write(codec, spec->init);

	/* power down adcs initially */
	if (spec->powerdown_adcs)
		for (i = 0; i < spec->num_adcs; i++)
			snd_hda_codec_write(codec,
				spec->adc_nids[i], 0,
				AC_VERB_SET_POWER_STATE, AC_PWRST_D3);

	/* override some hints */
	stac_store_hints(codec);

	/* set up GPIO */
	gpio = spec->gpio_data;
	/* turn on EAPD statically when spec->eapd_switch isn't set.
	 * otherwise, unsol event will turn it on/off dynamically
	 */
	if (!spec->eapd_switch)
		gpio |= spec->eapd_mask;
	stac_gpio_set(codec, spec->gpio_mask, spec->gpio_dir, gpio);

	/* set up pins */
	if (spec->hp_detect) {
		/* Enable unsolicited responses on the HP widget */
		for (i = 0; i < cfg->hp_outs; i++) {
			hda_nid_t nid = cfg->hp_pins[i];
			enable_pin_detect(codec, nid, STAC_HP_EVENT);
		}
		if (cfg->line_out_type == AUTO_PIN_LINE_OUT &&
		    cfg->speaker_outs > 0) {
			/* enable pin-detect for line-outs as well */
			for (i = 0; i < cfg->line_outs; i++) {
				hda_nid_t nid = cfg->line_out_pins[i];
				enable_pin_detect(codec, nid, STAC_LO_EVENT);
			}
		}

		/* force to enable the first line-out; the others are set up
		 * in unsol_event
		 */
		stac92xx_auto_set_pinctl(codec, spec->autocfg.line_out_pins[0],
				AC_PINCTL_OUT_EN);
		/* fake event to set up pins */
		if (cfg->hp_pins[0])
			stac_issue_unsol_event(codec, cfg->hp_pins[0]);
		else if (cfg->line_out_pins[0])
			stac_issue_unsol_event(codec, cfg->line_out_pins[0]);
	} else {
		stac92xx_auto_init_multi_out(codec);
		stac92xx_auto_init_hp_out(codec);
		for (i = 0; i < cfg->hp_outs; i++)
			stac_toggle_power_map(codec, cfg->hp_pins[i], 1);
	}
	if (spec->auto_mic) {
		/* initialize connection to analog input */
		if (spec->dmux_nids)
			snd_hda_codec_write_cache(codec, spec->dmux_nids[0], 0,
					  AC_VERB_SET_CONNECT_SEL, 0);
		if (enable_pin_detect(codec, spec->ext_mic.pin, STAC_MIC_EVENT))
			stac_issue_unsol_event(codec, spec->ext_mic.pin);
		if (enable_pin_detect(codec, spec->dock_mic.pin,
		    STAC_MIC_EVENT))
			stac_issue_unsol_event(codec, spec->dock_mic.pin);
	}
	for (i = 0; i < cfg->num_inputs; i++) {
		hda_nid_t nid = cfg->inputs[i].pin;
		int type = cfg->inputs[i].type;
		unsigned int pinctl, conf;
		if (type == AUTO_PIN_MIC) {
			/* for mic pins, force to initialize */
			pinctl = stac92xx_get_default_vref(codec, nid);
			pinctl |= AC_PINCTL_IN_EN;
			stac92xx_auto_set_pinctl(codec, nid, pinctl);
		} else {
			pinctl = snd_hda_codec_read(codec, nid, 0,
					AC_VERB_GET_PIN_WIDGET_CONTROL, 0);
			/* if PINCTL already set then skip */
			/* Also, if both INPUT and OUTPUT are set,
			 * it must be a BIOS bug; need to override, too
			 */
			if (!(pinctl & AC_PINCTL_IN_EN) ||
			    (pinctl & AC_PINCTL_OUT_EN)) {
				pinctl &= ~AC_PINCTL_OUT_EN;
				pinctl |= AC_PINCTL_IN_EN;
				stac92xx_auto_set_pinctl(codec, nid, pinctl);
			}
		}
		conf = snd_hda_codec_get_pincfg(codec, nid);
		if (get_defcfg_connect(conf) != AC_JACK_PORT_FIXED) {
			if (enable_pin_detect(codec, nid, STAC_INSERT_EVENT))
				stac_issue_unsol_event(codec, nid);
		}
	}
	for (i = 0; i < spec->num_dmics; i++)
		stac92xx_auto_set_pinctl(codec, spec->dmic_nids[i],
					AC_PINCTL_IN_EN);
	if (cfg->dig_out_pins[0])
		stac92xx_auto_set_pinctl(codec, cfg->dig_out_pins[0],
					 AC_PINCTL_OUT_EN);
	if (cfg->dig_in_pin)
		stac92xx_auto_set_pinctl(codec, cfg->dig_in_pin,
					 AC_PINCTL_IN_EN);
	for (i = 0; i < spec->num_pwrs; i++)  {
		hda_nid_t nid = spec->pwr_nids[i];
		int pinctl, def_conf;

		/* power on when no jack detection is available */
		if (!spec->hp_detect) {
			stac_toggle_power_map(codec, nid, 1);
			continue;
		}

		if (is_nid_hp_pin(cfg, nid))
			continue; /* already has an unsol event */

		pinctl = snd_hda_codec_read(codec, nid, 0,
					    AC_VERB_GET_PIN_WIDGET_CONTROL, 0);
		/* outputs are only ports capable of power management
		 * any attempts on powering down a input port cause the
		 * referenced VREF to act quirky.
		 */
		if (pinctl & AC_PINCTL_IN_EN) {
			stac_toggle_power_map(codec, nid, 1);
			continue;
		}
		def_conf = snd_hda_codec_get_pincfg(codec, nid);
		def_conf = get_defcfg_connect(def_conf);
		/* skip any ports that don't have jacks since presence
 		 * detection is useless */
		if (def_conf != AC_JACK_PORT_COMPLEX) {
			if (def_conf != AC_JACK_PORT_NONE)
				stac_toggle_power_map(codec, nid, 1);
			continue;
		}
		if (enable_pin_detect(codec, nid, STAC_PWR_EVENT))
			stac_issue_unsol_event(codec, nid);
	}

	/* sync mute LED */
	if (spec->gpio_led)
		hda_call_check_power_status(codec, 0x01);
	if (spec->dac_list)
		stac92xx_power_down(codec);
	return 0;
}

static void stac92xx_free_jacks(struct hda_codec *codec)
{
#ifdef CONFIG_SND_HDA_INPUT_JACK
	/* free jack instances manually when clearing/reconfiguring */
	struct sigmatel_spec *spec = codec->spec;
	if (!codec->bus->shutdown && spec->jacks.list) {
		struct sigmatel_jack *jacks = spec->jacks.list;
		int i;
		for (i = 0; i < spec->jacks.used; i++, jacks++) {
			if (jacks->jack)
				snd_device_free(codec->bus->card, jacks->jack);
		}
	}
	snd_array_free(&spec->jacks);
#endif
}

static void stac92xx_free_kctls(struct hda_codec *codec)
{
	struct sigmatel_spec *spec = codec->spec;

	if (spec->kctls.list) {
		struct snd_kcontrol_new *kctl = spec->kctls.list;
		int i;
		for (i = 0; i < spec->kctls.used; i++)
			kfree(kctl[i].name);
	}
	snd_array_free(&spec->kctls);
}

static void stac92xx_shutup(struct hda_codec *codec)
{
	struct sigmatel_spec *spec = codec->spec;

	snd_hda_shutup_pins(codec);

	if (spec->eapd_mask)
		stac_gpio_set(codec, spec->gpio_mask,
				spec->gpio_dir, spec->gpio_data &
				~spec->eapd_mask);
}

static void stac92xx_free(struct hda_codec *codec)
{
	struct sigmatel_spec *spec = codec->spec;

	if (! spec)
		return;

	stac92xx_shutup(codec);
	stac92xx_free_jacks(codec);
	snd_array_free(&spec->events);

	kfree(spec);
	snd_hda_detach_beep_device(codec);
}

static void stac92xx_set_pinctl(struct hda_codec *codec, hda_nid_t nid,
				unsigned int flag)
{
	unsigned int old_ctl, pin_ctl;

	pin_ctl = snd_hda_codec_read(codec, nid,
			0, AC_VERB_GET_PIN_WIDGET_CONTROL, 0x00);

	if (pin_ctl & AC_PINCTL_IN_EN) {
		/*
		 * we need to check the current set-up direction of
		 * shared input pins since they can be switched via
		 * "xxx as Output" mixer switch
		 */
		struct sigmatel_spec *spec = codec->spec;
		if (nid == spec->line_switch || nid == spec->mic_switch)
			return;
	}

	old_ctl = pin_ctl;
	/* if setting pin direction bits, clear the current
	   direction bits first */
	if (flag & (AC_PINCTL_IN_EN | AC_PINCTL_OUT_EN))
		pin_ctl &= ~(AC_PINCTL_IN_EN | AC_PINCTL_OUT_EN);
	
	pin_ctl |= flag;
	if (old_ctl != pin_ctl)
		snd_hda_codec_write_cache(codec, nid, 0,
					  AC_VERB_SET_PIN_WIDGET_CONTROL,
					  pin_ctl);
}

static void stac92xx_reset_pinctl(struct hda_codec *codec, hda_nid_t nid,
				  unsigned int flag)
{
	unsigned int pin_ctl = snd_hda_codec_read(codec, nid,
			0, AC_VERB_GET_PIN_WIDGET_CONTROL, 0x00);
	if (pin_ctl & flag)
		snd_hda_codec_write_cache(codec, nid, 0,
					  AC_VERB_SET_PIN_WIDGET_CONTROL,
					  pin_ctl & ~flag);
}

static inline int get_pin_presence(struct hda_codec *codec, hda_nid_t nid)
{
	if (!nid)
		return 0;
	return snd_hda_jack_detect(codec, nid);
}

static void stac92xx_line_out_detect(struct hda_codec *codec,
				     int presence)
{
	struct sigmatel_spec *spec = codec->spec;
	struct auto_pin_cfg *cfg = &spec->autocfg;
	int i;

	for (i = 0; i < cfg->line_outs; i++) {
		if (presence)
			break;
		presence = get_pin_presence(codec, cfg->line_out_pins[i]);
		if (presence) {
			unsigned int pinctl;
			pinctl = snd_hda_codec_read(codec,
						    cfg->line_out_pins[i], 0,
					    AC_VERB_GET_PIN_WIDGET_CONTROL, 0);
			if (pinctl & AC_PINCTL_IN_EN)
				presence = 0; /* mic- or line-input */
		}
	}

	if (presence) {
		/* disable speakers */
		for (i = 0; i < cfg->speaker_outs; i++)
			stac92xx_reset_pinctl(codec, cfg->speaker_pins[i],
						AC_PINCTL_OUT_EN);
		if (spec->eapd_mask && spec->eapd_switch)
			stac_gpio_set(codec, spec->gpio_mask,
				spec->gpio_dir, spec->gpio_data &
				~spec->eapd_mask);
	} else {
		/* enable speakers */
		for (i = 0; i < cfg->speaker_outs; i++)
			stac92xx_set_pinctl(codec, cfg->speaker_pins[i],
						AC_PINCTL_OUT_EN);
		if (spec->eapd_mask && spec->eapd_switch)
			stac_gpio_set(codec, spec->gpio_mask,
				spec->gpio_dir, spec->gpio_data |
				spec->eapd_mask);
	}
} 

/* return non-zero if the hp-pin of the given array index isn't
 * a jack-detection target
 */
static int no_hp_sensing(struct sigmatel_spec *spec, int i)
{
	struct auto_pin_cfg *cfg = &spec->autocfg;

	/* ignore sensing of shared line and mic jacks */
	if (cfg->hp_pins[i] == spec->line_switch)
		return 1;
	if (cfg->hp_pins[i] == spec->mic_switch)
		return 1;
	/* ignore if the pin is set as line-out */
	if (cfg->hp_pins[i] == spec->hp_switch)
		return 1;
	return 0;
}

static void stac92xx_hp_detect(struct hda_codec *codec)
{
	struct sigmatel_spec *spec = codec->spec;
	struct auto_pin_cfg *cfg = &spec->autocfg;
	int i, presence;

	presence = 0;
	if (spec->gpio_mute)
		presence = !(snd_hda_codec_read(codec, codec->afg, 0,
			AC_VERB_GET_GPIO_DATA, 0) & spec->gpio_mute);

	for (i = 0; i < cfg->hp_outs; i++) {
		if (presence)
			break;
		if (no_hp_sensing(spec, i))
			continue;
		presence = get_pin_presence(codec, cfg->hp_pins[i]);
		if (presence) {
			unsigned int pinctl;
			pinctl = snd_hda_codec_read(codec, cfg->hp_pins[i], 0,
					    AC_VERB_GET_PIN_WIDGET_CONTROL, 0);
			if (pinctl & AC_PINCTL_IN_EN)
				presence = 0; /* mic- or line-input */
		}
	}

	if (presence) {
		/* disable lineouts */
		if (spec->hp_switch)
			stac92xx_reset_pinctl(codec, spec->hp_switch,
					      AC_PINCTL_OUT_EN);
		for (i = 0; i < cfg->line_outs; i++)
			stac92xx_reset_pinctl(codec, cfg->line_out_pins[i],
						AC_PINCTL_OUT_EN);
	} else {
		/* enable lineouts */
		if (spec->hp_switch)
			stac92xx_set_pinctl(codec, spec->hp_switch,
					    AC_PINCTL_OUT_EN);
		for (i = 0; i < cfg->line_outs; i++)
			stac92xx_set_pinctl(codec, cfg->line_out_pins[i],
						AC_PINCTL_OUT_EN);
	}
	stac92xx_line_out_detect(codec, presence);
	/* toggle hp outs */
	for (i = 0; i < cfg->hp_outs; i++) {
		unsigned int val = AC_PINCTL_OUT_EN | AC_PINCTL_HP_EN;
		if (no_hp_sensing(spec, i))
			continue;
		if (presence)
			stac92xx_set_pinctl(codec, cfg->hp_pins[i], val);
#if 0 /* FIXME */
/* Resetting the pinctl like below may lead to (a sort of) regressions
 * on some devices since they use the HP pin actually for line/speaker
 * outs although the default pin config shows a different pin (that is
 * wrong and useless).
 *
 * So, it's basically a problem of default pin configs, likely a BIOS issue.
 * But, disabling the code below just works around it, and I'm too tired of
 * bug reports with such devices... 
 */
		else
			stac92xx_reset_pinctl(codec, cfg->hp_pins[i], val);
#endif /* FIXME */
	}
} 

static void stac_toggle_power_map(struct hda_codec *codec, hda_nid_t nid,
				  int enable)
{
	struct sigmatel_spec *spec = codec->spec;
	unsigned int idx, val;

	for (idx = 0; idx < spec->num_pwrs; idx++) {
		if (spec->pwr_nids[idx] == nid)
			break;
	}
	if (idx >= spec->num_pwrs)
		return;

	/* several codecs have two power down bits */
	if (spec->pwr_mapping)
		idx = spec->pwr_mapping[idx];
	else
		idx = 1 << idx;

	val = snd_hda_codec_read(codec, codec->afg, 0, 0x0fec, 0x0) & 0xff;
	if (enable)
		val &= ~idx;
	else
		val |= idx;

	/* power down unused output ports */
	snd_hda_codec_write(codec, codec->afg, 0, 0x7ec, val);
}

static void stac92xx_pin_sense(struct hda_codec *codec, hda_nid_t nid)
{
	stac_toggle_power_map(codec, nid, get_pin_presence(codec, nid));
}

static void stac92xx_report_jack(struct hda_codec *codec, hda_nid_t nid)
{
	struct sigmatel_spec *spec = codec->spec;
	struct sigmatel_jack *jacks = spec->jacks.list;

	if (jacks) {
		int i;
		for (i = 0; i < spec->jacks.used; i++) {
			if (jacks->nid == nid) {
				unsigned int pin_ctl =
					snd_hda_codec_read(codec, nid,
					0, AC_VERB_GET_PIN_WIDGET_CONTROL,
					 0x00);
				int type = jacks->type;
				if (type == (SND_JACK_LINEOUT
						| SND_JACK_HEADPHONE))
					type = (pin_ctl & AC_PINCTL_HP_EN)
					? SND_JACK_HEADPHONE : SND_JACK_LINEOUT;
				snd_jack_report(jacks->jack,
					get_pin_presence(codec, nid)
					? type : 0);
			}
			jacks++;
		}
	}
}

/* get the pin connection (fixed, none, etc) */
static unsigned int stac_get_defcfg_connect(struct hda_codec *codec, int idx)
{
	struct sigmatel_spec *spec = codec->spec;
	unsigned int cfg;

	cfg = snd_hda_codec_get_pincfg(codec, spec->pin_nids[idx]);
	return get_defcfg_connect(cfg);
}

static int stac92xx_connected_ports(struct hda_codec *codec,
					 hda_nid_t *nids, int num_nids)
{
	struct sigmatel_spec *spec = codec->spec;
	int idx, num;
	unsigned int def_conf;

	for (num = 0; num < num_nids; num++) {
		for (idx = 0; idx < spec->num_pins; idx++)
			if (spec->pin_nids[idx] == nids[num])
				break;
		if (idx >= spec->num_pins)
			break;
		def_conf = stac_get_defcfg_connect(codec, idx);
		if (def_conf == AC_JACK_PORT_NONE)
			break;
	}
	return num;
}

static void stac92xx_mic_detect(struct hda_codec *codec)
{
	struct sigmatel_spec *spec = codec->spec;
	struct sigmatel_mic_route *mic;

	if (get_pin_presence(codec, spec->ext_mic.pin))
		mic = &spec->ext_mic;
	else if (get_pin_presence(codec, spec->dock_mic.pin))
		mic = &spec->dock_mic;
	else
		mic = &spec->int_mic;
	if (mic->dmux_idx >= 0)
		snd_hda_codec_write_cache(codec, spec->dmux_nids[0], 0,
					  AC_VERB_SET_CONNECT_SEL,
					  mic->dmux_idx);
	if (mic->mux_idx >= 0)
		snd_hda_codec_write_cache(codec, spec->mux_nids[0], 0,
					  AC_VERB_SET_CONNECT_SEL,
					  mic->mux_idx);
}

static void stac_issue_unsol_event(struct hda_codec *codec, hda_nid_t nid)
{
	struct sigmatel_event *event = stac_get_event(codec, nid);
	if (!event)
		return;
	codec->patch_ops.unsol_event(codec, (unsigned)event->tag << 26);
}

static void stac92xx_unsol_event(struct hda_codec *codec, unsigned int res)
{
	struct sigmatel_spec *spec = codec->spec;
	struct sigmatel_event *event;
	int tag, data;

	tag = (res >> 26) & 0x7f;
	event = stac_get_event_from_tag(codec, tag);
	if (!event)
		return;

	switch (event->type) {
	case STAC_HP_EVENT:
	case STAC_LO_EVENT:
		stac92xx_hp_detect(codec);
		break;
	case STAC_MIC_EVENT:
		stac92xx_mic_detect(codec);
		break;
	}

	switch (event->type) {
	case STAC_HP_EVENT:
	case STAC_LO_EVENT:
	case STAC_MIC_EVENT:
	case STAC_INSERT_EVENT:
	case STAC_PWR_EVENT:
		if (spec->num_pwrs > 0)
			stac92xx_pin_sense(codec, event->nid);
		stac92xx_report_jack(codec, event->nid);

		switch (codec->subsystem_id) {
		case 0x103c308f:
			if (event->nid == 0xb) {
				int pin = AC_PINCTL_IN_EN;

				if (get_pin_presence(codec, 0xa)
						&& get_pin_presence(codec, 0xb))
					pin |= AC_PINCTL_VREF_80;
				if (!get_pin_presence(codec, 0xb))
					pin |= AC_PINCTL_VREF_80;

				/* toggle VREF state based on mic + hp pin
				 * status
				 */
				stac92xx_auto_set_pinctl(codec, 0x0a, pin);
			}
		}
		break;
	case STAC_VREF_EVENT:
		data = snd_hda_codec_read(codec, codec->afg, 0,
					  AC_VERB_GET_GPIO_DATA, 0);
		/* toggle VREF state based on GPIOx status */
		snd_hda_codec_write(codec, codec->afg, 0, 0x7e0,
				    !!(data & (1 << event->data)));
		break;
	}
}

static int hp_blike_system(u32 subsystem_id);

static void set_hp_led_gpio(struct hda_codec *codec)
{
	struct sigmatel_spec *spec = codec->spec;
	unsigned int gpio;

	if (spec->gpio_led)
		return;

	gpio = snd_hda_param_read(codec, codec->afg, AC_PAR_GPIO_CAP);
	gpio &= AC_GPIO_IO_COUNT;
	if (gpio > 3)
		spec->gpio_led = 0x08; /* GPIO 3 */
	else
		spec->gpio_led = 0x01; /* GPIO 0 */
}

/*
 * This method searches for the mute LED GPIO configuration
 * provided as OEM string in SMBIOS. The format of that string
 * is HP_Mute_LED_P_G or HP_Mute_LED_P
 * where P can be 0 or 1 and defines mute LED GPIO control state (low/high)
 * that corresponds to the NOT muted state of the master volume
 * and G is the index of the GPIO to use as the mute LED control (0..9)
 * If _G portion is missing it is assigned based on the codec ID
 *
 * So, HP B-series like systems may have HP_Mute_LED_0 (current models)
 * or  HP_Mute_LED_0_3 (future models) OEM SMBIOS strings
 *
 *
 * The dv-series laptops don't seem to have the HP_Mute_LED* strings in
 * SMBIOS - at least the ones I have seen do not have them - which include
 * my own system (HP Pavilion dv6-1110ax) and my cousin's
 * HP Pavilion dv9500t CTO.
 * Need more information on whether it is true across the entire series.
 * -- kunal
 */
static int find_mute_led_gpio(struct hda_codec *codec, int default_polarity)
{
	struct sigmatel_spec *spec = codec->spec;
	const struct dmi_device *dev = NULL;

	if ((codec->subsystem_id >> 16) == PCI_VENDOR_ID_HP) {
		while ((dev = dmi_find_device(DMI_DEV_TYPE_OEM_STRING,
								NULL, dev))) {
			if (sscanf(dev->name, "HP_Mute_LED_%d_%d",
				  &spec->gpio_led_polarity,
				  &spec->gpio_led) == 2) {
				spec->gpio_led = 1 << spec->gpio_led;
				return 1;
			}
			if (sscanf(dev->name, "HP_Mute_LED_%d",
				  &spec->gpio_led_polarity) == 1) {
				set_hp_led_gpio(codec);
				return 1;
			}
		}

		/*
		 * Fallback case - if we don't find the DMI strings,
		 * we statically set the GPIO - if not a B-series system.
		 */
		if (!hp_blike_system(codec->subsystem_id)) {
			set_hp_led_gpio(codec);
			spec->gpio_led_polarity = default_polarity;
			return 1;
		}
	}
	return 0;
}

static int hp_blike_system(u32 subsystem_id)
{
	switch (subsystem_id) {
	case 0x103c1520:
	case 0x103c1521:
	case 0x103c1523:
	case 0x103c1524:
	case 0x103c1525:
	case 0x103c1722:
	case 0x103c1723:
	case 0x103c1724:
	case 0x103c1725:
	case 0x103c1726:
	case 0x103c1727:
	case 0x103c1728:
	case 0x103c1729:
	case 0x103c172a:
	case 0x103c172b:
	case 0x103c307e:
	case 0x103c307f:
	case 0x103c3080:
	case 0x103c3081:
	case 0x103c7007:
	case 0x103c7008:
		return 1;
	}
	return 0;
}

#ifdef CONFIG_PROC_FS
static void stac92hd_proc_hook(struct snd_info_buffer *buffer,
			       struct hda_codec *codec, hda_nid_t nid)
{
	if (nid == codec->afg)
		snd_iprintf(buffer, "Power-Map: 0x%02x\n", 
			    snd_hda_codec_read(codec, nid, 0, 0x0fec, 0x0));
}

static void analog_loop_proc_hook(struct snd_info_buffer *buffer,
				  struct hda_codec *codec,
				  unsigned int verb)
{
	snd_iprintf(buffer, "Analog Loopback: 0x%02x\n",
		    snd_hda_codec_read(codec, codec->afg, 0, verb, 0));
}

/* stac92hd71bxx, stac92hd73xx */
static void stac92hd7x_proc_hook(struct snd_info_buffer *buffer,
				 struct hda_codec *codec, hda_nid_t nid)
{
	stac92hd_proc_hook(buffer, codec, nid);
	if (nid == codec->afg)
		analog_loop_proc_hook(buffer, codec, 0xfa0);
}

static void stac9205_proc_hook(struct snd_info_buffer *buffer,
			       struct hda_codec *codec, hda_nid_t nid)
{
	if (nid == codec->afg)
		analog_loop_proc_hook(buffer, codec, 0xfe0);
}

static void stac927x_proc_hook(struct snd_info_buffer *buffer,
			       struct hda_codec *codec, hda_nid_t nid)
{
	if (nid == codec->afg)
		analog_loop_proc_hook(buffer, codec, 0xfeb);
}
#else
#define stac92hd_proc_hook	NULL
#define stac92hd7x_proc_hook	NULL
#define stac9205_proc_hook	NULL
#define stac927x_proc_hook	NULL
#endif

#ifdef SND_HDA_NEEDS_RESUME
static int stac92xx_resume(struct hda_codec *codec)
{
	struct sigmatel_spec *spec = codec->spec;

	stac92xx_init(codec);
	snd_hda_codec_resume_amp(codec);
	snd_hda_codec_resume_cache(codec);
	/* fake event to set up pins again to override cached values */
	if (spec->hp_detect) {
		if (spec->autocfg.hp_pins[0])
			stac_issue_unsol_event(codec, spec->autocfg.hp_pins[0]);
		else if (spec->autocfg.line_out_pins[0])
			stac_issue_unsol_event(codec,
					       spec->autocfg.line_out_pins[0]);
	}
	/* sync mute LED */
	if (spec->gpio_led)
		hda_call_check_power_status(codec, 0x01);
	return 0;
}

/*
 * using power check for controlling mute led of HP notebooks
 * check for mute state only on Speakers (nid = 0x10)
 *
 * For this feature CONFIG_SND_HDA_POWER_SAVE is needed, otherwise
 * the LED is NOT working properly !
 *
 * Changed name to reflect that it now works for any designated
 * model, not just HP HDX.
 */

#ifdef CONFIG_SND_HDA_POWER_SAVE
static int stac92xx_hp_check_power_status(struct hda_codec *codec,
					      hda_nid_t nid)
{
	struct sigmatel_spec *spec = codec->spec;
	int i, muted = 1;

	for (i = 0; i < spec->multiout.num_dacs; i++) {
		nid = spec->multiout.dac_nids[i];
		if (!(snd_hda_codec_amp_read(codec, nid, 0, HDA_OUTPUT, 0) &
		      HDA_AMP_MUTE)) {
			muted = 0; /* something heard */
			break;
		}
	}
	if (muted)
		spec->gpio_data &= ~spec->gpio_led; /* orange */
	else
		spec->gpio_data |= spec->gpio_led; /* white */

	if (!spec->gpio_led_polarity) {
		/* LED state is inverted on these systems */
		spec->gpio_data ^= spec->gpio_led;
	}

	stac_gpio_set(codec, spec->gpio_mask, spec->gpio_dir, spec->gpio_data);
	return 0;
}
#endif

static int stac92xx_suspend(struct hda_codec *codec, pm_message_t state)
{
	stac92xx_shutup(codec);
	return 0;
}
#endif

static struct hda_codec_ops stac92xx_patch_ops = {
	.build_controls = stac92xx_build_controls,
	.build_pcms = stac92xx_build_pcms,
	.init = stac92xx_init,
	.free = stac92xx_free,
	.unsol_event = stac92xx_unsol_event,
#ifdef SND_HDA_NEEDS_RESUME
	.suspend = stac92xx_suspend,
	.resume = stac92xx_resume,
#endif
	.reboot_notify = stac92xx_shutup,
};

static int patch_stac9200(struct hda_codec *codec)
{
	struct sigmatel_spec *spec;
	int err;

	spec  = kzalloc(sizeof(*spec), GFP_KERNEL);
	if (spec == NULL)
		return -ENOMEM;

	codec->no_trigger_sense = 1;
	codec->spec = spec;
	spec->linear_tone_beep = 1;
	spec->num_pins = ARRAY_SIZE(stac9200_pin_nids);
	spec->pin_nids = stac9200_pin_nids;
	spec->board_config = snd_hda_check_board_config(codec, STAC_9200_MODELS,
							stac9200_models,
							stac9200_cfg_tbl);
	if (spec->board_config < 0)
		snd_printdd(KERN_INFO "hda_codec: %s: BIOS auto-probing.\n",
			    codec->chip_name);
	else
		stac92xx_set_config_regs(codec,
					 stac9200_brd_tbl[spec->board_config]);

	spec->multiout.max_channels = 2;
	spec->multiout.num_dacs = 1;
	spec->multiout.dac_nids = stac9200_dac_nids;
	spec->adc_nids = stac9200_adc_nids;
	spec->mux_nids = stac9200_mux_nids;
	spec->num_muxes = 1;
	spec->num_dmics = 0;
	spec->num_adcs = 1;
	spec->num_pwrs = 0;

	if (spec->board_config == STAC_9200_M4 ||
	    spec->board_config == STAC_9200_M4_2 ||
	    spec->board_config == STAC_9200_OQO)
		spec->init = stac9200_eapd_init;
	else
		spec->init = stac9200_core_init;
	spec->mixer = stac9200_mixer;

	if (spec->board_config == STAC_9200_PANASONIC) {
		spec->gpio_mask = spec->gpio_dir = 0x09;
		spec->gpio_data = 0x00;
	}

	err = stac9200_parse_auto_config(codec);
	if (err < 0) {
		stac92xx_free(codec);
		return err;
	}

	/* CF-74 has no headphone detection, and the driver should *NOT*
	 * do detection and HP/speaker toggle because the hardware does it.
	 */
	if (spec->board_config == STAC_9200_PANASONIC)
		spec->hp_detect = 0;

	codec->patch_ops = stac92xx_patch_ops;

	return 0;
}

static int patch_stac925x(struct hda_codec *codec)
{
	struct sigmatel_spec *spec;
	int err;

	spec  = kzalloc(sizeof(*spec), GFP_KERNEL);
	if (spec == NULL)
		return -ENOMEM;

	codec->no_trigger_sense = 1;
	codec->spec = spec;
	spec->linear_tone_beep = 1;
	spec->num_pins = ARRAY_SIZE(stac925x_pin_nids);
	spec->pin_nids = stac925x_pin_nids;

	/* Check first for codec ID */
	spec->board_config = snd_hda_check_board_codec_sid_config(codec,
							STAC_925x_MODELS,
							stac925x_models,
							stac925x_codec_id_cfg_tbl);

	/* Now checks for PCI ID, if codec ID is not found */
	if (spec->board_config < 0)
		spec->board_config = snd_hda_check_board_config(codec,
							STAC_925x_MODELS,
							stac925x_models,
							stac925x_cfg_tbl);
 again:
	if (spec->board_config < 0)
		snd_printdd(KERN_INFO "hda_codec: %s: BIOS auto-probing.\n",
			    codec->chip_name);
	else
		stac92xx_set_config_regs(codec,
					 stac925x_brd_tbl[spec->board_config]);

	spec->multiout.max_channels = 2;
	spec->multiout.num_dacs = 1;
	spec->multiout.dac_nids = stac925x_dac_nids;
	spec->adc_nids = stac925x_adc_nids;
	spec->mux_nids = stac925x_mux_nids;
	spec->num_muxes = 1;
	spec->num_adcs = 1;
	spec->num_pwrs = 0;
	switch (codec->vendor_id) {
	case 0x83847632: /* STAC9202  */
	case 0x83847633: /* STAC9202D */
	case 0x83847636: /* STAC9251  */
	case 0x83847637: /* STAC9251D */
		spec->num_dmics = STAC925X_NUM_DMICS;
		spec->dmic_nids = stac925x_dmic_nids;
		spec->num_dmuxes = ARRAY_SIZE(stac925x_dmux_nids);
		spec->dmux_nids = stac925x_dmux_nids;
		break;
	default:
		spec->num_dmics = 0;
		break;
	}

	spec->init = stac925x_core_init;
	spec->mixer = stac925x_mixer;
	spec->num_caps = 1;
	spec->capvols = stac925x_capvols;
	spec->capsws = stac925x_capsws;

	err = stac92xx_parse_auto_config(codec, 0x8, 0x7);
	if (!err) {
		if (spec->board_config < 0) {
			printk(KERN_WARNING "hda_codec: No auto-config is "
			       "available, default to model=ref\n");
			spec->board_config = STAC_925x_REF;
			goto again;
		}
		err = -EINVAL;
	}
	if (err < 0) {
		stac92xx_free(codec);
		return err;
	}

	codec->patch_ops = stac92xx_patch_ops;

	return 0;
}

static int patch_stac92hd73xx(struct hda_codec *codec)
{
	struct sigmatel_spec *spec;
	hda_nid_t conn[STAC92HD73_DAC_COUNT + 2];
	int err = 0;
	int num_dacs;

	spec  = kzalloc(sizeof(*spec), GFP_KERNEL);
	if (spec == NULL)
		return -ENOMEM;

	codec->no_trigger_sense = 1;
	codec->spec = spec;
	spec->linear_tone_beep = 0;
	codec->slave_dig_outs = stac92hd73xx_slave_dig_outs;
	spec->num_pins = ARRAY_SIZE(stac92hd73xx_pin_nids);
	spec->pin_nids = stac92hd73xx_pin_nids;
	spec->board_config = snd_hda_check_board_config(codec,
							STAC_92HD73XX_MODELS,
							stac92hd73xx_models,
							stac92hd73xx_cfg_tbl);
	/* check codec subsystem id if not found */
	if (spec->board_config < 0)
		spec->board_config =
			snd_hda_check_board_codec_sid_config(codec,
				STAC_92HD73XX_MODELS, stac92hd73xx_models,
				stac92hd73xx_codec_id_cfg_tbl);
again:
	if (spec->board_config < 0)
		snd_printdd(KERN_INFO "hda_codec: %s: BIOS auto-probing.\n",
			    codec->chip_name);
	else
		stac92xx_set_config_regs(codec,
				stac92hd73xx_brd_tbl[spec->board_config]);

	num_dacs = snd_hda_get_connections(codec, 0x0a,
			conn, STAC92HD73_DAC_COUNT + 2) - 1;

	if (num_dacs < 3 || num_dacs > 5) {
		printk(KERN_WARNING "hda_codec: Could not determine "
		       "number of channels defaulting to DAC count\n");
		num_dacs = STAC92HD73_DAC_COUNT;
	}
	spec->init = stac92hd73xx_core_init;
	switch (num_dacs) {
	case 0x3: /* 6 Channel */
		spec->aloopback_ctl = stac92hd73xx_6ch_loopback;
		break;
	case 0x4: /* 8 Channel */
		spec->aloopback_ctl = stac92hd73xx_8ch_loopback;
		break;
	case 0x5: /* 10 Channel */
		spec->aloopback_ctl = stac92hd73xx_10ch_loopback;
		break;
	}
	spec->multiout.dac_nids = spec->dac_nids;

	spec->aloopback_mask = 0x01;
	spec->aloopback_shift = 8;

	spec->digbeep_nid = 0x1c;
	spec->mux_nids = stac92hd73xx_mux_nids;
	spec->adc_nids = stac92hd73xx_adc_nids;
	spec->dmic_nids = stac92hd73xx_dmic_nids;
	spec->dmux_nids = stac92hd73xx_dmux_nids;
	spec->smux_nids = stac92hd73xx_smux_nids;

	spec->num_muxes = ARRAY_SIZE(stac92hd73xx_mux_nids);
	spec->num_adcs = ARRAY_SIZE(stac92hd73xx_adc_nids);
	spec->num_dmuxes = ARRAY_SIZE(stac92hd73xx_dmux_nids);

	spec->num_caps = STAC92HD73XX_NUM_CAPS;
	spec->capvols = stac92hd73xx_capvols;
	spec->capsws = stac92hd73xx_capsws;

	switch (spec->board_config) {
	case STAC_DELL_EQ:
		spec->init = dell_eq_core_init;
		/* fallthru */
	case STAC_DELL_M6_AMIC:
	case STAC_DELL_M6_DMIC:
	case STAC_DELL_M6_BOTH:
		spec->num_smuxes = 0;
		spec->eapd_switch = 0;

		switch (spec->board_config) {
		case STAC_DELL_M6_AMIC: /* Analog Mics */
			snd_hda_codec_set_pincfg(codec, 0x0b, 0x90A70170);
			spec->num_dmics = 0;
			break;
		case STAC_DELL_M6_DMIC: /* Digital Mics */
			snd_hda_codec_set_pincfg(codec, 0x13, 0x90A60160);
			spec->num_dmics = 1;
			break;
		case STAC_DELL_M6_BOTH: /* Both */
			snd_hda_codec_set_pincfg(codec, 0x0b, 0x90A70170);
			snd_hda_codec_set_pincfg(codec, 0x13, 0x90A60160);
			spec->num_dmics = 1;
			break;
		}
		break;
	case STAC_ALIENWARE_M17X:
		spec->num_dmics = STAC92HD73XX_NUM_DMICS;
		spec->num_smuxes = ARRAY_SIZE(stac92hd73xx_smux_nids);
		spec->eapd_switch = 0;
		break;
	default:
		spec->num_dmics = STAC92HD73XX_NUM_DMICS;
		spec->num_smuxes = ARRAY_SIZE(stac92hd73xx_smux_nids);
		spec->eapd_switch = 1;
		break;
	}
	if (spec->board_config != STAC_92HD73XX_REF) {
		/* GPIO0 High = Enable EAPD */
		spec->eapd_mask = spec->gpio_mask = spec->gpio_dir = 0x1;
		spec->gpio_data = 0x01;
	}

	spec->num_pwrs = ARRAY_SIZE(stac92hd73xx_pwr_nids);
	spec->pwr_nids = stac92hd73xx_pwr_nids;

	err = stac92xx_parse_auto_config(codec, 0x25, 0x27);

	if (!err) {
		if (spec->board_config < 0) {
			printk(KERN_WARNING "hda_codec: No auto-config is "
			       "available, default to model=ref\n");
			spec->board_config = STAC_92HD73XX_REF;
			goto again;
		}
		err = -EINVAL;
	}

	if (err < 0) {
		stac92xx_free(codec);
		return err;
	}

	if (spec->board_config == STAC_92HD73XX_NO_JD)
		spec->hp_detect = 0;

	codec->patch_ops = stac92xx_patch_ops;

	codec->proc_widget_hook = stac92hd7x_proc_hook;

	return 0;
}

<<<<<<< HEAD
static int stac92hd83xxx_set_system_btl_amp(struct hda_codec *codec)
=======
static int hp_bnb2011_with_dock(struct hda_codec *codec)
>>>>>>> 3cbea436
{
	if (codec->vendor_id != 0x111d7605 &&
	    codec->vendor_id != 0x111d76d1)
		return 0;

	switch (codec->subsystem_id) {
	case 0x103c1618:
	case 0x103c1619:
	case 0x103c161a:
	case 0x103c161b:
	case 0x103c161c:
	case 0x103c161d:
	case 0x103c161e:
	case 0x103c161f:
<<<<<<< HEAD
	case 0x103c1620:
	case 0x103c1621:
	case 0x103c1622:
	case 0x103c1623:
=======
>>>>>>> 3cbea436

	case 0x103c162a:
	case 0x103c162b:

	case 0x103c1630:
	case 0x103c1631:

	case 0x103c1633:
<<<<<<< HEAD

	case 0x103c1635:

	case 0x103c164f:

	case 0x103c1676:
	case 0x103c1677:
	case 0x103c1678:
	case 0x103c1679:
	case 0x103c167a:
	case 0x103c167b:
	case 0x103c167c:
	case 0x103c167d:
	case 0x103c167e:
	case 0x103c167f:
	case 0x103c1680:
	case 0x103c1681:
	case 0x103c1682:
	case 0x103c1683:
	case 0x103c1684:
	case 0x103c1685:
	case 0x103c1686:
	case 0x103c1687:
	case 0x103c1688:
	case 0x103c1689:
	case 0x103c168a:
	case 0x103c168b:
	case 0x103c168c:
	case 0x103c168d:
	case 0x103c168e:
	case 0x103c168f:
	case 0x103c1690:
	case 0x103c1691:
	case 0x103c1692:

=======
	case 0x103c1634:
	case 0x103c1635:

>>>>>>> 3cbea436
	case 0x103c3587:
	case 0x103c3588:
	case 0x103c3589:
	case 0x103c358a:

	case 0x103c3667:
	case 0x103c3668:
<<<<<<< HEAD
		/* set BTL amp level to 13.43dB for louder speaker output */
		return snd_hda_codec_write_cache(codec, codec->afg, 0,
						 0x7F4, 0x14);
=======
	case 0x103c3669:

		return 1;
>>>>>>> 3cbea436
	}
	return 0;
}

static int patch_stac92hd83xxx(struct hda_codec *codec)
{
	struct sigmatel_spec *spec;
	hda_nid_t conn[STAC92HD83_DAC_COUNT + 1];
	int err;
	int num_dacs;

	spec  = kzalloc(sizeof(*spec), GFP_KERNEL);
	if (spec == NULL)
		return -ENOMEM;

<<<<<<< HEAD
=======
	if (hp_bnb2011_with_dock(codec)) {
		snd_hda_codec_set_pincfg(codec, 0xa, 0x2101201f);
		snd_hda_codec_set_pincfg(codec, 0xf, 0x2181205e);
	}

>>>>>>> 3cbea436
	/* reset pin power-down; Windows may leave these bits after reboot */
	snd_hda_codec_write_cache(codec, codec->afg, 0, 0x7EC, 0);
	snd_hda_codec_write_cache(codec, codec->afg, 0, 0x7ED, 0);
	codec->no_trigger_sense = 1;
	codec->spec = spec;
<<<<<<< HEAD
	spec->linear_tone_beep = 1;
=======
	spec->linear_tone_beep = 0;
>>>>>>> 3cbea436
	codec->slave_dig_outs = stac92hd83xxx_slave_dig_outs;
	spec->digbeep_nid = 0x21;
	spec->dmic_nids = stac92hd83xxx_dmic_nids;
	spec->dmux_nids = stac92hd83xxx_mux_nids;
	spec->mux_nids = stac92hd83xxx_mux_nids;
	spec->num_muxes = ARRAY_SIZE(stac92hd83xxx_mux_nids);
	spec->adc_nids = stac92hd83xxx_adc_nids;
	spec->num_adcs = ARRAY_SIZE(stac92hd83xxx_adc_nids);
	spec->pwr_nids = stac92hd83xxx_pwr_nids;
	spec->pwr_mapping = stac92hd83xxx_pwr_mapping;
	spec->num_pwrs = ARRAY_SIZE(stac92hd83xxx_pwr_nids);
	spec->multiout.dac_nids = spec->dac_nids;

	spec->init = stac92hd83xxx_core_init;
	spec->num_pins = ARRAY_SIZE(stac92hd83xxx_pin_nids);
	spec->pin_nids = stac92hd83xxx_pin_nids;
	spec->num_caps = STAC92HD83XXX_NUM_CAPS;
	spec->capvols = stac92hd83xxx_capvols;
	spec->capsws = stac92hd83xxx_capsws;

	spec->board_config = snd_hda_check_board_config(codec,
							STAC_92HD83XXX_MODELS,
							stac92hd83xxx_models,
							stac92hd83xxx_cfg_tbl);
again:
	if (spec->board_config < 0)
		snd_printdd(KERN_INFO "hda_codec: %s: BIOS auto-probing.\n",
			    codec->chip_name);
	else
		stac92xx_set_config_regs(codec,
				stac92hd83xxx_brd_tbl[spec->board_config]);

	switch (codec->vendor_id) {
<<<<<<< HEAD
=======
	case 0x111d76d1:
	case 0x111d76d9:
		spec->dmic_nids = stac92hd87b_dmic_nids;
		spec->num_dmics = stac92xx_connected_ports(codec,
				stac92hd87b_dmic_nids,
				STAC92HD87B_NUM_DMICS);
		spec->num_pins = ARRAY_SIZE(stac92hd88xxx_pin_nids);
		spec->pin_nids = stac92hd88xxx_pin_nids;
		spec->mono_nid = 0;
		spec->num_pwrs = 0;
		break;
>>>>>>> 3cbea436
	case 0x111d7666:
	case 0x111d7667:
	case 0x111d7668:
	case 0x111d7669:
<<<<<<< HEAD
	case 0x111d76d1:
	case 0x111d76d9:
		spec->num_pins = ARRAY_SIZE(stac92hd88xxx_pin_nids);
		spec->pin_nids = stac92hd88xxx_pin_nids;
		spec->mono_nid = 0;
		spec->digbeep_nid = 0;
=======
		spec->num_dmics = stac92xx_connected_ports(codec,
				stac92hd88xxx_dmic_nids,
				STAC92HD88XXX_NUM_DMICS);
		spec->num_pins = ARRAY_SIZE(stac92hd88xxx_pin_nids);
		spec->pin_nids = stac92hd88xxx_pin_nids;
		spec->mono_nid = 0;
>>>>>>> 3cbea436
		spec->num_pwrs = 0;
		break;
	case 0x111d7604:
	case 0x111d76d4:
	case 0x111d7605:
	case 0x111d76d5:
	case 0x111d76e7:
		if (spec->board_config == STAC_92HD83XXX_PWR_REF)
			break;
		spec->num_pwrs = 0;
		spec->num_dmics = stac92xx_connected_ports(codec,
				stac92hd83xxx_dmic_nids,
				STAC92HD83XXX_NUM_DMICS);
		break;
	}

	codec->patch_ops = stac92xx_patch_ops;

	if (find_mute_led_gpio(codec, 0))
		snd_printd("mute LED gpio %d polarity %d\n",
				spec->gpio_led,
				spec->gpio_led_polarity);

#ifdef CONFIG_SND_HDA_POWER_SAVE
	if (spec->gpio_led) {
		spec->gpio_mask |= spec->gpio_led;
		spec->gpio_dir |= spec->gpio_led;
		spec->gpio_data |= spec->gpio_led;
		/* register check_power_status callback. */
		codec->patch_ops.check_power_status =
			stac92xx_hp_check_power_status;
	}
#endif	

	err = stac92xx_parse_auto_config(codec, 0x1d, 0);
	if (!err) {
		if (spec->board_config < 0) {
			printk(KERN_WARNING "hda_codec: No auto-config is "
			       "available, default to model=ref\n");
			spec->board_config = STAC_92HD83XXX_REF;
			goto again;
		}
		err = -EINVAL;
	}

	if (err < 0) {
		stac92xx_free(codec);
		return err;
	}

	/* docking output support */
	num_dacs = snd_hda_get_connections(codec, 0xF,
				conn, STAC92HD83_DAC_COUNT + 1) - 1;
	/* skip non-DAC connections */
	while (num_dacs >= 0 &&
			(get_wcaps_type(get_wcaps(codec, conn[num_dacs]))
					!= AC_WID_AUD_OUT))
		num_dacs--;
	/* set port E and F to select the last DAC */
	if (num_dacs >= 0) {
		snd_hda_codec_write_cache(codec, 0xE, 0,
			AC_VERB_SET_CONNECT_SEL, num_dacs);
		snd_hda_codec_write_cache(codec, 0xF, 0,
			AC_VERB_SET_CONNECT_SEL, num_dacs);
	}
<<<<<<< HEAD

	stac92hd83xxx_set_system_btl_amp(codec);
=======
>>>>>>> 3cbea436

	codec->proc_widget_hook = stac92hd_proc_hook;

	return 0;
}

static int stac92hd71bxx_connected_smuxes(struct hda_codec *codec,
					  hda_nid_t dig0pin)
{
	struct sigmatel_spec *spec = codec->spec;
	int idx;

	for (idx = 0; idx < spec->num_pins; idx++)
		if (spec->pin_nids[idx] == dig0pin)
			break;
	if ((idx + 2) >= spec->num_pins)
		return 0;

	/* dig1pin case */
	if (stac_get_defcfg_connect(codec, idx + 1) != AC_JACK_PORT_NONE)
		return 2;

	/* dig0pin + dig2pin case */
	if (stac_get_defcfg_connect(codec, idx + 2) != AC_JACK_PORT_NONE)
		return 2;
	if (stac_get_defcfg_connect(codec, idx) != AC_JACK_PORT_NONE)
		return 1;
	else
		return 0;
}

/* HP dv7 bass switch - GPIO5 */
#define stac_hp_bass_gpio_info	snd_ctl_boolean_mono_info
static int stac_hp_bass_gpio_get(struct snd_kcontrol *kcontrol,
				 struct snd_ctl_elem_value *ucontrol)
{
	struct hda_codec *codec = snd_kcontrol_chip(kcontrol);
	struct sigmatel_spec *spec = codec->spec;
	ucontrol->value.integer.value[0] = !!(spec->gpio_data & 0x20);
	return 0;
}

static int stac_hp_bass_gpio_put(struct snd_kcontrol *kcontrol,
				 struct snd_ctl_elem_value *ucontrol)
{
	struct hda_codec *codec = snd_kcontrol_chip(kcontrol);
	struct sigmatel_spec *spec = codec->spec;
	unsigned int gpio_data;

	gpio_data = (spec->gpio_data & ~0x20) |
		(ucontrol->value.integer.value[0] ? 0x20 : 0);
	if (gpio_data == spec->gpio_data)
		return 0;
	spec->gpio_data = gpio_data;
	stac_gpio_set(codec, spec->gpio_mask, spec->gpio_dir, spec->gpio_data);
	return 1;
}

static struct snd_kcontrol_new stac_hp_bass_sw_ctrl = {
	.iface = SNDRV_CTL_ELEM_IFACE_MIXER,
	.info = stac_hp_bass_gpio_info,
	.get = stac_hp_bass_gpio_get,
	.put = stac_hp_bass_gpio_put,
};

static int stac_add_hp_bass_switch(struct hda_codec *codec)
{
	struct sigmatel_spec *spec = codec->spec;

	if (!stac_control_new(spec, &stac_hp_bass_sw_ctrl,
			      "Bass Speaker Playback Switch", 0))
		return -ENOMEM;

	spec->gpio_mask |= 0x20;
	spec->gpio_dir |= 0x20;
	spec->gpio_data |= 0x20;
	return 0;
}

static int patch_stac92hd71bxx(struct hda_codec *codec)
{
	struct sigmatel_spec *spec;
	struct hda_verb *unmute_init = stac92hd71bxx_unmute_core_init;
	unsigned int pin_cfg;
	int err = 0;

	spec  = kzalloc(sizeof(*spec), GFP_KERNEL);
	if (spec == NULL)
		return -ENOMEM;

	codec->no_trigger_sense = 1;
	codec->spec = spec;
	spec->linear_tone_beep = 0;
	codec->patch_ops = stac92xx_patch_ops;
	spec->num_pins = STAC92HD71BXX_NUM_PINS;
	switch (codec->vendor_id) {
	case 0x111d76b6:
	case 0x111d76b7:
		spec->pin_nids = stac92hd71bxx_pin_nids_4port;
		break;
	case 0x111d7603:
	case 0x111d7608:
		/* On 92HD75Bx 0x27 isn't a pin nid */
		spec->num_pins--;
		/* fallthrough */
	default:
		spec->pin_nids = stac92hd71bxx_pin_nids_6port;
	}
	spec->num_pwrs = ARRAY_SIZE(stac92hd71bxx_pwr_nids);
	spec->board_config = snd_hda_check_board_config(codec,
							STAC_92HD71BXX_MODELS,
							stac92hd71bxx_models,
							stac92hd71bxx_cfg_tbl);
again:
	if (spec->board_config < 0)
		snd_printdd(KERN_INFO "hda_codec: %s: BIOS auto-probing.\n",
			    codec->chip_name);
	else
		stac92xx_set_config_regs(codec,
				stac92hd71bxx_brd_tbl[spec->board_config]);

	if (spec->board_config != STAC_92HD71BXX_REF) {
		/* GPIO0 = EAPD */
		spec->gpio_mask = 0x01;
		spec->gpio_dir = 0x01;
		spec->gpio_data = 0x01;
	}

	spec->dmic_nids = stac92hd71bxx_dmic_nids;
	spec->dmux_nids = stac92hd71bxx_dmux_nids;

	spec->num_caps = STAC92HD71BXX_NUM_CAPS;
	spec->capvols = stac92hd71bxx_capvols;
	spec->capsws = stac92hd71bxx_capsws;

	switch (codec->vendor_id) {
	case 0x111d76b6: /* 4 Port without Analog Mixer */
	case 0x111d76b7:
		unmute_init++;
		/* fallthru */
	case 0x111d76b4: /* 6 Port without Analog Mixer */
	case 0x111d76b5:
		spec->init = stac92hd71bxx_core_init;
		codec->slave_dig_outs = stac92hd71bxx_slave_dig_outs;
		spec->num_dmics = stac92xx_connected_ports(codec,
					stac92hd71bxx_dmic_nids,
					STAC92HD71BXX_NUM_DMICS);
		break;
	case 0x111d7608: /* 5 Port with Analog Mixer */
		switch (spec->board_config) {
		case STAC_HP_M4:
			/* Enable VREF power saving on GPIO1 detect */
			err = stac_add_event(spec, codec->afg,
					     STAC_VREF_EVENT, 0x02);
			if (err < 0)
				return err;
			snd_hda_codec_write_cache(codec, codec->afg, 0,
				AC_VERB_SET_GPIO_UNSOLICITED_RSP_MASK, 0x02);
			snd_hda_codec_write_cache(codec, codec->afg, 0,
				AC_VERB_SET_UNSOLICITED_ENABLE,
				AC_USRSP_EN | err);
			spec->gpio_mask |= 0x02;
			break;
		}
		if ((codec->revision_id & 0xf) == 0 ||
		    (codec->revision_id & 0xf) == 1)
			spec->stream_delay = 40; /* 40 milliseconds */

		/* no output amps */
		spec->num_pwrs = 0;
		/* disable VSW */
		spec->init = stac92hd71bxx_core_init;
		unmute_init++;
		snd_hda_codec_set_pincfg(codec, 0x0f, 0x40f000f0);
		snd_hda_codec_set_pincfg(codec, 0x19, 0x40f000f3);
		stac92hd71bxx_dmic_nids[STAC92HD71BXX_NUM_DMICS - 1] = 0;
		spec->num_dmics = stac92xx_connected_ports(codec,
					stac92hd71bxx_dmic_nids,
					STAC92HD71BXX_NUM_DMICS - 1);
		break;
	case 0x111d7603: /* 6 Port with Analog Mixer */
		if ((codec->revision_id & 0xf) == 1)
			spec->stream_delay = 40; /* 40 milliseconds */

		/* no output amps */
		spec->num_pwrs = 0;
		/* fallthru */
	default:
		spec->init = stac92hd71bxx_core_init;
		codec->slave_dig_outs = stac92hd71bxx_slave_dig_outs;
		spec->num_dmics = stac92xx_connected_ports(codec,
					stac92hd71bxx_dmic_nids,
					STAC92HD71BXX_NUM_DMICS);
		break;
	}

	if (get_wcaps(codec, 0xa) & AC_WCAP_IN_AMP)
		snd_hda_sequence_write_cache(codec, unmute_init);

	/* Some HP machines seem to have unstable codec communications
	 * especially with ATI fglrx driver.  For recovering from the
	 * CORB/RIRB stall, allow the BUS reset and keep always sync
	 */
	if (spec->board_config == STAC_HP_DV5) {
		codec->bus->sync_write = 1;
		codec->bus->allow_bus_reset = 1;
	}

	spec->aloopback_ctl = stac92hd71bxx_loopback;
	spec->aloopback_mask = 0x50;
	spec->aloopback_shift = 0;

	spec->powerdown_adcs = 1;
	spec->digbeep_nid = 0x26;
	spec->mux_nids = stac92hd71bxx_mux_nids;
	spec->adc_nids = stac92hd71bxx_adc_nids;
	spec->smux_nids = stac92hd71bxx_smux_nids;
	spec->pwr_nids = stac92hd71bxx_pwr_nids;

	spec->num_muxes = ARRAY_SIZE(stac92hd71bxx_mux_nids);
	spec->num_adcs = ARRAY_SIZE(stac92hd71bxx_adc_nids);
	spec->num_dmuxes = ARRAY_SIZE(stac92hd71bxx_dmux_nids);
	spec->num_smuxes = stac92hd71bxx_connected_smuxes(codec, 0x1e);

	snd_printdd("Found board config: %d\n", spec->board_config);

	switch (spec->board_config) {
	case STAC_HP_M4:
		/* enable internal microphone */
		snd_hda_codec_set_pincfg(codec, 0x0e, 0x01813040);
		stac92xx_auto_set_pinctl(codec, 0x0e,
			AC_PINCTL_IN_EN | AC_PINCTL_VREF_80);
		/* fallthru */
	case STAC_DELL_M4_2:
		spec->num_dmics = 0;
		spec->num_smuxes = 0;
		spec->num_dmuxes = 0;
		break;
	case STAC_DELL_M4_1:
	case STAC_DELL_M4_3:
		spec->num_dmics = 1;
		spec->num_smuxes = 0;
		spec->num_dmuxes = 1;
		break;
	case STAC_HP_DV4_1222NR:
		spec->num_dmics = 1;
		/* I don't know if it needs 1 or 2 smuxes - will wait for
		 * bug reports to fix if needed
		 */
		spec->num_smuxes = 1;
		spec->num_dmuxes = 1;
		/* fallthrough */
	case STAC_HP_DV4:
		spec->gpio_led = 0x01;
		/* fallthrough */
	case STAC_HP_DV5:
		snd_hda_codec_set_pincfg(codec, 0x0d, 0x90170010);
		stac92xx_auto_set_pinctl(codec, 0x0d, AC_PINCTL_OUT_EN);
		/* HP dv6 gives the headphone pin as a line-out.  Thus we
		 * need to set hp_detect flag here to force to enable HP
		 * detection.
		 */
		spec->hp_detect = 1;
		break;
	case STAC_HP_HDX:
		spec->num_dmics = 1;
		spec->num_dmuxes = 1;
		spec->num_smuxes = 1;
		spec->gpio_led = 0x08;
		break;
	}

	if (hp_blike_system(codec->subsystem_id)) {
		pin_cfg = snd_hda_codec_get_pincfg(codec, 0x0f);
		if (get_defcfg_device(pin_cfg) == AC_JACK_LINE_OUT ||
			get_defcfg_device(pin_cfg) == AC_JACK_SPEAKER  ||
			get_defcfg_device(pin_cfg) == AC_JACK_HP_OUT) {
			/* It was changed in the BIOS to just satisfy MS DTM.
			 * Lets turn it back into slaved HP
			 */
			pin_cfg = (pin_cfg & (~AC_DEFCFG_DEVICE))
					| (AC_JACK_HP_OUT <<
						AC_DEFCFG_DEVICE_SHIFT);
			pin_cfg = (pin_cfg & (~(AC_DEFCFG_DEF_ASSOC
							| AC_DEFCFG_SEQUENCE)))
								| 0x1f;
			snd_hda_codec_set_pincfg(codec, 0x0f, pin_cfg);
		}
	}

	if (find_mute_led_gpio(codec, 1))
		snd_printd("mute LED gpio %d polarity %d\n",
				spec->gpio_led,
				spec->gpio_led_polarity);

#ifdef CONFIG_SND_HDA_POWER_SAVE
	if (spec->gpio_led) {
		spec->gpio_mask |= spec->gpio_led;
		spec->gpio_dir |= spec->gpio_led;
		spec->gpio_data |= spec->gpio_led;
		/* register check_power_status callback. */
		codec->patch_ops.check_power_status =
			stac92xx_hp_check_power_status;
	}
#endif	

	spec->multiout.dac_nids = spec->dac_nids;

	err = stac92xx_parse_auto_config(codec, 0x21, 0);
	if (!err) {
		if (spec->board_config < 0) {
			printk(KERN_WARNING "hda_codec: No auto-config is "
			       "available, default to model=ref\n");
			spec->board_config = STAC_92HD71BXX_REF;
			goto again;
		}
		err = -EINVAL;
	}

	if (err < 0) {
		stac92xx_free(codec);
		return err;
	}

	/* enable bass on HP dv7 */
	if (spec->board_config == STAC_HP_DV4 ||
	    spec->board_config == STAC_HP_DV5) {
		unsigned int cap;
		cap = snd_hda_param_read(codec, 0x1, AC_PAR_GPIO_CAP);
		cap &= AC_GPIO_IO_COUNT;
		if (cap >= 6)
			stac_add_hp_bass_switch(codec);
	}

	codec->proc_widget_hook = stac92hd7x_proc_hook;

	return 0;
}

static int patch_stac922x(struct hda_codec *codec)
{
	struct sigmatel_spec *spec;
	int err;

	spec  = kzalloc(sizeof(*spec), GFP_KERNEL);
	if (spec == NULL)
		return -ENOMEM;

	codec->no_trigger_sense = 1;
	codec->spec = spec;
	spec->linear_tone_beep = 1;
	spec->num_pins = ARRAY_SIZE(stac922x_pin_nids);
	spec->pin_nids = stac922x_pin_nids;
	spec->board_config = snd_hda_check_board_config(codec, STAC_922X_MODELS,
							stac922x_models,
							stac922x_cfg_tbl);
	if (spec->board_config == STAC_INTEL_MAC_AUTO) {
		spec->gpio_mask = spec->gpio_dir = 0x03;
		spec->gpio_data = 0x03;
		/* Intel Macs have all same PCI SSID, so we need to check
		 * codec SSID to distinguish the exact models
		 */
		printk(KERN_INFO "hda_codec: STAC922x, Apple subsys_id=%x\n", codec->subsystem_id);
		switch (codec->subsystem_id) {

		case 0x106b0800:
			spec->board_config = STAC_INTEL_MAC_V1;
			break;
		case 0x106b0600:
		case 0x106b0700:
			spec->board_config = STAC_INTEL_MAC_V2;
			break;
		case 0x106b0e00:
		case 0x106b0f00:
		case 0x106b1600:
		case 0x106b1700:
		case 0x106b0200:
		case 0x106b1e00:
			spec->board_config = STAC_INTEL_MAC_V3;
			break;
		case 0x106b1a00:
		case 0x00000100:
			spec->board_config = STAC_INTEL_MAC_V4;
			break;
		case 0x106b0a00:
		case 0x106b2200:
			spec->board_config = STAC_INTEL_MAC_V5;
			break;
		default:
			spec->board_config = STAC_INTEL_MAC_V3;
			break;
		}
	}

 again:
	if (spec->board_config < 0)
		snd_printdd(KERN_INFO "hda_codec: %s: BIOS auto-probing.\n",
			    codec->chip_name);
	else
		stac92xx_set_config_regs(codec,
				stac922x_brd_tbl[spec->board_config]);

	spec->adc_nids = stac922x_adc_nids;
	spec->mux_nids = stac922x_mux_nids;
	spec->num_muxes = ARRAY_SIZE(stac922x_mux_nids);
	spec->num_adcs = ARRAY_SIZE(stac922x_adc_nids);
	spec->num_dmics = 0;
	spec->num_pwrs = 0;

	spec->init = stac922x_core_init;

	spec->num_caps = STAC922X_NUM_CAPS;
	spec->capvols = stac922x_capvols;
	spec->capsws = stac922x_capsws;

	spec->multiout.dac_nids = spec->dac_nids;
	
	err = stac92xx_parse_auto_config(codec, 0x08, 0x09);
	if (!err) {
		if (spec->board_config < 0) {
			printk(KERN_WARNING "hda_codec: No auto-config is "
			       "available, default to model=ref\n");
			spec->board_config = STAC_D945_REF;
			goto again;
		}
		err = -EINVAL;
	}
	if (err < 0) {
		stac92xx_free(codec);
		return err;
	}

	codec->patch_ops = stac92xx_patch_ops;

	/* Fix Mux capture level; max to 2 */
	snd_hda_override_amp_caps(codec, 0x12, HDA_OUTPUT,
				  (0 << AC_AMPCAP_OFFSET_SHIFT) |
				  (2 << AC_AMPCAP_NUM_STEPS_SHIFT) |
				  (0x27 << AC_AMPCAP_STEP_SIZE_SHIFT) |
				  (0 << AC_AMPCAP_MUTE_SHIFT));

	return 0;
}

static int patch_stac927x(struct hda_codec *codec)
{
	struct sigmatel_spec *spec;
	int err;

	spec  = kzalloc(sizeof(*spec), GFP_KERNEL);
	if (spec == NULL)
		return -ENOMEM;

	codec->no_trigger_sense = 1;
	codec->spec = spec;
	spec->linear_tone_beep = 1;
	codec->slave_dig_outs = stac927x_slave_dig_outs;
	spec->num_pins = ARRAY_SIZE(stac927x_pin_nids);
	spec->pin_nids = stac927x_pin_nids;
	spec->board_config = snd_hda_check_board_config(codec, STAC_927X_MODELS,
							stac927x_models,
							stac927x_cfg_tbl);
 again:
	if (spec->board_config < 0)
		snd_printdd(KERN_INFO "hda_codec: %s: BIOS auto-probing.\n",
			    codec->chip_name);
	else
		stac92xx_set_config_regs(codec,
				stac927x_brd_tbl[spec->board_config]);

	spec->digbeep_nid = 0x23;
	spec->adc_nids = stac927x_adc_nids;
	spec->num_adcs = ARRAY_SIZE(stac927x_adc_nids);
	spec->mux_nids = stac927x_mux_nids;
	spec->num_muxes = ARRAY_SIZE(stac927x_mux_nids);
	spec->smux_nids = stac927x_smux_nids;
	spec->num_smuxes = ARRAY_SIZE(stac927x_smux_nids);
	spec->spdif_labels = stac927x_spdif_labels;
	spec->dac_list = stac927x_dac_nids;
	spec->multiout.dac_nids = spec->dac_nids;

	if (spec->board_config != STAC_D965_REF) {
		/* GPIO0 High = Enable EAPD */
		spec->eapd_mask = spec->gpio_mask = 0x01;
		spec->gpio_dir = spec->gpio_data = 0x01;
	}

	switch (spec->board_config) {
	case STAC_D965_3ST:
	case STAC_D965_5ST:
		/* GPIO0 High = Enable EAPD */
		spec->num_dmics = 0;
		spec->init = d965_core_init;
		break;
	case STAC_DELL_BIOS:
		switch (codec->subsystem_id) {
		case 0x10280209:
		case 0x1028022e:
			/* correct the device field to SPDIF out */
			snd_hda_codec_set_pincfg(codec, 0x21, 0x01442070);
			break;
		}
		/* configure the analog microphone on some laptops */
		snd_hda_codec_set_pincfg(codec, 0x0c, 0x90a79130);
		/* correct the front output jack as a hp out */
		snd_hda_codec_set_pincfg(codec, 0x0f, 0x0227011f);
		/* correct the front input jack as a mic */
		snd_hda_codec_set_pincfg(codec, 0x0e, 0x02a79130);
		/* fallthru */
	case STAC_DELL_3ST:
		if (codec->subsystem_id != 0x1028022f) {
			/* GPIO2 High = Enable EAPD */
			spec->eapd_mask = spec->gpio_mask = 0x04;
			spec->gpio_dir = spec->gpio_data = 0x04;
		}
		spec->dmic_nids = stac927x_dmic_nids;
		spec->num_dmics = STAC927X_NUM_DMICS;

		spec->init = dell_3st_core_init;
		spec->dmux_nids = stac927x_dmux_nids;
		spec->num_dmuxes = ARRAY_SIZE(stac927x_dmux_nids);
		break;
	case STAC_927X_VOLKNOB:
		spec->num_dmics = 0;
		spec->init = stac927x_volknob_core_init;
		break;
	default:
		spec->num_dmics = 0;
		spec->init = stac927x_core_init;
		break;
	}

	spec->num_caps = STAC927X_NUM_CAPS;
	spec->capvols = stac927x_capvols;
	spec->capsws = stac927x_capsws;

	spec->num_pwrs = 0;
	spec->aloopback_ctl = stac927x_loopback;
	spec->aloopback_mask = 0x40;
	spec->aloopback_shift = 0;
	spec->eapd_switch = 1;

	err = stac92xx_parse_auto_config(codec, 0x1e, 0x20);
	if (!err) {
		if (spec->board_config < 0) {
			printk(KERN_WARNING "hda_codec: No auto-config is "
			       "available, default to model=ref\n");
			spec->board_config = STAC_D965_REF;
			goto again;
		}
		err = -EINVAL;
	}
	if (err < 0) {
		stac92xx_free(codec);
		return err;
	}

	codec->patch_ops = stac92xx_patch_ops;

	codec->proc_widget_hook = stac927x_proc_hook;

	/*
	 * !!FIXME!!
	 * The STAC927x seem to require fairly long delays for certain
	 * command sequences.  With too short delays (even if the answer
	 * is set to RIRB properly), it results in the silence output
	 * on some hardwares like Dell.
	 *
	 * The below flag enables the longer delay (see get_response
	 * in hda_intel.c).
	 */
	codec->bus->needs_damn_long_delay = 1;

	/* no jack detecion for ref-no-jd model */
	if (spec->board_config == STAC_D965_REF_NO_JD)
		spec->hp_detect = 0;

	return 0;
}

static int patch_stac9205(struct hda_codec *codec)
{
	struct sigmatel_spec *spec;
	int err;

	spec  = kzalloc(sizeof(*spec), GFP_KERNEL);
	if (spec == NULL)
		return -ENOMEM;

	codec->no_trigger_sense = 1;
	codec->spec = spec;
	spec->linear_tone_beep = 1;
	spec->num_pins = ARRAY_SIZE(stac9205_pin_nids);
	spec->pin_nids = stac9205_pin_nids;
	spec->board_config = snd_hda_check_board_config(codec, STAC_9205_MODELS,
							stac9205_models,
							stac9205_cfg_tbl);
 again:
	if (spec->board_config < 0)
		snd_printdd(KERN_INFO "hda_codec: %s: BIOS auto-probing.\n",
			    codec->chip_name);
	else
		stac92xx_set_config_regs(codec,
					 stac9205_brd_tbl[spec->board_config]);

	spec->digbeep_nid = 0x23;
	spec->adc_nids = stac9205_adc_nids;
	spec->num_adcs = ARRAY_SIZE(stac9205_adc_nids);
	spec->mux_nids = stac9205_mux_nids;
	spec->num_muxes = ARRAY_SIZE(stac9205_mux_nids);
	spec->smux_nids = stac9205_smux_nids;
	spec->num_smuxes = ARRAY_SIZE(stac9205_smux_nids);
	spec->dmic_nids = stac9205_dmic_nids;
	spec->num_dmics = STAC9205_NUM_DMICS;
	spec->dmux_nids = stac9205_dmux_nids;
	spec->num_dmuxes = ARRAY_SIZE(stac9205_dmux_nids);
	spec->num_pwrs = 0;

	spec->init = stac9205_core_init;
	spec->aloopback_ctl = stac9205_loopback;

	spec->num_caps = STAC9205_NUM_CAPS;
	spec->capvols = stac9205_capvols;
	spec->capsws = stac9205_capsws;

	spec->aloopback_mask = 0x40;
	spec->aloopback_shift = 0;
	/* Turn on/off EAPD per HP plugging */
	if (spec->board_config != STAC_9205_EAPD)
		spec->eapd_switch = 1;
	spec->multiout.dac_nids = spec->dac_nids;
	
	switch (spec->board_config){
	case STAC_9205_DELL_M43:
		/* Enable SPDIF in/out */
		snd_hda_codec_set_pincfg(codec, 0x1f, 0x01441030);
		snd_hda_codec_set_pincfg(codec, 0x20, 0x1c410030);

		/* Enable unsol response for GPIO4/Dock HP connection */
		err = stac_add_event(spec, codec->afg, STAC_VREF_EVENT, 0x01);
		if (err < 0)
			return err;
		snd_hda_codec_write_cache(codec, codec->afg, 0,
			AC_VERB_SET_GPIO_UNSOLICITED_RSP_MASK, 0x10);
		snd_hda_codec_write_cache(codec, codec->afg, 0,
					  AC_VERB_SET_UNSOLICITED_ENABLE,
					  AC_USRSP_EN | err);

		spec->gpio_dir = 0x0b;
		spec->eapd_mask = 0x01;
		spec->gpio_mask = 0x1b;
		spec->gpio_mute = 0x10;
		/* GPIO0 High = EAPD, GPIO1 Low = Headphone Mute,
		 * GPIO3 Low = DRM
		 */
		spec->gpio_data = 0x01;
		break;
	case STAC_9205_REF:
		/* SPDIF-In enabled */
		break;
	default:
		/* GPIO0 High = EAPD */
		spec->eapd_mask = spec->gpio_mask = spec->gpio_dir = 0x1;
		spec->gpio_data = 0x01;
		break;
	}

	err = stac92xx_parse_auto_config(codec, 0x1f, 0x20);
	if (!err) {
		if (spec->board_config < 0) {
			printk(KERN_WARNING "hda_codec: No auto-config is "
			       "available, default to model=ref\n");
			spec->board_config = STAC_9205_REF;
			goto again;
		}
		err = -EINVAL;
	}
	if (err < 0) {
		stac92xx_free(codec);
		return err;
	}

	codec->patch_ops = stac92xx_patch_ops;

	codec->proc_widget_hook = stac9205_proc_hook;

	return 0;
}

/*
 * STAC9872 hack
 */

static struct hda_verb stac9872_core_init[] = {
	{0x15, AC_VERB_SET_CONNECT_SEL, 0x1}, /* mic-sel: 0a,0d,14,02 */
	{0x15, AC_VERB_SET_AMP_GAIN_MUTE, AMP_OUT_UNMUTE}, /* Mic-in -> 0x9 */
	{}
};

static hda_nid_t stac9872_pin_nids[] = {
	0x0a, 0x0b, 0x0c, 0x0d, 0x0e, 0x0f,
	0x11, 0x13, 0x14,
};

static hda_nid_t stac9872_adc_nids[] = {
	0x8 /*,0x6*/
};

static hda_nid_t stac9872_mux_nids[] = {
	0x15
};

static unsigned long stac9872_capvols[] = {
	HDA_COMPOSE_AMP_VAL(0x09, 3, 0, HDA_INPUT),
};
#define stac9872_capsws		stac9872_capvols

static unsigned int stac9872_vaio_pin_configs[9] = {
	0x03211020, 0x411111f0, 0x411111f0, 0x03a15030,
	0x411111f0, 0x90170110, 0x411111f0, 0x411111f0,
	0x90a7013e
};

static const char * const stac9872_models[STAC_9872_MODELS] = {
	[STAC_9872_AUTO] = "auto",
	[STAC_9872_VAIO] = "vaio",
};

static unsigned int *stac9872_brd_tbl[STAC_9872_MODELS] = {
	[STAC_9872_VAIO] = stac9872_vaio_pin_configs,
};

static struct snd_pci_quirk stac9872_cfg_tbl[] = {
	SND_PCI_QUIRK_MASK(0x104d, 0xfff0, 0x81e0,
			   "Sony VAIO F/S", STAC_9872_VAIO),
	{} /* terminator */
};

static int patch_stac9872(struct hda_codec *codec)
{
	struct sigmatel_spec *spec;
	int err;

	spec  = kzalloc(sizeof(*spec), GFP_KERNEL);
	if (spec == NULL)
		return -ENOMEM;
	codec->no_trigger_sense = 1;
	codec->spec = spec;
	spec->linear_tone_beep = 1;
	spec->num_pins = ARRAY_SIZE(stac9872_pin_nids);
	spec->pin_nids = stac9872_pin_nids;

	spec->board_config = snd_hda_check_board_config(codec, STAC_9872_MODELS,
							stac9872_models,
							stac9872_cfg_tbl);
	if (spec->board_config < 0)
		snd_printdd(KERN_INFO "hda_codec: %s: BIOS auto-probing.\n",
			    codec->chip_name);
	else
		stac92xx_set_config_regs(codec,
					 stac9872_brd_tbl[spec->board_config]);

	spec->multiout.dac_nids = spec->dac_nids;
	spec->num_adcs = ARRAY_SIZE(stac9872_adc_nids);
	spec->adc_nids = stac9872_adc_nids;
	spec->num_muxes = ARRAY_SIZE(stac9872_mux_nids);
	spec->mux_nids = stac9872_mux_nids;
	spec->init = stac9872_core_init;
	spec->num_caps = 1;
	spec->capvols = stac9872_capvols;
	spec->capsws = stac9872_capsws;

	err = stac92xx_parse_auto_config(codec, 0x10, 0x12);
	if (err < 0) {
		stac92xx_free(codec);
		return -EINVAL;
	}
	spec->input_mux = &spec->private_imux;
	codec->patch_ops = stac92xx_patch_ops;
	return 0;
}


/*
 * patch entries
 */
static struct hda_codec_preset snd_hda_preset_sigmatel[] = {
 	{ .id = 0x83847690, .name = "STAC9200", .patch = patch_stac9200 },
 	{ .id = 0x83847882, .name = "STAC9220 A1", .patch = patch_stac922x },
 	{ .id = 0x83847680, .name = "STAC9221 A1", .patch = patch_stac922x },
 	{ .id = 0x83847880, .name = "STAC9220 A2", .patch = patch_stac922x },
 	{ .id = 0x83847681, .name = "STAC9220D/9223D A2", .patch = patch_stac922x },
 	{ .id = 0x83847682, .name = "STAC9221 A2", .patch = patch_stac922x },
 	{ .id = 0x83847683, .name = "STAC9221D A2", .patch = patch_stac922x },
 	{ .id = 0x83847618, .name = "STAC9227", .patch = patch_stac927x },
 	{ .id = 0x83847619, .name = "STAC9227", .patch = patch_stac927x },
 	{ .id = 0x83847616, .name = "STAC9228", .patch = patch_stac927x },
 	{ .id = 0x83847617, .name = "STAC9228", .patch = patch_stac927x },
 	{ .id = 0x83847614, .name = "STAC9229", .patch = patch_stac927x },
 	{ .id = 0x83847615, .name = "STAC9229", .patch = patch_stac927x },
 	{ .id = 0x83847620, .name = "STAC9274", .patch = patch_stac927x },
 	{ .id = 0x83847621, .name = "STAC9274D", .patch = patch_stac927x },
 	{ .id = 0x83847622, .name = "STAC9273X", .patch = patch_stac927x },
 	{ .id = 0x83847623, .name = "STAC9273D", .patch = patch_stac927x },
 	{ .id = 0x83847624, .name = "STAC9272X", .patch = patch_stac927x },
 	{ .id = 0x83847625, .name = "STAC9272D", .patch = patch_stac927x },
 	{ .id = 0x83847626, .name = "STAC9271X", .patch = patch_stac927x },
 	{ .id = 0x83847627, .name = "STAC9271D", .patch = patch_stac927x },
 	{ .id = 0x83847628, .name = "STAC9274X5NH", .patch = patch_stac927x },
 	{ .id = 0x83847629, .name = "STAC9274D5NH", .patch = patch_stac927x },
	{ .id = 0x83847632, .name = "STAC9202",  .patch = patch_stac925x },
	{ .id = 0x83847633, .name = "STAC9202D", .patch = patch_stac925x },
	{ .id = 0x83847634, .name = "STAC9250", .patch = patch_stac925x },
	{ .id = 0x83847635, .name = "STAC9250D", .patch = patch_stac925x },
	{ .id = 0x83847636, .name = "STAC9251", .patch = patch_stac925x },
	{ .id = 0x83847637, .name = "STAC9250D", .patch = patch_stac925x },
	{ .id = 0x83847645, .name = "92HD206X", .patch = patch_stac927x },
	{ .id = 0x83847646, .name = "92HD206D", .patch = patch_stac927x },
 	/* The following does not take into account .id=0x83847661 when subsys =
 	 * 104D0C00 which is STAC9225s. Because of this, some SZ Notebooks are
 	 * currently not fully supported.
 	 */
 	{ .id = 0x83847661, .name = "CXD9872RD/K", .patch = patch_stac9872 },
 	{ .id = 0x83847662, .name = "STAC9872AK", .patch = patch_stac9872 },
 	{ .id = 0x83847664, .name = "CXD9872AKD", .patch = patch_stac9872 },
	{ .id = 0x83847698, .name = "STAC9205", .patch = patch_stac9205 },
 	{ .id = 0x838476a0, .name = "STAC9205", .patch = patch_stac9205 },
 	{ .id = 0x838476a1, .name = "STAC9205D", .patch = patch_stac9205 },
 	{ .id = 0x838476a2, .name = "STAC9204", .patch = patch_stac9205 },
 	{ .id = 0x838476a3, .name = "STAC9204D", .patch = patch_stac9205 },
 	{ .id = 0x838476a4, .name = "STAC9255", .patch = patch_stac9205 },
 	{ .id = 0x838476a5, .name = "STAC9255D", .patch = patch_stac9205 },
 	{ .id = 0x838476a6, .name = "STAC9254", .patch = patch_stac9205 },
 	{ .id = 0x838476a7, .name = "STAC9254D", .patch = patch_stac9205 },
	{ .id = 0x111d7603, .name = "92HD75B3X5", .patch = patch_stac92hd71bxx},
	{ .id = 0x111d7604, .name = "92HD83C1X5", .patch = patch_stac92hd83xxx},
	{ .id = 0x111d76d4, .name = "92HD83C1C5", .patch = patch_stac92hd83xxx},
	{ .id = 0x111d7605, .name = "92HD81B1X5", .patch = patch_stac92hd83xxx},
	{ .id = 0x111d76d5, .name = "92HD81B1C5", .patch = patch_stac92hd83xxx},
	{ .id = 0x111d76d1, .name = "92HD87B1/3", .patch = patch_stac92hd83xxx},
	{ .id = 0x111d76d9, .name = "92HD87B2/4", .patch = patch_stac92hd83xxx},
	{ .id = 0x111d7666, .name = "92HD88B3", .patch = patch_stac92hd83xxx},
	{ .id = 0x111d7667, .name = "92HD88B1", .patch = patch_stac92hd83xxx},
	{ .id = 0x111d7668, .name = "92HD88B2", .patch = patch_stac92hd83xxx},
	{ .id = 0x111d7669, .name = "92HD88B4", .patch = patch_stac92hd83xxx},
	{ .id = 0x111d7608, .name = "92HD75B2X5", .patch = patch_stac92hd71bxx},
	{ .id = 0x111d7674, .name = "92HD73D1X5", .patch = patch_stac92hd73xx },
	{ .id = 0x111d7675, .name = "92HD73C1X5", .patch = patch_stac92hd73xx },
	{ .id = 0x111d7676, .name = "92HD73E1X5", .patch = patch_stac92hd73xx },
	{ .id = 0x111d76b0, .name = "92HD71B8X", .patch = patch_stac92hd71bxx },
	{ .id = 0x111d76b1, .name = "92HD71B8X", .patch = patch_stac92hd71bxx },
	{ .id = 0x111d76b2, .name = "92HD71B7X", .patch = patch_stac92hd71bxx },
	{ .id = 0x111d76b3, .name = "92HD71B7X", .patch = patch_stac92hd71bxx },
	{ .id = 0x111d76b4, .name = "92HD71B6X", .patch = patch_stac92hd71bxx },
	{ .id = 0x111d76b5, .name = "92HD71B6X", .patch = patch_stac92hd71bxx },
	{ .id = 0x111d76b6, .name = "92HD71B5X", .patch = patch_stac92hd71bxx },
	{ .id = 0x111d76b7, .name = "92HD71B5X", .patch = patch_stac92hd71bxx },
	{ .id = 0x111d76c0, .name = "92HD89C3", .patch = patch_stac92hd73xx },
	{ .id = 0x111d76c1, .name = "92HD89C2", .patch = patch_stac92hd73xx },
	{ .id = 0x111d76c2, .name = "92HD89C1", .patch = patch_stac92hd73xx },
	{ .id = 0x111d76c3, .name = "92HD89B3", .patch = patch_stac92hd73xx },
	{ .id = 0x111d76c4, .name = "92HD89B2", .patch = patch_stac92hd73xx },
	{ .id = 0x111d76c5, .name = "92HD89B1", .patch = patch_stac92hd73xx },
	{ .id = 0x111d76c6, .name = "92HD89E3", .patch = patch_stac92hd73xx },
	{ .id = 0x111d76c7, .name = "92HD89E2", .patch = patch_stac92hd73xx },
	{ .id = 0x111d76c8, .name = "92HD89E1", .patch = patch_stac92hd73xx },
	{ .id = 0x111d76c9, .name = "92HD89D3", .patch = patch_stac92hd73xx },
	{ .id = 0x111d76ca, .name = "92HD89D2", .patch = patch_stac92hd73xx },
	{ .id = 0x111d76cb, .name = "92HD89D1", .patch = patch_stac92hd73xx },
	{ .id = 0x111d76cc, .name = "92HD89F3", .patch = patch_stac92hd73xx },
	{ .id = 0x111d76cd, .name = "92HD89F2", .patch = patch_stac92hd73xx },
	{ .id = 0x111d76ce, .name = "92HD89F1", .patch = patch_stac92hd73xx },
	{ .id = 0x111d76e0, .name = "92HD91BXX", .patch = patch_stac92hd83xxx},
	{ .id = 0x111d76e7, .name = "92HD90BXX", .patch = patch_stac92hd83xxx},
	{} /* terminator */
};

MODULE_ALIAS("snd-hda-codec-id:8384*");
MODULE_ALIAS("snd-hda-codec-id:111d*");

MODULE_LICENSE("GPL");
MODULE_DESCRIPTION("IDT/Sigmatel HD-audio codec");

static struct hda_codec_preset_list sigmatel_list = {
	.preset = snd_hda_preset_sigmatel,
	.owner = THIS_MODULE,
};

static int __init patch_sigmatel_init(void)
{
	return snd_hda_add_codec_preset(&sigmatel_list);
}

static void __exit patch_sigmatel_exit(void)
{
	snd_hda_delete_codec_preset(&sigmatel_list);
}

module_init(patch_sigmatel_init)
module_exit(patch_sigmatel_exit)<|MERGE_RESOLUTION|>--- conflicted
+++ resolved
@@ -389,8 +389,6 @@
 	0x11, 0x20, 0
 };
 
-<<<<<<< HEAD
-=======
 #define STAC92HD88XXX_NUM_DMICS	STAC92HD83XXX_NUM_DMICS
 #define stac92hd88xxx_dmic_nids	stac92hd83xxx_dmic_nids
 
@@ -399,7 +397,6 @@
 	0x11, 0
 };
 
->>>>>>> 3cbea436
 #define STAC92HD83XXX_NUM_CAPS	2
 static unsigned long stac92hd83xxx_capvols[] = {
 	HDA_COMPOSE_AMP_VAL(0x17, 3, 0, HDA_OUTPUT),
@@ -3487,11 +3484,8 @@
 
 		label = hda_get_input_pin_label(codec, nid, 1);
 		snd_hda_add_imux_item(dimux, label, index, &type_idx);
-<<<<<<< HEAD
-=======
 		if (snd_hda_get_bool_hint(codec, "separate_dmux") != 1)
 			snd_hda_add_imux_item(imux, label, index, &type_idx);
->>>>>>> 3cbea436
 
 		err = create_elem_capture_vol(codec, nid, label, type_idx,
 					      HDA_INPUT);
@@ -3503,14 +3497,6 @@
 			if (err < 0)
 				return err;
 		}
-<<<<<<< HEAD
-
-		if (snd_hda_get_bool_hint(codec, "separate_dmux") != 1) {
-			snd_hda_add_imux_item(imux, label, index, NULL);
-			spec->num_analog_muxes++;
-		}
-=======
->>>>>>> 3cbea436
 	}
 
 	return 0;
@@ -3608,11 +3594,7 @@
 		if (check_mic_pin(codec, spec->dmic_nids[i],
 		    &fixed, &ext, &dock))
 			return 0;
-<<<<<<< HEAD
-	if (!fixed && !ext && !dock)
-=======
 	if (!fixed || (!ext && !dock))
->>>>>>> 3cbea436
 		return 0; /* no input to switch */
 	if (!(get_wcaps(codec, ext) & AC_WCAP_UNSOL_CAP))
 		return 0; /* no unsol support */
@@ -5351,11 +5333,7 @@
 	return 0;
 }
 
-<<<<<<< HEAD
-static int stac92hd83xxx_set_system_btl_amp(struct hda_codec *codec)
-=======
 static int hp_bnb2011_with_dock(struct hda_codec *codec)
->>>>>>> 3cbea436
 {
 	if (codec->vendor_id != 0x111d7605 &&
 	    codec->vendor_id != 0x111d76d1)
@@ -5370,13 +5348,6 @@
 	case 0x103c161d:
 	case 0x103c161e:
 	case 0x103c161f:
-<<<<<<< HEAD
-	case 0x103c1620:
-	case 0x103c1621:
-	case 0x103c1622:
-	case 0x103c1623:
-=======
->>>>>>> 3cbea436
 
 	case 0x103c162a:
 	case 0x103c162b:
@@ -5385,47 +5356,9 @@
 	case 0x103c1631:
 
 	case 0x103c1633:
-<<<<<<< HEAD
-
-	case 0x103c1635:
-
-	case 0x103c164f:
-
-	case 0x103c1676:
-	case 0x103c1677:
-	case 0x103c1678:
-	case 0x103c1679:
-	case 0x103c167a:
-	case 0x103c167b:
-	case 0x103c167c:
-	case 0x103c167d:
-	case 0x103c167e:
-	case 0x103c167f:
-	case 0x103c1680:
-	case 0x103c1681:
-	case 0x103c1682:
-	case 0x103c1683:
-	case 0x103c1684:
-	case 0x103c1685:
-	case 0x103c1686:
-	case 0x103c1687:
-	case 0x103c1688:
-	case 0x103c1689:
-	case 0x103c168a:
-	case 0x103c168b:
-	case 0x103c168c:
-	case 0x103c168d:
-	case 0x103c168e:
-	case 0x103c168f:
-	case 0x103c1690:
-	case 0x103c1691:
-	case 0x103c1692:
-
-=======
 	case 0x103c1634:
 	case 0x103c1635:
 
->>>>>>> 3cbea436
 	case 0x103c3587:
 	case 0x103c3588:
 	case 0x103c3589:
@@ -5433,15 +5366,9 @@
 
 	case 0x103c3667:
 	case 0x103c3668:
-<<<<<<< HEAD
-		/* set BTL amp level to 13.43dB for louder speaker output */
-		return snd_hda_codec_write_cache(codec, codec->afg, 0,
-						 0x7F4, 0x14);
-=======
 	case 0x103c3669:
 
 		return 1;
->>>>>>> 3cbea436
 	}
 	return 0;
 }
@@ -5457,24 +5384,17 @@
 	if (spec == NULL)
 		return -ENOMEM;
 
-<<<<<<< HEAD
-=======
 	if (hp_bnb2011_with_dock(codec)) {
 		snd_hda_codec_set_pincfg(codec, 0xa, 0x2101201f);
 		snd_hda_codec_set_pincfg(codec, 0xf, 0x2181205e);
 	}
 
->>>>>>> 3cbea436
 	/* reset pin power-down; Windows may leave these bits after reboot */
 	snd_hda_codec_write_cache(codec, codec->afg, 0, 0x7EC, 0);
 	snd_hda_codec_write_cache(codec, codec->afg, 0, 0x7ED, 0);
 	codec->no_trigger_sense = 1;
 	codec->spec = spec;
-<<<<<<< HEAD
-	spec->linear_tone_beep = 1;
-=======
 	spec->linear_tone_beep = 0;
->>>>>>> 3cbea436
 	codec->slave_dig_outs = stac92hd83xxx_slave_dig_outs;
 	spec->digbeep_nid = 0x21;
 	spec->dmic_nids = stac92hd83xxx_dmic_nids;
@@ -5508,8 +5428,6 @@
 				stac92hd83xxx_brd_tbl[spec->board_config]);
 
 	switch (codec->vendor_id) {
-<<<<<<< HEAD
-=======
 	case 0x111d76d1:
 	case 0x111d76d9:
 		spec->dmic_nids = stac92hd87b_dmic_nids;
@@ -5521,26 +5439,16 @@
 		spec->mono_nid = 0;
 		spec->num_pwrs = 0;
 		break;
->>>>>>> 3cbea436
 	case 0x111d7666:
 	case 0x111d7667:
 	case 0x111d7668:
 	case 0x111d7669:
-<<<<<<< HEAD
-	case 0x111d76d1:
-	case 0x111d76d9:
-		spec->num_pins = ARRAY_SIZE(stac92hd88xxx_pin_nids);
-		spec->pin_nids = stac92hd88xxx_pin_nids;
-		spec->mono_nid = 0;
-		spec->digbeep_nid = 0;
-=======
 		spec->num_dmics = stac92xx_connected_ports(codec,
 				stac92hd88xxx_dmic_nids,
 				STAC92HD88XXX_NUM_DMICS);
 		spec->num_pins = ARRAY_SIZE(stac92hd88xxx_pin_nids);
 		spec->pin_nids = stac92hd88xxx_pin_nids;
 		spec->mono_nid = 0;
->>>>>>> 3cbea436
 		spec->num_pwrs = 0;
 		break;
 	case 0x111d7604:
@@ -5606,11 +5514,6 @@
 		snd_hda_codec_write_cache(codec, 0xF, 0,
 			AC_VERB_SET_CONNECT_SEL, num_dacs);
 	}
-<<<<<<< HEAD
-
-	stac92hd83xxx_set_system_btl_amp(codec);
-=======
->>>>>>> 3cbea436
 
 	codec->proc_widget_hook = stac92hd_proc_hook;
 
