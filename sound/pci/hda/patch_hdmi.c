--- conflicted
+++ resolved
@@ -1233,32 +1233,15 @@
 
 static int generic_hdmi_build_jack(struct hda_codec *codec, int pin_idx)
 {
-<<<<<<< HEAD
-	int err;
-	char hdmi_str[32];
-=======
 	char hdmi_str[32] = "HDMI/DP";
->>>>>>> dcd6c922
 	struct hdmi_spec *spec = codec->spec;
 	struct hdmi_spec_per_pin *per_pin = &spec->pins[pin_idx];
 	int pcmdev = spec->pcm_rec[pin_idx].device;
 
-<<<<<<< HEAD
-	snprintf(hdmi_str, sizeof(hdmi_str), "HDMI/DP,pcm=%d", pcmdev);
-
-	err = snd_hda_input_jack_add(codec, per_pin->pin_nid,
-			     SND_JACK_VIDEOOUT, pcmdev > 0 ? hdmi_str : NULL);
-	if (err < 0)
-		return err;
-
-	hdmi_present_sense(codec, per_pin->pin_nid, &per_pin->sink_eld);
-	return 0;
-=======
 	if (pcmdev > 0)
 		sprintf(hdmi_str + strlen(hdmi_str), ",pcm=%d", pcmdev);
 
 	return snd_hda_jack_add_kctl(codec, per_pin->pin_nid, hdmi_str, 0);
->>>>>>> dcd6c922
 }
 
 static int generic_hdmi_build_controls(struct hda_codec *codec)
@@ -1288,11 +1271,8 @@
 
 		if (err < 0)
 			return err;
-<<<<<<< HEAD
-=======
 
 		hdmi_present_sense(per_pin, 0);
->>>>>>> dcd6c922
 	}
 
 	return 0;
