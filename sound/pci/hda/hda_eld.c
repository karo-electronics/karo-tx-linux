/*
 * Generic routines and proc interface for ELD(EDID Like Data) information
 *
 * Copyright(c) 2008 Intel Corporation.
 *
 * Authors:
 * 		Wu Fengguang <wfg@linux.intel.com>
 *
 *  This driver is free software; you can redistribute it and/or modify
 *  it under the terms of the GNU General Public License as published by
 *  the Free Software Foundation; either version 2 of the License, or
 *  (at your option) any later version.
 *
 *  This driver is distributed in the hope that it will be useful,
 *  but WITHOUT ANY WARRANTY; without even the implied warranty of
 *  MERCHANTABILITY or FITNESS FOR A PARTICULAR PURPOSE.  See the
 *  GNU General Public License for more details.
 *
 *  You should have received a copy of the GNU General Public License
 *  along with this program; if not, write to the Free Software
 *  Foundation, Inc., 59 Temple Place, Suite 330, Boston, MA  02111-1307 USA
 */

#include <linux/init.h>
#include <linux/slab.h>
#include <sound/core.h>
#include <asm/unaligned.h>
#include "hda_codec.h"
#include "hda_local.h"

enum eld_versions {
	ELD_VER_CEA_861D	= 2,
	ELD_VER_PARTIAL		= 31,
};

enum cea_edid_versions {
	CEA_EDID_VER_NONE	= 0,
	CEA_EDID_VER_CEA861	= 1,
	CEA_EDID_VER_CEA861A	= 2,
	CEA_EDID_VER_CEA861BCD	= 3,
	CEA_EDID_VER_RESERVED	= 4,
};

static char *cea_speaker_allocation_names[] = {
	/*  0 */ "FL/FR",
	/*  1 */ "LFE",
	/*  2 */ "FC",
	/*  3 */ "RL/RR",
	/*  4 */ "RC",
	/*  5 */ "FLC/FRC",
	/*  6 */ "RLC/RRC",
	/*  7 */ "FLW/FRW",
	/*  8 */ "FLH/FRH",
	/*  9 */ "TC",
	/* 10 */ "FCH",
};

static char *eld_connection_type_names[4] = {
	"HDMI",
	"DisplayPort",
	"2-reserved",
	"3-reserved"
};

enum cea_audio_coding_types {
	AUDIO_CODING_TYPE_REF_STREAM_HEADER	=  0,
	AUDIO_CODING_TYPE_LPCM			=  1,
	AUDIO_CODING_TYPE_AC3			=  2,
	AUDIO_CODING_TYPE_MPEG1			=  3,
	AUDIO_CODING_TYPE_MP3			=  4,
	AUDIO_CODING_TYPE_MPEG2			=  5,
	AUDIO_CODING_TYPE_AACLC			=  6,
	AUDIO_CODING_TYPE_DTS			=  7,
	AUDIO_CODING_TYPE_ATRAC			=  8,
	AUDIO_CODING_TYPE_SACD			=  9,
	AUDIO_CODING_TYPE_EAC3			= 10,
	AUDIO_CODING_TYPE_DTS_HD		= 11,
	AUDIO_CODING_TYPE_MLP			= 12,
	AUDIO_CODING_TYPE_DST			= 13,
	AUDIO_CODING_TYPE_WMAPRO		= 14,
	AUDIO_CODING_TYPE_REF_CXT		= 15,
	/* also include valid xtypes below */
	AUDIO_CODING_TYPE_HE_AAC		= 15,
	AUDIO_CODING_TYPE_HE_AAC2		= 16,
	AUDIO_CODING_TYPE_MPEG_SURROUND		= 17,
};

enum cea_audio_coding_xtypes {
	AUDIO_CODING_XTYPE_HE_REF_CT		= 0,
	AUDIO_CODING_XTYPE_HE_AAC		= 1,
	AUDIO_CODING_XTYPE_HE_AAC2		= 2,
	AUDIO_CODING_XTYPE_MPEG_SURROUND	= 3,
	AUDIO_CODING_XTYPE_FIRST_RESERVED	= 4,
};

static char *cea_audio_coding_type_names[] = {
	/*  0 */ "undefined",
	/*  1 */ "LPCM",
	/*  2 */ "AC-3",
	/*  3 */ "MPEG1",
	/*  4 */ "MP3",
	/*  5 */ "MPEG2",
	/*  6 */ "AAC-LC",
	/*  7 */ "DTS",
	/*  8 */ "ATRAC",
	/*  9 */ "DSD (One Bit Audio)",
	/* 10 */ "E-AC-3/DD+ (Dolby Digital Plus)",
	/* 11 */ "DTS-HD",
	/* 12 */ "MLP (Dolby TrueHD)",
	/* 13 */ "DST",
	/* 14 */ "WMAPro",
	/* 15 */ "HE-AAC",
	/* 16 */ "HE-AACv2",
	/* 17 */ "MPEG Surround",
};

/*
 * The following two lists are shared between
 * 	- HDMI audio InfoFrame (source to sink)
 * 	- CEA E-EDID Extension (sink to source)
 */

/*
 * SS1:SS0 index => sample size
 */
static int cea_sample_sizes[4] = {
	0,	 		/* 0: Refer to Stream Header */
	AC_SUPPCM_BITS_16,	/* 1: 16 bits */
	AC_SUPPCM_BITS_20,	/* 2: 20 bits */
	AC_SUPPCM_BITS_24,	/* 3: 24 bits */
};

/*
 * SF2:SF1:SF0 index => sampling frequency
 */
static int cea_sampling_frequencies[8] = {
	0,			/* 0: Refer to Stream Header */
	SNDRV_PCM_RATE_32000,	/* 1:  32000Hz */
	SNDRV_PCM_RATE_44100,	/* 2:  44100Hz */
	SNDRV_PCM_RATE_48000,	/* 3:  48000Hz */
	SNDRV_PCM_RATE_88200,	/* 4:  88200Hz */
	SNDRV_PCM_RATE_96000,	/* 5:  96000Hz */
	SNDRV_PCM_RATE_176400,	/* 6: 176400Hz */
	SNDRV_PCM_RATE_192000,	/* 7: 192000Hz */
};

static unsigned int hdmi_get_eld_data(struct hda_codec *codec, hda_nid_t nid,
					int byte_index)
{
	unsigned int val;

	val = snd_hda_codec_read(codec, nid, 0,
					AC_VERB_GET_HDMI_ELDD, byte_index);
#ifdef BE_PARANOID
	printk(KERN_INFO "HDMI: ELD data byte %d: 0x%x\n", byte_index, val);
#endif
	return val;
}

#define GRAB_BITS(buf, byte, lowbit, bits) 		\
({							\
	BUILD_BUG_ON(lowbit > 7);			\
	BUILD_BUG_ON(bits > 8);				\
	BUILD_BUG_ON(bits <= 0);			\
							\
	(buf[byte] >> (lowbit)) & ((1 << (bits)) - 1);	\
})

static void hdmi_update_short_audio_desc(struct cea_sad *a,
					 const unsigned char *buf)
{
	int i;
	int val;

	val = GRAB_BITS(buf, 1, 0, 7);
	a->rates = 0;
	for (i = 0; i < 7; i++)
		if (val & (1 << i))
			a->rates |= cea_sampling_frequencies[i + 1];

	a->channels = GRAB_BITS(buf, 0, 0, 3);
	a->channels++;

	a->sample_bits = 0;
	a->max_bitrate = 0;

	a->format = GRAB_BITS(buf, 0, 3, 4);
	switch (a->format) {
	case AUDIO_CODING_TYPE_REF_STREAM_HEADER:
		snd_printd(KERN_INFO
				"HDMI: audio coding type 0 not expected\n");
		break;

	case AUDIO_CODING_TYPE_LPCM:
		val = GRAB_BITS(buf, 2, 0, 3);
		for (i = 0; i < 3; i++)
			if (val & (1 << i))
				a->sample_bits |= cea_sample_sizes[i + 1];
		break;

	case AUDIO_CODING_TYPE_AC3:
	case AUDIO_CODING_TYPE_MPEG1:
	case AUDIO_CODING_TYPE_MP3:
	case AUDIO_CODING_TYPE_MPEG2:
	case AUDIO_CODING_TYPE_AACLC:
	case AUDIO_CODING_TYPE_DTS:
	case AUDIO_CODING_TYPE_ATRAC:
		a->max_bitrate = GRAB_BITS(buf, 2, 0, 8);
		a->max_bitrate *= 8000;
		break;

	case AUDIO_CODING_TYPE_SACD:
		break;

	case AUDIO_CODING_TYPE_EAC3:
		break;

	case AUDIO_CODING_TYPE_DTS_HD:
		break;

	case AUDIO_CODING_TYPE_MLP:
		break;

	case AUDIO_CODING_TYPE_DST:
		break;

	case AUDIO_CODING_TYPE_WMAPRO:
		a->profile = GRAB_BITS(buf, 2, 0, 3);
		break;

	case AUDIO_CODING_TYPE_REF_CXT:
		a->format = GRAB_BITS(buf, 2, 3, 5);
		if (a->format == AUDIO_CODING_XTYPE_HE_REF_CT ||
		    a->format >= AUDIO_CODING_XTYPE_FIRST_RESERVED) {
			snd_printd(KERN_INFO
				"HDMI: audio coding xtype %d not expected\n",
				a->format);
			a->format = 0;
		} else
			a->format += AUDIO_CODING_TYPE_HE_AAC -
				     AUDIO_CODING_XTYPE_HE_AAC;
		break;
	}
}

/*
 * Be careful, ELD buf could be totally rubbish!
 */
static int hdmi_update_eld(struct hdmi_eld *e,
			   const unsigned char *buf, int size)
{
	int mnl;
	int i;

	e->eld_ver = GRAB_BITS(buf, 0, 3, 5);
	if (e->eld_ver != ELD_VER_CEA_861D &&
	    e->eld_ver != ELD_VER_PARTIAL) {
		snd_printd(KERN_INFO "HDMI: Unknown ELD version %d\n",
								e->eld_ver);
		goto out_fail;
	}

	e->eld_size = size;
	e->baseline_len = GRAB_BITS(buf, 2, 0, 8);
	mnl		= GRAB_BITS(buf, 4, 0, 5);
	e->cea_edid_ver	= GRAB_BITS(buf, 4, 5, 3);

	e->support_hdcp	= GRAB_BITS(buf, 5, 0, 1);
	e->support_ai	= GRAB_BITS(buf, 5, 1, 1);
	e->conn_type	= GRAB_BITS(buf, 5, 2, 2);
	e->sad_count	= GRAB_BITS(buf, 5, 4, 4);

	e->aud_synch_delay = GRAB_BITS(buf, 6, 0, 8) * 2;
	e->spk_alloc	= GRAB_BITS(buf, 7, 0, 7);

	e->port_id	  = get_unaligned_le64(buf + 8);

	/* not specified, but the spec's tendency is little endian */
	e->manufacture_id = get_unaligned_le16(buf + 16);
	e->product_id	  = get_unaligned_le16(buf + 18);

	if (mnl > ELD_MAX_MNL) {
		snd_printd(KERN_INFO "HDMI: MNL is reserved value %d\n", mnl);
		goto out_fail;
	} else if (ELD_FIXED_BYTES + mnl > size) {
		snd_printd(KERN_INFO "HDMI: out of range MNL %d\n", mnl);
		goto out_fail;
	} else
		strlcpy(e->monitor_name, buf + ELD_FIXED_BYTES, mnl + 1);

	for (i = 0; i < e->sad_count; i++) {
		if (ELD_FIXED_BYTES + mnl + 3 * (i + 1) > size) {
			snd_printd(KERN_INFO "HDMI: out of range SAD %d\n", i);
			goto out_fail;
		}
		hdmi_update_short_audio_desc(e->sad + i,
					buf + ELD_FIXED_BYTES + mnl + 3 * i);
	}

	return 0;

out_fail:
	e->eld_ver = 0;
	return -EINVAL;
}

int snd_hdmi_get_eld_size(struct hda_codec *codec, hda_nid_t nid)
{
	return snd_hda_codec_read(codec, nid, 0, AC_VERB_GET_HDMI_DIP_SIZE,
						 AC_DIPSIZE_ELD_BUF);
}

int snd_hdmi_get_eld(struct hdmi_eld *eld,
		     struct hda_codec *codec, hda_nid_t nid)
{
	int i;
	int ret;
	int size;
	unsigned char *buf;

	/*
	 * ELD size is initialized to zero in caller function. If no errors and
	 * ELD is valid, actual eld_size is assigned in hdmi_update_eld()
	 */

	if (!eld->eld_valid)
		return -ENOENT;

	size = snd_hdmi_get_eld_size(codec, nid);
	if (size == 0) {
		/* wfg: workaround for ASUS P5E-VM HDMI board */
		snd_printd(KERN_INFO "HDMI: ELD buf size is 0, force 128\n");
		size = 128;
	}
	if (size < ELD_FIXED_BYTES || size > ELD_MAX_SIZE) {
		snd_printd(KERN_INFO "HDMI: invalid ELD buf size %d\n", size);
		return -ERANGE;
	}

<<<<<<< HEAD
	buf = kmalloc(size, GFP_KERNEL);
	if (!buf)
		return -ENOMEM;
=======
	/* set ELD buffer */
	buf = eld->eld_buffer;
>>>>>>> 92036bd9

	for (i = 0; i < size; i++) {
		unsigned int val = hdmi_get_eld_data(codec, nid, i);
		if (!(val & AC_ELDD_ELD_VALID)) {
			if (!i) {
				snd_printd(KERN_INFO
					   "HDMI: invalid ELD data\n");
				ret = -EINVAL;
				goto error;
			}
			snd_printd(KERN_INFO
				  "HDMI: invalid ELD data byte %d\n", i);
			val = 0;
		} else
			val &= AC_ELDD_ELD_DATA;
		buf[i] = val;
	}

	ret = hdmi_update_eld(eld, buf, size);

error:
<<<<<<< HEAD
	kfree(buf);
=======
>>>>>>> 92036bd9
	return ret;
}

/**
 * SNDRV_PCM_RATE_* and AC_PAR_PCM values don't match, print correct rates with
 * hdmi-specific routine.
 */
static void hdmi_print_pcm_rates(int pcm, char *buf, int buflen)
{
	static unsigned int alsa_rates[] = {
		5512, 8000, 11025, 16000, 22050, 32000, 44100, 48000, 88200,
		96000, 176400, 192000, 384000
	};
	int i, j;

	for (i = 0, j = 0; i < ARRAY_SIZE(alsa_rates); i++)
		if (pcm & (1 << i))
			j += snprintf(buf + j, buflen - j,  " %d",
				alsa_rates[i]);

	buf[j] = '\0'; /* necessary when j == 0 */
}

#define SND_PRINT_RATES_ADVISED_BUFSIZE	80

static void hdmi_show_short_audio_desc(struct cea_sad *a)
{
	char buf[SND_PRINT_RATES_ADVISED_BUFSIZE];
	char buf2[8 + SND_PRINT_BITS_ADVISED_BUFSIZE] = ", bits =";

	if (!a->format)
		return;

	hdmi_print_pcm_rates(a->rates, buf, sizeof(buf));

	if (a->format == AUDIO_CODING_TYPE_LPCM)
		snd_print_pcm_bits(a->sample_bits, buf2 + 8, sizeof(buf2) - 8);
	else if (a->max_bitrate)
		snprintf(buf2, sizeof(buf2),
				", max bitrate = %d", a->max_bitrate);
	else
		buf2[0] = '\0';

	printk(KERN_INFO "HDMI: supports coding type %s:"
			" channels = %d, rates =%s%s\n",
			cea_audio_coding_type_names[a->format],
			a->channels,
			buf,
			buf2);
}

void snd_print_channel_allocation(int spk_alloc, char *buf, int buflen)
{
	int i, j;

	for (i = 0, j = 0; i < ARRAY_SIZE(cea_speaker_allocation_names); i++) {
		if (spk_alloc & (1 << i))
			j += snprintf(buf + j, buflen - j,  " %s",
					cea_speaker_allocation_names[i]);
	}
	buf[j] = '\0';	/* necessary when j == 0 */
}

void snd_hdmi_show_eld(struct hdmi_eld *e)
{
	int i;

	printk(KERN_INFO "HDMI: detected monitor %s at connection type %s\n",
			e->monitor_name,
			eld_connection_type_names[e->conn_type]);

	if (e->spk_alloc) {
		char buf[SND_PRINT_CHANNEL_ALLOCATION_ADVISED_BUFSIZE];
		snd_print_channel_allocation(e->spk_alloc, buf, sizeof(buf));
		printk(KERN_INFO "HDMI: available speakers:%s\n", buf);
	}

	for (i = 0; i < e->sad_count; i++)
		hdmi_show_short_audio_desc(e->sad + i);
}

#ifdef CONFIG_PROC_FS

static void hdmi_print_sad_info(int i, struct cea_sad *a,
				struct snd_info_buffer *buffer)
{
	char buf[SND_PRINT_RATES_ADVISED_BUFSIZE];

	snd_iprintf(buffer, "sad%d_coding_type\t[0x%x] %s\n",
			i, a->format, cea_audio_coding_type_names[a->format]);
	snd_iprintf(buffer, "sad%d_channels\t\t%d\n", i, a->channels);

	hdmi_print_pcm_rates(a->rates, buf, sizeof(buf));
	snd_iprintf(buffer, "sad%d_rates\t\t[0x%x]%s\n", i, a->rates, buf);

	if (a->format == AUDIO_CODING_TYPE_LPCM) {
		snd_print_pcm_bits(a->sample_bits, buf, sizeof(buf));
		snd_iprintf(buffer, "sad%d_bits\t\t[0x%x]%s\n",
							i, a->sample_bits, buf);
	}

	if (a->max_bitrate)
		snd_iprintf(buffer, "sad%d_max_bitrate\t%d\n",
							i, a->max_bitrate);

	if (a->profile)
		snd_iprintf(buffer, "sad%d_profile\t\t%d\n", i, a->profile);
}

static void hdmi_print_eld_info(struct snd_info_entry *entry,
				struct snd_info_buffer *buffer)
{
	struct hdmi_eld *e = entry->private_data;
	char buf[SND_PRINT_CHANNEL_ALLOCATION_ADVISED_BUFSIZE];
	int i;
	static char *eld_versoin_names[32] = {
		"reserved",
		"reserved",
		"CEA-861D or below",
		[3 ... 30] = "reserved",
		[31] = "partial"
	};
	static char *cea_edid_version_names[8] = {
		"no CEA EDID Timing Extension block present",
		"CEA-861",
		"CEA-861-A",
		"CEA-861-B, C or D",
		[4 ... 7] = "reserved"
	};

	snd_iprintf(buffer, "monitor_present\t\t%d\n", e->monitor_present);
	snd_iprintf(buffer, "eld_valid\t\t%d\n", e->eld_valid);
	if (!e->eld_valid)
		return;
	snd_iprintf(buffer, "monitor_name\t\t%s\n", e->monitor_name);
	snd_iprintf(buffer, "connection_type\t\t%s\n",
				eld_connection_type_names[e->conn_type]);
	snd_iprintf(buffer, "eld_version\t\t[0x%x] %s\n", e->eld_ver,
					eld_versoin_names[e->eld_ver]);
	snd_iprintf(buffer, "edid_version\t\t[0x%x] %s\n", e->cea_edid_ver,
				cea_edid_version_names[e->cea_edid_ver]);
	snd_iprintf(buffer, "manufacture_id\t\t0x%x\n", e->manufacture_id);
	snd_iprintf(buffer, "product_id\t\t0x%x\n", e->product_id);
	snd_iprintf(buffer, "port_id\t\t\t0x%llx\n", (long long)e->port_id);
	snd_iprintf(buffer, "support_hdcp\t\t%d\n", e->support_hdcp);
	snd_iprintf(buffer, "support_ai\t\t%d\n", e->support_ai);
	snd_iprintf(buffer, "audio_sync_delay\t%d\n", e->aud_synch_delay);

	snd_print_channel_allocation(e->spk_alloc, buf, sizeof(buf));
	snd_iprintf(buffer, "speakers\t\t[0x%x]%s\n", e->spk_alloc, buf);

	snd_iprintf(buffer, "sad_count\t\t%d\n", e->sad_count);

	for (i = 0; i < e->sad_count; i++)
		hdmi_print_sad_info(i, e->sad + i, buffer);
}

static void hdmi_write_eld_info(struct snd_info_entry *entry,
				struct snd_info_buffer *buffer)
{
	struct hdmi_eld *e = entry->private_data;
	char line[64];
	char name[64];
	char *sname;
	long long val;
	unsigned int n;

	while (!snd_info_get_line(buffer, line, sizeof(line))) {
		if (sscanf(line, "%s %llx", name, &val) != 2)
			continue;
		/*
		 * We don't allow modification to these fields:
		 * 	monitor_name manufacture_id product_id
		 * 	eld_version edid_version
		 */
		if (!strcmp(name, "monitor_present"))
			e->monitor_present = val;
		else if (!strcmp(name, "eld_valid"))
			e->eld_valid = val;
		else if (!strcmp(name, "connection_type"))
			e->conn_type = val;
		else if (!strcmp(name, "port_id"))
			e->port_id = val;
		else if (!strcmp(name, "support_hdcp"))
			e->support_hdcp = val;
		else if (!strcmp(name, "support_ai"))
			e->support_ai = val;
		else if (!strcmp(name, "audio_sync_delay"))
			e->aud_synch_delay = val;
		else if (!strcmp(name, "speakers"))
			e->spk_alloc = val;
		else if (!strcmp(name, "sad_count"))
			e->sad_count = val;
		else if (!strncmp(name, "sad", 3)) {
			sname = name + 4;
			n = name[3] - '0';
			if (name[4] >= '0' && name[4] <= '9') {
				sname++;
				n = 10 * n + name[4] - '0';
			}
			if (n >= ELD_MAX_SAD)
				continue;
			if (!strcmp(sname, "_coding_type"))
				e->sad[n].format = val;
			else if (!strcmp(sname, "_channels"))
				e->sad[n].channels = val;
			else if (!strcmp(sname, "_rates"))
				e->sad[n].rates = val;
			else if (!strcmp(sname, "_bits"))
				e->sad[n].sample_bits = val;
			else if (!strcmp(sname, "_max_bitrate"))
				e->sad[n].max_bitrate = val;
			else if (!strcmp(sname, "_profile"))
				e->sad[n].profile = val;
			if (n >= e->sad_count)
				e->sad_count = n + 1;
		}
	}
}


int snd_hda_eld_proc_new(struct hda_codec *codec, struct hdmi_eld *eld,
			 int index)
{
	char name[32];
	struct snd_info_entry *entry;
	int err;

	snprintf(name, sizeof(name), "eld#%d.%d", codec->addr, index);
	err = snd_card_proc_new(codec->bus->card, name, &entry);
	if (err < 0)
		return err;

	snd_info_set_text_ops(entry, eld, hdmi_print_eld_info);
	entry->c.text.write = hdmi_write_eld_info;
	entry->mode |= S_IWUSR;
	eld->proc_entry = entry;

	return 0;
}

void snd_hda_eld_proc_free(struct hda_codec *codec, struct hdmi_eld *eld)
{
	if (!codec->bus->shutdown && eld->proc_entry) {
		snd_device_free(codec->bus->card, eld->proc_entry);
		eld->proc_entry = NULL;
	}
}

#endif /* CONFIG_PROC_FS */

/* update PCM info based on ELD */
void snd_hdmi_eld_update_pcm_info(struct hdmi_eld *eld,
			      struct hda_pcm_stream *hinfo)
{
	u32 rates;
	u64 formats;
	unsigned int maxbps;
	unsigned int channels_max;
	int i;

	/* assume basic audio support (the basic audio flag is not in ELD;
	 * however, all audio capable sinks are required to support basic
	 * audio) */
	rates = SNDRV_PCM_RATE_32000 | SNDRV_PCM_RATE_44100 |
		SNDRV_PCM_RATE_48000;
	formats = SNDRV_PCM_FMTBIT_S16_LE;
	maxbps = 16;
	channels_max = 2;
	for (i = 0; i < eld->sad_count; i++) {
		struct cea_sad *a = &eld->sad[i];
		rates |= a->rates;
		if (a->channels > channels_max)
			channels_max = a->channels;
		if (a->format == AUDIO_CODING_TYPE_LPCM) {
			if (a->sample_bits & AC_SUPPCM_BITS_20) {
				formats |= SNDRV_PCM_FMTBIT_S32_LE;
				if (maxbps < 20)
					maxbps = 20;
			}
			if (a->sample_bits & AC_SUPPCM_BITS_24) {
				formats |= SNDRV_PCM_FMTBIT_S32_LE;
				if (maxbps < 24)
					maxbps = 24;
			}
		}
	}

	/* restrict the parameters by the values the codec provides */
	hinfo->rates &= rates;
	hinfo->formats &= formats;
	hinfo->maxbps = min(hinfo->maxbps, maxbps);
	hinfo->channels_max = min(hinfo->channels_max, channels_max);
}<|MERGE_RESOLUTION|>--- conflicted
+++ resolved
@@ -337,14 +337,8 @@
 		return -ERANGE;
 	}
 
-<<<<<<< HEAD
-	buf = kmalloc(size, GFP_KERNEL);
-	if (!buf)
-		return -ENOMEM;
-=======
 	/* set ELD buffer */
 	buf = eld->eld_buffer;
->>>>>>> 92036bd9
 
 	for (i = 0; i < size; i++) {
 		unsigned int val = hdmi_get_eld_data(codec, nid, i);
@@ -366,10 +360,6 @@
 	ret = hdmi_update_eld(eld, buf, size);
 
 error:
-<<<<<<< HEAD
-	kfree(buf);
-=======
->>>>>>> 92036bd9
 	return ret;
 }
 
