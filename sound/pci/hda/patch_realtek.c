--- conflicted
+++ resolved
@@ -2996,17 +2996,11 @@
 		}
 	}
 
-<<<<<<< HEAD
-	alc_auto_fill_extra_dacs(codec, cfg->hp_outs, cfg->hp_pins,
-				 spec->multiout.hp_out_nid);
-	alc_auto_fill_extra_dacs(codec, cfg->speaker_outs, cfg->speaker_pins,
-=======
 	if (cfg->line_out_type != AUTO_PIN_HP_OUT)
 		alc_auto_fill_extra_dacs(codec, cfg->hp_outs, cfg->hp_pins,
 				 spec->multiout.hp_out_nid);
 	if (cfg->line_out_type != AUTO_PIN_SPEAKER_OUT)
 		alc_auto_fill_extra_dacs(codec, cfg->speaker_outs, cfg->speaker_pins,
->>>>>>> 716eef03
 				 spec->multiout.extra_out_nid);
 
 	return 0;
@@ -3323,11 +3317,8 @@
 	hda_nid_t pin, dac;
 
 	for (i = 0; i < spec->autocfg.hp_outs; i++) {
-<<<<<<< HEAD
-=======
 		if (spec->autocfg.line_out_type == AUTO_PIN_HP_OUT)
 			break;
->>>>>>> 716eef03
 		pin = spec->autocfg.hp_pins[i];
 		if (!pin)
 			break;
@@ -3341,11 +3332,8 @@
 		alc_auto_set_output_and_unmute(codec, pin, PIN_HP, dac);
 	}
 	for (i = 0; i < spec->autocfg.speaker_outs; i++) {
-<<<<<<< HEAD
-=======
 		if (spec->autocfg.line_out_type == AUTO_PIN_SPEAKER_OUT)
 			break;
->>>>>>> 716eef03
 		pin = spec->autocfg.speaker_pins[i];
 		if (!pin)
 			break;
