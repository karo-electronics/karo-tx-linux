--- conflicted
+++ resolved
@@ -2112,12 +2112,9 @@
 {
 	struct hda_codec *codec = private_data;
 	struct ad198x_spec *spec = codec->spec;
-<<<<<<< HEAD
-=======
 
 	if (!spec->eapd_nid)
 		return;
->>>>>>> d0e0ac97
 	snd_hda_codec_update_cache(codec, spec->eapd_nid, 0,
 				   AC_VERB_SET_EAPD_BTLENABLE,
 				   enabled ? 0x02 : 0x00);
@@ -2200,15 +2197,9 @@
 		goto error;
 
 	snd_hda_apply_fixup(codec, HDA_FIXUP_ACT_PROBE);
-<<<<<<< HEAD
 
 	return 0;
 
-=======
-
-	return 0;
-
->>>>>>> d0e0ac97
  error:
 	snd_hda_gen_free(codec);
 	return err;
@@ -3613,25 +3604,16 @@
 {
 	struct ad198x_spec *spec = codec->spec;
 
-<<<<<<< HEAD
-	if (action == HDA_FIXUP_ACT_PRE_PROBE) {
-=======
 	switch (action) {
 	case HDA_FIXUP_ACT_PRE_PROBE:
 		spec->gen.vmaster_mute.hook = ad_vmaster_eapd_hook;
 		break;
 	case HDA_FIXUP_ACT_PROBE:
->>>>>>> d0e0ac97
 		if (spec->gen.autocfg.line_out_type == AUTO_PIN_SPEAKER_OUT)
 			spec->eapd_nid = spec->gen.autocfg.line_out_pins[0];
 		else
 			spec->eapd_nid = spec->gen.autocfg.speaker_pins[0];
-<<<<<<< HEAD
-		if (spec->eapd_nid)
-			spec->gen.vmaster_mute.hook = ad_vmaster_eapd_hook;
-=======
 		break;
->>>>>>> d0e0ac97
 	}
 }
 
