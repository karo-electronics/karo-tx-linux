/*
 *
 *  hda_intel.c - Implementation of primary alsa driver code base
 *                for Intel HD Audio.
 *
 *  Copyright(c) 2004 Intel Corporation. All rights reserved.
 *
 *  Copyright (c) 2004 Takashi Iwai <tiwai@suse.de>
 *                     PeiSen Hou <pshou@realtek.com.tw>
 *
 *  This program is free software; you can redistribute it and/or modify it
 *  under the terms of the GNU General Public License as published by the Free
 *  Software Foundation; either version 2 of the License, or (at your option)
 *  any later version.
 *
 *  This program is distributed in the hope that it will be useful, but WITHOUT
 *  ANY WARRANTY; without even the implied warranty of MERCHANTABILITY or
 *  FITNESS FOR A PARTICULAR PURPOSE.  See the GNU General Public License for
 *  more details.
 *
 *  You should have received a copy of the GNU General Public License along with
 *  this program; if not, write to the Free Software Foundation, Inc., 59
 *  Temple Place - Suite 330, Boston, MA  02111-1307, USA.
 *
 *  CONTACTS:
 *
 *  Matt Jared		matt.jared@intel.com
 *  Andy Kopp		andy.kopp@intel.com
 *  Dan Kogan		dan.d.kogan@intel.com
 *
 *  CHANGES:
 *
 *  2004.12.01	Major rewrite by tiwai, merged the work of pshou
 * 
 */

#include <linux/delay.h>
#include <linux/interrupt.h>
#include <linux/kernel.h>
#include <linux/module.h>
#include <linux/dma-mapping.h>
#include <linux/moduleparam.h>
#include <linux/init.h>
#include <linux/slab.h>
#include <linux/pci.h>
#include <linux/mutex.h>
#include <linux/io.h>
#include <linux/pm_runtime.h>
#include <linux/clocksource.h>
#include <linux/time.h>
#include <linux/completion.h>

#ifdef CONFIG_X86
/* for snoop control */
#include <asm/pgtable.h>
#include <asm/cacheflush.h>
#endif
#include <sound/core.h>
#include <sound/initval.h>
#include <sound/hdaudio.h>
#include <sound/hda_i915.h>
#include <linux/vgaarb.h>
#include <linux/vga_switcheroo.h>
#include <linux/firmware.h>
#include "hda_codec.h"
#include "hda_controller.h"
#include "hda_intel.h"

#define CREATE_TRACE_POINTS
#include "hda_intel_trace.h"

/* position fix mode */
enum {
	POS_FIX_AUTO,
	POS_FIX_LPIB,
	POS_FIX_POSBUF,
	POS_FIX_VIACOMBO,
	POS_FIX_COMBO,
};

/* Defines for ATI HD Audio support in SB450 south bridge */
#define ATI_SB450_HDAUDIO_MISC_CNTR2_ADDR   0x42
#define ATI_SB450_HDAUDIO_ENABLE_SNOOP      0x02

/* Defines for Nvidia HDA support */
#define NVIDIA_HDA_TRANSREG_ADDR      0x4e
#define NVIDIA_HDA_ENABLE_COHBITS     0x0f
#define NVIDIA_HDA_ISTRM_COH          0x4d
#define NVIDIA_HDA_OSTRM_COH          0x4c
#define NVIDIA_HDA_ENABLE_COHBIT      0x01

/* Defines for Intel SCH HDA snoop control */
#define INTEL_HDA_CGCTL	 0x48
#define INTEL_HDA_CGCTL_MISCBDCGE        (0x1 << 6)
#define INTEL_SCH_HDA_DEVC      0x78
#define INTEL_SCH_HDA_DEVC_NOSNOOP       (0x1<<11)

/* Define IN stream 0 FIFO size offset in VIA controller */
#define VIA_IN_STREAM0_FIFO_SIZE_OFFSET	0x90
/* Define VIA HD Audio Device ID*/
#define VIA_HDAC_DEVICE_ID		0x3288

/* max number of SDs */
/* ICH, ATI and VIA have 4 playback and 4 capture */
#define ICH6_NUM_CAPTURE	4
#define ICH6_NUM_PLAYBACK	4

/* ULI has 6 playback and 5 capture */
#define ULI_NUM_CAPTURE		5
#define ULI_NUM_PLAYBACK	6

/* ATI HDMI may have up to 8 playbacks and 0 capture */
#define ATIHDMI_NUM_CAPTURE	0
#define ATIHDMI_NUM_PLAYBACK	8

/* TERA has 4 playback and 3 capture */
#define TERA_NUM_CAPTURE	3
#define TERA_NUM_PLAYBACK	4


static int index[SNDRV_CARDS] = SNDRV_DEFAULT_IDX;
static char *id[SNDRV_CARDS] = SNDRV_DEFAULT_STR;
static bool enable[SNDRV_CARDS] = SNDRV_DEFAULT_ENABLE_PNP;
static char *model[SNDRV_CARDS];
static int position_fix[SNDRV_CARDS] = {[0 ... (SNDRV_CARDS-1)] = -1};
static int bdl_pos_adj[SNDRV_CARDS] = {[0 ... (SNDRV_CARDS-1)] = -1};
static int probe_mask[SNDRV_CARDS] = {[0 ... (SNDRV_CARDS-1)] = -1};
static int probe_only[SNDRV_CARDS];
static int jackpoll_ms[SNDRV_CARDS];
static bool single_cmd;
static int enable_msi = -1;
#ifdef CONFIG_SND_HDA_PATCH_LOADER
static char *patch[SNDRV_CARDS];
#endif
#ifdef CONFIG_SND_HDA_INPUT_BEEP
static bool beep_mode[SNDRV_CARDS] = {[0 ... (SNDRV_CARDS-1)] =
					CONFIG_SND_HDA_INPUT_BEEP_MODE};
#endif

module_param_array(index, int, NULL, 0444);
MODULE_PARM_DESC(index, "Index value for Intel HD audio interface.");
module_param_array(id, charp, NULL, 0444);
MODULE_PARM_DESC(id, "ID string for Intel HD audio interface.");
module_param_array(enable, bool, NULL, 0444);
MODULE_PARM_DESC(enable, "Enable Intel HD audio interface.");
module_param_array(model, charp, NULL, 0444);
MODULE_PARM_DESC(model, "Use the given board model.");
module_param_array(position_fix, int, NULL, 0444);
MODULE_PARM_DESC(position_fix, "DMA pointer read method."
		 "(-1 = system default, 0 = auto, 1 = LPIB, 2 = POSBUF, 3 = VIACOMBO, 4 = COMBO).");
module_param_array(bdl_pos_adj, int, NULL, 0644);
MODULE_PARM_DESC(bdl_pos_adj, "BDL position adjustment offset.");
module_param_array(probe_mask, int, NULL, 0444);
MODULE_PARM_DESC(probe_mask, "Bitmask to probe codecs (default = -1).");
module_param_array(probe_only, int, NULL, 0444);
MODULE_PARM_DESC(probe_only, "Only probing and no codec initialization.");
module_param_array(jackpoll_ms, int, NULL, 0444);
MODULE_PARM_DESC(jackpoll_ms, "Ms between polling for jack events (default = 0, using unsol events only)");
module_param(single_cmd, bool, 0444);
MODULE_PARM_DESC(single_cmd, "Use single command to communicate with codecs "
		 "(for debugging only).");
module_param(enable_msi, bint, 0444);
MODULE_PARM_DESC(enable_msi, "Enable Message Signaled Interrupt (MSI)");
#ifdef CONFIG_SND_HDA_PATCH_LOADER
module_param_array(patch, charp, NULL, 0444);
MODULE_PARM_DESC(patch, "Patch file for Intel HD audio interface.");
#endif
#ifdef CONFIG_SND_HDA_INPUT_BEEP
module_param_array(beep_mode, bool, NULL, 0444);
MODULE_PARM_DESC(beep_mode, "Select HDA Beep registration mode "
			    "(0=off, 1=on) (default=1).");
#endif

#ifdef CONFIG_PM
static int param_set_xint(const char *val, const struct kernel_param *kp);
static const struct kernel_param_ops param_ops_xint = {
	.set = param_set_xint,
	.get = param_get_int,
};
#define param_check_xint param_check_int

static int power_save = CONFIG_SND_HDA_POWER_SAVE_DEFAULT;
module_param(power_save, xint, 0644);
MODULE_PARM_DESC(power_save, "Automatic power-saving timeout "
		 "(in second, 0 = disable).");

/* reset the HD-audio controller in power save mode.
 * this may give more power-saving, but will take longer time to
 * wake up.
 */
static bool power_save_controller = 1;
module_param(power_save_controller, bool, 0644);
MODULE_PARM_DESC(power_save_controller, "Reset controller in power save mode.");
#else
#define power_save	0
#endif /* CONFIG_PM */

static int align_buffer_size = -1;
module_param(align_buffer_size, bint, 0644);
MODULE_PARM_DESC(align_buffer_size,
		"Force buffer and period sizes to be multiple of 128 bytes.");

#ifdef CONFIG_X86
static int hda_snoop = -1;
module_param_named(snoop, hda_snoop, bint, 0444);
MODULE_PARM_DESC(snoop, "Enable/disable snooping");
#else
#define hda_snoop		true
#endif


MODULE_LICENSE("GPL");
MODULE_SUPPORTED_DEVICE("{{Intel, ICH6},"
			 "{Intel, ICH6M},"
			 "{Intel, ICH7},"
			 "{Intel, ESB2},"
			 "{Intel, ICH8},"
			 "{Intel, ICH9},"
			 "{Intel, ICH10},"
			 "{Intel, PCH},"
			 "{Intel, CPT},"
			 "{Intel, PPT},"
			 "{Intel, LPT},"
			 "{Intel, LPT_LP},"
			 "{Intel, WPT_LP},"
			 "{Intel, SPT},"
			 "{Intel, SPT_LP},"
			 "{Intel, HPT},"
			 "{Intel, PBG},"
			 "{Intel, SCH},"
			 "{ATI, SB450},"
			 "{ATI, SB600},"
			 "{ATI, RS600},"
			 "{ATI, RS690},"
			 "{ATI, RS780},"
			 "{ATI, R600},"
			 "{ATI, RV630},"
			 "{ATI, RV610},"
			 "{ATI, RV670},"
			 "{ATI, RV635},"
			 "{ATI, RV620},"
			 "{ATI, RV770},"
			 "{VIA, VT8251},"
			 "{VIA, VT8237A},"
			 "{SiS, SIS966},"
			 "{ULI, M5461}}");
MODULE_DESCRIPTION("Intel HDA driver");

#if defined(CONFIG_PM) && defined(CONFIG_VGA_SWITCHEROO)
#if IS_ENABLED(CONFIG_SND_HDA_CODEC_HDMI)
#define SUPPORT_VGA_SWITCHEROO
#endif
#endif


/*
 */

/* driver types */
enum {
	AZX_DRIVER_ICH,
	AZX_DRIVER_PCH,
	AZX_DRIVER_SCH,
	AZX_DRIVER_HDMI,
	AZX_DRIVER_ATI,
	AZX_DRIVER_ATIHDMI,
	AZX_DRIVER_ATIHDMI_NS,
	AZX_DRIVER_VIA,
	AZX_DRIVER_SIS,
	AZX_DRIVER_ULI,
	AZX_DRIVER_NVIDIA,
	AZX_DRIVER_TERA,
	AZX_DRIVER_CTX,
	AZX_DRIVER_CTHDA,
	AZX_DRIVER_CMEDIA,
	AZX_DRIVER_GENERIC,
	AZX_NUM_DRIVERS, /* keep this as last entry */
};

#define azx_get_snoop_type(chip) \
	(((chip)->driver_caps & AZX_DCAPS_SNOOP_MASK) >> 10)
#define AZX_DCAPS_SNOOP_TYPE(type) ((AZX_SNOOP_TYPE_ ## type) << 10)

/* quirks for old Intel chipsets */
#define AZX_DCAPS_INTEL_ICH \
	(AZX_DCAPS_OLD_SSYNC | AZX_DCAPS_NO_ALIGN_BUFSIZE)

/* quirks for Intel PCH */
#define AZX_DCAPS_INTEL_PCH_BASE \
	(AZX_DCAPS_NO_ALIGN_BUFSIZE | AZX_DCAPS_COUNT_LPIB_DELAY |\
	 AZX_DCAPS_SNOOP_TYPE(SCH))

/* PCH up to IVB; no runtime PM */
#define AZX_DCAPS_INTEL_PCH_NOPM \
	(AZX_DCAPS_INTEL_PCH_BASE)

/* PCH for HSW/BDW; with runtime PM */
#define AZX_DCAPS_INTEL_PCH \
	(AZX_DCAPS_INTEL_PCH_BASE | AZX_DCAPS_PM_RUNTIME)

/* HSW HDMI */
#define AZX_DCAPS_INTEL_HASWELL \
	(/*AZX_DCAPS_ALIGN_BUFSIZE |*/ AZX_DCAPS_COUNT_LPIB_DELAY |\
	 AZX_DCAPS_PM_RUNTIME | AZX_DCAPS_I915_POWERWELL |\
	 AZX_DCAPS_SNOOP_TYPE(SCH))

/* Broadwell HDMI can't use position buffer reliably, force to use LPIB */
#define AZX_DCAPS_INTEL_BROADWELL \
	(/*AZX_DCAPS_ALIGN_BUFSIZE |*/ AZX_DCAPS_POSFIX_LPIB |\
	 AZX_DCAPS_PM_RUNTIME | AZX_DCAPS_I915_POWERWELL |\
	 AZX_DCAPS_SNOOP_TYPE(SCH))

#define AZX_DCAPS_INTEL_BAYTRAIL \
	(AZX_DCAPS_INTEL_PCH_NOPM | AZX_DCAPS_I915_POWERWELL)

#define AZX_DCAPS_INTEL_BRASWELL \
	(AZX_DCAPS_INTEL_PCH | AZX_DCAPS_I915_POWERWELL)

#define AZX_DCAPS_INTEL_SKYLAKE \
	(AZX_DCAPS_INTEL_PCH | AZX_DCAPS_SEPARATE_STREAM_TAG |\
	 AZX_DCAPS_I915_POWERWELL)

#define AZX_DCAPS_INTEL_BROXTON \
	(AZX_DCAPS_INTEL_PCH | AZX_DCAPS_SEPARATE_STREAM_TAG |\
	 AZX_DCAPS_I915_POWERWELL)

/* quirks for ATI SB / AMD Hudson */
#define AZX_DCAPS_PRESET_ATI_SB \
	(AZX_DCAPS_NO_TCSEL | AZX_DCAPS_SYNC_WRITE | AZX_DCAPS_POSFIX_LPIB |\
	 AZX_DCAPS_SNOOP_TYPE(ATI))

/* quirks for ATI/AMD HDMI */
#define AZX_DCAPS_PRESET_ATI_HDMI \
	(AZX_DCAPS_NO_TCSEL | AZX_DCAPS_SYNC_WRITE | AZX_DCAPS_POSFIX_LPIB|\
	 AZX_DCAPS_NO_MSI64)

/* quirks for ATI HDMI with snoop off */
#define AZX_DCAPS_PRESET_ATI_HDMI_NS \
	(AZX_DCAPS_PRESET_ATI_HDMI | AZX_DCAPS_SNOOP_OFF)

/* quirks for Nvidia */
#define AZX_DCAPS_PRESET_NVIDIA \
	(AZX_DCAPS_NO_MSI | /*AZX_DCAPS_ALIGN_BUFSIZE |*/ \
	 AZX_DCAPS_NO_64BIT | AZX_DCAPS_CORBRP_SELF_CLEAR |\
	 AZX_DCAPS_SNOOP_TYPE(NVIDIA))

#define AZX_DCAPS_PRESET_CTHDA \
	(AZX_DCAPS_NO_MSI | AZX_DCAPS_POSFIX_LPIB |\
	 AZX_DCAPS_NO_64BIT |\
	 AZX_DCAPS_4K_BDLE_BOUNDARY | AZX_DCAPS_SNOOP_OFF)

/*
 * vga_switcheroo support
 */
#ifdef SUPPORT_VGA_SWITCHEROO
#define use_vga_switcheroo(chip)	((chip)->use_vga_switcheroo)
#else
#define use_vga_switcheroo(chip)	0
#endif

#define CONTROLLER_IN_GPU(pci) (((pci)->device == 0x0a0c) || \
					((pci)->device == 0x0c0c) || \
					((pci)->device == 0x0d0c) || \
					((pci)->device == 0x160c))

<<<<<<< HEAD
#define IS_BROXTON(pci)	((pci)->device == 0x5a98)
=======
#define IS_SKL(pci) ((pci)->vendor == 0x8086 && (pci)->device == 0xa170)
#define IS_SKL_LP(pci) ((pci)->vendor == 0x8086 && (pci)->device == 0x9d70)
#define IS_BXT(pci) ((pci)->vendor == 0x8086 && (pci)->device == 0x5a98)
#define IS_SKL_PLUS(pci) (IS_SKL(pci) || IS_SKL_LP(pci) || IS_BXT(pci))
>>>>>>> f3c87e99

static char *driver_short_names[] = {
	[AZX_DRIVER_ICH] = "HDA Intel",
	[AZX_DRIVER_PCH] = "HDA Intel PCH",
	[AZX_DRIVER_SCH] = "HDA Intel MID",
	[AZX_DRIVER_HDMI] = "HDA Intel HDMI",
	[AZX_DRIVER_ATI] = "HDA ATI SB",
	[AZX_DRIVER_ATIHDMI] = "HDA ATI HDMI",
	[AZX_DRIVER_ATIHDMI_NS] = "HDA ATI HDMI",
	[AZX_DRIVER_VIA] = "HDA VIA VT82xx",
	[AZX_DRIVER_SIS] = "HDA SIS966",
	[AZX_DRIVER_ULI] = "HDA ULI M5461",
	[AZX_DRIVER_NVIDIA] = "HDA NVidia",
	[AZX_DRIVER_TERA] = "HDA Teradici", 
	[AZX_DRIVER_CTX] = "HDA Creative", 
	[AZX_DRIVER_CTHDA] = "HDA Creative",
	[AZX_DRIVER_CMEDIA] = "HDA C-Media",
	[AZX_DRIVER_GENERIC] = "HD-Audio Generic",
};

#ifdef CONFIG_X86
static void __mark_pages_wc(struct azx *chip, struct snd_dma_buffer *dmab, bool on)
{
	int pages;

	if (azx_snoop(chip))
		return;
	if (!dmab || !dmab->area || !dmab->bytes)
		return;

#ifdef CONFIG_SND_DMA_SGBUF
	if (dmab->dev.type == SNDRV_DMA_TYPE_DEV_SG) {
		struct snd_sg_buf *sgbuf = dmab->private_data;
		if (chip->driver_type == AZX_DRIVER_CMEDIA)
			return; /* deal with only CORB/RIRB buffers */
		if (on)
			set_pages_array_wc(sgbuf->page_table, sgbuf->pages);
		else
			set_pages_array_wb(sgbuf->page_table, sgbuf->pages);
		return;
	}
#endif

	pages = (dmab->bytes + PAGE_SIZE - 1) >> PAGE_SHIFT;
	if (on)
		set_memory_wc((unsigned long)dmab->area, pages);
	else
		set_memory_wb((unsigned long)dmab->area, pages);
}

static inline void mark_pages_wc(struct azx *chip, struct snd_dma_buffer *buf,
				 bool on)
{
	__mark_pages_wc(chip, buf, on);
}
static inline void mark_runtime_wc(struct azx *chip, struct azx_dev *azx_dev,
				   struct snd_pcm_substream *substream, bool on)
{
	if (azx_dev->wc_marked != on) {
		__mark_pages_wc(chip, snd_pcm_get_dma_buf(substream), on);
		azx_dev->wc_marked = on;
	}
}
#else
/* NOP for other archs */
static inline void mark_pages_wc(struct azx *chip, struct snd_dma_buffer *buf,
				 bool on)
{
}
static inline void mark_runtime_wc(struct azx *chip, struct azx_dev *azx_dev,
				   struct snd_pcm_substream *substream, bool on)
{
}
#endif

static int azx_acquire_irq(struct azx *chip, int do_disconnect);

/*
 * initialize the PCI registers
 */
/* update bits in a PCI register byte */
static void update_pci_byte(struct pci_dev *pci, unsigned int reg,
			    unsigned char mask, unsigned char val)
{
	unsigned char data;

	pci_read_config_byte(pci, reg, &data);
	data &= ~mask;
	data |= (val & mask);
	pci_write_config_byte(pci, reg, data);
}

static void azx_init_pci(struct azx *chip)
{
	int snoop_type = azx_get_snoop_type(chip);

	/* Clear bits 0-2 of PCI register TCSEL (at offset 0x44)
	 * TCSEL == Traffic Class Select Register, which sets PCI express QOS
	 * Ensuring these bits are 0 clears playback static on some HD Audio
	 * codecs.
	 * The PCI register TCSEL is defined in the Intel manuals.
	 */
	if (!(chip->driver_caps & AZX_DCAPS_NO_TCSEL)) {
		dev_dbg(chip->card->dev, "Clearing TCSEL\n");
		update_pci_byte(chip->pci, AZX_PCIREG_TCSEL, 0x07, 0);
	}

	/* For ATI SB450/600/700/800/900 and AMD Hudson azalia HD audio,
	 * we need to enable snoop.
	 */
	if (snoop_type == AZX_SNOOP_TYPE_ATI) {
		dev_dbg(chip->card->dev, "Setting ATI snoop: %d\n",
			azx_snoop(chip));
		update_pci_byte(chip->pci,
				ATI_SB450_HDAUDIO_MISC_CNTR2_ADDR, 0x07,
				azx_snoop(chip) ? ATI_SB450_HDAUDIO_ENABLE_SNOOP : 0);
	}

	/* For NVIDIA HDA, enable snoop */
	if (snoop_type == AZX_SNOOP_TYPE_NVIDIA) {
		dev_dbg(chip->card->dev, "Setting Nvidia snoop: %d\n",
			azx_snoop(chip));
		update_pci_byte(chip->pci,
				NVIDIA_HDA_TRANSREG_ADDR,
				0x0f, NVIDIA_HDA_ENABLE_COHBITS);
		update_pci_byte(chip->pci,
				NVIDIA_HDA_ISTRM_COH,
				0x01, NVIDIA_HDA_ENABLE_COHBIT);
		update_pci_byte(chip->pci,
				NVIDIA_HDA_OSTRM_COH,
				0x01, NVIDIA_HDA_ENABLE_COHBIT);
	}

	/* Enable SCH/PCH snoop if needed */
	if (snoop_type == AZX_SNOOP_TYPE_SCH) {
		unsigned short snoop;
		pci_read_config_word(chip->pci, INTEL_SCH_HDA_DEVC, &snoop);
		if ((!azx_snoop(chip) && !(snoop & INTEL_SCH_HDA_DEVC_NOSNOOP)) ||
		    (azx_snoop(chip) && (snoop & INTEL_SCH_HDA_DEVC_NOSNOOP))) {
			snoop &= ~INTEL_SCH_HDA_DEVC_NOSNOOP;
			if (!azx_snoop(chip))
				snoop |= INTEL_SCH_HDA_DEVC_NOSNOOP;
			pci_write_config_word(chip->pci, INTEL_SCH_HDA_DEVC, snoop);
			pci_read_config_word(chip->pci,
				INTEL_SCH_HDA_DEVC, &snoop);
		}
		dev_dbg(chip->card->dev, "SCH snoop: %s\n",
			(snoop & INTEL_SCH_HDA_DEVC_NOSNOOP) ?
			"Disabled" : "Enabled");
        }
}

/*
 * In BXT-P A0, HD-Audio DMA requests is later than expected,
 * and makes an audio stream sensitive to system latencies when
 * 24/32 bits are playing.
 * Adjusting threshold of DMA fifo to force the DMA request
 * sooner to improve latency tolerance at the expense of power.
 */
static void bxt_reduce_dma_latency(struct azx *chip)
{
	u32 val;

	val = azx_readl(chip, SKL_EM4L);
	val &= (0x3 << 20);
	azx_writel(chip, SKL_EM4L, val);
}

static void hda_intel_init_chip(struct azx *chip, bool full_reset)
{
	struct hdac_bus *bus = azx_bus(chip);
	struct pci_dev *pci = chip->pci;
	u32 val;

	if (chip->driver_caps & AZX_DCAPS_I915_POWERWELL)
		snd_hdac_set_codec_wakeup(bus, true);
<<<<<<< HEAD
	if (IS_BROXTON(pci)) {
=======
	if (IS_SKL_PLUS(pci)) {
>>>>>>> f3c87e99
		pci_read_config_dword(pci, INTEL_HDA_CGCTL, &val);
		val = val & ~INTEL_HDA_CGCTL_MISCBDCGE;
		pci_write_config_dword(pci, INTEL_HDA_CGCTL, val);
	}
	azx_init_chip(chip, full_reset);
<<<<<<< HEAD
	if (IS_BROXTON(pci)) {
=======
	if (IS_SKL_PLUS(pci)) {
>>>>>>> f3c87e99
		pci_read_config_dword(pci, INTEL_HDA_CGCTL, &val);
		val = val | INTEL_HDA_CGCTL_MISCBDCGE;
		pci_write_config_dword(pci, INTEL_HDA_CGCTL, val);
	}
	if (chip->driver_caps & AZX_DCAPS_I915_POWERWELL)
		snd_hdac_set_codec_wakeup(bus, false);

	/* reduce dma latency to avoid noise */
<<<<<<< HEAD
	if (IS_BROXTON(pci))
=======
	if (IS_BXT(pci))
>>>>>>> f3c87e99
		bxt_reduce_dma_latency(chip);
}

/* calculate runtime delay from LPIB */
static int azx_get_delay_from_lpib(struct azx *chip, struct azx_dev *azx_dev,
				   unsigned int pos)
{
	struct snd_pcm_substream *substream = azx_dev->core.substream;
	int stream = substream->stream;
	unsigned int lpib_pos = azx_get_pos_lpib(chip, azx_dev);
	int delay;

	if (stream == SNDRV_PCM_STREAM_PLAYBACK)
		delay = pos - lpib_pos;
	else
		delay = lpib_pos - pos;
	if (delay < 0) {
		if (delay >= azx_dev->core.delay_negative_threshold)
			delay = 0;
		else
			delay += azx_dev->core.bufsize;
	}

	if (delay >= azx_dev->core.period_bytes) {
		dev_info(chip->card->dev,
			 "Unstable LPIB (%d >= %d); disabling LPIB delay counting\n",
			 delay, azx_dev->core.period_bytes);
		delay = 0;
		chip->driver_caps &= ~AZX_DCAPS_COUNT_LPIB_DELAY;
		chip->get_delay[stream] = NULL;
	}

	return bytes_to_frames(substream->runtime, delay);
}

static int azx_position_ok(struct azx *chip, struct azx_dev *azx_dev);

/* called from IRQ */
static int azx_position_check(struct azx *chip, struct azx_dev *azx_dev)
{
	struct hda_intel *hda = container_of(chip, struct hda_intel, chip);
	int ok;

	ok = azx_position_ok(chip, azx_dev);
	if (ok == 1) {
		azx_dev->irq_pending = 0;
		return ok;
	} else if (ok == 0) {
		/* bogus IRQ, process it later */
		azx_dev->irq_pending = 1;
		schedule_work(&hda->irq_pending_work);
	}
	return 0;
}

/* Enable/disable i915 display power for the link */
static int azx_intel_link_power(struct azx *chip, bool enable)
{
	struct hdac_bus *bus = azx_bus(chip);

	return snd_hdac_display_power(bus, enable);
}

/*
 * Check whether the current DMA position is acceptable for updating
 * periods.  Returns non-zero if it's OK.
 *
 * Many HD-audio controllers appear pretty inaccurate about
 * the update-IRQ timing.  The IRQ is issued before actually the
 * data is processed.  So, we need to process it afterwords in a
 * workqueue.
 */
static int azx_position_ok(struct azx *chip, struct azx_dev *azx_dev)
{
	struct snd_pcm_substream *substream = azx_dev->core.substream;
	int stream = substream->stream;
	u32 wallclk;
	unsigned int pos;

	wallclk = azx_readl(chip, WALLCLK) - azx_dev->core.start_wallclk;
	if (wallclk < (azx_dev->core.period_wallclk * 2) / 3)
		return -1;	/* bogus (too early) interrupt */

	if (chip->get_position[stream])
		pos = chip->get_position[stream](chip, azx_dev);
	else { /* use the position buffer as default */
		pos = azx_get_pos_posbuf(chip, azx_dev);
		if (!pos || pos == (u32)-1) {
			dev_info(chip->card->dev,
				 "Invalid position buffer, using LPIB read method instead.\n");
			chip->get_position[stream] = azx_get_pos_lpib;
			if (chip->get_position[0] == azx_get_pos_lpib &&
			    chip->get_position[1] == azx_get_pos_lpib)
				azx_bus(chip)->use_posbuf = false;
			pos = azx_get_pos_lpib(chip, azx_dev);
			chip->get_delay[stream] = NULL;
		} else {
			chip->get_position[stream] = azx_get_pos_posbuf;
			if (chip->driver_caps & AZX_DCAPS_COUNT_LPIB_DELAY)
				chip->get_delay[stream] = azx_get_delay_from_lpib;
		}
	}

	if (pos >= azx_dev->core.bufsize)
		pos = 0;

	if (WARN_ONCE(!azx_dev->core.period_bytes,
		      "hda-intel: zero azx_dev->period_bytes"))
		return -1; /* this shouldn't happen! */
	if (wallclk < (azx_dev->core.period_wallclk * 5) / 4 &&
	    pos % azx_dev->core.period_bytes > azx_dev->core.period_bytes / 2)
		/* NG - it's below the first next period boundary */
		return chip->bdl_pos_adj ? 0 : -1;
	azx_dev->core.start_wallclk += wallclk;
	return 1; /* OK, it's fine */
}

/*
 * The work for pending PCM period updates.
 */
static void azx_irq_pending_work(struct work_struct *work)
{
	struct hda_intel *hda = container_of(work, struct hda_intel, irq_pending_work);
	struct azx *chip = &hda->chip;
	struct hdac_bus *bus = azx_bus(chip);
	struct hdac_stream *s;
	int pending, ok;

	if (!hda->irq_pending_warned) {
		dev_info(chip->card->dev,
			 "IRQ timing workaround is activated for card #%d. Suggest a bigger bdl_pos_adj.\n",
			 chip->card->number);
		hda->irq_pending_warned = 1;
	}

	for (;;) {
		pending = 0;
		spin_lock_irq(&bus->reg_lock);
		list_for_each_entry(s, &bus->stream_list, list) {
			struct azx_dev *azx_dev = stream_to_azx_dev(s);
			if (!azx_dev->irq_pending ||
			    !s->substream ||
			    !s->running)
				continue;
			ok = azx_position_ok(chip, azx_dev);
			if (ok > 0) {
				azx_dev->irq_pending = 0;
				spin_unlock(&bus->reg_lock);
				snd_pcm_period_elapsed(s->substream);
				spin_lock(&bus->reg_lock);
			} else if (ok < 0) {
				pending = 0;	/* too early */
			} else
				pending++;
		}
		spin_unlock_irq(&bus->reg_lock);
		if (!pending)
			return;
		msleep(1);
	}
}

/* clear irq_pending flags and assure no on-going workq */
static void azx_clear_irq_pending(struct azx *chip)
{
	struct hdac_bus *bus = azx_bus(chip);
	struct hdac_stream *s;

	spin_lock_irq(&bus->reg_lock);
	list_for_each_entry(s, &bus->stream_list, list) {
		struct azx_dev *azx_dev = stream_to_azx_dev(s);
		azx_dev->irq_pending = 0;
	}
	spin_unlock_irq(&bus->reg_lock);
}

static int azx_acquire_irq(struct azx *chip, int do_disconnect)
{
	struct hdac_bus *bus = azx_bus(chip);

	if (request_irq(chip->pci->irq, azx_interrupt,
			chip->msi ? 0 : IRQF_SHARED,
			chip->card->irq_descr, chip)) {
		dev_err(chip->card->dev,
			"unable to grab IRQ %d, disabling device\n",
			chip->pci->irq);
		if (do_disconnect)
			snd_card_disconnect(chip->card);
		return -1;
	}
	bus->irq = chip->pci->irq;
	pci_intx(chip->pci, !chip->msi);
	return 0;
}

/* get the current DMA position with correction on VIA chips */
static unsigned int azx_via_get_position(struct azx *chip,
					 struct azx_dev *azx_dev)
{
	unsigned int link_pos, mini_pos, bound_pos;
	unsigned int mod_link_pos, mod_dma_pos, mod_mini_pos;
	unsigned int fifo_size;

	link_pos = snd_hdac_stream_get_pos_lpib(azx_stream(azx_dev));
	if (azx_dev->core.substream->stream == SNDRV_PCM_STREAM_PLAYBACK) {
		/* Playback, no problem using link position */
		return link_pos;
	}

	/* Capture */
	/* For new chipset,
	 * use mod to get the DMA position just like old chipset
	 */
	mod_dma_pos = le32_to_cpu(*azx_dev->core.posbuf);
	mod_dma_pos %= azx_dev->core.period_bytes;

	/* azx_dev->fifo_size can't get FIFO size of in stream.
	 * Get from base address + offset.
	 */
	fifo_size = readw(azx_bus(chip)->remap_addr +
			  VIA_IN_STREAM0_FIFO_SIZE_OFFSET);

	if (azx_dev->insufficient) {
		/* Link position never gather than FIFO size */
		if (link_pos <= fifo_size)
			return 0;

		azx_dev->insufficient = 0;
	}

	if (link_pos <= fifo_size)
		mini_pos = azx_dev->core.bufsize + link_pos - fifo_size;
	else
		mini_pos = link_pos - fifo_size;

	/* Find nearest previous boudary */
	mod_mini_pos = mini_pos % azx_dev->core.period_bytes;
	mod_link_pos = link_pos % azx_dev->core.period_bytes;
	if (mod_link_pos >= fifo_size)
		bound_pos = link_pos - mod_link_pos;
	else if (mod_dma_pos >= mod_mini_pos)
		bound_pos = mini_pos - mod_mini_pos;
	else {
		bound_pos = mini_pos - mod_mini_pos + azx_dev->core.period_bytes;
		if (bound_pos >= azx_dev->core.bufsize)
			bound_pos = 0;
	}

	/* Calculate real DMA position we want */
	return bound_pos + mod_dma_pos;
}

#ifdef CONFIG_PM
static DEFINE_MUTEX(card_list_lock);
static LIST_HEAD(card_list);

static void azx_add_card_list(struct azx *chip)
{
	struct hda_intel *hda = container_of(chip, struct hda_intel, chip);
	mutex_lock(&card_list_lock);
	list_add(&hda->list, &card_list);
	mutex_unlock(&card_list_lock);
}

static void azx_del_card_list(struct azx *chip)
{
	struct hda_intel *hda = container_of(chip, struct hda_intel, chip);
	mutex_lock(&card_list_lock);
	list_del_init(&hda->list);
	mutex_unlock(&card_list_lock);
}

/* trigger power-save check at writing parameter */
static int param_set_xint(const char *val, const struct kernel_param *kp)
{
	struct hda_intel *hda;
	struct azx *chip;
	int prev = power_save;
	int ret = param_set_int(val, kp);

	if (ret || prev == power_save)
		return ret;

	mutex_lock(&card_list_lock);
	list_for_each_entry(hda, &card_list, list) {
		chip = &hda->chip;
		if (!hda->probe_continued || chip->disabled)
			continue;
		snd_hda_set_power_save(&chip->bus, power_save * 1000);
	}
	mutex_unlock(&card_list_lock);
	return 0;
}
#else
#define azx_add_card_list(chip) /* NOP */
#define azx_del_card_list(chip) /* NOP */
#endif /* CONFIG_PM */

/* Intel HSW/BDW display HDA controller is in GPU. Both its power and link BCLK
 * depends on GPU. Two Extended Mode registers EM4 (M value) and EM5 (N Value)
 * are used to convert CDClk (Core Display Clock) to 24MHz BCLK:
 * BCLK = CDCLK * M / N
 * The values will be lost when the display power well is disabled and need to
 * be restored to avoid abnormal playback speed.
 */
static void haswell_set_bclk(struct hda_intel *hda)
{
	struct azx *chip = &hda->chip;
	int cdclk_freq;
	unsigned int bclk_m, bclk_n;

	if (!hda->need_i915_power)
		return;

	cdclk_freq = snd_hdac_get_display_clk(azx_bus(chip));
	switch (cdclk_freq) {
	case 337500:
		bclk_m = 16;
		bclk_n = 225;
		break;

	case 450000:
	default: /* default CDCLK 450MHz */
		bclk_m = 4;
		bclk_n = 75;
		break;

	case 540000:
		bclk_m = 4;
		bclk_n = 90;
		break;

	case 675000:
		bclk_m = 8;
		bclk_n = 225;
		break;
	}

	azx_writew(chip, HSW_EM4, bclk_m);
	azx_writew(chip, HSW_EM5, bclk_n);
}

#if defined(CONFIG_PM_SLEEP) || defined(SUPPORT_VGA_SWITCHEROO)
/*
 * power management
 */
static int azx_suspend(struct device *dev)
{
	struct snd_card *card = dev_get_drvdata(dev);
	struct azx *chip;
	struct hda_intel *hda;
	struct hdac_bus *bus;

	if (!card)
		return 0;

	chip = card->private_data;
	hda = container_of(chip, struct hda_intel, chip);
	if (chip->disabled || hda->init_failed || !chip->running)
		return 0;

	bus = azx_bus(chip);
	snd_power_change_state(card, SNDRV_CTL_POWER_D3hot);
	azx_clear_irq_pending(chip);
	azx_stop_chip(chip);
	azx_enter_link_reset(chip);
	if (bus->irq >= 0) {
		free_irq(bus->irq, chip);
		bus->irq = -1;
	}

	if (chip->msi)
		pci_disable_msi(chip->pci);
	if (chip->driver_caps & AZX_DCAPS_I915_POWERWELL
		&& hda->need_i915_power)
		snd_hdac_display_power(bus, false);

	trace_azx_suspend(chip);
	return 0;
}

static int azx_resume(struct device *dev)
{
	struct pci_dev *pci = to_pci_dev(dev);
	struct snd_card *card = dev_get_drvdata(dev);
	struct azx *chip;
	struct hda_intel *hda;

	if (!card)
		return 0;

	chip = card->private_data;
	hda = container_of(chip, struct hda_intel, chip);
	if (chip->disabled || hda->init_failed || !chip->running)
		return 0;

	if (chip->driver_caps & AZX_DCAPS_I915_POWERWELL
		&& hda->need_i915_power) {
		snd_hdac_display_power(azx_bus(chip), true);
		haswell_set_bclk(hda);
	}
	if (chip->msi)
		if (pci_enable_msi(pci) < 0)
			chip->msi = 0;
	if (azx_acquire_irq(chip, 1) < 0)
		return -EIO;
	azx_init_pci(chip);

	hda_intel_init_chip(chip, true);

	snd_power_change_state(card, SNDRV_CTL_POWER_D0);

	trace_azx_resume(chip);
	return 0;
}
#endif /* CONFIG_PM_SLEEP || SUPPORT_VGA_SWITCHEROO */

#ifdef CONFIG_PM_SLEEP
/* put codec down to D3 at hibernation for Intel SKL+;
 * otherwise BIOS may still access the codec and screw up the driver
 */
<<<<<<< HEAD
#define IS_SKL(pci) ((pci)->vendor == 0x8086 && (pci)->device == 0xa170)
#define IS_SKL_LP(pci) ((pci)->vendor == 0x8086 && (pci)->device == 0x9d70)
#define IS_BXT(pci) ((pci)->vendor == 0x8086 && (pci)->device == 0x5a98)
#define IS_SKL_PLUS(pci) (IS_SKL(pci) || IS_SKL_LP(pci) || IS_BXT(pci))

=======
>>>>>>> f3c87e99
static int azx_freeze_noirq(struct device *dev)
{
	struct pci_dev *pci = to_pci_dev(dev);

	if (IS_SKL_PLUS(pci))
		pci_set_power_state(pci, PCI_D3hot);

	return 0;
}

static int azx_thaw_noirq(struct device *dev)
{
	struct pci_dev *pci = to_pci_dev(dev);

	if (IS_SKL_PLUS(pci))
		pci_set_power_state(pci, PCI_D0);

	return 0;
}
#endif /* CONFIG_PM_SLEEP */

#ifdef CONFIG_PM
static int azx_runtime_suspend(struct device *dev)
{
	struct snd_card *card = dev_get_drvdata(dev);
	struct azx *chip;
	struct hda_intel *hda;

	if (!card)
		return 0;

	chip = card->private_data;
	hda = container_of(chip, struct hda_intel, chip);
	if (chip->disabled || hda->init_failed)
		return 0;

	if (!azx_has_pm_runtime(chip))
		return 0;

	/* enable controller wake up event */
	azx_writew(chip, WAKEEN, azx_readw(chip, WAKEEN) |
		  STATESTS_INT_MASK);

	azx_stop_chip(chip);
	azx_enter_link_reset(chip);
	azx_clear_irq_pending(chip);
	if (chip->driver_caps & AZX_DCAPS_I915_POWERWELL
		&& hda->need_i915_power)
		snd_hdac_display_power(azx_bus(chip), false);

	trace_azx_runtime_suspend(chip);
	return 0;
}

static int azx_runtime_resume(struct device *dev)
{
	struct snd_card *card = dev_get_drvdata(dev);
	struct azx *chip;
	struct hda_intel *hda;
	struct hdac_bus *bus;
	struct hda_codec *codec;
	int status;

	if (!card)
		return 0;

	chip = card->private_data;
	hda = container_of(chip, struct hda_intel, chip);
	if (chip->disabled || hda->init_failed)
		return 0;

	if (!azx_has_pm_runtime(chip))
		return 0;

	if (chip->driver_caps & AZX_DCAPS_I915_POWERWELL) {
		bus = azx_bus(chip);
		if (hda->need_i915_power) {
			snd_hdac_display_power(bus, true);
			haswell_set_bclk(hda);
		} else {
			/* toggle codec wakeup bit for STATESTS read */
			snd_hdac_set_codec_wakeup(bus, true);
			snd_hdac_set_codec_wakeup(bus, false);
		}
	}

	/* Read STATESTS before controller reset */
	status = azx_readw(chip, STATESTS);

	azx_init_pci(chip);
	hda_intel_init_chip(chip, true);

	if (status) {
		list_for_each_codec(codec, &chip->bus)
			if (status & (1 << codec->addr))
				schedule_delayed_work(&codec->jackpoll_work,
						      codec->jackpoll_interval);
	}

	/* disable controller Wake Up event*/
	azx_writew(chip, WAKEEN, azx_readw(chip, WAKEEN) &
			~STATESTS_INT_MASK);

	trace_azx_runtime_resume(chip);
	return 0;
}

static int azx_runtime_idle(struct device *dev)
{
	struct snd_card *card = dev_get_drvdata(dev);
	struct azx *chip;
	struct hda_intel *hda;

	if (!card)
		return 0;

	chip = card->private_data;
	hda = container_of(chip, struct hda_intel, chip);
	if (chip->disabled || hda->init_failed)
		return 0;

	if (!power_save_controller || !azx_has_pm_runtime(chip) ||
	    azx_bus(chip)->codec_powered || !chip->running)
		return -EBUSY;

	return 0;
}

static const struct dev_pm_ops azx_pm = {
	SET_SYSTEM_SLEEP_PM_OPS(azx_suspend, azx_resume)
#ifdef CONFIG_PM_SLEEP
	.freeze_noirq = azx_freeze_noirq,
	.thaw_noirq = azx_thaw_noirq,
#endif
	SET_RUNTIME_PM_OPS(azx_runtime_suspend, azx_runtime_resume, azx_runtime_idle)
};

#define AZX_PM_OPS	&azx_pm
#else
#define AZX_PM_OPS	NULL
#endif /* CONFIG_PM */


static int azx_probe_continue(struct azx *chip);

#ifdef SUPPORT_VGA_SWITCHEROO
static struct pci_dev *get_bound_vga(struct pci_dev *pci);

static void azx_vs_set_state(struct pci_dev *pci,
			     enum vga_switcheroo_state state)
{
	struct snd_card *card = pci_get_drvdata(pci);
	struct azx *chip = card->private_data;
	struct hda_intel *hda = container_of(chip, struct hda_intel, chip);
	bool disabled;

	wait_for_completion(&hda->probe_wait);
	if (hda->init_failed)
		return;

	disabled = (state == VGA_SWITCHEROO_OFF);
	if (chip->disabled == disabled)
		return;

	if (!hda->probe_continued) {
		chip->disabled = disabled;
		if (!disabled) {
			dev_info(chip->card->dev,
				 "Start delayed initialization\n");
			if (azx_probe_continue(chip) < 0) {
				dev_err(chip->card->dev, "initialization error\n");
				hda->init_failed = true;
			}
		}
	} else {
		dev_info(chip->card->dev, "%s via vga_switcheroo\n",
			 disabled ? "Disabling" : "Enabling");
		if (disabled) {
			pm_runtime_put_sync_suspend(card->dev);
			azx_suspend(card->dev);
			/* when we get suspended by vga_switcheroo we end up in D3cold,
			 * however we have no ACPI handle, so pci/acpi can't put us there,
			 * put ourselves there */
			pci->current_state = PCI_D3cold;
			chip->disabled = true;
			if (snd_hda_lock_devices(&chip->bus))
				dev_warn(chip->card->dev,
					 "Cannot lock devices!\n");
		} else {
			snd_hda_unlock_devices(&chip->bus);
			pm_runtime_get_noresume(card->dev);
			chip->disabled = false;
			azx_resume(card->dev);
		}
	}
}

static bool azx_vs_can_switch(struct pci_dev *pci)
{
	struct snd_card *card = pci_get_drvdata(pci);
	struct azx *chip = card->private_data;
	struct hda_intel *hda = container_of(chip, struct hda_intel, chip);

	wait_for_completion(&hda->probe_wait);
	if (hda->init_failed)
		return false;
	if (chip->disabled || !hda->probe_continued)
		return true;
	if (snd_hda_lock_devices(&chip->bus))
		return false;
	snd_hda_unlock_devices(&chip->bus);
	return true;
}

static void init_vga_switcheroo(struct azx *chip)
{
	struct hda_intel *hda = container_of(chip, struct hda_intel, chip);
	struct pci_dev *p = get_bound_vga(chip->pci);
	if (p) {
		dev_info(chip->card->dev,
			 "Handle vga_switcheroo audio client\n");
		hda->use_vga_switcheroo = 1;
		pci_dev_put(p);
	}
}

static const struct vga_switcheroo_client_ops azx_vs_ops = {
	.set_gpu_state = azx_vs_set_state,
	.can_switch = azx_vs_can_switch,
};

static int register_vga_switcheroo(struct azx *chip)
{
	struct hda_intel *hda = container_of(chip, struct hda_intel, chip);
	int err;

	if (!hda->use_vga_switcheroo)
		return 0;
	/* FIXME: currently only handling DIS controller
	 * is there any machine with two switchable HDMI audio controllers?
	 */
	err = vga_switcheroo_register_audio_client(chip->pci, &azx_vs_ops,
						   VGA_SWITCHEROO_DIS);
	if (err < 0)
		return err;
	hda->vga_switcheroo_registered = 1;

	/* register as an optimus hdmi audio power domain */
	vga_switcheroo_init_domain_pm_optimus_hdmi_audio(chip->card->dev,
							 &hda->hdmi_pm_domain);
	return 0;
}
#else
#define init_vga_switcheroo(chip)		/* NOP */
#define register_vga_switcheroo(chip)		0
#define check_hdmi_disabled(pci)	false
#endif /* SUPPORT_VGA_SWITCHER */

/*
 * destructor
 */
static int azx_free(struct azx *chip)
{
	struct pci_dev *pci = chip->pci;
	struct hda_intel *hda = container_of(chip, struct hda_intel, chip);
	struct hdac_bus *bus = azx_bus(chip);

	if (azx_has_pm_runtime(chip) && chip->running)
		pm_runtime_get_noresume(&pci->dev);

	azx_del_card_list(chip);

	hda->init_failed = 1; /* to be sure */
	complete_all(&hda->probe_wait);

	if (use_vga_switcheroo(hda)) {
		if (chip->disabled && hda->probe_continued)
			snd_hda_unlock_devices(&chip->bus);
		if (hda->vga_switcheroo_registered)
			vga_switcheroo_unregister_client(chip->pci);
	}

	if (bus->chip_init) {
		azx_clear_irq_pending(chip);
		azx_stop_all_streams(chip);
		azx_stop_chip(chip);
	}

	if (bus->irq >= 0)
		free_irq(bus->irq, (void*)chip);
	if (chip->msi)
		pci_disable_msi(chip->pci);
	iounmap(bus->remap_addr);

	azx_free_stream_pages(chip);
	azx_free_streams(chip);
	snd_hdac_bus_exit(bus);

	if (chip->region_requested)
		pci_release_regions(chip->pci);

	pci_disable_device(chip->pci);
#ifdef CONFIG_SND_HDA_PATCH_LOADER
	release_firmware(chip->fw);
#endif

	if (chip->driver_caps & AZX_DCAPS_I915_POWERWELL) {
		if (hda->need_i915_power)
			snd_hdac_display_power(bus, false);
		snd_hdac_i915_exit(bus);
	}
	kfree(hda);

	return 0;
}

static int azx_dev_disconnect(struct snd_device *device)
{
	struct azx *chip = device->device_data;

	chip->bus.shutdown = 1;
	return 0;
}

static int azx_dev_free(struct snd_device *device)
{
	return azx_free(device->device_data);
}

#ifdef SUPPORT_VGA_SWITCHEROO
/*
 * Check of disabled HDMI controller by vga_switcheroo
 */
static struct pci_dev *get_bound_vga(struct pci_dev *pci)
{
	struct pci_dev *p;

	/* check only discrete GPU */
	switch (pci->vendor) {
	case PCI_VENDOR_ID_ATI:
	case PCI_VENDOR_ID_AMD:
	case PCI_VENDOR_ID_NVIDIA:
		if (pci->devfn == 1) {
			p = pci_get_domain_bus_and_slot(pci_domain_nr(pci->bus),
							pci->bus->number, 0);
			if (p) {
				if ((p->class >> 8) == PCI_CLASS_DISPLAY_VGA)
					return p;
				pci_dev_put(p);
			}
		}
		break;
	}
	return NULL;
}

static bool check_hdmi_disabled(struct pci_dev *pci)
{
	bool vga_inactive = false;
	struct pci_dev *p = get_bound_vga(pci);

	if (p) {
		if (vga_switcheroo_get_client_state(p) == VGA_SWITCHEROO_OFF)
			vga_inactive = true;
		pci_dev_put(p);
	}
	return vga_inactive;
}
#endif /* SUPPORT_VGA_SWITCHEROO */

/*
 * white/black-listing for position_fix
 */
static struct snd_pci_quirk position_fix_list[] = {
	SND_PCI_QUIRK(0x1028, 0x01cc, "Dell D820", POS_FIX_LPIB),
	SND_PCI_QUIRK(0x1028, 0x01de, "Dell Precision 390", POS_FIX_LPIB),
	SND_PCI_QUIRK(0x103c, 0x306d, "HP dv3", POS_FIX_LPIB),
	SND_PCI_QUIRK(0x1043, 0x813d, "ASUS P5AD2", POS_FIX_LPIB),
	SND_PCI_QUIRK(0x1043, 0x81b3, "ASUS", POS_FIX_LPIB),
	SND_PCI_QUIRK(0x1043, 0x81e7, "ASUS M2V", POS_FIX_LPIB),
	SND_PCI_QUIRK(0x104d, 0x9069, "Sony VPCS11V9E", POS_FIX_LPIB),
	SND_PCI_QUIRK(0x10de, 0xcb89, "Macbook Pro 7,1", POS_FIX_LPIB),
	SND_PCI_QUIRK(0x1297, 0x3166, "Shuttle", POS_FIX_LPIB),
	SND_PCI_QUIRK(0x1458, 0xa022, "ga-ma770-ud3", POS_FIX_LPIB),
	SND_PCI_QUIRK(0x1462, 0x1002, "MSI Wind U115", POS_FIX_LPIB),
	SND_PCI_QUIRK(0x1565, 0x8218, "Biostar Microtech", POS_FIX_LPIB),
	SND_PCI_QUIRK(0x1849, 0x0888, "775Dual-VSTA", POS_FIX_LPIB),
	SND_PCI_QUIRK(0x8086, 0x2503, "DG965OT AAD63733-203", POS_FIX_LPIB),
	{}
};

static int check_position_fix(struct azx *chip, int fix)
{
	const struct snd_pci_quirk *q;

	switch (fix) {
	case POS_FIX_AUTO:
	case POS_FIX_LPIB:
	case POS_FIX_POSBUF:
	case POS_FIX_VIACOMBO:
	case POS_FIX_COMBO:
		return fix;
	}

	q = snd_pci_quirk_lookup(chip->pci, position_fix_list);
	if (q) {
		dev_info(chip->card->dev,
			 "position_fix set to %d for device %04x:%04x\n",
			 q->value, q->subvendor, q->subdevice);
		return q->value;
	}

	/* Check VIA/ATI HD Audio Controller exist */
	if (chip->driver_type == AZX_DRIVER_VIA) {
		dev_dbg(chip->card->dev, "Using VIACOMBO position fix\n");
		return POS_FIX_VIACOMBO;
	}
	if (chip->driver_caps & AZX_DCAPS_POSFIX_LPIB) {
		dev_dbg(chip->card->dev, "Using LPIB position fix\n");
		return POS_FIX_LPIB;
	}
	return POS_FIX_AUTO;
}

static void assign_position_fix(struct azx *chip, int fix)
{
	static azx_get_pos_callback_t callbacks[] = {
		[POS_FIX_AUTO] = NULL,
		[POS_FIX_LPIB] = azx_get_pos_lpib,
		[POS_FIX_POSBUF] = azx_get_pos_posbuf,
		[POS_FIX_VIACOMBO] = azx_via_get_position,
		[POS_FIX_COMBO] = azx_get_pos_lpib,
	};

	chip->get_position[0] = chip->get_position[1] = callbacks[fix];

	/* combo mode uses LPIB only for playback */
	if (fix == POS_FIX_COMBO)
		chip->get_position[1] = NULL;

	if (fix == POS_FIX_POSBUF &&
	    (chip->driver_caps & AZX_DCAPS_COUNT_LPIB_DELAY)) {
		chip->get_delay[0] = chip->get_delay[1] =
			azx_get_delay_from_lpib;
	}

}

/*
 * black-lists for probe_mask
 */
static struct snd_pci_quirk probe_mask_list[] = {
	/* Thinkpad often breaks the controller communication when accessing
	 * to the non-working (or non-existing) modem codec slot.
	 */
	SND_PCI_QUIRK(0x1014, 0x05b7, "Thinkpad Z60", 0x01),
	SND_PCI_QUIRK(0x17aa, 0x2010, "Thinkpad X/T/R60", 0x01),
	SND_PCI_QUIRK(0x17aa, 0x20ac, "Thinkpad X/T/R61", 0x01),
	/* broken BIOS */
	SND_PCI_QUIRK(0x1028, 0x20ac, "Dell Studio Desktop", 0x01),
	/* including bogus ALC268 in slot#2 that conflicts with ALC888 */
	SND_PCI_QUIRK(0x17c0, 0x4085, "Medion MD96630", 0x01),
	/* forced codec slots */
	SND_PCI_QUIRK(0x1043, 0x1262, "ASUS W5Fm", 0x103),
	SND_PCI_QUIRK(0x1046, 0x1262, "ASUS W5F", 0x103),
	/* WinFast VP200 H (Teradici) user reported broken communication */
	SND_PCI_QUIRK(0x3a21, 0x040d, "WinFast VP200 H", 0x101),
	{}
};

#define AZX_FORCE_CODEC_MASK	0x100

static void check_probe_mask(struct azx *chip, int dev)
{
	const struct snd_pci_quirk *q;

	chip->codec_probe_mask = probe_mask[dev];
	if (chip->codec_probe_mask == -1) {
		q = snd_pci_quirk_lookup(chip->pci, probe_mask_list);
		if (q) {
			dev_info(chip->card->dev,
				 "probe_mask set to 0x%x for device %04x:%04x\n",
				 q->value, q->subvendor, q->subdevice);
			chip->codec_probe_mask = q->value;
		}
	}

	/* check forced option */
	if (chip->codec_probe_mask != -1 &&
	    (chip->codec_probe_mask & AZX_FORCE_CODEC_MASK)) {
		azx_bus(chip)->codec_mask = chip->codec_probe_mask & 0xff;
		dev_info(chip->card->dev, "codec_mask forced to 0x%x\n",
			 (int)azx_bus(chip)->codec_mask);
	}
}

/*
 * white/black-list for enable_msi
 */
static struct snd_pci_quirk msi_black_list[] = {
	SND_PCI_QUIRK(0x103c, 0x2191, "HP", 0), /* AMD Hudson */
	SND_PCI_QUIRK(0x103c, 0x2192, "HP", 0), /* AMD Hudson */
	SND_PCI_QUIRK(0x103c, 0x21f7, "HP", 0), /* AMD Hudson */
	SND_PCI_QUIRK(0x103c, 0x21fa, "HP", 0), /* AMD Hudson */
	SND_PCI_QUIRK(0x1043, 0x81f2, "ASUS", 0), /* Athlon64 X2 + nvidia */
	SND_PCI_QUIRK(0x1043, 0x81f6, "ASUS", 0), /* nvidia */
	SND_PCI_QUIRK(0x1043, 0x822d, "ASUS", 0), /* Athlon64 X2 + nvidia MCP55 */
	SND_PCI_QUIRK(0x1179, 0xfb44, "Toshiba Satellite C870", 0), /* AMD Hudson */
	SND_PCI_QUIRK(0x1849, 0x0888, "ASRock", 0), /* Athlon64 X2 + nvidia */
	SND_PCI_QUIRK(0xa0a0, 0x0575, "Aopen MZ915-M", 0), /* ICH6 */
	{}
};

static void check_msi(struct azx *chip)
{
	const struct snd_pci_quirk *q;

	if (enable_msi >= 0) {
		chip->msi = !!enable_msi;
		return;
	}
	chip->msi = 1;	/* enable MSI as default */
	q = snd_pci_quirk_lookup(chip->pci, msi_black_list);
	if (q) {
		dev_info(chip->card->dev,
			 "msi for device %04x:%04x set to %d\n",
			 q->subvendor, q->subdevice, q->value);
		chip->msi = q->value;
		return;
	}

	/* NVidia chipsets seem to cause troubles with MSI */
	if (chip->driver_caps & AZX_DCAPS_NO_MSI) {
		dev_info(chip->card->dev, "Disabling MSI\n");
		chip->msi = 0;
	}
}

/* check the snoop mode availability */
static void azx_check_snoop_available(struct azx *chip)
{
	int snoop = hda_snoop;

	if (snoop >= 0) {
		dev_info(chip->card->dev, "Force to %s mode by module option\n",
			 snoop ? "snoop" : "non-snoop");
		chip->snoop = snoop;
		return;
	}

	snoop = true;
	if (azx_get_snoop_type(chip) == AZX_SNOOP_TYPE_NONE &&
	    chip->driver_type == AZX_DRIVER_VIA) {
		/* force to non-snoop mode for a new VIA controller
		 * when BIOS is set
		 */
		u8 val;
		pci_read_config_byte(chip->pci, 0x42, &val);
		if (!(val & 0x80) && chip->pci->revision == 0x30)
			snoop = false;
	}

	if (chip->driver_caps & AZX_DCAPS_SNOOP_OFF)
		snoop = false;

	chip->snoop = snoop;
	if (!snoop)
		dev_info(chip->card->dev, "Force to non-snoop mode\n");
}

static void azx_probe_work(struct work_struct *work)
{
	struct hda_intel *hda = container_of(work, struct hda_intel, probe_work);
	azx_probe_continue(&hda->chip);
}

static int default_bdl_pos_adj(struct azx *chip)
{
	/* some exceptions: Atoms seem problematic with value 1 */
	if (chip->pci->vendor == PCI_VENDOR_ID_INTEL) {
		switch (chip->pci->device) {
		case 0x0f04: /* Baytrail */
		case 0x2284: /* Braswell */
			return 32;
		}
	}

	switch (chip->driver_type) {
	case AZX_DRIVER_ICH:
	case AZX_DRIVER_PCH:
		return 1;
	default:
		return 32;
	}
}

/*
 * constructor
 */
static const struct hdac_io_ops pci_hda_io_ops;
static const struct hda_controller_ops pci_hda_ops;

static int azx_create(struct snd_card *card, struct pci_dev *pci,
		      int dev, unsigned int driver_caps,
		      struct azx **rchip)
{
	static struct snd_device_ops ops = {
		.dev_disconnect = azx_dev_disconnect,
		.dev_free = azx_dev_free,
	};
	struct hda_intel *hda;
	struct azx *chip;
	int err;

	*rchip = NULL;

	err = pci_enable_device(pci);
	if (err < 0)
		return err;

	hda = kzalloc(sizeof(*hda), GFP_KERNEL);
	if (!hda) {
		pci_disable_device(pci);
		return -ENOMEM;
	}

	chip = &hda->chip;
	mutex_init(&chip->open_mutex);
	chip->card = card;
	chip->pci = pci;
	chip->ops = &pci_hda_ops;
	chip->driver_caps = driver_caps;
	chip->driver_type = driver_caps & 0xff;
	check_msi(chip);
	chip->dev_index = dev;
	chip->jackpoll_ms = jackpoll_ms;
	INIT_LIST_HEAD(&chip->pcm_list);
	INIT_WORK(&hda->irq_pending_work, azx_irq_pending_work);
	INIT_LIST_HEAD(&hda->list);
	init_vga_switcheroo(chip);
	init_completion(&hda->probe_wait);

	assign_position_fix(chip, check_position_fix(chip, position_fix[dev]));

	check_probe_mask(chip, dev);

	chip->single_cmd = single_cmd;
	azx_check_snoop_available(chip);

	if (bdl_pos_adj[dev] < 0)
		chip->bdl_pos_adj = default_bdl_pos_adj(chip);
	else
		chip->bdl_pos_adj = bdl_pos_adj[dev];

	err = azx_bus_init(chip, model[dev], &pci_hda_io_ops);
	if (err < 0) {
		kfree(hda);
		pci_disable_device(pci);
		return err;
	}

	if (chip->driver_type == AZX_DRIVER_NVIDIA) {
		dev_dbg(chip->card->dev, "Enable delay in RIRB handling\n");
		chip->bus.needs_damn_long_delay = 1;
	}

	err = snd_device_new(card, SNDRV_DEV_LOWLEVEL, chip, &ops);
	if (err < 0) {
		dev_err(card->dev, "Error creating device [card]!\n");
		azx_free(chip);
		return err;
	}

	/* continue probing in work context as may trigger request module */
	INIT_WORK(&hda->probe_work, azx_probe_work);

	*rchip = chip;

	return 0;
}

static int azx_first_init(struct azx *chip)
{
	int dev = chip->dev_index;
	struct pci_dev *pci = chip->pci;
	struct snd_card *card = chip->card;
	struct hdac_bus *bus = azx_bus(chip);
	int err;
	unsigned short gcap;
	unsigned int dma_bits = 64;

#if BITS_PER_LONG != 64
	/* Fix up base address on ULI M5461 */
	if (chip->driver_type == AZX_DRIVER_ULI) {
		u16 tmp3;
		pci_read_config_word(pci, 0x40, &tmp3);
		pci_write_config_word(pci, 0x40, tmp3 | 0x10);
		pci_write_config_dword(pci, PCI_BASE_ADDRESS_1, 0);
	}
#endif

	err = pci_request_regions(pci, "ICH HD audio");
	if (err < 0)
		return err;
	chip->region_requested = 1;

	bus->addr = pci_resource_start(pci, 0);
	bus->remap_addr = pci_ioremap_bar(pci, 0);
	if (bus->remap_addr == NULL) {
		dev_err(card->dev, "ioremap error\n");
		return -ENXIO;
	}

	if (chip->msi) {
		if (chip->driver_caps & AZX_DCAPS_NO_MSI64) {
			dev_dbg(card->dev, "Disabling 64bit MSI\n");
			pci->no_64bit_msi = true;
		}
		if (pci_enable_msi(pci) < 0)
			chip->msi = 0;
	}

	if (azx_acquire_irq(chip, 0) < 0)
		return -EBUSY;

	pci_set_master(pci);
	synchronize_irq(bus->irq);

	gcap = azx_readw(chip, GCAP);
	dev_dbg(card->dev, "chipset global capabilities = 0x%x\n", gcap);

	/* AMD devices support 40 or 48bit DMA, take the safe one */
	if (chip->pci->vendor == PCI_VENDOR_ID_AMD)
		dma_bits = 40;

	/* disable SB600 64bit support for safety */
	if (chip->pci->vendor == PCI_VENDOR_ID_ATI) {
		struct pci_dev *p_smbus;
		dma_bits = 40;
		p_smbus = pci_get_device(PCI_VENDOR_ID_ATI,
					 PCI_DEVICE_ID_ATI_SBX00_SMBUS,
					 NULL);
		if (p_smbus) {
			if (p_smbus->revision < 0x30)
				gcap &= ~AZX_GCAP_64OK;
			pci_dev_put(p_smbus);
		}
	}

	/* disable 64bit DMA address on some devices */
	if (chip->driver_caps & AZX_DCAPS_NO_64BIT) {
		dev_dbg(card->dev, "Disabling 64bit DMA\n");
		gcap &= ~AZX_GCAP_64OK;
	}

	/* disable buffer size rounding to 128-byte multiples if supported */
	if (align_buffer_size >= 0)
		chip->align_buffer_size = !!align_buffer_size;
	else {
		if (chip->driver_caps & AZX_DCAPS_NO_ALIGN_BUFSIZE)
			chip->align_buffer_size = 0;
		else
			chip->align_buffer_size = 1;
	}

	/* allow 64bit DMA address if supported by H/W */
	if (!(gcap & AZX_GCAP_64OK))
		dma_bits = 32;
	if (!dma_set_mask(&pci->dev, DMA_BIT_MASK(dma_bits))) {
		dma_set_coherent_mask(&pci->dev, DMA_BIT_MASK(dma_bits));
	} else {
		dma_set_mask(&pci->dev, DMA_BIT_MASK(32));
		dma_set_coherent_mask(&pci->dev, DMA_BIT_MASK(32));
	}

	/* read number of streams from GCAP register instead of using
	 * hardcoded value
	 */
	chip->capture_streams = (gcap >> 8) & 0x0f;
	chip->playback_streams = (gcap >> 12) & 0x0f;
	if (!chip->playback_streams && !chip->capture_streams) {
		/* gcap didn't give any info, switching to old method */

		switch (chip->driver_type) {
		case AZX_DRIVER_ULI:
			chip->playback_streams = ULI_NUM_PLAYBACK;
			chip->capture_streams = ULI_NUM_CAPTURE;
			break;
		case AZX_DRIVER_ATIHDMI:
		case AZX_DRIVER_ATIHDMI_NS:
			chip->playback_streams = ATIHDMI_NUM_PLAYBACK;
			chip->capture_streams = ATIHDMI_NUM_CAPTURE;
			break;
		case AZX_DRIVER_GENERIC:
		default:
			chip->playback_streams = ICH6_NUM_PLAYBACK;
			chip->capture_streams = ICH6_NUM_CAPTURE;
			break;
		}
	}
	chip->capture_index_offset = 0;
	chip->playback_index_offset = chip->capture_streams;
	chip->num_streams = chip->playback_streams + chip->capture_streams;

	/* initialize streams */
	err = azx_init_streams(chip);
	if (err < 0)
		return err;

	err = azx_alloc_stream_pages(chip);
	if (err < 0)
		return err;

	/* initialize chip */
	azx_init_pci(chip);

	if (chip->driver_caps & AZX_DCAPS_I915_POWERWELL) {
		struct hda_intel *hda;

		hda = container_of(chip, struct hda_intel, chip);
		haswell_set_bclk(hda);
	}

	hda_intel_init_chip(chip, (probe_only[dev] & 2) == 0);

	/* codec detection */
	if (!azx_bus(chip)->codec_mask) {
		dev_err(card->dev, "no codecs found!\n");
		return -ENODEV;
	}

	strcpy(card->driver, "HDA-Intel");
	strlcpy(card->shortname, driver_short_names[chip->driver_type],
		sizeof(card->shortname));
	snprintf(card->longname, sizeof(card->longname),
		 "%s at 0x%lx irq %i",
		 card->shortname, bus->addr, bus->irq);

	return 0;
}

#ifdef CONFIG_SND_HDA_PATCH_LOADER
/* callback from request_firmware_nowait() */
static void azx_firmware_cb(const struct firmware *fw, void *context)
{
	struct snd_card *card = context;
	struct azx *chip = card->private_data;
	struct pci_dev *pci = chip->pci;

	if (!fw) {
		dev_err(card->dev, "Cannot load firmware, aborting\n");
		goto error;
	}

	chip->fw = fw;
	if (!chip->disabled) {
		/* continue probing */
		if (azx_probe_continue(chip))
			goto error;
	}
	return; /* OK */

 error:
	snd_card_free(card);
	pci_set_drvdata(pci, NULL);
}
#endif

/*
 * HDA controller ops.
 */

/* PCI register access. */
static void pci_azx_writel(u32 value, u32 __iomem *addr)
{
	writel(value, addr);
}

static u32 pci_azx_readl(u32 __iomem *addr)
{
	return readl(addr);
}

static void pci_azx_writew(u16 value, u16 __iomem *addr)
{
	writew(value, addr);
}

static u16 pci_azx_readw(u16 __iomem *addr)
{
	return readw(addr);
}

static void pci_azx_writeb(u8 value, u8 __iomem *addr)
{
	writeb(value, addr);
}

static u8 pci_azx_readb(u8 __iomem *addr)
{
	return readb(addr);
}

static int disable_msi_reset_irq(struct azx *chip)
{
	struct hdac_bus *bus = azx_bus(chip);
	int err;

	free_irq(bus->irq, chip);
	bus->irq = -1;
	pci_disable_msi(chip->pci);
	chip->msi = 0;
	err = azx_acquire_irq(chip, 1);
	if (err < 0)
		return err;

	return 0;
}

/* DMA page allocation helpers.  */
static int dma_alloc_pages(struct hdac_bus *bus,
			   int type,
			   size_t size,
			   struct snd_dma_buffer *buf)
{
	struct azx *chip = bus_to_azx(bus);
	int err;

	err = snd_dma_alloc_pages(type,
				  bus->dev,
				  size, buf);
	if (err < 0)
		return err;
	mark_pages_wc(chip, buf, true);
	return 0;
}

static void dma_free_pages(struct hdac_bus *bus, struct snd_dma_buffer *buf)
{
	struct azx *chip = bus_to_azx(bus);

	mark_pages_wc(chip, buf, false);
	snd_dma_free_pages(buf);
}

static int substream_alloc_pages(struct azx *chip,
				 struct snd_pcm_substream *substream,
				 size_t size)
{
	struct azx_dev *azx_dev = get_azx_dev(substream);
	int ret;

	mark_runtime_wc(chip, azx_dev, substream, false);
	ret = snd_pcm_lib_malloc_pages(substream, size);
	if (ret < 0)
		return ret;
	mark_runtime_wc(chip, azx_dev, substream, true);
	return 0;
}

static int substream_free_pages(struct azx *chip,
				struct snd_pcm_substream *substream)
{
	struct azx_dev *azx_dev = get_azx_dev(substream);
	mark_runtime_wc(chip, azx_dev, substream, false);
	return snd_pcm_lib_free_pages(substream);
}

static void pcm_mmap_prepare(struct snd_pcm_substream *substream,
			     struct vm_area_struct *area)
{
#ifdef CONFIG_X86
	struct azx_pcm *apcm = snd_pcm_substream_chip(substream);
	struct azx *chip = apcm->chip;
	if (!azx_snoop(chip) && chip->driver_type != AZX_DRIVER_CMEDIA)
		area->vm_page_prot = pgprot_writecombine(area->vm_page_prot);
#endif
}

static const struct hdac_io_ops pci_hda_io_ops = {
	.reg_writel = pci_azx_writel,
	.reg_readl = pci_azx_readl,
	.reg_writew = pci_azx_writew,
	.reg_readw = pci_azx_readw,
	.reg_writeb = pci_azx_writeb,
	.reg_readb = pci_azx_readb,
	.dma_alloc_pages = dma_alloc_pages,
	.dma_free_pages = dma_free_pages,
};

static const struct hda_controller_ops pci_hda_ops = {
	.disable_msi_reset_irq = disable_msi_reset_irq,
	.substream_alloc_pages = substream_alloc_pages,
	.substream_free_pages = substream_free_pages,
	.pcm_mmap_prepare = pcm_mmap_prepare,
	.position_check = azx_position_check,
	.link_power = azx_intel_link_power,
};

static int azx_probe(struct pci_dev *pci,
		     const struct pci_device_id *pci_id)
{
	static int dev;
	struct snd_card *card;
	struct hda_intel *hda;
	struct azx *chip;
	bool schedule_probe;
	int err;

	if (dev >= SNDRV_CARDS)
		return -ENODEV;
	if (!enable[dev]) {
		dev++;
		return -ENOENT;
	}

	err = snd_card_new(&pci->dev, index[dev], id[dev], THIS_MODULE,
			   0, &card);
	if (err < 0) {
		dev_err(&pci->dev, "Error creating card!\n");
		return err;
	}

	err = azx_create(card, pci, dev, pci_id->driver_data, &chip);
	if (err < 0)
		goto out_free;
	card->private_data = chip;
	hda = container_of(chip, struct hda_intel, chip);

	pci_set_drvdata(pci, card);

	err = register_vga_switcheroo(chip);
	if (err < 0) {
		dev_err(card->dev, "Error registering vga_switcheroo client\n");
		goto out_free;
	}

	if (check_hdmi_disabled(pci)) {
		dev_info(card->dev, "VGA controller is disabled\n");
		dev_info(card->dev, "Delaying initialization\n");
		chip->disabled = true;
	}

	schedule_probe = !chip->disabled;

#ifdef CONFIG_SND_HDA_PATCH_LOADER
	if (patch[dev] && *patch[dev]) {
		dev_info(card->dev, "Applying patch firmware '%s'\n",
			 patch[dev]);
		err = request_firmware_nowait(THIS_MODULE, true, patch[dev],
					      &pci->dev, GFP_KERNEL, card,
					      azx_firmware_cb);
		if (err < 0)
			goto out_free;
		schedule_probe = false; /* continued in azx_firmware_cb() */
	}
#endif /* CONFIG_SND_HDA_PATCH_LOADER */

#ifndef CONFIG_SND_HDA_I915
	if (CONTROLLER_IN_GPU(pci))
		dev_err(card->dev, "Haswell/Broadwell HDMI/DP must build in CONFIG_SND_HDA_I915\n");
#endif

	if (schedule_probe)
		schedule_work(&hda->probe_work);

	dev++;
	if (chip->disabled)
		complete_all(&hda->probe_wait);
	return 0;

out_free:
	snd_card_free(card);
	return err;
}

/* number of codec slots for each chipset: 0 = default slots (i.e. 4) */
static unsigned int azx_max_codecs[AZX_NUM_DRIVERS] = {
	[AZX_DRIVER_NVIDIA] = 8,
	[AZX_DRIVER_TERA] = 1,
};

static int azx_probe_continue(struct azx *chip)
{
	struct hda_intel *hda = container_of(chip, struct hda_intel, chip);
	struct hdac_bus *bus = azx_bus(chip);
	struct pci_dev *pci = chip->pci;
	int dev = chip->dev_index;
	int err;

	hda->probe_continued = 1;

	/* Request display power well for the HDA controller or codec. For
	 * Haswell/Broadwell, both the display HDA controller and codec need
	 * this power. For other platforms, like Baytrail/Braswell, only the
	 * display codec needs the power and it can be released after probe.
	 */
	if (chip->driver_caps & AZX_DCAPS_I915_POWERWELL) {
		/* HSW/BDW controllers need this power */
		if (CONTROLLER_IN_GPU(pci))
			hda->need_i915_power = 1;

		err = snd_hdac_i915_init(bus);
		if (err < 0) {
			/* if the controller is bound only with HDMI/DP
			 * (for HSW and BDW), we need to abort the probe;
			 * for other chips, still continue probing as other
			 * codecs can be on the same link.
			 */
			if (CONTROLLER_IN_GPU(pci)) {
				dev_err(chip->card->dev,
					"HSW/BDW HD-audio HDMI/DP requires binding with gfx driver\n");
				goto out_free;
			} else
				goto skip_i915;
		}

		err = snd_hdac_display_power(bus, true);
		if (err < 0) {
			dev_err(chip->card->dev,
				"Cannot turn on display power on i915\n");
			goto i915_power_fail;
		}
	}

 skip_i915:
	err = azx_first_init(chip);
	if (err < 0)
		goto out_free;

#ifdef CONFIG_SND_HDA_INPUT_BEEP
	chip->beep_mode = beep_mode[dev];
#endif

	/* create codec instances */
	err = azx_probe_codecs(chip, azx_max_codecs[chip->driver_type]);
	if (err < 0)
		goto out_free;

#ifdef CONFIG_SND_HDA_PATCH_LOADER
	if (chip->fw) {
		err = snd_hda_load_patch(&chip->bus, chip->fw->size,
					 chip->fw->data);
		if (err < 0)
			goto out_free;
#ifndef CONFIG_PM
		release_firmware(chip->fw); /* no longer needed */
		chip->fw = NULL;
#endif
	}
#endif
	if ((probe_only[dev] & 1) == 0) {
		err = azx_codec_configure(chip);
		if (err < 0)
			goto out_free;
	}

	err = snd_card_register(chip->card);
	if (err < 0)
		goto out_free;

	chip->running = 1;
	azx_add_card_list(chip);
	snd_hda_set_power_save(&chip->bus, power_save * 1000);
	if (azx_has_pm_runtime(chip) || hda->use_vga_switcheroo)
		pm_runtime_put_noidle(&pci->dev);

out_free:
	if (chip->driver_caps & AZX_DCAPS_I915_POWERWELL
		&& !hda->need_i915_power)
		snd_hdac_display_power(bus, false);

i915_power_fail:
	if (err < 0)
		hda->init_failed = 1;
	complete_all(&hda->probe_wait);
	return err;
}

static void azx_remove(struct pci_dev *pci)
{
	struct snd_card *card = pci_get_drvdata(pci);
	struct azx *chip;
	struct hda_intel *hda;

	if (card) {
		/* cancel the pending probing work */
		chip = card->private_data;
		hda = container_of(chip, struct hda_intel, chip);
		cancel_work_sync(&hda->probe_work);

		snd_card_free(card);
	}
}

static void azx_shutdown(struct pci_dev *pci)
{
	struct snd_card *card = pci_get_drvdata(pci);
	struct azx *chip;

	if (!card)
		return;
	chip = card->private_data;
	if (chip && chip->running)
		azx_stop_chip(chip);
}

/* PCI IDs */
static const struct pci_device_id azx_ids[] = {
	/* CPT */
	{ PCI_DEVICE(0x8086, 0x1c20),
	  .driver_data = AZX_DRIVER_PCH | AZX_DCAPS_INTEL_PCH_NOPM },
	/* PBG */
	{ PCI_DEVICE(0x8086, 0x1d20),
	  .driver_data = AZX_DRIVER_PCH | AZX_DCAPS_INTEL_PCH_NOPM },
	/* Panther Point */
	{ PCI_DEVICE(0x8086, 0x1e20),
	  .driver_data = AZX_DRIVER_PCH | AZX_DCAPS_INTEL_PCH_NOPM },
	/* Lynx Point */
	{ PCI_DEVICE(0x8086, 0x8c20),
	  .driver_data = AZX_DRIVER_PCH | AZX_DCAPS_INTEL_PCH },
	/* 9 Series */
	{ PCI_DEVICE(0x8086, 0x8ca0),
	  .driver_data = AZX_DRIVER_PCH | AZX_DCAPS_INTEL_PCH },
	/* Wellsburg */
	{ PCI_DEVICE(0x8086, 0x8d20),
	  .driver_data = AZX_DRIVER_PCH | AZX_DCAPS_INTEL_PCH },
	{ PCI_DEVICE(0x8086, 0x8d21),
	  .driver_data = AZX_DRIVER_PCH | AZX_DCAPS_INTEL_PCH },
	/* Lewisburg */
	{ PCI_DEVICE(0x8086, 0xa1f0),
	  .driver_data = AZX_DRIVER_PCH | AZX_DCAPS_INTEL_PCH },
	{ PCI_DEVICE(0x8086, 0xa270),
	  .driver_data = AZX_DRIVER_PCH | AZX_DCAPS_INTEL_PCH },
	/* Lynx Point-LP */
	{ PCI_DEVICE(0x8086, 0x9c20),
	  .driver_data = AZX_DRIVER_PCH | AZX_DCAPS_INTEL_PCH },
	/* Lynx Point-LP */
	{ PCI_DEVICE(0x8086, 0x9c21),
	  .driver_data = AZX_DRIVER_PCH | AZX_DCAPS_INTEL_PCH },
	/* Wildcat Point-LP */
	{ PCI_DEVICE(0x8086, 0x9ca0),
	  .driver_data = AZX_DRIVER_PCH | AZX_DCAPS_INTEL_PCH },
	/* Sunrise Point */
	{ PCI_DEVICE(0x8086, 0xa170),
	  .driver_data = AZX_DRIVER_PCH | AZX_DCAPS_INTEL_SKYLAKE },
	/* Sunrise Point-LP */
	{ PCI_DEVICE(0x8086, 0x9d70),
	  .driver_data = AZX_DRIVER_PCH | AZX_DCAPS_INTEL_SKYLAKE },
	/* Broxton-P(Apollolake) */
	{ PCI_DEVICE(0x8086, 0x5a98),
	  .driver_data = AZX_DRIVER_PCH | AZX_DCAPS_INTEL_BROXTON },
	/* Haswell */
	{ PCI_DEVICE(0x8086, 0x0a0c),
	  .driver_data = AZX_DRIVER_HDMI | AZX_DCAPS_INTEL_HASWELL },
	{ PCI_DEVICE(0x8086, 0x0c0c),
	  .driver_data = AZX_DRIVER_HDMI | AZX_DCAPS_INTEL_HASWELL },
	{ PCI_DEVICE(0x8086, 0x0d0c),
	  .driver_data = AZX_DRIVER_HDMI | AZX_DCAPS_INTEL_HASWELL },
	/* Broadwell */
	{ PCI_DEVICE(0x8086, 0x160c),
	  .driver_data = AZX_DRIVER_HDMI | AZX_DCAPS_INTEL_BROADWELL },
	/* 5 Series/3400 */
	{ PCI_DEVICE(0x8086, 0x3b56),
	  .driver_data = AZX_DRIVER_SCH | AZX_DCAPS_INTEL_PCH_NOPM },
	/* Poulsbo */
	{ PCI_DEVICE(0x8086, 0x811b),
	  .driver_data = AZX_DRIVER_SCH | AZX_DCAPS_INTEL_PCH_BASE },
	/* Oaktrail */
	{ PCI_DEVICE(0x8086, 0x080a),
	  .driver_data = AZX_DRIVER_SCH | AZX_DCAPS_INTEL_PCH_BASE },
	/* BayTrail */
	{ PCI_DEVICE(0x8086, 0x0f04),
	  .driver_data = AZX_DRIVER_PCH | AZX_DCAPS_INTEL_BAYTRAIL },
	/* Braswell */
	{ PCI_DEVICE(0x8086, 0x2284),
	  .driver_data = AZX_DRIVER_PCH | AZX_DCAPS_INTEL_BRASWELL },
	/* ICH6 */
	{ PCI_DEVICE(0x8086, 0x2668),
	  .driver_data = AZX_DRIVER_ICH | AZX_DCAPS_INTEL_ICH },
	/* ICH7 */
	{ PCI_DEVICE(0x8086, 0x27d8),
	  .driver_data = AZX_DRIVER_ICH | AZX_DCAPS_INTEL_ICH },
	/* ESB2 */
	{ PCI_DEVICE(0x8086, 0x269a),
	  .driver_data = AZX_DRIVER_ICH | AZX_DCAPS_INTEL_ICH },
	/* ICH8 */
	{ PCI_DEVICE(0x8086, 0x284b),
	  .driver_data = AZX_DRIVER_ICH | AZX_DCAPS_INTEL_ICH },
	/* ICH9 */
	{ PCI_DEVICE(0x8086, 0x293e),
	  .driver_data = AZX_DRIVER_ICH | AZX_DCAPS_INTEL_ICH },
	/* ICH9 */
	{ PCI_DEVICE(0x8086, 0x293f),
	  .driver_data = AZX_DRIVER_ICH | AZX_DCAPS_INTEL_ICH },
	/* ICH10 */
	{ PCI_DEVICE(0x8086, 0x3a3e),
	  .driver_data = AZX_DRIVER_ICH | AZX_DCAPS_INTEL_ICH },
	/* ICH10 */
	{ PCI_DEVICE(0x8086, 0x3a6e),
	  .driver_data = AZX_DRIVER_ICH | AZX_DCAPS_INTEL_ICH },
	/* Generic Intel */
	{ PCI_DEVICE(PCI_VENDOR_ID_INTEL, PCI_ANY_ID),
	  .class = PCI_CLASS_MULTIMEDIA_HD_AUDIO << 8,
	  .class_mask = 0xffffff,
	  .driver_data = AZX_DRIVER_ICH | AZX_DCAPS_NO_ALIGN_BUFSIZE },
	/* ATI SB 450/600/700/800/900 */
	{ PCI_DEVICE(0x1002, 0x437b),
	  .driver_data = AZX_DRIVER_ATI | AZX_DCAPS_PRESET_ATI_SB },
	{ PCI_DEVICE(0x1002, 0x4383),
	  .driver_data = AZX_DRIVER_ATI | AZX_DCAPS_PRESET_ATI_SB },
	/* AMD Hudson */
	{ PCI_DEVICE(0x1022, 0x780d),
	  .driver_data = AZX_DRIVER_GENERIC | AZX_DCAPS_PRESET_ATI_SB },
	/* ATI HDMI */
	{ PCI_DEVICE(0x1002, 0x1308),
	  .driver_data = AZX_DRIVER_ATIHDMI_NS | AZX_DCAPS_PRESET_ATI_HDMI_NS },
	{ PCI_DEVICE(0x1002, 0x157a),
	  .driver_data = AZX_DRIVER_ATIHDMI_NS | AZX_DCAPS_PRESET_ATI_HDMI_NS },
	{ PCI_DEVICE(0x1002, 0x793b),
	  .driver_data = AZX_DRIVER_ATIHDMI | AZX_DCAPS_PRESET_ATI_HDMI },
	{ PCI_DEVICE(0x1002, 0x7919),
	  .driver_data = AZX_DRIVER_ATIHDMI | AZX_DCAPS_PRESET_ATI_HDMI },
	{ PCI_DEVICE(0x1002, 0x960f),
	  .driver_data = AZX_DRIVER_ATIHDMI | AZX_DCAPS_PRESET_ATI_HDMI },
	{ PCI_DEVICE(0x1002, 0x970f),
	  .driver_data = AZX_DRIVER_ATIHDMI | AZX_DCAPS_PRESET_ATI_HDMI },
	{ PCI_DEVICE(0x1002, 0x9840),
	  .driver_data = AZX_DRIVER_ATIHDMI_NS | AZX_DCAPS_PRESET_ATI_HDMI_NS },
	{ PCI_DEVICE(0x1002, 0xaa00),
	  .driver_data = AZX_DRIVER_ATIHDMI | AZX_DCAPS_PRESET_ATI_HDMI },
	{ PCI_DEVICE(0x1002, 0xaa08),
	  .driver_data = AZX_DRIVER_ATIHDMI | AZX_DCAPS_PRESET_ATI_HDMI },
	{ PCI_DEVICE(0x1002, 0xaa10),
	  .driver_data = AZX_DRIVER_ATIHDMI | AZX_DCAPS_PRESET_ATI_HDMI },
	{ PCI_DEVICE(0x1002, 0xaa18),
	  .driver_data = AZX_DRIVER_ATIHDMI | AZX_DCAPS_PRESET_ATI_HDMI },
	{ PCI_DEVICE(0x1002, 0xaa20),
	  .driver_data = AZX_DRIVER_ATIHDMI | AZX_DCAPS_PRESET_ATI_HDMI },
	{ PCI_DEVICE(0x1002, 0xaa28),
	  .driver_data = AZX_DRIVER_ATIHDMI | AZX_DCAPS_PRESET_ATI_HDMI },
	{ PCI_DEVICE(0x1002, 0xaa30),
	  .driver_data = AZX_DRIVER_ATIHDMI | AZX_DCAPS_PRESET_ATI_HDMI },
	{ PCI_DEVICE(0x1002, 0xaa38),
	  .driver_data = AZX_DRIVER_ATIHDMI | AZX_DCAPS_PRESET_ATI_HDMI },
	{ PCI_DEVICE(0x1002, 0xaa40),
	  .driver_data = AZX_DRIVER_ATIHDMI | AZX_DCAPS_PRESET_ATI_HDMI },
	{ PCI_DEVICE(0x1002, 0xaa48),
	  .driver_data = AZX_DRIVER_ATIHDMI | AZX_DCAPS_PRESET_ATI_HDMI },
	{ PCI_DEVICE(0x1002, 0xaa50),
	  .driver_data = AZX_DRIVER_ATIHDMI | AZX_DCAPS_PRESET_ATI_HDMI },
	{ PCI_DEVICE(0x1002, 0xaa58),
	  .driver_data = AZX_DRIVER_ATIHDMI | AZX_DCAPS_PRESET_ATI_HDMI },
	{ PCI_DEVICE(0x1002, 0xaa60),
	  .driver_data = AZX_DRIVER_ATIHDMI | AZX_DCAPS_PRESET_ATI_HDMI },
	{ PCI_DEVICE(0x1002, 0xaa68),
	  .driver_data = AZX_DRIVER_ATIHDMI | AZX_DCAPS_PRESET_ATI_HDMI },
	{ PCI_DEVICE(0x1002, 0xaa80),
	  .driver_data = AZX_DRIVER_ATIHDMI | AZX_DCAPS_PRESET_ATI_HDMI },
	{ PCI_DEVICE(0x1002, 0xaa88),
	  .driver_data = AZX_DRIVER_ATIHDMI | AZX_DCAPS_PRESET_ATI_HDMI },
	{ PCI_DEVICE(0x1002, 0xaa90),
	  .driver_data = AZX_DRIVER_ATIHDMI | AZX_DCAPS_PRESET_ATI_HDMI },
	{ PCI_DEVICE(0x1002, 0xaa98),
	  .driver_data = AZX_DRIVER_ATIHDMI | AZX_DCAPS_PRESET_ATI_HDMI },
	{ PCI_DEVICE(0x1002, 0x9902),
	  .driver_data = AZX_DRIVER_ATIHDMI_NS | AZX_DCAPS_PRESET_ATI_HDMI_NS },
	{ PCI_DEVICE(0x1002, 0xaaa0),
	  .driver_data = AZX_DRIVER_ATIHDMI_NS | AZX_DCAPS_PRESET_ATI_HDMI_NS },
	{ PCI_DEVICE(0x1002, 0xaaa8),
	  .driver_data = AZX_DRIVER_ATIHDMI_NS | AZX_DCAPS_PRESET_ATI_HDMI_NS },
	{ PCI_DEVICE(0x1002, 0xaab0),
	  .driver_data = AZX_DRIVER_ATIHDMI_NS | AZX_DCAPS_PRESET_ATI_HDMI_NS },
	{ PCI_DEVICE(0x1002, 0xaac0),
	  .driver_data = AZX_DRIVER_ATIHDMI_NS | AZX_DCAPS_PRESET_ATI_HDMI_NS },
	{ PCI_DEVICE(0x1002, 0xaac8),
	  .driver_data = AZX_DRIVER_ATIHDMI_NS | AZX_DCAPS_PRESET_ATI_HDMI_NS },
	{ PCI_DEVICE(0x1002, 0xaad8),
	  .driver_data = AZX_DRIVER_ATIHDMI_NS | AZX_DCAPS_PRESET_ATI_HDMI_NS },
	{ PCI_DEVICE(0x1002, 0xaae8),
	  .driver_data = AZX_DRIVER_ATIHDMI_NS | AZX_DCAPS_PRESET_ATI_HDMI_NS },
	/* VIA VT8251/VT8237A */
	{ PCI_DEVICE(0x1106, 0x3288), .driver_data = AZX_DRIVER_VIA },
	/* VIA GFX VT7122/VX900 */
	{ PCI_DEVICE(0x1106, 0x9170), .driver_data = AZX_DRIVER_GENERIC },
	/* VIA GFX VT6122/VX11 */
	{ PCI_DEVICE(0x1106, 0x9140), .driver_data = AZX_DRIVER_GENERIC },
	/* SIS966 */
	{ PCI_DEVICE(0x1039, 0x7502), .driver_data = AZX_DRIVER_SIS },
	/* ULI M5461 */
	{ PCI_DEVICE(0x10b9, 0x5461), .driver_data = AZX_DRIVER_ULI },
	/* NVIDIA MCP */
	{ PCI_DEVICE(PCI_VENDOR_ID_NVIDIA, PCI_ANY_ID),
	  .class = PCI_CLASS_MULTIMEDIA_HD_AUDIO << 8,
	  .class_mask = 0xffffff,
	  .driver_data = AZX_DRIVER_NVIDIA | AZX_DCAPS_PRESET_NVIDIA },
	/* Teradici */
	{ PCI_DEVICE(0x6549, 0x1200),
	  .driver_data = AZX_DRIVER_TERA | AZX_DCAPS_NO_64BIT },
	{ PCI_DEVICE(0x6549, 0x2200),
	  .driver_data = AZX_DRIVER_TERA | AZX_DCAPS_NO_64BIT },
	/* Creative X-Fi (CA0110-IBG) */
	/* CTHDA chips */
	{ PCI_DEVICE(0x1102, 0x0010),
	  .driver_data = AZX_DRIVER_CTHDA | AZX_DCAPS_PRESET_CTHDA },
	{ PCI_DEVICE(0x1102, 0x0012),
	  .driver_data = AZX_DRIVER_CTHDA | AZX_DCAPS_PRESET_CTHDA },
#if !IS_ENABLED(CONFIG_SND_CTXFI)
	/* the following entry conflicts with snd-ctxfi driver,
	 * as ctxfi driver mutates from HD-audio to native mode with
	 * a special command sequence.
	 */
	{ PCI_DEVICE(PCI_VENDOR_ID_CREATIVE, PCI_ANY_ID),
	  .class = PCI_CLASS_MULTIMEDIA_HD_AUDIO << 8,
	  .class_mask = 0xffffff,
	  .driver_data = AZX_DRIVER_CTX | AZX_DCAPS_CTX_WORKAROUND |
	  AZX_DCAPS_NO_64BIT | AZX_DCAPS_POSFIX_LPIB },
#else
	/* this entry seems still valid -- i.e. without emu20kx chip */
	{ PCI_DEVICE(0x1102, 0x0009),
	  .driver_data = AZX_DRIVER_CTX | AZX_DCAPS_CTX_WORKAROUND |
	  AZX_DCAPS_NO_64BIT | AZX_DCAPS_POSFIX_LPIB },
#endif
	/* CM8888 */
	{ PCI_DEVICE(0x13f6, 0x5011),
	  .driver_data = AZX_DRIVER_CMEDIA |
	  AZX_DCAPS_NO_MSI | AZX_DCAPS_POSFIX_LPIB | AZX_DCAPS_SNOOP_OFF },
	/* Vortex86MX */
	{ PCI_DEVICE(0x17f3, 0x3010), .driver_data = AZX_DRIVER_GENERIC },
	/* VMware HDAudio */
	{ PCI_DEVICE(0x15ad, 0x1977), .driver_data = AZX_DRIVER_GENERIC },
	/* AMD/ATI Generic, PCI class code and Vendor ID for HD Audio */
	{ PCI_DEVICE(PCI_VENDOR_ID_ATI, PCI_ANY_ID),
	  .class = PCI_CLASS_MULTIMEDIA_HD_AUDIO << 8,
	  .class_mask = 0xffffff,
	  .driver_data = AZX_DRIVER_GENERIC | AZX_DCAPS_PRESET_ATI_HDMI },
	{ PCI_DEVICE(PCI_VENDOR_ID_AMD, PCI_ANY_ID),
	  .class = PCI_CLASS_MULTIMEDIA_HD_AUDIO << 8,
	  .class_mask = 0xffffff,
	  .driver_data = AZX_DRIVER_GENERIC | AZX_DCAPS_PRESET_ATI_HDMI },
	{ 0, }
};
MODULE_DEVICE_TABLE(pci, azx_ids);

/* pci_driver definition */
static struct pci_driver azx_driver = {
	.name = KBUILD_MODNAME,
	.id_table = azx_ids,
	.probe = azx_probe,
	.remove = azx_remove,
	.shutdown = azx_shutdown,
	.driver = {
		.pm = AZX_PM_OPS,
	},
};

module_pci_driver(azx_driver);<|MERGE_RESOLUTION|>--- conflicted
+++ resolved
@@ -363,14 +363,10 @@
 					((pci)->device == 0x0d0c) || \
 					((pci)->device == 0x160c))
 
-<<<<<<< HEAD
-#define IS_BROXTON(pci)	((pci)->device == 0x5a98)
-=======
 #define IS_SKL(pci) ((pci)->vendor == 0x8086 && (pci)->device == 0xa170)
 #define IS_SKL_LP(pci) ((pci)->vendor == 0x8086 && (pci)->device == 0x9d70)
 #define IS_BXT(pci) ((pci)->vendor == 0x8086 && (pci)->device == 0x5a98)
 #define IS_SKL_PLUS(pci) (IS_SKL(pci) || IS_SKL_LP(pci) || IS_BXT(pci))
->>>>>>> f3c87e99
 
 static char *driver_short_names[] = {
 	[AZX_DRIVER_ICH] = "HDA Intel",
@@ -547,21 +543,13 @@
 
 	if (chip->driver_caps & AZX_DCAPS_I915_POWERWELL)
 		snd_hdac_set_codec_wakeup(bus, true);
-<<<<<<< HEAD
-	if (IS_BROXTON(pci)) {
-=======
 	if (IS_SKL_PLUS(pci)) {
->>>>>>> f3c87e99
 		pci_read_config_dword(pci, INTEL_HDA_CGCTL, &val);
 		val = val & ~INTEL_HDA_CGCTL_MISCBDCGE;
 		pci_write_config_dword(pci, INTEL_HDA_CGCTL, val);
 	}
 	azx_init_chip(chip, full_reset);
-<<<<<<< HEAD
-	if (IS_BROXTON(pci)) {
-=======
 	if (IS_SKL_PLUS(pci)) {
->>>>>>> f3c87e99
 		pci_read_config_dword(pci, INTEL_HDA_CGCTL, &val);
 		val = val | INTEL_HDA_CGCTL_MISCBDCGE;
 		pci_write_config_dword(pci, INTEL_HDA_CGCTL, val);
@@ -570,11 +558,7 @@
 		snd_hdac_set_codec_wakeup(bus, false);
 
 	/* reduce dma latency to avoid noise */
-<<<<<<< HEAD
-	if (IS_BROXTON(pci))
-=======
 	if (IS_BXT(pci))
->>>>>>> f3c87e99
 		bxt_reduce_dma_latency(chip);
 }
 
@@ -996,14 +980,6 @@
 /* put codec down to D3 at hibernation for Intel SKL+;
  * otherwise BIOS may still access the codec and screw up the driver
  */
-<<<<<<< HEAD
-#define IS_SKL(pci) ((pci)->vendor == 0x8086 && (pci)->device == 0xa170)
-#define IS_SKL_LP(pci) ((pci)->vendor == 0x8086 && (pci)->device == 0x9d70)
-#define IS_BXT(pci) ((pci)->vendor == 0x8086 && (pci)->device == 0x5a98)
-#define IS_SKL_PLUS(pci) (IS_SKL(pci) || IS_SKL_LP(pci) || IS_BXT(pci))
-
-=======
->>>>>>> f3c87e99
 static int azx_freeze_noirq(struct device *dev)
 {
 	struct pci_dev *pci = to_pci_dev(dev);
