--- conflicted
+++ resolved
@@ -4436,10 +4436,7 @@
 
 enum {
 	CXT_PINCFG_LENOVO_X200,
-<<<<<<< HEAD
-=======
 	CXT_PINCFG_LENOVO_TP410,
->>>>>>> d3980110
 	CXT_FIXUP_STEREO_DMIC,
 };
 
@@ -4464,10 +4461,7 @@
 	}
 }
 
-<<<<<<< HEAD
-=======
 /* ThinkPad X200 & co with cxt5051 */
->>>>>>> d3980110
 static const struct cxt_pincfg cxt_pincfg_lenovo_x200[] = {
 	{ 0x16, 0x042140ff }, /* HP (seq# overridden) */
 	{ 0x17, 0x21a11000 }, /* dock-mic */
@@ -4486,16 +4480,12 @@
 
 static const struct cxt_pincfg *cxt_pincfg_tbl[] = {
 	[CXT_PINCFG_LENOVO_X200] = cxt_pincfg_lenovo_x200,
-<<<<<<< HEAD
-=======
 	[CXT_PINCFG_LENOVO_TP410] = cxt_pincfg_lenovo_tp410,
->>>>>>> d3980110
 	[CXT_FIXUP_STEREO_DMIC] = NULL,
 };
 
 static const struct snd_pci_quirk cxt5051_fixups[] = {
 	SND_PCI_QUIRK(0x17aa, 0x20f2, "Lenovo X200", CXT_PINCFG_LENOVO_X200),
-	SND_PCI_QUIRK(0x17aa, 0x3975, "Lenovo U300s", CXT_FIXUP_STEREO_DMIC),
 	{}
 };
 
@@ -4552,11 +4542,6 @@
 		apply_fixup(codec, cxt5066_fixups, cxt_pincfg_tbl);
 	}
 
-<<<<<<< HEAD
-	apply_fixup(codec, cxt_fixups, cxt_pincfg_tbl);
-
-=======
->>>>>>> d3980110
 	/* Show mute-led control only on HP laptops
 	 * This is a sort of white-list: on HP laptops, EAPD corresponds
 	 * only to the mute-LED without actualy amp function.  Meanwhile,
