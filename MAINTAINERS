

	List of maintainers and how to submit kernel changes

Please try to follow the guidelines below.  This will make things
easier on the maintainers.  Not all of these guidelines matter for every
trivial patch so apply some common sense.

1.	Always _test_ your changes, however small, on at least 4 or
	5 people, preferably many more.

2.	Try to release a few ALPHA test versions to the net. Announce
	them onto the kernel channel and await results. This is especially
	important for device drivers, because often that's the only way
	you will find things like the fact version 3 firmware needs
	a magic fix you didn't know about, or some clown changed the
	chips on a board and not its name.  (Don't laugh!  Look at the
	SMC etherpower for that.)

3.	Make sure your changes compile correctly in multiple
	configurations. In particular check that changes work both as a
	module and built into the kernel.

4.	When you are happy with a change make it generally available for
	testing and await feedback.

5.	Make a patch available to the relevant maintainer in the list. Use
	'diff -u' to make the patch easy to merge. Be prepared to get your
	changes sent back with seemingly silly requests about formatting
	and variable names.  These aren't as silly as they seem. One
	job the maintainers (and especially Linus) do is to keep things
	looking the same. Sometimes this means that the clever hack in
	your driver to get around a problem actually needs to become a
	generalized kernel feature ready for next time.

	PLEASE check your patch with the automated style checker
	(scripts/checkpatch.pl) to catch trival style violations.
	See Documentation/CodingStyle for guidance here.

	PLEASE CC: the maintainers and mailing lists that are generated
	by scripts/get_maintainer.pl.  The results returned by the
	script will be best if you have git installed and are making
	your changes in a branch derived from Linus' latest git tree.
	See Documentation/SubmittingPatches for details.

	PLEASE try to include any credit lines you want added with the
	patch. It avoids people being missed off by mistake and makes
	it easier to know who wants adding and who doesn't.

	PLEASE document known bugs. If it doesn't work for everything
	or does something very odd once a month document it.

	PLEASE remember that submissions must be made under the terms
	of the OSDL certificate of contribution and should include a
	Signed-off-by: line.  The current version of this "Developer's
	Certificate of Origin" (DCO) is listed in the file
	Documentation/SubmittingPatches.

6.	Make sure you have the right to send any changes you make. If you
	do changes at work you may find your employer owns the patch
	not you.

7.	When sending security related changes or reports to a maintainer
	please Cc: security@kernel.org, especially if the maintainer
	does not respond.

8.	Happy hacking.

Descriptions of section entries:

	P: Person (obsolete)
	M: Mail patches to: FullName <address@domain>
	L: Mailing list that is relevant to this area
	W: Web-page with status/info
	Q: Patchwork web based patch tracking system site
	T: SCM tree type and location.  Type is one of: git, hg, quilt, stgit, topgit.
	S: Status, one of the following:
	   Supported:	Someone is actually paid to look after this.
	   Maintained:	Someone actually looks after it.
	   Odd Fixes:	It has a maintainer but they don't have time to do
			much other than throw the odd patch in. See below..
	   Orphan:	No current maintainer [but maybe you could take the
			role as you write your new code].
	   Obsolete:	Old code. Something tagged obsolete generally means
			it has been replaced by a better system and you
			should be using that.
	F: Files and directories with wildcard patterns.
	   A trailing slash includes all files and subdirectory files.
	   F:	drivers/net/	all files in and below drivers/net
	   F:	drivers/net/*	all files in drivers/net, but not below
	   F:	*/net/*		all files in "any top level directory"/net
	   One pattern per line.  Multiple F: lines acceptable.
	X: Files and directories that are NOT maintained, same rules as F:
	   Files exclusions are tested before file matches.
	   Can be useful for excluding a specific subdirectory, for instance:
	   F:	net/
	   X:	net/ipv6/
	   matches all files in and below net excluding net/ipv6/
	K: Keyword perl extended regex pattern to match content in a
	   patch or file, or an affected filename.  For instance:
	   K: of_get_profile
	      matches patch or file content, or filenames, that contain
	      "of_get_profile"
	   K: \b(printk|pr_(info|err))\b
	      matches patch or file content, or filenames, that contain one or
	      more of the words printk, pr_info or pr_err
	   One regex pattern per line.  Multiple K: lines acceptable.

Note: For the hard of thinking, this list is meant to remain in alphabetical
order. If you could add yourselves to it in alphabetical order that would be
so much easier [Ed]

Maintainers List (try to look for most precise areas first)

		-----------------------------------

3C59X NETWORK DRIVER
M:	Steffen Klassert <klassert@mathematik.tu-chemnitz.de>
L:	netdev@vger.kernel.org
S:	Maintained
F:	Documentation/networking/vortex.txt
F:	drivers/net/ethernet/3com/3c59x.c

3CR990 NETWORK DRIVER
M:	David Dillow <dave@thedillows.org>
L:	netdev@vger.kernel.org
S:	Maintained
F:	drivers/net/ethernet/3com/typhoon*

3WARE SAS/SATA-RAID SCSI DRIVERS (3W-XXXX, 3W-9XXX, 3W-SAS)
M:	Adam Radford <linuxraid@lsi.com>
L:	linux-scsi@vger.kernel.org
W:	http://www.lsi.com
S:	Supported
F:	drivers/scsi/3w-*

53C700 AND 53C700-66 SCSI DRIVER
M:	"James E.J. Bottomley" <James.Bottomley@HansenPartnership.com>
L:	linux-scsi@vger.kernel.org
S:	Maintained
F:	drivers/scsi/53c700*

6PACK NETWORK DRIVER FOR AX.25
M:	Andreas Koensgen <ajk@comnets.uni-bremen.de>
L:	linux-hams@vger.kernel.org
S:	Maintained
F:	drivers/net/hamradio/6pack.c

8169 10/100/1000 GIGABIT ETHERNET DRIVER
M:	Realtek linux nic maintainers <nic_swsd@realtek.com>
M:	Francois Romieu <romieu@fr.zoreil.com>
L:	netdev@vger.kernel.org
S:	Maintained
F:	drivers/net/ethernet/realtek/r8169.c

8250/16?50 (AND CLONE UARTS) SERIAL DRIVER
M:	Greg Kroah-Hartman <gregkh@linuxfoundation.org>
L:	linux-serial@vger.kernel.org
W:	http://serial.sourceforge.net
S:	Maintained
T:	git git://git.kernel.org/pub/scm/linux/kernel/git/gregkh/tty.git
F:	drivers/tty/serial/8250*
F:	include/linux/serial_8250.h

8390 NETWORK DRIVERS [WD80x3/SMC-ELITE, SMC-ULTRA, NE2000, 3C503, etc.]
L:	netdev@vger.kernel.org
S:	Orphan / Obsolete
F:	drivers/net/ethernet/8390/

9P FILE SYSTEM
M:	Eric Van Hensbergen <ericvh@gmail.com>
M:	Ron Minnich <rminnich@sandia.gov>
M:	Latchesar Ionkov <lucho@ionkov.net>
L:	v9fs-developer@lists.sourceforge.net
W:	http://swik.net/v9fs
Q:	http://patchwork.kernel.org/project/v9fs-devel/list/
T:	git git://git.kernel.org/pub/scm/linux/kernel/git/ericvh/v9fs.git
S:	Maintained
F:	Documentation/filesystems/9p.txt
F:	fs/9p/

A8293 MEDIA DRIVER
M:	Antti Palosaari <crope@iki.fi>
L:	linux-media@vger.kernel.org
W:	http://linuxtv.org/
W:	http://palosaari.fi/linux/
Q:	http://patchwork.linuxtv.org/project/linux-media/list/
T:	git git://linuxtv.org/anttip/media_tree.git
S:	Maintained
F:	drivers/media/dvb-frontends/a8293*

AACRAID SCSI RAID DRIVER
M:	Adaptec OEM Raid Solutions <aacraid@adaptec.com>
L:	linux-scsi@vger.kernel.org
W:	http://www.adaptec.com/
S:	Supported
F:	Documentation/scsi/aacraid.txt
F:	drivers/scsi/aacraid/

ABIT UGURU 1,2 HARDWARE MONITOR DRIVER
M:	Hans de Goede <hdegoede@redhat.com>
L:	lm-sensors@lm-sensors.org
S:	Maintained
F:	drivers/hwmon/abituguru.c

ABIT UGURU 3 HARDWARE MONITOR DRIVER
M:	Alistair John Strachan <alistair@devzero.co.uk>
L:	lm-sensors@lm-sensors.org
S:	Maintained
F:	drivers/hwmon/abituguru3.c

ACENIC DRIVER
M:	Jes Sorensen <jes@trained-monkey.org>
L:	linux-acenic@sunsite.dk
S:	Maintained
F:	drivers/net/ethernet/alteon/acenic*

ACER ASPIRE ONE TEMPERATURE AND FAN DRIVER
M:	Peter Feuerer <peter@piie.net>
L:	platform-driver-x86@vger.kernel.org
W:	http://piie.net/?section=acerhdf
S:	Maintained
F:	drivers/platform/x86/acerhdf.c

ACER WMI LAPTOP EXTRAS
M:	"Lee, Chun-Yi" <jlee@suse.com>
L:	platform-driver-x86@vger.kernel.org
S:	Maintained
F:	drivers/platform/x86/acer-wmi.c

ACPI
M:	Len Brown <lenb@kernel.org>
M:	Rafael J. Wysocki <rjw@sisk.pl>
L:	linux-acpi@vger.kernel.org
W:	http://www.lesswatts.org/projects/acpi/
Q:	http://patchwork.kernel.org/project/linux-acpi/list/
T:	git git://git.kernel.org/pub/scm/linux/kernel/git/lenb/linux
S:	Supported
F:	drivers/acpi/
F:	drivers/pnp/pnpacpi/
F:	include/linux/acpi.h
F:	include/acpi/

ACPI FAN DRIVER
M:	Zhang Rui <rui.zhang@intel.com>
L:	linux-acpi@vger.kernel.org
W:	http://www.lesswatts.org/projects/acpi/
S:	Supported
F:	drivers/acpi/fan.c

ACPI THERMAL DRIVER
M:	Zhang Rui <rui.zhang@intel.com>
L:	linux-acpi@vger.kernel.org
W:	http://www.lesswatts.org/projects/acpi/
S:	Supported
F:	drivers/acpi/*thermal*

ACPI VIDEO DRIVER
M:	Zhang Rui <rui.zhang@intel.com>
L:	linux-acpi@vger.kernel.org
W:	http://www.lesswatts.org/projects/acpi/
S:	Supported
F:	drivers/acpi/video.c

ACPI WMI DRIVER
L:	platform-driver-x86@vger.kernel.org
S:	Orphan
F:	drivers/platform/x86/wmi.c

AD1889 ALSA SOUND DRIVER
M:	Thibaut Varene <T-Bone@parisc-linux.org>
W:	http://wiki.parisc-linux.org/AD1889
L:	linux-parisc@vger.kernel.org
S:	Maintained
F:	sound/pci/ad1889.*

AD525X ANALOG DEVICES DIGITAL POTENTIOMETERS DRIVER
M:	Michael Hennerich <michael.hennerich@analog.com>
L:	device-drivers-devel@blackfin.uclinux.org
W:	http://wiki.analog.com/AD5254
S:	Supported
F:	drivers/misc/ad525x_dpot.c

AD5398 CURRENT REGULATOR DRIVER (AD5398/AD5821)
M:	Michael Hennerich <michael.hennerich@analog.com>
L:	device-drivers-devel@blackfin.uclinux.org
W:	http://wiki.analog.com/AD5398
S:	Supported
F:	drivers/regulator/ad5398.c

AD714X CAPACITANCE TOUCH SENSOR DRIVER (AD7142/3/7/8/7A)
M:	Michael Hennerich <michael.hennerich@analog.com>
L:	device-drivers-devel@blackfin.uclinux.org
W:	http://wiki.analog.com/AD7142
S:	Supported
F:	drivers/input/misc/ad714x.c

AD7877 TOUCHSCREEN DRIVER
M:	Michael Hennerich <michael.hennerich@analog.com>
L:	device-drivers-devel@blackfin.uclinux.org
W:	http://wiki.analog.com/AD7877
S:	Supported
F:	drivers/input/touchscreen/ad7877.c

AD7879 TOUCHSCREEN DRIVER (AD7879/AD7889)
M:	Michael Hennerich <michael.hennerich@analog.com>
L:	device-drivers-devel@blackfin.uclinux.org
W:	http://wiki.analog.com/AD7879
S:	Supported
F:	drivers/input/touchscreen/ad7879.c

ADDRESS SPACE LAYOUT RANDOMIZATION (ASLR)
M:	Jiri Kosina <jkosina@suse.cz>
S:	Maintained

ADM1025 HARDWARE MONITOR DRIVER
M:	Jean Delvare <khali@linux-fr.org>
L:	lm-sensors@lm-sensors.org
S:	Maintained
F:	Documentation/hwmon/adm1025
F:	drivers/hwmon/adm1025.c

ADM1029 HARDWARE MONITOR DRIVER
M:	Corentin Labbe <corentin.labbe@geomatys.fr>
L:	lm-sensors@lm-sensors.org
S:	Maintained
F:	drivers/hwmon/adm1029.c

ADM8211 WIRELESS DRIVER
L:	linux-wireless@vger.kernel.org
W:	http://wireless.kernel.org/
S:	Orphan
F:	drivers/net/wireless/adm8211.*

ADP1653 FLASH CONTROLLER DRIVER
M:	Sakari Ailus <sakari.ailus@iki.fi>
L:	linux-media@vger.kernel.org
S:	Maintained
F:	drivers/media/i2c/adp1653.c
F:	include/media/adp1653.h

ADP5520 BACKLIGHT DRIVER WITH IO EXPANDER (ADP5520/ADP5501)
M:	Michael Hennerich <michael.hennerich@analog.com>
L:	device-drivers-devel@blackfin.uclinux.org
W:	http://wiki.analog.com/ADP5520
S:	Supported
F:	drivers/mfd/adp5520.c
F:	drivers/video/backlight/adp5520_bl.c
F:	drivers/leds/leds-adp5520.c
F:	drivers/gpio/gpio-adp5520.c
F:	drivers/input/keyboard/adp5520-keys.c

ADP5588 QWERTY KEYPAD AND IO EXPANDER DRIVER (ADP5588/ADP5587)
M:	Michael Hennerich <michael.hennerich@analog.com>
L:	device-drivers-devel@blackfin.uclinux.org
W:	http://wiki.analog.com/ADP5588
S:	Supported
F:	drivers/input/keyboard/adp5588-keys.c
F:	drivers/gpio/gpio-adp5588.c

ADP8860 BACKLIGHT DRIVER (ADP8860/ADP8861/ADP8863)
M:	Michael Hennerich <michael.hennerich@analog.com>
L:	device-drivers-devel@blackfin.uclinux.org
W:	http://wiki.analog.com/ADP8860
S:	Supported
F:	drivers/video/backlight/adp8860_bl.c

ADS1015 HARDWARE MONITOR DRIVER
M:	Dirk Eibach <eibach@gdsys.de>
L:	lm-sensors@lm-sensors.org
S:	Maintained
F:	Documentation/hwmon/ads1015
F:	drivers/hwmon/ads1015.c
F:	include/linux/i2c/ads1015.h

ADT746X FAN DRIVER
M:	Colin Leroy <colin@colino.net>
S:	Maintained
F:	drivers/macintosh/therm_adt746x.c

ADT7475 HARDWARE MONITOR DRIVER
M:	Jean Delvare <khali@linux-fr.org>
L:	lm-sensors@lm-sensors.org
S:	Maintained
F:	Documentation/hwmon/adt7475
F:	drivers/hwmon/adt7475.c

ADXL34X THREE-AXIS DIGITAL ACCELEROMETER DRIVER (ADXL345/ADXL346)
M:	Michael Hennerich <michael.hennerich@analog.com>
L:	device-drivers-devel@blackfin.uclinux.org
W:	http://wiki.analog.com/ADXL345
S:	Supported
F:	drivers/input/misc/adxl34x.c

ADVANSYS SCSI DRIVER
M:	Matthew Wilcox <matthew@wil.cx>
L:	linux-scsi@vger.kernel.org
S:	Maintained
F:	Documentation/scsi/advansys.txt
F:	drivers/scsi/advansys.c

AEDSP16 DRIVER
M:	Riccardo Facchetti <fizban@tin.it>
S:	Maintained
F:	sound/oss/aedsp16.c

AF9013 MEDIA DRIVER
M:	Antti Palosaari <crope@iki.fi>
L:	linux-media@vger.kernel.org
W:	http://linuxtv.org/
W:	http://palosaari.fi/linux/
Q:	http://patchwork.linuxtv.org/project/linux-media/list/
T:	git git://linuxtv.org/anttip/media_tree.git
S:	Maintained
F:	drivers/media/dvb-frontends/af9013*

AF9033 MEDIA DRIVER
M:	Antti Palosaari <crope@iki.fi>
L:	linux-media@vger.kernel.org
W:	http://linuxtv.org/
W:	http://palosaari.fi/linux/
Q:	http://patchwork.linuxtv.org/project/linux-media/list/
T:	git git://linuxtv.org/anttip/media_tree.git
S:	Maintained
F:	drivers/media/dvb-frontends/af9033*

AFFS FILE SYSTEM
L:	linux-fsdevel@vger.kernel.org
S:	Orphan
F:	Documentation/filesystems/affs.txt
F:	fs/affs/

AFS FILESYSTEM & AF_RXRPC SOCKET DOMAIN
M:	David Howells <dhowells@redhat.com>
L:	linux-afs@lists.infradead.org
S:	Supported
F:	fs/afs/
F:	include/net/af_rxrpc.h
F:	net/rxrpc/af_rxrpc.c

AGPGART DRIVER
M:	David Airlie <airlied@linux.ie>
T:	git git://git.kernel.org/pub/scm/linux/kernel/git/airlied/drm-2.6.git
S:	Maintained
F:	drivers/char/agp/
F:	include/linux/agp*
F:	include/uapi/linux/agp*

AHA152X SCSI DRIVER
M:	"Juergen E. Fischer" <fischer@norbit.de>
L:	linux-scsi@vger.kernel.org
S:	Maintained
F:	drivers/scsi/aha152x*
F:	drivers/scsi/pcmcia/aha152x*

AIC7XXX / AIC79XX SCSI DRIVER
M:	Hannes Reinecke <hare@suse.de>
L:	linux-scsi@vger.kernel.org
S:	Maintained
F:	drivers/scsi/aic7xxx/
F:	drivers/scsi/aic7xxx_old/

AIMSLAB FM RADIO RECEIVER DRIVER
M:	Hans Verkuil <hverkuil@xs4all.nl>
L:	linux-media@vger.kernel.org
T:	git git://linuxtv.org/media_tree.git
W:	http://linuxtv.org
S:	Maintained
F:	drivers/media/radio/radio-aimslab*

AIO
M:	Benjamin LaHaise <bcrl@kvack.org>
L:	linux-aio@kvack.org
S:	Supported
F:	fs/aio.c
F:	include/linux/*aio*.h

ALCATEL SPEEDTOUCH USB DRIVER
M:	Duncan Sands <duncan.sands@free.fr>
L:	linux-usb@vger.kernel.org
W:	http://www.linux-usb.org/SpeedTouch/
S:	Maintained
F:	drivers/usb/atm/speedtch.c
F:	drivers/usb/atm/usbatm.c

ALCHEMY AU1XX0 MMC DRIVER
M:	Manuel Lauss <manuel.lauss@gmail.com>
S:	Maintained
F:	drivers/mmc/host/au1xmmc.c

ALI1563 I2C DRIVER
M:	Rudolf Marek <r.marek@assembler.cz>
L:	linux-i2c@vger.kernel.org
S:	Maintained
F:	Documentation/i2c/busses/i2c-ali1563
F:	drivers/i2c/busses/i2c-ali1563.c

ALPHA PORT
M:	Richard Henderson <rth@twiddle.net>
M:	Ivan Kokshaysky <ink@jurassic.park.msu.ru>
M:	Matt Turner <mattst88@gmail.com>
S:	Odd Fixes
L:	linux-alpha@vger.kernel.org
F:	arch/alpha/

ALTERA UART/JTAG UART SERIAL DRIVERS
M:	Tobias Klauser <tklauser@distanz.ch>
L:	linux-serial@vger.kernel.org
L:	nios2-dev@sopc.et.ntust.edu.tw (moderated for non-subscribers)
S:	Maintained
F:	drivers/tty/serial/altera_uart.c
F:	drivers/tty/serial/altera_jtaguart.c
F:	include/linux/altera_uart.h
F:	include/linux/altera_jtaguart.h

AMD FAM15H PROCESSOR POWER MONITORING DRIVER
M:	Andreas Herrmann <herrmann.der.user@googlemail.com>
L:	lm-sensors@lm-sensors.org
S:	Maintained
F:	Documentation/hwmon/fam15h_power
F:	drivers/hwmon/fam15h_power.c

AMD GEODE CS5536 USB DEVICE CONTROLLER DRIVER
M:	Thomas Dahlmann <dahlmann.thomas@arcor.de>
L:	linux-geode@lists.infradead.org (moderated for non-subscribers)
S:	Supported
F:	drivers/usb/gadget/amd5536udc.*

AMD GEODE PROCESSOR/CHIPSET SUPPORT
P:	Andres Salomon <dilinger@queued.net>
L:	linux-geode@lists.infradead.org (moderated for non-subscribers)
W:	http://www.amd.com/us-en/ConnectivitySolutions/TechnicalResources/0,,50_2334_2452_11363,00.html
S:	Supported
F:	drivers/char/hw_random/geode-rng.c
F:	drivers/crypto/geode*
F:	drivers/video/geode/
F:	arch/x86/include/asm/geode.h

AMD IOMMU (AMD-VI)
M:	Joerg Roedel <joro@8bytes.org>
L:	iommu@lists.linux-foundation.org
T:	git git://git.kernel.org/pub/scm/linux/kernel/git/joro/iommu.git
S:	Maintained
F:	drivers/iommu/amd_iommu*.[ch]
F:	include/linux/amd-iommu.h

AMD MICROCODE UPDATE SUPPORT
M:	Andreas Herrmann <herrmann.der.user@googlemail.com>
L:	amd64-microcode@amd64.org
S:	Maintained
F:	arch/x86/kernel/microcode_amd.c

AMS (Apple Motion Sensor) DRIVER
M:	Michael Hanselmann <linux-kernel@hansmi.ch>
S:	Supported
F:	drivers/macintosh/ams/

AMSO1100 RNIC DRIVER
M:	Tom Tucker <tom@opengridcomputing.com>
M:	Steve Wise <swise@opengridcomputing.com>
L:	linux-rdma@vger.kernel.org
S:	Maintained
F:	drivers/infiniband/hw/amso1100/

ANALOG DEVICES INC AD9389B DRIVER
M:	Hans Verkuil <hans.verkuil@cisco.com>
L:	linux-media@vger.kernel.org
S:	Maintained
F:	drivers/media/i2c/ad9389b*

ANALOG DEVICES INC ADV7604 DRIVER
M:	Hans Verkuil <hans.verkuil@cisco.com>
L:	linux-media@vger.kernel.org
S:	Maintained
F:	drivers/media/i2c/adv7604*

ANALOG DEVICES INC ASOC CODEC DRIVERS
M:	Lars-Peter Clausen <lars@metafoo.de>
L:	device-drivers-devel@blackfin.uclinux.org
L:	alsa-devel@alsa-project.org (moderated for non-subscribers)
W:	http://wiki.analog.com/
S:	Supported
F:	sound/soc/codecs/adau*
F:	sound/soc/codecs/adav*
F:	sound/soc/codecs/ad1*
F:	sound/soc/codecs/ssm*
F:	sound/soc/codecs/sigmadsp.*

ANALOG DEVICES INC ASOC DRIVERS
L:	uclinux-dist-devel@blackfin.uclinux.org
L:	alsa-devel@alsa-project.org (moderated for non-subscribers)
W:	http://blackfin.uclinux.org/
S:	Supported
F:	sound/soc/blackfin/*

AOA (Apple Onboard Audio) ALSA DRIVER
M:	Johannes Berg <johannes@sipsolutions.net>
L:	linuxppc-dev@lists.ozlabs.org
L:	alsa-devel@alsa-project.org (moderated for non-subscribers)
S:	Maintained
F:	sound/aoa/

APM DRIVER
M:	Jiri Kosina <jkosina@suse.cz>
S:	Odd fixes
F:	arch/x86/kernel/apm_32.c
F:	include/linux/apm_bios.h
F:	include/uapi/linux/apm_bios.h
F:	drivers/char/apm-emulation.c

APPLE BCM5974 MULTITOUCH DRIVER
M:	Henrik Rydberg <rydberg@euromail.se>
L:	linux-input@vger.kernel.org
S:	Maintained
F:	drivers/input/mouse/bcm5974.c

APPLE SMC DRIVER
M:	Henrik Rydberg <rydberg@euromail.se>
L:	lm-sensors@lm-sensors.org
S:	Maintained
F:	drivers/hwmon/applesmc.c

APPLETALK NETWORK LAYER
M:	Arnaldo Carvalho de Melo <acme@ghostprotocols.net>
S:	Maintained
F:	drivers/net/appletalk/
F:	net/appletalk/

ARASAN COMPACT FLASH PATA CONTROLLER
M:	Viresh Kumar <viresh.linux@gmail.com>
L:	linux-ide@vger.kernel.org
S:	Maintained
F:	include/linux/pata_arasan_cf_data.h
F:	drivers/ata/pata_arasan_cf.c

ARC FRAMEBUFFER DRIVER
M:	Jaya Kumar <jayalk@intworks.biz>
S:	Maintained
F:	drivers/video/arcfb.c
F:	drivers/video/fb_defio.c

ARM MFM AND FLOPPY DRIVERS
M:	Ian Molton <spyro@f2s.com>
S:	Maintained
F:	arch/arm/lib/floppydma.S
F:	arch/arm/include/asm/floppy.h

ARM PMU PROFILING AND DEBUGGING
M:	Will Deacon <will.deacon@arm.com>
S:	Maintained
F:	arch/arm/kernel/perf_event*
F:	arch/arm/oprofile/common.c
F:	arch/arm/include/asm/pmu.h
F:	arch/arm/kernel/hw_breakpoint.c
F:	arch/arm/include/asm/hw_breakpoint.h

ARM PORT
M:	Russell King <linux@arm.linux.org.uk>
L:	linux-arm-kernel@lists.infradead.org (moderated for non-subscribers)
W:	http://www.arm.linux.org.uk/
S:	Maintained
F:	arch/arm/

ARM SUB-ARCHITECTURES
L:	linux-arm-kernel@lists.infradead.org (moderated for non-subscribers)
S:	Maintained
F:	arch/arm/mach-*/
F:	arch/arm/plat-*/
T:	git git://git.kernel.org/pub/scm/linux/kernel/git/arm/arm-soc.git

ARM PRIMECELL AACI PL041 DRIVER
M:	Russell King <linux@arm.linux.org.uk>
S:	Maintained
F:	sound/arm/aaci.*

ARM PRIMECELL CLCD PL110 DRIVER
M:	Russell King <linux@arm.linux.org.uk>
S:	Maintained
F:	drivers/video/amba-clcd.*

ARM PRIMECELL KMI PL050 DRIVER
M:	Russell King <linux@arm.linux.org.uk>
S:	Maintained
F:	drivers/input/serio/ambakmi.*
F:	include/linux/amba/kmi.h

ARM PRIMECELL MMCI PL180/1 DRIVER
M:	Russell King <linux@arm.linux.org.uk>
S:	Maintained
F:	drivers/mmc/host/mmci.*
F:	include/linux/amba/mmci.h

ARM PRIMECELL UART PL010 AND PL011 DRIVERS
M:	Russell King <linux@arm.linux.org.uk>
S:	Maintained
F:	drivers/tty/serial/amba-pl01*.c
F:	include/linux/amba/serial.h

ARM PRIMECELL BUS SUPPORT
M:	Russell King <linux@arm.linux.org.uk>
S:	Maintained
F:	drivers/amba/
F:	include/linux/amba/bus.h

ARM/ADS SPHERE MACHINE SUPPORT
M:	Lennert Buytenhek <kernel@wantstofly.org>
L:	linux-arm-kernel@lists.infradead.org (moderated for non-subscribers)
S:	Maintained

ARM/AFEB9260 MACHINE SUPPORT
M:	Sergey Lapin <slapin@ossfans.org>
L:	linux-arm-kernel@lists.infradead.org (moderated for non-subscribers)
S:	Maintained

ARM/AJECO 1ARM MACHINE SUPPORT
M:	Lennert Buytenhek <kernel@wantstofly.org>
L:	linux-arm-kernel@lists.infradead.org (moderated for non-subscribers)
S:	Maintained

ARM/Allwinner A1X SoC support
M:	Maxime Ripard <maxime.ripard@free-electrons.com>
L:	linux-arm-kernel@lists.infradead.org (moderated for non-subscribers)
S:	Maintained
F:	arch/arm/mach-sunxi/

ARM/ATMEL AT91RM9200 AND AT91SAM ARM ARCHITECTURES
M:	Andrew Victor <linux@maxim.org.za>
M:	Nicolas Ferre <nicolas.ferre@atmel.com>
M:	Jean-Christophe Plagniol-Villard <plagnioj@jcrosoft.com>
L:	linux-arm-kernel@lists.infradead.org (moderated for non-subscribers)
W:	http://maxim.org.za/at91_26.html
W:	http://www.linux4sam.org
S:	Supported
F:	arch/arm/mach-at91/

ARM/CALXEDA HIGHBANK ARCHITECTURE
M:	Rob Herring <rob.herring@calxeda.com>
L:	linux-arm-kernel@lists.infradead.org (moderated for non-subscribers)
S:	Maintained
F:	arch/arm/mach-highbank/

ARM/CAVIUM NETWORKS CNS3XXX MACHINE SUPPORT
M:	Anton Vorontsov <avorontsov@mvista.com>
S:	Maintained
F:	arch/arm/mach-cns3xxx/
T:	git git://git.infradead.org/users/cbou/linux-cns3xxx.git

ARM/CIRRUS LOGIC CLPS711X ARM ARCHITECTURE
M:	Alexander Shiyan <shc_work@mail.ru>
L:	linux-arm-kernel@lists.infradead.org (moderated for non-subscribers)
S:	Odd Fixes
F:	arch/arm/mach-clps711x/

ARM/CIRRUS LOGIC EP93XX ARM ARCHITECTURE
M:	Hartley Sweeten <hsweeten@visionengravers.com>
M:	Ryan Mallon <rmallon@gmail.com>
L:	linux-arm-kernel@lists.infradead.org (moderated for non-subscribers)
S:	Maintained
F:	arch/arm/mach-ep93xx/
F:	arch/arm/mach-ep93xx/include/mach/

ARM/CIRRUS LOGIC EDB9315A MACHINE SUPPORT
M:	Lennert Buytenhek <kernel@wantstofly.org>
L:	linux-arm-kernel@lists.infradead.org (moderated for non-subscribers)
S:	Maintained

ARM/CLKDEV SUPPORT
M:	Russell King <linux@arm.linux.org.uk>
L:	linux-arm-kernel@lists.infradead.org (moderated for non-subscribers)
S:	Maintained
F:	arch/arm/include/asm/clkdev.h
F:	drivers/clk/clkdev.c

ARM/COMPULAB CM-X270/EM-X270 and CM-X300 MACHINE SUPPORT
M:	Mike Rapoport <mike@compulab.co.il>
L:	linux-arm-kernel@lists.infradead.org (moderated for non-subscribers)
S:	Maintained

ARM/CONTEC MICRO9 MACHINE SUPPORT
M:	Hubert Feurstein <hubert.feurstein@contec.at>
S:	Maintained
F:	arch/arm/mach-ep93xx/micro9.c

ARM/CORGI MACHINE SUPPORT
M:	Richard Purdie <rpurdie@rpsys.net>
S:	Maintained

ARM/CORTINA SYSTEMS GEMINI ARM ARCHITECTURE
M:	Hans Ulli Kroll <ulli.kroll@googlemail.com>
L:	linux-arm-kernel@lists.infradead.org (moderated for non-subscribers)
T:	git git://git.berlios.de/gemini-board
S:	Maintained
F:	arch/arm/mach-gemini/

ARM/CSR SIRFPRIMA2 MACHINE SUPPORT
M:	Barry Song <baohua.song@csr.com>
L:	linux-arm-kernel@lists.infradead.org (moderated for non-subscribers)
S:	Maintained
F:	arch/arm/mach-prima2/
F:	drivers/dma/sirf-dma.c
F:	drivers/i2c/busses/i2c-sirf.c
F:	drivers/pinctrl/pinctrl-sirf.c
F:	drivers/spi/spi-sirf.c

ARM/EBSA110 MACHINE SUPPORT
M:	Russell King <linux@arm.linux.org.uk>
L:	linux-arm-kernel@lists.infradead.org (moderated for non-subscribers)
W:	http://www.arm.linux.org.uk/
S:	Maintained
F:	arch/arm/mach-ebsa110/
F:	drivers/net/ethernet/amd/am79c961a.*

ARM/EZX SMARTPHONES (A780, A910, A1200, E680, ROKR E2 and ROKR E6)
M:	Daniel Ribeiro <drwyrm@gmail.com>
M:	Stefan Schmidt <stefan@openezx.org>
M:	Harald Welte <laforge@openezx.org>
L:	openezx-devel@lists.openezx.org (moderated for non-subscribers)
W:	http://www.openezx.org/
S:	Maintained
T:	topgit git://git.openezx.org/openezx.git
F:	arch/arm/mach-pxa/ezx.c

ARM/FARADAY FA526 PORT
M:	Hans Ulli Kroll <ulli.kroll@googlemail.com>
L:	linux-arm-kernel@lists.infradead.org (moderated for non-subscribers)
S:	Maintained
T:	git git://git.berlios.de/gemini-board
F:	arch/arm/mm/*-fa*

ARM/FOOTBRIDGE ARCHITECTURE
M:	Russell King <linux@arm.linux.org.uk>
L:	linux-arm-kernel@lists.infradead.org (moderated for non-subscribers)
W:	http://www.arm.linux.org.uk/
S:	Maintained
F:	arch/arm/include/asm/hardware/dec21285.h
F:	arch/arm/mach-footbridge/

ARM/FREESCALE IMX / MXC ARM ARCHITECTURE
M:	Sascha Hauer <kernel@pengutronix.de>
L:	linux-arm-kernel@lists.infradead.org (moderated for non-subscribers)
S:	Maintained
T:	git git://git.pengutronix.de/git/imx/linux-2.6.git
F:	arch/arm/mach-imx/
F:	arch/arm/configs/imx*_defconfig

ARM/FREESCALE IMX6
M:	Shawn Guo <shawn.guo@linaro.org>
L:	linux-arm-kernel@lists.infradead.org (moderated for non-subscribers)
S:	Maintained
T:	git git://git.linaro.org/people/shawnguo/linux-2.6.git
F:	arch/arm/mach-imx/*imx6*

ARM/FREESCALE MXS ARM ARCHITECTURE
M:	Shawn Guo <shawn.guo@linaro.org>
L:	linux-arm-kernel@lists.infradead.org (moderated for non-subscribers)
S:	Maintained
T:	git git://git.linaro.org/people/shawnguo/linux-2.6.git
F:	arch/arm/mach-mxs/

ARM/GLOMATION GESBC9312SX MACHINE SUPPORT
M:	Lennert Buytenhek <kernel@wantstofly.org>
L:	linux-arm-kernel@lists.infradead.org (moderated for non-subscribers)
S:	Maintained

ARM/GUMSTIX MACHINE SUPPORT
M:	Steve Sakoman <sakoman@gmail.com>
L:	linux-arm-kernel@lists.infradead.org (moderated for non-subscribers)
S:	Maintained

ARM/H4700 (HP IPAQ HX4700) MACHINE SUPPORT
M:	Philipp Zabel <philipp.zabel@gmail.com>
M:	Paul Parsons <lost.distance@yahoo.com>
L:	linux-arm-kernel@lists.infradead.org (moderated for non-subscribers)
S:	Maintained
F:	arch/arm/mach-pxa/hx4700.c
F:	arch/arm/mach-pxa/include/mach/hx4700.h
F:	sound/soc/pxa/hx4700.c

ARM/HP JORNADA 7XX MACHINE SUPPORT
M:	Kristoffer Ericson <kristoffer.ericson@gmail.com>
W:	www.jlime.com
S:	Maintained
T:	git git://git.kernel.org/pub/scm/linux/kernel/git/kristoffer/linux-hpc.git
F:	arch/arm/mach-sa1100/jornada720.c
F:	arch/arm/mach-sa1100/include/mach/jornada720.h

ARM/IGEP MACHINE SUPPORT
M:	Enric Balletbo i Serra <eballetbo@gmail.com>
M:	Javier Martinez Canillas <javier@dowhile0.org>
L:	linux-omap@vger.kernel.org
L:	linux-arm-kernel@lists.infradead.org (moderated for non-subscribers)
S:	Maintained
F:	arch/arm/mach-omap2/board-igep0020.c

ARM/INCOME PXA270 SUPPORT
M:	Marek Vasut <marek.vasut@gmail.com>
L:	linux-arm-kernel@lists.infradead.org (moderated for non-subscribers)
S:	Maintained
F:	arch/arm/mach-pxa/colibri-pxa270-income.c

ARM/INTEL IOP32X ARM ARCHITECTURE
M:	Lennert Buytenhek <kernel@wantstofly.org>
M:	Dan Williams <djbw@fb.com>
L:	linux-arm-kernel@lists.infradead.org (moderated for non-subscribers)
S:	Maintained

ARM/INTEL IOP33X ARM ARCHITECTURE
M:	Dan Williams <djbw@fb.com>
L:	linux-arm-kernel@lists.infradead.org (moderated for non-subscribers)
S:	Maintained

ARM/INTEL IOP13XX ARM ARCHITECTURE
M:	Lennert Buytenhek <kernel@wantstofly.org>
M:	Dan Williams <djbw@fb.com>
L:	linux-arm-kernel@lists.infradead.org (moderated for non-subscribers)
S:	Maintained

ARM/INTEL IQ81342EX MACHINE SUPPORT
M:	Lennert Buytenhek <kernel@wantstofly.org>
M:	Dan Williams <djbw@fb.com>
L:	linux-arm-kernel@lists.infradead.org (moderated for non-subscribers)
S:	Maintained

ARM/INTEL IXDP2850 MACHINE SUPPORT
M:	Lennert Buytenhek <kernel@wantstofly.org>
L:	linux-arm-kernel@lists.infradead.org (moderated for non-subscribers)
S:	Maintained

ARM/INTEL IXP4XX ARM ARCHITECTURE
M:	Imre Kaloz <kaloz@openwrt.org>
M:	Krzysztof Halasa <khc@pm.waw.pl>
L:	linux-arm-kernel@lists.infradead.org (moderated for non-subscribers)
S:	Maintained
F:	arch/arm/mach-ixp4xx/

ARM/INTEL RESEARCH IMOTE/STARGATE 2 MACHINE SUPPORT
M:	Jonathan Cameron <jic23@cam.ac.uk>
L:	linux-arm-kernel@lists.infradead.org (moderated for non-subscribers)
S:	Maintained
F:	arch/arm/mach-pxa/stargate2.c
F:	drivers/pcmcia/pxa2xx_stargate2.c

ARM/INTEL XSC3 (MANZANO) ARM CORE
M:	Lennert Buytenhek <kernel@wantstofly.org>
M:	Dan Williams <djbw@fb.com>
L:	linux-arm-kernel@lists.infradead.org (moderated for non-subscribers)
S:	Maintained

ARM/IP FABRICS DOUBLE ESPRESSO MACHINE SUPPORT
M:	Lennert Buytenhek <kernel@wantstofly.org>
L:	linux-arm-kernel@lists.infradead.org (moderated for non-subscribers)
S:	Maintained

ARM/LOGICPD PXA270 MACHINE SUPPORT
M:	Lennert Buytenhek <kernel@wantstofly.org>
L:	linux-arm-kernel@lists.infradead.org (moderated for non-subscribers)
S:	Maintained

ARM/MAGICIAN MACHINE SUPPORT
M:	Philipp Zabel <philipp.zabel@gmail.com>
S:	Maintained

ARM/Marvell Armada 370 and Armada XP SOC support
M:	Jason Cooper <jason@lakedaemon.net>
M:	Andrew Lunn <andrew@lunn.ch>
M:	Gregory Clement <gregory.clement@free-electrons.com>
L:	linux-arm-kernel@lists.infradead.org (moderated for non-subscribers)
S:	Maintained
F:	arch/arm/mach-mvebu/

ARM/Marvell Dove/Kirkwood/MV78xx0/Orion SOC support
M:	Jason Cooper <jason@lakedaemon.net>
M:	Andrew Lunn <andrew@lunn.ch>
L:	linux-arm-kernel@lists.infradead.org (moderated for non-subscribers)
S:	Maintained
F:	arch/arm/mach-dove/
F:	arch/arm/mach-kirkwood/
F:	arch/arm/mach-mv78xx0/
F:	arch/arm/mach-orion5x/
F:	arch/arm/plat-orion/

ARM/Orion SoC/Technologic Systems TS-78xx platform support
M:	Alexander Clouter <alex@digriz.org.uk>
L:	linux-arm-kernel@lists.infradead.org (moderated for non-subscribers)
W:	http://www.digriz.org.uk/ts78xx/kernel
S:	Maintained
F:	arch/arm/mach-orion5x/ts78xx-*

ARM/MICREL KS8695 ARCHITECTURE
M:	Greg Ungerer <gerg@uclinux.org>
L:	linux-arm-kernel@lists.infradead.org (moderated for non-subscribers)
F:	arch/arm/mach-ks8695
S:	Odd Fixes

ARM/MIOA701 MACHINE SUPPORT
M:	Robert Jarzmik <robert.jarzmik@free.fr>
L:	linux-arm-kernel@lists.infradead.org (moderated for non-subscribers)
F:	arch/arm/mach-pxa/mioa701.c
S:	Maintained

ARM/NEC MOBILEPRO 900/c MACHINE SUPPORT
M:	Michael Petchkovsky <mkpetch@internode.on.net>
S:	Maintained

ARM/NOMADIK ARCHITECTURE
M:	Alessandro Rubini <rubini@unipv.it>
M:	Linus Walleij <linus.walleij@linaro.org>
M:	STEricsson <STEricsson_nomadik_linux@list.st.com>
L:	linux-arm-kernel@lists.infradead.org (moderated for non-subscribers)
S:	Maintained
F:	arch/arm/mach-nomadik/
F:	arch/arm/plat-nomadik/
F:	drivers/i2c/busses/i2c-nomadik.c
T:	git git://git.kernel.org/pub/scm/linux/kernel/git/linusw/linux-nomadik.git

ARM/OPENMOKO NEO FREERUNNER (GTA02) MACHINE SUPPORT
M:	Nelson Castillo <arhuaco@freaks-unidos.net>
L:	openmoko-kernel@lists.openmoko.org (subscribers-only)
W:	http://wiki.openmoko.org/wiki/Neo_FreeRunner
S:	Supported

ARM/QUALCOMM MSM MACHINE SUPPORT
M:	David Brown <davidb@codeaurora.org>
M:	Daniel Walker <dwalker@fifo99.com>
M:	Bryan Huntsman <bryanh@codeaurora.org>
L:	linux-arm-msm@vger.kernel.org
F:	arch/arm/mach-msm/
F:	drivers/video/msm/
F:	drivers/mmc/host/msm_sdcc.c
F:	drivers/mmc/host/msm_sdcc.h
F:	drivers/tty/serial/msm_serial.h
F:	drivers/tty/serial/msm_serial.c
F:	drivers/*/pm8???-*
F:	include/linux/mfd/pm8xxx/
T:	git git://git.kernel.org/pub/scm/linux/kernel/git/davidb/linux-msm.git
S:	Maintained

ARM/TOSA MACHINE SUPPORT
M:	Dmitry Eremin-Solenikov <dbaryshkov@gmail.com>
M:	Dirk Opfer <dirk@opfer-online.de>
S:	Maintained

ARM/PALMTX,PALMT5,PALMLD,PALMTE2,PALMTC SUPPORT
M:	Marek Vasut <marek.vasut@gmail.com>
L:	linux-arm-kernel@lists.infradead.org
W:	http://hackndev.com
S:	Maintained
F:	arch/arm/mach-pxa/include/mach/palmtx.h
F:	arch/arm/mach-pxa/palmtx.c
F:	arch/arm/mach-pxa/include/mach/palmt5.h
F:	arch/arm/mach-pxa/palmt5.c
F:	arch/arm/mach-pxa/include/mach/palmld.h
F:	arch/arm/mach-pxa/palmld.c
F:	arch/arm/mach-pxa/include/mach/palmte2.h
F:	arch/arm/mach-pxa/palmte2.c
F:	arch/arm/mach-pxa/include/mach/palmtc.h
F:	arch/arm/mach-pxa/palmtc.c

ARM/PALM TREO SUPPORT
M:	Tomas Cech <sleep_walker@suse.cz>
L:	linux-arm-kernel@lists.infradead.org
W:	http://hackndev.com
S:	Maintained
F:	arch/arm/mach-pxa/include/mach/palmtreo.h
F:	arch/arm/mach-pxa/palmtreo.c

ARM/PALMZ72 SUPPORT
M:	Sergey Lapin <slapin@ossfans.org>
L:	linux-arm-kernel@lists.infradead.org
W:	http://hackndev.com
S:	Maintained
F:	arch/arm/mach-pxa/include/mach/palmz72.h
F:	arch/arm/mach-pxa/palmz72.c

ARM/PLEB SUPPORT
M:	Peter Chubb <pleb@gelato.unsw.edu.au>
W:	http://www.disy.cse.unsw.edu.au/Hardware/PLEB
S:	Maintained

ARM/PT DIGITAL BOARD PORT
M:	Stefan Eletzhofer <stefan.eletzhofer@eletztrick.de>
L:	linux-arm-kernel@lists.infradead.org (moderated for non-subscribers)
W:	http://www.arm.linux.org.uk/
S:	Maintained

ARM/RADISYS ENP2611 MACHINE SUPPORT
M:	Lennert Buytenhek <kernel@wantstofly.org>
L:	linux-arm-kernel@lists.infradead.org (moderated for non-subscribers)
S:	Maintained

ARM/RISCPC ARCHITECTURE
M:	Russell King <linux@arm.linux.org.uk>
L:	linux-arm-kernel@lists.infradead.org (moderated for non-subscribers)
W:	http://www.arm.linux.org.uk/
S:	Maintained
F:	arch/arm/include/asm/hardware/entry-macro-iomd.S
F:	arch/arm/include/asm/hardware/ioc.h
F:	arch/arm/include/asm/hardware/iomd.h
F:	arch/arm/include/asm/hardware/memc.h
F:	arch/arm/mach-rpc/
F:	drivers/net/ethernet/8390/etherh.c
F:	drivers/net/ethernet/i825xx/ether1*
F:	drivers/net/ethernet/seeq/ether3*
F:	drivers/scsi/arm/

ARM/SHARK MACHINE SUPPORT
M:	Alexander Schulz <alex@shark-linux.de>
W:	http://www.shark-linux.de/shark.html
S:	Maintained

ARM/SAMSUNG ARM ARCHITECTURES
M:	Ben Dooks <ben-linux@fluff.org>
M:	Kukjin Kim <kgene.kim@samsung.com>
L:	linux-arm-kernel@lists.infradead.org (moderated for non-subscribers)
L:	linux-samsung-soc@vger.kernel.org (moderated for non-subscribers)
W:	http://www.fluff.org/ben/linux/
S:	Maintained
F:	arch/arm/plat-samsung/
F:	arch/arm/plat-s3c24xx/
F:	arch/arm/mach-s3c24*/
F:	arch/arm/mach-s3c64xx/
F:	drivers/*/*s3c2410*
F:	drivers/*/*/*s3c2410*
F:	drivers/spi/spi-s3c*
F:	sound/soc/samsung/*

ARM/S5P EXYNOS ARM ARCHITECTURES
M:	Kukjin Kim <kgene.kim@samsung.com>
L:	linux-arm-kernel@lists.infradead.org (moderated for non-subscribers)
L:	linux-samsung-soc@vger.kernel.org (moderated for non-subscribers)
S:	Maintained
F:	arch/arm/mach-s5p*/
F:	arch/arm/mach-exynos*/

ARM/SAMSUNG MOBILE MACHINE SUPPORT
M:	Kyungmin Park <kyungmin.park@samsung.com>
L:	linux-arm-kernel@lists.infradead.org (moderated for non-subscribers)
S:	Maintained
F:	arch/arm/mach-s5pv210/mach-aquila.c
F:	arch/arm/mach-s5pv210/mach-goni.c
F:	arch/arm/mach-exynos/mach-universal_c210.c
F:	arch/arm/mach-exynos/mach-nuri.c

ARM/SAMSUNG S5P SERIES 2D GRAPHICS ACCELERATION (G2D) SUPPORT
M:	Kyungmin Park <kyungmin.park@samsung.com>
M:	Kamil Debski <k.debski@samsung.com>
L:	linux-arm-kernel@lists.infradead.org
L:	linux-media@vger.kernel.org
S:	Maintained
F:	drivers/media/platform/s5p-g2d/

ARM/SAMSUNG S5P SERIES FIMC SUPPORT
M:	Kyungmin Park <kyungmin.park@samsung.com>
M:	Sylwester Nawrocki <s.nawrocki@samsung.com>
L:	linux-arm-kernel@lists.infradead.org
L:	linux-media@vger.kernel.org
S:	Maintained
F:	arch/arm/plat-samsung/include/plat/*fimc*
F:	drivers/media/platform/s5p-fimc/

ARM/SAMSUNG S5P SERIES Multi Format Codec (MFC) SUPPORT
M:	Kyungmin Park <kyungmin.park@samsung.com>
M:	Kamil Debski <k.debski@samsung.com>
M:	Jeongtae Park <jtp.park@samsung.com>
L:	linux-arm-kernel@lists.infradead.org
L:	linux-media@vger.kernel.org
S:	Maintained
F:	arch/arm/plat-samsung/s5p-dev-mfc.c
F:	drivers/media/platform/s5p-mfc/

ARM/SAMSUNG S5P SERIES TV SUBSYSTEM SUPPORT
M:	Kyungmin Park <kyungmin.park@samsung.com>
M:	Tomasz Stanislawski <t.stanislaws@samsung.com>
L:	linux-arm-kernel@lists.infradead.org
L:	linux-media@vger.kernel.org
S:	Maintained
F:	drivers/media/platform/s5p-tv/

ARM/SHMOBILE ARM ARCHITECTURE
M:	Simon Horman <horms@verge.net.au>
M:	Magnus Damm <magnus.damm@gmail.com>
L:	linux-sh@vger.kernel.org
W:	http://oss.renesas.com
Q:	http://patchwork.kernel.org/project/linux-sh/list/
T:	git git://git.kernel.org/pub/scm/linux/kernel/git/horms/renesas.git next
S:	Supported
F:	arch/arm/mach-shmobile/
F:	drivers/sh/

ARM/SOCFPGA ARCHITECTURE
M:	Dinh Nguyen <dinguyen@altera.com>
S:	Maintained
F:	arch/arm/mach-socfpga/

ARM/SOCFPGA CLOCK FRAMEWORK SUPPORT
M:	Dinh Nguyen <dinguyen@altera.com>
S:	Maintained
F:	drivers/clk/socfpga/

ARM/TECHNOLOGIC SYSTEMS TS7250 MACHINE SUPPORT
M:	Lennert Buytenhek <kernel@wantstofly.org>
L:	linux-arm-kernel@lists.infradead.org (moderated for non-subscribers)
S:	Maintained

ARM/TETON BGA MACHINE SUPPORT
M:	"Mark F. Brown" <mark.brown314@gmail.com>
L:	linux-arm-kernel@lists.infradead.org (moderated for non-subscribers)
S:	Maintained

ARM/THECUS N2100 MACHINE SUPPORT
M:	Lennert Buytenhek <kernel@wantstofly.org>
L:	linux-arm-kernel@lists.infradead.org (moderated for non-subscribers)
S:	Maintained

ARM/NUVOTON W90X900 ARM ARCHITECTURE
M:	Wan ZongShun <mcuos.com@gmail.com>
L:	linux-arm-kernel@lists.infradead.org (moderated for non-subscribers)
W:	http://www.mcuos.com
S:	Maintained
F:	arch/arm/mach-w90x900/
F:	drivers/input/keyboard/w90p910_keypad.c
F:	drivers/input/touchscreen/w90p910_ts.c
F:	drivers/watchdog/nuc900_wdt.c
F:	drivers/net/ethernet/nuvoton/w90p910_ether.c
F:	drivers/mtd/nand/nuc900_nand.c
F:	drivers/rtc/rtc-nuc900.c
F:	drivers/spi/spi-nuc900.c
F:	drivers/usb/host/ehci-w90x900.c
F:	drivers/video/nuc900fb.c

ARM/U300 MACHINE SUPPORT
M:	Linus Walleij <linus.walleij@linaro.org>
L:	linux-arm-kernel@lists.infradead.org (moderated for non-subscribers)
S:	Supported
F:	arch/arm/mach-u300/
F:	drivers/i2c/busses/i2c-stu300.c
F:	drivers/rtc/rtc-coh901331.c
F:	drivers/watchdog/coh901327_wdt.c
F:	drivers/dma/coh901318*
F:	drivers/mfd/ab3100*
F:	drivers/rtc/rtc-ab3100.c
F:	drivers/rtc/rtc-coh901331.c
T:	git git://git.kernel.org/pub/scm/linux/kernel/git/linusw/linux-stericsson.git

ARM/Ux500 ARM ARCHITECTURE
M:	Srinidhi Kasagar <srinidhi.kasagar@stericsson.com>
M:	Linus Walleij <linus.walleij@linaro.org>
L:	linux-arm-kernel@lists.infradead.org (moderated for non-subscribers)
S:	Maintained
F:	arch/arm/mach-ux500/
F:	drivers/clocksource/clksrc-dbx500-prcmu.c
F:	drivers/dma/ste_dma40*
F:	drivers/hwspinlock/u8500_hsem.c
F:	drivers/mfd/abx500*
F:	drivers/mfd/ab8500*
F:	drivers/mfd/dbx500*
F:	drivers/mfd/db8500*
F:	drivers/pinctrl/pinctrl-nomadik*
F:	drivers/rtc/rtc-ab8500.c
F:	drivers/rtc/rtc-pl031.c
T:	git git://git.kernel.org/pub/scm/linux/kernel/git/linusw/linux-stericsson.git

ARM/VFP SUPPORT
M:	Russell King <linux@arm.linux.org.uk>
L:	linux-arm-kernel@lists.infradead.org (moderated for non-subscribers)
W:	http://www.arm.linux.org.uk/
S:	Maintained
F:	arch/arm/vfp/

ARM/VOIPAC PXA270 SUPPORT
M:	Marek Vasut <marek.vasut@gmail.com>
L:	linux-arm-kernel@lists.infradead.org (moderated for non-subscribers)
S:	Maintained
F:	arch/arm/mach-pxa/vpac270.c
F:	arch/arm/mach-pxa/include/mach/vpac270.h

ARM/VT8500 ARM ARCHITECTURE
M:	Tony Prisk <linux@prisktech.co.nz>
L:	linux-arm-kernel@lists.infradead.org (moderated for non-subscribers)
S:	Maintained
F:	arch/arm/mach-vt8500/
F:	drivers/clocksource/vt8500_timer.c
F:	drivers/gpio/gpio-vt8500.c
F:	drivers/mmc/host/wmt-sdmmc.c
F:	drivers/pwm/pwm-vt8500.c
F:	drivers/rtc/rtc-vt8500.c
F:	drivers/tty/serial/vt8500_serial.c
F:	drivers/usb/host/ehci-vt8500.c
F:	drivers/usb/host/uhci-platform.c
F:	drivers/video/vt8500lcdfb.*
F:	drivers/video/wm8505fb*
F:	drivers/video/wmt_ge_rops.*

ARM/ZIPIT Z2 SUPPORT
M:	Marek Vasut <marek.vasut@gmail.com>
L:	linux-arm-kernel@lists.infradead.org (moderated for non-subscribers)
S:	Maintained
F:	arch/arm/mach-pxa/z2.c
F:	arch/arm/mach-pxa/include/mach/z2.h

ARM/ZYNQ ARCHITECTURE
M:	Michal Simek <michal.simek@xilinx.com>
L:	linux-arm-kernel@lists.infradead.org (moderated for non-subscribers)
W:	http://wiki.xilinx.com
T:	git git://git.xilinx.com/linux-xlnx.git
S:	Supported
F:	arch/arm/mach-zynq/

ARM64 PORT (AARCH64 ARCHITECTURE)
M:	Catalin Marinas <catalin.marinas@arm.com>
M:	Will Deacon <will.deacon@arm.com>
L:	linux-arm-kernel@lists.infradead.org (moderated for non-subscribers)
S:	Maintained
F:	arch/arm64/
F:	Documentation/arm64/

AS3645A LED FLASH CONTROLLER DRIVER
M:	Laurent Pinchart <laurent.pinchart@ideasonboard.com>
L:	linux-media@vger.kernel.org
T:	git git://linuxtv.org/media_tree.git
S:	Maintained
F:	drivers/media/i2c/as3645a.c
F:	include/media/as3645a.h

ASC7621 HARDWARE MONITOR DRIVER
M:	George Joseph <george.joseph@fairview5.com>
L:	lm-sensors@lm-sensors.org
S:	Maintained
F:	Documentation/hwmon/asc7621
F:	drivers/hwmon/asc7621.c

ASUS NOTEBOOKS AND EEEPC ACPI/WMI EXTRAS DRIVERS
M:	Corentin Chary <corentin.chary@gmail.com>
L:	acpi4asus-user@lists.sourceforge.net
L:	platform-driver-x86@vger.kernel.org
W:	http://acpi4asus.sf.net
S:	Maintained
F:	drivers/platform/x86/asus*.c
F:	drivers/platform/x86/eeepc*.c

ASUS ASB100 HARDWARE MONITOR DRIVER
M:	"Mark M. Hoffman" <mhoffman@lightlink.com>
L:	lm-sensors@lm-sensors.org
S:	Maintained
F:	drivers/hwmon/asb100.c

ASYNCHRONOUS TRANSFERS/TRANSFORMS (IOAT) API
M:	Dan Williams <djbw@fb.com>
W:	http://sourceforge.net/projects/xscaleiop
S:	Maintained
F:	Documentation/crypto/async-tx-api.txt
F:	crypto/async_tx/
F:	drivers/dma/
F:	include/linux/dmaengine.h
F:	include/linux/async_tx.h

AT24 EEPROM DRIVER
M:	Wolfram Sang <wsa@the-dreams.de>
L:	linux-i2c@vger.kernel.org
S:	Maintained
F:	drivers/misc/eeprom/at24.c
F:	include/linux/i2c/at24.h

ATA OVER ETHERNET (AOE) DRIVER
M:	"Ed L. Cashin" <ecashin@coraid.com>
W:	http://support.coraid.com/support/linux
S:	Supported
F:	Documentation/aoe/
F:	drivers/block/aoe/

ATHEROS ATH GENERIC UTILITIES
M:	"Luis R. Rodriguez" <mcgrof@qca.qualcomm.com>
L:	linux-wireless@vger.kernel.org
S:	Supported
F:	drivers/net/wireless/ath/*

ATHEROS ATH5K WIRELESS DRIVER
M:	Jiri Slaby <jirislaby@gmail.com>
M:	Nick Kossifidis <mickflemm@gmail.com>
M:	"Luis R. Rodriguez" <mcgrof@qca.qualcomm.com>
L:	linux-wireless@vger.kernel.org
L:	ath5k-devel@lists.ath5k.org
W:	http://wireless.kernel.org/en/users/Drivers/ath5k
S:	Maintained
F:	drivers/net/wireless/ath/ath5k/

ATHEROS ATH6KL WIRELESS DRIVER
M:	Kalle Valo <kvalo@qca.qualcomm.com>
L:	linux-wireless@vger.kernel.org
W:	http://wireless.kernel.org/en/users/Drivers/ath6kl
T:	git git://git.kernel.org/pub/scm/linux/kernel/git/kvalo/ath6kl.git
S:	Supported
F:	drivers/net/wireless/ath/ath6kl/

ATHEROS ATH9K WIRELESS DRIVER
M:	"Luis R. Rodriguez" <mcgrof@qca.qualcomm.com>
M:	Jouni Malinen <jouni@qca.qualcomm.com>
M:	Vasanthakumar Thiagarajan <vthiagar@qca.qualcomm.com>
M:	Senthil Balasubramanian <senthilb@qca.qualcomm.com>
L:	linux-wireless@vger.kernel.org
L:	ath9k-devel@lists.ath9k.org
W:	http://wireless.kernel.org/en/users/Drivers/ath9k
S:	Supported
F:	drivers/net/wireless/ath/ath9k/

WILOCITY WIL6210 WIRELESS DRIVER
M:	Vladimir Kondratiev <qca_vkondrat@qca.qualcomm.com>
L:	linux-wireless@vger.kernel.org
L:	wil6210@qca.qualcomm.com
S:	Supported
W:	http://wireless.kernel.org/en/users/Drivers/wil6210
F:	drivers/net/wireless/ath/wil6210/

CARL9170 LINUX COMMUNITY WIRELESS DRIVER
M:	Christian Lamparter <chunkeey@googlemail.com>
L:	linux-wireless@vger.kernel.org
W:	http://wireless.kernel.org/en/users/Drivers/carl9170
S:	Maintained
F:	drivers/net/wireless/ath/carl9170/

ATK0110 HWMON DRIVER
M:	Luca Tettamanti <kronos.it@gmail.com>
L:	lm-sensors@lm-sensors.org
S:	Maintained
F:	drivers/hwmon/asus_atk0110.c

ATI_REMOTE2 DRIVER
M:	Ville Syrjala <syrjala@sci.fi>
S:	Maintained
F:	drivers/input/misc/ati_remote2.c

ATLX ETHERNET DRIVERS
M:	Jay Cliburn <jcliburn@gmail.com>
M:	Chris Snook <chris.snook@gmail.com>
L:	netdev@vger.kernel.org
W:	http://sourceforge.net/projects/atl1
W:	http://atl1.sourceforge.net
S:	Maintained
F:	drivers/net/ethernet/atheros/

ATM
M:	Chas Williams <chas@cmf.nrl.navy.mil>
L:	linux-atm-general@lists.sourceforge.net (moderated for non-subscribers)
L:	netdev@vger.kernel.org
W:	http://linux-atm.sourceforge.net
S:	Maintained
F:	drivers/atm/
F:	include/linux/atm*
F:	include/uapi/linux/atm*

ATMEL AT91 / AT32 MCI DRIVER
M:	Ludovic Desroches <ludovic.desroches@atmel.com>
S:	Maintained
F:	drivers/mmc/host/atmel-mci.c
F:	drivers/mmc/host/atmel-mci-regs.h

ATMEL AT91 / AT32 SERIAL DRIVER
M:	Nicolas Ferre <nicolas.ferre@atmel.com>
S:	Supported
F:	drivers/tty/serial/atmel_serial.c

ATMEL DMA DRIVER
M:	Nicolas Ferre <nicolas.ferre@atmel.com>
L:	linux-arm-kernel@lists.infradead.org (moderated for non-subscribers)
S:	Supported
F:	drivers/dma/at_hdmac.c
F:	drivers/dma/at_hdmac_regs.h
F:	include/linux/platform_data/dma-atmel.h

ATMEL ISI DRIVER
M:	Josh Wu <josh.wu@atmel.com>
L:	linux-media@vger.kernel.org
S:	Supported
F:	drivers/media/platform/soc_camera/atmel-isi.c
F:	include/media/atmel-isi.h

ATMEL LCDFB DRIVER
M:	Nicolas Ferre <nicolas.ferre@atmel.com>
L:	linux-fbdev@vger.kernel.org
S:	Maintained
F:	drivers/video/atmel_lcdfb.c
F:	include/video/atmel_lcdc.h

ATMEL MACB ETHERNET DRIVER
M:	Nicolas Ferre <nicolas.ferre@atmel.com>
S:	Supported
F:	drivers/net/ethernet/cadence/

ATMEL SPI DRIVER
M:	Nicolas Ferre <nicolas.ferre@atmel.com>
S:	Supported
F:	drivers/spi/spi-atmel.*

ATMEL Timer Counter (TC) AND CLOCKSOURCE DRIVERS
M:	Nicolas Ferre <nicolas.ferre@atmel.com>
L:	linux-arm-kernel@lists.infradead.org (moderated for non-subscribers)
S:	Supported
F:	drivers/misc/atmel_tclib.c
F:	drivers/clocksource/tcb_clksrc.c

ATMEL TSADCC DRIVER
M:	Josh Wu <josh.wu@atmel.com>
L:	linux-input@vger.kernel.org
S:	Supported
F:	drivers/input/touchscreen/atmel_tsadcc.c

ATMEL USBA UDC DRIVER
M:	Nicolas Ferre <nicolas.ferre@atmel.com>
L:	linux-arm-kernel@lists.infradead.org (moderated for non-subscribers)
S:	Supported
F:	drivers/usb/gadget/atmel_usba_udc.*

ATMEL WIRELESS DRIVER
M:	Simon Kelley <simon@thekelleys.org.uk>
L:	linux-wireless@vger.kernel.org
W:	http://www.thekelleys.org.uk/atmel
W:	http://atmelwlandriver.sourceforge.net/
S:	Maintained
F:	drivers/net/wireless/atmel*

AUDIT SUBSYSTEM
M:	Al Viro <viro@zeniv.linux.org.uk>
M:	Eric Paris <eparis@redhat.com>
L:	linux-audit@redhat.com (subscribers-only)
W:	http://people.redhat.com/sgrubb/audit/
T:	git git://git.kernel.org/pub/scm/linux/kernel/git/viro/audit-current.git
S:	Maintained
F:	include/linux/audit.h
F:	include/uapi/linux/audit.h
F:	kernel/audit*

AUXILIARY DISPLAY DRIVERS
M:	Miguel Ojeda Sandonis <miguel.ojeda.sandonis@gmail.com>
W:	http://miguelojeda.es/auxdisplay.htm
W:	http://jair.lab.fi.uva.es/~migojed/auxdisplay.htm
S:	Maintained
F:	drivers/auxdisplay/
F:	include/linux/cfag12864b.h

AVR32 ARCHITECTURE
M:	Haavard Skinnemoen <hskinnemoen@gmail.com>
M:	Hans-Christian Egtvedt <egtvedt@samfundet.no>
W:	http://www.atmel.com/products/AVR32/
W:	http://mirror.egtvedt.no/avr32linux.org/
W:	http://avrfreaks.net/
S:	Maintained
F:	arch/avr32/

AVR32/AT32AP MACHINE SUPPORT
M:	Haavard Skinnemoen <hskinnemoen@gmail.com>
M:	Hans-Christian Egtvedt <egtvedt@samfundet.no>
S:	Maintained
F:	arch/avr32/mach-at32ap/

AX.25 NETWORK LAYER
M:	Ralf Baechle <ralf@linux-mips.org>
L:	linux-hams@vger.kernel.org
W:	http://www.linux-ax25.org/
S:	Maintained
F:	include/uapi/linux/ax25.h
F:	include/net/ax25.h
F:	net/ax25/

AZ6007 DVB DRIVER
M:	Mauro Carvalho Chehab <mchehab@redhat.com>
L:	linux-media@vger.kernel.org
W:	http://linuxtv.org
T:	git git://linuxtv.org/media_tree.git
S:	Maintained
F:	drivers/media/usb/dvb-usb-v2/az6007.c

AZTECH FM RADIO RECEIVER DRIVER
M:	Hans Verkuil <hverkuil@xs4all.nl>
L:	linux-media@vger.kernel.org
T:	git git://linuxtv.org/media_tree.git
W:	http://linuxtv.org
S:	Maintained
F:	drivers/media/radio/radio-aztech*

B43 WIRELESS DRIVER
M:	Stefano Brivio <stefano.brivio@polimi.it>
L:	linux-wireless@vger.kernel.org
L:	b43-dev@lists.infradead.org
W:	http://wireless.kernel.org/en/users/Drivers/b43
S:	Maintained
F:	drivers/net/wireless/b43/

B43LEGACY WIRELESS DRIVER
M:	Larry Finger <Larry.Finger@lwfinger.net>
M:	Stefano Brivio <stefano.brivio@polimi.it>
L:	linux-wireless@vger.kernel.org
L:	b43-dev@lists.infradead.org
W:	http://wireless.kernel.org/en/users/Drivers/b43
S:	Maintained
F:	drivers/net/wireless/b43legacy/

BACKLIGHT CLASS/SUBSYSTEM
M:	Richard Purdie <rpurdie@rpsys.net>
S:	Maintained
F:	drivers/video/backlight/
F:	include/linux/backlight.h

BATMAN ADVANCED
M:	Marek Lindner <lindner_marek@yahoo.de>
M:	Simon Wunderlich <siwu@hrz.tu-chemnitz.de>
M:	Antonio Quartulli <ordex@autistici.org>
L:	b.a.t.m.a.n@lists.open-mesh.org
W:	http://www.open-mesh.org/
S:	Maintained
F:	net/batman-adv/

BAYCOM/HDLCDRV DRIVERS FOR AX.25
M:	Thomas Sailer <t.sailer@alumni.ethz.ch>
L:	linux-hams@vger.kernel.org
W:	http://www.baycom.org/~tom/ham/ham.html
S:	Maintained
F:	drivers/net/hamradio/baycom*

BEFS FILE SYSTEM
S:	Orphan
F:	Documentation/filesystems/befs.txt
F:	fs/befs/

BFS FILE SYSTEM
M:	"Tigran A. Aivazian" <tigran@aivazian.fsnet.co.uk>
S:	Maintained
F:	Documentation/filesystems/bfs.txt
F:	fs/bfs/
F:	include/uapi/linux/bfs_fs.h

BLACKFIN ARCHITECTURE
M:	Mike Frysinger <vapier@gentoo.org>
L:	uclinux-dist-devel@blackfin.uclinux.org
W:	http://blackfin.uclinux.org
S:	Supported
F:	arch/blackfin/

BLACKFIN EMAC DRIVER
L:	uclinux-dist-devel@blackfin.uclinux.org
W:	http://blackfin.uclinux.org
S:	Supported
F:	drivers/net/ethernet/adi/

BLACKFIN RTC DRIVER
M:	Mike Frysinger <vapier.adi@gmail.com>
L:	uclinux-dist-devel@blackfin.uclinux.org
W:	http://blackfin.uclinux.org
S:	Supported
F:	drivers/rtc/rtc-bfin.c

BLACKFIN SDH DRIVER
M:	Sonic Zhang <sonic.zhang@analog.com>
L:	uclinux-dist-devel@blackfin.uclinux.org
W:	http://blackfin.uclinux.org
S:	Supported
F:	drivers/mmc/host/bfin_sdh.c

BLACKFIN SERIAL DRIVER
M:	Sonic Zhang <sonic.zhang@analog.com>
L:	uclinux-dist-devel@blackfin.uclinux.org
W:	http://blackfin.uclinux.org
S:	Supported
F:	drivers/tty/serial/bfin_uart.c

BLACKFIN WATCHDOG DRIVER
M:	Mike Frysinger <vapier.adi@gmail.com>
L:	uclinux-dist-devel@blackfin.uclinux.org
W:	http://blackfin.uclinux.org
S:	Supported
F:	drivers/watchdog/bfin_wdt.c

BLACKFIN I2C TWI DRIVER
M:	Sonic Zhang <sonic.zhang@analog.com>
L:	uclinux-dist-devel@blackfin.uclinux.org
W:	http://blackfin.uclinux.org/
S:	Supported
F:	drivers/i2c/busses/i2c-bfin-twi.c

BLACKFIN MEDIA DRIVER
M:	Scott Jiang <scott.jiang.linux@gmail.com>
L:	uclinux-dist-devel@blackfin.uclinux.org
W:	http://blackfin.uclinux.org/
S:	Supported
F:	drivers/media/platform/blackfin/
F:	drivers/media/i2c/adv7183*
F:	drivers/media/i2c/vs6624*

BLINKM RGB LED DRIVER
M:	Jan-Simon Moeller <jansimon.moeller@gmx.de>
S:	Maintained
F:	drivers/leds/leds-blinkm.c

BLOCK LAYER
M:	Jens Axboe <axboe@kernel.dk>
T:	git git://git.kernel.org/pub/scm/linux/kernel/git/axboe/linux-block.git
S:	Maintained
F:	block/

BLOCK2MTD DRIVER
M:	Joern Engel <joern@lazybastard.org>
L:	linux-mtd@lists.infradead.org
S:	Maintained
F:	drivers/mtd/devices/block2mtd.c

BLUETOOTH DRIVERS
M:	Marcel Holtmann <marcel@holtmann.org>
M:	Gustavo Padovan <gustavo@padovan.org>
M:	Johan Hedberg <johan.hedberg@gmail.com>
L:	linux-bluetooth@vger.kernel.org
W:	http://www.bluez.org/
T:	git git://git.kernel.org/pub/scm/linux/kernel/git/bluetooth/bluetooth.git
T:	git git://git.kernel.org/pub/scm/linux/kernel/git/bluetooth/bluetooth-next.git
S:	Maintained
F:	drivers/bluetooth/

BLUETOOTH SUBSYSTEM
M:	Marcel Holtmann <marcel@holtmann.org>
M:	Gustavo Padovan <gustavo@padovan.org>
M:	Johan Hedberg <johan.hedberg@gmail.com>
L:	linux-bluetooth@vger.kernel.org
W:	http://www.bluez.org/
T:	git git://git.kernel.org/pub/scm/linux/kernel/git/bluetooth/bluetooth.git
T:	git git://git.kernel.org/pub/scm/linux/kernel/git/bluetooth/bluetooth-next.git
S:	Maintained
F:	net/bluetooth/
F:	include/net/bluetooth/

BONDING DRIVER
M:	Jay Vosburgh <fubar@us.ibm.com>
M:	Andy Gospodarek <andy@greyhouse.net>
L:	netdev@vger.kernel.org
W:	http://sourceforge.net/projects/bonding/
S:	Supported
F:	drivers/net/bonding/
F:	include/uapi/linux/if_bonding.h

BROADCOM B44 10/100 ETHERNET DRIVER
M:	Gary Zambrano <zambrano@broadcom.com>
L:	netdev@vger.kernel.org
S:	Supported
F:	drivers/net/ethernet/broadcom/b44.*

BROADCOM BNX2 GIGABIT ETHERNET DRIVER
M:	Michael Chan <mchan@broadcom.com>
L:	netdev@vger.kernel.org
S:	Supported
F:	drivers/net/ethernet/broadcom/bnx2.*
F:	drivers/net/ethernet/broadcom/bnx2_*

BROADCOM BNX2X 10 GIGABIT ETHERNET DRIVER
M:	Eilon Greenstein <eilong@broadcom.com>
L:	netdev@vger.kernel.org
S:	Supported
F:	drivers/net/ethernet/broadcom/bnx2x/

BROADCOM BCM2835 ARM ARCHICTURE
M:	Stephen Warren <swarren@wwwdotorg.org>
L:	linux-rpi-kernel@lists.infradead.org (moderated for non-subscribers)
T:	git git://git.kernel.org/pub/scm/linux/kernel/git/swarren/linux-rpi.git
S:	Maintained
F:	arch/arm/mach-bcm2835/
F:	arch/arm/boot/dts/bcm2835*
F:	arch/arm/configs/bcm2835_defconfig
F:	drivers/*/*bcm2835*

BROADCOM TG3 GIGABIT ETHERNET DRIVER
M:	Matt Carlson <mcarlson@broadcom.com>
M:	Michael Chan <mchan@broadcom.com>
L:	netdev@vger.kernel.org
S:	Supported
F:	drivers/net/ethernet/broadcom/tg3.*

BROADCOM BRCM80211 IEEE802.11n WIRELESS DRIVER
M:	Brett Rudley <brudley@broadcom.com>
M:	Arend van Spriel <arend@broadcom.com>
M:	Franky (Zhenhui) Lin <frankyl@broadcom.com>
M:	Hante Meuleman <meuleman@broadcom.com>
L:	linux-wireless@vger.kernel.org
L:	brcm80211-dev-list@broadcom.com
S:	Supported
F:	drivers/net/wireless/brcm80211/

BROADCOM BNX2FC 10 GIGABIT FCOE DRIVER
M:	Bhanu Prakash Gollapudi <bprakash@broadcom.com>
L:	linux-scsi@vger.kernel.org
S:	Supported
F:	drivers/scsi/bnx2fc/

BROADCOM SPECIFIC AMBA DRIVER (BCMA)
M:	Rafał Miłecki <zajec5@gmail.com>
L:	linux-wireless@vger.kernel.org
S:	Maintained
F:	drivers/bcma/
F:	include/linux/bcma/

BROCADE BFA FC SCSI DRIVER
M:	Anil Gurumurthy <agurumur@brocade.com>
M:	Vijaya Mohan Guvva <vmohan@brocade.com>
L:	linux-scsi@vger.kernel.org
S:	Supported
F:	drivers/scsi/bfa/

BROCADE BNA 10 GIGABIT ETHERNET DRIVER
M:	Rasesh Mody <rmody@brocade.com>
L:	netdev@vger.kernel.org
S:	Supported
F:	drivers/net/ethernet/brocade/bna/

BSG (block layer generic sg v4 driver)
M:	FUJITA Tomonori <fujita.tomonori@lab.ntt.co.jp>
L:	linux-scsi@vger.kernel.org
S:	Supported
F:	block/bsg.c
F:	include/linux/bsg.h
F:	include/uapi/linux/bsg.h

BT87X AUDIO DRIVER
M:	Clemens Ladisch <clemens@ladisch.de>
L:	alsa-devel@alsa-project.org (moderated for non-subscribers)
T:	git git://git.alsa-project.org/alsa-kernel.git
S:	Maintained
F:	Documentation/sound/alsa/Bt87x.txt
F:	sound/pci/bt87x.c

BT8XXGPIO DRIVER
M:	Michael Buesch <m@bues.ch>
W:	http://bu3sch.de/btgpio.php
S:	Maintained
F:	drivers/gpio/gpio-bt8xx.c

BTRFS FILE SYSTEM
M:	Chris Mason <chris.mason@fusionio.com>
L:	linux-btrfs@vger.kernel.org
W:	http://btrfs.wiki.kernel.org/
Q:	http://patchwork.kernel.org/project/linux-btrfs/list/
T:	git git://git.kernel.org/pub/scm/linux/kernel/git/mason/linux-btrfs.git
S:	Maintained
F:	Documentation/filesystems/btrfs.txt
F:	fs/btrfs/

BTTV VIDEO4LINUX DRIVER
M:	Mauro Carvalho Chehab <mchehab@redhat.com>
L:	linux-media@vger.kernel.org
W:	http://linuxtv.org
T:	git git://linuxtv.org/media_tree.git
S:	Odd fixes
F:	Documentation/video4linux/bttv/
F:	drivers/media/pci/bt8xx/bttv*

C-MEDIA CMI8788 DRIVER
M:	Clemens Ladisch <clemens@ladisch.de>
L:	alsa-devel@alsa-project.org (moderated for non-subscribers)
T:	git git://git.alsa-project.org/alsa-kernel.git
S:	Maintained
F:	sound/pci/oxygen/

C6X ARCHITECTURE
M:	Mark Salter <msalter@redhat.com>
M:	Aurelien Jacquiot <a-jacquiot@ti.com>
L:	linux-c6x-dev@linux-c6x.org
W:	http://www.linux-c6x.org/wiki/index.php/Main_Page
S:	Maintained
F:	arch/c6x/

CACHEFILES: FS-CACHE BACKEND FOR CACHING ON MOUNTED FILESYSTEMS
M:	David Howells <dhowells@redhat.com>
L:	linux-cachefs@redhat.com
S:	Supported
F:	Documentation/filesystems/caching/cachefiles.txt
F:	fs/cachefiles/

CADET FM/AM RADIO RECEIVER DRIVER
M:	Hans Verkuil <hverkuil@xs4all.nl>
L:	linux-media@vger.kernel.org
T:	git git://linuxtv.org/media_tree.git
W:	http://linuxtv.org
S:	Maintained
F:	drivers/media/radio/radio-cadet*

CAFE CMOS INTEGRATED CAMERA CONTROLLER DRIVER
M:	Jonathan Corbet <corbet@lwn.net>
L:	linux-media@vger.kernel.org
T:	git git://linuxtv.org/media_tree.git
S:	Maintained
F:	Documentation/video4linux/cafe_ccic
F:	drivers/media/platform/marvell-ccic/

CAIF NETWORK LAYER
M:	Sjur Braendeland <sjur.brandeland@stericsson.com>
L:	netdev@vger.kernel.org
S:	Supported
F:	Documentation/networking/caif/
F:	drivers/net/caif/
F:	include/uapi/linux/caif/
F:	include/net/caif/
F:	net/caif/

CALGARY x86-64 IOMMU
M:	Muli Ben-Yehuda <muli@il.ibm.com>
M:	"Jon D. Mason" <jdmason@kudzu.us>
L:	discuss@x86-64.org
S:	Maintained
F:	arch/x86/kernel/pci-calgary_64.c
F:	arch/x86/kernel/tce_64.c
F:	arch/x86/include/asm/calgary.h
F:	arch/x86/include/asm/tce.h

CAN NETWORK LAYER
M:	Oliver Hartkopp <socketcan@hartkopp.net>
L:	linux-can@vger.kernel.org
W:	http://gitorious.org/linux-can
T:	git git://gitorious.org/linux-can/linux-can-next.git
S:	Maintained
F:	net/can/
F:	include/linux/can/core.h
F:	include/uapi/linux/can.h
F:	include/uapi/linux/can/bcm.h
F:	include/uapi/linux/can/raw.h
F:	include/uapi/linux/can/gw.h

CAN NETWORK DRIVERS
M:	Wolfgang Grandegger <wg@grandegger.com>
M:	Marc Kleine-Budde <mkl@pengutronix.de>
L:	linux-can@vger.kernel.org
W:	http://gitorious.org/linux-can
T:	git git://gitorious.org/linux-can/linux-can-next.git
S:	Maintained
F:	drivers/net/can/
F:	include/linux/can/dev.h
F:	include/linux/can/platform/
F:	include/uapi/linux/can/error.h
F:	include/uapi/linux/can/netlink.h

CAPABILITIES
M:	Serge Hallyn <serge.hallyn@canonical.com>
L:	linux-security-module@vger.kernel.org
S:	Supported
F:	include/linux/capability.h
F:	include/uapi/linux/capability.h
F:	security/capability.c
F:	security/commoncap.c
F:	kernel/capability.c

CELL BROADBAND ENGINE ARCHITECTURE
M:	Arnd Bergmann <arnd@arndb.de>
L:	linuxppc-dev@lists.ozlabs.org
L:	cbe-oss-dev@lists.ozlabs.org
W:	http://www.ibm.com/developerworks/power/cell/
S:	Supported
F:	arch/powerpc/include/asm/cell*.h
F:	arch/powerpc/include/asm/spu*.h
F:	arch/powerpc/include/uapi/asm/spu*.h
F:	arch/powerpc/oprofile/*cell*
F:	arch/powerpc/platforms/cell/

CEPH DISTRIBUTED FILE SYSTEM CLIENT
M:	Sage Weil <sage@inktank.com>
L:	ceph-devel@vger.kernel.org
W:	http://ceph.com/
T:	git git://git.kernel.org/pub/scm/linux/kernel/git/sage/ceph-client.git
S:	Supported
F:	Documentation/filesystems/ceph.txt
F:	fs/ceph
F:	net/ceph
F:	include/linux/ceph
F:	include/linux/crush

CERTIFIED WIRELESS USB (WUSB) SUBSYSTEM:
L:	linux-usb@vger.kernel.org
S:	Orphan
F:	Documentation/usb/WUSB-Design-overview.txt
F:	Documentation/usb/wusb-cbaf
F:	drivers/usb/host/hwa-hc.c
F:	drivers/usb/host/whci/
F:	drivers/usb/wusbcore/
F:	include/linux/usb/wusb*

CFAG12864B LCD DRIVER
M:	Miguel Ojeda Sandonis <miguel.ojeda.sandonis@gmail.com>
W:	http://miguelojeda.es/auxdisplay.htm
W:	http://jair.lab.fi.uva.es/~migojed/auxdisplay.htm
S:	Maintained
F:	drivers/auxdisplay/cfag12864b.c
F:	include/linux/cfag12864b.h

CFAG12864BFB LCD FRAMEBUFFER DRIVER
M:	Miguel Ojeda Sandonis <miguel.ojeda.sandonis@gmail.com>
W:	http://miguelojeda.es/auxdisplay.htm
W:	http://jair.lab.fi.uva.es/~migojed/auxdisplay.htm
S:	Maintained
F:	drivers/auxdisplay/cfag12864bfb.c
F:	include/linux/cfag12864b.h

CFG80211 and NL80211
M:	Johannes Berg <johannes@sipsolutions.net>
L:	linux-wireless@vger.kernel.org
W:	http://wireless.kernel.org/
T:	git git://git.kernel.org/pub/scm/linux/kernel/git/jberg/mac80211.git
T:	git git://git.kernel.org/pub/scm/linux/kernel/git/jberg/mac80211-next.git
S:	Maintained
F:	include/uapi/linux/nl80211.h
F:	include/net/cfg80211.h
F:	net/wireless/*
X:	net/wireless/wext*

CHAR and MISC DRIVERS
M:	Arnd Bergmann <arnd@arndb.de>
M:	Greg Kroah-Hartman <gregkh@linuxfoundation.org>
T:	git git://git.kernel.org/pub/scm/linux/kernel/git/gregkh/char-misc.git
S:	Supported
F:	drivers/char/*
F:	drivers/misc/*

CHECKPATCH
M:	Andy Whitcroft <apw@canonical.com>
M:	Joe Perches <joe@perches.com>
S:	Maintained
F:	scripts/checkpatch.pl

CHINESE DOCUMENTATION
M:	Harry Wei <harryxiyou@gmail.com>
L:	xiyoulinuxkernelgroup@googlegroups.com (subscribers-only)
L:	linux-kernel@zh-kernel.org (moderated for non-subscribers)
S:	Maintained
F:	Documentation/zh_CN/

CHIPIDEA USB HIGH SPEED DUAL ROLE CONTROLLER
M:	Alexander Shishkin <alexander.shishkin@linux.intel.com>
L:	linux-usb@vger.kernel.org
S:	Maintained
F:	drivers/usb/chipidea/

CISCO VIC ETHERNET NIC DRIVER
M:	Christian Benvenuti <benve@cisco.com>
M:	Roopa Prabhu <roprabhu@cisco.com>
M:	Neel Patel <neepatel@cisco.com>
M:	Nishank Trivedi <nistrive@cisco.com>
S:	Supported
F:	drivers/net/ethernet/cisco/enic/

CIRRUS LOGIC EP93XX ETHERNET DRIVER
M:	Hartley Sweeten <hsweeten@visionengravers.com>
L:	netdev@vger.kernel.org
S:	Maintained
F:	drivers/net/ethernet/cirrus/ep93xx_eth.c

CIRRUS LOGIC EP93XX OHCI USB HOST DRIVER
M:	Lennert Buytenhek <kernel@wantstofly.org>
L:	linux-usb@vger.kernel.org
S:	Maintained
F:	drivers/usb/host/ohci-ep93xx.c

CIRRUS LOGIC CS4270 SOUND DRIVER
M:	Timur Tabi <timur@tabi.org>
L:	alsa-devel@alsa-project.org (moderated for non-subscribers)
S:	Odd Fixes
F:	sound/soc/codecs/cs4270*

CLEANCACHE API
M:	Konrad Rzeszutek Wilk <konrad.wilk@oracle.com>
L:	linux-kernel@vger.kernel.org
S:	Maintained
F:	mm/cleancache.c
F:	include/linux/cleancache.h

CLK API
M:	Russell King <linux@arm.linux.org.uk>
S:	Maintained
F:	include/linux/clk.h

CISCO FCOE HBA DRIVER
M:	Hiral Patel <hiralpat@cisco.com>
M:	Suma Ramars <sramars@cisco.com>
M:	Brian Uchino <buchino@cisco.com>
L:	linux-scsi@vger.kernel.org
S:	Supported
F:	drivers/scsi/fnic/

CMPC ACPI DRIVER
M:	Thadeu Lima de Souza Cascardo <cascardo@holoscopio.com>
M:	Daniel Oliveira Nascimento <don@syst.com.br>
L:	platform-driver-x86@vger.kernel.org
S:	Supported
F:	drivers/platform/x86/classmate-laptop.c

COCCINELLE/Semantic Patches (SmPL)
M:	Julia Lawall <Julia.Lawall@lip6.fr>
M:	Gilles Muller <Gilles.Muller@lip6.fr>
M:	Nicolas Palix <nicolas.palix@imag.fr>
L:	cocci@systeme.lip6.fr (moderated for non-subscribers)
W:	http://coccinelle.lip6.fr/
S:	Supported
F:	scripts/coccinelle/
F:	scripts/coccicheck

CODA FILE SYSTEM
M:	Jan Harkes <jaharkes@cs.cmu.edu>
M:	coda@cs.cmu.edu
L:	codalist@coda.cs.cmu.edu
W:	http://www.coda.cs.cmu.edu/
S:	Maintained
F:	Documentation/filesystems/coda.txt
F:	fs/coda/
F:	include/linux/coda*.h
F:	include/uapi/linux/coda*.h

COMMON CLK FRAMEWORK
M:	Mike Turquette <mturquette@linaro.org>
L:	linux-arm-kernel@lists.infradead.org (same as CLK API & CLKDEV)
T:	git git://git.linaro.org/people/mturquette/linux.git
S:	Maintained
F:	drivers/clk/clk.c
F:	drivers/clk/clk-*
F:	include/linux/clk-pr*

COMMON INTERNET FILE SYSTEM (CIFS)
M:	Steve French <sfrench@samba.org>
L:	linux-cifs@vger.kernel.org
L:	samba-technical@lists.samba.org (moderated for non-subscribers)
W:	http://linux-cifs.samba.org/
Q:	http://patchwork.ozlabs.org/project/linux-cifs-client/list/
T:	git git://git.kernel.org/pub/scm/linux/kernel/git/sfrench/cifs-2.6.git
S:	Supported
F:	Documentation/filesystems/cifs.txt
F:	fs/cifs/

COMPACTPCI HOTPLUG CORE
M:	Scott Murray <scott@spiteful.org>
L:	linux-pci@vger.kernel.org
S:	Maintained
F:	drivers/pci/hotplug/cpci_hotplug*

COMPACTPCI HOTPLUG ZIATECH ZT5550 DRIVER
M:	Scott Murray <scott@spiteful.org>
L:	linux-pci@vger.kernel.org
S:	Maintained
F:	drivers/pci/hotplug/cpcihp_zt5550.*

COMPACTPCI HOTPLUG GENERIC DRIVER
M:	Scott Murray <scott@spiteful.org>
L:	linux-pci@vger.kernel.org
S:	Maintained
F:	drivers/pci/hotplug/cpcihp_generic.c

COMPAL LAPTOP SUPPORT
M:	Cezary Jackiewicz <cezary.jackiewicz@gmail.com>
L:	platform-driver-x86@vger.kernel.org
S:	Maintained
F:	drivers/platform/x86/compal-laptop.c

CONEXANT ACCESSRUNNER USB DRIVER
M:	Simon Arlott <cxacru@fire.lp0.eu>
L:	accessrunner-general@lists.sourceforge.net
W:	http://accessrunner.sourceforge.net/
S:	Maintained
F:	drivers/usb/atm/cxacru.c

CONFIGFS
M:	Joel Becker <jlbec@evilplan.org>
T:	git git://git.kernel.org/pub/scm/linux/kernel/git/jlbec/configfs.git
S:	Supported
F:	fs/configfs/
F:	include/linux/configfs.h

CONNECTOR
M:	Evgeniy Polyakov <zbr@ioremap.net>
L:	netdev@vger.kernel.org
S:	Maintained
F:	drivers/connector/

CONTROL GROUPS (CGROUPS)
M:	Tejun Heo <tj@kernel.org>
M:	Li Zefan <lizefan@huawei.com>
L:	containers@lists.linux-foundation.org
L:	cgroups@vger.kernel.org
T:	git git://git.kernel.org/pub/scm/linux/kernel/git/tj/cgroup.git
S:	Maintained
F:	include/linux/cgroup*
F:	kernel/cgroup*
F:	mm/*cgroup*

CORETEMP HARDWARE MONITORING DRIVER
M:	Fenghua Yu <fenghua.yu@intel.com>
L:	lm-sensors@lm-sensors.org
S:	Maintained
F:	Documentation/hwmon/coretemp
F:	drivers/hwmon/coretemp.c

COSA/SRP SYNC SERIAL DRIVER
M:	Jan "Yenya" Kasprzak <kas@fi.muni.cz>
W:	http://www.fi.muni.cz/~kas/cosa/
S:	Maintained
F:	drivers/net/wan/cosa*

CPMAC ETHERNET DRIVER
M:	Florian Fainelli <florian@openwrt.org>
L:	netdev@vger.kernel.org
S:	Maintained
F:	drivers/net/ethernet/ti/cpmac.c

CPU FREQUENCY DRIVERS
M:	Rafael J. Wysocki <rjw@sisk.pl>
L:	cpufreq@vger.kernel.org
L:	linux-pm@vger.kernel.org
S:	Maintained
F:	drivers/cpufreq/
F:	include/linux/cpufreq.h

CPUID/MSR DRIVER
M:	"H. Peter Anvin" <hpa@zytor.com>
S:	Maintained
F:	arch/x86/kernel/cpuid.c
F:	arch/x86/kernel/msr.c

CPU POWER MONITORING SUBSYSTEM
M:	Dominik Brodowski <linux@dominikbrodowski.net>
M:	Thomas Renninger <trenn@suse.de>
S:	Maintained
F:	tools/power/cpupower

CPUSETS
M:	Li Zefan <lizefan@huawei.com>
W:	http://www.bullopensource.org/cpuset/
W:	http://oss.sgi.com/projects/cpusets/
S:	Maintained
F:	Documentation/cgroups/cpusets.txt
F:	include/linux/cpuset.h
F:	kernel/cpuset.c

CRAMFS FILESYSTEM
W:	http://sourceforge.net/projects/cramfs/
S:	Orphan
F:	Documentation/filesystems/cramfs.txt
F:	fs/cramfs/

CRIS PORT
M:	Mikael Starvik <starvik@axis.com>
M:	Jesper Nilsson <jesper.nilsson@axis.com>
L:	linux-cris-kernel@axis.com
W:	http://developer.axis.com
S:	Maintained
F:	arch/cris/
F:	drivers/tty/serial/crisv10.*

CRYPTO API
M:	Herbert Xu <herbert@gondor.apana.org.au>
M:	"David S. Miller" <davem@davemloft.net>
L:	linux-crypto@vger.kernel.org
T:	git git://git.kernel.org/pub/scm/linux/kernel/git/herbert/crypto-2.6.git
S:	Maintained
F:	Documentation/crypto/
F:	arch/*/crypto/
F:	crypto/
F:	drivers/crypto/
F:	include/crypto/

CRYPTOGRAPHIC RANDOM NUMBER GENERATOR
M:	Neil Horman <nhorman@tuxdriver.com>
L:	linux-crypto@vger.kernel.org
S:	Maintained
F:	crypto/ansi_cprng.c
F:	crypto/rng.c

CS5535 Audio ALSA driver
M:	Jaya Kumar <jayakumar.alsa@gmail.com>
S:	Maintained
F:	sound/pci/cs5535audio/

CX18 VIDEO4LINUX DRIVER
M:	Andy Walls <awalls@md.metrocast.net>
L:	ivtv-devel@ivtvdriver.org (moderated for non-subscribers)
L:	linux-media@vger.kernel.org
T:	git git://linuxtv.org/media_tree.git
W:	http://linuxtv.org
W:	http://www.ivtvdriver.org/index.php/Cx18
S:	Maintained
F:	Documentation/video4linux/cx18.txt
F:	drivers/media/pci/cx18/
F:	include/uapi/linux/ivtv*

CX2341X MPEG ENCODER HELPER MODULE
M:	Hans Verkuil <hverkuil@xs4all.nl>
L:	linux-media@vger.kernel.org
T:	git git://linuxtv.org/media_tree.git
W:	http://linuxtv.org
S:	Maintained
F:	drivers/media/i2c/cx2341x*
F:	include/media/cx2341x*

CX88 VIDEO4LINUX DRIVER
M:	Mauro Carvalho Chehab <mchehab@redhat.com>
L:	linux-media@vger.kernel.org
W:	http://linuxtv.org
T:	git git://linuxtv.org/media_tree.git
S:	Odd fixes
F:	Documentation/video4linux/cx88/
F:	drivers/media/pci/cx88/

CXD2820R MEDIA DRIVER
M:	Antti Palosaari <crope@iki.fi>
L:	linux-media@vger.kernel.org
W:	http://linuxtv.org/
W:	http://palosaari.fi/linux/
Q:	http://patchwork.linuxtv.org/project/linux-media/list/
T:	git git://linuxtv.org/anttip/media_tree.git
S:	Maintained
F:	drivers/media/dvb-frontends/cxd2820r*

CXGB3 ETHERNET DRIVER (CXGB3)
M:	Divy Le Ray <divy@chelsio.com>
L:	netdev@vger.kernel.org
W:	http://www.chelsio.com
S:	Supported
F:	drivers/net/ethernet/chelsio/cxgb3/

CXGB3 IWARP RNIC DRIVER (IW_CXGB3)
M:	Steve Wise <swise@chelsio.com>
L:	linux-rdma@vger.kernel.org
W:	http://www.openfabrics.org
S:	Supported
F:	drivers/infiniband/hw/cxgb3/

CXGB4 ETHERNET DRIVER (CXGB4)
M:	Dimitris Michailidis <dm@chelsio.com>
L:	netdev@vger.kernel.org
W:	http://www.chelsio.com
S:	Supported
F:	drivers/net/ethernet/chelsio/cxgb4/

CXGB4 IWARP RNIC DRIVER (IW_CXGB4)
M:	Steve Wise <swise@chelsio.com>
L:	linux-rdma@vger.kernel.org
W:	http://www.openfabrics.org
S:	Supported
F:	drivers/infiniband/hw/cxgb4/

CXGB4VF ETHERNET DRIVER (CXGB4VF)
M:	Casey Leedom <leedom@chelsio.com>
L:	netdev@vger.kernel.org
W:	http://www.chelsio.com
S:	Supported
F:	drivers/net/ethernet/chelsio/cxgb4vf/

STMMAC ETHERNET DRIVER
M:	Giuseppe Cavallaro <peppe.cavallaro@st.com>
L:	netdev@vger.kernel.org
W:	http://www.stlinux.com
S:	Supported
F:	drivers/net/ethernet/stmicro/stmmac/

CYBERPRO FB DRIVER
M:	Russell King <linux@arm.linux.org.uk>
L:	linux-arm-kernel@lists.infradead.org (moderated for non-subscribers)
W:	http://www.arm.linux.org.uk/
S:	Maintained
F:	drivers/video/cyber2000fb.*

CYCLADES ASYNC MUX DRIVER
W:	http://www.cyclades.com/
S:	Orphan
F:	drivers/tty/cyclades.c
F:	include/linux/cyclades.h
F:	include/uapi/linux/cyclades.h

CYCLADES PC300 DRIVER
W:	http://www.cyclades.com/
S:	Orphan
F:	drivers/net/wan/pc300*

CYTTSP TOUCHSCREEN DRIVER
M:	Javier Martinez Canillas <javier@dowhile0.org>
L:	linux-input@vger.kernel.org
S:	Maintained
F:	drivers/input/touchscreen/cyttsp*
F:	include/linux/input/cyttsp.h

DAMA SLAVE for AX.25
M:	Joerg Reuter <jreuter@yaina.de>
W:	http://yaina.de/jreuter/
W:	http://www.qsl.net/dl1bke/
L:	linux-hams@vger.kernel.org
S:	Maintained
F:	net/ax25/af_ax25.c
F:	net/ax25/ax25_dev.c
F:	net/ax25/ax25_ds_*
F:	net/ax25/ax25_in.c
F:	net/ax25/ax25_out.c
F:	net/ax25/ax25_timer.c
F:	net/ax25/sysctl_net_ax25.c

DAVICOM FAST ETHERNET (DMFE) NETWORK DRIVER
L:	netdev@vger.kernel.org
S:	Orphan
F:	Documentation/networking/dmfe.txt
F:	drivers/net/ethernet/dec/tulip/dmfe.c

DC390/AM53C974 SCSI driver
M:	Kurt Garloff <garloff@suse.de>
W:	http://www.garloff.de/kurt/linux/dc390/
M:	Guennadi Liakhovetski <g.liakhovetski@gmx.de>
S:	Maintained
F:	drivers/scsi/tmscsim.*

DC395x SCSI driver
M:	Oliver Neukum <oliver@neukum.org>
M:	Ali Akcaagac <aliakc@web.de>
M:	Jamie Lenehan <lenehan@twibble.org>
W:	http://twibble.org/dist/dc395x/
L:	dc395x@twibble.org
L:	http://lists.twibble.org/mailman/listinfo/dc395x/
S:	Maintained
F:	Documentation/scsi/dc395x.txt
F:	drivers/scsi/dc395x.*

DCCP PROTOCOL
M:	Gerrit Renker <gerrit@erg.abdn.ac.uk>
L:	dccp@vger.kernel.org
W:	http://www.linuxfoundation.org/collaborate/workgroups/networking/dccp
S:	Maintained
F:	include/linux/dccp.h
F:	include/uapi/linux/dccp.h
F:	include/linux/tfrc.h
F:	net/dccp/

DECnet NETWORK LAYER
W:	http://linux-decnet.sourceforge.net
L:	linux-decnet-user@lists.sourceforge.net
S:	Orphan
F:	Documentation/networking/decnet.txt
F:	net/decnet/

DEFXX FDDI NETWORK DRIVER
M:	"Maciej W. Rozycki" <macro@linux-mips.org>
S:	Maintained
F:	drivers/net/fddi/defxx.*

DELL LAPTOP DRIVER
M:	Matthew Garrett <mjg59@srcf.ucam.org>
L:	platform-driver-x86@vger.kernel.org
S:	Maintained
F:	drivers/platform/x86/dell-laptop.c

DELL LAPTOP SMM DRIVER
M:	Massimo Dal Zotto <dz@debian.org>
W:	http://www.debian.org/~dz/i8k/
S:	Maintained
F:	drivers/char/i8k.c
F:	include/uapi/linux/i8k.h

DELL SYSTEMS MANAGEMENT BASE DRIVER (dcdbas)
M:	Doug Warzecha <Douglas_Warzecha@dell.com>
S:	Maintained
F:	Documentation/dcdbas.txt
F:	drivers/firmware/dcdbas.*

DELL WMI EXTRAS DRIVER
M:	Matthew Garrett <mjg59@srcf.ucam.org>
S:	Maintained
F:	drivers/platform/x86/dell-wmi.c

DESIGNWARE USB3 DRD IP DRIVER
M:	Felipe Balbi <balbi@ti.com>
L:	linux-usb@vger.kernel.org
L:	linux-omap@vger.kernel.org
T:	git git://git.kernel.org/pub/scm/linux/kernel/git/balbi/usb.git
S:	Maintained
F:	drivers/usb/dwc3/

DEVICE FREQUENCY (DEVFREQ)
M:	MyungJoo Ham <myungjoo.ham@samsung.com>
M:	Kyungmin Park <kyungmin.park@samsung.com>
L:	linux-kernel@vger.kernel.org
S:	Maintained
F:	drivers/devfreq/

DEVICE NUMBER REGISTRY
M:	Torben Mathiasen <device@lanana.org>
W:	http://lanana.org/docs/device-list/index.html
S:	Maintained

DEVICE-MAPPER  (LVM)
M:	Alasdair Kergon <agk@redhat.com>
M:	dm-devel@redhat.com
L:	dm-devel@redhat.com
W:	http://sources.redhat.com/dm
Q:	http://patchwork.kernel.org/project/dm-devel/list/
T:	quilt http://people.redhat.com/agk/patches/linux/editing/
S:	Maintained
F:	Documentation/device-mapper/
F:	drivers/md/dm*
F:	drivers/md/persistent-data/
F:	include/linux/device-mapper.h
F:	include/linux/dm-*.h

DIOLAN U2C-12 I2C DRIVER
M:	Guenter Roeck <linux@roeck-us.net>
L:	linux-i2c@vger.kernel.org
S:	Maintained
F:	drivers/i2c/busses/i2c-diolan-u2c.c

DIRECTORY NOTIFICATION (DNOTIFY)
M:	Eric Paris <eparis@parisplace.org>
S:	Maintained
F:	Documentation/filesystems/dnotify.txt
F:	fs/notify/dnotify/
F:	include/linux/dnotify.h

DISK GEOMETRY AND PARTITION HANDLING
M:	Andries Brouwer <aeb@cwi.nl>
W:	http://www.win.tue.nl/~aeb/linux/Large-Disk.html
W:	http://www.win.tue.nl/~aeb/linux/zip/zip-1.html
W:	http://www.win.tue.nl/~aeb/partitions/partition_types-1.html
S:	Maintained

DISKQUOTA
M:	Jan Kara <jack@suse.cz>
S:	Maintained
F:	Documentation/filesystems/quota.txt
F:	fs/quota/
F:	include/linux/quota*.h
F:	include/uapi/linux/quota*.h

DISPLAYLINK USB 2.0 FRAMEBUFFER DRIVER (UDLFB)
M:	Bernie Thompson <bernie@plugable.com>
L:	linux-fbdev@vger.kernel.org
S:	Maintained
W:	http://plugable.com/category/projects/udlfb/
F:	drivers/video/udlfb.c
F:	include/video/udlfb.h
F:	Documentation/fb/udlfb.txt

DISTRIBUTED LOCK MANAGER (DLM)
M:	Christine Caulfield <ccaulfie@redhat.com>
M:	David Teigland <teigland@redhat.com>
L:	cluster-devel@redhat.com
W:	http://sources.redhat.com/cluster/
T:	git git://git.kernel.org/pub/scm/linux/kernel/git/teigland/dlm.git
S:	Supported
F:	fs/dlm/

DMA BUFFER SHARING FRAMEWORK
M:	Sumit Semwal <sumit.semwal@linaro.org>
S:	Maintained
L:	linux-media@vger.kernel.org
L:	dri-devel@lists.freedesktop.org
L:	linaro-mm-sig@lists.linaro.org
F:	drivers/base/dma-buf*
F:	include/linux/dma-buf*
F:	Documentation/dma-buf-sharing.txt
T:	git git://git.linaro.org/people/sumitsemwal/linux-dma-buf.git

DMA GENERIC OFFLOAD ENGINE SUBSYSTEM
M:	Vinod Koul <vinod.koul@intel.com>
M:	Dan Williams <djbw@fb.com>
S:	Supported
F:	drivers/dma/
F:	include/linux/dma*
T:	git git://git.kernel.org/pub/scm/linux/kernel/git/djbw/async_tx.git
T:	git git://git.infradead.org/users/vkoul/slave-dma.git (slave-dma)

DME1737 HARDWARE MONITOR DRIVER
M:	Juerg Haefliger <juergh@gmail.com>
L:	lm-sensors@lm-sensors.org
S:	Maintained
F:	Documentation/hwmon/dme1737
F:	drivers/hwmon/dme1737.c

DOCKING STATION DRIVER
M:	Shaohua Li <shaohua.li@intel.com>
L:	linux-acpi@vger.kernel.org
S:	Supported
F:	drivers/acpi/dock.c

DOCUMENTATION
M:	Rob Landley <rob@landley.net>
L:	linux-doc@vger.kernel.org
T:	TBD
S:	Maintained
F:	Documentation/

DOUBLETALK DRIVER
M:	"James R. Van Zandt" <jrv@vanzandt.mv.com>
L:	blinux-list@redhat.com
S:	Maintained
F:	drivers/char/dtlk.c
F:	include/linux/dtlk.h

DPT_I2O SCSI RAID DRIVER
M:	Adaptec OEM Raid Solutions <aacraid@adaptec.com>
L:	linux-scsi@vger.kernel.org
W:	http://www.adaptec.com/
S:	Maintained
F:	drivers/scsi/dpt*
F:	drivers/scsi/dpt/

DRBD DRIVER
P:	Philipp Reisner
P:	Lars Ellenberg
M:	drbd-dev@lists.linbit.com
L:	drbd-user@lists.linbit.com
W:	http://www.drbd.org
T:	git git://git.drbd.org/linux-2.6-drbd.git drbd
T:	git git://git.drbd.org/drbd-8.3.git
S:	Supported
F:	drivers/block/drbd/
F:	lib/lru_cache.c
F:	Documentation/blockdev/drbd/

DRIVER CORE, KOBJECTS, DEBUGFS AND SYSFS
M:	Greg Kroah-Hartman <gregkh@linuxfoundation.org>
T:	git git://git.kernel.org/pub/scm/linux/kernel/git/gregkh/driver-core.git
S:	Supported
F:	Documentation/kobject.txt
F:	drivers/base/
F:	fs/sysfs/
F:	fs/debugfs/
F:	include/linux/kobj*
F:	include/linux/debugfs.h
F:	lib/kobj*

DRM DRIVERS
M:	David Airlie <airlied@linux.ie>
L:	dri-devel@lists.freedesktop.org
T:	git git://git.kernel.org/pub/scm/linux/kernel/git/airlied/drm-2.6.git
S:	Maintained
F:	drivers/gpu/drm/
F:	include/drm/
F:	include/uapi/drm/

INTEL DRM DRIVERS (excluding Poulsbo, Moorestown and derivative chipsets)
M:	Daniel Vetter <daniel.vetter@ffwll.ch>
L:	intel-gfx@lists.freedesktop.org (subscribers-only)
L:	dri-devel@lists.freedesktop.org
T:	git git://people.freedesktop.org/~danvet/drm-intel
S:	Supported
F:	drivers/gpu/drm/i915
F:	include/drm/i915*
F:	include/uapi/drm/i915*

DRM DRIVERS FOR EXYNOS
M:	Inki Dae <inki.dae@samsung.com>
M:	Joonyoung Shim <jy0922.shim@samsung.com>
M:	Seung-Woo Kim <sw0312.kim@samsung.com>
M:	Kyungmin Park <kyungmin.park@samsung.com>
L:	dri-devel@lists.freedesktop.org
T:	git git://git.kernel.org/pub/scm/linux/kernel/git/daeinki/drm-exynos.git
S:	Supported
F:	drivers/gpu/drm/exynos
F:	include/drm/exynos*
F:	include/uapi/drm/exynos*

DRM DRIVERS FOR NVIDIA TEGRA
M:	Thierry Reding <thierry.reding@avionic-design.de>
L:	dri-devel@lists.freedesktop.org
L:	linux-tegra@vger.kernel.org
T:	git git://gitorious.org/thierryreding/linux.git
S:	Maintained
F:	drivers/gpu/drm/tegra/
F:	Documentation/devicetree/bindings/gpu/nvidia,tegra20-host1x.txt

DSBR100 USB FM RADIO DRIVER
M:	Alexey Klimov <klimov.linux@gmail.com>
L:	linux-media@vger.kernel.org
T:	git git://linuxtv.org/media_tree.git
S:	Maintained
F:	drivers/media/radio/dsbr100.c

DSCC4 DRIVER
M:	Francois Romieu <romieu@fr.zoreil.com>
L:	netdev@vger.kernel.org
S:	Maintained
F:	drivers/net/wan/dscc4.c

DVB_USB_AF9015 MEDIA DRIVER
M:	Antti Palosaari <crope@iki.fi>
L:	linux-media@vger.kernel.org
W:	http://linuxtv.org/
W:	http://palosaari.fi/linux/
Q:	http://patchwork.linuxtv.org/project/linux-media/list/
T:	git git://linuxtv.org/anttip/media_tree.git
S:	Maintained
F:	drivers/media/usb/dvb-usb-v2/af9015*

DVB_USB_AF9035 MEDIA DRIVER
M:	Antti Palosaari <crope@iki.fi>
L:	linux-media@vger.kernel.org
W:	http://linuxtv.org/
W:	http://palosaari.fi/linux/
Q:	http://patchwork.linuxtv.org/project/linux-media/list/
T:	git git://linuxtv.org/anttip/media_tree.git
S:	Maintained
F:	drivers/media/usb/dvb-usb-v2/af9035*

DVB_USB_ANYSEE MEDIA DRIVER
M:	Antti Palosaari <crope@iki.fi>
L:	linux-media@vger.kernel.org
W:	http://linuxtv.org/
W:	http://palosaari.fi/linux/
Q:	http://patchwork.linuxtv.org/project/linux-media/list/
T:	git git://linuxtv.org/anttip/media_tree.git
S:	Maintained
F:	drivers/media/usb/dvb-usb-v2/anysee*

DVB_USB_AU6610 MEDIA DRIVER
M:	Antti Palosaari <crope@iki.fi>
L:	linux-media@vger.kernel.org
W:	http://linuxtv.org/
W:	http://palosaari.fi/linux/
Q:	http://patchwork.linuxtv.org/project/linux-media/list/
T:	git git://linuxtv.org/anttip/media_tree.git
S:	Maintained
F:	drivers/media/usb/dvb-usb-v2/au6610*

DVB_USB_CE6230 MEDIA DRIVER
M:	Antti Palosaari <crope@iki.fi>
L:	linux-media@vger.kernel.org
W:	http://linuxtv.org/
W:	http://palosaari.fi/linux/
Q:	http://patchwork.linuxtv.org/project/linux-media/list/
T:	git git://linuxtv.org/anttip/media_tree.git
S:	Maintained
F:	drivers/media/usb/dvb-usb-v2/ce6230*

DVB_USB_CXUSB MEDIA DRIVER
M:	Michael Krufky <mkrufky@linuxtv.org>
L:	linux-media@vger.kernel.org
W:	http://linuxtv.org/
W:	http://github.com/mkrufky
Q:	http://patchwork.linuxtv.org/project/linux-media/list/
T:	git git://linuxtv.org/media_tree.git
S:	Maintained
F:	drivers/media/usb/dvb-usb/cxusb*

DVB_USB_CYPRESS_FIRMWARE MEDIA DRIVER
M:	Antti Palosaari <crope@iki.fi>
L:	linux-media@vger.kernel.org
W:	http://linuxtv.org/
W:	http://palosaari.fi/linux/
Q:	http://patchwork.linuxtv.org/project/linux-media/list/
T:	git git://linuxtv.org/anttip/media_tree.git
S:	Maintained
F:	drivers/media/usb/dvb-usb-v2/cypress_firmware*

DVB_USB_EC168 MEDIA DRIVER
M:	Antti Palosaari <crope@iki.fi>
L:	linux-media@vger.kernel.org
W:	http://linuxtv.org/
W:	http://palosaari.fi/linux/
Q:	http://patchwork.linuxtv.org/project/linux-media/list/
T:	git git://linuxtv.org/anttip/media_tree.git
S:	Maintained
F:	drivers/media/usb/dvb-usb-v2/ec168*

DVB_USB_MXL111SF MEDIA DRIVER
M:	Michael Krufky <mkrufky@linuxtv.org>
L:	linux-media@vger.kernel.org
W:	http://linuxtv.org/
W:	http://github.com/mkrufky
Q:	http://patchwork.linuxtv.org/project/linux-media/list/
T:	git git://linuxtv.org/mkrufky/mxl111sf.git
S:	Maintained
F:	drivers/media/usb/dvb-usb-v2/mxl111sf*

DVB_USB_RTL28XXU MEDIA DRIVER
M:	Antti Palosaari <crope@iki.fi>
L:	linux-media@vger.kernel.org
W:	http://linuxtv.org/
W:	http://palosaari.fi/linux/
Q:	http://patchwork.linuxtv.org/project/linux-media/list/
T:	git git://linuxtv.org/anttip/media_tree.git
S:	Maintained
F:	drivers/media/usb/dvb-usb-v2/rtl28xxu*

DVB_USB_V2 MEDIA DRIVER
M:	Antti Palosaari <crope@iki.fi>
L:	linux-media@vger.kernel.org
W:	http://linuxtv.org/
W:	http://palosaari.fi/linux/
Q:	http://patchwork.linuxtv.org/project/linux-media/list/
T:	git git://linuxtv.org/anttip/media_tree.git
S:	Maintained
F:	drivers/media/usb/dvb-usb-v2/dvb_usb*
F:	drivers/media/usb/dvb-usb-v2/usb_urb.c

DYNAMIC DEBUG
M:	Jason Baron <jbaron@redhat.com>
S:	Maintained
F:	lib/dynamic_debug.c
F:	include/linux/dynamic_debug.h

DZ DECSTATION DZ11 SERIAL DRIVER
M:	"Maciej W. Rozycki" <macro@linux-mips.org>
S:	Maintained
F:	drivers/tty/serial/dz.*

E4000 MEDIA DRIVER
M:	Antti Palosaari <crope@iki.fi>
L:	linux-media@vger.kernel.org
W:	http://linuxtv.org/
W:	http://palosaari.fi/linux/
Q:	http://patchwork.linuxtv.org/project/linux-media/list/
T:	git git://linuxtv.org/anttip/media_tree.git
S:	Maintained
F:	drivers/media/tuners/e4000*

EATA-DMA SCSI DRIVER
M:	Michael Neuffer <mike@i-Connect.Net>
L:	linux-eata@i-connect.net
L:	linux-scsi@vger.kernel.org
S:	Maintained
F:	drivers/scsi/eata*

EATA ISA/EISA/PCI SCSI DRIVER
M:	Dario Ballabio <ballabio_dario@emc.com>
L:	linux-scsi@vger.kernel.org
S:	Maintained
F:	drivers/scsi/eata.c

EATA-PIO SCSI DRIVER
M:	Michael Neuffer <mike@i-Connect.Net>
L:	linux-eata@i-connect.net
L:	linux-scsi@vger.kernel.org
S:	Maintained
F:	drivers/scsi/eata_pio.*

EBTABLES
M:	Bart De Schuymer <bart.de.schuymer@pandora.be>
L:	netfilter-devel@vger.kernel.org
W:	http://ebtables.sourceforge.net/
S:	Maintained
F:	include/linux/netfilter_bridge/ebt_*.h
F:	include/uapi/linux/netfilter_bridge/ebt_*.h
F:	net/bridge/netfilter/ebt*.c

EC100 MEDIA DRIVER
M:	Antti Palosaari <crope@iki.fi>
L:	linux-media@vger.kernel.org
W:	http://linuxtv.org/
W:	http://palosaari.fi/linux/
Q:	http://patchwork.linuxtv.org/project/linux-media/list/
T:	git git://linuxtv.org/anttip/media_tree.git
S:	Maintained
F:	drivers/media/dvb-frontends/ec100*

ECRYPT FILE SYSTEM
M:	Tyler Hicks <tyhicks@canonical.com>
M:	Dustin Kirkland <dustin.kirkland@gazzang.com>
L:	ecryptfs@vger.kernel.org
W:	https://launchpad.net/ecryptfs
S:	Supported
F:	Documentation/filesystems/ecryptfs.txt
F:	fs/ecryptfs/

EDAC-CORE
M:	Doug Thompson <dougthompson@xmission.com>
L:	linux-edac@vger.kernel.org
W:	bluesmoke.sourceforge.net
S:	Supported
F:	Documentation/edac.txt
F:	drivers/edac/
F:	include/linux/edac.h

EDAC-AMD64
M:	Doug Thompson <dougthompson@xmission.com>
M:	Borislav Petkov <bp@alien8.de>
L:	linux-edac@vger.kernel.org
W:	bluesmoke.sourceforge.net
S:	Maintained
F:	drivers/edac/amd64_edac*

EDAC-CAVIUM
M:	Ralf Baechle <ralf@linux-mips.org>
M:	David Daney <david.daney@cavium.com>
L:	linux-edac@vger.kernel.org
L:	linux-mips@linux-mips.org
W:	bluesmoke.sourceforge.net
S:	Supported
F:	drivers/edac/octeon_edac*

EDAC-E752X
M:	Mark Gross <mark.gross@intel.com>
M:	Doug Thompson <dougthompson@xmission.com>
L:	linux-edac@vger.kernel.org
W:	bluesmoke.sourceforge.net
S:	Maintained
F:	drivers/edac/e752x_edac.c

EDAC-E7XXX
M:	Doug Thompson <dougthompson@xmission.com>
L:	linux-edac@vger.kernel.org
W:	bluesmoke.sourceforge.net
S:	Maintained
F:	drivers/edac/e7xxx_edac.c

EDAC-GHES
M:	Mauro Carvalho Chehab <mchehab@redhat.com>
L:	linux-edac@vger.kernel.org
W:	bluesmoke.sourceforge.net
S:	Maintained
F:	drivers/edac/ghes-edac.c

EDAC-I82443BXGX
M:	Tim Small <tim@buttersideup.com>
L:	linux-edac@vger.kernel.org
W:	bluesmoke.sourceforge.net
S:	Maintained
F:	drivers/edac/i82443bxgx_edac.c

EDAC-I3000
M:	Jason Uhlenkott <juhlenko@akamai.com>
L:	linux-edac@vger.kernel.org
W:	bluesmoke.sourceforge.net
S:	Maintained
F:	drivers/edac/i3000_edac.c

EDAC-I5000
M:	Doug Thompson <dougthompson@xmission.com>
L:	linux-edac@vger.kernel.org
W:	bluesmoke.sourceforge.net
S:	Maintained
F:	drivers/edac/i5000_edac.c

EDAC-I5400
M:	Mauro Carvalho Chehab <mchehab@redhat.com>
L:	linux-edac@vger.kernel.org
W:	bluesmoke.sourceforge.net
S:	Maintained
F:	drivers/edac/i5400_edac.c

EDAC-I7300
M:	Mauro Carvalho Chehab <mchehab@redhat.com>
L:	linux-edac@vger.kernel.org
W:	bluesmoke.sourceforge.net
S:	Maintained
F:	drivers/edac/i7300_edac.c

EDAC-I7CORE
M:	Mauro Carvalho Chehab <mchehab@redhat.com>
L:	linux-edac@vger.kernel.org
W:	bluesmoke.sourceforge.net
S:	Maintained
F:	drivers/edac/i7core_edac.c

EDAC-I82975X
M:	Ranganathan Desikan <ravi@jetztechnologies.com>
M:	"Arvind R." <arvino55@gmail.com>
L:	linux-edac@vger.kernel.org
W:	bluesmoke.sourceforge.net
S:	Maintained
F:	drivers/edac/i82975x_edac.c

EDAC-PASEMI
M:	Egor Martovetsky <egor@pasemi.com>
L:	linux-edac@vger.kernel.org
W:	bluesmoke.sourceforge.net
S:	Maintained
F:	drivers/edac/pasemi_edac.c

EDAC-R82600
M:	Tim Small <tim@buttersideup.com>
L:	linux-edac@vger.kernel.org
W:	bluesmoke.sourceforge.net
S:	Maintained
F:	drivers/edac/r82600_edac.c

EDAC-SBRIDGE
M:	Mauro Carvalho Chehab <mchehab@redhat.com>
L:	linux-edac@vger.kernel.org
W:	bluesmoke.sourceforge.net
S:	Maintained
F:	drivers/edac/sb_edac.c

EDIROL UA-101/UA-1000 DRIVER
M:	Clemens Ladisch <clemens@ladisch.de>
L:	alsa-devel@alsa-project.org (moderated for non-subscribers)
T:	git git://git.alsa-project.org/alsa-kernel.git
S:	Maintained
F:	sound/usb/misc/ua101.c

EXTENSIBLE FIRMWARE INTERFACE (EFI)
M:	Matt Fleming <matt.fleming@intel.com>
L:	linux-efi@vger.kernel.org
T:	git git://git.kernel.org/pub/scm/linux/kernel/git/mfleming/efi.git
S:	Maintained
F:	Documentation/x86/efi-stub.txt
F:	arch/ia64/kernel/efi.c
F:	arch/x86/boot/compressed/eboot.[ch]
F:	arch/x86/include/asm/efi.h
F:	arch/x86/platform/efi/*
F:	drivers/firmware/efivars.c
F:	include/linux/efi*.h

EFIFB FRAMEBUFFER DRIVER
L:	linux-fbdev@vger.kernel.org
M:	Peter Jones <pjones@redhat.com>
S:	Maintained
F:	drivers/video/efifb.c

EFS FILESYSTEM
W:	http://aeschi.ch.eu.org/efs/
S:	Orphan
F:	fs/efs/

EHCA (IBM GX bus InfiniBand adapter) DRIVER
M:	Hoang-Nam Nguyen <hnguyen@de.ibm.com>
M:	Christoph Raisch <raisch@de.ibm.com>
L:	linux-rdma@vger.kernel.org
S:	Supported
F:	drivers/infiniband/hw/ehca/

EHEA (IBM pSeries eHEA 10Gb ethernet adapter) DRIVER
M:	Thadeu Lima de Souza Cascardo <cascardo@linux.vnet.ibm.com>
L:	netdev@vger.kernel.org
S:	Maintained
F:	drivers/net/ethernet/ibm/ehea/

EM28XX VIDEO4LINUX DRIVER
M:	Mauro Carvalho Chehab <mchehab@redhat.com>
L:	linux-media@vger.kernel.org
W:	http://linuxtv.org
T:	git git://linuxtv.org/media_tree.git
S:	Maintained
F:	drivers/media/usb/em28xx/

EMBEDDED LINUX
M:	Paul Gortmaker <paul.gortmaker@windriver.com>
M:	Matt Mackall <mpm@selenic.com>
M:	David Woodhouse <dwmw2@infradead.org>
L:	linux-embedded@vger.kernel.org
S:	Maintained

EMULEX LPFC FC SCSI DRIVER
M:	James Smart <james.smart@emulex.com>
L:	linux-scsi@vger.kernel.org
W:	http://sourceforge.net/projects/lpfcxxxx
S:	Supported
F:	drivers/scsi/lpfc/

ENE CB710 FLASH CARD READER DRIVER
M:	Michał Mirosław <mirq-linux@rere.qmqm.pl>
S:	Maintained
F:	drivers/misc/cb710/
F:	drivers/mmc/host/cb710-mmc.*
F:	include/linux/cb710.h

ENE KB2426 (ENE0100/ENE020XX) INFRARED RECEIVER
M:	Maxim Levitsky <maximlevitsky@gmail.com>
S:	Maintained
F:	drivers/media/rc/ene_ir.*

EPSON S1D13XXX FRAMEBUFFER DRIVER
M:	Kristoffer Ericson <kristoffer.ericson@gmail.com>
S:	Maintained
T:	git git://git.kernel.org/pub/scm/linux/kernel/git/kristoffer/linux-hpc.git
F:	drivers/video/s1d13xxxfb.c
F:	include/video/s1d13xxxfb.h

ETHERNET BRIDGE
M:	Stephen Hemminger <stephen@networkplumber.org>
L:	bridge@lists.linux-foundation.org
L:	netdev@vger.kernel.org
W:	http://www.linuxfoundation.org/en/Net:Bridge
S:	Maintained
F:	include/linux/netfilter_bridge/
F:	net/bridge/

EXT2 FILE SYSTEM
M:	Jan Kara <jack@suse.cz>
L:	linux-ext4@vger.kernel.org
S:	Maintained
F:	Documentation/filesystems/ext2.txt
F:	fs/ext2/
F:	include/linux/ext2*

EXT3 FILE SYSTEM
M:	Jan Kara <jack@suse.cz>
M:	Andrew Morton <akpm@linux-foundation.org>
M:	Andreas Dilger <adilger.kernel@dilger.ca>
L:	linux-ext4@vger.kernel.org
S:	Maintained
F:	Documentation/filesystems/ext3.txt
F:	fs/ext3/

EXT4 FILE SYSTEM
M:	"Theodore Ts'o" <tytso@mit.edu>
M:	Andreas Dilger <adilger.kernel@dilger.ca>
L:	linux-ext4@vger.kernel.org
W:	http://ext4.wiki.kernel.org
Q:	http://patchwork.ozlabs.org/project/linux-ext4/list/
S:	Maintained
F:	Documentation/filesystems/ext4.txt
F:	fs/ext4/

Extended Verification Module (EVM)
M:	Mimi Zohar <zohar@us.ibm.com>
S:	Supported
F:	security/integrity/evm/

EXTERNAL CONNECTOR SUBSYSTEM (EXTCON)
M:	MyungJoo Ham <myungjoo.ham@samsung.com>
M:	Chanwoo Choi <cw00.choi@samsung.com>
L:	linux-kernel@vger.kernel.org
S:	Maintained
F:	drivers/extcon/
F:	Documentation/extcon/

EXYNOS DP DRIVER
M:	Jingoo Han <jg1.han@samsung.com>
L:	linux-fbdev@vger.kernel.org
S:	Maintained
F:	drivers/video/exynos/exynos_dp*
F:	include/video/exynos_dp*

EXYNOS MIPI DISPLAY DRIVERS
M:	Inki Dae <inki.dae@samsung.com>
M:	Donghwa Lee <dh09.lee@samsung.com>
M:	Kyungmin Park <kyungmin.park@samsung.com>
L:	linux-fbdev@vger.kernel.org
S:	Maintained
F:	drivers/video/exynos/exynos_mipi*
F:	include/video/exynos_mipi*

F71805F HARDWARE MONITORING DRIVER
M:	Jean Delvare <khali@linux-fr.org>
L:	lm-sensors@lm-sensors.org
S:	Maintained
F:	Documentation/hwmon/f71805f
F:	drivers/hwmon/f71805f.c

FC0011 TUNER DRIVER
M:	Michael Buesch <m@bues.ch>
L:	linux-media@vger.kernel.org
S:	Maintained
F:	drivers/media/tuners/fc0011.h
F:	drivers/media/tuners/fc0011.c

FC2580 MEDIA DRIVER
M:	Antti Palosaari <crope@iki.fi>
L:	linux-media@vger.kernel.org
W:	http://linuxtv.org/
W:	http://palosaari.fi/linux/
Q:	http://patchwork.linuxtv.org/project/linux-media/list/
T:	git git://linuxtv.org/anttip/media_tree.git
S:	Maintained
F:	drivers/media/tuners/fc2580*

FANOTIFY
M:	Eric Paris <eparis@redhat.com>
S:	Maintained
F:	fs/notify/fanotify/
F:	include/linux/fanotify.h
F:	include/uapi/linux/fanotify.h

FARSYNC SYNCHRONOUS DRIVER
M:	Kevin Curtis <kevin.curtis@farsite.co.uk>
W:	http://www.farsite.co.uk/
S:	Supported
F:	drivers/net/wan/farsync.*

FAULT INJECTION SUPPORT
M:	Akinobu Mita <akinobu.mita@gmail.com>
S:	Supported
F:	Documentation/fault-injection/
F:	lib/fault-inject.c

FCOE SUBSYSTEM (libfc, libfcoe, fcoe)
M:	Robert Love <robert.w.love@intel.com>
L:	devel@open-fcoe.org
W:	www.Open-FCoE.org
S:	Supported
F:	drivers/scsi/libfc/
F:	drivers/scsi/fcoe/
F:	include/scsi/fc/
F:	include/scsi/libfc.h
F:	include/scsi/libfcoe.h
F:	include/uapi/scsi/fc/

FILE LOCKING (flock() and fcntl()/lockf())
M:	Matthew Wilcox <matthew@wil.cx>
L:	linux-fsdevel@vger.kernel.org
S:	Maintained
F:	include/linux/fcntl.h
F:	include/linux/fs.h
F:	include/uapi/linux/fcntl.h
F:	include/uapi/linux/fs.h
F:	fs/fcntl.c
F:	fs/locks.c

FILESYSTEMS (VFS and infrastructure)
M:	Alexander Viro <viro@zeniv.linux.org.uk>
L:	linux-fsdevel@vger.kernel.org
S:	Maintained
F:	fs/*

FINTEK F75375S HARDWARE MONITOR AND FAN CONTROLLER DRIVER
M:	Riku Voipio <riku.voipio@iki.fi>
L:	lm-sensors@lm-sensors.org
S:	Maintained
F:	drivers/hwmon/f75375s.c
F:	include/linux/f75375s.h

FIREWIRE AUDIO DRIVERS
M:	Clemens Ladisch <clemens@ladisch.de>
L:	alsa-devel@alsa-project.org (moderated for non-subscribers)
T:	git git://git.alsa-project.org/alsa-kernel.git
S:	Maintained
F:	sound/firewire/

FIREWIRE MEDIA DRIVERS (firedtv)
M:	Stefan Richter <stefanr@s5r6.in-berlin.de>
L:	linux-media@vger.kernel.org
L:	linux1394-devel@lists.sourceforge.net
T:	git git://git.kernel.org/pub/scm/linux/kernel/git/mchehab/linux-media.git
S:	Maintained
F:	drivers/media/firewire/

FIREWIRE SBP-2 TARGET
M:	Chris Boot <bootc@bootc.net>
L:	linux-scsi@vger.kernel.org
L:	target-devel@vger.kernel.org
L:	linux1394-devel@lists.sourceforge.net
T:	git git://git.kernel.org/pub/scm/linux/kernel/git/nab/lio-core-2.6.git master
S:	Maintained
F:	drivers/target/sbp/

FIREWIRE SUBSYSTEM
M:	Stefan Richter <stefanr@s5r6.in-berlin.de>
L:	linux1394-devel@lists.sourceforge.net
W:	http://ieee1394.wiki.kernel.org/
T:	git git://git.kernel.org/pub/scm/linux/kernel/git/ieee1394/linux1394.git
S:	Maintained
F:	drivers/firewire/
F:	include/linux/firewire.h
F:	include/uapi/linux/firewire*.h
F:	tools/firewire/

FIRMWARE LOADER (request_firmware)
M:	Ming Lei <ming.lei@canonical.com>
L:	linux-kernel@vger.kernel.org
S:	Maintained
F:	Documentation/firmware_class/
F:	drivers/base/firmware*.c
F:	include/linux/firmware.h

FLOPPY DRIVER
M:	Jiri Kosina <jkosina@suse.cz>
T:	git git://git.kernel.org/pub/scm/linux/kernel/git/jikos/floppy.git
S:	Odd fixes
F:	drivers/block/floppy.c

FPU EMULATOR
M:	Bill Metzenthen <billm@melbpc.org.au>
W:	http://floatingpoint.sourceforge.net/emulator/index.html
S:	Maintained
F:	arch/x86/math-emu/

FRAME RELAY DLCI/FRAD (Sangoma drivers too)
L:	netdev@vger.kernel.org
S:	Orphan
F:	drivers/net/wan/dlci.c
F:	drivers/net/wan/sdla.c

FRAMEBUFFER LAYER
M:	Florian Tobias Schandinat <FlorianSchandinat@gmx.de>
L:	linux-fbdev@vger.kernel.org
W:	http://linux-fbdev.sourceforge.net/
Q:	http://patchwork.kernel.org/project/linux-fbdev/list/
T:	git git://github.com/schandinat/linux-2.6.git fbdev-next
S:	Maintained
F:	Documentation/fb/
F:	Documentation/devicetree/bindings/fb/
F:	drivers/video/
F:	include/video/
F:	include/linux/fb.h
F:	include/uapi/video/
F:	include/uapi/linux/fb.h

FREESCALE DIU FRAMEBUFFER DRIVER
M:	Timur Tabi <timur@tabi.org>
L:	linux-fbdev@vger.kernel.org
S:	Maintained
F:	drivers/video/fsl-diu-fb.*

FREESCALE DMA DRIVER
M:	Li Yang <leoli@freescale.com>
M:	Zhang Wei <zw@zh-kernel.org>
L:	linuxppc-dev@lists.ozlabs.org
S:	Maintained
F:	drivers/dma/fsldma.*

FREESCALE I2C CPM DRIVER
M:	Jochen Friedrich <jochen@scram.de>
L:	linuxppc-dev@lists.ozlabs.org
L:	linux-i2c@vger.kernel.org
S:	Maintained
F:	drivers/i2c/busses/i2c-cpm.c

FREESCALE IMX / MXC FRAMEBUFFER DRIVER
M:	Sascha Hauer <kernel@pengutronix.de>
L:	linux-fbdev@vger.kernel.org
L:	linux-arm-kernel@lists.infradead.org (moderated for non-subscribers)
S:	Maintained
F:	include/linux/platform_data/video-imxfb.h
F:	drivers/video/imxfb.c

FREESCALE SOC FS_ENET DRIVER
M:	Pantelis Antoniou <pantelis.antoniou@gmail.com>
M:	Vitaly Bordug <vbordug@ru.mvista.com>
L:	linuxppc-dev@lists.ozlabs.org
L:	netdev@vger.kernel.org
S:	Maintained
F:	drivers/net/ethernet/freescale/fs_enet/
F:	include/linux/fs_enet_pd.h

FREESCALE QUICC ENGINE LIBRARY
L:	linuxppc-dev@lists.ozlabs.org
S:	Orphan
F:	arch/powerpc/sysdev/qe_lib/
F:	arch/powerpc/include/asm/*qe.h

FREESCALE USB PERIPHERAL DRIVERS
M:	Li Yang <leoli@freescale.com>
L:	linux-usb@vger.kernel.org
L:	linuxppc-dev@lists.ozlabs.org
S:	Maintained
F:	drivers/usb/gadget/fsl*

FREESCALE QUICC ENGINE UCC ETHERNET DRIVER
M:	Li Yang <leoli@freescale.com>
L:	netdev@vger.kernel.org
L:	linuxppc-dev@lists.ozlabs.org
S:	Maintained
F:	drivers/net/ethernet/freescale/ucc_geth*

FREESCALE QUICC ENGINE UCC UART DRIVER
M:	Timur Tabi <timur@tabi.org>
L:	linuxppc-dev@lists.ozlabs.org
S:	Maintained
F:	drivers/tty/serial/ucc_uart.c

FREESCALE SOC SOUND DRIVERS
M:	Timur Tabi <timur@tabi.org>
L:	alsa-devel@alsa-project.org (moderated for non-subscribers)
L:	linuxppc-dev@lists.ozlabs.org
S:	Maintained
F:	sound/soc/fsl/fsl*
F:	sound/soc/fsl/mpc8610_hpcd.c

FREEVXFS FILESYSTEM
M:	Christoph Hellwig <hch@infradead.org>
W:	ftp://ftp.openlinux.org/pub/people/hch/vxfs
S:	Maintained
F:	fs/freevxfs/

FREEZER
M:	Pavel Machek <pavel@ucw.cz>
M:	"Rafael J. Wysocki" <rjw@sisk.pl>
L:	linux-pm@vger.kernel.org
S:	Supported
F:	Documentation/power/freezing-of-tasks.txt
F:	include/linux/freezer.h
F:	kernel/freezer.c

FRONTSWAP API
M:	Konrad Rzeszutek Wilk <konrad.wilk@oracle.com>
L:	linux-kernel@vger.kernel.org
S:	Maintained
F:	mm/frontswap.c
F:	include/linux/frontswap.h

FS-CACHE: LOCAL CACHING FOR NETWORK FILESYSTEMS
M:	David Howells <dhowells@redhat.com>
L:	linux-cachefs@redhat.com
S:	Supported
F:	Documentation/filesystems/caching/
F:	fs/fscache/
F:	include/linux/fscache*.h

F2FS FILE SYSTEM
M:	Jaegeuk Kim <jaegeuk.kim@samsung.com>
L:	linux-f2fs-devel@lists.sourceforge.net
W:	http://en.wikipedia.org/wiki/F2FS
T:	git git://git.kernel.org/pub/scm/linux/kernel/git/jaegeuk/f2fs.git
S:	Maintained
F:	Documentation/filesystems/f2fs.txt
F:	fs/f2fs/
F:	include/linux/f2fs_fs.h

FUJITSU FR-V (FRV) PORT
M:	David Howells <dhowells@redhat.com>
S:	Maintained
F:	arch/frv/

FUJITSU LAPTOP EXTRAS
M:	Jonathan Woithe <jwoithe@just42.net>
L:	platform-driver-x86@vger.kernel.org
S:	Maintained
F:	drivers/platform/x86/fujitsu-laptop.c

FUJITSU M-5MO LS CAMERA ISP DRIVER
M:	Kyungmin Park <kyungmin.park@samsung.com>
M:	Heungjun Kim <riverful.kim@samsung.com>
L:	linux-media@vger.kernel.org
S:	Maintained
F:	drivers/media/i2c/m5mols/
F:	include/media/m5mols.h

FUJITSU TABLET EXTRAS
M:	Robert Gerlach <khnz@gmx.de>
L:	platform-driver-x86@vger.kernel.org
S:	Maintained
F:	drivers/platform/x86/fujitsu-tablet.c

FUSE: FILESYSTEM IN USERSPACE
M:	Miklos Szeredi <miklos@szeredi.hu>
L:	fuse-devel@lists.sourceforge.net
W:	http://fuse.sourceforge.net/
S:	Maintained
F:	fs/fuse/
F:	include/uapi/linux/fuse.h

FUTURE DOMAIN TMC-16x0 SCSI DRIVER (16-bit)
M:	Rik Faith <faith@cs.unc.edu>
L:	linux-scsi@vger.kernel.org
S:	Odd Fixes (e.g., new signatures)
F:	drivers/scsi/fdomain.*

GDT SCSI DISK ARRAY CONTROLLER DRIVER
M:	Achim Leubner <achim_leubner@adaptec.com>
L:	linux-scsi@vger.kernel.org
W:	http://www.icp-vortex.com/
S:	Supported
F:	drivers/scsi/gdt*

GEMTEK FM RADIO RECEIVER DRIVER
M:	Hans Verkuil <hverkuil@xs4all.nl>
L:	linux-media@vger.kernel.org
T:	git git://linuxtv.org/media_tree.git
W:	http://linuxtv.org
S:	Maintained
F:	drivers/media/radio/radio-gemtek*

GENERIC GPIO I2C DRIVER
M:	Haavard Skinnemoen <hskinnemoen@gmail.com>
S:	Supported
F:	drivers/i2c/busses/i2c-gpio.c
F:	include/linux/i2c-gpio.h

GENERIC GPIO I2C MULTIPLEXER DRIVER
M:	Peter Korsgaard <peter.korsgaard@barco.com>
L:	linux-i2c@vger.kernel.org
S:	Supported
F:	drivers/i2c/muxes/i2c-mux-gpio.c
F:	include/linux/i2c-mux-gpio.h
F:	Documentation/i2c/muxes/i2c-mux-gpio

GENERIC HDLC (WAN) DRIVERS
M:	Krzysztof Halasa <khc@pm.waw.pl>
W:	http://www.kernel.org/pub/linux/utils/net/hdlc/
S:	Maintained
F:	drivers/net/wan/c101.c
F:	drivers/net/wan/hd6457*
F:	drivers/net/wan/hdlc*
F:	drivers/net/wan/n2.c
F:	drivers/net/wan/pc300too.c
F:	drivers/net/wan/pci200syn.c
F:	drivers/net/wan/wanxl*

GENERIC INCLUDE/ASM HEADER FILES
M:	Arnd Bergmann <arnd@arndb.de>
L:	linux-arch@vger.kernel.org
T:	git git://git.kernel.org/pub/scm/linux/kernel/git/arnd/asm-generic.git
S:	Maintained
F:	include/asm-generic
F:	include/uapi/asm-generic

GENERIC UIO DRIVER FOR PCI DEVICES
M:	"Michael S. Tsirkin" <mst@redhat.com>
L:	kvm@vger.kernel.org
S:	Supported
F:	drivers/uio/uio_pci_generic.c

GFS2 FILE SYSTEM
M:	Steven Whitehouse <swhiteho@redhat.com>
L:	cluster-devel@redhat.com
W:	http://sources.redhat.com/cluster/
T:	git git://git.kernel.org/pub/scm/linux/kernel/git/steve/gfs2-3.0-fixes.git
T:	git git://git.kernel.org/pub/scm/linux/kernel/git/steve/gfs2-3.0-nmw.git
S:	Supported
F:	Documentation/filesystems/gfs2*.txt
F:	fs/gfs2/
F:	include/uapi/linux/gfs2_ondisk.h

GIGASET ISDN DRIVERS
M:	Hansjoerg Lipp <hjlipp@web.de>
M:	Tilman Schmidt <tilman@imap.cc>
L:	gigaset307x-common@lists.sourceforge.net
W:	http://gigaset307x.sourceforge.net/
S:	Maintained
F:	Documentation/isdn/README.gigaset
F:	drivers/isdn/gigaset/
F:	include/uapi/linux/gigaset_dev.h

GPIO SUBSYSTEM
M:	Grant Likely <grant.likely@secretlab.ca>
M:	Linus Walleij <linus.walleij@linaro.org>
S:	Maintained
T:	git git://git.secretlab.ca/git/linux-2.6.git
F:	Documentation/gpio.txt
F:	drivers/gpio/
F:	include/linux/gpio*
F:	include/asm-generic/gpio.h

GRE DEMULTIPLEXER DRIVER
M:	Dmitry Kozlov <xeb@mail.ru>
L:	netdev@vger.kernel.org
S:	Maintained
F:	net/ipv4/gre.c
F:	include/net/gre.h

GRETH 10/100/1G Ethernet MAC device driver
M:	Kristoffer Glembo <kristoffer@gaisler.com>
L:	netdev@vger.kernel.org
S:	Maintained
F:	drivers/net/ethernet/aeroflex/

GSPCA FINEPIX SUBDRIVER
M:	Frank Zago <frank@zago.net>
L:	linux-media@vger.kernel.org
T:	git git://linuxtv.org/media_tree.git
S:	Maintained
F:	drivers/media/usb/gspca/finepix.c

GSPCA GL860 SUBDRIVER
M:	Olivier Lorin <o.lorin@laposte.net>
L:	linux-media@vger.kernel.org
T:	git git://linuxtv.org/media_tree.git
S:	Maintained
F:	drivers/media/usb/gspca/gl860/

GSPCA M5602 SUBDRIVER
M:	Erik Andren <erik.andren@gmail.com>
L:	linux-media@vger.kernel.org
T:	git git://linuxtv.org/media_tree.git
S:	Maintained
F:	drivers/media/usb/gspca/m5602/

GSPCA PAC207 SONIXB SUBDRIVER
M:	Hans de Goede <hdegoede@redhat.com>
L:	linux-media@vger.kernel.org
T:	git git://linuxtv.org/media_tree.git
S:	Maintained
F:	drivers/media/usb/gspca/pac207.c

GSPCA SN9C20X SUBDRIVER
M:	Brian Johnson <brijohn@gmail.com>
L:	linux-media@vger.kernel.org
T:	git git://linuxtv.org/media_tree.git
S:	Maintained
F:	drivers/media/usb/gspca/sn9c20x.c

GSPCA T613 SUBDRIVER
M:	Leandro Costantino <lcostantino@gmail.com>
L:	linux-media@vger.kernel.org
T:	git git://linuxtv.org/media_tree.git
S:	Maintained
F:	drivers/media/usb/gspca/t613.c

GSPCA USB WEBCAM DRIVER
M:	Hans de Goede <hdegoede@redhat.com>
L:	linux-media@vger.kernel.org
T:	git git://linuxtv.org/media_tree.git
S:	Maintained
F:	drivers/media/usb/gspca/

STK1160 USB VIDEO CAPTURE DRIVER
M:	Ezequiel Garcia <elezegarcia@gmail.com>
L:	linux-media@vger.kernel.org
T:	git git://linuxtv.org/media_tree.git
S:	Maintained
F:	drivers/media/usb/stk1160/

HARD DRIVE ACTIVE PROTECTION SYSTEM (HDAPS) DRIVER
M:	Frank Seidel <frank@f-seidel.de>
L:	platform-driver-x86@vger.kernel.org
W:	http://www.kernel.org/pub/linux/kernel/people/fseidel/hdaps/
S:	Maintained
F:	drivers/platform/x86/hdaps.c

HWPOISON MEMORY FAILURE HANDLING
M:	Andi Kleen <andi@firstfloor.org>
L:	linux-mm@kvack.org
T:	git git://git.kernel.org/pub/scm/linux/kernel/git/ak/linux-mce-2.6.git hwpoison
S:	Maintained
F:	mm/memory-failure.c
F:	mm/hwpoison-inject.c

HYPERVISOR VIRTUAL CONSOLE DRIVER
L:	linuxppc-dev@lists.ozlabs.org
S:	Odd Fixes
F:	drivers/tty/hvc/

HARDWARE MONITORING
M:	Jean Delvare <khali@linux-fr.org>
M:	Guenter Roeck <linux@roeck-us.net>
L:	lm-sensors@lm-sensors.org
W:	http://www.lm-sensors.org/
T:	quilt kernel.org/pub/linux/kernel/people/jdelvare/linux-2.6/jdelvare-hwmon/
T:	git git://git.kernel.org/pub/scm/linux/kernel/git/groeck/linux-staging.git
S:	Maintained
F:	Documentation/hwmon/
F:	drivers/hwmon/
F:	include/linux/hwmon*.h

HARDWARE RANDOM NUMBER GENERATOR CORE
M:	Matt Mackall <mpm@selenic.com>
M:	Herbert Xu <herbert@gondor.apana.org.au>
S:	Odd fixes
F:	Documentation/hw_random.txt
F:	drivers/char/hw_random/
F:	include/linux/hw_random.h

HARDWARE SPINLOCK CORE
M:	Ohad Ben-Cohen <ohad@wizery.com>
S:	Maintained
F:	Documentation/hwspinlock.txt
F:	drivers/hwspinlock/hwspinlock_*
F:	include/linux/hwspinlock.h

HARMONY SOUND DRIVER
L:	linux-parisc@vger.kernel.org
S:	Maintained
F:	sound/parisc/harmony.*

HD29L2 MEDIA DRIVER
M:	Antti Palosaari <crope@iki.fi>
L:	linux-media@vger.kernel.org
W:	http://linuxtv.org/
W:	http://palosaari.fi/linux/
Q:	http://patchwork.linuxtv.org/project/linux-media/list/
T:	git git://linuxtv.org/anttip/media_tree.git
S:	Maintained
F:	drivers/media/dvb-frontends/hd29l2*

HEWLETT-PACKARD SMART2 RAID DRIVER
M:	Chirag Kantharia <chirag.kantharia@hp.com>
L:	iss_storagedev@hp.com
S:	Maintained
F:	Documentation/blockdev/cpqarray.txt
F:	drivers/block/cpqarray.*

HEWLETT-PACKARD SMART ARRAY RAID DRIVER (hpsa)
M:	"Stephen M. Cameron" <scameron@beardog.cce.hp.com>
L:	iss_storagedev@hp.com
S:	Supported
F:	Documentation/scsi/hpsa.txt
F:	drivers/scsi/hpsa*.[ch]
F:	include/linux/cciss*.h
F:	include/uapi/linux/cciss*.h

HEWLETT-PACKARD SMART CISS RAID DRIVER (cciss)
M:	Mike Miller <mike.miller@hp.com>
L:	iss_storagedev@hp.com
S:	Supported
F:	Documentation/blockdev/cciss.txt
F:	drivers/block/cciss*
F:	include/linux/cciss_ioctl.h
F:	include/uapi/linux/cciss_ioctl.h

HFS FILESYSTEM
L:	linux-fsdevel@vger.kernel.org
S:	Orphan
F:	Documentation/filesystems/hfs.txt
F:	fs/hfs/

HGA FRAMEBUFFER DRIVER
M:	Ferenc Bakonyi <fero@drama.obuda.kando.hu>
L:	linux-nvidia@lists.surfsouth.com
W:	http://drama.obuda.kando.hu/~fero/cgi-bin/hgafb.shtml
S:	Maintained
F:	drivers/video/hgafb.c

HIBERNATION (aka Software Suspend, aka swsusp)
M:	Pavel Machek <pavel@ucw.cz>
M:	"Rafael J. Wysocki" <rjw@sisk.pl>
L:	linux-pm@vger.kernel.org
S:	Supported
F:	arch/x86/power/
F:	drivers/base/power/
F:	kernel/power/
F:	include/linux/suspend.h
F:	include/linux/freezer.h
F:	include/linux/pm.h
F:	arch/*/include/asm/suspend*.h

HID CORE LAYER
M:	Jiri Kosina <jkosina@suse.cz>
L:	linux-input@vger.kernel.org
T:	git git://git.kernel.org/pub/scm/linux/kernel/git/jikos/hid.git
S:	Maintained
F:	drivers/hid/
F:	include/linux/hid*
F:	include/uapi/linux/hid*

HIGH-RESOLUTION TIMERS, CLOCKEVENTS, DYNTICKS
M:	Thomas Gleixner <tglx@linutronix.de>
T:	git git://git.kernel.org/pub/scm/linux/kernel/git/tip/tip.git timers/core
S:	Maintained
F:	Documentation/timers/
F:	kernel/hrtimer.c
F:	kernel/time/clockevents.c
F:	kernel/time/tick*.*
F:	kernel/time/timer_*.c
F:	include/linux/clockchips.h
F:	include/linux/hrtimer.h

HIGH-SPEED SCC DRIVER FOR AX.25
L:	linux-hams@vger.kernel.org
S:	Orphan
F:	drivers/net/hamradio/dmascc.c
F:	drivers/net/hamradio/scc.c

HIGHPOINT ROCKETRAID 3xxx RAID DRIVER
M:	HighPoint Linux Team <linux@highpoint-tech.com>
W:	http://www.highpoint-tech.com
S:	Supported
F:	Documentation/scsi/hptiop.txt
F:	drivers/scsi/hptiop.c

HIPPI
M:	Jes Sorensen <jes@trained-monkey.org>
L:	linux-hippi@sunsite.dk
S:	Maintained
F:	include/linux/hippidevice.h
F:	include/uapi/linux/if_hippi.h
F:	net/802/hippi.c
F:	drivers/net/hippi/

HOST AP DRIVER
M:	Jouni Malinen <j@w1.fi>
L:	hostap@shmoo.com (subscribers-only)
L:	linux-wireless@vger.kernel.org
W:	http://hostap.epitest.fi/
S:	Maintained
F:	drivers/net/wireless/hostap/

HP COMPAQ TC1100 TABLET WMI EXTRAS DRIVER
L:	platform-driver-x86@vger.kernel.org
S:	Orphan
F:	drivers/platform/x86/tc1100-wmi.c

HP100:	Driver for HP 10/100 Mbit/s Voice Grade Network Adapter Series
M:	Jaroslav Kysela <perex@perex.cz>
S:	Maintained
F:	drivers/net/ethernet/hp/hp100.*

HPET:	High Precision Event Timers driver
M:	Clemens Ladisch <clemens@ladisch.de>
S:	Maintained
F:	Documentation/timers/hpet.txt
F:	drivers/char/hpet.c
F:	include/linux/hpet.h
F:	include/uapi/linux/hpet.h

HPET:	x86
M:	"Venkatesh Pallipadi (Venki)" <venki@google.com>
S:	Maintained
F:	arch/x86/kernel/hpet.c
F:	arch/x86/include/asm/hpet.h

HPFS FILESYSTEM
M:	Mikulas Patocka <mikulas@artax.karlin.mff.cuni.cz>
W:	http://artax.karlin.mff.cuni.cz/~mikulas/vyplody/hpfs/index-e.cgi
S:	Maintained
F:	fs/hpfs/

HSO 3G MODEM DRIVER
M:	Jan Dumon <j.dumon@option.com>
W:	http://www.pharscape.org
S:	Maintained
F:	drivers/net/usb/hso.c

HTCPEN TOUCHSCREEN DRIVER
M:	Pau Oliva Fora <pof@eslack.org>
L:	linux-input@vger.kernel.org
S:	Maintained
F:	drivers/input/touchscreen/htcpen.c

HUGETLB FILESYSTEM
M:	Nadia Yvette Chambers <nyc@holomorphy.com>
S:	Maintained
F:	fs/hugetlbfs/

Hyper-V CORE AND DRIVERS
M:	K. Y. Srinivasan <kys@microsoft.com>
M:	Haiyang Zhang <haiyangz@microsoft.com>
L:	devel@linuxdriverproject.org
S:	Maintained
F:	drivers/hv/
F:	drivers/hid/hid-hyperv.c
F:	drivers/net/hyperv/

I2C OVER PARALLEL PORT
M:	Jean Delvare <khali@linux-fr.org>
L:	linux-i2c@vger.kernel.org
S:	Maintained
F:	Documentation/i2c/busses/i2c-parport
F:	Documentation/i2c/busses/i2c-parport-light
F:	drivers/i2c/busses/i2c-parport.c
F:	drivers/i2c/busses/i2c-parport-light.c

I2C/SMBUS CONTROLLER DRIVERS FOR PC
M:	Jean Delvare <khali@linux-fr.org>
L:	linux-i2c@vger.kernel.org
S:	Maintained
F:	Documentation/i2c/busses/i2c-ali1535
F:	Documentation/i2c/busses/i2c-ali1563
F:	Documentation/i2c/busses/i2c-ali15x3
F:	Documentation/i2c/busses/i2c-amd756
F:	Documentation/i2c/busses/i2c-amd8111
F:	Documentation/i2c/busses/i2c-i801
F:	Documentation/i2c/busses/i2c-nforce2
F:	Documentation/i2c/busses/i2c-piix4
F:	Documentation/i2c/busses/i2c-sis5595
F:	Documentation/i2c/busses/i2c-sis630
F:	Documentation/i2c/busses/i2c-sis96x
F:	Documentation/i2c/busses/i2c-via
F:	Documentation/i2c/busses/i2c-viapro
F:	drivers/i2c/busses/i2c-ali1535.c
F:	drivers/i2c/busses/i2c-ali1563.c
F:	drivers/i2c/busses/i2c-ali15x3.c
F:	drivers/i2c/busses/i2c-amd756.c
F:	drivers/i2c/busses/i2c-amd756-s4882.c
F:	drivers/i2c/busses/i2c-amd8111.c
F:	drivers/i2c/busses/i2c-i801.c
F:	drivers/i2c/busses/i2c-isch.c
F:	drivers/i2c/busses/i2c-nforce2.c
F:	drivers/i2c/busses/i2c-nforce2-s4985.c
F:	drivers/i2c/busses/i2c-piix4.c
F:	drivers/i2c/busses/i2c-sis5595.c
F:	drivers/i2c/busses/i2c-sis630.c
F:	drivers/i2c/busses/i2c-sis96x.c
F:	drivers/i2c/busses/i2c-via.c
F:	drivers/i2c/busses/i2c-viapro.c

I2C/SMBUS ISMT DRIVER
M:	Seth Heasley <seth.heasley@intel.com>
M:	Neil Horman <nhorman@tuxdriver.com>
L:	linux-i2c@vger.kernel.org
F:	drivers/i2c/busses/i2c-ismt.c
F:	Documentation/i2c/busses/i2c-ismt

I2C/SMBUS STUB DRIVER
M:	"Mark M. Hoffman" <mhoffman@lightlink.com>
L:	linux-i2c@vger.kernel.org
S:	Maintained
F:	drivers/i2c/i2c-stub.c

I2C SUBSYSTEM
M:	Wolfram Sang <wsa@the-dreams.de>
M:	"Ben Dooks (embedded platforms)" <ben-linux@fluff.org>
L:	linux-i2c@vger.kernel.org
W:	http://i2c.wiki.kernel.org/
T:	git git://git.kernel.org/pub/scm/linux/kernel/git/wsa/linux.git
S:	Maintained
F:	Documentation/i2c/
F:	drivers/i2c/
F:	include/linux/i2c.h
F:	include/linux/i2c-*.h
F:	include/uapi/linux/i2c.h
F:	include/uapi/linux/i2c-*.h

I2C-TAOS-EVM DRIVER
M:	Jean Delvare <khali@linux-fr.org>
L:	linux-i2c@vger.kernel.org
S:	Maintained
F:	Documentation/i2c/busses/i2c-taos-evm
F:	drivers/i2c/busses/i2c-taos-evm.c

I2C-TINY-USB DRIVER
M:	Till Harbaum <till@harbaum.org>
L:	linux-i2c@vger.kernel.org
W:	http://www.harbaum.org/till/i2c_tiny_usb
S:	Maintained
F:	drivers/i2c/busses/i2c-tiny-usb.c

i386 BOOT CODE
M:	"H. Peter Anvin" <hpa@zytor.com>
S:	Maintained
F:	arch/x86/boot/

i386 SETUP CODE / CPU ERRATA WORKAROUNDS
M:	"H. Peter Anvin" <hpa@zytor.com>
T:	git git://git.kernel.org/pub/scm/linux/kernel/git/hpa/linux-2.6-x86setup.git
S:	Maintained

IA64 (Itanium) PLATFORM
M:	Tony Luck <tony.luck@intel.com>
M:	Fenghua Yu <fenghua.yu@intel.com>
L:	linux-ia64@vger.kernel.org
T:	git git://git.kernel.org/pub/scm/linux/kernel/git/aegl/linux.git
S:	Maintained
F:	arch/ia64/

IBM Power in-Nest Crypto Acceleration
M:	Kent Yoder <key@linux.vnet.ibm.com>
L:	linux-crypto@vger.kernel.org
S:	Supported
F:	drivers/crypto/nx/

IBM Power 842 compression accelerator
M:	Robert Jennings <rcj@linux.vnet.ibm.com>
S:	Supported
F:	drivers/crypto/nx/nx-842.c
F:	include/linux/nx842.h

IBM Power Linux RAID adapter
M:	Brian King <brking@us.ibm.com>
S:	Supported
F:	drivers/scsi/ipr.*

IBM Power Virtual Ethernet Device Driver
M:	Santiago Leon <santil@linux.vnet.ibm.com>
L:	netdev@vger.kernel.org
S:	Supported
F:	drivers/net/ethernet/ibm/ibmveth.*

IBM Power Virtual SCSI/FC Device Drivers
M:	Robert Jennings <rcj@linux.vnet.ibm.com>
L:	linux-scsi@vger.kernel.org
S:	Supported
F:	drivers/scsi/ibmvscsi/
X:	drivers/scsi/ibmvscsi/ibmvstgt.c

IBM ServeRAID RAID DRIVER
P:	Jack Hammer
M:	Dave Jeffery <ipslinux@adaptec.com>
W:	http://www.developer.ibm.com/welcome/netfinity/serveraid.html
S:	Supported
F:	drivers/scsi/ips.*

ICH LPC AND GPIO DRIVER
M:	Peter Tyser <ptyser@xes-inc.com>
S:	Maintained
F:	drivers/mfd/lpc_ich.c
F:	drivers/gpio/gpio-ich.c

IDE SUBSYSTEM
M:	"David S. Miller" <davem@davemloft.net>
L:	linux-ide@vger.kernel.org
Q:	http://patchwork.ozlabs.org/project/linux-ide/list/
T:	git git://git.kernel.org/pub/scm/linux/kernel/git/davem/ide.git
S:	Maintained
F:	Documentation/ide/
F:	drivers/ide/
F:	include/linux/ide.h

IDEAPAD LAPTOP EXTRAS DRIVER
M:	Ike Panhc <ike.pan@canonical.com>
L:	platform-driver-x86@vger.kernel.org
W:	http://launchpad.net/ideapad-laptop
S:	Maintained
F:	drivers/platform/x86/ideapad-laptop.c

IDE/ATAPI DRIVERS
M:	Borislav Petkov <bp@alien8.de>
L:	linux-ide@vger.kernel.org
S:	Maintained
F:	Documentation/cdrom/ide-cd
F:	drivers/ide/ide-cd*

IDLE-I7300
M:	Andy Henroid <andrew.d.henroid@intel.com>
L:	linux-pm@vger.kernel.org
S:	Supported
F:	drivers/idle/i7300_idle.c

IEEE 802.15.4 SUBSYSTEM
M:	Alexander Smirnov <alex.bluesman.smirnov@gmail.com>
M:	Dmitry Eremin-Solenikov <dbaryshkov@gmail.com>
L:	linux-zigbee-devel@lists.sourceforge.net (moderated for non-subscribers)
W:	http://apps.sourceforge.net/trac/linux-zigbee
T:	git git://git.kernel.org/pub/scm/linux/kernel/git/lowpan/lowpan.git
S:	Maintained
F:	net/ieee802154/
F:	net/mac802154/
F:	drivers/net/ieee802154/

IGUANAWORKS USB IR TRANSCEIVER
M:	Sean Young <sean@mess.org>
L:	linux-media@vger.kernel.org
S:	Maintained
F:	drivers/media/rc/iguanair.c

IIO SUBSYSTEM AND DRIVERS
M:	Jonathan Cameron <jic23@cam.ac.uk>
L:	linux-iio@vger.kernel.org
S:	Maintained
F:	drivers/iio/
F:	drivers/staging/iio/

IKANOS/ADI EAGLE ADSL USB DRIVER
M:	Matthieu Castet <castet.matthieu@free.fr>
M:	Stanislaw Gruszka <stf_xl@wp.pl>
S:	Maintained
F:	drivers/usb/atm/ueagle-atm.c

INDUSTRY PACK SUBSYSTEM (IPACK)
M:	Samuel Iglesias Gonsalvez <siglesias@igalia.com>
M:	Jens Taprogge <jens.taprogge@taprogge.org>
M:	Greg Kroah-Hartman <gregkh@linuxfoundation.org>
L:	industrypack-devel@lists.sourceforge.net
W:	http://industrypack.sourceforge.net
S:	Maintained
F:	drivers/ipack/

INTEGRITY MEASUREMENT ARCHITECTURE (IMA)
M:	Mimi Zohar <zohar@us.ibm.com>
S:	Supported
F:	security/integrity/ima/

IMS TWINTURBO FRAMEBUFFER DRIVER
L:	linux-fbdev@vger.kernel.org
S:	Orphan
F:	drivers/video/imsttfb.c

INFINIBAND SUBSYSTEM
M:	Roland Dreier <roland@kernel.org>
M:	Sean Hefty <sean.hefty@intel.com>
M:	Hal Rosenstock <hal.rosenstock@gmail.com>
L:	linux-rdma@vger.kernel.org
W:	http://www.openfabrics.org/
Q:	http://patchwork.kernel.org/project/linux-rdma/list/
T:	git git://git.kernel.org/pub/scm/linux/kernel/git/roland/infiniband.git
S:	Supported
F:	Documentation/infiniband/
F:	drivers/infiniband/
F:	include/uapi/linux/if_infiniband.h

INOTIFY
M:	John McCutchan <john@johnmccutchan.com>
M:	Robert Love <rlove@rlove.org>
M:	Eric Paris <eparis@parisplace.org>
S:	Maintained
F:	Documentation/filesystems/inotify.txt
F:	fs/notify/inotify/
F:	include/linux/inotify.h
F:	include/uapi/linux/inotify.h

INPUT (KEYBOARD, MOUSE, JOYSTICK, TOUCHSCREEN) DRIVERS
M:	Dmitry Torokhov <dmitry.torokhov@gmail.com>
M:	Dmitry Torokhov <dtor@mail.ru>
L:	linux-input@vger.kernel.org
Q:	http://patchwork.kernel.org/project/linux-input/list/
T:	git git://git.kernel.org/pub/scm/linux/kernel/git/dtor/input.git
S:	Maintained
F:	drivers/input/
F:	include/linux/input.h
F:	include/uapi/linux/input.h
F:	include/linux/input/

INPUT MULTITOUCH (MT) PROTOCOL
M:	Henrik Rydberg <rydberg@euromail.se>
L:	linux-input@vger.kernel.org
T:	git git://git.kernel.org/pub/scm/linux/kernel/git/rydberg/input-mt.git
S:	Maintained
F:	Documentation/input/multi-touch-protocol.txt
F:	drivers/input/input-mt.c
K:	\b(ABS|SYN)_MT_

INTEL C600 SERIES SAS CONTROLLER DRIVER
M:	Intel SCU Linux support <intel-linux-scu@intel.com>
M:	Lukasz Dorau <lukasz.dorau@intel.com>
M:	Maciej Patelczyk <maciej.patelczyk@intel.com>
M:	Dave Jiang <dave.jiang@intel.com>
L:	linux-scsi@vger.kernel.org
T:	git git://git.code.sf.net/p/intel-sas/isci
S:	Supported
F:	drivers/scsi/isci/

INTEL IDLE DRIVER
M:	Len Brown <lenb@kernel.org>
L:	linux-pm@vger.kernel.org
T:	git git://git.kernel.org/pub/scm/linux/kernel/git/lenb/linux.git
S:	Supported
F:	drivers/idle/intel_idle.c

INTEL FRAMEBUFFER DRIVER (excluding 810 and 815)
M:	Maik Broemme <mbroemme@plusserver.de>
L:	linux-fbdev@vger.kernel.org
S:	Maintained
F:	Documentation/fb/intelfb.txt
F:	drivers/video/intelfb/

INTEL 810/815 FRAMEBUFFER DRIVER
M:	Antonino Daplas <adaplas@gmail.com>
L:	linux-fbdev@vger.kernel.org
S:	Maintained
F:	drivers/video/i810/

INTEL MENLOW THERMAL DRIVER
M:	Sujith Thomas <sujith.thomas@intel.com>
L:	platform-driver-x86@vger.kernel.org
W:	http://www.lesswatts.org/projects/acpi/
S:	Supported
F:	drivers/platform/x86/intel_menlow.c

INTEL IA32 MICROCODE UPDATE SUPPORT
M:	Tigran Aivazian <tigran@aivazian.fsnet.co.uk>
S:	Maintained
F:	arch/x86/kernel/microcode_core.c
F:	arch/x86/kernel/microcode_intel.c

INTEL I/OAT DMA DRIVER
M:	Dan Williams <djbw@fb.com>
S:	Maintained
F:	drivers/dma/ioat*

INTEL IOMMU (VT-d)
M:	David Woodhouse <dwmw2@infradead.org>
L:	iommu@lists.linux-foundation.org
T:	git git://git.infradead.org/iommu-2.6.git
S:	Supported
F:	drivers/iommu/intel-iommu.c
F:	include/linux/intel-iommu.h

INTEL IOP-ADMA DMA DRIVER
M:	Dan Williams <djbw@fb.com>
S:	Odd fixes
F:	drivers/dma/iop-adma.c

INTEL IXP4XX QMGR, NPE, ETHERNET and HSS SUPPORT
M:	Krzysztof Halasa <khc@pm.waw.pl>
S:	Maintained
F:	arch/arm/mach-ixp4xx/include/mach/qmgr.h
F:	arch/arm/mach-ixp4xx/include/mach/npe.h
F:	arch/arm/mach-ixp4xx/ixp4xx_qmgr.c
F:	arch/arm/mach-ixp4xx/ixp4xx_npe.c
F:	drivers/net/ethernet/xscale/ixp4xx_eth.c
F:	drivers/net/wan/ixp4xx_hss.c

INTEL IXP4XX RANDOM NUMBER GENERATOR SUPPORT
M:	Deepak Saxena <dsaxena@plexity.net>
S:	Maintained
F:	drivers/char/hw_random/ixp4xx-rng.c

INTEL ETHERNET DRIVERS (e100/e1000/e1000e/igb/igbvf/ixgb/ixgbe/ixgbevf)
M:	Jeff Kirsher <jeffrey.t.kirsher@intel.com>
M:	Jesse Brandeburg <jesse.brandeburg@intel.com>
M:	Bruce Allan <bruce.w.allan@intel.com>
M:	Carolyn Wyborny <carolyn.wyborny@intel.com>
M:	Don Skidmore <donald.c.skidmore@intel.com>
M:	Greg Rose <gregory.v.rose@intel.com>
M:	Peter P Waskiewicz Jr <peter.p.waskiewicz.jr@intel.com>
M:	Alex Duyck <alexander.h.duyck@intel.com>
M:	John Ronciak <john.ronciak@intel.com>
M:	Tushar Dave <tushar.n.dave@intel.com>
L:	e1000-devel@lists.sourceforge.net
W:	http://www.intel.com/support/feedback.htm
W:	http://e1000.sourceforge.net/
T:	git git://git.kernel.org/pub/scm/linux/kernel/git/jkirsher/net.git
T:	git git://git.kernel.org/pub/scm/linux/kernel/git/jkirsher/net-next.git
S:	Supported
F:	Documentation/networking/e100.txt
F:	Documentation/networking/e1000.txt
F:	Documentation/networking/e1000e.txt
F:	Documentation/networking/igb.txt
F:	Documentation/networking/igbvf.txt
F:	Documentation/networking/ixgb.txt
F:	Documentation/networking/ixgbe.txt
F:	Documentation/networking/ixgbevf.txt
F:	drivers/net/ethernet/intel/

INTEL PRO/WIRELESS 2100, 2200BG, 2915ABG NETWORK CONNECTION SUPPORT
M:	Stanislav Yakovlev <stas.yakovlev@gmail.com>
L:	linux-wireless@vger.kernel.org
S:	Maintained
F:	Documentation/networking/README.ipw2100
F:	Documentation/networking/README.ipw2200
F:	drivers/net/wireless/ipw2x00/

INTEL(R) TRUSTED EXECUTION TECHNOLOGY (TXT)
M:	Richard L Maliszewski <richard.l.maliszewski@intel.com>
M:	Gang Wei <gang.wei@intel.com>
M:	Shane Wang <shane.wang@intel.com>
L:	tboot-devel@lists.sourceforge.net
W:	http://tboot.sourceforge.net
T:	hg http://tboot.hg.sourceforge.net:8000/hgroot/tboot/tboot
S:	Supported
F:	Documentation/intel_txt.txt
F:	include/linux/tboot.h
F:	arch/x86/kernel/tboot.c

INTEL WIRELESS WIMAX CONNECTION 2400
M:	Inaky Perez-Gonzalez <inaky.perez-gonzalez@intel.com>
M:	linux-wimax@intel.com
L:	wimax@linuxwimax.org
S:	Supported
W:	http://linuxwimax.org
F:	Documentation/wimax/README.i2400m
F:	drivers/net/wimax/i2400m/
F:	include/uapi/linux/wimax/i2400m.h

INTEL WIRELESS 3945ABG/BG, 4965AGN (iwlegacy)
M:	Stanislaw Gruszka <sgruszka@redhat.com>
L:	linux-wireless@vger.kernel.org
S:	Supported
F:	drivers/net/wireless/iwlegacy/

INTEL WIRELESS WIFI LINK (iwlwifi)
M:	Johannes Berg <johannes.berg@intel.com>
M:	Wey-Yi Guy <wey-yi.w.guy@intel.com>
M:	Intel Linux Wireless <ilw@linux.intel.com>
L:	linux-wireless@vger.kernel.org
W:	http://intellinuxwireless.org
T:	git git://git.kernel.org/pub/scm/linux/kernel/git/iwlwifi/iwlwifi.git
S:	Supported
F:	drivers/net/wireless/iwlwifi/

INTEL MANAGEMENT ENGINE (mei)
M:	Tomas Winkler <tomas.winkler@intel.com>
L:	linux-kernel@vger.kernel.org
S:	Supported
F:	include/uapi/linux/mei.h
F:	drivers/misc/mei/*
F:	Documentation/misc-devices/mei/*

IOC3 ETHERNET DRIVER
M:	Ralf Baechle <ralf@linux-mips.org>
L:	linux-mips@linux-mips.org
S:	Maintained
F:	drivers/net/ethernet/sgi/ioc3-eth.c

IOC3 SERIAL DRIVER
M:	Pat Gefre <pfg@sgi.com>
L:	linux-serial@vger.kernel.org
S:	Maintained
F:	drivers/tty/serial/ioc3_serial.c

IP MASQUERADING
M:	Juanjo Ciarlante <jjciarla@raiz.uncu.edu.ar>
S:	Maintained
F:	net/ipv4/netfilter/ipt_MASQUERADE.c

IP1000A 10/100/1000 GIGABIT ETHERNET DRIVER
M:	Francois Romieu <romieu@fr.zoreil.com>
M:	Sorbica Shieh <sorbica@icplus.com.tw>
L:	netdev@vger.kernel.org
S:	Maintained
F:	drivers/net/ethernet/icplus/ipg.*

IPATH DRIVER
M:	Mike Marciniszyn <infinipath@intel.com>
L:	linux-rdma@vger.kernel.org
S:	Maintained
F:	drivers/infiniband/hw/ipath/

IPMI SUBSYSTEM
M:	Corey Minyard <minyard@acm.org>
L:	openipmi-developer@lists.sourceforge.net (moderated for non-subscribers)
W:	http://openipmi.sourceforge.net/
S:	Supported
F:	Documentation/IPMI.txt
F:	drivers/char/ipmi/
F:	include/linux/ipmi*
F:	include/uapi/linux/ipmi*

IPS SCSI RAID DRIVER
M:	Adaptec OEM Raid Solutions <aacraid@adaptec.com>
L:	linux-scsi@vger.kernel.org
W:	http://www.adaptec.com/
S:	Maintained
F:	drivers/scsi/ips*

IPVS
M:	Wensong Zhang <wensong@linux-vs.org>
M:	Simon Horman <horms@verge.net.au>
M:	Julian Anastasov <ja@ssi.bg>
L:	netdev@vger.kernel.org
L:	lvs-devel@vger.kernel.org
S:	Maintained
F:	Documentation/networking/ipvs-sysctl.txt
F:	include/net/ip_vs.h
F:	include/uapi/linux/ip_vs.h
F:	net/netfilter/ipvs/

IPWIRELESS DRIVER
M:	Jiri Kosina <jkosina@suse.cz>
M:	David Sterba <dsterba@suse.cz>
S:	Odd Fixes
F:	drivers/tty/ipwireless/

IPX NETWORK LAYER
M:	Arnaldo Carvalho de Melo <acme@ghostprotocols.net>
L:	netdev@vger.kernel.org
S:	Maintained
F:	include/net/ipx.h
F:	include/uapi/linux/ipx.h
F:	net/ipx/

IRDA SUBSYSTEM
M:	Samuel Ortiz <samuel@sortiz.org>
L:	irda-users@lists.sourceforge.net (subscribers-only)
L:	netdev@vger.kernel.org
W:	http://irda.sourceforge.net/
S:	Maintained
T:	git git://git.kernel.org/pub/scm/linux/kernel/git/sameo/irda-2.6.git
F:	Documentation/networking/irda.txt
F:	drivers/net/irda/
F:	include/net/irda/
F:	net/irda/

IRQ SUBSYSTEM
M:	Thomas Gleixner <tglx@linutronix.de>
S:	Maintained
T:	git git://git.kernel.org/pub/scm/linux/kernel/git/tip/tip.git irq/core
F:	kernel/irq/
F:	drivers/irqchip/

IRQ DOMAINS (IRQ NUMBER MAPPING LIBRARY)
M:	Benjamin Herrenschmidt <benh@kernel.crashing.org>
M:	Grant Likely <grant.likely@secretlab.ca>
T:	git git://git.secretlab.ca/git/linux-2.6.git irqdomain/next
S:	Maintained
F:	Documentation/IRQ-domain.txt
F:	include/linux/irqdomain.h
F:	kernel/irq/irqdomain.c

ISAPNP
M:	Jaroslav Kysela <perex@perex.cz>
S:	Maintained
F:	Documentation/isapnp.txt
F:	drivers/pnp/isapnp/
F:	include/linux/isapnp.h

ISA RADIO MODULE
M:	Hans Verkuil <hverkuil@xs4all.nl>
L:	linux-media@vger.kernel.org
T:	git git://linuxtv.org/media_tree.git
W:	http://linuxtv.org
S:	Maintained
F:	drivers/media/radio/radio-isa*

iSCSI BOOT FIRMWARE TABLE (iBFT) DRIVER
M:	Peter Jones <pjones@redhat.com>
M:	Konrad Rzeszutek Wilk <konrad@kernel.org>
S:	Maintained
F:	drivers/firmware/iscsi_ibft*

ISCSI
M:	Mike Christie <michaelc@cs.wisc.edu>
L:	open-iscsi@googlegroups.com
W:	www.open-iscsi.org
T:	git git://git.kernel.org/pub/scm/linux/kernel/git/mnc/linux-2.6-iscsi.git
S:	Maintained
F:	drivers/scsi/*iscsi*
F:	include/scsi/*iscsi*

ISDN SUBSYSTEM
M:	Karsten Keil <isdn@linux-pingi.de>
L:	isdn4linux@listserv.isdn4linux.de (subscribers-only)
L:	netdev@vger.kernel.org
W:	http://www.isdn4linux.de
T:	git git://git.kernel.org/pub/scm/linux/kernel/git/kkeil/isdn-2.6.git
S:	Maintained
F:	Documentation/isdn/
F:	drivers/isdn/
F:	include/linux/isdn.h
F:	include/linux/isdn/
F:	include/uapi/linux/isdn.h
F:	include/uapi/linux/isdn/

ISDN SUBSYSTEM (Eicon active card driver)
M:	Armin Schindler <mac@melware.de>
L:	isdn4linux@listserv.isdn4linux.de (subscribers-only)
W:	http://www.melware.de
S:	Maintained
F:	drivers/isdn/hardware/eicon/

IT87 HARDWARE MONITORING DRIVER
M:	Jean Delvare <khali@linux-fr.org>
L:	lm-sensors@lm-sensors.org
S:	Maintained
F:	Documentation/hwmon/it87
F:	drivers/hwmon/it87.c

IT913X MEDIA DRIVER
M:	Malcolm Priestley <tvboxspy@gmail.com>
L:	linux-media@vger.kernel.org
W:	http://linuxtv.org/
Q:	http://patchwork.linuxtv.org/project/linux-media/list/
S:	Maintained
F:	drivers/media/usb/dvb-usb-v2/it913x*

IT913X FE MEDIA DRIVER
M:	Malcolm Priestley <tvboxspy@gmail.com>
L:	linux-media@vger.kernel.org
W:	http://linuxtv.org/
Q:	http://patchwork.linuxtv.org/project/linux-media/list/
S:	Maintained
F:	drivers/media/dvb-frontends/it913x-fe*

IVTV VIDEO4LINUX DRIVER
M:	Andy Walls <awalls@md.metrocast.net>
L:	ivtv-devel@ivtvdriver.org (moderated for non-subscribers)
L:	linux-media@vger.kernel.org
T:	git git://linuxtv.org/media_tree.git
W:	http://www.ivtvdriver.org
S:	Maintained
F:	Documentation/video4linux/*.ivtv
F:	drivers/media/pci/ivtv/
F:	include/uapi/linux/ivtv*

IX2505V MEDIA DRIVER
M:	Malcolm Priestley <tvboxspy@gmail.com>
L:	linux-media@vger.kernel.org
W:	http://linuxtv.org/
Q:	http://patchwork.linuxtv.org/project/linux-media/list/
S:	Maintained
F:	drivers/media/dvb-frontends/ix2505v*

JC42.4 TEMPERATURE SENSOR DRIVER
M:	Guenter Roeck <linux@roeck-us.net>
L:	lm-sensors@lm-sensors.org
S:	Maintained
F:	drivers/hwmon/jc42.c
F:	Documentation/hwmon/jc42

JFS FILESYSTEM
M:	Dave Kleikamp <shaggy@kernel.org>
L:	jfs-discussion@lists.sourceforge.net
W:	http://jfs.sourceforge.net/
T:	git git://git.kernel.org/pub/scm/linux/kernel/git/shaggy/jfs-2.6.git
S:	Maintained
F:	Documentation/filesystems/jfs.txt
F:	fs/jfs/

JME NETWORK DRIVER
M:	Guo-Fu Tseng <cooldavid@cooldavid.org>
L:	netdev@vger.kernel.org
S:	Maintained
F:	drivers/net/ethernet/jme.*

JOURNALLING FLASH FILE SYSTEM V2 (JFFS2)
M:	David Woodhouse <dwmw2@infradead.org>
L:	linux-mtd@lists.infradead.org
W:	http://www.linux-mtd.infradead.org/doc/jffs2.html
S:	Maintained
F:	fs/jffs2/
F:	include/uapi/linux/jffs2.h

JOURNALLING LAYER FOR BLOCK DEVICES (JBD)
M:	Andrew Morton <akpm@linux-foundation.org>
M:	Jan Kara <jack@suse.cz>
L:	linux-ext4@vger.kernel.org
S:	Maintained
F:	fs/jbd/
F:	include/linux/jbd.h

JOURNALLING LAYER FOR BLOCK DEVICES (JBD2)
M:	"Theodore Ts'o" <tytso@mit.edu>
L:	linux-ext4@vger.kernel.org
S:	Maintained
F:	fs/jbd2/
F:	include/linux/jbd2.h

JSM Neo PCI based serial card
M:	Lucas Tavares <lucaskt@linux.vnet.ibm.com>
L:	linux-serial@vger.kernel.org
S:	Maintained
F:	drivers/tty/serial/jsm/

K10TEMP HARDWARE MONITORING DRIVER
M:	Clemens Ladisch <clemens@ladisch.de>
L:	lm-sensors@lm-sensors.org
S:	Maintained
F:	Documentation/hwmon/k10temp
F:	drivers/hwmon/k10temp.c

K8TEMP HARDWARE MONITORING DRIVER
M:	Rudolf Marek <r.marek@assembler.cz>
L:	lm-sensors@lm-sensors.org
S:	Maintained
F:	Documentation/hwmon/k8temp
F:	drivers/hwmon/k8temp.c

KCONFIG
M:	Michal Marek <mmarek@suse.cz>
L:	linux-kbuild@vger.kernel.org
S:	Odd Fixes
F:	Documentation/kbuild/kconfig-language.txt
F:	scripts/kconfig/

KDUMP
M:	Vivek Goyal <vgoyal@redhat.com>
M:	Haren Myneni <hbabu@us.ibm.com>
L:	kexec@lists.infradead.org
W:	http://lse.sourceforge.net/kdump/
S:	Maintained
F:	Documentation/kdump/

KEENE FM RADIO TRANSMITTER DRIVER
M:	Hans Verkuil <hverkuil@xs4all.nl>
L:	linux-media@vger.kernel.org
T:	git git://linuxtv.org/media_tree.git
W:	http://linuxtv.org
S:	Maintained
F:	drivers/media/radio/radio-keene*

KERNEL AUTOMOUNTER v4 (AUTOFS4)
M:	Ian Kent <raven@themaw.net>
L:	autofs@vger.kernel.org
S:	Maintained
F:	fs/autofs4/

KERNEL BUILD + files below scripts/ (unless maintained elsewhere)
M:	Michal Marek <mmarek@suse.cz>
T:	git git://git.kernel.org/pub/scm/linux/kernel/git/mmarek/kbuild.git for-next
T:	git git://git.kernel.org/pub/scm/linux/kernel/git/mmarek/kbuild.git rc-fixes
L:	linux-kbuild@vger.kernel.org
S:	Maintained
F:	Documentation/kbuild/
F:	Makefile
F:	scripts/Makefile.*
F:	scripts/basic/
F:	scripts/mk*
F:	scripts/package/

KERNEL JANITORS
L:	kernel-janitors@vger.kernel.org
W:	http://kernelnewbies.org/KernelJanitors
S:	Odd Fixes

KERNEL NFSD, SUNRPC, AND LOCKD SERVERS
M:	"J. Bruce Fields" <bfields@fieldses.org>
L:	linux-nfs@vger.kernel.org
W:	http://nfs.sourceforge.net/
S:	Supported
F:	fs/nfsd/
F:	include/linux/nfsd/
F:	include/uapi/linux/nfsd/
F:	fs/lockd/
F:	fs/nfs_common/
F:	net/sunrpc/
F:	include/linux/lockd/
F:	include/linux/sunrpc/
F:	include/uapi/linux/sunrpc/

KERNEL VIRTUAL MACHINE (KVM)
M:	Marcelo Tosatti <mtosatti@redhat.com>
M:	Gleb Natapov <gleb@redhat.com>
L:	kvm@vger.kernel.org
W:	http://kvm.qumranet.com
S:	Supported
F:	Documentation/*/kvm.txt
F:	arch/*/kvm/
F:	arch/*/include/asm/kvm*
F:	include/linux/kvm*
F:	include/uapi/linux/kvm*
F:	virt/kvm/

KERNEL VIRTUAL MACHINE (KVM) FOR AMD-V
M:	Joerg Roedel <joro@8bytes.org>
L:	kvm@vger.kernel.org
W:	http://kvm.qumranet.com
S:	Maintained
F:	arch/x86/include/asm/svm.h
F:	arch/x86/kvm/svm.c

KERNEL VIRTUAL MACHINE (KVM) FOR POWERPC
M:	Alexander Graf <agraf@suse.de>
L:	kvm-ppc@vger.kernel.org
W:	http://kvm.qumranet.com
T:	git git://github.com/agraf/linux-2.6.git
S:	Supported
F:	arch/powerpc/include/asm/kvm*
F:	arch/powerpc/kvm/

KERNEL VIRTUAL MACHINE For Itanium (KVM/IA64)
M:	Xiantao Zhang <xiantao.zhang@intel.com>
L:	kvm-ia64@vger.kernel.org
W:	http://kvm.qumranet.com
S:	Supported
F:	Documentation/ia64/kvm.txt
F:	arch/ia64/include/asm/kvm*
F:	arch/ia64/kvm/

KERNEL VIRTUAL MACHINE for s390 (KVM/s390)
M:	Christian Borntraeger <borntraeger@de.ibm.com>
M:	Cornelia Huck <cornelia.huck@de.ibm.com>
M:	linux390@de.ibm.com
L:	linux-s390@vger.kernel.org
W:	http://www.ibm.com/developerworks/linux/linux390/
S:	Supported
F:	Documentation/s390/kvm.txt
F:	arch/s390/include/asm/kvm*
F:	arch/s390/kvm/
F:	drivers/s390/kvm/

KERNEL VIRTUAL MACHINE (KVM) FOR ARM
M:	Christoffer Dall <cdall@cs.columbia.edu>
L:	kvmarm@lists.cs.columbia.edu
W:	http://systems.cs.columbia.edu/projects/kvm-arm
S:	Maintained
F:	arch/arm/include/uapi/asm/kvm*
F:	arch/arm/include/asm/kvm*
F:	arch/arm/kvm/

KEXEC
M:	Eric Biederman <ebiederm@xmission.com>
W:	http://kernel.org/pub/linux/utils/kernel/kexec/
L:	kexec@lists.infradead.org
S:	Maintained
F:	include/linux/kexec.h
F:	include/uapi/linux/kexec.h
F:	kernel/kexec.c

KEYS/KEYRINGS:
M:	David Howells <dhowells@redhat.com>
L:	keyrings@linux-nfs.org
S:	Maintained
F:	Documentation/security/keys.txt
F:	include/linux/key.h
F:	include/linux/key-type.h
F:	include/keys/
F:	security/keys/

KEYS-TRUSTED
M:	David Safford <safford@watson.ibm.com>
M:	Mimi Zohar <zohar@us.ibm.com>
L:	linux-security-module@vger.kernel.org
L:	keyrings@linux-nfs.org
S:	Supported
F:	Documentation/security/keys-trusted-encrypted.txt
F:	include/keys/trusted-type.h
F:	security/keys/trusted.c
F:	security/keys/trusted.h

KEYS-ENCRYPTED
M:	Mimi Zohar <zohar@us.ibm.com>
M:	David Safford <safford@watson.ibm.com>
L:	linux-security-module@vger.kernel.org
L:	keyrings@linux-nfs.org
S:	Supported
F:	Documentation/security/keys-trusted-encrypted.txt
F:	include/keys/encrypted-type.h
F:	security/keys/encrypted-keys/

KGDB / KDB /debug_core
M:	Jason Wessel <jason.wessel@windriver.com>
W:	http://kgdb.wiki.kernel.org/
L:	kgdb-bugreport@lists.sourceforge.net
S:	Maintained
F:	Documentation/DocBook/kgdb.tmpl
F:	drivers/misc/kgdbts.c
F:	drivers/tty/serial/kgdboc.c
F:	include/linux/kdb.h
F:	include/linux/kgdb.h
F:	kernel/debug/

KMEMCHECK
M:	Vegard Nossum <vegardno@ifi.uio.no>
M:	Pekka Enberg <penberg@kernel.org>
S:	Maintained
F:	Documentation/kmemcheck.txt
F:	arch/x86/include/asm/kmemcheck.h
F:	arch/x86/mm/kmemcheck/
F:	include/linux/kmemcheck.h
F:	mm/kmemcheck.c

KMEMLEAK
M:	Catalin Marinas <catalin.marinas@arm.com>
S:	Maintained
F:	Documentation/kmemleak.txt
F:	include/linux/kmemleak.h
F:	mm/kmemleak.c
F:	mm/kmemleak-test.c

KPROBES
M:	Ananth N Mavinakayanahalli <ananth@in.ibm.com>
M:	Anil S Keshavamurthy <anil.s.keshavamurthy@intel.com>
M:	"David S. Miller" <davem@davemloft.net>
M:	Masami Hiramatsu <masami.hiramatsu.pt@hitachi.com>
S:	Maintained
F:	Documentation/kprobes.txt
F:	include/linux/kprobes.h
F:	kernel/kprobes.c

KS0108 LCD CONTROLLER DRIVER
M:	Miguel Ojeda Sandonis <miguel.ojeda.sandonis@gmail.com>
W:	http://miguelojeda.es/auxdisplay.htm
W:	http://jair.lab.fi.uva.es/~migojed/auxdisplay.htm
S:	Maintained
F:	Documentation/auxdisplay/ks0108
F:	drivers/auxdisplay/ks0108.c
F:	include/linux/ks0108.h

LAPB module
L:	linux-x25@vger.kernel.org
S:	Orphan
F:	Documentation/networking/lapb-module.txt
F:	include/*/lapb.h
F:	net/lapb/

LASI 53c700 driver for PARISC
M:	"James E.J. Bottomley" <James.Bottomley@HansenPartnership.com>
L:	linux-scsi@vger.kernel.org
S:	Maintained
F:	Documentation/scsi/53c700.txt
F:	drivers/scsi/53c700*

LED SUBSYSTEM
M:	Bryan Wu <cooloney@gmail.com>
M:	Richard Purdie <rpurdie@rpsys.net>
L:	linux-leds@vger.kernel.org
T:	git git://git.kernel.org/pub/scm/linux/kernel/git/cooloney/linux-leds.git
S:	Maintained
F:	drivers/leds/
F:	include/linux/leds.h

LEGACY EEPROM DRIVER
M:	Jean Delvare <khali@linux-fr.org>
S:	Maintained
F:	Documentation/misc-devices/eeprom
F:	drivers/misc/eeprom/eeprom.c

LEGO USB Tower driver
M:	Juergen Stuber <starblue@users.sourceforge.net>
L:	legousb-devel@lists.sourceforge.net
W:	http://legousb.sourceforge.net/
S:	Maintained
F:	drivers/usb/misc/legousbtower.c

LG2160 MEDIA DRIVER
M:	Michael Krufky <mkrufky@linuxtv.org>
L:	linux-media@vger.kernel.org
W:	http://linuxtv.org/
W:	http://github.com/mkrufky
Q:	http://patchwork.linuxtv.org/project/linux-media/list/
T:	git git://linuxtv.org/mkrufky/tuners.git
S:	Maintained
F:	drivers/media/dvb-frontends/lg2160.*

LGDT3305 MEDIA DRIVER
M:	Michael Krufky <mkrufky@linuxtv.org>
L:	linux-media@vger.kernel.org
W:	http://linuxtv.org/
W:	http://github.com/mkrufky
Q:	http://patchwork.linuxtv.org/project/linux-media/list/
T:	git git://linuxtv.org/mkrufky/tuners.git
S:	Maintained
F:	drivers/media/dvb-frontends/lgdt3305.*

LGUEST
M:	Rusty Russell <rusty@rustcorp.com.au>
L:	lguest@lists.ozlabs.org
W:	http://lguest.ozlabs.org/
S:	Odd Fixes
F:	arch/x86/include/asm/lguest*.h
F:	arch/x86/lguest/
F:	drivers/lguest/
F:	include/linux/lguest*.h
F:	tools/lguest/

LINUX FOR IBM pSERIES (RS/6000)
M:	Paul Mackerras <paulus@au.ibm.com>
W:	http://www.ibm.com/linux/ltc/projects/ppc
S:	Supported
F:	arch/powerpc/boot/rs6000.h

LINUX FOR POWERPC (32-BIT AND 64-BIT)
M:	Benjamin Herrenschmidt <benh@kernel.crashing.org>
M:	Paul Mackerras <paulus@samba.org>
W:	http://www.penguinppc.org/
L:	linuxppc-dev@lists.ozlabs.org
Q:	http://patchwork.ozlabs.org/project/linuxppc-dev/list/
T:	git git://git.kernel.org/pub/scm/linux/kernel/git/benh/powerpc.git
S:	Supported
F:	Documentation/powerpc/
F:	arch/powerpc/

LINUX FOR POWER MACINTOSH
M:	Benjamin Herrenschmidt <benh@kernel.crashing.org>
W:	http://www.penguinppc.org/
L:	linuxppc-dev@lists.ozlabs.org
S:	Maintained
F:	arch/powerpc/platforms/powermac/
F:	drivers/macintosh/

LINUX FOR POWERPC EMBEDDED MPC5XXX
M:	Anatolij Gustschin <agust@denx.de>
L:	linuxppc-dev@lists.ozlabs.org
T:	git git://git.denx.de/linux-2.6-agust.git
S:	Maintained
F:	arch/powerpc/platforms/512x/
F:	arch/powerpc/platforms/52xx/

LINUX FOR POWERPC EMBEDDED PPC4XX
M:	Josh Boyer <jwboyer@gmail.com>
M:	Matt Porter <mporter@kernel.crashing.org>
W:	http://www.penguinppc.org/
L:	linuxppc-dev@lists.ozlabs.org
T:	git git://git.kernel.org/pub/scm/linux/kernel/git/jwboyer/powerpc-4xx.git
S:	Maintained
F:	arch/powerpc/platforms/40x/
F:	arch/powerpc/platforms/44x/

LINUX FOR POWERPC EMBEDDED XILINX VIRTEX
M:	Grant Likely <grant.likely@secretlab.ca>
W:	http://wiki.secretlab.ca/index.php/Linux_on_Xilinx_Virtex
L:	linuxppc-dev@lists.ozlabs.org
T:	git git://git.secretlab.ca/git/linux-2.6.git
S:	Maintained
F:	arch/powerpc/*/*virtex*
F:	arch/powerpc/*/*/*virtex*

LINUX FOR POWERPC EMBEDDED PPC8XX
M:	Vitaly Bordug <vitb@kernel.crashing.org>
M:	Marcelo Tosatti <marcelo@kvack.org>
W:	http://www.penguinppc.org/
L:	linuxppc-dev@lists.ozlabs.org
S:	Maintained
F:	arch/powerpc/platforms/8xx/

LINUX FOR POWERPC EMBEDDED PPC83XX AND PPC85XX
M:	Kumar Gala <galak@kernel.crashing.org>
W:	http://www.penguinppc.org/
L:	linuxppc-dev@lists.ozlabs.org
S:	Maintained
F:	arch/powerpc/platforms/83xx/
F:	arch/powerpc/platforms/85xx/

LINUX FOR POWERPC PA SEMI PWRFICIENT
M:	Olof Johansson <olof@lixom.net>
L:	linuxppc-dev@lists.ozlabs.org
S:	Maintained
F:	arch/powerpc/platforms/pasemi/
F:	drivers/*/*pasemi*
F:	drivers/*/*/*pasemi*

LINUX SECURITY MODULE (LSM) FRAMEWORK
M:	Chris Wright <chrisw@sous-sol.org>
L:	linux-security-module@vger.kernel.org
S:	Supported

LIS3LV02D ACCELEROMETER DRIVER
M:	Eric Piel <eric.piel@tremplin-utc.net>
S:	Maintained
F:	Documentation/misc-devices/lis3lv02d
F:	drivers/misc/lis3lv02d/
F:	drivers/platform/x86/hp_accel.c

LLC (802.2)
M:	Arnaldo Carvalho de Melo <acme@ghostprotocols.net>
S:	Maintained
F:	include/linux/llc.h
F:	include/uapi/linux/llc.h
F:	include/net/llc*
F:	net/llc/

LM73 HARDWARE MONITOR DRIVER
M:	Guillaume Ligneul <guillaume.ligneul@gmail.com>
L:	lm-sensors@lm-sensors.org
S:	Maintained
F:	drivers/hwmon/lm73.c

LM78 HARDWARE MONITOR DRIVER
M:	Jean Delvare <khali@linux-fr.org>
L:	lm-sensors@lm-sensors.org
S:	Maintained
F:	Documentation/hwmon/lm78
F:	drivers/hwmon/lm78.c

LM83 HARDWARE MONITOR DRIVER
M:	Jean Delvare <khali@linux-fr.org>
L:	lm-sensors@lm-sensors.org
S:	Maintained
F:	Documentation/hwmon/lm83
F:	drivers/hwmon/lm83.c

LM90 HARDWARE MONITOR DRIVER
M:	Jean Delvare <khali@linux-fr.org>
L:	lm-sensors@lm-sensors.org
S:	Maintained
F:	Documentation/hwmon/lm90
F:	drivers/hwmon/lm90.c

LME2510 MEDIA DRIVER
M:	Malcolm Priestley <tvboxspy@gmail.com>
L:	linux-media@vger.kernel.org
W:	http://linuxtv.org/
Q:	http://patchwork.linuxtv.org/project/linux-media/list/
S:	Maintained
F:	drivers/media/usb/dvb-usb-v2/lmedm04*

LOCKDEP AND LOCKSTAT
M:	Peter Zijlstra <peterz@infradead.org>
M:	Ingo Molnar <mingo@redhat.com>
T:	git git://git.kernel.org/pub/scm/linux/kernel/git/tip/tip.git core/locking
S:	Maintained
F:	Documentation/lockdep*.txt
F:	Documentation/lockstat.txt
F:	include/linux/lockdep.h
F:	kernel/lockdep*

LOGICAL DISK MANAGER SUPPORT (LDM, Windows 2000/XP/Vista Dynamic Disks)
M:	"Richard Russon (FlatCap)" <ldm@flatcap.org>
L:	linux-ntfs-dev@lists.sourceforge.net
W:	http://www.linux-ntfs.org/content/view/19/37/
S:	Maintained
F:	Documentation/ldm.txt
F:	block/partitions/ldm.*

LogFS
M:	Joern Engel <joern@logfs.org>
M:	Prasad Joshi <prasadjoshi.linux@gmail.com>
L:	logfs@logfs.org
W:	logfs.org
S:	Maintained
F:	fs/logfs/

LSILOGIC MPT FUSION DRIVERS (FC/SAS/SPI)
M:	Nagalakshmi Nandigama <Nagalakshmi.Nandigama@lsi.com>
M:	Sreekanth Reddy <Sreekanth.Reddy@lsi.com>
M:	support@lsi.com
L:	DL-MPTFusionLinux@lsi.com
L:	linux-scsi@vger.kernel.org
W:	http://www.lsilogic.com/support
S:	Supported
F:	drivers/message/fusion/
F:	drivers/scsi/mpt2sas/
F:	drivers/scsi/mpt3sas/

LSILOGIC/SYMBIOS/NCR 53C8XX and 53C1010 PCI-SCSI drivers
M:	Matthew Wilcox <matthew@wil.cx>
L:	linux-scsi@vger.kernel.org
S:	Maintained
F:	drivers/scsi/sym53c8xx_2/

LTC4261 HARDWARE MONITOR DRIVER
M:	Guenter Roeck <linux@roeck-us.net>
L:	lm-sensors@lm-sensors.org
S:	Maintained
F:	Documentation/hwmon/ltc4261
F:	drivers/hwmon/ltc4261.c

LTP (Linux Test Project)
M:	Shubham Goyal <shubham@linux.vnet.ibm.com>
M:	Mike Frysinger <vapier@gentoo.org>
M:	Cyril Hrubis <chrubis@suse.cz>
M:	Caspar Zhang <caspar@casparzhang.com>
M:	Wanlong Gao <gaowanlong@cn.fujitsu.com>
L:	ltp-list@lists.sourceforge.net (subscribers-only)
W:	http://ltp.sourceforge.net/
T:	git git://github.com/linux-test-project/ltp.git
T:	git git://ltp.git.sourceforge.net/gitroot/ltp/ltp-dev
S:	Maintained

M32R ARCHITECTURE
M:	Hirokazu Takata <takata@linux-m32r.org>
L:	linux-m32r@ml.linux-m32r.org (moderated for non-subscribers)
L:	linux-m32r-ja@ml.linux-m32r.org (in Japanese)
W:	http://www.linux-m32r.org/
S:	Maintained
F:	arch/m32r/

M68K ARCHITECTURE
M:	Geert Uytterhoeven <geert@linux-m68k.org>
L:	linux-m68k@lists.linux-m68k.org
W:	http://www.linux-m68k.org/
T:	git git://git.kernel.org/pub/scm/linux/kernel/git/geert/linux-m68k.git
S:	Maintained
F:	arch/m68k/
F:	drivers/zorro/

M68K ON APPLE MACINTOSH
M:	Joshua Thompson <funaho@jurai.org>
W:	http://www.mac.linux-m68k.org/
L:	linux-m68k@lists.linux-m68k.org
S:	Maintained
F:	arch/m68k/mac/

M68K ON HP9000/300
M:	Philip Blundell <philb@gnu.org>
W:	http://www.tazenda.demon.co.uk/phil/linux-hp
S:	Maintained
F:	arch/m68k/hp300/

M88RS2000 MEDIA DRIVER
M:	Malcolm Priestley <tvboxspy@gmail.com>
L:	linux-media@vger.kernel.org
W:	http://linuxtv.org/
Q:	http://patchwork.linuxtv.org/project/linux-media/list/
S:	Maintained
F:	drivers/media/dvb-frontends/m88rs2000*

MA901 MASTERKIT USB FM RADIO DRIVER
M:      Alexey Klimov <klimov.linux@gmail.com>
L:      linux-media@vger.kernel.org
T:      git git://linuxtv.org/media_tree.git
S:      Maintained
F:      drivers/media/radio/radio-ma901.c

MAC80211
M:	Johannes Berg <johannes@sipsolutions.net>
L:	linux-wireless@vger.kernel.org
W:	http://wireless.kernel.org/
T:	git git://git.kernel.org/pub/scm/linux/kernel/git/jberg/mac80211.git
T:	git git://git.kernel.org/pub/scm/linux/kernel/git/jberg/mac80211-next.git
S:	Maintained
F:	Documentation/networking/mac80211-injection.txt
F:	include/net/mac80211.h
F:	net/mac80211/

MAC80211 PID RATE CONTROL
M:	Stefano Brivio <stefano.brivio@polimi.it>
M:	Mattias Nissler <mattias.nissler@gmx.de>
L:	linux-wireless@vger.kernel.org
W:	http://wireless.kernel.org/en/developers/Documentation/mac80211/RateControl/PID
T:	git git://git.kernel.org/pub/scm/linux/kernel/git/jberg/mac80211.git
T:	git git://git.kernel.org/pub/scm/linux/kernel/git/jberg/mac80211-next.git
S:	Maintained
F:	net/mac80211/rc80211_pid*

MACVLAN DRIVER
M:	Patrick McHardy <kaber@trash.net>
L:	netdev@vger.kernel.org
S:	Maintained
F:	drivers/net/macvlan.c
F:	include/linux/if_macvlan.h

MAN-PAGES: MANUAL PAGES FOR LINUX -- Sections 2, 3, 4, 5, and 7
M:	Michael Kerrisk <mtk.manpages@gmail.com>
W:	http://www.kernel.org/doc/man-pages
L:	linux-man@vger.kernel.org
S:	Maintained

MARVELL GIGABIT ETHERNET DRIVERS (skge/sky2)
M:	Mirko Lindner <mlindner@marvell.com>
M:	Stephen Hemminger <stephen@networkplumber.org>
L:	netdev@vger.kernel.org
S:	Maintained
F:	drivers/net/ethernet/marvell/sk*

MARVELL LIBERTAS WIRELESS DRIVER
M:	Dan Williams <dcbw@redhat.com>
L:	libertas-dev@lists.infradead.org
S:	Maintained
F:	drivers/net/wireless/libertas/

MARVELL MV643XX ETHERNET DRIVER
M:	Lennert Buytenhek <buytenh@wantstofly.org>
L:	netdev@vger.kernel.org
S:	Maintained
F:	drivers/net/ethernet/marvell/mv643xx_eth.*
F:	include/linux/mv643xx.h

MARVELL MVNETA ETHERNET DRIVER
M:	Thomas Petazzoni <thomas.petazzoni@free-electrons.com>
L:	netdev@vger.kernel.org
S:	Maintained
F:	drivers/net/ethernet/marvell/mvneta.*

MARVELL MWIFIEX WIRELESS DRIVER
M:	Bing Zhao <bzhao@marvell.com>
L:	linux-wireless@vger.kernel.org
S:	Maintained
F:	drivers/net/wireless/mwifiex/

MARVELL MWL8K WIRELESS DRIVER
M:	Lennert Buytenhek <buytenh@wantstofly.org>
L:	linux-wireless@vger.kernel.org
S:	Odd Fixes
F:	drivers/net/wireless/mwl8k.c

MARVELL SOC MMC/SD/SDIO CONTROLLER DRIVER
M:	Nicolas Pitre <nico@fluxnic.net>
S:	Odd Fixes
F:	drivers/mmc/host/mvsdio.*

MATROX FRAMEBUFFER DRIVER
L:	linux-fbdev@vger.kernel.org
S:	Orphan
F:	drivers/video/matrox/matroxfb_*
F:	include/uapi/linux/matroxfb.h

MAX16065 HARDWARE MONITOR DRIVER
M:	Guenter Roeck <linux@roeck-us.net>
L:	lm-sensors@lm-sensors.org
S:	Maintained
F:	Documentation/hwmon/max16065
F:	drivers/hwmon/max16065.c

MAX6650 HARDWARE MONITOR AND FAN CONTROLLER DRIVER
M:	"Hans J. Koch" <hjk@hansjkoch.de>
L:	lm-sensors@lm-sensors.org
S:	Maintained
F:	Documentation/hwmon/max6650
F:	drivers/hwmon/max6650.c

MAXIRADIO FM RADIO RECEIVER DRIVER
M:	Hans Verkuil <hverkuil@xs4all.nl>
L:	linux-media@vger.kernel.org
T:	git git://linuxtv.org/media_tree.git
W:	http://linuxtv.org
S:	Maintained
F:	drivers/media/radio/radio-maxiradio*

MEDIA INPUT INFRASTRUCTURE (V4L/DVB)
M:	Mauro Carvalho Chehab <mchehab@redhat.com>
P:	LinuxTV.org Project
L:	linux-media@vger.kernel.org
W:	http://linuxtv.org
Q:	http://patchwork.kernel.org/project/linux-media/list/
T:	git git://linuxtv.org/media_tree.git
S:	Maintained
F:	Documentation/dvb/
F:	Documentation/video4linux/
F:	Documentation/DocBook/media/
F:	drivers/media/
F:	drivers/staging/media/
F:	include/media/
F:	include/uapi/linux/dvb/
F:	include/uapi/linux/videodev2.h
F:	include/uapi/linux/media.h
F:	include/uapi/linux/v4l2-*
F:	include/uapi/linux/meye.h
F:	include/uapi/linux/ivtv*
F:	include/uapi/linux/uvcvideo.h

MEDIAVISION PRO MOVIE STUDIO DRIVER
M:	Hans Verkuil <hverkuil@xs4all.nl>
L:	linux-media@vger.kernel.org
T:	git git://linuxtv.org/media_tree.git
W:	http://linuxtv.org
S:	Odd Fixes
F:	drivers/media/parport/pms*

MEGARAID SCSI DRIVERS
M:	Neela Syam Kolli <megaraidlinux@lsi.com>
L:	linux-scsi@vger.kernel.org
W:	http://megaraid.lsilogic.com
S:	Maintained
F:	Documentation/scsi/megaraid.txt
F:	drivers/scsi/megaraid.*
F:	drivers/scsi/megaraid/

MELLANOX ETHERNET DRIVER (mlx4_en)
M:	Amir Vadai <amirv@mellanox.com>
L: 	netdev@vger.kernel.org
S:	Supported
W:	http://www.mellanox.com
Q:	http://patchwork.ozlabs.org/project/netdev/list/
F:	drivers/net/ethernet/mellanox/mlx4/en_*

MEMORY MANAGEMENT
L:	linux-mm@kvack.org
W:	http://www.linux-mm.org
S:	Maintained
F:	include/linux/mm.h
F:	include/linux/gfp.h
F:	include/linux/mmzone.h
F:	include/linux/memory_hotplug.h
F:	include/linux/vmalloc.h
F:	mm/

MEMORY RESOURCE CONTROLLER
M:	Johannes Weiner <hannes@cmpxchg.org>
M:	Michal Hocko <mhocko@suse.cz>
M:	Balbir Singh <bsingharora@gmail.com>
M:	KAMEZAWA Hiroyuki <kamezawa.hiroyu@jp.fujitsu.com>
L:	cgroups@vger.kernel.org
L:	linux-mm@kvack.org
S:	Maintained
F:	mm/memcontrol.c
F:	mm/page_cgroup.c

MEMORY TECHNOLOGY DEVICES (MTD)
M:	David Woodhouse <dwmw2@infradead.org>
L:	linux-mtd@lists.infradead.org
W:	http://www.linux-mtd.infradead.org/
Q:	http://patchwork.ozlabs.org/project/linux-mtd/list/
T:	git git://git.infradead.org/mtd-2.6.git
S:	Maintained
F:	drivers/mtd/
F:	include/linux/mtd/
F:	include/uapi/mtd/

METAG ARCHITECTURE
M:	James Hogan <james.hogan@imgtec.com>
S:	Supported
F:	arch/metag/
F:	Documentation/metag/
F:	Documentation/devicetree/bindings/metag/
F:	drivers/clocksource/metag_generic.c
F:	drivers/irqchip/irq-metag.c
F:	drivers/irqchip/irq-metag-ext.c
F:	drivers/tty/metag_da.c
F:	fs/imgdafs/

MICROBLAZE ARCHITECTURE
M:	Michal Simek <monstr@monstr.eu>
L:	microblaze-uclinux@itee.uq.edu.au (moderated for non-subscribers)
W:	http://www.monstr.eu/fdt/
T:	git git://git.monstr.eu/linux-2.6-microblaze.git
S:	Supported
F:	arch/microblaze/

MICROTEK X6 SCANNER
M:	Oliver Neukum <oliver@neukum.org>
S:	Maintained
F:	drivers/usb/image/microtek.*

MIPS
M:	Ralf Baechle <ralf@linux-mips.org>
L:	linux-mips@linux-mips.org
W:	http://www.linux-mips.org/
T:	git git://git.linux-mips.org/pub/scm/ralf/linux.git
Q:	http://patchwork.linux-mips.org/project/linux-mips/list/
S:	Supported
F:	Documentation/mips/
F:	arch/mips/

MIROSOUND PCM20 FM RADIO RECEIVER DRIVER
M:	Hans Verkuil <hverkuil@xs4all.nl>
L:	linux-media@vger.kernel.org
T:	git git://linuxtv.org/media_tree.git
W:	http://linuxtv.org
S:	Odd Fixes
F:	drivers/media/radio/radio-miropcm20*

MODULE SUPPORT
M:	Rusty Russell <rusty@rustcorp.com.au>
S:	Maintained
F:	include/linux/module.h
F:	kernel/module.c

MOTION EYE VAIO PICTUREBOOK CAMERA DRIVER
W:	http://popies.net/meye/
S:	Orphan
F:	Documentation/video4linux/meye.txt
F:	drivers/media/pci/meye/
F:	include/uapi/linux/meye.h

MOXA SMARTIO/INDUSTIO/INTELLIO SERIAL CARD
M:	Jiri Slaby <jirislaby@gmail.com>
S:	Maintained
F:	Documentation/serial/moxa-smartio
F:	drivers/tty/mxser.*

MR800 AVERMEDIA USB FM RADIO DRIVER
M:	Alexey Klimov <klimov.linux@gmail.com>
L:	linux-media@vger.kernel.org
T:	git git://linuxtv.org/media_tree.git
S:	Maintained
F:	drivers/media/radio/radio-mr800.c

MSI LAPTOP SUPPORT
M:	"Lee, Chun-Yi" <jlee@suse.com>
L:	platform-driver-x86@vger.kernel.org
S:	Maintained
F:	drivers/platform/x86/msi-laptop.c

MSI WMI SUPPORT
M:	Anisse Astier <anisse@astier.eu>
L:	platform-driver-x86@vger.kernel.org
S:	Supported
F:	drivers/platform/x86/msi-wmi.c

MT9M032 SENSOR DRIVER
M:	Laurent Pinchart <laurent.pinchart@ideasonboard.com>
L:	linux-media@vger.kernel.org
T:	git git://linuxtv.org/media_tree.git
S:	Maintained
F:	drivers/media/i2c/mt9m032.c
F:	include/media/mt9m032.h

MT9P031 SENSOR DRIVER
M:	Laurent Pinchart <laurent.pinchart@ideasonboard.com>
L:	linux-media@vger.kernel.org
T:	git git://linuxtv.org/media_tree.git
S:	Maintained
F:	drivers/media/i2c/mt9p031.c
F:	include/media/mt9p031.h

MT9T001 SENSOR DRIVER
M:	Laurent Pinchart <laurent.pinchart@ideasonboard.com>
L:	linux-media@vger.kernel.org
T:	git git://linuxtv.org/media_tree.git
S:	Maintained
F:	drivers/media/i2c/mt9t001.c
F:	include/media/mt9t001.h

MT9V032 SENSOR DRIVER
M:	Laurent Pinchart <laurent.pinchart@ideasonboard.com>
L:	linux-media@vger.kernel.org
T:	git git://linuxtv.org/media_tree.git
S:	Maintained
F:	drivers/media/i2c/mt9v032.c
F:	include/media/mt9v032.h

MULTIFUNCTION DEVICES (MFD)
M:	Samuel Ortiz <sameo@linux.intel.com>
T:	git git://git.kernel.org/pub/scm/linux/kernel/git/sameo/mfd-2.6.git
S:	Supported
F:	drivers/mfd/

MULTIMEDIA CARD (MMC), SECURE DIGITAL (SD) AND SDIO SUBSYSTEM
M:	Chris Ball <cjb@laptop.org>
L:	linux-mmc@vger.kernel.org
T:	git git://git.kernel.org/pub/scm/linux/kernel/git/cjb/mmc.git
S:	Maintained
F:	drivers/mmc/
F:	include/linux/mmc/
F:	include/uapi/linux/mmc/

MULTIMEDIA CARD (MMC) ETC. OVER SPI
S:	Orphan
F:	drivers/mmc/host/mmc_spi.c
F:	include/linux/spi/mmc_spi.h

MULTISOUND SOUND DRIVER
M:	Andrew Veliath <andrewtv@usa.net>
S:	Maintained
F:	Documentation/sound/oss/MultiSound
F:	sound/oss/msnd*

MULTITECH MULTIPORT CARD (ISICOM)
S:	Orphan
F:	drivers/tty/isicom.c
F:	include/linux/isicom.h

MUSB MULTIPOINT HIGH SPEED DUAL-ROLE CONTROLLER
M:	Felipe Balbi <balbi@ti.com>
L:	linux-usb@vger.kernel.org
T:	git git://git.kernel.org/pub/scm/linux/kernel/git/balbi/usb.git
S:	Maintained
F:	drivers/usb/musb/

MXL5007T MEDIA DRIVER
M:	Michael Krufky <mkrufky@linuxtv.org>
L:	linux-media@vger.kernel.org
W:	http://linuxtv.org/
W:	http://github.com/mkrufky
Q:	http://patchwork.linuxtv.org/project/linux-media/list/
T:	git git://linuxtv.org/mkrufky/tuners.git
S:	Maintained
F:	drivers/media/tuners/mxl5007t.*

MYRICOM MYRI-10G 10GbE DRIVER (MYRI10GE)
M:	Andrew Gallatin <gallatin@myri.com>
L:	netdev@vger.kernel.org
W:	http://www.myri.com/scs/download-Myri10GE.html
S:	Supported
F:	drivers/net/ethernet/myricom/myri10ge/

NATSEMI ETHERNET DRIVER (DP8381x)
S:	Orphan
F:	drivers/net/ethernet/natsemi/natsemi.c

NATIVE INSTRUMENTS USB SOUND INTERFACE DRIVER
M:	Daniel Mack <zonque@gmail.com>
S:	Maintained
L:	alsa-devel@alsa-project.org
W:	http://www.native-instruments.com
F:	sound/usb/caiaq/

NCP FILESYSTEM
M:	Petr Vandrovec <petr@vandrovec.name>
S:	Odd Fixes
F:	fs/ncpfs/

NCR DUAL 700 SCSI DRIVER (MICROCHANNEL)
M:	"James E.J. Bottomley" <James.Bottomley@HansenPartnership.com>
L:	linux-scsi@vger.kernel.org
S:	Maintained
F:	drivers/scsi/NCR_D700.*

NETEFFECT IWARP RNIC DRIVER (IW_NES)
M:	Faisal Latif <faisal.latif@intel.com>
L:	linux-rdma@vger.kernel.org
W:	http://www.intel.com/Products/Server/Adapters/Server-Cluster/Server-Cluster-overview.htm
S:	Supported
F:	drivers/infiniband/hw/nes/

NETEM NETWORK EMULATOR
M:	Stephen Hemminger <stephen@networkplumber.org>
L:	netem@lists.linux-foundation.org
S:	Maintained
F:	net/sched/sch_netem.c

NETERION 10GbE DRIVERS (s2io/vxge)
M:	Jon Mason <jdmason@kudzu.us>
L:	netdev@vger.kernel.org
S:	Supported
F:	Documentation/networking/s2io.txt
F:	Documentation/networking/vxge.txt
F:	drivers/net/ethernet/neterion/

NETFILTER/IPTABLES/IPCHAINS
P:	Harald Welte
P:	Jozsef Kadlecsik
M:	Pablo Neira Ayuso <pablo@netfilter.org>
M:	Patrick McHardy <kaber@trash.net>
L:	netfilter-devel@vger.kernel.org
L:	netfilter@vger.kernel.org
L:	coreteam@netfilter.org
W:	http://www.netfilter.org/
W:	http://www.iptables.org/
T:	git git://1984.lsi.us.es/nf
T:	git git://1984.lsi.us.es/nf-next
S:	Supported
F:	include/linux/netfilter*
F:	include/linux/netfilter/
F:	include/net/netfilter/
F:	include/uapi/linux/netfilter*
F:	include/uapi/linux/netfilter/
F:	net/*/netfilter.c
F:	net/*/netfilter/
F:	net/netfilter/

NETLABEL
M:	Paul Moore <paul@paul-moore.com>
W:	http://netlabel.sf.net
L:	netdev@vger.kernel.org
S:	Maintained
F:	Documentation/netlabel/
F:	include/net/netlabel.h
F:	net/netlabel/

NETROM NETWORK LAYER
M:	Ralf Baechle <ralf@linux-mips.org>
L:	linux-hams@vger.kernel.org
W:	http://www.linux-ax25.org/
S:	Maintained
F:	include/net/netrom.h
F:	include/uapi/linux/netrom.h
F:	net/netrom/

NETWORK BLOCK DEVICE (NBD)
M:	Paul Clements <Paul.Clements@steeleye.com>
S:	Maintained
L:	nbd-general@lists.sourceforge.net
F:	Documentation/blockdev/nbd.txt
F:	drivers/block/nbd.c
F:	include/linux/nbd.h
F:	include/uapi/linux/nbd.h

NETWORK DROP MONITOR
M:	Neil Horman <nhorman@tuxdriver.com>
L:	netdev@vger.kernel.org
S:	Maintained
W:	https://fedorahosted.org/dropwatch/
F:	net/core/drop_monitor.c

NETWORKING [GENERAL]
M:	"David S. Miller" <davem@davemloft.net>
L:	netdev@vger.kernel.org
W:	http://www.linuxfoundation.org/en/Net
Q:	http://patchwork.ozlabs.org/project/netdev/list/
T:	git git://git.kernel.org/pub/scm/linux/kernel/git/davem/net.git
T:	git git://git.kernel.org/pub/scm/linux/kernel/git/davem/net-next.git
S:	Maintained
F:	net/
F:	include/net/
F:	include/linux/in.h
F:	include/linux/net.h
F:	include/linux/netdevice.h
F:	include/uapi/linux/in.h
F:	include/uapi/linux/net.h
F:	include/uapi/linux/netdevice.h

NETWORKING [IPv4/IPv6]
M:	"David S. Miller" <davem@davemloft.net>
M:	Alexey Kuznetsov <kuznet@ms2.inr.ac.ru>
M:	James Morris <jmorris@namei.org>
M:	Hideaki YOSHIFUJI <yoshfuji@linux-ipv6.org>
M:	Patrick McHardy <kaber@trash.net>
L:	netdev@vger.kernel.org
T:	git git://git.kernel.org/pub/scm/linux/kernel/git/davem/net.git
S:	Maintained
F:	net/ipv4/
F:	net/ipv6/
F:	include/net/ip*
F:	arch/x86/net/*

NETWORKING [IPSEC]
M:	Steffen Klassert <steffen.klassert@secunet.com>
M:	Herbert Xu <herbert@gondor.apana.org.au>
M:	"David S. Miller" <davem@davemloft.net>
L:	netdev@vger.kernel.org
T:	git git://git.kernel.org/pub/scm/linux/kernel/git/davem/net.git
S:	Maintained
F:	net/xfrm/
F:	net/key/
F:	net/ipv4/xfrm*
F:	net/ipv6/xfrm*
F:	include/uapi/linux/xfrm.h
F:	include/net/xfrm.h

NETWORKING [LABELED] (NetLabel, CIPSO, Labeled IPsec, SECMARK)
M:	Paul Moore <paul@paul-moore.com>
L:	netdev@vger.kernel.org
S:	Maintained

NETWORKING [WIRELESS]
M:	"John W. Linville" <linville@tuxdriver.com>
L:	linux-wireless@vger.kernel.org
Q:	http://patchwork.kernel.org/project/linux-wireless/list/
T:	git git://git.kernel.org/pub/scm/linux/kernel/git/linville/wireless.git
S:	Maintained
F:	net/mac80211/
F:	net/rfkill/
F:	net/wireless/
F:	include/net/ieee80211*
F:	include/linux/wireless.h
F:	include/uapi/linux/wireless.h
F:	include/net/iw_handler.h
F:	drivers/net/wireless/

NETWORKING DRIVERS
L:	netdev@vger.kernel.org
W:	http://www.linuxfoundation.org/en/Net
Q:	http://patchwork.ozlabs.org/project/netdev/list/
T:	git git://git.kernel.org/pub/scm/linux/kernel/git/davem/net.git
T:	git git://git.kernel.org/pub/scm/linux/kernel/git/davem/net-next.git
S:	Odd Fixes
F:	drivers/net/
F:	include/linux/if_*
F:	include/linux/netdevice.h
F:	include/linux/arcdevice.h
F:	include/linux/etherdevice.h
F:	include/linux/fcdevice.h
F:	include/linux/fddidevice.h
F:	include/linux/hippidevice.h
F:	include/linux/inetdevice.h
F:	include/uapi/linux/if_*
F:	include/uapi/linux/netdevice.h

NETXEN (1/10) GbE SUPPORT
M:	Sony Chacko <sony.chacko@qlogic.com>
M:	Rajesh Borundia <rajesh.borundia@qlogic.com>
L:	netdev@vger.kernel.org
W:	http://www.qlogic.com
S:	Supported
F:	drivers/net/ethernet/qlogic/netxen/

NFC SUBSYSTEM
M:	Lauro Ramos Venancio <lauro.venancio@openbossa.org>
M:	Aloisio Almeida Jr <aloisio.almeida@openbossa.org>
M:	Samuel Ortiz <sameo@linux.intel.com>
L:	linux-wireless@vger.kernel.org
L:	linux-nfc@lists.01.org (moderated for non-subscribers)
S:	Maintained
F:	net/nfc/
F:	include/net/nfc/
F:	include/uapi/linux/nfc.h
F:	drivers/nfc/
F:	include/linux/platform_data/pn544.h

NFS, SUNRPC, AND LOCKD CLIENTS
M:	Trond Myklebust <Trond.Myklebust@netapp.com>
L:	linux-nfs@vger.kernel.org
W:	http://client.linux-nfs.org
T:	git git://git.linux-nfs.org/pub/linux/nfs-2.6.git
S:	Maintained
F:	fs/lockd/
F:	fs/nfs/
F:	fs/nfs_common/
F:	net/sunrpc/
F:	include/linux/lockd/
F:	include/linux/nfs*
F:	include/linux/sunrpc/
F:	include/uapi/linux/nfs*
F:	include/uapi/linux/sunrpc/

NILFS2 FILESYSTEM
M:	KONISHI Ryusuke <konishi.ryusuke@lab.ntt.co.jp>
L:	linux-nilfs@vger.kernel.org
W:	http://www.nilfs.org/en/
T:	git git://git.kernel.org/pub/scm/linux/kernel/git/ryusuke/nilfs2.git
S:	Supported
F:	Documentation/filesystems/nilfs2.txt
F:	fs/nilfs2/
F:	include/linux/nilfs2_fs.h

NINJA SCSI-3 / NINJA SCSI-32Bi (16bit/CardBus) PCMCIA SCSI HOST ADAPTER DRIVER
M:	YOKOTA Hiroshi <yokota@netlab.is.tsukuba.ac.jp>
W:	http://www.netlab.is.tsukuba.ac.jp/~yokota/izumi/ninja/
S:	Maintained
F:	Documentation/scsi/NinjaSCSI.txt
F:	drivers/scsi/pcmcia/nsp_*

NINJA SCSI-32Bi/UDE PCI/CARDBUS SCSI HOST ADAPTER DRIVER
M:	GOTO Masanori <gotom@debian.or.jp>
M:	YOKOTA Hiroshi <yokota@netlab.is.tsukuba.ac.jp>
W:	http://www.netlab.is.tsukuba.ac.jp/~yokota/izumi/ninja/
S:	Maintained
F:	Documentation/scsi/NinjaSCSI.txt
F:	drivers/scsi/nsp32*

NTB DRIVER
M:	Jon Mason <jon.mason@intel.com>
S:	Supported
F:	drivers/ntb/
F:	drivers/net/ntb_netdev.c
F:	include/linux/ntb.h

NTFS FILESYSTEM
M:	Anton Altaparmakov <anton@tuxera.com>
L:	linux-ntfs-dev@lists.sourceforge.net
W:	http://www.tuxera.com/
T:	git git://git.kernel.org/pub/scm/linux/kernel/git/aia21/ntfs.git
S:	Supported
F:	Documentation/filesystems/ntfs.txt
F:	fs/ntfs/

NVIDIA (rivafb and nvidiafb) FRAMEBUFFER DRIVER
M:	Antonino Daplas <adaplas@gmail.com>
L:	linux-fbdev@vger.kernel.org
S:	Maintained
F:	drivers/video/riva/
F:	drivers/video/nvidia/

OMAP SUPPORT
M:	Tony Lindgren <tony@atomide.com>
L:	linux-omap@vger.kernel.org
W:	http://www.muru.com/linux/omap/
W:	http://linux.omap.com/
Q:	http://patchwork.kernel.org/project/linux-omap/list/
T:	git git://git.kernel.org/pub/scm/linux/kernel/git/tmlind/linux-omap.git
S:	Maintained
F:	arch/arm/*omap*/
F:	drivers/i2c/busses/i2c-omap.c
F:	include/linux/i2c-omap.h

OMAP DEVICE TREE SUPPORT
M:	Benoît Cousson <b-cousson@ti.com>
M:	Tony Lindgren <tony@atomide.com>
L:	linux-omap@vger.kernel.org
L:	devicetree-discuss@lists.ozlabs.org (moderated for non-subscribers)
S:	Maintained
F:	arch/arm/boot/dts/*omap*
F:	arch/arm/boot/dts/*am3*

OMAP CLOCK FRAMEWORK SUPPORT
M:	Paul Walmsley <paul@pwsan.com>
L:	linux-omap@vger.kernel.org
S:	Maintained
F:	arch/arm/*omap*/*clock*

OMAP POWER MANAGEMENT SUPPORT
M:	Kevin Hilman <khilman@ti.com>
L:	linux-omap@vger.kernel.org
S:	Maintained
F:	arch/arm/*omap*/*pm*
F:	drivers/cpufreq/omap-cpufreq.c

OMAP POWERDOMAIN/CLOCKDOMAIN SOC ADAPTATION LAYER SUPPORT
M:	Rajendra Nayak <rnayak@ti.com>
M:	Paul Walmsley <paul@pwsan.com>
L:	linux-omap@vger.kernel.org
S:	Maintained
F:	arch/arm/mach-omap2/powerdomain2xxx_3xxx.c
F:	arch/arm/mach-omap2/powerdomain44xx.c
F:	arch/arm/mach-omap2/clockdomain2xxx_3xxx.c
F:	arch/arm/mach-omap2/clockdomain44xx.c

OMAP AUDIO SUPPORT
M:	Peter Ujfalusi <peter.ujfalusi@ti.com>
M:	Jarkko Nikula <jarkko.nikula@bitmer.com>
L:	alsa-devel@alsa-project.org (subscribers-only)
L:	linux-omap@vger.kernel.org
S:	Maintained
F:	sound/soc/omap/

OMAP FRAMEBUFFER SUPPORT
M:	Tomi Valkeinen <tomi.valkeinen@ti.com>
L:	linux-fbdev@vger.kernel.org
L:	linux-omap@vger.kernel.org
S:	Maintained
F:	drivers/video/omap/

OMAP DISPLAY SUBSYSTEM and FRAMEBUFFER SUPPORT (DSS2)
M:	Tomi Valkeinen <tomi.valkeinen@ti.com>
L:	linux-omap@vger.kernel.org
L:	linux-fbdev@vger.kernel.org
S:	Maintained
F:	drivers/video/omap2/
F:	Documentation/arm/OMAP/DSS

OMAP HARDWARE SPINLOCK SUPPORT
M:	Ohad Ben-Cohen <ohad@wizery.com>
L:	linux-omap@vger.kernel.org
S:	Maintained
F:	drivers/hwspinlock/omap_hwspinlock.c
F:	arch/arm/mach-omap2/hwspinlock.c

OMAP MMC SUPPORT
M:	Jarkko Lavinen <jarkko.lavinen@nokia.com>
L:	linux-omap@vger.kernel.org
S:	Maintained
F:	drivers/mmc/host/omap.c

OMAP HS MMC SUPPORT
M:	Balaji T K <balajitk@ti.com>
L:	linux-mmc@vger.kernel.org
L:	linux-omap@vger.kernel.org
S:	Maintained
F:	drivers/mmc/host/omap_hsmmc.c

OMAP RANDOM NUMBER GENERATOR SUPPORT
M:	Deepak Saxena <dsaxena@plexity.net>
S:	Maintained
F:	drivers/char/hw_random/omap-rng.c

OMAP HWMOD SUPPORT
M:	Benoît Cousson <b-cousson@ti.com>
M:	Paul Walmsley <paul@pwsan.com>
L:	linux-omap@vger.kernel.org
S:	Maintained
F:	arch/arm/mach-omap2/omap_hwmod.*

OMAP HWMOD DATA FOR OMAP4-BASED DEVICES
M:	Benoît Cousson <b-cousson@ti.com>
L:	linux-omap@vger.kernel.org
S:	Maintained
F:	arch/arm/mach-omap2/omap_hwmod_44xx_data.c

OMAP IMAGE SIGNAL PROCESSOR (ISP)
M:	Laurent Pinchart <laurent.pinchart@ideasonboard.com>
L:	linux-media@vger.kernel.org
S:	Maintained
F:	drivers/media/platform/omap3isp/

OMAP USB SUPPORT
M:	Felipe Balbi <balbi@ti.com>
L:	linux-usb@vger.kernel.org
L:	linux-omap@vger.kernel.org
T:	git git://git.kernel.org/pub/scm/linux/kernel/git/balbi/usb.git
S:	Maintained
F:	drivers/usb/*/*omap*
F:	arch/arm/*omap*/usb*

OMAP GPIO DRIVER
M:	Santosh Shilimkar <santosh.shilimkar@ti.com>
M:	Kevin Hilman <khilman@ti.com>
L:	linux-omap@vger.kernel.org
S:	Maintained
F:	drivers/gpio/gpio-omap.c

OMFS FILESYSTEM
M:	Bob Copeland <me@bobcopeland.com>
L:	linux-karma-devel@lists.sourceforge.net
S:	Maintained
F:	Documentation/filesystems/omfs.txt
F:	fs/omfs/

OMNIKEY CARDMAN 4000 DRIVER
M:	Harald Welte <laforge@gnumonks.org>
S:	Maintained
F:	drivers/char/pcmcia/cm4000_cs.c
F:	include/linux/cm4000_cs.h
F:	include/uapi/linux/cm4000_cs.h

OMNIKEY CARDMAN 4040 DRIVER
M:	Harald Welte <laforge@gnumonks.org>
S:	Maintained
F:	drivers/char/pcmcia/cm4040_cs.*

OMNIVISION OV7670 SENSOR DRIVER
M:	Jonathan Corbet <corbet@lwn.net>
L:	linux-media@vger.kernel.org
T:	git git://linuxtv.org/media_tree.git
S:	Maintained
F:	drivers/media/i2c/ov7670.c

ONENAND FLASH DRIVER
M:	Kyungmin Park <kyungmin.park@samsung.com>
L:	linux-mtd@lists.infradead.org
S:	Maintained
F:	drivers/mtd/onenand/
F:	include/linux/mtd/onenand*.h

ONSTREAM SCSI TAPE DRIVER
M:	Willem Riede <osst@riede.org>
L:	osst-users@lists.sourceforge.net
L:	linux-scsi@vger.kernel.org
S:	Maintained
F:	drivers/scsi/osst*
F:	drivers/scsi/st*

OPENCORES I2C BUS DRIVER
M:	Peter Korsgaard <jacmet@sunsite.dk>
L:	linux-i2c@vger.kernel.org
S:	Maintained
F:	Documentation/i2c/busses/i2c-ocores
F:	drivers/i2c/busses/i2c-ocores.c

OPEN FIRMWARE AND FLATTENED DEVICE TREE
M:	Grant Likely <grant.likely@secretlab.ca>
M:	Rob Herring <rob.herring@calxeda.com>
L:	devicetree-discuss@lists.ozlabs.org (moderated for non-subscribers)
W:	http://fdt.secretlab.ca
T:	git git://git.secretlab.ca/git/linux-2.6.git
S:	Maintained
F:	Documentation/devicetree
F:	drivers/of
F:	include/linux/of*.h
F:	scripts/dtc
K:	of_get_property
K:	of_match_table

OPENRISC ARCHITECTURE
M:	Jonas Bonn <jonas@southpole.se>
W:	http://openrisc.net
L:	linux@lists.openrisc.net (moderated for non-subscribers)
S:	Maintained
T:	git git://openrisc.net/~jonas/linux
F:	arch/openrisc

OPENVSWITCH
M:	Jesse Gross <jesse@nicira.com>
L:	dev@openvswitch.org
W:	http://openvswitch.org
T:	git git://git.kernel.org/pub/scm/linux/kernel/git/jesse/openvswitch.git
S:	Maintained
F:	net/openvswitch/

OPL4 DRIVER
M:	Clemens Ladisch <clemens@ladisch.de>
L:	alsa-devel@alsa-project.org (moderated for non-subscribers)
T:	git git://git.alsa-project.org/alsa-kernel.git
S:	Maintained
F:	sound/drivers/opl4/

OPROFILE
M:	Robert Richter <rric@kernel.org>
L:	oprofile-list@lists.sf.net
S:	Maintained
F:	arch/*/include/asm/oprofile*.h
F:	arch/*/oprofile/
F:	drivers/oprofile/
F:	include/linux/oprofile.h

ORACLE CLUSTER FILESYSTEM 2 (OCFS2)
M:	Mark Fasheh <mfasheh@suse.com>
M:	Joel Becker <jlbec@evilplan.org>
L:	ocfs2-devel@oss.oracle.com (moderated for non-subscribers)
W:	http://oss.oracle.com/projects/ocfs2/
T:	git git://git.kernel.org/pub/scm/linux/kernel/git/jlbec/ocfs2.git
S:	Supported
F:	Documentation/filesystems/ocfs2.txt
F:	Documentation/filesystems/dlmfs.txt
F:	fs/ocfs2/

ORINOCO DRIVER
L:	linux-wireless@vger.kernel.org
W:	http://wireless.kernel.org/en/users/Drivers/orinoco
W:	http://www.nongnu.org/orinoco/
S:	Orphan
F:	drivers/net/wireless/orinoco/

OSD LIBRARY and FILESYSTEM
M:	Boaz Harrosh <bharrosh@panasas.com>
M:	Benny Halevy <bhalevy@tonian.com>
L:	osd-dev@open-osd.org
W:	http://open-osd.org
T:	git git://git.open-osd.org/open-osd.git
S:	Maintained
F:	drivers/scsi/osd/
F:	include/scsi/osd_*
F:	fs/exofs/

P54 WIRELESS DRIVER
M:	Christian Lamparter <chunkeey@googlemail.com>
L:	linux-wireless@vger.kernel.org
W:	http://wireless.kernel.org/en/users/Drivers/p54
S:	Maintained
F:	drivers/net/wireless/p54/

PA SEMI ETHERNET DRIVER
M:	Olof Johansson <olof@lixom.net>
L:	netdev@vger.kernel.org
S:	Maintained
F:	drivers/net/ethernet/pasemi/*

PA SEMI SMBUS DRIVER
M:	Olof Johansson <olof@lixom.net>
L:	linux-i2c@vger.kernel.org
S:	Maintained
F:	drivers/i2c/busses/i2c-pasemi.c

PADATA PARALLEL EXECUTION MECHANISM
M:	Steffen Klassert <steffen.klassert@secunet.com>
L:	linux-crypto@vger.kernel.org
S:	Maintained
F:	kernel/padata.c
F:	include/linux/padata.h
F:	Documentation/padata.txt

PANASONIC LAPTOP ACPI EXTRAS DRIVER
M:	Harald Welte <laforge@gnumonks.org>
L:	platform-driver-x86@vger.kernel.org
S:	Maintained
F:	drivers/platform/x86/panasonic-laptop.c

PANASONIC MN10300/AM33/AM34 PORT
M:	David Howells <dhowells@redhat.com>
M:	Koichi Yasutake <yasutake.koichi@jp.panasonic.com>
L:	linux-am33-list@redhat.com (moderated for non-subscribers)
W:	ftp://ftp.redhat.com/pub/redhat/gnupro/AM33/
S:	Maintained
F:	Documentation/mn10300/
F:	arch/mn10300/

PARALLEL PORT SUPPORT
L:	linux-parport@lists.infradead.org (subscribers-only)
S:	Orphan
F:	drivers/parport/
F:	include/linux/parport*.h
F:	drivers/char/ppdev.c
F:	include/uapi/linux/ppdev.h

PARAVIRT_OPS INTERFACE
M:	Jeremy Fitzhardinge <jeremy@goop.org>
M:	Chris Wright <chrisw@sous-sol.org>
M:	Alok Kataria <akataria@vmware.com>
M:	Rusty Russell <rusty@rustcorp.com.au>
L:	virtualization@lists.linux-foundation.org
S:	Supported
F:	Documentation/ia64/paravirt_ops.txt
F:	arch/*/kernel/paravirt*
F:	arch/*/include/asm/paravirt.h

PARIDE DRIVERS FOR PARALLEL PORT IDE DEVICES
M:	Tim Waugh <tim@cyberelk.net>
L:	linux-parport@lists.infradead.org (subscribers-only)
W:	http://www.torque.net/linux-pp.html
S:	Maintained
F:	Documentation/blockdev/paride.txt
F:	drivers/block/paride/

PARISC ARCHITECTURE
M:	"James E.J. Bottomley" <jejb@parisc-linux.org>
M:	Helge Deller <deller@gmx.de>
L:	linux-parisc@vger.kernel.org
W:	http://www.parisc-linux.org/
Q:	http://patchwork.kernel.org/project/linux-parisc/list/
T:	git git://git.kernel.org/pub/scm/linux/kernel/git/jejb/parisc-2.6.git
S:	Maintained
F:	arch/parisc/
F:	drivers/parisc/

PC87360 HARDWARE MONITORING DRIVER
M:	Jim Cromie <jim.cromie@gmail.com>
L:	lm-sensors@lm-sensors.org
S:	Maintained
F:	Documentation/hwmon/pc87360
F:	drivers/hwmon/pc87360.c

PC8736x GPIO DRIVER
M:	Jim Cromie <jim.cromie@gmail.com>
S:	Maintained
F:	drivers/char/pc8736x_gpio.c

PC87427 HARDWARE MONITORING DRIVER
M:	Jean Delvare <khali@linux-fr.org>
L:	lm-sensors@lm-sensors.org
S:	Maintained
F:	Documentation/hwmon/pc87427
F:	drivers/hwmon/pc87427.c

PCA9532 LED DRIVER
M:	Riku Voipio <riku.voipio@iki.fi>
S:	Maintained
F:	drivers/leds/leds-pca9532.c
F:	include/linux/leds-pca9532.h

PCA9541 I2C BUS MASTER SELECTOR DRIVER
M:	Guenter Roeck <linux@roeck-us.net>
L:	linux-i2c@vger.kernel.org
S:	Maintained
F:	drivers/i2c/muxes/i2c-mux-pca9541.c

PCDP - PRIMARY CONSOLE AND DEBUG PORT
M:	Khalid Aziz <khalid@gonehiking.org>
S:	Maintained
F:	drivers/firmware/pcdp.*

PCI ERROR RECOVERY
M:	Linas Vepstas <linasvepstas@gmail.com>
L:	linux-pci@vger.kernel.org
S:	Supported
F:	Documentation/PCI/pci-error-recovery.txt
F:	Documentation/powerpc/eeh-pci-error-recovery.txt

PCI SUBSYSTEM
M:	Bjorn Helgaas <bhelgaas@google.com>
L:	linux-pci@vger.kernel.org
Q:	http://patchwork.ozlabs.org/project/linux-pci/list/
T:	git git://git.kernel.org/pub/scm/linux/kernel/git/helgaas/pci.git
S:	Supported
F:	Documentation/PCI/
F:	drivers/pci/
F:	include/linux/pci*

PCMCIA SUBSYSTEM
P:	Linux PCMCIA Team
L:	linux-pcmcia@lists.infradead.org
W:	http://lists.infradead.org/mailman/listinfo/linux-pcmcia
T:	git git://git.kernel.org/pub/scm/linux/kernel/git/brodo/pcmcia-2.6.git
S:	Maintained
F:	Documentation/pcmcia/
F:	drivers/pcmcia/
F:	include/pcmcia/

PCNET32 NETWORK DRIVER
M:	Don Fry <pcnet32@frontier.com>
L:	netdev@vger.kernel.org
S:	Maintained
F:	drivers/net/ethernet/amd/pcnet32.c

PCRYPT PARALLEL CRYPTO ENGINE
M:	Steffen Klassert <steffen.klassert@secunet.com>
L:	linux-crypto@vger.kernel.org
S:	Maintained
F:	crypto/pcrypt.c
F:	include/crypto/pcrypt.h

PER-CPU MEMORY ALLOCATOR
M:	Tejun Heo <tj@kernel.org>
M:	Christoph Lameter <cl@linux-foundation.org>
T:	git git://git.kernel.org/pub/scm/linux/kernel/git/tj/percpu.git
S:	Maintained
F:	include/linux/percpu*.h
F:	mm/percpu*.c
F:	arch/*/include/asm/percpu.h

PER-TASK DELAY ACCOUNTING
M:	Balbir Singh <bsingharora@gmail.com>
S:	Maintained
F:	include/linux/delayacct.h
F:	kernel/delayacct.c

PERFORMANCE EVENTS SUBSYSTEM
M:	Peter Zijlstra <a.p.zijlstra@chello.nl>
M:	Paul Mackerras <paulus@samba.org>
M:	Ingo Molnar <mingo@redhat.com>
M:	Arnaldo Carvalho de Melo <acme@ghostprotocols.net>
T:	git git://git.kernel.org/pub/scm/linux/kernel/git/tip/tip.git perf/core
S:	Supported
F:	kernel/events/*
F:	include/linux/perf_event.h
F:	include/uapi/linux/perf_event.h
F:	arch/*/kernel/perf_event*.c
F:	arch/*/kernel/*/perf_event*.c
F:	arch/*/kernel/*/*/perf_event*.c
F:	arch/*/include/asm/perf_event.h
F:	arch/*/kernel/perf_callchain.c
F:	tools/perf/

PERSONALITY HANDLING
M:	Christoph Hellwig <hch@infradead.org>
L:	linux-abi-devel@lists.sourceforge.net
S:	Maintained
F:	include/linux/personality.h
F:	include/uapi/linux/personality.h

PHONET PROTOCOL
M:	Remi Denis-Courmont <courmisch@gmail.com>
S:	Supported
F:	Documentation/networking/phonet.txt
F:	include/linux/phonet.h
F:	include/net/phonet/
F:	include/uapi/linux/phonet.h
F:	net/phonet/

PHRAM MTD DRIVER
M:	Joern Engel <joern@lazybastard.org>
L:	linux-mtd@lists.infradead.org
S:	Maintained
F:	drivers/mtd/devices/phram.c

PICOLCD HID DRIVER
M:	Bruno Prémont <bonbons@linux-vserver.org>
L:	linux-input@vger.kernel.org
S:	Maintained
F:	drivers/hid/hid-picolcd*

PICOXCELL SUPPORT
M:	Jamie Iles <jamie@jamieiles.com>
L:	linux-arm-kernel@lists.infradead.org (moderated for non-subscribers)
T:	git git://github.com/jamieiles/linux-2.6-ji.git
S:	Supported
F:	arch/arm/mach-picoxcell
F:	drivers/*/picoxcell*
F:	drivers/*/*/picoxcell*

PIN CONTROL SUBSYSTEM
M:	Linus Walleij <linus.walleij@linaro.org>
S:	Maintained
F:	drivers/pinctrl/
F:	include/linux/pinctrl/

PIN CONTROLLER - ATMEL AT91
M:	Jean-Christophe Plagniol-Villard <plagnioj@jcrosoft.com>
L:	linux-arm-kernel@lists.infradead.org (moderated for non-subscribers)
S:	Maintained
F:	drivers/pinctrl/pinctrl-at91.c

PIN CONTROLLER - ST SPEAR
M:	Viresh Kumar <viresh.linux@gmail.com>
L:	spear-devel@list.st.com
L:	linux-arm-kernel@lists.infradead.org (moderated for non-subscribers)
W:	http://www.st.com/spear
S:	Maintained
F:	drivers/pinctrl/spear/

PKTCDVD DRIVER
M:	Jiri Kosina <jkosina@suse.cz>
S:	Maintained
F:	drivers/block/pktcdvd.c
F:	include/linux/pktcdvd.h
F:	include/uapi/linux/pktcdvd.h

PKUNITY SOC DRIVERS
M:	Guan Xuetao <gxt@mprc.pku.edu.cn>
W:	http://mprc.pku.edu.cn/~guanxuetao/linux
S:	Maintained
T:	git git://git.kernel.org/pub/scm/linux/kernel/git/epip/linux-2.6-unicore32.git
F:	drivers/input/serio/i8042-unicore32io.h
F:	drivers/i2c/busses/i2c-puv3.c
F:	drivers/video/fb-puv3.c
F:	drivers/rtc/rtc-puv3.c

PMBUS HARDWARE MONITORING DRIVERS
M:	Guenter Roeck <linux@roeck-us.net>
L:	lm-sensors@lm-sensors.org
W:	http://www.lm-sensors.org/
W:	http://www.roeck-us.net/linux/drivers/
T:	git git://git.kernel.org/pub/scm/linux/kernel/git/groeck/linux-staging.git
S:	Maintained
F:	Documentation/hwmon/pmbus
F:	drivers/hwmon/pmbus/
F:	include/linux/i2c/pmbus.h

PMC SIERRA MaxRAID DRIVER
M:	Anil Ravindranath <anil_ravindranath@pmc-sierra.com>
L:	linux-scsi@vger.kernel.org
W:	http://www.pmc-sierra.com/
S:	Supported
F:	drivers/scsi/pmcraid.*

PMC SIERRA PM8001 DRIVER
M:	jack_wang@usish.com
M:	lindar_liu@usish.com
L:	linux-scsi@vger.kernel.org
S:	Supported
F:	drivers/scsi/pm8001/

POSIX CLOCKS and TIMERS
M:	Thomas Gleixner <tglx@linutronix.de>
T:	git git://git.kernel.org/pub/scm/linux/kernel/git/tip/tip.git timers/core
S:	Supported
F:	fs/timerfd.c
F:	include/linux/timer*
F:	kernel/*timer*

POWER SUPPLY CLASS/SUBSYSTEM and DRIVERS
M:	Anton Vorontsov <cbou@mail.ru>
M:	David Woodhouse <dwmw2@infradead.org>
T:	git git://git.infradead.org/battery-2.6.git
S:	Maintained
F:	include/linux/power_supply.h
F:	drivers/power/

PNP SUPPORT
M:	Adam Belay <abelay@mit.edu>
M:	Bjorn Helgaas <bhelgaas@google.com>
S:	Maintained
F:	drivers/pnp/

PNXxxxx I2C DRIVER
M:	Vitaly Wool <vitalywool@gmail.com>
L:	linux-i2c@vger.kernel.org
S:	Maintained
F:	drivers/i2c/busses/i2c-pnx.c

PPP PROTOCOL DRIVERS AND COMPRESSORS
M:	Paul Mackerras <paulus@samba.org>
L:	linux-ppp@vger.kernel.org
S:	Maintained
F:	drivers/net/ppp/ppp_*

PPP OVER ATM (RFC 2364)
M:	Mitchell Blank Jr <mitch@sfgoth.com>
S:	Maintained
F:	net/atm/pppoatm.c
F:	include/uapi/linux/atmppp.h

PPP OVER ETHERNET
M:	Michal Ostrowski <mostrows@earthlink.net>
S:	Maintained
F:	drivers/net/ppp/pppoe.c
F:	drivers/net/ppp/pppox.c

PPP OVER L2TP
M:	James Chapman <jchapman@katalix.com>
S:	Maintained
F:	net/l2tp/l2tp_ppp.c
F:	include/linux/if_pppol2tp.h
F:	include/uapi/linux/if_pppol2tp.h

PPS SUPPORT
M:	Rodolfo Giometti <giometti@enneenne.com>
W:	http://wiki.enneenne.com/index.php/LinuxPPS_support
L:	linuxpps@ml.enneenne.com (subscribers-only)
S:	Maintained
F:	Documentation/pps/
F:	drivers/pps/
F:	include/linux/pps*.h

PPTP DRIVER
M:	Dmitry Kozlov <xeb@mail.ru>
L:	netdev@vger.kernel.org
S:	Maintained
F:	drivers/net/ppp/pptp.c
W:	http://sourceforge.net/projects/accel-pptp

PREEMPTIBLE KERNEL
M:	Robert Love <rml@tech9.net>
L:	kpreempt-tech@lists.sourceforge.net
W:	ftp://ftp.kernel.org/pub/linux/kernel/people/rml/preempt-kernel
S:	Supported
F:	Documentation/preempt-locking.txt
F:	include/linux/preempt.h

PRISM54 WIRELESS DRIVER
M:	"Luis R. Rodriguez" <mcgrof@gmail.com>
L:	linux-wireless@vger.kernel.org
W:	http://wireless.kernel.org/en/users/Drivers/p54
S:	Obsolete
F:	drivers/net/wireless/prism54/

PROMISE SATA TX2/TX4 CONTROLLER LIBATA DRIVER
M:	Mikael Pettersson <mikpe@it.uu.se>
L:	linux-ide@vger.kernel.org
S:	Maintained
F:	drivers/ata/sata_promise.*

PS3 NETWORK SUPPORT
M:	Geoff Levand <geoff@infradead.org>
L:	netdev@vger.kernel.org
L:	cbe-oss-dev@lists.ozlabs.org
S:	Maintained
F:	drivers/net/ethernet/toshiba/ps3_gelic_net.*

PS3 PLATFORM SUPPORT
M:	Geoff Levand <geoff@infradead.org>
L:	linuxppc-dev@lists.ozlabs.org
L:	cbe-oss-dev@lists.ozlabs.org
S:	Maintained
F:	arch/powerpc/boot/ps3*
F:	arch/powerpc/include/asm/lv1call.h
F:	arch/powerpc/include/asm/ps3*.h
F:	arch/powerpc/platforms/ps3/
F:	drivers/*/ps3*
F:	drivers/ps3/
F:	drivers/rtc/rtc-ps3.c
F:	drivers/usb/host/*ps3.c
F:	sound/ppc/snd_ps3*

PS3VRAM DRIVER
M:	Jim Paris <jim@jtan.com>
L:	cbe-oss-dev@lists.ozlabs.org
S:	Maintained
F:	drivers/block/ps3vram.c

PSTORE FILESYSTEM
M:	Anton Vorontsov <cbouatmailru@gmail.com>
M:	Colin Cross <ccross@android.com>
M:	Kees Cook <keescook@chromium.org>
M:	Tony Luck <tony.luck@intel.com>
S:	Maintained
T:	git git://git.infradead.org/users/cbou/linux-pstore.git
F:	fs/pstore/
F:	include/linux/pstore*
F:	drivers/firmware/efivars.c
F:	drivers/acpi/apei/erst.c

PTP HARDWARE CLOCK SUPPORT
M:	Richard Cochran <richardcochran@gmail.com>
S:	Maintained
W:	http://linuxptp.sourceforge.net/
F:	Documentation/ABI/testing/sysfs-ptp
F:	Documentation/ptp/*
F:	drivers/net/ethernet/freescale/gianfar_ptp.c
F:	drivers/net/phy/dp83640*
F:	drivers/ptp/*
F:	include/linux/ptp_cl*

PTRACE SUPPORT
M:	Roland McGrath <roland@redhat.com>
M:	Oleg Nesterov <oleg@redhat.com>
S:	Maintained
F:	include/asm-generic/syscall.h
F:	include/linux/ptrace.h
F:	include/linux/regset.h
F:	include/linux/tracehook.h
F:	include/uapi/linux/ptrace.h
F:	kernel/ptrace.c

PVRUSB2 VIDEO4LINUX DRIVER
M:	Mike Isely <isely@pobox.com>
L:	pvrusb2@isely.net	(subscribers-only)
L:	linux-media@vger.kernel.org
W:	http://www.isely.net/pvrusb2/
T:	git git://linuxtv.org/media_tree.git
S:	Maintained
F:	Documentation/video4linux/README.pvrusb2
F:	drivers/media/usb/pvrusb2/

PWC WEBCAM DRIVER
M:	Hans de Goede <hdegoede@redhat.com>
L:	linux-media@vger.kernel.org
T:	git git://linuxtv.org/media_tree.git
S:	Maintained
F:	drivers/media/usb/pwc/*

PWM SUBSYSTEM
M:	Thierry Reding <thierry.reding@avionic-design.de>
L:	linux-kernel@vger.kernel.org
S:	Maintained
W:	http://gitorious.org/linux-pwm
T:	git git://gitorious.org/linux-pwm/linux-pwm.git
F:	Documentation/pwm.txt
F:	Documentation/devicetree/bindings/pwm/
F:	include/linux/pwm.h
F:	drivers/pwm/
F:	drivers/video/backlight/pwm_bl.c
F:	include/linux/pwm_backlight.h

PXA2xx/PXA3xx SUPPORT
M:	Eric Miao <eric.y.miao@gmail.com>
M:	Russell King <linux@arm.linux.org.uk>
M:	Haojian Zhuang <haojian.zhuang@gmail.com>
L:	linux-arm-kernel@lists.infradead.org (moderated for non-subscribers)
T:	git git://github.com/hzhuang1/linux.git
T:	git git://git.linaro.org/people/ycmiao/pxa-linux.git
S:	Maintained
F:	arch/arm/mach-pxa/
F:	drivers/pcmcia/pxa2xx*
F:	drivers/spi/spi-pxa2xx*
F:	drivers/usb/gadget/pxa2*
F:	include/sound/pxa2xx-lib.h
F:	sound/arm/pxa*
F:	sound/soc/pxa

MMP SUPPORT
M:	Eric Miao <eric.y.miao@gmail.com>
M:	Haojian Zhuang <haojian.zhuang@gmail.com>
L:	linux-arm-kernel@lists.infradead.org (moderated for non-subscribers)
T:	git git://github.com/hzhuang1/linux.git
T:	git git://git.linaro.org/people/ycmiao/pxa-linux.git
S:	Maintained
F:	arch/arm/mach-mmp/

PXA MMCI DRIVER
S:	Orphan

PXA RTC DRIVER
M:	Robert Jarzmik <robert.jarzmik@free.fr>
L:	rtc-linux@googlegroups.com
S:	Maintained

QIB DRIVER
M:	Mike Marciniszyn <infinipath@intel.com>
L:	linux-rdma@vger.kernel.org
S:	Supported
F:	drivers/infiniband/hw/qib/

QLOGIC QLA1280 SCSI DRIVER
M:	Michael Reed <mdr@sgi.com>
L:	linux-scsi@vger.kernel.org
S:	Maintained
F:	drivers/scsi/qla1280.[ch]

QLOGIC QLA2XXX FC-SCSI DRIVER
M:	Andrew Vasquez <andrew.vasquez@qlogic.com>
M:	linux-driver@qlogic.com
L:	linux-scsi@vger.kernel.org
S:	Supported
F:	Documentation/scsi/LICENSE.qla2xxx
F:	drivers/scsi/qla2xxx/

QLOGIC QLA4XXX iSCSI DRIVER
M:	Ravi Anand <ravi.anand@qlogic.com>
M:	Vikas Chaudhary <vikas.chaudhary@qlogic.com>
M:	iscsi-driver@qlogic.com
L:	linux-scsi@vger.kernel.org
S:	Supported
F:	drivers/scsi/qla4xxx/

QLOGIC QLA3XXX NETWORK DRIVER
M:	Jitendra Kalsaria <jitendra.kalsaria@qlogic.com>
M:	Ron Mercer <ron.mercer@qlogic.com>
M:	linux-driver@qlogic.com
L:	netdev@vger.kernel.org
S:	Supported
F:	Documentation/networking/LICENSE.qla3xxx
F:	drivers/net/ethernet/qlogic/qla3xxx.*

QLOGIC QLCNIC (1/10)Gb ETHERNET DRIVER
M:	Rajesh Borundia <rajesh.borundia@qlogic.com>
M:	Shahed Shaikh <shahed.shaikh@qlogic.com>
M:	Jitendra Kalsaria <jitendra.kalsaria@qlogic.com>
M:	Sony Chacko <sony.chacko@qlogic.com>
M:	linux-driver@qlogic.com
L:	netdev@vger.kernel.org
S:	Supported
F:	drivers/net/ethernet/qlogic/qlcnic/

QLOGIC QLGE 10Gb ETHERNET DRIVER
M:	Jitendra Kalsaria <jitendra.kalsaria@qlogic.com>
M:	Ron Mercer <ron.mercer@qlogic.com>
M:	linux-driver@qlogic.com
L:	netdev@vger.kernel.org
S:	Supported
F:	drivers/net/ethernet/qlogic/qlge/

QNX4 FILESYSTEM
M:	Anders Larsen <al@alarsen.net>
W:	http://www.alarsen.net/linux/qnx4fs/
S:	Maintained
F:	fs/qnx4/
F:	include/uapi/linux/qnx4_fs.h
F:	include/uapi/linux/qnxtypes.h

QT1010 MEDIA DRIVER
M:	Antti Palosaari <crope@iki.fi>
L:	linux-media@vger.kernel.org
W:	http://linuxtv.org/
W:	http://palosaari.fi/linux/
Q:	http://patchwork.linuxtv.org/project/linux-media/list/
T:	git git://linuxtv.org/anttip/media_tree.git
S:	Maintained
F:	drivers/media/tuners/qt1010*

QUALCOMM HEXAGON ARCHITECTURE
M:	Richard Kuo <rkuo@codeaurora.org>
L:	linux-hexagon@vger.kernel.org
S:	Supported
F:	arch/hexagon/

QUICKCAM PARALLEL PORT WEBCAMS
M:	Hans Verkuil <hverkuil@xs4all.nl>
L:	linux-media@vger.kernel.org
T:	git git://linuxtv.org/media_tree.git
W:	http://linuxtv.org
S:	Odd Fixes
F:	drivers/media/parport/*-qcam*

RADOS BLOCK DEVICE (RBD)
M:	Yehuda Sadeh <yehuda@inktank.com>
M:	Sage Weil <sage@inktank.com>
M:	Alex Elder <elder@inktank.com>
M:	ceph-devel@vger.kernel.org
W:	http://ceph.com/
T:	git git://git.kernel.org/pub/scm/linux/kernel/git/sage/ceph-client.git
S:	Supported
F:	drivers/block/rbd.c
F:	drivers/block/rbd_types.h

RADEON FRAMEBUFFER DISPLAY DRIVER
M:	Benjamin Herrenschmidt <benh@kernel.crashing.org>
L:	linux-fbdev@vger.kernel.org
S:	Maintained
F:	drivers/video/aty/radeon*
F:	include/uapi/linux/radeonfb.h

RADIOSHARK RADIO DRIVER
M:	Hans de Goede <hdegoede@redhat.com>
L:	linux-media@vger.kernel.org
T:	git git://linuxtv.org/media_tree.git
S:	Maintained
F:	drivers/media/radio/radio-shark.c

RADIOSHARK2 RADIO DRIVER
M:	Hans de Goede <hdegoede@redhat.com>
L:	linux-media@vger.kernel.org
T:	git git://linuxtv.org/media_tree.git
S:	Maintained
F:	drivers/media/radio/radio-shark2.c
F:	drivers/media/radio/radio-tea5777.c

RAGE128 FRAMEBUFFER DISPLAY DRIVER
M:	Paul Mackerras <paulus@samba.org>
L:	linux-fbdev@vger.kernel.org
S:	Maintained
F:	drivers/video/aty/aty128fb.c

RALINK RT2X00 WIRELESS LAN DRIVER
P:	rt2x00 project
M:	Ivo van Doorn <IvDoorn@gmail.com>
M:	Gertjan van Wingerde <gwingerde@gmail.com>
M:	Helmut Schaa <helmut.schaa@googlemail.com>
L:	linux-wireless@vger.kernel.org
L:	users@rt2x00.serialmonkey.com (moderated for non-subscribers)
W:	http://rt2x00.serialmonkey.com/
S:	Maintained
T:	git git://git.kernel.org/pub/scm/linux/kernel/git/ivd/rt2x00.git
F:	drivers/net/wireless/rt2x00/

RAMDISK RAM BLOCK DEVICE DRIVER
M:	Nick Piggin <npiggin@kernel.dk>
S:	Maintained
F:	Documentation/blockdev/ramdisk.txt
F:	drivers/block/brd.c

RAMSAM DRIVER (IBM RamSan 70/80 PCI SSD Flash Card)
M:	Joshua Morris <josh.h.morris@us.ibm.com>
M:	Philip Kelleher <pjk1939@linux.vnet.ibm.com>
S:	Maintained
F:	drivers/block/rsxx/

RANDOM NUMBER DRIVER
M:	Theodore Ts'o" <tytso@mit.edu>
S:	Maintained
F:	drivers/char/random.c

RAPIDIO SUBSYSTEM
M:	Matt Porter <mporter@kernel.crashing.org>
M:	Alexandre Bounine <alexandre.bounine@idt.com>
S:	Maintained
F:	drivers/rapidio/

RAYLINK/WEBGEAR 802.11 WIRELESS LAN DRIVER
L:	linux-wireless@vger.kernel.org
S:	Orphan
F:	drivers/net/wireless/ray*

RCUTORTURE MODULE
M:	Josh Triplett <josh@freedesktop.org>
M:	"Paul E. McKenney" <paulmck@linux.vnet.ibm.com>
S:	Supported
T:	git git://git.kernel.org/pub/scm/linux/kernel/git/paulmck/linux-rcu.git
F:	Documentation/RCU/torture.txt
F:	kernel/rcutorture.c

RDC R-321X SoC
M:	Florian Fainelli <florian@openwrt.org>
S:	Maintained

RDC R6040 FAST ETHERNET DRIVER
M:	Florian Fainelli <florian@openwrt.org>
L:	netdev@vger.kernel.org
S:	Maintained
F:	drivers/net/ethernet/rdc/r6040.c

RDS - RELIABLE DATAGRAM SOCKETS
M:	Venkat Venkatsubra <venkat.x.venkatsubra@oracle.com>
L:	rds-devel@oss.oracle.com (moderated for non-subscribers)
S:	Supported
F:	net/rds/

READ-COPY UPDATE (RCU)
M:	Dipankar Sarma <dipankar@in.ibm.com>
M:	"Paul E. McKenney" <paulmck@linux.vnet.ibm.com>
W:	http://www.rdrop.com/users/paulmck/RCU/
S:	Supported
T:	git git://git.kernel.org/pub/scm/linux/kernel/git/paulmck/linux-rcu.git
F:	Documentation/RCU/
X:	Documentation/RCU/torture.txt
F:	include/linux/rcu*
F:	kernel/rcu*
X:	kernel/rcutorture.c

REAL TIME CLOCK (RTC) SUBSYSTEM
M:	Alessandro Zummo <a.zummo@towertech.it>
L:	rtc-linux@googlegroups.com
Q:	http://patchwork.ozlabs.org/project/rtc-linux/list/
S:	Maintained
F:	Documentation/rtc.txt
F:	drivers/rtc/
F:	include/linux/rtc.h
F:	include/uapi/linux/rtc.h

REISERFS FILE SYSTEM
L:	reiserfs-devel@vger.kernel.org
S:	Supported
F:	fs/reiserfs/

REGISTER MAP ABSTRACTION
M:	Mark Brown <broonie@opensource.wolfsonmicro.com>
T:	git git://git.kernel.org/pub/scm/linux/kernel/git/broonie/regmap.git
S:	Supported
F:	drivers/base/regmap/
F:	include/linux/regmap.h

REMOTE PROCESSOR (REMOTEPROC) SUBSYSTEM
M:	Ohad Ben-Cohen <ohad@wizery.com>
T:	git git://git.kernel.org/pub/scm/linux/kernel/git/ohad/remoteproc.git
S:	Maintained
F:	drivers/remoteproc/
F:	Documentation/remoteproc.txt
F:	include/linux/remoteproc.h

RFKILL
M:	Johannes Berg <johannes@sipsolutions.net>
L:	linux-wireless@vger.kernel.org
W:	http://wireless.kernel.org/
T:	git git://git.kernel.org/pub/scm/linux/kernel/git/jberg/mac80211.git
T:	git git://git.kernel.org/pub/scm/linux/kernel/git/jberg/mac80211-next.git
S:	Maintained
F:	Documentation/rfkill.txt
F:	net/rfkill/

RICOH SMARTMEDIA/XD DRIVER
M:	Maxim Levitsky <maximlevitsky@gmail.com>
S:	Maintained
F:	drivers/mtd/nand/r852.c
F:	drivers/mtd/nand/r852.h

RICOH R5C592 MEMORYSTICK DRIVER
M:	Maxim Levitsky <maximlevitsky@gmail.com>
S:	Maintained
F:	drivers/memstick/host/r592.*

ROCKETPORT DRIVER
P:	Comtrol Corp.
W:	http://www.comtrol.com
S:	Maintained
F:	Documentation/serial/rocket.txt
F:	drivers/tty/rocket*

ROSE NETWORK LAYER
M:	Ralf Baechle <ralf@linux-mips.org>
L:	linux-hams@vger.kernel.org
W:	http://www.linux-ax25.org/
S:	Maintained
F:	include/net/rose.h
F:	include/uapi/linux/rose.h
F:	net/rose/

RTL2830 MEDIA DRIVER
M:	Antti Palosaari <crope@iki.fi>
L:	linux-media@vger.kernel.org
W:	http://linuxtv.org/
W:	http://palosaari.fi/linux/
Q:	http://patchwork.linuxtv.org/project/linux-media/list/
T:	git git://linuxtv.org/anttip/media_tree.git
S:	Maintained
F:	drivers/media/dvb-frontends/rtl2830*

RTL8180 WIRELESS DRIVER
M:	"John W. Linville" <linville@tuxdriver.com>
L:	linux-wireless@vger.kernel.org
W:	http://wireless.kernel.org/
T:	git git://git.kernel.org/pub/scm/linux/kernel/git/linville/wireless-testing.git
S:	Maintained
F:	drivers/net/wireless/rtl818x/rtl8180/

RTL8187 WIRELESS DRIVER
M:	Herton Ronaldo Krzesinski <herton@canonical.com>
M:	Hin-Tak Leung <htl10@users.sourceforge.net>
M:	Larry Finger <Larry.Finger@lwfinger.net>
L:	linux-wireless@vger.kernel.org
W:	http://wireless.kernel.org/
T:	git git://git.kernel.org/pub/scm/linux/kernel/git/linville/wireless-testing.git
S:	Maintained
F:	drivers/net/wireless/rtl818x/rtl8187/

RTL8192CE WIRELESS DRIVER
M:	Larry Finger <Larry.Finger@lwfinger.net>
M:	Chaoming Li <chaoming_li@realsil.com.cn>
L:	linux-wireless@vger.kernel.org
W:	http://wireless.kernel.org/
T:	git git://git.kernel.org/pub/scm/linux/kernel/git/linville/wireless-testing.git
S:	Maintained
F:	drivers/net/wireless/rtlwifi/
F:	drivers/net/wireless/rtlwifi/rtl8192ce/

S3 SAVAGE FRAMEBUFFER DRIVER
M:	Antonino Daplas <adaplas@gmail.com>
L:	linux-fbdev@vger.kernel.org
S:	Maintained
F:	drivers/video/savage/

S390
M:	Martin Schwidefsky <schwidefsky@de.ibm.com>
M:	Heiko Carstens <heiko.carstens@de.ibm.com>
M:	linux390@de.ibm.com
L:	linux-s390@vger.kernel.org
W:	http://www.ibm.com/developerworks/linux/linux390/
S:	Supported
F:	arch/s390/
F:	drivers/s390/
F:	block/partitions/ibm.c
F:	Documentation/s390/
F:	Documentation/DocBook/s390*

S390 NETWORK DRIVERS
M:	Ursula Braun <ursula.braun@de.ibm.com>
M:	Frank Blaschka <blaschka@linux.vnet.ibm.com>
M:	linux390@de.ibm.com
L:	linux-s390@vger.kernel.org
W:	http://www.ibm.com/developerworks/linux/linux390/
S:	Supported
F:	drivers/s390/net/

S390 ZCRYPT DRIVER
M:	Ingo Tuchscherer <ingo.tuchscherer@de.ibm.com>
M:	linux390@de.ibm.com
L:	linux-s390@vger.kernel.org
W:	http://www.ibm.com/developerworks/linux/linux390/
S:	Supported
F:	drivers/s390/crypto/

S390 ZFCP DRIVER
M:	Steffen Maier <maier@linux.vnet.ibm.com>
M:	linux390@de.ibm.com
L:	linux-s390@vger.kernel.org
W:	http://www.ibm.com/developerworks/linux/linux390/
S:	Supported
F:	drivers/s390/scsi/zfcp_*

S390 IUCV NETWORK LAYER
M:	Ursula Braun <ursula.braun@de.ibm.com>
M:	linux390@de.ibm.com
L:	linux-s390@vger.kernel.org
W:	http://www.ibm.com/developerworks/linux/linux390/
S:	Supported
F:	drivers/s390/net/*iucv*
F:	include/net/iucv/
F:	net/iucv/

S3C24XX SD/MMC Driver
M:	Ben Dooks <ben-linux@fluff.org>
L:	linux-arm-kernel@lists.infradead.org (moderated for non-subscribers)
S:	Supported
F:	drivers/mmc/host/s3cmci.*

SAA6588 RDS RECEIVER DRIVER
M:	Hans Verkuil <hverkuil@xs4all.nl>
L:	linux-media@vger.kernel.org
T:	git git://linuxtv.org/media_tree.git
W:	http://linuxtv.org
S:	Odd Fixes
F:	drivers/media/i2c/saa6588*

SAA7134 VIDEO4LINUX DRIVER
M:	Mauro Carvalho Chehab <mchehab@redhat.com>
L:	linux-media@vger.kernel.org
W:	http://linuxtv.org
T:	git git://linuxtv.org/media_tree.git
S:	Odd fixes
F:	Documentation/video4linux/saa7134/
F:	drivers/media/pci/saa7134/

SAA7146 VIDEO4LINUX-2 DRIVER
M:	Hans Verkuil <hverkuil@xs4all.nl>
L:	linux-media@vger.kernel.org
T:	git git://linuxtv.org/media_tree.git
S:	Maintained
F:	drivers/media/common/saa7146/
F:	drivers/media/pci/saa7146/
F:	include/media/saa7146*

SAMSUNG LAPTOP DRIVER
M:	Corentin Chary <corentin.chary@gmail.com>
L:	platform-driver-x86@vger.kernel.org
S:	Maintained
F:	drivers/platform/x86/samsung-laptop.c

SAMSUNG AUDIO (ASoC) DRIVERS
M:	Sangbeom Kim <sbkim73@samsung.com>
L:	alsa-devel@alsa-project.org (moderated for non-subscribers)
S:	Supported
F:	sound/soc/samsung

SAMSUNG FRAMEBUFFER DRIVER
M:	Jingoo Han <jg1.han@samsung.com>
L:	linux-fbdev@vger.kernel.org
S:	Maintained
F:	drivers/video/s3c-fb.c

SAMSUNG MULTIFUNCTION DEVICE DRIVERS
M:	Sangbeom Kim <sbkim73@samsung.com>
L:	linux-kernel@vger.kernel.org
S:	Supported
F:	drivers/mfd/sec*.c
F:	drivers/regulator/s2m*.c
F:	drivers/regulator/s5m*.c
F:	drivers/rtc/rtc-sec.c
F:	include/linux/mfd/samsung/

SAMSUNG S3C24XX/S3C64XX SOC SERIES CAMIF DRIVER
M:	Sylwester Nawrocki <sylvester.nawrocki@gmail.com>
L:	linux-media@vger.kernel.org
L:	linux-samsung-soc@vger.kernel.org (moderated for non-subscribers)
S:	Maintained
F:	drivers/media/platform/s3c-camif/
F:	include/media/s3c_camif.h

SAMSUNG S5C73M3 CAMERA DRIVER
M:	Kyungmin Park <kyungmin.park@samsung.com>
M:	Andrzej Hajda <a.hajda@samsung.com>
L:	linux-media@vger.kernel.org
S:	Supported
F:	drivers/media/i2c/s5c73m3/*

SERIAL DRIVERS
M:	Greg Kroah-Hartman <gregkh@linuxfoundation.org>
L:	linux-serial@vger.kernel.org
S:	Maintained
F:	drivers/tty/serial

SYNOPSYS DESIGNWARE DMAC DRIVER
M:	Viresh Kumar <viresh.linux@gmail.com>
S:	Maintained
F:	include/linux/dw_dmac.h
F:	drivers/dma/dw_dmac_regs.h
F:	drivers/dma/dw_dmac.c

SYNOPSYS DESIGNWARE MMC/SD/SDIO DRIVER
M:	Seungwon Jeon <tgih.jun@samsung.com>
M:	Jaehoon Chung <jh80.chung@samsung.com>
L:	linux-mmc@vger.kernel.org
S:	Maintained
F:	include/linux/mmc/dw_mmc.h
F:	drivers/mmc/host/dw_mmc*

TIMEKEEPING, NTP
M:	John Stultz <john.stultz@linaro.org>
M:	Thomas Gleixner <tglx@linutronix.de>
T:	git git://git.kernel.org/pub/scm/linux/kernel/git/tip/tip.git timers/core
S:	Supported
F:	include/linux/clocksource.h
F:	include/linux/time.h
F:	include/linux/timex.h
F:	include/uapi/linux/time.h
F:	include/uapi/linux/timex.h
F:	kernel/time/clocksource.c
F:	kernel/time/time*.c
F:	kernel/time/ntp.c
F:	drivers/clocksource

TLG2300 VIDEO4LINUX-2 DRIVER
M:	Huang Shijie <shijie8@gmail.com>
M:	Kang Yong <kangyong@telegent.com>
M:	Zhang Xiaobing <xbzhang@telegent.com>
S:	Supported
F:	drivers/media/usb/tlg2300

SC1200 WDT DRIVER
M:	Zwane Mwaikambo <zwane@arm.linux.org.uk>
S:	Maintained
F:	drivers/watchdog/sc1200wdt.c

SCHEDULER
M:	Ingo Molnar <mingo@redhat.com>
M:	Peter Zijlstra <peterz@infradead.org>
T:	git git://git.kernel.org/pub/scm/linux/kernel/git/tip/tip.git sched/core
S:	Maintained
F:	kernel/sched/
F:	include/linux/sched.h
F:	include/uapi/linux/sched.h

SCORE ARCHITECTURE
M:	Chen Liqin <liqin.chen@sunplusct.com>
M:	Lennox Wu <lennox.wu@gmail.com>
W:	http://www.sunplusct.com
S:	Supported
F:	arch/score/

SCSI CDROM DRIVER
M:	Jens Axboe <axboe@kernel.dk>
L:	linux-scsi@vger.kernel.org
W:	http://www.kernel.dk
S:	Maintained
F:	drivers/scsi/sr*

SCSI RDMA PROTOCOL (SRP) INITIATOR
M:	David Dillow <dillowda@ornl.gov>
L:	linux-rdma@vger.kernel.org
S:	Supported
W:	http://www.openfabrics.org
Q:	http://patchwork.kernel.org/project/linux-rdma/list/
T:	git git://git.kernel.org/pub/scm/linux/kernel/git/dad/srp-initiator.git
F:	drivers/infiniband/ulp/srp/
F:	include/scsi/srp.h

SCSI SG DRIVER
M:	Doug Gilbert <dgilbert@interlog.com>
L:	linux-scsi@vger.kernel.org
W:	http://www.torque.net/sg
S:	Maintained
F:	drivers/scsi/sg.c
F:	include/scsi/sg.h

SCSI SUBSYSTEM
M:	"James E.J. Bottomley" <JBottomley@parallels.com>
L:	linux-scsi@vger.kernel.org
T:	git git://git.kernel.org/pub/scm/linux/kernel/git/jejb/scsi-misc-2.6.git
T:	git git://git.kernel.org/pub/scm/linux/kernel/git/jejb/scsi-rc-fixes-2.6.git
T:	git git://git.kernel.org/pub/scm/linux/kernel/git/jejb/scsi-pending-2.6.git
S:	Maintained
F:	drivers/scsi/
F:	include/scsi/

SCSI TAPE DRIVER
M:	Kai Mäkisara <Kai.Makisara@kolumbus.fi>
L:	linux-scsi@vger.kernel.org
S:	Maintained
F:	Documentation/scsi/st.txt
F:	drivers/scsi/st*

SCTP PROTOCOL
M:	Vlad Yasevich <vyasevich@gmail.com>
M:	Sridhar Samudrala <sri@us.ibm.com>
M:	Neil Horman <nhorman@tuxdriver.com>
L:	linux-sctp@vger.kernel.org
W:	http://lksctp.sourceforge.net
S:	Maintained
F:	Documentation/networking/sctp.txt
F:	include/linux/sctp.h
F:	include/net/sctp/
F:	net/sctp/

SCx200 CPU SUPPORT
M:	Jim Cromie <jim.cromie@gmail.com>
S:	Odd Fixes
F:	Documentation/i2c/busses/scx200_acb
F:	arch/x86/platform/scx200/
F:	drivers/watchdog/scx200_wdt.c
F:	drivers/i2c/busses/scx200*
F:	drivers/mtd/maps/scx200_docflash.c
F:	include/linux/scx200.h

SCx200 GPIO DRIVER
M:	Jim Cromie <jim.cromie@gmail.com>
S:	Maintained
F:	drivers/char/scx200_gpio.c
F:	include/linux/scx200_gpio.h

SCx200 HRT CLOCKSOURCE DRIVER
M:	Jim Cromie <jim.cromie@gmail.com>
S:	Maintained
F:	drivers/clocksource/scx200_hrt.c

SDRICOH_CS MMC/SD HOST CONTROLLER INTERFACE DRIVER
M:	Sascha Sommer <saschasommer@freenet.de>
L:	sdricohcs-devel@lists.sourceforge.net (subscribers-only)
S:	Maintained
F:	drivers/mmc/host/sdricoh_cs.c

SECURE DIGITAL HOST CONTROLLER INTERFACE (SDHCI) DRIVER
M:	Chris Ball <cjb@laptop.org>
L:	linux-mmc@vger.kernel.org
T:	git git://git.kernel.org/pub/scm/linux/kernel/git/cjb/mmc.git
S:	Maintained
F:	drivers/mmc/host/sdhci.*
F:	drivers/mmc/host/sdhci-pltfm.[ch]

SECURE DIGITAL HOST CONTROLLER INTERFACE, OPEN FIRMWARE BINDINGS (SDHCI-OF)
M:	Anton Vorontsov <avorontsov@ru.mvista.com>
L:	linuxppc-dev@lists.ozlabs.org
L:	linux-mmc@vger.kernel.org
S:	Maintained
F:	drivers/mmc/host/sdhci-pltfm.[ch]

SECURE DIGITAL HOST CONTROLLER INTERFACE (SDHCI) SAMSUNG DRIVER
M:	Ben Dooks <ben-linux@fluff.org>
L:	linux-mmc@vger.kernel.org
S:	Maintained
F:	drivers/mmc/host/sdhci-s3c.c

SECURE DIGITAL HOST CONTROLLER INTERFACE (SDHCI) ST SPEAR DRIVER
M:	Viresh Kumar <viresh.linux@gmail.com>
L:	spear-devel@list.st.com
L:	linux-mmc@vger.kernel.org
S:	Maintained
F:	drivers/mmc/host/sdhci-spear.c

SECURITY SUBSYSTEM
M:	James Morris <james.l.morris@oracle.com>
L:	linux-security-module@vger.kernel.org (suggested Cc:)
T:	git git://git.kernel.org/pub/scm/linux/kernel/git/jmorris/linux-security.git
W:	http://kernsec.org/
S:	Supported
F:	security/

SECURITY CONTACT
M:	Security Officers <security@kernel.org>
S:	Supported

SELINUX SECURITY MODULE
M:	Stephen Smalley <sds@tycho.nsa.gov>
M:	James Morris <james.l.morris@oracle.com>
M:	Eric Paris <eparis@parisplace.org>
L:	selinux@tycho.nsa.gov (subscribers-only, general discussion)
W:	http://selinuxproject.org
T:	git git://git.infradead.org/users/eparis/selinux.git
S:	Supported
F:	include/linux/selinux*
F:	security/selinux/
F:	scripts/selinux/

APPARMOR SECURITY MODULE
M:	John Johansen <john.johansen@canonical.com>
L:	apparmor@lists.ubuntu.com (subscribers-only, general discussion)
W:	apparmor.wiki.kernel.org
T:	git git://git.kernel.org/pub/scm/linux/kernel/git/jj/apparmor-dev.git
S:	Supported
F:	security/apparmor/

SENSABLE PHANTOM
M:	Jiri Slaby <jirislaby@gmail.com>
S:	Maintained
F:	drivers/misc/phantom.c
F:	include/uapi/linux/phantom.h

SERIAL ATA (SATA) SUBSYSTEM
M:	Jeff Garzik <jgarzik@pobox.com>
L:	linux-ide@vger.kernel.org
T:	git git://git.kernel.org/pub/scm/linux/kernel/git/jgarzik/libata-dev.git
S:	Supported
F:	drivers/ata/
F:	include/linux/ata.h
F:	include/linux/libata.h

SERVER ENGINES 10Gbps iSCSI - BladeEngine 2 DRIVER
M:	Jayamohan Kallickal <jayamohan.kallickal@emulex.com>
L:	linux-scsi@vger.kernel.org
W:	http://www.emulex.com
S:	Supported
F:	drivers/scsi/be2iscsi/

SERVER ENGINES 10Gbps NIC - BladeEngine 2 DRIVER
M:	Sathya Perla <sathya.perla@emulex.com>
M:	Subbu Seetharaman <subbu.seetharaman@emulex.com>
M:	Ajit Khaparde <ajit.khaparde@emulex.com>
L:	netdev@vger.kernel.org
W:	http://www.emulex.com
S:	Supported
F:	drivers/net/ethernet/emulex/benet/

SFC NETWORK DRIVER
M:	Solarflare linux maintainers <linux-net-drivers@solarflare.com>
M:	Ben Hutchings <bhutchings@solarflare.com>
L:	netdev@vger.kernel.org
S:	Supported
F:	drivers/net/ethernet/sfc/

SGI GRU DRIVER
M:	Dimitri Sivanich <sivanich@sgi.com>
M:	Robin Holt <holt@sgi.com>
S:	Maintained
F:	drivers/misc/sgi-gru/

SGI SN-IA64 (Altix) SERIAL CONSOLE DRIVER
M:	Pat Gefre <pfg@sgi.com>
L:	linux-ia64@vger.kernel.org
S:	Supported
F:	Documentation/ia64/serial.txt
F:	drivers/tty/serial/ioc?_serial.c
F:	include/linux/ioc?.h

SGI VISUAL WORKSTATION 320 AND 540
M:	Andrey Panin <pazke@donpac.ru>
L:	linux-visws-devel@lists.sf.net
W:	http://linux-visws.sf.net
S:	Maintained for 2.6.
F:	Documentation/sgi-visws.txt

SGI XP/XPC/XPNET DRIVER
M:	Robin Holt <holt@sgi.com>
S:	Maintained
F:	drivers/misc/sgi-xp/

SI470X FM RADIO RECEIVER I2C DRIVER
M:	Hans Verkuil <hverkuil@xs4all.nl>
L:	linux-media@vger.kernel.org
T:	git git://linuxtv.org/media_tree.git
W:	http://linuxtv.org
S:	Odd Fixes
F:	drivers/media/radio/si470x/radio-si470x-i2c.c

SI470X FM RADIO RECEIVER USB DRIVER
M:	Hans Verkuil <hverkuil@xs4all.nl>
L:	linux-media@vger.kernel.org
T:	git git://linuxtv.org/media_tree.git
W:	http://linuxtv.org
S:	Maintained
F:	drivers/media/radio/si470x/radio-si470x-common.c
F:	drivers/media/radio/si470x/radio-si470x.h
F:	drivers/media/radio/si470x/radio-si470x-usb.c

SH_VEU V4L2 MEM2MEM DRIVER
M:	Guennadi Liakhovetski <g.liakhovetski@gmx.de>
L:	linux-media@vger.kernel.org
S:	Maintained
F:	drivers/media/platform/sh_veu.c
F:	include/media/sh_veu.h

SH_VOU V4L2 OUTPUT DRIVER
M:	Guennadi Liakhovetski <g.liakhovetski@gmx.de>
L:	linux-media@vger.kernel.org
S:	Maintained
F:	drivers/media/platform/sh_vou.c
F:	include/media/sh_vou.h

SIMPLE FIRMWARE INTERFACE (SFI)
M:	Len Brown <lenb@kernel.org>
L:	sfi-devel@simplefirmware.org
W:	http://simplefirmware.org/
T:	git git://git.kernel.org/pub/scm/linux/kernel/git/lenb/linux-sfi-2.6.git
S:	Supported
F:	arch/x86/platform/sfi/
F:	drivers/sfi/
F:	include/linux/sfi*.h

SIMTEC EB110ATX (Chalice CATS)
P:	Ben Dooks
P:	Vincent Sanders <vince@simtec.co.uk>
M:	Simtec Linux Team <linux@simtec.co.uk>
W:	http://www.simtec.co.uk/products/EB110ATX/
S:	Supported

SIMTEC EB2410ITX (BAST)
P:	Ben Dooks
P:	Vincent Sanders <vince@simtec.co.uk>
M:	Simtec Linux Team <linux@simtec.co.uk>
W:	http://www.simtec.co.uk/products/EB2410ITX/
S:	Supported
F:	arch/arm/mach-s3c2410/mach-bast.c
F:	arch/arm/mach-s3c2410/bast-ide.c
F:	arch/arm/mach-s3c2410/bast-irq.c

TI DAVINCI MACHINE SUPPORT
M:	Sekhar Nori <nsekhar@ti.com>
M:	Kevin Hilman <khilman@ti.com>
L:	davinci-linux-open-source@linux.davincidsp.com (moderated for non-subscribers)
T:	git git://gitorious.org/linux-davinci/linux-davinci.git
Q:	http://patchwork.kernel.org/project/linux-davinci/list/
S:	Supported
F:	arch/arm/mach-davinci
F:	drivers/i2c/busses/i2c-davinci.c

TI DAVINCI SERIES MEDIA DRIVER
M:	Manjunath Hadli <manjunath.hadli@ti.com>
M:	Prabhakar Lad <prabhakar.lad@ti.com>
L:	linux-media@vger.kernel.org
L:	davinci-linux-open-source@linux.davincidsp.com (moderated for non-subscribers)
W:	http://linuxtv.org/
Q:	http://patchwork.linuxtv.org/project/linux-media/list/
T:	git git://linuxtv.org/mhadli/v4l-dvb-davinci_devices.git
S:	Supported
F:	drivers/media/platform/davinci/
F:	include/media/davinci/

SIS 190 ETHERNET DRIVER
M:	Francois Romieu <romieu@fr.zoreil.com>
L:	netdev@vger.kernel.org
S:	Maintained
F:	drivers/net/ethernet/sis/sis190.c

SIS 900/7016 FAST ETHERNET DRIVER
M:	Daniele Venzano <venza@brownhat.org>
W:	http://www.brownhat.org/sis900.html
L:	netdev@vger.kernel.org
S:	Maintained
F:	drivers/net/ethernet/sis/sis900.*

SIS 96X I2C/SMBUS DRIVER
M:	"Mark M. Hoffman" <mhoffman@lightlink.com>
L:	linux-i2c@vger.kernel.org
S:	Maintained
F:	Documentation/i2c/busses/i2c-sis96x
F:	drivers/i2c/busses/i2c-sis96x.c

SIS FRAMEBUFFER DRIVER
M:	Thomas Winischhofer <thomas@winischhofer.net>
W:	http://www.winischhofer.net/linuxsisvga.shtml
S:	Maintained
F:	Documentation/fb/sisfb.txt
F:	drivers/video/sis/
F:	include/video/sisfb.h

SIS USB2VGA DRIVER
M:	Thomas Winischhofer <thomas@winischhofer.net>
W:	http://www.winischhofer.at/linuxsisusbvga.shtml
S:	Maintained
F:	drivers/usb/misc/sisusbvga/

SLAB ALLOCATOR
M:	Christoph Lameter <cl@linux-foundation.org>
M:	Pekka Enberg <penberg@kernel.org>
M:	Matt Mackall <mpm@selenic.com>
L:	linux-mm@kvack.org
S:	Maintained
F:	include/linux/sl?b*.h
F:	mm/sl?b.c

SLEEPABLE READ-COPY UPDATE (SRCU)
M:	Lai Jiangshan <laijs@cn.fujitsu.com>
M:	"Paul E. McKenney" <paulmck@linux.vnet.ibm.com>
W:	http://www.rdrop.com/users/paulmck/RCU/
S:	Supported
T:	git git://git.kernel.org/pub/scm/linux/kernel/git/paulmck/linux-rcu.git
F:	include/linux/srcu*
F:	kernel/srcu*

SMACK SECURITY MODULE
M:	Casey Schaufler <casey@schaufler-ca.com>
L:	linux-security-module@vger.kernel.org
W:	http://schaufler-ca.com
T:	git git://git.gitorious.org/smack-next/kernel.git
S:	Maintained
F:	Documentation/security/Smack.txt
F:	security/smack/

SMC91x ETHERNET DRIVER
M:	Nicolas Pitre <nico@fluxnic.net>
S:	Odd Fixes
F:	drivers/net/ethernet/smsc/smc91x.*

SMIA AND SMIA++ IMAGE SENSOR DRIVER
M:	Sakari Ailus <sakari.ailus@iki.fi>
L:	linux-media@vger.kernel.org
S:	Maintained
F:	drivers/media/i2c/smiapp
F:	include/media/smiapp.h
F:	drivers/media/i2c/smiapp-pll.c
F:	drivers/media/i2c/smiapp-pll.h

SMM665 HARDWARE MONITOR DRIVER
M:	Guenter Roeck <linux@roeck-us.net>
L:	lm-sensors@lm-sensors.org
S:	Maintained
F:	Documentation/hwmon/smm665
F:	drivers/hwmon/smm665.c

SMSC EMC2103 HARDWARE MONITOR DRIVER
M:	Steve Glendinning <steve.glendinning@shawell.net>
L:	lm-sensors@lm-sensors.org
S:	Maintained
F:	Documentation/hwmon/emc2103
F:	drivers/hwmon/emc2103.c

SMSC SCH5627 HARDWARE MONITOR DRIVER
M:	Hans de Goede <hdegoede@redhat.com>
L:	lm-sensors@lm-sensors.org
S:	Supported
F:	Documentation/hwmon/sch5627
F:	drivers/hwmon/sch5627.c

SMSC47B397 HARDWARE MONITOR DRIVER
M:	"Mark M. Hoffman" <mhoffman@lightlink.com>
L:	lm-sensors@lm-sensors.org
S:	Maintained
F:	Documentation/hwmon/smsc47b397
F:	drivers/hwmon/smsc47b397.c

SMSC911x ETHERNET DRIVER
M:	Steve Glendinning <steve.glendinning@shawell.net>
L:	netdev@vger.kernel.org
S:	Maintained
F:	include/linux/smsc911x.h
F:	drivers/net/ethernet/smsc/smsc911x.*

SMSC9420 PCI ETHERNET DRIVER
M:	Steve Glendinning <steve.glendinning@shawell.net>
L:	netdev@vger.kernel.org
S:	Maintained
F:	drivers/net/ethernet/smsc/smsc9420.*

SMSC UFX6000 and UFX7000 USB to VGA DRIVER
M:	Steve Glendinning <steve.glendinning@shawell.net>
L:	linux-fbdev@vger.kernel.org
S:	Maintained
F:	drivers/video/smscufx.c

SOC-CAMERA V4L2 SUBSYSTEM
M:	Guennadi Liakhovetski <g.liakhovetski@gmx.de>
L:	linux-media@vger.kernel.org
T:	git git://linuxtv.org/media_tree.git
S:	Maintained
F:	include/media/soc*
F:	drivers/media/i2c/soc_camera/
F:	drivers/media/platform/soc_camera/

SOEKRIS NET48XX LED SUPPORT
M:	Chris Boot <bootc@bootc.net>
S:	Maintained
F:	drivers/leds/leds-net48xx.c

SOFTWARE RAID (Multiple Disks) SUPPORT
M:	Neil Brown <neilb@suse.de>
L:	linux-raid@vger.kernel.org
S:	Supported
F:	drivers/md/
F:	include/linux/raid/
F:	include/uapi/linux/raid/

SONIC NETWORK DRIVER
M:	Thomas Bogendoerfer <tsbogend@alpha.franken.de>
L:	netdev@vger.kernel.org
S:	Maintained
F:	drivers/net/ethernet/natsemi/sonic.*

SONICS SILICON BACKPLANE DRIVER (SSB)
M:	Michael Buesch <m@bues.ch>
L:	netdev@vger.kernel.org
S:	Maintained
F:	drivers/ssb/
F:	include/linux/ssb/

SONY VAIO CONTROL DEVICE DRIVER
M:	Mattia Dongili <malattia@linux.it>
L:	platform-driver-x86@vger.kernel.org
W:	http://www.linux.it/~malattia/wiki/index.php/Sony_drivers
S:	Maintained
F:	Documentation/laptops/sony-laptop.txt
F:	drivers/char/sonypi.c
F:	drivers/platform/x86/sony-laptop.c
F:	include/linux/sony-laptop.h

SONY MEMORYSTICK CARD SUPPORT
M:	Alex Dubov <oakad@yahoo.com>
W:	http://tifmxx.berlios.de/
S:	Maintained
F:	drivers/memstick/host/tifm_ms.c

SOUND
M:	Jaroslav Kysela <perex@perex.cz>
M:	Takashi Iwai <tiwai@suse.de>
L:	alsa-devel@alsa-project.org (moderated for non-subscribers)
W:	http://www.alsa-project.org/
T:	git git://git.kernel.org/pub/scm/linux/kernel/git/tiwai/sound.git
T:	git git://git.alsa-project.org/alsa-kernel.git
S:	Maintained
F:	Documentation/sound/
F:	include/sound/
F:	include/uapi/sound/
F:	sound/

SOUND - SOC LAYER / DYNAMIC AUDIO POWER MANAGEMENT (ASoC)
M:	Liam Girdwood <lgirdwood@gmail.com>
M:	Mark Brown <broonie@opensource.wolfsonmicro.com>
T:	git git://git.kernel.org/pub/scm/linux/kernel/git/broonie/sound.git
L:	alsa-devel@alsa-project.org (moderated for non-subscribers)
W:	http://alsa-project.org/main/index.php/ASoC
S:	Supported
F:	sound/soc/
F:	include/sound/soc*

SPARC + UltraSPARC (sparc/sparc64)
M:	"David S. Miller" <davem@davemloft.net>
L:	sparclinux@vger.kernel.org
Q:	http://patchwork.ozlabs.org/project/sparclinux/list/
T:	git git://git.kernel.org/pub/scm/linux/kernel/git/davem/sparc.git
T:	git git://git.kernel.org/pub/scm/linux/kernel/git/davem/sparc-next.git
S:	Maintained
F:	arch/sparc/
F:	drivers/sbus/

SPARC SERIAL DRIVERS
M:	"David S. Miller" <davem@davemloft.net>
L:	sparclinux@vger.kernel.org
T:	git git://git.kernel.org/pub/scm/linux/kernel/git/davem/sparc.git
T:	git git://git.kernel.org/pub/scm/linux/kernel/git/davem/sparc-next.git
S:	Maintained
F:	include/linux/sunserialcore.h
F:	drivers/tty/serial/suncore.c
F:	drivers/tty/serial/sunhv.c
F:	drivers/tty/serial/sunsab.c
F:	drivers/tty/serial/sunsab.h
F:	drivers/tty/serial/sunsu.c
F:	drivers/tty/serial/sunzilog.c
F:	drivers/tty/serial/sunzilog.h

SPARSE CHECKER
M:	"Christopher Li" <sparse@chrisli.org>
L:	linux-sparse@vger.kernel.org
W:	https://sparse.wiki.kernel.org/
T:	git git://git.kernel.org/pub/scm/devel/sparse/sparse.git
T:	git git://git.kernel.org/pub/scm/devel/sparse/chrisl/sparse.git
S:	Maintained
F:	include/linux/compiler.h

SPEAR PLATFORM SUPPORT
M:	Viresh Kumar <viresh.linux@gmail.com>
M:	Shiraz Hashim <shiraz.hashim@st.com>
L:	spear-devel@list.st.com
L:	linux-arm-kernel@lists.infradead.org (moderated for non-subscribers)
W:	http://www.st.com/spear
S:	Maintained
F:	arch/arm/plat-spear/

SPEAR13XX MACHINE SUPPORT
M:	Viresh Kumar <viresh.linux@gmail.com>
M:	Shiraz Hashim <shiraz.hashim@st.com>
L:	spear-devel@list.st.com
L:	linux-arm-kernel@lists.infradead.org (moderated for non-subscribers)
W:	http://www.st.com/spear
S:	Maintained
F:	arch/arm/mach-spear13xx/

SPEAR3XX MACHINE SUPPORT
M:	Viresh Kumar <viresh.linux@gmail.com>
M:	Shiraz Hashim <shiraz.hashim@st.com>
L:	spear-devel@list.st.com
L:	linux-arm-kernel@lists.infradead.org (moderated for non-subscribers)
W:	http://www.st.com/spear
S:	Maintained
F:	arch/arm/mach-spear3xx/

SPEAR6XX MACHINE SUPPORT
M:	Rajeev Kumar <rajeev-dlh.kumar@st.com>
M:	Shiraz Hashim <shiraz.hashim@st.com>
M:	Viresh Kumar <viresh.linux@gmail.com>
L:	spear-devel@list.st.com
L:	linux-arm-kernel@lists.infradead.org (moderated for non-subscribers)
W:	http://www.st.com/spear
S:	Maintained
F:	arch/arm/mach-spear6xx/

SPEAR CLOCK FRAMEWORK SUPPORT
M:	Viresh Kumar <viresh.linux@gmail.com>
L:	spear-devel@list.st.com
L:	linux-arm-kernel@lists.infradead.org (moderated for non-subscribers)
W:	http://www.st.com/spear
S:	Maintained
F:	drivers/clk/spear/

SPI SUBSYSTEM
M:	Grant Likely <grant.likely@secretlab.ca>
M:	Mark Brown <broonie@opensource.wolfsonmicro.com>
L:	spi-devel-general@lists.sourceforge.net
Q:	http://patchwork.kernel.org/project/spi-devel-general/list/
T:	git git://git.secretlab.ca/git/linux-2.6.git
S:	Maintained
F:	Documentation/spi/
F:	drivers/spi/
F:	include/linux/spi/
F:	include/uapi/linux/spi/

SPIDERNET NETWORK DRIVER for CELL
M:	Ishizaki Kou <kou.ishizaki@toshiba.co.jp>
M:	Jens Osterkamp <jens@de.ibm.com>
L:	netdev@vger.kernel.org
S:	Supported
F:	Documentation/networking/spider_net.txt
F:	drivers/net/ethernet/toshiba/spider_net*

SPU FILE SYSTEM
M:	Jeremy Kerr <jk@ozlabs.org>
L:	linuxppc-dev@lists.ozlabs.org
L:	cbe-oss-dev@lists.ozlabs.org
W:	http://www.ibm.com/developerworks/power/cell/
S:	Supported
F:	Documentation/filesystems/spufs.txt
F:	arch/powerpc/platforms/cell/spufs/

SQUASHFS FILE SYSTEM
M:	Phillip Lougher <phillip@squashfs.org.uk>
L:	squashfs-devel@lists.sourceforge.net (subscribers-only)
W:	http://squashfs.org.uk
S:	Maintained
F:	Documentation/filesystems/squashfs.txt
F:	fs/squashfs/

SRM (Alpha) environment access
M:	Jan-Benedict Glaw <jbglaw@lug-owl.de>
S:	Maintained
F:	arch/alpha/kernel/srm_env.c

STABLE BRANCH
M:	Greg Kroah-Hartman <gregkh@linuxfoundation.org>
L:	stable@vger.kernel.org
S:	Supported

STAGING SUBSYSTEM
M:	Greg Kroah-Hartman <gregkh@linuxfoundation.org>
T:	git git://git.kernel.org/pub/scm/linux/kernel/git/gregkh/staging.git
L:	devel@driverdev.osuosl.org
S:	Supported
F:	drivers/staging/

STAGING - AGERE HERMES II and II.5 WIRELESS DRIVERS
M:	Henk de Groot <pe1dnn@amsat.org>
S:	Odd Fixes
F:	drivers/staging/wlags49_h2/
F:	drivers/staging/wlags49_h25/

STAGING - ASUS OLED
M:	Jakub Schmidtke <sjakub@gmail.com>
S:	Odd Fixes
F:	drivers/staging/asus_oled/

STAGING - COMEDI
M:	Ian Abbott <abbotti@mev.co.uk>
M:	Mori Hess <fmhess@users.sourceforge.net>
S:	Odd Fixes
F:	drivers/staging/comedi/

STAGING - CRYSTAL HD VIDEO DECODER
M:	Naren Sankar <nsankar@broadcom.com>
M:	Jarod Wilson <jarod@wilsonet.com>
M:	Scott Davilla <davilla@4pi.com>
M:	Manu Abraham <abraham.manu@gmail.com>
S:	Odd Fixes
F:	drivers/staging/crystalhd/

STAGING - ECHO CANCELLER
M:	Steve Underwood <steveu@coppice.org>
M:	David Rowe <david@rowetel.com>
S:	Odd Fixes
F:	drivers/staging/echo/

STAGING - ET131X NETWORK DRIVER
M:	Mark Einon <mark.einon@gmail.com>
S:	Odd Fixes
F:	drivers/staging/et131x/

STAGING - FLARION FT1000 DRIVERS
M:	Marek Belisko <marek.belisko@gmail.com>
S:	Odd Fixes
F:	drivers/staging/ft1000/

STAGING - FRONTIER TRANZPORT AND ALPHATRACK
M:	David Täht <d@teklibre.com>
S:	Odd Fixes
F:	drivers/staging/frontier/

STAGING - INDUSTRIAL IO
M:	Jonathan Cameron <jic23@cam.ac.uk>
L:	linux-iio@vger.kernel.org
S:	Odd Fixes
F:	drivers/staging/iio/

STAGING - LIRC (LINUX INFRARED REMOTE CONTROL) DRIVERS
M:	Jarod Wilson <jarod@wilsonet.com>
W:	http://www.lirc.org/
S:	Odd Fixes
F:	drivers/staging/media/lirc/

STAGING - NVIDIA COMPLIANT EMBEDDED CONTROLLER INTERFACE (nvec)
M:	Julian Andres Klode <jak@jak-linux.org>
M:	Marc Dietrich <marvin24@gmx.de>
L:	ac100@lists.launchpad.net (moderated for non-subscribers)
L:	linux-tegra@vger.kernel.org
S:	Maintained
F:	drivers/staging/nvec/

STAGING - OLPC SECONDARY DISPLAY CONTROLLER (DCON)
M:	Andres Salomon <dilinger@queued.net>
M:	Chris Ball <cjb@laptop.org>
M:	Jon Nettleton <jon.nettleton@gmail.com>
W:	http://wiki.laptop.org/go/DCON
S:	Odd Fixes
F:	drivers/staging/olpc_dcon/

STAGING - OZMO DEVICES USB OVER WIFI DRIVER
M:	Rupesh Gujare <rupesh.gujare@atmel.com>
S:	Maintained
F:	drivers/staging/ozwpan/

STAGING - PARALLEL LCD/KEYPAD PANEL DRIVER
M:	Willy Tarreau <willy@meta-x.org>
S:	Odd Fixes
F:	drivers/staging/panel/

STAGING - REALTEK RTL8712U DRIVERS
M:	Larry Finger <Larry.Finger@lwfinger.net>
M:	Florian Schilhabel <florian.c.schilhabel@googlemail.com>.
S:	Odd Fixes
F:	drivers/staging/rtl8712/

STAGING - SILICON MOTION SM7XX FRAME BUFFER DRIVER
M:	Teddy Wang <teddy.wang@siliconmotion.com.cn>
S:	Odd Fixes
F:	drivers/staging/sm7xxfb/

STAGING - SOFTLOGIC 6x10 MPEG CODEC
M:	Ben Collins <bcollins@bluecherry.net>
S:	Odd Fixes
F:	drivers/staging/media/solo6x10/

STAGING - SPEAKUP CONSOLE SPEECH DRIVER
M:	William Hubbs <w.d.hubbs@gmail.com>
M:	Chris Brannon <chris@the-brannons.com>
M:	Kirk Reiser <kirk@braille.uwo.ca>
M:	Samuel Thibault <samuel.thibault@ens-lyon.org>
L:	speakup@braille.uwo.ca
W:	http://www.linux-speakup.org/
S:	Odd Fixes
F:	drivers/staging/speakup/

STAGING - TI DSP BRIDGE DRIVERS
M:	Omar Ramirez Luna <omar.ramirez@copitl.com>
S:	Odd Fixes
F:	drivers/staging/tidspbridge/

STAGING - USB ENE SM/MS CARD READER DRIVER
M:	Al Cho <acho@novell.com>
S:	Odd Fixes
F:	drivers/staging/keucr/

STAGING - VIA VT665X DRIVERS
M:	Forest Bond <forest@alittletooquiet.net>
S:	Odd Fixes
F:	drivers/staging/vt665?/

STAGING - WINBOND IS89C35 WLAN USB DRIVER
M:	Pavel Machek <pavel@ucw.cz>
S:	Odd Fixes
F:	drivers/staging/winbond/

STAGING - XGI Z7,Z9,Z11 PCI DISPLAY DRIVER
M:	Arnaud Patard <arnaud.patard@rtp-net.org>
S:	Odd Fixes
F:	drivers/staging/xgifb/

STARFIRE/DURALAN NETWORK DRIVER
M:	Ion Badulescu <ionut@badula.org>
S:	Odd Fixes
F:	drivers/net/ethernet/adaptec/starfire*

SUN3/3X
M:	Sam Creasey <sammy@sammy.net>
W:	http://sammy.net/sun3/
S:	Maintained
F:	arch/m68k/kernel/*sun3*
F:	arch/m68k/sun3*/
F:	arch/m68k/include/asm/sun3*
F:	drivers/net/ethernet/i825xx/sun3*

SUPERH
M:	Paul Mundt <lethal@linux-sh.org>
L:	linux-sh@vger.kernel.org
W:	http://www.linux-sh.org
Q:	http://patchwork.kernel.org/project/linux-sh/list/
T:	git git://github.com/pmundt/linux-sh.git sh-latest
S:	Supported
F:	Documentation/sh/
F:	arch/sh/
F:	drivers/sh/

SUSPEND TO RAM
M:	Len Brown <len.brown@intel.com>
M:	Pavel Machek <pavel@ucw.cz>
M:	"Rafael J. Wysocki" <rjw@sisk.pl>
L:	linux-pm@vger.kernel.org
S:	Supported
F:	Documentation/power/
F:	arch/x86/kernel/acpi/
F:	drivers/base/power/
F:	kernel/power/
F:	include/linux/suspend.h
F:	include/linux/freezer.h
F:	include/linux/pm.h

SVGA HANDLING
M:	Martin Mares <mj@ucw.cz>
L:	linux-video@atrey.karlin.mff.cuni.cz
S:	Maintained
F:	Documentation/svga.txt
F:	arch/x86/boot/video*

SWIOTLB SUBSYSTEM
M:	Konrad Rzeszutek Wilk <konrad.wilk@oracle.com>
L:	linux-kernel@vger.kernel.org
S:	Supported
F:	lib/swiotlb.c
F:	arch/*/kernel/pci-swiotlb.c
F:	include/linux/swiotlb.h

SYNOPSYS ARC ARCHITECTURE
M:	Vineet Gupta <vgupta@synopsys.com>
<<<<<<< HEAD
S:	Supported
F:	arch/arc/
F:	Documentation/devicetree/bindings/arc/
F:	drivers/tty/serial/arc-uart.c
=======
L:	linux-snps-arc@vger.kernel.org
S:	Supported
F:	arch/arc/
>>>>>>> c3f251a3

SYSV FILESYSTEM
M:	Christoph Hellwig <hch@infradead.org>
S:	Maintained
F:	Documentation/filesystems/sysv-fs.txt
F:	fs/sysv/
F:	include/linux/sysv_fs.h

TARGET SUBSYSTEM
M:	Nicholas A. Bellinger <nab@linux-iscsi.org>
L:	linux-scsi@vger.kernel.org
L:	target-devel@vger.kernel.org
L:	http://groups.google.com/group/linux-iscsi-target-dev
W:	http://www.linux-iscsi.org
T:	git git://git.kernel.org/pub/scm/linux/kernel/git/nab/lio-core.git master
S:	Supported
F:	drivers/target/
F:	include/target/
F:	Documentation/target/

TASKSTATS STATISTICS INTERFACE
M:	Balbir Singh <bsingharora@gmail.com>
S:	Maintained
F:	Documentation/accounting/taskstats*
F:	include/linux/taskstats*
F:	kernel/taskstats.c

TC CLASSIFIER
M:	Jamal Hadi Salim <jhs@mojatatu.com>
L:	netdev@vger.kernel.org
S:	Maintained
F:	include/net/pkt_cls.h
F:	include/uapi/linux/pkt_cls.h
F:	net/sched/

TCP LOW PRIORITY MODULE
M:	"Wong Hoi Sing, Edison" <hswong3i@gmail.com>
M:	"Hung Hing Lun, Mike" <hlhung3i@gmail.com>
W:	http://tcp-lp-mod.sourceforge.net/
S:	Maintained
F:	net/ipv4/tcp_lp.c

TDA10071 MEDIA DRIVER
M:	Antti Palosaari <crope@iki.fi>
L:	linux-media@vger.kernel.org
W:	http://linuxtv.org/
W:	http://palosaari.fi/linux/
Q:	http://patchwork.linuxtv.org/project/linux-media/list/
T:	git git://linuxtv.org/anttip/media_tree.git
S:	Maintained
F:	drivers/media/dvb-frontends/tda10071*

TDA18212 MEDIA DRIVER
M:	Antti Palosaari <crope@iki.fi>
L:	linux-media@vger.kernel.org
W:	http://linuxtv.org/
W:	http://palosaari.fi/linux/
Q:	http://patchwork.linuxtv.org/project/linux-media/list/
T:	git git://linuxtv.org/anttip/media_tree.git
S:	Maintained
F:	drivers/media/tuners/tda18212*

TDA18218 MEDIA DRIVER
M:	Antti Palosaari <crope@iki.fi>
L:	linux-media@vger.kernel.org
W:	http://linuxtv.org/
W:	http://palosaari.fi/linux/
Q:	http://patchwork.linuxtv.org/project/linux-media/list/
T:	git git://linuxtv.org/anttip/media_tree.git
S:	Maintained
F:	drivers/media/tuners/tda18218*

TDA18271 MEDIA DRIVER
M:	Michael Krufky <mkrufky@linuxtv.org>
L:	linux-media@vger.kernel.org
W:	http://linuxtv.org/
W:	http://github.com/mkrufky
Q:	http://patchwork.linuxtv.org/project/linux-media/list/
T:	git git://linuxtv.org/mkrufky/tuners.git
S:	Maintained
F:	drivers/media/tuners/tda18271*

TDA827x MEDIA DRIVER
M:	Michael Krufky <mkrufky@linuxtv.org>
L:	linux-media@vger.kernel.org
W:	http://linuxtv.org/
W:	http://github.com/mkrufky
Q:	http://patchwork.linuxtv.org/project/linux-media/list/
T:	git git://linuxtv.org/mkrufky/tuners.git
S:	Maintained
F:	drivers/media/tuners/tda8290.*

TDA8290 MEDIA DRIVER
M:	Michael Krufky <mkrufky@linuxtv.org>
L:	linux-media@vger.kernel.org
W:	http://linuxtv.org/
W:	http://github.com/mkrufky
Q:	http://patchwork.linuxtv.org/project/linux-media/list/
T:	git git://linuxtv.org/mkrufky/tuners.git
S:	Maintained
F:	drivers/media/tuners/tda8290.*

TDA9840 MEDIA DRIVER
M:	Hans Verkuil <hverkuil@xs4all.nl>
L:	linux-media@vger.kernel.org
T:	git git://linuxtv.org/media_tree.git
W:	http://linuxtv.org
S:	Maintained
F:	drivers/media/i2c/tda9840*

TEA5761 TUNER DRIVER
M:	Mauro Carvalho Chehab <mchehab@redhat.com>
L:	linux-media@vger.kernel.org
W:	http://linuxtv.org
T:	git git://linuxtv.org/media_tree.git
S:	Odd fixes
F:	drivers/media/tuners/tea5761.*

TEA5767 TUNER DRIVER
M:	Mauro Carvalho Chehab <mchehab@redhat.com>
L:	linux-media@vger.kernel.org
W:	http://linuxtv.org
T:	git git://linuxtv.org/media_tree.git
S:	Maintained
F:	drivers/media/tuners/tea5767.*

TEA6415C MEDIA DRIVER
M:	Hans Verkuil <hverkuil@xs4all.nl>
L:	linux-media@vger.kernel.org
T:	git git://linuxtv.org/media_tree.git
W:	http://linuxtv.org
S:	Maintained
F:	drivers/media/i2c/tea6415c*

TEA6420 MEDIA DRIVER
M:	Hans Verkuil <hverkuil@xs4all.nl>
L:	linux-media@vger.kernel.org
T:	git git://linuxtv.org/media_tree.git
W:	http://linuxtv.org
S:	Maintained
F:	drivers/media/i2c/tea6420*

TEAM DRIVER
M:	Jiri Pirko <jiri@resnulli.us>
L:	netdev@vger.kernel.org
S:	Supported
F:	drivers/net/team/
F:	include/linux/if_team.h
F:	include/uapi/linux/if_team.h

TECHNOLOGIC SYSTEMS TS-5500 PLATFORM SUPPORT
M:	Savoir-faire Linux Inc. <kernel@savoirfairelinux.com>
S:	Maintained
F:	arch/x86/platform/ts5500/

TECHNOTREND USB IR RECEIVER
M:	Sean Young <sean@mess.org>
L:	linux-media@vger.kernel.org
S:	Maintained
F:	drivers/media/rc/ttusbir.c

TEGRA SUPPORT
M:	Stephen Warren <swarren@wwwdotorg.org>
L:	linux-tegra@vger.kernel.org
Q:	http://patchwork.ozlabs.org/project/linux-tegra/list/
T:	git git://git.kernel.org/pub/scm/linux/kernel/git/swarren/linux-tegra.git
S:	Supported
K:	(?i)[^a-z]tegra

TEHUTI ETHERNET DRIVER
M:	Andy Gospodarek <andy@greyhouse.net>
L:	netdev@vger.kernel.org
S:	Supported
F:	drivers/net/ethernet/tehuti/*

Telecom Clock Driver for MCPL0010
M:	Mark Gross <mark.gross@intel.com>
S:	Supported
F:	drivers/char/tlclk.c

TENSILICA XTENSA PORT (xtensa)
M:	Chris Zankel <chris@zankel.net>
M:	Max Filippov <jcmvbkbc@gmail.com>
L:	linux-xtensa@linux-xtensa.org
S:	Maintained
F:	arch/xtensa/

THERMAL
M:      Zhang Rui <rui.zhang@intel.com>
L:      linux-pm@vger.kernel.org
T:      git git://git.kernel.org/pub/scm/linux/kernel/git/rzhang/linux.git
S:      Supported
F:      drivers/thermal/
F:      include/linux/thermal.h

THINGM BLINK(1) USB RGB LED DRIVER
M:	Vivien Didelot <vivien.didelot@savoirfairelinux.com>
S:	Maintained
F:	drivers/hid/hid-thingm.c

THINKPAD ACPI EXTRAS DRIVER
M:	Henrique de Moraes Holschuh <ibm-acpi@hmh.eng.br>
L:	ibm-acpi-devel@lists.sourceforge.net
L:	platform-driver-x86@vger.kernel.org
W:	http://ibm-acpi.sourceforge.net
W:	http://thinkwiki.org/wiki/Ibm-acpi
T:	git git://repo.or.cz/linux-2.6/linux-acpi-2.6/ibm-acpi-2.6.git
S:	Maintained
F:	drivers/platform/x86/thinkpad_acpi.c

TI FLASH MEDIA INTERFACE DRIVER
M:	Alex Dubov <oakad@yahoo.com>
S:	Maintained
F:	drivers/misc/tifm*
F:	drivers/mmc/host/tifm_sd.c
F:	include/linux/tifm.h

TI LM49xxx FAMILY ASoC CODEC DRIVERS
M:	M R Swami Reddy <mr.swami.reddy@ti.com>
M:	Vishwas A Deshpande <vishwas.a.deshpande@ti.com>
L:	alsa-devel@alsa-project.org (moderated for non-subscribers)
S:	Maintained
F:	sound/soc/codecs/lm49453*
F:	sound/soc/codecs/isabelle*

TI LP855x BACKLIGHT DRIVER
M:	Milo Kim <milo.kim@ti.com>
S:	Maintained
F:	Documentation/backlight/lp855x-driver.txt
F:	drivers/video/backlight/lp855x_bl.c
F:	include/linux/platform_data/lp855x.h

TI LP8727 CHARGER DRIVER
M:	Milo Kim <milo.kim@ti.com>
S:	Maintained
F:	drivers/power/lp8727_charger.c
F:	include/linux/platform_data/lp8727.h

TI LP8788 MFD DRIVER
M:	Milo Kim <milo.kim@ti.com>
S:	Maintained
F:	drivers/iio/adc/lp8788_adc.c
F:	drivers/leds/leds-lp8788.c
F:	drivers/mfd/lp8788*.c
F:	drivers/power/lp8788-charger.c
F:	drivers/regulator/lp8788-*.c
F:	include/linux/mfd/lp8788*.h

TI TWL4030 SERIES SOC CODEC DRIVER
M:	Peter Ujfalusi <peter.ujfalusi@ti.com>
L:	alsa-devel@alsa-project.org (moderated for non-subscribers)
S:	Maintained
F:	sound/soc/codecs/twl4030*

TI WILINK WIRELESS DRIVERS
M:	Luciano Coelho <coelho@ti.com>
L:	linux-wireless@vger.kernel.org
W:	http://wireless.kernel.org/en/users/Drivers/wl12xx
W:	http://wireless.kernel.org/en/users/Drivers/wl1251
T:	git git://git.kernel.org/pub/scm/linux/kernel/git/luca/wl12xx.git
S:	Maintained
F:	drivers/net/wireless/ti/
F:	include/linux/wl12xx.h

TIPC NETWORK LAYER
M:	Jon Maloy <jon.maloy@ericsson.com>
M:	Allan Stephens <allan.stephens@windriver.com>
L:	netdev@vger.kernel.org (core kernel code)
L:	tipc-discussion@lists.sourceforge.net (user apps, general discussion)
W:	http://tipc.sourceforge.net/
S:	Maintained
F:	include/uapi/linux/tipc*.h
F:	net/tipc/

TILE ARCHITECTURE
M:	Chris Metcalf <cmetcalf@tilera.com>
W:	http://www.tilera.com/scm/
S:	Supported
F:	arch/tile/
F:	drivers/tty/hvc/hvc_tile.c
F:	drivers/net/ethernet/tile/
F:	drivers/edac/tile_edac.c

TLAN NETWORK DRIVER
M:	Samuel Chessman <chessman@tux.org>
L:	tlan-devel@lists.sourceforge.net (subscribers-only)
W:	http://sourceforge.net/projects/tlan/
S:	Maintained
F:	Documentation/networking/tlan.txt
F:	drivers/net/ethernet/ti/tlan.*

TOMOYO SECURITY MODULE
M:	Kentaro Takeda <takedakn@nttdata.co.jp>
M:	Tetsuo Handa <penguin-kernel@I-love.SAKURA.ne.jp>
L:	tomoyo-dev-en@lists.sourceforge.jp (subscribers-only, for developers in English)
L:	tomoyo-users-en@lists.sourceforge.jp (subscribers-only, for users in English)
L:	tomoyo-dev@lists.sourceforge.jp (subscribers-only, for developers in Japanese)
L:	tomoyo-users@lists.sourceforge.jp (subscribers-only, for users in Japanese)
W:	http://tomoyo.sourceforge.jp/
T:	quilt http://svn.sourceforge.jp/svnroot/tomoyo/trunk/2.5.x/tomoyo-lsm/patches/
S:	Maintained
F:	security/tomoyo/

TOPSTAR LAPTOP EXTRAS DRIVER
M:	Herton Ronaldo Krzesinski <herton@canonical.com>
L:	platform-driver-x86@vger.kernel.org
S:	Maintained
F:	drivers/platform/x86/topstar-laptop.c

TOSHIBA ACPI EXTRAS DRIVER
L:	platform-driver-x86@vger.kernel.org
S:	Orphan
F:	drivers/platform/x86/toshiba_acpi.c

TOSHIBA SMM DRIVER
M:	Jonathan Buzzard <jonathan@buzzard.org.uk>
L:	tlinux-users@tce.toshiba-dme.co.jp
W:	http://www.buzzard.org.uk/toshiba/
S:	Maintained
F:	drivers/char/toshiba.c
F:	include/linux/toshiba.h
F:	include/uapi/linux/toshiba.h

TMIO MMC DRIVER
M:	Guennadi Liakhovetski <g.liakhovetski@gmx.de>
M:	Ian Molton <ian@mnementh.co.uk>
L:	linux-mmc@vger.kernel.org
S:	Maintained
F:	drivers/mmc/host/tmio_mmc*
F:	drivers/mmc/host/sh_mobile_sdhi.c
F:	include/linux/mmc/tmio.h
F:	include/linux/mmc/sh_mobile_sdhi.h

TMPFS (SHMEM FILESYSTEM)
M:	Hugh Dickins <hughd@google.com>
L:	linux-mm@kvack.org
S:	Maintained
F:	include/linux/shmem_fs.h
F:	mm/shmem.c

TM6000 VIDEO4LINUX DRIVER
M:	Mauro Carvalho Chehab <mchehab@redhat.com>
L:	linux-media@vger.kernel.org
W:	http://linuxtv.org
T:	git git://linuxtv.org/media_tree.git
S:	Odd fixes
F:	drivers/media/usb/tm6000/

TPM DEVICE DRIVER
M:	Kent Yoder <key@linux.vnet.ibm.com>
M:	Rajiv Andrade <mail@srajiv.net>
W:	http://tpmdd.sourceforge.net
M:	Marcel Selhorst <tpmdd@selhorst.net>
M:	Sirrix AG <tpmdd@sirrix.com>
W:	http://www.sirrix.com
L:	tpmdd-devel@lists.sourceforge.net (moderated for non-subscribers)
S:	Maintained
F:	drivers/char/tpm/

TRACING
M:	Steven Rostedt <rostedt@goodmis.org>
M:	Frederic Weisbecker <fweisbec@gmail.com>
M:	Ingo Molnar <mingo@redhat.com>
T:	git git://git.kernel.org/pub/scm/linux/kernel/git/tip/tip.git perf/core
S:	Maintained
F:	Documentation/trace/ftrace.txt
F:	arch/*/*/*/ftrace.h
F:	arch/*/kernel/ftrace.c
F:	include/*/ftrace.h
F:	include/linux/trace*.h
F:	include/trace/
F:	kernel/trace/

TRIVIAL PATCHES
M:	Jiri Kosina <trivial@kernel.org>
T:	git git://git.kernel.org/pub/scm/linux/kernel/git/jikos/trivial.git
S:	Maintained
K:	^Subject:.*(?i)trivial

TTY LAYER
M:	Greg Kroah-Hartman <gregkh@linuxfoundation.org>
M:	Jiri Slaby <jslaby@suse.cz>
S:	Supported
T:	git git://git.kernel.org/pub/scm/linux/kernel/git/gregkh/tty.git
F:	drivers/tty/
F:	drivers/tty/serial/serial_core.c
F:	include/linux/serial_core.h
F:	include/linux/serial.h
F:	include/linux/tty.h
F:	include/uapi/linux/serial_core.h
F:	include/uapi/linux/serial.h
F:	include/uapi/linux/tty.h

TUA9001 MEDIA DRIVER
M:	Antti Palosaari <crope@iki.fi>
L:	linux-media@vger.kernel.org
W:	http://linuxtv.org/
W:	http://palosaari.fi/linux/
Q:	http://patchwork.linuxtv.org/project/linux-media/list/
T:	git git://linuxtv.org/anttip/media_tree.git
S:	Maintained
F:	drivers/media/tuners/tua9001*

TULIP NETWORK DRIVERS
M:	Grant Grundler <grundler@parisc-linux.org>
L:	netdev@vger.kernel.org
S:	Maintained
F:	drivers/net/ethernet/dec/tulip/

TUN/TAP driver
M:	Maxim Krasnyansky <maxk@qti.qualcomm.com>
W:	http://vtun.sourceforge.net/tun
S:	Maintained
F:	Documentation/networking/tuntap.txt
F:	arch/um/os-Linux/drivers/

TURBOCHANNEL SUBSYSTEM
M:	"Maciej W. Rozycki" <macro@linux-mips.org>
S:	Maintained
F:	drivers/tc/
F:	include/linux/tc.h

U14-34F SCSI DRIVER
M:	Dario Ballabio <ballabio_dario@emc.com>
L:	linux-scsi@vger.kernel.org
S:	Maintained
F:	drivers/scsi/u14-34f.c

UBI FILE SYSTEM (UBIFS)
M:	Artem Bityutskiy <dedekind1@gmail.com>
M:	Adrian Hunter <adrian.hunter@intel.com>
L:	linux-mtd@lists.infradead.org
T:	git git://git.infradead.org/ubifs-2.6.git
W:	http://www.linux-mtd.infradead.org/doc/ubifs.html
S:	Maintained
F:	Documentation/filesystems/ubifs.txt
F:	fs/ubifs/

UCLINUX (AND M68KNOMMU)
M:	Greg Ungerer <gerg@uclinux.org>
W:	http://www.uclinux.org/
L:	uclinux-dev@uclinux.org  (subscribers-only)
S:	Maintained
F:	arch/m68k/*/*_no.*
F:	arch/m68k/include/asm/*_no.*

UCLINUX FOR RENESAS H8/300 (H8300)
M:	Yoshinori Sato <ysato@users.sourceforge.jp>
W:	http://uclinux-h8.sourceforge.jp/
S:	Supported
F:	arch/h8300/
F:	drivers/ide/ide-h8300.c
F:	drivers/net/ethernet/8390/ne-h8300.c

UDF FILESYSTEM
M:	Jan Kara <jack@suse.cz>
S:	Maintained
F:	Documentation/filesystems/udf.txt
F:	fs/udf/

UFS FILESYSTEM
M:	Evgeniy Dushistov <dushistov@mail.ru>
S:	Maintained
F:	Documentation/filesystems/ufs.txt
F:	fs/ufs/

UHID USERSPACE HID IO DRIVER:
M:	David Herrmann <dh.herrmann@googlemail.com>
L:	linux-input@vger.kernel.org
S:	Maintained
F:	drivers/hid/uhid.c
F:	include/uapi/linux/uhid.h

ULTRA-WIDEBAND (UWB) SUBSYSTEM:
L:	linux-usb@vger.kernel.org
S:	Orphan
F:	drivers/uwb/
F:	include/linux/uwb.h
F:	include/linux/uwb/

UNICORE32 ARCHITECTURE:
M:	Guan Xuetao <gxt@mprc.pku.edu.cn>
W:	http://mprc.pku.edu.cn/~guanxuetao/linux
S:	Maintained
T:	git git://git.kernel.org/pub/scm/linux/kernel/git/epip/linux-2.6-unicore32.git
F:	arch/unicore32/

UNIFDEF
M:	Tony Finch <dot@dotat.at>
W:	http://dotat.at/prog/unifdef
S:	Maintained
F:	scripts/unifdef.c

UNIFORM CDROM DRIVER
M:	Jens Axboe <axboe@kernel.dk>
W:	http://www.kernel.dk
S:	Maintained
F:	Documentation/cdrom/
F:	drivers/cdrom/cdrom.c
F:	include/linux/cdrom.h
F:	include/uapi/linux/cdrom.h

UNIVERSAL FLASH STORAGE HOST CONTROLLER DRIVER
M:	Vinayak Holikatti <vinholikatti@gmail.com>
M:	Santosh Y <santoshsy@gmail.com>
L:	linux-scsi@vger.kernel.org
S:	Supported
F:	Documentation/scsi/ufs.txt
F:	drivers/scsi/ufs/

UNSORTED BLOCK IMAGES (UBI)
M:	Artem Bityutskiy <dedekind1@gmail.com>
W:	http://www.linux-mtd.infradead.org/
L:	linux-mtd@lists.infradead.org
T:	git git://git.infradead.org/ubi-2.6.git
S:	Maintained
F:	drivers/mtd/ubi/
F:	include/linux/mtd/ubi.h
F:	include/uapi/mtd/ubi-user.h

UNSORTED BLOCK IMAGES (UBI) Fastmap
M:	Richard Weinberger <richard@nod.at>
L:	linux-mtd@lists.infradead.org
S:	Maintained
F:	drivers/mtd/ubi/fastmap.c

USB ACM DRIVER
M:	Oliver Neukum <oliver@neukum.org>
L:	linux-usb@vger.kernel.org
S:	Maintained
F:	Documentation/usb/acm.txt
F:	drivers/usb/class/cdc-acm.*

USB AR5523 WIRELESS DRIVER
M:	Pontus Fuchs <pontus.fuchs@gmail.com>
L:	linux-wireless@vger.kernel.org
S:	Maintained
F:	drivers/net/wireless/ath/ar5523/

USB ATTACHED SCSI
M:	Matthew Wilcox <willy@linux.intel.com>
M:	Sarah Sharp <sarah.a.sharp@linux.intel.com>
M:	Gerd Hoffmann <kraxel@redhat.com>
L:	linux-usb@vger.kernel.org
L:	linux-scsi@vger.kernel.org
S:	Maintained
F:	drivers/usb/storage/uas.c

USB CDC ETHERNET DRIVER
M:	Oliver Neukum <oliver@neukum.org>
L:	linux-usb@vger.kernel.org
S:	Maintained
F:	drivers/net/usb/cdc_*.c
F:	include/uapi/linux/usb/cdc.h

USB CYPRESS C67X00 DRIVER
M:	Peter Korsgaard <jacmet@sunsite.dk>
L:	linux-usb@vger.kernel.org
S:	Maintained
F:	drivers/usb/c67x00/

USB DAVICOM DM9601 DRIVER
M:	Peter Korsgaard <jacmet@sunsite.dk>
L:	netdev@vger.kernel.org
W:	http://www.linux-usb.org/usbnet
S:	Maintained
F:	drivers/net/usb/dm9601.c

USB DIAMOND RIO500 DRIVER
M:	Cesar Miquel <miquel@df.uba.ar>
L:	rio500-users@lists.sourceforge.net
W:	http://rio500.sourceforge.net
S:	Maintained
F:	drivers/usb/misc/rio500*

USB EHCI DRIVER
M:	Alan Stern <stern@rowland.harvard.edu>
L:	linux-usb@vger.kernel.org
S:	Maintained
F:	Documentation/usb/ehci.txt
F:	drivers/usb/host/ehci*

USB GADGET/PERIPHERAL SUBSYSTEM
M:	Felipe Balbi <balbi@ti.com>
L:	linux-usb@vger.kernel.org
W:	http://www.linux-usb.org/gadget
T:	git git://git.kernel.org/pub/scm/linux/kernel/git/balbi/usb.git
S:	Maintained
F:	drivers/usb/gadget/
F:	include/linux/usb/gadget*

USB HID/HIDBP DRIVERS (USB KEYBOARDS, MICE, REMOTE CONTROLS, ...)
M:	Jiri Kosina <jkosina@suse.cz>
L:	linux-usb@vger.kernel.org
T:	git git://git.kernel.org/pub/scm/linux/kernel/git/jikos/hid.git
S:	Maintained
F:	Documentation/hid/hiddev.txt
F:	drivers/hid/usbhid/

USB/IP DRIVERS
M:	Matt Mooney <mfm@muteddisk.com>
L:	linux-usb@vger.kernel.org
S:	Maintained
F:	drivers/staging/usbip/

USB ISP116X DRIVER
M:	Olav Kongas <ok@artecdesign.ee>
L:	linux-usb@vger.kernel.org
S:	Maintained
F:	drivers/usb/host/isp116x*
F:	include/linux/usb/isp116x.h

USB KAWASAKI LSI DRIVER
M:	Oliver Neukum <oliver@neukum.org>
L:	linux-usb@vger.kernel.org
S:	Maintained
F:	drivers/usb/serial/kl5kusb105.*

USB MASS STORAGE DRIVER
M:	Matthew Dharm <mdharm-usb@one-eyed-alien.net>
L:	linux-usb@vger.kernel.org
L:	usb-storage@lists.one-eyed-alien.net
S:	Maintained
W:	http://www.one-eyed-alien.net/~mdharm/linux-usb/
F:	drivers/usb/storage/

USB MIDI DRIVER
M:	Clemens Ladisch <clemens@ladisch.de>
L:	alsa-devel@alsa-project.org (moderated for non-subscribers)
T:	git git://git.alsa-project.org/alsa-kernel.git
S:	Maintained
F:	sound/usb/midi.*

USB OHCI DRIVER
M:	Alan Stern <stern@rowland.harvard.edu>
L:	linux-usb@vger.kernel.org
S:	Maintained
F:	Documentation/usb/ohci.txt
F:	drivers/usb/host/ohci*

USB OPTION-CARD DRIVER
M:	Matthias Urlichs <smurf@smurf.noris.de>
L:	linux-usb@vger.kernel.org
S:	Maintained
F:	drivers/usb/serial/option.c

USB PEGASUS DRIVER
M:	Petko Manolov <petkan@users.sourceforge.net>
L:	linux-usb@vger.kernel.org
L:	netdev@vger.kernel.org
W:	http://pegasus2.sourceforge.net/
S:	Maintained
F:	drivers/net/usb/pegasus.*

USB PHY LAYER
M:	Felipe Balbi <balbi@ti.com>
L:	linux-usb@vger.kernel.org
T:	git git://git.kernel.org/pub/scm/linux/kernel/git/balbi/usb.git
S:	Maintained
F:	drivers/usb/phy/
F:	drivers/usb/otg/

USB PRINTER DRIVER (usblp)
M:	Pete Zaitcev <zaitcev@redhat.com>
L:	linux-usb@vger.kernel.org
S:	Supported
F:	drivers/usb/class/usblp.c

USB RTL8150 DRIVER
M:	Petko Manolov <petkan@users.sourceforge.net>
L:	linux-usb@vger.kernel.org
L:	netdev@vger.kernel.org
W:	http://pegasus2.sourceforge.net/
S:	Maintained
F:	drivers/net/usb/rtl8150.c

USB SERIAL BELKIN F5U103 DRIVER
M:	William Greathouse <wgreathouse@smva.com>
L:	linux-usb@vger.kernel.org
S:	Maintained
F:	drivers/usb/serial/belkin_sa.*

USB SERIAL CYPRESS M8 DRIVER
M:	Lonnie Mendez <dignome@gmail.com>
L:	linux-usb@vger.kernel.org
S:	Maintained
W:	http://geocities.com/i0xox0i
W:	http://firstlight.net/cvs
F:	drivers/usb/serial/cypress_m8.*

USB SERIAL CYBERJACK DRIVER
M:	Matthias Bruestle and Harald Welte <support@reiner-sct.com>
W:	http://www.reiner-sct.de/support/treiber_cyberjack.php
S:	Maintained
F:	drivers/usb/serial/cyberjack.c

USB SERIAL DIGI ACCELEPORT DRIVER
M:	Peter Berger <pberger@brimson.com>
M:	Al Borchers <alborchers@steinerpoint.com>
L:	linux-usb@vger.kernel.org
S:	Maintained
F:	drivers/usb/serial/digi_acceleport.c

USB SERIAL DRIVER
M:	Greg Kroah-Hartman <gregkh@linuxfoundation.org>
L:	linux-usb@vger.kernel.org
S:	Supported
F:	Documentation/usb/usb-serial.txt
F:	drivers/usb/serial/generic.c
F:	drivers/usb/serial/usb-serial.c
F:	include/linux/usb/serial.h

USB SERIAL EMPEG EMPEG-CAR MARK I/II DRIVER
M:	Gary Brubaker <xavyer@ix.netcom.com>
L:	linux-usb@vger.kernel.org
S:	Maintained
F:	drivers/usb/serial/empeg.c

USB SERIAL KEYSPAN DRIVER
M:	Greg Kroah-Hartman <gregkh@linuxfoundation.org>
L:	linux-usb@vger.kernel.org
S:	Maintained
F:	drivers/usb/serial/*keyspan*

USB SERIAL WHITEHEAT DRIVER
M:	Support Department <support@connecttech.com>
L:	linux-usb@vger.kernel.org
W:	http://www.connecttech.com
S:	Supported
F:	drivers/usb/serial/whiteheat*

USB SMSC75XX ETHERNET DRIVER
M:	Steve Glendinning <steve.glendinning@shawell.net>
L:	netdev@vger.kernel.org
S:	Maintained
F:	drivers/net/usb/smsc75xx.*

USB SMSC95XX ETHERNET DRIVER
M:	Steve Glendinning <steve.glendinning@shawell.net>
L:	netdev@vger.kernel.org
S:	Maintained
F:	drivers/net/usb/smsc95xx.*

USB SN9C1xx DRIVER
M:	Luca Risolia <luca.risolia@studio.unibo.it>
L:	linux-usb@vger.kernel.org
L:	linux-media@vger.kernel.org
T:	git git://linuxtv.org/media_tree.git
W:	http://www.linux-projects.org
S:	Maintained
F:	Documentation/video4linux/sn9c102.txt
F:	drivers/media/usb/sn9c102/

USB SUBSYSTEM
M:	Greg Kroah-Hartman <gregkh@linuxfoundation.org>
L:	linux-usb@vger.kernel.org
W:	http://www.linux-usb.org
T:	git git://git.kernel.org/pub/scm/linux/kernel/git/gregkh/usb.git
S:	Supported
F:	Documentation/usb/
F:	drivers/net/usb/
F:	drivers/usb/
F:	include/linux/usb.h
F:	include/linux/usb/

USB UHCI DRIVER
M:	Alan Stern <stern@rowland.harvard.edu>
L:	linux-usb@vger.kernel.org
S:	Maintained
F:	drivers/usb/host/uhci*

USB "USBNET" DRIVER FRAMEWORK
M:	Oliver Neukum <oneukum@suse.de>
L:	netdev@vger.kernel.org
W:	http://www.linux-usb.org/usbnet
S:	Maintained
F:	drivers/net/usb/usbnet.c
F:	include/linux/usb/usbnet.h

USB VIDEO CLASS
M:	Laurent Pinchart <laurent.pinchart@ideasonboard.com>
L:	linux-uvc-devel@lists.sourceforge.net (subscribers-only)
L:	linux-media@vger.kernel.org
T:	git git://linuxtv.org/media_tree.git
W:	http://www.ideasonboard.org/uvc/
S:	Maintained
F:	drivers/media/usb/uvc/
F:	include/uapi/linux/uvcvideo.h

USB VISION DRIVER
M:	Hans Verkuil <hverkuil@xs4all.nl>
L:	linux-media@vger.kernel.org
T:	git git://linuxtv.org/media_tree.git
W:	http://linuxtv.org
S:	Odd Fixes
F:	drivers/media/usb/usbvision/

USB WEBCAM GADGET
M:	Laurent Pinchart <laurent.pinchart@ideasonboard.com>
L:	linux-usb@vger.kernel.org
S:	Maintained
F:	drivers/usb/gadget/*uvc*.c
F:	drivers/usb/gadget/webcam.c

USB WIRELESS RNDIS DRIVER (rndis_wlan)
M:	Jussi Kivilinna <jussi.kivilinna@iki.fi>
L:	linux-wireless@vger.kernel.org
S:	Maintained
F:	drivers/net/wireless/rndis_wlan.c

USB XHCI DRIVER
M:	Sarah Sharp <sarah.a.sharp@linux.intel.com>
L:	linux-usb@vger.kernel.org
S:	Supported
F:	drivers/usb/host/xhci*
F:	drivers/usb/host/pci-quirks*

USB ZD1201 DRIVER
L:	linux-wireless@vger.kernel.org
W:	http://linux-lc100020.sourceforge.net
S:	Orphan
F:	drivers/net/wireless/zd1201.*

USB ZR364XX DRIVER
M:	Antoine Jacquet <royale@zerezo.com>
L:	linux-usb@vger.kernel.org
L:	linux-media@vger.kernel.org
T:	git git://linuxtv.org/media_tree.git
W:	http://royale.zerezo.com/zr364xx/
S:	Maintained
F:	Documentation/video4linux/zr364xx.txt
F:	drivers/media/usb/zr364xx/

USER-MODE LINUX (UML)
M:	Jeff Dike <jdike@addtoit.com>
M:	Richard Weinberger <richard@nod.at>
L:	user-mode-linux-devel@lists.sourceforge.net
L:	user-mode-linux-user@lists.sourceforge.net
W:	http://user-mode-linux.sourceforge.net
S:	Maintained
F:	Documentation/virtual/uml/
F:	arch/um/
F:	arch/x86/um/
F:	fs/hostfs/
F:	fs/hppfs/

USERSPACE I/O (UIO)
M:	"Hans J. Koch" <hjk@hansjkoch.de>
M:	Greg Kroah-Hartman <gregkh@linuxfoundation.org>
S:	Maintained
F:	Documentation/DocBook/uio-howto.tmpl
F:	drivers/uio/
F:	include/linux/uio*.h

UTIL-LINUX PACKAGE
M:	Karel Zak <kzak@redhat.com>
L:	util-linux@vger.kernel.org
W:	http://en.wikipedia.org/wiki/Util-linux
T:	git git://git.kernel.org/pub/scm/utils/util-linux/util-linux.git
S:	Maintained

UVESAFB DRIVER
M:	Michal Januszewski <spock@gentoo.org>
L:	linux-fbdev@vger.kernel.org
W:	http://dev.gentoo.org/~spock/projects/uvesafb/
S:	Maintained
F:	Documentation/fb/uvesafb.txt
F:	drivers/video/uvesafb.*

VFAT/FAT/MSDOS FILESYSTEM
M:	OGAWA Hirofumi <hirofumi@mail.parknet.co.jp>
S:	Maintained
F:	Documentation/filesystems/vfat.txt
F:	fs/fat/

VFIO DRIVER
M:	Alex Williamson <alex.williamson@redhat.com>
L:	kvm@vger.kernel.org
S:	Maintained
F:	Documentation/vfio.txt
F:	drivers/vfio/
F:	include/linux/vfio.h
F:	include/uapi/linux/vfio.h

VIDEOBUF2 FRAMEWORK
M:	Pawel Osciak <pawel@osciak.com>
M:	Marek Szyprowski <m.szyprowski@samsung.com>
M:	Kyungmin Park <kyungmin.park@samsung.com>
L:	linux-media@vger.kernel.org
S:	Maintained
F:	drivers/media/v4l2-core/videobuf2-*
F:	include/media/videobuf2-*

VIRTIO CONSOLE DRIVER
M:	Amit Shah <amit.shah@redhat.com>
L:	virtualization@lists.linux-foundation.org
S:	Maintained
F:	drivers/char/virtio_console.c
F:	include/linux/virtio_console.h
F:	include/uapi/linux/virtio_console.h

VIRTIO CORE, NET AND BLOCK DRIVERS
M:	Rusty Russell <rusty@rustcorp.com.au>
M:	"Michael S. Tsirkin" <mst@redhat.com>
L:	virtualization@lists.linux-foundation.org
S:	Maintained
F:	drivers/virtio/
F:	drivers/net/virtio_net.c
F:	drivers/block/virtio_blk.c
F:	include/linux/virtio_*.h

VIRTIO HOST (VHOST)
M:	"Michael S. Tsirkin" <mst@redhat.com>
L:	kvm@vger.kernel.org
L:	virtualization@lists.linux-foundation.org
L:	netdev@vger.kernel.org
S:	Maintained
F:	drivers/vhost/
F:	include/uapi/linux/vhost.h

VIA RHINE NETWORK DRIVER
M:	Roger Luethi <rl@hellgate.ch>
S:	Maintained
F:	drivers/net/ethernet/via/via-rhine.c

VIA SD/MMC CARD CONTROLLER DRIVER
M:	Bruce Chang <brucechang@via.com.tw>
M:	Harald Welte <HaraldWelte@viatech.com>
S:	Maintained
F:	drivers/mmc/host/via-sdmmc.c

VIA UNICHROME(PRO)/CHROME9 FRAMEBUFFER DRIVER
M:	Florian Tobias Schandinat <FlorianSchandinat@gmx.de>
L:	linux-fbdev@vger.kernel.org
S:	Maintained
F:	include/linux/via-core.h
F:	include/linux/via-gpio.h
F:	include/linux/via_i2c.h
F:	drivers/video/via/

VIA VELOCITY NETWORK DRIVER
M:	Francois Romieu <romieu@fr.zoreil.com>
L:	netdev@vger.kernel.org
S:	Maintained
F:	drivers/net/ethernet/via/via-velocity.*

VIVI VIRTUAL VIDEO DRIVER
M:	Hans Verkuil <hverkuil@xs4all.nl>
L:	linux-media@vger.kernel.org
T:	git git://linuxtv.org/media_tree.git
W:	http://linuxtv.org
S:	Maintained
F:	drivers/media/platform/vivi*

VLAN (802.1Q)
M:	Patrick McHardy <kaber@trash.net>
L:	netdev@vger.kernel.org
S:	Maintained
F:	drivers/net/macvlan.c
F:	include/linux/if_*vlan.h
F:	net/8021q/

VLYNQ BUS
M:	Florian Fainelli <florian@openwrt.org>
L:	openwrt-devel@lists.openwrt.org (subscribers-only)
S:	Maintained
F:	drivers/vlynq/vlynq.c
F:	include/linux/vlynq.h

VME SUBSYSTEM
M:	Martyn Welch <martyn.welch@ge.com>
M:	Manohar Vanga <manohar.vanga@gmail.com>
M:	Greg Kroah-Hartman <gregkh@linuxfoundation.org>
L:	devel@driverdev.osuosl.org
S:	Maintained
T:	git git://git.kernel.org/pub/scm/linux/kernel/git/gregkh/driver-core.git
F:	Documentation/vme_api.txt
F:	drivers/staging/vme/
F:	drivers/vme/
F:	include/linux/vme*

VMWARE VMXNET3 ETHERNET DRIVER
M:	Shreyas Bhatewara <sbhatewara@vmware.com>
M:	"VMware, Inc." <pv-drivers@vmware.com>
L:	netdev@vger.kernel.org
S:	Maintained
F:	drivers/net/vmxnet3/

VMware PVSCSI driver
M:	Arvind Kumar <arvindkumar@vmware.com>
M:	VMware PV-Drivers <pv-drivers@vmware.com>
L:	linux-scsi@vger.kernel.org
S:	Maintained
F:	drivers/scsi/vmw_pvscsi.c
F:	drivers/scsi/vmw_pvscsi.h

VOLTAGE AND CURRENT REGULATOR FRAMEWORK
M:	Liam Girdwood <lrg@ti.com>
M:	Mark Brown <broonie@opensource.wolfsonmicro.com>
W:	http://opensource.wolfsonmicro.com/node/15
W:	http://www.slimlogic.co.uk/?p=48
T:	git git://git.kernel.org/pub/scm/linux/kernel/git/lrg/regulator.git
S:	Supported
F:	drivers/regulator/
F:	include/linux/regulator/

VT1211 HARDWARE MONITOR DRIVER
M:	Juerg Haefliger <juergh@gmail.com>
L:	lm-sensors@lm-sensors.org
S:	Maintained
F:	Documentation/hwmon/vt1211
F:	drivers/hwmon/vt1211.c

VT8231 HARDWARE MONITOR DRIVER
M:	Roger Lucas <vt8231@hiddenengine.co.uk>
L:	lm-sensors@lm-sensors.org
S:	Maintained
F:	drivers/hwmon/vt8231.c

VUB300 USB to SDIO/SD/MMC bridge chip
M:	Tony Olech <tony.olech@elandigitalsystems.com>
L:	linux-mmc@vger.kernel.org
L:	linux-usb@vger.kernel.org
S:	Supported
F:	drivers/mmc/host/vub300.c

W1 DALLAS'S 1-WIRE BUS
M:	Evgeniy Polyakov <zbr@ioremap.net>
S:	Maintained
F:	Documentation/w1/
F:	drivers/w1/

W83791D HARDWARE MONITORING DRIVER
M:	Marc Hulsman <m.hulsman@tudelft.nl>
L:	lm-sensors@lm-sensors.org
S:	Maintained
F:	Documentation/hwmon/w83791d
F:	drivers/hwmon/w83791d.c

W83793 HARDWARE MONITORING DRIVER
M:	Rudolf Marek <r.marek@assembler.cz>
L:	lm-sensors@lm-sensors.org
S:	Maintained
F:	Documentation/hwmon/w83793
F:	drivers/hwmon/w83793.c

W83795 HARDWARE MONITORING DRIVER
M:	Jean Delvare <khali@linux-fr.org>
L:	lm-sensors@lm-sensors.org
S:	Maintained
F:	drivers/hwmon/w83795.c

W83L51xD SD/MMC CARD INTERFACE DRIVER
M:	Pierre Ossman <pierre@ossman.eu>
S:	Maintained
F:	drivers/mmc/host/wbsd.*

WATCHDOG DEVICE DRIVERS
M:	Wim Van Sebroeck <wim@iguana.be>
L:	linux-watchdog@vger.kernel.org
W:	http://www.linux-watchdog.org/
T:	git git://www.linux-watchdog.org/linux-watchdog.git
S:	Maintained
F:	Documentation/watchdog/
F:	drivers/watchdog/
F:	include/linux/watchdog.h
F:	include/uapi/linux/watchdog.h

WD7000 SCSI DRIVER
M:	Miroslav Zagorac <zaga@fly.cc.fer.hr>
L:	linux-scsi@vger.kernel.org
S:	Maintained
F:	drivers/scsi/wd7000.c

WIIMOTE HID DRIVER
M:	David Herrmann <dh.herrmann@googlemail.com>
L:	linux-input@vger.kernel.org
S:	Maintained
F:	drivers/hid/hid-wiimote*

WINBOND CIR DRIVER
M:	David Härdeman <david@hardeman.nu>
S:	Maintained
F:	drivers/media/rc/winbond-cir.c

WIMAX STACK
M:	Inaky Perez-Gonzalez <inaky.perez-gonzalez@intel.com>
M:	linux-wimax@intel.com
L:	wimax@linuxwimax.org
S:	Supported
W:	http://linuxwimax.org
F:	Documentation/wimax/README.wimax
F:	include/linux/wimax/debug.h
F:	include/net/wimax.h
F:	include/uapi/linux/wimax.h
F:	net/wimax/

WISTRON LAPTOP BUTTON DRIVER
M:	Miloslav Trmac <mitr@volny.cz>
S:	Maintained
F:	drivers/input/misc/wistron_btns.c

WL3501 WIRELESS PCMCIA CARD DRIVER
M:	Arnaldo Carvalho de Melo <acme@ghostprotocols.net>
L:	linux-wireless@vger.kernel.org
W:	http://oops.ghostprotocols.net:81/blog
S:	Maintained
F:	drivers/net/wireless/wl3501*

WM97XX TOUCHSCREEN DRIVERS
M:	Mark Brown <broonie@opensource.wolfsonmicro.com>
M:	Liam Girdwood <lrg@slimlogic.co.uk>
L:	linux-input@vger.kernel.org
T:	git git://opensource.wolfsonmicro.com/linux-2.6-touch
W:	http://opensource.wolfsonmicro.com/node/7
S:	Supported
F:	drivers/input/touchscreen/*wm97*
F:	include/linux/wm97xx.h

WOLFSON MICROELECTRONICS DRIVERS
M:	Mark Brown <broonie@opensource.wolfsonmicro.com>
L:	patches@opensource.wolfsonmicro.com
T:	git git://opensource.wolfsonmicro.com/linux-2.6-asoc
T:	git git://opensource.wolfsonmicro.com/linux-2.6-audioplus
W:	http://opensource.wolfsonmicro.com/content/linux-drivers-wolfson-devices
S:	Supported
F:	Documentation/hwmon/wm83??
F:	arch/arm/mach-s3c64xx/mach-crag6410*
F:	drivers/clk/clk-wm83*.c
F:	drivers/extcon/extcon-arizona.c
F:	drivers/leds/leds-wm83*.c
F:	drivers/gpio/gpio-*wm*.c
F:	drivers/gpio/gpio-arizona.c
F:	drivers/hwmon/wm83??-hwmon.c
F:	drivers/input/misc/wm831x-on.c
F:	drivers/input/touchscreen/wm831x-ts.c
F:	drivers/input/touchscreen/wm97*.c
F:	drivers/mfd/arizona*
F:	drivers/mfd/wm*.c
F:	drivers/power/wm83*.c
F:	drivers/rtc/rtc-wm83*.c
F:	drivers/regulator/wm8*.c
F:	drivers/video/backlight/wm83*_bl.c
F:	drivers/watchdog/wm83*_wdt.c
F:	include/linux/mfd/arizona/
F:	include/linux/mfd/wm831x/
F:	include/linux/mfd/wm8350/
F:	include/linux/mfd/wm8400*
F:	include/linux/wm97xx.h
F:	include/sound/wm????.h
F:	sound/soc/codecs/arizona.?
F:	sound/soc/codecs/wm*

WORKQUEUE
M:	Tejun Heo <tj@kernel.org>
T:	git git://git.kernel.org/pub/scm/linux/kernel/git/tj/wq.git
S:	Maintained
F:	include/linux/workqueue.h
F:	kernel/workqueue.c
F:	Documentation/workqueue.txt

X.25 NETWORK LAYER
M:	Andrew Hendry <andrew.hendry@gmail.com>
L:	linux-x25@vger.kernel.org
S:	Odd Fixes
F:	Documentation/networking/x25*
F:	include/net/x25*
F:	net/x25/

X86 ARCHITECTURE (32-BIT AND 64-BIT)
M:	Thomas Gleixner <tglx@linutronix.de>
M:	Ingo Molnar <mingo@redhat.com>
M:	"H. Peter Anvin" <hpa@zytor.com>
M:	x86@kernel.org
T:	git git://git.kernel.org/pub/scm/linux/kernel/git/tip/tip.git x86/core
S:	Maintained
F:	Documentation/x86/
F:	arch/x86/

X86 PLATFORM DRIVERS
M:	Matthew Garrett <matthew.garrett@nebula.com>
L:	platform-driver-x86@vger.kernel.org
T:	git git://git.kernel.org/pub/scm/linux/kernel/git/mjg59/platform-drivers-x86.git
S:	Maintained
F:	drivers/platform/x86

X86 MCE INFRASTRUCTURE
M:	Tony Luck <tony.luck@intel.com>
M:	Borislav Petkov <bp@alien8.de>
L:	linux-edac@vger.kernel.org
S:	Maintained
F:	arch/x86/kernel/cpu/mcheck/*

XC2028/3028 TUNER DRIVER
M:	Mauro Carvalho Chehab <mchehab@redhat.com>
L:	linux-media@vger.kernel.org
W:	http://linuxtv.org
T:	git git://linuxtv.org/media_tree.git
S:	Maintained
F:	drivers/media/tuners/tuner-xc2028.*

XEN HYPERVISOR INTERFACE
M:	Konrad Rzeszutek Wilk <konrad.wilk@oracle.com>
M:	Jeremy Fitzhardinge <jeremy@goop.org>
L:	xen-devel@lists.xensource.com (moderated for non-subscribers)
L:	virtualization@lists.linux-foundation.org
S:	Supported
F:	arch/x86/xen/
F:	drivers/*/xen-*front.c
F:	drivers/xen/
F:	arch/x86/include/asm/xen/
F:	include/xen/
F:	include/uapi/xen/

XEN HYPERVISOR ARM
M:	Stefano Stabellini <stefano.stabellini@eu.citrix.com>
L:	xen-devel@lists.xensource.com (moderated for non-subscribers)
S:	Supported
F:	arch/arm/xen/
F:	arch/arm/include/asm/xen/

XEN NETWORK BACKEND DRIVER
M:	Ian Campbell <ian.campbell@citrix.com>
L:	xen-devel@lists.xensource.com (moderated for non-subscribers)
L:	netdev@vger.kernel.org
S:	Supported
F:	drivers/net/xen-netback/*

XEN PCI SUBSYSTEM
M:	Konrad Rzeszutek Wilk <konrad.wilk@oracle.com>
L:	xen-devel@lists.xensource.com (moderated for non-subscribers)
S:	Supported
F:	arch/x86/pci/*xen*
F:	drivers/pci/*xen*

XEN SWIOTLB SUBSYSTEM
M:	Konrad Rzeszutek Wilk <konrad.wilk@oracle.com>
L:	xen-devel@lists.xensource.com (moderated for non-subscribers)
S:	Supported
F:	arch/x86/xen/*swiotlb*
F:	drivers/xen/*swiotlb*

XFS FILESYSTEM
P:	Silicon Graphics Inc
M:	Ben Myers <bpm@sgi.com>
M:	Alex Elder <elder@kernel.org>
M:	xfs@oss.sgi.com
L:	xfs@oss.sgi.com
W:	http://oss.sgi.com/projects/xfs
T:	git git://oss.sgi.com/xfs/xfs.git
S:	Supported
F:	Documentation/filesystems/xfs.txt
F:	fs/xfs/

XILINX AXI ETHERNET DRIVER
M:	Anirudha Sarangi <anirudh@xilinx.com>
M:	John Linn <John.Linn@xilinx.com>
S:	Maintained
F:	drivers/net/ethernet/xilinx/xilinx_axienet*

XILINX SYSTEMACE DRIVER
M:	Grant Likely <grant.likely@secretlab.ca>
W:	http://www.secretlab.ca/
S:	Maintained
F:	drivers/block/xsysace.c

XILINX UARTLITE SERIAL DRIVER
M:	Peter Korsgaard <jacmet@sunsite.dk>
L:	linux-serial@vger.kernel.org
S:	Maintained
F:	drivers/tty/serial/uartlite.c

YAM DRIVER FOR AX.25
M:	Jean-Paul Roubelat <jpr@f6fbb.org>
L:	linux-hams@vger.kernel.org
S:	Maintained
F:	drivers/net/hamradio/yam*
F:	include/linux/yam.h

YEALINK PHONE DRIVER
M:	Henk Vergonet <Henk.Vergonet@gmail.com>
L:	usbb2k-api-dev@nongnu.org
S:	Maintained
F:	Documentation/input/yealink.txt
F:	drivers/input/misc/yealink.*

Z8530 DRIVER FOR AX.25
M:	Joerg Reuter <jreuter@yaina.de>
W:	http://yaina.de/jreuter/
W:	http://www.qsl.net/dl1bke/
L:	linux-hams@vger.kernel.org
S:	Maintained
F:	Documentation/networking/z8530drv.txt
F:	drivers/net/hamradio/*scc.c
F:	drivers/net/hamradio/z8530.h

ZD1211RW WIRELESS DRIVER
M:	Daniel Drake <dsd@gentoo.org>
M:	Ulrich Kunitz <kune@deine-taler.de>
W:	http://zd1211.ath.cx/wiki/DriverRewrite
L:	linux-wireless@vger.kernel.org
L:	zd1211-devs@lists.sourceforge.net (subscribers-only)
S:	Maintained
F:	drivers/net/wireless/zd1211rw/

ZR36067 VIDEO FOR LINUX DRIVER
L:	mjpeg-users@lists.sourceforge.net
L:	linux-media@vger.kernel.org
W:	http://mjpeg.sourceforge.net/driver-zoran/
T:	Mercurial http://linuxtv.org/hg/v4l-dvb
S:	Odd Fixes
F:	drivers/media/pci/zoran/

ZS DECSTATION Z85C30 SERIAL DRIVER
M:	"Maciej W. Rozycki" <macro@linux-mips.org>
S:	Maintained
F:	drivers/tty/serial/zs.*

THE REST
M:	Linus Torvalds <torvalds@linux-foundation.org>
L:	linux-kernel@vger.kernel.org
Q:	http://patchwork.kernel.org/project/LKML/list/
T:	git git://git.kernel.org/pub/scm/linux/kernel/git/torvalds/linux.git
S:	Buried alive in reporters
F:	*
F:	*/<|MERGE_RESOLUTION|>--- conflicted
+++ resolved
@@ -7680,16 +7680,10 @@
 
 SYNOPSYS ARC ARCHITECTURE
 M:	Vineet Gupta <vgupta@synopsys.com>
-<<<<<<< HEAD
 S:	Supported
 F:	arch/arc/
 F:	Documentation/devicetree/bindings/arc/
 F:	drivers/tty/serial/arc-uart.c
-=======
-L:	linux-snps-arc@vger.kernel.org
-S:	Supported
-F:	arch/arc/
->>>>>>> c3f251a3
 
 SYSV FILESYSTEM
 M:	Christoph Hellwig <hch@infradead.org>
