

	List of maintainers and how to submit kernel changes

Please try to follow the guidelines below.  This will make things
easier on the maintainers.  Not all of these guidelines matter for every
trivial patch so apply some common sense.

1.	Always _test_ your changes, however small, on at least 4 or
	5 people, preferably many more.

2.	Try to release a few ALPHA test versions to the net. Announce
	them onto the kernel channel and await results. This is especially
	important for device drivers, because often that's the only way
	you will find things like the fact version 3 firmware needs
	a magic fix you didn't know about, or some clown changed the
	chips on a board and not its name.  (Don't laugh!  Look at the
	SMC etherpower for that.)

3.	Make sure your changes compile correctly in multiple
	configurations. In particular check that changes work both as a
	module and built into the kernel.

4.	When you are happy with a change make it generally available for
	testing and await feedback.

5.	Make a patch available to the relevant maintainer in the list. Use
	'diff -u' to make the patch easy to merge. Be prepared to get your
	changes sent back with seemingly silly requests about formatting
	and variable names.  These aren't as silly as they seem. One
	job the maintainers (and especially Linus) do is to keep things
	looking the same. Sometimes this means that the clever hack in
	your driver to get around a problem actually needs to become a
	generalized kernel feature ready for next time.

	PLEASE check your patch with the automated style checker
	(scripts/checkpatch.pl) to catch trival style violations.
	See Documentation/CodingStyle for guidance here.

	PLEASE CC: the maintainers and mailing lists that are generated
	by scripts/get_maintainer.pl.  The results returned by the
	script will be best if you have git installed and are making
	your changes in a branch derived from Linus' latest git tree.
	See Documentation/SubmittingPatches for details.

	PLEASE try to include any credit lines you want added with the
	patch. It avoids people being missed off by mistake and makes
	it easier to know who wants adding and who doesn't.

	PLEASE document known bugs. If it doesn't work for everything
	or does something very odd once a month document it.

	PLEASE remember that submissions must be made under the terms
	of the OSDL certificate of contribution and should include a
	Signed-off-by: line.  The current version of this "Developer's
	Certificate of Origin" (DCO) is listed in the file
	Documentation/SubmittingPatches.

6.	Make sure you have the right to send any changes you make. If you
	do changes at work you may find your employer owns the patch
	not you.

7.	When sending security related changes or reports to a maintainer
	please Cc: security@kernel.org, especially if the maintainer
	does not respond.

8.	Happy hacking.

Descriptions of section entries:

	P: Person (obsolete)
	M: Mail patches to: FullName <address@domain>
	L: Mailing list that is relevant to this area
	W: Web-page with status/info
	Q: Patchwork web based patch tracking system site
	T: SCM tree type and location.  Type is one of: git, hg, quilt, stgit, topgit.
	S: Status, one of the following:
	   Supported:	Someone is actually paid to look after this.
	   Maintained:	Someone actually looks after it.
	   Odd Fixes:	It has a maintainer but they don't have time to do
			much other than throw the odd patch in. See below..
	   Orphan:	No current maintainer [but maybe you could take the
			role as you write your new code].
	   Obsolete:	Old code. Something tagged obsolete generally means
			it has been replaced by a better system and you
			should be using that.
	F: Files and directories with wildcard patterns.
	   A trailing slash includes all files and subdirectory files.
	   F:	drivers/net/	all files in and below drivers/net
	   F:	drivers/net/*	all files in drivers/net, but not below
	   F:	*/net/*		all files in "any top level directory"/net
	   One pattern per line.  Multiple F: lines acceptable.
	X: Files and directories that are NOT maintained, same rules as F:
	   Files exclusions are tested before file matches.
	   Can be useful for excluding a specific subdirectory, for instance:
	   F:	net/
	   X:	net/ipv6/
	   matches all files in and below net excluding net/ipv6/
	K: Keyword perl extended regex pattern to match content in a
	   patch or file.  For instance:
	   K: of_get_profile
	      matches patches or files that contain "of_get_profile"
	   K: \b(printk|pr_(info|err))\b
	      matches patches or files that contain one or more of the words
	      printk, pr_info or pr_err
	   One regex pattern per line.  Multiple K: lines acceptable.

Note: For the hard of thinking, this list is meant to remain in alphabetical
order. If you could add yourselves to it in alphabetical order that would be
so much easier [Ed]

Maintainers List (try to look for most precise areas first)

		-----------------------------------

3C505 NETWORK DRIVER
M:	Philip Blundell <philb@gnu.org>
L:	netdev@vger.kernel.org
S:	Maintained
F:	drivers/net/ethernet/i825xx/3c505*

3C59X NETWORK DRIVER
M:	Steffen Klassert <klassert@mathematik.tu-chemnitz.de>
L:	netdev@vger.kernel.org
S:	Maintained
F:	Documentation/networking/vortex.txt
F:	drivers/net/ethernet/3com/3c59x.c

3CR990 NETWORK DRIVER
M:	David Dillow <dave@thedillows.org>
L:	netdev@vger.kernel.org
S:	Maintained
F:	drivers/net/ethernet/3com/typhoon*

3WARE SAS/SATA-RAID SCSI DRIVERS (3W-XXXX, 3W-9XXX, 3W-SAS)
M:	Adam Radford <linuxraid@lsi.com>
L:	linux-scsi@vger.kernel.org
W:	http://www.lsi.com
S:	Supported
F:	drivers/scsi/3w-*

53C700 AND 53C700-66 SCSI DRIVER
M:	"James E.J. Bottomley" <James.Bottomley@HansenPartnership.com>
L:	linux-scsi@vger.kernel.org
S:	Maintained
F:	drivers/scsi/53c700*

6PACK NETWORK DRIVER FOR AX.25
M:	Andreas Koensgen <ajk@comnets.uni-bremen.de>
L:	linux-hams@vger.kernel.org
S:	Maintained
F:	drivers/net/hamradio/6pack.c

8169 10/100/1000 GIGABIT ETHERNET DRIVER
M:	Realtek linux nic maintainers <nic_swsd@realtek.com>
M:	Francois Romieu <romieu@fr.zoreil.com>
L:	netdev@vger.kernel.org
S:	Maintained
F:	drivers/net/ethernet/realtek/r8169.c

8250/16?50 (AND CLONE UARTS) SERIAL DRIVER
M:	Greg Kroah-Hartman <gregkh@suse.de>
L:	linux-serial@vger.kernel.org
W:	http://serial.sourceforge.net
S:	Maintained
T:	git git://git.kernel.org/pub/scm/linux/kernel/git/gregkh/tty-2.6.git
F:	drivers/tty/serial/8250*
F:	include/linux/serial_8250.h

8390 NETWORK DRIVERS [WD80x3/SMC-ELITE, SMC-ULTRA, NE2000, 3C503, etc.]
L:	netdev@vger.kernel.org
S:	Orphan / Obsolete
F:	drivers/net/ethernet/8390/

9P FILE SYSTEM
M:	Eric Van Hensbergen <ericvh@gmail.com>
M:	Ron Minnich <rminnich@sandia.gov>
M:	Latchesar Ionkov <lucho@ionkov.net>
L:	v9fs-developer@lists.sourceforge.net
W:	http://swik.net/v9fs
Q:	http://patchwork.kernel.org/project/v9fs-devel/list/
T:	git git://git.kernel.org/pub/scm/linux/kernel/git/ericvh/v9fs.git
S:	Maintained
F:	Documentation/filesystems/9p.txt
F:	fs/9p/

A2232 SERIAL BOARD DRIVER
L:	linux-m68k@lists.linux-m68k.org
S:	Orphan
F:	drivers/staging/generic_serial/ser_a2232*

AACRAID SCSI RAID DRIVER
M:	Adaptec OEM Raid Solutions <aacraid@adaptec.com>
L:	linux-scsi@vger.kernel.org
W:	http://www.adaptec.com/
S:	Supported
F:	Documentation/scsi/aacraid.txt
F:	drivers/scsi/aacraid/

ABIT UGURU 1,2 HARDWARE MONITOR DRIVER
M:	Hans de Goede <hdegoede@redhat.com>
L:	lm-sensors@lm-sensors.org
S:	Maintained
F:	drivers/hwmon/abituguru.c

ABIT UGURU 3 HARDWARE MONITOR DRIVER
M:	Alistair John Strachan <alistair@devzero.co.uk>
L:	lm-sensors@lm-sensors.org
S:	Maintained
F:	drivers/hwmon/abituguru3.c

ACENIC DRIVER
M:	Jes Sorensen <jes@trained-monkey.org>
L:	linux-acenic@sunsite.dk
S:	Maintained
F:	drivers/net/ethernet/alteon/acenic*

ACER ASPIRE ONE TEMPERATURE AND FAN DRIVER
M:	Peter Feuerer <peter@piie.net>
L:	platform-driver-x86@vger.kernel.org
W:	http://piie.net/?section=acerhdf
S:	Maintained
F:	drivers/platform/x86/acerhdf.c

ACER WMI LAPTOP EXTRAS
M:	Joey Lee <jlee@novell.com>
L:	platform-driver-x86@vger.kernel.org
S:	Maintained
F:	drivers/platform/x86/acer-wmi.c

ACPI
M:	Len Brown <lenb@kernel.org>
L:	linux-acpi@vger.kernel.org
W:	http://www.lesswatts.org/projects/acpi/
Q:	http://patchwork.kernel.org/project/linux-acpi/list/
T:	git git://git.kernel.org/pub/scm/linux/kernel/git/lenb/linux-acpi-2.6.git
S:	Supported
F:	drivers/acpi/
F:	drivers/pnp/pnpacpi/
F:	include/linux/acpi.h
F:	include/acpi/

ACPI FAN DRIVER
M:	Zhang Rui <rui.zhang@intel.com>
L:	linux-acpi@vger.kernel.org
W:	http://www.lesswatts.org/projects/acpi/
S:	Supported
F:	drivers/acpi/fan.c

ACPI PROCESSOR AGGREGATOR DRIVER
M:	Shaohua Li <shaohua.li@intel.com>
L:	linux-acpi@vger.kernel.org
W:	http://www.lesswatts.org/projects/acpi/
S:	Supported
F:	drivers/acpi/acpi_pad.c

ACPI THERMAL DRIVER
M:	Zhang Rui <rui.zhang@intel.com>
L:	linux-acpi@vger.kernel.org
W:	http://www.lesswatts.org/projects/acpi/
S:	Supported
F:	drivers/acpi/*thermal*

ACPI VIDEO DRIVER
M:	Zhang Rui <rui.zhang@intel.com>
L:	linux-acpi@vger.kernel.org
W:	http://www.lesswatts.org/projects/acpi/
S:	Supported
F:	drivers/acpi/video.c

ACPI WMI DRIVER
L:	platform-driver-x86@vger.kernel.org
S:	Orphan
F:	drivers/platform/x86/wmi.c

AD1889 ALSA SOUND DRIVER
M:	Kyle McMartin <kyle@mcmartin.ca>
M:	Thibaut Varene <T-Bone@parisc-linux.org>
W:	http://wiki.parisc-linux.org/AD1889
L:	linux-parisc@vger.kernel.org
S:	Maintained
F:	sound/pci/ad1889.*

AD525X ANALOG DEVICES DIGITAL POTENTIOMETERS DRIVER
M:	Michael Hennerich <michael.hennerich@analog.com>
L:	device-drivers-devel@blackfin.uclinux.org
W:	http://wiki.analog.com/AD5254
S:	Supported
F:	drivers/misc/ad525x_dpot.c

AD5398 CURRENT REGULATOR DRIVER (AD5398/AD5821)
M:	Michael Hennerich <michael.hennerich@analog.com>
L:	device-drivers-devel@blackfin.uclinux.org
W:	http://wiki.analog.com/AD5398
S:	Supported
F:	drivers/regulator/ad5398.c

AD714X CAPACITANCE TOUCH SENSOR DRIVER (AD7142/3/7/8/7A)
M:	Michael Hennerich <michael.hennerich@analog.com>
L:	device-drivers-devel@blackfin.uclinux.org
W:	http://wiki.analog.com/AD7142
S:	Supported
F:	drivers/input/misc/ad714x.c

AD7877 TOUCHSCREEN DRIVER
M:	Michael Hennerich <michael.hennerich@analog.com>
L:	device-drivers-devel@blackfin.uclinux.org
W:	http://wiki.analog.com/AD7877
S:	Supported
F:	drivers/input/touchscreen/ad7877.c

AD7879 TOUCHSCREEN DRIVER (AD7879/AD7889)
M:	Michael Hennerich <michael.hennerich@analog.com>
L:	device-drivers-devel@blackfin.uclinux.org
W:	http://wiki.analog.com/AD7879
S:	Supported
F:	drivers/input/touchscreen/ad7879.c

ADDRESS SPACE LAYOUT RANDOMIZATION (ASLR)
M:	Jiri Kosina <jkosina@suse.cz>
S:	Maintained

ADM1025 HARDWARE MONITOR DRIVER
M:	Jean Delvare <khali@linux-fr.org>
L:	lm-sensors@lm-sensors.org
S:	Maintained
F:	Documentation/hwmon/adm1025
F:	drivers/hwmon/adm1025.c

ADM1029 HARDWARE MONITOR DRIVER
M:	Corentin Labbe <corentin.labbe@geomatys.fr>
L:	lm-sensors@lm-sensors.org
S:	Maintained
F:	drivers/hwmon/adm1029.c

ADM8211 WIRELESS DRIVER
L:	linux-wireless@vger.kernel.org
W:	http://linuxwireless.org/
S:	Orphan
F:	drivers/net/wireless/adm8211.*

ADP5520 BACKLIGHT DRIVER WITH IO EXPANDER (ADP5520/ADP5501)
M:	Michael Hennerich <michael.hennerich@analog.com>
L:	device-drivers-devel@blackfin.uclinux.org
W:	http://wiki.analog.com/ADP5520
S:	Supported
F:	drivers/mfd/adp5520.c
F:	drivers/video/backlight/adp5520_bl.c
F:	drivers/leds/leds-adp5520.c
F:	drivers/gpio/adp5520-gpio.c
F:	drivers/input/keyboard/adp5520-keys.c

ADP5588 QWERTY KEYPAD AND IO EXPANDER DRIVER (ADP5588/ADP5587)
M:	Michael Hennerich <michael.hennerich@analog.com>
L:	device-drivers-devel@blackfin.uclinux.org
W:	http://wiki.analog.com/ADP5588
S:	Supported
F:	drivers/input/keyboard/adp5588-keys.c
F:	drivers/gpio/adp5588-gpio.c

ADP8860 BACKLIGHT DRIVER (ADP8860/ADP8861/ADP8863)
M:	Michael Hennerich <michael.hennerich@analog.com>
L:	device-drivers-devel@blackfin.uclinux.org
W:	http://wiki.analog.com/ADP8860
S:	Supported
F:	drivers/video/backlight/adp8860_bl.c

ADS1015 HARDWARE MONITOR DRIVER
M:	Dirk Eibach <eibach@gdsys.de>
L:	lm-sensors@lm-sensors.org
S:	Maintained
F:	Documentation/hwmon/ads1015
F:	drivers/hwmon/ads1015.c
F:	include/linux/i2c/ads1015.h

ADT746X FAN DRIVER
M:	Colin Leroy <colin@colino.net>
S:	Maintained
F:	drivers/macintosh/therm_adt746x.c

ADT7475 HARDWARE MONITOR DRIVER
M:	Jean Delvare <khali@linux-fr.org>
L:	lm-sensors@lm-sensors.org
S:	Maintained
F:	Documentation/hwmon/adt7475
F:	drivers/hwmon/adt7475.c

ADXL34X THREE-AXIS DIGITAL ACCELEROMETER DRIVER (ADXL345/ADXL346)
M:	Michael Hennerich <michael.hennerich@analog.com>
L:	device-drivers-devel@blackfin.uclinux.org
W:	http://wiki.analog.com/ADXL345
S:	Supported
F:	drivers/input/misc/adxl34x.c

ADVANSYS SCSI DRIVER
M:	Matthew Wilcox <matthew@wil.cx>
L:	linux-scsi@vger.kernel.org
S:	Maintained
F:	Documentation/scsi/advansys.txt
F:	drivers/scsi/advansys.c

AEDSP16 DRIVER
M:	Riccardo Facchetti <fizban@tin.it>
S:	Maintained
F:	sound/oss/aedsp16.c

AFFS FILE SYSTEM
L:	linux-fsdevel@vger.kernel.org
S:	Orphan
F:	Documentation/filesystems/affs.txt
F:	fs/affs/

AFS FILESYSTEM & AF_RXRPC SOCKET DOMAIN
M:	David Howells <dhowells@redhat.com>
L:	linux-afs@lists.infradead.org
S:	Supported
F:	fs/afs/
F:	include/net/af_rxrpc.h
F:	net/rxrpc/af_rxrpc.c

AGPGART DRIVER
M:	David Airlie <airlied@linux.ie>
T:	git git://git.kernel.org/pub/scm/linux/kernel/git/airlied/drm-2.6.git
S:	Maintained
F:	drivers/char/agp/
F:	include/linux/agp*

AHA152X SCSI DRIVER
M:	"Juergen E. Fischer" <fischer@norbit.de>
L:	linux-scsi@vger.kernel.org
S:	Maintained
F:	drivers/scsi/aha152x*
F:	drivers/scsi/pcmcia/aha152x*

AIC7XXX / AIC79XX SCSI DRIVER
M:	Hannes Reinecke <hare@suse.de>
L:	linux-scsi@vger.kernel.org
S:	Maintained
F:	drivers/scsi/aic7xxx/
F:	drivers/scsi/aic7xxx_old/

AIO
M:	Benjamin LaHaise <bcrl@kvack.org>
L:	linux-aio@kvack.org
S:	Supported
F:	fs/aio.c
F:	include/linux/*aio*.h

ALCATEL SPEEDTOUCH USB DRIVER
M:	Duncan Sands <duncan.sands@free.fr>
L:	linux-usb@vger.kernel.org
W:	http://www.linux-usb.org/SpeedTouch/
S:	Maintained
F:	drivers/usb/atm/speedtch.c
F:	drivers/usb/atm/usbatm.c

ALCHEMY AU1XX0 MMC DRIVER
M:	Manuel Lauss <manuel.lauss@gmail.com>
S:	Maintained
F:	drivers/mmc/host/au1xmmc.c

ALI1563 I2C DRIVER
M:	Rudolf Marek <r.marek@assembler.cz>
L:	linux-i2c@vger.kernel.org
S:	Maintained
F:	Documentation/i2c/busses/i2c-ali1563
F:	drivers/i2c/busses/i2c-ali1563.c

ALPHA PORT
M:	Richard Henderson <rth@twiddle.net>
M:	Ivan Kokshaysky <ink@jurassic.park.msu.ru>
M:	Matt Turner <mattst88@gmail.com>
L:	linux-alpha@vger.kernel.org
F:	arch/alpha/

ALTERA UART/JTAG UART SERIAL DRIVERS
M:	Tobias Klauser <tklauser@distanz.ch>
L:	linux-serial@vger.kernel.org
L:	nios2-dev@sopc.et.ntust.edu.tw (moderated for non-subscribers)
S:	Maintained
F:	drivers/tty/serial/altera_uart.c
F:	drivers/tty/serial/altera_jtaguart.c
F:	include/linux/altera_uart.h
F:	include/linux/altera_jtaguart.h

AMD FAM15H PROCESSOR POWER MONITORING DRIVER
M:	Andreas Herrmann <andreas.herrmann3@amd.com>
L:	lm-sensors@lm-sensors.org
S:	Maintained
F:	Documentation/hwmon/fam15h_power
F:	drivers/hwmon/fam15h_power.c

AMD GEODE CS5536 USB DEVICE CONTROLLER DRIVER
M:	Thomas Dahlmann <dahlmann.thomas@arcor.de>
L:	linux-geode@lists.infradead.org (moderated for non-subscribers)
S:	Supported
F:	drivers/usb/gadget/amd5536udc.*

AMD GEODE PROCESSOR/CHIPSET SUPPORT
P:	Andres Salomon <dilinger@queued.net>
L:	linux-geode@lists.infradead.org (moderated for non-subscribers)
W:	http://www.amd.com/us-en/ConnectivitySolutions/TechnicalResources/0,,50_2334_2452_11363,00.html
S:	Supported
F:	drivers/char/hw_random/geode-rng.c
F:	drivers/crypto/geode*
F:	drivers/video/geode/
F:	arch/x86/include/asm/geode.h

AMD IOMMU (AMD-VI)
M:	Joerg Roedel <joerg.roedel@amd.com>
L:	iommu@lists.linux-foundation.org
T:	git git://git.kernel.org/pub/scm/linux/kernel/git/joro/linux-2.6-iommu.git
S:	Supported
F:	arch/x86/kernel/amd_iommu*.c
F:	arch/x86/include/asm/amd_iommu*.h

AMD MICROCODE UPDATE SUPPORT
M:	Andreas Herrmann <andreas.herrmann3@amd.com>
L:	amd64-microcode@amd64.org
S:	Supported
F:	arch/x86/kernel/microcode_amd.c

AMS (Apple Motion Sensor) DRIVER
M:	Michael Hanselmann <linux-kernel@hansmi.ch>
S:	Supported
F:	drivers/macintosh/ams/

AMSO1100 RNIC DRIVER
M:	Tom Tucker <tom@opengridcomputing.com>
M:	Steve Wise <swise@opengridcomputing.com>
L:	linux-rdma@vger.kernel.org
S:	Maintained
F:	drivers/infiniband/hw/amso1100/

ANALOG DEVICES INC ASOC CODEC DRIVERS
M:	Lars-Peter Clausen <lars@metafoo.de>
L:	device-drivers-devel@blackfin.uclinux.org
L:	alsa-devel@alsa-project.org (moderated for non-subscribers)
W:	http://wiki.analog.com/
S:	Supported
F:	sound/soc/codecs/adau*
F:	sound/soc/codecs/adav*
F:	sound/soc/codecs/ad1*
F:	sound/soc/codecs/ssm*

ANALOG DEVICES INC ASOC DRIVERS
L:	uclinux-dist-devel@blackfin.uclinux.org
L:	alsa-devel@alsa-project.org (moderated for non-subscribers)
W:	http://blackfin.uclinux.org/
S:	Supported
F:	sound/soc/blackfin/*

AOA (Apple Onboard Audio) ALSA DRIVER
M:	Johannes Berg <johannes@sipsolutions.net>
L:	linuxppc-dev@lists.ozlabs.org
L:	alsa-devel@alsa-project.org (moderated for non-subscribers)
S:	Maintained
F:	sound/aoa/

APM DRIVER
M:	Jiri Kosina <jkosina@suse.cz>
S:	Odd fixes
F:	arch/x86/kernel/apm_32.c
F:	include/linux/apm_bios.h
F:	drivers/char/apm-emulation.c

APPLE BCM5974 MULTITOUCH DRIVER
M:	Henrik Rydberg <rydberg@euromail.se>
L:	linux-input@vger.kernel.org
S:	Maintained
F:	drivers/input/mouse/bcm5974.c

APPLE SMC DRIVER
M:	Henrik Rydberg <rydberg@euromail.se>
L:	lm-sensors@lm-sensors.org
S:	Maintained
F:	drivers/hwmon/applesmc.c

APPLETALK NETWORK LAYER
M:	Arnaldo Carvalho de Melo <acme@ghostprotocols.net>
S:	Maintained
F:	drivers/net/appletalk/
F:	net/appletalk/

ARASAN COMPACT FLASH PATA CONTROLLER
M:	Viresh Kumar <viresh.kumar@st.com>
L:	linux-ide@vger.kernel.org
S:	Maintained
F:	include/linux/pata_arasan_cf_data.h
F:	drivers/ata/pata_arasan_cf.c

ARC FRAMEBUFFER DRIVER
M:	Jaya Kumar <jayalk@intworks.biz>
S:	Maintained
F:	drivers/video/arcfb.c
F:	drivers/video/fb_defio.c

ARM MFM AND FLOPPY DRIVERS
M:	Ian Molton <spyro@f2s.com>
S:	Maintained
F:	arch/arm/lib/floppydma.S
F:	arch/arm/include/asm/floppy.h

ARM PMU PROFILING AND DEBUGGING
M:	Will Deacon <will.deacon@arm.com>
S:	Maintained
F:	arch/arm/kernel/perf_event*
F:	arch/arm/oprofile/common.c
F:	arch/arm/kernel/pmu.c
F:	arch/arm/include/asm/pmu.h
F:	arch/arm/kernel/hw_breakpoint.c
F:	arch/arm/include/asm/hw_breakpoint.h

ARM PORT
M:	Russell King <linux@arm.linux.org.uk>
L:	linux-arm-kernel@lists.infradead.org (moderated for non-subscribers)
W:	http://www.arm.linux.org.uk/
S:	Maintained
F:	arch/arm/

ARM PRIMECELL AACI PL041 DRIVER
M:	Russell King <linux@arm.linux.org.uk>
S:	Maintained
F:	sound/arm/aaci.*

ARM PRIMECELL CLCD PL110 DRIVER
M:	Russell King <linux@arm.linux.org.uk>
S:	Maintained
F:	drivers/video/amba-clcd.*

ARM PRIMECELL KMI PL050 DRIVER
M:	Russell King <linux@arm.linux.org.uk>
S:	Maintained
F:	drivers/input/serio/ambakmi.*
F:	include/linux/amba/kmi.h

ARM PRIMECELL MMCI PL180/1 DRIVER
S:	Orphan
F:	drivers/mmc/host/mmci.*

ARM PRIMECELL BUS SUPPORT
M:	Russell King <linux@arm.linux.org.uk>
S:	Maintained
F:	drivers/amba/
F:	include/linux/amba/bus.h

ARM/ADI ROADRUNNER MACHINE SUPPORT
M:	Lennert Buytenhek <kernel@wantstofly.org>
L:	linux-arm-kernel@lists.infradead.org (moderated for non-subscribers)
S:	Maintained
F:	arch/arm/mach-ixp23xx/
F:	arch/arm/mach-ixp23xx/include/mach/

ARM/ADS SPHERE MACHINE SUPPORT
M:	Lennert Buytenhek <kernel@wantstofly.org>
L:	linux-arm-kernel@lists.infradead.org (moderated for non-subscribers)
S:	Maintained

ARM/AFEB9260 MACHINE SUPPORT
M:	Sergey Lapin <slapin@ossfans.org>
L:	linux-arm-kernel@lists.infradead.org (moderated for non-subscribers)
S:	Maintained

ARM/AJECO 1ARM MACHINE SUPPORT
M:	Lennert Buytenhek <kernel@wantstofly.org>
L:	linux-arm-kernel@lists.infradead.org (moderated for non-subscribers)
S:	Maintained

ARM/ATMEL AT91RM9200 AND AT91SAM ARM ARCHITECTURES
M:	Andrew Victor <linux@maxim.org.za>
M:	Nicolas Ferre <nicolas.ferre@atmel.com>
M:	Jean-Christophe Plagniol-Villard <plagnioj@jcrosoft.com>
L:	linux-arm-kernel@lists.infradead.org (moderated for non-subscribers)
W:	http://maxim.org.za/at91_26.html
W:	http://www.linux4sam.org
S:	Supported
F:	arch/arm/mach-at91/

ARM/BCMRING ARM ARCHITECTURE
M:	Jiandong Zheng <jdzheng@broadcom.com>
M:	Scott Branden <sbranden@broadcom.com>
L:	linux-arm-kernel@lists.infradead.org (moderated for non-subscribers)
S:	Maintained
F:	arch/arm/mach-bcmring

ARM/BCMRING MTD NAND DRIVER
M:	Jiandong Zheng <jdzheng@broadcom.com>
M:	Scott Branden <sbranden@broadcom.com>
L:	linux-mtd@lists.infradead.org
S:	Maintained
F:	drivers/mtd/nand/bcm_umi_nand.c
F:	drivers/mtd/nand/bcm_umi_bch.c
F:	drivers/mtd/nand/nand_bcm_umi.h

ARM/CALXEDA HIGHBANK ARCHITECTURE
M:	Rob Herring <rob.herring@calxeda.com>
L:	linux-arm-kernel@lists.infradead.org (moderated for non-subscribers)
S:	Maintained
F:	arch/arm/mach-highbank/

ARM/CAVIUM NETWORKS CNS3XXX MACHINE SUPPORT
M:	Anton Vorontsov <avorontsov@mvista.com>
S:	Maintained
F:	arch/arm/mach-cns3xxx/
T:	git git://git.infradead.org/users/cbou/linux-cns3xxx.git

ARM/CIRRUS LOGIC EP93XX ARM ARCHITECTURE
M:	Hartley Sweeten <hsweeten@visionengravers.com>
M:	Ryan Mallon <rmallon@gmail.com>
L:	linux-arm-kernel@lists.infradead.org (moderated for non-subscribers)
S:	Maintained
F:	arch/arm/mach-ep93xx/
F:	arch/arm/mach-ep93xx/include/mach/

ARM/CIRRUS LOGIC EDB9315A MACHINE SUPPORT
M:	Lennert Buytenhek <kernel@wantstofly.org>
L:	linux-arm-kernel@lists.infradead.org (moderated for non-subscribers)
S:	Maintained

ARM/CLKDEV SUPPORT
M:	Russell King <linux@arm.linux.org.uk>
L:	linux-arm-kernel@lists.infradead.org (moderated for non-subscribers)
F:	arch/arm/include/asm/clkdev.h
F:	drivers/clk/clkdev.c

ARM/COMPULAB CM-X270/EM-X270 and CM-X300 MACHINE SUPPORT
M:	Mike Rapoport <mike@compulab.co.il>
L:	linux-arm-kernel@lists.infradead.org (moderated for non-subscribers)
S:	Maintained

ARM/CONTEC MICRO9 MACHINE SUPPORT
M:	Hubert Feurstein <hubert.feurstein@contec.at>
S:	Maintained
F:	arch/arm/mach-ep93xx/micro9.c

ARM/CORGI MACHINE SUPPORT
M:	Richard Purdie <rpurdie@rpsys.net>
S:	Maintained

ARM/CORTINA SYSTEMS GEMINI ARM ARCHITECTURE
M:	Hans Ulli Kroll <ulli.kroll@googlemail.com>
L:	linux-arm-kernel@lists.infradead.org (moderated for non-subscribers)
T:	git git://git.berlios.de/gemini-board
S:	Maintained
F:	arch/arm/mach-gemini/

ARM/CSR SIRFPRIMA2 MACHINE SUPPORT
M:	Barry Song <baohua.song@csr.com>
L:	linux-arm-kernel@lists.infradead.org (moderated for non-subscribers)
S:	Maintained
F:	arch/arm/mach-prima2/

ARM/EBSA110 MACHINE SUPPORT
M:	Russell King <linux@arm.linux.org.uk>
L:	linux-arm-kernel@lists.infradead.org (moderated for non-subscribers)
W:	http://www.arm.linux.org.uk/
S:	Maintained
F:	arch/arm/mach-ebsa110/
F:	drivers/net/ethernet/amd/am79c961a.*

ARM/EZX SMARTPHONES (A780, A910, A1200, E680, ROKR E2 and ROKR E6)
M:	Daniel Ribeiro <drwyrm@gmail.com>
M:	Stefan Schmidt <stefan@openezx.org>
M:	Harald Welte <laforge@openezx.org>
L:	openezx-devel@lists.openezx.org (moderated for non-subscribers)
W:	http://www.openezx.org/
S:	Maintained
T:	topgit git://git.openezx.org/openezx.git
F:	arch/arm/mach-pxa/ezx.c

ARM/FARADAY FA526 PORT
M:	Hans Ulli Kroll <ulli.kroll@googlemail.com>
L:	linux-arm-kernel@lists.infradead.org (moderated for non-subscribers)
S:	Maintained
T:	git git://git.berlios.de/gemini-board
F:	arch/arm/mm/*-fa*

ARM/FOOTBRIDGE ARCHITECTURE
M:	Russell King <linux@arm.linux.org.uk>
L:	linux-arm-kernel@lists.infradead.org (moderated for non-subscribers)
W:	http://www.arm.linux.org.uk/
S:	Maintained
F:	arch/arm/include/asm/hardware/dec21285.h
F:	arch/arm/mach-footbridge/

ARM/FREESCALE IMX / MXC ARM ARCHITECTURE
M:	Sascha Hauer <kernel@pengutronix.de>
L:	linux-arm-kernel@lists.infradead.org (moderated for non-subscribers)
S:	Maintained
T:	git git://git.pengutronix.de/git/imx/linux-2.6.git
F:	arch/arm/mach-mx*/
F:	arch/arm/plat-mxc/

ARM/FREESCALE IMX51
M:	Amit Kucheria <amit.kucheria@canonical.com>
L:	linux-arm-kernel@lists.infradead.org (moderated for non-subscribers)
S:	Maintained
F:	arch/arm/mach-mx5/

ARM/FREESCALE IMX6
M:	Shawn Guo <shawn.guo@linaro.org>
L:	linux-arm-kernel@lists.infradead.org (moderated for non-subscribers)
S:	Maintained
T:	git git://git.linaro.org/people/shawnguo/linux-2.6.git
F:	arch/arm/mach-imx/*imx6*

ARM/GLOMATION GESBC9312SX MACHINE SUPPORT
M:	Lennert Buytenhek <kernel@wantstofly.org>
L:	linux-arm-kernel@lists.infradead.org (moderated for non-subscribers)
S:	Maintained

ARM/GUMSTIX MACHINE SUPPORT
M:	Steve Sakoman <sakoman@gmail.com>
L:	linux-arm-kernel@lists.infradead.org (moderated for non-subscribers)
S:	Maintained

ARM/H4700 (HP IPAQ HX4700) MACHINE SUPPORT
M:	Philipp Zabel <philipp.zabel@gmail.com>
S:	Maintained
F:	arch/arm/mach-pxa/hx4700.c
F:	arch/arm/mach-pxa/include/mach/hx4700.h

ARM/HP JORNADA 7XX MACHINE SUPPORT
M:	Kristoffer Ericson <kristoffer.ericson@gmail.com>
W:	www.jlime.com
S:	Maintained
T:	git git://git.kernel.org/pub/scm/linux/kernel/git/kristoffer/linux-hpc.git
F:	arch/arm/mach-sa1100/jornada720.c
F:	arch/arm/mach-sa1100/include/mach/jornada720.h

ARM/INCOME PXA270 SUPPORT
M:	Marek Vasut <marek.vasut@gmail.com>
L:	linux-arm-kernel@lists.infradead.org (moderated for non-subscribers)
S:	Maintained
F:	arch/arm/mach-pxa/colibri-pxa270-income.c

ARM/INTEL IOP32X ARM ARCHITECTURE
M:	Lennert Buytenhek <kernel@wantstofly.org>
M:	Dan Williams <dan.j.williams@intel.com>
L:	linux-arm-kernel@lists.infradead.org (moderated for non-subscribers)
S:	Maintained

ARM/INTEL IOP33X ARM ARCHITECTURE
M:	Dan Williams <dan.j.williams@intel.com>
L:	linux-arm-kernel@lists.infradead.org (moderated for non-subscribers)
S:	Maintained

ARM/INTEL IOP13XX ARM ARCHITECTURE
M:	Lennert Buytenhek <kernel@wantstofly.org>
M:	Dan Williams <dan.j.williams@intel.com>
L:	linux-arm-kernel@lists.infradead.org (moderated for non-subscribers)
S:	Maintained

ARM/INTEL IQ81342EX MACHINE SUPPORT
M:	Lennert Buytenhek <kernel@wantstofly.org>
M:	Dan Williams <dan.j.williams@intel.com>
L:	linux-arm-kernel@lists.infradead.org (moderated for non-subscribers)
S:	Maintained

ARM/INTEL IXP2000 ARM ARCHITECTURE
M:	Lennert Buytenhek <kernel@wantstofly.org>
L:	linux-arm-kernel@lists.infradead.org (moderated for non-subscribers)
S:	Maintained

ARM/INTEL IXDP2850 MACHINE SUPPORT
M:	Lennert Buytenhek <kernel@wantstofly.org>
L:	linux-arm-kernel@lists.infradead.org (moderated for non-subscribers)
S:	Maintained

ARM/INTEL IXP23XX ARM ARCHITECTURE
M:	Lennert Buytenhek <kernel@wantstofly.org>
L:	linux-arm-kernel@lists.infradead.org (moderated for non-subscribers)
S:	Maintained

ARM/INTEL IXP4XX ARM ARCHITECTURE
M:	Imre Kaloz <kaloz@openwrt.org>
M:	Krzysztof Halasa <khc@pm.waw.pl>
L:	linux-arm-kernel@lists.infradead.org (moderated for non-subscribers)
S:	Maintained
F:	arch/arm/mach-ixp4xx/

ARM/INTEL RESEARCH IMOTE/STARGATE 2 MACHINE SUPPORT
M:	Jonathan Cameron <jic23@cam.ac.uk>
L:	linux-arm-kernel@lists.infradead.org (moderated for non-subscribers)
S:	Maintained
F:	arch/arm/mach-pxa/stargate2.c
F:	drivers/pcmcia/pxa2xx_stargate2.c

ARM/INTEL XSC3 (MANZANO) ARM CORE
M:	Lennert Buytenhek <kernel@wantstofly.org>
M:	Dan Williams <dan.j.williams@intel.com>
L:	linux-arm-kernel@lists.infradead.org (moderated for non-subscribers)
S:	Maintained

ARM/IP FABRICS DOUBLE ESPRESSO MACHINE SUPPORT
M:	Lennert Buytenhek <kernel@wantstofly.org>
L:	linux-arm-kernel@lists.infradead.org (moderated for non-subscribers)
S:	Maintained

ARM/LOGICPD PXA270 MACHINE SUPPORT
M:	Lennert Buytenhek <kernel@wantstofly.org>
L:	linux-arm-kernel@lists.infradead.org (moderated for non-subscribers)
S:	Maintained

ARM/MAGICIAN MACHINE SUPPORT
M:	Philipp Zabel <philipp.zabel@gmail.com>
S:	Maintained

ARM/Marvell Loki/Kirkwood/MV78xx0/Orion SOC support
M:	Lennert Buytenhek <kernel@wantstofly.org>
M:	Nicolas Pitre <nico@fluxnic.net>
L:	linux-arm-kernel@lists.infradead.org (moderated for non-subscribers)
S:	Odd Fixes
F:	arch/arm/mach-loki/
F:	arch/arm/mach-kirkwood/
F:	arch/arm/mach-mv78xx0/
F:	arch/arm/mach-orion5x/
F:	arch/arm/plat-orion/

ARM/Orion SoC/Technologic Systems TS-78xx platform support
M:	Alexander Clouter <alex@digriz.org.uk>
L:	linux-arm-kernel@lists.infradead.org (moderated for non-subscribers)
W:	http://www.digriz.org.uk/ts78xx/kernel
S:	Maintained
F:	arch/arm/mach-orion5x/ts78xx-*

ARM/MIOA701 MACHINE SUPPORT
M:	Robert Jarzmik <robert.jarzmik@free.fr>
L:	linux-arm-kernel@lists.infradead.org (moderated for non-subscribers)
F:	arch/arm/mach-pxa/mioa701.c
S:	Maintained

ARM/NEC MOBILEPRO 900/c MACHINE SUPPORT
M:	Michael Petchkovsky <mkpetch@internode.on.net>
S:	Maintained

ARM/NOMADIK ARCHITECTURE
M:	Alessandro Rubini <rubini@unipv.it>
M:	Linus Walleij <linus.walleij@stericsson.com>
M:	STEricsson <STEricsson_nomadik_linux@list.st.com>
L:	linux-arm-kernel@lists.infradead.org (moderated for non-subscribers)
S:	Maintained
F:	arch/arm/mach-nomadik/
F:	arch/arm/plat-nomadik/
F:	drivers/i2c/busses/i2c-nomadik.c
T:	git git://git.kernel.org/pub/scm/linux/kernel/git/linusw/linux-stericsson.git

ARM/OPENMOKO NEO FREERUNNER (GTA02) MACHINE SUPPORT
M:	Nelson Castillo <arhuaco@freaks-unidos.net>
L:	openmoko-kernel@lists.openmoko.org (subscribers-only)
W:	http://wiki.openmoko.org/wiki/Neo_FreeRunner
S:	Supported

ARM/QUALCOMM MSM MACHINE SUPPORT
M:	David Brown <davidb@codeaurora.org>
M:	Daniel Walker <dwalker@fifo99.com>
M:	Bryan Huntsman <bryanh@codeaurora.org>
L:	linux-arm-msm@vger.kernel.org
F:	arch/arm/mach-msm/
F:	drivers/video/msm/
F:	drivers/mmc/host/msm_sdcc.c
F:	drivers/mmc/host/msm_sdcc.h
F:	drivers/tty/serial/msm_serial.h
F:	drivers/tty/serial/msm_serial.c
F:	drivers/platform/msm/
F:	drivers/*/pm8???-*
F:	include/linux/mfd/pm8xxx/
T:	git git://codeaurora.org/quic/kernel/davidb/linux-msm.git
S:	Maintained

ARM/TOSA MACHINE SUPPORT
M:	Dmitry Eremin-Solenikov <dbaryshkov@gmail.com>
M:	Dirk Opfer <dirk@opfer-online.de>
S:	Maintained

ARM/PALMTX,PALMT5,PALMLD,PALMTE2,PALMTC SUPPORT
M:	Marek Vasut <marek.vasut@gmail.com>
L:	linux-arm-kernel@lists.infradead.org
W:	http://hackndev.com
S:	Maintained
F:	arch/arm/mach-pxa/include/mach/palmtx.h
F:	arch/arm/mach-pxa/palmtx.c
F:	arch/arm/mach-pxa/include/mach/palmt5.h
F:	arch/arm/mach-pxa/palmt5.c
F:	arch/arm/mach-pxa/include/mach/palmld.h
F:	arch/arm/mach-pxa/palmld.c
F:	arch/arm/mach-pxa/include/mach/palmte2.h
F:	arch/arm/mach-pxa/palmte2.c
F:	arch/arm/mach-pxa/include/mach/palmtc.h
F:	arch/arm/mach-pxa/palmtc.c

ARM/PALM TREO SUPPORT
M:	Tomas Cech <sleep_walker@suse.cz>
L:	linux-arm-kernel@lists.infradead.org
W:	http://hackndev.com
S:	Maintained
F:	arch/arm/mach-pxa/include/mach/palmtreo.h
F:	arch/arm/mach-pxa/palmtreo.c

ARM/PALMZ72 SUPPORT
M:	Sergey Lapin <slapin@ossfans.org>
L:	linux-arm-kernel@lists.infradead.org
W:	http://hackndev.com
S:	Maintained
F:	arch/arm/mach-pxa/include/mach/palmz72.h
F:	arch/arm/mach-pxa/palmz72.c

ARM/PLEB SUPPORT
M:	Peter Chubb <pleb@gelato.unsw.edu.au>
W:	http://www.disy.cse.unsw.edu.au/Hardware/PLEB
S:	Maintained

ARM/PT DIGITAL BOARD PORT
M:	Stefan Eletzhofer <stefan.eletzhofer@eletztrick.de>
L:	linux-arm-kernel@lists.infradead.org (moderated for non-subscribers)
W:	http://www.arm.linux.org.uk/
S:	Maintained

ARM/RADISYS ENP2611 MACHINE SUPPORT
M:	Lennert Buytenhek <kernel@wantstofly.org>
L:	linux-arm-kernel@lists.infradead.org (moderated for non-subscribers)
S:	Maintained

ARM/RISCPC ARCHITECTURE
M:	Russell King <linux@arm.linux.org.uk>
L:	linux-arm-kernel@lists.infradead.org (moderated for non-subscribers)
W:	http://www.arm.linux.org.uk/
S:	Maintained
F:	arch/arm/common/time-acorn.c
F:	arch/arm/include/asm/hardware/entry-macro-iomd.S
F:	arch/arm/include/asm/hardware/ioc.h
F:	arch/arm/include/asm/hardware/iomd.h
F:	arch/arm/include/asm/hardware/memc.h
F:	arch/arm/mach-rpc/
F:	drivers/net/ethernet/8390/etherh.c
F:	drivers/net/ethernet/i825xx/ether1*
F:	drivers/net/ethernet/seeq/ether3*
F:	drivers/scsi/arm/

ARM/SHARK MACHINE SUPPORT
M:	Alexander Schulz <alex@shark-linux.de>
W:	http://www.shark-linux.de/shark.html
S:	Maintained

ARM/SAMSUNG ARM ARCHITECTURES
M:	Ben Dooks <ben-linux@fluff.org>
M:	Kukjin Kim <kgene.kim@samsung.com>
L:	linux-arm-kernel@lists.infradead.org (moderated for non-subscribers)
W:	http://www.fluff.org/ben/linux/
S:	Maintained
F:	arch/arm/plat-samsung/
F:	arch/arm/plat-s3c24xx/
F:	arch/arm/plat-s5p/
F:	drivers/*/*s3c2410*
F:	drivers/*/*/*s3c2410*

ARM/S3C2410 ARM ARCHITECTURE
M:	Ben Dooks <ben-linux@fluff.org>
L:	linux-arm-kernel@lists.infradead.org (moderated for non-subscribers)
W:	http://www.fluff.org/ben/linux/
S:	Maintained
F:	arch/arm/mach-s3c2410/

ARM/S3C244x ARM ARCHITECTURE
M:	Ben Dooks <ben-linux@fluff.org>
L:	linux-arm-kernel@lists.infradead.org (moderated for non-subscribers)
W:	http://www.fluff.org/ben/linux/
S:	Maintained
F:	arch/arm/mach-s3c2440/
F:	arch/arm/mach-s3c2443/

ARM/S3C64xx ARM ARCHITECTURE
M:	Ben Dooks <ben-linux@fluff.org>
L:	linux-arm-kernel@lists.infradead.org (moderated for non-subscribers)
W:	http://www.fluff.org/ben/linux/
S:	Maintained
F:	arch/arm/mach-s3c64xx/

ARM/S5P EXYNOS ARM ARCHITECTURES
M:	Kukjin Kim <kgene.kim@samsung.com>
L:	linux-arm-kernel@lists.infradead.org (moderated for non-subscribers)
L:	linux-samsung-soc@vger.kernel.org (moderated for non-subscribers)
S:	Maintained
F:	arch/arm/mach-s5p*/
F:	arch/arm/mach-exynos*/

ARM/SAMSUNG MOBILE MACHINE SUPPORT
M:	Kyungmin Park <kyungmin.park@samsung.com>
L:	linux-arm-kernel@lists.infradead.org (moderated for non-subscribers)
S:	Maintained
F:	arch/arm/mach-s5pv210/mach-aquila.c
F:	arch/arm/mach-s5pv210/mach-goni.c
F:	arch/arm/mach-exynos4/mach-universal_c210.c
F:	arch/arm/mach-exynos4/mach-nuri.c

ARM/SAMSUNG S5P SERIES FIMC SUPPORT
M:	Kyungmin Park <kyungmin.park@samsung.com>
M:	Sylwester Nawrocki <s.nawrocki@samsung.com>
L:	linux-arm-kernel@lists.infradead.org
L:	linux-media@vger.kernel.org
S:	Maintained
F:	arch/arm/plat-s5p/dev-fimc*
F:	arch/arm/plat-samsung/include/plat/*fimc*
F:	drivers/media/video/s5p-fimc/

ARM/SAMSUNG S5P SERIES Multi Format Codec (MFC) SUPPORT
M:	Kyungmin Park <kyungmin.park@samsung.com>
M:	Kamil Debski <k.debski@samsung.com>
M:     Jeongtae Park <jtp.park@samsung.com>
L:	linux-arm-kernel@lists.infradead.org
L:	linux-media@vger.kernel.org
S:	Maintained
F:	arch/arm/plat-s5p/dev-mfc.c
F:	drivers/media/video/s5p-mfc/

ARM/SAMSUNG S5P SERIES TV SUBSYSTEM SUPPORT
M:	Kyungmin Park <kyungmin.park@samsung.com>
M:	Tomasz Stanislawski <t.stanislaws@samsung.com>
L:	linux-arm-kernel@lists.infradead.org
L:	linux-media@vger.kernel.org
S:	Maintained
F:	arch/arm/plat-s5p/dev-tv.c
F:	drivers/media/video/s5p-tv/

ARM/SHMOBILE ARM ARCHITECTURE
M:	Paul Mundt <lethal@linux-sh.org>
M:	Magnus Damm <magnus.damm@gmail.com>
L:	linux-sh@vger.kernel.org
W:	http://oss.renesas.com
Q:	http://patchwork.kernel.org/project/linux-sh/list/
T:	git git://git.kernel.org/pub/scm/linux/kernel/git/lethal/sh-2.6.git rmobile-latest
S:	Supported
F:	arch/arm/mach-shmobile/
F:	drivers/sh/

ARM/TELECHIPS ARM ARCHITECTURE
M:	"Hans J. Koch" <hjk@hansjkoch.de>
L:	linux-arm-kernel@lists.infradead.org (moderated for non-subscribers)
S:	Maintained
F:	arch/arm/plat-tcc/
F:	arch/arm/mach-tcc8k/

ARM/TECHNOLOGIC SYSTEMS TS7250 MACHINE SUPPORT
M:	Lennert Buytenhek <kernel@wantstofly.org>
L:	linux-arm-kernel@lists.infradead.org (moderated for non-subscribers)
S:	Maintained

ARM/TETON BGA MACHINE SUPPORT
M:	"Mark F. Brown" <mark.brown314@gmail.com>
L:	linux-arm-kernel@lists.infradead.org (moderated for non-subscribers)
S:	Maintained

ARM/THECUS N2100 MACHINE SUPPORT
M:	Lennert Buytenhek <kernel@wantstofly.org>
L:	linux-arm-kernel@lists.infradead.org (moderated for non-subscribers)
S:	Maintained

ARM/NUVOTON W90X900 ARM ARCHITECTURE
M:	Wan ZongShun <mcuos.com@gmail.com>
L:	linux-arm-kernel@lists.infradead.org (moderated for non-subscribers)
W:	http://www.mcuos.com
S:	Maintained
F:	arch/arm/mach-w90x900/
F:	arch/arm/mach-nuc93x/
F:	drivers/input/keyboard/w90p910_keypad.c
F:	drivers/input/touchscreen/w90p910_ts.c
F:	drivers/watchdog/nuc900_wdt.c
F:	drivers/net/ethernet/nuvoton/w90p910_ether.c
F:	drivers/mtd/nand/nuc900_nand.c
F:	drivers/rtc/rtc-nuc900.c
F:	drivers/spi/spi_nuc900.c
F:	drivers/usb/host/ehci-w90x900.c
F:	drivers/video/nuc900fb.c

ARM/U300 MACHINE SUPPORT
M:	Linus Walleij <linus.walleij@stericsson.com>
L:	linux-arm-kernel@lists.infradead.org (moderated for non-subscribers)
S:	Supported
F:	arch/arm/mach-u300/
F:	drivers/i2c/busses/i2c-stu300.c
F:	drivers/rtc/rtc-coh901331.c
F:	drivers/watchdog/coh901327_wdt.c
F:	drivers/dma/coh901318*
F:	drivers/mfd/ab3100*
F:	drivers/rtc/rtc-ab3100.c
F:	drivers/rtc/rtc-coh901331.c
T:	git git://git.kernel.org/pub/scm/linux/kernel/git/linusw/linux-stericsson.git

ARM/Ux500 ARM ARCHITECTURE
M:	Srinidhi Kasagar <srinidhi.kasagar@stericsson.com>
M:	Linus Walleij <linus.walleij@stericsson.com>
L:	linux-arm-kernel@lists.infradead.org (moderated for non-subscribers)
S:	Maintained
F:	arch/arm/mach-ux500/
F:	drivers/dma/ste_dma40*
F:	drivers/mfd/ab3550*
F:	drivers/mfd/abx500*
F:	drivers/mfd/ab8500*
F:	drivers/mfd/stmpe*
F:	drivers/rtc/rtc-ab8500.c
T:	git git://git.kernel.org/pub/scm/linux/kernel/git/linusw/linux-stericsson.git

ARM/VFP SUPPORT
M:	Russell King <linux@arm.linux.org.uk>
L:	linux-arm-kernel@lists.infradead.org (moderated for non-subscribers)
W:	http://www.arm.linux.org.uk/
S:	Maintained
F:	arch/arm/vfp/

ARM/VOIPAC PXA270 SUPPORT
M:	Marek Vasut <marek.vasut@gmail.com>
L:	linux-arm-kernel@lists.infradead.org (moderated for non-subscribers)
S:	Maintained
F:	arch/arm/mach-pxa/vpac270.c
F:	arch/arm/mach-pxa/include/mach/vpac270.h

ARM/ZIPIT Z2 SUPPORT
M:	Marek Vasut <marek.vasut@gmail.com>
L:	linux-arm-kernel@lists.infradead.org (moderated for non-subscribers)
S:	Maintained
F:	arch/arm/mach-pxa/z2.c
F:	arch/arm/mach-pxa/include/mach/z2.h

ASC7621 HARDWARE MONITOR DRIVER
M:	George Joseph <george.joseph@fairview5.com>
L:	lm-sensors@lm-sensors.org
S:	Maintained
F:	Documentation/hwmon/asc7621
F:	drivers/hwmon/asc7621.c

ASUS NOTEBOOKS AND EEEPC ACPI/WMI EXTRAS DRIVERS
M:	Corentin Chary <corentincj@iksaif.net>
L:	acpi4asus-user@lists.sourceforge.net
L:	platform-driver-x86@vger.kernel.org
W:	http://acpi4asus.sf.net
S:	Maintained
F:	drivers/platform/x86/asus*.c
F:	drivers/platform/x86/eeepc*.c

ASUS ASB100 HARDWARE MONITOR DRIVER
M:	"Mark M. Hoffman" <mhoffman@lightlink.com>
L:	lm-sensors@lm-sensors.org
S:	Maintained
F:	drivers/hwmon/asb100.c

ASYNCHRONOUS TRANSFERS/TRANSFORMS (IOAT) API
M:	Dan Williams <dan.j.williams@intel.com>
W:	http://sourceforge.net/projects/xscaleiop
S:	Supported
F:	Documentation/crypto/async-tx-api.txt
F:	crypto/async_tx/
F:	drivers/dma/
F:	include/linux/dmaengine.h
F:	include/linux/async_tx.h

AT24 EEPROM DRIVER
M:	Wolfram Sang <w.sang@pengutronix.de>
L:	linux-i2c@vger.kernel.org
S:	Maintained
F:	drivers/misc/eeprom/at24.c
F:	include/linux/i2c/at24.h

ATA OVER ETHERNET (AOE) DRIVER
M:	"Ed L. Cashin" <ecashin@coraid.com>
W:	http://www.coraid.com/support/linux
S:	Supported
F:	Documentation/aoe/
F:	drivers/block/aoe/

ATHEROS ATH GENERIC UTILITIES
M:	"Luis R. Rodriguez" <mcgrof@qca.qualcomm.com>
L:	linux-wireless@vger.kernel.org
S:	Supported
F:	drivers/net/wireless/ath/*

ATHEROS ATH5K WIRELESS DRIVER
M:	Jiri Slaby <jirislaby@gmail.com>
M:	Nick Kossifidis <mickflemm@gmail.com>
M:	"Luis R. Rodriguez" <mcgrof@qca.qualcomm.com>
M:	Bob Copeland <me@bobcopeland.com>
L:	linux-wireless@vger.kernel.org
L:	ath5k-devel@lists.ath5k.org
W:	http://wireless.kernel.org/en/users/Drivers/ath5k
S:	Maintained
F:	drivers/net/wireless/ath/ath5k/

ATHEROS ATH6KL WIRELESS DRIVER
M:	Kalle Valo <kvalo@qca.qualcomm.com>
L:	linux-wireless@vger.kernel.org
W:	http://wireless.kernel.org/en/users/Drivers/ath6kl
T:	git git://git.kernel.org/pub/scm/linux/kernel/git/kvalo/ath6kl.git
S:	Supported
F:	drivers/net/wireless/ath/ath6kl/

ATHEROS ATH9K WIRELESS DRIVER
M:	"Luis R. Rodriguez" <mcgrof@qca.qualcomm.com>
M:	Jouni Malinen <jouni@qca.qualcomm.com>
M:	Vasanthakumar Thiagarajan <vthiagar@qca.qualcomm.com>
M:	Senthil Balasubramanian <senthilb@qca.qualcomm.com>
L:	linux-wireless@vger.kernel.org
L:	ath9k-devel@lists.ath9k.org
W:	http://wireless.kernel.org/en/users/Drivers/ath9k
S:	Supported
F:	drivers/net/wireless/ath/ath9k/

CARL9170 LINUX COMMUNITY WIRELESS DRIVER
M:	Christian Lamparter <chunkeey@googlemail.com>
L:	linux-wireless@vger.kernel.org
W:	http://wireless.kernel.org/en/users/Drivers/carl9170
S:	Maintained
F:	drivers/net/wireless/ath/carl9170/

ATK0110 HWMON DRIVER
M:	Luca Tettamanti <kronos.it@gmail.com>
L:	lm-sensors@lm-sensors.org
S:	Maintained
F:	drivers/hwmon/asus_atk0110.c

ATI_REMOTE2 DRIVER
M:	Ville Syrjala <syrjala@sci.fi>
S:	Maintained
F:	drivers/input/misc/ati_remote2.c

ATLX ETHERNET DRIVERS
M:	Jay Cliburn <jcliburn@gmail.com>
M:	Chris Snook <chris.snook@gmail.com>
L:	netdev@vger.kernel.org
W:	http://sourceforge.net/projects/atl1
W:	http://atl1.sourceforge.net
S:	Maintained
F:	drivers/net/ethernet/atheros/

ATM
M:	Chas Williams <chas@cmf.nrl.navy.mil>
L:	linux-atm-general@lists.sourceforge.net (moderated for non-subscribers)
L:	netdev@vger.kernel.org
W:	http://linux-atm.sourceforge.net
S:	Maintained
F:	drivers/atm/
F:	include/linux/atm*

ATMEL AT91 MCI DRIVER
M:	Nicolas Ferre <nicolas.ferre@atmel.com>
L:	linux-arm-kernel@lists.infradead.org (moderated for non-subscribers)
W:	http://www.atmel.com/products/AT91/
W:	http://www.at91.com/
S:	Maintained
F:	drivers/mmc/host/at91_mci.c

ATMEL AT91 / AT32 MCI DRIVER
M:	Nicolas Ferre <nicolas.ferre@atmel.com>
S:	Maintained
F:	drivers/mmc/host/atmel-mci.c
F:	drivers/mmc/host/atmel-mci-regs.h

ATMEL AT91 / AT32 SERIAL DRIVER
M:	Nicolas Ferre <nicolas.ferre@atmel.com>
S:	Supported
F:	drivers/tty/serial/atmel_serial.c

ATMEL LCDFB DRIVER
M:	Nicolas Ferre <nicolas.ferre@atmel.com>
L:	linux-fbdev@vger.kernel.org
S:	Maintained
F:	drivers/video/atmel_lcdfb.c
F:	include/video/atmel_lcdc.h

ATMEL MACB ETHERNET DRIVER
M:	Nicolas Ferre <nicolas.ferre@atmel.com>
S:	Supported
F:	drivers/net/ethernet/cadence/

ATMEL SPI DRIVER
M:	Nicolas Ferre <nicolas.ferre@atmel.com>
S:	Supported
F:	drivers/spi/atmel_spi.*

ATMEL USBA UDC DRIVER
M:	Nicolas Ferre <nicolas.ferre@atmel.com>
L:	linux-arm-kernel@lists.infradead.org (moderated for non-subscribers)
W:	http://avr32linux.org/twiki/bin/view/Main/AtmelUsbDeviceDriver
S:	Supported
F:	drivers/usb/gadget/atmel_usba_udc.*

ATMEL WIRELESS DRIVER
M:	Simon Kelley <simon@thekelleys.org.uk>
L:	linux-wireless@vger.kernel.org
W:	http://www.thekelleys.org.uk/atmel
W:	http://atmelwlandriver.sourceforge.net/
S:	Maintained
F:	drivers/net/wireless/atmel*

AUDIT SUBSYSTEM
M:	Al Viro <viro@zeniv.linux.org.uk>
M:	Eric Paris <eparis@redhat.com>
L:	linux-audit@redhat.com (subscribers-only)
W:	http://people.redhat.com/sgrubb/audit/
T:	git git://git.kernel.org/pub/scm/linux/kernel/git/viro/audit-current.git
S:	Maintained
F:	include/linux/audit.h
F:	kernel/audit*

AUXILIARY DISPLAY DRIVERS
M:	Miguel Ojeda Sandonis <miguel.ojeda.sandonis@gmail.com>
W:	http://miguelojeda.es/auxdisplay.htm
W:	http://jair.lab.fi.uva.es/~migojed/auxdisplay.htm
S:	Maintained
F:	drivers/auxdisplay/
F:	include/linux/cfag12864b.h

AVR32 ARCHITECTURE
M:	Haavard Skinnemoen <hskinnemoen@gmail.com>
M:	Hans-Christian Egtvedt <egtvedt@samfundet.no>
W:	http://www.atmel.com/products/AVR32/
W:	http://avr32linux.org/
W:	http://avrfreaks.net/
S:	Maintained
F:	arch/avr32/

AVR32/AT32AP MACHINE SUPPORT
M:	Haavard Skinnemoen <hskinnemoen@gmail.com>
M:	Hans-Christian Egtvedt <egtvedt@samfundet.no>
S:	Maintained
F:	arch/avr32/mach-at32ap/

AX.25 NETWORK LAYER
M:	Ralf Baechle <ralf@linux-mips.org>
L:	linux-hams@vger.kernel.org
W:	http://www.linux-ax25.org/
S:	Maintained
F:	include/linux/ax25.h
F:	include/net/ax25.h
F:	net/ax25/

B43 WIRELESS DRIVER
M:	Stefano Brivio <stefano.brivio@polimi.it>
L:	linux-wireless@vger.kernel.org
W:	http://linuxwireless.org/en/users/Drivers/b43
S:	Maintained
F:	drivers/net/wireless/b43/

B43LEGACY WIRELESS DRIVER
M:	Larry Finger <Larry.Finger@lwfinger.net>
M:	Stefano Brivio <stefano.brivio@polimi.it>
L:	linux-wireless@vger.kernel.org
W:	http://linuxwireless.org/en/users/Drivers/b43
S:	Maintained
F:	drivers/net/wireless/b43legacy/

BACKLIGHT CLASS/SUBSYSTEM
M:	Richard Purdie <rpurdie@rpsys.net>
S:	Maintained
F:	drivers/video/backlight/
F:	include/linux/backlight.h

BATMAN ADVANCED
M:	Marek Lindner <lindner_marek@yahoo.de>
M:	Simon Wunderlich <siwu@hrz.tu-chemnitz.de>
L:	b.a.t.m.a.n@lists.open-mesh.org
W:	http://www.open-mesh.org/
S:	Maintained
F:	net/batman-adv/

BAYCOM/HDLCDRV DRIVERS FOR AX.25
M:	Thomas Sailer <t.sailer@alumni.ethz.ch>
L:	linux-hams@vger.kernel.org
W:	http://www.baycom.org/~tom/ham/ham.html
S:	Maintained
F:	drivers/net/hamradio/baycom*

BEFS FILE SYSTEM
S:	Orphan
F:	Documentation/filesystems/befs.txt
F:	fs/befs/

BFS FILE SYSTEM
M:	"Tigran A. Aivazian" <tigran@aivazian.fsnet.co.uk>
S:	Maintained
F:	Documentation/filesystems/bfs.txt
F:	fs/bfs/
F:	include/linux/bfs_fs.h

BLACKFIN ARCHITECTURE
M:	Mike Frysinger <vapier@gentoo.org>
L:	uclinux-dist-devel@blackfin.uclinux.org
W:	http://blackfin.uclinux.org
S:	Supported
F:	arch/blackfin/

BLACKFIN EMAC DRIVER
L:	uclinux-dist-devel@blackfin.uclinux.org
W:	http://blackfin.uclinux.org
S:	Supported
F:	drivers/net/ethernet/adi/

BLACKFIN RTC DRIVER
M:	Mike Frysinger <vapier.adi@gmail.com>
L:	uclinux-dist-devel@blackfin.uclinux.org
W:	http://blackfin.uclinux.org
S:	Supported
F:	drivers/rtc/rtc-bfin.c

BLACKFIN SDH DRIVER
M:	Cliff Cai <cliff.cai@analog.com>
L:	uclinux-dist-devel@blackfin.uclinux.org
W:	http://blackfin.uclinux.org
S:	Supported
F:	drivers/mmc/host/bfin_sdh.c

BLACKFIN SERIAL DRIVER
M:	Sonic Zhang <sonic.zhang@analog.com>
L:	uclinux-dist-devel@blackfin.uclinux.org
W:	http://blackfin.uclinux.org
S:	Supported
F:	drivers/tty/serial/bfin_5xx.c

BLACKFIN WATCHDOG DRIVER
M:	Mike Frysinger <vapier.adi@gmail.com>
L:	uclinux-dist-devel@blackfin.uclinux.org
W:	http://blackfin.uclinux.org
S:	Supported
F:	drivers/watchdog/bfin_wdt.c

BLACKFIN I2C TWI DRIVER
M:	Sonic Zhang <sonic.zhang@analog.com>
L:	uclinux-dist-devel@blackfin.uclinux.org
W:	http://blackfin.uclinux.org/
S:	Supported
F:	drivers/i2c/busses/i2c-bfin-twi.c

BLOCK LAYER
M:	Jens Axboe <axboe@kernel.dk>
T:	git git://git.kernel.org/pub/scm/linux/kernel/git/axboe/linux-2.6-block.git
S:	Maintained
F:	block/

BLOCK2MTD DRIVER
M:	Joern Engel <joern@lazybastard.org>
L:	linux-mtd@lists.infradead.org
S:	Maintained
F:	drivers/mtd/devices/block2mtd.c

BLUETOOTH DRIVERS
M:	Marcel Holtmann <marcel@holtmann.org>
M:	"Gustavo F. Padovan" <padovan@profusion.mobi>
L:	linux-bluetooth@vger.kernel.org
W:	http://www.bluez.org/
T:	git git://git.kernel.org/pub/scm/linux/kernel/git/padovan/bluetooth-2.6.git
S:	Maintained
F:	drivers/bluetooth/

BLUETOOTH SUBSYSTEM
M:	Marcel Holtmann <marcel@holtmann.org>
M:	"Gustavo F. Padovan" <padovan@profusion.mobi>
L:	linux-bluetooth@vger.kernel.org
W:	http://www.bluez.org/
T:	git git://git.kernel.org/pub/scm/linux/kernel/git/padovan/bluetooth-2.6.git
S:	Maintained
F:	net/bluetooth/
F:	include/net/bluetooth/

BONDING DRIVER
M:	Jay Vosburgh <fubar@us.ibm.com>
M:	Andy Gospodarek <andy@greyhouse.net>
L:	netdev@vger.kernel.org
W:	http://sourceforge.net/projects/bonding/
S:	Supported
F:	drivers/net/bonding/
F:	include/linux/if_bonding.h

BROADCOM B44 10/100 ETHERNET DRIVER
M:	Gary Zambrano <zambrano@broadcom.com>
L:	netdev@vger.kernel.org
S:	Supported
F:	drivers/net/ethernet/broadcom/b44.*

BROADCOM BNX2 GIGABIT ETHERNET DRIVER
M:	Michael Chan <mchan@broadcom.com>
L:	netdev@vger.kernel.org
S:	Supported
F:	drivers/net/ethernet/broadcom/bnx2.*
F:	drivers/net/ethernet/broadcom/bnx2_*

BROADCOM BNX2X 10 GIGABIT ETHERNET DRIVER
M:	Eilon Greenstein <eilong@broadcom.com>
L:	netdev@vger.kernel.org
S:	Supported
F:	drivers/net/ethernet/broadcom/bnx2x/

BROADCOM TG3 GIGABIT ETHERNET DRIVER
M:	Matt Carlson <mcarlson@broadcom.com>
M:	Michael Chan <mchan@broadcom.com>
L:	netdev@vger.kernel.org
S:	Supported
F:	drivers/net/ethernet/broadcom/tg3.*

BROADCOM BRCM80211 IEEE802.11n WIRELESS DRIVER
M:	Brett Rudley <brudley@broadcom.com>
M:	Henry Ptasinski <henryp@broadcom.com>
M:	Roland Vossen <rvossen@broadcom.com>
M:	Arend van Spriel <arend@broadcom.com>
M:	Franky (Zhenhui) Lin <frankyl@broadcom.com>
M:	Kan Yan	<kanyan@broadcom.com>
L:	linux-wireless@vger.kernel.org
S:	Supported
F:	drivers/staging/brcm80211/

BROADCOM BNX2FC 10 GIGABIT FCOE DRIVER
M:	Bhanu Prakash Gollapudi <bprakash@broadcom.com>
L:	linux-scsi@vger.kernel.org
S:	Supported
F:	drivers/scsi/bnx2fc/

BROCADE BFA FC SCSI DRIVER
M:	Jing Huang <huangj@brocade.com>
L:	linux-scsi@vger.kernel.org
S:	Supported
F:	drivers/scsi/bfa/

BROCADE BNA 10 GIGABIT ETHERNET DRIVER
M:	Rasesh Mody <rmody@brocade.com>
L:	netdev@vger.kernel.org
S:	Supported
F:	drivers/net/ethernet/brocade/bna/

BSG (block layer generic sg v4 driver)
M:	FUJITA Tomonori <fujita.tomonori@lab.ntt.co.jp>
L:	linux-scsi@vger.kernel.org
S:	Supported
F:	block/bsg.c
F:	include/linux/bsg.h

BT87X AUDIO DRIVER
M:	Clemens Ladisch <clemens@ladisch.de>
L:	alsa-devel@alsa-project.org (moderated for non-subscribers)
T:	git git://git.alsa-project.org/alsa-kernel.git
S:	Maintained
F:	Documentation/sound/alsa/Bt87x.txt
F:	sound/pci/bt87x.c

BT8XXGPIO DRIVER
M:	Michael Buesch <m@bues.ch>
W:	http://bu3sch.de/btgpio.php
S:	Maintained
F:	drivers/gpio/bt8xxgpio.c

BTRFS FILE SYSTEM
M:	Chris Mason <chris.mason@oracle.com>
L:	linux-btrfs@vger.kernel.org
W:	http://btrfs.wiki.kernel.org/
Q:	http://patchwork.kernel.org/project/linux-btrfs/list/
T:	git git://git.kernel.org/pub/scm/linux/kernel/git/mason/btrfs-unstable.git
S:	Maintained
F:	Documentation/filesystems/btrfs.txt
F:	fs/btrfs/

BTTV VIDEO4LINUX DRIVER
M:	Mauro Carvalho Chehab <mchehab@infradead.org>
L:	linux-media@vger.kernel.org
W:	http://linuxtv.org
T:	git git://git.kernel.org/pub/scm/linux/kernel/git/mchehab/linux-2.6.git
S:	Maintained
F:	Documentation/video4linux/bttv/
F:	drivers/media/video/bt8xx/bttv*

C-MEDIA CMI8788 DRIVER
M:	Clemens Ladisch <clemens@ladisch.de>
L:	alsa-devel@alsa-project.org (moderated for non-subscribers)
T:	git git://git.alsa-project.org/alsa-kernel.git
S:	Maintained
F:	sound/pci/oxygen/

C6X ARCHITECTURE
M:	Mark Salter <msalter@redhat.com>
M:	Aurelien Jacquiot <a-jacquiot@ti.com>
L:	linux-c6x-dev@linux-c6x.org
W:	http://www.linux-c6x.org/wiki/index.php/Main_Page
S:	Maintained
F:	arch/c6x/

CACHEFILES: FS-CACHE BACKEND FOR CACHING ON MOUNTED FILESYSTEMS
M:	David Howells <dhowells@redhat.com>
L:	linux-cachefs@redhat.com
S:	Supported
F:	Documentation/filesystems/caching/cachefiles.txt
F:	fs/cachefiles/

CAFE CMOS INTEGRATED CAMERA CONTROLLER DRIVER
M:	Jonathan Corbet <corbet@lwn.net>
L:	linux-media@vger.kernel.org
T:	git git://git.kernel.org/pub/scm/linux/kernel/git/mchehab/linux-2.6.git
S:	Maintained
F:	Documentation/video4linux/cafe_ccic
F:	drivers/media/video/cafe_ccic*

CAIF NETWORK LAYER
M:	Sjur Braendeland <sjur.brandeland@stericsson.com>
L:	netdev@vger.kernel.org
S:	Supported
F:	Documentation/networking/caif/
F:	drivers/net/caif/
F:	include/linux/caif/
F:	include/net/caif/
F:	net/caif/

CALGARY x86-64 IOMMU
M:	Muli Ben-Yehuda <muli@il.ibm.com>
M:	"Jon D. Mason" <jdmason@kudzu.us>
L:	discuss@x86-64.org
S:	Maintained
F:	arch/x86/kernel/pci-calgary_64.c
F:	arch/x86/kernel/tce_64.c
F:	arch/x86/include/asm/calgary.h
F:	arch/x86/include/asm/tce.h

CAN NETWORK LAYER
M:	Oliver Hartkopp <socketcan@hartkopp.net>
M:	Oliver Hartkopp <oliver.hartkopp@volkswagen.de>
M:	Urs Thuermann <urs.thuermann@volkswagen.de>
L:	linux-can@vger.kernel.org
L:	netdev@vger.kernel.org
W:	http://developer.berlios.de/projects/socketcan/
S:	Maintained
F:	net/can/
F:	include/linux/can.h
F:	include/linux/can/core.h
F:	include/linux/can/bcm.h
F:	include/linux/can/raw.h
F:	include/linux/can/gw.h

CAN NETWORK DRIVERS
M:	Wolfgang Grandegger <wg@grandegger.com>
L:	linux-can@vger.kernel.org
L:	netdev@vger.kernel.org
W:	http://developer.berlios.de/projects/socketcan/
S:	Maintained
F:	drivers/net/can/
F:	include/linux/can/dev.h
F:	include/linux/can/error.h
F:	include/linux/can/netlink.h
F:	include/linux/can/platform/

CELL BROADBAND ENGINE ARCHITECTURE
M:	Arnd Bergmann <arnd@arndb.de>
L:	linuxppc-dev@lists.ozlabs.org
L:	cbe-oss-dev@lists.ozlabs.org
W:	http://www.ibm.com/developerworks/power/cell/
S:	Supported
F:	arch/powerpc/include/asm/cell*.h
F:	arch/powerpc/include/asm/spu*.h
F:	arch/powerpc/oprofile/*cell*
F:	arch/powerpc/platforms/cell/

CEPH DISTRIBUTED FILE SYSTEM CLIENT
M:	Sage Weil <sage@newdream.net>
L:	ceph-devel@vger.kernel.org
W:	http://ceph.newdream.net/
T:	git git://git.kernel.org/pub/scm/linux/kernel/git/sage/ceph-client.git
S:	Supported
F:	Documentation/filesystems/ceph.txt
F:	fs/ceph
F:	net/ceph
F:	include/linux/ceph

CERTIFIED WIRELESS USB (WUSB) SUBSYSTEM:
L:	linux-usb@vger.kernel.org
S:	Orphan
F:	Documentation/usb/WUSB-Design-overview.txt
F:	Documentation/usb/wusb-cbaf
F:	drivers/usb/host/hwa-hc.c
F:	drivers/usb/host/whci/
F:	drivers/usb/wusbcore/
F:	include/linux/usb/wusb*

CFAG12864B LCD DRIVER
M:	Miguel Ojeda Sandonis <miguel.ojeda.sandonis@gmail.com>
W:	http://miguelojeda.es/auxdisplay.htm
W:	http://jair.lab.fi.uva.es/~migojed/auxdisplay.htm
S:	Maintained
F:	drivers/auxdisplay/cfag12864b.c
F:	include/linux/cfag12864b.h

CFAG12864BFB LCD FRAMEBUFFER DRIVER
M:	Miguel Ojeda Sandonis <miguel.ojeda.sandonis@gmail.com>
W:	http://miguelojeda.es/auxdisplay.htm
W:	http://jair.lab.fi.uva.es/~migojed/auxdisplay.htm
S:	Maintained
F:	drivers/auxdisplay/cfag12864bfb.c
F:	include/linux/cfag12864b.h

CFG80211 and NL80211
M:	Johannes Berg <johannes@sipsolutions.net>
L:	linux-wireless@vger.kernel.org
S:	Maintained
F:	include/linux/nl80211.h
F:	include/net/cfg80211.h
F:	net/wireless/*
X:	net/wireless/wext*

CHECKPATCH
M:	Andy Whitcroft <apw@canonical.com>
S:	Supported
F:	scripts/checkpatch.pl

CHINESE DOCUMENTATION
M:	Harry Wei <harryxiyou@gmail.com>
L:	xiyoulinuxkernelgroup@googlegroups.com
L:	linux-kernel@zh-kernel.org (moderated for non-subscribers)
S:	Maintained
F:	Documentation/zh_CN/

CISCO VIC ETHERNET NIC DRIVER
M:	Christian Benvenuti <benve@cisco.com>
M:	Roopa Prabhu <roprabhu@cisco.com>
M:	David Wang <dwang2@cisco.com>
S:	Supported
F:	drivers/net/ethernet/cisco/enic/

CIRRUS LOGIC EP93XX ETHERNET DRIVER
M:	Hartley Sweeten <hsweeten@visionengravers.com>
L:	netdev@vger.kernel.org
S:	Maintained
F:	drivers/net/ethernet/cirrus/ep93xx_eth.c

CIRRUS LOGIC EP93XX OHCI USB HOST DRIVER
M:	Lennert Buytenhek <kernel@wantstofly.org>
L:	linux-usb@vger.kernel.org
S:	Maintained
F:	drivers/usb/host/ohci-ep93xx.c

CIRRUS LOGIC CS4270 SOUND DRIVER
M:	Timur Tabi <timur@freescale.com>
L:	alsa-devel@alsa-project.org (moderated for non-subscribers)
S:	Supported
F:	sound/soc/codecs/cs4270*

CLK API
M:	Russell King <linux@arm.linux.org.uk>
F:	include/linux/clk.h

CISCO FCOE HBA DRIVER
M:	Abhijeet Joglekar <abjoglek@cisco.com>
M:	Venkata Siva Vijayendra Bhamidipati <vbhamidi@cisco.com>
M:	Brian Uchino <buchino@cisco.com>
L:	linux-scsi@vger.kernel.org
S:	Supported
F:	drivers/scsi/fnic/

CMPC ACPI DRIVER
M:	Thadeu Lima de Souza Cascardo <cascardo@holoscopio.com>
M:	Daniel Oliveira Nascimento <don@syst.com.br>
L:	platform-driver-x86@vger.kernel.org
S:	Supported
F:	drivers/platform/x86/classmate-laptop.c

COCCINELLE/Semantic Patches (SmPL)
M:	Julia Lawall <julia@diku.dk>
M:	Gilles Muller <Gilles.Muller@lip6.fr>
M:	Nicolas Palix <npalix.work@gmail.com>
L:	cocci@diku.dk (moderated for non-subscribers)
W:	http://coccinelle.lip6.fr/
S:	Supported
F:	scripts/coccinelle/
F:	scripts/coccicheck

CODA FILE SYSTEM
M:	Jan Harkes <jaharkes@cs.cmu.edu>
M:	coda@cs.cmu.edu
L:	codalist@coda.cs.cmu.edu
W:	http://www.coda.cs.cmu.edu/
S:	Maintained
F:	Documentation/filesystems/coda.txt
F:	fs/coda/
F:	include/linux/coda*.h

COMMON INTERNET FILE SYSTEM (CIFS)
M:	Steve French <sfrench@samba.org>
L:	linux-cifs@vger.kernel.org
L:	samba-technical@lists.samba.org (moderated for non-subscribers)
W:	http://linux-cifs.samba.org/
Q:	http://patchwork.ozlabs.org/project/linux-cifs-client/list/
T:	git git://git.kernel.org/pub/scm/linux/kernel/git/sfrench/cifs-2.6.git
S:	Supported
F:	Documentation/filesystems/cifs.txt
F:	fs/cifs/

COMPACTPCI HOTPLUG CORE
M:	Scott Murray <scott@spiteful.org>
L:	linux-pci@vger.kernel.org
S:	Maintained
F:	drivers/pci/hotplug/cpci_hotplug*

COMPACTPCI HOTPLUG ZIATECH ZT5550 DRIVER
M:	Scott Murray <scott@spiteful.org>
L:	linux-pci@vger.kernel.org
S:	Maintained
F:	drivers/pci/hotplug/cpcihp_zt5550.*

COMPACTPCI HOTPLUG GENERIC DRIVER
M:	Scott Murray <scott@spiteful.org>
L:	linux-pci@vger.kernel.org
S:	Maintained
F:	drivers/pci/hotplug/cpcihp_generic.c

COMPAL LAPTOP SUPPORT
M:	Cezary Jackiewicz <cezary.jackiewicz@gmail.com>
L:	platform-driver-x86@vger.kernel.org
S:	Maintained
F:	drivers/platform/x86/compal-laptop.c

COMPUTONE INTELLIPORT MULTIPORT CARD
W:	http://www.wittsend.com/computone.html
S:	Orphan
F:	Documentation/serial/computone.txt
F:	drivers/staging/tty/ip2/

CONEXANT ACCESSRUNNER USB DRIVER
M:	Simon Arlott <cxacru@fire.lp0.eu>
L:	accessrunner-general@lists.sourceforge.net
W:	http://accessrunner.sourceforge.net/
S:	Maintained
F:	drivers/usb/atm/cxacru.c

CONFIGFS
M:	Joel Becker <jlbec@evilplan.org>
T:	git git://git.kernel.org/pub/scm/linux/kernel/git/jlbec/configfs.git
S:	Supported
F:	fs/configfs/
F:	include/linux/configfs.h

CONNECTOR
M:	Evgeniy Polyakov <zbr@ioremap.net>
L:	netdev@vger.kernel.org
S:	Maintained
F:	drivers/connector/

CONTROL GROUPS (CGROUPS)
M:	Paul Menage <paul@paulmenage.org>
M:	Li Zefan <lizf@cn.fujitsu.com>
L:	containers@lists.linux-foundation.org
S:	Maintained
F:	include/linux/cgroup*
F:	kernel/cgroup*
F:	mm/*cgroup*

CORETEMP HARDWARE MONITORING DRIVER
M:	Fenghua Yu <fenghua.yu@intel.com>
L:	lm-sensors@lm-sensors.org
S:	Maintained
F:	Documentation/hwmon/coretemp
F:	drivers/hwmon/coretemp.c

COSA/SRP SYNC SERIAL DRIVER
M:	Jan "Yenya" Kasprzak <kas@fi.muni.cz>
W:	http://www.fi.muni.cz/~kas/cosa/
S:	Maintained
F:	drivers/net/wan/cosa*

CPMAC ETHERNET DRIVER
M:	Florian Fainelli <florian@openwrt.org>
L:	netdev@vger.kernel.org
S:	Maintained
F:	drivers/net/ethernet/ti/cpmac.c

CPU FREQUENCY DRIVERS
M:	Dave Jones <davej@redhat.com>
L:	cpufreq@vger.kernel.org
W:	http://www.codemonkey.org.uk/projects/cpufreq/
T:	git git://git.kernel.org/pub/scm/linux/kernel/git/davej/cpufreq.git
S:	Maintained
F:	drivers/cpufreq/
F:	include/linux/cpufreq.h

CPUID/MSR DRIVER
M:	"H. Peter Anvin" <hpa@zytor.com>
S:	Maintained
F:	arch/x86/kernel/cpuid.c
F:	arch/x86/kernel/msr.c

CPU POWER MONITORING SUBSYSTEM
M:	Dominik Brodowski <linux@dominikbrodowski.net>
M:	Thomas Renninger <trenn@suse.de>
S:	Maintained
F:	tools/power/cpupower

CPUSETS
M:	Paul Menage <paul@paulmenage.org>
W:	http://www.bullopensource.org/cpuset/
W:	http://oss.sgi.com/projects/cpusets/
S:	Supported
F:	Documentation/cgroups/cpusets.txt
F:	include/linux/cpuset.h
F:	kernel/cpuset.c

CRAMFS FILESYSTEM
W:	http://sourceforge.net/projects/cramfs/
S:	Orphan
F:	Documentation/filesystems/cramfs.txt
F:	fs/cramfs/

CRIS PORT
M:	Mikael Starvik <starvik@axis.com>
M:	Jesper Nilsson <jesper.nilsson@axis.com>
L:	linux-cris-kernel@axis.com
W:	http://developer.axis.com
S:	Maintained
F:	arch/cris/
F:	drivers/tty/serial/crisv10.*

CRYPTO API
M:	Herbert Xu <herbert@gondor.apana.org.au>
M:	"David S. Miller" <davem@davemloft.net>
L:	linux-crypto@vger.kernel.org
T:	git git://git.kernel.org/pub/scm/linux/kernel/git/herbert/crypto-2.6.git
S:	Maintained
F:	Documentation/crypto/
F:	arch/*/crypto/
F:	crypto/
F:	drivers/crypto/
F:	include/crypto/

CRYPTOGRAPHIC RANDOM NUMBER GENERATOR
M:	Neil Horman <nhorman@tuxdriver.com>
L:	linux-crypto@vger.kernel.org
S:	Maintained
F:	crypto/ansi_cprng.c
F:	crypto/rng.c

CS5535 Audio ALSA driver
M:	Jaya Kumar <jayakumar.alsa@gmail.com>
S:	Maintained
F:	sound/pci/cs5535audio/

CX18 VIDEO4LINUX DRIVER
M:	Andy Walls <awalls@md.metrocast.net>
L:	ivtv-devel@ivtvdriver.org (moderated for non-subscribers)
L:	linux-media@vger.kernel.org
T:	git git://git.kernel.org/pub/scm/linux/kernel/git/mchehab/linux-2.6.git
W:	http://linuxtv.org
W:	http://www.ivtvdriver.org/index.php/Cx18
S:	Maintained
F:	Documentation/video4linux/cx18.txt
F:	drivers/media/video/cx18/

CXGB3 ETHERNET DRIVER (CXGB3)
M:	Divy Le Ray <divy@chelsio.com>
L:	netdev@vger.kernel.org
W:	http://www.chelsio.com
S:	Supported
F:	drivers/net/ethernet/chelsio/cxgb3/

CXGB3 IWARP RNIC DRIVER (IW_CXGB3)
M:	Steve Wise <swise@chelsio.com>
L:	linux-rdma@vger.kernel.org
W:	http://www.openfabrics.org
S:	Supported
F:	drivers/infiniband/hw/cxgb3/

CXGB4 ETHERNET DRIVER (CXGB4)
M:	Dimitris Michailidis <dm@chelsio.com>
L:	netdev@vger.kernel.org
W:	http://www.chelsio.com
S:	Supported
F:	drivers/net/ethernet/chelsio/cxgb4/

CXGB4 IWARP RNIC DRIVER (IW_CXGB4)
M:	Steve Wise <swise@chelsio.com>
L:	linux-rdma@vger.kernel.org
W:	http://www.openfabrics.org
S:	Supported
F:	drivers/infiniband/hw/cxgb4/

CXGB4VF ETHERNET DRIVER (CXGB4VF)
M:	Casey Leedom <leedom@chelsio.com>
L:	netdev@vger.kernel.org
W:	http://www.chelsio.com
S:	Supported
F:	drivers/net/ethernet/chelsio/cxgb4vf/

STMMAC ETHERNET DRIVER
M:	Giuseppe Cavallaro <peppe.cavallaro@st.com>
L:	netdev@vger.kernel.org
W:	http://www.stlinux.com
S:	Supported
F:	drivers/net/ethernet/stmicro/stmmac/

CYBERPRO FB DRIVER
M:	Russell King <linux@arm.linux.org.uk>
L:	linux-arm-kernel@lists.infradead.org (moderated for non-subscribers)
W:	http://www.arm.linux.org.uk/
S:	Maintained
F:	drivers/video/cyber2000fb.*

CYCLADES 2X SYNC CARD DRIVER
M:	Arnaldo Carvalho de Melo <acme@ghostprotocols.net>
W:	http://oops.ghostprotocols.net:81/blog
S:	Maintained
F:	drivers/net/wan/cycx*

CYCLADES ASYNC MUX DRIVER
W:	http://www.cyclades.com/
S:	Orphan
F:	drivers/tty/cyclades.c
F:	include/linux/cyclades.h

CYCLADES PC300 DRIVER
W:	http://www.cyclades.com/
S:	Orphan
F:	drivers/net/wan/pc300*

DAMA SLAVE for AX.25
M:	Joerg Reuter <jreuter@yaina.de>
W:	http://yaina.de/jreuter/
W:	http://www.qsl.net/dl1bke/
L:	linux-hams@vger.kernel.org
S:	Maintained
F:	net/ax25/af_ax25.c
F:	net/ax25/ax25_dev.c
F:	net/ax25/ax25_ds_*
F:	net/ax25/ax25_in.c
F:	net/ax25/ax25_out.c
F:	net/ax25/ax25_timer.c
F:	net/ax25/sysctl_net_ax25.c

DAVICOM FAST ETHERNET (DMFE) NETWORK DRIVER
L:	netdev@vger.kernel.org
S:	Orphan
F:	Documentation/networking/dmfe.txt
F:	drivers/net/ethernet/tulip/dmfe.c

DC390/AM53C974 SCSI driver
M:	Kurt Garloff <garloff@suse.de>
W:	http://www.garloff.de/kurt/linux/dc390/
M:	Guennadi Liakhovetski <g.liakhovetski@gmx.de>
S:	Maintained
F:	drivers/scsi/tmscsim.*

DC395x SCSI driver
M:	Oliver Neukum <oliver@neukum.name>
M:	Ali Akcaagac <aliakc@web.de>
M:	Jamie Lenehan <lenehan@twibble.org>
W:	http://twibble.org/dist/dc395x/
L:	dc395x@twibble.org
L:	http://lists.twibble.org/mailman/listinfo/dc395x/
S:	Maintained
F:	Documentation/scsi/dc395x.txt
F:	drivers/scsi/dc395x.*

DCCP PROTOCOL
M:	Gerrit Renker <gerrit@erg.abdn.ac.uk>
L:	dccp@vger.kernel.org
W:	http://www.linuxfoundation.org/collaborate/workgroups/networking/dccp
S:	Maintained
F:	include/linux/dccp.h
F:	include/linux/tfrc.h
F:	net/dccp/

DECnet NETWORK LAYER
W:	http://linux-decnet.sourceforge.net
L:	linux-decnet-user@lists.sourceforge.net
S:	Orphan
F:	Documentation/networking/decnet.txt
F:	net/decnet/

DEFXX FDDI NETWORK DRIVER
M:	"Maciej W. Rozycki" <macro@linux-mips.org>
S:	Maintained
F:	drivers/net/fddi/defxx.*

DELL LAPTOP DRIVER
M:	Matthew Garrett <mjg59@srcf.ucam.org>
L:	platform-driver-x86@vger.kernel.org
S:	Maintained
F:	drivers/platform/x86/dell-laptop.c

DELL LAPTOP SMM DRIVER
M:	Massimo Dal Zotto <dz@debian.org>
W:	http://www.debian.org/~dz/i8k/
S:	Maintained
F:	drivers/char/i8k.c
F:	include/linux/i8k.h

DELL SYSTEMS MANAGEMENT BASE DRIVER (dcdbas)
M:	Doug Warzecha <Douglas_Warzecha@dell.com>
S:	Maintained
F:	Documentation/dcdbas.txt
F:	drivers/firmware/dcdbas.*

DELL WMI EXTRAS DRIVER
M:	Matthew Garrett <mjg59@srcf.ucam.org>
S:	Maintained
F:	drivers/platform/x86/dell-wmi.c

DESIGNWARE USB3 DRD IP DRIVER
M:	Felipe Balbi <balbi@ti.com>
L:	linux-usb@vger.kernel.org
L:	linux-omap@vger.kernel.org
T:	git git://git.kernel.org/pub/scm/linux/kernel/git/balbi/usb.git
S:	Maintained
F:	drivers/usb/dwc3/

DEVICE NUMBER REGISTRY
M:	Torben Mathiasen <device@lanana.org>
W:	http://lanana.org/docs/device-list/index.html
S:	Maintained

DEVICE-MAPPER  (LVM)
P:	Alasdair Kergon
L:	dm-devel@redhat.com
W:	http://sources.redhat.com/dm
Q:	http://patchwork.kernel.org/project/dm-devel/list/
S:	Maintained
F:	Documentation/device-mapper/
F:	drivers/md/dm*
F:	include/linux/device-mapper.h
F:	include/linux/dm-*.h

DIGI INTL. EPCA DRIVER
M:	"Digi International, Inc" <Eng.Linux@digi.com>
L:	Eng.Linux@digi.com
W:	http://www.digi.com
S:	Orphan
F:	Documentation/serial/digiepca.txt
F:	drivers/staging/tty/epca*
F:	drivers/staging/tty/digi*

DIOLAN U2C-12 I2C DRIVER
M:	Guenter Roeck <guenter.roeck@ericsson.com>
L:	linux-i2c@vger.kernel.org
S:	Maintained
F:	drivers/i2c/busses/i2c-diolan-u2c.c

DIRECTORY NOTIFICATION (DNOTIFY)
M:	Eric Paris <eparis@parisplace.org>
S:	Maintained
F:	Documentation/filesystems/dnotify.txt
F:	fs/notify/dnotify/
F:	include/linux/dnotify.h

DISK GEOMETRY AND PARTITION HANDLING
M:	Andries Brouwer <aeb@cwi.nl>
W:	http://www.win.tue.nl/~aeb/linux/Large-Disk.html
W:	http://www.win.tue.nl/~aeb/linux/zip/zip-1.html
W:	http://www.win.tue.nl/~aeb/partitions/partition_types-1.html
S:	Maintained

DISKQUOTA
M:	Jan Kara <jack@suse.cz>
S:	Maintained
F:	Documentation/filesystems/quota.txt
F:	fs/quota/
F:	include/linux/quota*.h

DISTRIBUTED LOCK MANAGER (DLM)
M:	Christine Caulfield <ccaulfie@redhat.com>
M:	David Teigland <teigland@redhat.com>
L:	cluster-devel@redhat.com
W:	http://sources.redhat.com/cluster/
T:	git git://git.kernel.org/pub/scm/linux/kernel/git/teigland/dlm.git
S:	Supported
F:	fs/dlm/

DMA GENERIC OFFLOAD ENGINE SUBSYSTEM
M:	Vinod Koul <vinod.koul@intel.com>
M:	Dan Williams <dan.j.williams@intel.com>
S:	Supported
F:	drivers/dma/
F:	include/linux/dma*
T:	git git://git.kernel.org/pub/scm/linux/kernel/git/djbw/async_tx.git
T:	git git://git.infradead.org/users/vkoul/slave-dma.git (slave-dma)

DME1737 HARDWARE MONITOR DRIVER
M:	Juerg Haefliger <juergh@gmail.com>
L:	lm-sensors@lm-sensors.org
S:	Maintained
F:	Documentation/hwmon/dme1737
F:	drivers/hwmon/dme1737.c

DOCBOOK FOR DOCUMENTATION
M:	Randy Dunlap <rdunlap@xenotime.net>
S:	Maintained
F:	scripts/kernel-doc

DOCKING STATION DRIVER
M:	Shaohua Li <shaohua.li@intel.com>
L:	linux-acpi@vger.kernel.org
S:	Supported
F:	drivers/acpi/dock.c

DOCUMENTATION
M:	Randy Dunlap <rdunlap@xenotime.net>
L:	linux-doc@vger.kernel.org
T:	quilt http://userweb.kernel.org/~rdunlap/kernel-doc-patches/current/
S:	Maintained
F:	Documentation/

DOUBLETALK DRIVER
M:	"James R. Van Zandt" <jrv@vanzandt.mv.com>
L:	blinux-list@redhat.com
S:	Maintained
F:	drivers/char/dtlk.c
F:	include/linux/dtlk.h

DPT_I2O SCSI RAID DRIVER
M:	Adaptec OEM Raid Solutions <aacraid@adaptec.com>
L:	linux-scsi@vger.kernel.org
W:	http://www.adaptec.com/
S:	Maintained
F:	drivers/scsi/dpt*
F:	drivers/scsi/dpt/

DRBD DRIVER
P:	Philipp Reisner
P:	Lars Ellenberg
M:	drbd-dev@lists.linbit.com
L:	drbd-user@lists.linbit.com
W:	http://www.drbd.org
T:	git git://git.drbd.org/linux-2.6-drbd.git drbd
T:	git git://git.drbd.org/drbd-8.3.git
S:	Supported
F:	drivers/block/drbd/
F:	lib/lru_cache.c
F:	Documentation/blockdev/drbd/

DRIVER CORE, KOBJECTS, DEBUGFS AND SYSFS
M:	Greg Kroah-Hartman <gregkh@suse.de>
T:	git git://git.kernel.org/pub/scm/linux/kernel/git/gregkh/driver-core-2.6.git
S:	Supported
F:	Documentation/kobject.txt
F:	drivers/base/
F:	fs/sysfs/
F:	fs/debugfs/
F:	include/linux/kobj*
F:	include/linux/debugfs.h
F:	lib/kobj*

DRM DRIVERS
M:	David Airlie <airlied@linux.ie>
L:	dri-devel@lists.freedesktop.org
T:	git git://git.kernel.org/pub/scm/linux/kernel/git/airlied/drm-2.6.git
S:	Maintained
F:	drivers/gpu/drm/
F:	include/drm/

INTEL DRM DRIVERS (excluding Poulsbo, Moorestown and derivative chipsets)
M:	Keith Packard <keithp@keithp.com>
L:	intel-gfx@lists.freedesktop.org (subscribers-only)
L:	dri-devel@lists.freedesktop.org
T:	git git://git.kernel.org/pub/scm/linux/kernel/git/keithp/linux-2.6.git
S:	Supported
F:	drivers/gpu/drm/i915
F:	include/drm/i915*

DRM DRIVERS FOR EXYNOS
M:	Inki Dae <inki.dae@samsung.com>
L:	dri-devel@lists.freedesktop.org
S:	Supported
F:	drivers/gpu/drm/exynos
F:	include/drm/exynos*

DSCC4 DRIVER
M:	Francois Romieu <romieu@fr.zoreil.com>
L:	netdev@vger.kernel.org
S:	Maintained
F:	drivers/net/wan/dscc4.c

DYNAMIC DEBUG
M:	Jason Baron <jbaron@redhat.com>
S:	Maintained
F:	lib/dynamic_debug.c
F:	include/linux/dynamic_debug.h

DZ DECSTATION DZ11 SERIAL DRIVER
M:	"Maciej W. Rozycki" <macro@linux-mips.org>
S:	Maintained
F:	drivers/tty/serial/dz.*

EATA-DMA SCSI DRIVER
M:	Michael Neuffer <mike@i-Connect.Net>
L:	linux-eata@i-connect.net
L:	linux-scsi@vger.kernel.org
S:	Maintained
F:	drivers/scsi/eata*

EATA ISA/EISA/PCI SCSI DRIVER
M:	Dario Ballabio <ballabio_dario@emc.com>
L:	linux-scsi@vger.kernel.org
S:	Maintained
F:	drivers/scsi/eata.c

EATA-PIO SCSI DRIVER
M:	Michael Neuffer <mike@i-Connect.Net>
L:	linux-eata@i-connect.net
L:	linux-scsi@vger.kernel.org
S:	Maintained
F:	drivers/scsi/eata_pio.*

EBTABLES
M:	Bart De Schuymer <bart.de.schuymer@pandora.be>
L:	netfilter-devel@vger.kernel.org
W:	http://ebtables.sourceforge.net/
S:	Maintained
F:	include/linux/netfilter_bridge/ebt_*.h
F:	net/bridge/netfilter/ebt*.c

ECRYPT FILE SYSTEM
M:	Tyler Hicks <tyhicks@canonical.com>
M:	Dustin Kirkland <kirkland@canonical.com>
L:	ecryptfs@vger.kernel.org
W:	https://launchpad.net/ecryptfs
S:	Supported
F:	Documentation/filesystems/ecryptfs.txt
F:	fs/ecryptfs/

EDAC-CORE
M:	Doug Thompson <dougthompson@xmission.com>
L:	bluesmoke-devel@lists.sourceforge.net (moderated for non-subscribers)
W:	bluesmoke.sourceforge.net
S:	Supported
F:	Documentation/edac.txt
F:	drivers/edac/edac_*
F:	include/linux/edac.h

EDAC-AMD64
M:	Doug Thompson <dougthompson@xmission.com>
M:	Borislav Petkov <borislav.petkov@amd.com>
L:	bluesmoke-devel@lists.sourceforge.net (moderated for non-subscribers)
W:	bluesmoke.sourceforge.net
S:	Supported
F:	drivers/edac/amd64_edac*

EDAC-E752X
M:	Mark Gross <mark.gross@intel.com>
M:	Doug Thompson <dougthompson@xmission.com>
L:	bluesmoke-devel@lists.sourceforge.net (moderated for non-subscribers)
W:	bluesmoke.sourceforge.net
S:	Maintained
F:	drivers/edac/e752x_edac.c

EDAC-E7XXX
M:	Doug Thompson <dougthompson@xmission.com>
L:	bluesmoke-devel@lists.sourceforge.net (moderated for non-subscribers)
W:	bluesmoke.sourceforge.net
S:	Maintained
F:	drivers/edac/e7xxx_edac.c

EDAC-I82443BXGX
M:	Tim Small <tim@buttersideup.com>
L:	bluesmoke-devel@lists.sourceforge.net (moderated for non-subscribers)
W:	bluesmoke.sourceforge.net
S:	Maintained
F:	drivers/edac/i82443bxgx_edac.c

EDAC-I3000
M:	Jason Uhlenkott <juhlenko@akamai.com>
L:	bluesmoke-devel@lists.sourceforge.net (moderated for non-subscribers)
W:	bluesmoke.sourceforge.net
S:	Maintained
F:	drivers/edac/i3000_edac.c

EDAC-I5000
M:	Doug Thompson <dougthompson@xmission.com>
L:	bluesmoke-devel@lists.sourceforge.net (moderated for non-subscribers)
W:	bluesmoke.sourceforge.net
S:	Maintained
F:	drivers/edac/i5000_edac.c

EDAC-I5400
M:	Mauro Carvalho Chehab <mchehab@redhat.com>
L:	linux-edac@vger.kernel.org
W:	bluesmoke.sourceforge.net
S:	Maintained
F:	drivers/edac/i5400_edac.c

EDAC-I7300
M:	Mauro Carvalho Chehab <mchehab@redhat.com>
L:	linux-edac@vger.kernel.org
W:	bluesmoke.sourceforge.net
S:	Maintained
F:	drivers/edac/i7300_edac.c

EDAC-I7CORE
M:	Mauro Carvalho Chehab <mchehab@redhat.com>
L:	linux-edac@vger.kernel.org
W:	bluesmoke.sourceforge.net
S:	Maintained
F:	drivers/edac/i7core_edac.c

EDAC-I82975X
M:	Ranganathan Desikan <ravi@jetztechnologies.com>
M:	"Arvind R." <arvino55@gmail.com>
L:	bluesmoke-devel@lists.sourceforge.net (moderated for non-subscribers)
W:	bluesmoke.sourceforge.net
S:	Maintained
F:	drivers/edac/i82975x_edac.c

EDAC-PASEMI
M:	Egor Martovetsky <egor@pasemi.com>
L:	bluesmoke-devel@lists.sourceforge.net (moderated for non-subscribers)
W:	bluesmoke.sourceforge.net
S:	Maintained
F:	drivers/edac/pasemi_edac.c

EDAC-R82600
M:	Tim Small <tim@buttersideup.com>
L:	bluesmoke-devel@lists.sourceforge.net (moderated for non-subscribers)
W:	bluesmoke.sourceforge.net
S:	Maintained
F:	drivers/edac/r82600_edac.c

EDAC-SBRIDGE
M:	Mauro Carvalho Chehab <mchehab@redhat.com>
L:	linux-edac@vger.kernel.org
W:	bluesmoke.sourceforge.net
S:	Maintained
F:	drivers/edac/sb_edac.c

EDIROL UA-101/UA-1000 DRIVER
M:	Clemens Ladisch <clemens@ladisch.de>
L:	alsa-devel@alsa-project.org (moderated for non-subscribers)
T:	git git://git.alsa-project.org/alsa-kernel.git
S:	Maintained
F:	sound/usb/misc/ua101.c

EFIFB FRAMEBUFFER DRIVER
L:	linux-fbdev@vger.kernel.org
M:	Peter Jones <pjones@redhat.com>
S:	Maintained
F:	drivers/video/efifb.c

EFS FILESYSTEM
W:	http://aeschi.ch.eu.org/efs/
S:	Orphan
F:	fs/efs/

EHCA (IBM GX bus InfiniBand adapter) DRIVER
M:	Hoang-Nam Nguyen <hnguyen@de.ibm.com>
M:	Christoph Raisch <raisch@de.ibm.com>
L:	linux-rdma@vger.kernel.org
S:	Supported
F:	drivers/infiniband/hw/ehca/

EHEA (IBM pSeries eHEA 10Gb ethernet adapter) DRIVER
M:	Thadeu Lima de Souza Cascardo <cascardo@linux.vnet.ibm.com>
L:	netdev@vger.kernel.org
S:	Maintained
F:	drivers/net/ethernet/ibm/ehea/

EMBEDDED LINUX
M:	Paul Gortmaker <paul.gortmaker@windriver.com>
M:	Matt Mackall <mpm@selenic.com>
M:	David Woodhouse <dwmw2@infradead.org>
L:	linux-embedded@vger.kernel.org
S:	Maintained

EMULEX LPFC FC SCSI DRIVER
M:	James Smart <james.smart@emulex.com>
L:	linux-scsi@vger.kernel.org
W:	http://sourceforge.net/projects/lpfcxxxx
S:	Supported
F:	drivers/scsi/lpfc/

ENE CB710 FLASH CARD READER DRIVER
M:	Michał Mirosław <mirq-linux@rere.qmqm.pl>
S:	Maintained
F:	drivers/misc/cb710/
F:	drivers/mmc/host/cb710-mmc.*
F:	include/linux/cb710.h

ENE KB2426 (ENE0100/ENE020XX) INFRARED RECEIVER
M:	Maxim Levitsky <maximlevitsky@gmail.com>
S:	Maintained
F:	drivers/media/rc/ene_ir.*

EPSON 1355 FRAMEBUFFER DRIVER
M:	Christopher Hoover <ch@murgatroid.com>
M:	Christopher Hoover <ch@hpl.hp.com>
S:	Maintained
F:	drivers/video/epson1355fb.c

EPSON S1D13XXX FRAMEBUFFER DRIVER
M:	Kristoffer Ericson <kristoffer.ericson@gmail.com>
S:	Maintained
T:	git git://git.kernel.org/pub/scm/linux/kernel/git/kristoffer/linux-hpc.git
F:	drivers/video/s1d13xxxfb.c
F:	include/video/s1d13xxxfb.h

ETHEREXPRESS-16 NETWORK DRIVER
M:	Philip Blundell <philb@gnu.org>
L:	netdev@vger.kernel.org
S:	Maintained
F:	drivers/net/ethernet/i825xx/eexpress.*

ETHERNET BRIDGE
M:	Stephen Hemminger <shemminger@linux-foundation.org>
L:	bridge@lists.linux-foundation.org
L:	netdev@vger.kernel.org
W:	http://www.linuxfoundation.org/en/Net:Bridge
S:	Maintained
F:	include/linux/netfilter_bridge/
F:	net/bridge/

ETHERTEAM 16I DRIVER
M:	Mika Kuoppala <miku@iki.fi>
S:	Maintained
F:	drivers/net/ethernet/fujitsu/eth16i.c

EXT2 FILE SYSTEM
M:	Jan Kara <jack@suse.cz>
L:	linux-ext4@vger.kernel.org
S:	Maintained
F:	Documentation/filesystems/ext2.txt
F:	fs/ext2/
F:	include/linux/ext2*

EXT3 FILE SYSTEM
M:	Jan Kara <jack@suse.cz>
M:	Andrew Morton <akpm@linux-foundation.org>
M:	Andreas Dilger <adilger.kernel@dilger.ca>
L:	linux-ext4@vger.kernel.org
S:	Maintained
F:	Documentation/filesystems/ext3.txt
F:	fs/ext3/
F:	include/linux/ext3*

EXT4 FILE SYSTEM
M:	"Theodore Ts'o" <tytso@mit.edu>
M:	Andreas Dilger <adilger.kernel@dilger.ca>
L:	linux-ext4@vger.kernel.org
W:	http://ext4.wiki.kernel.org
Q:	http://patchwork.ozlabs.org/project/linux-ext4/list/
S:	Maintained
F:	Documentation/filesystems/ext4.txt
F:	fs/ext4/

Extended Verification Module (EVM)
M:	Mimi Zohar <zohar@us.ibm.com>
S:	Supported
F:	security/integrity/evm/

F71805F HARDWARE MONITORING DRIVER
M:	Jean Delvare <khali@linux-fr.org>
L:	lm-sensors@lm-sensors.org
S:	Maintained
F:	Documentation/hwmon/f71805f
F:	drivers/hwmon/f71805f.c

FANOTIFY
M:	Eric Paris <eparis@redhat.com>
S:	Maintained
F:	fs/notify/fanotify/
F:	include/linux/fanotify.h

FARSYNC SYNCHRONOUS DRIVER
M:	Kevin Curtis <kevin.curtis@farsite.co.uk>
W:	http://www.farsite.co.uk/
S:	Supported
F:	drivers/net/wan/farsync.*

FAULT INJECTION SUPPORT
M:	Akinobu Mita <akinobu.mita@gmail.com>
S:	Supported
F:	Documentation/fault-injection/
F:	lib/fault-inject.c

FCOE SUBSYSTEM (libfc, libfcoe, fcoe)
M:	Robert Love <robert.w.love@intel.com>
L:	devel@open-fcoe.org
W:	www.Open-FCoE.org
S:	Supported
F:	drivers/scsi/libfc/
F:	drivers/scsi/fcoe/
F:	include/scsi/fc/
F:	include/scsi/libfc.h
F:	include/scsi/libfcoe.h

FILE LOCKING (flock() and fcntl()/lockf())
M:	Matthew Wilcox <matthew@wil.cx>
L:	linux-fsdevel@vger.kernel.org
S:	Maintained
F:	include/linux/fcntl.h
F:	include/linux/fs.h
F:	fs/fcntl.c
F:	fs/locks.c

FILESYSTEMS (VFS and infrastructure)
M:	Alexander Viro <viro@zeniv.linux.org.uk>
L:	linux-fsdevel@vger.kernel.org
S:	Maintained
F:	fs/*

FINTEK F75375S HARDWARE MONITOR AND FAN CONTROLLER DRIVER
M:	Riku Voipio <riku.voipio@iki.fi>
L:	lm-sensors@lm-sensors.org
S:	Maintained
F:	drivers/hwmon/f75375s.c
F:	include/linux/f75375s.h

FIREWIRE AUDIO DRIVERS
M:	Clemens Ladisch <clemens@ladisch.de>
L:	alsa-devel@alsa-project.org (moderated for non-subscribers)
T:	git git://git.alsa-project.org/alsa-kernel.git
S:	Maintained
F:	sound/firewire/

FIREWIRE SUBSYSTEM
M:	Stefan Richter <stefanr@s5r6.in-berlin.de>
L:	linux1394-devel@lists.sourceforge.net
W:	http://ieee1394.wiki.kernel.org/
T:	git git://git.kernel.org/pub/scm/linux/kernel/git/ieee1394/linux1394-2.6.git
S:	Maintained
F:	drivers/firewire/
F:	include/linux/firewire*.h
F:	tools/firewire/

FIRMWARE LOADER (request_firmware)
S:	Orphan
F:	Documentation/firmware_class/
F:	drivers/base/firmware*.c
F:	include/linux/firmware.h

FPU EMULATOR
M:	Bill Metzenthen <billm@melbpc.org.au>
W:	http://floatingpoint.sourceforge.net/emulator/index.html
S:	Maintained
F:	arch/x86/math-emu/

FRAME RELAY DLCI/FRAD (Sangoma drivers too)
L:	netdev@vger.kernel.org
S:	Orphan
F:	drivers/net/wan/dlci.c
F:	drivers/net/wan/sdla.c

FRAMEBUFFER LAYER
M:	Florian Tobias Schandinat <FlorianSchandinat@gmx.de>
L:	linux-fbdev@vger.kernel.org
W:	http://linux-fbdev.sourceforge.net/
Q:	http://patchwork.kernel.org/project/linux-fbdev/list/
T:	git git://github.com/schandinat/linux-2.6.git fbdev-next
S:	Maintained
F:	Documentation/fb/
F:	Documentation/devicetree/bindings/fb/
F:	drivers/video/
F:	include/video/
F:	include/linux/fb.h

FREESCALE DMA DRIVER
M:	Li Yang <leoli@freescale.com>
M:	Zhang Wei <zw@zh-kernel.org>
L:	linuxppc-dev@lists.ozlabs.org
S:	Maintained
F:	drivers/dma/fsldma.*

FREESCALE I2C CPM DRIVER
M:	Jochen Friedrich <jochen@scram.de>
L:	linuxppc-dev@lists.ozlabs.org
L:	linux-i2c@vger.kernel.org
S:	Maintained
F:	drivers/i2c/busses/i2c-cpm.c

FREESCALE IMX / MXC FRAMEBUFFER DRIVER
M:	Sascha Hauer <kernel@pengutronix.de>
L:	linux-fbdev@vger.kernel.org
L:	linux-arm-kernel@lists.infradead.org (moderated for non-subscribers)
S:	Maintained
F:	arch/arm/plat-mxc/include/mach/imxfb.h
F:	drivers/video/imxfb.c

FREESCALE SOC FS_ENET DRIVER
M:	Pantelis Antoniou <pantelis.antoniou@gmail.com>
M:	Vitaly Bordug <vbordug@ru.mvista.com>
L:	linuxppc-dev@lists.ozlabs.org
L:	netdev@vger.kernel.org
S:	Maintained
F:	drivers/net/ethernet/freescale/fs_enet/
F:	include/linux/fs_enet_pd.h

FREESCALE QUICC ENGINE LIBRARY
M:	Timur Tabi <timur@freescale.com>
L:	linuxppc-dev@lists.ozlabs.org
S:	Supported
F:	arch/powerpc/sysdev/qe_lib/
F:	arch/powerpc/include/asm/*qe.h

FREESCALE USB PERIPHERAL DRIVERS
M:	Li Yang <leoli@freescale.com>
L:	linux-usb@vger.kernel.org
L:	linuxppc-dev@lists.ozlabs.org
S:	Maintained
F:	drivers/usb/gadget/fsl*

FREESCALE QUICC ENGINE UCC ETHERNET DRIVER
M:	Li Yang <leoli@freescale.com>
L:	netdev@vger.kernel.org
L:	linuxppc-dev@lists.ozlabs.org
S:	Maintained
F:	drivers/net/ethernet/freescale/ucc_geth*

FREESCALE QUICC ENGINE UCC UART DRIVER
M:	Timur Tabi <timur@freescale.com>
L:	linuxppc-dev@lists.ozlabs.org
S:	Supported
F:	drivers/tty/serial/ucc_uart.c

FREESCALE SOC SOUND DRIVERS
M:	Timur Tabi <timur@freescale.com>
L:	alsa-devel@alsa-project.org (moderated for non-subscribers)
L:	linuxppc-dev@lists.ozlabs.org
S:	Supported
F:	sound/soc/fsl/fsl*
F:	sound/soc/fsl/mpc8610_hpcd.c

FREEVXFS FILESYSTEM
M:	Christoph Hellwig <hch@infradead.org>
W:	ftp://ftp.openlinux.org/pub/people/hch/vxfs
S:	Maintained
F:	fs/freevxfs/

FREEZER
M:	Pavel Machek <pavel@ucw.cz>
M:	"Rafael J. Wysocki" <rjw@sisk.pl>
L:	linux-pm@vger.kernel.org
S:	Supported
F:	Documentation/power/freezing-of-tasks.txt
F:	include/linux/freezer.h
F:	kernel/freezer.c

FS-CACHE: LOCAL CACHING FOR NETWORK FILESYSTEMS
M:	David Howells <dhowells@redhat.com>
L:	linux-cachefs@redhat.com
S:	Supported
F:	Documentation/filesystems/caching/
F:	fs/fscache/
F:	include/linux/fscache*.h

FUJITSU FR-V (FRV) PORT
M:	David Howells <dhowells@redhat.com>
S:	Maintained
F:	arch/frv/

FUJITSU LAPTOP EXTRAS
M:	Jonathan Woithe <jwoithe@physics.adelaide.edu.au>
L:	platform-driver-x86@vger.kernel.org
S:	Maintained
F:	drivers/platform/x86/fujitsu-laptop.c

FUSE: FILESYSTEM IN USERSPACE
M:	Miklos Szeredi <miklos@szeredi.hu>
L:	fuse-devel@lists.sourceforge.net
W:	http://fuse.sourceforge.net/
S:	Maintained
F:	fs/fuse/
F:	include/linux/fuse.h

FUTURE DOMAIN TMC-16x0 SCSI DRIVER (16-bit)
M:	Rik Faith <faith@cs.unc.edu>
L:	linux-scsi@vger.kernel.org
S:	Odd Fixes (e.g., new signatures)
F:	drivers/scsi/fdomain.*

GDT SCSI DISK ARRAY CONTROLLER DRIVER
M:	Achim Leubner <achim_leubner@adaptec.com>
L:	linux-scsi@vger.kernel.org
W:	http://www.icp-vortex.com/
S:	Supported
F:	drivers/scsi/gdt*

GENERIC GPIO I2C DRIVER
M:	Haavard Skinnemoen <hskinnemoen@gmail.com>
S:	Supported
F:	drivers/i2c/busses/i2c-gpio.c
F:	include/linux/i2c-gpio.h

GENERIC GPIO I2C MULTIPLEXER DRIVER
M:	Peter Korsgaard <peter.korsgaard@barco.com>
L:	linux-i2c@vger.kernel.org
S:	Supported
F:	drivers/i2c/muxes/gpio-i2cmux.c
F:	include/linux/gpio-i2cmux.h
F:	Documentation/i2c/muxes/gpio-i2cmux

GENERIC HDLC (WAN) DRIVERS
M:	Krzysztof Halasa <khc@pm.waw.pl>
W:	http://www.kernel.org/pub/linux/utils/net/hdlc/
S:	Maintained
F:	drivers/net/wan/c101.c
F:	drivers/net/wan/hd6457*
F:	drivers/net/wan/hdlc*
F:	drivers/net/wan/n2.c
F:	drivers/net/wan/pc300too.c
F:	drivers/net/wan/pci200syn.c
F:	drivers/net/wan/wanxl*

GENERIC INCLUDE/ASM HEADER FILES
M:	Arnd Bergmann <arnd@arndb.de>
L:	linux-arch@vger.kernel.org
T:	git git://git.kernel.org/pub/scm/linux/kernel/git/arnd/asm-generic.git
S:	Maintained
F:	include/asm-generic

GENERIC UIO DRIVER FOR PCI DEVICES
M:	"Michael S. Tsirkin" <mst@redhat.com>
L:	kvm@vger.kernel.org
S:	Supported
F:	drivers/uio/uio_pci_generic.c

GFS2 FILE SYSTEM
M:	Steven Whitehouse <swhiteho@redhat.com>
L:	cluster-devel@redhat.com
W:	http://sources.redhat.com/cluster/
T:	git git://git.kernel.org/pub/scm/linux/kernel/git/steve/gfs2-2.6-fixes.git
T:	git git://git.kernel.org/pub/scm/linux/kernel/git/steve/gfs2-2.6-nmw.git
S:	Supported
F:	Documentation/filesystems/gfs2*.txt
F:	fs/gfs2/
F:	include/linux/gfs2_ondisk.h

GIGASET ISDN DRIVERS
M:	Hansjoerg Lipp <hjlipp@web.de>
M:	Tilman Schmidt <tilman@imap.cc>
L:	gigaset307x-common@lists.sourceforge.net
W:	http://gigaset307x.sourceforge.net/
S:	Maintained
F:	Documentation/isdn/README.gigaset
F:	drivers/isdn/gigaset/
F:	include/linux/gigaset_dev.h

GPIO SUBSYSTEM
M:	Grant Likely <grant.likely@secretlab.ca>
S:	Maintained
T:	git git://git.secretlab.ca/git/linux-2.6.git
F:	Documentation/gpio.txt
F:	drivers/gpio/
F:	include/linux/gpio*

GRE DEMULTIPLEXER DRIVER
M:	Dmitry Kozlov <xeb@mail.ru>
L:	netdev@vger.kernel.org
S:	Maintained
F:	net/ipv4/gre.c
F:	include/net/gre.h

GRETH 10/100/1G Ethernet MAC device driver
M:	Kristoffer Glembo <kristoffer@gaisler.com>
L:	netdev@vger.kernel.org
S:	Maintained
F:	drivers/net/greth*

GSPCA FINEPIX SUBDRIVER
M:	Frank Zago <frank@zago.net>
L:	linux-media@vger.kernel.org
T:	git git://git.kernel.org/pub/scm/linux/kernel/git/mchehab/linux-2.6.git
S:	Maintained
F:	drivers/media/video/gspca/finepix.c

GSPCA GL860 SUBDRIVER
M:	Olivier Lorin <o.lorin@laposte.net>
L:	linux-media@vger.kernel.org
T:	git git://git.kernel.org/pub/scm/linux/kernel/git/mchehab/linux-2.6.git
S:	Maintained
F:	drivers/media/video/gspca/gl860/

GSPCA M5602 SUBDRIVER
M:	Erik Andren <erik.andren@gmail.com>
L:	linux-media@vger.kernel.org
T:	git git://git.kernel.org/pub/scm/linux/kernel/git/mchehab/linux-2.6.git
S:	Maintained
F:	drivers/media/video/gspca/m5602/

GSPCA PAC207 SONIXB SUBDRIVER
M:	Hans de Goede <hdegoede@redhat.com>
L:	linux-media@vger.kernel.org
T:	git git://git.kernel.org/pub/scm/linux/kernel/git/mchehab/linux-2.6.git
S:	Maintained
F:	drivers/media/video/gspca/pac207.c

GSPCA SN9C20X SUBDRIVER
M:	Brian Johnson <brijohn@gmail.com>
L:	linux-media@vger.kernel.org
T:	git git://git.kernel.org/pub/scm/linux/kernel/git/mchehab/linux-2.6.git
S:	Maintained
F:	drivers/media/video/gspca/sn9c20x.c

GSPCA T613 SUBDRIVER
M:	Leandro Costantino <lcostantino@gmail.com>
L:	linux-media@vger.kernel.org
T:	git git://git.kernel.org/pub/scm/linux/kernel/git/mchehab/linux-2.6.git
S:	Maintained
F:	drivers/media/video/gspca/t613.c

GSPCA USB WEBCAM DRIVER
M:	Jean-Francois Moine <moinejf@free.fr>
W:	http://moinejf.free.fr
L:	linux-media@vger.kernel.org
T:	git git://git.kernel.org/pub/scm/linux/kernel/git/mchehab/linux-2.6.git
S:	Maintained
F:	drivers/media/video/gspca/

HARD DRIVE ACTIVE PROTECTION SYSTEM (HDAPS) DRIVER
M:	Frank Seidel <frank@f-seidel.de>
L:	platform-driver-x86@vger.kernel.org
W:	http://www.kernel.org/pub/linux/kernel/people/fseidel/hdaps/
S:	Maintained
F:	drivers/platform/x86/hdaps.c

HWPOISON MEMORY FAILURE HANDLING
M:	Andi Kleen <andi@firstfloor.org>
L:	linux-mm@kvack.org
T:	git git://git.kernel.org/pub/scm/linux/kernel/git/ak/linux-mce-2.6.git hwpoison
S:	Maintained
F:	mm/memory-failure.c
F:	mm/hwpoison-inject.c

HYPERVISOR VIRTUAL CONSOLE DRIVER
L:	linuxppc-dev@lists.ozlabs.org
S:	Odd Fixes
F:	drivers/tty/hvc/

HARDWARE MONITORING
M:	Jean Delvare <khali@linux-fr.org>
M:	Guenter Roeck <guenter.roeck@ericsson.com>
L:	lm-sensors@lm-sensors.org
W:	http://www.lm-sensors.org/
T:	quilt kernel.org/pub/linux/kernel/people/jdelvare/linux-2.6/jdelvare-hwmon/
T:	git git://git.kernel.org/pub/scm/linux/kernel/git/groeck/linux-staging.git
S:	Maintained
F:	Documentation/hwmon/
F:	drivers/hwmon/
F:	include/linux/hwmon*.h

HARDWARE RANDOM NUMBER GENERATOR CORE
M:	Matt Mackall <mpm@selenic.com>
M:	Herbert Xu <herbert@gondor.apana.org.au>
S:	Odd fixes
F:	Documentation/hw_random.txt
F:	drivers/char/hw_random/
F:	include/linux/hw_random.h

HARDWARE SPINLOCK CORE
M:	Ohad Ben-Cohen <ohad@wizery.com>
S:	Maintained
F:	Documentation/hwspinlock.txt
F:	drivers/hwspinlock/hwspinlock_*
F:	include/linux/hwspinlock.h

HARMONY SOUND DRIVER
M:	Kyle McMartin <kyle@mcmartin.ca>
L:	linux-parisc@vger.kernel.org
S:	Maintained
F:	sound/parisc/harmony.*

HEWLETT-PACKARD SMART2 RAID DRIVER
M:	Chirag Kantharia <chirag.kantharia@hp.com>
L:	iss_storagedev@hp.com
S:	Maintained
F:	Documentation/blockdev/cpqarray.txt
F:	drivers/block/cpqarray.*

HEWLETT-PACKARD SMART ARRAY RAID DRIVER (hpsa)
M:	"Stephen M. Cameron" <scameron@beardog.cce.hp.com>
L:	iss_storagedev@hp.com
S:	Supported
F:	Documentation/scsi/hpsa.txt
F:	drivers/scsi/hpsa*.[ch]
F:	include/linux/cciss*.h

HEWLETT-PACKARD SMART CISS RAID DRIVER (cciss)
M:	Mike Miller <mike.miller@hp.com>
L:	iss_storagedev@hp.com
S:	Supported
F:	Documentation/blockdev/cciss.txt
F:	drivers/block/cciss*
F:	include/linux/cciss_ioctl.h

HFS FILESYSTEM
L:	linux-fsdevel@vger.kernel.org
S:	Orphan
F:	Documentation/filesystems/hfs.txt
F:	fs/hfs/

HGA FRAMEBUFFER DRIVER
M:	Ferenc Bakonyi <fero@drama.obuda.kando.hu>
L:	linux-nvidia@lists.surfsouth.com
W:	http://drama.obuda.kando.hu/~fero/cgi-bin/hgafb.shtml
S:	Maintained
F:	drivers/video/hgafb.c

HIBERNATION (aka Software Suspend, aka swsusp)
M:	Pavel Machek <pavel@ucw.cz>
M:	"Rafael J. Wysocki" <rjw@sisk.pl>
L:	linux-pm@vger.kernel.org
S:	Supported
F:	arch/x86/power/
F:	drivers/base/power/
F:	kernel/power/
F:	include/linux/suspend.h
F:	include/linux/freezer.h
F:	include/linux/pm.h
F:	arch/*/include/asm/suspend*.h

HID CORE LAYER
M:	Jiri Kosina <jkosina@suse.cz>
L:	linux-input@vger.kernel.org
T:	git git://git.kernel.org/pub/scm/linux/kernel/git/jikos/hid.git
S:	Maintained
F:	drivers/hid/
F:	include/linux/hid*

HIGH-RESOLUTION TIMERS, CLOCKEVENTS, DYNTICKS
M:	Thomas Gleixner <tglx@linutronix.de>
S:	Maintained
F:	Documentation/timers/
F:	kernel/hrtimer.c
F:	kernel/time/clockevents.c
F:	kernel/time/tick*.*
F:	kernel/time/timer_*.c
F:	include/linux/clockchips.h
F:	include/linux/hrtimer.h

HIGH-SPEED SCC DRIVER FOR AX.25
M:	Klaus Kudielka <klaus.kudielka@ieee.org>
L:	linux-hams@vger.kernel.org
W:	http://www.nt.tuwien.ac.at/~kkudielk/Linux/
S:	Maintained
F:	drivers/net/hamradio/dmascc.c
F:	drivers/net/hamradio/scc.c

HIGHPOINT ROCKETRAID 3xxx RAID DRIVER
M:	HighPoint Linux Team <linux@highpoint-tech.com>
W:	http://www.highpoint-tech.com
S:	Supported
F:	Documentation/scsi/hptiop.txt
F:	drivers/scsi/hptiop.c

HIPPI
M:	Jes Sorensen <jes@trained-monkey.org>
L:	linux-hippi@sunsite.dk
S:	Maintained
F:	include/linux/hippidevice.h
F:	include/linux/if_hippi.h
F:	net/802/hippi.c
F:	drivers/net/hippi/

HOST AP DRIVER
M:	Jouni Malinen <j@w1.fi>
L:	hostap@shmoo.com (subscribers-only)
L:	linux-wireless@vger.kernel.org
W:	http://hostap.epitest.fi/
S:	Maintained
F:	drivers/net/wireless/hostap/

HP COMPAQ TC1100 TABLET WMI EXTRAS DRIVER
L:	platform-driver-x86@vger.kernel.org
S:	Orphan
F:	drivers/platform/x86/tc1100-wmi.c

HP100:	Driver for HP 10/100 Mbit/s Voice Grade Network Adapter Series
M:	Jaroslav Kysela <perex@perex.cz>
S:	Maintained
F:	drivers/net/ethernet/hp/hp100.*

HPET:	High Precision Event Timers driver
M:	Clemens Ladisch <clemens@ladisch.de>
S:	Maintained
F:	Documentation/timers/hpet.txt
F:	drivers/char/hpet.c
F:	include/linux/hpet.h

HPET:	x86
M:	"Venkatesh Pallipadi (Venki)" <venki@google.com>
S:	Maintained
F:	arch/x86/kernel/hpet.c
F:	arch/x86/include/asm/hpet.h

HPFS FILESYSTEM
M:	Mikulas Patocka <mikulas@artax.karlin.mff.cuni.cz>
W:	http://artax.karlin.mff.cuni.cz/~mikulas/vyplody/hpfs/index-e.cgi
S:	Maintained
F:	fs/hpfs/

HSO 3G MODEM DRIVER
M:	Jan Dumon <j.dumon@option.com>
W:	http://www.pharscape.org
S:	Maintained
F:	drivers/net/usb/hso.c

HTCPEN TOUCHSCREEN DRIVER
M:	Pau Oliva Fora <pof@eslack.org>
L:	linux-input@vger.kernel.org
S:	Maintained
F:	drivers/input/touchscreen/htcpen.c

HUGETLB FILESYSTEM
M:	William Irwin <wli@holomorphy.com>
S:	Maintained
F:	fs/hugetlbfs/

I2C/SMBUS STUB DRIVER
M:	"Mark M. Hoffman" <mhoffman@lightlink.com>
L:	linux-i2c@vger.kernel.org
S:	Maintained
F:	drivers/i2c/busses/i2c-stub.c

I2C SUBSYSTEM
M:	"Jean Delvare (PC drivers, core)" <khali@linux-fr.org>
M:	"Ben Dooks (embedded platforms)" <ben-linux@fluff.org>
L:	linux-i2c@vger.kernel.org
W:	http://i2c.wiki.kernel.org/
T:	quilt kernel.org/pub/linux/kernel/people/jdelvare/linux-2.6/jdelvare-i2c/
T:	git git://git.fluff.org/bjdooks/linux.git
S:	Maintained
F:	Documentation/i2c/
F:	drivers/i2c/
F:	include/linux/i2c.h
F:	include/linux/i2c-*.h

I2C-TINY-USB DRIVER
M:	Till Harbaum <till@harbaum.org>
L:	linux-i2c@vger.kernel.org
W:	http://www.harbaum.org/till/i2c_tiny_usb
S:	Maintained
F:	drivers/i2c/busses/i2c-tiny-usb.c

i386 BOOT CODE
M:	"H. Peter Anvin" <hpa@zytor.com>
S:	Maintained
F:	arch/x86/boot/

i386 SETUP CODE / CPU ERRATA WORKAROUNDS
M:	"H. Peter Anvin" <hpa@zytor.com>
T:	git git://git.kernel.org/pub/scm/linux/kernel/git/hpa/linux-2.6-x86setup.git
S:	Maintained

IA64 (Itanium) PLATFORM
M:	Tony Luck <tony.luck@intel.com>
M:	Fenghua Yu <fenghua.yu@intel.com>
L:	linux-ia64@vger.kernel.org
T:	git git://git.kernel.org/pub/scm/linux/kernel/git/aegl/linux.git
S:	Maintained
F:	arch/ia64/

IBM MCA SCSI SUBSYSTEM DRIVER
M:	Michael Lang <langa2@kph.uni-mainz.de>
W:	http://www.uni-mainz.de/~langm000/linux.html
S:	Maintained
F:	drivers/scsi/ibmmca.c

IBM Power Linux RAID adapter
M:	Brian King <brking@us.ibm.com>
S:	Supported
F:	drivers/scsi/ipr.*

IBM Power Virtual Ethernet Device Driver
M:	Santiago Leon <santil@linux.vnet.ibm.com>
L:	netdev@vger.kernel.org
S:	Supported
F:	drivers/net/ethernet/ibm/ibmveth.*

IBM ServeRAID RAID DRIVER
P:	Jack Hammer
M:	Dave Jeffery <ipslinux@adaptec.com>
W:	http://www.developer.ibm.com/welcome/netfinity/serveraid.html
S:	Supported
F:	drivers/scsi/ips.*

IDE SUBSYSTEM
M:	"David S. Miller" <davem@davemloft.net>
L:	linux-ide@vger.kernel.org
Q:	http://patchwork.ozlabs.org/project/linux-ide/list/
T:	git git://git.kernel.org/pub/scm/linux/kernel/git/davem/ide-2.6.git
S:	Maintained
F:	Documentation/ide/
F:	drivers/ide/
F:	include/linux/ide.h

IDEAPAD LAPTOP EXTRAS DRIVER
M:	Ike Panhc <ike.pan@canonical.com>
L:	platform-driver-x86@vger.kernel.org
W:	http://launchpad.net/ideapad-laptop
S:	Maintained
F:	drivers/platform/x86/ideapad-laptop.c

IDE/ATAPI DRIVERS
M:	Borislav Petkov <petkovbb@gmail.com>
L:	linux-ide@vger.kernel.org
S:	Maintained
F:	Documentation/cdrom/ide-cd
F:	drivers/ide/ide-cd*

IDLE-I7300
M:	Andy Henroid <andrew.d.henroid@intel.com>
L:	linux-pm@vger.kernel.org
S:	Supported
F:	drivers/idle/i7300_idle.c

IEEE 802.15.4 SUBSYSTEM
M:	Dmitry Eremin-Solenikov <dbaryshkov@gmail.com>
M:	Sergey Lapin <slapin@ossfans.org>
L:	linux-zigbee-devel@lists.sourceforge.net (moderated for non-subscribers)
W:	http://apps.sourceforge.net/trac/linux-zigbee
T:	git git://git.kernel.org/pub/scm/linux/kernel/git/lowpan/lowpan.git
S:	Maintained
F:	net/ieee802154/
F:	drivers/ieee802154/

IKANOS/ADI EAGLE ADSL USB DRIVER
M:	Matthieu Castet <castet.matthieu@free.fr>
M:	Stanislaw Gruszka <stf_xl@wp.pl>
S:	Maintained
F:	drivers/usb/atm/ueagle-atm.c

INTEGRITY MEASUREMENT ARCHITECTURE (IMA)
M:	Mimi Zohar <zohar@us.ibm.com>
S:	Supported
F:	security/integrity/ima/

IMS TWINTURBO FRAMEBUFFER DRIVER
L:	linux-fbdev@vger.kernel.org
S:	Orphan
F:	drivers/video/imsttfb.c

INFINIBAND SUBSYSTEM
M:	Roland Dreier <roland@kernel.org>
M:	Sean Hefty <sean.hefty@intel.com>
M:	Hal Rosenstock <hal.rosenstock@gmail.com>
L:	linux-rdma@vger.kernel.org
W:	http://www.openfabrics.org/
Q:	http://patchwork.kernel.org/project/linux-rdma/list/
T:	git git://git.kernel.org/pub/scm/linux/kernel/git/roland/infiniband.git
S:	Supported
F:	Documentation/infiniband/
F:	drivers/infiniband/
F:	include/linux/if_infiniband.h

INOTIFY
M:	John McCutchan <john@johnmccutchan.com>
M:	Robert Love <rlove@rlove.org>
M:	Eric Paris <eparis@parisplace.org>
S:	Maintained
F:	Documentation/filesystems/inotify.txt
F:	fs/notify/inotify/
F:	include/linux/inotify.h

INPUT (KEYBOARD, MOUSE, JOYSTICK, TOUCHSCREEN) DRIVERS
M:	Dmitry Torokhov <dmitry.torokhov@gmail.com>
M:	Dmitry Torokhov <dtor@mail.ru>
L:	linux-input@vger.kernel.org
Q:	http://patchwork.kernel.org/project/linux-input/list/
T:	git git://git.kernel.org/pub/scm/linux/kernel/git/dtor/input.git
S:	Maintained
F:	drivers/input/

INPUT MULTITOUCH (MT) PROTOCOL
M:	Henrik Rydberg <rydberg@euromail.se>
L:	linux-input@vger.kernel.org
T:	git git://git.kernel.org/pub/scm/linux/kernel/git/rydberg/input-mt.git
S:	Maintained
F:	Documentation/input/multi-touch-protocol.txt
F:	drivers/input/input-mt.c
K:	\b(ABS|SYN)_MT_

INTEL C600 SERIES SAS CONTROLLER DRIVER
M:	Intel SCU Linux support <intel-linux-scu@intel.com>
M:	Dan Williams <dan.j.williams@intel.com>
M:	Dave Jiang <dave.jiang@intel.com>
M:	Ed Nadolski <edmund.nadolski@intel.com>
L:	linux-scsi@vger.kernel.org
T:	git git://git.kernel.org/pub/scm/linux/kernel/git/djbw/isci.git
S:	Maintained
F:	drivers/scsi/isci/
F:	firmware/isci/

INTEL IDLE DRIVER
M:	Len Brown <lenb@kernel.org>
L:	linux-pm@vger.kernel.org
T:	git git://git.kernel.org/pub/scm/linux/kernel/git/lenb/linux-idle-2.6.git
S:	Supported
F:	drivers/idle/intel_idle.c

INTEL FRAMEBUFFER DRIVER (excluding 810 and 815)
M:	Maik Broemme <mbroemme@plusserver.de>
L:	linux-fbdev@vger.kernel.org
S:	Maintained
F:	Documentation/fb/intelfb.txt
F:	drivers/video/intelfb/

INTEL 810/815 FRAMEBUFFER DRIVER
M:	Antonino Daplas <adaplas@gmail.com>
L:	linux-fbdev@vger.kernel.org
S:	Maintained
F:	drivers/video/i810/

INTEL MENLOW THERMAL DRIVER
M:	Sujith Thomas <sujith.thomas@intel.com>
L:	platform-driver-x86@vger.kernel.org
W:	http://www.lesswatts.org/projects/acpi/
S:	Supported
F:	drivers/platform/x86/intel_menlow.c

INTEL IA32 MICROCODE UPDATE SUPPORT
M:	Tigran Aivazian <tigran@aivazian.fsnet.co.uk>
S:	Maintained
F:	arch/x86/kernel/microcode_core.c
F:	arch/x86/kernel/microcode_intel.c

INTEL I/OAT DMA DRIVER
M:	Dan Williams <dan.j.williams@intel.com>
S:	Supported
F:	drivers/dma/ioat*

INTEL IOMMU (VT-d)
M:	David Woodhouse <dwmw2@infradead.org>
L:	iommu@lists.linux-foundation.org
T:	git git://git.infradead.org/iommu-2.6.git
S:	Supported
F:	drivers/iommu/intel-iommu.c
F:	include/linux/intel-iommu.h

INTEL IOP-ADMA DMA DRIVER
M:	Dan Williams <dan.j.williams@intel.com>
S:	Maintained
F:	drivers/dma/iop-adma.c

INTEL IXP4XX QMGR, NPE, ETHERNET and HSS SUPPORT
M:	Krzysztof Halasa <khc@pm.waw.pl>
S:	Maintained
F:	arch/arm/mach-ixp4xx/include/mach/qmgr.h
F:	arch/arm/mach-ixp4xx/include/mach/npe.h
F:	arch/arm/mach-ixp4xx/ixp4xx_qmgr.c
F:	arch/arm/mach-ixp4xx/ixp4xx_npe.c
F:	drivers/net/ethernet/xscale/ixp4xx_eth.c
F:	drivers/net/wan/ixp4xx_hss.c

INTEL IXP4XX RANDOM NUMBER GENERATOR SUPPORT
M:	Deepak Saxena <dsaxena@plexity.net>
S:	Maintained
F:	drivers/char/hw_random/ixp4xx-rng.c

INTEL IXP2000 ETHERNET DRIVER
M:	Lennert Buytenhek <kernel@wantstofly.org>
L:	netdev@vger.kernel.org
S:	Maintained
F:	drivers/net/ethernet/xscale/ixp2000/

INTEL ETHERNET DRIVERS (e100/e1000/e1000e/igb/igbvf/ixgb/ixgbe/ixgbevf)
M:	Jeff Kirsher <jeffrey.t.kirsher@intel.com>
M:	Jesse Brandeburg <jesse.brandeburg@intel.com>
M:	Bruce Allan <bruce.w.allan@intel.com>
M:	Carolyn Wyborny <carolyn.wyborny@intel.com>
M:	Don Skidmore <donald.c.skidmore@intel.com>
M:	Greg Rose <gregory.v.rose@intel.com>
M:	Peter P Waskiewicz Jr <peter.p.waskiewicz.jr@intel.com>
M:	Alex Duyck <alexander.h.duyck@intel.com>
M:	John Ronciak <john.ronciak@intel.com>
L:	e1000-devel@lists.sourceforge.net
W:	http://e1000.sourceforge.net/
T:	git git://git.kernel.org/pub/scm/linux/kernel/git/jkirsher/net.git
T:	git git://git.kernel.org/pub/scm/linux/kernel/git/jkirsher/net-next.git
S:	Supported
F:	Documentation/networking/e100.txt
F:	Documentation/networking/e1000.txt
F:	Documentation/networking/e1000e.txt
F:	Documentation/networking/igb.txt
F:	Documentation/networking/igbvf.txt
F:	Documentation/networking/ixgb.txt
F:	Documentation/networking/ixgbe.txt
F:	Documentation/networking/ixgbevf.txt
F:	drivers/net/ethernet/intel/

INTEL MRST PMU DRIVER
M:	Len Brown <len.brown@intel.com>
L:	linux-pm@vger.kernel.org
S:	Supported
F:	arch/x86/platform/mrst/pmu.*

INTEL PRO/WIRELESS 2100 NETWORK CONNECTION SUPPORT
L:	linux-wireless@vger.kernel.org
S:	Orphan
F:	Documentation/networking/README.ipw2100
F:	drivers/net/wireless/ipw2x00/ipw2100.*

INTEL PRO/WIRELESS 2915ABG NETWORK CONNECTION SUPPORT
L:	linux-wireless@vger.kernel.org
S:	Orphan
F:	Documentation/networking/README.ipw2200
F:	drivers/net/wireless/ipw2x00/ipw2200.*

INTEL(R) TRUSTED EXECUTION TECHNOLOGY (TXT)
M:	Joseph Cihula <joseph.cihula@intel.com>
M:	Shane Wang <shane.wang@intel.com>
L:	tboot-devel@lists.sourceforge.net
W:	http://tboot.sourceforge.net
T:	Mercurial http://www.bughost.org/repos.hg/tboot.hg
S:	Supported
F:	Documentation/intel_txt.txt
F:	include/linux/tboot.h
F:	arch/x86/kernel/tboot.c

INTEL WIRELESS WIMAX CONNECTION 2400
M:	Inaky Perez-Gonzalez <inaky.perez-gonzalez@intel.com>
M:	linux-wimax@intel.com
L:	wimax@linuxwimax.org
S:	Supported
W:	http://linuxwimax.org
F:	Documentation/wimax/README.i2400m
F:	drivers/net/wimax/i2400m/
F:	include/linux/wimax/i2400m.h

INTEL WIRELESS 3945ABG/BG, 4965AGN (iwlegacy)
M:	Stanislaw Gruszka <sgruszka@redhat.com>
L:	linux-wireless@vger.kernel.org
S:	Supported
F:	drivers/net/wireless/iwlegacy/

INTEL WIRELESS WIFI LINK (iwlwifi)
M:	Wey-Yi Guy <wey-yi.w.guy@intel.com>
M:	Intel Linux Wireless <ilw@linux.intel.com>
L:	linux-wireless@vger.kernel.org
W:	http://intellinuxwireless.org
T:	git git://git.kernel.org/pub/scm/linux/kernel/git/iwlwifi/iwlwifi.git
S:	Supported
F:	drivers/net/wireless/iwlwifi/

INTEL WIRELESS MULTICOMM 3200 WIFI (iwmc3200wifi)
M:	Samuel Ortiz <samuel.ortiz@intel.com>
M:	Intel Linux Wireless <ilw@linux.intel.com>
L:	linux-wireless@vger.kernel.org
S:	Supported
W:	http://wireless.kernel.org/en/users/Drivers/iwmc3200wifi
F:	drivers/net/wireless/iwmc3200wifi/

IOC3 ETHERNET DRIVER
M:	Ralf Baechle <ralf@linux-mips.org>
L:	linux-mips@linux-mips.org
S:	Maintained
F:	drivers/net/ethernet/sgi/ioc3-eth.c

IOC3 SERIAL DRIVER
M:	Pat Gefre <pfg@sgi.com>
L:	linux-serial@vger.kernel.org
S:	Maintained
F:	drivers/tty/serial/ioc3_serial.c

IP MASQUERADING
M:	Juanjo Ciarlante <jjciarla@raiz.uncu.edu.ar>
S:	Maintained
F:	net/ipv4/netfilter/ipt_MASQUERADE.c

IP1000A 10/100/1000 GIGABIT ETHERNET DRIVER
M:	Francois Romieu <romieu@fr.zoreil.com>
M:	Sorbica Shieh <sorbica@icplus.com.tw>
L:	netdev@vger.kernel.org
S:	Maintained
F:	drivers/net/ethernet/icplus/ipg.*

IPATH DRIVER
M:	Mike Marciniszyn <infinipath@qlogic.com>
L:	linux-rdma@vger.kernel.org
S:	Maintained
F:	drivers/infiniband/hw/ipath/

IPMI SUBSYSTEM
M:	Corey Minyard <minyard@acm.org>
L:	openipmi-developer@lists.sourceforge.net (moderated for non-subscribers)
W:	http://openipmi.sourceforge.net/
S:	Supported
F:	Documentation/IPMI.txt
F:	drivers/char/ipmi/
F:	include/linux/ipmi*

IPS SCSI RAID DRIVER
M:	Adaptec OEM Raid Solutions <aacraid@adaptec.com>
L:	linux-scsi@vger.kernel.org
W:	http://www.adaptec.com/
S:	Maintained
F:	drivers/scsi/ips*

IPVS
M:	Wensong Zhang <wensong@linux-vs.org>
M:	Simon Horman <horms@verge.net.au>
M:	Julian Anastasov <ja@ssi.bg>
L:	netdev@vger.kernel.org
L:	lvs-devel@vger.kernel.org
S:	Maintained
F:	Documentation/networking/ipvs-sysctl.txt
F:	include/net/ip_vs.h
F:	include/linux/ip_vs.h
F:	net/netfilter/ipvs/

IPWIRELESS DRIVER
M:	Jiri Kosina <jkosina@suse.cz>
M:	David Sterba <dsterba@suse.cz>
S:	Odd Fixes
F:	drivers/tty/ipwireless/

IPX NETWORK LAYER
M:	Arnaldo Carvalho de Melo <acme@ghostprotocols.net>
L:	netdev@vger.kernel.org
S:	Maintained
F:	include/linux/ipx.h
F:	include/net/ipx.h
F:	net/ipx/

IRDA SUBSYSTEM
M:	Samuel Ortiz <samuel@sortiz.org>
L:	irda-users@lists.sourceforge.net (subscribers-only)
L:	netdev@vger.kernel.org
W:	http://irda.sourceforge.net/
S:	Maintained
T:	git git://git.kernel.org/pub/scm/linux/kernel/git/sameo/irda-2.6.git
F:	Documentation/networking/irda.txt
F:	drivers/net/irda/
F:	include/net/irda/
F:	net/irda/

IRQ SUBSYSTEM
M:	Thomas Gleixner <tglx@linutronix.de>
S:	Maintained
T:	git git://git.kernel.org/pub/scm/linux/kernel/git/tip/linux-2.6-tip.git irq/core
F:	kernel/irq/

ISAPNP
M:	Jaroslav Kysela <perex@perex.cz>
S:	Maintained
F:	Documentation/isapnp.txt
F:	drivers/pnp/isapnp/
F:	include/linux/isapnp.h

iSCSI BOOT FIRMWARE TABLE (iBFT) DRIVER
M:	Peter Jones <pjones@redhat.com>
M:	Konrad Rzeszutek Wilk <konrad@kernel.org>
S:	Maintained
F:	drivers/firmware/iscsi_ibft*

ISCSI
M:	Mike Christie <michaelc@cs.wisc.edu>
L:	open-iscsi@googlegroups.com
W:	www.open-iscsi.org
T:	git git://git.kernel.org/pub/scm/linux/kernel/git/mnc/linux-2.6-iscsi.git
S:	Maintained
F:	drivers/scsi/*iscsi*
F:	include/scsi/*iscsi*

ISDN SUBSYSTEM
M:	Karsten Keil <isdn@linux-pingi.de>
L:	isdn4linux@listserv.isdn4linux.de (subscribers-only)
L:	netdev@vger.kernel.org
W:	http://www.isdn4linux.de
T:	git git://git.kernel.org/pub/scm/linux/kernel/git/kkeil/isdn-2.6.git
S:	Maintained
F:	Documentation/isdn/
F:	drivers/isdn/
F:	include/linux/isdn.h
F:	include/linux/isdn/

ISDN SUBSYSTEM (Eicon active card driver)
M:	Armin Schindler <mac@melware.de>
L:	isdn4linux@listserv.isdn4linux.de (subscribers-only)
W:	http://www.melware.de
S:	Maintained
F:	drivers/isdn/hardware/eicon/

IT87 HARDWARE MONITORING DRIVER
M:	Jean Delvare <khali@linux-fr.org>
L:	lm-sensors@lm-sensors.org
S:	Maintained
F:	Documentation/hwmon/it87
F:	drivers/hwmon/it87.c

IVTV VIDEO4LINUX DRIVER
M:	Andy Walls <awalls@md.metrocast.net>
L:	ivtv-devel@ivtvdriver.org (moderated for non-subscribers)
L:	linux-media@vger.kernel.org
T:	git git://git.kernel.org/pub/scm/linux/kernel/git/mchehab/linux-2.6.git
W:	http://www.ivtvdriver.org
S:	Maintained
F:	Documentation/video4linux/*.ivtv
F:	drivers/media/video/ivtv/
F:	include/linux/ivtv*

JC42.4 TEMPERATURE SENSOR DRIVER
M:	Guenter Roeck <linux@roeck-us.net>
L:	lm-sensors@lm-sensors.org
S:	Maintained
F:	drivers/hwmon/jc42.c
F:	Documentation/hwmon/jc42

JFS FILESYSTEM
M:	Dave Kleikamp <shaggy@kernel.org>
L:	jfs-discussion@lists.sourceforge.net
W:	http://jfs.sourceforge.net/
T:	git git://git.kernel.org/pub/scm/linux/kernel/git/shaggy/jfs-2.6.git
S:	Maintained
F:	Documentation/filesystems/jfs.txt
F:	fs/jfs/

JME NETWORK DRIVER
M:	Guo-Fu Tseng <cooldavid@cooldavid.org>
L:	netdev@vger.kernel.org
S:	Maintained
F:	drivers/net/ethernet/jme.*

JOURNALLING FLASH FILE SYSTEM V2 (JFFS2)
M:	David Woodhouse <dwmw2@infradead.org>
L:	linux-mtd@lists.infradead.org
W:	http://www.linux-mtd.infradead.org/doc/jffs2.html
S:	Maintained
F:	fs/jffs2/
F:	include/linux/jffs2.h

JOURNALLING LAYER FOR BLOCK DEVICES (JBD)
M:	Andrew Morton <akpm@linux-foundation.org>
M:	Jan Kara <jack@suse.cz>
L:	linux-ext4@vger.kernel.org
S:	Maintained
F:	fs/jbd/
F:	include/linux/ext3_jbd.h
F:	include/linux/jbd.h

JOURNALLING LAYER FOR BLOCK DEVICES (JBD2)
M:	"Theodore Ts'o" <tytso@mit.edu>
L:	linux-ext4@vger.kernel.org
S:	Maintained
F:	fs/jbd2/
F:	include/linux/jbd2.h

JSM Neo PCI based serial card
M:	Breno Leitao <leitao@linux.vnet.ibm.com>
L:	linux-serial@vger.kernel.org
S:	Maintained
F:	drivers/tty/serial/jsm/

K10TEMP HARDWARE MONITORING DRIVER
M:	Clemens Ladisch <clemens@ladisch.de>
L:	lm-sensors@lm-sensors.org
S:	Maintained
F:	Documentation/hwmon/k10temp
F:	drivers/hwmon/k10temp.c

K8TEMP HARDWARE MONITORING DRIVER
M:	Rudolf Marek <r.marek@assembler.cz>
L:	lm-sensors@lm-sensors.org
S:	Maintained
F:	Documentation/hwmon/k8temp
F:	drivers/hwmon/k8temp.c

KCONFIG
M:	Michal Marek <mmarek@suse.cz>
L:	linux-kbuild@vger.kernel.org
S:	Odd Fixes
F:	Documentation/kbuild/kconfig-language.txt
F:	scripts/kconfig/

KDUMP
M:	Vivek Goyal <vgoyal@redhat.com>
M:	Haren Myneni <hbabu@us.ibm.com>
L:	kexec@lists.infradead.org
W:	http://lse.sourceforge.net/kdump/
S:	Maintained
F:	Documentation/kdump/

KERNEL AUTOMOUNTER v4 (AUTOFS4)
M:	Ian Kent <raven@themaw.net>
L:	autofs@linux.kernel.org
S:	Maintained
F:	fs/autofs4/

KERNEL BUILD + files below scripts/ (unless maintained elsewhere)
M:	Michal Marek <mmarek@suse.cz>
T:	git git://git.kernel.org/pub/scm/linux/kernel/git/mmarek/kbuild-2.6.git for-next
T:	git git://git.kernel.org/pub/scm/linux/kernel/git/mmarek/kbuild-2.6.git rc-fixes
L:	linux-kbuild@vger.kernel.org
S:	Maintained
F:	Documentation/kbuild/
F:	Makefile
F:	scripts/Makefile.*
F:	scripts/basic/
F:	scripts/mk*
F:	scripts/package/

KERNEL JANITORS
L:	kernel-janitors@vger.kernel.org
W:	http://kernelnewbies.org/KernelJanitors
S:	Odd Fixes

KERNEL NFSD, SUNRPC, AND LOCKD SERVERS
M:	"J. Bruce Fields" <bfields@fieldses.org>
L:	linux-nfs@vger.kernel.org
W:	http://nfs.sourceforge.net/
S:	Supported
F:	fs/nfsd/
F:	include/linux/nfsd/
F:	fs/lockd/
F:	fs/nfs_common/
F:	net/sunrpc/
F:	include/linux/lockd/
F:	include/linux/sunrpc/

KERNEL VIRTUAL MACHINE (KVM)
M:	Avi Kivity <avi@redhat.com>
M:	Marcelo Tosatti <mtosatti@redhat.com>
L:	kvm@vger.kernel.org
W:	http://kvm.qumranet.com
S:	Supported
F:	Documentation/*/kvm.txt
F:	arch/*/kvm/
F:	arch/*/include/asm/kvm*
F:	include/linux/kvm*
F:	virt/kvm/

KERNEL VIRTUAL MACHINE (KVM) FOR AMD-V
M:	Joerg Roedel <joerg.roedel@amd.com>
L:	kvm@vger.kernel.org
W:	http://kvm.qumranet.com
S:	Supported
F:	arch/x86/include/asm/svm.h
F:	arch/x86/kvm/svm.c

KERNEL VIRTUAL MACHINE (KVM) FOR POWERPC
M:	Alexander Graf <agraf@suse.de>
L:	kvm-ppc@vger.kernel.org
W:	http://kvm.qumranet.com
S:	Supported
F:	arch/powerpc/include/asm/kvm*
F:	arch/powerpc/kvm/

KERNEL VIRTUAL MACHINE For Itanium (KVM/IA64)
M:	Xiantao Zhang <xiantao.zhang@intel.com>
L:	kvm-ia64@vger.kernel.org
W:	http://kvm.qumranet.com
S:	Supported
F:	Documentation/ia64/kvm.txt
F:	arch/ia64/include/asm/kvm*
F:	arch/ia64/kvm/

KERNEL VIRTUAL MACHINE for s390 (KVM/s390)
M:	Carsten Otte <cotte@de.ibm.com>
M:	Christian Borntraeger <borntraeger@de.ibm.com>
M:	linux390@de.ibm.com
L:	linux-s390@vger.kernel.org
W:	http://www.ibm.com/developerworks/linux/linux390/
S:	Supported
F:	Documentation/s390/kvm.txt
F:	arch/s390/include/asm/kvm*
F:	arch/s390/kvm/
F:	drivers/s390/kvm/

KEXEC
M:	Eric Biederman <ebiederm@xmission.com>
W:	http://kernel.org/pub/linux/utils/kernel/kexec/
L:	kexec@lists.infradead.org
S:	Maintained
F:	include/linux/kexec.h
F:	kernel/kexec.c

KEYS/KEYRINGS:
M:	David Howells <dhowells@redhat.com>
L:	keyrings@linux-nfs.org
S:	Maintained
F:	Documentation/security/keys.txt
F:	include/linux/key.h
F:	include/linux/key-type.h
F:	include/keys/
F:	security/keys/

KEYS-TRUSTED
M:	David Safford <safford@watson.ibm.com>
M:	Mimi Zohar <zohar@us.ibm.com>
L:	linux-security-module@vger.kernel.org
L:	keyrings@linux-nfs.org
S:	Supported
F:	Documentation/security/keys-trusted-encrypted.txt
F:	include/keys/trusted-type.h
F:	security/keys/trusted.c
F:	security/keys/trusted.h

KEYS-ENCRYPTED
M:	Mimi Zohar <zohar@us.ibm.com>
M:	David Safford <safford@watson.ibm.com>
L:	linux-security-module@vger.kernel.org
L:	keyrings@linux-nfs.org
S:	Supported
F:	Documentation/security/keys-trusted-encrypted.txt
F:	include/keys/encrypted-type.h
F:	security/keys/encrypted.c
F:	security/keys/encrypted.h

KGDB / KDB /debug_core
M:	Jason Wessel <jason.wessel@windriver.com>
W:	http://kgdb.wiki.kernel.org/
L:	kgdb-bugreport@lists.sourceforge.net
S:	Maintained
F:	Documentation/DocBook/kgdb.tmpl
F:	drivers/misc/kgdbts.c
F:	drivers/tty/serial/kgdboc.c
F:	include/linux/kdb.h
F:	include/linux/kgdb.h
F:	kernel/debug/

KMEMCHECK
M:	Vegard Nossum <vegardno@ifi.uio.no>
M:	Pekka Enberg <penberg@kernel.org>
S:	Maintained
F:	Documentation/kmemcheck.txt
F:	arch/x86/include/asm/kmemcheck.h
F:	arch/x86/mm/kmemcheck/
F:	include/linux/kmemcheck.h
F:	mm/kmemcheck.c

KMEMLEAK
M:	Catalin Marinas <catalin.marinas@arm.com>
S:	Maintained
F:	Documentation/kmemleak.txt
F:	include/linux/kmemleak.h
F:	mm/kmemleak.c
F:	mm/kmemleak-test.c

KPROBES
M:	Ananth N Mavinakayanahalli <ananth@in.ibm.com>
M:	Anil S Keshavamurthy <anil.s.keshavamurthy@intel.com>
M:	"David S. Miller" <davem@davemloft.net>
M:	Masami Hiramatsu <masami.hiramatsu.pt@hitachi.com>
S:	Maintained
F:	Documentation/kprobes.txt
F:	include/linux/kprobes.h
F:	kernel/kprobes.c

KS0108 LCD CONTROLLER DRIVER
M:	Miguel Ojeda Sandonis <miguel.ojeda.sandonis@gmail.com>
W:	http://miguelojeda.es/auxdisplay.htm
W:	http://jair.lab.fi.uva.es/~migojed/auxdisplay.htm
S:	Maintained
F:	Documentation/auxdisplay/ks0108
F:	drivers/auxdisplay/ks0108.c
F:	include/linux/ks0108.h

LAPB module
L:	linux-x25@vger.kernel.org
S:	Orphan
F:	Documentation/networking/lapb-module.txt
F:	include/*/lapb.h
F:	net/lapb/

LASI 53c700 driver for PARISC
M:	"James E.J. Bottomley" <James.Bottomley@HansenPartnership.com>
L:	linux-scsi@vger.kernel.org
S:	Maintained
F:	Documentation/scsi/53c700.txt
F:	drivers/scsi/53c700*

LED SUBSYSTEM
M:	Richard Purdie <rpurdie@rpsys.net>
S:	Maintained
F:	drivers/leds/
F:	include/linux/leds.h

LEGACY EEPROM DRIVER
M:	Jean Delvare <khali@linux-fr.org>
S:	Maintained
F:	Documentation/misc-devices/eeprom
F:	drivers/misc/eeprom/eeprom.c

LEGO USB Tower driver
M:	Juergen Stuber <starblue@users.sourceforge.net>
L:	legousb-devel@lists.sourceforge.net
W:	http://legousb.sourceforge.net/
S:	Maintained
F:	drivers/usb/misc/legousbtower.c

LGUEST
M:	Rusty Russell <rusty@rustcorp.com.au>
L:	lguest@lists.ozlabs.org
W:	http://lguest.ozlabs.org/
S:	Odd Fixes
F:	Documentation/virtual/lguest/
F:	arch/x86/lguest/
F:	drivers/lguest/
F:	include/linux/lguest*.h
F:	arch/x86/include/asm/lguest*.h

LINUX FOR IBM pSERIES (RS/6000)
M:	Paul Mackerras <paulus@au.ibm.com>
W:	http://www.ibm.com/linux/ltc/projects/ppc
S:	Supported
F:	arch/powerpc/boot/rs6000.h

LINUX FOR POWERPC (32-BIT AND 64-BIT)
M:	Benjamin Herrenschmidt <benh@kernel.crashing.org>
M:	Paul Mackerras <paulus@samba.org>
W:	http://www.penguinppc.org/
L:	linuxppc-dev@lists.ozlabs.org
Q:	http://patchwork.ozlabs.org/project/linuxppc-dev/list/
T:	git git://git.kernel.org/pub/scm/linux/kernel/git/benh/powerpc.git
S:	Supported
F:	Documentation/powerpc/
F:	arch/powerpc/

LINUX FOR POWER MACINTOSH
M:	Benjamin Herrenschmidt <benh@kernel.crashing.org>
W:	http://www.penguinppc.org/
L:	linuxppc-dev@lists.ozlabs.org
S:	Maintained
F:	arch/powerpc/platforms/powermac/
F:	drivers/macintosh/

LINUX FOR POWERPC EMBEDDED MPC5XXX
M:	Anatolij Gustschin <agust@denx.de>
L:	linuxppc-dev@lists.ozlabs.org
T:	git git://git.denx.de/linux-2.6-agust.git
S:	Maintained
F:	arch/powerpc/platforms/512x/
F:	arch/powerpc/platforms/52xx/

LINUX FOR POWERPC EMBEDDED PPC4XX
M:	Josh Boyer <jwboyer@gmail.com>
M:	Matt Porter <mporter@kernel.crashing.org>
W:	http://www.penguinppc.org/
L:	linuxppc-dev@lists.ozlabs.org
T:	git git://git.kernel.org/pub/scm/linux/kernel/git/jwboyer/powerpc-4xx.git
S:	Maintained
F:	arch/powerpc/platforms/40x/
F:	arch/powerpc/platforms/44x/

LINUX FOR POWERPC EMBEDDED XILINX VIRTEX
M:	Grant Likely <grant.likely@secretlab.ca>
W:	http://wiki.secretlab.ca/index.php/Linux_on_Xilinx_Virtex
L:	linuxppc-dev@lists.ozlabs.org
T:	git git://git.secretlab.ca/git/linux-2.6.git
S:	Maintained
F:	arch/powerpc/*/*virtex*
F:	arch/powerpc/*/*/*virtex*

LINUX FOR POWERPC EMBEDDED PPC8XX
M:	Vitaly Bordug <vitb@kernel.crashing.org>
M:	Marcelo Tosatti <marcelo@kvack.org>
W:	http://www.penguinppc.org/
L:	linuxppc-dev@lists.ozlabs.org
S:	Maintained
F:	arch/powerpc/platforms/8xx/

LINUX FOR POWERPC EMBEDDED PPC83XX AND PPC85XX
M:	Kumar Gala <galak@kernel.crashing.org>
W:	http://www.penguinppc.org/
L:	linuxppc-dev@lists.ozlabs.org
S:	Maintained
F:	arch/powerpc/platforms/83xx/
F:	arch/powerpc/platforms/85xx/

LINUX FOR POWERPC PA SEMI PWRFICIENT
M:	Olof Johansson <olof@lixom.net>
L:	linuxppc-dev@lists.ozlabs.org
S:	Maintained
F:	arch/powerpc/platforms/pasemi/
F:	drivers/*/*pasemi*
F:	drivers/*/*/*pasemi*

LINUX SECURITY MODULE (LSM) FRAMEWORK
M:	Chris Wright <chrisw@sous-sol.org>
L:	linux-security-module@vger.kernel.org
S:	Supported

LIS3LV02D ACCELEROMETER DRIVER
M:	Eric Piel <eric.piel@tremplin-utc.net>
S:	Maintained
F:	Documentation/misc-devices/lis3lv02d
F:	drivers/misc/lis3lv02d/
F:	drivers/platform/x86/hp_accel.c

LLC (802.2)
M:	Arnaldo Carvalho de Melo <acme@ghostprotocols.net>
S:	Maintained
F:	include/linux/llc.h
F:	include/net/llc*
F:	net/llc/

LM73 HARDWARE MONITOR DRIVER
M:	Guillaume Ligneul <guillaume.ligneul@gmail.com>
L:	lm-sensors@lm-sensors.org
S:	Maintained
F:	drivers/hwmon/lm73.c

LM78 HARDWARE MONITOR DRIVER
M:	Jean Delvare <khali@linux-fr.org>
L:	lm-sensors@lm-sensors.org
S:	Maintained
F:	Documentation/hwmon/lm78
F:	drivers/hwmon/lm78.c

LM83 HARDWARE MONITOR DRIVER
M:	Jean Delvare <khali@linux-fr.org>
L:	lm-sensors@lm-sensors.org
S:	Maintained
F:	Documentation/hwmon/lm83
F:	drivers/hwmon/lm83.c

LM90 HARDWARE MONITOR DRIVER
M:	Jean Delvare <khali@linux-fr.org>
L:	lm-sensors@lm-sensors.org
S:	Maintained
F:	Documentation/hwmon/lm90
F:	drivers/hwmon/lm90.c

LOCKDEP AND LOCKSTAT
M:	Peter Zijlstra <peterz@infradead.org>
M:	Ingo Molnar <mingo@redhat.com>
T:	git git://git.kernel.org/pub/scm/linux/kernel/git/peterz/linux-2.6-lockdep.git
S:	Maintained
F:	Documentation/lockdep*.txt
F:	Documentation/lockstat.txt
F:	include/linux/lockdep.h
F:	kernel/lockdep*

LOGICAL DISK MANAGER SUPPORT (LDM, Windows 2000/XP/Vista Dynamic Disks)
M:	"Richard Russon (FlatCap)" <ldm@flatcap.org>
L:	linux-ntfs-dev@lists.sourceforge.net
W:	http://www.linux-ntfs.org/content/view/19/37/
S:	Maintained
F:	Documentation/ldm.txt
F:	fs/partitions/ldm.*

LogFS
M:	Joern Engel <joern@logfs.org>
M:	Prasad Joshi <prasadjoshi.linux@gmail.com>
L:	logfs@logfs.org
W:	logfs.org
S:	Maintained
F:	fs/logfs/

LSILOGIC MPT FUSION DRIVERS (FC/SAS/SPI)
M:	Eric Moore <Eric.Moore@lsi.com>
M:	support@lsi.com
L:	DL-MPTFusionLinux@lsi.com
L:	linux-scsi@vger.kernel.org
W:	http://www.lsilogic.com/support
S:	Supported
F:	drivers/message/fusion/

LSILOGIC/SYMBIOS/NCR 53C8XX and 53C1010 PCI-SCSI drivers
M:	Matthew Wilcox <matthew@wil.cx>
L:	linux-scsi@vger.kernel.org
S:	Maintained
F:	drivers/scsi/sym53c8xx_2/

LTC4261 HARDWARE MONITOR DRIVER
M:	Guenter Roeck <linux@roeck-us.net>
L:	lm-sensors@lm-sensors.org
S:	Maintained
F:	Documentation/hwmon/ltc4261
F:	drivers/hwmon/ltc4261.c

LTP (Linux Test Project)
M:	Rishikesh K Rajak <risrajak@linux.vnet.ibm.com>
M:	Garrett Cooper <yanegomi@gmail.com>
M:	Mike Frysinger <vapier@gentoo.org>
M:	Subrata Modak <subrata@linux.vnet.ibm.com>
L:	ltp-list@lists.sourceforge.net (subscribers-only)
W:	http://ltp.sourceforge.net/
T:	git git://ltp.git.sourceforge.net/gitroot/ltp/ltp-dev
S:	Maintained

M32R ARCHITECTURE
M:	Hirokazu Takata <takata@linux-m32r.org>
L:	linux-m32r@ml.linux-m32r.org (moderated for non-subscribers)
L:	linux-m32r-ja@ml.linux-m32r.org (in Japanese)
W:	http://www.linux-m32r.org/
S:	Maintained
F:	arch/m32r/

M68K ARCHITECTURE
M:	Geert Uytterhoeven <geert@linux-m68k.org>
L:	linux-m68k@lists.linux-m68k.org
W:	http://www.linux-m68k.org/
T:	git git://git.kernel.org/pub/scm/linux/kernel/git/geert/linux-m68k.git
S:	Maintained
F:	arch/m68k/
F:	drivers/zorro/

M68K ON APPLE MACINTOSH
M:	Joshua Thompson <funaho@jurai.org>
W:	http://www.mac.linux-m68k.org/
L:	linux-m68k@lists.linux-m68k.org
S:	Maintained
F:	arch/m68k/mac/

M68K ON HP9000/300
M:	Philip Blundell <philb@gnu.org>
W:	http://www.tazenda.demon.co.uk/phil/linux-hp
S:	Maintained
F:	arch/m68k/hp300/

MAC80211
M:	Johannes Berg <johannes@sipsolutions.net>
L:	linux-wireless@vger.kernel.org
W:	http://linuxwireless.org/
T:	git git://git.kernel.org/pub/scm/linux/kernel/git/linville/wireless-2.6.git
S:	Maintained
F:	Documentation/networking/mac80211-injection.txt
F:	include/net/mac80211.h
F:	net/mac80211/

MAC80211 PID RATE CONTROL
M:	Stefano Brivio <stefano.brivio@polimi.it>
M:	Mattias Nissler <mattias.nissler@gmx.de>
L:	linux-wireless@vger.kernel.org
W:	http://linuxwireless.org/en/developers/Documentation/mac80211/RateControl/PID
T:	git git://git.kernel.org/pub/scm/linux/kernel/git/linville/wireless-2.6.git
S:	Maintained
F:	net/mac80211/rc80211_pid*

MACVLAN DRIVER
M:	Patrick McHardy <kaber@trash.net>
L:	netdev@vger.kernel.org
S:	Maintained
F:	drivers/net/macvlan.c
F:	include/linux/if_macvlan.h

MAN-PAGES: MANUAL PAGES FOR LINUX -- Sections 2, 3, 4, 5, and 7
M:	Michael Kerrisk <mtk.manpages@gmail.com>
W:	http://www.kernel.org/doc/man-pages
L:	linux-man@vger.kernel.org
S:	Maintained

MARVELL LIBERTAS WIRELESS DRIVER
M:	Dan Williams <dcbw@redhat.com>
L:	libertas-dev@lists.infradead.org
S:	Maintained
F:	drivers/net/wireless/libertas/

MARVELL MV643XX ETHERNET DRIVER
M:	Lennert Buytenhek <buytenh@wantstofly.org>
L:	netdev@vger.kernel.org
S:	Maintained
F:	drivers/net/ethernet/marvell/mv643xx_eth.*
F:	include/linux/mv643xx.h

MARVELL MWIFIEX WIRELESS DRIVER
M:	Bing Zhao <bzhao@marvell.com>
L:	linux-wireless@vger.kernel.org
S:	Maintained
F:	drivers/net/wireless/mwifiex/

MARVELL MWL8K WIRELESS DRIVER
M:	Lennert Buytenhek <buytenh@wantstofly.org>
L:	linux-wireless@vger.kernel.org
S:	Odd Fixes
F:	drivers/net/wireless/mwl8k.c

MARVELL SOC MMC/SD/SDIO CONTROLLER DRIVER
M:	Nicolas Pitre <nico@fluxnic.net>
S:	Odd Fixes
F:	drivers/mmc/host/mvsdio.*

MARVELL YUKON / SYSKONNECT DRIVER
M:	Mirko Lindner <mlindner@syskonnect.de>
M:	Ralph Roesler <rroesler@syskonnect.de>
W:	http://www.syskonnect.com
S:	Supported

MATROX FRAMEBUFFER DRIVER
L:	linux-fbdev@vger.kernel.org
S:	Orphan
F:	drivers/video/matrox/matroxfb_*
F:	include/linux/matroxfb.h

MAX1668 TEMPERATURE SENSOR DRIVER
M:	"David George" <david.george@ska.ac.za>
L:	lm-sensors@lm-sensors.org
S:	Maintained
F:	Documentation/hwmon/max1668
F:	drivers/hwmon/max1668.c

MAX6650 HARDWARE MONITOR AND FAN CONTROLLER DRIVER
M:	"Hans J. Koch" <hjk@hansjkoch.de>
L:	lm-sensors@lm-sensors.org
S:	Maintained
F:	Documentation/hwmon/max6650
F:	drivers/hwmon/max6650.c

MEDIA INPUT INFRASTRUCTURE (V4L/DVB)
M:	Mauro Carvalho Chehab <mchehab@infradead.org>
P:	LinuxTV.org Project
L:	linux-media@vger.kernel.org
W:	http://linuxtv.org
Q:	http://patchwork.kernel.org/project/linux-media/list/
T:	git git://git.kernel.org/pub/scm/linux/kernel/git/mchehab/linux-2.6.git
S:	Maintained
F:	Documentation/dvb/
F:	Documentation/video4linux/
F:	drivers/media/
F:	include/media/
F:	include/linux/dvb/
F:	include/linux/videodev*.h

MEGARAID SCSI DRIVERS
M:	Neela Syam Kolli <megaraidlinux@lsi.com>
L:	linux-scsi@vger.kernel.org
W:	http://megaraid.lsilogic.com
S:	Maintained
F:	Documentation/scsi/megaraid.txt
F:	drivers/scsi/megaraid.*
F:	drivers/scsi/megaraid/

MEMORY MANAGEMENT
L:	linux-mm@kvack.org
W:	http://www.linux-mm.org
S:	Maintained
F:	include/linux/mm.h
F:	mm/

MEMORY RESOURCE CONTROLLER
M:	Balbir Singh <bsingharora@gmail.com>
M:	Daisuke Nishimura <nishimura@mxp.nes.nec.co.jp>
M:	KAMEZAWA Hiroyuki <kamezawa.hiroyu@jp.fujitsu.com>
L:	linux-mm@kvack.org
S:	Maintained
F:	mm/memcontrol.c
F:	mm/page_cgroup.c

MEMORY TECHNOLOGY DEVICES (MTD)
M:	David Woodhouse <dwmw2@infradead.org>
L:	linux-mtd@lists.infradead.org
W:	http://www.linux-mtd.infradead.org/
Q:	http://patchwork.ozlabs.org/project/linux-mtd/list/
T:	git git://git.infradead.org/mtd-2.6.git
S:	Maintained
F:	drivers/mtd/
F:	include/linux/mtd/
F:	include/mtd/

MICROBLAZE ARCHITECTURE
M:	Michal Simek <monstr@monstr.eu>
L:	microblaze-uclinux@itee.uq.edu.au (moderated for non-subscribers)
W:	http://www.monstr.eu/fdt/
T:	git git://git.monstr.eu/linux-2.6-microblaze.git
S:	Supported
F:	arch/microblaze/

MICROTEK X6 SCANNER
M:	Oliver Neukum <oliver@neukum.name>
S:	Maintained
F:	drivers/usb/image/microtek.*

MIPS
M:	Ralf Baechle <ralf@linux-mips.org>
L:	linux-mips@linux-mips.org
W:	http://www.linux-mips.org/
T:	git git://git.linux-mips.org/pub/scm/ralf/linux.git
Q:	http://patchwork.linux-mips.org/project/linux-mips/list/
S:	Supported
F:	Documentation/mips/
F:	arch/mips/

MISCELLANEOUS MCA-SUPPORT
M:	James Bottomley <James.Bottomley@HansenPartnership.com>
S:	Maintained
F:	Documentation/ia64/mca.txt
F:	Documentation/mca.txt
F:	drivers/mca/
F:	include/linux/mca*

MODULE SUPPORT
M:	Rusty Russell <rusty@rustcorp.com.au>
S:	Maintained
F:	include/linux/module.h
F:	kernel/module.c

MOTION EYE VAIO PICTUREBOOK CAMERA DRIVER
W:	http://popies.net/meye/
S:	Orphan
F:	Documentation/video4linux/meye.txt
F:	drivers/media/video/meye.*
F:	include/linux/meye.h

MOTOROLA IMX MMC/SD HOST CONTROLLER INTERFACE DRIVER
M:	Pavel Pisa <ppisa@pikron.com>
L:	linux-arm-kernel@lists.infradead.org (moderated for non-subscribers)
S:	Maintained
F:	drivers/mmc/host/imxmmc.*

MOUSE AND MISC DEVICES [GENERAL]
M:	Alessandro Rubini <rubini@ipvvis.unipv.it>
S:	Maintained
F:	drivers/input/mouse/
F:	include/linux/gpio_mouse.h

MOXA SMARTIO/INDUSTIO/INTELLIO SERIAL CARD
M:	Jiri Slaby <jirislaby@gmail.com>
S:	Maintained
F:	Documentation/serial/moxa-smartio
F:	drivers/tty/mxser.*

MSI LAPTOP SUPPORT
M:	"Lee, Chun-Yi" <jlee@novell.com>
L:	platform-driver-x86@vger.kernel.org
S:	Maintained
F:	drivers/platform/x86/msi-laptop.c

MSI WMI SUPPORT
M:	Anisse Astier <anisse@astier.eu>
L:	platform-driver-x86@vger.kernel.org
S:	Supported
F:	drivers/platform/x86/msi-wmi.c

MULTIFUNCTION DEVICES (MFD)
M:	Samuel Ortiz <sameo@linux.intel.com>
T:	git git://git.kernel.org/pub/scm/linux/kernel/git/sameo/mfd-2.6.git
S:	Supported
F:	drivers/mfd/

MULTIMEDIA CARD (MMC), SECURE DIGITAL (SD) AND SDIO SUBSYSTEM
M:	Chris Ball <cjb@laptop.org>
L:	linux-mmc@vger.kernel.org
T:	git git://git.kernel.org/pub/scm/linux/kernel/git/cjb/mmc.git
S:	Maintained
F:	drivers/mmc/
F:	include/linux/mmc/

MULTIMEDIA CARD (MMC) ETC. OVER SPI
S:	Orphan
F:	drivers/mmc/host/mmc_spi.c
F:	include/linux/spi/mmc_spi.h

MULTISOUND SOUND DRIVER
M:	Andrew Veliath <andrewtv@usa.net>
S:	Maintained
F:	Documentation/sound/oss/MultiSound
F:	sound/oss/msnd*

MULTITECH MULTIPORT CARD (ISICOM)
S:	Orphan
F:	drivers/tty/isicom.c
F:	include/linux/isicom.h

MUSB MULTIPOINT HIGH SPEED DUAL-ROLE CONTROLLER
M:	Felipe Balbi <balbi@ti.com>
L:	linux-usb@vger.kernel.org
T:	git git://git.kernel.org/pub/scm/linux/kernel/git/balbi/usb.git
S:	Maintained
F:	drivers/usb/musb/

MYRICOM MYRI-10G 10GbE DRIVER (MYRI10GE)
M:	Jon Mason <mason@myri.com>
M:	Andrew Gallatin <gallatin@myri.com>
L:	netdev@vger.kernel.org
W:	http://www.myri.com/scs/download-Myri10GE.html
S:	Supported
F:	drivers/net/ethernet/myricom/myri10ge/

NATSEMI ETHERNET DRIVER (DP8381x)
M:	Tim Hockin <thockin@hockin.org>
S:	Maintained
F:	drivers/net/ethernet/natsemi/natsemi.c

NATIVE INSTRUMENTS USB SOUND INTERFACE DRIVER
M:	Daniel Mack <zonque@gmail.com>
S:	Maintained
L:	alsa-devel@alsa-project.org
W:	http://www.native-instruments.com
F:	sound/usb/caiaq/

NCP FILESYSTEM
M:	Petr Vandrovec <petr@vandrovec.name>
S:	Odd Fixes
F:	fs/ncpfs/

NCR DUAL 700 SCSI DRIVER (MICROCHANNEL)
M:	"James E.J. Bottomley" <James.Bottomley@HansenPartnership.com>
L:	linux-scsi@vger.kernel.org
S:	Maintained
F:	drivers/scsi/NCR_D700.*

NETEFFECT IWARP RNIC DRIVER (IW_NES)
M:	Faisal Latif <faisal.latif@intel.com>
L:	linux-rdma@vger.kernel.org
W:	http://www.intel.com/Products/Server/Adapters/Server-Cluster/Server-Cluster-overview.htm
S:	Supported
F:	drivers/infiniband/hw/nes/

NETEM NETWORK EMULATOR
M:	Stephen Hemminger <shemminger@linux-foundation.org>
L:	netem@lists.linux-foundation.org
S:	Maintained
F:	net/sched/sch_netem.c

NETERION 10GbE DRIVERS (s2io/vxge)
M:	Jon Mason <jdmason@kudzu.us>
L:	netdev@vger.kernel.org
W:	http://trac.neterion.com/cgi-bin/trac.cgi/wiki/Linux?Anonymous
W:	http://trac.neterion.com/cgi-bin/trac.cgi/wiki/X3100Linux?Anonymous
S:	Supported
F:	Documentation/networking/s2io.txt
F:	Documentation/networking/vxge.txt
F:	drivers/net/ethernet/neterion/

NETFILTER/IPTABLES/IPCHAINS
P:	Harald Welte
P:	Jozsef Kadlecsik
M:	Pablo Neira Ayuso <pablo@netfilter.org>
M:	Patrick McHardy <kaber@trash.net>
L:	netfilter-devel@vger.kernel.org
L:	netfilter@vger.kernel.org
L:	coreteam@netfilter.org
W:	http://www.netfilter.org/
W:	http://www.iptables.org/
T:	git git://git.kernel.org/pub/scm/linux/kernel/git/netfilter/nf-2.6.git
T:	git git://git.kernel.org/pub/scm/linux/kernel/git/netfilter/nf-next-2.6.git
S:	Supported
F:	include/linux/netfilter*
F:	include/linux/netfilter/
F:	include/net/netfilter/
F:	net/*/netfilter.c
F:	net/*/netfilter/
F:	net/netfilter/

NETLABEL
M:	Paul Moore <paul@paul-moore.com>
W:	http://netlabel.sf.net
L:	netdev@vger.kernel.org
S:	Maintained
F:	Documentation/netlabel/
F:	include/net/netlabel.h
F:	net/netlabel/

NETROM NETWORK LAYER
M:	Ralf Baechle <ralf@linux-mips.org>
L:	linux-hams@vger.kernel.org
W:	http://www.linux-ax25.org/
S:	Maintained
F:	include/linux/netrom.h
F:	include/net/netrom.h
F:	net/netrom/

NETWORK BLOCK DEVICE (NBD)
M:	Paul Clements <Paul.Clements@steeleye.com>
S:	Maintained
F:	Documentation/blockdev/nbd.txt
F:	drivers/block/nbd.c
F:	include/linux/nbd.h

NETWORK DROP MONITOR
M:	Neil Horman <nhorman@tuxdriver.com>
L:	netdev@vger.kernel.org
S:	Maintained
W:	https://fedorahosted.org/dropwatch/
F:	net/core/drop_monitor.c

NETWORKING [GENERAL]
M:	"David S. Miller" <davem@davemloft.net>
L:	netdev@vger.kernel.org
W:	http://www.linuxfoundation.org/en/Net
W:	http://patchwork.ozlabs.org/project/netdev/list/
T:	git git://git.kernel.org/pub/scm/linux/kernel/git/davem/net.git
T:	git git://git.kernel.org/pub/scm/linux/kernel/git/davem/net-next.git
S:	Maintained
F:	net/
F:	include/net/
F:	include/linux/in.h
F:	include/linux/net.h
F:	include/linux/netdevice.h

NETWORKING [IPv4/IPv6]
M:	"David S. Miller" <davem@davemloft.net>
M:	Alexey Kuznetsov <kuznet@ms2.inr.ac.ru>
M:	James Morris <jmorris@namei.org>
M:	Hideaki YOSHIFUJI <yoshfuji@linux-ipv6.org>
M:	Patrick McHardy <kaber@trash.net>
L:	netdev@vger.kernel.org
T:	git git://git.kernel.org/pub/scm/linux/kernel/git/davem/net-2.6.git
S:	Maintained
F:	net/ipv4/
F:	net/ipv6/
F:	include/net/ip*
F:	arch/x86/net/*

NETWORKING [LABELED] (NetLabel, CIPSO, Labeled IPsec, SECMARK)
M:	Paul Moore <paul@paul-moore.com>
L:	netdev@vger.kernel.org
S:	Maintained

NETWORKING [WIRELESS]
M:	"John W. Linville" <linville@tuxdriver.com>
L:	linux-wireless@vger.kernel.org
Q:	http://patchwork.kernel.org/project/linux-wireless/list/
T:	git git://git.kernel.org/pub/scm/linux/kernel/git/linville/wireless-2.6.git
S:	Maintained
F:	net/mac80211/
F:	net/rfkill/
F:	net/wireless/
F:	include/net/ieee80211*
F:	include/linux/wireless.h
F:	include/net/iw_handler.h
F:	drivers/net/wireless/

NETWORKING DRIVERS
L:	netdev@vger.kernel.org
W:	http://www.linuxfoundation.org/en/Net
T:	git git://git.kernel.org/pub/scm/linux/kernel/git/davem/net-2.6.git
T:	git git://git.kernel.org/pub/scm/linux/kernel/git/davem/net-next-2.6.git
S:	Odd Fixes
F:	drivers/net/
F:	include/linux/if_*
F:	include/linux/*device.h

NETXEN (1/10) GbE SUPPORT
M:	Sony Chacko <sony.chacko@qlogic.com>
M:	Rajesh Borundia <rajesh.borundia@qlogic.com>
L:	netdev@vger.kernel.org
W:	http://www.qlogic.com
S:	Supported
F:	drivers/net/ethernet/qlogic/netxen/

NFC SUBSYSTEM
M:	Lauro Ramos Venancio <lauro.venancio@openbossa.org>
M:	Aloisio Almeida Jr <aloisio.almeida@openbossa.org>
M:	Samuel Ortiz <sameo@linux.intel.com>
L:	linux-wireless@vger.kernel.org
S:	Maintained
F:	net/nfc/
F:	include/linux/nfc.h
F:	include/net/nfc/
F:	drivers/nfc/

NFS, SUNRPC, AND LOCKD CLIENTS
M:	Trond Myklebust <Trond.Myklebust@netapp.com>
L:	linux-nfs@vger.kernel.org
W:	http://client.linux-nfs.org
T:	git git://git.linux-nfs.org/pub/linux/nfs-2.6.git
S:	Maintained
F:	fs/lockd/
F:	fs/nfs/
F:	fs/nfs_common/
F:	net/sunrpc/
F:	include/linux/lockd/
F:	include/linux/nfs*
F:	include/linux/sunrpc/

NI5010 NETWORK DRIVER
M:	Jan-Pascal van Best <janpascal@vanbest.org>
M:	Andreas Mohr <andi@lisas.de>
L:	netdev@vger.kernel.org
S:	Maintained
F:	drivers/net/ethernet/racal/ni5010.*

NILFS2 FILESYSTEM
M:	KONISHI Ryusuke <konishi.ryusuke@lab.ntt.co.jp>
L:	linux-nilfs@vger.kernel.org
W:	http://www.nilfs.org/en/
T:	git git://git.kernel.org/pub/scm/linux/kernel/git/ryusuke/nilfs2.git
S:	Supported
F:	Documentation/filesystems/nilfs2.txt
F:	fs/nilfs2/
F:	include/linux/nilfs2_fs.h

NINJA SCSI-3 / NINJA SCSI-32Bi (16bit/CardBus) PCMCIA SCSI HOST ADAPTER DRIVER
M:	YOKOTA Hiroshi <yokota@netlab.is.tsukuba.ac.jp>
W:	http://www.netlab.is.tsukuba.ac.jp/~yokota/izumi/ninja/
S:	Maintained
F:	Documentation/scsi/NinjaSCSI.txt
F:	drivers/scsi/pcmcia/nsp_*

NINJA SCSI-32Bi/UDE PCI/CARDBUS SCSI HOST ADAPTER DRIVER
M:	GOTO Masanori <gotom@debian.or.jp>
M:	YOKOTA Hiroshi <yokota@netlab.is.tsukuba.ac.jp>
W:	http://www.netlab.is.tsukuba.ac.jp/~yokota/izumi/ninja/
S:	Maintained
F:	Documentation/scsi/NinjaSCSI.txt
F:	drivers/scsi/nsp32*

NTFS FILESYSTEM
M:	Anton Altaparmakov <anton@tuxera.com>
L:	linux-ntfs-dev@lists.sourceforge.net
W:	http://www.tuxera.com/
T:	git git://git.kernel.org/pub/scm/linux/kernel/git/aia21/ntfs-2.6.git
S:	Supported
F:	Documentation/filesystems/ntfs.txt
F:	fs/ntfs/

NVIDIA (rivafb and nvidiafb) FRAMEBUFFER DRIVER
M:	Antonino Daplas <adaplas@gmail.com>
L:	linux-fbdev@vger.kernel.org
S:	Maintained
F:	drivers/video/riva/
F:	drivers/video/nvidia/

OMAP SUPPORT
M:	Tony Lindgren <tony@atomide.com>
L:	linux-omap@vger.kernel.org
W:	http://www.muru.com/linux/omap/
W:	http://linux.omap.com/
Q:	http://patchwork.kernel.org/project/linux-omap/list/
T:	git git://git.kernel.org/pub/scm/linux/kernel/git/tmlind/linux-omap.git
S:	Maintained
F:	arch/arm/*omap*/

OMAP CLOCK FRAMEWORK SUPPORT
M:	Paul Walmsley <paul@pwsan.com>
L:	linux-omap@vger.kernel.org
S:	Maintained
F:	arch/arm/*omap*/*clock*

OMAP POWER MANAGEMENT SUPPORT
M:	Kevin Hilman <khilman@ti.com>
L:	linux-omap@vger.kernel.org
S:	Maintained
F:	arch/arm/*omap*/*pm*

OMAP POWERDOMAIN/CLOCKDOMAIN SOC ADAPTATION LAYER SUPPORT
M:	Rajendra Nayak <rnayak@ti.com>
M:	Paul Walmsley <paul@pwsan.com>
L:	linux-omap@vger.kernel.org
S:	Maintained
F:	arch/arm/mach-omap2/powerdomain2xxx_3xxx.c
F:	arch/arm/mach-omap2/powerdomain44xx.c
F:	arch/arm/mach-omap2/clockdomain2xxx_3xxx.c
F:	arch/arm/mach-omap2/clockdomain44xx.c

OMAP AUDIO SUPPORT
M:	Jarkko Nikula <jarkko.nikula@bitmer.com>
L:	alsa-devel@alsa-project.org (subscribers-only)
L:	linux-omap@vger.kernel.org
S:	Maintained
F:	sound/soc/omap/

OMAP FRAMEBUFFER SUPPORT
M:	Tomi Valkeinen <tomi.valkeinen@ti.com>
L:	linux-fbdev@vger.kernel.org
L:	linux-omap@vger.kernel.org
S:	Maintained
F:	drivers/video/omap/

OMAP DISPLAY SUBSYSTEM and FRAMEBUFFER SUPPORT (DSS2)
M:	Tomi Valkeinen <tomi.valkeinen@ti.com>
L:	linux-omap@vger.kernel.org
L:	linux-fbdev@vger.kernel.org
S:	Maintained
F:	drivers/video/omap2/
F:	Documentation/arm/OMAP/DSS

OMAP HARDWARE SPINLOCK SUPPORT
M:	Ohad Ben-Cohen <ohad@wizery.com>
L:	linux-omap@vger.kernel.org
S:	Maintained
F:	drivers/hwspinlock/omap_hwspinlock.c
F:	arch/arm/mach-omap2/hwspinlock.c

OMAP MMC SUPPORT
M:	Jarkko Lavinen <jarkko.lavinen@nokia.com>
L:	linux-omap@vger.kernel.org
S:	Maintained
F:	drivers/mmc/host/omap.c

OMAP HS MMC SUPPORT
L:	linux-omap@vger.kernel.org
S:	Orphan
F:	drivers/mmc/host/omap_hsmmc.c

OMAP RANDOM NUMBER GENERATOR SUPPORT
M:	Deepak Saxena <dsaxena@plexity.net>
S:	Maintained
F:	drivers/char/hw_random/omap-rng.c

OMAP HWMOD SUPPORT
M:	Benoît Cousson <b-cousson@ti.com>
M:	Paul Walmsley <paul@pwsan.com>
L:	linux-omap@vger.kernel.org
S:	Maintained
F:	arch/arm/mach-omap2/omap_hwmod.c
F:	arch/arm/plat-omap/include/plat/omap_hwmod.h

OMAP HWMOD DATA FOR OMAP4-BASED DEVICES
M:	Benoît Cousson <b-cousson@ti.com>
L:	linux-omap@vger.kernel.org
S:	Maintained
F:	arch/arm/mach-omap2/omap_hwmod_44xx_data.c

OMAP IMAGE SIGNAL PROCESSOR (ISP)
M:	Laurent Pinchart <laurent.pinchart@ideasonboard.com>
L:	linux-media@vger.kernel.org
S:	Maintained
F:	drivers/media/video/omap3isp/*

OMAP USB SUPPORT
M:	Felipe Balbi <balbi@ti.com>
L:	linux-usb@vger.kernel.org
L:	linux-omap@vger.kernel.org
T:	git git://git.kernel.org/pub/scm/linux/kernel/git/balbi/usb.git
S:	Maintained
F:	drivers/usb/*/*omap*
F:	arch/arm/*omap*/usb*

OMFS FILESYSTEM
M:	Bob Copeland <me@bobcopeland.com>
L:	linux-karma-devel@lists.sourceforge.net
S:	Maintained
F:	Documentation/filesystems/omfs.txt
F:	fs/omfs/

OMNIKEY CARDMAN 4000 DRIVER
M:	Harald Welte <laforge@gnumonks.org>
S:	Maintained
F:	drivers/char/pcmcia/cm4000_cs.c
F:	include/linux/cm4000_cs.h

OMNIKEY CARDMAN 4040 DRIVER
M:	Harald Welte <laforge@gnumonks.org>
S:	Maintained
F:	drivers/char/pcmcia/cm4040_cs.*

OMNIVISION OV7670 SENSOR DRIVER
M:	Jonathan Corbet <corbet@lwn.net>
L:	linux-media@vger.kernel.org
T:	git git://git.kernel.org/pub/scm/linux/kernel/git/mchehab/linux-2.6.git
S:	Maintained
F:	drivers/media/video/ov7670.c

ONENAND FLASH DRIVER
M:	Kyungmin Park <kyungmin.park@samsung.com>
L:	linux-mtd@lists.infradead.org
S:	Maintained
F:	drivers/mtd/onenand/
F:	include/linux/mtd/onenand*.h

ONSTREAM SCSI TAPE DRIVER
M:	Willem Riede <osst@riede.org>
L:	osst-users@lists.sourceforge.net
L:	linux-scsi@vger.kernel.org
S:	Maintained
F:	drivers/scsi/osst*
F:	drivers/scsi/st*

OPENCORES I2C BUS DRIVER
M:	Peter Korsgaard <jacmet@sunsite.dk>
L:	linux-i2c@vger.kernel.org
S:	Maintained
F:	Documentation/i2c/busses/i2c-ocores
F:	drivers/i2c/busses/i2c-ocores.c

OPEN FIRMWARE AND FLATTENED DEVICE TREE
M:	Grant Likely <grant.likely@secretlab.ca>
M:	Rob Herring <rob.herring@calxeda.com>
L:	devicetree-discuss@lists.ozlabs.org (moderated for non-subscribers)
W:	http://fdt.secretlab.ca
T:	git git://git.secretlab.ca/git/linux-2.6.git
S:	Maintained
F:	Documentation/devicetree
F:	drivers/of
F:	include/linux/of*.h
K:	of_get_property
K:	of_match_table

OPENRISC ARCHITECTURE
M:	Jonas Bonn <jonas@southpole.se>
W:	http://openrisc.net
L:	linux@lists.openrisc.net (moderated for non-subscribers)
S:	Maintained
T:	git git://openrisc.net/~jonas/linux
F:	arch/openrisc

OPL4 DRIVER
M:	Clemens Ladisch <clemens@ladisch.de>
L:	alsa-devel@alsa-project.org (moderated for non-subscribers)
T:	git git://git.alsa-project.org/alsa-kernel.git
S:	Maintained
F:	sound/drivers/opl4/

OPROFILE
M:	Robert Richter <robert.richter@amd.com>
L:	oprofile-list@lists.sf.net
S:	Maintained
F:	arch/*/include/asm/oprofile*.h
F:	arch/*/oprofile/
F:	drivers/oprofile/
F:	include/linux/oprofile.h

ORACLE CLUSTER FILESYSTEM 2 (OCFS2)
M:	Mark Fasheh <mfasheh@suse.com>
M:	Joel Becker <jlbec@evilplan.org>
L:	ocfs2-devel@oss.oracle.com (moderated for non-subscribers)
W:	http://oss.oracle.com/projects/ocfs2/
T:	git git://git.kernel.org/pub/scm/linux/kernel/git/jlbec/ocfs2.git
S:	Supported
F:	Documentation/filesystems/ocfs2.txt
F:	Documentation/filesystems/dlmfs.txt
F:	fs/ocfs2/

ORINOCO DRIVER
L:	linux-wireless@vger.kernel.org
L:	orinoco-users@lists.sourceforge.net
L:	orinoco-devel@lists.sourceforge.net
W:	http://linuxwireless.org/en/users/Drivers/orinoco
W:	http://www.nongnu.org/orinoco/
S:	Orphan
F:	drivers/net/wireless/orinoco/

OSD LIBRARY and FILESYSTEM
M:	Boaz Harrosh <bharrosh@panasas.com>
M:	Benny Halevy <bhalevy@tonian.com>
L:	osd-dev@open-osd.org
W:	http://open-osd.org
T:	git git://git.open-osd.org/open-osd.git
S:	Maintained
F:	drivers/scsi/osd/
F:	include/scsi/osd_*
F:	fs/exofs/

P54 WIRELESS DRIVER
M:	Christian Lamparter <chunkeey@googlemail.com>
L:	linux-wireless@vger.kernel.org
W:	http://wireless.kernel.org/en/users/Drivers/p54
S:	Maintained
F:	drivers/net/wireless/p54/

PA SEMI ETHERNET DRIVER
M:	Olof Johansson <olof@lixom.net>
L:	netdev@vger.kernel.org
S:	Maintained
F:	drivers/net/ethernet/pasemi/*

PA SEMI SMBUS DRIVER
M:	Olof Johansson <olof@lixom.net>
L:	linux-i2c@vger.kernel.org
S:	Maintained
F:	drivers/i2c/busses/i2c-pasemi.c

PADATA PARALLEL EXECUTION MECHANISM
M:	Steffen Klassert <steffen.klassert@secunet.com>
L:	linux-crypto@vger.kernel.org
S:	Maintained
F:	kernel/padata.c
F:	include/linux/padata.h
F:	Documentation/padata.txt

PANASONIC LAPTOP ACPI EXTRAS DRIVER
M:	Harald Welte <laforge@gnumonks.org>
L:	platform-driver-x86@vger.kernel.org
S:	Maintained
F:	drivers/platform/x86/panasonic-laptop.c

PANASONIC MN10300/AM33/AM34 PORT
M:	David Howells <dhowells@redhat.com>
M:	Koichi Yasutake <yasutake.koichi@jp.panasonic.com>
L:	linux-am33-list@redhat.com (moderated for non-subscribers)
W:	ftp://ftp.redhat.com/pub/redhat/gnupro/AM33/
S:	Maintained
F:	Documentation/mn10300/
F:	arch/mn10300/

PARALLEL PORT SUPPORT
L:	linux-parport@lists.infradead.org (subscribers-only)
S:	Orphan
F:	drivers/parport/
F:	include/linux/parport*.h
F:	drivers/char/ppdev.c
F:	include/linux/ppdev.h

PARAVIRT_OPS INTERFACE
M:	Jeremy Fitzhardinge <jeremy@xensource.com>
M:	Chris Wright <chrisw@sous-sol.org>
M:	Alok Kataria <akataria@vmware.com>
M:	Rusty Russell <rusty@rustcorp.com.au>
L:	virtualization@lists.linux-foundation.org
S:	Supported
F:	Documentation/ia64/paravirt_ops.txt
F:	arch/*/kernel/paravirt*
F:	arch/*/include/asm/paravirt.h

PARIDE DRIVERS FOR PARALLEL PORT IDE DEVICES
M:	Tim Waugh <tim@cyberelk.net>
L:	linux-parport@lists.infradead.org (subscribers-only)
W:	http://www.torque.net/linux-pp.html
S:	Maintained
F:	Documentation/blockdev/paride.txt
F:	drivers/block/paride/

PARISC ARCHITECTURE
M:	Kyle McMartin <kyle@mcmartin.ca>
M:	Helge Deller <deller@gmx.de>
M:	"James E.J. Bottomley" <jejb@parisc-linux.org>
L:	linux-parisc@vger.kernel.org
W:	http://www.parisc-linux.org/
Q:	http://patchwork.kernel.org/project/linux-parisc/list/
T:	git git://git.kernel.org/pub/scm/linux/kernel/git/kyle/parisc-2.6.git
S:	Maintained
F:	arch/parisc/
F:	drivers/parisc/

PC87360 HARDWARE MONITORING DRIVER
M:	Jim Cromie <jim.cromie@gmail.com>
L:	lm-sensors@lm-sensors.org
S:	Maintained
F:	Documentation/hwmon/pc87360
F:	drivers/hwmon/pc87360.c

PC8736x GPIO DRIVER
M:	Jim Cromie <jim.cromie@gmail.com>
S:	Maintained
F:	drivers/char/pc8736x_gpio.c

PC87427 HARDWARE MONITORING DRIVER
M:	Jean Delvare <khali@linux-fr.org>
L:	lm-sensors@lm-sensors.org
S:	Maintained
F:	Documentation/hwmon/pc87427
F:	drivers/hwmon/pc87427.c

PCA9532 LED DRIVER
M:	Riku Voipio <riku.voipio@iki.fi>
S:	Maintained
F:	drivers/leds/leds-pca9532.c
F:	include/linux/leds-pca9532.h

PCA9541 I2C BUS MASTER SELECTOR DRIVER
M:	Guenter Roeck <guenter.roeck@ericsson.com>
L:	linux-i2c@vger.kernel.org
S:	Maintained
F:	drivers/i2c/muxes/pca9541.c

PCA9564/PCA9665 I2C BUS DRIVER
M:	Wolfram Sang <w.sang@pengutronix.de>
L:	linux-i2c@vger.kernel.org
S:	Maintained
F:	drivers/i2c/algos/i2c-algo-pca.c
F:	drivers/i2c/busses/i2c-pca-*
F:	include/linux/i2c-algo-pca.h
F:	include/linux/i2c-pca-platform.h

PCI ERROR RECOVERY
M:     Linas Vepstas <linasvepstas@gmail.com>
L:	linux-pci@vger.kernel.org
S:	Supported
F:	Documentation/PCI/pci-error-recovery.txt
F:	Documentation/powerpc/eeh-pci-error-recovery.txt

PCI SUBSYSTEM
M:	Jesse Barnes <jbarnes@virtuousgeek.org>
L:	linux-pci@vger.kernel.org
Q:	http://patchwork.kernel.org/project/linux-pci/list/
T:	git git://git.kernel.org/pub/scm/linux/kernel/git/jbarnes/pci-2.6.git
S:	Supported
F:	Documentation/PCI/
F:	drivers/pci/
F:	include/linux/pci*

PCI HOTPLUG
M:	Jesse Barnes <jbarnes@virtuousgeek.org>
L:	linux-pci@vger.kernel.org
S:	Supported
F:	drivers/pci/hotplug

PCMCIA SUBSYSTEM
P:	Linux PCMCIA Team
L:	linux-pcmcia@lists.infradead.org
W:	http://lists.infradead.org/mailman/listinfo/linux-pcmcia
T:	git git://git.kernel.org/pub/scm/linux/kernel/git/brodo/pcmcia-2.6.git
S:	Maintained
F:	Documentation/pcmcia/
F:	drivers/pcmcia/
F:	include/pcmcia/

PCNET32 NETWORK DRIVER
M:	Don Fry <pcnet32@frontier.com>
L:	netdev@vger.kernel.org
S:	Maintained
F:	drivers/net/ethernet/amd/pcnet32.c

PCRYPT PARALLEL CRYPTO ENGINE
M:	Steffen Klassert <steffen.klassert@secunet.com>
L:	linux-crypto@vger.kernel.org
S:	Maintained
F:	crypto/pcrypt.c
F:	include/crypto/pcrypt.h

PER-CPU MEMORY ALLOCATOR
M:	Tejun Heo <tj@kernel.org>
M:	Christoph Lameter <cl@linux-foundation.org>
T:	git git://git.kernel.org/pub/scm/linux/kernel/git/tj/percpu.git
S:	Maintained
F:	include/linux/percpu*.h
F:	mm/percpu*.c
F:	arch/*/include/asm/percpu.h

PER-TASK DELAY ACCOUNTING
M:	Balbir Singh <bsingharora@gmail.com>
S:	Maintained
F:	include/linux/delayacct.h
F:	kernel/delayacct.c

PERFORMANCE EVENTS SUBSYSTEM
M:	Peter Zijlstra <a.p.zijlstra@chello.nl>
M:	Paul Mackerras <paulus@samba.org>
M:	Ingo Molnar <mingo@elte.hu>
M:	Arnaldo Carvalho de Melo <acme@ghostprotocols.net>
S:	Supported
F:	kernel/events/*
F:	include/linux/perf_event.h
F:	arch/*/kernel/perf_event*.c
F:	arch/*/kernel/*/perf_event*.c
F:	arch/*/kernel/*/*/perf_event*.c
F:	arch/*/include/asm/perf_event.h
F:	arch/*/lib/perf_event*.c
F:	arch/*/kernel/perf_callchain.c
F:	tools/perf/

PERSONALITY HANDLING
M:	Christoph Hellwig <hch@infradead.org>
L:	linux-abi-devel@lists.sourceforge.net
S:	Maintained
F:	include/linux/personality.h

PHONET PROTOCOL
M:	Remi Denis-Courmont <remi.denis-courmont@nokia.com>
S:	Supported
F:	Documentation/networking/phonet.txt
F:	include/linux/phonet.h
F:	include/net/phonet/
F:	net/phonet/

PHRAM MTD DRIVER
M:	Joern Engel <joern@lazybastard.org>
L:	linux-mtd@lists.infradead.org
S:	Maintained
F:	drivers/mtd/devices/phram.c

PIN CONTROL SUBSYSTEM
M:	Linus Walleij <linus.walleij@linaro.org>
S:	Maintained
F:	drivers/pinmux/

PKTCDVD DRIVER
M:	Peter Osterlund <petero2@telia.com>
S:	Maintained
F:	drivers/block/pktcdvd.c
F:	include/linux/pktcdvd.h

PKUNITY SOC DRIVERS
M:	Guan Xuetao <gxt@mprc.pku.edu.cn>
W:	http://mprc.pku.edu.cn/~guanxuetao/linux
S:	Maintained
T:	git git://git.kernel.org/pub/scm/linux/kernel/git/epip/linux-2.6-unicore32.git
F:	drivers/input/serio/i8042-unicore32io.h
F:	drivers/i2c/busses/i2c-puv3.c
F:	drivers/video/fb-puv3.c
F:	drivers/rtc/rtc-puv3.c

PMBUS HARDWARE MONITORING DRIVERS
M:	Guenter Roeck <guenter.roeck@ericsson.com>
L:	lm-sensors@lm-sensors.org
W:	http://www.lm-sensors.org/
W:	http://www.roeck-us.net/linux/drivers/
T:	git git://git.kernel.org/pub/scm/linux/kernel/git/groeck/linux-staging.git
S:	Maintained
F:	Documentation/hwmon/pmbus
F:	drivers/hwmon/pmbus/
F:	include/linux/i2c/pmbus.h

PMC SIERRA MaxRAID DRIVER
M:	Anil Ravindranath <anil_ravindranath@pmc-sierra.com>
L:	linux-scsi@vger.kernel.org
W:	http://www.pmc-sierra.com/
S:	Supported
F:	drivers/scsi/pmcraid.*

PMC SIERRA PM8001 DRIVER
M:	jack_wang@usish.com
M:	lindar_liu@usish.com
L:	linux-scsi@vger.kernel.org
S:	Supported
F:	drivers/scsi/pm8001/

POSIX CLOCKS and TIMERS
M:	Thomas Gleixner <tglx@linutronix.de>
S:	Supported
F:	fs/timerfd.c
F:	include/linux/timer*
F:	kernel/*timer*

POWER SUPPLY CLASS/SUBSYSTEM and DRIVERS
M:	Anton Vorontsov <cbou@mail.ru>
M:	David Woodhouse <dwmw2@infradead.org>
T:	git git://git.infradead.org/battery-2.6.git
S:	Maintained
F:	include/linux/power_supply.h
F:	drivers/power/power_supply*

PNP SUPPORT
M:	Adam Belay <abelay@mit.edu>
M:	Bjorn Helgaas <bhelgaas@google.com>
S:	Maintained
F:	drivers/pnp/

PNXxxxx I2C DRIVER
M:	Vitaly Wool <vitalywool@gmail.com>
L:	linux-i2c@vger.kernel.org
S:	Maintained
F:	drivers/i2c/busses/i2c-pnx.c

PPP PROTOCOL DRIVERS AND COMPRESSORS
M:	Paul Mackerras <paulus@samba.org>
L:	linux-ppp@vger.kernel.org
S:	Maintained
F:	drivers/net/ppp/ppp_*

PPP OVER ATM (RFC 2364)
M:	Mitchell Blank Jr <mitch@sfgoth.com>
S:	Maintained
F:	net/atm/pppoatm.c
F:	include/linux/atmppp.h

PPP OVER ETHERNET
M:	Michal Ostrowski <mostrows@earthlink.net>
S:	Maintained
F:	drivers/net/ppp/pppoe.c
F:	drivers/net/ppp/pppox.c

PPP OVER L2TP
M:	James Chapman <jchapman@katalix.com>
S:	Maintained
F:	net/l2tp/l2tp_ppp.c
F:	include/linux/if_pppol2tp.h

PPS SUPPORT
M:	Rodolfo Giometti <giometti@enneenne.com>
W:	http://wiki.enneenne.com/index.php/LinuxPPS_support
L:	linuxpps@ml.enneenne.com (subscribers-only)
S:	Maintained
F:	Documentation/pps/
F:	drivers/pps/
F:	include/linux/pps*.h

PPTP DRIVER
M:	Dmitry Kozlov <xeb@mail.ru>
L:	netdev@vger.kernel.org
S:	Maintained
F:	drivers/net/ppp/pptp.c
W:	http://sourceforge.net/projects/accel-pptp

PREEMPTIBLE KERNEL
M:	Robert Love <rml@tech9.net>
L:	kpreempt-tech@lists.sourceforge.net
W:	ftp://ftp.kernel.org/pub/linux/kernel/people/rml/preempt-kernel
S:	Supported
F:	Documentation/preempt-locking.txt
F:	include/linux/preempt.h

PRISM54 WIRELESS DRIVER
M:	"Luis R. Rodriguez" <mcgrof@gmail.com>
L:	linux-wireless@vger.kernel.org
W:	http://wireless.kernel.org/en/users/Drivers/p54
S:	Obsolete
F:	drivers/net/wireless/prism54/

PROMISE SATA TX2/TX4 CONTROLLER LIBATA DRIVER
M:	Mikael Pettersson <mikpe@it.uu.se>
L:	linux-ide@vger.kernel.org
S:	Maintained
F:	drivers/ata/sata_promise.*

PS3 NETWORK SUPPORT
M:	Geoff Levand <geoff@infradead.org>
L:	netdev@vger.kernel.org
L:	cbe-oss-dev@lists.ozlabs.org
S:	Maintained
F:	drivers/net/ethernet/toshiba/ps3_gelic_net.*

PS3 PLATFORM SUPPORT
M:	Geoff Levand <geoff@infradead.org>
L:	linuxppc-dev@lists.ozlabs.org
L:	cbe-oss-dev@lists.ozlabs.org
S:	Maintained
F:	arch/powerpc/boot/ps3*
F:	arch/powerpc/include/asm/lv1call.h
F:	arch/powerpc/include/asm/ps3*.h
F:	arch/powerpc/platforms/ps3/
F:	drivers/*/ps3*
F:	drivers/ps3/
F:	drivers/rtc/rtc-ps3.c
F:	drivers/usb/host/*ps3.c
F:	sound/ppc/snd_ps3*

PS3VRAM DRIVER
M:	Jim Paris <jim@jtan.com>
L:	cbe-oss-dev@lists.ozlabs.org
S:	Maintained
F:	drivers/block/ps3vram.c

PTRACE SUPPORT
M:	Roland McGrath <roland@redhat.com>
M:	Oleg Nesterov <oleg@redhat.com>
S:	Maintained
F:	include/asm-generic/syscall.h
F:	include/linux/ptrace.h
F:	include/linux/regset.h
F:	include/linux/tracehook.h
F:	kernel/ptrace.c

PVRUSB2 VIDEO4LINUX DRIVER
M:	Mike Isely <isely@pobox.com>
L:	pvrusb2@isely.net	(subscribers-only)
L:	linux-media@vger.kernel.org
W:	http://www.isely.net/pvrusb2/
T:	git git://git.kernel.org/pub/scm/linux/kernel/git/mchehab/linux-2.6.git
S:	Maintained
F:	Documentation/video4linux/README.pvrusb2
F:	drivers/media/video/pvrusb2/

PXA2xx/PXA3xx SUPPORT
M:	Eric Miao <eric.y.miao@gmail.com>
M:	Russell King <linux@arm.linux.org.uk>
L:	linux-arm-kernel@lists.infradead.org (moderated for non-subscribers)
S:	Maintained
F:	arch/arm/mach-pxa/
F:	drivers/pcmcia/pxa2xx*
F:	drivers/spi/pxa2xx*
F:	drivers/usb/gadget/pxa2*
F:	include/sound/pxa2xx-lib.h
F:	sound/arm/pxa*
F:	sound/soc/pxa

PXA168 SUPPORT
M:	Eric Miao <eric.y.miao@gmail.com>
M:	Jason Chagas <jason.chagas@marvell.com>
L:	linux-arm-kernel@lists.infradead.org (moderated for non-subscribers)
T:	git git://git.kernel.org/pub/scm/linux/kernel/git/ycmiao/pxa-linux-2.6.git
S:	Maintained

PXA910 SUPPORT
M:	Eric Miao <eric.y.miao@gmail.com>
L:	linux-arm-kernel@lists.infradead.org (moderated for non-subscribers)
T:	git git://git.kernel.org/pub/scm/linux/kernel/git/ycmiao/pxa-linux-2.6.git
S:	Maintained

MMP2 SUPPORT (aka ARMADA610)
M:	Haojian Zhuang <haojian.zhuang@marvell.com>
M:	Eric Miao <eric.y.miao@gmail.com>
L:	linux-arm-kernel@lists.infradead.org (moderated for non-subscribers)
T:	git git://git.kernel.org/pub/scm/linux/kernel/git/ycmiao/pxa-linux-2.6.git
S:	Maintained

PXA MMCI DRIVER
S:	Orphan

PXA RTC DRIVER
M:	Robert Jarzmik <robert.jarzmik@free.fr>
L:	rtc-linux@googlegroups.com
S:	Maintained

QIB DRIVER
M:	Mike Marciniszyn <infinipath@qlogic.com>
L:	linux-rdma@vger.kernel.org
S:	Supported
F:	drivers/infiniband/hw/qib/

QLOGIC QLA1280 SCSI DRIVER
M:	Michael Reed <mdr@sgi.com>
L:	linux-scsi@vger.kernel.org
S:	Maintained
F:	drivers/scsi/qla1280.[ch]

QLOGIC QLA2XXX FC-SCSI DRIVER
M:	Andrew Vasquez <andrew.vasquez@qlogic.com>
M:	linux-driver@qlogic.com
L:	linux-scsi@vger.kernel.org
S:	Supported
F:	Documentation/scsi/LICENSE.qla2xxx
F:	drivers/scsi/qla2xxx/

QLOGIC QLA4XXX iSCSI DRIVER
M:	Ravi Anand <ravi.anand@qlogic.com>
M:	Vikas Chaudhary <vikas.chaudhary@qlogic.com>
M:	iscsi-driver@qlogic.com
L:	linux-scsi@vger.kernel.org
S:	Supported
F:	drivers/scsi/qla4xxx/

QLOGIC QLA3XXX NETWORK DRIVER
M:	Ron Mercer <ron.mercer@qlogic.com>
M:	linux-driver@qlogic.com
L:	netdev@vger.kernel.org
S:	Supported
F:	Documentation/networking/LICENSE.qla3xxx
F:	drivers/net/ethernet/qlogic/qla3xxx.*

QLOGIC QLCNIC (1/10)Gb ETHERNET DRIVER
M:	Anirban Chakraborty <anirban.chakraborty@qlogic.com>
M:	Sony Chacko <sony.chacko@qlogic.com>
M:	linux-driver@qlogic.com
L:	netdev@vger.kernel.org
S:	Supported
F:	drivers/net/ethernet/qlogic/qlcnic/

QLOGIC QLGE 10Gb ETHERNET DRIVER
M:	Anirban Chakraborty <anirban.chakraborty@qlogic.com>
M:	Jitendra Kalsaria <jitendra.kalsaria@qlogic.com>
M:	Ron Mercer <ron.mercer@qlogic.com>
M:	linux-driver@qlogic.com
L:	netdev@vger.kernel.org
S:	Supported
F:	drivers/net/ethernet/qlogic/qlge/

QNX4 FILESYSTEM
M:	Anders Larsen <al@alarsen.net>
W:	http://www.alarsen.net/linux/qnx4fs/
S:	Maintained
F:	fs/qnx4/
F:	include/linux/qnx4_fs.h
F:	include/linux/qnxtypes.h

QUALCOMM HEXAGON ARCHITECTURE
M:	Richard Kuo <rkuo@codeaurora.org>
L:	linux-hexagon@vger.kernel.org
S:	Supported
F:	arch/hexagon/

RADOS BLOCK DEVICE (RBD)
F:	include/linux/qnxtypes.h
M:	Yehuda Sadeh <yehuda@hq.newdream.net>
M:	Sage Weil <sage@newdream.net>
M:	ceph-devel@vger.kernel.org
S:	Supported
F:	drivers/block/rbd.c
F:	drivers/block/rbd_types.h

RADEON FRAMEBUFFER DISPLAY DRIVER
M:	Benjamin Herrenschmidt <benh@kernel.crashing.org>
L:	linux-fbdev@vger.kernel.org
S:	Maintained
F:	drivers/video/aty/radeon*
F:	include/linux/radeonfb.h

RAGE128 FRAMEBUFFER DISPLAY DRIVER
M:	Paul Mackerras <paulus@samba.org>
L:	linux-fbdev@vger.kernel.org
S:	Maintained
F:	drivers/video/aty/aty128fb.c

RALINK RT2X00 WIRELESS LAN DRIVER
P:	rt2x00 project
M:	Ivo van Doorn <IvDoorn@gmail.com>
M:	Gertjan van Wingerde <gwingerde@gmail.com>
M:	Helmut Schaa <helmut.schaa@googlemail.com>
L:	linux-wireless@vger.kernel.org
L:	users@rt2x00.serialmonkey.com (moderated for non-subscribers)
W:	http://rt2x00.serialmonkey.com/
S:	Maintained
T:	git git://git.kernel.org/pub/scm/linux/kernel/git/ivd/rt2x00.git
F:	drivers/net/wireless/rt2x00/

RAMDISK RAM BLOCK DEVICE DRIVER
M:	Nick Piggin <npiggin@kernel.dk>
S:	Maintained
F:	Documentation/blockdev/ramdisk.txt
F:	drivers/block/brd.c

RANDOM NUMBER DRIVER
M:	Matt Mackall <mpm@selenic.com>
S:	Maintained
F:	drivers/char/random.c

RAPIDIO SUBSYSTEM
M:	Matt Porter <mporter@kernel.crashing.org>
M:	Alexandre Bounine <alexandre.bounine@idt.com>
S:	Maintained
F:	drivers/rapidio/

RAYLINK/WEBGEAR 802.11 WIRELESS LAN DRIVER
L:	linux-wireless@vger.kernel.org
S:	Orphan
F:	drivers/net/wireless/ray*

RCUTORTURE MODULE
M:	Josh Triplett <josh@freedesktop.org>
M:	"Paul E. McKenney" <paulmck@linux.vnet.ibm.com>
S:	Supported
T:	git git://git.kernel.org/pub/scm/linux/kernel/git/paulmck/linux-2.6-rcu.git
F:	Documentation/RCU/torture.txt
F:	kernel/rcutorture.c

RDC R-321X SoC
M:	Florian Fainelli <florian@openwrt.org>
S:	Maintained

RDC R6040 FAST ETHERNET DRIVER
M:	Florian Fainelli <florian@openwrt.org>
L:	netdev@vger.kernel.org
S:	Maintained
F:	drivers/net/ethernet/rdc/r6040.c

RDS - RELIABLE DATAGRAM SOCKETS
M:	Venkat Venkatsubra <venkat.x.venkatsubra@oracle.com>
L:	rds-devel@oss.oracle.com (moderated for non-subscribers)
S:	Supported
F:	net/rds/

READ-COPY UPDATE (RCU)
M:	Dipankar Sarma <dipankar@in.ibm.com>
M:	"Paul E. McKenney" <paulmck@linux.vnet.ibm.com>
W:	http://www.rdrop.com/users/paulmck/rclock/
S:	Supported
T:	git git://git.kernel.org/pub/scm/linux/kernel/git/paulmck/linux-2.6-rcu.git
F:	Documentation/RCU/
F:	include/linux/rcu*
F:	include/linux/srcu*
F:	kernel/rcu*
F:	kernel/srcu*
X:	kernel/rcutorture.c

REAL TIME CLOCK (RTC) SUBSYSTEM
M:	Alessandro Zummo <a.zummo@towertech.it>
L:	rtc-linux@googlegroups.com
Q:	http://patchwork.ozlabs.org/project/rtc-linux/list/
S:	Maintained
F:	Documentation/rtc.txt
F:	drivers/rtc/
F:	include/linux/rtc.h

REISERFS FILE SYSTEM
L:	reiserfs-devel@vger.kernel.org
S:	Supported
F:	fs/reiserfs/

REGISTER MAP ABSTRACTION
M:	Mark Brown <broonie@opensource.wolfsonmicro.com>
T:	git git://git.kernel.org/pub/scm/linux/kernel/git/broonie/regmap.git
S:	Supported
F:	drivers/base/regmap/
F:	include/linux/regmap.h

RFKILL
M:	Johannes Berg <johannes@sipsolutions.net>
L:	linux-wireless@vger.kernel.org
S:	Maintained
F:	Documentation/rfkill.txt
F:	net/rfkill/

RICOH SMARTMEDIA/XD DRIVER
M:	Maxim Levitsky <maximlevitsky@gmail.com>
S:	Maintained
F:	drivers/mtd/nand/r852.c
F:	drivers/mtd/nand/r852.h

RICOH R5C592 MEMORYSTICK DRIVER
M:	Maxim Levitsky <maximlevitsky@gmail.com>
S:	Maintained
F:	drivers/memstick/host/r592.*

RISCOM8 DRIVER
S:	Orphan
F:	Documentation/serial/riscom8.txt
F:	drivers/staging/tty/riscom8*

ROCKETPORT DRIVER
P:	Comtrol Corp.
W:	http://www.comtrol.com
S:	Maintained
F:	Documentation/serial/rocket.txt
F:	drivers/tty/rocket*

ROSE NETWORK LAYER
M:	Ralf Baechle <ralf@linux-mips.org>
L:	linux-hams@vger.kernel.org
W:	http://www.linux-ax25.org/
S:	Maintained
F:	include/linux/rose.h
F:	include/net/rose.h
F:	net/rose/

RTL8180 WIRELESS DRIVER
M:	"John W. Linville" <linville@tuxdriver.com>
L:	linux-wireless@vger.kernel.org
W:	http://linuxwireless.org/
T:	git git://git.kernel.org/pub/scm/linux/kernel/git/linville/wireless-testing.git
S:	Maintained
F:	drivers/net/wireless/rtl818x/rtl8180/

RTL8187 WIRELESS DRIVER
M:	Herton Ronaldo Krzesinski <herton@canonical.com>
M:	Hin-Tak Leung <htl10@users.sourceforge.net>
M:	Larry Finger <Larry.Finger@lwfinger.net>
L:	linux-wireless@vger.kernel.org
W:	http://linuxwireless.org/
T:	git git://git.kernel.org/pub/scm/linux/kernel/git/linville/wireless-testing.git
S:	Maintained
F:	drivers/net/wireless/rtl818x/rtl8187/

RTL8192CE WIRELESS DRIVER
M:	Larry Finger <Larry.Finger@lwfinger.net>
M:	Chaoming Li <chaoming_li@realsil.com.cn>
L:	linux-wireless@vger.kernel.org
W:	http://linuxwireless.org/
T:	git git://git.kernel.org/pub/scm/linux/kernel/git/linville/wireless-testing.git
S:	Maintained
F:	drivers/net/wireless/rtlwifi/
F:	drivers/net/wireless/rtlwifi/rtl8192ce/

S3 SAVAGE FRAMEBUFFER DRIVER
M:	Antonino Daplas <adaplas@gmail.com>
L:	linux-fbdev@vger.kernel.org
S:	Maintained
F:	drivers/video/savage/

S390
M:	Martin Schwidefsky <schwidefsky@de.ibm.com>
M:	Heiko Carstens <heiko.carstens@de.ibm.com>
M:	linux390@de.ibm.com
L:	linux-s390@vger.kernel.org
W:	http://www.ibm.com/developerworks/linux/linux390/
S:	Supported
F:	arch/s390/
F:	drivers/s390/
F:	fs/partitions/ibm.c
F:	Documentation/s390/
F:	Documentation/DocBook/s390*

S390 NETWORK DRIVERS
M:	Ursula Braun <ursula.braun@de.ibm.com>
M:	Frank Blaschka <blaschka@linux.vnet.ibm.com>
M:	linux390@de.ibm.com
L:	linux-s390@vger.kernel.org
W:	http://www.ibm.com/developerworks/linux/linux390/
S:	Supported
F:	drivers/s390/net/

S390 ZCRYPT DRIVER
M:	Holger Dengler <hd@linux.vnet.ibm.com>
M:	linux390@de.ibm.com
L:	linux-s390@vger.kernel.org
W:	http://www.ibm.com/developerworks/linux/linux390/
S:	Supported
F:	drivers/s390/crypto/

S390 ZFCP DRIVER
M:	Steffen Maier <maier@linux.vnet.ibm.com>
M:	linux390@de.ibm.com
L:	linux-s390@vger.kernel.org
W:	http://www.ibm.com/developerworks/linux/linux390/
S:	Supported
F:	drivers/s390/scsi/zfcp_*

S390 IUCV NETWORK LAYER
M:	Ursula Braun <ursula.braun@de.ibm.com>
M:	linux390@de.ibm.com
L:	linux-s390@vger.kernel.org
W:	http://www.ibm.com/developerworks/linux/linux390/
S:	Supported
F:	drivers/s390/net/*iucv*
F:	include/net/iucv/
F:	net/iucv/

S3C24XX SD/MMC Driver
M:	Ben Dooks <ben-linux@fluff.org>
L:	linux-arm-kernel@lists.infradead.org (moderated for non-subscribers)
S:	Supported
F:	drivers/mmc/host/s3cmci.*

SAA7146 VIDEO4LINUX-2 DRIVER
M:	Michael Hunold <michael@mihu.de>
L:	linux-media@vger.kernel.org
T:	git git://git.kernel.org/pub/scm/linux/kernel/git/mchehab/linux-2.6.git
W:	http://www.mihu.de/linux/saa7146
S:	Maintained
F:	drivers/media/common/saa7146*
F:	drivers/media/video/*7146*
F:	include/media/*7146*

SAMSUNG AUDIO (ASoC) DRIVERS
M:	Sangbeom Kim <sbkim73@samsung.com>
L:	alsa-devel@alsa-project.org (moderated for non-subscribers)
S:	Supported
F:	sound/soc/samsung

SERIAL DRIVERS
M:	Alan Cox <alan@linux.intel.com>
L:	linux-serial@vger.kernel.org
S:	Maintained
F:	drivers/tty/serial

SYNOPSYS DESIGNWARE DMAC DRIVER
M:	Viresh Kumar <viresh.kumar@st.com>
S:	Maintained
F:	include/linux/dw_dmac.h
F:	drivers/dma/dw_dmac_regs.h
F:	drivers/dma/dw_dmac.c

TIMEKEEPING, NTP
M:	John Stultz <johnstul@us.ibm.com>
M:	Thomas Gleixner <tglx@linutronix.de>
S:	Supported
F:	include/linux/clocksource.h
F:	include/linux/time.h
F:	include/linux/timex.h
F:	kernel/time/clocksource.c
F:	kernel/time/time*.c
F:	kernel/time/ntp.c
F:	drivers/clocksource

TLG2300 VIDEO4LINUX-2 DRIVER
M:	Huang Shijie <shijie8@gmail.com>
M:	Kang Yong <kangyong@telegent.com>
M:	Zhang Xiaobing <xbzhang@telegent.com>
S:	Supported
F:	drivers/media/video/tlg2300

SC1200 WDT DRIVER
M:	Zwane Mwaikambo <zwane@arm.linux.org.uk>
S:	Maintained
F:	drivers/watchdog/sc1200wdt.c

SCHEDULER
M:	Ingo Molnar <mingo@elte.hu>
M:	Peter Zijlstra <peterz@infradead.org>
S:	Maintained
F:	kernel/sched*
F:	include/linux/sched.h

SCORE ARCHITECTURE
M:	Chen Liqin <liqin.chen@sunplusct.com>
M:	Lennox Wu <lennox.wu@gmail.com>
W:	http://www.sunplusct.com
S:	Supported
F:	arch/score/

SCSI CDROM DRIVER
M:	Jens Axboe <axboe@kernel.dk>
L:	linux-scsi@vger.kernel.org
W:	http://www.kernel.dk
S:	Maintained
F:	drivers/scsi/sr*

SCSI RDMA PROTOCOL (SRP) INITIATOR
M:	David Dillow <dillowda@ornl.gov>
L:	linux-rdma@vger.kernel.org
S:	Supported
W:	http://www.openfabrics.org
Q:	http://patchwork.kernel.org/project/linux-rdma/list/
T:	git git://git.kernel.org/pub/scm/linux/kernel/git/dad/srp-initiator.git
F:	drivers/infiniband/ulp/srp/
F:	include/scsi/srp.h

SCSI SG DRIVER
M:	Doug Gilbert <dgilbert@interlog.com>
L:	linux-scsi@vger.kernel.org
W:	http://www.torque.net/sg
S:	Maintained
F:	drivers/scsi/sg.c
F:	include/scsi/sg.h

SCSI SUBSYSTEM
M:	"James E.J. Bottomley" <JBottomley@parallels.com>
L:	linux-scsi@vger.kernel.org
T:	git git://git.kernel.org/pub/scm/linux/kernel/git/jejb/scsi-misc-2.6.git
T:	git git://git.kernel.org/pub/scm/linux/kernel/git/jejb/scsi-rc-fixes-2.6.git
T:	git git://git.kernel.org/pub/scm/linux/kernel/git/jejb/scsi-pending-2.6.git
S:	Maintained
F:	drivers/scsi/
F:	include/scsi/

SCSI TAPE DRIVER
M:	Kai Mäkisara <Kai.Makisara@kolumbus.fi>
L:	linux-scsi@vger.kernel.org
S:	Maintained
F:	Documentation/scsi/st.txt
F:	drivers/scsi/st*

SCTP PROTOCOL
M:	Vlad Yasevich <vladislav.yasevich@hp.com>
M:	Sridhar Samudrala <sri@us.ibm.com>
L:	linux-sctp@vger.kernel.org
W:	http://lksctp.sourceforge.net
S:	Supported
F:	Documentation/networking/sctp.txt
F:	include/linux/sctp.h
F:	include/net/sctp/
F:	net/sctp/

SCx200 CPU SUPPORT
M:	Jim Cromie <jim.cromie@gmail.com>
S:	Odd Fixes
F:	Documentation/i2c/busses/scx200_acb
F:	arch/x86/platform/scx200/
F:	drivers/watchdog/scx200_wdt.c
F:	drivers/i2c/busses/scx200*
F:	drivers/mtd/maps/scx200_docflash.c
F:	include/linux/scx200.h

SCx200 GPIO DRIVER
M:	Jim Cromie <jim.cromie@gmail.com>
S:	Maintained
F:	drivers/char/scx200_gpio.c
F:	include/linux/scx200_gpio.h

SCx200 HRT CLOCKSOURCE DRIVER
M:	Jim Cromie <jim.cromie@gmail.com>
S:	Maintained
F:	drivers/clocksource/scx200_hrt.c

SDRICOH_CS MMC/SD HOST CONTROLLER INTERFACE DRIVER
M:	Sascha Sommer <saschasommer@freenet.de>
L:	sdricohcs-devel@lists.sourceforge.net (subscribers-only)
S:	Maintained
F:	drivers/mmc/host/sdricoh_cs.c

SECURE DIGITAL HOST CONTROLLER INTERFACE (SDHCI) DRIVER
M:	Chris Ball <cjb@laptop.org>
L:	linux-mmc@vger.kernel.org
T:	git git://git.kernel.org/pub/scm/linux/kernel/git/cjb/mmc.git
S:	Maintained
F:	drivers/mmc/host/sdhci.*

SECURE DIGITAL HOST CONTROLLER INTERFACE, OPEN FIRMWARE BINDINGS (SDHCI-OF)
M:	Anton Vorontsov <avorontsov@ru.mvista.com>
L:	linuxppc-dev@lists.ozlabs.org
L:	linux-mmc@vger.kernel.org
S:	Maintained
F:	drivers/mmc/host/sdhci-of.*

SECURE DIGITAL HOST CONTROLLER INTERFACE (SDHCI) SAMSUNG DRIVER
M:	Ben Dooks <ben-linux@fluff.org>
L:	linux-mmc@vger.kernel.org
S:	Maintained
F:	drivers/mmc/host/sdhci-s3c.c

SECURE DIGITAL HOST CONTROLLER INTERFACE (SDHCI) ST SPEAR DRIVER
M:	Viresh Kumar <viresh.kumar@st.com>
L:	linux-mmc@vger.kernel.org
S:	Maintained
F:	drivers/mmc/host/sdhci-spear.c

SECURITY SUBSYSTEM
M:	James Morris <jmorris@namei.org>
L:	linux-security-module@vger.kernel.org (suggested Cc:)
T:	git git://git.kernel.org/pub/scm/linux/kernel/git/jmorris/security-testing-2.6.git
W:	http://security.wiki.kernel.org/
S:	Supported
F:	security/

SECURITY CONTACT
M:	Security Officers <security@kernel.org>
S:	Supported

SELINUX SECURITY MODULE
M:	Stephen Smalley <sds@tycho.nsa.gov>
M:	James Morris <jmorris@namei.org>
M:	Eric Paris <eparis@parisplace.org>
L:	selinux@tycho.nsa.gov (subscribers-only, general discussion)
W:	http://selinuxproject.org
T:	git git://git.infradead.org/users/eparis/selinux.git
S:	Supported
F:	include/linux/selinux*
F:	security/selinux/
F:	scripts/selinux/

APPARMOR SECURITY MODULE
M:	John Johansen <john.johansen@canonical.com>
L:	apparmor@lists.ubuntu.com (subscribers-only, general discussion)
W:	apparmor.wiki.kernel.org
T:	git git://git.kernel.org/pub/scm/linux/kernel/git/jj/apparmor-dev.git
S:	Supported
F:	security/apparmor/

SENSABLE PHANTOM
M:	Jiri Slaby <jirislaby@gmail.com>
S:	Maintained
F:	drivers/misc/phantom.c
F:	include/linux/phantom.h

SERIAL ATA (SATA) SUBSYSTEM
M:	Jeff Garzik <jgarzik@pobox.com>
L:	linux-ide@vger.kernel.org
T:	git git://git.kernel.org/pub/scm/linux/kernel/git/jgarzik/libata-dev.git
S:	Supported
F:	drivers/ata/
F:	include/linux/ata.h
F:	include/linux/libata.h

SERVER ENGINES 10Gbps iSCSI - BladeEngine 2 DRIVER
M:	Jayamohan Kallickal <jayamohan.kallickal@emulex.com>
L:	linux-scsi@vger.kernel.org
W:	http://www.emulex.com
S:	Supported
F:	drivers/scsi/be2iscsi/

SERVER ENGINES 10Gbps NIC - BladeEngine 2 DRIVER
M:	Sathya Perla <sathya.perla@emulex.com>
M:	Subbu Seetharaman <subbu.seetharaman@emulex.com>
M:	Ajit Khaparde <ajit.khaparde@emulex.com>
L:	netdev@vger.kernel.org
W:	http://www.emulex.com
S:	Supported
F:	drivers/net/ethernet/emulex/benet/

SFC NETWORK DRIVER
M:	Solarflare linux maintainers <linux-net-drivers@solarflare.com>
M:	Steve Hodgson <shodgson@solarflare.com>
M:	Ben Hutchings <bhutchings@solarflare.com>
L:	netdev@vger.kernel.org
S:	Supported
F:	drivers/net/ethernet/sfc/

SGI GRU DRIVER
M:	Jack Steiner <steiner@sgi.com>
S:	Maintained
F:	drivers/misc/sgi-gru/

SGI SN-IA64 (Altix) SERIAL CONSOLE DRIVER
M:	Pat Gefre <pfg@sgi.com>
L:	linux-ia64@vger.kernel.org
S:	Supported
F:	Documentation/ia64/serial.txt
F:	drivers/tty/serial/ioc?_serial.c
F:	include/linux/ioc?.h

SGI VISUAL WORKSTATION 320 AND 540
M:	Andrey Panin <pazke@donpac.ru>
L:	linux-visws-devel@lists.sf.net
W:	http://linux-visws.sf.net
S:	Maintained for 2.6.
F:	Documentation/sgi-visws.txt

SGI XP/XPC/XPNET DRIVER
M:	Robin Holt <holt@sgi.com>
S:	Maintained
F:	drivers/misc/sgi-xp/

SIMPLE FIRMWARE INTERFACE (SFI)
M:	Len Brown <lenb@kernel.org>
L:	sfi-devel@simplefirmware.org
W:	http://simplefirmware.org/
T:	git git://git.kernel.org/pub/scm/linux/kernel/git/lenb/linux-sfi-2.6.git
S:	Supported
F:	arch/x86/platform/sfi/
F:	drivers/sfi/
F:	include/linux/sfi*.h

SIMTEC EB110ATX (Chalice CATS)
P:	Ben Dooks
P:	Vincent Sanders <vince@simtec.co.uk>
M:	Simtec Linux Team <linux@simtec.co.uk>
W:	http://www.simtec.co.uk/products/EB110ATX/
S:	Supported

SIMTEC EB2410ITX (BAST)
P:	Ben Dooks
P:	Vincent Sanders <vince@simtec.co.uk>
M:	Simtec Linux Team <linux@simtec.co.uk>
W:	http://www.simtec.co.uk/products/EB2410ITX/
S:	Supported
F:	arch/arm/mach-s3c2410/mach-bast.c
F:	arch/arm/mach-s3c2410/bast-ide.c
F:	arch/arm/mach-s3c2410/bast-irq.c

TI DAVINCI MACHINE SUPPORT
M:	Sekhar Nori <nsekhar@ti.com>
M:	Kevin Hilman <khilman@ti.com>
L:	davinci-linux-open-source@linux.davincidsp.com (subscribers-only)
Q:	http://patchwork.kernel.org/project/linux-davinci/list/
S:	Supported
F:	arch/arm/mach-davinci

SIS 190 ETHERNET DRIVER
M:	Francois Romieu <romieu@fr.zoreil.com>
L:	netdev@vger.kernel.org
S:	Maintained
F:	drivers/net/ethernet/sis/sis190.c

SIS 900/7016 FAST ETHERNET DRIVER
M:	Daniele Venzano <venza@brownhat.org>
W:	http://www.brownhat.org/sis900.html
L:	netdev@vger.kernel.org
S:	Maintained
F:	drivers/net/ethernet/sis/sis900.*

SIS 96X I2C/SMBUS DRIVER
M:	"Mark M. Hoffman" <mhoffman@lightlink.com>
L:	linux-i2c@vger.kernel.org
S:	Maintained
F:	Documentation/i2c/busses/i2c-sis96x
F:	drivers/i2c/busses/i2c-sis96x.c

SIS FRAMEBUFFER DRIVER
M:	Thomas Winischhofer <thomas@winischhofer.net>
W:	http://www.winischhofer.net/linuxsisvga.shtml
S:	Maintained
F:	Documentation/fb/sisfb.txt
F:	drivers/video/sis/
F:	include/video/sisfb.h

SIS USB2VGA DRIVER
M:	Thomas Winischhofer <thomas@winischhofer.net>
W:	http://www.winischhofer.at/linuxsisusbvga.shtml
S:	Maintained
F:	drivers/usb/misc/sisusbvga/

SKGE, SKY2 10/100/1000 GIGABIT ETHERNET DRIVERS
M:	Stephen Hemminger <shemminger@linux-foundation.org>
L:	netdev@vger.kernel.org
S:	Maintained
F:	drivers/net/ethernet/marvell/sk*

SLAB ALLOCATOR
M:	Christoph Lameter <cl@linux-foundation.org>
M:	Pekka Enberg <penberg@kernel.org>
M:	Matt Mackall <mpm@selenic.com>
L:	linux-mm@kvack.org
S:	Maintained
F:	include/linux/sl?b*.h
F:	mm/sl?b.c

SMC91x ETHERNET DRIVER
M:	Nicolas Pitre <nico@fluxnic.net>
S:	Odd Fixes
F:	drivers/net/ethernet/smsc/smc91x.*

SMM665 HARDWARE MONITOR DRIVER
M:	Guenter Roeck <linux@roeck-us.net>
L:	lm-sensors@lm-sensors.org
S:	Maintained
F:	Documentation/hwmon/smm665
F:	drivers/hwmon/smm665.c

SMSC EMC2103 HARDWARE MONITOR DRIVER
M:	Steve Glendinning <steve.glendinning@smsc.com>
L:	lm-sensors@lm-sensors.org
S:	Supported
F:	Documentation/hwmon/emc2103
F:	drivers/hwmon/emc2103.c

SMSC SCH5627 HARDWARE MONITOR DRIVER
M:	Hans de Goede <hdegoede@redhat.com>
L:	lm-sensors@lm-sensors.org
S:	Supported
F:	Documentation/hwmon/sch5627
F:	drivers/hwmon/sch5627.c

SMSC47B397 HARDWARE MONITOR DRIVER
M:	"Mark M. Hoffman" <mhoffman@lightlink.com>
L:	lm-sensors@lm-sensors.org
S:	Maintained
F:	Documentation/hwmon/smsc47b397
F:	drivers/hwmon/smsc47b397.c

SMSC911x ETHERNET DRIVER
M:	Steve Glendinning <steve.glendinning@smsc.com>
L:	netdev@vger.kernel.org
S:	Supported
F:	include/linux/smsc911x.h
F:	drivers/net/ethernet/smsc/smsc911x.*

SMSC9420 PCI ETHERNET DRIVER
M:	Steve Glendinning <steve.glendinning@smsc.com>
L:	netdev@vger.kernel.org
S:	Supported
F:	drivers/net/ethernet/smsc/smsc9420.*

SMSC UFX6000 and UFX7000 USB to VGA DRIVER
M:	Steve Glendinning <steve.glendinning@smsc.com>
L:	linux-fbdev@vger.kernel.org
S:	Supported
F:	drivers/video/smscufx.c

SN-IA64 (Itanium) SUB-PLATFORM
M:	Jes Sorensen <jes@sgi.com>
L:	linux-altix@sgi.com
L:	linux-ia64@vger.kernel.org
W:	http://www.sgi.com/altix
S:	Maintained
F:	arch/ia64/sn/

SOC-CAMERA V4L2 SUBSYSTEM
M:	Guennadi Liakhovetski <g.liakhovetski@gmx.de>
L:	linux-media@vger.kernel.org
T:	git git://git.kernel.org/pub/scm/linux/kernel/git/mchehab/linux-2.6.git
S:	Maintained
F:	include/media/v4l2*
F:	drivers/media/video/v4l2*

SOEKRIS NET48XX LED SUPPORT
M:	Chris Boot <bootc@bootc.net>
S:	Maintained
F:	drivers/leds/leds-net48xx.c

SOFTWARE RAID (Multiple Disks) SUPPORT
M:	Neil Brown <neilb@suse.de>
L:	linux-raid@vger.kernel.org
S:	Supported
F:	drivers/md/
F:	include/linux/raid/

SONIC NETWORK DRIVER
M:	Thomas Bogendoerfer <tsbogend@alpha.franken.de>
L:	netdev@vger.kernel.org
S:	Maintained
F:	drivers/net/ethernet/natsemi/sonic.*

SONICS SILICON BACKPLANE DRIVER (SSB)
M:	Michael Buesch <m@bues.ch>
L:	netdev@vger.kernel.org
S:	Maintained
F:	drivers/ssb/
F:	include/linux/ssb/

BROADCOM SPECIFIC AMBA DRIVER (BCMA)
M:	Rafał Miłecki <zajec5@gmail.com>
L:	linux-wireless@vger.kernel.org
S:	Maintained
F:	drivers/bcma/
F:	include/linux/bcma/

SONY VAIO CONTROL DEVICE DRIVER
M:	Mattia Dongili <malattia@linux.it>
L:	platform-driver-x86@vger.kernel.org
W:	http://www.linux.it/~malattia/wiki/index.php/Sony_drivers
S:	Maintained
F:	Documentation/laptops/sony-laptop.txt
F:	drivers/char/sonypi.c
F:	drivers/platform/x86/sony-laptop.c
F:	include/linux/sony-laptop.h

SONY MEMORYSTICK CARD SUPPORT
M:	Alex Dubov <oakad@yahoo.com>
W:	http://tifmxx.berlios.de/
S:	Maintained
F:	drivers/memstick/host/tifm_ms.c

SOUND
M:	Jaroslav Kysela <perex@perex.cz>
M:	Takashi Iwai <tiwai@suse.de>
L:	alsa-devel@alsa-project.org (moderated for non-subscribers)
W:	http://www.alsa-project.org/
T:	git git://git.kernel.org/pub/scm/linux/kernel/git/tiwai/sound.git
T:	git git://git.alsa-project.org/alsa-kernel.git
S:	Maintained
F:	Documentation/sound/
F:	include/sound/
F:	sound/

SOUND - SOC LAYER / DYNAMIC AUDIO POWER MANAGEMENT (ASoC)
M:	Liam Girdwood <lrg@ti.com>
M:	Mark Brown <broonie@opensource.wolfsonmicro.com>
T:	git git://git.kernel.org/pub/scm/linux/kernel/git/broonie/sound.git
L:	alsa-devel@alsa-project.org (moderated for non-subscribers)
W:	http://alsa-project.org/main/index.php/ASoC
S:	Supported
F:	sound/soc/
F:	include/sound/soc*

SPARC + UltraSPARC (sparc/sparc64)
M:	"David S. Miller" <davem@davemloft.net>
L:	sparclinux@vger.kernel.org
Q:	http://patchwork.ozlabs.org/project/sparclinux/list/
T:	git git://git.kernel.org/pub/scm/linux/kernel/git/davem/sparc-2.6.git
T:	git git://git.kernel.org/pub/scm/linux/kernel/git/davem/sparc-next-2.6.git
S:	Maintained
F:	arch/sparc/
F:	drivers/sbus/

SPARC SERIAL DRIVERS
M:	"David S. Miller" <davem@davemloft.net>
L:	sparclinux@vger.kernel.org
T:	git git://git.kernel.org/pub/scm/linux/kernel/git/davem/sparc-2.6.git
T:	git git://git.kernel.org/pub/scm/linux/kernel/git/davem/sparc-next-2.6.git
S:	Maintained
F:	drivers/tty/serial/suncore.c
F:	drivers/tty/serial/suncore.h
F:	drivers/tty/serial/sunhv.c
F:	drivers/tty/serial/sunsab.c
F:	drivers/tty/serial/sunsab.h
F:	drivers/tty/serial/sunsu.c
F:	drivers/tty/serial/sunzilog.c
F:	drivers/tty/serial/sunzilog.h

SPEAR PLATFORM SUPPORT
M:	Viresh Kumar <viresh.kumar@st.com>
W:	http://www.st.com/spear
S:	Maintained
F:	arch/arm/plat-spear/

SPEAR3XX MACHINE SUPPORT
M:	Viresh Kumar <viresh.kumar@st.com>
W:	http://www.st.com/spear
S:	Maintained
F:	arch/arm/mach-spear3xx/

SPEAR6XX MACHINE SUPPORT
M:	Rajeev Kumar <rajeev-dlh.kumar@st.com>
W:	http://www.st.com/spear
S:	Maintained
F:	arch/arm/mach-spear6xx/

SPEAR CLOCK FRAMEWORK SUPPORT
M:	Viresh Kumar <viresh.kumar@st.com>
W:	http://www.st.com/spear
S:	Maintained
F:	arch/arm/mach-spear*/clock.c
F:	arch/arm/mach-spear*/include/mach/clkdev.h
F:	arch/arm/plat-spear/clock.c
F:	arch/arm/plat-spear/include/plat/clkdev.h
F:	arch/arm/plat-spear/include/plat/clock.h

SPEAR PAD MULTIPLEXING SUPPORT
M:	Viresh Kumar <viresh.kumar@st.com>
W:	http://www.st.com/spear
S:	Maintained
F:	arch/arm/plat-spear/include/plat/padmux.h
F:	arch/arm/plat-spear/padmux.c
F:	arch/arm/mach-spear*/spear*xx.c
F:	arch/arm/mach-spear*/include/mach/generic.h
F:	arch/arm/mach-spear3xx/spear3*0.c
F:	arch/arm/mach-spear3xx/spear3*0_evb.c
F:	arch/arm/mach-spear6xx/spear600.c
F:	arch/arm/mach-spear6xx/spear600_evb.c

SPECIALIX IO8+ MULTIPORT SERIAL CARD DRIVER
S:	Orphan
F:	Documentation/serial/specialix.txt
F:	drivers/staging/tty/specialix*

SPI SUBSYSTEM
M:	Grant Likely <grant.likely@secretlab.ca>
L:	spi-devel-general@lists.sourceforge.net
Q:	http://patchwork.kernel.org/project/spi-devel-general/list/
T:	git git://git.secretlab.ca/git/linux-2.6.git
S:	Maintained
F:	Documentation/spi/
F:	drivers/spi/
F:	include/linux/spi/

SPIDERNET NETWORK DRIVER for CELL
M:	Ishizaki Kou <kou.ishizaki@toshiba.co.jp>
M:	Jens Osterkamp <jens@de.ibm.com>
L:	netdev@vger.kernel.org
S:	Supported
F:	Documentation/networking/spider_net.txt
F:	drivers/net/ethernet/toshiba/spider_net*

SPU FILE SYSTEM
M:	Jeremy Kerr <jk@ozlabs.org>
L:	linuxppc-dev@lists.ozlabs.org
L:	cbe-oss-dev@lists.ozlabs.org
W:	http://www.ibm.com/developerworks/power/cell/
S:	Supported
F:	Documentation/filesystems/spufs.txt
F:	arch/powerpc/platforms/cell/spufs/

SQUASHFS FILE SYSTEM
M:	Phillip Lougher <phillip@squashfs.org.uk>
L:	squashfs-devel@lists.sourceforge.net (subscribers-only)
W:	http://squashfs.org.uk
S:	Maintained
F:	Documentation/filesystems/squashfs.txt
F:	fs/squashfs/

SRM (Alpha) environment access
M:	Jan-Benedict Glaw <jbglaw@lug-owl.de>
S:	Maintained
F:	arch/alpha/kernel/srm_env.c

STABLE BRANCH
M:	Greg Kroah-Hartman <greg@kroah.com>
L:	stable@kernel.org
S:	Maintained

STAGING SUBSYSTEM
M:	Greg Kroah-Hartman <gregkh@suse.de>
T:	git git://git.kernel.org/pub/scm/linux/kernel/git/gregkh/staging.git
L:	devel@driverdev.osuosl.org
S:	Maintained
F:	drivers/staging/

STAGING - AGERE HERMES II and II.5 WIRELESS DRIVERS
M:	Henk de Groot <pe1dnn@amsat.org>
S:	Odd Fixes
F:	drivers/staging/wlags49_h2/
F:	drivers/staging/wlags49_h25/

STAGING - ASUS OLED
M:	Jakub Schmidtke <sjakub@gmail.com>
S:	Odd Fixes
F:	drivers/staging/asus_oled/

STAGING - COMEDI
M:	Ian Abbott <abbotti@mev.co.uk>
M:	Mori Hess <fmhess@users.sourceforge.net>
S:	Odd Fixes
F:	drivers/staging/comedi/

STAGING - CRYSTAL HD VIDEO DECODER
M:	Naren Sankar <nsankar@broadcom.com>
M:	Jarod Wilson <jarod@wilsonet.com>
M:	Scott Davilla <davilla@4pi.com>
M:	Manu Abraham <abraham.manu@gmail.com>
S:	Odd Fixes
F:	drivers/staging/crystalhd/

STAGING - CYPRESS WESTBRIDGE SUPPORT
M:	David Cross <david.cross@cypress.com>
S:	Odd Fixes
F:	drivers/staging/westbridge/

STAGING - ECHO CANCELLER
M:	Steve Underwood <steveu@coppice.org>
M:	David Rowe <david@rowetel.com>
S:	Odd Fixes
F:	drivers/staging/echo/

STAGING - ET131X NETWORK DRIVER
M:	Mark Einon <mark.einon@gmail.com>
S:	Odd Fixes
F:	drivers/staging/et131x/

STAGING - FLARION FT1000 DRIVERS
M:	Marek Belisko <marek.belisko@gmail.com>
S:	Odd Fixes
F:	drivers/staging/ft1000/

STAGING - FRONTIER TRANZPORT AND ALPHATRACK
M:	David Täht <d@teklibre.com>
S:	Odd Fixes
F:	drivers/staging/frontier/

STAGING - HYPER-V (MICROSOFT)
M:	Hank Janssen <hjanssen@microsoft.com>
M:	Haiyang Zhang <haiyangz@microsoft.com>
S:	Odd Fixes
F:	drivers/staging/hv/

STAGING - INDUSTRIAL IO
M:	Jonathan Cameron <jic23@cam.ac.uk>
L:	linux-iio@vger.kernel.org
S:	Odd Fixes
F:	drivers/staging/iio/

STAGING - LIRC (LINUX INFRARED REMOTE CONTROL) DRIVERS
M:	Jarod Wilson <jarod@wilsonet.com>
W:	http://www.lirc.org/
S:	Odd Fixes
F:	drivers/staging/lirc/

STAGING - NVIDIA COMPLIANT EMBEDDED CONTROLLER INTERFACE (nvec)
M:	Julian Andres Klode <jak@jak-linux.org>
M:	Marc Dietrich <marvin24@gmx.de>
L:	ac100@lists.launchpad.net (moderated for non-subscribers)
S:	Maintained
F:	drivers/staging/nvec/

STAGING - OLPC SECONDARY DISPLAY CONTROLLER (DCON)
M:	Andres Salomon <dilinger@queued.net>
M:	Chris Ball <cjb@laptop.org>
M:	Jon Nettleton <jon.nettleton@gmail.com>
W:	http://wiki.laptop.org/go/DCON
S:	Odd Fixes
F:	drivers/staging/olpc_dcon/

STAGING - PARALLEL LCD/KEYPAD PANEL DRIVER
M:	Willy Tarreau <willy@meta-x.org>
S:	Odd Fixes
F:	drivers/staging/panel/

STAGING - REALTEK RTL8712U DRIVERS
M:	Larry Finger <Larry.Finger@lwfinger.net>
M:	Florian Schilhabel <florian.c.schilhabel@googlemail.com>.
S:	Odd Fixes
F:	drivers/staging/rtl8712/

STAGING - SILICON MOTION SM7XX FRAME BUFFER DRIVER
M:	Teddy Wang <teddy.wang@siliconmotion.com.cn>
S:	Odd Fixes
F:	drivers/staging/sm7xx/

STAGING - SOFTLOGIC 6x10 MPEG CODEC
M:	Ben Collins <bcollins@bluecherry.net>
S:	Odd Fixes
F:	drivers/staging/solo6x10/

STAGING - SPEAKUP CONSOLE SPEECH DRIVER
M:	William Hubbs <w.d.hubbs@gmail.com>
M:	Chris Brannon <chris@the-brannons.com>
M:	Kirk Reiser <kirk@braille.uwo.ca>
M:	Samuel Thibault <samuel.thibault@ens-lyon.org>
L:	speakup@braille.uwo.ca
W:	http://www.linux-speakup.org/
S:	Odd Fixes
F:	drivers/staging/speakup/

STAGING - TI DSP BRIDGE DRIVERS
M:	Omar Ramirez Luna <omar.ramirez@ti.com>
S:	Odd Fixes
F:	drivers/staging/tidspbridge/

STAGING - TRIDENT TVMASTER TMxxxx USB VIDEO CAPTURE DRIVERS
L:	linux-media@vger.kernel.org
S:	Odd Fixes
F:	drivers/staging/tm6000/

STAGING - USB ENE SM/MS CARD READER DRIVER
M:	Al Cho <acho@novell.com>
S:	Odd Fixes
F:	drivers/staging/keucr/

STAGING - VIA VT665X DRIVERS
M:	Forest Bond <forest@alittletooquiet.net>
S:	Odd Fixes
F:	drivers/staging/vt665?/

STAGING - WINBOND IS89C35 WLAN USB DRIVER
M:	Pavel Machek <pavel@ucw.cz>
S:	Odd Fixes
F:	drivers/staging/winbond/

STAGING - XGI Z7,Z9,Z11 PCI DISPLAY DRIVER
M:	Arnaud Patard <apatard@mandriva.com>
S:	Odd Fixes
F:	drivers/staging/xgifb/

STARFIRE/DURALAN NETWORK DRIVER
M:	Ion Badulescu <ionut@badula.org>
S:	Odd Fixes
F:	drivers/net/ethernet/adaptec/starfire*

SUN3/3X
M:	Sam Creasey <sammy@sammy.net>
W:	http://sammy.net/sun3/
S:	Maintained
F:	arch/m68k/kernel/*sun3*
F:	arch/m68k/sun3*/
F:	arch/m68k/include/asm/sun3*
F:	drivers/net/ethernet/i825xx/sun3*

SUPERH
M:	Paul Mundt <lethal@linux-sh.org>
L:	linux-sh@vger.kernel.org
W:	http://www.linux-sh.org
Q:	http://patchwork.kernel.org/project/linux-sh/list/
T:	git git://git.kernel.org/pub/scm/linux/kernel/git/lethal/sh-2.6.git sh-latest
S:	Supported
F:	Documentation/sh/
F:	arch/sh/
F:	drivers/sh/

SUSPEND TO RAM
M:	Len Brown <len.brown@intel.com>
M:	Pavel Machek <pavel@ucw.cz>
M:	"Rafael J. Wysocki" <rjw@sisk.pl>
L:	linux-pm@vger.kernel.org
S:	Supported
F:	Documentation/power/
F:	arch/x86/kernel/acpi/
F:	drivers/base/power/
F:	kernel/power/
F:	include/linux/suspend.h
F:	include/linux/freezer.h
F:	include/linux/pm.h

SVGA HANDLING
M:	Martin Mares <mj@ucw.cz>
L:	linux-video@atrey.karlin.mff.cuni.cz
S:	Maintained
F:	Documentation/svga.txt
F:	arch/x86/boot/video*

SYSV FILESYSTEM
M:	Christoph Hellwig <hch@infradead.org>
S:	Maintained
F:	Documentation/filesystems/sysv-fs.txt
F:	fs/sysv/
F:	include/linux/sysv_fs.h

TARGET SUBSYSTEM
M:	Nicholas A. Bellinger <nab@linux-iscsi.org>
L:	linux-scsi@vger.kernel.org
L:	target-devel@vger.kernel.org
L:	http://groups.google.com/group/linux-iscsi-target-dev
W:	http://www.linux-iscsi.org
T:	git git://git.kernel.org/pub/scm/linux/kernel/git/nab/lio-core-2.6.git master
S:	Supported
F:	drivers/target/
F:	include/target/
F:	Documentation/target/

TASKSTATS STATISTICS INTERFACE
M:	Balbir Singh <bsingharora@gmail.com>
S:	Maintained
F:	Documentation/accounting/taskstats*
F:	include/linux/taskstats*
F:	kernel/taskstats.c

TC CLASSIFIER
M:	Jamal Hadi Salim <hadi@cyberus.ca>
L:	netdev@vger.kernel.org
S:	Maintained
F:	include/linux/pkt_cls.h
F:	include/net/pkt_cls.h
F:	net/sched/

TCP LOW PRIORITY MODULE
M:	"Wong Hoi Sing, Edison" <hswong3i@gmail.com>
M:	"Hung Hing Lun, Mike" <hlhung3i@gmail.com>
W:	http://tcp-lp-mod.sourceforge.net/
S:	Maintained
F:	net/ipv4/tcp_lp.c

<<<<<<< HEAD
TEAM DRIVER
M:	Jiri Pirko <jpirko@redhat.com>
L:	netdev@vger.kernel.org
S:	Supported
F:	drivers/net/team/
F:	include/linux/if_team.h
=======
TECHNOLOGIC SYSTEMS TS-5500 MACHINE SUPPORT
M:	Savoir-faire Linux Inc. <ts-kernel@savoirfairelinux.com>
S:	Maintained
F:  arch/x86/platform/ts5500/*
>>>>>>> e471db82

TEGRA SUPPORT
M:	Colin Cross <ccross@android.com>
M:	Olof Johansson <olof@lixom.net>
M:	Stephen Warren <swarren@nvidia.com>
L:	linux-tegra@vger.kernel.org
T:	git git://git.kernel.org/pub/scm/linux/kernel/git/olof/tegra.git
S:	Supported
F:	arch/arm/mach-tegra

TEHUTI ETHERNET DRIVER
M:	Andy Gospodarek <andy@greyhouse.net>
L:	netdev@vger.kernel.org
S:	Supported
F:	drivers/net/ethernet/tehuti/*

Telecom Clock Driver for MCPL0010
M:	Mark Gross <mark.gross@intel.com>
S:	Supported
F:	drivers/char/tlclk.c

TENSILICA XTENSA PORT (xtensa)
M:	Chris Zankel <chris@zankel.net>
S:	Maintained
F:	arch/xtensa/

THINKPAD ACPI EXTRAS DRIVER
M:	Henrique de Moraes Holschuh <ibm-acpi@hmh.eng.br>
L:	ibm-acpi-devel@lists.sourceforge.net
L:	platform-driver-x86@vger.kernel.org
W:	http://ibm-acpi.sourceforge.net
W:	http://thinkwiki.org/wiki/Ibm-acpi
T:	git git://repo.or.cz/linux-2.6/linux-acpi-2.6/ibm-acpi-2.6.git
S:	Maintained
F:	drivers/platform/x86/thinkpad_acpi.c

TI FLASH MEDIA INTERFACE DRIVER
M:	Alex Dubov <oakad@yahoo.com>
S:	Maintained
F:	drivers/misc/tifm*
F:	drivers/mmc/host/tifm_sd.c
F:	include/linux/tifm.h

TI TWL4030 SERIES SOC CODEC DRIVER
M:	Peter Ujfalusi <peter.ujfalusi@ti.com>
L:	alsa-devel@alsa-project.org (moderated for non-subscribers)
S:	Maintained
F:	sound/soc/codecs/twl4030*

TIPC NETWORK LAYER
M:	Jon Maloy <jon.maloy@ericsson.com>
M:	Allan Stephens <allan.stephens@windriver.com>
L:	netdev@vger.kernel.org (core kernel code)
L:	tipc-discussion@lists.sourceforge.net (user apps, general discussion)
W:	http://tipc.sourceforge.net/
S:	Maintained
F:	include/linux/tipc*.h
F:	net/tipc/

TILE ARCHITECTURE
M:	Chris Metcalf <cmetcalf@tilera.com>
W:	http://www.tilera.com/scm/
S:	Supported
F:	arch/tile/
F:	drivers/tty/hvc/hvc_tile.c
F:	drivers/net/ethernet/tile/
F:	drivers/edac/tile_edac.c

TLAN NETWORK DRIVER
M:	Samuel Chessman <chessman@tux.org>
L:	tlan-devel@lists.sourceforge.net (subscribers-only)
W:	http://sourceforge.net/projects/tlan/
S:	Maintained
F:	Documentation/networking/tlan.txt
F:	drivers/net/ethernet/ti/tlan.*

TOMOYO SECURITY MODULE
M:	Kentaro Takeda <takedakn@nttdata.co.jp>
M:	Tetsuo Handa <penguin-kernel@I-love.SAKURA.ne.jp>
L:	tomoyo-dev-en@lists.sourceforge.jp (subscribers-only, for developers in English)
L:	tomoyo-users-en@lists.sourceforge.jp (subscribers-only, for users in English)
L:	tomoyo-dev@lists.sourceforge.jp (subscribers-only, for developers in Japanese)
L:	tomoyo-users@lists.sourceforge.jp (subscribers-only, for users in Japanese)
W:	http://tomoyo.sourceforge.jp/
T:	quilt http://svn.sourceforge.jp/svnroot/tomoyo/trunk/2.5.x/tomoyo-lsm/patches/
S:	Maintained
F:	security/tomoyo/

TOPSTAR LAPTOP EXTRAS DRIVER
M:	Herton Ronaldo Krzesinski <herton@canonical.com>
L:	platform-driver-x86@vger.kernel.org
S:	Maintained
F:	drivers/platform/x86/topstar-laptop.c

TOSHIBA ACPI EXTRAS DRIVER
L:	platform-driver-x86@vger.kernel.org
S:	Orphan
F:	drivers/platform/x86/toshiba_acpi.c

TOSHIBA SMM DRIVER
M:	Jonathan Buzzard <jonathan@buzzard.org.uk>
L:	tlinux-users@tce.toshiba-dme.co.jp
W:	http://www.buzzard.org.uk/toshiba/
S:	Maintained
F:	drivers/char/toshiba.c
F:	include/linux/toshiba.h

TMIO MMC DRIVER
M:	Guennadi Liakhovetski <g.liakhovetski@gmx.de>
M:	Ian Molton <ian@mnementh.co.uk>
L:	linux-mmc@vger.kernel.org
S:	Maintained
F:	drivers/mmc/host/tmio_mmc*
F:	drivers/mmc/host/sh_mobile_sdhi.c
F:	include/linux/mmc/tmio.h
F:	include/linux/mmc/sh_mobile_sdhi.h

TMPFS (SHMEM FILESYSTEM)
M:	Hugh Dickins <hughd@google.com>
L:	linux-mm@kvack.org
S:	Maintained
F:	include/linux/shmem_fs.h
F:	mm/shmem.c

TPM DEVICE DRIVER
M:	Debora Velarde <debora@linux.vnet.ibm.com>
M:	Rajiv Andrade <srajiv@linux.vnet.ibm.com>
W:	http://tpmdd.sourceforge.net
M:	Marcel Selhorst <m.selhorst@sirrix.com>
W:	http://www.sirrix.com
L:	tpmdd-devel@lists.sourceforge.net (moderated for non-subscribers)
S:	Maintained
F:	drivers/char/tpm/

TRACING
M:	Steven Rostedt <rostedt@goodmis.org>
M:	Frederic Weisbecker <fweisbec@gmail.com>
M:	Ingo Molnar <mingo@redhat.com>
T:	git git://git.kernel.org/pub/scm/linux/kernel/git/tip/linux-2.6-tip.git perf/core
S:	Maintained
F:	Documentation/trace/ftrace.txt
F:	arch/*/*/*/ftrace.h
F:	arch/*/kernel/ftrace.c
F:	include/*/ftrace.h
F:	include/linux/trace*.h
F:	include/trace/
F:	kernel/trace/

TRIVIAL PATCHES
M:	Jiri Kosina <trivial@kernel.org>
T:	git git://git.kernel.org/pub/scm/linux/kernel/git/jikos/trivial.git
S:	Maintained
K:	^Subject:.*(?i)trivial

TTY LAYER
M:	Greg Kroah-Hartman <gregkh@suse.de>
S:	Maintained
T:	git git://git.kernel.org/pub/scm/linux/kernel/git/gregkh/tty-2.6.git
F:	drivers/tty/*
F:	drivers/tty/serial/serial_core.c
F:	include/linux/serial_core.h
F:	include/linux/serial.h
F:	include/linux/tty.h

TULIP NETWORK DRIVERS
M:	Grant Grundler <grundler@parisc-linux.org>
L:	netdev@vger.kernel.org
S:	Maintained
F:	drivers/net/ethernet/tulip/

TUN/TAP driver
M:	Maxim Krasnyansky <maxk@qualcomm.com>
L:	vtun@office.satix.net
W:	http://vtun.sourceforge.net/tun
S:	Maintained
F:	Documentation/networking/tuntap.txt
F:	arch/um/os-Linux/drivers/

TURBOCHANNEL SUBSYSTEM
M:	"Maciej W. Rozycki" <macro@linux-mips.org>
S:	Maintained
F:	drivers/tc/
F:	include/linux/tc.h

U14-34F SCSI DRIVER
M:	Dario Ballabio <ballabio_dario@emc.com>
L:	linux-scsi@vger.kernel.org
S:	Maintained
F:	drivers/scsi/u14-34f.c

UBI FILE SYSTEM (UBIFS)
M:	Artem Bityutskiy <dedekind1@gmail.com>
M:	Adrian Hunter <adrian.hunter@intel.com>
L:	linux-mtd@lists.infradead.org
T:	git git://git.infradead.org/ubifs-2.6.git
W:	http://www.linux-mtd.infradead.org/doc/ubifs.html
S:	Maintained
F:	Documentation/filesystems/ubifs.txt
F:	fs/ubifs/

UCLINUX (AND M68KNOMMU)
M:	Greg Ungerer <gerg@uclinux.org>
W:	http://www.uclinux.org/
L:	uclinux-dev@uclinux.org  (subscribers-only)
S:	Maintained
F:	arch/m68k/*/*_no.*
F:	arch/m68k/include/asm/*_no.*

UCLINUX FOR RENESAS H8/300 (H8300)
M:	Yoshinori Sato <ysato@users.sourceforge.jp>
W:	http://uclinux-h8.sourceforge.jp/
S:	Supported
F:	arch/h8300/
F:	drivers/ide/ide-h8300.c
F:	drivers/net/ethernet/8390/ne-h8300.c

UDF FILESYSTEM
M:	Jan Kara <jack@suse.cz>
S:	Maintained
F:	Documentation/filesystems/udf.txt
F:	fs/udf/

UFS FILESYSTEM
M:	Evgeniy Dushistov <dushistov@mail.ru>
S:	Maintained
F:	Documentation/filesystems/ufs.txt
F:	fs/ufs/

ULTRA-WIDEBAND (UWB) SUBSYSTEM:
L:	linux-usb@vger.kernel.org
S:	Orphan
F:	drivers/uwb/
F:	include/linux/uwb.h
F:	include/linux/uwb/

UNICORE32 ARCHITECTURE:
M:	Guan Xuetao <gxt@mprc.pku.edu.cn>
W:	http://mprc.pku.edu.cn/~guanxuetao/linux
S:	Maintained
T:	git git://git.kernel.org/pub/scm/linux/kernel/git/epip/linux-2.6-unicore32.git
F:	arch/unicore32/

UNIFDEF
M:	Tony Finch <dot@dotat.at>
W:	http://dotat.at/prog/unifdef
S:	Maintained
F:	scripts/unifdef.c

UNIFORM CDROM DRIVER
M:	Jens Axboe <axboe@kernel.dk>
W:	http://www.kernel.dk
S:	Maintained
F:	Documentation/cdrom/
F:	drivers/cdrom/cdrom.c
F:	include/linux/cdrom.h

UNSORTED BLOCK IMAGES (UBI)
M:	Artem Bityutskiy <dedekind1@gmail.com>
W:	http://www.linux-mtd.infradead.org/
L:	linux-mtd@lists.infradead.org
T:	git git://git.infradead.org/ubi-2.6.git
S:	Maintained
F:	drivers/mtd/ubi/
F:	include/linux/mtd/ubi.h
F:	include/mtd/ubi-user.h

USB ACM DRIVER
M:	Oliver Neukum <oliver@neukum.name>
L:	linux-usb@vger.kernel.org
S:	Maintained
F:	Documentation/usb/acm.txt
F:	drivers/usb/class/cdc-acm.*

USB ATTACHED SCSI
M:	Matthew Wilcox <willy@linux.intel.com>
M:	Sarah Sharp <sarah.a.sharp@linux.intel.com>
L:	linux-usb@vger.kernel.org
L:	linux-scsi@vger.kernel.org
S:	Supported
F:	drivers/usb/storage/uas.c

USB BLOCK DRIVER (UB ub)
M:	Pete Zaitcev <zaitcev@redhat.com>
L:	linux-usb@vger.kernel.org
S:	Supported
F:	drivers/block/ub.c

USB CDC ETHERNET DRIVER
M:	Oliver Neukum <oliver@neukum.name>
L:	linux-usb@vger.kernel.org
S:	Maintained
F:	drivers/net/usb/cdc_*.c
F:	include/linux/usb/cdc.h

USB CYPRESS C67X00 DRIVER
M:	Peter Korsgaard <jacmet@sunsite.dk>
L:	linux-usb@vger.kernel.org
S:	Maintained
F:	drivers/usb/c67x00/

USB DAVICOM DM9601 DRIVER
M:	Peter Korsgaard <jacmet@sunsite.dk>
L:	netdev@vger.kernel.org
W:	http://www.linux-usb.org/usbnet
S:	Maintained
F:	drivers/net/usb/dm9601.c

USB DIAMOND RIO500 DRIVER
M:	Cesar Miquel <miquel@df.uba.ar>
L:	rio500-users@lists.sourceforge.net
W:	http://rio500.sourceforge.net
S:	Maintained
F:	drivers/usb/misc/rio500*

USB EHCI DRIVER
M:	Alan Stern <stern@rowland.harvard.edu>
L:	linux-usb@vger.kernel.org
S:	Maintained
F:	Documentation/usb/ehci.txt
F:	drivers/usb/host/ehci*

USB ET61X[12]51 DRIVER
M:	Luca Risolia <luca.risolia@studio.unibo.it>
L:	linux-usb@vger.kernel.org
L:	linux-media@vger.kernel.org
T:	git git://git.kernel.org/pub/scm/linux/kernel/git/mchehab/linux-2.6.git
W:	http://www.linux-projects.org
S:	Maintained
F:	drivers/media/video/et61x251/

USB GADGET/PERIPHERAL SUBSYSTEM
M:	Felipe Balbi <balbi@ti.com>
L:	linux-usb@vger.kernel.org
W:	http://www.linux-usb.org/gadget
T:	git git://git.kernel.org/pub/scm/linux/kernel/git/balbi/usb.git
S:	Maintained
F:	drivers/usb/gadget/
F:	include/linux/usb/gadget*

USB HID/HIDBP DRIVERS (USB KEYBOARDS, MICE, REMOTE CONTROLS, ...)
M:	Jiri Kosina <jkosina@suse.cz>
L:	linux-usb@vger.kernel.org
T:	git git://git.kernel.org/pub/scm/linux/kernel/git/jikos/hid.git
S:	Maintained
F:	Documentation/hid/hiddev.txt
F:	drivers/hid/usbhid/

USB/IP DRIVERS
M:	Matt Mooney <mfm@muteddisk.com>
L:	linux-usb@vger.kernel.org
S:	Maintained
F:	drivers/staging/usbip/

USB ISP116X DRIVER
M:	Olav Kongas <ok@artecdesign.ee>
L:	linux-usb@vger.kernel.org
S:	Maintained
F:	drivers/usb/host/isp116x*
F:	include/linux/usb/isp116x.h

USB KAWASAKI LSI DRIVER
M:	Oliver Neukum <oliver@neukum.name>
L:	linux-usb@vger.kernel.org
S:	Maintained
F:	drivers/usb/serial/kl5kusb105.*

USB MASS STORAGE DRIVER
M:	Matthew Dharm <mdharm-usb@one-eyed-alien.net>
L:	linux-usb@vger.kernel.org
L:	usb-storage@lists.one-eyed-alien.net
S:	Maintained
W:	http://www.one-eyed-alien.net/~mdharm/linux-usb/
F:	drivers/usb/storage/

USB MIDI DRIVER
M:	Clemens Ladisch <clemens@ladisch.de>
L:	alsa-devel@alsa-project.org (moderated for non-subscribers)
T:	git git://git.alsa-project.org/alsa-kernel.git
S:	Maintained
F:	sound/usb/midi.*

USB OHCI DRIVER
M:	Alan Stern <stern@rowland.harvard.edu>
L:	linux-usb@vger.kernel.org
S:	Maintained
F:	Documentation/usb/ohci.txt
F:	drivers/usb/host/ohci*

USB OPTION-CARD DRIVER
M:	Matthias Urlichs <smurf@smurf.noris.de>
L:	linux-usb@vger.kernel.org
S:	Maintained
F:	drivers/usb/serial/option.c

USB PEGASUS DRIVER
M:	Petko Manolov <petkan@users.sourceforge.net>
L:	linux-usb@vger.kernel.org
L:	netdev@vger.kernel.org
W:	http://pegasus2.sourceforge.net/
S:	Maintained
F:	drivers/net/usb/pegasus.*

USB PRINTER DRIVER (usblp)
M:	Pete Zaitcev <zaitcev@redhat.com>
L:	linux-usb@vger.kernel.org
S:	Supported
F:	drivers/usb/class/usblp.c

USB RTL8150 DRIVER
M:	Petko Manolov <petkan@users.sourceforge.net>
L:	linux-usb@vger.kernel.org
L:	netdev@vger.kernel.org
W:	http://pegasus2.sourceforge.net/
S:	Maintained
F:	drivers/net/usb/rtl8150.c

USB SERIAL BELKIN F5U103 DRIVER
M:	William Greathouse <wgreathouse@smva.com>
L:	linux-usb@vger.kernel.org
S:	Maintained
F:	drivers/usb/serial/belkin_sa.*

USB SERIAL CYPRESS M8 DRIVER
M:	Lonnie Mendez <dignome@gmail.com>
L:	linux-usb@vger.kernel.org
S:	Maintained
W:	http://geocities.com/i0xox0i
W:	http://firstlight.net/cvs
F:	drivers/usb/serial/cypress_m8.*

USB SERIAL CYBERJACK DRIVER
M:	Matthias Bruestle and Harald Welte <support@reiner-sct.com>
W:	http://www.reiner-sct.de/support/treiber_cyberjack.php
S:	Maintained
F:	drivers/usb/serial/cyberjack.c

USB SERIAL DIGI ACCELEPORT DRIVER
M:	Peter Berger <pberger@brimson.com>
M:	Al Borchers <alborchers@steinerpoint.com>
L:	linux-usb@vger.kernel.org
S:	Maintained
F:	drivers/usb/serial/digi_acceleport.c

USB SERIAL DRIVER
M:	Greg Kroah-Hartman <gregkh@suse.de>
L:	linux-usb@vger.kernel.org
S:	Supported
F:	Documentation/usb/usb-serial.txt
F:	drivers/usb/serial/generic.c
F:	drivers/usb/serial/usb-serial.c
F:	include/linux/usb/serial.h

USB SERIAL EMPEG EMPEG-CAR MARK I/II DRIVER
M:	Gary Brubaker <xavyer@ix.netcom.com>
L:	linux-usb@vger.kernel.org
S:	Maintained
F:	drivers/usb/serial/empeg.c

USB SERIAL KEYSPAN DRIVER
M:	Greg Kroah-Hartman <greg@kroah.com>
L:	linux-usb@vger.kernel.org
W:	http://www.kroah.com/linux/
S:	Maintained
F:	drivers/usb/serial/*keyspan*

USB SERIAL WHITEHEAT DRIVER
M:	Support Department <support@connecttech.com>
L:	linux-usb@vger.kernel.org
W:	http://www.connecttech.com
S:	Supported
F:	drivers/usb/serial/whiteheat*

USB SMSC95XX ETHERNET DRIVER
M:	Steve Glendinning <steve.glendinning@smsc.com>
L:	netdev@vger.kernel.org
S:	Supported
F:	drivers/net/usb/smsc95xx.*

USB SN9C1xx DRIVER
M:	Luca Risolia <luca.risolia@studio.unibo.it>
L:	linux-usb@vger.kernel.org
L:	linux-media@vger.kernel.org
T:	git git://git.kernel.org/pub/scm/linux/kernel/git/mchehab/linux-2.6.git
W:	http://www.linux-projects.org
S:	Maintained
F:	Documentation/video4linux/sn9c102.txt
F:	drivers/media/video/sn9c102/

USB SUBSYSTEM
M:	Greg Kroah-Hartman <gregkh@suse.de>
L:	linux-usb@vger.kernel.org
W:	http://www.linux-usb.org
T:	git git://git.kernel.org/pub/scm/linux/kernel/git/gregkh/usb-2.6.git
S:	Supported
F:	Documentation/usb/
F:	drivers/net/usb/
F:	drivers/usb/
F:	include/linux/usb.h
F:	include/linux/usb/

USB UHCI DRIVER
M:	Alan Stern <stern@rowland.harvard.edu>
L:	linux-usb@vger.kernel.org
S:	Maintained
F:	drivers/usb/host/uhci*

USB "USBNET" DRIVER FRAMEWORK
M:	Oliver Neukum <oneukum@suse.de>
L:	netdev@vger.kernel.org
W:	http://www.linux-usb.org/usbnet
S:	Maintained
F:	drivers/net/usb/usbnet.c
F:	include/linux/usb/usbnet.h

USB VIDEO CLASS
M:	Laurent Pinchart <laurent.pinchart@ideasonboard.com>
L:	linux-uvc-devel@lists.berlios.de (subscribers-only)
L:	linux-media@vger.kernel.org
T:	git git://git.kernel.org/pub/scm/linux/kernel/git/mchehab/linux-2.6.git
W:	http://www.ideasonboard.org/uvc/
S:	Maintained
F:	drivers/media/video/uvc/

USB W996[87]CF DRIVER
M:	Luca Risolia <luca.risolia@studio.unibo.it>
L:	linux-usb@vger.kernel.org
L:	linux-media@vger.kernel.org
T:	git git://git.kernel.org/pub/scm/linux/kernel/git/mchehab/linux-2.6.git
W:	http://www.linux-projects.org
S:	Maintained
F:	Documentation/video4linux/w9968cf.txt
F:	drivers/media/video/w996*

USB WIRELESS RNDIS DRIVER (rndis_wlan)
M:	Jussi Kivilinna <jussi.kivilinna@mbnet.fi>
L:	linux-wireless@vger.kernel.org
S:	Maintained
F:	drivers/net/wireless/rndis_wlan.c

USB XHCI DRIVER
M:	Sarah Sharp <sarah.a.sharp@linux.intel.com>
L:	linux-usb@vger.kernel.org
S:	Supported
F:	drivers/usb/host/xhci*
F:	drivers/usb/host/pci-quirks*

USB ZD1201 DRIVER
L:	linux-wireless@vger.kernel.org
W:	http://linux-lc100020.sourceforge.net
S:	Orphan
F:	drivers/net/wireless/zd1201.*

USB ZR364XX DRIVER
M:	Antoine Jacquet <royale@zerezo.com>
L:	linux-usb@vger.kernel.org
L:	linux-media@vger.kernel.org
T:	git git://git.kernel.org/pub/scm/linux/kernel/git/mchehab/linux-2.6.git
W:	http://royale.zerezo.com/zr364xx/
S:	Maintained
F:	Documentation/video4linux/zr364xx.txt
F:	drivers/media/video/zr364xx.c

USER-MODE LINUX (UML)
M:	Jeff Dike <jdike@addtoit.com>
M:	Richard Weinberger <richard@nod.at>
L:	user-mode-linux-devel@lists.sourceforge.net
L:	user-mode-linux-user@lists.sourceforge.net
W:	http://user-mode-linux.sourceforge.net
S:	Maintained
F:	Documentation/virtual/uml/
F:	arch/um/
F:	fs/hostfs/
F:	fs/hppfs/

USERSPACE I/O (UIO)
M:	"Hans J. Koch" <hjk@hansjkoch.de>
M:	Greg Kroah-Hartman <gregkh@suse.de>
S:	Maintained
F:	Documentation/DocBook/uio-howto.tmpl
F:	drivers/uio/
F:	include/linux/uio*.h

UTIL-LINUX-NG PACKAGE
M:	Karel Zak <kzak@redhat.com>
L:	util-linux-ng@vger.kernel.org
W:	http://kernel.org/~kzak/util-linux-ng/
T:	git git://git.kernel.org/pub/scm/utils/util-linux-ng/util-linux-ng.git
S:	Maintained

UVESAFB DRIVER
M:	Michal Januszewski <spock@gentoo.org>
L:	linux-fbdev@vger.kernel.org
W:	http://dev.gentoo.org/~spock/projects/uvesafb/
S:	Maintained
F:	Documentation/fb/uvesafb.txt
F:	drivers/video/uvesafb.*

VFAT/FAT/MSDOS FILESYSTEM
M:	OGAWA Hirofumi <hirofumi@mail.parknet.co.jp>
S:	Maintained
F:	Documentation/filesystems/vfat.txt
F:	fs/fat/

VIDEOBUF2 FRAMEWORK
M:	Pawel Osciak <pawel@osciak.com>
M:	Marek Szyprowski <m.szyprowski@samsung.com>
M:	Kyungmin Park <kyungmin.park@samsung.com>
L:	linux-media@vger.kernel.org
S:	Maintained
F:	drivers/media/video/videobuf2-*
F:	include/media/videobuf2-*

VIRTIO CONSOLE DRIVER
M:	Amit Shah <amit.shah@redhat.com>
L:	virtualization@lists.linux-foundation.org
S:	Maintained
F:	drivers/char/virtio_console.c
F:	include/linux/virtio_console.h

VIRTIO CORE, NET AND BLOCK DRIVERS
M:	Rusty Russell <rusty@rustcorp.com.au>
M:	"Michael S. Tsirkin" <mst@redhat.com>
L:	virtualization@lists.linux-foundation.org
S:	Maintained
F:	drivers/virtio/
F:	drivers/net/virtio_net.c
F:	drivers/block/virtio_blk.c
F:	include/linux/virtio_*.h

VIRTIO HOST (VHOST)
M:	"Michael S. Tsirkin" <mst@redhat.com>
L:	kvm@vger.kernel.org
L:	virtualization@lists.linux-foundation.org
L:	netdev@vger.kernel.org
S:	Maintained
F:	drivers/vhost/
F:	include/linux/vhost.h

VIA RHINE NETWORK DRIVER
M:	Roger Luethi <rl@hellgate.ch>
S:	Maintained
F:	drivers/net/ethernet/via/via-rhine.c

VIAPRO SMBUS DRIVER
M:	Jean Delvare <khali@linux-fr.org>
L:	linux-i2c@vger.kernel.org
S:	Maintained
F:	Documentation/i2c/busses/i2c-viapro
F:	drivers/i2c/busses/i2c-viapro.c

VIA SD/MMC CARD CONTROLLER DRIVER
M:	Bruce Chang <brucechang@via.com.tw>
M:	Harald Welte <HaraldWelte@viatech.com>
S:	Maintained
F:	drivers/mmc/host/via-sdmmc.c

VIA UNICHROME(PRO)/CHROME9 FRAMEBUFFER DRIVER
M:	Florian Tobias Schandinat <FlorianSchandinat@gmx.de>
L:	linux-fbdev@vger.kernel.org
S:	Maintained
F:	include/linux/via-core.h
F:	include/linux/via-gpio.h
F:	include/linux/via_i2c.h
F:	drivers/video/via/

VIA VELOCITY NETWORK DRIVER
M:	Francois Romieu <romieu@fr.zoreil.com>
L:	netdev@vger.kernel.org
S:	Maintained
F:	drivers/net/ethernet/via/via-velocity.*

VLAN (802.1Q)
M:	Patrick McHardy <kaber@trash.net>
L:	netdev@vger.kernel.org
S:	Maintained
F:	drivers/net/macvlan.c
F:	include/linux/if_*vlan.h
F:	net/8021q/

VLYNQ BUS
M:	Florian Fainelli <florian@openwrt.org>
L:	openwrt-devel@lists.openwrt.org (subscribers-only)
S:	Maintained
F:	drivers/vlynq/vlynq.c
F:	include/linux/vlynq.h

VMWARE VMXNET3 ETHERNET DRIVER
M:	Shreyas Bhatewara <sbhatewara@vmware.com>
M:	"VMware, Inc." <pv-drivers@vmware.com>
L:	netdev@vger.kernel.org
S:	Maintained
F:	drivers/net/vmxnet3/

VMware PVSCSI driver
M:	Alok Kataria <akataria@vmware.com>
M:	VMware PV-Drivers <pv-drivers@vmware.com>
L:	linux-scsi@vger.kernel.org
S:	Maintained
F:	drivers/scsi/vmw_pvscsi.c
F:	drivers/scsi/vmw_pvscsi.h

VOLTAGE AND CURRENT REGULATOR FRAMEWORK
M:	Liam Girdwood <lrg@ti.com>
M:	Mark Brown <broonie@opensource.wolfsonmicro.com>
W:	http://opensource.wolfsonmicro.com/node/15
W:	http://www.slimlogic.co.uk/?p=48
T:	git git://git.kernel.org/pub/scm/linux/kernel/git/lrg/voltage-2.6.git
S:	Supported
F:	drivers/regulator/
F:	include/linux/regulator/

VT1211 HARDWARE MONITOR DRIVER
M:	Juerg Haefliger <juergh@gmail.com>
L:	lm-sensors@lm-sensors.org
S:	Maintained
F:	Documentation/hwmon/vt1211
F:	drivers/hwmon/vt1211.c

VT8231 HARDWARE MONITOR DRIVER
M:	Roger Lucas <vt8231@hiddenengine.co.uk>
L:	lm-sensors@lm-sensors.org
S:	Maintained
F:	drivers/hwmon/vt8231.c

VUB300 USB to SDIO/SD/MMC bridge chip
M:	Tony Olech <tony.olech@elandigitalsystems.com>
L:	linux-mmc@vger.kernel.org
L:	linux-usb@vger.kernel.org
S:	Supported
F:	drivers/mmc/host/vub300.c

W1 DALLAS'S 1-WIRE BUS
M:	Evgeniy Polyakov <zbr@ioremap.net>
S:	Maintained
F:	Documentation/w1/
F:	drivers/w1/

W83791D HARDWARE MONITORING DRIVER
M:	Marc Hulsman <m.hulsman@tudelft.nl>
L:	lm-sensors@lm-sensors.org
S:	Maintained
F:	Documentation/hwmon/w83791d
F:	drivers/hwmon/w83791d.c

W83793 HARDWARE MONITORING DRIVER
M:	Rudolf Marek <r.marek@assembler.cz>
L:	lm-sensors@lm-sensors.org
S:	Maintained
F:	Documentation/hwmon/w83793
F:	drivers/hwmon/w83793.c

W83795 HARDWARE MONITORING DRIVER
M:	Jean Delvare <khali@linux-fr.org>
L:	lm-sensors@lm-sensors.org
S:	Maintained
F:	drivers/hwmon/w83795.c

W83L51xD SD/MMC CARD INTERFACE DRIVER
M:	Pierre Ossman <pierre@ossman.eu>
S:	Maintained
F:	drivers/mmc/host/wbsd.*

WATCHDOG DEVICE DRIVERS
M:	Wim Van Sebroeck <wim@iguana.be>
L:	linux-watchdog@vger.kernel.org
W:	http://www.linux-watchdog.org/
T:	git git://git.kernel.org/pub/scm/linux/kernel/git/wim/linux-2.6-watchdog.git
S:	Maintained
F:	Documentation/watchdog/
F:	drivers/watchdog/
F:	include/linux/watchdog.h

WD7000 SCSI DRIVER
M:	Miroslav Zagorac <zaga@fly.cc.fer.hr>
L:	linux-scsi@vger.kernel.org
S:	Maintained
F:	drivers/scsi/wd7000.c

WIIMOTE HID DRIVER
M:	David Herrmann <dh.herrmann@googlemail.com>
L:	linux-input@vger.kernel.org
S:	Maintained
F:	drivers/hid/hid-wiimote*

WINBOND CIR DRIVER
M:	David Härdeman <david@hardeman.nu>
S:	Maintained
F:	drivers/media/rc/winbond-cir.c

WIMAX STACK
M:	Inaky Perez-Gonzalez <inaky.perez-gonzalez@intel.com>
M:	linux-wimax@intel.com
L:	wimax@linuxwimax.org
S:	Supported
W:	http://linuxwimax.org
F:	Documentation/wimax/README.wimax
F:	include/linux/wimax.h
F:	include/linux/wimax/debug.h
F:	include/net/wimax.h
F:	net/wimax/

WISTRON LAPTOP BUTTON DRIVER
M:	Miloslav Trmac <mitr@volny.cz>
S:	Maintained
F:	drivers/input/misc/wistron_btns.c

WL1251 WIRELESS DRIVER
M:	Luciano Coelho <coelho@ti.com>
L:	linux-wireless@vger.kernel.org
W:	http://wireless.kernel.org/en/users/Drivers/wl1251
T:	git git://git.kernel.org/pub/scm/linux/kernel/git/linville/wireless-testing.git
S:	Maintained
F:	drivers/net/wireless/wl1251/*

WL1271 WIRELESS DRIVER
M:	Luciano Coelho <coelho@ti.com>
L:	linux-wireless@vger.kernel.org
W:	http://wireless.kernel.org/en/users/Drivers/wl12xx
T:	git git://git.kernel.org/pub/scm/linux/kernel/git/luca/wl12xx.git
S:	Maintained
F:	drivers/net/wireless/wl12xx/
F:	include/linux/wl12xx.h

WL3501 WIRELESS PCMCIA CARD DRIVER
M:	Arnaldo Carvalho de Melo <acme@ghostprotocols.net>
L:	linux-wireless@vger.kernel.org
W:	http://oops.ghostprotocols.net:81/blog
S:	Maintained
F:	drivers/net/wireless/wl3501*

WM97XX TOUCHSCREEN DRIVERS
M:	Mark Brown <broonie@opensource.wolfsonmicro.com>
M:	Liam Girdwood <lrg@slimlogic.co.uk>
L:	linux-input@vger.kernel.org
T:	git git://opensource.wolfsonmicro.com/linux-2.6-touch
W:	http://opensource.wolfsonmicro.com/node/7
S:	Supported
F:	drivers/input/touchscreen/*wm97*
F:	include/linux/wm97xx.h

WOLFSON MICROELECTRONICS DRIVERS
M:	Mark Brown <broonie@opensource.wolfsonmicro.com>
M:	Ian Lartey <ian@opensource.wolfsonmicro.com>
M:	Dimitris Papastamos <dp@opensource.wolfsonmicro.com>
T:	git git://opensource.wolfsonmicro.com/linux-2.6-asoc
T:	git git://opensource.wolfsonmicro.com/linux-2.6-audioplus
W:	http://opensource.wolfsonmicro.com/content/linux-drivers-wolfson-devices
S:	Supported
F:	Documentation/hwmon/wm83??
F:	arch/arm/mach-s3c64xx/mach-crag6410*
F:	drivers/leds/leds-wm83*.c
F:	drivers/input/misc/wm831x-on.c
F:	drivers/input/touchscreen/wm831x-ts.c
F:	drivers/input/touchscreen/wm97*.c
F:	drivers/mfd/wm8*.c
F:	drivers/power/wm83*.c
F:	drivers/rtc/rtc-wm83*.c
F:	drivers/regulator/wm8*.c
F:	drivers/video/backlight/wm83*_bl.c
F:	drivers/watchdog/wm83*_wdt.c
F:	include/linux/mfd/wm831x/
F:	include/linux/mfd/wm8350/
F:	include/linux/mfd/wm8400*
F:	include/linux/wm97xx.h
F:	include/sound/wm????.h
F:	sound/soc/codecs/wm*

WORKQUEUE
M:	Tejun Heo <tj@kernel.org>
T:	git git://git.kernel.org/pub/scm/linux/kernel/git/tj/wq.git
S:	Maintained
F:	include/linux/workqueue.h
F:	kernel/workqueue.c
F:	Documentation/workqueue.txt

X.25 NETWORK LAYER
M:	Andrew Hendry <andrew.hendry@gmail.com>
L:	linux-x25@vger.kernel.org
S:	Odd Fixes
F:	Documentation/networking/x25*
F:	include/net/x25*
F:	net/x25/

X86 ARCHITECTURE (32-BIT AND 64-BIT)
M:	Thomas Gleixner <tglx@linutronix.de>
M:	Ingo Molnar <mingo@redhat.com>
M:	"H. Peter Anvin" <hpa@zytor.com>
M:	x86@kernel.org
T:	git git://git.kernel.org/pub/scm/linux/kernel/git/x86/linux-2.6-x86.git
S:	Maintained
F:	Documentation/x86/
F:	arch/x86/

X86 PLATFORM DRIVERS
M:	Matthew Garrett <mjg@redhat.com>
L:	platform-driver-x86@vger.kernel.org
T:	git git://git.kernel.org/pub/scm/linux/kernel/git/mjg59/platform-drivers-x86.git
S:	Maintained
F:	drivers/platform/x86

X86 MCE INFRASTRUCTURE
M:	Tony Luck <tony.luck@intel.com>
M:	Borislav Petkov <bp@amd64.org>
L:	linux-edac@vger.kernel.org
S:	Maintained
F:	arch/x86/kernel/cpu/mcheck/*

XEN HYPERVISOR INTERFACE
M:	Jeremy Fitzhardinge <jeremy.fitzhardinge@citrix.com>
M:	Konrad Rzeszutek Wilk <konrad.wilk@oracle.com>
L:	xen-devel@lists.xensource.com (moderated for non-subscribers)
L:	virtualization@lists.linux-foundation.org
S:	Supported
F:	arch/x86/xen/
F:	drivers/*/xen-*front.c
F:	drivers/xen/
F:	arch/x86/include/asm/xen/
F:	include/xen/

XEN NETWORK BACKEND DRIVER
M:	Ian Campbell <ian.campbell@citrix.com>
L:	xen-devel@lists.xensource.com (moderated for non-subscribers)
L:	netdev@vger.kernel.org
S:	Supported
F:	drivers/net/xen-netback/*

XEN PCI SUBSYSTEM
M:	Konrad Rzeszutek Wilk <konrad.wilk@oracle.com>
L:	xen-devel@lists.xensource.com (moderated for non-subscribers)
S:	Supported
F:	arch/x86/pci/*xen*
F:	drivers/pci/*xen*

XEN SWIOTLB SUBSYSTEM
M:	Konrad Rzeszutek Wilk <konrad.wilk@oracle.com>
L:	xen-devel@lists.xensource.com (moderated for non-subscribers)
S:	Supported
F:	arch/x86/xen/*swiotlb*
F:	drivers/xen/*swiotlb*

XFS FILESYSTEM
P:	Silicon Graphics Inc
M:	Alex Elder <aelder@sgi.com>
M:	xfs-masters@oss.sgi.com
L:	xfs@oss.sgi.com
W:	http://oss.sgi.com/projects/xfs
T:	git git://oss.sgi.com/xfs/xfs.git
S:	Supported
F:	Documentation/filesystems/xfs.txt
F:	fs/xfs/

XILINX SYSTEMACE DRIVER
M:	Grant Likely <grant.likely@secretlab.ca>
W:	http://www.secretlab.ca/
S:	Maintained
F:	drivers/block/xsysace.c

XILINX UARTLITE SERIAL DRIVER
M:	Peter Korsgaard <jacmet@sunsite.dk>
L:	linux-serial@vger.kernel.org
S:	Maintained
F:	drivers/tty/serial/uartlite.c

YAM DRIVER FOR AX.25
M:	Jean-Paul Roubelat <jpr@f6fbb.org>
L:	linux-hams@vger.kernel.org
S:	Maintained
F:	drivers/net/hamradio/yam*
F:	include/linux/yam.h

YEALINK PHONE DRIVER
M:	Henk Vergonet <Henk.Vergonet@gmail.com>
L:	usbb2k-api-dev@nongnu.org
S:	Maintained
F:	Documentation/input/yealink.txt
F:	drivers/input/misc/yealink.*

Z8530 DRIVER FOR AX.25
M:	Joerg Reuter <jreuter@yaina.de>
W:	http://yaina.de/jreuter/
W:	http://www.qsl.net/dl1bke/
L:	linux-hams@vger.kernel.org
S:	Maintained
F:	Documentation/networking/z8530drv.txt
F:	drivers/net/hamradio/*scc.c
F:	drivers/net/hamradio/z8530.h

ZD1211RW WIRELESS DRIVER
M:	Daniel Drake <dsd@gentoo.org>
M:	Ulrich Kunitz <kune@deine-taler.de>
W:	http://zd1211.ath.cx/wiki/DriverRewrite
L:	linux-wireless@vger.kernel.org
L:	zd1211-devs@lists.sourceforge.net (subscribers-only)
S:	Maintained
F:	drivers/net/wireless/zd1211rw/

ZR36067 VIDEO FOR LINUX DRIVER
L:	mjpeg-users@lists.sourceforge.net
L:	linux-media@vger.kernel.org
W:	http://mjpeg.sourceforge.net/driver-zoran/
T:	Mercurial http://linuxtv.org/hg/v4l-dvb
S:	Odd Fixes
F:	drivers/media/video/zoran/

ZS DECSTATION Z85C30 SERIAL DRIVER
M:	"Maciej W. Rozycki" <macro@linux-mips.org>
S:	Maintained
F:	drivers/tty/serial/zs.*

THE REST
M:	Linus Torvalds <torvalds@linux-foundation.org>
L:	linux-kernel@vger.kernel.org
Q:	http://patchwork.kernel.org/project/LKML/list/
T:	git git://git.kernel.org/pub/scm/linux/kernel/git/torvalds/linux.git
S:	Buried alive in reporters
F:	*
F:	*/<|MERGE_RESOLUTION|>--- conflicted
+++ resolved
@@ -6498,19 +6498,17 @@
 S:	Maintained
 F:	net/ipv4/tcp_lp.c
 
-<<<<<<< HEAD
 TEAM DRIVER
 M:	Jiri Pirko <jpirko@redhat.com>
 L:	netdev@vger.kernel.org
 S:	Supported
 F:	drivers/net/team/
 F:	include/linux/if_team.h
-=======
+
 TECHNOLOGIC SYSTEMS TS-5500 MACHINE SUPPORT
 M:	Savoir-faire Linux Inc. <ts-kernel@savoirfairelinux.com>
 S:	Maintained
 F:  arch/x86/platform/ts5500/*
->>>>>>> e471db82
 
 TEGRA SUPPORT
 M:	Colin Cross <ccross@android.com>
