

	List of maintainers and how to submit kernel changes

Please try to follow the guidelines below.  This will make things
easier on the maintainers.  Not all of these guidelines matter for every
trivial patch so apply some common sense.

1.	Always _test_ your changes, however small, on at least 4 or
	5 people, preferably many more.

2.	Try to release a few ALPHA test versions to the net. Announce
	them onto the kernel channel and await results. This is especially
	important for device drivers, because often that's the only way
	you will find things like the fact version 3 firmware needs
	a magic fix you didn't know about, or some clown changed the
	chips on a board and not its name.  (Don't laugh!  Look at the
	SMC etherpower for that.)

3.	Make sure your changes compile correctly in multiple
	configurations. In particular check that changes work both as a
	module and built into the kernel.

4.	When you are happy with a change make it generally available for
	testing and await feedback.

5.	Make a patch available to the relevant maintainer in the list. Use
	'diff -u' to make the patch easy to merge. Be prepared to get your
	changes sent back with seemingly silly requests about formatting
	and variable names.  These aren't as silly as they seem. One
	job the maintainers (and especially Linus) do is to keep things
	looking the same. Sometimes this means that the clever hack in
	your driver to get around a problem actually needs to become a
	generalized kernel feature ready for next time.

	PLEASE check your patch with the automated style checker
	(scripts/checkpatch.pl) to catch trival style violations.
	See Documentation/CodingStyle for guidance here.

	PLEASE CC: the maintainers and mailing lists that are generated
	by scripts/get_maintainer.pl.  The results returned by the
	script will be best if you have git installed and are making
	your changes in a branch derived from Linus' latest git tree.
	See Documentation/SubmittingPatches for details.

	PLEASE try to include any credit lines you want added with the
	patch. It avoids people being missed off by mistake and makes
	it easier to know who wants adding and who doesn't.

	PLEASE document known bugs. If it doesn't work for everything
	or does something very odd once a month document it.

	PLEASE remember that submissions must be made under the terms
	of the OSDL certificate of contribution and should include a
	Signed-off-by: line.  The current version of this "Developer's
	Certificate of Origin" (DCO) is listed in the file
	Documentation/SubmittingPatches.

6.	Make sure you have the right to send any changes you make. If you
	do changes at work you may find your employer owns the patch
	not you.

7.	When sending security related changes or reports to a maintainer
	please Cc: security@kernel.org, especially if the maintainer
	does not respond.

8.	Happy hacking.

Descriptions of section entries:

	P: Person (obsolete)
	M: Mail patches to: FullName <address@domain>
	L: Mailing list that is relevant to this area
	W: Web-page with status/info
	Q: Patchwork web based patch tracking system site
	T: SCM tree type and location.  Type is one of: git, hg, quilt, stgit, topgit.
	S: Status, one of the following:
	   Supported:	Someone is actually paid to look after this.
	   Maintained:	Someone actually looks after it.
	   Odd Fixes:	It has a maintainer but they don't have time to do
			much other than throw the odd patch in. See below..
	   Orphan:	No current maintainer [but maybe you could take the
			role as you write your new code].
	   Obsolete:	Old code. Something tagged obsolete generally means
			it has been replaced by a better system and you
			should be using that.
	F: Files and directories with wildcard patterns.
	   A trailing slash includes all files and subdirectory files.
	   F:	drivers/net/	all files in and below drivers/net
	   F:	drivers/net/*	all files in drivers/net, but not below
	   F:	*/net/*		all files in "any top level directory"/net
	   One pattern per line.  Multiple F: lines acceptable.
	X: Files and directories that are NOT maintained, same rules as F:
	   Files exclusions are tested before file matches.
	   Can be useful for excluding a specific subdirectory, for instance:
	   F:	net/
	   X:	net/ipv6/
	   matches all files in and below net excluding net/ipv6/
	K: Keyword perl extended regex pattern to match content in a
	   patch or file.  For instance:
	   K: of_get_profile
	      matches patches or files that contain "of_get_profile"
	   K: \b(printk|pr_(info|err))\b
	      matches patches or files that contain one or more of the words
	      printk, pr_info or pr_err
	   One regex pattern per line.  Multiple K: lines acceptable.

Note: For the hard of thinking, this list is meant to remain in alphabetical
order. If you could add yourselves to it in alphabetical order that would be
so much easier [Ed]

Maintainers List (try to look for most precise areas first)

		-----------------------------------

3C505 NETWORK DRIVER
M:	Philip Blundell <philb@gnu.org>
L:	netdev@vger.kernel.org
S:	Maintained
F:	drivers/net/ethernet/i825xx/3c505*

3C59X NETWORK DRIVER
M:	Steffen Klassert <klassert@mathematik.tu-chemnitz.de>
L:	netdev@vger.kernel.org
S:	Maintained
F:	Documentation/networking/vortex.txt
F:	drivers/net/ethernet/3com/3c59x.c

3CR990 NETWORK DRIVER
M:	David Dillow <dave@thedillows.org>
L:	netdev@vger.kernel.org
S:	Maintained
F:	drivers/net/ethernet/3com/typhoon*

3WARE SAS/SATA-RAID SCSI DRIVERS (3W-XXXX, 3W-9XXX, 3W-SAS)
M:	Adam Radford <linuxraid@lsi.com>
L:	linux-scsi@vger.kernel.org
W:	http://www.lsi.com
S:	Supported
F:	drivers/scsi/3w-*

53C700 AND 53C700-66 SCSI DRIVER
M:	"James E.J. Bottomley" <James.Bottomley@HansenPartnership.com>
L:	linux-scsi@vger.kernel.org
S:	Maintained
F:	drivers/scsi/53c700*

6PACK NETWORK DRIVER FOR AX.25
M:	Andreas Koensgen <ajk@comnets.uni-bremen.de>
L:	linux-hams@vger.kernel.org
S:	Maintained
F:	drivers/net/hamradio/6pack.c

8169 10/100/1000 GIGABIT ETHERNET DRIVER
M:	Realtek linux nic maintainers <nic_swsd@realtek.com>
M:	Francois Romieu <romieu@fr.zoreil.com>
L:	netdev@vger.kernel.org
S:	Maintained
F:	drivers/net/ethernet/realtek/r8169.c

8250/16?50 (AND CLONE UARTS) SERIAL DRIVER
M:	Greg Kroah-Hartman <gregkh@suse.de>
L:	linux-serial@vger.kernel.org
W:	http://serial.sourceforge.net
S:	Maintained
T:	git git://git.kernel.org/pub/scm/linux/kernel/git/gregkh/tty-2.6.git
F:	drivers/tty/serial/8250*
F:	include/linux/serial_8250.h

8390 NETWORK DRIVERS [WD80x3/SMC-ELITE, SMC-ULTRA, NE2000, 3C503, etc.]
L:	netdev@vger.kernel.org
S:	Orphan / Obsolete
F:	drivers/net/ethernet/8390/

9P FILE SYSTEM
M:	Eric Van Hensbergen <ericvh@gmail.com>
M:	Ron Minnich <rminnich@sandia.gov>
M:	Latchesar Ionkov <lucho@ionkov.net>
L:	v9fs-developer@lists.sourceforge.net
W:	http://swik.net/v9fs
Q:	http://patchwork.kernel.org/project/v9fs-devel/list/
T:	git git://git.kernel.org/pub/scm/linux/kernel/git/ericvh/v9fs.git
S:	Maintained
F:	Documentation/filesystems/9p.txt
F:	fs/9p/

A2232 SERIAL BOARD DRIVER
L:	linux-m68k@lists.linux-m68k.org
S:	Orphan
F:	drivers/staging/generic_serial/ser_a2232*

AACRAID SCSI RAID DRIVER
M:	Adaptec OEM Raid Solutions <aacraid@adaptec.com>
L:	linux-scsi@vger.kernel.org
W:	http://www.adaptec.com/
S:	Supported
F:	Documentation/scsi/aacraid.txt
F:	drivers/scsi/aacraid/

ABIT UGURU 1,2 HARDWARE MONITOR DRIVER
M:	Hans de Goede <hdegoede@redhat.com>
L:	lm-sensors@lm-sensors.org
S:	Maintained
F:	drivers/hwmon/abituguru.c

ABIT UGURU 3 HARDWARE MONITOR DRIVER
M:	Alistair John Strachan <alistair@devzero.co.uk>
L:	lm-sensors@lm-sensors.org
S:	Maintained
F:	drivers/hwmon/abituguru3.c

ACENIC DRIVER
M:	Jes Sorensen <jes@trained-monkey.org>
L:	linux-acenic@sunsite.dk
S:	Maintained
F:	drivers/net/ethernet/alteon/acenic*

ACER ASPIRE ONE TEMPERATURE AND FAN DRIVER
M:	Peter Feuerer <peter@piie.net>
L:	platform-driver-x86@vger.kernel.org
W:	http://piie.net/?section=acerhdf
S:	Maintained
F:	drivers/platform/x86/acerhdf.c

ACER WMI LAPTOP EXTRAS
M:	Joey Lee <jlee@novell.com>
L:	platform-driver-x86@vger.kernel.org
S:	Maintained
F:	drivers/platform/x86/acer-wmi.c

ACPI
M:	Len Brown <lenb@kernel.org>
L:	linux-acpi@vger.kernel.org
W:	http://www.lesswatts.org/projects/acpi/
Q:	http://patchwork.kernel.org/project/linux-acpi/list/
T:	git git://git.kernel.org/pub/scm/linux/kernel/git/lenb/linux-acpi-2.6.git
S:	Supported
F:	drivers/acpi/
F:	drivers/pnp/pnpacpi/
F:	include/linux/acpi.h
F:	include/acpi/

ACPI FAN DRIVER
M:	Zhang Rui <rui.zhang@intel.com>
L:	linux-acpi@vger.kernel.org
W:	http://www.lesswatts.org/projects/acpi/
S:	Supported
F:	drivers/acpi/fan.c

ACPI PROCESSOR AGGREGATOR DRIVER
M:	Shaohua Li <shaohua.li@intel.com>
L:	linux-acpi@vger.kernel.org
W:	http://www.lesswatts.org/projects/acpi/
S:	Supported
F:	drivers/acpi/acpi_pad.c

ACPI THERMAL DRIVER
M:	Zhang Rui <rui.zhang@intel.com>
L:	linux-acpi@vger.kernel.org
W:	http://www.lesswatts.org/projects/acpi/
S:	Supported
F:	drivers/acpi/*thermal*

ACPI VIDEO DRIVER
M:	Zhang Rui <rui.zhang@intel.com>
L:	linux-acpi@vger.kernel.org
W:	http://www.lesswatts.org/projects/acpi/
S:	Supported
F:	drivers/acpi/video.c

ACPI WMI DRIVER
L:	platform-driver-x86@vger.kernel.org
S:	Orphan
F:	drivers/platform/x86/wmi.c

AD1889 ALSA SOUND DRIVER
M:	Kyle McMartin <kyle@mcmartin.ca>
M:	Thibaut Varene <T-Bone@parisc-linux.org>
W:	http://wiki.parisc-linux.org/AD1889
L:	linux-parisc@vger.kernel.org
S:	Maintained
F:	sound/pci/ad1889.*

AD525X ANALOG DEVICES DIGITAL POTENTIOMETERS DRIVER
M:	Michael Hennerich <michael.hennerich@analog.com>
L:	device-drivers-devel@blackfin.uclinux.org
W:	http://wiki.analog.com/AD5254
S:	Supported
F:	drivers/misc/ad525x_dpot.c

AD5398 CURRENT REGULATOR DRIVER (AD5398/AD5821)
M:	Michael Hennerich <michael.hennerich@analog.com>
L:	device-drivers-devel@blackfin.uclinux.org
W:	http://wiki.analog.com/AD5398
S:	Supported
F:	drivers/regulator/ad5398.c

AD714X CAPACITANCE TOUCH SENSOR DRIVER (AD7142/3/7/8/7A)
M:	Michael Hennerich <michael.hennerich@analog.com>
L:	device-drivers-devel@blackfin.uclinux.org
W:	http://wiki.analog.com/AD7142
S:	Supported
F:	drivers/input/misc/ad714x.c

AD7877 TOUCHSCREEN DRIVER
M:	Michael Hennerich <michael.hennerich@analog.com>
L:	device-drivers-devel@blackfin.uclinux.org
W:	http://wiki.analog.com/AD7877
S:	Supported
F:	drivers/input/touchscreen/ad7877.c

AD7879 TOUCHSCREEN DRIVER (AD7879/AD7889)
M:	Michael Hennerich <michael.hennerich@analog.com>
L:	device-drivers-devel@blackfin.uclinux.org
W:	http://wiki.analog.com/AD7879
S:	Supported
F:	drivers/input/touchscreen/ad7879.c

ADDRESS SPACE LAYOUT RANDOMIZATION (ASLR)
M:	Jiri Kosina <jkosina@suse.cz>
S:	Maintained

ADM1025 HARDWARE MONITOR DRIVER
M:	Jean Delvare <khali@linux-fr.org>
L:	lm-sensors@lm-sensors.org
S:	Maintained
F:	Documentation/hwmon/adm1025
F:	drivers/hwmon/adm1025.c

ADM1029 HARDWARE MONITOR DRIVER
M:	Corentin Labbe <corentin.labbe@geomatys.fr>
L:	lm-sensors@lm-sensors.org
S:	Maintained
F:	drivers/hwmon/adm1029.c

ADM8211 WIRELESS DRIVER
L:	linux-wireless@vger.kernel.org
W:	http://linuxwireless.org/
S:	Orphan
F:	drivers/net/wireless/adm8211.*

ADP5520 BACKLIGHT DRIVER WITH IO EXPANDER (ADP5520/ADP5501)
M:	Michael Hennerich <michael.hennerich@analog.com>
L:	device-drivers-devel@blackfin.uclinux.org
W:	http://wiki.analog.com/ADP5520
S:	Supported
F:	drivers/mfd/adp5520.c
F:	drivers/video/backlight/adp5520_bl.c
F:	drivers/leds/leds-adp5520.c
F:	drivers/gpio/adp5520-gpio.c
F:	drivers/input/keyboard/adp5520-keys.c

ADP5588 QWERTY KEYPAD AND IO EXPANDER DRIVER (ADP5588/ADP5587)
M:	Michael Hennerich <michael.hennerich@analog.com>
L:	device-drivers-devel@blackfin.uclinux.org
W:	http://wiki.analog.com/ADP5588
S:	Supported
F:	drivers/input/keyboard/adp5588-keys.c
F:	drivers/gpio/adp5588-gpio.c

ADP8860 BACKLIGHT DRIVER (ADP8860/ADP8861/ADP8863)
M:	Michael Hennerich <michael.hennerich@analog.com>
L:	device-drivers-devel@blackfin.uclinux.org
W:	http://wiki.analog.com/ADP8860
S:	Supported
F:	drivers/video/backlight/adp8860_bl.c

ADS1015 HARDWARE MONITOR DRIVER
M:	Dirk Eibach <eibach@gdsys.de>
L:	lm-sensors@lm-sensors.org
S:	Maintained
F:	Documentation/hwmon/ads1015
F:	drivers/hwmon/ads1015.c
F:	include/linux/i2c/ads1015.h

ADT746X FAN DRIVER
M:	Colin Leroy <colin@colino.net>
S:	Maintained
F:	drivers/macintosh/therm_adt746x.c

ADT7475 HARDWARE MONITOR DRIVER
M:	Jean Delvare <khali@linux-fr.org>
L:	lm-sensors@lm-sensors.org
S:	Maintained
F:	Documentation/hwmon/adt7475
F:	drivers/hwmon/adt7475.c

ADXL34X THREE-AXIS DIGITAL ACCELEROMETER DRIVER (ADXL345/ADXL346)
M:	Michael Hennerich <michael.hennerich@analog.com>
L:	device-drivers-devel@blackfin.uclinux.org
W:	http://wiki.analog.com/ADXL345
S:	Supported
F:	drivers/input/misc/adxl34x.c

ADVANSYS SCSI DRIVER
M:	Matthew Wilcox <matthew@wil.cx>
L:	linux-scsi@vger.kernel.org
S:	Maintained
F:	Documentation/scsi/advansys.txt
F:	drivers/scsi/advansys.c

AEDSP16 DRIVER
M:	Riccardo Facchetti <fizban@tin.it>
S:	Maintained
F:	sound/oss/aedsp16.c

AFFS FILE SYSTEM
L:	linux-fsdevel@vger.kernel.org
S:	Orphan
F:	Documentation/filesystems/affs.txt
F:	fs/affs/

AFS FILESYSTEM & AF_RXRPC SOCKET DOMAIN
M:	David Howells <dhowells@redhat.com>
L:	linux-afs@lists.infradead.org
S:	Supported
F:	fs/afs/
F:	include/net/af_rxrpc.h
F:	net/rxrpc/af_rxrpc.c

AGPGART DRIVER
M:	David Airlie <airlied@linux.ie>
T:	git git://git.kernel.org/pub/scm/linux/kernel/git/airlied/drm-2.6.git
S:	Maintained
F:	drivers/char/agp/
F:	include/linux/agp*

AHA152X SCSI DRIVER
M:	"Juergen E. Fischer" <fischer@norbit.de>
L:	linux-scsi@vger.kernel.org
S:	Maintained
F:	drivers/scsi/aha152x*
F:	drivers/scsi/pcmcia/aha152x*

AIC7XXX / AIC79XX SCSI DRIVER
M:	Hannes Reinecke <hare@suse.de>
L:	linux-scsi@vger.kernel.org
S:	Maintained
F:	drivers/scsi/aic7xxx/
F:	drivers/scsi/aic7xxx_old/

AIO
M:	Benjamin LaHaise <bcrl@kvack.org>
L:	linux-aio@kvack.org
S:	Supported
F:	fs/aio.c
F:	include/linux/*aio*.h

ALCATEL SPEEDTOUCH USB DRIVER
M:	Duncan Sands <duncan.sands@free.fr>
L:	linux-usb@vger.kernel.org
W:	http://www.linux-usb.org/SpeedTouch/
S:	Maintained
F:	drivers/usb/atm/speedtch.c
F:	drivers/usb/atm/usbatm.c

ALCHEMY AU1XX0 MMC DRIVER
M:	Manuel Lauss <manuel.lauss@gmail.com>
S:	Maintained
F:	drivers/mmc/host/au1xmmc.c

ALI1563 I2C DRIVER
M:	Rudolf Marek <r.marek@assembler.cz>
L:	linux-i2c@vger.kernel.org
S:	Maintained
F:	Documentation/i2c/busses/i2c-ali1563
F:	drivers/i2c/busses/i2c-ali1563.c

ALPHA PORT
M:	Richard Henderson <rth@twiddle.net>
M:	Ivan Kokshaysky <ink@jurassic.park.msu.ru>
M:	Matt Turner <mattst88@gmail.com>
L:	linux-alpha@vger.kernel.org
F:	arch/alpha/

ALTERA UART/JTAG UART SERIAL DRIVERS
M:	Tobias Klauser <tklauser@distanz.ch>
L:	linux-serial@vger.kernel.org
L:	nios2-dev@sopc.et.ntust.edu.tw (moderated for non-subscribers)
S:	Maintained
F:	drivers/tty/serial/altera_uart.c
F:	drivers/tty/serial/altera_jtaguart.c
F:	include/linux/altera_uart.h
F:	include/linux/altera_jtaguart.h

AMD FAM15H PROCESSOR POWER MONITORING DRIVER
M:	Andreas Herrmann <andreas.herrmann3@amd.com>
L:	lm-sensors@lm-sensors.org
S:	Maintained
F:	Documentation/hwmon/fam15h_power
F:	drivers/hwmon/fam15h_power.c

AMD GEODE CS5536 USB DEVICE CONTROLLER DRIVER
M:	Thomas Dahlmann <dahlmann.thomas@arcor.de>
L:	linux-geode@lists.infradead.org (moderated for non-subscribers)
S:	Supported
F:	drivers/usb/gadget/amd5536udc.*

AMD GEODE PROCESSOR/CHIPSET SUPPORT
P:	Andres Salomon <dilinger@queued.net>
L:	linux-geode@lists.infradead.org (moderated for non-subscribers)
W:	http://www.amd.com/us-en/ConnectivitySolutions/TechnicalResources/0,,50_2334_2452_11363,00.html
S:	Supported
F:	drivers/char/hw_random/geode-rng.c
F:	drivers/crypto/geode*
F:	drivers/video/geode/
F:	arch/x86/include/asm/geode.h

AMD IOMMU (AMD-VI)
M:	Joerg Roedel <joerg.roedel@amd.com>
L:	iommu@lists.linux-foundation.org
T:	git git://git.kernel.org/pub/scm/linux/kernel/git/joro/linux-2.6-iommu.git
S:	Supported
F:	arch/x86/kernel/amd_iommu*.c
F:	arch/x86/include/asm/amd_iommu*.h

AMD MICROCODE UPDATE SUPPORT
M:	Andreas Herrmann <andreas.herrmann3@amd.com>
L:	amd64-microcode@amd64.org
S:	Supported
F:	arch/x86/kernel/microcode_amd.c

AMS (Apple Motion Sensor) DRIVER
M:	Michael Hanselmann <linux-kernel@hansmi.ch>
S:	Supported
F:	drivers/macintosh/ams/

AMSO1100 RNIC DRIVER
M:	Tom Tucker <tom@opengridcomputing.com>
M:	Steve Wise <swise@opengridcomputing.com>
L:	linux-rdma@vger.kernel.org
S:	Maintained
F:	drivers/infiniband/hw/amso1100/

ANALOG DEVICES INC ASOC CODEC DRIVERS
M:	Lars-Peter Clausen <lars@metafoo.de>
L:	device-drivers-devel@blackfin.uclinux.org
L:	alsa-devel@alsa-project.org (moderated for non-subscribers)
W:	http://wiki.analog.com/
S:	Supported
F:	sound/soc/codecs/adau*
F:	sound/soc/codecs/adav*
F:	sound/soc/codecs/ad1*
F:	sound/soc/codecs/ssm*

ANALOG DEVICES INC ASOC DRIVERS
L:	uclinux-dist-devel@blackfin.uclinux.org
L:	alsa-devel@alsa-project.org (moderated for non-subscribers)
W:	http://blackfin.uclinux.org/
S:	Supported
F:	sound/soc/blackfin/*

AOA (Apple Onboard Audio) ALSA DRIVER
M:	Johannes Berg <johannes@sipsolutions.net>
L:	linuxppc-dev@lists.ozlabs.org
L:	alsa-devel@alsa-project.org (moderated for non-subscribers)
S:	Maintained
F:	sound/aoa/

APM DRIVER
M:	Jiri Kosina <jkosina@suse.cz>
S:	Odd fixes
F:	arch/x86/kernel/apm_32.c
F:	include/linux/apm_bios.h
F:	drivers/char/apm-emulation.c

APPLE BCM5974 MULTITOUCH DRIVER
M:	Henrik Rydberg <rydberg@euromail.se>
L:	linux-input@vger.kernel.org
S:	Maintained
F:	drivers/input/mouse/bcm5974.c

APPLE SMC DRIVER
M:	Henrik Rydberg <rydberg@euromail.se>
L:	lm-sensors@lm-sensors.org
S:	Maintained
F:	drivers/hwmon/applesmc.c

APPLETALK NETWORK LAYER
M:	Arnaldo Carvalho de Melo <acme@ghostprotocols.net>
S:	Maintained
F:	drivers/net/appletalk/
F:	net/appletalk/

ARASAN COMPACT FLASH PATA CONTROLLER
M:	Viresh Kumar <viresh.kumar@st.com>
L:	linux-ide@vger.kernel.org
S:	Maintained
F:	include/linux/pata_arasan_cf_data.h
F:	drivers/ata/pata_arasan_cf.c

ARC FRAMEBUFFER DRIVER
M:	Jaya Kumar <jayalk@intworks.biz>
S:	Maintained
F:	drivers/video/arcfb.c
F:	drivers/video/fb_defio.c

ARM MFM AND FLOPPY DRIVERS
M:	Ian Molton <spyro@f2s.com>
S:	Maintained
F:	arch/arm/lib/floppydma.S
F:	arch/arm/include/asm/floppy.h

ARM PMU PROFILING AND DEBUGGING
M:	Will Deacon <will.deacon@arm.com>
S:	Maintained
F:	arch/arm/kernel/perf_event*
F:	arch/arm/oprofile/common.c
F:	arch/arm/kernel/pmu.c
F:	arch/arm/include/asm/pmu.h
F:	arch/arm/kernel/hw_breakpoint.c
F:	arch/arm/include/asm/hw_breakpoint.h

ARM PORT
M:	Russell King <linux@arm.linux.org.uk>
L:	linux-arm-kernel@lists.infradead.org (moderated for non-subscribers)
W:	http://www.arm.linux.org.uk/
S:	Maintained
F:	arch/arm/

ARM PRIMECELL AACI PL041 DRIVER
M:	Russell King <linux@arm.linux.org.uk>
S:	Maintained
F:	sound/arm/aaci.*

ARM PRIMECELL CLCD PL110 DRIVER
M:	Russell King <linux@arm.linux.org.uk>
S:	Maintained
F:	drivers/video/amba-clcd.*

ARM PRIMECELL KMI PL050 DRIVER
M:	Russell King <linux@arm.linux.org.uk>
S:	Maintained
F:	drivers/input/serio/ambakmi.*
F:	include/linux/amba/kmi.h

ARM PRIMECELL MMCI PL180/1 DRIVER
S:	Orphan
F:	drivers/mmc/host/mmci.*

ARM PRIMECELL BUS SUPPORT
M:	Russell King <linux@arm.linux.org.uk>
S:	Maintained
F:	drivers/amba/
F:	include/linux/amba/bus.h

ARM/ADI ROADRUNNER MACHINE SUPPORT
M:	Lennert Buytenhek <kernel@wantstofly.org>
L:	linux-arm-kernel@lists.infradead.org (moderated for non-subscribers)
S:	Maintained
F:	arch/arm/mach-ixp23xx/
F:	arch/arm/mach-ixp23xx/include/mach/

ARM/ADS SPHERE MACHINE SUPPORT
M:	Lennert Buytenhek <kernel@wantstofly.org>
L:	linux-arm-kernel@lists.infradead.org (moderated for non-subscribers)
S:	Maintained

ARM/AFEB9260 MACHINE SUPPORT
M:	Sergey Lapin <slapin@ossfans.org>
L:	linux-arm-kernel@lists.infradead.org (moderated for non-subscribers)
S:	Maintained

ARM/AJECO 1ARM MACHINE SUPPORT
M:	Lennert Buytenhek <kernel@wantstofly.org>
L:	linux-arm-kernel@lists.infradead.org (moderated for non-subscribers)
S:	Maintained

ARM/ATMEL AT91RM9200 AND AT91SAM ARM ARCHITECTURES
M:	Andrew Victor <linux@maxim.org.za>
M:	Nicolas Ferre <nicolas.ferre@atmel.com>
M:	Jean-Christophe Plagniol-Villard <plagnioj@jcrosoft.com>
L:	linux-arm-kernel@lists.infradead.org (moderated for non-subscribers)
W:	http://maxim.org.za/at91_26.html
W:	http://www.linux4sam.org
S:	Supported
F:	arch/arm/mach-at91/

ARM/BCMRING ARM ARCHITECTURE
M:	Jiandong Zheng <jdzheng@broadcom.com>
M:	Scott Branden <sbranden@broadcom.com>
L:	linux-arm-kernel@lists.infradead.org (moderated for non-subscribers)
S:	Maintained
F:	arch/arm/mach-bcmring

ARM/BCMRING MTD NAND DRIVER
M:	Jiandong Zheng <jdzheng@broadcom.com>
M:	Scott Branden <sbranden@broadcom.com>
L:	linux-mtd@lists.infradead.org
S:	Maintained
F:	drivers/mtd/nand/bcm_umi_nand.c
F:	drivers/mtd/nand/bcm_umi_bch.c
F:	drivers/mtd/nand/nand_bcm_umi.h

ARM/CALXEDA HIGHBANK ARCHITECTURE
M:	Rob Herring <rob.herring@calxeda.com>
L:	linux-arm-kernel@lists.infradead.org (moderated for non-subscribers)
S:	Maintained
F:	arch/arm/mach-highbank/

ARM/CAVIUM NETWORKS CNS3XXX MACHINE SUPPORT
M:	Anton Vorontsov <avorontsov@mvista.com>
S:	Maintained
F:	arch/arm/mach-cns3xxx/
T:	git git://git.infradead.org/users/cbou/linux-cns3xxx.git

ARM/CIRRUS LOGIC EP93XX ARM ARCHITECTURE
M:	Hartley Sweeten <hsweeten@visionengravers.com>
M:	Ryan Mallon <rmallon@gmail.com>
L:	linux-arm-kernel@lists.infradead.org (moderated for non-subscribers)
S:	Maintained
F:	arch/arm/mach-ep93xx/
F:	arch/arm/mach-ep93xx/include/mach/

ARM/CIRRUS LOGIC EDB9315A MACHINE SUPPORT
M:	Lennert Buytenhek <kernel@wantstofly.org>
L:	linux-arm-kernel@lists.infradead.org (moderated for non-subscribers)
S:	Maintained

ARM/CLKDEV SUPPORT
M:	Russell King <linux@arm.linux.org.uk>
L:	linux-arm-kernel@lists.infradead.org (moderated for non-subscribers)
F:	arch/arm/include/asm/clkdev.h
F:	drivers/clk/clkdev.c

ARM/COMPULAB CM-X270/EM-X270 and CM-X300 MACHINE SUPPORT
M:	Mike Rapoport <mike@compulab.co.il>
L:	linux-arm-kernel@lists.infradead.org (moderated for non-subscribers)
S:	Maintained

ARM/CONTEC MICRO9 MACHINE SUPPORT
M:	Hubert Feurstein <hubert.feurstein@contec.at>
S:	Maintained
F:	arch/arm/mach-ep93xx/micro9.c

ARM/CORGI MACHINE SUPPORT
M:	Richard Purdie <rpurdie@rpsys.net>
S:	Maintained

ARM/CORTINA SYSTEMS GEMINI ARM ARCHITECTURE
M:	Hans Ulli Kroll <ulli.kroll@googlemail.com>
L:	linux-arm-kernel@lists.infradead.org (moderated for non-subscribers)
T:	git git://git.berlios.de/gemini-board
S:	Maintained
F:	arch/arm/mach-gemini/

ARM/CSR SIRFPRIMA2 MACHINE SUPPORT
M:	Barry Song <baohua.song@csr.com>
L:	linux-arm-kernel@lists.infradead.org (moderated for non-subscribers)
S:	Maintained
F:	arch/arm/mach-prima2/
F:	drivers/dma/sirf-dma*

ARM/EBSA110 MACHINE SUPPORT
M:	Russell King <linux@arm.linux.org.uk>
L:	linux-arm-kernel@lists.infradead.org (moderated for non-subscribers)
W:	http://www.arm.linux.org.uk/
S:	Maintained
F:	arch/arm/mach-ebsa110/
F:	drivers/net/ethernet/amd/am79c961a.*

ARM/EZX SMARTPHONES (A780, A910, A1200, E680, ROKR E2 and ROKR E6)
M:	Daniel Ribeiro <drwyrm@gmail.com>
M:	Stefan Schmidt <stefan@openezx.org>
M:	Harald Welte <laforge@openezx.org>
L:	openezx-devel@lists.openezx.org (moderated for non-subscribers)
W:	http://www.openezx.org/
S:	Maintained
T:	topgit git://git.openezx.org/openezx.git
F:	arch/arm/mach-pxa/ezx.c

ARM/FARADAY FA526 PORT
M:	Hans Ulli Kroll <ulli.kroll@googlemail.com>
L:	linux-arm-kernel@lists.infradead.org (moderated for non-subscribers)
S:	Maintained
T:	git git://git.berlios.de/gemini-board
F:	arch/arm/mm/*-fa*

ARM/FOOTBRIDGE ARCHITECTURE
M:	Russell King <linux@arm.linux.org.uk>
L:	linux-arm-kernel@lists.infradead.org (moderated for non-subscribers)
W:	http://www.arm.linux.org.uk/
S:	Maintained
F:	arch/arm/include/asm/hardware/dec21285.h
F:	arch/arm/mach-footbridge/

ARM/FREESCALE IMX / MXC ARM ARCHITECTURE
M:	Sascha Hauer <kernel@pengutronix.de>
L:	linux-arm-kernel@lists.infradead.org (moderated for non-subscribers)
S:	Maintained
T:	git git://git.pengutronix.de/git/imx/linux-2.6.git
F:	arch/arm/mach-mx*/
F:	arch/arm/plat-mxc/

ARM/FREESCALE IMX51
M:	Amit Kucheria <amit.kucheria@canonical.com>
L:	linux-arm-kernel@lists.infradead.org (moderated for non-subscribers)
S:	Maintained
F:	arch/arm/mach-mx5/

ARM/FREESCALE IMX6
M:	Shawn Guo <shawn.guo@linaro.org>
L:	linux-arm-kernel@lists.infradead.org (moderated for non-subscribers)
S:	Maintained
T:	git git://git.linaro.org/people/shawnguo/linux-2.6.git
F:	arch/arm/mach-imx/*imx6*

ARM/GLOMATION GESBC9312SX MACHINE SUPPORT
M:	Lennert Buytenhek <kernel@wantstofly.org>
L:	linux-arm-kernel@lists.infradead.org (moderated for non-subscribers)
S:	Maintained

ARM/GUMSTIX MACHINE SUPPORT
M:	Steve Sakoman <sakoman@gmail.com>
L:	linux-arm-kernel@lists.infradead.org (moderated for non-subscribers)
S:	Maintained

ARM/H4700 (HP IPAQ HX4700) MACHINE SUPPORT
M:	Philipp Zabel <philipp.zabel@gmail.com>
S:	Maintained
F:	arch/arm/mach-pxa/hx4700.c
F:	arch/arm/mach-pxa/include/mach/hx4700.h

ARM/HP JORNADA 7XX MACHINE SUPPORT
M:	Kristoffer Ericson <kristoffer.ericson@gmail.com>
W:	www.jlime.com
S:	Maintained
T:	git git://git.kernel.org/pub/scm/linux/kernel/git/kristoffer/linux-hpc.git
F:	arch/arm/mach-sa1100/jornada720.c
F:	arch/arm/mach-sa1100/include/mach/jornada720.h

ARM/INCOME PXA270 SUPPORT
M:	Marek Vasut <marek.vasut@gmail.com>
L:	linux-arm-kernel@lists.infradead.org (moderated for non-subscribers)
S:	Maintained
F:	arch/arm/mach-pxa/colibri-pxa270-income.c

ARM/INTEL IOP32X ARM ARCHITECTURE
M:	Lennert Buytenhek <kernel@wantstofly.org>
M:	Dan Williams <dan.j.williams@intel.com>
L:	linux-arm-kernel@lists.infradead.org (moderated for non-subscribers)
S:	Maintained

ARM/INTEL IOP33X ARM ARCHITECTURE
M:	Dan Williams <dan.j.williams@intel.com>
L:	linux-arm-kernel@lists.infradead.org (moderated for non-subscribers)
S:	Maintained

ARM/INTEL IOP13XX ARM ARCHITECTURE
M:	Lennert Buytenhek <kernel@wantstofly.org>
M:	Dan Williams <dan.j.williams@intel.com>
L:	linux-arm-kernel@lists.infradead.org (moderated for non-subscribers)
S:	Maintained

ARM/INTEL IQ81342EX MACHINE SUPPORT
M:	Lennert Buytenhek <kernel@wantstofly.org>
M:	Dan Williams <dan.j.williams@intel.com>
L:	linux-arm-kernel@lists.infradead.org (moderated for non-subscribers)
S:	Maintained

ARM/INTEL IXP2000 ARM ARCHITECTURE
M:	Lennert Buytenhek <kernel@wantstofly.org>
L:	linux-arm-kernel@lists.infradead.org (moderated for non-subscribers)
S:	Maintained

ARM/INTEL IXDP2850 MACHINE SUPPORT
M:	Lennert Buytenhek <kernel@wantstofly.org>
L:	linux-arm-kernel@lists.infradead.org (moderated for non-subscribers)
S:	Maintained

ARM/INTEL IXP23XX ARM ARCHITECTURE
M:	Lennert Buytenhek <kernel@wantstofly.org>
L:	linux-arm-kernel@lists.infradead.org (moderated for non-subscribers)
S:	Maintained

ARM/INTEL IXP4XX ARM ARCHITECTURE
M:	Imre Kaloz <kaloz@openwrt.org>
M:	Krzysztof Halasa <khc@pm.waw.pl>
L:	linux-arm-kernel@lists.infradead.org (moderated for non-subscribers)
S:	Maintained
F:	arch/arm/mach-ixp4xx/

ARM/INTEL RESEARCH IMOTE/STARGATE 2 MACHINE SUPPORT
M:	Jonathan Cameron <jic23@cam.ac.uk>
L:	linux-arm-kernel@lists.infradead.org (moderated for non-subscribers)
S:	Maintained
F:	arch/arm/mach-pxa/stargate2.c
F:	drivers/pcmcia/pxa2xx_stargate2.c

ARM/INTEL XSC3 (MANZANO) ARM CORE
M:	Lennert Buytenhek <kernel@wantstofly.org>
M:	Dan Williams <dan.j.williams@intel.com>
L:	linux-arm-kernel@lists.infradead.org (moderated for non-subscribers)
S:	Maintained

ARM/IP FABRICS DOUBLE ESPRESSO MACHINE SUPPORT
M:	Lennert Buytenhek <kernel@wantstofly.org>
L:	linux-arm-kernel@lists.infradead.org (moderated for non-subscribers)
S:	Maintained

ARM/LOGICPD PXA270 MACHINE SUPPORT
M:	Lennert Buytenhek <kernel@wantstofly.org>
L:	linux-arm-kernel@lists.infradead.org (moderated for non-subscribers)
S:	Maintained

ARM/MAGICIAN MACHINE SUPPORT
M:	Philipp Zabel <philipp.zabel@gmail.com>
S:	Maintained

ARM/Marvell Loki/Kirkwood/MV78xx0/Orion SOC support
M:	Lennert Buytenhek <kernel@wantstofly.org>
M:	Nicolas Pitre <nico@fluxnic.net>
L:	linux-arm-kernel@lists.infradead.org (moderated for non-subscribers)
S:	Odd Fixes
F:	arch/arm/mach-loki/
F:	arch/arm/mach-kirkwood/
F:	arch/arm/mach-mv78xx0/
F:	arch/arm/mach-orion5x/
F:	arch/arm/plat-orion/

ARM/Orion SoC/Technologic Systems TS-78xx platform support
M:	Alexander Clouter <alex@digriz.org.uk>
L:	linux-arm-kernel@lists.infradead.org (moderated for non-subscribers)
W:	http://www.digriz.org.uk/ts78xx/kernel
S:	Maintained
F:	arch/arm/mach-orion5x/ts78xx-*

ARM/MIOA701 MACHINE SUPPORT
M:	Robert Jarzmik <robert.jarzmik@free.fr>
L:	linux-arm-kernel@lists.infradead.org (moderated for non-subscribers)
F:	arch/arm/mach-pxa/mioa701.c
S:	Maintained

ARM/NEC MOBILEPRO 900/c MACHINE SUPPORT
M:	Michael Petchkovsky <mkpetch@internode.on.net>
S:	Maintained

ARM/NOMADIK ARCHITECTURE
M:	Alessandro Rubini <rubini@unipv.it>
M:	Linus Walleij <linus.walleij@stericsson.com>
M:	STEricsson <STEricsson_nomadik_linux@list.st.com>
L:	linux-arm-kernel@lists.infradead.org (moderated for non-subscribers)
S:	Maintained
F:	arch/arm/mach-nomadik/
F:	arch/arm/plat-nomadik/
F:	drivers/i2c/busses/i2c-nomadik.c
T:	git git://git.kernel.org/pub/scm/linux/kernel/git/linusw/linux-stericsson.git

ARM/OPENMOKO NEO FREERUNNER (GTA02) MACHINE SUPPORT
M:	Nelson Castillo <arhuaco@freaks-unidos.net>
L:	openmoko-kernel@lists.openmoko.org (subscribers-only)
W:	http://wiki.openmoko.org/wiki/Neo_FreeRunner
S:	Supported

ARM/QUALCOMM MSM MACHINE SUPPORT
M:	David Brown <davidb@codeaurora.org>
M:	Daniel Walker <dwalker@fifo99.com>
M:	Bryan Huntsman <bryanh@codeaurora.org>
L:	linux-arm-msm@vger.kernel.org
F:	arch/arm/mach-msm/
F:	drivers/video/msm/
F:	drivers/mmc/host/msm_sdcc.c
F:	drivers/mmc/host/msm_sdcc.h
F:	drivers/tty/serial/msm_serial.h
F:	drivers/tty/serial/msm_serial.c
F:	drivers/platform/msm/
F:	drivers/*/pm8???-*
F:	include/linux/mfd/pm8xxx/
T:	git git://codeaurora.org/quic/kernel/davidb/linux-msm.git
S:	Maintained

ARM/TOSA MACHINE SUPPORT
M:	Dmitry Eremin-Solenikov <dbaryshkov@gmail.com>
M:	Dirk Opfer <dirk@opfer-online.de>
S:	Maintained

ARM/PALMTX,PALMT5,PALMLD,PALMTE2,PALMTC SUPPORT
M:	Marek Vasut <marek.vasut@gmail.com>
L:	linux-arm-kernel@lists.infradead.org
W:	http://hackndev.com
S:	Maintained
F:	arch/arm/mach-pxa/include/mach/palmtx.h
F:	arch/arm/mach-pxa/palmtx.c
F:	arch/arm/mach-pxa/include/mach/palmt5.h
F:	arch/arm/mach-pxa/palmt5.c
F:	arch/arm/mach-pxa/include/mach/palmld.h
F:	arch/arm/mach-pxa/palmld.c
F:	arch/arm/mach-pxa/include/mach/palmte2.h
F:	arch/arm/mach-pxa/palmte2.c
F:	arch/arm/mach-pxa/include/mach/palmtc.h
F:	arch/arm/mach-pxa/palmtc.c

ARM/PALM TREO SUPPORT
M:	Tomas Cech <sleep_walker@suse.cz>
L:	linux-arm-kernel@lists.infradead.org
W:	http://hackndev.com
S:	Maintained
F:	arch/arm/mach-pxa/include/mach/palmtreo.h
F:	arch/arm/mach-pxa/palmtreo.c

ARM/PALMZ72 SUPPORT
M:	Sergey Lapin <slapin@ossfans.org>
L:	linux-arm-kernel@lists.infradead.org
W:	http://hackndev.com
S:	Maintained
F:	arch/arm/mach-pxa/include/mach/palmz72.h
F:	arch/arm/mach-pxa/palmz72.c

ARM/PLEB SUPPORT
M:	Peter Chubb <pleb@gelato.unsw.edu.au>
W:	http://www.disy.cse.unsw.edu.au/Hardware/PLEB
S:	Maintained

ARM/PT DIGITAL BOARD PORT
M:	Stefan Eletzhofer <stefan.eletzhofer@eletztrick.de>
L:	linux-arm-kernel@lists.infradead.org (moderated for non-subscribers)
W:	http://www.arm.linux.org.uk/
S:	Maintained

ARM/RADISYS ENP2611 MACHINE SUPPORT
M:	Lennert Buytenhek <kernel@wantstofly.org>
L:	linux-arm-kernel@lists.infradead.org (moderated for non-subscribers)
S:	Maintained

ARM/RISCPC ARCHITECTURE
M:	Russell King <linux@arm.linux.org.uk>
L:	linux-arm-kernel@lists.infradead.org (moderated for non-subscribers)
W:	http://www.arm.linux.org.uk/
S:	Maintained
F:	arch/arm/common/time-acorn.c
F:	arch/arm/include/asm/hardware/entry-macro-iomd.S
F:	arch/arm/include/asm/hardware/ioc.h
F:	arch/arm/include/asm/hardware/iomd.h
F:	arch/arm/include/asm/hardware/memc.h
F:	arch/arm/mach-rpc/
F:	drivers/net/ethernet/8390/etherh.c
F:	drivers/net/ethernet/i825xx/ether1*
F:	drivers/net/ethernet/seeq/ether3*
F:	drivers/scsi/arm/

ARM/SHARK MACHINE SUPPORT
M:	Alexander Schulz <alex@shark-linux.de>
W:	http://www.shark-linux.de/shark.html
S:	Maintained

ARM/SAMSUNG ARM ARCHITECTURES
M:	Ben Dooks <ben-linux@fluff.org>
M:	Kukjin Kim <kgene.kim@samsung.com>
L:	linux-arm-kernel@lists.infradead.org (moderated for non-subscribers)
W:	http://www.fluff.org/ben/linux/
S:	Maintained
F:	arch/arm/plat-samsung/
F:	arch/arm/plat-s3c24xx/
F:	arch/arm/plat-s5p/
F:	drivers/*/*s3c2410*
F:	drivers/*/*/*s3c2410*

ARM/S3C2410 ARM ARCHITECTURE
M:	Ben Dooks <ben-linux@fluff.org>
L:	linux-arm-kernel@lists.infradead.org (moderated for non-subscribers)
W:	http://www.fluff.org/ben/linux/
S:	Maintained
F:	arch/arm/mach-s3c2410/

ARM/S3C244x ARM ARCHITECTURE
M:	Ben Dooks <ben-linux@fluff.org>
L:	linux-arm-kernel@lists.infradead.org (moderated for non-subscribers)
W:	http://www.fluff.org/ben/linux/
S:	Maintained
F:	arch/arm/mach-s3c2440/
F:	arch/arm/mach-s3c2443/

ARM/S3C64xx ARM ARCHITECTURE
M:	Ben Dooks <ben-linux@fluff.org>
L:	linux-arm-kernel@lists.infradead.org (moderated for non-subscribers)
W:	http://www.fluff.org/ben/linux/
S:	Maintained
F:	arch/arm/mach-s3c64xx/

ARM/S5P EXYNOS ARM ARCHITECTURES
M:	Kukjin Kim <kgene.kim@samsung.com>
L:	linux-arm-kernel@lists.infradead.org (moderated for non-subscribers)
L:	linux-samsung-soc@vger.kernel.org (moderated for non-subscribers)
S:	Maintained
F:	arch/arm/mach-s5p*/
F:	arch/arm/mach-exynos*/

ARM/SAMSUNG MOBILE MACHINE SUPPORT
M:	Kyungmin Park <kyungmin.park@samsung.com>
L:	linux-arm-kernel@lists.infradead.org (moderated for non-subscribers)
S:	Maintained
F:	arch/arm/mach-s5pv210/mach-aquila.c
F:	arch/arm/mach-s5pv210/mach-goni.c
F:	arch/arm/mach-exynos4/mach-universal_c210.c
F:	arch/arm/mach-exynos4/mach-nuri.c

ARM/SAMSUNG S5P SERIES FIMC SUPPORT
M:	Kyungmin Park <kyungmin.park@samsung.com>
M:	Sylwester Nawrocki <s.nawrocki@samsung.com>
L:	linux-arm-kernel@lists.infradead.org
L:	linux-media@vger.kernel.org
S:	Maintained
F:	arch/arm/plat-s5p/dev-fimc*
F:	arch/arm/plat-samsung/include/plat/*fimc*
F:	drivers/media/video/s5p-fimc/

ARM/SAMSUNG S5P SERIES Multi Format Codec (MFC) SUPPORT
M:	Kyungmin Park <kyungmin.park@samsung.com>
M:	Kamil Debski <k.debski@samsung.com>
<<<<<<< HEAD
M:     Jeongtae Park <jtp.park@samsung.com>
=======
>>>>>>> f8a15af0
L:	linux-arm-kernel@lists.infradead.org
L:	linux-media@vger.kernel.org
S:	Maintained
F:	arch/arm/plat-s5p/dev-mfc.c
F:	drivers/media/video/s5p-mfc/

ARM/SAMSUNG S5P SERIES TV SUBSYSTEM SUPPORT
M:	Kyungmin Park <kyungmin.park@samsung.com>
M:	Tomasz Stanislawski <t.stanislaws@samsung.com>
L:	linux-arm-kernel@lists.infradead.org
L:	linux-media@vger.kernel.org
S:	Maintained
F:	arch/arm/plat-s5p/dev-tv.c
F:	drivers/media/video/s5p-tv/

ARM/SHMOBILE ARM ARCHITECTURE
M:	Paul Mundt <lethal@linux-sh.org>
M:	Magnus Damm <magnus.damm@gmail.com>
L:	linux-sh@vger.kernel.org
W:	http://oss.renesas.com
Q:	http://patchwork.kernel.org/project/linux-sh/list/
T:	git git://git.kernel.org/pub/scm/linux/kernel/git/lethal/sh-2.6.git rmobile-latest
S:	Supported
F:	arch/arm/mach-shmobile/
F:	drivers/sh/

ARM/TELECHIPS ARM ARCHITECTURE
M:	"Hans J. Koch" <hjk@hansjkoch.de>
L:	linux-arm-kernel@lists.infradead.org (moderated for non-subscribers)
S:	Maintained
F:	arch/arm/plat-tcc/
F:	arch/arm/mach-tcc8k/

ARM/TECHNOLOGIC SYSTEMS TS7250 MACHINE SUPPORT
M:	Lennert Buytenhek <kernel@wantstofly.org>
L:	linux-arm-kernel@lists.infradead.org (moderated for non-subscribers)
S:	Maintained

ARM/TETON BGA MACHINE SUPPORT
M:	"Mark F. Brown" <mark.brown314@gmail.com>
L:	linux-arm-kernel@lists.infradead.org (moderated for non-subscribers)
S:	Maintained

ARM/THECUS N2100 MACHINE SUPPORT
M:	Lennert Buytenhek <kernel@wantstofly.org>
L:	linux-arm-kernel@lists.infradead.org (moderated for non-subscribers)
S:	Maintained

ARM/NUVOTON W90X900 ARM ARCHITECTURE
M:	Wan ZongShun <mcuos.com@gmail.com>
L:	linux-arm-kernel@lists.infradead.org (moderated for non-subscribers)
W:	http://www.mcuos.com
S:	Maintained
F:	arch/arm/mach-w90x900/
F:	arch/arm/mach-nuc93x/
F:	drivers/input/keyboard/w90p910_keypad.c
F:	drivers/input/touchscreen/w90p910_ts.c
F:	drivers/watchdog/nuc900_wdt.c
F:	drivers/net/ethernet/nuvoton/w90p910_ether.c
F:	drivers/mtd/nand/nuc900_nand.c
F:	drivers/rtc/rtc-nuc900.c
F:	drivers/spi/spi_nuc900.c
F:	drivers/usb/host/ehci-w90x900.c
F:	drivers/video/nuc900fb.c

ARM/U300 MACHINE SUPPORT
M:	Linus Walleij <linus.walleij@stericsson.com>
L:	linux-arm-kernel@lists.infradead.org (moderated for non-subscribers)
S:	Supported
F:	arch/arm/mach-u300/
F:	drivers/i2c/busses/i2c-stu300.c
F:	drivers/rtc/rtc-coh901331.c
F:	drivers/watchdog/coh901327_wdt.c
F:	drivers/dma/coh901318*
F:	drivers/mfd/ab3100*
F:	drivers/rtc/rtc-ab3100.c
F:	drivers/rtc/rtc-coh901331.c
T:	git git://git.kernel.org/pub/scm/linux/kernel/git/linusw/linux-stericsson.git

ARM/Ux500 ARM ARCHITECTURE
M:	Srinidhi Kasagar <srinidhi.kasagar@stericsson.com>
M:	Linus Walleij <linus.walleij@stericsson.com>
L:	linux-arm-kernel@lists.infradead.org (moderated for non-subscribers)
S:	Maintained
F:	arch/arm/mach-ux500/
F:	drivers/dma/ste_dma40*
F:	drivers/mfd/ab3550*
F:	drivers/mfd/abx500*
F:	drivers/mfd/ab8500*
F:	drivers/mfd/stmpe*
F:	drivers/rtc/rtc-ab8500.c
T:	git git://git.kernel.org/pub/scm/linux/kernel/git/linusw/linux-stericsson.git

ARM/VFP SUPPORT
M:	Russell King <linux@arm.linux.org.uk>
L:	linux-arm-kernel@lists.infradead.org (moderated for non-subscribers)
W:	http://www.arm.linux.org.uk/
S:	Maintained
F:	arch/arm/vfp/

ARM/VOIPAC PXA270 SUPPORT
M:	Marek Vasut <marek.vasut@gmail.com>
L:	linux-arm-kernel@lists.infradead.org (moderated for non-subscribers)
S:	Maintained
F:	arch/arm/mach-pxa/vpac270.c
F:	arch/arm/mach-pxa/include/mach/vpac270.h

ARM/ZIPIT Z2 SUPPORT
M:	Marek Vasut <marek.vasut@gmail.com>
L:	linux-arm-kernel@lists.infradead.org (moderated for non-subscribers)
S:	Maintained
F:	arch/arm/mach-pxa/z2.c
F:	arch/arm/mach-pxa/include/mach/z2.h

ASC7621 HARDWARE MONITOR DRIVER
M:	George Joseph <george.joseph@fairview5.com>
L:	lm-sensors@lm-sensors.org
S:	Maintained
F:	Documentation/hwmon/asc7621
F:	drivers/hwmon/asc7621.c

ASUS NOTEBOOKS AND EEEPC ACPI/WMI EXTRAS DRIVERS
M:	Corentin Chary <corentincj@iksaif.net>
L:	acpi4asus-user@lists.sourceforge.net
L:	platform-driver-x86@vger.kernel.org
W:	http://acpi4asus.sf.net
S:	Maintained
F:	drivers/platform/x86/asus*.c
F:	drivers/platform/x86/eeepc*.c

ASUS ASB100 HARDWARE MONITOR DRIVER
M:	"Mark M. Hoffman" <mhoffman@lightlink.com>
L:	lm-sensors@lm-sensors.org
S:	Maintained
F:	drivers/hwmon/asb100.c

ASYNCHRONOUS TRANSFERS/TRANSFORMS (IOAT) API
M:	Dan Williams <dan.j.williams@intel.com>
W:	http://sourceforge.net/projects/xscaleiop
S:	Supported
F:	Documentation/crypto/async-tx-api.txt
F:	crypto/async_tx/
F:	drivers/dma/
F:	include/linux/dmaengine.h
F:	include/linux/async_tx.h

AT24 EEPROM DRIVER
M:	Wolfram Sang <w.sang@pengutronix.de>
L:	linux-i2c@vger.kernel.org
S:	Maintained
F:	drivers/misc/eeprom/at24.c
F:	include/linux/i2c/at24.h

ATA OVER ETHERNET (AOE) DRIVER
M:	"Ed L. Cashin" <ecashin@coraid.com>
W:	http://www.coraid.com/support/linux
S:	Supported
F:	Documentation/aoe/
F:	drivers/block/aoe/

ATHEROS ATH GENERIC UTILITIES
M:	"Luis R. Rodriguez" <mcgrof@qca.qualcomm.com>
L:	linux-wireless@vger.kernel.org
S:	Supported
F:	drivers/net/wireless/ath/*

ATHEROS ATH5K WIRELESS DRIVER
M:	Jiri Slaby <jirislaby@gmail.com>
M:	Nick Kossifidis <mickflemm@gmail.com>
M:	"Luis R. Rodriguez" <mcgrof@qca.qualcomm.com>
M:	Bob Copeland <me@bobcopeland.com>
L:	linux-wireless@vger.kernel.org
L:	ath5k-devel@lists.ath5k.org
W:	http://wireless.kernel.org/en/users/Drivers/ath5k
S:	Maintained
F:	drivers/net/wireless/ath/ath5k/

ATHEROS ATH6KL WIRELESS DRIVER
M:	Kalle Valo <kvalo@qca.qualcomm.com>
L:	linux-wireless@vger.kernel.org
W:	http://wireless.kernel.org/en/users/Drivers/ath6kl
T:	git git://git.kernel.org/pub/scm/linux/kernel/git/kvalo/ath6kl.git
S:	Supported
F:	drivers/net/wireless/ath/ath6kl/

ATHEROS ATH9K WIRELESS DRIVER
M:	"Luis R. Rodriguez" <mcgrof@qca.qualcomm.com>
M:	Jouni Malinen <jouni@qca.qualcomm.com>
M:	Vasanthakumar Thiagarajan <vthiagar@qca.qualcomm.com>
M:	Senthil Balasubramanian <senthilb@qca.qualcomm.com>
L:	linux-wireless@vger.kernel.org
L:	ath9k-devel@lists.ath9k.org
W:	http://wireless.kernel.org/en/users/Drivers/ath9k
S:	Supported
F:	drivers/net/wireless/ath/ath9k/

CARL9170 LINUX COMMUNITY WIRELESS DRIVER
M:	Christian Lamparter <chunkeey@googlemail.com>
L:	linux-wireless@vger.kernel.org
W:	http://wireless.kernel.org/en/users/Drivers/carl9170
S:	Maintained
F:	drivers/net/wireless/ath/carl9170/

ATK0110 HWMON DRIVER
M:	Luca Tettamanti <kronos.it@gmail.com>
L:	lm-sensors@lm-sensors.org
S:	Maintained
F:	drivers/hwmon/asus_atk0110.c

ATI_REMOTE2 DRIVER
M:	Ville Syrjala <syrjala@sci.fi>
S:	Maintained
F:	drivers/input/misc/ati_remote2.c

ATLX ETHERNET DRIVERS
M:	Jay Cliburn <jcliburn@gmail.com>
M:	Chris Snook <chris.snook@gmail.com>
L:	netdev@vger.kernel.org
W:	http://sourceforge.net/projects/atl1
W:	http://atl1.sourceforge.net
S:	Maintained
F:	drivers/net/ethernet/atheros/

ATM
M:	Chas Williams <chas@cmf.nrl.navy.mil>
L:	linux-atm-general@lists.sourceforge.net (moderated for non-subscribers)
L:	netdev@vger.kernel.org
W:	http://linux-atm.sourceforge.net
S:	Maintained
F:	drivers/atm/
F:	include/linux/atm*

ATMEL AT91 MCI DRIVER
M:	Nicolas Ferre <nicolas.ferre@atmel.com>
L:	linux-arm-kernel@lists.infradead.org (moderated for non-subscribers)
W:	http://www.atmel.com/products/AT91/
W:	http://www.at91.com/
S:	Maintained
F:	drivers/mmc/host/at91_mci.c

ATMEL AT91 / AT32 MCI DRIVER
M:	Nicolas Ferre <nicolas.ferre@atmel.com>
S:	Maintained
F:	drivers/mmc/host/atmel-mci.c
F:	drivers/mmc/host/atmel-mci-regs.h

ATMEL AT91 / AT32 SERIAL DRIVER
M:	Nicolas Ferre <nicolas.ferre@atmel.com>
S:	Supported
F:	drivers/tty/serial/atmel_serial.c

ATMEL LCDFB DRIVER
M:	Nicolas Ferre <nicolas.ferre@atmel.com>
L:	linux-fbdev@vger.kernel.org
S:	Maintained
F:	drivers/video/atmel_lcdfb.c
F:	include/video/atmel_lcdc.h

ATMEL MACB ETHERNET DRIVER
M:	Nicolas Ferre <nicolas.ferre@atmel.com>
S:	Supported
F:	drivers/net/ethernet/cadence/

ATMEL SPI DRIVER
M:	Nicolas Ferre <nicolas.ferre@atmel.com>
S:	Supported
F:	drivers/spi/atmel_spi.*

ATMEL USBA UDC DRIVER
M:	Nicolas Ferre <nicolas.ferre@atmel.com>
L:	linux-arm-kernel@lists.infradead.org (moderated for non-subscribers)
W:	http://avr32linux.org/twiki/bin/view/Main/AtmelUsbDeviceDriver
S:	Supported
F:	drivers/usb/gadget/atmel_usba_udc.*

ATMEL WIRELESS DRIVER
M:	Simon Kelley <simon@thekelleys.org.uk>
L:	linux-wireless@vger.kernel.org
W:	http://www.thekelleys.org.uk/atmel
W:	http://atmelwlandriver.sourceforge.net/
S:	Maintained
F:	drivers/net/wireless/atmel*

AUDIT SUBSYSTEM
M:	Al Viro <viro@zeniv.linux.org.uk>
M:	Eric Paris <eparis@redhat.com>
L:	linux-audit@redhat.com (subscribers-only)
W:	http://people.redhat.com/sgrubb/audit/
T:	git git://git.kernel.org/pub/scm/linux/kernel/git/viro/audit-current.git
S:	Maintained
F:	include/linux/audit.h
F:	kernel/audit*

AUXILIARY DISPLAY DRIVERS
M:	Miguel Ojeda Sandonis <miguel.ojeda.sandonis@gmail.com>
W:	http://miguelojeda.es/auxdisplay.htm
W:	http://jair.lab.fi.uva.es/~migojed/auxdisplay.htm
S:	Maintained
F:	drivers/auxdisplay/
F:	include/linux/cfag12864b.h

AVR32 ARCHITECTURE
M:	Haavard Skinnemoen <hskinnemoen@gmail.com>
M:	Hans-Christian Egtvedt <egtvedt@samfundet.no>
W:	http://www.atmel.com/products/AVR32/
W:	http://avr32linux.org/
W:	http://avrfreaks.net/
S:	Maintained
F:	arch/avr32/

AVR32/AT32AP MACHINE SUPPORT
M:	Haavard Skinnemoen <hskinnemoen@gmail.com>
M:	Hans-Christian Egtvedt <egtvedt@samfundet.no>
S:	Maintained
F:	arch/avr32/mach-at32ap/

AX.25 NETWORK LAYER
M:	Ralf Baechle <ralf@linux-mips.org>
L:	linux-hams@vger.kernel.org
W:	http://www.linux-ax25.org/
S:	Maintained
F:	include/linux/ax25.h
F:	include/net/ax25.h
F:	net/ax25/

B43 WIRELESS DRIVER
M:	Stefano Brivio <stefano.brivio@polimi.it>
L:	linux-wireless@vger.kernel.org
W:	http://linuxwireless.org/en/users/Drivers/b43
S:	Maintained
F:	drivers/net/wireless/b43/

B43LEGACY WIRELESS DRIVER
M:	Larry Finger <Larry.Finger@lwfinger.net>
M:	Stefano Brivio <stefano.brivio@polimi.it>
L:	linux-wireless@vger.kernel.org
W:	http://linuxwireless.org/en/users/Drivers/b43
S:	Maintained
F:	drivers/net/wireless/b43legacy/

BACKLIGHT CLASS/SUBSYSTEM
M:	Richard Purdie <rpurdie@rpsys.net>
S:	Maintained
F:	drivers/video/backlight/
F:	include/linux/backlight.h

BATMAN ADVANCED
M:	Marek Lindner <lindner_marek@yahoo.de>
M:	Simon Wunderlich <siwu@hrz.tu-chemnitz.de>
L:	b.a.t.m.a.n@lists.open-mesh.org
W:	http://www.open-mesh.org/
S:	Maintained
F:	net/batman-adv/

BAYCOM/HDLCDRV DRIVERS FOR AX.25
M:	Thomas Sailer <t.sailer@alumni.ethz.ch>
L:	linux-hams@vger.kernel.org
W:	http://www.baycom.org/~tom/ham/ham.html
S:	Maintained
F:	drivers/net/hamradio/baycom*

BEFS FILE SYSTEM
S:	Orphan
F:	Documentation/filesystems/befs.txt
F:	fs/befs/

BFS FILE SYSTEM
M:	"Tigran A. Aivazian" <tigran@aivazian.fsnet.co.uk>
S:	Maintained
F:	Documentation/filesystems/bfs.txt
F:	fs/bfs/
F:	include/linux/bfs_fs.h

BLACKFIN ARCHITECTURE
M:	Mike Frysinger <vapier@gentoo.org>
L:	uclinux-dist-devel@blackfin.uclinux.org
W:	http://blackfin.uclinux.org
S:	Supported
F:	arch/blackfin/

BLACKFIN EMAC DRIVER
L:	uclinux-dist-devel@blackfin.uclinux.org
W:	http://blackfin.uclinux.org
S:	Supported
F:	drivers/net/ethernet/adi/

BLACKFIN RTC DRIVER
M:	Mike Frysinger <vapier.adi@gmail.com>
L:	uclinux-dist-devel@blackfin.uclinux.org
W:	http://blackfin.uclinux.org
S:	Supported
F:	drivers/rtc/rtc-bfin.c

BLACKFIN SDH DRIVER
M:	Cliff Cai <cliff.cai@analog.com>
L:	uclinux-dist-devel@blackfin.uclinux.org
W:	http://blackfin.uclinux.org
S:	Supported
F:	drivers/mmc/host/bfin_sdh.c

BLACKFIN SERIAL DRIVER
M:	Sonic Zhang <sonic.zhang@analog.com>
L:	uclinux-dist-devel@blackfin.uclinux.org
W:	http://blackfin.uclinux.org
S:	Supported
F:	drivers/tty/serial/bfin_5xx.c

BLACKFIN WATCHDOG DRIVER
M:	Mike Frysinger <vapier.adi@gmail.com>
L:	uclinux-dist-devel@blackfin.uclinux.org
W:	http://blackfin.uclinux.org
S:	Supported
F:	drivers/watchdog/bfin_wdt.c

BLACKFIN I2C TWI DRIVER
M:	Sonic Zhang <sonic.zhang@analog.com>
L:	uclinux-dist-devel@blackfin.uclinux.org
W:	http://blackfin.uclinux.org/
S:	Supported
F:	drivers/i2c/busses/i2c-bfin-twi.c

BLOCK LAYER
M:	Jens Axboe <axboe@kernel.dk>
T:	git git://git.kernel.org/pub/scm/linux/kernel/git/axboe/linux-2.6-block.git
S:	Maintained
F:	block/

BLOCK2MTD DRIVER
M:	Joern Engel <joern@lazybastard.org>
L:	linux-mtd@lists.infradead.org
S:	Maintained
F:	drivers/mtd/devices/block2mtd.c

BLUETOOTH DRIVERS
M:	Marcel Holtmann <marcel@holtmann.org>
M:	"Gustavo F. Padovan" <padovan@profusion.mobi>
L:	linux-bluetooth@vger.kernel.org
W:	http://www.bluez.org/
T:	git git://git.kernel.org/pub/scm/linux/kernel/git/padovan/bluetooth-2.6.git
S:	Maintained
F:	drivers/bluetooth/

BLUETOOTH SUBSYSTEM
M:	Marcel Holtmann <marcel@holtmann.org>
M:	"Gustavo F. Padovan" <padovan@profusion.mobi>
L:	linux-bluetooth@vger.kernel.org
W:	http://www.bluez.org/
T:	git git://git.kernel.org/pub/scm/linux/kernel/git/padovan/bluetooth-2.6.git
S:	Maintained
F:	net/bluetooth/
F:	include/net/bluetooth/

BONDING DRIVER
M:	Jay Vosburgh <fubar@us.ibm.com>
M:	Andy Gospodarek <andy@greyhouse.net>
L:	netdev@vger.kernel.org
W:	http://sourceforge.net/projects/bonding/
S:	Supported
F:	drivers/net/bonding/
F:	include/linux/if_bonding.h

BROADCOM B44 10/100 ETHERNET DRIVER
M:	Gary Zambrano <zambrano@broadcom.com>
L:	netdev@vger.kernel.org
S:	Supported
F:	drivers/net/ethernet/broadcom/b44.*

BROADCOM BNX2 GIGABIT ETHERNET DRIVER
M:	Michael Chan <mchan@broadcom.com>
L:	netdev@vger.kernel.org
S:	Supported
F:	drivers/net/ethernet/broadcom/bnx2.*
F:	drivers/net/ethernet/broadcom/bnx2_*

BROADCOM BNX2X 10 GIGABIT ETHERNET DRIVER
M:	Eilon Greenstein <eilong@broadcom.com>
L:	netdev@vger.kernel.org
S:	Supported
F:	drivers/net/ethernet/broadcom/bnx2x/

BROADCOM TG3 GIGABIT ETHERNET DRIVER
M:	Matt Carlson <mcarlson@broadcom.com>
M:	Michael Chan <mchan@broadcom.com>
L:	netdev@vger.kernel.org
S:	Supported
F:	drivers/net/ethernet/broadcom/tg3.*

BROADCOM BRCM80211 IEEE802.11n WIRELESS DRIVER
M:	Brett Rudley <brudley@broadcom.com>
M:	Henry Ptasinski <henryp@broadcom.com>
M:	Roland Vossen <rvossen@broadcom.com>
M:	Arend van Spriel <arend@broadcom.com>
M:	Franky (Zhenhui) Lin <frankyl@broadcom.com>
M:	Kan Yan	<kanyan@broadcom.com>
L:	linux-wireless@vger.kernel.org
S:	Supported
F:	drivers/staging/brcm80211/

BROADCOM BNX2FC 10 GIGABIT FCOE DRIVER
M:	Bhanu Prakash Gollapudi <bprakash@broadcom.com>
L:	linux-scsi@vger.kernel.org
S:	Supported
F:	drivers/scsi/bnx2fc/

BROCADE BFA FC SCSI DRIVER
M:	Jing Huang <huangj@brocade.com>
L:	linux-scsi@vger.kernel.org
S:	Supported
F:	drivers/scsi/bfa/

BROCADE BNA 10 GIGABIT ETHERNET DRIVER
M:	Rasesh Mody <rmody@brocade.com>
L:	netdev@vger.kernel.org
S:	Supported
F:	drivers/net/ethernet/brocade/bna/

BSG (block layer generic sg v4 driver)
M:	FUJITA Tomonori <fujita.tomonori@lab.ntt.co.jp>
L:	linux-scsi@vger.kernel.org
S:	Supported
F:	block/bsg.c
F:	include/linux/bsg.h

BT87X AUDIO DRIVER
M:	Clemens Ladisch <clemens@ladisch.de>
L:	alsa-devel@alsa-project.org (moderated for non-subscribers)
T:	git git://git.alsa-project.org/alsa-kernel.git
S:	Maintained
F:	Documentation/sound/alsa/Bt87x.txt
F:	sound/pci/bt87x.c

BT8XXGPIO DRIVER
M:	Michael Buesch <m@bues.ch>
W:	http://bu3sch.de/btgpio.php
S:	Maintained
F:	drivers/gpio/bt8xxgpio.c

BTRFS FILE SYSTEM
M:	Chris Mason <chris.mason@oracle.com>
L:	linux-btrfs@vger.kernel.org
W:	http://btrfs.wiki.kernel.org/
Q:	http://patchwork.kernel.org/project/linux-btrfs/list/
T:	git git://git.kernel.org/pub/scm/linux/kernel/git/mason/btrfs-unstable.git
S:	Maintained
F:	Documentation/filesystems/btrfs.txt
F:	fs/btrfs/

BTTV VIDEO4LINUX DRIVER
M:	Mauro Carvalho Chehab <mchehab@infradead.org>
L:	linux-media@vger.kernel.org
W:	http://linuxtv.org
T:	git git://git.kernel.org/pub/scm/linux/kernel/git/mchehab/linux-2.6.git
S:	Maintained
F:	Documentation/video4linux/bttv/
F:	drivers/media/video/bt8xx/bttv*

C-MEDIA CMI8788 DRIVER
M:	Clemens Ladisch <clemens@ladisch.de>
L:	alsa-devel@alsa-project.org (moderated for non-subscribers)
T:	git git://git.alsa-project.org/alsa-kernel.git
S:	Maintained
F:	sound/pci/oxygen/

C6X ARCHITECTURE
M:	Mark Salter <msalter@redhat.com>
M:	Aurelien Jacquiot <a-jacquiot@ti.com>
L:	linux-c6x-dev@linux-c6x.org
W:	http://www.linux-c6x.org/wiki/index.php/Main_Page
S:	Maintained
F:	arch/c6x/

CACHEFILES: FS-CACHE BACKEND FOR CACHING ON MOUNTED FILESYSTEMS
M:	David Howells <dhowells@redhat.com>
L:	linux-cachefs@redhat.com
S:	Supported
F:	Documentation/filesystems/caching/cachefiles.txt
F:	fs/cachefiles/

CAFE CMOS INTEGRATED CAMERA CONTROLLER DRIVER
M:	Jonathan Corbet <corbet@lwn.net>
L:	linux-media@vger.kernel.org
T:	git git://git.kernel.org/pub/scm/linux/kernel/git/mchehab/linux-2.6.git
S:	Maintained
F:	Documentation/video4linux/cafe_ccic
F:	drivers/media/video/cafe_ccic*

CAIF NETWORK LAYER
M:	Sjur Braendeland <sjur.brandeland@stericsson.com>
L:	netdev@vger.kernel.org
S:	Supported
F:	Documentation/networking/caif/
F:	drivers/net/caif/
F:	include/linux/caif/
F:	include/net/caif/
F:	net/caif/

CALGARY x86-64 IOMMU
M:	Muli Ben-Yehuda <muli@il.ibm.com>
M:	"Jon D. Mason" <jdmason@kudzu.us>
L:	discuss@x86-64.org
S:	Maintained
F:	arch/x86/kernel/pci-calgary_64.c
F:	arch/x86/kernel/tce_64.c
F:	arch/x86/include/asm/calgary.h
F:	arch/x86/include/asm/tce.h

CAN NETWORK LAYER
M:	Oliver Hartkopp <socketcan@hartkopp.net>
M:	Oliver Hartkopp <oliver.hartkopp@volkswagen.de>
M:	Urs Thuermann <urs.thuermann@volkswagen.de>
L:	linux-can@vger.kernel.org
L:	netdev@vger.kernel.org
W:	http://developer.berlios.de/projects/socketcan/
S:	Maintained
F:	net/can/
F:	include/linux/can.h
F:	include/linux/can/core.h
F:	include/linux/can/bcm.h
F:	include/linux/can/raw.h
F:	include/linux/can/gw.h

CAN NETWORK DRIVERS
M:	Wolfgang Grandegger <wg@grandegger.com>
L:	linux-can@vger.kernel.org
L:	netdev@vger.kernel.org
W:	http://developer.berlios.de/projects/socketcan/
S:	Maintained
F:	drivers/net/can/
F:	include/linux/can/dev.h
F:	include/linux/can/error.h
F:	include/linux/can/netlink.h
F:	include/linux/can/platform/

CELL BROADBAND ENGINE ARCHITECTURE
M:	Arnd Bergmann <arnd@arndb.de>
L:	linuxppc-dev@lists.ozlabs.org
L:	cbe-oss-dev@lists.ozlabs.org
W:	http://www.ibm.com/developerworks/power/cell/
S:	Supported
F:	arch/powerpc/include/asm/cell*.h
F:	arch/powerpc/include/asm/spu*.h
F:	arch/powerpc/oprofile/*cell*
F:	arch/powerpc/platforms/cell/

CEPH DISTRIBUTED FILE SYSTEM CLIENT
M:	Sage Weil <sage@newdream.net>
L:	ceph-devel@vger.kernel.org
W:	http://ceph.newdream.net/
T:	git git://git.kernel.org/pub/scm/linux/kernel/git/sage/ceph-client.git
S:	Supported
F:	Documentation/filesystems/ceph.txt
F:	fs/ceph
F:	net/ceph
F:	include/linux/ceph

CERTIFIED WIRELESS USB (WUSB) SUBSYSTEM:
L:	linux-usb@vger.kernel.org
S:	Orphan
F:	Documentation/usb/WUSB-Design-overview.txt
F:	Documentation/usb/wusb-cbaf
F:	drivers/usb/host/hwa-hc.c
F:	drivers/usb/host/whci/
F:	drivers/usb/wusbcore/
F:	include/linux/usb/wusb*

CFAG12864B LCD DRIVER
M:	Miguel Ojeda Sandonis <miguel.ojeda.sandonis@gmail.com>
W:	http://miguelojeda.es/auxdisplay.htm
W:	http://jair.lab.fi.uva.es/~migojed/auxdisplay.htm
S:	Maintained
F:	drivers/auxdisplay/cfag12864b.c
F:	include/linux/cfag12864b.h

CFAG12864BFB LCD FRAMEBUFFER DRIVER
M:	Miguel Ojeda Sandonis <miguel.ojeda.sandonis@gmail.com>
W:	http://miguelojeda.es/auxdisplay.htm
W:	http://jair.lab.fi.uva.es/~migojed/auxdisplay.htm
S:	Maintained
F:	drivers/auxdisplay/cfag12864bfb.c
F:	include/linux/cfag12864b.h

CFG80211 and NL80211
M:	Johannes Berg <johannes@sipsolutions.net>
L:	linux-wireless@vger.kernel.org
S:	Maintained
F:	include/linux/nl80211.h
F:	include/net/cfg80211.h
F:	net/wireless/*
X:	net/wireless/wext*

CHAR and MISC DRIVERS
M:	Arnd Bergmann <arnd@arndb.de>
M:	Greg Kroah-Hartman <greg@kroah.com>
T:	git git://git.kernel.org/pub/scm/linux/kernel/git/gregkh/char-misc.git
S:	Maintained
F:	drivers/char/*
F:	drivers/misc/*

CHECKPATCH
M:	Andy Whitcroft <apw@canonical.com>
S:	Supported
F:	scripts/checkpatch.pl

CHINESE DOCUMENTATION
M:	Harry Wei <harryxiyou@gmail.com>
L:	xiyoulinuxkernelgroup@googlegroups.com
L:	linux-kernel@zh-kernel.org (moderated for non-subscribers)
S:	Maintained
F:	Documentation/zh_CN/

CISCO VIC ETHERNET NIC DRIVER
M:	Christian Benvenuti <benve@cisco.com>
M:	Roopa Prabhu <roprabhu@cisco.com>
M:	David Wang <dwang2@cisco.com>
S:	Supported
F:	drivers/net/ethernet/cisco/enic/

CIRRUS LOGIC EP93XX ETHERNET DRIVER
M:	Hartley Sweeten <hsweeten@visionengravers.com>
L:	netdev@vger.kernel.org
S:	Maintained
F:	drivers/net/ethernet/cirrus/ep93xx_eth.c

CIRRUS LOGIC EP93XX OHCI USB HOST DRIVER
M:	Lennert Buytenhek <kernel@wantstofly.org>
L:	linux-usb@vger.kernel.org
S:	Maintained
F:	drivers/usb/host/ohci-ep93xx.c

CIRRUS LOGIC CS4270 SOUND DRIVER
M:	Timur Tabi <timur@freescale.com>
L:	alsa-devel@alsa-project.org (moderated for non-subscribers)
S:	Supported
F:	sound/soc/codecs/cs4270*

CLK API
M:	Russell King <linux@arm.linux.org.uk>
F:	include/linux/clk.h

CISCO FCOE HBA DRIVER
M:	Abhijeet Joglekar <abjoglek@cisco.com>
M:	Venkata Siva Vijayendra Bhamidipati <vbhamidi@cisco.com>
M:	Brian Uchino <buchino@cisco.com>
L:	linux-scsi@vger.kernel.org
S:	Supported
F:	drivers/scsi/fnic/

CMPC ACPI DRIVER
M:	Thadeu Lima de Souza Cascardo <cascardo@holoscopio.com>
M:	Daniel Oliveira Nascimento <don@syst.com.br>
L:	platform-driver-x86@vger.kernel.org
S:	Supported
F:	drivers/platform/x86/classmate-laptop.c

COCCINELLE/Semantic Patches (SmPL)
M:	Julia Lawall <julia@diku.dk>
M:	Gilles Muller <Gilles.Muller@lip6.fr>
M:	Nicolas Palix <npalix.work@gmail.com>
L:	cocci@diku.dk (moderated for non-subscribers)
W:	http://coccinelle.lip6.fr/
S:	Supported
F:	scripts/coccinelle/
F:	scripts/coccicheck

CODA FILE SYSTEM
M:	Jan Harkes <jaharkes@cs.cmu.edu>
M:	coda@cs.cmu.edu
L:	codalist@coda.cs.cmu.edu
W:	http://www.coda.cs.cmu.edu/
S:	Maintained
F:	Documentation/filesystems/coda.txt
F:	fs/coda/
F:	include/linux/coda*.h

COMMON INTERNET FILE SYSTEM (CIFS)
M:	Steve French <sfrench@samba.org>
L:	linux-cifs@vger.kernel.org
L:	samba-technical@lists.samba.org (moderated for non-subscribers)
W:	http://linux-cifs.samba.org/
Q:	http://patchwork.ozlabs.org/project/linux-cifs-client/list/
T:	git git://git.kernel.org/pub/scm/linux/kernel/git/sfrench/cifs-2.6.git
S:	Supported
F:	Documentation/filesystems/cifs.txt
F:	fs/cifs/

COMPACTPCI HOTPLUG CORE
M:	Scott Murray <scott@spiteful.org>
L:	linux-pci@vger.kernel.org
S:	Maintained
F:	drivers/pci/hotplug/cpci_hotplug*

COMPACTPCI HOTPLUG ZIATECH ZT5550 DRIVER
M:	Scott Murray <scott@spiteful.org>
L:	linux-pci@vger.kernel.org
S:	Maintained
F:	drivers/pci/hotplug/cpcihp_zt5550.*

COMPACTPCI HOTPLUG GENERIC DRIVER
M:	Scott Murray <scott@spiteful.org>
L:	linux-pci@vger.kernel.org
S:	Maintained
F:	drivers/pci/hotplug/cpcihp_generic.c

COMPAL LAPTOP SUPPORT
M:	Cezary Jackiewicz <cezary.jackiewicz@gmail.com>
L:	platform-driver-x86@vger.kernel.org
S:	Maintained
F:	drivers/platform/x86/compal-laptop.c

COMPUTONE INTELLIPORT MULTIPORT CARD
W:	http://www.wittsend.com/computone.html
S:	Orphan
F:	Documentation/serial/computone.txt
F:	drivers/staging/tty/ip2/

CONEXANT ACCESSRUNNER USB DRIVER
M:	Simon Arlott <cxacru@fire.lp0.eu>
L:	accessrunner-general@lists.sourceforge.net
W:	http://accessrunner.sourceforge.net/
S:	Maintained
F:	drivers/usb/atm/cxacru.c

CONFIGFS
M:	Joel Becker <jlbec@evilplan.org>
T:	git git://git.kernel.org/pub/scm/linux/kernel/git/jlbec/configfs.git
S:	Supported
F:	fs/configfs/
F:	include/linux/configfs.h

CONNECTOR
M:	Evgeniy Polyakov <zbr@ioremap.net>
L:	netdev@vger.kernel.org
S:	Maintained
F:	drivers/connector/

CONTROL GROUPS (CGROUPS)
M:	Tejun Heo <tj@kernel.org>
M:	Li Zefan <lizf@cn.fujitsu.com>
L:	containers@lists.linux-foundation.org
L:	cgroups@vger.kernel.org
T:	git git://git.kernel.org/pub/scm/linux/kernel/git/tj/cgroup.git
S:	Maintained
F:	include/linux/cgroup*
F:	kernel/cgroup*
F:	mm/*cgroup*

CORETEMP HARDWARE MONITORING DRIVER
M:	Fenghua Yu <fenghua.yu@intel.com>
L:	lm-sensors@lm-sensors.org
S:	Maintained
F:	Documentation/hwmon/coretemp
F:	drivers/hwmon/coretemp.c

COSA/SRP SYNC SERIAL DRIVER
M:	Jan "Yenya" Kasprzak <kas@fi.muni.cz>
W:	http://www.fi.muni.cz/~kas/cosa/
S:	Maintained
F:	drivers/net/wan/cosa*

CPMAC ETHERNET DRIVER
M:	Florian Fainelli <florian@openwrt.org>
L:	netdev@vger.kernel.org
S:	Maintained
F:	drivers/net/ethernet/ti/cpmac.c

CPU FREQUENCY DRIVERS
M:	Dave Jones <davej@redhat.com>
L:	cpufreq@vger.kernel.org
W:	http://www.codemonkey.org.uk/projects/cpufreq/
T:	git git://git.kernel.org/pub/scm/linux/kernel/git/davej/cpufreq.git
S:	Maintained
F:	drivers/cpufreq/
F:	include/linux/cpufreq.h

CPUID/MSR DRIVER
M:	"H. Peter Anvin" <hpa@zytor.com>
S:	Maintained
F:	arch/x86/kernel/cpuid.c
F:	arch/x86/kernel/msr.c

CPU POWER MONITORING SUBSYSTEM
M:	Dominik Brodowski <linux@dominikbrodowski.net>
M:	Thomas Renninger <trenn@suse.de>
S:	Maintained
F:	tools/power/cpupower

CPUSETS
M:	Paul Menage <paul@paulmenage.org>
W:	http://www.bullopensource.org/cpuset/
W:	http://oss.sgi.com/projects/cpusets/
S:	Supported
F:	Documentation/cgroups/cpusets.txt
F:	include/linux/cpuset.h
F:	kernel/cpuset.c

CRAMFS FILESYSTEM
W:	http://sourceforge.net/projects/cramfs/
S:	Orphan
F:	Documentation/filesystems/cramfs.txt
F:	fs/cramfs/

CRIS PORT
M:	Mikael Starvik <starvik@axis.com>
M:	Jesper Nilsson <jesper.nilsson@axis.com>
L:	linux-cris-kernel@axis.com
W:	http://developer.axis.com
S:	Maintained
F:	arch/cris/
F:	drivers/tty/serial/crisv10.*

CRYPTO API
M:	Herbert Xu <herbert@gondor.apana.org.au>
M:	"David S. Miller" <davem@davemloft.net>
L:	linux-crypto@vger.kernel.org
T:	git git://git.kernel.org/pub/scm/linux/kernel/git/herbert/crypto-2.6.git
S:	Maintained
F:	Documentation/crypto/
F:	arch/*/crypto/
F:	crypto/
F:	drivers/crypto/
F:	include/crypto/

CRYPTOGRAPHIC RANDOM NUMBER GENERATOR
M:	Neil Horman <nhorman@tuxdriver.com>
L:	linux-crypto@vger.kernel.org
S:	Maintained
F:	crypto/ansi_cprng.c
F:	crypto/rng.c

CS5535 Audio ALSA driver
M:	Jaya Kumar <jayakumar.alsa@gmail.com>
S:	Maintained
F:	sound/pci/cs5535audio/

CX18 VIDEO4LINUX DRIVER
M:	Andy Walls <awalls@md.metrocast.net>
L:	ivtv-devel@ivtvdriver.org (moderated for non-subscribers)
L:	linux-media@vger.kernel.org
T:	git git://git.kernel.org/pub/scm/linux/kernel/git/mchehab/linux-2.6.git
W:	http://linuxtv.org
W:	http://www.ivtvdriver.org/index.php/Cx18
S:	Maintained
F:	Documentation/video4linux/cx18.txt
F:	drivers/media/video/cx18/

CXGB3 ETHERNET DRIVER (CXGB3)
M:	Divy Le Ray <divy@chelsio.com>
L:	netdev@vger.kernel.org
W:	http://www.chelsio.com
S:	Supported
F:	drivers/net/ethernet/chelsio/cxgb3/

CXGB3 IWARP RNIC DRIVER (IW_CXGB3)
M:	Steve Wise <swise@chelsio.com>
L:	linux-rdma@vger.kernel.org
W:	http://www.openfabrics.org
S:	Supported
F:	drivers/infiniband/hw/cxgb3/

CXGB4 ETHERNET DRIVER (CXGB4)
M:	Dimitris Michailidis <dm@chelsio.com>
L:	netdev@vger.kernel.org
W:	http://www.chelsio.com
S:	Supported
F:	drivers/net/ethernet/chelsio/cxgb4/

CXGB4 IWARP RNIC DRIVER (IW_CXGB4)
M:	Steve Wise <swise@chelsio.com>
L:	linux-rdma@vger.kernel.org
W:	http://www.openfabrics.org
S:	Supported
F:	drivers/infiniband/hw/cxgb4/

CXGB4VF ETHERNET DRIVER (CXGB4VF)
M:	Casey Leedom <leedom@chelsio.com>
L:	netdev@vger.kernel.org
W:	http://www.chelsio.com
S:	Supported
F:	drivers/net/ethernet/chelsio/cxgb4vf/

STMMAC ETHERNET DRIVER
M:	Giuseppe Cavallaro <peppe.cavallaro@st.com>
L:	netdev@vger.kernel.org
W:	http://www.stlinux.com
S:	Supported
F:	drivers/net/ethernet/stmicro/stmmac/

CYBERPRO FB DRIVER
M:	Russell King <linux@arm.linux.org.uk>
L:	linux-arm-kernel@lists.infradead.org (moderated for non-subscribers)
W:	http://www.arm.linux.org.uk/
S:	Maintained
F:	drivers/video/cyber2000fb.*

CYCLADES 2X SYNC CARD DRIVER
M:	Arnaldo Carvalho de Melo <acme@ghostprotocols.net>
W:	http://oops.ghostprotocols.net:81/blog
S:	Maintained
F:	drivers/net/wan/cycx*

CYCLADES ASYNC MUX DRIVER
W:	http://www.cyclades.com/
S:	Orphan
F:	drivers/tty/cyclades.c
F:	include/linux/cyclades.h

CYCLADES PC300 DRIVER
W:	http://www.cyclades.com/
S:	Orphan
F:	drivers/net/wan/pc300*

DAMA SLAVE for AX.25
M:	Joerg Reuter <jreuter@yaina.de>
W:	http://yaina.de/jreuter/
W:	http://www.qsl.net/dl1bke/
L:	linux-hams@vger.kernel.org
S:	Maintained
F:	net/ax25/af_ax25.c
F:	net/ax25/ax25_dev.c
F:	net/ax25/ax25_ds_*
F:	net/ax25/ax25_in.c
F:	net/ax25/ax25_out.c
F:	net/ax25/ax25_timer.c
F:	net/ax25/sysctl_net_ax25.c

DAVICOM FAST ETHERNET (DMFE) NETWORK DRIVER
L:	netdev@vger.kernel.org
S:	Orphan
F:	Documentation/networking/dmfe.txt
F:	drivers/net/ethernet/tulip/dmfe.c

DC390/AM53C974 SCSI driver
M:	Kurt Garloff <garloff@suse.de>
W:	http://www.garloff.de/kurt/linux/dc390/
M:	Guennadi Liakhovetski <g.liakhovetski@gmx.de>
S:	Maintained
F:	drivers/scsi/tmscsim.*

DC395x SCSI driver
M:	Oliver Neukum <oliver@neukum.name>
M:	Ali Akcaagac <aliakc@web.de>
M:	Jamie Lenehan <lenehan@twibble.org>
W:	http://twibble.org/dist/dc395x/
L:	dc395x@twibble.org
L:	http://lists.twibble.org/mailman/listinfo/dc395x/
S:	Maintained
F:	Documentation/scsi/dc395x.txt
F:	drivers/scsi/dc395x.*

DCCP PROTOCOL
M:	Gerrit Renker <gerrit@erg.abdn.ac.uk>
L:	dccp@vger.kernel.org
W:	http://www.linuxfoundation.org/collaborate/workgroups/networking/dccp
S:	Maintained
F:	include/linux/dccp.h
F:	include/linux/tfrc.h
F:	net/dccp/

DECnet NETWORK LAYER
W:	http://linux-decnet.sourceforge.net
L:	linux-decnet-user@lists.sourceforge.net
S:	Orphan
F:	Documentation/networking/decnet.txt
F:	net/decnet/

DEFXX FDDI NETWORK DRIVER
M:	"Maciej W. Rozycki" <macro@linux-mips.org>
S:	Maintained
F:	drivers/net/fddi/defxx.*

DELL LAPTOP DRIVER
M:	Matthew Garrett <mjg59@srcf.ucam.org>
L:	platform-driver-x86@vger.kernel.org
S:	Maintained
F:	drivers/platform/x86/dell-laptop.c

DELL LAPTOP SMM DRIVER
M:	Massimo Dal Zotto <dz@debian.org>
W:	http://www.debian.org/~dz/i8k/
S:	Maintained
F:	drivers/char/i8k.c
F:	include/linux/i8k.h

DELL SYSTEMS MANAGEMENT BASE DRIVER (dcdbas)
M:	Doug Warzecha <Douglas_Warzecha@dell.com>
S:	Maintained
F:	Documentation/dcdbas.txt
F:	drivers/firmware/dcdbas.*

DELL WMI EXTRAS DRIVER
M:	Matthew Garrett <mjg59@srcf.ucam.org>
S:	Maintained
F:	drivers/platform/x86/dell-wmi.c

DESIGNWARE USB3 DRD IP DRIVER
M:	Felipe Balbi <balbi@ti.com>
L:	linux-usb@vger.kernel.org
L:	linux-omap@vger.kernel.org
T:	git git://git.kernel.org/pub/scm/linux/kernel/git/balbi/usb.git
S:	Maintained
F:	drivers/usb/dwc3/

DEVICE NUMBER REGISTRY
M:	Torben Mathiasen <device@lanana.org>
W:	http://lanana.org/docs/device-list/index.html
S:	Maintained

DEVICE-MAPPER  (LVM)
P:	Alasdair Kergon
L:	dm-devel@redhat.com
W:	http://sources.redhat.com/dm
Q:	http://patchwork.kernel.org/project/dm-devel/list/
S:	Maintained
F:	Documentation/device-mapper/
F:	drivers/md/dm*
F:	include/linux/device-mapper.h
F:	include/linux/dm-*.h

DIGI INTL. EPCA DRIVER
M:	"Digi International, Inc" <Eng.Linux@digi.com>
L:	Eng.Linux@digi.com
W:	http://www.digi.com
S:	Orphan
F:	Documentation/serial/digiepca.txt
F:	drivers/staging/tty/epca*
F:	drivers/staging/tty/digi*

DIOLAN U2C-12 I2C DRIVER
M:	Guenter Roeck <guenter.roeck@ericsson.com>
L:	linux-i2c@vger.kernel.org
S:	Maintained
F:	drivers/i2c/busses/i2c-diolan-u2c.c

DIRECTORY NOTIFICATION (DNOTIFY)
M:	Eric Paris <eparis@parisplace.org>
S:	Maintained
F:	Documentation/filesystems/dnotify.txt
F:	fs/notify/dnotify/
F:	include/linux/dnotify.h

DISK GEOMETRY AND PARTITION HANDLING
M:	Andries Brouwer <aeb@cwi.nl>
W:	http://www.win.tue.nl/~aeb/linux/Large-Disk.html
W:	http://www.win.tue.nl/~aeb/linux/zip/zip-1.html
W:	http://www.win.tue.nl/~aeb/partitions/partition_types-1.html
S:	Maintained

DISKQUOTA
M:	Jan Kara <jack@suse.cz>
S:	Maintained
F:	Documentation/filesystems/quota.txt
F:	fs/quota/
F:	include/linux/quota*.h

DISTRIBUTED LOCK MANAGER (DLM)
M:	Christine Caulfield <ccaulfie@redhat.com>
M:	David Teigland <teigland@redhat.com>
L:	cluster-devel@redhat.com
W:	http://sources.redhat.com/cluster/
T:	git git://git.kernel.org/pub/scm/linux/kernel/git/teigland/dlm.git
S:	Supported
F:	fs/dlm/

DMA GENERIC OFFLOAD ENGINE SUBSYSTEM
M:	Vinod Koul <vinod.koul@intel.com>
M:	Dan Williams <dan.j.williams@intel.com>
S:	Supported
F:	drivers/dma/
F:	include/linux/dma*
T:	git git://git.kernel.org/pub/scm/linux/kernel/git/djbw/async_tx.git
T:	git git://git.infradead.org/users/vkoul/slave-dma.git (slave-dma)

DME1737 HARDWARE MONITOR DRIVER
M:	Juerg Haefliger <juergh@gmail.com>
L:	lm-sensors@lm-sensors.org
S:	Maintained
F:	Documentation/hwmon/dme1737
F:	drivers/hwmon/dme1737.c

DOCBOOK FOR DOCUMENTATION
M:	Randy Dunlap <rdunlap@xenotime.net>
S:	Maintained
F:	scripts/kernel-doc

DOCKING STATION DRIVER
M:	Shaohua Li <shaohua.li@intel.com>
L:	linux-acpi@vger.kernel.org
S:	Supported
F:	drivers/acpi/dock.c

DOCUMENTATION
M:	Randy Dunlap <rdunlap@xenotime.net>
L:	linux-doc@vger.kernel.org
T:	quilt http://userweb.kernel.org/~rdunlap/kernel-doc-patches/current/
S:	Maintained
F:	Documentation/

DOUBLETALK DRIVER
M:	"James R. Van Zandt" <jrv@vanzandt.mv.com>
L:	blinux-list@redhat.com
S:	Maintained
F:	drivers/char/dtlk.c
F:	include/linux/dtlk.h

DPT_I2O SCSI RAID DRIVER
M:	Adaptec OEM Raid Solutions <aacraid@adaptec.com>
L:	linux-scsi@vger.kernel.org
W:	http://www.adaptec.com/
S:	Maintained
F:	drivers/scsi/dpt*
F:	drivers/scsi/dpt/

DRBD DRIVER
P:	Philipp Reisner
P:	Lars Ellenberg
M:	drbd-dev@lists.linbit.com
L:	drbd-user@lists.linbit.com
W:	http://www.drbd.org
T:	git git://git.drbd.org/linux-2.6-drbd.git drbd
T:	git git://git.drbd.org/drbd-8.3.git
S:	Supported
F:	drivers/block/drbd/
F:	lib/lru_cache.c
F:	Documentation/blockdev/drbd/

DRIVER CORE, KOBJECTS, DEBUGFS AND SYSFS
M:	Greg Kroah-Hartman <gregkh@suse.de>
T:	git git://git.kernel.org/pub/scm/linux/kernel/git/gregkh/driver-core-2.6.git
S:	Supported
F:	Documentation/kobject.txt
F:	drivers/base/
F:	fs/sysfs/
F:	fs/debugfs/
F:	include/linux/kobj*
F:	include/linux/debugfs.h
F:	lib/kobj*

DRM DRIVERS
M:	David Airlie <airlied@linux.ie>
L:	dri-devel@lists.freedesktop.org
T:	git git://git.kernel.org/pub/scm/linux/kernel/git/airlied/drm-2.6.git
S:	Maintained
F:	drivers/gpu/drm/
F:	include/drm/

INTEL DRM DRIVERS (excluding Poulsbo, Moorestown and derivative chipsets)
M:	Keith Packard <keithp@keithp.com>
L:	intel-gfx@lists.freedesktop.org (subscribers-only)
L:	dri-devel@lists.freedesktop.org
T:	git git://git.kernel.org/pub/scm/linux/kernel/git/keithp/linux-2.6.git
S:	Supported
F:	drivers/gpu/drm/i915
F:	include/drm/i915*

DRM DRIVERS FOR EXYNOS
M:	Inki Dae <inki.dae@samsung.com>
L:	dri-devel@lists.freedesktop.org
S:	Supported
F:	drivers/gpu/drm/exynos
F:	include/drm/exynos*

DSCC4 DRIVER
M:	Francois Romieu <romieu@fr.zoreil.com>
L:	netdev@vger.kernel.org
S:	Maintained
F:	drivers/net/wan/dscc4.c

DYNAMIC DEBUG
M:	Jason Baron <jbaron@redhat.com>
S:	Maintained
F:	lib/dynamic_debug.c
F:	include/linux/dynamic_debug.h

DZ DECSTATION DZ11 SERIAL DRIVER
M:	"Maciej W. Rozycki" <macro@linux-mips.org>
S:	Maintained
F:	drivers/tty/serial/dz.*

EATA-DMA SCSI DRIVER
M:	Michael Neuffer <mike@i-Connect.Net>
L:	linux-eata@i-connect.net
L:	linux-scsi@vger.kernel.org
S:	Maintained
F:	drivers/scsi/eata*

EATA ISA/EISA/PCI SCSI DRIVER
M:	Dario Ballabio <ballabio_dario@emc.com>
L:	linux-scsi@vger.kernel.org
S:	Maintained
F:	drivers/scsi/eata.c

EATA-PIO SCSI DRIVER
M:	Michael Neuffer <mike@i-Connect.Net>
L:	linux-eata@i-connect.net
L:	linux-scsi@vger.kernel.org
S:	Maintained
F:	drivers/scsi/eata_pio.*

EBTABLES
M:	Bart De Schuymer <bart.de.schuymer@pandora.be>
L:	netfilter-devel@vger.kernel.org
W:	http://ebtables.sourceforge.net/
S:	Maintained
F:	include/linux/netfilter_bridge/ebt_*.h
F:	net/bridge/netfilter/ebt*.c

ECRYPT FILE SYSTEM
M:	Tyler Hicks <tyhicks@canonical.com>
M:	Dustin Kirkland <kirkland@canonical.com>
L:	ecryptfs@vger.kernel.org
W:	https://launchpad.net/ecryptfs
S:	Supported
F:	Documentation/filesystems/ecryptfs.txt
F:	fs/ecryptfs/

EDAC-CORE
M:	Doug Thompson <dougthompson@xmission.com>
L:	bluesmoke-devel@lists.sourceforge.net (moderated for non-subscribers)
W:	bluesmoke.sourceforge.net
S:	Supported
F:	Documentation/edac.txt
F:	drivers/edac/edac_*
F:	include/linux/edac.h

EDAC-AMD64
M:	Doug Thompson <dougthompson@xmission.com>
M:	Borislav Petkov <borislav.petkov@amd.com>
L:	bluesmoke-devel@lists.sourceforge.net (moderated for non-subscribers)
W:	bluesmoke.sourceforge.net
S:	Supported
F:	drivers/edac/amd64_edac*

EDAC-E752X
M:	Mark Gross <mark.gross@intel.com>
M:	Doug Thompson <dougthompson@xmission.com>
L:	bluesmoke-devel@lists.sourceforge.net (moderated for non-subscribers)
W:	bluesmoke.sourceforge.net
S:	Maintained
F:	drivers/edac/e752x_edac.c

EDAC-E7XXX
M:	Doug Thompson <dougthompson@xmission.com>
L:	bluesmoke-devel@lists.sourceforge.net (moderated for non-subscribers)
W:	bluesmoke.sourceforge.net
S:	Maintained
F:	drivers/edac/e7xxx_edac.c

EDAC-I82443BXGX
M:	Tim Small <tim@buttersideup.com>
L:	bluesmoke-devel@lists.sourceforge.net (moderated for non-subscribers)
W:	bluesmoke.sourceforge.net
S:	Maintained
F:	drivers/edac/i82443bxgx_edac.c

EDAC-I3000
M:	Jason Uhlenkott <juhlenko@akamai.com>
L:	bluesmoke-devel@lists.sourceforge.net (moderated for non-subscribers)
W:	bluesmoke.sourceforge.net
S:	Maintained
F:	drivers/edac/i3000_edac.c

EDAC-I5000
M:	Doug Thompson <dougthompson@xmission.com>
L:	bluesmoke-devel@lists.sourceforge.net (moderated for non-subscribers)
W:	bluesmoke.sourceforge.net
S:	Maintained
F:	drivers/edac/i5000_edac.c

EDAC-I5400
M:	Mauro Carvalho Chehab <mchehab@redhat.com>
L:	linux-edac@vger.kernel.org
W:	bluesmoke.sourceforge.net
S:	Maintained
F:	drivers/edac/i5400_edac.c

EDAC-I7300
M:	Mauro Carvalho Chehab <mchehab@redhat.com>
L:	linux-edac@vger.kernel.org
W:	bluesmoke.sourceforge.net
S:	Maintained
F:	drivers/edac/i7300_edac.c

EDAC-I7CORE
M:	Mauro Carvalho Chehab <mchehab@redhat.com>
L:	linux-edac@vger.kernel.org
W:	bluesmoke.sourceforge.net
S:	Maintained
F:	drivers/edac/i7core_edac.c

EDAC-I82975X
M:	Ranganathan Desikan <ravi@jetztechnologies.com>
M:	"Arvind R." <arvino55@gmail.com>
L:	bluesmoke-devel@lists.sourceforge.net (moderated for non-subscribers)
W:	bluesmoke.sourceforge.net
S:	Maintained
F:	drivers/edac/i82975x_edac.c

EDAC-PASEMI
M:	Egor Martovetsky <egor@pasemi.com>
L:	bluesmoke-devel@lists.sourceforge.net (moderated for non-subscribers)
W:	bluesmoke.sourceforge.net
S:	Maintained
F:	drivers/edac/pasemi_edac.c

EDAC-R82600
M:	Tim Small <tim@buttersideup.com>
L:	bluesmoke-devel@lists.sourceforge.net (moderated for non-subscribers)
W:	bluesmoke.sourceforge.net
S:	Maintained
F:	drivers/edac/r82600_edac.c

EDAC-SBRIDGE
M:	Mauro Carvalho Chehab <mchehab@redhat.com>
L:	linux-edac@vger.kernel.org
W:	bluesmoke.sourceforge.net
S:	Maintained
F:	drivers/edac/sb_edac.c

EDIROL UA-101/UA-1000 DRIVER
M:	Clemens Ladisch <clemens@ladisch.de>
L:	alsa-devel@alsa-project.org (moderated for non-subscribers)
T:	git git://git.alsa-project.org/alsa-kernel.git
S:	Maintained
F:	sound/usb/misc/ua101.c

EFIFB FRAMEBUFFER DRIVER
L:	linux-fbdev@vger.kernel.org
M:	Peter Jones <pjones@redhat.com>
S:	Maintained
F:	drivers/video/efifb.c

EFS FILESYSTEM
W:	http://aeschi.ch.eu.org/efs/
S:	Orphan
F:	fs/efs/

EHCA (IBM GX bus InfiniBand adapter) DRIVER
M:	Hoang-Nam Nguyen <hnguyen@de.ibm.com>
M:	Christoph Raisch <raisch@de.ibm.com>
L:	linux-rdma@vger.kernel.org
S:	Supported
F:	drivers/infiniband/hw/ehca/

EHEA (IBM pSeries eHEA 10Gb ethernet adapter) DRIVER
M:	Thadeu Lima de Souza Cascardo <cascardo@linux.vnet.ibm.com>
L:	netdev@vger.kernel.org
S:	Maintained
F:	drivers/net/ethernet/ibm/ehea/

EMBEDDED LINUX
M:	Paul Gortmaker <paul.gortmaker@windriver.com>
M:	Matt Mackall <mpm@selenic.com>
M:	David Woodhouse <dwmw2@infradead.org>
L:	linux-embedded@vger.kernel.org
S:	Maintained

EMULEX LPFC FC SCSI DRIVER
M:	James Smart <james.smart@emulex.com>
L:	linux-scsi@vger.kernel.org
W:	http://sourceforge.net/projects/lpfcxxxx
S:	Supported
F:	drivers/scsi/lpfc/

ENE CB710 FLASH CARD READER DRIVER
M:	Michał Mirosław <mirq-linux@rere.qmqm.pl>
S:	Maintained
F:	drivers/misc/cb710/
F:	drivers/mmc/host/cb710-mmc.*
F:	include/linux/cb710.h

ENE KB2426 (ENE0100/ENE020XX) INFRARED RECEIVER
M:	Maxim Levitsky <maximlevitsky@gmail.com>
S:	Maintained
F:	drivers/media/rc/ene_ir.*

EPSON 1355 FRAMEBUFFER DRIVER
M:	Christopher Hoover <ch@murgatroid.com>
M:	Christopher Hoover <ch@hpl.hp.com>
S:	Maintained
F:	drivers/video/epson1355fb.c

EPSON S1D13XXX FRAMEBUFFER DRIVER
M:	Kristoffer Ericson <kristoffer.ericson@gmail.com>
S:	Maintained
T:	git git://git.kernel.org/pub/scm/linux/kernel/git/kristoffer/linux-hpc.git
F:	drivers/video/s1d13xxxfb.c
F:	include/video/s1d13xxxfb.h

ETHEREXPRESS-16 NETWORK DRIVER
M:	Philip Blundell <philb@gnu.org>
L:	netdev@vger.kernel.org
S:	Maintained
F:	drivers/net/ethernet/i825xx/eexpress.*

ETHERNET BRIDGE
M:	Stephen Hemminger <shemminger@vyatta.com>
L:	bridge@lists.linux-foundation.org
L:	netdev@vger.kernel.org
W:	http://www.linuxfoundation.org/en/Net:Bridge
S:	Maintained
F:	include/linux/netfilter_bridge/
F:	net/bridge/

ETHERTEAM 16I DRIVER
M:	Mika Kuoppala <miku@iki.fi>
S:	Maintained
F:	drivers/net/ethernet/fujitsu/eth16i.c

EXT2 FILE SYSTEM
M:	Jan Kara <jack@suse.cz>
L:	linux-ext4@vger.kernel.org
S:	Maintained
F:	Documentation/filesystems/ext2.txt
F:	fs/ext2/
F:	include/linux/ext2*

EXT3 FILE SYSTEM
M:	Jan Kara <jack@suse.cz>
M:	Andrew Morton <akpm@linux-foundation.org>
M:	Andreas Dilger <adilger.kernel@dilger.ca>
L:	linux-ext4@vger.kernel.org
S:	Maintained
F:	Documentation/filesystems/ext3.txt
F:	fs/ext3/
F:	include/linux/ext3*

EXT4 FILE SYSTEM
M:	"Theodore Ts'o" <tytso@mit.edu>
M:	Andreas Dilger <adilger.kernel@dilger.ca>
L:	linux-ext4@vger.kernel.org
W:	http://ext4.wiki.kernel.org
Q:	http://patchwork.ozlabs.org/project/linux-ext4/list/
S:	Maintained
F:	Documentation/filesystems/ext4.txt
F:	fs/ext4/

Extended Verification Module (EVM)
M:	Mimi Zohar <zohar@us.ibm.com>
S:	Supported
F:	security/integrity/evm/

F71805F HARDWARE MONITORING DRIVER
M:	Jean Delvare <khali@linux-fr.org>
L:	lm-sensors@lm-sensors.org
S:	Maintained
F:	Documentation/hwmon/f71805f
F:	drivers/hwmon/f71805f.c

FANOTIFY
M:	Eric Paris <eparis@redhat.com>
S:	Maintained
F:	fs/notify/fanotify/
F:	include/linux/fanotify.h

FARSYNC SYNCHRONOUS DRIVER
M:	Kevin Curtis <kevin.curtis@farsite.co.uk>
W:	http://www.farsite.co.uk/
S:	Supported
F:	drivers/net/wan/farsync.*

FAULT INJECTION SUPPORT
M:	Akinobu Mita <akinobu.mita@gmail.com>
S:	Supported
F:	Documentation/fault-injection/
F:	lib/fault-inject.c

FCOE SUBSYSTEM (libfc, libfcoe, fcoe)
M:	Robert Love <robert.w.love@intel.com>
L:	devel@open-fcoe.org
W:	www.Open-FCoE.org
S:	Supported
F:	drivers/scsi/libfc/
F:	drivers/scsi/fcoe/
F:	include/scsi/fc/
F:	include/scsi/libfc.h
F:	include/scsi/libfcoe.h

FILE LOCKING (flock() and fcntl()/lockf())
M:	Matthew Wilcox <matthew@wil.cx>
L:	linux-fsdevel@vger.kernel.org
S:	Maintained
F:	include/linux/fcntl.h
F:	include/linux/fs.h
F:	fs/fcntl.c
F:	fs/locks.c

FILESYSTEMS (VFS and infrastructure)
M:	Alexander Viro <viro@zeniv.linux.org.uk>
L:	linux-fsdevel@vger.kernel.org
S:	Maintained
F:	fs/*

FINTEK F75375S HARDWARE MONITOR AND FAN CONTROLLER DRIVER
M:	Riku Voipio <riku.voipio@iki.fi>
L:	lm-sensors@lm-sensors.org
S:	Maintained
F:	drivers/hwmon/f75375s.c
F:	include/linux/f75375s.h

FIREWIRE AUDIO DRIVERS
M:	Clemens Ladisch <clemens@ladisch.de>
L:	alsa-devel@alsa-project.org (moderated for non-subscribers)
T:	git git://git.alsa-project.org/alsa-kernel.git
S:	Maintained
F:	sound/firewire/

FIREWIRE SUBSYSTEM
M:	Stefan Richter <stefanr@s5r6.in-berlin.de>
L:	linux1394-devel@lists.sourceforge.net
W:	http://ieee1394.wiki.kernel.org/
T:	git git://git.kernel.org/pub/scm/linux/kernel/git/ieee1394/linux1394-2.6.git
S:	Maintained
F:	drivers/firewire/
F:	include/linux/firewire*.h
F:	tools/firewire/

FIRMWARE LOADER (request_firmware)
S:	Orphan
F:	Documentation/firmware_class/
F:	drivers/base/firmware*.c
F:	include/linux/firmware.h

FPU EMULATOR
M:	Bill Metzenthen <billm@melbpc.org.au>
W:	http://floatingpoint.sourceforge.net/emulator/index.html
S:	Maintained
F:	arch/x86/math-emu/

FRAME RELAY DLCI/FRAD (Sangoma drivers too)
L:	netdev@vger.kernel.org
S:	Orphan
F:	drivers/net/wan/dlci.c
F:	drivers/net/wan/sdla.c

FRAMEBUFFER LAYER
M:	Florian Tobias Schandinat <FlorianSchandinat@gmx.de>
L:	linux-fbdev@vger.kernel.org
W:	http://linux-fbdev.sourceforge.net/
Q:	http://patchwork.kernel.org/project/linux-fbdev/list/
T:	git git://github.com/schandinat/linux-2.6.git fbdev-next
S:	Maintained
F:	Documentation/fb/
F:	Documentation/devicetree/bindings/fb/
F:	drivers/video/
F:	include/video/
F:	include/linux/fb.h

FREESCALE DMA DRIVER
M:	Li Yang <leoli@freescale.com>
M:	Zhang Wei <zw@zh-kernel.org>
L:	linuxppc-dev@lists.ozlabs.org
S:	Maintained
F:	drivers/dma/fsldma.*

FREESCALE I2C CPM DRIVER
M:	Jochen Friedrich <jochen@scram.de>
L:	linuxppc-dev@lists.ozlabs.org
L:	linux-i2c@vger.kernel.org
S:	Maintained
F:	drivers/i2c/busses/i2c-cpm.c

FREESCALE IMX / MXC FRAMEBUFFER DRIVER
M:	Sascha Hauer <kernel@pengutronix.de>
L:	linux-fbdev@vger.kernel.org
L:	linux-arm-kernel@lists.infradead.org (moderated for non-subscribers)
S:	Maintained
F:	arch/arm/plat-mxc/include/mach/imxfb.h
F:	drivers/video/imxfb.c

FREESCALE SOC FS_ENET DRIVER
M:	Pantelis Antoniou <pantelis.antoniou@gmail.com>
M:	Vitaly Bordug <vbordug@ru.mvista.com>
L:	linuxppc-dev@lists.ozlabs.org
L:	netdev@vger.kernel.org
S:	Maintained
F:	drivers/net/ethernet/freescale/fs_enet/
F:	include/linux/fs_enet_pd.h

FREESCALE QUICC ENGINE LIBRARY
M:	Timur Tabi <timur@freescale.com>
L:	linuxppc-dev@lists.ozlabs.org
S:	Supported
F:	arch/powerpc/sysdev/qe_lib/
F:	arch/powerpc/include/asm/*qe.h

FREESCALE USB PERIPHERAL DRIVERS
M:	Li Yang <leoli@freescale.com>
L:	linux-usb@vger.kernel.org
L:	linuxppc-dev@lists.ozlabs.org
S:	Maintained
F:	drivers/usb/gadget/fsl*

FREESCALE QUICC ENGINE UCC ETHERNET DRIVER
M:	Li Yang <leoli@freescale.com>
L:	netdev@vger.kernel.org
L:	linuxppc-dev@lists.ozlabs.org
S:	Maintained
F:	drivers/net/ethernet/freescale/ucc_geth*

FREESCALE QUICC ENGINE UCC UART DRIVER
M:	Timur Tabi <timur@freescale.com>
L:	linuxppc-dev@lists.ozlabs.org
S:	Supported
F:	drivers/tty/serial/ucc_uart.c

FREESCALE SOC SOUND DRIVERS
M:	Timur Tabi <timur@freescale.com>
L:	alsa-devel@alsa-project.org (moderated for non-subscribers)
L:	linuxppc-dev@lists.ozlabs.org
S:	Supported
F:	sound/soc/fsl/fsl*
F:	sound/soc/fsl/mpc8610_hpcd.c

FREEVXFS FILESYSTEM
M:	Christoph Hellwig <hch@infradead.org>
W:	ftp://ftp.openlinux.org/pub/people/hch/vxfs
S:	Maintained
F:	fs/freevxfs/

FREEZER
M:	Pavel Machek <pavel@ucw.cz>
M:	"Rafael J. Wysocki" <rjw@sisk.pl>
L:	linux-pm@vger.kernel.org
S:	Supported
F:	Documentation/power/freezing-of-tasks.txt
F:	include/linux/freezer.h
F:	kernel/freezer.c

FS-CACHE: LOCAL CACHING FOR NETWORK FILESYSTEMS
M:	David Howells <dhowells@redhat.com>
L:	linux-cachefs@redhat.com
S:	Supported
F:	Documentation/filesystems/caching/
F:	fs/fscache/
F:	include/linux/fscache*.h

FUJITSU FR-V (FRV) PORT
M:	David Howells <dhowells@redhat.com>
S:	Maintained
F:	arch/frv/

FUJITSU LAPTOP EXTRAS
M:	Jonathan Woithe <jwoithe@physics.adelaide.edu.au>
L:	platform-driver-x86@vger.kernel.org
S:	Maintained
F:	drivers/platform/x86/fujitsu-laptop.c

FUSE: FILESYSTEM IN USERSPACE
M:	Miklos Szeredi <miklos@szeredi.hu>
L:	fuse-devel@lists.sourceforge.net
W:	http://fuse.sourceforge.net/
S:	Maintained
F:	fs/fuse/
F:	include/linux/fuse.h

FUTURE DOMAIN TMC-16x0 SCSI DRIVER (16-bit)
M:	Rik Faith <faith@cs.unc.edu>
L:	linux-scsi@vger.kernel.org
S:	Odd Fixes (e.g., new signatures)
F:	drivers/scsi/fdomain.*

GDT SCSI DISK ARRAY CONTROLLER DRIVER
M:	Achim Leubner <achim_leubner@adaptec.com>
L:	linux-scsi@vger.kernel.org
W:	http://www.icp-vortex.com/
S:	Supported
F:	drivers/scsi/gdt*

GENERIC GPIO I2C DRIVER
M:	Haavard Skinnemoen <hskinnemoen@gmail.com>
S:	Supported
F:	drivers/i2c/busses/i2c-gpio.c
F:	include/linux/i2c-gpio.h

GENERIC GPIO I2C MULTIPLEXER DRIVER
M:	Peter Korsgaard <peter.korsgaard@barco.com>
L:	linux-i2c@vger.kernel.org
S:	Supported
F:	drivers/i2c/muxes/gpio-i2cmux.c
F:	include/linux/gpio-i2cmux.h
F:	Documentation/i2c/muxes/gpio-i2cmux

GENERIC HDLC (WAN) DRIVERS
M:	Krzysztof Halasa <khc@pm.waw.pl>
W:	http://www.kernel.org/pub/linux/utils/net/hdlc/
S:	Maintained
F:	drivers/net/wan/c101.c
F:	drivers/net/wan/hd6457*
F:	drivers/net/wan/hdlc*
F:	drivers/net/wan/n2.c
F:	drivers/net/wan/pc300too.c
F:	drivers/net/wan/pci200syn.c
F:	drivers/net/wan/wanxl*

GENERIC INCLUDE/ASM HEADER FILES
M:	Arnd Bergmann <arnd@arndb.de>
L:	linux-arch@vger.kernel.org
T:	git git://git.kernel.org/pub/scm/linux/kernel/git/arnd/asm-generic.git
S:	Maintained
F:	include/asm-generic

GENERIC UIO DRIVER FOR PCI DEVICES
M:	"Michael S. Tsirkin" <mst@redhat.com>
L:	kvm@vger.kernel.org
S:	Supported
F:	drivers/uio/uio_pci_generic.c

GFS2 FILE SYSTEM
M:	Steven Whitehouse <swhiteho@redhat.com>
L:	cluster-devel@redhat.com
W:	http://sources.redhat.com/cluster/
T:	git git://git.kernel.org/pub/scm/linux/kernel/git/steve/gfs2-2.6-fixes.git
T:	git git://git.kernel.org/pub/scm/linux/kernel/git/steve/gfs2-2.6-nmw.git
S:	Supported
F:	Documentation/filesystems/gfs2*.txt
F:	fs/gfs2/
F:	include/linux/gfs2_ondisk.h

GIGASET ISDN DRIVERS
M:	Hansjoerg Lipp <hjlipp@web.de>
M:	Tilman Schmidt <tilman@imap.cc>
L:	gigaset307x-common@lists.sourceforge.net
W:	http://gigaset307x.sourceforge.net/
S:	Maintained
F:	Documentation/isdn/README.gigaset
F:	drivers/isdn/gigaset/
F:	include/linux/gigaset_dev.h

GPIO SUBSYSTEM
M:	Grant Likely <grant.likely@secretlab.ca>
S:	Maintained
T:	git git://git.secretlab.ca/git/linux-2.6.git
F:	Documentation/gpio.txt
F:	drivers/gpio/
F:	include/linux/gpio*

GRE DEMULTIPLEXER DRIVER
M:	Dmitry Kozlov <xeb@mail.ru>
L:	netdev@vger.kernel.org
S:	Maintained
F:	net/ipv4/gre.c
F:	include/net/gre.h

GRETH 10/100/1G Ethernet MAC device driver
M:	Kristoffer Glembo <kristoffer@gaisler.com>
L:	netdev@vger.kernel.org
S:	Maintained
F:	drivers/net/greth*

GSPCA FINEPIX SUBDRIVER
M:	Frank Zago <frank@zago.net>
L:	linux-media@vger.kernel.org
T:	git git://git.kernel.org/pub/scm/linux/kernel/git/mchehab/linux-2.6.git
S:	Maintained
F:	drivers/media/video/gspca/finepix.c

GSPCA GL860 SUBDRIVER
M:	Olivier Lorin <o.lorin@laposte.net>
L:	linux-media@vger.kernel.org
T:	git git://git.kernel.org/pub/scm/linux/kernel/git/mchehab/linux-2.6.git
S:	Maintained
F:	drivers/media/video/gspca/gl860/

GSPCA M5602 SUBDRIVER
M:	Erik Andren <erik.andren@gmail.com>
L:	linux-media@vger.kernel.org
T:	git git://git.kernel.org/pub/scm/linux/kernel/git/mchehab/linux-2.6.git
S:	Maintained
F:	drivers/media/video/gspca/m5602/

GSPCA PAC207 SONIXB SUBDRIVER
M:	Hans de Goede <hdegoede@redhat.com>
L:	linux-media@vger.kernel.org
T:	git git://git.kernel.org/pub/scm/linux/kernel/git/mchehab/linux-2.6.git
S:	Maintained
F:	drivers/media/video/gspca/pac207.c

GSPCA SN9C20X SUBDRIVER
M:	Brian Johnson <brijohn@gmail.com>
L:	linux-media@vger.kernel.org
T:	git git://git.kernel.org/pub/scm/linux/kernel/git/mchehab/linux-2.6.git
S:	Maintained
F:	drivers/media/video/gspca/sn9c20x.c

GSPCA T613 SUBDRIVER
M:	Leandro Costantino <lcostantino@gmail.com>
L:	linux-media@vger.kernel.org
T:	git git://git.kernel.org/pub/scm/linux/kernel/git/mchehab/linux-2.6.git
S:	Maintained
F:	drivers/media/video/gspca/t613.c

GSPCA USB WEBCAM DRIVER
M:	Jean-Francois Moine <moinejf@free.fr>
W:	http://moinejf.free.fr
L:	linux-media@vger.kernel.org
T:	git git://git.kernel.org/pub/scm/linux/kernel/git/mchehab/linux-2.6.git
S:	Maintained
F:	drivers/media/video/gspca/

HARD DRIVE ACTIVE PROTECTION SYSTEM (HDAPS) DRIVER
M:	Frank Seidel <frank@f-seidel.de>
L:	platform-driver-x86@vger.kernel.org
W:	http://www.kernel.org/pub/linux/kernel/people/fseidel/hdaps/
S:	Maintained
F:	drivers/platform/x86/hdaps.c

HWPOISON MEMORY FAILURE HANDLING
M:	Andi Kleen <andi@firstfloor.org>
L:	linux-mm@kvack.org
T:	git git://git.kernel.org/pub/scm/linux/kernel/git/ak/linux-mce-2.6.git hwpoison
S:	Maintained
F:	mm/memory-failure.c
F:	mm/hwpoison-inject.c

HYPERVISOR VIRTUAL CONSOLE DRIVER
L:	linuxppc-dev@lists.ozlabs.org
S:	Odd Fixes
F:	drivers/tty/hvc/

HARDWARE MONITORING
M:	Jean Delvare <khali@linux-fr.org>
M:	Guenter Roeck <guenter.roeck@ericsson.com>
L:	lm-sensors@lm-sensors.org
W:	http://www.lm-sensors.org/
T:	quilt kernel.org/pub/linux/kernel/people/jdelvare/linux-2.6/jdelvare-hwmon/
T:	git git://git.kernel.org/pub/scm/linux/kernel/git/groeck/linux-staging.git
S:	Maintained
F:	Documentation/hwmon/
F:	drivers/hwmon/
F:	include/linux/hwmon*.h

HARDWARE RANDOM NUMBER GENERATOR CORE
M:	Matt Mackall <mpm@selenic.com>
M:	Herbert Xu <herbert@gondor.apana.org.au>
S:	Odd fixes
F:	Documentation/hw_random.txt
F:	drivers/char/hw_random/
F:	include/linux/hw_random.h

HARDWARE SPINLOCK CORE
M:	Ohad Ben-Cohen <ohad@wizery.com>
S:	Maintained
F:	Documentation/hwspinlock.txt
F:	drivers/hwspinlock/hwspinlock_*
F:	include/linux/hwspinlock.h

HARMONY SOUND DRIVER
M:	Kyle McMartin <kyle@mcmartin.ca>
L:	linux-parisc@vger.kernel.org
S:	Maintained
F:	sound/parisc/harmony.*

HEWLETT-PACKARD SMART2 RAID DRIVER
M:	Chirag Kantharia <chirag.kantharia@hp.com>
L:	iss_storagedev@hp.com
S:	Maintained
F:	Documentation/blockdev/cpqarray.txt
F:	drivers/block/cpqarray.*

HEWLETT-PACKARD SMART ARRAY RAID DRIVER (hpsa)
M:	"Stephen M. Cameron" <scameron@beardog.cce.hp.com>
L:	iss_storagedev@hp.com
S:	Supported
F:	Documentation/scsi/hpsa.txt
F:	drivers/scsi/hpsa*.[ch]
F:	include/linux/cciss*.h

HEWLETT-PACKARD SMART CISS RAID DRIVER (cciss)
M:	Mike Miller <mike.miller@hp.com>
L:	iss_storagedev@hp.com
S:	Supported
F:	Documentation/blockdev/cciss.txt
F:	drivers/block/cciss*
F:	include/linux/cciss_ioctl.h

HFS FILESYSTEM
L:	linux-fsdevel@vger.kernel.org
S:	Orphan
F:	Documentation/filesystems/hfs.txt
F:	fs/hfs/

HGA FRAMEBUFFER DRIVER
M:	Ferenc Bakonyi <fero@drama.obuda.kando.hu>
L:	linux-nvidia@lists.surfsouth.com
W:	http://drama.obuda.kando.hu/~fero/cgi-bin/hgafb.shtml
S:	Maintained
F:	drivers/video/hgafb.c

HIBERNATION (aka Software Suspend, aka swsusp)
M:	Pavel Machek <pavel@ucw.cz>
M:	"Rafael J. Wysocki" <rjw@sisk.pl>
L:	linux-pm@vger.kernel.org
S:	Supported
F:	arch/x86/power/
F:	drivers/base/power/
F:	kernel/power/
F:	include/linux/suspend.h
F:	include/linux/freezer.h
F:	include/linux/pm.h
F:	arch/*/include/asm/suspend*.h

HID CORE LAYER
M:	Jiri Kosina <jkosina@suse.cz>
L:	linux-input@vger.kernel.org
T:	git git://git.kernel.org/pub/scm/linux/kernel/git/jikos/hid.git
S:	Maintained
F:	drivers/hid/
F:	include/linux/hid*

HIGH-RESOLUTION TIMERS, CLOCKEVENTS, DYNTICKS
M:	Thomas Gleixner <tglx@linutronix.de>
S:	Maintained
F:	Documentation/timers/
F:	kernel/hrtimer.c
F:	kernel/time/clockevents.c
F:	kernel/time/tick*.*
F:	kernel/time/timer_*.c
F:	include/linux/clockchips.h
F:	include/linux/hrtimer.h

HIGH-SPEED SCC DRIVER FOR AX.25
M:	Klaus Kudielka <klaus.kudielka@ieee.org>
L:	linux-hams@vger.kernel.org
W:	http://www.nt.tuwien.ac.at/~kkudielk/Linux/
S:	Maintained
F:	drivers/net/hamradio/dmascc.c
F:	drivers/net/hamradio/scc.c

HIGHPOINT ROCKETRAID 3xxx RAID DRIVER
M:	HighPoint Linux Team <linux@highpoint-tech.com>
W:	http://www.highpoint-tech.com
S:	Supported
F:	Documentation/scsi/hptiop.txt
F:	drivers/scsi/hptiop.c

HIPPI
M:	Jes Sorensen <jes@trained-monkey.org>
L:	linux-hippi@sunsite.dk
S:	Maintained
F:	include/linux/hippidevice.h
F:	include/linux/if_hippi.h
F:	net/802/hippi.c
F:	drivers/net/hippi/

HOST AP DRIVER
M:	Jouni Malinen <j@w1.fi>
L:	hostap@shmoo.com (subscribers-only)
L:	linux-wireless@vger.kernel.org
W:	http://hostap.epitest.fi/
S:	Maintained
F:	drivers/net/wireless/hostap/

HP COMPAQ TC1100 TABLET WMI EXTRAS DRIVER
L:	platform-driver-x86@vger.kernel.org
S:	Orphan
F:	drivers/platform/x86/tc1100-wmi.c

HP100:	Driver for HP 10/100 Mbit/s Voice Grade Network Adapter Series
M:	Jaroslav Kysela <perex@perex.cz>
S:	Maintained
F:	drivers/net/ethernet/hp/hp100.*

HPET:	High Precision Event Timers driver
M:	Clemens Ladisch <clemens@ladisch.de>
S:	Maintained
F:	Documentation/timers/hpet.txt
F:	drivers/char/hpet.c
F:	include/linux/hpet.h

HPET:	x86
M:	"Venkatesh Pallipadi (Venki)" <venki@google.com>
S:	Maintained
F:	arch/x86/kernel/hpet.c
F:	arch/x86/include/asm/hpet.h

HPFS FILESYSTEM
M:	Mikulas Patocka <mikulas@artax.karlin.mff.cuni.cz>
W:	http://artax.karlin.mff.cuni.cz/~mikulas/vyplody/hpfs/index-e.cgi
S:	Maintained
F:	fs/hpfs/

HSO 3G MODEM DRIVER
M:	Jan Dumon <j.dumon@option.com>
W:	http://www.pharscape.org
S:	Maintained
F:	drivers/net/usb/hso.c

HTCPEN TOUCHSCREEN DRIVER
M:	Pau Oliva Fora <pof@eslack.org>
L:	linux-input@vger.kernel.org
S:	Maintained
F:	drivers/input/touchscreen/htcpen.c

HUGETLB FILESYSTEM
M:	William Irwin <wli@holomorphy.com>
S:	Maintained
F:	fs/hugetlbfs/

I2C/SMBUS STUB DRIVER
M:	"Mark M. Hoffman" <mhoffman@lightlink.com>
L:	linux-i2c@vger.kernel.org
S:	Maintained
F:	drivers/i2c/busses/i2c-stub.c

I2C SUBSYSTEM
M:	"Jean Delvare (PC drivers, core)" <khali@linux-fr.org>
M:	"Ben Dooks (embedded platforms)" <ben-linux@fluff.org>
L:	linux-i2c@vger.kernel.org
W:	http://i2c.wiki.kernel.org/
T:	quilt kernel.org/pub/linux/kernel/people/jdelvare/linux-2.6/jdelvare-i2c/
T:	git git://git.fluff.org/bjdooks/linux.git
S:	Maintained
F:	Documentation/i2c/
F:	drivers/i2c/
F:	include/linux/i2c.h
F:	include/linux/i2c-*.h

I2C-TINY-USB DRIVER
M:	Till Harbaum <till@harbaum.org>
L:	linux-i2c@vger.kernel.org
W:	http://www.harbaum.org/till/i2c_tiny_usb
S:	Maintained
F:	drivers/i2c/busses/i2c-tiny-usb.c

i386 BOOT CODE
M:	"H. Peter Anvin" <hpa@zytor.com>
S:	Maintained
F:	arch/x86/boot/

i386 SETUP CODE / CPU ERRATA WORKAROUNDS
M:	"H. Peter Anvin" <hpa@zytor.com>
T:	git git://git.kernel.org/pub/scm/linux/kernel/git/hpa/linux-2.6-x86setup.git
S:	Maintained

IA64 (Itanium) PLATFORM
M:	Tony Luck <tony.luck@intel.com>
M:	Fenghua Yu <fenghua.yu@intel.com>
L:	linux-ia64@vger.kernel.org
T:	git git://git.kernel.org/pub/scm/linux/kernel/git/aegl/linux.git
S:	Maintained
F:	arch/ia64/

IBM MCA SCSI SUBSYSTEM DRIVER
M:	Michael Lang <langa2@kph.uni-mainz.de>
W:	http://www.uni-mainz.de/~langm000/linux.html
S:	Maintained
F:	drivers/scsi/ibmmca.c

IBM Power Linux RAID adapter
M:	Brian King <brking@us.ibm.com>
S:	Supported
F:	drivers/scsi/ipr.*

IBM Power Virtual Ethernet Device Driver
M:	Santiago Leon <santil@linux.vnet.ibm.com>
L:	netdev@vger.kernel.org
S:	Supported
F:	drivers/net/ethernet/ibm/ibmveth.*

IBM ServeRAID RAID DRIVER
P:	Jack Hammer
M:	Dave Jeffery <ipslinux@adaptec.com>
W:	http://www.developer.ibm.com/welcome/netfinity/serveraid.html
S:	Supported
F:	drivers/scsi/ips.*

IDE SUBSYSTEM
M:	"David S. Miller" <davem@davemloft.net>
L:	linux-ide@vger.kernel.org
Q:	http://patchwork.ozlabs.org/project/linux-ide/list/
T:	git git://git.kernel.org/pub/scm/linux/kernel/git/davem/ide-2.6.git
S:	Maintained
F:	Documentation/ide/
F:	drivers/ide/
F:	include/linux/ide.h

IDEAPAD LAPTOP EXTRAS DRIVER
M:	Ike Panhc <ike.pan@canonical.com>
L:	platform-driver-x86@vger.kernel.org
W:	http://launchpad.net/ideapad-laptop
S:	Maintained
F:	drivers/platform/x86/ideapad-laptop.c

IDE/ATAPI DRIVERS
M:	Borislav Petkov <petkovbb@gmail.com>
L:	linux-ide@vger.kernel.org
S:	Maintained
F:	Documentation/cdrom/ide-cd
F:	drivers/ide/ide-cd*

IDLE-I7300
M:	Andy Henroid <andrew.d.henroid@intel.com>
L:	linux-pm@vger.kernel.org
S:	Supported
F:	drivers/idle/i7300_idle.c

IEEE 802.15.4 SUBSYSTEM
M:	Dmitry Eremin-Solenikov <dbaryshkov@gmail.com>
M:	Sergey Lapin <slapin@ossfans.org>
L:	linux-zigbee-devel@lists.sourceforge.net (moderated for non-subscribers)
W:	http://apps.sourceforge.net/trac/linux-zigbee
T:	git git://git.kernel.org/pub/scm/linux/kernel/git/lowpan/lowpan.git
S:	Maintained
F:	net/ieee802154/
F:	drivers/ieee802154/

IKANOS/ADI EAGLE ADSL USB DRIVER
M:	Matthieu Castet <castet.matthieu@free.fr>
M:	Stanislaw Gruszka <stf_xl@wp.pl>
S:	Maintained
F:	drivers/usb/atm/ueagle-atm.c

INTEGRITY MEASUREMENT ARCHITECTURE (IMA)
M:	Mimi Zohar <zohar@us.ibm.com>
S:	Supported
F:	security/integrity/ima/

IMS TWINTURBO FRAMEBUFFER DRIVER
L:	linux-fbdev@vger.kernel.org
S:	Orphan
F:	drivers/video/imsttfb.c

INFINIBAND SUBSYSTEM
M:	Roland Dreier <roland@kernel.org>
M:	Sean Hefty <sean.hefty@intel.com>
M:	Hal Rosenstock <hal.rosenstock@gmail.com>
L:	linux-rdma@vger.kernel.org
W:	http://www.openfabrics.org/
Q:	http://patchwork.kernel.org/project/linux-rdma/list/
T:	git git://git.kernel.org/pub/scm/linux/kernel/git/roland/infiniband.git
S:	Supported
F:	Documentation/infiniband/
F:	drivers/infiniband/
F:	include/linux/if_infiniband.h

INOTIFY
M:	John McCutchan <john@johnmccutchan.com>
M:	Robert Love <rlove@rlove.org>
M:	Eric Paris <eparis@parisplace.org>
S:	Maintained
F:	Documentation/filesystems/inotify.txt
F:	fs/notify/inotify/
F:	include/linux/inotify.h

INPUT (KEYBOARD, MOUSE, JOYSTICK, TOUCHSCREEN) DRIVERS
M:	Dmitry Torokhov <dmitry.torokhov@gmail.com>
M:	Dmitry Torokhov <dtor@mail.ru>
L:	linux-input@vger.kernel.org
Q:	http://patchwork.kernel.org/project/linux-input/list/
T:	git git://git.kernel.org/pub/scm/linux/kernel/git/dtor/input.git
S:	Maintained
F:	drivers/input/

INPUT MULTITOUCH (MT) PROTOCOL
M:	Henrik Rydberg <rydberg@euromail.se>
L:	linux-input@vger.kernel.org
T:	git git://git.kernel.org/pub/scm/linux/kernel/git/rydberg/input-mt.git
S:	Maintained
F:	Documentation/input/multi-touch-protocol.txt
F:	drivers/input/input-mt.c
K:	\b(ABS|SYN)_MT_

INTEL C600 SERIES SAS CONTROLLER DRIVER
M:	Intel SCU Linux support <intel-linux-scu@intel.com>
M:	Dan Williams <dan.j.williams@intel.com>
M:	Dave Jiang <dave.jiang@intel.com>
M:	Ed Nadolski <edmund.nadolski@intel.com>
L:	linux-scsi@vger.kernel.org
T:	git git://git.kernel.org/pub/scm/linux/kernel/git/djbw/isci.git
S:	Maintained
F:	drivers/scsi/isci/
F:	firmware/isci/

INTEL IDLE DRIVER
M:	Len Brown <lenb@kernel.org>
L:	linux-pm@vger.kernel.org
T:	git git://git.kernel.org/pub/scm/linux/kernel/git/lenb/linux-idle-2.6.git
S:	Supported
F:	drivers/idle/intel_idle.c

INTEL FRAMEBUFFER DRIVER (excluding 810 and 815)
M:	Maik Broemme <mbroemme@plusserver.de>
L:	linux-fbdev@vger.kernel.org
S:	Maintained
F:	Documentation/fb/intelfb.txt
F:	drivers/video/intelfb/

INTEL 810/815 FRAMEBUFFER DRIVER
M:	Antonino Daplas <adaplas@gmail.com>
L:	linux-fbdev@vger.kernel.org
S:	Maintained
F:	drivers/video/i810/

INTEL MENLOW THERMAL DRIVER
M:	Sujith Thomas <sujith.thomas@intel.com>
L:	platform-driver-x86@vger.kernel.org
W:	http://www.lesswatts.org/projects/acpi/
S:	Supported
F:	drivers/platform/x86/intel_menlow.c

INTEL IA32 MICROCODE UPDATE SUPPORT
M:	Tigran Aivazian <tigran@aivazian.fsnet.co.uk>
S:	Maintained
F:	arch/x86/kernel/microcode_core.c
F:	arch/x86/kernel/microcode_intel.c

INTEL I/OAT DMA DRIVER
M:	Dan Williams <dan.j.williams@intel.com>
S:	Supported
F:	drivers/dma/ioat*

INTEL IOMMU (VT-d)
M:	David Woodhouse <dwmw2@infradead.org>
L:	iommu@lists.linux-foundation.org
T:	git git://git.infradead.org/iommu-2.6.git
S:	Supported
F:	drivers/iommu/intel-iommu.c
F:	include/linux/intel-iommu.h

INTEL IOP-ADMA DMA DRIVER
M:	Dan Williams <dan.j.williams@intel.com>
S:	Maintained
F:	drivers/dma/iop-adma.c

INTEL IXP4XX QMGR, NPE, ETHERNET and HSS SUPPORT
M:	Krzysztof Halasa <khc@pm.waw.pl>
S:	Maintained
F:	arch/arm/mach-ixp4xx/include/mach/qmgr.h
F:	arch/arm/mach-ixp4xx/include/mach/npe.h
F:	arch/arm/mach-ixp4xx/ixp4xx_qmgr.c
F:	arch/arm/mach-ixp4xx/ixp4xx_npe.c
F:	drivers/net/ethernet/xscale/ixp4xx_eth.c
F:	drivers/net/wan/ixp4xx_hss.c

INTEL IXP4XX RANDOM NUMBER GENERATOR SUPPORT
M:	Deepak Saxena <dsaxena@plexity.net>
S:	Maintained
F:	drivers/char/hw_random/ixp4xx-rng.c

INTEL IXP2000 ETHERNET DRIVER
M:	Lennert Buytenhek <kernel@wantstofly.org>
L:	netdev@vger.kernel.org
S:	Maintained
F:	drivers/net/ethernet/xscale/ixp2000/

INTEL ETHERNET DRIVERS (e100/e1000/e1000e/igb/igbvf/ixgb/ixgbe/ixgbevf)
M:	Jeff Kirsher <jeffrey.t.kirsher@intel.com>
M:	Jesse Brandeburg <jesse.brandeburg@intel.com>
M:	Bruce Allan <bruce.w.allan@intel.com>
M:	Carolyn Wyborny <carolyn.wyborny@intel.com>
M:	Don Skidmore <donald.c.skidmore@intel.com>
M:	Greg Rose <gregory.v.rose@intel.com>
M:	Peter P Waskiewicz Jr <peter.p.waskiewicz.jr@intel.com>
M:	Alex Duyck <alexander.h.duyck@intel.com>
M:	John Ronciak <john.ronciak@intel.com>
L:	e1000-devel@lists.sourceforge.net
W:	http://e1000.sourceforge.net/
T:	git git://git.kernel.org/pub/scm/linux/kernel/git/jkirsher/net.git
T:	git git://git.kernel.org/pub/scm/linux/kernel/git/jkirsher/net-next.git
S:	Supported
F:	Documentation/networking/e100.txt
F:	Documentation/networking/e1000.txt
F:	Documentation/networking/e1000e.txt
F:	Documentation/networking/igb.txt
F:	Documentation/networking/igbvf.txt
F:	Documentation/networking/ixgb.txt
F:	Documentation/networking/ixgbe.txt
F:	Documentation/networking/ixgbevf.txt
F:	drivers/net/ethernet/intel/

INTEL MRST PMU DRIVER
M:	Len Brown <len.brown@intel.com>
L:	linux-pm@vger.kernel.org
S:	Supported
F:	arch/x86/platform/mrst/pmu.*

INTEL PRO/WIRELESS 2100 NETWORK CONNECTION SUPPORT
L:	linux-wireless@vger.kernel.org
S:	Orphan
F:	Documentation/networking/README.ipw2100
F:	drivers/net/wireless/ipw2x00/ipw2100.*

INTEL PRO/WIRELESS 2915ABG NETWORK CONNECTION SUPPORT
L:	linux-wireless@vger.kernel.org
S:	Orphan
F:	Documentation/networking/README.ipw2200
F:	drivers/net/wireless/ipw2x00/ipw2200.*

INTEL(R) TRUSTED EXECUTION TECHNOLOGY (TXT)
M:	Joseph Cihula <joseph.cihula@intel.com>
M:	Shane Wang <shane.wang@intel.com>
L:	tboot-devel@lists.sourceforge.net
W:	http://tboot.sourceforge.net
T:	Mercurial http://www.bughost.org/repos.hg/tboot.hg
S:	Supported
F:	Documentation/intel_txt.txt
F:	include/linux/tboot.h
F:	arch/x86/kernel/tboot.c

INTEL WIRELESS WIMAX CONNECTION 2400
M:	Inaky Perez-Gonzalez <inaky.perez-gonzalez@intel.com>
M:	linux-wimax@intel.com
L:	wimax@linuxwimax.org
S:	Supported
W:	http://linuxwimax.org
F:	Documentation/wimax/README.i2400m
F:	drivers/net/wimax/i2400m/
F:	include/linux/wimax/i2400m.h

INTEL WIRELESS 3945ABG/BG, 4965AGN (iwlegacy)
M:	Stanislaw Gruszka <sgruszka@redhat.com>
L:	linux-wireless@vger.kernel.org
S:	Supported
F:	drivers/net/wireless/iwlegacy/

INTEL WIRELESS WIFI LINK (iwlwifi)
M:	Wey-Yi Guy <wey-yi.w.guy@intel.com>
M:	Intel Linux Wireless <ilw@linux.intel.com>
L:	linux-wireless@vger.kernel.org
W:	http://intellinuxwireless.org
T:	git git://git.kernel.org/pub/scm/linux/kernel/git/iwlwifi/iwlwifi.git
S:	Supported
F:	drivers/net/wireless/iwlwifi/

INTEL WIRELESS MULTICOMM 3200 WIFI (iwmc3200wifi)
M:	Samuel Ortiz <samuel.ortiz@intel.com>
M:	Intel Linux Wireless <ilw@linux.intel.com>
L:	linux-wireless@vger.kernel.org
S:	Supported
W:	http://wireless.kernel.org/en/users/Drivers/iwmc3200wifi
F:	drivers/net/wireless/iwmc3200wifi/

IOC3 ETHERNET DRIVER
M:	Ralf Baechle <ralf@linux-mips.org>
L:	linux-mips@linux-mips.org
S:	Maintained
F:	drivers/net/ethernet/sgi/ioc3-eth.c

IOC3 SERIAL DRIVER
M:	Pat Gefre <pfg@sgi.com>
L:	linux-serial@vger.kernel.org
S:	Maintained
F:	drivers/tty/serial/ioc3_serial.c

IP MASQUERADING
M:	Juanjo Ciarlante <jjciarla@raiz.uncu.edu.ar>
S:	Maintained
F:	net/ipv4/netfilter/ipt_MASQUERADE.c

IP1000A 10/100/1000 GIGABIT ETHERNET DRIVER
M:	Francois Romieu <romieu@fr.zoreil.com>
M:	Sorbica Shieh <sorbica@icplus.com.tw>
L:	netdev@vger.kernel.org
S:	Maintained
F:	drivers/net/ethernet/icplus/ipg.*

IPATH DRIVER
M:	Mike Marciniszyn <infinipath@qlogic.com>
L:	linux-rdma@vger.kernel.org
S:	Maintained
F:	drivers/infiniband/hw/ipath/

IPMI SUBSYSTEM
M:	Corey Minyard <minyard@acm.org>
L:	openipmi-developer@lists.sourceforge.net (moderated for non-subscribers)
W:	http://openipmi.sourceforge.net/
S:	Supported
F:	Documentation/IPMI.txt
F:	drivers/char/ipmi/
F:	include/linux/ipmi*

IPS SCSI RAID DRIVER
M:	Adaptec OEM Raid Solutions <aacraid@adaptec.com>
L:	linux-scsi@vger.kernel.org
W:	http://www.adaptec.com/
S:	Maintained
F:	drivers/scsi/ips*

IPVS
M:	Wensong Zhang <wensong@linux-vs.org>
M:	Simon Horman <horms@verge.net.au>
M:	Julian Anastasov <ja@ssi.bg>
L:	netdev@vger.kernel.org
L:	lvs-devel@vger.kernel.org
S:	Maintained
F:	Documentation/networking/ipvs-sysctl.txt
F:	include/net/ip_vs.h
F:	include/linux/ip_vs.h
F:	net/netfilter/ipvs/

IPWIRELESS DRIVER
M:	Jiri Kosina <jkosina@suse.cz>
M:	David Sterba <dsterba@suse.cz>
S:	Maintained
T:	git git://git.kernel.org/pub/scm/linux/kernel/git/jikos/ipwireless_cs.git
F:	drivers/tty/ipwireless/

IPX NETWORK LAYER
M:	Arnaldo Carvalho de Melo <acme@ghostprotocols.net>
L:	netdev@vger.kernel.org
S:	Maintained
F:	include/linux/ipx.h
F:	include/net/ipx.h
F:	net/ipx/

IRDA SUBSYSTEM
M:	Samuel Ortiz <samuel@sortiz.org>
L:	irda-users@lists.sourceforge.net (subscribers-only)
L:	netdev@vger.kernel.org
W:	http://irda.sourceforge.net/
S:	Maintained
T:	git git://git.kernel.org/pub/scm/linux/kernel/git/sameo/irda-2.6.git
F:	Documentation/networking/irda.txt
F:	drivers/net/irda/
F:	include/net/irda/
F:	net/irda/

IRQ SUBSYSTEM
M:	Thomas Gleixner <tglx@linutronix.de>
S:	Maintained
T:	git git://git.kernel.org/pub/scm/linux/kernel/git/tip/linux-2.6-tip.git irq/core
F:	kernel/irq/

ISAPNP
M:	Jaroslav Kysela <perex@perex.cz>
S:	Maintained
F:	Documentation/isapnp.txt
F:	drivers/pnp/isapnp/
F:	include/linux/isapnp.h

iSCSI BOOT FIRMWARE TABLE (iBFT) DRIVER
M:	Peter Jones <pjones@redhat.com>
M:	Konrad Rzeszutek Wilk <konrad@kernel.org>
S:	Maintained
F:	drivers/firmware/iscsi_ibft*

ISCSI
M:	Mike Christie <michaelc@cs.wisc.edu>
L:	open-iscsi@googlegroups.com
W:	www.open-iscsi.org
T:	git git://git.kernel.org/pub/scm/linux/kernel/git/mnc/linux-2.6-iscsi.git
S:	Maintained
F:	drivers/scsi/*iscsi*
F:	include/scsi/*iscsi*

ISDN SUBSYSTEM
M:	Karsten Keil <isdn@linux-pingi.de>
L:	isdn4linux@listserv.isdn4linux.de (subscribers-only)
L:	netdev@vger.kernel.org
W:	http://www.isdn4linux.de
T:	git git://git.kernel.org/pub/scm/linux/kernel/git/kkeil/isdn-2.6.git
S:	Maintained
F:	Documentation/isdn/
F:	drivers/isdn/
F:	include/linux/isdn.h
F:	include/linux/isdn/

ISDN SUBSYSTEM (Eicon active card driver)
M:	Armin Schindler <mac@melware.de>
L:	isdn4linux@listserv.isdn4linux.de (subscribers-only)
W:	http://www.melware.de
S:	Maintained
F:	drivers/isdn/hardware/eicon/

IT87 HARDWARE MONITORING DRIVER
M:	Jean Delvare <khali@linux-fr.org>
L:	lm-sensors@lm-sensors.org
S:	Maintained
F:	Documentation/hwmon/it87
F:	drivers/hwmon/it87.c

IVTV VIDEO4LINUX DRIVER
M:	Andy Walls <awalls@md.metrocast.net>
L:	ivtv-devel@ivtvdriver.org (moderated for non-subscribers)
L:	linux-media@vger.kernel.org
T:	git git://git.kernel.org/pub/scm/linux/kernel/git/mchehab/linux-2.6.git
W:	http://www.ivtvdriver.org
S:	Maintained
F:	Documentation/video4linux/*.ivtv
F:	drivers/media/video/ivtv/
F:	include/linux/ivtv*

JC42.4 TEMPERATURE SENSOR DRIVER
M:	Guenter Roeck <linux@roeck-us.net>
L:	lm-sensors@lm-sensors.org
S:	Maintained
F:	drivers/hwmon/jc42.c
F:	Documentation/hwmon/jc42

JFS FILESYSTEM
M:	Dave Kleikamp <shaggy@kernel.org>
L:	jfs-discussion@lists.sourceforge.net
W:	http://jfs.sourceforge.net/
T:	git git://git.kernel.org/pub/scm/linux/kernel/git/shaggy/jfs-2.6.git
S:	Maintained
F:	Documentation/filesystems/jfs.txt
F:	fs/jfs/

JME NETWORK DRIVER
M:	Guo-Fu Tseng <cooldavid@cooldavid.org>
L:	netdev@vger.kernel.org
S:	Maintained
F:	drivers/net/ethernet/jme.*

JOURNALLING FLASH FILE SYSTEM V2 (JFFS2)
M:	David Woodhouse <dwmw2@infradead.org>
L:	linux-mtd@lists.infradead.org
W:	http://www.linux-mtd.infradead.org/doc/jffs2.html
S:	Maintained
F:	fs/jffs2/
F:	include/linux/jffs2.h

JOURNALLING LAYER FOR BLOCK DEVICES (JBD)
M:	Andrew Morton <akpm@linux-foundation.org>
M:	Jan Kara <jack@suse.cz>
L:	linux-ext4@vger.kernel.org
S:	Maintained
F:	fs/jbd/
F:	include/linux/ext3_jbd.h
F:	include/linux/jbd.h

JOURNALLING LAYER FOR BLOCK DEVICES (JBD2)
M:	"Theodore Ts'o" <tytso@mit.edu>
L:	linux-ext4@vger.kernel.org
S:	Maintained
F:	fs/jbd2/
F:	include/linux/jbd2.h

JSM Neo PCI based serial card
M:	Lucas Tavares <lucaskt@linux.vnet.ibm.com>
L:	linux-serial@vger.kernel.org
S:	Maintained
F:	drivers/tty/serial/jsm/

K10TEMP HARDWARE MONITORING DRIVER
M:	Clemens Ladisch <clemens@ladisch.de>
L:	lm-sensors@lm-sensors.org
S:	Maintained
F:	Documentation/hwmon/k10temp
F:	drivers/hwmon/k10temp.c

K8TEMP HARDWARE MONITORING DRIVER
M:	Rudolf Marek <r.marek@assembler.cz>
L:	lm-sensors@lm-sensors.org
S:	Maintained
F:	Documentation/hwmon/k8temp
F:	drivers/hwmon/k8temp.c

KCONFIG
M:	Michal Marek <mmarek@suse.cz>
L:	linux-kbuild@vger.kernel.org
S:	Odd Fixes
F:	Documentation/kbuild/kconfig-language.txt
F:	scripts/kconfig/

KDUMP
M:	Vivek Goyal <vgoyal@redhat.com>
M:	Haren Myneni <hbabu@us.ibm.com>
L:	kexec@lists.infradead.org
W:	http://lse.sourceforge.net/kdump/
S:	Maintained
F:	Documentation/kdump/

KERNEL AUTOMOUNTER v4 (AUTOFS4)
M:	Ian Kent <raven@themaw.net>
L:	autofs@linux.kernel.org
S:	Maintained
F:	fs/autofs4/

KERNEL BUILD + files below scripts/ (unless maintained elsewhere)
M:	Michal Marek <mmarek@suse.cz>
T:	git git://git.kernel.org/pub/scm/linux/kernel/git/mmarek/kbuild-2.6.git for-next
T:	git git://git.kernel.org/pub/scm/linux/kernel/git/mmarek/kbuild-2.6.git rc-fixes
L:	linux-kbuild@vger.kernel.org
S:	Maintained
F:	Documentation/kbuild/
F:	Makefile
F:	scripts/Makefile.*
F:	scripts/basic/
F:	scripts/mk*
F:	scripts/package/

KERNEL JANITORS
L:	kernel-janitors@vger.kernel.org
W:	http://kernelnewbies.org/KernelJanitors
S:	Odd Fixes

KERNEL NFSD, SUNRPC, AND LOCKD SERVERS
M:	"J. Bruce Fields" <bfields@fieldses.org>
L:	linux-nfs@vger.kernel.org
W:	http://nfs.sourceforge.net/
S:	Supported
F:	fs/nfsd/
F:	include/linux/nfsd/
F:	fs/lockd/
F:	fs/nfs_common/
F:	net/sunrpc/
F:	include/linux/lockd/
F:	include/linux/sunrpc/

KERNEL VIRTUAL MACHINE (KVM)
M:	Avi Kivity <avi@redhat.com>
M:	Marcelo Tosatti <mtosatti@redhat.com>
L:	kvm@vger.kernel.org
W:	http://kvm.qumranet.com
S:	Supported
F:	Documentation/*/kvm.txt
F:	arch/*/kvm/
F:	arch/*/include/asm/kvm*
F:	include/linux/kvm*
F:	virt/kvm/

KERNEL VIRTUAL MACHINE (KVM) FOR AMD-V
M:	Joerg Roedel <joerg.roedel@amd.com>
L:	kvm@vger.kernel.org
W:	http://kvm.qumranet.com
S:	Supported
F:	arch/x86/include/asm/svm.h
F:	arch/x86/kvm/svm.c

KERNEL VIRTUAL MACHINE (KVM) FOR POWERPC
M:	Alexander Graf <agraf@suse.de>
L:	kvm-ppc@vger.kernel.org
W:	http://kvm.qumranet.com
S:	Supported
F:	arch/powerpc/include/asm/kvm*
F:	arch/powerpc/kvm/

KERNEL VIRTUAL MACHINE For Itanium (KVM/IA64)
M:	Xiantao Zhang <xiantao.zhang@intel.com>
L:	kvm-ia64@vger.kernel.org
W:	http://kvm.qumranet.com
S:	Supported
F:	Documentation/ia64/kvm.txt
F:	arch/ia64/include/asm/kvm*
F:	arch/ia64/kvm/

KERNEL VIRTUAL MACHINE for s390 (KVM/s390)
M:	Carsten Otte <cotte@de.ibm.com>
M:	Christian Borntraeger <borntraeger@de.ibm.com>
M:	linux390@de.ibm.com
L:	linux-s390@vger.kernel.org
W:	http://www.ibm.com/developerworks/linux/linux390/
S:	Supported
F:	Documentation/s390/kvm.txt
F:	arch/s390/include/asm/kvm*
F:	arch/s390/kvm/
F:	drivers/s390/kvm/

KEXEC
M:	Eric Biederman <ebiederm@xmission.com>
W:	http://kernel.org/pub/linux/utils/kernel/kexec/
L:	kexec@lists.infradead.org
S:	Maintained
F:	include/linux/kexec.h
F:	kernel/kexec.c

KEYS/KEYRINGS:
M:	David Howells <dhowells@redhat.com>
L:	keyrings@linux-nfs.org
S:	Maintained
F:	Documentation/security/keys.txt
F:	include/linux/key.h
F:	include/linux/key-type.h
F:	include/keys/
F:	security/keys/

KEYS-TRUSTED
M:	David Safford <safford@watson.ibm.com>
M:	Mimi Zohar <zohar@us.ibm.com>
L:	linux-security-module@vger.kernel.org
L:	keyrings@linux-nfs.org
S:	Supported
F:	Documentation/security/keys-trusted-encrypted.txt
F:	include/keys/trusted-type.h
F:	security/keys/trusted.c
F:	security/keys/trusted.h

KEYS-ENCRYPTED
M:	Mimi Zohar <zohar@us.ibm.com>
M:	David Safford <safford@watson.ibm.com>
L:	linux-security-module@vger.kernel.org
L:	keyrings@linux-nfs.org
S:	Supported
F:	Documentation/security/keys-trusted-encrypted.txt
F:	include/keys/encrypted-type.h
F:	security/keys/encrypted.c
F:	security/keys/encrypted.h

KGDB / KDB /debug_core
M:	Jason Wessel <jason.wessel@windriver.com>
W:	http://kgdb.wiki.kernel.org/
L:	kgdb-bugreport@lists.sourceforge.net
S:	Maintained
F:	Documentation/DocBook/kgdb.tmpl
F:	drivers/misc/kgdbts.c
F:	drivers/tty/serial/kgdboc.c
F:	include/linux/kdb.h
F:	include/linux/kgdb.h
F:	kernel/debug/

KMEMCHECK
M:	Vegard Nossum <vegardno@ifi.uio.no>
M:	Pekka Enberg <penberg@kernel.org>
S:	Maintained
F:	Documentation/kmemcheck.txt
F:	arch/x86/include/asm/kmemcheck.h
F:	arch/x86/mm/kmemcheck/
F:	include/linux/kmemcheck.h
F:	mm/kmemcheck.c

KMEMLEAK
M:	Catalin Marinas <catalin.marinas@arm.com>
S:	Maintained
F:	Documentation/kmemleak.txt
F:	include/linux/kmemleak.h
F:	mm/kmemleak.c
F:	mm/kmemleak-test.c

KPROBES
M:	Ananth N Mavinakayanahalli <ananth@in.ibm.com>
M:	Anil S Keshavamurthy <anil.s.keshavamurthy@intel.com>
M:	"David S. Miller" <davem@davemloft.net>
M:	Masami Hiramatsu <masami.hiramatsu.pt@hitachi.com>
S:	Maintained
F:	Documentation/kprobes.txt
F:	include/linux/kprobes.h
F:	kernel/kprobes.c

KS0108 LCD CONTROLLER DRIVER
M:	Miguel Ojeda Sandonis <miguel.ojeda.sandonis@gmail.com>
W:	http://miguelojeda.es/auxdisplay.htm
W:	http://jair.lab.fi.uva.es/~migojed/auxdisplay.htm
S:	Maintained
F:	Documentation/auxdisplay/ks0108
F:	drivers/auxdisplay/ks0108.c
F:	include/linux/ks0108.h

LAPB module
L:	linux-x25@vger.kernel.org
S:	Orphan
F:	Documentation/networking/lapb-module.txt
F:	include/*/lapb.h
F:	net/lapb/

LASI 53c700 driver for PARISC
M:	"James E.J. Bottomley" <James.Bottomley@HansenPartnership.com>
L:	linux-scsi@vger.kernel.org
S:	Maintained
F:	Documentation/scsi/53c700.txt
F:	drivers/scsi/53c700*

LED SUBSYSTEM
M:	Richard Purdie <rpurdie@rpsys.net>
S:	Maintained
F:	drivers/leds/
F:	include/linux/leds.h

LEGACY EEPROM DRIVER
M:	Jean Delvare <khali@linux-fr.org>
S:	Maintained
F:	Documentation/misc-devices/eeprom
F:	drivers/misc/eeprom/eeprom.c

LEGO USB Tower driver
M:	Juergen Stuber <starblue@users.sourceforge.net>
L:	legousb-devel@lists.sourceforge.net
W:	http://legousb.sourceforge.net/
S:	Maintained
F:	drivers/usb/misc/legousbtower.c

LGUEST
M:	Rusty Russell <rusty@rustcorp.com.au>
L:	lguest@lists.ozlabs.org
W:	http://lguest.ozlabs.org/
S:	Odd Fixes
F:	Documentation/virtual/lguest/
F:	arch/x86/lguest/
F:	drivers/lguest/
F:	include/linux/lguest*.h
F:	arch/x86/include/asm/lguest*.h

LINUX FOR IBM pSERIES (RS/6000)
M:	Paul Mackerras <paulus@au.ibm.com>
W:	http://www.ibm.com/linux/ltc/projects/ppc
S:	Supported
F:	arch/powerpc/boot/rs6000.h

LINUX FOR POWERPC (32-BIT AND 64-BIT)
M:	Benjamin Herrenschmidt <benh@kernel.crashing.org>
M:	Paul Mackerras <paulus@samba.org>
W:	http://www.penguinppc.org/
L:	linuxppc-dev@lists.ozlabs.org
Q:	http://patchwork.ozlabs.org/project/linuxppc-dev/list/
T:	git git://git.kernel.org/pub/scm/linux/kernel/git/benh/powerpc.git
S:	Supported
F:	Documentation/powerpc/
F:	arch/powerpc/

LINUX FOR POWER MACINTOSH
M:	Benjamin Herrenschmidt <benh@kernel.crashing.org>
W:	http://www.penguinppc.org/
L:	linuxppc-dev@lists.ozlabs.org
S:	Maintained
F:	arch/powerpc/platforms/powermac/
F:	drivers/macintosh/

LINUX FOR POWERPC EMBEDDED MPC5XXX
M:	Anatolij Gustschin <agust@denx.de>
L:	linuxppc-dev@lists.ozlabs.org
T:	git git://git.denx.de/linux-2.6-agust.git
S:	Maintained
F:	arch/powerpc/platforms/512x/
F:	arch/powerpc/platforms/52xx/

LINUX FOR POWERPC EMBEDDED PPC4XX
M:	Josh Boyer <jwboyer@gmail.com>
M:	Matt Porter <mporter@kernel.crashing.org>
W:	http://www.penguinppc.org/
L:	linuxppc-dev@lists.ozlabs.org
T:	git git://git.kernel.org/pub/scm/linux/kernel/git/jwboyer/powerpc-4xx.git
S:	Maintained
F:	arch/powerpc/platforms/40x/
F:	arch/powerpc/platforms/44x/

LINUX FOR POWERPC EMBEDDED XILINX VIRTEX
M:	Grant Likely <grant.likely@secretlab.ca>
W:	http://wiki.secretlab.ca/index.php/Linux_on_Xilinx_Virtex
L:	linuxppc-dev@lists.ozlabs.org
T:	git git://git.secretlab.ca/git/linux-2.6.git
S:	Maintained
F:	arch/powerpc/*/*virtex*
F:	arch/powerpc/*/*/*virtex*

LINUX FOR POWERPC EMBEDDED PPC8XX
M:	Vitaly Bordug <vitb@kernel.crashing.org>
M:	Marcelo Tosatti <marcelo@kvack.org>
W:	http://www.penguinppc.org/
L:	linuxppc-dev@lists.ozlabs.org
S:	Maintained
F:	arch/powerpc/platforms/8xx/

LINUX FOR POWERPC EMBEDDED PPC83XX AND PPC85XX
M:	Kumar Gala <galak@kernel.crashing.org>
W:	http://www.penguinppc.org/
L:	linuxppc-dev@lists.ozlabs.org
S:	Maintained
F:	arch/powerpc/platforms/83xx/
F:	arch/powerpc/platforms/85xx/

LINUX FOR POWERPC PA SEMI PWRFICIENT
M:	Olof Johansson <olof@lixom.net>
L:	linuxppc-dev@lists.ozlabs.org
S:	Maintained
F:	arch/powerpc/platforms/pasemi/
F:	drivers/*/*pasemi*
F:	drivers/*/*/*pasemi*

LINUX SECURITY MODULE (LSM) FRAMEWORK
M:	Chris Wright <chrisw@sous-sol.org>
L:	linux-security-module@vger.kernel.org
S:	Supported

LIS3LV02D ACCELEROMETER DRIVER
M:	Eric Piel <eric.piel@tremplin-utc.net>
S:	Maintained
F:	Documentation/misc-devices/lis3lv02d
F:	drivers/misc/lis3lv02d/
F:	drivers/platform/x86/hp_accel.c

LLC (802.2)
M:	Arnaldo Carvalho de Melo <acme@ghostprotocols.net>
S:	Maintained
F:	include/linux/llc.h
F:	include/net/llc*
F:	net/llc/

LM73 HARDWARE MONITOR DRIVER
M:	Guillaume Ligneul <guillaume.ligneul@gmail.com>
L:	lm-sensors@lm-sensors.org
S:	Maintained
F:	drivers/hwmon/lm73.c

LM78 HARDWARE MONITOR DRIVER
M:	Jean Delvare <khali@linux-fr.org>
L:	lm-sensors@lm-sensors.org
S:	Maintained
F:	Documentation/hwmon/lm78
F:	drivers/hwmon/lm78.c

LM83 HARDWARE MONITOR DRIVER
M:	Jean Delvare <khali@linux-fr.org>
L:	lm-sensors@lm-sensors.org
S:	Maintained
F:	Documentation/hwmon/lm83
F:	drivers/hwmon/lm83.c

LM90 HARDWARE MONITOR DRIVER
M:	Jean Delvare <khali@linux-fr.org>
L:	lm-sensors@lm-sensors.org
S:	Maintained
F:	Documentation/hwmon/lm90
F:	drivers/hwmon/lm90.c

LOCKDEP AND LOCKSTAT
M:	Peter Zijlstra <peterz@infradead.org>
M:	Ingo Molnar <mingo@redhat.com>
T:	git git://git.kernel.org/pub/scm/linux/kernel/git/peterz/linux-2.6-lockdep.git
S:	Maintained
F:	Documentation/lockdep*.txt
F:	Documentation/lockstat.txt
F:	include/linux/lockdep.h
F:	kernel/lockdep*

LOGICAL DISK MANAGER SUPPORT (LDM, Windows 2000/XP/Vista Dynamic Disks)
M:	"Richard Russon (FlatCap)" <ldm@flatcap.org>
L:	linux-ntfs-dev@lists.sourceforge.net
W:	http://www.linux-ntfs.org/content/view/19/37/
S:	Maintained
F:	Documentation/ldm.txt
F:	fs/partitions/ldm.*

LogFS
M:	Joern Engel <joern@logfs.org>
M:	Prasad Joshi <prasadjoshi.linux@gmail.com>
L:	logfs@logfs.org
W:	logfs.org
S:	Maintained
F:	fs/logfs/

LSILOGIC MPT FUSION DRIVERS (FC/SAS/SPI)
M:	Eric Moore <Eric.Moore@lsi.com>
M:	support@lsi.com
L:	DL-MPTFusionLinux@lsi.com
L:	linux-scsi@vger.kernel.org
W:	http://www.lsilogic.com/support
S:	Supported
F:	drivers/message/fusion/

LSILOGIC/SYMBIOS/NCR 53C8XX and 53C1010 PCI-SCSI drivers
M:	Matthew Wilcox <matthew@wil.cx>
L:	linux-scsi@vger.kernel.org
S:	Maintained
F:	drivers/scsi/sym53c8xx_2/

LTC4261 HARDWARE MONITOR DRIVER
M:	Guenter Roeck <linux@roeck-us.net>
L:	lm-sensors@lm-sensors.org
S:	Maintained
F:	Documentation/hwmon/ltc4261
F:	drivers/hwmon/ltc4261.c

LTP (Linux Test Project)
M:	Rishikesh K Rajak <risrajak@linux.vnet.ibm.com>
M:	Garrett Cooper <yanegomi@gmail.com>
M:	Mike Frysinger <vapier@gentoo.org>
M:	Subrata Modak <subrata@linux.vnet.ibm.com>
L:	ltp-list@lists.sourceforge.net (subscribers-only)
W:	http://ltp.sourceforge.net/
T:	git git://ltp.git.sourceforge.net/gitroot/ltp/ltp-dev
S:	Maintained

M32R ARCHITECTURE
M:	Hirokazu Takata <takata@linux-m32r.org>
L:	linux-m32r@ml.linux-m32r.org (moderated for non-subscribers)
L:	linux-m32r-ja@ml.linux-m32r.org (in Japanese)
W:	http://www.linux-m32r.org/
S:	Maintained
F:	arch/m32r/

M68K ARCHITECTURE
M:	Geert Uytterhoeven <geert@linux-m68k.org>
L:	linux-m68k@lists.linux-m68k.org
W:	http://www.linux-m68k.org/
T:	git git://git.kernel.org/pub/scm/linux/kernel/git/geert/linux-m68k.git
S:	Maintained
F:	arch/m68k/
F:	drivers/zorro/

M68K ON APPLE MACINTOSH
M:	Joshua Thompson <funaho@jurai.org>
W:	http://www.mac.linux-m68k.org/
L:	linux-m68k@lists.linux-m68k.org
S:	Maintained
F:	arch/m68k/mac/

M68K ON HP9000/300
M:	Philip Blundell <philb@gnu.org>
W:	http://www.tazenda.demon.co.uk/phil/linux-hp
S:	Maintained
F:	arch/m68k/hp300/

MAC80211
M:	Johannes Berg <johannes@sipsolutions.net>
L:	linux-wireless@vger.kernel.org
W:	http://linuxwireless.org/
T:	git git://git.kernel.org/pub/scm/linux/kernel/git/linville/wireless-2.6.git
S:	Maintained
F:	Documentation/networking/mac80211-injection.txt
F:	include/net/mac80211.h
F:	net/mac80211/

MAC80211 PID RATE CONTROL
M:	Stefano Brivio <stefano.brivio@polimi.it>
M:	Mattias Nissler <mattias.nissler@gmx.de>
L:	linux-wireless@vger.kernel.org
W:	http://linuxwireless.org/en/developers/Documentation/mac80211/RateControl/PID
T:	git git://git.kernel.org/pub/scm/linux/kernel/git/linville/wireless-2.6.git
S:	Maintained
F:	net/mac80211/rc80211_pid*

MACVLAN DRIVER
M:	Patrick McHardy <kaber@trash.net>
L:	netdev@vger.kernel.org
S:	Maintained
F:	drivers/net/macvlan.c
F:	include/linux/if_macvlan.h

MAN-PAGES: MANUAL PAGES FOR LINUX -- Sections 2, 3, 4, 5, and 7
M:	Michael Kerrisk <mtk.manpages@gmail.com>
W:	http://www.kernel.org/doc/man-pages
L:	linux-man@vger.kernel.org
S:	Maintained

MARVELL LIBERTAS WIRELESS DRIVER
M:	Dan Williams <dcbw@redhat.com>
L:	libertas-dev@lists.infradead.org
S:	Maintained
F:	drivers/net/wireless/libertas/

MARVELL MV643XX ETHERNET DRIVER
M:	Lennert Buytenhek <buytenh@wantstofly.org>
L:	netdev@vger.kernel.org
S:	Maintained
F:	drivers/net/ethernet/marvell/mv643xx_eth.*
F:	include/linux/mv643xx.h

MARVELL MWIFIEX WIRELESS DRIVER
M:	Bing Zhao <bzhao@marvell.com>
L:	linux-wireless@vger.kernel.org
S:	Maintained
F:	drivers/net/wireless/mwifiex/

MARVELL MWL8K WIRELESS DRIVER
M:	Lennert Buytenhek <buytenh@wantstofly.org>
L:	linux-wireless@vger.kernel.org
S:	Odd Fixes
F:	drivers/net/wireless/mwl8k.c

MARVELL SOC MMC/SD/SDIO CONTROLLER DRIVER
M:	Nicolas Pitre <nico@fluxnic.net>
S:	Odd Fixes
F:	drivers/mmc/host/mvsdio.*

MARVELL YUKON / SYSKONNECT DRIVER
M:	Mirko Lindner <mlindner@syskonnect.de>
M:	Ralph Roesler <rroesler@syskonnect.de>
W:	http://www.syskonnect.com
S:	Supported

MATROX FRAMEBUFFER DRIVER
L:	linux-fbdev@vger.kernel.org
S:	Orphan
F:	drivers/video/matrox/matroxfb_*
F:	include/linux/matroxfb.h

MAX1668 TEMPERATURE SENSOR DRIVER
M:	"David George" <david.george@ska.ac.za>
L:	lm-sensors@lm-sensors.org
S:	Maintained
F:	Documentation/hwmon/max1668
F:	drivers/hwmon/max1668.c

MAX6650 HARDWARE MONITOR AND FAN CONTROLLER DRIVER
M:	"Hans J. Koch" <hjk@hansjkoch.de>
L:	lm-sensors@lm-sensors.org
S:	Maintained
F:	Documentation/hwmon/max6650
F:	drivers/hwmon/max6650.c

MEDIA INPUT INFRASTRUCTURE (V4L/DVB)
M:	Mauro Carvalho Chehab <mchehab@infradead.org>
P:	LinuxTV.org Project
L:	linux-media@vger.kernel.org
W:	http://linuxtv.org
Q:	http://patchwork.kernel.org/project/linux-media/list/
T:	git git://git.kernel.org/pub/scm/linux/kernel/git/mchehab/linux-2.6.git
S:	Maintained
F:	Documentation/dvb/
F:	Documentation/video4linux/
F:	drivers/media/
F:	include/media/
F:	include/linux/dvb/
F:	include/linux/videodev*.h

MEGARAID SCSI DRIVERS
M:	Neela Syam Kolli <megaraidlinux@lsi.com>
L:	linux-scsi@vger.kernel.org
W:	http://megaraid.lsilogic.com
S:	Maintained
F:	Documentation/scsi/megaraid.txt
F:	drivers/scsi/megaraid.*
F:	drivers/scsi/megaraid/

MEMORY MANAGEMENT
L:	linux-mm@kvack.org
W:	http://www.linux-mm.org
S:	Maintained
F:	include/linux/mm.h
F:	mm/

MEMORY RESOURCE CONTROLLER
M:	Balbir Singh <bsingharora@gmail.com>
M:	Daisuke Nishimura <nishimura@mxp.nes.nec.co.jp>
M:	KAMEZAWA Hiroyuki <kamezawa.hiroyu@jp.fujitsu.com>
L:	cgroups@vger.kernel.org
L:	linux-mm@kvack.org
S:	Maintained
F:	mm/memcontrol.c
F:	mm/page_cgroup.c

MEMORY TECHNOLOGY DEVICES (MTD)
M:	David Woodhouse <dwmw2@infradead.org>
L:	linux-mtd@lists.infradead.org
W:	http://www.linux-mtd.infradead.org/
Q:	http://patchwork.ozlabs.org/project/linux-mtd/list/
T:	git git://git.infradead.org/mtd-2.6.git
S:	Maintained
F:	drivers/mtd/
F:	include/linux/mtd/
F:	include/mtd/

MICROBLAZE ARCHITECTURE
M:	Michal Simek <monstr@monstr.eu>
L:	microblaze-uclinux@itee.uq.edu.au (moderated for non-subscribers)
W:	http://www.monstr.eu/fdt/
T:	git git://git.monstr.eu/linux-2.6-microblaze.git
S:	Supported
F:	arch/microblaze/

MICROTEK X6 SCANNER
M:	Oliver Neukum <oliver@neukum.name>
S:	Maintained
F:	drivers/usb/image/microtek.*

MIPS
M:	Ralf Baechle <ralf@linux-mips.org>
L:	linux-mips@linux-mips.org
W:	http://www.linux-mips.org/
T:	git git://git.linux-mips.org/pub/scm/ralf/linux.git
Q:	http://patchwork.linux-mips.org/project/linux-mips/list/
S:	Supported
F:	Documentation/mips/
F:	arch/mips/

MISCELLANEOUS MCA-SUPPORT
M:	James Bottomley <James.Bottomley@HansenPartnership.com>
S:	Maintained
F:	Documentation/ia64/mca.txt
F:	Documentation/mca.txt
F:	drivers/mca/
F:	include/linux/mca*

MODULE SUPPORT
M:	Rusty Russell <rusty@rustcorp.com.au>
S:	Maintained
F:	include/linux/module.h
F:	kernel/module.c

MOTION EYE VAIO PICTUREBOOK CAMERA DRIVER
W:	http://popies.net/meye/
S:	Orphan
F:	Documentation/video4linux/meye.txt
F:	drivers/media/video/meye.*
F:	include/linux/meye.h

MOTOROLA IMX MMC/SD HOST CONTROLLER INTERFACE DRIVER
M:	Pavel Pisa <ppisa@pikron.com>
L:	linux-arm-kernel@lists.infradead.org (moderated for non-subscribers)
S:	Maintained
F:	drivers/mmc/host/imxmmc.*

MOUSE AND MISC DEVICES [GENERAL]
M:	Alessandro Rubini <rubini@ipvvis.unipv.it>
S:	Maintained
F:	drivers/input/mouse/
F:	include/linux/gpio_mouse.h

MOXA SMARTIO/INDUSTIO/INTELLIO SERIAL CARD
M:	Jiri Slaby <jirislaby@gmail.com>
S:	Maintained
F:	Documentation/serial/moxa-smartio
F:	drivers/tty/mxser.*

MSI LAPTOP SUPPORT
M:	"Lee, Chun-Yi" <jlee@novell.com>
L:	platform-driver-x86@vger.kernel.org
S:	Maintained
F:	drivers/platform/x86/msi-laptop.c

MSI WMI SUPPORT
M:	Anisse Astier <anisse@astier.eu>
L:	platform-driver-x86@vger.kernel.org
S:	Supported
F:	drivers/platform/x86/msi-wmi.c

MULTIFUNCTION DEVICES (MFD)
M:	Samuel Ortiz <sameo@linux.intel.com>
T:	git git://git.kernel.org/pub/scm/linux/kernel/git/sameo/mfd-2.6.git
S:	Supported
F:	drivers/mfd/

MULTIMEDIA CARD (MMC), SECURE DIGITAL (SD) AND SDIO SUBSYSTEM
M:	Chris Ball <cjb@laptop.org>
L:	linux-mmc@vger.kernel.org
T:	git git://git.kernel.org/pub/scm/linux/kernel/git/cjb/mmc.git
S:	Maintained
F:	drivers/mmc/
F:	include/linux/mmc/

MULTIMEDIA CARD (MMC) ETC. OVER SPI
S:	Orphan
F:	drivers/mmc/host/mmc_spi.c
F:	include/linux/spi/mmc_spi.h

MULTISOUND SOUND DRIVER
M:	Andrew Veliath <andrewtv@usa.net>
S:	Maintained
F:	Documentation/sound/oss/MultiSound
F:	sound/oss/msnd*

MULTITECH MULTIPORT CARD (ISICOM)
S:	Orphan
F:	drivers/tty/isicom.c
F:	include/linux/isicom.h

MUSB MULTIPOINT HIGH SPEED DUAL-ROLE CONTROLLER
M:	Felipe Balbi <balbi@ti.com>
L:	linux-usb@vger.kernel.org
T:	git git://git.kernel.org/pub/scm/linux/kernel/git/balbi/usb.git
S:	Maintained
F:	drivers/usb/musb/

MYRICOM MYRI-10G 10GbE DRIVER (MYRI10GE)
M:	Jon Mason <mason@myri.com>
M:	Andrew Gallatin <gallatin@myri.com>
L:	netdev@vger.kernel.org
W:	http://www.myri.com/scs/download-Myri10GE.html
S:	Supported
F:	drivers/net/ethernet/myricom/myri10ge/

NATSEMI ETHERNET DRIVER (DP8381x)
M:	Tim Hockin <thockin@hockin.org>
S:	Maintained
F:	drivers/net/ethernet/natsemi/natsemi.c

NATIVE INSTRUMENTS USB SOUND INTERFACE DRIVER
M:	Daniel Mack <zonque@gmail.com>
S:	Maintained
L:	alsa-devel@alsa-project.org
W:	http://www.native-instruments.com
F:	sound/usb/caiaq/

NCP FILESYSTEM
M:	Petr Vandrovec <petr@vandrovec.name>
S:	Odd Fixes
F:	fs/ncpfs/

NCR DUAL 700 SCSI DRIVER (MICROCHANNEL)
M:	"James E.J. Bottomley" <James.Bottomley@HansenPartnership.com>
L:	linux-scsi@vger.kernel.org
S:	Maintained
F:	drivers/scsi/NCR_D700.*

NETEFFECT IWARP RNIC DRIVER (IW_NES)
M:	Faisal Latif <faisal.latif@intel.com>
L:	linux-rdma@vger.kernel.org
W:	http://www.intel.com/Products/Server/Adapters/Server-Cluster/Server-Cluster-overview.htm
S:	Supported
F:	drivers/infiniband/hw/nes/

NETEM NETWORK EMULATOR
M:	Stephen Hemminger <shemminger@vyatta.com>
L:	netem@lists.linux-foundation.org
S:	Maintained
F:	net/sched/sch_netem.c

NETERION 10GbE DRIVERS (s2io/vxge)
M:	Jon Mason <jdmason@kudzu.us>
L:	netdev@vger.kernel.org
W:	http://trac.neterion.com/cgi-bin/trac.cgi/wiki/Linux?Anonymous
W:	http://trac.neterion.com/cgi-bin/trac.cgi/wiki/X3100Linux?Anonymous
S:	Supported
F:	Documentation/networking/s2io.txt
F:	Documentation/networking/vxge.txt
F:	drivers/net/ethernet/neterion/

NETFILTER/IPTABLES/IPCHAINS
P:	Harald Welte
P:	Jozsef Kadlecsik
M:	Pablo Neira Ayuso <pablo@netfilter.org>
M:	Patrick McHardy <kaber@trash.net>
L:	netfilter-devel@vger.kernel.org
L:	netfilter@vger.kernel.org
L:	coreteam@netfilter.org
W:	http://www.netfilter.org/
W:	http://www.iptables.org/
T:	git git://git.kernel.org/pub/scm/linux/kernel/git/netfilter/nf-2.6.git
T:	git git://git.kernel.org/pub/scm/linux/kernel/git/netfilter/nf-next-2.6.git
S:	Supported
F:	include/linux/netfilter*
F:	include/linux/netfilter/
F:	include/net/netfilter/
F:	net/*/netfilter.c
F:	net/*/netfilter/
F:	net/netfilter/

NETLABEL
M:	Paul Moore <paul@paul-moore.com>
W:	http://netlabel.sf.net
L:	netdev@vger.kernel.org
S:	Maintained
F:	Documentation/netlabel/
F:	include/net/netlabel.h
F:	net/netlabel/

NETROM NETWORK LAYER
M:	Ralf Baechle <ralf@linux-mips.org>
L:	linux-hams@vger.kernel.org
W:	http://www.linux-ax25.org/
S:	Maintained
F:	include/linux/netrom.h
F:	include/net/netrom.h
F:	net/netrom/

NETWORK BLOCK DEVICE (NBD)
M:	Paul Clements <Paul.Clements@steeleye.com>
S:	Maintained
F:	Documentation/blockdev/nbd.txt
F:	drivers/block/nbd.c
F:	include/linux/nbd.h

NETWORK DROP MONITOR
M:	Neil Horman <nhorman@tuxdriver.com>
L:	netdev@vger.kernel.org
S:	Maintained
W:	https://fedorahosted.org/dropwatch/
F:	net/core/drop_monitor.c

NETWORKING [GENERAL]
M:	"David S. Miller" <davem@davemloft.net>
L:	netdev@vger.kernel.org
W:	http://www.linuxfoundation.org/en/Net
W:	http://patchwork.ozlabs.org/project/netdev/list/
T:	git git://git.kernel.org/pub/scm/linux/kernel/git/davem/net.git
T:	git git://git.kernel.org/pub/scm/linux/kernel/git/davem/net-next.git
S:	Maintained
F:	net/
F:	include/net/
F:	include/linux/in.h
F:	include/linux/net.h
F:	include/linux/netdevice.h

NETWORKING [IPv4/IPv6]
M:	"David S. Miller" <davem@davemloft.net>
M:	Alexey Kuznetsov <kuznet@ms2.inr.ac.ru>
M:	James Morris <jmorris@namei.org>
M:	Hideaki YOSHIFUJI <yoshfuji@linux-ipv6.org>
M:	Patrick McHardy <kaber@trash.net>
L:	netdev@vger.kernel.org
T:	git git://git.kernel.org/pub/scm/linux/kernel/git/davem/net-2.6.git
S:	Maintained
F:	net/ipv4/
F:	net/ipv6/
F:	include/net/ip*
F:	arch/x86/net/*

NETWORKING [LABELED] (NetLabel, CIPSO, Labeled IPsec, SECMARK)
M:	Paul Moore <paul@paul-moore.com>
L:	netdev@vger.kernel.org
S:	Maintained

NETWORKING [WIRELESS]
M:	"John W. Linville" <linville@tuxdriver.com>
L:	linux-wireless@vger.kernel.org
Q:	http://patchwork.kernel.org/project/linux-wireless/list/
T:	git git://git.kernel.org/pub/scm/linux/kernel/git/linville/wireless-2.6.git
S:	Maintained
F:	net/mac80211/
F:	net/rfkill/
F:	net/wireless/
F:	include/net/ieee80211*
F:	include/linux/wireless.h
F:	include/net/iw_handler.h
F:	drivers/net/wireless/

NETWORKING DRIVERS
L:	netdev@vger.kernel.org
W:	http://www.linuxfoundation.org/en/Net
T:	git git://git.kernel.org/pub/scm/linux/kernel/git/davem/net-2.6.git
T:	git git://git.kernel.org/pub/scm/linux/kernel/git/davem/net-next-2.6.git
S:	Odd Fixes
F:	drivers/net/
F:	include/linux/if_*
F:	include/linux/*device.h

NETXEN (1/10) GbE SUPPORT
M:	Sony Chacko <sony.chacko@qlogic.com>
M:	Rajesh Borundia <rajesh.borundia@qlogic.com>
L:	netdev@vger.kernel.org
W:	http://www.qlogic.com
S:	Supported
F:	drivers/net/ethernet/qlogic/netxen/

NFC SUBSYSTEM
M:	Lauro Ramos Venancio <lauro.venancio@openbossa.org>
M:	Aloisio Almeida Jr <aloisio.almeida@openbossa.org>
M:	Samuel Ortiz <sameo@linux.intel.com>
L:	linux-wireless@vger.kernel.org
S:	Maintained
F:	net/nfc/
F:	include/linux/nfc.h
F:	include/net/nfc/
F:	drivers/nfc/

NFS, SUNRPC, AND LOCKD CLIENTS
M:	Trond Myklebust <Trond.Myklebust@netapp.com>
L:	linux-nfs@vger.kernel.org
W:	http://client.linux-nfs.org
T:	git git://git.linux-nfs.org/pub/linux/nfs-2.6.git
S:	Maintained
F:	fs/lockd/
F:	fs/nfs/
F:	fs/nfs_common/
F:	net/sunrpc/
F:	include/linux/lockd/
F:	include/linux/nfs*
F:	include/linux/sunrpc/

NI5010 NETWORK DRIVER
M:	Jan-Pascal van Best <janpascal@vanbest.org>
M:	Andreas Mohr <andi@lisas.de>
L:	netdev@vger.kernel.org
S:	Maintained
F:	drivers/net/ethernet/racal/ni5010.*

NILFS2 FILESYSTEM
M:	KONISHI Ryusuke <konishi.ryusuke@lab.ntt.co.jp>
L:	linux-nilfs@vger.kernel.org
W:	http://www.nilfs.org/en/
T:	git git://git.kernel.org/pub/scm/linux/kernel/git/ryusuke/nilfs2.git
S:	Supported
F:	Documentation/filesystems/nilfs2.txt
F:	fs/nilfs2/
F:	include/linux/nilfs2_fs.h

NINJA SCSI-3 / NINJA SCSI-32Bi (16bit/CardBus) PCMCIA SCSI HOST ADAPTER DRIVER
M:	YOKOTA Hiroshi <yokota@netlab.is.tsukuba.ac.jp>
W:	http://www.netlab.is.tsukuba.ac.jp/~yokota/izumi/ninja/
S:	Maintained
F:	Documentation/scsi/NinjaSCSI.txt
F:	drivers/scsi/pcmcia/nsp_*

NINJA SCSI-32Bi/UDE PCI/CARDBUS SCSI HOST ADAPTER DRIVER
M:	GOTO Masanori <gotom@debian.or.jp>
M:	YOKOTA Hiroshi <yokota@netlab.is.tsukuba.ac.jp>
W:	http://www.netlab.is.tsukuba.ac.jp/~yokota/izumi/ninja/
S:	Maintained
F:	Documentation/scsi/NinjaSCSI.txt
F:	drivers/scsi/nsp32*

NTFS FILESYSTEM
M:	Anton Altaparmakov <anton@tuxera.com>
L:	linux-ntfs-dev@lists.sourceforge.net
W:	http://www.tuxera.com/
T:	git git://git.kernel.org/pub/scm/linux/kernel/git/aia21/ntfs-2.6.git
S:	Supported
F:	Documentation/filesystems/ntfs.txt
F:	fs/ntfs/

NVIDIA (rivafb and nvidiafb) FRAMEBUFFER DRIVER
M:	Antonino Daplas <adaplas@gmail.com>
L:	linux-fbdev@vger.kernel.org
S:	Maintained
F:	drivers/video/riva/
F:	drivers/video/nvidia/

OMAP SUPPORT
M:	Tony Lindgren <tony@atomide.com>
L:	linux-omap@vger.kernel.org
W:	http://www.muru.com/linux/omap/
W:	http://linux.omap.com/
Q:	http://patchwork.kernel.org/project/linux-omap/list/
T:	git git://git.kernel.org/pub/scm/linux/kernel/git/tmlind/linux-omap.git
S:	Maintained
F:	arch/arm/*omap*/

OMAP CLOCK FRAMEWORK SUPPORT
M:	Paul Walmsley <paul@pwsan.com>
L:	linux-omap@vger.kernel.org
S:	Maintained
F:	arch/arm/*omap*/*clock*

OMAP POWER MANAGEMENT SUPPORT
M:	Kevin Hilman <khilman@ti.com>
L:	linux-omap@vger.kernel.org
S:	Maintained
F:	arch/arm/*omap*/*pm*

OMAP POWERDOMAIN/CLOCKDOMAIN SOC ADAPTATION LAYER SUPPORT
M:	Rajendra Nayak <rnayak@ti.com>
M:	Paul Walmsley <paul@pwsan.com>
L:	linux-omap@vger.kernel.org
S:	Maintained
F:	arch/arm/mach-omap2/powerdomain2xxx_3xxx.c
F:	arch/arm/mach-omap2/powerdomain44xx.c
F:	arch/arm/mach-omap2/clockdomain2xxx_3xxx.c
F:	arch/arm/mach-omap2/clockdomain44xx.c

OMAP AUDIO SUPPORT
M:	Jarkko Nikula <jarkko.nikula@bitmer.com>
L:	alsa-devel@alsa-project.org (subscribers-only)
L:	linux-omap@vger.kernel.org
S:	Maintained
F:	sound/soc/omap/

OMAP FRAMEBUFFER SUPPORT
M:	Tomi Valkeinen <tomi.valkeinen@ti.com>
L:	linux-fbdev@vger.kernel.org
L:	linux-omap@vger.kernel.org
S:	Maintained
F:	drivers/video/omap/

OMAP DISPLAY SUBSYSTEM and FRAMEBUFFER SUPPORT (DSS2)
M:	Tomi Valkeinen <tomi.valkeinen@ti.com>
L:	linux-omap@vger.kernel.org
L:	linux-fbdev@vger.kernel.org
S:	Maintained
F:	drivers/video/omap2/
F:	Documentation/arm/OMAP/DSS

OMAP HARDWARE SPINLOCK SUPPORT
M:	Ohad Ben-Cohen <ohad@wizery.com>
L:	linux-omap@vger.kernel.org
S:	Maintained
F:	drivers/hwspinlock/omap_hwspinlock.c
F:	arch/arm/mach-omap2/hwspinlock.c

OMAP MMC SUPPORT
M:	Jarkko Lavinen <jarkko.lavinen@nokia.com>
L:	linux-omap@vger.kernel.org
S:	Maintained
F:	drivers/mmc/host/omap.c

OMAP HS MMC SUPPORT
L:	linux-omap@vger.kernel.org
S:	Orphan
F:	drivers/mmc/host/omap_hsmmc.c

OMAP RANDOM NUMBER GENERATOR SUPPORT
M:	Deepak Saxena <dsaxena@plexity.net>
S:	Maintained
F:	drivers/char/hw_random/omap-rng.c

OMAP HWMOD SUPPORT
M:	Benoît Cousson <b-cousson@ti.com>
M:	Paul Walmsley <paul@pwsan.com>
L:	linux-omap@vger.kernel.org
S:	Maintained
F:	arch/arm/mach-omap2/omap_hwmod.c
F:	arch/arm/plat-omap/include/plat/omap_hwmod.h

OMAP HWMOD DATA FOR OMAP4-BASED DEVICES
M:	Benoît Cousson <b-cousson@ti.com>
L:	linux-omap@vger.kernel.org
S:	Maintained
F:	arch/arm/mach-omap2/omap_hwmod_44xx_data.c

OMAP IMAGE SIGNAL PROCESSOR (ISP)
M:	Laurent Pinchart <laurent.pinchart@ideasonboard.com>
L:	linux-media@vger.kernel.org
S:	Maintained
F:	drivers/media/video/omap3isp/*

OMAP USB SUPPORT
M:	Felipe Balbi <balbi@ti.com>
L:	linux-usb@vger.kernel.org
L:	linux-omap@vger.kernel.org
T:	git git://git.kernel.org/pub/scm/linux/kernel/git/balbi/usb.git
S:	Maintained
F:	drivers/usb/*/*omap*
F:	arch/arm/*omap*/usb*

OMFS FILESYSTEM
M:	Bob Copeland <me@bobcopeland.com>
L:	linux-karma-devel@lists.sourceforge.net
S:	Maintained
F:	Documentation/filesystems/omfs.txt
F:	fs/omfs/

OMNIKEY CARDMAN 4000 DRIVER
M:	Harald Welte <laforge@gnumonks.org>
S:	Maintained
F:	drivers/char/pcmcia/cm4000_cs.c
F:	include/linux/cm4000_cs.h

OMNIKEY CARDMAN 4040 DRIVER
M:	Harald Welte <laforge@gnumonks.org>
S:	Maintained
F:	drivers/char/pcmcia/cm4040_cs.*

OMNIVISION OV7670 SENSOR DRIVER
M:	Jonathan Corbet <corbet@lwn.net>
L:	linux-media@vger.kernel.org
T:	git git://git.kernel.org/pub/scm/linux/kernel/git/mchehab/linux-2.6.git
S:	Maintained
F:	drivers/media/video/ov7670.c

ONENAND FLASH DRIVER
M:	Kyungmin Park <kyungmin.park@samsung.com>
L:	linux-mtd@lists.infradead.org
S:	Maintained
F:	drivers/mtd/onenand/
F:	include/linux/mtd/onenand*.h

ONSTREAM SCSI TAPE DRIVER
M:	Willem Riede <osst@riede.org>
L:	osst-users@lists.sourceforge.net
L:	linux-scsi@vger.kernel.org
S:	Maintained
F:	drivers/scsi/osst*
F:	drivers/scsi/st*

OPENCORES I2C BUS DRIVER
M:	Peter Korsgaard <jacmet@sunsite.dk>
L:	linux-i2c@vger.kernel.org
S:	Maintained
F:	Documentation/i2c/busses/i2c-ocores
F:	drivers/i2c/busses/i2c-ocores.c

OPEN FIRMWARE AND FLATTENED DEVICE TREE
M:	Grant Likely <grant.likely@secretlab.ca>
M:	Rob Herring <rob.herring@calxeda.com>
L:	devicetree-discuss@lists.ozlabs.org (moderated for non-subscribers)
W:	http://fdt.secretlab.ca
T:	git git://git.secretlab.ca/git/linux-2.6.git
S:	Maintained
F:	Documentation/devicetree
F:	drivers/of
F:	include/linux/of*.h
K:	of_get_property
K:	of_match_table

OPENRISC ARCHITECTURE
M:	Jonas Bonn <jonas@southpole.se>
W:	http://openrisc.net
L:	linux@lists.openrisc.net (moderated for non-subscribers)
S:	Maintained
T:	git git://openrisc.net/~jonas/linux
F:	arch/openrisc

OPL4 DRIVER
M:	Clemens Ladisch <clemens@ladisch.de>
L:	alsa-devel@alsa-project.org (moderated for non-subscribers)
T:	git git://git.alsa-project.org/alsa-kernel.git
S:	Maintained
F:	sound/drivers/opl4/

OPROFILE
M:	Robert Richter <robert.richter@amd.com>
L:	oprofile-list@lists.sf.net
S:	Maintained
F:	arch/*/include/asm/oprofile*.h
F:	arch/*/oprofile/
F:	drivers/oprofile/
F:	include/linux/oprofile.h

ORACLE CLUSTER FILESYSTEM 2 (OCFS2)
M:	Mark Fasheh <mfasheh@suse.com>
M:	Joel Becker <jlbec@evilplan.org>
L:	ocfs2-devel@oss.oracle.com (moderated for non-subscribers)
W:	http://oss.oracle.com/projects/ocfs2/
T:	git git://git.kernel.org/pub/scm/linux/kernel/git/jlbec/ocfs2.git
S:	Supported
F:	Documentation/filesystems/ocfs2.txt
F:	Documentation/filesystems/dlmfs.txt
F:	fs/ocfs2/

ORINOCO DRIVER
L:	linux-wireless@vger.kernel.org
L:	orinoco-users@lists.sourceforge.net
L:	orinoco-devel@lists.sourceforge.net
W:	http://linuxwireless.org/en/users/Drivers/orinoco
W:	http://www.nongnu.org/orinoco/
S:	Orphan
F:	drivers/net/wireless/orinoco/

OSD LIBRARY and FILESYSTEM
M:	Boaz Harrosh <bharrosh@panasas.com>
M:	Benny Halevy <bhalevy@tonian.com>
L:	osd-dev@open-osd.org
W:	http://open-osd.org
T:	git git://git.open-osd.org/open-osd.git
S:	Maintained
F:	drivers/scsi/osd/
F:	include/scsi/osd_*
F:	fs/exofs/

P54 WIRELESS DRIVER
M:	Christian Lamparter <chunkeey@googlemail.com>
L:	linux-wireless@vger.kernel.org
W:	http://wireless.kernel.org/en/users/Drivers/p54
S:	Maintained
F:	drivers/net/wireless/p54/

PA SEMI ETHERNET DRIVER
M:	Olof Johansson <olof@lixom.net>
L:	netdev@vger.kernel.org
S:	Maintained
F:	drivers/net/ethernet/pasemi/*

PA SEMI SMBUS DRIVER
M:	Olof Johansson <olof@lixom.net>
L:	linux-i2c@vger.kernel.org
S:	Maintained
F:	drivers/i2c/busses/i2c-pasemi.c

PADATA PARALLEL EXECUTION MECHANISM
M:	Steffen Klassert <steffen.klassert@secunet.com>
L:	linux-crypto@vger.kernel.org
S:	Maintained
F:	kernel/padata.c
F:	include/linux/padata.h
F:	Documentation/padata.txt

PANASONIC LAPTOP ACPI EXTRAS DRIVER
M:	Harald Welte <laforge@gnumonks.org>
L:	platform-driver-x86@vger.kernel.org
S:	Maintained
F:	drivers/platform/x86/panasonic-laptop.c

PANASONIC MN10300/AM33/AM34 PORT
M:	David Howells <dhowells@redhat.com>
M:	Koichi Yasutake <yasutake.koichi@jp.panasonic.com>
L:	linux-am33-list@redhat.com (moderated for non-subscribers)
W:	ftp://ftp.redhat.com/pub/redhat/gnupro/AM33/
S:	Maintained
F:	Documentation/mn10300/
F:	arch/mn10300/

PARALLEL PORT SUPPORT
L:	linux-parport@lists.infradead.org (subscribers-only)
S:	Orphan
F:	drivers/parport/
F:	include/linux/parport*.h
F:	drivers/char/ppdev.c
F:	include/linux/ppdev.h

PARAVIRT_OPS INTERFACE
M:	Jeremy Fitzhardinge <jeremy@goop.org>
M:	Chris Wright <chrisw@sous-sol.org>
M:	Alok Kataria <akataria@vmware.com>
M:	Rusty Russell <rusty@rustcorp.com.au>
L:	virtualization@lists.linux-foundation.org
S:	Supported
F:	Documentation/ia64/paravirt_ops.txt
F:	arch/*/kernel/paravirt*
F:	arch/*/include/asm/paravirt.h

PARIDE DRIVERS FOR PARALLEL PORT IDE DEVICES
M:	Tim Waugh <tim@cyberelk.net>
L:	linux-parport@lists.infradead.org (subscribers-only)
W:	http://www.torque.net/linux-pp.html
S:	Maintained
F:	Documentation/blockdev/paride.txt
F:	drivers/block/paride/

PARISC ARCHITECTURE
M:	Kyle McMartin <kyle@mcmartin.ca>
M:	Helge Deller <deller@gmx.de>
M:	"James E.J. Bottomley" <jejb@parisc-linux.org>
L:	linux-parisc@vger.kernel.org
W:	http://www.parisc-linux.org/
Q:	http://patchwork.kernel.org/project/linux-parisc/list/
T:	git git://git.kernel.org/pub/scm/linux/kernel/git/kyle/parisc-2.6.git
S:	Maintained
F:	arch/parisc/
F:	drivers/parisc/

PC87360 HARDWARE MONITORING DRIVER
M:	Jim Cromie <jim.cromie@gmail.com>
L:	lm-sensors@lm-sensors.org
S:	Maintained
F:	Documentation/hwmon/pc87360
F:	drivers/hwmon/pc87360.c

PC8736x GPIO DRIVER
M:	Jim Cromie <jim.cromie@gmail.com>
S:	Maintained
F:	drivers/char/pc8736x_gpio.c

PC87427 HARDWARE MONITORING DRIVER
M:	Jean Delvare <khali@linux-fr.org>
L:	lm-sensors@lm-sensors.org
S:	Maintained
F:	Documentation/hwmon/pc87427
F:	drivers/hwmon/pc87427.c

PCA9532 LED DRIVER
M:	Riku Voipio <riku.voipio@iki.fi>
S:	Maintained
F:	drivers/leds/leds-pca9532.c
F:	include/linux/leds-pca9532.h

PCA9541 I2C BUS MASTER SELECTOR DRIVER
M:	Guenter Roeck <guenter.roeck@ericsson.com>
L:	linux-i2c@vger.kernel.org
S:	Maintained
F:	drivers/i2c/muxes/pca9541.c

PCA9564/PCA9665 I2C BUS DRIVER
M:	Wolfram Sang <w.sang@pengutronix.de>
L:	linux-i2c@vger.kernel.org
S:	Maintained
F:	drivers/i2c/algos/i2c-algo-pca.c
F:	drivers/i2c/busses/i2c-pca-*
F:	include/linux/i2c-algo-pca.h
F:	include/linux/i2c-pca-platform.h

PCI ERROR RECOVERY
M:     Linas Vepstas <linasvepstas@gmail.com>
L:	linux-pci@vger.kernel.org
S:	Supported
F:	Documentation/PCI/pci-error-recovery.txt
F:	Documentation/powerpc/eeh-pci-error-recovery.txt

PCI SUBSYSTEM
M:	Jesse Barnes <jbarnes@virtuousgeek.org>
L:	linux-pci@vger.kernel.org
Q:	http://patchwork.kernel.org/project/linux-pci/list/
T:	git git://git.kernel.org/pub/scm/linux/kernel/git/jbarnes/pci-2.6.git
S:	Supported
F:	Documentation/PCI/
F:	drivers/pci/
F:	include/linux/pci*

PCI HOTPLUG
M:	Jesse Barnes <jbarnes@virtuousgeek.org>
L:	linux-pci@vger.kernel.org
S:	Supported
F:	drivers/pci/hotplug

PCMCIA SUBSYSTEM
P:	Linux PCMCIA Team
L:	linux-pcmcia@lists.infradead.org
W:	http://lists.infradead.org/mailman/listinfo/linux-pcmcia
T:	git git://git.kernel.org/pub/scm/linux/kernel/git/brodo/pcmcia-2.6.git
S:	Maintained
F:	Documentation/pcmcia/
F:	drivers/pcmcia/
F:	include/pcmcia/

PCNET32 NETWORK DRIVER
M:	Don Fry <pcnet32@frontier.com>
L:	netdev@vger.kernel.org
S:	Maintained
F:	drivers/net/ethernet/amd/pcnet32.c

PCRYPT PARALLEL CRYPTO ENGINE
M:	Steffen Klassert <steffen.klassert@secunet.com>
L:	linux-crypto@vger.kernel.org
S:	Maintained
F:	crypto/pcrypt.c
F:	include/crypto/pcrypt.h

PER-CPU MEMORY ALLOCATOR
M:	Tejun Heo <tj@kernel.org>
M:	Christoph Lameter <cl@linux-foundation.org>
T:	git git://git.kernel.org/pub/scm/linux/kernel/git/tj/percpu.git
S:	Maintained
F:	include/linux/percpu*.h
F:	mm/percpu*.c
F:	arch/*/include/asm/percpu.h

PER-TASK DELAY ACCOUNTING
M:	Balbir Singh <bsingharora@gmail.com>
S:	Maintained
F:	include/linux/delayacct.h
F:	kernel/delayacct.c

PERFORMANCE EVENTS SUBSYSTEM
M:	Peter Zijlstra <a.p.zijlstra@chello.nl>
M:	Paul Mackerras <paulus@samba.org>
M:	Ingo Molnar <mingo@elte.hu>
M:	Arnaldo Carvalho de Melo <acme@ghostprotocols.net>
S:	Supported
F:	kernel/events/*
F:	include/linux/perf_event.h
F:	arch/*/kernel/perf_event*.c
F:	arch/*/kernel/*/perf_event*.c
F:	arch/*/kernel/*/*/perf_event*.c
F:	arch/*/include/asm/perf_event.h
F:	arch/*/lib/perf_event*.c
F:	arch/*/kernel/perf_callchain.c
F:	tools/perf/

PERSONALITY HANDLING
M:	Christoph Hellwig <hch@infradead.org>
L:	linux-abi-devel@lists.sourceforge.net
S:	Maintained
F:	include/linux/personality.h

PHONET PROTOCOL
M:	Remi Denis-Courmont <remi.denis-courmont@nokia.com>
S:	Supported
F:	Documentation/networking/phonet.txt
F:	include/linux/phonet.h
F:	include/net/phonet/
F:	net/phonet/

PHRAM MTD DRIVER
M:	Joern Engel <joern@lazybastard.org>
L:	linux-mtd@lists.infradead.org
S:	Maintained
F:	drivers/mtd/devices/phram.c

PIN CONTROL SUBSYSTEM
M:	Linus Walleij <linus.walleij@linaro.org>
S:	Maintained
F:	drivers/pinmux/

PKTCDVD DRIVER
M:	Peter Osterlund <petero2@telia.com>
S:	Maintained
F:	drivers/block/pktcdvd.c
F:	include/linux/pktcdvd.h

PKUNITY SOC DRIVERS
M:	Guan Xuetao <gxt@mprc.pku.edu.cn>
W:	http://mprc.pku.edu.cn/~guanxuetao/linux
S:	Maintained
T:	git git://git.kernel.org/pub/scm/linux/kernel/git/epip/linux-2.6-unicore32.git
F:	drivers/input/serio/i8042-unicore32io.h
F:	drivers/i2c/busses/i2c-puv3.c
F:	drivers/video/fb-puv3.c
F:	drivers/rtc/rtc-puv3.c

PMBUS HARDWARE MONITORING DRIVERS
M:	Guenter Roeck <guenter.roeck@ericsson.com>
L:	lm-sensors@lm-sensors.org
W:	http://www.lm-sensors.org/
W:	http://www.roeck-us.net/linux/drivers/
T:	git git://git.kernel.org/pub/scm/linux/kernel/git/groeck/linux-staging.git
S:	Maintained
F:	Documentation/hwmon/pmbus
F:	drivers/hwmon/pmbus/
F:	include/linux/i2c/pmbus.h

PMC SIERRA MaxRAID DRIVER
M:	Anil Ravindranath <anil_ravindranath@pmc-sierra.com>
L:	linux-scsi@vger.kernel.org
W:	http://www.pmc-sierra.com/
S:	Supported
F:	drivers/scsi/pmcraid.*

PMC SIERRA PM8001 DRIVER
M:	jack_wang@usish.com
M:	lindar_liu@usish.com
L:	linux-scsi@vger.kernel.org
S:	Supported
F:	drivers/scsi/pm8001/

POSIX CLOCKS and TIMERS
M:	Thomas Gleixner <tglx@linutronix.de>
S:	Supported
F:	fs/timerfd.c
F:	include/linux/timer*
F:	kernel/*timer*

POWER SUPPLY CLASS/SUBSYSTEM and DRIVERS
M:	Anton Vorontsov <cbou@mail.ru>
M:	David Woodhouse <dwmw2@infradead.org>
T:	git git://git.infradead.org/battery-2.6.git
S:	Maintained
F:	include/linux/power_supply.h
F:	drivers/power/power_supply*

PNP SUPPORT
M:	Adam Belay <abelay@mit.edu>
M:	Bjorn Helgaas <bhelgaas@google.com>
S:	Maintained
F:	drivers/pnp/

PNXxxxx I2C DRIVER
M:	Vitaly Wool <vitalywool@gmail.com>
L:	linux-i2c@vger.kernel.org
S:	Maintained
F:	drivers/i2c/busses/i2c-pnx.c

PPP PROTOCOL DRIVERS AND COMPRESSORS
M:	Paul Mackerras <paulus@samba.org>
L:	linux-ppp@vger.kernel.org
S:	Maintained
F:	drivers/net/ppp/ppp_*

PPP OVER ATM (RFC 2364)
M:	Mitchell Blank Jr <mitch@sfgoth.com>
S:	Maintained
F:	net/atm/pppoatm.c
F:	include/linux/atmppp.h

PPP OVER ETHERNET
M:	Michal Ostrowski <mostrows@earthlink.net>
S:	Maintained
F:	drivers/net/ppp/pppoe.c
F:	drivers/net/ppp/pppox.c

PPP OVER L2TP
M:	James Chapman <jchapman@katalix.com>
S:	Maintained
F:	net/l2tp/l2tp_ppp.c
F:	include/linux/if_pppol2tp.h

PPS SUPPORT
M:	Rodolfo Giometti <giometti@enneenne.com>
W:	http://wiki.enneenne.com/index.php/LinuxPPS_support
L:	linuxpps@ml.enneenne.com (subscribers-only)
S:	Maintained
F:	Documentation/pps/
F:	drivers/pps/
F:	include/linux/pps*.h

PPTP DRIVER
M:	Dmitry Kozlov <xeb@mail.ru>
L:	netdev@vger.kernel.org
S:	Maintained
F:	drivers/net/ppp/pptp.c
W:	http://sourceforge.net/projects/accel-pptp

PREEMPTIBLE KERNEL
M:	Robert Love <rml@tech9.net>
L:	kpreempt-tech@lists.sourceforge.net
W:	ftp://ftp.kernel.org/pub/linux/kernel/people/rml/preempt-kernel
S:	Supported
F:	Documentation/preempt-locking.txt
F:	include/linux/preempt.h

PRISM54 WIRELESS DRIVER
M:	"Luis R. Rodriguez" <mcgrof@gmail.com>
L:	linux-wireless@vger.kernel.org
W:	http://wireless.kernel.org/en/users/Drivers/p54
S:	Obsolete
F:	drivers/net/wireless/prism54/

PROMISE SATA TX2/TX4 CONTROLLER LIBATA DRIVER
M:	Mikael Pettersson <mikpe@it.uu.se>
L:	linux-ide@vger.kernel.org
S:	Maintained
F:	drivers/ata/sata_promise.*

PS3 NETWORK SUPPORT
M:	Geoff Levand <geoff@infradead.org>
L:	netdev@vger.kernel.org
L:	cbe-oss-dev@lists.ozlabs.org
S:	Maintained
F:	drivers/net/ethernet/toshiba/ps3_gelic_net.*

PS3 PLATFORM SUPPORT
M:	Geoff Levand <geoff@infradead.org>
L:	linuxppc-dev@lists.ozlabs.org
L:	cbe-oss-dev@lists.ozlabs.org
S:	Maintained
F:	arch/powerpc/boot/ps3*
F:	arch/powerpc/include/asm/lv1call.h
F:	arch/powerpc/include/asm/ps3*.h
F:	arch/powerpc/platforms/ps3/
F:	drivers/*/ps3*
F:	drivers/ps3/
F:	drivers/rtc/rtc-ps3.c
F:	drivers/usb/host/*ps3.c
F:	sound/ppc/snd_ps3*

PS3VRAM DRIVER
M:	Jim Paris <jim@jtan.com>
L:	cbe-oss-dev@lists.ozlabs.org
S:	Maintained
F:	drivers/block/ps3vram.c

PTRACE SUPPORT
M:	Roland McGrath <roland@redhat.com>
M:	Oleg Nesterov <oleg@redhat.com>
S:	Maintained
F:	include/asm-generic/syscall.h
F:	include/linux/ptrace.h
F:	include/linux/regset.h
F:	include/linux/tracehook.h
F:	kernel/ptrace.c

PVRUSB2 VIDEO4LINUX DRIVER
M:	Mike Isely <isely@pobox.com>
L:	pvrusb2@isely.net	(subscribers-only)
L:	linux-media@vger.kernel.org
W:	http://www.isely.net/pvrusb2/
T:	git git://git.kernel.org/pub/scm/linux/kernel/git/mchehab/linux-2.6.git
S:	Maintained
F:	Documentation/video4linux/README.pvrusb2
F:	drivers/media/video/pvrusb2/

PXA2xx/PXA3xx SUPPORT
M:	Eric Miao <eric.y.miao@gmail.com>
M:	Russell King <linux@arm.linux.org.uk>
L:	linux-arm-kernel@lists.infradead.org (moderated for non-subscribers)
S:	Maintained
F:	arch/arm/mach-pxa/
F:	drivers/pcmcia/pxa2xx*
F:	drivers/spi/pxa2xx*
F:	drivers/usb/gadget/pxa2*
F:	include/sound/pxa2xx-lib.h
F:	sound/arm/pxa*
F:	sound/soc/pxa

PXA168 SUPPORT
M:	Eric Miao <eric.y.miao@gmail.com>
M:	Jason Chagas <jason.chagas@marvell.com>
L:	linux-arm-kernel@lists.infradead.org (moderated for non-subscribers)
T:	git git://git.kernel.org/pub/scm/linux/kernel/git/ycmiao/pxa-linux-2.6.git
S:	Maintained

PXA910 SUPPORT
M:	Eric Miao <eric.y.miao@gmail.com>
L:	linux-arm-kernel@lists.infradead.org (moderated for non-subscribers)
T:	git git://git.kernel.org/pub/scm/linux/kernel/git/ycmiao/pxa-linux-2.6.git
S:	Maintained

MMP2 SUPPORT (aka ARMADA610)
M:	Haojian Zhuang <haojian.zhuang@marvell.com>
M:	Eric Miao <eric.y.miao@gmail.com>
L:	linux-arm-kernel@lists.infradead.org (moderated for non-subscribers)
T:	git git://git.kernel.org/pub/scm/linux/kernel/git/ycmiao/pxa-linux-2.6.git
S:	Maintained

PXA MMCI DRIVER
S:	Orphan

PXA RTC DRIVER
M:	Robert Jarzmik <robert.jarzmik@free.fr>
L:	rtc-linux@googlegroups.com
S:	Maintained

QIB DRIVER
M:	Mike Marciniszyn <infinipath@qlogic.com>
L:	linux-rdma@vger.kernel.org
S:	Supported
F:	drivers/infiniband/hw/qib/

QLOGIC QLA1280 SCSI DRIVER
M:	Michael Reed <mdr@sgi.com>
L:	linux-scsi@vger.kernel.org
S:	Maintained
F:	drivers/scsi/qla1280.[ch]

QLOGIC QLA2XXX FC-SCSI DRIVER
M:	Andrew Vasquez <andrew.vasquez@qlogic.com>
M:	linux-driver@qlogic.com
L:	linux-scsi@vger.kernel.org
S:	Supported
F:	Documentation/scsi/LICENSE.qla2xxx
F:	drivers/scsi/qla2xxx/

QLOGIC QLA4XXX iSCSI DRIVER
M:	Ravi Anand <ravi.anand@qlogic.com>
M:	Vikas Chaudhary <vikas.chaudhary@qlogic.com>
M:	iscsi-driver@qlogic.com
L:	linux-scsi@vger.kernel.org
S:	Supported
F:	drivers/scsi/qla4xxx/

QLOGIC QLA3XXX NETWORK DRIVER
M:	Ron Mercer <ron.mercer@qlogic.com>
M:	linux-driver@qlogic.com
L:	netdev@vger.kernel.org
S:	Supported
F:	Documentation/networking/LICENSE.qla3xxx
F:	drivers/net/ethernet/qlogic/qla3xxx.*

QLOGIC QLCNIC (1/10)Gb ETHERNET DRIVER
M:	Anirban Chakraborty <anirban.chakraborty@qlogic.com>
M:	Sony Chacko <sony.chacko@qlogic.com>
M:	linux-driver@qlogic.com
L:	netdev@vger.kernel.org
S:	Supported
F:	drivers/net/ethernet/qlogic/qlcnic/

QLOGIC QLGE 10Gb ETHERNET DRIVER
M:	Anirban Chakraborty <anirban.chakraborty@qlogic.com>
M:	Jitendra Kalsaria <jitendra.kalsaria@qlogic.com>
M:	Ron Mercer <ron.mercer@qlogic.com>
M:	linux-driver@qlogic.com
L:	netdev@vger.kernel.org
S:	Supported
F:	drivers/net/ethernet/qlogic/qlge/

QNX4 FILESYSTEM
M:	Anders Larsen <al@alarsen.net>
W:	http://www.alarsen.net/linux/qnx4fs/
S:	Maintained
F:	fs/qnx4/
F:	include/linux/qnx4_fs.h
F:	include/linux/qnxtypes.h

QUALCOMM HEXAGON ARCHITECTURE
M:	Richard Kuo <rkuo@codeaurora.org>
L:	linux-hexagon@vger.kernel.org
S:	Supported
F:	arch/hexagon/

RADOS BLOCK DEVICE (RBD)
F:	include/linux/qnxtypes.h
M:	Yehuda Sadeh <yehuda@hq.newdream.net>
M:	Sage Weil <sage@newdream.net>
M:	ceph-devel@vger.kernel.org
S:	Supported
F:	drivers/block/rbd.c
F:	drivers/block/rbd_types.h

RADEON FRAMEBUFFER DISPLAY DRIVER
M:	Benjamin Herrenschmidt <benh@kernel.crashing.org>
L:	linux-fbdev@vger.kernel.org
S:	Maintained
F:	drivers/video/aty/radeon*
F:	include/linux/radeonfb.h

RAGE128 FRAMEBUFFER DISPLAY DRIVER
M:	Paul Mackerras <paulus@samba.org>
L:	linux-fbdev@vger.kernel.org
S:	Maintained
F:	drivers/video/aty/aty128fb.c

RALINK RT2X00 WIRELESS LAN DRIVER
P:	rt2x00 project
M:	Ivo van Doorn <IvDoorn@gmail.com>
M:	Gertjan van Wingerde <gwingerde@gmail.com>
M:	Helmut Schaa <helmut.schaa@googlemail.com>
L:	linux-wireless@vger.kernel.org
L:	users@rt2x00.serialmonkey.com (moderated for non-subscribers)
W:	http://rt2x00.serialmonkey.com/
S:	Maintained
T:	git git://git.kernel.org/pub/scm/linux/kernel/git/ivd/rt2x00.git
F:	drivers/net/wireless/rt2x00/

RAMDISK RAM BLOCK DEVICE DRIVER
M:	Nick Piggin <npiggin@kernel.dk>
S:	Maintained
F:	Documentation/blockdev/ramdisk.txt
F:	drivers/block/brd.c

RANDOM NUMBER DRIVER
M:	Matt Mackall <mpm@selenic.com>
S:	Maintained
F:	drivers/char/random.c

RAPIDIO SUBSYSTEM
M:	Matt Porter <mporter@kernel.crashing.org>
M:	Alexandre Bounine <alexandre.bounine@idt.com>
S:	Maintained
F:	drivers/rapidio/

RAYLINK/WEBGEAR 802.11 WIRELESS LAN DRIVER
L:	linux-wireless@vger.kernel.org
S:	Orphan
F:	drivers/net/wireless/ray*

RCUTORTURE MODULE
M:	Josh Triplett <josh@freedesktop.org>
M:	"Paul E. McKenney" <paulmck@linux.vnet.ibm.com>
S:	Supported
T:	git git://git.kernel.org/pub/scm/linux/kernel/git/paulmck/linux-2.6-rcu.git
F:	Documentation/RCU/torture.txt
F:	kernel/rcutorture.c

RDC R-321X SoC
M:	Florian Fainelli <florian@openwrt.org>
S:	Maintained

RDC R6040 FAST ETHERNET DRIVER
M:	Florian Fainelli <florian@openwrt.org>
L:	netdev@vger.kernel.org
S:	Maintained
F:	drivers/net/ethernet/rdc/r6040.c

RDS - RELIABLE DATAGRAM SOCKETS
M:	Venkat Venkatsubra <venkat.x.venkatsubra@oracle.com>
L:	rds-devel@oss.oracle.com (moderated for non-subscribers)
S:	Supported
F:	net/rds/

READ-COPY UPDATE (RCU)
M:	Dipankar Sarma <dipankar@in.ibm.com>
M:	"Paul E. McKenney" <paulmck@linux.vnet.ibm.com>
W:	http://www.rdrop.com/users/paulmck/rclock/
S:	Supported
T:	git git://git.kernel.org/pub/scm/linux/kernel/git/paulmck/linux-2.6-rcu.git
F:	Documentation/RCU/
F:	include/linux/rcu*
F:	include/linux/srcu*
F:	kernel/rcu*
F:	kernel/srcu*
X:	kernel/rcutorture.c

REAL TIME CLOCK (RTC) SUBSYSTEM
M:	Alessandro Zummo <a.zummo@towertech.it>
L:	rtc-linux@googlegroups.com
Q:	http://patchwork.ozlabs.org/project/rtc-linux/list/
S:	Maintained
F:	Documentation/rtc.txt
F:	drivers/rtc/
F:	include/linux/rtc.h

REISERFS FILE SYSTEM
L:	reiserfs-devel@vger.kernel.org
S:	Supported
F:	fs/reiserfs/

REGISTER MAP ABSTRACTION
M:	Mark Brown <broonie@opensource.wolfsonmicro.com>
T:	git git://git.kernel.org/pub/scm/linux/kernel/git/broonie/regmap.git
S:	Supported
F:	drivers/base/regmap/
F:	include/linux/regmap.h

RFKILL
M:	Johannes Berg <johannes@sipsolutions.net>
L:	linux-wireless@vger.kernel.org
S:	Maintained
F:	Documentation/rfkill.txt
F:	net/rfkill/

RICOH SMARTMEDIA/XD DRIVER
M:	Maxim Levitsky <maximlevitsky@gmail.com>
S:	Maintained
F:	drivers/mtd/nand/r852.c
F:	drivers/mtd/nand/r852.h

RICOH R5C592 MEMORYSTICK DRIVER
M:	Maxim Levitsky <maximlevitsky@gmail.com>
S:	Maintained
F:	drivers/memstick/host/r592.*

RISCOM8 DRIVER
S:	Orphan
F:	Documentation/serial/riscom8.txt
F:	drivers/staging/tty/riscom8*

ROCKETPORT DRIVER
P:	Comtrol Corp.
W:	http://www.comtrol.com
S:	Maintained
F:	Documentation/serial/rocket.txt
F:	drivers/tty/rocket*

ROSE NETWORK LAYER
M:	Ralf Baechle <ralf@linux-mips.org>
L:	linux-hams@vger.kernel.org
W:	http://www.linux-ax25.org/
S:	Maintained
F:	include/linux/rose.h
F:	include/net/rose.h
F:	net/rose/

RTL8180 WIRELESS DRIVER
M:	"John W. Linville" <linville@tuxdriver.com>
L:	linux-wireless@vger.kernel.org
W:	http://linuxwireless.org/
T:	git git://git.kernel.org/pub/scm/linux/kernel/git/linville/wireless-testing.git
S:	Maintained
F:	drivers/net/wireless/rtl818x/rtl8180/

RTL8187 WIRELESS DRIVER
M:	Herton Ronaldo Krzesinski <herton@canonical.com>
M:	Hin-Tak Leung <htl10@users.sourceforge.net>
M:	Larry Finger <Larry.Finger@lwfinger.net>
L:	linux-wireless@vger.kernel.org
W:	http://linuxwireless.org/
T:	git git://git.kernel.org/pub/scm/linux/kernel/git/linville/wireless-testing.git
S:	Maintained
F:	drivers/net/wireless/rtl818x/rtl8187/

RTL8192CE WIRELESS DRIVER
M:	Larry Finger <Larry.Finger@lwfinger.net>
M:	Chaoming Li <chaoming_li@realsil.com.cn>
L:	linux-wireless@vger.kernel.org
W:	http://linuxwireless.org/
T:	git git://git.kernel.org/pub/scm/linux/kernel/git/linville/wireless-testing.git
S:	Maintained
F:	drivers/net/wireless/rtlwifi/
F:	drivers/net/wireless/rtlwifi/rtl8192ce/

S3 SAVAGE FRAMEBUFFER DRIVER
M:	Antonino Daplas <adaplas@gmail.com>
L:	linux-fbdev@vger.kernel.org
S:	Maintained
F:	drivers/video/savage/

S390
M:	Martin Schwidefsky <schwidefsky@de.ibm.com>
M:	Heiko Carstens <heiko.carstens@de.ibm.com>
M:	linux390@de.ibm.com
L:	linux-s390@vger.kernel.org
W:	http://www.ibm.com/developerworks/linux/linux390/
S:	Supported
F:	arch/s390/
F:	drivers/s390/
F:	fs/partitions/ibm.c
F:	Documentation/s390/
F:	Documentation/DocBook/s390*

S390 NETWORK DRIVERS
M:	Ursula Braun <ursula.braun@de.ibm.com>
M:	Frank Blaschka <blaschka@linux.vnet.ibm.com>
M:	linux390@de.ibm.com
L:	linux-s390@vger.kernel.org
W:	http://www.ibm.com/developerworks/linux/linux390/
S:	Supported
F:	drivers/s390/net/

S390 ZCRYPT DRIVER
M:	Holger Dengler <hd@linux.vnet.ibm.com>
M:	linux390@de.ibm.com
L:	linux-s390@vger.kernel.org
W:	http://www.ibm.com/developerworks/linux/linux390/
S:	Supported
F:	drivers/s390/crypto/

S390 ZFCP DRIVER
M:	Steffen Maier <maier@linux.vnet.ibm.com>
M:	linux390@de.ibm.com
L:	linux-s390@vger.kernel.org
W:	http://www.ibm.com/developerworks/linux/linux390/
S:	Supported
F:	drivers/s390/scsi/zfcp_*

S390 IUCV NETWORK LAYER
M:	Ursula Braun <ursula.braun@de.ibm.com>
M:	linux390@de.ibm.com
L:	linux-s390@vger.kernel.org
W:	http://www.ibm.com/developerworks/linux/linux390/
S:	Supported
F:	drivers/s390/net/*iucv*
F:	include/net/iucv/
F:	net/iucv/

S3C24XX SD/MMC Driver
M:	Ben Dooks <ben-linux@fluff.org>
L:	linux-arm-kernel@lists.infradead.org (moderated for non-subscribers)
S:	Supported
F:	drivers/mmc/host/s3cmci.*

SAA7146 VIDEO4LINUX-2 DRIVER
M:	Michael Hunold <michael@mihu.de>
L:	linux-media@vger.kernel.org
T:	git git://git.kernel.org/pub/scm/linux/kernel/git/mchehab/linux-2.6.git
W:	http://www.mihu.de/linux/saa7146
S:	Maintained
F:	drivers/media/common/saa7146*
F:	drivers/media/video/*7146*
F:	include/media/*7146*

SAMSUNG AUDIO (ASoC) DRIVERS
M:	Jassi Brar <jassisinghbrar@gmail.com>
M:	Sangbeom Kim <sbkim73@samsung.com>
L:	alsa-devel@alsa-project.org (moderated for non-subscribers)
S:	Supported
F:	sound/soc/samsung

SERIAL DRIVERS
M:	Alan Cox <alan@linux.intel.com>
L:	linux-serial@vger.kernel.org
S:	Maintained
F:	drivers/tty/serial

SYNOPSYS DESIGNWARE DMAC DRIVER
M:	Viresh Kumar <viresh.kumar@st.com>
S:	Maintained
F:	include/linux/dw_dmac.h
F:	drivers/dma/dw_dmac_regs.h
F:	drivers/dma/dw_dmac.c

TIMEKEEPING, NTP
M:	John Stultz <johnstul@us.ibm.com>
M:	Thomas Gleixner <tglx@linutronix.de>
S:	Supported
F:	include/linux/clocksource.h
F:	include/linux/time.h
F:	include/linux/timex.h
F:	kernel/time/clocksource.c
F:	kernel/time/time*.c
F:	kernel/time/ntp.c
F:	drivers/clocksource

TLG2300 VIDEO4LINUX-2 DRIVER
M:	Huang Shijie <shijie8@gmail.com>
M:	Kang Yong <kangyong@telegent.com>
M:	Zhang Xiaobing <xbzhang@telegent.com>
S:	Supported
F:	drivers/media/video/tlg2300

SC1200 WDT DRIVER
M:	Zwane Mwaikambo <zwane@arm.linux.org.uk>
S:	Maintained
F:	drivers/watchdog/sc1200wdt.c

SCHEDULER
M:	Ingo Molnar <mingo@elte.hu>
M:	Peter Zijlstra <peterz@infradead.org>
S:	Maintained
F:	kernel/sched*
F:	include/linux/sched.h

SCORE ARCHITECTURE
M:	Chen Liqin <liqin.chen@sunplusct.com>
M:	Lennox Wu <lennox.wu@gmail.com>
W:	http://www.sunplusct.com
S:	Supported
F:	arch/score/

SCSI CDROM DRIVER
M:	Jens Axboe <axboe@kernel.dk>
L:	linux-scsi@vger.kernel.org
W:	http://www.kernel.dk
S:	Maintained
F:	drivers/scsi/sr*

SCSI RDMA PROTOCOL (SRP) INITIATOR
M:	David Dillow <dillowda@ornl.gov>
L:	linux-rdma@vger.kernel.org
S:	Supported
W:	http://www.openfabrics.org
Q:	http://patchwork.kernel.org/project/linux-rdma/list/
T:	git git://git.kernel.org/pub/scm/linux/kernel/git/dad/srp-initiator.git
F:	drivers/infiniband/ulp/srp/
F:	include/scsi/srp.h

SCSI SG DRIVER
M:	Doug Gilbert <dgilbert@interlog.com>
L:	linux-scsi@vger.kernel.org
W:	http://www.torque.net/sg
S:	Maintained
F:	drivers/scsi/sg.c
F:	include/scsi/sg.h

SCSI SUBSYSTEM
M:	"James E.J. Bottomley" <JBottomley@parallels.com>
L:	linux-scsi@vger.kernel.org
T:	git git://git.kernel.org/pub/scm/linux/kernel/git/jejb/scsi-misc-2.6.git
T:	git git://git.kernel.org/pub/scm/linux/kernel/git/jejb/scsi-rc-fixes-2.6.git
T:	git git://git.kernel.org/pub/scm/linux/kernel/git/jejb/scsi-pending-2.6.git
S:	Maintained
F:	drivers/scsi/
F:	include/scsi/

SCSI TAPE DRIVER
M:	Kai Mäkisara <Kai.Makisara@kolumbus.fi>
L:	linux-scsi@vger.kernel.org
S:	Maintained
F:	Documentation/scsi/st.txt
F:	drivers/scsi/st*

SCTP PROTOCOL
M:	Vlad Yasevich <vladislav.yasevich@hp.com>
M:	Sridhar Samudrala <sri@us.ibm.com>
L:	linux-sctp@vger.kernel.org
W:	http://lksctp.sourceforge.net
S:	Supported
F:	Documentation/networking/sctp.txt
F:	include/linux/sctp.h
F:	include/net/sctp/
F:	net/sctp/

SCx200 CPU SUPPORT
M:	Jim Cromie <jim.cromie@gmail.com>
S:	Odd Fixes
F:	Documentation/i2c/busses/scx200_acb
F:	arch/x86/platform/scx200/
F:	drivers/watchdog/scx200_wdt.c
F:	drivers/i2c/busses/scx200*
F:	drivers/mtd/maps/scx200_docflash.c
F:	include/linux/scx200.h

SCx200 GPIO DRIVER
M:	Jim Cromie <jim.cromie@gmail.com>
S:	Maintained
F:	drivers/char/scx200_gpio.c
F:	include/linux/scx200_gpio.h

SCx200 HRT CLOCKSOURCE DRIVER
M:	Jim Cromie <jim.cromie@gmail.com>
S:	Maintained
F:	drivers/clocksource/scx200_hrt.c

SDRICOH_CS MMC/SD HOST CONTROLLER INTERFACE DRIVER
M:	Sascha Sommer <saschasommer@freenet.de>
L:	sdricohcs-devel@lists.sourceforge.net (subscribers-only)
S:	Maintained
F:	drivers/mmc/host/sdricoh_cs.c

SECURE DIGITAL HOST CONTROLLER INTERFACE (SDHCI) DRIVER
M:	Chris Ball <cjb@laptop.org>
L:	linux-mmc@vger.kernel.org
T:	git git://git.kernel.org/pub/scm/linux/kernel/git/cjb/mmc.git
S:	Maintained
F:	drivers/mmc/host/sdhci.*

SECURE DIGITAL HOST CONTROLLER INTERFACE, OPEN FIRMWARE BINDINGS (SDHCI-OF)
M:	Anton Vorontsov <avorontsov@ru.mvista.com>
L:	linuxppc-dev@lists.ozlabs.org
L:	linux-mmc@vger.kernel.org
S:	Maintained
F:	drivers/mmc/host/sdhci-of.*

SECURE DIGITAL HOST CONTROLLER INTERFACE (SDHCI) SAMSUNG DRIVER
M:	Ben Dooks <ben-linux@fluff.org>
L:	linux-mmc@vger.kernel.org
S:	Maintained
F:	drivers/mmc/host/sdhci-s3c.c

SECURE DIGITAL HOST CONTROLLER INTERFACE (SDHCI) ST SPEAR DRIVER
M:	Viresh Kumar <viresh.kumar@st.com>
L:	linux-mmc@vger.kernel.org
S:	Maintained
F:	drivers/mmc/host/sdhci-spear.c

SECURITY SUBSYSTEM
M:	James Morris <jmorris@namei.org>
L:	linux-security-module@vger.kernel.org (suggested Cc:)
T:	git git://git.kernel.org/pub/scm/linux/kernel/git/jmorris/security-testing-2.6.git
W:	http://security.wiki.kernel.org/
S:	Supported
F:	security/

SECURITY CONTACT
M:	Security Officers <security@kernel.org>
S:	Supported

SELINUX SECURITY MODULE
M:	Stephen Smalley <sds@tycho.nsa.gov>
M:	James Morris <jmorris@namei.org>
M:	Eric Paris <eparis@parisplace.org>
L:	selinux@tycho.nsa.gov (subscribers-only, general discussion)
W:	http://selinuxproject.org
T:	git git://git.infradead.org/users/eparis/selinux.git
S:	Supported
F:	include/linux/selinux*
F:	security/selinux/
F:	scripts/selinux/

APPARMOR SECURITY MODULE
M:	John Johansen <john.johansen@canonical.com>
L:	apparmor@lists.ubuntu.com (subscribers-only, general discussion)
W:	apparmor.wiki.kernel.org
T:	git git://git.kernel.org/pub/scm/linux/kernel/git/jj/apparmor-dev.git
S:	Supported
F:	security/apparmor/

SENSABLE PHANTOM
M:	Jiri Slaby <jirislaby@gmail.com>
S:	Maintained
F:	drivers/misc/phantom.c
F:	include/linux/phantom.h

SERIAL ATA (SATA) SUBSYSTEM
M:	Jeff Garzik <jgarzik@pobox.com>
L:	linux-ide@vger.kernel.org
T:	git git://git.kernel.org/pub/scm/linux/kernel/git/jgarzik/libata-dev.git
S:	Supported
F:	drivers/ata/
F:	include/linux/ata.h
F:	include/linux/libata.h

SERVER ENGINES 10Gbps iSCSI - BladeEngine 2 DRIVER
M:	Jayamohan Kallickal <jayamohan.kallickal@emulex.com>
L:	linux-scsi@vger.kernel.org
W:	http://www.emulex.com
S:	Supported
F:	drivers/scsi/be2iscsi/

SERVER ENGINES 10Gbps NIC - BladeEngine 2 DRIVER
M:	Sathya Perla <sathya.perla@emulex.com>
M:	Subbu Seetharaman <subbu.seetharaman@emulex.com>
M:	Ajit Khaparde <ajit.khaparde@emulex.com>
L:	netdev@vger.kernel.org
W:	http://www.emulex.com
S:	Supported
F:	drivers/net/ethernet/emulex/benet/

SFC NETWORK DRIVER
M:	Solarflare linux maintainers <linux-net-drivers@solarflare.com>
M:	Steve Hodgson <shodgson@solarflare.com>
M:	Ben Hutchings <bhutchings@solarflare.com>
L:	netdev@vger.kernel.org
S:	Supported
F:	drivers/net/ethernet/sfc/

SGI GRU DRIVER
M:	Jack Steiner <steiner@sgi.com>
S:	Maintained
F:	drivers/misc/sgi-gru/

SGI SN-IA64 (Altix) SERIAL CONSOLE DRIVER
M:	Pat Gefre <pfg@sgi.com>
L:	linux-ia64@vger.kernel.org
S:	Supported
F:	Documentation/ia64/serial.txt
F:	drivers/tty/serial/ioc?_serial.c
F:	include/linux/ioc?.h

SGI VISUAL WORKSTATION 320 AND 540
M:	Andrey Panin <pazke@donpac.ru>
L:	linux-visws-devel@lists.sf.net
W:	http://linux-visws.sf.net
S:	Maintained for 2.6.
F:	Documentation/sgi-visws.txt

SGI XP/XPC/XPNET DRIVER
M:	Robin Holt <holt@sgi.com>
S:	Maintained
F:	drivers/misc/sgi-xp/

SIMPLE FIRMWARE INTERFACE (SFI)
M:	Len Brown <lenb@kernel.org>
L:	sfi-devel@simplefirmware.org
W:	http://simplefirmware.org/
T:	git git://git.kernel.org/pub/scm/linux/kernel/git/lenb/linux-sfi-2.6.git
S:	Supported
F:	arch/x86/platform/sfi/
F:	drivers/sfi/
F:	include/linux/sfi*.h

SIMTEC EB110ATX (Chalice CATS)
P:	Ben Dooks
P:	Vincent Sanders <vince@simtec.co.uk>
M:	Simtec Linux Team <linux@simtec.co.uk>
W:	http://www.simtec.co.uk/products/EB110ATX/
S:	Supported

SIMTEC EB2410ITX (BAST)
P:	Ben Dooks
P:	Vincent Sanders <vince@simtec.co.uk>
M:	Simtec Linux Team <linux@simtec.co.uk>
W:	http://www.simtec.co.uk/products/EB2410ITX/
S:	Supported
F:	arch/arm/mach-s3c2410/mach-bast.c
F:	arch/arm/mach-s3c2410/bast-ide.c
F:	arch/arm/mach-s3c2410/bast-irq.c

TI DAVINCI MACHINE SUPPORT
M:	Sekhar Nori <nsekhar@ti.com>
M:	Kevin Hilman <khilman@ti.com>
L:	davinci-linux-open-source@linux.davincidsp.com (subscribers-only)
Q:	http://patchwork.kernel.org/project/linux-davinci/list/
S:	Supported
F:	arch/arm/mach-davinci

SIS 190 ETHERNET DRIVER
M:	Francois Romieu <romieu@fr.zoreil.com>
L:	netdev@vger.kernel.org
S:	Maintained
F:	drivers/net/ethernet/sis/sis190.c

SIS 900/7016 FAST ETHERNET DRIVER
M:	Daniele Venzano <venza@brownhat.org>
W:	http://www.brownhat.org/sis900.html
L:	netdev@vger.kernel.org
S:	Maintained
F:	drivers/net/ethernet/sis/sis900.*

SIS 96X I2C/SMBUS DRIVER
M:	"Mark M. Hoffman" <mhoffman@lightlink.com>
L:	linux-i2c@vger.kernel.org
S:	Maintained
F:	Documentation/i2c/busses/i2c-sis96x
F:	drivers/i2c/busses/i2c-sis96x.c

SIS FRAMEBUFFER DRIVER
M:	Thomas Winischhofer <thomas@winischhofer.net>
W:	http://www.winischhofer.net/linuxsisvga.shtml
S:	Maintained
F:	Documentation/fb/sisfb.txt
F:	drivers/video/sis/
F:	include/video/sisfb.h

SIS USB2VGA DRIVER
M:	Thomas Winischhofer <thomas@winischhofer.net>
W:	http://www.winischhofer.at/linuxsisusbvga.shtml
S:	Maintained
F:	drivers/usb/misc/sisusbvga/

SKGE, SKY2 10/100/1000 GIGABIT ETHERNET DRIVERS
M:	Stephen Hemminger <shemminger@vyatta.com>
L:	netdev@vger.kernel.org
S:	Maintained
F:	drivers/net/ethernet/marvell/sk*

SLAB ALLOCATOR
M:	Christoph Lameter <cl@linux-foundation.org>
M:	Pekka Enberg <penberg@kernel.org>
M:	Matt Mackall <mpm@selenic.com>
L:	linux-mm@kvack.org
S:	Maintained
F:	include/linux/sl?b*.h
F:	mm/sl?b.c

SMC91x ETHERNET DRIVER
M:	Nicolas Pitre <nico@fluxnic.net>
S:	Odd Fixes
F:	drivers/net/ethernet/smsc/smc91x.*

SMM665 HARDWARE MONITOR DRIVER
M:	Guenter Roeck <linux@roeck-us.net>
L:	lm-sensors@lm-sensors.org
S:	Maintained
F:	Documentation/hwmon/smm665
F:	drivers/hwmon/smm665.c

SMSC EMC2103 HARDWARE MONITOR DRIVER
M:	Steve Glendinning <steve.glendinning@smsc.com>
L:	lm-sensors@lm-sensors.org
S:	Supported
F:	Documentation/hwmon/emc2103
F:	drivers/hwmon/emc2103.c

SMSC SCH5627 HARDWARE MONITOR DRIVER
M:	Hans de Goede <hdegoede@redhat.com>
L:	lm-sensors@lm-sensors.org
S:	Supported
F:	Documentation/hwmon/sch5627
F:	drivers/hwmon/sch5627.c

SMSC47B397 HARDWARE MONITOR DRIVER
M:	"Mark M. Hoffman" <mhoffman@lightlink.com>
L:	lm-sensors@lm-sensors.org
S:	Maintained
F:	Documentation/hwmon/smsc47b397
F:	drivers/hwmon/smsc47b397.c

SMSC911x ETHERNET DRIVER
M:	Steve Glendinning <steve.glendinning@smsc.com>
L:	netdev@vger.kernel.org
S:	Supported
F:	include/linux/smsc911x.h
F:	drivers/net/ethernet/smsc/smsc911x.*

SMSC9420 PCI ETHERNET DRIVER
M:	Steve Glendinning <steve.glendinning@smsc.com>
L:	netdev@vger.kernel.org
S:	Supported
F:	drivers/net/ethernet/smsc/smsc9420.*

SMSC UFX6000 and UFX7000 USB to VGA DRIVER
M:	Steve Glendinning <steve.glendinning@smsc.com>
L:	linux-fbdev@vger.kernel.org
S:	Supported
F:	drivers/video/smscufx.c

SN-IA64 (Itanium) SUB-PLATFORM
M:	Jes Sorensen <jes@sgi.com>
L:	linux-altix@sgi.com
L:	linux-ia64@vger.kernel.org
W:	http://www.sgi.com/altix
S:	Maintained
F:	arch/ia64/sn/

SOC-CAMERA V4L2 SUBSYSTEM
M:	Guennadi Liakhovetski <g.liakhovetski@gmx.de>
L:	linux-media@vger.kernel.org
T:	git git://git.kernel.org/pub/scm/linux/kernel/git/mchehab/linux-2.6.git
S:	Maintained
F:	include/media/v4l2*
F:	drivers/media/video/v4l2*

SOEKRIS NET48XX LED SUPPORT
M:	Chris Boot <bootc@bootc.net>
S:	Maintained
F:	drivers/leds/leds-net48xx.c

SOFTWARE RAID (Multiple Disks) SUPPORT
M:	Neil Brown <neilb@suse.de>
L:	linux-raid@vger.kernel.org
S:	Supported
F:	drivers/md/
F:	include/linux/raid/

SONIC NETWORK DRIVER
M:	Thomas Bogendoerfer <tsbogend@alpha.franken.de>
L:	netdev@vger.kernel.org
S:	Maintained
F:	drivers/net/ethernet/natsemi/sonic.*

SONICS SILICON BACKPLANE DRIVER (SSB)
M:	Michael Buesch <m@bues.ch>
L:	netdev@vger.kernel.org
S:	Maintained
F:	drivers/ssb/
F:	include/linux/ssb/

BROADCOM SPECIFIC AMBA DRIVER (BCMA)
M:	Rafał Miłecki <zajec5@gmail.com>
L:	linux-wireless@vger.kernel.org
S:	Maintained
F:	drivers/bcma/
F:	include/linux/bcma/

SONY VAIO CONTROL DEVICE DRIVER
M:	Mattia Dongili <malattia@linux.it>
L:	platform-driver-x86@vger.kernel.org
W:	http://www.linux.it/~malattia/wiki/index.php/Sony_drivers
S:	Maintained
F:	Documentation/laptops/sony-laptop.txt
F:	drivers/char/sonypi.c
F:	drivers/platform/x86/sony-laptop.c
F:	include/linux/sony-laptop.h

SONY MEMORYSTICK CARD SUPPORT
M:	Alex Dubov <oakad@yahoo.com>
W:	http://tifmxx.berlios.de/
S:	Maintained
F:	drivers/memstick/host/tifm_ms.c

SOUND
M:	Jaroslav Kysela <perex@perex.cz>
M:	Takashi Iwai <tiwai@suse.de>
L:	alsa-devel@alsa-project.org (moderated for non-subscribers)
W:	http://www.alsa-project.org/
T:	git git://git.kernel.org/pub/scm/linux/kernel/git/tiwai/sound.git
T:	git git://git.alsa-project.org/alsa-kernel.git
S:	Maintained
F:	Documentation/sound/
F:	include/sound/
F:	sound/

SOUND - SOC LAYER / DYNAMIC AUDIO POWER MANAGEMENT (ASoC)
M:	Liam Girdwood <lrg@ti.com>
M:	Mark Brown <broonie@opensource.wolfsonmicro.com>
T:	git git://git.kernel.org/pub/scm/linux/kernel/git/broonie/sound.git
L:	alsa-devel@alsa-project.org (moderated for non-subscribers)
W:	http://alsa-project.org/main/index.php/ASoC
S:	Supported
F:	sound/soc/
F:	include/sound/soc*

SPARC + UltraSPARC (sparc/sparc64)
M:	"David S. Miller" <davem@davemloft.net>
L:	sparclinux@vger.kernel.org
Q:	http://patchwork.ozlabs.org/project/sparclinux/list/
T:	git git://git.kernel.org/pub/scm/linux/kernel/git/davem/sparc-2.6.git
T:	git git://git.kernel.org/pub/scm/linux/kernel/git/davem/sparc-next-2.6.git
S:	Maintained
F:	arch/sparc/
F:	drivers/sbus/

SPARC SERIAL DRIVERS
M:	"David S. Miller" <davem@davemloft.net>
L:	sparclinux@vger.kernel.org
T:	git git://git.kernel.org/pub/scm/linux/kernel/git/davem/sparc-2.6.git
T:	git git://git.kernel.org/pub/scm/linux/kernel/git/davem/sparc-next-2.6.git
S:	Maintained
F:	drivers/tty/serial/suncore.c
F:	drivers/tty/serial/suncore.h
F:	drivers/tty/serial/sunhv.c
F:	drivers/tty/serial/sunsab.c
F:	drivers/tty/serial/sunsab.h
F:	drivers/tty/serial/sunsu.c
F:	drivers/tty/serial/sunzilog.c
F:	drivers/tty/serial/sunzilog.h

SPEAR PLATFORM SUPPORT
M:	Viresh Kumar <viresh.kumar@st.com>
W:	http://www.st.com/spear
S:	Maintained
F:	arch/arm/plat-spear/

SPEAR3XX MACHINE SUPPORT
M:	Viresh Kumar <viresh.kumar@st.com>
W:	http://www.st.com/spear
S:	Maintained
F:	arch/arm/mach-spear3xx/

SPEAR6XX MACHINE SUPPORT
M:	Rajeev Kumar <rajeev-dlh.kumar@st.com>
W:	http://www.st.com/spear
S:	Maintained
F:	arch/arm/mach-spear6xx/

SPEAR CLOCK FRAMEWORK SUPPORT
M:	Viresh Kumar <viresh.kumar@st.com>
W:	http://www.st.com/spear
S:	Maintained
F:	arch/arm/mach-spear*/clock.c
F:	arch/arm/mach-spear*/include/mach/clkdev.h
F:	arch/arm/plat-spear/clock.c
F:	arch/arm/plat-spear/include/plat/clkdev.h
F:	arch/arm/plat-spear/include/plat/clock.h

SPEAR PAD MULTIPLEXING SUPPORT
M:	Viresh Kumar <viresh.kumar@st.com>
W:	http://www.st.com/spear
S:	Maintained
F:	arch/arm/plat-spear/include/plat/padmux.h
F:	arch/arm/plat-spear/padmux.c
F:	arch/arm/mach-spear*/spear*xx.c
F:	arch/arm/mach-spear*/include/mach/generic.h
F:	arch/arm/mach-spear3xx/spear3*0.c
F:	arch/arm/mach-spear3xx/spear3*0_evb.c
F:	arch/arm/mach-spear6xx/spear600.c
F:	arch/arm/mach-spear6xx/spear600_evb.c

SPECIALIX IO8+ MULTIPORT SERIAL CARD DRIVER
S:	Orphan
F:	Documentation/serial/specialix.txt
F:	drivers/staging/tty/specialix*

SPI SUBSYSTEM
M:	Grant Likely <grant.likely@secretlab.ca>
L:	spi-devel-general@lists.sourceforge.net
Q:	http://patchwork.kernel.org/project/spi-devel-general/list/
T:	git git://git.secretlab.ca/git/linux-2.6.git
S:	Maintained
F:	Documentation/spi/
F:	drivers/spi/
F:	include/linux/spi/

SPIDERNET NETWORK DRIVER for CELL
M:	Ishizaki Kou <kou.ishizaki@toshiba.co.jp>
M:	Jens Osterkamp <jens@de.ibm.com>
L:	netdev@vger.kernel.org
S:	Supported
F:	Documentation/networking/spider_net.txt
F:	drivers/net/ethernet/toshiba/spider_net*

SPU FILE SYSTEM
M:	Jeremy Kerr <jk@ozlabs.org>
L:	linuxppc-dev@lists.ozlabs.org
L:	cbe-oss-dev@lists.ozlabs.org
W:	http://www.ibm.com/developerworks/power/cell/
S:	Supported
F:	Documentation/filesystems/spufs.txt
F:	arch/powerpc/platforms/cell/spufs/

SQUASHFS FILE SYSTEM
M:	Phillip Lougher <phillip@squashfs.org.uk>
L:	squashfs-devel@lists.sourceforge.net (subscribers-only)
W:	http://squashfs.org.uk
S:	Maintained
F:	Documentation/filesystems/squashfs.txt
F:	fs/squashfs/

SRM (Alpha) environment access
M:	Jan-Benedict Glaw <jbglaw@lug-owl.de>
S:	Maintained
F:	arch/alpha/kernel/srm_env.c

STABLE BRANCH
M:	Greg Kroah-Hartman <greg@kroah.com>
L:	stable@kernel.org
S:	Maintained

STAGING SUBSYSTEM
M:	Greg Kroah-Hartman <gregkh@suse.de>
T:	git git://git.kernel.org/pub/scm/linux/kernel/git/gregkh/staging.git
L:	devel@driverdev.osuosl.org
S:	Maintained
F:	drivers/staging/

STAGING - AGERE HERMES II and II.5 WIRELESS DRIVERS
M:	Henk de Groot <pe1dnn@amsat.org>
S:	Odd Fixes
F:	drivers/staging/wlags49_h2/
F:	drivers/staging/wlags49_h25/

STAGING - ASUS OLED
M:	Jakub Schmidtke <sjakub@gmail.com>
S:	Odd Fixes
F:	drivers/staging/asus_oled/

STAGING - COMEDI
M:	Ian Abbott <abbotti@mev.co.uk>
M:	Mori Hess <fmhess@users.sourceforge.net>
S:	Odd Fixes
F:	drivers/staging/comedi/

STAGING - CRYSTAL HD VIDEO DECODER
M:	Naren Sankar <nsankar@broadcom.com>
M:	Jarod Wilson <jarod@wilsonet.com>
M:	Scott Davilla <davilla@4pi.com>
M:	Manu Abraham <abraham.manu@gmail.com>
S:	Odd Fixes
F:	drivers/staging/crystalhd/

STAGING - CYPRESS WESTBRIDGE SUPPORT
M:	David Cross <david.cross@cypress.com>
S:	Odd Fixes
F:	drivers/staging/westbridge/

STAGING - ECHO CANCELLER
M:	Steve Underwood <steveu@coppice.org>
M:	David Rowe <david@rowetel.com>
S:	Odd Fixes
F:	drivers/staging/echo/

STAGING - ET131X NETWORK DRIVER
M:	Mark Einon <mark.einon@gmail.com>
S:	Odd Fixes
F:	drivers/staging/et131x/

STAGING - FLARION FT1000 DRIVERS
M:	Marek Belisko <marek.belisko@gmail.com>
S:	Odd Fixes
F:	drivers/staging/ft1000/

STAGING - FRONTIER TRANZPORT AND ALPHATRACK
M:	David Täht <d@teklibre.com>
S:	Odd Fixes
F:	drivers/staging/frontier/

STAGING - HYPER-V (MICROSOFT)
M:	Hank Janssen <hjanssen@microsoft.com>
M:	Haiyang Zhang <haiyangz@microsoft.com>
S:	Odd Fixes
F:	drivers/staging/hv/

STAGING - INDUSTRIAL IO
M:	Jonathan Cameron <jic23@cam.ac.uk>
L:	linux-iio@vger.kernel.org
S:	Odd Fixes
F:	drivers/staging/iio/

STAGING - LIRC (LINUX INFRARED REMOTE CONTROL) DRIVERS
M:	Jarod Wilson <jarod@wilsonet.com>
W:	http://www.lirc.org/
S:	Odd Fixes
F:	drivers/staging/lirc/

STAGING - NVIDIA COMPLIANT EMBEDDED CONTROLLER INTERFACE (nvec)
M:	Julian Andres Klode <jak@jak-linux.org>
M:	Marc Dietrich <marvin24@gmx.de>
L:	ac100@lists.launchpad.net (moderated for non-subscribers)
S:	Maintained
F:	drivers/staging/nvec/

STAGING - OLPC SECONDARY DISPLAY CONTROLLER (DCON)
M:	Andres Salomon <dilinger@queued.net>
M:	Chris Ball <cjb@laptop.org>
M:	Jon Nettleton <jon.nettleton@gmail.com>
W:	http://wiki.laptop.org/go/DCON
S:	Odd Fixes
F:	drivers/staging/olpc_dcon/

STAGING - PARALLEL LCD/KEYPAD PANEL DRIVER
M:	Willy Tarreau <willy@meta-x.org>
S:	Odd Fixes
F:	drivers/staging/panel/

STAGING - REALTEK RTL8712U DRIVERS
M:	Larry Finger <Larry.Finger@lwfinger.net>
M:	Florian Schilhabel <florian.c.schilhabel@googlemail.com>.
S:	Odd Fixes
F:	drivers/staging/rtl8712/

STAGING - SILICON MOTION SM7XX FRAME BUFFER DRIVER
M:	Teddy Wang <teddy.wang@siliconmotion.com.cn>
S:	Odd Fixes
F:	drivers/staging/sm7xx/

STAGING - SOFTLOGIC 6x10 MPEG CODEC
M:	Ben Collins <bcollins@bluecherry.net>
S:	Odd Fixes
F:	drivers/staging/solo6x10/

STAGING - SPEAKUP CONSOLE SPEECH DRIVER
M:	William Hubbs <w.d.hubbs@gmail.com>
M:	Chris Brannon <chris@the-brannons.com>
M:	Kirk Reiser <kirk@braille.uwo.ca>
M:	Samuel Thibault <samuel.thibault@ens-lyon.org>
L:	speakup@braille.uwo.ca
W:	http://www.linux-speakup.org/
S:	Odd Fixes
F:	drivers/staging/speakup/

STAGING - TI DSP BRIDGE DRIVERS
M:	Omar Ramirez Luna <omar.ramirez@ti.com>
S:	Odd Fixes
F:	drivers/staging/tidspbridge/

STAGING - TRIDENT TVMASTER TMxxxx USB VIDEO CAPTURE DRIVERS
L:	linux-media@vger.kernel.org
S:	Odd Fixes
F:	drivers/staging/tm6000/

STAGING - USB ENE SM/MS CARD READER DRIVER
M:	Al Cho <acho@novell.com>
S:	Odd Fixes
F:	drivers/staging/keucr/

STAGING - VIA VT665X DRIVERS
M:	Forest Bond <forest@alittletooquiet.net>
S:	Odd Fixes
F:	drivers/staging/vt665?/

STAGING - WINBOND IS89C35 WLAN USB DRIVER
M:	Pavel Machek <pavel@ucw.cz>
S:	Odd Fixes
F:	drivers/staging/winbond/

STAGING - XGI Z7,Z9,Z11 PCI DISPLAY DRIVER
M:	Arnaud Patard <apatard@mandriva.com>
S:	Odd Fixes
F:	drivers/staging/xgifb/

STARFIRE/DURALAN NETWORK DRIVER
M:	Ion Badulescu <ionut@badula.org>
S:	Odd Fixes
F:	drivers/net/ethernet/adaptec/starfire*

SUN3/3X
M:	Sam Creasey <sammy@sammy.net>
W:	http://sammy.net/sun3/
S:	Maintained
F:	arch/m68k/kernel/*sun3*
F:	arch/m68k/sun3*/
F:	arch/m68k/include/asm/sun3*
F:	drivers/net/ethernet/i825xx/sun3*

SUPERH
M:	Paul Mundt <lethal@linux-sh.org>
L:	linux-sh@vger.kernel.org
W:	http://www.linux-sh.org
Q:	http://patchwork.kernel.org/project/linux-sh/list/
T:	git git://git.kernel.org/pub/scm/linux/kernel/git/lethal/sh-2.6.git sh-latest
S:	Supported
F:	Documentation/sh/
F:	arch/sh/
F:	drivers/sh/

SUSPEND TO RAM
M:	Len Brown <len.brown@intel.com>
M:	Pavel Machek <pavel@ucw.cz>
M:	"Rafael J. Wysocki" <rjw@sisk.pl>
L:	linux-pm@vger.kernel.org
S:	Supported
F:	Documentation/power/
F:	arch/x86/kernel/acpi/
F:	drivers/base/power/
F:	kernel/power/
F:	include/linux/suspend.h
F:	include/linux/freezer.h
F:	include/linux/pm.h

SVGA HANDLING
M:	Martin Mares <mj@ucw.cz>
L:	linux-video@atrey.karlin.mff.cuni.cz
S:	Maintained
F:	Documentation/svga.txt
F:	arch/x86/boot/video*

SYSV FILESYSTEM
M:	Christoph Hellwig <hch@infradead.org>
S:	Maintained
F:	Documentation/filesystems/sysv-fs.txt
F:	fs/sysv/
F:	include/linux/sysv_fs.h

TARGET SUBSYSTEM
M:	Nicholas A. Bellinger <nab@linux-iscsi.org>
L:	linux-scsi@vger.kernel.org
L:	target-devel@vger.kernel.org
L:	http://groups.google.com/group/linux-iscsi-target-dev
W:	http://www.linux-iscsi.org
T:	git git://git.kernel.org/pub/scm/linux/kernel/git/nab/lio-core-2.6.git master
S:	Supported
F:	drivers/target/
F:	include/target/
F:	Documentation/target/

TASKSTATS STATISTICS INTERFACE
M:	Balbir Singh <bsingharora@gmail.com>
S:	Maintained
F:	Documentation/accounting/taskstats*
F:	include/linux/taskstats*
F:	kernel/taskstats.c

TC CLASSIFIER
M:	Jamal Hadi Salim <hadi@cyberus.ca>
L:	netdev@vger.kernel.org
S:	Maintained
F:	include/linux/pkt_cls.h
F:	include/net/pkt_cls.h
F:	net/sched/

TCP LOW PRIORITY MODULE
M:	"Wong Hoi Sing, Edison" <hswong3i@gmail.com>
M:	"Hung Hing Lun, Mike" <hlhung3i@gmail.com>
W:	http://tcp-lp-mod.sourceforge.net/
S:	Maintained
F:	net/ipv4/tcp_lp.c

TEAM DRIVER
M:	Jiri Pirko <jpirko@redhat.com>
L:	netdev@vger.kernel.org
S:	Supported
F:	drivers/net/team/
F:	include/linux/if_team.h

TEGRA SUPPORT
M:	Colin Cross <ccross@android.com>
M:	Olof Johansson <olof@lixom.net>
M:	Stephen Warren <swarren@nvidia.com>
L:	linux-tegra@vger.kernel.org
T:	git git://git.kernel.org/pub/scm/linux/kernel/git/olof/tegra.git
S:	Supported
F:	arch/arm/mach-tegra

TEHUTI ETHERNET DRIVER
M:	Andy Gospodarek <andy@greyhouse.net>
L:	netdev@vger.kernel.org
S:	Supported
F:	drivers/net/ethernet/tehuti/*

Telecom Clock Driver for MCPL0010
M:	Mark Gross <mark.gross@intel.com>
S:	Supported
F:	drivers/char/tlclk.c

TENSILICA XTENSA PORT (xtensa)
M:	Chris Zankel <chris@zankel.net>
S:	Maintained
F:	arch/xtensa/

THINKPAD ACPI EXTRAS DRIVER
M:	Henrique de Moraes Holschuh <ibm-acpi@hmh.eng.br>
L:	ibm-acpi-devel@lists.sourceforge.net
L:	platform-driver-x86@vger.kernel.org
W:	http://ibm-acpi.sourceforge.net
W:	http://thinkwiki.org/wiki/Ibm-acpi
T:	git git://repo.or.cz/linux-2.6/linux-acpi-2.6/ibm-acpi-2.6.git
S:	Maintained
F:	drivers/platform/x86/thinkpad_acpi.c

TI FLASH MEDIA INTERFACE DRIVER
M:	Alex Dubov <oakad@yahoo.com>
S:	Maintained
F:	drivers/misc/tifm*
F:	drivers/mmc/host/tifm_sd.c
F:	include/linux/tifm.h

TI TWL4030 SERIES SOC CODEC DRIVER
M:	Peter Ujfalusi <peter.ujfalusi@ti.com>
L:	alsa-devel@alsa-project.org (moderated for non-subscribers)
S:	Maintained
F:	sound/soc/codecs/twl4030*

TIPC NETWORK LAYER
M:	Jon Maloy <jon.maloy@ericsson.com>
M:	Allan Stephens <allan.stephens@windriver.com>
L:	netdev@vger.kernel.org (core kernel code)
L:	tipc-discussion@lists.sourceforge.net (user apps, general discussion)
W:	http://tipc.sourceforge.net/
S:	Maintained
F:	include/linux/tipc*.h
F:	net/tipc/

TILE ARCHITECTURE
M:	Chris Metcalf <cmetcalf@tilera.com>
W:	http://www.tilera.com/scm/
S:	Supported
F:	arch/tile/
F:	drivers/tty/hvc/hvc_tile.c
F:	drivers/net/ethernet/tile/
F:	drivers/edac/tile_edac.c

TLAN NETWORK DRIVER
M:	Samuel Chessman <chessman@tux.org>
L:	tlan-devel@lists.sourceforge.net (subscribers-only)
W:	http://sourceforge.net/projects/tlan/
S:	Maintained
F:	Documentation/networking/tlan.txt
F:	drivers/net/ethernet/ti/tlan.*

TOMOYO SECURITY MODULE
M:	Kentaro Takeda <takedakn@nttdata.co.jp>
M:	Tetsuo Handa <penguin-kernel@I-love.SAKURA.ne.jp>
L:	tomoyo-dev-en@lists.sourceforge.jp (subscribers-only, for developers in English)
L:	tomoyo-users-en@lists.sourceforge.jp (subscribers-only, for users in English)
L:	tomoyo-dev@lists.sourceforge.jp (subscribers-only, for developers in Japanese)
L:	tomoyo-users@lists.sourceforge.jp (subscribers-only, for users in Japanese)
W:	http://tomoyo.sourceforge.jp/
T:	quilt http://svn.sourceforge.jp/svnroot/tomoyo/trunk/2.5.x/tomoyo-lsm/patches/
S:	Maintained
F:	security/tomoyo/

TOPSTAR LAPTOP EXTRAS DRIVER
M:	Herton Ronaldo Krzesinski <herton@canonical.com>
L:	platform-driver-x86@vger.kernel.org
S:	Maintained
F:	drivers/platform/x86/topstar-laptop.c

TOSHIBA ACPI EXTRAS DRIVER
L:	platform-driver-x86@vger.kernel.org
S:	Orphan
F:	drivers/platform/x86/toshiba_acpi.c

TOSHIBA SMM DRIVER
M:	Jonathan Buzzard <jonathan@buzzard.org.uk>
L:	tlinux-users@tce.toshiba-dme.co.jp
W:	http://www.buzzard.org.uk/toshiba/
S:	Maintained
F:	drivers/char/toshiba.c
F:	include/linux/toshiba.h

TMIO MMC DRIVER
M:	Guennadi Liakhovetski <g.liakhovetski@gmx.de>
M:	Ian Molton <ian@mnementh.co.uk>
L:	linux-mmc@vger.kernel.org
S:	Maintained
F:	drivers/mmc/host/tmio_mmc*
F:	drivers/mmc/host/sh_mobile_sdhi.c
F:	include/linux/mmc/tmio.h
F:	include/linux/mmc/sh_mobile_sdhi.h

TMPFS (SHMEM FILESYSTEM)
M:	Hugh Dickins <hughd@google.com>
L:	linux-mm@kvack.org
S:	Maintained
F:	include/linux/shmem_fs.h
F:	mm/shmem.c

TPM DEVICE DRIVER
M:	Debora Velarde <debora@linux.vnet.ibm.com>
M:	Rajiv Andrade <srajiv@linux.vnet.ibm.com>
W:	http://tpmdd.sourceforge.net
M:	Marcel Selhorst <m.selhorst@sirrix.com>
W:	http://www.sirrix.com
L:	tpmdd-devel@lists.sourceforge.net (moderated for non-subscribers)
S:	Maintained
F:	drivers/char/tpm/

TRACING
M:	Steven Rostedt <rostedt@goodmis.org>
M:	Frederic Weisbecker <fweisbec@gmail.com>
M:	Ingo Molnar <mingo@redhat.com>
T:	git git://git.kernel.org/pub/scm/linux/kernel/git/tip/linux-2.6-tip.git perf/core
S:	Maintained
F:	Documentation/trace/ftrace.txt
F:	arch/*/*/*/ftrace.h
F:	arch/*/kernel/ftrace.c
F:	include/*/ftrace.h
F:	include/linux/trace*.h
F:	include/trace/
F:	kernel/trace/

TRIVIAL PATCHES
M:	Jiri Kosina <trivial@kernel.org>
T:	git git://git.kernel.org/pub/scm/linux/kernel/git/jikos/trivial.git
S:	Maintained
K:	^Subject:.*(?i)trivial

TTY LAYER
M:	Greg Kroah-Hartman <gregkh@suse.de>
S:	Maintained
T:	git git://git.kernel.org/pub/scm/linux/kernel/git/gregkh/tty-2.6.git
F:	drivers/tty/*
F:	drivers/tty/serial/serial_core.c
F:	include/linux/serial_core.h
F:	include/linux/serial.h
F:	include/linux/tty.h

TULIP NETWORK DRIVERS
M:	Grant Grundler <grundler@parisc-linux.org>
L:	netdev@vger.kernel.org
S:	Maintained
F:	drivers/net/ethernet/tulip/

TUN/TAP driver
M:	Maxim Krasnyansky <maxk@qualcomm.com>
L:	vtun@office.satix.net
W:	http://vtun.sourceforge.net/tun
S:	Maintained
F:	Documentation/networking/tuntap.txt
F:	arch/um/os-Linux/drivers/

TURBOCHANNEL SUBSYSTEM
M:	"Maciej W. Rozycki" <macro@linux-mips.org>
S:	Maintained
F:	drivers/tc/
F:	include/linux/tc.h

U14-34F SCSI DRIVER
M:	Dario Ballabio <ballabio_dario@emc.com>
L:	linux-scsi@vger.kernel.org
S:	Maintained
F:	drivers/scsi/u14-34f.c

UBI FILE SYSTEM (UBIFS)
M:	Artem Bityutskiy <dedekind1@gmail.com>
M:	Adrian Hunter <adrian.hunter@intel.com>
L:	linux-mtd@lists.infradead.org
T:	git git://git.infradead.org/ubifs-2.6.git
W:	http://www.linux-mtd.infradead.org/doc/ubifs.html
S:	Maintained
F:	Documentation/filesystems/ubifs.txt
F:	fs/ubifs/

UCLINUX (AND M68KNOMMU)
M:	Greg Ungerer <gerg@uclinux.org>
W:	http://www.uclinux.org/
L:	uclinux-dev@uclinux.org  (subscribers-only)
S:	Maintained
F:	arch/m68k/*/*_no.*
F:	arch/m68k/include/asm/*_no.*

UCLINUX FOR RENESAS H8/300 (H8300)
M:	Yoshinori Sato <ysato@users.sourceforge.jp>
W:	http://uclinux-h8.sourceforge.jp/
S:	Supported
F:	arch/h8300/
F:	drivers/ide/ide-h8300.c
F:	drivers/net/ethernet/8390/ne-h8300.c

UDF FILESYSTEM
M:	Jan Kara <jack@suse.cz>
S:	Maintained
F:	Documentation/filesystems/udf.txt
F:	fs/udf/

UFS FILESYSTEM
M:	Evgeniy Dushistov <dushistov@mail.ru>
S:	Maintained
F:	Documentation/filesystems/ufs.txt
F:	fs/ufs/

ULTRA-WIDEBAND (UWB) SUBSYSTEM:
L:	linux-usb@vger.kernel.org
S:	Orphan
F:	drivers/uwb/
F:	include/linux/uwb.h
F:	include/linux/uwb/

UNICORE32 ARCHITECTURE:
M:	Guan Xuetao <gxt@mprc.pku.edu.cn>
W:	http://mprc.pku.edu.cn/~guanxuetao/linux
S:	Maintained
T:	git git://git.kernel.org/pub/scm/linux/kernel/git/epip/linux-2.6-unicore32.git
F:	arch/unicore32/

UNIFDEF
M:	Tony Finch <dot@dotat.at>
W:	http://dotat.at/prog/unifdef
S:	Maintained
F:	scripts/unifdef.c

UNIFORM CDROM DRIVER
M:	Jens Axboe <axboe@kernel.dk>
W:	http://www.kernel.dk
S:	Maintained
F:	Documentation/cdrom/
F:	drivers/cdrom/cdrom.c
F:	include/linux/cdrom.h

UNSORTED BLOCK IMAGES (UBI)
M:	Artem Bityutskiy <dedekind1@gmail.com>
W:	http://www.linux-mtd.infradead.org/
L:	linux-mtd@lists.infradead.org
T:	git git://git.infradead.org/ubi-2.6.git
S:	Maintained
F:	drivers/mtd/ubi/
F:	include/linux/mtd/ubi.h
F:	include/mtd/ubi-user.h

USB ACM DRIVER
M:	Oliver Neukum <oliver@neukum.name>
L:	linux-usb@vger.kernel.org
S:	Maintained
F:	Documentation/usb/acm.txt
F:	drivers/usb/class/cdc-acm.*

USB ATTACHED SCSI
M:	Matthew Wilcox <willy@linux.intel.com>
M:	Sarah Sharp <sarah.a.sharp@linux.intel.com>
L:	linux-usb@vger.kernel.org
L:	linux-scsi@vger.kernel.org
S:	Supported
F:	drivers/usb/storage/uas.c

USB BLOCK DRIVER (UB ub)
M:	Pete Zaitcev <zaitcev@redhat.com>
L:	linux-usb@vger.kernel.org
S:	Supported
F:	drivers/block/ub.c

USB CDC ETHERNET DRIVER
M:	Oliver Neukum <oliver@neukum.name>
L:	linux-usb@vger.kernel.org
S:	Maintained
F:	drivers/net/usb/cdc_*.c
F:	include/linux/usb/cdc.h

USB CYPRESS C67X00 DRIVER
M:	Peter Korsgaard <jacmet@sunsite.dk>
L:	linux-usb@vger.kernel.org
S:	Maintained
F:	drivers/usb/c67x00/

USB DAVICOM DM9601 DRIVER
M:	Peter Korsgaard <jacmet@sunsite.dk>
L:	netdev@vger.kernel.org
W:	http://www.linux-usb.org/usbnet
S:	Maintained
F:	drivers/net/usb/dm9601.c

USB DIAMOND RIO500 DRIVER
M:	Cesar Miquel <miquel@df.uba.ar>
L:	rio500-users@lists.sourceforge.net
W:	http://rio500.sourceforge.net
S:	Maintained
F:	drivers/usb/misc/rio500*

USB EHCI DRIVER
M:	Alan Stern <stern@rowland.harvard.edu>
L:	linux-usb@vger.kernel.org
S:	Maintained
F:	Documentation/usb/ehci.txt
F:	drivers/usb/host/ehci*

USB ET61X[12]51 DRIVER
M:	Luca Risolia <luca.risolia@studio.unibo.it>
L:	linux-usb@vger.kernel.org
L:	linux-media@vger.kernel.org
T:	git git://git.kernel.org/pub/scm/linux/kernel/git/mchehab/linux-2.6.git
W:	http://www.linux-projects.org
S:	Maintained
F:	drivers/media/video/et61x251/

USB GADGET/PERIPHERAL SUBSYSTEM
M:	Felipe Balbi <balbi@ti.com>
L:	linux-usb@vger.kernel.org
W:	http://www.linux-usb.org/gadget
T:	git git://git.kernel.org/pub/scm/linux/kernel/git/balbi/usb.git
S:	Maintained
F:	drivers/usb/gadget/
F:	include/linux/usb/gadget*

USB HID/HIDBP DRIVERS (USB KEYBOARDS, MICE, REMOTE CONTROLS, ...)
M:	Jiri Kosina <jkosina@suse.cz>
L:	linux-usb@vger.kernel.org
T:	git git://git.kernel.org/pub/scm/linux/kernel/git/jikos/hid.git
S:	Maintained
F:	Documentation/hid/hiddev.txt
F:	drivers/hid/usbhid/

USB/IP DRIVERS
M:	Matt Mooney <mfm@muteddisk.com>
L:	linux-usb@vger.kernel.org
S:	Maintained
F:	drivers/staging/usbip/

USB ISP116X DRIVER
M:	Olav Kongas <ok@artecdesign.ee>
L:	linux-usb@vger.kernel.org
S:	Maintained
F:	drivers/usb/host/isp116x*
F:	include/linux/usb/isp116x.h

USB KAWASAKI LSI DRIVER
M:	Oliver Neukum <oliver@neukum.name>
L:	linux-usb@vger.kernel.org
S:	Maintained
F:	drivers/usb/serial/kl5kusb105.*

USB MASS STORAGE DRIVER
M:	Matthew Dharm <mdharm-usb@one-eyed-alien.net>
L:	linux-usb@vger.kernel.org
L:	usb-storage@lists.one-eyed-alien.net
S:	Maintained
W:	http://www.one-eyed-alien.net/~mdharm/linux-usb/
F:	drivers/usb/storage/

USB MIDI DRIVER
M:	Clemens Ladisch <clemens@ladisch.de>
L:	alsa-devel@alsa-project.org (moderated for non-subscribers)
T:	git git://git.alsa-project.org/alsa-kernel.git
S:	Maintained
F:	sound/usb/midi.*

USB OHCI DRIVER
M:	Alan Stern <stern@rowland.harvard.edu>
L:	linux-usb@vger.kernel.org
S:	Maintained
F:	Documentation/usb/ohci.txt
F:	drivers/usb/host/ohci*

USB OPTION-CARD DRIVER
M:	Matthias Urlichs <smurf@smurf.noris.de>
L:	linux-usb@vger.kernel.org
S:	Maintained
F:	drivers/usb/serial/option.c

USB PEGASUS DRIVER
M:	Petko Manolov <petkan@users.sourceforge.net>
L:	linux-usb@vger.kernel.org
L:	netdev@vger.kernel.org
W:	http://pegasus2.sourceforge.net/
S:	Maintained
F:	drivers/net/usb/pegasus.*

USB PRINTER DRIVER (usblp)
M:	Pete Zaitcev <zaitcev@redhat.com>
L:	linux-usb@vger.kernel.org
S:	Supported
F:	drivers/usb/class/usblp.c

USB RTL8150 DRIVER
M:	Petko Manolov <petkan@users.sourceforge.net>
L:	linux-usb@vger.kernel.org
L:	netdev@vger.kernel.org
W:	http://pegasus2.sourceforge.net/
S:	Maintained
F:	drivers/net/usb/rtl8150.c

USB SERIAL BELKIN F5U103 DRIVER
M:	William Greathouse <wgreathouse@smva.com>
L:	linux-usb@vger.kernel.org
S:	Maintained
F:	drivers/usb/serial/belkin_sa.*

USB SERIAL CYPRESS M8 DRIVER
M:	Lonnie Mendez <dignome@gmail.com>
L:	linux-usb@vger.kernel.org
S:	Maintained
W:	http://geocities.com/i0xox0i
W:	http://firstlight.net/cvs
F:	drivers/usb/serial/cypress_m8.*

USB SERIAL CYBERJACK DRIVER
M:	Matthias Bruestle and Harald Welte <support@reiner-sct.com>
W:	http://www.reiner-sct.de/support/treiber_cyberjack.php
S:	Maintained
F:	drivers/usb/serial/cyberjack.c

USB SERIAL DIGI ACCELEPORT DRIVER
M:	Peter Berger <pberger@brimson.com>
M:	Al Borchers <alborchers@steinerpoint.com>
L:	linux-usb@vger.kernel.org
S:	Maintained
F:	drivers/usb/serial/digi_acceleport.c

USB SERIAL DRIVER
M:	Greg Kroah-Hartman <gregkh@suse.de>
L:	linux-usb@vger.kernel.org
S:	Supported
F:	Documentation/usb/usb-serial.txt
F:	drivers/usb/serial/generic.c
F:	drivers/usb/serial/usb-serial.c
F:	include/linux/usb/serial.h

USB SERIAL EMPEG EMPEG-CAR MARK I/II DRIVER
M:	Gary Brubaker <xavyer@ix.netcom.com>
L:	linux-usb@vger.kernel.org
S:	Maintained
F:	drivers/usb/serial/empeg.c

USB SERIAL KEYSPAN DRIVER
M:	Greg Kroah-Hartman <greg@kroah.com>
L:	linux-usb@vger.kernel.org
W:	http://www.kroah.com/linux/
S:	Maintained
F:	drivers/usb/serial/*keyspan*

USB SERIAL WHITEHEAT DRIVER
M:	Support Department <support@connecttech.com>
L:	linux-usb@vger.kernel.org
W:	http://www.connecttech.com
S:	Supported
F:	drivers/usb/serial/whiteheat*

USB SMSC95XX ETHERNET DRIVER
M:	Steve Glendinning <steve.glendinning@smsc.com>
L:	netdev@vger.kernel.org
S:	Supported
F:	drivers/net/usb/smsc95xx.*

USB SN9C1xx DRIVER
M:	Luca Risolia <luca.risolia@studio.unibo.it>
L:	linux-usb@vger.kernel.org
L:	linux-media@vger.kernel.org
T:	git git://git.kernel.org/pub/scm/linux/kernel/git/mchehab/linux-2.6.git
W:	http://www.linux-projects.org
S:	Maintained
F:	Documentation/video4linux/sn9c102.txt
F:	drivers/media/video/sn9c102/

USB SUBSYSTEM
M:	Greg Kroah-Hartman <gregkh@suse.de>
L:	linux-usb@vger.kernel.org
W:	http://www.linux-usb.org
T:	git git://git.kernel.org/pub/scm/linux/kernel/git/gregkh/usb-2.6.git
S:	Supported
F:	Documentation/usb/
F:	drivers/net/usb/
F:	drivers/usb/
F:	include/linux/usb.h
F:	include/linux/usb/

USB UHCI DRIVER
M:	Alan Stern <stern@rowland.harvard.edu>
L:	linux-usb@vger.kernel.org
S:	Maintained
F:	drivers/usb/host/uhci*

USB "USBNET" DRIVER FRAMEWORK
M:	Oliver Neukum <oneukum@suse.de>
L:	netdev@vger.kernel.org
W:	http://www.linux-usb.org/usbnet
S:	Maintained
F:	drivers/net/usb/usbnet.c
F:	include/linux/usb/usbnet.h

USB VIDEO CLASS
M:	Laurent Pinchart <laurent.pinchart@ideasonboard.com>
L:	linux-uvc-devel@lists.berlios.de (subscribers-only)
L:	linux-media@vger.kernel.org
T:	git git://git.kernel.org/pub/scm/linux/kernel/git/mchehab/linux-2.6.git
W:	http://www.ideasonboard.org/uvc/
S:	Maintained
F:	drivers/media/video/uvc/

USB W996[87]CF DRIVER
M:	Luca Risolia <luca.risolia@studio.unibo.it>
L:	linux-usb@vger.kernel.org
L:	linux-media@vger.kernel.org
T:	git git://git.kernel.org/pub/scm/linux/kernel/git/mchehab/linux-2.6.git
W:	http://www.linux-projects.org
S:	Maintained
F:	Documentation/video4linux/w9968cf.txt
F:	drivers/media/video/w996*

USB WIRELESS RNDIS DRIVER (rndis_wlan)
M:	Jussi Kivilinna <jussi.kivilinna@mbnet.fi>
L:	linux-wireless@vger.kernel.org
S:	Maintained
F:	drivers/net/wireless/rndis_wlan.c

USB XHCI DRIVER
M:	Sarah Sharp <sarah.a.sharp@linux.intel.com>
L:	linux-usb@vger.kernel.org
S:	Supported
F:	drivers/usb/host/xhci*
F:	drivers/usb/host/pci-quirks*

USB ZD1201 DRIVER
L:	linux-wireless@vger.kernel.org
W:	http://linux-lc100020.sourceforge.net
S:	Orphan
F:	drivers/net/wireless/zd1201.*

USB ZR364XX DRIVER
M:	Antoine Jacquet <royale@zerezo.com>
L:	linux-usb@vger.kernel.org
L:	linux-media@vger.kernel.org
T:	git git://git.kernel.org/pub/scm/linux/kernel/git/mchehab/linux-2.6.git
W:	http://royale.zerezo.com/zr364xx/
S:	Maintained
F:	Documentation/video4linux/zr364xx.txt
F:	drivers/media/video/zr364xx.c

USER-MODE LINUX (UML)
M:	Jeff Dike <jdike@addtoit.com>
M:	Richard Weinberger <richard@nod.at>
L:	user-mode-linux-devel@lists.sourceforge.net
L:	user-mode-linux-user@lists.sourceforge.net
W:	http://user-mode-linux.sourceforge.net
S:	Maintained
F:	Documentation/virtual/uml/
F:	arch/um/
F:	fs/hostfs/
F:	fs/hppfs/

USERSPACE I/O (UIO)
M:	"Hans J. Koch" <hjk@hansjkoch.de>
M:	Greg Kroah-Hartman <gregkh@suse.de>
S:	Maintained
F:	Documentation/DocBook/uio-howto.tmpl
F:	drivers/uio/
F:	include/linux/uio*.h

UTIL-LINUX-NG PACKAGE
M:	Karel Zak <kzak@redhat.com>
L:	util-linux-ng@vger.kernel.org
W:	http://kernel.org/~kzak/util-linux-ng/
T:	git git://git.kernel.org/pub/scm/utils/util-linux-ng/util-linux-ng.git
S:	Maintained

UVESAFB DRIVER
M:	Michal Januszewski <spock@gentoo.org>
L:	linux-fbdev@vger.kernel.org
W:	http://dev.gentoo.org/~spock/projects/uvesafb/
S:	Maintained
F:	Documentation/fb/uvesafb.txt
F:	drivers/video/uvesafb.*

VFAT/FAT/MSDOS FILESYSTEM
M:	OGAWA Hirofumi <hirofumi@mail.parknet.co.jp>
S:	Maintained
F:	Documentation/filesystems/vfat.txt
F:	fs/fat/

VIDEOBUF2 FRAMEWORK
M:	Pawel Osciak <pawel@osciak.com>
M:	Marek Szyprowski <m.szyprowski@samsung.com>
M:	Kyungmin Park <kyungmin.park@samsung.com>
L:	linux-media@vger.kernel.org
S:	Maintained
F:	drivers/media/video/videobuf2-*
F:	include/media/videobuf2-*

VIRTIO CONSOLE DRIVER
M:	Amit Shah <amit.shah@redhat.com>
L:	virtualization@lists.linux-foundation.org
S:	Maintained
F:	drivers/char/virtio_console.c
F:	include/linux/virtio_console.h

VIRTIO CORE, NET AND BLOCK DRIVERS
M:	Rusty Russell <rusty@rustcorp.com.au>
M:	"Michael S. Tsirkin" <mst@redhat.com>
L:	virtualization@lists.linux-foundation.org
S:	Maintained
F:	drivers/virtio/
F:	drivers/net/virtio_net.c
F:	drivers/block/virtio_blk.c
F:	include/linux/virtio_*.h

VIRTIO HOST (VHOST)
M:	"Michael S. Tsirkin" <mst@redhat.com>
L:	kvm@vger.kernel.org
L:	virtualization@lists.linux-foundation.org
L:	netdev@vger.kernel.org
S:	Maintained
F:	drivers/vhost/
F:	include/linux/vhost.h

VIA RHINE NETWORK DRIVER
M:	Roger Luethi <rl@hellgate.ch>
S:	Maintained
F:	drivers/net/ethernet/via/via-rhine.c

VIAPRO SMBUS DRIVER
M:	Jean Delvare <khali@linux-fr.org>
L:	linux-i2c@vger.kernel.org
S:	Maintained
F:	Documentation/i2c/busses/i2c-viapro
F:	drivers/i2c/busses/i2c-viapro.c

VIA SD/MMC CARD CONTROLLER DRIVER
M:	Bruce Chang <brucechang@via.com.tw>
M:	Harald Welte <HaraldWelte@viatech.com>
S:	Maintained
F:	drivers/mmc/host/via-sdmmc.c

VIA UNICHROME(PRO)/CHROME9 FRAMEBUFFER DRIVER
M:	Florian Tobias Schandinat <FlorianSchandinat@gmx.de>
L:	linux-fbdev@vger.kernel.org
S:	Maintained
F:	include/linux/via-core.h
F:	include/linux/via-gpio.h
F:	include/linux/via_i2c.h
F:	drivers/video/via/

VIA VELOCITY NETWORK DRIVER
M:	Francois Romieu <romieu@fr.zoreil.com>
L:	netdev@vger.kernel.org
S:	Maintained
F:	drivers/net/ethernet/via/via-velocity.*

VLAN (802.1Q)
M:	Patrick McHardy <kaber@trash.net>
L:	netdev@vger.kernel.org
S:	Maintained
F:	drivers/net/macvlan.c
F:	include/linux/if_*vlan.h
F:	net/8021q/

VLYNQ BUS
M:	Florian Fainelli <florian@openwrt.org>
L:	openwrt-devel@lists.openwrt.org (subscribers-only)
S:	Maintained
F:	drivers/vlynq/vlynq.c
F:	include/linux/vlynq.h

VMWARE VMXNET3 ETHERNET DRIVER
M:	Shreyas Bhatewara <sbhatewara@vmware.com>
M:	"VMware, Inc." <pv-drivers@vmware.com>
L:	netdev@vger.kernel.org
S:	Maintained
F:	drivers/net/vmxnet3/

VMware PVSCSI driver
M:	Alok Kataria <akataria@vmware.com>
M:	VMware PV-Drivers <pv-drivers@vmware.com>
L:	linux-scsi@vger.kernel.org
S:	Maintained
F:	drivers/scsi/vmw_pvscsi.c
F:	drivers/scsi/vmw_pvscsi.h

VOLTAGE AND CURRENT REGULATOR FRAMEWORK
M:	Liam Girdwood <lrg@ti.com>
M:	Mark Brown <broonie@opensource.wolfsonmicro.com>
W:	http://opensource.wolfsonmicro.com/node/15
W:	http://www.slimlogic.co.uk/?p=48
T:	git git://git.kernel.org/pub/scm/linux/kernel/git/lrg/voltage-2.6.git
S:	Supported
F:	drivers/regulator/
F:	include/linux/regulator/

VT1211 HARDWARE MONITOR DRIVER
M:	Juerg Haefliger <juergh@gmail.com>
L:	lm-sensors@lm-sensors.org
S:	Maintained
F:	Documentation/hwmon/vt1211
F:	drivers/hwmon/vt1211.c

VT8231 HARDWARE MONITOR DRIVER
M:	Roger Lucas <vt8231@hiddenengine.co.uk>
L:	lm-sensors@lm-sensors.org
S:	Maintained
F:	drivers/hwmon/vt8231.c

VUB300 USB to SDIO/SD/MMC bridge chip
M:	Tony Olech <tony.olech@elandigitalsystems.com>
L:	linux-mmc@vger.kernel.org
L:	linux-usb@vger.kernel.org
S:	Supported
F:	drivers/mmc/host/vub300.c

W1 DALLAS'S 1-WIRE BUS
M:	Evgeniy Polyakov <zbr@ioremap.net>
S:	Maintained
F:	Documentation/w1/
F:	drivers/w1/

W83791D HARDWARE MONITORING DRIVER
M:	Marc Hulsman <m.hulsman@tudelft.nl>
L:	lm-sensors@lm-sensors.org
S:	Maintained
F:	Documentation/hwmon/w83791d
F:	drivers/hwmon/w83791d.c

W83793 HARDWARE MONITORING DRIVER
M:	Rudolf Marek <r.marek@assembler.cz>
L:	lm-sensors@lm-sensors.org
S:	Maintained
F:	Documentation/hwmon/w83793
F:	drivers/hwmon/w83793.c

W83795 HARDWARE MONITORING DRIVER
M:	Jean Delvare <khali@linux-fr.org>
L:	lm-sensors@lm-sensors.org
S:	Maintained
F:	drivers/hwmon/w83795.c

W83L51xD SD/MMC CARD INTERFACE DRIVER
M:	Pierre Ossman <pierre@ossman.eu>
S:	Maintained
F:	drivers/mmc/host/wbsd.*

WATCHDOG DEVICE DRIVERS
M:	Wim Van Sebroeck <wim@iguana.be>
L:	linux-watchdog@vger.kernel.org
W:	http://www.linux-watchdog.org/
T:	git git://git.kernel.org/pub/scm/linux/kernel/git/wim/linux-2.6-watchdog.git
S:	Maintained
F:	Documentation/watchdog/
F:	drivers/watchdog/
F:	include/linux/watchdog.h

WD7000 SCSI DRIVER
M:	Miroslav Zagorac <zaga@fly.cc.fer.hr>
L:	linux-scsi@vger.kernel.org
S:	Maintained
F:	drivers/scsi/wd7000.c

WIIMOTE HID DRIVER
M:	David Herrmann <dh.herrmann@googlemail.com>
L:	linux-input@vger.kernel.org
S:	Maintained
F:	drivers/hid/hid-wiimote*

WINBOND CIR DRIVER
M:	David Härdeman <david@hardeman.nu>
S:	Maintained
F:	drivers/media/rc/winbond-cir.c

WIMAX STACK
M:	Inaky Perez-Gonzalez <inaky.perez-gonzalez@intel.com>
M:	linux-wimax@intel.com
L:	wimax@linuxwimax.org
S:	Supported
W:	http://linuxwimax.org
F:	Documentation/wimax/README.wimax
F:	include/linux/wimax.h
F:	include/linux/wimax/debug.h
F:	include/net/wimax.h
F:	net/wimax/

WISTRON LAPTOP BUTTON DRIVER
M:	Miloslav Trmac <mitr@volny.cz>
S:	Maintained
F:	drivers/input/misc/wistron_btns.c

WL1251 WIRELESS DRIVER
M:	Luciano Coelho <coelho@ti.com>
L:	linux-wireless@vger.kernel.org
W:	http://wireless.kernel.org/en/users/Drivers/wl1251
T:	git git://git.kernel.org/pub/scm/linux/kernel/git/linville/wireless-testing.git
S:	Maintained
F:	drivers/net/wireless/wl1251/*

WL1271 WIRELESS DRIVER
M:	Luciano Coelho <coelho@ti.com>
L:	linux-wireless@vger.kernel.org
W:	http://wireless.kernel.org/en/users/Drivers/wl12xx
T:	git git://git.kernel.org/pub/scm/linux/kernel/git/luca/wl12xx.git
S:	Maintained
F:	drivers/net/wireless/wl12xx/
F:	include/linux/wl12xx.h

WL3501 WIRELESS PCMCIA CARD DRIVER
M:	Arnaldo Carvalho de Melo <acme@ghostprotocols.net>
L:	linux-wireless@vger.kernel.org
W:	http://oops.ghostprotocols.net:81/blog
S:	Maintained
F:	drivers/net/wireless/wl3501*

WM97XX TOUCHSCREEN DRIVERS
M:	Mark Brown <broonie@opensource.wolfsonmicro.com>
M:	Liam Girdwood <lrg@slimlogic.co.uk>
L:	linux-input@vger.kernel.org
T:	git git://opensource.wolfsonmicro.com/linux-2.6-touch
W:	http://opensource.wolfsonmicro.com/node/7
S:	Supported
F:	drivers/input/touchscreen/*wm97*
F:	include/linux/wm97xx.h

WOLFSON MICROELECTRONICS DRIVERS
M:	Mark Brown <broonie@opensource.wolfsonmicro.com>
M:	Ian Lartey <ian@opensource.wolfsonmicro.com>
M:	Dimitris Papastamos <dp@opensource.wolfsonmicro.com>
T:	git git://opensource.wolfsonmicro.com/linux-2.6-asoc
T:	git git://opensource.wolfsonmicro.com/linux-2.6-audioplus
W:	http://opensource.wolfsonmicro.com/content/linux-drivers-wolfson-devices
S:	Supported
F:	Documentation/hwmon/wm83??
F:	arch/arm/mach-s3c64xx/mach-crag6410*
F:	drivers/leds/leds-wm83*.c
F:	drivers/input/misc/wm831x-on.c
F:	drivers/input/touchscreen/wm831x-ts.c
F:	drivers/input/touchscreen/wm97*.c
F:	drivers/mfd/wm8*.c
F:	drivers/power/wm83*.c
F:	drivers/rtc/rtc-wm83*.c
F:	drivers/regulator/wm8*.c
F:	drivers/video/backlight/wm83*_bl.c
F:	drivers/watchdog/wm83*_wdt.c
F:	include/linux/mfd/wm831x/
F:	include/linux/mfd/wm8350/
F:	include/linux/mfd/wm8400*
F:	include/linux/wm97xx.h
F:	include/sound/wm????.h
F:	sound/soc/codecs/wm*

WORKQUEUE
M:	Tejun Heo <tj@kernel.org>
T:	git git://git.kernel.org/pub/scm/linux/kernel/git/tj/wq.git
S:	Maintained
F:	include/linux/workqueue.h
F:	kernel/workqueue.c
F:	Documentation/workqueue.txt

X.25 NETWORK LAYER
M:	Andrew Hendry <andrew.hendry@gmail.com>
L:	linux-x25@vger.kernel.org
S:	Odd Fixes
F:	Documentation/networking/x25*
F:	include/net/x25*
F:	net/x25/

X86 ARCHITECTURE (32-BIT AND 64-BIT)
M:	Thomas Gleixner <tglx@linutronix.de>
M:	Ingo Molnar <mingo@redhat.com>
M:	"H. Peter Anvin" <hpa@zytor.com>
M:	x86@kernel.org
T:	git git://git.kernel.org/pub/scm/linux/kernel/git/x86/linux-2.6-x86.git
S:	Maintained
F:	Documentation/x86/
F:	arch/x86/

X86 PLATFORM DRIVERS
M:	Matthew Garrett <mjg@redhat.com>
L:	platform-driver-x86@vger.kernel.org
T:	git git://git.kernel.org/pub/scm/linux/kernel/git/mjg59/platform-drivers-x86.git
S:	Maintained
F:	drivers/platform/x86

X86 MCE INFRASTRUCTURE
M:	Tony Luck <tony.luck@intel.com>
M:	Borislav Petkov <bp@amd64.org>
L:	linux-edac@vger.kernel.org
S:	Maintained
F:	arch/x86/kernel/cpu/mcheck/*

XEN HYPERVISOR INTERFACE
M:	Konrad Rzeszutek Wilk <konrad.wilk@oracle.com>
M:	Jeremy Fitzhardinge <jeremy@goop.org>
L:	xen-devel@lists.xensource.com (moderated for non-subscribers)
L:	virtualization@lists.linux-foundation.org
S:	Supported
F:	arch/x86/xen/
F:	drivers/*/xen-*front.c
F:	drivers/xen/
F:	arch/x86/include/asm/xen/
F:	include/xen/

XEN NETWORK BACKEND DRIVER
M:	Ian Campbell <ian.campbell@citrix.com>
L:	xen-devel@lists.xensource.com (moderated for non-subscribers)
L:	netdev@vger.kernel.org
S:	Supported
F:	drivers/net/xen-netback/*

XEN PCI SUBSYSTEM
M:	Konrad Rzeszutek Wilk <konrad.wilk@oracle.com>
L:	xen-devel@lists.xensource.com (moderated for non-subscribers)
S:	Supported
F:	arch/x86/pci/*xen*
F:	drivers/pci/*xen*

XEN SWIOTLB SUBSYSTEM
M:	Konrad Rzeszutek Wilk <konrad.wilk@oracle.com>
L:	xen-devel@lists.xensource.com (moderated for non-subscribers)
S:	Supported
F:	arch/x86/xen/*swiotlb*
F:	drivers/xen/*swiotlb*

XFS FILESYSTEM
P:	Silicon Graphics Inc
M:	Ben Myers <bpm@sgi.com>
M:	Alex Elder <elder@kernel.org>
M:	xfs-masters@oss.sgi.com
L:	xfs@oss.sgi.com
W:	http://oss.sgi.com/projects/xfs
T:	git git://oss.sgi.com/xfs/xfs.git
S:	Supported
F:	Documentation/filesystems/xfs.txt
F:	fs/xfs/

XILINX SYSTEMACE DRIVER
M:	Grant Likely <grant.likely@secretlab.ca>
W:	http://www.secretlab.ca/
S:	Maintained
F:	drivers/block/xsysace.c

XILINX UARTLITE SERIAL DRIVER
M:	Peter Korsgaard <jacmet@sunsite.dk>
L:	linux-serial@vger.kernel.org
S:	Maintained
F:	drivers/tty/serial/uartlite.c

YAM DRIVER FOR AX.25
M:	Jean-Paul Roubelat <jpr@f6fbb.org>
L:	linux-hams@vger.kernel.org
S:	Maintained
F:	drivers/net/hamradio/yam*
F:	include/linux/yam.h

YEALINK PHONE DRIVER
M:	Henk Vergonet <Henk.Vergonet@gmail.com>
L:	usbb2k-api-dev@nongnu.org
S:	Maintained
F:	Documentation/input/yealink.txt
F:	drivers/input/misc/yealink.*

Z8530 DRIVER FOR AX.25
M:	Joerg Reuter <jreuter@yaina.de>
W:	http://yaina.de/jreuter/
W:	http://www.qsl.net/dl1bke/
L:	linux-hams@vger.kernel.org
S:	Maintained
F:	Documentation/networking/z8530drv.txt
F:	drivers/net/hamradio/*scc.c
F:	drivers/net/hamradio/z8530.h

ZD1211RW WIRELESS DRIVER
M:	Daniel Drake <dsd@gentoo.org>
M:	Ulrich Kunitz <kune@deine-taler.de>
W:	http://zd1211.ath.cx/wiki/DriverRewrite
L:	linux-wireless@vger.kernel.org
L:	zd1211-devs@lists.sourceforge.net (subscribers-only)
S:	Maintained
F:	drivers/net/wireless/zd1211rw/

ZR36067 VIDEO FOR LINUX DRIVER
L:	mjpeg-users@lists.sourceforge.net
L:	linux-media@vger.kernel.org
W:	http://mjpeg.sourceforge.net/driver-zoran/
T:	Mercurial http://linuxtv.org/hg/v4l-dvb
S:	Odd Fixes
F:	drivers/media/video/zoran/

ZS DECSTATION Z85C30 SERIAL DRIVER
M:	"Maciej W. Rozycki" <macro@linux-mips.org>
S:	Maintained
F:	drivers/tty/serial/zs.*

THE REST
M:	Linus Torvalds <torvalds@linux-foundation.org>
L:	linux-kernel@vger.kernel.org
Q:	http://patchwork.kernel.org/project/LKML/list/
T:	git git://git.kernel.org/pub/scm/linux/kernel/git/torvalds/linux.git
S:	Buried alive in reporters
F:	*
F:	*/<|MERGE_RESOLUTION|>--- conflicted
+++ resolved
@@ -1107,10 +1107,7 @@
 ARM/SAMSUNG S5P SERIES Multi Format Codec (MFC) SUPPORT
 M:	Kyungmin Park <kyungmin.park@samsung.com>
 M:	Kamil Debski <k.debski@samsung.com>
-<<<<<<< HEAD
 M:     Jeongtae Park <jtp.park@samsung.com>
-=======
->>>>>>> f8a15af0
 L:	linux-arm-kernel@lists.infradead.org
 L:	linux-media@vger.kernel.org
 S:	Maintained
