

	List of maintainers and how to submit kernel changes

Please try to follow the guidelines below.  This will make things
easier on the maintainers.  Not all of these guidelines matter for every
trivial patch so apply some common sense.

1.	Always _test_ your changes, however small, on at least 4 or
	5 people, preferably many more.

2.	Try to release a few ALPHA test versions to the net. Announce
	them onto the kernel channel and await results. This is especially
	important for device drivers, because often that's the only way
	you will find things like the fact version 3 firmware needs
	a magic fix you didn't know about, or some clown changed the
	chips on a board and not its name.  (Don't laugh!  Look at the
	SMC etherpower for that.)

3.	Make sure your changes compile correctly in multiple
	configurations. In particular check that changes work both as a
	module and built into the kernel.

4.	When you are happy with a change make it generally available for
	testing and await feedback.

5.	Make a patch available to the relevant maintainer in the list. Use
	'diff -u' to make the patch easy to merge. Be prepared to get your
	changes sent back with seemingly silly requests about formatting
	and variable names.  These aren't as silly as they seem. One
	job the maintainers (and especially Linus) do is to keep things
	looking the same. Sometimes this means that the clever hack in
	your driver to get around a problem actually needs to become a
	generalized kernel feature ready for next time.

	PLEASE check your patch with the automated style checker
	(scripts/checkpatch.pl) to catch trival style violations.
	See Documentation/CodingStyle for guidance here.

	PLEASE CC: the maintainers and mailing lists that are generated
	by scripts/get_maintainer.pl.  The results returned by the
	script will be best if you have git installed and are making
	your changes in a branch derived from Linus' latest git tree.
	See Documentation/SubmittingPatches for details.

	PLEASE try to include any credit lines you want added with the
	patch. It avoids people being missed off by mistake and makes
	it easier to know who wants adding and who doesn't.

	PLEASE document known bugs. If it doesn't work for everything
	or does something very odd once a month document it.

	PLEASE remember that submissions must be made under the terms
	of the OSDL certificate of contribution and should include a
	Signed-off-by: line.  The current version of this "Developer's
	Certificate of Origin" (DCO) is listed in the file
	Documentation/SubmittingPatches.

6.	Make sure you have the right to send any changes you make. If you
	do changes at work you may find your employer owns the patch
	not you.

7.	When sending security related changes or reports to a maintainer
	please Cc: security@kernel.org, especially if the maintainer
	does not respond.

8.	Happy hacking.

Descriptions of section entries:

	P: Person (obsolete)
	M: Mail patches to: FullName <address@domain>
	L: Mailing list that is relevant to this area
	W: Web-page with status/info
	Q: Patchwork web based patch tracking system site
	T: SCM tree type and location.  Type is one of: git, hg, quilt, stgit, topgit.
	S: Status, one of the following:
	   Supported:	Someone is actually paid to look after this.
	   Maintained:	Someone actually looks after it.
	   Odd Fixes:	It has a maintainer but they don't have time to do
			much other than throw the odd patch in. See below..
	   Orphan:	No current maintainer [but maybe you could take the
			role as you write your new code].
	   Obsolete:	Old code. Something tagged obsolete generally means
			it has been replaced by a better system and you
			should be using that.
	F: Files and directories with wildcard patterns.
	   A trailing slash includes all files and subdirectory files.
	   F:	drivers/net/	all files in and below drivers/net
	   F:	drivers/net/*	all files in drivers/net, but not below
	   F:	*/net/*		all files in "any top level directory"/net
	   One pattern per line.  Multiple F: lines acceptable.
	X: Files and directories that are NOT maintained, same rules as F:
	   Files exclusions are tested before file matches.
	   Can be useful for excluding a specific subdirectory, for instance:
	   F:	net/
	   X:	net/ipv6/
	   matches all files in and below net excluding net/ipv6/
	K: Keyword perl extended regex pattern to match content in a
	   patch or file.  For instance:
	   K: of_get_profile
	      matches patches or files that contain "of_get_profile"
	   K: \b(printk|pr_(info|err))\b
	      matches patches or files that contain one or more of the words
	      printk, pr_info or pr_err
	   One regex pattern per line.  Multiple K: lines acceptable.

Note: For the hard of thinking, this list is meant to remain in alphabetical
order. If you could add yourselves to it in alphabetical order that would be
so much easier [Ed]

Maintainers List (try to look for most precise areas first)

		-----------------------------------

3C505 NETWORK DRIVER
M:	Philip Blundell <philb@gnu.org>
L:	netdev@vger.kernel.org
S:	Maintained
F:	drivers/net/ethernet/i825xx/3c505*

3C59X NETWORK DRIVER
M:	Steffen Klassert <klassert@mathematik.tu-chemnitz.de>
L:	netdev@vger.kernel.org
S:	Maintained
F:	Documentation/networking/vortex.txt
F:	drivers/net/ethernet/3com/3c59x.c

3CR990 NETWORK DRIVER
M:	David Dillow <dave@thedillows.org>
L:	netdev@vger.kernel.org
S:	Maintained
F:	drivers/net/ethernet/3com/typhoon*

3WARE SAS/SATA-RAID SCSI DRIVERS (3W-XXXX, 3W-9XXX, 3W-SAS)
M:	Adam Radford <linuxraid@lsi.com>
L:	linux-scsi@vger.kernel.org
W:	http://www.lsi.com
S:	Supported
F:	drivers/scsi/3w-*

53C700 AND 53C700-66 SCSI DRIVER
M:	"James E.J. Bottomley" <James.Bottomley@HansenPartnership.com>
L:	linux-scsi@vger.kernel.org
S:	Maintained
F:	drivers/scsi/53c700*

6PACK NETWORK DRIVER FOR AX.25
M:	Andreas Koensgen <ajk@comnets.uni-bremen.de>
L:	linux-hams@vger.kernel.org
S:	Maintained
F:	drivers/net/hamradio/6pack.c

8169 10/100/1000 GIGABIT ETHERNET DRIVER
M:	Realtek linux nic maintainers <nic_swsd@realtek.com>
M:	Francois Romieu <romieu@fr.zoreil.com>
L:	netdev@vger.kernel.org
S:	Maintained
F:	drivers/net/ethernet/realtek/r8169.c

8250/16?50 (AND CLONE UARTS) SERIAL DRIVER
M:	Greg Kroah-Hartman <gregkh@linuxfoundation.org>
L:	linux-serial@vger.kernel.org
W:	http://serial.sourceforge.net
S:	Maintained
T:	git git://git.kernel.org/pub/scm/linux/kernel/git/gregkh/tty.git
F:	drivers/tty/serial/8250*
F:	include/linux/serial_8250.h

8390 NETWORK DRIVERS [WD80x3/SMC-ELITE, SMC-ULTRA, NE2000, 3C503, etc.]
L:	netdev@vger.kernel.org
S:	Orphan / Obsolete
F:	drivers/net/ethernet/8390/

9P FILE SYSTEM
M:	Eric Van Hensbergen <ericvh@gmail.com>
M:	Ron Minnich <rminnich@sandia.gov>
M:	Latchesar Ionkov <lucho@ionkov.net>
L:	v9fs-developer@lists.sourceforge.net
W:	http://swik.net/v9fs
Q:	http://patchwork.kernel.org/project/v9fs-devel/list/
T:	git git://git.kernel.org/pub/scm/linux/kernel/git/ericvh/v9fs.git
S:	Maintained
F:	Documentation/filesystems/9p.txt
F:	fs/9p/

A8293 MEDIA DRIVER
M:	Antti Palosaari <crope@iki.fi>
L:	linux-media@vger.kernel.org
W:	http://linuxtv.org/
W:	http://palosaari.fi/linux/
Q:	http://patchwork.linuxtv.org/project/linux-media/list/
T:	git git://linuxtv.org/anttip/media_tree.git
S:	Maintained
F:	drivers/media/dvb-frontends/a8293*

AACRAID SCSI RAID DRIVER
M:	Adaptec OEM Raid Solutions <aacraid@adaptec.com>
L:	linux-scsi@vger.kernel.org
W:	http://www.adaptec.com/
S:	Supported
F:	Documentation/scsi/aacraid.txt
F:	drivers/scsi/aacraid/

ABIT UGURU 1,2 HARDWARE MONITOR DRIVER
M:	Hans de Goede <hdegoede@redhat.com>
L:	lm-sensors@lm-sensors.org
S:	Maintained
F:	drivers/hwmon/abituguru.c

ABIT UGURU 3 HARDWARE MONITOR DRIVER
M:	Alistair John Strachan <alistair@devzero.co.uk>
L:	lm-sensors@lm-sensors.org
S:	Maintained
F:	drivers/hwmon/abituguru3.c

ACENIC DRIVER
M:	Jes Sorensen <jes@trained-monkey.org>
L:	linux-acenic@sunsite.dk
S:	Maintained
F:	drivers/net/ethernet/alteon/acenic*

ACER ASPIRE ONE TEMPERATURE AND FAN DRIVER
M:	Peter Feuerer <peter@piie.net>
L:	platform-driver-x86@vger.kernel.org
W:	http://piie.net/?section=acerhdf
S:	Maintained
F:	drivers/platform/x86/acerhdf.c

ACER WMI LAPTOP EXTRAS
M:	"Lee, Chun-Yi" <jlee@suse.com>
L:	platform-driver-x86@vger.kernel.org
S:	Maintained
F:	drivers/platform/x86/acer-wmi.c

ACPI
M:	Len Brown <lenb@kernel.org>
M:	Rafael J. Wysocki <rjw@sisk.pl>
L:	linux-acpi@vger.kernel.org
W:	http://www.lesswatts.org/projects/acpi/
Q:	http://patchwork.kernel.org/project/linux-acpi/list/
T:	git git://git.kernel.org/pub/scm/linux/kernel/git/lenb/linux
S:	Supported
F:	drivers/acpi/
F:	drivers/pnp/pnpacpi/
F:	include/linux/acpi.h
F:	include/acpi/

ACPI FAN DRIVER
M:	Zhang Rui <rui.zhang@intel.com>
L:	linux-acpi@vger.kernel.org
W:	http://www.lesswatts.org/projects/acpi/
S:	Supported
F:	drivers/acpi/fan.c

ACPI THERMAL DRIVER
M:	Zhang Rui <rui.zhang@intel.com>
L:	linux-acpi@vger.kernel.org
W:	http://www.lesswatts.org/projects/acpi/
S:	Supported
F:	drivers/acpi/*thermal*

ACPI VIDEO DRIVER
M:	Zhang Rui <rui.zhang@intel.com>
L:	linux-acpi@vger.kernel.org
W:	http://www.lesswatts.org/projects/acpi/
S:	Supported
F:	drivers/acpi/video.c

ACPI WMI DRIVER
L:	platform-driver-x86@vger.kernel.org
S:	Orphan
F:	drivers/platform/x86/wmi.c

AD1889 ALSA SOUND DRIVER
M:	Thibaut Varene <T-Bone@parisc-linux.org>
W:	http://wiki.parisc-linux.org/AD1889
L:	linux-parisc@vger.kernel.org
S:	Maintained
F:	sound/pci/ad1889.*

AD525X ANALOG DEVICES DIGITAL POTENTIOMETERS DRIVER
M:	Michael Hennerich <michael.hennerich@analog.com>
L:	device-drivers-devel@blackfin.uclinux.org
W:	http://wiki.analog.com/AD5254
S:	Supported
F:	drivers/misc/ad525x_dpot.c

AD5398 CURRENT REGULATOR DRIVER (AD5398/AD5821)
M:	Michael Hennerich <michael.hennerich@analog.com>
L:	device-drivers-devel@blackfin.uclinux.org
W:	http://wiki.analog.com/AD5398
S:	Supported
F:	drivers/regulator/ad5398.c

AD714X CAPACITANCE TOUCH SENSOR DRIVER (AD7142/3/7/8/7A)
M:	Michael Hennerich <michael.hennerich@analog.com>
L:	device-drivers-devel@blackfin.uclinux.org
W:	http://wiki.analog.com/AD7142
S:	Supported
F:	drivers/input/misc/ad714x.c

AD7877 TOUCHSCREEN DRIVER
M:	Michael Hennerich <michael.hennerich@analog.com>
L:	device-drivers-devel@blackfin.uclinux.org
W:	http://wiki.analog.com/AD7877
S:	Supported
F:	drivers/input/touchscreen/ad7877.c

AD7879 TOUCHSCREEN DRIVER (AD7879/AD7889)
M:	Michael Hennerich <michael.hennerich@analog.com>
L:	device-drivers-devel@blackfin.uclinux.org
W:	http://wiki.analog.com/AD7879
S:	Supported
F:	drivers/input/touchscreen/ad7879.c

ADDRESS SPACE LAYOUT RANDOMIZATION (ASLR)
M:	Jiri Kosina <jkosina@suse.cz>
S:	Maintained

ADM1025 HARDWARE MONITOR DRIVER
M:	Jean Delvare <khali@linux-fr.org>
L:	lm-sensors@lm-sensors.org
S:	Maintained
F:	Documentation/hwmon/adm1025
F:	drivers/hwmon/adm1025.c

ADM1029 HARDWARE MONITOR DRIVER
M:	Corentin Labbe <corentin.labbe@geomatys.fr>
L:	lm-sensors@lm-sensors.org
S:	Maintained
F:	drivers/hwmon/adm1029.c

ADM8211 WIRELESS DRIVER
L:	linux-wireless@vger.kernel.org
W:	http://wireless.kernel.org/
S:	Orphan
F:	drivers/net/wireless/adm8211.*

ADP1653 FLASH CONTROLLER DRIVER
M:	Sakari Ailus <sakari.ailus@iki.fi>
L:	linux-media@vger.kernel.org
S:	Maintained
F:	drivers/media/i2c/adp1653.c
F:	include/media/adp1653.h

ADP5520 BACKLIGHT DRIVER WITH IO EXPANDER (ADP5520/ADP5501)
M:	Michael Hennerich <michael.hennerich@analog.com>
L:	device-drivers-devel@blackfin.uclinux.org
W:	http://wiki.analog.com/ADP5520
S:	Supported
F:	drivers/mfd/adp5520.c
F:	drivers/video/backlight/adp5520_bl.c
F:	drivers/leds/leds-adp5520.c
F:	drivers/gpio/gpio-adp5520.c
F:	drivers/input/keyboard/adp5520-keys.c

ADP5588 QWERTY KEYPAD AND IO EXPANDER DRIVER (ADP5588/ADP5587)
M:	Michael Hennerich <michael.hennerich@analog.com>
L:	device-drivers-devel@blackfin.uclinux.org
W:	http://wiki.analog.com/ADP5588
S:	Supported
F:	drivers/input/keyboard/adp5588-keys.c
F:	drivers/gpio/gpio-adp5588.c

ADP8860 BACKLIGHT DRIVER (ADP8860/ADP8861/ADP8863)
M:	Michael Hennerich <michael.hennerich@analog.com>
L:	device-drivers-devel@blackfin.uclinux.org
W:	http://wiki.analog.com/ADP8860
S:	Supported
F:	drivers/video/backlight/adp8860_bl.c

ADS1015 HARDWARE MONITOR DRIVER
M:	Dirk Eibach <eibach@gdsys.de>
L:	lm-sensors@lm-sensors.org
S:	Maintained
F:	Documentation/hwmon/ads1015
F:	drivers/hwmon/ads1015.c
F:	include/linux/i2c/ads1015.h

ADT746X FAN DRIVER
M:	Colin Leroy <colin@colino.net>
S:	Maintained
F:	drivers/macintosh/therm_adt746x.c

ADT7475 HARDWARE MONITOR DRIVER
M:	Jean Delvare <khali@linux-fr.org>
L:	lm-sensors@lm-sensors.org
S:	Maintained
F:	Documentation/hwmon/adt7475
F:	drivers/hwmon/adt7475.c

ADXL34X THREE-AXIS DIGITAL ACCELEROMETER DRIVER (ADXL345/ADXL346)
M:	Michael Hennerich <michael.hennerich@analog.com>
L:	device-drivers-devel@blackfin.uclinux.org
W:	http://wiki.analog.com/ADXL345
S:	Supported
F:	drivers/input/misc/adxl34x.c

ADVANSYS SCSI DRIVER
M:	Matthew Wilcox <matthew@wil.cx>
L:	linux-scsi@vger.kernel.org
S:	Maintained
F:	Documentation/scsi/advansys.txt
F:	drivers/scsi/advansys.c

AEDSP16 DRIVER
M:	Riccardo Facchetti <fizban@tin.it>
S:	Maintained
F:	sound/oss/aedsp16.c

AF9013 MEDIA DRIVER
M:	Antti Palosaari <crope@iki.fi>
L:	linux-media@vger.kernel.org
W:	http://linuxtv.org/
W:	http://palosaari.fi/linux/
Q:	http://patchwork.linuxtv.org/project/linux-media/list/
T:	git git://linuxtv.org/anttip/media_tree.git
S:	Maintained
F:	drivers/media/dvb-frontends/af9013*

AF9033 MEDIA DRIVER
M:	Antti Palosaari <crope@iki.fi>
L:	linux-media@vger.kernel.org
W:	http://linuxtv.org/
W:	http://palosaari.fi/linux/
Q:	http://patchwork.linuxtv.org/project/linux-media/list/
T:	git git://linuxtv.org/anttip/media_tree.git
S:	Maintained
F:	drivers/media/dvb-frontends/af9033*

AFFS FILE SYSTEM
L:	linux-fsdevel@vger.kernel.org
S:	Orphan
F:	Documentation/filesystems/affs.txt
F:	fs/affs/

AFS FILESYSTEM & AF_RXRPC SOCKET DOMAIN
M:	David Howells <dhowells@redhat.com>
L:	linux-afs@lists.infradead.org
S:	Supported
F:	fs/afs/
F:	include/net/af_rxrpc.h
F:	net/rxrpc/af_rxrpc.c

AGPGART DRIVER
M:	David Airlie <airlied@linux.ie>
T:	git git://git.kernel.org/pub/scm/linux/kernel/git/airlied/drm-2.6.git
S:	Maintained
F:	drivers/char/agp/
F:	include/linux/agp*
F:	include/uapi/linux/agp*

AHA152X SCSI DRIVER
M:	"Juergen E. Fischer" <fischer@norbit.de>
L:	linux-scsi@vger.kernel.org
S:	Maintained
F:	drivers/scsi/aha152x*
F:	drivers/scsi/pcmcia/aha152x*

AIC7XXX / AIC79XX SCSI DRIVER
M:	Hannes Reinecke <hare@suse.de>
L:	linux-scsi@vger.kernel.org
S:	Maintained
F:	drivers/scsi/aic7xxx/
F:	drivers/scsi/aic7xxx_old/

AIMSLAB FM RADIO RECEIVER DRIVER
M:	Hans Verkuil <hverkuil@xs4all.nl>
L:	linux-media@vger.kernel.org
T:	git git://linuxtv.org/media_tree.git
W:	http://linuxtv.org
S:	Maintained
F:	drivers/media/radio/radio-aimslab*

AIO
M:	Benjamin LaHaise <bcrl@kvack.org>
L:	linux-aio@kvack.org
S:	Supported
F:	fs/aio.c
F:	include/linux/*aio*.h

ALCATEL SPEEDTOUCH USB DRIVER
M:	Duncan Sands <duncan.sands@free.fr>
L:	linux-usb@vger.kernel.org
W:	http://www.linux-usb.org/SpeedTouch/
S:	Maintained
F:	drivers/usb/atm/speedtch.c
F:	drivers/usb/atm/usbatm.c

ALCHEMY AU1XX0 MMC DRIVER
M:	Manuel Lauss <manuel.lauss@gmail.com>
S:	Maintained
F:	drivers/mmc/host/au1xmmc.c

ALI1563 I2C DRIVER
M:	Rudolf Marek <r.marek@assembler.cz>
L:	linux-i2c@vger.kernel.org
S:	Maintained
F:	Documentation/i2c/busses/i2c-ali1563
F:	drivers/i2c/busses/i2c-ali1563.c

ALPHA PORT
M:	Richard Henderson <rth@twiddle.net>
M:	Ivan Kokshaysky <ink@jurassic.park.msu.ru>
M:	Matt Turner <mattst88@gmail.com>
S:	Odd Fixes
L:	linux-alpha@vger.kernel.org
F:	arch/alpha/

ALTERA UART/JTAG UART SERIAL DRIVERS
M:	Tobias Klauser <tklauser@distanz.ch>
L:	linux-serial@vger.kernel.org
L:	nios2-dev@sopc.et.ntust.edu.tw (moderated for non-subscribers)
S:	Maintained
F:	drivers/tty/serial/altera_uart.c
F:	drivers/tty/serial/altera_jtaguart.c
F:	include/linux/altera_uart.h
F:	include/linux/altera_jtaguart.h

AMD FAM15H PROCESSOR POWER MONITORING DRIVER
M:	Andreas Herrmann <herrmann.der.user@googlemail.com>
L:	lm-sensors@lm-sensors.org
S:	Maintained
F:	Documentation/hwmon/fam15h_power
F:	drivers/hwmon/fam15h_power.c

AMD GEODE CS5536 USB DEVICE CONTROLLER DRIVER
M:	Thomas Dahlmann <dahlmann.thomas@arcor.de>
L:	linux-geode@lists.infradead.org (moderated for non-subscribers)
S:	Supported
F:	drivers/usb/gadget/amd5536udc.*

AMD GEODE PROCESSOR/CHIPSET SUPPORT
P:	Andres Salomon <dilinger@queued.net>
L:	linux-geode@lists.infradead.org (moderated for non-subscribers)
W:	http://www.amd.com/us-en/ConnectivitySolutions/TechnicalResources/0,,50_2334_2452_11363,00.html
S:	Supported
F:	drivers/char/hw_random/geode-rng.c
F:	drivers/crypto/geode*
F:	drivers/video/geode/
F:	arch/x86/include/asm/geode.h

AMD IOMMU (AMD-VI)
M:	Joerg Roedel <joro@8bytes.org>
L:	iommu@lists.linux-foundation.org
T:	git git://git.kernel.org/pub/scm/linux/kernel/git/joro/iommu.git
S:	Maintained
F:	drivers/iommu/amd_iommu*.[ch]
F:	include/linux/amd-iommu.h

AMD MICROCODE UPDATE SUPPORT
M:	Andreas Herrmann <herrmann.der.user@googlemail.com>
L:	amd64-microcode@amd64.org
S:	Maintained
F:	arch/x86/kernel/microcode_amd.c

AMS (Apple Motion Sensor) DRIVER
M:	Michael Hanselmann <linux-kernel@hansmi.ch>
S:	Supported
F:	drivers/macintosh/ams/

AMSO1100 RNIC DRIVER
M:	Tom Tucker <tom@opengridcomputing.com>
M:	Steve Wise <swise@opengridcomputing.com>
L:	linux-rdma@vger.kernel.org
S:	Maintained
F:	drivers/infiniband/hw/amso1100/

ANALOG DEVICES INC AD9389B DRIVER
M:	Hans Verkuil <hans.verkuil@cisco.com>
L:	linux-media@vger.kernel.org
S:	Maintained
F:	drivers/media/i2c/ad9389b*

ANALOG DEVICES INC ADV7604 DRIVER
M:	Hans Verkuil <hans.verkuil@cisco.com>
L:	linux-media@vger.kernel.org
S:	Maintained
F:	drivers/media/i2c/adv7604*

ANALOG DEVICES INC ASOC CODEC DRIVERS
M:	Lars-Peter Clausen <lars@metafoo.de>
L:	device-drivers-devel@blackfin.uclinux.org
L:	alsa-devel@alsa-project.org (moderated for non-subscribers)
W:	http://wiki.analog.com/
S:	Supported
F:	sound/soc/codecs/adau*
F:	sound/soc/codecs/adav*
F:	sound/soc/codecs/ad1*
F:	sound/soc/codecs/ssm*
F:	sound/soc/codecs/sigmadsp.*

ANALOG DEVICES INC ASOC DRIVERS
L:	uclinux-dist-devel@blackfin.uclinux.org
L:	alsa-devel@alsa-project.org (moderated for non-subscribers)
W:	http://blackfin.uclinux.org/
S:	Supported
F:	sound/soc/blackfin/*

AOA (Apple Onboard Audio) ALSA DRIVER
M:	Johannes Berg <johannes@sipsolutions.net>
L:	linuxppc-dev@lists.ozlabs.org
L:	alsa-devel@alsa-project.org (moderated for non-subscribers)
S:	Maintained
F:	sound/aoa/

APM DRIVER
M:	Jiri Kosina <jkosina@suse.cz>
S:	Odd fixes
F:	arch/x86/kernel/apm_32.c
F:	include/linux/apm_bios.h
F:	include/uapi/linux/apm_bios.h
F:	drivers/char/apm-emulation.c

APPLE BCM5974 MULTITOUCH DRIVER
M:	Henrik Rydberg <rydberg@euromail.se>
L:	linux-input@vger.kernel.org
S:	Maintained
F:	drivers/input/mouse/bcm5974.c

APPLE SMC DRIVER
M:	Henrik Rydberg <rydberg@euromail.se>
L:	lm-sensors@lm-sensors.org
S:	Maintained
F:	drivers/hwmon/applesmc.c

APPLETALK NETWORK LAYER
M:	Arnaldo Carvalho de Melo <acme@ghostprotocols.net>
S:	Maintained
F:	drivers/net/appletalk/
F:	net/appletalk/

ARASAN COMPACT FLASH PATA CONTROLLER
M:	Viresh Kumar <viresh.linux@gmail.com>
L:	linux-ide@vger.kernel.org
S:	Maintained
F:	include/linux/pata_arasan_cf_data.h
F:	drivers/ata/pata_arasan_cf.c

ARC FRAMEBUFFER DRIVER
M:	Jaya Kumar <jayalk@intworks.biz>
S:	Maintained
F:	drivers/video/arcfb.c
F:	drivers/video/fb_defio.c

ARM MFM AND FLOPPY DRIVERS
M:	Ian Molton <spyro@f2s.com>
S:	Maintained
F:	arch/arm/lib/floppydma.S
F:	arch/arm/include/asm/floppy.h

ARM PMU PROFILING AND DEBUGGING
M:	Will Deacon <will.deacon@arm.com>
S:	Maintained
F:	arch/arm/kernel/perf_event*
F:	arch/arm/oprofile/common.c
F:	arch/arm/include/asm/pmu.h
F:	arch/arm/kernel/hw_breakpoint.c
F:	arch/arm/include/asm/hw_breakpoint.h

ARM PORT
M:	Russell King <linux@arm.linux.org.uk>
L:	linux-arm-kernel@lists.infradead.org (moderated for non-subscribers)
W:	http://www.arm.linux.org.uk/
S:	Maintained
F:	arch/arm/

ARM SUB-ARCHITECTURES
L:	linux-arm-kernel@lists.infradead.org (moderated for non-subscribers)
S:	Maintained
F:	arch/arm/mach-*/
F:	arch/arm/plat-*/
T:	git git://git.kernel.org/pub/scm/linux/kernel/git/arm/arm-soc.git

ARM PRIMECELL AACI PL041 DRIVER
M:	Russell King <linux@arm.linux.org.uk>
S:	Maintained
F:	sound/arm/aaci.*

ARM PRIMECELL CLCD PL110 DRIVER
M:	Russell King <linux@arm.linux.org.uk>
S:	Maintained
F:	drivers/video/amba-clcd.*

ARM PRIMECELL KMI PL050 DRIVER
M:	Russell King <linux@arm.linux.org.uk>
S:	Maintained
F:	drivers/input/serio/ambakmi.*
F:	include/linux/amba/kmi.h

ARM PRIMECELL MMCI PL180/1 DRIVER
M:	Russell King <linux@arm.linux.org.uk>
S:	Maintained
F:	drivers/mmc/host/mmci.*
F:	include/linux/amba/mmci.h

ARM PRIMECELL UART PL010 AND PL011 DRIVERS
M:	Russell King <linux@arm.linux.org.uk>
S:	Maintained
F:	drivers/tty/serial/amba-pl01*.c
F:	include/linux/amba/serial.h

ARM PRIMECELL BUS SUPPORT
M:	Russell King <linux@arm.linux.org.uk>
S:	Maintained
F:	drivers/amba/
F:	include/linux/amba/bus.h

ARM/ADS SPHERE MACHINE SUPPORT
M:	Lennert Buytenhek <kernel@wantstofly.org>
L:	linux-arm-kernel@lists.infradead.org (moderated for non-subscribers)
S:	Maintained

ARM/AFEB9260 MACHINE SUPPORT
M:	Sergey Lapin <slapin@ossfans.org>
L:	linux-arm-kernel@lists.infradead.org (moderated for non-subscribers)
S:	Maintained

ARM/AJECO 1ARM MACHINE SUPPORT
M:	Lennert Buytenhek <kernel@wantstofly.org>
L:	linux-arm-kernel@lists.infradead.org (moderated for non-subscribers)
S:	Maintained

ARM/Allwinner A1X SoC support
M:	Maxime Ripard <maxime.ripard@free-electrons.com>
L:	linux-arm-kernel@lists.infradead.org (moderated for non-subscribers)
S:	Maintained
F:	arch/arm/mach-sunxi/

ARM/ATMEL AT91RM9200 AND AT91SAM ARM ARCHITECTURES
M:	Andrew Victor <linux@maxim.org.za>
M:	Nicolas Ferre <nicolas.ferre@atmel.com>
M:	Jean-Christophe Plagniol-Villard <plagnioj@jcrosoft.com>
L:	linux-arm-kernel@lists.infradead.org (moderated for non-subscribers)
W:	http://maxim.org.za/at91_26.html
W:	http://www.linux4sam.org
S:	Supported
F:	arch/arm/mach-at91/

ARM/CALXEDA HIGHBANK ARCHITECTURE
M:	Rob Herring <rob.herring@calxeda.com>
L:	linux-arm-kernel@lists.infradead.org (moderated for non-subscribers)
S:	Maintained
F:	arch/arm/mach-highbank/

ARM/CAVIUM NETWORKS CNS3XXX MACHINE SUPPORT
M:	Anton Vorontsov <avorontsov@mvista.com>
S:	Maintained
F:	arch/arm/mach-cns3xxx/
T:	git git://git.infradead.org/users/cbou/linux-cns3xxx.git

ARM/CIRRUS LOGIC CLPS711X ARM ARCHITECTURE
M:	Alexander Shiyan <shc_work@mail.ru>
L:	linux-arm-kernel@lists.infradead.org (moderated for non-subscribers)
S:	Odd Fixes
F:	arch/arm/mach-clps711x/

ARM/CIRRUS LOGIC EP93XX ARM ARCHITECTURE
M:	Hartley Sweeten <hsweeten@visionengravers.com>
M:	Ryan Mallon <rmallon@gmail.com>
L:	linux-arm-kernel@lists.infradead.org (moderated for non-subscribers)
S:	Maintained
F:	arch/arm/mach-ep93xx/
F:	arch/arm/mach-ep93xx/include/mach/

ARM/CIRRUS LOGIC EDB9315A MACHINE SUPPORT
M:	Lennert Buytenhek <kernel@wantstofly.org>
L:	linux-arm-kernel@lists.infradead.org (moderated for non-subscribers)
S:	Maintained

ARM/CLKDEV SUPPORT
M:	Russell King <linux@arm.linux.org.uk>
L:	linux-arm-kernel@lists.infradead.org (moderated for non-subscribers)
S:	Maintained
F:	arch/arm/include/asm/clkdev.h
F:	drivers/clk/clkdev.c

ARM/COMPULAB CM-X270/EM-X270 and CM-X300 MACHINE SUPPORT
M:	Mike Rapoport <mike@compulab.co.il>
L:	linux-arm-kernel@lists.infradead.org (moderated for non-subscribers)
S:	Maintained

ARM/CONTEC MICRO9 MACHINE SUPPORT
M:	Hubert Feurstein <hubert.feurstein@contec.at>
S:	Maintained
F:	arch/arm/mach-ep93xx/micro9.c

ARM/CORGI MACHINE SUPPORT
M:	Richard Purdie <rpurdie@rpsys.net>
S:	Maintained

ARM/CORTINA SYSTEMS GEMINI ARM ARCHITECTURE
M:	Hans Ulli Kroll <ulli.kroll@googlemail.com>
L:	linux-arm-kernel@lists.infradead.org (moderated for non-subscribers)
T:	git git://git.berlios.de/gemini-board
S:	Maintained
F:	arch/arm/mach-gemini/

ARM/CSR SIRFPRIMA2 MACHINE SUPPORT
M:	Barry Song <baohua.song@csr.com>
L:	linux-arm-kernel@lists.infradead.org (moderated for non-subscribers)
S:	Maintained
F:	arch/arm/mach-prima2/
F:	drivers/dma/sirf-dma.c
F:	drivers/i2c/busses/i2c-sirf.c
F:	drivers/pinctrl/pinctrl-sirf.c
F:	drivers/spi/spi-sirf.c

ARM/EBSA110 MACHINE SUPPORT
M:	Russell King <linux@arm.linux.org.uk>
L:	linux-arm-kernel@lists.infradead.org (moderated for non-subscribers)
W:	http://www.arm.linux.org.uk/
S:	Maintained
F:	arch/arm/mach-ebsa110/
F:	drivers/net/ethernet/amd/am79c961a.*

ARM/EZX SMARTPHONES (A780, A910, A1200, E680, ROKR E2 and ROKR E6)
M:	Daniel Ribeiro <drwyrm@gmail.com>
M:	Stefan Schmidt <stefan@openezx.org>
M:	Harald Welte <laforge@openezx.org>
L:	openezx-devel@lists.openezx.org (moderated for non-subscribers)
W:	http://www.openezx.org/
S:	Maintained
T:	topgit git://git.openezx.org/openezx.git
F:	arch/arm/mach-pxa/ezx.c

ARM/FARADAY FA526 PORT
M:	Hans Ulli Kroll <ulli.kroll@googlemail.com>
L:	linux-arm-kernel@lists.infradead.org (moderated for non-subscribers)
S:	Maintained
T:	git git://git.berlios.de/gemini-board
F:	arch/arm/mm/*-fa*

ARM/FOOTBRIDGE ARCHITECTURE
M:	Russell King <linux@arm.linux.org.uk>
L:	linux-arm-kernel@lists.infradead.org (moderated for non-subscribers)
W:	http://www.arm.linux.org.uk/
S:	Maintained
F:	arch/arm/include/asm/hardware/dec21285.h
F:	arch/arm/mach-footbridge/

ARM/FREESCALE IMX / MXC ARM ARCHITECTURE
M:	Sascha Hauer <kernel@pengutronix.de>
L:	linux-arm-kernel@lists.infradead.org (moderated for non-subscribers)
S:	Maintained
T:	git git://git.pengutronix.de/git/imx/linux-2.6.git
F:	arch/arm/mach-imx/
F:	arch/arm/configs/imx*_defconfig

ARM/FREESCALE IMX6
M:	Shawn Guo <shawn.guo@linaro.org>
L:	linux-arm-kernel@lists.infradead.org (moderated for non-subscribers)
S:	Maintained
T:	git git://git.linaro.org/people/shawnguo/linux-2.6.git
F:	arch/arm/mach-imx/*imx6*

ARM/FREESCALE MXS ARM ARCHITECTURE
M:	Shawn Guo <shawn.guo@linaro.org>
L:	linux-arm-kernel@lists.infradead.org (moderated for non-subscribers)
S:	Maintained
T:	git git://git.linaro.org/people/shawnguo/linux-2.6.git
F:	arch/arm/mach-mxs/

ARM/GLOMATION GESBC9312SX MACHINE SUPPORT
M:	Lennert Buytenhek <kernel@wantstofly.org>
L:	linux-arm-kernel@lists.infradead.org (moderated for non-subscribers)
S:	Maintained

ARM/GUMSTIX MACHINE SUPPORT
M:	Steve Sakoman <sakoman@gmail.com>
L:	linux-arm-kernel@lists.infradead.org (moderated for non-subscribers)
S:	Maintained

ARM/H4700 (HP IPAQ HX4700) MACHINE SUPPORT
M:	Philipp Zabel <philipp.zabel@gmail.com>
M:	Paul Parsons <lost.distance@yahoo.com>
L:	linux-arm-kernel@lists.infradead.org (moderated for non-subscribers)
S:	Maintained
F:	arch/arm/mach-pxa/hx4700.c
F:	arch/arm/mach-pxa/include/mach/hx4700.h
F:	sound/soc/pxa/hx4700.c

ARM/HP JORNADA 7XX MACHINE SUPPORT
M:	Kristoffer Ericson <kristoffer.ericson@gmail.com>
W:	www.jlime.com
S:	Maintained
T:	git git://git.kernel.org/pub/scm/linux/kernel/git/kristoffer/linux-hpc.git
F:	arch/arm/mach-sa1100/jornada720.c
F:	arch/arm/mach-sa1100/include/mach/jornada720.h

ARM/IGEP MACHINE SUPPORT
M:	Enric Balletbo i Serra <eballetbo@gmail.com>
M:	Javier Martinez Canillas <javier@dowhile0.org>
L:	linux-omap@vger.kernel.org
L:	linux-arm-kernel@lists.infradead.org (moderated for non-subscribers)
S:	Maintained
F:	arch/arm/mach-omap2/board-igep0020.c

ARM/INCOME PXA270 SUPPORT
M:	Marek Vasut <marek.vasut@gmail.com>
L:	linux-arm-kernel@lists.infradead.org (moderated for non-subscribers)
S:	Maintained
F:	arch/arm/mach-pxa/colibri-pxa270-income.c

ARM/INTEL IOP32X ARM ARCHITECTURE
M:	Lennert Buytenhek <kernel@wantstofly.org>
M:	Dan Williams <djbw@fb.com>
L:	linux-arm-kernel@lists.infradead.org (moderated for non-subscribers)
S:	Maintained

ARM/INTEL IOP33X ARM ARCHITECTURE
M:	Dan Williams <djbw@fb.com>
L:	linux-arm-kernel@lists.infradead.org (moderated for non-subscribers)
S:	Maintained

ARM/INTEL IOP13XX ARM ARCHITECTURE
M:	Lennert Buytenhek <kernel@wantstofly.org>
M:	Dan Williams <djbw@fb.com>
L:	linux-arm-kernel@lists.infradead.org (moderated for non-subscribers)
S:	Maintained

ARM/INTEL IQ81342EX MACHINE SUPPORT
M:	Lennert Buytenhek <kernel@wantstofly.org>
M:	Dan Williams <djbw@fb.com>
L:	linux-arm-kernel@lists.infradead.org (moderated for non-subscribers)
S:	Maintained

ARM/INTEL IXDP2850 MACHINE SUPPORT
M:	Lennert Buytenhek <kernel@wantstofly.org>
L:	linux-arm-kernel@lists.infradead.org (moderated for non-subscribers)
S:	Maintained

ARM/INTEL IXP4XX ARM ARCHITECTURE
M:	Imre Kaloz <kaloz@openwrt.org>
M:	Krzysztof Halasa <khc@pm.waw.pl>
L:	linux-arm-kernel@lists.infradead.org (moderated for non-subscribers)
S:	Maintained
F:	arch/arm/mach-ixp4xx/

ARM/INTEL RESEARCH IMOTE/STARGATE 2 MACHINE SUPPORT
M:	Jonathan Cameron <jic23@cam.ac.uk>
L:	linux-arm-kernel@lists.infradead.org (moderated for non-subscribers)
S:	Maintained
F:	arch/arm/mach-pxa/stargate2.c
F:	drivers/pcmcia/pxa2xx_stargate2.c

ARM/INTEL XSC3 (MANZANO) ARM CORE
M:	Lennert Buytenhek <kernel@wantstofly.org>
M:	Dan Williams <djbw@fb.com>
L:	linux-arm-kernel@lists.infradead.org (moderated for non-subscribers)
S:	Maintained

ARM/IP FABRICS DOUBLE ESPRESSO MACHINE SUPPORT
M:	Lennert Buytenhek <kernel@wantstofly.org>
L:	linux-arm-kernel@lists.infradead.org (moderated for non-subscribers)
S:	Maintained

ARM/LOGICPD PXA270 MACHINE SUPPORT
M:	Lennert Buytenhek <kernel@wantstofly.org>
L:	linux-arm-kernel@lists.infradead.org (moderated for non-subscribers)
S:	Maintained

ARM/MAGICIAN MACHINE SUPPORT
M:	Philipp Zabel <philipp.zabel@gmail.com>
S:	Maintained

ARM/Marvell Armada 370 and Armada XP SOC support
M:	Jason Cooper <jason@lakedaemon.net>
M:	Andrew Lunn <andrew@lunn.ch>
M:	Gregory Clement <gregory.clement@free-electrons.com>
L:	linux-arm-kernel@lists.infradead.org (moderated for non-subscribers)
S:	Maintained
F:	arch/arm/mach-mvebu/

ARM/Marvell Dove/Kirkwood/MV78xx0/Orion SOC support
M:	Jason Cooper <jason@lakedaemon.net>
M:	Andrew Lunn <andrew@lunn.ch>
L:	linux-arm-kernel@lists.infradead.org (moderated for non-subscribers)
S:	Maintained
F:	arch/arm/mach-dove/
F:	arch/arm/mach-kirkwood/
F:	arch/arm/mach-mv78xx0/
F:	arch/arm/mach-orion5x/
F:	arch/arm/plat-orion/

ARM/Orion SoC/Technologic Systems TS-78xx platform support
M:	Alexander Clouter <alex@digriz.org.uk>
L:	linux-arm-kernel@lists.infradead.org (moderated for non-subscribers)
W:	http://www.digriz.org.uk/ts78xx/kernel
S:	Maintained
F:	arch/arm/mach-orion5x/ts78xx-*

ARM/MICREL KS8695 ARCHITECTURE
M:	Greg Ungerer <gerg@uclinux.org>
L:	linux-arm-kernel@lists.infradead.org (moderated for non-subscribers)
F:	arch/arm/mach-ks8695
S:	Odd Fixes

ARM/MIOA701 MACHINE SUPPORT
M:	Robert Jarzmik <robert.jarzmik@free.fr>
L:	linux-arm-kernel@lists.infradead.org (moderated for non-subscribers)
F:	arch/arm/mach-pxa/mioa701.c
S:	Maintained

ARM/NEC MOBILEPRO 900/c MACHINE SUPPORT
M:	Michael Petchkovsky <mkpetch@internode.on.net>
S:	Maintained

ARM/NOMADIK ARCHITECTURE
M:	Alessandro Rubini <rubini@unipv.it>
M:	Linus Walleij <linus.walleij@linaro.org>
M:	STEricsson <STEricsson_nomadik_linux@list.st.com>
L:	linux-arm-kernel@lists.infradead.org (moderated for non-subscribers)
S:	Maintained
F:	arch/arm/mach-nomadik/
F:	arch/arm/plat-nomadik/
F:	drivers/i2c/busses/i2c-nomadik.c
T:	git git://git.kernel.org/pub/scm/linux/kernel/git/linusw/linux-nomadik.git

ARM/OPENMOKO NEO FREERUNNER (GTA02) MACHINE SUPPORT
M:	Nelson Castillo <arhuaco@freaks-unidos.net>
L:	openmoko-kernel@lists.openmoko.org (subscribers-only)
W:	http://wiki.openmoko.org/wiki/Neo_FreeRunner
S:	Supported

ARM/QUALCOMM MSM MACHINE SUPPORT
M:	David Brown <davidb@codeaurora.org>
M:	Daniel Walker <dwalker@fifo99.com>
M:	Bryan Huntsman <bryanh@codeaurora.org>
L:	linux-arm-msm@vger.kernel.org
F:	arch/arm/mach-msm/
F:	drivers/video/msm/
F:	drivers/mmc/host/msm_sdcc.c
F:	drivers/mmc/host/msm_sdcc.h
F:	drivers/tty/serial/msm_serial.h
F:	drivers/tty/serial/msm_serial.c
F:	drivers/*/pm8???-*
F:	include/linux/mfd/pm8xxx/
T:	git git://git.kernel.org/pub/scm/linux/kernel/git/davidb/linux-msm.git
S:	Maintained

ARM/TOSA MACHINE SUPPORT
M:	Dmitry Eremin-Solenikov <dbaryshkov@gmail.com>
M:	Dirk Opfer <dirk@opfer-online.de>
S:	Maintained

ARM/PALMTX,PALMT5,PALMLD,PALMTE2,PALMTC SUPPORT
M:	Marek Vasut <marek.vasut@gmail.com>
L:	linux-arm-kernel@lists.infradead.org
W:	http://hackndev.com
S:	Maintained
F:	arch/arm/mach-pxa/include/mach/palmtx.h
F:	arch/arm/mach-pxa/palmtx.c
F:	arch/arm/mach-pxa/include/mach/palmt5.h
F:	arch/arm/mach-pxa/palmt5.c
F:	arch/arm/mach-pxa/include/mach/palmld.h
F:	arch/arm/mach-pxa/palmld.c
F:	arch/arm/mach-pxa/include/mach/palmte2.h
F:	arch/arm/mach-pxa/palmte2.c
F:	arch/arm/mach-pxa/include/mach/palmtc.h
F:	arch/arm/mach-pxa/palmtc.c

ARM/PALM TREO SUPPORT
M:	Tomas Cech <sleep_walker@suse.cz>
L:	linux-arm-kernel@lists.infradead.org
W:	http://hackndev.com
S:	Maintained
F:	arch/arm/mach-pxa/include/mach/palmtreo.h
F:	arch/arm/mach-pxa/palmtreo.c

ARM/PALMZ72 SUPPORT
M:	Sergey Lapin <slapin@ossfans.org>
L:	linux-arm-kernel@lists.infradead.org
W:	http://hackndev.com
S:	Maintained
F:	arch/arm/mach-pxa/include/mach/palmz72.h
F:	arch/arm/mach-pxa/palmz72.c

ARM/PLEB SUPPORT
M:	Peter Chubb <pleb@gelato.unsw.edu.au>
W:	http://www.disy.cse.unsw.edu.au/Hardware/PLEB
S:	Maintained

ARM/PT DIGITAL BOARD PORT
M:	Stefan Eletzhofer <stefan.eletzhofer@eletztrick.de>
L:	linux-arm-kernel@lists.infradead.org (moderated for non-subscribers)
W:	http://www.arm.linux.org.uk/
S:	Maintained

ARM/RADISYS ENP2611 MACHINE SUPPORT
M:	Lennert Buytenhek <kernel@wantstofly.org>
L:	linux-arm-kernel@lists.infradead.org (moderated for non-subscribers)
S:	Maintained

ARM/RISCPC ARCHITECTURE
M:	Russell King <linux@arm.linux.org.uk>
L:	linux-arm-kernel@lists.infradead.org (moderated for non-subscribers)
W:	http://www.arm.linux.org.uk/
S:	Maintained
F:	arch/arm/include/asm/hardware/entry-macro-iomd.S
F:	arch/arm/include/asm/hardware/ioc.h
F:	arch/arm/include/asm/hardware/iomd.h
F:	arch/arm/include/asm/hardware/memc.h
F:	arch/arm/mach-rpc/
F:	drivers/net/ethernet/8390/etherh.c
F:	drivers/net/ethernet/i825xx/ether1*
F:	drivers/net/ethernet/seeq/ether3*
F:	drivers/scsi/arm/

ARM/SHARK MACHINE SUPPORT
M:	Alexander Schulz <alex@shark-linux.de>
W:	http://www.shark-linux.de/shark.html
S:	Maintained

ARM/SAMSUNG ARM ARCHITECTURES
M:	Ben Dooks <ben-linux@fluff.org>
M:	Kukjin Kim <kgene.kim@samsung.com>
L:	linux-arm-kernel@lists.infradead.org (moderated for non-subscribers)
L:	linux-samsung-soc@vger.kernel.org (moderated for non-subscribers)
W:	http://www.fluff.org/ben/linux/
S:	Maintained
F:	arch/arm/plat-samsung/
F:	arch/arm/plat-s3c24xx/
F:	arch/arm/mach-s3c24*/
F:	arch/arm/mach-s3c64xx/
F:	drivers/*/*s3c2410*
F:	drivers/*/*/*s3c2410*
F:	drivers/spi/spi-s3c*
F:	sound/soc/samsung/*

ARM/S5P EXYNOS ARM ARCHITECTURES
M:	Kukjin Kim <kgene.kim@samsung.com>
L:	linux-arm-kernel@lists.infradead.org (moderated for non-subscribers)
L:	linux-samsung-soc@vger.kernel.org (moderated for non-subscribers)
S:	Maintained
F:	arch/arm/mach-s5p*/
F:	arch/arm/mach-exynos*/

ARM/SAMSUNG MOBILE MACHINE SUPPORT
M:	Kyungmin Park <kyungmin.park@samsung.com>
L:	linux-arm-kernel@lists.infradead.org (moderated for non-subscribers)
S:	Maintained
F:	arch/arm/mach-s5pv210/mach-aquila.c
F:	arch/arm/mach-s5pv210/mach-goni.c
F:	arch/arm/mach-exynos/mach-universal_c210.c
F:	arch/arm/mach-exynos/mach-nuri.c

ARM/SAMSUNG S5P SERIES 2D GRAPHICS ACCELERATION (G2D) SUPPORT
M:	Kyungmin Park <kyungmin.park@samsung.com>
M:	Kamil Debski <k.debski@samsung.com>
L:	linux-arm-kernel@lists.infradead.org
L:	linux-media@vger.kernel.org
S:	Maintained
F:	drivers/media/platform/s5p-g2d/

ARM/SAMSUNG S5P SERIES FIMC SUPPORT
M:	Kyungmin Park <kyungmin.park@samsung.com>
M:	Sylwester Nawrocki <s.nawrocki@samsung.com>
L:	linux-arm-kernel@lists.infradead.org
L:	linux-media@vger.kernel.org
S:	Maintained
F:	arch/arm/plat-samsung/include/plat/*fimc*
F:	drivers/media/platform/s5p-fimc/

ARM/SAMSUNG S5P SERIES Multi Format Codec (MFC) SUPPORT
M:	Kyungmin Park <kyungmin.park@samsung.com>
M:	Kamil Debski <k.debski@samsung.com>
M:	Jeongtae Park <jtp.park@samsung.com>
L:	linux-arm-kernel@lists.infradead.org
L:	linux-media@vger.kernel.org
S:	Maintained
F:	arch/arm/plat-samsung/s5p-dev-mfc.c
F:	drivers/media/platform/s5p-mfc/

ARM/SAMSUNG S5P SERIES TV SUBSYSTEM SUPPORT
M:	Kyungmin Park <kyungmin.park@samsung.com>
M:	Tomasz Stanislawski <t.stanislaws@samsung.com>
L:	linux-arm-kernel@lists.infradead.org
L:	linux-media@vger.kernel.org
S:	Maintained
F:	drivers/media/platform/s5p-tv/

ARM/SHMOBILE ARM ARCHITECTURE
M:	Simon Horman <horms@verge.net.au>
M:	Magnus Damm <magnus.damm@gmail.com>
L:	linux-sh@vger.kernel.org
W:	http://oss.renesas.com
Q:	http://patchwork.kernel.org/project/linux-sh/list/
T:	git git://git.kernel.org/pub/scm/linux/kernel/git/horms/renesas.git next
S:	Supported
F:	arch/arm/mach-shmobile/
F:	drivers/sh/

ARM/SOCFPGA ARCHITECTURE
M:	Dinh Nguyen <dinguyen@altera.com>
S:	Maintained
F:	arch/arm/mach-socfpga/

ARM/SOCFPGA CLOCK FRAMEWORK SUPPORT
M:	Dinh Nguyen <dinguyen@altera.com>
S:	Maintained
F:	drivers/clk/socfpga/

ARM/TECHNOLOGIC SYSTEMS TS7250 MACHINE SUPPORT
M:	Lennert Buytenhek <kernel@wantstofly.org>
L:	linux-arm-kernel@lists.infradead.org (moderated for non-subscribers)
S:	Maintained

ARM/TETON BGA MACHINE SUPPORT
M:	"Mark F. Brown" <mark.brown314@gmail.com>
L:	linux-arm-kernel@lists.infradead.org (moderated for non-subscribers)
S:	Maintained

ARM/THECUS N2100 MACHINE SUPPORT
M:	Lennert Buytenhek <kernel@wantstofly.org>
L:	linux-arm-kernel@lists.infradead.org (moderated for non-subscribers)
S:	Maintained

ARM/NUVOTON W90X900 ARM ARCHITECTURE
M:	Wan ZongShun <mcuos.com@gmail.com>
L:	linux-arm-kernel@lists.infradead.org (moderated for non-subscribers)
W:	http://www.mcuos.com
S:	Maintained
F:	arch/arm/mach-w90x900/
F:	drivers/input/keyboard/w90p910_keypad.c
F:	drivers/input/touchscreen/w90p910_ts.c
F:	drivers/watchdog/nuc900_wdt.c
F:	drivers/net/ethernet/nuvoton/w90p910_ether.c
F:	drivers/mtd/nand/nuc900_nand.c
F:	drivers/rtc/rtc-nuc900.c
F:	drivers/spi/spi-nuc900.c
F:	drivers/usb/host/ehci-w90x900.c
F:	drivers/video/nuc900fb.c

ARM/U300 MACHINE SUPPORT
M:	Linus Walleij <linus.walleij@linaro.org>
L:	linux-arm-kernel@lists.infradead.org (moderated for non-subscribers)
S:	Supported
F:	arch/arm/mach-u300/
F:	drivers/i2c/busses/i2c-stu300.c
F:	drivers/rtc/rtc-coh901331.c
F:	drivers/watchdog/coh901327_wdt.c
F:	drivers/dma/coh901318*
F:	drivers/mfd/ab3100*
F:	drivers/rtc/rtc-ab3100.c
F:	drivers/rtc/rtc-coh901331.c
T:	git git://git.kernel.org/pub/scm/linux/kernel/git/linusw/linux-stericsson.git

ARM/Ux500 ARM ARCHITECTURE
M:	Srinidhi Kasagar <srinidhi.kasagar@stericsson.com>
M:	Linus Walleij <linus.walleij@linaro.org>
L:	linux-arm-kernel@lists.infradead.org (moderated for non-subscribers)
S:	Maintained
F:	arch/arm/mach-ux500/
F:	drivers/clocksource/clksrc-dbx500-prcmu.c
F:	drivers/dma/ste_dma40*
F:	drivers/hwspinlock/u8500_hsem.c
F:	drivers/mfd/abx500*
F:	drivers/mfd/ab8500*
F:	drivers/mfd/dbx500*
F:	drivers/mfd/db8500*
F:	drivers/pinctrl/pinctrl-nomadik*
F:	drivers/rtc/rtc-ab8500.c
F:	drivers/rtc/rtc-pl031.c
T:	git git://git.kernel.org/pub/scm/linux/kernel/git/linusw/linux-stericsson.git

ARM/VFP SUPPORT
M:	Russell King <linux@arm.linux.org.uk>
L:	linux-arm-kernel@lists.infradead.org (moderated for non-subscribers)
W:	http://www.arm.linux.org.uk/
S:	Maintained
F:	arch/arm/vfp/

ARM/VOIPAC PXA270 SUPPORT
M:	Marek Vasut <marek.vasut@gmail.com>
L:	linux-arm-kernel@lists.infradead.org (moderated for non-subscribers)
S:	Maintained
F:	arch/arm/mach-pxa/vpac270.c
F:	arch/arm/mach-pxa/include/mach/vpac270.h

ARM/VT8500 ARM ARCHITECTURE
M:	Tony Prisk <linux@prisktech.co.nz>
L:	linux-arm-kernel@lists.infradead.org (moderated for non-subscribers)
S:	Maintained
F:	arch/arm/mach-vt8500/
F:	drivers/video/vt8500lcdfb.*
F:	drivers/video/wm8505fb*
F:	drivers/video/wmt_ge_rops.*
F:	drivers/tty/serial/vt8500_serial.c
F:	drivers/rtc/rtc-vt8500.c
F:	drivers/mmc/host/wmt-sdmmc.c

ARM/ZIPIT Z2 SUPPORT
M:	Marek Vasut <marek.vasut@gmail.com>
L:	linux-arm-kernel@lists.infradead.org (moderated for non-subscribers)
S:	Maintained
F:	arch/arm/mach-pxa/z2.c
F:	arch/arm/mach-pxa/include/mach/z2.h

ARM64 PORT (AARCH64 ARCHITECTURE)
M:	Catalin Marinas <catalin.marinas@arm.com>
M:	Will Deacon <will.deacon@arm.com>
L:	linux-arm-kernel@lists.infradead.org (moderated for non-subscribers)
S:	Maintained
F:	arch/arm64/
F:	Documentation/arm64/

AS3645A LED FLASH CONTROLLER DRIVER
M:	Laurent Pinchart <laurent.pinchart@ideasonboard.com>
L:	linux-media@vger.kernel.org
T:	git git://linuxtv.org/media_tree.git
S:	Maintained
F:	drivers/media/i2c/as3645a.c
F:	include/media/as3645a.h

ASC7621 HARDWARE MONITOR DRIVER
M:	George Joseph <george.joseph@fairview5.com>
L:	lm-sensors@lm-sensors.org
S:	Maintained
F:	Documentation/hwmon/asc7621
F:	drivers/hwmon/asc7621.c

ASUS NOTEBOOKS AND EEEPC ACPI/WMI EXTRAS DRIVERS
M:	Corentin Chary <corentin.chary@gmail.com>
L:	acpi4asus-user@lists.sourceforge.net
L:	platform-driver-x86@vger.kernel.org
W:	http://acpi4asus.sf.net
S:	Maintained
F:	drivers/platform/x86/asus*.c
F:	drivers/platform/x86/eeepc*.c

ASUS ASB100 HARDWARE MONITOR DRIVER
M:	"Mark M. Hoffman" <mhoffman@lightlink.com>
L:	lm-sensors@lm-sensors.org
S:	Maintained
F:	drivers/hwmon/asb100.c

ASYNCHRONOUS TRANSFERS/TRANSFORMS (IOAT) API
M:	Dan Williams <djbw@fb.com>
W:	http://sourceforge.net/projects/xscaleiop
S:	Maintained
F:	Documentation/crypto/async-tx-api.txt
F:	crypto/async_tx/
F:	drivers/dma/
F:	include/linux/dmaengine.h
F:	include/linux/async_tx.h

AT24 EEPROM DRIVER
M:	Wolfram Sang <wsa@the-dreams.de>
L:	linux-i2c@vger.kernel.org
S:	Maintained
F:	drivers/misc/eeprom/at24.c
F:	include/linux/i2c/at24.h

ATA OVER ETHERNET (AOE) DRIVER
M:	"Ed L. Cashin" <ecashin@coraid.com>
W:	http://support.coraid.com/support/linux
S:	Supported
F:	Documentation/aoe/
F:	drivers/block/aoe/

ATHEROS ATH GENERIC UTILITIES
M:	"Luis R. Rodriguez" <mcgrof@qca.qualcomm.com>
L:	linux-wireless@vger.kernel.org
S:	Supported
F:	drivers/net/wireless/ath/*

ATHEROS ATH5K WIRELESS DRIVER
M:	Jiri Slaby <jirislaby@gmail.com>
M:	Nick Kossifidis <mickflemm@gmail.com>
M:	"Luis R. Rodriguez" <mcgrof@qca.qualcomm.com>
L:	linux-wireless@vger.kernel.org
L:	ath5k-devel@lists.ath5k.org
W:	http://wireless.kernel.org/en/users/Drivers/ath5k
S:	Maintained
F:	drivers/net/wireless/ath/ath5k/

ATHEROS ATH6KL WIRELESS DRIVER
M:	Kalle Valo <kvalo@qca.qualcomm.com>
L:	linux-wireless@vger.kernel.org
W:	http://wireless.kernel.org/en/users/Drivers/ath6kl
T:	git git://git.kernel.org/pub/scm/linux/kernel/git/kvalo/ath6kl.git
S:	Supported
F:	drivers/net/wireless/ath/ath6kl/

ATHEROS ATH9K WIRELESS DRIVER
M:	"Luis R. Rodriguez" <mcgrof@qca.qualcomm.com>
M:	Jouni Malinen <jouni@qca.qualcomm.com>
M:	Vasanthakumar Thiagarajan <vthiagar@qca.qualcomm.com>
M:	Senthil Balasubramanian <senthilb@qca.qualcomm.com>
L:	linux-wireless@vger.kernel.org
L:	ath9k-devel@lists.ath9k.org
W:	http://wireless.kernel.org/en/users/Drivers/ath9k
S:	Supported
F:	drivers/net/wireless/ath/ath9k/

WILOCITY WIL6210 WIRELESS DRIVER
M:	Vladimir Kondratiev <qca_vkondrat@qca.qualcomm.com>
L:	linux-wireless@vger.kernel.org
L:	wil6210@qca.qualcomm.com
S:	Supported
W:	http://wireless.kernel.org/en/users/Drivers/wil6210
F:	drivers/net/wireless/ath/wil6210/

CARL9170 LINUX COMMUNITY WIRELESS DRIVER
M:	Christian Lamparter <chunkeey@googlemail.com>
L:	linux-wireless@vger.kernel.org
W:	http://wireless.kernel.org/en/users/Drivers/carl9170
S:	Maintained
F:	drivers/net/wireless/ath/carl9170/

ATK0110 HWMON DRIVER
M:	Luca Tettamanti <kronos.it@gmail.com>
L:	lm-sensors@lm-sensors.org
S:	Maintained
F:	drivers/hwmon/asus_atk0110.c

ATI_REMOTE2 DRIVER
M:	Ville Syrjala <syrjala@sci.fi>
S:	Maintained
F:	drivers/input/misc/ati_remote2.c

ATLX ETHERNET DRIVERS
M:	Jay Cliburn <jcliburn@gmail.com>
M:	Chris Snook <chris.snook@gmail.com>
L:	netdev@vger.kernel.org
W:	http://sourceforge.net/projects/atl1
W:	http://atl1.sourceforge.net
S:	Maintained
F:	drivers/net/ethernet/atheros/

ATM
M:	Chas Williams <chas@cmf.nrl.navy.mil>
L:	linux-atm-general@lists.sourceforge.net (moderated for non-subscribers)
L:	netdev@vger.kernel.org
W:	http://linux-atm.sourceforge.net
S:	Maintained
F:	drivers/atm/
F:	include/linux/atm*
F:	include/uapi/linux/atm*

ATMEL AT91 / AT32 MCI DRIVER
M:	Ludovic Desroches <ludovic.desroches@atmel.com>
S:	Maintained
F:	drivers/mmc/host/atmel-mci.c
F:	drivers/mmc/host/atmel-mci-regs.h

ATMEL AT91 / AT32 SERIAL DRIVER
M:	Nicolas Ferre <nicolas.ferre@atmel.com>
S:	Supported
F:	drivers/tty/serial/atmel_serial.c

ATMEL DMA DRIVER
M:	Nicolas Ferre <nicolas.ferre@atmel.com>
L:	linux-arm-kernel@lists.infradead.org (moderated for non-subscribers)
S:	Supported
F:	drivers/dma/at_hdmac.c
F:	drivers/dma/at_hdmac_regs.h
F:	include/linux/platform_data/dma-atmel.h

ATMEL ISI DRIVER
M:	Josh Wu <josh.wu@atmel.com>
L:	linux-media@vger.kernel.org
S:	Supported
F:	drivers/media/platform/soc_camera/atmel-isi.c
F:	include/media/atmel-isi.h

ATMEL LCDFB DRIVER
M:	Nicolas Ferre <nicolas.ferre@atmel.com>
L:	linux-fbdev@vger.kernel.org
S:	Maintained
F:	drivers/video/atmel_lcdfb.c
F:	include/video/atmel_lcdc.h

ATMEL MACB ETHERNET DRIVER
M:	Nicolas Ferre <nicolas.ferre@atmel.com>
S:	Supported
F:	drivers/net/ethernet/cadence/

ATMEL SPI DRIVER
M:	Nicolas Ferre <nicolas.ferre@atmel.com>
S:	Supported
F:	drivers/spi/spi-atmel.*

ATMEL Timer Counter (TC) AND CLOCKSOURCE DRIVERS
M:	Nicolas Ferre <nicolas.ferre@atmel.com>
L:	linux-arm-kernel@lists.infradead.org (moderated for non-subscribers)
S:	Supported
F:	drivers/misc/atmel_tclib.c
F:	drivers/clocksource/tcb_clksrc.c

ATMEL TSADCC DRIVER
M:	Josh Wu <josh.wu@atmel.com>
L:	linux-input@vger.kernel.org
S:	Supported
F:	drivers/input/touchscreen/atmel_tsadcc.c

ATMEL USBA UDC DRIVER
M:	Nicolas Ferre <nicolas.ferre@atmel.com>
L:	linux-arm-kernel@lists.infradead.org (moderated for non-subscribers)
S:	Supported
F:	drivers/usb/gadget/atmel_usba_udc.*

ATMEL WIRELESS DRIVER
M:	Simon Kelley <simon@thekelleys.org.uk>
L:	linux-wireless@vger.kernel.org
W:	http://www.thekelleys.org.uk/atmel
W:	http://atmelwlandriver.sourceforge.net/
S:	Maintained
F:	drivers/net/wireless/atmel*

AUDIT SUBSYSTEM
M:	Al Viro <viro@zeniv.linux.org.uk>
M:	Eric Paris <eparis@redhat.com>
L:	linux-audit@redhat.com (subscribers-only)
W:	http://people.redhat.com/sgrubb/audit/
T:	git git://git.kernel.org/pub/scm/linux/kernel/git/viro/audit-current.git
S:	Maintained
F:	include/linux/audit.h
F:	include/uapi/linux/audit.h
F:	kernel/audit*

AUXILIARY DISPLAY DRIVERS
M:	Miguel Ojeda Sandonis <miguel.ojeda.sandonis@gmail.com>
W:	http://miguelojeda.es/auxdisplay.htm
W:	http://jair.lab.fi.uva.es/~migojed/auxdisplay.htm
S:	Maintained
F:	drivers/auxdisplay/
F:	include/linux/cfag12864b.h

AVR32 ARCHITECTURE
M:	Haavard Skinnemoen <hskinnemoen@gmail.com>
M:	Hans-Christian Egtvedt <egtvedt@samfundet.no>
W:	http://www.atmel.com/products/AVR32/
W:	http://mirror.egtvedt.no/avr32linux.org/
W:	http://avrfreaks.net/
S:	Maintained
F:	arch/avr32/

AVR32/AT32AP MACHINE SUPPORT
M:	Haavard Skinnemoen <hskinnemoen@gmail.com>
M:	Hans-Christian Egtvedt <egtvedt@samfundet.no>
S:	Maintained
F:	arch/avr32/mach-at32ap/

AX.25 NETWORK LAYER
M:	Ralf Baechle <ralf@linux-mips.org>
L:	linux-hams@vger.kernel.org
W:	http://www.linux-ax25.org/
S:	Maintained
F:	include/uapi/linux/ax25.h
F:	include/net/ax25.h
F:	net/ax25/

AZ6007 DVB DRIVER
M:	Mauro Carvalho Chehab <mchehab@redhat.com>
L:	linux-media@vger.kernel.org
W:	http://linuxtv.org
T:	git git://linuxtv.org/media_tree.git
S:	Maintained
F:	drivers/media/usb/dvb-usb-v2/az6007.c

AZTECH FM RADIO RECEIVER DRIVER
M:	Hans Verkuil <hverkuil@xs4all.nl>
L:	linux-media@vger.kernel.org
T:	git git://linuxtv.org/media_tree.git
W:	http://linuxtv.org
S:	Maintained
F:	drivers/media/radio/radio-aztech*

B43 WIRELESS DRIVER
M:	Stefano Brivio <stefano.brivio@polimi.it>
L:	linux-wireless@vger.kernel.org
L:	b43-dev@lists.infradead.org
W:	http://wireless.kernel.org/en/users/Drivers/b43
S:	Maintained
F:	drivers/net/wireless/b43/

B43LEGACY WIRELESS DRIVER
M:	Larry Finger <Larry.Finger@lwfinger.net>
M:	Stefano Brivio <stefano.brivio@polimi.it>
L:	linux-wireless@vger.kernel.org
L:	b43-dev@lists.infradead.org
W:	http://wireless.kernel.org/en/users/Drivers/b43
S:	Maintained
F:	drivers/net/wireless/b43legacy/

BACKLIGHT CLASS/SUBSYSTEM
M:	Richard Purdie <rpurdie@rpsys.net>
S:	Maintained
F:	drivers/video/backlight/
F:	include/linux/backlight.h

BATMAN ADVANCED
M:	Marek Lindner <lindner_marek@yahoo.de>
M:	Simon Wunderlich <siwu@hrz.tu-chemnitz.de>
M:	Antonio Quartulli <ordex@autistici.org>
L:	b.a.t.m.a.n@lists.open-mesh.org
W:	http://www.open-mesh.org/
S:	Maintained
F:	net/batman-adv/

BAYCOM/HDLCDRV DRIVERS FOR AX.25
M:	Thomas Sailer <t.sailer@alumni.ethz.ch>
L:	linux-hams@vger.kernel.org
W:	http://www.baycom.org/~tom/ham/ham.html
S:	Maintained
F:	drivers/net/hamradio/baycom*

BEFS FILE SYSTEM
S:	Orphan
F:	Documentation/filesystems/befs.txt
F:	fs/befs/

BFS FILE SYSTEM
M:	"Tigran A. Aivazian" <tigran@aivazian.fsnet.co.uk>
S:	Maintained
F:	Documentation/filesystems/bfs.txt
F:	fs/bfs/
F:	include/uapi/linux/bfs_fs.h

BLACKFIN ARCHITECTURE
M:	Mike Frysinger <vapier@gentoo.org>
L:	uclinux-dist-devel@blackfin.uclinux.org
W:	http://blackfin.uclinux.org
S:	Supported
F:	arch/blackfin/

BLACKFIN EMAC DRIVER
L:	uclinux-dist-devel@blackfin.uclinux.org
W:	http://blackfin.uclinux.org
S:	Supported
F:	drivers/net/ethernet/adi/

BLACKFIN RTC DRIVER
M:	Mike Frysinger <vapier.adi@gmail.com>
L:	uclinux-dist-devel@blackfin.uclinux.org
W:	http://blackfin.uclinux.org
S:	Supported
F:	drivers/rtc/rtc-bfin.c

BLACKFIN SDH DRIVER
M:	Sonic Zhang <sonic.zhang@analog.com>
L:	uclinux-dist-devel@blackfin.uclinux.org
W:	http://blackfin.uclinux.org
S:	Supported
F:	drivers/mmc/host/bfin_sdh.c

BLACKFIN SERIAL DRIVER
M:	Sonic Zhang <sonic.zhang@analog.com>
L:	uclinux-dist-devel@blackfin.uclinux.org
W:	http://blackfin.uclinux.org
S:	Supported
F:	drivers/tty/serial/bfin_uart.c

BLACKFIN WATCHDOG DRIVER
M:	Mike Frysinger <vapier.adi@gmail.com>
L:	uclinux-dist-devel@blackfin.uclinux.org
W:	http://blackfin.uclinux.org
S:	Supported
F:	drivers/watchdog/bfin_wdt.c

BLACKFIN I2C TWI DRIVER
M:	Sonic Zhang <sonic.zhang@analog.com>
L:	uclinux-dist-devel@blackfin.uclinux.org
W:	http://blackfin.uclinux.org/
S:	Supported
F:	drivers/i2c/busses/i2c-bfin-twi.c

BLACKFIN MEDIA DRIVER
M:	Scott Jiang <scott.jiang.linux@gmail.com>
L:	uclinux-dist-devel@blackfin.uclinux.org
W:	http://blackfin.uclinux.org/
S:	Supported
F:	drivers/media/platform/blackfin/
F:	drivers/media/i2c/adv7183*
F:	drivers/media/i2c/vs6624*

BLINKM RGB LED DRIVER
M:	Jan-Simon Moeller <jansimon.moeller@gmx.de>
S:	Maintained
F:	drivers/leds/leds-blinkm.c

BLOCK LAYER
M:	Jens Axboe <axboe@kernel.dk>
T:	git git://git.kernel.org/pub/scm/linux/kernel/git/axboe/linux-block.git
S:	Maintained
F:	block/

BLOCK2MTD DRIVER
M:	Joern Engel <joern@lazybastard.org>
L:	linux-mtd@lists.infradead.org
S:	Maintained
F:	drivers/mtd/devices/block2mtd.c

BLUETOOTH DRIVERS
M:	Marcel Holtmann <marcel@holtmann.org>
M:	Gustavo Padovan <gustavo@padovan.org>
M:	Johan Hedberg <johan.hedberg@gmail.com>
L:	linux-bluetooth@vger.kernel.org
W:	http://www.bluez.org/
T:	git git://git.kernel.org/pub/scm/linux/kernel/git/bluetooth/bluetooth.git
T:	git git://git.kernel.org/pub/scm/linux/kernel/git/bluetooth/bluetooth-next.git
S:	Maintained
F:	drivers/bluetooth/

BLUETOOTH SUBSYSTEM
M:	Marcel Holtmann <marcel@holtmann.org>
M:	Gustavo Padovan <gustavo@padovan.org>
M:	Johan Hedberg <johan.hedberg@gmail.com>
L:	linux-bluetooth@vger.kernel.org
W:	http://www.bluez.org/
T:	git git://git.kernel.org/pub/scm/linux/kernel/git/bluetooth/bluetooth.git
T:	git git://git.kernel.org/pub/scm/linux/kernel/git/bluetooth/bluetooth-next.git
S:	Maintained
F:	net/bluetooth/
F:	include/net/bluetooth/

BONDING DRIVER
M:	Jay Vosburgh <fubar@us.ibm.com>
M:	Andy Gospodarek <andy@greyhouse.net>
L:	netdev@vger.kernel.org
W:	http://sourceforge.net/projects/bonding/
S:	Supported
F:	drivers/net/bonding/
F:	include/uapi/linux/if_bonding.h

BROADCOM B44 10/100 ETHERNET DRIVER
M:	Gary Zambrano <zambrano@broadcom.com>
L:	netdev@vger.kernel.org
S:	Supported
F:	drivers/net/ethernet/broadcom/b44.*

BROADCOM BNX2 GIGABIT ETHERNET DRIVER
M:	Michael Chan <mchan@broadcom.com>
L:	netdev@vger.kernel.org
S:	Supported
F:	drivers/net/ethernet/broadcom/bnx2.*
F:	drivers/net/ethernet/broadcom/bnx2_*

BROADCOM BNX2X 10 GIGABIT ETHERNET DRIVER
M:	Eilon Greenstein <eilong@broadcom.com>
L:	netdev@vger.kernel.org
S:	Supported
F:	drivers/net/ethernet/broadcom/bnx2x/

BROADCOM BCM2835 ARM ARCHICTURE
M:	Stephen Warren <swarren@wwwdotorg.org>
L:	linux-rpi-kernel@lists.infradead.org (moderated for non-subscribers)
T:	git git://git.kernel.org/pub/scm/linux/kernel/git/swarren/linux-rpi.git
S:	Maintained
F:	arch/arm/mach-bcm2835/
F:	arch/arm/boot/dts/bcm2835*
F:	arch/arm/configs/bcm2835_defconfig
F:	drivers/*/*bcm2835*

BROADCOM TG3 GIGABIT ETHERNET DRIVER
M:	Matt Carlson <mcarlson@broadcom.com>
M:	Michael Chan <mchan@broadcom.com>
L:	netdev@vger.kernel.org
S:	Supported
F:	drivers/net/ethernet/broadcom/tg3.*

BROADCOM BRCM80211 IEEE802.11n WIRELESS DRIVER
M:	Brett Rudley <brudley@broadcom.com>
M:	Arend van Spriel <arend@broadcom.com>
M:	Franky (Zhenhui) Lin <frankyl@broadcom.com>
M:	Hante Meuleman <meuleman@broadcom.com>
L:	linux-wireless@vger.kernel.org
L:	brcm80211-dev-list@broadcom.com
S:	Supported
F:	drivers/net/wireless/brcm80211/

BROADCOM BNX2FC 10 GIGABIT FCOE DRIVER
M:	Bhanu Prakash Gollapudi <bprakash@broadcom.com>
L:	linux-scsi@vger.kernel.org
S:	Supported
F:	drivers/scsi/bnx2fc/

BROADCOM SPECIFIC AMBA DRIVER (BCMA)
M:	Rafał Miłecki <zajec5@gmail.com>
L:	linux-wireless@vger.kernel.org
S:	Maintained
F:	drivers/bcma/
F:	include/linux/bcma/

BROCADE BFA FC SCSI DRIVER
M:	Anil Gurumurthy <agurumur@brocade.com>
M:	Vijaya Mohan Guvva <vmohan@brocade.com>
L:	linux-scsi@vger.kernel.org
S:	Supported
F:	drivers/scsi/bfa/

BROCADE BNA 10 GIGABIT ETHERNET DRIVER
M:	Rasesh Mody <rmody@brocade.com>
L:	netdev@vger.kernel.org
S:	Supported
F:	drivers/net/ethernet/brocade/bna/

BSG (block layer generic sg v4 driver)
M:	FUJITA Tomonori <fujita.tomonori@lab.ntt.co.jp>
L:	linux-scsi@vger.kernel.org
S:	Supported
F:	block/bsg.c
F:	include/linux/bsg.h
F:	include/uapi/linux/bsg.h

BT87X AUDIO DRIVER
M:	Clemens Ladisch <clemens@ladisch.de>
L:	alsa-devel@alsa-project.org (moderated for non-subscribers)
T:	git git://git.alsa-project.org/alsa-kernel.git
S:	Maintained
F:	Documentation/sound/alsa/Bt87x.txt
F:	sound/pci/bt87x.c

BT8XXGPIO DRIVER
M:	Michael Buesch <m@bues.ch>
W:	http://bu3sch.de/btgpio.php
S:	Maintained
F:	drivers/gpio/gpio-bt8xx.c

BTRFS FILE SYSTEM
M:	Chris Mason <chris.mason@fusionio.com>
L:	linux-btrfs@vger.kernel.org
W:	http://btrfs.wiki.kernel.org/
Q:	http://patchwork.kernel.org/project/linux-btrfs/list/
T:	git git://git.kernel.org/pub/scm/linux/kernel/git/mason/linux-btrfs.git
S:	Maintained
F:	Documentation/filesystems/btrfs.txt
F:	fs/btrfs/

BTTV VIDEO4LINUX DRIVER
M:	Mauro Carvalho Chehab <mchehab@redhat.com>
L:	linux-media@vger.kernel.org
W:	http://linuxtv.org
T:	git git://linuxtv.org/media_tree.git
S:	Odd fixes
F:	Documentation/video4linux/bttv/
F:	drivers/media/pci/bt8xx/bttv*

C-MEDIA CMI8788 DRIVER
M:	Clemens Ladisch <clemens@ladisch.de>
L:	alsa-devel@alsa-project.org (moderated for non-subscribers)
T:	git git://git.alsa-project.org/alsa-kernel.git
S:	Maintained
F:	sound/pci/oxygen/

C6X ARCHITECTURE
M:	Mark Salter <msalter@redhat.com>
M:	Aurelien Jacquiot <a-jacquiot@ti.com>
L:	linux-c6x-dev@linux-c6x.org
W:	http://www.linux-c6x.org/wiki/index.php/Main_Page
S:	Maintained
F:	arch/c6x/

CACHEFILES: FS-CACHE BACKEND FOR CACHING ON MOUNTED FILESYSTEMS
M:	David Howells <dhowells@redhat.com>
L:	linux-cachefs@redhat.com
S:	Supported
F:	Documentation/filesystems/caching/cachefiles.txt
F:	fs/cachefiles/

CADET FM/AM RADIO RECEIVER DRIVER
M:	Hans Verkuil <hverkuil@xs4all.nl>
L:	linux-media@vger.kernel.org
T:	git git://linuxtv.org/media_tree.git
W:	http://linuxtv.org
S:	Maintained
F:	drivers/media/radio/radio-cadet*

CAFE CMOS INTEGRATED CAMERA CONTROLLER DRIVER
M:	Jonathan Corbet <corbet@lwn.net>
L:	linux-media@vger.kernel.org
T:	git git://linuxtv.org/media_tree.git
S:	Maintained
F:	Documentation/video4linux/cafe_ccic
F:	drivers/media/platform/marvell-ccic/

CAIF NETWORK LAYER
M:	Sjur Braendeland <sjur.brandeland@stericsson.com>
L:	netdev@vger.kernel.org
S:	Supported
F:	Documentation/networking/caif/
F:	drivers/net/caif/
F:	include/uapi/linux/caif/
F:	include/net/caif/
F:	net/caif/

CALGARY x86-64 IOMMU
M:	Muli Ben-Yehuda <muli@il.ibm.com>
M:	"Jon D. Mason" <jdmason@kudzu.us>
L:	discuss@x86-64.org
S:	Maintained
F:	arch/x86/kernel/pci-calgary_64.c
F:	arch/x86/kernel/tce_64.c
F:	arch/x86/include/asm/calgary.h
F:	arch/x86/include/asm/tce.h

CAN NETWORK LAYER
M:	Oliver Hartkopp <socketcan@hartkopp.net>
L:	linux-can@vger.kernel.org
W:	http://gitorious.org/linux-can
T:	git git://gitorious.org/linux-can/linux-can-next.git
S:	Maintained
F:	net/can/
F:	include/linux/can/core.h
F:	include/uapi/linux/can.h
F:	include/uapi/linux/can/bcm.h
F:	include/uapi/linux/can/raw.h
F:	include/uapi/linux/can/gw.h

CAN NETWORK DRIVERS
M:	Wolfgang Grandegger <wg@grandegger.com>
M:	Marc Kleine-Budde <mkl@pengutronix.de>
L:	linux-can@vger.kernel.org
W:	http://gitorious.org/linux-can
T:	git git://gitorious.org/linux-can/linux-can-next.git
S:	Maintained
F:	drivers/net/can/
F:	include/linux/can/dev.h
F:	include/linux/can/platform/
F:	include/uapi/linux/can/error.h
F:	include/uapi/linux/can/netlink.h

CAPABILITIES
M:	Serge Hallyn <serge.hallyn@canonical.com>
L:	linux-security-module@vger.kernel.org
S:	Supported
F:	include/linux/capability.h
F:	include/uapi/linux/capability.h
F:	security/capability.c
F:	security/commoncap.c
F:	kernel/capability.c

CELL BROADBAND ENGINE ARCHITECTURE
M:	Arnd Bergmann <arnd@arndb.de>
L:	linuxppc-dev@lists.ozlabs.org
L:	cbe-oss-dev@lists.ozlabs.org
W:	http://www.ibm.com/developerworks/power/cell/
S:	Supported
F:	arch/powerpc/include/asm/cell*.h
F:	arch/powerpc/include/asm/spu*.h
F:	arch/powerpc/include/uapi/asm/spu*.h
F:	arch/powerpc/oprofile/*cell*
F:	arch/powerpc/platforms/cell/

CEPH DISTRIBUTED FILE SYSTEM CLIENT
M:	Sage Weil <sage@inktank.com>
L:	ceph-devel@vger.kernel.org
W:	http://ceph.com/
T:	git git://git.kernel.org/pub/scm/linux/kernel/git/sage/ceph-client.git
S:	Supported
F:	Documentation/filesystems/ceph.txt
F:	fs/ceph
F:	net/ceph
F:	include/linux/ceph
F:	include/linux/crush

CERTIFIED WIRELESS USB (WUSB) SUBSYSTEM:
L:	linux-usb@vger.kernel.org
S:	Orphan
F:	Documentation/usb/WUSB-Design-overview.txt
F:	Documentation/usb/wusb-cbaf
F:	drivers/usb/host/hwa-hc.c
F:	drivers/usb/host/whci/
F:	drivers/usb/wusbcore/
F:	include/linux/usb/wusb*

CFAG12864B LCD DRIVER
M:	Miguel Ojeda Sandonis <miguel.ojeda.sandonis@gmail.com>
W:	http://miguelojeda.es/auxdisplay.htm
W:	http://jair.lab.fi.uva.es/~migojed/auxdisplay.htm
S:	Maintained
F:	drivers/auxdisplay/cfag12864b.c
F:	include/linux/cfag12864b.h

CFAG12864BFB LCD FRAMEBUFFER DRIVER
M:	Miguel Ojeda Sandonis <miguel.ojeda.sandonis@gmail.com>
W:	http://miguelojeda.es/auxdisplay.htm
W:	http://jair.lab.fi.uva.es/~migojed/auxdisplay.htm
S:	Maintained
F:	drivers/auxdisplay/cfag12864bfb.c
F:	include/linux/cfag12864b.h

CFG80211 and NL80211
M:	Johannes Berg <johannes@sipsolutions.net>
L:	linux-wireless@vger.kernel.org
W:	http://wireless.kernel.org/
T:	git git://git.kernel.org/pub/scm/linux/kernel/git/jberg/mac80211.git
T:	git git://git.kernel.org/pub/scm/linux/kernel/git/jberg/mac80211-next.git
S:	Maintained
F:	include/uapi/linux/nl80211.h
F:	include/net/cfg80211.h
F:	net/wireless/*
X:	net/wireless/wext*

CHAR and MISC DRIVERS
M:	Arnd Bergmann <arnd@arndb.de>
M:	Greg Kroah-Hartman <gregkh@linuxfoundation.org>
T:	git git://git.kernel.org/pub/scm/linux/kernel/git/gregkh/char-misc.git
S:	Supported
F:	drivers/char/*
F:	drivers/misc/*

CHECKPATCH
M:	Andy Whitcroft <apw@canonical.com>
S:	Supported
F:	scripts/checkpatch.pl

CHINESE DOCUMENTATION
M:	Harry Wei <harryxiyou@gmail.com>
L:	xiyoulinuxkernelgroup@googlegroups.com (subscribers-only)
L:	linux-kernel@zh-kernel.org (moderated for non-subscribers)
S:	Maintained
F:	Documentation/zh_CN/

CHIPIDEA USB HIGH SPEED DUAL ROLE CONTROLLER
M:	Alexander Shishkin <alexander.shishkin@linux.intel.com>
L:	linux-usb@vger.kernel.org
S:	Maintained
F:	drivers/usb/chipidea/

CISCO VIC ETHERNET NIC DRIVER
M:	Christian Benvenuti <benve@cisco.com>
M:	Roopa Prabhu <roprabhu@cisco.com>
M:	Neel Patel <neepatel@cisco.com>
M:	Nishank Trivedi <nistrive@cisco.com>
S:	Supported
F:	drivers/net/ethernet/cisco/enic/

CIRRUS LOGIC EP93XX ETHERNET DRIVER
M:	Hartley Sweeten <hsweeten@visionengravers.com>
L:	netdev@vger.kernel.org
S:	Maintained
F:	drivers/net/ethernet/cirrus/ep93xx_eth.c

CIRRUS LOGIC EP93XX OHCI USB HOST DRIVER
M:	Lennert Buytenhek <kernel@wantstofly.org>
L:	linux-usb@vger.kernel.org
S:	Maintained
F:	drivers/usb/host/ohci-ep93xx.c

CIRRUS LOGIC CS4270 SOUND DRIVER
M:	Timur Tabi <timur@tabi.org>
L:	alsa-devel@alsa-project.org (moderated for non-subscribers)
S:	Odd Fixes
F:	sound/soc/codecs/cs4270*

CLEANCACHE API
M:	Konrad Rzeszutek Wilk <konrad.wilk@oracle.com>
L:	linux-kernel@vger.kernel.org
S:	Maintained
F:	mm/cleancache.c
F:	include/linux/cleancache.h

CLK API
M:	Russell King <linux@arm.linux.org.uk>
S:	Maintained
F:	include/linux/clk.h

CISCO FCOE HBA DRIVER
M:	Hiral Patel <hiralpat@cisco.com>
M:	Suma Ramars <sramars@cisco.com>
M:	Brian Uchino <buchino@cisco.com>
L:	linux-scsi@vger.kernel.org
S:	Supported
F:	drivers/scsi/fnic/

CMPC ACPI DRIVER
M:	Thadeu Lima de Souza Cascardo <cascardo@holoscopio.com>
M:	Daniel Oliveira Nascimento <don@syst.com.br>
L:	platform-driver-x86@vger.kernel.org
S:	Supported
F:	drivers/platform/x86/classmate-laptop.c

COCCINELLE/Semantic Patches (SmPL)
M:	Julia Lawall <Julia.Lawall@lip6.fr>
M:	Gilles Muller <Gilles.Muller@lip6.fr>
M:	Nicolas Palix <nicolas.palix@imag.fr>
L:	cocci@systeme.lip6.fr (moderated for non-subscribers)
W:	http://coccinelle.lip6.fr/
S:	Supported
F:	scripts/coccinelle/
F:	scripts/coccicheck

CODA FILE SYSTEM
M:	Jan Harkes <jaharkes@cs.cmu.edu>
M:	coda@cs.cmu.edu
L:	codalist@coda.cs.cmu.edu
W:	http://www.coda.cs.cmu.edu/
S:	Maintained
F:	Documentation/filesystems/coda.txt
F:	fs/coda/
F:	include/linux/coda*.h
F:	include/uapi/linux/coda*.h

COMMON CLK FRAMEWORK
M:	Mike Turquette <mturquette@linaro.org>
L:	linux-arm-kernel@lists.infradead.org (same as CLK API & CLKDEV)
T:	git git://git.linaro.org/people/mturquette/linux.git
S:	Maintained
F:	drivers/clk/clk.c
F:	drivers/clk/clk-*
F:	include/linux/clk-pr*

COMMON INTERNET FILE SYSTEM (CIFS)
M:	Steve French <sfrench@samba.org>
L:	linux-cifs@vger.kernel.org
L:	samba-technical@lists.samba.org (moderated for non-subscribers)
W:	http://linux-cifs.samba.org/
Q:	http://patchwork.ozlabs.org/project/linux-cifs-client/list/
T:	git git://git.kernel.org/pub/scm/linux/kernel/git/sfrench/cifs-2.6.git
S:	Supported
F:	Documentation/filesystems/cifs.txt
F:	fs/cifs/

COMPACTPCI HOTPLUG CORE
M:	Scott Murray <scott@spiteful.org>
L:	linux-pci@vger.kernel.org
S:	Maintained
F:	drivers/pci/hotplug/cpci_hotplug*

COMPACTPCI HOTPLUG ZIATECH ZT5550 DRIVER
M:	Scott Murray <scott@spiteful.org>
L:	linux-pci@vger.kernel.org
S:	Maintained
F:	drivers/pci/hotplug/cpcihp_zt5550.*

COMPACTPCI HOTPLUG GENERIC DRIVER
M:	Scott Murray <scott@spiteful.org>
L:	linux-pci@vger.kernel.org
S:	Maintained
F:	drivers/pci/hotplug/cpcihp_generic.c

COMPAL LAPTOP SUPPORT
M:	Cezary Jackiewicz <cezary.jackiewicz@gmail.com>
L:	platform-driver-x86@vger.kernel.org
S:	Maintained
F:	drivers/platform/x86/compal-laptop.c

CONEXANT ACCESSRUNNER USB DRIVER
M:	Simon Arlott <cxacru@fire.lp0.eu>
L:	accessrunner-general@lists.sourceforge.net
W:	http://accessrunner.sourceforge.net/
S:	Maintained
F:	drivers/usb/atm/cxacru.c

CONFIGFS
M:	Joel Becker <jlbec@evilplan.org>
T:	git git://git.kernel.org/pub/scm/linux/kernel/git/jlbec/configfs.git
S:	Supported
F:	fs/configfs/
F:	include/linux/configfs.h

CONNECTOR
M:	Evgeniy Polyakov <zbr@ioremap.net>
L:	netdev@vger.kernel.org
S:	Maintained
F:	drivers/connector/

CONTROL GROUPS (CGROUPS)
M:	Tejun Heo <tj@kernel.org>
M:	Li Zefan <lizefan@huawei.com>
L:	containers@lists.linux-foundation.org
L:	cgroups@vger.kernel.org
T:	git git://git.kernel.org/pub/scm/linux/kernel/git/tj/cgroup.git
S:	Maintained
F:	include/linux/cgroup*
F:	kernel/cgroup*
F:	mm/*cgroup*

CORETEMP HARDWARE MONITORING DRIVER
M:	Fenghua Yu <fenghua.yu@intel.com>
L:	lm-sensors@lm-sensors.org
S:	Maintained
F:	Documentation/hwmon/coretemp
F:	drivers/hwmon/coretemp.c

COSA/SRP SYNC SERIAL DRIVER
M:	Jan "Yenya" Kasprzak <kas@fi.muni.cz>
W:	http://www.fi.muni.cz/~kas/cosa/
S:	Maintained
F:	drivers/net/wan/cosa*

CPMAC ETHERNET DRIVER
M:	Florian Fainelli <florian@openwrt.org>
L:	netdev@vger.kernel.org
S:	Maintained
F:	drivers/net/ethernet/ti/cpmac.c

CPU FREQUENCY DRIVERS
M:	Rafael J. Wysocki <rjw@sisk.pl>
L:	cpufreq@vger.kernel.org
L:	linux-pm@vger.kernel.org
S:	Maintained
F:	drivers/cpufreq/
F:	include/linux/cpufreq.h

CPUID/MSR DRIVER
M:	"H. Peter Anvin" <hpa@zytor.com>
S:	Maintained
F:	arch/x86/kernel/cpuid.c
F:	arch/x86/kernel/msr.c

CPU POWER MONITORING SUBSYSTEM
M:	Dominik Brodowski <linux@dominikbrodowski.net>
M:	Thomas Renninger <trenn@suse.de>
S:	Maintained
F:	tools/power/cpupower

CPUSETS
M:	Li Zefan <lizefan@huawei.com>
W:	http://www.bullopensource.org/cpuset/
W:	http://oss.sgi.com/projects/cpusets/
S:	Maintained
F:	Documentation/cgroups/cpusets.txt
F:	include/linux/cpuset.h
F:	kernel/cpuset.c

CRAMFS FILESYSTEM
W:	http://sourceforge.net/projects/cramfs/
S:	Orphan
F:	Documentation/filesystems/cramfs.txt
F:	fs/cramfs/

CRIS PORT
M:	Mikael Starvik <starvik@axis.com>
M:	Jesper Nilsson <jesper.nilsson@axis.com>
L:	linux-cris-kernel@axis.com
W:	http://developer.axis.com
S:	Maintained
F:	arch/cris/
F:	drivers/tty/serial/crisv10.*

CRYPTO API
M:	Herbert Xu <herbert@gondor.apana.org.au>
M:	"David S. Miller" <davem@davemloft.net>
L:	linux-crypto@vger.kernel.org
T:	git git://git.kernel.org/pub/scm/linux/kernel/git/herbert/crypto-2.6.git
S:	Maintained
F:	Documentation/crypto/
F:	arch/*/crypto/
F:	crypto/
F:	drivers/crypto/
F:	include/crypto/

CRYPTOGRAPHIC RANDOM NUMBER GENERATOR
M:	Neil Horman <nhorman@tuxdriver.com>
L:	linux-crypto@vger.kernel.org
S:	Maintained
F:	crypto/ansi_cprng.c
F:	crypto/rng.c

CS5535 Audio ALSA driver
M:	Jaya Kumar <jayakumar.alsa@gmail.com>
S:	Maintained
F:	sound/pci/cs5535audio/

CX18 VIDEO4LINUX DRIVER
M:	Andy Walls <awalls@md.metrocast.net>
L:	ivtv-devel@ivtvdriver.org (moderated for non-subscribers)
L:	linux-media@vger.kernel.org
T:	git git://linuxtv.org/media_tree.git
W:	http://linuxtv.org
W:	http://www.ivtvdriver.org/index.php/Cx18
S:	Maintained
F:	Documentation/video4linux/cx18.txt
F:	drivers/media/pci/cx18/
F:	include/uapi/linux/ivtv*

CX2341X MPEG ENCODER HELPER MODULE
M:	Hans Verkuil <hverkuil@xs4all.nl>
L:	linux-media@vger.kernel.org
T:	git git://linuxtv.org/media_tree.git
W:	http://linuxtv.org
S:	Maintained
F:	drivers/media/i2c/cx2341x*
F:	include/media/cx2341x*

CX88 VIDEO4LINUX DRIVER
M:	Mauro Carvalho Chehab <mchehab@redhat.com>
L:	linux-media@vger.kernel.org
W:	http://linuxtv.org
T:	git git://linuxtv.org/media_tree.git
S:	Odd fixes
F:	Documentation/video4linux/cx88/
F:	drivers/media/pci/cx88/

CXD2820R MEDIA DRIVER
M:	Antti Palosaari <crope@iki.fi>
L:	linux-media@vger.kernel.org
W:	http://linuxtv.org/
W:	http://palosaari.fi/linux/
Q:	http://patchwork.linuxtv.org/project/linux-media/list/
T:	git git://linuxtv.org/anttip/media_tree.git
S:	Maintained
F:	drivers/media/dvb-frontends/cxd2820r*

CXGB3 ETHERNET DRIVER (CXGB3)
M:	Divy Le Ray <divy@chelsio.com>
L:	netdev@vger.kernel.org
W:	http://www.chelsio.com
S:	Supported
F:	drivers/net/ethernet/chelsio/cxgb3/

CXGB3 IWARP RNIC DRIVER (IW_CXGB3)
M:	Steve Wise <swise@chelsio.com>
L:	linux-rdma@vger.kernel.org
W:	http://www.openfabrics.org
S:	Supported
F:	drivers/infiniband/hw/cxgb3/

CXGB4 ETHERNET DRIVER (CXGB4)
M:	Dimitris Michailidis <dm@chelsio.com>
L:	netdev@vger.kernel.org
W:	http://www.chelsio.com
S:	Supported
F:	drivers/net/ethernet/chelsio/cxgb4/

CXGB4 IWARP RNIC DRIVER (IW_CXGB4)
M:	Steve Wise <swise@chelsio.com>
L:	linux-rdma@vger.kernel.org
W:	http://www.openfabrics.org
S:	Supported
F:	drivers/infiniband/hw/cxgb4/

CXGB4VF ETHERNET DRIVER (CXGB4VF)
M:	Casey Leedom <leedom@chelsio.com>
L:	netdev@vger.kernel.org
W:	http://www.chelsio.com
S:	Supported
F:	drivers/net/ethernet/chelsio/cxgb4vf/

STMMAC ETHERNET DRIVER
M:	Giuseppe Cavallaro <peppe.cavallaro@st.com>
L:	netdev@vger.kernel.org
W:	http://www.stlinux.com
S:	Supported
F:	drivers/net/ethernet/stmicro/stmmac/

CYBERPRO FB DRIVER
M:	Russell King <linux@arm.linux.org.uk>
L:	linux-arm-kernel@lists.infradead.org (moderated for non-subscribers)
W:	http://www.arm.linux.org.uk/
S:	Maintained
F:	drivers/video/cyber2000fb.*

CYCLADES 2X SYNC CARD DRIVER
M:	Arnaldo Carvalho de Melo <acme@ghostprotocols.net>
W:	http://oops.ghostprotocols.net:81/blog
S:	Maintained
F:	drivers/net/wan/cycx*

CYCLADES ASYNC MUX DRIVER
W:	http://www.cyclades.com/
S:	Orphan
F:	drivers/tty/cyclades.c
F:	include/linux/cyclades.h
F:	include/uapi/linux/cyclades.h

CYCLADES PC300 DRIVER
W:	http://www.cyclades.com/
S:	Orphan
F:	drivers/net/wan/pc300*

CYTTSP TOUCHSCREEN DRIVER
M:	Javier Martinez Canillas <javier@dowhile0.org>
L:	linux-input@vger.kernel.org
S:	Maintained
F:	drivers/input/touchscreen/cyttsp*
F:	include/linux/input/cyttsp.h

DAMA SLAVE for AX.25
M:	Joerg Reuter <jreuter@yaina.de>
W:	http://yaina.de/jreuter/
W:	http://www.qsl.net/dl1bke/
L:	linux-hams@vger.kernel.org
S:	Maintained
F:	net/ax25/af_ax25.c
F:	net/ax25/ax25_dev.c
F:	net/ax25/ax25_ds_*
F:	net/ax25/ax25_in.c
F:	net/ax25/ax25_out.c
F:	net/ax25/ax25_timer.c
F:	net/ax25/sysctl_net_ax25.c

DAVICOM FAST ETHERNET (DMFE) NETWORK DRIVER
L:	netdev@vger.kernel.org
S:	Orphan
F:	Documentation/networking/dmfe.txt
F:	drivers/net/ethernet/dec/tulip/dmfe.c

DC390/AM53C974 SCSI driver
M:	Kurt Garloff <garloff@suse.de>
W:	http://www.garloff.de/kurt/linux/dc390/
M:	Guennadi Liakhovetski <g.liakhovetski@gmx.de>
S:	Maintained
F:	drivers/scsi/tmscsim.*

DC395x SCSI driver
M:	Oliver Neukum <oliver@neukum.org>
M:	Ali Akcaagac <aliakc@web.de>
M:	Jamie Lenehan <lenehan@twibble.org>
W:	http://twibble.org/dist/dc395x/
L:	dc395x@twibble.org
L:	http://lists.twibble.org/mailman/listinfo/dc395x/
S:	Maintained
F:	Documentation/scsi/dc395x.txt
F:	drivers/scsi/dc395x.*

DCCP PROTOCOL
M:	Gerrit Renker <gerrit@erg.abdn.ac.uk>
L:	dccp@vger.kernel.org
W:	http://www.linuxfoundation.org/collaborate/workgroups/networking/dccp
S:	Maintained
F:	include/linux/dccp.h
F:	include/uapi/linux/dccp.h
F:	include/linux/tfrc.h
F:	net/dccp/

DECnet NETWORK LAYER
W:	http://linux-decnet.sourceforge.net
L:	linux-decnet-user@lists.sourceforge.net
S:	Orphan
F:	Documentation/networking/decnet.txt
F:	net/decnet/

DEFXX FDDI NETWORK DRIVER
M:	"Maciej W. Rozycki" <macro@linux-mips.org>
S:	Maintained
F:	drivers/net/fddi/defxx.*

DELL LAPTOP DRIVER
M:	Matthew Garrett <mjg59@srcf.ucam.org>
L:	platform-driver-x86@vger.kernel.org
S:	Maintained
F:	drivers/platform/x86/dell-laptop.c

DELL LAPTOP SMM DRIVER
M:	Massimo Dal Zotto <dz@debian.org>
W:	http://www.debian.org/~dz/i8k/
S:	Maintained
F:	drivers/char/i8k.c
F:	include/uapi/linux/i8k.h

DELL SYSTEMS MANAGEMENT BASE DRIVER (dcdbas)
M:	Doug Warzecha <Douglas_Warzecha@dell.com>
S:	Maintained
F:	Documentation/dcdbas.txt
F:	drivers/firmware/dcdbas.*

DELL WMI EXTRAS DRIVER
M:	Matthew Garrett <mjg59@srcf.ucam.org>
S:	Maintained
F:	drivers/platform/x86/dell-wmi.c

DESIGNWARE USB3 DRD IP DRIVER
M:	Felipe Balbi <balbi@ti.com>
L:	linux-usb@vger.kernel.org
L:	linux-omap@vger.kernel.org
T:	git git://git.kernel.org/pub/scm/linux/kernel/git/balbi/usb.git
S:	Maintained
F:	drivers/usb/dwc3/

DEVICE FREQUENCY (DEVFREQ)
M:	MyungJoo Ham <myungjoo.ham@samsung.com>
M:	Kyungmin Park <kyungmin.park@samsung.com>
L:	linux-kernel@vger.kernel.org
S:	Maintained
F:	drivers/devfreq/

DEVICE NUMBER REGISTRY
M:	Torben Mathiasen <device@lanana.org>
W:	http://lanana.org/docs/device-list/index.html
S:	Maintained

DEVICE-MAPPER  (LVM)
M:	Alasdair Kergon <agk@redhat.com>
M:	dm-devel@redhat.com
L:	dm-devel@redhat.com
W:	http://sources.redhat.com/dm
Q:	http://patchwork.kernel.org/project/dm-devel/list/
T:	quilt http://people.redhat.com/agk/patches/linux/editing/
S:	Maintained
F:	Documentation/device-mapper/
F:	drivers/md/dm*
F:	drivers/md/persistent-data/
F:	include/linux/device-mapper.h
F:	include/linux/dm-*.h

DIOLAN U2C-12 I2C DRIVER
M:	Guenter Roeck <linux@roeck-us.net>
L:	linux-i2c@vger.kernel.org
S:	Maintained
F:	drivers/i2c/busses/i2c-diolan-u2c.c

DIRECTORY NOTIFICATION (DNOTIFY)
M:	Eric Paris <eparis@parisplace.org>
S:	Maintained
F:	Documentation/filesystems/dnotify.txt
F:	fs/notify/dnotify/
F:	include/linux/dnotify.h

DISK GEOMETRY AND PARTITION HANDLING
M:	Andries Brouwer <aeb@cwi.nl>
W:	http://www.win.tue.nl/~aeb/linux/Large-Disk.html
W:	http://www.win.tue.nl/~aeb/linux/zip/zip-1.html
W:	http://www.win.tue.nl/~aeb/partitions/partition_types-1.html
S:	Maintained

DISKQUOTA
M:	Jan Kara <jack@suse.cz>
S:	Maintained
F:	Documentation/filesystems/quota.txt
F:	fs/quota/
F:	include/linux/quota*.h
F:	include/uapi/linux/quota*.h

DISPLAYLINK USB 2.0 FRAMEBUFFER DRIVER (UDLFB)
M:	Bernie Thompson <bernie@plugable.com>
L:	linux-fbdev@vger.kernel.org
S:	Maintained
W:	http://plugable.com/category/projects/udlfb/
F:	drivers/video/udlfb.c
F:	include/video/udlfb.h
F:	Documentation/fb/udlfb.txt

DISTRIBUTED LOCK MANAGER (DLM)
M:	Christine Caulfield <ccaulfie@redhat.com>
M:	David Teigland <teigland@redhat.com>
L:	cluster-devel@redhat.com
W:	http://sources.redhat.com/cluster/
T:	git git://git.kernel.org/pub/scm/linux/kernel/git/teigland/dlm.git
S:	Supported
F:	fs/dlm/

DMA BUFFER SHARING FRAMEWORK
M:	Sumit Semwal <sumit.semwal@linaro.org>
S:	Maintained
L:	linux-media@vger.kernel.org
L:	dri-devel@lists.freedesktop.org
L:	linaro-mm-sig@lists.linaro.org
F:	drivers/base/dma-buf*
F:	include/linux/dma-buf*
F:	Documentation/dma-buf-sharing.txt
T:	git git://git.linaro.org/people/sumitsemwal/linux-dma-buf.git

DMA GENERIC OFFLOAD ENGINE SUBSYSTEM
M:	Vinod Koul <vinod.koul@intel.com>
M:	Dan Williams <djbw@fb.com>
S:	Supported
F:	drivers/dma/
F:	include/linux/dma*
T:	git git://git.kernel.org/pub/scm/linux/kernel/git/djbw/async_tx.git
T:	git git://git.infradead.org/users/vkoul/slave-dma.git (slave-dma)

DME1737 HARDWARE MONITOR DRIVER
M:	Juerg Haefliger <juergh@gmail.com>
L:	lm-sensors@lm-sensors.org
S:	Maintained
F:	Documentation/hwmon/dme1737
F:	drivers/hwmon/dme1737.c

DOCKING STATION DRIVER
M:	Shaohua Li <shaohua.li@intel.com>
L:	linux-acpi@vger.kernel.org
S:	Supported
F:	drivers/acpi/dock.c

DOCUMENTATION
M:	Rob Landley <rob@landley.net>
L:	linux-doc@vger.kernel.org
T:	TBD
S:	Maintained
F:	Documentation/

DOUBLETALK DRIVER
M:	"James R. Van Zandt" <jrv@vanzandt.mv.com>
L:	blinux-list@redhat.com
S:	Maintained
F:	drivers/char/dtlk.c
F:	include/linux/dtlk.h

DPT_I2O SCSI RAID DRIVER
M:	Adaptec OEM Raid Solutions <aacraid@adaptec.com>
L:	linux-scsi@vger.kernel.org
W:	http://www.adaptec.com/
S:	Maintained
F:	drivers/scsi/dpt*
F:	drivers/scsi/dpt/

DRBD DRIVER
P:	Philipp Reisner
P:	Lars Ellenberg
M:	drbd-dev@lists.linbit.com
L:	drbd-user@lists.linbit.com
W:	http://www.drbd.org
T:	git git://git.drbd.org/linux-2.6-drbd.git drbd
T:	git git://git.drbd.org/drbd-8.3.git
S:	Supported
F:	drivers/block/drbd/
F:	lib/lru_cache.c
F:	Documentation/blockdev/drbd/

DRIVER CORE, KOBJECTS, DEBUGFS AND SYSFS
M:	Greg Kroah-Hartman <gregkh@linuxfoundation.org>
T:	git git://git.kernel.org/pub/scm/linux/kernel/git/gregkh/driver-core.git
S:	Supported
F:	Documentation/kobject.txt
F:	drivers/base/
F:	fs/sysfs/
F:	fs/debugfs/
F:	include/linux/kobj*
F:	include/linux/debugfs.h
F:	lib/kobj*

DRM DRIVERS
M:	David Airlie <airlied@linux.ie>
L:	dri-devel@lists.freedesktop.org
T:	git git://git.kernel.org/pub/scm/linux/kernel/git/airlied/drm-2.6.git
S:	Maintained
F:	drivers/gpu/drm/
F:	include/drm/
F:	include/uapi/drm/

INTEL DRM DRIVERS (excluding Poulsbo, Moorestown and derivative chipsets)
M:	Daniel Vetter <daniel.vetter@ffwll.ch>
L:	intel-gfx@lists.freedesktop.org (subscribers-only)
L:	dri-devel@lists.freedesktop.org
T:	git git://people.freedesktop.org/~danvet/drm-intel
S:	Supported
F:	drivers/gpu/drm/i915
F:	include/drm/i915*
F:	include/uapi/drm/i915*

DRM DRIVERS FOR EXYNOS
M:	Inki Dae <inki.dae@samsung.com>
M:	Joonyoung Shim <jy0922.shim@samsung.com>
M:	Seung-Woo Kim <sw0312.kim@samsung.com>
M:	Kyungmin Park <kyungmin.park@samsung.com>
L:	dri-devel@lists.freedesktop.org
T:	git git://git.kernel.org/pub/scm/linux/kernel/git/daeinki/drm-exynos.git
S:	Supported
F:	drivers/gpu/drm/exynos
F:	include/drm/exynos*
F:	include/uapi/drm/exynos*

DRM DRIVERS FOR NVIDIA TEGRA
M:	Thierry Reding <thierry.reding@avionic-design.de>
L:	dri-devel@lists.freedesktop.org
L:	linux-tegra@vger.kernel.org
T:	git git://gitorious.org/thierryreding/linux.git
S:	Maintained
F:	drivers/gpu/drm/tegra/
F:	Documentation/devicetree/bindings/gpu/nvidia,tegra20-host1x.txt

DSBR100 USB FM RADIO DRIVER
M:	Alexey Klimov <klimov.linux@gmail.com>
L:	linux-media@vger.kernel.org
T:	git git://linuxtv.org/media_tree.git
S:	Maintained
F:	drivers/media/radio/dsbr100.c

DSCC4 DRIVER
M:	Francois Romieu <romieu@fr.zoreil.com>
L:	netdev@vger.kernel.org
S:	Maintained
F:	drivers/net/wan/dscc4.c

DVB_USB_AF9015 MEDIA DRIVER
M:	Antti Palosaari <crope@iki.fi>
L:	linux-media@vger.kernel.org
W:	http://linuxtv.org/
W:	http://palosaari.fi/linux/
Q:	http://patchwork.linuxtv.org/project/linux-media/list/
T:	git git://linuxtv.org/anttip/media_tree.git
S:	Maintained
F:	drivers/media/usb/dvb-usb-v2/af9015*

DVB_USB_AF9035 MEDIA DRIVER
M:	Antti Palosaari <crope@iki.fi>
L:	linux-media@vger.kernel.org
W:	http://linuxtv.org/
W:	http://palosaari.fi/linux/
Q:	http://patchwork.linuxtv.org/project/linux-media/list/
T:	git git://linuxtv.org/anttip/media_tree.git
S:	Maintained
F:	drivers/media/usb/dvb-usb-v2/af9035*

DVB_USB_ANYSEE MEDIA DRIVER
M:	Antti Palosaari <crope@iki.fi>
L:	linux-media@vger.kernel.org
W:	http://linuxtv.org/
W:	http://palosaari.fi/linux/
Q:	http://patchwork.linuxtv.org/project/linux-media/list/
T:	git git://linuxtv.org/anttip/media_tree.git
S:	Maintained
F:	drivers/media/usb/dvb-usb-v2/anysee*

DVB_USB_AU6610 MEDIA DRIVER
M:	Antti Palosaari <crope@iki.fi>
L:	linux-media@vger.kernel.org
W:	http://linuxtv.org/
W:	http://palosaari.fi/linux/
Q:	http://patchwork.linuxtv.org/project/linux-media/list/
T:	git git://linuxtv.org/anttip/media_tree.git
S:	Maintained
F:	drivers/media/usb/dvb-usb-v2/au6610*

DVB_USB_CE6230 MEDIA DRIVER
M:	Antti Palosaari <crope@iki.fi>
L:	linux-media@vger.kernel.org
W:	http://linuxtv.org/
W:	http://palosaari.fi/linux/
Q:	http://patchwork.linuxtv.org/project/linux-media/list/
T:	git git://linuxtv.org/anttip/media_tree.git
S:	Maintained
F:	drivers/media/usb/dvb-usb-v2/ce6230*

DVB_USB_CXUSB MEDIA DRIVER
M:	Michael Krufky <mkrufky@linuxtv.org>
L:	linux-media@vger.kernel.org
W:	http://linuxtv.org/
W:	http://github.com/mkrufky
Q:	http://patchwork.linuxtv.org/project/linux-media/list/
T:	git git://linuxtv.org/media_tree.git
S:	Maintained
F:	drivers/media/usb/dvb-usb/cxusb*

DVB_USB_CYPRESS_FIRMWARE MEDIA DRIVER
M:	Antti Palosaari <crope@iki.fi>
L:	linux-media@vger.kernel.org
W:	http://linuxtv.org/
W:	http://palosaari.fi/linux/
Q:	http://patchwork.linuxtv.org/project/linux-media/list/
T:	git git://linuxtv.org/anttip/media_tree.git
S:	Maintained
F:	drivers/media/usb/dvb-usb-v2/cypress_firmware*

DVB_USB_EC168 MEDIA DRIVER
M:	Antti Palosaari <crope@iki.fi>
L:	linux-media@vger.kernel.org
W:	http://linuxtv.org/
W:	http://palosaari.fi/linux/
Q:	http://patchwork.linuxtv.org/project/linux-media/list/
T:	git git://linuxtv.org/anttip/media_tree.git
S:	Maintained
F:	drivers/media/usb/dvb-usb-v2/ec168*

DVB_USB_MXL111SF MEDIA DRIVER
M:	Michael Krufky <mkrufky@linuxtv.org>
L:	linux-media@vger.kernel.org
W:	http://linuxtv.org/
W:	http://github.com/mkrufky
Q:	http://patchwork.linuxtv.org/project/linux-media/list/
T:	git git://linuxtv.org/mkrufky/mxl111sf.git
S:	Maintained
F:	drivers/media/usb/dvb-usb-v2/mxl111sf*

DVB_USB_RTL28XXU MEDIA DRIVER
M:	Antti Palosaari <crope@iki.fi>
L:	linux-media@vger.kernel.org
W:	http://linuxtv.org/
W:	http://palosaari.fi/linux/
Q:	http://patchwork.linuxtv.org/project/linux-media/list/
T:	git git://linuxtv.org/anttip/media_tree.git
S:	Maintained
F:	drivers/media/usb/dvb-usb-v2/rtl28xxu*

DVB_USB_V2 MEDIA DRIVER
M:	Antti Palosaari <crope@iki.fi>
L:	linux-media@vger.kernel.org
W:	http://linuxtv.org/
W:	http://palosaari.fi/linux/
Q:	http://patchwork.linuxtv.org/project/linux-media/list/
T:	git git://linuxtv.org/anttip/media_tree.git
S:	Maintained
F:	drivers/media/usb/dvb-usb-v2/dvb_usb*
F:	drivers/media/usb/dvb-usb-v2/usb_urb.c

DYNAMIC DEBUG
M:	Jason Baron <jbaron@redhat.com>
S:	Maintained
F:	lib/dynamic_debug.c
F:	include/linux/dynamic_debug.h

DZ DECSTATION DZ11 SERIAL DRIVER
M:	"Maciej W. Rozycki" <macro@linux-mips.org>
S:	Maintained
F:	drivers/tty/serial/dz.*

E4000 MEDIA DRIVER
M:	Antti Palosaari <crope@iki.fi>
L:	linux-media@vger.kernel.org
W:	http://linuxtv.org/
W:	http://palosaari.fi/linux/
Q:	http://patchwork.linuxtv.org/project/linux-media/list/
T:	git git://linuxtv.org/anttip/media_tree.git
S:	Maintained
F:	drivers/media/tuners/e4000*

EATA-DMA SCSI DRIVER
M:	Michael Neuffer <mike@i-Connect.Net>
L:	linux-eata@i-connect.net
L:	linux-scsi@vger.kernel.org
S:	Maintained
F:	drivers/scsi/eata*

EATA ISA/EISA/PCI SCSI DRIVER
M:	Dario Ballabio <ballabio_dario@emc.com>
L:	linux-scsi@vger.kernel.org
S:	Maintained
F:	drivers/scsi/eata.c

EATA-PIO SCSI DRIVER
M:	Michael Neuffer <mike@i-Connect.Net>
L:	linux-eata@i-connect.net
L:	linux-scsi@vger.kernel.org
S:	Maintained
F:	drivers/scsi/eata_pio.*

EBTABLES
M:	Bart De Schuymer <bart.de.schuymer@pandora.be>
L:	netfilter-devel@vger.kernel.org
W:	http://ebtables.sourceforge.net/
S:	Maintained
F:	include/linux/netfilter_bridge/ebt_*.h
F:	include/uapi/linux/netfilter_bridge/ebt_*.h
F:	net/bridge/netfilter/ebt*.c

EC100 MEDIA DRIVER
M:	Antti Palosaari <crope@iki.fi>
L:	linux-media@vger.kernel.org
W:	http://linuxtv.org/
W:	http://palosaari.fi/linux/
Q:	http://patchwork.linuxtv.org/project/linux-media/list/
T:	git git://linuxtv.org/anttip/media_tree.git
S:	Maintained
F:	drivers/media/dvb-frontends/ec100*

ECRYPT FILE SYSTEM
M:	Tyler Hicks <tyhicks@canonical.com>
M:	Dustin Kirkland <dustin.kirkland@gazzang.com>
L:	ecryptfs@vger.kernel.org
W:	https://launchpad.net/ecryptfs
S:	Supported
F:	Documentation/filesystems/ecryptfs.txt
F:	fs/ecryptfs/

EDAC-CORE
M:	Doug Thompson <dougthompson@xmission.com>
L:	linux-edac@vger.kernel.org
W:	bluesmoke.sourceforge.net
S:	Supported
F:	Documentation/edac.txt
F:	drivers/edac/
F:	include/linux/edac.h

EDAC-AMD64
M:	Doug Thompson <dougthompson@xmission.com>
M:	Borislav Petkov <bp@alien8.de>
L:	linux-edac@vger.kernel.org
W:	bluesmoke.sourceforge.net
S:	Maintained
F:	drivers/edac/amd64_edac*

EDAC-CAVIUM
M:	Ralf Baechle <ralf@linux-mips.org>
M:	David Daney <david.daney@cavium.com>
L:	linux-edac@vger.kernel.org
L:	linux-mips@linux-mips.org
W:	bluesmoke.sourceforge.net
S:	Supported
F:	drivers/edac/octeon_edac*

EDAC-E752X
M:	Mark Gross <mark.gross@intel.com>
M:	Doug Thompson <dougthompson@xmission.com>
L:	linux-edac@vger.kernel.org
W:	bluesmoke.sourceforge.net
S:	Maintained
F:	drivers/edac/e752x_edac.c

EDAC-E7XXX
M:	Doug Thompson <dougthompson@xmission.com>
L:	linux-edac@vger.kernel.org
W:	bluesmoke.sourceforge.net
S:	Maintained
F:	drivers/edac/e7xxx_edac.c

EDAC-I82443BXGX
M:	Tim Small <tim@buttersideup.com>
L:	linux-edac@vger.kernel.org
W:	bluesmoke.sourceforge.net
S:	Maintained
F:	drivers/edac/i82443bxgx_edac.c

EDAC-I3000
M:	Jason Uhlenkott <juhlenko@akamai.com>
L:	linux-edac@vger.kernel.org
W:	bluesmoke.sourceforge.net
S:	Maintained
F:	drivers/edac/i3000_edac.c

EDAC-I5000
M:	Doug Thompson <dougthompson@xmission.com>
L:	linux-edac@vger.kernel.org
W:	bluesmoke.sourceforge.net
S:	Maintained
F:	drivers/edac/i5000_edac.c

EDAC-I5400
M:	Mauro Carvalho Chehab <mchehab@redhat.com>
L:	linux-edac@vger.kernel.org
W:	bluesmoke.sourceforge.net
S:	Maintained
F:	drivers/edac/i5400_edac.c

EDAC-I7300
M:	Mauro Carvalho Chehab <mchehab@redhat.com>
L:	linux-edac@vger.kernel.org
W:	bluesmoke.sourceforge.net
S:	Maintained
F:	drivers/edac/i7300_edac.c

EDAC-I7CORE
M:	Mauro Carvalho Chehab <mchehab@redhat.com>
L:	linux-edac@vger.kernel.org
W:	bluesmoke.sourceforge.net
S:	Maintained
F:	drivers/edac/i7core_edac.c

EDAC-I82975X
M:	Ranganathan Desikan <ravi@jetztechnologies.com>
M:	"Arvind R." <arvino55@gmail.com>
L:	linux-edac@vger.kernel.org
W:	bluesmoke.sourceforge.net
S:	Maintained
F:	drivers/edac/i82975x_edac.c

EDAC-PASEMI
M:	Egor Martovetsky <egor@pasemi.com>
L:	linux-edac@vger.kernel.org
W:	bluesmoke.sourceforge.net
S:	Maintained
F:	drivers/edac/pasemi_edac.c

EDAC-R82600
M:	Tim Small <tim@buttersideup.com>
L:	linux-edac@vger.kernel.org
W:	bluesmoke.sourceforge.net
S:	Maintained
F:	drivers/edac/r82600_edac.c

EDAC-SBRIDGE
M:	Mauro Carvalho Chehab <mchehab@redhat.com>
L:	linux-edac@vger.kernel.org
W:	bluesmoke.sourceforge.net
S:	Maintained
F:	drivers/edac/sb_edac.c

EDIROL UA-101/UA-1000 DRIVER
M:	Clemens Ladisch <clemens@ladisch.de>
L:	alsa-devel@alsa-project.org (moderated for non-subscribers)
T:	git git://git.alsa-project.org/alsa-kernel.git
S:	Maintained
F:	sound/usb/misc/ua101.c

EXTENSIBLE FIRMWARE INTERFACE (EFI)
M:	Matt Fleming <matt.fleming@intel.com>
L:	linux-efi@vger.kernel.org
T:	git git://git.kernel.org/pub/scm/linux/kernel/git/mfleming/efi.git
S:	Maintained
F:	Documentation/x86/efi-stub.txt
F:	arch/ia64/kernel/efi.c
F:	arch/x86/boot/compressed/eboot.[ch]
F:	arch/x86/include/asm/efi.h
F:	arch/x86/platform/efi/*
F:	drivers/firmware/efivars.c
F:	include/linux/efi*.h

EFIFB FRAMEBUFFER DRIVER
L:	linux-fbdev@vger.kernel.org
M:	Peter Jones <pjones@redhat.com>
S:	Maintained
F:	drivers/video/efifb.c

EFS FILESYSTEM
W:	http://aeschi.ch.eu.org/efs/
S:	Orphan
F:	fs/efs/

EHCA (IBM GX bus InfiniBand adapter) DRIVER
M:	Hoang-Nam Nguyen <hnguyen@de.ibm.com>
M:	Christoph Raisch <raisch@de.ibm.com>
L:	linux-rdma@vger.kernel.org
S:	Supported
F:	drivers/infiniband/hw/ehca/

EHEA (IBM pSeries eHEA 10Gb ethernet adapter) DRIVER
M:	Thadeu Lima de Souza Cascardo <cascardo@linux.vnet.ibm.com>
L:	netdev@vger.kernel.org
S:	Maintained
F:	drivers/net/ethernet/ibm/ehea/

EM28XX VIDEO4LINUX DRIVER
M:	Mauro Carvalho Chehab <mchehab@redhat.com>
L:	linux-media@vger.kernel.org
W:	http://linuxtv.org
T:	git git://linuxtv.org/media_tree.git
S:	Maintained
F:	drivers/media/usb/em28xx/

EMBEDDED LINUX
M:	Paul Gortmaker <paul.gortmaker@windriver.com>
M:	Matt Mackall <mpm@selenic.com>
M:	David Woodhouse <dwmw2@infradead.org>
L:	linux-embedded@vger.kernel.org
S:	Maintained

EMULEX LPFC FC SCSI DRIVER
M:	James Smart <james.smart@emulex.com>
L:	linux-scsi@vger.kernel.org
W:	http://sourceforge.net/projects/lpfcxxxx
S:	Supported
F:	drivers/scsi/lpfc/

ENE CB710 FLASH CARD READER DRIVER
M:	Michał Mirosław <mirq-linux@rere.qmqm.pl>
S:	Maintained
F:	drivers/misc/cb710/
F:	drivers/mmc/host/cb710-mmc.*
F:	include/linux/cb710.h

ENE KB2426 (ENE0100/ENE020XX) INFRARED RECEIVER
M:	Maxim Levitsky <maximlevitsky@gmail.com>
S:	Maintained
F:	drivers/media/rc/ene_ir.*

EPSON S1D13XXX FRAMEBUFFER DRIVER
M:	Kristoffer Ericson <kristoffer.ericson@gmail.com>
S:	Maintained
T:	git git://git.kernel.org/pub/scm/linux/kernel/git/kristoffer/linux-hpc.git
F:	drivers/video/s1d13xxxfb.c
F:	include/video/s1d13xxxfb.h

ETHEREXPRESS-16 NETWORK DRIVER
M:	Philip Blundell <philb@gnu.org>
L:	netdev@vger.kernel.org
S:	Maintained
F:	drivers/net/ethernet/i825xx/eexpress.*

ETHERNET BRIDGE
M:	Stephen Hemminger <stephen@networkplumber.org>
L:	bridge@lists.linux-foundation.org
L:	netdev@vger.kernel.org
W:	http://www.linuxfoundation.org/en/Net:Bridge
S:	Maintained
F:	include/linux/netfilter_bridge/
F:	net/bridge/

EXT2 FILE SYSTEM
M:	Jan Kara <jack@suse.cz>
L:	linux-ext4@vger.kernel.org
S:	Maintained
F:	Documentation/filesystems/ext2.txt
F:	fs/ext2/
F:	include/linux/ext2*

EXT3 FILE SYSTEM
M:	Jan Kara <jack@suse.cz>
M:	Andrew Morton <akpm@linux-foundation.org>
M:	Andreas Dilger <adilger.kernel@dilger.ca>
L:	linux-ext4@vger.kernel.org
S:	Maintained
F:	Documentation/filesystems/ext3.txt
F:	fs/ext3/

EXT4 FILE SYSTEM
M:	"Theodore Ts'o" <tytso@mit.edu>
M:	Andreas Dilger <adilger.kernel@dilger.ca>
L:	linux-ext4@vger.kernel.org
W:	http://ext4.wiki.kernel.org
Q:	http://patchwork.ozlabs.org/project/linux-ext4/list/
S:	Maintained
F:	Documentation/filesystems/ext4.txt
F:	fs/ext4/

Extended Verification Module (EVM)
M:	Mimi Zohar <zohar@us.ibm.com>
S:	Supported
F:	security/integrity/evm/

EXTERNAL CONNECTOR SUBSYSTEM (EXTCON)
M:	MyungJoo Ham <myungjoo.ham@samsung.com>
M:	Chanwoo Choi <cw00.choi@samsung.com>
L:	linux-kernel@vger.kernel.org
S:	Maintained
F:	drivers/extcon/
F:	Documentation/extcon/

EXYNOS DP DRIVER
M:	Jingoo Han <jg1.han@samsung.com>
L:	linux-fbdev@vger.kernel.org
S:	Maintained
F:	drivers/video/exynos/exynos_dp*
F:	include/video/exynos_dp*

EXYNOS MIPI DISPLAY DRIVERS
M:	Inki Dae <inki.dae@samsung.com>
M:	Donghwa Lee <dh09.lee@samsung.com>
M:	Kyungmin Park <kyungmin.park@samsung.com>
L:	linux-fbdev@vger.kernel.org
S:	Maintained
F:	drivers/video/exynos/exynos_mipi*
F:	include/video/exynos_mipi*

F71805F HARDWARE MONITORING DRIVER
M:	Jean Delvare <khali@linux-fr.org>
L:	lm-sensors@lm-sensors.org
S:	Maintained
F:	Documentation/hwmon/f71805f
F:	drivers/hwmon/f71805f.c

FC0011 TUNER DRIVER
M:	Michael Buesch <m@bues.ch>
L:	linux-media@vger.kernel.org
S:	Maintained
F:	drivers/media/tuners/fc0011.h
F:	drivers/media/tuners/fc0011.c

FC2580 MEDIA DRIVER
M:	Antti Palosaari <crope@iki.fi>
L:	linux-media@vger.kernel.org
W:	http://linuxtv.org/
W:	http://palosaari.fi/linux/
Q:	http://patchwork.linuxtv.org/project/linux-media/list/
T:	git git://linuxtv.org/anttip/media_tree.git
S:	Maintained
F:	drivers/media/tuners/fc2580*

FANOTIFY
M:	Eric Paris <eparis@redhat.com>
S:	Maintained
F:	fs/notify/fanotify/
F:	include/linux/fanotify.h
F:	include/uapi/linux/fanotify.h

FARSYNC SYNCHRONOUS DRIVER
M:	Kevin Curtis <kevin.curtis@farsite.co.uk>
W:	http://www.farsite.co.uk/
S:	Supported
F:	drivers/net/wan/farsync.*

FAULT INJECTION SUPPORT
M:	Akinobu Mita <akinobu.mita@gmail.com>
S:	Supported
F:	Documentation/fault-injection/
F:	lib/fault-inject.c

FCOE SUBSYSTEM (libfc, libfcoe, fcoe)
M:	Robert Love <robert.w.love@intel.com>
L:	devel@open-fcoe.org
W:	www.Open-FCoE.org
S:	Supported
F:	drivers/scsi/libfc/
F:	drivers/scsi/fcoe/
F:	include/scsi/fc/
F:	include/scsi/libfc.h
F:	include/scsi/libfcoe.h
F:	include/uapi/scsi/fc/

FILE LOCKING (flock() and fcntl()/lockf())
M:	Matthew Wilcox <matthew@wil.cx>
L:	linux-fsdevel@vger.kernel.org
S:	Maintained
F:	include/linux/fcntl.h
F:	include/linux/fs.h
F:	include/uapi/linux/fcntl.h
F:	include/uapi/linux/fs.h
F:	fs/fcntl.c
F:	fs/locks.c

FILESYSTEMS (VFS and infrastructure)
M:	Alexander Viro <viro@zeniv.linux.org.uk>
L:	linux-fsdevel@vger.kernel.org
S:	Maintained
F:	fs/*

FINTEK F75375S HARDWARE MONITOR AND FAN CONTROLLER DRIVER
M:	Riku Voipio <riku.voipio@iki.fi>
L:	lm-sensors@lm-sensors.org
S:	Maintained
F:	drivers/hwmon/f75375s.c
F:	include/linux/f75375s.h

FIREWIRE AUDIO DRIVERS
M:	Clemens Ladisch <clemens@ladisch.de>
L:	alsa-devel@alsa-project.org (moderated for non-subscribers)
T:	git git://git.alsa-project.org/alsa-kernel.git
S:	Maintained
F:	sound/firewire/

FIREWIRE MEDIA DRIVERS (firedtv)
M:	Stefan Richter <stefanr@s5r6.in-berlin.de>
L:	linux-media@vger.kernel.org
L:	linux1394-devel@lists.sourceforge.net
T:	git git://git.kernel.org/pub/scm/linux/kernel/git/mchehab/linux-media.git
S:	Maintained
F:	drivers/media/firewire/

FIREWIRE SBP-2 TARGET
M:	Chris Boot <bootc@bootc.net>
L:	linux-scsi@vger.kernel.org
L:	target-devel@vger.kernel.org
L:	linux1394-devel@lists.sourceforge.net
T:	git git://git.kernel.org/pub/scm/linux/kernel/git/nab/lio-core-2.6.git master
S:	Maintained
F:	drivers/target/sbp/

FIREWIRE SUBSYSTEM
M:	Stefan Richter <stefanr@s5r6.in-berlin.de>
L:	linux1394-devel@lists.sourceforge.net
W:	http://ieee1394.wiki.kernel.org/
T:	git git://git.kernel.org/pub/scm/linux/kernel/git/ieee1394/linux1394.git
S:	Maintained
F:	drivers/firewire/
F:	include/linux/firewire.h
F:	include/uapi/linux/firewire*.h
F:	tools/firewire/

FIRMWARE LOADER (request_firmware)
M:	Ming Lei <ming.lei@canonical.com>
L:	linux-kernel@vger.kernel.org
S:	Maintained
F:	Documentation/firmware_class/
F:	drivers/base/firmware*.c
F:	include/linux/firmware.h

FLOPPY DRIVER
M:	Jiri Kosina <jkosina@suse.cz>
T:	git git://git.kernel.org/pub/scm/linux/kernel/git/jikos/floppy.git
S:	Odd fixes
F:	drivers/block/floppy.c

FPU EMULATOR
M:	Bill Metzenthen <billm@melbpc.org.au>
W:	http://floatingpoint.sourceforge.net/emulator/index.html
S:	Maintained
F:	arch/x86/math-emu/

FRAME RELAY DLCI/FRAD (Sangoma drivers too)
L:	netdev@vger.kernel.org
S:	Orphan
F:	drivers/net/wan/dlci.c
F:	drivers/net/wan/sdla.c

FRAMEBUFFER LAYER
M:	Florian Tobias Schandinat <FlorianSchandinat@gmx.de>
L:	linux-fbdev@vger.kernel.org
W:	http://linux-fbdev.sourceforge.net/
Q:	http://patchwork.kernel.org/project/linux-fbdev/list/
T:	git git://github.com/schandinat/linux-2.6.git fbdev-next
S:	Maintained
F:	Documentation/fb/
F:	Documentation/devicetree/bindings/fb/
F:	drivers/video/
F:	include/video/
F:	include/linux/fb.h
F:	include/uapi/video/
F:	include/uapi/linux/fb.h

FREESCALE DIU FRAMEBUFFER DRIVER
M:	Timur Tabi <timur@tabi.org>
L:	linux-fbdev@vger.kernel.org
S:	Maintained
F:	drivers/video/fsl-diu-fb.*

FREESCALE DMA DRIVER
M:	Li Yang <leoli@freescale.com>
M:	Zhang Wei <zw@zh-kernel.org>
L:	linuxppc-dev@lists.ozlabs.org
S:	Maintained
F:	drivers/dma/fsldma.*

FREESCALE I2C CPM DRIVER
M:	Jochen Friedrich <jochen@scram.de>
L:	linuxppc-dev@lists.ozlabs.org
L:	linux-i2c@vger.kernel.org
S:	Maintained
F:	drivers/i2c/busses/i2c-cpm.c

FREESCALE IMX / MXC FRAMEBUFFER DRIVER
M:	Sascha Hauer <kernel@pengutronix.de>
L:	linux-fbdev@vger.kernel.org
L:	linux-arm-kernel@lists.infradead.org (moderated for non-subscribers)
S:	Maintained
F:	include/linux/platform_data/video-imxfb.h
F:	drivers/video/imxfb.c

FREESCALE SOC FS_ENET DRIVER
M:	Pantelis Antoniou <pantelis.antoniou@gmail.com>
M:	Vitaly Bordug <vbordug@ru.mvista.com>
L:	linuxppc-dev@lists.ozlabs.org
L:	netdev@vger.kernel.org
S:	Maintained
F:	drivers/net/ethernet/freescale/fs_enet/
F:	include/linux/fs_enet_pd.h

FREESCALE QUICC ENGINE LIBRARY
L:	linuxppc-dev@lists.ozlabs.org
S:	Orphan
F:	arch/powerpc/sysdev/qe_lib/
F:	arch/powerpc/include/asm/*qe.h

FREESCALE USB PERIPHERAL DRIVERS
M:	Li Yang <leoli@freescale.com>
L:	linux-usb@vger.kernel.org
L:	linuxppc-dev@lists.ozlabs.org
S:	Maintained
F:	drivers/usb/gadget/fsl*

FREESCALE QUICC ENGINE UCC ETHERNET DRIVER
M:	Li Yang <leoli@freescale.com>
L:	netdev@vger.kernel.org
L:	linuxppc-dev@lists.ozlabs.org
S:	Maintained
F:	drivers/net/ethernet/freescale/ucc_geth*

FREESCALE QUICC ENGINE UCC UART DRIVER
M:	Timur Tabi <timur@tabi.org>
L:	linuxppc-dev@lists.ozlabs.org
S:	Maintained
F:	drivers/tty/serial/ucc_uart.c

FREESCALE SOC SOUND DRIVERS
M:	Timur Tabi <timur@tabi.org>
L:	alsa-devel@alsa-project.org (moderated for non-subscribers)
L:	linuxppc-dev@lists.ozlabs.org
S:	Maintained
F:	sound/soc/fsl/fsl*
F:	sound/soc/fsl/mpc8610_hpcd.c

FREEVXFS FILESYSTEM
M:	Christoph Hellwig <hch@infradead.org>
W:	ftp://ftp.openlinux.org/pub/people/hch/vxfs
S:	Maintained
F:	fs/freevxfs/

FREEZER
M:	Pavel Machek <pavel@ucw.cz>
M:	"Rafael J. Wysocki" <rjw@sisk.pl>
L:	linux-pm@vger.kernel.org
S:	Supported
F:	Documentation/power/freezing-of-tasks.txt
F:	include/linux/freezer.h
F:	kernel/freezer.c

FRONTSWAP API
M:	Konrad Rzeszutek Wilk <konrad.wilk@oracle.com>
L:	linux-kernel@vger.kernel.org
S:	Maintained
F:	mm/frontswap.c
F:	include/linux/frontswap.h

FS-CACHE: LOCAL CACHING FOR NETWORK FILESYSTEMS
M:	David Howells <dhowells@redhat.com>
L:	linux-cachefs@redhat.com
S:	Supported
F:	Documentation/filesystems/caching/
F:	fs/fscache/
F:	include/linux/fscache*.h

F2FS FILE SYSTEM
M:	Jaegeuk Kim <jaegeuk.kim@samsung.com>
L:	linux-f2fs-devel@lists.sourceforge.net
W:	http://en.wikipedia.org/wiki/F2FS
T:	git git://git.kernel.org/pub/scm/linux/kernel/git/jaegeuk/f2fs.git
S:	Maintained
F:	Documentation/filesystems/f2fs.txt
F:	fs/f2fs/
F:	include/linux/f2fs_fs.h

FUJITSU FR-V (FRV) PORT
M:	David Howells <dhowells@redhat.com>
S:	Maintained
F:	arch/frv/

FUJITSU LAPTOP EXTRAS
M:	Jonathan Woithe <jwoithe@just42.net>
L:	platform-driver-x86@vger.kernel.org
S:	Maintained
F:	drivers/platform/x86/fujitsu-laptop.c

FUJITSU M-5MO LS CAMERA ISP DRIVER
M:	Kyungmin Park <kyungmin.park@samsung.com>
M:	Heungjun Kim <riverful.kim@samsung.com>
L:	linux-media@vger.kernel.org
S:	Maintained
F:	drivers/media/i2c/m5mols/
F:	include/media/m5mols.h

FUJITSU TABLET EXTRAS
M:	Robert Gerlach <khnz@gmx.de>
L:	platform-driver-x86@vger.kernel.org
S:	Maintained
F:	drivers/platform/x86/fujitsu-tablet.c

FUSE: FILESYSTEM IN USERSPACE
M:	Miklos Szeredi <miklos@szeredi.hu>
L:	fuse-devel@lists.sourceforge.net
W:	http://fuse.sourceforge.net/
S:	Maintained
F:	fs/fuse/
F:	include/uapi/linux/fuse.h

FUTURE DOMAIN TMC-16x0 SCSI DRIVER (16-bit)
M:	Rik Faith <faith@cs.unc.edu>
L:	linux-scsi@vger.kernel.org
S:	Odd Fixes (e.g., new signatures)
F:	drivers/scsi/fdomain.*

GDT SCSI DISK ARRAY CONTROLLER DRIVER
M:	Achim Leubner <achim_leubner@adaptec.com>
L:	linux-scsi@vger.kernel.org
W:	http://www.icp-vortex.com/
S:	Supported
F:	drivers/scsi/gdt*

GEMTEK FM RADIO RECEIVER DRIVER
M:	Hans Verkuil <hverkuil@xs4all.nl>
L:	linux-media@vger.kernel.org
T:	git git://linuxtv.org/media_tree.git
W:	http://linuxtv.org
S:	Maintained
F:	drivers/media/radio/radio-gemtek*

GENERIC GPIO I2C DRIVER
M:	Haavard Skinnemoen <hskinnemoen@gmail.com>
S:	Supported
F:	drivers/i2c/busses/i2c-gpio.c
F:	include/linux/i2c-gpio.h

GENERIC GPIO I2C MULTIPLEXER DRIVER
M:	Peter Korsgaard <peter.korsgaard@barco.com>
L:	linux-i2c@vger.kernel.org
S:	Supported
F:	drivers/i2c/muxes/i2c-mux-gpio.c
F:	include/linux/i2c-mux-gpio.h
F:	Documentation/i2c/muxes/i2c-mux-gpio

GENERIC HDLC (WAN) DRIVERS
M:	Krzysztof Halasa <khc@pm.waw.pl>
W:	http://www.kernel.org/pub/linux/utils/net/hdlc/
S:	Maintained
F:	drivers/net/wan/c101.c
F:	drivers/net/wan/hd6457*
F:	drivers/net/wan/hdlc*
F:	drivers/net/wan/n2.c
F:	drivers/net/wan/pc300too.c
F:	drivers/net/wan/pci200syn.c
F:	drivers/net/wan/wanxl*

GENERIC INCLUDE/ASM HEADER FILES
M:	Arnd Bergmann <arnd@arndb.de>
L:	linux-arch@vger.kernel.org
T:	git git://git.kernel.org/pub/scm/linux/kernel/git/arnd/asm-generic.git
S:	Maintained
F:	include/asm-generic
F:	include/uapi/asm-generic

GENERIC UIO DRIVER FOR PCI DEVICES
M:	"Michael S. Tsirkin" <mst@redhat.com>
L:	kvm@vger.kernel.org
S:	Supported
F:	drivers/uio/uio_pci_generic.c

GFS2 FILE SYSTEM
M:	Steven Whitehouse <swhiteho@redhat.com>
L:	cluster-devel@redhat.com
W:	http://sources.redhat.com/cluster/
T:	git git://git.kernel.org/pub/scm/linux/kernel/git/steve/gfs2-3.0-fixes.git
T:	git git://git.kernel.org/pub/scm/linux/kernel/git/steve/gfs2-3.0-nmw.git
S:	Supported
F:	Documentation/filesystems/gfs2*.txt
F:	fs/gfs2/
F:	include/uapi/linux/gfs2_ondisk.h

GIGASET ISDN DRIVERS
M:	Hansjoerg Lipp <hjlipp@web.de>
M:	Tilman Schmidt <tilman@imap.cc>
L:	gigaset307x-common@lists.sourceforge.net
W:	http://gigaset307x.sourceforge.net/
S:	Maintained
F:	Documentation/isdn/README.gigaset
F:	drivers/isdn/gigaset/
F:	include/uapi/linux/gigaset_dev.h

GPIO SUBSYSTEM
M:	Grant Likely <grant.likely@secretlab.ca>
M:	Linus Walleij <linus.walleij@linaro.org>
S:	Maintained
T:	git git://git.secretlab.ca/git/linux-2.6.git
F:	Documentation/gpio.txt
F:	drivers/gpio/
F:	include/linux/gpio*
F:	include/asm-generic/gpio.h

GRE DEMULTIPLEXER DRIVER
M:	Dmitry Kozlov <xeb@mail.ru>
L:	netdev@vger.kernel.org
S:	Maintained
F:	net/ipv4/gre.c
F:	include/net/gre.h

GRETH 10/100/1G Ethernet MAC device driver
M:	Kristoffer Glembo <kristoffer@gaisler.com>
L:	netdev@vger.kernel.org
S:	Maintained
F:	drivers/net/ethernet/aeroflex/

GSPCA FINEPIX SUBDRIVER
M:	Frank Zago <frank@zago.net>
L:	linux-media@vger.kernel.org
T:	git git://linuxtv.org/media_tree.git
S:	Maintained
F:	drivers/media/usb/gspca/finepix.c

GSPCA GL860 SUBDRIVER
M:	Olivier Lorin <o.lorin@laposte.net>
L:	linux-media@vger.kernel.org
T:	git git://linuxtv.org/media_tree.git
S:	Maintained
F:	drivers/media/usb/gspca/gl860/

GSPCA M5602 SUBDRIVER
M:	Erik Andren <erik.andren@gmail.com>
L:	linux-media@vger.kernel.org
T:	git git://linuxtv.org/media_tree.git
S:	Maintained
F:	drivers/media/usb/gspca/m5602/

GSPCA PAC207 SONIXB SUBDRIVER
M:	Hans de Goede <hdegoede@redhat.com>
L:	linux-media@vger.kernel.org
T:	git git://linuxtv.org/media_tree.git
S:	Maintained
F:	drivers/media/usb/gspca/pac207.c

GSPCA SN9C20X SUBDRIVER
M:	Brian Johnson <brijohn@gmail.com>
L:	linux-media@vger.kernel.org
T:	git git://linuxtv.org/media_tree.git
S:	Maintained
F:	drivers/media/usb/gspca/sn9c20x.c

GSPCA T613 SUBDRIVER
M:	Leandro Costantino <lcostantino@gmail.com>
L:	linux-media@vger.kernel.org
T:	git git://linuxtv.org/media_tree.git
S:	Maintained
F:	drivers/media/usb/gspca/t613.c

GSPCA USB WEBCAM DRIVER
M:	Hans de Goede <hdegoede@redhat.com>
L:	linux-media@vger.kernel.org
T:	git git://linuxtv.org/media_tree.git
S:	Maintained
F:	drivers/media/usb/gspca/

STK1160 USB VIDEO CAPTURE DRIVER
M:	Ezequiel Garcia <elezegarcia@gmail.com>
L:	linux-media@vger.kernel.org
T:	git git://linuxtv.org/media_tree.git
S:	Maintained
F:	drivers/media/usb/stk1160/

HARD DRIVE ACTIVE PROTECTION SYSTEM (HDAPS) DRIVER
M:	Frank Seidel <frank@f-seidel.de>
L:	platform-driver-x86@vger.kernel.org
W:	http://www.kernel.org/pub/linux/kernel/people/fseidel/hdaps/
S:	Maintained
F:	drivers/platform/x86/hdaps.c

HWPOISON MEMORY FAILURE HANDLING
M:	Andi Kleen <andi@firstfloor.org>
L:	linux-mm@kvack.org
T:	git git://git.kernel.org/pub/scm/linux/kernel/git/ak/linux-mce-2.6.git hwpoison
S:	Maintained
F:	mm/memory-failure.c
F:	mm/hwpoison-inject.c

HYPERVISOR VIRTUAL CONSOLE DRIVER
L:	linuxppc-dev@lists.ozlabs.org
S:	Odd Fixes
F:	drivers/tty/hvc/

HARDWARE MONITORING
M:	Jean Delvare <khali@linux-fr.org>
M:	Guenter Roeck <linux@roeck-us.net>
L:	lm-sensors@lm-sensors.org
W:	http://www.lm-sensors.org/
T:	quilt kernel.org/pub/linux/kernel/people/jdelvare/linux-2.6/jdelvare-hwmon/
T:	git git://git.kernel.org/pub/scm/linux/kernel/git/groeck/linux-staging.git
S:	Maintained
F:	Documentation/hwmon/
F:	drivers/hwmon/
F:	include/linux/hwmon*.h

HARDWARE RANDOM NUMBER GENERATOR CORE
M:	Matt Mackall <mpm@selenic.com>
M:	Herbert Xu <herbert@gondor.apana.org.au>
S:	Odd fixes
F:	Documentation/hw_random.txt
F:	drivers/char/hw_random/
F:	include/linux/hw_random.h

HARDWARE SPINLOCK CORE
M:	Ohad Ben-Cohen <ohad@wizery.com>
S:	Maintained
F:	Documentation/hwspinlock.txt
F:	drivers/hwspinlock/hwspinlock_*
F:	include/linux/hwspinlock.h

HARMONY SOUND DRIVER
L:	linux-parisc@vger.kernel.org
S:	Maintained
F:	sound/parisc/harmony.*

HD29L2 MEDIA DRIVER
M:	Antti Palosaari <crope@iki.fi>
L:	linux-media@vger.kernel.org
W:	http://linuxtv.org/
W:	http://palosaari.fi/linux/
Q:	http://patchwork.linuxtv.org/project/linux-media/list/
T:	git git://linuxtv.org/anttip/media_tree.git
S:	Maintained
F:	drivers/media/dvb-frontends/hd29l2*

HEWLETT-PACKARD SMART2 RAID DRIVER
M:	Chirag Kantharia <chirag.kantharia@hp.com>
L:	iss_storagedev@hp.com
S:	Maintained
F:	Documentation/blockdev/cpqarray.txt
F:	drivers/block/cpqarray.*

HEWLETT-PACKARD SMART ARRAY RAID DRIVER (hpsa)
M:	"Stephen M. Cameron" <scameron@beardog.cce.hp.com>
L:	iss_storagedev@hp.com
S:	Supported
F:	Documentation/scsi/hpsa.txt
F:	drivers/scsi/hpsa*.[ch]
F:	include/linux/cciss*.h
F:	include/uapi/linux/cciss*.h

HEWLETT-PACKARD SMART CISS RAID DRIVER (cciss)
M:	Mike Miller <mike.miller@hp.com>
L:	iss_storagedev@hp.com
S:	Supported
F:	Documentation/blockdev/cciss.txt
F:	drivers/block/cciss*
F:	include/linux/cciss_ioctl.h
F:	include/uapi/linux/cciss_ioctl.h

HFS FILESYSTEM
L:	linux-fsdevel@vger.kernel.org
S:	Orphan
F:	Documentation/filesystems/hfs.txt
F:	fs/hfs/

HGA FRAMEBUFFER DRIVER
M:	Ferenc Bakonyi <fero@drama.obuda.kando.hu>
L:	linux-nvidia@lists.surfsouth.com
W:	http://drama.obuda.kando.hu/~fero/cgi-bin/hgafb.shtml
S:	Maintained
F:	drivers/video/hgafb.c

HIBERNATION (aka Software Suspend, aka swsusp)
M:	Pavel Machek <pavel@ucw.cz>
M:	"Rafael J. Wysocki" <rjw@sisk.pl>
L:	linux-pm@vger.kernel.org
S:	Supported
F:	arch/x86/power/
F:	drivers/base/power/
F:	kernel/power/
F:	include/linux/suspend.h
F:	include/linux/freezer.h
F:	include/linux/pm.h
F:	arch/*/include/asm/suspend*.h

HID CORE LAYER
M:	Jiri Kosina <jkosina@suse.cz>
L:	linux-input@vger.kernel.org
T:	git git://git.kernel.org/pub/scm/linux/kernel/git/jikos/hid.git
S:	Maintained
F:	drivers/hid/
F:	include/linux/hid*
F:	include/uapi/linux/hid*

HIGH-RESOLUTION TIMERS, CLOCKEVENTS, DYNTICKS
M:	Thomas Gleixner <tglx@linutronix.de>
T:	git git://git.kernel.org/pub/scm/linux/kernel/git/tip/tip.git timers/core
S:	Maintained
F:	Documentation/timers/
F:	kernel/hrtimer.c
F:	kernel/time/clockevents.c
F:	kernel/time/tick*.*
F:	kernel/time/timer_*.c
F:	include/linux/clockchips.h
F:	include/linux/hrtimer.h

HIGH-SPEED SCC DRIVER FOR AX.25
L:	linux-hams@vger.kernel.org
S:	Orphan
F:	drivers/net/hamradio/dmascc.c
F:	drivers/net/hamradio/scc.c

HIGHPOINT ROCKETRAID 3xxx RAID DRIVER
M:	HighPoint Linux Team <linux@highpoint-tech.com>
W:	http://www.highpoint-tech.com
S:	Supported
F:	Documentation/scsi/hptiop.txt
F:	drivers/scsi/hptiop.c

HIPPI
M:	Jes Sorensen <jes@trained-monkey.org>
L:	linux-hippi@sunsite.dk
S:	Maintained
F:	include/linux/hippidevice.h
F:	include/uapi/linux/if_hippi.h
F:	net/802/hippi.c
F:	drivers/net/hippi/

HOST AP DRIVER
M:	Jouni Malinen <j@w1.fi>
L:	hostap@shmoo.com (subscribers-only)
L:	linux-wireless@vger.kernel.org
W:	http://hostap.epitest.fi/
S:	Maintained
F:	drivers/net/wireless/hostap/

HP COMPAQ TC1100 TABLET WMI EXTRAS DRIVER
L:	platform-driver-x86@vger.kernel.org
S:	Orphan
F:	drivers/platform/x86/tc1100-wmi.c

HP100:	Driver for HP 10/100 Mbit/s Voice Grade Network Adapter Series
M:	Jaroslav Kysela <perex@perex.cz>
S:	Maintained
F:	drivers/net/ethernet/hp/hp100.*

HPET:	High Precision Event Timers driver
M:	Clemens Ladisch <clemens@ladisch.de>
S:	Maintained
F:	Documentation/timers/hpet.txt
F:	drivers/char/hpet.c
F:	include/linux/hpet.h
F:	include/uapi/linux/hpet.h

HPET:	x86
M:	"Venkatesh Pallipadi (Venki)" <venki@google.com>
S:	Maintained
F:	arch/x86/kernel/hpet.c
F:	arch/x86/include/asm/hpet.h

HPFS FILESYSTEM
M:	Mikulas Patocka <mikulas@artax.karlin.mff.cuni.cz>
W:	http://artax.karlin.mff.cuni.cz/~mikulas/vyplody/hpfs/index-e.cgi
S:	Maintained
F:	fs/hpfs/

HSO 3G MODEM DRIVER
M:	Jan Dumon <j.dumon@option.com>
W:	http://www.pharscape.org
S:	Maintained
F:	drivers/net/usb/hso.c

HTCPEN TOUCHSCREEN DRIVER
M:	Pau Oliva Fora <pof@eslack.org>
L:	linux-input@vger.kernel.org
S:	Maintained
F:	drivers/input/touchscreen/htcpen.c

HUGETLB FILESYSTEM
M:	Nadia Yvette Chambers <nyc@holomorphy.com>
S:	Maintained
F:	fs/hugetlbfs/

Hyper-V CORE AND DRIVERS
M:	K. Y. Srinivasan <kys@microsoft.com>
M:	Haiyang Zhang <haiyangz@microsoft.com>
L:	devel@linuxdriverproject.org
S:	Maintained
F:	drivers/hv/
F:	drivers/hid/hid-hyperv.c
F:	drivers/net/hyperv/

I2C OVER PARALLEL PORT
M:	Jean Delvare <khali@linux-fr.org>
L:	linux-i2c@vger.kernel.org
S:	Maintained
F:	Documentation/i2c/busses/i2c-parport
F:	Documentation/i2c/busses/i2c-parport-light
F:	drivers/i2c/busses/i2c-parport.c
F:	drivers/i2c/busses/i2c-parport-light.c

I2C/SMBUS CONTROLLER DRIVERS FOR PC
M:	Jean Delvare <khali@linux-fr.org>
L:	linux-i2c@vger.kernel.org
S:	Maintained
F:	Documentation/i2c/busses/i2c-ali1535
F:	Documentation/i2c/busses/i2c-ali1563
F:	Documentation/i2c/busses/i2c-ali15x3
F:	Documentation/i2c/busses/i2c-amd756
F:	Documentation/i2c/busses/i2c-amd8111
F:	Documentation/i2c/busses/i2c-i801
F:	Documentation/i2c/busses/i2c-nforce2
F:	Documentation/i2c/busses/i2c-piix4
F:	Documentation/i2c/busses/i2c-sis5595
F:	Documentation/i2c/busses/i2c-sis630
F:	Documentation/i2c/busses/i2c-sis96x
F:	Documentation/i2c/busses/i2c-via
F:	Documentation/i2c/busses/i2c-viapro
F:	drivers/i2c/busses/i2c-ali1535.c
F:	drivers/i2c/busses/i2c-ali1563.c
F:	drivers/i2c/busses/i2c-ali15x3.c
F:	drivers/i2c/busses/i2c-amd756.c
F:	drivers/i2c/busses/i2c-amd756-s4882.c
F:	drivers/i2c/busses/i2c-amd8111.c
F:	drivers/i2c/busses/i2c-i801.c
F:	drivers/i2c/busses/i2c-isch.c
F:	drivers/i2c/busses/i2c-nforce2.c
F:	drivers/i2c/busses/i2c-nforce2-s4985.c
F:	drivers/i2c/busses/i2c-piix4.c
F:	drivers/i2c/busses/i2c-sis5595.c
F:	drivers/i2c/busses/i2c-sis630.c
F:	drivers/i2c/busses/i2c-sis96x.c
F:	drivers/i2c/busses/i2c-via.c
F:	drivers/i2c/busses/i2c-viapro.c

I2C/SMBUS ISMT DRIVER
M:	Seth Heasley <seth.heasley@intel.com>
M:	Neil Horman <nhorman@tuxdriver.com>
L:	linux-i2c@vger.kernel.org
F:	drivers/i2c/busses/i2c-ismt.c
F:	Documentation/i2c/busses/i2c-ismt

I2C/SMBUS STUB DRIVER
M:	"Mark M. Hoffman" <mhoffman@lightlink.com>
L:	linux-i2c@vger.kernel.org
S:	Maintained
F:	drivers/i2c/i2c-stub.c

I2C SUBSYSTEM
M:	Wolfram Sang <wsa@the-dreams.de>
M:	"Ben Dooks (embedded platforms)" <ben-linux@fluff.org>
L:	linux-i2c@vger.kernel.org
W:	http://i2c.wiki.kernel.org/
T:	git git://git.kernel.org/pub/scm/linux/kernel/git/wsa/linux.git
S:	Maintained
F:	Documentation/i2c/
F:	drivers/i2c/
F:	include/linux/i2c.h
F:	include/linux/i2c-*.h
F:	include/uapi/linux/i2c.h
F:	include/uapi/linux/i2c-*.h

I2C-TAOS-EVM DRIVER
M:	Jean Delvare <khali@linux-fr.org>
L:	linux-i2c@vger.kernel.org
S:	Maintained
F:	Documentation/i2c/busses/i2c-taos-evm
F:	drivers/i2c/busses/i2c-taos-evm.c

I2C-TINY-USB DRIVER
M:	Till Harbaum <till@harbaum.org>
L:	linux-i2c@vger.kernel.org
W:	http://www.harbaum.org/till/i2c_tiny_usb
S:	Maintained
F:	drivers/i2c/busses/i2c-tiny-usb.c

i386 BOOT CODE
M:	"H. Peter Anvin" <hpa@zytor.com>
S:	Maintained
F:	arch/x86/boot/

i386 SETUP CODE / CPU ERRATA WORKAROUNDS
M:	"H. Peter Anvin" <hpa@zytor.com>
T:	git git://git.kernel.org/pub/scm/linux/kernel/git/hpa/linux-2.6-x86setup.git
S:	Maintained

IA64 (Itanium) PLATFORM
M:	Tony Luck <tony.luck@intel.com>
M:	Fenghua Yu <fenghua.yu@intel.com>
L:	linux-ia64@vger.kernel.org
T:	git git://git.kernel.org/pub/scm/linux/kernel/git/aegl/linux.git
S:	Maintained
F:	arch/ia64/

IBM Power in-Nest Crypto Acceleration
M:	Kent Yoder <key@linux.vnet.ibm.com>
L:	linux-crypto@vger.kernel.org
S:	Supported
F:	drivers/crypto/nx/

IBM Power 842 compression accelerator
M:	Robert Jennings <rcj@linux.vnet.ibm.com>
S:	Supported
F:	drivers/crypto/nx/nx-842.c
F:	include/linux/nx842.h

IBM Power Linux RAID adapter
M:	Brian King <brking@us.ibm.com>
S:	Supported
F:	drivers/scsi/ipr.*

IBM Power Virtual Ethernet Device Driver
M:	Santiago Leon <santil@linux.vnet.ibm.com>
L:	netdev@vger.kernel.org
S:	Supported
F:	drivers/net/ethernet/ibm/ibmveth.*

IBM Power Virtual SCSI/FC Device Drivers
M:	Robert Jennings <rcj@linux.vnet.ibm.com>
L:	linux-scsi@vger.kernel.org
S:	Supported
F:	drivers/scsi/ibmvscsi/
X:	drivers/scsi/ibmvscsi/ibmvstgt.c

IBM ServeRAID RAID DRIVER
P:	Jack Hammer
M:	Dave Jeffery <ipslinux@adaptec.com>
W:	http://www.developer.ibm.com/welcome/netfinity/serveraid.html
S:	Supported
F:	drivers/scsi/ips.*

ICH LPC AND GPIO DRIVER
M:	Peter Tyser <ptyser@xes-inc.com>
S:	Maintained
F:	drivers/mfd/lpc_ich.c
F:	drivers/gpio/gpio-ich.c

IDE SUBSYSTEM
M:	"David S. Miller" <davem@davemloft.net>
L:	linux-ide@vger.kernel.org
Q:	http://patchwork.ozlabs.org/project/linux-ide/list/
T:	git git://git.kernel.org/pub/scm/linux/kernel/git/davem/ide.git
S:	Maintained
F:	Documentation/ide/
F:	drivers/ide/
F:	include/linux/ide.h

IDEAPAD LAPTOP EXTRAS DRIVER
M:	Ike Panhc <ike.pan@canonical.com>
L:	platform-driver-x86@vger.kernel.org
W:	http://launchpad.net/ideapad-laptop
S:	Maintained
F:	drivers/platform/x86/ideapad-laptop.c

IDE/ATAPI DRIVERS
M:	Borislav Petkov <bp@alien8.de>
L:	linux-ide@vger.kernel.org
S:	Maintained
F:	Documentation/cdrom/ide-cd
F:	drivers/ide/ide-cd*

IDLE-I7300
M:	Andy Henroid <andrew.d.henroid@intel.com>
L:	linux-pm@vger.kernel.org
S:	Supported
F:	drivers/idle/i7300_idle.c

IEEE 802.15.4 SUBSYSTEM
M:	Alexander Smirnov <alex.bluesman.smirnov@gmail.com>
M:	Dmitry Eremin-Solenikov <dbaryshkov@gmail.com>
L:	linux-zigbee-devel@lists.sourceforge.net (moderated for non-subscribers)
W:	http://apps.sourceforge.net/trac/linux-zigbee
T:	git git://git.kernel.org/pub/scm/linux/kernel/git/lowpan/lowpan.git
S:	Maintained
F:	net/ieee802154/
F:	net/mac802154/
F:	drivers/net/ieee802154/

IGUANAWORKS USB IR TRANSCEIVER
M:	Sean Young <sean@mess.org>
L:	linux-media@vger.kernel.org
S:	Maintained
F:	drivers/media/rc/iguanair.c

IIO SUBSYSTEM AND DRIVERS
M:	Jonathan Cameron <jic23@cam.ac.uk>
L:	linux-iio@vger.kernel.org
S:	Maintained
F:	drivers/iio/
F:	drivers/staging/iio/

IKANOS/ADI EAGLE ADSL USB DRIVER
M:	Matthieu Castet <castet.matthieu@free.fr>
M:	Stanislaw Gruszka <stf_xl@wp.pl>
S:	Maintained
F:	drivers/usb/atm/ueagle-atm.c

INDUSTRY PACK SUBSYSTEM (IPACK)
M:	Samuel Iglesias Gonsalvez <siglesias@igalia.com>
M:	Jens Taprogge <jens.taprogge@taprogge.org>
M:	Greg Kroah-Hartman <gregkh@linuxfoundation.org>
L:	industrypack-devel@lists.sourceforge.net
W:	http://industrypack.sourceforge.net
S:	Maintained
F:	drivers/ipack/

INTEGRITY MEASUREMENT ARCHITECTURE (IMA)
M:	Mimi Zohar <zohar@us.ibm.com>
S:	Supported
F:	security/integrity/ima/

IMS TWINTURBO FRAMEBUFFER DRIVER
L:	linux-fbdev@vger.kernel.org
S:	Orphan
F:	drivers/video/imsttfb.c

INFINIBAND SUBSYSTEM
M:	Roland Dreier <roland@kernel.org>
M:	Sean Hefty <sean.hefty@intel.com>
M:	Hal Rosenstock <hal.rosenstock@gmail.com>
L:	linux-rdma@vger.kernel.org
W:	http://www.openfabrics.org/
Q:	http://patchwork.kernel.org/project/linux-rdma/list/
T:	git git://git.kernel.org/pub/scm/linux/kernel/git/roland/infiniband.git
S:	Supported
F:	Documentation/infiniband/
F:	drivers/infiniband/
F:	include/uapi/linux/if_infiniband.h

INOTIFY
M:	John McCutchan <john@johnmccutchan.com>
M:	Robert Love <rlove@rlove.org>
M:	Eric Paris <eparis@parisplace.org>
S:	Maintained
F:	Documentation/filesystems/inotify.txt
F:	fs/notify/inotify/
F:	include/linux/inotify.h
F:	include/uapi/linux/inotify.h

INPUT (KEYBOARD, MOUSE, JOYSTICK, TOUCHSCREEN) DRIVERS
M:	Dmitry Torokhov <dmitry.torokhov@gmail.com>
M:	Dmitry Torokhov <dtor@mail.ru>
L:	linux-input@vger.kernel.org
Q:	http://patchwork.kernel.org/project/linux-input/list/
T:	git git://git.kernel.org/pub/scm/linux/kernel/git/dtor/input.git
S:	Maintained
F:	drivers/input/
F:	include/linux/input.h
F:	include/uapi/linux/input.h
F:	include/linux/input/

INPUT MULTITOUCH (MT) PROTOCOL
M:	Henrik Rydberg <rydberg@euromail.se>
L:	linux-input@vger.kernel.org
T:	git git://git.kernel.org/pub/scm/linux/kernel/git/rydberg/input-mt.git
S:	Maintained
F:	Documentation/input/multi-touch-protocol.txt
F:	drivers/input/input-mt.c
K:	\b(ABS|SYN)_MT_

INTEL C600 SERIES SAS CONTROLLER DRIVER
M:	Intel SCU Linux support <intel-linux-scu@intel.com>
M:	Lukasz Dorau <lukasz.dorau@intel.com>
M:	Maciej Patelczyk <maciej.patelczyk@intel.com>
M:	Dave Jiang <dave.jiang@intel.com>
L:	linux-scsi@vger.kernel.org
T:	git git://git.code.sf.net/p/intel-sas/isci
S:	Supported
F:	drivers/scsi/isci/

INTEL IDLE DRIVER
M:	Len Brown <lenb@kernel.org>
L:	linux-pm@vger.kernel.org
T:	git git://git.kernel.org/pub/scm/linux/kernel/git/lenb/linux.git
S:	Supported
F:	drivers/idle/intel_idle.c

INTEL FRAMEBUFFER DRIVER (excluding 810 and 815)
M:	Maik Broemme <mbroemme@plusserver.de>
L:	linux-fbdev@vger.kernel.org
S:	Maintained
F:	Documentation/fb/intelfb.txt
F:	drivers/video/intelfb/

INTEL 810/815 FRAMEBUFFER DRIVER
M:	Antonino Daplas <adaplas@gmail.com>
L:	linux-fbdev@vger.kernel.org
S:	Maintained
F:	drivers/video/i810/

INTEL MENLOW THERMAL DRIVER
M:	Sujith Thomas <sujith.thomas@intel.com>
L:	platform-driver-x86@vger.kernel.org
W:	http://www.lesswatts.org/projects/acpi/
S:	Supported
F:	drivers/platform/x86/intel_menlow.c

INTEL IA32 MICROCODE UPDATE SUPPORT
M:	Tigran Aivazian <tigran@aivazian.fsnet.co.uk>
S:	Maintained
F:	arch/x86/kernel/microcode_core.c
F:	arch/x86/kernel/microcode_intel.c

INTEL I/OAT DMA DRIVER
M:	Dan Williams <djbw@fb.com>
S:	Maintained
F:	drivers/dma/ioat*

INTEL IOMMU (VT-d)
M:	David Woodhouse <dwmw2@infradead.org>
L:	iommu@lists.linux-foundation.org
T:	git git://git.infradead.org/iommu-2.6.git
S:	Supported
F:	drivers/iommu/intel-iommu.c
F:	include/linux/intel-iommu.h

INTEL IOP-ADMA DMA DRIVER
M:	Dan Williams <djbw@fb.com>
S:	Odd fixes
F:	drivers/dma/iop-adma.c

INTEL IXP4XX QMGR, NPE, ETHERNET and HSS SUPPORT
M:	Krzysztof Halasa <khc@pm.waw.pl>
S:	Maintained
F:	arch/arm/mach-ixp4xx/include/mach/qmgr.h
F:	arch/arm/mach-ixp4xx/include/mach/npe.h
F:	arch/arm/mach-ixp4xx/ixp4xx_qmgr.c
F:	arch/arm/mach-ixp4xx/ixp4xx_npe.c
F:	drivers/net/ethernet/xscale/ixp4xx_eth.c
F:	drivers/net/wan/ixp4xx_hss.c

INTEL IXP4XX RANDOM NUMBER GENERATOR SUPPORT
M:	Deepak Saxena <dsaxena@plexity.net>
S:	Maintained
F:	drivers/char/hw_random/ixp4xx-rng.c

INTEL ETHERNET DRIVERS (e100/e1000/e1000e/igb/igbvf/ixgb/ixgbe/ixgbevf)
M:	Jeff Kirsher <jeffrey.t.kirsher@intel.com>
M:	Jesse Brandeburg <jesse.brandeburg@intel.com>
M:	Bruce Allan <bruce.w.allan@intel.com>
M:	Carolyn Wyborny <carolyn.wyborny@intel.com>
M:	Don Skidmore <donald.c.skidmore@intel.com>
M:	Greg Rose <gregory.v.rose@intel.com>
M:	Peter P Waskiewicz Jr <peter.p.waskiewicz.jr@intel.com>
M:	Alex Duyck <alexander.h.duyck@intel.com>
M:	John Ronciak <john.ronciak@intel.com>
M:	Tushar Dave <tushar.n.dave@intel.com>
L:	e1000-devel@lists.sourceforge.net
W:	http://www.intel.com/support/feedback.htm
W:	http://e1000.sourceforge.net/
T:	git git://git.kernel.org/pub/scm/linux/kernel/git/jkirsher/net.git
T:	git git://git.kernel.org/pub/scm/linux/kernel/git/jkirsher/net-next.git
S:	Supported
F:	Documentation/networking/e100.txt
F:	Documentation/networking/e1000.txt
F:	Documentation/networking/e1000e.txt
F:	Documentation/networking/igb.txt
F:	Documentation/networking/igbvf.txt
F:	Documentation/networking/ixgb.txt
F:	Documentation/networking/ixgbe.txt
F:	Documentation/networking/ixgbevf.txt
F:	drivers/net/ethernet/intel/

INTEL PRO/WIRELESS 2100, 2200BG, 2915ABG NETWORK CONNECTION SUPPORT
M:	Stanislav Yakovlev <stas.yakovlev@gmail.com>
L:	linux-wireless@vger.kernel.org
S:	Maintained
F:	Documentation/networking/README.ipw2100
F:	Documentation/networking/README.ipw2200
F:	drivers/net/wireless/ipw2x00/

INTEL(R) TRUSTED EXECUTION TECHNOLOGY (TXT)
M:	Richard L Maliszewski <richard.l.maliszewski@intel.com>
M:	Gang Wei <gang.wei@intel.com>
M:	Shane Wang <shane.wang@intel.com>
L:	tboot-devel@lists.sourceforge.net
W:	http://tboot.sourceforge.net
T:	hg http://tboot.hg.sourceforge.net:8000/hgroot/tboot/tboot
S:	Supported
F:	Documentation/intel_txt.txt
F:	include/linux/tboot.h
F:	arch/x86/kernel/tboot.c

INTEL WIRELESS WIMAX CONNECTION 2400
M:	Inaky Perez-Gonzalez <inaky.perez-gonzalez@intel.com>
M:	linux-wimax@intel.com
L:	wimax@linuxwimax.org
S:	Supported
W:	http://linuxwimax.org
F:	Documentation/wimax/README.i2400m
F:	drivers/net/wimax/i2400m/
F:	include/uapi/linux/wimax/i2400m.h

INTEL WIRELESS 3945ABG/BG, 4965AGN (iwlegacy)
M:	Stanislaw Gruszka <sgruszka@redhat.com>
L:	linux-wireless@vger.kernel.org
S:	Supported
F:	drivers/net/wireless/iwlegacy/

INTEL WIRELESS WIFI LINK (iwlwifi)
M:	Johannes Berg <johannes.berg@intel.com>
M:	Wey-Yi Guy <wey-yi.w.guy@intel.com>
M:	Intel Linux Wireless <ilw@linux.intel.com>
L:	linux-wireless@vger.kernel.org
W:	http://intellinuxwireless.org
T:	git git://git.kernel.org/pub/scm/linux/kernel/git/iwlwifi/iwlwifi.git
S:	Supported
F:	drivers/net/wireless/iwlwifi/

INTEL MANAGEMENT ENGINE (mei)
M:	Tomas Winkler <tomas.winkler@intel.com>
L:	linux-kernel@vger.kernel.org
S:	Supported
F:	include/uapi/linux/mei.h
F:	drivers/misc/mei/*
F:	Documentation/misc-devices/mei/*

IOC3 ETHERNET DRIVER
M:	Ralf Baechle <ralf@linux-mips.org>
L:	linux-mips@linux-mips.org
S:	Maintained
F:	drivers/net/ethernet/sgi/ioc3-eth.c

IOC3 SERIAL DRIVER
M:	Pat Gefre <pfg@sgi.com>
L:	linux-serial@vger.kernel.org
S:	Maintained
F:	drivers/tty/serial/ioc3_serial.c

IP MASQUERADING
M:	Juanjo Ciarlante <jjciarla@raiz.uncu.edu.ar>
S:	Maintained
F:	net/ipv4/netfilter/ipt_MASQUERADE.c

IP1000A 10/100/1000 GIGABIT ETHERNET DRIVER
M:	Francois Romieu <romieu@fr.zoreil.com>
M:	Sorbica Shieh <sorbica@icplus.com.tw>
L:	netdev@vger.kernel.org
S:	Maintained
F:	drivers/net/ethernet/icplus/ipg.*

IPATH DRIVER
M:	Mike Marciniszyn <infinipath@intel.com>
L:	linux-rdma@vger.kernel.org
S:	Maintained
F:	drivers/infiniband/hw/ipath/

IPMI SUBSYSTEM
M:	Corey Minyard <minyard@acm.org>
L:	openipmi-developer@lists.sourceforge.net (moderated for non-subscribers)
W:	http://openipmi.sourceforge.net/
S:	Supported
F:	Documentation/IPMI.txt
F:	drivers/char/ipmi/
F:	include/linux/ipmi*
F:	include/uapi/linux/ipmi*

IPS SCSI RAID DRIVER
M:	Adaptec OEM Raid Solutions <aacraid@adaptec.com>
L:	linux-scsi@vger.kernel.org
W:	http://www.adaptec.com/
S:	Maintained
F:	drivers/scsi/ips*

IPVS
M:	Wensong Zhang <wensong@linux-vs.org>
M:	Simon Horman <horms@verge.net.au>
M:	Julian Anastasov <ja@ssi.bg>
L:	netdev@vger.kernel.org
L:	lvs-devel@vger.kernel.org
S:	Maintained
F:	Documentation/networking/ipvs-sysctl.txt
F:	include/net/ip_vs.h
F:	include/uapi/linux/ip_vs.h
F:	net/netfilter/ipvs/

IPWIRELESS DRIVER
M:	Jiri Kosina <jkosina@suse.cz>
M:	David Sterba <dsterba@suse.cz>
S:	Odd Fixes
F:	drivers/tty/ipwireless/

IPX NETWORK LAYER
M:	Arnaldo Carvalho de Melo <acme@ghostprotocols.net>
L:	netdev@vger.kernel.org
S:	Maintained
F:	include/net/ipx.h
F:	include/uapi/linux/ipx.h
F:	net/ipx/

IRDA SUBSYSTEM
M:	Samuel Ortiz <samuel@sortiz.org>
L:	irda-users@lists.sourceforge.net (subscribers-only)
L:	netdev@vger.kernel.org
W:	http://irda.sourceforge.net/
S:	Maintained
T:	git git://git.kernel.org/pub/scm/linux/kernel/git/sameo/irda-2.6.git
F:	Documentation/networking/irda.txt
F:	drivers/net/irda/
F:	include/net/irda/
F:	net/irda/

IRQ SUBSYSTEM
M:	Thomas Gleixner <tglx@linutronix.de>
S:	Maintained
T:	git git://git.kernel.org/pub/scm/linux/kernel/git/tip/tip.git irq/core
F:	kernel/irq/

IRQ DOMAINS (IRQ NUMBER MAPPING LIBRARY)
M:	Benjamin Herrenschmidt <benh@kernel.crashing.org>
M:	Grant Likely <grant.likely@secretlab.ca>
T:	git git://git.secretlab.ca/git/linux-2.6.git irqdomain/next
S:	Maintained
F:	Documentation/IRQ-domain.txt
F:	include/linux/irqdomain.h
F:	kernel/irq/irqdomain.c

ISAPNP
M:	Jaroslav Kysela <perex@perex.cz>
S:	Maintained
F:	Documentation/isapnp.txt
F:	drivers/pnp/isapnp/
F:	include/linux/isapnp.h

ISA RADIO MODULE
M:	Hans Verkuil <hverkuil@xs4all.nl>
L:	linux-media@vger.kernel.org
T:	git git://linuxtv.org/media_tree.git
W:	http://linuxtv.org
S:	Maintained
F:	drivers/media/radio/radio-isa*

iSCSI BOOT FIRMWARE TABLE (iBFT) DRIVER
M:	Peter Jones <pjones@redhat.com>
M:	Konrad Rzeszutek Wilk <konrad@kernel.org>
S:	Maintained
F:	drivers/firmware/iscsi_ibft*

ISCSI
M:	Mike Christie <michaelc@cs.wisc.edu>
L:	open-iscsi@googlegroups.com
W:	www.open-iscsi.org
T:	git git://git.kernel.org/pub/scm/linux/kernel/git/mnc/linux-2.6-iscsi.git
S:	Maintained
F:	drivers/scsi/*iscsi*
F:	include/scsi/*iscsi*

ISDN SUBSYSTEM
M:	Karsten Keil <isdn@linux-pingi.de>
L:	isdn4linux@listserv.isdn4linux.de (subscribers-only)
L:	netdev@vger.kernel.org
W:	http://www.isdn4linux.de
T:	git git://git.kernel.org/pub/scm/linux/kernel/git/kkeil/isdn-2.6.git
S:	Maintained
F:	Documentation/isdn/
F:	drivers/isdn/
F:	include/linux/isdn.h
F:	include/linux/isdn/
F:	include/uapi/linux/isdn.h
F:	include/uapi/linux/isdn/

ISDN SUBSYSTEM (Eicon active card driver)
M:	Armin Schindler <mac@melware.de>
L:	isdn4linux@listserv.isdn4linux.de (subscribers-only)
W:	http://www.melware.de
S:	Maintained
F:	drivers/isdn/hardware/eicon/

IT87 HARDWARE MONITORING DRIVER
M:	Jean Delvare <khali@linux-fr.org>
L:	lm-sensors@lm-sensors.org
S:	Maintained
F:	Documentation/hwmon/it87
F:	drivers/hwmon/it87.c

IT913X MEDIA DRIVER
M:	Malcolm Priestley <tvboxspy@gmail.com>
L:	linux-media@vger.kernel.org
W:	http://linuxtv.org/
Q:	http://patchwork.linuxtv.org/project/linux-media/list/
S:	Maintained
F:	drivers/media/usb/dvb-usb-v2/it913x*

IT913X FE MEDIA DRIVER
M:	Malcolm Priestley <tvboxspy@gmail.com>
L:	linux-media@vger.kernel.org
W:	http://linuxtv.org/
Q:	http://patchwork.linuxtv.org/project/linux-media/list/
S:	Maintained
F:	drivers/media/dvb-frontends/it913x-fe*

IVTV VIDEO4LINUX DRIVER
M:	Andy Walls <awalls@md.metrocast.net>
L:	ivtv-devel@ivtvdriver.org (moderated for non-subscribers)
L:	linux-media@vger.kernel.org
T:	git git://linuxtv.org/media_tree.git
W:	http://www.ivtvdriver.org
S:	Maintained
F:	Documentation/video4linux/*.ivtv
F:	drivers/media/pci/ivtv/
F:	include/uapi/linux/ivtv*

IX2505V MEDIA DRIVER
M:	Malcolm Priestley <tvboxspy@gmail.com>
L:	linux-media@vger.kernel.org
W:	http://linuxtv.org/
Q:	http://patchwork.linuxtv.org/project/linux-media/list/
S:	Maintained
F:	drivers/media/dvb-frontends/ix2505v*

JC42.4 TEMPERATURE SENSOR DRIVER
M:	Guenter Roeck <linux@roeck-us.net>
L:	lm-sensors@lm-sensors.org
S:	Maintained
F:	drivers/hwmon/jc42.c
F:	Documentation/hwmon/jc42

JFS FILESYSTEM
M:	Dave Kleikamp <shaggy@kernel.org>
L:	jfs-discussion@lists.sourceforge.net
W:	http://jfs.sourceforge.net/
T:	git git://git.kernel.org/pub/scm/linux/kernel/git/shaggy/jfs-2.6.git
S:	Maintained
F:	Documentation/filesystems/jfs.txt
F:	fs/jfs/

JME NETWORK DRIVER
M:	Guo-Fu Tseng <cooldavid@cooldavid.org>
L:	netdev@vger.kernel.org
S:	Maintained
F:	drivers/net/ethernet/jme.*

JOURNALLING FLASH FILE SYSTEM V2 (JFFS2)
M:	David Woodhouse <dwmw2@infradead.org>
L:	linux-mtd@lists.infradead.org
W:	http://www.linux-mtd.infradead.org/doc/jffs2.html
S:	Maintained
F:	fs/jffs2/
F:	include/uapi/linux/jffs2.h

JOURNALLING LAYER FOR BLOCK DEVICES (JBD)
M:	Andrew Morton <akpm@linux-foundation.org>
M:	Jan Kara <jack@suse.cz>
L:	linux-ext4@vger.kernel.org
S:	Maintained
F:	fs/jbd/
F:	include/linux/jbd.h

JOURNALLING LAYER FOR BLOCK DEVICES (JBD2)
M:	"Theodore Ts'o" <tytso@mit.edu>
L:	linux-ext4@vger.kernel.org
S:	Maintained
F:	fs/jbd2/
F:	include/linux/jbd2.h

JSM Neo PCI based serial card
M:	Lucas Tavares <lucaskt@linux.vnet.ibm.com>
L:	linux-serial@vger.kernel.org
S:	Maintained
F:	drivers/tty/serial/jsm/

K10TEMP HARDWARE MONITORING DRIVER
M:	Clemens Ladisch <clemens@ladisch.de>
L:	lm-sensors@lm-sensors.org
S:	Maintained
F:	Documentation/hwmon/k10temp
F:	drivers/hwmon/k10temp.c

K8TEMP HARDWARE MONITORING DRIVER
M:	Rudolf Marek <r.marek@assembler.cz>
L:	lm-sensors@lm-sensors.org
S:	Maintained
F:	Documentation/hwmon/k8temp
F:	drivers/hwmon/k8temp.c

KCONFIG
M:	Michal Marek <mmarek@suse.cz>
L:	linux-kbuild@vger.kernel.org
S:	Odd Fixes
F:	Documentation/kbuild/kconfig-language.txt
F:	scripts/kconfig/

KDUMP
M:	Vivek Goyal <vgoyal@redhat.com>
M:	Haren Myneni <hbabu@us.ibm.com>
L:	kexec@lists.infradead.org
W:	http://lse.sourceforge.net/kdump/
S:	Maintained
F:	Documentation/kdump/

KEENE FM RADIO TRANSMITTER DRIVER
M:	Hans Verkuil <hverkuil@xs4all.nl>
L:	linux-media@vger.kernel.org
T:	git git://linuxtv.org/media_tree.git
W:	http://linuxtv.org
S:	Maintained
F:	drivers/media/radio/radio-keene*

KERNEL AUTOMOUNTER v4 (AUTOFS4)
M:	Ian Kent <raven@themaw.net>
L:	autofs@vger.kernel.org
S:	Maintained
F:	fs/autofs4/

KERNEL BUILD + files below scripts/ (unless maintained elsewhere)
M:	Michal Marek <mmarek@suse.cz>
T:	git git://git.kernel.org/pub/scm/linux/kernel/git/mmarek/kbuild.git for-next
T:	git git://git.kernel.org/pub/scm/linux/kernel/git/mmarek/kbuild.git rc-fixes
L:	linux-kbuild@vger.kernel.org
S:	Maintained
F:	Documentation/kbuild/
F:	Makefile
F:	scripts/Makefile.*
F:	scripts/basic/
F:	scripts/mk*
F:	scripts/package/

KERNEL JANITORS
L:	kernel-janitors@vger.kernel.org
W:	http://kernelnewbies.org/KernelJanitors
S:	Odd Fixes

KERNEL NFSD, SUNRPC, AND LOCKD SERVERS
M:	"J. Bruce Fields" <bfields@fieldses.org>
L:	linux-nfs@vger.kernel.org
W:	http://nfs.sourceforge.net/
S:	Supported
F:	fs/nfsd/
F:	include/linux/nfsd/
F:	include/uapi/linux/nfsd/
F:	fs/lockd/
F:	fs/nfs_common/
F:	net/sunrpc/
F:	include/linux/lockd/
F:	include/linux/sunrpc/
F:	include/uapi/linux/sunrpc/

KERNEL VIRTUAL MACHINE (KVM)
M:	Marcelo Tosatti <mtosatti@redhat.com>
M:	Gleb Natapov <gleb@redhat.com>
L:	kvm@vger.kernel.org
W:	http://kvm.qumranet.com
S:	Supported
F:	Documentation/*/kvm.txt
F:	arch/*/kvm/
F:	arch/*/include/asm/kvm*
F:	include/linux/kvm*
F:	include/uapi/linux/kvm*
F:	virt/kvm/

KERNEL VIRTUAL MACHINE (KVM) FOR AMD-V
M:	Joerg Roedel <joro@8bytes.org>
L:	kvm@vger.kernel.org
W:	http://kvm.qumranet.com
S:	Maintained
F:	arch/x86/include/asm/svm.h
F:	arch/x86/kvm/svm.c

KERNEL VIRTUAL MACHINE (KVM) FOR POWERPC
M:	Alexander Graf <agraf@suse.de>
L:	kvm-ppc@vger.kernel.org
W:	http://kvm.qumranet.com
T:	git git://github.com/agraf/linux-2.6.git
S:	Supported
F:	arch/powerpc/include/asm/kvm*
F:	arch/powerpc/kvm/

KERNEL VIRTUAL MACHINE For Itanium (KVM/IA64)
M:	Xiantao Zhang <xiantao.zhang@intel.com>
L:	kvm-ia64@vger.kernel.org
W:	http://kvm.qumranet.com
S:	Supported
F:	Documentation/ia64/kvm.txt
F:	arch/ia64/include/asm/kvm*
F:	arch/ia64/kvm/

KERNEL VIRTUAL MACHINE for s390 (KVM/s390)
M:	Christian Borntraeger <borntraeger@de.ibm.com>
M:	Cornelia Huck <cornelia.huck@de.ibm.com>
M:	linux390@de.ibm.com
L:	linux-s390@vger.kernel.org
W:	http://www.ibm.com/developerworks/linux/linux390/
S:	Supported
F:	Documentation/s390/kvm.txt
F:	arch/s390/include/asm/kvm*
F:	arch/s390/kvm/
F:	drivers/s390/kvm/

KERNEL VIRTUAL MACHINE (KVM) FOR ARM
M:	Christoffer Dall <cdall@cs.columbia.edu>
L:	kvmarm@lists.cs.columbia.edu
W:	http://systems.cs.columbia.edu/projects/kvm-arm
S:	Maintained
F:	arch/arm/include/uapi/asm/kvm*
F:	arch/arm/include/asm/kvm*
F:	arch/arm/kvm/

KEXEC
M:	Eric Biederman <ebiederm@xmission.com>
W:	http://kernel.org/pub/linux/utils/kernel/kexec/
L:	kexec@lists.infradead.org
S:	Maintained
F:	include/linux/kexec.h
F:	include/uapi/linux/kexec.h
F:	kernel/kexec.c

KEYS/KEYRINGS:
M:	David Howells <dhowells@redhat.com>
L:	keyrings@linux-nfs.org
S:	Maintained
F:	Documentation/security/keys.txt
F:	include/linux/key.h
F:	include/linux/key-type.h
F:	include/keys/
F:	security/keys/

KEYS-TRUSTED
M:	David Safford <safford@watson.ibm.com>
M:	Mimi Zohar <zohar@us.ibm.com>
L:	linux-security-module@vger.kernel.org
L:	keyrings@linux-nfs.org
S:	Supported
F:	Documentation/security/keys-trusted-encrypted.txt
F:	include/keys/trusted-type.h
F:	security/keys/trusted.c
F:	security/keys/trusted.h

KEYS-ENCRYPTED
M:	Mimi Zohar <zohar@us.ibm.com>
M:	David Safford <safford@watson.ibm.com>
L:	linux-security-module@vger.kernel.org
L:	keyrings@linux-nfs.org
S:	Supported
F:	Documentation/security/keys-trusted-encrypted.txt
F:	include/keys/encrypted-type.h
F:	security/keys/encrypted-keys/

KGDB / KDB /debug_core
M:	Jason Wessel <jason.wessel@windriver.com>
W:	http://kgdb.wiki.kernel.org/
L:	kgdb-bugreport@lists.sourceforge.net
S:	Maintained
F:	Documentation/DocBook/kgdb.tmpl
F:	drivers/misc/kgdbts.c
F:	drivers/tty/serial/kgdboc.c
F:	include/linux/kdb.h
F:	include/linux/kgdb.h
F:	kernel/debug/

KMEMCHECK
M:	Vegard Nossum <vegardno@ifi.uio.no>
M:	Pekka Enberg <penberg@kernel.org>
S:	Maintained
F:	Documentation/kmemcheck.txt
F:	arch/x86/include/asm/kmemcheck.h
F:	arch/x86/mm/kmemcheck/
F:	include/linux/kmemcheck.h
F:	mm/kmemcheck.c

KMEMLEAK
M:	Catalin Marinas <catalin.marinas@arm.com>
S:	Maintained
F:	Documentation/kmemleak.txt
F:	include/linux/kmemleak.h
F:	mm/kmemleak.c
F:	mm/kmemleak-test.c

KPROBES
M:	Ananth N Mavinakayanahalli <ananth@in.ibm.com>
M:	Anil S Keshavamurthy <anil.s.keshavamurthy@intel.com>
M:	"David S. Miller" <davem@davemloft.net>
M:	Masami Hiramatsu <masami.hiramatsu.pt@hitachi.com>
S:	Maintained
F:	Documentation/kprobes.txt
F:	include/linux/kprobes.h
F:	kernel/kprobes.c

KS0108 LCD CONTROLLER DRIVER
M:	Miguel Ojeda Sandonis <miguel.ojeda.sandonis@gmail.com>
W:	http://miguelojeda.es/auxdisplay.htm
W:	http://jair.lab.fi.uva.es/~migojed/auxdisplay.htm
S:	Maintained
F:	Documentation/auxdisplay/ks0108
F:	drivers/auxdisplay/ks0108.c
F:	include/linux/ks0108.h

LAPB module
L:	linux-x25@vger.kernel.org
S:	Orphan
F:	Documentation/networking/lapb-module.txt
F:	include/*/lapb.h
F:	net/lapb/

LASI 53c700 driver for PARISC
M:	"James E.J. Bottomley" <James.Bottomley@HansenPartnership.com>
L:	linux-scsi@vger.kernel.org
S:	Maintained
F:	Documentation/scsi/53c700.txt
F:	drivers/scsi/53c700*

LED SUBSYSTEM
M:	Bryan Wu <cooloney@gmail.com>
M:	Richard Purdie <rpurdie@rpsys.net>
L:	linux-leds@vger.kernel.org
T:	git git://git.kernel.org/pub/scm/linux/kernel/git/cooloney/linux-leds.git
S:	Maintained
F:	drivers/leds/
F:	include/linux/leds.h

LEGACY EEPROM DRIVER
M:	Jean Delvare <khali@linux-fr.org>
S:	Maintained
F:	Documentation/misc-devices/eeprom
F:	drivers/misc/eeprom/eeprom.c

LEGO USB Tower driver
M:	Juergen Stuber <starblue@users.sourceforge.net>
L:	legousb-devel@lists.sourceforge.net
W:	http://legousb.sourceforge.net/
S:	Maintained
F:	drivers/usb/misc/legousbtower.c

LG2160 MEDIA DRIVER
M:	Michael Krufky <mkrufky@linuxtv.org>
L:	linux-media@vger.kernel.org
W:	http://linuxtv.org/
W:	http://github.com/mkrufky
Q:	http://patchwork.linuxtv.org/project/linux-media/list/
T:	git git://linuxtv.org/mkrufky/tuners.git
S:	Maintained
F:	drivers/media/dvb-frontends/lg2160.*

LGDT3305 MEDIA DRIVER
M:	Michael Krufky <mkrufky@linuxtv.org>
L:	linux-media@vger.kernel.org
W:	http://linuxtv.org/
W:	http://github.com/mkrufky
Q:	http://patchwork.linuxtv.org/project/linux-media/list/
T:	git git://linuxtv.org/mkrufky/tuners.git
S:	Maintained
F:	drivers/media/dvb-frontends/lgdt3305.*

LGUEST
M:	Rusty Russell <rusty@rustcorp.com.au>
L:	lguest@lists.ozlabs.org
W:	http://lguest.ozlabs.org/
S:	Odd Fixes
F:	arch/x86/include/asm/lguest*.h
F:	arch/x86/lguest/
F:	drivers/lguest/
F:	include/linux/lguest*.h
F:	tools/lguest/

LINUX FOR IBM pSERIES (RS/6000)
M:	Paul Mackerras <paulus@au.ibm.com>
W:	http://www.ibm.com/linux/ltc/projects/ppc
S:	Supported
F:	arch/powerpc/boot/rs6000.h

LINUX FOR POWERPC (32-BIT AND 64-BIT)
M:	Benjamin Herrenschmidt <benh@kernel.crashing.org>
M:	Paul Mackerras <paulus@samba.org>
W:	http://www.penguinppc.org/
L:	linuxppc-dev@lists.ozlabs.org
Q:	http://patchwork.ozlabs.org/project/linuxppc-dev/list/
T:	git git://git.kernel.org/pub/scm/linux/kernel/git/benh/powerpc.git
S:	Supported
F:	Documentation/powerpc/
F:	arch/powerpc/

LINUX FOR POWER MACINTOSH
M:	Benjamin Herrenschmidt <benh@kernel.crashing.org>
W:	http://www.penguinppc.org/
L:	linuxppc-dev@lists.ozlabs.org
S:	Maintained
F:	arch/powerpc/platforms/powermac/
F:	drivers/macintosh/

LINUX FOR POWERPC EMBEDDED MPC5XXX
M:	Anatolij Gustschin <agust@denx.de>
L:	linuxppc-dev@lists.ozlabs.org
T:	git git://git.denx.de/linux-2.6-agust.git
S:	Maintained
F:	arch/powerpc/platforms/512x/
F:	arch/powerpc/platforms/52xx/

LINUX FOR POWERPC EMBEDDED PPC4XX
M:	Josh Boyer <jwboyer@gmail.com>
M:	Matt Porter <mporter@kernel.crashing.org>
W:	http://www.penguinppc.org/
L:	linuxppc-dev@lists.ozlabs.org
T:	git git://git.kernel.org/pub/scm/linux/kernel/git/jwboyer/powerpc-4xx.git
S:	Maintained
F:	arch/powerpc/platforms/40x/
F:	arch/powerpc/platforms/44x/

LINUX FOR POWERPC EMBEDDED XILINX VIRTEX
M:	Grant Likely <grant.likely@secretlab.ca>
W:	http://wiki.secretlab.ca/index.php/Linux_on_Xilinx_Virtex
L:	linuxppc-dev@lists.ozlabs.org
T:	git git://git.secretlab.ca/git/linux-2.6.git
S:	Maintained
F:	arch/powerpc/*/*virtex*
F:	arch/powerpc/*/*/*virtex*

LINUX FOR POWERPC EMBEDDED PPC8XX
M:	Vitaly Bordug <vitb@kernel.crashing.org>
M:	Marcelo Tosatti <marcelo@kvack.org>
W:	http://www.penguinppc.org/
L:	linuxppc-dev@lists.ozlabs.org
S:	Maintained
F:	arch/powerpc/platforms/8xx/

LINUX FOR POWERPC EMBEDDED PPC83XX AND PPC85XX
M:	Kumar Gala <galak@kernel.crashing.org>
W:	http://www.penguinppc.org/
L:	linuxppc-dev@lists.ozlabs.org
S:	Maintained
F:	arch/powerpc/platforms/83xx/
F:	arch/powerpc/platforms/85xx/

LINUX FOR POWERPC PA SEMI PWRFICIENT
M:	Olof Johansson <olof@lixom.net>
L:	linuxppc-dev@lists.ozlabs.org
S:	Maintained
F:	arch/powerpc/platforms/pasemi/
F:	drivers/*/*pasemi*
F:	drivers/*/*/*pasemi*

LINUX SECURITY MODULE (LSM) FRAMEWORK
M:	Chris Wright <chrisw@sous-sol.org>
L:	linux-security-module@vger.kernel.org
S:	Supported

LIS3LV02D ACCELEROMETER DRIVER
M:	Eric Piel <eric.piel@tremplin-utc.net>
S:	Maintained
F:	Documentation/misc-devices/lis3lv02d
F:	drivers/misc/lis3lv02d/
F:	drivers/platform/x86/hp_accel.c

LLC (802.2)
M:	Arnaldo Carvalho de Melo <acme@ghostprotocols.net>
S:	Maintained
F:	include/linux/llc.h
F:	include/uapi/linux/llc.h
F:	include/net/llc*
F:	net/llc/

LM73 HARDWARE MONITOR DRIVER
M:	Guillaume Ligneul <guillaume.ligneul@gmail.com>
L:	lm-sensors@lm-sensors.org
S:	Maintained
F:	drivers/hwmon/lm73.c

LM78 HARDWARE MONITOR DRIVER
M:	Jean Delvare <khali@linux-fr.org>
L:	lm-sensors@lm-sensors.org
S:	Maintained
F:	Documentation/hwmon/lm78
F:	drivers/hwmon/lm78.c

LM83 HARDWARE MONITOR DRIVER
M:	Jean Delvare <khali@linux-fr.org>
L:	lm-sensors@lm-sensors.org
S:	Maintained
F:	Documentation/hwmon/lm83
F:	drivers/hwmon/lm83.c

LM90 HARDWARE MONITOR DRIVER
M:	Jean Delvare <khali@linux-fr.org>
L:	lm-sensors@lm-sensors.org
S:	Maintained
F:	Documentation/hwmon/lm90
F:	drivers/hwmon/lm90.c

LME2510 MEDIA DRIVER
M:	Malcolm Priestley <tvboxspy@gmail.com>
L:	linux-media@vger.kernel.org
W:	http://linuxtv.org/
Q:	http://patchwork.linuxtv.org/project/linux-media/list/
S:	Maintained
F:	drivers/media/usb/dvb-usb-v2/lmedm04*

LOCKDEP AND LOCKSTAT
M:	Peter Zijlstra <peterz@infradead.org>
M:	Ingo Molnar <mingo@redhat.com>
T:	git git://git.kernel.org/pub/scm/linux/kernel/git/tip/tip.git core/locking
S:	Maintained
F:	Documentation/lockdep*.txt
F:	Documentation/lockstat.txt
F:	include/linux/lockdep.h
F:	kernel/lockdep*

LOGICAL DISK MANAGER SUPPORT (LDM, Windows 2000/XP/Vista Dynamic Disks)
M:	"Richard Russon (FlatCap)" <ldm@flatcap.org>
L:	linux-ntfs-dev@lists.sourceforge.net
W:	http://www.linux-ntfs.org/content/view/19/37/
S:	Maintained
F:	Documentation/ldm.txt
F:	block/partitions/ldm.*

LogFS
M:	Joern Engel <joern@logfs.org>
M:	Prasad Joshi <prasadjoshi.linux@gmail.com>
L:	logfs@logfs.org
W:	logfs.org
S:	Maintained
F:	fs/logfs/

LSILOGIC MPT FUSION DRIVERS (FC/SAS/SPI)
M:	Nagalakshmi Nandigama <Nagalakshmi.Nandigama@lsi.com>
M:	Sreekanth Reddy <Sreekanth.Reddy@lsi.com>
M:	support@lsi.com
L:	DL-MPTFusionLinux@lsi.com
L:	linux-scsi@vger.kernel.org
W:	http://www.lsilogic.com/support
S:	Supported
F:	drivers/message/fusion/
F:	drivers/scsi/mpt2sas/
F:	drivers/scsi/mpt3sas/

LSILOGIC/SYMBIOS/NCR 53C8XX and 53C1010 PCI-SCSI drivers
M:	Matthew Wilcox <matthew@wil.cx>
L:	linux-scsi@vger.kernel.org
S:	Maintained
F:	drivers/scsi/sym53c8xx_2/

LTC4261 HARDWARE MONITOR DRIVER
M:	Guenter Roeck <linux@roeck-us.net>
L:	lm-sensors@lm-sensors.org
S:	Maintained
F:	Documentation/hwmon/ltc4261
F:	drivers/hwmon/ltc4261.c

LTP (Linux Test Project)
M:	Shubham Goyal <shubham@linux.vnet.ibm.com>
M:	Mike Frysinger <vapier@gentoo.org>
M:	Cyril Hrubis <chrubis@suse.cz>
M:	Caspar Zhang <caspar@casparzhang.com>
M:	Wanlong Gao <gaowanlong@cn.fujitsu.com>
L:	ltp-list@lists.sourceforge.net (subscribers-only)
W:	http://ltp.sourceforge.net/
T:	git git://github.com/linux-test-project/ltp.git
T:	git git://ltp.git.sourceforge.net/gitroot/ltp/ltp-dev
S:	Maintained

M32R ARCHITECTURE
M:	Hirokazu Takata <takata@linux-m32r.org>
L:	linux-m32r@ml.linux-m32r.org (moderated for non-subscribers)
L:	linux-m32r-ja@ml.linux-m32r.org (in Japanese)
W:	http://www.linux-m32r.org/
S:	Maintained
F:	arch/m32r/

M68K ARCHITECTURE
M:	Geert Uytterhoeven <geert@linux-m68k.org>
L:	linux-m68k@lists.linux-m68k.org
W:	http://www.linux-m68k.org/
T:	git git://git.kernel.org/pub/scm/linux/kernel/git/geert/linux-m68k.git
S:	Maintained
F:	arch/m68k/
F:	drivers/zorro/

M68K ON APPLE MACINTOSH
M:	Joshua Thompson <funaho@jurai.org>
W:	http://www.mac.linux-m68k.org/
L:	linux-m68k@lists.linux-m68k.org
S:	Maintained
F:	arch/m68k/mac/

M68K ON HP9000/300
M:	Philip Blundell <philb@gnu.org>
W:	http://www.tazenda.demon.co.uk/phil/linux-hp
S:	Maintained
F:	arch/m68k/hp300/

M88RS2000 MEDIA DRIVER
M:	Malcolm Priestley <tvboxspy@gmail.com>
L:	linux-media@vger.kernel.org
W:	http://linuxtv.org/
Q:	http://patchwork.linuxtv.org/project/linux-media/list/
S:	Maintained
F:	drivers/media/dvb-frontends/m88rs2000*

MA901 MASTERKIT USB FM RADIO DRIVER
M:      Alexey Klimov <klimov.linux@gmail.com>
L:      linux-media@vger.kernel.org
T:      git git://linuxtv.org/media_tree.git
S:      Maintained
F:      drivers/media/radio/radio-ma901.c

MAC80211
M:	Johannes Berg <johannes@sipsolutions.net>
L:	linux-wireless@vger.kernel.org
W:	http://wireless.kernel.org/
T:	git git://git.kernel.org/pub/scm/linux/kernel/git/jberg/mac80211.git
T:	git git://git.kernel.org/pub/scm/linux/kernel/git/jberg/mac80211-next.git
S:	Maintained
F:	Documentation/networking/mac80211-injection.txt
F:	include/net/mac80211.h
F:	net/mac80211/

MAC80211 PID RATE CONTROL
M:	Stefano Brivio <stefano.brivio@polimi.it>
M:	Mattias Nissler <mattias.nissler@gmx.de>
L:	linux-wireless@vger.kernel.org
W:	http://wireless.kernel.org/en/developers/Documentation/mac80211/RateControl/PID
T:	git git://git.kernel.org/pub/scm/linux/kernel/git/jberg/mac80211.git
T:	git git://git.kernel.org/pub/scm/linux/kernel/git/jberg/mac80211-next.git
S:	Maintained
F:	net/mac80211/rc80211_pid*

MACVLAN DRIVER
M:	Patrick McHardy <kaber@trash.net>
L:	netdev@vger.kernel.org
S:	Maintained
F:	drivers/net/macvlan.c
F:	include/linux/if_macvlan.h

MAN-PAGES: MANUAL PAGES FOR LINUX -- Sections 2, 3, 4, 5, and 7
M:	Michael Kerrisk <mtk.manpages@gmail.com>
W:	http://www.kernel.org/doc/man-pages
L:	linux-man@vger.kernel.org
S:	Maintained

MARVELL GIGABIT ETHERNET DRIVERS (skge/sky2)
M:	Mirko Lindner <mlindner@marvell.com>
M:	Stephen Hemminger <stephen@networkplumber.org>
L:	netdev@vger.kernel.org
S:	Maintained
F:	drivers/net/ethernet/marvell/sk*

MARVELL LIBERTAS WIRELESS DRIVER
M:	Dan Williams <dcbw@redhat.com>
L:	libertas-dev@lists.infradead.org
S:	Maintained
F:	drivers/net/wireless/libertas/

MARVELL MV643XX ETHERNET DRIVER
M:	Lennert Buytenhek <buytenh@wantstofly.org>
L:	netdev@vger.kernel.org
S:	Maintained
F:	drivers/net/ethernet/marvell/mv643xx_eth.*
F:	include/linux/mv643xx.h

MARVELL MVNETA ETHERNET DRIVER
M:	Thomas Petazzoni <thomas.petazzoni@free-electrons.com>
L:	netdev@vger.kernel.org
S:	Maintained
F:	drivers/net/ethernet/marvell/mvneta.*

MARVELL MWIFIEX WIRELESS DRIVER
M:	Bing Zhao <bzhao@marvell.com>
L:	linux-wireless@vger.kernel.org
S:	Maintained
F:	drivers/net/wireless/mwifiex/

MARVELL MWL8K WIRELESS DRIVER
M:	Lennert Buytenhek <buytenh@wantstofly.org>
L:	linux-wireless@vger.kernel.org
S:	Odd Fixes
F:	drivers/net/wireless/mwl8k.c

MARVELL SOC MMC/SD/SDIO CONTROLLER DRIVER
M:	Nicolas Pitre <nico@fluxnic.net>
S:	Odd Fixes
F:	drivers/mmc/host/mvsdio.*

MATROX FRAMEBUFFER DRIVER
L:	linux-fbdev@vger.kernel.org
S:	Orphan
F:	drivers/video/matrox/matroxfb_*
F:	include/uapi/linux/matroxfb.h

MAX16065 HARDWARE MONITOR DRIVER
M:	Guenter Roeck <linux@roeck-us.net>
L:	lm-sensors@lm-sensors.org
S:	Maintained
F:	Documentation/hwmon/max16065
F:	drivers/hwmon/max16065.c

MAX6650 HARDWARE MONITOR AND FAN CONTROLLER DRIVER
M:	"Hans J. Koch" <hjk@hansjkoch.de>
L:	lm-sensors@lm-sensors.org
S:	Maintained
F:	Documentation/hwmon/max6650
F:	drivers/hwmon/max6650.c

MAXIRADIO FM RADIO RECEIVER DRIVER
M:	Hans Verkuil <hverkuil@xs4all.nl>
L:	linux-media@vger.kernel.org
T:	git git://linuxtv.org/media_tree.git
W:	http://linuxtv.org
S:	Maintained
F:	drivers/media/radio/radio-maxiradio*

MEDIA INPUT INFRASTRUCTURE (V4L/DVB)
M:	Mauro Carvalho Chehab <mchehab@redhat.com>
P:	LinuxTV.org Project
L:	linux-media@vger.kernel.org
W:	http://linuxtv.org
Q:	http://patchwork.kernel.org/project/linux-media/list/
T:	git git://linuxtv.org/media_tree.git
S:	Maintained
F:	Documentation/dvb/
F:	Documentation/video4linux/
F:	Documentation/DocBook/media/
F:	drivers/media/
F:	drivers/staging/media/
F:	include/media/
F:	include/uapi/linux/dvb/
F:	include/uapi/linux/videodev2.h
F:	include/uapi/linux/media.h
F:	include/uapi/linux/v4l2-*
F:	include/uapi/linux/meye.h
F:	include/uapi/linux/ivtv*
F:	include/uapi/linux/uvcvideo.h

MEDIAVISION PRO MOVIE STUDIO DRIVER
M:	Hans Verkuil <hverkuil@xs4all.nl>
L:	linux-media@vger.kernel.org
T:	git git://linuxtv.org/media_tree.git
W:	http://linuxtv.org
S:	Odd Fixes
F:	drivers/media/parport/pms*

MEGARAID SCSI DRIVERS
M:	Neela Syam Kolli <megaraidlinux@lsi.com>
L:	linux-scsi@vger.kernel.org
W:	http://megaraid.lsilogic.com
S:	Maintained
F:	Documentation/scsi/megaraid.txt
F:	drivers/scsi/megaraid.*
F:	drivers/scsi/megaraid/

MELLANOX ETHERNET DRIVER (mlx4_en)
M:	Amir Vadai <amirv@mellanox.com>
L: 	netdev@vger.kernel.org
S:	Supported
W:	http://www.mellanox.com
Q:	http://patchwork.ozlabs.org/project/netdev/list/
F:	drivers/net/ethernet/mellanox/mlx4/en_*

MEMORY MANAGEMENT
L:	linux-mm@kvack.org
W:	http://www.linux-mm.org
S:	Maintained
F:	include/linux/mm.h
F:	mm/

MEMORY RESOURCE CONTROLLER
M:	Johannes Weiner <hannes@cmpxchg.org>
M:	Michal Hocko <mhocko@suse.cz>
M:	Balbir Singh <bsingharora@gmail.com>
M:	KAMEZAWA Hiroyuki <kamezawa.hiroyu@jp.fujitsu.com>
L:	cgroups@vger.kernel.org
L:	linux-mm@kvack.org
S:	Maintained
F:	mm/memcontrol.c
F:	mm/page_cgroup.c

MEMORY TECHNOLOGY DEVICES (MTD)
M:	David Woodhouse <dwmw2@infradead.org>
L:	linux-mtd@lists.infradead.org
W:	http://www.linux-mtd.infradead.org/
Q:	http://patchwork.ozlabs.org/project/linux-mtd/list/
T:	git git://git.infradead.org/mtd-2.6.git
S:	Maintained
F:	drivers/mtd/
F:	include/linux/mtd/
F:	include/uapi/mtd/
<<<<<<< HEAD

METAG ARCHITECTURE
M:	James Hogan <james.hogan@imgtec.com>
S:	Supported
F:	arch/metag/
F:	Documentation/metag/
F:	Documentation/devicetree/bindings/metag/
F:	drivers/clocksource/metag_generic.c
F:	drivers/irqchip/irq-metag.c
F:	drivers/irqchip/irq-metag-ext.c
F:	drivers/tty/metag_da.c
F:	fs/imgdafs/
=======
>>>>>>> 946b5e2f

MICROBLAZE ARCHITECTURE
M:	Michal Simek <monstr@monstr.eu>
L:	microblaze-uclinux@itee.uq.edu.au (moderated for non-subscribers)
W:	http://www.monstr.eu/fdt/
T:	git git://git.monstr.eu/linux-2.6-microblaze.git
S:	Supported
F:	arch/microblaze/

MICROTEK X6 SCANNER
M:	Oliver Neukum <oliver@neukum.org>
S:	Maintained
F:	drivers/usb/image/microtek.*

MIPS
M:	Ralf Baechle <ralf@linux-mips.org>
L:	linux-mips@linux-mips.org
W:	http://www.linux-mips.org/
T:	git git://git.linux-mips.org/pub/scm/ralf/linux.git
Q:	http://patchwork.linux-mips.org/project/linux-mips/list/
S:	Supported
F:	Documentation/mips/
F:	arch/mips/

MIROSOUND PCM20 FM RADIO RECEIVER DRIVER
M:	Hans Verkuil <hverkuil@xs4all.nl>
L:	linux-media@vger.kernel.org
T:	git git://linuxtv.org/media_tree.git
W:	http://linuxtv.org
S:	Odd Fixes
F:	drivers/media/radio/radio-miropcm20*

MODULE SUPPORT
M:	Rusty Russell <rusty@rustcorp.com.au>
S:	Maintained
F:	include/linux/module.h
F:	kernel/module.c

MOTION EYE VAIO PICTUREBOOK CAMERA DRIVER
W:	http://popies.net/meye/
S:	Orphan
F:	Documentation/video4linux/meye.txt
F:	drivers/media/pci/meye/
F:	include/uapi/linux/meye.h

MOXA SMARTIO/INDUSTIO/INTELLIO SERIAL CARD
M:	Jiri Slaby <jirislaby@gmail.com>
S:	Maintained
F:	Documentation/serial/moxa-smartio
F:	drivers/tty/mxser.*

MR800 AVERMEDIA USB FM RADIO DRIVER
M:	Alexey Klimov <klimov.linux@gmail.com>
L:	linux-media@vger.kernel.org
T:	git git://linuxtv.org/media_tree.git
S:	Maintained
F:	drivers/media/radio/radio-mr800.c

MSI LAPTOP SUPPORT
M:	"Lee, Chun-Yi" <jlee@suse.com>
L:	platform-driver-x86@vger.kernel.org
S:	Maintained
F:	drivers/platform/x86/msi-laptop.c

MSI WMI SUPPORT
M:	Anisse Astier <anisse@astier.eu>
L:	platform-driver-x86@vger.kernel.org
S:	Supported
F:	drivers/platform/x86/msi-wmi.c

MT9M032 SENSOR DRIVER
M:	Laurent Pinchart <laurent.pinchart@ideasonboard.com>
L:	linux-media@vger.kernel.org
T:	git git://linuxtv.org/media_tree.git
S:	Maintained
F:	drivers/media/i2c/mt9m032.c
F:	include/media/mt9m032.h

MT9P031 SENSOR DRIVER
M:	Laurent Pinchart <laurent.pinchart@ideasonboard.com>
L:	linux-media@vger.kernel.org
T:	git git://linuxtv.org/media_tree.git
S:	Maintained
F:	drivers/media/i2c/mt9p031.c
F:	include/media/mt9p031.h

MT9T001 SENSOR DRIVER
M:	Laurent Pinchart <laurent.pinchart@ideasonboard.com>
L:	linux-media@vger.kernel.org
T:	git git://linuxtv.org/media_tree.git
S:	Maintained
F:	drivers/media/i2c/mt9t001.c
F:	include/media/mt9t001.h

MT9V032 SENSOR DRIVER
M:	Laurent Pinchart <laurent.pinchart@ideasonboard.com>
L:	linux-media@vger.kernel.org
T:	git git://linuxtv.org/media_tree.git
S:	Maintained
F:	drivers/media/i2c/mt9v032.c
F:	include/media/mt9v032.h

MULTIFUNCTION DEVICES (MFD)
M:	Samuel Ortiz <sameo@linux.intel.com>
T:	git git://git.kernel.org/pub/scm/linux/kernel/git/sameo/mfd-2.6.git
S:	Supported
F:	drivers/mfd/

MULTIMEDIA CARD (MMC), SECURE DIGITAL (SD) AND SDIO SUBSYSTEM
M:	Chris Ball <cjb@laptop.org>
L:	linux-mmc@vger.kernel.org
T:	git git://git.kernel.org/pub/scm/linux/kernel/git/cjb/mmc.git
S:	Maintained
F:	drivers/mmc/
F:	include/linux/mmc/
F:	include/uapi/linux/mmc/

MULTIMEDIA CARD (MMC) ETC. OVER SPI
S:	Orphan
F:	drivers/mmc/host/mmc_spi.c
F:	include/linux/spi/mmc_spi.h

MULTISOUND SOUND DRIVER
M:	Andrew Veliath <andrewtv@usa.net>
S:	Maintained
F:	Documentation/sound/oss/MultiSound
F:	sound/oss/msnd*

MULTITECH MULTIPORT CARD (ISICOM)
S:	Orphan
F:	drivers/tty/isicom.c
F:	include/linux/isicom.h

MUSB MULTIPOINT HIGH SPEED DUAL-ROLE CONTROLLER
M:	Felipe Balbi <balbi@ti.com>
L:	linux-usb@vger.kernel.org
T:	git git://git.kernel.org/pub/scm/linux/kernel/git/balbi/usb.git
S:	Maintained
F:	drivers/usb/musb/

MXL5007T MEDIA DRIVER
M:	Michael Krufky <mkrufky@linuxtv.org>
L:	linux-media@vger.kernel.org
W:	http://linuxtv.org/
W:	http://github.com/mkrufky
Q:	http://patchwork.linuxtv.org/project/linux-media/list/
T:	git git://linuxtv.org/mkrufky/tuners.git
S:	Maintained
F:	drivers/media/tuners/mxl5007t.*

MYRICOM MYRI-10G 10GbE DRIVER (MYRI10GE)
M:	Andrew Gallatin <gallatin@myri.com>
L:	netdev@vger.kernel.org
W:	http://www.myri.com/scs/download-Myri10GE.html
S:	Supported
F:	drivers/net/ethernet/myricom/myri10ge/

NATSEMI ETHERNET DRIVER (DP8381x)
S:	Orphan
F:	drivers/net/ethernet/natsemi/natsemi.c

NATIVE INSTRUMENTS USB SOUND INTERFACE DRIVER
M:	Daniel Mack <zonque@gmail.com>
S:	Maintained
L:	alsa-devel@alsa-project.org
W:	http://www.native-instruments.com
F:	sound/usb/caiaq/

NCP FILESYSTEM
M:	Petr Vandrovec <petr@vandrovec.name>
S:	Odd Fixes
F:	fs/ncpfs/

NCR DUAL 700 SCSI DRIVER (MICROCHANNEL)
M:	"James E.J. Bottomley" <James.Bottomley@HansenPartnership.com>
L:	linux-scsi@vger.kernel.org
S:	Maintained
F:	drivers/scsi/NCR_D700.*

NETEFFECT IWARP RNIC DRIVER (IW_NES)
M:	Faisal Latif <faisal.latif@intel.com>
L:	linux-rdma@vger.kernel.org
W:	http://www.intel.com/Products/Server/Adapters/Server-Cluster/Server-Cluster-overview.htm
S:	Supported
F:	drivers/infiniband/hw/nes/

NETEM NETWORK EMULATOR
M:	Stephen Hemminger <stephen@networkplumber.org>
L:	netem@lists.linux-foundation.org
S:	Maintained
F:	net/sched/sch_netem.c

NETERION 10GbE DRIVERS (s2io/vxge)
M:	Jon Mason <jdmason@kudzu.us>
L:	netdev@vger.kernel.org
S:	Supported
F:	Documentation/networking/s2io.txt
F:	Documentation/networking/vxge.txt
F:	drivers/net/ethernet/neterion/

NETFILTER/IPTABLES/IPCHAINS
P:	Harald Welte
P:	Jozsef Kadlecsik
M:	Pablo Neira Ayuso <pablo@netfilter.org>
M:	Patrick McHardy <kaber@trash.net>
L:	netfilter-devel@vger.kernel.org
L:	netfilter@vger.kernel.org
L:	coreteam@netfilter.org
W:	http://www.netfilter.org/
W:	http://www.iptables.org/
T:	git git://1984.lsi.us.es/nf
T:	git git://1984.lsi.us.es/nf-next
S:	Supported
F:	include/linux/netfilter*
F:	include/linux/netfilter/
F:	include/net/netfilter/
F:	include/uapi/linux/netfilter*
F:	include/uapi/linux/netfilter/
F:	net/*/netfilter.c
F:	net/*/netfilter/
F:	net/netfilter/

NETLABEL
M:	Paul Moore <paul@paul-moore.com>
W:	http://netlabel.sf.net
L:	netdev@vger.kernel.org
S:	Maintained
F:	Documentation/netlabel/
F:	include/net/netlabel.h
F:	net/netlabel/

NETROM NETWORK LAYER
M:	Ralf Baechle <ralf@linux-mips.org>
L:	linux-hams@vger.kernel.org
W:	http://www.linux-ax25.org/
S:	Maintained
F:	include/net/netrom.h
F:	include/uapi/linux/netrom.h
F:	net/netrom/

NETWORK BLOCK DEVICE (NBD)
M:	Paul Clements <Paul.Clements@steeleye.com>
S:	Maintained
F:	Documentation/blockdev/nbd.txt
F:	drivers/block/nbd.c
F:	include/linux/nbd.h
F:	include/uapi/linux/nbd.h

NETWORK DROP MONITOR
M:	Neil Horman <nhorman@tuxdriver.com>
L:	netdev@vger.kernel.org
S:	Maintained
W:	https://fedorahosted.org/dropwatch/
F:	net/core/drop_monitor.c

NETWORKING [GENERAL]
M:	"David S. Miller" <davem@davemloft.net>
L:	netdev@vger.kernel.org
W:	http://www.linuxfoundation.org/en/Net
Q:	http://patchwork.ozlabs.org/project/netdev/list/
T:	git git://git.kernel.org/pub/scm/linux/kernel/git/davem/net.git
T:	git git://git.kernel.org/pub/scm/linux/kernel/git/davem/net-next.git
S:	Maintained
F:	net/
F:	include/net/
F:	include/linux/in.h
F:	include/linux/net.h
F:	include/linux/netdevice.h
F:	include/uapi/linux/in.h
F:	include/uapi/linux/net.h
F:	include/uapi/linux/netdevice.h

NETWORKING [IPv4/IPv6]
M:	"David S. Miller" <davem@davemloft.net>
M:	Alexey Kuznetsov <kuznet@ms2.inr.ac.ru>
M:	James Morris <jmorris@namei.org>
M:	Hideaki YOSHIFUJI <yoshfuji@linux-ipv6.org>
M:	Patrick McHardy <kaber@trash.net>
L:	netdev@vger.kernel.org
T:	git git://git.kernel.org/pub/scm/linux/kernel/git/davem/net.git
S:	Maintained
F:	net/ipv4/
F:	net/ipv6/
F:	include/net/ip*
F:	arch/x86/net/*

NETWORKING [IPSEC]
M:	Steffen Klassert <steffen.klassert@secunet.com>
M:	Herbert Xu <herbert@gondor.apana.org.au>
M:	"David S. Miller" <davem@davemloft.net>
L:	netdev@vger.kernel.org
T:	git git://git.kernel.org/pub/scm/linux/kernel/git/davem/net.git
S:	Maintained
F:	net/xfrm/
F:	net/key/
F:	net/ipv4/xfrm*
F:	net/ipv6/xfrm*
F:	include/uapi/linux/xfrm.h
F:	include/net/xfrm.h

NETWORKING [LABELED] (NetLabel, CIPSO, Labeled IPsec, SECMARK)
M:	Paul Moore <paul@paul-moore.com>
L:	netdev@vger.kernel.org
S:	Maintained

NETWORKING [WIRELESS]
M:	"John W. Linville" <linville@tuxdriver.com>
L:	linux-wireless@vger.kernel.org
Q:	http://patchwork.kernel.org/project/linux-wireless/list/
T:	git git://git.kernel.org/pub/scm/linux/kernel/git/linville/wireless.git
S:	Maintained
F:	net/mac80211/
F:	net/rfkill/
F:	net/wireless/
F:	include/net/ieee80211*
F:	include/linux/wireless.h
F:	include/uapi/linux/wireless.h
F:	include/net/iw_handler.h
F:	drivers/net/wireless/

NETWORKING DRIVERS
L:	netdev@vger.kernel.org
W:	http://www.linuxfoundation.org/en/Net
Q:	http://patchwork.ozlabs.org/project/netdev/list/
T:	git git://git.kernel.org/pub/scm/linux/kernel/git/davem/net.git
T:	git git://git.kernel.org/pub/scm/linux/kernel/git/davem/net-next.git
S:	Odd Fixes
F:	drivers/net/
F:	include/linux/if_*
F:	include/linux/netdevice.h
F:	include/linux/arcdevice.h
F:	include/linux/etherdevice.h
F:	include/linux/fcdevice.h
F:	include/linux/fddidevice.h
F:	include/linux/hippidevice.h
F:	include/linux/inetdevice.h
F:	include/uapi/linux/if_*
F:	include/uapi/linux/netdevice.h

NETXEN (1/10) GbE SUPPORT
M:	Sony Chacko <sony.chacko@qlogic.com>
M:	Rajesh Borundia <rajesh.borundia@qlogic.com>
L:	netdev@vger.kernel.org
W:	http://www.qlogic.com
S:	Supported
F:	drivers/net/ethernet/qlogic/netxen/

NFC SUBSYSTEM
M:	Lauro Ramos Venancio <lauro.venancio@openbossa.org>
M:	Aloisio Almeida Jr <aloisio.almeida@openbossa.org>
M:	Samuel Ortiz <sameo@linux.intel.com>
L:	linux-wireless@vger.kernel.org
L:	linux-nfc@lists.01.org (moderated for non-subscribers)
S:	Maintained
F:	net/nfc/
F:	include/net/nfc/
F:	include/uapi/linux/nfc.h
F:	drivers/nfc/
F:	include/linux/platform_data/pn544.h

NFS, SUNRPC, AND LOCKD CLIENTS
M:	Trond Myklebust <Trond.Myklebust@netapp.com>
L:	linux-nfs@vger.kernel.org
W:	http://client.linux-nfs.org
T:	git git://git.linux-nfs.org/pub/linux/nfs-2.6.git
S:	Maintained
F:	fs/lockd/
F:	fs/nfs/
F:	fs/nfs_common/
F:	net/sunrpc/
F:	include/linux/lockd/
F:	include/linux/nfs*
F:	include/linux/sunrpc/
F:	include/uapi/linux/nfs*
F:	include/uapi/linux/sunrpc/
<<<<<<< HEAD
=======

NI5010 NETWORK DRIVER
M:	Jan-Pascal van Best <janpascal@vanbest.org>
M:	Andreas Mohr <andi@lisas.de>
L:	netdev@vger.kernel.org
S:	Maintained
F:	drivers/net/ethernet/racal/ni5010.*
>>>>>>> 946b5e2f

NILFS2 FILESYSTEM
M:	KONISHI Ryusuke <konishi.ryusuke@lab.ntt.co.jp>
L:	linux-nilfs@vger.kernel.org
W:	http://www.nilfs.org/en/
T:	git git://git.kernel.org/pub/scm/linux/kernel/git/ryusuke/nilfs2.git
S:	Supported
F:	Documentation/filesystems/nilfs2.txt
F:	fs/nilfs2/
F:	include/linux/nilfs2_fs.h

NINJA SCSI-3 / NINJA SCSI-32Bi (16bit/CardBus) PCMCIA SCSI HOST ADAPTER DRIVER
M:	YOKOTA Hiroshi <yokota@netlab.is.tsukuba.ac.jp>
W:	http://www.netlab.is.tsukuba.ac.jp/~yokota/izumi/ninja/
S:	Maintained
F:	Documentation/scsi/NinjaSCSI.txt
F:	drivers/scsi/pcmcia/nsp_*

NINJA SCSI-32Bi/UDE PCI/CARDBUS SCSI HOST ADAPTER DRIVER
M:	GOTO Masanori <gotom@debian.or.jp>
M:	YOKOTA Hiroshi <yokota@netlab.is.tsukuba.ac.jp>
W:	http://www.netlab.is.tsukuba.ac.jp/~yokota/izumi/ninja/
S:	Maintained
F:	Documentation/scsi/NinjaSCSI.txt
F:	drivers/scsi/nsp32*

NTFS FILESYSTEM
M:	Anton Altaparmakov <anton@tuxera.com>
L:	linux-ntfs-dev@lists.sourceforge.net
W:	http://www.tuxera.com/
T:	git git://git.kernel.org/pub/scm/linux/kernel/git/aia21/ntfs.git
S:	Supported
F:	Documentation/filesystems/ntfs.txt
F:	fs/ntfs/

NVIDIA (rivafb and nvidiafb) FRAMEBUFFER DRIVER
M:	Antonino Daplas <adaplas@gmail.com>
L:	linux-fbdev@vger.kernel.org
S:	Maintained
F:	drivers/video/riva/
F:	drivers/video/nvidia/

OMAP SUPPORT
M:	Tony Lindgren <tony@atomide.com>
L:	linux-omap@vger.kernel.org
W:	http://www.muru.com/linux/omap/
W:	http://linux.omap.com/
Q:	http://patchwork.kernel.org/project/linux-omap/list/
T:	git git://git.kernel.org/pub/scm/linux/kernel/git/tmlind/linux-omap.git
S:	Maintained
F:	arch/arm/*omap*/
F:	drivers/i2c/busses/i2c-omap.c
F:	include/linux/i2c-omap.h

OMAP DEVICE TREE SUPPORT
M:	Benoît Cousson <b-cousson@ti.com>
M:	Tony Lindgren <tony@atomide.com>
L:	linux-omap@vger.kernel.org
L:	devicetree-discuss@lists.ozlabs.org (moderated for non-subscribers)
S:	Maintained
F:	arch/arm/boot/dts/*omap*
F:	arch/arm/boot/dts/*am3*

OMAP CLOCK FRAMEWORK SUPPORT
M:	Paul Walmsley <paul@pwsan.com>
L:	linux-omap@vger.kernel.org
S:	Maintained
F:	arch/arm/*omap*/*clock*

OMAP POWER MANAGEMENT SUPPORT
M:	Kevin Hilman <khilman@ti.com>
L:	linux-omap@vger.kernel.org
S:	Maintained
F:	arch/arm/*omap*/*pm*
F:	drivers/cpufreq/omap-cpufreq.c

OMAP POWERDOMAIN/CLOCKDOMAIN SOC ADAPTATION LAYER SUPPORT
M:	Rajendra Nayak <rnayak@ti.com>
M:	Paul Walmsley <paul@pwsan.com>
L:	linux-omap@vger.kernel.org
S:	Maintained
F:	arch/arm/mach-omap2/powerdomain2xxx_3xxx.c
F:	arch/arm/mach-omap2/powerdomain44xx.c
F:	arch/arm/mach-omap2/clockdomain2xxx_3xxx.c
F:	arch/arm/mach-omap2/clockdomain44xx.c

OMAP AUDIO SUPPORT
M:	Peter Ujfalusi <peter.ujfalusi@ti.com>
M:	Jarkko Nikula <jarkko.nikula@bitmer.com>
L:	alsa-devel@alsa-project.org (subscribers-only)
L:	linux-omap@vger.kernel.org
S:	Maintained
F:	sound/soc/omap/

OMAP FRAMEBUFFER SUPPORT
M:	Tomi Valkeinen <tomi.valkeinen@ti.com>
L:	linux-fbdev@vger.kernel.org
L:	linux-omap@vger.kernel.org
S:	Maintained
F:	drivers/video/omap/

OMAP DISPLAY SUBSYSTEM and FRAMEBUFFER SUPPORT (DSS2)
M:	Tomi Valkeinen <tomi.valkeinen@ti.com>
L:	linux-omap@vger.kernel.org
L:	linux-fbdev@vger.kernel.org
S:	Maintained
F:	drivers/video/omap2/
F:	Documentation/arm/OMAP/DSS

OMAP HARDWARE SPINLOCK SUPPORT
M:	Ohad Ben-Cohen <ohad@wizery.com>
L:	linux-omap@vger.kernel.org
S:	Maintained
F:	drivers/hwspinlock/omap_hwspinlock.c
F:	arch/arm/mach-omap2/hwspinlock.c

OMAP MMC SUPPORT
M:	Jarkko Lavinen <jarkko.lavinen@nokia.com>
L:	linux-omap@vger.kernel.org
S:	Maintained
F:	drivers/mmc/host/omap.c

OMAP HS MMC SUPPORT
M:	Venkatraman S <svenkatr@ti.com>
L:	linux-mmc@vger.kernel.org
L:	linux-omap@vger.kernel.org
S:	Maintained
F:	drivers/mmc/host/omap_hsmmc.c

OMAP RANDOM NUMBER GENERATOR SUPPORT
M:	Deepak Saxena <dsaxena@plexity.net>
S:	Maintained
F:	drivers/char/hw_random/omap-rng.c

OMAP HWMOD SUPPORT
M:	Benoît Cousson <b-cousson@ti.com>
M:	Paul Walmsley <paul@pwsan.com>
L:	linux-omap@vger.kernel.org
S:	Maintained
F:	arch/arm/mach-omap2/omap_hwmod.*

OMAP HWMOD DATA FOR OMAP4-BASED DEVICES
M:	Benoît Cousson <b-cousson@ti.com>
L:	linux-omap@vger.kernel.org
S:	Maintained
F:	arch/arm/mach-omap2/omap_hwmod_44xx_data.c

OMAP IMAGE SIGNAL PROCESSOR (ISP)
M:	Laurent Pinchart <laurent.pinchart@ideasonboard.com>
L:	linux-media@vger.kernel.org
S:	Maintained
F:	drivers/media/platform/omap3isp/

OMAP USB SUPPORT
M:	Felipe Balbi <balbi@ti.com>
L:	linux-usb@vger.kernel.org
L:	linux-omap@vger.kernel.org
T:	git git://git.kernel.org/pub/scm/linux/kernel/git/balbi/usb.git
S:	Maintained
F:	drivers/usb/*/*omap*
F:	arch/arm/*omap*/usb*

OMAP GPIO DRIVER
M:	Santosh Shilimkar <santosh.shilimkar@ti.com>
M:	Kevin Hilman <khilman@ti.com>
L:	linux-omap@vger.kernel.org
S:	Maintained
F:	drivers/gpio/gpio-omap.c

OMFS FILESYSTEM
M:	Bob Copeland <me@bobcopeland.com>
L:	linux-karma-devel@lists.sourceforge.net
S:	Maintained
F:	Documentation/filesystems/omfs.txt
F:	fs/omfs/

OMNIKEY CARDMAN 4000 DRIVER
M:	Harald Welte <laforge@gnumonks.org>
S:	Maintained
F:	drivers/char/pcmcia/cm4000_cs.c
F:	include/linux/cm4000_cs.h
F:	include/uapi/linux/cm4000_cs.h

OMNIKEY CARDMAN 4040 DRIVER
M:	Harald Welte <laforge@gnumonks.org>
S:	Maintained
F:	drivers/char/pcmcia/cm4040_cs.*

OMNIVISION OV7670 SENSOR DRIVER
M:	Jonathan Corbet <corbet@lwn.net>
L:	linux-media@vger.kernel.org
T:	git git://linuxtv.org/media_tree.git
S:	Maintained
F:	drivers/media/i2c/ov7670.c

ONENAND FLASH DRIVER
M:	Kyungmin Park <kyungmin.park@samsung.com>
L:	linux-mtd@lists.infradead.org
S:	Maintained
F:	drivers/mtd/onenand/
F:	include/linux/mtd/onenand*.h

ONSTREAM SCSI TAPE DRIVER
M:	Willem Riede <osst@riede.org>
L:	osst-users@lists.sourceforge.net
L:	linux-scsi@vger.kernel.org
S:	Maintained
F:	drivers/scsi/osst*
F:	drivers/scsi/st*

OPENCORES I2C BUS DRIVER
M:	Peter Korsgaard <jacmet@sunsite.dk>
L:	linux-i2c@vger.kernel.org
S:	Maintained
F:	Documentation/i2c/busses/i2c-ocores
F:	drivers/i2c/busses/i2c-ocores.c

OPEN FIRMWARE AND FLATTENED DEVICE TREE
M:	Grant Likely <grant.likely@secretlab.ca>
M:	Rob Herring <rob.herring@calxeda.com>
L:	devicetree-discuss@lists.ozlabs.org (moderated for non-subscribers)
W:	http://fdt.secretlab.ca
T:	git git://git.secretlab.ca/git/linux-2.6.git
S:	Maintained
F:	Documentation/devicetree
F:	drivers/of
F:	include/linux/of*.h
F:	scripts/dtc
K:	of_get_property
K:	of_match_table

OPENRISC ARCHITECTURE
M:	Jonas Bonn <jonas@southpole.se>
W:	http://openrisc.net
L:	linux@lists.openrisc.net (moderated for non-subscribers)
S:	Maintained
T:	git git://openrisc.net/~jonas/linux
F:	arch/openrisc

OPENVSWITCH
M:	Jesse Gross <jesse@nicira.com>
L:	dev@openvswitch.org
W:	http://openvswitch.org
T:	git git://git.kernel.org/pub/scm/linux/kernel/git/jesse/openvswitch.git
S:	Maintained
F:	net/openvswitch/

OPL4 DRIVER
M:	Clemens Ladisch <clemens@ladisch.de>
L:	alsa-devel@alsa-project.org (moderated for non-subscribers)
T:	git git://git.alsa-project.org/alsa-kernel.git
S:	Maintained
F:	sound/drivers/opl4/

OPROFILE
M:	Robert Richter <rric@kernel.org>
L:	oprofile-list@lists.sf.net
S:	Maintained
F:	arch/*/include/asm/oprofile*.h
F:	arch/*/oprofile/
F:	drivers/oprofile/
F:	include/linux/oprofile.h

ORACLE CLUSTER FILESYSTEM 2 (OCFS2)
M:	Mark Fasheh <mfasheh@suse.com>
M:	Joel Becker <jlbec@evilplan.org>
L:	ocfs2-devel@oss.oracle.com (moderated for non-subscribers)
W:	http://oss.oracle.com/projects/ocfs2/
T:	git git://git.kernel.org/pub/scm/linux/kernel/git/jlbec/ocfs2.git
S:	Supported
F:	Documentation/filesystems/ocfs2.txt
F:	Documentation/filesystems/dlmfs.txt
F:	fs/ocfs2/

ORINOCO DRIVER
L:	linux-wireless@vger.kernel.org
W:	http://wireless.kernel.org/en/users/Drivers/orinoco
W:	http://www.nongnu.org/orinoco/
S:	Orphan
F:	drivers/net/wireless/orinoco/

OSD LIBRARY and FILESYSTEM
M:	Boaz Harrosh <bharrosh@panasas.com>
M:	Benny Halevy <bhalevy@tonian.com>
L:	osd-dev@open-osd.org
W:	http://open-osd.org
T:	git git://git.open-osd.org/open-osd.git
S:	Maintained
F:	drivers/scsi/osd/
F:	include/scsi/osd_*
F:	fs/exofs/

P54 WIRELESS DRIVER
M:	Christian Lamparter <chunkeey@googlemail.com>
L:	linux-wireless@vger.kernel.org
W:	http://wireless.kernel.org/en/users/Drivers/p54
S:	Maintained
F:	drivers/net/wireless/p54/

PA SEMI ETHERNET DRIVER
M:	Olof Johansson <olof@lixom.net>
L:	netdev@vger.kernel.org
S:	Maintained
F:	drivers/net/ethernet/pasemi/*

PA SEMI SMBUS DRIVER
M:	Olof Johansson <olof@lixom.net>
L:	linux-i2c@vger.kernel.org
S:	Maintained
F:	drivers/i2c/busses/i2c-pasemi.c

PADATA PARALLEL EXECUTION MECHANISM
M:	Steffen Klassert <steffen.klassert@secunet.com>
L:	linux-crypto@vger.kernel.org
S:	Maintained
F:	kernel/padata.c
F:	include/linux/padata.h
F:	Documentation/padata.txt

PANASONIC LAPTOP ACPI EXTRAS DRIVER
M:	Harald Welte <laforge@gnumonks.org>
L:	platform-driver-x86@vger.kernel.org
S:	Maintained
F:	drivers/platform/x86/panasonic-laptop.c

PANASONIC MN10300/AM33/AM34 PORT
M:	David Howells <dhowells@redhat.com>
M:	Koichi Yasutake <yasutake.koichi@jp.panasonic.com>
L:	linux-am33-list@redhat.com (moderated for non-subscribers)
W:	ftp://ftp.redhat.com/pub/redhat/gnupro/AM33/
S:	Maintained
F:	Documentation/mn10300/
F:	arch/mn10300/

PARALLEL PORT SUPPORT
L:	linux-parport@lists.infradead.org (subscribers-only)
S:	Orphan
F:	drivers/parport/
F:	include/linux/parport*.h
F:	drivers/char/ppdev.c
F:	include/uapi/linux/ppdev.h

PARAVIRT_OPS INTERFACE
M:	Jeremy Fitzhardinge <jeremy@goop.org>
M:	Chris Wright <chrisw@sous-sol.org>
M:	Alok Kataria <akataria@vmware.com>
M:	Rusty Russell <rusty@rustcorp.com.au>
L:	virtualization@lists.linux-foundation.org
S:	Supported
F:	Documentation/ia64/paravirt_ops.txt
F:	arch/*/kernel/paravirt*
F:	arch/*/include/asm/paravirt.h

PARIDE DRIVERS FOR PARALLEL PORT IDE DEVICES
M:	Tim Waugh <tim@cyberelk.net>
L:	linux-parport@lists.infradead.org (subscribers-only)
W:	http://www.torque.net/linux-pp.html
S:	Maintained
F:	Documentation/blockdev/paride.txt
F:	drivers/block/paride/

PARISC ARCHITECTURE
M:	"James E.J. Bottomley" <jejb@parisc-linux.org>
M:	Helge Deller <deller@gmx.de>
L:	linux-parisc@vger.kernel.org
W:	http://www.parisc-linux.org/
Q:	http://patchwork.kernel.org/project/linux-parisc/list/
T:	git git://git.kernel.org/pub/scm/linux/kernel/git/jejb/parisc-2.6.git
S:	Maintained
F:	arch/parisc/
F:	drivers/parisc/

PC87360 HARDWARE MONITORING DRIVER
M:	Jim Cromie <jim.cromie@gmail.com>
L:	lm-sensors@lm-sensors.org
S:	Maintained
F:	Documentation/hwmon/pc87360
F:	drivers/hwmon/pc87360.c

PC8736x GPIO DRIVER
M:	Jim Cromie <jim.cromie@gmail.com>
S:	Maintained
F:	drivers/char/pc8736x_gpio.c

PC87427 HARDWARE MONITORING DRIVER
M:	Jean Delvare <khali@linux-fr.org>
L:	lm-sensors@lm-sensors.org
S:	Maintained
F:	Documentation/hwmon/pc87427
F:	drivers/hwmon/pc87427.c

PCA9532 LED DRIVER
M:	Riku Voipio <riku.voipio@iki.fi>
S:	Maintained
F:	drivers/leds/leds-pca9532.c
F:	include/linux/leds-pca9532.h

PCA9541 I2C BUS MASTER SELECTOR DRIVER
M:	Guenter Roeck <linux@roeck-us.net>
L:	linux-i2c@vger.kernel.org
S:	Maintained
F:	drivers/i2c/muxes/i2c-mux-pca9541.c

PCDP - PRIMARY CONSOLE AND DEBUG PORT
M:	Khalid Aziz <khalid@gonehiking.org>
S:	Maintained
F:	drivers/firmware/pcdp.*

PCI ERROR RECOVERY
M:	Linas Vepstas <linasvepstas@gmail.com>
L:	linux-pci@vger.kernel.org
S:	Supported
F:	Documentation/PCI/pci-error-recovery.txt
F:	Documentation/powerpc/eeh-pci-error-recovery.txt

PCI SUBSYSTEM
M:	Bjorn Helgaas <bhelgaas@google.com>
L:	linux-pci@vger.kernel.org
Q:	http://patchwork.ozlabs.org/project/linux-pci/list/
T:	git git://git.kernel.org/pub/scm/linux/kernel/git/helgaas/pci.git
S:	Supported
F:	Documentation/PCI/
F:	drivers/pci/
F:	include/linux/pci*

PCMCIA SUBSYSTEM
P:	Linux PCMCIA Team
L:	linux-pcmcia@lists.infradead.org
W:	http://lists.infradead.org/mailman/listinfo/linux-pcmcia
T:	git git://git.kernel.org/pub/scm/linux/kernel/git/brodo/pcmcia-2.6.git
S:	Maintained
F:	Documentation/pcmcia/
F:	drivers/pcmcia/
F:	include/pcmcia/

PCNET32 NETWORK DRIVER
M:	Don Fry <pcnet32@frontier.com>
L:	netdev@vger.kernel.org
S:	Maintained
F:	drivers/net/ethernet/amd/pcnet32.c

PCRYPT PARALLEL CRYPTO ENGINE
M:	Steffen Klassert <steffen.klassert@secunet.com>
L:	linux-crypto@vger.kernel.org
S:	Maintained
F:	crypto/pcrypt.c
F:	include/crypto/pcrypt.h

PER-CPU MEMORY ALLOCATOR
M:	Tejun Heo <tj@kernel.org>
M:	Christoph Lameter <cl@linux-foundation.org>
T:	git git://git.kernel.org/pub/scm/linux/kernel/git/tj/percpu.git
S:	Maintained
F:	include/linux/percpu*.h
F:	mm/percpu*.c
F:	arch/*/include/asm/percpu.h

PER-TASK DELAY ACCOUNTING
M:	Balbir Singh <bsingharora@gmail.com>
S:	Maintained
F:	include/linux/delayacct.h
F:	kernel/delayacct.c

PERFORMANCE EVENTS SUBSYSTEM
M:	Peter Zijlstra <a.p.zijlstra@chello.nl>
M:	Paul Mackerras <paulus@samba.org>
M:	Ingo Molnar <mingo@redhat.com>
M:	Arnaldo Carvalho de Melo <acme@ghostprotocols.net>
T:	git git://git.kernel.org/pub/scm/linux/kernel/git/tip/tip.git perf/core
S:	Supported
F:	kernel/events/*
F:	include/linux/perf_event.h
F:	include/uapi/linux/perf_event.h
F:	arch/*/kernel/perf_event*.c
F:	arch/*/kernel/*/perf_event*.c
F:	arch/*/kernel/*/*/perf_event*.c
F:	arch/*/include/asm/perf_event.h
F:	arch/*/kernel/perf_callchain.c
F:	tools/perf/

PERSONALITY HANDLING
M:	Christoph Hellwig <hch@infradead.org>
L:	linux-abi-devel@lists.sourceforge.net
S:	Maintained
F:	include/linux/personality.h
F:	include/uapi/linux/personality.h

PHONET PROTOCOL
M:	Remi Denis-Courmont <courmisch@gmail.com>
S:	Supported
F:	Documentation/networking/phonet.txt
F:	include/linux/phonet.h
F:	include/net/phonet/
F:	include/uapi/linux/phonet.h
F:	net/phonet/

PHRAM MTD DRIVER
M:	Joern Engel <joern@lazybastard.org>
L:	linux-mtd@lists.infradead.org
S:	Maintained
F:	drivers/mtd/devices/phram.c

PICOLCD HID DRIVER
M:	Bruno Prémont <bonbons@linux-vserver.org>
L:	linux-input@vger.kernel.org
S:	Maintained
F:	drivers/hid/hid-picolcd*

PICOXCELL SUPPORT
M:	Jamie Iles <jamie@jamieiles.com>
L:	linux-arm-kernel@lists.infradead.org (moderated for non-subscribers)
T:	git git://github.com/jamieiles/linux-2.6-ji.git
S:	Supported
F:	arch/arm/mach-picoxcell
F:	drivers/*/picoxcell*
F:	drivers/*/*/picoxcell*

PIN CONTROL SUBSYSTEM
M:	Linus Walleij <linus.walleij@linaro.org>
S:	Maintained
F:	drivers/pinctrl/
F:	include/linux/pinctrl/

PIN CONTROLLER - ATMEL AT91
M:	Jean-Christophe Plagniol-Villard <plagnioj@jcrosoft.com>
L:	linux-arm-kernel@lists.infradead.org (moderated for non-subscribers)
S:	Maintained
F:	drivers/pinctrl/pinctrl-at91.c

PIN CONTROLLER - ST SPEAR
M:	Viresh Kumar <viresh.linux@gmail.com>
L:	spear-devel@list.st.com
L:	linux-arm-kernel@lists.infradead.org (moderated for non-subscribers)
W:	http://www.st.com/spear
S:	Maintained
F:	drivers/pinctrl/spear/

PKTCDVD DRIVER
M:	Jiri Kosina <jkosina@suse.cz>
S:	Maintained
F:	drivers/block/pktcdvd.c
F:	include/linux/pktcdvd.h
F:	include/uapi/linux/pktcdvd.h

PKUNITY SOC DRIVERS
M:	Guan Xuetao <gxt@mprc.pku.edu.cn>
W:	http://mprc.pku.edu.cn/~guanxuetao/linux
S:	Maintained
T:	git git://git.kernel.org/pub/scm/linux/kernel/git/epip/linux-2.6-unicore32.git
F:	drivers/input/serio/i8042-unicore32io.h
F:	drivers/i2c/busses/i2c-puv3.c
F:	drivers/video/fb-puv3.c
F:	drivers/rtc/rtc-puv3.c

PMBUS HARDWARE MONITORING DRIVERS
M:	Guenter Roeck <linux@roeck-us.net>
L:	lm-sensors@lm-sensors.org
W:	http://www.lm-sensors.org/
W:	http://www.roeck-us.net/linux/drivers/
T:	git git://git.kernel.org/pub/scm/linux/kernel/git/groeck/linux-staging.git
S:	Maintained
F:	Documentation/hwmon/pmbus
F:	drivers/hwmon/pmbus/
F:	include/linux/i2c/pmbus.h

PMC SIERRA MaxRAID DRIVER
M:	Anil Ravindranath <anil_ravindranath@pmc-sierra.com>
L:	linux-scsi@vger.kernel.org
W:	http://www.pmc-sierra.com/
S:	Supported
F:	drivers/scsi/pmcraid.*

PMC SIERRA PM8001 DRIVER
M:	jack_wang@usish.com
M:	lindar_liu@usish.com
L:	linux-scsi@vger.kernel.org
S:	Supported
F:	drivers/scsi/pm8001/

POSIX CLOCKS and TIMERS
M:	Thomas Gleixner <tglx@linutronix.de>
T:	git git://git.kernel.org/pub/scm/linux/kernel/git/tip/tip.git timers/core
S:	Supported
F:	fs/timerfd.c
F:	include/linux/timer*
F:	kernel/*timer*

POWER SUPPLY CLASS/SUBSYSTEM and DRIVERS
M:	Anton Vorontsov <cbou@mail.ru>
M:	David Woodhouse <dwmw2@infradead.org>
T:	git git://git.infradead.org/battery-2.6.git
S:	Maintained
F:	include/linux/power_supply.h
F:	drivers/power/

PNP SUPPORT
M:	Adam Belay <abelay@mit.edu>
M:	Bjorn Helgaas <bhelgaas@google.com>
S:	Maintained
F:	drivers/pnp/

PNXxxxx I2C DRIVER
M:	Vitaly Wool <vitalywool@gmail.com>
L:	linux-i2c@vger.kernel.org
S:	Maintained
F:	drivers/i2c/busses/i2c-pnx.c

PPP PROTOCOL DRIVERS AND COMPRESSORS
M:	Paul Mackerras <paulus@samba.org>
L:	linux-ppp@vger.kernel.org
S:	Maintained
F:	drivers/net/ppp/ppp_*

PPP OVER ATM (RFC 2364)
M:	Mitchell Blank Jr <mitch@sfgoth.com>
S:	Maintained
F:	net/atm/pppoatm.c
F:	include/uapi/linux/atmppp.h

PPP OVER ETHERNET
M:	Michal Ostrowski <mostrows@earthlink.net>
S:	Maintained
F:	drivers/net/ppp/pppoe.c
F:	drivers/net/ppp/pppox.c

PPP OVER L2TP
M:	James Chapman <jchapman@katalix.com>
S:	Maintained
F:	net/l2tp/l2tp_ppp.c
F:	include/linux/if_pppol2tp.h
F:	include/uapi/linux/if_pppol2tp.h

PPS SUPPORT
M:	Rodolfo Giometti <giometti@enneenne.com>
W:	http://wiki.enneenne.com/index.php/LinuxPPS_support
L:	linuxpps@ml.enneenne.com (subscribers-only)
S:	Maintained
F:	Documentation/pps/
F:	drivers/pps/
F:	include/linux/pps*.h

PPTP DRIVER
M:	Dmitry Kozlov <xeb@mail.ru>
L:	netdev@vger.kernel.org
S:	Maintained
F:	drivers/net/ppp/pptp.c
W:	http://sourceforge.net/projects/accel-pptp

PREEMPTIBLE KERNEL
M:	Robert Love <rml@tech9.net>
L:	kpreempt-tech@lists.sourceforge.net
W:	ftp://ftp.kernel.org/pub/linux/kernel/people/rml/preempt-kernel
S:	Supported
F:	Documentation/preempt-locking.txt
F:	include/linux/preempt.h

PRISM54 WIRELESS DRIVER
M:	"Luis R. Rodriguez" <mcgrof@gmail.com>
L:	linux-wireless@vger.kernel.org
W:	http://wireless.kernel.org/en/users/Drivers/p54
S:	Obsolete
F:	drivers/net/wireless/prism54/

PROMISE SATA TX2/TX4 CONTROLLER LIBATA DRIVER
M:	Mikael Pettersson <mikpe@it.uu.se>
L:	linux-ide@vger.kernel.org
S:	Maintained
F:	drivers/ata/sata_promise.*

PS3 NETWORK SUPPORT
M:	Geoff Levand <geoff@infradead.org>
L:	netdev@vger.kernel.org
L:	cbe-oss-dev@lists.ozlabs.org
S:	Maintained
F:	drivers/net/ethernet/toshiba/ps3_gelic_net.*

PS3 PLATFORM SUPPORT
M:	Geoff Levand <geoff@infradead.org>
L:	linuxppc-dev@lists.ozlabs.org
L:	cbe-oss-dev@lists.ozlabs.org
S:	Maintained
F:	arch/powerpc/boot/ps3*
F:	arch/powerpc/include/asm/lv1call.h
F:	arch/powerpc/include/asm/ps3*.h
F:	arch/powerpc/platforms/ps3/
F:	drivers/*/ps3*
F:	drivers/ps3/
F:	drivers/rtc/rtc-ps3.c
F:	drivers/usb/host/*ps3.c
F:	sound/ppc/snd_ps3*

PS3VRAM DRIVER
M:	Jim Paris <jim@jtan.com>
L:	cbe-oss-dev@lists.ozlabs.org
S:	Maintained
F:	drivers/block/ps3vram.c

PSTORE FILESYSTEM
M:	Anton Vorontsov <cbouatmailru@gmail.com>
M:	Colin Cross <ccross@android.com>
M:	Kees Cook <keescook@chromium.org>
M:	Tony Luck <tony.luck@intel.com>
S:	Maintained
T:	git git://git.infradead.org/users/cbou/linux-pstore.git
F:	fs/pstore/
F:	include/linux/pstore*
F:	drivers/firmware/efivars.c
F:	drivers/acpi/apei/erst.c

PTP HARDWARE CLOCK SUPPORT
M:	Richard Cochran <richardcochran@gmail.com>
S:	Maintained
W:	http://linuxptp.sourceforge.net/
F:	Documentation/ABI/testing/sysfs-ptp
F:	Documentation/ptp/*
F:	drivers/net/ethernet/freescale/gianfar_ptp.c
F:	drivers/net/phy/dp83640*
F:	drivers/ptp/*
F:	include/linux/ptp_cl*

PTRACE SUPPORT
M:	Roland McGrath <roland@redhat.com>
M:	Oleg Nesterov <oleg@redhat.com>
S:	Maintained
F:	include/asm-generic/syscall.h
F:	include/linux/ptrace.h
F:	include/linux/regset.h
F:	include/linux/tracehook.h
F:	include/uapi/linux/ptrace.h
F:	kernel/ptrace.c

PVRUSB2 VIDEO4LINUX DRIVER
M:	Mike Isely <isely@pobox.com>
L:	pvrusb2@isely.net	(subscribers-only)
L:	linux-media@vger.kernel.org
W:	http://www.isely.net/pvrusb2/
T:	git git://linuxtv.org/media_tree.git
S:	Maintained
F:	Documentation/video4linux/README.pvrusb2
F:	drivers/media/usb/pvrusb2/

PWC WEBCAM DRIVER
M:	Hans de Goede <hdegoede@redhat.com>
L:	linux-media@vger.kernel.org
T:	git git://linuxtv.org/media_tree.git
S:	Maintained
F:	drivers/media/usb/pwc/*

PWM SUBSYSTEM
M:	Thierry Reding <thierry.reding@avionic-design.de>
L:	linux-kernel@vger.kernel.org
S:	Maintained
W:	http://gitorious.org/linux-pwm
T:	git git://gitorious.org/linux-pwm/linux-pwm.git
F:	Documentation/pwm.txt
F:	Documentation/devicetree/bindings/pwm/
F:	include/linux/pwm.h
F:	drivers/pwm/
F:	drivers/video/backlight/pwm_bl.c
F:	include/linux/pwm_backlight.h

PXA2xx/PXA3xx SUPPORT
M:	Eric Miao <eric.y.miao@gmail.com>
M:	Russell King <linux@arm.linux.org.uk>
M:	Haojian Zhuang <haojian.zhuang@gmail.com>
L:	linux-arm-kernel@lists.infradead.org (moderated for non-subscribers)
T:	git git://github.com/hzhuang1/linux.git
T:	git git://git.linaro.org/people/ycmiao/pxa-linux.git
S:	Maintained
F:	arch/arm/mach-pxa/
F:	drivers/pcmcia/pxa2xx*
F:	drivers/spi/spi-pxa2xx*
F:	drivers/usb/gadget/pxa2*
F:	include/sound/pxa2xx-lib.h
F:	sound/arm/pxa*
F:	sound/soc/pxa

MMP SUPPORT
M:	Eric Miao <eric.y.miao@gmail.com>
M:	Haojian Zhuang <haojian.zhuang@gmail.com>
L:	linux-arm-kernel@lists.infradead.org (moderated for non-subscribers)
T:	git git://github.com/hzhuang1/linux.git
T:	git git://git.linaro.org/people/ycmiao/pxa-linux.git
S:	Maintained
F:	arch/arm/mach-mmp/

PXA MMCI DRIVER
S:	Orphan

PXA RTC DRIVER
M:	Robert Jarzmik <robert.jarzmik@free.fr>
L:	rtc-linux@googlegroups.com
S:	Maintained

QIB DRIVER
M:	Mike Marciniszyn <infinipath@intel.com>
L:	linux-rdma@vger.kernel.org
S:	Supported
F:	drivers/infiniband/hw/qib/

QLOGIC QLA1280 SCSI DRIVER
M:	Michael Reed <mdr@sgi.com>
L:	linux-scsi@vger.kernel.org
S:	Maintained
F:	drivers/scsi/qla1280.[ch]

QLOGIC QLA2XXX FC-SCSI DRIVER
M:	Andrew Vasquez <andrew.vasquez@qlogic.com>
M:	linux-driver@qlogic.com
L:	linux-scsi@vger.kernel.org
S:	Supported
F:	Documentation/scsi/LICENSE.qla2xxx
F:	drivers/scsi/qla2xxx/

QLOGIC QLA4XXX iSCSI DRIVER
M:	Ravi Anand <ravi.anand@qlogic.com>
M:	Vikas Chaudhary <vikas.chaudhary@qlogic.com>
M:	iscsi-driver@qlogic.com
L:	linux-scsi@vger.kernel.org
S:	Supported
F:	drivers/scsi/qla4xxx/

QLOGIC QLA3XXX NETWORK DRIVER
M:	Jitendra Kalsaria <jitendra.kalsaria@qlogic.com>
M:	Ron Mercer <ron.mercer@qlogic.com>
M:	linux-driver@qlogic.com
L:	netdev@vger.kernel.org
S:	Supported
F:	Documentation/networking/LICENSE.qla3xxx
F:	drivers/net/ethernet/qlogic/qla3xxx.*

QLOGIC QLCNIC (1/10)Gb ETHERNET DRIVER
M:	Jitendra Kalsaria <jitendra.kalsaria@qlogic.com>
M:	Sony Chacko <sony.chacko@qlogic.com>
M:	linux-driver@qlogic.com
L:	netdev@vger.kernel.org
S:	Supported
F:	drivers/net/ethernet/qlogic/qlcnic/

QLOGIC QLGE 10Gb ETHERNET DRIVER
M:	Jitendra Kalsaria <jitendra.kalsaria@qlogic.com>
M:	Ron Mercer <ron.mercer@qlogic.com>
M:	linux-driver@qlogic.com
L:	netdev@vger.kernel.org
S:	Supported
F:	drivers/net/ethernet/qlogic/qlge/

QNX4 FILESYSTEM
M:	Anders Larsen <al@alarsen.net>
W:	http://www.alarsen.net/linux/qnx4fs/
S:	Maintained
F:	fs/qnx4/
F:	include/uapi/linux/qnx4_fs.h
F:	include/uapi/linux/qnxtypes.h

QT1010 MEDIA DRIVER
M:	Antti Palosaari <crope@iki.fi>
L:	linux-media@vger.kernel.org
W:	http://linuxtv.org/
W:	http://palosaari.fi/linux/
Q:	http://patchwork.linuxtv.org/project/linux-media/list/
T:	git git://linuxtv.org/anttip/media_tree.git
S:	Maintained
F:	drivers/media/tuners/qt1010*

QUALCOMM HEXAGON ARCHITECTURE
M:	Richard Kuo <rkuo@codeaurora.org>
L:	linux-hexagon@vger.kernel.org
S:	Supported
F:	arch/hexagon/

QUICKCAM PARALLEL PORT WEBCAMS
M:	Hans Verkuil <hverkuil@xs4all.nl>
L:	linux-media@vger.kernel.org
T:	git git://linuxtv.org/media_tree.git
W:	http://linuxtv.org
S:	Odd Fixes
F:	drivers/media/parport/*-qcam*

RADOS BLOCK DEVICE (RBD)
M:	Yehuda Sadeh <yehuda@inktank.com>
M:	Sage Weil <sage@inktank.com>
M:	Alex Elder <elder@inktank.com>
M:	ceph-devel@vger.kernel.org
W:	http://ceph.com/
T:	git git://git.kernel.org/pub/scm/linux/kernel/git/sage/ceph-client.git
S:	Supported
F:	drivers/block/rbd.c
F:	drivers/block/rbd_types.h

RADEON FRAMEBUFFER DISPLAY DRIVER
M:	Benjamin Herrenschmidt <benh@kernel.crashing.org>
L:	linux-fbdev@vger.kernel.org
S:	Maintained
F:	drivers/video/aty/radeon*
F:	include/uapi/linux/radeonfb.h

RADIOSHARK RADIO DRIVER
M:	Hans de Goede <hdegoede@redhat.com>
L:	linux-media@vger.kernel.org
T:	git git://linuxtv.org/media_tree.git
S:	Maintained
F:	drivers/media/radio/radio-shark.c

RADIOSHARK2 RADIO DRIVER
M:	Hans de Goede <hdegoede@redhat.com>
L:	linux-media@vger.kernel.org
T:	git git://linuxtv.org/media_tree.git
S:	Maintained
F:	drivers/media/radio/radio-shark2.c
F:	drivers/media/radio/radio-tea5777.c

RAGE128 FRAMEBUFFER DISPLAY DRIVER
M:	Paul Mackerras <paulus@samba.org>
L:	linux-fbdev@vger.kernel.org
S:	Maintained
F:	drivers/video/aty/aty128fb.c

RALINK RT2X00 WIRELESS LAN DRIVER
P:	rt2x00 project
M:	Ivo van Doorn <IvDoorn@gmail.com>
M:	Gertjan van Wingerde <gwingerde@gmail.com>
M:	Helmut Schaa <helmut.schaa@googlemail.com>
L:	linux-wireless@vger.kernel.org
L:	users@rt2x00.serialmonkey.com (moderated for non-subscribers)
W:	http://rt2x00.serialmonkey.com/
S:	Maintained
T:	git git://git.kernel.org/pub/scm/linux/kernel/git/ivd/rt2x00.git
F:	drivers/net/wireless/rt2x00/

RAMDISK RAM BLOCK DEVICE DRIVER
M:	Nick Piggin <npiggin@kernel.dk>
S:	Maintained
F:	Documentation/blockdev/ramdisk.txt
F:	drivers/block/brd.c

RAMSAM DRIVER (IBM RamSan 70/80 PCI SSD Flash Card)
M:	Joshua Morris <josh.h.morris@us.ibm.com>
M:	Philip Kelleher <pjk1939@linux.vnet.ibm.com>
S:	Maintained
F:	drivers/block/rsxx/

RANDOM NUMBER DRIVER
M:	Theodore Ts'o" <tytso@mit.edu>
S:	Maintained
F:	drivers/char/random.c

RAPIDIO SUBSYSTEM
M:	Matt Porter <mporter@kernel.crashing.org>
M:	Alexandre Bounine <alexandre.bounine@idt.com>
S:	Maintained
F:	drivers/rapidio/

RAYLINK/WEBGEAR 802.11 WIRELESS LAN DRIVER
L:	linux-wireless@vger.kernel.org
S:	Orphan
F:	drivers/net/wireless/ray*

RCUTORTURE MODULE
M:	Josh Triplett <josh@freedesktop.org>
M:	"Paul E. McKenney" <paulmck@linux.vnet.ibm.com>
S:	Supported
T:	git git://git.kernel.org/pub/scm/linux/kernel/git/paulmck/linux-rcu.git
F:	Documentation/RCU/torture.txt
F:	kernel/rcutorture.c

RDC R-321X SoC
M:	Florian Fainelli <florian@openwrt.org>
S:	Maintained

RDC R6040 FAST ETHERNET DRIVER
M:	Florian Fainelli <florian@openwrt.org>
L:	netdev@vger.kernel.org
S:	Maintained
F:	drivers/net/ethernet/rdc/r6040.c

RDS - RELIABLE DATAGRAM SOCKETS
M:	Venkat Venkatsubra <venkat.x.venkatsubra@oracle.com>
L:	rds-devel@oss.oracle.com (moderated for non-subscribers)
S:	Supported
F:	net/rds/

READ-COPY UPDATE (RCU)
M:	Dipankar Sarma <dipankar@in.ibm.com>
M:	"Paul E. McKenney" <paulmck@linux.vnet.ibm.com>
W:	http://www.rdrop.com/users/paulmck/RCU/
S:	Supported
T:	git git://git.kernel.org/pub/scm/linux/kernel/git/paulmck/linux-rcu.git
F:	Documentation/RCU/
X:	Documentation/RCU/torture.txt
F:	include/linux/rcu*
F:	kernel/rcu*
X:	kernel/rcutorture.c

REAL TIME CLOCK (RTC) SUBSYSTEM
M:	Alessandro Zummo <a.zummo@towertech.it>
L:	rtc-linux@googlegroups.com
Q:	http://patchwork.ozlabs.org/project/rtc-linux/list/
S:	Maintained
F:	Documentation/rtc.txt
F:	drivers/rtc/
F:	include/linux/rtc.h
F:	include/uapi/linux/rtc.h

REISERFS FILE SYSTEM
L:	reiserfs-devel@vger.kernel.org
S:	Supported
F:	fs/reiserfs/

REGISTER MAP ABSTRACTION
M:	Mark Brown <broonie@opensource.wolfsonmicro.com>
T:	git git://git.kernel.org/pub/scm/linux/kernel/git/broonie/regmap.git
S:	Supported
F:	drivers/base/regmap/
F:	include/linux/regmap.h

REMOTE PROCESSOR (REMOTEPROC) SUBSYSTEM
M:	Ohad Ben-Cohen <ohad@wizery.com>
T:	git git://git.kernel.org/pub/scm/linux/kernel/git/ohad/remoteproc.git
S:	Maintained
F:	drivers/remoteproc/
F:	Documentation/remoteproc.txt
F:	include/linux/remoteproc.h

RFKILL
M:	Johannes Berg <johannes@sipsolutions.net>
L:	linux-wireless@vger.kernel.org
W:	http://wireless.kernel.org/
T:	git git://git.kernel.org/pub/scm/linux/kernel/git/jberg/mac80211.git
T:	git git://git.kernel.org/pub/scm/linux/kernel/git/jberg/mac80211-next.git
S:	Maintained
F:	Documentation/rfkill.txt
F:	net/rfkill/

RICOH SMARTMEDIA/XD DRIVER
M:	Maxim Levitsky <maximlevitsky@gmail.com>
S:	Maintained
F:	drivers/mtd/nand/r852.c
F:	drivers/mtd/nand/r852.h

RICOH R5C592 MEMORYSTICK DRIVER
M:	Maxim Levitsky <maximlevitsky@gmail.com>
S:	Maintained
F:	drivers/memstick/host/r592.*

ROCKETPORT DRIVER
P:	Comtrol Corp.
W:	http://www.comtrol.com
S:	Maintained
F:	Documentation/serial/rocket.txt
F:	drivers/tty/rocket*

ROSE NETWORK LAYER
M:	Ralf Baechle <ralf@linux-mips.org>
L:	linux-hams@vger.kernel.org
W:	http://www.linux-ax25.org/
S:	Maintained
F:	include/net/rose.h
F:	include/uapi/linux/rose.h
F:	net/rose/

RTL2830 MEDIA DRIVER
M:	Antti Palosaari <crope@iki.fi>
L:	linux-media@vger.kernel.org
W:	http://linuxtv.org/
W:	http://palosaari.fi/linux/
Q:	http://patchwork.linuxtv.org/project/linux-media/list/
T:	git git://linuxtv.org/anttip/media_tree.git
S:	Maintained
F:	drivers/media/dvb-frontends/rtl2830*

RTL8180 WIRELESS DRIVER
M:	"John W. Linville" <linville@tuxdriver.com>
L:	linux-wireless@vger.kernel.org
W:	http://wireless.kernel.org/
T:	git git://git.kernel.org/pub/scm/linux/kernel/git/linville/wireless-testing.git
S:	Maintained
F:	drivers/net/wireless/rtl818x/rtl8180/

RTL8187 WIRELESS DRIVER
M:	Herton Ronaldo Krzesinski <herton@canonical.com>
M:	Hin-Tak Leung <htl10@users.sourceforge.net>
M:	Larry Finger <Larry.Finger@lwfinger.net>
L:	linux-wireless@vger.kernel.org
W:	http://wireless.kernel.org/
T:	git git://git.kernel.org/pub/scm/linux/kernel/git/linville/wireless-testing.git
S:	Maintained
F:	drivers/net/wireless/rtl818x/rtl8187/

RTL8192CE WIRELESS DRIVER
M:	Larry Finger <Larry.Finger@lwfinger.net>
M:	Chaoming Li <chaoming_li@realsil.com.cn>
L:	linux-wireless@vger.kernel.org
W:	http://wireless.kernel.org/
T:	git git://git.kernel.org/pub/scm/linux/kernel/git/linville/wireless-testing.git
S:	Maintained
F:	drivers/net/wireless/rtlwifi/
F:	drivers/net/wireless/rtlwifi/rtl8192ce/

S3 SAVAGE FRAMEBUFFER DRIVER
M:	Antonino Daplas <adaplas@gmail.com>
L:	linux-fbdev@vger.kernel.org
S:	Maintained
F:	drivers/video/savage/

S390
M:	Martin Schwidefsky <schwidefsky@de.ibm.com>
M:	Heiko Carstens <heiko.carstens@de.ibm.com>
M:	linux390@de.ibm.com
L:	linux-s390@vger.kernel.org
W:	http://www.ibm.com/developerworks/linux/linux390/
S:	Supported
F:	arch/s390/
F:	drivers/s390/
F:	block/partitions/ibm.c
F:	Documentation/s390/
F:	Documentation/DocBook/s390*

S390 NETWORK DRIVERS
M:	Ursula Braun <ursula.braun@de.ibm.com>
M:	Frank Blaschka <blaschka@linux.vnet.ibm.com>
M:	linux390@de.ibm.com
L:	linux-s390@vger.kernel.org
W:	http://www.ibm.com/developerworks/linux/linux390/
S:	Supported
F:	drivers/s390/net/

S390 ZCRYPT DRIVER
M:	Ingo Tuchscherer <ingo.tuchscherer@de.ibm.com>
M:	linux390@de.ibm.com
L:	linux-s390@vger.kernel.org
W:	http://www.ibm.com/developerworks/linux/linux390/
S:	Supported
F:	drivers/s390/crypto/

S390 ZFCP DRIVER
M:	Steffen Maier <maier@linux.vnet.ibm.com>
M:	linux390@de.ibm.com
L:	linux-s390@vger.kernel.org
W:	http://www.ibm.com/developerworks/linux/linux390/
S:	Supported
F:	drivers/s390/scsi/zfcp_*

S390 IUCV NETWORK LAYER
M:	Ursula Braun <ursula.braun@de.ibm.com>
M:	linux390@de.ibm.com
L:	linux-s390@vger.kernel.org
W:	http://www.ibm.com/developerworks/linux/linux390/
S:	Supported
F:	drivers/s390/net/*iucv*
F:	include/net/iucv/
F:	net/iucv/

S3C24XX SD/MMC Driver
M:	Ben Dooks <ben-linux@fluff.org>
L:	linux-arm-kernel@lists.infradead.org (moderated for non-subscribers)
S:	Supported
F:	drivers/mmc/host/s3cmci.*

SAA6588 RDS RECEIVER DRIVER
M:	Hans Verkuil <hverkuil@xs4all.nl>
L:	linux-media@vger.kernel.org
T:	git git://linuxtv.org/media_tree.git
W:	http://linuxtv.org
S:	Odd Fixes
F:	drivers/media/i2c/saa6588*

SAA7134 VIDEO4LINUX DRIVER
M:	Mauro Carvalho Chehab <mchehab@redhat.com>
L:	linux-media@vger.kernel.org
W:	http://linuxtv.org
T:	git git://linuxtv.org/media_tree.git
S:	Odd fixes
F:	Documentation/video4linux/saa7134/
F:	drivers/media/pci/saa7134/

SAA7146 VIDEO4LINUX-2 DRIVER
M:	Hans Verkuil <hverkuil@xs4all.nl>
L:	linux-media@vger.kernel.org
T:	git git://linuxtv.org/media_tree.git
S:	Maintained
F:	drivers/media/common/saa7146/
F:	drivers/media/pci/saa7146/
F:	include/media/saa7146*

SAMSUNG LAPTOP DRIVER
M:	Corentin Chary <corentin.chary@gmail.com>
L:	platform-driver-x86@vger.kernel.org
S:	Maintained
F:	drivers/platform/x86/samsung-laptop.c

SAMSUNG AUDIO (ASoC) DRIVERS
M:	Sangbeom Kim <sbkim73@samsung.com>
L:	alsa-devel@alsa-project.org (moderated for non-subscribers)
S:	Supported
F:	sound/soc/samsung

SAMSUNG FRAMEBUFFER DRIVER
M:	Jingoo Han <jg1.han@samsung.com>
L:	linux-fbdev@vger.kernel.org
S:	Maintained
F:	drivers/video/s3c-fb.c

SAMSUNG MULTIFUNCTION DEVICE DRIVERS
M:	Sangbeom Kim <sbkim73@samsung.com>
L:	linux-kernel@vger.kernel.org
S:	Supported
F:	drivers/mfd/sec*.c
F:	drivers/regulator/s2m*.c
F:	drivers/regulator/s5m*.c
F:	drivers/rtc/rtc-sec.c
F:	include/linux/mfd/samsung/

SAMSUNG S3C24XX/S3C64XX SOC SERIES CAMIF DRIVER
M:	Sylwester Nawrocki <sylvester.nawrocki@gmail.com>
L:	linux-media@vger.kernel.org
L:	linux-samsung-soc@vger.kernel.org (moderated for non-subscribers)
S:	Maintained
F:	drivers/media/platform/s3c-camif/
F:	include/media/s3c_camif.h

SAMSUNG S5C73M3 CAMERA DRIVER
M:	Kyungmin Park <kyungmin.park@samsung.com>
M:	Andrzej Hajda <a.hajda@samsung.com>
L:	linux-media@vger.kernel.org
S:	Supported
F:	drivers/media/i2c/s5c73m3/*

SERIAL DRIVERS
M:	Greg Kroah-Hartman <gregkh@linuxfoundation.org>
L:	linux-serial@vger.kernel.org
S:	Maintained
F:	drivers/tty/serial

SYNOPSYS DESIGNWARE DMAC DRIVER
M:	Viresh Kumar <viresh.linux@gmail.com>
S:	Maintained
F:	include/linux/dw_dmac.h
F:	drivers/dma/dw_dmac_regs.h
F:	drivers/dma/dw_dmac.c

TIMEKEEPING, NTP
M:	John Stultz <johnstul@us.ibm.com>
M:	Thomas Gleixner <tglx@linutronix.de>
T:	git git://git.kernel.org/pub/scm/linux/kernel/git/tip/tip.git timers/core
S:	Supported
F:	include/linux/clocksource.h
F:	include/linux/time.h
F:	include/linux/timex.h
F:	include/uapi/linux/time.h
F:	include/uapi/linux/timex.h
F:	kernel/time/clocksource.c
F:	kernel/time/time*.c
F:	kernel/time/ntp.c
F:	drivers/clocksource

TLG2300 VIDEO4LINUX-2 DRIVER
M:	Huang Shijie <shijie8@gmail.com>
M:	Kang Yong <kangyong@telegent.com>
M:	Zhang Xiaobing <xbzhang@telegent.com>
S:	Supported
F:	drivers/media/usb/tlg2300

SC1200 WDT DRIVER
M:	Zwane Mwaikambo <zwane@arm.linux.org.uk>
S:	Maintained
F:	drivers/watchdog/sc1200wdt.c

SCHEDULER
M:	Ingo Molnar <mingo@redhat.com>
M:	Peter Zijlstra <peterz@infradead.org>
T:	git git://git.kernel.org/pub/scm/linux/kernel/git/tip/tip.git sched/core
S:	Maintained
F:	kernel/sched/
F:	include/linux/sched.h
F:	include/uapi/linux/sched.h

SCORE ARCHITECTURE
M:	Chen Liqin <liqin.chen@sunplusct.com>
M:	Lennox Wu <lennox.wu@gmail.com>
W:	http://www.sunplusct.com
S:	Supported
F:	arch/score/

SCSI CDROM DRIVER
M:	Jens Axboe <axboe@kernel.dk>
L:	linux-scsi@vger.kernel.org
W:	http://www.kernel.dk
S:	Maintained
F:	drivers/scsi/sr*

SCSI RDMA PROTOCOL (SRP) INITIATOR
M:	David Dillow <dillowda@ornl.gov>
L:	linux-rdma@vger.kernel.org
S:	Supported
W:	http://www.openfabrics.org
Q:	http://patchwork.kernel.org/project/linux-rdma/list/
T:	git git://git.kernel.org/pub/scm/linux/kernel/git/dad/srp-initiator.git
F:	drivers/infiniband/ulp/srp/
F:	include/scsi/srp.h

SCSI SG DRIVER
M:	Doug Gilbert <dgilbert@interlog.com>
L:	linux-scsi@vger.kernel.org
W:	http://www.torque.net/sg
S:	Maintained
F:	drivers/scsi/sg.c
F:	include/scsi/sg.h

SCSI SUBSYSTEM
M:	"James E.J. Bottomley" <JBottomley@parallels.com>
L:	linux-scsi@vger.kernel.org
T:	git git://git.kernel.org/pub/scm/linux/kernel/git/jejb/scsi-misc-2.6.git
T:	git git://git.kernel.org/pub/scm/linux/kernel/git/jejb/scsi-rc-fixes-2.6.git
T:	git git://git.kernel.org/pub/scm/linux/kernel/git/jejb/scsi-pending-2.6.git
S:	Maintained
F:	drivers/scsi/
F:	include/scsi/

SCSI TAPE DRIVER
M:	Kai Mäkisara <Kai.Makisara@kolumbus.fi>
L:	linux-scsi@vger.kernel.org
S:	Maintained
F:	Documentation/scsi/st.txt
F:	drivers/scsi/st*

SCTP PROTOCOL
M:	Vlad Yasevich <vyasevich@gmail.com>
M:	Sridhar Samudrala <sri@us.ibm.com>
M:	Neil Horman <nhorman@tuxdriver.com>
L:	linux-sctp@vger.kernel.org
W:	http://lksctp.sourceforge.net
S:	Maintained
F:	Documentation/networking/sctp.txt
F:	include/linux/sctp.h
F:	include/net/sctp/
F:	net/sctp/

SCx200 CPU SUPPORT
M:	Jim Cromie <jim.cromie@gmail.com>
S:	Odd Fixes
F:	Documentation/i2c/busses/scx200_acb
F:	arch/x86/platform/scx200/
F:	drivers/watchdog/scx200_wdt.c
F:	drivers/i2c/busses/scx200*
F:	drivers/mtd/maps/scx200_docflash.c
F:	include/linux/scx200.h

SCx200 GPIO DRIVER
M:	Jim Cromie <jim.cromie@gmail.com>
S:	Maintained
F:	drivers/char/scx200_gpio.c
F:	include/linux/scx200_gpio.h

SCx200 HRT CLOCKSOURCE DRIVER
M:	Jim Cromie <jim.cromie@gmail.com>
S:	Maintained
F:	drivers/clocksource/scx200_hrt.c

SDRICOH_CS MMC/SD HOST CONTROLLER INTERFACE DRIVER
M:	Sascha Sommer <saschasommer@freenet.de>
L:	sdricohcs-devel@lists.sourceforge.net (subscribers-only)
S:	Maintained
F:	drivers/mmc/host/sdricoh_cs.c

SECURE DIGITAL HOST CONTROLLER INTERFACE (SDHCI) DRIVER
M:	Chris Ball <cjb@laptop.org>
L:	linux-mmc@vger.kernel.org
T:	git git://git.kernel.org/pub/scm/linux/kernel/git/cjb/mmc.git
S:	Maintained
F:	drivers/mmc/host/sdhci.*
F:	drivers/mmc/host/sdhci-pltfm.[ch]

SECURE DIGITAL HOST CONTROLLER INTERFACE, OPEN FIRMWARE BINDINGS (SDHCI-OF)
M:	Anton Vorontsov <avorontsov@ru.mvista.com>
L:	linuxppc-dev@lists.ozlabs.org
L:	linux-mmc@vger.kernel.org
S:	Maintained
F:	drivers/mmc/host/sdhci-pltfm.[ch]

SECURE DIGITAL HOST CONTROLLER INTERFACE (SDHCI) SAMSUNG DRIVER
M:	Ben Dooks <ben-linux@fluff.org>
L:	linux-mmc@vger.kernel.org
S:	Maintained
F:	drivers/mmc/host/sdhci-s3c.c

SECURE DIGITAL HOST CONTROLLER INTERFACE (SDHCI) ST SPEAR DRIVER
M:	Viresh Kumar <viresh.linux@gmail.com>
L:	spear-devel@list.st.com
L:	linux-mmc@vger.kernel.org
S:	Maintained
F:	drivers/mmc/host/sdhci-spear.c

SECURITY SUBSYSTEM
M:	James Morris <james.l.morris@oracle.com>
L:	linux-security-module@vger.kernel.org (suggested Cc:)
T:	git git://git.kernel.org/pub/scm/linux/kernel/git/jmorris/linux-security.git
W:	http://kernsec.org/
S:	Supported
F:	security/

SECURITY CONTACT
M:	Security Officers <security@kernel.org>
S:	Supported

SELINUX SECURITY MODULE
M:	Stephen Smalley <sds@tycho.nsa.gov>
M:	James Morris <james.l.morris@oracle.com>
M:	Eric Paris <eparis@parisplace.org>
L:	selinux@tycho.nsa.gov (subscribers-only, general discussion)
W:	http://selinuxproject.org
T:	git git://git.infradead.org/users/eparis/selinux.git
S:	Supported
F:	include/linux/selinux*
F:	security/selinux/
F:	scripts/selinux/

APPARMOR SECURITY MODULE
M:	John Johansen <john.johansen@canonical.com>
L:	apparmor@lists.ubuntu.com (subscribers-only, general discussion)
W:	apparmor.wiki.kernel.org
T:	git git://git.kernel.org/pub/scm/linux/kernel/git/jj/apparmor-dev.git
S:	Supported
F:	security/apparmor/

SENSABLE PHANTOM
M:	Jiri Slaby <jirislaby@gmail.com>
S:	Maintained
F:	drivers/misc/phantom.c
F:	include/uapi/linux/phantom.h

SERIAL ATA (SATA) SUBSYSTEM
M:	Jeff Garzik <jgarzik@pobox.com>
L:	linux-ide@vger.kernel.org
T:	git git://git.kernel.org/pub/scm/linux/kernel/git/jgarzik/libata-dev.git
S:	Supported
F:	drivers/ata/
F:	include/linux/ata.h
F:	include/linux/libata.h

SERVER ENGINES 10Gbps iSCSI - BladeEngine 2 DRIVER
M:	Jayamohan Kallickal <jayamohan.kallickal@emulex.com>
L:	linux-scsi@vger.kernel.org
W:	http://www.emulex.com
S:	Supported
F:	drivers/scsi/be2iscsi/

SERVER ENGINES 10Gbps NIC - BladeEngine 2 DRIVER
M:	Sathya Perla <sathya.perla@emulex.com>
M:	Subbu Seetharaman <subbu.seetharaman@emulex.com>
M:	Ajit Khaparde <ajit.khaparde@emulex.com>
L:	netdev@vger.kernel.org
W:	http://www.emulex.com
S:	Supported
F:	drivers/net/ethernet/emulex/benet/

SFC NETWORK DRIVER
M:	Solarflare linux maintainers <linux-net-drivers@solarflare.com>
M:	Ben Hutchings <bhutchings@solarflare.com>
L:	netdev@vger.kernel.org
S:	Supported
F:	drivers/net/ethernet/sfc/

SGI GRU DRIVER
M:	Dimitri Sivanich <sivanich@sgi.com>
M:	Robin Holt <holt@sgi.com>
S:	Maintained
F:	drivers/misc/sgi-gru/

SGI SN-IA64 (Altix) SERIAL CONSOLE DRIVER
M:	Pat Gefre <pfg@sgi.com>
L:	linux-ia64@vger.kernel.org
S:	Supported
F:	Documentation/ia64/serial.txt
F:	drivers/tty/serial/ioc?_serial.c
F:	include/linux/ioc?.h

SGI VISUAL WORKSTATION 320 AND 540
M:	Andrey Panin <pazke@donpac.ru>
L:	linux-visws-devel@lists.sf.net
W:	http://linux-visws.sf.net
S:	Maintained for 2.6.
F:	Documentation/sgi-visws.txt

SGI XP/XPC/XPNET DRIVER
M:	Robin Holt <holt@sgi.com>
S:	Maintained
F:	drivers/misc/sgi-xp/

SI470X FM RADIO RECEIVER I2C DRIVER
M:	Hans Verkuil <hverkuil@xs4all.nl>
L:	linux-media@vger.kernel.org
T:	git git://linuxtv.org/media_tree.git
W:	http://linuxtv.org
S:	Odd Fixes
F:	drivers/media/radio/si470x/radio-si470x-i2c.c

SI470X FM RADIO RECEIVER USB DRIVER
M:	Hans Verkuil <hverkuil@xs4all.nl>
L:	linux-media@vger.kernel.org
T:	git git://linuxtv.org/media_tree.git
W:	http://linuxtv.org
S:	Maintained
F:	drivers/media/radio/si470x/radio-si470x-common.c
F:	drivers/media/radio/si470x/radio-si470x.h
F:	drivers/media/radio/si470x/radio-si470x-usb.c

SH_VEU V4L2 MEM2MEM DRIVER
M:	Guennadi Liakhovetski <g.liakhovetski@gmx.de>
L:	linux-media@vger.kernel.org
S:	Maintained
F:	drivers/media/platform/sh_veu.c
F:	include/media/sh_veu.h

SH_VOU V4L2 OUTPUT DRIVER
M:	Guennadi Liakhovetski <g.liakhovetski@gmx.de>
L:	linux-media@vger.kernel.org
S:	Maintained
F:	drivers/media/platform/sh_vou.c
F:	include/media/sh_vou.h

SIMPLE FIRMWARE INTERFACE (SFI)
M:	Len Brown <lenb@kernel.org>
L:	sfi-devel@simplefirmware.org
W:	http://simplefirmware.org/
T:	git git://git.kernel.org/pub/scm/linux/kernel/git/lenb/linux-sfi-2.6.git
S:	Supported
F:	arch/x86/platform/sfi/
F:	drivers/sfi/
F:	include/linux/sfi*.h

SIMTEC EB110ATX (Chalice CATS)
P:	Ben Dooks
P:	Vincent Sanders <vince@simtec.co.uk>
M:	Simtec Linux Team <linux@simtec.co.uk>
W:	http://www.simtec.co.uk/products/EB110ATX/
S:	Supported

SIMTEC EB2410ITX (BAST)
P:	Ben Dooks
P:	Vincent Sanders <vince@simtec.co.uk>
M:	Simtec Linux Team <linux@simtec.co.uk>
W:	http://www.simtec.co.uk/products/EB2410ITX/
S:	Supported
F:	arch/arm/mach-s3c2410/mach-bast.c
F:	arch/arm/mach-s3c2410/bast-ide.c
F:	arch/arm/mach-s3c2410/bast-irq.c

TI DAVINCI MACHINE SUPPORT
M:	Sekhar Nori <nsekhar@ti.com>
M:	Kevin Hilman <khilman@ti.com>
L:	davinci-linux-open-source@linux.davincidsp.com (moderated for non-subscribers)
T:	git git://gitorious.org/linux-davinci/linux-davinci.git
Q:	http://patchwork.kernel.org/project/linux-davinci/list/
S:	Supported
F:	arch/arm/mach-davinci
F:	drivers/i2c/busses/i2c-davinci.c

TI DAVINCI SERIES MEDIA DRIVER
M:	Manjunath Hadli <manjunath.hadli@ti.com>
M:	Prabhakar Lad <prabhakar.lad@ti.com>
L:	linux-media@vger.kernel.org
L:	davinci-linux-open-source@linux.davincidsp.com (moderated for non-subscribers)
W:	http://linuxtv.org/
Q:	http://patchwork.linuxtv.org/project/linux-media/list/
T:	git git://linuxtv.org/mhadli/v4l-dvb-davinci_devices.git
S:	Supported
F:	drivers/media/platform/davinci/
F:	include/media/davinci/

SIS 190 ETHERNET DRIVER
M:	Francois Romieu <romieu@fr.zoreil.com>
L:	netdev@vger.kernel.org
S:	Maintained
F:	drivers/net/ethernet/sis/sis190.c

SIS 900/7016 FAST ETHERNET DRIVER
M:	Daniele Venzano <venza@brownhat.org>
W:	http://www.brownhat.org/sis900.html
L:	netdev@vger.kernel.org
S:	Maintained
F:	drivers/net/ethernet/sis/sis900.*

SIS 96X I2C/SMBUS DRIVER
M:	"Mark M. Hoffman" <mhoffman@lightlink.com>
L:	linux-i2c@vger.kernel.org
S:	Maintained
F:	Documentation/i2c/busses/i2c-sis96x
F:	drivers/i2c/busses/i2c-sis96x.c

SIS FRAMEBUFFER DRIVER
M:	Thomas Winischhofer <thomas@winischhofer.net>
W:	http://www.winischhofer.net/linuxsisvga.shtml
S:	Maintained
F:	Documentation/fb/sisfb.txt
F:	drivers/video/sis/
F:	include/video/sisfb.h

SIS USB2VGA DRIVER
M:	Thomas Winischhofer <thomas@winischhofer.net>
W:	http://www.winischhofer.at/linuxsisusbvga.shtml
S:	Maintained
F:	drivers/usb/misc/sisusbvga/

SLAB ALLOCATOR
M:	Christoph Lameter <cl@linux-foundation.org>
M:	Pekka Enberg <penberg@kernel.org>
M:	Matt Mackall <mpm@selenic.com>
L:	linux-mm@kvack.org
S:	Maintained
F:	include/linux/sl?b*.h
F:	mm/sl?b.c

SLEEPABLE READ-COPY UPDATE (SRCU)
M:	Lai Jiangshan <laijs@cn.fujitsu.com>
M:	"Paul E. McKenney" <paulmck@linux.vnet.ibm.com>
W:	http://www.rdrop.com/users/paulmck/RCU/
S:	Supported
T:	git git://git.kernel.org/pub/scm/linux/kernel/git/paulmck/linux-rcu.git
F:	include/linux/srcu*
F:	kernel/srcu*

SMACK SECURITY MODULE
M:	Casey Schaufler <casey@schaufler-ca.com>
L:	linux-security-module@vger.kernel.org
W:	http://schaufler-ca.com
T:	git git://git.gitorious.org/smack-next/kernel.git
S:	Maintained
F:	Documentation/security/Smack.txt
F:	security/smack/

SMC91x ETHERNET DRIVER
M:	Nicolas Pitre <nico@fluxnic.net>
S:	Odd Fixes
F:	drivers/net/ethernet/smsc/smc91x.*

SMIA AND SMIA++ IMAGE SENSOR DRIVER
M:	Sakari Ailus <sakari.ailus@iki.fi>
L:	linux-media@vger.kernel.org
S:	Maintained
F:	drivers/media/i2c/smiapp
F:	include/media/smiapp.h
F:	drivers/media/i2c/smiapp-pll.c
F:	drivers/media/i2c/smiapp-pll.h

SMM665 HARDWARE MONITOR DRIVER
M:	Guenter Roeck <linux@roeck-us.net>
L:	lm-sensors@lm-sensors.org
S:	Maintained
F:	Documentation/hwmon/smm665
F:	drivers/hwmon/smm665.c

SMSC EMC2103 HARDWARE MONITOR DRIVER
M:	Steve Glendinning <steve.glendinning@shawell.net>
L:	lm-sensors@lm-sensors.org
S:	Maintained
F:	Documentation/hwmon/emc2103
F:	drivers/hwmon/emc2103.c

SMSC SCH5627 HARDWARE MONITOR DRIVER
M:	Hans de Goede <hdegoede@redhat.com>
L:	lm-sensors@lm-sensors.org
S:	Supported
F:	Documentation/hwmon/sch5627
F:	drivers/hwmon/sch5627.c

SMSC47B397 HARDWARE MONITOR DRIVER
M:	"Mark M. Hoffman" <mhoffman@lightlink.com>
L:	lm-sensors@lm-sensors.org
S:	Maintained
F:	Documentation/hwmon/smsc47b397
F:	drivers/hwmon/smsc47b397.c

SMSC911x ETHERNET DRIVER
M:	Steve Glendinning <steve.glendinning@shawell.net>
L:	netdev@vger.kernel.org
S:	Maintained
F:	include/linux/smsc911x.h
F:	drivers/net/ethernet/smsc/smsc911x.*

SMSC9420 PCI ETHERNET DRIVER
M:	Steve Glendinning <steve.glendinning@shawell.net>
L:	netdev@vger.kernel.org
S:	Maintained
F:	drivers/net/ethernet/smsc/smsc9420.*

SMSC UFX6000 and UFX7000 USB to VGA DRIVER
M:	Steve Glendinning <steve.glendinning@shawell.net>
L:	linux-fbdev@vger.kernel.org
S:	Maintained
F:	drivers/video/smscufx.c

SOC-CAMERA V4L2 SUBSYSTEM
M:	Guennadi Liakhovetski <g.liakhovetski@gmx.de>
L:	linux-media@vger.kernel.org
T:	git git://linuxtv.org/media_tree.git
S:	Maintained
F:	include/media/soc*
F:	drivers/media/i2c/soc_camera/
F:	drivers/media/platform/soc_camera/

SOEKRIS NET48XX LED SUPPORT
M:	Chris Boot <bootc@bootc.net>
S:	Maintained
F:	drivers/leds/leds-net48xx.c

SOFTWARE RAID (Multiple Disks) SUPPORT
M:	Neil Brown <neilb@suse.de>
L:	linux-raid@vger.kernel.org
S:	Supported
F:	drivers/md/
F:	include/linux/raid/
F:	include/uapi/linux/raid/

SONIC NETWORK DRIVER
M:	Thomas Bogendoerfer <tsbogend@alpha.franken.de>
L:	netdev@vger.kernel.org
S:	Maintained
F:	drivers/net/ethernet/natsemi/sonic.*

SONICS SILICON BACKPLANE DRIVER (SSB)
M:	Michael Buesch <m@bues.ch>
L:	netdev@vger.kernel.org
S:	Maintained
F:	drivers/ssb/
F:	include/linux/ssb/

SONY VAIO CONTROL DEVICE DRIVER
M:	Mattia Dongili <malattia@linux.it>
L:	platform-driver-x86@vger.kernel.org
W:	http://www.linux.it/~malattia/wiki/index.php/Sony_drivers
S:	Maintained
F:	Documentation/laptops/sony-laptop.txt
F:	drivers/char/sonypi.c
F:	drivers/platform/x86/sony-laptop.c
F:	include/linux/sony-laptop.h

SONY MEMORYSTICK CARD SUPPORT
M:	Alex Dubov <oakad@yahoo.com>
W:	http://tifmxx.berlios.de/
S:	Maintained
F:	drivers/memstick/host/tifm_ms.c

SOUND
M:	Jaroslav Kysela <perex@perex.cz>
M:	Takashi Iwai <tiwai@suse.de>
L:	alsa-devel@alsa-project.org (moderated for non-subscribers)
W:	http://www.alsa-project.org/
T:	git git://git.kernel.org/pub/scm/linux/kernel/git/tiwai/sound.git
T:	git git://git.alsa-project.org/alsa-kernel.git
S:	Maintained
F:	Documentation/sound/
F:	include/sound/
F:	include/uapi/sound/
F:	sound/

SOUND - SOC LAYER / DYNAMIC AUDIO POWER MANAGEMENT (ASoC)
M:	Liam Girdwood <lgirdwood@gmail.com>
M:	Mark Brown <broonie@opensource.wolfsonmicro.com>
T:	git git://git.kernel.org/pub/scm/linux/kernel/git/broonie/sound.git
L:	alsa-devel@alsa-project.org (moderated for non-subscribers)
W:	http://alsa-project.org/main/index.php/ASoC
S:	Supported
F:	sound/soc/
F:	include/sound/soc*

SPARC + UltraSPARC (sparc/sparc64)
M:	"David S. Miller" <davem@davemloft.net>
L:	sparclinux@vger.kernel.org
Q:	http://patchwork.ozlabs.org/project/sparclinux/list/
T:	git git://git.kernel.org/pub/scm/linux/kernel/git/davem/sparc.git
T:	git git://git.kernel.org/pub/scm/linux/kernel/git/davem/sparc-next.git
S:	Maintained
F:	arch/sparc/
F:	drivers/sbus/

SPARC SERIAL DRIVERS
M:	"David S. Miller" <davem@davemloft.net>
L:	sparclinux@vger.kernel.org
T:	git git://git.kernel.org/pub/scm/linux/kernel/git/davem/sparc.git
T:	git git://git.kernel.org/pub/scm/linux/kernel/git/davem/sparc-next.git
S:	Maintained
F:	include/linux/sunserialcore.h
F:	drivers/tty/serial/suncore.c
F:	drivers/tty/serial/sunhv.c
F:	drivers/tty/serial/sunsab.c
F:	drivers/tty/serial/sunsab.h
F:	drivers/tty/serial/sunsu.c
F:	drivers/tty/serial/sunzilog.c
F:	drivers/tty/serial/sunzilog.h

SPARSE CHECKER
M:	"Christopher Li" <sparse@chrisli.org>
L:	linux-sparse@vger.kernel.org
W:	https://sparse.wiki.kernel.org/
T:	git git://git.kernel.org/pub/scm/devel/sparse/sparse.git
T:	git git://git.kernel.org/pub/scm/devel/sparse/chrisl/sparse.git
S:	Maintained
F:	include/linux/compiler.h

SPEAR PLATFORM SUPPORT
M:	Viresh Kumar <viresh.linux@gmail.com>
M:	Shiraz Hashim <shiraz.hashim@st.com>
L:	spear-devel@list.st.com
L:	linux-arm-kernel@lists.infradead.org (moderated for non-subscribers)
W:	http://www.st.com/spear
S:	Maintained
F:	arch/arm/plat-spear/

SPEAR13XX MACHINE SUPPORT
M:	Viresh Kumar <viresh.linux@gmail.com>
M:	Shiraz Hashim <shiraz.hashim@st.com>
L:	spear-devel@list.st.com
L:	linux-arm-kernel@lists.infradead.org (moderated for non-subscribers)
W:	http://www.st.com/spear
S:	Maintained
F:	arch/arm/mach-spear13xx/

SPEAR3XX MACHINE SUPPORT
M:	Viresh Kumar <viresh.linux@gmail.com>
M:	Shiraz Hashim <shiraz.hashim@st.com>
L:	spear-devel@list.st.com
L:	linux-arm-kernel@lists.infradead.org (moderated for non-subscribers)
W:	http://www.st.com/spear
S:	Maintained
F:	arch/arm/mach-spear3xx/

SPEAR6XX MACHINE SUPPORT
M:	Rajeev Kumar <rajeev-dlh.kumar@st.com>
M:	Shiraz Hashim <shiraz.hashim@st.com>
M:	Viresh Kumar <viresh.linux@gmail.com>
L:	spear-devel@list.st.com
L:	linux-arm-kernel@lists.infradead.org (moderated for non-subscribers)
W:	http://www.st.com/spear
S:	Maintained
F:	arch/arm/mach-spear6xx/

SPEAR CLOCK FRAMEWORK SUPPORT
M:	Viresh Kumar <viresh.linux@gmail.com>
L:	spear-devel@list.st.com
L:	linux-arm-kernel@lists.infradead.org (moderated for non-subscribers)
W:	http://www.st.com/spear
S:	Maintained
F:	drivers/clk/spear/

SPI SUBSYSTEM
M:	Grant Likely <grant.likely@secretlab.ca>
L:	spi-devel-general@lists.sourceforge.net
Q:	http://patchwork.kernel.org/project/spi-devel-general/list/
T:	git git://git.secretlab.ca/git/linux-2.6.git
S:	Maintained
F:	Documentation/spi/
F:	drivers/spi/
F:	include/linux/spi/
F:	include/uapi/linux/spi/

SPIDERNET NETWORK DRIVER for CELL
M:	Ishizaki Kou <kou.ishizaki@toshiba.co.jp>
M:	Jens Osterkamp <jens@de.ibm.com>
L:	netdev@vger.kernel.org
S:	Supported
F:	Documentation/networking/spider_net.txt
F:	drivers/net/ethernet/toshiba/spider_net*

SPU FILE SYSTEM
M:	Jeremy Kerr <jk@ozlabs.org>
L:	linuxppc-dev@lists.ozlabs.org
L:	cbe-oss-dev@lists.ozlabs.org
W:	http://www.ibm.com/developerworks/power/cell/
S:	Supported
F:	Documentation/filesystems/spufs.txt
F:	arch/powerpc/platforms/cell/spufs/

SQUASHFS FILE SYSTEM
M:	Phillip Lougher <phillip@squashfs.org.uk>
L:	squashfs-devel@lists.sourceforge.net (subscribers-only)
W:	http://squashfs.org.uk
S:	Maintained
F:	Documentation/filesystems/squashfs.txt
F:	fs/squashfs/

SRM (Alpha) environment access
M:	Jan-Benedict Glaw <jbglaw@lug-owl.de>
S:	Maintained
F:	arch/alpha/kernel/srm_env.c

STABLE BRANCH
M:	Greg Kroah-Hartman <gregkh@linuxfoundation.org>
L:	stable@vger.kernel.org
S:	Supported

STAGING SUBSYSTEM
M:	Greg Kroah-Hartman <gregkh@linuxfoundation.org>
T:	git git://git.kernel.org/pub/scm/linux/kernel/git/gregkh/staging.git
L:	devel@driverdev.osuosl.org
S:	Supported
F:	drivers/staging/

STAGING - AGERE HERMES II and II.5 WIRELESS DRIVERS
M:	Henk de Groot <pe1dnn@amsat.org>
S:	Odd Fixes
F:	drivers/staging/wlags49_h2/
F:	drivers/staging/wlags49_h25/

STAGING - ASUS OLED
M:	Jakub Schmidtke <sjakub@gmail.com>
S:	Odd Fixes
F:	drivers/staging/asus_oled/

STAGING - COMEDI
M:	Ian Abbott <abbotti@mev.co.uk>
M:	Mori Hess <fmhess@users.sourceforge.net>
S:	Odd Fixes
F:	drivers/staging/comedi/

STAGING - CRYSTAL HD VIDEO DECODER
M:	Naren Sankar <nsankar@broadcom.com>
M:	Jarod Wilson <jarod@wilsonet.com>
M:	Scott Davilla <davilla@4pi.com>
M:	Manu Abraham <abraham.manu@gmail.com>
S:	Odd Fixes
F:	drivers/staging/crystalhd/

STAGING - ECHO CANCELLER
M:	Steve Underwood <steveu@coppice.org>
M:	David Rowe <david@rowetel.com>
S:	Odd Fixes
F:	drivers/staging/echo/

STAGING - ET131X NETWORK DRIVER
M:	Mark Einon <mark.einon@gmail.com>
S:	Odd Fixes
F:	drivers/staging/et131x/

STAGING - FLARION FT1000 DRIVERS
M:	Marek Belisko <marek.belisko@gmail.com>
S:	Odd Fixes
F:	drivers/staging/ft1000/

STAGING - FRONTIER TRANZPORT AND ALPHATRACK
M:	David Täht <d@teklibre.com>
S:	Odd Fixes
F:	drivers/staging/frontier/

STAGING - INDUSTRIAL IO
M:	Jonathan Cameron <jic23@cam.ac.uk>
L:	linux-iio@vger.kernel.org
S:	Odd Fixes
F:	drivers/staging/iio/

STAGING - LIRC (LINUX INFRARED REMOTE CONTROL) DRIVERS
M:	Jarod Wilson <jarod@wilsonet.com>
W:	http://www.lirc.org/
S:	Odd Fixes
F:	drivers/staging/media/lirc/

STAGING - NVIDIA COMPLIANT EMBEDDED CONTROLLER INTERFACE (nvec)
M:	Julian Andres Klode <jak@jak-linux.org>
M:	Marc Dietrich <marvin24@gmx.de>
L:	ac100@lists.launchpad.net (moderated for non-subscribers)
S:	Maintained
F:	drivers/staging/nvec/

STAGING - OLPC SECONDARY DISPLAY CONTROLLER (DCON)
M:	Andres Salomon <dilinger@queued.net>
M:	Chris Ball <cjb@laptop.org>
M:	Jon Nettleton <jon.nettleton@gmail.com>
W:	http://wiki.laptop.org/go/DCON
S:	Odd Fixes
F:	drivers/staging/olpc_dcon/

STAGING - OZMO DEVICES USB OVER WIFI DRIVER
M:	Rupesh Gujare <rgujare@ozmodevices.com>
M:	Chris Kelly <ckelly@ozmodevices.com>
S:	Maintained
F:	drivers/staging/ozwpan/

STAGING - PARALLEL LCD/KEYPAD PANEL DRIVER
M:	Willy Tarreau <willy@meta-x.org>
S:	Odd Fixes
F:	drivers/staging/panel/

STAGING - REALTEK RTL8712U DRIVERS
M:	Larry Finger <Larry.Finger@lwfinger.net>
M:	Florian Schilhabel <florian.c.schilhabel@googlemail.com>.
S:	Odd Fixes
F:	drivers/staging/rtl8712/

STAGING - SILICON MOTION SM7XX FRAME BUFFER DRIVER
M:	Teddy Wang <teddy.wang@siliconmotion.com.cn>
S:	Odd Fixes
F:	drivers/staging/sm7xxfb/

STAGING - SOFTLOGIC 6x10 MPEG CODEC
M:	Ben Collins <bcollins@bluecherry.net>
S:	Odd Fixes
F:	drivers/staging/media/solo6x10/

STAGING - SPEAKUP CONSOLE SPEECH DRIVER
M:	William Hubbs <w.d.hubbs@gmail.com>
M:	Chris Brannon <chris@the-brannons.com>
M:	Kirk Reiser <kirk@braille.uwo.ca>
M:	Samuel Thibault <samuel.thibault@ens-lyon.org>
L:	speakup@braille.uwo.ca
W:	http://www.linux-speakup.org/
S:	Odd Fixes
F:	drivers/staging/speakup/

STAGING - TI DSP BRIDGE DRIVERS
M:	Omar Ramirez Luna <omar.ramirez@copitl.com>
S:	Odd Fixes
F:	drivers/staging/tidspbridge/

STAGING - USB ENE SM/MS CARD READER DRIVER
M:	Al Cho <acho@novell.com>
S:	Odd Fixes
F:	drivers/staging/keucr/

STAGING - VIA VT665X DRIVERS
M:	Forest Bond <forest@alittletooquiet.net>
S:	Odd Fixes
F:	drivers/staging/vt665?/

STAGING - WINBOND IS89C35 WLAN USB DRIVER
M:	Pavel Machek <pavel@ucw.cz>
S:	Odd Fixes
F:	drivers/staging/winbond/

STAGING - XGI Z7,Z9,Z11 PCI DISPLAY DRIVER
M:	Arnaud Patard <arnaud.patard@rtp-net.org>
S:	Odd Fixes
F:	drivers/staging/xgifb/

STARFIRE/DURALAN NETWORK DRIVER
M:	Ion Badulescu <ionut@badula.org>
S:	Odd Fixes
F:	drivers/net/ethernet/adaptec/starfire*

SUN3/3X
M:	Sam Creasey <sammy@sammy.net>
W:	http://sammy.net/sun3/
S:	Maintained
F:	arch/m68k/kernel/*sun3*
F:	arch/m68k/sun3*/
F:	arch/m68k/include/asm/sun3*
F:	drivers/net/ethernet/i825xx/sun3*

SUPERH
M:	Paul Mundt <lethal@linux-sh.org>
L:	linux-sh@vger.kernel.org
W:	http://www.linux-sh.org
Q:	http://patchwork.kernel.org/project/linux-sh/list/
T:	git git://github.com/pmundt/linux-sh.git sh-latest
S:	Supported
F:	Documentation/sh/
F:	arch/sh/
F:	drivers/sh/

SUSPEND TO RAM
M:	Len Brown <len.brown@intel.com>
M:	Pavel Machek <pavel@ucw.cz>
M:	"Rafael J. Wysocki" <rjw@sisk.pl>
L:	linux-pm@vger.kernel.org
S:	Supported
F:	Documentation/power/
F:	arch/x86/kernel/acpi/
F:	drivers/base/power/
F:	kernel/power/
F:	include/linux/suspend.h
F:	include/linux/freezer.h
F:	include/linux/pm.h

SVGA HANDLING
M:	Martin Mares <mj@ucw.cz>
L:	linux-video@atrey.karlin.mff.cuni.cz
S:	Maintained
F:	Documentation/svga.txt
F:	arch/x86/boot/video*

SWIOTLB SUBSYSTEM
M:	Konrad Rzeszutek Wilk <konrad.wilk@oracle.com>
L:	linux-kernel@vger.kernel.org
S:	Supported
F:	lib/swiotlb.c
F:	arch/*/kernel/pci-swiotlb.c
F:	include/linux/swiotlb.h

SYNOPSYS ARC ARCHITECTURE
M:	Vineet Gupta <vgupta@synopsys.com>
L:	linux-snps-arc@vger.kernel.org
S:	Supported
F:	arch/arc/

SYSV FILESYSTEM
M:	Christoph Hellwig <hch@infradead.org>
S:	Maintained
F:	Documentation/filesystems/sysv-fs.txt
F:	fs/sysv/
F:	include/linux/sysv_fs.h

TARGET SUBSYSTEM
M:	Nicholas A. Bellinger <nab@linux-iscsi.org>
L:	linux-scsi@vger.kernel.org
L:	target-devel@vger.kernel.org
L:	http://groups.google.com/group/linux-iscsi-target-dev
W:	http://www.linux-iscsi.org
T:	git git://git.kernel.org/pub/scm/linux/kernel/git/nab/lio-core.git master
S:	Supported
F:	drivers/target/
F:	include/target/
F:	Documentation/target/

TASKSTATS STATISTICS INTERFACE
M:	Balbir Singh <bsingharora@gmail.com>
S:	Maintained
F:	Documentation/accounting/taskstats*
F:	include/linux/taskstats*
F:	kernel/taskstats.c

TC CLASSIFIER
M:	Jamal Hadi Salim <jhs@mojatatu.com>
L:	netdev@vger.kernel.org
S:	Maintained
F:	include/net/pkt_cls.h
F:	include/uapi/linux/pkt_cls.h
F:	net/sched/

TCP LOW PRIORITY MODULE
M:	"Wong Hoi Sing, Edison" <hswong3i@gmail.com>
M:	"Hung Hing Lun, Mike" <hlhung3i@gmail.com>
W:	http://tcp-lp-mod.sourceforge.net/
S:	Maintained
F:	net/ipv4/tcp_lp.c

TDA10071 MEDIA DRIVER
M:	Antti Palosaari <crope@iki.fi>
L:	linux-media@vger.kernel.org
W:	http://linuxtv.org/
W:	http://palosaari.fi/linux/
Q:	http://patchwork.linuxtv.org/project/linux-media/list/
T:	git git://linuxtv.org/anttip/media_tree.git
S:	Maintained
F:	drivers/media/dvb-frontends/tda10071*

TDA18212 MEDIA DRIVER
M:	Antti Palosaari <crope@iki.fi>
L:	linux-media@vger.kernel.org
W:	http://linuxtv.org/
W:	http://palosaari.fi/linux/
Q:	http://patchwork.linuxtv.org/project/linux-media/list/
T:	git git://linuxtv.org/anttip/media_tree.git
S:	Maintained
F:	drivers/media/tuners/tda18212*

TDA18218 MEDIA DRIVER
M:	Antti Palosaari <crope@iki.fi>
L:	linux-media@vger.kernel.org
W:	http://linuxtv.org/
W:	http://palosaari.fi/linux/
Q:	http://patchwork.linuxtv.org/project/linux-media/list/
T:	git git://linuxtv.org/anttip/media_tree.git
S:	Maintained
F:	drivers/media/tuners/tda18218*

TDA18271 MEDIA DRIVER
M:	Michael Krufky <mkrufky@linuxtv.org>
L:	linux-media@vger.kernel.org
W:	http://linuxtv.org/
W:	http://github.com/mkrufky
Q:	http://patchwork.linuxtv.org/project/linux-media/list/
T:	git git://linuxtv.org/mkrufky/tuners.git
S:	Maintained
F:	drivers/media/tuners/tda18271*

TDA827x MEDIA DRIVER
M:	Michael Krufky <mkrufky@linuxtv.org>
L:	linux-media@vger.kernel.org
W:	http://linuxtv.org/
W:	http://github.com/mkrufky
Q:	http://patchwork.linuxtv.org/project/linux-media/list/
T:	git git://linuxtv.org/mkrufky/tuners.git
S:	Maintained
F:	drivers/media/tuners/tda8290.*

TDA8290 MEDIA DRIVER
M:	Michael Krufky <mkrufky@linuxtv.org>
L:	linux-media@vger.kernel.org
W:	http://linuxtv.org/
W:	http://github.com/mkrufky
Q:	http://patchwork.linuxtv.org/project/linux-media/list/
T:	git git://linuxtv.org/mkrufky/tuners.git
S:	Maintained
F:	drivers/media/tuners/tda8290.*

TDA9840 MEDIA DRIVER
M:	Hans Verkuil <hverkuil@xs4all.nl>
L:	linux-media@vger.kernel.org
T:	git git://linuxtv.org/media_tree.git
W:	http://linuxtv.org
S:	Maintained
F:	drivers/media/i2c/tda9840*

TEA5761 TUNER DRIVER
M:	Mauro Carvalho Chehab <mchehab@redhat.com>
L:	linux-media@vger.kernel.org
W:	http://linuxtv.org
T:	git git://linuxtv.org/media_tree.git
S:	Odd fixes
F:	drivers/media/tuners/tea5761.*

TEA5767 TUNER DRIVER
M:	Mauro Carvalho Chehab <mchehab@redhat.com>
L:	linux-media@vger.kernel.org
W:	http://linuxtv.org
T:	git git://linuxtv.org/media_tree.git
S:	Maintained
F:	drivers/media/tuners/tea5767.*

TEA6415C MEDIA DRIVER
M:	Hans Verkuil <hverkuil@xs4all.nl>
L:	linux-media@vger.kernel.org
T:	git git://linuxtv.org/media_tree.git
W:	http://linuxtv.org
S:	Maintained
F:	drivers/media/i2c/tea6415c*

TEA6420 MEDIA DRIVER
M:	Hans Verkuil <hverkuil@xs4all.nl>
L:	linux-media@vger.kernel.org
T:	git git://linuxtv.org/media_tree.git
W:	http://linuxtv.org
S:	Maintained
F:	drivers/media/i2c/tea6420*

TEAM DRIVER
M:	Jiri Pirko <jpirko@redhat.com>
L:	netdev@vger.kernel.org
S:	Supported
F:	drivers/net/team/
F:	include/linux/if_team.h
F:	include/uapi/linux/if_team.h

TECHNOTREND USB IR RECEIVER
M:	Sean Young <sean@mess.org>
L:	linux-media@vger.kernel.org
S:	Maintained
F:	drivers/media/rc/ttusbir.c

TEGRA SUPPORT
M:	Stephen Warren <swarren@wwwdotorg.org>
L:	linux-tegra@vger.kernel.org
Q:	http://patchwork.ozlabs.org/project/linux-tegra/list/
T:	git git://git.kernel.org/pub/scm/linux/kernel/git/swarren/linux-tegra.git
S:	Supported
F:	arch/arm/mach-tegra
F:	arch/arm/boot/dts/tegra*
F:	arch/arm/configs/tegra_defconfig

TEHUTI ETHERNET DRIVER
M:	Andy Gospodarek <andy@greyhouse.net>
L:	netdev@vger.kernel.org
S:	Supported
F:	drivers/net/ethernet/tehuti/*

Telecom Clock Driver for MCPL0010
M:	Mark Gross <mark.gross@intel.com>
S:	Supported
F:	drivers/char/tlclk.c

TENSILICA XTENSA PORT (xtensa)
M:	Chris Zankel <chris@zankel.net>
M:	Max Filippov <jcmvbkbc@gmail.com>
L:	linux-xtensa@linux-xtensa.org
S:	Maintained
F:	arch/xtensa/

THERMAL
M:      Zhang Rui <rui.zhang@intel.com>
L:      linux-pm@vger.kernel.org
T:      git git://git.kernel.org/pub/scm/linux/kernel/git/rzhang/linux.git
S:      Supported
F:      drivers/thermal/
F:      include/linux/thermal.h

THINKPAD ACPI EXTRAS DRIVER
M:	Henrique de Moraes Holschuh <ibm-acpi@hmh.eng.br>
L:	ibm-acpi-devel@lists.sourceforge.net
L:	platform-driver-x86@vger.kernel.org
W:	http://ibm-acpi.sourceforge.net
W:	http://thinkwiki.org/wiki/Ibm-acpi
T:	git git://repo.or.cz/linux-2.6/linux-acpi-2.6/ibm-acpi-2.6.git
S:	Maintained
F:	drivers/platform/x86/thinkpad_acpi.c

TI FLASH MEDIA INTERFACE DRIVER
M:	Alex Dubov <oakad@yahoo.com>
S:	Maintained
F:	drivers/misc/tifm*
F:	drivers/mmc/host/tifm_sd.c
F:	include/linux/tifm.h

TI LM49xxx FAMILY ASoC CODEC DRIVERS
M:	M R Swami Reddy <mr.swami.reddy@ti.com>
M:	Vishwas A Deshpande <vishwas.a.deshpande@ti.com>
L:	alsa-devel@alsa-project.org (moderated for non-subscribers)
S:	Maintained
F:	sound/soc/codecs/lm49453*
F:	sound/soc/codecs/isabelle*

TI LP855x BACKLIGHT DRIVER
M:	Milo Kim <milo.kim@ti.com>
S:	Maintained
F:	Documentation/backlight/lp855x-driver.txt
F:	drivers/video/backlight/lp855x_bl.c
F:	include/linux/platform_data/lp855x.h

TI TWL4030 SERIES SOC CODEC DRIVER
M:	Peter Ujfalusi <peter.ujfalusi@ti.com>
L:	alsa-devel@alsa-project.org (moderated for non-subscribers)
S:	Maintained
F:	sound/soc/codecs/twl4030*

TI WILINK WIRELESS DRIVERS
M:	Luciano Coelho <coelho@ti.com>
L:	linux-wireless@vger.kernel.org
W:	http://wireless.kernel.org/en/users/Drivers/wl12xx
W:	http://wireless.kernel.org/en/users/Drivers/wl1251
T:	git git://git.kernel.org/pub/scm/linux/kernel/git/luca/wl12xx.git
S:	Maintained
F:	drivers/net/wireless/ti/
F:	include/linux/wl12xx.h

TIPC NETWORK LAYER
M:	Jon Maloy <jon.maloy@ericsson.com>
M:	Allan Stephens <allan.stephens@windriver.com>
L:	netdev@vger.kernel.org (core kernel code)
L:	tipc-discussion@lists.sourceforge.net (user apps, general discussion)
W:	http://tipc.sourceforge.net/
S:	Maintained
F:	include/uapi/linux/tipc*.h
F:	net/tipc/

TILE ARCHITECTURE
M:	Chris Metcalf <cmetcalf@tilera.com>
W:	http://www.tilera.com/scm/
S:	Supported
F:	arch/tile/
F:	drivers/tty/hvc/hvc_tile.c
F:	drivers/net/ethernet/tile/
F:	drivers/edac/tile_edac.c

TLAN NETWORK DRIVER
M:	Samuel Chessman <chessman@tux.org>
L:	tlan-devel@lists.sourceforge.net (subscribers-only)
W:	http://sourceforge.net/projects/tlan/
S:	Maintained
F:	Documentation/networking/tlan.txt
F:	drivers/net/ethernet/ti/tlan.*

TOMOYO SECURITY MODULE
M:	Kentaro Takeda <takedakn@nttdata.co.jp>
M:	Tetsuo Handa <penguin-kernel@I-love.SAKURA.ne.jp>
L:	tomoyo-dev-en@lists.sourceforge.jp (subscribers-only, for developers in English)
L:	tomoyo-users-en@lists.sourceforge.jp (subscribers-only, for users in English)
L:	tomoyo-dev@lists.sourceforge.jp (subscribers-only, for developers in Japanese)
L:	tomoyo-users@lists.sourceforge.jp (subscribers-only, for users in Japanese)
W:	http://tomoyo.sourceforge.jp/
T:	quilt http://svn.sourceforge.jp/svnroot/tomoyo/trunk/2.5.x/tomoyo-lsm/patches/
S:	Maintained
F:	security/tomoyo/

TOPSTAR LAPTOP EXTRAS DRIVER
M:	Herton Ronaldo Krzesinski <herton@canonical.com>
L:	platform-driver-x86@vger.kernel.org
S:	Maintained
F:	drivers/platform/x86/topstar-laptop.c

TOSHIBA ACPI EXTRAS DRIVER
L:	platform-driver-x86@vger.kernel.org
S:	Orphan
F:	drivers/platform/x86/toshiba_acpi.c

TOSHIBA SMM DRIVER
M:	Jonathan Buzzard <jonathan@buzzard.org.uk>
L:	tlinux-users@tce.toshiba-dme.co.jp
W:	http://www.buzzard.org.uk/toshiba/
S:	Maintained
F:	drivers/char/toshiba.c
F:	include/linux/toshiba.h
F:	include/uapi/linux/toshiba.h

TMIO MMC DRIVER
M:	Guennadi Liakhovetski <g.liakhovetski@gmx.de>
M:	Ian Molton <ian@mnementh.co.uk>
L:	linux-mmc@vger.kernel.org
S:	Maintained
F:	drivers/mmc/host/tmio_mmc*
F:	drivers/mmc/host/sh_mobile_sdhi.c
F:	include/linux/mmc/tmio.h
F:	include/linux/mmc/sh_mobile_sdhi.h

TMPFS (SHMEM FILESYSTEM)
M:	Hugh Dickins <hughd@google.com>
L:	linux-mm@kvack.org
S:	Maintained
F:	include/linux/shmem_fs.h
F:	mm/shmem.c

TM6000 VIDEO4LINUX DRIVER
M:	Mauro Carvalho Chehab <mchehab@redhat.com>
L:	linux-media@vger.kernel.org
W:	http://linuxtv.org
T:	git git://linuxtv.org/media_tree.git
S:	Odd fixes
F:	drivers/media/usb/tm6000/

TPM DEVICE DRIVER
M:	Kent Yoder <key@linux.vnet.ibm.com>
M:	Rajiv Andrade <mail@srajiv.net>
W:	http://tpmdd.sourceforge.net
M:	Marcel Selhorst <tpmdd@selhorst.net>
M:	Sirrix AG <tpmdd@sirrix.com>
W:	http://www.sirrix.com
L:	tpmdd-devel@lists.sourceforge.net (moderated for non-subscribers)
S:	Maintained
F:	drivers/char/tpm/

TRACING
M:	Steven Rostedt <rostedt@goodmis.org>
M:	Frederic Weisbecker <fweisbec@gmail.com>
M:	Ingo Molnar <mingo@redhat.com>
T:	git git://git.kernel.org/pub/scm/linux/kernel/git/tip/tip.git perf/core
S:	Maintained
F:	Documentation/trace/ftrace.txt
F:	arch/*/*/*/ftrace.h
F:	arch/*/kernel/ftrace.c
F:	include/*/ftrace.h
F:	include/linux/trace*.h
F:	include/trace/
F:	kernel/trace/

TRIVIAL PATCHES
M:	Jiri Kosina <trivial@kernel.org>
T:	git git://git.kernel.org/pub/scm/linux/kernel/git/jikos/trivial.git
S:	Maintained
K:	^Subject:.*(?i)trivial

TTY LAYER
M:	Greg Kroah-Hartman <gregkh@linuxfoundation.org>
M:	Jiri Slaby <jslaby@suse.cz>
S:	Supported
T:	git git://git.kernel.org/pub/scm/linux/kernel/git/gregkh/tty.git
F:	drivers/tty/
F:	drivers/tty/serial/serial_core.c
F:	include/linux/serial_core.h
F:	include/linux/serial.h
F:	include/linux/tty.h
F:	include/uapi/linux/serial_core.h
F:	include/uapi/linux/serial.h
F:	include/uapi/linux/tty.h

TUA9001 MEDIA DRIVER
M:	Antti Palosaari <crope@iki.fi>
L:	linux-media@vger.kernel.org
W:	http://linuxtv.org/
W:	http://palosaari.fi/linux/
Q:	http://patchwork.linuxtv.org/project/linux-media/list/
T:	git git://linuxtv.org/anttip/media_tree.git
S:	Maintained
F:	drivers/media/tuners/tua9001*

TULIP NETWORK DRIVERS
M:	Grant Grundler <grundler@parisc-linux.org>
L:	netdev@vger.kernel.org
S:	Maintained
F:	drivers/net/ethernet/dec/tulip/

TUN/TAP driver
M:	Maxim Krasnyansky <maxk@qti.qualcomm.com>
W:	http://vtun.sourceforge.net/tun
S:	Maintained
F:	Documentation/networking/tuntap.txt
F:	arch/um/os-Linux/drivers/

TURBOCHANNEL SUBSYSTEM
M:	"Maciej W. Rozycki" <macro@linux-mips.org>
S:	Maintained
F:	drivers/tc/
F:	include/linux/tc.h

U14-34F SCSI DRIVER
M:	Dario Ballabio <ballabio_dario@emc.com>
L:	linux-scsi@vger.kernel.org
S:	Maintained
F:	drivers/scsi/u14-34f.c

UBI FILE SYSTEM (UBIFS)
M:	Artem Bityutskiy <dedekind1@gmail.com>
M:	Adrian Hunter <adrian.hunter@intel.com>
L:	linux-mtd@lists.infradead.org
T:	git git://git.infradead.org/ubifs-2.6.git
W:	http://www.linux-mtd.infradead.org/doc/ubifs.html
S:	Maintained
F:	Documentation/filesystems/ubifs.txt
F:	fs/ubifs/

UCLINUX (AND M68KNOMMU)
M:	Greg Ungerer <gerg@uclinux.org>
W:	http://www.uclinux.org/
L:	uclinux-dev@uclinux.org  (subscribers-only)
S:	Maintained
F:	arch/m68k/*/*_no.*
F:	arch/m68k/include/asm/*_no.*

UCLINUX FOR RENESAS H8/300 (H8300)
M:	Yoshinori Sato <ysato@users.sourceforge.jp>
W:	http://uclinux-h8.sourceforge.jp/
S:	Supported
F:	arch/h8300/
F:	drivers/ide/ide-h8300.c
F:	drivers/net/ethernet/8390/ne-h8300.c

UDF FILESYSTEM
M:	Jan Kara <jack@suse.cz>
S:	Maintained
F:	Documentation/filesystems/udf.txt
F:	fs/udf/

UFS FILESYSTEM
M:	Evgeniy Dushistov <dushistov@mail.ru>
S:	Maintained
F:	Documentation/filesystems/ufs.txt
F:	fs/ufs/

UHID USERSPACE HID IO DRIVER:
M:	David Herrmann <dh.herrmann@googlemail.com>
L:	linux-input@vger.kernel.org
S:	Maintained
F:	drivers/hid/uhid.c
F:	include/uapi/linux/uhid.h

ULTRA-WIDEBAND (UWB) SUBSYSTEM:
L:	linux-usb@vger.kernel.org
S:	Orphan
F:	drivers/uwb/
F:	include/linux/uwb.h
F:	include/linux/uwb/

UNICORE32 ARCHITECTURE:
M:	Guan Xuetao <gxt@mprc.pku.edu.cn>
W:	http://mprc.pku.edu.cn/~guanxuetao/linux
S:	Maintained
T:	git git://git.kernel.org/pub/scm/linux/kernel/git/epip/linux-2.6-unicore32.git
F:	arch/unicore32/

UNIFDEF
M:	Tony Finch <dot@dotat.at>
W:	http://dotat.at/prog/unifdef
S:	Maintained
F:	scripts/unifdef.c

UNIFORM CDROM DRIVER
M:	Jens Axboe <axboe@kernel.dk>
W:	http://www.kernel.dk
S:	Maintained
F:	Documentation/cdrom/
F:	drivers/cdrom/cdrom.c
F:	include/linux/cdrom.h
F:	include/uapi/linux/cdrom.h

UNIVERSAL FLASH STORAGE HOST CONTROLLER DRIVER
M:	Vinayak Holikatti <vinholikatti@gmail.com>
M:	Santosh Y <santoshsy@gmail.com>
L:	linux-scsi@vger.kernel.org
S:	Supported
F:	Documentation/scsi/ufs.txt
F:	drivers/scsi/ufs/

UNSORTED BLOCK IMAGES (UBI)
M:	Artem Bityutskiy <dedekind1@gmail.com>
W:	http://www.linux-mtd.infradead.org/
L:	linux-mtd@lists.infradead.org
T:	git git://git.infradead.org/ubi-2.6.git
S:	Maintained
F:	drivers/mtd/ubi/
F:	include/linux/mtd/ubi.h
F:	include/uapi/mtd/ubi-user.h

UNSORTED BLOCK IMAGES (UBI) Fastmap
M:	Richard Weinberger <richard@nod.at>
L:	linux-mtd@lists.infradead.org
S:	Maintained
F:	drivers/mtd/ubi/fastmap.c

USB ACM DRIVER
M:	Oliver Neukum <oliver@neukum.org>
L:	linux-usb@vger.kernel.org
S:	Maintained
F:	Documentation/usb/acm.txt
F:	drivers/usb/class/cdc-acm.*

USB AR5523 WIRELESS DRIVER
M:	Pontus Fuchs <pontus.fuchs@gmail.com>
L:	linux-wireless@vger.kernel.org
S:	Maintained
F:	drivers/net/wireless/ath/ar5523/

USB ATTACHED SCSI
M:	Matthew Wilcox <willy@linux.intel.com>
M:	Sarah Sharp <sarah.a.sharp@linux.intel.com>
L:	linux-usb@vger.kernel.org
L:	linux-scsi@vger.kernel.org
S:	Supported
F:	drivers/usb/storage/uas.c

USB CDC ETHERNET DRIVER
M:	Oliver Neukum <oliver@neukum.org>
L:	linux-usb@vger.kernel.org
S:	Maintained
F:	drivers/net/usb/cdc_*.c
F:	include/uapi/linux/usb/cdc.h

USB CYPRESS C67X00 DRIVER
M:	Peter Korsgaard <jacmet@sunsite.dk>
L:	linux-usb@vger.kernel.org
S:	Maintained
F:	drivers/usb/c67x00/

USB DAVICOM DM9601 DRIVER
M:	Peter Korsgaard <jacmet@sunsite.dk>
L:	netdev@vger.kernel.org
W:	http://www.linux-usb.org/usbnet
S:	Maintained
F:	drivers/net/usb/dm9601.c

USB DIAMOND RIO500 DRIVER
M:	Cesar Miquel <miquel@df.uba.ar>
L:	rio500-users@lists.sourceforge.net
W:	http://rio500.sourceforge.net
S:	Maintained
F:	drivers/usb/misc/rio500*

USB EHCI DRIVER
M:	Alan Stern <stern@rowland.harvard.edu>
L:	linux-usb@vger.kernel.org
S:	Maintained
F:	Documentation/usb/ehci.txt
F:	drivers/usb/host/ehci*

USB GADGET/PERIPHERAL SUBSYSTEM
M:	Felipe Balbi <balbi@ti.com>
L:	linux-usb@vger.kernel.org
W:	http://www.linux-usb.org/gadget
T:	git git://git.kernel.org/pub/scm/linux/kernel/git/balbi/usb.git
S:	Maintained
F:	drivers/usb/gadget/
F:	include/linux/usb/gadget*

USB HID/HIDBP DRIVERS (USB KEYBOARDS, MICE, REMOTE CONTROLS, ...)
M:	Jiri Kosina <jkosina@suse.cz>
L:	linux-usb@vger.kernel.org
T:	git git://git.kernel.org/pub/scm/linux/kernel/git/jikos/hid.git
S:	Maintained
F:	Documentation/hid/hiddev.txt
F:	drivers/hid/usbhid/

USB/IP DRIVERS
M:	Matt Mooney <mfm@muteddisk.com>
L:	linux-usb@vger.kernel.org
S:	Maintained
F:	drivers/staging/usbip/

USB ISP116X DRIVER
M:	Olav Kongas <ok@artecdesign.ee>
L:	linux-usb@vger.kernel.org
S:	Maintained
F:	drivers/usb/host/isp116x*
F:	include/linux/usb/isp116x.h

USB KAWASAKI LSI DRIVER
M:	Oliver Neukum <oliver@neukum.org>
L:	linux-usb@vger.kernel.org
S:	Maintained
F:	drivers/usb/serial/kl5kusb105.*

USB MASS STORAGE DRIVER
M:	Matthew Dharm <mdharm-usb@one-eyed-alien.net>
L:	linux-usb@vger.kernel.org
L:	usb-storage@lists.one-eyed-alien.net
S:	Maintained
W:	http://www.one-eyed-alien.net/~mdharm/linux-usb/
F:	drivers/usb/storage/

USB MIDI DRIVER
M:	Clemens Ladisch <clemens@ladisch.de>
L:	alsa-devel@alsa-project.org (moderated for non-subscribers)
T:	git git://git.alsa-project.org/alsa-kernel.git
S:	Maintained
F:	sound/usb/midi.*

USB OHCI DRIVER
M:	Alan Stern <stern@rowland.harvard.edu>
L:	linux-usb@vger.kernel.org
S:	Maintained
F:	Documentation/usb/ohci.txt
F:	drivers/usb/host/ohci*

USB OPTION-CARD DRIVER
M:	Matthias Urlichs <smurf@smurf.noris.de>
L:	linux-usb@vger.kernel.org
S:	Maintained
F:	drivers/usb/serial/option.c

USB PEGASUS DRIVER
M:	Petko Manolov <petkan@users.sourceforge.net>
L:	linux-usb@vger.kernel.org
L:	netdev@vger.kernel.org
W:	http://pegasus2.sourceforge.net/
S:	Maintained
F:	drivers/net/usb/pegasus.*

USB PHY LAYER
M:	Felipe Balbi <balbi@ti.com>
L:	linux-usb@vger.kernel.org
T:	git git://git.kernel.org/pub/scm/linux/kernel/git/balbi/usb.git
S:	Maintained
F:	drivers/usb/phy/
F:	drivers/usb/otg/

USB PRINTER DRIVER (usblp)
M:	Pete Zaitcev <zaitcev@redhat.com>
L:	linux-usb@vger.kernel.org
S:	Supported
F:	drivers/usb/class/usblp.c

USB RTL8150 DRIVER
M:	Petko Manolov <petkan@users.sourceforge.net>
L:	linux-usb@vger.kernel.org
L:	netdev@vger.kernel.org
W:	http://pegasus2.sourceforge.net/
S:	Maintained
F:	drivers/net/usb/rtl8150.c

USB SERIAL BELKIN F5U103 DRIVER
M:	William Greathouse <wgreathouse@smva.com>
L:	linux-usb@vger.kernel.org
S:	Maintained
F:	drivers/usb/serial/belkin_sa.*

USB SERIAL CYPRESS M8 DRIVER
M:	Lonnie Mendez <dignome@gmail.com>
L:	linux-usb@vger.kernel.org
S:	Maintained
W:	http://geocities.com/i0xox0i
W:	http://firstlight.net/cvs
F:	drivers/usb/serial/cypress_m8.*

USB SERIAL CYBERJACK DRIVER
M:	Matthias Bruestle and Harald Welte <support@reiner-sct.com>
W:	http://www.reiner-sct.de/support/treiber_cyberjack.php
S:	Maintained
F:	drivers/usb/serial/cyberjack.c

USB SERIAL DIGI ACCELEPORT DRIVER
M:	Peter Berger <pberger@brimson.com>
M:	Al Borchers <alborchers@steinerpoint.com>
L:	linux-usb@vger.kernel.org
S:	Maintained
F:	drivers/usb/serial/digi_acceleport.c

USB SERIAL DRIVER
M:	Greg Kroah-Hartman <gregkh@linuxfoundation.org>
L:	linux-usb@vger.kernel.org
S:	Supported
F:	Documentation/usb/usb-serial.txt
F:	drivers/usb/serial/generic.c
F:	drivers/usb/serial/usb-serial.c
F:	include/linux/usb/serial.h

USB SERIAL EMPEG EMPEG-CAR MARK I/II DRIVER
M:	Gary Brubaker <xavyer@ix.netcom.com>
L:	linux-usb@vger.kernel.org
S:	Maintained
F:	drivers/usb/serial/empeg.c

USB SERIAL KEYSPAN DRIVER
M:	Greg Kroah-Hartman <gregkh@linuxfoundation.org>
L:	linux-usb@vger.kernel.org
S:	Maintained
F:	drivers/usb/serial/*keyspan*

USB SERIAL WHITEHEAT DRIVER
M:	Support Department <support@connecttech.com>
L:	linux-usb@vger.kernel.org
W:	http://www.connecttech.com
S:	Supported
F:	drivers/usb/serial/whiteheat*

USB SMSC75XX ETHERNET DRIVER
M:	Steve Glendinning <steve.glendinning@shawell.net>
L:	netdev@vger.kernel.org
S:	Maintained
F:	drivers/net/usb/smsc75xx.*

USB SMSC95XX ETHERNET DRIVER
M:	Steve Glendinning <steve.glendinning@shawell.net>
L:	netdev@vger.kernel.org
S:	Maintained
F:	drivers/net/usb/smsc95xx.*

USB SN9C1xx DRIVER
M:	Luca Risolia <luca.risolia@studio.unibo.it>
L:	linux-usb@vger.kernel.org
L:	linux-media@vger.kernel.org
T:	git git://linuxtv.org/media_tree.git
W:	http://www.linux-projects.org
S:	Maintained
F:	Documentation/video4linux/sn9c102.txt
F:	drivers/media/usb/sn9c102/

USB SUBSYSTEM
M:	Greg Kroah-Hartman <gregkh@linuxfoundation.org>
L:	linux-usb@vger.kernel.org
W:	http://www.linux-usb.org
T:	git git://git.kernel.org/pub/scm/linux/kernel/git/gregkh/usb.git
S:	Supported
F:	Documentation/usb/
F:	drivers/net/usb/
F:	drivers/usb/
F:	include/linux/usb.h
F:	include/linux/usb/

USB UHCI DRIVER
M:	Alan Stern <stern@rowland.harvard.edu>
L:	linux-usb@vger.kernel.org
S:	Maintained
F:	drivers/usb/host/uhci*

USB "USBNET" DRIVER FRAMEWORK
M:	Oliver Neukum <oneukum@suse.de>
L:	netdev@vger.kernel.org
W:	http://www.linux-usb.org/usbnet
S:	Maintained
F:	drivers/net/usb/usbnet.c
F:	include/linux/usb/usbnet.h

USB VIDEO CLASS
M:	Laurent Pinchart <laurent.pinchart@ideasonboard.com>
L:	linux-uvc-devel@lists.sourceforge.net (subscribers-only)
L:	linux-media@vger.kernel.org
T:	git git://linuxtv.org/media_tree.git
W:	http://www.ideasonboard.org/uvc/
S:	Maintained
F:	drivers/media/usb/uvc/
F:	include/uapi/linux/uvcvideo.h

USB VISION DRIVER
M:	Hans Verkuil <hverkuil@xs4all.nl>
L:	linux-media@vger.kernel.org
T:	git git://linuxtv.org/media_tree.git
W:	http://linuxtv.org
S:	Odd Fixes
F:	drivers/media/usb/usbvision/

USB WEBCAM GADGET
M:	Laurent Pinchart <laurent.pinchart@ideasonboard.com>
L:	linux-usb@vger.kernel.org
S:	Maintained
F:	drivers/usb/gadget/*uvc*.c
F:	drivers/usb/gadget/webcam.c

USB WIRELESS RNDIS DRIVER (rndis_wlan)
M:	Jussi Kivilinna <jussi.kivilinna@mbnet.fi>
L:	linux-wireless@vger.kernel.org
S:	Maintained
F:	drivers/net/wireless/rndis_wlan.c

USB XHCI DRIVER
M:	Sarah Sharp <sarah.a.sharp@linux.intel.com>
L:	linux-usb@vger.kernel.org
S:	Supported
F:	drivers/usb/host/xhci*
F:	drivers/usb/host/pci-quirks*

USB ZD1201 DRIVER
L:	linux-wireless@vger.kernel.org
W:	http://linux-lc100020.sourceforge.net
S:	Orphan
F:	drivers/net/wireless/zd1201.*

USB ZR364XX DRIVER
M:	Antoine Jacquet <royale@zerezo.com>
L:	linux-usb@vger.kernel.org
L:	linux-media@vger.kernel.org
T:	git git://linuxtv.org/media_tree.git
W:	http://royale.zerezo.com/zr364xx/
S:	Maintained
F:	Documentation/video4linux/zr364xx.txt
F:	drivers/media/usb/zr364xx/

USER-MODE LINUX (UML)
M:	Jeff Dike <jdike@addtoit.com>
M:	Richard Weinberger <richard@nod.at>
L:	user-mode-linux-devel@lists.sourceforge.net
L:	user-mode-linux-user@lists.sourceforge.net
W:	http://user-mode-linux.sourceforge.net
S:	Maintained
F:	Documentation/virtual/uml/
F:	arch/um/
F:	arch/x86/um/
F:	fs/hostfs/
F:	fs/hppfs/

USERSPACE I/O (UIO)
M:	"Hans J. Koch" <hjk@hansjkoch.de>
M:	Greg Kroah-Hartman <gregkh@linuxfoundation.org>
S:	Maintained
F:	Documentation/DocBook/uio-howto.tmpl
F:	drivers/uio/
F:	include/linux/uio*.h

UTIL-LINUX PACKAGE
M:	Karel Zak <kzak@redhat.com>
L:	util-linux@vger.kernel.org
W:	http://en.wikipedia.org/wiki/Util-linux
T:	git git://git.kernel.org/pub/scm/utils/util-linux/util-linux.git
S:	Maintained

UVESAFB DRIVER
M:	Michal Januszewski <spock@gentoo.org>
L:	linux-fbdev@vger.kernel.org
W:	http://dev.gentoo.org/~spock/projects/uvesafb/
S:	Maintained
F:	Documentation/fb/uvesafb.txt
F:	drivers/video/uvesafb.*

VFAT/FAT/MSDOS FILESYSTEM
M:	OGAWA Hirofumi <hirofumi@mail.parknet.co.jp>
S:	Maintained
F:	Documentation/filesystems/vfat.txt
F:	fs/fat/

VFIO DRIVER
M:	Alex Williamson <alex.williamson@redhat.com>
L:	kvm@vger.kernel.org
S:	Maintained
F:	Documentation/vfio.txt
F:	drivers/vfio/
F:	include/linux/vfio.h
F:	include/uapi/linux/vfio.h

VIDEOBUF2 FRAMEWORK
M:	Pawel Osciak <pawel@osciak.com>
M:	Marek Szyprowski <m.szyprowski@samsung.com>
M:	Kyungmin Park <kyungmin.park@samsung.com>
L:	linux-media@vger.kernel.org
S:	Maintained
F:	drivers/media/v4l2-core/videobuf2-*
F:	include/media/videobuf2-*

VIRTIO CONSOLE DRIVER
M:	Amit Shah <amit.shah@redhat.com>
L:	virtualization@lists.linux-foundation.org
S:	Maintained
F:	drivers/char/virtio_console.c
F:	include/linux/virtio_console.h
F:	include/uapi/linux/virtio_console.h

VIRTIO CORE, NET AND BLOCK DRIVERS
M:	Rusty Russell <rusty@rustcorp.com.au>
M:	"Michael S. Tsirkin" <mst@redhat.com>
L:	virtualization@lists.linux-foundation.org
S:	Maintained
F:	drivers/virtio/
F:	drivers/net/virtio_net.c
F:	drivers/block/virtio_blk.c
F:	include/linux/virtio_*.h

VIRTIO HOST (VHOST)
M:	"Michael S. Tsirkin" <mst@redhat.com>
L:	kvm@vger.kernel.org
L:	virtualization@lists.linux-foundation.org
L:	netdev@vger.kernel.org
S:	Maintained
F:	drivers/vhost/
F:	include/uapi/linux/vhost.h

VIA RHINE NETWORK DRIVER
M:	Roger Luethi <rl@hellgate.ch>
S:	Maintained
F:	drivers/net/ethernet/via/via-rhine.c

VIA SD/MMC CARD CONTROLLER DRIVER
M:	Bruce Chang <brucechang@via.com.tw>
M:	Harald Welte <HaraldWelte@viatech.com>
S:	Maintained
F:	drivers/mmc/host/via-sdmmc.c

VIA UNICHROME(PRO)/CHROME9 FRAMEBUFFER DRIVER
M:	Florian Tobias Schandinat <FlorianSchandinat@gmx.de>
L:	linux-fbdev@vger.kernel.org
S:	Maintained
F:	include/linux/via-core.h
F:	include/linux/via-gpio.h
F:	include/linux/via_i2c.h
F:	drivers/video/via/

VIA VELOCITY NETWORK DRIVER
M:	Francois Romieu <romieu@fr.zoreil.com>
L:	netdev@vger.kernel.org
S:	Maintained
F:	drivers/net/ethernet/via/via-velocity.*

VIVI VIRTUAL VIDEO DRIVER
M:	Hans Verkuil <hverkuil@xs4all.nl>
L:	linux-media@vger.kernel.org
T:	git git://linuxtv.org/media_tree.git
W:	http://linuxtv.org
S:	Maintained
F:	drivers/media/platform/vivi*

VLAN (802.1Q)
M:	Patrick McHardy <kaber@trash.net>
L:	netdev@vger.kernel.org
S:	Maintained
F:	drivers/net/macvlan.c
F:	include/linux/if_*vlan.h
F:	net/8021q/

VLYNQ BUS
M:	Florian Fainelli <florian@openwrt.org>
L:	openwrt-devel@lists.openwrt.org (subscribers-only)
S:	Maintained
F:	drivers/vlynq/vlynq.c
F:	include/linux/vlynq.h

VME SUBSYSTEM
M:	Martyn Welch <martyn.welch@ge.com>
M:	Manohar Vanga <manohar.vanga@gmail.com>
M:	Greg Kroah-Hartman <gregkh@linuxfoundation.org>
L:	devel@driverdev.osuosl.org
S:	Maintained
T:	git git://git.kernel.org/pub/scm/linux/kernel/git/gregkh/driver-core.git
F:	Documentation/vme_api.txt
F:	drivers/staging/vme/
F:	drivers/vme/
F:	include/linux/vme*

VMWARE VMXNET3 ETHERNET DRIVER
M:	Shreyas Bhatewara <sbhatewara@vmware.com>
M:	"VMware, Inc." <pv-drivers@vmware.com>
L:	netdev@vger.kernel.org
S:	Maintained
F:	drivers/net/vmxnet3/

VMware PVSCSI driver
M:	Arvind Kumar <arvindkumar@vmware.com>
M:	VMware PV-Drivers <pv-drivers@vmware.com>
L:	linux-scsi@vger.kernel.org
S:	Maintained
F:	drivers/scsi/vmw_pvscsi.c
F:	drivers/scsi/vmw_pvscsi.h

VOLTAGE AND CURRENT REGULATOR FRAMEWORK
M:	Liam Girdwood <lrg@ti.com>
M:	Mark Brown <broonie@opensource.wolfsonmicro.com>
W:	http://opensource.wolfsonmicro.com/node/15
W:	http://www.slimlogic.co.uk/?p=48
T:	git git://git.kernel.org/pub/scm/linux/kernel/git/lrg/regulator.git
S:	Supported
F:	drivers/regulator/
F:	include/linux/regulator/

VT1211 HARDWARE MONITOR DRIVER
M:	Juerg Haefliger <juergh@gmail.com>
L:	lm-sensors@lm-sensors.org
S:	Maintained
F:	Documentation/hwmon/vt1211
F:	drivers/hwmon/vt1211.c

VT8231 HARDWARE MONITOR DRIVER
M:	Roger Lucas <vt8231@hiddenengine.co.uk>
L:	lm-sensors@lm-sensors.org
S:	Maintained
F:	drivers/hwmon/vt8231.c

VUB300 USB to SDIO/SD/MMC bridge chip
M:	Tony Olech <tony.olech@elandigitalsystems.com>
L:	linux-mmc@vger.kernel.org
L:	linux-usb@vger.kernel.org
S:	Supported
F:	drivers/mmc/host/vub300.c

W1 DALLAS'S 1-WIRE BUS
M:	Evgeniy Polyakov <zbr@ioremap.net>
S:	Maintained
F:	Documentation/w1/
F:	drivers/w1/

W83791D HARDWARE MONITORING DRIVER
M:	Marc Hulsman <m.hulsman@tudelft.nl>
L:	lm-sensors@lm-sensors.org
S:	Maintained
F:	Documentation/hwmon/w83791d
F:	drivers/hwmon/w83791d.c

W83793 HARDWARE MONITORING DRIVER
M:	Rudolf Marek <r.marek@assembler.cz>
L:	lm-sensors@lm-sensors.org
S:	Maintained
F:	Documentation/hwmon/w83793
F:	drivers/hwmon/w83793.c

W83795 HARDWARE MONITORING DRIVER
M:	Jean Delvare <khali@linux-fr.org>
L:	lm-sensors@lm-sensors.org
S:	Maintained
F:	drivers/hwmon/w83795.c

W83L51xD SD/MMC CARD INTERFACE DRIVER
M:	Pierre Ossman <pierre@ossman.eu>
S:	Maintained
F:	drivers/mmc/host/wbsd.*

WATCHDOG DEVICE DRIVERS
M:	Wim Van Sebroeck <wim@iguana.be>
L:	linux-watchdog@vger.kernel.org
W:	http://www.linux-watchdog.org/
T:	git git://www.linux-watchdog.org/linux-watchdog.git
S:	Maintained
F:	Documentation/watchdog/
F:	drivers/watchdog/
F:	include/linux/watchdog.h
F:	include/uapi/linux/watchdog.h

WD7000 SCSI DRIVER
M:	Miroslav Zagorac <zaga@fly.cc.fer.hr>
L:	linux-scsi@vger.kernel.org
S:	Maintained
F:	drivers/scsi/wd7000.c

WIIMOTE HID DRIVER
M:	David Herrmann <dh.herrmann@googlemail.com>
L:	linux-input@vger.kernel.org
S:	Maintained
F:	drivers/hid/hid-wiimote*

WINBOND CIR DRIVER
M:	David Härdeman <david@hardeman.nu>
S:	Maintained
F:	drivers/media/rc/winbond-cir.c

WIMAX STACK
M:	Inaky Perez-Gonzalez <inaky.perez-gonzalez@intel.com>
M:	linux-wimax@intel.com
L:	wimax@linuxwimax.org
S:	Supported
W:	http://linuxwimax.org
F:	Documentation/wimax/README.wimax
F:	include/linux/wimax/debug.h
F:	include/net/wimax.h
F:	include/uapi/linux/wimax.h
F:	net/wimax/

WISTRON LAPTOP BUTTON DRIVER
M:	Miloslav Trmac <mitr@volny.cz>
S:	Maintained
F:	drivers/input/misc/wistron_btns.c

WL3501 WIRELESS PCMCIA CARD DRIVER
M:	Arnaldo Carvalho de Melo <acme@ghostprotocols.net>
L:	linux-wireless@vger.kernel.org
W:	http://oops.ghostprotocols.net:81/blog
S:	Maintained
F:	drivers/net/wireless/wl3501*

WM97XX TOUCHSCREEN DRIVERS
M:	Mark Brown <broonie@opensource.wolfsonmicro.com>
M:	Liam Girdwood <lrg@slimlogic.co.uk>
L:	linux-input@vger.kernel.org
T:	git git://opensource.wolfsonmicro.com/linux-2.6-touch
W:	http://opensource.wolfsonmicro.com/node/7
S:	Supported
F:	drivers/input/touchscreen/*wm97*
F:	include/linux/wm97xx.h

WOLFSON MICROELECTRONICS DRIVERS
M:	Mark Brown <broonie@opensource.wolfsonmicro.com>
L:	patches@opensource.wolfsonmicro.com
T:	git git://opensource.wolfsonmicro.com/linux-2.6-asoc
T:	git git://opensource.wolfsonmicro.com/linux-2.6-audioplus
W:	http://opensource.wolfsonmicro.com/content/linux-drivers-wolfson-devices
S:	Supported
F:	Documentation/hwmon/wm83??
F:	arch/arm/mach-s3c64xx/mach-crag6410*
F:	drivers/clk/clk-wm83*.c
F:	drivers/extcon/extcon-arizona.c
F:	drivers/leds/leds-wm83*.c
F:	drivers/gpio/gpio-*wm*.c
F:	drivers/gpio/gpio-arizona.c
F:	drivers/hwmon/wm83??-hwmon.c
F:	drivers/input/misc/wm831x-on.c
F:	drivers/input/touchscreen/wm831x-ts.c
F:	drivers/input/touchscreen/wm97*.c
F:	drivers/mfd/arizona*
F:	drivers/mfd/wm*.c
F:	drivers/power/wm83*.c
F:	drivers/rtc/rtc-wm83*.c
F:	drivers/regulator/wm8*.c
F:	drivers/video/backlight/wm83*_bl.c
F:	drivers/watchdog/wm83*_wdt.c
F:	include/linux/mfd/arizona/
F:	include/linux/mfd/wm831x/
F:	include/linux/mfd/wm8350/
F:	include/linux/mfd/wm8400*
F:	include/linux/wm97xx.h
F:	include/sound/wm????.h
F:	sound/soc/codecs/arizona.?
F:	sound/soc/codecs/wm*

WORKQUEUE
M:	Tejun Heo <tj@kernel.org>
T:	git git://git.kernel.org/pub/scm/linux/kernel/git/tj/wq.git
S:	Maintained
F:	include/linux/workqueue.h
F:	kernel/workqueue.c
F:	Documentation/workqueue.txt

X.25 NETWORK LAYER
M:	Andrew Hendry <andrew.hendry@gmail.com>
L:	linux-x25@vger.kernel.org
S:	Odd Fixes
F:	Documentation/networking/x25*
F:	include/net/x25*
F:	net/x25/

X86 ARCHITECTURE (32-BIT AND 64-BIT)
M:	Thomas Gleixner <tglx@linutronix.de>
M:	Ingo Molnar <mingo@redhat.com>
M:	"H. Peter Anvin" <hpa@zytor.com>
M:	x86@kernel.org
T:	git git://git.kernel.org/pub/scm/linux/kernel/git/tip/tip.git x86/core
S:	Maintained
F:	Documentation/x86/
F:	arch/x86/

X86 PLATFORM DRIVERS
M:	Matthew Garrett <matthew.garrett@nebula.com>
L:	platform-driver-x86@vger.kernel.org
T:	git git://git.kernel.org/pub/scm/linux/kernel/git/mjg59/platform-drivers-x86.git
S:	Maintained
F:	drivers/platform/x86

X86 MCE INFRASTRUCTURE
M:	Tony Luck <tony.luck@intel.com>
M:	Borislav Petkov <bp@alien8.de>
L:	linux-edac@vger.kernel.org
S:	Maintained
F:	arch/x86/kernel/cpu/mcheck/*

XC2028/3028 TUNER DRIVER
M:	Mauro Carvalho Chehab <mchehab@redhat.com>
L:	linux-media@vger.kernel.org
W:	http://linuxtv.org
T:	git git://linuxtv.org/media_tree.git
S:	Maintained
F:	drivers/media/tuners/tuner-xc2028.*

XEN HYPERVISOR INTERFACE
M:	Konrad Rzeszutek Wilk <konrad.wilk@oracle.com>
M:	Jeremy Fitzhardinge <jeremy@goop.org>
L:	xen-devel@lists.xensource.com (moderated for non-subscribers)
L:	virtualization@lists.linux-foundation.org
S:	Supported
F:	arch/x86/xen/
F:	drivers/*/xen-*front.c
F:	drivers/xen/
F:	arch/x86/include/asm/xen/
F:	include/xen/
F:	include/uapi/xen/

XEN HYPERVISOR ARM
M:	Stefano Stabellini <stefano.stabellini@eu.citrix.com>
L:	xen-devel@lists.xensource.com (moderated for non-subscribers)
S:	Supported
F:	arch/arm/xen/
F:	arch/arm/include/asm/xen/

XEN NETWORK BACKEND DRIVER
M:	Ian Campbell <ian.campbell@citrix.com>
L:	xen-devel@lists.xensource.com (moderated for non-subscribers)
L:	netdev@vger.kernel.org
S:	Supported
F:	drivers/net/xen-netback/*

XEN PCI SUBSYSTEM
M:	Konrad Rzeszutek Wilk <konrad.wilk@oracle.com>
L:	xen-devel@lists.xensource.com (moderated for non-subscribers)
S:	Supported
F:	arch/x86/pci/*xen*
F:	drivers/pci/*xen*

XEN SWIOTLB SUBSYSTEM
M:	Konrad Rzeszutek Wilk <konrad.wilk@oracle.com>
L:	xen-devel@lists.xensource.com (moderated for non-subscribers)
S:	Supported
F:	arch/x86/xen/*swiotlb*
F:	drivers/xen/*swiotlb*

XFS FILESYSTEM
P:	Silicon Graphics Inc
M:	Ben Myers <bpm@sgi.com>
M:	Alex Elder <elder@kernel.org>
M:	xfs@oss.sgi.com
L:	xfs@oss.sgi.com
W:	http://oss.sgi.com/projects/xfs
T:	git git://oss.sgi.com/xfs/xfs.git
S:	Supported
F:	Documentation/filesystems/xfs.txt
F:	fs/xfs/

XILINX AXI ETHERNET DRIVER
M:	Anirudha Sarangi <anirudh@xilinx.com>
M:	John Linn <John.Linn@xilinx.com>
S:	Maintained
F:	drivers/net/ethernet/xilinx/xilinx_axienet*

XILINX SYSTEMACE DRIVER
M:	Grant Likely <grant.likely@secretlab.ca>
W:	http://www.secretlab.ca/
S:	Maintained
F:	drivers/block/xsysace.c

XILINX UARTLITE SERIAL DRIVER
M:	Peter Korsgaard <jacmet@sunsite.dk>
L:	linux-serial@vger.kernel.org
S:	Maintained
F:	drivers/tty/serial/uartlite.c

YAM DRIVER FOR AX.25
M:	Jean-Paul Roubelat <jpr@f6fbb.org>
L:	linux-hams@vger.kernel.org
S:	Maintained
F:	drivers/net/hamradio/yam*
F:	include/linux/yam.h

YEALINK PHONE DRIVER
M:	Henk Vergonet <Henk.Vergonet@gmail.com>
L:	usbb2k-api-dev@nongnu.org
S:	Maintained
F:	Documentation/input/yealink.txt
F:	drivers/input/misc/yealink.*

Z8530 DRIVER FOR AX.25
M:	Joerg Reuter <jreuter@yaina.de>
W:	http://yaina.de/jreuter/
W:	http://www.qsl.net/dl1bke/
L:	linux-hams@vger.kernel.org
S:	Maintained
F:	Documentation/networking/z8530drv.txt
F:	drivers/net/hamradio/*scc.c
F:	drivers/net/hamradio/z8530.h

ZD1211RW WIRELESS DRIVER
M:	Daniel Drake <dsd@gentoo.org>
M:	Ulrich Kunitz <kune@deine-taler.de>
W:	http://zd1211.ath.cx/wiki/DriverRewrite
L:	linux-wireless@vger.kernel.org
L:	zd1211-devs@lists.sourceforge.net (subscribers-only)
S:	Maintained
F:	drivers/net/wireless/zd1211rw/

ZR36067 VIDEO FOR LINUX DRIVER
L:	mjpeg-users@lists.sourceforge.net
L:	linux-media@vger.kernel.org
W:	http://mjpeg.sourceforge.net/driver-zoran/
T:	Mercurial http://linuxtv.org/hg/v4l-dvb
S:	Odd Fixes
F:	drivers/media/pci/zoran/

ZS DECSTATION Z85C30 SERIAL DRIVER
M:	"Maciej W. Rozycki" <macro@linux-mips.org>
S:	Maintained
F:	drivers/tty/serial/zs.*

THE REST
M:	Linus Torvalds <torvalds@linux-foundation.org>
L:	linux-kernel@vger.kernel.org
Q:	http://patchwork.kernel.org/project/LKML/list/
T:	git git://git.kernel.org/pub/scm/linux/kernel/git/torvalds/linux.git
S:	Buried alive in reporters
F:	*
F:	*/<|MERGE_RESOLUTION|>--- conflicted
+++ resolved
@@ -5176,7 +5176,6 @@
 F:	drivers/mtd/
 F:	include/linux/mtd/
 F:	include/uapi/mtd/
-<<<<<<< HEAD
 
 METAG ARCHITECTURE
 M:	James Hogan <james.hogan@imgtec.com>
@@ -5189,8 +5188,6 @@
 F:	drivers/irqchip/irq-metag-ext.c
 F:	drivers/tty/metag_da.c
 F:	fs/imgdafs/
-=======
->>>>>>> 946b5e2f
 
 MICROBLAZE ARCHITECTURE
 M:	Michal Simek <monstr@monstr.eu>
@@ -5566,16 +5563,6 @@
 F:	include/linux/sunrpc/
 F:	include/uapi/linux/nfs*
 F:	include/uapi/linux/sunrpc/
-<<<<<<< HEAD
-=======
-
-NI5010 NETWORK DRIVER
-M:	Jan-Pascal van Best <janpascal@vanbest.org>
-M:	Andreas Mohr <andi@lisas.de>
-L:	netdev@vger.kernel.org
-S:	Maintained
-F:	drivers/net/ethernet/racal/ni5010.*
->>>>>>> 946b5e2f
 
 NILFS2 FILESYSTEM
 M:	KONISHI Ryusuke <konishi.ryusuke@lab.ntt.co.jp>
