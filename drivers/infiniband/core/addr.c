--- conflicted
+++ resolved
@@ -232,24 +232,7 @@
 		goto put;
 	}
 
-<<<<<<< HEAD
-	neigh = neigh_lookup(&arp_tbl, &rt->rt_gateway, rt->dst.dev);
-	if (!neigh || !(neigh->nud_state & NUD_VALID)) {
-		rcu_read_lock();
-		neigh_event_send(dst_get_neighbour(&rt->dst), NULL);
-		rcu_read_unlock();
-		ret = -ENODATA;
-		if (neigh)
-			goto release;
-		goto put;
-	}
-
-	ret = rdma_copy_addr(addr, neigh->dev, neigh->ha);
-release:
-	neigh_release(neigh);
-=======
 	ret = dst_fetch_ha(&rt->dst, addr);
->>>>>>> a8e510f6
 put:
 	ip_rt_put(rt);
 out:
@@ -297,20 +280,7 @@
 		goto put;
 	}
 
-<<<<<<< HEAD
-	rcu_read_lock();
-	neigh = dst_get_neighbour(dst);
-	if (!neigh || !(neigh->nud_state & NUD_VALID)) {
-		if (neigh)
-			neigh_event_send(neigh, NULL);
-		ret = -ENODATA;
-	} else {
-		ret = rdma_copy_addr(addr, dst->dev, neigh->ha);
-	}
-	rcu_read_unlock();
-=======
 	ret = dst_fetch_ha(dst, addr);
->>>>>>> a8e510f6
 put:
 	dst_release(dst);
 	return ret;
