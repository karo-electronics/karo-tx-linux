/*
 * Copyright (c) 2009-2010 Chelsio, Inc. All rights reserved.
 *
 * This software is available to you under a choice of one of two
 * licenses.  You may choose to be licensed under the terms of the GNU
 * General Public License (GPL) Version 2, available from the file
 * COPYING in the main directory of this source tree, or the
 * OpenIB.org BSD license below:
 *
 *     Redistribution and use in source and binary forms, with or
 *     without modification, are permitted provided that the following
 *     conditions are met:
 *
 *      - Redistributions of source code must retain the above
 *        copyright notice, this list of conditions and the following
 *        disclaimer.
 *
 *      - Redistributions in binary form must reproduce the above
 *        copyright notice, this list of conditions and the following
 *        disclaimer in the documentation and/or other materials
 *        provided with the distribution.
 *
 * THE SOFTWARE IS PROVIDED "AS IS", WITHOUT WARRANTY OF ANY KIND,
 * EXPRESS OR IMPLIED, INCLUDING BUT NOT LIMITED TO THE WARRANTIES OF
 * MERCHANTABILITY, FITNESS FOR A PARTICULAR PURPOSE AND
 * NONINFRINGEMENT. IN NO EVENT SHALL THE AUTHORS OR COPYRIGHT HOLDERS
 * BE LIABLE FOR ANY CLAIM, DAMAGES OR OTHER LIABILITY, WHETHER IN AN
 * ACTION OF CONTRACT, TORT OR OTHERWISE, ARISING FROM, OUT OF OR IN
 * CONNECTION WITH THE SOFTWARE OR THE USE OR OTHER DEALINGS IN THE
 * SOFTWARE.
 */

#include <linux/module.h>

#include "iw_cxgb4.h"

static int db_delay_usecs = 1;
module_param(db_delay_usecs, int, 0644);
MODULE_PARM_DESC(db_delay_usecs, "Usecs to delay awaiting db fifo to drain");

static int ocqp_support = 1;
module_param(ocqp_support, int, 0644);
MODULE_PARM_DESC(ocqp_support, "Support on-chip SQs (default=1)");

int db_fc_threshold = 1000;
module_param(db_fc_threshold, int, 0644);
MODULE_PARM_DESC(db_fc_threshold,
		 "QP count/threshold that triggers"
		 " automatic db flow control mode (default = 1000)");

int db_coalescing_threshold;
module_param(db_coalescing_threshold, int, 0644);
MODULE_PARM_DESC(db_coalescing_threshold,
		 "QP count/threshold that triggers"
		 " disabling db coalescing (default = 0)");

static int max_fr_immd = T4_MAX_FR_IMMD;
module_param(max_fr_immd, int, 0644);
MODULE_PARM_DESC(max_fr_immd, "fastreg threshold for using DSGL instead of immedate");

static void set_state(struct c4iw_qp *qhp, enum c4iw_qp_state state)
{
	unsigned long flag;
	spin_lock_irqsave(&qhp->lock, flag);
	qhp->attr.state = state;
	spin_unlock_irqrestore(&qhp->lock, flag);
}

static void dealloc_oc_sq(struct c4iw_rdev *rdev, struct t4_sq *sq)
{
	c4iw_ocqp_pool_free(rdev, sq->dma_addr, sq->memsize);
}

static void dealloc_host_sq(struct c4iw_rdev *rdev, struct t4_sq *sq)
{
	dma_free_coherent(&(rdev->lldi.pdev->dev), sq->memsize, sq->queue,
			  pci_unmap_addr(sq, mapping));
}

static void dealloc_sq(struct c4iw_rdev *rdev, struct t4_sq *sq)
{
	if (t4_sq_onchip(sq))
		dealloc_oc_sq(rdev, sq);
	else
		dealloc_host_sq(rdev, sq);
}

static int alloc_oc_sq(struct c4iw_rdev *rdev, struct t4_sq *sq)
{
	if (!ocqp_support || !ocqp_supported(&rdev->lldi))
		return -ENOSYS;
	sq->dma_addr = c4iw_ocqp_pool_alloc(rdev, sq->memsize);
	if (!sq->dma_addr)
		return -ENOMEM;
	sq->phys_addr = rdev->oc_mw_pa + sq->dma_addr -
			rdev->lldi.vr->ocq.start;
	sq->queue = (__force union t4_wr *)(rdev->oc_mw_kva + sq->dma_addr -
					    rdev->lldi.vr->ocq.start);
	sq->flags |= T4_SQ_ONCHIP;
	return 0;
}

static int alloc_host_sq(struct c4iw_rdev *rdev, struct t4_sq *sq)
{
	sq->queue = dma_alloc_coherent(&(rdev->lldi.pdev->dev), sq->memsize,
				       &(sq->dma_addr), GFP_KERNEL);
	if (!sq->queue)
		return -ENOMEM;
	sq->phys_addr = virt_to_phys(sq->queue);
	pci_unmap_addr_set(sq, mapping, sq->dma_addr);
	return 0;
}

static int alloc_sq(struct c4iw_rdev *rdev, struct t4_sq *sq, int user)
{
	int ret = -ENOSYS;
	if (user)
		ret = alloc_oc_sq(rdev, sq);
	if (ret)
		ret = alloc_host_sq(rdev, sq);
	return ret;
}

static int destroy_qp(struct c4iw_rdev *rdev, struct t4_wq *wq,
		      struct c4iw_dev_ucontext *uctx)
{
	/*
	 * uP clears EQ contexts when the connection exits rdma mode,
	 * so no need to post a RESET WR for these EQs.
	 */
	dma_free_coherent(&(rdev->lldi.pdev->dev),
			  wq->rq.memsize, wq->rq.queue,
			  dma_unmap_addr(&wq->rq, mapping));
	dealloc_sq(rdev, &wq->sq);
	c4iw_rqtpool_free(rdev, wq->rq.rqt_hwaddr, wq->rq.rqt_size);
	kfree(wq->rq.sw_rq);
	kfree(wq->sq.sw_sq);
	c4iw_put_qpid(rdev, wq->rq.qid, uctx);
	c4iw_put_qpid(rdev, wq->sq.qid, uctx);
	return 0;
}

static int create_qp(struct c4iw_rdev *rdev, struct t4_wq *wq,
		     struct t4_cq *rcq, struct t4_cq *scq,
		     struct c4iw_dev_ucontext *uctx)
{
	int user = (uctx != &rdev->uctx);
	struct fw_ri_res_wr *res_wr;
	struct fw_ri_res *res;
	int wr_len;
	struct c4iw_wr_wait wr_wait;
	struct sk_buff *skb;
	int ret = 0;
	int eqsize;

	wq->sq.qid = c4iw_get_qpid(rdev, uctx);
	if (!wq->sq.qid)
		return -ENOMEM;

	wq->rq.qid = c4iw_get_qpid(rdev, uctx);
	if (!wq->rq.qid) {
		ret = -ENOMEM;
		goto free_sq_qid;
	}

	if (!user) {
		wq->sq.sw_sq = kzalloc(wq->sq.size * sizeof *wq->sq.sw_sq,
				 GFP_KERNEL);
		if (!wq->sq.sw_sq) {
			ret = -ENOMEM;
			goto free_rq_qid;
		}

		wq->rq.sw_rq = kzalloc(wq->rq.size * sizeof *wq->rq.sw_rq,
				 GFP_KERNEL);
		if (!wq->rq.sw_rq) {
			ret = -ENOMEM;
			goto free_sw_sq;
		}
	}

	/*
	 * RQT must be a power of 2.
	 */
	wq->rq.rqt_size = roundup_pow_of_two(wq->rq.size);
	wq->rq.rqt_hwaddr = c4iw_rqtpool_alloc(rdev, wq->rq.rqt_size);
	if (!wq->rq.rqt_hwaddr) {
		ret = -ENOMEM;
		goto free_sw_rq;
	}

<<<<<<< HEAD
	ret = alloc_sq(rdev, &wq->sq, user);
	if (ret)
		goto free_hwaddr;
=======
	if (user) {
		if (alloc_oc_sq(rdev, &wq->sq) && alloc_host_sq(rdev, &wq->sq))
			goto free_hwaddr;
	} else {
		ret = alloc_host_sq(rdev, &wq->sq);
		if (ret)
			goto free_hwaddr;
	}

>>>>>>> c1cb0d3b
	memset(wq->sq.queue, 0, wq->sq.memsize);
	dma_unmap_addr_set(&wq->sq, mapping, wq->sq.dma_addr);

	wq->rq.queue = dma_alloc_coherent(&(rdev->lldi.pdev->dev),
					  wq->rq.memsize, &(wq->rq.dma_addr),
					  GFP_KERNEL);
	if (!wq->rq.queue) {
		ret = -ENOMEM;
		goto free_sq;
	}
	PDBG("%s sq base va 0x%p pa 0x%llx rq base va 0x%p pa 0x%llx\n",
		__func__, wq->sq.queue,
		(unsigned long long)virt_to_phys(wq->sq.queue),
		wq->rq.queue,
		(unsigned long long)virt_to_phys(wq->rq.queue));
	memset(wq->rq.queue, 0, wq->rq.memsize);
	dma_unmap_addr_set(&wq->rq, mapping, wq->rq.dma_addr);

	wq->db = rdev->lldi.db_reg;
	wq->gts = rdev->lldi.gts_reg;
	if (user) {
		wq->sq.udb = (u64)pci_resource_start(rdev->lldi.pdev, 2) +
					(wq->sq.qid << rdev->qpshift);
		wq->sq.udb &= PAGE_MASK;
		wq->rq.udb = (u64)pci_resource_start(rdev->lldi.pdev, 2) +
					(wq->rq.qid << rdev->qpshift);
		wq->rq.udb &= PAGE_MASK;
	}
	wq->rdev = rdev;
	wq->rq.msn = 1;

	/* build fw_ri_res_wr */
	wr_len = sizeof *res_wr + 2 * sizeof *res;

	skb = alloc_skb(wr_len, GFP_KERNEL);
	if (!skb) {
		ret = -ENOMEM;
		goto free_dma;
	}
	set_wr_txq(skb, CPL_PRIORITY_CONTROL, 0);

	res_wr = (struct fw_ri_res_wr *)__skb_put(skb, wr_len);
	memset(res_wr, 0, wr_len);
	res_wr->op_nres = cpu_to_be32(
			FW_WR_OP(FW_RI_RES_WR) |
			V_FW_RI_RES_WR_NRES(2) |
			FW_WR_COMPL(1));
	res_wr->len16_pkd = cpu_to_be32(DIV_ROUND_UP(wr_len, 16));
	res_wr->cookie = (unsigned long) &wr_wait;
	res = res_wr->res;
	res->u.sqrq.restype = FW_RI_RES_TYPE_SQ;
	res->u.sqrq.op = FW_RI_RES_OP_WRITE;

	/*
	 * eqsize is the number of 64B entries plus the status page size.
	 */
	eqsize = wq->sq.size * T4_SQ_NUM_SLOTS + T4_EQ_STATUS_ENTRIES;

	res->u.sqrq.fetchszm_to_iqid = cpu_to_be32(
		V_FW_RI_RES_WR_HOSTFCMODE(0) |	/* no host cidx updates */
		V_FW_RI_RES_WR_CPRIO(0) |	/* don't keep in chip cache */
		V_FW_RI_RES_WR_PCIECHN(0) |	/* set by uP at ri_init time */
		(t4_sq_onchip(&wq->sq) ? F_FW_RI_RES_WR_ONCHIP : 0) |
		V_FW_RI_RES_WR_IQID(scq->cqid));
	res->u.sqrq.dcaen_to_eqsize = cpu_to_be32(
		V_FW_RI_RES_WR_DCAEN(0) |
		V_FW_RI_RES_WR_DCACPU(0) |
		V_FW_RI_RES_WR_FBMIN(2) |
		V_FW_RI_RES_WR_FBMAX(2) |
		V_FW_RI_RES_WR_CIDXFTHRESHO(0) |
		V_FW_RI_RES_WR_CIDXFTHRESH(0) |
		V_FW_RI_RES_WR_EQSIZE(eqsize));
	res->u.sqrq.eqid = cpu_to_be32(wq->sq.qid);
	res->u.sqrq.eqaddr = cpu_to_be64(wq->sq.dma_addr);
	res++;
	res->u.sqrq.restype = FW_RI_RES_TYPE_RQ;
	res->u.sqrq.op = FW_RI_RES_OP_WRITE;

	/*
	 * eqsize is the number of 64B entries plus the status page size.
	 */
	eqsize = wq->rq.size * T4_RQ_NUM_SLOTS + T4_EQ_STATUS_ENTRIES;
	res->u.sqrq.fetchszm_to_iqid = cpu_to_be32(
		V_FW_RI_RES_WR_HOSTFCMODE(0) |	/* no host cidx updates */
		V_FW_RI_RES_WR_CPRIO(0) |	/* don't keep in chip cache */
		V_FW_RI_RES_WR_PCIECHN(0) |	/* set by uP at ri_init time */
		V_FW_RI_RES_WR_IQID(rcq->cqid));
	res->u.sqrq.dcaen_to_eqsize = cpu_to_be32(
		V_FW_RI_RES_WR_DCAEN(0) |
		V_FW_RI_RES_WR_DCACPU(0) |
		V_FW_RI_RES_WR_FBMIN(2) |
		V_FW_RI_RES_WR_FBMAX(2) |
		V_FW_RI_RES_WR_CIDXFTHRESHO(0) |
		V_FW_RI_RES_WR_CIDXFTHRESH(0) |
		V_FW_RI_RES_WR_EQSIZE(eqsize));
	res->u.sqrq.eqid = cpu_to_be32(wq->rq.qid);
	res->u.sqrq.eqaddr = cpu_to_be64(wq->rq.dma_addr);

	c4iw_init_wr_wait(&wr_wait);

	ret = c4iw_ofld_send(rdev, skb);
	if (ret)
		goto free_dma;
	ret = c4iw_wait_for_reply(rdev, &wr_wait, 0, wq->sq.qid, __func__);
	if (ret)
		goto free_dma;

	PDBG("%s sqid 0x%x rqid 0x%x kdb 0x%p squdb 0x%llx rqudb 0x%llx\n",
	     __func__, wq->sq.qid, wq->rq.qid, wq->db,
	     (unsigned long long)wq->sq.udb, (unsigned long long)wq->rq.udb);

	return 0;
free_dma:
	dma_free_coherent(&(rdev->lldi.pdev->dev),
			  wq->rq.memsize, wq->rq.queue,
			  dma_unmap_addr(&wq->rq, mapping));
free_sq:
	dealloc_sq(rdev, &wq->sq);
free_hwaddr:
	c4iw_rqtpool_free(rdev, wq->rq.rqt_hwaddr, wq->rq.rqt_size);
free_sw_rq:
	kfree(wq->rq.sw_rq);
free_sw_sq:
	kfree(wq->sq.sw_sq);
free_rq_qid:
	c4iw_put_qpid(rdev, wq->rq.qid, uctx);
free_sq_qid:
	c4iw_put_qpid(rdev, wq->sq.qid, uctx);
	return ret;
}

static int build_immd(struct t4_sq *sq, struct fw_ri_immd *immdp,
		      struct ib_send_wr *wr, int max, u32 *plenp)
{
	u8 *dstp, *srcp;
	u32 plen = 0;
	int i;
	int rem, len;

	dstp = (u8 *)immdp->data;
	for (i = 0; i < wr->num_sge; i++) {
		if ((plen + wr->sg_list[i].length) > max)
			return -EMSGSIZE;
		srcp = (u8 *)(unsigned long)wr->sg_list[i].addr;
		plen += wr->sg_list[i].length;
		rem = wr->sg_list[i].length;
		while (rem) {
			if (dstp == (u8 *)&sq->queue[sq->size])
				dstp = (u8 *)sq->queue;
			if (rem <= (u8 *)&sq->queue[sq->size] - dstp)
				len = rem;
			else
				len = (u8 *)&sq->queue[sq->size] - dstp;
			memcpy(dstp, srcp, len);
			dstp += len;
			srcp += len;
			rem -= len;
		}
	}
	len = roundup(plen + sizeof *immdp, 16) - (plen + sizeof *immdp);
	if (len)
		memset(dstp, 0, len);
	immdp->op = FW_RI_DATA_IMMD;
	immdp->r1 = 0;
	immdp->r2 = 0;
	immdp->immdlen = cpu_to_be32(plen);
	*plenp = plen;
	return 0;
}

static int build_isgl(__be64 *queue_start, __be64 *queue_end,
		      struct fw_ri_isgl *isglp, struct ib_sge *sg_list,
		      int num_sge, u32 *plenp)

{
	int i;
	u32 plen = 0;
	__be64 *flitp = (__be64 *)isglp->sge;

	for (i = 0; i < num_sge; i++) {
		if ((plen + sg_list[i].length) < plen)
			return -EMSGSIZE;
		plen += sg_list[i].length;
		*flitp = cpu_to_be64(((u64)sg_list[i].lkey << 32) |
				     sg_list[i].length);
		if (++flitp == queue_end)
			flitp = queue_start;
		*flitp = cpu_to_be64(sg_list[i].addr);
		if (++flitp == queue_end)
			flitp = queue_start;
	}
	*flitp = (__force __be64)0;
	isglp->op = FW_RI_DATA_ISGL;
	isglp->r1 = 0;
	isglp->nsge = cpu_to_be16(num_sge);
	isglp->r2 = 0;
	if (plenp)
		*plenp = plen;
	return 0;
}

static int build_rdma_send(struct t4_sq *sq, union t4_wr *wqe,
			   struct ib_send_wr *wr, u8 *len16)
{
	u32 plen;
	int size;
	int ret;

	if (wr->num_sge > T4_MAX_SEND_SGE)
		return -EINVAL;
	switch (wr->opcode) {
	case IB_WR_SEND:
		if (wr->send_flags & IB_SEND_SOLICITED)
			wqe->send.sendop_pkd = cpu_to_be32(
				V_FW_RI_SEND_WR_SENDOP(FW_RI_SEND_WITH_SE));
		else
			wqe->send.sendop_pkd = cpu_to_be32(
				V_FW_RI_SEND_WR_SENDOP(FW_RI_SEND));
		wqe->send.stag_inv = 0;
		break;
	case IB_WR_SEND_WITH_INV:
		if (wr->send_flags & IB_SEND_SOLICITED)
			wqe->send.sendop_pkd = cpu_to_be32(
				V_FW_RI_SEND_WR_SENDOP(FW_RI_SEND_WITH_SE_INV));
		else
			wqe->send.sendop_pkd = cpu_to_be32(
				V_FW_RI_SEND_WR_SENDOP(FW_RI_SEND_WITH_INV));
		wqe->send.stag_inv = cpu_to_be32(wr->ex.invalidate_rkey);
		break;

	default:
		return -EINVAL;
	}

	plen = 0;
	if (wr->num_sge) {
		if (wr->send_flags & IB_SEND_INLINE) {
			ret = build_immd(sq, wqe->send.u.immd_src, wr,
					 T4_MAX_SEND_INLINE, &plen);
			if (ret)
				return ret;
			size = sizeof wqe->send + sizeof(struct fw_ri_immd) +
			       plen;
		} else {
			ret = build_isgl((__be64 *)sq->queue,
					 (__be64 *)&sq->queue[sq->size],
					 wqe->send.u.isgl_src,
					 wr->sg_list, wr->num_sge, &plen);
			if (ret)
				return ret;
			size = sizeof wqe->send + sizeof(struct fw_ri_isgl) +
			       wr->num_sge * sizeof(struct fw_ri_sge);
		}
	} else {
		wqe->send.u.immd_src[0].op = FW_RI_DATA_IMMD;
		wqe->send.u.immd_src[0].r1 = 0;
		wqe->send.u.immd_src[0].r2 = 0;
		wqe->send.u.immd_src[0].immdlen = 0;
		size = sizeof wqe->send + sizeof(struct fw_ri_immd);
		plen = 0;
	}
	*len16 = DIV_ROUND_UP(size, 16);
	wqe->send.plen = cpu_to_be32(plen);
	return 0;
}

static int build_rdma_write(struct t4_sq *sq, union t4_wr *wqe,
			    struct ib_send_wr *wr, u8 *len16)
{
	u32 plen;
	int size;
	int ret;

	if (wr->num_sge > T4_MAX_SEND_SGE)
		return -EINVAL;
	wqe->write.r2 = 0;
	wqe->write.stag_sink = cpu_to_be32(wr->wr.rdma.rkey);
	wqe->write.to_sink = cpu_to_be64(wr->wr.rdma.remote_addr);
	if (wr->num_sge) {
		if (wr->send_flags & IB_SEND_INLINE) {
			ret = build_immd(sq, wqe->write.u.immd_src, wr,
					 T4_MAX_WRITE_INLINE, &plen);
			if (ret)
				return ret;
			size = sizeof wqe->write + sizeof(struct fw_ri_immd) +
			       plen;
		} else {
			ret = build_isgl((__be64 *)sq->queue,
					 (__be64 *)&sq->queue[sq->size],
					 wqe->write.u.isgl_src,
					 wr->sg_list, wr->num_sge, &plen);
			if (ret)
				return ret;
			size = sizeof wqe->write + sizeof(struct fw_ri_isgl) +
			       wr->num_sge * sizeof(struct fw_ri_sge);
		}
	} else {
		wqe->write.u.immd_src[0].op = FW_RI_DATA_IMMD;
		wqe->write.u.immd_src[0].r1 = 0;
		wqe->write.u.immd_src[0].r2 = 0;
		wqe->write.u.immd_src[0].immdlen = 0;
		size = sizeof wqe->write + sizeof(struct fw_ri_immd);
		plen = 0;
	}
	*len16 = DIV_ROUND_UP(size, 16);
	wqe->write.plen = cpu_to_be32(plen);
	return 0;
}

static int build_rdma_read(union t4_wr *wqe, struct ib_send_wr *wr, u8 *len16)
{
	if (wr->num_sge > 1)
		return -EINVAL;
	if (wr->num_sge) {
		wqe->read.stag_src = cpu_to_be32(wr->wr.rdma.rkey);
		wqe->read.to_src_hi = cpu_to_be32((u32)(wr->wr.rdma.remote_addr
							>> 32));
		wqe->read.to_src_lo = cpu_to_be32((u32)wr->wr.rdma.remote_addr);
		wqe->read.stag_sink = cpu_to_be32(wr->sg_list[0].lkey);
		wqe->read.plen = cpu_to_be32(wr->sg_list[0].length);
		wqe->read.to_sink_hi = cpu_to_be32((u32)(wr->sg_list[0].addr
							 >> 32));
		wqe->read.to_sink_lo = cpu_to_be32((u32)(wr->sg_list[0].addr));
	} else {
		wqe->read.stag_src = cpu_to_be32(2);
		wqe->read.to_src_hi = 0;
		wqe->read.to_src_lo = 0;
		wqe->read.stag_sink = cpu_to_be32(2);
		wqe->read.plen = 0;
		wqe->read.to_sink_hi = 0;
		wqe->read.to_sink_lo = 0;
	}
	wqe->read.r2 = 0;
	wqe->read.r5 = 0;
	*len16 = DIV_ROUND_UP(sizeof wqe->read, 16);
	return 0;
}

static int build_rdma_recv(struct c4iw_qp *qhp, union t4_recv_wr *wqe,
			   struct ib_recv_wr *wr, u8 *len16)
{
	int ret;

	ret = build_isgl((__be64 *)qhp->wq.rq.queue,
			 (__be64 *)&qhp->wq.rq.queue[qhp->wq.rq.size],
			 &wqe->recv.isgl, wr->sg_list, wr->num_sge, NULL);
	if (ret)
		return ret;
	*len16 = DIV_ROUND_UP(sizeof wqe->recv +
			      wr->num_sge * sizeof(struct fw_ri_sge), 16);
	return 0;
}

static int build_fastreg(struct t4_sq *sq, union t4_wr *wqe,
			 struct ib_send_wr *wr, u8 *len16, u8 t5dev)
{

	struct fw_ri_immd *imdp;
	__be64 *p;
	int i;
	int pbllen = roundup(wr->wr.fast_reg.page_list_len * sizeof(u64), 32);
	int rem;

	if (wr->wr.fast_reg.page_list_len > T4_MAX_FR_DEPTH)
		return -EINVAL;

	wqe->fr.qpbinde_to_dcacpu = 0;
	wqe->fr.pgsz_shift = wr->wr.fast_reg.page_shift - 12;
	wqe->fr.addr_type = FW_RI_VA_BASED_TO;
	wqe->fr.mem_perms = c4iw_ib_to_tpt_access(wr->wr.fast_reg.access_flags);
	wqe->fr.len_hi = 0;
	wqe->fr.len_lo = cpu_to_be32(wr->wr.fast_reg.length);
	wqe->fr.stag = cpu_to_be32(wr->wr.fast_reg.rkey);
	wqe->fr.va_hi = cpu_to_be32(wr->wr.fast_reg.iova_start >> 32);
	wqe->fr.va_lo_fbo = cpu_to_be32(wr->wr.fast_reg.iova_start &
					0xffffffff);

	if (t5dev && use_dsgl && (pbllen > max_fr_immd)) {
		struct c4iw_fr_page_list *c4pl =
			to_c4iw_fr_page_list(wr->wr.fast_reg.page_list);
		struct fw_ri_dsgl *sglp;

		for (i = 0; i < wr->wr.fast_reg.page_list_len; i++) {
			wr->wr.fast_reg.page_list->page_list[i] = (__force u64)
				cpu_to_be64((u64)
				wr->wr.fast_reg.page_list->page_list[i]);
		}

		sglp = (struct fw_ri_dsgl *)(&wqe->fr + 1);
		sglp->op = FW_RI_DATA_DSGL;
		sglp->r1 = 0;
		sglp->nsge = cpu_to_be16(1);
		sglp->addr0 = cpu_to_be64(c4pl->dma_addr);
		sglp->len0 = cpu_to_be32(pbllen);

		*len16 = DIV_ROUND_UP(sizeof(wqe->fr) + sizeof(*sglp), 16);
	} else {
		imdp = (struct fw_ri_immd *)(&wqe->fr + 1);
		imdp->op = FW_RI_DATA_IMMD;
		imdp->r1 = 0;
		imdp->r2 = 0;
		imdp->immdlen = cpu_to_be32(pbllen);
		p = (__be64 *)(imdp + 1);
		rem = pbllen;
		for (i = 0; i < wr->wr.fast_reg.page_list_len; i++) {
			*p = cpu_to_be64(
				(u64)wr->wr.fast_reg.page_list->page_list[i]);
			rem -= sizeof(*p);
			if (++p == (__be64 *)&sq->queue[sq->size])
				p = (__be64 *)sq->queue;
		}
		BUG_ON(rem < 0);
		while (rem) {
			*p = 0;
			rem -= sizeof(*p);
			if (++p == (__be64 *)&sq->queue[sq->size])
				p = (__be64 *)sq->queue;
		}
		*len16 = DIV_ROUND_UP(sizeof(wqe->fr) + sizeof(*imdp)
				      + pbllen, 16);
	}
	return 0;
}

static int build_inv_stag(union t4_wr *wqe, struct ib_send_wr *wr,
			  u8 *len16)
{
	wqe->inv.stag_inv = cpu_to_be32(wr->ex.invalidate_rkey);
	wqe->inv.r2 = 0;
	*len16 = DIV_ROUND_UP(sizeof wqe->inv, 16);
	return 0;
}

void c4iw_qp_add_ref(struct ib_qp *qp)
{
	PDBG("%s ib_qp %p\n", __func__, qp);
	atomic_inc(&(to_c4iw_qp(qp)->refcnt));
}

void c4iw_qp_rem_ref(struct ib_qp *qp)
{
	PDBG("%s ib_qp %p\n", __func__, qp);
	if (atomic_dec_and_test(&(to_c4iw_qp(qp)->refcnt)))
		wake_up(&(to_c4iw_qp(qp)->wait));
}

int c4iw_post_send(struct ib_qp *ibqp, struct ib_send_wr *wr,
		   struct ib_send_wr **bad_wr)
{
	int err = 0;
	u8 len16 = 0;
	enum fw_wr_opcodes fw_opcode = 0;
	enum fw_ri_wr_flags fw_flags;
	struct c4iw_qp *qhp;
	union t4_wr *wqe;
	u32 num_wrs;
	struct t4_swsqe *swsqe;
	unsigned long flag;
	u16 idx = 0;

	qhp = to_c4iw_qp(ibqp);
	spin_lock_irqsave(&qhp->lock, flag);
	if (t4_wq_in_error(&qhp->wq)) {
		spin_unlock_irqrestore(&qhp->lock, flag);
		return -EINVAL;
	}
	num_wrs = t4_sq_avail(&qhp->wq);
	if (num_wrs == 0) {
		spin_unlock_irqrestore(&qhp->lock, flag);
		return -ENOMEM;
	}
	while (wr) {
		if (num_wrs == 0) {
			err = -ENOMEM;
			*bad_wr = wr;
			break;
		}
		wqe = (union t4_wr *)((u8 *)qhp->wq.sq.queue +
		      qhp->wq.sq.wq_pidx * T4_EQ_ENTRY_SIZE);

		fw_flags = 0;
		if (wr->send_flags & IB_SEND_SOLICITED)
			fw_flags |= FW_RI_SOLICITED_EVENT_FLAG;
		if (wr->send_flags & IB_SEND_SIGNALED)
			fw_flags |= FW_RI_COMPLETION_FLAG;
		swsqe = &qhp->wq.sq.sw_sq[qhp->wq.sq.pidx];
		switch (wr->opcode) {
		case IB_WR_SEND_WITH_INV:
		case IB_WR_SEND:
			if (wr->send_flags & IB_SEND_FENCE)
				fw_flags |= FW_RI_READ_FENCE_FLAG;
			fw_opcode = FW_RI_SEND_WR;
			if (wr->opcode == IB_WR_SEND)
				swsqe->opcode = FW_RI_SEND;
			else
				swsqe->opcode = FW_RI_SEND_WITH_INV;
			err = build_rdma_send(&qhp->wq.sq, wqe, wr, &len16);
			break;
		case IB_WR_RDMA_WRITE:
			fw_opcode = FW_RI_RDMA_WRITE_WR;
			swsqe->opcode = FW_RI_RDMA_WRITE;
			err = build_rdma_write(&qhp->wq.sq, wqe, wr, &len16);
			break;
		case IB_WR_RDMA_READ:
		case IB_WR_RDMA_READ_WITH_INV:
			fw_opcode = FW_RI_RDMA_READ_WR;
			swsqe->opcode = FW_RI_READ_REQ;
			if (wr->opcode == IB_WR_RDMA_READ_WITH_INV)
				fw_flags = FW_RI_RDMA_READ_INVALIDATE;
			else
				fw_flags = 0;
			err = build_rdma_read(wqe, wr, &len16);
			if (err)
				break;
			swsqe->read_len = wr->sg_list[0].length;
			if (!qhp->wq.sq.oldest_read)
				qhp->wq.sq.oldest_read = swsqe;
			break;
		case IB_WR_FAST_REG_MR:
			fw_opcode = FW_RI_FR_NSMR_WR;
			swsqe->opcode = FW_RI_FAST_REGISTER;
			err = build_fastreg(&qhp->wq.sq, wqe, wr, &len16,
					    is_t5(
					    qhp->rhp->rdev.lldi.adapter_type) ?
					    1 : 0);
			break;
		case IB_WR_LOCAL_INV:
			if (wr->send_flags & IB_SEND_FENCE)
				fw_flags |= FW_RI_LOCAL_FENCE_FLAG;
			fw_opcode = FW_RI_INV_LSTAG_WR;
			swsqe->opcode = FW_RI_LOCAL_INV;
			err = build_inv_stag(wqe, wr, &len16);
			break;
		default:
			PDBG("%s post of type=%d TBD!\n", __func__,
			     wr->opcode);
			err = -EINVAL;
		}
		if (err) {
			*bad_wr = wr;
			break;
		}
		swsqe->idx = qhp->wq.sq.pidx;
		swsqe->complete = 0;
		swsqe->signaled = (wr->send_flags & IB_SEND_SIGNALED);
		swsqe->wr_id = wr->wr_id;

		init_wr_hdr(wqe, qhp->wq.sq.pidx, fw_opcode, fw_flags, len16);

		PDBG("%s cookie 0x%llx pidx 0x%x opcode 0x%x read_len %u\n",
		     __func__, (unsigned long long)wr->wr_id, qhp->wq.sq.pidx,
		     swsqe->opcode, swsqe->read_len);
		wr = wr->next;
		num_wrs--;
		t4_sq_produce(&qhp->wq, len16);
		idx += DIV_ROUND_UP(len16*16, T4_EQ_ENTRY_SIZE);
	}
	if (t4_wq_db_enabled(&qhp->wq))
		t4_ring_sq_db(&qhp->wq, idx);
	spin_unlock_irqrestore(&qhp->lock, flag);
	return err;
}

int c4iw_post_receive(struct ib_qp *ibqp, struct ib_recv_wr *wr,
		      struct ib_recv_wr **bad_wr)
{
	int err = 0;
	struct c4iw_qp *qhp;
	union t4_recv_wr *wqe;
	u32 num_wrs;
	u8 len16 = 0;
	unsigned long flag;
	u16 idx = 0;

	qhp = to_c4iw_qp(ibqp);
	spin_lock_irqsave(&qhp->lock, flag);
	if (t4_wq_in_error(&qhp->wq)) {
		spin_unlock_irqrestore(&qhp->lock, flag);
		return -EINVAL;
	}
	num_wrs = t4_rq_avail(&qhp->wq);
	if (num_wrs == 0) {
		spin_unlock_irqrestore(&qhp->lock, flag);
		return -ENOMEM;
	}
	while (wr) {
		if (wr->num_sge > T4_MAX_RECV_SGE) {
			err = -EINVAL;
			*bad_wr = wr;
			break;
		}
		wqe = (union t4_recv_wr *)((u8 *)qhp->wq.rq.queue +
					   qhp->wq.rq.wq_pidx *
					   T4_EQ_ENTRY_SIZE);
		if (num_wrs)
			err = build_rdma_recv(qhp, wqe, wr, &len16);
		else
			err = -ENOMEM;
		if (err) {
			*bad_wr = wr;
			break;
		}

		qhp->wq.rq.sw_rq[qhp->wq.rq.pidx].wr_id = wr->wr_id;

		wqe->recv.opcode = FW_RI_RECV_WR;
		wqe->recv.r1 = 0;
		wqe->recv.wrid = qhp->wq.rq.pidx;
		wqe->recv.r2[0] = 0;
		wqe->recv.r2[1] = 0;
		wqe->recv.r2[2] = 0;
		wqe->recv.len16 = len16;
		PDBG("%s cookie 0x%llx pidx %u\n", __func__,
		     (unsigned long long) wr->wr_id, qhp->wq.rq.pidx);
		t4_rq_produce(&qhp->wq, len16);
		idx += DIV_ROUND_UP(len16*16, T4_EQ_ENTRY_SIZE);
		wr = wr->next;
		num_wrs--;
	}
	if (t4_wq_db_enabled(&qhp->wq))
		t4_ring_rq_db(&qhp->wq, idx);
	spin_unlock_irqrestore(&qhp->lock, flag);
	return err;
}

int c4iw_bind_mw(struct ib_qp *qp, struct ib_mw *mw, struct ib_mw_bind *mw_bind)
{
	return -ENOSYS;
}

static inline void build_term_codes(struct t4_cqe *err_cqe, u8 *layer_type,
				    u8 *ecode)
{
	int status;
	int tagged;
	int opcode;
	int rqtype;
	int send_inv;

	if (!err_cqe) {
		*layer_type = LAYER_RDMAP|DDP_LOCAL_CATA;
		*ecode = 0;
		return;
	}

	status = CQE_STATUS(err_cqe);
	opcode = CQE_OPCODE(err_cqe);
	rqtype = RQ_TYPE(err_cqe);
	send_inv = (opcode == FW_RI_SEND_WITH_INV) ||
		   (opcode == FW_RI_SEND_WITH_SE_INV);
	tagged = (opcode == FW_RI_RDMA_WRITE) ||
		 (rqtype && (opcode == FW_RI_READ_RESP));

	switch (status) {
	case T4_ERR_STAG:
		if (send_inv) {
			*layer_type = LAYER_RDMAP|RDMAP_REMOTE_OP;
			*ecode = RDMAP_CANT_INV_STAG;
		} else {
			*layer_type = LAYER_RDMAP|RDMAP_REMOTE_PROT;
			*ecode = RDMAP_INV_STAG;
		}
		break;
	case T4_ERR_PDID:
		*layer_type = LAYER_RDMAP|RDMAP_REMOTE_PROT;
		if ((opcode == FW_RI_SEND_WITH_INV) ||
		    (opcode == FW_RI_SEND_WITH_SE_INV))
			*ecode = RDMAP_CANT_INV_STAG;
		else
			*ecode = RDMAP_STAG_NOT_ASSOC;
		break;
	case T4_ERR_QPID:
		*layer_type = LAYER_RDMAP|RDMAP_REMOTE_PROT;
		*ecode = RDMAP_STAG_NOT_ASSOC;
		break;
	case T4_ERR_ACCESS:
		*layer_type = LAYER_RDMAP|RDMAP_REMOTE_PROT;
		*ecode = RDMAP_ACC_VIOL;
		break;
	case T4_ERR_WRAP:
		*layer_type = LAYER_RDMAP|RDMAP_REMOTE_PROT;
		*ecode = RDMAP_TO_WRAP;
		break;
	case T4_ERR_BOUND:
		if (tagged) {
			*layer_type = LAYER_DDP|DDP_TAGGED_ERR;
			*ecode = DDPT_BASE_BOUNDS;
		} else {
			*layer_type = LAYER_RDMAP|RDMAP_REMOTE_PROT;
			*ecode = RDMAP_BASE_BOUNDS;
		}
		break;
	case T4_ERR_INVALIDATE_SHARED_MR:
	case T4_ERR_INVALIDATE_MR_WITH_MW_BOUND:
		*layer_type = LAYER_RDMAP|RDMAP_REMOTE_OP;
		*ecode = RDMAP_CANT_INV_STAG;
		break;
	case T4_ERR_ECC:
	case T4_ERR_ECC_PSTAG:
	case T4_ERR_INTERNAL_ERR:
		*layer_type = LAYER_RDMAP|RDMAP_LOCAL_CATA;
		*ecode = 0;
		break;
	case T4_ERR_OUT_OF_RQE:
		*layer_type = LAYER_DDP|DDP_UNTAGGED_ERR;
		*ecode = DDPU_INV_MSN_NOBUF;
		break;
	case T4_ERR_PBL_ADDR_BOUND:
		*layer_type = LAYER_DDP|DDP_TAGGED_ERR;
		*ecode = DDPT_BASE_BOUNDS;
		break;
	case T4_ERR_CRC:
		*layer_type = LAYER_MPA|DDP_LLP;
		*ecode = MPA_CRC_ERR;
		break;
	case T4_ERR_MARKER:
		*layer_type = LAYER_MPA|DDP_LLP;
		*ecode = MPA_MARKER_ERR;
		break;
	case T4_ERR_PDU_LEN_ERR:
		*layer_type = LAYER_DDP|DDP_UNTAGGED_ERR;
		*ecode = DDPU_MSG_TOOBIG;
		break;
	case T4_ERR_DDP_VERSION:
		if (tagged) {
			*layer_type = LAYER_DDP|DDP_TAGGED_ERR;
			*ecode = DDPT_INV_VERS;
		} else {
			*layer_type = LAYER_DDP|DDP_UNTAGGED_ERR;
			*ecode = DDPU_INV_VERS;
		}
		break;
	case T4_ERR_RDMA_VERSION:
		*layer_type = LAYER_RDMAP|RDMAP_REMOTE_OP;
		*ecode = RDMAP_INV_VERS;
		break;
	case T4_ERR_OPCODE:
		*layer_type = LAYER_RDMAP|RDMAP_REMOTE_OP;
		*ecode = RDMAP_INV_OPCODE;
		break;
	case T4_ERR_DDP_QUEUE_NUM:
		*layer_type = LAYER_DDP|DDP_UNTAGGED_ERR;
		*ecode = DDPU_INV_QN;
		break;
	case T4_ERR_MSN:
	case T4_ERR_MSN_GAP:
	case T4_ERR_MSN_RANGE:
	case T4_ERR_IRD_OVERFLOW:
		*layer_type = LAYER_DDP|DDP_UNTAGGED_ERR;
		*ecode = DDPU_INV_MSN_RANGE;
		break;
	case T4_ERR_TBIT:
		*layer_type = LAYER_DDP|DDP_LOCAL_CATA;
		*ecode = 0;
		break;
	case T4_ERR_MO:
		*layer_type = LAYER_DDP|DDP_UNTAGGED_ERR;
		*ecode = DDPU_INV_MO;
		break;
	default:
		*layer_type = LAYER_RDMAP|DDP_LOCAL_CATA;
		*ecode = 0;
		break;
	}
}

static void post_terminate(struct c4iw_qp *qhp, struct t4_cqe *err_cqe,
			   gfp_t gfp)
{
	struct fw_ri_wr *wqe;
	struct sk_buff *skb;
	struct terminate_message *term;

	PDBG("%s qhp %p qid 0x%x tid %u\n", __func__, qhp, qhp->wq.sq.qid,
	     qhp->ep->hwtid);

	skb = alloc_skb(sizeof *wqe, gfp);
	if (!skb)
		return;
	set_wr_txq(skb, CPL_PRIORITY_DATA, qhp->ep->txq_idx);

	wqe = (struct fw_ri_wr *)__skb_put(skb, sizeof(*wqe));
	memset(wqe, 0, sizeof *wqe);
	wqe->op_compl = cpu_to_be32(FW_WR_OP(FW_RI_INIT_WR));
	wqe->flowid_len16 = cpu_to_be32(
		FW_WR_FLOWID(qhp->ep->hwtid) |
		FW_WR_LEN16(DIV_ROUND_UP(sizeof *wqe, 16)));

	wqe->u.terminate.type = FW_RI_TYPE_TERMINATE;
	wqe->u.terminate.immdlen = cpu_to_be32(sizeof *term);
	term = (struct terminate_message *)wqe->u.terminate.termmsg;
	if (qhp->attr.layer_etype == (LAYER_MPA|DDP_LLP)) {
		term->layer_etype = qhp->attr.layer_etype;
		term->ecode = qhp->attr.ecode;
	} else
		build_term_codes(err_cqe, &term->layer_etype, &term->ecode);
	c4iw_ofld_send(&qhp->rhp->rdev, skb);
}

/*
 * Assumes qhp lock is held.
 */
static void __flush_qp(struct c4iw_qp *qhp, struct c4iw_cq *rchp,
		       struct c4iw_cq *schp)
{
	int count;
	int flushed;
	unsigned long flag;

	PDBG("%s qhp %p rchp %p schp %p\n", __func__, qhp, rchp, schp);

	/* locking hierarchy: cq lock first, then qp lock. */
	spin_lock_irqsave(&rchp->lock, flag);
	spin_lock(&qhp->lock);
	c4iw_flush_hw_cq(&rchp->cq);
	c4iw_count_rcqes(&rchp->cq, &qhp->wq, &count);
	flushed = c4iw_flush_rq(&qhp->wq, &rchp->cq, count);
	spin_unlock(&qhp->lock);
	spin_unlock_irqrestore(&rchp->lock, flag);
	if (flushed) {
		spin_lock_irqsave(&rchp->comp_handler_lock, flag);
		(*rchp->ibcq.comp_handler)(&rchp->ibcq, rchp->ibcq.cq_context);
		spin_unlock_irqrestore(&rchp->comp_handler_lock, flag);
	}

	/* locking hierarchy: cq lock first, then qp lock. */
	spin_lock_irqsave(&schp->lock, flag);
	spin_lock(&qhp->lock);
	c4iw_flush_hw_cq(&schp->cq);
	c4iw_count_scqes(&schp->cq, &qhp->wq, &count);
	flushed = c4iw_flush_sq(&qhp->wq, &schp->cq, count);
	spin_unlock(&qhp->lock);
	spin_unlock_irqrestore(&schp->lock, flag);
	if (flushed) {
		spin_lock_irqsave(&schp->comp_handler_lock, flag);
		(*schp->ibcq.comp_handler)(&schp->ibcq, schp->ibcq.cq_context);
		spin_unlock_irqrestore(&schp->comp_handler_lock, flag);
	}
}

static void flush_qp(struct c4iw_qp *qhp)
{
	struct c4iw_cq *rchp, *schp;
	unsigned long flag;

	rchp = get_chp(qhp->rhp, qhp->attr.rcq);
	schp = get_chp(qhp->rhp, qhp->attr.scq);

	if (qhp->ibqp.uobject) {
		t4_set_wq_in_error(&qhp->wq);
		t4_set_cq_in_error(&rchp->cq);
		spin_lock_irqsave(&rchp->comp_handler_lock, flag);
		(*rchp->ibcq.comp_handler)(&rchp->ibcq, rchp->ibcq.cq_context);
		spin_unlock_irqrestore(&rchp->comp_handler_lock, flag);
		if (schp != rchp) {
			t4_set_cq_in_error(&schp->cq);
			spin_lock_irqsave(&schp->comp_handler_lock, flag);
			(*schp->ibcq.comp_handler)(&schp->ibcq,
					schp->ibcq.cq_context);
			spin_unlock_irqrestore(&schp->comp_handler_lock, flag);
		}
		return;
	}
	__flush_qp(qhp, rchp, schp);
}

static int rdma_fini(struct c4iw_dev *rhp, struct c4iw_qp *qhp,
		     struct c4iw_ep *ep)
{
	struct fw_ri_wr *wqe;
	int ret;
	struct sk_buff *skb;

	PDBG("%s qhp %p qid 0x%x tid %u\n", __func__, qhp, qhp->wq.sq.qid,
	     ep->hwtid);

	skb = alloc_skb(sizeof *wqe, GFP_KERNEL);
	if (!skb)
		return -ENOMEM;
	set_wr_txq(skb, CPL_PRIORITY_DATA, ep->txq_idx);

	wqe = (struct fw_ri_wr *)__skb_put(skb, sizeof(*wqe));
	memset(wqe, 0, sizeof *wqe);
	wqe->op_compl = cpu_to_be32(
		FW_WR_OP(FW_RI_INIT_WR) |
		FW_WR_COMPL(1));
	wqe->flowid_len16 = cpu_to_be32(
		FW_WR_FLOWID(ep->hwtid) |
		FW_WR_LEN16(DIV_ROUND_UP(sizeof *wqe, 16)));
	wqe->cookie = (unsigned long) &ep->com.wr_wait;

	wqe->u.fini.type = FW_RI_TYPE_FINI;
	ret = c4iw_ofld_send(&rhp->rdev, skb);
	if (ret)
		goto out;

	ret = c4iw_wait_for_reply(&rhp->rdev, &ep->com.wr_wait, qhp->ep->hwtid,
			     qhp->wq.sq.qid, __func__);
out:
	PDBG("%s ret %d\n", __func__, ret);
	return ret;
}

static void build_rtr_msg(u8 p2p_type, struct fw_ri_init *init)
{
	PDBG("%s p2p_type = %d\n", __func__, p2p_type);
	memset(&init->u, 0, sizeof init->u);
	switch (p2p_type) {
	case FW_RI_INIT_P2PTYPE_RDMA_WRITE:
		init->u.write.opcode = FW_RI_RDMA_WRITE_WR;
		init->u.write.stag_sink = cpu_to_be32(1);
		init->u.write.to_sink = cpu_to_be64(1);
		init->u.write.u.immd_src[0].op = FW_RI_DATA_IMMD;
		init->u.write.len16 = DIV_ROUND_UP(sizeof init->u.write +
						   sizeof(struct fw_ri_immd),
						   16);
		break;
	case FW_RI_INIT_P2PTYPE_READ_REQ:
		init->u.write.opcode = FW_RI_RDMA_READ_WR;
		init->u.read.stag_src = cpu_to_be32(1);
		init->u.read.to_src_lo = cpu_to_be32(1);
		init->u.read.stag_sink = cpu_to_be32(1);
		init->u.read.to_sink_lo = cpu_to_be32(1);
		init->u.read.len16 = DIV_ROUND_UP(sizeof init->u.read, 16);
		break;
	}
}

static int rdma_init(struct c4iw_dev *rhp, struct c4iw_qp *qhp)
{
	struct fw_ri_wr *wqe;
	int ret;
	struct sk_buff *skb;

	PDBG("%s qhp %p qid 0x%x tid %u\n", __func__, qhp, qhp->wq.sq.qid,
	     qhp->ep->hwtid);

	skb = alloc_skb(sizeof *wqe, GFP_KERNEL);
	if (!skb)
		return -ENOMEM;
	set_wr_txq(skb, CPL_PRIORITY_DATA, qhp->ep->txq_idx);

	wqe = (struct fw_ri_wr *)__skb_put(skb, sizeof(*wqe));
	memset(wqe, 0, sizeof *wqe);
	wqe->op_compl = cpu_to_be32(
		FW_WR_OP(FW_RI_INIT_WR) |
		FW_WR_COMPL(1));
	wqe->flowid_len16 = cpu_to_be32(
		FW_WR_FLOWID(qhp->ep->hwtid) |
		FW_WR_LEN16(DIV_ROUND_UP(sizeof *wqe, 16)));

	wqe->cookie = (unsigned long) &qhp->ep->com.wr_wait;

	wqe->u.init.type = FW_RI_TYPE_INIT;
	wqe->u.init.mpareqbit_p2ptype =
		V_FW_RI_WR_MPAREQBIT(qhp->attr.mpa_attr.initiator) |
		V_FW_RI_WR_P2PTYPE(qhp->attr.mpa_attr.p2p_type);
	wqe->u.init.mpa_attrs = FW_RI_MPA_IETF_ENABLE;
	if (qhp->attr.mpa_attr.recv_marker_enabled)
		wqe->u.init.mpa_attrs |= FW_RI_MPA_RX_MARKER_ENABLE;
	if (qhp->attr.mpa_attr.xmit_marker_enabled)
		wqe->u.init.mpa_attrs |= FW_RI_MPA_TX_MARKER_ENABLE;
	if (qhp->attr.mpa_attr.crc_enabled)
		wqe->u.init.mpa_attrs |= FW_RI_MPA_CRC_ENABLE;

	wqe->u.init.qp_caps = FW_RI_QP_RDMA_READ_ENABLE |
			    FW_RI_QP_RDMA_WRITE_ENABLE |
			    FW_RI_QP_BIND_ENABLE;
	if (!qhp->ibqp.uobject)
		wqe->u.init.qp_caps |= FW_RI_QP_FAST_REGISTER_ENABLE |
				     FW_RI_QP_STAG0_ENABLE;
	wqe->u.init.nrqe = cpu_to_be16(t4_rqes_posted(&qhp->wq));
	wqe->u.init.pdid = cpu_to_be32(qhp->attr.pd);
	wqe->u.init.qpid = cpu_to_be32(qhp->wq.sq.qid);
	wqe->u.init.sq_eqid = cpu_to_be32(qhp->wq.sq.qid);
	wqe->u.init.rq_eqid = cpu_to_be32(qhp->wq.rq.qid);
	wqe->u.init.scqid = cpu_to_be32(qhp->attr.scq);
	wqe->u.init.rcqid = cpu_to_be32(qhp->attr.rcq);
	wqe->u.init.ord_max = cpu_to_be32(qhp->attr.max_ord);
	wqe->u.init.ird_max = cpu_to_be32(qhp->attr.max_ird);
	wqe->u.init.iss = cpu_to_be32(qhp->ep->snd_seq);
	wqe->u.init.irs = cpu_to_be32(qhp->ep->rcv_seq);
	wqe->u.init.hwrqsize = cpu_to_be32(qhp->wq.rq.rqt_size);
	wqe->u.init.hwrqaddr = cpu_to_be32(qhp->wq.rq.rqt_hwaddr -
					 rhp->rdev.lldi.vr->rq.start);
	if (qhp->attr.mpa_attr.initiator)
		build_rtr_msg(qhp->attr.mpa_attr.p2p_type, &wqe->u.init);

	ret = c4iw_ofld_send(&rhp->rdev, skb);
	if (ret)
		goto out;

	ret = c4iw_wait_for_reply(&rhp->rdev, &qhp->ep->com.wr_wait,
				  qhp->ep->hwtid, qhp->wq.sq.qid, __func__);
out:
	PDBG("%s ret %d\n", __func__, ret);
	return ret;
}

/*
 * Called by the library when the qp has user dbs disabled due to
 * a DB_FULL condition.  This function will single-thread all user
 * DB rings to avoid overflowing the hw db-fifo.
 */
static int ring_kernel_db(struct c4iw_qp *qhp, u32 qid, u16 inc)
{
	int delay = db_delay_usecs;

	mutex_lock(&qhp->rhp->db_mutex);
	do {

		/*
		 * The interrupt threshold is dbfifo_int_thresh << 6. So
		 * make sure we don't cross that and generate an interrupt.
		 */
		if (cxgb4_dbfifo_count(qhp->rhp->rdev.lldi.ports[0], 1) <
		    (qhp->rhp->rdev.lldi.dbfifo_int_thresh << 5)) {
			writel(QID(qid) | PIDX(inc), qhp->wq.db);
			break;
		}
		set_current_state(TASK_UNINTERRUPTIBLE);
		schedule_timeout(usecs_to_jiffies(delay));
		delay = min(delay << 1, 2000);
	} while (1);
	mutex_unlock(&qhp->rhp->db_mutex);
	return 0;
}

int c4iw_modify_qp(struct c4iw_dev *rhp, struct c4iw_qp *qhp,
		   enum c4iw_qp_attr_mask mask,
		   struct c4iw_qp_attributes *attrs,
		   int internal)
{
	int ret = 0;
	struct c4iw_qp_attributes newattr = qhp->attr;
	int disconnect = 0;
	int terminate = 0;
	int abort = 0;
	int free = 0;
	struct c4iw_ep *ep = NULL;

	PDBG("%s qhp %p sqid 0x%x rqid 0x%x ep %p state %d -> %d\n", __func__,
	     qhp, qhp->wq.sq.qid, qhp->wq.rq.qid, qhp->ep, qhp->attr.state,
	     (mask & C4IW_QP_ATTR_NEXT_STATE) ? attrs->next_state : -1);

	mutex_lock(&qhp->mutex);

	/* Process attr changes if in IDLE */
	if (mask & C4IW_QP_ATTR_VALID_MODIFY) {
		if (qhp->attr.state != C4IW_QP_STATE_IDLE) {
			ret = -EIO;
			goto out;
		}
		if (mask & C4IW_QP_ATTR_ENABLE_RDMA_READ)
			newattr.enable_rdma_read = attrs->enable_rdma_read;
		if (mask & C4IW_QP_ATTR_ENABLE_RDMA_WRITE)
			newattr.enable_rdma_write = attrs->enable_rdma_write;
		if (mask & C4IW_QP_ATTR_ENABLE_RDMA_BIND)
			newattr.enable_bind = attrs->enable_bind;
		if (mask & C4IW_QP_ATTR_MAX_ORD) {
			if (attrs->max_ord > c4iw_max_read_depth) {
				ret = -EINVAL;
				goto out;
			}
			newattr.max_ord = attrs->max_ord;
		}
		if (mask & C4IW_QP_ATTR_MAX_IRD) {
			if (attrs->max_ird > c4iw_max_read_depth) {
				ret = -EINVAL;
				goto out;
			}
			newattr.max_ird = attrs->max_ird;
		}
		qhp->attr = newattr;
	}

	if (mask & C4IW_QP_ATTR_SQ_DB) {
		ret = ring_kernel_db(qhp, qhp->wq.sq.qid, attrs->sq_db_inc);
		goto out;
	}
	if (mask & C4IW_QP_ATTR_RQ_DB) {
		ret = ring_kernel_db(qhp, qhp->wq.rq.qid, attrs->rq_db_inc);
		goto out;
	}

	if (!(mask & C4IW_QP_ATTR_NEXT_STATE))
		goto out;
	if (qhp->attr.state == attrs->next_state)
		goto out;

	switch (qhp->attr.state) {
	case C4IW_QP_STATE_IDLE:
		switch (attrs->next_state) {
		case C4IW_QP_STATE_RTS:
			if (!(mask & C4IW_QP_ATTR_LLP_STREAM_HANDLE)) {
				ret = -EINVAL;
				goto out;
			}
			if (!(mask & C4IW_QP_ATTR_MPA_ATTR)) {
				ret = -EINVAL;
				goto out;
			}
			qhp->attr.mpa_attr = attrs->mpa_attr;
			qhp->attr.llp_stream_handle = attrs->llp_stream_handle;
			qhp->ep = qhp->attr.llp_stream_handle;
			set_state(qhp, C4IW_QP_STATE_RTS);

			/*
			 * Ref the endpoint here and deref when we
			 * disassociate the endpoint from the QP.  This
			 * happens in CLOSING->IDLE transition or *->ERROR
			 * transition.
			 */
			c4iw_get_ep(&qhp->ep->com);
			ret = rdma_init(rhp, qhp);
			if (ret)
				goto err;
			break;
		case C4IW_QP_STATE_ERROR:
			set_state(qhp, C4IW_QP_STATE_ERROR);
			flush_qp(qhp);
			break;
		default:
			ret = -EINVAL;
			goto out;
		}
		break;
	case C4IW_QP_STATE_RTS:
		switch (attrs->next_state) {
		case C4IW_QP_STATE_CLOSING:
			BUG_ON(atomic_read(&qhp->ep->com.kref.refcount) < 2);
			set_state(qhp, C4IW_QP_STATE_CLOSING);
			ep = qhp->ep;
			if (!internal) {
				abort = 0;
				disconnect = 1;
				c4iw_get_ep(&qhp->ep->com);
			}
			if (qhp->ibqp.uobject)
				t4_set_wq_in_error(&qhp->wq);
			ret = rdma_fini(rhp, qhp, ep);
			if (ret)
				goto err;
			break;
		case C4IW_QP_STATE_TERMINATE:
			set_state(qhp, C4IW_QP_STATE_TERMINATE);
			qhp->attr.layer_etype = attrs->layer_etype;
			qhp->attr.ecode = attrs->ecode;
			if (qhp->ibqp.uobject)
				t4_set_wq_in_error(&qhp->wq);
			ep = qhp->ep;
			if (!internal)
				terminate = 1;
			disconnect = 1;
			c4iw_get_ep(&qhp->ep->com);
			break;
		case C4IW_QP_STATE_ERROR:
			set_state(qhp, C4IW_QP_STATE_ERROR);
			if (qhp->ibqp.uobject)
				t4_set_wq_in_error(&qhp->wq);
			if (!internal) {
				abort = 1;
				disconnect = 1;
				ep = qhp->ep;
				c4iw_get_ep(&qhp->ep->com);
			}
			goto err;
			break;
		default:
			ret = -EINVAL;
			goto out;
		}
		break;
	case C4IW_QP_STATE_CLOSING:
		if (!internal) {
			ret = -EINVAL;
			goto out;
		}
		switch (attrs->next_state) {
		case C4IW_QP_STATE_IDLE:
			flush_qp(qhp);
			set_state(qhp, C4IW_QP_STATE_IDLE);
			qhp->attr.llp_stream_handle = NULL;
			c4iw_put_ep(&qhp->ep->com);
			qhp->ep = NULL;
			wake_up(&qhp->wait);
			break;
		case C4IW_QP_STATE_ERROR:
			goto err;
		default:
			ret = -EINVAL;
			goto err;
		}
		break;
	case C4IW_QP_STATE_ERROR:
		if (attrs->next_state != C4IW_QP_STATE_IDLE) {
			ret = -EINVAL;
			goto out;
		}
		if (!t4_sq_empty(&qhp->wq) || !t4_rq_empty(&qhp->wq)) {
			ret = -EINVAL;
			goto out;
		}
		set_state(qhp, C4IW_QP_STATE_IDLE);
		break;
	case C4IW_QP_STATE_TERMINATE:
		if (!internal) {
			ret = -EINVAL;
			goto out;
		}
		goto err;
		break;
	default:
		printk(KERN_ERR "%s in a bad state %d\n",
		       __func__, qhp->attr.state);
		ret = -EINVAL;
		goto err;
		break;
	}
	goto out;
err:
	PDBG("%s disassociating ep %p qpid 0x%x\n", __func__, qhp->ep,
	     qhp->wq.sq.qid);

	/* disassociate the LLP connection */
	qhp->attr.llp_stream_handle = NULL;
	if (!ep)
		ep = qhp->ep;
	qhp->ep = NULL;
	set_state(qhp, C4IW_QP_STATE_ERROR);
	free = 1;
	abort = 1;
	wake_up(&qhp->wait);
	BUG_ON(!ep);
	flush_qp(qhp);
out:
	mutex_unlock(&qhp->mutex);

	if (terminate)
		post_terminate(qhp, NULL, internal ? GFP_ATOMIC : GFP_KERNEL);

	/*
	 * If disconnect is 1, then we need to initiate a disconnect
	 * on the EP.  This can be a normal close (RTS->CLOSING) or
	 * an abnormal close (RTS/CLOSING->ERROR).
	 */
	if (disconnect) {
		c4iw_ep_disconnect(ep, abort, internal ? GFP_ATOMIC :
							 GFP_KERNEL);
		c4iw_put_ep(&ep->com);
	}

	/*
	 * If free is 1, then we've disassociated the EP from the QP
	 * and we need to dereference the EP.
	 */
	if (free)
		c4iw_put_ep(&ep->com);
	PDBG("%s exit state %d\n", __func__, qhp->attr.state);
	return ret;
}

static int enable_qp_db(int id, void *p, void *data)
{
	struct c4iw_qp *qp = p;

	t4_enable_wq_db(&qp->wq);
	return 0;
}

int c4iw_destroy_qp(struct ib_qp *ib_qp)
{
	struct c4iw_dev *rhp;
	struct c4iw_qp *qhp;
	struct c4iw_qp_attributes attrs;
	struct c4iw_ucontext *ucontext;

	qhp = to_c4iw_qp(ib_qp);
	rhp = qhp->rhp;

	attrs.next_state = C4IW_QP_STATE_ERROR;
	if (qhp->attr.state == C4IW_QP_STATE_TERMINATE)
		c4iw_modify_qp(rhp, qhp, C4IW_QP_ATTR_NEXT_STATE, &attrs, 1);
	else
		c4iw_modify_qp(rhp, qhp, C4IW_QP_ATTR_NEXT_STATE, &attrs, 0);
	wait_event(qhp->wait, !qhp->ep);

	spin_lock_irq(&rhp->lock);
	remove_handle_nolock(rhp, &rhp->qpidr, qhp->wq.sq.qid);
	rhp->qpcnt--;
	BUG_ON(rhp->qpcnt < 0);
	if (rhp->qpcnt <= db_fc_threshold && rhp->db_state == FLOW_CONTROL) {
		rhp->rdev.stats.db_state_transitions++;
		rhp->db_state = NORMAL;
		idr_for_each(&rhp->qpidr, enable_qp_db, NULL);
	}
	if (db_coalescing_threshold >= 0)
		if (rhp->qpcnt <= db_coalescing_threshold)
			cxgb4_enable_db_coalescing(rhp->rdev.lldi.ports[0]);
	spin_unlock_irq(&rhp->lock);
	atomic_dec(&qhp->refcnt);
	wait_event(qhp->wait, !atomic_read(&qhp->refcnt));

	ucontext = ib_qp->uobject ?
		   to_c4iw_ucontext(ib_qp->uobject->context) : NULL;
	destroy_qp(&rhp->rdev, &qhp->wq,
		   ucontext ? &ucontext->uctx : &rhp->rdev.uctx);

	PDBG("%s ib_qp %p qpid 0x%0x\n", __func__, ib_qp, qhp->wq.sq.qid);
	kfree(qhp);
	return 0;
}

static int disable_qp_db(int id, void *p, void *data)
{
	struct c4iw_qp *qp = p;

	t4_disable_wq_db(&qp->wq);
	return 0;
}

struct ib_qp *c4iw_create_qp(struct ib_pd *pd, struct ib_qp_init_attr *attrs,
			     struct ib_udata *udata)
{
	struct c4iw_dev *rhp;
	struct c4iw_qp *qhp;
	struct c4iw_pd *php;
	struct c4iw_cq *schp;
	struct c4iw_cq *rchp;
	struct c4iw_create_qp_resp uresp;
	int sqsize, rqsize;
	struct c4iw_ucontext *ucontext;
	int ret;
	struct c4iw_mm_entry *mm1, *mm2, *mm3, *mm4, *mm5 = NULL;

	PDBG("%s ib_pd %p\n", __func__, pd);

	if (attrs->qp_type != IB_QPT_RC)
		return ERR_PTR(-EINVAL);

	php = to_c4iw_pd(pd);
	rhp = php->rhp;
	schp = get_chp(rhp, ((struct c4iw_cq *)attrs->send_cq)->cq.cqid);
	rchp = get_chp(rhp, ((struct c4iw_cq *)attrs->recv_cq)->cq.cqid);
	if (!schp || !rchp)
		return ERR_PTR(-EINVAL);

	if (attrs->cap.max_inline_data > T4_MAX_SEND_INLINE)
		return ERR_PTR(-EINVAL);

	rqsize = roundup(attrs->cap.max_recv_wr + 1, 16);
	if (rqsize > T4_MAX_RQ_SIZE)
		return ERR_PTR(-E2BIG);

	sqsize = roundup(attrs->cap.max_send_wr + 1, 16);
	if (sqsize > T4_MAX_SQ_SIZE)
		return ERR_PTR(-E2BIG);

	ucontext = pd->uobject ? to_c4iw_ucontext(pd->uobject->context) : NULL;


	qhp = kzalloc(sizeof(*qhp), GFP_KERNEL);
	if (!qhp)
		return ERR_PTR(-ENOMEM);
	qhp->wq.sq.size = sqsize;
	qhp->wq.sq.memsize = (sqsize + 1) * sizeof *qhp->wq.sq.queue;
	qhp->wq.rq.size = rqsize;
	qhp->wq.rq.memsize = (rqsize + 1) * sizeof *qhp->wq.rq.queue;

	if (ucontext) {
		qhp->wq.sq.memsize = roundup(qhp->wq.sq.memsize, PAGE_SIZE);
		qhp->wq.rq.memsize = roundup(qhp->wq.rq.memsize, PAGE_SIZE);
	}

	PDBG("%s sqsize %u sqmemsize %zu rqsize %u rqmemsize %zu\n",
	     __func__, sqsize, qhp->wq.sq.memsize, rqsize, qhp->wq.rq.memsize);

	ret = create_qp(&rhp->rdev, &qhp->wq, &schp->cq, &rchp->cq,
			ucontext ? &ucontext->uctx : &rhp->rdev.uctx);
	if (ret)
		goto err1;

	attrs->cap.max_recv_wr = rqsize - 1;
	attrs->cap.max_send_wr = sqsize - 1;
	attrs->cap.max_inline_data = T4_MAX_SEND_INLINE;

	qhp->rhp = rhp;
	qhp->attr.pd = php->pdid;
	qhp->attr.scq = ((struct c4iw_cq *) attrs->send_cq)->cq.cqid;
	qhp->attr.rcq = ((struct c4iw_cq *) attrs->recv_cq)->cq.cqid;
	qhp->attr.sq_num_entries = attrs->cap.max_send_wr;
	qhp->attr.rq_num_entries = attrs->cap.max_recv_wr;
	qhp->attr.sq_max_sges = attrs->cap.max_send_sge;
	qhp->attr.sq_max_sges_rdma_write = attrs->cap.max_send_sge;
	qhp->attr.rq_max_sges = attrs->cap.max_recv_sge;
	qhp->attr.state = C4IW_QP_STATE_IDLE;
	qhp->attr.next_state = C4IW_QP_STATE_IDLE;
	qhp->attr.enable_rdma_read = 1;
	qhp->attr.enable_rdma_write = 1;
	qhp->attr.enable_bind = 1;
	qhp->attr.max_ord = 1;
	qhp->attr.max_ird = 1;
	spin_lock_init(&qhp->lock);
	mutex_init(&qhp->mutex);
	init_waitqueue_head(&qhp->wait);
	atomic_set(&qhp->refcnt, 1);

	spin_lock_irq(&rhp->lock);
	if (rhp->db_state != NORMAL)
		t4_disable_wq_db(&qhp->wq);
	rhp->qpcnt++;
	if (rhp->qpcnt > db_fc_threshold && rhp->db_state == NORMAL) {
		rhp->rdev.stats.db_state_transitions++;
		rhp->db_state = FLOW_CONTROL;
		idr_for_each(&rhp->qpidr, disable_qp_db, NULL);
	}
	if (db_coalescing_threshold >= 0)
		if (rhp->qpcnt > db_coalescing_threshold)
			cxgb4_disable_db_coalescing(rhp->rdev.lldi.ports[0]);
	ret = insert_handle_nolock(rhp, &rhp->qpidr, qhp, qhp->wq.sq.qid);
	spin_unlock_irq(&rhp->lock);
	if (ret)
		goto err2;

	if (udata) {
		mm1 = kmalloc(sizeof *mm1, GFP_KERNEL);
		if (!mm1) {
			ret = -ENOMEM;
			goto err3;
		}
		mm2 = kmalloc(sizeof *mm2, GFP_KERNEL);
		if (!mm2) {
			ret = -ENOMEM;
			goto err4;
		}
		mm3 = kmalloc(sizeof *mm3, GFP_KERNEL);
		if (!mm3) {
			ret = -ENOMEM;
			goto err5;
		}
		mm4 = kmalloc(sizeof *mm4, GFP_KERNEL);
		if (!mm4) {
			ret = -ENOMEM;
			goto err6;
		}
		if (t4_sq_onchip(&qhp->wq.sq)) {
			mm5 = kmalloc(sizeof *mm5, GFP_KERNEL);
			if (!mm5) {
				ret = -ENOMEM;
				goto err7;
			}
			uresp.flags = C4IW_QPF_ONCHIP;
		} else
			uresp.flags = 0;
		uresp.qid_mask = rhp->rdev.qpmask;
		uresp.sqid = qhp->wq.sq.qid;
		uresp.sq_size = qhp->wq.sq.size;
		uresp.sq_memsize = qhp->wq.sq.memsize;
		uresp.rqid = qhp->wq.rq.qid;
		uresp.rq_size = qhp->wq.rq.size;
		uresp.rq_memsize = qhp->wq.rq.memsize;
		spin_lock(&ucontext->mmap_lock);
		if (mm5) {
			uresp.ma_sync_key = ucontext->key;
			ucontext->key += PAGE_SIZE;
		}
		uresp.sq_key = ucontext->key;
		ucontext->key += PAGE_SIZE;
		uresp.rq_key = ucontext->key;
		ucontext->key += PAGE_SIZE;
		uresp.sq_db_gts_key = ucontext->key;
		ucontext->key += PAGE_SIZE;
		uresp.rq_db_gts_key = ucontext->key;
		ucontext->key += PAGE_SIZE;
		spin_unlock(&ucontext->mmap_lock);
		ret = ib_copy_to_udata(udata, &uresp, sizeof uresp);
		if (ret)
			goto err8;
		mm1->key = uresp.sq_key;
		mm1->addr = qhp->wq.sq.phys_addr;
		mm1->len = PAGE_ALIGN(qhp->wq.sq.memsize);
		insert_mmap(ucontext, mm1);
		mm2->key = uresp.rq_key;
		mm2->addr = virt_to_phys(qhp->wq.rq.queue);
		mm2->len = PAGE_ALIGN(qhp->wq.rq.memsize);
		insert_mmap(ucontext, mm2);
		mm3->key = uresp.sq_db_gts_key;
		mm3->addr = qhp->wq.sq.udb;
		mm3->len = PAGE_SIZE;
		insert_mmap(ucontext, mm3);
		mm4->key = uresp.rq_db_gts_key;
		mm4->addr = qhp->wq.rq.udb;
		mm4->len = PAGE_SIZE;
		insert_mmap(ucontext, mm4);
		if (mm5) {
			mm5->key = uresp.ma_sync_key;
			mm5->addr = (pci_resource_start(rhp->rdev.lldi.pdev, 0)
				    + A_PCIE_MA_SYNC) & PAGE_MASK;
			mm5->len = PAGE_SIZE;
			insert_mmap(ucontext, mm5);
		}
	}
	qhp->ibqp.qp_num = qhp->wq.sq.qid;
	init_timer(&(qhp->timer));
	PDBG("%s qhp %p sq_num_entries %d, rq_num_entries %d qpid 0x%0x\n",
	     __func__, qhp, qhp->attr.sq_num_entries, qhp->attr.rq_num_entries,
	     qhp->wq.sq.qid);
	return &qhp->ibqp;
err8:
	kfree(mm5);
err7:
	kfree(mm4);
err6:
	kfree(mm3);
err5:
	kfree(mm2);
err4:
	kfree(mm1);
err3:
	remove_handle(rhp, &rhp->qpidr, qhp->wq.sq.qid);
err2:
	destroy_qp(&rhp->rdev, &qhp->wq,
		   ucontext ? &ucontext->uctx : &rhp->rdev.uctx);
err1:
	kfree(qhp);
	return ERR_PTR(ret);
}

int c4iw_ib_modify_qp(struct ib_qp *ibqp, struct ib_qp_attr *attr,
		      int attr_mask, struct ib_udata *udata)
{
	struct c4iw_dev *rhp;
	struct c4iw_qp *qhp;
	enum c4iw_qp_attr_mask mask = 0;
	struct c4iw_qp_attributes attrs;

	PDBG("%s ib_qp %p\n", __func__, ibqp);

	/* iwarp does not support the RTR state */
	if ((attr_mask & IB_QP_STATE) && (attr->qp_state == IB_QPS_RTR))
		attr_mask &= ~IB_QP_STATE;

	/* Make sure we still have something left to do */
	if (!attr_mask)
		return 0;

	memset(&attrs, 0, sizeof attrs);
	qhp = to_c4iw_qp(ibqp);
	rhp = qhp->rhp;

	attrs.next_state = c4iw_convert_state(attr->qp_state);
	attrs.enable_rdma_read = (attr->qp_access_flags &
			       IB_ACCESS_REMOTE_READ) ?  1 : 0;
	attrs.enable_rdma_write = (attr->qp_access_flags &
				IB_ACCESS_REMOTE_WRITE) ? 1 : 0;
	attrs.enable_bind = (attr->qp_access_flags & IB_ACCESS_MW_BIND) ? 1 : 0;


	mask |= (attr_mask & IB_QP_STATE) ? C4IW_QP_ATTR_NEXT_STATE : 0;
	mask |= (attr_mask & IB_QP_ACCESS_FLAGS) ?
			(C4IW_QP_ATTR_ENABLE_RDMA_READ |
			 C4IW_QP_ATTR_ENABLE_RDMA_WRITE |
			 C4IW_QP_ATTR_ENABLE_RDMA_BIND) : 0;

	/*
	 * Use SQ_PSN and RQ_PSN to pass in IDX_INC values for
	 * ringing the queue db when we're in DB_FULL mode.
	 */
	attrs.sq_db_inc = attr->sq_psn;
	attrs.rq_db_inc = attr->rq_psn;
	mask |= (attr_mask & IB_QP_SQ_PSN) ? C4IW_QP_ATTR_SQ_DB : 0;
	mask |= (attr_mask & IB_QP_RQ_PSN) ? C4IW_QP_ATTR_RQ_DB : 0;

	return c4iw_modify_qp(rhp, qhp, mask, &attrs, 0);
}

struct ib_qp *c4iw_get_qp(struct ib_device *dev, int qpn)
{
	PDBG("%s ib_dev %p qpn 0x%x\n", __func__, dev, qpn);
	return (struct ib_qp *)get_qhp(to_c4iw_dev(dev), qpn);
}

int c4iw_ib_query_qp(struct ib_qp *ibqp, struct ib_qp_attr *attr,
		     int attr_mask, struct ib_qp_init_attr *init_attr)
{
	struct c4iw_qp *qhp = to_c4iw_qp(ibqp);

	memset(attr, 0, sizeof *attr);
	memset(init_attr, 0, sizeof *init_attr);
	attr->qp_state = to_ib_qp_state(qhp->attr.state);
	return 0;
}<|MERGE_RESOLUTION|>--- conflicted
+++ resolved
@@ -111,16 +111,6 @@
 	return 0;
 }
 
-static int alloc_sq(struct c4iw_rdev *rdev, struct t4_sq *sq, int user)
-{
-	int ret = -ENOSYS;
-	if (user)
-		ret = alloc_oc_sq(rdev, sq);
-	if (ret)
-		ret = alloc_host_sq(rdev, sq);
-	return ret;
-}
-
 static int destroy_qp(struct c4iw_rdev *rdev, struct t4_wq *wq,
 		      struct c4iw_dev_ucontext *uctx)
 {
@@ -189,11 +179,6 @@
 		goto free_sw_rq;
 	}
 
-<<<<<<< HEAD
-	ret = alloc_sq(rdev, &wq->sq, user);
-	if (ret)
-		goto free_hwaddr;
-=======
 	if (user) {
 		if (alloc_oc_sq(rdev, &wq->sq) && alloc_host_sq(rdev, &wq->sq))
 			goto free_hwaddr;
@@ -203,7 +188,6 @@
 			goto free_hwaddr;
 	}
 
->>>>>>> c1cb0d3b
 	memset(wq->sq.queue, 0, wq->sq.memsize);
 	dma_unmap_addr_set(&wq->sq, mapping, wq->sq.dma_addr);
 
