/*
 * acpi-cpufreq.c - ACPI Processor P-States Driver
 *
 *  Copyright (C) 2001, 2002 Andy Grover <andrew.grover@intel.com>
 *  Copyright (C) 2001, 2002 Paul Diefenbaugh <paul.s.diefenbaugh@intel.com>
 *  Copyright (C) 2002 - 2004 Dominik Brodowski <linux@brodo.de>
 *  Copyright (C) 2006       Denis Sadykov <denis.m.sadykov@intel.com>
 *
 * ~~~~~~~~~~~~~~~~~~~~~~~~~~~~~~~~~~~~~~~~~~~~~~~~~~~~~~~~~~~~~~~~~~~~~~~~~~
 *
 *  This program is free software; you can redistribute it and/or modify
 *  it under the terms of the GNU General Public License as published by
 *  the Free Software Foundation; either version 2 of the License, or (at
 *  your option) any later version.
 *
 *  This program is distributed in the hope that it will be useful, but
 *  WITHOUT ANY WARRANTY; without even the implied warranty of
 *  MERCHANTABILITY or FITNESS FOR A PARTICULAR PURPOSE.  See the GNU
 *  General Public License for more details.
 *
 *  You should have received a copy of the GNU General Public License along
 *  with this program; if not, write to the Free Software Foundation, Inc.,
 *  59 Temple Place, Suite 330, Boston, MA 02111-1307 USA.
 *
 * ~~~~~~~~~~~~~~~~~~~~~~~~~~~~~~~~~~~~~~~~~~~~~~~~~~~~~~~~~~~~~~~~~~~~~~~~~~
 */

#include <linux/kernel.h>
#include <linux/module.h>
#include <linux/init.h>
#include <linux/smp.h>
#include <linux/sched.h>
#include <linux/cpufreq.h>
#include <linux/compiler.h>
#include <linux/dmi.h>
#include <linux/slab.h>

#include <linux/acpi.h>
#include <linux/io.h>
#include <linux/delay.h>
#include <linux/uaccess.h>

#include <acpi/processor.h>

#include <asm/msr.h>
#include <asm/processor.h>
#include <asm/cpufeature.h>
#include "mperf.h"

MODULE_AUTHOR("Paul Diefenbaugh, Dominik Brodowski");
MODULE_DESCRIPTION("ACPI Processor P-States Driver");
MODULE_LICENSE("GPL");

#define PFX "acpi-cpufreq: "

enum {
	UNDEFINED_CAPABLE = 0,
	SYSTEM_INTEL_MSR_CAPABLE,
	SYSTEM_AMD_MSR_CAPABLE,
	SYSTEM_IO_CAPABLE,
};

#define INTEL_MSR_RANGE		(0xffff)
#define AMD_MSR_RANGE		(0x7)

#define MSR_K7_HWCR_CPB_DIS	(1ULL << 25)

struct acpi_cpufreq_data {
	struct acpi_processor_performance *acpi_data;
	struct cpufreq_frequency_table *freq_table;
	unsigned int resume;
	unsigned int cpu_feature;
	cpumask_var_t freqdomain_cpus;
};

static DEFINE_PER_CPU(struct acpi_cpufreq_data *, acfreq_data);

/* acpi_perf_data is a pointer to percpu data. */
static struct acpi_processor_performance __percpu *acpi_perf_data;

static struct cpufreq_driver acpi_cpufreq_driver;

static unsigned int acpi_pstate_strict;
static bool boost_enabled, boost_supported;
static struct msr __percpu *msrs;

static bool boost_state(unsigned int cpu)
{
	u32 lo, hi;
	u64 msr;

	switch (boot_cpu_data.x86_vendor) {
	case X86_VENDOR_INTEL:
		rdmsr_on_cpu(cpu, MSR_IA32_MISC_ENABLE, &lo, &hi);
		msr = lo | ((u64)hi << 32);
		return !(msr & MSR_IA32_MISC_ENABLE_TURBO_DISABLE);
	case X86_VENDOR_AMD:
		rdmsr_on_cpu(cpu, MSR_K7_HWCR, &lo, &hi);
		msr = lo | ((u64)hi << 32);
		return !(msr & MSR_K7_HWCR_CPB_DIS);
	}
	return false;
}

static void boost_set_msrs(bool enable, const struct cpumask *cpumask)
{
	u32 cpu;
	u32 msr_addr;
	u64 msr_mask;

	switch (boot_cpu_data.x86_vendor) {
	case X86_VENDOR_INTEL:
		msr_addr = MSR_IA32_MISC_ENABLE;
		msr_mask = MSR_IA32_MISC_ENABLE_TURBO_DISABLE;
		break;
	case X86_VENDOR_AMD:
		msr_addr = MSR_K7_HWCR;
		msr_mask = MSR_K7_HWCR_CPB_DIS;
		break;
	default:
		return;
	}

	rdmsr_on_cpus(cpumask, msr_addr, msrs);

	for_each_cpu(cpu, cpumask) {
		struct msr *reg = per_cpu_ptr(msrs, cpu);
		if (enable)
			reg->q &= ~msr_mask;
		else
			reg->q |= msr_mask;
	}

	wrmsr_on_cpus(cpumask, msr_addr, msrs);
}

static ssize_t _store_boost(const char *buf, size_t count)
{
	int ret;
	unsigned long val = 0;

	if (!boost_supported)
		return -EINVAL;

	ret = kstrtoul(buf, 10, &val);
	if (ret || (val > 1))
		return -EINVAL;

	if ((val && boost_enabled) || (!val && !boost_enabled))
		return count;

	get_online_cpus();

	boost_set_msrs(val, cpu_online_mask);

	put_online_cpus();

	boost_enabled = val;
	pr_debug("Core Boosting %sabled.\n", val ? "en" : "dis");

	return count;
}

static ssize_t store_global_boost(struct kobject *kobj, struct attribute *attr,
				  const char *buf, size_t count)
{
	return _store_boost(buf, count);
}

static ssize_t show_global_boost(struct kobject *kobj,
				 struct attribute *attr, char *buf)
{
	return sprintf(buf, "%u\n", boost_enabled);
}

static struct global_attr global_boost = __ATTR(boost, 0644,
						show_global_boost,
						store_global_boost);

static ssize_t show_freqdomain_cpus(struct cpufreq_policy *policy, char *buf)
{
	struct acpi_cpufreq_data *data = per_cpu(acfreq_data, policy->cpu);

	return cpufreq_show_cpus(data->freqdomain_cpus, buf);
}

cpufreq_freq_attr_ro(freqdomain_cpus);

#ifdef CONFIG_X86_ACPI_CPUFREQ_CPB
static ssize_t store_cpb(struct cpufreq_policy *policy, const char *buf,
			 size_t count)
{
	return _store_boost(buf, count);
}

static ssize_t show_cpb(struct cpufreq_policy *policy, char *buf)
{
	return sprintf(buf, "%u\n", boost_enabled);
}

static struct freq_attr cpb = __ATTR(cpb, 0644, show_cpb, store_cpb);
#endif

static int check_est_cpu(unsigned int cpuid)
{
	struct cpuinfo_x86 *cpu = &cpu_data(cpuid);

	return cpu_has(cpu, X86_FEATURE_EST);
}

static int check_amd_hwpstate_cpu(unsigned int cpuid)
{
	struct cpuinfo_x86 *cpu = &cpu_data(cpuid);

	return cpu_has(cpu, X86_FEATURE_HW_PSTATE);
}

static unsigned extract_io(u32 value, struct acpi_cpufreq_data *data)
{
	struct acpi_processor_performance *perf;
	int i;

	perf = data->acpi_data;

	for (i = 0; i < perf->state_count; i++) {
		if (value == perf->states[i].status)
			return data->freq_table[i].frequency;
	}
	return 0;
}

static unsigned extract_msr(u32 msr, struct acpi_cpufreq_data *data)
{
	int i;
	struct acpi_processor_performance *perf;

	if (boot_cpu_data.x86_vendor == X86_VENDOR_AMD)
		msr &= AMD_MSR_RANGE;
	else
		msr &= INTEL_MSR_RANGE;

	perf = data->acpi_data;

	for (i = 0; data->freq_table[i].frequency != CPUFREQ_TABLE_END; i++) {
		if (msr == perf->states[data->freq_table[i].driver_data].status)
			return data->freq_table[i].frequency;
	}
	return data->freq_table[0].frequency;
}

static unsigned extract_freq(u32 val, struct acpi_cpufreq_data *data)
{
	switch (data->cpu_feature) {
	case SYSTEM_INTEL_MSR_CAPABLE:
	case SYSTEM_AMD_MSR_CAPABLE:
		return extract_msr(val, data);
	case SYSTEM_IO_CAPABLE:
		return extract_io(val, data);
	default:
		return 0;
	}
}

struct msr_addr {
	u32 reg;
};

struct io_addr {
	u16 port;
	u8 bit_width;
};

struct drv_cmd {
	unsigned int type;
	const struct cpumask *mask;
	union {
		struct msr_addr msr;
		struct io_addr io;
	} addr;
	u32 val;
};

/* Called via smp_call_function_single(), on the target CPU */
static void do_drv_read(void *_cmd)
{
	struct drv_cmd *cmd = _cmd;
	u32 h;

	switch (cmd->type) {
	case SYSTEM_INTEL_MSR_CAPABLE:
	case SYSTEM_AMD_MSR_CAPABLE:
		rdmsr(cmd->addr.msr.reg, cmd->val, h);
		break;
	case SYSTEM_IO_CAPABLE:
		acpi_os_read_port((acpi_io_address)cmd->addr.io.port,
				&cmd->val,
				(u32)cmd->addr.io.bit_width);
		break;
	default:
		break;
	}
}

/* Called via smp_call_function_many(), on the target CPUs */
static void do_drv_write(void *_cmd)
{
	struct drv_cmd *cmd = _cmd;
	u32 lo, hi;

	switch (cmd->type) {
	case SYSTEM_INTEL_MSR_CAPABLE:
		rdmsr(cmd->addr.msr.reg, lo, hi);
		lo = (lo & ~INTEL_MSR_RANGE) | (cmd->val & INTEL_MSR_RANGE);
		wrmsr(cmd->addr.msr.reg, lo, hi);
		break;
	case SYSTEM_AMD_MSR_CAPABLE:
		wrmsr(cmd->addr.msr.reg, cmd->val, 0);
		break;
	case SYSTEM_IO_CAPABLE:
		acpi_os_write_port((acpi_io_address)cmd->addr.io.port,
				cmd->val,
				(u32)cmd->addr.io.bit_width);
		break;
	default:
		break;
	}
}

static void drv_read(struct drv_cmd *cmd)
{
	int err;
	cmd->val = 0;

	err = smp_call_function_any(cmd->mask, do_drv_read, cmd, 1);
	WARN_ON_ONCE(err);	/* smp_call_function_any() was buggy? */
}

static void drv_write(struct drv_cmd *cmd)
{
	int this_cpu;

	this_cpu = get_cpu();
	if (cpumask_test_cpu(this_cpu, cmd->mask))
		do_drv_write(cmd);
	smp_call_function_many(cmd->mask, do_drv_write, cmd, 1);
	put_cpu();
}

static u32 get_cur_val(const struct cpumask *mask)
{
	struct acpi_processor_performance *perf;
	struct drv_cmd cmd;

	if (unlikely(cpumask_empty(mask)))
		return 0;

	switch (per_cpu(acfreq_data, cpumask_first(mask))->cpu_feature) {
	case SYSTEM_INTEL_MSR_CAPABLE:
		cmd.type = SYSTEM_INTEL_MSR_CAPABLE;
		cmd.addr.msr.reg = MSR_IA32_PERF_CTL;
		break;
	case SYSTEM_AMD_MSR_CAPABLE:
		cmd.type = SYSTEM_AMD_MSR_CAPABLE;
		cmd.addr.msr.reg = MSR_AMD_PERF_CTL;
		break;
	case SYSTEM_IO_CAPABLE:
		cmd.type = SYSTEM_IO_CAPABLE;
		perf = per_cpu(acfreq_data, cpumask_first(mask))->acpi_data;
		cmd.addr.io.port = perf->control_register.address;
		cmd.addr.io.bit_width = perf->control_register.bit_width;
		break;
	default:
		return 0;
	}

	cmd.mask = mask;
	drv_read(&cmd);

	pr_debug("get_cur_val = %u\n", cmd.val);

	return cmd.val;
}

static unsigned int get_cur_freq_on_cpu(unsigned int cpu)
{
	struct acpi_cpufreq_data *data = per_cpu(acfreq_data, cpu);
	unsigned int freq;
	unsigned int cached_freq;

	pr_debug("get_cur_freq_on_cpu (%d)\n", cpu);

	if (unlikely(data == NULL ||
		     data->acpi_data == NULL || data->freq_table == NULL)) {
		return 0;
	}

	cached_freq = data->freq_table[data->acpi_data->state].frequency;
	freq = extract_freq(get_cur_val(cpumask_of(cpu)), data);
	if (freq != cached_freq) {
		/*
		 * The dreaded BIOS frequency change behind our back.
		 * Force set the frequency on next target call.
		 */
		data->resume = 1;
	}

	pr_debug("cur freq = %u\n", freq);

	return freq;
}

static unsigned int check_freqs(const struct cpumask *mask, unsigned int freq,
				struct acpi_cpufreq_data *data)
{
	unsigned int cur_freq;
	unsigned int i;

	for (i = 0; i < 100; i++) {
		cur_freq = extract_freq(get_cur_val(mask), data);
		if (cur_freq == freq)
			return 1;
		udelay(10);
	}
	return 0;
}

static int acpi_cpufreq_target(struct cpufreq_policy *policy,
			       unsigned int target_freq, unsigned int relation)
{
	struct acpi_cpufreq_data *data = per_cpu(acfreq_data, policy->cpu);
	struct acpi_processor_performance *perf;
	struct cpufreq_freqs freqs;
	struct drv_cmd cmd;
	unsigned int next_state = 0; /* Index into freq_table */
	unsigned int next_perf_state = 0; /* Index into perf table */
	int result = 0;

	pr_debug("acpi_cpufreq_target %d (%d)\n", target_freq, policy->cpu);

	if (unlikely(data == NULL ||
	     data->acpi_data == NULL || data->freq_table == NULL)) {
		return -ENODEV;
	}

	perf = data->acpi_data;
	result = cpufreq_frequency_table_target(policy,
						data->freq_table,
						target_freq,
						relation, &next_state);
	if (unlikely(result)) {
		result = -ENODEV;
		goto out;
	}

	next_perf_state = data->freq_table[next_state].driver_data;
	if (perf->state == next_perf_state) {
		if (unlikely(data->resume)) {
			pr_debug("Called after resume, resetting to P%d\n",
				next_perf_state);
			data->resume = 0;
		} else {
			pr_debug("Already at target state (P%d)\n",
				next_perf_state);
			goto out;
		}
	}

	switch (data->cpu_feature) {
	case SYSTEM_INTEL_MSR_CAPABLE:
		cmd.type = SYSTEM_INTEL_MSR_CAPABLE;
		cmd.addr.msr.reg = MSR_IA32_PERF_CTL;
		cmd.val = (u32) perf->states[next_perf_state].control;
		break;
	case SYSTEM_AMD_MSR_CAPABLE:
		cmd.type = SYSTEM_AMD_MSR_CAPABLE;
		cmd.addr.msr.reg = MSR_AMD_PERF_CTL;
		cmd.val = (u32) perf->states[next_perf_state].control;
		break;
	case SYSTEM_IO_CAPABLE:
		cmd.type = SYSTEM_IO_CAPABLE;
		cmd.addr.io.port = perf->control_register.address;
		cmd.addr.io.bit_width = perf->control_register.bit_width;
		cmd.val = (u32) perf->states[next_perf_state].control;
		break;
	default:
		result = -ENODEV;
		goto out;
	}

	/* cpufreq holds the hotplug lock, so we are safe from here on */
	if (policy->shared_type != CPUFREQ_SHARED_TYPE_ANY)
		cmd.mask = policy->cpus;
	else
		cmd.mask = cpumask_of(policy->cpu);

	freqs.old = perf->states[perf->state].core_frequency * 1000;
	freqs.new = data->freq_table[next_state].frequency;
	cpufreq_notify_transition(policy, &freqs, CPUFREQ_PRECHANGE);

	drv_write(&cmd);

	if (acpi_pstate_strict) {
		if (!check_freqs(cmd.mask, freqs.new, data)) {
			pr_debug("acpi_cpufreq_target failed (%d)\n",
				policy->cpu);
			result = -EAGAIN;
			freqs.new = freqs.old;
		}
	}

	cpufreq_notify_transition(policy, &freqs, CPUFREQ_POSTCHANGE);
<<<<<<< HEAD
	perf->state = next_perf_state;
=======

	if (!result)
		perf->state = next_perf_state;
>>>>>>> d0e0ac97

out:
	return result;
}

static int acpi_cpufreq_verify(struct cpufreq_policy *policy)
{
	struct acpi_cpufreq_data *data = per_cpu(acfreq_data, policy->cpu);

	pr_debug("acpi_cpufreq_verify\n");

	return cpufreq_frequency_table_verify(policy, data->freq_table);
}

static unsigned long
acpi_cpufreq_guess_freq(struct acpi_cpufreq_data *data, unsigned int cpu)
{
	struct acpi_processor_performance *perf = data->acpi_data;

	if (cpu_khz) {
		/* search the closest match to cpu_khz */
		unsigned int i;
		unsigned long freq;
		unsigned long freqn = perf->states[0].core_frequency * 1000;

		for (i = 0; i < (perf->state_count-1); i++) {
			freq = freqn;
			freqn = perf->states[i+1].core_frequency * 1000;
			if ((2 * cpu_khz) > (freqn + freq)) {
				perf->state = i;
				return freq;
			}
		}
		perf->state = perf->state_count-1;
		return freqn;
	} else {
		/* assume CPU is at P0... */
		perf->state = 0;
		return perf->states[0].core_frequency * 1000;
	}
}

static void free_acpi_perf_data(void)
{
	unsigned int i;

	/* Freeing a NULL pointer is OK, and alloc_percpu zeroes. */
	for_each_possible_cpu(i)
		free_cpumask_var(per_cpu_ptr(acpi_perf_data, i)
				 ->shared_cpu_map);
	free_percpu(acpi_perf_data);
}

static int boost_notify(struct notifier_block *nb, unsigned long action,
		      void *hcpu)
{
	unsigned cpu = (long)hcpu;
	const struct cpumask *cpumask;

	cpumask = get_cpu_mask(cpu);

	/*
	 * Clear the boost-disable bit on the CPU_DOWN path so that
	 * this cpu cannot block the remaining ones from boosting. On
	 * the CPU_UP path we simply keep the boost-disable flag in
	 * sync with the current global state.
	 */

	switch (action) {
	case CPU_UP_PREPARE:
	case CPU_UP_PREPARE_FROZEN:
		boost_set_msrs(boost_enabled, cpumask);
		break;

	case CPU_DOWN_PREPARE:
	case CPU_DOWN_PREPARE_FROZEN:
		boost_set_msrs(1, cpumask);
		break;

	default:
		break;
	}

	return NOTIFY_OK;
}


static struct notifier_block boost_nb = {
	.notifier_call          = boost_notify,
};

/*
 * acpi_cpufreq_early_init - initialize ACPI P-States library
 *
 * Initialize the ACPI P-States library (drivers/acpi/processor_perflib.c)
 * in order to determine correct frequency and voltage pairings. We can
 * do _PDC and _PSD and find out the processor dependency for the
 * actual init that will happen later...
 */
static int __init acpi_cpufreq_early_init(void)
{
	unsigned int i;
	pr_debug("acpi_cpufreq_early_init\n");

	acpi_perf_data = alloc_percpu(struct acpi_processor_performance);
	if (!acpi_perf_data) {
		pr_debug("Memory allocation error for acpi_perf_data.\n");
		return -ENOMEM;
	}
	for_each_possible_cpu(i) {
		if (!zalloc_cpumask_var_node(
			&per_cpu_ptr(acpi_perf_data, i)->shared_cpu_map,
			GFP_KERNEL, cpu_to_node(i))) {

			/* Freeing a NULL pointer is OK: alloc_percpu zeroes. */
			free_acpi_perf_data();
			return -ENOMEM;
		}
	}

	/* Do initialization in ACPI core */
	acpi_processor_preregister_performance(acpi_perf_data);
	return 0;
}

#ifdef CONFIG_SMP
/*
 * Some BIOSes do SW_ANY coordination internally, either set it up in hw
 * or do it in BIOS firmware and won't inform about it to OS. If not
 * detected, this has a side effect of making CPU run at a different speed
 * than OS intended it to run at. Detect it and handle it cleanly.
 */
static int bios_with_sw_any_bug;

static int sw_any_bug_found(const struct dmi_system_id *d)
{
	bios_with_sw_any_bug = 1;
	return 0;
}

static const struct dmi_system_id sw_any_bug_dmi_table[] = {
	{
		.callback = sw_any_bug_found,
		.ident = "Supermicro Server X6DLP",
		.matches = {
			DMI_MATCH(DMI_SYS_VENDOR, "Supermicro"),
			DMI_MATCH(DMI_BIOS_VERSION, "080010"),
			DMI_MATCH(DMI_PRODUCT_NAME, "X6DLP"),
		},
	},
	{ }
};

static int acpi_cpufreq_blacklist(struct cpuinfo_x86 *c)
{
	/* Intel Xeon Processor 7100 Series Specification Update
	 * http://www.intel.com/Assets/PDF/specupdate/314554.pdf
	 * AL30: A Machine Check Exception (MCE) Occurring during an
	 * Enhanced Intel SpeedStep Technology Ratio Change May Cause
	 * Both Processor Cores to Lock Up. */
	if (c->x86_vendor == X86_VENDOR_INTEL) {
		if ((c->x86 == 15) &&
		    (c->x86_model == 6) &&
		    (c->x86_mask == 8)) {
			printk(KERN_INFO "acpi-cpufreq: Intel(R) "
			    "Xeon(R) 7100 Errata AL30, processors may "
			    "lock up on frequency changes: disabling "
			    "acpi-cpufreq.\n");
			return -ENODEV;
		    }
		}
	return 0;
}
#endif

static int acpi_cpufreq_cpu_init(struct cpufreq_policy *policy)
{
	unsigned int i;
	unsigned int valid_states = 0;
	unsigned int cpu = policy->cpu;
	struct acpi_cpufreq_data *data;
	unsigned int result = 0;
	struct cpuinfo_x86 *c = &cpu_data(policy->cpu);
	struct acpi_processor_performance *perf;
#ifdef CONFIG_SMP
	static int blacklisted;
#endif

	pr_debug("acpi_cpufreq_cpu_init\n");

#ifdef CONFIG_SMP
	if (blacklisted)
		return blacklisted;
	blacklisted = acpi_cpufreq_blacklist(c);
	if (blacklisted)
		return blacklisted;
#endif

	data = kzalloc(sizeof(struct acpi_cpufreq_data), GFP_KERNEL);
	if (!data)
		return -ENOMEM;

	if (!zalloc_cpumask_var(&data->freqdomain_cpus, GFP_KERNEL)) {
		result = -ENOMEM;
		goto err_free;
	}

	data->acpi_data = per_cpu_ptr(acpi_perf_data, cpu);
	per_cpu(acfreq_data, cpu) = data;

	if (cpu_has(c, X86_FEATURE_CONSTANT_TSC))
		acpi_cpufreq_driver.flags |= CPUFREQ_CONST_LOOPS;

	result = acpi_processor_register_performance(data->acpi_data, cpu);
	if (result)
		goto err_free_mask;

	perf = data->acpi_data;
	policy->shared_type = perf->shared_type;

	/*
	 * Will let policy->cpus know about dependency only when software
	 * coordination is required.
	 */
	if (policy->shared_type == CPUFREQ_SHARED_TYPE_ALL ||
	    policy->shared_type == CPUFREQ_SHARED_TYPE_ANY) {
		cpumask_copy(policy->cpus, perf->shared_cpu_map);
	}
<<<<<<< HEAD
=======
	cpumask_copy(data->freqdomain_cpus, perf->shared_cpu_map);
>>>>>>> d0e0ac97

#ifdef CONFIG_SMP
	dmi_check_system(sw_any_bug_dmi_table);
	if (bios_with_sw_any_bug && !policy_is_shared(policy)) {
		policy->shared_type = CPUFREQ_SHARED_TYPE_ALL;
		cpumask_copy(policy->cpus, cpu_core_mask(cpu));
	}

	if (check_amd_hwpstate_cpu(cpu) && !acpi_pstate_strict) {
		cpumask_clear(policy->cpus);
		cpumask_set_cpu(cpu, policy->cpus);
<<<<<<< HEAD
=======
		cpumask_copy(data->freqdomain_cpus, cpu_sibling_mask(cpu));
>>>>>>> d0e0ac97
		policy->shared_type = CPUFREQ_SHARED_TYPE_HW;
		pr_info_once(PFX "overriding BIOS provided _PSD data\n");
	}
#endif

	/* capability check */
	if (perf->state_count <= 1) {
		pr_debug("No P-States\n");
		result = -ENODEV;
		goto err_unreg;
	}

	if (perf->control_register.space_id != perf->status_register.space_id) {
		result = -ENODEV;
		goto err_unreg;
	}

	switch (perf->control_register.space_id) {
	case ACPI_ADR_SPACE_SYSTEM_IO:
		if (boot_cpu_data.x86_vendor == X86_VENDOR_AMD &&
		    boot_cpu_data.x86 == 0xf) {
			pr_debug("AMD K8 systems must use native drivers.\n");
			result = -ENODEV;
			goto err_unreg;
		}
		pr_debug("SYSTEM IO addr space\n");
		data->cpu_feature = SYSTEM_IO_CAPABLE;
		break;
	case ACPI_ADR_SPACE_FIXED_HARDWARE:
		pr_debug("HARDWARE addr space\n");
		if (check_est_cpu(cpu)) {
			data->cpu_feature = SYSTEM_INTEL_MSR_CAPABLE;
			break;
		}
		if (check_amd_hwpstate_cpu(cpu)) {
			data->cpu_feature = SYSTEM_AMD_MSR_CAPABLE;
			break;
		}
		result = -ENODEV;
		goto err_unreg;
	default:
		pr_debug("Unknown addr space %d\n",
			(u32) (perf->control_register.space_id));
		result = -ENODEV;
		goto err_unreg;
	}

	data->freq_table = kmalloc(sizeof(struct cpufreq_frequency_table) *
		    (perf->state_count+1), GFP_KERNEL);
	if (!data->freq_table) {
		result = -ENOMEM;
		goto err_unreg;
	}

	/* detect transition latency */
	policy->cpuinfo.transition_latency = 0;
	for (i = 0; i < perf->state_count; i++) {
		if ((perf->states[i].transition_latency * 1000) >
		    policy->cpuinfo.transition_latency)
			policy->cpuinfo.transition_latency =
			    perf->states[i].transition_latency * 1000;
	}

	/* Check for high latency (>20uS) from buggy BIOSes, like on T42 */
	if (perf->control_register.space_id == ACPI_ADR_SPACE_FIXED_HARDWARE &&
	    policy->cpuinfo.transition_latency > 20 * 1000) {
		policy->cpuinfo.transition_latency = 20 * 1000;
		printk_once(KERN_INFO
			    "P-state transition latency capped at 20 uS\n");
	}

	/* table init */
	for (i = 0; i < perf->state_count; i++) {
		if (i > 0 && perf->states[i].core_frequency >=
		    data->freq_table[valid_states-1].frequency / 1000)
			continue;

		data->freq_table[valid_states].driver_data = i;
		data->freq_table[valid_states].frequency =
		    perf->states[i].core_frequency * 1000;
		valid_states++;
	}
	data->freq_table[valid_states].frequency = CPUFREQ_TABLE_END;
	perf->state = 0;

	result = cpufreq_frequency_table_cpuinfo(policy, data->freq_table);
	if (result)
		goto err_freqfree;

	if (perf->states[0].core_frequency * 1000 != policy->cpuinfo.max_freq)
		printk(KERN_WARNING FW_WARN "P-state 0 is not max freq\n");

	switch (perf->control_register.space_id) {
	case ACPI_ADR_SPACE_SYSTEM_IO:
		/* Current speed is unknown and not detectable by IO port */
		policy->cur = acpi_cpufreq_guess_freq(data, policy->cpu);
		break;
	case ACPI_ADR_SPACE_FIXED_HARDWARE:
		acpi_cpufreq_driver.get = get_cur_freq_on_cpu;
		policy->cur = get_cur_freq_on_cpu(cpu);
		break;
	default:
		break;
	}

	/* notify BIOS that we exist */
	acpi_processor_notify_smm(THIS_MODULE);

	/* Check for APERF/MPERF support in hardware */
	if (boot_cpu_has(X86_FEATURE_APERFMPERF))
		acpi_cpufreq_driver.getavg = cpufreq_get_measured_perf;

	pr_debug("CPU%u - ACPI performance management activated.\n", cpu);
	for (i = 0; i < perf->state_count; i++)
		pr_debug("     %cP%d: %d MHz, %d mW, %d uS\n",
			(i == perf->state ? '*' : ' '), i,
			(u32) perf->states[i].core_frequency,
			(u32) perf->states[i].power,
			(u32) perf->states[i].transition_latency);

	cpufreq_frequency_table_get_attr(data->freq_table, policy->cpu);

	/*
	 * the first call to ->target() should result in us actually
	 * writing something to the appropriate registers.
	 */
	data->resume = 1;

	return result;

err_freqfree:
	kfree(data->freq_table);
err_unreg:
	acpi_processor_unregister_performance(perf, cpu);
err_free_mask:
	free_cpumask_var(data->freqdomain_cpus);
err_free:
	kfree(data);
	per_cpu(acfreq_data, cpu) = NULL;

	return result;
}

static int acpi_cpufreq_cpu_exit(struct cpufreq_policy *policy)
{
	struct acpi_cpufreq_data *data = per_cpu(acfreq_data, policy->cpu);

	pr_debug("acpi_cpufreq_cpu_exit\n");

	if (data) {
		cpufreq_frequency_table_put_attr(policy->cpu);
		per_cpu(acfreq_data, policy->cpu) = NULL;
		acpi_processor_unregister_performance(data->acpi_data,
						      policy->cpu);
		free_cpumask_var(data->freqdomain_cpus);
		kfree(data->freq_table);
		kfree(data);
	}

	return 0;
}

static int acpi_cpufreq_resume(struct cpufreq_policy *policy)
{
	struct acpi_cpufreq_data *data = per_cpu(acfreq_data, policy->cpu);

	pr_debug("acpi_cpufreq_resume\n");

	data->resume = 1;

	return 0;
}

static struct freq_attr *acpi_cpufreq_attr[] = {
	&cpufreq_freq_attr_scaling_available_freqs,
	&freqdomain_cpus,
	NULL,	/* this is a placeholder for cpb, do not remove */
	NULL,
};

static struct cpufreq_driver acpi_cpufreq_driver = {
	.verify		= acpi_cpufreq_verify,
	.target		= acpi_cpufreq_target,
	.bios_limit	= acpi_processor_get_bios_limit,
	.init		= acpi_cpufreq_cpu_init,
	.exit		= acpi_cpufreq_cpu_exit,
	.resume		= acpi_cpufreq_resume,
	.name		= "acpi-cpufreq",
	.owner		= THIS_MODULE,
	.attr		= acpi_cpufreq_attr,
};

static void __init acpi_cpufreq_boost_init(void)
{
	if (boot_cpu_has(X86_FEATURE_CPB) || boot_cpu_has(X86_FEATURE_IDA)) {
		msrs = msrs_alloc();

		if (!msrs)
			return;

		boost_supported = true;
		boost_enabled = boost_state(0);

		get_online_cpus();

		/* Force all MSRs to the same value */
		boost_set_msrs(boost_enabled, cpu_online_mask);

		register_cpu_notifier(&boost_nb);

		put_online_cpus();
	} else
		global_boost.attr.mode = 0444;

	/* We create the boost file in any case, though for systems without
	 * hardware support it will be read-only and hardwired to return 0.
	 */
	if (cpufreq_sysfs_create_file(&(global_boost.attr)))
		pr_warn(PFX "could not register global boost sysfs file\n");
	else
		pr_debug("registered global boost sysfs file\n");
}

static void __exit acpi_cpufreq_boost_exit(void)
{
	cpufreq_sysfs_remove_file(&(global_boost.attr));

	if (msrs) {
		unregister_cpu_notifier(&boost_nb);

		msrs_free(msrs);
		msrs = NULL;
	}
}

static int __init acpi_cpufreq_init(void)
{
	int ret;

	if (acpi_disabled)
		return 0;

	pr_debug("acpi_cpufreq_init\n");

	ret = acpi_cpufreq_early_init();
	if (ret)
		return ret;

#ifdef CONFIG_X86_ACPI_CPUFREQ_CPB
	/* this is a sysfs file with a strange name and an even stranger
	 * semantic - per CPU instantiation, but system global effect.
	 * Lets enable it only on AMD CPUs for compatibility reasons and
	 * only if configured. This is considered legacy code, which
	 * will probably be removed at some point in the future.
	 */
	if (check_amd_hwpstate_cpu(0)) {
		struct freq_attr **iter;

		pr_debug("adding sysfs entry for cpb\n");

		for (iter = acpi_cpufreq_attr; *iter != NULL; iter++)
			;

		/* make sure there is a terminator behind it */
		if (iter[1] == NULL)
			*iter = &cpb;
	}
#endif

	ret = cpufreq_register_driver(&acpi_cpufreq_driver);
	if (ret)
		free_acpi_perf_data();
	else
		acpi_cpufreq_boost_init();

	return ret;
}

static void __exit acpi_cpufreq_exit(void)
{
	pr_debug("acpi_cpufreq_exit\n");

	acpi_cpufreq_boost_exit();

	cpufreq_unregister_driver(&acpi_cpufreq_driver);

	free_acpi_perf_data();
}

module_param(acpi_pstate_strict, uint, 0644);
MODULE_PARM_DESC(acpi_pstate_strict,
	"value 0 or non-zero. non-zero -> strict ACPI checks are "
	"performed during frequency changes.");

late_initcall(acpi_cpufreq_init);
module_exit(acpi_cpufreq_exit);

static const struct x86_cpu_id acpi_cpufreq_ids[] = {
	X86_FEATURE_MATCH(X86_FEATURE_ACPI),
	X86_FEATURE_MATCH(X86_FEATURE_HW_PSTATE),
	{}
};
MODULE_DEVICE_TABLE(x86cpu, acpi_cpufreq_ids);

<<<<<<< HEAD
=======
static const struct acpi_device_id processor_device_ids[] = {
	{ACPI_PROCESSOR_OBJECT_HID, },
	{ACPI_PROCESSOR_DEVICE_HID, },
	{},
};
MODULE_DEVICE_TABLE(acpi, processor_device_ids);

>>>>>>> d0e0ac97
MODULE_ALIAS("acpi");<|MERGE_RESOLUTION|>--- conflicted
+++ resolved
@@ -509,13 +509,9 @@
 	}
 
 	cpufreq_notify_transition(policy, &freqs, CPUFREQ_POSTCHANGE);
-<<<<<<< HEAD
-	perf->state = next_perf_state;
-=======
 
 	if (!result)
 		perf->state = next_perf_state;
->>>>>>> d0e0ac97
 
 out:
 	return result;
@@ -744,10 +740,7 @@
 	    policy->shared_type == CPUFREQ_SHARED_TYPE_ANY) {
 		cpumask_copy(policy->cpus, perf->shared_cpu_map);
 	}
-<<<<<<< HEAD
-=======
 	cpumask_copy(data->freqdomain_cpus, perf->shared_cpu_map);
->>>>>>> d0e0ac97
 
 #ifdef CONFIG_SMP
 	dmi_check_system(sw_any_bug_dmi_table);
@@ -759,10 +752,7 @@
 	if (check_amd_hwpstate_cpu(cpu) && !acpi_pstate_strict) {
 		cpumask_clear(policy->cpus);
 		cpumask_set_cpu(cpu, policy->cpus);
-<<<<<<< HEAD
-=======
 		cpumask_copy(data->freqdomain_cpus, cpu_sibling_mask(cpu));
->>>>>>> d0e0ac97
 		policy->shared_type = CPUFREQ_SHARED_TYPE_HW;
 		pr_info_once(PFX "overriding BIOS provided _PSD data\n");
 	}
@@ -1067,8 +1057,6 @@
 };
 MODULE_DEVICE_TABLE(x86cpu, acpi_cpufreq_ids);
 
-<<<<<<< HEAD
-=======
 static const struct acpi_device_id processor_device_ids[] = {
 	{ACPI_PROCESSOR_OBJECT_HID, },
 	{ACPI_PROCESSOR_DEVICE_HID, },
@@ -1076,5 +1064,4 @@
 };
 MODULE_DEVICE_TABLE(acpi, processor_device_ids);
 
->>>>>>> d0e0ac97
 MODULE_ALIAS("acpi");