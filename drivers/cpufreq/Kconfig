--- conflicted
+++ resolved
@@ -184,15 +184,14 @@
 source "drivers/cpufreq/Kconfig.x86"
 endmenu
 
-<<<<<<< HEAD
+menu "PowerPC CPU frequency scaling drivers"
+depends on PPC32 || PPC64
+source "drivers/cpufreq/Kconfig.powerpc"
+endmenu
+
 menu "ARM CPU frequency scaling drivers"
 depends on ARM
 source "drivers/cpufreq/Kconfig.arm"
-=======
-menu "PowerPC CPU frequency scaling drivers"
-depends on PPC32 || PPC64
-source "drivers/cpufreq/Kconfig.powerpc"
->>>>>>> 50d2a422
 endmenu
 
 endif
