/*
 * Watchdog timer for PowerPC Book-E systems
 *
 * Author: Matthew McClintock
 * Maintainer: Kumar Gala <galak@kernel.crashing.org>
 *
 * Copyright 2005, 2008, 2010-2011 Freescale Semiconductor Inc.
 *
 * This program is free software; you can redistribute  it and/or modify it
 * under  the terms of  the GNU General  Public License as published by the
 * Free Software Foundation;  either version 2 of the  License, or (at your
 * option) any later version.
 */

#define pr_fmt(fmt) KBUILD_MODNAME ": " fmt

#include <linux/module.h>
#include <linux/smp.h>
#include <linux/watchdog.h>

#include <asm/reg_booke.h>
#include <asm/time.h>
#include <asm/div64.h>

/* If the kernel parameter wdt=1, the watchdog will be enabled at boot.
 * Also, the wdt_period sets the watchdog timer period timeout.
 * For E500 cpus the wdt_period sets which bit changing from 0->1 will
 * trigger a watchog timeout. This watchdog timeout will occur 3 times, the
 * first time nothing will happen, the second time a watchdog exception will
 * occur, and the final time the board will reset.
 */

u32 booke_wdt_enabled;
u32 booke_wdt_period = CONFIG_BOOKE_WDT_DEFAULT_TIMEOUT;

#ifdef	CONFIG_PPC_FSL_BOOK3E
#define WDTP(x)		((((x)&0x3)<<30)|(((x)&0x3c)<<15))
#define WDTP_MASK	(WDTP(0x3f))
#else
#define WDTP(x)		(TCR_WP(x))
#define WDTP_MASK	(TCR_WP_MASK)
#endif

#ifdef CONFIG_PPC_FSL_BOOK3E

/* For the specified period, determine the number of seconds
 * corresponding to the reset time.  There will be a watchdog
 * exception at approximately 3/5 of this time.
 *
 * The formula to calculate this is given by:
 * 2.5 * (2^(63-period+1)) / timebase_freq
 *
 * In order to simplify things, we assume that period is
 * at least 1.  This will still result in a very long timeout.
 */
static unsigned long long period_to_sec(unsigned int period)
{
	unsigned long long tmp = 1ULL << (64 - period);
	unsigned long tmp2 = ppc_tb_freq;

	/* tmp may be a very large number and we don't want to overflow,
	 * so divide the timebase freq instead of multiplying tmp
	 */
	tmp2 = tmp2 / 5 * 2;

	do_div(tmp, tmp2);
	return tmp;
}

/*
 * This procedure will find the highest period which will give a timeout
 * greater than the one required. e.g. for a bus speed of 66666666 and
 * and a parameter of 2 secs, then this procedure will return a value of 38.
 */
static unsigned int sec_to_period(unsigned int secs)
{
	unsigned int period;
	for (period = 63; period > 0; period--) {
		if (period_to_sec(period) >= secs)
			return period;
	}
	return 0;
}

#define MAX_WDT_TIMEOUT		period_to_sec(1)

#else /* CONFIG_PPC_FSL_BOOK3E */

static unsigned long long period_to_sec(unsigned int period)
{
	return period;
}

static unsigned int sec_to_period(unsigned int secs)
{
	return secs;
}

#define MAX_WDT_TIMEOUT		3	/* from Kconfig */

#endif /* !CONFIG_PPC_FSL_BOOK3E */

static void __booke_wdt_set(void *data)
{
	u32 val;

	val = mfspr(SPRN_TCR);
	val &= ~WDTP_MASK;
	val |= WDTP(booke_wdt_period);

	mtspr(SPRN_TCR, val);
}

static void booke_wdt_set(void)
{
	on_each_cpu(__booke_wdt_set, NULL, 0);
}

static void __booke_wdt_ping(void *data)
{
	mtspr(SPRN_TSR, TSR_ENW|TSR_WIS);
}

static int booke_wdt_ping(struct watchdog_device *wdog)
{
	on_each_cpu(__booke_wdt_ping, NULL, 0);

	return 0;
}

static void __booke_wdt_enable(void *data)
{
	u32 val;

	/* clear status before enabling watchdog */
	__booke_wdt_ping(NULL);
	val = mfspr(SPRN_TCR);
	val &= ~WDTP_MASK;
	val |= (TCR_WIE|TCR_WRC(WRC_CHIP)|WDTP(booke_wdt_period));

#ifdef CONFIG_PPC_BOOK3E_64
	/*
	 * Crit ints are currently broken on PPC64 Book-E, so
	 * just disable them for now.
	 */
	val &= ~TCR_WIE;
#endif

	mtspr(SPRN_TCR, val);
}

/**
 * booke_wdt_disable - disable the watchdog on the given CPU
 *
 * This function is called on each CPU.  It disables the watchdog on that CPU.
 *
 * TCR[WRC] cannot be changed once it has been set to non-zero, but we can
 * effectively disable the watchdog by setting its period to the maximum value.
 */
static void __booke_wdt_disable(void *data)
{
	u32 val;

	val = mfspr(SPRN_TCR);
	val &= ~(TCR_WIE | WDTP_MASK);
	mtspr(SPRN_TCR, val);

	/* clear status to make sure nothing is pending */
	__booke_wdt_ping(NULL);

}

static void __booke_wdt_start(struct watchdog_device *wdog)
<<<<<<< HEAD
{
	on_each_cpu(__booke_wdt_enable, NULL, 0);
	pr_debug("watchdog enabled (timeout = %u sec)\n", wdog->timeout);
}

static int booke_wdt_start(struct watchdog_device *wdog)
{
=======
{
	on_each_cpu(__booke_wdt_enable, NULL, 0);
	pr_debug("watchdog enabled (timeout = %u sec)\n", wdog->timeout);
}

static int booke_wdt_start(struct watchdog_device *wdog)
{
>>>>>>> d0e0ac97
	if (booke_wdt_enabled == 0) {
		booke_wdt_enabled = 1;
		__booke_wdt_start(wdog);
	}
	return 0;
}

static int booke_wdt_stop(struct watchdog_device *wdog)
{
	on_each_cpu(__booke_wdt_disable, NULL, 0);
	booke_wdt_enabled = 0;
	pr_debug("watchdog disabled\n");

	return 0;
}

static int booke_wdt_set_timeout(struct watchdog_device *wdt_dev,
				 unsigned int timeout)
{
	if (timeout > MAX_WDT_TIMEOUT)
		return -EINVAL;
	booke_wdt_period = sec_to_period(timeout);
	wdt_dev->timeout = timeout;
	booke_wdt_set();

	return 0;
}

static struct watchdog_info booke_wdt_info = {
	.options = WDIOF_SETTIMEOUT | WDIOF_KEEPALIVEPING,
	.identity = "PowerPC Book-E Watchdog",
};

static struct watchdog_ops booke_wdt_ops = {
	.owner = THIS_MODULE,
	.start = booke_wdt_start,
	.stop = booke_wdt_stop,
	.ping = booke_wdt_ping,
	.set_timeout = booke_wdt_set_timeout,
};

static struct watchdog_device booke_wdt_dev = {
	.info = &booke_wdt_info,
	.ops = &booke_wdt_ops,
	.min_timeout = 1,
	.max_timeout = 0xFFFF
};

static void __exit booke_wdt_exit(void)
{
	watchdog_unregister_device(&booke_wdt_dev);
}

static int __init booke_wdt_init(void)
{
	int ret = 0;
	bool nowayout = WATCHDOG_NOWAYOUT;

	pr_info("powerpc book-e watchdog driver loaded\n");
	booke_wdt_info.firmware_version = cur_cpu_spec->pvr_value;
	booke_wdt_set_timeout(&booke_wdt_dev,
			      period_to_sec(CONFIG_BOOKE_WDT_DEFAULT_TIMEOUT));
	watchdog_set_nowayout(&booke_wdt_dev, nowayout);
	if (booke_wdt_enabled)
		__booke_wdt_start(&booke_wdt_dev);

	ret = watchdog_register_device(&booke_wdt_dev);

	return ret;
}

module_init(booke_wdt_init);
module_exit(booke_wdt_exit);

MODULE_DESCRIPTION("PowerPC Book-E watchdog driver");
MODULE_LICENSE("GPL");<|MERGE_RESOLUTION|>--- conflicted
+++ resolved
@@ -171,7 +171,6 @@
 }
 
 static void __booke_wdt_start(struct watchdog_device *wdog)
-<<<<<<< HEAD
 {
 	on_each_cpu(__booke_wdt_enable, NULL, 0);
 	pr_debug("watchdog enabled (timeout = %u sec)\n", wdog->timeout);
@@ -179,15 +178,6 @@
 
 static int booke_wdt_start(struct watchdog_device *wdog)
 {
-=======
-{
-	on_each_cpu(__booke_wdt_enable, NULL, 0);
-	pr_debug("watchdog enabled (timeout = %u sec)\n", wdog->timeout);
-}
-
-static int booke_wdt_start(struct watchdog_device *wdog)
-{
->>>>>>> d0e0ac97
 	if (booke_wdt_enabled == 0) {
 		booke_wdt_enabled = 1;
 		__booke_wdt_start(wdog);
