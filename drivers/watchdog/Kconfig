--- conflicted
+++ resolved
@@ -409,19 +409,11 @@
 	  Most people will say N.
 
 config F71808E_WDT
-<<<<<<< HEAD
-	tristate "Fintek F71808E and F71882FG Watchdog"
-	depends on X86 && EXPERIMENTAL
-	help
-	  This is the driver for the hardware watchdog on the Fintek
-	  F71808E and F71882FG Super I/O controllers.
-=======
 	tristate "Fintek F71808E, F71882FG and F71889FG Watchdog"
 	depends on X86 && EXPERIMENTAL
 	help
 	  This is the driver for the hardware watchdog on the Fintek
 	  F71808E, F71882FG and F71889FG Super I/O controllers.
->>>>>>> 45f53cc9
 
 	  You can compile this driver directly into the kernel, or use
 	  it as a module.  The module will be called f71808e_wdt.
@@ -925,8 +917,6 @@
 	  from the first interrupt, it is then only poked when the
 	  device is written.
 
-<<<<<<< HEAD
-=======
 config BCM63XX_WDT
 	tristate "Broadcom BCM63xx hardware watchdog"
 	depends on BCM63XX
@@ -937,7 +927,6 @@
 	  To compile this driver as a loadable module, choose M here.
 	  The module will be called bcm63xx_wdt.
 
->>>>>>> 45f53cc9
 # PARISC Architecture
 
 # POWERPC Architecture
