--- conflicted
+++ resolved
@@ -814,17 +814,12 @@
 		return -ENOMEM;
 	platform_set_drvdata(pdev, &priv->common);
 
-<<<<<<< HEAD
 	priv->dev = dev;
-	priv->cfg = (const struct stm32_adc_priv_cfg *)
-		of_match_device(dev->driver->of_match_table, dev)->data;
-=======
 	of_id = of_match_device(dev->driver->of_match_table, dev);
 	if (!of_id)
 		return -ENODEV;
 
 	priv->cfg = (const struct stm32_adc_priv_cfg *)of_id->data;
->>>>>>> 4aa6747d
 	priv->nb_adc_max = priv->cfg->num_adcs;
 	spin_lock_init(&priv->common.lock);
 
