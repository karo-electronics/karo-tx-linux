--- conflicted
+++ resolved
@@ -73,14 +73,6 @@
 	help
 	  Say yes here to build support for TI LP8788 ADC.
 
-<<<<<<< HEAD
-config TI_AM335X_ADC
-	tristate "TI's ADC driver"
-	depends on MFD_TI_AM335X_TSCADC
-	help
-	  Say yes here to build support for Texas Instruments ADC
-	  driver which is also a MFD client.
-=======
 config MAX1363
 	tristate "Maxim max1363 ADC driver"
 	depends on I2C
@@ -98,6 +90,12 @@
 	  max11614, max11615, max11616, max11617, max11644, max11645,
 	  max11646, max11647) Provides direct access via sysfs and buffered
 	  data via the iio dev interface.
->>>>>>> be3c5126
+
+config TI_AM335X_ADC
+	tristate "TI's ADC driver"
+	depends on MFD_TI_AM335X_TSCADC
+	help
+	  Say yes here to build support for Texas Instruments ADC
+	  driver which is also a MFD client.
 
 endmenu