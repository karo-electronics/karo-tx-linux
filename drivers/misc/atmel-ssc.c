/*
 * Atmel SSC driver
 *
 * Copyright (C) 2007 Atmel Corporation
 *
 * This program is free software; you can redistribute it and/or modify
 * it under the terms of the GNU General Public License version 2 as
 * published by the Free Software Foundation.
 */

#include <linux/platform_device.h>
#include <linux/list.h>
#include <linux/clk.h>
#include <linux/err.h>
#include <linux/io.h>
#include <linux/spinlock.h>
#include <linux/atmel-ssc.h>
#include <linux/slab.h>
#include <linux/module.h>

#include <linux/of.h>
#include <linux/pinctrl/consumer.h>

/* Serialize access to ssc_list and user count */
static DEFINE_SPINLOCK(user_lock);
static LIST_HEAD(ssc_list);

struct ssc_device *ssc_request(unsigned int ssc_num)
{
	int ssc_valid = 0;
	struct ssc_device *ssc;

	spin_lock(&user_lock);
	list_for_each_entry(ssc, &ssc_list, list) {
		if (ssc->pdev->dev.of_node) {
			if (of_alias_get_id(ssc->pdev->dev.of_node, "ssc")
				== ssc_num) {
				ssc_valid = 1;
				break;
			}
		} else if (ssc->pdev->id == ssc_num) {
			ssc_valid = 1;
			break;
		}
	}

	if (!ssc_valid) {
		spin_unlock(&user_lock);
		pr_err("ssc: ssc%d platform device is missing\n", ssc_num);
		return ERR_PTR(-ENODEV);
	}

	if (ssc->user) {
		spin_unlock(&user_lock);
		dev_dbg(&ssc->pdev->dev, "module busy\n");
		return ERR_PTR(-EBUSY);
	}
	ssc->user++;
	spin_unlock(&user_lock);

	clk_prepare_enable(ssc->clk);

	return ssc;
}
EXPORT_SYMBOL(ssc_request);

void ssc_free(struct ssc_device *ssc)
{
	spin_lock(&user_lock);
	if (ssc->user) {
		ssc->user--;
		clk_disable_unprepare(ssc->clk);
	} else {
		dev_dbg(&ssc->pdev->dev, "device already free\n");
	}
	spin_unlock(&user_lock);
}
EXPORT_SYMBOL(ssc_free);

static struct atmel_ssc_platform_data at91rm9200_config = {
	.use_dma = 0,
};

static struct atmel_ssc_platform_data at91sam9g45_config = {
	.use_dma = 1,
};

static const struct platform_device_id atmel_ssc_devtypes[] = {
	{
		.name = "at91rm9200_ssc",
		.driver_data = (unsigned long) &at91rm9200_config,
	}, {
		.name = "at91sam9g45_ssc",
		.driver_data = (unsigned long) &at91sam9g45_config,
	}, {
		/* sentinel */
	}
};

#ifdef CONFIG_OF
static const struct of_device_id atmel_ssc_dt_ids[] = {
	{
		.compatible = "atmel,at91rm9200-ssc",
		.data = &at91rm9200_config,
	}, {
		.compatible = "atmel,at91sam9g45-ssc",
		.data = &at91sam9g45_config,
	}, {
		/* sentinel */
	}
};
MODULE_DEVICE_TABLE(of, atmel_ssc_dt_ids);
#endif

static inline const struct atmel_ssc_platform_data * __init
	atmel_ssc_get_driver_data(struct platform_device *pdev)
{
	if (pdev->dev.of_node) {
		const struct of_device_id *match;
		match = of_match_node(atmel_ssc_dt_ids, pdev->dev.of_node);
		if (match == NULL)
			return NULL;
		return match->data;
	}

	return (struct atmel_ssc_platform_data *)
		platform_get_device_id(pdev)->driver_data;
}

static int ssc_probe(struct platform_device *pdev)
{
	struct resource *regs;
	struct ssc_device *ssc;
	const struct atmel_ssc_platform_data *plat_dat;
	struct pinctrl *pinctrl;

	pinctrl = devm_pinctrl_get_select_default(&pdev->dev);
	if (IS_ERR(pinctrl)) {
		dev_err(&pdev->dev, "Failed to request pinctrl\n");
		return PTR_ERR(pinctrl);
	}

	ssc = devm_kzalloc(&pdev->dev, sizeof(struct ssc_device), GFP_KERNEL);
	if (!ssc) {
		dev_dbg(&pdev->dev, "out of memory\n");
		return -ENOMEM;
	}

	ssc->pdev = pdev;

	plat_dat = atmel_ssc_get_driver_data(pdev);
	if (!plat_dat)
		return -ENODEV;
	ssc->pdata = (struct atmel_ssc_platform_data *)plat_dat;

	regs = platform_get_resource(pdev, IORESOURCE_MEM, 0);
	ssc->regs = devm_ioremap_resource(&pdev->dev, regs);
	if (IS_ERR(ssc->regs))
		return PTR_ERR(ssc->regs);

	ssc->phybase = regs->start;

	ssc->clk = devm_clk_get(&pdev->dev, "pclk");
	if (IS_ERR(ssc->clk)) {
		dev_dbg(&pdev->dev, "no pclk clock defined\n");
		return -ENXIO;
	}

	/* disable all interrupts */
<<<<<<< HEAD
	clk_enable(ssc->clk);
=======
	clk_prepare_enable(ssc->clk);
>>>>>>> d0e0ac97
	ssc_writel(ssc->regs, IDR, -1);
	ssc_readl(ssc->regs, SR);
	clk_disable_unprepare(ssc->clk);

	ssc->irq = platform_get_irq(pdev, 0);
	if (!ssc->irq) {
		dev_dbg(&pdev->dev, "could not get irq\n");
		return -ENXIO;
	}

	spin_lock(&user_lock);
	list_add_tail(&ssc->list, &ssc_list);
	spin_unlock(&user_lock);

	platform_set_drvdata(pdev, ssc);

	dev_info(&pdev->dev, "Atmel SSC device at 0x%p (irq %d)\n",
			ssc->regs, ssc->irq);

	return 0;
}

static int ssc_remove(struct platform_device *pdev)
{
	struct ssc_device *ssc = platform_get_drvdata(pdev);

	spin_lock(&user_lock);
	list_del(&ssc->list);
	spin_unlock(&user_lock);

	return 0;
}

static struct platform_driver ssc_driver = {
	.driver		= {
		.name		= "ssc",
		.owner		= THIS_MODULE,
		.of_match_table	= of_match_ptr(atmel_ssc_dt_ids),
	},
	.id_table	= atmel_ssc_devtypes,
	.probe		= ssc_probe,
	.remove		= ssc_remove,
};
module_platform_driver(ssc_driver);

MODULE_AUTHOR("Hans-Christian Egtvedt <hcegtvedt@atmel.com>");
MODULE_DESCRIPTION("SSC driver for Atmel AVR32 and AT91");
MODULE_LICENSE("GPL");
MODULE_ALIAS("platform:ssc");<|MERGE_RESOLUTION|>--- conflicted
+++ resolved
@@ -167,11 +167,7 @@
 	}
 
 	/* disable all interrupts */
-<<<<<<< HEAD
-	clk_enable(ssc->clk);
-=======
 	clk_prepare_enable(ssc->clk);
->>>>>>> d0e0ac97
 	ssc_writel(ssc->regs, IDR, -1);
 	ssc_readl(ssc->regs, SR);
 	clk_disable_unprepare(ssc->clk);
