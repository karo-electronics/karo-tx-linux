/*
 * at25.c -- support most SPI EEPROMs, such as Atmel AT25 models
 *
 * Copyright (C) 2006 David Brownell
 *
 * This program is free software; you can redistribute it and/or modify
 * it under the terms of the GNU General Public License as published by
 * the Free Software Foundation; either version 2 of the License, or
 * (at your option) any later version.
 */

#include <linux/kernel.h>
#include <linux/module.h>
#include <linux/slab.h>
#include <linux/delay.h>
#include <linux/device.h>
#include <linux/sched.h>

#include <linux/nvmem-provider.h>
#include <linux/regmap.h>
#include <linux/spi/spi.h>
#include <linux/spi/eeprom.h>
#include <linux/property.h>

/*
 * NOTE: this is an *EEPROM* driver.  The vagaries of product naming
 * mean that some AT25 products are EEPROMs, and others are FLASH.
 * Handle FLASH chips with the drivers/mtd/devices/m25p80.c driver,
 * not this one!
 */

struct at25_data {
	struct spi_device	*spi;
	struct mutex		lock;
	struct spi_eeprom	chip;
	unsigned		addrlen;
	struct regmap_config	regmap_config;
	struct nvmem_config	nvmem_config;
	struct nvmem_device	*nvmem;
};

#define	AT25_WREN	0x06		/* latch the write enable */
#define	AT25_WRDI	0x04		/* reset the write enable */
#define	AT25_RDSR	0x05		/* read status register */
#define	AT25_WRSR	0x01		/* write status register */
#define	AT25_READ	0x03		/* read byte(s) */
#define	AT25_WRITE	0x02		/* write byte(s)/sector */

#define	AT25_SR_nRDY	0x01		/* nRDY = write-in-progress */
#define	AT25_SR_WEN	0x02		/* write enable (latched) */
#define	AT25_SR_BP0	0x04		/* BP for software writeprotect */
#define	AT25_SR_BP1	0x08
#define	AT25_SR_WPEN	0x80		/* writeprotect enable */

#define	AT25_INSTR_BIT3	0x08		/* Additional address bit in instr */

#define EE_MAXADDRLEN	3		/* 24 bit addresses, up to 2 MBytes */

/* Specs often allow 5 msec for a page write, sometimes 20 msec;
 * it's important to recover from write timeouts.
 */
#define	EE_TIMEOUT	25

/*-------------------------------------------------------------------------*/

#define	io_limit	PAGE_SIZE	/* bytes */

static ssize_t
at25_ee_read(
	struct at25_data	*at25,
	char			*buf,
	unsigned		offset,
	size_t			count
)
{
	u8			command[EE_MAXADDRLEN + 1];
	u8			*cp;
	ssize_t			status;
	struct spi_transfer	t[2];
	struct spi_message	m;
	u8			instr;

	if (unlikely(offset >= at25->chip.byte_len))
		return 0;
	if ((offset + count) > at25->chip.byte_len)
		count = at25->chip.byte_len - offset;
	if (unlikely(!count))
		return count;

	cp = command;

	instr = AT25_READ;
	if (at25->chip.flags & EE_INSTR_BIT3_IS_ADDR)
		if (offset >= (1U << (at25->addrlen * 8)))
			instr |= AT25_INSTR_BIT3;
	*cp++ = instr;

	/* 8/16/24-bit address is written MSB first */
	switch (at25->addrlen) {
	default:	/* case 3 */
		*cp++ = offset >> 16;
	case 2:
		*cp++ = offset >> 8;
	case 1:
	case 0:	/* can't happen: for better codegen */
		*cp++ = offset >> 0;
	}

	spi_message_init(&m);
	memset(t, 0, sizeof t);

	t[0].tx_buf = command;
	t[0].len = at25->addrlen + 1;
	spi_message_add_tail(&t[0], &m);

	t[1].rx_buf = buf;
	t[1].len = count;
	spi_message_add_tail(&t[1], &m);

	mutex_lock(&at25->lock);

	/* Read it all at once.
	 *
	 * REVISIT that's potentially a problem with large chips, if
	 * other devices on the bus need to be accessed regularly or
	 * this chip is clocked very slowly
	 */
	status = spi_sync(at25->spi, &m);
	dev_dbg(&at25->spi->dev,
		"read %Zd bytes at %d --> %d\n",
		count, offset, (int) status);

	mutex_unlock(&at25->lock);
	return status ? status : count;
}

static int at25_regmap_read(void *context, const void *reg, size_t reg_size,
			    void *val, size_t val_size)
{
	struct at25_data *at25 = context;
	off_t offset = *(u32 *)reg;
	int err;

<<<<<<< HEAD
	dev = kobj_to_dev(kobj);
	at25 = dev_get_drvdata(dev);

	return at25_ee_read(at25, buf, off, count);
=======
	err = at25_ee_read(at25, val, offset, val_size);
	if (err)
		return err;
	return 0;
>>>>>>> 72686447
}

static ssize_t
at25_ee_write(struct at25_data *at25, const char *buf, loff_t off,
	      size_t count)
{
	ssize_t			status = 0;
	unsigned		written = 0;
	unsigned		buf_size;
	u8			*bounce;

	if (unlikely(off >= at25->chip.byte_len))
		return -EFBIG;
	if ((off + count) > at25->chip.byte_len)
		count = at25->chip.byte_len - off;
	if (unlikely(!count))
		return count;

	/* Temp buffer starts with command and address */
	buf_size = at25->chip.page_size;
	if (buf_size > io_limit)
		buf_size = io_limit;
	bounce = kmalloc(buf_size + at25->addrlen + 1, GFP_KERNEL);
	if (!bounce)
		return -ENOMEM;

	/* For write, rollover is within the page ... so we write at
	 * most one page, then manually roll over to the next page.
	 */
	mutex_lock(&at25->lock);
	do {
		unsigned long	timeout, retries;
		unsigned	segment;
		unsigned	offset = (unsigned) off;
		u8		*cp = bounce;
		int		sr;
		u8		instr;

		*cp = AT25_WREN;
		status = spi_write(at25->spi, cp, 1);
		if (status < 0) {
			dev_dbg(&at25->spi->dev, "WREN --> %d\n",
					(int) status);
			break;
		}

		instr = AT25_WRITE;
		if (at25->chip.flags & EE_INSTR_BIT3_IS_ADDR)
			if (offset >= (1U << (at25->addrlen * 8)))
				instr |= AT25_INSTR_BIT3;
		*cp++ = instr;

		/* 8/16/24-bit address is written MSB first */
		switch (at25->addrlen) {
		default:	/* case 3 */
			*cp++ = offset >> 16;
		case 2:
			*cp++ = offset >> 8;
		case 1:
		case 0:	/* can't happen: for better codegen */
			*cp++ = offset >> 0;
		}

		/* Write as much of a page as we can */
		segment = buf_size - (offset % buf_size);
		if (segment > count)
			segment = count;
		memcpy(cp, buf, segment);
		status = spi_write(at25->spi, bounce,
				segment + at25->addrlen + 1);
		dev_dbg(&at25->spi->dev,
				"write %u bytes at %u --> %d\n",
				segment, offset, (int) status);
		if (status < 0)
			break;

		/* REVISIT this should detect (or prevent) failed writes
		 * to readonly sections of the EEPROM...
		 */

		/* Wait for non-busy status */
		timeout = jiffies + msecs_to_jiffies(EE_TIMEOUT);
		retries = 0;
		do {

			sr = spi_w8r8(at25->spi, AT25_RDSR);
			if (sr < 0 || (sr & AT25_SR_nRDY)) {
				dev_dbg(&at25->spi->dev,
					"rdsr --> %d (%02x)\n", sr, sr);
				/* at HZ=100, this is sloooow */
				msleep(1);
				continue;
			}
			if (!(sr & AT25_SR_nRDY))
				break;
		} while (retries++ < 3 || time_before_eq(jiffies, timeout));

		if ((sr < 0) || (sr & AT25_SR_nRDY)) {
			dev_err(&at25->spi->dev,
				"write %d bytes offset %d, "
				"timeout after %u msecs\n",
				segment, offset,
				jiffies_to_msecs(jiffies -
					(timeout - EE_TIMEOUT)));
			status = -ETIMEDOUT;
			break;
		}

		off += segment;
		buf += segment;
		count -= segment;
		written += segment;

	} while (count > 0);

	mutex_unlock(&at25->lock);

	kfree(bounce);
	return written ? written : status;
}

static int at25_regmap_write(void *context, const void *data, size_t count)
{
<<<<<<< HEAD
	struct device		*dev;
	struct at25_data	*at25;

	dev = kobj_to_dev(kobj);
	at25 = dev_get_drvdata(dev);

	return at25_ee_write(at25, buf, off, count);
}
=======
	struct at25_data *at25 = context;
	const char *buf;
	u32 offset;
	size_t len;
	int err;
>>>>>>> 72686447

	memcpy(&offset, data, sizeof(offset));
	buf = (const char *)data + sizeof(offset);
	len = count - sizeof(offset);

	err = at25_ee_write(at25, buf, offset, len);
	if (err)
		return err;
	return 0;
}

static const struct regmap_bus at25_regmap_bus = {
	.read = at25_regmap_read,
	.write = at25_regmap_write,
	.reg_format_endian_default = REGMAP_ENDIAN_NATIVE,
};

/*-------------------------------------------------------------------------*/

static int at25_fw_to_chip(struct device *dev, struct spi_eeprom *chip)
{
	u32 val;

	memset(chip, 0, sizeof(*chip));
	strncpy(chip->name, "at25", sizeof(chip->name));

	if (device_property_read_u32(dev, "size", &val) == 0 ||
	    device_property_read_u32(dev, "at25,byte-len", &val) == 0) {
		chip->byte_len = val;
	} else {
		dev_err(dev, "Error: missing \"size\" property\n");
		return -ENODEV;
	}

	if (device_property_read_u32(dev, "pagesize", &val) == 0 ||
	    device_property_read_u32(dev, "at25,page-size", &val) == 0) {
		chip->page_size = (u16)val;
	} else {
		dev_err(dev, "Error: missing \"pagesize\" property\n");
		return -ENODEV;
	}

	if (device_property_read_u32(dev, "at25,addr-mode", &val) == 0) {
		chip->flags = (u16)val;
	} else {
		if (device_property_read_u32(dev, "address-width", &val)) {
			dev_err(dev,
				"Error: missing \"address-width\" property\n");
			return -ENODEV;
		}
		switch (val) {
		case 8:
			chip->flags |= EE_ADDR1;
			break;
		case 16:
			chip->flags |= EE_ADDR2;
			break;
		case 24:
			chip->flags |= EE_ADDR3;
			break;
		default:
			dev_err(dev,
				"Error: bad \"address-width\" property: %u\n",
				val);
			return -ENODEV;
		}
		if (device_property_present(dev, "read-only"))
			chip->flags |= EE_READONLY;
	}
	return 0;
}

static int at25_probe(struct spi_device *spi)
{
	struct at25_data	*at25 = NULL;
	struct spi_eeprom	chip;
	struct regmap		*regmap;
	int			err;
	int			sr;
	int			addrlen;

	/* Chip description */
	if (!spi->dev.platform_data) {
		err = at25_fw_to_chip(&spi->dev, &chip);
		if (err)
			return err;
	} else
		chip = *(struct spi_eeprom *)spi->dev.platform_data;

	/* For now we only support 8/16/24 bit addressing */
	if (chip.flags & EE_ADDR1)
		addrlen = 1;
	else if (chip.flags & EE_ADDR2)
		addrlen = 2;
	else if (chip.flags & EE_ADDR3)
		addrlen = 3;
	else {
		dev_dbg(&spi->dev, "unsupported address type\n");
		return -EINVAL;
	}

	/* Ping the chip ... the status register is pretty portable,
	 * unlike probing manufacturer IDs.  We do expect that system
	 * firmware didn't write it in the past few milliseconds!
	 */
	sr = spi_w8r8(spi, AT25_RDSR);
	if (sr < 0 || sr & AT25_SR_nRDY) {
		dev_dbg(&spi->dev, "rdsr --> %d (%02x)\n", sr, sr);
		return -ENXIO;
	}

	at25 = devm_kzalloc(&spi->dev, sizeof(struct at25_data), GFP_KERNEL);
	if (!at25)
		return -ENOMEM;

	mutex_init(&at25->lock);
	at25->chip = chip;
	at25->spi = spi_dev_get(spi);
	spi_set_drvdata(spi, at25);
	at25->addrlen = addrlen;

	at25->regmap_config.reg_bits = 32;
	at25->regmap_config.val_bits = 8;
	at25->regmap_config.reg_stride = 1;
	at25->regmap_config.max_register = chip.byte_len - 1;

	regmap = devm_regmap_init(&spi->dev, &at25_regmap_bus, at25,
				  &at25->regmap_config);
	if (IS_ERR(regmap)) {
		dev_err(&spi->dev, "regmap init failed\n");
		return PTR_ERR(regmap);
	}

	at25->nvmem_config.name = dev_name(&spi->dev);
	at25->nvmem_config.dev = &spi->dev;
	at25->nvmem_config.read_only = chip.flags & EE_READONLY;
	at25->nvmem_config.root_only = true;
	at25->nvmem_config.owner = THIS_MODULE;
	at25->nvmem_config.compat = true;
	at25->nvmem_config.base_dev = &spi->dev;

	at25->nvmem = nvmem_register(&at25->nvmem_config);
	if (IS_ERR(at25->nvmem))
		return PTR_ERR(at25->nvmem);

	dev_info(&spi->dev, "%d %s %s eeprom%s, pagesize %u\n",
		(chip.byte_len < 1024)
			? chip.byte_len
			: (chip.byte_len / 1024),
		(chip.byte_len < 1024) ? "Byte" : "KByte",
		at25->chip.name,
		(chip.flags & EE_READONLY) ? " (readonly)" : "",
		at25->chip.page_size);
	return 0;
}

static int at25_remove(struct spi_device *spi)
{
	struct at25_data	*at25;

	at25 = spi_get_drvdata(spi);
	nvmem_unregister(at25->nvmem);

	return 0;
}

/*-------------------------------------------------------------------------*/

static const struct of_device_id at25_of_match[] = {
	{ .compatible = "atmel,at25", },
	{ }
};
MODULE_DEVICE_TABLE(of, at25_of_match);

static struct spi_driver at25_driver = {
	.driver = {
		.name		= "at25",
		.of_match_table = at25_of_match,
	},
	.probe		= at25_probe,
	.remove		= at25_remove,
};

module_spi_driver(at25_driver);

MODULE_DESCRIPTION("Driver for most SPI EEPROMs");
MODULE_AUTHOR("David Brownell");
MODULE_LICENSE("GPL");
MODULE_ALIAS("spi:at25");<|MERGE_RESOLUTION|>--- conflicted
+++ resolved
@@ -141,17 +141,10 @@
 	off_t offset = *(u32 *)reg;
 	int err;
 
-<<<<<<< HEAD
-	dev = kobj_to_dev(kobj);
-	at25 = dev_get_drvdata(dev);
-
-	return at25_ee_read(at25, buf, off, count);
-=======
 	err = at25_ee_read(at25, val, offset, val_size);
 	if (err)
 		return err;
 	return 0;
->>>>>>> 72686447
 }
 
 static ssize_t
@@ -275,22 +268,11 @@
 
 static int at25_regmap_write(void *context, const void *data, size_t count)
 {
-<<<<<<< HEAD
-	struct device		*dev;
-	struct at25_data	*at25;
-
-	dev = kobj_to_dev(kobj);
-	at25 = dev_get_drvdata(dev);
-
-	return at25_ee_write(at25, buf, off, count);
-}
-=======
 	struct at25_data *at25 = context;
 	const char *buf;
 	u32 offset;
 	size_t len;
 	int err;
->>>>>>> 72686447
 
 	memcpy(&offset, data, sizeof(offset));
 	buf = (const char *)data + sizeof(offset);
