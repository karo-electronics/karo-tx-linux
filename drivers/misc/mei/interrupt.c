/*
 *
 * Intel Management Engine Interface (Intel MEI) Linux driver
 * Copyright (c) 2003-2012, Intel Corporation.
 *
 * This program is free software; you can redistribute it and/or modify it
 * under the terms and conditions of the GNU General Public License,
 * version 2, as published by the Free Software Foundation.
 *
 * This program is distributed in the hope it will be useful, but WITHOUT
 * ANY WARRANTY; without even the implied warranty of MERCHANTABILITY or
 * FITNESS FOR A PARTICULAR PURPOSE.  See the GNU General Public License for
 * more details.
 *
 */


#include <linux/export.h>
#include <linux/pci.h>
#include <linux/kthread.h>
#include <linux/interrupt.h>
#include <linux/fs.h>
#include <linux/jiffies.h>

#include <linux/mei.h>
<<<<<<< HEAD

#include "mei_dev.h"
#include "hbm.h"
#include "hw-me.h"
#include "client.h"


/**
 * mei_cl_complete_handler - processes completed operation for a client
 *
 * @cl: private data of the file object.
 * @cb: callback block.
 */
static void mei_cl_complete_handler(struct mei_cl *cl, struct mei_cl_cb *cb)
{
	if (cb->fop_type == MEI_FOP_WRITE) {
		mei_io_cb_free(cb);
		cb = NULL;
		cl->writing_state = MEI_WRITE_COMPLETE;
		if (waitqueue_active(&cl->tx_wait))
			wake_up_interruptible(&cl->tx_wait);

	} else if (cb->fop_type == MEI_FOP_READ &&
			MEI_READING == cl->reading_state) {
		cl->reading_state = MEI_READ_COMPLETE;
		if (waitqueue_active(&cl->rx_wait))
			wake_up_interruptible(&cl->rx_wait);
		else
			mei_cl_bus_rx_event(cl);

	}
=======

#include "mei_dev.h"
#include "hbm.h"
#include "hw-me.h"
#include "client.h"


/**
 * mei_irq_compl_handler - dispatch complete handelers
 *	for the completed callbacks
 *
 * @dev - mei device
 * @compl_list - list of completed cbs
 */
void mei_irq_compl_handler(struct mei_device *dev, struct mei_cl_cb *compl_list)
{
	struct mei_cl_cb *cb, *next;
	struct mei_cl *cl;

	list_for_each_entry_safe(cb, next, &compl_list->list, list) {
		cl = cb->cl;
		list_del(&cb->list);
		if (!cl)
			continue;

		dev_dbg(&dev->pdev->dev, "completing call back.\n");
		if (cl == &dev->iamthif_cl)
			mei_amthif_complete(dev, cb);
		else
			mei_cl_complete(cl, cb);
	}
}
EXPORT_SYMBOL_GPL(mei_irq_compl_handler);

/**
 * mei_cl_hbm_equal - check if hbm is addressed to the client
 *
 * @cl: host client
 * @mei_hdr: header of mei client message
 *
 * returns true if matches, false otherwise
 */
static inline int mei_cl_hbm_equal(struct mei_cl *cl,
			struct mei_msg_hdr *mei_hdr)
{
	return cl->host_client_id == mei_hdr->host_addr &&
		cl->me_client_id == mei_hdr->me_addr;
>>>>>>> d0e0ac97
}
/**
<<<<<<< HEAD
 * mei_irq_compl_handler - dispatch complete handelers
 *	for the completed callbacks
 *
 * @dev - mei device
 * @compl_list - list of completed cbs
 */
void mei_irq_compl_handler(struct mei_device *dev, struct mei_cl_cb *compl_list)
{
	struct mei_cl_cb *cb, *next;
	struct mei_cl *cl;

	list_for_each_entry_safe(cb, next, &compl_list->list, list) {
		cl = cb->cl;
		list_del(&cb->list);
		if (!cl)
			continue;

		dev_dbg(&dev->pdev->dev, "completing call back.\n");
		if (cl == &dev->iamthif_cl)
			mei_amthif_complete(dev, cb);
		else
			mei_cl_complete_handler(cl, cb);
	}
}
EXPORT_SYMBOL_GPL(mei_irq_compl_handler);

/**
 * mei_cl_hbm_equal - check if hbm is addressed to the client
 *
 * @cl: host client
 * @mei_hdr: header of mei client message
 *
 * returns true if matches, false otherwise
 */
static inline int mei_cl_hbm_equal(struct mei_cl *cl,
			struct mei_msg_hdr *mei_hdr)
{
	return cl->host_client_id == mei_hdr->host_addr &&
		cl->me_client_id == mei_hdr->me_addr;
}
/**
 * mei_cl_is_reading - checks if the client
		is the one to read this message
 *
 * @cl: mei client
 * @mei_hdr: header of mei message
 *
=======
 * mei_cl_is_reading - checks if the client
		is the one to read this message
 *
 * @cl: mei client
 * @mei_hdr: header of mei message
 *
>>>>>>> d0e0ac97
 * returns true on match and false otherwise
 */
static bool mei_cl_is_reading(struct mei_cl *cl, struct mei_msg_hdr *mei_hdr)
{
	return mei_cl_hbm_equal(cl, mei_hdr) &&
		cl->state == MEI_FILE_CONNECTED &&
		cl->reading_state != MEI_READ_COMPLETE;
}

/**
 * mei_irq_read_client_message - process client message
 *
 * @dev: the device structure
 * @mei_hdr: header of mei client message
 * @complete_list: An instance of our list structure
 *
 * returns 0 on success, <0 on failure.
 */
static int mei_cl_irq_read_msg(struct mei_device *dev,
			       struct mei_msg_hdr *mei_hdr,
			       struct mei_cl_cb *complete_list)
{
	struct mei_cl *cl;
	struct mei_cl_cb *cb, *next;
	unsigned char *buffer = NULL;

	list_for_each_entry_safe(cb, next, &dev->read_list.list, list) {
		cl = cb->cl;
		if (!cl || !mei_cl_is_reading(cl, mei_hdr))
			continue;
<<<<<<< HEAD

		cl->reading_state = MEI_READING;

=======

		cl->reading_state = MEI_READING;

>>>>>>> d0e0ac97
		if (cb->response_buffer.size == 0 ||
		    cb->response_buffer.data == NULL) {
			dev_err(&dev->pdev->dev, "response buffer is not allocated.\n");
			list_del(&cb->list);
			return -ENOMEM;
		}

		if (cb->response_buffer.size < mei_hdr->length + cb->buf_idx) {
			dev_dbg(&dev->pdev->dev, "message overflow. size %d len %d idx %ld\n",
				cb->response_buffer.size,
				mei_hdr->length, cb->buf_idx);
			buffer = krealloc(cb->response_buffer.data,
					  mei_hdr->length + cb->buf_idx,
					  GFP_KERNEL);

			if (!buffer) {
				dev_err(&dev->pdev->dev, "allocation failed.\n");
				list_del(&cb->list);
				return -ENOMEM;
			}
			cb->response_buffer.data = buffer;
			cb->response_buffer.size =
				mei_hdr->length + cb->buf_idx;
		}

		buffer = cb->response_buffer.data + cb->buf_idx;
		mei_read_slots(dev, buffer, mei_hdr->length);

		cb->buf_idx += mei_hdr->length;
		if (mei_hdr->msg_complete) {
			cl->status = 0;
			list_del(&cb->list);
			dev_dbg(&dev->pdev->dev, "completed read H cl = %d, ME cl = %d, length = %lu\n",
				cl->host_client_id,
				cl->me_client_id,
				cb->buf_idx);
			list_add_tail(&cb->list, &complete_list->list);
		}
		break;
	}

	dev_dbg(&dev->pdev->dev, "message read\n");
	if (!buffer) {
		mei_read_slots(dev, dev->rd_msg_buf, mei_hdr->length);
		dev_dbg(&dev->pdev->dev, "discarding message " MEI_HDR_FMT "\n",
				MEI_HDR_PRM(mei_hdr));
	}

	return 0;
}

/**
 * mei_cl_irq_close - processes close related operation from
 *	interrupt thread context - send disconnect request
 *
 * @cl: client
 * @cb: callback block.
 * @slots: free slots.
 * @cmpl_list: complete list.
 *
 * returns 0, OK; otherwise, error.
 */
static int mei_cl_irq_close(struct mei_cl *cl, struct mei_cl_cb *cb,
			s32 *slots, struct mei_cl_cb *cmpl_list)
{
<<<<<<< HEAD
	u32 msg_slots =
		mei_data2slots(sizeof(struct hbm_client_connect_request));

	if (*slots < msg_slots)
		return -EMSGSIZE;

	*slots -= msg_slots;

	if (mei_hbm_cl_disconnect_req(dev, cl)) {
		cl->status = 0;
		cb_pos->buf_idx = 0;
		list_move_tail(&cb_pos->list, &cmpl_list->list);
=======
	struct mei_device *dev = cl->dev;

	u32 msg_slots =
		mei_data2slots(sizeof(struct hbm_client_connect_request));

	if (*slots < msg_slots)
		return -EMSGSIZE;

	*slots -= msg_slots;

	if (mei_hbm_cl_disconnect_req(dev, cl)) {
		cl->status = 0;
		cb->buf_idx = 0;
		list_move_tail(&cb->list, &cmpl_list->list);
>>>>>>> d0e0ac97
		return -EIO;
	}

	cl->state = MEI_FILE_DISCONNECTING;
	cl->status = 0;
<<<<<<< HEAD
	cb_pos->buf_idx = 0;
	list_move_tail(&cb_pos->list, &dev->ctrl_rd_list.list);
=======
	cb->buf_idx = 0;
	list_move_tail(&cb->list, &dev->ctrl_rd_list.list);
>>>>>>> d0e0ac97
	cl->timer_count = MEI_CONNECT_TIMEOUT;

	return 0;
}


/**
<<<<<<< HEAD
 * _mei_irq_thread_read - processes read related operation.
=======
 * mei_cl_irq_close - processes client read related operation from the
 *	interrupt thread context - request for flow control credits
>>>>>>> d0e0ac97
 *
 * @cl: client
 * @cb: callback block.
 * @slots: free slots.
 * @cmpl_list: complete list.
 *
 * returns 0, OK; otherwise, error.
 */
static int mei_cl_irq_read(struct mei_cl *cl, struct mei_cl_cb *cb,
			   s32 *slots, struct mei_cl_cb *cmpl_list)
{
<<<<<<< HEAD
=======
	struct mei_device *dev = cl->dev;

>>>>>>> d0e0ac97
	u32 msg_slots = mei_data2slots(sizeof(struct hbm_flow_control));

	if (*slots < msg_slots) {
		/* return the cancel routine */
<<<<<<< HEAD
		list_del(&cb_pos->list);
=======
		list_del(&cb->list);
>>>>>>> d0e0ac97
		return -EMSGSIZE;
	}

	*slots -= msg_slots;

	if (mei_hbm_cl_flow_control_req(dev, cl)) {
		cl->status = -ENODEV;
		cb->buf_idx = 0;
		list_move_tail(&cb->list, &cmpl_list->list);
		return -ENODEV;
	}
	list_move_tail(&cb->list, &dev->read_list.list);

	return 0;
}


/**
 * mei_cl_irq_ioctl - processes client ioctl related operation from the
 *	interrupt thread context -   send connection request
 *
 * @cl: client
 * @cb: callback block.
 * @slots: free slots.
 * @cmpl_list: complete list.
 *
 * returns 0, OK; otherwise, error.
 */
static int mei_cl_irq_ioctl(struct mei_cl *cl, struct mei_cl_cb *cb,
			   s32 *slots, struct mei_cl_cb *cmpl_list)
{
<<<<<<< HEAD
	u32 msg_slots =
		mei_data2slots(sizeof(struct hbm_client_connect_request));

	if (*slots < msg_slots) {
		/* return the cancel routine */
		list_del(&cb_pos->list);
		return -EMSGSIZE;
	}

	*slots -=  msg_slots;

	cl->state = MEI_FILE_CONNECTING;

	if (mei_hbm_cl_connect_req(dev, cl)) {
		cl->status = -ENODEV;
		cb_pos->buf_idx = 0;
		list_del(&cb_pos->list);
		return -ENODEV;
	} else {
		list_move_tail(&cb_pos->list, &dev->ctrl_rd_list.list);
		cl->timer_count = MEI_CONNECT_TIMEOUT;
	}
	return 0;
}

/**
 * mei_irq_thread_write_complete - write messages to device.
 *
 * @dev: the device structure.
 * @slots: free slots.
 * @cb: callback block.
 * @cmpl_list: complete list.
 *
 * returns 0, OK; otherwise, error.
 */
static int mei_irq_thread_write_complete(struct mei_device *dev, s32 *slots,
			struct mei_cl_cb *cb, struct mei_cl_cb *cmpl_list)
{
	struct mei_msg_hdr mei_hdr;
	struct mei_cl *cl = cb->cl;
	size_t len = cb->request_buffer.size - cb->buf_idx;
	u32 msg_slots = mei_data2slots(len);

	mei_hdr.host_addr = cl->host_client_id;
	mei_hdr.me_addr = cl->me_client_id;
	mei_hdr.reserved = 0;

	if (*slots >= msg_slots) {
		mei_hdr.length = len;
		mei_hdr.msg_complete = 1;
	/* Split the message only if we can write the whole host buffer */
	} else if (*slots == dev->hbuf_depth) {
		msg_slots = *slots;
		len = (*slots * sizeof(u32)) - sizeof(struct mei_msg_hdr);
		mei_hdr.length = len;
		mei_hdr.msg_complete = 0;
	} else {
		/* wait for next time the host buffer is empty */
		return 0;
	}

	dev_dbg(&dev->pdev->dev, "buf: size = %d idx = %lu\n",
			cb->request_buffer.size, cb->buf_idx);
	dev_dbg(&dev->pdev->dev, MEI_HDR_FMT, MEI_HDR_PRM(&mei_hdr));

	*slots -=  msg_slots;
	if (mei_write_message(dev, &mei_hdr,
			cb->request_buffer.data + cb->buf_idx)) {
=======
	struct mei_device *dev = cl->dev;

	u32 msg_slots =
		mei_data2slots(sizeof(struct hbm_client_connect_request));

	if (*slots < msg_slots) {
		/* return the cancel routine */
		list_del(&cb->list);
		return -EMSGSIZE;
	}

	*slots -=  msg_slots;

	cl->state = MEI_FILE_CONNECTING;

	if (mei_hbm_cl_connect_req(dev, cl)) {
>>>>>>> d0e0ac97
		cl->status = -ENODEV;
		cb->buf_idx = 0;
		list_del(&cb->list);
		return -ENODEV;
	}

<<<<<<< HEAD

	cl->status = 0;
	cb->buf_idx += mei_hdr.length;
	if (mei_hdr.msg_complete) {
		if (mei_cl_flow_ctrl_reduce(cl))
			return -ENODEV;
		list_move_tail(&cb->list, &dev->write_waiting_list.list);
	}

=======
	list_move_tail(&cb->list, &dev->ctrl_rd_list.list);
	cl->timer_count = MEI_CONNECT_TIMEOUT;
>>>>>>> d0e0ac97
	return 0;
}


/**
 * mei_irq_read_handler - bottom half read routine after ISR to
 * handle the read processing.
 *
 * @dev: the device structure
 * @cmpl_list: An instance of our list structure
 * @slots: slots to read.
 *
 * returns 0 on success, <0 on failure.
 */
int mei_irq_read_handler(struct mei_device *dev,
		struct mei_cl_cb *cmpl_list, s32 *slots)
{
	struct mei_msg_hdr *mei_hdr;
	struct mei_cl *cl_pos = NULL;
	struct mei_cl *cl_next = NULL;
	int ret = 0;

	if (!dev->rd_msg_hdr) {
		dev->rd_msg_hdr = mei_read_hdr(dev);
		dev_dbg(&dev->pdev->dev, "slots =%08x.\n", *slots);
		(*slots)--;
		dev_dbg(&dev->pdev->dev, "slots =%08x.\n", *slots);
	}
	mei_hdr = (struct mei_msg_hdr *) &dev->rd_msg_hdr;
	dev_dbg(&dev->pdev->dev, MEI_HDR_FMT, MEI_HDR_PRM(mei_hdr));

	if (mei_hdr->reserved || !dev->rd_msg_hdr) {
		dev_dbg(&dev->pdev->dev, "corrupted message header.\n");
		ret = -EBADMSG;
		goto end;
	}

	if (mei_hdr->host_addr || mei_hdr->me_addr) {
		list_for_each_entry_safe(cl_pos, cl_next,
					&dev->file_list, link) {
			dev_dbg(&dev->pdev->dev,
					"list_for_each_entry_safe read host"
					" client = %d, ME client = %d\n",
					cl_pos->host_client_id,
					cl_pos->me_client_id);
			if (mei_cl_hbm_equal(cl_pos, mei_hdr))
				break;
		}

		if (&cl_pos->link == &dev->file_list) {
			dev_dbg(&dev->pdev->dev, "corrupted message header\n");
			ret = -EBADMSG;
			goto end;
		}
	}
	if (((*slots) * sizeof(u32)) < mei_hdr->length) {
		dev_err(&dev->pdev->dev,
				"we can't read the message slots =%08x.\n",
				*slots);
		/* we can't read the message */
		ret = -ERANGE;
		goto end;
	}

	/* decide where to read the message too */
	if (!mei_hdr->host_addr) {
		dev_dbg(&dev->pdev->dev, "call mei_irq_thread_read_bus_message.\n");
		mei_hbm_dispatch(dev, mei_hdr);
		dev_dbg(&dev->pdev->dev, "end mei_irq_thread_read_bus_message.\n");
	} else if (mei_hdr->host_addr == dev->iamthif_cl.host_client_id &&
		   (MEI_FILE_CONNECTED == dev->iamthif_cl.state) &&
		   (dev->iamthif_state == MEI_IAMTHIF_READING)) {

		dev_dbg(&dev->pdev->dev, "call mei_irq_thread_read_iamthif_message.\n");
		dev_dbg(&dev->pdev->dev, MEI_HDR_FMT, MEI_HDR_PRM(mei_hdr));

		ret = mei_amthif_irq_read_msg(dev, mei_hdr, cmpl_list);
		if (ret)
			goto end;
	} else {
		dev_dbg(&dev->pdev->dev, "call mei_cl_irq_read_msg.\n");
		dev_dbg(&dev->pdev->dev, MEI_HDR_FMT, MEI_HDR_PRM(mei_hdr));
		ret = mei_cl_irq_read_msg(dev, mei_hdr, cmpl_list);
		if (ret)
			goto end;
	}

	/* reset the number of slots and header */
	*slots = mei_count_full_read_slots(dev);
	dev->rd_msg_hdr = 0;

	if (*slots == -EOVERFLOW) {
		/* overflow - reset */
		dev_err(&dev->pdev->dev, "resetting due to slots overflow.\n");
		/* set the event since message has been read */
		ret = -ERANGE;
		goto end;
	}
end:
	return ret;
}
EXPORT_SYMBOL_GPL(mei_irq_read_handler);


/**
 * mei_irq_write_handler -  dispatch write requests
 *  after irq received
 *
 * @dev: the device structure
 * @cmpl_list: An instance of our list structure
 *
 * returns 0 on success, <0 on failure.
 */
int mei_irq_write_handler(struct mei_device *dev, struct mei_cl_cb *cmpl_list)
{

	struct mei_cl *cl;
	struct mei_cl_cb *cb, *next;
	struct mei_cl_cb *list;
	s32 slots;
	int ret;

	if (!mei_hbuf_is_ready(dev)) {
		dev_dbg(&dev->pdev->dev, "host buffer is not empty.\n");
		return 0;
	}
	slots = mei_hbuf_empty_slots(dev);
	if (slots <= 0)
		return -EMSGSIZE;

	/* complete all waiting for write CB */
	dev_dbg(&dev->pdev->dev, "complete all waiting for write cb.\n");

	list = &dev->write_waiting_list;
	list_for_each_entry_safe(cb, next, &list->list, list) {
		cl = cb->cl;
		if (cl == NULL)
			continue;

		cl->status = 0;
		list_del(&cb->list);
		if (MEI_WRITING == cl->writing_state &&
		    cb->fop_type == MEI_FOP_WRITE &&
		    cl != &dev->iamthif_cl) {
			dev_dbg(&dev->pdev->dev, "MEI WRITE COMPLETE\n");
			cl->writing_state = MEI_WRITE_COMPLETE;
			list_add_tail(&cb->list, &cmpl_list->list);
		}
		if (cl == &dev->iamthif_cl) {
			dev_dbg(&dev->pdev->dev, "check iamthif flow control.\n");
			if (dev->iamthif_flow_control_pending) {
				ret = mei_amthif_irq_read(dev, &slots);
				if (ret)
					return ret;
			}
		}
	}

	if (dev->wd_state == MEI_WD_STOPPING) {
		dev->wd_state = MEI_WD_IDLE;
		wake_up_interruptible(&dev->wait_stop_wd);
	}

	if (dev->wr_ext_msg.hdr.length) {
		mei_write_message(dev, &dev->wr_ext_msg.hdr,
				dev->wr_ext_msg.data);
		slots -= mei_data2slots(dev->wr_ext_msg.hdr.length);
		dev->wr_ext_msg.hdr.length = 0;
	}
	if (dev->dev_state == MEI_DEV_ENABLED) {
		if (dev->wd_pending &&
		    mei_cl_flow_ctrl_creds(&dev->wd_cl) > 0) {
			if (mei_wd_send(dev))
				dev_dbg(&dev->pdev->dev, "wd send failed.\n");
			else if (mei_cl_flow_ctrl_reduce(&dev->wd_cl))
				return -ENODEV;

			dev->wd_pending = false;

			if (dev->wd_state == MEI_WD_RUNNING)
				slots -= mei_data2slots(MEI_WD_START_MSG_SIZE);
			else
				slots -= mei_data2slots(MEI_WD_STOP_MSG_SIZE);
		}
	}

	/* complete control write list CB */
	dev_dbg(&dev->pdev->dev, "complete control write list cb.\n");
	list_for_each_entry_safe(cb, next, &dev->ctrl_wr_list.list, list) {
		cl = cb->cl;
		if (!cl) {
			list_del(&cb->list);
			return -ENODEV;
		}
		switch (cb->fop_type) {
		case MEI_FOP_CLOSE:
			/* send disconnect message */
			ret = mei_cl_irq_close(cl, cb, &slots, cmpl_list);
			if (ret)
				return ret;

			break;
		case MEI_FOP_READ:
			/* send flow control message */
			ret = mei_cl_irq_read(cl, cb, &slots, cmpl_list);
			if (ret)
				return ret;

			break;
		case MEI_FOP_IOCTL:
			/* connect message */
			if (mei_cl_is_other_connecting(cl))
				continue;
			ret = mei_cl_irq_ioctl(cl, cb, &slots, cmpl_list);
			if (ret)
				return ret;

			break;

		default:
			BUG();
		}

	}
	/* complete  write list CB */
	dev_dbg(&dev->pdev->dev, "complete write list cb.\n");
	list_for_each_entry_safe(cb, next, &dev->write_list.list, list) {
		cl = cb->cl;
		if (cl == NULL)
			continue;
		if (mei_cl_flow_ctrl_creds(cl) <= 0) {
			dev_dbg(&dev->pdev->dev,
				"No flow control credentials for client %d, not sending.\n",
				cl->host_client_id);
			continue;
		}

		if (cl == &dev->iamthif_cl)
			ret = mei_amthif_irq_write_complete(cl, cb,
						&slots, cmpl_list);
		else
			ret = mei_cl_irq_write_complete(cl, cb,
						&slots, cmpl_list);
		if (ret)
			return ret;
	}
	return 0;
}
EXPORT_SYMBOL_GPL(mei_irq_write_handler);



/**
 * mei_timer - timer function.
 *
 * @work: pointer to the work_struct structure
 *
 * NOTE: This function is called by timer interrupt work
 */
void mei_timer(struct work_struct *work)
{
	unsigned long timeout;
	struct mei_cl *cl_pos = NULL;
	struct mei_cl *cl_next = NULL;
	struct mei_cl_cb  *cb_pos = NULL;
	struct mei_cl_cb  *cb_next = NULL;

	struct mei_device *dev = container_of(work,
					struct mei_device, timer_work.work);


	mutex_lock(&dev->device_lock);
	if (dev->dev_state != MEI_DEV_ENABLED) {
		if (dev->dev_state == MEI_DEV_INIT_CLIENTS) {
			if (dev->init_clients_timer) {
				if (--dev->init_clients_timer == 0) {
					dev_err(&dev->pdev->dev, "reset: init clients timeout hbm_state = %d.\n",
						dev->hbm_state);
					mei_reset(dev, 1);
				}
			}
		}
		goto out;
	}
	/*** connect/disconnect timeouts ***/
	list_for_each_entry_safe(cl_pos, cl_next, &dev->file_list, link) {
		if (cl_pos->timer_count) {
			if (--cl_pos->timer_count == 0) {
				dev_err(&dev->pdev->dev, "reset: connect/disconnect timeout.\n");
				mei_reset(dev, 1);
				goto out;
			}
		}
	}

	if (dev->iamthif_stall_timer) {
		if (--dev->iamthif_stall_timer == 0) {
			dev_err(&dev->pdev->dev, "reset: amthif  hanged.\n");
			mei_reset(dev, 1);
			dev->iamthif_msg_buf_size = 0;
			dev->iamthif_msg_buf_index = 0;
			dev->iamthif_canceled = false;
			dev->iamthif_ioctl = true;
			dev->iamthif_state = MEI_IAMTHIF_IDLE;
			dev->iamthif_timer = 0;

			mei_io_cb_free(dev->iamthif_current_cb);
			dev->iamthif_current_cb = NULL;

			dev->iamthif_file_object = NULL;
			mei_amthif_run_next_cmd(dev);
		}
	}

	if (dev->iamthif_timer) {

		timeout = dev->iamthif_timer +
			mei_secs_to_jiffies(MEI_IAMTHIF_READ_TIMER);

		dev_dbg(&dev->pdev->dev, "dev->iamthif_timer = %ld\n",
				dev->iamthif_timer);
		dev_dbg(&dev->pdev->dev, "timeout = %ld\n", timeout);
		dev_dbg(&dev->pdev->dev, "jiffies = %ld\n", jiffies);
		if (time_after(jiffies, timeout)) {
			/*
			 * User didn't read the AMTHI data on time (15sec)
			 * freeing AMTHI for other requests
			 */

			dev_dbg(&dev->pdev->dev, "freeing AMTHI for other requests\n");

			list_for_each_entry_safe(cb_pos, cb_next,
				&dev->amthif_rd_complete_list.list, list) {

				cl_pos = cb_pos->file_object->private_data;

				/* Finding the AMTHI entry. */
				if (cl_pos == &dev->iamthif_cl)
					list_del(&cb_pos->list);
			}
			mei_io_cb_free(dev->iamthif_current_cb);
			dev->iamthif_current_cb = NULL;

			dev->iamthif_file_object->private_data = NULL;
			dev->iamthif_file_object = NULL;
			dev->iamthif_timer = 0;
			mei_amthif_run_next_cmd(dev);

		}
	}
out:
	schedule_delayed_work(&dev->timer_work, 2 * HZ);
	mutex_unlock(&dev->device_lock);
}
<|MERGE_RESOLUTION|>--- conflicted
+++ resolved
@@ -23,39 +23,6 @@
 #include <linux/jiffies.h>
 
 #include <linux/mei.h>
-<<<<<<< HEAD
-
-#include "mei_dev.h"
-#include "hbm.h"
-#include "hw-me.h"
-#include "client.h"
-
-
-/**
- * mei_cl_complete_handler - processes completed operation for a client
- *
- * @cl: private data of the file object.
- * @cb: callback block.
- */
-static void mei_cl_complete_handler(struct mei_cl *cl, struct mei_cl_cb *cb)
-{
-	if (cb->fop_type == MEI_FOP_WRITE) {
-		mei_io_cb_free(cb);
-		cb = NULL;
-		cl->writing_state = MEI_WRITE_COMPLETE;
-		if (waitqueue_active(&cl->tx_wait))
-			wake_up_interruptible(&cl->tx_wait);
-
-	} else if (cb->fop_type == MEI_FOP_READ &&
-			MEI_READING == cl->reading_state) {
-		cl->reading_state = MEI_READ_COMPLETE;
-		if (waitqueue_active(&cl->rx_wait))
-			wake_up_interruptible(&cl->rx_wait);
-		else
-			mei_cl_bus_rx_event(cl);
-
-	}
-=======
 
 #include "mei_dev.h"
 #include "hbm.h"
@@ -103,49 +70,6 @@
 {
 	return cl->host_client_id == mei_hdr->host_addr &&
 		cl->me_client_id == mei_hdr->me_addr;
->>>>>>> d0e0ac97
-}
-/**
-<<<<<<< HEAD
- * mei_irq_compl_handler - dispatch complete handelers
- *	for the completed callbacks
- *
- * @dev - mei device
- * @compl_list - list of completed cbs
- */
-void mei_irq_compl_handler(struct mei_device *dev, struct mei_cl_cb *compl_list)
-{
-	struct mei_cl_cb *cb, *next;
-	struct mei_cl *cl;
-
-	list_for_each_entry_safe(cb, next, &compl_list->list, list) {
-		cl = cb->cl;
-		list_del(&cb->list);
-		if (!cl)
-			continue;
-
-		dev_dbg(&dev->pdev->dev, "completing call back.\n");
-		if (cl == &dev->iamthif_cl)
-			mei_amthif_complete(dev, cb);
-		else
-			mei_cl_complete_handler(cl, cb);
-	}
-}
-EXPORT_SYMBOL_GPL(mei_irq_compl_handler);
-
-/**
- * mei_cl_hbm_equal - check if hbm is addressed to the client
- *
- * @cl: host client
- * @mei_hdr: header of mei client message
- *
- * returns true if matches, false otherwise
- */
-static inline int mei_cl_hbm_equal(struct mei_cl *cl,
-			struct mei_msg_hdr *mei_hdr)
-{
-	return cl->host_client_id == mei_hdr->host_addr &&
-		cl->me_client_id == mei_hdr->me_addr;
 }
 /**
  * mei_cl_is_reading - checks if the client
@@ -154,14 +78,6 @@
  * @cl: mei client
  * @mei_hdr: header of mei message
  *
-=======
- * mei_cl_is_reading - checks if the client
-		is the one to read this message
- *
- * @cl: mei client
- * @mei_hdr: header of mei message
- *
->>>>>>> d0e0ac97
  * returns true on match and false otherwise
  */
 static bool mei_cl_is_reading(struct mei_cl *cl, struct mei_msg_hdr *mei_hdr)
@@ -192,15 +108,9 @@
 		cl = cb->cl;
 		if (!cl || !mei_cl_is_reading(cl, mei_hdr))
 			continue;
-<<<<<<< HEAD
 
 		cl->reading_state = MEI_READING;
 
-=======
-
-		cl->reading_state = MEI_READING;
-
->>>>>>> d0e0ac97
 		if (cb->response_buffer.size == 0 ||
 		    cb->response_buffer.data == NULL) {
 			dev_err(&dev->pdev->dev, "response buffer is not allocated.\n");
@@ -266,20 +176,6 @@
 static int mei_cl_irq_close(struct mei_cl *cl, struct mei_cl_cb *cb,
 			s32 *slots, struct mei_cl_cb *cmpl_list)
 {
-<<<<<<< HEAD
-	u32 msg_slots =
-		mei_data2slots(sizeof(struct hbm_client_connect_request));
-
-	if (*slots < msg_slots)
-		return -EMSGSIZE;
-
-	*slots -= msg_slots;
-
-	if (mei_hbm_cl_disconnect_req(dev, cl)) {
-		cl->status = 0;
-		cb_pos->buf_idx = 0;
-		list_move_tail(&cb_pos->list, &cmpl_list->list);
-=======
 	struct mei_device *dev = cl->dev;
 
 	u32 msg_slots =
@@ -294,19 +190,13 @@
 		cl->status = 0;
 		cb->buf_idx = 0;
 		list_move_tail(&cb->list, &cmpl_list->list);
->>>>>>> d0e0ac97
 		return -EIO;
 	}
 
 	cl->state = MEI_FILE_DISCONNECTING;
 	cl->status = 0;
-<<<<<<< HEAD
-	cb_pos->buf_idx = 0;
-	list_move_tail(&cb_pos->list, &dev->ctrl_rd_list.list);
-=======
 	cb->buf_idx = 0;
 	list_move_tail(&cb->list, &dev->ctrl_rd_list.list);
->>>>>>> d0e0ac97
 	cl->timer_count = MEI_CONNECT_TIMEOUT;
 
 	return 0;
@@ -314,12 +204,8 @@
 
 
 /**
-<<<<<<< HEAD
- * _mei_irq_thread_read - processes read related operation.
-=======
  * mei_cl_irq_close - processes client read related operation from the
  *	interrupt thread context - request for flow control credits
->>>>>>> d0e0ac97
  *
  * @cl: client
  * @cb: callback block.
@@ -331,20 +217,13 @@
 static int mei_cl_irq_read(struct mei_cl *cl, struct mei_cl_cb *cb,
 			   s32 *slots, struct mei_cl_cb *cmpl_list)
 {
-<<<<<<< HEAD
-=======
 	struct mei_device *dev = cl->dev;
 
->>>>>>> d0e0ac97
 	u32 msg_slots = mei_data2slots(sizeof(struct hbm_flow_control));
 
 	if (*slots < msg_slots) {
 		/* return the cancel routine */
-<<<<<<< HEAD
-		list_del(&cb_pos->list);
-=======
 		list_del(&cb->list);
->>>>>>> d0e0ac97
 		return -EMSGSIZE;
 	}
 
@@ -376,76 +255,6 @@
 static int mei_cl_irq_ioctl(struct mei_cl *cl, struct mei_cl_cb *cb,
 			   s32 *slots, struct mei_cl_cb *cmpl_list)
 {
-<<<<<<< HEAD
-	u32 msg_slots =
-		mei_data2slots(sizeof(struct hbm_client_connect_request));
-
-	if (*slots < msg_slots) {
-		/* return the cancel routine */
-		list_del(&cb_pos->list);
-		return -EMSGSIZE;
-	}
-
-	*slots -=  msg_slots;
-
-	cl->state = MEI_FILE_CONNECTING;
-
-	if (mei_hbm_cl_connect_req(dev, cl)) {
-		cl->status = -ENODEV;
-		cb_pos->buf_idx = 0;
-		list_del(&cb_pos->list);
-		return -ENODEV;
-	} else {
-		list_move_tail(&cb_pos->list, &dev->ctrl_rd_list.list);
-		cl->timer_count = MEI_CONNECT_TIMEOUT;
-	}
-	return 0;
-}
-
-/**
- * mei_irq_thread_write_complete - write messages to device.
- *
- * @dev: the device structure.
- * @slots: free slots.
- * @cb: callback block.
- * @cmpl_list: complete list.
- *
- * returns 0, OK; otherwise, error.
- */
-static int mei_irq_thread_write_complete(struct mei_device *dev, s32 *slots,
-			struct mei_cl_cb *cb, struct mei_cl_cb *cmpl_list)
-{
-	struct mei_msg_hdr mei_hdr;
-	struct mei_cl *cl = cb->cl;
-	size_t len = cb->request_buffer.size - cb->buf_idx;
-	u32 msg_slots = mei_data2slots(len);
-
-	mei_hdr.host_addr = cl->host_client_id;
-	mei_hdr.me_addr = cl->me_client_id;
-	mei_hdr.reserved = 0;
-
-	if (*slots >= msg_slots) {
-		mei_hdr.length = len;
-		mei_hdr.msg_complete = 1;
-	/* Split the message only if we can write the whole host buffer */
-	} else if (*slots == dev->hbuf_depth) {
-		msg_slots = *slots;
-		len = (*slots * sizeof(u32)) - sizeof(struct mei_msg_hdr);
-		mei_hdr.length = len;
-		mei_hdr.msg_complete = 0;
-	} else {
-		/* wait for next time the host buffer is empty */
-		return 0;
-	}
-
-	dev_dbg(&dev->pdev->dev, "buf: size = %d idx = %lu\n",
-			cb->request_buffer.size, cb->buf_idx);
-	dev_dbg(&dev->pdev->dev, MEI_HDR_FMT, MEI_HDR_PRM(&mei_hdr));
-
-	*slots -=  msg_slots;
-	if (mei_write_message(dev, &mei_hdr,
-			cb->request_buffer.data + cb->buf_idx)) {
-=======
 	struct mei_device *dev = cl->dev;
 
 	u32 msg_slots =
@@ -462,27 +271,14 @@
 	cl->state = MEI_FILE_CONNECTING;
 
 	if (mei_hbm_cl_connect_req(dev, cl)) {
->>>>>>> d0e0ac97
 		cl->status = -ENODEV;
 		cb->buf_idx = 0;
 		list_del(&cb->list);
 		return -ENODEV;
 	}
 
-<<<<<<< HEAD
-
-	cl->status = 0;
-	cb->buf_idx += mei_hdr.length;
-	if (mei_hdr.msg_complete) {
-		if (mei_cl_flow_ctrl_reduce(cl))
-			return -ENODEV;
-		list_move_tail(&cb->list, &dev->write_waiting_list.list);
-	}
-
-=======
 	list_move_tail(&cb->list, &dev->ctrl_rd_list.list);
 	cl->timer_count = MEI_CONNECT_TIMEOUT;
->>>>>>> d0e0ac97
 	return 0;
 }
 
