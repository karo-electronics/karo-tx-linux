--- conflicted
+++ resolved
@@ -31,11 +31,7 @@
 
 
 /**
-<<<<<<< HEAD
- * mei_irq_complete_handler - processes completed operation.
-=======
  * mei_cl_complete_handler - processes completed operation for a client
->>>>>>> 0cfee51c
  *
  * @cl: private data of the file object.
  * @cb: callback block.
