--- conflicted
+++ resolved
@@ -406,19 +406,6 @@
 	rets = copy_from_user(write_cb->request_buffer.data, ubuf, length);
 	if (rets)
 		goto out;
-<<<<<<< HEAD
-
-	cl->sm_state = 0;
-	if (length == 4 &&
-	    ((memcmp(mei_wd_state_independence_msg[0],
-				 write_cb->request_buffer.data, 4) == 0) ||
-	     (memcmp(mei_wd_state_independence_msg[1],
-				 write_cb->request_buffer.data, 4) == 0) ||
-	     (memcmp(mei_wd_state_independence_msg[2],
-				 write_cb->request_buffer.data, 4) == 0)))
-		cl->sm_state |= MEI_WD_STATE_INDEPENDENCE_MSG_SENT;
-=======
->>>>>>> d0e0ac97
 
 	if (cl == &dev->iamthif_cl) {
 		rets = mei_amthif_write(dev, write_cb);
