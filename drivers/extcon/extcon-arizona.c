/*
 * extcon-arizona.c - Extcon driver Wolfson Arizona devices
 *
 *  Copyright (C) 2012 Wolfson Microelectronics plc
 *
 * This program is free software; you can redistribute it and/or modify
 * it under the terms of the GNU General Public License as published by
 * the Free Software Foundation; either version 2 of the License, or
 * (at your option) any later version.
 *
 * This program is distributed in the hope that it will be useful,
 * but WITHOUT ANY WARRANTY; without even the implied warranty of
 * MERCHANTABILITY or FITNESS FOR A PARTICULAR PURPOSE.  See the
 * GNU General Public License for more details.
 */

#include <linux/kernel.h>
#include <linux/module.h>
#include <linux/i2c.h>
#include <linux/slab.h>
#include <linux/interrupt.h>
#include <linux/err.h>
#include <linux/gpio.h>
#include <linux/input.h>
#include <linux/platform_device.h>
#include <linux/pm_runtime.h>
#include <linux/regulator/consumer.h>
#include <linux/extcon.h>

#include <sound/soc.h>

#include <linux/mfd/arizona/core.h>
#include <linux/mfd/arizona/pdata.h>
#include <linux/mfd/arizona/registers.h>

#define ARIZONA_MAX_MICD_RANGE 8

#define ARIZONA_ACCDET_MODE_MIC 0
#define ARIZONA_ACCDET_MODE_HPL 1
#define ARIZONA_ACCDET_MODE_HPR 2

#define ARIZONA_HPDET_MAX 10000

#define HPDET_DEBOUNCE 500
#define DEFAULT_MICD_TIMEOUT 2000

struct arizona_extcon_info {
	struct device *dev;
	struct arizona *arizona;
	struct mutex lock;
	struct regulator *micvdd;
	struct input_dev *input;

	u16 last_jackdet;

	int micd_mode;
	const struct arizona_micd_config *micd_modes;
	int micd_num_modes;

	const struct arizona_micd_range *micd_ranges;
	int num_micd_ranges;

	int micd_timeout;

	bool micd_reva;
	bool micd_clamp;

	struct delayed_work hpdet_work;
	struct delayed_work micd_detect_work;
	struct delayed_work micd_timeout_work;

	bool hpdet_active;
	bool hpdet_done;
	bool hpdet_retried;

	int num_hpdet_res;
	unsigned int hpdet_res[3];

	bool mic;
	bool detecting;
	int jack_flips;

	int hpdet_ip;

	struct extcon_dev edev;
};

static const struct arizona_micd_config micd_default_modes[] = {
	{ ARIZONA_ACCDET_SRC, 1 << ARIZONA_MICD_BIAS_SRC_SHIFT, 0 },
	{ 0,                  2 << ARIZONA_MICD_BIAS_SRC_SHIFT, 1 },
};

static const struct arizona_micd_range micd_default_ranges[] = {
	{ .max =  11, .key = BTN_0 },
	{ .max =  28, .key = BTN_1 },
	{ .max =  54, .key = BTN_2 },
	{ .max = 100, .key = BTN_3 },
	{ .max = 186, .key = BTN_4 },
	{ .max = 430, .key = BTN_5 },
};

static const int arizona_micd_levels[] = {
	3, 6, 8, 11, 13, 16, 18, 21, 23, 26, 28, 31, 34, 36, 39, 41, 44, 46,
	49, 52, 54, 57, 60, 62, 65, 67, 70, 73, 75, 78, 81, 83, 89, 94, 100,
	105, 111, 116, 122, 127, 139, 150, 161, 173, 186, 196, 209, 220, 245,
	270, 295, 321, 348, 375, 402, 430, 489, 550, 614, 681, 752, 903, 1071,
	1257,
};

#define ARIZONA_CABLE_MECHANICAL 0
#define ARIZONA_CABLE_MICROPHONE 1
#define ARIZONA_CABLE_HEADPHONE  2
#define ARIZONA_CABLE_LINEOUT    3

static const char *arizona_cable[] = {
	"Mechanical",
	"Microphone",
	"Headphone",
	"Line-out",
	NULL,
};

<<<<<<< HEAD
=======
static void arizona_start_hpdet_acc_id(struct arizona_extcon_info *info);

>>>>>>> 0cfee51c
static void arizona_extcon_do_magic(struct arizona_extcon_info *info,
				    unsigned int magic)
{
	struct arizona *arizona = info->arizona;
	int ret;

	mutex_lock(&arizona->dapm->card->dapm_mutex);

	arizona->hpdet_magic = magic;

	/* Keep the HP output stages disabled while doing the magic */
	if (magic) {
		ret = regmap_update_bits(arizona->regmap,
					 ARIZONA_OUTPUT_ENABLES_1,
					 ARIZONA_OUT1L_ENA |
					 ARIZONA_OUT1R_ENA, 0);
		if (ret != 0)
			dev_warn(arizona->dev,
				"Failed to disable headphone outputs: %d\n",
				 ret);
	}

	ret = regmap_update_bits(arizona->regmap, 0x225, 0x4000,
				 magic);
	if (ret != 0)
		dev_warn(arizona->dev, "Failed to do magic: %d\n",
				 ret);

	ret = regmap_update_bits(arizona->regmap, 0x226, 0x4000,
				 magic);
	if (ret != 0)
		dev_warn(arizona->dev, "Failed to do magic: %d\n",
			 ret);

	/* Restore the desired state while not doing the magic */
	if (!magic) {
		ret = regmap_update_bits(arizona->regmap,
					 ARIZONA_OUTPUT_ENABLES_1,
					 ARIZONA_OUT1L_ENA |
					 ARIZONA_OUT1R_ENA, arizona->hp_ena);
		if (ret != 0)
			dev_warn(arizona->dev,
				 "Failed to restore headphone outputs: %d\n",
				 ret);
	}

	mutex_unlock(&arizona->dapm->card->dapm_mutex);
}

static void arizona_extcon_set_mode(struct arizona_extcon_info *info, int mode)
{
	struct arizona *arizona = info->arizona;

	mode %= info->micd_num_modes;

	if (arizona->pdata.micd_pol_gpio > 0)
		gpio_set_value_cansleep(arizona->pdata.micd_pol_gpio,
					info->micd_modes[mode].gpio);
	regmap_update_bits(arizona->regmap, ARIZONA_MIC_DETECT_1,
			   ARIZONA_MICD_BIAS_SRC_MASK,
			   info->micd_modes[mode].bias);
	regmap_update_bits(arizona->regmap, ARIZONA_ACCESSORY_DETECT_MODE_1,
			   ARIZONA_ACCDET_SRC, info->micd_modes[mode].src);

	info->micd_mode = mode;

	dev_dbg(arizona->dev, "Set jack polarity to %d\n", mode);
}

static const char *arizona_extcon_get_micbias(struct arizona_extcon_info *info)
{
	switch (info->micd_modes[0].bias >> ARIZONA_MICD_BIAS_SRC_SHIFT) {
	case 1:
		return "MICBIAS1";
	case 2:
		return "MICBIAS2";
	case 3:
		return "MICBIAS3";
	default:
		return "MICVDD";
	}
}

static void arizona_extcon_pulse_micbias(struct arizona_extcon_info *info)
{
	struct arizona *arizona = info->arizona;
	const char *widget = arizona_extcon_get_micbias(info);
	struct snd_soc_dapm_context *dapm = arizona->dapm;
	int ret;

	mutex_lock(&dapm->card->dapm_mutex);

	ret = snd_soc_dapm_force_enable_pin(dapm, widget);
	if (ret != 0)
		dev_warn(arizona->dev, "Failed to enable %s: %d\n",
			 widget, ret);

	mutex_unlock(&dapm->card->dapm_mutex);

	snd_soc_dapm_sync(dapm);

	if (!arizona->pdata.micd_force_micbias) {
		mutex_lock(&dapm->card->dapm_mutex);

		ret = snd_soc_dapm_disable_pin(arizona->dapm, widget);
		if (ret != 0)
			dev_warn(arizona->dev, "Failed to disable %s: %d\n",
				 widget, ret);

		mutex_unlock(&dapm->card->dapm_mutex);

		snd_soc_dapm_sync(dapm);
	}
}

static void arizona_start_mic(struct arizona_extcon_info *info)
{
	struct arizona *arizona = info->arizona;
	bool change;
	int ret;

	/* Microphone detection can't use idle mode */
	pm_runtime_get(info->dev);

	if (info->detecting) {
		ret = regulator_allow_bypass(info->micvdd, false);
		if (ret != 0) {
			dev_err(arizona->dev,
				"Failed to regulate MICVDD: %d\n",
				ret);
		}
	}

	ret = regulator_enable(info->micvdd);
	if (ret != 0) {
		dev_err(arizona->dev, "Failed to enable MICVDD: %d\n",
			ret);
	}

	if (info->micd_reva) {
		regmap_write(arizona->regmap, 0x80, 0x3);
		regmap_write(arizona->regmap, 0x294, 0);
		regmap_write(arizona->regmap, 0x80, 0x0);
	}

	regmap_update_bits(arizona->regmap,
			   ARIZONA_ACCESSORY_DETECT_MODE_1,
			   ARIZONA_ACCDET_MODE_MASK, ARIZONA_ACCDET_MODE_MIC);

	arizona_extcon_pulse_micbias(info);

	regmap_update_bits_check(arizona->regmap, ARIZONA_MIC_DETECT_1,
				 ARIZONA_MICD_ENA, ARIZONA_MICD_ENA,
				 &change);
	if (!change) {
		regulator_disable(info->micvdd);
		pm_runtime_put_autosuspend(info->dev);
	}
}

static void arizona_stop_mic(struct arizona_extcon_info *info)
{
	struct arizona *arizona = info->arizona;
	const char *widget = arizona_extcon_get_micbias(info);
	struct snd_soc_dapm_context *dapm = arizona->dapm;
	bool change;
	int ret;

	regmap_update_bits_check(arizona->regmap, ARIZONA_MIC_DETECT_1,
				 ARIZONA_MICD_ENA, 0,
				 &change);

	mutex_lock(&dapm->card->dapm_mutex);

	ret = snd_soc_dapm_disable_pin(dapm, widget);
	if (ret != 0)
		dev_warn(arizona->dev,
			 "Failed to disable %s: %d\n",
			 widget, ret);

	mutex_unlock(&dapm->card->dapm_mutex);

	snd_soc_dapm_sync(dapm);

	if (info->micd_reva) {
		regmap_write(arizona->regmap, 0x80, 0x3);
		regmap_write(arizona->regmap, 0x294, 2);
		regmap_write(arizona->regmap, 0x80, 0x0);
	}

	ret = regulator_allow_bypass(info->micvdd, true);
	if (ret != 0) {
		dev_err(arizona->dev, "Failed to bypass MICVDD: %d\n",
			ret);
	}

	if (change) {
		regulator_disable(info->micvdd);
		pm_runtime_mark_last_busy(info->dev);
		pm_runtime_put_autosuspend(info->dev);
	}
}

static struct {
	unsigned int factor_a;
	unsigned int factor_b;
} arizona_hpdet_b_ranges[] = {
	{  5528,   362464 },
	{ 11084,  6186851 },
	{ 11065, 65460395 },
};

static struct {
	int min;
	int max;
} arizona_hpdet_c_ranges[] = {
	{ 0,       30 },
	{ 8,      100 },
	{ 100,   1000 },
	{ 1000, 10000 },
};

static int arizona_hpdet_read(struct arizona_extcon_info *info)
{
	struct arizona *arizona = info->arizona;
	unsigned int val, range;
	int ret;

	ret = regmap_read(arizona->regmap, ARIZONA_HEADPHONE_DETECT_2, &val);
	if (ret != 0) {
		dev_err(arizona->dev, "Failed to read HPDET status: %d\n",
			ret);
		return ret;
	}

	switch (info->hpdet_ip) {
	case 0:
		if (!(val & ARIZONA_HP_DONE)) {
			dev_err(arizona->dev, "HPDET did not complete: %x\n",
				val);
			return -EAGAIN;
		}

		val &= ARIZONA_HP_LVL_MASK;
		break;

	case 1:
		if (!(val & ARIZONA_HP_DONE_B)) {
			dev_err(arizona->dev, "HPDET did not complete: %x\n",
				val);
			return -EAGAIN;
		}

		ret = regmap_read(arizona->regmap, ARIZONA_HP_DACVAL, &val);
		if (ret != 0) {
			dev_err(arizona->dev, "Failed to read HP value: %d\n",
				ret);
			return -EAGAIN;
		}

		regmap_read(arizona->regmap, ARIZONA_HEADPHONE_DETECT_1,
			    &range);
		range = (range & ARIZONA_HP_IMPEDANCE_RANGE_MASK)
			   >> ARIZONA_HP_IMPEDANCE_RANGE_SHIFT;

		if (range < ARRAY_SIZE(arizona_hpdet_b_ranges) - 1 &&
		    (val < 100 || val > 0x3fb)) {
			range++;
			dev_dbg(arizona->dev, "Moving to HPDET range %d\n",
				range);
			regmap_update_bits(arizona->regmap,
					   ARIZONA_HEADPHONE_DETECT_1,
					   ARIZONA_HP_IMPEDANCE_RANGE_MASK,
					   range <<
					   ARIZONA_HP_IMPEDANCE_RANGE_SHIFT);
			return -EAGAIN;
		}

		/* If we go out of range report top of range */
		if (val < 100 || val > 0x3fb) {
			dev_dbg(arizona->dev, "Measurement out of range\n");
			return ARIZONA_HPDET_MAX;
		}

		dev_dbg(arizona->dev, "HPDET read %d in range %d\n",
			val, range);

		val = arizona_hpdet_b_ranges[range].factor_b
			/ ((val * 100) -
			   arizona_hpdet_b_ranges[range].factor_a);
		break;

	default:
		dev_warn(arizona->dev, "Unknown HPDET IP revision %d\n",
			 info->hpdet_ip);
	case 2:
		if (!(val & ARIZONA_HP_DONE_B)) {
			dev_err(arizona->dev, "HPDET did not complete: %x\n",
				val);
			return -EAGAIN;
		}

		val &= ARIZONA_HP_LVL_B_MASK;

		regmap_read(arizona->regmap, ARIZONA_HEADPHONE_DETECT_1,
			    &range);
		range = (range & ARIZONA_HP_IMPEDANCE_RANGE_MASK)
			   >> ARIZONA_HP_IMPEDANCE_RANGE_SHIFT;

		/* Skip up or down a range? */
		if (range && (val < arizona_hpdet_c_ranges[range].min)) {
			range--;
			dev_dbg(arizona->dev, "Moving to HPDET range %d-%d\n",
				arizona_hpdet_c_ranges[range].min,
				arizona_hpdet_c_ranges[range].max);
			regmap_update_bits(arizona->regmap,
					   ARIZONA_HEADPHONE_DETECT_1,
					   ARIZONA_HP_IMPEDANCE_RANGE_MASK,
					   range <<
					   ARIZONA_HP_IMPEDANCE_RANGE_SHIFT);
			return -EAGAIN;
		}

		if (range < ARRAY_SIZE(arizona_hpdet_c_ranges) - 1 &&
		    (val >= arizona_hpdet_c_ranges[range].max)) {
			range++;
			dev_dbg(arizona->dev, "Moving to HPDET range %d-%d\n",
				arizona_hpdet_c_ranges[range].min,
				arizona_hpdet_c_ranges[range].max);
			regmap_update_bits(arizona->regmap,
					   ARIZONA_HEADPHONE_DETECT_1,
					   ARIZONA_HP_IMPEDANCE_RANGE_MASK,
					   range <<
					   ARIZONA_HP_IMPEDANCE_RANGE_SHIFT);
			return -EAGAIN;
		}
	}

	dev_dbg(arizona->dev, "HP impedance %d ohms\n", val);
	return val;
}

static int arizona_hpdet_do_id(struct arizona_extcon_info *info, int *reading,
			       bool *mic)
{
	struct arizona *arizona = info->arizona;
	int id_gpio = arizona->pdata.hpdet_id_gpio;

	/*
	 * If we're using HPDET for accessory identification we need
	 * to take multiple measurements, step through them in sequence.
	 */
	if (arizona->pdata.hpdet_acc_id) {
		info->hpdet_res[info->num_hpdet_res++] = *reading;

		/* Only check the mic directly if we didn't already ID it */
		if (id_gpio && info->num_hpdet_res == 1) {
			dev_dbg(arizona->dev, "Measuring mic\n");

			regmap_update_bits(arizona->regmap,
					   ARIZONA_ACCESSORY_DETECT_MODE_1,
					   ARIZONA_ACCDET_MODE_MASK |
					   ARIZONA_ACCDET_SRC,
					   ARIZONA_ACCDET_MODE_HPR |
					   info->micd_modes[0].src);

			gpio_set_value_cansleep(id_gpio, 1);

			regmap_update_bits(arizona->regmap,
					   ARIZONA_HEADPHONE_DETECT_1,
					   ARIZONA_HP_POLL, ARIZONA_HP_POLL);
			return -EAGAIN;
		}

		/* OK, got both.  Now, compare... */
		dev_dbg(arizona->dev, "HPDET measured %d %d\n",
			info->hpdet_res[0], info->hpdet_res[1]);

		/* Take the headphone impedance for the main report */
		*reading = info->hpdet_res[0];

		/* Sometimes we get false readings due to slow insert */
		if (*reading >= ARIZONA_HPDET_MAX && !info->hpdet_retried) {
			dev_dbg(arizona->dev, "Retrying high impedance\n");
			info->num_hpdet_res = 0;
			info->hpdet_retried = true;
			arizona_start_hpdet_acc_id(info);
			pm_runtime_put(info->dev);
			return -EAGAIN;
		}

		/*
		 * If we measure the mic as 
		 */
		if (!id_gpio || info->hpdet_res[1] > 50) {
			dev_dbg(arizona->dev, "Detected mic\n");
			*mic = true;
			info->detecting = true;
		} else {
			dev_dbg(arizona->dev, "Detected headphone\n");
		}

		/* Make sure everything is reset back to the real polarity */
		regmap_update_bits(arizona->regmap,
				   ARIZONA_ACCESSORY_DETECT_MODE_1,
				   ARIZONA_ACCDET_SRC,
				   info->micd_modes[0].src);
	}

	return 0;
}

static irqreturn_t arizona_hpdet_irq(int irq, void *data)
{
	struct arizona_extcon_info *info = data;
	struct arizona *arizona = info->arizona;
	int id_gpio = arizona->pdata.hpdet_id_gpio;
	int report = ARIZONA_CABLE_HEADPHONE;
	int ret, reading;
	bool mic = false;

	mutex_lock(&info->lock);

	/* If we got a spurious IRQ for some reason then ignore it */
	if (!info->hpdet_active) {
		dev_warn(arizona->dev, "Spurious HPDET IRQ\n");
		mutex_unlock(&info->lock);
		return IRQ_NONE;
	}

	/* If the cable was removed while measuring ignore the result */
	ret = extcon_get_cable_state_(&info->edev, ARIZONA_CABLE_MECHANICAL);
	if (ret < 0) {
		dev_err(arizona->dev, "Failed to check cable state: %d\n",
			ret);
		goto out;
	} else if (!ret) {
		dev_dbg(arizona->dev, "Ignoring HPDET for removed cable\n");
		goto done;
	}

	ret = arizona_hpdet_read(info);
	if (ret == -EAGAIN) {
		goto out;
	} else if (ret < 0) {
		goto done;
	}
	reading = ret;

	/* Reset back to starting range */
	regmap_update_bits(arizona->regmap,
			   ARIZONA_HEADPHONE_DETECT_1,
			   ARIZONA_HP_IMPEDANCE_RANGE_MASK | ARIZONA_HP_POLL,
			   0);

	ret = arizona_hpdet_do_id(info, &reading, &mic);
	if (ret == -EAGAIN) {
		goto out;
	} else if (ret < 0) {
		goto done;
	}

	/* Report high impedence cables as line outputs */
	if (reading >= 5000)
		report = ARIZONA_CABLE_LINEOUT;
	else
		report = ARIZONA_CABLE_HEADPHONE;

	ret = extcon_set_cable_state_(&info->edev, report, true);
	if (ret != 0)
		dev_err(arizona->dev, "Failed to report HP/line: %d\n",
			ret);

	arizona_extcon_do_magic(info, 0);

done:
	if (id_gpio)
		gpio_set_value_cansleep(id_gpio, 0);

	/* Revert back to MICDET mode */
	regmap_update_bits(arizona->regmap,
			   ARIZONA_ACCESSORY_DETECT_MODE_1,
			   ARIZONA_ACCDET_MODE_MASK, ARIZONA_ACCDET_MODE_MIC);

	/* If we have a mic then reenable MICDET */
	if (mic || info->mic)
		arizona_start_mic(info);

	if (info->hpdet_active) {
		pm_runtime_put_autosuspend(info->dev);
		info->hpdet_active = false;
	}

	info->hpdet_done = true;

out:
	mutex_unlock(&info->lock);

	return IRQ_HANDLED;
}

static void arizona_identify_headphone(struct arizona_extcon_info *info)
{
	struct arizona *arizona = info->arizona;
	int ret;

	if (info->hpdet_done)
		return;

	dev_dbg(arizona->dev, "Starting HPDET\n");

	/* Make sure we keep the device enabled during the measurement */
	pm_runtime_get(info->dev);

	info->hpdet_active = true;

	if (info->mic)
		arizona_stop_mic(info);

	arizona_extcon_do_magic(info, 0x4000);

	ret = regmap_update_bits(arizona->regmap,
				 ARIZONA_ACCESSORY_DETECT_MODE_1,
				 ARIZONA_ACCDET_MODE_MASK,
				 ARIZONA_ACCDET_MODE_HPL);
	if (ret != 0) {
		dev_err(arizona->dev, "Failed to set HPDETL mode: %d\n", ret);
		goto err;
	}

	ret = regmap_update_bits(arizona->regmap, ARIZONA_HEADPHONE_DETECT_1,
				 ARIZONA_HP_POLL, ARIZONA_HP_POLL);
	if (ret != 0) {
		dev_err(arizona->dev, "Can't start HPDETL measurement: %d\n",
			ret);
		goto err;
	}

	return;

err:
	regmap_update_bits(arizona->regmap, ARIZONA_ACCESSORY_DETECT_MODE_1,
			   ARIZONA_ACCDET_MODE_MASK, ARIZONA_ACCDET_MODE_MIC);

	/* Just report headphone */
	ret = extcon_update_state(&info->edev,
				  1 << ARIZONA_CABLE_HEADPHONE,
				  1 << ARIZONA_CABLE_HEADPHONE);
	if (ret != 0)
		dev_err(arizona->dev, "Failed to report headphone: %d\n", ret);

	if (info->mic)
		arizona_start_mic(info);

	info->hpdet_active = false;
}

static void arizona_start_hpdet_acc_id(struct arizona_extcon_info *info)
{
	struct arizona *arizona = info->arizona;
<<<<<<< HEAD
=======
	int hp_reading = 32;
	bool mic;
>>>>>>> 0cfee51c
	int ret;

	dev_dbg(arizona->dev, "Starting identification via HPDET\n");

	/* Make sure we keep the device enabled during the measurement */
	pm_runtime_get_sync(info->dev);

	info->hpdet_active = true;

<<<<<<< HEAD
	arizona_extcon_pulse_micbias(info);

=======
>>>>>>> 0cfee51c
	arizona_extcon_do_magic(info, 0x4000);

	ret = regmap_update_bits(arizona->regmap,
				 ARIZONA_ACCESSORY_DETECT_MODE_1,
				 ARIZONA_ACCDET_SRC | ARIZONA_ACCDET_MODE_MASK,
				 info->micd_modes[0].src |
				 ARIZONA_ACCDET_MODE_HPL);
	if (ret != 0) {
		dev_err(arizona->dev, "Failed to set HPDETL mode: %d\n", ret);
		goto err;
	}

	if (arizona->pdata.hpdet_acc_id_line) {
		ret = regmap_update_bits(arizona->regmap,
					 ARIZONA_HEADPHONE_DETECT_1,
					 ARIZONA_HP_POLL, ARIZONA_HP_POLL);
		if (ret != 0) {
			dev_err(arizona->dev,
				"Can't start HPDETL measurement: %d\n",
				ret);
			goto err;
		}
	} else {
		arizona_hpdet_do_id(info, &hp_reading, &mic);
	}

	return;

err:
	regmap_update_bits(arizona->regmap, ARIZONA_ACCESSORY_DETECT_MODE_1,
			   ARIZONA_ACCDET_MODE_MASK, ARIZONA_ACCDET_MODE_MIC);

	/* Just report headphone */
	ret = extcon_update_state(&info->edev,
				  1 << ARIZONA_CABLE_HEADPHONE,
				  1 << ARIZONA_CABLE_HEADPHONE);
	if (ret != 0)
		dev_err(arizona->dev, "Failed to report headphone: %d\n", ret);

	info->hpdet_active = false;
}

static void arizona_micd_timeout_work(struct work_struct *work)
{
	struct arizona_extcon_info *info = container_of(work,
							struct arizona_extcon_info,
							micd_timeout_work.work);

	mutex_lock(&info->lock);

	dev_dbg(info->arizona->dev, "MICD timed out, reporting HP\n");
	arizona_identify_headphone(info);

	info->detecting = false;

	arizona_stop_mic(info);

	mutex_unlock(&info->lock);
}

static void arizona_micd_detect(struct work_struct *work)
{
	struct arizona_extcon_info *info = container_of(work,
							struct arizona_extcon_info,
							micd_detect_work.work);
	struct arizona *arizona = info->arizona;
	unsigned int val = 0, lvl;
	int ret, i, key;

	cancel_delayed_work_sync(&info->micd_timeout_work);

	mutex_lock(&info->lock);

	for (i = 0; i < 10 && !(val & 0x7fc); i++) {
		ret = regmap_read(arizona->regmap, ARIZONA_MIC_DETECT_3, &val);
		if (ret != 0) {
			dev_err(arizona->dev, "Failed to read MICDET: %d\n", ret);
			mutex_unlock(&info->lock);
			return;
		}

		dev_dbg(arizona->dev, "MICDET: %x\n", val);

		if (!(val & ARIZONA_MICD_VALID)) {
			dev_warn(arizona->dev, "Microphone detection state invalid\n");
			mutex_unlock(&info->lock);
			return;
		}
	}

	if (i == 10 && !(val & 0x7fc)) {
		dev_err(arizona->dev, "Failed to get valid MICDET value\n");
		mutex_unlock(&info->lock);
		return;
	}

	/* Due to jack detect this should never happen */
	if (!(val & ARIZONA_MICD_STS)) {
		dev_warn(arizona->dev, "Detected open circuit\n");
		info->detecting = false;
		goto handled;
	}

	/* If we got a high impedence we should have a headset, report it. */
	if (info->detecting && (val & 0x400)) {
		arizona_identify_headphone(info);

		ret = extcon_update_state(&info->edev,
					  1 << ARIZONA_CABLE_MICROPHONE,
					  1 << ARIZONA_CABLE_MICROPHONE);

		if (ret != 0)
			dev_err(arizona->dev, "Headset report failed: %d\n",
				ret);

		/* Don't need to regulate for button detection */
		ret = regulator_allow_bypass(info->micvdd, false);
		if (ret != 0) {
			dev_err(arizona->dev, "Failed to bypass MICVDD: %d\n",
				ret);
		}

		info->mic = true;
		info->detecting = false;
		goto handled;
	}

	/* If we detected a lower impedence during initial startup
	 * then we probably have the wrong polarity, flip it.  Don't
	 * do this for the lowest impedences to speed up detection of
	 * plain headphones.  If both polarities report a low
	 * impedence then give up and report headphones.
	 */
	if (info->detecting && (val & 0x3f8)) {
		if (info->jack_flips >= info->micd_num_modes * 10) {
			dev_dbg(arizona->dev, "Detected HP/line\n");
			arizona_identify_headphone(info);

			info->detecting = false;

			arizona_stop_mic(info);
		} else {
			info->micd_mode++;
			if (info->micd_mode == info->micd_num_modes)
				info->micd_mode = 0;
			arizona_extcon_set_mode(info, info->micd_mode);

			info->jack_flips++;
		}

		goto handled;
	}

	/*
	 * If we're still detecting and we detect a short then we've
	 * got a headphone.  Otherwise it's a button press.
	 */
	if (val & 0x3fc) {
		if (info->mic) {
			dev_dbg(arizona->dev, "Mic button detected\n");

			lvl = val & ARIZONA_MICD_LVL_MASK;
			lvl >>= ARIZONA_MICD_LVL_SHIFT;

			for (i = 0; i < info->num_micd_ranges; i++)
				input_report_key(info->input,
						 info->micd_ranges[i].key, 0);

			WARN_ON(!lvl);
			WARN_ON(ffs(lvl) - 1 >= info->num_micd_ranges);
			if (lvl && ffs(lvl) - 1 < info->num_micd_ranges) {
				key = info->micd_ranges[ffs(lvl) - 1].key;
				input_report_key(info->input, key, 1);
				input_sync(info->input);
			}

		} else if (info->detecting) {
			dev_dbg(arizona->dev, "Headphone detected\n");
			info->detecting = false;
			arizona_stop_mic(info);

			arizona_identify_headphone(info);
		} else {
			dev_warn(arizona->dev, "Button with no mic: %x\n",
				 val);
		}
	} else {
		dev_dbg(arizona->dev, "Mic button released\n");
		for (i = 0; i < info->num_micd_ranges; i++)
			input_report_key(info->input,
					 info->micd_ranges[i].key, 0);
		input_sync(info->input);
		arizona_extcon_pulse_micbias(info);
	}

handled:
	if (info->detecting)
		schedule_delayed_work(&info->micd_timeout_work,
				      msecs_to_jiffies(info->micd_timeout));

	pm_runtime_mark_last_busy(info->dev);
	mutex_unlock(&info->lock);
}

static irqreturn_t arizona_micdet(int irq, void *data)
{
	struct arizona_extcon_info *info = data;
	struct arizona *arizona = info->arizona;
	int debounce = arizona->pdata.micd_detect_debounce;

	cancel_delayed_work_sync(&info->micd_detect_work);
	cancel_delayed_work_sync(&info->micd_timeout_work);

	mutex_lock(&info->lock);
	if (!info->detecting)
		debounce = 0;
	mutex_unlock(&info->lock);

	if (debounce)
		schedule_delayed_work(&info->micd_detect_work,
				      msecs_to_jiffies(debounce));
	else
		arizona_micd_detect(&info->micd_detect_work.work);

	return IRQ_HANDLED;
}

static void arizona_hpdet_work(struct work_struct *work)
{
	struct arizona_extcon_info *info = container_of(work,
							struct arizona_extcon_info,
							hpdet_work.work);

	mutex_lock(&info->lock);
	arizona_start_hpdet_acc_id(info);
	mutex_unlock(&info->lock);
}

static irqreturn_t arizona_jackdet(int irq, void *data)
{
	struct arizona_extcon_info *info = data;
	struct arizona *arizona = info->arizona;
	unsigned int val, present, mask;
	bool cancelled_hp, cancelled_mic;
	int ret, i;

	cancelled_hp = cancel_delayed_work_sync(&info->hpdet_work);
	cancelled_mic = cancel_delayed_work_sync(&info->micd_timeout_work);

	pm_runtime_get_sync(info->dev);

	mutex_lock(&info->lock);

	if (arizona->pdata.jd_gpio5) {
		mask = ARIZONA_MICD_CLAMP_STS;
		present = 0;
	} else {
		mask = ARIZONA_JD1_STS;
		present = ARIZONA_JD1_STS;
	}

	ret = regmap_read(arizona->regmap, ARIZONA_AOD_IRQ_RAW_STATUS, &val);
	if (ret != 0) {
		dev_err(arizona->dev, "Failed to read jackdet status: %d\n",
			ret);
		mutex_unlock(&info->lock);
		pm_runtime_put_autosuspend(info->dev);
		return IRQ_NONE;
	}

	val &= mask;
	if (val == info->last_jackdet) {
		dev_dbg(arizona->dev, "Suppressing duplicate JACKDET\n");
		if (cancelled_hp)
			schedule_delayed_work(&info->hpdet_work,
					      msecs_to_jiffies(HPDET_DEBOUNCE));

		if (cancelled_mic)
			schedule_delayed_work(&info->micd_timeout_work,
					      msecs_to_jiffies(info->micd_timeout));

		goto out;
	}
	info->last_jackdet = val;

	if (info->last_jackdet == present) {
		dev_dbg(arizona->dev, "Detected jack\n");
		ret = extcon_set_cable_state_(&info->edev,
					      ARIZONA_CABLE_MECHANICAL, true);

		if (ret != 0)
			dev_err(arizona->dev, "Mechanical report failed: %d\n",
				ret);

		if (!arizona->pdata.hpdet_acc_id) {
			info->detecting = true;
			info->mic = false;
			info->jack_flips = 0;

			arizona_start_mic(info);
		} else {
			schedule_delayed_work(&info->hpdet_work,
					      msecs_to_jiffies(HPDET_DEBOUNCE));
		}

		regmap_update_bits(arizona->regmap,
				   ARIZONA_JACK_DETECT_DEBOUNCE,
				   ARIZONA_MICD_CLAMP_DB | ARIZONA_JD1_DB, 0);
	} else {
		dev_dbg(arizona->dev, "Detected jack removal\n");

		arizona_stop_mic(info);

		info->num_hpdet_res = 0;
		for (i = 0; i < ARRAY_SIZE(info->hpdet_res); i++)
			info->hpdet_res[i] = 0;
		info->mic = false;
		info->hpdet_done = false;
		info->hpdet_retried = false;

		for (i = 0; i < info->num_micd_ranges; i++)
			input_report_key(info->input,
					 info->micd_ranges[i].key, 0);
		input_sync(info->input);

		ret = extcon_update_state(&info->edev, 0xffffffff, 0);
		if (ret != 0)
			dev_err(arizona->dev, "Removal report failed: %d\n",
				ret);

		regmap_update_bits(arizona->regmap,
				   ARIZONA_JACK_DETECT_DEBOUNCE,
				   ARIZONA_MICD_CLAMP_DB | ARIZONA_JD1_DB,
				   ARIZONA_MICD_CLAMP_DB | ARIZONA_JD1_DB);
	}

	if (arizona->pdata.micd_timeout)
		info->micd_timeout = arizona->pdata.micd_timeout;
	else
		info->micd_timeout = DEFAULT_MICD_TIMEOUT;

	/* Clear trig_sts to make sure DCVDD is not forced up */
	regmap_write(arizona->regmap, ARIZONA_AOD_WKUP_AND_TRIG,
		     ARIZONA_MICD_CLAMP_FALL_TRIG_STS |
		     ARIZONA_MICD_CLAMP_RISE_TRIG_STS |
		     ARIZONA_JD1_FALL_TRIG_STS |
		     ARIZONA_JD1_RISE_TRIG_STS);

out:
	mutex_unlock(&info->lock);

	pm_runtime_mark_last_busy(info->dev);
	pm_runtime_put_autosuspend(info->dev);

	return IRQ_HANDLED;
}

/* Map a level onto a slot in the register bank */
static void arizona_micd_set_level(struct arizona *arizona, int index,
				   unsigned int level)
{
	int reg;
	unsigned int mask;

	reg = ARIZONA_MIC_DETECT_LEVEL_4 - (index / 2);

	if (!(index % 2)) {
		mask = 0x3f00;
		level <<= 8;
	} else {
		mask = 0x3f;
	}

	/* Program the level itself */
	regmap_update_bits(arizona->regmap, reg, mask, level);
}

static int arizona_extcon_probe(struct platform_device *pdev)
{
	struct arizona *arizona = dev_get_drvdata(pdev->dev.parent);
	struct arizona_pdata *pdata;
	struct arizona_extcon_info *info;
	unsigned int val;
	int jack_irq_fall, jack_irq_rise;
	int ret, mode, i, j;

	if (!arizona->dapm || !arizona->dapm->card)
		return -EPROBE_DEFER;

	pdata = dev_get_platdata(arizona->dev);

	info = devm_kzalloc(&pdev->dev, sizeof(*info), GFP_KERNEL);
	if (!info) {
		dev_err(&pdev->dev, "Failed to allocate memory\n");
		ret = -ENOMEM;
		goto err;
	}

	info->micvdd = devm_regulator_get(arizona->dev, "MICVDD");
	if (IS_ERR(info->micvdd)) {
		ret = PTR_ERR(info->micvdd);
		dev_err(arizona->dev, "Failed to get MICVDD: %d\n", ret);
		goto err;
	}

	mutex_init(&info->lock);
	info->arizona = arizona;
	info->dev = &pdev->dev;
	info->last_jackdet = ~(ARIZONA_MICD_CLAMP_STS | ARIZONA_JD1_STS);
	INIT_DELAYED_WORK(&info->hpdet_work, arizona_hpdet_work);
	INIT_DELAYED_WORK(&info->micd_detect_work, arizona_micd_detect);
	INIT_DELAYED_WORK(&info->micd_timeout_work, arizona_micd_timeout_work);
	platform_set_drvdata(pdev, info);

	switch (arizona->type) {
	case WM5102:
		switch (arizona->rev) {
		case 0:
			info->micd_reva = true;
			break;
		default:
			info->micd_clamp = true;
			info->hpdet_ip = 1;
			break;
		}
		break;
	default:
		break;
	}

	info->edev.name = "Headset Jack";
	info->edev.supported_cable = arizona_cable;

	ret = extcon_dev_register(&info->edev, arizona->dev);
	if (ret < 0) {
		dev_err(arizona->dev, "extcon_dev_register() failed: %d\n",
			ret);
		goto err;
	}

	info->input = devm_input_allocate_device(&pdev->dev);
	if (!info->input) {
		dev_err(arizona->dev, "Can't allocate input dev\n");
		ret = -ENOMEM;
		goto err_register;
	}

	info->input->name = "Headset";
	info->input->phys = "arizona/extcon";
	info->input->dev.parent = &pdev->dev;

	if (pdata->num_micd_configs) {
		info->micd_modes = pdata->micd_configs;
		info->micd_num_modes = pdata->num_micd_configs;
	} else {
		info->micd_modes = micd_default_modes;
		info->micd_num_modes = ARRAY_SIZE(micd_default_modes);
	}

	if (arizona->pdata.micd_pol_gpio > 0) {
		if (info->micd_modes[0].gpio)
			mode = GPIOF_OUT_INIT_HIGH;
		else
			mode = GPIOF_OUT_INIT_LOW;

		ret = devm_gpio_request_one(&pdev->dev,
					    arizona->pdata.micd_pol_gpio,
					    mode,
					    "MICD polarity");
		if (ret != 0) {
			dev_err(arizona->dev, "Failed to request GPIO%d: %d\n",
				arizona->pdata.micd_pol_gpio, ret);
			goto err_register;
		}
	}

	if (arizona->pdata.hpdet_id_gpio > 0) {
		ret = devm_gpio_request_one(&pdev->dev,
					    arizona->pdata.hpdet_id_gpio,
					    GPIOF_OUT_INIT_LOW,
					    "HPDET");
		if (ret != 0) {
			dev_err(arizona->dev, "Failed to request GPIO%d: %d\n",
				arizona->pdata.hpdet_id_gpio, ret);
			goto err_register;
		}
	}

	if (arizona->pdata.micd_bias_start_time)
		regmap_update_bits(arizona->regmap, ARIZONA_MIC_DETECT_1,
				   ARIZONA_MICD_BIAS_STARTTIME_MASK,
				   arizona->pdata.micd_bias_start_time
				   << ARIZONA_MICD_BIAS_STARTTIME_SHIFT);

	if (arizona->pdata.micd_rate)
		regmap_update_bits(arizona->regmap, ARIZONA_MIC_DETECT_1,
				   ARIZONA_MICD_RATE_MASK,
				   arizona->pdata.micd_rate
				   << ARIZONA_MICD_RATE_SHIFT);

	if (arizona->pdata.micd_dbtime)
		regmap_update_bits(arizona->regmap, ARIZONA_MIC_DETECT_1,
				   ARIZONA_MICD_DBTIME_MASK,
				   arizona->pdata.micd_dbtime
				   << ARIZONA_MICD_DBTIME_SHIFT);

	BUILD_BUG_ON(ARRAY_SIZE(arizona_micd_levels) != 0x40);

	if (arizona->pdata.num_micd_ranges) {
		info->micd_ranges = pdata->micd_ranges;
		info->num_micd_ranges = pdata->num_micd_ranges;
	} else {
		info->micd_ranges = micd_default_ranges;
		info->num_micd_ranges = ARRAY_SIZE(micd_default_ranges);
	}

	if (arizona->pdata.num_micd_ranges > ARIZONA_MAX_MICD_RANGE) {
		dev_err(arizona->dev, "Too many MICD ranges: %d\n",
			arizona->pdata.num_micd_ranges);
	}

	if (info->num_micd_ranges > 1) {
		for (i = 1; i < info->num_micd_ranges; i++) {
			if (info->micd_ranges[i - 1].max >
			    info->micd_ranges[i].max) {
				dev_err(arizona->dev,
					"MICD ranges must be sorted\n");
				ret = -EINVAL;
				goto err_input;
			}
		}
	}

	/* Disable all buttons by default */
	regmap_update_bits(arizona->regmap, ARIZONA_MIC_DETECT_2,
			   ARIZONA_MICD_LVL_SEL_MASK, 0x81);

	/* Set up all the buttons the user specified */
	for (i = 0; i < info->num_micd_ranges; i++) {
		for (j = 0; j < ARRAY_SIZE(arizona_micd_levels); j++)
			if (arizona_micd_levels[j] >= info->micd_ranges[i].max)
				break;

		if (j == ARRAY_SIZE(arizona_micd_levels)) {
			dev_err(arizona->dev, "Unsupported MICD level %d\n",
				info->micd_ranges[i].max);
			ret = -EINVAL;
			goto err_input;
		}

		dev_dbg(arizona->dev, "%d ohms for MICD threshold %d\n",
			arizona_micd_levels[j], i);

		arizona_micd_set_level(arizona, i, j);
		input_set_capability(info->input, EV_KEY,
				     info->micd_ranges[i].key);

		/* Enable reporting of that range */
		regmap_update_bits(arizona->regmap, ARIZONA_MIC_DETECT_2,
				   1 << i, 1 << i);
	}

	/* Set all the remaining keys to a maximum */
	for (; i < ARIZONA_MAX_MICD_RANGE; i++)
		arizona_micd_set_level(arizona, i, 0x3f);

	/*
	 * If we have a clamp use it, activating in conjunction with
	 * GPIO5 if that is connected for jack detect operation.
	 */
	if (info->micd_clamp) {
		if (arizona->pdata.jd_gpio5) {
			/* Put the GPIO into input mode with optional pull */
			val = 0xc101;
			if (arizona->pdata.jd_gpio5_nopull)
				val &= ~ARIZONA_GPN_PU;

			regmap_write(arizona->regmap, ARIZONA_GPIO5_CTRL,
				     val);

			regmap_update_bits(arizona->regmap,
					   ARIZONA_MICD_CLAMP_CONTROL,
					   ARIZONA_MICD_CLAMP_MODE_MASK, 0x9);
		} else {
			regmap_update_bits(arizona->regmap,
					   ARIZONA_MICD_CLAMP_CONTROL,
					   ARIZONA_MICD_CLAMP_MODE_MASK, 0x4);
		}

		regmap_update_bits(arizona->regmap,
				   ARIZONA_JACK_DETECT_DEBOUNCE,
				   ARIZONA_MICD_CLAMP_DB,
				   ARIZONA_MICD_CLAMP_DB);
	}

	arizona_extcon_set_mode(info, 0);

	pm_runtime_enable(&pdev->dev);
	pm_runtime_idle(&pdev->dev);
	pm_runtime_get_sync(&pdev->dev);

	if (arizona->pdata.jd_gpio5) {
		jack_irq_rise = ARIZONA_IRQ_MICD_CLAMP_RISE;
		jack_irq_fall = ARIZONA_IRQ_MICD_CLAMP_FALL;
	} else {
		jack_irq_rise = ARIZONA_IRQ_JD_RISE;
		jack_irq_fall = ARIZONA_IRQ_JD_FALL;
	}

	ret = arizona_request_irq(arizona, jack_irq_rise,
				  "JACKDET rise", arizona_jackdet, info);
	if (ret != 0) {
		dev_err(&pdev->dev, "Failed to get JACKDET rise IRQ: %d\n",
			ret);
		goto err_input;
	}

	ret = arizona_set_irq_wake(arizona, jack_irq_rise, 1);
	if (ret != 0) {
		dev_err(&pdev->dev, "Failed to set JD rise IRQ wake: %d\n",
			ret);
		goto err_rise;
	}

	ret = arizona_request_irq(arizona, jack_irq_fall,
				  "JACKDET fall", arizona_jackdet, info);
	if (ret != 0) {
		dev_err(&pdev->dev, "Failed to get JD fall IRQ: %d\n", ret);
		goto err_rise_wake;
	}

	ret = arizona_set_irq_wake(arizona, jack_irq_fall, 1);
	if (ret != 0) {
		dev_err(&pdev->dev, "Failed to set JD fall IRQ wake: %d\n",
			ret);
		goto err_fall;
	}

	ret = arizona_request_irq(arizona, ARIZONA_IRQ_MICDET,
				  "MICDET", arizona_micdet, info);
	if (ret != 0) {
		dev_err(&pdev->dev, "Failed to get MICDET IRQ: %d\n", ret);
		goto err_fall_wake;
	}

	ret = arizona_request_irq(arizona, ARIZONA_IRQ_HPDET,
				  "HPDET", arizona_hpdet_irq, info);
	if (ret != 0) {
		dev_err(&pdev->dev, "Failed to get HPDET IRQ: %d\n", ret);
		goto err_micdet;
	}

	arizona_clk32k_enable(arizona);
	regmap_update_bits(arizona->regmap, ARIZONA_JACK_DETECT_DEBOUNCE,
			   ARIZONA_JD1_DB, ARIZONA_JD1_DB);
	regmap_update_bits(arizona->regmap, ARIZONA_JACK_DETECT_ANALOGUE,
			   ARIZONA_JD1_ENA, ARIZONA_JD1_ENA);

	ret = regulator_allow_bypass(info->micvdd, true);
	if (ret != 0)
		dev_warn(arizona->dev, "Failed to set MICVDD to bypass: %d\n",
			 ret);

	pm_runtime_put(&pdev->dev);

	ret = input_register_device(info->input);
	if (ret) {
		dev_err(&pdev->dev, "Can't register input device: %d\n", ret);
		goto err_hpdet;
	}

	return 0;

err_hpdet:
	arizona_free_irq(arizona, ARIZONA_IRQ_HPDET, info);
err_micdet:
	arizona_free_irq(arizona, ARIZONA_IRQ_MICDET, info);
err_fall_wake:
	arizona_set_irq_wake(arizona, jack_irq_fall, 0);
err_fall:
	arizona_free_irq(arizona, jack_irq_fall, info);
err_rise_wake:
	arizona_set_irq_wake(arizona, jack_irq_rise, 0);
err_rise:
	arizona_free_irq(arizona, jack_irq_rise, info);
err_input:
err_register:
	pm_runtime_disable(&pdev->dev);
	extcon_dev_unregister(&info->edev);
err:
	return ret;
}

static int arizona_extcon_remove(struct platform_device *pdev)
{
	struct arizona_extcon_info *info = platform_get_drvdata(pdev);
	struct arizona *arizona = info->arizona;
	int jack_irq_rise, jack_irq_fall;

	pm_runtime_disable(&pdev->dev);

	regmap_update_bits(arizona->regmap,
			   ARIZONA_MICD_CLAMP_CONTROL,
			   ARIZONA_MICD_CLAMP_MODE_MASK, 0);

	if (arizona->pdata.jd_gpio5) {
		jack_irq_rise = ARIZONA_IRQ_MICD_CLAMP_RISE;
		jack_irq_fall = ARIZONA_IRQ_MICD_CLAMP_FALL;
	} else {
		jack_irq_rise = ARIZONA_IRQ_JD_RISE;
		jack_irq_fall = ARIZONA_IRQ_JD_FALL;
	}

	arizona_set_irq_wake(arizona, jack_irq_rise, 0);
	arizona_set_irq_wake(arizona, jack_irq_fall, 0);
	arizona_free_irq(arizona, ARIZONA_IRQ_HPDET, info);
	arizona_free_irq(arizona, ARIZONA_IRQ_MICDET, info);
	arizona_free_irq(arizona, jack_irq_rise, info);
	arizona_free_irq(arizona, jack_irq_fall, info);
	cancel_delayed_work_sync(&info->hpdet_work);
	regmap_update_bits(arizona->regmap, ARIZONA_JACK_DETECT_ANALOGUE,
			   ARIZONA_JD1_ENA, 0);
	arizona_clk32k_disable(arizona);
	extcon_dev_unregister(&info->edev);

	return 0;
}

static struct platform_driver arizona_extcon_driver = {
	.driver		= {
		.name	= "arizona-extcon",
		.owner	= THIS_MODULE,
	},
	.probe		= arizona_extcon_probe,
	.remove		= arizona_extcon_remove,
};

module_platform_driver(arizona_extcon_driver);

MODULE_DESCRIPTION("Arizona Extcon driver");
MODULE_AUTHOR("Mark Brown <broonie@opensource.wolfsonmicro.com>");
MODULE_LICENSE("GPL");
MODULE_ALIAS("platform:extcon-arizona");<|MERGE_RESOLUTION|>--- conflicted
+++ resolved
@@ -120,11 +120,8 @@
 	NULL,
 };
 
-<<<<<<< HEAD
-=======
 static void arizona_start_hpdet_acc_id(struct arizona_extcon_info *info);
 
->>>>>>> 0cfee51c
 static void arizona_extcon_do_magic(struct arizona_extcon_info *info,
 				    unsigned int magic)
 {
@@ -685,11 +682,8 @@
 static void arizona_start_hpdet_acc_id(struct arizona_extcon_info *info)
 {
 	struct arizona *arizona = info->arizona;
-<<<<<<< HEAD
-=======
 	int hp_reading = 32;
 	bool mic;
->>>>>>> 0cfee51c
 	int ret;
 
 	dev_dbg(arizona->dev, "Starting identification via HPDET\n");
@@ -699,11 +693,6 @@
 
 	info->hpdet_active = true;
 
-<<<<<<< HEAD
-	arizona_extcon_pulse_micbias(info);
-
-=======
->>>>>>> 0cfee51c
 	arizona_extcon_do_magic(info, 0x4000);
 
 	ret = regmap_update_bits(arizona->regmap,
