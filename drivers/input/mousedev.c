/*
 * Input driver to ExplorerPS/2 device driver module.
 *
 * Copyright (c) 1999-2002 Vojtech Pavlik
 * Copyright (c) 2004      Dmitry Torokhov
 *
 * This program is free software; you can redistribute it and/or modify
 * it under the terms of the GNU General Public License version 2 as published by
 * the Free Software Foundation.
 */

#define pr_fmt(fmt) KBUILD_MODNAME ": " fmt

#define MOUSEDEV_MINOR_BASE	32
#define MOUSEDEV_MINORS		32
#define MOUSEDEV_MIX		31

#include <linux/sched.h>
#include <linux/slab.h>
#include <linux/poll.h>
#include <linux/module.h>
#include <linux/init.h>
#include <linux/input.h>
#include <linux/random.h>
#include <linux/major.h>
#include <linux/device.h>
#include <linux/cdev.h>
#include <linux/kernel.h>

MODULE_AUTHOR("Vojtech Pavlik <vojtech@ucw.cz>");
MODULE_DESCRIPTION("Mouse (ExplorerPS/2) device interfaces");
MODULE_LICENSE("GPL");

#ifndef CONFIG_INPUT_MOUSEDEV_SCREEN_X
#define CONFIG_INPUT_MOUSEDEV_SCREEN_X	1024
#endif
#ifndef CONFIG_INPUT_MOUSEDEV_SCREEN_Y
#define CONFIG_INPUT_MOUSEDEV_SCREEN_Y	768
#endif

static int xres = CONFIG_INPUT_MOUSEDEV_SCREEN_X;
module_param(xres, uint, 0644);
MODULE_PARM_DESC(xres, "Horizontal screen resolution");

static int yres = CONFIG_INPUT_MOUSEDEV_SCREEN_Y;
module_param(yres, uint, 0644);
MODULE_PARM_DESC(yres, "Vertical screen resolution");

static unsigned tap_time = 200;
module_param(tap_time, uint, 0644);
MODULE_PARM_DESC(tap_time, "Tap time for touchpads in absolute mode (msecs)");

struct mousedev_hw_data {
	int dx, dy, dz;
	int x, y;
	int abs_event;
	unsigned long buttons;
};

struct mousedev {
	int open;
	struct input_handle handle;
	wait_queue_head_t wait;
	struct list_head client_list;
	spinlock_t client_lock; /* protects client_list */
	struct mutex mutex;
	struct device dev;
	struct cdev cdev;
	bool exist;
	bool is_mixdev;

	struct list_head mixdev_node;
	bool opened_by_mixdev;

	struct mousedev_hw_data packet;
	unsigned int pkt_count;
	int old_x[4], old_y[4];
	int frac_dx, frac_dy;
	unsigned long touch;
};

enum mousedev_emul {
	MOUSEDEV_EMUL_PS2,
	MOUSEDEV_EMUL_IMPS,
	MOUSEDEV_EMUL_EXPS
};

struct mousedev_motion {
	int dx, dy, dz;
	unsigned long buttons;
};

#define PACKET_QUEUE_LEN	16
struct mousedev_client {
	struct fasync_struct *fasync;
	struct mousedev *mousedev;
	struct list_head node;

	struct mousedev_motion packets[PACKET_QUEUE_LEN];
	unsigned int head, tail;
	spinlock_t packet_lock;
	int pos_x, pos_y;

	signed char ps2[6];
	unsigned char ready, buffer, bufsiz;
	unsigned char imexseq, impsseq;
	enum mousedev_emul mode;
	unsigned long last_buttons;
};

#define MOUSEDEV_SEQ_LEN	6

static unsigned char mousedev_imps_seq[] = { 0xf3, 200, 0xf3, 100, 0xf3, 80 };
static unsigned char mousedev_imex_seq[] = { 0xf3, 200, 0xf3, 200, 0xf3, 80 };

static struct mousedev *mousedev_mix;
static LIST_HEAD(mousedev_mix_list);

static void mixdev_open_devices(void);
static void mixdev_close_devices(void);

#define fx(i)  (mousedev->old_x[(mousedev->pkt_count - (i)) & 03])
#define fy(i)  (mousedev->old_y[(mousedev->pkt_count - (i)) & 03])

static void mousedev_touchpad_event(struct input_dev *dev,
				    struct mousedev *mousedev,
				    unsigned int code, int value)
{
	int size, tmp;
	enum { FRACTION_DENOM = 128 };

	switch (code) {

	case ABS_X:

		fx(0) = value;
		if (mousedev->touch && mousedev->pkt_count >= 2) {
			size = input_abs_get_max(dev, ABS_X) -
					input_abs_get_min(dev, ABS_X);
			if (size == 0)
				size = 256 * 2;

			tmp = ((value - fx(2)) * 256 * FRACTION_DENOM) / size;
			tmp += mousedev->frac_dx;
			mousedev->packet.dx = tmp / FRACTION_DENOM;
			mousedev->frac_dx =
				tmp - mousedev->packet.dx * FRACTION_DENOM;
		}
		break;

	case ABS_Y:
		fy(0) = value;
		if (mousedev->touch && mousedev->pkt_count >= 2) {
			/* use X size for ABS_Y to keep the same scale */
			size = input_abs_get_max(dev, ABS_X) -
					input_abs_get_min(dev, ABS_X);
			if (size == 0)
				size = 256 * 2;

			tmp = -((value - fy(2)) * 256 * FRACTION_DENOM) / size;
			tmp += mousedev->frac_dy;
			mousedev->packet.dy = tmp / FRACTION_DENOM;
			mousedev->frac_dy = tmp -
				mousedev->packet.dy * FRACTION_DENOM;
		}
		break;
	}
}

static void mousedev_abs_event(struct input_dev *dev, struct mousedev *mousedev,
				unsigned int code, int value)
{
	int min, max, size;

	switch (code) {

	case ABS_X:
		min = input_abs_get_min(dev, ABS_X);
		max = input_abs_get_max(dev, ABS_X);

		size = max - min;
		if (size == 0)
			size = xres ? : 1;

		value = clamp(value, min, max);

		mousedev->packet.x = ((value - min) * xres) / size;
		mousedev->packet.abs_event = 1;
		break;

	case ABS_Y:
		min = input_abs_get_min(dev, ABS_Y);
		max = input_abs_get_max(dev, ABS_Y);

		size = max - min;
		if (size == 0)
			size = yres ? : 1;

		value = clamp(value, min, max);

		mousedev->packet.y = yres - ((value - min) * yres) / size;
		mousedev->packet.abs_event = 1;
		break;
	}
}

static void mousedev_rel_event(struct mousedev *mousedev,
				unsigned int code, int value)
{
	switch (code) {
	case REL_X:
		mousedev->packet.dx += value;
		break;

	case REL_Y:
		mousedev->packet.dy -= value;
		break;

	case REL_WHEEL:
		mousedev->packet.dz -= value;
		break;
	}
}

static void mousedev_key_event(struct mousedev *mousedev,
				unsigned int code, int value)
{
	int index;

	switch (code) {

	case BTN_TOUCH:
	case BTN_0:
	case BTN_LEFT:		index = 0; break;

	case BTN_STYLUS:
	case BTN_1:
	case BTN_RIGHT:		index = 1; break;

	case BTN_2:
	case BTN_FORWARD:
	case BTN_STYLUS2:
	case BTN_MIDDLE:	index = 2; break;

	case BTN_3:
	case BTN_BACK:
	case BTN_SIDE:		index = 3; break;

	case BTN_4:
	case BTN_EXTRA:		index = 4; break;

	default:		return;
	}

	if (value) {
		set_bit(index, &mousedev->packet.buttons);
		set_bit(index, &mousedev_mix->packet.buttons);
	} else {
		clear_bit(index, &mousedev->packet.buttons);
		clear_bit(index, &mousedev_mix->packet.buttons);
	}
}

static void mousedev_notify_readers(struct mousedev *mousedev,
				    struct mousedev_hw_data *packet)
{
	struct mousedev_client *client;
	struct mousedev_motion *p;
	unsigned int new_head;
	int wake_readers = 0;

	rcu_read_lock();
	list_for_each_entry_rcu(client, &mousedev->client_list, node) {

		/* Just acquire the lock, interrupts already disabled */
		spin_lock(&client->packet_lock);

		p = &client->packets[client->head];
		if (client->ready && p->buttons != mousedev->packet.buttons) {
			new_head = (client->head + 1) % PACKET_QUEUE_LEN;
			if (new_head != client->tail) {
				p = &client->packets[client->head = new_head];
				memset(p, 0, sizeof(struct mousedev_motion));
			}
		}

		if (packet->abs_event) {
			p->dx += packet->x - client->pos_x;
			p->dy += packet->y - client->pos_y;
			client->pos_x = packet->x;
			client->pos_y = packet->y;
		}

		client->pos_x += packet->dx;
		client->pos_x = client->pos_x < 0 ?
			0 : (client->pos_x >= xres ? xres : client->pos_x);
		client->pos_y += packet->dy;
		client->pos_y = client->pos_y < 0 ?
			0 : (client->pos_y >= yres ? yres : client->pos_y);

		p->dx += packet->dx;
		p->dy += packet->dy;
		p->dz += packet->dz;
		p->buttons = mousedev->packet.buttons;

		if (p->dx || p->dy || p->dz ||
		    p->buttons != client->last_buttons)
			client->ready = 1;

		spin_unlock(&client->packet_lock);

		if (client->ready) {
			kill_fasync(&client->fasync, SIGIO, POLL_IN);
			wake_readers = 1;
		}
	}
	rcu_read_unlock();

	if (wake_readers)
		wake_up_interruptible(&mousedev->wait);
}

static void mousedev_touchpad_touch(struct mousedev *mousedev, int value)
{
	if (!value) {
		if (mousedev->touch &&
		    time_before(jiffies,
				mousedev->touch + msecs_to_jiffies(tap_time))) {
			/*
			 * Toggle left button to emulate tap.
			 * We rely on the fact that mousedev_mix always has 0
			 * motion packet so we won't mess current position.
			 */
			set_bit(0, &mousedev->packet.buttons);
			set_bit(0, &mousedev_mix->packet.buttons);
			mousedev_notify_readers(mousedev, &mousedev_mix->packet);
			mousedev_notify_readers(mousedev_mix,
						&mousedev_mix->packet);
			clear_bit(0, &mousedev->packet.buttons);
			clear_bit(0, &mousedev_mix->packet.buttons);
		}
		mousedev->touch = mousedev->pkt_count = 0;
		mousedev->frac_dx = 0;
		mousedev->frac_dy = 0;

	} else if (!mousedev->touch)
		mousedev->touch = jiffies;
}

static void mousedev_event(struct input_handle *handle,
			   unsigned int type, unsigned int code, int value)
{
	struct mousedev *mousedev = handle->private;

	switch (type) {

	case EV_ABS:
		/* Ignore joysticks */
		if (test_bit(BTN_TRIGGER, handle->dev->keybit))
			return;

		if (test_bit(BTN_TOOL_FINGER, handle->dev->keybit))
			mousedev_touchpad_event(handle->dev,
						mousedev, code, value);
		else
			mousedev_abs_event(handle->dev, mousedev, code, value);

		break;

	case EV_REL:
		mousedev_rel_event(mousedev, code, value);
		break;

	case EV_KEY:
		if (value != 2) {
			if (code == BTN_TOUCH &&
			    test_bit(BTN_TOOL_FINGER, handle->dev->keybit))
				mousedev_touchpad_touch(mousedev, value);
			else
				mousedev_key_event(mousedev, code, value);
		}
		break;

	case EV_SYN:
		if (code == SYN_REPORT) {
			if (mousedev->touch) {
				mousedev->pkt_count++;
				/*
				 * Input system eats duplicate events,
				 * but we need all of them to do correct
				 * averaging so apply present one forward
				 */
				fx(0) = fx(1);
				fy(0) = fy(1);
			}

			mousedev_notify_readers(mousedev, &mousedev->packet);
			mousedev_notify_readers(mousedev_mix, &mousedev->packet);

			mousedev->packet.dx = mousedev->packet.dy =
				mousedev->packet.dz = 0;
			mousedev->packet.abs_event = 0;
		}
		break;
	}
}

static int mousedev_fasync(int fd, struct file *file, int on)
{
	struct mousedev_client *client = file->private_data;

	return fasync_helper(fd, file, on, &client->fasync);
}

static void mousedev_free(struct device *dev)
{
	struct mousedev *mousedev = container_of(dev, struct mousedev, dev);

	input_put_device(mousedev->handle.dev);
	kfree(mousedev);
}

static int mousedev_open_device(struct mousedev *mousedev)
{
	int retval;

	retval = mutex_lock_interruptible(&mousedev->mutex);
	if (retval)
		return retval;

	if (mousedev->is_mixdev)
		mixdev_open_devices();
	else if (!mousedev->exist)
		retval = -ENODEV;
	else if (!mousedev->open++) {
		retval = input_open_device(&mousedev->handle);
		if (retval)
			mousedev->open--;
	}

	mutex_unlock(&mousedev->mutex);
	return retval;
}

static void mousedev_close_device(struct mousedev *mousedev)
{
	mutex_lock(&mousedev->mutex);

	if (mousedev->is_mixdev)
		mixdev_close_devices();
	else if (mousedev->exist && !--mousedev->open)
		input_close_device(&mousedev->handle);

	mutex_unlock(&mousedev->mutex);
}

/*
 * Open all available devices so they can all be multiplexed in one.
 * stream. Note that this function is called with mousedev_mix->mutex
 * held.
 */
static void mixdev_open_devices(void)
{
	struct mousedev *mousedev;

	if (mousedev_mix->open++)
		return;

	list_for_each_entry(mousedev, &mousedev_mix_list, mixdev_node) {
		if (!mousedev->opened_by_mixdev) {
			if (mousedev_open_device(mousedev))
				continue;

			mousedev->opened_by_mixdev = true;
		}
	}
}

/*
 * Close all devices that were opened as part of multiplexed
 * device. Note that this function is called with mousedev_mix->mutex
 * held.
 */
static void mixdev_close_devices(void)
{
	struct mousedev *mousedev;

	if (--mousedev_mix->open)
		return;

	list_for_each_entry(mousedev, &mousedev_mix_list, mixdev_node) {
		if (mousedev->opened_by_mixdev) {
			mousedev->opened_by_mixdev = false;
			mousedev_close_device(mousedev);
		}
	}
}


static void mousedev_attach_client(struct mousedev *mousedev,
				   struct mousedev_client *client)
{
	spin_lock(&mousedev->client_lock);
	list_add_tail_rcu(&client->node, &mousedev->client_list);
	spin_unlock(&mousedev->client_lock);
}

static void mousedev_detach_client(struct mousedev *mousedev,
				   struct mousedev_client *client)
{
	spin_lock(&mousedev->client_lock);
	list_del_rcu(&client->node);
	spin_unlock(&mousedev->client_lock);
	synchronize_rcu();
}

static int mousedev_release(struct inode *inode, struct file *file)
{
	struct mousedev_client *client = file->private_data;
	struct mousedev *mousedev = client->mousedev;

	mousedev_detach_client(mousedev, client);
	kfree(client);

	mousedev_close_device(mousedev);
	put_device(&mousedev->dev);

	return 0;
}

static int mousedev_open(struct inode *inode, struct file *file)
{
	struct mousedev_client *client;
	struct mousedev *mousedev;
	int error;

#ifdef CONFIG_INPUT_MOUSEDEV_PSAUX
	if (imajor(inode) == MISC_MAJOR)
		mousedev = mousedev_mix;
	else
#endif
<<<<<<< HEAD
		i = iminor(inode) - MOUSEDEV_MINOR_BASE;

	if (i >= MOUSEDEV_MINORS)
		return -ENODEV;

	error = mutex_lock_interruptible(&mousedev_table_mutex);
	if (error)
		return error;

	mousedev = mousedev_table[i];
	if (mousedev)
		get_device(&mousedev->dev);
	mutex_unlock(&mousedev_table_mutex);

	if (!mousedev)
		return -ENODEV;
=======
		mousedev = container_of(inode->i_cdev, struct mousedev, cdev);
>>>>>>> ddffeb8c

	client = kzalloc(sizeof(struct mousedev_client), GFP_KERNEL);
	if (!client)
		return -ENOMEM;

	spin_lock_init(&client->packet_lock);
	client->pos_x = xres / 2;
	client->pos_y = yres / 2;
	client->mousedev = mousedev;
	mousedev_attach_client(mousedev, client);

	error = mousedev_open_device(mousedev);
	if (error)
		goto err_free_client;

	file->private_data = client;
	nonseekable_open(inode, file);

	get_device(&mousedev->dev);
	return 0;

 err_free_client:
	mousedev_detach_client(mousedev, client);
	kfree(client);
	return error;
}

static inline int mousedev_limit_delta(int delta, int limit)
{
	return delta > limit ? limit : (delta < -limit ? -limit : delta);
}

static void mousedev_packet(struct mousedev_client *client,
			    signed char *ps2_data)
{
	struct mousedev_motion *p = &client->packets[client->tail];

	ps2_data[0] = 0x08 |
		((p->dx < 0) << 4) | ((p->dy < 0) << 5) | (p->buttons & 0x07);
	ps2_data[1] = mousedev_limit_delta(p->dx, 127);
	ps2_data[2] = mousedev_limit_delta(p->dy, 127);
	p->dx -= ps2_data[1];
	p->dy -= ps2_data[2];

	switch (client->mode) {
	case MOUSEDEV_EMUL_EXPS:
		ps2_data[3] = mousedev_limit_delta(p->dz, 7);
		p->dz -= ps2_data[3];
		ps2_data[3] = (ps2_data[3] & 0x0f) | ((p->buttons & 0x18) << 1);
		client->bufsiz = 4;
		break;

	case MOUSEDEV_EMUL_IMPS:
		ps2_data[0] |=
			((p->buttons & 0x10) >> 3) | ((p->buttons & 0x08) >> 1);
		ps2_data[3] = mousedev_limit_delta(p->dz, 127);
		p->dz -= ps2_data[3];
		client->bufsiz = 4;
		break;

	case MOUSEDEV_EMUL_PS2:
	default:
		ps2_data[0] |=
			((p->buttons & 0x10) >> 3) | ((p->buttons & 0x08) >> 1);
		p->dz = 0;
		client->bufsiz = 3;
		break;
	}

	if (!p->dx && !p->dy && !p->dz) {
		if (client->tail == client->head) {
			client->ready = 0;
			client->last_buttons = p->buttons;
		} else
			client->tail = (client->tail + 1) % PACKET_QUEUE_LEN;
	}
}

static void mousedev_generate_response(struct mousedev_client *client,
					int command)
{
	client->ps2[0] = 0xfa; /* ACK */

	switch (command) {

	case 0xeb: /* Poll */
		mousedev_packet(client, &client->ps2[1]);
		client->bufsiz++; /* account for leading ACK */
		break;

	case 0xf2: /* Get ID */
		switch (client->mode) {
		case MOUSEDEV_EMUL_PS2:
			client->ps2[1] = 0;
			break;
		case MOUSEDEV_EMUL_IMPS:
			client->ps2[1] = 3;
			break;
		case MOUSEDEV_EMUL_EXPS:
			client->ps2[1] = 4;
			break;
		}
		client->bufsiz = 2;
		break;

	case 0xe9: /* Get info */
		client->ps2[1] = 0x60; client->ps2[2] = 3; client->ps2[3] = 200;
		client->bufsiz = 4;
		break;

	case 0xff: /* Reset */
		client->impsseq = client->imexseq = 0;
		client->mode = MOUSEDEV_EMUL_PS2;
		client->ps2[1] = 0xaa; client->ps2[2] = 0x00;
		client->bufsiz = 3;
		break;

	default:
		client->bufsiz = 1;
		break;
	}
	client->buffer = client->bufsiz;
}

static ssize_t mousedev_write(struct file *file, const char __user *buffer,
				size_t count, loff_t *ppos)
{
	struct mousedev_client *client = file->private_data;
	unsigned char c;
	unsigned int i;

	for (i = 0; i < count; i++) {

		if (get_user(c, buffer + i))
			return -EFAULT;

		spin_lock_irq(&client->packet_lock);

		if (c == mousedev_imex_seq[client->imexseq]) {
			if (++client->imexseq == MOUSEDEV_SEQ_LEN) {
				client->imexseq = 0;
				client->mode = MOUSEDEV_EMUL_EXPS;
			}
		} else
			client->imexseq = 0;

		if (c == mousedev_imps_seq[client->impsseq]) {
			if (++client->impsseq == MOUSEDEV_SEQ_LEN) {
				client->impsseq = 0;
				client->mode = MOUSEDEV_EMUL_IMPS;
			}
		} else
			client->impsseq = 0;

		mousedev_generate_response(client, c);

		spin_unlock_irq(&client->packet_lock);
	}

	kill_fasync(&client->fasync, SIGIO, POLL_IN);
	wake_up_interruptible(&client->mousedev->wait);

	return count;
}

static ssize_t mousedev_read(struct file *file, char __user *buffer,
			     size_t count, loff_t *ppos)
{
	struct mousedev_client *client = file->private_data;
	struct mousedev *mousedev = client->mousedev;
	signed char data[sizeof(client->ps2)];
	int retval = 0;

	if (!client->ready && !client->buffer && mousedev->exist &&
	    (file->f_flags & O_NONBLOCK))
		return -EAGAIN;

	retval = wait_event_interruptible(mousedev->wait,
			!mousedev->exist || client->ready || client->buffer);
	if (retval)
		return retval;

	if (!mousedev->exist)
		return -ENODEV;

	spin_lock_irq(&client->packet_lock);

	if (!client->buffer && client->ready) {
		mousedev_packet(client, client->ps2);
		client->buffer = client->bufsiz;
	}

	if (count > client->buffer)
		count = client->buffer;

	memcpy(data, client->ps2 + client->bufsiz - client->buffer, count);
	client->buffer -= count;

	spin_unlock_irq(&client->packet_lock);

	if (copy_to_user(buffer, data, count))
		return -EFAULT;

	return count;
}

/* No kernel lock - fine */
static unsigned int mousedev_poll(struct file *file, poll_table *wait)
{
	struct mousedev_client *client = file->private_data;
	struct mousedev *mousedev = client->mousedev;
	unsigned int mask;

	poll_wait(file, &mousedev->wait, wait);

	mask = mousedev->exist ? POLLOUT | POLLWRNORM : POLLHUP | POLLERR;
	if (client->ready || client->buffer)
		mask |= POLLIN | POLLRDNORM;

	return mask;
}

static const struct file_operations mousedev_fops = {
	.owner		= THIS_MODULE,
	.read		= mousedev_read,
	.write		= mousedev_write,
	.poll		= mousedev_poll,
	.open		= mousedev_open,
	.release	= mousedev_release,
	.fasync		= mousedev_fasync,
	.llseek		= noop_llseek,
};

/*
 * Mark device non-existent. This disables writes, ioctls and
 * prevents new users from opening the device. Already posted
 * blocking reads will stay, however new ones will fail.
 */
static void mousedev_mark_dead(struct mousedev *mousedev)
{
	mutex_lock(&mousedev->mutex);
	mousedev->exist = false;
	mutex_unlock(&mousedev->mutex);
}

/*
 * Wake up users waiting for IO so they can disconnect from
 * dead device.
 */
static void mousedev_hangup(struct mousedev *mousedev)
{
	struct mousedev_client *client;

	spin_lock(&mousedev->client_lock);
	list_for_each_entry(client, &mousedev->client_list, node)
		kill_fasync(&client->fasync, SIGIO, POLL_HUP);
	spin_unlock(&mousedev->client_lock);

	wake_up_interruptible(&mousedev->wait);
}

static void mousedev_cleanup(struct mousedev *mousedev)
{
	struct input_handle *handle = &mousedev->handle;

	mousedev_mark_dead(mousedev);
	mousedev_hangup(mousedev);

	cdev_del(&mousedev->cdev);

	/* mousedev is marked dead so no one else accesses mousedev->open */
	if (mousedev->open)
		input_close_device(handle);
}

static int mousedev_reserve_minor(bool mixdev)
{
	int minor;

	if (mixdev) {
		minor = input_get_new_minor(MOUSEDEV_MIX, 1, false);
		if (minor < 0)
			pr_err("failed to reserve mixdev minor: %d\n", minor);
	} else {
		minor = input_get_new_minor(MOUSEDEV_MINOR_BASE,
					    MOUSEDEV_MINORS, true);
		if (minor < 0)
			pr_err("failed to reserve new minor: %d\n", minor);
	}

	return minor;
}

static struct mousedev *mousedev_create(struct input_dev *dev,
					struct input_handler *handler,
					bool mixdev)
{
	struct mousedev *mousedev;
	int minor;
	int error;

	minor = mousedev_reserve_minor(mixdev);
	if (minor < 0) {
		error = minor;
		goto err_out;
	}

	mousedev = kzalloc(sizeof(struct mousedev), GFP_KERNEL);
	if (!mousedev) {
		error = -ENOMEM;
		goto err_free_minor;
	}

	INIT_LIST_HEAD(&mousedev->client_list);
	INIT_LIST_HEAD(&mousedev->mixdev_node);
	spin_lock_init(&mousedev->client_lock);
	mutex_init(&mousedev->mutex);
	lockdep_set_subclass(&mousedev->mutex,
			     mixdev ? SINGLE_DEPTH_NESTING : 0);
	init_waitqueue_head(&mousedev->wait);

	if (mixdev) {
		dev_set_name(&mousedev->dev, "mice");
	} else {
		int dev_no = minor;
		/* Normalize device number if it falls into legacy range */
		if (dev_no < MOUSEDEV_MINOR_BASE + MOUSEDEV_MINORS)
			dev_no -= MOUSEDEV_MINOR_BASE;
		dev_set_name(&mousedev->dev, "mouse%d", dev_no);
	}

	mousedev->exist = true;
	mousedev->is_mixdev = mixdev;
	mousedev->handle.dev = input_get_device(dev);
	mousedev->handle.name = dev_name(&mousedev->dev);
	mousedev->handle.handler = handler;
	mousedev->handle.private = mousedev;

	mousedev->dev.class = &input_class;
	if (dev)
		mousedev->dev.parent = &dev->dev;
	mousedev->dev.devt = MKDEV(INPUT_MAJOR, minor);
	mousedev->dev.release = mousedev_free;
	device_initialize(&mousedev->dev);

	if (!mixdev) {
		error = input_register_handle(&mousedev->handle);
		if (error)
			goto err_free_mousedev;
	}

	cdev_init(&mousedev->cdev, &mousedev_fops);
	error = cdev_add(&mousedev->cdev, mousedev->dev.devt, 1);
	if (error)
		goto err_unregister_handle;

	error = device_add(&mousedev->dev);
	if (error)
		goto err_cleanup_mousedev;

	return mousedev;

 err_cleanup_mousedev:
	mousedev_cleanup(mousedev);
 err_unregister_handle:
	if (!mixdev)
		input_unregister_handle(&mousedev->handle);
 err_free_mousedev:
	put_device(&mousedev->dev);
 err_free_minor:
	input_free_minor(minor);
 err_out:
	return ERR_PTR(error);
}

static void mousedev_destroy(struct mousedev *mousedev)
{
	device_del(&mousedev->dev);
	mousedev_cleanup(mousedev);
	input_free_minor(MINOR(mousedev->dev.devt));
	if (!mousedev->is_mixdev)
		input_unregister_handle(&mousedev->handle);
	put_device(&mousedev->dev);
}

static int mixdev_add_device(struct mousedev *mousedev)
{
	int retval;

	retval = mutex_lock_interruptible(&mousedev_mix->mutex);
	if (retval)
		return retval;

	if (mousedev_mix->open) {
		retval = mousedev_open_device(mousedev);
		if (retval)
			goto out;

		mousedev->opened_by_mixdev = true;
	}

	get_device(&mousedev->dev);
	list_add_tail(&mousedev->mixdev_node, &mousedev_mix_list);

 out:
	mutex_unlock(&mousedev_mix->mutex);
	return retval;
}

static void mixdev_remove_device(struct mousedev *mousedev)
{
	mutex_lock(&mousedev_mix->mutex);

	if (mousedev->opened_by_mixdev) {
		mousedev->opened_by_mixdev = false;
		mousedev_close_device(mousedev);
	}

	list_del_init(&mousedev->mixdev_node);
	mutex_unlock(&mousedev_mix->mutex);

	put_device(&mousedev->dev);
}

static int mousedev_connect(struct input_handler *handler,
			    struct input_dev *dev,
			    const struct input_device_id *id)
{
	struct mousedev *mousedev;
	int error;

	mousedev = mousedev_create(dev, handler, false);
	if (IS_ERR(mousedev))
		return PTR_ERR(mousedev);

	error = mixdev_add_device(mousedev);
	if (error) {
		mousedev_destroy(mousedev);
		return error;
	}

	return 0;
}

static void mousedev_disconnect(struct input_handle *handle)
{
	struct mousedev *mousedev = handle->private;

	mixdev_remove_device(mousedev);
	mousedev_destroy(mousedev);
}

static const struct input_device_id mousedev_ids[] = {
	{
		.flags = INPUT_DEVICE_ID_MATCH_EVBIT |
				INPUT_DEVICE_ID_MATCH_KEYBIT |
				INPUT_DEVICE_ID_MATCH_RELBIT,
		.evbit = { BIT_MASK(EV_KEY) | BIT_MASK(EV_REL) },
		.keybit = { [BIT_WORD(BTN_LEFT)] = BIT_MASK(BTN_LEFT) },
		.relbit = { BIT_MASK(REL_X) | BIT_MASK(REL_Y) },
	},	/* A mouse like device, at least one button,
		   two relative axes */
	{
		.flags = INPUT_DEVICE_ID_MATCH_EVBIT |
				INPUT_DEVICE_ID_MATCH_RELBIT,
		.evbit = { BIT_MASK(EV_KEY) | BIT_MASK(EV_REL) },
		.relbit = { BIT_MASK(REL_WHEEL) },
	},	/* A separate scrollwheel */
	{
		.flags = INPUT_DEVICE_ID_MATCH_EVBIT |
				INPUT_DEVICE_ID_MATCH_KEYBIT |
				INPUT_DEVICE_ID_MATCH_ABSBIT,
		.evbit = { BIT_MASK(EV_KEY) | BIT_MASK(EV_ABS) },
		.keybit = { [BIT_WORD(BTN_TOUCH)] = BIT_MASK(BTN_TOUCH) },
		.absbit = { BIT_MASK(ABS_X) | BIT_MASK(ABS_Y) },
	},	/* A tablet like device, at least touch detection,
		   two absolute axes */
	{
		.flags = INPUT_DEVICE_ID_MATCH_EVBIT |
				INPUT_DEVICE_ID_MATCH_KEYBIT |
				INPUT_DEVICE_ID_MATCH_ABSBIT,
		.evbit = { BIT_MASK(EV_KEY) | BIT_MASK(EV_ABS) },
		.keybit = { [BIT_WORD(BTN_TOOL_FINGER)] =
				BIT_MASK(BTN_TOOL_FINGER) },
		.absbit = { BIT_MASK(ABS_X) | BIT_MASK(ABS_Y) |
				BIT_MASK(ABS_PRESSURE) |
				BIT_MASK(ABS_TOOL_WIDTH) },
	},	/* A touchpad */
	{
		.flags = INPUT_DEVICE_ID_MATCH_EVBIT |
			INPUT_DEVICE_ID_MATCH_KEYBIT |
			INPUT_DEVICE_ID_MATCH_ABSBIT,
		.evbit = { BIT_MASK(EV_KEY) | BIT_MASK(EV_ABS) },
		.keybit = { [BIT_WORD(BTN_LEFT)] = BIT_MASK(BTN_LEFT) },
		.absbit = { BIT_MASK(ABS_X) | BIT_MASK(ABS_Y) },
	},	/* Mouse-like device with absolute X and Y but ordinary
		   clicks, like hp ILO2 High Performance mouse */

	{ },	/* Terminating entry */
};

MODULE_DEVICE_TABLE(input, mousedev_ids);

static struct input_handler mousedev_handler = {
	.event		= mousedev_event,
	.connect	= mousedev_connect,
	.disconnect	= mousedev_disconnect,
	.legacy_minors	= true,
	.minor		= MOUSEDEV_MINOR_BASE,
	.name		= "mousedev",
	.id_table	= mousedev_ids,
};

#ifdef CONFIG_INPUT_MOUSEDEV_PSAUX
#include <linux/miscdevice.h>

static struct miscdevice psaux_mouse = {
	.minor	= PSMOUSE_MINOR,
	.name	= "psaux",
	.fops	= &mousedev_fops,
};

static bool psaux_registered;

static void __init mousedev_psaux_register(void)
{
	int error;

	error = misc_register(&psaux_mouse);
	if (error)
		pr_warn("could not register psaux device, error: %d\n",
			   error);
	else
		psaux_registered = true;
}

static void __exit mousedev_psaux_unregister(void)
{
	if (psaux_registered)
		misc_deregister(&psaux_mouse);
}
#else
static inline void mousedev_psaux_register(void) { }
static inline void mousedev_psaux_unregister(void) { }
#endif

static int __init mousedev_init(void)
{
	int error;

	mousedev_mix = mousedev_create(NULL, &mousedev_handler, true);
	if (IS_ERR(mousedev_mix))
		return PTR_ERR(mousedev_mix);

	error = input_register_handler(&mousedev_handler);
	if (error) {
		mousedev_destroy(mousedev_mix);
		return error;
	}

<<<<<<< HEAD
#ifdef CONFIG_INPUT_MOUSEDEV_PSAUX
	error = misc_register(&psaux_mouse);
	if (error)
		pr_warn("could not register psaux device, error: %d\n",
			   error);
	else
		psaux_registered = 1;
#endif
=======
	mousedev_psaux_register();
>>>>>>> ddffeb8c

	pr_info("PS/2 mouse device common for all mice\n");

	return 0;
}

static void __exit mousedev_exit(void)
{
	mousedev_psaux_unregister();
	input_unregister_handler(&mousedev_handler);
	mousedev_destroy(mousedev_mix);
}

module_init(mousedev_init);
module_exit(mousedev_exit);<|MERGE_RESOLUTION|>--- conflicted
+++ resolved
@@ -539,26 +539,7 @@
 		mousedev = mousedev_mix;
 	else
 #endif
-<<<<<<< HEAD
-		i = iminor(inode) - MOUSEDEV_MINOR_BASE;
-
-	if (i >= MOUSEDEV_MINORS)
-		return -ENODEV;
-
-	error = mutex_lock_interruptible(&mousedev_table_mutex);
-	if (error)
-		return error;
-
-	mousedev = mousedev_table[i];
-	if (mousedev)
-		get_device(&mousedev->dev);
-	mutex_unlock(&mousedev_table_mutex);
-
-	if (!mousedev)
-		return -ENODEV;
-=======
 		mousedev = container_of(inode->i_cdev, struct mousedev, cdev);
->>>>>>> ddffeb8c
 
 	client = kzalloc(sizeof(struct mousedev_client), GFP_KERNEL);
 	if (!client)
@@ -1119,18 +1100,7 @@
 		return error;
 	}
 
-<<<<<<< HEAD
-#ifdef CONFIG_INPUT_MOUSEDEV_PSAUX
-	error = misc_register(&psaux_mouse);
-	if (error)
-		pr_warn("could not register psaux device, error: %d\n",
-			   error);
-	else
-		psaux_registered = 1;
-#endif
-=======
 	mousedev_psaux_register();
->>>>>>> ddffeb8c
 
 	pr_info("PS/2 mouse device common for all mice\n");
 
