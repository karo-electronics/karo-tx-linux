--- conflicted
+++ resolved
@@ -448,11 +448,7 @@
 
 config KEYBOARD_SAMSUNG
 	tristate "Samsung keypad support"
-<<<<<<< HEAD
-	depends on SAMSUNG_DEV_KEYPAD || HAVE_SAMSUNG_KEYPAD
-=======
 	depends on HAVE_CLK
->>>>>>> c22e9b3a
 	help
 	  Say Y here if you want to use the keypad on your Samsung mobile
 	  device.
