--- conflicted
+++ resolved
@@ -448,11 +448,7 @@
 
 config KEYBOARD_SAMSUNG
 	tristate "Samsung keypad support"
-<<<<<<< HEAD
-	depends on SAMSUNG_DEV_KEYPAD || HAVE_SAMSUNG_KEYPAD
-=======
-	depends on HAVE_CLK
->>>>>>> 5862c02d
+	depends on HAVE_CLK || HAVE_SAMSUNG_KEYPAD
 	help
 	  Say Y here if you want to use the keypad on your Samsung mobile
 	  device.
