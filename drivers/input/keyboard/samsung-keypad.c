/*
 * Samsung keypad driver
 *
 * Copyright (C) 2010 Samsung Electronics Co.Ltd
 * Author: Joonyoung Shim <jy0922.shim@samsung.com>
 * Author: Donghwa Lee <dh09.lee@samsung.com>
 *
 * This program is free software; you can redistribute  it and/or modify it
 * under  the terms of  the GNU General  Public License as published by the
 * Free Software Foundation;  either version 2 of the  License, or (at your
 * option) any later version.
 */

#include <linux/clk.h>
#include <linux/delay.h>
#include <linux/err.h>
#include <linux/init.h>
#include <linux/input.h>
#include <linux/interrupt.h>
#include <linux/io.h>
#include <linux/module.h>
#include <linux/platform_device.h>
#include <linux/slab.h>
#include <linux/of.h>
#include <linux/of_gpio.h>
#include <linux/sched.h>
#include <linux/input/samsung-keypad.h>

#define SAMSUNG_KEYIFCON			0x00
#define SAMSUNG_KEYIFSTSCLR			0x04
#define SAMSUNG_KEYIFCOL			0x08
#define SAMSUNG_KEYIFROW			0x0c
#define SAMSUNG_KEYIFFC				0x10

/* SAMSUNG_KEYIFCON */
#define SAMSUNG_KEYIFCON_INT_F_EN		(1 << 0)
#define SAMSUNG_KEYIFCON_INT_R_EN		(1 << 1)
#define SAMSUNG_KEYIFCON_DF_EN			(1 << 2)
#define SAMSUNG_KEYIFCON_FC_EN			(1 << 3)
#define SAMSUNG_KEYIFCON_WAKEUPEN		(1 << 4)

/* SAMSUNG_KEYIFSTSCLR */
#define SAMSUNG_KEYIFSTSCLR_P_INT_MASK		(0xff << 0)
#define SAMSUNG_KEYIFSTSCLR_R_INT_MASK		(0xff << 8)
#define SAMSUNG_KEYIFSTSCLR_R_INT_OFFSET	8
#define S5PV210_KEYIFSTSCLR_P_INT_MASK		(0x3fff << 0)
#define S5PV210_KEYIFSTSCLR_R_INT_MASK		(0x3fff << 16)
#define S5PV210_KEYIFSTSCLR_R_INT_OFFSET	16

/* SAMSUNG_KEYIFCOL */
#define SAMSUNG_KEYIFCOL_MASK			(0xff << 0)
#define S5PV210_KEYIFCOLEN_MASK			(0xff << 8)

/* SAMSUNG_KEYIFROW */
#define SAMSUNG_KEYIFROW_MASK			(0xff << 0)
#define S5PV210_KEYIFROW_MASK			(0x3fff << 0)

/* SAMSUNG_KEYIFFC */
#define SAMSUNG_KEYIFFC_MASK			(0x3ff << 0)

enum samsung_keypad_type {
	KEYPAD_TYPE_SAMSUNG,
	KEYPAD_TYPE_S5PV210,
};

struct samsung_keypad {
	struct input_dev *input_dev;
	struct clk *clk;
	void __iomem *base;
	wait_queue_head_t wait;
	bool stopped;
	int irq;
	enum samsung_keypad_type type;
	unsigned int row_shift;
	unsigned int rows;
	unsigned int cols;
	unsigned int row_state[SAMSUNG_MAX_COLS];
#ifdef CONFIG_OF
	int row_gpios[SAMSUNG_MAX_ROWS];
	int col_gpios[SAMSUNG_MAX_COLS];
#endif
	unsigned short keycodes[];
};

static void samsung_keypad_scan(struct samsung_keypad *keypad,
				unsigned int *row_state)
{
	unsigned int col;
	unsigned int val;

	for (col = 0; col < keypad->cols; col++) {
		if (keypad->type == KEYPAD_TYPE_S5PV210) {
			val = S5PV210_KEYIFCOLEN_MASK;
			val &= ~(1 << col) << 8;
		} else {
			val = SAMSUNG_KEYIFCOL_MASK;
			val &= ~(1 << col);
		}

		writel(val, keypad->base + SAMSUNG_KEYIFCOL);
		mdelay(1);

		val = readl(keypad->base + SAMSUNG_KEYIFROW);
		row_state[col] = ~val & ((1 << keypad->rows) - 1);
	}

	/* KEYIFCOL reg clear */
	writel(0, keypad->base + SAMSUNG_KEYIFCOL);
}

static bool samsung_keypad_report(struct samsung_keypad *keypad,
				  unsigned int *row_state)
{
	struct input_dev *input_dev = keypad->input_dev;
	unsigned int changed;
	unsigned int pressed;
	unsigned int key_down = 0;
	unsigned int val;
	unsigned int col, row;

	for (col = 0; col < keypad->cols; col++) {
		changed = row_state[col] ^ keypad->row_state[col];
		key_down |= row_state[col];
		if (!changed)
			continue;

		for (row = 0; row < keypad->rows; row++) {
			if (!(changed & (1 << row)))
				continue;

			pressed = row_state[col] & (1 << row);

			dev_dbg(&keypad->input_dev->dev,
				"key %s, row: %d, col: %d\n",
				pressed ? "pressed" : "released", row, col);

			val = MATRIX_SCAN_CODE(row, col, keypad->row_shift);

			input_event(input_dev, EV_MSC, MSC_SCAN, val);
			input_report_key(input_dev,
					keypad->keycodes[val], pressed);
		}
		input_sync(keypad->input_dev);
	}

	memcpy(keypad->row_state, row_state, sizeof(keypad->row_state));

	return key_down;
}

static irqreturn_t samsung_keypad_irq(int irq, void *dev_id)
{
	struct samsung_keypad *keypad = dev_id;
	unsigned int row_state[SAMSUNG_MAX_COLS];
	unsigned int val;
	bool key_down;

	do {
		val = readl(keypad->base + SAMSUNG_KEYIFSTSCLR);
		/* Clear interrupt. */
		writel(~0x0, keypad->base + SAMSUNG_KEYIFSTSCLR);

		samsung_keypad_scan(keypad, row_state);

		key_down = samsung_keypad_report(keypad, row_state);
		if (key_down)
			wait_event_timeout(keypad->wait, keypad->stopped,
					   msecs_to_jiffies(50));

	} while (key_down && !keypad->stopped);

	return IRQ_HANDLED;
}

static void samsung_keypad_start(struct samsung_keypad *keypad)
{
	unsigned int val;

	/* Tell IRQ thread that it may poll the device. */
	keypad->stopped = false;

	clk_enable(keypad->clk);

	/* Enable interrupt bits. */
	val = readl(keypad->base + SAMSUNG_KEYIFCON);
	val |= SAMSUNG_KEYIFCON_INT_F_EN | SAMSUNG_KEYIFCON_INT_R_EN;
	writel(val, keypad->base + SAMSUNG_KEYIFCON);

	/* KEYIFCOL reg clear. */
	writel(0, keypad->base + SAMSUNG_KEYIFCOL);
}

static void samsung_keypad_stop(struct samsung_keypad *keypad)
{
	unsigned int val;

	/* Signal IRQ thread to stop polling and disable the handler. */
	keypad->stopped = true;
	wake_up(&keypad->wait);
	disable_irq(keypad->irq);

	/* Clear interrupt. */
	writel(~0x0, keypad->base + SAMSUNG_KEYIFSTSCLR);

	/* Disable interrupt bits. */
	val = readl(keypad->base + SAMSUNG_KEYIFCON);
	val &= ~(SAMSUNG_KEYIFCON_INT_F_EN | SAMSUNG_KEYIFCON_INT_R_EN);
	writel(val, keypad->base + SAMSUNG_KEYIFCON);

	clk_disable(keypad->clk);

	/*
	 * Now that chip should not generate interrupts we can safely
	 * re-enable the handler.
	 */
	enable_irq(keypad->irq);
}

static int samsung_keypad_open(struct input_dev *input_dev)
{
	struct samsung_keypad *keypad = input_get_drvdata(input_dev);

	samsung_keypad_start(keypad);

	return 0;
}

static void samsung_keypad_close(struct input_dev *input_dev)
{
	struct samsung_keypad *keypad = input_get_drvdata(input_dev);

	samsung_keypad_stop(keypad);
}

#ifdef CONFIG_OF
static struct samsung_keypad_platdata *samsung_keypad_parse_dt(
				struct device *dev)
{
	struct samsung_keypad_platdata *pdata;
	struct matrix_keymap_data *keymap_data;
	uint32_t *keymap, num_rows = 0, num_cols = 0;
	struct device_node *np = dev->of_node, *key_np;
	unsigned int key_count = 0;

	pdata = devm_kzalloc(dev, sizeof(*pdata), GFP_KERNEL);
	if (!pdata) {
		dev_err(dev, "could not allocate memory for platform data\n");
		return NULL;
	}

	of_property_read_u32(np, "samsung,keypad-num-rows", &num_rows);
	of_property_read_u32(np, "samsung,keypad-num-columns", &num_cols);
	if (!num_rows || !num_cols) {
		dev_err(dev, "number of keypad rows/columns not specified\n");
		return NULL;
	}
	pdata->rows = num_rows;
	pdata->cols = num_cols;

	keymap_data = devm_kzalloc(dev, sizeof(*keymap_data), GFP_KERNEL);
	if (!keymap_data) {
		dev_err(dev, "could not allocate memory for keymap data\n");
		return NULL;
	}
	pdata->keymap_data = keymap_data;

	for_each_child_of_node(np, key_np)
		key_count++;

	keymap_data->keymap_size = key_count;
	keymap = devm_kzalloc(dev, sizeof(uint32_t) * key_count, GFP_KERNEL);
	if (!keymap) {
		dev_err(dev, "could not allocate memory for keymap\n");
		return NULL;
	}
	keymap_data->keymap = keymap;

	for_each_child_of_node(np, key_np) {
		u32 row, col, key_code;
		of_property_read_u32(key_np, "keypad,row", &row);
		of_property_read_u32(key_np, "keypad,column", &col);
		of_property_read_u32(key_np, "linux,code", &key_code);
		*keymap++ = KEY(row, col, key_code);
	}

	if (of_get_property(np, "linux,input-no-autorepeat", NULL))
		pdata->no_autorepeat = true;
	if (of_get_property(np, "linux,input-wakeup", NULL))
		pdata->wakeup = true;

	return pdata;
}

static void samsung_keypad_parse_dt_gpio(struct device *dev,
				struct samsung_keypad *keypad)
{
	struct device_node *np = dev->of_node;
	int gpio, ret, row, col;

	for (row = 0; row < keypad->rows; row++) {
		gpio = of_get_named_gpio(np, "row-gpios", row);
		keypad->row_gpios[row] = gpio;
		if (!gpio_is_valid(gpio)) {
			dev_err(dev, "keypad row[%d]: invalid gpio %d\n",
					row, gpio);
			continue;
		}

		ret = gpio_request(gpio, "keypad-row");
		if (ret)
			dev_err(dev, "keypad row[%d] gpio request failed\n",
					row);
	}

	for (col = 0; col < keypad->cols; col++) {
		gpio = of_get_named_gpio(np, "col-gpios", col);
		keypad->col_gpios[col] = gpio;
		if (!gpio_is_valid(gpio)) {
			dev_err(dev, "keypad column[%d]: invalid gpio %d\n",
					col, gpio);
			continue;
		}

		ret = gpio_request(gpio, "keypad-col");
		if (ret)
			dev_err(dev, "keypad column[%d] gpio request failed\n",
					col);
	}
}

static void samsung_keypad_dt_gpio_free(struct samsung_keypad *keypad)
{
	int cnt;

	for (cnt = 0; cnt < keypad->rows; cnt++)
		if (gpio_is_valid(keypad->row_gpios[cnt]))
			gpio_free(keypad->row_gpios[cnt]);

	for (cnt = 0; cnt < keypad->cols; cnt++)
		if (gpio_is_valid(keypad->col_gpios[cnt]))
			gpio_free(keypad->col_gpios[cnt]);
}
#else
static
struct samsung_keypad_platdata *samsung_keypad_parse_dt(struct device *dev)
{
	return NULL;
}

static void samsung_keypad_dt_gpio_free(struct samsung_keypad *keypad)
{
}
#endif

static int __devinit samsung_keypad_probe(struct platform_device *pdev)
{
	const struct samsung_keypad_platdata *pdata;
	const struct matrix_keymap_data *keymap_data;
	struct samsung_keypad *keypad;
	struct resource *res;
	struct input_dev *input_dev;
	unsigned int row_shift;
	unsigned int keymap_size;
	int error;

	if (pdev->dev.of_node)
		pdata = samsung_keypad_parse_dt(&pdev->dev);
	else
		pdata = pdev->dev.platform_data;
	if (!pdata) {
		dev_err(&pdev->dev, "no platform data defined\n");
		return -EINVAL;
	}

	keymap_data = pdata->keymap_data;
	if (!keymap_data) {
		dev_err(&pdev->dev, "no keymap data defined\n");
		return -EINVAL;
	}

	if (!pdata->rows || pdata->rows > SAMSUNG_MAX_ROWS)
		return -EINVAL;

	if (!pdata->cols || pdata->cols > SAMSUNG_MAX_COLS)
		return -EINVAL;

	/* initialize the gpio */
	if (pdata->cfg_gpio)
		pdata->cfg_gpio(pdata->rows, pdata->cols);

	row_shift = get_count_order(pdata->cols);
	keymap_size = (pdata->rows << row_shift) * sizeof(keypad->keycodes[0]);

	keypad = kzalloc(sizeof(*keypad) + keymap_size, GFP_KERNEL);
	input_dev = input_allocate_device();
	if (!keypad || !input_dev) {
		error = -ENOMEM;
		goto err_free_mem;
	}

	res = platform_get_resource(pdev, IORESOURCE_MEM, 0);
	if (!res) {
		error = -ENODEV;
		goto err_free_mem;
	}

	keypad->base = ioremap(res->start, resource_size(res));
	if (!keypad->base) {
		error = -EBUSY;
		goto err_free_mem;
	}

	keypad->clk = clk_get(&pdev->dev, "keypad");
	if (IS_ERR(keypad->clk)) {
		dev_err(&pdev->dev, "failed to get keypad clk\n");
		error = PTR_ERR(keypad->clk);
		goto err_unmap_base;
	}

	keypad->input_dev = input_dev;
	keypad->row_shift = row_shift;
	keypad->rows = pdata->rows;
	keypad->cols = pdata->cols;
	init_waitqueue_head(&keypad->wait);

	if (pdev->dev.of_node) {
#ifdef CONFIG_OF
		samsung_keypad_parse_dt_gpio(&pdev->dev, keypad);
		keypad->type = of_device_is_compatible(pdev->dev.of_node,
					"samsung,s5pv210-keypad");
#endif
	} else {
		keypad->type = platform_get_device_id(pdev)->driver_data;
	}

	input_dev->name = pdev->name;
	input_dev->id.bustype = BUS_HOST;
	input_dev->dev.parent = &pdev->dev;
	input_set_drvdata(input_dev, keypad);

	input_dev->open = samsung_keypad_open;
	input_dev->close = samsung_keypad_close;

	input_dev->evbit[0] = BIT_MASK(EV_KEY);
	if (!pdata->no_autorepeat)
		input_dev->evbit[0] |= BIT_MASK(EV_REP);

	input_set_capability(input_dev, EV_MSC, MSC_SCAN);

	input_dev->keycode = keypad->keycodes;
	input_dev->keycodesize = sizeof(keypad->keycodes[0]);
	input_dev->keycodemax = pdata->rows << row_shift;

	matrix_keypad_build_keymap(keymap_data, row_shift,
			input_dev->keycode, input_dev->keybit);

	keypad->irq = platform_get_irq(pdev, 0);
	if (keypad->irq < 0) {
		error = keypad->irq;
		goto err_put_clk;
	}

	error = request_threaded_irq(keypad->irq, NULL, samsung_keypad_irq,
			IRQF_ONESHOT, dev_name(&pdev->dev), keypad);
	if (error) {
		dev_err(&pdev->dev, "failed to register keypad interrupt\n");
		goto err_put_clk;
	}

	error = input_register_device(keypad->input_dev);
	if (error)
		goto err_free_irq;

	device_init_wakeup(&pdev->dev, pdata->wakeup);
	platform_set_drvdata(pdev, keypad);

	if (pdev->dev.of_node) {
		devm_kfree(&pdev->dev, (void *)pdata->keymap_data->keymap);
		devm_kfree(&pdev->dev, (void *)pdata->keymap_data);
		devm_kfree(&pdev->dev, (void *)pdata);
	}
	return 0;

err_free_irq:
	free_irq(keypad->irq, keypad);
err_put_clk:
	clk_put(keypad->clk);
	samsung_keypad_dt_gpio_free(keypad);
err_unmap_base:
	iounmap(keypad->base);
err_free_mem:
	input_free_device(input_dev);
	kfree(keypad);

	return error;
}

static int __devexit samsung_keypad_remove(struct platform_device *pdev)
{
	struct samsung_keypad *keypad = platform_get_drvdata(pdev);

	device_init_wakeup(&pdev->dev, 0);
	platform_set_drvdata(pdev, NULL);

	input_unregister_device(keypad->input_dev);

	/*
	 * It is safe to free IRQ after unregistering device because
	 * samsung_keypad_close will shut off interrupts.
	 */
	free_irq(keypad->irq, keypad);

	clk_put(keypad->clk);
	samsung_keypad_dt_gpio_free(keypad);

	iounmap(keypad->base);
	kfree(keypad);

	return 0;
}

#ifdef CONFIG_PM_SLEEP
static void samsung_keypad_toggle_wakeup(struct samsung_keypad *keypad,
					 bool enable)
{
	struct device *dev = keypad->input_dev->dev.parent;
	unsigned int val;

	clk_enable(keypad->clk);

	val = readl(keypad->base + SAMSUNG_KEYIFCON);
	if (enable) {
		val |= SAMSUNG_KEYIFCON_WAKEUPEN;
		if (device_may_wakeup(dev))
			enable_irq_wake(keypad->irq);
	} else {
		val &= ~SAMSUNG_KEYIFCON_WAKEUPEN;
		if (device_may_wakeup(dev))
			disable_irq_wake(keypad->irq);
	}
	writel(val, keypad->base + SAMSUNG_KEYIFCON);

	clk_disable(keypad->clk);
}

static int samsung_keypad_suspend(struct device *dev)
{
	struct platform_device *pdev = to_platform_device(dev);
	struct samsung_keypad *keypad = platform_get_drvdata(pdev);
	struct input_dev *input_dev = keypad->input_dev;

	mutex_lock(&input_dev->mutex);

	if (input_dev->users)
		samsung_keypad_stop(keypad);

	samsung_keypad_toggle_wakeup(keypad, true);

	mutex_unlock(&input_dev->mutex);

	return 0;
}

static int samsung_keypad_resume(struct device *dev)
{
	struct platform_device *pdev = to_platform_device(dev);
	struct samsung_keypad *keypad = platform_get_drvdata(pdev);
	struct input_dev *input_dev = keypad->input_dev;

	mutex_lock(&input_dev->mutex);

	samsung_keypad_toggle_wakeup(keypad, false);

	if (input_dev->users)
		samsung_keypad_start(keypad);

	mutex_unlock(&input_dev->mutex);

	return 0;
}
#endif

<<<<<<< HEAD
#ifdef CONFIG_OF
static const struct of_device_id samsung_keypad_dt_match[] = {
	{ .compatible = "samsung,s3c6410-keypad" },
	{ .compatible = "samsung,s5pv210-keypad" },
	{},
};
MODULE_DEVICE_TABLE(of, samsung_keypad_dt_match);
#else
#define samsung_keypad_dt_match NULL
#endif
=======
static SIMPLE_DEV_PM_OPS(samsung_keypad_pm_ops,
			 samsung_keypad_suspend, samsung_keypad_resume);
>>>>>>> 3d95fd6a

static struct platform_device_id samsung_keypad_driver_ids[] = {
	{
		.name		= "samsung-keypad",
		.driver_data	= KEYPAD_TYPE_SAMSUNG,
	}, {
		.name		= "s5pv210-keypad",
		.driver_data	= KEYPAD_TYPE_S5PV210,
	},
	{ },
};
MODULE_DEVICE_TABLE(platform, samsung_keypad_driver_ids);

static struct platform_driver samsung_keypad_driver = {
	.probe		= samsung_keypad_probe,
	.remove		= __devexit_p(samsung_keypad_remove),
	.driver		= {
		.name	= "samsung-keypad",
		.owner	= THIS_MODULE,
<<<<<<< HEAD
		.of_match_table = samsung_keypad_dt_match,
#ifdef CONFIG_PM
=======
>>>>>>> 3d95fd6a
		.pm	= &samsung_keypad_pm_ops,
	},
	.id_table	= samsung_keypad_driver_ids,
};

static int __init samsung_keypad_init(void)
{
	return platform_driver_register(&samsung_keypad_driver);
}
module_init(samsung_keypad_init);

static void __exit samsung_keypad_exit(void)
{
	platform_driver_unregister(&samsung_keypad_driver);
}
module_exit(samsung_keypad_exit);

MODULE_DESCRIPTION("Samsung keypad driver");
MODULE_AUTHOR("Joonyoung Shim <jy0922.shim@samsung.com>");
MODULE_AUTHOR("Donghwa Lee <dh09.lee@samsung.com>");
MODULE_LICENSE("GPL");
MODULE_ALIAS("platform:samsung-keypad");<|MERGE_RESOLUTION|>--- conflicted
+++ resolved
@@ -580,7 +580,6 @@
 }
 #endif
 
-<<<<<<< HEAD
 #ifdef CONFIG_OF
 static const struct of_device_id samsung_keypad_dt_match[] = {
 	{ .compatible = "samsung,s3c6410-keypad" },
@@ -591,10 +590,9 @@
 #else
 #define samsung_keypad_dt_match NULL
 #endif
-=======
+
 static SIMPLE_DEV_PM_OPS(samsung_keypad_pm_ops,
 			 samsung_keypad_suspend, samsung_keypad_resume);
->>>>>>> 3d95fd6a
 
 static struct platform_device_id samsung_keypad_driver_ids[] = {
 	{
@@ -614,11 +612,7 @@
 	.driver		= {
 		.name	= "samsung-keypad",
 		.owner	= THIS_MODULE,
-<<<<<<< HEAD
 		.of_match_table = samsung_keypad_dt_match,
-#ifdef CONFIG_PM
-=======
->>>>>>> 3d95fd6a
 		.pm	= &samsung_keypad_pm_ops,
 	},
 	.id_table	= samsung_keypad_driver_ids,
