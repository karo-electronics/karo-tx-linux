--- conflicted
+++ resolved
@@ -348,11 +348,7 @@
 err2:
 	for (i = row_idx - 1; i >= 0; i--)
 		gpio_free(row_gpios[i]);
-<<<<<<< HEAD
-	for (i = col_idx - 1; i >=0; i--)
-=======
 	for (i = col_idx - 1; i >= 0; i--)
->>>>>>> c37d6154
 		gpio_free(col_gpios[i]);
 
 	kfree(omap_kp);
