/*
 * MXC GPIO support. (c) 2008 Daniel Mack <daniel@caiaq.de>
 * Copyright 2008 Juergen Beisert, kernel@pengutronix.de
 *
 * Based on code from Freescale,
 * Copyright (C) 2004-2010 Freescale Semiconductor, Inc. All Rights Reserved.
 *
 * This program is free software; you can redistribute it and/or
 * modify it under the terms of the GNU General Public License
 * as published by the Free Software Foundation; either version 2
 * of the License, or (at your option) any later version.
 * This program is distributed in the hope that it will be useful,
 * but WITHOUT ANY WARRANTY; without even the implied warranty of
 * MERCHANTABILITY or FITNESS FOR A PARTICULAR PURPOSE.  See the
 * GNU General Public License for more details.
 *
 * You should have received a copy of the GNU General Public License
 * along with this program; if not, write to the Free Software
 * Foundation, Inc., 51 Franklin Street, Fifth Floor, Boston,
 * MA  02110-1301, USA.
 */

#include <linux/init.h>
#include <linux/interrupt.h>
#include <linux/io.h>
#include <linux/irq.h>
#include <linux/gpio.h>
#include <linux/platform_device.h>
#include <linux/slab.h>
#include <linux/basic_mmio_gpio.h>
#include <linux/module.h>
#include <mach/mxs.h>

#define MXS_SET		0x4
#define MXS_CLR		0x8

#define PINCTRL_DOUT(n)		((cpu_is_mx23() ? 0x0500 : 0x0700) + (n) * 0x10)
#define PINCTRL_DIN(n)		((cpu_is_mx23() ? 0x0600 : 0x0900) + (n) * 0x10)
#define PINCTRL_DOE(n)		((cpu_is_mx23() ? 0x0700 : 0x0b00) + (n) * 0x10)
#define PINCTRL_PIN2IRQ(n)	((cpu_is_mx23() ? 0x0800 : 0x1000) + (n) * 0x10)
#define PINCTRL_IRQEN(n)	((cpu_is_mx23() ? 0x0900 : 0x1100) + (n) * 0x10)
#define PINCTRL_IRQLEV(n)	((cpu_is_mx23() ? 0x0a00 : 0x1200) + (n) * 0x10)
#define PINCTRL_IRQPOL(n)	((cpu_is_mx23() ? 0x0b00 : 0x1300) + (n) * 0x10)
#define PINCTRL_IRQSTAT(n)	((cpu_is_mx23() ? 0x0c00 : 0x1400) + (n) * 0x10)

#define GPIO_INT_FALL_EDGE	0x0
#define GPIO_INT_LOW_LEV	0x1
#define GPIO_INT_RISE_EDGE	0x2
#define GPIO_INT_HIGH_LEV	0x3
#define GPIO_INT_LEV_MASK	(1 << 0)
#define GPIO_INT_POL_MASK	(1 << 1)

#define irq_to_gpio(irq)	((irq) - MXS_GPIO_IRQ_START)

struct mxs_gpio_port {
	void __iomem *base;
	int id;
	int irq;
	int virtual_irq_start;
	struct bgpio_chip bgc;
	unsigned long bothedge;
};

/* Note: This driver assumes 32 GPIOs are handled in one register */

static int mxs_gpio_set_irq_type(struct irq_data *d, unsigned int type)
{
	u32 gpio = irq_to_gpio(d->irq);
	u32 pin_mask = 1 << (gpio & 31);
	struct irq_chip_generic *gc = irq_data_get_irq_chip_data(d);
	struct mxs_gpio_port *port = gc->private;
	void __iomem *pin_addr;
	int edge;

	__clear_bit(gpio & 31, &port->bothedge);
	switch (type) {
	case IRQ_TYPE_EDGE_RISING:
		edge = GPIO_INT_RISE_EDGE;
		break;
	case IRQ_TYPE_EDGE_FALLING:
		edge = GPIO_INT_FALL_EDGE;
		break;
	case IRQ_TYPE_LEVEL_LOW:
		edge = GPIO_INT_LOW_LEV;
		break;
	case IRQ_TYPE_LEVEL_HIGH:
		edge = GPIO_INT_HIGH_LEV;
		break;
	case IRQ_TYPE_EDGE_BOTH:
		edge = gpio_get_value(gpio) ? GPIO_INT_LOW_LEV : GPIO_INT_HIGH_LEV;
		__set_bit(gpio & 31, &port->bothedge);
		break;
	default:
		return -EINVAL;
	}

	/* set level or edge */
	pin_addr = port->base + PINCTRL_IRQLEV(port->id);
	if (edge & GPIO_INT_LEV_MASK)
		writel(pin_mask, pin_addr + MXS_SET);
	else
		writel(pin_mask, pin_addr + MXS_CLR);

	/* set polarity */
	pin_addr = port->base + PINCTRL_IRQPOL(port->id);
	if (edge & GPIO_INT_POL_MASK)
		writel(pin_mask, pin_addr + MXS_SET);
	else
		writel(pin_mask, pin_addr + MXS_CLR);

	writel(1 << (gpio & 0x1f),
	       port->base + PINCTRL_IRQSTAT(port->id) + MXS_CLR);

	return 0;
}

<<<<<<< HEAD
static int mxs_gpio_toggle_irq_level(struct mxs_gpio_port *port, int offset)
{
	int ret;
	int invert;
	int gpio = port->id * 32 + offset;
	u32 pin_mask = 1 << offset;
	void __iomem *pin_addr = port->base + PINCTRL_IRQPOL(port->id);
	void __iomem *ack_addr = port->base + PINCTRL_IRQSTAT(port->id);

	if (gpio_get_value(gpio)) {
		pr_info("%s: switching IRQ%d (GPIO%d_%d) to LOW level\n",
			__func__, gpio_to_irq(gpio), port->id, offset);
		writel(pin_mask, pin_addr + MXS_CLR);
		invert = 0;
	} else {
		pr_info("%s: switching IRQ%d (GPIO%d_%d) to HIGH level\n",
			__func__, gpio_to_irq(gpio), port->id, offset);
		writel(pin_mask, pin_addr + MXS_SET);
		invert = 1;
	}
	writel(pin_mask, ack_addr + MXS_CLR);
	ret = (readl(pin_addr) >> offset) & 1;
	return ret ^ invert;
=======
static void mxs_gpio_toggle_irq_level(struct mxs_gpio_port *port, int offset)
{
	int gpio = port->id * 32 + offset;
	u32 pin_mask = 1 << offset;
	void __iomem *pin_addr = port->base + PINCTRL_IRQPOL(port->id);

	if (gpio_get_value(gpio))
		writel(pin_mask, pin_addr + MXS_CLR);
	else
		writel(pin_mask, pin_addr + MXS_SET);
>>>>>>> 19375de2
}

/* MXS has one interrupt *per* gpio port */
static void mxs_gpio_irq_handler(u32 irq, struct irq_desc *desc)
{
	u32 irq_stat;
	struct mxs_gpio_port *port = irq_get_handler_data(irq);
	u32 gpio_irq_no_base = port->virtual_irq_start;

	desc->irq_data.chip->irq_ack(&desc->irq_data);

	irq_stat = readl(port->base + PINCTRL_IRQSTAT(port->id)) &
			readl(port->base + PINCTRL_IRQEN(port->id));

	while (irq_stat != 0) {
		int irqoffset = fls(irq_stat) - 1;

	redo:
		generic_handle_irq(gpio_irq_no_base + irqoffset);
		if (test_bit(irqoffset, &port->bothedge))
<<<<<<< HEAD
			if (mxs_gpio_toggle_irq_level(port, irqoffset))
				goto redo;
=======
			mxs_gpio_toggle_irq_level(port, irqoffset);
>>>>>>> 19375de2
		irq_stat &= ~(1 << irqoffset);
	}
}

/*
 * Set interrupt number "irq" in the GPIO as a wake-up source.
 * While system is running, all registered GPIO interrupts need to have
 * wake-up enabled. When system is suspended, only selected GPIO interrupts
 * need to have wake-up enabled.
 * @param  irq          interrupt source number
 * @param  enable       enable as wake-up if equal to non-zero
 * @return       This function returns 0 on success.
 */
static int mxs_gpio_set_wake_irq(struct irq_data *d, unsigned int enable)
{
	struct irq_chip_generic *gc = irq_data_get_irq_chip_data(d);
	struct mxs_gpio_port *port = gc->private;

	if (enable)
		enable_irq_wake(port->irq);
	else
		disable_irq_wake(port->irq);

	return 0;
}

static void __init mxs_gpio_init_gc(struct mxs_gpio_port *port)
{
	struct irq_chip_generic *gc;
	struct irq_chip_type *ct;

	gc = irq_alloc_generic_chip("gpio-mxs", 1, port->virtual_irq_start,
				    port->base, handle_level_irq);
	gc->private = port;

	ct = gc->chip_types;
	ct->chip.irq_ack = irq_gc_ack_set_bit;
#if 0
	ct->chip.irq_mask = irq_gc_mask_clr_bit;
	ct->chip.irq_unmask = irq_gc_mask_set_bit;
#else
	ct->chip.irq_mask = irq_gc_mask_disable_reg;
	ct->chip.irq_unmask = irq_gc_unmask_enable_reg;
#endif
	ct->chip.irq_set_type = mxs_gpio_set_irq_type;
	ct->chip.irq_set_wake = mxs_gpio_set_wake_irq;
	ct->regs.ack = PINCTRL_IRQSTAT(port->id) + MXS_CLR;
#if 0
	ct->regs.mask = PINCTRL_IRQEN(port->id);
#else
	ct->regs.enable = PINCTRL_IRQEN(port->id) + MXS_SET;
	ct->regs.disable = PINCTRL_IRQEN(port->id) + MXS_CLR;
#endif
	irq_setup_generic_chip(gc, IRQ_MSK(32), 0, IRQ_NOREQUEST, 0);
}

static int mxs_gpio_to_irq(struct gpio_chip *gc, unsigned offset)
{
	struct bgpio_chip *bgc = to_bgpio_chip(gc);
	struct mxs_gpio_port *port =
		container_of(bgc, struct mxs_gpio_port, bgc);

	return port->virtual_irq_start + offset;
}

static int __devinit mxs_gpio_probe(struct platform_device *pdev)
{
	static void __iomem *base;
	struct mxs_gpio_port *port;
	struct resource *iores = NULL;
	int err;

	port = kzalloc(sizeof(struct mxs_gpio_port), GFP_KERNEL);
	if (!port)
		return -ENOMEM;

	port->id = pdev->id;
	port->virtual_irq_start = MXS_GPIO_IRQ_START + port->id * 32;

	/*
	 * map memory region only once, as all the gpio ports
	 * share the same one
	 */
	if (!base) {
		iores = platform_get_resource(pdev, IORESOURCE_MEM, 0);
		if (!iores) {
			err = -ENODEV;
			goto out_kfree;
		}

		if (!request_mem_region(iores->start, resource_size(iores),
					pdev->name)) {
			err = -EBUSY;
			goto out_kfree;
		}

		base = ioremap(iores->start, resource_size(iores));
		if (!base) {
			err = -ENOMEM;
			goto out_release_mem;
		}
	}
	port->base = base;

	port->irq = platform_get_irq(pdev, 0);
	if (port->irq < 0) {
		err = -EINVAL;
		goto out_iounmap;
	}

	/*
	 * select the pin interrupt functionality but initially
	 * disable the interrupts
	 */
	writel(~0U, port->base + PINCTRL_PIN2IRQ(port->id));
	writel(0, port->base + PINCTRL_IRQEN(port->id));

	/* clear address has to be used to clear IRQSTAT bits */
	writel(~0U, port->base + PINCTRL_IRQSTAT(port->id) + MXS_CLR);

	/* gpio-mxs can be a generic irq chip */
	mxs_gpio_init_gc(port);

	/* setup one handler for each entry */
	irq_set_chained_handler(port->irq, mxs_gpio_irq_handler);
	irq_set_handler_data(port->irq, port);

	err = bgpio_init(&port->bgc, &pdev->dev, 4,
			 port->base + PINCTRL_DIN(port->id),
			 port->base + PINCTRL_DOUT(port->id), NULL,
			 port->base + PINCTRL_DOE(port->id), NULL, false);
	if (err)
		goto out_iounmap;

	port->bgc.gc.to_irq = mxs_gpio_to_irq;
	port->bgc.gc.base = port->id * 32;

	err = gpiochip_add(&port->bgc.gc);
	if (err)
		goto out_bgpio_remove;

	return 0;

out_bgpio_remove:
	bgpio_remove(&port->bgc);
out_iounmap:
	if (iores)
		iounmap(port->base);
out_release_mem:
	if (iores)
		release_mem_region(iores->start, resource_size(iores));
out_kfree:
	kfree(port);
	dev_info(&pdev->dev, "%s failed with errno %d\n", __func__, err);
	return err;
}

static struct platform_driver mxs_gpio_driver = {
	.driver		= {
		.name	= "gpio-mxs",
		.owner	= THIS_MODULE,
	},
	.probe		= mxs_gpio_probe,
};

static int __init mxs_gpio_init(void)
{
	return platform_driver_register(&mxs_gpio_driver);
}
postcore_initcall(mxs_gpio_init);

MODULE_AUTHOR("Freescale Semiconductor, "
	      "Daniel Mack <danielncaiaq.de>, "
	      "Juergen Beisert <kernel@pengutronix.de>");
MODULE_DESCRIPTION("Freescale MXS GPIO");
MODULE_LICENSE("GPL");<|MERGE_RESOLUTION|>--- conflicted
+++ resolved
@@ -114,31 +114,6 @@
 	return 0;
 }
 
-<<<<<<< HEAD
-static int mxs_gpio_toggle_irq_level(struct mxs_gpio_port *port, int offset)
-{
-	int ret;
-	int invert;
-	int gpio = port->id * 32 + offset;
-	u32 pin_mask = 1 << offset;
-	void __iomem *pin_addr = port->base + PINCTRL_IRQPOL(port->id);
-	void __iomem *ack_addr = port->base + PINCTRL_IRQSTAT(port->id);
-
-	if (gpio_get_value(gpio)) {
-		pr_info("%s: switching IRQ%d (GPIO%d_%d) to LOW level\n",
-			__func__, gpio_to_irq(gpio), port->id, offset);
-		writel(pin_mask, pin_addr + MXS_CLR);
-		invert = 0;
-	} else {
-		pr_info("%s: switching IRQ%d (GPIO%d_%d) to HIGH level\n",
-			__func__, gpio_to_irq(gpio), port->id, offset);
-		writel(pin_mask, pin_addr + MXS_SET);
-		invert = 1;
-	}
-	writel(pin_mask, ack_addr + MXS_CLR);
-	ret = (readl(pin_addr) >> offset) & 1;
-	return ret ^ invert;
-=======
 static void mxs_gpio_toggle_irq_level(struct mxs_gpio_port *port, int offset)
 {
 	int gpio = port->id * 32 + offset;
@@ -149,7 +124,6 @@
 		writel(pin_mask, pin_addr + MXS_CLR);
 	else
 		writel(pin_mask, pin_addr + MXS_SET);
->>>>>>> 19375de2
 }
 
 /* MXS has one interrupt *per* gpio port */
@@ -166,16 +140,9 @@
 
 	while (irq_stat != 0) {
 		int irqoffset = fls(irq_stat) - 1;
-
-	redo:
 		generic_handle_irq(gpio_irq_no_base + irqoffset);
 		if (test_bit(irqoffset, &port->bothedge))
-<<<<<<< HEAD
-			if (mxs_gpio_toggle_irq_level(port, irqoffset))
-				goto redo;
-=======
 			mxs_gpio_toggle_irq_level(port, irqoffset);
->>>>>>> 19375de2
 		irq_stat &= ~(1 << irqoffset);
 	}
 }
@@ -213,22 +180,13 @@
 
 	ct = gc->chip_types;
 	ct->chip.irq_ack = irq_gc_ack_set_bit;
-#if 0
 	ct->chip.irq_mask = irq_gc_mask_clr_bit;
 	ct->chip.irq_unmask = irq_gc_mask_set_bit;
-#else
-	ct->chip.irq_mask = irq_gc_mask_disable_reg;
-	ct->chip.irq_unmask = irq_gc_unmask_enable_reg;
-#endif
 	ct->chip.irq_set_type = mxs_gpio_set_irq_type;
 	ct->chip.irq_set_wake = mxs_gpio_set_wake_irq;
 	ct->regs.ack = PINCTRL_IRQSTAT(port->id) + MXS_CLR;
-#if 0
 	ct->regs.mask = PINCTRL_IRQEN(port->id);
-#else
-	ct->regs.enable = PINCTRL_IRQEN(port->id) + MXS_SET;
-	ct->regs.disable = PINCTRL_IRQEN(port->id) + MXS_CLR;
-#endif
+
 	irq_setup_generic_chip(gc, IRQ_MSK(32), 0, IRQ_NOREQUEST, 0);
 }
 
