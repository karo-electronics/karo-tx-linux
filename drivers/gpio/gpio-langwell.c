/*
 * Moorestown platform Langwell chip GPIO driver
 *
 * Copyright (c) 2008, 2009, 2013, Intel Corporation.
 *
 * This program is free software; you can redistribute it and/or modify
 * it under the terms of the GNU General Public License version 2 as
 * published by the Free Software Foundation.
 *
 * This program is distributed in the hope that it will be useful,
 * but WITHOUT ANY WARRANTY; without even the implied warranty of
 * MERCHANTABILITY or FITNESS FOR A PARTICULAR PURPOSE.  See the
 * GNU General Public License for more details.
 *
 * You should have received a copy of the GNU General Public License
 * along with this program; if not, write to the Free Software
 * Foundation, Inc., 675 Mass Ave, Cambridge, MA 02139, USA.
 */

/* Supports:
 * Moorestown platform Langwell chip.
 * Medfield platform Penwell chip.
 */

#include <linux/module.h>
#include <linux/pci.h>
#include <linux/platform_device.h>
#include <linux/kernel.h>
#include <linux/delay.h>
#include <linux/stddef.h>
#include <linux/interrupt.h>
#include <linux/init.h>
#include <linux/irq.h>
#include <linux/io.h>
#include <linux/gpio.h>
#include <linux/slab.h>
#include <linux/pm_runtime.h>
#include <linux/irqdomain.h>

/*
 * Langwell chip has 64 pins and thus there are 2 32bit registers to control
 * each feature, while Penwell chip has 96 pins for each block, and need 3 32bit
 * registers to control them, so we only define the order here instead of a
 * structure, to get a bit offset for a pin (use GPDR as an example):
 *
 * nreg = ngpio / 32;
 * reg = offset / 32;
 * bit = offset % 32;
 * reg_addr = reg_base + GPDR * nreg * 4 + reg * 4;
 *
 * so the bit of reg_addr is to control pin offset's GPDR feature
*/

enum GPIO_REG {
	GPLR = 0,	/* pin level read-only */
	GPDR,		/* pin direction */
	GPSR,		/* pin set */
	GPCR,		/* pin clear */
	GRER,		/* rising edge detect */
	GFER,		/* falling edge detect */
	GEDR,		/* edge detect result */
	GAFR,		/* alt function */
};

struct lnw_gpio {
	struct gpio_chip		chip;
	void __iomem			*reg_base;
	spinlock_t			lock;
	struct pci_dev			*pdev;
	struct irq_domain		*domain;
};

#define to_lnw_priv(chip)	container_of(chip, struct lnw_gpio, chip)

static void __iomem *gpio_reg(struct gpio_chip *chip, unsigned offset,
			      enum GPIO_REG reg_type)
{
	struct lnw_gpio *lnw = to_lnw_priv(chip);
	unsigned nreg = chip->ngpio / 32;
	u8 reg = offset / 32;

	return lnw->reg_base + reg_type * nreg * 4 + reg * 4;
}

static void __iomem *gpio_reg_2bit(struct gpio_chip *chip, unsigned offset,
				   enum GPIO_REG reg_type)
{
	struct lnw_gpio *lnw = to_lnw_priv(chip);
	unsigned nreg = chip->ngpio / 32;
	u8 reg = offset / 16;

	return lnw->reg_base + reg_type * nreg * 4 + reg * 4;
}

static int lnw_gpio_request(struct gpio_chip *chip, unsigned offset)
{
	void __iomem *gafr = gpio_reg_2bit(chip, offset, GAFR);
	u32 value = readl(gafr);
	int shift = (offset % 16) << 1, af = (value >> shift) & 3;

	if (af) {
		value &= ~(3 << shift);
		writel(value, gafr);
	}
	return 0;
}

static int lnw_gpio_get(struct gpio_chip *chip, unsigned offset)
{
	void __iomem *gplr = gpio_reg(chip, offset, GPLR);

	return readl(gplr) & BIT(offset % 32);
}

static void lnw_gpio_set(struct gpio_chip *chip, unsigned offset, int value)
{
	void __iomem *gpsr, *gpcr;

	if (value) {
		gpsr = gpio_reg(chip, offset, GPSR);
		writel(BIT(offset % 32), gpsr);
	} else {
		gpcr = gpio_reg(chip, offset, GPCR);
		writel(BIT(offset % 32), gpcr);
	}
}

static int lnw_gpio_direction_input(struct gpio_chip *chip, unsigned offset)
{
	struct lnw_gpio *lnw = to_lnw_priv(chip);
	void __iomem *gpdr = gpio_reg(chip, offset, GPDR);
	u32 value;
	unsigned long flags;

	if (lnw->pdev)
		pm_runtime_get(&lnw->pdev->dev);

	spin_lock_irqsave(&lnw->lock, flags);
	value = readl(gpdr);
	value &= ~BIT(offset % 32);
	writel(value, gpdr);
	spin_unlock_irqrestore(&lnw->lock, flags);

	if (lnw->pdev)
		pm_runtime_put(&lnw->pdev->dev);

	return 0;
}

static int lnw_gpio_direction_output(struct gpio_chip *chip,
			unsigned offset, int value)
{
	struct lnw_gpio *lnw = to_lnw_priv(chip);
	void __iomem *gpdr = gpio_reg(chip, offset, GPDR);
	unsigned long flags;

	lnw_gpio_set(chip, offset, value);

	if (lnw->pdev)
		pm_runtime_get(&lnw->pdev->dev);

	spin_lock_irqsave(&lnw->lock, flags);
	value = readl(gpdr);
	value |= BIT(offset % 32);
	writel(value, gpdr);
	spin_unlock_irqrestore(&lnw->lock, flags);

	if (lnw->pdev)
		pm_runtime_put(&lnw->pdev->dev);

	return 0;
}

static int lnw_gpio_to_irq(struct gpio_chip *chip, unsigned offset)
{
	struct lnw_gpio *lnw = to_lnw_priv(chip);
	return irq_create_mapping(lnw->domain, offset);
}

static int lnw_irq_type(struct irq_data *d, unsigned type)
{
	struct lnw_gpio *lnw = irq_data_get_irq_chip_data(d);
	u32 gpio = irqd_to_hwirq(d);
	unsigned long flags;
	u32 value;
	void __iomem *grer = gpio_reg(&lnw->chip, gpio, GRER);
	void __iomem *gfer = gpio_reg(&lnw->chip, gpio, GFER);

	if (gpio >= lnw->chip.ngpio)
		return -EINVAL;

	if (lnw->pdev)
		pm_runtime_get(&lnw->pdev->dev);

	spin_lock_irqsave(&lnw->lock, flags);
	if (type & IRQ_TYPE_EDGE_RISING)
		value = readl(grer) | BIT(gpio % 32);
	else
		value = readl(grer) & (~BIT(gpio % 32));
	writel(value, grer);

	if (type & IRQ_TYPE_EDGE_FALLING)
		value = readl(gfer) | BIT(gpio % 32);
	else
		value = readl(gfer) & (~BIT(gpio % 32));
	writel(value, gfer);
	spin_unlock_irqrestore(&lnw->lock, flags);

	if (lnw->pdev)
		pm_runtime_put(&lnw->pdev->dev);

	return 0;
}

static void lnw_irq_unmask(struct irq_data *d)
{
}

static void lnw_irq_mask(struct irq_data *d)
{
}

static struct irq_chip lnw_irqchip = {
	.name		= "LNW-GPIO",
	.irq_mask	= lnw_irq_mask,
	.irq_unmask	= lnw_irq_unmask,
	.irq_set_type	= lnw_irq_type,
};

static DEFINE_PCI_DEVICE_TABLE(lnw_gpio_ids) = {   /* pin number */
	{ PCI_DEVICE(PCI_VENDOR_ID_INTEL, 0x080f), .driver_data = 64 },
	{ PCI_DEVICE(PCI_VENDOR_ID_INTEL, 0x081f), .driver_data = 96 },
	{ PCI_DEVICE(PCI_VENDOR_ID_INTEL, 0x081a), .driver_data = 96 },
	{ PCI_DEVICE(PCI_VENDOR_ID_INTEL, 0x08eb), .driver_data = 96 },
	{ PCI_DEVICE(PCI_VENDOR_ID_INTEL, 0x08f7), .driver_data = 96 },
	{ 0, }
};
MODULE_DEVICE_TABLE(pci, lnw_gpio_ids);

static void lnw_irq_handler(unsigned irq, struct irq_desc *desc)
{
	struct irq_data *data = irq_desc_get_irq_data(desc);
	struct lnw_gpio *lnw = irq_data_get_irq_handler_data(data);
	struct irq_chip *chip = irq_data_get_irq_chip(data);
	u32 base, gpio, mask;
	unsigned long pending;
	void __iomem *gedr;

	/* check GPIO controller to check which pin triggered the interrupt */
	for (base = 0; base < lnw->chip.ngpio; base += 32) {
		gedr = gpio_reg(&lnw->chip, base, GEDR);
		while ((pending = readl(gedr))) {
			gpio = __ffs(pending);
			mask = BIT(gpio);
			/* Clear before handling so we can't lose an edge */
			writel(mask, gedr);
			generic_handle_irq(irq_find_mapping(lnw->domain,
							    base + gpio));
		}
	}

	chip->irq_eoi(data);
}

static void lnw_irq_init_hw(struct lnw_gpio *lnw)
{
	void __iomem *reg;
	unsigned base;

	for (base = 0; base < lnw->chip.ngpio; base += 32) {
		/* Clear the rising-edge detect register */
		reg = gpio_reg(&lnw->chip, base, GRER);
		writel(0, reg);
		/* Clear the falling-edge detect register */
		reg = gpio_reg(&lnw->chip, base, GFER);
		writel(0, reg);
		/* Clear the edge detect status register */
		reg = gpio_reg(&lnw->chip, base, GEDR);
		writel(~0, reg);
	}
}

static int lnw_gpio_irq_map(struct irq_domain *d, unsigned int virq,
			    irq_hw_number_t hw)
{
	struct lnw_gpio *lnw = d->host_data;

	irq_set_chip_and_handler_name(virq, &lnw_irqchip, handle_simple_irq,
				      "demux");
	irq_set_chip_data(virq, lnw);
	irq_set_irq_type(virq, IRQ_TYPE_NONE);

	return 0;
}

static const struct irq_domain_ops lnw_gpio_irq_ops = {
	.map = lnw_gpio_irq_map,
	.xlate = irq_domain_xlate_twocell,
};

static int lnw_gpio_runtime_idle(struct device *dev)
{
	pm_schedule_suspend(dev, 500);
	return -EBUSY;
}

static const struct dev_pm_ops lnw_gpio_pm_ops = {
	SET_RUNTIME_PM_OPS(NULL, NULL, lnw_gpio_runtime_idle)
};

static int lnw_gpio_probe(struct pci_dev *pdev,
			  const struct pci_device_id *id)
{
	void __iomem *base;
	struct lnw_gpio *lnw;
	u32 gpio_base;
	u32 irq_base;
	int retval;
	int ngpio = id->driver_data;

	retval = pcim_enable_device(pdev);
	if (retval)
		return retval;

	retval = pcim_iomap_regions(pdev, 1 << 0 | 1 << 1, pci_name(pdev));
	if (retval) {
<<<<<<< HEAD
		dev_err(&pdev->dev, "error requesting resources\n");
		goto err_pci_req_region;
	}
	/* get the gpio_base from bar1 */
	start = pci_resource_start(pdev, 1);
	len = pci_resource_len(pdev, 1);
	base = ioremap_nocache(start, len);
	if (!base) {
		dev_err(&pdev->dev, "error mapping bar1\n");
		retval = -EFAULT;
		goto err_ioremap;
	}
	irq_base = *(u32 *)base;
	gpio_base = *((u32 *)base + 1);
	/* release the IO mapping, since we already get the info from bar1 */
	iounmap(base);
	/* get the register base from bar0 */
	start = pci_resource_start(pdev, 0);
	len = pci_resource_len(pdev, 0);
	base = devm_ioremap_nocache(&pdev->dev, start, len);
	if (!base) {
		dev_err(&pdev->dev, "error mapping bar0\n");
		retval = -EFAULT;
		goto err_ioremap;
	}

	lnw = devm_kzalloc(&pdev->dev, sizeof(*lnw), GFP_KERNEL);
	if (!lnw) {
		dev_err(&pdev->dev, "can't allocate langwell_gpio chip data\n");
		retval = -ENOMEM;
		goto err_ioremap;
=======
		dev_err(&pdev->dev, "I/O memory mapping error\n");
		return retval;
	}

	base = pcim_iomap_table(pdev)[1];

	irq_base = readl(base);
	gpio_base = readl(sizeof(u32) + base);

	/* release the IO mapping, since we already get the info from bar1 */
	pcim_iounmap_regions(pdev, 1 << 1);

	lnw = devm_kzalloc(&pdev->dev, sizeof(*lnw), GFP_KERNEL);
	if (!lnw) {
		dev_err(&pdev->dev, "can't allocate chip data\n");
		return -ENOMEM;
>>>>>>> d0e0ac97
	}

	lnw->reg_base = pcim_iomap_table(pdev)[0];
	lnw->chip.label = dev_name(&pdev->dev);
	lnw->chip.request = lnw_gpio_request;
	lnw->chip.direction_input = lnw_gpio_direction_input;
	lnw->chip.direction_output = lnw_gpio_direction_output;
	lnw->chip.get = lnw_gpio_get;
	lnw->chip.set = lnw_gpio_set;
	lnw->chip.to_irq = lnw_gpio_to_irq;
	lnw->chip.base = gpio_base;
	lnw->chip.ngpio = ngpio;
	lnw->chip.can_sleep = 0;
	lnw->pdev = pdev;

<<<<<<< HEAD
	lnw->domain = irq_domain_add_simple(pdev->dev.of_node, ngpio, irq_base,
					    &lnw_gpio_irq_ops, lnw);
	if (!lnw->domain) {
		retval = -ENOMEM;
		goto err_ioremap;
	}
=======
	spin_lock_init(&lnw->lock);

	lnw->domain = irq_domain_add_simple(pdev->dev.of_node, ngpio, irq_base,
					    &lnw_gpio_irq_ops, lnw);
	if (!lnw->domain)
		return -ENOMEM;
>>>>>>> d0e0ac97

	pci_set_drvdata(pdev, lnw);
	retval = gpiochip_add(&lnw->chip);
	if (retval) {
<<<<<<< HEAD
		dev_err(&pdev->dev, "langwell gpiochip_add error %d\n", retval);
		goto err_ioremap;
=======
		dev_err(&pdev->dev, "gpiochip_add error %d\n", retval);
		return retval;
>>>>>>> d0e0ac97
	}

	lnw_irq_init_hw(lnw);

	irq_set_handler_data(pdev->irq, lnw);
	irq_set_chained_handler(pdev->irq, lnw_irq_handler);

	pm_runtime_put_noidle(&pdev->dev);
	pm_runtime_allow(&pdev->dev);

	return 0;
<<<<<<< HEAD

err_ioremap:
	pci_release_regions(pdev);
err_pci_req_region:
	pci_disable_device(pdev);
	return retval;
=======
>>>>>>> d0e0ac97
}

static struct pci_driver lnw_gpio_driver = {
	.name		= "langwell_gpio",
	.id_table	= lnw_gpio_ids,
	.probe		= lnw_gpio_probe,
	.driver		= {
		.pm	= &lnw_gpio_pm_ops,
	},
};

static int __init lnw_gpio_init(void)
{
	return pci_register_driver(&lnw_gpio_driver);
}

device_initcall(lnw_gpio_init);<|MERGE_RESOLUTION|>--- conflicted
+++ resolved
@@ -324,39 +324,6 @@
 
 	retval = pcim_iomap_regions(pdev, 1 << 0 | 1 << 1, pci_name(pdev));
 	if (retval) {
-<<<<<<< HEAD
-		dev_err(&pdev->dev, "error requesting resources\n");
-		goto err_pci_req_region;
-	}
-	/* get the gpio_base from bar1 */
-	start = pci_resource_start(pdev, 1);
-	len = pci_resource_len(pdev, 1);
-	base = ioremap_nocache(start, len);
-	if (!base) {
-		dev_err(&pdev->dev, "error mapping bar1\n");
-		retval = -EFAULT;
-		goto err_ioremap;
-	}
-	irq_base = *(u32 *)base;
-	gpio_base = *((u32 *)base + 1);
-	/* release the IO mapping, since we already get the info from bar1 */
-	iounmap(base);
-	/* get the register base from bar0 */
-	start = pci_resource_start(pdev, 0);
-	len = pci_resource_len(pdev, 0);
-	base = devm_ioremap_nocache(&pdev->dev, start, len);
-	if (!base) {
-		dev_err(&pdev->dev, "error mapping bar0\n");
-		retval = -EFAULT;
-		goto err_ioremap;
-	}
-
-	lnw = devm_kzalloc(&pdev->dev, sizeof(*lnw), GFP_KERNEL);
-	if (!lnw) {
-		dev_err(&pdev->dev, "can't allocate langwell_gpio chip data\n");
-		retval = -ENOMEM;
-		goto err_ioremap;
-=======
 		dev_err(&pdev->dev, "I/O memory mapping error\n");
 		return retval;
 	}
@@ -373,7 +340,6 @@
 	if (!lnw) {
 		dev_err(&pdev->dev, "can't allocate chip data\n");
 		return -ENOMEM;
->>>>>>> d0e0ac97
 	}
 
 	lnw->reg_base = pcim_iomap_table(pdev)[0];
@@ -389,32 +355,18 @@
 	lnw->chip.can_sleep = 0;
 	lnw->pdev = pdev;
 
-<<<<<<< HEAD
-	lnw->domain = irq_domain_add_simple(pdev->dev.of_node, ngpio, irq_base,
-					    &lnw_gpio_irq_ops, lnw);
-	if (!lnw->domain) {
-		retval = -ENOMEM;
-		goto err_ioremap;
-	}
-=======
 	spin_lock_init(&lnw->lock);
 
 	lnw->domain = irq_domain_add_simple(pdev->dev.of_node, ngpio, irq_base,
 					    &lnw_gpio_irq_ops, lnw);
 	if (!lnw->domain)
 		return -ENOMEM;
->>>>>>> d0e0ac97
 
 	pci_set_drvdata(pdev, lnw);
 	retval = gpiochip_add(&lnw->chip);
 	if (retval) {
-<<<<<<< HEAD
-		dev_err(&pdev->dev, "langwell gpiochip_add error %d\n", retval);
-		goto err_ioremap;
-=======
 		dev_err(&pdev->dev, "gpiochip_add error %d\n", retval);
 		return retval;
->>>>>>> d0e0ac97
 	}
 
 	lnw_irq_init_hw(lnw);
@@ -426,15 +378,6 @@
 	pm_runtime_allow(&pdev->dev);
 
 	return 0;
-<<<<<<< HEAD
-
-err_ioremap:
-	pci_release_regions(pdev);
-err_pci_req_region:
-	pci_disable_device(pdev);
-	return retval;
-=======
->>>>>>> d0e0ac97
 }
 
 static struct pci_driver lnw_gpio_driver = {
