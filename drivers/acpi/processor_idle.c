/*
 * processor_idle - idle state submodule to the ACPI processor driver
 *
 *  Copyright (C) 2001, 2002 Andy Grover <andrew.grover@intel.com>
 *  Copyright (C) 2001, 2002 Paul Diefenbaugh <paul.s.diefenbaugh@intel.com>
 *  Copyright (C) 2004, 2005 Dominik Brodowski <linux@brodo.de>
 *  Copyright (C) 2004  Anil S Keshavamurthy <anil.s.keshavamurthy@intel.com>
 *  			- Added processor hotplug support
 *  Copyright (C) 2005  Venkatesh Pallipadi <venkatesh.pallipadi@intel.com>
 *  			- Added support for C3 on SMP
 *
 * ~~~~~~~~~~~~~~~~~~~~~~~~~~~~~~~~~~~~~~~~~~~~~~~~~~~~~~~~~~~~~~~~~~~~~~~~~~
 *
 *  This program is free software; you can redistribute it and/or modify
 *  it under the terms of the GNU General Public License as published by
 *  the Free Software Foundation; either version 2 of the License, or (at
 *  your option) any later version.
 *
 *  This program is distributed in the hope that it will be useful, but
 *  WITHOUT ANY WARRANTY; without even the implied warranty of
 *  MERCHANTABILITY or FITNESS FOR A PARTICULAR PURPOSE.  See the GNU
 *  General Public License for more details.
 *
 *  You should have received a copy of the GNU General Public License along
 *  with this program; if not, write to the Free Software Foundation, Inc.,
 *  59 Temple Place, Suite 330, Boston, MA 02111-1307 USA.
 *
 * ~~~~~~~~~~~~~~~~~~~~~~~~~~~~~~~~~~~~~~~~~~~~~~~~~~~~~~~~~~~~~~~~~~~~~~~~~~
 */

#include <linux/kernel.h>
#include <linux/module.h>
#include <linux/init.h>
#include <linux/cpufreq.h>
#include <linux/slab.h>
#include <linux/acpi.h>
#include <linux/dmi.h>
#include <linux/moduleparam.h>
#include <linux/sched.h>	/* need_resched() */
#include <linux/pm_qos.h>
#include <linux/clockchips.h>
#include <linux/cpuidle.h>
#include <linux/irqflags.h>

/*
 * Include the apic definitions for x86 to have the APIC timer related defines
 * available also for UP (on SMP it gets magically included via linux/smp.h).
 * asm/acpi.h is not an option, as it would require more include magic. Also
 * creating an empty asm-ia64/apic.h would just trade pest vs. cholera.
 */
#ifdef CONFIG_X86
#include <asm/apic.h>
#endif

#include <asm/io.h>
#include <asm/uaccess.h>

#include <acpi/acpi_bus.h>
#include <acpi/processor.h>
#include <asm/processor.h>

#define PREFIX "ACPI: "

#define ACPI_PROCESSOR_CLASS            "processor"
#define _COMPONENT              ACPI_PROCESSOR_COMPONENT
ACPI_MODULE_NAME("processor_idle");
#define PM_TIMER_TICK_NS		(1000000000ULL/PM_TIMER_FREQUENCY)
#define C2_OVERHEAD			1	/* 1us */
#define C3_OVERHEAD			1	/* 1us */
#define PM_TIMER_TICKS_TO_US(p)		(((p) * 1000)/(PM_TIMER_FREQUENCY/1000))

static unsigned int max_cstate __read_mostly = ACPI_PROCESSOR_MAX_POWER;
module_param(max_cstate, uint, 0000);
static unsigned int nocst __read_mostly;
module_param(nocst, uint, 0000);
static int bm_check_disable __read_mostly;
module_param(bm_check_disable, uint, 0000);

static unsigned int latency_factor __read_mostly = 2;
module_param(latency_factor, uint, 0644);

static DEFINE_PER_CPU(struct cpuidle_device *, acpi_cpuidle_device);

static int disabled_by_idle_boot_param(void)
{
	return boot_option_idle_override == IDLE_POLL ||
		boot_option_idle_override == IDLE_FORCE_MWAIT ||
		boot_option_idle_override == IDLE_HALT;
}

/*
 * IBM ThinkPad R40e crashes mysteriously when going into C2 or C3.
 * For now disable this. Probably a bug somewhere else.
 *
 * To skip this limit, boot/load with a large max_cstate limit.
 */
static int set_max_cstate(const struct dmi_system_id *id)
{
	if (max_cstate > ACPI_PROCESSOR_MAX_POWER)
		return 0;

	printk(KERN_NOTICE PREFIX "%s detected - limiting to C%ld max_cstate."
	       " Override with \"processor.max_cstate=%d\"\n", id->ident,
	       (long)id->driver_data, ACPI_PROCESSOR_MAX_POWER + 1);

	max_cstate = (long)id->driver_data;

	return 0;
}

/* Actually this shouldn't be __cpuinitdata, would be better to fix the
   callers to only run once -AK */
static struct dmi_system_id __cpuinitdata processor_power_dmi_table[] = {
	{ set_max_cstate, "Clevo 5600D", {
	  DMI_MATCH(DMI_BIOS_VENDOR,"Phoenix Technologies LTD"),
	  DMI_MATCH(DMI_BIOS_VERSION,"SHE845M0.86C.0013.D.0302131307")},
	 (void *)2},
	{ set_max_cstate, "Pavilion zv5000", {
	  DMI_MATCH(DMI_SYS_VENDOR, "Hewlett-Packard"),
	  DMI_MATCH(DMI_PRODUCT_NAME,"Pavilion zv5000 (DS502A#ABA)")},
	 (void *)1},
	{ set_max_cstate, "Asus L8400B", {
	  DMI_MATCH(DMI_SYS_VENDOR, "ASUSTeK Computer Inc."),
	  DMI_MATCH(DMI_PRODUCT_NAME,"L8400B series Notebook PC")},
	 (void *)1},
	{},
};


/*
 * Callers should disable interrupts before the call and enable
 * interrupts after return.
 */
static void acpi_safe_halt(void)
{
	current_thread_info()->status &= ~TS_POLLING;
	/*
	 * TS_POLLING-cleared state must be visible before we
	 * test NEED_RESCHED:
	 */
	smp_mb();
	if (!need_resched()) {
		safe_halt();
		local_irq_disable();
	}
	current_thread_info()->status |= TS_POLLING;
}

#ifdef ARCH_APICTIMER_STOPS_ON_C3

/*
 * Some BIOS implementations switch to C3 in the published C2 state.
 * This seems to be a common problem on AMD boxen, but other vendors
 * are affected too. We pick the most conservative approach: we assume
 * that the local APIC stops in both C2 and C3.
 */
static void lapic_timer_check_state(int state, struct acpi_processor *pr,
				   struct acpi_processor_cx *cx)
{
	struct acpi_processor_power *pwr = &pr->power;
	u8 type = local_apic_timer_c2_ok ? ACPI_STATE_C3 : ACPI_STATE_C2;

	if (cpu_has(&cpu_data(pr->id), X86_FEATURE_ARAT))
		return;

	if (amd_e400_c1e_detected)
		type = ACPI_STATE_C1;

	/*
	 * Check, if one of the previous states already marked the lapic
	 * unstable
	 */
	if (pwr->timer_broadcast_on_state < state)
		return;

	if (cx->type >= type)
		pr->power.timer_broadcast_on_state = state;
}

static void __lapic_timer_propagate_broadcast(void *arg)
{
	struct acpi_processor *pr = (struct acpi_processor *) arg;
	unsigned long reason;

	reason = pr->power.timer_broadcast_on_state < INT_MAX ?
		CLOCK_EVT_NOTIFY_BROADCAST_ON : CLOCK_EVT_NOTIFY_BROADCAST_OFF;

	clockevents_notify(reason, &pr->id);
}

static void lapic_timer_propagate_broadcast(struct acpi_processor *pr)
{
	smp_call_function_single(pr->id, __lapic_timer_propagate_broadcast,
				 (void *)pr, 1);
}

/* Power(C) State timer broadcast control */
static void lapic_timer_state_broadcast(struct acpi_processor *pr,
				       struct acpi_processor_cx *cx,
				       int broadcast)
{
	int state = cx - pr->power.states;

	if (state >= pr->power.timer_broadcast_on_state) {
		unsigned long reason;

		reason = broadcast ?  CLOCK_EVT_NOTIFY_BROADCAST_ENTER :
			CLOCK_EVT_NOTIFY_BROADCAST_EXIT;
		clockevents_notify(reason, &pr->id);
	}
}

#else

static void lapic_timer_check_state(int state, struct acpi_processor *pr,
				   struct acpi_processor_cx *cstate) { }
static void lapic_timer_propagate_broadcast(struct acpi_processor *pr) { }
static void lapic_timer_state_broadcast(struct acpi_processor *pr,
				       struct acpi_processor_cx *cx,
				       int broadcast)
{
}

#endif

static u32 saved_bm_rld;

static void acpi_idle_bm_rld_save(void)
{
	acpi_read_bit_register(ACPI_BITREG_BUS_MASTER_RLD, &saved_bm_rld);
}
static void acpi_idle_bm_rld_restore(void)
{
	u32 resumed_bm_rld;

	acpi_read_bit_register(ACPI_BITREG_BUS_MASTER_RLD, &resumed_bm_rld);

	if (resumed_bm_rld != saved_bm_rld)
		acpi_write_bit_register(ACPI_BITREG_BUS_MASTER_RLD, saved_bm_rld);
}

int acpi_processor_suspend(struct device *dev)
{
	acpi_idle_bm_rld_save();
	return 0;
}

int acpi_processor_resume(struct device *dev)
{
	acpi_idle_bm_rld_restore();
	return 0;
}

#if defined(CONFIG_X86)
static void tsc_check_state(int state)
{
	switch (boot_cpu_data.x86_vendor) {
	case X86_VENDOR_AMD:
	case X86_VENDOR_INTEL:
		/*
		 * AMD Fam10h TSC will tick in all
		 * C/P/S0/S1 states when this bit is set.
		 */
		if (boot_cpu_has(X86_FEATURE_NONSTOP_TSC))
			return;

		/*FALL THROUGH*/
	default:
		/* TSC could halt in idle, so notify users */
		if (state > ACPI_STATE_C1)
			mark_tsc_unstable("TSC halts in idle");
	}
}
#else
static void tsc_check_state(int state) { return; }
#endif

static int acpi_processor_get_power_info_fadt(struct acpi_processor *pr)
{

	if (!pr)
		return -EINVAL;

	if (!pr->pblk)
		return -ENODEV;

	/* if info is obtained from pblk/fadt, type equals state */
	pr->power.states[ACPI_STATE_C2].type = ACPI_STATE_C2;
	pr->power.states[ACPI_STATE_C3].type = ACPI_STATE_C3;

#ifndef CONFIG_HOTPLUG_CPU
	/*
	 * Check for P_LVL2_UP flag before entering C2 and above on
	 * an SMP system.
	 */
	if ((num_online_cpus() > 1) &&
	    !(acpi_gbl_FADT.flags & ACPI_FADT_C2_MP_SUPPORTED))
		return -ENODEV;
#endif

	/* determine C2 and C3 address from pblk */
	pr->power.states[ACPI_STATE_C2].address = pr->pblk + 4;
	pr->power.states[ACPI_STATE_C3].address = pr->pblk + 5;

	/* determine latencies from FADT */
	pr->power.states[ACPI_STATE_C2].latency = acpi_gbl_FADT.c2_latency;
	pr->power.states[ACPI_STATE_C3].latency = acpi_gbl_FADT.c3_latency;

	/*
	 * FADT specified C2 latency must be less than or equal to
	 * 100 microseconds.
	 */
	if (acpi_gbl_FADT.c2_latency > ACPI_PROCESSOR_MAX_C2_LATENCY) {
		ACPI_DEBUG_PRINT((ACPI_DB_INFO,
			"C2 latency too large [%d]\n", acpi_gbl_FADT.c2_latency));
		/* invalidate C2 */
		pr->power.states[ACPI_STATE_C2].address = 0;
	}

	/*
	 * FADT supplied C3 latency must be less than or equal to
	 * 1000 microseconds.
	 */
	if (acpi_gbl_FADT.c3_latency > ACPI_PROCESSOR_MAX_C3_LATENCY) {
		ACPI_DEBUG_PRINT((ACPI_DB_INFO,
			"C3 latency too large [%d]\n", acpi_gbl_FADT.c3_latency));
		/* invalidate C3 */
		pr->power.states[ACPI_STATE_C3].address = 0;
	}

	ACPI_DEBUG_PRINT((ACPI_DB_INFO,
			  "lvl2[0x%08x] lvl3[0x%08x]\n",
			  pr->power.states[ACPI_STATE_C2].address,
			  pr->power.states[ACPI_STATE_C3].address));

	return 0;
}

static int acpi_processor_get_power_info_default(struct acpi_processor *pr)
{
	if (!pr->power.states[ACPI_STATE_C1].valid) {
		/* set the first C-State to C1 */
		/* all processors need to support C1 */
		pr->power.states[ACPI_STATE_C1].type = ACPI_STATE_C1;
		pr->power.states[ACPI_STATE_C1].valid = 1;
		pr->power.states[ACPI_STATE_C1].entry_method = ACPI_CSTATE_HALT;
	}
	/* the C0 state only exists as a filler in our array */
	pr->power.states[ACPI_STATE_C0].valid = 1;
	return 0;
}

static int acpi_processor_get_power_info_cst(struct acpi_processor *pr)
{
	acpi_status status = 0;
	u64 count;
	int current_count;
	int i;
	struct acpi_buffer buffer = { ACPI_ALLOCATE_BUFFER, NULL };
	union acpi_object *cst;


	if (nocst)
		return -ENODEV;

	current_count = 0;

	status = acpi_evaluate_object(pr->handle, "_CST", NULL, &buffer);
	if (ACPI_FAILURE(status)) {
		ACPI_DEBUG_PRINT((ACPI_DB_INFO, "No _CST, giving up\n"));
		return -ENODEV;
	}

	cst = buffer.pointer;

	/* There must be at least 2 elements */
	if (!cst || (cst->type != ACPI_TYPE_PACKAGE) || cst->package.count < 2) {
		printk(KERN_ERR PREFIX "not enough elements in _CST\n");
		status = -EFAULT;
		goto end;
	}

	count = cst->package.elements[0].integer.value;

	/* Validate number of power states. */
	if (count < 1 || count != cst->package.count - 1) {
		printk(KERN_ERR PREFIX "count given by _CST is not valid\n");
		status = -EFAULT;
		goto end;
	}

	/* Tell driver that at least _CST is supported. */
	pr->flags.has_cst = 1;

	for (i = 1; i <= count; i++) {
		union acpi_object *element;
		union acpi_object *obj;
		struct acpi_power_register *reg;
		struct acpi_processor_cx cx;

		memset(&cx, 0, sizeof(cx));

		element = &(cst->package.elements[i]);
		if (element->type != ACPI_TYPE_PACKAGE)
			continue;

		if (element->package.count != 4)
			continue;

		obj = &(element->package.elements[0]);

		if (obj->type != ACPI_TYPE_BUFFER)
			continue;

		reg = (struct acpi_power_register *)obj->buffer.pointer;

		if (reg->space_id != ACPI_ADR_SPACE_SYSTEM_IO &&
		    (reg->space_id != ACPI_ADR_SPACE_FIXED_HARDWARE))
			continue;

		/* There should be an easy way to extract an integer... */
		obj = &(element->package.elements[1]);
		if (obj->type != ACPI_TYPE_INTEGER)
			continue;

		cx.type = obj->integer.value;
		/*
		 * Some buggy BIOSes won't list C1 in _CST -
		 * Let acpi_processor_get_power_info_default() handle them later
		 */
		if (i == 1 && cx.type != ACPI_STATE_C1)
			current_count++;

		cx.address = reg->address;
		cx.index = current_count + 1;

		cx.entry_method = ACPI_CSTATE_SYSTEMIO;
		if (reg->space_id == ACPI_ADR_SPACE_FIXED_HARDWARE) {
			if (acpi_processor_ffh_cstate_probe
					(pr->id, &cx, reg) == 0) {
				cx.entry_method = ACPI_CSTATE_FFH;
			} else if (cx.type == ACPI_STATE_C1) {
				/*
				 * C1 is a special case where FIXED_HARDWARE
				 * can be handled in non-MWAIT way as well.
				 * In that case, save this _CST entry info.
				 * Otherwise, ignore this info and continue.
				 */
				cx.entry_method = ACPI_CSTATE_HALT;
				snprintf(cx.desc, ACPI_CX_DESC_LEN, "ACPI HLT");
			} else {
				continue;
			}
			if (cx.type == ACPI_STATE_C1 &&
			    (boot_option_idle_override == IDLE_NOMWAIT)) {
				/*
				 * In most cases the C1 space_id obtained from
				 * _CST object is FIXED_HARDWARE access mode.
				 * But when the option of idle=halt is added,
				 * the entry_method type should be changed from
				 * CSTATE_FFH to CSTATE_HALT.
				 * When the option of idle=nomwait is added,
				 * the C1 entry_method type should be
				 * CSTATE_HALT.
				 */
				cx.entry_method = ACPI_CSTATE_HALT;
				snprintf(cx.desc, ACPI_CX_DESC_LEN, "ACPI HLT");
			}
		} else {
			snprintf(cx.desc, ACPI_CX_DESC_LEN, "ACPI IOPORT 0x%x",
				 cx.address);
		}

		if (cx.type == ACPI_STATE_C1) {
			cx.valid = 1;
		}

		obj = &(element->package.elements[2]);
		if (obj->type != ACPI_TYPE_INTEGER)
			continue;

		cx.latency = obj->integer.value;

		obj = &(element->package.elements[3]);
		if (obj->type != ACPI_TYPE_INTEGER)
			continue;

		current_count++;
		memcpy(&(pr->power.states[current_count]), &cx, sizeof(cx));

		/*
		 * We support total ACPI_PROCESSOR_MAX_POWER - 1
		 * (From 1 through ACPI_PROCESSOR_MAX_POWER - 1)
		 */
		if (current_count >= (ACPI_PROCESSOR_MAX_POWER - 1)) {
			printk(KERN_WARNING
			       "Limiting number of power states to max (%d)\n",
			       ACPI_PROCESSOR_MAX_POWER);
			printk(KERN_WARNING
			       "Please increase ACPI_PROCESSOR_MAX_POWER if needed.\n");
			break;
		}
	}

	ACPI_DEBUG_PRINT((ACPI_DB_INFO, "Found %d power states\n",
			  current_count));

	/* Validate number of power states discovered */
	if (current_count < 2)
		status = -EFAULT;

      end:
	kfree(buffer.pointer);

	return status;
}

static void acpi_processor_power_verify_c3(struct acpi_processor *pr,
					   struct acpi_processor_cx *cx)
{
	static int bm_check_flag = -1;
	static int bm_control_flag = -1;


	if (!cx->address)
		return;

	/*
	 * PIIX4 Erratum #18: We don't support C3 when Type-F (fast)
	 * DMA transfers are used by any ISA device to avoid livelock.
	 * Note that we could disable Type-F DMA (as recommended by
	 * the erratum), but this is known to disrupt certain ISA
	 * devices thus we take the conservative approach.
	 */
	else if (errata.piix4.fdma) {
		ACPI_DEBUG_PRINT((ACPI_DB_INFO,
				  "C3 not supported on PIIX4 with Type-F DMA\n"));
		return;
	}

	/* All the logic here assumes flags.bm_check is same across all CPUs */
	if (bm_check_flag == -1) {
		/* Determine whether bm_check is needed based on CPU  */
		acpi_processor_power_init_bm_check(&(pr->flags), pr->id);
		bm_check_flag = pr->flags.bm_check;
		bm_control_flag = pr->flags.bm_control;
	} else {
		pr->flags.bm_check = bm_check_flag;
		pr->flags.bm_control = bm_control_flag;
	}

	if (pr->flags.bm_check) {
		if (!pr->flags.bm_control) {
			if (pr->flags.has_cst != 1) {
				/* bus mastering control is necessary */
				ACPI_DEBUG_PRINT((ACPI_DB_INFO,
					"C3 support requires BM control\n"));
				return;
			} else {
				/* Here we enter C3 without bus mastering */
				ACPI_DEBUG_PRINT((ACPI_DB_INFO,
					"C3 support without BM control\n"));
			}
		}
	} else {
		/*
		 * WBINVD should be set in fadt, for C3 state to be
		 * supported on when bm_check is not required.
		 */
		if (!(acpi_gbl_FADT.flags & ACPI_FADT_WBINVD)) {
			ACPI_DEBUG_PRINT((ACPI_DB_INFO,
					  "Cache invalidation should work properly"
					  " for C3 to be enabled on SMP systems\n"));
			return;
		}
	}

	/*
	 * Otherwise we've met all of our C3 requirements.
	 * Normalize the C3 latency to expidite policy.  Enable
	 * checking of bus mastering status (bm_check) so we can
	 * use this in our C3 policy
	 */
	cx->valid = 1;

	/*
	 * On older chipsets, BM_RLD needs to be set
	 * in order for Bus Master activity to wake the
	 * system from C3.  Newer chipsets handle DMA
	 * during C3 automatically and BM_RLD is a NOP.
	 * In either case, the proper way to
	 * handle BM_RLD is to set it and leave it set.
	 */
	acpi_write_bit_register(ACPI_BITREG_BUS_MASTER_RLD, 1);

	return;
}

static int acpi_processor_power_verify(struct acpi_processor *pr)
{
	unsigned int i;
	unsigned int working = 0;

	pr->power.timer_broadcast_on_state = INT_MAX;

	for (i = 1; i < ACPI_PROCESSOR_MAX_POWER && i <= max_cstate; i++) {
		struct acpi_processor_cx *cx = &pr->power.states[i];

		switch (cx->type) {
		case ACPI_STATE_C1:
			cx->valid = 1;
			break;

		case ACPI_STATE_C2:
			if (!cx->address)
				break;
			cx->valid = 1; 
			break;

		case ACPI_STATE_C3:
			acpi_processor_power_verify_c3(pr, cx);
			break;
		}
		if (!cx->valid)
			continue;

		lapic_timer_check_state(i, pr, cx);
		tsc_check_state(cx->type);
		working++;
	}

	lapic_timer_propagate_broadcast(pr);

	return (working);
}

static int acpi_processor_get_power_info(struct acpi_processor *pr)
{
	unsigned int i;
	int result;


	/* NOTE: the idle thread may not be running while calling
	 * this function */

	/* Zero initialize all the C-states info. */
	memset(pr->power.states, 0, sizeof(pr->power.states));

	result = acpi_processor_get_power_info_cst(pr);
	if (result == -ENODEV)
		result = acpi_processor_get_power_info_fadt(pr);

	if (result)
		return result;

	acpi_processor_get_power_info_default(pr);

	pr->power.count = acpi_processor_power_verify(pr);

	/*
	 * if one state of type C2 or C3 is available, mark this
	 * CPU as being "idle manageable"
	 */
	for (i = 1; i < ACPI_PROCESSOR_MAX_POWER; i++) {
		if (pr->power.states[i].valid) {
			pr->power.count = i;
			if (pr->power.states[i].type >= ACPI_STATE_C2)
				pr->flags.power = 1;
		}
	}

	return 0;
}

/**
 * acpi_idle_bm_check - checks if bus master activity was detected
 */
static int acpi_idle_bm_check(void)
{
	u32 bm_status = 0;

	if (bm_check_disable)
		return 0;

	acpi_read_bit_register(ACPI_BITREG_BUS_MASTER_STATUS, &bm_status);
	if (bm_status)
		acpi_write_bit_register(ACPI_BITREG_BUS_MASTER_STATUS, 1);
	/*
	 * PIIX4 Erratum #18: Note that BM_STS doesn't always reflect
	 * the true state of bus mastering activity; forcing us to
	 * manually check the BMIDEA bit of each IDE channel.
	 */
	else if (errata.piix4.bmisx) {
		if ((inb_p(errata.piix4.bmisx + 0x02) & 0x01)
		    || (inb_p(errata.piix4.bmisx + 0x0A) & 0x01))
			bm_status = 1;
	}
	return bm_status;
}

/**
 * acpi_idle_do_entry - a helper function that does C2 and C3 type entry
 * @cx: cstate data
 *
 * Caller disables interrupt before call and enables interrupt after return.
 */
static inline void acpi_idle_do_entry(struct acpi_processor_cx *cx)
{
	/* Don't trace irqs off for idle */
	stop_critical_timings();
	if (cx->entry_method == ACPI_CSTATE_FFH) {
		/* Call into architectural FFH based C-state */
		acpi_processor_ffh_cstate_enter(cx);
	} else if (cx->entry_method == ACPI_CSTATE_HALT) {
		acpi_safe_halt();
	} else {
		/* IO port based C-state */
		inb(cx->address);
		/* Dummy wait op - must do something useless after P_LVL2 read
		   because chipsets cannot guarantee that STPCLK# signal
		   gets asserted in time to freeze execution properly. */
		inl(acpi_gbl_FADT.xpm_timer_block.address);
	}
	start_critical_timings();
}

/**
 * acpi_idle_enter_c1 - enters an ACPI C1 state-type
 * @dev: the target CPU
 * @drv: cpuidle driver containing cpuidle state info
 * @index: index of target state
 *
 * This is equivalent to the HALT instruction.
 */
static int acpi_idle_enter_c1(struct cpuidle_device *dev,
		struct cpuidle_driver *drv, int index)
{
	ktime_t  kt1, kt2;
	s64 idle_time;
	struct acpi_processor *pr;
	struct cpuidle_state_usage *state_usage = &dev->states_usage[index];
	struct acpi_processor_cx *cx = cpuidle_get_statedata(state_usage);

	pr = __this_cpu_read(processors);
	dev->last_residency = 0;

	if (unlikely(!pr))
		return -EINVAL;

	local_irq_disable();


	lapic_timer_state_broadcast(pr, cx, 1);
	kt1 = ktime_get_real();
	acpi_idle_do_entry(cx);
	kt2 = ktime_get_real();
	idle_time =  ktime_to_us(ktime_sub(kt2, kt1));

	/* Update device last_residency*/
	dev->last_residency = (int)idle_time;

	local_irq_enable();
	lapic_timer_state_broadcast(pr, cx, 0);

	return index;
}


/**
 * acpi_idle_play_dead - enters an ACPI state for long-term idle (i.e. off-lining)
 * @dev: the target CPU
 * @index: the index of suggested state
 */
static int acpi_idle_play_dead(struct cpuidle_device *dev, int index)
{
	struct cpuidle_state_usage *state_usage = &dev->states_usage[index];
	struct acpi_processor_cx *cx = cpuidle_get_statedata(state_usage);

	ACPI_FLUSH_CPU_CACHE();

	while (1) {

		if (cx->entry_method == ACPI_CSTATE_HALT)
			safe_halt();
		else if (cx->entry_method == ACPI_CSTATE_SYSTEMIO) {
			inb(cx->address);
			/* See comment in acpi_idle_do_entry() */
			inl(acpi_gbl_FADT.xpm_timer_block.address);
		} else
			return -ENODEV;
	}

	/* Never reached */
	return 0;
}

/**
 * acpi_idle_enter_simple - enters an ACPI state without BM handling
 * @dev: the target CPU
 * @drv: cpuidle driver with cpuidle state information
 * @index: the index of suggested state
 */
static int acpi_idle_enter_simple(struct cpuidle_device *dev,
		struct cpuidle_driver *drv, int index)
{
	struct acpi_processor *pr;
	struct cpuidle_state_usage *state_usage = &dev->states_usage[index];
	struct acpi_processor_cx *cx = cpuidle_get_statedata(state_usage);
	ktime_t  kt1, kt2;
	s64 idle_time_ns;
	s64 idle_time;

	pr = __this_cpu_read(processors);
	dev->last_residency = 0;

	if (unlikely(!pr))
		return -EINVAL;

	local_irq_disable();


	if (cx->entry_method != ACPI_CSTATE_FFH) {
		current_thread_info()->status &= ~TS_POLLING;
		/*
		 * TS_POLLING-cleared state must be visible before we test
		 * NEED_RESCHED:
		 */
		smp_mb();

		if (unlikely(need_resched())) {
			current_thread_info()->status |= TS_POLLING;
			local_irq_enable();
			return -EINVAL;
		}
	}

	/*
	 * Must be done before busmaster disable as we might need to
	 * access HPET !
	 */
	lapic_timer_state_broadcast(pr, cx, 1);

	if (cx->type == ACPI_STATE_C3)
		ACPI_FLUSH_CPU_CACHE();

	kt1 = ktime_get_real();
	/* Tell the scheduler that we are going deep-idle: */
	sched_clock_idle_sleep_event();
	acpi_idle_do_entry(cx);
	kt2 = ktime_get_real();
	idle_time_ns = ktime_to_ns(ktime_sub(kt2, kt1));
	idle_time = idle_time_ns;
	do_div(idle_time, NSEC_PER_USEC);

	/* Update device last_residency*/
	dev->last_residency = (int)idle_time;

	/* Tell the scheduler how much we idled: */
	sched_clock_idle_wakeup_event(idle_time_ns);

	local_irq_enable();
	if (cx->entry_method != ACPI_CSTATE_FFH)
		current_thread_info()->status |= TS_POLLING;

	lapic_timer_state_broadcast(pr, cx, 0);
	return index;
}

static int c3_cpu_count;
static DEFINE_RAW_SPINLOCK(c3_lock);

/**
 * acpi_idle_enter_bm - enters C3 with proper BM handling
 * @dev: the target CPU
 * @drv: cpuidle driver containing state data
 * @index: the index of suggested state
 *
 * If BM is detected, the deepest non-C3 idle state is entered instead.
 */
static int acpi_idle_enter_bm(struct cpuidle_device *dev,
		struct cpuidle_driver *drv, int index)
{
	struct acpi_processor *pr;
	struct cpuidle_state_usage *state_usage = &dev->states_usage[index];
	struct acpi_processor_cx *cx = cpuidle_get_statedata(state_usage);
	ktime_t  kt1, kt2;
	s64 idle_time_ns;
	s64 idle_time;


	pr = __this_cpu_read(processors);
	dev->last_residency = 0;

	if (unlikely(!pr))
		return -EINVAL;

	if (!cx->bm_sts_skip && acpi_idle_bm_check()) {
		if (drv->safe_state_index >= 0) {
			return drv->states[drv->safe_state_index].enter(dev,
						drv, drv->safe_state_index);
		} else {
			local_irq_disable();
			acpi_safe_halt();
			local_irq_enable();
			return -EBUSY;
		}
	}

	local_irq_disable();


	if (cx->entry_method != ACPI_CSTATE_FFH) {
		current_thread_info()->status &= ~TS_POLLING;
		/*
		 * TS_POLLING-cleared state must be visible before we test
		 * NEED_RESCHED:
		 */
		smp_mb();

		if (unlikely(need_resched())) {
			current_thread_info()->status |= TS_POLLING;
			local_irq_enable();
			return -EINVAL;
		}
	}

	acpi_unlazy_tlb(smp_processor_id());

	/* Tell the scheduler that we are going deep-idle: */
	sched_clock_idle_sleep_event();
	/*
	 * Must be done before busmaster disable as we might need to
	 * access HPET !
	 */
	lapic_timer_state_broadcast(pr, cx, 1);

	kt1 = ktime_get_real();
	/*
	 * disable bus master
	 * bm_check implies we need ARB_DIS
	 * !bm_check implies we need cache flush
	 * bm_control implies whether we can do ARB_DIS
	 *
	 * That leaves a case where bm_check is set and bm_control is
	 * not set. In that case we cannot do much, we enter C3
	 * without doing anything.
	 */
	if (pr->flags.bm_check && pr->flags.bm_control) {
		raw_spin_lock(&c3_lock);
		c3_cpu_count++;
		/* Disable bus master arbitration when all CPUs are in C3 */
		if (c3_cpu_count == num_online_cpus())
			acpi_write_bit_register(ACPI_BITREG_ARB_DISABLE, 1);
		raw_spin_unlock(&c3_lock);
	} else if (!pr->flags.bm_check) {
		ACPI_FLUSH_CPU_CACHE();
	}

	acpi_idle_do_entry(cx);

	/* Re-enable bus master arbitration */
	if (pr->flags.bm_check && pr->flags.bm_control) {
		raw_spin_lock(&c3_lock);
		acpi_write_bit_register(ACPI_BITREG_ARB_DISABLE, 0);
		c3_cpu_count--;
		raw_spin_unlock(&c3_lock);
	}
	kt2 = ktime_get_real();
	idle_time_ns = ktime_to_ns(ktime_sub(kt2, kt1));
	idle_time = idle_time_ns;
	do_div(idle_time, NSEC_PER_USEC);

	/* Update device last_residency*/
	dev->last_residency = (int)idle_time;

	/* Tell the scheduler how much we idled: */
	sched_clock_idle_wakeup_event(idle_time_ns);

	local_irq_enable();
	if (cx->entry_method != ACPI_CSTATE_FFH)
		current_thread_info()->status |= TS_POLLING;

	lapic_timer_state_broadcast(pr, cx, 0);
	return index;
}

struct cpuidle_driver acpi_idle_driver = {
	.name =		"acpi_idle",
	.owner =	THIS_MODULE,
};

/**
 * acpi_processor_setup_cpuidle_cx - prepares and configures CPUIDLE
 * device i.e. per-cpu data
 *
 * @pr: the ACPI processor
 */
static int acpi_processor_setup_cpuidle_cx(struct acpi_processor *pr)
{
	int i, count = CPUIDLE_DRIVER_STATE_START;
	struct acpi_processor_cx *cx;
	struct cpuidle_state_usage *state_usage;
	struct cpuidle_device *dev = per_cpu(acpi_cpuidle_device, pr->id);

	if (!pr->flags.power_setup_done)
		return -EINVAL;

	if (pr->flags.power == 0) {
		return -EINVAL;
	}

	dev->cpu = pr->id;

	if (max_cstate == 0)
		max_cstate = 1;

	for (i = 1; i < ACPI_PROCESSOR_MAX_POWER && i <= max_cstate; i++) {
		cx = &pr->power.states[i];
		state_usage = &dev->states_usage[count];

		if (!cx->valid)
			continue;

#ifdef CONFIG_HOTPLUG_CPU
		if ((cx->type != ACPI_STATE_C1) && (num_online_cpus() > 1) &&
		    !pr->flags.has_cst &&
		    !(acpi_gbl_FADT.flags & ACPI_FADT_C2_MP_SUPPORTED))
			continue;
#endif

		cpuidle_set_statedata(state_usage, cx);

		count++;
		if (count == CPUIDLE_STATE_MAX)
			break;
	}

	dev->state_count = count;

	if (!count)
		return -EINVAL;

	return 0;
}

/**
 * acpi_processor_setup_cpuidle states- prepares and configures cpuidle
 * global state data i.e. idle routines
 *
 * @pr: the ACPI processor
 */
static int acpi_processor_setup_cpuidle_states(struct acpi_processor *pr)
{
	int i, count = CPUIDLE_DRIVER_STATE_START;
	struct acpi_processor_cx *cx;
	struct cpuidle_state *state;
	struct cpuidle_driver *drv = &acpi_idle_driver;

	if (!pr->flags.power_setup_done)
		return -EINVAL;

	if (pr->flags.power == 0)
		return -EINVAL;

	drv->safe_state_index = -1;
	for (i = 0; i < CPUIDLE_STATE_MAX; i++) {
		drv->states[i].name[0] = '\0';
		drv->states[i].desc[0] = '\0';
	}

	if (max_cstate == 0)
		max_cstate = 1;

	for (i = 1; i < ACPI_PROCESSOR_MAX_POWER && i <= max_cstate; i++) {
		cx = &pr->power.states[i];

		if (!cx->valid)
			continue;

#ifdef CONFIG_HOTPLUG_CPU
		if ((cx->type != ACPI_STATE_C1) && (num_online_cpus() > 1) &&
		    !pr->flags.has_cst &&
		    !(acpi_gbl_FADT.flags & ACPI_FADT_C2_MP_SUPPORTED))
			continue;
#endif

		state = &drv->states[count];
		snprintf(state->name, CPUIDLE_NAME_LEN, "C%d", i);
		strncpy(state->desc, cx->desc, CPUIDLE_DESC_LEN);
		state->exit_latency = cx->latency;
		state->target_residency = cx->latency * latency_factor;

		state->flags = 0;
		switch (cx->type) {
			case ACPI_STATE_C1:
			if (cx->entry_method == ACPI_CSTATE_FFH)
				state->flags |= CPUIDLE_FLAG_TIME_VALID;

			state->enter = acpi_idle_enter_c1;
			state->enter_dead = acpi_idle_play_dead;
			drv->safe_state_index = count;
			break;

			case ACPI_STATE_C2:
			state->flags |= CPUIDLE_FLAG_TIME_VALID;
			state->enter = acpi_idle_enter_simple;
			state->enter_dead = acpi_idle_play_dead;
			drv->safe_state_index = count;
			break;

			case ACPI_STATE_C3:
			state->flags |= CPUIDLE_FLAG_TIME_VALID;
			state->enter = pr->flags.bm_check ?
					acpi_idle_enter_bm :
					acpi_idle_enter_simple;
			break;
		}

		count++;
		if (count == CPUIDLE_STATE_MAX)
			break;
	}

	drv->state_count = count;

	if (!count)
		return -EINVAL;

	return 0;
}

int acpi_processor_hotplug(struct acpi_processor *pr)
{
	int ret = 0;
<<<<<<< HEAD
	struct cpuidle_device *dev = per_cpu(acpi_cpuidle_device, pr->id);
=======
	struct cpuidle_device *dev;
>>>>>>> ddffeb8c

	if (disabled_by_idle_boot_param())
		return 0;

	if (!pr)
		return -EINVAL;

	if (nocst) {
		return -ENODEV;
	}

	if (!pr->flags.power_setup_done)
		return -ENODEV;

	dev = per_cpu(acpi_cpuidle_device, pr->id);
	cpuidle_pause_and_lock();
	cpuidle_disable_device(dev);
	acpi_processor_get_power_info(pr);
	if (pr->flags.power) {
		acpi_processor_setup_cpuidle_cx(pr);
		ret = cpuidle_enable_device(dev);
	}
	cpuidle_resume_and_unlock();

	return ret;
}

int acpi_processor_cst_has_changed(struct acpi_processor *pr)
{
	int cpu;
	struct acpi_processor *_pr;
	struct cpuidle_device *dev;

	if (disabled_by_idle_boot_param())
		return 0;

	if (!pr)
		return -EINVAL;

	if (nocst)
		return -ENODEV;

	if (!pr->flags.power_setup_done)
		return -ENODEV;

	/*
	 * FIXME:  Design the ACPI notification to make it once per
	 * system instead of once per-cpu.  This condition is a hack
	 * to make the code that updates C-States be called once.
	 */

	if (pr->id == 0 && cpuidle_get_driver() == &acpi_idle_driver) {

		cpuidle_pause_and_lock();
		/* Protect against cpu-hotplug */
		get_online_cpus();

		/* Disable all cpuidle devices */
		for_each_online_cpu(cpu) {
			_pr = per_cpu(processors, cpu);
			if (!_pr || !_pr->flags.power_setup_done)
				continue;
			dev = per_cpu(acpi_cpuidle_device, cpu);
			cpuidle_disable_device(dev);
		}

		/* Populate Updated C-state information */
		acpi_processor_setup_cpuidle_states(pr);

		/* Enable all cpuidle devices */
		for_each_online_cpu(cpu) {
			_pr = per_cpu(processors, cpu);
			if (!_pr || !_pr->flags.power_setup_done)
				continue;
			acpi_processor_get_power_info(_pr);
			if (_pr->flags.power) {
				acpi_processor_setup_cpuidle_cx(_pr);
				dev = per_cpu(acpi_cpuidle_device, cpu);
				cpuidle_enable_device(dev);
			}
		}
		put_online_cpus();
		cpuidle_resume_and_unlock();
	}

	return 0;
}

static int acpi_processor_registered;

int __cpuinit acpi_processor_power_init(struct acpi_processor *pr)
{
	acpi_status status = 0;
	int retval;
	struct cpuidle_device *dev;
	static int first_run;

	if (disabled_by_idle_boot_param())
		return 0;

	if (!first_run) {
		dmi_check_system(processor_power_dmi_table);
		max_cstate = acpi_processor_cstate_check(max_cstate);
		if (max_cstate < ACPI_C_STATES_MAX)
			printk(KERN_NOTICE
			       "ACPI: processor limited to max C-state %d\n",
			       max_cstate);
		first_run++;
	}

	if (!pr)
		return -EINVAL;

	if (acpi_gbl_FADT.cst_control && !nocst) {
		status =
		    acpi_os_write_port(acpi_gbl_FADT.smi_command, acpi_gbl_FADT.cst_control, 8);
		if (ACPI_FAILURE(status)) {
			ACPI_EXCEPTION((AE_INFO, status,
					"Notifying BIOS of _CST ability failed"));
		}
	}

	acpi_processor_get_power_info(pr);
	pr->flags.power_setup_done = 1;

	/*
	 * Install the idle handler if processor power management is supported.
	 * Note that we use previously set idle handler will be used on
	 * platforms that only support C1.
	 */
	if (pr->flags.power) {
		/* Register acpi_idle_driver if not already registered */
		if (!acpi_processor_registered) {
			acpi_processor_setup_cpuidle_states(pr);
			retval = cpuidle_register_driver(&acpi_idle_driver);
			if (retval)
				return retval;
			printk(KERN_DEBUG "ACPI: %s registered with cpuidle\n",
					acpi_idle_driver.name);
		}

		dev = kzalloc(sizeof(*dev), GFP_KERNEL);
		if (!dev)
			return -ENOMEM;
		per_cpu(acpi_cpuidle_device, pr->id) = dev;

		acpi_processor_setup_cpuidle_cx(pr);

		/* Register per-cpu cpuidle_device. Cpuidle driver
		 * must already be registered before registering device
		 */
		retval = cpuidle_register_device(dev);
		if (retval) {
			if (acpi_processor_registered == 0)
				cpuidle_unregister_driver(&acpi_idle_driver);
			return retval;
		}
		acpi_processor_registered++;
	}
	return 0;
}

int acpi_processor_power_exit(struct acpi_processor *pr)
{
	struct cpuidle_device *dev = per_cpu(acpi_cpuidle_device, pr->id);

	if (disabled_by_idle_boot_param())
		return 0;

	if (pr->flags.power) {
		cpuidle_unregister_device(dev);
		acpi_processor_registered--;
		if (acpi_processor_registered == 0)
			cpuidle_unregister_driver(&acpi_idle_driver);
	}

	pr->flags.power_setup_done = 0;
	return 0;
}<|MERGE_RESOLUTION|>--- conflicted
+++ resolved
@@ -1132,11 +1132,7 @@
 int acpi_processor_hotplug(struct acpi_processor *pr)
 {
 	int ret = 0;
-<<<<<<< HEAD
-	struct cpuidle_device *dev = per_cpu(acpi_cpuidle_device, pr->id);
-=======
 	struct cpuidle_device *dev;
->>>>>>> ddffeb8c
 
 	if (disabled_by_idle_boot_param())
 		return 0;
