--- conflicted
+++ resolved
@@ -363,15 +363,12 @@
 	return 0;
 }
 
-<<<<<<< HEAD
-=======
 static int __init init_nvs_nosave(const struct dmi_system_id *d)
 {
 	acpi_nvs_nosave();
 	return 0;
 }
 
->>>>>>> 062c1825
 static struct dmi_system_id __initdata acpisleep_dmi_table[] = {
 	{
 	.callback = init_old_suspend_ordering,
@@ -400,8 +397,6 @@
 	{
 	.callback = init_old_suspend_ordering,
 	.ident = "Panasonic CF51-2L",
-<<<<<<< HEAD
-=======
 	.matches = {
 		DMI_MATCH(DMI_BOARD_VENDOR,
 				"Matsushita Electric Industrial Co.,Ltd."),
@@ -419,7 +414,6 @@
 	{
 	.callback = init_nvs_nosave,
 	.ident = "Everex StepNote Series",
->>>>>>> 062c1825
 	.matches = {
 		DMI_MATCH(DMI_SYS_VENDOR, "Everex Systems, Inc."),
 		DMI_MATCH(DMI_PRODUCT_NAME, "Everex StepNote Series"),
