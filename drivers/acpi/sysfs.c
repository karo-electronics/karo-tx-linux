/*
 * sysfs.c - ACPI sysfs interface to userspace.
 */

#include <linux/init.h>
#include <linux/kernel.h>
#include <linux/moduleparam.h>
#include <acpi/acpi_drivers.h>

#include "internal.h"

#define _COMPONENT		ACPI_SYSTEM_COMPONENT
ACPI_MODULE_NAME("sysfs");

#define PREFIX "ACPI: "

#ifdef CONFIG_ACPI_DEBUG
/*
 * ACPI debug sysfs I/F, including:
 * /sys/modules/acpi/parameters/debug_layer
 * /sys/modules/acpi/parameters/debug_level
 * /sys/modules/acpi/parameters/trace_method_name
 * /sys/modules/acpi/parameters/trace_state
 * /sys/modules/acpi/parameters/trace_debug_layer
 * /sys/modules/acpi/parameters/trace_debug_level
 */

struct acpi_dlayer {
	const char *name;
	unsigned long value;
};
struct acpi_dlevel {
	const char *name;
	unsigned long value;
};
#define ACPI_DEBUG_INIT(v)	{ .name = #v, .value = v }

static const struct acpi_dlayer acpi_debug_layers[] = {
	ACPI_DEBUG_INIT(ACPI_UTILITIES),
	ACPI_DEBUG_INIT(ACPI_HARDWARE),
	ACPI_DEBUG_INIT(ACPI_EVENTS),
	ACPI_DEBUG_INIT(ACPI_TABLES),
	ACPI_DEBUG_INIT(ACPI_NAMESPACE),
	ACPI_DEBUG_INIT(ACPI_PARSER),
	ACPI_DEBUG_INIT(ACPI_DISPATCHER),
	ACPI_DEBUG_INIT(ACPI_EXECUTER),
	ACPI_DEBUG_INIT(ACPI_RESOURCES),
	ACPI_DEBUG_INIT(ACPI_CA_DEBUGGER),
	ACPI_DEBUG_INIT(ACPI_OS_SERVICES),
	ACPI_DEBUG_INIT(ACPI_CA_DISASSEMBLER),
	ACPI_DEBUG_INIT(ACPI_COMPILER),
	ACPI_DEBUG_INIT(ACPI_TOOLS),

	ACPI_DEBUG_INIT(ACPI_BUS_COMPONENT),
	ACPI_DEBUG_INIT(ACPI_AC_COMPONENT),
	ACPI_DEBUG_INIT(ACPI_BATTERY_COMPONENT),
	ACPI_DEBUG_INIT(ACPI_BUTTON_COMPONENT),
	ACPI_DEBUG_INIT(ACPI_SBS_COMPONENT),
	ACPI_DEBUG_INIT(ACPI_FAN_COMPONENT),
	ACPI_DEBUG_INIT(ACPI_PCI_COMPONENT),
	ACPI_DEBUG_INIT(ACPI_POWER_COMPONENT),
	ACPI_DEBUG_INIT(ACPI_CONTAINER_COMPONENT),
	ACPI_DEBUG_INIT(ACPI_SYSTEM_COMPONENT),
	ACPI_DEBUG_INIT(ACPI_THERMAL_COMPONENT),
	ACPI_DEBUG_INIT(ACPI_MEMORY_DEVICE_COMPONENT),
	ACPI_DEBUG_INIT(ACPI_VIDEO_COMPONENT),
	ACPI_DEBUG_INIT(ACPI_PROCESSOR_COMPONENT),
};

static const struct acpi_dlevel acpi_debug_levels[] = {
	ACPI_DEBUG_INIT(ACPI_LV_INIT),
	ACPI_DEBUG_INIT(ACPI_LV_DEBUG_OBJECT),
	ACPI_DEBUG_INIT(ACPI_LV_INFO),

	ACPI_DEBUG_INIT(ACPI_LV_INIT_NAMES),
	ACPI_DEBUG_INIT(ACPI_LV_PARSE),
	ACPI_DEBUG_INIT(ACPI_LV_LOAD),
	ACPI_DEBUG_INIT(ACPI_LV_DISPATCH),
	ACPI_DEBUG_INIT(ACPI_LV_EXEC),
	ACPI_DEBUG_INIT(ACPI_LV_NAMES),
	ACPI_DEBUG_INIT(ACPI_LV_OPREGION),
	ACPI_DEBUG_INIT(ACPI_LV_BFIELD),
	ACPI_DEBUG_INIT(ACPI_LV_TABLES),
	ACPI_DEBUG_INIT(ACPI_LV_VALUES),
	ACPI_DEBUG_INIT(ACPI_LV_OBJECTS),
	ACPI_DEBUG_INIT(ACPI_LV_RESOURCES),
	ACPI_DEBUG_INIT(ACPI_LV_USER_REQUESTS),
	ACPI_DEBUG_INIT(ACPI_LV_PACKAGE),

	ACPI_DEBUG_INIT(ACPI_LV_ALLOCATIONS),
	ACPI_DEBUG_INIT(ACPI_LV_FUNCTIONS),
	ACPI_DEBUG_INIT(ACPI_LV_OPTIMIZATIONS),

	ACPI_DEBUG_INIT(ACPI_LV_MUTEX),
	ACPI_DEBUG_INIT(ACPI_LV_THREADS),
	ACPI_DEBUG_INIT(ACPI_LV_IO),
	ACPI_DEBUG_INIT(ACPI_LV_INTERRUPTS),

	ACPI_DEBUG_INIT(ACPI_LV_AML_DISASSEMBLE),
	ACPI_DEBUG_INIT(ACPI_LV_VERBOSE_INFO),
	ACPI_DEBUG_INIT(ACPI_LV_FULL_TABLES),
	ACPI_DEBUG_INIT(ACPI_LV_EVENTS),
};

static int param_get_debug_layer(char *buffer, const struct kernel_param *kp)
{
	int result = 0;
	int i;

	result = sprintf(buffer, "%-25s\tHex        SET\n", "Description");

	for (i = 0; i < ARRAY_SIZE(acpi_debug_layers); i++) {
		result += sprintf(buffer + result, "%-25s\t0x%08lX [%c]\n",
				  acpi_debug_layers[i].name,
				  acpi_debug_layers[i].value,
				  (acpi_dbg_layer & acpi_debug_layers[i].value)
				  ? '*' : ' ');
	}
	result +=
	    sprintf(buffer + result, "%-25s\t0x%08X [%c]\n", "ACPI_ALL_DRIVERS",
		    ACPI_ALL_DRIVERS,
		    (acpi_dbg_layer & ACPI_ALL_DRIVERS) ==
		    ACPI_ALL_DRIVERS ? '*' : (acpi_dbg_layer & ACPI_ALL_DRIVERS)
		    == 0 ? ' ' : '-');
	result +=
	    sprintf(buffer + result,
		    "--\ndebug_layer = 0x%08X ( * = enabled)\n",
		    acpi_dbg_layer);

	return result;
}

static int param_get_debug_level(char *buffer, const struct kernel_param *kp)
{
	int result = 0;
	int i;

	result = sprintf(buffer, "%-25s\tHex        SET\n", "Description");

	for (i = 0; i < ARRAY_SIZE(acpi_debug_levels); i++) {
		result += sprintf(buffer + result, "%-25s\t0x%08lX [%c]\n",
				  acpi_debug_levels[i].name,
				  acpi_debug_levels[i].value,
				  (acpi_dbg_level & acpi_debug_levels[i].value)
				  ? '*' : ' ');
	}
	result +=
	    sprintf(buffer + result, "--\ndebug_level = 0x%08X (* = enabled)\n",
		    acpi_dbg_level);

	return result;
}

static const struct kernel_param_ops param_ops_debug_layer = {
	.set = param_set_uint,
	.get = param_get_debug_layer,
};

static const struct kernel_param_ops param_ops_debug_level = {
	.set = param_set_uint,
	.get = param_get_debug_level,
};

module_param_cb(debug_layer, &param_ops_debug_layer, &acpi_dbg_layer, 0644);
module_param_cb(debug_level, &param_ops_debug_level, &acpi_dbg_level, 0644);

static char trace_method_name[6];
module_param_string(trace_method_name, trace_method_name, 6, 0644);
static unsigned int trace_debug_layer;
module_param(trace_debug_layer, uint, 0644);
static unsigned int trace_debug_level;
module_param(trace_debug_level, uint, 0644);

static int param_set_trace_state(const char *val, struct kernel_param *kp)
{
	int result = 0;

	if (!strncmp(val, "enable", sizeof("enable") - 1)) {
		result = acpi_debug_trace(trace_method_name, trace_debug_level,
					  trace_debug_layer, 0);
		if (result)
			result = -EBUSY;
		goto exit;
	}

	if (!strncmp(val, "disable", sizeof("disable") - 1)) {
		int name = 0;
		result = acpi_debug_trace((char *)&name, trace_debug_level,
					  trace_debug_layer, 0);
		if (result)
			result = -EBUSY;
		goto exit;
	}

	if (!strncmp(val, "1", 1)) {
		result = acpi_debug_trace(trace_method_name, trace_debug_level,
					  trace_debug_layer, 1);
		if (result)
			result = -EBUSY;
		goto exit;
	}

	result = -EINVAL;
exit:
	return result;
}

static int param_get_trace_state(char *buffer, struct kernel_param *kp)
{
	if (!acpi_gbl_trace_method_name)
		return sprintf(buffer, "disable");
	else {
		if (acpi_gbl_trace_flags & 1)
			return sprintf(buffer, "1");
		else
			return sprintf(buffer, "enable");
	}
	return 0;
}

module_param_call(trace_state, param_set_trace_state, param_get_trace_state,
		  NULL, 0644);
#endif /* CONFIG_ACPI_DEBUG */


/* /sys/modules/acpi/parameters/aml_debug_output */

module_param_named(aml_debug_output, acpi_gbl_enable_aml_debug_object,
		   bool, 0644);
MODULE_PARM_DESC(aml_debug_output,
		 "To enable/disable the ACPI Debug Object output.");

/* /sys/module/acpi/parameters/acpica_version */
static int param_get_acpica_version(char *buffer, struct kernel_param *kp)
{
	int result;

	result = sprintf(buffer, "%x", ACPI_CA_VERSION);

	return result;
}

module_param_call(acpica_version, NULL, param_get_acpica_version, NULL, 0444);

/*
 * ACPI table sysfs I/F:
 * /sys/firmware/acpi/tables/
 * /sys/firmware/acpi/tables/dynamic/
 */

static LIST_HEAD(acpi_table_attr_list);
static struct kobject *tables_kobj;
static struct kobject *dynamic_tables_kobj;
static struct kobject *hotplug_kobj;

struct acpi_table_attr {
	struct bin_attribute attr;
	char name[8];
	int instance;
	struct list_head node;
};

static ssize_t acpi_table_show(struct file *filp, struct kobject *kobj,
			       struct bin_attribute *bin_attr, char *buf,
			       loff_t offset, size_t count)
{
	struct acpi_table_attr *table_attr =
	    container_of(bin_attr, struct acpi_table_attr, attr);
	struct acpi_table_header *table_header = NULL;
	acpi_status status;
	char name[ACPI_NAME_SIZE];

	if (strncmp(table_attr->name, "NULL", 4))
		memcpy(name, table_attr->name, ACPI_NAME_SIZE);
	else
		memcpy(name, "\0\0\0\0", 4);

	status = acpi_get_table(name, table_attr->instance, &table_header);
	if (ACPI_FAILURE(status))
		return -ENODEV;

	return memory_read_from_buffer(buf, count, &offset,
				       table_header, table_header->length);
}

static void acpi_table_attr_init(struct acpi_table_attr *table_attr,
				 struct acpi_table_header *table_header)
{
	struct acpi_table_header *header = NULL;
	struct acpi_table_attr *attr = NULL;

	sysfs_attr_init(&table_attr->attr.attr);
	if (table_header->signature[0] != '\0')
		memcpy(table_attr->name, table_header->signature,
		       ACPI_NAME_SIZE);
	else
		memcpy(table_attr->name, "NULL", 4);

	list_for_each_entry(attr, &acpi_table_attr_list, node) {
		if (!memcmp(table_attr->name, attr->name, ACPI_NAME_SIZE))
			if (table_attr->instance < attr->instance)
				table_attr->instance = attr->instance;
	}
	table_attr->instance++;

	if (table_attr->instance > 1 || (table_attr->instance == 1 &&
					 !acpi_get_table
					 (table_header->signature, 2, &header)))
		sprintf(table_attr->name + ACPI_NAME_SIZE, "%d",
			table_attr->instance);

	table_attr->attr.size = 0;
	table_attr->attr.read = acpi_table_show;
	table_attr->attr.attr.name = table_attr->name;
	table_attr->attr.attr.mode = 0400;

	return;
}

static acpi_status
acpi_sysfs_table_handler(u32 event, void *table, void *context)
{
	struct acpi_table_attr *table_attr;

	switch (event) {
	case ACPI_TABLE_EVENT_LOAD:
		table_attr =
		    kzalloc(sizeof(struct acpi_table_attr), GFP_KERNEL);
		if (!table_attr)
			return AE_NO_MEMORY;

		acpi_table_attr_init(table_attr, table);
		if (sysfs_create_bin_file(dynamic_tables_kobj,
					  &table_attr->attr)) {
			kfree(table_attr);
			return AE_ERROR;
		} else
			list_add_tail(&table_attr->node, &acpi_table_attr_list);
		break;
	case ACPI_TABLE_EVENT_UNLOAD:
		/*
		 * we do not need to do anything right now
		 * because the table is not deleted from the
		 * global table list when unloading it.
		 */
		break;
	default:
		return AE_BAD_PARAMETER;
	}
	return AE_OK;
}

static int acpi_tables_sysfs_init(void)
{
	struct acpi_table_attr *table_attr;
	struct acpi_table_header *table_header = NULL;
	int table_index = 0;
	int result;

	tables_kobj = kobject_create_and_add("tables", acpi_kobj);
	if (!tables_kobj)
		goto err;

	dynamic_tables_kobj = kobject_create_and_add("dynamic", tables_kobj);
	if (!dynamic_tables_kobj)
		goto err_dynamic_tables;

	do {
		result = acpi_get_table_by_index(table_index, &table_header);
		if (!result) {
			table_index++;
			table_attr = NULL;
			table_attr =
			    kzalloc(sizeof(struct acpi_table_attr), GFP_KERNEL);
			if (!table_attr)
				return -ENOMEM;

			acpi_table_attr_init(table_attr, table_header);
			result =
			    sysfs_create_bin_file(tables_kobj,
						  &table_attr->attr);
			if (result) {
				kfree(table_attr);
				return result;
			} else
				list_add_tail(&table_attr->node,
					      &acpi_table_attr_list);
		}
	} while (!result);
	kobject_uevent(tables_kobj, KOBJ_ADD);
	kobject_uevent(dynamic_tables_kobj, KOBJ_ADD);
	result = acpi_install_table_handler(acpi_sysfs_table_handler, NULL);

	return result == AE_OK ? 0 : -EINVAL;
err_dynamic_tables:
	kobject_put(tables_kobj);
err:
	return -ENOMEM;
}

/*
 * Detailed ACPI IRQ counters:
 * /sys/firmware/acpi/interrupts/
 */

u32 acpi_irq_handled;
u32 acpi_irq_not_handled;

#define COUNT_GPE 0
#define COUNT_SCI 1		/* acpi_irq_handled */
#define COUNT_SCI_NOT 2		/* acpi_irq_not_handled */
#define COUNT_ERROR 3		/* other */
#define NUM_COUNTERS_EXTRA 4

struct event_counter {
	u32 count;
	u32 flags;
};

static struct event_counter *all_counters;
static u32 num_gpes;
static u32 num_counters;
static struct attribute **all_attrs;
static u32 acpi_gpe_count;

static struct attribute_group interrupt_stats_attr_group = {
	.name = "interrupts",
};

static struct kobj_attribute *counter_attrs;

static void delete_gpe_attr_array(void)
{
	struct event_counter *tmp = all_counters;

	all_counters = NULL;
	kfree(tmp);

	if (counter_attrs) {
		int i;

		for (i = 0; i < num_gpes; i++)
			kfree(counter_attrs[i].attr.name);

		kfree(counter_attrs);
	}
	kfree(all_attrs);

	return;
}

static void gpe_count(u32 gpe_number)
{
	acpi_gpe_count++;

	if (!all_counters)
		return;

	if (gpe_number < num_gpes)
		all_counters[gpe_number].count++;
	else
		all_counters[num_gpes + ACPI_NUM_FIXED_EVENTS +
			     COUNT_ERROR].count++;

	return;
}

static void fixed_event_count(u32 event_number)
{
	if (!all_counters)
		return;

	if (event_number < ACPI_NUM_FIXED_EVENTS)
		all_counters[num_gpes + event_number].count++;
	else
		all_counters[num_gpes + ACPI_NUM_FIXED_EVENTS +
			     COUNT_ERROR].count++;

	return;
}

static void acpi_global_event_handler(u32 event_type, acpi_handle device,
	u32 event_number, void *context)
{
	if (event_type == ACPI_EVENT_TYPE_GPE)
		gpe_count(event_number);

	if (event_type == ACPI_EVENT_TYPE_FIXED)
		fixed_event_count(event_number);
}

static int get_status(u32 index, acpi_event_status *status,
		      acpi_handle *handle)
{
	int result = 0;

	if (index >= num_gpes + ACPI_NUM_FIXED_EVENTS)
		goto end;

	if (index < num_gpes) {
		result = acpi_get_gpe_device(index, handle);
		if (result) {
			ACPI_EXCEPTION((AE_INFO, AE_NOT_FOUND,
					"Invalid GPE 0x%x", index));
			goto end;
		}
		result = acpi_get_gpe_status(*handle, index, status);
	} else if (index < (num_gpes + ACPI_NUM_FIXED_EVENTS))
		result = acpi_get_event_status(index - num_gpes, status);

end:
	return result;
}

static ssize_t counter_show(struct kobject *kobj,
			    struct kobj_attribute *attr, char *buf)
{
	int index = attr - counter_attrs;
	int size;
	acpi_handle handle;
	acpi_event_status status;
	int result = 0;

	all_counters[num_gpes + ACPI_NUM_FIXED_EVENTS + COUNT_SCI].count =
	    acpi_irq_handled;
	all_counters[num_gpes + ACPI_NUM_FIXED_EVENTS + COUNT_SCI_NOT].count =
	    acpi_irq_not_handled;
	all_counters[num_gpes + ACPI_NUM_FIXED_EVENTS + COUNT_GPE].count =
	    acpi_gpe_count;
	size = sprintf(buf, "%8d", all_counters[index].count);

	/* "gpe_all" or "sci" */
	if (index >= num_gpes + ACPI_NUM_FIXED_EVENTS)
		goto end;

	result = get_status(index, &status, &handle);
	if (result)
		goto end;

	if (!(status & ACPI_EVENT_FLAG_HANDLE))
		size += sprintf(buf + size, "   invalid");
	else if (status & ACPI_EVENT_FLAG_ENABLED)
		size += sprintf(buf + size, "   enabled");
	else if (status & ACPI_EVENT_FLAG_WAKE_ENABLED)
		size += sprintf(buf + size, "   wake_enabled");
	else
		size += sprintf(buf + size, "   disabled");

end:
	size += sprintf(buf + size, "\n");
	return result ? result : size;
}

/*
 * counter_set() sets the specified counter.
 * setting the total "sci" file to any value clears all counters.
 * enable/disable/clear a gpe/fixed event in user space.
 */
static ssize_t counter_set(struct kobject *kobj,
			   struct kobj_attribute *attr, const char *buf,
			   size_t size)
{
	int index = attr - counter_attrs;
	acpi_event_status status;
	acpi_handle handle;
	int result = 0;

	if (index == num_gpes + ACPI_NUM_FIXED_EVENTS + COUNT_SCI) {
		int i;
		for (i = 0; i < num_counters; ++i)
			all_counters[i].count = 0;
		acpi_gpe_count = 0;
		acpi_irq_handled = 0;
		acpi_irq_not_handled = 0;
		goto end;
	}

	/* show the event status for both GPEs and Fixed Events */
	result = get_status(index, &status, &handle);
	if (result)
		goto end;

	if (!(status & ACPI_EVENT_FLAG_HANDLE)) {
		printk(KERN_WARNING PREFIX
		       "Can not change Invalid GPE/Fixed Event status\n");
		return -EINVAL;
	}

	if (index < num_gpes) {
		if (!strcmp(buf, "disable\n") &&
		    (status & ACPI_EVENT_FLAG_ENABLED))
			result = acpi_disable_gpe(handle, index);
		else if (!strcmp(buf, "enable\n") &&
			 !(status & ACPI_EVENT_FLAG_ENABLED))
			result = acpi_enable_gpe(handle, index);
		else if (!strcmp(buf, "clear\n") &&
			 (status & ACPI_EVENT_FLAG_SET))
			result = acpi_clear_gpe(handle, index);
		else
			all_counters[index].count = strtoul(buf, NULL, 0);
	} else if (index < num_gpes + ACPI_NUM_FIXED_EVENTS) {
		int event = index - num_gpes;
		if (!strcmp(buf, "disable\n") &&
		    (status & ACPI_EVENT_FLAG_ENABLED))
			result = acpi_disable_event(event, ACPI_NOT_ISR);
		else if (!strcmp(buf, "enable\n") &&
			 !(status & ACPI_EVENT_FLAG_ENABLED))
			result = acpi_enable_event(event, ACPI_NOT_ISR);
		else if (!strcmp(buf, "clear\n") &&
			 (status & ACPI_EVENT_FLAG_SET))
			result = acpi_clear_event(event);
		else
			all_counters[index].count = strtoul(buf, NULL, 0);
	} else
		all_counters[index].count = strtoul(buf, NULL, 0);

	if (ACPI_FAILURE(result))
		result = -EINVAL;
end:
	return result ? result : size;
}

void acpi_irq_stats_init(void)
{
	acpi_status status;
	int i;

	if (all_counters)
		return;

	num_gpes = acpi_current_gpe_count;
	num_counters = num_gpes + ACPI_NUM_FIXED_EVENTS + NUM_COUNTERS_EXTRA;

	all_attrs = kzalloc(sizeof(struct attribute *) * (num_counters + 1),
			    GFP_KERNEL);
	if (all_attrs == NULL)
		return;

	all_counters = kzalloc(sizeof(struct event_counter) * (num_counters),
			       GFP_KERNEL);
	if (all_counters == NULL)
		goto fail;

	status = acpi_install_global_event_handler(acpi_global_event_handler, NULL);
	if (ACPI_FAILURE(status))
		goto fail;

	counter_attrs = kzalloc(sizeof(struct kobj_attribute) * (num_counters),
				GFP_KERNEL);
	if (counter_attrs == NULL)
		goto fail;

	for (i = 0; i < num_counters; ++i) {
		char buffer[12];
		char *name;

		if (i < num_gpes)
			sprintf(buffer, "gpe%02X", i);
		else if (i == num_gpes + ACPI_EVENT_PMTIMER)
			sprintf(buffer, "ff_pmtimer");
		else if (i == num_gpes + ACPI_EVENT_GLOBAL)
			sprintf(buffer, "ff_gbl_lock");
		else if (i == num_gpes + ACPI_EVENT_POWER_BUTTON)
			sprintf(buffer, "ff_pwr_btn");
		else if (i == num_gpes + ACPI_EVENT_SLEEP_BUTTON)
			sprintf(buffer, "ff_slp_btn");
		else if (i == num_gpes + ACPI_EVENT_RTC)
			sprintf(buffer, "ff_rt_clk");
		else if (i == num_gpes + ACPI_NUM_FIXED_EVENTS + COUNT_GPE)
			sprintf(buffer, "gpe_all");
		else if (i == num_gpes + ACPI_NUM_FIXED_EVENTS + COUNT_SCI)
			sprintf(buffer, "sci");
		else if (i == num_gpes + ACPI_NUM_FIXED_EVENTS + COUNT_SCI_NOT)
			sprintf(buffer, "sci_not");
		else if (i == num_gpes + ACPI_NUM_FIXED_EVENTS + COUNT_ERROR)
			sprintf(buffer, "error");
		else
			sprintf(buffer, "bug%02X", i);

		name = kstrdup(buffer, GFP_KERNEL);
		if (name == NULL)
			goto fail;

		sysfs_attr_init(&counter_attrs[i].attr);
		counter_attrs[i].attr.name = name;
		counter_attrs[i].attr.mode = 0644;
		counter_attrs[i].show = counter_show;
		counter_attrs[i].store = counter_set;

		all_attrs[i] = &counter_attrs[i].attr;
	}

	interrupt_stats_attr_group.attrs = all_attrs;
	if (!sysfs_create_group(acpi_kobj, &interrupt_stats_attr_group))
		return;

fail:
	delete_gpe_attr_array();
	return;
}

static void __exit interrupt_stats_exit(void)
{
	sysfs_remove_group(acpi_kobj, &interrupt_stats_attr_group);

	delete_gpe_attr_array();

	return;
}

static ssize_t
acpi_show_profile(struct device *dev, struct device_attribute *attr,
		  char *buf)
{
	return sprintf(buf, "%d\n", acpi_gbl_FADT.preferred_profile);
}

static const struct device_attribute pm_profile_attr =
	__ATTR(pm_profile, S_IRUGO, acpi_show_profile, NULL);

static ssize_t hotplug_enabled_show(struct kobject *kobj,
				    struct kobj_attribute *attr, char *buf)
{
	struct acpi_hotplug_profile *hotplug = to_acpi_hotplug_profile(kobj);

	return sprintf(buf, "%d\n", hotplug->enabled);
}

static ssize_t hotplug_enabled_store(struct kobject *kobj,
				     struct kobj_attribute *attr,
				     const char *buf, size_t size)
{
	struct acpi_hotplug_profile *hotplug = to_acpi_hotplug_profile(kobj);
	unsigned int val;

	if (kstrtouint(buf, 10, &val) || val > 1)
		return -EINVAL;

	acpi_scan_hotplug_enabled(hotplug, val);
	return size;
}

static struct kobj_attribute hotplug_enabled_attr =
	__ATTR(enabled, S_IRUGO | S_IWUSR, hotplug_enabled_show,
		hotplug_enabled_store);

static struct attribute *hotplug_profile_attrs[] = {
	&hotplug_enabled_attr.attr,
	NULL
};

static struct kobj_type acpi_hotplug_profile_ktype = {
	.sysfs_ops = &kobj_sysfs_ops,
	.default_attrs = hotplug_profile_attrs,
};

void acpi_sysfs_add_hotplug_profile(struct acpi_hotplug_profile *hotplug,
				    const char *name)
{
	int error;

	if (!hotplug_kobj)
		goto err_out;

	kobject_init(&hotplug->kobj, &acpi_hotplug_profile_ktype);
	error = kobject_set_name(&hotplug->kobj, "%s", name);
	if (error)
		goto err_out;

	hotplug->kobj.parent = hotplug_kobj;
	error = kobject_add(&hotplug->kobj, hotplug_kobj, NULL);
	if (error)
		goto err_out;

	kobject_uevent(&hotplug->kobj, KOBJ_ADD);
	return;

 err_out:
	pr_err(PREFIX "Unable to add hotplug profile '%s'\n", name);
}

<<<<<<< HEAD
=======
static ssize_t force_remove_show(struct kobject *kobj,
				 struct kobj_attribute *attr, char *buf)
{
	return sprintf(buf, "%d\n", !!acpi_force_hot_remove);
}

static ssize_t force_remove_store(struct kobject *kobj,
				  struct kobj_attribute *attr,
				  const char *buf, size_t size)
{
	bool val;
	int ret;

	ret = strtobool(buf, &val);
	if (ret < 0)
		return ret;

	lock_device_hotplug();
	acpi_force_hot_remove = val;
	unlock_device_hotplug();
	return size;
}

static const struct kobj_attribute force_remove_attr =
	__ATTR(force_remove, S_IRUGO | S_IWUSR, force_remove_show,
	       force_remove_store);

>>>>>>> d0e0ac97
int __init acpi_sysfs_init(void)
{
	int result;

	result = acpi_tables_sysfs_init();
	if (result)
		return result;

	hotplug_kobj = kobject_create_and_add("hotplug", acpi_kobj);
<<<<<<< HEAD
=======
	result = sysfs_create_file(hotplug_kobj, &force_remove_attr.attr);
	if (result)
		return result;

>>>>>>> d0e0ac97
	result = sysfs_create_file(acpi_kobj, &pm_profile_attr.attr);
	return result;
}<|MERGE_RESOLUTION|>--- conflicted
+++ resolved
@@ -779,8 +779,6 @@
 	pr_err(PREFIX "Unable to add hotplug profile '%s'\n", name);
 }
 
-<<<<<<< HEAD
-=======
 static ssize_t force_remove_show(struct kobject *kobj,
 				 struct kobj_attribute *attr, char *buf)
 {
@@ -808,7 +806,6 @@
 	__ATTR(force_remove, S_IRUGO | S_IWUSR, force_remove_show,
 	       force_remove_store);
 
->>>>>>> d0e0ac97
 int __init acpi_sysfs_init(void)
 {
 	int result;
@@ -818,13 +815,10 @@
 		return result;
 
 	hotplug_kobj = kobject_create_and_add("hotplug", acpi_kobj);
-<<<<<<< HEAD
-=======
 	result = sysfs_create_file(hotplug_kobj, &force_remove_attr.attr);
 	if (result)
 		return result;
 
->>>>>>> d0e0ac97
 	result = sysfs_create_file(acpi_kobj, &pm_profile_attr.attr);
 	return result;
 }