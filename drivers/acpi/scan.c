--- conflicted
+++ resolved
@@ -12,13 +12,8 @@
 #include <linux/dmi.h>
 #include <linux/nls.h>
 
-<<<<<<< HEAD
-#include <acpi/acpi_drivers.h>
-
 #include <asm/pgtable.h>
 
-=======
->>>>>>> 4e8fb798
 #include "internal.h"
 
 #define _COMPONENT		ACPI_BUS_COMPONENT
