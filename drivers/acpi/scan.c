/*
 * scan.c - support for transforming the ACPI namespace into individual objects
 */

#include <linux/module.h>
#include <linux/init.h>
#include <linux/slab.h>
#include <linux/kernel.h>
#include <linux/acpi.h>
#include <linux/signal.h>
#include <linux/kthread.h>
#include <linux/dmi.h>
#include <linux/nls.h>

#include <acpi/acpi_drivers.h>

#include "internal.h"

#define _COMPONENT		ACPI_BUS_COMPONENT
ACPI_MODULE_NAME("scan");
#define STRUCT_TO_INT(s)	(*((int*)&s))
extern struct acpi_device *acpi_root;

#define ACPI_BUS_CLASS			"system_bus"
#define ACPI_BUS_HID			"LNXSYBUS"
#define ACPI_BUS_DEVICE_NAME		"System Bus"

#define ACPI_IS_ROOT_DEVICE(device)    (!(device)->parent)

static const char *dummy_hid = "device";

static LIST_HEAD(acpi_device_list);
static LIST_HEAD(acpi_bus_id_list);
static DEFINE_MUTEX(acpi_scan_lock);
static LIST_HEAD(acpi_scan_handlers_list);
DEFINE_MUTEX(acpi_device_lock);
LIST_HEAD(acpi_wakeup_device_list);

struct acpi_device_bus_id{
	char bus_id[15];
	unsigned int instance_no;
	struct list_head node;
};

void acpi_scan_lock_acquire(void)
{
	mutex_lock(&acpi_scan_lock);
}
EXPORT_SYMBOL_GPL(acpi_scan_lock_acquire);

void acpi_scan_lock_release(void)
{
	mutex_unlock(&acpi_scan_lock);
}
EXPORT_SYMBOL_GPL(acpi_scan_lock_release);

int acpi_scan_add_handler(struct acpi_scan_handler *handler)
{
	if (!handler || !handler->attach)
		return -EINVAL;

	list_add_tail(&handler->list_node, &acpi_scan_handlers_list);
	return 0;
}

/*
 * Creates hid/cid(s) string needed for modalias and uevent
 * e.g. on a device with hid:IBM0001 and cid:ACPI0001 you get:
 * char *modalias: "acpi:IBM0001:ACPI0001"
*/
static int create_modalias(struct acpi_device *acpi_dev, char *modalias,
			   int size)
{
	int len;
	int count;
	struct acpi_hardware_id *id;

	if (list_empty(&acpi_dev->pnp.ids))
		return 0;

	len = snprintf(modalias, size, "acpi:");
	size -= len;

	list_for_each_entry(id, &acpi_dev->pnp.ids, list) {
		count = snprintf(&modalias[len], size, "%s:", id->id);
		if (count < 0 || count >= size)
			return -EINVAL;
		len += count;
		size -= count;
	}

	modalias[len] = '\0';
	return len;
}

static ssize_t
acpi_device_modalias_show(struct device *dev, struct device_attribute *attr, char *buf) {
	struct acpi_device *acpi_dev = to_acpi_device(dev);
	int len;

	/* Device has no HID and no CID or string is >1024 */
	len = create_modalias(acpi_dev, buf, 1024);
	if (len <= 0)
		return 0;
	buf[len++] = '\n';
	return len;
}
static DEVICE_ATTR(modalias, 0444, acpi_device_modalias_show, NULL);

/**
 * acpi_bus_hot_remove_device: hot-remove a device and its children
 * @context: struct acpi_eject_event pointer (freed in this func)
 *
 * Hot-remove a device and its children. This function frees up the
 * memory space passed by arg context, so that the caller may call
 * this function asynchronously through acpi_os_hotplug_execute().
 */
void acpi_bus_hot_remove_device(void *context)
{
<<<<<<< HEAD
	struct acpi_eject_event *ej_event = (struct acpi_eject_event *) context;
=======
	struct acpi_eject_event *ej_event = context;
>>>>>>> 10baf04e
	struct acpi_device *device = ej_event->device;
	acpi_handle handle = device->handle;
	acpi_handle temp;
	struct acpi_object_list arg_list;
	union acpi_object arg;
	acpi_status status = AE_OK;
	u32 ost_code = ACPI_OST_SC_NON_SPECIFIC_FAILURE; /* default */

<<<<<<< HEAD
	ACPI_DEBUG_PRINT((ACPI_DB_INFO,
		"Hot-removing device %s...\n", dev_name(&device->dev)));

	if (acpi_bus_trim(device)) {
		printk(KERN_ERR PREFIX
				"Removing device failed\n");
		goto err_out;
	}

	/* device has been freed */
=======
	mutex_lock(&acpi_scan_lock);

	/* If there is no handle, the device node has been unregistered. */
	if (!device->handle) {
		dev_dbg(&device->dev, "ACPI handle missing\n");
		put_device(&device->dev);
		goto out;
	}

	ACPI_DEBUG_PRINT((ACPI_DB_INFO,
		"Hot-removing device %s...\n", dev_name(&device->dev)));

	acpi_bus_trim(device);
	/* Device node has been unregistered. */
	put_device(&device->dev);
>>>>>>> 10baf04e
	device = NULL;

	if (ACPI_SUCCESS(acpi_get_handle(handle, "_LCK", &temp))) {
		arg_list.count = 1;
		arg_list.pointer = &arg;
		arg.type = ACPI_TYPE_INTEGER;
		arg.integer.value = 0;
		acpi_evaluate_object(handle, "_LCK", &arg_list, NULL);
	}

	arg_list.count = 1;
	arg_list.pointer = &arg;
	arg.type = ACPI_TYPE_INTEGER;
	arg.integer.value = 1;

	/*
	 * TBD: _EJD support.
	 */
	status = acpi_evaluate_object(handle, "_EJ0", &arg_list, NULL);
	if (ACPI_FAILURE(status)) {
		if (status != AE_NOT_FOUND)
			acpi_handle_warn(handle, "Eject failed\n");

		/* Tell the firmware the hot-remove operation has failed. */
		acpi_evaluate_hotplug_ost(handle, ej_event->event,
					  ost_code, NULL);
	}

 out:
	mutex_unlock(&acpi_scan_lock);
	kfree(context);
	return;
}
EXPORT_SYMBOL(acpi_bus_hot_remove_device);

static ssize_t real_power_state_show(struct device *dev,
				     struct device_attribute *attr, char *buf)
{
	struct acpi_device *adev = to_acpi_device(dev);
	int state;
	int ret;

	ret = acpi_device_get_power(adev, &state);
	if (ret)
		return ret;

	return sprintf(buf, "%s\n", acpi_power_state_string(state));
}

static DEVICE_ATTR(real_power_state, 0444, real_power_state_show, NULL);

static ssize_t power_state_show(struct device *dev,
				struct device_attribute *attr, char *buf)
{
	struct acpi_device *adev = to_acpi_device(dev);

	return sprintf(buf, "%s\n", acpi_power_state_string(adev->power.state));
}

static DEVICE_ATTR(power_state, 0444, power_state_show, NULL);

static ssize_t
acpi_eject_store(struct device *d, struct device_attribute *attr,
		const char *buf, size_t count)
{
	int ret = count;
	acpi_status status;
	acpi_object_type type = 0;
	struct acpi_device *acpi_device = to_acpi_device(d);
	struct acpi_eject_event *ej_event;

	if ((!count) || (buf[0] != '1')) {
		return -EINVAL;
	}
	if (!acpi_device->driver && !acpi_device->handler) {
		ret = -ENODEV;
		goto err;
	}
	status = acpi_get_type(acpi_device->handle, &type);
	if (ACPI_FAILURE(status) || (!acpi_device->flags.ejectable)) {
		ret = -ENODEV;
		goto err;
	}

	ej_event = kmalloc(sizeof(*ej_event), GFP_KERNEL);
	if (!ej_event) {
		ret = -ENOMEM;
		goto err;
	}

<<<<<<< HEAD
=======
	get_device(&acpi_device->dev);
>>>>>>> 10baf04e
	ej_event->device = acpi_device;
	if (acpi_device->flags.eject_pending) {
		/* event originated from ACPI eject notification */
		ej_event->event = ACPI_NOTIFY_EJECT_REQUEST;
		acpi_device->flags.eject_pending = 0;
	} else {
		/* event originated from user */
		ej_event->event = ACPI_OST_EC_OSPM_EJECT;
		(void) acpi_evaluate_hotplug_ost(acpi_device->handle,
			ej_event->event, ACPI_OST_SC_EJECT_IN_PROGRESS, NULL);
	}

	status = acpi_os_hotplug_execute(acpi_bus_hot_remove_device, ej_event);
	if (ACPI_FAILURE(status)) {
		put_device(&acpi_device->dev);
		kfree(ej_event);
	}
err:
	return ret;
}

static DEVICE_ATTR(eject, 0200, NULL, acpi_eject_store);

static ssize_t
acpi_device_hid_show(struct device *dev, struct device_attribute *attr, char *buf) {
	struct acpi_device *acpi_dev = to_acpi_device(dev);

	return sprintf(buf, "%s\n", acpi_device_hid(acpi_dev));
}
static DEVICE_ATTR(hid, 0444, acpi_device_hid_show, NULL);

static ssize_t acpi_device_uid_show(struct device *dev,
				    struct device_attribute *attr, char *buf)
{
	struct acpi_device *acpi_dev = to_acpi_device(dev);

	return sprintf(buf, "%s\n", acpi_dev->pnp.unique_id);
}
static DEVICE_ATTR(uid, 0444, acpi_device_uid_show, NULL);

static ssize_t acpi_device_adr_show(struct device *dev,
				    struct device_attribute *attr, char *buf)
{
	struct acpi_device *acpi_dev = to_acpi_device(dev);

	return sprintf(buf, "0x%08x\n",
		       (unsigned int)(acpi_dev->pnp.bus_address));
}
static DEVICE_ATTR(adr, 0444, acpi_device_adr_show, NULL);

static ssize_t
acpi_device_path_show(struct device *dev, struct device_attribute *attr, char *buf) {
	struct acpi_device *acpi_dev = to_acpi_device(dev);
	struct acpi_buffer path = {ACPI_ALLOCATE_BUFFER, NULL};
	int result;

	result = acpi_get_name(acpi_dev->handle, ACPI_FULL_PATHNAME, &path);
	if (result)
		goto end;

	result = sprintf(buf, "%s\n", (char*)path.pointer);
	kfree(path.pointer);
end:
	return result;
}
static DEVICE_ATTR(path, 0444, acpi_device_path_show, NULL);

/* sysfs file that shows description text from the ACPI _STR method */
static ssize_t description_show(struct device *dev,
				struct device_attribute *attr,
				char *buf) {
	struct acpi_device *acpi_dev = to_acpi_device(dev);
	int result;

	if (acpi_dev->pnp.str_obj == NULL)
		return 0;

	/*
	 * The _STR object contains a Unicode identifier for a device.
	 * We need to convert to utf-8 so it can be displayed.
	 */
	result = utf16s_to_utf8s(
		(wchar_t *)acpi_dev->pnp.str_obj->buffer.pointer,
		acpi_dev->pnp.str_obj->buffer.length,
		UTF16_LITTLE_ENDIAN, buf,
		PAGE_SIZE);

	buf[result++] = '\n';

	return result;
}
static DEVICE_ATTR(description, 0444, description_show, NULL);

static ssize_t
acpi_device_sun_show(struct device *dev, struct device_attribute *attr,
		     char *buf) {
	struct acpi_device *acpi_dev = to_acpi_device(dev);

	return sprintf(buf, "%lu\n", acpi_dev->pnp.sun);
}
static DEVICE_ATTR(sun, 0444, acpi_device_sun_show, NULL);

static int acpi_device_setup_files(struct acpi_device *dev)
{
	struct acpi_buffer buffer = {ACPI_ALLOCATE_BUFFER, NULL};
	acpi_status status;
	acpi_handle temp;
	unsigned long long sun;
	int result = 0;

	/*
	 * Devices gotten from FADT don't have a "path" attribute
	 */
	if (dev->handle) {
		result = device_create_file(&dev->dev, &dev_attr_path);
		if (result)
			goto end;
	}

	if (!list_empty(&dev->pnp.ids)) {
		result = device_create_file(&dev->dev, &dev_attr_hid);
		if (result)
			goto end;

		result = device_create_file(&dev->dev, &dev_attr_modalias);
		if (result)
			goto end;
	}

	/*
	 * If device has _STR, 'description' file is created
	 */
	status = acpi_get_handle(dev->handle, "_STR", &temp);
	if (ACPI_SUCCESS(status)) {
		status = acpi_evaluate_object(dev->handle, "_STR",
					NULL, &buffer);
		if (ACPI_FAILURE(status))
			buffer.pointer = NULL;
		dev->pnp.str_obj = buffer.pointer;
		result = device_create_file(&dev->dev, &dev_attr_description);
		if (result)
			goto end;
	}

	if (dev->flags.bus_address)
		result = device_create_file(&dev->dev, &dev_attr_adr);
	if (dev->pnp.unique_id)
		result = device_create_file(&dev->dev, &dev_attr_uid);

	status = acpi_evaluate_integer(dev->handle, "_SUN", NULL, &sun);
	if (ACPI_SUCCESS(status)) {
		dev->pnp.sun = (unsigned long)sun;
		result = device_create_file(&dev->dev, &dev_attr_sun);
		if (result)
			goto end;
	} else {
		dev->pnp.sun = (unsigned long)-1;
	}

        /*
         * If device has _EJ0, 'eject' file is created that is used to trigger
         * hot-removal function from userland.
         */
	status = acpi_get_handle(dev->handle, "_EJ0", &temp);
	if (ACPI_SUCCESS(status)) {
		result = device_create_file(&dev->dev, &dev_attr_eject);
		if (result)
			return result;
	}

	if (dev->flags.power_manageable) {
		result = device_create_file(&dev->dev, &dev_attr_power_state);
		if (result)
			return result;

		if (dev->power.flags.power_resources)
			result = device_create_file(&dev->dev,
						    &dev_attr_real_power_state);
	}

end:
	return result;
}

static void acpi_device_remove_files(struct acpi_device *dev)
{
	acpi_status status;
	acpi_handle temp;

	if (dev->flags.power_manageable) {
		device_remove_file(&dev->dev, &dev_attr_power_state);
		if (dev->power.flags.power_resources)
			device_remove_file(&dev->dev,
					   &dev_attr_real_power_state);
	}

	/*
	 * If device has _STR, remove 'description' file
	 */
	status = acpi_get_handle(dev->handle, "_STR", &temp);
	if (ACPI_SUCCESS(status)) {
		kfree(dev->pnp.str_obj);
		device_remove_file(&dev->dev, &dev_attr_description);
	}
	/*
	 * If device has _EJ0, remove 'eject' file.
	 */
	status = acpi_get_handle(dev->handle, "_EJ0", &temp);
	if (ACPI_SUCCESS(status))
		device_remove_file(&dev->dev, &dev_attr_eject);

	status = acpi_get_handle(dev->handle, "_SUN", &temp);
	if (ACPI_SUCCESS(status))
		device_remove_file(&dev->dev, &dev_attr_sun);

	if (dev->pnp.unique_id)
		device_remove_file(&dev->dev, &dev_attr_uid);
	if (dev->flags.bus_address)
		device_remove_file(&dev->dev, &dev_attr_adr);
	device_remove_file(&dev->dev, &dev_attr_modalias);
	device_remove_file(&dev->dev, &dev_attr_hid);
	if (dev->handle)
		device_remove_file(&dev->dev, &dev_attr_path);
}
/* --------------------------------------------------------------------------
			ACPI Bus operations
   -------------------------------------------------------------------------- */

static const struct acpi_device_id *__acpi_match_device(
	struct acpi_device *device, const struct acpi_device_id *ids)
{
	const struct acpi_device_id *id;
	struct acpi_hardware_id *hwid;

	/*
	 * If the device is not present, it is unnecessary to load device
	 * driver for it.
	 */
	if (!device->status.present)
		return NULL;

	for (id = ids; id->id[0]; id++)
		list_for_each_entry(hwid, &device->pnp.ids, list)
			if (!strcmp((char *) id->id, hwid->id))
				return id;

	return NULL;
}

/**
 * acpi_match_device - Match a struct device against a given list of ACPI IDs
 * @ids: Array of struct acpi_device_id object to match against.
 * @dev: The device structure to match.
 *
 * Check if @dev has a valid ACPI handle and if there is a struct acpi_device
 * object for that handle and use that object to match against a given list of
 * device IDs.
 *
 * Return a pointer to the first matching ID on success or %NULL on failure.
 */
const struct acpi_device_id *acpi_match_device(const struct acpi_device_id *ids,
					       const struct device *dev)
{
	struct acpi_device *adev;
	acpi_handle handle = ACPI_HANDLE(dev);

	if (!ids || !handle || acpi_bus_get_device(handle, &adev))
		return NULL;

	return __acpi_match_device(adev, ids);
}
EXPORT_SYMBOL_GPL(acpi_match_device);

int acpi_match_device_ids(struct acpi_device *device,
			  const struct acpi_device_id *ids)
{
	return __acpi_match_device(device, ids) ? 0 : -ENOENT;
}
EXPORT_SYMBOL(acpi_match_device_ids);

void acpi_free_ids(struct acpi_device *device)
{
	struct acpi_hardware_id *id, *tmp;

	list_for_each_entry_safe(id, tmp, &device->pnp.ids, list) {
		kfree(id->id);
		kfree(id);
	}
	kfree(device->pnp.unique_id);
}

static void acpi_free_power_resources_lists(struct acpi_device *device)
{
	int i;

	if (device->wakeup.flags.valid)
		acpi_power_resources_list_free(&device->wakeup.resources);

	if (!device->flags.power_manageable)
		return;

	for (i = ACPI_STATE_D0; i <= ACPI_STATE_D3_HOT; i++) {
		struct acpi_device_power_state *ps = &device->power.states[i];
		acpi_power_resources_list_free(&ps->resources);
	}
}

static void acpi_device_release(struct device *dev)
{
	struct acpi_device *acpi_dev = to_acpi_device(dev);

	acpi_free_ids(acpi_dev);
	acpi_free_power_resources_lists(acpi_dev);
	kfree(acpi_dev);
}

static int acpi_bus_match(struct device *dev, struct device_driver *drv)
{
	struct acpi_device *acpi_dev = to_acpi_device(dev);
	struct acpi_driver *acpi_drv = to_acpi_driver(drv);

	return acpi_dev->flags.match_driver
		&& !acpi_match_device_ids(acpi_dev, acpi_drv->ids);
}

static int acpi_device_uevent(struct device *dev, struct kobj_uevent_env *env)
{
	struct acpi_device *acpi_dev = to_acpi_device(dev);
	int len;

	if (list_empty(&acpi_dev->pnp.ids))
		return 0;

	if (add_uevent_var(env, "MODALIAS="))
		return -ENOMEM;
	len = create_modalias(acpi_dev, &env->buf[env->buflen - 1],
			      sizeof(env->buf) - env->buflen);
	if (len >= (sizeof(env->buf) - env->buflen))
		return -ENOMEM;
	env->buflen += len;
	return 0;
}

static void acpi_device_notify(acpi_handle handle, u32 event, void *data)
{
	struct acpi_device *device = data;

	device->driver->ops.notify(device, event);
}

static acpi_status acpi_device_notify_fixed(void *data)
{
	struct acpi_device *device = data;

	/* Fixed hardware devices have no handles */
	acpi_device_notify(NULL, ACPI_FIXED_HARDWARE_EVENT, device);
	return AE_OK;
}

static int acpi_device_install_notify_handler(struct acpi_device *device)
{
	acpi_status status;

	if (device->device_type == ACPI_BUS_TYPE_POWER_BUTTON)
		status =
		    acpi_install_fixed_event_handler(ACPI_EVENT_POWER_BUTTON,
						     acpi_device_notify_fixed,
						     device);
	else if (device->device_type == ACPI_BUS_TYPE_SLEEP_BUTTON)
		status =
		    acpi_install_fixed_event_handler(ACPI_EVENT_SLEEP_BUTTON,
						     acpi_device_notify_fixed,
						     device);
	else
		status = acpi_install_notify_handler(device->handle,
						     ACPI_DEVICE_NOTIFY,
						     acpi_device_notify,
						     device);

	if (ACPI_FAILURE(status))
		return -EINVAL;
	return 0;
}

static void acpi_device_remove_notify_handler(struct acpi_device *device)
{
	if (device->device_type == ACPI_BUS_TYPE_POWER_BUTTON)
		acpi_remove_fixed_event_handler(ACPI_EVENT_POWER_BUTTON,
						acpi_device_notify_fixed);
	else if (device->device_type == ACPI_BUS_TYPE_SLEEP_BUTTON)
		acpi_remove_fixed_event_handler(ACPI_EVENT_SLEEP_BUTTON,
						acpi_device_notify_fixed);
	else
		acpi_remove_notify_handler(device->handle, ACPI_DEVICE_NOTIFY,
					   acpi_device_notify);
}

static int acpi_bus_driver_init(struct acpi_device *, struct acpi_driver *);
static int acpi_device_probe(struct device * dev)
{
	struct acpi_device *acpi_dev = to_acpi_device(dev);
	struct acpi_driver *acpi_drv = to_acpi_driver(dev->driver);
	int ret;

	ret = acpi_bus_driver_init(acpi_dev, acpi_drv);
	if (!ret) {
		if (acpi_drv->ops.notify) {
			ret = acpi_device_install_notify_handler(acpi_dev);
			if (ret) {
				if (acpi_drv->ops.remove)
					acpi_drv->ops.remove(acpi_dev);
				acpi_dev->driver = NULL;
				acpi_dev->driver_data = NULL;
				return ret;
			}
		}

		ACPI_DEBUG_PRINT((ACPI_DB_INFO,
			"Found driver [%s] for device [%s]\n",
			acpi_drv->name, acpi_dev->pnp.bus_id));
		get_device(dev);
	}
	return ret;
}

static int acpi_device_remove(struct device * dev)
{
	struct acpi_device *acpi_dev = to_acpi_device(dev);
	struct acpi_driver *acpi_drv = acpi_dev->driver;

	if (acpi_drv) {
		if (acpi_drv->ops.notify)
			acpi_device_remove_notify_handler(acpi_dev);
		if (acpi_drv->ops.remove)
			acpi_drv->ops.remove(acpi_dev);
	}
	acpi_dev->driver = NULL;
	acpi_dev->driver_data = NULL;

	put_device(dev);
	return 0;
}

struct bus_type acpi_bus_type = {
	.name		= "acpi",
	.match		= acpi_bus_match,
	.probe		= acpi_device_probe,
	.remove		= acpi_device_remove,
	.uevent		= acpi_device_uevent,
};

int acpi_device_add(struct acpi_device *device,
		    void (*release)(struct device *))
{
	int result;
	struct acpi_device_bus_id *acpi_device_bus_id, *new_bus_id;
	int found = 0;

	if (device->handle) {
		acpi_status status;

		status = acpi_attach_data(device->handle, acpi_bus_data_handler,
					  device);
		if (ACPI_FAILURE(status)) {
			acpi_handle_err(device->handle,
					"Unable to attach device data\n");
			return -ENODEV;
		}
	}

	/*
	 * Linkage
	 * -------
	 * Link this device to its parent and siblings.
	 */
	INIT_LIST_HEAD(&device->children);
	INIT_LIST_HEAD(&device->node);
	INIT_LIST_HEAD(&device->wakeup_list);
	INIT_LIST_HEAD(&device->physical_node_list);
	mutex_init(&device->physical_node_lock);
	INIT_LIST_HEAD(&device->power_dependent);

	new_bus_id = kzalloc(sizeof(struct acpi_device_bus_id), GFP_KERNEL);
	if (!new_bus_id) {
		pr_err(PREFIX "Memory allocation error\n");
		result = -ENOMEM;
		goto err_detach;
	}

	mutex_lock(&acpi_device_lock);
	/*
	 * Find suitable bus_id and instance number in acpi_bus_id_list
	 * If failed, create one and link it into acpi_bus_id_list
	 */
	list_for_each_entry(acpi_device_bus_id, &acpi_bus_id_list, node) {
		if (!strcmp(acpi_device_bus_id->bus_id,
			    acpi_device_hid(device))) {
			acpi_device_bus_id->instance_no++;
			found = 1;
			kfree(new_bus_id);
			break;
		}
	}
	if (!found) {
		acpi_device_bus_id = new_bus_id;
		strcpy(acpi_device_bus_id->bus_id, acpi_device_hid(device));
		acpi_device_bus_id->instance_no = 0;
		list_add_tail(&acpi_device_bus_id->node, &acpi_bus_id_list);
	}
	dev_set_name(&device->dev, "%s:%02x", acpi_device_bus_id->bus_id, acpi_device_bus_id->instance_no);

	if (device->parent)
		list_add_tail(&device->node, &device->parent->children);

	if (device->wakeup.flags.valid)
		list_add_tail(&device->wakeup_list, &acpi_wakeup_device_list);
	mutex_unlock(&acpi_device_lock);

	if (device->parent)
		device->dev.parent = &device->parent->dev;
	device->dev.bus = &acpi_bus_type;
	device->dev.release = release;
	result = device_add(&device->dev);
	if (result) {
		dev_err(&device->dev, "Error registering device\n");
		goto err;
	}

	result = acpi_device_setup_files(device);
	if (result)
		printk(KERN_ERR PREFIX "Error creating sysfs interface for device %s\n",
		       dev_name(&device->dev));

	device->removal_type = ACPI_BUS_REMOVAL_NORMAL;
	return 0;

 err:
	mutex_lock(&acpi_device_lock);
	if (device->parent)
		list_del(&device->node);
	list_del(&device->wakeup_list);
	mutex_unlock(&acpi_device_lock);

 err_detach:
	acpi_detach_data(device->handle, acpi_bus_data_handler);
	return result;
}

static void acpi_device_unregister(struct acpi_device *device)
{
	mutex_lock(&acpi_device_lock);
	if (device->parent)
		list_del(&device->node);

	list_del(&device->wakeup_list);
	mutex_unlock(&acpi_device_lock);

	acpi_detach_data(device->handle, acpi_bus_data_handler);

	acpi_power_add_remove_device(device, false);
	acpi_device_remove_files(device);
	if (device->remove)
		device->remove(device);

	device_del(&device->dev);
	/*
	 * Transition the device to D3cold to drop the reference counts of all
	 * power resources the device depends on and turn off the ones that have
	 * no more references.
	 */
	acpi_device_set_power(device, ACPI_STATE_D3_COLD);
	device->handle = NULL;
	put_device(&device->dev);
}

/* --------------------------------------------------------------------------
                                 Driver Management
   -------------------------------------------------------------------------- */
/**
 * acpi_bus_driver_init - add a device to a driver
 * @device: the device to add and initialize
 * @driver: driver for the device
 *
 * Used to initialize a device via its device driver.  Called whenever a
 * driver is bound to a device.  Invokes the driver's add() ops.
 */
static int
acpi_bus_driver_init(struct acpi_device *device, struct acpi_driver *driver)
{
	int result = 0;

	if (!device || !driver)
		return -EINVAL;

	if (!driver->ops.add)
		return -ENOSYS;

	result = driver->ops.add(device);
	if (result) {
		device->driver = NULL;
		device->driver_data = NULL;
		return result;
	}

	device->driver = driver;

	/*
	 * TBD - Configuration Management: Assign resources to device based
	 * upon possible configuration and currently allocated resources.
	 */

	ACPI_DEBUG_PRINT((ACPI_DB_INFO,
			  "Driver successfully bound to device\n"));
	return 0;
}

/**
 * acpi_bus_register_driver - register a driver with the ACPI bus
 * @driver: driver being registered
 *
 * Registers a driver with the ACPI bus.  Searches the namespace for all
 * devices that match the driver's criteria and binds.  Returns zero for
 * success or a negative error status for failure.
 */
int acpi_bus_register_driver(struct acpi_driver *driver)
{
	int ret;

	if (acpi_disabled)
		return -ENODEV;
	driver->drv.name = driver->name;
	driver->drv.bus = &acpi_bus_type;
	driver->drv.owner = driver->owner;

	ret = driver_register(&driver->drv);
	return ret;
}

EXPORT_SYMBOL(acpi_bus_register_driver);

/**
 * acpi_bus_unregister_driver - unregisters a driver with the APIC bus
 * @driver: driver to unregister
 *
 * Unregisters a driver with the ACPI bus.  Searches the namespace for all
 * devices that match the driver's criteria and unbinds.
 */
void acpi_bus_unregister_driver(struct acpi_driver *driver)
{
	driver_unregister(&driver->drv);
}

EXPORT_SYMBOL(acpi_bus_unregister_driver);

/* --------------------------------------------------------------------------
                                 Device Enumeration
   -------------------------------------------------------------------------- */
static struct acpi_device *acpi_bus_get_parent(acpi_handle handle)
{
	struct acpi_device *device = NULL;
	acpi_status status;

	/*
	 * Fixed hardware devices do not appear in the namespace and do not
	 * have handles, but we fabricate acpi_devices for them, so we have
	 * to deal with them specially.
	 */
	if (!handle)
		return acpi_root;

	do {
		status = acpi_get_parent(handle, &handle);
		if (ACPI_FAILURE(status))
			return status == AE_NULL_ENTRY ? NULL : acpi_root;
	} while (acpi_bus_get_device(handle, &device));
	return device;
}

acpi_status
acpi_bus_get_ejd(acpi_handle handle, acpi_handle *ejd)
{
	acpi_status status;
	acpi_handle tmp;
	struct acpi_buffer buffer = {ACPI_ALLOCATE_BUFFER, NULL};
	union acpi_object *obj;

	status = acpi_get_handle(handle, "_EJD", &tmp);
	if (ACPI_FAILURE(status))
		return status;

	status = acpi_evaluate_object(handle, "_EJD", NULL, &buffer);
	if (ACPI_SUCCESS(status)) {
		obj = buffer.pointer;
		status = acpi_get_handle(ACPI_ROOT_OBJECT, obj->string.pointer,
					 ejd);
		kfree(buffer.pointer);
	}
	return status;
}
EXPORT_SYMBOL_GPL(acpi_bus_get_ejd);

void acpi_bus_data_handler(acpi_handle handle, void *context)
{

	/* TBD */

	return;
}

static int acpi_bus_extract_wakeup_device_power_package(acpi_handle handle,
					struct acpi_device_wakeup *wakeup)
{
	struct acpi_buffer buffer = { ACPI_ALLOCATE_BUFFER, NULL };
	union acpi_object *package = NULL;
	union acpi_object *element = NULL;
	acpi_status status;
	int err = -ENODATA;

	if (!wakeup)
		return -EINVAL;

	INIT_LIST_HEAD(&wakeup->resources);

	/* _PRW */
	status = acpi_evaluate_object(handle, "_PRW", NULL, &buffer);
	if (ACPI_FAILURE(status)) {
		ACPI_EXCEPTION((AE_INFO, status, "Evaluating _PRW"));
		return err;
	}

	package = (union acpi_object *)buffer.pointer;

	if (!package || package->package.count < 2)
		goto out;

	element = &(package->package.elements[0]);
	if (!element)
		goto out;

	if (element->type == ACPI_TYPE_PACKAGE) {
		if ((element->package.count < 2) ||
		    (element->package.elements[0].type !=
		     ACPI_TYPE_LOCAL_REFERENCE)
		    || (element->package.elements[1].type != ACPI_TYPE_INTEGER))
			goto out;

		wakeup->gpe_device =
		    element->package.elements[0].reference.handle;
		wakeup->gpe_number =
		    (u32) element->package.elements[1].integer.value;
	} else if (element->type == ACPI_TYPE_INTEGER) {
		wakeup->gpe_device = NULL;
		wakeup->gpe_number = element->integer.value;
	} else {
		goto out;
	}

	element = &(package->package.elements[1]);
	if (element->type != ACPI_TYPE_INTEGER)
		goto out;

	wakeup->sleep_state = element->integer.value;

	err = acpi_extract_power_resources(package, 2, &wakeup->resources);
	if (err)
		goto out;

	if (!list_empty(&wakeup->resources)) {
		int sleep_state;

		sleep_state = acpi_power_min_system_level(&wakeup->resources);
		if (sleep_state < wakeup->sleep_state) {
			acpi_handle_warn(handle, "Overriding _PRW sleep state "
					 "(S%d) by S%d from power resources\n",
					 (int)wakeup->sleep_state, sleep_state);
			wakeup->sleep_state = sleep_state;
		}
	}
	acpi_setup_gpe_for_wake(handle, wakeup->gpe_device, wakeup->gpe_number);

 out:
	kfree(buffer.pointer);
	return err;
}

static void acpi_bus_set_run_wake_flags(struct acpi_device *device)
{
	struct acpi_device_id button_device_ids[] = {
		{"PNP0C0C", 0},
		{"PNP0C0D", 0},
		{"PNP0C0E", 0},
		{"", 0},
	};
	acpi_status status;
	acpi_event_status event_status;

	device->wakeup.flags.notifier_present = 0;

	/* Power button, Lid switch always enable wakeup */
	if (!acpi_match_device_ids(device, button_device_ids)) {
		device->wakeup.flags.run_wake = 1;
		if (!acpi_match_device_ids(device, &button_device_ids[1])) {
			/* Do not use Lid/sleep button for S5 wakeup */
			if (device->wakeup.sleep_state == ACPI_STATE_S5)
				device->wakeup.sleep_state = ACPI_STATE_S4;
		}
		device_set_wakeup_capable(&device->dev, true);
		return;
	}

	status = acpi_get_gpe_status(device->wakeup.gpe_device,
					device->wakeup.gpe_number,
						&event_status);
	if (status == AE_OK)
		device->wakeup.flags.run_wake =
				!!(event_status & ACPI_EVENT_FLAG_HANDLE);
}

static void acpi_bus_get_wakeup_device_flags(struct acpi_device *device)
{
	acpi_handle temp;
	acpi_status status = 0;
	int err;

	/* Presence of _PRW indicates wake capable */
	status = acpi_get_handle(device->handle, "_PRW", &temp);
	if (ACPI_FAILURE(status))
		return;

	err = acpi_bus_extract_wakeup_device_power_package(device->handle,
							   &device->wakeup);
	if (err) {
		dev_err(&device->dev, "_PRW evaluation error: %d\n", err);
		return;
	}

	device->wakeup.flags.valid = 1;
	device->wakeup.prepare_count = 0;
	acpi_bus_set_run_wake_flags(device);
	/* Call _PSW/_DSW object to disable its ability to wake the sleeping
	 * system for the ACPI device with the _PRW object.
	 * The _PSW object is depreciated in ACPI 3.0 and is replaced by _DSW.
	 * So it is necessary to call _DSW object first. Only when it is not
	 * present will the _PSW object used.
	 */
	err = acpi_device_sleep_wake(device, 0, 0, 0);
	if (err)
		ACPI_DEBUG_PRINT((ACPI_DB_INFO,
				"error in _DSW or _PSW evaluation\n"));
}

static void acpi_bus_init_power_state(struct acpi_device *device, int state)
{
	struct acpi_device_power_state *ps = &device->power.states[state];
	char pathname[5] = { '_', 'P', 'R', '0' + state, '\0' };
	struct acpi_buffer buffer = { ACPI_ALLOCATE_BUFFER, NULL };
	acpi_handle handle;
	acpi_status status;

	INIT_LIST_HEAD(&ps->resources);

	/* Evaluate "_PRx" to get referenced power resources */
	status = acpi_evaluate_object(device->handle, pathname, NULL, &buffer);
	if (ACPI_SUCCESS(status)) {
		union acpi_object *package = buffer.pointer;

		if (buffer.length && package
		    && package->type == ACPI_TYPE_PACKAGE
		    && package->package.count) {
			int err = acpi_extract_power_resources(package, 0,
							       &ps->resources);
			if (!err)
				device->power.flags.power_resources = 1;
		}
		ACPI_FREE(buffer.pointer);
	}

	/* Evaluate "_PSx" to see if we can do explicit sets */
	pathname[2] = 'S';
	status = acpi_get_handle(device->handle, pathname, &handle);
	if (ACPI_SUCCESS(status))
		ps->flags.explicit_set = 1;

	/*
	 * State is valid if there are means to put the device into it.
	 * D3hot is only valid if _PR3 present.
	 */
	if (!list_empty(&ps->resources)
	    || (ps->flags.explicit_set && state < ACPI_STATE_D3_HOT)) {
		ps->flags.valid = 1;
		ps->flags.os_accessible = 1;
	}

	ps->power = -1;		/* Unknown - driver assigned */
	ps->latency = -1;	/* Unknown - driver assigned */
}

static void acpi_bus_get_power_flags(struct acpi_device *device)
{
	acpi_status status;
	acpi_handle handle;
	u32 i;

	/* Presence of _PS0|_PR0 indicates 'power manageable' */
	status = acpi_get_handle(device->handle, "_PS0", &handle);
	if (ACPI_FAILURE(status)) {
		status = acpi_get_handle(device->handle, "_PR0", &handle);
		if (ACPI_FAILURE(status))
			return;
	}

	device->flags.power_manageable = 1;

	/*
	 * Power Management Flags
	 */
	status = acpi_get_handle(device->handle, "_PSC", &handle);
	if (ACPI_SUCCESS(status))
		device->power.flags.explicit_get = 1;
	status = acpi_get_handle(device->handle, "_IRC", &handle);
	if (ACPI_SUCCESS(status))
		device->power.flags.inrush_current = 1;

	/*
	 * Enumerate supported power management states
	 */
	for (i = ACPI_STATE_D0; i <= ACPI_STATE_D3_HOT; i++)
		acpi_bus_init_power_state(device, i);

	INIT_LIST_HEAD(&device->power.states[ACPI_STATE_D3_COLD].resources);

	/* Set defaults for D0 and D3 states (always valid) */
	device->power.states[ACPI_STATE_D0].flags.valid = 1;
	device->power.states[ACPI_STATE_D0].power = 100;
	device->power.states[ACPI_STATE_D3].flags.valid = 1;
	device->power.states[ACPI_STATE_D3].power = 0;

	/* Set D3cold's explicit_set flag if _PS3 exists. */
	if (device->power.states[ACPI_STATE_D3_HOT].flags.explicit_set)
		device->power.states[ACPI_STATE_D3_COLD].flags.explicit_set = 1;

	/* Presence of _PS3 or _PRx means we can put the device into D3 cold */
	if (device->power.states[ACPI_STATE_D3_HOT].flags.explicit_set ||
			device->power.flags.power_resources)
		device->power.states[ACPI_STATE_D3_COLD].flags.os_accessible = 1;

	if (acpi_bus_init_power(device)) {
		acpi_free_power_resources_lists(device);
		device->flags.power_manageable = 0;
	}
}

static void acpi_bus_get_flags(struct acpi_device *device)
{
	acpi_status status = AE_OK;
	acpi_handle temp = NULL;

	/* Presence of _STA indicates 'dynamic_status' */
	status = acpi_get_handle(device->handle, "_STA", &temp);
	if (ACPI_SUCCESS(status))
		device->flags.dynamic_status = 1;

	/* Presence of _RMV indicates 'removable' */
	status = acpi_get_handle(device->handle, "_RMV", &temp);
	if (ACPI_SUCCESS(status))
		device->flags.removable = 1;

	/* Presence of _EJD|_EJ0 indicates 'ejectable' */
	status = acpi_get_handle(device->handle, "_EJD", &temp);
	if (ACPI_SUCCESS(status))
		device->flags.ejectable = 1;
	else {
		status = acpi_get_handle(device->handle, "_EJ0", &temp);
		if (ACPI_SUCCESS(status))
			device->flags.ejectable = 1;
	}
}

static void acpi_device_get_busid(struct acpi_device *device)
{
	char bus_id[5] = { '?', 0 };
	struct acpi_buffer buffer = { sizeof(bus_id), bus_id };
	int i = 0;

	/*
	 * Bus ID
	 * ------
	 * The device's Bus ID is simply the object name.
	 * TBD: Shouldn't this value be unique (within the ACPI namespace)?
	 */
	if (ACPI_IS_ROOT_DEVICE(device)) {
		strcpy(device->pnp.bus_id, "ACPI");
		return;
	}

	switch (device->device_type) {
	case ACPI_BUS_TYPE_POWER_BUTTON:
		strcpy(device->pnp.bus_id, "PWRF");
		break;
	case ACPI_BUS_TYPE_SLEEP_BUTTON:
		strcpy(device->pnp.bus_id, "SLPF");
		break;
	default:
		acpi_get_name(device->handle, ACPI_SINGLE_NAME, &buffer);
		/* Clean up trailing underscores (if any) */
		for (i = 3; i > 1; i--) {
			if (bus_id[i] == '_')
				bus_id[i] = '\0';
			else
				break;
		}
		strcpy(device->pnp.bus_id, bus_id);
		break;
	}
}

/*
 * acpi_bay_match - see if a device is an ejectable driver bay
 *
 * If an acpi object is ejectable and has one of the ACPI ATA methods defined,
 * then we can safely call it an ejectable drive bay
 */
static int acpi_bay_match(struct acpi_device *device){
	acpi_status status;
	acpi_handle handle;
	acpi_handle tmp;
	acpi_handle phandle;

	handle = device->handle;

	status = acpi_get_handle(handle, "_EJ0", &tmp);
	if (ACPI_FAILURE(status))
		return -ENODEV;

	if ((ACPI_SUCCESS(acpi_get_handle(handle, "_GTF", &tmp))) ||
		(ACPI_SUCCESS(acpi_get_handle(handle, "_GTM", &tmp))) ||
		(ACPI_SUCCESS(acpi_get_handle(handle, "_STM", &tmp))) ||
		(ACPI_SUCCESS(acpi_get_handle(handle, "_SDD", &tmp))))
		return 0;

	if (acpi_get_parent(handle, &phandle))
		return -ENODEV;

        if ((ACPI_SUCCESS(acpi_get_handle(phandle, "_GTF", &tmp))) ||
                (ACPI_SUCCESS(acpi_get_handle(phandle, "_GTM", &tmp))) ||
                (ACPI_SUCCESS(acpi_get_handle(phandle, "_STM", &tmp))) ||
                (ACPI_SUCCESS(acpi_get_handle(phandle, "_SDD", &tmp))))
                return 0;

	return -ENODEV;
}

/*
 * acpi_dock_match - see if a device has a _DCK method
 */
static int acpi_dock_match(struct acpi_device *device)
{
	acpi_handle tmp;
	return acpi_get_handle(device->handle, "_DCK", &tmp);
}

const char *acpi_device_hid(struct acpi_device *device)
{
	struct acpi_hardware_id *hid;

	if (list_empty(&device->pnp.ids))
		return dummy_hid;

	hid = list_first_entry(&device->pnp.ids, struct acpi_hardware_id, list);
	return hid->id;
}
EXPORT_SYMBOL(acpi_device_hid);

static void acpi_add_id(struct acpi_device *device, const char *dev_id)
{
	struct acpi_hardware_id *id;

	id = kmalloc(sizeof(*id), GFP_KERNEL);
	if (!id)
		return;

	id->id = kstrdup(dev_id, GFP_KERNEL);
	if (!id->id) {
		kfree(id);
		return;
	}

	list_add_tail(&id->list, &device->pnp.ids);
}

/*
 * Old IBM workstations have a DSDT bug wherein the SMBus object
 * lacks the SMBUS01 HID and the methods do not have the necessary "_"
 * prefix.  Work around this.
 */
static int acpi_ibm_smbus_match(struct acpi_device *device)
{
	acpi_handle h_dummy;
	struct acpi_buffer path = {ACPI_ALLOCATE_BUFFER, NULL};
	int result;

	if (!dmi_name_in_vendors("IBM"))
		return -ENODEV;

	/* Look for SMBS object */
	result = acpi_get_name(device->handle, ACPI_SINGLE_NAME, &path);
	if (result)
		return result;

	if (strcmp("SMBS", path.pointer)) {
		result = -ENODEV;
		goto out;
	}

	/* Does it have the necessary (but misnamed) methods? */
	result = -ENODEV;
	if (ACPI_SUCCESS(acpi_get_handle(device->handle, "SBI", &h_dummy)) &&
	    ACPI_SUCCESS(acpi_get_handle(device->handle, "SBR", &h_dummy)) &&
	    ACPI_SUCCESS(acpi_get_handle(device->handle, "SBW", &h_dummy)))
		result = 0;
out:
	kfree(path.pointer);
	return result;
}

static void acpi_device_set_id(struct acpi_device *device)
{
	acpi_status status;
	struct acpi_device_info *info;
	struct acpi_pnp_device_id_list *cid_list;
	int i;

	switch (device->device_type) {
	case ACPI_BUS_TYPE_DEVICE:
		if (ACPI_IS_ROOT_DEVICE(device)) {
			acpi_add_id(device, ACPI_SYSTEM_HID);
			break;
		}

		status = acpi_get_object_info(device->handle, &info);
		if (ACPI_FAILURE(status)) {
			printk(KERN_ERR PREFIX "%s: Error reading device info\n", __func__);
			return;
		}

		if (info->valid & ACPI_VALID_HID)
			acpi_add_id(device, info->hardware_id.string);
		if (info->valid & ACPI_VALID_CID) {
			cid_list = &info->compatible_id_list;
			for (i = 0; i < cid_list->count; i++)
				acpi_add_id(device, cid_list->ids[i].string);
		}
		if (info->valid & ACPI_VALID_ADR) {
			device->pnp.bus_address = info->address;
			device->flags.bus_address = 1;
		}
		if (info->valid & ACPI_VALID_UID)
			device->pnp.unique_id = kstrdup(info->unique_id.string,
							GFP_KERNEL);

		kfree(info);

		/*
		 * Some devices don't reliably have _HIDs & _CIDs, so add
		 * synthetic HIDs to make sure drivers can find them.
		 */
		if (acpi_is_video_device(device))
			acpi_add_id(device, ACPI_VIDEO_HID);
		else if (ACPI_SUCCESS(acpi_bay_match(device)))
			acpi_add_id(device, ACPI_BAY_HID);
		else if (ACPI_SUCCESS(acpi_dock_match(device)))
			acpi_add_id(device, ACPI_DOCK_HID);
		else if (!acpi_ibm_smbus_match(device))
			acpi_add_id(device, ACPI_SMBUS_IBM_HID);
		else if (list_empty(&device->pnp.ids) &&
			 ACPI_IS_ROOT_DEVICE(device->parent)) {
			acpi_add_id(device, ACPI_BUS_HID); /* \_SB, LNXSYBUS */
			strcpy(device->pnp.device_name, ACPI_BUS_DEVICE_NAME);
			strcpy(device->pnp.device_class, ACPI_BUS_CLASS);
		}

		break;
	case ACPI_BUS_TYPE_POWER:
		acpi_add_id(device, ACPI_POWER_HID);
		break;
	case ACPI_BUS_TYPE_PROCESSOR:
		acpi_add_id(device, ACPI_PROCESSOR_OBJECT_HID);
		break;
	case ACPI_BUS_TYPE_THERMAL:
		acpi_add_id(device, ACPI_THERMAL_HID);
		break;
	case ACPI_BUS_TYPE_POWER_BUTTON:
		acpi_add_id(device, ACPI_BUTTON_HID_POWERF);
		break;
	case ACPI_BUS_TYPE_SLEEP_BUTTON:
		acpi_add_id(device, ACPI_BUTTON_HID_SLEEPF);
		break;
	}
}

void acpi_init_device_object(struct acpi_device *device, acpi_handle handle,
			     int type, unsigned long long sta)
{
	INIT_LIST_HEAD(&device->pnp.ids);
	device->device_type = type;
	device->handle = handle;
	device->parent = acpi_bus_get_parent(handle);
	STRUCT_TO_INT(device->status) = sta;
	acpi_device_get_busid(device);
	acpi_device_set_id(device);
	acpi_bus_get_flags(device);
	device->flags.match_driver = false;
	device_initialize(&device->dev);
	dev_set_uevent_suppress(&device->dev, true);
}

<<<<<<< HEAD
static int acpi_add_single_object(struct acpi_device **child,
				  acpi_handle handle, int type,
				  unsigned long long sta, bool match_driver)
=======
void acpi_device_add_finalize(struct acpi_device *device)
{
	device->flags.match_driver = true;
	dev_set_uevent_suppress(&device->dev, false);
	kobject_uevent(&device->dev.kobj, KOBJ_ADD);
}

static int acpi_add_single_object(struct acpi_device **child,
				  acpi_handle handle, int type,
				  unsigned long long sta)
>>>>>>> 10baf04e
{
	int result;
	struct acpi_device *device;
	struct acpi_buffer buffer = { ACPI_ALLOCATE_BUFFER, NULL };

	device = kzalloc(sizeof(struct acpi_device), GFP_KERNEL);
	if (!device) {
		printk(KERN_ERR PREFIX "Memory allocation error\n");
		return -ENOMEM;
	}

<<<<<<< HEAD
	INIT_LIST_HEAD(&device->pnp.ids);
	device->device_type = type;
	device->handle = handle;
	device->parent = acpi_bus_get_parent(handle);
	STRUCT_TO_INT(device->status) = sta;

	acpi_device_get_busid(device);

	/*
	 * Flags
	 * -----
	 * Note that we only look for object handles -- cannot evaluate objects
	 * until we know the device is present and properly initialized.
	 */
	result = acpi_bus_get_flags(device);
	if (result)
		goto end;

	/*
	 * Initialize Device
	 * -----------------
	 * TBD: Synch with Core's enumeration/initialization process.
	 */
	acpi_device_set_id(device);

	/*
	 * Power Management
	 * ----------------
	 */
	if (device->flags.power_manageable) {
		result = acpi_bus_get_power_flags(device);
		if (result)
			goto end;
	}

	/*
	 * Wakeup device management
	 *-----------------------
	 */
	acpi_bus_get_wakeup_device_flags(device);

	/*
	 * Performance Management
	 * ----------------------
	 */
	if (device->flags.performance_manageable) {
		result = acpi_bus_get_perf_flags(device);
		if (result)
			goto end;
	}

	if ((result = acpi_device_set_context(device)))
		goto end;

	device->flags.match_driver = match_driver;
	result = acpi_device_register(device);

end:
	if (!result) {
		acpi_get_name(handle, ACPI_FULL_PATHNAME, &buffer);
		ACPI_DEBUG_PRINT((ACPI_DB_INFO,
			"Adding %s [%s] parent %s\n", dev_name(&device->dev),
			 (char *) buffer.pointer,
			 device->parent ? dev_name(&device->parent->dev) :
					  "(null)"));
		kfree(buffer.pointer);
		*child = device;
	} else
=======
	acpi_init_device_object(device, handle, type, sta);
	acpi_bus_get_power_flags(device);
	acpi_bus_get_wakeup_device_flags(device);

	result = acpi_device_add(device, acpi_device_release);
	if (result) {
>>>>>>> 10baf04e
		acpi_device_release(&device->dev);
		return result;
	}

<<<<<<< HEAD
	return result;
}

#define ACPI_STA_DEFAULT (ACPI_STA_DEVICE_PRESENT | ACPI_STA_DEVICE_ENABLED | \
			  ACPI_STA_DEVICE_UI      | ACPI_STA_DEVICE_FUNCTIONING)

static void acpi_bus_add_power_resource(acpi_handle handle)
{
	struct acpi_device *device = NULL;

	acpi_bus_get_device(handle, &device);
	if (!device)
		acpi_add_single_object(&device, handle, ACPI_BUS_TYPE_POWER,
					ACPI_STA_DEFAULT, true);
=======
	acpi_power_add_remove_device(device, true);
	acpi_device_add_finalize(device);
	acpi_get_name(handle, ACPI_FULL_PATHNAME, &buffer);
	ACPI_DEBUG_PRINT((ACPI_DB_INFO, "Added %s [%s] parent %s\n",
		dev_name(&device->dev), (char *) buffer.pointer,
		device->parent ? dev_name(&device->parent->dev) : "(null)"));
	kfree(buffer.pointer);
	*child = device;
	return 0;
>>>>>>> 10baf04e
}

static int acpi_bus_type_and_status(acpi_handle handle, int *type,
				    unsigned long long *sta)
{
	acpi_status status;
	acpi_object_type acpi_type;

	status = acpi_get_type(handle, &acpi_type);
	if (ACPI_FAILURE(status))
		return -ENODEV;

	switch (acpi_type) {
	case ACPI_TYPE_ANY:		/* for ACPI_ROOT_OBJECT */
	case ACPI_TYPE_DEVICE:
		*type = ACPI_BUS_TYPE_DEVICE;
		status = acpi_bus_get_status_handle(handle, sta);
		if (ACPI_FAILURE(status))
			return -ENODEV;
		break;
	case ACPI_TYPE_PROCESSOR:
		*type = ACPI_BUS_TYPE_PROCESSOR;
		status = acpi_bus_get_status_handle(handle, sta);
		if (ACPI_FAILURE(status))
			return -ENODEV;
		break;
	case ACPI_TYPE_THERMAL:
		*type = ACPI_BUS_TYPE_THERMAL;
		*sta = ACPI_STA_DEFAULT;
		break;
	case ACPI_TYPE_POWER:
		*type = ACPI_BUS_TYPE_POWER;
		*sta = ACPI_STA_DEFAULT;
		break;
	default:
		return -ENODEV;
	}

	return 0;
}

static acpi_status acpi_bus_check_add(acpi_handle handle, u32 lvl_not_used,
				      void *not_used, void **return_value)
{
	struct acpi_device *device = NULL;
	int type;
	unsigned long long sta;
	acpi_status status;
	int result;

	acpi_bus_get_device(handle, &device);
	if (device)
		goto out;

	result = acpi_bus_type_and_status(handle, &type, &sta);
	if (result)
		return AE_OK;

	if (type == ACPI_BUS_TYPE_POWER) {
		acpi_add_power_resource(handle);
		return AE_OK;
	}

	if (!(sta & ACPI_STA_DEVICE_PRESENT) &&
	    !(sta & ACPI_STA_DEVICE_FUNCTIONING)) {
		struct acpi_device_wakeup wakeup;
		acpi_handle temp;

		status = acpi_get_handle(handle, "_PRW", &temp);
		if (ACPI_SUCCESS(status)) {
			acpi_bus_extract_wakeup_device_power_package(handle,
								     &wakeup);
			acpi_power_resources_list_free(&wakeup.resources);
		}
		return AE_CTRL_DEPTH;
	}

<<<<<<< HEAD
	acpi_add_single_object(&device, handle, type, sta,
			       type == ACPI_BUS_TYPE_POWER);
	if (!device)
		return AE_CTRL_DEPTH;

	device->flags.match_driver = true;

=======
	acpi_add_single_object(&device, handle, type, sta);
	if (!device)
		return AE_CTRL_DEPTH;

>>>>>>> 10baf04e
 out:
	if (!*return_value)
		*return_value = device;

	return AE_OK;
}

<<<<<<< HEAD
static acpi_status acpi_bus_device_attach(acpi_handle handle, u32 lvl_not_used,
					  void *not_used, void **ret_not_used)
{
	acpi_status status = AE_OK;
	struct acpi_device *device;
	unsigned long long sta_not_used;
	int type_not_used;

	/*
	 * Ignore errors ignored by acpi_bus_check_add() to avoid terminating
	 * namespace walks prematurely.
	 */
	if (acpi_bus_type_and_status(handle, &type_not_used, &sta_not_used))
		return AE_OK;

	if (acpi_bus_get_device(handle, &device))
		return AE_CTRL_DEPTH;

	if (!acpi_match_device_ids(device, acpi_platform_device_ids)) {
		/* This is a known good platform device. */
		acpi_create_platform_device(device);
	} else if (device_attach(&device->dev) < 0) {
		status = AE_CTRL_DEPTH;
	}
	return status;
}

/**
 * acpi_bus_scan - Add ACPI device node objects in a given namespace scope.
 * @handle: Root of the namespace scope to scan.
 *
 * Scan a given ACPI tree (probably recently hot-plugged) and create and add
 * found devices.
 *
 * If no devices were found, -ENODEV is returned, but it does not mean that
 * there has been a real error.  There just have been no suitable ACPI objects
 * in the table trunk from which the kernel could create a device and add an
 * appropriate driver.
 */
int acpi_bus_scan(acpi_handle handle)
{
	void *device = NULL;

	if (ACPI_SUCCESS(acpi_bus_check_add(handle, 0, NULL, &device)))
		acpi_walk_namespace(ACPI_TYPE_ANY, handle, ACPI_UINT32_MAX,
				    acpi_bus_check_add, NULL, NULL, &device);

	if (!device)
		return -ENODEV;

	if (ACPI_SUCCESS(acpi_bus_device_attach(handle, 0, NULL, NULL)))
		acpi_walk_namespace(ACPI_TYPE_ANY, handle, ACPI_UINT32_MAX,
				    acpi_bus_device_attach, NULL, NULL, NULL);

	return 0;
}
EXPORT_SYMBOL(acpi_bus_scan);

static acpi_status acpi_bus_device_detach(acpi_handle handle, u32 lvl_not_used,
					  void *not_used, void **ret_not_used)
{
	struct acpi_device *device = NULL;

	if (!acpi_bus_get_device(handle, &device)) {
		device->removal_type = ACPI_BUS_REMOVAL_EJECT;
		device_release_driver(&device->dev);
	}
	return AE_OK;
}

static acpi_status acpi_bus_remove(acpi_handle handle, u32 lvl_not_used,
				   void *not_used, void **ret_not_used)
{
	struct acpi_device *device = NULL;

	if (!acpi_bus_get_device(handle, &device))
		acpi_device_unregister(device);

	return AE_OK;
}

int acpi_bus_trim(struct acpi_device *start)
=======
static int acpi_scan_do_attach_handler(struct acpi_device *device, char *id)
{
	struct acpi_scan_handler *handler;

	list_for_each_entry(handler, &acpi_scan_handlers_list, list_node) {
		const struct acpi_device_id *devid;

		for (devid = handler->ids; devid->id[0]; devid++) {
			int ret;

			if (strcmp((char *)devid->id, id))
				continue;

			ret = handler->attach(device, devid);
			if (ret > 0) {
				device->handler = handler;
				return ret;
			} else if (ret < 0) {
				return ret;
			}
		}
	}
	return 0;
}

static int acpi_scan_attach_handler(struct acpi_device *device)
{
	struct acpi_hardware_id *hwid;
	int ret = 0;

	list_for_each_entry(hwid, &device->pnp.ids, list) {
		ret = acpi_scan_do_attach_handler(device, hwid->id);
		if (ret)
			break;

	}
	return ret;
}

static acpi_status acpi_bus_device_attach(acpi_handle handle, u32 lvl_not_used,
					  void *not_used, void **ret_not_used)
{
	struct acpi_device *device;
	unsigned long long sta_not_used;
	int ret;

	/*
	 * Ignore errors ignored by acpi_bus_check_add() to avoid terminating
	 * namespace walks prematurely.
	 */
	if (acpi_bus_type_and_status(handle, &ret, &sta_not_used))
		return AE_OK;

	if (acpi_bus_get_device(handle, &device))
		return AE_CTRL_DEPTH;

	ret = acpi_scan_attach_handler(device);
	if (ret)
		return ret > 0 ? AE_OK : AE_CTRL_DEPTH;

	ret = device_attach(&device->dev);
	return ret >= 0 ? AE_OK : AE_CTRL_DEPTH;
}

/**
 * acpi_bus_scan - Add ACPI device node objects in a given namespace scope.
 * @handle: Root of the namespace scope to scan.
 *
 * Scan a given ACPI tree (probably recently hot-plugged) and create and add
 * found devices.
 *
 * If no devices were found, -ENODEV is returned, but it does not mean that
 * there has been a real error.  There just have been no suitable ACPI objects
 * in the table trunk from which the kernel could create a device and add an
 * appropriate driver.
 *
 * Must be called under acpi_scan_lock.
 */
int acpi_bus_scan(acpi_handle handle)
{
	void *device = NULL;
	int error = 0;

	if (ACPI_SUCCESS(acpi_bus_check_add(handle, 0, NULL, &device)))
		acpi_walk_namespace(ACPI_TYPE_ANY, handle, ACPI_UINT32_MAX,
				    acpi_bus_check_add, NULL, NULL, &device);

	if (!device)
		error = -ENODEV;
	else if (ACPI_SUCCESS(acpi_bus_device_attach(handle, 0, NULL, NULL)))
		acpi_walk_namespace(ACPI_TYPE_ANY, handle, ACPI_UINT32_MAX,
				    acpi_bus_device_attach, NULL, NULL, NULL);

	return error;
}
EXPORT_SYMBOL(acpi_bus_scan);

static acpi_status acpi_bus_device_detach(acpi_handle handle, u32 lvl_not_used,
					  void *not_used, void **ret_not_used)
{
	struct acpi_device *device = NULL;

	if (!acpi_bus_get_device(handle, &device)) {
		struct acpi_scan_handler *dev_handler = device->handler;

		device->removal_type = ACPI_BUS_REMOVAL_EJECT;
		if (dev_handler) {
			if (dev_handler->detach)
				dev_handler->detach(device);

			device->handler = NULL;
		} else {
			device_release_driver(&device->dev);
		}
	}
	return AE_OK;
}

static acpi_status acpi_bus_remove(acpi_handle handle, u32 lvl_not_used,
				   void *not_used, void **ret_not_used)
{
	struct acpi_device *device = NULL;

	if (!acpi_bus_get_device(handle, &device))
		acpi_device_unregister(device);

	return AE_OK;
}

/**
 * acpi_bus_trim - Remove ACPI device node and all of its descendants
 * @start: Root of the ACPI device nodes subtree to remove.
 *
 * Must be called under acpi_scan_lock.
 */
void acpi_bus_trim(struct acpi_device *start)
>>>>>>> 10baf04e
{
	/*
	 * Execute acpi_bus_device_detach() as a post-order callback to detach
	 * all ACPI drivers from the device nodes being removed.
	 */
	acpi_walk_namespace(ACPI_TYPE_ANY, start->handle, ACPI_UINT32_MAX, NULL,
			    acpi_bus_device_detach, NULL, NULL);
	acpi_bus_device_detach(start->handle, 0, NULL, NULL);
	/*
	 * Execute acpi_bus_remove() as a post-order callback to remove device
	 * nodes in the given namespace scope.
	 */
	acpi_walk_namespace(ACPI_TYPE_ANY, start->handle, ACPI_UINT32_MAX, NULL,
			    acpi_bus_remove, NULL, NULL);
	acpi_bus_remove(start->handle, 0, NULL, NULL);
<<<<<<< HEAD
	return 0;
=======
>>>>>>> 10baf04e
}
EXPORT_SYMBOL_GPL(acpi_bus_trim);

static int acpi_bus_scan_fixed(void)
{
	int result = 0;
<<<<<<< HEAD
	struct acpi_device *device = NULL;
=======
>>>>>>> 10baf04e

	/*
	 * Enumerate all fixed-feature devices.
	 */
	if (!(acpi_gbl_FADT.flags & ACPI_FADT_POWER_BUTTON)) {
		struct acpi_device *device = NULL;

		result = acpi_add_single_object(&device, NULL,
						ACPI_BUS_TYPE_POWER_BUTTON,
<<<<<<< HEAD
						ACPI_STA_DEFAULT, true);
=======
						ACPI_STA_DEFAULT);
		if (result)
			return result;

		result = device_attach(&device->dev);
		if (result < 0)
			return result;

>>>>>>> 10baf04e
		device_init_wakeup(&device->dev, true);
	}

	if (!(acpi_gbl_FADT.flags & ACPI_FADT_SLEEP_BUTTON)) {
		struct acpi_device *device = NULL;

		result = acpi_add_single_object(&device, NULL,
						ACPI_BUS_TYPE_SLEEP_BUTTON,
<<<<<<< HEAD
						ACPI_STA_DEFAULT, true);
=======
						ACPI_STA_DEFAULT);
		if (result)
			return result;

		result = device_attach(&device->dev);
>>>>>>> 10baf04e
	}

	return result < 0 ? result : 0;
}

int __init acpi_scan_init(void)
{
	int result;

	result = bus_register(&acpi_bus_type);
	if (result) {
		/* We don't want to quit even if we failed to add suspend/resume */
		printk(KERN_ERR PREFIX "Could not register bus type\n");
	}

<<<<<<< HEAD
	acpi_power_init();
	acpi_pci_root_init();
	acpi_pci_slot_init();
=======
	acpi_pci_root_init();
	acpi_pci_link_init();
	acpi_platform_init();
	acpi_csrt_init();
	acpi_container_init();
>>>>>>> 10baf04e

	mutex_lock(&acpi_scan_lock);
	/*
	 * Enumerate devices in the ACPI namespace.
	 */
	result = acpi_bus_scan(ACPI_ROOT_OBJECT);
	if (result)
<<<<<<< HEAD
		return result;

	result = acpi_bus_get_device(ACPI_ROOT_OBJECT, &acpi_root);
	if (result)
		return result;

	result = acpi_bus_scan_fixed();
	if (result) {
		acpi_device_unregister(acpi_root);
		return result;
	}

	acpi_update_all_gpes();

	acpi_pci_root_hp_init();

	return 0;
=======
		goto out;

	result = acpi_bus_get_device(ACPI_ROOT_OBJECT, &acpi_root);
	if (result)
		goto out;

	result = acpi_bus_scan_fixed();
	if (result) {
		acpi_device_unregister(acpi_root);
		goto out;
	}

	acpi_update_all_gpes();

 out:
	mutex_unlock(&acpi_scan_lock);
	return result;
>>>>>>> 10baf04e
}<|MERGE_RESOLUTION|>--- conflicted
+++ resolved
@@ -117,11 +117,7 @@
  */
 void acpi_bus_hot_remove_device(void *context)
 {
-<<<<<<< HEAD
-	struct acpi_eject_event *ej_event = (struct acpi_eject_event *) context;
-=======
 	struct acpi_eject_event *ej_event = context;
->>>>>>> 10baf04e
 	struct acpi_device *device = ej_event->device;
 	acpi_handle handle = device->handle;
 	acpi_handle temp;
@@ -130,18 +126,6 @@
 	acpi_status status = AE_OK;
 	u32 ost_code = ACPI_OST_SC_NON_SPECIFIC_FAILURE; /* default */
 
-<<<<<<< HEAD
-	ACPI_DEBUG_PRINT((ACPI_DB_INFO,
-		"Hot-removing device %s...\n", dev_name(&device->dev)));
-
-	if (acpi_bus_trim(device)) {
-		printk(KERN_ERR PREFIX
-				"Removing device failed\n");
-		goto err_out;
-	}
-
-	/* device has been freed */
-=======
 	mutex_lock(&acpi_scan_lock);
 
 	/* If there is no handle, the device node has been unregistered. */
@@ -157,7 +141,6 @@
 	acpi_bus_trim(device);
 	/* Device node has been unregistered. */
 	put_device(&device->dev);
->>>>>>> 10baf04e
 	device = NULL;
 
 	if (ACPI_SUCCESS(acpi_get_handle(handle, "_LCK", &temp))) {
@@ -248,10 +231,7 @@
 		goto err;
 	}
 
-<<<<<<< HEAD
-=======
 	get_device(&acpi_device->dev);
->>>>>>> 10baf04e
 	ej_event->device = acpi_device;
 	if (acpi_device->flags.eject_pending) {
 		/* event originated from ACPI eject notification */
@@ -1468,11 +1448,6 @@
 	dev_set_uevent_suppress(&device->dev, true);
 }
 
-<<<<<<< HEAD
-static int acpi_add_single_object(struct acpi_device **child,
-				  acpi_handle handle, int type,
-				  unsigned long long sta, bool match_driver)
-=======
 void acpi_device_add_finalize(struct acpi_device *device)
 {
 	device->flags.match_driver = true;
@@ -1483,7 +1458,6 @@
 static int acpi_add_single_object(struct acpi_device **child,
 				  acpi_handle handle, int type,
 				  unsigned long long sta)
->>>>>>> 10baf04e
 {
 	int result;
 	struct acpi_device *device;
@@ -1495,103 +1469,16 @@
 		return -ENOMEM;
 	}
 
-<<<<<<< HEAD
-	INIT_LIST_HEAD(&device->pnp.ids);
-	device->device_type = type;
-	device->handle = handle;
-	device->parent = acpi_bus_get_parent(handle);
-	STRUCT_TO_INT(device->status) = sta;
-
-	acpi_device_get_busid(device);
-
-	/*
-	 * Flags
-	 * -----
-	 * Note that we only look for object handles -- cannot evaluate objects
-	 * until we know the device is present and properly initialized.
-	 */
-	result = acpi_bus_get_flags(device);
-	if (result)
-		goto end;
-
-	/*
-	 * Initialize Device
-	 * -----------------
-	 * TBD: Synch with Core's enumeration/initialization process.
-	 */
-	acpi_device_set_id(device);
-
-	/*
-	 * Power Management
-	 * ----------------
-	 */
-	if (device->flags.power_manageable) {
-		result = acpi_bus_get_power_flags(device);
-		if (result)
-			goto end;
-	}
-
-	/*
-	 * Wakeup device management
-	 *-----------------------
-	 */
-	acpi_bus_get_wakeup_device_flags(device);
-
-	/*
-	 * Performance Management
-	 * ----------------------
-	 */
-	if (device->flags.performance_manageable) {
-		result = acpi_bus_get_perf_flags(device);
-		if (result)
-			goto end;
-	}
-
-	if ((result = acpi_device_set_context(device)))
-		goto end;
-
-	device->flags.match_driver = match_driver;
-	result = acpi_device_register(device);
-
-end:
-	if (!result) {
-		acpi_get_name(handle, ACPI_FULL_PATHNAME, &buffer);
-		ACPI_DEBUG_PRINT((ACPI_DB_INFO,
-			"Adding %s [%s] parent %s\n", dev_name(&device->dev),
-			 (char *) buffer.pointer,
-			 device->parent ? dev_name(&device->parent->dev) :
-					  "(null)"));
-		kfree(buffer.pointer);
-		*child = device;
-	} else
-=======
 	acpi_init_device_object(device, handle, type, sta);
 	acpi_bus_get_power_flags(device);
 	acpi_bus_get_wakeup_device_flags(device);
 
 	result = acpi_device_add(device, acpi_device_release);
 	if (result) {
->>>>>>> 10baf04e
 		acpi_device_release(&device->dev);
 		return result;
 	}
 
-<<<<<<< HEAD
-	return result;
-}
-
-#define ACPI_STA_DEFAULT (ACPI_STA_DEVICE_PRESENT | ACPI_STA_DEVICE_ENABLED | \
-			  ACPI_STA_DEVICE_UI      | ACPI_STA_DEVICE_FUNCTIONING)
-
-static void acpi_bus_add_power_resource(acpi_handle handle)
-{
-	struct acpi_device *device = NULL;
-
-	acpi_bus_get_device(handle, &device);
-	if (!device)
-		acpi_add_single_object(&device, handle, ACPI_BUS_TYPE_POWER,
-					ACPI_STA_DEFAULT, true);
-=======
 	acpi_power_add_remove_device(device, true);
 	acpi_device_add_finalize(device);
 	acpi_get_name(handle, ACPI_FULL_PATHNAME, &buffer);
@@ -1601,7 +1488,6 @@
 	kfree(buffer.pointer);
 	*child = device;
 	return 0;
->>>>>>> 10baf04e
 }
 
 static int acpi_bus_type_and_status(acpi_handle handle, int *type,
@@ -1679,20 +1565,10 @@
 		return AE_CTRL_DEPTH;
 	}
 
-<<<<<<< HEAD
-	acpi_add_single_object(&device, handle, type, sta,
-			       type == ACPI_BUS_TYPE_POWER);
-	if (!device)
-		return AE_CTRL_DEPTH;
-
-	device->flags.match_driver = true;
-
-=======
 	acpi_add_single_object(&device, handle, type, sta);
 	if (!device)
 		return AE_CTRL_DEPTH;
 
->>>>>>> 10baf04e
  out:
 	if (!*return_value)
 		*return_value = device;
@@ -1700,90 +1576,6 @@
 	return AE_OK;
 }
 
-<<<<<<< HEAD
-static acpi_status acpi_bus_device_attach(acpi_handle handle, u32 lvl_not_used,
-					  void *not_used, void **ret_not_used)
-{
-	acpi_status status = AE_OK;
-	struct acpi_device *device;
-	unsigned long long sta_not_used;
-	int type_not_used;
-
-	/*
-	 * Ignore errors ignored by acpi_bus_check_add() to avoid terminating
-	 * namespace walks prematurely.
-	 */
-	if (acpi_bus_type_and_status(handle, &type_not_used, &sta_not_used))
-		return AE_OK;
-
-	if (acpi_bus_get_device(handle, &device))
-		return AE_CTRL_DEPTH;
-
-	if (!acpi_match_device_ids(device, acpi_platform_device_ids)) {
-		/* This is a known good platform device. */
-		acpi_create_platform_device(device);
-	} else if (device_attach(&device->dev) < 0) {
-		status = AE_CTRL_DEPTH;
-	}
-	return status;
-}
-
-/**
- * acpi_bus_scan - Add ACPI device node objects in a given namespace scope.
- * @handle: Root of the namespace scope to scan.
- *
- * Scan a given ACPI tree (probably recently hot-plugged) and create and add
- * found devices.
- *
- * If no devices were found, -ENODEV is returned, but it does not mean that
- * there has been a real error.  There just have been no suitable ACPI objects
- * in the table trunk from which the kernel could create a device and add an
- * appropriate driver.
- */
-int acpi_bus_scan(acpi_handle handle)
-{
-	void *device = NULL;
-
-	if (ACPI_SUCCESS(acpi_bus_check_add(handle, 0, NULL, &device)))
-		acpi_walk_namespace(ACPI_TYPE_ANY, handle, ACPI_UINT32_MAX,
-				    acpi_bus_check_add, NULL, NULL, &device);
-
-	if (!device)
-		return -ENODEV;
-
-	if (ACPI_SUCCESS(acpi_bus_device_attach(handle, 0, NULL, NULL)))
-		acpi_walk_namespace(ACPI_TYPE_ANY, handle, ACPI_UINT32_MAX,
-				    acpi_bus_device_attach, NULL, NULL, NULL);
-
-	return 0;
-}
-EXPORT_SYMBOL(acpi_bus_scan);
-
-static acpi_status acpi_bus_device_detach(acpi_handle handle, u32 lvl_not_used,
-					  void *not_used, void **ret_not_used)
-{
-	struct acpi_device *device = NULL;
-
-	if (!acpi_bus_get_device(handle, &device)) {
-		device->removal_type = ACPI_BUS_REMOVAL_EJECT;
-		device_release_driver(&device->dev);
-	}
-	return AE_OK;
-}
-
-static acpi_status acpi_bus_remove(acpi_handle handle, u32 lvl_not_used,
-				   void *not_used, void **ret_not_used)
-{
-	struct acpi_device *device = NULL;
-
-	if (!acpi_bus_get_device(handle, &device))
-		acpi_device_unregister(device);
-
-	return AE_OK;
-}
-
-int acpi_bus_trim(struct acpi_device *start)
-=======
 static int acpi_scan_do_attach_handler(struct acpi_device *device, char *id)
 {
 	struct acpi_scan_handler *handler;
@@ -1920,7 +1712,6 @@
  * Must be called under acpi_scan_lock.
  */
 void acpi_bus_trim(struct acpi_device *start)
->>>>>>> 10baf04e
 {
 	/*
 	 * Execute acpi_bus_device_detach() as a post-order callback to detach
@@ -1936,20 +1727,12 @@
 	acpi_walk_namespace(ACPI_TYPE_ANY, start->handle, ACPI_UINT32_MAX, NULL,
 			    acpi_bus_remove, NULL, NULL);
 	acpi_bus_remove(start->handle, 0, NULL, NULL);
-<<<<<<< HEAD
-	return 0;
-=======
->>>>>>> 10baf04e
 }
 EXPORT_SYMBOL_GPL(acpi_bus_trim);
 
 static int acpi_bus_scan_fixed(void)
 {
 	int result = 0;
-<<<<<<< HEAD
-	struct acpi_device *device = NULL;
-=======
->>>>>>> 10baf04e
 
 	/*
 	 * Enumerate all fixed-feature devices.
@@ -1959,9 +1742,6 @@
 
 		result = acpi_add_single_object(&device, NULL,
 						ACPI_BUS_TYPE_POWER_BUTTON,
-<<<<<<< HEAD
-						ACPI_STA_DEFAULT, true);
-=======
 						ACPI_STA_DEFAULT);
 		if (result)
 			return result;
@@ -1970,7 +1750,6 @@
 		if (result < 0)
 			return result;
 
->>>>>>> 10baf04e
 		device_init_wakeup(&device->dev, true);
 	}
 
@@ -1979,15 +1758,11 @@
 
 		result = acpi_add_single_object(&device, NULL,
 						ACPI_BUS_TYPE_SLEEP_BUTTON,
-<<<<<<< HEAD
-						ACPI_STA_DEFAULT, true);
-=======
 						ACPI_STA_DEFAULT);
 		if (result)
 			return result;
 
 		result = device_attach(&device->dev);
->>>>>>> 10baf04e
 	}
 
 	return result < 0 ? result : 0;
@@ -2003,17 +1778,12 @@
 		printk(KERN_ERR PREFIX "Could not register bus type\n");
 	}
 
-<<<<<<< HEAD
-	acpi_power_init();
 	acpi_pci_root_init();
 	acpi_pci_slot_init();
-=======
-	acpi_pci_root_init();
 	acpi_pci_link_init();
 	acpi_platform_init();
 	acpi_csrt_init();
 	acpi_container_init();
->>>>>>> 10baf04e
 
 	mutex_lock(&acpi_scan_lock);
 	/*
@@ -2021,25 +1791,6 @@
 	 */
 	result = acpi_bus_scan(ACPI_ROOT_OBJECT);
 	if (result)
-<<<<<<< HEAD
-		return result;
-
-	result = acpi_bus_get_device(ACPI_ROOT_OBJECT, &acpi_root);
-	if (result)
-		return result;
-
-	result = acpi_bus_scan_fixed();
-	if (result) {
-		acpi_device_unregister(acpi_root);
-		return result;
-	}
-
-	acpi_update_all_gpes();
-
-	acpi_pci_root_hp_init();
-
-	return 0;
-=======
 		goto out;
 
 	result = acpi_bus_get_device(ACPI_ROOT_OBJECT, &acpi_root);
@@ -2054,8 +1805,9 @@
 
 	acpi_update_all_gpes();
 
+	acpi_pci_root_hp_init();
+
  out:
 	mutex_unlock(&acpi_scan_lock);
 	return result;
->>>>>>> 10baf04e
 }