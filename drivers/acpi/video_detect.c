--- conflicted
+++ resolved
@@ -238,16 +238,7 @@
 
 bool acpi_video_backlight_quirks(void)
 {
-<<<<<<< HEAD
-	if (acpi_gbl_osi_data >= ACPI_OSI_WIN_8) {
-		acpi_video_caps_check();
-		acpi_video_support |= ACPI_VIDEO_SKIP_BACKLIGHT;
-		return true;
-	}
-	return false;
-=======
 	return acpi_gbl_osi_data >= ACPI_OSI_WIN_8;
->>>>>>> d6f67eb7
 }
 EXPORT_SYMBOL(acpi_video_backlight_quirks);
 
@@ -294,14 +285,6 @@
 	return acpi_video_support & ACPI_VIDEO_BACKLIGHT;
 }
 EXPORT_SYMBOL(acpi_video_backlight_support);
-
-/* For the ACPI video driver use only. */
-bool acpi_video_verify_backlight_support(void)
-{
-	return (acpi_video_support & ACPI_VIDEO_SKIP_BACKLIGHT) ?
-		false : acpi_video_backlight_support();
-}
-EXPORT_SYMBOL(acpi_video_verify_backlight_support);
 
 /*
  * Use acpi_backlight=vendor/video to force that backlight switching
