--- conflicted
+++ resolved
@@ -250,34 +250,22 @@
 
 		switch (bit_width) {
 		case 8:
-<<<<<<< HEAD
-=======
-
->>>>>>> d0e0ac97
+
 			ACPI_SET8(logical_addr_ptr, *value);
 			break;
 
 		case 16:
-<<<<<<< HEAD
-=======
-
->>>>>>> d0e0ac97
+
 			ACPI_SET16(logical_addr_ptr, *value);
 			break;
 
 		case 32:
-<<<<<<< HEAD
-=======
-
->>>>>>> d0e0ac97
+
 			ACPI_SET32(logical_addr_ptr, *value);
 			break;
 
 		case 64:
-<<<<<<< HEAD
-=======
-
->>>>>>> d0e0ac97
+
 			ACPI_SET64(logical_addr_ptr, *value);
 			break;
 
