/*
 *  dock.c - ACPI dock station driver
 *
 *  Copyright (C) 2006 Kristen Carlson Accardi <kristen.c.accardi@intel.com>
 *
 * ~~~~~~~~~~~~~~~~~~~~~~~~~~~~~~~~~~~~~~~~~~~~~~~~~~~~~~~~~~~~~~~~~~~~~~~~~~
 *
 *  This program is free software; you can redistribute it and/or modify
 *  it under the terms of the GNU General Public License as published by
 *  the Free Software Foundation; either version 2 of the License, or (at
 *  your option) any later version.
 *
 *  This program is distributed in the hope that it will be useful, but
 *  WITHOUT ANY WARRANTY; without even the implied warranty of
 *  MERCHANTABILITY or FITNESS FOR A PARTICULAR PURPOSE.  See the GNU
 *  General Public License for more details.
 *
 *  You should have received a copy of the GNU General Public License along
 *  with this program; if not, write to the Free Software Foundation, Inc.,
 *  59 Temple Place, Suite 330, Boston, MA 02111-1307 USA.
 *
 * ~~~~~~~~~~~~~~~~~~~~~~~~~~~~~~~~~~~~~~~~~~~~~~~~~~~~~~~~~~~~~~~~~~~~~~~~~~
 */

#include <linux/kernel.h>
#include <linux/module.h>
#include <linux/slab.h>
#include <linux/init.h>
#include <linux/types.h>
#include <linux/notifier.h>
#include <linux/platform_device.h>
#include <linux/jiffies.h>
#include <linux/stddef.h>
#include <acpi/acpi_bus.h>
#include <acpi/acpi_drivers.h>

#define PREFIX "ACPI: "

#define ACPI_DOCK_DRIVER_DESCRIPTION "ACPI Dock Station Driver"

ACPI_MODULE_NAME("dock");
MODULE_AUTHOR("Kristen Carlson Accardi");
MODULE_DESCRIPTION(ACPI_DOCK_DRIVER_DESCRIPTION);
MODULE_LICENSE("GPL");

static int immediate_undock = 1;
module_param(immediate_undock, bool, 0644);
MODULE_PARM_DESC(immediate_undock, "1 (default) will cause the driver to "
	"undock immediately when the undock button is pressed, 0 will cause"
	" the driver to wait for userspace to write the undock sysfs file "
	" before undocking");

static struct atomic_notifier_head dock_notifier_list;

static const struct acpi_device_id dock_device_ids[] = {
	{"LNXDOCK", 0},
	{"", 0},
};
MODULE_DEVICE_TABLE(acpi, dock_device_ids);

struct dock_station {
	acpi_handle handle;
	unsigned long last_dock_time;
	u32 flags;
	spinlock_t dd_lock;
	struct mutex hp_lock;
	struct list_head dependent_devices;
	struct list_head hotplug_devices;

	struct list_head sibling;
	struct platform_device *dock_device;
};
static LIST_HEAD(dock_stations);
static int dock_station_count;

struct dock_dependent_device {
	struct list_head list;
	struct list_head hotplug_list;
	acpi_handle handle;
	struct acpi_dock_ops *ops;
	void *context;
};

#define DOCK_DOCKING	0x00000001
#define DOCK_UNDOCKING  0x00000002
#define DOCK_IS_DOCK	0x00000010
#define DOCK_IS_ATA	0x00000020
#define DOCK_IS_BAT	0x00000040
#define DOCK_EVENT	3
#define UNDOCK_EVENT	2

/*****************************************************************************
 *                         Dock Dependent device functions                   *
 *****************************************************************************/
/**
 * add_dock_dependent_device - associate a device with the dock station
 * @ds: The dock station
 * @handle: handle of the dependent device
 *
 * Add the dependent device to the dock's dependent device list.
 */
static int
add_dock_dependent_device(struct dock_station *ds, acpi_handle handle)
{
	struct dock_dependent_device *dd;

	dd = kzalloc(sizeof(*dd), GFP_KERNEL);
	if (!dd)
		return -ENOMEM;

	dd->handle = handle;
	INIT_LIST_HEAD(&dd->list);
	INIT_LIST_HEAD(&dd->hotplug_list);

	spin_lock(&ds->dd_lock);
	list_add_tail(&dd->list, &ds->dependent_devices);
	spin_unlock(&ds->dd_lock);

	return 0;
}

/**
 * dock_add_hotplug_device - associate a hotplug handler with the dock station
 * @ds: The dock station
 * @dd: The dependent device struct
 *
 * Add the dependent device to the dock's hotplug device list
 */
static void
dock_add_hotplug_device(struct dock_station *ds,
			struct dock_dependent_device *dd)
{
	mutex_lock(&ds->hp_lock);
	list_add_tail(&dd->hotplug_list, &ds->hotplug_devices);
	mutex_unlock(&ds->hp_lock);
}

/**
 * dock_del_hotplug_device - remove a hotplug handler from the dock station
 * @ds: The dock station
 * @dd: the dependent device struct
 *
 * Delete the dependent device from the dock's hotplug device list
 */
static void
dock_del_hotplug_device(struct dock_station *ds,
			struct dock_dependent_device *dd)
{
	mutex_lock(&ds->hp_lock);
	list_del(&dd->hotplug_list);
	mutex_unlock(&ds->hp_lock);
}

/**
 * find_dock_dependent_device - get a device dependent on this dock
 * @ds: the dock station
 * @handle: the acpi_handle of the device we want
 *
 * iterate over the dependent device list for this dock.  If the
 * dependent device matches the handle, return.
 */
static struct dock_dependent_device *
find_dock_dependent_device(struct dock_station *ds, acpi_handle handle)
{
	struct dock_dependent_device *dd;

	spin_lock(&ds->dd_lock);
	list_for_each_entry(dd, &ds->dependent_devices, list) {
		if (handle == dd->handle) {
			spin_unlock(&ds->dd_lock);
			return dd;
		}
	}
	spin_unlock(&ds->dd_lock);
	return NULL;
}

/*****************************************************************************
 *                         Dock functions                                    *
 *****************************************************************************/
/**
 * is_dock - see if a device is a dock station
 * @handle: acpi handle of the device
 *
 * If an acpi object has a _DCK method, then it is by definition a dock
 * station, so return true.
 */
static int is_dock(acpi_handle handle)
{
	acpi_status status;
	acpi_handle tmp;

	status = acpi_get_handle(handle, "_DCK", &tmp);
	if (ACPI_FAILURE(status))
		return 0;
	return 1;
}

static int is_ejectable(acpi_handle handle)
{
	acpi_status status;
	acpi_handle tmp;

	status = acpi_get_handle(handle, "_EJ0", &tmp);
	if (ACPI_FAILURE(status))
		return 0;
	return 1;
}

static int is_ata(acpi_handle handle)
{
	acpi_handle tmp;

	if ((ACPI_SUCCESS(acpi_get_handle(handle, "_GTF", &tmp))) ||
	   (ACPI_SUCCESS(acpi_get_handle(handle, "_GTM", &tmp))) ||
	   (ACPI_SUCCESS(acpi_get_handle(handle, "_STM", &tmp))) ||
	   (ACPI_SUCCESS(acpi_get_handle(handle, "_SDD", &tmp))))
		return 1;

	return 0;
}

static int is_battery(acpi_handle handle)
{
	struct acpi_device_info *info;
	int ret = 1;

	if (!ACPI_SUCCESS(acpi_get_object_info(handle, &info)))
		return 0;
	if (!(info->valid & ACPI_VALID_HID))
		ret = 0;
	else
		ret = !strcmp("PNP0C0A", info->hardware_id.string);

	kfree(info);
	return ret;
}

static int is_ejectable_bay(acpi_handle handle)
{
	acpi_handle phandle;

	if (!is_ejectable(handle))
		return 0;
	if (is_battery(handle) || is_ata(handle))
		return 1;
	if (!acpi_get_parent(handle, &phandle) && is_ata(phandle))
		return 1;
	return 0;
}

/**
 * is_dock_device - see if a device is on a dock station
 * @handle: acpi handle of the device
 *
 * If this device is either the dock station itself,
 * or is a device dependent on the dock station, then it
 * is a dock device
 */
int is_dock_device(acpi_handle handle)
{
	struct dock_station *dock_station;

	if (!dock_station_count)
		return 0;

	if (is_dock(handle))
		return 1;

	list_for_each_entry(dock_station, &dock_stations, sibling)
		if (find_dock_dependent_device(dock_station, handle))
			return 1;

	return 0;
}
EXPORT_SYMBOL_GPL(is_dock_device);

/**
 * dock_present - see if the dock station is present.
 * @ds: the dock station
 *
 * execute the _STA method.  note that present does not
 * imply that we are docked.
 */
static int dock_present(struct dock_station *ds)
{
	unsigned long long sta;
	acpi_status status;

	if (ds) {
		status = acpi_evaluate_integer(ds->handle, "_STA", NULL, &sta);
		if (ACPI_SUCCESS(status) && sta)
			return 1;
	}
	return 0;
}

/**
 * dock_create_acpi_device - add new devices to acpi
 * @handle - handle of the device to add
 *
 *  This function will create a new acpi_device for the given
 *  handle if one does not exist already.  This should cause
 *  acpi to scan for drivers for the given devices, and call
 *  matching driver's add routine.
 *
 *  Returns a pointer to the acpi_device corresponding to the handle.
 */
static struct acpi_device * dock_create_acpi_device(acpi_handle handle)
{
	struct acpi_device *device;
	struct acpi_device *parent_device;
	acpi_handle parent;
	int ret;

	if (acpi_bus_get_device(handle, &device)) {
		/*
		 * no device created for this object,
		 * so we should create one.
		 */
		acpi_get_parent(handle, &parent);
		if (acpi_bus_get_device(parent, &parent_device))
			parent_device = NULL;

		ret = acpi_bus_add(&device, parent_device, handle,
			ACPI_BUS_TYPE_DEVICE);
		if (ret) {
			pr_debug("error adding bus, %x\n", -ret);
			return NULL;
		}
	}
	return device;
}

/**
 * dock_remove_acpi_device - remove the acpi_device struct from acpi
 * @handle - the handle of the device to remove
 *
 *  Tell acpi to remove the acpi_device.  This should cause any loaded
 *  driver to have it's remove routine called.
 */
static void dock_remove_acpi_device(acpi_handle handle)
{
	struct acpi_device *device;
	int ret;

	if (!acpi_bus_get_device(handle, &device)) {
		ret = acpi_bus_trim(device, 1);
		if (ret)
			pr_debug("error removing bus, %x\n", -ret);
	}
}

/**
 * hotplug_dock_devices - insert or remove devices on the dock station
 * @ds: the dock station
 * @event: either bus check or eject request
 *
 * Some devices on the dock station need to have drivers called
 * to perform hotplug operations after a dock event has occurred.
 * Traverse the list of dock devices that have registered a
 * hotplug handler, and call the handler.
 */
static void hotplug_dock_devices(struct dock_station *ds, u32 event)
{
	struct dock_dependent_device *dd;

	mutex_lock(&ds->hp_lock);

	/*
	 * First call driver specific hotplug functions
	 */
	list_for_each_entry(dd, &ds->hotplug_devices, hotplug_list)
		if (dd->ops && dd->ops->handler)
			dd->ops->handler(dd->handle, event, dd->context);

	/*
	 * Now make sure that an acpi_device is created for each
	 * dependent device, or removed if this is an eject request.
	 * This will cause acpi_drivers to be stopped/started if they
	 * exist
	 */
	list_for_each_entry(dd, &ds->dependent_devices, list) {
		if (event == ACPI_NOTIFY_EJECT_REQUEST)
			dock_remove_acpi_device(dd->handle);
		else
			dock_create_acpi_device(dd->handle);
	}
	mutex_unlock(&ds->hp_lock);
}

static void dock_event(struct dock_station *ds, u32 event, int num)
{
	struct device *dev = &ds->dock_device->dev;
	char event_string[13];
	char *envp[] = { event_string, NULL };
	struct dock_dependent_device *dd;

	if (num == UNDOCK_EVENT)
		sprintf(event_string, "EVENT=undock");
	else
		sprintf(event_string, "EVENT=dock");

	/*
	 * Indicate that the status of the dock station has
	 * changed.
	 */
	if (num == DOCK_EVENT)
		kobject_uevent_env(&dev->kobj, KOBJ_CHANGE, envp);

	list_for_each_entry(dd, &ds->hotplug_devices, hotplug_list)
		if (dd->ops && dd->ops->uevent)
			dd->ops->uevent(dd->handle, event, dd->context);

	if (num != DOCK_EVENT)
		kobject_uevent_env(&dev->kobj, KOBJ_CHANGE, envp);
}

/**
 * eject_dock - respond to a dock eject request
 * @ds: the dock station
 *
 * This is called after _DCK is called, to execute the dock station's
 * _EJ0 method.
 */
static void eject_dock(struct dock_station *ds)
{
	struct acpi_object_list arg_list;
	union acpi_object arg;
	acpi_status status;
	acpi_handle tmp;

	/* all dock devices should have _EJ0, but check anyway */
	status = acpi_get_handle(ds->handle, "_EJ0", &tmp);
	if (ACPI_FAILURE(status)) {
		pr_debug("No _EJ0 support for dock device\n");
		return;
	}

	arg_list.count = 1;
	arg_list.pointer = &arg;
	arg.type = ACPI_TYPE_INTEGER;
	arg.integer.value = 1;

	status = acpi_evaluate_object(ds->handle, "_EJ0", &arg_list, NULL);
	if (ACPI_FAILURE(status))
		pr_debug("Failed to evaluate _EJ0!\n");
}

/**
 * handle_dock - handle a dock event
 * @ds: the dock station
 * @dock: to dock, or undock - that is the question
 *
 * Execute the _DCK method in response to an acpi event
 */
static void handle_dock(struct dock_station *ds, int dock)
{
	acpi_status status;
	struct acpi_object_list arg_list;
	union acpi_object arg;
	struct acpi_buffer buffer = { ACPI_ALLOCATE_BUFFER, NULL };
	struct acpi_buffer name_buffer = { ACPI_ALLOCATE_BUFFER, NULL };

	acpi_get_name(ds->handle, ACPI_FULL_PATHNAME, &name_buffer);

	printk(KERN_INFO PREFIX "%s - %s\n",
		(char *)name_buffer.pointer, dock ? "docking" : "undocking");

	/* _DCK method has one argument */
	arg_list.count = 1;
	arg_list.pointer = &arg;
	arg.type = ACPI_TYPE_INTEGER;
	arg.integer.value = dock;
	status = acpi_evaluate_object(ds->handle, "_DCK", &arg_list, &buffer);
	if (ACPI_FAILURE(status) && status != AE_NOT_FOUND)
		ACPI_EXCEPTION((AE_INFO, status, "%s - failed to execute"
			" _DCK\n", (char *)name_buffer.pointer));

	kfree(buffer.pointer);
	kfree(name_buffer.pointer);
}

static inline void dock(struct dock_station *ds)
{
	handle_dock(ds, 1);
}

static inline void undock(struct dock_station *ds)
{
	handle_dock(ds, 0);
}

static inline void begin_dock(struct dock_station *ds)
{
	ds->flags |= DOCK_DOCKING;
}

static inline void complete_dock(struct dock_station *ds)
{
	ds->flags &= ~(DOCK_DOCKING);
	ds->last_dock_time = jiffies;
}

static inline void begin_undock(struct dock_station *ds)
{
	ds->flags |= DOCK_UNDOCKING;
}

static inline void complete_undock(struct dock_station *ds)
{
	ds->flags &= ~(DOCK_UNDOCKING);
}

static void dock_lock(struct dock_station *ds, int lock)
{
	struct acpi_object_list arg_list;
	union acpi_object arg;
	acpi_status status;

	arg_list.count = 1;
	arg_list.pointer = &arg;
	arg.type = ACPI_TYPE_INTEGER;
	arg.integer.value = !!lock;
	status = acpi_evaluate_object(ds->handle, "_LCK", &arg_list, NULL);
	if (ACPI_FAILURE(status) && status != AE_NOT_FOUND) {
		if (lock)
			printk(KERN_WARNING PREFIX "Locking device failed\n");
		else
			printk(KERN_WARNING PREFIX "Unlocking device failed\n");
	}
}

/**
 * dock_in_progress - see if we are in the middle of handling a dock event
 * @ds: the dock station
 *
 * Sometimes while docking, false dock events can be sent to the driver
 * because good connections aren't made or some other reason.  Ignore these
 * if we are in the middle of doing something.
 */
static int dock_in_progress(struct dock_station *ds)
{
	if ((ds->flags & DOCK_DOCKING) ||
	    time_before(jiffies, (ds->last_dock_time + HZ)))
		return 1;
	return 0;
}

/**
 * register_dock_notifier - add yourself to the dock notifier list
 * @nb: the callers notifier block
 *
 * If a driver wishes to be notified about dock events, they can
 * use this function to put a notifier block on the dock notifier list.
 * this notifier call chain will be called after a dock event, but
 * before hotplugging any new devices.
 */
int register_dock_notifier(struct notifier_block *nb)
{
	if (!dock_station_count)
		return -ENODEV;

	return atomic_notifier_chain_register(&dock_notifier_list, nb);
}
EXPORT_SYMBOL_GPL(register_dock_notifier);

/**
 * unregister_dock_notifier - remove yourself from the dock notifier list
 * @nb: the callers notifier block
 */
void unregister_dock_notifier(struct notifier_block *nb)
{
	if (!dock_station_count)
		return;

	atomic_notifier_chain_unregister(&dock_notifier_list, nb);
}
EXPORT_SYMBOL_GPL(unregister_dock_notifier);

/**
 * register_hotplug_dock_device - register a hotplug function
 * @handle: the handle of the device
 * @ops: handlers to call after docking
 * @context: device specific data
 *
 * If a driver would like to perform a hotplug operation after a dock
 * event, they can register an acpi_notifiy_handler to be called by
 * the dock driver after _DCK is executed.
 */
int
register_hotplug_dock_device(acpi_handle handle, struct acpi_dock_ops *ops,
			     void *context)
{
	struct dock_dependent_device *dd;
	struct dock_station *dock_station;
	int ret = -EINVAL;

	if (!dock_station_count)
		return -ENODEV;

	/*
	 * make sure this handle is for a device dependent on the dock,
	 * this would include the dock station itself
	 */
	list_for_each_entry(dock_station, &dock_stations, sibling) {
		/*
		 * An ATA bay can be in a dock and itself can be ejected
		 * separately, so there are two 'dock stations' which need the
		 * ops
		 */
		dd = find_dock_dependent_device(dock_station, handle);
		if (dd) {
			dd->ops = ops;
			dd->context = context;
			dock_add_hotplug_device(dock_station, dd);
			ret = 0;
		}
	}

	return ret;
}
EXPORT_SYMBOL_GPL(register_hotplug_dock_device);

/**
 * unregister_hotplug_dock_device - remove yourself from the hotplug list
 * @handle: the acpi handle of the device
 */
void unregister_hotplug_dock_device(acpi_handle handle)
{
	struct dock_dependent_device *dd;
	struct dock_station *dock_station;

	if (!dock_station_count)
		return;

	list_for_each_entry(dock_station, &dock_stations, sibling) {
		dd = find_dock_dependent_device(dock_station, handle);
		if (dd)
			dock_del_hotplug_device(dock_station, dd);
	}
}
EXPORT_SYMBOL_GPL(unregister_hotplug_dock_device);

/**
 * handle_eject_request - handle an undock request checking for error conditions
 *
 * Check to make sure the dock device is still present, then undock and
 * hotremove all the devices that may need removing.
 */
static int handle_eject_request(struct dock_station *ds, u32 event)
{
	if (dock_in_progress(ds))
		return -EBUSY;

	/*
	 * here we need to generate the undock
	 * event prior to actually doing the undock
	 * so that the device struct still exists.
	 * Also, even send the dock event if the
	 * device is not present anymore
	 */
	dock_event(ds, event, UNDOCK_EVENT);

	hotplug_dock_devices(ds, ACPI_NOTIFY_EJECT_REQUEST);
	undock(ds);
	dock_lock(ds, 0);
	eject_dock(ds);
	if (dock_present(ds)) {
		printk(KERN_ERR PREFIX "Unable to undock!\n");
		return -EBUSY;
	}
	complete_undock(ds);
	return 0;
}

/**
 * dock_notify - act upon an acpi dock notification
 * @handle: the dock station handle
 * @event: the acpi event
 * @data: our driver data struct
 *
 * If we are notified to dock, then check to see if the dock is
 * present and then dock.  Notify all drivers of the dock event,
 * and then hotplug and devices that may need hotplugging.
 */
static void dock_notify(acpi_handle handle, u32 event, void *data)
{
	struct dock_station *ds = data;
	struct acpi_device *tmp;
	int surprise_removal = 0;

	/*
	 * According to acpi spec 3.0a, if a DEVICE_CHECK notification
	 * is sent and _DCK is present, it is assumed to mean an undock
	 * request.
	 */
	if ((ds->flags & DOCK_IS_DOCK) && event == ACPI_NOTIFY_DEVICE_CHECK)
		event = ACPI_NOTIFY_EJECT_REQUEST;

	/*
	 * dock station: BUS_CHECK - docked or surprise removal
	 *		 DEVICE_CHECK - undocked
	 * other device: BUS_CHECK/DEVICE_CHECK - added or surprise removal
	 *
	 * To simplify event handling, dock dependent device handler always
	 * get ACPI_NOTIFY_BUS_CHECK/ACPI_NOTIFY_DEVICE_CHECK for add and
	 * ACPI_NOTIFY_EJECT_REQUEST for removal
	 */
	switch (event) {
	case ACPI_NOTIFY_BUS_CHECK:
	case ACPI_NOTIFY_DEVICE_CHECK:
		if (!dock_in_progress(ds) && acpi_bus_get_device(ds->handle,
		   &tmp)) {
			begin_dock(ds);
			dock(ds);
			if (!dock_present(ds)) {
				printk(KERN_ERR PREFIX "Unable to dock!\n");
				complete_dock(ds);
				break;
			}
			atomic_notifier_call_chain(&dock_notifier_list,
						   event, NULL);
			hotplug_dock_devices(ds, event);
			complete_dock(ds);
			dock_event(ds, event, DOCK_EVENT);
			dock_lock(ds, 1);
<<<<<<< HEAD
			acpi_update_gpes();
=======
			acpi_update_all_gpes();
>>>>>>> 3cbea436
			break;
		}
		if (dock_present(ds) || dock_in_progress(ds))
			break;
		/* This is a surprise removal */
		surprise_removal = 1;
		event = ACPI_NOTIFY_EJECT_REQUEST;
		/* Fall back */
	case ACPI_NOTIFY_EJECT_REQUEST:
		begin_undock(ds);
		if ((immediate_undock && !(ds->flags & DOCK_IS_ATA))
		   || surprise_removal)
			handle_eject_request(ds, event);
		else
			dock_event(ds, event, UNDOCK_EVENT);
		break;
	default:
		printk(KERN_ERR PREFIX "Unknown dock event %d\n", event);
	}
}

struct dock_data {
	acpi_handle handle;
	unsigned long event;
	struct dock_station *ds;
};

static void acpi_dock_deferred_cb(void *context)
{
	struct dock_data *data = context;

	dock_notify(data->handle, data->event, data->ds);
	kfree(data);
}

static int acpi_dock_notifier_call(struct notifier_block *this,
	unsigned long event, void *data)
{
	struct dock_station *dock_station;
	acpi_handle handle = data;

	if (event != ACPI_NOTIFY_BUS_CHECK && event != ACPI_NOTIFY_DEVICE_CHECK
	   && event != ACPI_NOTIFY_EJECT_REQUEST)
		return 0;
	list_for_each_entry(dock_station, &dock_stations, sibling) {
		if (dock_station->handle == handle) {
			struct dock_data *dd;

			dd = kmalloc(sizeof(*dd), GFP_KERNEL);
			if (!dd)
				return 0;
			dd->handle = handle;
			dd->event = event;
			dd->ds = dock_station;
			acpi_os_hotplug_execute(acpi_dock_deferred_cb, dd);
			return 0 ;
		}
	}
	return 0;
}

static struct notifier_block dock_acpi_notifier = {
	.notifier_call = acpi_dock_notifier_call,
};

/**
 * find_dock_devices - find devices on the dock station
 * @handle: the handle of the device we are examining
 * @lvl: unused
 * @context: the dock station private data
 * @rv: unused
 *
 * This function is called by acpi_walk_namespace.  It will
 * check to see if an object has an _EJD method.  If it does, then it
 * will see if it is dependent on the dock station.
 */
static acpi_status
find_dock_devices(acpi_handle handle, u32 lvl, void *context, void **rv)
{
	acpi_status status;
	acpi_handle tmp, parent;
	struct dock_station *ds = context;

	status = acpi_bus_get_ejd(handle, &tmp);
	if (ACPI_FAILURE(status)) {
		/* try the parent device as well */
		status = acpi_get_parent(handle, &parent);
		if (ACPI_FAILURE(status))
			goto fdd_out;
		/* see if parent is dependent on dock */
		status = acpi_bus_get_ejd(parent, &tmp);
		if (ACPI_FAILURE(status))
			goto fdd_out;
	}

	if (tmp == ds->handle)
		add_dock_dependent_device(ds, handle);

fdd_out:
	return AE_OK;
}

/*
 * show_docked - read method for "docked" file in sysfs
 */
static ssize_t show_docked(struct device *dev,
			   struct device_attribute *attr, char *buf)
{
	struct acpi_device *tmp;

	struct dock_station *dock_station = dev->platform_data;

	if (ACPI_SUCCESS(acpi_bus_get_device(dock_station->handle, &tmp)))
		return snprintf(buf, PAGE_SIZE, "1\n");
	return snprintf(buf, PAGE_SIZE, "0\n");
}
static DEVICE_ATTR(docked, S_IRUGO, show_docked, NULL);

/*
 * show_flags - read method for flags file in sysfs
 */
static ssize_t show_flags(struct device *dev,
			  struct device_attribute *attr, char *buf)
{
	struct dock_station *dock_station = dev->platform_data;
	return snprintf(buf, PAGE_SIZE, "%d\n", dock_station->flags);

}
static DEVICE_ATTR(flags, S_IRUGO, show_flags, NULL);

/*
 * write_undock - write method for "undock" file in sysfs
 */
static ssize_t write_undock(struct device *dev, struct device_attribute *attr,
			   const char *buf, size_t count)
{
	int ret;
	struct dock_station *dock_station = dev->platform_data;

	if (!count)
		return -EINVAL;

	begin_undock(dock_station);
	ret = handle_eject_request(dock_station, ACPI_NOTIFY_EJECT_REQUEST);
	return ret ? ret: count;
}
static DEVICE_ATTR(undock, S_IWUSR, NULL, write_undock);

/*
 * show_dock_uid - read method for "uid" file in sysfs
 */
static ssize_t show_dock_uid(struct device *dev,
			     struct device_attribute *attr, char *buf)
{
	unsigned long long lbuf;
	struct dock_station *dock_station = dev->platform_data;
	acpi_status status = acpi_evaluate_integer(dock_station->handle,
					"_UID", NULL, &lbuf);
	if (ACPI_FAILURE(status))
	    return 0;

	return snprintf(buf, PAGE_SIZE, "%llx\n", lbuf);
}
static DEVICE_ATTR(uid, S_IRUGO, show_dock_uid, NULL);

static ssize_t show_dock_type(struct device *dev,
		struct device_attribute *attr, char *buf)
{
	struct dock_station *dock_station = dev->platform_data;
	char *type;

	if (dock_station->flags & DOCK_IS_DOCK)
		type = "dock_station";
	else if (dock_station->flags & DOCK_IS_ATA)
		type = "ata_bay";
	else if (dock_station->flags & DOCK_IS_BAT)
		type = "battery_bay";
	else
		type = "unknown";

	return snprintf(buf, PAGE_SIZE, "%s\n", type);
}
static DEVICE_ATTR(type, S_IRUGO, show_dock_type, NULL);

static struct attribute *dock_attributes[] = {
	&dev_attr_docked.attr,
	&dev_attr_flags.attr,
	&dev_attr_undock.attr,
	&dev_attr_uid.attr,
	&dev_attr_type.attr,
	NULL
};

static struct attribute_group dock_attribute_group = {
	.attrs = dock_attributes
};

/**
 * dock_add - add a new dock station
 * @handle: the dock station handle
 *
 * allocated and initialize a new dock station device.  Find all devices
 * that are on the dock station, and register for dock event notifications.
 */
static int __init dock_add(acpi_handle handle)
{
	int ret, id;
	struct dock_station ds, *dock_station;
	struct platform_device *dd;

	id = dock_station_count;
	memset(&ds, 0, sizeof(ds));
	dd = platform_device_register_data(NULL, "dock", id, &ds, sizeof(ds));
	if (IS_ERR(dd))
		return PTR_ERR(dd);

	dock_station = dd->dev.platform_data;

	dock_station->handle = handle;
	dock_station->dock_device = dd;
	dock_station->last_dock_time = jiffies - HZ;

	mutex_init(&dock_station->hp_lock);
	spin_lock_init(&dock_station->dd_lock);
	INIT_LIST_HEAD(&dock_station->sibling);
	INIT_LIST_HEAD(&dock_station->hotplug_devices);
	ATOMIC_INIT_NOTIFIER_HEAD(&dock_notifier_list);
	INIT_LIST_HEAD(&dock_station->dependent_devices);

	/* we want the dock device to send uevents */
	dev_set_uevent_suppress(&dd->dev, 0);

	if (is_dock(handle))
		dock_station->flags |= DOCK_IS_DOCK;
	if (is_ata(handle))
		dock_station->flags |= DOCK_IS_ATA;
	if (is_battery(handle))
		dock_station->flags |= DOCK_IS_BAT;

	ret = sysfs_create_group(&dd->dev.kobj, &dock_attribute_group);
	if (ret)
		goto err_unregister;

	/* Find dependent devices */
	acpi_walk_namespace(ACPI_TYPE_DEVICE, ACPI_ROOT_OBJECT,
			    ACPI_UINT32_MAX, find_dock_devices, NULL,
			    dock_station, NULL);

	/* add the dock station as a device dependent on itself */
	ret = add_dock_dependent_device(dock_station, handle);
	if (ret)
		goto err_rmgroup;

	dock_station_count++;
	list_add(&dock_station->sibling, &dock_stations);
	return 0;

err_rmgroup:
	sysfs_remove_group(&dd->dev.kobj, &dock_attribute_group);
err_unregister:
	platform_device_unregister(dd);
	printk(KERN_ERR "%s encountered error %d\n", __func__, ret);
	return ret;
}

/**
 * dock_remove - free up resources related to the dock station
 */
static int dock_remove(struct dock_station *ds)
{
	struct dock_dependent_device *dd, *tmp;
	struct platform_device *dock_device = ds->dock_device;

	if (!dock_station_count)
		return 0;

	/* remove dependent devices */
	list_for_each_entry_safe(dd, tmp, &ds->dependent_devices, list)
		kfree(dd);

	list_del(&ds->sibling);

	/* cleanup sysfs */
	sysfs_remove_group(&dock_device->dev.kobj, &dock_attribute_group);
	platform_device_unregister(dock_device);

	return 0;
}

/**
 * find_dock - look for a dock station
 * @handle: acpi handle of a device
 * @lvl: unused
 * @context: counter of dock stations found
 * @rv: unused
 *
 * This is called by acpi_walk_namespace to look for dock stations.
 */
static __init acpi_status
find_dock(acpi_handle handle, u32 lvl, void *context, void **rv)
{
	if (is_dock(handle))
		dock_add(handle);

	return AE_OK;
}

static __init acpi_status
find_bay(acpi_handle handle, u32 lvl, void *context, void **rv)
{
	/* If bay is a dock, it's already handled */
	if (is_ejectable_bay(handle) && !is_dock(handle))
		dock_add(handle);
	return AE_OK;
}

static int __init dock_init(void)
{
	if (acpi_disabled)
		return 0;

	/* look for a dock station */
	acpi_walk_namespace(ACPI_TYPE_DEVICE, ACPI_ROOT_OBJECT,
			    ACPI_UINT32_MAX, find_dock, NULL, NULL, NULL);

	/* look for bay */
	acpi_walk_namespace(ACPI_TYPE_DEVICE, ACPI_ROOT_OBJECT,
			ACPI_UINT32_MAX, find_bay, NULL, NULL, NULL);
	if (!dock_station_count) {
		printk(KERN_INFO PREFIX "No dock devices found.\n");
		return 0;
	}

	register_acpi_bus_notifier(&dock_acpi_notifier);
	printk(KERN_INFO PREFIX "%s: %d docks/bays found\n",
		ACPI_DOCK_DRIVER_DESCRIPTION, dock_station_count);
	return 0;
}

static void __exit dock_exit(void)
{
	struct dock_station *tmp, *dock_station;

	unregister_acpi_bus_notifier(&dock_acpi_notifier);
	list_for_each_entry_safe(dock_station, tmp, &dock_stations, sibling)
		dock_remove(dock_station);
}

/*
 * Must be called before drivers of devices in dock, otherwise we can't know
 * which devices are in a dock
 */
subsys_initcall(dock_init);
module_exit(dock_exit);<|MERGE_RESOLUTION|>--- conflicted
+++ resolved
@@ -725,11 +725,7 @@
 			complete_dock(ds);
 			dock_event(ds, event, DOCK_EVENT);
 			dock_lock(ds, 1);
-<<<<<<< HEAD
-			acpi_update_gpes();
-=======
 			acpi_update_all_gpes();
->>>>>>> 3cbea436
 			break;
 		}
 		if (dock_present(ds) || dock_in_progress(ds))
