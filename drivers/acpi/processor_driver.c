/*
 * acpi_processor.c - ACPI Processor Driver ($Revision: 71 $)
 *
 *  Copyright (C) 2001, 2002 Andy Grover <andrew.grover@intel.com>
 *  Copyright (C) 2001, 2002 Paul Diefenbaugh <paul.s.diefenbaugh@intel.com>
 *  Copyright (C) 2004       Dominik Brodowski <linux@brodo.de>
 *  Copyright (C) 2004  Anil S Keshavamurthy <anil.s.keshavamurthy@intel.com>
 *  			- Added processor hotplug support
 *
 * ~~~~~~~~~~~~~~~~~~~~~~~~~~~~~~~~~~~~~~~~~~~~~~~~~~~~~~~~~~~~~~~~~~~~~~~~~~
 *
 *  This program is free software; you can redistribute it and/or modify
 *  it under the terms of the GNU General Public License as published by
 *  the Free Software Foundation; either version 2 of the License, or (at
 *  your option) any later version.
 *
 *  This program is distributed in the hope that it will be useful, but
 *  WITHOUT ANY WARRANTY; without even the implied warranty of
 *  MERCHANTABILITY or FITNESS FOR A PARTICULAR PURPOSE.  See the GNU
 *  General Public License for more details.
 *
 *  You should have received a copy of the GNU General Public License along
 *  with this program; if not, write to the Free Software Foundation, Inc.,
 *  59 Temple Place, Suite 330, Boston, MA 02111-1307 USA.
 *
 * ~~~~~~~~~~~~~~~~~~~~~~~~~~~~~~~~~~~~~~~~~~~~~~~~~~~~~~~~~~~~~~~~~~~~~~~~~~
 *  TBD:
 *	1. Make # power states dynamic.
 *	2. Support duty_cycle values that span bit 4.
 *	3. Optimize by having scheduler determine business instead of
 *	   having us try to calculate it here.
 *	4. Need C1 timing -- must modify kernel (IRQ handler) to get this.
 */

#include <linux/kernel.h>
#include <linux/module.h>
#include <linux/init.h>
#include <linux/types.h>
#include <linux/pci.h>
#include <linux/pm.h>
#include <linux/cpufreq.h>
#include <linux/cpu.h>
#include <linux/dmi.h>
#include <linux/moduleparam.h>
#include <linux/cpuidle.h>
#include <linux/slab.h>

#include <asm/io.h>
#include <asm/system.h>
#include <asm/cpu.h>
#include <asm/delay.h>
#include <asm/uaccess.h>
#include <asm/processor.h>
#include <asm/smp.h>
#include <asm/acpi.h>

#include <acpi/acpi_bus.h>
#include <acpi/acpi_drivers.h>
#include <acpi/processor.h>

#define PREFIX "ACPI: "

#define ACPI_PROCESSOR_CLASS		"processor"
#define ACPI_PROCESSOR_DEVICE_NAME	"Processor"
#define ACPI_PROCESSOR_FILE_INFO	"info"
#define ACPI_PROCESSOR_FILE_THROTTLING	"throttling"
#define ACPI_PROCESSOR_FILE_LIMIT	"limit"
#define ACPI_PROCESSOR_NOTIFY_PERFORMANCE 0x80
#define ACPI_PROCESSOR_NOTIFY_POWER	0x81
#define ACPI_PROCESSOR_NOTIFY_THROTTLING	0x82

#define ACPI_PROCESSOR_LIMIT_USER	0
#define ACPI_PROCESSOR_LIMIT_THERMAL	1

#define _COMPONENT		ACPI_PROCESSOR_COMPONENT
ACPI_MODULE_NAME("processor_driver");

MODULE_AUTHOR("Paul Diefenbaugh");
MODULE_DESCRIPTION("ACPI Processor Driver");
MODULE_LICENSE("GPL");

static int acpi_processor_add(struct acpi_device *device);
static int acpi_processor_remove(struct acpi_device *device, int type);
static void acpi_processor_notify(struct acpi_device *device, u32 event);
static acpi_status acpi_processor_hotadd_init(struct acpi_processor *pr);
static int acpi_processor_handle_eject(struct acpi_processor *pr);
static int acpi_processor_start(struct acpi_processor *pr);

static const struct acpi_device_id processor_device_ids[] = {
	{ACPI_PROCESSOR_OBJECT_HID, 0},
	{"ACPI0007", 0},
	{"", 0},
};
MODULE_DEVICE_TABLE(acpi, processor_device_ids);

static struct acpi_driver acpi_processor_driver = {
	.name = "processor",
	.class = ACPI_PROCESSOR_CLASS,
	.ids = processor_device_ids,
	.ops = {
		.add = acpi_processor_add,
		.remove = acpi_processor_remove,
		.suspend = acpi_processor_suspend,
		.resume = acpi_processor_resume,
		.notify = acpi_processor_notify,
		},
};

#define INSTALL_NOTIFY_HANDLER		1
#define UNINSTALL_NOTIFY_HANDLER	2

DEFINE_PER_CPU(struct acpi_processor *, processors);
EXPORT_PER_CPU_SYMBOL(processors);

struct acpi_processor_errata errata __read_mostly;

/* --------------------------------------------------------------------------
                                Errata Handling
   -------------------------------------------------------------------------- */

static int acpi_processor_errata_piix4(struct pci_dev *dev)
{
	u8 value1 = 0;
	u8 value2 = 0;


	if (!dev)
		return -EINVAL;

	/*
	 * Note that 'dev' references the PIIX4 ACPI Controller.
	 */

	switch (dev->revision) {
	case 0:
		ACPI_DEBUG_PRINT((ACPI_DB_INFO, "Found PIIX4 A-step\n"));
		break;
	case 1:
		ACPI_DEBUG_PRINT((ACPI_DB_INFO, "Found PIIX4 B-step\n"));
		break;
	case 2:
		ACPI_DEBUG_PRINT((ACPI_DB_INFO, "Found PIIX4E\n"));
		break;
	case 3:
		ACPI_DEBUG_PRINT((ACPI_DB_INFO, "Found PIIX4M\n"));
		break;
	default:
		ACPI_DEBUG_PRINT((ACPI_DB_INFO, "Found unknown PIIX4\n"));
		break;
	}

	switch (dev->revision) {

	case 0:		/* PIIX4 A-step */
	case 1:		/* PIIX4 B-step */
		/*
		 * See specification changes #13 ("Manual Throttle Duty Cycle")
		 * and #14 ("Enabling and Disabling Manual Throttle"), plus
		 * erratum #5 ("STPCLK# Deassertion Time") from the January
		 * 2002 PIIX4 specification update.  Applies to only older
		 * PIIX4 models.
		 */
		errata.piix4.throttle = 1;

	case 2:		/* PIIX4E */
	case 3:		/* PIIX4M */
		/*
		 * See erratum #18 ("C3 Power State/BMIDE and Type-F DMA
		 * Livelock") from the January 2002 PIIX4 specification update.
		 * Applies to all PIIX4 models.
		 */

		/*
		 * BM-IDE
		 * ------
		 * Find the PIIX4 IDE Controller and get the Bus Master IDE
		 * Status register address.  We'll use this later to read
		 * each IDE controller's DMA status to make sure we catch all
		 * DMA activity.
		 */
		dev = pci_get_subsys(PCI_VENDOR_ID_INTEL,
				     PCI_DEVICE_ID_INTEL_82371AB,
				     PCI_ANY_ID, PCI_ANY_ID, NULL);
		if (dev) {
			errata.piix4.bmisx = pci_resource_start(dev, 4);
			pci_dev_put(dev);
		}

		/*
		 * Type-F DMA
		 * ----------
		 * Find the PIIX4 ISA Controller and read the Motherboard
		 * DMA controller's status to see if Type-F (Fast) DMA mode
		 * is enabled (bit 7) on either channel.  Note that we'll
		 * disable C3 support if this is enabled, as some legacy
		 * devices won't operate well if fast DMA is disabled.
		 */
		dev = pci_get_subsys(PCI_VENDOR_ID_INTEL,
				     PCI_DEVICE_ID_INTEL_82371AB_0,
				     PCI_ANY_ID, PCI_ANY_ID, NULL);
		if (dev) {
			pci_read_config_byte(dev, 0x76, &value1);
			pci_read_config_byte(dev, 0x77, &value2);
			if ((value1 & 0x80) || (value2 & 0x80))
				errata.piix4.fdma = 1;
			pci_dev_put(dev);
		}

		break;
	}

	if (errata.piix4.bmisx)
		ACPI_DEBUG_PRINT((ACPI_DB_INFO,
				  "Bus master activity detection (BM-IDE) erratum enabled\n"));
	if (errata.piix4.fdma)
		ACPI_DEBUG_PRINT((ACPI_DB_INFO,
				  "Type-F DMA livelock erratum (C3 disabled)\n"));

	return 0;
}

static int acpi_processor_errata(struct acpi_processor *pr)
{
	int result = 0;
	struct pci_dev *dev = NULL;


	if (!pr)
		return -EINVAL;

	/*
	 * PIIX4
	 */
	dev = pci_get_subsys(PCI_VENDOR_ID_INTEL,
			     PCI_DEVICE_ID_INTEL_82371AB_3, PCI_ANY_ID,
			     PCI_ANY_ID, NULL);
	if (dev) {
		result = acpi_processor_errata_piix4(dev);
		pci_dev_put(dev);
	}

	return result;
}

/* --------------------------------------------------------------------------
                                 Driver Interface
   -------------------------------------------------------------------------- */

static int acpi_processor_get_info(struct acpi_device *device)
{
	acpi_status status = 0;
	union acpi_object object = { 0 };
	struct acpi_buffer buffer = { sizeof(union acpi_object), &object };
	struct acpi_processor *pr;
	int cpu_index, device_declaration = 0;
	static int cpu0_initialized;

	pr = acpi_driver_data(device);
	if (!pr)
		return -EINVAL;

	if (num_online_cpus() > 1)
		errata.smp = TRUE;

	acpi_processor_errata(pr);

	/*
	 * Check to see if we have bus mastering arbitration control.  This
	 * is required for proper C3 usage (to maintain cache coherency).
	 */
	if (acpi_gbl_FADT.pm2_control_block && acpi_gbl_FADT.pm2_control_length) {
		pr->flags.bm_control = 1;
		ACPI_DEBUG_PRINT((ACPI_DB_INFO,
				  "Bus mastering arbitration control present\n"));
	} else
		ACPI_DEBUG_PRINT((ACPI_DB_INFO,
				  "No bus mastering arbitration control\n"));

	if (!strcmp(acpi_device_hid(device), ACPI_PROCESSOR_OBJECT_HID)) {
		/* Declared with "Processor" statement; match ProcessorID */
		status = acpi_evaluate_object(pr->handle, NULL, NULL, &buffer);
		if (ACPI_FAILURE(status)) {
			printk(KERN_ERR PREFIX "Evaluating processor object\n");
			return -ENODEV;
		}

		/*
		 * TBD: Synch processor ID (via LAPIC/LSAPIC structures) on SMP.
		 *      >>> 'acpi_get_processor_id(acpi_id, &id)' in
		 *      arch/xxx/acpi.c
		 */
		pr->acpi_id = object.processor.proc_id;
	} else {
		/*
		 * Declared with "Device" statement; match _UID.
		 * Note that we don't handle string _UIDs yet.
		 */
		unsigned long long value;
		status = acpi_evaluate_integer(pr->handle, METHOD_NAME__UID,
						NULL, &value);
		if (ACPI_FAILURE(status)) {
			printk(KERN_ERR PREFIX
			    "Evaluating processor _UID [%#x]\n", status);
			return -ENODEV;
		}
		device_declaration = 1;
		pr->acpi_id = value;
	}
	cpu_index = acpi_get_cpuid(pr->handle, device_declaration, pr->acpi_id);

	/* Handle UP system running SMP kernel, with no LAPIC in MADT */
	if (!cpu0_initialized && (cpu_index == -1) &&
	    (num_online_cpus() == 1)) {
		cpu_index = 0;
	}

	cpu0_initialized = 1;

	pr->id = cpu_index;

	/*
	 *  Extra Processor objects may be enumerated on MP systems with
	 *  less than the max # of CPUs. They should be ignored _iff
	 *  they are physically not present.
	 */
	if (pr->id == -1) {
		if (ACPI_FAILURE(acpi_processor_hotadd_init(pr)))
			return -ENODEV;
	}
	/*
	 * On some boxes several processors use the same processor bus id.
	 * But they are located in different scope. For example:
	 * \_SB.SCK0.CPU0
	 * \_SB.SCK1.CPU0
	 * Rename the processor device bus id. And the new bus id will be
	 * generated as the following format:
	 * CPU+CPU ID.
	 */
	sprintf(acpi_device_bid(device), "CPU%X", pr->id);
	ACPI_DEBUG_PRINT((ACPI_DB_INFO, "Processor [%d:%d]\n", pr->id,
			  pr->acpi_id));

	if (!object.processor.pblk_address)
		ACPI_DEBUG_PRINT((ACPI_DB_INFO, "No PBLK (NULL address)\n"));
	else if (object.processor.pblk_length != 6)
		printk(KERN_ERR PREFIX "Invalid PBLK length [%d]\n",
			    object.processor.pblk_length);
	else {
		pr->throttling.address = object.processor.pblk_address;
		pr->throttling.duty_offset = acpi_gbl_FADT.duty_offset;
		pr->throttling.duty_width = acpi_gbl_FADT.duty_width;

		pr->pblk = object.processor.pblk_address;

		/*
		 * We don't care about error returns - we just try to mark
		 * these reserved so that nobody else is confused into thinking
		 * that this region might be unused..
		 *
		 * (In particular, allocating the IO range for Cardbus)
		 */
		request_region(pr->throttling.address, 6, "ACPI CPU throttle");
	}

	/*
	 * If ACPI describes a slot number for this CPU, we can use it
	 * ensure we get the right value in the "physical id" field
	 * of /proc/cpuinfo
	 */
	status = acpi_evaluate_object(pr->handle, "_SUN", NULL, &buffer);
	if (ACPI_SUCCESS(status))
		arch_fix_phys_package_id(pr->id, object.integer.value);

	return 0;
}

static DEFINE_PER_CPU(void *, processor_device_array);

static void acpi_processor_notify(struct acpi_device *device, u32 event)
{
	struct acpi_processor *pr = acpi_driver_data(device);
	int saved;

	if (!pr)
		return;

	switch (event) {
	case ACPI_PROCESSOR_NOTIFY_PERFORMANCE:
		saved = pr->performance_platform_limit;
		acpi_processor_ppc_has_changed(pr, 1);
		if (saved == pr->performance_platform_limit)
			break;
		acpi_bus_generate_proc_event(device, event,
					pr->performance_platform_limit);
		acpi_bus_generate_netlink_event(device->pnp.device_class,
						  dev_name(&device->dev), event,
						  pr->performance_platform_limit);
		break;
	case ACPI_PROCESSOR_NOTIFY_POWER:
		acpi_processor_cst_has_changed(pr);
		acpi_bus_generate_proc_event(device, event, 0);
		acpi_bus_generate_netlink_event(device->pnp.device_class,
						  dev_name(&device->dev), event, 0);
		break;
	case ACPI_PROCESSOR_NOTIFY_THROTTLING:
		acpi_processor_tstate_has_changed(pr);
		acpi_bus_generate_proc_event(device, event, 0);
		acpi_bus_generate_netlink_event(device->pnp.device_class,
						  dev_name(&device->dev), event, 0);
	default:
		ACPI_DEBUG_PRINT((ACPI_DB_INFO,
				  "Unsupported event [0x%x]\n", event));
		break;
	}

	return;
}

static int acpi_cpu_soft_notify(struct notifier_block *nfb,
		unsigned long action, void *hcpu)
{
	unsigned int cpu = (unsigned long)hcpu;
	struct acpi_processor *pr = per_cpu(processors, cpu);

	if (action == CPU_ONLINE && pr) {
		/* CPU got physically hotplugged and onlined the first time:
		 * Initialize missing things
		 */
		if (pr->flags.need_hotplug_init) {
			struct cpuidle_driver *idle_driver =
				cpuidle_get_driver();

			printk(KERN_INFO "Will online and init hotplugged "
			       "CPU: %d\n", pr->id);
			WARN(acpi_processor_start(pr), "Failed to start CPU:"
				" %d\n", pr->id);
			pr->flags.need_hotplug_init = 0;
			if (idle_driver && !strcmp(idle_driver->name,
						   "intel_idle")) {
				intel_idle_cpu_init(pr->id);
			}
		/* Normal CPU soft online event */
		} else {
			acpi_processor_ppc_has_changed(pr, 0);
			acpi_processor_cst_has_changed(pr);
			acpi_processor_reevaluate_tstate(pr, action);
			acpi_processor_tstate_has_changed(pr);
		}
	}
	if (action == CPU_DEAD && pr) {
		/* invalidate the flag.throttling after one CPU is offline */
		acpi_processor_reevaluate_tstate(pr, action);
	}
	return NOTIFY_OK;
}

static struct notifier_block acpi_cpu_notifier =
{
	    .notifier_call = acpi_cpu_soft_notify,
};

/*
 * acpi_processor_start() is called by the cpu_hotplug_notifier func:
 * acpi_cpu_soft_notify(). Getting it __cpuinit{data} is difficult, the
 * root cause seem to be that acpi_processor_uninstall_hotplug_notify()
 * is in the module_exit (__exit) func. Allowing acpi_processor_start()
 * to not be in __cpuinit section, but being called from __cpuinit funcs
 * via __ref looks like the right thing to do here.
 */
static __ref int acpi_processor_start(struct acpi_processor *pr)
{
	struct acpi_device *device = per_cpu(processor_device_array, pr->id);
	int result = 0;

#ifdef CONFIG_CPU_FREQ
	acpi_processor_ppc_has_changed(pr, 0);
#endif
	acpi_processor_get_throttling_info(pr);
	acpi_processor_get_limit_info(pr);

	if (!cpuidle_get_driver() || cpuidle_get_driver() == &acpi_idle_driver)
		acpi_processor_power_init(pr, device);

	pr->cdev = thermal_cooling_device_register("Processor", device,
						   &processor_cooling_ops);
	if (IS_ERR(pr->cdev)) {
		result = PTR_ERR(pr->cdev);
		goto err_power_exit;
	}

	dev_dbg(&device->dev, "registered as cooling_device%d\n",
		pr->cdev->id);

	result = sysfs_create_link(&device->dev.kobj,
				   &pr->cdev->device.kobj,
				   "thermal_cooling");
	if (result) {
		printk(KERN_ERR PREFIX "Create sysfs link\n");
		goto err_thermal_unregister;
	}
	result = sysfs_create_link(&pr->cdev->device.kobj,
				   &device->dev.kobj,
				   "device");
	if (result) {
		printk(KERN_ERR PREFIX "Create sysfs link\n");
		goto err_remove_sysfs_thermal;
	}

	return 0;

err_remove_sysfs_thermal:
	sysfs_remove_link(&device->dev.kobj, "thermal_cooling");
err_thermal_unregister:
	thermal_cooling_device_unregister(pr->cdev);
err_power_exit:
	acpi_processor_power_exit(pr, device);

	return result;
}

/*
 * Do not put anything in here which needs the core to be online.
 * For example MSR access or setting up things which check for cpuinfo_x86
 * (cpu_data(cpu)) values, like CPU feature flags, family, model, etc.
 * Such things have to be put in and set up above in acpi_processor_start()
 */
static int __cpuinit acpi_processor_add(struct acpi_device *device)
{
	struct acpi_processor *pr = NULL;
	int result = 0;
	struct device *dev;

	pr = kzalloc(sizeof(struct acpi_processor), GFP_KERNEL);
	if (!pr)
		return -ENOMEM;

	if (!zalloc_cpumask_var(&pr->throttling.shared_cpu_map, GFP_KERNEL)) {
		kfree(pr);
		return -ENOMEM;
	}

	pr->handle = device->handle;
	strcpy(acpi_device_name(device), ACPI_PROCESSOR_DEVICE_NAME);
	strcpy(acpi_device_class(device), ACPI_PROCESSOR_CLASS);
	device->driver_data = pr;

	result = acpi_processor_get_info(device);
	if (result) {
		/* Processor is physically not present */
		return 0;
	}

#ifdef CONFIG_SMP
	if (pr->id >= setup_max_cpus && pr->id != 0)
		return 0;
#endif

	BUG_ON((pr->id >= nr_cpu_ids) || (pr->id < 0));

	/*
	 * Buggy BIOS check
	 * ACPI id of processors can be reported wrongly by the BIOS.
	 * Don't trust it blindly
	 */
	if (per_cpu(processor_device_array, pr->id) != NULL &&
	    per_cpu(processor_device_array, pr->id) != device) {
		printk(KERN_WARNING "BIOS reported wrong ACPI id "
			"for the processor\n");
		result = -ENODEV;
		goto err_free_cpumask;
	}
	per_cpu(processor_device_array, pr->id) = device;

	per_cpu(processors, pr->id) = pr;

	dev = get_cpu_device(pr->id);
	if (sysfs_create_link(&device->dev.kobj, &dev->kobj, "sysdev")) {
		result = -EFAULT;
		goto err_free_cpumask;
	}

	/*
	 * Do not start hotplugged CPUs now, but when they
	 * are onlined the first time
	 */
	if (pr->flags.need_hotplug_init)
		return 0;
<<<<<<< HEAD

	/*
	 * Do not start hotplugged CPUs now, but when they
	 * are onlined the first time
	 */
	if (pr->flags.need_hotplug_init)
		return 0;
=======
>>>>>>> 650d6e25

	result = acpi_processor_start(pr);
	if (result)
		goto err_remove_sysfs;

	return 0;

err_remove_sysfs:
	sysfs_remove_link(&device->dev.kobj, "sysdev");
err_free_cpumask:
	free_cpumask_var(pr->throttling.shared_cpu_map);

	return result;
}

static int acpi_processor_remove(struct acpi_device *device, int type)
{
	struct acpi_processor *pr = NULL;


	if (!device || !acpi_driver_data(device))
		return -EINVAL;

	pr = acpi_driver_data(device);

	if (pr->id >= nr_cpu_ids)
		goto free;

	if (type == ACPI_BUS_REMOVAL_EJECT) {
		if (acpi_processor_handle_eject(pr))
			return -EINVAL;
	}

	acpi_processor_power_exit(pr, device);

	sysfs_remove_link(&device->dev.kobj, "sysdev");

	if (pr->cdev) {
		sysfs_remove_link(&device->dev.kobj, "thermal_cooling");
		sysfs_remove_link(&pr->cdev->device.kobj, "device");
		thermal_cooling_device_unregister(pr->cdev);
		pr->cdev = NULL;
	}

	per_cpu(processors, pr->id) = NULL;
	per_cpu(processor_device_array, pr->id) = NULL;

free:
	free_cpumask_var(pr->throttling.shared_cpu_map);
	kfree(pr);

	return 0;
}

#ifdef CONFIG_ACPI_HOTPLUG_CPU
/****************************************************************************
 * 	Acpi processor hotplug support 				       	    *
 ****************************************************************************/

static int is_processor_present(acpi_handle handle)
{
	acpi_status status;
	unsigned long long sta = 0;


	status = acpi_evaluate_integer(handle, "_STA", NULL, &sta);

	if (ACPI_SUCCESS(status) && (sta & ACPI_STA_DEVICE_PRESENT))
		return 1;

	/*
	 * _STA is mandatory for a processor that supports hot plug
	 */
	if (status == AE_NOT_FOUND)
		ACPI_DEBUG_PRINT((ACPI_DB_INFO,
				"Processor does not support hot plug\n"));
	else
		ACPI_EXCEPTION((AE_INFO, status,
				"Processor Device is not present"));
	return 0;
}

static
int acpi_processor_device_add(acpi_handle handle, struct acpi_device **device)
{
	acpi_handle phandle;
	struct acpi_device *pdev;


	if (acpi_get_parent(handle, &phandle)) {
		return -ENODEV;
	}

	if (acpi_bus_get_device(phandle, &pdev)) {
		return -ENODEV;
	}

	if (acpi_bus_add(device, pdev, handle, ACPI_BUS_TYPE_PROCESSOR)) {
		return -ENODEV;
	}

	return 0;
}

static void acpi_processor_hotplug_notify(acpi_handle handle,
					  u32 event, void *data)
{
	struct acpi_processor *pr;
	struct acpi_device *device = NULL;
	int result;


	switch (event) {
	case ACPI_NOTIFY_BUS_CHECK:
	case ACPI_NOTIFY_DEVICE_CHECK:
		ACPI_DEBUG_PRINT((ACPI_DB_INFO,
		"Processor driver received %s event\n",
		       (event == ACPI_NOTIFY_BUS_CHECK) ?
		       "ACPI_NOTIFY_BUS_CHECK" : "ACPI_NOTIFY_DEVICE_CHECK"));

		if (!is_processor_present(handle))
			break;

		if (acpi_bus_get_device(handle, &device)) {
			result = acpi_processor_device_add(handle, &device);
			if (result)
				printk(KERN_ERR PREFIX
					    "Unable to add the device\n");
			break;
		}
		break;
	case ACPI_NOTIFY_EJECT_REQUEST:
		ACPI_DEBUG_PRINT((ACPI_DB_INFO,
				  "received ACPI_NOTIFY_EJECT_REQUEST\n"));

		if (acpi_bus_get_device(handle, &device)) {
			printk(KERN_ERR PREFIX
				    "Device don't exist, dropping EJECT\n");
			break;
		}
		pr = acpi_driver_data(device);
		if (!pr) {
			printk(KERN_ERR PREFIX
				    "Driver data is NULL, dropping EJECT\n");
			return;
		}
		break;
	default:
		ACPI_DEBUG_PRINT((ACPI_DB_INFO,
				  "Unsupported event [0x%x]\n", event));
		break;
	}

	return;
}

static acpi_status
processor_walk_namespace_cb(acpi_handle handle,
			    u32 lvl, void *context, void **rv)
{
	acpi_status status;
	int *action = context;
	acpi_object_type type = 0;

	status = acpi_get_type(handle, &type);
	if (ACPI_FAILURE(status))
		return (AE_OK);

	if (type != ACPI_TYPE_PROCESSOR)
		return (AE_OK);

	switch (*action) {
	case INSTALL_NOTIFY_HANDLER:
		acpi_install_notify_handler(handle,
					    ACPI_SYSTEM_NOTIFY,
					    acpi_processor_hotplug_notify,
					    NULL);
		break;
	case UNINSTALL_NOTIFY_HANDLER:
		acpi_remove_notify_handler(handle,
					   ACPI_SYSTEM_NOTIFY,
					   acpi_processor_hotplug_notify);
		break;
	default:
		break;
	}

	return (AE_OK);
}

static acpi_status acpi_processor_hotadd_init(struct acpi_processor *pr)
{
	acpi_handle handle = pr->handle;

	if (!is_processor_present(handle)) {
		return AE_ERROR;
	}

	if (acpi_map_lsapic(handle, &pr->id))
		return AE_ERROR;

	if (arch_register_cpu(pr->id)) {
		acpi_unmap_lsapic(pr->id);
		return AE_ERROR;
	}

	/* CPU got hot-plugged, but cpu_data is not initialized yet
	 * Set flag to delay cpu_idle/throttling initialization
	 * in:
	 * acpi_processor_add()
	 *   acpi_processor_get_info()
	 * and do it when the CPU gets online the first time
	 * TBD: Cleanup above functions and try to do this more elegant.
	 */
	printk(KERN_INFO "CPU %d got hotplugged\n", pr->id);
	pr->flags.need_hotplug_init = 1;

	return AE_OK;
}

static int acpi_processor_handle_eject(struct acpi_processor *pr)
{
	if (cpu_online(pr->id))
		cpu_down(pr->id);

	arch_unregister_cpu(pr->id);
	acpi_unmap_lsapic(pr->id);
	return (0);
}
#else
static acpi_status acpi_processor_hotadd_init(struct acpi_processor *pr)
{
	return AE_ERROR;
}
static int acpi_processor_handle_eject(struct acpi_processor *pr)
{
	return (-EINVAL);
}
#endif

static
void acpi_processor_install_hotplug_notify(void)
{
#ifdef CONFIG_ACPI_HOTPLUG_CPU
	int action = INSTALL_NOTIFY_HANDLER;
	acpi_walk_namespace(ACPI_TYPE_PROCESSOR,
			    ACPI_ROOT_OBJECT,
			    ACPI_UINT32_MAX,
			    processor_walk_namespace_cb, NULL, &action, NULL);
#endif
	register_hotcpu_notifier(&acpi_cpu_notifier);
}

static
void acpi_processor_uninstall_hotplug_notify(void)
{
#ifdef CONFIG_ACPI_HOTPLUG_CPU
	int action = UNINSTALL_NOTIFY_HANDLER;
	acpi_walk_namespace(ACPI_TYPE_PROCESSOR,
			    ACPI_ROOT_OBJECT,
			    ACPI_UINT32_MAX,
			    processor_walk_namespace_cb, NULL, &action, NULL);
#endif
	unregister_hotcpu_notifier(&acpi_cpu_notifier);
}

/*
 * We keep the driver loaded even when ACPI is not running.
 * This is needed for the powernow-k8 driver, that works even without
 * ACPI, but needs symbols from this driver
 */

static int __init acpi_processor_init(void)
{
	int result = 0;

	if (acpi_disabled)
		return 0;

	memset(&errata, 0, sizeof(errata));

	result = acpi_bus_register_driver(&acpi_processor_driver);
	if (result < 0)
		return result;

	acpi_processor_install_hotplug_notify();

	acpi_thermal_cpufreq_init();

	acpi_processor_ppc_init();

	acpi_processor_throttling_init();

	return 0;
}

static void __exit acpi_processor_exit(void)
{
	if (acpi_disabled)
		return;

	acpi_processor_ppc_exit();

	acpi_thermal_cpufreq_exit();

	acpi_processor_uninstall_hotplug_notify();

	acpi_bus_unregister_driver(&acpi_processor_driver);

	return;
}

module_init(acpi_processor_init);
module_exit(acpi_processor_exit);

MODULE_ALIAS("processor");<|MERGE_RESOLUTION|>--- conflicted
+++ resolved
@@ -585,16 +585,6 @@
 	 */
 	if (pr->flags.need_hotplug_init)
 		return 0;
-<<<<<<< HEAD
-
-	/*
-	 * Do not start hotplugged CPUs now, but when they
-	 * are onlined the first time
-	 */
-	if (pr->flags.need_hotplug_init)
-		return 0;
-=======
->>>>>>> 650d6e25
 
 	result = acpi_processor_start(pr);
 	if (result)
