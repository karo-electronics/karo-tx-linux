/*
 * GemTek radio card driver
 *
 * Copyright 1998 Jonas Munsin <jmunsin@iki.fi>
 *
 * GemTek hasn't released any specs on the card, so the protocol had to
 * be reverse engineered with dosemu.
 *
 * Besides the protocol changes, this is mostly a copy of:
 *
 *    RadioTrack II driver for Linux radio support (C) 1998 Ben Pfaff
 *
 *    Based on RadioTrack I/RadioReveal (C) 1997 M. Kirkwood
 *    Converted to new API by Alan Cox <alan@lxorguk.ukuu.org.uk>
 *    Various bugfixes and enhancements by Russell Kroll <rkroll@exploits.org>
 *
 * Converted to the radio-isa framework by Hans Verkuil <hans.verkuil@cisco.com>
 * Converted to V4L2 API by Mauro Carvalho Chehab <mchehab@infradead.org>
 *
 * Note: this card seems to swap the left and right audio channels!
 *
 * Fully tested with the Keene USB FM Transmitter and the v4l2-compliance tool.
 */

#include <linux/module.h>	/* Modules 			*/
#include <linux/init.h>		/* Initdata			*/
#include <linux/ioport.h>	/* request_region		*/
#include <linux/delay.h>	/* udelay			*/
#include <linux/videodev2.h>	/* kernel radio structs		*/
#include <linux/mutex.h>
#include <linux/io.h>		/* outb, outb_p			*/
#include <linux/slab.h>
#include <media/v4l2-ioctl.h>
#include <media/v4l2-device.h>
#include "radio-isa.h"

/*
 * Module info.
 */

MODULE_AUTHOR("Jonas Munsin, Pekka Seppänen <pexu@kapsi.fi>");
MODULE_DESCRIPTION("A driver for the GemTek Radio card.");
MODULE_LICENSE("GPL");
MODULE_VERSION("1.0.0");

/*
 * Module params.
 */

#ifndef CONFIG_RADIO_GEMTEK_PORT
#define CONFIG_RADIO_GEMTEK_PORT -1
#endif
#ifndef CONFIG_RADIO_GEMTEK_PROBE
#define CONFIG_RADIO_GEMTEK_PROBE 1
#endif

<<<<<<< HEAD
static int io		= CONFIG_RADIO_GEMTEK_PORT;
static bool probe	= CONFIG_RADIO_GEMTEK_PROBE;
static bool hardmute;
static bool shutdown	= 1;
static bool keepmuted	= 1;
static bool initmute	= 1;
static int radio_nr	= -1;
=======
#define GEMTEK_MAX 4
>>>>>>> e816b57a

static bool probe = CONFIG_RADIO_GEMTEK_PROBE;
static bool hardmute;
static int io[GEMTEK_MAX] = { [0] = CONFIG_RADIO_GEMTEK_PORT,
			      [1 ... (GEMTEK_MAX - 1)] = -1 };
static int radio_nr[GEMTEK_MAX]	= { [0 ... (GEMTEK_MAX - 1)] = -1 };

module_param(probe, bool, 0444);
MODULE_PARM_DESC(probe, "Enable automatic device probing.");

module_param(hardmute, bool, 0644);
MODULE_PARM_DESC(hardmute, "Enable 'hard muting' by shutting down PLL, may "
	 "reduce static noise.");

module_param_array(io, int, NULL, 0444);
MODULE_PARM_DESC(io, "Force I/O ports for the GemTek Radio card if automatic "
	 "probing is disabled or fails. The most common I/O ports are: 0x20c "
	 "0x30c, 0x24c or 0x34c (0x20c, 0x248 and 0x28c have been reported to "
	 "work for the combined sound/radiocard).");

module_param_array(radio_nr, int, NULL, 0444);
MODULE_PARM_DESC(radio_nr, "Radio device numbers");

/*
 * Frequency calculation constants.  Intermediate frequency 10.52 MHz (nominal
 * value 10.7 MHz), reference divisor 6.39 kHz (nominal 6.25 kHz).
 */
#define FSCALE		8
#define IF_OFFSET	((unsigned int)(10.52 * 16000 * (1<<FSCALE)))
#define REF_FREQ	((unsigned int)(6.39 * 16 * (1<<FSCALE)))

#define GEMTEK_CK		0x01	/* Clock signal			*/
#define GEMTEK_DA		0x02	/* Serial data			*/
#define GEMTEK_CE		0x04	/* Chip enable			*/
#define GEMTEK_NS		0x08	/* No signal			*/
#define GEMTEK_MT		0x10	/* Line mute			*/
#define GEMTEK_STDF_3_125_KHZ	0x01	/* Standard frequency 3.125 kHz	*/
#define GEMTEK_PLL_OFF		0x07	/* PLL off			*/

#define BU2614_BUS_SIZE	32	/* BU2614 / BU2614FS bus size		*/

#define SHORT_DELAY 5		/* usec */
#define LONG_DELAY 75		/* usec */

struct gemtek {
	struct radio_isa_card isa;
	bool muted;
	u32 bu2614data;
};

#define BU2614_FREQ_BITS 	16 /* D0..D15, Frequency data		*/
#define BU2614_PORT_BITS	3 /* P0..P2, Output port control data	*/
#define BU2614_VOID_BITS	4 /* unused 				*/
#define BU2614_FMES_BITS	1 /* CT, Frequency measurement beginning data */
#define BU2614_STDF_BITS	3 /* R0..R2, Standard frequency data	*/
#define BU2614_SWIN_BITS	1 /* S, Switch between FMIN / AMIN	*/
#define BU2614_SWAL_BITS        1 /* PS, Swallow counter division (AMIN only)*/
#define BU2614_VOID2_BITS	1 /* unused				*/
#define BU2614_FMUN_BITS	1 /* GT, Frequency measurement time & unlock */
#define BU2614_TEST_BITS	1 /* TS, Test data is input		*/

#define BU2614_FREQ_SHIFT 	0
#define BU2614_PORT_SHIFT	(BU2614_FREQ_BITS + BU2614_FREQ_SHIFT)
#define BU2614_VOID_SHIFT	(BU2614_PORT_BITS + BU2614_PORT_SHIFT)
#define BU2614_FMES_SHIFT	(BU2614_VOID_BITS + BU2614_VOID_SHIFT)
#define BU2614_STDF_SHIFT	(BU2614_FMES_BITS + BU2614_FMES_SHIFT)
#define BU2614_SWIN_SHIFT	(BU2614_STDF_BITS + BU2614_STDF_SHIFT)
#define BU2614_SWAL_SHIFT	(BU2614_SWIN_BITS + BU2614_SWIN_SHIFT)
#define BU2614_VOID2_SHIFT	(BU2614_SWAL_BITS + BU2614_SWAL_SHIFT)
#define BU2614_FMUN_SHIFT	(BU2614_VOID2_BITS + BU2614_VOID2_SHIFT)
#define BU2614_TEST_SHIFT	(BU2614_FMUN_BITS + BU2614_FMUN_SHIFT)

#define MKMASK(field)	(((1<<BU2614_##field##_BITS) - 1) << \
			BU2614_##field##_SHIFT)
#define BU2614_PORT_MASK	MKMASK(PORT)
#define BU2614_FREQ_MASK	MKMASK(FREQ)
#define BU2614_VOID_MASK	MKMASK(VOID)
#define BU2614_FMES_MASK	MKMASK(FMES)
#define BU2614_STDF_MASK	MKMASK(STDF)
#define BU2614_SWIN_MASK	MKMASK(SWIN)
#define BU2614_SWAL_MASK	MKMASK(SWAL)
#define BU2614_VOID2_MASK	MKMASK(VOID2)
#define BU2614_FMUN_MASK	MKMASK(FMUN)
#define BU2614_TEST_MASK	MKMASK(TEST)

/*
 * Set data which will be sent to BU2614FS.
 */
#define gemtek_bu2614_set(dev, field, data) ((dev)->bu2614data = \
	((dev)->bu2614data & ~field##_MASK) | ((data) << field##_SHIFT))

/*
 * Transmit settings to BU2614FS over GemTek IC.
 */
static void gemtek_bu2614_transmit(struct gemtek *gt)
{
	struct radio_isa_card *isa = &gt->isa;
	int i, bit, q, mute;

	mute = gt->muted ? GEMTEK_MT : 0x00;

	outb_p(mute | GEMTEK_CE | GEMTEK_DA | GEMTEK_CK, isa->io);
	udelay(LONG_DELAY);

	for (i = 0, q = gt->bu2614data; i < 32; i++, q >>= 1) {
		bit = (q & 1) ? GEMTEK_DA : 0;
		outb_p(mute | GEMTEK_CE | bit, isa->io);
		udelay(SHORT_DELAY);
		outb_p(mute | GEMTEK_CE | bit | GEMTEK_CK, isa->io);
		udelay(SHORT_DELAY);
	}

	outb_p(mute | GEMTEK_DA | GEMTEK_CK, isa->io);
	udelay(SHORT_DELAY);
}

/*
 * Calculate divisor from FM-frequency for BU2614FS (3.125 KHz STDF expected).
 */
static unsigned long gemtek_convfreq(unsigned long freq)
{
	return ((freq << FSCALE) + IF_OFFSET + REF_FREQ / 2) / REF_FREQ;
}

static struct radio_isa_card *gemtek_alloc(void)
{
	struct gemtek *gt = kzalloc(sizeof(*gt), GFP_KERNEL);

	if (gt)
		gt->muted = true;
	return gt ? &gt->isa : NULL;
}

/*
 * Set FM-frequency.
 */
static int gemtek_s_frequency(struct radio_isa_card *isa, u32 freq)
{
	struct gemtek *gt = container_of(isa, struct gemtek, isa);

	if (hardmute && gt->muted)
		return 0;

	gemtek_bu2614_set(gt, BU2614_PORT, 0);
	gemtek_bu2614_set(gt, BU2614_FMES, 0);
	gemtek_bu2614_set(gt, BU2614_SWIN, 0);	/* FM-mode	*/
	gemtek_bu2614_set(gt, BU2614_SWAL, 0);
	gemtek_bu2614_set(gt, BU2614_FMUN, 1);	/* GT bit set	*/
	gemtek_bu2614_set(gt, BU2614_TEST, 0);
	gemtek_bu2614_set(gt, BU2614_STDF, GEMTEK_STDF_3_125_KHZ);
	gemtek_bu2614_set(gt, BU2614_FREQ, gemtek_convfreq(freq));
	gemtek_bu2614_transmit(gt);
	return 0;
}

/*
 * Set mute flag.
 */
static int gemtek_s_mute_volume(struct radio_isa_card *isa, bool mute, int vol)
{
	struct gemtek *gt = container_of(isa, struct gemtek, isa);
	int i;

	gt->muted = mute;
	if (hardmute) {
		if (!mute)
			return gemtek_s_frequency(isa, isa->freq);

		/* Turn off PLL, disable data output */
		gemtek_bu2614_set(gt, BU2614_PORT, 0);
		gemtek_bu2614_set(gt, BU2614_FMES, 0);	/* CT bit off	*/
		gemtek_bu2614_set(gt, BU2614_SWIN, 0);	/* FM-mode	*/
		gemtek_bu2614_set(gt, BU2614_SWAL, 0);
		gemtek_bu2614_set(gt, BU2614_FMUN, 0);	/* GT bit off	*/
		gemtek_bu2614_set(gt, BU2614_TEST, 0);
		gemtek_bu2614_set(gt, BU2614_STDF, GEMTEK_PLL_OFF);
		gemtek_bu2614_set(gt, BU2614_FREQ, 0);
		gemtek_bu2614_transmit(gt);
		return 0;
	}

	/* Read bus contents (CE, CK and DA). */
	i = inb_p(isa->io);
	/* Write it back with mute flag set. */
	outb_p((i >> 5) | (mute ? GEMTEK_MT : 0), isa->io);
	udelay(SHORT_DELAY);
	return 0;
}

static u32 gemtek_g_rxsubchans(struct radio_isa_card *isa)
{
	if (inb_p(isa->io) & GEMTEK_NS)
		return V4L2_TUNER_SUB_MONO;
	return V4L2_TUNER_SUB_STEREO;
}

/*
 * Check if requested card acts like GemTek Radio card.
 */
static bool gemtek_probe(struct radio_isa_card *isa, int io)
{
	int i, q;

	q = inb_p(io);	/* Read bus contents before probing. */
	/* Try to turn on CE, CK and DA respectively and check if card responds
	   properly. */
	for (i = 0; i < 3; ++i) {
		outb_p(1 << i, io);
		udelay(SHORT_DELAY);

		if ((inb_p(io) & ~GEMTEK_NS) != (0x17 | (1 << (i + 5))))
			return false;
	}
	outb_p(q >> 5, io);	/* Write bus contents back. */
	udelay(SHORT_DELAY);
	return true;
}

static const struct radio_isa_ops gemtek_ops = {
	.alloc = gemtek_alloc,
	.probe = gemtek_probe,
	.s_mute_volume = gemtek_s_mute_volume,
	.s_frequency = gemtek_s_frequency,
	.g_rxsubchans = gemtek_g_rxsubchans,
};

static const int gemtek_ioports[] = { 0x20c, 0x30c, 0x24c, 0x34c, 0x248, 0x28c };

static struct radio_isa_driver gemtek_driver = {
	.driver = {
		.match		= radio_isa_match,
		.probe		= radio_isa_probe,
		.remove		= radio_isa_remove,
		.driver		= {
			.name	= "radio-gemtek",
		},
	},
	.io_params = io,
	.radio_nr_params = radio_nr,
	.io_ports = gemtek_ioports,
	.num_of_io_ports = ARRAY_SIZE(gemtek_ioports),
	.region_size = 1,
	.card = "GemTek Radio",
	.ops = &gemtek_ops,
	.has_stereo = true,
};

static int __init gemtek_init(void)
{
	gemtek_driver.probe = probe;
	return isa_register_driver(&gemtek_driver.driver, GEMTEK_MAX);
}

static void __exit gemtek_exit(void)
{
	hardmute = 1;	/* Turn off PLL */
	isa_unregister_driver(&gemtek_driver.driver);
}

module_init(gemtek_init);
module_exit(gemtek_exit);<|MERGE_RESOLUTION|>--- conflicted
+++ resolved
@@ -54,17 +54,7 @@
 #define CONFIG_RADIO_GEMTEK_PROBE 1
 #endif
 
-<<<<<<< HEAD
-static int io		= CONFIG_RADIO_GEMTEK_PORT;
-static bool probe	= CONFIG_RADIO_GEMTEK_PROBE;
-static bool hardmute;
-static bool shutdown	= 1;
-static bool keepmuted	= 1;
-static bool initmute	= 1;
-static int radio_nr	= -1;
-=======
 #define GEMTEK_MAX 4
->>>>>>> e816b57a
 
 static bool probe = CONFIG_RADIO_GEMTEK_PROBE;
 static bool hardmute;
