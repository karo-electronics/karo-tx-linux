--- conflicted
+++ resolved
@@ -1528,326 +1528,6 @@
  *   ioctl routine
  */
 
-<<<<<<< HEAD
-#ifdef CONFIG_VIDEO_V4L1_COMPAT
-static long zoran_default(struct file *file, void *__fh, int cmd, void *arg)
-{
-	struct zoran_fh *fh = __fh;
-	struct zoran *zr = fh->zr;
-	struct zoran_jpg_settings settings;
-
-	switch (cmd) {
-	case BUZIOC_G_PARAMS:
-	{
-		struct zoran_params *bparams = arg;
-
-		dprintk(3, KERN_DEBUG "%s: BUZIOC_G_PARAMS\n", ZR_DEVNAME(zr));
-
-		memset(bparams, 0, sizeof(struct zoran_params));
-		bparams->major_version = MAJOR_VERSION;
-		bparams->minor_version = MINOR_VERSION;
-
-		mutex_lock(&zr->resource_lock);
-
-		if (zr->norm & V4L2_STD_NTSC)
-			bparams->norm = ZORAN_VIDMODE_NTSC;
-		else if (zr->norm & V4L2_STD_SECAM)
-			bparams->norm = ZORAN_VIDMODE_SECAM;
-		else
-			bparams->norm = ZORAN_VIDMODE_PAL;
-
-		bparams->input = zr->input;
-
-		bparams->decimation = fh->jpg_settings.decimation;
-		bparams->HorDcm = fh->jpg_settings.HorDcm;
-		bparams->VerDcm = fh->jpg_settings.VerDcm;
-		bparams->TmpDcm = fh->jpg_settings.TmpDcm;
-		bparams->field_per_buff = fh->jpg_settings.field_per_buff;
-		bparams->img_x = fh->jpg_settings.img_x;
-		bparams->img_y = fh->jpg_settings.img_y;
-		bparams->img_width = fh->jpg_settings.img_width;
-		bparams->img_height = fh->jpg_settings.img_height;
-		bparams->odd_even = fh->jpg_settings.odd_even;
-
-		bparams->quality = fh->jpg_settings.jpg_comp.quality;
-		bparams->APPn = fh->jpg_settings.jpg_comp.APPn;
-		bparams->APP_len = fh->jpg_settings.jpg_comp.APP_len;
-		memcpy(bparams->APP_data,
-		       fh->jpg_settings.jpg_comp.APP_data,
-		       sizeof(bparams->APP_data));
-		bparams->COM_len = zr->jpg_settings.jpg_comp.COM_len;
-		memcpy(bparams->COM_data,
-		       fh->jpg_settings.jpg_comp.COM_data,
-		       sizeof(bparams->COM_data));
-		bparams->jpeg_markers =
-		    fh->jpg_settings.jpg_comp.jpeg_markers;
-
-		mutex_unlock(&zr->resource_lock);
-
-		bparams->VFIFO_FB = 0;
-
-		return 0;
-	}
-
-	case BUZIOC_S_PARAMS:
-	{
-		struct zoran_params *bparams = arg;
-		int res = 0;
-
-		dprintk(3, KERN_DEBUG "%s: BUZIOC_S_PARAMS\n", ZR_DEVNAME(zr));
-
-		settings.decimation = bparams->decimation;
-		settings.HorDcm = bparams->HorDcm;
-		settings.VerDcm = bparams->VerDcm;
-		settings.TmpDcm = bparams->TmpDcm;
-		settings.field_per_buff = bparams->field_per_buff;
-		settings.img_x = bparams->img_x;
-		settings.img_y = bparams->img_y;
-		settings.img_width = bparams->img_width;
-		settings.img_height = bparams->img_height;
-		settings.odd_even = bparams->odd_even;
-
-		settings.jpg_comp.quality = bparams->quality;
-		settings.jpg_comp.APPn = bparams->APPn;
-		settings.jpg_comp.APP_len = bparams->APP_len;
-		memcpy(settings.jpg_comp.APP_data, bparams->APP_data,
-		       sizeof(bparams->APP_data));
-		settings.jpg_comp.COM_len = bparams->COM_len;
-		memcpy(settings.jpg_comp.COM_data, bparams->COM_data,
-		       sizeof(bparams->COM_data));
-		settings.jpg_comp.jpeg_markers = bparams->jpeg_markers;
-
-		mutex_lock(&zr->resource_lock);
-
-		if (zr->codec_mode != BUZ_MODE_IDLE) {
-			dprintk(1,
-				KERN_ERR
-				"%s: BUZIOC_S_PARAMS called, but Buz in capture/playback mode\n",
-				ZR_DEVNAME(zr));
-			res = -EINVAL;
-			goto sparams_unlock_and_return;
-		}
-
-		/* Check the params first before overwriting our
-		 * nternal values */
-		if (zoran_check_jpg_settings(zr, &settings, 0)) {
-			res = -EINVAL;
-			goto sparams_unlock_and_return;
-		}
-
-		fh->jpg_settings = settings;
-sparams_unlock_and_return:
-		mutex_unlock(&zr->resource_lock);
-
-		return res;
-	}
-
-	case BUZIOC_REQBUFS:
-	{
-		struct zoran_requestbuffers *breq = arg;
-		int res = 0;
-
-		dprintk(3,
-			KERN_DEBUG
-			"%s: BUZIOC_REQBUFS - count=%lu, size=%lu\n",
-			ZR_DEVNAME(zr), breq->count, breq->size);
-
-		/* Enforce reasonable lower and upper limits */
-		if (breq->count < 4)
-			breq->count = 4;	/* Could be choosen smaller */
-		if (breq->count > jpg_nbufs)
-			breq->count = jpg_nbufs;
-		breq->size = PAGE_ALIGN(breq->size);
-		if (breq->size < 8192)
-			breq->size = 8192;	/* Arbitrary */
-		/* breq->size is limited by 1 page for the stat_com
-		 * tables to a Maximum of 2 MB */
-		if (breq->size > jpg_bufsize)
-			breq->size = jpg_bufsize;
-
-		mutex_lock(&zr->resource_lock);
-
-		if (fh->buffers.allocated) {
-			dprintk(1,
-				KERN_ERR
-				"%s: BUZIOC_REQBUFS - buffers already allocated\n",
-				ZR_DEVNAME(zr));
-			res = -EBUSY;
-			goto jpgreqbuf_unlock_and_return;
-		}
-
-		/* The next mmap will map the MJPEG buffers - could
-		 * also be *_PLAY, but it doesn't matter here */
-		map_mode_jpg(fh, 0);
-		fh->buffers.num_buffers = breq->count;
-		fh->buffers.buffer_size = breq->size;
-
-		if (jpg_fbuffer_alloc(fh)) {
-			res = -ENOMEM;
-			goto jpgreqbuf_unlock_and_return;
-		}
-
-jpgreqbuf_unlock_and_return:
-		mutex_unlock(&zr->resource_lock);
-
-		return res;
-	}
-
-	case BUZIOC_QBUF_CAPT:
-	{
-		int *frame = arg, res;
-
-		dprintk(3, KERN_DEBUG "%s: BUZIOC_QBUF_CAPT - frame=%d\n",
-			ZR_DEVNAME(zr), *frame);
-
-		mutex_lock(&zr->resource_lock);
-		res = jpg_qbuf(fh, *frame, BUZ_MODE_MOTION_COMPRESS);
-		mutex_unlock(&zr->resource_lock);
-
-		return res;
-	}
-
-	case BUZIOC_QBUF_PLAY:
-	{
-		int *frame = arg, res;
-
-		dprintk(3, KERN_DEBUG "%s: BUZIOC_QBUF_PLAY - frame=%d\n",
-			ZR_DEVNAME(zr), *frame);
-
-		mutex_lock(&zr->resource_lock);
-		res = jpg_qbuf(fh, *frame, BUZ_MODE_MOTION_DECOMPRESS);
-		mutex_unlock(&zr->resource_lock);
-
-		return res;
-	}
-
-	case BUZIOC_SYNC:
-	{
-		struct zoran_sync *bsync = arg;
-		int res;
-
-		dprintk(3, KERN_DEBUG "%s: BUZIOC_SYNC\n", ZR_DEVNAME(zr));
-
-		mutex_lock(&zr->resource_lock);
-
-		if (fh->map_mode == ZORAN_MAP_MODE_RAW) {
-			dprintk(2, KERN_WARNING
-				"%s: %s - not in jpg capture mode\n",
-				ZR_DEVNAME(zr), __func__);
-			res = -EINVAL;
-		} else {
-			res = jpg_sync(fh, bsync);
-		}
-		mutex_unlock(&zr->resource_lock);
-
-		return res;
-	}
-
-	case BUZIOC_G_STATUS:
-	{
-		struct zoran_status *bstat = arg;
-		int status = 0, res = 0;
-		v4l2_std_id norm;
-
-		dprintk(3, KERN_DEBUG "%s: BUZIOC_G_STATUS\n", ZR_DEVNAME(zr));
-
-		if (zr->codec_mode != BUZ_MODE_IDLE) {
-			dprintk(1,
-				KERN_ERR
-				"%s: BUZIOC_G_STATUS called but Buz in capture/playback mode\n",
-				ZR_DEVNAME(zr));
-			return -EINVAL;
-		}
-
-		mutex_lock(&zr->resource_lock);
-
-		if (zr->codec_mode != BUZ_MODE_IDLE) {
-			dprintk(1,
-				KERN_ERR
-				"%s: BUZIOC_G_STATUS called, but Buz in capture/playback mode\n",
-				ZR_DEVNAME(zr));
-			res = -EINVAL;
-			goto gstat_unlock_and_return;
-		}
-
-		decoder_call(zr, video, s_routing,
-				zr->card.input[bstat->input].muxsel, 0, 0);
-
-		/* sleep 1 second */
-		ssleep(1);
-
-		/* Get status of video decoder */
-		decoder_call(zr, video, querystd, &norm);
-		decoder_call(zr, video, g_input_status, &status);
-
-		/* restore previous input and norm */
-		decoder_call(zr, video, s_routing,
-				zr->card.input[zr->input].muxsel, 0, 0);
-gstat_unlock_and_return:
-		mutex_unlock(&zr->resource_lock);
-
-		if (!res) {
-			bstat->signal =
-			    (status & V4L2_IN_ST_NO_SIGNAL) ? 0 : 1;
-			if (norm & V4L2_STD_NTSC)
-				bstat->norm = ZORAN_VIDMODE_NTSC;
-			else if (norm & V4L2_STD_SECAM)
-				bstat->norm = ZORAN_VIDMODE_SECAM;
-			else
-				bstat->norm = ZORAN_VIDMODE_PAL;
-
-			bstat->color =
-			    (status & V4L2_IN_ST_NO_COLOR) ? 0 : 1;
-		}
-
-		return res;
-	}
-
-	default:
-		return -EINVAL;
-	}
-}
-
-static int zoran_vidiocgmbuf(struct file *file, void *__fh, struct video_mbuf *vmbuf)
-{
-	struct zoran_fh *fh = __fh;
-	struct zoran *zr = fh->zr;
-	int i, res = 0;
-
-
-	mutex_lock(&zr->resource_lock);
-
-	if (fh->buffers.allocated) {
-		dprintk(1,
-			KERN_ERR
-			"%s: VIDIOCGMBUF - buffers already allocated\n",
-			ZR_DEVNAME(zr));
-		res = -EINVAL;
-		goto v4l1reqbuf_unlock_and_return;
-	}
-
-	/* The next mmap will map the V4L buffers */
-	map_mode_raw(fh);
-
-	if (v4l_fbuffer_alloc(fh)) {
-		res = -ENOMEM;
-		goto v4l1reqbuf_unlock_and_return;
-	}
-
-	vmbuf->size = fh->buffers.num_buffers * fh->buffers.buffer_size;
-	vmbuf->frames = fh->buffers.num_buffers;
-	for (i = 0; i < vmbuf->frames; i++)
-		vmbuf->offsets[i] = i * fh->buffers.buffer_size;
-
-v4l1reqbuf_unlock_and_return:
-	mutex_unlock(&zr->resource_lock);
-
-	return res;
-}
-#endif
-
-=======
->>>>>>> 3cbea436
 static int zoran_querycap(struct file *file, void *__fh, struct v4l2_capability *cap)
 {
 	struct zoran_fh *fh = __fh;
