/* (C) 1999-2003 Nemosoft Unv.
   (C) 2004-2006 Luc Saillard (luc@saillard.org)

   NOTE: this version of pwc is an unofficial (modified) release of pwc & pcwx
   driver and thus may have bugs that are not present in the original version.
   Please send bug reports and support requests to <luc@saillard.org>.
   The decompression routines have been implemented by reverse-engineering the
   Nemosoft binary pwcx module. Caveat emptor.

   This program is free software; you can redistribute it and/or modify
   it under the terms of the GNU General Public License as published by
   the Free Software Foundation; either version 2 of the License, or
   (at your option) any later version.

   This program is distributed in the hope that it will be useful,
   but WITHOUT ANY WARRANTY; without even the implied warranty of
   MERCHANTABILITY or FITNESS FOR A PARTICULAR PURPOSE.  See the
   GNU General Public License for more details.

   You should have received a copy of the GNU General Public License
   along with this program; if not, write to the Free Software
   Foundation, Inc., 59 Temple Place, Suite 330, Boston, MA  02111-1307  USA
*/

#ifndef PWC_H
#define PWC_H

#include <linux/module.h>
#include <linux/usb.h>
#include <linux/spinlock.h>
#include <linux/wait.h>
#include <linux/mutex.h>
#include <linux/mm.h>
#include <linux/slab.h>
#include <asm/errno.h>
#include <linux/videodev2.h>
#include <media/v4l2-common.h>
#include <media/v4l2-ioctl.h>
#include <media/v4l2-ctrls.h>
#include <media/videobuf2-vmalloc.h>
#ifdef CONFIG_USB_PWC_INPUT_EVDEV
#include <linux/input.h>
#endif

#include <media/pwc-ioctl.h>

/* Version block */
#define PWC_VERSION	"10.0.15"
#define PWC_NAME 	"pwc"
#define PFX		PWC_NAME ": "


/* Trace certain actions in the driver */
#define PWC_DEBUG_LEVEL_MODULE	(1<<0)
#define PWC_DEBUG_LEVEL_PROBE	(1<<1)
#define PWC_DEBUG_LEVEL_OPEN	(1<<2)
#define PWC_DEBUG_LEVEL_READ	(1<<3)
#define PWC_DEBUG_LEVEL_MEMORY	(1<<4)
#define PWC_DEBUG_LEVEL_FLOW	(1<<5)
#define PWC_DEBUG_LEVEL_SIZE	(1<<6)
#define PWC_DEBUG_LEVEL_IOCTL	(1<<7)
#define PWC_DEBUG_LEVEL_TRACE	(1<<8)

#define PWC_DEBUG_MODULE(fmt, args...) PWC_DEBUG(MODULE, fmt, ##args)
#define PWC_DEBUG_PROBE(fmt, args...) PWC_DEBUG(PROBE, fmt, ##args)
#define PWC_DEBUG_OPEN(fmt, args...) PWC_DEBUG(OPEN, fmt, ##args)
#define PWC_DEBUG_READ(fmt, args...) PWC_DEBUG(READ, fmt, ##args)
#define PWC_DEBUG_MEMORY(fmt, args...) PWC_DEBUG(MEMORY, fmt, ##args)
#define PWC_DEBUG_FLOW(fmt, args...) PWC_DEBUG(FLOW, fmt, ##args)
#define PWC_DEBUG_SIZE(fmt, args...) PWC_DEBUG(SIZE, fmt, ##args)
#define PWC_DEBUG_IOCTL(fmt, args...) PWC_DEBUG(IOCTL, fmt, ##args)
#define PWC_DEBUG_TRACE(fmt, args...) PWC_DEBUG(TRACE, fmt, ##args)


#ifdef CONFIG_USB_PWC_DEBUG

#define PWC_DEBUG_LEVEL	(PWC_DEBUG_LEVEL_MODULE)

#define PWC_DEBUG(level, fmt, args...) do {\
	if ((PWC_DEBUG_LEVEL_ ##level) & pwc_trace) \
		printk(KERN_DEBUG PFX fmt, ##args); \
	} while (0)

#define PWC_ERROR(fmt, args...) printk(KERN_ERR PFX fmt, ##args)
#define PWC_WARNING(fmt, args...) printk(KERN_WARNING PFX fmt, ##args)
#define PWC_INFO(fmt, args...) printk(KERN_INFO PFX fmt, ##args)
#define PWC_TRACE(fmt, args...) PWC_DEBUG(TRACE, fmt, ##args)

#else /* if ! CONFIG_USB_PWC_DEBUG */

#define PWC_ERROR(fmt, args...) printk(KERN_ERR PFX fmt, ##args)
#define PWC_WARNING(fmt, args...) printk(KERN_WARNING PFX fmt, ##args)
#define PWC_INFO(fmt, args...) printk(KERN_INFO PFX fmt, ##args)
#define PWC_TRACE(fmt, args...) do { } while(0)
#define PWC_DEBUG(level, fmt, args...) do { } while(0)

#define pwc_trace 0

#endif

/* Defines for ToUCam cameras */
#define TOUCAM_HEADER_SIZE		8
#define TOUCAM_TRAILER_SIZE		4

#define FEATURE_MOTOR_PANTILT		0x0001
#define FEATURE_CODEC1			0x0002
#define FEATURE_CODEC2			0x0004

/* Ignore errors in the first N frames, to allow for startup delays */
#define FRAME_LOWMARK 5

/* Size and number of buffers for the ISO pipe. */
#define MAX_ISO_BUFS		3
#define ISO_FRAMES_PER_DESC	10
#define ISO_MAX_FRAME_SIZE	960
#define ISO_BUFFER_SIZE 	(ISO_FRAMES_PER_DESC * ISO_MAX_FRAME_SIZE)

/* Maximum size after decompression is 640x480 YUV data, 1.5 * 640 * 480 */
#define PWC_FRAME_SIZE 		(460800 + TOUCAM_HEADER_SIZE + TOUCAM_TRAILER_SIZE)

/* Absolute minimum and maximum number of buffers available for mmap() */
#define MIN_FRAMES		2
#define MAX_FRAMES		16

/* Some macros to quickly find the type of a webcam */
#define DEVICE_USE_CODEC1(x) ((x)<675)
#define DEVICE_USE_CODEC2(x) ((x)>=675 && (x)<700)
#define DEVICE_USE_CODEC3(x) ((x)>=700)
#define DEVICE_USE_CODEC23(x) ((x)>=675)

/* from pwc-dec.h */
#define PWCX_FLAG_PLANAR        0x0001

/* Request types: video */
#define SET_LUM_CTL			0x01
#define GET_LUM_CTL			0x02
#define SET_CHROM_CTL			0x03
#define GET_CHROM_CTL			0x04
#define SET_STATUS_CTL			0x05
#define GET_STATUS_CTL			0x06
#define SET_EP_STREAM_CTL		0x07
#define GET_EP_STREAM_CTL		0x08
#define GET_XX_CTL			0x09
#define SET_XX_CTL			0x0A
#define GET_XY_CTL			0x0B
#define SET_XY_CTL			0x0C
#define SET_MPT_CTL			0x0D
#define GET_MPT_CTL			0x0E

/* Selectors for the Luminance controls [GS]ET_LUM_CTL */
#define AGC_MODE_FORMATTER			0x2000
#define PRESET_AGC_FORMATTER			0x2100
#define SHUTTER_MODE_FORMATTER			0x2200
#define PRESET_SHUTTER_FORMATTER		0x2300
#define PRESET_CONTOUR_FORMATTER		0x2400
#define AUTO_CONTOUR_FORMATTER			0x2500
#define BACK_LIGHT_COMPENSATION_FORMATTER	0x2600
#define CONTRAST_FORMATTER			0x2700
#define DYNAMIC_NOISE_CONTROL_FORMATTER		0x2800
#define FLICKERLESS_MODE_FORMATTER		0x2900
#define AE_CONTROL_SPEED			0x2A00
#define BRIGHTNESS_FORMATTER			0x2B00
#define GAMMA_FORMATTER				0x2C00

/* Selectors for the Chrominance controls [GS]ET_CHROM_CTL */
#define WB_MODE_FORMATTER			0x1000
#define AWB_CONTROL_SPEED_FORMATTER		0x1100
#define AWB_CONTROL_DELAY_FORMATTER		0x1200
#define PRESET_MANUAL_RED_GAIN_FORMATTER	0x1300
#define PRESET_MANUAL_BLUE_GAIN_FORMATTER	0x1400
#define COLOUR_MODE_FORMATTER			0x1500
#define SATURATION_MODE_FORMATTER1		0x1600
#define SATURATION_MODE_FORMATTER2		0x1700

/* Selectors for the Status controls [GS]ET_STATUS_CTL */
#define SAVE_USER_DEFAULTS_FORMATTER		0x0200
#define RESTORE_USER_DEFAULTS_FORMATTER		0x0300
#define RESTORE_FACTORY_DEFAULTS_FORMATTER	0x0400
#define READ_AGC_FORMATTER			0x0500
#define READ_SHUTTER_FORMATTER			0x0600
#define READ_RED_GAIN_FORMATTER			0x0700
#define READ_BLUE_GAIN_FORMATTER		0x0800

/* Formatters for the motorized pan & tilt [GS]ET_MPT_CTL */
#define PT_RELATIVE_CONTROL_FORMATTER		0x01
#define PT_RESET_CONTROL_FORMATTER		0x02
#define PT_STATUS_FORMATTER			0x03

/* intermediate buffers with raw data from the USB cam */
struct pwc_frame_buf
{
	struct vb2_buffer vb;	/* common v4l buffer stuff -- must be first */
	struct list_head list;
	void *data;
	int filled;		/* number of bytes filled */
};

struct pwc_device
{
	struct video_device vdev;
<<<<<<< HEAD

   /* Pointer to our usb_device, may be NULL after unplug */
   struct usb_device *udev;

   int type;                    /* type of cam (645, 646, 675, 680, 690, 720, 730, 740, 750) */
   int release;			/* release number */
   int features;		/* feature bits */
   char serial[30];		/* serial number (string) */
   int error_status;		/* set when something goes wrong with the cam (unplugged, USB errors) */
   int usb_init;		/* set when the cam has been initialized over USB */

   /*** Video data ***/
   int vopen;			/* flag */
   int vendpoint;		/* video isoc endpoint */
   int vcinterface;		/* video control interface */
   int valternate;		/* alternate interface needed */
   int vframes, vsize;		/* frames-per-second & size (see PSZ_*) */
   int pixfmt;			/* pixelformat: V4L2_PIX_FMT_YUV420 or raw: _PWC1, _PWC2 */
   int vframe_count;		/* received frames */
   int vframes_dumped; 		/* counter for dumped frames */
   int vframes_error;		/* frames received in error */
   int vmax_packet_size;	/* USB maxpacket size */
   int vlast_packet_size;	/* for frame synchronisation */
   int visoc_errors;		/* number of contiguous ISOC errors */
   int vcompression;		/* desired compression factor */
   int vbandlength;		/* compressed band length; 0 is uncompressed */
   char vsnapshot;		/* snapshot mode */
   char vsync;			/* used by isoc handler */
   char vmirror;		/* for ToUCaM series */
	char unplugged;

   int cmd_len;
   unsigned char cmd_buf[13];

   /* The image acquisition requires 3 to 4 steps:
      1. data is gathered in short packets from the USB controller
      2. data is synchronized and packed into a frame buffer
      3a. in case data is compressed, decompress it directly into image buffer
      3b. in case data is uncompressed, copy into image buffer with viewport
      4. data is transferred to the user process

      Note that MAX_ISO_BUFS != MAX_FRAMES != MAX_IMAGES....
      We have in effect a back-to-back-double-buffer system.
    */
   /* 1: isoc */
   struct pwc_iso_buf sbuf[MAX_ISO_BUFS];
   char iso_init;

   /* 2: frame */
   struct pwc_frame_buf *fbuf;	/* all frames */
   struct pwc_frame_buf *empty_frames, *empty_frames_tail;	/* all empty frames */
   struct pwc_frame_buf *full_frames, *full_frames_tail;	/* all filled frames */
   struct pwc_frame_buf *fill_frame;	/* frame currently being filled */
   struct pwc_frame_buf *read_frame;	/* frame currently read by user process */
   int frame_header_size, frame_trailer_size;
   int frame_size;
   int frame_total_size; /* including header & trailer */
   int drop_frames;

   /* 3: decompression */
   void *decompress_data;		/* private data for decompression engine */

   /* 4: image */
   /* We have an 'image' and a 'view', where 'image' is the fixed-size image
      as delivered by the camera, and 'view' is the size requested by the
      program. The camera image is centered in this viewport, laced with
      a gray or black border. view_min <= image <= view <= view_max;
    */
   int image_mask;			/* bitmask of supported sizes */
   struct pwc_coord view_min, view_max;	/* minimum and maximum viewable sizes */
   struct pwc_coord abs_max;            /* maximum supported size with compression */
   struct pwc_coord image, view;	/* image and viewport size */
   struct pwc_coord offset;		/* offset within the viewport */

   void *image_data;			/* total buffer, which is subdivided into ... */
   struct pwc_imgbuf images[MAX_IMAGES];/* ...several images... */
   int fill_image;			/* ...which are rotated. */
   int len_per_image;			/* length per image */
   int image_read_pos;			/* In case we read data in pieces, keep track of were we are in the imagebuffer */
   int image_used[MAX_IMAGES];		/* For MCAPTURE and SYNC */

   struct mutex modlock;		/* to prevent races in video_open(), etc */
   spinlock_t ptrlock;			/* for manipulating the buffer pointers */

   /*** motorized pan/tilt feature */
   struct pwc_mpt_range angle_range;
   int pan_angle;			/* in degrees * 100 */
   int tilt_angle;			/* absolute angle; 0,0 is home position */
   int snapshot_button_status;		/* set to 1 when the user push the button, reset to 0 when this value is read */
=======
	struct mutex modlock;

	/* Pointer to our usb_device, may be NULL after unplug */
	struct usb_device *udev;
	/* Protects the setting of udev to NULL by our disconnect handler */
	struct mutex udevlock;

	/* type of cam (645, 646, 675, 680, 690, 720, 730, 740, 750) */
	int type;
	int release;		/* release number */
	int features;		/* feature bits */
	char serial[30];	/* serial number (string) */

	/*** Video data ***/
	struct file *capt_file;	/* file doing video capture */
	int vendpoint;		/* video isoc endpoint */
	int vcinterface;	/* video control interface */
	int valternate;		/* alternate interface needed */
	int vframes, vsize;	/* frames-per-second & size (see PSZ_*) */
	int pixfmt;		/* pixelformat: V4L2_PIX_FMT_YUV420 or _PWCX */
	int vframe_count;	/* received frames */
	int vmax_packet_size;	/* USB maxpacket size */
	int vlast_packet_size;	/* for frame synchronisation */
	int visoc_errors;	/* number of contiguous ISOC errors */
	int vcompression;	/* desired compression factor */
	int vbandlength;	/* compressed band length; 0 is uncompressed */
	char vsnapshot;		/* snapshot mode */
	char vsync;		/* used by isoc handler */
	char vmirror;		/* for ToUCaM series */
	char power_save;	/* Do powersaving for this cam */

	int cmd_len;
	unsigned char cmd_buf[13];

	struct urb *urbs[MAX_ISO_BUFS];
	char iso_init;

	/* videobuf2 queue and queued buffers list */
	struct vb2_queue vb_queue;
	struct list_head queued_bufs;
	spinlock_t queued_bufs_lock;

	/*
	 * Frame currently being filled, this only gets touched by the
	 * isoc urb complete handler, and by stream start / stop since
	 * start / stop touch it before / after starting / killing the urbs
	 * no locking is needed around this
	 */
	struct pwc_frame_buf *fill_buf;

	int frame_header_size, frame_trailer_size;
	int frame_size;
	int frame_total_size;	/* including header & trailer */
	int drop_frames;

	void *decompress_data;	/* private data for decompression engine */

	/*
	 * We have an 'image' and a 'view', where 'image' is the fixed-size img
	 * as delivered by the camera, and 'view' is the size requested by the
	 * program. The camera image is centered in this viewport, laced with
	 * a gray or black border. view_min <= image <= view <= view_max;
	 */
	int image_mask;				/* supported sizes */
	struct pwc_coord view_min, view_max;	/* minimum and maximum view */
	struct pwc_coord abs_max;		/* maximum supported size */
	struct pwc_coord image, view;		/* image and viewport size */
	struct pwc_coord offset;		/* offset of the viewport */

	/*** motorized pan/tilt feature */
	struct pwc_mpt_range angle_range;
	int pan_angle;			/* in degrees * 100 */
	int tilt_angle;			/* absolute angle; 0,0 is home */

	/*
	 * Set to 1 when the user push the button, reset to 0
	 * when this value is read from sysfs.
	 */
	int snapshot_button_status;
>>>>>>> 6068c012
#ifdef CONFIG_USB_PWC_INPUT_EVDEV
	struct input_dev *button_dev;	/* webcam snapshot button input */
	char button_phys[64];
#endif

	/* controls */
	struct v4l2_ctrl_handler	ctrl_handler;
	u16				saturation_fmt;
	struct v4l2_ctrl		*brightness;
	struct v4l2_ctrl		*contrast;
	struct v4l2_ctrl		*saturation;
	struct v4l2_ctrl		*gamma;
	struct {
		/* awb / red-blue balance cluster */
		struct v4l2_ctrl	*auto_white_balance;
		struct v4l2_ctrl	*red_balance;
		struct v4l2_ctrl	*blue_balance;
		/* usb ctrl transfers are slow, so we cache things */
		int			color_bal_valid;
		unsigned long		last_color_bal_update; /* In jiffies */
		s32			last_red_balance;
		s32			last_blue_balance;
	};
	struct {
		/* autogain / gain cluster */
		struct v4l2_ctrl	*autogain;
		struct v4l2_ctrl	*gain;
		int			gain_valid;
		unsigned long		last_gain_update; /* In jiffies */
		s32			last_gain;
	};
	struct {
		/* exposure_auto / exposure cluster */
		struct v4l2_ctrl	*exposure_auto;
		struct v4l2_ctrl	*exposure;
		int			exposure_valid;
		unsigned long		last_exposure_update; /* In jiffies */
		s32			last_exposure;
	};
	struct v4l2_ctrl		*colorfx;
	struct {
		/* autocontour/contour cluster */
		struct v4l2_ctrl	*autocontour;
		struct v4l2_ctrl	*contour;
	};
	struct v4l2_ctrl		*backlight;
	struct v4l2_ctrl		*flicker;
	struct v4l2_ctrl		*noise_reduction;
	struct v4l2_ctrl		*save_user;
	struct v4l2_ctrl		*restore_user;
	struct v4l2_ctrl		*restore_factory;
	struct {
		/* motor control cluster */
		struct v4l2_ctrl	*motor_pan;
		struct v4l2_ctrl	*motor_tilt;
		struct v4l2_ctrl	*motor_pan_reset;
		struct v4l2_ctrl	*motor_tilt_reset;
	};
	/* CODEC3 models have both gain and exposure controlled by autogain */
	struct v4l2_ctrl		*autogain_expo_cluster[3];
};

/* Global variables */
#ifdef CONFIG_USB_PWC_DEBUG
extern int pwc_trace;
#endif

/** Functions in pwc-misc.c */
/* sizes in pixels */
extern const struct pwc_coord pwc_image_sizes[PSZ_MAX];

int pwc_decode_size(struct pwc_device *pdev, int width, int height);
void pwc_construct(struct pwc_device *pdev);

/** Functions in pwc-ctrl.c */
/* Request a certain video mode. Returns < 0 if not possible */
extern int pwc_set_video_mode(struct pwc_device *pdev, int width, int height, int frames, int compression, int snapshot);
extern unsigned int pwc_get_fps(struct pwc_device *pdev, unsigned int index, unsigned int size);
extern int pwc_mpt_reset(struct pwc_device *pdev, int flags);
extern int pwc_mpt_set_angle(struct pwc_device *pdev, int pan, int tilt);
extern int pwc_set_leds(struct pwc_device *pdev, int on_value, int off_value);
extern int pwc_get_cmos_sensor(struct pwc_device *pdev, int *sensor);
extern int send_control_msg(struct pwc_device *pdev,
			    u8 request, u16 value, void *buf, int buflen);

/* Control get / set helpers */
int pwc_get_u8_ctrl(struct pwc_device *pdev, u8 request, u16 value, int *data);
int pwc_set_u8_ctrl(struct pwc_device *pdev, u8 request, u16 value, u8 data);
int pwc_get_s8_ctrl(struct pwc_device *pdev, u8 request, u16 value, int *data);
#define pwc_set_s8_ctrl pwc_set_u8_ctrl
int pwc_get_u16_ctrl(struct pwc_device *pdev, u8 request, u16 value, int *dat);
int pwc_set_u16_ctrl(struct pwc_device *pdev, u8 request, u16 value, u16 data);
int pwc_button_ctrl(struct pwc_device *pdev, u16 value);
int pwc_init_controls(struct pwc_device *pdev);

/* Power down or up the camera; not supported by all models */
extern void pwc_camera_power(struct pwc_device *pdev, int power);

/* Private ioctl()s; see pwc-ioctl.h */
extern long pwc_ioctl(struct pwc_device *pdev, unsigned int cmd, void *arg);

extern const struct v4l2_ioctl_ops pwc_ioctl_ops;

/** pwc-uncompress.c */
/* Expand frame to image, possibly including decompression. Uses read_frame and fill_image */
int pwc_decompress(struct pwc_device *pdev, struct pwc_frame_buf *fbuf);

#endif<|MERGE_RESOLUTION|>--- conflicted
+++ resolved
@@ -198,97 +198,6 @@
 struct pwc_device
 {
 	struct video_device vdev;
-<<<<<<< HEAD
-
-   /* Pointer to our usb_device, may be NULL after unplug */
-   struct usb_device *udev;
-
-   int type;                    /* type of cam (645, 646, 675, 680, 690, 720, 730, 740, 750) */
-   int release;			/* release number */
-   int features;		/* feature bits */
-   char serial[30];		/* serial number (string) */
-   int error_status;		/* set when something goes wrong with the cam (unplugged, USB errors) */
-   int usb_init;		/* set when the cam has been initialized over USB */
-
-   /*** Video data ***/
-   int vopen;			/* flag */
-   int vendpoint;		/* video isoc endpoint */
-   int vcinterface;		/* video control interface */
-   int valternate;		/* alternate interface needed */
-   int vframes, vsize;		/* frames-per-second & size (see PSZ_*) */
-   int pixfmt;			/* pixelformat: V4L2_PIX_FMT_YUV420 or raw: _PWC1, _PWC2 */
-   int vframe_count;		/* received frames */
-   int vframes_dumped; 		/* counter for dumped frames */
-   int vframes_error;		/* frames received in error */
-   int vmax_packet_size;	/* USB maxpacket size */
-   int vlast_packet_size;	/* for frame synchronisation */
-   int visoc_errors;		/* number of contiguous ISOC errors */
-   int vcompression;		/* desired compression factor */
-   int vbandlength;		/* compressed band length; 0 is uncompressed */
-   char vsnapshot;		/* snapshot mode */
-   char vsync;			/* used by isoc handler */
-   char vmirror;		/* for ToUCaM series */
-	char unplugged;
-
-   int cmd_len;
-   unsigned char cmd_buf[13];
-
-   /* The image acquisition requires 3 to 4 steps:
-      1. data is gathered in short packets from the USB controller
-      2. data is synchronized and packed into a frame buffer
-      3a. in case data is compressed, decompress it directly into image buffer
-      3b. in case data is uncompressed, copy into image buffer with viewport
-      4. data is transferred to the user process
-
-      Note that MAX_ISO_BUFS != MAX_FRAMES != MAX_IMAGES....
-      We have in effect a back-to-back-double-buffer system.
-    */
-   /* 1: isoc */
-   struct pwc_iso_buf sbuf[MAX_ISO_BUFS];
-   char iso_init;
-
-   /* 2: frame */
-   struct pwc_frame_buf *fbuf;	/* all frames */
-   struct pwc_frame_buf *empty_frames, *empty_frames_tail;	/* all empty frames */
-   struct pwc_frame_buf *full_frames, *full_frames_tail;	/* all filled frames */
-   struct pwc_frame_buf *fill_frame;	/* frame currently being filled */
-   struct pwc_frame_buf *read_frame;	/* frame currently read by user process */
-   int frame_header_size, frame_trailer_size;
-   int frame_size;
-   int frame_total_size; /* including header & trailer */
-   int drop_frames;
-
-   /* 3: decompression */
-   void *decompress_data;		/* private data for decompression engine */
-
-   /* 4: image */
-   /* We have an 'image' and a 'view', where 'image' is the fixed-size image
-      as delivered by the camera, and 'view' is the size requested by the
-      program. The camera image is centered in this viewport, laced with
-      a gray or black border. view_min <= image <= view <= view_max;
-    */
-   int image_mask;			/* bitmask of supported sizes */
-   struct pwc_coord view_min, view_max;	/* minimum and maximum viewable sizes */
-   struct pwc_coord abs_max;            /* maximum supported size with compression */
-   struct pwc_coord image, view;	/* image and viewport size */
-   struct pwc_coord offset;		/* offset within the viewport */
-
-   void *image_data;			/* total buffer, which is subdivided into ... */
-   struct pwc_imgbuf images[MAX_IMAGES];/* ...several images... */
-   int fill_image;			/* ...which are rotated. */
-   int len_per_image;			/* length per image */
-   int image_read_pos;			/* In case we read data in pieces, keep track of were we are in the imagebuffer */
-   int image_used[MAX_IMAGES];		/* For MCAPTURE and SYNC */
-
-   struct mutex modlock;		/* to prevent races in video_open(), etc */
-   spinlock_t ptrlock;			/* for manipulating the buffer pointers */
-
-   /*** motorized pan/tilt feature */
-   struct pwc_mpt_range angle_range;
-   int pan_angle;			/* in degrees * 100 */
-   int tilt_angle;			/* absolute angle; 0,0 is home position */
-   int snapshot_button_status;		/* set to 1 when the user push the button, reset to 0 when this value is read */
-=======
 	struct mutex modlock;
 
 	/* Pointer to our usb_device, may be NULL after unplug */
@@ -368,7 +277,6 @@
 	 * when this value is read from sysfs.
 	 */
 	int snapshot_button_status;
->>>>>>> 6068c012
 #ifdef CONFIG_USB_PWC_INPUT_EVDEV
 	struct input_dev *button_dev;	/* webcam snapshot button input */
 	char button_phys[64];
