--- conflicted
+++ resolved
@@ -660,17 +660,6 @@
 	return 0;
 }
 
-<<<<<<< HEAD
-		/* Query sensor type */
-		ret = pwc_get_cmos_sensor(pdev, &i);
-		if (ret >= 0)
-		{
-			PWC_DEBUG_OPEN("This %s camera is equipped with a %s (%d).\n",
-					pdev->vdev.name,
-					pwc_sensor_type_to_string(i), i);
-		}
-	}
-=======
 static void pwc_video_release(struct video_device *vfd)
 {
 	struct pwc_device *pdev = container_of(vfd, struct pwc_device, vdev);
@@ -680,7 +669,6 @@
 	for (hint = 0; hint < MAX_DEV_HINTS; hint++)
 		if (device_hint[hint].pdev == pdev)
 			device_hint[hint].pdev = NULL;
->>>>>>> 6068c012
 
 	/* Free intermediate decompression buffer & tables */
 	if (pdev->decompress_data != NULL) {
@@ -712,17 +700,6 @@
 	return 0;
 }
 
-<<<<<<< HEAD
-static void pwc_video_release(struct video_device *vfd)
-{
-	struct pwc_device *pdev = container_of(vfd, struct pwc_device, vdev);
-	int hint;
-
-	/* search device_hint[] table if we occupy a slot, by any chance */
-	for (hint = 0; hint < MAX_DEV_HINTS; hint++)
-		if (device_hint[hint].pdev == pdev)
-			device_hint[hint].pdev = NULL;
-=======
 static ssize_t pwc_video_read(struct file *file, char __user *buf,
 			      size_t count, loff_t *ppos)
 {
@@ -749,7 +726,6 @@
 
 	if (!pdev->udev)
 		return POLL_ERR;
->>>>>>> 6068c012
 
 	return vb2_poll(&pdev->vb_queue, file, wait);
 }
@@ -757,12 +733,7 @@
 static int pwc_video_mmap(struct file *file, struct vm_area_struct *vma)
 {
 	struct video_device *vdev = file->private_data;
-<<<<<<< HEAD
-	struct pwc_device *pdev;
-	int i;
-=======
 	struct pwc_device *pdev = video_get_drvdata(vdev);
->>>>>>> 6068c012
 
 	if (pdev->capt_file != file)
 		return -EBUSY;
@@ -779,24 +750,6 @@
 {
 	struct pwc_device *pdev = vb2_get_drv_priv(vq);
 
-<<<<<<< HEAD
-	pwc_isoc_cleanup(pdev);
-	pwc_free_buffers(pdev);
-
-	/* Turn off LEDS and power down camera, but only when not unplugged */
-	if (!pdev->unplugged) {
-		/* Turn LEDs off */
-		if (pwc_set_leds(pdev, 0, 0) < 0)
-			PWC_DEBUG_MODULE("Failed to set LED on/off time.\n");
-		if (power_save) {
-			i = pwc_camera_power(pdev, 0);
-			if (i < 0)
-				PWC_ERROR("Failed to power down camera (%d)\n", i);
-		}
-		pdev->vopen--;
-		PWC_DEBUG_OPEN("<< video_close() vopen=%d\n", pdev->vopen);
-	}
-=======
 	if (*nbuffers < MIN_FRAMES)
 		*nbuffers = MIN_FRAMES;
 	else if (*nbuffers > MAX_FRAMES)
@@ -805,7 +758,6 @@
 	*nplanes = 1;
 
 	sizes[0] = PAGE_ALIGN((pdev->abs_max.x * pdev->abs_max.y * 3) / 2);
->>>>>>> 6068c012
 
 	return 0;
 }
@@ -1219,8 +1171,6 @@
 
 	pdev->udev = udev;
 	pdev->vcompression = pwc_preferred_compression;
-<<<<<<< HEAD
-=======
 	pdev->power_save = my_power_save;
 
 	/* Init videobuf2 queue structure */
@@ -1232,7 +1182,6 @@
 	pdev->vb_queue.ops = &pwc_vb_queue_ops;
 	pdev->vb_queue.mem_ops = &vb2_vmalloc_memops;
 	vb2_queue_init(&pdev->vb_queue);
->>>>>>> 6068c012
 
 	/* Init video_device structure */
 	memcpy(&pdev->vdev, &pwc_template, sizeof(pwc_template));
@@ -1298,11 +1247,7 @@
 	rc = video_register_device(&pdev->vdev, VFL_TYPE_GRABBER, video_nr);
 	if (rc < 0) {
 		PWC_ERROR("Failed to register as video device (%d).\n", rc);
-<<<<<<< HEAD
-		goto err_free_mem;
-=======
 		goto err_free_controls;
->>>>>>> 6068c012
 	}
 	rc = pwc_create_sysfs_files(pdev);
 	if (rc)
@@ -1345,11 +1290,8 @@
 	if (hint < MAX_DEV_HINTS)
 		device_hint[hint].pdev = NULL;
 	video_unregister_device(&pdev->vdev);
-<<<<<<< HEAD
-=======
 err_free_controls:
 	v4l2_ctrl_handler_free(&pdev->ctrl_handler);
->>>>>>> 6068c012
 err_free_mem:
 	usb_set_intfdata(intf, NULL);
 	kfree(pdev);
@@ -1361,32 +1303,6 @@
 {
 	struct pwc_device *pdev  = usb_get_intfdata(intf);
 
-<<<<<<< HEAD
-	mutex_lock(&pdev->modlock);
-	usb_set_intfdata (intf, NULL);
-	if (pdev == NULL) {
-		PWC_ERROR("pwc_disconnect() Called without private pointer.\n");
-		goto disconnect_out;
-	}
-	if (pdev->udev == NULL) {
-		PWC_ERROR("pwc_disconnect() already called for %p\n", pdev);
-		goto disconnect_out;
-	}
-	if (pdev->udev != interface_to_usbdev(intf)) {
-		PWC_ERROR("pwc_disconnect() Woops: pointer mismatch udev/pdev.\n");
-		goto disconnect_out;
-	}
-
-	/* We got unplugged; this is signalled by an EPIPE error code */
-	pdev->error_status = EPIPE;
-	pdev->unplugged = 1;
-
-	/* Alert waiting processes */
-	wake_up_interruptible(&pdev->frameq);
-
-	/* No need to keep the urbs around after disconnection */
-	pwc_isoc_cleanup(pdev);
-=======
 	mutex_lock(&pdev->udevlock);
 	mutex_lock(&pdev->modlock);
 
@@ -1395,14 +1311,9 @@
 	pwc_isoc_cleanup(pdev);
 	pwc_cleanup_queued_bufs(pdev);
 	pdev->udev = NULL;
->>>>>>> 6068c012
-
-disconnect_out:
+
 	mutex_unlock(&pdev->modlock);
-<<<<<<< HEAD
-=======
 	mutex_unlock(&pdev->udevlock);
->>>>>>> 6068c012
 
 	pwc_remove_sysfs_files(pdev);
 	video_unregister_device(&pdev->vdev);
