/* Linux driver for Philips webcam
   USB and Video4Linux interface part.
   (C) 1999-2004 Nemosoft Unv.
   (C) 2004-2006 Luc Saillard (luc@saillard.org)
   (C) 2011 Hans de Goede <hdegoede@redhat.com>

   NOTE: this version of pwc is an unofficial (modified) release of pwc & pcwx
   driver and thus may have bugs that are not present in the original version.
   Please send bug reports and support requests to <luc@saillard.org>.
   The decompression routines have been implemented by reverse-engineering the
   Nemosoft binary pwcx module. Caveat emptor.

   This program is free software; you can redistribute it and/or modify
   it under the terms of the GNU General Public License as published by
   the Free Software Foundation; either version 2 of the License, or
   (at your option) any later version.

   This program is distributed in the hope that it will be useful,
   but WITHOUT ANY WARRANTY; without even the implied warranty of
   MERCHANTABILITY or FITNESS FOR A PARTICULAR PURPOSE.  See the
   GNU General Public License for more details.

   You should have received a copy of the GNU General Public License
   along with this program; if not, write to the Free Software
   Foundation, Inc., 59 Temple Place, Suite 330, Boston, MA  02111-1307  USA

*/

/*
   This code forms the interface between the USB layers and the Philips
   specific stuff. Some adanved stuff of the driver falls under an
   NDA, signed between me and Philips B.V., Eindhoven, the Netherlands, and
   is thus not distributed in source form. The binary pwcx.o module
   contains the code that falls under the NDA.

   In case you're wondering: 'pwc' stands for "Philips WebCam", but
   I really didn't want to type 'philips_web_cam' every time (I'm lazy as
   any Linux kernel hacker, but I don't like uncomprehensible abbreviations
   without explanation).

   Oh yes, convention: to disctinguish between all the various pointers to
   device-structures, I use these names for the pointer variables:
   udev: struct usb_device *
   vdev: struct video_device (member of pwc_dev)
   pdev: struct pwc_devive *
*/

/* Contributors:
   - Alvarado: adding whitebalance code
   - Alistar Moire: QuickCam 3000 Pro device/product ID
   - Tony Hoyle: Creative Labs Webcam 5 device/product ID
   - Mark Burazin: solving hang in VIDIOCSYNC when camera gets unplugged
   - Jk Fang: Sotec Afina Eye ID
   - Xavier Roche: QuickCam Pro 4000 ID
   - Jens Knudsen: QuickCam Zoom ID
   - J. Debert: QuickCam for Notebooks ID
   - Pham Thanh Nam: webcam snapshot button as an event input device
*/

#include <linux/errno.h>
#include <linux/init.h>
#include <linux/mm.h>
#include <linux/module.h>
#include <linux/poll.h>
#include <linux/slab.h>
#ifdef CONFIG_USB_PWC_INPUT_EVDEV
#include <linux/usb/input.h>
#endif
#include <linux/vmalloc.h>
#include <asm/io.h>
#include <linux/kernel.h>		/* simple_strtol() */

#include "pwc.h"
#include "pwc-kiara.h"
#include "pwc-timon.h"
#include "pwc-dec23.h"
#include "pwc-dec1.h"

/* Function prototypes and driver templates */

/* hotplug device table support */
static const struct usb_device_id pwc_device_table [] = {
	{ USB_DEVICE(0x0471, 0x0302) }, /* Philips models */
	{ USB_DEVICE(0x0471, 0x0303) },
	{ USB_DEVICE(0x0471, 0x0304) },
	{ USB_DEVICE(0x0471, 0x0307) },
	{ USB_DEVICE(0x0471, 0x0308) },
	{ USB_DEVICE(0x0471, 0x030C) },
	{ USB_DEVICE(0x0471, 0x0310) },
	{ USB_DEVICE(0x0471, 0x0311) }, /* Philips ToUcam PRO II */
	{ USB_DEVICE(0x0471, 0x0312) },
	{ USB_DEVICE(0x0471, 0x0313) }, /* the 'new' 720K */
	{ USB_DEVICE(0x0471, 0x0329) }, /* Philips SPC 900NC PC Camera */
	{ USB_DEVICE(0x069A, 0x0001) }, /* Askey */
	{ USB_DEVICE(0x046D, 0x08B0) }, /* Logitech QuickCam Pro 3000 */
	{ USB_DEVICE(0x046D, 0x08B1) }, /* Logitech QuickCam Notebook Pro */
	{ USB_DEVICE(0x046D, 0x08B2) }, /* Logitech QuickCam Pro 4000 */
	{ USB_DEVICE(0x046D, 0x08B3) }, /* Logitech QuickCam Zoom (old model) */
	{ USB_DEVICE(0x046D, 0x08B4) }, /* Logitech QuickCam Zoom (new model) */
	{ USB_DEVICE(0x046D, 0x08B5) }, /* Logitech QuickCam Orbit/Sphere */
	{ USB_DEVICE(0x046D, 0x08B6) }, /* Cisco VT Camera */
	{ USB_DEVICE(0x046D, 0x08B7) }, /* Logitech ViewPort AV 100 */
	{ USB_DEVICE(0x046D, 0x08B8) }, /* Logitech (reserved) */
	{ USB_DEVICE(0x055D, 0x9000) }, /* Samsung MPC-C10 */
	{ USB_DEVICE(0x055D, 0x9001) }, /* Samsung MPC-C30 */
	{ USB_DEVICE(0x055D, 0x9002) },	/* Samsung SNC-35E (Ver3.0) */
	{ USB_DEVICE(0x041E, 0x400C) }, /* Creative Webcam 5 */
	{ USB_DEVICE(0x041E, 0x4011) }, /* Creative Webcam Pro Ex */
	{ USB_DEVICE(0x04CC, 0x8116) }, /* Afina Eye */
	{ USB_DEVICE(0x06BE, 0x8116) }, /* new Afina Eye */
	{ USB_DEVICE(0x0d81, 0x1910) }, /* Visionite */
	{ USB_DEVICE(0x0d81, 0x1900) },
	{ }
};
MODULE_DEVICE_TABLE(usb, pwc_device_table);

static int usb_pwc_probe(struct usb_interface *intf, const struct usb_device_id *id);
static void usb_pwc_disconnect(struct usb_interface *intf);
static void pwc_isoc_cleanup(struct pwc_device *pdev);

static struct usb_driver pwc_driver = {
	.name =			"Philips webcam",	/* name */
	.id_table =		pwc_device_table,
	.probe =		usb_pwc_probe,		/* probe() */
	.disconnect =		usb_pwc_disconnect,	/* disconnect() */
};

#define MAX_DEV_HINTS	20
#define MAX_ISOC_ERRORS	20

#ifdef CONFIG_USB_PWC_DEBUG
	int pwc_trace = PWC_DEBUG_LEVEL;
#endif
static int power_save = -1;
static int leds[2] = { 100, 0 };

/***/

static int pwc_video_close(struct file *file);
static ssize_t pwc_video_read(struct file *file, char __user *buf,
			  size_t count, loff_t *ppos);
static unsigned int pwc_video_poll(struct file *file, poll_table *wait);
static int  pwc_video_mmap(struct file *file, struct vm_area_struct *vma);

static const struct v4l2_file_operations pwc_fops = {
	.owner =	THIS_MODULE,
	.open =		v4l2_fh_open,
	.release =     	pwc_video_close,
	.read =		pwc_video_read,
	.poll =		pwc_video_poll,
	.mmap =		pwc_video_mmap,
	.unlocked_ioctl = video_ioctl2,
};
static struct video_device pwc_template = {
	.name =		"Philips Webcam",	/* Filled in later */
	.release =	video_device_release_empty,
	.fops =         &pwc_fops,
	.ioctl_ops =	&pwc_ioctl_ops,
};

/***************************************************************************/
/* Private functions */

struct pwc_frame_buf *pwc_get_next_fill_buf(struct pwc_device *pdev)
{
	unsigned long flags = 0;
	struct pwc_frame_buf *buf = NULL;

	spin_lock_irqsave(&pdev->queued_bufs_lock, flags);
	if (list_empty(&pdev->queued_bufs))
		goto leave;

	buf = list_entry(pdev->queued_bufs.next, struct pwc_frame_buf, list);
	list_del(&buf->list);
leave:
	spin_unlock_irqrestore(&pdev->queued_bufs_lock, flags);
	return buf;
}

static void pwc_snapshot_button(struct pwc_device *pdev, int down)
{
	if (down) {
		PWC_TRACE("Snapshot button pressed.\n");
	} else {
		PWC_TRACE("Snapshot button released.\n");
	}

#ifdef CONFIG_USB_PWC_INPUT_EVDEV
	if (pdev->button_dev) {
		input_report_key(pdev->button_dev, KEY_CAMERA, down);
		input_sync(pdev->button_dev);
	}
#endif
}

static void pwc_frame_complete(struct pwc_device *pdev)
{
	struct pwc_frame_buf *fbuf = pdev->fill_buf;

	/* The ToUCam Fun CMOS sensor causes the firmware to send 2 or 3 bogus
	   frames on the USB wire after an exposure change. This conditition is
	   however detected  in the cam and a bit is set in the header.
	   */
	if (pdev->type == 730) {
		unsigned char *ptr = (unsigned char *)fbuf->data;

		if (ptr[1] == 1 && ptr[0] & 0x10) {
			PWC_TRACE("Hyundai CMOS sensor bug. Dropping frame.\n");
			pdev->drop_frames += 2;
		}
		if ((ptr[0] ^ pdev->vmirror) & 0x01) {
			pwc_snapshot_button(pdev, ptr[0] & 0x01);
		}
		if ((ptr[0] ^ pdev->vmirror) & 0x02) {
			if (ptr[0] & 0x02)
				PWC_TRACE("Image is mirrored.\n");
			else
				PWC_TRACE("Image is normal.\n");
		}
		pdev->vmirror = ptr[0] & 0x03;
		/* Sometimes the trailer of the 730 is still sent as a 4 byte packet
		   after a short frame; this condition is filtered out specifically. A 4 byte
		   frame doesn't make sense anyway.
		   So we get either this sequence:
		   drop_bit set -> 4 byte frame -> short frame -> good frame
		   Or this one:
		   drop_bit set -> short frame -> good frame
		   So we drop either 3 or 2 frames in all!
		   */
		if (fbuf->filled == 4)
			pdev->drop_frames++;
	} else if (pdev->type == 740 || pdev->type == 720) {
		unsigned char *ptr = (unsigned char *)fbuf->data;
		if ((ptr[0] ^ pdev->vmirror) & 0x01) {
			pwc_snapshot_button(pdev, ptr[0] & 0x01);
		}
		pdev->vmirror = ptr[0] & 0x03;
	}

	/* In case we were instructed to drop the frame, do so silently. */
	if (pdev->drop_frames > 0) {
		pdev->drop_frames--;
	} else {
		/* Check for underflow first */
		if (fbuf->filled < pdev->frame_total_size) {
			PWC_DEBUG_FLOW("Frame buffer underflow (%d bytes);"
				       " discarded.\n", fbuf->filled);
		} else {
			fbuf->vb.v4l2_buf.field = V4L2_FIELD_NONE;
			fbuf->vb.v4l2_buf.sequence = pdev->vframe_count;
			vb2_buffer_done(&fbuf->vb, VB2_BUF_STATE_DONE);
			pdev->fill_buf = NULL;
			pdev->vsync = 0;
		}
	} /* !drop_frames */
	pdev->vframe_count++;
}

/* This gets called for the Isochronous pipe (video). This is done in
 * interrupt time, so it has to be fast, not crash, and not stall. Neat.
 */
static void pwc_isoc_handler(struct urb *urb)
{
	struct pwc_device *pdev = (struct pwc_device *)urb->context;
	int i, fst, flen;
	unsigned char *iso_buf = NULL;

	if (urb->status == -ENOENT || urb->status == -ECONNRESET ||
	    urb->status == -ESHUTDOWN) {
		PWC_DEBUG_OPEN("URB (%p) unlinked %ssynchronuously.\n", urb, urb->status == -ENOENT ? "" : "a");
		return;
	}

	if (pdev->fill_buf == NULL)
		pdev->fill_buf = pwc_get_next_fill_buf(pdev);

	if (urb->status != 0) {
		const char *errmsg;

		errmsg = "Unknown";
		switch(urb->status) {
			case -ENOSR:		errmsg = "Buffer error (overrun)"; break;
			case -EPIPE:		errmsg = "Stalled (device not responding)"; break;
			case -EOVERFLOW:	errmsg = "Babble (bad cable?)"; break;
			case -EPROTO:		errmsg = "Bit-stuff error (bad cable?)"; break;
			case -EILSEQ:		errmsg = "CRC/Timeout (could be anything)"; break;
			case -ETIME:		errmsg = "Device does not respond"; break;
		}
		PWC_ERROR("pwc_isoc_handler() called with status %d [%s].\n",
			  urb->status, errmsg);
		/* Give up after a number of contiguous errors */
		if (++pdev->visoc_errors > MAX_ISOC_ERRORS)
		{
			PWC_ERROR("Too many ISOC errors, bailing out.\n");
			if (pdev->fill_buf) {
				vb2_buffer_done(&pdev->fill_buf->vb,
						VB2_BUF_STATE_ERROR);
				pdev->fill_buf = NULL;
			}
		}
		pdev->vsync = 0; /* Drop the current frame */
		goto handler_end;
	}

	/* Reset ISOC error counter. We did get here, after all. */
	pdev->visoc_errors = 0;

	/* vsync: 0 = don't copy data
		  1 = sync-hunt
		  2 = synched
	 */
	/* Compact data */
	for (i = 0; i < urb->number_of_packets; i++) {
		fst  = urb->iso_frame_desc[i].status;
		flen = urb->iso_frame_desc[i].actual_length;
		iso_buf = urb->transfer_buffer + urb->iso_frame_desc[i].offset;
		if (fst != 0) {
			PWC_ERROR("Iso frame %d has error %d\n", i, fst);
			continue;
		}
		if (flen > 0 && pdev->vsync) {
			struct pwc_frame_buf *fbuf = pdev->fill_buf;

			if (pdev->vsync == 1) {
				do_gettimeofday(&fbuf->vb.v4l2_buf.timestamp);
				pdev->vsync = 2;
			}

			if (flen + fbuf->filled > pdev->frame_total_size) {
				PWC_ERROR("Frame overflow (%d > %d)\n",
					  flen + fbuf->filled,
					  pdev->frame_total_size);
				pdev->vsync = 0; /* Let's wait for an EOF */
			} else {
				memcpy(fbuf->data + fbuf->filled, iso_buf,
				       flen);
				fbuf->filled += flen;
			}
		}
		if (flen < pdev->vlast_packet_size) {
			/* Shorter packet... end of frame */
			if (pdev->vsync == 2)
				pwc_frame_complete(pdev);
			if (pdev->fill_buf == NULL)
				pdev->fill_buf = pwc_get_next_fill_buf(pdev);
			if (pdev->fill_buf) {
				pdev->fill_buf->filled = 0;
				pdev->vsync = 1;
			}
		}
		pdev->vlast_packet_size = flen;
	}

handler_end:
	i = usb_submit_urb(urb, GFP_ATOMIC);
	if (i != 0)
		PWC_ERROR("Error (%d) re-submitting urb in pwc_isoc_handler.\n", i);
}

/* Both v4l2_lock and vb_queue_lock should be locked when calling this */
static int pwc_isoc_init(struct pwc_device *pdev)
{
	struct usb_device *udev;
	struct urb *urb;
	int i, j, ret;
	struct usb_interface *intf;
	struct usb_host_interface *idesc = NULL;
	int compression = 0; /* 0..3 = uncompressed..high */

	pdev->vsync = 0;
	pdev->vlast_packet_size = 0;
	pdev->fill_buf = NULL;
	pdev->vframe_count = 0;
	pdev->visoc_errors = 0;
	udev = pdev->udev;

retry:
	/* We first try with low compression and then retry with a higher
	   compression setting if there is not enough bandwidth. */
	ret = pwc_set_video_mode(pdev, pdev->width, pdev->height, pdev->pixfmt,
				 pdev->vframes, &compression, 1);

	/* Get the current alternate interface, adjust packet size */
	intf = usb_ifnum_to_if(udev, 0);
	if (intf)
		idesc = usb_altnum_to_altsetting(intf, pdev->valternate);
	if (!idesc)
		return -EIO;

	/* Search video endpoint */
	pdev->vmax_packet_size = -1;
	for (i = 0; i < idesc->desc.bNumEndpoints; i++) {
		if ((idesc->endpoint[i].desc.bEndpointAddress & 0xF) == pdev->vendpoint) {
			pdev->vmax_packet_size = le16_to_cpu(idesc->endpoint[i].desc.wMaxPacketSize);
			break;
		}
	}

	if (pdev->vmax_packet_size < 0 || pdev->vmax_packet_size > ISO_MAX_FRAME_SIZE) {
		PWC_ERROR("Failed to find packet size for video endpoint in current alternate setting.\n");
		return -ENFILE; /* Odd error, that should be noticeable */
	}

	/* Set alternate interface */
	PWC_DEBUG_OPEN("Setting alternate interface %d\n", pdev->valternate);
	ret = usb_set_interface(pdev->udev, 0, pdev->valternate);
	if (ret == -ENOSPC && compression < 3) {
		compression++;
		goto retry;
	}
	if (ret < 0)
		return ret;

	/* Allocate and init Isochronuous urbs */
	for (i = 0; i < MAX_ISO_BUFS; i++) {
		urb = usb_alloc_urb(ISO_FRAMES_PER_DESC, GFP_KERNEL);
		if (urb == NULL) {
			PWC_ERROR("Failed to allocate urb %d\n", i);
			pwc_isoc_cleanup(pdev);
			return -ENOMEM;
		}
		pdev->urbs[i] = urb;
		PWC_DEBUG_MEMORY("Allocated URB at 0x%p\n", urb);

		urb->interval = 1; // devik
		urb->dev = udev;
		urb->pipe = usb_rcvisocpipe(udev, pdev->vendpoint);
		urb->transfer_flags = URB_ISO_ASAP | URB_NO_TRANSFER_DMA_MAP;
		urb->transfer_buffer = usb_alloc_coherent(udev,
							  ISO_BUFFER_SIZE,
							  GFP_KERNEL,
							  &urb->transfer_dma);
		if (urb->transfer_buffer == NULL) {
			PWC_ERROR("Failed to allocate urb buffer %d\n", i);
			pwc_isoc_cleanup(pdev);
			return -ENOMEM;
		}
		urb->transfer_buffer_length = ISO_BUFFER_SIZE;
		urb->complete = pwc_isoc_handler;
		urb->context = pdev;
		urb->start_frame = 0;
		urb->number_of_packets = ISO_FRAMES_PER_DESC;
		for (j = 0; j < ISO_FRAMES_PER_DESC; j++) {
			urb->iso_frame_desc[j].offset = j * ISO_MAX_FRAME_SIZE;
			urb->iso_frame_desc[j].length = pdev->vmax_packet_size;
		}
	}

	/* link */
	for (i = 0; i < MAX_ISO_BUFS; i++) {
		ret = usb_submit_urb(pdev->urbs[i], GFP_KERNEL);
		if (ret == -ENOSPC && compression < 3) {
			compression++;
			pwc_isoc_cleanup(pdev);
			goto retry;
		}
		if (ret) {
			PWC_ERROR("isoc_init() submit_urb %d failed with error %d\n", i, ret);
			pwc_isoc_cleanup(pdev);
			return ret;
		}
		PWC_DEBUG_MEMORY("URB 0x%p submitted.\n", pdev->urbs[i]);
	}

	/* All is done... */
	PWC_DEBUG_OPEN("<< pwc_isoc_init()\n");
	return 0;
}

static void pwc_iso_stop(struct pwc_device *pdev)
{
	int i;

	/* Unlinking ISOC buffers one by one */
	for (i = 0; i < MAX_ISO_BUFS; i++) {
		if (pdev->urbs[i]) {
			PWC_DEBUG_MEMORY("Unlinking URB %p\n", pdev->urbs[i]);
			usb_kill_urb(pdev->urbs[i]);
		}
	}
}

static void pwc_iso_free(struct pwc_device *pdev)
{
	int i;

	/* Freeing ISOC buffers one by one */
	for (i = 0; i < MAX_ISO_BUFS; i++) {
		if (pdev->urbs[i]) {
			PWC_DEBUG_MEMORY("Freeing URB\n");
			if (pdev->urbs[i]->transfer_buffer) {
				usb_free_coherent(pdev->udev,
					pdev->urbs[i]->transfer_buffer_length,
					pdev->urbs[i]->transfer_buffer,
					pdev->urbs[i]->transfer_dma);
			}
			usb_free_urb(pdev->urbs[i]);
			pdev->urbs[i] = NULL;
		}
	}
}

/* Both v4l2_lock and vb_queue_lock should be locked when calling this */
static void pwc_isoc_cleanup(struct pwc_device *pdev)
{
	PWC_DEBUG_OPEN(">> pwc_isoc_cleanup()\n");

	pwc_iso_stop(pdev);
	pwc_iso_free(pdev);
	usb_set_interface(pdev->udev, 0, 0);

	PWC_DEBUG_OPEN("<< pwc_isoc_cleanup()\n");
}

/* Must be called with vb_queue_lock hold */
static void pwc_cleanup_queued_bufs(struct pwc_device *pdev)
{
	unsigned long flags = 0;

	spin_lock_irqsave(&pdev->queued_bufs_lock, flags);
	while (!list_empty(&pdev->queued_bufs)) {
		struct pwc_frame_buf *buf;

		buf = list_entry(pdev->queued_bufs.next, struct pwc_frame_buf,
				 list);
		list_del(&buf->list);
		vb2_buffer_done(&buf->vb, VB2_BUF_STATE_ERROR);
	}
	spin_unlock_irqrestore(&pdev->queued_bufs_lock, flags);
}

#ifdef CONFIG_USB_PWC_DEBUG
static const char *pwc_sensor_type_to_string(unsigned int sensor_type)
{
	switch(sensor_type) {
		case 0x00:
			return "Hyundai CMOS sensor";
		case 0x20:
			return "Sony CCD sensor + TDA8787";
		case 0x2E:
			return "Sony CCD sensor + Exas 98L59";
		case 0x2F:
			return "Sony CCD sensor + ADI 9804";
		case 0x30:
			return "Sharp CCD sensor + TDA8787";
		case 0x3E:
			return "Sharp CCD sensor + Exas 98L59";
		case 0x3F:
			return "Sharp CCD sensor + ADI 9804";
		case 0x40:
			return "UPA 1021 sensor";
		case 0x100:
			return "VGA sensor";
		case 0x101:
			return "PAL MR sensor";
		default:
			return "unknown type of sensor";
	}
}
#endif

/***************************************************************************/
/* Video4Linux functions */

int pwc_test_n_set_capt_file(struct pwc_device *pdev, struct file *file)
{
	if (pdev->capt_file != NULL &&
	    pdev->capt_file != file)
		return -EBUSY;

	pdev->capt_file = file;

	return 0;
}

static void pwc_video_release(struct v4l2_device *v)
{
	struct pwc_device *pdev = container_of(v, struct pwc_device, v4l2_dev);

	v4l2_ctrl_handler_free(&pdev->ctrl_handler);
	v4l2_device_unregister(&pdev->v4l2_dev);
	kfree(pdev->ctrl_buf);
	kfree(pdev);
}

static int pwc_video_close(struct file *file)
{
	struct pwc_device *pdev = video_drvdata(file);

	/*
	 * If we're still streaming vb2_queue_release will call stream_stop
	 * so we must take both the v4l2_lock and the vb_queue_lock.
	 */
	if (mutex_lock_interruptible(&pdev->v4l2_lock))
		return -ERESTARTSYS;
	if (mutex_lock_interruptible(&pdev->vb_queue_lock)) {
		mutex_unlock(&pdev->v4l2_lock);
		return -ERESTARTSYS;
	}

	if (pdev->capt_file == file) {
		vb2_queue_release(&pdev->vb_queue);
		pdev->capt_file = NULL;
	}

	mutex_unlock(&pdev->vb_queue_lock);
	mutex_unlock(&pdev->v4l2_lock);

	return v4l2_fh_release(file);
}

static ssize_t pwc_video_read(struct file *file, char __user *buf,
			      size_t count, loff_t *ppos)
{
	struct pwc_device *pdev = video_drvdata(file);
	int lock_v4l2 = 0;
	ssize_t ret;

	if (mutex_lock_interruptible(&pdev->vb_queue_lock))
		return -ERESTARTSYS;

	ret = pwc_test_n_set_capt_file(pdev, file);
	if (ret)
		goto out;

	/* stream_start will get called so we must take the v4l2_lock */
	if (pdev->vb_queue.fileio == NULL)
		lock_v4l2 = 1;

	/* Use try_lock, since we're taking the locks in the *wrong* order! */
	if (lock_v4l2 && !mutex_trylock(&pdev->v4l2_lock)) {
		ret = -ERESTARTSYS;
		goto out;
	}
	ret = vb2_read(&pdev->vb_queue, buf, count, ppos,
		       file->f_flags & O_NONBLOCK);
	if (lock_v4l2)
		mutex_unlock(&pdev->v4l2_lock);
out:
	mutex_unlock(&pdev->vb_queue_lock);
	return ret;
}

static unsigned int pwc_video_poll(struct file *file, poll_table *wait)
{
	struct pwc_device *pdev = video_drvdata(file);
<<<<<<< HEAD
	unsigned long req_events = poll_requested_events(wait);
=======
	struct vb2_queue *q = &pdev->vb_queue;
	unsigned long req_events = poll_requested_events(wait);
	unsigned int ret = POLL_ERR;
	int lock_v4l2 = 0;
>>>>>>> 711e1bfb

	if (mutex_lock_interruptible(&pdev->vb_queue_lock))
		return POLL_ERR;

<<<<<<< HEAD
	if ((req_events & (POLLIN | POLLRDNORM)) &&
	    pdev->vb_queue.num_buffers == 0 &&
	    !pdev->iso_init) {
		/* This poll will start a read stream, check capt_file */
		if (pwc_test_n_set_capt_file(pdev, file))
			return POLL_ERR;
	}

	return vb2_poll(&pdev->vb_queue, file, wait);
=======
	/* Will this start fileio and thus call start_stream? */
	if ((req_events & (POLLIN | POLLRDNORM)) &&
	    q->num_buffers == 0 && !q->streaming && q->fileio == NULL) {
		if (pwc_test_n_set_capt_file(pdev, file))
			goto out;
		lock_v4l2 = 1;
	}

	/* Use try_lock, since we're taking the locks in the *wrong* order! */
	if (lock_v4l2 && !mutex_trylock(&pdev->v4l2_lock))
		goto out;
	ret = vb2_poll(&pdev->vb_queue, file, wait);
	if (lock_v4l2)
		mutex_unlock(&pdev->v4l2_lock);

out:
	if (!pdev->udev)
		ret |= POLLHUP;
	mutex_unlock(&pdev->vb_queue_lock);
	return ret;
>>>>>>> 711e1bfb
}

static int pwc_video_mmap(struct file *file, struct vm_area_struct *vma)
{
	struct pwc_device *pdev = video_drvdata(file);
	int ret;

	if (mutex_lock_interruptible(&pdev->vb_queue_lock))
		return -ERESTARTSYS;

	ret = pwc_test_n_set_capt_file(pdev, file);
	if (ret == 0)
		ret = vb2_mmap(&pdev->vb_queue, vma);

	mutex_unlock(&pdev->vb_queue_lock);
	return ret;
}

/***************************************************************************/
/* Videobuf2 operations */

static int queue_setup(struct vb2_queue *vq, const struct v4l2_format *fmt,
				unsigned int *nbuffers, unsigned int *nplanes,
				unsigned int sizes[], void *alloc_ctxs[])
{
	struct pwc_device *pdev = vb2_get_drv_priv(vq);
	int size;

	if (*nbuffers < MIN_FRAMES)
		*nbuffers = MIN_FRAMES;
	else if (*nbuffers > MAX_FRAMES)
		*nbuffers = MAX_FRAMES;

	*nplanes = 1;

	size = pwc_get_size(pdev, MAX_WIDTH, MAX_HEIGHT);
	sizes[0] = PAGE_ALIGN(pwc_image_sizes[size][0] *
			      pwc_image_sizes[size][1] * 3 / 2);

	return 0;
}

static int buffer_init(struct vb2_buffer *vb)
{
	struct pwc_frame_buf *buf = container_of(vb, struct pwc_frame_buf, vb);

	/* need vmalloc since frame buffer > 128K */
	buf->data = vzalloc(PWC_FRAME_SIZE);
	if (buf->data == NULL)
		return -ENOMEM;

	return 0;
}

static int buffer_prepare(struct vb2_buffer *vb)
{
	struct pwc_device *pdev = vb2_get_drv_priv(vb->vb2_queue);

	/* Don't allow queing new buffers after device disconnection */
	if (!pdev->udev)
		return -ENODEV;

	return 0;
}

static int buffer_finish(struct vb2_buffer *vb)
{
	struct pwc_device *pdev = vb2_get_drv_priv(vb->vb2_queue);
	struct pwc_frame_buf *buf = container_of(vb, struct pwc_frame_buf, vb);

	/*
	 * Application has called dqbuf and is getting back a buffer we've
	 * filled, take the pwc data we've stored in buf->data and decompress
	 * it into a usable format, storing the result in the vb2_buffer
	 */
	return pwc_decompress(pdev, buf);
}

static void buffer_cleanup(struct vb2_buffer *vb)
{
	struct pwc_frame_buf *buf = container_of(vb, struct pwc_frame_buf, vb);

	vfree(buf->data);
}

static void buffer_queue(struct vb2_buffer *vb)
{
	struct pwc_device *pdev = vb2_get_drv_priv(vb->vb2_queue);
	struct pwc_frame_buf *buf = container_of(vb, struct pwc_frame_buf, vb);
	unsigned long flags = 0;

	/* Check the device has not disconnected between prep and queuing */
	if (!pdev->udev) {
		vb2_buffer_done(&buf->vb, VB2_BUF_STATE_ERROR);
		return;
	}

	spin_lock_irqsave(&pdev->queued_bufs_lock, flags);
	list_add_tail(&buf->list, &pdev->queued_bufs);
	spin_unlock_irqrestore(&pdev->queued_bufs_lock, flags);
}

static int start_streaming(struct vb2_queue *vq, unsigned int count)
{
	struct pwc_device *pdev = vb2_get_drv_priv(vq);
	int r;

	if (!pdev->udev)
		return -ENODEV;

	/* Turn on camera and set LEDS on */
	pwc_camera_power(pdev, 1);
	pwc_set_leds(pdev, leds[0], leds[1]);

	r = pwc_isoc_init(pdev);
	if (r) {
		/* If we failed turn camera and LEDS back off */
		pwc_set_leds(pdev, 0, 0);
		pwc_camera_power(pdev, 0);
		/* And cleanup any queued bufs!! */
		pwc_cleanup_queued_bufs(pdev);
	}

	return r;
}

static int stop_streaming(struct vb2_queue *vq)
{
	struct pwc_device *pdev = vb2_get_drv_priv(vq);

	if (pdev->udev) {
		pwc_set_leds(pdev, 0, 0);
		pwc_camera_power(pdev, 0);
		pwc_isoc_cleanup(pdev);
	}

	pwc_cleanup_queued_bufs(pdev);

	return 0;
}

static void wait_prepare(struct vb2_queue *vq)
{
	struct pwc_device *pdev = vb2_get_drv_priv(vq);
	mutex_unlock(&pdev->vb_queue_lock);
}

static void wait_finish(struct vb2_queue *vq)
{
	struct pwc_device *pdev = vb2_get_drv_priv(vq);
	mutex_lock(&pdev->vb_queue_lock);
}

static struct vb2_ops pwc_vb_queue_ops = {
	.queue_setup		= queue_setup,
	.buf_init		= buffer_init,
	.buf_prepare		= buffer_prepare,
	.buf_finish		= buffer_finish,
	.buf_cleanup		= buffer_cleanup,
	.buf_queue		= buffer_queue,
	.start_streaming	= start_streaming,
	.stop_streaming		= stop_streaming,
	.wait_prepare		= wait_prepare,
	.wait_finish		= wait_finish,
};

/***************************************************************************/
/* USB functions */

/* This function gets called when a new device is plugged in or the usb core
 * is loaded.
 */

static int usb_pwc_probe(struct usb_interface *intf, const struct usb_device_id *id)
{
	struct usb_device *udev = interface_to_usbdev(intf);
	struct pwc_device *pdev = NULL;
	int vendor_id, product_id, type_id;
	int rc;
	int features = 0;
	int compression = 0;
	int my_power_save = power_save;
	char serial_number[30], *name;

	vendor_id = le16_to_cpu(udev->descriptor.idVendor);
	product_id = le16_to_cpu(udev->descriptor.idProduct);

	/* Check if we can handle this device */
	PWC_DEBUG_PROBE("probe() called [%04X %04X], if %d\n",
		vendor_id, product_id,
		intf->altsetting->desc.bInterfaceNumber);

	/* the interfaces are probed one by one. We are only interested in the
	   video interface (0) now.
	   Interface 1 is the Audio Control, and interface 2 Audio itself.
	 */
	if (intf->altsetting->desc.bInterfaceNumber > 0)
		return -ENODEV;

	if (vendor_id == 0x0471) {
		switch (product_id) {
		case 0x0302:
			PWC_INFO("Philips PCA645VC USB webcam detected.\n");
			name = "Philips 645 webcam";
			type_id = 645;
			break;
		case 0x0303:
			PWC_INFO("Philips PCA646VC USB webcam detected.\n");
			name = "Philips 646 webcam";
			type_id = 646;
			break;
		case 0x0304:
			PWC_INFO("Askey VC010 type 2 USB webcam detected.\n");
			name = "Askey VC010 webcam";
			type_id = 646;
			break;
		case 0x0307:
			PWC_INFO("Philips PCVC675K (Vesta) USB webcam detected.\n");
			name = "Philips 675 webcam";
			type_id = 675;
			break;
		case 0x0308:
			PWC_INFO("Philips PCVC680K (Vesta Pro) USB webcam detected.\n");
			name = "Philips 680 webcam";
			type_id = 680;
			break;
		case 0x030C:
			PWC_INFO("Philips PCVC690K (Vesta Pro Scan) USB webcam detected.\n");
			name = "Philips 690 webcam";
			type_id = 690;
			break;
		case 0x0310:
			PWC_INFO("Philips PCVC730K (ToUCam Fun)/PCVC830 (ToUCam II) USB webcam detected.\n");
			name = "Philips 730 webcam";
			type_id = 730;
			break;
		case 0x0311:
			PWC_INFO("Philips PCVC740K (ToUCam Pro)/PCVC840 (ToUCam II) USB webcam detected.\n");
			name = "Philips 740 webcam";
			type_id = 740;
			break;
		case 0x0312:
			PWC_INFO("Philips PCVC750K (ToUCam Pro Scan) USB webcam detected.\n");
			name = "Philips 750 webcam";
			type_id = 750;
			break;
		case 0x0313:
			PWC_INFO("Philips PCVC720K/40 (ToUCam XS) USB webcam detected.\n");
			name = "Philips 720K/40 webcam";
			type_id = 720;
			break;
		case 0x0329:
			PWC_INFO("Philips SPC 900NC USB webcam detected.\n");
			name = "Philips SPC 900NC webcam";
			type_id = 740;
			break;
		default:
			return -ENODEV;
			break;
		}
	}
	else if (vendor_id == 0x069A) {
		switch(product_id) {
		case 0x0001:
			PWC_INFO("Askey VC010 type 1 USB webcam detected.\n");
			name = "Askey VC010 webcam";
			type_id = 645;
			break;
		default:
			return -ENODEV;
			break;
		}
	}
	else if (vendor_id == 0x046d) {
		switch(product_id) {
		case 0x08b0:
			PWC_INFO("Logitech QuickCam Pro 3000 USB webcam detected.\n");
			name = "Logitech QuickCam Pro 3000";
			type_id = 740; /* CCD sensor */
			break;
		case 0x08b1:
			PWC_INFO("Logitech QuickCam Notebook Pro USB webcam detected.\n");
			name = "Logitech QuickCam Notebook Pro";
			type_id = 740; /* CCD sensor */
			break;
		case 0x08b2:
			PWC_INFO("Logitech QuickCam 4000 Pro USB webcam detected.\n");
			name = "Logitech QuickCam Pro 4000";
			type_id = 740; /* CCD sensor */
			if (my_power_save == -1)
				my_power_save = 1;
			break;
		case 0x08b3:
			PWC_INFO("Logitech QuickCam Zoom USB webcam detected.\n");
			name = "Logitech QuickCam Zoom";
			type_id = 740; /* CCD sensor */
			break;
		case 0x08B4:
			PWC_INFO("Logitech QuickCam Zoom (new model) USB webcam detected.\n");
			name = "Logitech QuickCam Zoom";
			type_id = 740; /* CCD sensor */
			if (my_power_save == -1)
				my_power_save = 1;
			break;
		case 0x08b5:
			PWC_INFO("Logitech QuickCam Orbit/Sphere USB webcam detected.\n");
			name = "Logitech QuickCam Orbit";
			type_id = 740; /* CCD sensor */
			if (my_power_save == -1)
				my_power_save = 1;
			features |= FEATURE_MOTOR_PANTILT;
			break;
		case 0x08b6:
			PWC_INFO("Logitech/Cisco VT Camera webcam detected.\n");
			name = "Cisco VT Camera";
			type_id = 740; /* CCD sensor */
			break;
		case 0x08b7:
			PWC_INFO("Logitech ViewPort AV 100 webcam detected.\n");
			name = "Logitech ViewPort AV 100";
			type_id = 740; /* CCD sensor */
			break;
		case 0x08b8: /* Where this released? */
			PWC_INFO("Logitech QuickCam detected (reserved ID).\n");
			name = "Logitech QuickCam (res.)";
			type_id = 730; /* Assuming CMOS */
			break;
		default:
			return -ENODEV;
			break;
		}
	}
	else if (vendor_id == 0x055d) {
		/* I don't know the difference between the C10 and the C30;
		   I suppose the difference is the sensor, but both cameras
		   work equally well with a type_id of 675
		 */
		switch(product_id) {
		case 0x9000:
			PWC_INFO("Samsung MPC-C10 USB webcam detected.\n");
			name = "Samsung MPC-C10";
			type_id = 675;
			break;
		case 0x9001:
			PWC_INFO("Samsung MPC-C30 USB webcam detected.\n");
			name = "Samsung MPC-C30";
			type_id = 675;
			break;
		case 0x9002:
			PWC_INFO("Samsung SNC-35E (v3.0) USB webcam detected.\n");
			name = "Samsung MPC-C30";
			type_id = 740;
			break;
		default:
			return -ENODEV;
			break;
		}
	}
	else if (vendor_id == 0x041e) {
		switch(product_id) {
		case 0x400c:
			PWC_INFO("Creative Labs Webcam 5 detected.\n");
			name = "Creative Labs Webcam 5";
			type_id = 730;
			if (my_power_save == -1)
				my_power_save = 1;
			break;
		case 0x4011:
			PWC_INFO("Creative Labs Webcam Pro Ex detected.\n");
			name = "Creative Labs Webcam Pro Ex";
			type_id = 740;
			break;
		default:
			return -ENODEV;
			break;
		}
	}
	else if (vendor_id == 0x04cc) {
		switch(product_id) {
		case 0x8116:
			PWC_INFO("Sotec Afina Eye USB webcam detected.\n");
			name = "Sotec Afina Eye";
			type_id = 730;
			break;
		default:
			return -ENODEV;
			break;
		}
	}
	else if (vendor_id == 0x06be) {
		switch(product_id) {
		case 0x8116:
			/* This is essentially the same cam as the Sotec Afina Eye */
			PWC_INFO("AME Co. Afina Eye USB webcam detected.\n");
			name = "AME Co. Afina Eye";
			type_id = 750;
			break;
		default:
			return -ENODEV;
			break;
		}

	}
	else if (vendor_id == 0x0d81) {
		switch(product_id) {
		case 0x1900:
			PWC_INFO("Visionite VCS-UC300 USB webcam detected.\n");
			name = "Visionite VCS-UC300";
			type_id = 740; /* CCD sensor */
			break;
		case 0x1910:
			PWC_INFO("Visionite VCS-UM100 USB webcam detected.\n");
			name = "Visionite VCS-UM100";
			type_id = 730; /* CMOS sensor */
			break;
		default:
			return -ENODEV;
			break;
		}
	}
	else
		return -ENODEV; /* Not any of the know types; but the list keeps growing. */

	if (my_power_save == -1)
		my_power_save = 0;

	memset(serial_number, 0, 30);
	usb_string(udev, udev->descriptor.iSerialNumber, serial_number, 29);
	PWC_DEBUG_PROBE("Device serial number is %s\n", serial_number);

	if (udev->descriptor.bNumConfigurations > 1)
		PWC_WARNING("Warning: more than 1 configuration available.\n");

	/* Allocate structure, initialize pointers, mutexes, etc. and link it to the usb_device */
	pdev = kzalloc(sizeof(struct pwc_device), GFP_KERNEL);
	if (pdev == NULL) {
		PWC_ERROR("Oops, could not allocate memory for pwc_device.\n");
		return -ENOMEM;
	}
	pdev->type = type_id;
	pdev->features = features;
	pwc_construct(pdev); /* set min/max sizes correct */

	mutex_init(&pdev->v4l2_lock);
	mutex_init(&pdev->vb_queue_lock);
	spin_lock_init(&pdev->queued_bufs_lock);
	INIT_LIST_HEAD(&pdev->queued_bufs);

	pdev->udev = udev;
	pdev->power_save = my_power_save;

	/* Init videobuf2 queue structure */
	memset(&pdev->vb_queue, 0, sizeof(pdev->vb_queue));
	pdev->vb_queue.type = V4L2_BUF_TYPE_VIDEO_CAPTURE;
	pdev->vb_queue.io_modes = VB2_MMAP | VB2_USERPTR | VB2_READ;
	pdev->vb_queue.drv_priv = pdev;
	pdev->vb_queue.buf_struct_size = sizeof(struct pwc_frame_buf);
	pdev->vb_queue.ops = &pwc_vb_queue_ops;
	pdev->vb_queue.mem_ops = &vb2_vmalloc_memops;
	vb2_queue_init(&pdev->vb_queue);

	/* Init video_device structure */
	memcpy(&pdev->vdev, &pwc_template, sizeof(pwc_template));
	strcpy(pdev->vdev.name, name);
	set_bit(V4L2_FL_USE_FH_PRIO, &pdev->vdev.flags);
	video_set_drvdata(&pdev->vdev, pdev);

	pdev->release = le16_to_cpu(udev->descriptor.bcdDevice);
	PWC_DEBUG_PROBE("Release: %04x\n", pdev->release);

	/* Allocate USB command buffers */
	pdev->ctrl_buf = kmalloc(sizeof(pdev->cmd_buf), GFP_KERNEL);
	if (!pdev->ctrl_buf) {
		PWC_ERROR("Oops, could not allocate memory for pwc_device.\n");
		rc = -ENOMEM;
		goto err_free_mem;
	}

#ifdef CONFIG_USB_PWC_DEBUG
	/* Query sensor type */
	if (pwc_get_cmos_sensor(pdev, &rc) >= 0) {
		PWC_DEBUG_OPEN("This %s camera is equipped with a %s (%d).\n",
				pdev->vdev.name,
				pwc_sensor_type_to_string(rc), rc);
	}
#endif

	/* Set the leds off */
	pwc_set_leds(pdev, 0, 0);

	/* Setup intial videomode */
	rc = pwc_set_video_mode(pdev, MAX_WIDTH, MAX_HEIGHT,
				V4L2_PIX_FMT_YUV420, 30, &compression, 1);
	if (rc)
		goto err_free_mem;

	/* Register controls (and read default values from camera */
	rc = pwc_init_controls(pdev);
	if (rc) {
		PWC_ERROR("Failed to register v4l2 controls (%d).\n", rc);
		goto err_free_mem;
	}

	/* And powerdown the camera until streaming starts */
	pwc_camera_power(pdev, 0);

	/* Register the v4l2_device structure */
	pdev->v4l2_dev.release = pwc_video_release;
	rc = v4l2_device_register(&intf->dev, &pdev->v4l2_dev);
	if (rc) {
		PWC_ERROR("Failed to register v4l2-device (%d).\n", rc);
		goto err_free_controls;
	}

	pdev->v4l2_dev.ctrl_handler = &pdev->ctrl_handler;
	pdev->vdev.v4l2_dev = &pdev->v4l2_dev;
	pdev->vdev.lock = &pdev->v4l2_lock;

	/*
	 * Don't take v4l2_lock for these ioctls. This improves latency if
	 * v4l2_lock is taken for a long time, e.g. when changing a control
	 * value, and a new frame is ready to be dequeued.
	 */
	v4l2_disable_ioctl_locking(&pdev->vdev, VIDIOC_DQBUF);
	v4l2_disable_ioctl_locking(&pdev->vdev, VIDIOC_QBUF);
	v4l2_disable_ioctl_locking(&pdev->vdev, VIDIOC_QUERYBUF);

	rc = video_register_device(&pdev->vdev, VFL_TYPE_GRABBER, -1);
	if (rc < 0) {
		PWC_ERROR("Failed to register as video device (%d).\n", rc);
		goto err_unregister_v4l2_dev;
	}
	PWC_INFO("Registered as %s.\n", video_device_node_name(&pdev->vdev));

#ifdef CONFIG_USB_PWC_INPUT_EVDEV
	/* register webcam snapshot button input device */
	pdev->button_dev = input_allocate_device();
	if (!pdev->button_dev) {
		PWC_ERROR("Err, insufficient memory for webcam snapshot button device.");
		rc = -ENOMEM;
		goto err_video_unreg;
	}

	usb_make_path(udev, pdev->button_phys, sizeof(pdev->button_phys));
	strlcat(pdev->button_phys, "/input0", sizeof(pdev->button_phys));

	pdev->button_dev->name = "PWC snapshot button";
	pdev->button_dev->phys = pdev->button_phys;
	usb_to_input_id(pdev->udev, &pdev->button_dev->id);
	pdev->button_dev->dev.parent = &pdev->udev->dev;
	pdev->button_dev->evbit[0] = BIT_MASK(EV_KEY);
	pdev->button_dev->keybit[BIT_WORD(KEY_CAMERA)] = BIT_MASK(KEY_CAMERA);

	rc = input_register_device(pdev->button_dev);
	if (rc) {
		input_free_device(pdev->button_dev);
		pdev->button_dev = NULL;
		goto err_video_unreg;
	}
#endif

	return 0;

err_video_unreg:
	video_unregister_device(&pdev->vdev);
err_unregister_v4l2_dev:
	v4l2_device_unregister(&pdev->v4l2_dev);
err_free_controls:
	v4l2_ctrl_handler_free(&pdev->ctrl_handler);
err_free_mem:
	kfree(pdev->ctrl_buf);
	kfree(pdev);
	return rc;
}

/* The user yanked out the cable... */
static void usb_pwc_disconnect(struct usb_interface *intf)
{
	struct v4l2_device *v = usb_get_intfdata(intf);
	struct pwc_device *pdev = container_of(v, struct pwc_device, v4l2_dev);

	mutex_lock(&pdev->v4l2_lock);

	mutex_lock(&pdev->vb_queue_lock);
	/* No need to keep the urbs around after disconnection */
	if (pdev->vb_queue.streaming)
		pwc_isoc_cleanup(pdev);
	pdev->udev = NULL;
	pwc_cleanup_queued_bufs(pdev);
	mutex_unlock(&pdev->vb_queue_lock);

	v4l2_device_disconnect(&pdev->v4l2_dev);
	video_unregister_device(&pdev->vdev);

	mutex_unlock(&pdev->v4l2_lock);

#ifdef CONFIG_USB_PWC_INPUT_EVDEV
	if (pdev->button_dev)
		input_unregister_device(pdev->button_dev);
#endif

	v4l2_device_put(&pdev->v4l2_dev);
}


/*
 * Initialization code & module stuff
 */

static unsigned int leds_nargs;

#ifdef CONFIG_USB_PWC_DEBUG
module_param_named(trace, pwc_trace, int, 0644);
#endif
module_param(power_save, int, 0644);
module_param_array(leds, int, &leds_nargs, 0444);

#ifdef CONFIG_USB_PWC_DEBUG
MODULE_PARM_DESC(trace, "For debugging purposes");
#endif
MODULE_PARM_DESC(power_save, "Turn power saving for new cameras on or off");
MODULE_PARM_DESC(leds, "LED on,off time in milliseconds");

MODULE_DESCRIPTION("Philips & OEM USB webcam driver");
MODULE_AUTHOR("Luc Saillard <luc@saillard.org>");
MODULE_LICENSE("GPL");
MODULE_ALIAS("pwcx");
MODULE_VERSION( PWC_VERSION );

module_usb_driver(pwc_driver);<|MERGE_RESOLUTION|>--- conflicted
+++ resolved
@@ -644,29 +644,14 @@
 static unsigned int pwc_video_poll(struct file *file, poll_table *wait)
 {
 	struct pwc_device *pdev = video_drvdata(file);
-<<<<<<< HEAD
-	unsigned long req_events = poll_requested_events(wait);
-=======
 	struct vb2_queue *q = &pdev->vb_queue;
 	unsigned long req_events = poll_requested_events(wait);
 	unsigned int ret = POLL_ERR;
 	int lock_v4l2 = 0;
->>>>>>> 711e1bfb
 
 	if (mutex_lock_interruptible(&pdev->vb_queue_lock))
 		return POLL_ERR;
 
-<<<<<<< HEAD
-	if ((req_events & (POLLIN | POLLRDNORM)) &&
-	    pdev->vb_queue.num_buffers == 0 &&
-	    !pdev->iso_init) {
-		/* This poll will start a read stream, check capt_file */
-		if (pwc_test_n_set_capt_file(pdev, file))
-			return POLL_ERR;
-	}
-
-	return vb2_poll(&pdev->vb_queue, file, wait);
-=======
 	/* Will this start fileio and thus call start_stream? */
 	if ((req_events & (POLLIN | POLLRDNORM)) &&
 	    q->num_buffers == 0 && !q->streaming && q->fileio == NULL) {
@@ -687,7 +672,6 @@
 		ret |= POLLHUP;
 	mutex_unlock(&pdev->vb_queue_lock);
 	return ret;
->>>>>>> 711e1bfb
 }
 
 static int pwc_video_mmap(struct file *file, struct vm_area_struct *vma)
