/*
 *      uvc_video.c  --  USB Video Class driver - Video handling
 *
 *      Copyright (C) 2005-2010
 *          Laurent Pinchart (laurent.pinchart@ideasonboard.com)
 *
 *      This program is free software; you can redistribute it and/or modify
 *      it under the terms of the GNU General Public License as published by
 *      the Free Software Foundation; either version 2 of the License, or
 *      (at your option) any later version.
 *
 */

#include <linux/kernel.h>
#include <linux/list.h>
#include <linux/module.h>
#include <linux/slab.h>
#include <linux/usb.h>
#include <linux/videodev2.h>
#include <linux/vmalloc.h>
#include <linux/wait.h>
#include <linux/atomic.h>
#include <asm/unaligned.h>

#include <media/v4l2-common.h>

#include "uvcvideo.h"

/* ------------------------------------------------------------------------
 * UVC Controls
 */

static int __uvc_query_ctrl(struct uvc_device *dev, __u8 query, __u8 unit,
			__u8 intfnum, __u8 cs, void *data, __u16 size,
			int timeout)
{
	__u8 type = USB_TYPE_CLASS | USB_RECIP_INTERFACE;
	unsigned int pipe;

	pipe = (query & 0x80) ? usb_rcvctrlpipe(dev->udev, 0)
			      : usb_sndctrlpipe(dev->udev, 0);
	type |= (query & 0x80) ? USB_DIR_IN : USB_DIR_OUT;

	return usb_control_msg(dev->udev, pipe, query, type, cs << 8,
			unit << 8 | intfnum, data, size, timeout);
}

static const char *uvc_query_name(__u8 query)
{
	switch (query) {
	case UVC_SET_CUR:
		return "SET_CUR";
	case UVC_GET_CUR:
		return "GET_CUR";
	case UVC_GET_MIN:
		return "GET_MIN";
	case UVC_GET_MAX:
		return "GET_MAX";
	case UVC_GET_RES:
		return "GET_RES";
	case UVC_GET_LEN:
		return "GET_LEN";
	case UVC_GET_INFO:
		return "GET_INFO";
	case UVC_GET_DEF:
		return "GET_DEF";
	default:
		return "<invalid>";
	}
}

int uvc_query_ctrl(struct uvc_device *dev, __u8 query, __u8 unit,
			__u8 intfnum, __u8 cs, void *data, __u16 size)
{
	int ret;

	ret = __uvc_query_ctrl(dev, query, unit, intfnum, cs, data, size,
				UVC_CTRL_CONTROL_TIMEOUT);
	if (ret != size) {
		uvc_printk(KERN_ERR, "Failed to query (%s) UVC control %u on "
			"unit %u: %d (exp. %u).\n", uvc_query_name(query), cs,
			unit, ret, size);
		return -EIO;
	}

	return 0;
}

static void uvc_fixup_video_ctrl(struct uvc_streaming *stream,
	struct uvc_streaming_control *ctrl)
{
	struct uvc_format *format = NULL;
	struct uvc_frame *frame = NULL;
	unsigned int i;

	for (i = 0; i < stream->nformats; ++i) {
		if (stream->format[i].index == ctrl->bFormatIndex) {
			format = &stream->format[i];
			break;
		}
	}

	if (format == NULL)
		return;

	for (i = 0; i < format->nframes; ++i) {
		if (format->frame[i].bFrameIndex == ctrl->bFrameIndex) {
			frame = &format->frame[i];
			break;
		}
	}

	if (frame == NULL)
		return;

	if (!(format->flags & UVC_FMT_FLAG_COMPRESSED) ||
	     (ctrl->dwMaxVideoFrameSize == 0 &&
	      stream->dev->uvc_version < 0x0110))
		ctrl->dwMaxVideoFrameSize =
			frame->dwMaxVideoFrameBufferSize;

	if (!(format->flags & UVC_FMT_FLAG_COMPRESSED) &&
	    stream->dev->quirks & UVC_QUIRK_FIX_BANDWIDTH &&
	    stream->intf->num_altsetting > 1) {
		u32 interval;
		u32 bandwidth;

		interval = (ctrl->dwFrameInterval > 100000)
			 ? ctrl->dwFrameInterval
			 : frame->dwFrameInterval[0];

		/* Compute a bandwidth estimation by multiplying the frame
		 * size by the number of video frames per second, divide the
		 * result by the number of USB frames (or micro-frames for
		 * high-speed devices) per second and add the UVC header size
		 * (assumed to be 12 bytes long).
		 */
		bandwidth = frame->wWidth * frame->wHeight / 8 * format->bpp;
		bandwidth *= 10000000 / interval + 1;
		bandwidth /= 1000;
		if (stream->dev->udev->speed == USB_SPEED_HIGH)
			bandwidth /= 8;
		bandwidth += 12;

		/* The bandwidth estimate is too low for many cameras. Don't use
		 * maximum packet sizes lower than 1024 bytes to try and work
		 * around the problem. According to measurements done on two
		 * different camera models, the value is high enough to get most
		 * resolutions working while not preventing two simultaneous
		 * VGA streams at 15 fps.
		 */
		bandwidth = max_t(u32, bandwidth, 1024);

		ctrl->dwMaxPayloadTransferSize = bandwidth;
	}
}

static int uvc_get_video_ctrl(struct uvc_streaming *stream,
	struct uvc_streaming_control *ctrl, int probe, __u8 query)
{
	__u8 *data;
	__u16 size;
	int ret;

	size = stream->dev->uvc_version >= 0x0110 ? 34 : 26;
	if ((stream->dev->quirks & UVC_QUIRK_PROBE_DEF) &&
			query == UVC_GET_DEF)
		return -EIO;

	data = kmalloc(size, GFP_KERNEL);
	if (data == NULL)
		return -ENOMEM;

	ret = __uvc_query_ctrl(stream->dev, query, 0, stream->intfnum,
		probe ? UVC_VS_PROBE_CONTROL : UVC_VS_COMMIT_CONTROL, data,
		size, uvc_timeout_param);

	if ((query == UVC_GET_MIN || query == UVC_GET_MAX) && ret == 2) {
		/* Some cameras, mostly based on Bison Electronics chipsets,
		 * answer a GET_MIN or GET_MAX request with the wCompQuality
		 * field only.
		 */
		uvc_warn_once(stream->dev, UVC_WARN_MINMAX, "UVC non "
			"compliance - GET_MIN/MAX(PROBE) incorrectly "
			"supported. Enabling workaround.\n");
		memset(ctrl, 0, sizeof *ctrl);
		ctrl->wCompQuality = le16_to_cpup((__le16 *)data);
		ret = 0;
		goto out;
	} else if (query == UVC_GET_DEF && probe == 1 && ret != size) {
		/* Many cameras don't support the GET_DEF request on their
		 * video probe control. Warn once and return, the caller will
		 * fall back to GET_CUR.
		 */
		uvc_warn_once(stream->dev, UVC_WARN_PROBE_DEF, "UVC non "
			"compliance - GET_DEF(PROBE) not supported. "
			"Enabling workaround.\n");
		ret = -EIO;
		goto out;
	} else if (ret != size) {
		uvc_printk(KERN_ERR, "Failed to query (%u) UVC %s control : "
			"%d (exp. %u).\n", query, probe ? "probe" : "commit",
			ret, size);
		ret = -EIO;
		goto out;
	}

	ctrl->bmHint = le16_to_cpup((__le16 *)&data[0]);
	ctrl->bFormatIndex = data[2];
	ctrl->bFrameIndex = data[3];
	ctrl->dwFrameInterval = le32_to_cpup((__le32 *)&data[4]);
	ctrl->wKeyFrameRate = le16_to_cpup((__le16 *)&data[8]);
	ctrl->wPFrameRate = le16_to_cpup((__le16 *)&data[10]);
	ctrl->wCompQuality = le16_to_cpup((__le16 *)&data[12]);
	ctrl->wCompWindowSize = le16_to_cpup((__le16 *)&data[14]);
	ctrl->wDelay = le16_to_cpup((__le16 *)&data[16]);
	ctrl->dwMaxVideoFrameSize = get_unaligned_le32(&data[18]);
	ctrl->dwMaxPayloadTransferSize = get_unaligned_le32(&data[22]);

	if (size == 34) {
		ctrl->dwClockFrequency = get_unaligned_le32(&data[26]);
		ctrl->bmFramingInfo = data[30];
		ctrl->bPreferedVersion = data[31];
		ctrl->bMinVersion = data[32];
		ctrl->bMaxVersion = data[33];
	} else {
		ctrl->dwClockFrequency = stream->dev->clock_frequency;
		ctrl->bmFramingInfo = 0;
		ctrl->bPreferedVersion = 0;
		ctrl->bMinVersion = 0;
		ctrl->bMaxVersion = 0;
	}

	/* Some broken devices return null or wrong dwMaxVideoFrameSize and
	 * dwMaxPayloadTransferSize fields. Try to get the value from the
	 * format and frame descriptors.
	 */
	uvc_fixup_video_ctrl(stream, ctrl);
	ret = 0;

out:
	kfree(data);
	return ret;
}

static int uvc_set_video_ctrl(struct uvc_streaming *stream,
	struct uvc_streaming_control *ctrl, int probe)
{
	__u8 *data;
	__u16 size;
	int ret;

	size = stream->dev->uvc_version >= 0x0110 ? 34 : 26;
	data = kzalloc(size, GFP_KERNEL);
	if (data == NULL)
		return -ENOMEM;

	*(__le16 *)&data[0] = cpu_to_le16(ctrl->bmHint);
	data[2] = ctrl->bFormatIndex;
	data[3] = ctrl->bFrameIndex;
	*(__le32 *)&data[4] = cpu_to_le32(ctrl->dwFrameInterval);
	*(__le16 *)&data[8] = cpu_to_le16(ctrl->wKeyFrameRate);
	*(__le16 *)&data[10] = cpu_to_le16(ctrl->wPFrameRate);
	*(__le16 *)&data[12] = cpu_to_le16(ctrl->wCompQuality);
	*(__le16 *)&data[14] = cpu_to_le16(ctrl->wCompWindowSize);
	*(__le16 *)&data[16] = cpu_to_le16(ctrl->wDelay);
	put_unaligned_le32(ctrl->dwMaxVideoFrameSize, &data[18]);
	put_unaligned_le32(ctrl->dwMaxPayloadTransferSize, &data[22]);

	if (size == 34) {
		put_unaligned_le32(ctrl->dwClockFrequency, &data[26]);
		data[30] = ctrl->bmFramingInfo;
		data[31] = ctrl->bPreferedVersion;
		data[32] = ctrl->bMinVersion;
		data[33] = ctrl->bMaxVersion;
	}

	ret = __uvc_query_ctrl(stream->dev, UVC_SET_CUR, 0, stream->intfnum,
		probe ? UVC_VS_PROBE_CONTROL : UVC_VS_COMMIT_CONTROL, data,
		size, uvc_timeout_param);
	if (ret != size) {
		uvc_printk(KERN_ERR, "Failed to set UVC %s control : "
			"%d (exp. %u).\n", probe ? "probe" : "commit",
			ret, size);
		ret = -EIO;
	}

	kfree(data);
	return ret;
}

int uvc_probe_video(struct uvc_streaming *stream,
	struct uvc_streaming_control *probe)
{
	struct uvc_streaming_control probe_min, probe_max;
	__u16 bandwidth;
	unsigned int i;
	int ret;

	/* Perform probing. The device should adjust the requested values
	 * according to its capabilities. However, some devices, namely the
	 * first generation UVC Logitech webcams, don't implement the Video
	 * Probe control properly, and just return the needed bandwidth. For
	 * that reason, if the needed bandwidth exceeds the maximum available
	 * bandwidth, try to lower the quality.
	 */
	ret = uvc_set_video_ctrl(stream, probe, 1);
	if (ret < 0)
		goto done;

	/* Get the minimum and maximum values for compression settings. */
	if (!(stream->dev->quirks & UVC_QUIRK_PROBE_MINMAX)) {
		ret = uvc_get_video_ctrl(stream, &probe_min, 1, UVC_GET_MIN);
		if (ret < 0)
			goto done;
		ret = uvc_get_video_ctrl(stream, &probe_max, 1, UVC_GET_MAX);
		if (ret < 0)
			goto done;

		probe->wCompQuality = probe_max.wCompQuality;
	}

	for (i = 0; i < 2; ++i) {
		ret = uvc_set_video_ctrl(stream, probe, 1);
		if (ret < 0)
			goto done;
		ret = uvc_get_video_ctrl(stream, probe, 1, UVC_GET_CUR);
		if (ret < 0)
			goto done;

		if (stream->intf->num_altsetting == 1)
			break;

		bandwidth = probe->dwMaxPayloadTransferSize;
		if (bandwidth <= stream->maxpsize)
			break;

		if (stream->dev->quirks & UVC_QUIRK_PROBE_MINMAX) {
			ret = -ENOSPC;
			goto done;
		}

		/* TODO: negotiate compression parameters */
		probe->wKeyFrameRate = probe_min.wKeyFrameRate;
		probe->wPFrameRate = probe_min.wPFrameRate;
		probe->wCompQuality = probe_max.wCompQuality;
		probe->wCompWindowSize = probe_min.wCompWindowSize;
	}

done:
	return ret;
}

static int uvc_commit_video(struct uvc_streaming *stream,
			    struct uvc_streaming_control *probe)
{
	return uvc_set_video_ctrl(stream, probe, 0);
}

/* -----------------------------------------------------------------------------
 * Clocks and timestamps
 */

static void
uvc_video_clock_decode(struct uvc_streaming *stream, struct uvc_buffer *buf,
		       const __u8 *data, int len)
{
	struct uvc_clock_sample *sample;
	unsigned int header_size;
	bool has_pts = false;
	bool has_scr = false;
	unsigned long flags;
	struct timespec ts;
	u16 host_sof;
	u16 dev_sof;

	switch (data[1] & (UVC_STREAM_PTS | UVC_STREAM_SCR)) {
	case UVC_STREAM_PTS | UVC_STREAM_SCR:
		header_size = 12;
		has_pts = true;
		has_scr = true;
		break;
	case UVC_STREAM_PTS:
		header_size = 6;
		has_pts = true;
		break;
	case UVC_STREAM_SCR:
		header_size = 8;
		has_scr = true;
		break;
	default:
		header_size = 2;
		break;
	}

	/* Check for invalid headers. */
	if (len < header_size)
		return;

	/* Extract the timestamps:
	 *
	 * - store the frame PTS in the buffer structure
	 * - if the SCR field is present, retrieve the host SOF counter and
	 *   kernel timestamps and store them with the SCR STC and SOF fields
	 *   in the ring buffer
	 */
	if (has_pts && buf != NULL)
		buf->pts = get_unaligned_le32(&data[2]);

	if (!has_scr)
		return;

	/* To limit the amount of data, drop SCRs with an SOF identical to the
	 * previous one.
	 */
	dev_sof = get_unaligned_le16(&data[header_size - 2]);
	if (dev_sof == stream->clock.last_sof)
		return;

	stream->clock.last_sof = dev_sof;

	host_sof = usb_get_current_frame_number(stream->dev->udev);
	ktime_get_ts(&ts);

	/* The UVC specification allows device implementations that can't obtain
	 * the USB frame number to keep their own frame counters as long as they
	 * match the size and frequency of the frame number associated with USB
	 * SOF tokens. The SOF values sent by such devices differ from the USB
	 * SOF tokens by a fixed offset that needs to be estimated and accounted
	 * for to make timestamp recovery as accurate as possible.
	 *
	 * The offset is estimated the first time a device SOF value is received
	 * as the difference between the host and device SOF values. As the two
	 * SOF values can differ slightly due to transmission delays, consider
	 * that the offset is null if the difference is not higher than 10 ms
	 * (negative differences can not happen and are thus considered as an
	 * offset). The video commit control wDelay field should be used to
	 * compute a dynamic threshold instead of using a fixed 10 ms value, but
	 * devices don't report reliable wDelay values.
	 *
	 * See uvc_video_clock_host_sof() for an explanation regarding why only
	 * the 8 LSBs of the delta are kept.
	 */
	if (stream->clock.sof_offset == (u16)-1) {
		u16 delta_sof = (host_sof - dev_sof) & 255;
		if (delta_sof >= 10)
			stream->clock.sof_offset = delta_sof;
		else
			stream->clock.sof_offset = 0;
	}

	dev_sof = (dev_sof + stream->clock.sof_offset) & 2047;

	spin_lock_irqsave(&stream->clock.lock, flags);

	sample = &stream->clock.samples[stream->clock.head];
	sample->dev_stc = get_unaligned_le32(&data[header_size - 6]);
	sample->dev_sof = dev_sof;
	sample->host_sof = host_sof;
	sample->host_ts = ts;

	/* Update the sliding window head and count. */
	stream->clock.head = (stream->clock.head + 1) % stream->clock.size;

	if (stream->clock.count < stream->clock.size)
		stream->clock.count++;

	spin_unlock_irqrestore(&stream->clock.lock, flags);
}

<<<<<<< HEAD
static int uvc_video_clock_init(struct uvc_streaming *stream)
{
	struct uvc_clock *clock = &stream->clock;

	spin_lock_init(&clock->lock);
	clock->head = 0;
	clock->count = 0;
	clock->size = 32;
	clock->last_sof = -1;
	clock->sof_offset = -1;
=======
static void uvc_video_clock_reset(struct uvc_streaming *stream)
{
	struct uvc_clock *clock = &stream->clock;

	clock->head = 0;
	clock->count = 0;
	clock->last_sof = -1;
	clock->sof_offset = -1;
}

static int uvc_video_clock_init(struct uvc_streaming *stream)
{
	struct uvc_clock *clock = &stream->clock;

	spin_lock_init(&clock->lock);
	clock->size = 32;
>>>>>>> e816b57a

	clock->samples = kmalloc(clock->size * sizeof(*clock->samples),
				 GFP_KERNEL);
	if (clock->samples == NULL)
		return -ENOMEM;

<<<<<<< HEAD
=======
	uvc_video_clock_reset(stream);

>>>>>>> e816b57a
	return 0;
}

static void uvc_video_clock_cleanup(struct uvc_streaming *stream)
{
	kfree(stream->clock.samples);
	stream->clock.samples = NULL;
}

/*
 * uvc_video_clock_host_sof - Return the host SOF value for a clock sample
 *
 * Host SOF counters reported by usb_get_current_frame_number() usually don't
 * cover the whole 11-bits SOF range (0-2047) but are limited to the HCI frame
 * schedule window. They can be limited to 8, 9 or 10 bits depending on the host
 * controller and its configuration.
 *
 * We thus need to recover the SOF value corresponding to the host frame number.
 * As the device and host frame numbers are sampled in a short interval, the
 * difference between their values should be equal to a small delta plus an
 * integer multiple of 256 caused by the host frame number limited precision.
 *
 * To obtain the recovered host SOF value, compute the small delta by masking
 * the high bits of the host frame counter and device SOF difference and add it
 * to the device SOF value.
 */
static u16 uvc_video_clock_host_sof(const struct uvc_clock_sample *sample)
{
	/* The delta value can be negative. */
	s8 delta_sof;

	delta_sof = (sample->host_sof - sample->dev_sof) & 255;

	return (sample->dev_sof + delta_sof) & 2047;
}

/*
 * uvc_video_clock_update - Update the buffer timestamp
 *
 * This function converts the buffer PTS timestamp to the host clock domain by
 * going through the USB SOF clock domain and stores the result in the V4L2
 * buffer timestamp field.
 *
 * The relationship between the device clock and the host clock isn't known.
 * However, the device and the host share the common USB SOF clock which can be
 * used to recover that relationship.
 *
 * The relationship between the device clock and the USB SOF clock is considered
 * to be linear over the clock samples sliding window and is given by
 *
 * SOF = m * PTS + p
 *
 * Several methods to compute the slope (m) and intercept (p) can be used. As
 * the clock drift should be small compared to the sliding window size, we
 * assume that the line that goes through the points at both ends of the window
 * is a good approximation. Naming those points P1 and P2, we get
 *
 * SOF = (SOF2 - SOF1) / (STC2 - STC1) * PTS
 *     + (SOF1 * STC2 - SOF2 * STC1) / (STC2 - STC1)
 *
 * or
 *
 * SOF = ((SOF2 - SOF1) * PTS + SOF1 * STC2 - SOF2 * STC1) / (STC2 - STC1)   (1)
 *
 * to avoid loosing precision in the division. Similarly, the host timestamp is
 * computed with
 *
 * TS = ((TS2 - TS1) * PTS + TS1 * SOF2 - TS2 * SOF1) / (SOF2 - SOF1)	     (2)
 *
 * SOF values are coded on 11 bits by USB. We extend their precision with 16
 * decimal bits, leading to a 11.16 coding.
 *
 * TODO: To avoid surprises with device clock values, PTS/STC timestamps should
 * be normalized using the nominal device clock frequency reported through the
 * UVC descriptors.
 *
 * Both the PTS/STC and SOF counters roll over, after a fixed but device
 * specific amount of time for PTS/STC and after 2048ms for SOF. As long as the
 * sliding window size is smaller than the rollover period, differences computed
 * on unsigned integers will produce the correct result. However, the p term in
 * the linear relations will be miscomputed.
 *
 * To fix the issue, we subtract a constant from the PTS and STC values to bring
 * PTS to half the 32 bit STC range. The sliding window STC values then fit into
 * the 32 bit range without any rollover.
 *
 * Similarly, we add 2048 to the device SOF values to make sure that the SOF
 * computed by (1) will never be smaller than 0. This offset is then compensated
 * by adding 2048 to the SOF values used in (2). However, this doesn't prevent
 * rollovers between (1) and (2): the SOF value computed by (1) can be slightly
 * lower than 4096, and the host SOF counters can have rolled over to 2048. This
 * case is handled by subtracting 2048 from the SOF value if it exceeds the host
 * SOF value at the end of the sliding window.
 *
 * Finally we subtract a constant from the host timestamps to bring the first
 * timestamp of the sliding window to 1s.
 */
void uvc_video_clock_update(struct uvc_streaming *stream,
			    struct v4l2_buffer *v4l2_buf,
			    struct uvc_buffer *buf)
{
	struct uvc_clock *clock = &stream->clock;
	struct uvc_clock_sample *first;
	struct uvc_clock_sample *last;
	unsigned long flags;
	struct timespec ts;
	u32 delta_stc;
	u32 y1, y2;
	u32 x1, x2;
	u32 mean;
	u32 sof;
	u32 div;
	u32 rem;
	u64 y;

	spin_lock_irqsave(&clock->lock, flags);

	if (clock->count < clock->size)
		goto done;

	first = &clock->samples[clock->head];
	last = &clock->samples[(clock->head - 1) % clock->size];

	/* First step, PTS to SOF conversion. */
	delta_stc = buf->pts - (1UL << 31);
	x1 = first->dev_stc - delta_stc;
	x2 = last->dev_stc - delta_stc;
<<<<<<< HEAD
	y1 = (first->dev_sof + 2048) << 16;
	y2 = (last->dev_sof + 2048) << 16;

=======
	if (x1 == x2)
		goto done;

	y1 = (first->dev_sof + 2048) << 16;
	y2 = (last->dev_sof + 2048) << 16;
>>>>>>> e816b57a
	if (y2 < y1)
		y2 += 2048 << 16;

	y = (u64)(y2 - y1) * (1ULL << 31) + (u64)y1 * (u64)x2
	  - (u64)y2 * (u64)x1;
	y = div_u64(y, x2 - x1);

	sof = y;

	uvc_trace(UVC_TRACE_CLOCK, "%s: PTS %u y %llu.%06llu SOF %u.%06llu "
		  "(x1 %u x2 %u y1 %u y2 %u SOF offset %u)\n",
		  stream->dev->name, buf->pts,
		  y >> 16, div_u64((y & 0xffff) * 1000000, 65536),
		  sof >> 16, div_u64(((u64)sof & 0xffff) * 1000000LLU, 65536),
		  x1, x2, y1, y2, clock->sof_offset);

	/* Second step, SOF to host clock conversion. */
<<<<<<< HEAD
	ts = timespec_sub(last->host_ts, first->host_ts);
	x1 = (uvc_video_clock_host_sof(first) + 2048) << 16;
	x2 = (uvc_video_clock_host_sof(last) + 2048) << 16;
	y1 = NSEC_PER_SEC;
	y2 = (ts.tv_sec + 1) * NSEC_PER_SEC + ts.tv_nsec;

	if (x2 < x1)
		x2 += 2048 << 16;
=======
	x1 = (uvc_video_clock_host_sof(first) + 2048) << 16;
	x2 = (uvc_video_clock_host_sof(last) + 2048) << 16;
	if (x2 < x1)
		x2 += 2048 << 16;
	if (x1 == x2)
		goto done;

	ts = timespec_sub(last->host_ts, first->host_ts);
	y1 = NSEC_PER_SEC;
	y2 = (ts.tv_sec + 1) * NSEC_PER_SEC + ts.tv_nsec;
>>>>>>> e816b57a

	/* Interpolated and host SOF timestamps can wrap around at slightly
	 * different times. Handle this by adding or removing 2048 to or from
	 * the computed SOF value to keep it close to the SOF samples mean
	 * value.
	 */
	mean = (x1 + x2) / 2;
	if (mean - (1024 << 16) > sof)
		sof += 2048 << 16;
	else if (sof > mean + (1024 << 16))
		sof -= 2048 << 16;

	y = (u64)(y2 - y1) * (u64)sof + (u64)y1 * (u64)x2
	  - (u64)y2 * (u64)x1;
	y = div_u64(y, x2 - x1);

	div = div_u64_rem(y, NSEC_PER_SEC, &rem);
	ts.tv_sec = first->host_ts.tv_sec - 1 + div;
	ts.tv_nsec = first->host_ts.tv_nsec + rem;
	if (ts.tv_nsec >= NSEC_PER_SEC) {
		ts.tv_sec++;
		ts.tv_nsec -= NSEC_PER_SEC;
	}

	uvc_trace(UVC_TRACE_CLOCK, "%s: SOF %u.%06llu y %llu ts %lu.%06lu "
		  "buf ts %lu.%06lu (x1 %u/%u/%u x2 %u/%u/%u y1 %u y2 %u)\n",
		  stream->dev->name,
		  sof >> 16, div_u64(((u64)sof & 0xffff) * 1000000LLU, 65536),
		  y, ts.tv_sec, ts.tv_nsec / NSEC_PER_USEC,
		  v4l2_buf->timestamp.tv_sec, v4l2_buf->timestamp.tv_usec,
		  x1, first->host_sof, first->dev_sof,
		  x2, last->host_sof, last->dev_sof, y1, y2);

	/* Update the V4L2 buffer. */
	v4l2_buf->timestamp.tv_sec = ts.tv_sec;
	v4l2_buf->timestamp.tv_usec = ts.tv_nsec / NSEC_PER_USEC;

done:
	spin_unlock_irqrestore(&stream->clock.lock, flags);
}

/* ------------------------------------------------------------------------
 * Stream statistics
 */

static void uvc_video_stats_decode(struct uvc_streaming *stream,
		const __u8 *data, int len)
{
	unsigned int header_size;
	bool has_pts = false;
	bool has_scr = false;
	u16 uninitialized_var(scr_sof);
	u32 uninitialized_var(scr_stc);
	u32 uninitialized_var(pts);

	if (stream->stats.stream.nb_frames == 0 &&
	    stream->stats.frame.nb_packets == 0)
		ktime_get_ts(&stream->stats.stream.start_ts);

	switch (data[1] & (UVC_STREAM_PTS | UVC_STREAM_SCR)) {
	case UVC_STREAM_PTS | UVC_STREAM_SCR:
		header_size = 12;
		has_pts = true;
		has_scr = true;
		break;
	case UVC_STREAM_PTS:
		header_size = 6;
		has_pts = true;
		break;
	case UVC_STREAM_SCR:
		header_size = 8;
		has_scr = true;
		break;
	default:
		header_size = 2;
		break;
	}

	/* Check for invalid headers. */
	if (len < header_size || data[0] < header_size) {
		stream->stats.frame.nb_invalid++;
		return;
	}

	/* Extract the timestamps. */
	if (has_pts)
		pts = get_unaligned_le32(&data[2]);

	if (has_scr) {
		scr_stc = get_unaligned_le32(&data[header_size - 6]);
		scr_sof = get_unaligned_le16(&data[header_size - 2]);
	}

	/* Is PTS constant through the whole frame ? */
	if (has_pts && stream->stats.frame.nb_pts) {
		if (stream->stats.frame.pts != pts) {
			stream->stats.frame.nb_pts_diffs++;
			stream->stats.frame.last_pts_diff =
				stream->stats.frame.nb_packets;
		}
	}

	if (has_pts) {
		stream->stats.frame.nb_pts++;
		stream->stats.frame.pts = pts;
	}

	/* Do all frames have a PTS in their first non-empty packet, or before
	 * their first empty packet ?
	 */
	if (stream->stats.frame.size == 0) {
		if (len > header_size)
			stream->stats.frame.has_initial_pts = has_pts;
		if (len == header_size && has_pts)
			stream->stats.frame.has_early_pts = true;
	}

	/* Do the SCR.STC and SCR.SOF fields vary through the frame ? */
	if (has_scr && stream->stats.frame.nb_scr) {
		if (stream->stats.frame.scr_stc != scr_stc)
			stream->stats.frame.nb_scr_diffs++;
	}

	if (has_scr) {
		/* Expand the SOF counter to 32 bits and store its value. */
		if (stream->stats.stream.nb_frames > 0 ||
		    stream->stats.frame.nb_scr > 0)
			stream->stats.stream.scr_sof_count +=
				(scr_sof - stream->stats.stream.scr_sof) % 2048;
		stream->stats.stream.scr_sof = scr_sof;

		stream->stats.frame.nb_scr++;
		stream->stats.frame.scr_stc = scr_stc;
		stream->stats.frame.scr_sof = scr_sof;

		if (scr_sof < stream->stats.stream.min_sof)
			stream->stats.stream.min_sof = scr_sof;
		if (scr_sof > stream->stats.stream.max_sof)
			stream->stats.stream.max_sof = scr_sof;
	}

	/* Record the first non-empty packet number. */
	if (stream->stats.frame.size == 0 && len > header_size)
		stream->stats.frame.first_data = stream->stats.frame.nb_packets;

	/* Update the frame size. */
	stream->stats.frame.size += len - header_size;

	/* Update the packets counters. */
	stream->stats.frame.nb_packets++;
	if (len > header_size)
		stream->stats.frame.nb_empty++;

	if (data[1] & UVC_STREAM_ERR)
		stream->stats.frame.nb_errors++;
}

static void uvc_video_stats_update(struct uvc_streaming *stream)
{
	struct uvc_stats_frame *frame = &stream->stats.frame;

	uvc_trace(UVC_TRACE_STATS, "frame %u stats: %u/%u/%u packets, "
		  "%u/%u/%u pts (%searly %sinitial), %u/%u scr, "
		  "last pts/stc/sof %u/%u/%u\n",
		  stream->sequence, frame->first_data,
		  frame->nb_packets - frame->nb_empty, frame->nb_packets,
		  frame->nb_pts_diffs, frame->last_pts_diff, frame->nb_pts,
		  frame->has_early_pts ? "" : "!",
		  frame->has_initial_pts ? "" : "!",
		  frame->nb_scr_diffs, frame->nb_scr,
		  frame->pts, frame->scr_stc, frame->scr_sof);

	stream->stats.stream.nb_frames++;
	stream->stats.stream.nb_packets += stream->stats.frame.nb_packets;
	stream->stats.stream.nb_empty += stream->stats.frame.nb_empty;
	stream->stats.stream.nb_errors += stream->stats.frame.nb_errors;
	stream->stats.stream.nb_invalid += stream->stats.frame.nb_invalid;

	if (frame->has_early_pts)
		stream->stats.stream.nb_pts_early++;
	if (frame->has_initial_pts)
		stream->stats.stream.nb_pts_initial++;
	if (frame->last_pts_diff <= frame->first_data)
		stream->stats.stream.nb_pts_constant++;
	if (frame->nb_scr >= frame->nb_packets - frame->nb_empty)
		stream->stats.stream.nb_scr_count_ok++;
	if (frame->nb_scr_diffs + 1 == frame->nb_scr)
		stream->stats.stream.nb_scr_diffs_ok++;

	memset(&stream->stats.frame, 0, sizeof(stream->stats.frame));
}

size_t uvc_video_stats_dump(struct uvc_streaming *stream, char *buf,
			    size_t size)
{
	unsigned int scr_sof_freq;
	unsigned int duration;
	struct timespec ts;
	size_t count = 0;

	ts.tv_sec = stream->stats.stream.stop_ts.tv_sec
		  - stream->stats.stream.start_ts.tv_sec;
	ts.tv_nsec = stream->stats.stream.stop_ts.tv_nsec
		   - stream->stats.stream.start_ts.tv_nsec;
	if (ts.tv_nsec < 0) {
		ts.tv_sec--;
		ts.tv_nsec += 1000000000;
	}

	/* Compute the SCR.SOF frequency estimate. At the nominal 1kHz SOF
	 * frequency this will not overflow before more than 1h.
	 */
	duration = ts.tv_sec * 1000 + ts.tv_nsec / 1000000;
	if (duration != 0)
		scr_sof_freq = stream->stats.stream.scr_sof_count * 1000
			     / duration;
	else
		scr_sof_freq = 0;

	count += scnprintf(buf + count, size - count,
			   "frames:  %u\npackets: %u\nempty:   %u\n"
			   "errors:  %u\ninvalid: %u\n",
			   stream->stats.stream.nb_frames,
			   stream->stats.stream.nb_packets,
			   stream->stats.stream.nb_empty,
			   stream->stats.stream.nb_errors,
			   stream->stats.stream.nb_invalid);
	count += scnprintf(buf + count, size - count,
			   "pts: %u early, %u initial, %u ok\n",
			   stream->stats.stream.nb_pts_early,
			   stream->stats.stream.nb_pts_initial,
			   stream->stats.stream.nb_pts_constant);
	count += scnprintf(buf + count, size - count,
			   "scr: %u count ok, %u diff ok\n",
			   stream->stats.stream.nb_scr_count_ok,
			   stream->stats.stream.nb_scr_diffs_ok);
	count += scnprintf(buf + count, size - count,
			   "sof: %u <= sof <= %u, freq %u.%03u kHz\n",
			   stream->stats.stream.min_sof,
			   stream->stats.stream.max_sof,
			   scr_sof_freq / 1000, scr_sof_freq % 1000);

	return count;
}

static void uvc_video_stats_start(struct uvc_streaming *stream)
{
	memset(&stream->stats, 0, sizeof(stream->stats));
	stream->stats.stream.min_sof = 2048;
}

static void uvc_video_stats_stop(struct uvc_streaming *stream)
{
	ktime_get_ts(&stream->stats.stream.stop_ts);
}

/* ------------------------------------------------------------------------
 * Video codecs
 */

/* Video payload decoding is handled by uvc_video_decode_start(),
 * uvc_video_decode_data() and uvc_video_decode_end().
 *
 * uvc_video_decode_start is called with URB data at the start of a bulk or
 * isochronous payload. It processes header data and returns the header size
 * in bytes if successful. If an error occurs, it returns a negative error
 * code. The following error codes have special meanings.
 *
 * - EAGAIN informs the caller that the current video buffer should be marked
 *   as done, and that the function should be called again with the same data
 *   and a new video buffer. This is used when end of frame conditions can be
 *   reliably detected at the beginning of the next frame only.
 *
 * If an error other than -EAGAIN is returned, the caller will drop the current
 * payload. No call to uvc_video_decode_data and uvc_video_decode_end will be
 * made until the next payload. -ENODATA can be used to drop the current
 * payload if no other error code is appropriate.
 *
 * uvc_video_decode_data is called for every URB with URB data. It copies the
 * data to the video buffer.
 *
 * uvc_video_decode_end is called with header data at the end of a bulk or
 * isochronous payload. It performs any additional header data processing and
 * returns 0 or a negative error code if an error occurred. As header data have
 * already been processed by uvc_video_decode_start, this functions isn't
 * required to perform sanity checks a second time.
 *
 * For isochronous transfers where a payload is always transferred in a single
 * URB, the three functions will be called in a row.
 *
 * To let the decoder process header data and update its internal state even
 * when no video buffer is available, uvc_video_decode_start must be prepared
 * to be called with a NULL buf parameter. uvc_video_decode_data and
 * uvc_video_decode_end will never be called with a NULL buffer.
 */
static int uvc_video_decode_start(struct uvc_streaming *stream,
		struct uvc_buffer *buf, const __u8 *data, int len)
{
	__u8 fid;

	/* Sanity checks:
	 * - packet must be at least 2 bytes long
	 * - bHeaderLength value must be at least 2 bytes (see above)
	 * - bHeaderLength value can't be larger than the packet size.
	 */
	if (len < 2 || data[0] < 2 || data[0] > len) {
		stream->stats.frame.nb_invalid++;
		return -EINVAL;
	}

	fid = data[1] & UVC_STREAM_FID;

	/* Increase the sequence number regardless of any buffer states, so
	 * that discontinuous sequence numbers always indicate lost frames.
	 */
	if (stream->last_fid != fid) {
		stream->sequence++;
		if (stream->sequence)
			uvc_video_stats_update(stream);
	}

	uvc_video_clock_decode(stream, buf, data, len);
	uvc_video_stats_decode(stream, data, len);

	/* Store the payload FID bit and return immediately when the buffer is
	 * NULL.
	 */
	if (buf == NULL) {
		stream->last_fid = fid;
		return -ENODATA;
	}

	/* Mark the buffer as bad if the error bit is set. */
	if (data[1] & UVC_STREAM_ERR) {
		uvc_trace(UVC_TRACE_FRAME, "Marking buffer as bad (error bit "
			  "set).\n");
		buf->error = 1;
	}

	/* Synchronize to the input stream by waiting for the FID bit to be
	 * toggled when the the buffer state is not UVC_BUF_STATE_ACTIVE.
	 * stream->last_fid is initialized to -1, so the first isochronous
	 * frame will always be in sync.
	 *
	 * If the device doesn't toggle the FID bit, invert stream->last_fid
	 * when the EOF bit is set to force synchronisation on the next packet.
	 */
	if (buf->state != UVC_BUF_STATE_ACTIVE) {
		struct timespec ts;

		if (fid == stream->last_fid) {
			uvc_trace(UVC_TRACE_FRAME, "Dropping payload (out of "
				"sync).\n");
			if ((stream->dev->quirks & UVC_QUIRK_STREAM_NO_FID) &&
			    (data[1] & UVC_STREAM_EOF))
				stream->last_fid ^= UVC_STREAM_FID;
			return -ENODATA;
		}

		if (uvc_clock_param == CLOCK_MONOTONIC)
			ktime_get_ts(&ts);
		else
			ktime_get_real_ts(&ts);

		buf->buf.v4l2_buf.sequence = stream->sequence;
		buf->buf.v4l2_buf.timestamp.tv_sec = ts.tv_sec;
		buf->buf.v4l2_buf.timestamp.tv_usec =
			ts.tv_nsec / NSEC_PER_USEC;

		/* TODO: Handle PTS and SCR. */
		buf->state = UVC_BUF_STATE_ACTIVE;
	}

	/* Mark the buffer as done if we're at the beginning of a new frame.
	 * End of frame detection is better implemented by checking the EOF
	 * bit (FID bit toggling is delayed by one frame compared to the EOF
	 * bit), but some devices don't set the bit at end of frame (and the
	 * last payload can be lost anyway). We thus must check if the FID has
	 * been toggled.
	 *
	 * stream->last_fid is initialized to -1, so the first isochronous
	 * frame will never trigger an end of frame detection.
	 *
	 * Empty buffers (bytesused == 0) don't trigger end of frame detection
	 * as it doesn't make sense to return an empty buffer. This also
	 * avoids detecting end of frame conditions at FID toggling if the
	 * previous payload had the EOF bit set.
	 */
	if (fid != stream->last_fid && buf->bytesused != 0) {
		uvc_trace(UVC_TRACE_FRAME, "Frame complete (FID bit "
				"toggled).\n");
		buf->state = UVC_BUF_STATE_READY;
		return -EAGAIN;
	}

	stream->last_fid = fid;

	return data[0];
}

static void uvc_video_decode_data(struct uvc_streaming *stream,
		struct uvc_buffer *buf, const __u8 *data, int len)
{
	unsigned int maxlen, nbytes;
	void *mem;

	if (len <= 0)
		return;

	/* Copy the video data to the buffer. */
	maxlen = buf->length - buf->bytesused;
	mem = buf->mem + buf->bytesused;
	nbytes = min((unsigned int)len, maxlen);
	memcpy(mem, data, nbytes);
	buf->bytesused += nbytes;

	/* Complete the current frame if the buffer size was exceeded. */
	if (len > maxlen) {
		uvc_trace(UVC_TRACE_FRAME, "Frame complete (overflow).\n");
		buf->state = UVC_BUF_STATE_READY;
	}
}

static void uvc_video_decode_end(struct uvc_streaming *stream,
		struct uvc_buffer *buf, const __u8 *data, int len)
{
	/* Mark the buffer as done if the EOF marker is set. */
	if (data[1] & UVC_STREAM_EOF && buf->bytesused != 0) {
		uvc_trace(UVC_TRACE_FRAME, "Frame complete (EOF found).\n");
		if (data[0] == len)
			uvc_trace(UVC_TRACE_FRAME, "EOF in empty payload.\n");
		buf->state = UVC_BUF_STATE_READY;
		if (stream->dev->quirks & UVC_QUIRK_STREAM_NO_FID)
			stream->last_fid ^= UVC_STREAM_FID;
	}
}

/* Video payload encoding is handled by uvc_video_encode_header() and
 * uvc_video_encode_data(). Only bulk transfers are currently supported.
 *
 * uvc_video_encode_header is called at the start of a payload. It adds header
 * data to the transfer buffer and returns the header size. As the only known
 * UVC output device transfers a whole frame in a single payload, the EOF bit
 * is always set in the header.
 *
 * uvc_video_encode_data is called for every URB and copies the data from the
 * video buffer to the transfer buffer.
 */
static int uvc_video_encode_header(struct uvc_streaming *stream,
		struct uvc_buffer *buf, __u8 *data, int len)
{
	data[0] = 2;	/* Header length */
	data[1] = UVC_STREAM_EOH | UVC_STREAM_EOF
		| (stream->last_fid & UVC_STREAM_FID);
	return 2;
}

static int uvc_video_encode_data(struct uvc_streaming *stream,
		struct uvc_buffer *buf, __u8 *data, int len)
{
	struct uvc_video_queue *queue = &stream->queue;
	unsigned int nbytes;
	void *mem;

	/* Copy video data to the URB buffer. */
	mem = buf->mem + queue->buf_used;
	nbytes = min((unsigned int)len, buf->bytesused - queue->buf_used);
	nbytes = min(stream->bulk.max_payload_size - stream->bulk.payload_size,
			nbytes);
	memcpy(data, mem, nbytes);

	queue->buf_used += nbytes;

	return nbytes;
}

/* ------------------------------------------------------------------------
 * URB handling
 */

/*
 * Completion handler for video URBs.
 */
static void uvc_video_decode_isoc(struct urb *urb, struct uvc_streaming *stream,
	struct uvc_buffer *buf)
{
	u8 *mem;
	int ret, i;

	for (i = 0; i < urb->number_of_packets; ++i) {
		if (urb->iso_frame_desc[i].status < 0) {
			uvc_trace(UVC_TRACE_FRAME, "USB isochronous frame "
				"lost (%d).\n", urb->iso_frame_desc[i].status);
			/* Mark the buffer as faulty. */
			if (buf != NULL)
				buf->error = 1;
			continue;
		}

		/* Decode the payload header. */
		mem = urb->transfer_buffer + urb->iso_frame_desc[i].offset;
		do {
			ret = uvc_video_decode_start(stream, buf, mem,
				urb->iso_frame_desc[i].actual_length);
			if (ret == -EAGAIN)
				buf = uvc_queue_next_buffer(&stream->queue,
							    buf);
		} while (ret == -EAGAIN);

		if (ret < 0)
			continue;

		/* Decode the payload data. */
		uvc_video_decode_data(stream, buf, mem + ret,
			urb->iso_frame_desc[i].actual_length - ret);

		/* Process the header again. */
		uvc_video_decode_end(stream, buf, mem,
			urb->iso_frame_desc[i].actual_length);

		if (buf->state == UVC_BUF_STATE_READY) {
			if (buf->length != buf->bytesused &&
			    !(stream->cur_format->flags &
			      UVC_FMT_FLAG_COMPRESSED))
				buf->error = 1;

			buf = uvc_queue_next_buffer(&stream->queue, buf);
		}
	}
}

static void uvc_video_decode_bulk(struct urb *urb, struct uvc_streaming *stream,
	struct uvc_buffer *buf)
{
	u8 *mem;
	int len, ret;

	if (urb->actual_length == 0)
		return;

	mem = urb->transfer_buffer;
	len = urb->actual_length;
	stream->bulk.payload_size += len;

	/* If the URB is the first of its payload, decode and save the
	 * header.
	 */
	if (stream->bulk.header_size == 0 && !stream->bulk.skip_payload) {
		do {
			ret = uvc_video_decode_start(stream, buf, mem, len);
			if (ret == -EAGAIN)
				buf = uvc_queue_next_buffer(&stream->queue,
							    buf);
		} while (ret == -EAGAIN);

		/* If an error occurred skip the rest of the payload. */
		if (ret < 0 || buf == NULL) {
			stream->bulk.skip_payload = 1;
		} else {
			memcpy(stream->bulk.header, mem, ret);
			stream->bulk.header_size = ret;

			mem += ret;
			len -= ret;
		}
	}

	/* The buffer queue might have been cancelled while a bulk transfer
	 * was in progress, so we can reach here with buf equal to NULL. Make
	 * sure buf is never dereferenced if NULL.
	 */

	/* Process video data. */
	if (!stream->bulk.skip_payload && buf != NULL)
		uvc_video_decode_data(stream, buf, mem, len);

	/* Detect the payload end by a URB smaller than the maximum size (or
	 * a payload size equal to the maximum) and process the header again.
	 */
	if (urb->actual_length < urb->transfer_buffer_length ||
	    stream->bulk.payload_size >= stream->bulk.max_payload_size) {
		if (!stream->bulk.skip_payload && buf != NULL) {
			uvc_video_decode_end(stream, buf, stream->bulk.header,
				stream->bulk.payload_size);
			if (buf->state == UVC_BUF_STATE_READY)
				buf = uvc_queue_next_buffer(&stream->queue,
							    buf);
		}

		stream->bulk.header_size = 0;
		stream->bulk.skip_payload = 0;
		stream->bulk.payload_size = 0;
	}
}

static void uvc_video_encode_bulk(struct urb *urb, struct uvc_streaming *stream,
	struct uvc_buffer *buf)
{
	u8 *mem = urb->transfer_buffer;
	int len = stream->urb_size, ret;

	if (buf == NULL) {
		urb->transfer_buffer_length = 0;
		return;
	}

	/* If the URB is the first of its payload, add the header. */
	if (stream->bulk.header_size == 0) {
		ret = uvc_video_encode_header(stream, buf, mem, len);
		stream->bulk.header_size = ret;
		stream->bulk.payload_size += ret;
		mem += ret;
		len -= ret;
	}

	/* Process video data. */
	ret = uvc_video_encode_data(stream, buf, mem, len);

	stream->bulk.payload_size += ret;
	len -= ret;

	if (buf->bytesused == stream->queue.buf_used ||
	    stream->bulk.payload_size == stream->bulk.max_payload_size) {
		if (buf->bytesused == stream->queue.buf_used) {
			stream->queue.buf_used = 0;
			buf->state = UVC_BUF_STATE_READY;
			buf->buf.v4l2_buf.sequence = ++stream->sequence;
			uvc_queue_next_buffer(&stream->queue, buf);
			stream->last_fid ^= UVC_STREAM_FID;
		}

		stream->bulk.header_size = 0;
		stream->bulk.payload_size = 0;
	}

	urb->transfer_buffer_length = stream->urb_size - len;
}

static void uvc_video_complete(struct urb *urb)
{
	struct uvc_streaming *stream = urb->context;
	struct uvc_video_queue *queue = &stream->queue;
	struct uvc_buffer *buf = NULL;
	unsigned long flags;
	int ret;

	switch (urb->status) {
	case 0:
		break;

	default:
		uvc_printk(KERN_WARNING, "Non-zero status (%d) in video "
			"completion handler.\n", urb->status);

	case -ENOENT:		/* usb_kill_urb() called. */
		if (stream->frozen)
			return;

	case -ECONNRESET:	/* usb_unlink_urb() called. */
	case -ESHUTDOWN:	/* The endpoint is being disabled. */
		uvc_queue_cancel(queue, urb->status == -ESHUTDOWN);
		return;
	}

	spin_lock_irqsave(&queue->irqlock, flags);
	if (!list_empty(&queue->irqqueue))
		buf = list_first_entry(&queue->irqqueue, struct uvc_buffer,
				       queue);
	spin_unlock_irqrestore(&queue->irqlock, flags);

	stream->decode(urb, stream, buf);

	if ((ret = usb_submit_urb(urb, GFP_ATOMIC)) < 0) {
		uvc_printk(KERN_ERR, "Failed to resubmit video URB (%d).\n",
			ret);
	}
}

/*
 * Free transfer buffers.
 */
static void uvc_free_urb_buffers(struct uvc_streaming *stream)
{
	unsigned int i;

	for (i = 0; i < UVC_URBS; ++i) {
		if (stream->urb_buffer[i]) {
#ifndef CONFIG_DMA_NONCOHERENT
			usb_free_coherent(stream->dev->udev, stream->urb_size,
				stream->urb_buffer[i], stream->urb_dma[i]);
#else
			kfree(stream->urb_buffer[i]);
#endif
			stream->urb_buffer[i] = NULL;
		}
	}

	stream->urb_size = 0;
}

/*
 * Allocate transfer buffers. This function can be called with buffers
 * already allocated when resuming from suspend, in which case it will
 * return without touching the buffers.
 *
 * Limit the buffer size to UVC_MAX_PACKETS bulk/isochronous packets. If the
 * system is too low on memory try successively smaller numbers of packets
 * until allocation succeeds.
 *
 * Return the number of allocated packets on success or 0 when out of memory.
 */
static int uvc_alloc_urb_buffers(struct uvc_streaming *stream,
	unsigned int size, unsigned int psize, gfp_t gfp_flags)
{
	unsigned int npackets;
	unsigned int i;

	/* Buffers are already allocated, bail out. */
	if (stream->urb_size)
		return stream->urb_size / psize;

	/* Compute the number of packets. Bulk endpoints might transfer UVC
	 * payloads across multiple URBs.
	 */
	npackets = DIV_ROUND_UP(size, psize);
	if (npackets > UVC_MAX_PACKETS)
		npackets = UVC_MAX_PACKETS;

	/* Retry allocations until one succeed. */
	for (; npackets > 1; npackets /= 2) {
		for (i = 0; i < UVC_URBS; ++i) {
			stream->urb_size = psize * npackets;
#ifndef CONFIG_DMA_NONCOHERENT
			stream->urb_buffer[i] = usb_alloc_coherent(
				stream->dev->udev, stream->urb_size,
				gfp_flags | __GFP_NOWARN, &stream->urb_dma[i]);
#else
			stream->urb_buffer[i] =
			    kmalloc(stream->urb_size, gfp_flags | __GFP_NOWARN);
#endif
			if (!stream->urb_buffer[i]) {
				uvc_free_urb_buffers(stream);
				break;
			}
		}

		if (i == UVC_URBS) {
			uvc_trace(UVC_TRACE_VIDEO, "Allocated %u URB buffers "
				"of %ux%u bytes each.\n", UVC_URBS, npackets,
				psize);
			return npackets;
		}
	}

	uvc_trace(UVC_TRACE_VIDEO, "Failed to allocate URB buffers (%u bytes "
		"per packet).\n", psize);
	return 0;
}

/*
 * Uninitialize isochronous/bulk URBs and free transfer buffers.
 */
static void uvc_uninit_video(struct uvc_streaming *stream, int free_buffers)
{
	struct urb *urb;
	unsigned int i;

	uvc_video_stats_stop(stream);

	for (i = 0; i < UVC_URBS; ++i) {
		urb = stream->urb[i];
		if (urb == NULL)
			continue;

		usb_kill_urb(urb);
		usb_free_urb(urb);
		stream->urb[i] = NULL;
	}

	if (free_buffers)
		uvc_free_urb_buffers(stream);

	uvc_video_clock_cleanup(stream);
}

/*
 * Initialize isochronous URBs and allocate transfer buffers. The packet size
 * is given by the endpoint.
 */
static int uvc_init_video_isoc(struct uvc_streaming *stream,
	struct usb_host_endpoint *ep, gfp_t gfp_flags)
{
	struct urb *urb;
	unsigned int npackets, i, j;
	u16 psize;
	u32 size;

	psize = le16_to_cpu(ep->desc.wMaxPacketSize);
	psize = (psize & 0x07ff) * (1 + ((psize >> 11) & 3));
	size = stream->ctrl.dwMaxVideoFrameSize;

	npackets = uvc_alloc_urb_buffers(stream, size, psize, gfp_flags);
	if (npackets == 0)
		return -ENOMEM;

	size = npackets * psize;

	for (i = 0; i < UVC_URBS; ++i) {
		urb = usb_alloc_urb(npackets, gfp_flags);
		if (urb == NULL) {
			uvc_uninit_video(stream, 1);
			return -ENOMEM;
		}

		urb->dev = stream->dev->udev;
		urb->context = stream;
		urb->pipe = usb_rcvisocpipe(stream->dev->udev,
				ep->desc.bEndpointAddress);
#ifndef CONFIG_DMA_NONCOHERENT
		urb->transfer_flags = URB_ISO_ASAP | URB_NO_TRANSFER_DMA_MAP;
		urb->transfer_dma = stream->urb_dma[i];
#else
		urb->transfer_flags = URB_ISO_ASAP;
#endif
		urb->interval = ep->desc.bInterval;
		urb->transfer_buffer = stream->urb_buffer[i];
		urb->complete = uvc_video_complete;
		urb->number_of_packets = npackets;
		urb->transfer_buffer_length = size;

		for (j = 0; j < npackets; ++j) {
			urb->iso_frame_desc[j].offset = j * psize;
			urb->iso_frame_desc[j].length = psize;
		}

		stream->urb[i] = urb;
	}

	return 0;
}

/*
 * Initialize bulk URBs and allocate transfer buffers. The packet size is
 * given by the endpoint.
 */
static int uvc_init_video_bulk(struct uvc_streaming *stream,
	struct usb_host_endpoint *ep, gfp_t gfp_flags)
{
	struct urb *urb;
	unsigned int npackets, pipe, i;
	u16 psize;
	u32 size;

	psize = le16_to_cpu(ep->desc.wMaxPacketSize) & 0x07ff;
	size = stream->ctrl.dwMaxPayloadTransferSize;
	stream->bulk.max_payload_size = size;

	npackets = uvc_alloc_urb_buffers(stream, size, psize, gfp_flags);
	if (npackets == 0)
		return -ENOMEM;

	size = npackets * psize;

	if (usb_endpoint_dir_in(&ep->desc))
		pipe = usb_rcvbulkpipe(stream->dev->udev,
				       ep->desc.bEndpointAddress);
	else
		pipe = usb_sndbulkpipe(stream->dev->udev,
				       ep->desc.bEndpointAddress);

	if (stream->type == V4L2_BUF_TYPE_VIDEO_OUTPUT)
		size = 0;

	for (i = 0; i < UVC_URBS; ++i) {
		urb = usb_alloc_urb(0, gfp_flags);
		if (urb == NULL) {
			uvc_uninit_video(stream, 1);
			return -ENOMEM;
		}

		usb_fill_bulk_urb(urb, stream->dev->udev, pipe,
			stream->urb_buffer[i], size, uvc_video_complete,
			stream);
#ifndef CONFIG_DMA_NONCOHERENT
		urb->transfer_flags = URB_NO_TRANSFER_DMA_MAP;
		urb->transfer_dma = stream->urb_dma[i];
#endif

		stream->urb[i] = urb;
	}

	return 0;
}

/*
 * Initialize isochronous/bulk URBs and allocate transfer buffers.
 */
static int uvc_init_video(struct uvc_streaming *stream, gfp_t gfp_flags)
{
	struct usb_interface *intf = stream->intf;
	struct usb_host_endpoint *ep;
	unsigned int i;
	int ret;

	stream->sequence = -1;
	stream->last_fid = -1;
	stream->bulk.header_size = 0;
	stream->bulk.skip_payload = 0;
	stream->bulk.payload_size = 0;

	uvc_video_stats_start(stream);

<<<<<<< HEAD
	ret = uvc_video_clock_init(stream);
	if (ret < 0)
		return ret;

=======
>>>>>>> e816b57a
	if (intf->num_altsetting > 1) {
		struct usb_host_endpoint *best_ep = NULL;
		unsigned int best_psize = 3 * 1024;
		unsigned int bandwidth;
		unsigned int uninitialized_var(altsetting);
		int intfnum = stream->intfnum;

		/* Isochronous endpoint, select the alternate setting. */
		bandwidth = stream->ctrl.dwMaxPayloadTransferSize;

		if (bandwidth == 0) {
			uvc_trace(UVC_TRACE_VIDEO, "Device requested null "
				"bandwidth, defaulting to lowest.\n");
			bandwidth = 1;
		} else {
			uvc_trace(UVC_TRACE_VIDEO, "Device requested %u "
				"B/frame bandwidth.\n", bandwidth);
		}

		for (i = 0; i < intf->num_altsetting; ++i) {
			struct usb_host_interface *alts;
			unsigned int psize;

			alts = &intf->altsetting[i];
			ep = uvc_find_endpoint(alts,
				stream->header.bEndpointAddress);
			if (ep == NULL)
				continue;

			/* Check if the bandwidth is high enough. */
			psize = le16_to_cpu(ep->desc.wMaxPacketSize);
			psize = (psize & 0x07ff) * (1 + ((psize >> 11) & 3));
			if (psize >= bandwidth && psize <= best_psize) {
				altsetting = i;
				best_psize = psize;
				best_ep = ep;
			}
		}

		if (best_ep == NULL) {
			uvc_trace(UVC_TRACE_VIDEO, "No fast enough alt setting "
				"for requested bandwidth.\n");
			return -EIO;
		}

		uvc_trace(UVC_TRACE_VIDEO, "Selecting alternate setting %u "
			"(%u B/frame bandwidth).\n", altsetting, best_psize);

		ret = usb_set_interface(stream->dev->udev, intfnum, altsetting);
		if (ret < 0)
			return ret;

		ret = uvc_init_video_isoc(stream, best_ep, gfp_flags);
	} else {
		/* Bulk endpoint, proceed to URB initialization. */
		ep = uvc_find_endpoint(&intf->altsetting[0],
				stream->header.bEndpointAddress);
		if (ep == NULL)
			return -EIO;

		ret = uvc_init_video_bulk(stream, ep, gfp_flags);
	}

	if (ret < 0)
		return ret;

	/* Submit the URBs. */
	for (i = 0; i < UVC_URBS; ++i) {
		ret = usb_submit_urb(stream->urb[i], gfp_flags);
		if (ret < 0) {
			uvc_printk(KERN_ERR, "Failed to submit URB %u "
					"(%d).\n", i, ret);
			uvc_uninit_video(stream, 1);
			return ret;
		}
	}

	return 0;
}

/* --------------------------------------------------------------------------
 * Suspend/resume
 */

/*
 * Stop streaming without disabling the video queue.
 *
 * To let userspace applications resume without trouble, we must not touch the
 * video buffers in any way. We mark the device as frozen to make sure the URB
 * completion handler won't try to cancel the queue when we kill the URBs.
 */
int uvc_video_suspend(struct uvc_streaming *stream)
{
	if (!uvc_queue_streaming(&stream->queue))
		return 0;

	stream->frozen = 1;
	uvc_uninit_video(stream, 0);
	usb_set_interface(stream->dev->udev, stream->intfnum, 0);
	return 0;
}

/*
 * Reconfigure the video interface and restart streaming if it was enabled
 * before suspend.
 *
 * If an error occurs, disable the video queue. This will wake all pending
 * buffers, making sure userspace applications are notified of the problem
 * instead of waiting forever.
 */
int uvc_video_resume(struct uvc_streaming *stream, int reset)
{
	int ret;

	/* If the bus has been reset on resume, set the alternate setting to 0.
	 * This should be the default value, but some devices crash or otherwise
	 * misbehave if they don't receive a SET_INTERFACE request before any
	 * other video control request.
	 */
	if (reset)
		usb_set_interface(stream->dev->udev, stream->intfnum, 0);

	stream->frozen = 0;

	uvc_video_clock_reset(stream);

	ret = uvc_commit_video(stream, &stream->ctrl);
	if (ret < 0) {
		uvc_queue_enable(&stream->queue, 0);
		return ret;
	}

	if (!uvc_queue_streaming(&stream->queue))
		return 0;

	ret = uvc_init_video(stream, GFP_NOIO);
	if (ret < 0)
		uvc_queue_enable(&stream->queue, 0);

	return ret;
}

/* ------------------------------------------------------------------------
 * Video device
 */

/*
 * Initialize the UVC video device by switching to alternate setting 0 and
 * retrieve the default format.
 *
 * Some cameras (namely the Fuji Finepix) set the format and frame
 * indexes to zero. The UVC standard doesn't clearly make this a spec
 * violation, so try to silently fix the values if possible.
 *
 * This function is called before registering the device with V4L.
 */
int uvc_video_init(struct uvc_streaming *stream)
{
	struct uvc_streaming_control *probe = &stream->ctrl;
	struct uvc_format *format = NULL;
	struct uvc_frame *frame = NULL;
	unsigned int i;
	int ret;

	if (stream->nformats == 0) {
		uvc_printk(KERN_INFO, "No supported video formats found.\n");
		return -EINVAL;
	}

	atomic_set(&stream->active, 0);

	/* Initialize the video buffers queue. */
	uvc_queue_init(&stream->queue, stream->type, !uvc_no_drop_param);

	/* Alternate setting 0 should be the default, yet the XBox Live Vision
	 * Cam (and possibly other devices) crash or otherwise misbehave if
	 * they don't receive a SET_INTERFACE request before any other video
	 * control request.
	 */
	usb_set_interface(stream->dev->udev, stream->intfnum, 0);

	/* Set the streaming probe control with default streaming parameters
	 * retrieved from the device. Webcams that don't suport GET_DEF
	 * requests on the probe control will just keep their current streaming
	 * parameters.
	 */
	if (uvc_get_video_ctrl(stream, probe, 1, UVC_GET_DEF) == 0)
		uvc_set_video_ctrl(stream, probe, 1);

	/* Initialize the streaming parameters with the probe control current
	 * value. This makes sure SET_CUR requests on the streaming commit
	 * control will always use values retrieved from a successful GET_CUR
	 * request on the probe control, as required by the UVC specification.
	 */
	ret = uvc_get_video_ctrl(stream, probe, 1, UVC_GET_CUR);
	if (ret < 0)
		return ret;

	/* Check if the default format descriptor exists. Use the first
	 * available format otherwise.
	 */
	for (i = stream->nformats; i > 0; --i) {
		format = &stream->format[i-1];
		if (format->index == probe->bFormatIndex)
			break;
	}

	if (format->nframes == 0) {
		uvc_printk(KERN_INFO, "No frame descriptor found for the "
			"default format.\n");
		return -EINVAL;
	}

	/* Zero bFrameIndex might be correct. Stream-based formats (including
	 * MPEG-2 TS and DV) do not support frames but have a dummy frame
	 * descriptor with bFrameIndex set to zero. If the default frame
	 * descriptor is not found, use the first available frame.
	 */
	for (i = format->nframes; i > 0; --i) {
		frame = &format->frame[i-1];
		if (frame->bFrameIndex == probe->bFrameIndex)
			break;
	}

	probe->bFormatIndex = format->index;
	probe->bFrameIndex = frame->bFrameIndex;

	stream->cur_format = format;
	stream->cur_frame = frame;

	/* Select the video decoding function */
	if (stream->type == V4L2_BUF_TYPE_VIDEO_CAPTURE) {
		if (stream->dev->quirks & UVC_QUIRK_BUILTIN_ISIGHT)
			stream->decode = uvc_video_decode_isight;
		else if (stream->intf->num_altsetting > 1)
			stream->decode = uvc_video_decode_isoc;
		else
			stream->decode = uvc_video_decode_bulk;
	} else {
		if (stream->intf->num_altsetting == 1)
			stream->decode = uvc_video_encode_bulk;
		else {
			uvc_printk(KERN_INFO, "Isochronous endpoints are not "
				"supported for video output devices.\n");
			return -EINVAL;
		}
	}

	return 0;
}

/*
 * Enable or disable the video stream.
 */
int uvc_video_enable(struct uvc_streaming *stream, int enable)
{
	int ret;

	if (!enable) {
		uvc_uninit_video(stream, 1);
		usb_set_interface(stream->dev->udev, stream->intfnum, 0);
		uvc_queue_enable(&stream->queue, 0);
		uvc_video_clock_cleanup(stream);
		return 0;
	}

	ret = uvc_video_clock_init(stream);
	if (ret < 0)
		return ret;

	ret = uvc_queue_enable(&stream->queue, 1);
	if (ret < 0)
		goto error_queue;

	/* Commit the streaming parameters. */
	ret = uvc_commit_video(stream, &stream->ctrl);
	if (ret < 0)
		goto error_commit;

	ret = uvc_init_video(stream, GFP_KERNEL);
<<<<<<< HEAD
	if (ret < 0) {
		usb_set_interface(stream->dev->udev, stream->intfnum, 0);
		uvc_queue_enable(&stream->queue, 0);
	}
=======
	if (ret < 0)
		goto error_video;

	return 0;

error_video:
	usb_set_interface(stream->dev->udev, stream->intfnum, 0);
error_commit:
	uvc_queue_enable(&stream->queue, 0);
error_queue:
	uvc_video_clock_cleanup(stream);
>>>>>>> e816b57a

	return ret;
}<|MERGE_RESOLUTION|>--- conflicted
+++ resolved
@@ -468,18 +468,6 @@
 	spin_unlock_irqrestore(&stream->clock.lock, flags);
 }
 
-<<<<<<< HEAD
-static int uvc_video_clock_init(struct uvc_streaming *stream)
-{
-	struct uvc_clock *clock = &stream->clock;
-
-	spin_lock_init(&clock->lock);
-	clock->head = 0;
-	clock->count = 0;
-	clock->size = 32;
-	clock->last_sof = -1;
-	clock->sof_offset = -1;
-=======
 static void uvc_video_clock_reset(struct uvc_streaming *stream)
 {
 	struct uvc_clock *clock = &stream->clock;
@@ -496,18 +484,14 @@
 
 	spin_lock_init(&clock->lock);
 	clock->size = 32;
->>>>>>> e816b57a
 
 	clock->samples = kmalloc(clock->size * sizeof(*clock->samples),
 				 GFP_KERNEL);
 	if (clock->samples == NULL)
 		return -ENOMEM;
 
-<<<<<<< HEAD
-=======
 	uvc_video_clock_reset(stream);
 
->>>>>>> e816b57a
 	return 0;
 }
 
@@ -635,17 +619,11 @@
 	delta_stc = buf->pts - (1UL << 31);
 	x1 = first->dev_stc - delta_stc;
 	x2 = last->dev_stc - delta_stc;
-<<<<<<< HEAD
+	if (x1 == x2)
+		goto done;
+
 	y1 = (first->dev_sof + 2048) << 16;
 	y2 = (last->dev_sof + 2048) << 16;
-
-=======
-	if (x1 == x2)
-		goto done;
-
-	y1 = (first->dev_sof + 2048) << 16;
-	y2 = (last->dev_sof + 2048) << 16;
->>>>>>> e816b57a
 	if (y2 < y1)
 		y2 += 2048 << 16;
 
@@ -663,16 +641,6 @@
 		  x1, x2, y1, y2, clock->sof_offset);
 
 	/* Second step, SOF to host clock conversion. */
-<<<<<<< HEAD
-	ts = timespec_sub(last->host_ts, first->host_ts);
-	x1 = (uvc_video_clock_host_sof(first) + 2048) << 16;
-	x2 = (uvc_video_clock_host_sof(last) + 2048) << 16;
-	y1 = NSEC_PER_SEC;
-	y2 = (ts.tv_sec + 1) * NSEC_PER_SEC + ts.tv_nsec;
-
-	if (x2 < x1)
-		x2 += 2048 << 16;
-=======
 	x1 = (uvc_video_clock_host_sof(first) + 2048) << 16;
 	x2 = (uvc_video_clock_host_sof(last) + 2048) << 16;
 	if (x2 < x1)
@@ -683,7 +651,6 @@
 	ts = timespec_sub(last->host_ts, first->host_ts);
 	y1 = NSEC_PER_SEC;
 	y2 = (ts.tv_sec + 1) * NSEC_PER_SEC + ts.tv_nsec;
->>>>>>> e816b57a
 
 	/* Interpolated and host SOF timestamps can wrap around at slightly
 	 * different times. Handle this by adding or removing 2048 to or from
@@ -1465,8 +1432,6 @@
 
 	if (free_buffers)
 		uvc_free_urb_buffers(stream);
-
-	uvc_video_clock_cleanup(stream);
 }
 
 /*
@@ -1596,13 +1561,6 @@
 
 	uvc_video_stats_start(stream);
 
-<<<<<<< HEAD
-	ret = uvc_video_clock_init(stream);
-	if (ret < 0)
-		return ret;
-
-=======
->>>>>>> e816b57a
 	if (intf->num_altsetting > 1) {
 		struct usb_host_endpoint *best_ep = NULL;
 		unsigned int best_psize = 3 * 1024;
@@ -1883,12 +1841,6 @@
 		goto error_commit;
 
 	ret = uvc_init_video(stream, GFP_KERNEL);
-<<<<<<< HEAD
-	if (ret < 0) {
-		usb_set_interface(stream->dev->udev, stream->intfnum, 0);
-		uvc_queue_enable(&stream->queue, 0);
-	}
-=======
 	if (ret < 0)
 		goto error_video;
 
@@ -1900,7 +1852,6 @@
 	uvc_queue_enable(&stream->queue, 0);
 error_queue:
 	uvc_video_clock_cleanup(stream);
->>>>>>> e816b57a
 
 	return ret;
 }