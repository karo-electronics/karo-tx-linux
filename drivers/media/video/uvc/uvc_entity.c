/*
 *      uvc_entity.c  --  USB Video Class driver
 *
 *      Copyright (C) 2005-2011
 *          Laurent Pinchart (laurent.pinchart@ideasonboard.com)
 *
 *      This program is free software; you can redistribute it and/or modify
 *      it under the terms of the GNU General Public License as published by
 *      the Free Software Foundation; either version 2 of the License, or
 *      (at your option) any later version.
 *
 */

#include <linux/kernel.h>
#include <linux/list.h>
#include <linux/videodev2.h>

#include <media/v4l2-common.h>

#include "uvcvideo.h"

/* ------------------------------------------------------------------------
 * Video subdevices registration and unregistration
 */

static int uvc_mc_register_entity(struct uvc_video_chain *chain,
	struct uvc_entity *entity)
{
	const u32 flags = MEDIA_LNK_FL_ENABLED | MEDIA_LNK_FL_IMMUTABLE;
	struct media_entity *sink;
	unsigned int i;
<<<<<<< HEAD
	u8 remote_pad;
	int ret = 0;
=======
	int ret;
>>>>>>> acfe7d74

	sink = (UVC_ENTITY_TYPE(entity) == UVC_TT_STREAMING)
	     ? (entity->vdev ? &entity->vdev->entity : NULL)
	     : &entity->subdev.entity;
	if (sink == NULL)
		return 0;

	for (i = 0; i < entity->num_pads; ++i) {
		struct media_entity *source;
		struct uvc_entity *remote;
		u8 remote_pad;

		if (!(entity->pads[i].flags & MEDIA_PAD_FL_SINK))
			continue;

		remote = uvc_entity_by_id(chain->dev, entity->baSourceID[i]);
		if (remote == NULL)
			return -EINVAL;

		source = (UVC_ENTITY_TYPE(remote) != UVC_TT_STREAMING)
		       ? (remote->vdev ? &remote->vdev->entity : NULL)
		       : &remote->subdev.entity;
		if (source == NULL)
			continue;

		remote_pad = remote->num_pads - 1;
		ret = media_entity_create_link(source, remote_pad,
					       sink, i, flags);
		if (ret < 0)
			return ret;
	}

	if (UVC_ENTITY_TYPE(entity) == UVC_TT_STREAMING)
		return 0;

	return v4l2_device_register_subdev(&chain->dev->vdev, &entity->subdev);
}

static struct v4l2_subdev_ops uvc_subdev_ops = {
};

void uvc_mc_cleanup_entity(struct uvc_entity *entity)
{
	if (UVC_ENTITY_TYPE(entity) != UVC_TT_STREAMING)
		media_entity_cleanup(&entity->subdev.entity);
	else if (entity->vdev != NULL)
		media_entity_cleanup(&entity->vdev->entity);
}

static int uvc_mc_init_entity(struct uvc_entity *entity)
{
	int ret;

	if (UVC_ENTITY_TYPE(entity) != UVC_TT_STREAMING) {
		v4l2_subdev_init(&entity->subdev, &uvc_subdev_ops);
		strlcpy(entity->subdev.name, entity->name,
			sizeof(entity->subdev.name));

		ret = media_entity_init(&entity->subdev.entity,
					entity->num_pads, entity->pads, 0);
	} else if (entity->vdev != NULL) {
		ret = media_entity_init(&entity->vdev->entity,
					entity->num_pads, entity->pads, 0);
	} else
		ret = 0;

	return ret;
}

int uvc_mc_register_entities(struct uvc_video_chain *chain)
{
	struct uvc_entity *entity;
	int ret;

	list_for_each_entry(entity, &chain->entities, chain) {
		ret = uvc_mc_init_entity(entity);
		if (ret < 0) {
			uvc_printk(KERN_INFO, "Failed to initialize entity for "
				   "entity %u\n", entity->id);
			return ret;
		}
	}

	list_for_each_entry(entity, &chain->entities, chain) {
		ret = uvc_mc_register_entity(chain, entity);
		if (ret < 0) {
			uvc_printk(KERN_INFO, "Failed to register entity for "
				   "entity %u\n", entity->id);
			return ret;
		}
	}

	return 0;
}<|MERGE_RESOLUTION|>--- conflicted
+++ resolved
@@ -29,12 +29,7 @@
 	const u32 flags = MEDIA_LNK_FL_ENABLED | MEDIA_LNK_FL_IMMUTABLE;
 	struct media_entity *sink;
 	unsigned int i;
-<<<<<<< HEAD
-	u8 remote_pad;
-	int ret = 0;
-=======
 	int ret;
->>>>>>> acfe7d74
 
 	sink = (UVC_ENTITY_TYPE(entity) == UVC_TT_STREAMING)
 	     ? (entity->vdev ? &entity->vdev->entity : NULL)
