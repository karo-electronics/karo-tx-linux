--- conflicted
+++ resolved
@@ -883,138 +883,6 @@
  * Media Controller helper functions
  */
 
-<<<<<<< HEAD
-static int em28xx_v4l2_create_media_graph(struct em28xx *dev)
-{
-#ifdef CONFIG_MEDIA_CONTROLLER
-	struct em28xx_v4l2 *v4l2 = dev->v4l2;
-	struct media_device *mdev = dev->media_dev;
-	struct media_entity *entity;
-	struct media_entity *if_vid = NULL, *if_aud = NULL;
-	struct media_entity *tuner = NULL, *decoder = NULL;
-	int i, ret;
-
-	if (!mdev)
-		return 0;
-
-	/* Webcams are really simple */
-	if (dev->board.is_webcam) {
-		media_device_for_each_entity(entity, mdev) {
-			if (entity->function != MEDIA_ENT_F_CAM_SENSOR)
-				continue;
-			ret = media_create_pad_link(entity, 0,
-						    &v4l2->vdev.entity, 0,
-						    MEDIA_LNK_FL_ENABLED);
-			if (ret)
-				return ret;
-		}
-		return 0;
-	}
-
-	/* Non-webcams have analog TV decoder and other complexities */
-
-	media_device_for_each_entity(entity, mdev) {
-		switch (entity->function) {
-		case MEDIA_ENT_F_IF_VID_DECODER:
-			if_vid = entity;
-			break;
-		case MEDIA_ENT_F_IF_AUD_DECODER:
-			if_aud = entity;
-			break;
-		case MEDIA_ENT_F_TUNER:
-			tuner = entity;
-			break;
-		case MEDIA_ENT_F_ATV_DECODER:
-			decoder = entity;
-			break;
-		}
-	}
-
-	/* Analog setup, using tuner as a link */
-
-	/* Something bad happened! */
-	if (!decoder)
-		return -EINVAL;
-
-	if (tuner) {
-		if (if_vid) {
-			ret = media_create_pad_link(tuner, TUNER_PAD_OUTPUT,
-						    if_vid,
-						    IF_VID_DEC_PAD_IF_INPUT,
-						    MEDIA_LNK_FL_ENABLED);
-			if (ret)
-				return ret;
-			ret = media_create_pad_link(if_vid, IF_VID_DEC_PAD_OUT,
-						decoder, DEMOD_PAD_IF_INPUT,
-						MEDIA_LNK_FL_ENABLED);
-			if (ret)
-				return ret;
-		} else {
-			ret = media_create_pad_link(tuner, TUNER_PAD_OUTPUT,
-						decoder, DEMOD_PAD_IF_INPUT,
-						MEDIA_LNK_FL_ENABLED);
-			if (ret)
-				return ret;
-		}
-
-		if (if_aud) {
-			ret = media_create_pad_link(tuner, TUNER_PAD_AUD_OUT,
-						    if_aud,
-						    IF_AUD_DEC_PAD_IF_INPUT,
-						    MEDIA_LNK_FL_ENABLED);
-			if (ret)
-				return ret;
-		} else {
-			if_aud = tuner;
-		}
-
-	}
-	ret = media_create_pad_link(decoder, DEMOD_PAD_VID_OUT,
-				    &v4l2->vdev.entity, 0,
-				    MEDIA_LNK_FL_ENABLED);
-	if (ret)
-		return ret;
-
-	if (em28xx_vbi_supported(dev)) {
-		ret = media_create_pad_link(decoder, DEMOD_PAD_VBI_OUT,
-					    &v4l2->vbi_dev.entity, 0,
-					    MEDIA_LNK_FL_ENABLED);
-		if (ret)
-			return ret;
-	}
-
-	for (i = 0; i < MAX_EM28XX_INPUT; i++) {
-		struct media_entity *ent = &dev->input_ent[i];
-
-		if (!INPUT(i)->type)
-			break;
-
-		switch (INPUT(i)->type) {
-		case EM28XX_VMUX_COMPOSITE:
-		case EM28XX_VMUX_SVIDEO:
-			ret = media_create_pad_link(ent, 0, decoder,
-						    DEMOD_PAD_IF_INPUT, 0);
-			if (ret)
-				return ret;
-			break;
-		default: /* EM28XX_VMUX_TELEVISION or EM28XX_RADIO */
-			if (!tuner)
-				break;
-
-			ret = media_create_pad_link(ent, 0, tuner,
-						    TUNER_PAD_RF_INPUT,
-						    MEDIA_LNK_FL_ENABLED);
-			if (ret)
-				return ret;
-			break;
-		}
-	}
-#endif
-	return 0;
-}
-
-=======
->>>>>>> 9532e6bb
 static int em28xx_enable_analog_tuner(struct em28xx *dev)
 {
 #ifdef CONFIG_MEDIA_CONTROLLER
@@ -1122,12 +990,8 @@
 			ent->function = MEDIA_ENT_F_CONN_SVIDEO;
 			break;
 		default: /* EM28XX_VMUX_TELEVISION or EM28XX_RADIO */
-<<<<<<< HEAD
-			ent->function = MEDIA_ENT_F_CONN_RF;
-=======
 			if (dev->tuner_type != TUNER_ABSENT)
 				ent->function = MEDIA_ENT_F_CONN_RF;
->>>>>>> 9532e6bb
 			break;
 		}
 
@@ -2850,21 +2714,14 @@
 	/* Init entities at the Media Controller */
 	em28xx_v4l2_create_entities(dev);
 
-<<<<<<< HEAD
-	ret = em28xx_v4l2_create_media_graph(dev);
-=======
 #ifdef CONFIG_MEDIA_CONTROLLER
 	ret = v4l2_mc_create_media_graph(dev->media_dev);
->>>>>>> 9532e6bb
 	if (ret) {
 		em28xx_errdev("failed to create media graph\n");
 		em28xx_v4l2_media_release(dev);
 		goto unregister_dev;
 	}
-<<<<<<< HEAD
-=======
 #endif
->>>>>>> 9532e6bb
 
 	em28xx_info("V4L2 video device registered as %s\n",
 		    video_device_node_name(&v4l2->vdev));
