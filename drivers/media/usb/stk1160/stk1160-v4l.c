/*
 * STK1160 driver
 *
 * Copyright (C) 2012 Ezequiel Garcia
 * <elezegarcia--a.t--gmail.com>
 *
 * Based on Easycap driver by R.M. Thomas
 *	Copyright (C) 2010 R.M. Thomas
 *	<rmthomas--a.t--sciolus.org>
 *
 * This program is free software; you can redistribute it and/or modify
 * it under the terms of the GNU General Public License as published by
 * the Free Software Foundation; either version 2 of the License, or
 * (at your option) any later version.
 *
 * This program is distributed in the hope that it will be useful,
 * but WITHOUT ANY WARRANTY; without even the implied warranty of
 * MERCHANTABILITY or FITNESS FOR A PARTICULAR PURPOSE.  See the
 * GNU General Public License for more details.
 *
 */

#include <linux/module.h>
#include <linux/usb.h>
#include <linux/mm.h>
#include <linux/slab.h>

#include <linux/videodev2.h>
#include <media/v4l2-device.h>
#include <media/v4l2-common.h>
#include <media/v4l2-ioctl.h>
#include <media/v4l2-fh.h>
#include <media/v4l2-event.h>
#include <media/videobuf2-vmalloc.h>

#include <media/saa7115.h>

#include "stk1160.h"
#include "stk1160-reg.h"

static unsigned int vidioc_debug;
module_param(vidioc_debug, int, 0644);
MODULE_PARM_DESC(vidioc_debug, "enable debug messages [vidioc]");

static bool keep_buffers;
module_param(keep_buffers, bool, 0644);
MODULE_PARM_DESC(keep_buffers, "don't release buffers upon stop streaming");

/* supported video standards */
static struct stk1160_fmt format[] = {
	{
		.name     = "16 bpp YUY2, 4:2:2, packed",
		.fourcc   = V4L2_PIX_FMT_UYVY,
		.depth    = 16,
	}
};

static void stk1160_set_std(struct stk1160 *dev)
{
	int i;

	static struct regval std525[] = {

		/* 720x480 */

		/* Frame start */
		{STK116_CFSPO_STX_L, 0x0000},
		{STK116_CFSPO_STX_H, 0x0000},
		{STK116_CFSPO_STY_L, 0x0003},
		{STK116_CFSPO_STY_H, 0x0000},

		/* Frame end */
		{STK116_CFEPO_ENX_L, 0x05a0},
		{STK116_CFEPO_ENX_H, 0x0005},
		{STK116_CFEPO_ENY_L, 0x00f3},
		{STK116_CFEPO_ENY_H, 0x0000},

		{0xffff, 0xffff}
	};

	static struct regval std625[] = {

		/* 720x576 */

		/* TODO: Each line of frame has some junk at the end */
		/* Frame start */
		{STK116_CFSPO,   0x0000},
		{STK116_CFSPO+1, 0x0000},
		{STK116_CFSPO+2, 0x0001},
		{STK116_CFSPO+3, 0x0000},

		/* Frame end */
		{STK116_CFEPO,   0x05a0},
		{STK116_CFEPO+1, 0x0005},
		{STK116_CFEPO+2, 0x0121},
		{STK116_CFEPO+3, 0x0001},

		{0xffff, 0xffff}
	};

	if (dev->norm & V4L2_STD_525_60) {
		stk1160_dbg("registers to NTSC like standard\n");
		for (i = 0; std525[i].reg != 0xffff; i++)
			stk1160_write_reg(dev, std525[i].reg, std525[i].val);
	} else {
		stk1160_dbg("registers to PAL like standard\n");
		for (i = 0; std625[i].reg != 0xffff; i++)
			stk1160_write_reg(dev, std625[i].reg, std625[i].val);
	}

}

/*
 * Set a new alternate setting.
 * Returns true is dev->max_pkt_size has changed, false otherwise.
 */
static bool stk1160_set_alternate(struct stk1160 *dev)
{
	int i, prev_alt = dev->alt;
	unsigned int min_pkt_size;
	bool new_pkt_size;

	/*
	 * If we don't set right alternate,
	 * then we will get a green screen with junk.
	 */
	min_pkt_size = STK1160_MIN_PKT_SIZE;

	for (i = 0; i < dev->num_alt; i++) {
		/* stop when the selected alt setting offers enough bandwidth */
		if (dev->alt_max_pkt_size[i] >= min_pkt_size) {
			dev->alt = i;
			break;
		/*
		 * otherwise make sure that we end up with the maximum bandwidth
		 * because the min_pkt_size equation might be wrong...
		 */
		} else if (dev->alt_max_pkt_size[i] >
			   dev->alt_max_pkt_size[dev->alt])
			dev->alt = i;
	}

	stk1160_info("setting alternate %d\n", dev->alt);

	if (dev->alt != prev_alt) {
		stk1160_dbg("minimum isoc packet size: %u (alt=%d)\n",
				min_pkt_size, dev->alt);
		stk1160_dbg("setting alt %d with wMaxPacketSize=%u\n",
			       dev->alt, dev->alt_max_pkt_size[dev->alt]);
		usb_set_interface(dev->udev, 0, dev->alt);
	}

	new_pkt_size = dev->max_pkt_size != dev->alt_max_pkt_size[dev->alt];
	dev->max_pkt_size = dev->alt_max_pkt_size[dev->alt];

	return new_pkt_size;
}

static int stk1160_start_streaming(struct stk1160 *dev)
{
	bool new_pkt_size;
	int rc = 0;
	int i;

	/* Check device presence */
	if (!dev->udev)
		return -ENODEV;

	if (mutex_lock_interruptible(&dev->v4l_lock))
		return -ERESTARTSYS;
	/*
	 * For some reason it is mandatory to set alternate *first*
	 * and only *then* initialize isoc urbs.
	 * Someone please explain me why ;)
	 */
	new_pkt_size = stk1160_set_alternate(dev);

	/*
	 * We (re)allocate isoc urbs if:
	 * there is no allocated isoc urbs, OR
	 * a new dev->max_pkt_size is detected
	 */
	if (!dev->isoc_ctl.num_bufs || new_pkt_size) {
		rc = stk1160_alloc_isoc(dev);
		if (rc < 0)
			goto out_stop_hw;
	}

	/* submit urbs and enables IRQ */
	for (i = 0; i < dev->isoc_ctl.num_bufs; i++) {
		rc = usb_submit_urb(dev->isoc_ctl.urb[i], GFP_KERNEL);
		if (rc) {
			stk1160_err("cannot submit urb[%d] (%d)\n", i, rc);
			goto out_uninit;
		}
	}

	/* Start saa711x */
	v4l2_device_call_all(&dev->v4l2_dev, 0, video, s_stream, 1);

	/* Start stk1160 */
	stk1160_write_reg(dev, STK1160_DCTRL, 0xb3);
	stk1160_write_reg(dev, STK1160_DCTRL+3, 0x00);

	stk1160_dbg("streaming started\n");

	mutex_unlock(&dev->v4l_lock);

	return 0;

out_uninit:
	stk1160_uninit_isoc(dev);
out_stop_hw:
	usb_set_interface(dev->udev, 0, 0);
	stk1160_clear_queue(dev);

	mutex_unlock(&dev->v4l_lock);

	return rc;
}

/* Must be called with v4l_lock hold */
static void stk1160_stop_hw(struct stk1160 *dev)
{
	/* If the device is not physically present, there is nothing to do */
	if (!dev->udev)
		return;

	/* set alternate 0 */
	dev->alt = 0;
	stk1160_info("setting alternate %d\n", dev->alt);
	usb_set_interface(dev->udev, 0, 0);

	/* Stop stk1160 */
	stk1160_write_reg(dev, STK1160_DCTRL, 0x00);
	stk1160_write_reg(dev, STK1160_DCTRL+3, 0x00);

	/* Stop saa711x */
	v4l2_device_call_all(&dev->v4l2_dev, 0, video, s_stream, 0);
}

static int stk1160_stop_streaming(struct stk1160 *dev)
{
	if (mutex_lock_interruptible(&dev->v4l_lock))
		return -ERESTARTSYS;

	stk1160_cancel_isoc(dev);

	/*
	 * It is possible to keep buffers around using a module parameter.
	 * This is intended to avoid memory fragmentation.
	 */
	if (!keep_buffers)
		stk1160_free_isoc(dev);

	stk1160_stop_hw(dev);

	stk1160_clear_queue(dev);

	stk1160_dbg("streaming stopped\n");

	mutex_unlock(&dev->v4l_lock);

	return 0;
}

static struct v4l2_file_operations stk1160_fops = {
	.owner = THIS_MODULE,
	.open = v4l2_fh_open,
	.release = vb2_fop_release,
	.read = vb2_fop_read,
	.poll = vb2_fop_poll,
	.mmap = vb2_fop_mmap,
	.unlocked_ioctl = video_ioctl2,
};

/*
 * vidioc ioctls
 */
static int vidioc_querycap(struct file *file,
		void *priv, struct v4l2_capability *cap)
{
	struct stk1160 *dev = video_drvdata(file);

	strcpy(cap->driver, "stk1160");
	strcpy(cap->card, "stk1160");
	usb_make_path(dev->udev, cap->bus_info, sizeof(cap->bus_info));
	cap->device_caps =
		V4L2_CAP_VIDEO_CAPTURE |
		V4L2_CAP_STREAMING |
		V4L2_CAP_READWRITE;
	cap->capabilities = cap->device_caps | V4L2_CAP_DEVICE_CAPS;
	return 0;
}

static int vidioc_enum_fmt_vid_cap(struct file *file, void  *priv,
		struct v4l2_fmtdesc *f)
{
	if (f->index != 0)
		return -EINVAL;

	strlcpy(f->description, format[f->index].name, sizeof(f->description));
	f->pixelformat = format[f->index].fourcc;
	return 0;
}

static int vidioc_g_fmt_vid_cap(struct file *file, void *priv,
					struct v4l2_format *f)
{
	struct stk1160 *dev = video_drvdata(file);

	f->fmt.pix.width = dev->width;
	f->fmt.pix.height = dev->height;
	f->fmt.pix.field = V4L2_FIELD_INTERLACED;
	f->fmt.pix.pixelformat = dev->fmt->fourcc;
	f->fmt.pix.bytesperline = dev->width * 2;
	f->fmt.pix.sizeimage = dev->height * f->fmt.pix.bytesperline;
	f->fmt.pix.colorspace = V4L2_COLORSPACE_SMPTE170M;

	return 0;
}

static int vidioc_try_fmt_vid_cap(struct file *file, void *priv,
			struct v4l2_format *f)
{
	struct stk1160 *dev = video_drvdata(file);

	/*
	 * User can't choose size at his own will,
	 * so we just return him the current size chosen
	 * at standard selection.
	 * TODO: Implement frame scaling?
	 */

	f->fmt.pix.pixelformat = dev->fmt->fourcc;
	f->fmt.pix.width = dev->width;
	f->fmt.pix.height = dev->height;
	f->fmt.pix.field = V4L2_FIELD_INTERLACED;
	f->fmt.pix.bytesperline = dev->width * 2;
	f->fmt.pix.sizeimage = dev->height * f->fmt.pix.bytesperline;
	f->fmt.pix.colorspace = V4L2_COLORSPACE_SMPTE170M;

	return 0;
}

static int vidioc_s_fmt_vid_cap(struct file *file, void *priv,
					struct v4l2_format *f)
{
	struct stk1160 *dev = video_drvdata(file);
	struct vb2_queue *q = &dev->vb_vidq;

	if (vb2_is_busy(q))
		return -EBUSY;

	vidioc_try_fmt_vid_cap(file, priv, f);

	/* We don't support any format changes */

	return 0;
}

static int vidioc_querystd(struct file *file, void *priv, v4l2_std_id *norm)
{
	struct stk1160 *dev = video_drvdata(file);
	v4l2_device_call_all(&dev->v4l2_dev, 0, video, querystd, norm);
	return 0;
}

static int vidioc_g_std(struct file *file, void *priv, v4l2_std_id *norm)
{
	struct stk1160 *dev = video_drvdata(file);

	*norm = dev->norm;
	return 0;
}

static int vidioc_s_std(struct file *file, void *priv, v4l2_std_id norm)
{
	struct stk1160 *dev = video_drvdata(file);
	struct vb2_queue *q = &dev->vb_vidq;

	if (vb2_is_busy(q))
		return -EBUSY;

	/* Check device presence */
	if (!dev->udev)
		return -ENODEV;

	/* We need to set this now, before we call stk1160_set_std */
	dev->norm = norm;

	/* This is taken from saa7115 video decoder */
	if (dev->norm & V4L2_STD_525_60) {
		dev->width = 720;
		dev->height = 480;
	} else if (dev->norm & V4L2_STD_625_50) {
		dev->width = 720;
		dev->height = 576;
	} else {
		stk1160_err("invalid standard\n");
		return -EINVAL;
	}

	stk1160_set_std(dev);

	v4l2_device_call_all(&dev->v4l2_dev, 0, core, s_std,
			dev->norm);

	return 0;
}


static int vidioc_enum_input(struct file *file, void *priv,
				struct v4l2_input *i)
{
	struct stk1160 *dev = video_drvdata(file);

	if (i->index > STK1160_MAX_INPUT)
		return -EINVAL;

	/* S-Video special handling */
	if (i->index == STK1160_SVIDEO_INPUT)
		sprintf(i->name, "S-Video");
	else
		sprintf(i->name, "Composite%d", i->index);

	i->type = V4L2_INPUT_TYPE_CAMERA;
	i->std = dev->vdev.tvnorms;
	return 0;
}

static int vidioc_g_input(struct file *file, void *priv, unsigned int *i)
{
	struct stk1160 *dev = video_drvdata(file);
	*i = dev->ctl_input;
	return 0;
}

static int vidioc_s_input(struct file *file, void *priv, unsigned int i)
{
	struct stk1160 *dev = video_drvdata(file);

	if (vb2_is_busy(&dev->vb_vidq))
		return -EBUSY;

	if (i > STK1160_MAX_INPUT)
		return -EINVAL;

	dev->ctl_input = i;

	stk1160_select_input(dev);

	return 0;
}

<<<<<<< HEAD
static int vidioc_g_chip_ident(struct file *file, void *priv,
	       struct v4l2_dbg_chip_ident *chip)
{
	switch (chip->match.type) {
	case V4L2_CHIP_MATCH_BRIDGE:
		chip->ident = V4L2_IDENT_NONE;
		chip->revision = 0;
		return 0;
	default:
		return -EINVAL;
	}
}

=======
>>>>>>> d0e0ac97
#ifdef CONFIG_VIDEO_ADV_DEBUG
static int vidioc_g_register(struct file *file, void *priv,
			     struct v4l2_dbg_register *reg)
{
	struct stk1160 *dev = video_drvdata(file);
	int rc;
	u8 val;

<<<<<<< HEAD
	switch (reg->match.type) {
	case V4L2_CHIP_MATCH_I2C_DRIVER:
		v4l2_device_call_all(&dev->v4l2_dev, 0, core, g_register, reg);
		return 0;
	case V4L2_CHIP_MATCH_I2C_ADDR:
		/* TODO: is this correct? */
		v4l2_device_call_all(&dev->v4l2_dev, 0, core, g_register, reg);
		return 0;
	default:
		if (!v4l2_chip_match_host(&reg->match))
			return -EINVAL;
	}

=======
>>>>>>> d0e0ac97
	/* Match host */
	rc = stk1160_read_reg(dev, reg->reg, &val);
	reg->val = val;
	reg->size = 1;

	return rc;
}

static int vidioc_s_register(struct file *file, void *priv,
			     const struct v4l2_dbg_register *reg)
{
	struct stk1160 *dev = video_drvdata(file);

<<<<<<< HEAD
	switch (reg->match.type) {
	case V4L2_CHIP_MATCH_I2C_DRIVER:
		v4l2_device_call_all(&dev->v4l2_dev, 0, core, s_register, reg);
		return 0;
	case V4L2_CHIP_MATCH_I2C_ADDR:
		/* TODO: is this correct? */
		v4l2_device_call_all(&dev->v4l2_dev, 0, core, s_register, reg);
		return 0;
	default:
		if (!v4l2_chip_match_host(&reg->match))
			return -EINVAL;
	}

=======
>>>>>>> d0e0ac97
	/* Match host */
	return stk1160_write_reg(dev, reg->reg, cpu_to_le16(reg->val));
}
#endif

static const struct v4l2_ioctl_ops stk1160_ioctl_ops = {
	.vidioc_querycap      = vidioc_querycap,
	.vidioc_enum_fmt_vid_cap  = vidioc_enum_fmt_vid_cap,
	.vidioc_g_fmt_vid_cap     = vidioc_g_fmt_vid_cap,
	.vidioc_try_fmt_vid_cap   = vidioc_try_fmt_vid_cap,
	.vidioc_s_fmt_vid_cap     = vidioc_s_fmt_vid_cap,
	.vidioc_querystd      = vidioc_querystd,
	.vidioc_g_std         = vidioc_g_std,
	.vidioc_s_std         = vidioc_s_std,
	.vidioc_enum_input    = vidioc_enum_input,
	.vidioc_g_input       = vidioc_g_input,
	.vidioc_s_input       = vidioc_s_input,

	/* vb2 takes care of these */
	.vidioc_reqbufs       = vb2_ioctl_reqbufs,
	.vidioc_querybuf      = vb2_ioctl_querybuf,
	.vidioc_qbuf          = vb2_ioctl_qbuf,
	.vidioc_dqbuf         = vb2_ioctl_dqbuf,
	.vidioc_streamon      = vb2_ioctl_streamon,
	.vidioc_streamoff     = vb2_ioctl_streamoff,

	.vidioc_log_status  = v4l2_ctrl_log_status,
	.vidioc_subscribe_event = v4l2_ctrl_subscribe_event,
	.vidioc_unsubscribe_event = v4l2_event_unsubscribe,

#ifdef CONFIG_VIDEO_ADV_DEBUG
	.vidioc_g_register = vidioc_g_register,
	.vidioc_s_register = vidioc_s_register,
#endif
};

/********************************************************************/

/*
 * Videobuf2 operations
 */
static int queue_setup(struct vb2_queue *vq, const struct v4l2_format *v4l_fmt,
				unsigned int *nbuffers, unsigned int *nplanes,
				unsigned int sizes[], void *alloc_ctxs[])
{
	struct stk1160 *dev = vb2_get_drv_priv(vq);
	unsigned long size;

	size = dev->width * dev->height * 2;

	/*
	 * Here we can change the number of buffers being requested.
	 * So, we set a minimum and a maximum like this:
	 */
	*nbuffers = clamp_t(unsigned int, *nbuffers,
			STK1160_MIN_VIDEO_BUFFERS, STK1160_MAX_VIDEO_BUFFERS);

	/* This means a packed colorformat */
	*nplanes = 1;

	sizes[0] = size;

	stk1160_info("%s: buffer count %d, each %ld bytes\n",
			__func__, *nbuffers, size);

	return 0;
}

static void buffer_queue(struct vb2_buffer *vb)
{
	unsigned long flags;
	struct stk1160 *dev = vb2_get_drv_priv(vb->vb2_queue);
	struct stk1160_buffer *buf =
		container_of(vb, struct stk1160_buffer, vb);

	spin_lock_irqsave(&dev->buf_lock, flags);
	if (!dev->udev) {
		/*
		 * If the device is disconnected return the buffer to userspace
		 * directly. The next QBUF call will fail with -ENODEV.
		 */
		vb2_buffer_done(&buf->vb, VB2_BUF_STATE_ERROR);
	} else {

		buf->mem = vb2_plane_vaddr(vb, 0);
		buf->length = vb2_plane_size(vb, 0);
		buf->bytesused = 0;
		buf->pos = 0;

		/*
		 * If buffer length is less from expected then we return
		 * the buffer to userspace directly.
		 */
		if (buf->length < dev->width * dev->height * 2)
			vb2_buffer_done(&buf->vb, VB2_BUF_STATE_ERROR);
		else
			list_add_tail(&buf->list, &dev->avail_bufs);

	}
	spin_unlock_irqrestore(&dev->buf_lock, flags);
}

static int start_streaming(struct vb2_queue *vq, unsigned int count)
{
	struct stk1160 *dev = vb2_get_drv_priv(vq);
	return stk1160_start_streaming(dev);
}

/* abort streaming and wait for last buffer */
static int stop_streaming(struct vb2_queue *vq)
{
	struct stk1160 *dev = vb2_get_drv_priv(vq);
	return stk1160_stop_streaming(dev);
}

static struct vb2_ops stk1160_video_qops = {
	.queue_setup		= queue_setup,
	.buf_queue		= buffer_queue,
	.start_streaming	= start_streaming,
	.stop_streaming		= stop_streaming,
	.wait_prepare		= vb2_ops_wait_prepare,
	.wait_finish		= vb2_ops_wait_finish,
};

static struct video_device v4l_template = {
	.name = "stk1160",
	.tvnorms = V4L2_STD_525_60 | V4L2_STD_625_50,
	.fops = &stk1160_fops,
	.ioctl_ops = &stk1160_ioctl_ops,
	.release = video_device_release_empty,
};

/********************************************************************/

/* Must be called with both v4l_lock and vb_queue_lock hold */
void stk1160_clear_queue(struct stk1160 *dev)
{
	struct stk1160_buffer *buf;
	unsigned long flags;

	/* Release all active buffers */
	spin_lock_irqsave(&dev->buf_lock, flags);
	while (!list_empty(&dev->avail_bufs)) {
		buf = list_first_entry(&dev->avail_bufs,
			struct stk1160_buffer, list);
		list_del(&buf->list);
		vb2_buffer_done(&buf->vb, VB2_BUF_STATE_ERROR);
		stk1160_info("buffer [%p/%d] aborted\n",
				buf, buf->vb.v4l2_buf.index);
	}
	/* It's important to clear current buffer */
	dev->isoc_ctl.buf = NULL;
	spin_unlock_irqrestore(&dev->buf_lock, flags);
}

int stk1160_vb2_setup(struct stk1160 *dev)
{
	int rc;
	struct vb2_queue *q;

	q = &dev->vb_vidq;
	q->type = V4L2_BUF_TYPE_VIDEO_CAPTURE;
	q->io_modes = VB2_READ | VB2_MMAP | VB2_USERPTR;
	q->drv_priv = dev;
	q->buf_struct_size = sizeof(struct stk1160_buffer);
	q->ops = &stk1160_video_qops;
	q->mem_ops = &vb2_vmalloc_memops;
	q->timestamp_type = V4L2_BUF_FLAG_TIMESTAMP_MONOTONIC;

	rc = vb2_queue_init(q);
	if (rc < 0)
		return rc;

	/* initialize video dma queue */
	INIT_LIST_HEAD(&dev->avail_bufs);

	return 0;
}

int stk1160_video_register(struct stk1160 *dev)
{
	int rc;

	/* Initialize video_device with a template structure */
	dev->vdev = v4l_template;
	dev->vdev.debug = vidioc_debug;
	dev->vdev.queue = &dev->vb_vidq;

	/*
	 * Provide mutexes for v4l2 core and for videobuf2 queue.
	 * It will be used to protect *only* v4l2 ioctls.
	 */
	dev->vdev.lock = &dev->v4l_lock;
	dev->vdev.queue->lock = &dev->vb_queue_lock;

	/* This will be used to set video_device parent */
	dev->vdev.v4l2_dev = &dev->v4l2_dev;
	set_bit(V4L2_FL_USE_FH_PRIO, &dev->vdev.flags);

	/* NTSC is default */
	dev->norm = V4L2_STD_NTSC_M;
	dev->width = 720;
	dev->height = 480;

	/* set default format */
	dev->fmt = &format[0];
	stk1160_set_std(dev);

	v4l2_device_call_all(&dev->v4l2_dev, 0, core, s_std,
			dev->norm);

	video_set_drvdata(&dev->vdev, dev);
	rc = video_register_device(&dev->vdev, VFL_TYPE_GRABBER, -1);
	if (rc < 0) {
		stk1160_err("video_register_device failed (%d)\n", rc);
		return rc;
	}

	v4l2_info(&dev->v4l2_dev, "V4L2 device registered as %s\n",
		  video_device_node_name(&dev->vdev));

	return 0;
}<|MERGE_RESOLUTION|>--- conflicted
+++ resolved
@@ -453,22 +453,6 @@
 	return 0;
 }
 
-<<<<<<< HEAD
-static int vidioc_g_chip_ident(struct file *file, void *priv,
-	       struct v4l2_dbg_chip_ident *chip)
-{
-	switch (chip->match.type) {
-	case V4L2_CHIP_MATCH_BRIDGE:
-		chip->ident = V4L2_IDENT_NONE;
-		chip->revision = 0;
-		return 0;
-	default:
-		return -EINVAL;
-	}
-}
-
-=======
->>>>>>> d0e0ac97
 #ifdef CONFIG_VIDEO_ADV_DEBUG
 static int vidioc_g_register(struct file *file, void *priv,
 			     struct v4l2_dbg_register *reg)
@@ -477,22 +461,6 @@
 	int rc;
 	u8 val;
 
-<<<<<<< HEAD
-	switch (reg->match.type) {
-	case V4L2_CHIP_MATCH_I2C_DRIVER:
-		v4l2_device_call_all(&dev->v4l2_dev, 0, core, g_register, reg);
-		return 0;
-	case V4L2_CHIP_MATCH_I2C_ADDR:
-		/* TODO: is this correct? */
-		v4l2_device_call_all(&dev->v4l2_dev, 0, core, g_register, reg);
-		return 0;
-	default:
-		if (!v4l2_chip_match_host(&reg->match))
-			return -EINVAL;
-	}
-
-=======
->>>>>>> d0e0ac97
 	/* Match host */
 	rc = stk1160_read_reg(dev, reg->reg, &val);
 	reg->val = val;
@@ -506,22 +474,6 @@
 {
 	struct stk1160 *dev = video_drvdata(file);
 
-<<<<<<< HEAD
-	switch (reg->match.type) {
-	case V4L2_CHIP_MATCH_I2C_DRIVER:
-		v4l2_device_call_all(&dev->v4l2_dev, 0, core, s_register, reg);
-		return 0;
-	case V4L2_CHIP_MATCH_I2C_ADDR:
-		/* TODO: is this correct? */
-		v4l2_device_call_all(&dev->v4l2_dev, 0, core, s_register, reg);
-		return 0;
-	default:
-		if (!v4l2_chip_match_host(&reg->match))
-			return -EINVAL;
-	}
-
-=======
->>>>>>> d0e0ac97
 	/* Match host */
 	return stk1160_write_reg(dev, reg->reg, cpu_to_le16(reg->val));
 }
