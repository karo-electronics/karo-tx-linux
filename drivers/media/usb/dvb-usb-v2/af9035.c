/*
 * Afatech AF9035 DVB USB driver
 *
 * Copyright (C) 2009 Antti Palosaari <crope@iki.fi>
 * Copyright (C) 2012 Antti Palosaari <crope@iki.fi>
 *
 *    This program is free software; you can redistribute it and/or modify
 *    it under the terms of the GNU General Public License as published by
 *    the Free Software Foundation; either version 2 of the License, or
 *    (at your option) any later version.
 *
 *    This program is distributed in the hope that it will be useful,
 *    but WITHOUT ANY WARRANTY; without even the implied warranty of
 *    MERCHANTABILITY or FITNESS FOR A PARTICULAR PURPOSE.  See the
 *    GNU General Public License for more details.
 *
 *    You should have received a copy of the GNU General Public License along
 *    with this program; if not, write to the Free Software Foundation, Inc.,
 *    51 Franklin Street, Fifth Floor, Boston, MA 02110-1301 USA.
 */

#include "af9035.h"

DVB_DEFINE_MOD_OPT_ADAPTER_NR(adapter_nr);

static u16 af9035_checksum(const u8 *buf, size_t len)
{
	size_t i;
	u16 checksum = 0;

	for (i = 1; i < len; i++) {
		if (i % 2)
			checksum += buf[i] << 8;
		else
			checksum += buf[i];
	}
	checksum = ~checksum;

	return checksum;
}

static int af9035_ctrl_msg(struct dvb_usb_device *d, struct usb_req *req)
{
#define REQ_HDR_LEN 4 /* send header size */
#define ACK_HDR_LEN 3 /* rece header size */
#define CHECKSUM_LEN 2
#define USB_TIMEOUT 2000
	struct state *state = d_to_priv(d);
	int ret, wlen, rlen;
	u16 checksum, tmp_checksum;

	mutex_lock(&d->usb_mutex);

	/* buffer overflow check */
	if (req->wlen > (BUF_LEN - REQ_HDR_LEN - CHECKSUM_LEN) ||
			req->rlen > (BUF_LEN - ACK_HDR_LEN - CHECKSUM_LEN)) {
		dev_err(&d->udev->dev, "%s: too much data wlen=%d rlen=%d\n",
<<<<<<< HEAD
				__func__, req->wlen, req->rlen);
=======
				KBUILD_MODNAME, req->wlen, req->rlen);
>>>>>>> d0e0ac97
		ret = -EINVAL;
		goto exit;
	}

	state->buf[0] = REQ_HDR_LEN + req->wlen + CHECKSUM_LEN - 1;
	state->buf[1] = req->mbox;
	state->buf[2] = req->cmd;
	state->buf[3] = state->seq++;
	memcpy(&state->buf[REQ_HDR_LEN], req->wbuf, req->wlen);

	wlen = REQ_HDR_LEN + req->wlen + CHECKSUM_LEN;
	rlen = ACK_HDR_LEN + req->rlen + CHECKSUM_LEN;

	/* calc and add checksum */
	checksum = af9035_checksum(state->buf, state->buf[0] - 1);
	state->buf[state->buf[0] - 1] = (checksum >> 8);
	state->buf[state->buf[0] - 0] = (checksum & 0xff);

	/* no ack for these packets */
	if (req->cmd == CMD_FW_DL)
		rlen = 0;

	ret = dvb_usbv2_generic_rw_locked(d,
			state->buf, wlen, state->buf, rlen);
	if (ret)
		goto exit;

	/* no ack for those packets */
	if (req->cmd == CMD_FW_DL)
		goto exit;

	/* verify checksum */
	checksum = af9035_checksum(state->buf, rlen - 2);
	tmp_checksum = (state->buf[rlen - 2] << 8) | state->buf[rlen - 1];
	if (tmp_checksum != checksum) {
		dev_err(&d->udev->dev,
				"%s: command=%02x checksum mismatch (%04x != %04x)\n",
				KBUILD_MODNAME, req->cmd, tmp_checksum,
				checksum);
		ret = -EIO;
		goto exit;
	}

	/* check status */
	if (state->buf[2]) {
		/* fw returns status 1 when IR code was not received */
		if (req->cmd == CMD_IR_GET || state->buf[2] == 1) {
			ret = 1;
			goto exit;
		}

		dev_dbg(&d->udev->dev, "%s: command=%02x failed fw error=%d\n",
				__func__, req->cmd, state->buf[2]);
		ret = -EIO;
		goto exit;
	}

	/* read request, copy returned data to return buf */
	if (req->rlen)
		memcpy(req->rbuf, &state->buf[ACK_HDR_LEN], req->rlen);
exit:
	mutex_unlock(&d->usb_mutex);
	if (ret < 0)
		dev_dbg(&d->udev->dev, "%s: failed=%d\n", __func__, ret);
	return ret;
}

/* write multiple registers */
static int af9035_wr_regs(struct dvb_usb_device *d, u32 reg, u8 *val, int len)
{
	u8 wbuf[6 + len];
	u8 mbox = (reg >> 16) & 0xff;
	struct usb_req req = { CMD_MEM_WR, mbox, sizeof(wbuf), wbuf, 0, NULL };

	wbuf[0] = len;
	wbuf[1] = 2;
	wbuf[2] = 0;
	wbuf[3] = 0;
	wbuf[4] = (reg >> 8) & 0xff;
	wbuf[5] = (reg >> 0) & 0xff;
	memcpy(&wbuf[6], val, len);

	return af9035_ctrl_msg(d, &req);
}

/* read multiple registers */
static int af9035_rd_regs(struct dvb_usb_device *d, u32 reg, u8 *val, int len)
{
	u8 wbuf[] = { len, 2, 0, 0, (reg >> 8) & 0xff, reg & 0xff };
	u8 mbox = (reg >> 16) & 0xff;
	struct usb_req req = { CMD_MEM_RD, mbox, sizeof(wbuf), wbuf, len, val };

	return af9035_ctrl_msg(d, &req);
}

/* write single register */
static int af9035_wr_reg(struct dvb_usb_device *d, u32 reg, u8 val)
{
	return af9035_wr_regs(d, reg, &val, 1);
}

/* read single register */
static int af9035_rd_reg(struct dvb_usb_device *d, u32 reg, u8 *val)
{
	return af9035_rd_regs(d, reg, val, 1);
}

/* write single register with mask */
static int af9035_wr_reg_mask(struct dvb_usb_device *d, u32 reg, u8 val,
		u8 mask)
{
	int ret;
	u8 tmp;

	/* no need for read if whole reg is written */
	if (mask != 0xff) {
		ret = af9035_rd_regs(d, reg, &tmp, 1);
		if (ret)
			return ret;

		val &= mask;
		tmp &= ~mask;
		val |= tmp;
	}

	return af9035_wr_regs(d, reg, &val, 1);
}

static int af9035_i2c_master_xfer(struct i2c_adapter *adap,
		struct i2c_msg msg[], int num)
{
	struct dvb_usb_device *d = i2c_get_adapdata(adap);
	struct state *state = d_to_priv(d);
	int ret;

	if (mutex_lock_interruptible(&d->i2c_mutex) < 0)
		return -EAGAIN;

	/*
	 * I2C sub header is 5 bytes long. Meaning of those bytes are:
	 * 0: data len
	 * 1: I2C addr << 1
	 * 2: reg addr len
	 *    byte 3 and 4 can be used as reg addr
	 * 3: reg addr MSB
	 *    used when reg addr len is set to 2
	 * 4: reg addr LSB
	 *    used when reg addr len is set to 1 or 2
	 *
	 * For the simplify we do not use register addr at all.
	 * NOTE: As a firmware knows tuner type there is very small possibility
	 * there could be some tuner I2C hacks done by firmware and this may
	 * lead problems if firmware expects those bytes are used.
	 */
	if (num == 2 && !(msg[0].flags & I2C_M_RD) &&
			(msg[1].flags & I2C_M_RD)) {
		if (msg[0].len > 40 || msg[1].len > 40) {
			/* TODO: correct limits > 40 */
			ret = -EOPNOTSUPP;
		} else if ((msg[0].addr == state->af9033_config[0].i2c_addr) ||
			   (msg[0].addr == state->af9033_config[1].i2c_addr)) {
			/* demod access via firmware interface */
			u32 reg = msg[0].buf[0] << 16 | msg[0].buf[1] << 8 |
					msg[0].buf[2];

			if (msg[0].addr == state->af9033_config[1].i2c_addr)
				reg |= 0x100000;

			ret = af9035_rd_regs(d, reg, &msg[1].buf[0],
					msg[1].len);
		} else {
			/* I2C */
			u8 buf[5 + msg[0].len];
			struct usb_req req = { CMD_I2C_RD, 0, sizeof(buf),
					buf, msg[1].len, msg[1].buf };
			req.mbox |= ((msg[0].addr & 0x80)  >>  3);
			buf[0] = msg[1].len;
			buf[1] = msg[0].addr << 1;
			buf[2] = 0x00; /* reg addr len */
			buf[3] = 0x00; /* reg addr MSB */
			buf[4] = 0x00; /* reg addr LSB */
			memcpy(&buf[5], msg[0].buf, msg[0].len);
			ret = af9035_ctrl_msg(d, &req);
		}
	} else if (num == 1 && !(msg[0].flags & I2C_M_RD)) {
		if (msg[0].len > 40) {
			/* TODO: correct limits > 40 */
			ret = -EOPNOTSUPP;
		} else if ((msg[0].addr == state->af9033_config[0].i2c_addr) ||
			   (msg[0].addr == state->af9033_config[1].i2c_addr)) {
			/* demod access via firmware interface */
			u32 reg = msg[0].buf[0] << 16 | msg[0].buf[1] << 8 |
					msg[0].buf[2];

			if (msg[0].addr == state->af9033_config[1].i2c_addr)
				reg |= 0x100000;

			ret = af9035_wr_regs(d, reg, &msg[0].buf[3],
					msg[0].len - 3);
		} else {
			/* I2C */
			u8 buf[5 + msg[0].len];
			struct usb_req req = { CMD_I2C_WR, 0, sizeof(buf), buf,
					0, NULL };
			req.mbox |= ((msg[0].addr & 0x80)  >>  3);
			buf[0] = msg[0].len;
			buf[1] = msg[0].addr << 1;
			buf[2] = 0x00; /* reg addr len */
			buf[3] = 0x00; /* reg addr MSB */
			buf[4] = 0x00; /* reg addr LSB */
			memcpy(&buf[5], msg[0].buf, msg[0].len);
			ret = af9035_ctrl_msg(d, &req);
		}
	} else if (num == 1 && (msg[0].flags & I2C_M_RD)) {
		if (msg[0].len > 40) {
			/* TODO: correct limits > 40 */
			ret = -EOPNOTSUPP;
		} else {
			/* I2C */
			u8 buf[5];
			struct usb_req req = { CMD_I2C_RD, 0, sizeof(buf),
					buf, msg[0].len, msg[0].buf };
			req.mbox |= ((msg[0].addr & 0x80)  >>  3);
			buf[0] = msg[0].len;
			buf[1] = msg[0].addr << 1;
			buf[2] = 0x00; /* reg addr len */
			buf[3] = 0x00; /* reg addr MSB */
			buf[4] = 0x00; /* reg addr LSB */
			ret = af9035_ctrl_msg(d, &req);
		}
	} else {
		/*
		 * We support only three kind of I2C transactions:
		 * 1) 1 x read + 1 x write (repeated start)
		 * 2) 1 x write
		 * 3) 1 x read
		 */
		ret = -EOPNOTSUPP;
	}

	mutex_unlock(&d->i2c_mutex);

	if (ret < 0)
		return ret;
	else
		return num;
}

static u32 af9035_i2c_functionality(struct i2c_adapter *adapter)
{
	return I2C_FUNC_I2C;
}

static struct i2c_algorithm af9035_i2c_algo = {
	.master_xfer = af9035_i2c_master_xfer,
	.functionality = af9035_i2c_functionality,
};

static int af9035_identify_state(struct dvb_usb_device *d, const char **name)
{
	struct state *state = d_to_priv(d);
	int ret;
	u8 wbuf[1] = { 1 };
	u8 rbuf[4];
	struct usb_req req = { CMD_FW_QUERYINFO, 0, sizeof(wbuf), wbuf,
			sizeof(rbuf), rbuf };

	ret = af9035_rd_regs(d, 0x1222, rbuf, 3);
	if (ret < 0)
		goto err;

	state->chip_version = rbuf[0];
	state->chip_type = rbuf[2] << 8 | rbuf[1] << 0;

	ret = af9035_rd_reg(d, 0x384f, &state->prechip_version);
	if (ret < 0)
		goto err;

	dev_info(&d->udev->dev,
			"%s: prechip_version=%02x chip_version=%02x chip_type=%04x\n",
<<<<<<< HEAD
			__func__, state->prechip_version, state->chip_version,
			state->chip_type);
=======
			KBUILD_MODNAME, state->prechip_version,
			state->chip_version, state->chip_type);
>>>>>>> d0e0ac97

	if (state->chip_type == 0x9135) {
		if (state->chip_version == 0x02)
			*name = AF9035_FIRMWARE_IT9135_V2;
		else
			*name = AF9035_FIRMWARE_IT9135_V1;
		state->eeprom_addr = EEPROM_BASE_IT9135;
	} else {
		*name = AF9035_FIRMWARE_AF9035;
		state->eeprom_addr = EEPROM_BASE_AF9035;
	}

	ret = af9035_ctrl_msg(d, &req);
	if (ret < 0)
		goto err;

	dev_dbg(&d->udev->dev, "%s: reply=%*ph\n", __func__, 4, rbuf);
	if (rbuf[0] || rbuf[1] || rbuf[2] || rbuf[3])
		ret = WARM;
	else
		ret = COLD;

	return ret;

err:
	dev_dbg(&d->udev->dev, "%s: failed=%d\n", __func__, ret);

	return ret;
}

static int af9035_download_firmware_old(struct dvb_usb_device *d,
		const struct firmware *fw)
{
	int ret, i, j, len;
	u8 wbuf[1];
	struct usb_req req = { 0, 0, 0, NULL, 0, NULL };
	struct usb_req req_fw_dl = { CMD_FW_DL, 0, 0, wbuf, 0, NULL };
	u8 hdr_core;
	u16 hdr_addr, hdr_data_len, hdr_checksum;
	#define MAX_DATA 58
	#define HDR_SIZE 7

	/*
	 * Thanks to Daniel Glöckner <daniel-gl@gmx.net> about that info!
	 *
	 * byte 0: MCS 51 core
	 *  There are two inside the AF9035 (1=Link and 2=OFDM) with separate
	 *  address spaces
	 * byte 1-2: Big endian destination address
	 * byte 3-4: Big endian number of data bytes following the header
	 * byte 5-6: Big endian header checksum, apparently ignored by the chip
	 *  Calculated as ~(h[0]*256+h[1]+h[2]*256+h[3]+h[4]*256)
	 */

	for (i = fw->size; i > HDR_SIZE;) {
		hdr_core = fw->data[fw->size - i + 0];
		hdr_addr = fw->data[fw->size - i + 1] << 8;
		hdr_addr |= fw->data[fw->size - i + 2] << 0;
		hdr_data_len = fw->data[fw->size - i + 3] << 8;
		hdr_data_len |= fw->data[fw->size - i + 4] << 0;
		hdr_checksum = fw->data[fw->size - i + 5] << 8;
		hdr_checksum |= fw->data[fw->size - i + 6] << 0;

		dev_dbg(&d->udev->dev,
				"%s: core=%d addr=%04x data_len=%d checksum=%04x\n",
				__func__, hdr_core, hdr_addr, hdr_data_len,
				hdr_checksum);

		if (((hdr_core != 1) && (hdr_core != 2)) ||
				(hdr_data_len > i)) {
			dev_dbg(&d->udev->dev, "%s: bad firmware\n", __func__);
			break;
		}

		/* download begin packet */
		req.cmd = CMD_FW_DL_BEGIN;
		ret = af9035_ctrl_msg(d, &req);
		if (ret < 0)
			goto err;

		/* download firmware packet(s) */
		for (j = HDR_SIZE + hdr_data_len; j > 0; j -= MAX_DATA) {
			len = j;
			if (len > MAX_DATA)
				len = MAX_DATA;
			req_fw_dl.wlen = len;
			req_fw_dl.wbuf = (u8 *) &fw->data[fw->size - i +
					HDR_SIZE + hdr_data_len - j];
			ret = af9035_ctrl_msg(d, &req_fw_dl);
			if (ret < 0)
				goto err;
		}

		/* download end packet */
		req.cmd = CMD_FW_DL_END;
		ret = af9035_ctrl_msg(d, &req);
		if (ret < 0)
			goto err;

		i -= hdr_data_len + HDR_SIZE;

		dev_dbg(&d->udev->dev, "%s: data uploaded=%zu\n",
				__func__, fw->size - i);
	}

	/* print warn if firmware is bad, continue and see what happens */
	if (i)
		dev_warn(&d->udev->dev, "%s: bad firmware\n", KBUILD_MODNAME);

	return 0;

err:
	dev_dbg(&d->udev->dev, "%s: failed=%d\n", __func__, ret);

	return ret;
}

static int af9035_download_firmware_new(struct dvb_usb_device *d,
		const struct firmware *fw)
{
	int ret, i, i_prev;
	struct usb_req req_fw_dl = { CMD_FW_SCATTER_WR, 0, 0, NULL, 0, NULL };
	#define HDR_SIZE 7

	/*
	 * There seems to be following firmware header. Meaning of bytes 0-3
	 * is unknown.
	 *
	 * 0: 3
	 * 1: 0, 1
	 * 2: 0
	 * 3: 1, 2, 3
	 * 4: addr MSB
	 * 5: addr LSB
	 * 6: count of data bytes ?
	 */
	for (i = HDR_SIZE, i_prev = 0; i <= fw->size; i++) {
		if (i == fw->size ||
				(fw->data[i + 0] == 0x03 &&
				(fw->data[i + 1] == 0x00 ||
				fw->data[i + 1] == 0x01) &&
				fw->data[i + 2] == 0x00)) {
			req_fw_dl.wlen = i - i_prev;
			req_fw_dl.wbuf = (u8 *) &fw->data[i_prev];
			i_prev = i;
			ret = af9035_ctrl_msg(d, &req_fw_dl);
			if (ret < 0)
				goto err;

			dev_dbg(&d->udev->dev, "%s: data uploaded=%d\n",
					__func__, i);
		}
	}

	return 0;

err:
	dev_dbg(&d->udev->dev, "%s: failed=%d\n", __func__, ret);

	return ret;
}

static int af9035_download_firmware(struct dvb_usb_device *d,
		const struct firmware *fw)
{
	struct state *state = d_to_priv(d);
	int ret;
	u8 wbuf[1];
	u8 rbuf[4];
	u8 tmp;
	struct usb_req req = { 0, 0, 0, NULL, 0, NULL };
<<<<<<< HEAD
	struct usb_req req_fw_ver = { CMD_FW_QUERYINFO, 0, 1, wbuf, 4, rbuf } ;
=======
	struct usb_req req_fw_ver = { CMD_FW_QUERYINFO, 0, 1, wbuf, 4, rbuf };
>>>>>>> d0e0ac97
	dev_dbg(&d->udev->dev, "%s:\n", __func__);

	/*
	 * In case of dual tuner configuration we need to do some extra
	 * initialization in order to download firmware to slave demod too,
	 * which is done by master demod.
	 * Master feeds also clock and controls power via GPIO.
	 */
<<<<<<< HEAD
	ret = af9035_rd_reg(d, state->eeprom_addr + EEPROM_DUAL_MODE, &tmp);
	if (ret < 0)
		goto err;

	if (tmp) {
=======
	ret = af9035_rd_reg(d, state->eeprom_addr + EEPROM_TS_MODE, &tmp);
	if (ret < 0)
		goto err;

	if (tmp == 1 || tmp == 3) {
>>>>>>> d0e0ac97
		/* configure gpioh1, reset & power slave demod */
		ret = af9035_wr_reg_mask(d, 0x00d8b0, 0x01, 0x01);
		if (ret < 0)
			goto err;

		ret = af9035_wr_reg_mask(d, 0x00d8b1, 0x01, 0x01);
		if (ret < 0)
			goto err;

		ret = af9035_wr_reg_mask(d, 0x00d8af, 0x00, 0x01);
		if (ret < 0)
			goto err;

		usleep_range(10000, 50000);

		ret = af9035_wr_reg_mask(d, 0x00d8af, 0x01, 0x01);
		if (ret < 0)
			goto err;

		/* tell the slave I2C address */
		ret = af9035_rd_reg(d,
				state->eeprom_addr + EEPROM_2ND_DEMOD_ADDR,
				&tmp);
		if (ret < 0)
			goto err;

		if (state->chip_type == 0x9135) {
			ret = af9035_wr_reg(d, 0x004bfb, tmp);
			if (ret < 0)
				goto err;
		} else {
			ret = af9035_wr_reg(d, 0x00417f, tmp);
			if (ret < 0)
				goto err;

			/* enable clock out */
			ret = af9035_wr_reg_mask(d, 0x00d81a, 0x01, 0x01);
			if (ret < 0)
				goto err;
		}
	}

	if (fw->data[0] == 0x01)
		ret = af9035_download_firmware_old(d, fw);
	else
		ret = af9035_download_firmware_new(d, fw);
	if (ret < 0)
		goto err;

	/* firmware loaded, request boot */
	req.cmd = CMD_FW_BOOT;
	ret = af9035_ctrl_msg(d, &req);
	if (ret < 0)
		goto err;

	/* ensure firmware starts */
	wbuf[0] = 1;
	ret = af9035_ctrl_msg(d, &req_fw_ver);
	if (ret < 0)
		goto err;

	if (!(rbuf[0] || rbuf[1] || rbuf[2] || rbuf[3])) {
		dev_err(&d->udev->dev, "%s: firmware did not run\n",
				KBUILD_MODNAME);
		ret = -ENODEV;
		goto err;
	}

	dev_info(&d->udev->dev, "%s: firmware version=%d.%d.%d.%d",
			KBUILD_MODNAME, rbuf[0], rbuf[1], rbuf[2], rbuf[3]);

	return 0;

err:
	dev_dbg(&d->udev->dev, "%s: failed=%d\n", __func__, ret);

	return ret;
}

static int af9035_read_config(struct dvb_usb_device *d)
{
	struct state *state = d_to_priv(d);
	int ret, i;
	u8 tmp;
	u16 tmp16, addr;

	/* demod I2C "address" */
	state->af9033_config[0].i2c_addr = 0x38;
	state->af9033_config[0].adc_multiplier = AF9033_ADC_MULTIPLIER_2X;
	state->af9033_config[1].adc_multiplier = AF9033_ADC_MULTIPLIER_2X;
	state->af9033_config[0].ts_mode = AF9033_TS_MODE_USB;
	state->af9033_config[1].ts_mode = AF9033_TS_MODE_SERIAL;

	/* eeprom memory mapped location */
	if (state->chip_type == 0x9135) {
		if (state->chip_version == 0x02) {
			state->af9033_config[0].tuner = AF9033_TUNER_IT9135_60;
			state->af9033_config[1].tuner = AF9033_TUNER_IT9135_60;
			tmp16 = 0x00461d;
		} else {
			state->af9033_config[0].tuner = AF9033_TUNER_IT9135_38;
			state->af9033_config[1].tuner = AF9033_TUNER_IT9135_38;
			tmp16 = 0x00461b;
		}

		/* check if eeprom exists */
		ret = af9035_rd_reg(d, tmp16, &tmp);
		if (ret < 0)
			goto err;

		if (tmp == 0x00) {
			dev_dbg(&d->udev->dev, "%s: no eeprom\n", __func__);
			goto skip_eeprom;
		}
	}

	/* check if there is dual tuners */
<<<<<<< HEAD
	ret = af9035_rd_reg(d, state->eeprom_addr + EEPROM_DUAL_MODE, &tmp);
	if (ret < 0)
		goto err;

	state->dual_mode = tmp;
	dev_dbg(&d->udev->dev, "%s: dual mode=%d\n", __func__,
			state->dual_mode);
=======
	ret = af9035_rd_reg(d, state->eeprom_addr + EEPROM_TS_MODE, &tmp);
	if (ret < 0)
		goto err;

	if (tmp == 1 || tmp == 3)
		state->dual_mode = true;

	dev_dbg(&d->udev->dev, "%s: ts mode=%d dual mode=%d\n", __func__,
			tmp, state->dual_mode);
>>>>>>> d0e0ac97

	if (state->dual_mode) {
		/* read 2nd demodulator I2C address */
		ret = af9035_rd_reg(d,
				state->eeprom_addr + EEPROM_2ND_DEMOD_ADDR,
				&tmp);
		if (ret < 0)
			goto err;

		state->af9033_config[1].i2c_addr = tmp;
		dev_dbg(&d->udev->dev, "%s: 2nd demod I2C addr=%02x\n",
				__func__, tmp);
	}

	addr = state->eeprom_addr;

	for (i = 0; i < state->dual_mode + 1; i++) {
		/* tuner */
		ret = af9035_rd_reg(d, addr + EEPROM_1_TUNER_ID, &tmp);
		if (ret < 0)
			goto err;

		if (tmp == 0x00)
			dev_dbg(&d->udev->dev,
					"%s: [%d]tuner not set, using default\n",
					__func__, i);
		else
			state->af9033_config[i].tuner = tmp;

		dev_dbg(&d->udev->dev, "%s: [%d]tuner=%02x\n",
				__func__, i, state->af9033_config[i].tuner);

		switch (state->af9033_config[i].tuner) {
		case AF9033_TUNER_TUA9001:
		case AF9033_TUNER_FC0011:
		case AF9033_TUNER_MXL5007T:
		case AF9033_TUNER_TDA18218:
		case AF9033_TUNER_FC2580:
		case AF9033_TUNER_FC0012:
			state->af9033_config[i].spec_inv = 1;
			break;
		case AF9033_TUNER_IT9135_38:
		case AF9033_TUNER_IT9135_51:
		case AF9033_TUNER_IT9135_52:
		case AF9033_TUNER_IT9135_60:
		case AF9033_TUNER_IT9135_61:
		case AF9033_TUNER_IT9135_62:
			break;
		default:
			dev_warn(&d->udev->dev,
					"%s: tuner id=%02x not supported, please report!",
					KBUILD_MODNAME, tmp);
		}

		/* disable dual mode if driver does not support it */
		if (i == 1)
			switch (state->af9033_config[i].tuner) {
			case AF9033_TUNER_FC0012:
			case AF9033_TUNER_IT9135_38:
			case AF9033_TUNER_IT9135_51:
			case AF9033_TUNER_IT9135_52:
			case AF9033_TUNER_IT9135_60:
			case AF9033_TUNER_IT9135_61:
			case AF9033_TUNER_IT9135_62:
			case AF9033_TUNER_MXL5007T:
				break;
			default:
				state->dual_mode = false;
				dev_info(&d->udev->dev,
						"%s: driver does not support 2nd tuner and will disable it",
						KBUILD_MODNAME);
		}

		/* tuner IF frequency */
		ret = af9035_rd_reg(d, addr + EEPROM_1_IF_L, &tmp);
		if (ret < 0)
			goto err;

		tmp16 = tmp;

		ret = af9035_rd_reg(d, addr + EEPROM_1_IF_H, &tmp);
		if (ret < 0)
			goto err;

		tmp16 |= tmp << 8;

		dev_dbg(&d->udev->dev, "%s: [%d]IF=%d\n", __func__, i, tmp16);

		addr += 0x10; /* shift for the 2nd tuner params */
	}

skip_eeprom:
	/* get demod clock */
	ret = af9035_rd_reg(d, 0x00d800, &tmp);
	if (ret < 0)
		goto err;

	tmp = (tmp >> 0) & 0x0f;

	for (i = 0; i < ARRAY_SIZE(state->af9033_config); i++) {
		if (state->chip_type == 0x9135)
			state->af9033_config[i].clock = clock_lut_it9135[tmp];
		else
			state->af9033_config[i].clock = clock_lut_af9035[tmp];
	}

	return 0;

err:
	dev_dbg(&d->udev->dev, "%s: failed=%d\n", __func__, ret);

	return ret;
}

static int af9035_tua9001_tuner_callback(struct dvb_usb_device *d,
		int cmd, int arg)
{
	int ret;
	u8 val;

	dev_dbg(&d->udev->dev, "%s: cmd=%d arg=%d\n", __func__, cmd, arg);

	/*
	 * CEN     always enabled by hardware wiring
	 * RESETN  GPIOT3
	 * RXEN    GPIOT2
	 */

	switch (cmd) {
	case TUA9001_CMD_RESETN:
		if (arg)
			val = 0x00;
		else
			val = 0x01;

		ret = af9035_wr_reg_mask(d, 0x00d8e7, val, 0x01);
		if (ret < 0)
			goto err;
		break;
	case TUA9001_CMD_RXEN:
		if (arg)
			val = 0x01;
		else
			val = 0x00;

		ret = af9035_wr_reg_mask(d, 0x00d8eb, val, 0x01);
		if (ret < 0)
			goto err;
		break;
	}

	return 0;

err:
	dev_dbg(&d->udev->dev, "%s: failed=%d\n", __func__, ret);

	return ret;
}


static int af9035_fc0011_tuner_callback(struct dvb_usb_device *d,
		int cmd, int arg)
{
	int ret;

	switch (cmd) {
	case FC0011_FE_CALLBACK_POWER:
		/* Tuner enable */
		ret = af9035_wr_reg_mask(d, 0xd8eb, 1, 1);
		if (ret < 0)
			goto err;

		ret = af9035_wr_reg_mask(d, 0xd8ec, 1, 1);
		if (ret < 0)
			goto err;

		ret = af9035_wr_reg_mask(d, 0xd8ed, 1, 1);
		if (ret < 0)
			goto err;

		/* LED */
		ret = af9035_wr_reg_mask(d, 0xd8d0, 1, 1);
		if (ret < 0)
			goto err;

		ret = af9035_wr_reg_mask(d, 0xd8d1, 1, 1);
		if (ret < 0)
			goto err;

		usleep_range(10000, 50000);
		break;
	case FC0011_FE_CALLBACK_RESET:
		ret = af9035_wr_reg(d, 0xd8e9, 1);
		if (ret < 0)
			goto err;

		ret = af9035_wr_reg(d, 0xd8e8, 1);
		if (ret < 0)
			goto err;

		ret = af9035_wr_reg(d, 0xd8e7, 1);
		if (ret < 0)
			goto err;

		usleep_range(10000, 20000);

		ret = af9035_wr_reg(d, 0xd8e7, 0);
		if (ret < 0)
			goto err;

		usleep_range(10000, 20000);
		break;
	default:
		ret = -EINVAL;
		goto err;
	}

	return 0;

err:
	dev_dbg(&d->udev->dev, "%s: failed=%d\n", __func__, ret);

	return ret;
}

static int af9035_tuner_callback(struct dvb_usb_device *d, int cmd, int arg)
{
	struct state *state = d_to_priv(d);

	switch (state->af9033_config[0].tuner) {
	case AF9033_TUNER_FC0011:
		return af9035_fc0011_tuner_callback(d, cmd, arg);
	case AF9033_TUNER_TUA9001:
		return af9035_tua9001_tuner_callback(d, cmd, arg);
	default:
		break;
	}

	return 0;
}

static int af9035_frontend_callback(void *adapter_priv, int component,
				    int cmd, int arg)
{
	struct i2c_adapter *adap = adapter_priv;
	struct dvb_usb_device *d = i2c_get_adapdata(adap);

	dev_dbg(&d->udev->dev, "%s: component=%d cmd=%d arg=%d\n",
			__func__, component, cmd, arg);

	switch (component) {
	case DVB_FRONTEND_COMPONENT_TUNER:
		return af9035_tuner_callback(d, cmd, arg);
	default:
		break;
	}

	return 0;
}

static int af9035_get_adapter_count(struct dvb_usb_device *d)
{
	struct state *state = d_to_priv(d);

	/* disable 2nd adapter as we don't have PID filters implemented */
	if (d->udev->speed == USB_SPEED_FULL)
		return 1;
	else
		return state->dual_mode + 1;
}

static int af9035_frontend_attach(struct dvb_usb_adapter *adap)
{
	struct state *state = adap_to_priv(adap);
	struct dvb_usb_device *d = adap_to_d(adap);
	int ret;
	dev_dbg(&d->udev->dev, "%s:\n", __func__);

	if (!state->af9033_config[adap->id].tuner) {
		/* unsupported tuner */
		ret = -ENODEV;
		goto err;
	}

	/* attach demodulator */
	adap->fe[0] = dvb_attach(af9033_attach, &state->af9033_config[adap->id],
			&d->i2c_adap);
	if (adap->fe[0] == NULL) {
		ret = -ENODEV;
		goto err;
	}

	/* disable I2C-gate */
	adap->fe[0]->ops.i2c_gate_ctrl = NULL;
	adap->fe[0]->callback = af9035_frontend_callback;

	return 0;

err:
	dev_dbg(&d->udev->dev, "%s: failed=%d\n", __func__, ret);

	return ret;
}

static struct tua9001_config af9035_tua9001_config = {
	.i2c_addr = 0x60,
};

static const struct fc0011_config af9035_fc0011_config = {
	.i2c_address = 0x60,
};

static struct mxl5007t_config af9035_mxl5007t_config[] = {
	{
		.xtal_freq_hz = MxL_XTAL_24_MHZ,
		.if_freq_hz = MxL_IF_4_57_MHZ,
		.invert_if = 0,
		.loop_thru_enable = 0,
		.clk_out_enable = 0,
		.clk_out_amp = MxL_CLKOUT_AMP_0_94V,
	}, {
		.xtal_freq_hz = MxL_XTAL_24_MHZ,
		.if_freq_hz = MxL_IF_4_57_MHZ,
		.invert_if = 0,
		.loop_thru_enable = 1,
		.clk_out_enable = 1,
		.clk_out_amp = MxL_CLKOUT_AMP_0_94V,
	}
};

static struct tda18218_config af9035_tda18218_config = {
	.i2c_address = 0x60,
	.i2c_wr_max = 21,
};

static const struct fc2580_config af9035_fc2580_config = {
	.i2c_addr = 0x56,
	.clock = 16384000,
};

static const struct fc0012_config af9035_fc0012_config[] = {
	{
		.i2c_address = 0x63,
		.xtal_freq = FC_XTAL_36_MHZ,
		.dual_master = true,
		.loop_through = true,
		.clock_out = true,
	}, {
		.i2c_address = 0x63 | 0x80, /* I2C bus select hack */
		.xtal_freq = FC_XTAL_36_MHZ,
		.dual_master = true,
	}
};

static int af9035_tuner_attach(struct dvb_usb_adapter *adap)
{
	struct state *state = adap_to_priv(adap);
	struct dvb_usb_device *d = adap_to_d(adap);
	int ret;
	struct dvb_frontend *fe;
	struct i2c_msg msg[1];
	u8 tuner_addr;
	dev_dbg(&d->udev->dev, "%s:\n", __func__);

	/*
	 * XXX: Hack used in that function: we abuse unused I2C address bit [7]
	 * to carry info about used I2C bus for dual tuner configuration.
	 */

	switch (state->af9033_config[adap->id].tuner) {
	case AF9033_TUNER_TUA9001:
		/* AF9035 gpiot3 = TUA9001 RESETN
		   AF9035 gpiot2 = TUA9001 RXEN */

		/* configure gpiot2 and gpiot2 as output */
		ret = af9035_wr_reg_mask(d, 0x00d8ec, 0x01, 0x01);
		if (ret < 0)
			goto err;

		ret = af9035_wr_reg_mask(d, 0x00d8ed, 0x01, 0x01);
		if (ret < 0)
			goto err;

		ret = af9035_wr_reg_mask(d, 0x00d8e8, 0x01, 0x01);
		if (ret < 0)
			goto err;

		ret = af9035_wr_reg_mask(d, 0x00d8e9, 0x01, 0x01);
		if (ret < 0)
			goto err;

		/* attach tuner */
		fe = dvb_attach(tua9001_attach, adap->fe[0],
				&d->i2c_adap, &af9035_tua9001_config);
		break;
	case AF9033_TUNER_FC0011:
		fe = dvb_attach(fc0011_attach, adap->fe[0],
				&d->i2c_adap, &af9035_fc0011_config);
		break;
	case AF9033_TUNER_MXL5007T:
		if (adap->id == 0) {
			ret = af9035_wr_reg(d, 0x00d8e0, 1);
			if (ret < 0)
				goto err;
<<<<<<< HEAD

			ret = af9035_wr_reg(d, 0x00d8e1, 1);
			if (ret < 0)
				goto err;

			ret = af9035_wr_reg(d, 0x00d8df, 0);
			if (ret < 0)
				goto err;

			msleep(30);

			ret = af9035_wr_reg(d, 0x00d8df, 1);
			if (ret < 0)
				goto err;

=======

			ret = af9035_wr_reg(d, 0x00d8e1, 1);
			if (ret < 0)
				goto err;

			ret = af9035_wr_reg(d, 0x00d8df, 0);
			if (ret < 0)
				goto err;

			msleep(30);

			ret = af9035_wr_reg(d, 0x00d8df, 1);
			if (ret < 0)
				goto err;

>>>>>>> d0e0ac97
			msleep(300);

			ret = af9035_wr_reg(d, 0x00d8c0, 1);
			if (ret < 0)
				goto err;

			ret = af9035_wr_reg(d, 0x00d8c1, 1);
			if (ret < 0)
				goto err;

			ret = af9035_wr_reg(d, 0x00d8bf, 0);
			if (ret < 0)
				goto err;

			ret = af9035_wr_reg(d, 0x00d8b4, 1);
			if (ret < 0)
				goto err;

			ret = af9035_wr_reg(d, 0x00d8b5, 1);
			if (ret < 0)
				goto err;

			ret = af9035_wr_reg(d, 0x00d8b3, 1);
			if (ret < 0)
				goto err;

			tuner_addr = 0x60;
		} else {
			tuner_addr = 0x60 | 0x80; /* I2C bus hack */
		}

		/* attach tuner */
		fe = dvb_attach(mxl5007t_attach, adap->fe[0], &d->i2c_adap,
				tuner_addr, &af9035_mxl5007t_config[adap->id]);
		break;
	case AF9033_TUNER_TDA18218:
		/* attach tuner */
		fe = dvb_attach(tda18218_attach, adap->fe[0],
				&d->i2c_adap, &af9035_tda18218_config);
		break;
	case AF9033_TUNER_FC2580:
		/* Tuner enable using gpiot2_o, gpiot2_en and gpiot2_on  */
		ret = af9035_wr_reg_mask(d, 0xd8eb, 0x01, 0x01);
		if (ret < 0)
			goto err;

		ret = af9035_wr_reg_mask(d, 0xd8ec, 0x01, 0x01);
		if (ret < 0)
			goto err;

		ret = af9035_wr_reg_mask(d, 0xd8ed, 0x01, 0x01);
		if (ret < 0)
			goto err;

		usleep_range(10000, 50000);
		/* attach tuner */
		fe = dvb_attach(fc2580_attach, adap->fe[0],
				&d->i2c_adap, &af9035_fc2580_config);
		break;
	case AF9033_TUNER_FC0012:
		/*
		 * AF9035 gpiot2 = FC0012 enable
		 * XXX: there seems to be something on gpioh8 too, but on my
		 * my test I didn't find any difference.
		 */

		if (adap->id == 0) {
			/* configure gpiot2 as output and high */
			ret = af9035_wr_reg_mask(d, 0xd8eb, 0x01, 0x01);
			if (ret < 0)
				goto err;

			ret = af9035_wr_reg_mask(d, 0xd8ec, 0x01, 0x01);
			if (ret < 0)
				goto err;

			ret = af9035_wr_reg_mask(d, 0xd8ed, 0x01, 0x01);
			if (ret < 0)
				goto err;
		} else {
			/*
			 * FIXME: That belongs for the FC0012 driver.
			 * Write 02 to FC0012 master tuner register 0d directly
			 * in order to make slave tuner working.
			 */
			msg[0].addr = 0x63;
			msg[0].flags = 0;
			msg[0].len = 2;
			msg[0].buf = "\x0d\x02";
			ret = i2c_transfer(&d->i2c_adap, msg, 1);
			if (ret < 0)
				goto err;
		}

		usleep_range(10000, 50000);

		fe = dvb_attach(fc0012_attach, adap->fe[0], &d->i2c_adap,
				&af9035_fc0012_config[adap->id]);
		break;
	case AF9033_TUNER_IT9135_38:
	case AF9033_TUNER_IT9135_51:
	case AF9033_TUNER_IT9135_52:
	case AF9033_TUNER_IT9135_60:
	case AF9033_TUNER_IT9135_61:
	case AF9033_TUNER_IT9135_62:
		/* attach tuner */
		fe = dvb_attach(it913x_attach, adap->fe[0], &d->i2c_adap,
				state->af9033_config[adap->id].i2c_addr,
				state->af9033_config[0].tuner);
		break;
	default:
		fe = NULL;
	}

	if (fe == NULL) {
		ret = -ENODEV;
		goto err;
	}

	return 0;

err:
	dev_dbg(&d->udev->dev, "%s: failed=%d\n", __func__, ret);

	return ret;
}

static int af9035_init(struct dvb_usb_device *d)
{
	struct state *state = d_to_priv(d);
	int ret, i;
	u16 frame_size = (d->udev->speed == USB_SPEED_FULL ? 5 : 87) * 188 / 4;
	u8 packet_size = (d->udev->speed == USB_SPEED_FULL ? 64 : 512) / 4;
	struct reg_val_mask tab[] = {
		{ 0x80f99d, 0x01, 0x01 },
		{ 0x80f9a4, 0x01, 0x01 },
		{ 0x00dd11, 0x00, 0x20 },
		{ 0x00dd11, 0x00, 0x40 },
		{ 0x00dd13, 0x00, 0x20 },
		{ 0x00dd13, 0x00, 0x40 },
		{ 0x00dd11, 0x20, 0x20 },
		{ 0x00dd88, (frame_size >> 0) & 0xff, 0xff},
		{ 0x00dd89, (frame_size >> 8) & 0xff, 0xff},
		{ 0x00dd0c, packet_size, 0xff},
		{ 0x00dd11, state->dual_mode << 6, 0x40 },
		{ 0x00dd8a, (frame_size >> 0) & 0xff, 0xff},
		{ 0x00dd8b, (frame_size >> 8) & 0xff, 0xff},
		{ 0x00dd0d, packet_size, 0xff },
		{ 0x80f9a3, state->dual_mode, 0x01 },
		{ 0x80f9cd, state->dual_mode, 0x01 },
		{ 0x80f99d, 0x00, 0x01 },
		{ 0x80f9a4, 0x00, 0x01 },
	};

	dev_dbg(&d->udev->dev,
			"%s: USB speed=%d frame_size=%04x packet_size=%02x\n",
			__func__, d->udev->speed, frame_size, packet_size);

	/* init endpoints */
	for (i = 0; i < ARRAY_SIZE(tab); i++) {
		ret = af9035_wr_reg_mask(d, tab[i].reg, tab[i].val,
				tab[i].mask);
		if (ret < 0)
			goto err;
	}

	return 0;

err:
	dev_dbg(&d->udev->dev, "%s: failed=%d\n", __func__, ret);

	return ret;
}

#if IS_ENABLED(CONFIG_RC_CORE)
static int af9035_rc_query(struct dvb_usb_device *d)
{
	int ret;
	u32 key;
	u8 buf[4];
	struct usb_req req = { CMD_IR_GET, 0, 0, NULL, 4, buf };

	ret = af9035_ctrl_msg(d, &req);
	if (ret == 1)
		return 0;
	else if (ret < 0)
		goto err;

	if ((buf[2] + buf[3]) == 0xff) {
		if ((buf[0] + buf[1]) == 0xff) {
			/* NEC standard 16bit */
			key = buf[0] << 8 | buf[2];
		} else {
			/* NEC extended 24bit */
			key = buf[0] << 16 | buf[1] << 8 | buf[2];
		}
	} else {
		/* NEC full code 32bit */
		key = buf[0] << 24 | buf[1] << 16 | buf[2] << 8 | buf[3];
	}

	dev_dbg(&d->udev->dev, "%s: %*ph\n", __func__, 4, buf);

	rc_keydown(d->rc_dev, key, 0);

	return 0;

err:
	dev_dbg(&d->udev->dev, "%s: failed=%d\n", __func__, ret);

	return ret;
}

static int af9035_get_rc_config(struct dvb_usb_device *d, struct dvb_usb_rc *rc)
{
	struct state *state = d_to_priv(d);
	int ret;
	u8 tmp;

	ret = af9035_rd_reg(d, state->eeprom_addr + EEPROM_IR_MODE, &tmp);
	if (ret < 0)
		goto err;

	dev_dbg(&d->udev->dev, "%s: ir_mode=%02x\n", __func__, tmp);

	/* don't activate rc if in HID mode or if not available */
	if (tmp == 5) {
		ret = af9035_rd_reg(d, state->eeprom_addr + EEPROM_IR_TYPE,
				&tmp);
		if (ret < 0)
			goto err;

		dev_dbg(&d->udev->dev, "%s: ir_type=%02x\n", __func__, tmp);

		switch (tmp) {
		case 0: /* NEC */
		default:
			rc->allowed_protos = RC_BIT_NEC;
			break;
		case 1: /* RC6 */
			rc->allowed_protos = RC_BIT_RC6_MCE;
			break;
		}

		rc->query = af9035_rc_query;
		rc->interval = 500;

		/* load empty to enable rc */
		if (!rc->map_name)
			rc->map_name = RC_MAP_EMPTY;
	}

	return 0;

err:
	dev_dbg(&d->udev->dev, "%s: failed=%d\n", __func__, ret);

	return ret;
}
#else
	#define af9035_get_rc_config NULL
#endif

static int af9035_get_stream_config(struct dvb_frontend *fe, u8 *ts_type,
		struct usb_data_stream_properties *stream)
{
	struct dvb_usb_device *d = fe_to_d(fe);
	dev_dbg(&d->udev->dev, "%s: adap=%d\n", __func__, fe_to_adap(fe)->id);

	if (d->udev->speed == USB_SPEED_FULL)
		stream->u.bulk.buffersize = 5 * 188;

	return 0;
}

/*
 * FIXME: PID filter is property of demodulator and should be moved to the
 * correct driver. Also we support only adapter #0 PID filter and will
 * disable adapter #1 if USB1.1 is used.
 */
static int af9035_pid_filter_ctrl(struct dvb_usb_adapter *adap, int onoff)
{
	struct dvb_usb_device *d = adap_to_d(adap);
	int ret;

	dev_dbg(&d->udev->dev, "%s: onoff=%d\n", __func__, onoff);

	ret = af9035_wr_reg_mask(d, 0x80f993, onoff, 0x01);
	if (ret < 0)
		goto err;

	return 0;

err:
	dev_dbg(&d->udev->dev, "%s: failed=%d\n", __func__, ret);

	return ret;
}

static int af9035_pid_filter(struct dvb_usb_adapter *adap, int index, u16 pid,
		int onoff)
{
	struct dvb_usb_device *d = adap_to_d(adap);
	int ret;
	u8 wbuf[2] = {(pid >> 0) & 0xff, (pid >> 8) & 0xff};

	dev_dbg(&d->udev->dev, "%s: index=%d pid=%04x onoff=%d\n",
			__func__, index, pid, onoff);

	ret = af9035_wr_regs(d, 0x80f996, wbuf, 2);
	if (ret < 0)
		goto err;

	ret = af9035_wr_reg(d, 0x80f994, onoff);
	if (ret < 0)
		goto err;

	ret = af9035_wr_reg(d, 0x80f995, index);
	if (ret < 0)
		goto err;

	return 0;

err:
	dev_dbg(&d->udev->dev, "%s: failed=%d\n", __func__, ret);

	return ret;
}

static int af9035_probe(struct usb_interface *intf,
		const struct usb_device_id *id)
{
	struct usb_device *udev = interface_to_usbdev(intf);
	char manufacturer[sizeof("Afatech")];

	memset(manufacturer, 0, sizeof(manufacturer));
	usb_string(udev, udev->descriptor.iManufacturer,
			manufacturer, sizeof(manufacturer));
	/*
	 * There is two devices having same ID but different chipset. One uses
	 * AF9015 and the other IT9135 chipset. Only difference seen on lsusb
	 * is iManufacturer string.
	 *
	 * idVendor           0x0ccd TerraTec Electronic GmbH
	 * idProduct          0x0099
	 * bcdDevice            2.00
	 * iManufacturer           1 Afatech
	 * iProduct                2 DVB-T 2
	 *
	 * idVendor           0x0ccd TerraTec Electronic GmbH
	 * idProduct          0x0099
	 * bcdDevice            2.00
	 * iManufacturer           1 ITE Technologies, Inc.
	 * iProduct                2 DVB-T TV Stick
	 */
	if ((le16_to_cpu(udev->descriptor.idVendor) == USB_VID_TERRATEC) &&
			(le16_to_cpu(udev->descriptor.idProduct) == 0x0099)) {
		if (!strcmp("Afatech", manufacturer)) {
			dev_dbg(&udev->dev, "%s: rejecting device\n", __func__);
			return -ENODEV;
		}
	}

	return dvb_usbv2_probe(intf, id);
}

/* interface 0 is used by DVB-T receiver and
   interface 1 is for remote controller (HID) */
static const struct dvb_usb_device_properties af9035_props = {
	.driver_name = KBUILD_MODNAME,
	.owner = THIS_MODULE,
	.adapter_nr = adapter_nr,
	.size_of_priv = sizeof(struct state),

	.generic_bulk_ctrl_endpoint = 0x02,
	.generic_bulk_ctrl_endpoint_response = 0x81,

	.identify_state = af9035_identify_state,
	.download_firmware = af9035_download_firmware,

	.i2c_algo = &af9035_i2c_algo,
	.read_config = af9035_read_config,
	.frontend_attach = af9035_frontend_attach,
	.tuner_attach = af9035_tuner_attach,
	.init = af9035_init,
	.get_rc_config = af9035_get_rc_config,
	.get_stream_config = af9035_get_stream_config,

	.get_adapter_count = af9035_get_adapter_count,
	.adapter = {
		{
			.caps = DVB_USB_ADAP_HAS_PID_FILTER |
				DVB_USB_ADAP_PID_FILTER_CAN_BE_TURNED_OFF,
<<<<<<< HEAD

			.pid_filter_count = 32,
			.pid_filter_ctrl = af9035_pid_filter_ctrl,
			.pid_filter = af9035_pid_filter,

=======

			.pid_filter_count = 32,
			.pid_filter_ctrl = af9035_pid_filter_ctrl,
			.pid_filter = af9035_pid_filter,

>>>>>>> d0e0ac97
			.stream = DVB_USB_STREAM_BULK(0x84, 6, 87 * 188),
		}, {
			.stream = DVB_USB_STREAM_BULK(0x85, 6, 87 * 188),
		},
	},
};

static const struct usb_device_id af9035_id_table[] = {
	/* AF9035 devices */
	{ DVB_USB_DEVICE(USB_VID_AFATECH, USB_PID_AFATECH_AF9035_9035,
		&af9035_props, "Afatech AF9035 reference design", NULL) },
	{ DVB_USB_DEVICE(USB_VID_AFATECH, USB_PID_AFATECH_AF9035_1000,
		&af9035_props, "Afatech AF9035 reference design", NULL) },
	{ DVB_USB_DEVICE(USB_VID_AFATECH, USB_PID_AFATECH_AF9035_1001,
		&af9035_props, "Afatech AF9035 reference design", NULL) },
	{ DVB_USB_DEVICE(USB_VID_AFATECH, USB_PID_AFATECH_AF9035_1002,
		&af9035_props, "Afatech AF9035 reference design", NULL) },
	{ DVB_USB_DEVICE(USB_VID_AFATECH, USB_PID_AFATECH_AF9035_1003,
		&af9035_props, "Afatech AF9035 reference design", NULL) },
	{ DVB_USB_DEVICE(USB_VID_TERRATEC, USB_PID_TERRATEC_CINERGY_T_STICK,
		&af9035_props, "TerraTec Cinergy T Stick", NULL) },
	{ DVB_USB_DEVICE(USB_VID_AVERMEDIA, USB_PID_AVERMEDIA_A835,
		&af9035_props, "AVerMedia AVerTV Volar HD/PRO (A835)", NULL) },
	{ DVB_USB_DEVICE(USB_VID_AVERMEDIA, USB_PID_AVERMEDIA_B835,
		&af9035_props, "AVerMedia AVerTV Volar HD/PRO (A835)", NULL) },
	{ DVB_USB_DEVICE(USB_VID_AVERMEDIA, USB_PID_AVERMEDIA_1867,
		&af9035_props, "AVerMedia HD Volar (A867)", NULL) },
	{ DVB_USB_DEVICE(USB_VID_AVERMEDIA, USB_PID_AVERMEDIA_A867,
		&af9035_props, "AVerMedia HD Volar (A867)", NULL) },
	{ DVB_USB_DEVICE(USB_VID_AVERMEDIA, USB_PID_AVERMEDIA_TWINSTAR,
		&af9035_props, "AVerMedia Twinstar (A825)", NULL) },
	{ DVB_USB_DEVICE(USB_VID_ASUS, USB_PID_ASUS_U3100MINI_PLUS,
		&af9035_props, "Asus U3100Mini Plus", NULL) },
<<<<<<< HEAD
        { DVB_USB_DEVICE(USB_VID_TERRATEC, 0x00aa,
=======
	{ DVB_USB_DEVICE(USB_VID_TERRATEC, 0x00aa,
>>>>>>> d0e0ac97
		&af9035_props, "TerraTec Cinergy T Stick (rev. 2)", NULL) },
	/* IT9135 devices */
#if 0
	{ DVB_USB_DEVICE(0x048d, 0x9135,
		&af9035_props, "IT9135 reference design", NULL) },
	{ DVB_USB_DEVICE(0x048d, 0x9006,
		&af9035_props, "IT9135 reference design", NULL) },
#endif
	/* XXX: that same ID [0ccd:0099] is used by af9015 driver too */
	{ DVB_USB_DEVICE(USB_VID_TERRATEC, 0x0099,
		&af9035_props, "TerraTec Cinergy T Stick Dual RC (rev. 2)", NULL) },
	{ }
};
MODULE_DEVICE_TABLE(usb, af9035_id_table);

static struct usb_driver af9035_usb_driver = {
	.name = KBUILD_MODNAME,
	.id_table = af9035_id_table,
	.probe = af9035_probe,
	.disconnect = dvb_usbv2_disconnect,
	.suspend = dvb_usbv2_suspend,
	.resume = dvb_usbv2_resume,
	.reset_resume = dvb_usbv2_reset_resume,
	.no_dynamic_id = 1,
	.soft_unbind = 1,
};

module_usb_driver(af9035_usb_driver);

MODULE_AUTHOR("Antti Palosaari <crope@iki.fi>");
MODULE_DESCRIPTION("Afatech AF9035 driver");
MODULE_LICENSE("GPL");
MODULE_FIRMWARE(AF9035_FIRMWARE_AF9035);
MODULE_FIRMWARE(AF9035_FIRMWARE_IT9135_V1);
MODULE_FIRMWARE(AF9035_FIRMWARE_IT9135_V2);<|MERGE_RESOLUTION|>--- conflicted
+++ resolved
@@ -55,11 +55,7 @@
 	if (req->wlen > (BUF_LEN - REQ_HDR_LEN - CHECKSUM_LEN) ||
 			req->rlen > (BUF_LEN - ACK_HDR_LEN - CHECKSUM_LEN)) {
 		dev_err(&d->udev->dev, "%s: too much data wlen=%d rlen=%d\n",
-<<<<<<< HEAD
-				__func__, req->wlen, req->rlen);
-=======
 				KBUILD_MODNAME, req->wlen, req->rlen);
->>>>>>> d0e0ac97
 		ret = -EINVAL;
 		goto exit;
 	}
@@ -340,13 +336,8 @@
 
 	dev_info(&d->udev->dev,
 			"%s: prechip_version=%02x chip_version=%02x chip_type=%04x\n",
-<<<<<<< HEAD
-			__func__, state->prechip_version, state->chip_version,
-			state->chip_type);
-=======
 			KBUILD_MODNAME, state->prechip_version,
 			state->chip_version, state->chip_type);
->>>>>>> d0e0ac97
 
 	if (state->chip_type == 0x9135) {
 		if (state->chip_version == 0x02)
@@ -518,11 +509,7 @@
 	u8 rbuf[4];
 	u8 tmp;
 	struct usb_req req = { 0, 0, 0, NULL, 0, NULL };
-<<<<<<< HEAD
-	struct usb_req req_fw_ver = { CMD_FW_QUERYINFO, 0, 1, wbuf, 4, rbuf } ;
-=======
 	struct usb_req req_fw_ver = { CMD_FW_QUERYINFO, 0, 1, wbuf, 4, rbuf };
->>>>>>> d0e0ac97
 	dev_dbg(&d->udev->dev, "%s:\n", __func__);
 
 	/*
@@ -531,19 +518,11 @@
 	 * which is done by master demod.
 	 * Master feeds also clock and controls power via GPIO.
 	 */
-<<<<<<< HEAD
-	ret = af9035_rd_reg(d, state->eeprom_addr + EEPROM_DUAL_MODE, &tmp);
-	if (ret < 0)
-		goto err;
-
-	if (tmp) {
-=======
 	ret = af9035_rd_reg(d, state->eeprom_addr + EEPROM_TS_MODE, &tmp);
 	if (ret < 0)
 		goto err;
 
 	if (tmp == 1 || tmp == 3) {
->>>>>>> d0e0ac97
 		/* configure gpioh1, reset & power slave demod */
 		ret = af9035_wr_reg_mask(d, 0x00d8b0, 0x01, 0x01);
 		if (ret < 0)
@@ -661,15 +640,6 @@
 	}
 
 	/* check if there is dual tuners */
-<<<<<<< HEAD
-	ret = af9035_rd_reg(d, state->eeprom_addr + EEPROM_DUAL_MODE, &tmp);
-	if (ret < 0)
-		goto err;
-
-	state->dual_mode = tmp;
-	dev_dbg(&d->udev->dev, "%s: dual mode=%d\n", __func__,
-			state->dual_mode);
-=======
 	ret = af9035_rd_reg(d, state->eeprom_addr + EEPROM_TS_MODE, &tmp);
 	if (ret < 0)
 		goto err;
@@ -679,7 +649,6 @@
 
 	dev_dbg(&d->udev->dev, "%s: ts mode=%d dual mode=%d\n", __func__,
 			tmp, state->dual_mode);
->>>>>>> d0e0ac97
 
 	if (state->dual_mode) {
 		/* read 2nd demodulator I2C address */
@@ -1084,7 +1053,6 @@
 			ret = af9035_wr_reg(d, 0x00d8e0, 1);
 			if (ret < 0)
 				goto err;
-<<<<<<< HEAD
 
 			ret = af9035_wr_reg(d, 0x00d8e1, 1);
 			if (ret < 0)
@@ -1100,23 +1068,6 @@
 			if (ret < 0)
 				goto err;
 
-=======
-
-			ret = af9035_wr_reg(d, 0x00d8e1, 1);
-			if (ret < 0)
-				goto err;
-
-			ret = af9035_wr_reg(d, 0x00d8df, 0);
-			if (ret < 0)
-				goto err;
-
-			msleep(30);
-
-			ret = af9035_wr_reg(d, 0x00d8df, 1);
-			if (ret < 0)
-				goto err;
-
->>>>>>> d0e0ac97
 			msleep(300);
 
 			ret = af9035_wr_reg(d, 0x00d8c0, 1);
@@ -1510,19 +1461,11 @@
 		{
 			.caps = DVB_USB_ADAP_HAS_PID_FILTER |
 				DVB_USB_ADAP_PID_FILTER_CAN_BE_TURNED_OFF,
-<<<<<<< HEAD
 
 			.pid_filter_count = 32,
 			.pid_filter_ctrl = af9035_pid_filter_ctrl,
 			.pid_filter = af9035_pid_filter,
 
-=======
-
-			.pid_filter_count = 32,
-			.pid_filter_ctrl = af9035_pid_filter_ctrl,
-			.pid_filter = af9035_pid_filter,
-
->>>>>>> d0e0ac97
 			.stream = DVB_USB_STREAM_BULK(0x84, 6, 87 * 188),
 		}, {
 			.stream = DVB_USB_STREAM_BULK(0x85, 6, 87 * 188),
@@ -1556,11 +1499,7 @@
 		&af9035_props, "AVerMedia Twinstar (A825)", NULL) },
 	{ DVB_USB_DEVICE(USB_VID_ASUS, USB_PID_ASUS_U3100MINI_PLUS,
 		&af9035_props, "Asus U3100Mini Plus", NULL) },
-<<<<<<< HEAD
-        { DVB_USB_DEVICE(USB_VID_TERRATEC, 0x00aa,
-=======
 	{ DVB_USB_DEVICE(USB_VID_TERRATEC, 0x00aa,
->>>>>>> d0e0ac97
 		&af9035_props, "TerraTec Cinergy T Stick (rev. 2)", NULL) },
 	/* IT9135 devices */
 #if 0
