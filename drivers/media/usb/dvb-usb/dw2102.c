--- conflicted
+++ resolved
@@ -1701,10 +1701,7 @@
 	TEVII_S482_1,
 	TEVII_S482_2,
 	TERRATEC_CINERGY_S2_BOX,
-<<<<<<< HEAD
-=======
 	TEVII_S662
->>>>>>> 9532e6bb
 };
 
 static struct usb_device_id dw2102_table[] = {
@@ -1733,10 +1730,7 @@
 	[TEVII_S482_1] = {USB_DEVICE(0x9022, 0xd483)},
 	[TEVII_S482_2] = {USB_DEVICE(0x9022, 0xd484)},
 	[TERRATEC_CINERGY_S2_BOX] = {USB_DEVICE(USB_VID_TERRATEC, 0x0105)},
-<<<<<<< HEAD
-=======
 	[TEVII_S662] = {USB_DEVICE(0x9022, USB_PID_TEVII_S662)},
->>>>>>> 9532e6bb
 	{ }
 };
 
@@ -2254,11 +2248,7 @@
 		} },
 		}
 	},
-<<<<<<< HEAD
-	.num_device_descs = 4,
-=======
 	.num_device_descs = 5,
->>>>>>> 9532e6bb
 	.devices = {
 		{ "TechnoTrend TT-connect S2-4600",
 			{ &dw2102_table[TECHNOTREND_S2_4600], NULL },
@@ -2276,13 +2266,10 @@
 			{ &dw2102_table[TERRATEC_CINERGY_S2_BOX], NULL },
 			{ NULL },
 		},
-<<<<<<< HEAD
-=======
 		{ "TeVii S662",
 			{ &dw2102_table[TEVII_S662], NULL },
 			{ NULL },
 		},
->>>>>>> 9532e6bb
 	}
 };
 
