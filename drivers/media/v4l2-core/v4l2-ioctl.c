--- conflicted
+++ resolved
@@ -631,20 +631,6 @@
 	pr_cont("name=%.*s\n", (int)sizeof(p->name), p->name);
 }
 
-static void v4l_print_dbg_chip_info(const void *arg, bool write_only)
-{
-	const struct v4l2_dbg_chip_info *p = arg;
-
-	pr_cont("type=%u, ", p->match.type);
-	if (p->match.type == V4L2_CHIP_MATCH_I2C_DRIVER)
-		pr_cont("name=%.*s, ",
-				(int)sizeof(p->match.name), p->match.name);
-	else
-		pr_cont("addr=%u, ", p->match.addr);
-	pr_cont("name=%.*s\n", (int)sizeof(p->name), p->name);
-}
-
-<<<<<<< HEAD
 static void v4l_print_dbg_register(const void *arg, bool write_only)
 {
 	const struct v4l2_dbg_register *p = arg;
@@ -659,8 +645,6 @@
 			p->reg, p->val);
 }
 
-=======
->>>>>>> d0e0ac97
 static void v4l_print_dv_timings(const void *arg, bool write_only)
 {
 	const struct v4l2_dv_timings *p = arg;
@@ -1365,26 +1349,13 @@
 {
 	struct video_device *vfd = video_devdata(file);
 	v4l2_std_id id = *(v4l2_std_id *)arg, norm;
-<<<<<<< HEAD
-	int ret;
-=======
->>>>>>> d0e0ac97
 
 	norm = id & vfd->tvnorms;
 	if (vfd->tvnorms && !norm)	/* Check if std is supported */
 		return -EINVAL;
 
 	/* Calls the specific handler */
-<<<<<<< HEAD
-	ret = ops->vidioc_s_std(file, fh, norm);
-
-	/* Updates standard information */
-	if (ret >= 0)
-		vfd->current_norm = norm;
-	return ret;
-=======
 	return ops->vidioc_s_std(file, fh, norm);
->>>>>>> d0e0ac97
 }
 
 static int v4l_querystd(const struct v4l2_ioctl_ops *ops,
@@ -1499,12 +1470,7 @@
 	    p->type != V4L2_BUF_TYPE_VIDEO_CAPTURE_MPLANE)
 		return -EINVAL;
 	p->parm.capture.readbuffers = 2;
-<<<<<<< HEAD
-	if (is_valid_ioctl(vfd, VIDIOC_G_STD) && ops->vidioc_g_std)
-		ret = ops->vidioc_g_std(file, fh, &std);
-=======
 	ret = ops->vidioc_g_std(file, fh, &std);
->>>>>>> d0e0ac97
 	if (ret == 0)
 		v4l2_video_std_frame_period(std, &p->parm.capture.timeperframe);
 	return ret;
@@ -1795,12 +1761,8 @@
 				return v4l2_subdev_call(sd, core, g_register, p);
 		return -EINVAL;
 	}
-<<<<<<< HEAD
-	if (ops->vidioc_g_register)
-=======
 	if (ops->vidioc_g_register && p->match.type == V4L2_CHIP_MATCH_BRIDGE &&
 	    (ops->vidioc_g_chip_info || p->match.addr == 0))
->>>>>>> d0e0ac97
 		return ops->vidioc_g_register(file, fh, p);
 	return -EINVAL;
 #else
@@ -1827,12 +1789,8 @@
 				return v4l2_subdev_call(sd, core, s_register, p);
 		return -EINVAL;
 	}
-<<<<<<< HEAD
-	if (ops->vidioc_s_register)
-=======
 	if (ops->vidioc_s_register && p->match.type == V4L2_CHIP_MATCH_BRIDGE &&
 	    (ops->vidioc_g_chip_info || p->match.addr == 0))
->>>>>>> d0e0ac97
 		return ops->vidioc_s_register(file, fh, p);
 	return -EINVAL;
 #else
@@ -1856,62 +1814,6 @@
 		if (ops->vidioc_g_register)
 			p->flags |= V4L2_CHIP_FL_READABLE;
 		strlcpy(p->name, vfd->v4l2_dev->name, sizeof(p->name));
-		if (ops->vidioc_g_chip_info)
-			return ops->vidioc_g_chip_info(file, fh, arg);
-		if (p->match.addr)
-			return -EINVAL;
-		return 0;
-
-<<<<<<< HEAD
-	p->ident = V4L2_IDENT_NONE;
-	p->revision = 0;
-	if (p->match.type == V4L2_CHIP_MATCH_SUBDEV)
-		return -EINVAL;
-	return ops->vidioc_g_chip_ident(file, fh, p);
-=======
-	case V4L2_CHIP_MATCH_SUBDEV:
-		if (vfd->v4l2_dev == NULL)
-			break;
-		v4l2_device_for_each_subdev(sd, vfd->v4l2_dev) {
-			if (p->match.addr != idx++)
-				continue;
-			if (sd->ops->core && sd->ops->core->s_register)
-				p->flags |= V4L2_CHIP_FL_WRITABLE;
-			if (sd->ops->core && sd->ops->core->g_register)
-				p->flags |= V4L2_CHIP_FL_READABLE;
-			strlcpy(p->name, sd->name, sizeof(p->name));
-			return 0;
-		}
-		break;
-	}
-	return -EINVAL;
-#else
-	return -ENOTTY;
-#endif
->>>>>>> d0e0ac97
-}
-
-static int v4l_dbg_g_chip_info(const struct v4l2_ioctl_ops *ops,
-				struct file *file, void *fh, void *arg)
-{
-#ifdef CONFIG_VIDEO_ADV_DEBUG
-	struct video_device *vfd = video_devdata(file);
-	struct v4l2_dbg_chip_info *p = arg;
-	struct v4l2_subdev *sd;
-	int idx = 0;
-
-	switch (p->match.type) {
-	case V4L2_CHIP_MATCH_BRIDGE:
-		if (ops->vidioc_s_register)
-			p->flags |= V4L2_CHIP_FL_WRITABLE;
-		if (ops->vidioc_g_register)
-			p->flags |= V4L2_CHIP_FL_READABLE;
-		if (vfd->v4l2_dev)
-			strlcpy(p->name, vfd->v4l2_dev->name, sizeof(p->name));
-		else if (vfd->parent)
-			strlcpy(p->name, vfd->parent->driver->name, sizeof(p->name));
-		else
-			strlcpy(p->name, "bridge", sizeof(p->name));
 		if (ops->vidioc_g_chip_info)
 			return ops->vidioc_g_chip_info(file, fh, arg);
 		if (p->match.addr)
