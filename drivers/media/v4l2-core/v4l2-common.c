/*
 *	Video for Linux Two
 *
 *	A generic video device interface for the LINUX operating system
 *	using a set of device structures/vectors for low level operations.
 *
 *	This file replaces the videodev.c file that comes with the
 *	regular kernel distribution.
 *
 *	This program is free software; you can redistribute it and/or
 *	modify it under the terms of the GNU General Public License
 *	as published by the Free Software Foundation; either version
 *	2 of the License, or (at your option) any later version.
 *
 * Author:	Bill Dirks <bill@thedirks.org>
 *		based on code by Alan Cox, <alan@cymru.net>
 *
 */

/*
 * Video capture interface for Linux
 *
 *	A generic video device interface for the LINUX operating system
 *	using a set of device structures/vectors for low level operations.
 *
 *		This program is free software; you can redistribute it and/or
 *		modify it under the terms of the GNU General Public License
 *		as published by the Free Software Foundation; either version
 *		2 of the License, or (at your option) any later version.
 *
 * Author:	Alan Cox, <alan@lxorguk.ukuu.org.uk>
 *
 * Fixes:
 */

/*
 * Video4linux 1/2 integration by Justin Schoeman
 * <justin@suntiger.ee.up.ac.za>
 * 2.4 PROCFS support ported from 2.4 kernels by
 *  Iñaki García Etxebarria <garetxe@euskalnet.net>
 * Makefile fix by "W. Michael Petullo" <mike@flyn.org>
 * 2.4 devfs support ported from 2.4 kernels by
 *  Dan Merillat <dan@merillat.org>
 * Added Gerd Knorrs v4l1 enhancements (Justin Schoeman)
 */

#include <linux/module.h>
#include <linux/types.h>
#include <linux/kernel.h>
#include <linux/mm.h>
#include <linux/string.h>
#include <linux/errno.h>
#include <linux/i2c.h>
#if defined(CONFIG_SPI)
#include <linux/spi/spi.h>
#endif
#include <asm/uaccess.h>
#include <asm/pgtable.h>
#include <asm/io.h>
#include <asm/div64.h>
#include <media/v4l2-common.h>
#include <media/v4l2-device.h>
#include <media/v4l2-ctrls.h>

#include <linux/videodev2.h>

MODULE_AUTHOR("Bill Dirks, Justin Schoeman, Gerd Knorr");
MODULE_DESCRIPTION("misc helper functions for v4l2 device drivers");
MODULE_LICENSE("GPL");

/*
 *
 *	V 4 L 2   D R I V E R   H E L P E R   A P I
 *
 */

/*
 *  Video Standard Operations (contributed by Michael Schimek)
 */

/* Helper functions for control handling			     */

/* Check for correctness of the ctrl's value based on the data from
   struct v4l2_queryctrl and the available menu items. Note that
   menu_items may be NULL, in that case it is ignored. */
int v4l2_ctrl_check(struct v4l2_ext_control *ctrl, struct v4l2_queryctrl *qctrl,
		const char * const *menu_items)
{
	if (qctrl->flags & V4L2_CTRL_FLAG_DISABLED)
		return -EINVAL;
	if (qctrl->flags & V4L2_CTRL_FLAG_GRABBED)
		return -EBUSY;
	if (qctrl->type == V4L2_CTRL_TYPE_STRING)
		return 0;
	if (qctrl->type == V4L2_CTRL_TYPE_BUTTON ||
	    qctrl->type == V4L2_CTRL_TYPE_INTEGER64 ||
	    qctrl->type == V4L2_CTRL_TYPE_CTRL_CLASS)
		return 0;
	if (ctrl->value < qctrl->minimum || ctrl->value > qctrl->maximum)
		return -ERANGE;
	if (qctrl->type == V4L2_CTRL_TYPE_MENU && menu_items != NULL) {
		if (menu_items[ctrl->value] == NULL ||
		    menu_items[ctrl->value][0] == '\0')
			return -EINVAL;
	}
	if (qctrl->type == V4L2_CTRL_TYPE_BITMASK &&
			(ctrl->value & ~qctrl->maximum))
		return -ERANGE;
	return 0;
}
EXPORT_SYMBOL(v4l2_ctrl_check);

/* Fill in a struct v4l2_queryctrl */
int v4l2_ctrl_query_fill(struct v4l2_queryctrl *qctrl, s32 min, s32 max, s32 step, s32 def)
{
	const char *name;

	v4l2_ctrl_fill(qctrl->id, &name, &qctrl->type,
		       &min, &max, &step, &def, &qctrl->flags);

	if (name == NULL)
		return -EINVAL;

	qctrl->minimum = min;
	qctrl->maximum = max;
	qctrl->step = step;
	qctrl->default_value = def;
	qctrl->reserved[0] = qctrl->reserved[1] = 0;
	strlcpy(qctrl->name, name, sizeof(qctrl->name));
	return 0;
}
EXPORT_SYMBOL(v4l2_ctrl_query_fill);

/* Fill in a struct v4l2_querymenu based on the struct v4l2_queryctrl and
   the menu. The qctrl pointer may be NULL, in which case it is ignored.
   If menu_items is NULL, then the menu items are retrieved using
   v4l2_ctrl_get_menu. */
int v4l2_ctrl_query_menu(struct v4l2_querymenu *qmenu, struct v4l2_queryctrl *qctrl,
	       const char * const *menu_items)
{
	int i;

	qmenu->reserved = 0;
	if (menu_items == NULL)
		menu_items = v4l2_ctrl_get_menu(qmenu->id);
	if (menu_items == NULL ||
	    (qctrl && (qmenu->index < qctrl->minimum || qmenu->index > qctrl->maximum)))
		return -EINVAL;
	for (i = 0; i < qmenu->index && menu_items[i]; i++) ;
	if (menu_items[i] == NULL || menu_items[i][0] == '\0')
		return -EINVAL;
	strlcpy(qmenu->name, menu_items[qmenu->index], sizeof(qmenu->name));
	return 0;
}
EXPORT_SYMBOL(v4l2_ctrl_query_menu);

/* Fill in a struct v4l2_querymenu based on the specified array of valid
   menu items (terminated by V4L2_CTRL_MENU_IDS_END).
   Use this if there are 'holes' in the list of valid menu items. */
int v4l2_ctrl_query_menu_valid_items(struct v4l2_querymenu *qmenu, const u32 *ids)
{
	const char * const *menu_items = v4l2_ctrl_get_menu(qmenu->id);

	qmenu->reserved = 0;
	if (menu_items == NULL || ids == NULL)
		return -EINVAL;
	while (*ids != V4L2_CTRL_MENU_IDS_END) {
		if (*ids++ == qmenu->index) {
			strlcpy(qmenu->name, menu_items[qmenu->index],
					sizeof(qmenu->name));
			return 0;
		}
	}
	return -EINVAL;
}
EXPORT_SYMBOL(v4l2_ctrl_query_menu_valid_items);

/* ctrl_classes points to an array of u32 pointers, the last element is
   a NULL pointer. Each u32 array is a 0-terminated array of control IDs.
   Each array must be sorted low to high and belong to the same control
   class. The array of u32 pointers must also be sorted, from low class IDs
   to high class IDs.

   This function returns the first ID that follows after the given ID.
   When no more controls are available 0 is returned. */
u32 v4l2_ctrl_next(const u32 * const * ctrl_classes, u32 id)
{
	u32 ctrl_class = V4L2_CTRL_ID2CLASS(id);
	const u32 *pctrl;

	if (ctrl_classes == NULL)
		return 0;

	/* if no query is desired, then check if the ID is part of ctrl_classes */
	if ((id & V4L2_CTRL_FLAG_NEXT_CTRL) == 0) {
		/* find class */
		while (*ctrl_classes && V4L2_CTRL_ID2CLASS(**ctrl_classes) != ctrl_class)
			ctrl_classes++;
		if (*ctrl_classes == NULL)
			return 0;
		pctrl = *ctrl_classes;
		/* find control ID */
		while (*pctrl && *pctrl != id) pctrl++;
		return *pctrl ? id : 0;
	}
	id &= V4L2_CTRL_ID_MASK;
	id++;	/* select next control */
	/* find first class that matches (or is greater than) the class of
	   the ID */
	while (*ctrl_classes && V4L2_CTRL_ID2CLASS(**ctrl_classes) < ctrl_class)
		ctrl_classes++;
	/* no more classes */
	if (*ctrl_classes == NULL)
		return 0;
	pctrl = *ctrl_classes;
	/* find first ctrl within the class that is >= ID */
	while (*pctrl && *pctrl < id) pctrl++;
	if (*pctrl)
		return *pctrl;
	/* we are at the end of the controls of the current class. */
	/* continue with next class if available */
	ctrl_classes++;
	if (*ctrl_classes == NULL)
		return 0;
	return **ctrl_classes;
}
EXPORT_SYMBOL(v4l2_ctrl_next);

<<<<<<< HEAD
int v4l2_chip_match_host(const struct v4l2_dbg_match *match)
{
	switch (match->type) {
	case V4L2_CHIP_MATCH_BRIDGE:
		return match->addr == 0;
	default:
		return 0;
	}
}
EXPORT_SYMBOL(v4l2_chip_match_host);

#if IS_ENABLED(CONFIG_I2C)
int v4l2_chip_match_i2c_client(struct i2c_client *c, const struct v4l2_dbg_match *match)
{
	int len;

	if (c == NULL || match == NULL)
		return 0;

	switch (match->type) {
	case V4L2_CHIP_MATCH_I2C_DRIVER:
		if (c->driver == NULL || c->driver->driver.name == NULL)
			return 0;
		len = strlen(c->driver->driver.name);
		return len && !strncmp(c->driver->driver.name, match->name, len);
	case V4L2_CHIP_MATCH_I2C_ADDR:
		return c->addr == match->addr;
	case V4L2_CHIP_MATCH_SUBDEV:
		return 1;
	default:
		return 0;
	}
}
EXPORT_SYMBOL(v4l2_chip_match_i2c_client);

int v4l2_chip_ident_i2c_client(struct i2c_client *c, struct v4l2_dbg_chip_ident *chip,
		u32 ident, u32 revision)
{
	if (!v4l2_chip_match_i2c_client(c, &chip->match))
		return 0;
	if (chip->ident == V4L2_IDENT_NONE) {
		chip->ident = ident;
		chip->revision = revision;
	}
	else {
		chip->ident = V4L2_IDENT_AMBIGUOUS;
		chip->revision = 0;
	}
	return 0;
}
EXPORT_SYMBOL(v4l2_chip_ident_i2c_client);

/* ----------------------------------------------------------------- */

=======
>>>>>>> d0e0ac97
/* I2C Helper functions */

#if IS_ENABLED(CONFIG_I2C)

void v4l2_i2c_subdev_init(struct v4l2_subdev *sd, struct i2c_client *client,
		const struct v4l2_subdev_ops *ops)
{
	v4l2_subdev_init(sd, ops);
	sd->flags |= V4L2_SUBDEV_FL_IS_I2C;
	/* the owner is the same as the i2c_client's driver owner */
	sd->owner = client->driver->driver.owner;
	sd->dev = &client->dev;
	/* i2c_client and v4l2_subdev point to one another */
	v4l2_set_subdevdata(sd, client);
	i2c_set_clientdata(client, sd);
	/* initialize name */
	snprintf(sd->name, sizeof(sd->name), "%s %d-%04x",
		client->driver->driver.name, i2c_adapter_id(client->adapter),
		client->addr);
}
EXPORT_SYMBOL_GPL(v4l2_i2c_subdev_init);

/* Load an i2c sub-device. */
struct v4l2_subdev *v4l2_i2c_new_subdev_board(struct v4l2_device *v4l2_dev,
		struct i2c_adapter *adapter, struct i2c_board_info *info,
		const unsigned short *probe_addrs)
{
	struct v4l2_subdev *sd = NULL;
	struct i2c_client *client;

	BUG_ON(!v4l2_dev);

	request_module(I2C_MODULE_PREFIX "%s", info->type);

	/* Create the i2c client */
	if (info->addr == 0 && probe_addrs)
		client = i2c_new_probed_device(adapter, info, probe_addrs,
					       NULL);
	else
		client = i2c_new_device(adapter, info);

	/* Note: by loading the module first we are certain that c->driver
	   will be set if the driver was found. If the module was not loaded
	   first, then the i2c core tries to delay-load the module for us,
	   and then c->driver is still NULL until the module is finally
	   loaded. This delay-load mechanism doesn't work if other drivers
	   want to use the i2c device, so explicitly loading the module
	   is the best alternative. */
	if (client == NULL || client->driver == NULL)
		goto error;

	/* Lock the module so we can safely get the v4l2_subdev pointer */
	if (!try_module_get(client->driver->driver.owner))
		goto error;
	sd = i2c_get_clientdata(client);

	/* Register with the v4l2_device which increases the module's
	   use count as well. */
	if (v4l2_device_register_subdev(v4l2_dev, sd))
		sd = NULL;
	/* Decrease the module use count to match the first try_module_get. */
	module_put(client->driver->driver.owner);

error:
	/* If we have a client but no subdev, then something went wrong and
	   we must unregister the client. */
	if (client && sd == NULL)
		i2c_unregister_device(client);
	return sd;
}
EXPORT_SYMBOL_GPL(v4l2_i2c_new_subdev_board);

struct v4l2_subdev *v4l2_i2c_new_subdev(struct v4l2_device *v4l2_dev,
		struct i2c_adapter *adapter, const char *client_type,
		u8 addr, const unsigned short *probe_addrs)
{
	struct i2c_board_info info;

	/* Setup the i2c board info with the device type and
	   the device address. */
	memset(&info, 0, sizeof(info));
	strlcpy(info.type, client_type, sizeof(info.type));
	info.addr = addr;

	return v4l2_i2c_new_subdev_board(v4l2_dev, adapter, &info, probe_addrs);
}
EXPORT_SYMBOL_GPL(v4l2_i2c_new_subdev);

/* Return i2c client address of v4l2_subdev. */
unsigned short v4l2_i2c_subdev_addr(struct v4l2_subdev *sd)
{
	struct i2c_client *client = v4l2_get_subdevdata(sd);

	return client ? client->addr : I2C_CLIENT_END;
}
EXPORT_SYMBOL_GPL(v4l2_i2c_subdev_addr);

/* Return a list of I2C tuner addresses to probe. Use only if the tuner
   addresses are unknown. */
const unsigned short *v4l2_i2c_tuner_addrs(enum v4l2_i2c_tuner_type type)
{
	static const unsigned short radio_addrs[] = {
#if IS_ENABLED(CONFIG_MEDIA_TUNER_TEA5761)
		0x10,
#endif
		0x60,
		I2C_CLIENT_END
	};
	static const unsigned short demod_addrs[] = {
		0x42, 0x43, 0x4a, 0x4b,
		I2C_CLIENT_END
	};
	static const unsigned short tv_addrs[] = {
		0x42, 0x43, 0x4a, 0x4b,		/* tda8290 */
		0x60, 0x61, 0x62, 0x63, 0x64,
		I2C_CLIENT_END
	};

	switch (type) {
	case ADDRS_RADIO:
		return radio_addrs;
	case ADDRS_DEMOD:
		return demod_addrs;
	case ADDRS_TV:
		return tv_addrs;
	case ADDRS_TV_WITH_DEMOD:
		return tv_addrs + 4;
	}
	return NULL;
}
EXPORT_SYMBOL_GPL(v4l2_i2c_tuner_addrs);

#endif /* defined(CONFIG_I2C) */

#if defined(CONFIG_SPI)

/* Load an spi sub-device. */

void v4l2_spi_subdev_init(struct v4l2_subdev *sd, struct spi_device *spi,
		const struct v4l2_subdev_ops *ops)
{
	v4l2_subdev_init(sd, ops);
	sd->flags |= V4L2_SUBDEV_FL_IS_SPI;
	/* the owner is the same as the spi_device's driver owner */
	sd->owner = spi->dev.driver->owner;
	sd->dev = &spi->dev;
	/* spi_device and v4l2_subdev point to one another */
	v4l2_set_subdevdata(sd, spi);
	spi_set_drvdata(spi, sd);
	/* initialize name */
	strlcpy(sd->name, spi->dev.driver->name, sizeof(sd->name));
}
EXPORT_SYMBOL_GPL(v4l2_spi_subdev_init);

struct v4l2_subdev *v4l2_spi_new_subdev(struct v4l2_device *v4l2_dev,
		struct spi_master *master, struct spi_board_info *info)
{
	struct v4l2_subdev *sd = NULL;
	struct spi_device *spi = NULL;

	BUG_ON(!v4l2_dev);

	if (info->modalias[0])
		request_module(info->modalias);

	spi = spi_new_device(master, info);

	if (spi == NULL || spi->dev.driver == NULL)
		goto error;

	if (!try_module_get(spi->dev.driver->owner))
		goto error;

	sd = spi_get_drvdata(spi);

	/* Register with the v4l2_device which increases the module's
	   use count as well. */
	if (v4l2_device_register_subdev(v4l2_dev, sd))
		sd = NULL;

	/* Decrease the module use count to match the first try_module_get. */
	module_put(spi->dev.driver->owner);

error:
	/* If we have a client but no subdev, then something went wrong and
	   we must unregister the client. */
	if (spi && sd == NULL)
		spi_unregister_device(spi);

	return sd;
}
EXPORT_SYMBOL_GPL(v4l2_spi_new_subdev);

#endif /* defined(CONFIG_SPI) */

/* Clamp x to be between min and max, aligned to a multiple of 2^align.  min
 * and max don't have to be aligned, but there must be at least one valid
 * value.  E.g., min=17,max=31,align=4 is not allowed as there are no multiples
 * of 16 between 17 and 31.  */
static unsigned int clamp_align(unsigned int x, unsigned int min,
				unsigned int max, unsigned int align)
{
	/* Bits that must be zero to be aligned */
	unsigned int mask = ~((1 << align) - 1);

	/* Round to nearest aligned value */
	if (align)
		x = (x + (1 << (align - 1))) & mask;

	/* Clamp to aligned value of min and max */
	if (x < min)
		x = (min + ~mask) & mask;
	else if (x > max)
		x = max & mask;

	return x;
}

/* Bound an image to have a width between wmin and wmax, and height between
 * hmin and hmax, inclusive.  Additionally, the width will be a multiple of
 * 2^walign, the height will be a multiple of 2^halign, and the overall size
 * (width*height) will be a multiple of 2^salign.  The image may be shrunk
 * or enlarged to fit the alignment constraints.
 *
 * The width or height maximum must not be smaller than the corresponding
 * minimum.  The alignments must not be so high there are no possible image
 * sizes within the allowed bounds.  wmin and hmin must be at least 1
 * (don't use 0).  If you don't care about a certain alignment, specify 0,
 * as 2^0 is 1 and one byte alignment is equivalent to no alignment.  If
 * you only want to adjust downward, specify a maximum that's the same as
 * the initial value.
 */
void v4l_bound_align_image(u32 *w, unsigned int wmin, unsigned int wmax,
			   unsigned int walign,
			   u32 *h, unsigned int hmin, unsigned int hmax,
			   unsigned int halign, unsigned int salign)
{
	*w = clamp_align(*w, wmin, wmax, walign);
	*h = clamp_align(*h, hmin, hmax, halign);

	/* Usually we don't need to align the size and are done now. */
	if (!salign)
		return;

	/* How much alignment do we have? */
	walign = __ffs(*w);
	halign = __ffs(*h);
	/* Enough to satisfy the image alignment? */
	if (walign + halign < salign) {
		/* Max walign where there is still a valid width */
		unsigned int wmaxa = __fls(wmax ^ (wmin - 1));
		/* Max halign where there is still a valid height */
		unsigned int hmaxa = __fls(hmax ^ (hmin - 1));

		/* up the smaller alignment until we have enough */
		do {
			if (halign >= hmaxa ||
			    (walign <= halign && walign < wmaxa)) {
				*w = clamp_align(*w, wmin, wmax, walign + 1);
				walign = __ffs(*w);
			} else {
				*h = clamp_align(*h, hmin, hmax, halign + 1);
				halign = __ffs(*h);
			}
		} while (halign + walign < salign);
	}
}
EXPORT_SYMBOL_GPL(v4l_bound_align_image);

/**
 * v4l_match_dv_timings - check if two timings match
 * @t1 - compare this v4l2_dv_timings struct...
 * @t2 - with this struct.
 * @pclock_delta - the allowed pixelclock deviation.
 *
 * Compare t1 with t2 with a given margin of error for the pixelclock.
 */
bool v4l_match_dv_timings(const struct v4l2_dv_timings *t1,
			  const struct v4l2_dv_timings *t2,
			  unsigned pclock_delta)
{
	if (t1->type != t2->type || t1->type != V4L2_DV_BT_656_1120)
		return false;
	if (t1->bt.width == t2->bt.width &&
	    t1->bt.height == t2->bt.height &&
	    t1->bt.interlaced == t2->bt.interlaced &&
	    t1->bt.polarities == t2->bt.polarities &&
	    t1->bt.pixelclock >= t2->bt.pixelclock - pclock_delta &&
	    t1->bt.pixelclock <= t2->bt.pixelclock + pclock_delta &&
	    t1->bt.hfrontporch == t2->bt.hfrontporch &&
	    t1->bt.vfrontporch == t2->bt.vfrontporch &&
	    t1->bt.vsync == t2->bt.vsync &&
	    t1->bt.vbackporch == t2->bt.vbackporch &&
	    (!t1->bt.interlaced ||
		(t1->bt.il_vfrontporch == t2->bt.il_vfrontporch &&
		 t1->bt.il_vsync == t2->bt.il_vsync &&
		 t1->bt.il_vbackporch == t2->bt.il_vbackporch)))
		return true;
	return false;
}
EXPORT_SYMBOL_GPL(v4l_match_dv_timings);

/*
 * CVT defines
 * Based on Coordinated Video Timings Standard
 * version 1.1 September 10, 2003
 */

#define CVT_PXL_CLK_GRAN	250000	/* pixel clock granularity */

/* Normal blanking */
#define CVT_MIN_V_BPORCH	7	/* lines */
#define CVT_MIN_V_PORCH_RND	3	/* lines */
#define CVT_MIN_VSYNC_BP	550	/* min time of vsync + back porch (us) */

/* Normal blanking for CVT uses GTF to calculate horizontal blanking */
#define CVT_CELL_GRAN		8	/* character cell granularity */
#define CVT_M			600	/* blanking formula gradient */
#define CVT_C			40	/* blanking formula offset */
#define CVT_K			128	/* blanking formula scaling factor */
#define CVT_J			20	/* blanking formula scaling factor */
#define CVT_C_PRIME (((CVT_C - CVT_J) * CVT_K / 256) + CVT_J)
#define CVT_M_PRIME (CVT_K * CVT_M / 256)

/* Reduced Blanking */
#define CVT_RB_MIN_V_BPORCH    7       /* lines  */
#define CVT_RB_V_FPORCH        3       /* lines  */
#define CVT_RB_MIN_V_BLANK   460     /* us     */
#define CVT_RB_H_SYNC         32       /* pixels */
#define CVT_RB_H_BPORCH       80       /* pixels */
#define CVT_RB_H_BLANK       160       /* pixels */

/** v4l2_detect_cvt - detect if the given timings follow the CVT standard
 * @frame_height - the total height of the frame (including blanking) in lines.
 * @hfreq - the horizontal frequency in Hz.
 * @vsync - the height of the vertical sync in lines.
 * @polarities - the horizontal and vertical polarities (same as struct
 *		v4l2_bt_timings polarities).
 * @fmt - the resulting timings.
 *
 * This function will attempt to detect if the given values correspond to a
 * valid CVT format. If so, then it will return true, and fmt will be filled
 * in with the found CVT timings.
 */
bool v4l2_detect_cvt(unsigned frame_height, unsigned hfreq, unsigned vsync,
		u32 polarities, struct v4l2_dv_timings *fmt)
{
	int  v_fp, v_bp, h_fp, h_bp, hsync;
	int  frame_width, image_height, image_width;
	bool reduced_blanking;
	unsigned pix_clk;

	if (vsync < 4 || vsync > 7)
		return false;

	if (polarities == V4L2_DV_VSYNC_POS_POL)
		reduced_blanking = false;
	else if (polarities == V4L2_DV_HSYNC_POS_POL)
		reduced_blanking = true;
	else
		return false;

	/* Vertical */
	if (reduced_blanking) {
		v_fp = CVT_RB_V_FPORCH;
		v_bp = (CVT_RB_MIN_V_BLANK * hfreq + 999999) / 1000000;
		v_bp -= vsync + v_fp;

		if (v_bp < CVT_RB_MIN_V_BPORCH)
			v_bp = CVT_RB_MIN_V_BPORCH;
	} else {
		v_fp = CVT_MIN_V_PORCH_RND;
		v_bp = (CVT_MIN_VSYNC_BP * hfreq + 999999) / 1000000 - vsync;

		if (v_bp < CVT_MIN_V_BPORCH)
			v_bp = CVT_MIN_V_BPORCH;
	}
	image_height = (frame_height - v_fp - vsync - v_bp + 1) & ~0x1;

	/* Aspect ratio based on vsync */
	switch (vsync) {
	case 4:
		image_width = (image_height * 4) / 3;
		break;
	case 5:
		image_width = (image_height * 16) / 9;
		break;
	case 6:
		image_width = (image_height * 16) / 10;
		break;
	case 7:
		/* special case */
		if (image_height == 1024)
			image_width = (image_height * 5) / 4;
		else if (image_height == 768)
			image_width = (image_height * 15) / 9;
		else
			return false;
		break;
	default:
		return false;
	}

	image_width = image_width & ~7;

	/* Horizontal */
	if (reduced_blanking) {
		pix_clk = (image_width + CVT_RB_H_BLANK) * hfreq;
		pix_clk = (pix_clk / CVT_PXL_CLK_GRAN) * CVT_PXL_CLK_GRAN;

		h_bp = CVT_RB_H_BPORCH;
		hsync = CVT_RB_H_SYNC;
		h_fp = CVT_RB_H_BLANK - h_bp - hsync;

		frame_width = image_width + CVT_RB_H_BLANK;
	} else {
		int h_blank;
		unsigned ideal_duty_cycle = CVT_C_PRIME - (CVT_M_PRIME * 1000) / hfreq;

		h_blank = (image_width * ideal_duty_cycle + (100 - ideal_duty_cycle) / 2) /
						(100 - ideal_duty_cycle);
		h_blank = h_blank - h_blank % (2 * CVT_CELL_GRAN);

		if (h_blank * 100 / image_width < 20) {
			h_blank = image_width / 5;
			h_blank = (h_blank + 0x7) & ~0x7;
		}

		pix_clk = (image_width + h_blank) * hfreq;
		pix_clk = (pix_clk / CVT_PXL_CLK_GRAN) * CVT_PXL_CLK_GRAN;

		h_bp = h_blank / 2;
		frame_width = image_width + h_blank;

		hsync = (frame_width * 8 + 50) / 100;
		hsync = hsync - hsync % CVT_CELL_GRAN;
		h_fp = h_blank - hsync - h_bp;
	}

	fmt->bt.polarities = polarities;
	fmt->bt.width = image_width;
	fmt->bt.height = image_height;
	fmt->bt.hfrontporch = h_fp;
	fmt->bt.vfrontporch = v_fp;
	fmt->bt.hsync = hsync;
	fmt->bt.vsync = vsync;
	fmt->bt.hbackporch = frame_width - image_width - h_fp - hsync;
	fmt->bt.vbackporch = frame_height - image_height - v_fp - vsync;
	fmt->bt.pixelclock = pix_clk;
	fmt->bt.standards = V4L2_DV_BT_STD_CVT;
	if (reduced_blanking)
		fmt->bt.flags |= V4L2_DV_FL_REDUCED_BLANKING;
	return true;
}
EXPORT_SYMBOL_GPL(v4l2_detect_cvt);

/*
 * GTF defines
 * Based on Generalized Timing Formula Standard
 * Version 1.1 September 2, 1999
 */

#define GTF_PXL_CLK_GRAN	250000	/* pixel clock granularity */

#define GTF_MIN_VSYNC_BP	550	/* min time of vsync + back porch (us) */
#define GTF_V_FP		1	/* vertical front porch (lines) */
#define GTF_CELL_GRAN		8	/* character cell granularity */

/* Default */
#define GTF_D_M			600	/* blanking formula gradient */
#define GTF_D_C			40	/* blanking formula offset */
#define GTF_D_K			128	/* blanking formula scaling factor */
#define GTF_D_J			20	/* blanking formula scaling factor */
#define GTF_D_C_PRIME ((((GTF_D_C - GTF_D_J) * GTF_D_K) / 256) + GTF_D_J)
#define GTF_D_M_PRIME ((GTF_D_K * GTF_D_M) / 256)

/* Secondary */
#define GTF_S_M			3600	/* blanking formula gradient */
#define GTF_S_C			40	/* blanking formula offset */
#define GTF_S_K			128	/* blanking formula scaling factor */
#define GTF_S_J			35	/* blanking formula scaling factor */
#define GTF_S_C_PRIME ((((GTF_S_C - GTF_S_J) * GTF_S_K) / 256) + GTF_S_J)
#define GTF_S_M_PRIME ((GTF_S_K * GTF_S_M) / 256)

/** v4l2_detect_gtf - detect if the given timings follow the GTF standard
 * @frame_height - the total height of the frame (including blanking) in lines.
 * @hfreq - the horizontal frequency in Hz.
 * @vsync - the height of the vertical sync in lines.
 * @polarities - the horizontal and vertical polarities (same as struct
 *		v4l2_bt_timings polarities).
 * @aspect - preferred aspect ratio. GTF has no method of determining the
 *		aspect ratio in order to derive the image width from the
 *		image height, so it has to be passed explicitly. Usually
 *		the native screen aspect ratio is used for this. If it
 *		is not filled in correctly, then 16:9 will be assumed.
 * @fmt - the resulting timings.
 *
 * This function will attempt to detect if the given values correspond to a
 * valid GTF format. If so, then it will return true, and fmt will be filled
 * in with the found GTF timings.
 */
bool v4l2_detect_gtf(unsigned frame_height,
		unsigned hfreq,
		unsigned vsync,
		u32 polarities,
		struct v4l2_fract aspect,
		struct v4l2_dv_timings *fmt)
{
	int pix_clk;
	int  v_fp, v_bp, h_fp, hsync;
	int frame_width, image_height, image_width;
	bool default_gtf;
	int h_blank;

	if (vsync != 3)
		return false;

	if (polarities == V4L2_DV_VSYNC_POS_POL)
		default_gtf = true;
	else if (polarities == V4L2_DV_HSYNC_POS_POL)
		default_gtf = false;
	else
		return false;

	/* Vertical */
	v_fp = GTF_V_FP;
	v_bp = (GTF_MIN_VSYNC_BP * hfreq + 999999) / 1000000 - vsync;
	image_height = (frame_height - v_fp - vsync - v_bp + 1) & ~0x1;

	if (aspect.numerator == 0 || aspect.denominator == 0) {
		aspect.numerator = 16;
		aspect.denominator = 9;
	}
	image_width = ((image_height * aspect.numerator) / aspect.denominator);

	/* Horizontal */
	if (default_gtf)
		h_blank = ((image_width * GTF_D_C_PRIME * hfreq) -
					(image_width * GTF_D_M_PRIME * 1000) +
			(hfreq * (100 - GTF_D_C_PRIME) + GTF_D_M_PRIME * 1000) / 2) /
			(hfreq * (100 - GTF_D_C_PRIME) + GTF_D_M_PRIME * 1000);
	else
		h_blank = ((image_width * GTF_S_C_PRIME * hfreq) -
					(image_width * GTF_S_M_PRIME * 1000) +
			(hfreq * (100 - GTF_S_C_PRIME) + GTF_S_M_PRIME * 1000) / 2) /
			(hfreq * (100 - GTF_S_C_PRIME) + GTF_S_M_PRIME * 1000);

	h_blank = h_blank - h_blank % (2 * GTF_CELL_GRAN);
	frame_width = image_width + h_blank;

	pix_clk = (image_width + h_blank) * hfreq;
	pix_clk = pix_clk / GTF_PXL_CLK_GRAN * GTF_PXL_CLK_GRAN;

	hsync = (frame_width * 8 + 50) / 100;
	hsync = hsync - hsync % GTF_CELL_GRAN;

	h_fp = h_blank / 2 - hsync;

	fmt->bt.polarities = polarities;
	fmt->bt.width = image_width;
	fmt->bt.height = image_height;
	fmt->bt.hfrontporch = h_fp;
	fmt->bt.vfrontporch = v_fp;
	fmt->bt.hsync = hsync;
	fmt->bt.vsync = vsync;
	fmt->bt.hbackporch = frame_width - image_width - h_fp - hsync;
	fmt->bt.vbackporch = frame_height - image_height - v_fp - vsync;
	fmt->bt.pixelclock = pix_clk;
	fmt->bt.standards = V4L2_DV_BT_STD_GTF;
	if (!default_gtf)
		fmt->bt.flags |= V4L2_DV_FL_REDUCED_BLANKING;
	return true;
}
EXPORT_SYMBOL_GPL(v4l2_detect_gtf);

/** v4l2_calc_aspect_ratio - calculate the aspect ratio based on bytes
 *	0x15 and 0x16 from the EDID.
 * @hor_landscape - byte 0x15 from the EDID.
 * @vert_portrait - byte 0x16 from the EDID.
 *
 * Determines the aspect ratio from the EDID.
 * See VESA Enhanced EDID standard, release A, rev 2, section 3.6.2:
 * "Horizontal and Vertical Screen Size or Aspect Ratio"
 */
struct v4l2_fract v4l2_calc_aspect_ratio(u8 hor_landscape, u8 vert_portrait)
{
	struct v4l2_fract aspect = { 16, 9 };
	u32 tmp;
	u8 ratio;

	/* Nothing filled in, fallback to 16:9 */
	if (!hor_landscape && !vert_portrait)
		return aspect;
	/* Both filled in, so they are interpreted as the screen size in cm */
	if (hor_landscape && vert_portrait) {
		aspect.numerator = hor_landscape;
		aspect.denominator = vert_portrait;
		return aspect;
	}
	/* Only one is filled in, so interpret them as a ratio:
	   (val + 99) / 100 */
	ratio = hor_landscape | vert_portrait;
	/* Change some rounded values into the exact aspect ratio */
	if (ratio == 79) {
		aspect.numerator = 16;
		aspect.denominator = 9;
	} else if (ratio == 34) {
		aspect.numerator = 4;
		aspect.numerator = 3;
	} else if (ratio == 68) {
		aspect.numerator = 15;
		aspect.numerator = 9;
	} else {
		aspect.numerator = hor_landscape + 99;
		aspect.denominator = 100;
	}
	if (hor_landscape)
		return aspect;
	/* The aspect ratio is for portrait, so swap numerator and denominator */
	tmp = aspect.denominator;
	aspect.denominator = aspect.numerator;
	aspect.numerator = tmp;
	return aspect;
}
EXPORT_SYMBOL_GPL(v4l2_calc_aspect_ratio);

const struct v4l2_frmsize_discrete *v4l2_find_nearest_format(
		const struct v4l2_discrete_probe *probe,
		s32 width, s32 height)
{
	int i;
	u32 error, min_error = UINT_MAX;
	const struct v4l2_frmsize_discrete *size, *best = NULL;

	if (!probe)
		return best;

	for (i = 0, size = probe->sizes; i < probe->num_sizes; i++, size++) {
		error = abs(size->width - width) + abs(size->height - height);
		if (error < min_error) {
			min_error = error;
			best = size;
		}
		if (!error)
			break;
	}

	return best;
}
EXPORT_SYMBOL_GPL(v4l2_find_nearest_format);

void v4l2_get_timestamp(struct timeval *tv)
{
	struct timespec ts;

	ktime_get_ts(&ts);
	tv->tv_sec = ts.tv_sec;
	tv->tv_usec = ts.tv_nsec / NSEC_PER_USEC;
}
EXPORT_SYMBOL_GPL(v4l2_get_timestamp);<|MERGE_RESOLUTION|>--- conflicted
+++ resolved
@@ -226,63 +226,6 @@
 }
 EXPORT_SYMBOL(v4l2_ctrl_next);
 
-<<<<<<< HEAD
-int v4l2_chip_match_host(const struct v4l2_dbg_match *match)
-{
-	switch (match->type) {
-	case V4L2_CHIP_MATCH_BRIDGE:
-		return match->addr == 0;
-	default:
-		return 0;
-	}
-}
-EXPORT_SYMBOL(v4l2_chip_match_host);
-
-#if IS_ENABLED(CONFIG_I2C)
-int v4l2_chip_match_i2c_client(struct i2c_client *c, const struct v4l2_dbg_match *match)
-{
-	int len;
-
-	if (c == NULL || match == NULL)
-		return 0;
-
-	switch (match->type) {
-	case V4L2_CHIP_MATCH_I2C_DRIVER:
-		if (c->driver == NULL || c->driver->driver.name == NULL)
-			return 0;
-		len = strlen(c->driver->driver.name);
-		return len && !strncmp(c->driver->driver.name, match->name, len);
-	case V4L2_CHIP_MATCH_I2C_ADDR:
-		return c->addr == match->addr;
-	case V4L2_CHIP_MATCH_SUBDEV:
-		return 1;
-	default:
-		return 0;
-	}
-}
-EXPORT_SYMBOL(v4l2_chip_match_i2c_client);
-
-int v4l2_chip_ident_i2c_client(struct i2c_client *c, struct v4l2_dbg_chip_ident *chip,
-		u32 ident, u32 revision)
-{
-	if (!v4l2_chip_match_i2c_client(c, &chip->match))
-		return 0;
-	if (chip->ident == V4L2_IDENT_NONE) {
-		chip->ident = ident;
-		chip->revision = revision;
-	}
-	else {
-		chip->ident = V4L2_IDENT_AMBIGUOUS;
-		chip->revision = 0;
-	}
-	return 0;
-}
-EXPORT_SYMBOL(v4l2_chip_ident_i2c_client);
-
-/* ----------------------------------------------------------------- */
-
-=======
->>>>>>> d0e0ac97
 /* I2C Helper functions */
 
 #if IS_ENABLED(CONFIG_I2C)
