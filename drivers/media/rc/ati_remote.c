/*
 *  USB ATI Remote support
 *
 *                Copyright (c) 2011, 2012 Anssi Hannula <anssi.hannula@iki.fi>
 *  Version 2.2.0 Copyright (c) 2004 Torrey Hoffman <thoffman@arnor.net>
 *  Version 2.1.1 Copyright (c) 2002 Vladimir Dergachev
 *
 *  This 2.2.0 version is a rewrite / cleanup of the 2.1.1 driver, including
 *  porting to the 2.6 kernel interfaces, along with other modification
 *  to better match the style of the existing usb/input drivers.  However, the
 *  protocol and hardware handling is essentially unchanged from 2.1.1.
 *
 *  The 2.1.1 driver was derived from the usbati_remote and usbkbd drivers by
 *  Vojtech Pavlik.
 *
 *  Changes:
 *
 *  Feb 2004: Torrey Hoffman <thoffman@arnor.net>
 *            Version 2.2.0
 *  Jun 2004: Torrey Hoffman <thoffman@arnor.net>
 *            Version 2.2.1
 *            Added key repeat support contributed by:
 *                Vincent Vanackere <vanackere@lif.univ-mrs.fr>
 *            Added support for the "Lola" remote contributed by:
 *                Seth Cohn <sethcohn@yahoo.com>
 *
 * * * * * * * * * * * * * * * * * * * * * * * * * * * * * * * * * * * * * *
 *
 * This program is free software; you can redistribute it and/or modify
 * it under the terms of the GNU General Public License as published by
 * the Free Software Foundation; either version 2 of the License, or
 * (at your option) any later version.
 *
 * This program is distributed in the hope that it will be useful,
 * but WITHOUT ANY WARRANTY; without even the implied warranty of
 * MERCHANTABILITY or FITNESS FOR A PARTICULAR PURPOSE.  See the
 * GNU General Public License for more details.
 *
 * You should have received a copy of the GNU General Public License
 * along with this program; if not, write to the Free Software
 * Foundation, Inc., 59 Temple Place, Suite 330, Boston, MA 02111-1307 USA
 *
 * * * * * * * * * * * * * * * * * * * * * * * * * * * * * * * * * * * * * *
 *
 * Hardware & software notes
 *
 * These remote controls are distributed by ATI as part of their
 * "All-In-Wonder" video card packages.  The receiver self-identifies as a
 * "USB Receiver" with manufacturer "X10 Wireless Technology Inc".
 *
 * The "Lola" remote is available from X10.  See:
 *    http://www.x10.com/products/lola_sg1.htm
 * The Lola is similar to the ATI remote but has no mouse support, and slightly
 * different keys.
 *
 * It is possible to use multiple receivers and remotes on multiple computers
 * simultaneously by configuring them to use specific channels.
 *
 * The RF protocol used by the remote supports 16 distinct channels, 1 to 16.
 * Actually, it may even support more, at least in some revisions of the
 * hardware.
 *
 * Each remote can be configured to transmit on one channel as follows:
 *   - Press and hold the "hand icon" button.
 *   - When the red LED starts to blink, let go of the "hand icon" button.
 *   - When it stops blinking, input the channel code as two digits, from 01
 *     to 16, and press the hand icon again.
 *
 * The timing can be a little tricky.  Try loading the module with debug=1
 * to have the kernel print out messages about the remote control number
 * and mask.  Note: debugging prints remote numbers as zero-based hexadecimal.
 *
 * The driver has a "channel_mask" parameter. This bitmask specifies which
 * channels will be ignored by the module.  To mask out channels, just add
 * all the 2^channel_number values together.
 *
 * For instance, set channel_mask = 2^4 = 16 (binary 10000) to make ati_remote
 * ignore signals coming from remote controls transmitting on channel 4, but
 * accept all other channels.
 *
 * Or, set channel_mask = 65533, (0xFFFD), and all channels except 1 will be
 * ignored.
 *
 * The default is 0 (respond to all channels). Bit 0 and bits 17-32 of this
 * parameter are unused.
 *
 */

#include <linux/kernel.h>
#include <linux/errno.h>
#include <linux/init.h>
#include <linux/slab.h>
#include <linux/module.h>
#include <linux/mutex.h>
#include <linux/usb/input.h>
#include <linux/wait.h>
#include <linux/jiffies.h>
#include <media/rc-core.h>

/*
 * Module and Version Information, Module Parameters
 */

#define ATI_REMOTE_VENDOR_ID		0x0bc7
#define LOLA_REMOTE_PRODUCT_ID		0x0002
#define LOLA2_REMOTE_PRODUCT_ID		0x0003
#define ATI_REMOTE_PRODUCT_ID		0x0004
#define NVIDIA_REMOTE_PRODUCT_ID	0x0005
#define MEDION_REMOTE_PRODUCT_ID	0x0006
#define FIREFLY_REMOTE_PRODUCT_ID	0x0008

#define DRIVER_VERSION		"2.2.1"
#define DRIVER_AUTHOR           "Torrey Hoffman <thoffman@arnor.net>"
#define DRIVER_DESC             "ATI/X10 RF USB Remote Control"

#define NAME_BUFSIZE      80    /* size of product name, path buffers */
#define DATA_BUFSIZE      63    /* size of URB data buffers */

/*
 * Duplicate event filtering time.
 * Sequential, identical KIND_FILTERED inputs with less than
 * FILTER_TIME milliseconds between them are considered as repeat
 * events. The hardware generates 5 events for the first keypress
 * and we have to take this into account for an accurate repeat
 * behaviour.
 */
#define FILTER_TIME	60 /* msec */
#define REPEAT_DELAY	500 /* msec */

static unsigned long channel_mask;
module_param(channel_mask, ulong, 0644);
MODULE_PARM_DESC(channel_mask, "Bitmask of remote control channels to ignore");

static int debug;
module_param(debug, int, 0644);
MODULE_PARM_DESC(debug, "Enable extra debug messages and information");

static int repeat_filter = FILTER_TIME;
module_param(repeat_filter, int, 0644);
MODULE_PARM_DESC(repeat_filter, "Repeat filter time, default = 60 msec");

static int repeat_delay = REPEAT_DELAY;
module_param(repeat_delay, int, 0644);
MODULE_PARM_DESC(repeat_delay, "Delay before sending repeats, default = 500 msec");

static bool mouse = true;
module_param(mouse, bool, 0444);
MODULE_PARM_DESC(mouse, "Enable mouse device, default = yes");

#define dbginfo(dev, format, arg...) do { if (debug) dev_info(dev , format , ## arg); } while (0)
#undef err
#define err(format, arg...) printk(KERN_ERR format , ## arg)

struct ati_receiver_type {
	/* either default_keymap or get_default_keymap should be set */
	const char *default_keymap;
	const char *(*get_default_keymap)(struct usb_interface *interface);
};

static const char *get_medion_keymap(struct usb_interface *interface)
{
	struct usb_device *udev = interface_to_usbdev(interface);

<<<<<<< HEAD
	/* The receiver shipped with the "Digitainer" variant helpfully has
	 * a single additional bit set in its descriptor. */
	if (udev->actconfig->desc.bmAttributes & USB_CONFIG_ATT_WAKEUP)
		return RC_MAP_MEDION_X10_DIGITAINER;
=======
	/*
	 * There are many different Medion remotes shipped with a receiver
	 * with the same usb id, but the receivers have subtle differences
	 * in the USB descriptors allowing us to detect them.
	 */

	if (udev->manufacturer && udev->product) {
		if (udev->actconfig->desc.bmAttributes & USB_CONFIG_ATT_WAKEUP) {

			if (!strcmp(udev->manufacturer, "X10 Wireless Technology Inc")
			    && !strcmp(udev->product, "USB Receiver"))
				return RC_MAP_MEDION_X10_DIGITAINER;

			if (!strcmp(udev->manufacturer, "X10 WTI")
			    && !strcmp(udev->product, "RF receiver"))
				return RC_MAP_MEDION_X10_OR2X;
		} else {

			 if (!strcmp(udev->manufacturer, "X10 Wireless Technology Inc")
			    && !strcmp(udev->product, "USB Receiver"))
				return RC_MAP_MEDION_X10;
		}
	}

	dev_info(&interface->dev,
		 "Unknown Medion X10 receiver, using default ati_remote Medion keymap\n");
>>>>>>> 711e1bfb

	return RC_MAP_MEDION_X10;
}

static const struct ati_receiver_type type_ati		= { .default_keymap = RC_MAP_ATI_X10 };
static const struct ati_receiver_type type_medion	= { .get_default_keymap = get_medion_keymap };
static const struct ati_receiver_type type_firefly	= { .default_keymap = RC_MAP_SNAPSTREAM_FIREFLY };

static struct usb_device_id ati_remote_table[] = {
	{ USB_DEVICE(ATI_REMOTE_VENDOR_ID, LOLA_REMOTE_PRODUCT_ID),	.driver_info = (unsigned long)&type_ati },
	{ USB_DEVICE(ATI_REMOTE_VENDOR_ID, LOLA2_REMOTE_PRODUCT_ID),	.driver_info = (unsigned long)&type_ati },
	{ USB_DEVICE(ATI_REMOTE_VENDOR_ID, ATI_REMOTE_PRODUCT_ID),	.driver_info = (unsigned long)&type_ati },
	{ USB_DEVICE(ATI_REMOTE_VENDOR_ID, NVIDIA_REMOTE_PRODUCT_ID),	.driver_info = (unsigned long)&type_ati },
	{ USB_DEVICE(ATI_REMOTE_VENDOR_ID, MEDION_REMOTE_PRODUCT_ID),	.driver_info = (unsigned long)&type_medion },
	{ USB_DEVICE(ATI_REMOTE_VENDOR_ID, FIREFLY_REMOTE_PRODUCT_ID),	.driver_info = (unsigned long)&type_firefly },
	{}	/* Terminating entry */
};

MODULE_DEVICE_TABLE(usb, ati_remote_table);

/* Get hi and low bytes of a 16-bits int */
#define HI(a)	((unsigned char)((a) >> 8))
#define LO(a)	((unsigned char)((a) & 0xff))

#define SEND_FLAG_IN_PROGRESS	1
#define SEND_FLAG_COMPLETE	2

/* Device initialization strings */
static char init1[] = { 0x01, 0x00, 0x20, 0x14 };
static char init2[] = { 0x01, 0x00, 0x20, 0x14, 0x20, 0x20, 0x20 };

struct ati_remote {
	struct input_dev *idev;
	struct rc_dev *rdev;
	struct usb_device *udev;
	struct usb_interface *interface;

	struct urb *irq_urb;
	struct urb *out_urb;
	struct usb_endpoint_descriptor *endpoint_in;
	struct usb_endpoint_descriptor *endpoint_out;
	unsigned char *inbuf;
	unsigned char *outbuf;
	dma_addr_t inbuf_dma;
	dma_addr_t outbuf_dma;

	unsigned char old_data;     /* Detect duplicate events */
	unsigned long old_jiffies;
	unsigned long acc_jiffies;  /* handle acceleration */
	unsigned long first_jiffies;

	unsigned int repeat_count;

	char rc_name[NAME_BUFSIZE];
	char rc_phys[NAME_BUFSIZE];
	char mouse_name[NAME_BUFSIZE];
	char mouse_phys[NAME_BUFSIZE];

	wait_queue_head_t wait;
	int send_flags;

	int users; /* 0-2, users are rc and input */
	struct mutex open_mutex;
};

/* "Kinds" of messages sent from the hardware to the driver. */
#define KIND_END        0
#define KIND_LITERAL    1   /* Simply pass to input system */
#define KIND_FILTERED   2   /* Add artificial key-up events, drop keyrepeats */
#define KIND_LU         3   /* Directional keypad diagonals - left up, */
#define KIND_RU         4   /*   right up,  */
#define KIND_LD         5   /*   left down, */
#define KIND_RD         6   /*   right down */
#define KIND_ACCEL      7   /* Directional keypad - left, right, up, down.*/

/* Translation table from hardware messages to input events. */
static const struct {
	short kind;
	unsigned char data;
	int type;
	unsigned int code;
	int value;
}  ati_remote_tbl[] = {
	/* Directional control pad axes */
	{KIND_ACCEL,   0x70, EV_REL, REL_X, -1},   /* left */
	{KIND_ACCEL,   0x71, EV_REL, REL_X, 1},    /* right */
	{KIND_ACCEL,   0x72, EV_REL, REL_Y, -1},   /* up */
	{KIND_ACCEL,   0x73, EV_REL, REL_Y, 1},    /* down */
	/* Directional control pad diagonals */
	{KIND_LU,      0x74, EV_REL, 0, 0},        /* left up */
	{KIND_RU,      0x75, EV_REL, 0, 0},        /* right up */
	{KIND_LD,      0x77, EV_REL, 0, 0},        /* left down */
	{KIND_RD,      0x76, EV_REL, 0, 0},        /* right down */

	/* "Mouse button" buttons */
	{KIND_LITERAL, 0x78, EV_KEY, BTN_LEFT, 1}, /* left btn down */
	{KIND_LITERAL, 0x79, EV_KEY, BTN_LEFT, 0}, /* left btn up */
	{KIND_LITERAL, 0x7c, EV_KEY, BTN_RIGHT, 1},/* right btn down */
	{KIND_LITERAL, 0x7d, EV_KEY, BTN_RIGHT, 0},/* right btn up */

	/* Artificial "doubleclick" events are generated by the hardware.
	 * They are mapped to the "side" and "extra" mouse buttons here. */
	{KIND_FILTERED, 0x7a, EV_KEY, BTN_SIDE, 1}, /* left dblclick */
	{KIND_FILTERED, 0x7e, EV_KEY, BTN_EXTRA, 1},/* right dblclick */

	/* Non-mouse events are handled by rc-core */
	{KIND_END, 0x00, EV_MAX + 1, 0, 0}
};

/* Local function prototypes */
static int ati_remote_sendpacket	(struct ati_remote *ati_remote, u16 cmd, unsigned char *data);
static void ati_remote_irq_out		(struct urb *urb);
static void ati_remote_irq_in		(struct urb *urb);
static void ati_remote_input_report	(struct urb *urb);
static int ati_remote_initialize	(struct ati_remote *ati_remote);
static int ati_remote_probe		(struct usb_interface *interface, const struct usb_device_id *id);
static void ati_remote_disconnect	(struct usb_interface *interface);

/* usb specific object to register with the usb subsystem */
static struct usb_driver ati_remote_driver = {
	.name         = "ati_remote",
	.probe        = ati_remote_probe,
	.disconnect   = ati_remote_disconnect,
	.id_table     = ati_remote_table,
};

/*
 *	ati_remote_dump_input
 */
static void ati_remote_dump(struct device *dev, unsigned char *data,
			    unsigned int len)
{
	if (len == 1) {
		if (data[0] != (unsigned char)0xff && data[0] != 0x00)
			dev_warn(dev, "Weird byte 0x%02x\n", data[0]);
	} else if (len == 4)
		dev_warn(dev, "Weird key %02x %02x %02x %02x\n",
		     data[0], data[1], data[2], data[3]);
	else
		dev_warn(dev, "Weird data, len=%d %02x %02x %02x %02x %02x %02x ...\n",
		     len, data[0], data[1], data[2], data[3], data[4], data[5]);
}

/*
 *	ati_remote_open
 */
static int ati_remote_open(struct ati_remote *ati_remote)
{
	int err = 0;

	mutex_lock(&ati_remote->open_mutex);

	if (ati_remote->users++ != 0)
		goto out; /* one was already active */

	/* On first open, submit the read urb which was set up previously. */
	ati_remote->irq_urb->dev = ati_remote->udev;
	if (usb_submit_urb(ati_remote->irq_urb, GFP_KERNEL)) {
		dev_err(&ati_remote->interface->dev,
			"%s: usb_submit_urb failed!\n", __func__);
		err = -EIO;
	}

out:	mutex_unlock(&ati_remote->open_mutex);
	return err;
}

/*
 *	ati_remote_close
 */
static void ati_remote_close(struct ati_remote *ati_remote)
{
	mutex_lock(&ati_remote->open_mutex);
	if (--ati_remote->users == 0)
		usb_kill_urb(ati_remote->irq_urb);
	mutex_unlock(&ati_remote->open_mutex);
}

static int ati_remote_input_open(struct input_dev *inputdev)
{
	struct ati_remote *ati_remote = input_get_drvdata(inputdev);
	return ati_remote_open(ati_remote);
}

static void ati_remote_input_close(struct input_dev *inputdev)
{
	struct ati_remote *ati_remote = input_get_drvdata(inputdev);
	ati_remote_close(ati_remote);
}

static int ati_remote_rc_open(struct rc_dev *rdev)
{
	struct ati_remote *ati_remote = rdev->priv;
	return ati_remote_open(ati_remote);
}

static void ati_remote_rc_close(struct rc_dev *rdev)
{
	struct ati_remote *ati_remote = rdev->priv;
	ati_remote_close(ati_remote);
}

/*
 *		ati_remote_irq_out
 */
static void ati_remote_irq_out(struct urb *urb)
{
	struct ati_remote *ati_remote = urb->context;

	if (urb->status) {
		dev_dbg(&ati_remote->interface->dev, "%s: status %d\n",
			__func__, urb->status);
		return;
	}

	ati_remote->send_flags |= SEND_FLAG_COMPLETE;
	wmb();
	wake_up(&ati_remote->wait);
}

/*
 *	ati_remote_sendpacket
 *
 *	Used to send device initialization strings
 */
static int ati_remote_sendpacket(struct ati_remote *ati_remote, u16 cmd, unsigned char *data)
{
	int retval = 0;

	/* Set up out_urb */
	memcpy(ati_remote->out_urb->transfer_buffer + 1, data, LO(cmd));
	((char *) ati_remote->out_urb->transfer_buffer)[0] = HI(cmd);

	ati_remote->out_urb->transfer_buffer_length = LO(cmd) + 1;
	ati_remote->out_urb->dev = ati_remote->udev;
	ati_remote->send_flags = SEND_FLAG_IN_PROGRESS;

	retval = usb_submit_urb(ati_remote->out_urb, GFP_ATOMIC);
	if (retval) {
		dev_dbg(&ati_remote->interface->dev,
			 "sendpacket: usb_submit_urb failed: %d\n", retval);
		return retval;
	}

	wait_event_timeout(ati_remote->wait,
		((ati_remote->out_urb->status != -EINPROGRESS) ||
			(ati_remote->send_flags & SEND_FLAG_COMPLETE)),
		HZ);
	usb_kill_urb(ati_remote->out_urb);

	return retval;
}

/*
 *	ati_remote_compute_accel
 *
 * Implements acceleration curve for directional control pad
 * If elapsed time since last event is > 1/4 second, user "stopped",
 * so reset acceleration. Otherwise, user is probably holding the control
 * pad down, so we increase acceleration, ramping up over two seconds to
 * a maximum speed.
 */
static int ati_remote_compute_accel(struct ati_remote *ati_remote)
{
	static const char accel[] = { 1, 2, 4, 6, 9, 13, 20 };
	unsigned long now = jiffies;
	int acc;

	if (time_after(now, ati_remote->old_jiffies + msecs_to_jiffies(250))) {
		acc = 1;
		ati_remote->acc_jiffies = now;
	}
	else if (time_before(now, ati_remote->acc_jiffies + msecs_to_jiffies(125)))
		acc = accel[0];
	else if (time_before(now, ati_remote->acc_jiffies + msecs_to_jiffies(250)))
		acc = accel[1];
	else if (time_before(now, ati_remote->acc_jiffies + msecs_to_jiffies(500)))
		acc = accel[2];
	else if (time_before(now, ati_remote->acc_jiffies + msecs_to_jiffies(1000)))
		acc = accel[3];
	else if (time_before(now, ati_remote->acc_jiffies + msecs_to_jiffies(1500)))
		acc = accel[4];
	else if (time_before(now, ati_remote->acc_jiffies + msecs_to_jiffies(2000)))
		acc = accel[5];
	else
		acc = accel[6];

	return acc;
}

/*
 *	ati_remote_report_input
 */
static void ati_remote_input_report(struct urb *urb)
{
	struct ati_remote *ati_remote = urb->context;
	unsigned char *data= ati_remote->inbuf;
	struct input_dev *dev = ati_remote->idev;
	int index = -1;
	int acc;
	int remote_num;
	unsigned char scancode;
	u32 wheel_keycode = KEY_RESERVED;
	int i;

	/*
	 * data[0] = 0x14
	 * data[1] = data[2] + data[3] + 0xd5 (a checksum byte)
	 * data[2] = the key code (with toggle bit in MSB with some models)
	 * data[3] = channel << 4 (the low 4 bits must be zero)
	 */

	/* Deal with strange looking inputs */
	if ( (urb->actual_length != 4) || (data[0] != 0x14) ||
		((data[3] & 0x0f) != 0x00) ) {
		ati_remote_dump(&urb->dev->dev, data, urb->actual_length);
		return;
	}

	if (data[1] != ((data[2] + data[3] + 0xd5) & 0xff)) {
		dbginfo(&ati_remote->interface->dev,
			"wrong checksum in input: %02x %02x %02x %02x\n",
			data[0], data[1], data[2], data[3]);
		return;
	}

	/* Mask unwanted remote channels.  */
	/* note: remote_num is 0-based, channel 1 on remote == 0 here */
	remote_num = (data[3] >> 4) & 0x0f;
	if (channel_mask & (1 << (remote_num + 1))) {
		dbginfo(&ati_remote->interface->dev,
			"Masked input from channel 0x%02x: data %02x,%02x, mask= 0x%02lx\n",
			remote_num, data[1], data[2], channel_mask);
		return;
	}

	/*
	 * MSB is a toggle code, though only used by some devices
	 * (e.g. SnapStream Firefly)
	 */
	scancode = data[2] & 0x7f;

	dbginfo(&ati_remote->interface->dev,
		"channel 0x%02x; key data %02x, scancode %02x\n",
		remote_num, data[2], scancode);

	if (scancode >= 0x70) {
		/*
		 * This is either a mouse or scrollwheel event, depending on
		 * the remote/keymap.
		 * Get the keycode assigned to scancode 0x78/0x70. If it is
		 * set, assume this is a scrollwheel up/down event.
		 */
		wheel_keycode = rc_g_keycode_from_table(ati_remote->rdev,
							scancode & 0x78);

		if (wheel_keycode == KEY_RESERVED) {
			/* scrollwheel was not mapped, assume mouse */

			/* Look up event code index in the mouse translation table. */
			for (i = 0; ati_remote_tbl[i].kind != KIND_END; i++) {
				if (scancode == ati_remote_tbl[i].data) {
					index = i;
					break;
				}
			}
		}
	}

	if (index >= 0 && ati_remote_tbl[index].kind == KIND_LITERAL) {
		input_event(dev, ati_remote_tbl[index].type,
			ati_remote_tbl[index].code,
			ati_remote_tbl[index].value);
		input_sync(dev);

		ati_remote->old_jiffies = jiffies;
		return;
	}

	if (index < 0 || ati_remote_tbl[index].kind == KIND_FILTERED) {
		unsigned long now = jiffies;

		/* Filter duplicate events which happen "too close" together. */
		if (ati_remote->old_data == data[2] &&
		    time_before(now, ati_remote->old_jiffies +
				     msecs_to_jiffies(repeat_filter))) {
			ati_remote->repeat_count++;
		} else {
			ati_remote->repeat_count = 0;
			ati_remote->first_jiffies = now;
		}

		ati_remote->old_data = data[2];
		ati_remote->old_jiffies = now;

		/* Ensure we skip at least the 4 first duplicate events (generated
		 * by a single keypress), and continue skipping until repeat_delay
		 * msecs have passed
		 */
		if (ati_remote->repeat_count > 0 &&
		    (ati_remote->repeat_count < 5 ||
		     time_before(now, ati_remote->first_jiffies +
				      msecs_to_jiffies(repeat_delay))))
			return;

		if (index < 0) {
			/* Not a mouse event, hand it to rc-core. */
			int count = 1;

			if (wheel_keycode != KEY_RESERVED) {
				/*
				 * This is a scrollwheel event, send the
				 * scroll up (0x78) / down (0x70) scancode
				 * repeatedly as many times as indicated by
				 * rest of the scancode.
				 */
				count = (scancode & 0x07) + 1;
				scancode &= 0x78;
			}

			while (count--) {
				/*
				* We don't use the rc-core repeat handling yet as
				* it would cause ghost repeats which would be a
				* regression for this driver.
				*/
				rc_keydown_notimeout(ati_remote->rdev, scancode,
						     data[2]);
				rc_keyup(ati_remote->rdev);
			}
			return;
		}

		input_event(dev, ati_remote_tbl[index].type,
			ati_remote_tbl[index].code, 1);
		input_sync(dev);
		input_event(dev, ati_remote_tbl[index].type,
			ati_remote_tbl[index].code, 0);
		input_sync(dev);

	} else {

		/*
		 * Other event kinds are from the directional control pad, and have an
		 * acceleration factor applied to them.  Without this acceleration, the
		 * control pad is mostly unusable.
		 */
		acc = ati_remote_compute_accel(ati_remote);

		switch (ati_remote_tbl[index].kind) {
		case KIND_ACCEL:
			input_event(dev, ati_remote_tbl[index].type,
				ati_remote_tbl[index].code,
				ati_remote_tbl[index].value * acc);
			break;
		case KIND_LU:
			input_report_rel(dev, REL_X, -acc);
			input_report_rel(dev, REL_Y, -acc);
			break;
		case KIND_RU:
			input_report_rel(dev, REL_X, acc);
			input_report_rel(dev, REL_Y, -acc);
			break;
		case KIND_LD:
			input_report_rel(dev, REL_X, -acc);
			input_report_rel(dev, REL_Y, acc);
			break;
		case KIND_RD:
			input_report_rel(dev, REL_X, acc);
			input_report_rel(dev, REL_Y, acc);
			break;
		default:
			dev_dbg(&ati_remote->interface->dev, "ati_remote kind=%d\n",
				ati_remote_tbl[index].kind);
		}
		input_sync(dev);

		ati_remote->old_jiffies = jiffies;
		ati_remote->old_data = data[2];
	}
}

/*
 *	ati_remote_irq_in
 */
static void ati_remote_irq_in(struct urb *urb)
{
	struct ati_remote *ati_remote = urb->context;
	int retval;

	switch (urb->status) {
	case 0:			/* success */
		ati_remote_input_report(urb);
		break;
	case -ECONNRESET:	/* unlink */
	case -ENOENT:
	case -ESHUTDOWN:
		dev_dbg(&ati_remote->interface->dev, "%s: urb error status, unlink? \n",
			__func__);
		return;
	default:		/* error */
		dev_dbg(&ati_remote->interface->dev, "%s: Nonzero urb status %d\n",
			__func__, urb->status);
	}

	retval = usb_submit_urb(urb, GFP_ATOMIC);
	if (retval)
		dev_err(&ati_remote->interface->dev, "%s: usb_submit_urb()=%d\n",
			__func__, retval);
}

/*
 *	ati_remote_alloc_buffers
 */
static int ati_remote_alloc_buffers(struct usb_device *udev,
				    struct ati_remote *ati_remote)
{
	ati_remote->inbuf = usb_alloc_coherent(udev, DATA_BUFSIZE, GFP_ATOMIC,
					       &ati_remote->inbuf_dma);
	if (!ati_remote->inbuf)
		return -1;

	ati_remote->outbuf = usb_alloc_coherent(udev, DATA_BUFSIZE, GFP_ATOMIC,
						&ati_remote->outbuf_dma);
	if (!ati_remote->outbuf)
		return -1;

	ati_remote->irq_urb = usb_alloc_urb(0, GFP_KERNEL);
	if (!ati_remote->irq_urb)
		return -1;

	ati_remote->out_urb = usb_alloc_urb(0, GFP_KERNEL);
	if (!ati_remote->out_urb)
		return -1;

	return 0;
}

/*
 *	ati_remote_free_buffers
 */
static void ati_remote_free_buffers(struct ati_remote *ati_remote)
{
	usb_free_urb(ati_remote->irq_urb);
	usb_free_urb(ati_remote->out_urb);

	usb_free_coherent(ati_remote->udev, DATA_BUFSIZE,
		ati_remote->inbuf, ati_remote->inbuf_dma);

	usb_free_coherent(ati_remote->udev, DATA_BUFSIZE,
		ati_remote->outbuf, ati_remote->outbuf_dma);
}

static void ati_remote_input_init(struct ati_remote *ati_remote)
{
	struct input_dev *idev = ati_remote->idev;
	int i;

	idev->evbit[0] = BIT_MASK(EV_KEY) | BIT_MASK(EV_REL);
	idev->keybit[BIT_WORD(BTN_MOUSE)] = BIT_MASK(BTN_LEFT) |
		BIT_MASK(BTN_RIGHT) | BIT_MASK(BTN_SIDE) | BIT_MASK(BTN_EXTRA);
	idev->relbit[0] = BIT_MASK(REL_X) | BIT_MASK(REL_Y);
	for (i = 0; ati_remote_tbl[i].kind != KIND_END; i++)
		if (ati_remote_tbl[i].type == EV_KEY)
			set_bit(ati_remote_tbl[i].code, idev->keybit);

	input_set_drvdata(idev, ati_remote);

	idev->open = ati_remote_input_open;
	idev->close = ati_remote_input_close;

	idev->name = ati_remote->mouse_name;
	idev->phys = ati_remote->mouse_phys;

	usb_to_input_id(ati_remote->udev, &idev->id);
	idev->dev.parent = &ati_remote->interface->dev;
}

static void ati_remote_rc_init(struct ati_remote *ati_remote)
{
	struct rc_dev *rdev = ati_remote->rdev;

	rdev->priv = ati_remote;
	rdev->driver_type = RC_DRIVER_SCANCODE;
	rdev->allowed_protos = RC_TYPE_OTHER;
	rdev->driver_name = "ati_remote";

	rdev->open = ati_remote_rc_open;
	rdev->close = ati_remote_rc_close;

	rdev->input_name = ati_remote->rc_name;
	rdev->input_phys = ati_remote->rc_phys;

	usb_to_input_id(ati_remote->udev, &rdev->input_id);
	rdev->dev.parent = &ati_remote->interface->dev;
}

static int ati_remote_initialize(struct ati_remote *ati_remote)
{
	struct usb_device *udev = ati_remote->udev;
	int pipe, maxp;

	init_waitqueue_head(&ati_remote->wait);

	/* Set up irq_urb */
	pipe = usb_rcvintpipe(udev, ati_remote->endpoint_in->bEndpointAddress);
	maxp = usb_maxpacket(udev, pipe, usb_pipeout(pipe));
	maxp = (maxp > DATA_BUFSIZE) ? DATA_BUFSIZE : maxp;

	usb_fill_int_urb(ati_remote->irq_urb, udev, pipe, ati_remote->inbuf,
			 maxp, ati_remote_irq_in, ati_remote,
			 ati_remote->endpoint_in->bInterval);
	ati_remote->irq_urb->transfer_dma = ati_remote->inbuf_dma;
	ati_remote->irq_urb->transfer_flags |= URB_NO_TRANSFER_DMA_MAP;

	/* Set up out_urb */
	pipe = usb_sndintpipe(udev, ati_remote->endpoint_out->bEndpointAddress);
	maxp = usb_maxpacket(udev, pipe, usb_pipeout(pipe));
	maxp = (maxp > DATA_BUFSIZE) ? DATA_BUFSIZE : maxp;

	usb_fill_int_urb(ati_remote->out_urb, udev, pipe, ati_remote->outbuf,
			 maxp, ati_remote_irq_out, ati_remote,
			 ati_remote->endpoint_out->bInterval);
	ati_remote->out_urb->transfer_dma = ati_remote->outbuf_dma;
	ati_remote->out_urb->transfer_flags |= URB_NO_TRANSFER_DMA_MAP;

	/* send initialization strings */
	if ((ati_remote_sendpacket(ati_remote, 0x8004, init1)) ||
	    (ati_remote_sendpacket(ati_remote, 0x8007, init2))) {
		dev_err(&ati_remote->interface->dev,
			 "Initializing ati_remote hardware failed.\n");
		return -EIO;
	}

	return 0;
}

/*
 *	ati_remote_probe
 */
static int ati_remote_probe(struct usb_interface *interface, const struct usb_device_id *id)
{
	struct usb_device *udev = interface_to_usbdev(interface);
	struct usb_host_interface *iface_host = interface->cur_altsetting;
	struct usb_endpoint_descriptor *endpoint_in, *endpoint_out;
	struct ati_receiver_type *type = (struct ati_receiver_type *)id->driver_info;
	struct ati_remote *ati_remote;
	struct input_dev *input_dev;
	struct rc_dev *rc_dev;
	int err = -ENOMEM;

	if (iface_host->desc.bNumEndpoints != 2) {
		err("%s: Unexpected desc.bNumEndpoints\n", __func__);
		return -ENODEV;
	}

	endpoint_in = &iface_host->endpoint[0].desc;
	endpoint_out = &iface_host->endpoint[1].desc;

	if (!usb_endpoint_is_int_in(endpoint_in)) {
		err("%s: Unexpected endpoint_in\n", __func__);
		return -ENODEV;
	}
	if (le16_to_cpu(endpoint_in->wMaxPacketSize) == 0) {
		err("%s: endpoint_in message size==0? \n", __func__);
		return -ENODEV;
	}

	ati_remote = kzalloc(sizeof (struct ati_remote), GFP_KERNEL);
	rc_dev = rc_allocate_device();
	if (!ati_remote || !rc_dev)
		goto fail1;

	/* Allocate URB buffers, URBs */
	if (ati_remote_alloc_buffers(udev, ati_remote))
		goto fail2;

	ati_remote->endpoint_in = endpoint_in;
	ati_remote->endpoint_out = endpoint_out;
	ati_remote->udev = udev;
	ati_remote->rdev = rc_dev;
	ati_remote->interface = interface;

	usb_make_path(udev, ati_remote->rc_phys, sizeof(ati_remote->rc_phys));
	strlcpy(ati_remote->mouse_phys, ati_remote->rc_phys,
		sizeof(ati_remote->mouse_phys));

	strlcat(ati_remote->rc_phys, "/input0", sizeof(ati_remote->rc_phys));
	strlcat(ati_remote->mouse_phys, "/input1", sizeof(ati_remote->mouse_phys));

	if (udev->manufacturer)
		strlcpy(ati_remote->rc_name, udev->manufacturer,
			sizeof(ati_remote->rc_name));

	if (udev->product)
		snprintf(ati_remote->rc_name, sizeof(ati_remote->rc_name),
			 "%s %s", ati_remote->rc_name, udev->product);

	if (!strlen(ati_remote->rc_name))
		snprintf(ati_remote->rc_name, sizeof(ati_remote->rc_name),
			DRIVER_DESC "(%04x,%04x)",
			le16_to_cpu(ati_remote->udev->descriptor.idVendor),
			le16_to_cpu(ati_remote->udev->descriptor.idProduct));

	snprintf(ati_remote->mouse_name, sizeof(ati_remote->mouse_name),
		 "%s mouse", ati_remote->rc_name);

	rc_dev->map_name = RC_MAP_ATI_X10; /* default map */

	/* set default keymap according to receiver model */
	if (type) {
		if (type->default_keymap)
			rc_dev->map_name = type->default_keymap;
		else if (type->get_default_keymap)
			rc_dev->map_name = type->get_default_keymap(interface);
	}

	ati_remote_rc_init(ati_remote);
	mutex_init(&ati_remote->open_mutex);

	/* Device Hardware Initialization - fills in ati_remote->idev from udev. */
	err = ati_remote_initialize(ati_remote);
	if (err)
		goto fail3;

	/* Set up and register rc device */
	err = rc_register_device(ati_remote->rdev);
	if (err)
		goto fail3;

	/* use our delay for rc_dev */
	ati_remote->rdev->input_dev->rep[REP_DELAY] = repeat_delay;

	/* Set up and register mouse input device */
	if (mouse) {
		input_dev = input_allocate_device();
		if (!input_dev)
			goto fail4;

		ati_remote->idev = input_dev;
		ati_remote_input_init(ati_remote);
		err = input_register_device(input_dev);

		if (err)
			goto fail5;
	}

	usb_set_intfdata(interface, ati_remote);
	return 0;

 fail5:	input_free_device(input_dev);
 fail4:	rc_unregister_device(rc_dev);
	rc_dev = NULL;
 fail3:	usb_kill_urb(ati_remote->irq_urb);
	usb_kill_urb(ati_remote->out_urb);
 fail2:	ati_remote_free_buffers(ati_remote);
 fail1:	rc_free_device(rc_dev);
	kfree(ati_remote);
	return err;
}

/*
 *	ati_remote_disconnect
 */
static void ati_remote_disconnect(struct usb_interface *interface)
{
	struct ati_remote *ati_remote;

	ati_remote = usb_get_intfdata(interface);
	usb_set_intfdata(interface, NULL);
	if (!ati_remote) {
		dev_warn(&interface->dev, "%s - null device?\n", __func__);
		return;
	}

	usb_kill_urb(ati_remote->irq_urb);
	usb_kill_urb(ati_remote->out_urb);
	if (ati_remote->idev)
		input_unregister_device(ati_remote->idev);
	rc_unregister_device(ati_remote->rdev);
	ati_remote_free_buffers(ati_remote);
	kfree(ati_remote);
}

module_usb_driver(ati_remote_driver);

MODULE_AUTHOR(DRIVER_AUTHOR);
MODULE_DESCRIPTION(DRIVER_DESC);
MODULE_LICENSE("GPL");<|MERGE_RESOLUTION|>--- conflicted
+++ resolved
@@ -161,12 +161,6 @@
 {
 	struct usb_device *udev = interface_to_usbdev(interface);
 
-<<<<<<< HEAD
-	/* The receiver shipped with the "Digitainer" variant helpfully has
-	 * a single additional bit set in its descriptor. */
-	if (udev->actconfig->desc.bmAttributes & USB_CONFIG_ATT_WAKEUP)
-		return RC_MAP_MEDION_X10_DIGITAINER;
-=======
 	/*
 	 * There are many different Medion remotes shipped with a receiver
 	 * with the same usb id, but the receivers have subtle differences
@@ -193,7 +187,6 @@
 
 	dev_info(&interface->dev,
 		 "Unknown Medion X10 receiver, using default ati_remote Medion keymap\n");
->>>>>>> 711e1bfb
 
 	return RC_MAP_MEDION_X10;
 }
