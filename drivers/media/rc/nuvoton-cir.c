--- conflicted
+++ resolved
@@ -179,8 +179,6 @@
 	}
 }
 
-<<<<<<< HEAD
-=======
 static ssize_t wakeup_data_read(struct file *fp, struct kobject *kobj,
 				struct bin_attribute *bin_attr,
 				char *buf, loff_t off, size_t count)
@@ -258,7 +256,6 @@
 
 static BIN_ATTR_RW(wakeup_data, WAKEUP_MAX_SIZE);
 
->>>>>>> 9532e6bb
 /* dump current cir register contents */
 static void cir_dump_regs(struct nvt_dev *nvt)
 {
@@ -1213,13 +1210,10 @@
 	if (devm_request_irq(&pdev->dev, nvt->cir_wake_irq,
 			     nvt_cir_wake_isr, IRQF_SHARED,
 			     NVT_DRIVER_NAME "-wake", (void *)nvt))
-<<<<<<< HEAD
-=======
 		goto exit_unregister_device;
 
 	ret = device_create_bin_file(&rdev->dev, &bin_attr_wakeup_data);
 	if (ret)
->>>>>>> 9532e6bb
 		goto exit_unregister_device;
 
 	device_init_wakeup(&pdev->dev, true);
@@ -1245,11 +1239,8 @@
 {
 	struct nvt_dev *nvt = pnp_get_drvdata(pdev);
 
-<<<<<<< HEAD
-=======
 	device_remove_bin_file(&nvt->rdev->dev, &bin_attr_wakeup_data);
 
->>>>>>> 9532e6bb
 	nvt_disable_cir(nvt);
 
 	/* enable CIR Wake (for IR power-on) */
