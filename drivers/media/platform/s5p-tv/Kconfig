--- conflicted
+++ resolved
@@ -8,11 +8,7 @@
 
 config VIDEO_SAMSUNG_S5P_TV
 	bool "Samsung TV driver for S5P platform"
-<<<<<<< HEAD
-	depends on PLAT_S5P && PM_RUNTIME
-=======
 	depends on (PLAT_S5P || ARCH_EXYNOS) && PM_RUNTIME
->>>>>>> d0e0ac97
 	default n
 	---help---
 	  Say Y here to enable selecting the TV output devices for
