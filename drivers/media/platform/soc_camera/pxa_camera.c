/*
 * V4L2 Driver for PXA camera host
 *
 * Copyright (C) 2006, Sascha Hauer, Pengutronix
 * Copyright (C) 2008, Guennadi Liakhovetski <kernel@pengutronix.de>
 *
 * This program is free software; you can redistribute it and/or modify
 * it under the terms of the GNU General Public License as published by
 * the Free Software Foundation; either version 2 of the License, or
 * (at your option) any later version.
 */

#include <linux/init.h>
#include <linux/module.h>
#include <linux/io.h>
#include <linux/delay.h>
#include <linux/dma-mapping.h>
#include <linux/err.h>
#include <linux/errno.h>
#include <linux/fs.h>
#include <linux/interrupt.h>
#include <linux/kernel.h>
#include <linux/mm.h>
#include <linux/moduleparam.h>
#include <linux/time.h>
#include <linux/device.h>
#include <linux/platform_device.h>
#include <linux/clk.h>
#include <linux/sched.h>
#include <linux/slab.h>

#include <media/v4l2-common.h>
#include <media/v4l2-dev.h>
#include <media/videobuf-dma-sg.h>
#include <media/soc_camera.h>
#include <media/soc_mediabus.h>

#include <linux/videodev2.h>

#include <mach/dma.h>
#include <linux/platform_data/camera-pxa.h>

#define PXA_CAM_VERSION "0.0.6"
#define PXA_CAM_DRV_NAME "pxa27x-camera"

/* Camera Interface */
#define CICR0		0x0000
#define CICR1		0x0004
#define CICR2		0x0008
#define CICR3		0x000C
#define CICR4		0x0010
#define CISR		0x0014
#define CIFR		0x0018
#define CITOR		0x001C
#define CIBR0		0x0028
#define CIBR1		0x0030
#define CIBR2		0x0038

#define CICR0_DMAEN	(1 << 31)	/* DMA request enable */
#define CICR0_PAR_EN	(1 << 30)	/* Parity enable */
#define CICR0_SL_CAP_EN	(1 << 29)	/* Capture enable for slave mode */
#define CICR0_ENB	(1 << 28)	/* Camera interface enable */
#define CICR0_DIS	(1 << 27)	/* Camera interface disable */
#define CICR0_SIM	(0x7 << 24)	/* Sensor interface mode mask */
#define CICR0_TOM	(1 << 9)	/* Time-out mask */
#define CICR0_RDAVM	(1 << 8)	/* Receive-data-available mask */
#define CICR0_FEM	(1 << 7)	/* FIFO-empty mask */
#define CICR0_EOLM	(1 << 6)	/* End-of-line mask */
#define CICR0_PERRM	(1 << 5)	/* Parity-error mask */
#define CICR0_QDM	(1 << 4)	/* Quick-disable mask */
#define CICR0_CDM	(1 << 3)	/* Disable-done mask */
#define CICR0_SOFM	(1 << 2)	/* Start-of-frame mask */
#define CICR0_EOFM	(1 << 1)	/* End-of-frame mask */
#define CICR0_FOM	(1 << 0)	/* FIFO-overrun mask */

#define CICR1_TBIT	(1 << 31)	/* Transparency bit */
#define CICR1_RGBT_CONV	(0x3 << 29)	/* RGBT conversion mask */
#define CICR1_PPL	(0x7ff << 15)	/* Pixels per line mask */
#define CICR1_RGB_CONV	(0x7 << 12)	/* RGB conversion mask */
#define CICR1_RGB_F	(1 << 11)	/* RGB format */
#define CICR1_YCBCR_F	(1 << 10)	/* YCbCr format */
#define CICR1_RGB_BPP	(0x7 << 7)	/* RGB bis per pixel mask */
#define CICR1_RAW_BPP	(0x3 << 5)	/* Raw bis per pixel mask */
#define CICR1_COLOR_SP	(0x3 << 3)	/* Color space mask */
#define CICR1_DW	(0x7 << 0)	/* Data width mask */

#define CICR2_BLW	(0xff << 24)	/* Beginning-of-line pixel clock
					   wait count mask */
#define CICR2_ELW	(0xff << 16)	/* End-of-line pixel clock
					   wait count mask */
#define CICR2_HSW	(0x3f << 10)	/* Horizontal sync pulse width mask */
#define CICR2_BFPW	(0x3f << 3)	/* Beginning-of-frame pixel clock
					   wait count mask */
#define CICR2_FSW	(0x7 << 0)	/* Frame stabilization
					   wait count mask */

#define CICR3_BFW	(0xff << 24)	/* Beginning-of-frame line clock
					   wait count mask */
#define CICR3_EFW	(0xff << 16)	/* End-of-frame line clock
					   wait count mask */
#define CICR3_VSW	(0x3f << 10)	/* Vertical sync pulse width mask */
#define CICR3_BFPW	(0x3f << 3)	/* Beginning-of-frame pixel clock
					   wait count mask */
#define CICR3_LPF	(0x7ff << 0)	/* Lines per frame mask */

#define CICR4_MCLK_DLY	(0x3 << 24)	/* MCLK Data Capture Delay mask */
#define CICR4_PCLK_EN	(1 << 23)	/* Pixel clock enable */
#define CICR4_PCP	(1 << 22)	/* Pixel clock polarity */
#define CICR4_HSP	(1 << 21)	/* Horizontal sync polarity */
#define CICR4_VSP	(1 << 20)	/* Vertical sync polarity */
#define CICR4_MCLK_EN	(1 << 19)	/* MCLK enable */
#define CICR4_FR_RATE	(0x7 << 8)	/* Frame rate mask */
#define CICR4_DIV	(0xff << 0)	/* Clock divisor mask */

#define CISR_FTO	(1 << 15)	/* FIFO time-out */
#define CISR_RDAV_2	(1 << 14)	/* Channel 2 receive data available */
#define CISR_RDAV_1	(1 << 13)	/* Channel 1 receive data available */
#define CISR_RDAV_0	(1 << 12)	/* Channel 0 receive data available */
#define CISR_FEMPTY_2	(1 << 11)	/* Channel 2 FIFO empty */
#define CISR_FEMPTY_1	(1 << 10)	/* Channel 1 FIFO empty */
#define CISR_FEMPTY_0	(1 << 9)	/* Channel 0 FIFO empty */
#define CISR_EOL	(1 << 8)	/* End of line */
#define CISR_PAR_ERR	(1 << 7)	/* Parity error */
#define CISR_CQD	(1 << 6)	/* Camera interface quick disable */
#define CISR_CDD	(1 << 5)	/* Camera interface disable done */
#define CISR_SOF	(1 << 4)	/* Start of frame */
#define CISR_EOF	(1 << 3)	/* End of frame */
#define CISR_IFO_2	(1 << 2)	/* FIFO overrun for Channel 2 */
#define CISR_IFO_1	(1 << 1)	/* FIFO overrun for Channel 1 */
#define CISR_IFO_0	(1 << 0)	/* FIFO overrun for Channel 0 */

#define CIFR_FLVL2	(0x7f << 23)	/* FIFO 2 level mask */
#define CIFR_FLVL1	(0x7f << 16)	/* FIFO 1 level mask */
#define CIFR_FLVL0	(0xff << 8)	/* FIFO 0 level mask */
#define CIFR_THL_0	(0x3 << 4)	/* Threshold Level for Channel 0 FIFO */
#define CIFR_RESET_F	(1 << 3)	/* Reset input FIFOs */
#define CIFR_FEN2	(1 << 2)	/* FIFO enable for channel 2 */
#define CIFR_FEN1	(1 << 1)	/* FIFO enable for channel 1 */
#define CIFR_FEN0	(1 << 0)	/* FIFO enable for channel 0 */

#define CICR0_SIM_MP	(0 << 24)
#define CICR0_SIM_SP	(1 << 24)
#define CICR0_SIM_MS	(2 << 24)
#define CICR0_SIM_EP	(3 << 24)
#define CICR0_SIM_ES	(4 << 24)

#define CICR1_DW_VAL(x)   ((x) & CICR1_DW)	    /* Data bus width */
#define CICR1_PPL_VAL(x)  (((x) << 15) & CICR1_PPL) /* Pixels per line */
#define CICR1_COLOR_SP_VAL(x)	(((x) << 3) & CICR1_COLOR_SP)	/* color space */
#define CICR1_RGB_BPP_VAL(x)	(((x) << 7) & CICR1_RGB_BPP)	/* bpp for rgb */
#define CICR1_RGBT_CONV_VAL(x)	(((x) << 29) & CICR1_RGBT_CONV)	/* rgbt conv */

#define CICR2_BLW_VAL(x)  (((x) << 24) & CICR2_BLW) /* Beginning-of-line pixel clock wait count */
#define CICR2_ELW_VAL(x)  (((x) << 16) & CICR2_ELW) /* End-of-line pixel clock wait count */
#define CICR2_HSW_VAL(x)  (((x) << 10) & CICR2_HSW) /* Horizontal sync pulse width */
#define CICR2_BFPW_VAL(x) (((x) << 3) & CICR2_BFPW) /* Beginning-of-frame pixel clock wait count */
#define CICR2_FSW_VAL(x)  (((x) << 0) & CICR2_FSW)  /* Frame stabilization wait count */

#define CICR3_BFW_VAL(x)  (((x) << 24) & CICR3_BFW) /* Beginning-of-frame line clock wait count  */
#define CICR3_EFW_VAL(x)  (((x) << 16) & CICR3_EFW) /* End-of-frame line clock wait count */
#define CICR3_VSW_VAL(x)  (((x) << 11) & CICR3_VSW) /* Vertical sync pulse width */
#define CICR3_LPF_VAL(x)  (((x) << 0) & CICR3_LPF)  /* Lines per frame */

#define CICR0_IRQ_MASK (CICR0_TOM | CICR0_RDAVM | CICR0_FEM | CICR0_EOLM | \
			CICR0_PERRM | CICR0_QDM | CICR0_CDM | CICR0_SOFM | \
			CICR0_EOFM | CICR0_FOM)

/*
 * Structures
 */
enum pxa_camera_active_dma {
	DMA_Y = 0x1,
	DMA_U = 0x2,
	DMA_V = 0x4,
};

/* descriptor needed for the PXA DMA engine */
struct pxa_cam_dma {
	dma_addr_t		sg_dma;
	struct pxa_dma_desc	*sg_cpu;
	size_t			sg_size;
	int			sglen;
};

/* buffer for one video frame */
struct pxa_buffer {
	/* common v4l buffer stuff -- must be first */
	struct videobuf_buffer		vb;
	enum v4l2_mbus_pixelcode	code;
	/* our descriptor lists for Y, U and V channels */
	struct pxa_cam_dma		dmas[3];
	int				inwork;
	enum pxa_camera_active_dma	active_dma;
};

struct pxa_camera_dev {
	struct soc_camera_host	soc_host;
	/*
	 * PXA27x is only supposed to handle one camera on its Quick Capture
	 * interface. If anyone ever builds hardware to enable more than
	 * one camera, they will have to modify this driver too
	 */
	struct clk		*clk;

	unsigned int		irq;
	void __iomem		*base;

	int			channels;
	unsigned int		dma_chans[3];

	struct pxacamera_platform_data *pdata;
	struct resource		*res;
	unsigned long		platform_flags;
	unsigned long		ciclk;
	unsigned long		mclk;
	u32			mclk_divisor;
	u16			width_flags;	/* max 10 bits */

	struct list_head	capture;

	spinlock_t		lock;

	struct pxa_buffer	*active;
	struct pxa_dma_desc	*sg_tail[3];

	u32			save_cicr[5];
};

struct pxa_cam {
	unsigned long flags;
};

static const char *pxa_cam_driver_description = "PXA_Camera";

static unsigned int vid_limit = 16;	/* Video memory limit, in Mb */

/*
 *  Videobuf operations
 */
static int pxa_videobuf_setup(struct videobuf_queue *vq, unsigned int *count,
			      unsigned int *size)
{
	struct soc_camera_device *icd = vq->priv_data;

	dev_dbg(icd->parent, "count=%d, size=%d\n", *count, *size);

	*size = icd->sizeimage;

	if (0 == *count)
		*count = 32;
	if (*size * *count > vid_limit * 1024 * 1024)
		*count = (vid_limit * 1024 * 1024) / *size;

	return 0;
}

static void free_buffer(struct videobuf_queue *vq, struct pxa_buffer *buf)
{
	struct soc_camera_device *icd = vq->priv_data;
	struct soc_camera_host *ici = to_soc_camera_host(icd->parent);
	struct videobuf_dmabuf *dma = videobuf_to_dma(&buf->vb);
	int i;

	BUG_ON(in_interrupt());

	dev_dbg(icd->parent, "%s (vb=0x%p) 0x%08lx %d\n", __func__,
		&buf->vb, buf->vb.baddr, buf->vb.bsize);

	/*
	 * This waits until this buffer is out of danger, i.e., until it is no
	 * longer in STATE_QUEUED or STATE_ACTIVE
	 */
	videobuf_waiton(vq, &buf->vb, 0, 0);
	videobuf_dma_unmap(vq->dev, dma);
	videobuf_dma_free(dma);

	for (i = 0; i < ARRAY_SIZE(buf->dmas); i++) {
		if (buf->dmas[i].sg_cpu)
			dma_free_coherent(ici->v4l2_dev.dev,
					  buf->dmas[i].sg_size,
					  buf->dmas[i].sg_cpu,
					  buf->dmas[i].sg_dma);
		buf->dmas[i].sg_cpu = NULL;
	}

	buf->vb.state = VIDEOBUF_NEEDS_INIT;
}

static int calculate_dma_sglen(struct scatterlist *sglist, int sglen,
			       int sg_first_ofs, int size)
{
	int i, offset, dma_len, xfer_len;
	struct scatterlist *sg;

	offset = sg_first_ofs;
	for_each_sg(sglist, sg, sglen, i) {
		dma_len = sg_dma_len(sg);

		/* PXA27x Developer's Manual 27.4.4.1: round up to 8 bytes */
		xfer_len = roundup(min(dma_len - offset, size), 8);

		size = max(0, size - xfer_len);
		offset = 0;
		if (size == 0)
			break;
	}

	BUG_ON(size != 0);
	return i + 1;
}

/**
 * pxa_init_dma_channel - init dma descriptors
 * @pcdev: pxa camera device
 * @buf: pxa buffer to find pxa dma channel
 * @dma: dma video buffer
 * @channel: dma channel (0 => 'Y', 1 => 'U', 2 => 'V')
 * @cibr: camera Receive Buffer Register
 * @size: bytes to transfer
 * @sg_first: first element of sg_list
 * @sg_first_ofs: offset in first element of sg_list
 *
 * Prepares the pxa dma descriptors to transfer one camera channel.
 * Beware sg_first and sg_first_ofs are both input and output parameters.
 *
 * Returns 0 or -ENOMEM if no coherent memory is available
 */
static int pxa_init_dma_channel(struct pxa_camera_dev *pcdev,
				struct pxa_buffer *buf,
				struct videobuf_dmabuf *dma, int channel,
				int cibr, int size,
				struct scatterlist **sg_first, int *sg_first_ofs)
{
	struct pxa_cam_dma *pxa_dma = &buf->dmas[channel];
	struct device *dev = pcdev->soc_host.v4l2_dev.dev;
	struct scatterlist *sg;
	int i, offset, sglen;
	int dma_len = 0, xfer_len = 0;

	if (pxa_dma->sg_cpu)
		dma_free_coherent(dev, pxa_dma->sg_size,
				  pxa_dma->sg_cpu, pxa_dma->sg_dma);

	sglen = calculate_dma_sglen(*sg_first, dma->sglen,
				    *sg_first_ofs, size);

	pxa_dma->sg_size = (sglen + 1) * sizeof(struct pxa_dma_desc);
	pxa_dma->sg_cpu = dma_alloc_coherent(dev, pxa_dma->sg_size,
					     &pxa_dma->sg_dma, GFP_KERNEL);
	if (!pxa_dma->sg_cpu)
		return -ENOMEM;

	pxa_dma->sglen = sglen;
	offset = *sg_first_ofs;

	dev_dbg(dev, "DMA: sg_first=%p, sglen=%d, ofs=%d, dma.desc=%x\n",
		*sg_first, sglen, *sg_first_ofs, pxa_dma->sg_dma);


	for_each_sg(*sg_first, sg, sglen, i) {
		dma_len = sg_dma_len(sg);

		/* PXA27x Developer's Manual 27.4.4.1: round up to 8 bytes */
		xfer_len = roundup(min(dma_len - offset, size), 8);

		size = max(0, size - xfer_len);

		pxa_dma->sg_cpu[i].dsadr = pcdev->res->start + cibr;
		pxa_dma->sg_cpu[i].dtadr = sg_dma_address(sg) + offset;
		pxa_dma->sg_cpu[i].dcmd =
			DCMD_FLOWSRC | DCMD_BURST8 | DCMD_INCTRGADDR | xfer_len;
#ifdef DEBUG
		if (!i)
			pxa_dma->sg_cpu[i].dcmd |= DCMD_STARTIRQEN;
#endif
		pxa_dma->sg_cpu[i].ddadr =
			pxa_dma->sg_dma + (i + 1) * sizeof(struct pxa_dma_desc);

		dev_vdbg(dev, "DMA: desc.%08x->@phys=0x%08x, len=%d\n",
			 pxa_dma->sg_dma + i * sizeof(struct pxa_dma_desc),
			 sg_dma_address(sg) + offset, xfer_len);
		offset = 0;

		if (size == 0)
			break;
	}

	pxa_dma->sg_cpu[sglen].ddadr = DDADR_STOP;
	pxa_dma->sg_cpu[sglen].dcmd  = DCMD_FLOWSRC | DCMD_BURST8 | DCMD_ENDIRQEN;

	/*
	 * Handle 1 special case :
	 *  - in 3 planes (YUV422P format), we might finish with xfer_len equal
	 *    to dma_len (end on PAGE boundary). In this case, the sg element
	 *    for next plane should be the next after the last used to store the
	 *    last scatter gather RAM page
	 */
	if (xfer_len >= dma_len) {
		*sg_first_ofs = xfer_len - dma_len;
		*sg_first = sg_next(sg);
	} else {
		*sg_first_ofs = xfer_len;
		*sg_first = sg;
	}

	return 0;
}

static void pxa_videobuf_set_actdma(struct pxa_camera_dev *pcdev,
				    struct pxa_buffer *buf)
{
	buf->active_dma = DMA_Y;
	if (pcdev->channels == 3)
		buf->active_dma |= DMA_U | DMA_V;
}

/*
 * Please check the DMA prepared buffer structure in :
 *   Documentation/video4linux/pxa_camera.txt
 * Please check also in pxa_camera_check_link_miss() to understand why DMA chain
 * modification while DMA chain is running will work anyway.
 */
static int pxa_videobuf_prepare(struct videobuf_queue *vq,
		struct videobuf_buffer *vb, enum v4l2_field field)
{
	struct soc_camera_device *icd = vq->priv_data;
	struct soc_camera_host *ici = to_soc_camera_host(icd->parent);
	struct pxa_camera_dev *pcdev = ici->priv;
	struct device *dev = pcdev->soc_host.v4l2_dev.dev;
	struct pxa_buffer *buf = container_of(vb, struct pxa_buffer, vb);
	int ret;
	int size_y, size_u = 0, size_v = 0;

	dev_dbg(dev, "%s (vb=0x%p) 0x%08lx %d\n", __func__,
		vb, vb->baddr, vb->bsize);

	/* Added list head initialization on alloc */
	WARN_ON(!list_empty(&vb->queue));

#ifdef DEBUG
	/*
	 * This can be useful if you want to see if we actually fill
	 * the buffer with something
	 */
	memset((void *)vb->baddr, 0xaa, vb->bsize);
#endif

	BUG_ON(NULL == icd->current_fmt);

	/*
	 * I think, in buf_prepare you only have to protect global data,
	 * the actual buffer is yours
	 */
	buf->inwork = 1;

	if (buf->code	!= icd->current_fmt->code ||
	    vb->width	!= icd->user_width ||
	    vb->height	!= icd->user_height ||
	    vb->field	!= field) {
		buf->code	= icd->current_fmt->code;
		vb->width	= icd->user_width;
		vb->height	= icd->user_height;
		vb->field	= field;
		vb->state	= VIDEOBUF_NEEDS_INIT;
	}

	vb->size = icd->sizeimage;
	if (0 != vb->baddr && vb->bsize < vb->size) {
		ret = -EINVAL;
		goto out;
	}

	if (vb->state == VIDEOBUF_NEEDS_INIT) {
		int size = vb->size;
		int next_ofs = 0;
		struct videobuf_dmabuf *dma = videobuf_to_dma(vb);
		struct scatterlist *sg;

		ret = videobuf_iolock(vq, vb, NULL);
		if (ret)
			goto fail;

		if (pcdev->channels == 3) {
			size_y = size / 2;
			size_u = size_v = size / 4;
		} else {
			size_y = size;
		}

		sg = dma->sglist;

		/* init DMA for Y channel */
		ret = pxa_init_dma_channel(pcdev, buf, dma, 0, CIBR0, size_y,
					   &sg, &next_ofs);
		if (ret) {
			dev_err(dev, "DMA initialization for Y/RGB failed\n");
			goto fail;
		}

		/* init DMA for U channel */
		if (size_u)
			ret = pxa_init_dma_channel(pcdev, buf, dma, 1, CIBR1,
						   size_u, &sg, &next_ofs);
		if (ret) {
			dev_err(dev, "DMA initialization for U failed\n");
			goto fail_u;
		}

		/* init DMA for V channel */
		if (size_v)
			ret = pxa_init_dma_channel(pcdev, buf, dma, 2, CIBR2,
						   size_v, &sg, &next_ofs);
		if (ret) {
			dev_err(dev, "DMA initialization for V failed\n");
			goto fail_v;
		}

		vb->state = VIDEOBUF_PREPARED;
	}

	buf->inwork = 0;
	pxa_videobuf_set_actdma(pcdev, buf);

	return 0;

fail_v:
	dma_free_coherent(dev, buf->dmas[1].sg_size,
			  buf->dmas[1].sg_cpu, buf->dmas[1].sg_dma);
fail_u:
	dma_free_coherent(dev, buf->dmas[0].sg_size,
			  buf->dmas[0].sg_cpu, buf->dmas[0].sg_dma);
fail:
	free_buffer(vq, buf);
out:
	buf->inwork = 0;
	return ret;
}

/**
 * pxa_dma_start_channels - start DMA channel for active buffer
 * @pcdev: pxa camera device
 *
 * Initialize DMA channels to the beginning of the active video buffer, and
 * start these channels.
 */
static void pxa_dma_start_channels(struct pxa_camera_dev *pcdev)
{
	int i;
	struct pxa_buffer *active;

	active = pcdev->active;

	for (i = 0; i < pcdev->channels; i++) {
		dev_dbg(pcdev->soc_host.v4l2_dev.dev,
			"%s (channel=%d) ddadr=%08x\n", __func__,
			i, active->dmas[i].sg_dma);
		DDADR(pcdev->dma_chans[i]) = active->dmas[i].sg_dma;
		DCSR(pcdev->dma_chans[i]) = DCSR_RUN;
	}
}

static void pxa_dma_stop_channels(struct pxa_camera_dev *pcdev)
{
	int i;

	for (i = 0; i < pcdev->channels; i++) {
		dev_dbg(pcdev->soc_host.v4l2_dev.dev,
			"%s (channel=%d)\n", __func__, i);
		DCSR(pcdev->dma_chans[i]) = 0;
	}
}

static void pxa_dma_add_tail_buf(struct pxa_camera_dev *pcdev,
				 struct pxa_buffer *buf)
{
	int i;
	struct pxa_dma_desc *buf_last_desc;

	for (i = 0; i < pcdev->channels; i++) {
		buf_last_desc = buf->dmas[i].sg_cpu + buf->dmas[i].sglen;
		buf_last_desc->ddadr = DDADR_STOP;

		if (pcdev->sg_tail[i])
			/* Link the new buffer to the old tail */
			pcdev->sg_tail[i]->ddadr = buf->dmas[i].sg_dma;

		/* Update the channel tail */
		pcdev->sg_tail[i] = buf_last_desc;
	}
}

/**
 * pxa_camera_start_capture - start video capturing
 * @pcdev: camera device
 *
 * Launch capturing. DMA channels should not be active yet. They should get
 * activated at the end of frame interrupt, to capture only whole frames, and
 * never begin the capture of a partial frame.
 */
static void pxa_camera_start_capture(struct pxa_camera_dev *pcdev)
{
	unsigned long cicr0;

	dev_dbg(pcdev->soc_host.v4l2_dev.dev, "%s\n", __func__);
	/* Enable End-Of-Frame Interrupt */
	cicr0 = __raw_readl(pcdev->base + CICR0) | CICR0_ENB;
	cicr0 &= ~CICR0_EOFM;
	__raw_writel(cicr0, pcdev->base + CICR0);
}

static void pxa_camera_stop_capture(struct pxa_camera_dev *pcdev)
{
	unsigned long cicr0;

	pxa_dma_stop_channels(pcdev);

	cicr0 = __raw_readl(pcdev->base + CICR0) & ~CICR0_ENB;
	__raw_writel(cicr0, pcdev->base + CICR0);

	pcdev->active = NULL;
	dev_dbg(pcdev->soc_host.v4l2_dev.dev, "%s\n", __func__);
}

/* Called under spinlock_irqsave(&pcdev->lock, ...) */
static void pxa_videobuf_queue(struct videobuf_queue *vq,
			       struct videobuf_buffer *vb)
{
	struct soc_camera_device *icd = vq->priv_data;
	struct soc_camera_host *ici = to_soc_camera_host(icd->parent);
	struct pxa_camera_dev *pcdev = ici->priv;
	struct pxa_buffer *buf = container_of(vb, struct pxa_buffer, vb);

	dev_dbg(icd->parent, "%s (vb=0x%p) 0x%08lx %d active=%p\n",
		__func__, vb, vb->baddr, vb->bsize, pcdev->active);

	list_add_tail(&vb->queue, &pcdev->capture);

	vb->state = VIDEOBUF_ACTIVE;
	pxa_dma_add_tail_buf(pcdev, buf);

	if (!pcdev->active)
		pxa_camera_start_capture(pcdev);
}

static void pxa_videobuf_release(struct videobuf_queue *vq,
				 struct videobuf_buffer *vb)
{
	struct pxa_buffer *buf = container_of(vb, struct pxa_buffer, vb);
#ifdef DEBUG
	struct soc_camera_device *icd = vq->priv_data;
	struct device *dev = icd->parent;

	dev_dbg(dev, "%s (vb=0x%p) 0x%08lx %d\n", __func__,
		vb, vb->baddr, vb->bsize);

	switch (vb->state) {
	case VIDEOBUF_ACTIVE:
		dev_dbg(dev, "%s (active)\n", __func__);
		break;
	case VIDEOBUF_QUEUED:
		dev_dbg(dev, "%s (queued)\n", __func__);
		break;
	case VIDEOBUF_PREPARED:
		dev_dbg(dev, "%s (prepared)\n", __func__);
		break;
	default:
		dev_dbg(dev, "%s (unknown)\n", __func__);
		break;
	}
#endif

	free_buffer(vq, buf);
}

static void pxa_camera_wakeup(struct pxa_camera_dev *pcdev,
			      struct videobuf_buffer *vb,
			      struct pxa_buffer *buf)
{
	int i;

	/* _init is used to debug races, see comment in pxa_camera_reqbufs() */
	list_del_init(&vb->queue);
	vb->state = VIDEOBUF_DONE;
	v4l2_get_timestamp(&vb->ts);
	vb->field_count++;
	wake_up(&vb->done);
	dev_dbg(pcdev->soc_host.v4l2_dev.dev, "%s dequeud buffer (vb=0x%p)\n",
		__func__, vb);

	if (list_empty(&pcdev->capture)) {
		pxa_camera_stop_capture(pcdev);
		for (i = 0; i < pcdev->channels; i++)
			pcdev->sg_tail[i] = NULL;
		return;
	}

	pcdev->active = list_entry(pcdev->capture.next,
				   struct pxa_buffer, vb.queue);
}

/**
 * pxa_camera_check_link_miss - check missed DMA linking
 * @pcdev: camera device
 *
 * The DMA chaining is done with DMA running. This means a tiny temporal window
 * remains, where a buffer is queued on the chain, while the chain is already
 * stopped. This means the tailed buffer would never be transferred by DMA.
 * This function restarts the capture for this corner case, where :
 *  - DADR() == DADDR_STOP
 *  - a videobuffer is queued on the pcdev->capture list
 *
 * Please check the "DMA hot chaining timeslice issue" in
 *   Documentation/video4linux/pxa_camera.txt
 *
 * Context: should only be called within the dma irq handler
 */
static void pxa_camera_check_link_miss(struct pxa_camera_dev *pcdev)
{
	int i, is_dma_stopped = 1;

	for (i = 0; i < pcdev->channels; i++)
		if (DDADR(pcdev->dma_chans[i]) != DDADR_STOP)
			is_dma_stopped = 0;
	dev_dbg(pcdev->soc_host.v4l2_dev.dev,
		"%s : top queued buffer=%p, dma_stopped=%d\n",
		__func__, pcdev->active, is_dma_stopped);
	if (pcdev->active && is_dma_stopped)
		pxa_camera_start_capture(pcdev);
}

static void pxa_camera_dma_irq(int channel, struct pxa_camera_dev *pcdev,
			       enum pxa_camera_active_dma act_dma)
{
	struct device *dev = pcdev->soc_host.v4l2_dev.dev;
	struct pxa_buffer *buf;
	unsigned long flags;
	u32 status, camera_status, overrun;
	struct videobuf_buffer *vb;

	spin_lock_irqsave(&pcdev->lock, flags);

	status = DCSR(channel);
	DCSR(channel) = status;

	camera_status = __raw_readl(pcdev->base + CISR);
	overrun = CISR_IFO_0;
	if (pcdev->channels == 3)
		overrun |= CISR_IFO_1 | CISR_IFO_2;

	if (status & DCSR_BUSERR) {
		dev_err(dev, "DMA Bus Error IRQ!\n");
		goto out;
	}

	if (!(status & (DCSR_ENDINTR | DCSR_STARTINTR))) {
		dev_err(dev, "Unknown DMA IRQ source, status: 0x%08x\n",
			status);
		goto out;
	}

	/*
	 * pcdev->active should not be NULL in DMA irq handler.
	 *
	 * But there is one corner case : if capture was stopped due to an
	 * overrun of channel 1, and at that same channel 2 was completed.
	 *
	 * When handling the overrun in DMA irq for channel 1, we'll stop the
	 * capture and restart it (and thus set pcdev->active to NULL). But the
	 * DMA irq handler will already be pending for channel 2. So on entering
	 * the DMA irq handler for channel 2 there will be no active buffer, yet
	 * that is normal.
	 */
	if (!pcdev->active)
		goto out;

	vb = &pcdev->active->vb;
	buf = container_of(vb, struct pxa_buffer, vb);
	WARN_ON(buf->inwork || list_empty(&vb->queue));

	dev_dbg(dev, "%s channel=%d %s%s(vb=0x%p) dma.desc=%x\n",
		__func__, channel, status & DCSR_STARTINTR ? "SOF " : "",
		status & DCSR_ENDINTR ? "EOF " : "", vb, DDADR(channel));

	if (status & DCSR_ENDINTR) {
		/*
		 * It's normal if the last frame creates an overrun, as there
		 * are no more DMA descriptors to fetch from QCI fifos
		 */
		if (camera_status & overrun &&
		    !list_is_last(pcdev->capture.next, &pcdev->capture)) {
			dev_dbg(dev, "FIFO overrun! CISR: %x\n",
				camera_status);
			pxa_camera_stop_capture(pcdev);
			pxa_camera_start_capture(pcdev);
			goto out;
		}
		buf->active_dma &= ~act_dma;
		if (!buf->active_dma) {
			pxa_camera_wakeup(pcdev, vb, buf);
			pxa_camera_check_link_miss(pcdev);
		}
	}

out:
	spin_unlock_irqrestore(&pcdev->lock, flags);
}

static void pxa_camera_dma_irq_y(int channel, void *data)
{
	struct pxa_camera_dev *pcdev = data;
	pxa_camera_dma_irq(channel, pcdev, DMA_Y);
}

static void pxa_camera_dma_irq_u(int channel, void *data)
{
	struct pxa_camera_dev *pcdev = data;
	pxa_camera_dma_irq(channel, pcdev, DMA_U);
}

static void pxa_camera_dma_irq_v(int channel, void *data)
{
	struct pxa_camera_dev *pcdev = data;
	pxa_camera_dma_irq(channel, pcdev, DMA_V);
}

static struct videobuf_queue_ops pxa_videobuf_ops = {
	.buf_setup      = pxa_videobuf_setup,
	.buf_prepare    = pxa_videobuf_prepare,
	.buf_queue      = pxa_videobuf_queue,
	.buf_release    = pxa_videobuf_release,
};

static void pxa_camera_init_videobuf(struct videobuf_queue *q,
			      struct soc_camera_device *icd)
{
	struct soc_camera_host *ici = to_soc_camera_host(icd->parent);
	struct pxa_camera_dev *pcdev = ici->priv;

	/*
	 * We must pass NULL as dev pointer, then all pci_* dma operations
	 * transform to normal dma_* ones.
	 */
	videobuf_queue_sg_init(q, &pxa_videobuf_ops, NULL, &pcdev->lock,
				V4L2_BUF_TYPE_VIDEO_CAPTURE, V4L2_FIELD_NONE,
				sizeof(struct pxa_buffer), icd, &ici->host_lock);
}

static u32 mclk_get_divisor(struct platform_device *pdev,
			    struct pxa_camera_dev *pcdev)
{
	unsigned long mclk = pcdev->mclk;
	struct device *dev = &pdev->dev;
	u32 div;
	unsigned long lcdclk;

	lcdclk = clk_get_rate(pcdev->clk);
	pcdev->ciclk = lcdclk;

	/* mclk <= ciclk / 4 (27.4.2) */
	if (mclk > lcdclk / 4) {
		mclk = lcdclk / 4;
		dev_warn(dev, "Limiting master clock to %lu\n", mclk);
	}

	/* We verify mclk != 0, so if anyone breaks it, here comes their Oops */
	div = (lcdclk + 2 * mclk - 1) / (2 * mclk) - 1;

	/* If we're not supplying MCLK, leave it at 0 */
	if (pcdev->platform_flags & PXA_CAMERA_MCLK_EN)
		pcdev->mclk = lcdclk / (2 * (div + 1));

	dev_dbg(dev, "LCD clock %luHz, target freq %luHz, divisor %u\n",
		lcdclk, mclk, div);

	return div;
}

static void recalculate_fifo_timeout(struct pxa_camera_dev *pcdev,
				     unsigned long pclk)
{
	/* We want a timeout > 1 pixel time, not ">=" */
	u32 ciclk_per_pixel = pcdev->ciclk / pclk + 1;

	__raw_writel(ciclk_per_pixel, pcdev->base + CITOR);
}

static void pxa_camera_activate(struct pxa_camera_dev *pcdev)
{
	u32 cicr4 = 0;

	/* disable all interrupts */
	__raw_writel(0x3ff, pcdev->base + CICR0);

	if (pcdev->platform_flags & PXA_CAMERA_PCLK_EN)
		cicr4 |= CICR4_PCLK_EN;
	if (pcdev->platform_flags & PXA_CAMERA_MCLK_EN)
		cicr4 |= CICR4_MCLK_EN;
	if (pcdev->platform_flags & PXA_CAMERA_PCP)
		cicr4 |= CICR4_PCP;
	if (pcdev->platform_flags & PXA_CAMERA_HSP)
		cicr4 |= CICR4_HSP;
	if (pcdev->platform_flags & PXA_CAMERA_VSP)
		cicr4 |= CICR4_VSP;

	__raw_writel(pcdev->mclk_divisor | cicr4, pcdev->base + CICR4);

	if (pcdev->platform_flags & PXA_CAMERA_MCLK_EN)
		/* Initialise the timeout under the assumption pclk = mclk */
		recalculate_fifo_timeout(pcdev, pcdev->mclk);
	else
		/* "Safe default" - 13MHz */
		recalculate_fifo_timeout(pcdev, 13000000);

	clk_prepare_enable(pcdev->clk);
}

static void pxa_camera_deactivate(struct pxa_camera_dev *pcdev)
{
	clk_disable_unprepare(pcdev->clk);
}

static irqreturn_t pxa_camera_irq(int irq, void *data)
{
	struct pxa_camera_dev *pcdev = data;
	unsigned long status, cifr, cicr0;
	struct pxa_buffer *buf;
	struct videobuf_buffer *vb;

	status = __raw_readl(pcdev->base + CISR);
	dev_dbg(pcdev->soc_host.v4l2_dev.dev,
		"Camera interrupt status 0x%lx\n", status);

	if (!status)
		return IRQ_NONE;

	__raw_writel(status, pcdev->base + CISR);

	if (status & CISR_EOF) {
		/* Reset the FIFOs */
		cifr = __raw_readl(pcdev->base + CIFR) | CIFR_RESET_F;
		__raw_writel(cifr, pcdev->base + CIFR);

		pcdev->active = list_first_entry(&pcdev->capture,
					   struct pxa_buffer, vb.queue);
		vb = &pcdev->active->vb;
		buf = container_of(vb, struct pxa_buffer, vb);
		pxa_videobuf_set_actdma(pcdev, buf);

		pxa_dma_start_channels(pcdev);

		cicr0 = __raw_readl(pcdev->base + CICR0) | CICR0_EOFM;
		__raw_writel(cicr0, pcdev->base + CICR0);
	}

	return IRQ_HANDLED;
}

static int pxa_camera_add_device(struct soc_camera_device *icd)
{
	dev_info(icd->parent, "PXA Camera driver attached to camera %d\n",
		 icd->devnum);

	return 0;
}

static void pxa_camera_remove_device(struct soc_camera_device *icd)
{
	dev_info(icd->parent, "PXA Camera driver detached from camera %d\n",
		 icd->devnum);
}

/*
 * The following two functions absolutely depend on the fact, that
 * there can be only one camera on PXA quick capture interface
 * Called with .host_lock held
 */
static int pxa_camera_clock_start(struct soc_camera_host *ici)
{
	struct pxa_camera_dev *pcdev = ici->priv;

	pxa_camera_activate(pcdev);

	return 0;
}

/* Called with .host_lock held */
<<<<<<< HEAD
static void pxa_camera_remove_device(struct soc_camera_device *icd)
=======
static void pxa_camera_clock_stop(struct soc_camera_host *ici)
>>>>>>> d0e0ac97
{
	struct pxa_camera_dev *pcdev = ici->priv;

	/* disable capture, disable interrupts */
	__raw_writel(0x3ff, pcdev->base + CICR0);

	/* Stop DMA engine */
	DCSR(pcdev->dma_chans[0]) = 0;
	DCSR(pcdev->dma_chans[1]) = 0;
	DCSR(pcdev->dma_chans[2]) = 0;

	pxa_camera_deactivate(pcdev);
}

static int test_platform_param(struct pxa_camera_dev *pcdev,
			       unsigned char buswidth, unsigned long *flags)
{
	/*
	 * Platform specified synchronization and pixel clock polarities are
	 * only a recommendation and are only used during probing. The PXA270
	 * quick capture interface supports both.
	 */
	*flags = (pcdev->platform_flags & PXA_CAMERA_MASTER ?
		  V4L2_MBUS_MASTER : V4L2_MBUS_SLAVE) |
		V4L2_MBUS_HSYNC_ACTIVE_HIGH |
		V4L2_MBUS_HSYNC_ACTIVE_LOW |
		V4L2_MBUS_VSYNC_ACTIVE_HIGH |
		V4L2_MBUS_VSYNC_ACTIVE_LOW |
		V4L2_MBUS_DATA_ACTIVE_HIGH |
		V4L2_MBUS_PCLK_SAMPLE_RISING |
		V4L2_MBUS_PCLK_SAMPLE_FALLING;

	/* If requested data width is supported by the platform, use it */
	if ((1 << (buswidth - 1)) & pcdev->width_flags)
		return 0;

	return -EINVAL;
}

static void pxa_camera_setup_cicr(struct soc_camera_device *icd,
				  unsigned long flags, __u32 pixfmt)
{
	struct soc_camera_host *ici = to_soc_camera_host(icd->parent);
	struct pxa_camera_dev *pcdev = ici->priv;
	struct v4l2_subdev *sd = soc_camera_to_subdev(icd);
	unsigned long dw, bpp;
	u32 cicr0, cicr1, cicr2, cicr3, cicr4 = 0, y_skip_top;
	int ret = v4l2_subdev_call(sd, sensor, g_skip_top_lines, &y_skip_top);

	if (ret < 0)
		y_skip_top = 0;

	/*
	 * Datawidth is now guaranteed to be equal to one of the three values.
	 * We fix bit-per-pixel equal to data-width...
	 */
	switch (icd->current_fmt->host_fmt->bits_per_sample) {
	case 10:
		dw = 4;
		bpp = 0x40;
		break;
	case 9:
		dw = 3;
		bpp = 0x20;
		break;
	default:
		/*
		 * Actually it can only be 8 now,
		 * default is just to silence compiler warnings
		 */
	case 8:
		dw = 2;
		bpp = 0;
	}

	if (pcdev->platform_flags & PXA_CAMERA_PCLK_EN)
		cicr4 |= CICR4_PCLK_EN;
	if (pcdev->platform_flags & PXA_CAMERA_MCLK_EN)
		cicr4 |= CICR4_MCLK_EN;
	if (flags & V4L2_MBUS_PCLK_SAMPLE_FALLING)
		cicr4 |= CICR4_PCP;
	if (flags & V4L2_MBUS_HSYNC_ACTIVE_LOW)
		cicr4 |= CICR4_HSP;
	if (flags & V4L2_MBUS_VSYNC_ACTIVE_LOW)
		cicr4 |= CICR4_VSP;

	cicr0 = __raw_readl(pcdev->base + CICR0);
	if (cicr0 & CICR0_ENB)
		__raw_writel(cicr0 & ~CICR0_ENB, pcdev->base + CICR0);

	cicr1 = CICR1_PPL_VAL(icd->user_width - 1) | bpp | dw;

	switch (pixfmt) {
	case V4L2_PIX_FMT_YUV422P:
		pcdev->channels = 3;
		cicr1 |= CICR1_YCBCR_F;
		/*
		 * Normally, pxa bus wants as input UYVY format. We allow all
		 * reorderings of the YUV422 format, as no processing is done,
		 * and the YUV stream is just passed through without any
		 * transformation. Note that UYVY is the only format that
		 * should be used if pxa framebuffer Overlay2 is used.
		 */
	case V4L2_PIX_FMT_UYVY:
	case V4L2_PIX_FMT_VYUY:
	case V4L2_PIX_FMT_YUYV:
	case V4L2_PIX_FMT_YVYU:
		cicr1 |= CICR1_COLOR_SP_VAL(2);
		break;
	case V4L2_PIX_FMT_RGB555:
		cicr1 |= CICR1_RGB_BPP_VAL(1) | CICR1_RGBT_CONV_VAL(2) |
			CICR1_TBIT | CICR1_COLOR_SP_VAL(1);
		break;
	case V4L2_PIX_FMT_RGB565:
		cicr1 |= CICR1_COLOR_SP_VAL(1) | CICR1_RGB_BPP_VAL(2);
		break;
	}

	cicr2 = 0;
	cicr3 = CICR3_LPF_VAL(icd->user_height - 1) |
		CICR3_BFW_VAL(min((u32)255, y_skip_top));
	cicr4 |= pcdev->mclk_divisor;

	__raw_writel(cicr1, pcdev->base + CICR1);
	__raw_writel(cicr2, pcdev->base + CICR2);
	__raw_writel(cicr3, pcdev->base + CICR3);
	__raw_writel(cicr4, pcdev->base + CICR4);

	/* CIF interrupts are not used, only DMA */
	cicr0 = (cicr0 & CICR0_ENB) | (pcdev->platform_flags & PXA_CAMERA_MASTER ?
		CICR0_SIM_MP : (CICR0_SL_CAP_EN | CICR0_SIM_SP));
	cicr0 |= CICR0_DMAEN | CICR0_IRQ_MASK;
	__raw_writel(cicr0, pcdev->base + CICR0);
}

static int pxa_camera_set_bus_param(struct soc_camera_device *icd)
{
	struct v4l2_subdev *sd = soc_camera_to_subdev(icd);
	struct soc_camera_host *ici = to_soc_camera_host(icd->parent);
	struct pxa_camera_dev *pcdev = ici->priv;
	struct v4l2_mbus_config cfg = {.type = V4L2_MBUS_PARALLEL,};
	u32 pixfmt = icd->current_fmt->host_fmt->fourcc;
	unsigned long bus_flags, common_flags;
	int ret;
	struct pxa_cam *cam = icd->host_priv;

	ret = test_platform_param(pcdev, icd->current_fmt->host_fmt->bits_per_sample,
				  &bus_flags);
	if (ret < 0)
		return ret;

	ret = v4l2_subdev_call(sd, video, g_mbus_config, &cfg);
	if (!ret) {
		common_flags = soc_mbus_config_compatible(&cfg,
							  bus_flags);
		if (!common_flags) {
			dev_warn(icd->parent,
				 "Flags incompatible: camera 0x%x, host 0x%lx\n",
				 cfg.flags, bus_flags);
			return -EINVAL;
		}
	} else if (ret != -ENOIOCTLCMD) {
		return ret;
	} else {
		common_flags = bus_flags;
	}

	pcdev->channels = 1;

	/* Make choises, based on platform preferences */
	if ((common_flags & V4L2_MBUS_HSYNC_ACTIVE_HIGH) &&
	    (common_flags & V4L2_MBUS_HSYNC_ACTIVE_LOW)) {
		if (pcdev->platform_flags & PXA_CAMERA_HSP)
			common_flags &= ~V4L2_MBUS_HSYNC_ACTIVE_HIGH;
		else
			common_flags &= ~V4L2_MBUS_HSYNC_ACTIVE_LOW;
	}

	if ((common_flags & V4L2_MBUS_VSYNC_ACTIVE_HIGH) &&
	    (common_flags & V4L2_MBUS_VSYNC_ACTIVE_LOW)) {
		if (pcdev->platform_flags & PXA_CAMERA_VSP)
			common_flags &= ~V4L2_MBUS_VSYNC_ACTIVE_HIGH;
		else
			common_flags &= ~V4L2_MBUS_VSYNC_ACTIVE_LOW;
	}

	if ((common_flags & V4L2_MBUS_PCLK_SAMPLE_RISING) &&
	    (common_flags & V4L2_MBUS_PCLK_SAMPLE_FALLING)) {
		if (pcdev->platform_flags & PXA_CAMERA_PCP)
			common_flags &= ~V4L2_MBUS_PCLK_SAMPLE_RISING;
		else
			common_flags &= ~V4L2_MBUS_PCLK_SAMPLE_FALLING;
	}

	cfg.flags = common_flags;
	ret = v4l2_subdev_call(sd, video, s_mbus_config, &cfg);
	if (ret < 0 && ret != -ENOIOCTLCMD) {
		dev_dbg(icd->parent, "camera s_mbus_config(0x%lx) returned %d\n",
			common_flags, ret);
		return ret;
	}

	cam->flags = common_flags;

	pxa_camera_setup_cicr(icd, common_flags, pixfmt);

	return 0;
}

static int pxa_camera_try_bus_param(struct soc_camera_device *icd,
				    unsigned char buswidth)
{
	struct v4l2_subdev *sd = soc_camera_to_subdev(icd);
	struct soc_camera_host *ici = to_soc_camera_host(icd->parent);
	struct pxa_camera_dev *pcdev = ici->priv;
	struct v4l2_mbus_config cfg = {.type = V4L2_MBUS_PARALLEL,};
	unsigned long bus_flags, common_flags;
	int ret = test_platform_param(pcdev, buswidth, &bus_flags);

	if (ret < 0)
		return ret;

	ret = v4l2_subdev_call(sd, video, g_mbus_config, &cfg);
	if (!ret) {
		common_flags = soc_mbus_config_compatible(&cfg,
							  bus_flags);
		if (!common_flags) {
			dev_warn(icd->parent,
				 "Flags incompatible: camera 0x%x, host 0x%lx\n",
				 cfg.flags, bus_flags);
			return -EINVAL;
		}
	} else if (ret == -ENOIOCTLCMD) {
		ret = 0;
	}

	return ret;
}

static const struct soc_mbus_pixelfmt pxa_camera_formats[] = {
	{
		.fourcc			= V4L2_PIX_FMT_YUV422P,
		.name			= "Planar YUV422 16 bit",
		.bits_per_sample	= 8,
		.packing		= SOC_MBUS_PACKING_2X8_PADHI,
		.order			= SOC_MBUS_ORDER_LE,
		.layout			= SOC_MBUS_LAYOUT_PLANAR_2Y_U_V,
	},
};

/* This will be corrected as we get more formats */
static bool pxa_camera_packing_supported(const struct soc_mbus_pixelfmt *fmt)
{
	return	fmt->packing == SOC_MBUS_PACKING_NONE ||
		(fmt->bits_per_sample == 8 &&
		 fmt->packing == SOC_MBUS_PACKING_2X8_PADHI) ||
		(fmt->bits_per_sample > 8 &&
		 fmt->packing == SOC_MBUS_PACKING_EXTEND16);
}

static int pxa_camera_get_formats(struct soc_camera_device *icd, unsigned int idx,
				  struct soc_camera_format_xlate *xlate)
{
	struct v4l2_subdev *sd = soc_camera_to_subdev(icd);
	struct device *dev = icd->parent;
	int formats = 0, ret;
	struct pxa_cam *cam;
	enum v4l2_mbus_pixelcode code;
	const struct soc_mbus_pixelfmt *fmt;

	ret = v4l2_subdev_call(sd, video, enum_mbus_fmt, idx, &code);
	if (ret < 0)
		/* No more formats */
		return 0;

	fmt = soc_mbus_get_fmtdesc(code);
	if (!fmt) {
		dev_err(dev, "Invalid format code #%u: %d\n", idx, code);
		return 0;
	}

	/* This also checks support for the requested bits-per-sample */
	ret = pxa_camera_try_bus_param(icd, fmt->bits_per_sample);
	if (ret < 0)
		return 0;

	if (!icd->host_priv) {
		cam = kzalloc(sizeof(*cam), GFP_KERNEL);
		if (!cam)
			return -ENOMEM;

		icd->host_priv = cam;
	} else {
		cam = icd->host_priv;
	}

	switch (code) {
	case V4L2_MBUS_FMT_UYVY8_2X8:
		formats++;
		if (xlate) {
			xlate->host_fmt	= &pxa_camera_formats[0];
			xlate->code	= code;
			xlate++;
			dev_dbg(dev, "Providing format %s using code %d\n",
				pxa_camera_formats[0].name, code);
		}
	case V4L2_MBUS_FMT_VYUY8_2X8:
	case V4L2_MBUS_FMT_YUYV8_2X8:
	case V4L2_MBUS_FMT_YVYU8_2X8:
	case V4L2_MBUS_FMT_RGB565_2X8_LE:
	case V4L2_MBUS_FMT_RGB555_2X8_PADHI_LE:
		if (xlate)
			dev_dbg(dev, "Providing format %s packed\n",
				fmt->name);
		break;
	default:
		if (!pxa_camera_packing_supported(fmt))
			return 0;
		if (xlate)
			dev_dbg(dev,
				"Providing format %s in pass-through mode\n",
				fmt->name);
	}

	/* Generic pass-through */
	formats++;
	if (xlate) {
		xlate->host_fmt	= fmt;
		xlate->code	= code;
		xlate++;
	}

	return formats;
}

static void pxa_camera_put_formats(struct soc_camera_device *icd)
{
	kfree(icd->host_priv);
	icd->host_priv = NULL;
}

static int pxa_camera_check_frame(u32 width, u32 height)
{
	/* limit to pxa hardware capabilities */
	return height < 32 || height > 2048 || width < 48 || width > 2048 ||
		(width & 0x01);
}

static int pxa_camera_set_crop(struct soc_camera_device *icd,
			       const struct v4l2_crop *a)
{
	const struct v4l2_rect *rect = &a->c;
	struct device *dev = icd->parent;
	struct soc_camera_host *ici = to_soc_camera_host(dev);
	struct pxa_camera_dev *pcdev = ici->priv;
	struct v4l2_subdev *sd = soc_camera_to_subdev(icd);
	struct soc_camera_sense sense = {
		.master_clock = pcdev->mclk,
		.pixel_clock_max = pcdev->ciclk / 4,
	};
	struct v4l2_mbus_framefmt mf;
	struct pxa_cam *cam = icd->host_priv;
	u32 fourcc = icd->current_fmt->host_fmt->fourcc;
	int ret;

	/* If PCLK is used to latch data from the sensor, check sense */
	if (pcdev->platform_flags & PXA_CAMERA_PCLK_EN)
		icd->sense = &sense;

	ret = v4l2_subdev_call(sd, video, s_crop, a);

	icd->sense = NULL;

	if (ret < 0) {
		dev_warn(dev, "Failed to crop to %ux%u@%u:%u\n",
			 rect->width, rect->height, rect->left, rect->top);
		return ret;
	}

	ret = v4l2_subdev_call(sd, video, g_mbus_fmt, &mf);
	if (ret < 0)
		return ret;

	if (pxa_camera_check_frame(mf.width, mf.height)) {
		/*
		 * Camera cropping produced a frame beyond our capabilities.
		 * FIXME: just extract a subframe, that we can process.
		 */
		v4l_bound_align_image(&mf.width, 48, 2048, 1,
			&mf.height, 32, 2048, 0,
			fourcc == V4L2_PIX_FMT_YUV422P ? 4 : 0);
		ret = v4l2_subdev_call(sd, video, s_mbus_fmt, &mf);
		if (ret < 0)
			return ret;

		if (pxa_camera_check_frame(mf.width, mf.height)) {
			dev_warn(icd->parent,
				 "Inconsistent state. Use S_FMT to repair\n");
			return -EINVAL;
		}
	}

	if (sense.flags & SOCAM_SENSE_PCLK_CHANGED) {
		if (sense.pixel_clock > sense.pixel_clock_max) {
			dev_err(dev,
				"pixel clock %lu set by the camera too high!",
				sense.pixel_clock);
			return -EIO;
		}
		recalculate_fifo_timeout(pcdev, sense.pixel_clock);
	}

	icd->user_width		= mf.width;
	icd->user_height	= mf.height;

	pxa_camera_setup_cicr(icd, cam->flags, fourcc);

	return ret;
}

static int pxa_camera_set_fmt(struct soc_camera_device *icd,
			      struct v4l2_format *f)
{
	struct device *dev = icd->parent;
	struct soc_camera_host *ici = to_soc_camera_host(dev);
	struct pxa_camera_dev *pcdev = ici->priv;
	struct v4l2_subdev *sd = soc_camera_to_subdev(icd);
	const struct soc_camera_format_xlate *xlate = NULL;
	struct soc_camera_sense sense = {
		.master_clock = pcdev->mclk,
		.pixel_clock_max = pcdev->ciclk / 4,
	};
	struct v4l2_pix_format *pix = &f->fmt.pix;
	struct v4l2_mbus_framefmt mf;
	int ret;

	xlate = soc_camera_xlate_by_fourcc(icd, pix->pixelformat);
	if (!xlate) {
		dev_warn(dev, "Format %x not found\n", pix->pixelformat);
		return -EINVAL;
	}

	/* If PCLK is used to latch data from the sensor, check sense */
	if (pcdev->platform_flags & PXA_CAMERA_PCLK_EN)
		/* The caller holds a mutex. */
		icd->sense = &sense;

	mf.width	= pix->width;
	mf.height	= pix->height;
	mf.field	= pix->field;
	mf.colorspace	= pix->colorspace;
	mf.code		= xlate->code;

	ret = v4l2_subdev_call(sd, video, s_mbus_fmt, &mf);

	if (mf.code != xlate->code)
		return -EINVAL;

	icd->sense = NULL;

	if (ret < 0) {
		dev_warn(dev, "Failed to configure for format %x\n",
			 pix->pixelformat);
	} else if (pxa_camera_check_frame(mf.width, mf.height)) {
		dev_warn(dev,
			 "Camera driver produced an unsupported frame %dx%d\n",
			 mf.width, mf.height);
		ret = -EINVAL;
	} else if (sense.flags & SOCAM_SENSE_PCLK_CHANGED) {
		if (sense.pixel_clock > sense.pixel_clock_max) {
			dev_err(dev,
				"pixel clock %lu set by the camera too high!",
				sense.pixel_clock);
			return -EIO;
		}
		recalculate_fifo_timeout(pcdev, sense.pixel_clock);
	}

	if (ret < 0)
		return ret;

	pix->width		= mf.width;
	pix->height		= mf.height;
	pix->field		= mf.field;
	pix->colorspace		= mf.colorspace;
	icd->current_fmt	= xlate;

	return ret;
}

static int pxa_camera_try_fmt(struct soc_camera_device *icd,
			      struct v4l2_format *f)
{
	struct v4l2_subdev *sd = soc_camera_to_subdev(icd);
	const struct soc_camera_format_xlate *xlate;
	struct v4l2_pix_format *pix = &f->fmt.pix;
	struct v4l2_mbus_framefmt mf;
	__u32 pixfmt = pix->pixelformat;
	int ret;

	xlate = soc_camera_xlate_by_fourcc(icd, pixfmt);
	if (!xlate) {
		dev_warn(icd->parent, "Format %x not found\n", pixfmt);
		return -EINVAL;
	}

	/*
	 * Limit to pxa hardware capabilities.  YUV422P planar format requires
	 * images size to be a multiple of 16 bytes.  If not, zeros will be
	 * inserted between Y and U planes, and U and V planes, which violates
	 * the YUV422P standard.
	 */
	v4l_bound_align_image(&pix->width, 48, 2048, 1,
			      &pix->height, 32, 2048, 0,
			      pixfmt == V4L2_PIX_FMT_YUV422P ? 4 : 0);

	/* limit to sensor capabilities */
	mf.width	= pix->width;
	mf.height	= pix->height;
	/* Only progressive video supported so far */
	mf.field	= V4L2_FIELD_NONE;
	mf.colorspace	= pix->colorspace;
	mf.code		= xlate->code;

	ret = v4l2_subdev_call(sd, video, try_mbus_fmt, &mf);
	if (ret < 0)
		return ret;

	pix->width	= mf.width;
	pix->height	= mf.height;
	pix->colorspace	= mf.colorspace;

	switch (mf.field) {
	case V4L2_FIELD_ANY:
	case V4L2_FIELD_NONE:
		pix->field	= V4L2_FIELD_NONE;
		break;
	default:
		/* TODO: support interlaced at least in pass-through mode */
		dev_err(icd->parent, "Field type %d unsupported.\n",
			mf.field);
		return -EINVAL;
	}

	return ret;
}

static int pxa_camera_reqbufs(struct soc_camera_device *icd,
			      struct v4l2_requestbuffers *p)
{
	int i;

	/*
	 * This is for locking debugging only. I removed spinlocks and now I
	 * check whether .prepare is ever called on a linked buffer, or whether
	 * a dma IRQ can occur for an in-work or unlinked buffer. Until now
	 * it hadn't triggered
	 */
	for (i = 0; i < p->count; i++) {
		struct pxa_buffer *buf = container_of(icd->vb_vidq.bufs[i],
						      struct pxa_buffer, vb);
		buf->inwork = 0;
		INIT_LIST_HEAD(&buf->vb.queue);
	}

	return 0;
}

static unsigned int pxa_camera_poll(struct file *file, poll_table *pt)
{
	struct soc_camera_device *icd = file->private_data;
	struct pxa_buffer *buf;

	buf = list_entry(icd->vb_vidq.stream.next, struct pxa_buffer,
			 vb.stream);

	poll_wait(file, &buf->vb.done, pt);

	if (buf->vb.state == VIDEOBUF_DONE ||
	    buf->vb.state == VIDEOBUF_ERROR)
		return POLLIN|POLLRDNORM;

	return 0;
}

static int pxa_camera_querycap(struct soc_camera_host *ici,
			       struct v4l2_capability *cap)
{
	/* cap->name is set by the firendly caller:-> */
	strlcpy(cap->card, pxa_cam_driver_description, sizeof(cap->card));
	cap->capabilities = V4L2_CAP_VIDEO_CAPTURE | V4L2_CAP_STREAMING;

	return 0;
}

static int pxa_camera_suspend(struct device *dev)
{
	struct soc_camera_host *ici = to_soc_camera_host(dev);
	struct pxa_camera_dev *pcdev = ici->priv;
	int i = 0, ret = 0;

	pcdev->save_cicr[i++] = __raw_readl(pcdev->base + CICR0);
	pcdev->save_cicr[i++] = __raw_readl(pcdev->base + CICR1);
	pcdev->save_cicr[i++] = __raw_readl(pcdev->base + CICR2);
	pcdev->save_cicr[i++] = __raw_readl(pcdev->base + CICR3);
	pcdev->save_cicr[i++] = __raw_readl(pcdev->base + CICR4);

	if (pcdev->soc_host.icd) {
		struct v4l2_subdev *sd = soc_camera_to_subdev(pcdev->soc_host.icd);
		ret = v4l2_subdev_call(sd, core, s_power, 0);
		if (ret == -ENOIOCTLCMD)
			ret = 0;
	}

	return ret;
}

static int pxa_camera_resume(struct device *dev)
{
	struct soc_camera_host *ici = to_soc_camera_host(dev);
	struct pxa_camera_dev *pcdev = ici->priv;
	int i = 0, ret = 0;

	DRCMR(68) = pcdev->dma_chans[0] | DRCMR_MAPVLD;
	DRCMR(69) = pcdev->dma_chans[1] | DRCMR_MAPVLD;
	DRCMR(70) = pcdev->dma_chans[2] | DRCMR_MAPVLD;

	__raw_writel(pcdev->save_cicr[i++] & ~CICR0_ENB, pcdev->base + CICR0);
	__raw_writel(pcdev->save_cicr[i++], pcdev->base + CICR1);
	__raw_writel(pcdev->save_cicr[i++], pcdev->base + CICR2);
	__raw_writel(pcdev->save_cicr[i++], pcdev->base + CICR3);
	__raw_writel(pcdev->save_cicr[i++], pcdev->base + CICR4);

	if (pcdev->soc_host.icd) {
		struct v4l2_subdev *sd = soc_camera_to_subdev(pcdev->soc_host.icd);
		ret = v4l2_subdev_call(sd, core, s_power, 1);
		if (ret == -ENOIOCTLCMD)
			ret = 0;
	}

	/* Restart frame capture if active buffer exists */
	if (!ret && pcdev->active)
		pxa_camera_start_capture(pcdev);

	return ret;
}

static struct soc_camera_host_ops pxa_soc_camera_host_ops = {
	.owner		= THIS_MODULE,
	.add		= pxa_camera_add_device,
	.remove		= pxa_camera_remove_device,
	.clock_start	= pxa_camera_clock_start,
	.clock_stop	= pxa_camera_clock_stop,
	.set_crop	= pxa_camera_set_crop,
	.get_formats	= pxa_camera_get_formats,
	.put_formats	= pxa_camera_put_formats,
	.set_fmt	= pxa_camera_set_fmt,
	.try_fmt	= pxa_camera_try_fmt,
	.init_videobuf	= pxa_camera_init_videobuf,
	.reqbufs	= pxa_camera_reqbufs,
	.poll		= pxa_camera_poll,
	.querycap	= pxa_camera_querycap,
	.set_bus_param	= pxa_camera_set_bus_param,
};

static int pxa_camera_probe(struct platform_device *pdev)
{
	struct pxa_camera_dev *pcdev;
	struct resource *res;
	void __iomem *base;
	int irq;
	int err = 0;

	res = platform_get_resource(pdev, IORESOURCE_MEM, 0);
	irq = platform_get_irq(pdev, 0);
	if (!res || irq < 0)
		return -ENODEV;

	pcdev = devm_kzalloc(&pdev->dev, sizeof(*pcdev), GFP_KERNEL);
	if (!pcdev) {
		dev_err(&pdev->dev, "Could not allocate pcdev\n");
		return -ENOMEM;
	}

	pcdev->clk = devm_clk_get(&pdev->dev, NULL);
	if (IS_ERR(pcdev->clk))
		return PTR_ERR(pcdev->clk);

	pcdev->res = res;

	pcdev->pdata = pdev->dev.platform_data;
	pcdev->platform_flags = pcdev->pdata->flags;
	if (!(pcdev->platform_flags & (PXA_CAMERA_DATAWIDTH_8 |
			PXA_CAMERA_DATAWIDTH_9 | PXA_CAMERA_DATAWIDTH_10))) {
		/*
		 * Platform hasn't set available data widths. This is bad.
		 * Warn and use a default.
		 */
		dev_warn(&pdev->dev, "WARNING! Platform hasn't set available "
			 "data widths, using default 10 bit\n");
		pcdev->platform_flags |= PXA_CAMERA_DATAWIDTH_10;
	}
	if (pcdev->platform_flags & PXA_CAMERA_DATAWIDTH_8)
		pcdev->width_flags = 1 << 7;
	if (pcdev->platform_flags & PXA_CAMERA_DATAWIDTH_9)
		pcdev->width_flags |= 1 << 8;
	if (pcdev->platform_flags & PXA_CAMERA_DATAWIDTH_10)
		pcdev->width_flags |= 1 << 9;
	pcdev->mclk = pcdev->pdata->mclk_10khz * 10000;
	if (!pcdev->mclk) {
		dev_warn(&pdev->dev,
			 "mclk == 0! Please, fix your platform data. "
			 "Using default 20MHz\n");
		pcdev->mclk = 20000000;
	}

	pcdev->mclk_divisor = mclk_get_divisor(pdev, pcdev);

	INIT_LIST_HEAD(&pcdev->capture);
	spin_lock_init(&pcdev->lock);

	/*
	 * Request the regions.
	 */
	base = devm_ioremap_resource(&pdev->dev, res);
	if (IS_ERR(base))
		return PTR_ERR(base);

	pcdev->irq = irq;
	pcdev->base = base;

	/* request dma */
	err = pxa_request_dma("CI_Y", DMA_PRIO_HIGH,
			      pxa_camera_dma_irq_y, pcdev);
	if (err < 0) {
		dev_err(&pdev->dev, "Can't request DMA for Y\n");
		return err;
	}
	pcdev->dma_chans[0] = err;
	dev_dbg(&pdev->dev, "got DMA channel %d\n", pcdev->dma_chans[0]);

	err = pxa_request_dma("CI_U", DMA_PRIO_HIGH,
			      pxa_camera_dma_irq_u, pcdev);
	if (err < 0) {
		dev_err(&pdev->dev, "Can't request DMA for U\n");
		goto exit_free_dma_y;
	}
	pcdev->dma_chans[1] = err;
	dev_dbg(&pdev->dev, "got DMA channel (U) %d\n", pcdev->dma_chans[1]);

	err = pxa_request_dma("CI_V", DMA_PRIO_HIGH,
			      pxa_camera_dma_irq_v, pcdev);
	if (err < 0) {
		dev_err(&pdev->dev, "Can't request DMA for V\n");
		goto exit_free_dma_u;
	}
	pcdev->dma_chans[2] = err;
	dev_dbg(&pdev->dev, "got DMA channel (V) %d\n", pcdev->dma_chans[2]);

	DRCMR(68) = pcdev->dma_chans[0] | DRCMR_MAPVLD;
	DRCMR(69) = pcdev->dma_chans[1] | DRCMR_MAPVLD;
	DRCMR(70) = pcdev->dma_chans[2] | DRCMR_MAPVLD;

	/* request irq */
	err = devm_request_irq(&pdev->dev, pcdev->irq, pxa_camera_irq, 0,
			       PXA_CAM_DRV_NAME, pcdev);
	if (err) {
		dev_err(&pdev->dev, "Camera interrupt register failed\n");
		goto exit_free_dma;
	}

	pcdev->soc_host.drv_name	= PXA_CAM_DRV_NAME;
	pcdev->soc_host.ops		= &pxa_soc_camera_host_ops;
	pcdev->soc_host.priv		= pcdev;
	pcdev->soc_host.v4l2_dev.dev	= &pdev->dev;
	pcdev->soc_host.nr		= pdev->id;

	err = soc_camera_host_register(&pcdev->soc_host);
	if (err)
		goto exit_free_dma;

	return 0;

exit_free_dma:
	pxa_free_dma(pcdev->dma_chans[2]);
exit_free_dma_u:
	pxa_free_dma(pcdev->dma_chans[1]);
exit_free_dma_y:
	pxa_free_dma(pcdev->dma_chans[0]);
	return err;
}

static int pxa_camera_remove(struct platform_device *pdev)
{
	struct soc_camera_host *soc_host = to_soc_camera_host(&pdev->dev);
	struct pxa_camera_dev *pcdev = container_of(soc_host,
					struct pxa_camera_dev, soc_host);

	pxa_free_dma(pcdev->dma_chans[0]);
	pxa_free_dma(pcdev->dma_chans[1]);
	pxa_free_dma(pcdev->dma_chans[2]);

	soc_camera_host_unregister(soc_host);

	dev_info(&pdev->dev, "PXA Camera driver unloaded\n");

	return 0;
}

static const struct dev_pm_ops pxa_camera_pm = {
	.suspend	= pxa_camera_suspend,
	.resume		= pxa_camera_resume,
};

static struct platform_driver pxa_camera_driver = {
	.driver		= {
		.name	= PXA_CAM_DRV_NAME,
		.pm	= &pxa_camera_pm,
	},
	.probe		= pxa_camera_probe,
	.remove		= pxa_camera_remove,
};

module_platform_driver(pxa_camera_driver);

MODULE_DESCRIPTION("PXA27x SoC Camera Host driver");
MODULE_AUTHOR("Guennadi Liakhovetski <kernel@pengutronix.de>");
MODULE_LICENSE("GPL");
MODULE_VERSION(PXA_CAM_VERSION);
MODULE_ALIAS("platform:" PXA_CAM_DRV_NAME);<|MERGE_RESOLUTION|>--- conflicted
+++ resolved
@@ -984,11 +984,7 @@
 }
 
 /* Called with .host_lock held */
-<<<<<<< HEAD
-static void pxa_camera_remove_device(struct soc_camera_device *icd)
-=======
 static void pxa_camera_clock_stop(struct soc_camera_host *ici)
->>>>>>> d0e0ac97
 {
 	struct pxa_camera_dev *pcdev = ici->priv;
 
