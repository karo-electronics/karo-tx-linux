--- conflicted
+++ resolved
@@ -169,11 +169,7 @@
 
 config VIDEO_SAMSUNG_S5P_JPEG
 	tristate "Samsung S5P/Exynos4 JPEG codec driver"
-<<<<<<< HEAD
-	depends on VIDEO_DEV && VIDEO_V4L2 && PLAT_S5P
-=======
 	depends on VIDEO_DEV && VIDEO_V4L2 && (PLAT_S5P || ARCH_EXYNOS)
->>>>>>> d0e0ac97
 	select VIDEOBUF2_DMA_CONTIG
 	select V4L2_MEM2MEM_DEV
 	---help---
