--- conflicted
+++ resolved
@@ -486,14 +486,11 @@
 	/* stop statistics polling */
 	cancel_delayed_work_sync(&dev->stat_work);
 
-<<<<<<< HEAD
-=======
 #ifdef CONFIG_MEDIA_CONTROLLER_DVB
 	if (dev->mdev)
 		media_device_unregister_entity(&dev->ent);
 #endif
 
->>>>>>> 44ab4042
 	memset(&fe->ops.tuner_ops, 0, sizeof(struct dvb_tuner_ops));
 	fe->tuner_priv = NULL;
 	kfree(dev);
