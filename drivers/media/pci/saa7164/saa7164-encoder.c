--- conflicted
+++ resolved
@@ -1298,47 +1298,6 @@
 	.unlocked_ioctl	= video_ioctl2,
 };
 
-<<<<<<< HEAD
-static int saa7164_g_chip_ident(struct file *file, void *fh,
-				struct v4l2_dbg_chip_ident *chip)
-{
-	struct saa7164_port *port = ((struct saa7164_encoder_fh *)fh)->port;
-	struct saa7164_dev *dev = port->dev;
-	dprintk(DBGLVL_ENC, "%s()\n", __func__);
-
-	return 0;
-}
-
-#ifdef CONFIG_VIDEO_ADV_DEBUG
-static int saa7164_g_register(struct file *file, void *fh,
-			      struct v4l2_dbg_register *reg)
-{
-	struct saa7164_port *port = ((struct saa7164_encoder_fh *)fh)->port;
-	struct saa7164_dev *dev = port->dev;
-	dprintk(DBGLVL_ENC, "%s()\n", __func__);
-
-	if (!capable(CAP_SYS_ADMIN))
-		return -EPERM;
-
-	return 0;
-}
-
-static int saa7164_s_register(struct file *file, void *fh,
-			      const struct v4l2_dbg_register *reg)
-{
-	struct saa7164_port *port = ((struct saa7164_encoder_fh *)fh)->port;
-	struct saa7164_dev *dev = port->dev;
-	dprintk(DBGLVL_ENC, "%s()\n", __func__);
-
-	if (!capable(CAP_SYS_ADMIN))
-		return -EPERM;
-
-	return 0;
-}
-#endif
-
-=======
->>>>>>> d0e0ac97
 static const struct v4l2_ioctl_ops mpeg_ioctl_ops = {
 	.vidioc_s_std		 = vidioc_s_std,
 	.vidioc_g_std		 = vidioc_g_std,
