/*
    ioctl system call
    Copyright (C) 2003-2004  Kevin Thayer <nufan_wfk at yahoo.com>
    Copyright (C) 2005-2007  Hans Verkuil <hverkuil@xs4all.nl>

    This program is free software; you can redistribute it and/or modify
    it under the terms of the GNU General Public License as published by
    the Free Software Foundation; either version 2 of the License, or
    (at your option) any later version.

    This program is distributed in the hope that it will be useful,
    but WITHOUT ANY WARRANTY; without even the implied warranty of
    MERCHANTABILITY or FITNESS FOR A PARTICULAR PURPOSE.  See the
    GNU General Public License for more details.

    You should have received a copy of the GNU General Public License
    along with this program; if not, write to the Free Software
    Foundation, Inc., 59 Temple Place, Suite 330, Boston, MA  02111-1307  USA
 */

#include "ivtv-driver.h"
#include "ivtv-version.h"
#include "ivtv-mailbox.h"
#include "ivtv-i2c.h"
#include "ivtv-queue.h"
#include "ivtv-fileops.h"
#include "ivtv-vbi.h"
#include "ivtv-routing.h"
#include "ivtv-streams.h"
#include "ivtv-yuv.h"
#include "ivtv-ioctl.h"
#include "ivtv-gpio.h"
#include "ivtv-controls.h"
#include "ivtv-cards.h"
#include <media/saa7127.h>
#include <media/tveeprom.h>
#include <media/v4l2-event.h>
#include <linux/dvb/audio.h>

u16 ivtv_service2vbi(int type)
{
	switch (type) {
		case V4L2_SLICED_TELETEXT_B:
			return IVTV_SLICED_TYPE_TELETEXT_B;
		case V4L2_SLICED_CAPTION_525:
			return IVTV_SLICED_TYPE_CAPTION_525;
		case V4L2_SLICED_WSS_625:
			return IVTV_SLICED_TYPE_WSS_625;
		case V4L2_SLICED_VPS:
			return IVTV_SLICED_TYPE_VPS;
		default:
			return 0;
	}
}

static int valid_service_line(int field, int line, int is_pal)
{
	return (is_pal && line >= 6 && (line != 23 || field == 0)) ||
	       (!is_pal && line >= 10 && line < 22);
}

static u16 select_service_from_set(int field, int line, u16 set, int is_pal)
{
	u16 valid_set = (is_pal ? V4L2_SLICED_VBI_625 : V4L2_SLICED_VBI_525);
	int i;

	set = set & valid_set;
	if (set == 0 || !valid_service_line(field, line, is_pal)) {
		return 0;
	}
	if (!is_pal) {
		if (line == 21 && (set & V4L2_SLICED_CAPTION_525))
			return V4L2_SLICED_CAPTION_525;
	}
	else {
		if (line == 16 && field == 0 && (set & V4L2_SLICED_VPS))
			return V4L2_SLICED_VPS;
		if (line == 23 && field == 0 && (set & V4L2_SLICED_WSS_625))
			return V4L2_SLICED_WSS_625;
		if (line == 23)
			return 0;
	}
	for (i = 0; i < 32; i++) {
		if ((1 << i) & set)
			return 1 << i;
	}
	return 0;
}

void ivtv_expand_service_set(struct v4l2_sliced_vbi_format *fmt, int is_pal)
{
	u16 set = fmt->service_set;
	int f, l;

	fmt->service_set = 0;
	for (f = 0; f < 2; f++) {
		for (l = 0; l < 24; l++) {
			fmt->service_lines[f][l] = select_service_from_set(f, l, set, is_pal);
		}
	}
}

static void check_service_set(struct v4l2_sliced_vbi_format *fmt, int is_pal)
{
	int f, l;

	for (f = 0; f < 2; f++) {
		for (l = 0; l < 24; l++) {
			fmt->service_lines[f][l] = select_service_from_set(f, l, fmt->service_lines[f][l], is_pal);
		}
	}
}

u16 ivtv_get_service_set(struct v4l2_sliced_vbi_format *fmt)
{
	int f, l;
	u16 set = 0;

	for (f = 0; f < 2; f++) {
		for (l = 0; l < 24; l++) {
			set |= fmt->service_lines[f][l];
		}
	}
	return set;
}

void ivtv_set_osd_alpha(struct ivtv *itv)
{
	ivtv_vapi(itv, CX2341X_OSD_SET_GLOBAL_ALPHA, 3,
		itv->osd_global_alpha_state, itv->osd_global_alpha, !itv->osd_local_alpha_state);
	ivtv_vapi(itv, CX2341X_OSD_SET_CHROMA_KEY, 2, itv->osd_chroma_key_state, itv->osd_chroma_key);
}

int ivtv_set_speed(struct ivtv *itv, int speed)
{
	u32 data[CX2341X_MBOX_MAX_DATA];
	int single_step = (speed == 1 || speed == -1);
	DEFINE_WAIT(wait);

	if (speed == 0) speed = 1000;

	/* No change? */
	if (speed == itv->speed && !single_step)
		return 0;

	if (single_step && (speed < 0) == (itv->speed < 0)) {
		/* Single step video and no need to change direction */
		ivtv_vapi(itv, CX2341X_DEC_STEP_VIDEO, 1, 0);
		itv->speed = speed;
		return 0;
	}
	if (single_step)
		/* Need to change direction */
		speed = speed < 0 ? -1000 : 1000;

	data[0] = (speed > 1000 || speed < -1000) ? 0x80000000 : 0;
	data[0] |= (speed > 1000 || speed < -1500) ? 0x40000000 : 0;
	data[1] = (speed < 0);
	data[2] = speed < 0 ? 3 : 7;
	data[3] = v4l2_ctrl_g_ctrl(itv->cxhdl.video_b_frames);
	data[4] = (speed == 1500 || speed == 500) ? itv->speed_mute_audio : 0;
	data[5] = 0;
	data[6] = 0;

	if (speed == 1500 || speed == -1500) data[0] |= 1;
	else if (speed == 2000 || speed == -2000) data[0] |= 2;
	else if (speed > -1000 && speed < 0) data[0] |= (-1000 / speed);
	else if (speed < 1000 && speed > 0) data[0] |= (1000 / speed);

	/* If not decoding, just change speed setting */
	if (atomic_read(&itv->decoding) > 0) {
		int got_sig = 0;

		/* Stop all DMA and decoding activity */
		ivtv_vapi(itv, CX2341X_DEC_PAUSE_PLAYBACK, 1, 0);

		/* Wait for any DMA to finish */
		mutex_unlock(&itv->serialize_lock);
		prepare_to_wait(&itv->dma_waitq, &wait, TASK_INTERRUPTIBLE);
		while (test_bit(IVTV_F_I_DMA, &itv->i_flags)) {
			got_sig = signal_pending(current);
			if (got_sig)
				break;
			got_sig = 0;
			schedule();
		}
		finish_wait(&itv->dma_waitq, &wait);
		mutex_lock(&itv->serialize_lock);
		if (got_sig)
			return -EINTR;

		/* Change Speed safely */
		ivtv_api(itv, CX2341X_DEC_SET_PLAYBACK_SPEED, 7, data);
		IVTV_DEBUG_INFO("Setting Speed to 0x%08x 0x%08x 0x%08x 0x%08x 0x%08x 0x%08x 0x%08x\n",
				data[0], data[1], data[2], data[3], data[4], data[5], data[6]);
	}
	if (single_step) {
		speed = (speed < 0) ? -1 : 1;
		ivtv_vapi(itv, CX2341X_DEC_STEP_VIDEO, 1, 0);
	}
	itv->speed = speed;
	return 0;
}

static int ivtv_validate_speed(int cur_speed, int new_speed)
{
	int fact = new_speed < 0 ? -1 : 1;
	int s;

	if (cur_speed == 0)
		cur_speed = 1000;
	if (new_speed < 0)
		new_speed = -new_speed;
	if (cur_speed < 0)
		cur_speed = -cur_speed;

	if (cur_speed <= new_speed) {
		if (new_speed > 1500)
			return fact * 2000;
		if (new_speed > 1000)
			return fact * 1500;
	}
	else {
		if (new_speed >= 2000)
			return fact * 2000;
		if (new_speed >= 1500)
			return fact * 1500;
		if (new_speed >= 1000)
			return fact * 1000;
	}
	if (new_speed == 0)
		return 1000;
	if (new_speed == 1 || new_speed == 1000)
		return fact * new_speed;

	s = new_speed;
	new_speed = 1000 / new_speed;
	if (1000 / cur_speed == new_speed)
		new_speed += (cur_speed < s) ? -1 : 1;
	if (new_speed > 60) return 1000 / (fact * 60);
	return 1000 / (fact * new_speed);
}

static int ivtv_video_command(struct ivtv *itv, struct ivtv_open_id *id,
		struct v4l2_decoder_cmd *dc, int try)
{
	struct ivtv_stream *s = &itv->streams[IVTV_DEC_STREAM_TYPE_MPG];

	if (!(itv->v4l2_cap & V4L2_CAP_VIDEO_OUTPUT))
		return -EINVAL;

	switch (dc->cmd) {
	case V4L2_DEC_CMD_START: {
		dc->flags &= V4L2_DEC_CMD_START_MUTE_AUDIO;
		dc->start.speed = ivtv_validate_speed(itv->speed, dc->start.speed);
		if (dc->start.speed < 0)
			dc->start.format = V4L2_DEC_START_FMT_GOP;
		else
			dc->start.format = V4L2_DEC_START_FMT_NONE;
		if (dc->start.speed != 500 && dc->start.speed != 1500)
			dc->flags = dc->start.speed == 1000 ? 0 :
					V4L2_DEC_CMD_START_MUTE_AUDIO;
		if (try) break;

		itv->speed_mute_audio = dc->flags & V4L2_DEC_CMD_START_MUTE_AUDIO;
		if (ivtv_set_output_mode(itv, OUT_MPG) != OUT_MPG)
			return -EBUSY;
		if (test_and_clear_bit(IVTV_F_I_DEC_PAUSED, &itv->i_flags)) {
			/* forces ivtv_set_speed to be called */
			itv->speed = 0;
		}
		return ivtv_start_decoding(id, dc->start.speed);
	}

	case V4L2_DEC_CMD_STOP:
		dc->flags &= V4L2_DEC_CMD_STOP_IMMEDIATELY | V4L2_DEC_CMD_STOP_TO_BLACK;
		if (dc->flags & V4L2_DEC_CMD_STOP_IMMEDIATELY)
			dc->stop.pts = 0;
		if (try) break;
		if (atomic_read(&itv->decoding) == 0)
			return 0;
		if (itv->output_mode != OUT_MPG)
			return -EBUSY;

		itv->output_mode = OUT_NONE;
		return ivtv_stop_v4l2_decode_stream(s, dc->flags, dc->stop.pts);

	case V4L2_DEC_CMD_PAUSE:
		dc->flags &= V4L2_DEC_CMD_PAUSE_TO_BLACK;
		if (try) break;
		if (!atomic_read(&itv->decoding))
			return -EPERM;
		if (itv->output_mode != OUT_MPG)
			return -EBUSY;
		if (atomic_read(&itv->decoding) > 0) {
			ivtv_vapi(itv, CX2341X_DEC_PAUSE_PLAYBACK, 1,
				(dc->flags & V4L2_DEC_CMD_PAUSE_TO_BLACK) ? 1 : 0);
			set_bit(IVTV_F_I_DEC_PAUSED, &itv->i_flags);
		}
		break;

	case V4L2_DEC_CMD_RESUME:
		dc->flags = 0;
		if (try) break;
		if (!atomic_read(&itv->decoding))
			return -EPERM;
		if (itv->output_mode != OUT_MPG)
			return -EBUSY;
		if (test_and_clear_bit(IVTV_F_I_DEC_PAUSED, &itv->i_flags)) {
			int speed = itv->speed;
			itv->speed = 0;
			return ivtv_start_decoding(id, speed);
		}
		break;

	default:
		return -EINVAL;
	}
	return 0;
}

static int ivtv_g_fmt_sliced_vbi_out(struct file *file, void *fh, struct v4l2_format *fmt)
{
	struct ivtv *itv = fh2id(fh)->itv;
	struct v4l2_sliced_vbi_format *vbifmt = &fmt->fmt.sliced;

	vbifmt->reserved[0] = 0;
	vbifmt->reserved[1] = 0;
	if (!(itv->v4l2_cap & V4L2_CAP_SLICED_VBI_OUTPUT))
		return -EINVAL;
	vbifmt->io_size = sizeof(struct v4l2_sliced_vbi_data) * 36;
	memset(vbifmt->service_lines, 0, sizeof(vbifmt->service_lines));
	if (itv->is_60hz) {
		vbifmt->service_lines[0][21] = V4L2_SLICED_CAPTION_525;
		vbifmt->service_lines[1][21] = V4L2_SLICED_CAPTION_525;
	} else {
		vbifmt->service_lines[0][23] = V4L2_SLICED_WSS_625;
		vbifmt->service_lines[0][16] = V4L2_SLICED_VPS;
	}
	vbifmt->service_set = ivtv_get_service_set(vbifmt);
	return 0;
}

static int ivtv_g_fmt_vid_cap(struct file *file, void *fh, struct v4l2_format *fmt)
{
	struct ivtv_open_id *id = fh2id(fh);
	struct ivtv *itv = id->itv;
	struct v4l2_pix_format *pixfmt = &fmt->fmt.pix;

	pixfmt->width = itv->cxhdl.width;
	pixfmt->height = itv->cxhdl.height;
	pixfmt->colorspace = V4L2_COLORSPACE_SMPTE170M;
	pixfmt->field = V4L2_FIELD_INTERLACED;
	pixfmt->priv = 0;
	if (id->type == IVTV_ENC_STREAM_TYPE_YUV) {
		pixfmt->pixelformat = V4L2_PIX_FMT_HM12;
		/* YUV size is (Y=(h*720) + UV=(h*(720/2))) */
		pixfmt->sizeimage = pixfmt->height * 720 * 3 / 2;
		pixfmt->bytesperline = 720;
	} else {
		pixfmt->pixelformat = V4L2_PIX_FMT_MPEG;
		pixfmt->sizeimage = 128 * 1024;
		pixfmt->bytesperline = 0;
	}
	return 0;
}

static int ivtv_g_fmt_vbi_cap(struct file *file, void *fh, struct v4l2_format *fmt)
{
	struct ivtv *itv = fh2id(fh)->itv;
	struct v4l2_vbi_format *vbifmt = &fmt->fmt.vbi;

	vbifmt->sampling_rate = 27000000;
	vbifmt->offset = 248;
	vbifmt->samples_per_line = itv->vbi.raw_decoder_line_size - 4;
	vbifmt->sample_format = V4L2_PIX_FMT_GREY;
	vbifmt->start[0] = itv->vbi.start[0];
	vbifmt->start[1] = itv->vbi.start[1];
	vbifmt->count[0] = vbifmt->count[1] = itv->vbi.count;
	vbifmt->flags = 0;
	vbifmt->reserved[0] = 0;
	vbifmt->reserved[1] = 0;
	return 0;
}

static int ivtv_g_fmt_sliced_vbi_cap(struct file *file, void *fh, struct v4l2_format *fmt)
{
	struct v4l2_sliced_vbi_format *vbifmt = &fmt->fmt.sliced;
	struct ivtv_open_id *id = fh2id(fh);
	struct ivtv *itv = id->itv;

	vbifmt->reserved[0] = 0;
	vbifmt->reserved[1] = 0;
	vbifmt->io_size = sizeof(struct v4l2_sliced_vbi_data) * 36;

	if (id->type == IVTV_DEC_STREAM_TYPE_VBI) {
		vbifmt->service_set = itv->is_50hz ? V4L2_SLICED_VBI_625 :
			V4L2_SLICED_VBI_525;
		ivtv_expand_service_set(vbifmt, itv->is_50hz);
		vbifmt->service_set = ivtv_get_service_set(vbifmt);
		return 0;
	}

	v4l2_subdev_call(itv->sd_video, vbi, g_sliced_fmt, vbifmt);
	vbifmt->service_set = ivtv_get_service_set(vbifmt);
	return 0;
}

static int ivtv_g_fmt_vid_out(struct file *file, void *fh, struct v4l2_format *fmt)
{
	struct ivtv_open_id *id = fh2id(fh);
	struct ivtv *itv = id->itv;
	struct v4l2_pix_format *pixfmt = &fmt->fmt.pix;

	if (!(itv->v4l2_cap & V4L2_CAP_VIDEO_OUTPUT))
		return -EINVAL;
	pixfmt->width = itv->main_rect.width;
	pixfmt->height = itv->main_rect.height;
	pixfmt->colorspace = V4L2_COLORSPACE_SMPTE170M;
	pixfmt->field = V4L2_FIELD_INTERLACED;
	pixfmt->priv = 0;
	if (id->type == IVTV_DEC_STREAM_TYPE_YUV) {
		switch (itv->yuv_info.lace_mode & IVTV_YUV_MODE_MASK) {
		case IVTV_YUV_MODE_INTERLACED:
			pixfmt->field = (itv->yuv_info.lace_mode & IVTV_YUV_SYNC_MASK) ?
				V4L2_FIELD_INTERLACED_BT : V4L2_FIELD_INTERLACED_TB;
			break;
		case IVTV_YUV_MODE_PROGRESSIVE:
			pixfmt->field = V4L2_FIELD_NONE;
			break;
		default:
			pixfmt->field = V4L2_FIELD_ANY;
			break;
		}
		pixfmt->pixelformat = V4L2_PIX_FMT_HM12;
		pixfmt->bytesperline = 720;
		pixfmt->width = itv->yuv_info.v4l2_src_w;
		pixfmt->height = itv->yuv_info.v4l2_src_h;
		/* YUV size is (Y=(h*w) + UV=(h*(w/2))) */
		pixfmt->sizeimage =
			1080 * ((pixfmt->height + 31) & ~31);
	} else {
		pixfmt->pixelformat = V4L2_PIX_FMT_MPEG;
		pixfmt->sizeimage = 128 * 1024;
		pixfmt->bytesperline = 0;
	}
	return 0;
}

static int ivtv_g_fmt_vid_out_overlay(struct file *file, void *fh, struct v4l2_format *fmt)
{
	struct ivtv *itv = fh2id(fh)->itv;
	struct v4l2_window *winfmt = &fmt->fmt.win;

	if (!(itv->v4l2_cap & V4L2_CAP_VIDEO_OUTPUT))
		return -EINVAL;
	winfmt->chromakey = itv->osd_chroma_key;
	winfmt->global_alpha = itv->osd_global_alpha;
	winfmt->field = V4L2_FIELD_INTERLACED;
	winfmt->clips = NULL;
	winfmt->clipcount = 0;
	winfmt->bitmap = NULL;
	winfmt->w.top = winfmt->w.left = 0;
	winfmt->w.width = itv->osd_rect.width;
	winfmt->w.height = itv->osd_rect.height;
	return 0;
}

static int ivtv_try_fmt_sliced_vbi_out(struct file *file, void *fh, struct v4l2_format *fmt)
{
	return ivtv_g_fmt_sliced_vbi_out(file, fh, fmt);
}

static int ivtv_try_fmt_vid_cap(struct file *file, void *fh, struct v4l2_format *fmt)
{
	struct ivtv_open_id *id = fh2id(fh);
	struct ivtv *itv = id->itv;
	int w = fmt->fmt.pix.width;
	int h = fmt->fmt.pix.height;
	int min_h = 2;

	w = min(w, 720);
	w = max(w, 2);
	if (id->type == IVTV_ENC_STREAM_TYPE_YUV) {
		/* YUV height must be a multiple of 32 */
		h &= ~0x1f;
		min_h = 32;
	}
	h = min(h, itv->is_50hz ? 576 : 480);
	h = max(h, min_h);
	ivtv_g_fmt_vid_cap(file, fh, fmt);
	fmt->fmt.pix.width = w;
	fmt->fmt.pix.height = h;
	return 0;
}

static int ivtv_try_fmt_vbi_cap(struct file *file, void *fh, struct v4l2_format *fmt)
{
	return ivtv_g_fmt_vbi_cap(file, fh, fmt);
}

static int ivtv_try_fmt_sliced_vbi_cap(struct file *file, void *fh, struct v4l2_format *fmt)
{
	struct v4l2_sliced_vbi_format *vbifmt = &fmt->fmt.sliced;
	struct ivtv_open_id *id = fh2id(fh);
	struct ivtv *itv = id->itv;

	if (id->type == IVTV_DEC_STREAM_TYPE_VBI)
		return ivtv_g_fmt_sliced_vbi_cap(file, fh, fmt);

	/* set sliced VBI capture format */
	vbifmt->io_size = sizeof(struct v4l2_sliced_vbi_data) * 36;
	vbifmt->reserved[0] = 0;
	vbifmt->reserved[1] = 0;

	if (vbifmt->service_set)
		ivtv_expand_service_set(vbifmt, itv->is_50hz);
	check_service_set(vbifmt, itv->is_50hz);
	vbifmt->service_set = ivtv_get_service_set(vbifmt);
	return 0;
}

static int ivtv_try_fmt_vid_out(struct file *file, void *fh, struct v4l2_format *fmt)
{
	struct ivtv_open_id *id = fh2id(fh);
	s32 w = fmt->fmt.pix.width;
	s32 h = fmt->fmt.pix.height;
	int field = fmt->fmt.pix.field;
	int ret = ivtv_g_fmt_vid_out(file, fh, fmt);

	w = min(w, 720);
	w = max(w, 2);
	/* Why can the height be 576 even when the output is NTSC?

	   Internally the buffers of the PVR350 are always set to 720x576. The
	   decoded video frame will always be placed in the top left corner of
	   this buffer. For any video which is not 720x576, the buffer will
	   then be cropped to remove the unused right and lower areas, with
	   the remaining image being scaled by the hardware to fit the display
	   area. The video can be scaled both up and down, so a 720x480 video
	   can be displayed full-screen on PAL and a 720x576 video can be
	   displayed without cropping on NTSC.

	   Note that the scaling only occurs on the video stream, the osd
	   resolution is locked to the broadcast standard and not scaled.

	   Thanks to Ian Armstrong for this explanation. */
	h = min(h, 576);
	h = max(h, 2);
	if (id->type == IVTV_DEC_STREAM_TYPE_YUV)
		fmt->fmt.pix.field = field;
	fmt->fmt.pix.width = w;
	fmt->fmt.pix.height = h;
	return ret;
}

static int ivtv_try_fmt_vid_out_overlay(struct file *file, void *fh, struct v4l2_format *fmt)
{
	struct ivtv *itv = fh2id(fh)->itv;
	u32 chromakey = fmt->fmt.win.chromakey;
	u8 global_alpha = fmt->fmt.win.global_alpha;

	if (!(itv->v4l2_cap & V4L2_CAP_VIDEO_OUTPUT))
		return -EINVAL;
	ivtv_g_fmt_vid_out_overlay(file, fh, fmt);
	fmt->fmt.win.chromakey = chromakey;
	fmt->fmt.win.global_alpha = global_alpha;
	return 0;
}

static int ivtv_s_fmt_sliced_vbi_out(struct file *file, void *fh, struct v4l2_format *fmt)
{
	return ivtv_g_fmt_sliced_vbi_out(file, fh, fmt);
}

static int ivtv_s_fmt_vid_cap(struct file *file, void *fh, struct v4l2_format *fmt)
{
	struct ivtv_open_id *id = fh2id(fh);
	struct ivtv *itv = id->itv;
	struct v4l2_mbus_framefmt mbus_fmt;
	int ret = ivtv_try_fmt_vid_cap(file, fh, fmt);
	int w = fmt->fmt.pix.width;
	int h = fmt->fmt.pix.height;

	if (ret)
		return ret;

	if (itv->cxhdl.width == w && itv->cxhdl.height == h)
		return 0;

	if (atomic_read(&itv->capturing) > 0)
		return -EBUSY;

	itv->cxhdl.width = w;
	itv->cxhdl.height = h;
	if (v4l2_ctrl_g_ctrl(itv->cxhdl.video_encoding) == V4L2_MPEG_VIDEO_ENCODING_MPEG_1)
		fmt->fmt.pix.width /= 2;
	mbus_fmt.width = fmt->fmt.pix.width;
	mbus_fmt.height = h;
	mbus_fmt.code = V4L2_MBUS_FMT_FIXED;
	v4l2_subdev_call(itv->sd_video, video, s_mbus_fmt, &mbus_fmt);
	return ivtv_g_fmt_vid_cap(file, fh, fmt);
}

static int ivtv_s_fmt_vbi_cap(struct file *file, void *fh, struct v4l2_format *fmt)
{
	struct ivtv *itv = fh2id(fh)->itv;

	if (!ivtv_raw_vbi(itv) && atomic_read(&itv->capturing) > 0)
		return -EBUSY;
	itv->vbi.sliced_in->service_set = 0;
	itv->vbi.in.type = V4L2_BUF_TYPE_VBI_CAPTURE;
	v4l2_subdev_call(itv->sd_video, vbi, s_raw_fmt, &fmt->fmt.vbi);
	return ivtv_g_fmt_vbi_cap(file, fh, fmt);
}

static int ivtv_s_fmt_sliced_vbi_cap(struct file *file, void *fh, struct v4l2_format *fmt)
{
	struct v4l2_sliced_vbi_format *vbifmt = &fmt->fmt.sliced;
	struct ivtv_open_id *id = fh2id(fh);
	struct ivtv *itv = id->itv;
	int ret = ivtv_try_fmt_sliced_vbi_cap(file, fh, fmt);

	if (ret || id->type == IVTV_DEC_STREAM_TYPE_VBI)
		return ret;

	check_service_set(vbifmt, itv->is_50hz);
	if (ivtv_raw_vbi(itv) && atomic_read(&itv->capturing) > 0)
		return -EBUSY;
	itv->vbi.in.type = V4L2_BUF_TYPE_SLICED_VBI_CAPTURE;
	v4l2_subdev_call(itv->sd_video, vbi, s_sliced_fmt, vbifmt);
	memcpy(itv->vbi.sliced_in, vbifmt, sizeof(*itv->vbi.sliced_in));
	return 0;
}

static int ivtv_s_fmt_vid_out(struct file *file, void *fh, struct v4l2_format *fmt)
{
	struct ivtv_open_id *id = fh2id(fh);
	struct ivtv *itv = id->itv;
	struct yuv_playback_info *yi = &itv->yuv_info;
	int ret = ivtv_try_fmt_vid_out(file, fh, fmt);

	if (ret)
		return ret;

	if (id->type != IVTV_DEC_STREAM_TYPE_YUV)
		return 0;

	/* Return now if we already have some frame data */
	if (yi->stream_size)
		return -EBUSY;

	yi->v4l2_src_w = fmt->fmt.pix.width;
	yi->v4l2_src_h = fmt->fmt.pix.height;

	switch (fmt->fmt.pix.field) {
	case V4L2_FIELD_NONE:
		yi->lace_mode = IVTV_YUV_MODE_PROGRESSIVE;
		break;
	case V4L2_FIELD_ANY:
		yi->lace_mode = IVTV_YUV_MODE_AUTO;
		break;
	case V4L2_FIELD_INTERLACED_BT:
		yi->lace_mode =
			IVTV_YUV_MODE_INTERLACED|IVTV_YUV_SYNC_ODD;
		break;
	case V4L2_FIELD_INTERLACED_TB:
	default:
		yi->lace_mode = IVTV_YUV_MODE_INTERLACED;
		break;
	}
	yi->lace_sync_field = (yi->lace_mode & IVTV_YUV_SYNC_MASK) == IVTV_YUV_SYNC_EVEN ? 0 : 1;

	if (test_bit(IVTV_F_I_DEC_YUV, &itv->i_flags))
		itv->dma_data_req_size =
			1080 * ((yi->v4l2_src_h + 31) & ~31);

	return 0;
}

static int ivtv_s_fmt_vid_out_overlay(struct file *file, void *fh, struct v4l2_format *fmt)
{
	struct ivtv *itv = fh2id(fh)->itv;
	int ret = ivtv_try_fmt_vid_out_overlay(file, fh, fmt);

	if (ret == 0) {
		itv->osd_chroma_key = fmt->fmt.win.chromakey;
		itv->osd_global_alpha = fmt->fmt.win.global_alpha;
		ivtv_set_osd_alpha(itv);
	}
	return ret;
}

#ifdef CONFIG_VIDEO_ADV_DEBUG
static int ivtv_itvc(struct ivtv *itv, bool get, u64 reg, u64 *val)
{
	volatile u8 __iomem *reg_start;

<<<<<<< HEAD
	if (!capable(CAP_SYS_ADMIN))
		return -EPERM;
=======
	if (reg & 0x3)
		return -EINVAL;
>>>>>>> d0e0ac97
	if (reg >= IVTV_REG_OFFSET && reg < IVTV_REG_OFFSET + IVTV_REG_SIZE)
		reg_start = itv->reg_mem - IVTV_REG_OFFSET;
	else if (itv->has_cx23415 && reg >= IVTV_DECODER_OFFSET &&
			reg < IVTV_DECODER_OFFSET + IVTV_DECODER_SIZE)
		reg_start = itv->dec_mem - IVTV_DECODER_OFFSET;
	else if (reg < IVTV_ENCODER_SIZE)
		reg_start = itv->enc_mem;
	else
		return -EINVAL;

	if (get)
		*val = readl(reg + reg_start);
	else
		writel(*val, reg + reg_start);
	return 0;
}

static int ivtv_g_register(struct file *file, void *fh, struct v4l2_dbg_register *reg)
{
	struct ivtv *itv = fh2id(fh)->itv;

<<<<<<< HEAD
	if (v4l2_chip_match_host(&reg->match)) {
		reg->size = 4;
		return ivtv_itvc(itv, true, reg->reg, &reg->val);
	}
	/* TODO: subdev errors should not be ignored, this should become a
	   subdev helper function. */
	ivtv_call_all(itv, core, g_register, reg);
	return 0;
=======
	reg->size = 4;
	return ivtv_itvc(itv, true, reg->reg, &reg->val);
>>>>>>> d0e0ac97
}

static int ivtv_s_register(struct file *file, void *fh, const struct v4l2_dbg_register *reg)
{
	struct ivtv *itv = fh2id(fh)->itv;
	u64 val = reg->val;

<<<<<<< HEAD
	if (v4l2_chip_match_host(&reg->match)) {
		u64 val = reg->val;

		return ivtv_itvc(itv, false, reg->reg, &val);
	}
	/* TODO: subdev errors should not be ignored, this should become a
	   subdev helper function. */
	ivtv_call_all(itv, core, s_register, reg);
	return 0;
=======
	return ivtv_itvc(itv, false, reg->reg, &val);
>>>>>>> d0e0ac97
}
#endif

static int ivtv_querycap(struct file *file, void *fh, struct v4l2_capability *vcap)
{
	struct ivtv_open_id *id = fh2id(file->private_data);
	struct ivtv *itv = id->itv;
	struct ivtv_stream *s = &itv->streams[id->type];

	strlcpy(vcap->driver, IVTV_DRIVER_NAME, sizeof(vcap->driver));
	strlcpy(vcap->card, itv->card_name, sizeof(vcap->card));
	snprintf(vcap->bus_info, sizeof(vcap->bus_info), "PCI:%s", pci_name(itv->pdev));
	vcap->capabilities = itv->v4l2_cap | V4L2_CAP_DEVICE_CAPS;
	vcap->device_caps = s->caps;
	return 0;
}

static int ivtv_enumaudio(struct file *file, void *fh, struct v4l2_audio *vin)
{
	struct ivtv *itv = fh2id(fh)->itv;

	return ivtv_get_audio_input(itv, vin->index, vin);
}

static int ivtv_g_audio(struct file *file, void *fh, struct v4l2_audio *vin)
{
	struct ivtv *itv = fh2id(fh)->itv;

	vin->index = itv->audio_input;
	return ivtv_get_audio_input(itv, vin->index, vin);
}

static int ivtv_s_audio(struct file *file, void *fh, const struct v4l2_audio *vout)
{
	struct ivtv *itv = fh2id(fh)->itv;

	if (vout->index >= itv->nof_audio_inputs)
		return -EINVAL;

	itv->audio_input = vout->index;
	ivtv_audio_set_io(itv);

	return 0;
}

static int ivtv_enumaudout(struct file *file, void *fh, struct v4l2_audioout *vin)
{
	struct ivtv *itv = fh2id(fh)->itv;

	/* set it to defaults from our table */
	return ivtv_get_audio_output(itv, vin->index, vin);
}

static int ivtv_g_audout(struct file *file, void *fh, struct v4l2_audioout *vin)
{
	struct ivtv *itv = fh2id(fh)->itv;

	vin->index = 0;
	return ivtv_get_audio_output(itv, vin->index, vin);
}

static int ivtv_s_audout(struct file *file, void *fh, const struct v4l2_audioout *vout)
{
	struct ivtv *itv = fh2id(fh)->itv;

	if (itv->card->video_outputs == NULL || vout->index != 0)
		return -EINVAL;
	return 0;
}

static int ivtv_enum_input(struct file *file, void *fh, struct v4l2_input *vin)
{
	struct ivtv *itv = fh2id(fh)->itv;

	/* set it to defaults from our table */
	return ivtv_get_input(itv, vin->index, vin);
}

static int ivtv_enum_output(struct file *file, void *fh, struct v4l2_output *vout)
{
	struct ivtv *itv = fh2id(fh)->itv;

	return ivtv_get_output(itv, vout->index, vout);
}

static int ivtv_cropcap(struct file *file, void *fh, struct v4l2_cropcap *cropcap)
{
	struct ivtv_open_id *id = fh2id(fh);
	struct ivtv *itv = id->itv;
	struct yuv_playback_info *yi = &itv->yuv_info;
	int streamtype;

	streamtype = id->type;

	if (cropcap->type != V4L2_BUF_TYPE_VIDEO_OUTPUT)
		return -EINVAL;
	cropcap->bounds.top = cropcap->bounds.left = 0;
	cropcap->bounds.width = 720;
	if (cropcap->type == V4L2_BUF_TYPE_VIDEO_CAPTURE) {
		cropcap->bounds.height = itv->is_50hz ? 576 : 480;
		cropcap->pixelaspect.numerator = itv->is_50hz ? 59 : 10;
		cropcap->pixelaspect.denominator = itv->is_50hz ? 54 : 11;
	} else if (streamtype == IVTV_DEC_STREAM_TYPE_YUV) {
		if (yi->track_osd) {
			cropcap->bounds.width = yi->osd_full_w;
			cropcap->bounds.height = yi->osd_full_h;
		} else {
			cropcap->bounds.width = 720;
			cropcap->bounds.height =
					itv->is_out_50hz ? 576 : 480;
		}
		cropcap->pixelaspect.numerator = itv->is_out_50hz ? 59 : 10;
		cropcap->pixelaspect.denominator = itv->is_out_50hz ? 54 : 11;
	} else {
		cropcap->bounds.height = itv->is_out_50hz ? 576 : 480;
		cropcap->pixelaspect.numerator = itv->is_out_50hz ? 59 : 10;
		cropcap->pixelaspect.denominator = itv->is_out_50hz ? 54 : 11;
	}
	cropcap->defrect = cropcap->bounds;
	return 0;
}

static int ivtv_s_crop(struct file *file, void *fh, const struct v4l2_crop *crop)
{
	struct ivtv_open_id *id = fh2id(fh);
	struct ivtv *itv = id->itv;
	struct yuv_playback_info *yi = &itv->yuv_info;
	int streamtype;

	streamtype = id->type;

	if (crop->type == V4L2_BUF_TYPE_VIDEO_OUTPUT &&
	    (itv->v4l2_cap & V4L2_CAP_VIDEO_OUTPUT)) {
		if (streamtype == IVTV_DEC_STREAM_TYPE_YUV) {
			yi->main_rect = crop->c;
			return 0;
		} else {
			if (!ivtv_vapi(itv, CX2341X_OSD_SET_FRAMEBUFFER_WINDOW, 4,
				crop->c.width, crop->c.height, crop->c.left, crop->c.top)) {
				itv->main_rect = crop->c;
				return 0;
			}
		}
		return -EINVAL;
	}
	return -EINVAL;
}

static int ivtv_g_crop(struct file *file, void *fh, struct v4l2_crop *crop)
{
	struct ivtv_open_id *id = fh2id(fh);
	struct ivtv *itv = id->itv;
	struct yuv_playback_info *yi = &itv->yuv_info;
	int streamtype;

	streamtype = id->type;

	if (crop->type == V4L2_BUF_TYPE_VIDEO_OUTPUT &&
	    (itv->v4l2_cap & V4L2_CAP_VIDEO_OUTPUT)) {
		if (streamtype == IVTV_DEC_STREAM_TYPE_YUV)
			crop->c = yi->main_rect;
		else
			crop->c = itv->main_rect;
		return 0;
	}
	return -EINVAL;
}

static int ivtv_enum_fmt_vid_cap(struct file *file, void *fh, struct v4l2_fmtdesc *fmt)
{
	static const struct v4l2_fmtdesc hm12 = {
		0, V4L2_BUF_TYPE_VIDEO_CAPTURE, 0,
		"HM12 (YUV 4:2:0)", V4L2_PIX_FMT_HM12,
		{ 0, 0, 0, 0 }
	};
	static const struct v4l2_fmtdesc mpeg = {
		0, V4L2_BUF_TYPE_VIDEO_CAPTURE, V4L2_FMT_FLAG_COMPRESSED,
		"MPEG", V4L2_PIX_FMT_MPEG,
		{ 0, 0, 0, 0 }
	};
	struct ivtv *itv = fh2id(fh)->itv;
	struct ivtv_stream *s = &itv->streams[fh2id(fh)->type];

	if (fmt->index)
		return -EINVAL;
	if (s->type == IVTV_ENC_STREAM_TYPE_MPG)
		*fmt = mpeg;
	else if (s->type == IVTV_ENC_STREAM_TYPE_YUV)
		*fmt = hm12;
	else
		return -EINVAL;
	return 0;
}

static int ivtv_enum_fmt_vid_out(struct file *file, void *fh, struct v4l2_fmtdesc *fmt)
{
	static const struct v4l2_fmtdesc hm12 = {
		0, V4L2_BUF_TYPE_VIDEO_OUTPUT, 0,
		"HM12 (YUV 4:2:0)", V4L2_PIX_FMT_HM12,
		{ 0, 0, 0, 0 }
	};
	static const struct v4l2_fmtdesc mpeg = {
		0, V4L2_BUF_TYPE_VIDEO_OUTPUT, V4L2_FMT_FLAG_COMPRESSED,
		"MPEG", V4L2_PIX_FMT_MPEG,
		{ 0, 0, 0, 0 }
	};
	struct ivtv *itv = fh2id(fh)->itv;
	struct ivtv_stream *s = &itv->streams[fh2id(fh)->type];

	if (fmt->index)
		return -EINVAL;
	if (s->type == IVTV_DEC_STREAM_TYPE_MPG)
		*fmt = mpeg;
	else if (s->type == IVTV_DEC_STREAM_TYPE_YUV)
		*fmt = hm12;
	else
		return -EINVAL;
	return 0;
}

static int ivtv_g_input(struct file *file, void *fh, unsigned int *i)
{
	struct ivtv *itv = fh2id(fh)->itv;

	*i = itv->active_input;

	return 0;
}

int ivtv_s_input(struct file *file, void *fh, unsigned int inp)
{
	struct ivtv *itv = fh2id(fh)->itv;
	v4l2_std_id std;
	int i;

	if (inp >= itv->nof_inputs)
		return -EINVAL;

	if (inp == itv->active_input) {
		IVTV_DEBUG_INFO("Input unchanged\n");
		return 0;
	}

	if (atomic_read(&itv->capturing) > 0) {
		return -EBUSY;
	}

	IVTV_DEBUG_INFO("Changing input from %d to %d\n",
			itv->active_input, inp);

	itv->active_input = inp;
	/* Set the audio input to whatever is appropriate for the
	   input type. */
	itv->audio_input = itv->card->video_inputs[inp].audio_index;

	if (itv->card->video_inputs[inp].video_type == IVTV_CARD_INPUT_VID_TUNER)
		std = itv->tuner_std;
	else
		std = V4L2_STD_ALL;
	for (i = 0; i <= IVTV_ENC_STREAM_TYPE_VBI; i++)
		itv->streams[i].vdev->tvnorms = std;

	/* prevent others from messing with the streams until
	   we're finished changing inputs. */
	ivtv_mute(itv);
	ivtv_video_set_io(itv);
	ivtv_audio_set_io(itv);
	ivtv_unmute(itv);

	return 0;
}

static int ivtv_g_output(struct file *file, void *fh, unsigned int *i)
{
	struct ivtv *itv = fh2id(fh)->itv;

	if (!(itv->v4l2_cap & V4L2_CAP_VIDEO_OUTPUT))
		return -EINVAL;

	*i = itv->active_output;

	return 0;
}

static int ivtv_s_output(struct file *file, void *fh, unsigned int outp)
{
	struct ivtv *itv = fh2id(fh)->itv;

	if (outp >= itv->card->nof_outputs)
		return -EINVAL;

	if (outp == itv->active_output) {
		IVTV_DEBUG_INFO("Output unchanged\n");
		return 0;
	}
	IVTV_DEBUG_INFO("Changing output from %d to %d\n",
		   itv->active_output, outp);

	itv->active_output = outp;
	ivtv_call_hw(itv, IVTV_HW_SAA7127, video, s_routing,
			SAA7127_INPUT_TYPE_NORMAL,
			itv->card->video_outputs[outp].video_output, 0);

	return 0;
}

static int ivtv_g_frequency(struct file *file, void *fh, struct v4l2_frequency *vf)
{
	struct ivtv *itv = fh2id(fh)->itv;
	struct ivtv_stream *s = &itv->streams[fh2id(fh)->type];

	if (s->vdev->vfl_dir)
		return -ENOTTY;
	if (vf->tuner != 0)
		return -EINVAL;

	ivtv_call_all(itv, tuner, g_frequency, vf);
	return 0;
}

int ivtv_s_frequency(struct file *file, void *fh, const struct v4l2_frequency *vf)
{
	struct ivtv *itv = fh2id(fh)->itv;
	struct ivtv_stream *s = &itv->streams[fh2id(fh)->type];

	if (s->vdev->vfl_dir)
		return -ENOTTY;
	if (vf->tuner != 0)
		return -EINVAL;

	ivtv_mute(itv);
	IVTV_DEBUG_INFO("v4l2 ioctl: set frequency %d\n", vf->frequency);
	ivtv_call_all(itv, tuner, s_frequency, vf);
	ivtv_unmute(itv);
	return 0;
}

static int ivtv_g_std(struct file *file, void *fh, v4l2_std_id *std)
{
	struct ivtv *itv = fh2id(fh)->itv;

	*std = itv->std;
	return 0;
}

void ivtv_s_std_enc(struct ivtv *itv, v4l2_std_id std)
{
	itv->std = std;
	itv->is_60hz = (std & V4L2_STD_525_60) ? 1 : 0;
	itv->is_50hz = !itv->is_60hz;
	cx2341x_handler_set_50hz(&itv->cxhdl, itv->is_50hz);
	itv->cxhdl.width = 720;
	itv->cxhdl.height = itv->is_50hz ? 576 : 480;
	itv->vbi.count = itv->is_50hz ? 18 : 12;
	itv->vbi.start[0] = itv->is_50hz ? 6 : 10;
	itv->vbi.start[1] = itv->is_50hz ? 318 : 273;

	if (itv->hw_flags & IVTV_HW_CX25840)
		itv->vbi.sliced_decoder_line_size = itv->is_60hz ? 272 : 284;

	/* Tuner */
	ivtv_call_all(itv, core, s_std, itv->std);
}

void ivtv_s_std_dec(struct ivtv *itv, v4l2_std_id std)
{
	struct yuv_playback_info *yi = &itv->yuv_info;
	DEFINE_WAIT(wait);
	int f;

	/* set display standard */
	itv->std_out = std;
	itv->is_out_60hz = (std & V4L2_STD_525_60) ? 1 : 0;
	itv->is_out_50hz = !itv->is_out_60hz;
	ivtv_call_all(itv, video, s_std_output, itv->std_out);

	/*
	 * The next firmware call is time sensitive. Time it to
	 * avoid risk of a hard lock, by trying to ensure the call
	 * happens within the first 100 lines of the top field.
	 * Make 4 attempts to sync to the decoder before giving up.
	 */
	mutex_unlock(&itv->serialize_lock);
	for (f = 0; f < 4; f++) {
		prepare_to_wait(&itv->vsync_waitq, &wait,
				TASK_UNINTERRUPTIBLE);
		if ((read_reg(IVTV_REG_DEC_LINE_FIELD) >> 16) < 100)
			break;
		schedule_timeout(msecs_to_jiffies(25));
	}
	finish_wait(&itv->vsync_waitq, &wait);
	mutex_lock(&itv->serialize_lock);

	if (f == 4)
		IVTV_WARN("Mode change failed to sync to decoder\n");

	ivtv_vapi(itv, CX2341X_DEC_SET_STANDARD, 1, itv->is_out_50hz);
	itv->main_rect.left = 0;
	itv->main_rect.top = 0;
	itv->main_rect.width = 720;
	itv->main_rect.height = itv->is_out_50hz ? 576 : 480;
	ivtv_vapi(itv, CX2341X_OSD_SET_FRAMEBUFFER_WINDOW, 4,
		720, itv->main_rect.height, 0, 0);
	yi->main_rect = itv->main_rect;
	if (!itv->osd_info) {
		yi->osd_full_w = 720;
		yi->osd_full_h = itv->is_out_50hz ? 576 : 480;
	}
}

static int ivtv_s_std(struct file *file, void *fh, v4l2_std_id std)
{
	struct ivtv *itv = fh2id(fh)->itv;

	if ((std & V4L2_STD_ALL) == 0)
		return -EINVAL;

	if (std == itv->std)
		return 0;

	if (test_bit(IVTV_F_I_RADIO_USER, &itv->i_flags) ||
	    atomic_read(&itv->capturing) > 0 ||
	    atomic_read(&itv->decoding) > 0) {
		/* Switching standard would mess with already running
		   streams, prevent that by returning EBUSY. */
		return -EBUSY;
	}

	IVTV_DEBUG_INFO("Switching standard to %llx.\n",
		(unsigned long long)itv->std);

	ivtv_s_std_enc(itv, std);
	if (itv->v4l2_cap & V4L2_CAP_VIDEO_OUTPUT)
		ivtv_s_std_dec(itv, std);

	return 0;
}

static int ivtv_s_tuner(struct file *file, void *fh, const struct v4l2_tuner *vt)
{
	struct ivtv_open_id *id = fh2id(fh);
	struct ivtv *itv = id->itv;

	if (vt->index != 0)
		return -EINVAL;

	ivtv_call_all(itv, tuner, s_tuner, vt);

	return 0;
}

static int ivtv_g_tuner(struct file *file, void *fh, struct v4l2_tuner *vt)
{
	struct ivtv *itv = fh2id(fh)->itv;

	if (vt->index != 0)
		return -EINVAL;

	ivtv_call_all(itv, tuner, g_tuner, vt);

	if (vt->type == V4L2_TUNER_RADIO)
		strlcpy(vt->name, "ivtv Radio Tuner", sizeof(vt->name));
	else
		strlcpy(vt->name, "ivtv TV Tuner", sizeof(vt->name));
	return 0;
}

static int ivtv_g_sliced_vbi_cap(struct file *file, void *fh, struct v4l2_sliced_vbi_cap *cap)
{
	struct ivtv *itv = fh2id(fh)->itv;
	int set = itv->is_50hz ? V4L2_SLICED_VBI_625 : V4L2_SLICED_VBI_525;
	int f, l;

	if (cap->type == V4L2_BUF_TYPE_SLICED_VBI_CAPTURE) {
		for (f = 0; f < 2; f++) {
			for (l = 0; l < 24; l++) {
				if (valid_service_line(f, l, itv->is_50hz))
					cap->service_lines[f][l] = set;
			}
		}
	} else if (cap->type == V4L2_BUF_TYPE_SLICED_VBI_OUTPUT) {
		if (!(itv->v4l2_cap & V4L2_CAP_SLICED_VBI_OUTPUT))
			return -EINVAL;
		if (itv->is_60hz) {
			cap->service_lines[0][21] = V4L2_SLICED_CAPTION_525;
			cap->service_lines[1][21] = V4L2_SLICED_CAPTION_525;
		} else {
			cap->service_lines[0][23] = V4L2_SLICED_WSS_625;
			cap->service_lines[0][16] = V4L2_SLICED_VPS;
		}
	} else {
		return -EINVAL;
	}

	set = 0;
	for (f = 0; f < 2; f++)
		for (l = 0; l < 24; l++)
			set |= cap->service_lines[f][l];
	cap->service_set = set;
	return 0;
}

static int ivtv_g_enc_index(struct file *file, void *fh, struct v4l2_enc_idx *idx)
{
	struct ivtv *itv = fh2id(fh)->itv;
	struct v4l2_enc_idx_entry *e = idx->entry;
	int entries;
	int i;

	entries = (itv->pgm_info_write_idx + IVTV_MAX_PGM_INDEX - itv->pgm_info_read_idx) %
				IVTV_MAX_PGM_INDEX;
	if (entries > V4L2_ENC_IDX_ENTRIES)
		entries = V4L2_ENC_IDX_ENTRIES;
	idx->entries = 0;
	idx->entries_cap = IVTV_MAX_PGM_INDEX;
	if (!atomic_read(&itv->capturing))
		return 0;
	for (i = 0; i < entries; i++) {
		*e = itv->pgm_info[(itv->pgm_info_read_idx + i) % IVTV_MAX_PGM_INDEX];
		if ((e->flags & V4L2_ENC_IDX_FRAME_MASK) <= V4L2_ENC_IDX_FRAME_B) {
			idx->entries++;
			e++;
		}
	}
	itv->pgm_info_read_idx = (itv->pgm_info_read_idx + idx->entries) % IVTV_MAX_PGM_INDEX;
	return 0;
}

static int ivtv_encoder_cmd(struct file *file, void *fh, struct v4l2_encoder_cmd *enc)
{
	struct ivtv_open_id *id = fh2id(fh);
	struct ivtv *itv = id->itv;


	switch (enc->cmd) {
	case V4L2_ENC_CMD_START:
		IVTV_DEBUG_IOCTL("V4L2_ENC_CMD_START\n");
		enc->flags = 0;
		return ivtv_start_capture(id);

	case V4L2_ENC_CMD_STOP:
		IVTV_DEBUG_IOCTL("V4L2_ENC_CMD_STOP\n");
		enc->flags &= V4L2_ENC_CMD_STOP_AT_GOP_END;
		ivtv_stop_capture(id, enc->flags & V4L2_ENC_CMD_STOP_AT_GOP_END);
		return 0;

	case V4L2_ENC_CMD_PAUSE:
		IVTV_DEBUG_IOCTL("V4L2_ENC_CMD_PAUSE\n");
		enc->flags = 0;

		if (!atomic_read(&itv->capturing))
			return -EPERM;
		if (test_and_set_bit(IVTV_F_I_ENC_PAUSED, &itv->i_flags))
			return 0;

		ivtv_mute(itv);
		ivtv_vapi(itv, CX2341X_ENC_PAUSE_ENCODER, 1, 0);
		break;

	case V4L2_ENC_CMD_RESUME:
		IVTV_DEBUG_IOCTL("V4L2_ENC_CMD_RESUME\n");
		enc->flags = 0;

		if (!atomic_read(&itv->capturing))
			return -EPERM;

		if (!test_and_clear_bit(IVTV_F_I_ENC_PAUSED, &itv->i_flags))
			return 0;

		ivtv_vapi(itv, CX2341X_ENC_PAUSE_ENCODER, 1, 1);
		ivtv_unmute(itv);
		break;
	default:
		IVTV_DEBUG_IOCTL("Unknown cmd %d\n", enc->cmd);
		return -EINVAL;
	}

	return 0;
}

static int ivtv_try_encoder_cmd(struct file *file, void *fh, struct v4l2_encoder_cmd *enc)
{
	struct ivtv *itv = fh2id(fh)->itv;

	switch (enc->cmd) {
	case V4L2_ENC_CMD_START:
		IVTV_DEBUG_IOCTL("V4L2_ENC_CMD_START\n");
		enc->flags = 0;
		return 0;

	case V4L2_ENC_CMD_STOP:
		IVTV_DEBUG_IOCTL("V4L2_ENC_CMD_STOP\n");
		enc->flags &= V4L2_ENC_CMD_STOP_AT_GOP_END;
		return 0;

	case V4L2_ENC_CMD_PAUSE:
		IVTV_DEBUG_IOCTL("V4L2_ENC_CMD_PAUSE\n");
		enc->flags = 0;
		return 0;

	case V4L2_ENC_CMD_RESUME:
		IVTV_DEBUG_IOCTL("V4L2_ENC_CMD_RESUME\n");
		enc->flags = 0;
		return 0;
	default:
		IVTV_DEBUG_IOCTL("Unknown cmd %d\n", enc->cmd);
		return -EINVAL;
	}
}

static int ivtv_g_fbuf(struct file *file, void *fh, struct v4l2_framebuffer *fb)
{
	struct ivtv *itv = fh2id(fh)->itv;
	u32 data[CX2341X_MBOX_MAX_DATA];
	struct yuv_playback_info *yi = &itv->yuv_info;

	int pixfmt;
	static u32 pixel_format[16] = {
		V4L2_PIX_FMT_PAL8, /* Uses a 256-entry RGB colormap */
		V4L2_PIX_FMT_RGB565,
		V4L2_PIX_FMT_RGB555,
		V4L2_PIX_FMT_RGB444,
		V4L2_PIX_FMT_RGB32,
		0,
		0,
		0,
		V4L2_PIX_FMT_PAL8, /* Uses a 256-entry YUV colormap */
		V4L2_PIX_FMT_YUV565,
		V4L2_PIX_FMT_YUV555,
		V4L2_PIX_FMT_YUV444,
		V4L2_PIX_FMT_YUV32,
		0,
		0,
		0,
	};

	if (!(itv->v4l2_cap & V4L2_CAP_VIDEO_OUTPUT_OVERLAY))
		return -EINVAL;
	if (!itv->osd_video_pbase)
		return -EINVAL;

	fb->capability = V4L2_FBUF_CAP_EXTERNOVERLAY | V4L2_FBUF_CAP_CHROMAKEY |
		V4L2_FBUF_CAP_GLOBAL_ALPHA;

	ivtv_vapi_result(itv, data, CX2341X_OSD_GET_STATE, 0);
	data[0] |= (read_reg(0x2a00) >> 7) & 0x40;
	pixfmt = (data[0] >> 3) & 0xf;

	fb->fmt.pixelformat = pixel_format[pixfmt];
	fb->fmt.width = itv->osd_rect.width;
	fb->fmt.height = itv->osd_rect.height;
	fb->fmt.field = V4L2_FIELD_INTERLACED;
	fb->fmt.bytesperline = fb->fmt.width;
	fb->fmt.colorspace = V4L2_COLORSPACE_SMPTE170M;
	fb->fmt.field = V4L2_FIELD_INTERLACED;
	fb->fmt.priv = 0;
	if (fb->fmt.pixelformat != V4L2_PIX_FMT_PAL8)
		fb->fmt.bytesperline *= 2;
	if (fb->fmt.pixelformat == V4L2_PIX_FMT_RGB32 ||
	    fb->fmt.pixelformat == V4L2_PIX_FMT_YUV32)
		fb->fmt.bytesperline *= 2;
	fb->fmt.sizeimage = fb->fmt.bytesperline * fb->fmt.height;
	fb->base = (void *)itv->osd_video_pbase;
	fb->flags = 0;

	if (itv->osd_chroma_key_state)
		fb->flags |= V4L2_FBUF_FLAG_CHROMAKEY;

	if (itv->osd_global_alpha_state)
		fb->flags |= V4L2_FBUF_FLAG_GLOBAL_ALPHA;

	if (yi->track_osd)
		fb->flags |= V4L2_FBUF_FLAG_OVERLAY;

	pixfmt &= 7;

	/* no local alpha for RGB565 or unknown formats */
	if (pixfmt == 1 || pixfmt > 4)
		return 0;

	/* 16-bit formats have inverted local alpha */
	if (pixfmt == 2 || pixfmt == 3)
		fb->capability |= V4L2_FBUF_CAP_LOCAL_INV_ALPHA;
	else
		fb->capability |= V4L2_FBUF_CAP_LOCAL_ALPHA;

	if (itv->osd_local_alpha_state) {
		/* 16-bit formats have inverted local alpha */
		if (pixfmt == 2 || pixfmt == 3)
			fb->flags |= V4L2_FBUF_FLAG_LOCAL_INV_ALPHA;
		else
			fb->flags |= V4L2_FBUF_FLAG_LOCAL_ALPHA;
	}

	return 0;
}

static int ivtv_s_fbuf(struct file *file, void *fh, const struct v4l2_framebuffer *fb)
{
	struct ivtv_open_id *id = fh2id(fh);
	struct ivtv *itv = id->itv;
	struct yuv_playback_info *yi = &itv->yuv_info;

	if (!(itv->v4l2_cap & V4L2_CAP_VIDEO_OUTPUT_OVERLAY))
		return -EINVAL;
	if (!itv->osd_video_pbase)
		return -EINVAL;

	itv->osd_global_alpha_state = (fb->flags & V4L2_FBUF_FLAG_GLOBAL_ALPHA) != 0;
	itv->osd_local_alpha_state =
		(fb->flags & (V4L2_FBUF_FLAG_LOCAL_ALPHA|V4L2_FBUF_FLAG_LOCAL_INV_ALPHA)) != 0;
	itv->osd_chroma_key_state = (fb->flags & V4L2_FBUF_FLAG_CHROMAKEY) != 0;
	ivtv_set_osd_alpha(itv);
	yi->track_osd = (fb->flags & V4L2_FBUF_FLAG_OVERLAY) != 0;
	return 0;
}

static int ivtv_overlay(struct file *file, void *fh, unsigned int on)
{
	struct ivtv_open_id *id = fh2id(fh);
	struct ivtv *itv = id->itv;

	if (!(itv->v4l2_cap & V4L2_CAP_VIDEO_OUTPUT_OVERLAY))
		return -EINVAL;

	ivtv_vapi(itv, CX2341X_OSD_SET_STATE, 1, on != 0);

	return 0;
}

static int ivtv_subscribe_event(struct v4l2_fh *fh, const struct v4l2_event_subscription *sub)
{
	switch (sub->type) {
	case V4L2_EVENT_VSYNC:
	case V4L2_EVENT_EOS:
		return v4l2_event_subscribe(fh, sub, 0, NULL);
	case V4L2_EVENT_CTRL:
		return v4l2_event_subscribe(fh, sub, 0, &v4l2_ctrl_sub_ev_ops);
	default:
		return -EINVAL;
	}
}

static int ivtv_log_status(struct file *file, void *fh)
{
	struct ivtv *itv = fh2id(fh)->itv;
	u32 data[CX2341X_MBOX_MAX_DATA];

	int has_output = itv->v4l2_cap & V4L2_CAP_VIDEO_OUTPUT;
	struct v4l2_input vidin;
	struct v4l2_audio audin;
	int i;

	IVTV_INFO("Version: %s Card: %s\n", IVTV_VERSION, itv->card_name);
	if (itv->hw_flags & IVTV_HW_TVEEPROM) {
		struct tveeprom tv;

		ivtv_read_eeprom(itv, &tv);
	}
	ivtv_call_all(itv, core, log_status);
	ivtv_get_input(itv, itv->active_input, &vidin);
	ivtv_get_audio_input(itv, itv->audio_input, &audin);
	IVTV_INFO("Video Input:  %s\n", vidin.name);
	IVTV_INFO("Audio Input:  %s%s\n", audin.name,
		(itv->dualwatch_stereo_mode & ~0x300) == 0x200 ? " (Bilingual)" : "");
	if (has_output) {
		struct v4l2_output vidout;
		struct v4l2_audioout audout;
		int mode = itv->output_mode;
		static const char * const output_modes[5] = {
			"None",
			"MPEG Streaming",
			"YUV Streaming",
			"YUV Frames",
			"Passthrough",
		};
		static const char * const alpha_mode[4] = {
			"None",
			"Global",
			"Local",
			"Global and Local"
		};
		static const char * const pixel_format[16] = {
			"ARGB Indexed",
			"RGB 5:6:5",
			"ARGB 1:5:5:5",
			"ARGB 1:4:4:4",
			"ARGB 8:8:8:8",
			"5",
			"6",
			"7",
			"AYUV Indexed",
			"YUV 5:6:5",
			"AYUV 1:5:5:5",
			"AYUV 1:4:4:4",
			"AYUV 8:8:8:8",
			"13",
			"14",
			"15",
		};

		ivtv_get_output(itv, itv->active_output, &vidout);
		ivtv_get_audio_output(itv, 0, &audout);
		IVTV_INFO("Video Output: %s\n", vidout.name);
		if (mode < 0 || mode > OUT_PASSTHROUGH)
			mode = OUT_NONE;
		IVTV_INFO("Output Mode:  %s\n", output_modes[mode]);
		ivtv_vapi_result(itv, data, CX2341X_OSD_GET_STATE, 0);
		data[0] |= (read_reg(0x2a00) >> 7) & 0x40;
		IVTV_INFO("Overlay:      %s, Alpha: %s, Pixel Format: %s\n",
			data[0] & 1 ? "On" : "Off",
			alpha_mode[(data[0] >> 1) & 0x3],
			pixel_format[(data[0] >> 3) & 0xf]);
	}
	IVTV_INFO("Tuner:  %s\n",
		test_bit(IVTV_F_I_RADIO_USER, &itv->i_flags) ? "Radio" : "TV");
	v4l2_ctrl_handler_log_status(&itv->cxhdl.hdl, itv->v4l2_dev.name);
	IVTV_INFO("Status flags:    0x%08lx\n", itv->i_flags);
	for (i = 0; i < IVTV_MAX_STREAMS; i++) {
		struct ivtv_stream *s = &itv->streams[i];

		if (s->vdev == NULL || s->buffers == 0)
			continue;
		IVTV_INFO("Stream %s: status 0x%04lx, %d%% of %d KiB (%d buffers) in use\n", s->name, s->s_flags,
				(s->buffers - s->q_free.buffers) * 100 / s->buffers,
				(s->buffers * s->buf_size) / 1024, s->buffers);
	}

	IVTV_INFO("Read MPG/VBI: %lld/%lld bytes\n",
			(long long)itv->mpg_data_received,
			(long long)itv->vbi_data_inserted);
	return 0;
}

static int ivtv_decoder_cmd(struct file *file, void *fh, struct v4l2_decoder_cmd *dec)
{
	struct ivtv_open_id *id = fh2id(file->private_data);
	struct ivtv *itv = id->itv;

	IVTV_DEBUG_IOCTL("VIDIOC_DECODER_CMD %d\n", dec->cmd);
	return ivtv_video_command(itv, id, dec, false);
}

static int ivtv_try_decoder_cmd(struct file *file, void *fh, struct v4l2_decoder_cmd *dec)
{
	struct ivtv_open_id *id = fh2id(file->private_data);
	struct ivtv *itv = id->itv;

	IVTV_DEBUG_IOCTL("VIDIOC_TRY_DECODER_CMD %d\n", dec->cmd);
	return ivtv_video_command(itv, id, dec, true);
}

static int ivtv_decoder_ioctls(struct file *filp, unsigned int cmd, void *arg)
{
	struct ivtv_open_id *id = fh2id(filp->private_data);
	struct ivtv *itv = id->itv;
	int nonblocking = filp->f_flags & O_NONBLOCK;
	struct ivtv_stream *s = &itv->streams[id->type];
	unsigned long iarg = (unsigned long)arg;

	switch (cmd) {
	case IVTV_IOC_DMA_FRAME: {
		struct ivtv_dma_frame *args = arg;

		IVTV_DEBUG_IOCTL("IVTV_IOC_DMA_FRAME\n");
		if (!(itv->v4l2_cap & V4L2_CAP_VIDEO_OUTPUT))
			return -EINVAL;
		if (args->type != V4L2_BUF_TYPE_VIDEO_OUTPUT)
			return -EINVAL;
		if (itv->output_mode == OUT_UDMA_YUV && args->y_source == NULL)
			return 0;
		if (ivtv_start_decoding(id, id->type)) {
			return -EBUSY;
		}
		if (ivtv_set_output_mode(itv, OUT_UDMA_YUV) != OUT_UDMA_YUV) {
			ivtv_release_stream(s);
			return -EBUSY;
		}
		/* Mark that this file handle started the UDMA_YUV mode */
		id->yuv_frames = 1;
		if (args->y_source == NULL)
			return 0;
		return ivtv_yuv_prep_frame(itv, args);
	}

	case IVTV_IOC_PASSTHROUGH_MODE:
		IVTV_DEBUG_IOCTL("IVTV_IOC_PASSTHROUGH_MODE\n");
		if (!(itv->v4l2_cap & V4L2_CAP_VIDEO_OUTPUT))
			return -EINVAL;
		return ivtv_passthrough_mode(itv, *(int *)arg != 0);

	case VIDEO_GET_PTS: {
		s64 *pts = arg;
		s64 frame;

		IVTV_DEBUG_IOCTL("VIDEO_GET_PTS\n");
		if (s->type < IVTV_DEC_STREAM_TYPE_MPG) {
			*pts = s->dma_pts;
			break;
		}
		if (!(itv->v4l2_cap & V4L2_CAP_VIDEO_OUTPUT))
			return -EINVAL;
		return ivtv_g_pts_frame(itv, pts, &frame);
	}

	case VIDEO_GET_FRAME_COUNT: {
		s64 *frame = arg;
		s64 pts;

		IVTV_DEBUG_IOCTL("VIDEO_GET_FRAME_COUNT\n");
		if (s->type < IVTV_DEC_STREAM_TYPE_MPG) {
			*frame = 0;
			break;
		}
		if (!(itv->v4l2_cap & V4L2_CAP_VIDEO_OUTPUT))
			return -EINVAL;
		return ivtv_g_pts_frame(itv, &pts, frame);
	}

	case VIDEO_PLAY: {
		struct v4l2_decoder_cmd dc;

		IVTV_DEBUG_IOCTL("VIDEO_PLAY\n");
		memset(&dc, 0, sizeof(dc));
		dc.cmd = V4L2_DEC_CMD_START;
		return ivtv_video_command(itv, id, &dc, 0);
	}

	case VIDEO_STOP: {
		struct v4l2_decoder_cmd dc;

		IVTV_DEBUG_IOCTL("VIDEO_STOP\n");
		memset(&dc, 0, sizeof(dc));
		dc.cmd = V4L2_DEC_CMD_STOP;
		dc.flags = V4L2_DEC_CMD_STOP_TO_BLACK | V4L2_DEC_CMD_STOP_IMMEDIATELY;
		return ivtv_video_command(itv, id, &dc, 0);
	}

	case VIDEO_FREEZE: {
		struct v4l2_decoder_cmd dc;

		IVTV_DEBUG_IOCTL("VIDEO_FREEZE\n");
		memset(&dc, 0, sizeof(dc));
		dc.cmd = V4L2_DEC_CMD_PAUSE;
		return ivtv_video_command(itv, id, &dc, 0);
	}

	case VIDEO_CONTINUE: {
		struct v4l2_decoder_cmd dc;

		IVTV_DEBUG_IOCTL("VIDEO_CONTINUE\n");
		memset(&dc, 0, sizeof(dc));
		dc.cmd = V4L2_DEC_CMD_RESUME;
		return ivtv_video_command(itv, id, &dc, 0);
	}

	case VIDEO_COMMAND:
	case VIDEO_TRY_COMMAND: {
		/* Note: struct v4l2_decoder_cmd has the same layout as
		   struct video_command */
		struct v4l2_decoder_cmd *dc = arg;
		int try = (cmd == VIDEO_TRY_COMMAND);

		if (try)
			IVTV_DEBUG_IOCTL("VIDEO_TRY_COMMAND %d\n", dc->cmd);
		else
			IVTV_DEBUG_IOCTL("VIDEO_COMMAND %d\n", dc->cmd);
		return ivtv_video_command(itv, id, dc, try);
	}

	case VIDEO_GET_EVENT: {
		struct video_event *ev = arg;
		DEFINE_WAIT(wait);

		IVTV_DEBUG_IOCTL("VIDEO_GET_EVENT\n");
		if (!(itv->v4l2_cap & V4L2_CAP_VIDEO_OUTPUT))
			return -EINVAL;
		memset(ev, 0, sizeof(*ev));
		set_bit(IVTV_F_I_EV_VSYNC_ENABLED, &itv->i_flags);

		while (1) {
			if (test_and_clear_bit(IVTV_F_I_EV_DEC_STOPPED, &itv->i_flags))
				ev->type = VIDEO_EVENT_DECODER_STOPPED;
			else if (test_and_clear_bit(IVTV_F_I_EV_VSYNC, &itv->i_flags)) {
				ev->type = VIDEO_EVENT_VSYNC;
				ev->u.vsync_field = test_bit(IVTV_F_I_EV_VSYNC_FIELD, &itv->i_flags) ?
					VIDEO_VSYNC_FIELD_ODD : VIDEO_VSYNC_FIELD_EVEN;
				if (itv->output_mode == OUT_UDMA_YUV &&
					(itv->yuv_info.lace_mode & IVTV_YUV_MODE_MASK) ==
								IVTV_YUV_MODE_PROGRESSIVE) {
					ev->u.vsync_field = VIDEO_VSYNC_FIELD_PROGRESSIVE;
				}
			}
			if (ev->type)
				return 0;
			if (nonblocking)
				return -EAGAIN;
			/* Wait for event. Note that serialize_lock is locked,
			   so to allow other processes to access the driver while
			   we are waiting unlock first and later lock again. */
			mutex_unlock(&itv->serialize_lock);
			prepare_to_wait(&itv->event_waitq, &wait, TASK_INTERRUPTIBLE);
			if (!test_bit(IVTV_F_I_EV_DEC_STOPPED, &itv->i_flags) &&
			    !test_bit(IVTV_F_I_EV_VSYNC, &itv->i_flags))
				schedule();
			finish_wait(&itv->event_waitq, &wait);
			mutex_lock(&itv->serialize_lock);
			if (signal_pending(current)) {
				/* return if a signal was received */
				IVTV_DEBUG_INFO("User stopped wait for event\n");
				return -EINTR;
			}
		}
		break;
	}

	case VIDEO_SELECT_SOURCE:
		IVTV_DEBUG_IOCTL("VIDEO_SELECT_SOURCE\n");
		if (!(itv->v4l2_cap & V4L2_CAP_VIDEO_OUTPUT))
			return -EINVAL;
		return ivtv_passthrough_mode(itv, iarg == VIDEO_SOURCE_DEMUX);

	case AUDIO_SET_MUTE:
		IVTV_DEBUG_IOCTL("AUDIO_SET_MUTE\n");
		itv->speed_mute_audio = iarg;
		return 0;

	case AUDIO_CHANNEL_SELECT:
		IVTV_DEBUG_IOCTL("AUDIO_CHANNEL_SELECT\n");
		if (iarg > AUDIO_STEREO_SWAPPED)
			return -EINVAL;
		return v4l2_ctrl_s_ctrl(itv->ctrl_audio_playback, iarg + 1);

	case AUDIO_BILINGUAL_CHANNEL_SELECT:
		IVTV_DEBUG_IOCTL("AUDIO_BILINGUAL_CHANNEL_SELECT\n");
		if (iarg > AUDIO_STEREO_SWAPPED)
			return -EINVAL;
		return v4l2_ctrl_s_ctrl(itv->ctrl_audio_multilingual_playback, iarg + 1);

	default:
		return -EINVAL;
	}
	return 0;
}

static long ivtv_default(struct file *file, void *fh, bool valid_prio,
			 unsigned int cmd, void *arg)
{
	struct ivtv *itv = fh2id(fh)->itv;

	if (!valid_prio) {
		switch (cmd) {
		case IVTV_IOC_PASSTHROUGH_MODE:
		case VIDEO_PLAY:
		case VIDEO_STOP:
		case VIDEO_FREEZE:
		case VIDEO_CONTINUE:
		case VIDEO_COMMAND:
		case VIDEO_SELECT_SOURCE:
		case AUDIO_SET_MUTE:
		case AUDIO_CHANNEL_SELECT:
		case AUDIO_BILINGUAL_CHANNEL_SELECT:
			return -EBUSY;
		}
	}

	switch (cmd) {
	case VIDIOC_INT_RESET: {
		u32 val = *(u32 *)arg;

		if ((val == 0 && itv->options.newi2c) || (val & 0x01))
			ivtv_reset_ir_gpio(itv);
		if (val & 0x02)
			v4l2_subdev_call(itv->sd_video, core, reset, 0);
		break;
	}

	case IVTV_IOC_DMA_FRAME:
	case IVTV_IOC_PASSTHROUGH_MODE:
	case VIDEO_GET_PTS:
	case VIDEO_GET_FRAME_COUNT:
	case VIDEO_GET_EVENT:
	case VIDEO_PLAY:
	case VIDEO_STOP:
	case VIDEO_FREEZE:
	case VIDEO_CONTINUE:
	case VIDEO_COMMAND:
	case VIDEO_TRY_COMMAND:
	case VIDEO_SELECT_SOURCE:
	case AUDIO_SET_MUTE:
	case AUDIO_CHANNEL_SELECT:
	case AUDIO_BILINGUAL_CHANNEL_SELECT:
		return ivtv_decoder_ioctls(file, cmd, (void *)arg);

	default:
		return -ENOTTY;
	}
	return 0;
}

static const struct v4l2_ioctl_ops ivtv_ioctl_ops = {
	.vidioc_querycap    		    = ivtv_querycap,
	.vidioc_s_audio     		    = ivtv_s_audio,
	.vidioc_g_audio     		    = ivtv_g_audio,
	.vidioc_enumaudio   		    = ivtv_enumaudio,
	.vidioc_s_audout     		    = ivtv_s_audout,
	.vidioc_g_audout     		    = ivtv_g_audout,
	.vidioc_enum_input   		    = ivtv_enum_input,
	.vidioc_enum_output   		    = ivtv_enum_output,
	.vidioc_enumaudout   		    = ivtv_enumaudout,
	.vidioc_cropcap       		    = ivtv_cropcap,
	.vidioc_s_crop       		    = ivtv_s_crop,
	.vidioc_g_crop       		    = ivtv_g_crop,
	.vidioc_g_input      		    = ivtv_g_input,
	.vidioc_s_input      		    = ivtv_s_input,
	.vidioc_g_output     		    = ivtv_g_output,
	.vidioc_s_output     		    = ivtv_s_output,
	.vidioc_g_frequency 		    = ivtv_g_frequency,
	.vidioc_s_frequency  		    = ivtv_s_frequency,
	.vidioc_s_tuner      		    = ivtv_s_tuner,
	.vidioc_g_tuner      		    = ivtv_g_tuner,
	.vidioc_g_enc_index 		    = ivtv_g_enc_index,
	.vidioc_g_fbuf			    = ivtv_g_fbuf,
	.vidioc_s_fbuf			    = ivtv_s_fbuf,
	.vidioc_g_std 			    = ivtv_g_std,
	.vidioc_s_std 			    = ivtv_s_std,
	.vidioc_overlay			    = ivtv_overlay,
	.vidioc_log_status		    = ivtv_log_status,
	.vidioc_enum_fmt_vid_cap 	    = ivtv_enum_fmt_vid_cap,
	.vidioc_encoder_cmd  		    = ivtv_encoder_cmd,
	.vidioc_try_encoder_cmd 	    = ivtv_try_encoder_cmd,
	.vidioc_decoder_cmd		    = ivtv_decoder_cmd,
	.vidioc_try_decoder_cmd		    = ivtv_try_decoder_cmd,
	.vidioc_enum_fmt_vid_out 	    = ivtv_enum_fmt_vid_out,
	.vidioc_g_fmt_vid_cap 		    = ivtv_g_fmt_vid_cap,
	.vidioc_g_fmt_vbi_cap		    = ivtv_g_fmt_vbi_cap,
	.vidioc_g_fmt_sliced_vbi_cap        = ivtv_g_fmt_sliced_vbi_cap,
	.vidioc_g_fmt_vid_out               = ivtv_g_fmt_vid_out,
	.vidioc_g_fmt_vid_out_overlay       = ivtv_g_fmt_vid_out_overlay,
	.vidioc_g_fmt_sliced_vbi_out        = ivtv_g_fmt_sliced_vbi_out,
	.vidioc_s_fmt_vid_cap  		    = ivtv_s_fmt_vid_cap,
	.vidioc_s_fmt_vbi_cap 		    = ivtv_s_fmt_vbi_cap,
	.vidioc_s_fmt_sliced_vbi_cap        = ivtv_s_fmt_sliced_vbi_cap,
	.vidioc_s_fmt_vid_out               = ivtv_s_fmt_vid_out,
	.vidioc_s_fmt_vid_out_overlay       = ivtv_s_fmt_vid_out_overlay,
	.vidioc_s_fmt_sliced_vbi_out        = ivtv_s_fmt_sliced_vbi_out,
	.vidioc_try_fmt_vid_cap  	    = ivtv_try_fmt_vid_cap,
	.vidioc_try_fmt_vbi_cap		    = ivtv_try_fmt_vbi_cap,
	.vidioc_try_fmt_sliced_vbi_cap      = ivtv_try_fmt_sliced_vbi_cap,
	.vidioc_try_fmt_vid_out 	    = ivtv_try_fmt_vid_out,
	.vidioc_try_fmt_vid_out_overlay     = ivtv_try_fmt_vid_out_overlay,
	.vidioc_try_fmt_sliced_vbi_out 	    = ivtv_try_fmt_sliced_vbi_out,
	.vidioc_g_sliced_vbi_cap 	    = ivtv_g_sliced_vbi_cap,
#ifdef CONFIG_VIDEO_ADV_DEBUG
	.vidioc_g_register 		    = ivtv_g_register,
	.vidioc_s_register 		    = ivtv_s_register,
#endif
	.vidioc_default 		    = ivtv_default,
	.vidioc_subscribe_event 	    = ivtv_subscribe_event,
	.vidioc_unsubscribe_event 	    = v4l2_event_unsubscribe,
};

void ivtv_set_funcs(struct video_device *vdev)
{
	vdev->ioctl_ops = &ivtv_ioctl_ops;
}<|MERGE_RESOLUTION|>--- conflicted
+++ resolved
@@ -696,13 +696,8 @@
 {
 	volatile u8 __iomem *reg_start;
 
-<<<<<<< HEAD
-	if (!capable(CAP_SYS_ADMIN))
-		return -EPERM;
-=======
 	if (reg & 0x3)
 		return -EINVAL;
->>>>>>> d0e0ac97
 	if (reg >= IVTV_REG_OFFSET && reg < IVTV_REG_OFFSET + IVTV_REG_SIZE)
 		reg_start = itv->reg_mem - IVTV_REG_OFFSET;
 	else if (itv->has_cx23415 && reg >= IVTV_DECODER_OFFSET &&
@@ -724,19 +719,8 @@
 {
 	struct ivtv *itv = fh2id(fh)->itv;
 
-<<<<<<< HEAD
-	if (v4l2_chip_match_host(&reg->match)) {
-		reg->size = 4;
-		return ivtv_itvc(itv, true, reg->reg, &reg->val);
-	}
-	/* TODO: subdev errors should not be ignored, this should become a
-	   subdev helper function. */
-	ivtv_call_all(itv, core, g_register, reg);
-	return 0;
-=======
 	reg->size = 4;
 	return ivtv_itvc(itv, true, reg->reg, &reg->val);
->>>>>>> d0e0ac97
 }
 
 static int ivtv_s_register(struct file *file, void *fh, const struct v4l2_dbg_register *reg)
@@ -744,19 +728,7 @@
 	struct ivtv *itv = fh2id(fh)->itv;
 	u64 val = reg->val;
 
-<<<<<<< HEAD
-	if (v4l2_chip_match_host(&reg->match)) {
-		u64 val = reg->val;
-
-		return ivtv_itvc(itv, false, reg->reg, &val);
-	}
-	/* TODO: subdev errors should not be ignored, this should become a
-	   subdev helper function. */
-	ivtv_call_all(itv, core, s_register, reg);
-	return 0;
-=======
 	return ivtv_itvc(itv, false, reg->reg, &val);
->>>>>>> d0e0ac97
 }
 #endif
 
