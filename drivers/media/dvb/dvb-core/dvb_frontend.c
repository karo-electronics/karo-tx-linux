/*
 * dvb_frontend.c: DVB frontend tuning interface/thread
 *
 *
 * Copyright (C) 1999-2001 Ralph  Metzler
 *			   Marcus Metzler
 *			   Holger Waechtler
 *				      for convergence integrated media GmbH
 *
 * Copyright (C) 2004 Andrew de Quincey (tuning thread cleanup)
 *
 * This program is free software; you can redistribute it and/or
 * modify it under the terms of the GNU General Public License
 * as published by the Free Software Foundation; either version 2
 * of the License, or (at your option) any later version.
 *
 * This program is distributed in the hope that it will be useful,
 * but WITHOUT ANY WARRANTY; without even the implied warranty of
 * MERCHANTABILITY or FITNESS FOR A PARTICULAR PURPOSE.	 See the
 * GNU General Public License for more details.
 *
 * You should have received a copy of the GNU General Public License
 * along with this program; if not, write to the Free Software
 * Foundation, Inc., 59 Temple Place - Suite 330, Boston, MA 02111-1307, USA.
 * Or, point your browser to http://www.gnu.org/copyleft/gpl.html
 */

/* Enables DVBv3 compatibility bits at the headers */
#define __DVB_CORE__

#include <linux/string.h>
#include <linux/kernel.h>
#include <linux/sched.h>
#include <linux/wait.h>
#include <linux/slab.h>
#include <linux/poll.h>
#include <linux/semaphore.h>
#include <linux/module.h>
#include <linux/list.h>
#include <linux/freezer.h>
#include <linux/jiffies.h>
#include <linux/kthread.h>
#include <asm/processor.h>

#include "dvb_frontend.h"
#include "dvbdev.h"
#include <linux/dvb/version.h>

static int dvb_frontend_debug;
static int dvb_shutdown_timeout;
static int dvb_force_auto_inversion;
static int dvb_override_tune_delay;
static int dvb_powerdown_on_sleep = 1;
static int dvb_mfe_wait_time = 5;

module_param_named(frontend_debug, dvb_frontend_debug, int, 0644);
MODULE_PARM_DESC(frontend_debug, "Turn on/off frontend core debugging (default:off).");
module_param(dvb_shutdown_timeout, int, 0644);
MODULE_PARM_DESC(dvb_shutdown_timeout, "wait <shutdown_timeout> seconds after close() before suspending hardware");
module_param(dvb_force_auto_inversion, int, 0644);
MODULE_PARM_DESC(dvb_force_auto_inversion, "0: normal (default), 1: INVERSION_AUTO forced always");
module_param(dvb_override_tune_delay, int, 0644);
MODULE_PARM_DESC(dvb_override_tune_delay, "0: normal (default), >0 => delay in milliseconds to wait for lock after a tune attempt");
module_param(dvb_powerdown_on_sleep, int, 0644);
MODULE_PARM_DESC(dvb_powerdown_on_sleep, "0: do not power down, 1: turn LNB voltage off on sleep (default)");
module_param(dvb_mfe_wait_time, int, 0644);
MODULE_PARM_DESC(dvb_mfe_wait_time, "Wait up to <mfe_wait_time> seconds on open() for multi-frontend to become available (default:5 seconds)");

#define dprintk if (dvb_frontend_debug) printk

#define FESTATE_IDLE 1
#define FESTATE_RETUNE 2
#define FESTATE_TUNING_FAST 4
#define FESTATE_TUNING_SLOW 8
#define FESTATE_TUNED 16
#define FESTATE_ZIGZAG_FAST 32
#define FESTATE_ZIGZAG_SLOW 64
#define FESTATE_DISEQC 128
#define FESTATE_ERROR 256
#define FESTATE_WAITFORLOCK (FESTATE_TUNING_FAST | FESTATE_TUNING_SLOW | FESTATE_ZIGZAG_FAST | FESTATE_ZIGZAG_SLOW | FESTATE_DISEQC)
#define FESTATE_SEARCHING_FAST (FESTATE_TUNING_FAST | FESTATE_ZIGZAG_FAST)
#define FESTATE_SEARCHING_SLOW (FESTATE_TUNING_SLOW | FESTATE_ZIGZAG_SLOW)
#define FESTATE_LOSTLOCK (FESTATE_ZIGZAG_FAST | FESTATE_ZIGZAG_SLOW)

#define FE_ALGO_HW		1
/*
 * FESTATE_IDLE. No tuning parameters have been supplied and the loop is idling.
 * FESTATE_RETUNE. Parameters have been supplied, but we have not yet performed the first tune.
 * FESTATE_TUNING_FAST. Tuning parameters have been supplied and fast zigzag scan is in progress.
 * FESTATE_TUNING_SLOW. Tuning parameters have been supplied. Fast zigzag failed, so we're trying again, but slower.
 * FESTATE_TUNED. The frontend has successfully locked on.
 * FESTATE_ZIGZAG_FAST. The lock has been lost, and a fast zigzag has been initiated to try and regain it.
 * FESTATE_ZIGZAG_SLOW. The lock has been lost. Fast zigzag has been failed, so we're trying again, but slower.
 * FESTATE_DISEQC. A DISEQC command has just been issued.
 * FESTATE_WAITFORLOCK. When we're waiting for a lock.
 * FESTATE_SEARCHING_FAST. When we're searching for a signal using a fast zigzag scan.
 * FESTATE_SEARCHING_SLOW. When we're searching for a signal using a slow zigzag scan.
 * FESTATE_LOSTLOCK. When the lock has been lost, and we're searching it again.
 */

#define DVB_FE_NO_EXIT	0
#define DVB_FE_NORMAL_EXIT	1
#define DVB_FE_DEVICE_REMOVED	2

static DEFINE_MUTEX(frontend_mutex);

struct dvb_frontend_private {

	/* thread/frontend values */
	struct dvb_device *dvbdev;
	struct dvb_frontend_parameters parameters_out;
	struct dvb_fe_events events;
	struct semaphore sem;
	struct list_head list_head;
	wait_queue_head_t wait_queue;
	struct task_struct *thread;
	unsigned long release_jiffies;
	unsigned int exit;
	unsigned int wakeup;
	fe_status_t status;
	unsigned long tune_mode_flags;
	unsigned int delay;
	unsigned int reinitialise;
	int tone;
	int voltage;

	/* swzigzag values */
	unsigned int state;
	unsigned int bending;
	int lnb_drift;
	unsigned int inversion;
	unsigned int auto_step;
	unsigned int auto_sub_step;
	unsigned int started_auto_step;
	unsigned int min_delay;
	unsigned int max_drift;
	unsigned int step_size;
	int quality;
	unsigned int check_wrapped;
	enum dvbfe_search algo_status;
};

static void dvb_frontend_wakeup(struct dvb_frontend *fe);
static int dtv_get_frontend(struct dvb_frontend *fe,
			    struct dvb_frontend_parameters *p_out);
<<<<<<< HEAD

static bool has_get_frontend(struct dvb_frontend *fe)
{
	return fe->ops.get_frontend;
=======
static int dtv_property_legacy_params_sync(struct dvb_frontend *fe,
					   struct dvb_frontend_parameters *p);

static bool has_get_frontend(struct dvb_frontend *fe)
{
	return fe->ops.get_frontend != NULL;
>>>>>>> e816b57a
}

/*
 * Due to DVBv3 API calls, a delivery system should be mapped into one of
 * the 4 DVBv3 delivery systems (FE_QPSK, FE_QAM, FE_OFDM or FE_ATSC),
 * otherwise, a DVBv3 call will fail.
 */
enum dvbv3_emulation_type {
	DVBV3_UNKNOWN,
	DVBV3_QPSK,
	DVBV3_QAM,
	DVBV3_OFDM,
	DVBV3_ATSC,
};

static enum dvbv3_emulation_type dvbv3_type(u32 delivery_system)
{
	switch (delivery_system) {
	case SYS_DVBC_ANNEX_A:
	case SYS_DVBC_ANNEX_C:
		return DVBV3_QAM;
	case SYS_DVBS:
	case SYS_DVBS2:
	case SYS_TURBO:
	case SYS_ISDBS:
	case SYS_DSS:
		return DVBV3_QPSK;
	case SYS_DVBT:
	case SYS_DVBT2:
	case SYS_ISDBT:
	case SYS_DMBTH:
		return DVBV3_OFDM;
	case SYS_ATSC:
	case SYS_DVBC_ANNEX_B:
		return DVBV3_ATSC;
	case SYS_UNDEFINED:
	case SYS_ISDBC:
	case SYS_DVBH:
	case SYS_DAB:
	case SYS_ATSCMH:
	default:
		/*
		 * Doesn't know how to emulate those types and/or
		 * there's no frontend driver from this type yet
		 * with some emulation code, so, we're not sure yet how
		 * to handle them, or they're not compatible with a DVBv3 call.
		 */
		return DVBV3_UNKNOWN;
	}
}

static void dvb_frontend_add_event(struct dvb_frontend *fe, fe_status_t status)
{
	struct dvb_frontend_private *fepriv = fe->frontend_priv;
	struct dvb_fe_events *events = &fepriv->events;
	struct dvb_frontend_event *e;
	int wp;

	dprintk ("%s\n", __func__);

	if ((status & FE_HAS_LOCK) && has_get_frontend(fe))
		dtv_get_frontend(fe, &fepriv->parameters_out);

	mutex_lock(&events->mtx);

	wp = (events->eventw + 1) % MAX_EVENT;
	if (wp == events->eventr) {
		events->overflow = 1;
		events->eventr = (events->eventr + 1) % MAX_EVENT;
	}

	e = &events->events[events->eventw];
	e->status = status;
	e->parameters = fepriv->parameters_out;

	events->eventw = wp;

	mutex_unlock(&events->mtx);

	wake_up_interruptible (&events->wait_queue);
}

static int dvb_frontend_get_event(struct dvb_frontend *fe,
			    struct dvb_frontend_event *event, int flags)
{
	struct dvb_frontend_private *fepriv = fe->frontend_priv;
	struct dvb_fe_events *events = &fepriv->events;

	dprintk ("%s\n", __func__);

	if (events->overflow) {
		events->overflow = 0;
		return -EOVERFLOW;
	}

	if (events->eventw == events->eventr) {
		int ret;

		if (flags & O_NONBLOCK)
			return -EWOULDBLOCK;

		up(&fepriv->sem);

		ret = wait_event_interruptible (events->wait_queue,
						events->eventw != events->eventr);

		if (down_interruptible (&fepriv->sem))
			return -ERESTARTSYS;

		if (ret < 0)
			return ret;
	}

	mutex_lock(&events->mtx);
	*event = events->events[events->eventr];
	events->eventr = (events->eventr + 1) % MAX_EVENT;
	mutex_unlock(&events->mtx);

	return 0;
}

static void dvb_frontend_clear_events(struct dvb_frontend *fe)
{
	struct dvb_frontend_private *fepriv = fe->frontend_priv;
	struct dvb_fe_events *events = &fepriv->events;

	mutex_lock(&events->mtx);
	events->eventr = events->eventw;
	mutex_unlock(&events->mtx);
}

static void dvb_frontend_init(struct dvb_frontend *fe)
{
	dprintk ("DVB: initialising adapter %i frontend %i (%s)...\n",
		 fe->dvb->num,
		 fe->id,
		 fe->ops.info.name);

	if (fe->ops.init)
		fe->ops.init(fe);
	if (fe->ops.tuner_ops.init) {
		if (fe->ops.i2c_gate_ctrl)
			fe->ops.i2c_gate_ctrl(fe, 1);
		fe->ops.tuner_ops.init(fe);
		if (fe->ops.i2c_gate_ctrl)
			fe->ops.i2c_gate_ctrl(fe, 0);
	}
}

void dvb_frontend_reinitialise(struct dvb_frontend *fe)
{
	struct dvb_frontend_private *fepriv = fe->frontend_priv;

	fepriv->reinitialise = 1;
	dvb_frontend_wakeup(fe);
}
EXPORT_SYMBOL(dvb_frontend_reinitialise);

static void dvb_frontend_swzigzag_update_delay(struct dvb_frontend_private *fepriv, int locked)
{
	int q2;

	dprintk ("%s\n", __func__);

	if (locked)
		(fepriv->quality) = (fepriv->quality * 220 + 36*256) / 256;
	else
		(fepriv->quality) = (fepriv->quality * 220 + 0) / 256;

	q2 = fepriv->quality - 128;
	q2 *= q2;

	fepriv->delay = fepriv->min_delay + q2 * HZ / (128*128);
}

/**
 * Performs automatic twiddling of frontend parameters.
 *
 * @param fe The frontend concerned.
 * @param check_wrapped Checks if an iteration has completed. DO NOT SET ON THE FIRST ATTEMPT
 * @returns Number of complete iterations that have been performed.
 */
static int dvb_frontend_swzigzag_autotune(struct dvb_frontend *fe, int check_wrapped)
{
	int autoinversion;
	int ready = 0;
	int fe_set_err = 0;
	struct dvb_frontend_private *fepriv = fe->frontend_priv;
	struct dtv_frontend_properties *c = &fe->dtv_property_cache, tmp;
	int original_inversion = c->inversion;
	u32 original_frequency = c->frequency;

	/* are we using autoinversion? */
	autoinversion = ((!(fe->ops.info.caps & FE_CAN_INVERSION_AUTO)) &&
			 (c->inversion == INVERSION_AUTO));

	/* setup parameters correctly */
	while(!ready) {
		/* calculate the lnb_drift */
		fepriv->lnb_drift = fepriv->auto_step * fepriv->step_size;

		/* wrap the auto_step if we've exceeded the maximum drift */
		if (fepriv->lnb_drift > fepriv->max_drift) {
			fepriv->auto_step = 0;
			fepriv->auto_sub_step = 0;
			fepriv->lnb_drift = 0;
		}

		/* perform inversion and +/- zigzag */
		switch(fepriv->auto_sub_step) {
		case 0:
			/* try with the current inversion and current drift setting */
			ready = 1;
			break;

		case 1:
			if (!autoinversion) break;

			fepriv->inversion = (fepriv->inversion == INVERSION_OFF) ? INVERSION_ON : INVERSION_OFF;
			ready = 1;
			break;

		case 2:
			if (fepriv->lnb_drift == 0) break;

			fepriv->lnb_drift = -fepriv->lnb_drift;
			ready = 1;
			break;

		case 3:
			if (fepriv->lnb_drift == 0) break;
			if (!autoinversion) break;

			fepriv->inversion = (fepriv->inversion == INVERSION_OFF) ? INVERSION_ON : INVERSION_OFF;
			fepriv->lnb_drift = -fepriv->lnb_drift;
			ready = 1;
			break;

		default:
			fepriv->auto_step++;
			fepriv->auto_sub_step = -1; /* it'll be incremented to 0 in a moment */
			break;
		}

		if (!ready) fepriv->auto_sub_step++;
	}

	/* if this attempt would hit where we started, indicate a complete
	 * iteration has occurred */
	if ((fepriv->auto_step == fepriv->started_auto_step) &&
	    (fepriv->auto_sub_step == 0) && check_wrapped) {
		return 1;
	}

	dprintk("%s: drift:%i inversion:%i auto_step:%i "
		"auto_sub_step:%i started_auto_step:%i\n",
		__func__, fepriv->lnb_drift, fepriv->inversion,
		fepriv->auto_step, fepriv->auto_sub_step, fepriv->started_auto_step);

	/* set the frontend itself */
	c->frequency += fepriv->lnb_drift;
	if (autoinversion)
		c->inversion = fepriv->inversion;
	tmp = *c;
	if (fe->ops.set_frontend)
		fe_set_err = fe->ops.set_frontend(fe);
	*c = tmp;
	if (fe_set_err < 0) {
		fepriv->state = FESTATE_ERROR;
		return fe_set_err;
	}

	c->frequency = original_frequency;
	c->inversion = original_inversion;

	fepriv->auto_sub_step++;
	return 0;
}

static void dvb_frontend_swzigzag(struct dvb_frontend *fe)
{
	fe_status_t s = 0;
	int retval = 0;
	struct dvb_frontend_private *fepriv = fe->frontend_priv;
	struct dtv_frontend_properties *c = &fe->dtv_property_cache, tmp;

	/* if we've got no parameters, just keep idling */
	if (fepriv->state & FESTATE_IDLE) {
		fepriv->delay = 3*HZ;
		fepriv->quality = 0;
		return;
	}

	/* in SCAN mode, we just set the frontend when asked and leave it alone */
	if (fepriv->tune_mode_flags & FE_TUNE_MODE_ONESHOT) {
		if (fepriv->state & FESTATE_RETUNE) {
			tmp = *c;
			if (fe->ops.set_frontend)
				retval = fe->ops.set_frontend(fe);
			*c = tmp;
			if (retval < 0)
				fepriv->state = FESTATE_ERROR;
			else
				fepriv->state = FESTATE_TUNED;
		}
		fepriv->delay = 3*HZ;
		fepriv->quality = 0;
		return;
	}

	/* get the frontend status */
	if (fepriv->state & FESTATE_RETUNE) {
		s = 0;
	} else {
		if (fe->ops.read_status)
			fe->ops.read_status(fe, &s);
		if (s != fepriv->status) {
			dvb_frontend_add_event(fe, s);
			fepriv->status = s;
		}
	}

	/* if we're not tuned, and we have a lock, move to the TUNED state */
	if ((fepriv->state & FESTATE_WAITFORLOCK) && (s & FE_HAS_LOCK)) {
		dvb_frontend_swzigzag_update_delay(fepriv, s & FE_HAS_LOCK);
		fepriv->state = FESTATE_TUNED;

		/* if we're tuned, then we have determined the correct inversion */
		if ((!(fe->ops.info.caps & FE_CAN_INVERSION_AUTO)) &&
		    (c->inversion == INVERSION_AUTO)) {
			c->inversion = fepriv->inversion;
		}
		return;
	}

	/* if we are tuned already, check we're still locked */
	if (fepriv->state & FESTATE_TUNED) {
		dvb_frontend_swzigzag_update_delay(fepriv, s & FE_HAS_LOCK);

		/* we're tuned, and the lock is still good... */
		if (s & FE_HAS_LOCK) {
			return;
		} else { /* if we _WERE_ tuned, but now don't have a lock */
			fepriv->state = FESTATE_ZIGZAG_FAST;
			fepriv->started_auto_step = fepriv->auto_step;
			fepriv->check_wrapped = 0;
		}
	}

	/* don't actually do anything if we're in the LOSTLOCK state,
	 * the frontend is set to FE_CAN_RECOVER, and the max_drift is 0 */
	if ((fepriv->state & FESTATE_LOSTLOCK) &&
	    (fe->ops.info.caps & FE_CAN_RECOVER) && (fepriv->max_drift == 0)) {
		dvb_frontend_swzigzag_update_delay(fepriv, s & FE_HAS_LOCK);
		return;
	}

	/* don't do anything if we're in the DISEQC state, since this
	 * might be someone with a motorized dish controlled by DISEQC.
	 * If its actually a re-tune, there will be a SET_FRONTEND soon enough.	*/
	if (fepriv->state & FESTATE_DISEQC) {
		dvb_frontend_swzigzag_update_delay(fepriv, s & FE_HAS_LOCK);
		return;
	}

	/* if we're in the RETUNE state, set everything up for a brand
	 * new scan, keeping the current inversion setting, as the next
	 * tune is _very_ likely to require the same */
	if (fepriv->state & FESTATE_RETUNE) {
		fepriv->lnb_drift = 0;
		fepriv->auto_step = 0;
		fepriv->auto_sub_step = 0;
		fepriv->started_auto_step = 0;
		fepriv->check_wrapped = 0;
	}

	/* fast zigzag. */
	if ((fepriv->state & FESTATE_SEARCHING_FAST) || (fepriv->state & FESTATE_RETUNE)) {
		fepriv->delay = fepriv->min_delay;

		/* perform a tune */
		retval = dvb_frontend_swzigzag_autotune(fe,
							fepriv->check_wrapped);
		if (retval < 0) {
			return;
		} else if (retval) {
			/* OK, if we've run out of trials at the fast speed.
			 * Drop back to slow for the _next_ attempt */
			fepriv->state = FESTATE_SEARCHING_SLOW;
			fepriv->started_auto_step = fepriv->auto_step;
			return;
		}
		fepriv->check_wrapped = 1;

		/* if we've just retuned, enter the ZIGZAG_FAST state.
		 * This ensures we cannot return from an
		 * FE_SET_FRONTEND ioctl before the first frontend tune
		 * occurs */
		if (fepriv->state & FESTATE_RETUNE) {
			fepriv->state = FESTATE_TUNING_FAST;
		}
	}

	/* slow zigzag */
	if (fepriv->state & FESTATE_SEARCHING_SLOW) {
		dvb_frontend_swzigzag_update_delay(fepriv, s & FE_HAS_LOCK);

		/* Note: don't bother checking for wrapping; we stay in this
		 * state until we get a lock */
		dvb_frontend_swzigzag_autotune(fe, 0);
	}
}

static int dvb_frontend_is_exiting(struct dvb_frontend *fe)
{
	struct dvb_frontend_private *fepriv = fe->frontend_priv;

	if (fepriv->exit != DVB_FE_NO_EXIT)
		return 1;

	if (fepriv->dvbdev->writers == 1)
		if (time_after_eq(jiffies, fepriv->release_jiffies +
				  dvb_shutdown_timeout * HZ))
			return 1;

	return 0;
}

static int dvb_frontend_should_wakeup(struct dvb_frontend *fe)
{
	struct dvb_frontend_private *fepriv = fe->frontend_priv;

	if (fepriv->wakeup) {
		fepriv->wakeup = 0;
		return 1;
	}
	return dvb_frontend_is_exiting(fe);
}

static void dvb_frontend_wakeup(struct dvb_frontend *fe)
{
	struct dvb_frontend_private *fepriv = fe->frontend_priv;

	fepriv->wakeup = 1;
	wake_up_interruptible(&fepriv->wait_queue);
}

static int dvb_frontend_thread(void *data)
{
	struct dvb_frontend *fe = data;
	struct dvb_frontend_private *fepriv = fe->frontend_priv;
	fe_status_t s;
	enum dvbfe_algo algo;

	bool re_tune = false;

	dprintk("%s\n", __func__);

	fepriv->check_wrapped = 0;
	fepriv->quality = 0;
	fepriv->delay = 3*HZ;
	fepriv->status = 0;
	fepriv->wakeup = 0;
	fepriv->reinitialise = 0;

	dvb_frontend_init(fe);

	set_freezable();
	while (1) {
		up(&fepriv->sem);	    /* is locked when we enter the thread... */
restart:
		wait_event_interruptible_timeout(fepriv->wait_queue,
			dvb_frontend_should_wakeup(fe) || kthread_should_stop()
				|| freezing(current),
			fepriv->delay);

		if (kthread_should_stop() || dvb_frontend_is_exiting(fe)) {
			/* got signal or quitting */
			fepriv->exit = DVB_FE_NORMAL_EXIT;
			break;
		}

		if (try_to_freeze())
			goto restart;

		if (down_interruptible(&fepriv->sem))
			break;

		if (fepriv->reinitialise) {
			dvb_frontend_init(fe);
			if (fe->ops.set_tone && fepriv->tone != -1)
				fe->ops.set_tone(fe, fepriv->tone);
			if (fe->ops.set_voltage && fepriv->voltage != -1)
				fe->ops.set_voltage(fe, fepriv->voltage);
			fepriv->reinitialise = 0;
		}

		/* do an iteration of the tuning loop */
		if (fe->ops.get_frontend_algo) {
			algo = fe->ops.get_frontend_algo(fe);
			switch (algo) {
			case DVBFE_ALGO_HW:
				dprintk("%s: Frontend ALGO = DVBFE_ALGO_HW\n", __func__);

				if (fepriv->state & FESTATE_RETUNE) {
					dprintk("%s: Retune requested, FESTATE_RETUNE\n", __func__);
					re_tune = true;
					fepriv->state = FESTATE_TUNED;
				} else {
					re_tune = false;
				}

				if (fe->ops.tune)
					fe->ops.tune(fe, re_tune, fepriv->tune_mode_flags, &fepriv->delay, &s);

				if (s != fepriv->status && !(fepriv->tune_mode_flags & FE_TUNE_MODE_ONESHOT)) {
					dprintk("%s: state changed, adding current state\n", __func__);
					dvb_frontend_add_event(fe, s);
					fepriv->status = s;
				}
				break;
			case DVBFE_ALGO_SW:
				dprintk("%s: Frontend ALGO = DVBFE_ALGO_SW\n", __func__);
				dvb_frontend_swzigzag(fe);
				break;
			case DVBFE_ALGO_CUSTOM:
				dprintk("%s: Frontend ALGO = DVBFE_ALGO_CUSTOM, state=%d\n", __func__, fepriv->state);
				if (fepriv->state & FESTATE_RETUNE) {
					dprintk("%s: Retune requested, FESTAT_RETUNE\n", __func__);
					fepriv->state = FESTATE_TUNED;
				}
				/* Case where we are going to search for a carrier
				 * User asked us to retune again for some reason, possibly
				 * requesting a search with a new set of parameters
				 */
				if (fepriv->algo_status & DVBFE_ALGO_SEARCH_AGAIN) {
					if (fe->ops.search) {
						fepriv->algo_status = fe->ops.search(fe);
						/* We did do a search as was requested, the flags are
						 * now unset as well and has the flags wrt to search.
						 */
					} else {
						fepriv->algo_status &= ~DVBFE_ALGO_SEARCH_AGAIN;
					}
				}
				/* Track the carrier if the search was successful */
				if (fepriv->algo_status != DVBFE_ALGO_SEARCH_SUCCESS) {
					fepriv->algo_status |= DVBFE_ALGO_SEARCH_AGAIN;
					fepriv->delay = HZ / 2;
				}
<<<<<<< HEAD
=======
				dtv_property_legacy_params_sync(fe, &fepriv->parameters_out);
>>>>>>> e816b57a
				fe->ops.read_status(fe, &s);
				if (s != fepriv->status) {
					dvb_frontend_add_event(fe, s); /* update event list */
					fepriv->status = s;
					if (!(s & FE_HAS_LOCK)) {
						fepriv->delay = HZ / 10;
						fepriv->algo_status |= DVBFE_ALGO_SEARCH_AGAIN;
					} else {
						fepriv->delay = 60 * HZ;
					}
				}
				break;
			default:
				dprintk("%s: UNDEFINED ALGO !\n", __func__);
				break;
			}
		} else {
			dvb_frontend_swzigzag(fe);
		}
	}

	if (dvb_powerdown_on_sleep) {
		if (fe->ops.set_voltage)
			fe->ops.set_voltage(fe, SEC_VOLTAGE_OFF);
		if (fe->ops.tuner_ops.sleep) {
			if (fe->ops.i2c_gate_ctrl)
				fe->ops.i2c_gate_ctrl(fe, 1);
			fe->ops.tuner_ops.sleep(fe);
			if (fe->ops.i2c_gate_ctrl)
				fe->ops.i2c_gate_ctrl(fe, 0);
		}
		if (fe->ops.sleep)
			fe->ops.sleep(fe);
	}

	fepriv->thread = NULL;
	if (kthread_should_stop())
		fepriv->exit = DVB_FE_DEVICE_REMOVED;
	else
		fepriv->exit = DVB_FE_NO_EXIT;
	mb();

	dvb_frontend_wakeup(fe);
	return 0;
}

static void dvb_frontend_stop(struct dvb_frontend *fe)
{
	struct dvb_frontend_private *fepriv = fe->frontend_priv;

	dprintk ("%s\n", __func__);

	fepriv->exit = DVB_FE_NORMAL_EXIT;
	mb();

	if (!fepriv->thread)
		return;

	kthread_stop(fepriv->thread);

	sema_init(&fepriv->sem, 1);
	fepriv->state = FESTATE_IDLE;

	/* paranoia check in case a signal arrived */
	if (fepriv->thread)
		printk("dvb_frontend_stop: warning: thread %p won't exit\n",
				fepriv->thread);
}

s32 timeval_usec_diff(struct timeval lasttime, struct timeval curtime)
{
	return ((curtime.tv_usec < lasttime.tv_usec) ?
		1000000 - lasttime.tv_usec + curtime.tv_usec :
		curtime.tv_usec - lasttime.tv_usec);
}
EXPORT_SYMBOL(timeval_usec_diff);

static inline void timeval_usec_add(struct timeval *curtime, u32 add_usec)
{
	curtime->tv_usec += add_usec;
	if (curtime->tv_usec >= 1000000) {
		curtime->tv_usec -= 1000000;
		curtime->tv_sec++;
	}
}

/*
 * Sleep until gettimeofday() > waketime + add_usec
 * This needs to be as precise as possible, but as the delay is
 * usually between 2ms and 32ms, it is done using a scheduled msleep
 * followed by usleep (normally a busy-wait loop) for the remainder
 */
void dvb_frontend_sleep_until(struct timeval *waketime, u32 add_usec)
{
	struct timeval lasttime;
	s32 delta, newdelta;

	timeval_usec_add(waketime, add_usec);

	do_gettimeofday(&lasttime);
	delta = timeval_usec_diff(lasttime, *waketime);
	if (delta > 2500) {
		msleep((delta - 1500) / 1000);
		do_gettimeofday(&lasttime);
		newdelta = timeval_usec_diff(lasttime, *waketime);
		delta = (newdelta > delta) ? 0 : newdelta;
	}
	if (delta > 0)
		udelay(delta);
}
EXPORT_SYMBOL(dvb_frontend_sleep_until);

static int dvb_frontend_start(struct dvb_frontend *fe)
{
	int ret;
	struct dvb_frontend_private *fepriv = fe->frontend_priv;
	struct task_struct *fe_thread;

	dprintk ("%s\n", __func__);

	if (fepriv->thread) {
		if (fepriv->exit == DVB_FE_NO_EXIT)
			return 0;
		else
			dvb_frontend_stop (fe);
	}

	if (signal_pending(current))
		return -EINTR;
	if (down_interruptible (&fepriv->sem))
		return -EINTR;

	fepriv->state = FESTATE_IDLE;
	fepriv->exit = DVB_FE_NO_EXIT;
	fepriv->thread = NULL;
	mb();

	fe_thread = kthread_run(dvb_frontend_thread, fe,
		"kdvb-ad-%i-fe-%i", fe->dvb->num,fe->id);
	if (IS_ERR(fe_thread)) {
		ret = PTR_ERR(fe_thread);
		printk("dvb_frontend_start: failed to start kthread (%d)\n", ret);
		up(&fepriv->sem);
		return ret;
	}
	fepriv->thread = fe_thread;
	return 0;
}

static void dvb_frontend_get_frequency_limits(struct dvb_frontend *fe,
					u32 *freq_min, u32 *freq_max)
{
	*freq_min = max(fe->ops.info.frequency_min, fe->ops.tuner_ops.info.frequency_min);

	if (fe->ops.info.frequency_max == 0)
		*freq_max = fe->ops.tuner_ops.info.frequency_max;
	else if (fe->ops.tuner_ops.info.frequency_max == 0)
		*freq_max = fe->ops.info.frequency_max;
	else
		*freq_max = min(fe->ops.info.frequency_max, fe->ops.tuner_ops.info.frequency_max);

	if (*freq_min == 0 || *freq_max == 0)
		printk(KERN_WARNING "DVB: adapter %i frontend %u frequency limits undefined - fix the driver\n",
		       fe->dvb->num,fe->id);
}

static int dvb_frontend_check_parameters(struct dvb_frontend *fe)
{
	struct dtv_frontend_properties *c = &fe->dtv_property_cache;
	u32 freq_min;
	u32 freq_max;

	/* range check: frequency */
	dvb_frontend_get_frequency_limits(fe, &freq_min, &freq_max);
	if ((freq_min && c->frequency < freq_min) ||
	    (freq_max && c->frequency > freq_max)) {
		printk(KERN_WARNING "DVB: adapter %i frontend %i frequency %u out of range (%u..%u)\n",
		       fe->dvb->num, fe->id, c->frequency, freq_min, freq_max);
		return -EINVAL;
	}

	/* range check: symbol rate */
	switch (c->delivery_system) {
	case SYS_DVBS:
	case SYS_DVBS2:
	case SYS_TURBO:
	case SYS_DVBC_ANNEX_A:
	case SYS_DVBC_ANNEX_C:
		if ((fe->ops.info.symbol_rate_min &&
		     c->symbol_rate < fe->ops.info.symbol_rate_min) ||
		    (fe->ops.info.symbol_rate_max &&
		     c->symbol_rate > fe->ops.info.symbol_rate_max)) {
			printk(KERN_WARNING "DVB: adapter %i frontend %i symbol rate %u out of range (%u..%u)\n",
			       fe->dvb->num, fe->id, c->symbol_rate,
			       fe->ops.info.symbol_rate_min,
			       fe->ops.info.symbol_rate_max);
			return -EINVAL;
		}
	default:
		break;
	}

	return 0;
}

static int dvb_frontend_clear_cache(struct dvb_frontend *fe)
{
	struct dtv_frontend_properties *c = &fe->dtv_property_cache;
	int i;
	u32 delsys;

	delsys = c->delivery_system;
	memset(c, 0, sizeof(struct dtv_frontend_properties));
	c->delivery_system = delsys;

	c->state = DTV_CLEAR;

	dprintk("%s() Clearing cache for delivery system %d\n", __func__,
		c->delivery_system);

	c->transmission_mode = TRANSMISSION_MODE_AUTO;
	c->bandwidth_hz = 0;	/* AUTO */
	c->guard_interval = GUARD_INTERVAL_AUTO;
	c->hierarchy = HIERARCHY_AUTO;
	c->symbol_rate = 0;
	c->code_rate_HP = FEC_AUTO;
	c->code_rate_LP = FEC_AUTO;
	c->fec_inner = FEC_AUTO;
	c->rolloff = ROLLOFF_AUTO;
	c->voltage = SEC_VOLTAGE_OFF;
	c->sectone = SEC_TONE_OFF;
	c->pilot = PILOT_AUTO;

	c->isdbt_partial_reception = 0;
	c->isdbt_sb_mode = 0;
	c->isdbt_sb_subchannel = 0;
	c->isdbt_sb_segment_idx = 0;
	c->isdbt_sb_segment_count = 0;
	c->isdbt_layer_enabled = 0;
	for (i = 0; i < 3; i++) {
		c->layer[i].fec = FEC_AUTO;
		c->layer[i].modulation = QAM_AUTO;
		c->layer[i].interleaving = 0;
		c->layer[i].segment_count = 0;
	}

	c->isdbs_ts_id = 0;
	c->dvbt2_plp_id = 0;

	switch (c->delivery_system) {
	case SYS_DVBS:
	case SYS_DVBS2:
	case SYS_TURBO:
		c->modulation = QPSK;   /* implied for DVB-S in legacy API */
		c->rolloff = ROLLOFF_35;/* implied for DVB-S */
		break;
	case SYS_ATSC:
		c->modulation = VSB_8;
		break;
	default:
		c->modulation = QAM_AUTO;
		break;
	}

	return 0;
}

#define _DTV_CMD(n, s, b) \
[n] = { \
	.name = #n, \
	.cmd  = n, \
	.set  = s,\
	.buffer = b \
}

static struct dtv_cmds_h dtv_cmds[DTV_MAX_COMMAND + 1] = {
	_DTV_CMD(DTV_TUNE, 1, 0),
	_DTV_CMD(DTV_CLEAR, 1, 0),

	/* Set */
	_DTV_CMD(DTV_FREQUENCY, 1, 0),
	_DTV_CMD(DTV_BANDWIDTH_HZ, 1, 0),
	_DTV_CMD(DTV_MODULATION, 1, 0),
	_DTV_CMD(DTV_INVERSION, 1, 0),
	_DTV_CMD(DTV_DISEQC_MASTER, 1, 1),
	_DTV_CMD(DTV_SYMBOL_RATE, 1, 0),
	_DTV_CMD(DTV_INNER_FEC, 1, 0),
	_DTV_CMD(DTV_VOLTAGE, 1, 0),
	_DTV_CMD(DTV_TONE, 1, 0),
	_DTV_CMD(DTV_PILOT, 1, 0),
	_DTV_CMD(DTV_ROLLOFF, 1, 0),
	_DTV_CMD(DTV_DELIVERY_SYSTEM, 1, 0),
	_DTV_CMD(DTV_HIERARCHY, 1, 0),
	_DTV_CMD(DTV_CODE_RATE_HP, 1, 0),
	_DTV_CMD(DTV_CODE_RATE_LP, 1, 0),
	_DTV_CMD(DTV_GUARD_INTERVAL, 1, 0),
	_DTV_CMD(DTV_TRANSMISSION_MODE, 1, 0),

	_DTV_CMD(DTV_ISDBT_PARTIAL_RECEPTION, 1, 0),
	_DTV_CMD(DTV_ISDBT_SOUND_BROADCASTING, 1, 0),
	_DTV_CMD(DTV_ISDBT_SB_SUBCHANNEL_ID, 1, 0),
	_DTV_CMD(DTV_ISDBT_SB_SEGMENT_IDX, 1, 0),
	_DTV_CMD(DTV_ISDBT_SB_SEGMENT_COUNT, 1, 0),
	_DTV_CMD(DTV_ISDBT_LAYER_ENABLED, 1, 0),
	_DTV_CMD(DTV_ISDBT_LAYERA_FEC, 1, 0),
	_DTV_CMD(DTV_ISDBT_LAYERA_MODULATION, 1, 0),
	_DTV_CMD(DTV_ISDBT_LAYERA_SEGMENT_COUNT, 1, 0),
	_DTV_CMD(DTV_ISDBT_LAYERA_TIME_INTERLEAVING, 1, 0),
	_DTV_CMD(DTV_ISDBT_LAYERB_FEC, 1, 0),
	_DTV_CMD(DTV_ISDBT_LAYERB_MODULATION, 1, 0),
	_DTV_CMD(DTV_ISDBT_LAYERB_SEGMENT_COUNT, 1, 0),
	_DTV_CMD(DTV_ISDBT_LAYERB_TIME_INTERLEAVING, 1, 0),
	_DTV_CMD(DTV_ISDBT_LAYERC_FEC, 1, 0),
	_DTV_CMD(DTV_ISDBT_LAYERC_MODULATION, 1, 0),
	_DTV_CMD(DTV_ISDBT_LAYERC_SEGMENT_COUNT, 1, 0),
	_DTV_CMD(DTV_ISDBT_LAYERC_TIME_INTERLEAVING, 1, 0),

	_DTV_CMD(DTV_ISDBS_TS_ID, 1, 0),
	_DTV_CMD(DTV_DVBT2_PLP_ID, 1, 0),

	/* Get */
	_DTV_CMD(DTV_DISEQC_SLAVE_REPLY, 0, 1),
	_DTV_CMD(DTV_API_VERSION, 0, 0),
	_DTV_CMD(DTV_CODE_RATE_HP, 0, 0),
	_DTV_CMD(DTV_CODE_RATE_LP, 0, 0),
	_DTV_CMD(DTV_GUARD_INTERVAL, 0, 0),
	_DTV_CMD(DTV_TRANSMISSION_MODE, 0, 0),
	_DTV_CMD(DTV_HIERARCHY, 0, 0),

	_DTV_CMD(DTV_ENUM_DELSYS, 0, 0),
};

static void dtv_property_dump(struct dtv_property *tvp)
{
	int i;

	if (tvp->cmd <= 0 || tvp->cmd > DTV_MAX_COMMAND) {
		printk(KERN_WARNING "%s: tvp.cmd = 0x%08x undefined\n",
			__func__, tvp->cmd);
		return;
	}

	dprintk("%s() tvp.cmd    = 0x%08x (%s)\n"
		,__func__
		,tvp->cmd
		,dtv_cmds[ tvp->cmd ].name);

	if(dtv_cmds[ tvp->cmd ].buffer) {

		dprintk("%s() tvp.u.buffer.len = 0x%02x\n"
			,__func__
			,tvp->u.buffer.len);

		for(i = 0; i < tvp->u.buffer.len; i++)
			dprintk("%s() tvp.u.buffer.data[0x%02x] = 0x%02x\n"
				,__func__
				,i
				,tvp->u.buffer.data[i]);

	} else
		dprintk("%s() tvp.u.data = 0x%08x\n", __func__, tvp->u.data);
}

/* Synchronise the legacy tuning parameters into the cache, so that demodulator
 * drivers can use a single set_frontend tuning function, regardless of whether
 * it's being used for the legacy or new API, reducing code and complexity.
 */
static int dtv_property_cache_sync(struct dvb_frontend *fe,
				   struct dtv_frontend_properties *c,
				   const struct dvb_frontend_parameters *p)
{
	c->frequency = p->frequency;
	c->inversion = p->inversion;

	switch (dvbv3_type(c->delivery_system)) {
	case DVBV3_QPSK:
		dprintk("%s() Preparing QPSK req\n", __func__);
		c->symbol_rate = p->u.qpsk.symbol_rate;
		c->fec_inner = p->u.qpsk.fec_inner;
		break;
	case DVBV3_QAM:
		dprintk("%s() Preparing QAM req\n", __func__);
		c->symbol_rate = p->u.qam.symbol_rate;
		c->fec_inner = p->u.qam.fec_inner;
		c->modulation = p->u.qam.modulation;
		break;
	case DVBV3_OFDM:
		dprintk("%s() Preparing OFDM req\n", __func__);
		switch (p->u.ofdm.bandwidth) {
		case BANDWIDTH_10_MHZ:
			c->bandwidth_hz = 10000000;
			break;
		case BANDWIDTH_8_MHZ:
			c->bandwidth_hz = 8000000;
			break;
		case BANDWIDTH_7_MHZ:
			c->bandwidth_hz = 7000000;
			break;
		case BANDWIDTH_6_MHZ:
			c->bandwidth_hz = 6000000;
			break;
		case BANDWIDTH_5_MHZ:
			c->bandwidth_hz = 5000000;
			break;
		case BANDWIDTH_1_712_MHZ:
			c->bandwidth_hz = 1712000;
			break;
		case BANDWIDTH_AUTO:
			c->bandwidth_hz = 0;
		}

		c->code_rate_HP = p->u.ofdm.code_rate_HP;
		c->code_rate_LP = p->u.ofdm.code_rate_LP;
		c->modulation = p->u.ofdm.constellation;
		c->transmission_mode = p->u.ofdm.transmission_mode;
		c->guard_interval = p->u.ofdm.guard_interval;
		c->hierarchy = p->u.ofdm.hierarchy_information;
		break;
	case DVBV3_ATSC:
		dprintk("%s() Preparing ATSC req\n", __func__);
		c->modulation = p->u.vsb.modulation;
		if ((c->modulation == VSB_8) || (c->modulation == VSB_16))
			c->delivery_system = SYS_ATSC;
		else
			c->delivery_system = SYS_DVBC_ANNEX_B;
		break;
	case DVBV3_UNKNOWN:
		printk(KERN_ERR
		       "%s: doesn't know how to handle a DVBv3 call to delivery system %i\n",
		       __func__, c->delivery_system);
		return -EINVAL;
	}

	return 0;
}

/* Ensure the cached values are set correctly in the frontend
 * legacy tuning structures, for the advanced tuning API.
 */
static int dtv_property_legacy_params_sync(struct dvb_frontend *fe,
					    struct dvb_frontend_parameters *p)
{
	const struct dtv_frontend_properties *c = &fe->dtv_property_cache;

	p->frequency = c->frequency;
	p->inversion = c->inversion;

	switch (dvbv3_type(c->delivery_system)) {
	case DVBV3_UNKNOWN:
		printk(KERN_ERR
		       "%s: doesn't know how to handle a DVBv3 call to delivery system %i\n",
		       __func__, c->delivery_system);
		return -EINVAL;
	case DVBV3_QPSK:
		dprintk("%s() Preparing QPSK req\n", __func__);
		p->u.qpsk.symbol_rate = c->symbol_rate;
		p->u.qpsk.fec_inner = c->fec_inner;
		break;
	case DVBV3_QAM:
		dprintk("%s() Preparing QAM req\n", __func__);
		p->u.qam.symbol_rate = c->symbol_rate;
		p->u.qam.fec_inner = c->fec_inner;
		p->u.qam.modulation = c->modulation;
		break;
	case DVBV3_OFDM:
		dprintk("%s() Preparing OFDM req\n", __func__);

		switch (c->bandwidth_hz) {
		case 10000000:
			p->u.ofdm.bandwidth = BANDWIDTH_10_MHZ;
			break;
		case 8000000:
			p->u.ofdm.bandwidth = BANDWIDTH_8_MHZ;
			break;
		case 7000000:
			p->u.ofdm.bandwidth = BANDWIDTH_7_MHZ;
			break;
		case 6000000:
			p->u.ofdm.bandwidth = BANDWIDTH_6_MHZ;
			break;
		case 5000000:
			p->u.ofdm.bandwidth = BANDWIDTH_5_MHZ;
			break;
		case 1712000:
			p->u.ofdm.bandwidth = BANDWIDTH_1_712_MHZ;
			break;
		case 0:
		default:
			p->u.ofdm.bandwidth = BANDWIDTH_AUTO;
		}
		p->u.ofdm.code_rate_HP = c->code_rate_HP;
		p->u.ofdm.code_rate_LP = c->code_rate_LP;
		p->u.ofdm.constellation = c->modulation;
		p->u.ofdm.transmission_mode = c->transmission_mode;
		p->u.ofdm.guard_interval = c->guard_interval;
		p->u.ofdm.hierarchy_information = c->hierarchy;
		break;
	case DVBV3_ATSC:
		dprintk("%s() Preparing VSB req\n", __func__);
		p->u.vsb.modulation = c->modulation;
		break;
	}
	return 0;
}

/**
 * dtv_get_frontend - calls a callback for retrieving DTV parameters
 * @fe:		struct dvb_frontend pointer
 * @c:		struct dtv_frontend_properties pointer (DVBv5 cache)
 * @p_out	struct dvb_frontend_parameters pointer (DVBv3 FE struct)
 *
 * This routine calls either the DVBv3 or DVBv5 get_frontend call.
 * If c is not null, it will update the DVBv5 cache struct pointed by it.
 * If p_out is not null, it will update the DVBv3 params pointed by it.
 */
static int dtv_get_frontend(struct dvb_frontend *fe,
			    struct dvb_frontend_parameters *p_out)
{
	int r;

	if (fe->ops.get_frontend) {
		r = fe->ops.get_frontend(fe);
		if (unlikely(r < 0))
			return r;
		if (p_out)
			dtv_property_legacy_params_sync(fe, p_out);
		return 0;
	}

	/* As everything is in cache, get_frontend fops are always supported */
	return 0;
}

static int dvb_frontend_ioctl_legacy(struct file *file,
			unsigned int cmd, void *parg);
static int dvb_frontend_ioctl_properties(struct file *file,
			unsigned int cmd, void *parg);

static int dtv_property_process_get(struct dvb_frontend *fe,
				    const struct dtv_frontend_properties *c,
				    struct dtv_property *tvp,
				    struct file *file)
{
	int r, ncaps;

	switch(tvp->cmd) {
	case DTV_ENUM_DELSYS:
		ncaps = 0;
		while (fe->ops.delsys[ncaps] && ncaps < MAX_DELSYS) {
			tvp->u.buffer.data[ncaps] = fe->ops.delsys[ncaps];
			ncaps++;
		}
		tvp->u.buffer.len = ncaps;
		break;
	case DTV_FREQUENCY:
		tvp->u.data = c->frequency;
		break;
	case DTV_MODULATION:
		tvp->u.data = c->modulation;
		break;
	case DTV_BANDWIDTH_HZ:
		tvp->u.data = c->bandwidth_hz;
		break;
	case DTV_INVERSION:
		tvp->u.data = c->inversion;
		break;
	case DTV_SYMBOL_RATE:
		tvp->u.data = c->symbol_rate;
		break;
	case DTV_INNER_FEC:
		tvp->u.data = c->fec_inner;
		break;
	case DTV_PILOT:
		tvp->u.data = c->pilot;
		break;
	case DTV_ROLLOFF:
		tvp->u.data = c->rolloff;
		break;
	case DTV_DELIVERY_SYSTEM:
		tvp->u.data = c->delivery_system;
		break;
	case DTV_VOLTAGE:
		tvp->u.data = c->voltage;
		break;
	case DTV_TONE:
		tvp->u.data = c->sectone;
		break;
	case DTV_API_VERSION:
		tvp->u.data = (DVB_API_VERSION << 8) | DVB_API_VERSION_MINOR;
		break;
	case DTV_CODE_RATE_HP:
		tvp->u.data = c->code_rate_HP;
		break;
	case DTV_CODE_RATE_LP:
		tvp->u.data = c->code_rate_LP;
		break;
	case DTV_GUARD_INTERVAL:
		tvp->u.data = c->guard_interval;
		break;
	case DTV_TRANSMISSION_MODE:
		tvp->u.data = c->transmission_mode;
		break;
	case DTV_HIERARCHY:
		tvp->u.data = c->hierarchy;
		break;

	/* ISDB-T Support here */
	case DTV_ISDBT_PARTIAL_RECEPTION:
		tvp->u.data = c->isdbt_partial_reception;
		break;
	case DTV_ISDBT_SOUND_BROADCASTING:
		tvp->u.data = c->isdbt_sb_mode;
		break;
	case DTV_ISDBT_SB_SUBCHANNEL_ID:
		tvp->u.data = c->isdbt_sb_subchannel;
		break;
	case DTV_ISDBT_SB_SEGMENT_IDX:
		tvp->u.data = c->isdbt_sb_segment_idx;
		break;
	case DTV_ISDBT_SB_SEGMENT_COUNT:
		tvp->u.data = c->isdbt_sb_segment_count;
		break;
	case DTV_ISDBT_LAYER_ENABLED:
		tvp->u.data = c->isdbt_layer_enabled;
		break;
	case DTV_ISDBT_LAYERA_FEC:
		tvp->u.data = c->layer[0].fec;
		break;
	case DTV_ISDBT_LAYERA_MODULATION:
		tvp->u.data = c->layer[0].modulation;
		break;
	case DTV_ISDBT_LAYERA_SEGMENT_COUNT:
		tvp->u.data = c->layer[0].segment_count;
		break;
	case DTV_ISDBT_LAYERA_TIME_INTERLEAVING:
		tvp->u.data = c->layer[0].interleaving;
		break;
	case DTV_ISDBT_LAYERB_FEC:
		tvp->u.data = c->layer[1].fec;
		break;
	case DTV_ISDBT_LAYERB_MODULATION:
		tvp->u.data = c->layer[1].modulation;
		break;
	case DTV_ISDBT_LAYERB_SEGMENT_COUNT:
		tvp->u.data = c->layer[1].segment_count;
		break;
	case DTV_ISDBT_LAYERB_TIME_INTERLEAVING:
		tvp->u.data = c->layer[1].interleaving;
		break;
	case DTV_ISDBT_LAYERC_FEC:
		tvp->u.data = c->layer[2].fec;
		break;
	case DTV_ISDBT_LAYERC_MODULATION:
		tvp->u.data = c->layer[2].modulation;
		break;
	case DTV_ISDBT_LAYERC_SEGMENT_COUNT:
		tvp->u.data = c->layer[2].segment_count;
		break;
	case DTV_ISDBT_LAYERC_TIME_INTERLEAVING:
		tvp->u.data = c->layer[2].interleaving;
		break;
	case DTV_ISDBS_TS_ID:
		tvp->u.data = c->isdbs_ts_id;
		break;
	case DTV_DVBT2_PLP_ID:
		tvp->u.data = c->dvbt2_plp_id;
		break;
	default:
		return -EINVAL;
	}

	/* Allow the frontend to override outgoing properties */
	if (fe->ops.get_property) {
		r = fe->ops.get_property(fe, tvp);
		if (r < 0)
			return r;
	}

	dtv_property_dump(tvp);

	return 0;
}

static int dtv_set_frontend(struct dvb_frontend *fe);

static bool is_dvbv3_delsys(u32 delsys)
{
	bool status;

	status = (delsys == SYS_DVBT) || (delsys == SYS_DVBC_ANNEX_A) ||
		 (delsys == SYS_DVBS) || (delsys == SYS_ATSC);

	return status;
}

static int set_delivery_system(struct dvb_frontend *fe, u32 desired_system)
{
	int ncaps, i;
	u32 delsys = SYS_UNDEFINED;
	struct dtv_frontend_properties *c = &fe->dtv_property_cache;
	enum dvbv3_emulation_type type;

	/*
	 * It was reported that some old DVBv5 applications were
	 * filling delivery_system with SYS_UNDEFINED. If this happens,
	 * assume that the application wants to use the first supported
	 * delivery system.
	 */
	if (c->delivery_system == SYS_UNDEFINED)
	        c->delivery_system = fe->ops.delsys[0];

	if (desired_system == SYS_UNDEFINED) {
		/*
		 * A DVBv3 call doesn't know what's the desired system.
		 * Also, DVBv3 applications don't know that ops.info->type
		 * could be changed, and they simply dies when it doesn't
		 * match.
		 * So, don't change the current delivery system, as it
		 * may be trying to do the wrong thing, like setting an
		 * ISDB-T frontend as DVB-T. Instead, find the closest
		 * DVBv3 system that matches the delivery system.
		 */
		if (is_dvbv3_delsys(c->delivery_system)) {
			dprintk("%s() Using delivery system to %d\n",
				__func__, c->delivery_system);
			return 0;
		}
		type = dvbv3_type(c->delivery_system);
		switch (type) {
		case DVBV3_QPSK:
			desired_system = SYS_DVBS;
			break;
		case DVBV3_QAM:
			desired_system = SYS_DVBC_ANNEX_A;
			break;
		case DVBV3_ATSC:
			desired_system = SYS_ATSC;
			break;
		case DVBV3_OFDM:
			desired_system = SYS_DVBT;
			break;
		default:
			dprintk("%s(): This frontend doesn't support DVBv3 calls\n",
				__func__);
			return -EINVAL;
		}
	} else {
		/*
		 * This is a DVBv5 call. So, it likely knows the supported
		 * delivery systems.
		 */

		/* Check if the desired delivery system is supported */
		ncaps = 0;
		while (fe->ops.delsys[ncaps] && ncaps < MAX_DELSYS) {
			if (fe->ops.delsys[ncaps] == desired_system) {
				c->delivery_system = desired_system;
				dprintk("%s() Changing delivery system to %d\n",
					__func__, desired_system);
				return 0;
			}
			ncaps++;
		}
		type = dvbv3_type(desired_system);

		/*
		 * The delivery system is not supported. See if it can be
		 * emulated.
		 * The emulation only works if the desired system is one of the
		 * DVBv3 delivery systems
		 */
		if (!is_dvbv3_delsys(desired_system)) {
			dprintk("%s() can't use a DVBv3 FE_SET_FRONTEND call on this frontend\n",
				__func__);
			return -EINVAL;
		}

		/*
		 * Get the last non-DVBv3 delivery system that has the same type
		 * of the desired system
		 */
		ncaps = 0;
		while (fe->ops.delsys[ncaps] && ncaps < MAX_DELSYS) {
			if ((dvbv3_type(fe->ops.delsys[ncaps]) == type) &&
			    !is_dvbv3_delsys(fe->ops.delsys[ncaps]))
				delsys = fe->ops.delsys[ncaps];
			ncaps++;
		}
		/* There's nothing compatible with the desired delivery system */
		if (delsys == SYS_UNDEFINED) {
			dprintk("%s() Incompatible DVBv3 FE_SET_FRONTEND call for this frontend\n",
				__func__);
			return -EINVAL;
		}
		c->delivery_system = delsys;
	}

	/*
	 * The DVBv3 or DVBv5 call is requesting a different system. So,
	 * emulation is needed.
	 *
	 * Emulate newer delivery systems like ISDBT, DVBT and DMBTH
	 * for older DVBv5 applications. The emulation will try to use
	 * the auto mode for most things, and will assume that the desired
	 * delivery system is the last one at the ops.delsys[] array
	 */
	dprintk("%s() Using delivery system %d emulated as if it were a %d\n",
		__func__, delsys, desired_system);

	/*
	 * For now, handles ISDB-T calls. More code may be needed here for the
	 * other emulated stuff
	 */
	if (type == DVBV3_OFDM) {
		if (c->delivery_system == SYS_ISDBT) {
			dprintk("%s() Using defaults for SYS_ISDBT\n",
				__func__);
			if (!c->bandwidth_hz)
				c->bandwidth_hz = 6000000;

			c->isdbt_partial_reception = 0;
			c->isdbt_sb_mode = 0;
			c->isdbt_sb_subchannel = 0;
			c->isdbt_sb_segment_idx = 0;
			c->isdbt_sb_segment_count = 0;
			c->isdbt_layer_enabled = 0;
			for (i = 0; i < 3; i++) {
				c->layer[i].fec = FEC_AUTO;
				c->layer[i].modulation = QAM_AUTO;
				c->layer[i].interleaving = 0;
				c->layer[i].segment_count = 0;
			}
		}
	}
	dprintk("change delivery system on cache to %d\n", c->delivery_system);

	return 0;
}

static int dtv_property_process_set(struct dvb_frontend *fe,
				    struct dtv_property *tvp,
				    struct file *file)
{
	int r = 0;
	struct dtv_frontend_properties *c = &fe->dtv_property_cache;

	/* Allow the frontend to validate incoming properties */
	if (fe->ops.set_property) {
		r = fe->ops.set_property(fe, tvp);
		if (r < 0)
			return r;
	}

	switch(tvp->cmd) {
	case DTV_CLEAR:
		/*
		 * Reset a cache of data specific to the frontend here. This does
		 * not effect hardware.
		 */
		dvb_frontend_clear_cache(fe);
		break;
	case DTV_TUNE:
		/* interpret the cache of data, build either a traditional frontend
		 * tunerequest so we can pass validation in the FE_SET_FRONTEND
		 * ioctl.
		 */
		c->state = tvp->cmd;
		dprintk("%s() Finalised property cache\n", __func__);

		r = dtv_set_frontend(fe);
		break;
	case DTV_FREQUENCY:
		c->frequency = tvp->u.data;
		break;
	case DTV_MODULATION:
		c->modulation = tvp->u.data;
		break;
	case DTV_BANDWIDTH_HZ:
		c->bandwidth_hz = tvp->u.data;
		break;
	case DTV_INVERSION:
		c->inversion = tvp->u.data;
		break;
	case DTV_SYMBOL_RATE:
		c->symbol_rate = tvp->u.data;
		break;
	case DTV_INNER_FEC:
		c->fec_inner = tvp->u.data;
		break;
	case DTV_PILOT:
		c->pilot = tvp->u.data;
		break;
	case DTV_ROLLOFF:
		c->rolloff = tvp->u.data;
		break;
	case DTV_DELIVERY_SYSTEM:
		r = set_delivery_system(fe, tvp->u.data);
		break;
	case DTV_VOLTAGE:
		c->voltage = tvp->u.data;
		r = dvb_frontend_ioctl_legacy(file, FE_SET_VOLTAGE,
			(void *)c->voltage);
		break;
	case DTV_TONE:
		c->sectone = tvp->u.data;
		r = dvb_frontend_ioctl_legacy(file, FE_SET_TONE,
			(void *)c->sectone);
		break;
	case DTV_CODE_RATE_HP:
		c->code_rate_HP = tvp->u.data;
		break;
	case DTV_CODE_RATE_LP:
		c->code_rate_LP = tvp->u.data;
		break;
	case DTV_GUARD_INTERVAL:
		c->guard_interval = tvp->u.data;
		break;
	case DTV_TRANSMISSION_MODE:
		c->transmission_mode = tvp->u.data;
		break;
	case DTV_HIERARCHY:
		c->hierarchy = tvp->u.data;
		break;

	/* ISDB-T Support here */
	case DTV_ISDBT_PARTIAL_RECEPTION:
		c->isdbt_partial_reception = tvp->u.data;
		break;
	case DTV_ISDBT_SOUND_BROADCASTING:
		c->isdbt_sb_mode = tvp->u.data;
		break;
	case DTV_ISDBT_SB_SUBCHANNEL_ID:
		c->isdbt_sb_subchannel = tvp->u.data;
		break;
	case DTV_ISDBT_SB_SEGMENT_IDX:
		c->isdbt_sb_segment_idx = tvp->u.data;
		break;
	case DTV_ISDBT_SB_SEGMENT_COUNT:
		c->isdbt_sb_segment_count = tvp->u.data;
		break;
	case DTV_ISDBT_LAYER_ENABLED:
		c->isdbt_layer_enabled = tvp->u.data;
		break;
	case DTV_ISDBT_LAYERA_FEC:
		c->layer[0].fec = tvp->u.data;
		break;
	case DTV_ISDBT_LAYERA_MODULATION:
		c->layer[0].modulation = tvp->u.data;
		break;
	case DTV_ISDBT_LAYERA_SEGMENT_COUNT:
		c->layer[0].segment_count = tvp->u.data;
		break;
	case DTV_ISDBT_LAYERA_TIME_INTERLEAVING:
		c->layer[0].interleaving = tvp->u.data;
		break;
	case DTV_ISDBT_LAYERB_FEC:
		c->layer[1].fec = tvp->u.data;
		break;
	case DTV_ISDBT_LAYERB_MODULATION:
		c->layer[1].modulation = tvp->u.data;
		break;
	case DTV_ISDBT_LAYERB_SEGMENT_COUNT:
		c->layer[1].segment_count = tvp->u.data;
		break;
	case DTV_ISDBT_LAYERB_TIME_INTERLEAVING:
		c->layer[1].interleaving = tvp->u.data;
		break;
	case DTV_ISDBT_LAYERC_FEC:
		c->layer[2].fec = tvp->u.data;
		break;
	case DTV_ISDBT_LAYERC_MODULATION:
		c->layer[2].modulation = tvp->u.data;
		break;
	case DTV_ISDBT_LAYERC_SEGMENT_COUNT:
		c->layer[2].segment_count = tvp->u.data;
		break;
	case DTV_ISDBT_LAYERC_TIME_INTERLEAVING:
		c->layer[2].interleaving = tvp->u.data;
		break;
	case DTV_ISDBS_TS_ID:
		c->isdbs_ts_id = tvp->u.data;
		break;
	case DTV_DVBT2_PLP_ID:
		c->dvbt2_plp_id = tvp->u.data;
		break;
	default:
		return -EINVAL;
	}

	return r;
}

static int dvb_frontend_ioctl(struct file *file,
			unsigned int cmd, void *parg)
{
	struct dvb_device *dvbdev = file->private_data;
	struct dvb_frontend *fe = dvbdev->priv;
	struct dtv_frontend_properties *c = &fe->dtv_property_cache;
	struct dvb_frontend_private *fepriv = fe->frontend_priv;
	int err = -EOPNOTSUPP;

	dprintk("%s (%d)\n", __func__, _IOC_NR(cmd));

	if (fepriv->exit != DVB_FE_NO_EXIT)
		return -ENODEV;

	if ((file->f_flags & O_ACCMODE) == O_RDONLY &&
	    (_IOC_DIR(cmd) != _IOC_READ || cmd == FE_GET_EVENT ||
	     cmd == FE_DISEQC_RECV_SLAVE_REPLY))
		return -EPERM;

	if (down_interruptible (&fepriv->sem))
		return -ERESTARTSYS;

	if ((cmd == FE_SET_PROPERTY) || (cmd == FE_GET_PROPERTY))
		err = dvb_frontend_ioctl_properties(file, cmd, parg);
	else {
		c->state = DTV_UNDEFINED;
		err = dvb_frontend_ioctl_legacy(file, cmd, parg);
	}

	up(&fepriv->sem);
	return err;
}

static int dvb_frontend_ioctl_properties(struct file *file,
			unsigned int cmd, void *parg)
{
	struct dvb_device *dvbdev = file->private_data;
	struct dvb_frontend *fe = dvbdev->priv;
	struct dvb_frontend_private *fepriv = fe->frontend_priv;
	struct dtv_frontend_properties *c = &fe->dtv_property_cache;
	int err = 0;

	struct dtv_properties *tvps = NULL;
	struct dtv_property *tvp = NULL;
	int i;

	dprintk("%s\n", __func__);

	if(cmd == FE_SET_PROPERTY) {
		tvps = (struct dtv_properties __user *)parg;

		dprintk("%s() properties.num = %d\n", __func__, tvps->num);
		dprintk("%s() properties.props = %p\n", __func__, tvps->props);

		/* Put an arbitrary limit on the number of messages that can
		 * be sent at once */
		if ((tvps->num == 0) || (tvps->num > DTV_IOCTL_MAX_MSGS))
			return -EINVAL;

		tvp = kmalloc(tvps->num * sizeof(struct dtv_property), GFP_KERNEL);
		if (!tvp) {
			err = -ENOMEM;
			goto out;
		}

		if (copy_from_user(tvp, tvps->props, tvps->num * sizeof(struct dtv_property))) {
			err = -EFAULT;
			goto out;
		}

		for (i = 0; i < tvps->num; i++) {
			err = dtv_property_process_set(fe, tvp + i, file);
			if (err < 0)
				goto out;
			(tvp + i)->result = err;
		}

		if (c->state == DTV_TUNE)
			dprintk("%s() Property cache is full, tuning\n", __func__);

	} else
	if(cmd == FE_GET_PROPERTY) {
		tvps = (struct dtv_properties __user *)parg;

		dprintk("%s() properties.num = %d\n", __func__, tvps->num);
		dprintk("%s() properties.props = %p\n", __func__, tvps->props);

		/* Put an arbitrary limit on the number of messages that can
		 * be sent at once */
		if ((tvps->num == 0) || (tvps->num > DTV_IOCTL_MAX_MSGS))
			return -EINVAL;

		tvp = kmalloc(tvps->num * sizeof(struct dtv_property), GFP_KERNEL);
		if (!tvp) {
			err = -ENOMEM;
			goto out;
		}

		if (copy_from_user(tvp, tvps->props, tvps->num * sizeof(struct dtv_property))) {
			err = -EFAULT;
			goto out;
		}

		/*
		 * Fills the cache out struct with the cache contents, plus
		 * the data retrieved from get_frontend, if the frontend
		 * is not idle. Otherwise, returns the cached content
		 */
		if (fepriv->state != FESTATE_IDLE) {
			err = dtv_get_frontend(fe, NULL);
			if (err < 0)
				goto out;
		}
		for (i = 0; i < tvps->num; i++) {
			err = dtv_property_process_get(fe, c, tvp + i, file);
			if (err < 0)
				goto out;
			(tvp + i)->result = err;
		}

		if (copy_to_user(tvps->props, tvp, tvps->num * sizeof(struct dtv_property))) {
			err = -EFAULT;
			goto out;
		}

	} else
		err = -EOPNOTSUPP;

out:
	kfree(tvp);
	return err;
}

static int dtv_set_frontend(struct dvb_frontend *fe)
{
	struct dvb_frontend_private *fepriv = fe->frontend_priv;
	struct dtv_frontend_properties *c = &fe->dtv_property_cache;
	struct dvb_frontend_tune_settings fetunesettings;
	u32 rolloff = 0;

	if (dvb_frontend_check_parameters(fe) < 0)
		return -EINVAL;

	/*
<<<<<<< HEAD
=======
	 * Initialize output parameters to match the values given by
	 * the user. FE_SET_FRONTEND triggers an initial frontend event
	 * with status = 0, which copies output parameters to userspace.
	 */
	dtv_property_legacy_params_sync(fe, &fepriv->parameters_out);

	/*
>>>>>>> e816b57a
	 * Be sure that the bandwidth will be filled for all
	 * non-satellite systems, as tuners need to know what
	 * low pass/Nyquist half filter should be applied, in
	 * order to avoid inter-channel noise.
	 *
	 * ISDB-T and DVB-T/T2 already sets bandwidth.
	 * ATSC and DVB-C don't set, so, the core should fill it.
	 *
	 * On DVB-C Annex A and C, the bandwidth is a function of
	 * the roll-off and symbol rate. Annex B defines different
	 * roll-off factors depending on the modulation. Fortunately,
	 * Annex B is only used with 6MHz, so there's no need to
	 * calculate it.
	 *
	 * While not officially supported, a side effect of handling it at
	 * the cache level is that a program could retrieve the bandwidth
	 * via DTV_BANDWIDTH_HZ, which may be useful for test programs.
	 */
	switch (c->delivery_system) {
	case SYS_ATSC:
	case SYS_DVBC_ANNEX_B:
		c->bandwidth_hz = 6000000;
		break;
	case SYS_DVBC_ANNEX_A:
		rolloff = 115;
		break;
	case SYS_DVBC_ANNEX_C:
		rolloff = 113;
		break;
	default:
		break;
	}
	if (rolloff)
		c->bandwidth_hz = (c->symbol_rate * rolloff) / 100;

	/* force auto frequency inversion if requested */
	if (dvb_force_auto_inversion)
		c->inversion = INVERSION_AUTO;

	/*
	 * without hierarchical coding code_rate_LP is irrelevant,
	 * so we tolerate the otherwise invalid FEC_NONE setting
	 */
	if (c->hierarchy == HIERARCHY_NONE && c->code_rate_LP == FEC_NONE)
		c->code_rate_LP = FEC_AUTO;

	/* get frontend-specific tuning settings */
	memset(&fetunesettings, 0, sizeof(struct dvb_frontend_tune_settings));
	if (fe->ops.get_tune_settings && (fe->ops.get_tune_settings(fe, &fetunesettings) == 0)) {
		fepriv->min_delay = (fetunesettings.min_delay_ms * HZ) / 1000;
		fepriv->max_drift = fetunesettings.max_drift;
		fepriv->step_size = fetunesettings.step_size;
	} else {
		/* default values */
		switch (c->delivery_system) {
		case SYS_DVBC_ANNEX_A:
		case SYS_DVBC_ANNEX_C:
			fepriv->min_delay = HZ / 20;
			fepriv->step_size = c->symbol_rate / 16000;
			fepriv->max_drift = c->symbol_rate / 2000;
			break;
		case SYS_DVBT:
		case SYS_DVBT2:
		case SYS_ISDBT:
		case SYS_DMBTH:
			fepriv->min_delay = HZ / 20;
			fepriv->step_size = fe->ops.info.frequency_stepsize * 2;
			fepriv->max_drift = (fe->ops.info.frequency_stepsize * 2) + 1;
			break;
		default:
			/*
			 * FIXME: This sounds wrong! if freqency_stepsize is
			 * defined by the frontend, why not use it???
			 */
			fepriv->min_delay = HZ / 20;
			fepriv->step_size = 0; /* no zigzag */
			fepriv->max_drift = 0;
			break;
		}
	}
	if (dvb_override_tune_delay > 0)
		fepriv->min_delay = (dvb_override_tune_delay * HZ) / 1000;

	fepriv->state = FESTATE_RETUNE;

	/* Request the search algorithm to search */
	fepriv->algo_status |= DVBFE_ALGO_SEARCH_AGAIN;

	dvb_frontend_clear_events(fe);
	dvb_frontend_add_event(fe, 0);
	dvb_frontend_wakeup(fe);
	fepriv->status = 0;

	return 0;
}


static int dvb_frontend_ioctl_legacy(struct file *file,
			unsigned int cmd, void *parg)
{
	struct dvb_device *dvbdev = file->private_data;
	struct dvb_frontend *fe = dvbdev->priv;
	struct dvb_frontend_private *fepriv = fe->frontend_priv;
	struct dtv_frontend_properties *c = &fe->dtv_property_cache;
	int cb_err, err = -EOPNOTSUPP;

	if (fe->dvb->fe_ioctl_override) {
		cb_err = fe->dvb->fe_ioctl_override(fe, cmd, parg,
						    DVB_FE_IOCTL_PRE);
		if (cb_err < 0)
			return cb_err;
		if (cb_err > 0)
			return 0;
		/* fe_ioctl_override returning 0 allows
		 * dvb-core to continue handling the ioctl */
	}

	switch (cmd) {
	case FE_GET_INFO: {
		struct dvb_frontend_info* info = parg;

		memcpy(info, &fe->ops.info, sizeof(struct dvb_frontend_info));
		dvb_frontend_get_frequency_limits(fe, &info->frequency_min, &info->frequency_max);

		/*
		 * Associate the 4 delivery systems supported by DVBv3
		 * API with their DVBv5 counterpart. For the other standards,
		 * use the closest type, assuming that it would hopefully
		 * work with a DVBv3 application.
		 * It should be noticed that, on multi-frontend devices with
		 * different types (terrestrial and cable, for example),
		 * a pure DVBv3 application won't be able to use all delivery
		 * systems. Yet, changing the DVBv5 cache to the other delivery
		 * system should be enough for making it work.
		 */
		switch (dvbv3_type(c->delivery_system)) {
		case DVBV3_QPSK:
			info->type = FE_QPSK;
			break;
		case DVBV3_ATSC:
			info->type = FE_ATSC;
			break;
		case DVBV3_QAM:
			info->type = FE_QAM;
			break;
		case DVBV3_OFDM:
			info->type = FE_OFDM;
			break;
		default:
			printk(KERN_ERR
			       "%s: doesn't know how to handle a DVBv3 call to delivery system %i\n",
			       __func__, c->delivery_system);
			fe->ops.info.type = FE_OFDM;
		}
		dprintk("current delivery system on cache: %d, V3 type: %d\n",
			c->delivery_system, fe->ops.info.type);

		/* Force the CAN_INVERSION_AUTO bit on. If the frontend doesn't
		 * do it, it is done for it. */
		info->caps |= FE_CAN_INVERSION_AUTO;
		err = 0;
		break;
	}

	case FE_READ_STATUS: {
		fe_status_t* status = parg;

		/* if retune was requested but hasn't occurred yet, prevent
		 * that user get signal state from previous tuning */
		if (fepriv->state == FESTATE_RETUNE ||
		    fepriv->state == FESTATE_ERROR) {
			err=0;
			*status = 0;
			break;
		}

		if (fe->ops.read_status)
			err = fe->ops.read_status(fe, status);
		break;
	}
	case FE_READ_BER:
		if (fe->ops.read_ber)
			err = fe->ops.read_ber(fe, (__u32*) parg);
		break;

	case FE_READ_SIGNAL_STRENGTH:
		if (fe->ops.read_signal_strength)
			err = fe->ops.read_signal_strength(fe, (__u16*) parg);
		break;

	case FE_READ_SNR:
		if (fe->ops.read_snr)
			err = fe->ops.read_snr(fe, (__u16*) parg);
		break;

	case FE_READ_UNCORRECTED_BLOCKS:
		if (fe->ops.read_ucblocks)
			err = fe->ops.read_ucblocks(fe, (__u32*) parg);
		break;


	case FE_DISEQC_RESET_OVERLOAD:
		if (fe->ops.diseqc_reset_overload) {
			err = fe->ops.diseqc_reset_overload(fe);
			fepriv->state = FESTATE_DISEQC;
			fepriv->status = 0;
		}
		break;

	case FE_DISEQC_SEND_MASTER_CMD:
		if (fe->ops.diseqc_send_master_cmd) {
			err = fe->ops.diseqc_send_master_cmd(fe, (struct dvb_diseqc_master_cmd*) parg);
			fepriv->state = FESTATE_DISEQC;
			fepriv->status = 0;
		}
		break;

	case FE_DISEQC_SEND_BURST:
		if (fe->ops.diseqc_send_burst) {
			err = fe->ops.diseqc_send_burst(fe, (fe_sec_mini_cmd_t) parg);
			fepriv->state = FESTATE_DISEQC;
			fepriv->status = 0;
		}
		break;

	case FE_SET_TONE:
		if (fe->ops.set_tone) {
			err = fe->ops.set_tone(fe, (fe_sec_tone_mode_t) parg);
			fepriv->tone = (fe_sec_tone_mode_t) parg;
			fepriv->state = FESTATE_DISEQC;
			fepriv->status = 0;
		}
		break;

	case FE_SET_VOLTAGE:
		if (fe->ops.set_voltage) {
			err = fe->ops.set_voltage(fe, (fe_sec_voltage_t) parg);
			fepriv->voltage = (fe_sec_voltage_t) parg;
			fepriv->state = FESTATE_DISEQC;
			fepriv->status = 0;
		}
		break;

	case FE_DISHNETWORK_SEND_LEGACY_CMD:
		if (fe->ops.dishnetwork_send_legacy_command) {
			err = fe->ops.dishnetwork_send_legacy_command(fe, (unsigned long) parg);
			fepriv->state = FESTATE_DISEQC;
			fepriv->status = 0;
		} else if (fe->ops.set_voltage) {
			/*
			 * NOTE: This is a fallback condition.  Some frontends
			 * (stv0299 for instance) take longer than 8msec to
			 * respond to a set_voltage command.  Those switches
			 * need custom routines to switch properly.  For all
			 * other frontends, the following should work ok.
			 * Dish network legacy switches (as used by Dish500)
			 * are controlled by sending 9-bit command words
			 * spaced 8msec apart.
			 * the actual command word is switch/port dependent
			 * so it is up to the userspace application to send
			 * the right command.
			 * The command must always start with a '0' after
			 * initialization, so parg is 8 bits and does not
			 * include the initialization or start bit
			 */
			unsigned long swcmd = ((unsigned long) parg) << 1;
			struct timeval nexttime;
			struct timeval tv[10];
			int i;
			u8 last = 1;
			if (dvb_frontend_debug)
				printk("%s switch command: 0x%04lx\n", __func__, swcmd);
			do_gettimeofday(&nexttime);
			if (dvb_frontend_debug)
				memcpy(&tv[0], &nexttime, sizeof(struct timeval));
			/* before sending a command, initialize by sending
			 * a 32ms 18V to the switch
			 */
			fe->ops.set_voltage(fe, SEC_VOLTAGE_18);
			dvb_frontend_sleep_until(&nexttime, 32000);

			for (i = 0; i < 9; i++) {
				if (dvb_frontend_debug)
					do_gettimeofday(&tv[i + 1]);
				if ((swcmd & 0x01) != last) {
					/* set voltage to (last ? 13V : 18V) */
					fe->ops.set_voltage(fe, (last) ? SEC_VOLTAGE_13 : SEC_VOLTAGE_18);
					last = (last) ? 0 : 1;
				}
				swcmd = swcmd >> 1;
				if (i != 8)
					dvb_frontend_sleep_until(&nexttime, 8000);
			}
			if (dvb_frontend_debug) {
				printk("%s(%d): switch delay (should be 32k followed by all 8k\n",
					__func__, fe->dvb->num);
				for (i = 1; i < 10; i++)
					printk("%d: %d\n", i, timeval_usec_diff(tv[i-1] , tv[i]));
			}
			err = 0;
			fepriv->state = FESTATE_DISEQC;
			fepriv->status = 0;
		}
		break;

	case FE_DISEQC_RECV_SLAVE_REPLY:
		if (fe->ops.diseqc_recv_slave_reply)
			err = fe->ops.diseqc_recv_slave_reply(fe, (struct dvb_diseqc_slave_reply*) parg);
		break;

	case FE_ENABLE_HIGH_LNB_VOLTAGE:
		if (fe->ops.enable_high_lnb_voltage)
			err = fe->ops.enable_high_lnb_voltage(fe, (long) parg);
		break;

	case FE_SET_FRONTEND:
		err = set_delivery_system(fe, SYS_UNDEFINED);
		if (err)
			break;

		err = dtv_property_cache_sync(fe, c, parg);
		if (err)
			break;
		err = dtv_set_frontend(fe);
		break;
	case FE_GET_EVENT:
		err = dvb_frontend_get_event (fe, parg, file->f_flags);
		break;

	case FE_GET_FRONTEND:
		err = dtv_get_frontend(fe, parg);
		break;

	case FE_SET_FRONTEND_TUNE_MODE:
		fepriv->tune_mode_flags = (unsigned long) parg;
		err = 0;
		break;
	};

	if (fe->dvb->fe_ioctl_override) {
		cb_err = fe->dvb->fe_ioctl_override(fe, cmd, parg,
						    DVB_FE_IOCTL_POST);
		if (cb_err < 0)
			return cb_err;
	}

	return err;
}


static unsigned int dvb_frontend_poll(struct file *file, struct poll_table_struct *wait)
{
	struct dvb_device *dvbdev = file->private_data;
	struct dvb_frontend *fe = dvbdev->priv;
	struct dvb_frontend_private *fepriv = fe->frontend_priv;

	dprintk ("%s\n", __func__);

	poll_wait (file, &fepriv->events.wait_queue, wait);

	if (fepriv->events.eventw != fepriv->events.eventr)
		return (POLLIN | POLLRDNORM | POLLPRI);

	return 0;
}

static int dvb_frontend_open(struct inode *inode, struct file *file)
{
	struct dvb_device *dvbdev = file->private_data;
	struct dvb_frontend *fe = dvbdev->priv;
	struct dvb_frontend_private *fepriv = fe->frontend_priv;
	struct dvb_adapter *adapter = fe->dvb;
	int ret;

	dprintk ("%s\n", __func__);
	if (fepriv->exit == DVB_FE_DEVICE_REMOVED)
		return -ENODEV;

	if (adapter->mfe_shared) {
		mutex_lock (&adapter->mfe_lock);

		if (adapter->mfe_dvbdev == NULL)
			adapter->mfe_dvbdev = dvbdev;

		else if (adapter->mfe_dvbdev != dvbdev) {
			struct dvb_device
				*mfedev = adapter->mfe_dvbdev;
			struct dvb_frontend
				*mfe = mfedev->priv;
			struct dvb_frontend_private
				*mfepriv = mfe->frontend_priv;
			int mferetry = (dvb_mfe_wait_time << 1);

			mutex_unlock (&adapter->mfe_lock);
			while (mferetry-- && (mfedev->users != -1 ||
					mfepriv->thread != NULL)) {
				if(msleep_interruptible(500)) {
					if(signal_pending(current))
						return -EINTR;
				}
			}

			mutex_lock (&adapter->mfe_lock);
			if(adapter->mfe_dvbdev != dvbdev) {
				mfedev = adapter->mfe_dvbdev;
				mfe = mfedev->priv;
				mfepriv = mfe->frontend_priv;
				if (mfedev->users != -1 ||
						mfepriv->thread != NULL) {
					mutex_unlock (&adapter->mfe_lock);
					return -EBUSY;
				}
				adapter->mfe_dvbdev = dvbdev;
			}
		}
	}

	if (dvbdev->users == -1 && fe->ops.ts_bus_ctrl) {
		if ((ret = fe->ops.ts_bus_ctrl(fe, 1)) < 0)
			goto err0;

		/* If we took control of the bus, we need to force
		   reinitialization.  This is because many ts_bus_ctrl()
		   functions strobe the RESET pin on the demod, and if the
		   frontend thread already exists then the dvb_init() routine
		   won't get called (which is what usually does initial
		   register configuration). */
		fepriv->reinitialise = 1;
	}

	if ((ret = dvb_generic_open (inode, file)) < 0)
		goto err1;

	if ((file->f_flags & O_ACCMODE) != O_RDONLY) {
		/* normal tune mode when opened R/W */
		fepriv->tune_mode_flags &= ~FE_TUNE_MODE_ONESHOT;
		fepriv->tone = -1;
		fepriv->voltage = -1;

		ret = dvb_frontend_start (fe);
		if (ret)
			goto err2;

		/*  empty event queue */
		fepriv->events.eventr = fepriv->events.eventw = 0;
	}

	if (adapter->mfe_shared)
		mutex_unlock (&adapter->mfe_lock);
	return ret;

err2:
	dvb_generic_release(inode, file);
err1:
	if (dvbdev->users == -1 && fe->ops.ts_bus_ctrl)
		fe->ops.ts_bus_ctrl(fe, 0);
err0:
	if (adapter->mfe_shared)
		mutex_unlock (&adapter->mfe_lock);
	return ret;
}

static int dvb_frontend_release(struct inode *inode, struct file *file)
{
	struct dvb_device *dvbdev = file->private_data;
	struct dvb_frontend *fe = dvbdev->priv;
	struct dvb_frontend_private *fepriv = fe->frontend_priv;
	int ret;

	dprintk ("%s\n", __func__);

	if ((file->f_flags & O_ACCMODE) != O_RDONLY) {
		fepriv->release_jiffies = jiffies;
		mb();
	}

	ret = dvb_generic_release (inode, file);

	if (dvbdev->users == -1) {
		wake_up(&fepriv->wait_queue);
		if (fepriv->exit != DVB_FE_NO_EXIT) {
			fops_put(file->f_op);
			file->f_op = NULL;
			wake_up(&dvbdev->wait_queue);
		}
		if (fe->ops.ts_bus_ctrl)
			fe->ops.ts_bus_ctrl(fe, 0);
	}

	return ret;
}

static const struct file_operations dvb_frontend_fops = {
	.owner		= THIS_MODULE,
	.unlocked_ioctl	= dvb_generic_ioctl,
	.poll		= dvb_frontend_poll,
	.open		= dvb_frontend_open,
	.release	= dvb_frontend_release,
	.llseek		= noop_llseek,
};

int dvb_register_frontend(struct dvb_adapter* dvb,
			  struct dvb_frontend* fe)
{
	struct dvb_frontend_private *fepriv;
	static const struct dvb_device dvbdev_template = {
		.users = ~0,
		.writers = 1,
		.readers = (~0)-1,
		.fops = &dvb_frontend_fops,
		.kernel_ioctl = dvb_frontend_ioctl
	};

	dprintk ("%s\n", __func__);

	if (mutex_lock_interruptible(&frontend_mutex))
		return -ERESTARTSYS;

	fe->frontend_priv = kzalloc(sizeof(struct dvb_frontend_private), GFP_KERNEL);
	if (fe->frontend_priv == NULL) {
		mutex_unlock(&frontend_mutex);
		return -ENOMEM;
	}
	fepriv = fe->frontend_priv;

	sema_init(&fepriv->sem, 1);
	init_waitqueue_head (&fepriv->wait_queue);
	init_waitqueue_head (&fepriv->events.wait_queue);
	mutex_init(&fepriv->events.mtx);
	fe->dvb = dvb;
	fepriv->inversion = INVERSION_OFF;

	printk ("DVB: registering adapter %i frontend %i (%s)...\n",
		fe->dvb->num,
		fe->id,
		fe->ops.info.name);

	dvb_register_device (fe->dvb, &fepriv->dvbdev, &dvbdev_template,
			     fe, DVB_DEVICE_FRONTEND);

	/*
	 * Initialize the cache to the proper values according with the
	 * first supported delivery system (ops->delsys[0])
	 */

        fe->dtv_property_cache.delivery_system = fe->ops.delsys[0];
	dvb_frontend_clear_cache(fe);

	mutex_unlock(&frontend_mutex);
	return 0;
}
EXPORT_SYMBOL(dvb_register_frontend);

int dvb_unregister_frontend(struct dvb_frontend* fe)
{
	struct dvb_frontend_private *fepriv = fe->frontend_priv;
	dprintk ("%s\n", __func__);

	mutex_lock(&frontend_mutex);
	dvb_frontend_stop (fe);
	mutex_unlock(&frontend_mutex);

	if (fepriv->dvbdev->users < -1)
		wait_event(fepriv->dvbdev->wait_queue,
				fepriv->dvbdev->users==-1);

	mutex_lock(&frontend_mutex);
	dvb_unregister_device (fepriv->dvbdev);

	/* fe is invalid now */
	kfree(fepriv);
	mutex_unlock(&frontend_mutex);
	return 0;
}
EXPORT_SYMBOL(dvb_unregister_frontend);

#ifdef CONFIG_MEDIA_ATTACH
void dvb_frontend_detach(struct dvb_frontend* fe)
{
	void *ptr;

	if (fe->ops.release_sec) {
		fe->ops.release_sec(fe);
		symbol_put_addr(fe->ops.release_sec);
	}
	if (fe->ops.tuner_ops.release) {
		fe->ops.tuner_ops.release(fe);
		symbol_put_addr(fe->ops.tuner_ops.release);
	}
	if (fe->ops.analog_ops.release) {
		fe->ops.analog_ops.release(fe);
		symbol_put_addr(fe->ops.analog_ops.release);
	}
	ptr = (void*)fe->ops.release;
	if (ptr) {
		fe->ops.release(fe);
		symbol_put_addr(ptr);
	}
}
#else
void dvb_frontend_detach(struct dvb_frontend* fe)
{
	if (fe->ops.release_sec)
		fe->ops.release_sec(fe);
	if (fe->ops.tuner_ops.release)
		fe->ops.tuner_ops.release(fe);
	if (fe->ops.analog_ops.release)
		fe->ops.analog_ops.release(fe);
	if (fe->ops.release)
		fe->ops.release(fe);
}
#endif
EXPORT_SYMBOL(dvb_frontend_detach);<|MERGE_RESOLUTION|>--- conflicted
+++ resolved
@@ -143,19 +143,12 @@
 static void dvb_frontend_wakeup(struct dvb_frontend *fe);
 static int dtv_get_frontend(struct dvb_frontend *fe,
 			    struct dvb_frontend_parameters *p_out);
-<<<<<<< HEAD
-
-static bool has_get_frontend(struct dvb_frontend *fe)
-{
-	return fe->ops.get_frontend;
-=======
 static int dtv_property_legacy_params_sync(struct dvb_frontend *fe,
 					   struct dvb_frontend_parameters *p);
 
 static bool has_get_frontend(struct dvb_frontend *fe)
 {
 	return fe->ops.get_frontend != NULL;
->>>>>>> e816b57a
 }
 
 /*
@@ -706,10 +699,7 @@
 					fepriv->algo_status |= DVBFE_ALGO_SEARCH_AGAIN;
 					fepriv->delay = HZ / 2;
 				}
-<<<<<<< HEAD
-=======
 				dtv_property_legacy_params_sync(fe, &fepriv->parameters_out);
->>>>>>> e816b57a
 				fe->ops.read_status(fe, &s);
 				if (s != fepriv->status) {
 					dvb_frontend_add_event(fe, s); /* update event list */
@@ -1846,8 +1836,6 @@
 		return -EINVAL;
 
 	/*
-<<<<<<< HEAD
-=======
 	 * Initialize output parameters to match the values given by
 	 * the user. FE_SET_FRONTEND triggers an initial frontend event
 	 * with status = 0, which copies output parameters to userspace.
@@ -1855,7 +1843,6 @@
 	dtv_property_legacy_params_sync(fe, &fepriv->parameters_out);
 
 	/*
->>>>>>> e816b57a
 	 * Be sure that the bandwidth will be filled for all
 	 * non-satellite systems, as tuners need to know what
 	 * low pass/Nyquist half filter should be applied, in
