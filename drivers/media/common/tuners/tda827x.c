/*
 *
 * (c) 2005 Hartmut Hackmann
 * (c) 2007 Michael Krufky
 *
 *  This program is free software; you can redistribute it and/or modify
 *  it under the terms of the GNU General Public License as published by
 *  the Free Software Foundation; either version 2 of the License, or
 *  (at your option) any later version.
 *
 *  This program is distributed in the hope that it will be useful,
 *  but WITHOUT ANY WARRANTY; without even the implied warranty of
 *  MERCHANTABILITY or FITNESS FOR A PARTICULAR PURPOSE.  See the
 *  GNU General Public License for more details.
 *
 *  You should have received a copy of the GNU General Public License
 *  along with this program; if not, write to the Free Software
 *  Foundation, Inc., 675 Mass Ave, Cambridge, MA 02139, USA.
 */

#include <linux/module.h>
#include <linux/slab.h>
#include <asm/types.h>
#include <linux/dvb/frontend.h>
#include <linux/videodev2.h>

#include "tda827x.h"

static int debug;
module_param(debug, int, 0644);
MODULE_PARM_DESC(debug, "Turn on/off frontend debugging (default:off).");

#define dprintk(args...) \
	do {					    \
		if (debug) printk(KERN_DEBUG "tda827x: " args); \
	} while (0)

struct tda827x_priv {
	int i2c_addr;
	struct i2c_adapter *i2c_adap;
	struct tda827x_config *cfg;

	unsigned int sgIF;
	unsigned char lpsel;

	u32 frequency;
	u32 bandwidth;
};

static void tda827x_set_std(struct dvb_frontend *fe,
			    struct analog_parameters *params)
{
	struct tda827x_priv *priv = fe->tuner_priv;
	char *mode;

	priv->lpsel = 0;
	if (params->std & V4L2_STD_MN) {
		priv->sgIF = 92;
		priv->lpsel = 1;
		mode = "MN";
	} else if (params->std & V4L2_STD_B) {
		priv->sgIF = 108;
		mode = "B";
	} else if (params->std & V4L2_STD_GH) {
		priv->sgIF = 124;
		mode = "GH";
	} else if (params->std & V4L2_STD_PAL_I) {
		priv->sgIF = 124;
		mode = "I";
	} else if (params->std & V4L2_STD_DK) {
		priv->sgIF = 124;
		mode = "DK";
	} else if (params->std & V4L2_STD_SECAM_L) {
		priv->sgIF = 124;
		mode = "L";
	} else if (params->std & V4L2_STD_SECAM_LC) {
		priv->sgIF = 20;
		mode = "LC";
	} else {
		priv->sgIF = 124;
		mode = "xx";
	}

	if (params->mode == V4L2_TUNER_RADIO) {
		priv->sgIF = 88; /* if frequency is 5.5 MHz */
		dprintk("setting tda827x to radio FM\n");
	} else
		dprintk("setting tda827x to system %s\n", mode);
}


/* ------------------------------------------------------------------ */

struct tda827x_data {
	u32 lomax;
	u8  spd;
	u8  bs;
	u8  bp;
	u8  cp;
	u8  gc3;
	u8 div1p5;
};

static const struct tda827x_data tda827x_table[] = {
	{ .lomax =  62000000, .spd = 3, .bs = 2, .bp = 0, .cp = 0, .gc3 = 3, .div1p5 = 1},
	{ .lomax =  66000000, .spd = 3, .bs = 3, .bp = 0, .cp = 0, .gc3 = 3, .div1p5 = 1},
	{ .lomax =  76000000, .spd = 3, .bs = 1, .bp = 0, .cp = 0, .gc3 = 3, .div1p5 = 0},
	{ .lomax =  84000000, .spd = 3, .bs = 2, .bp = 0, .cp = 0, .gc3 = 3, .div1p5 = 0},
	{ .lomax =  93000000, .spd = 3, .bs = 2, .bp = 0, .cp = 0, .gc3 = 1, .div1p5 = 0},
	{ .lomax =  98000000, .spd = 3, .bs = 3, .bp = 0, .cp = 0, .gc3 = 1, .div1p5 = 0},
	{ .lomax = 109000000, .spd = 3, .bs = 3, .bp = 1, .cp = 0, .gc3 = 1, .div1p5 = 0},
	{ .lomax = 123000000, .spd = 2, .bs = 2, .bp = 1, .cp = 0, .gc3 = 1, .div1p5 = 1},
	{ .lomax = 133000000, .spd = 2, .bs = 3, .bp = 1, .cp = 0, .gc3 = 1, .div1p5 = 1},
	{ .lomax = 151000000, .spd = 2, .bs = 1, .bp = 1, .cp = 0, .gc3 = 1, .div1p5 = 0},
	{ .lomax = 154000000, .spd = 2, .bs = 2, .bp = 1, .cp = 0, .gc3 = 1, .div1p5 = 0},
	{ .lomax = 181000000, .spd = 2, .bs = 2, .bp = 1, .cp = 0, .gc3 = 0, .div1p5 = 0},
	{ .lomax = 185000000, .spd = 2, .bs = 2, .bp = 2, .cp = 0, .gc3 = 1, .div1p5 = 0},
	{ .lomax = 217000000, .spd = 2, .bs = 3, .bp = 2, .cp = 0, .gc3 = 1, .div1p5 = 0},
	{ .lomax = 244000000, .spd = 1, .bs = 2, .bp = 2, .cp = 0, .gc3 = 1, .div1p5 = 1},
	{ .lomax = 265000000, .spd = 1, .bs = 3, .bp = 2, .cp = 0, .gc3 = 1, .div1p5 = 1},
	{ .lomax = 302000000, .spd = 1, .bs = 1, .bp = 2, .cp = 0, .gc3 = 1, .div1p5 = 0},
	{ .lomax = 324000000, .spd = 1, .bs = 2, .bp = 2, .cp = 0, .gc3 = 1, .div1p5 = 0},
	{ .lomax = 370000000, .spd = 1, .bs = 2, .bp = 3, .cp = 0, .gc3 = 1, .div1p5 = 0},
	{ .lomax = 454000000, .spd = 1, .bs = 3, .bp = 3, .cp = 0, .gc3 = 1, .div1p5 = 0},
	{ .lomax = 493000000, .spd = 0, .bs = 2, .bp = 3, .cp = 0, .gc3 = 1, .div1p5 = 1},
	{ .lomax = 530000000, .spd = 0, .bs = 3, .bp = 3, .cp = 0, .gc3 = 1, .div1p5 = 1},
	{ .lomax = 554000000, .spd = 0, .bs = 1, .bp = 3, .cp = 0, .gc3 = 1, .div1p5 = 0},
	{ .lomax = 604000000, .spd = 0, .bs = 1, .bp = 4, .cp = 0, .gc3 = 0, .div1p5 = 0},
	{ .lomax = 696000000, .spd = 0, .bs = 2, .bp = 4, .cp = 0, .gc3 = 0, .div1p5 = 0},
	{ .lomax = 740000000, .spd = 0, .bs = 2, .bp = 4, .cp = 1, .gc3 = 0, .div1p5 = 0},
	{ .lomax = 820000000, .spd = 0, .bs = 3, .bp = 4, .cp = 0, .gc3 = 0, .div1p5 = 0},
	{ .lomax = 865000000, .spd = 0, .bs = 3, .bp = 4, .cp = 1, .gc3 = 0, .div1p5 = 0},
	{ .lomax =         0, .spd = 0, .bs = 0, .bp = 0, .cp = 0, .gc3 = 0, .div1p5 = 0}
};

static int tuner_transfer(struct dvb_frontend *fe,
			  struct i2c_msg *msg,
			  const int size)
{
	int rc;
	struct tda827x_priv *priv = fe->tuner_priv;

	if (fe->ops.i2c_gate_ctrl)
		fe->ops.i2c_gate_ctrl(fe, 1);
	rc = i2c_transfer(priv->i2c_adap, msg, size);
	if (fe->ops.i2c_gate_ctrl)
		fe->ops.i2c_gate_ctrl(fe, 0);

	if (rc >= 0 && rc != size)
		return -EIO;

	return rc;
}

static int tda827xo_set_params(struct dvb_frontend *fe)
{
	struct dtv_frontend_properties *c = &fe->dtv_property_cache;
	struct tda827x_priv *priv = fe->tuner_priv;
	u8 buf[14];
	int rc;

	struct i2c_msg msg = { .addr = priv->i2c_addr, .flags = 0,
			       .buf = buf, .len = sizeof(buf) };
	int i, tuner_freq, if_freq;
	u32 N;

	dprintk("%s:\n", __func__);
	if (c->bandwidth_hz == 0) {
		if_freq = 5000000;
	} else if (c->bandwidth_hz <= 6000000) {
		if_freq = 4000000;
	} else if (c->bandwidth_hz <= 7000000) {
		if_freq = 4500000;
	} else {	/* 8 MHz */
		if_freq = 5000000;
	}
<<<<<<< HEAD
	tuner_freq = params->frequency;
=======
	tuner_freq = c->frequency;
>>>>>>> dcd6c922

	i = 0;
	while (tda827x_table[i].lomax < tuner_freq) {
		if (tda827x_table[i + 1].lomax == 0)
			break;
		i++;
	}

	tuner_freq += if_freq;

	N = ((tuner_freq + 125000) / 250000) << (tda827x_table[i].spd + 2);
	buf[0] = 0;
	buf[1] = (N>>8) | 0x40;
	buf[2] = N & 0xff;
	buf[3] = 0;
	buf[4] = 0x52;
	buf[5] = (tda827x_table[i].spd << 6) + (tda827x_table[i].div1p5 << 5) +
				(tda827x_table[i].bs << 3) +
				tda827x_table[i].bp;
	buf[6] = (tda827x_table[i].gc3 << 4) + 0x8f;
	buf[7] = 0xbf;
	buf[8] = 0x2a;
	buf[9] = 0x05;
	buf[10] = 0xff;
	buf[11] = 0x00;
	buf[12] = 0x00;
	buf[13] = 0x40;

	msg.len = 14;
	rc = tuner_transfer(fe, &msg, 1);
	if (rc < 0)
		goto err;

	msleep(500);
	/* correct CP value */
	buf[0] = 0x30;
	buf[1] = 0x50 + tda827x_table[i].cp;
	msg.len = 2;

	rc = tuner_transfer(fe, &msg, 1);
	if (rc < 0)
		goto err;

	priv->frequency = c->frequency;
	priv->bandwidth = c->bandwidth_hz;

	return 0;

err:
	printk(KERN_ERR "%s: could not write to tuner at addr: 0x%02x\n",
	       __func__, priv->i2c_addr << 1);
	return rc;
}

static int tda827xo_sleep(struct dvb_frontend *fe)
{
	struct tda827x_priv *priv = fe->tuner_priv;
	static u8 buf[] = { 0x30, 0xd0 };
	struct i2c_msg msg = { .addr = priv->i2c_addr, .flags = 0,
			       .buf = buf, .len = sizeof(buf) };

	dprintk("%s:\n", __func__);
	tuner_transfer(fe, &msg, 1);

	if (priv->cfg && priv->cfg->sleep)
		priv->cfg->sleep(fe);

	return 0;
}

/* ------------------------------------------------------------------ */

static int tda827xo_set_analog_params(struct dvb_frontend *fe,
				      struct analog_parameters *params)
{
	unsigned char tuner_reg[8];
	unsigned char reg2[2];
	u32 N;
	int i;
	struct tda827x_priv *priv = fe->tuner_priv;
	struct i2c_msg msg = { .addr = priv->i2c_addr, .flags = 0 };
	unsigned int freq = params->frequency;

	tda827x_set_std(fe, params);

	if (params->mode == V4L2_TUNER_RADIO)
		freq = freq / 1000;

	N = freq + priv->sgIF;

	i = 0;
	while (tda827x_table[i].lomax < N * 62500) {
		if (tda827x_table[i + 1].lomax == 0)
			break;
		i++;
	}

	N = N << tda827x_table[i].spd;

	tuner_reg[0] = 0;
	tuner_reg[1] = (unsigned char)(N>>8);
	tuner_reg[2] = (unsigned char) N;
	tuner_reg[3] = 0x40;
	tuner_reg[4] = 0x52 + (priv->lpsel << 5);
	tuner_reg[5] = (tda827x_table[i].spd    << 6) +
		       (tda827x_table[i].div1p5 << 5) +
		       (tda827x_table[i].bs     << 3) + tda827x_table[i].bp;
	tuner_reg[6] = 0x8f + (tda827x_table[i].gc3 << 4);
	tuner_reg[7] = 0x8f;

	msg.buf = tuner_reg;
	msg.len = 8;
	tuner_transfer(fe, &msg, 1);

	msg.buf = reg2;
	msg.len = 2;
	reg2[0] = 0x80;
	reg2[1] = 0;
	tuner_transfer(fe, &msg, 1);

	reg2[0] = 0x60;
	reg2[1] = 0xbf;
	tuner_transfer(fe, &msg, 1);

	reg2[0] = 0x30;
	reg2[1] = tuner_reg[4] + 0x80;
	tuner_transfer(fe, &msg, 1);

	msleep(1);
	reg2[0] = 0x30;
	reg2[1] = tuner_reg[4] + 4;
	tuner_transfer(fe, &msg, 1);

	msleep(1);
	reg2[0] = 0x30;
	reg2[1] = tuner_reg[4];
	tuner_transfer(fe, &msg, 1);

	msleep(550);
	reg2[0] = 0x30;
	reg2[1] = (tuner_reg[4] & 0xfc) + tda827x_table[i].cp;
	tuner_transfer(fe, &msg, 1);

	reg2[0] = 0x60;
	reg2[1] = 0x3f;
	tuner_transfer(fe, &msg, 1);

	reg2[0] = 0x80;
	reg2[1] = 0x08;   /* Vsync en */
	tuner_transfer(fe, &msg, 1);

	priv->frequency = params->frequency;

	return 0;
}

static void tda827xo_agcf(struct dvb_frontend *fe)
{
	struct tda827x_priv *priv = fe->tuner_priv;
	unsigned char data[] = { 0x80, 0x0c };
	struct i2c_msg msg = { .addr = priv->i2c_addr, .flags = 0,
			       .buf = data, .len = 2};

	tuner_transfer(fe, &msg, 1);
}

/* ------------------------------------------------------------------ */

struct tda827xa_data {
	u32 lomax;
	u8  svco;
	u8  spd;
	u8  scr;
	u8  sbs;
	u8  gc3;
};

static struct tda827xa_data tda827xa_dvbt[] = {
	{ .lomax =  56875000, .svco = 3, .spd = 4, .scr = 0, .sbs = 0, .gc3 = 1},
	{ .lomax =  67250000, .svco = 0, .spd = 3, .scr = 0, .sbs = 0, .gc3 = 1},
	{ .lomax =  81250000, .svco = 1, .spd = 3, .scr = 0, .sbs = 0, .gc3 = 1},
	{ .lomax =  97500000, .svco = 2, .spd = 3, .scr = 0, .sbs = 0, .gc3 = 1},
	{ .lomax = 113750000, .svco = 3, .spd = 3, .scr = 0, .sbs = 1, .gc3 = 1},
	{ .lomax = 134500000, .svco = 0, .spd = 2, .scr = 0, .sbs = 1, .gc3 = 1},
	{ .lomax = 154000000, .svco = 1, .spd = 2, .scr = 0, .sbs = 1, .gc3 = 1},
	{ .lomax = 162500000, .svco = 1, .spd = 2, .scr = 0, .sbs = 1, .gc3 = 1},
	{ .lomax = 183000000, .svco = 2, .spd = 2, .scr = 0, .sbs = 1, .gc3 = 1},
	{ .lomax = 195000000, .svco = 2, .spd = 2, .scr = 0, .sbs = 2, .gc3 = 1},
	{ .lomax = 227500000, .svco = 3, .spd = 2, .scr = 0, .sbs = 2, .gc3 = 1},
	{ .lomax = 269000000, .svco = 0, .spd = 1, .scr = 0, .sbs = 2, .gc3 = 1},
	{ .lomax = 290000000, .svco = 1, .spd = 1, .scr = 0, .sbs = 2, .gc3 = 1},
	{ .lomax = 325000000, .svco = 1, .spd = 1, .scr = 0, .sbs = 3, .gc3 = 1},
	{ .lomax = 390000000, .svco = 2, .spd = 1, .scr = 0, .sbs = 3, .gc3 = 1},
	{ .lomax = 455000000, .svco = 3, .spd = 1, .scr = 0, .sbs = 3, .gc3 = 1},
	{ .lomax = 520000000, .svco = 0, .spd = 0, .scr = 0, .sbs = 3, .gc3 = 1},
	{ .lomax = 538000000, .svco = 0, .spd = 0, .scr = 1, .sbs = 3, .gc3 = 1},
	{ .lomax = 550000000, .svco = 1, .spd = 0, .scr = 0, .sbs = 3, .gc3 = 1},
	{ .lomax = 620000000, .svco = 1, .spd = 0, .scr = 0, .sbs = 4, .gc3 = 0},
	{ .lomax = 650000000, .svco = 1, .spd = 0, .scr = 1, .sbs = 4, .gc3 = 0},
	{ .lomax = 700000000, .svco = 2, .spd = 0, .scr = 0, .sbs = 4, .gc3 = 0},
	{ .lomax = 780000000, .svco = 2, .spd = 0, .scr = 1, .sbs = 4, .gc3 = 0},
	{ .lomax = 820000000, .svco = 3, .spd = 0, .scr = 0, .sbs = 4, .gc3 = 0},
	{ .lomax = 870000000, .svco = 3, .spd = 0, .scr = 1, .sbs = 4, .gc3 = 0},
	{ .lomax = 911000000, .svco = 3, .spd = 0, .scr = 2, .sbs = 4, .gc3 = 0},
	{ .lomax =         0, .svco = 0, .spd = 0, .scr = 0, .sbs = 0, .gc3 = 0}
};

static struct tda827xa_data tda827xa_dvbc[] = {
	{ .lomax =  50125000, .svco = 2, .spd = 4, .scr = 2, .sbs = 0, .gc3 = 3},
	{ .lomax =  58500000, .svco = 3, .spd = 4, .scr = 2, .sbs = 0, .gc3 = 3},
	{ .lomax =  69250000, .svco = 0, .spd = 3, .scr = 2, .sbs = 0, .gc3 = 3},
	{ .lomax =  83625000, .svco = 1, .spd = 3, .scr = 2, .sbs = 0, .gc3 = 3},
	{ .lomax =  97500000, .svco = 2, .spd = 3, .scr = 2, .sbs = 0, .gc3 = 3},
	{ .lomax = 100250000, .svco = 2, .spd = 3, .scr = 2, .sbs = 1, .gc3 = 1},
	{ .lomax = 117000000, .svco = 3, .spd = 3, .scr = 2, .sbs = 1, .gc3 = 1},
	{ .lomax = 138500000, .svco = 0, .spd = 2, .scr = 2, .sbs = 1, .gc3 = 1},
	{ .lomax = 167250000, .svco = 1, .spd = 2, .scr = 2, .sbs = 1, .gc3 = 1},
	{ .lomax = 187000000, .svco = 2, .spd = 2, .scr = 2, .sbs = 1, .gc3 = 1},
	{ .lomax = 200500000, .svco = 2, .spd = 2, .scr = 2, .sbs = 2, .gc3 = 1},
	{ .lomax = 234000000, .svco = 3, .spd = 2, .scr = 2, .sbs = 2, .gc3 = 3},
	{ .lomax = 277000000, .svco = 0, .spd = 1, .scr = 2, .sbs = 2, .gc3 = 3},
	{ .lomax = 325000000, .svco = 1, .spd = 1, .scr = 2, .sbs = 2, .gc3 = 1},
	{ .lomax = 334500000, .svco = 1, .spd = 1, .scr = 2, .sbs = 3, .gc3 = 3},
	{ .lomax = 401000000, .svco = 2, .spd = 1, .scr = 2, .sbs = 3, .gc3 = 3},
	{ .lomax = 468000000, .svco = 3, .spd = 1, .scr = 2, .sbs = 3, .gc3 = 1},
	{ .lomax = 535000000, .svco = 0, .spd = 0, .scr = 1, .sbs = 3, .gc3 = 1},
	{ .lomax = 554000000, .svco = 0, .spd = 0, .scr = 2, .sbs = 3, .gc3 = 1},
	{ .lomax = 638000000, .svco = 1, .spd = 0, .scr = 1, .sbs = 4, .gc3 = 1},
	{ .lomax = 669000000, .svco = 1, .spd = 0, .scr = 2, .sbs = 4, .gc3 = 1},
	{ .lomax = 720000000, .svco = 2, .spd = 0, .scr = 1, .sbs = 4, .gc3 = 1},
	{ .lomax = 802000000, .svco = 2, .spd = 0, .scr = 2, .sbs = 4, .gc3 = 1},
	{ .lomax = 835000000, .svco = 3, .spd = 0, .scr = 1, .sbs = 4, .gc3 = 1},
	{ .lomax = 885000000, .svco = 3, .spd = 0, .scr = 1, .sbs = 4, .gc3 = 1},
	{ .lomax = 911000000, .svco = 3, .spd = 0, .scr = 2, .sbs = 4, .gc3 = 1},
	{ .lomax =         0, .svco = 0, .spd = 0, .scr = 0, .sbs = 0, .gc3 = 0}
};

static struct tda827xa_data tda827xa_analog[] = {
	{ .lomax =  56875000, .svco = 3, .spd = 4, .scr = 0, .sbs = 0, .gc3 = 3},
	{ .lomax =  67250000, .svco = 0, .spd = 3, .scr = 0, .sbs = 0, .gc3 = 3},
	{ .lomax =  81250000, .svco = 1, .spd = 3, .scr = 0, .sbs = 0, .gc3 = 3},
	{ .lomax =  97500000, .svco = 2, .spd = 3, .scr = 0, .sbs = 0, .gc3 = 3},
	{ .lomax = 113750000, .svco = 3, .spd = 3, .scr = 0, .sbs = 1, .gc3 = 1},
	{ .lomax = 134500000, .svco = 0, .spd = 2, .scr = 0, .sbs = 1, .gc3 = 1},
	{ .lomax = 154000000, .svco = 1, .spd = 2, .scr = 0, .sbs = 1, .gc3 = 1},
	{ .lomax = 162500000, .svco = 1, .spd = 2, .scr = 0, .sbs = 1, .gc3 = 1},
	{ .lomax = 183000000, .svco = 2, .spd = 2, .scr = 0, .sbs = 1, .gc3 = 1},
	{ .lomax = 195000000, .svco = 2, .spd = 2, .scr = 0, .sbs = 2, .gc3 = 1},
	{ .lomax = 227500000, .svco = 3, .spd = 2, .scr = 0, .sbs = 2, .gc3 = 3},
	{ .lomax = 269000000, .svco = 0, .spd = 1, .scr = 0, .sbs = 2, .gc3 = 3},
	{ .lomax = 325000000, .svco = 1, .spd = 1, .scr = 0, .sbs = 2, .gc3 = 1},
	{ .lomax = 390000000, .svco = 2, .spd = 1, .scr = 0, .sbs = 3, .gc3 = 3},
	{ .lomax = 455000000, .svco = 3, .spd = 1, .scr = 0, .sbs = 3, .gc3 = 3},
	{ .lomax = 520000000, .svco = 0, .spd = 0, .scr = 0, .sbs = 3, .gc3 = 1},
	{ .lomax = 538000000, .svco = 0, .spd = 0, .scr = 1, .sbs = 3, .gc3 = 1},
	{ .lomax = 554000000, .svco = 1, .spd = 0, .scr = 0, .sbs = 3, .gc3 = 1},
	{ .lomax = 620000000, .svco = 1, .spd = 0, .scr = 0, .sbs = 4, .gc3 = 0},
	{ .lomax = 650000000, .svco = 1, .spd = 0, .scr = 1, .sbs = 4, .gc3 = 0},
	{ .lomax = 700000000, .svco = 2, .spd = 0, .scr = 0, .sbs = 4, .gc3 = 0},
	{ .lomax = 780000000, .svco = 2, .spd = 0, .scr = 1, .sbs = 4, .gc3 = 0},
	{ .lomax = 820000000, .svco = 3, .spd = 0, .scr = 0, .sbs = 4, .gc3 = 0},
	{ .lomax = 870000000, .svco = 3, .spd = 0, .scr = 1, .sbs = 4, .gc3 = 0},
	{ .lomax = 911000000, .svco = 3, .spd = 0, .scr = 2, .sbs = 4, .gc3 = 0},
	{ .lomax =         0, .svco = 0, .spd = 0, .scr = 0, .sbs = 0, .gc3 = 0}
};

static int tda827xa_sleep(struct dvb_frontend *fe)
{
	struct tda827x_priv *priv = fe->tuner_priv;
	static u8 buf[] = { 0x30, 0x90 };
	struct i2c_msg msg = { .addr = priv->i2c_addr, .flags = 0,
			       .buf = buf, .len = sizeof(buf) };

	dprintk("%s:\n", __func__);

	tuner_transfer(fe, &msg, 1);

	if (priv->cfg && priv->cfg->sleep)
		priv->cfg->sleep(fe);

	return 0;
}

static void tda827xa_lna_gain(struct dvb_frontend *fe, int high,
			      struct analog_parameters *params)
{
	struct tda827x_priv *priv = fe->tuner_priv;
	unsigned char buf[] = {0x22, 0x01};
	int arg;
	int gp_func;
	struct i2c_msg msg = { .flags = 0, .buf = buf, .len = sizeof(buf) };

	if (NULL == priv->cfg) {
		dprintk("tda827x_config not defined, cannot set LNA gain!\n");
		return;
	}
	msg.addr = priv->cfg->switch_addr;
	if (priv->cfg->config) {
		if (high)
			dprintk("setting LNA to high gain\n");
		else
			dprintk("setting LNA to low gain\n");
	}
	switch (priv->cfg->config) {
	case 0: /* no LNA */
		break;
	case 1: /* switch is GPIO 0 of tda8290 */
	case 2:
		if (params == NULL) {
			gp_func = 0;
			arg  = 0;
		} else {
			/* turn Vsync on */
			gp_func = 1;
			if (params->std & V4L2_STD_MN)
				arg = 1;
			else
				arg = 0;
		}
		if (fe->callback)
			fe->callback(priv->i2c_adap->algo_data,
				     DVB_FRONTEND_COMPONENT_TUNER,
				     gp_func, arg);
		buf[1] = high ? 0 : 1;
		if (priv->cfg->config == 2)
			buf[1] = high ? 1 : 0;
		tuner_transfer(fe, &msg, 1);
		break;
	case 3: /* switch with GPIO of saa713x */
		if (fe->callback)
			fe->callback(priv->i2c_adap->algo_data,
				     DVB_FRONTEND_COMPONENT_TUNER, 0, high);
		break;
	}
}

static int tda827xa_set_params(struct dvb_frontend *fe)
{
	struct dtv_frontend_properties *c = &fe->dtv_property_cache;
	struct tda827x_priv *priv = fe->tuner_priv;
	struct tda827xa_data *frequency_map = tda827xa_dvbt;
	u8 buf[11];

	struct i2c_msg msg = { .addr = priv->i2c_addr, .flags = 0,
			       .buf = buf, .len = sizeof(buf) };

	int i, tuner_freq, if_freq, rc;
	u32 N;

	dprintk("%s:\n", __func__);

	tda827xa_lna_gain(fe, 1, NULL);
	msleep(20);

	if (c->bandwidth_hz == 0) {
		if_freq = 5000000;
	} else if (c->bandwidth_hz <= 6000000) {
		if_freq = 4000000;
	} else if (c->bandwidth_hz <= 7000000) {
		if_freq = 4500000;
	} else {	/* 8 MHz */
		if_freq = 5000000;
	}
<<<<<<< HEAD
	tuner_freq = params->frequency;
=======
	tuner_freq = c->frequency;
>>>>>>> dcd6c922

	switch (c->delivery_system) {
	case SYS_DVBC_ANNEX_A:
	case SYS_DVBC_ANNEX_C:
		dprintk("%s select tda827xa_dvbc\n", __func__);
		frequency_map = tda827xa_dvbc;
		break;
	default:
		break;
	}

	i = 0;
	while (frequency_map[i].lomax < tuner_freq) {
		if (frequency_map[i + 1].lomax == 0)
			break;
		i++;
	}

	tuner_freq += if_freq;

	N = ((tuner_freq + 31250) / 62500) << frequency_map[i].spd;
	buf[0] = 0;            // subaddress
	buf[1] = N >> 8;
	buf[2] = N & 0xff;
	buf[3] = 0;
	buf[4] = 0x16;
	buf[5] = (frequency_map[i].spd << 5) + (frequency_map[i].svco << 3) +
			frequency_map[i].sbs;
	buf[6] = 0x4b + (frequency_map[i].gc3 << 4);
	buf[7] = 0x1c;
	buf[8] = 0x06;
	buf[9] = 0x24;
	buf[10] = 0x00;
	msg.len = 11;
	rc = tuner_transfer(fe, &msg, 1);
	if (rc < 0)
		goto err;

	buf[0] = 0x90;
	buf[1] = 0xff;
	buf[2] = 0x60;
	buf[3] = 0x00;
	buf[4] = 0x59;  // lpsel, for 6MHz + 2
	msg.len = 5;
	rc = tuner_transfer(fe, &msg, 1);
	if (rc < 0)
		goto err;

	buf[0] = 0xa0;
	buf[1] = 0x40;
	msg.len = 2;
	rc = tuner_transfer(fe, &msg, 1);
	if (rc < 0)
		goto err;

	msleep(11);
	msg.flags = I2C_M_RD;
	rc = tuner_transfer(fe, &msg, 1);
	if (rc < 0)
		goto err;
	msg.flags = 0;

	buf[1] >>= 4;
	dprintk("tda8275a AGC2 gain is: %d\n", buf[1]);
	if ((buf[1]) < 2) {
		tda827xa_lna_gain(fe, 0, NULL);
		buf[0] = 0x60;
		buf[1] = 0x0c;
		rc = tuner_transfer(fe, &msg, 1);
		if (rc < 0)
			goto err;
	}

	buf[0] = 0xc0;
	buf[1] = 0x99;    // lpsel, for 6MHz + 2
	rc = tuner_transfer(fe, &msg, 1);
	if (rc < 0)
		goto err;

	buf[0] = 0x60;
	buf[1] = 0x3c;
	rc = tuner_transfer(fe, &msg, 1);
	if (rc < 0)
		goto err;

	/* correct CP value */
	buf[0] = 0x30;
	buf[1] = 0x10 + frequency_map[i].scr;
	rc = tuner_transfer(fe, &msg, 1);
	if (rc < 0)
		goto err;

	msleep(163);
	buf[0] = 0xc0;
	buf[1] = 0x39;  // lpsel, for 6MHz + 2
	rc = tuner_transfer(fe, &msg, 1);
	if (rc < 0)
		goto err;

	msleep(3);
	/* freeze AGC1 */
	buf[0] = 0x50;
	buf[1] = 0x4f + (frequency_map[i].gc3 << 4);
	rc = tuner_transfer(fe, &msg, 1);
	if (rc < 0)
		goto err;

	priv->frequency = c->frequency;
	priv->bandwidth = c->bandwidth_hz;

	return 0;

err:
	printk(KERN_ERR "%s: could not write to tuner at addr: 0x%02x\n",
	       __func__, priv->i2c_addr << 1);
	return rc;
}


static int tda827xa_set_analog_params(struct dvb_frontend *fe,
				      struct analog_parameters *params)
{
	unsigned char tuner_reg[11];
	u32 N;
	int i;
	struct tda827x_priv *priv = fe->tuner_priv;
	struct i2c_msg msg = { .addr = priv->i2c_addr, .flags = 0,
			       .buf = tuner_reg, .len = sizeof(tuner_reg) };
	unsigned int freq = params->frequency;

	tda827x_set_std(fe, params);

	tda827xa_lna_gain(fe, 1, params);
	msleep(10);

	if (params->mode == V4L2_TUNER_RADIO)
		freq = freq / 1000;

	N = freq + priv->sgIF;

	i = 0;
	while (tda827xa_analog[i].lomax < N * 62500) {
		if (tda827xa_analog[i + 1].lomax == 0)
			break;
		i++;
	}

	N = N << tda827xa_analog[i].spd;

	tuner_reg[0] = 0;
	tuner_reg[1] = (unsigned char)(N>>8);
	tuner_reg[2] = (unsigned char) N;
	tuner_reg[3] = 0;
	tuner_reg[4] = 0x16;
	tuner_reg[5] = (tda827xa_analog[i].spd << 5) +
		       (tda827xa_analog[i].svco << 3) +
			tda827xa_analog[i].sbs;
	tuner_reg[6] = 0x8b + (tda827xa_analog[i].gc3 << 4);
	tuner_reg[7] = 0x1c;
	tuner_reg[8] = 4;
	tuner_reg[9] = 0x20;
	tuner_reg[10] = 0x00;
	msg.len = 11;
	tuner_transfer(fe, &msg, 1);

	tuner_reg[0] = 0x90;
	tuner_reg[1] = 0xff;
	tuner_reg[2] = 0xe0;
	tuner_reg[3] = 0;
	tuner_reg[4] = 0x99 + (priv->lpsel << 1);
	msg.len = 5;
	tuner_transfer(fe, &msg, 1);

	tuner_reg[0] = 0xa0;
	tuner_reg[1] = 0xc0;
	msg.len = 2;
	tuner_transfer(fe, &msg, 1);

	tuner_reg[0] = 0x30;
	tuner_reg[1] = 0x10 + tda827xa_analog[i].scr;
	tuner_transfer(fe, &msg, 1);

	msg.flags = I2C_M_RD;
	tuner_transfer(fe, &msg, 1);
	msg.flags = 0;
	tuner_reg[1] >>= 4;
	dprintk("AGC2 gain is: %d\n", tuner_reg[1]);
	if (tuner_reg[1] < 1)
		tda827xa_lna_gain(fe, 0, params);

	msleep(100);
	tuner_reg[0] = 0x60;
	tuner_reg[1] = 0x3c;
	tuner_transfer(fe, &msg, 1);

	msleep(163);
	tuner_reg[0] = 0x50;
	tuner_reg[1] = 0x8f + (tda827xa_analog[i].gc3 << 4);
	tuner_transfer(fe, &msg, 1);

	tuner_reg[0] = 0x80;
	tuner_reg[1] = 0x28;
	tuner_transfer(fe, &msg, 1);

	tuner_reg[0] = 0xb0;
	tuner_reg[1] = 0x01;
	tuner_transfer(fe, &msg, 1);

	tuner_reg[0] = 0xc0;
	tuner_reg[1] = 0x19 + (priv->lpsel << 1);
	tuner_transfer(fe, &msg, 1);

	priv->frequency = params->frequency;

	return 0;
}

static void tda827xa_agcf(struct dvb_frontend *fe)
{
	struct tda827x_priv *priv = fe->tuner_priv;
	unsigned char data[] = {0x80, 0x2c};
	struct i2c_msg msg = {.addr = priv->i2c_addr, .flags = 0,
			      .buf = data, .len = 2};
	tuner_transfer(fe, &msg, 1);
}

/* ------------------------------------------------------------------ */

static int tda827x_release(struct dvb_frontend *fe)
{
	kfree(fe->tuner_priv);
	fe->tuner_priv = NULL;
	return 0;
}

static int tda827x_get_frequency(struct dvb_frontend *fe, u32 *frequency)
{
	struct tda827x_priv *priv = fe->tuner_priv;
	*frequency = priv->frequency;
	return 0;
}

static int tda827x_get_bandwidth(struct dvb_frontend *fe, u32 *bandwidth)
{
	struct tda827x_priv *priv = fe->tuner_priv;
	*bandwidth = priv->bandwidth;
	return 0;
}

static int tda827x_init(struct dvb_frontend *fe)
{
	struct tda827x_priv *priv = fe->tuner_priv;
	dprintk("%s:\n", __func__);
	if (priv->cfg && priv->cfg->init)
		priv->cfg->init(fe);

	return 0;
}

static int tda827x_probe_version(struct dvb_frontend *fe);

static int tda827x_initial_init(struct dvb_frontend *fe)
{
	int ret;
	ret = tda827x_probe_version(fe);
	if (ret)
		return ret;
	return fe->ops.tuner_ops.init(fe);
}

static int tda827x_initial_sleep(struct dvb_frontend *fe)
{
	int ret;
	ret = tda827x_probe_version(fe);
	if (ret)
		return ret;
	return fe->ops.tuner_ops.sleep(fe);
}

static struct dvb_tuner_ops tda827xo_tuner_ops = {
	.info = {
		.name = "Philips TDA827X",
		.frequency_min  =  55000000,
		.frequency_max  = 860000000,
		.frequency_step =    250000
	},
	.release = tda827x_release,
	.init = tda827x_initial_init,
	.sleep = tda827x_initial_sleep,
	.set_params = tda827xo_set_params,
	.set_analog_params = tda827xo_set_analog_params,
	.get_frequency = tda827x_get_frequency,
	.get_bandwidth = tda827x_get_bandwidth,
};

static struct dvb_tuner_ops tda827xa_tuner_ops = {
	.info = {
		.name = "Philips TDA827XA",
		.frequency_min  =  44000000,
		.frequency_max  = 906000000,
		.frequency_step =     62500
	},
	.release = tda827x_release,
	.init = tda827x_init,
	.sleep = tda827xa_sleep,
	.set_params = tda827xa_set_params,
	.set_analog_params = tda827xa_set_analog_params,
	.get_frequency = tda827x_get_frequency,
	.get_bandwidth = tda827x_get_bandwidth,
};

static int tda827x_probe_version(struct dvb_frontend *fe)
{
	u8 data;
	int rc;
	struct tda827x_priv *priv = fe->tuner_priv;
	struct i2c_msg msg = { .addr = priv->i2c_addr, .flags = I2C_M_RD,
			       .buf = &data, .len = 1 };

	rc = tuner_transfer(fe, &msg, 1);

	if (rc < 0) {
		printk("%s: could not read from tuner at addr: 0x%02x\n",
		       __func__, msg.addr << 1);
		return rc;
	}
	if ((data & 0x3c) == 0) {
		dprintk("tda827x tuner found\n");
		fe->ops.tuner_ops.init  = tda827x_init;
		fe->ops.tuner_ops.sleep = tda827xo_sleep;
		if (priv->cfg)
			priv->cfg->agcf = tda827xo_agcf;
	} else {
		dprintk("tda827xa tuner found\n");
		memcpy(&fe->ops.tuner_ops, &tda827xa_tuner_ops, sizeof(struct dvb_tuner_ops));
		if (priv->cfg)
			priv->cfg->agcf = tda827xa_agcf;
	}
	return 0;
}

struct dvb_frontend *tda827x_attach(struct dvb_frontend *fe, int addr,
				    struct i2c_adapter *i2c,
				    struct tda827x_config *cfg)
{
	struct tda827x_priv *priv = NULL;

	dprintk("%s:\n", __func__);
	priv = kzalloc(sizeof(struct tda827x_priv), GFP_KERNEL);
	if (priv == NULL)
		return NULL;

	priv->i2c_addr = addr;
	priv->i2c_adap = i2c;
	priv->cfg = cfg;
	memcpy(&fe->ops.tuner_ops, &tda827xo_tuner_ops, sizeof(struct dvb_tuner_ops));
	fe->tuner_priv = priv;

	dprintk("type set to %s\n", fe->ops.tuner_ops.info.name);

	return fe;
}
EXPORT_SYMBOL_GPL(tda827x_attach);

MODULE_DESCRIPTION("DVB TDA827x driver");
MODULE_AUTHOR("Hartmut Hackmann <hartmut.hackmann@t-online.de>");
MODULE_AUTHOR("Michael Krufky <mkrufky@linuxtv.org>");
MODULE_LICENSE("GPL");

/*
 * Overrides for Emacs so that we follow Linus's tabbing style.
 * ---------------------------------------------------------------------------
 * Local variables:
 * c-basic-offset: 8
 * End:
 */<|MERGE_RESOLUTION|>--- conflicted
+++ resolved
@@ -174,11 +174,7 @@
 	} else {	/* 8 MHz */
 		if_freq = 5000000;
 	}
-<<<<<<< HEAD
-	tuner_freq = params->frequency;
-=======
 	tuner_freq = c->frequency;
->>>>>>> dcd6c922
 
 	i = 0;
 	while (tda827x_table[i].lomax < tuner_freq) {
@@ -542,11 +538,7 @@
 	} else {	/* 8 MHz */
 		if_freq = 5000000;
 	}
-<<<<<<< HEAD
-	tuner_freq = params->frequency;
-=======
 	tuner_freq = c->frequency;
->>>>>>> dcd6c922
 
 	switch (c->delivery_system) {
 	case SYS_DVBC_ANNEX_A:
