--- conflicted
+++ resolved
@@ -1154,11 +1154,7 @@
 
 	char *fw_filename = smscore_get_fw_filename(coredev, mode);
 	if (!fw_filename) {
-<<<<<<< HEAD
-		sms_info("mode %d not supported on this device", mode);
-=======
 		sms_err("mode %d not supported on this device", mode);
->>>>>>> d0e0ac97
 		return -ENOENT;
 	}
 	sms_debug("Firmware name: %s", fw_filename);
@@ -1169,21 +1165,13 @@
 
 	rc = request_firmware(&fw, fw_filename, coredev->device);
 	if (rc < 0) {
-<<<<<<< HEAD
-		sms_info("failed to open \"%s\"", fw_filename);
-=======
 		sms_err("failed to open firmware file \"%s\"", fw_filename);
->>>>>>> d0e0ac97
 		return rc;
 	}
 	sms_info("read fw %s, buffer size=0x%zx", fw_filename, fw->size);
 	fw_buf = kmalloc(ALIGN(fw->size, SMS_ALLOC_ALIGNMENT),
 			 GFP_KERNEL | GFP_DMA);
 	if (!fw_buf) {
-<<<<<<< HEAD
-		sms_info("failed to allocate firmware buffer");
-		return -ENOMEM;
-=======
 		sms_err("failed to allocate firmware buffer");
 		rc = -ENOMEM;
 	} else {
@@ -1194,15 +1182,7 @@
 			smscore_load_firmware_family2(coredev, fw_buf, fw_buf_size)
 			: loadfirmware_handler(coredev->context, fw_buf,
 			fw_buf_size);
->>>>>>> d0e0ac97
-	}
-	memcpy(fw_buf, fw->data, fw->size);
-	fw_buf_size = fw->size;
-
-	rc = (coredev->device_flags & SMS_DEVICE_FAMILY2) ?
-		smscore_load_firmware_family2(coredev, fw_buf, fw_buf_size)
-		: loadfirmware_handler(coredev->context, fw_buf,
-		fw_buf_size);
+	}
 
 	kfree(fw_buf);
 	release_firmware(fw);
