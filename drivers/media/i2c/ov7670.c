/*
 * A V4L2 driver for OmniVision OV7670 cameras.
 *
 * Copyright 2006 One Laptop Per Child Association, Inc.  Written
 * by Jonathan Corbet with substantial inspiration from Mark
 * McClelland's ovcamchip code.
 *
 * Copyright 2006-7 Jonathan Corbet <corbet@lwn.net>
 *
 * This file may be distributed under the terms of the GNU General
 * Public License, version 2.
 */
#include <linux/init.h>
#include <linux/module.h>
#include <linux/slab.h>
#include <linux/i2c.h>
#include <linux/delay.h>
#include <linux/videodev2.h>
#include <media/v4l2-device.h>
<<<<<<< HEAD
#include <media/v4l2-chip-ident.h>
=======
>>>>>>> d0e0ac97
#include <media/v4l2-ctrls.h>
#include <media/v4l2-mediabus.h>
#include <media/ov7670.h>

MODULE_AUTHOR("Jonathan Corbet <corbet@lwn.net>");
MODULE_DESCRIPTION("A low-level driver for OmniVision ov7670 sensors");
MODULE_LICENSE("GPL");

static bool debug;
module_param(debug, bool, 0644);
MODULE_PARM_DESC(debug, "Debug level (0-1)");

/*
 * Basic window sizes.  These probably belong somewhere more globally
 * useful.
 */
#define VGA_WIDTH	640
#define VGA_HEIGHT	480
#define QVGA_WIDTH	320
#define QVGA_HEIGHT	240
#define CIF_WIDTH	352
#define CIF_HEIGHT	288
#define QCIF_WIDTH	176
#define	QCIF_HEIGHT	144

/*
 * The 7670 sits on i2c with ID 0x42
 */
#define OV7670_I2C_ADDR 0x42

#define PLL_FACTOR	4

/* Registers */
#define REG_GAIN	0x00	/* Gain lower 8 bits (rest in vref) */
#define REG_BLUE	0x01	/* blue gain */
#define REG_RED		0x02	/* red gain */
#define REG_VREF	0x03	/* Pieces of GAIN, VSTART, VSTOP */
#define REG_COM1	0x04	/* Control 1 */
#define  COM1_CCIR656	  0x40  /* CCIR656 enable */
#define REG_BAVE	0x05	/* U/B Average level */
#define REG_GbAVE	0x06	/* Y/Gb Average level */
#define REG_AECHH	0x07	/* AEC MS 5 bits */
#define REG_RAVE	0x08	/* V/R Average level */
#define REG_COM2	0x09	/* Control 2 */
#define  COM2_SSLEEP	  0x10	/* Soft sleep mode */
#define REG_PID		0x0a	/* Product ID MSB */
#define REG_VER		0x0b	/* Product ID LSB */
#define REG_COM3	0x0c	/* Control 3 */
#define  COM3_SWAP	  0x40	  /* Byte swap */
#define  COM3_SCALEEN	  0x08	  /* Enable scaling */
#define  COM3_DCWEN	  0x04	  /* Enable downsamp/crop/window */
#define REG_COM4	0x0d	/* Control 4 */
#define REG_COM5	0x0e	/* All "reserved" */
#define REG_COM6	0x0f	/* Control 6 */
#define REG_AECH	0x10	/* More bits of AEC value */
#define REG_CLKRC	0x11	/* Clocl control */
#define   CLK_EXT	  0x40	  /* Use external clock directly */
#define   CLK_SCALE	  0x3f	  /* Mask for internal clock scale */
#define REG_COM7	0x12	/* Control 7 */
#define   COM7_RESET	  0x80	  /* Register reset */
#define   COM7_FMT_MASK	  0x38
#define   COM7_FMT_VGA	  0x00
#define	  COM7_FMT_CIF	  0x20	  /* CIF format */
#define   COM7_FMT_QVGA	  0x10	  /* QVGA format */
#define   COM7_FMT_QCIF	  0x08	  /* QCIF format */
#define	  COM7_RGB	  0x04	  /* bits 0 and 2 - RGB format */
#define	  COM7_YUV	  0x00	  /* YUV */
#define	  COM7_BAYER	  0x01	  /* Bayer format */
#define	  COM7_PBAYER	  0x05	  /* "Processed bayer" */
#define REG_COM8	0x13	/* Control 8 */
#define   COM8_FASTAEC	  0x80	  /* Enable fast AGC/AEC */
#define   COM8_AECSTEP	  0x40	  /* Unlimited AEC step size */
#define   COM8_BFILT	  0x20	  /* Band filter enable */
#define   COM8_AGC	  0x04	  /* Auto gain enable */
#define   COM8_AWB	  0x02	  /* White balance enable */
#define   COM8_AEC	  0x01	  /* Auto exposure enable */
#define REG_COM9	0x14	/* Control 9  - gain ceiling */
#define REG_COM10	0x15	/* Control 10 */
#define   COM10_HSYNC	  0x40	  /* HSYNC instead of HREF */
#define   COM10_PCLK_HB	  0x20	  /* Suppress PCLK on horiz blank */
#define   COM10_HREF_REV  0x08	  /* Reverse HREF */
#define   COM10_VS_LEAD	  0x04	  /* VSYNC on clock leading edge */
#define   COM10_VS_NEG	  0x02	  /* VSYNC negative */
#define   COM10_HS_NEG	  0x01	  /* HSYNC negative */
#define REG_HSTART	0x17	/* Horiz start high bits */
#define REG_HSTOP	0x18	/* Horiz stop high bits */
#define REG_VSTART	0x19	/* Vert start high bits */
#define REG_VSTOP	0x1a	/* Vert stop high bits */
#define REG_PSHFT	0x1b	/* Pixel delay after HREF */
#define REG_MIDH	0x1c	/* Manuf. ID high */
#define REG_MIDL	0x1d	/* Manuf. ID low */
#define REG_MVFP	0x1e	/* Mirror / vflip */
#define   MVFP_MIRROR	  0x20	  /* Mirror image */
#define   MVFP_FLIP	  0x10	  /* Vertical flip */

#define REG_AEW		0x24	/* AGC upper limit */
#define REG_AEB		0x25	/* AGC lower limit */
#define REG_VPT		0x26	/* AGC/AEC fast mode op region */
#define REG_HSYST	0x30	/* HSYNC rising edge delay */
#define REG_HSYEN	0x31	/* HSYNC falling edge delay */
#define REG_HREF	0x32	/* HREF pieces */
#define REG_TSLB	0x3a	/* lots of stuff */
#define   TSLB_YLAST	  0x04	  /* UYVY or VYUY - see com13 */
#define REG_COM11	0x3b	/* Control 11 */
#define   COM11_NIGHT	  0x80	  /* NIght mode enable */
#define   COM11_NMFR	  0x60	  /* Two bit NM frame rate */
#define   COM11_HZAUTO	  0x10	  /* Auto detect 50/60 Hz */
#define	  COM11_50HZ	  0x08	  /* Manual 50Hz select */
#define   COM11_EXP	  0x02
#define REG_COM12	0x3c	/* Control 12 */
#define   COM12_HREF	  0x80	  /* HREF always */
#define REG_COM13	0x3d	/* Control 13 */
#define   COM13_GAMMA	  0x80	  /* Gamma enable */
#define	  COM13_UVSAT	  0x40	  /* UV saturation auto adjustment */
#define   COM13_UVSWAP	  0x01	  /* V before U - w/TSLB */
#define REG_COM14	0x3e	/* Control 14 */
#define   COM14_DCWEN	  0x10	  /* DCW/PCLK-scale enable */
#define REG_EDGE	0x3f	/* Edge enhancement factor */
#define REG_COM15	0x40	/* Control 15 */
#define   COM15_R10F0	  0x00	  /* Data range 10 to F0 */
#define	  COM15_R01FE	  0x80	  /*            01 to FE */
#define   COM15_R00FF	  0xc0	  /*            00 to FF */
#define   COM15_RGB565	  0x10	  /* RGB565 output */
#define   COM15_RGB555	  0x30	  /* RGB555 output */
#define REG_COM16	0x41	/* Control 16 */
#define   COM16_AWBGAIN   0x08	  /* AWB gain enable */
#define REG_COM17	0x42	/* Control 17 */
#define   COM17_AECWIN	  0xc0	  /* AEC window - must match COM4 */
#define   COM17_CBAR	  0x08	  /* DSP Color bar */

/*
 * This matrix defines how the colors are generated, must be
 * tweaked to adjust hue and saturation.
 *
 * Order: v-red, v-green, v-blue, u-red, u-green, u-blue
 *
 * They are nine-bit signed quantities, with the sign bit
 * stored in 0x58.  Sign for v-red is bit 0, and up from there.
 */
#define	REG_CMATRIX_BASE 0x4f
#define   CMATRIX_LEN 6
#define REG_CMATRIX_SIGN 0x58


#define REG_BRIGHT	0x55	/* Brightness */
#define REG_CONTRAS	0x56	/* Contrast control */

#define REG_GFIX	0x69	/* Fix gain control */

#define REG_DBLV	0x6b	/* PLL control an debugging */
#define   DBLV_BYPASS	  0x00	  /* Bypass PLL */
#define   DBLV_X4	  0x01	  /* clock x4 */
#define   DBLV_X6	  0x10	  /* clock x6 */
#define   DBLV_X8	  0x11	  /* clock x8 */

#define REG_REG76	0x76	/* OV's name */
#define   R76_BLKPCOR	  0x80	  /* Black pixel correction enable */
#define   R76_WHTPCOR	  0x40	  /* White pixel correction enable */

#define REG_RGB444	0x8c	/* RGB 444 control */
#define   R444_ENABLE	  0x02	  /* Turn on RGB444, overrides 5x5 */
#define   R444_RGBX	  0x01	  /* Empty nibble at end */

#define REG_HAECC1	0x9f	/* Hist AEC/AGC control 1 */
#define REG_HAECC2	0xa0	/* Hist AEC/AGC control 2 */

#define REG_BD50MAX	0xa5	/* 50hz banding step limit */
#define REG_HAECC3	0xa6	/* Hist AEC/AGC control 3 */
#define REG_HAECC4	0xa7	/* Hist AEC/AGC control 4 */
#define REG_HAECC5	0xa8	/* Hist AEC/AGC control 5 */
#define REG_HAECC6	0xa9	/* Hist AEC/AGC control 6 */
#define REG_HAECC7	0xaa	/* Hist AEC/AGC control 7 */
#define REG_BD60MAX	0xab	/* 60hz banding step limit */

enum ov7670_model {
	MODEL_OV7670 = 0,
	MODEL_OV7675,
};

struct ov7670_win_size {
	int	width;
	int	height;
	unsigned char com7_bit;
	int	hstart;		/* Start/stop values for the camera.  Note */
	int	hstop;		/* that they do not always make complete */
	int	vstart;		/* sense to humans, but evidently the sensor */
	int	vstop;		/* will do the right thing... */
	struct regval_list *regs; /* Regs to tweak */
};

struct ov7670_devtype {
	/* formats supported for each model */
	struct ov7670_win_size *win_sizes;
	unsigned int n_win_sizes;
	/* callbacks for frame rate control */
	int (*set_framerate)(struct v4l2_subdev *, struct v4l2_fract *);
	void (*get_framerate)(struct v4l2_subdev *, struct v4l2_fract *);
};

/*
 * Information we maintain about a known sensor.
 */
struct ov7670_format_struct;  /* coming later */
struct ov7670_info {
	struct v4l2_subdev sd;
	struct v4l2_ctrl_handler hdl;
	struct {
		/* gain cluster */
		struct v4l2_ctrl *auto_gain;
		struct v4l2_ctrl *gain;
	};
	struct {
		/* exposure cluster */
		struct v4l2_ctrl *auto_exposure;
		struct v4l2_ctrl *exposure;
	};
	struct {
		/* saturation/hue cluster */
		struct v4l2_ctrl *saturation;
		struct v4l2_ctrl *hue;
	};
	struct ov7670_format_struct *fmt;  /* Current format */
	int min_width;			/* Filter out smaller sizes */
	int min_height;			/* Filter out smaller sizes */
	int clock_speed;		/* External clock speed (MHz) */
	u8 clkrc;			/* Clock divider value */
	bool use_smbus;			/* Use smbus I/O instead of I2C */
	bool pll_bypass;
	bool pclk_hb_disable;
	const struct ov7670_devtype *devtype; /* Device specifics */
};

static inline struct ov7670_info *to_state(struct v4l2_subdev *sd)
{
	return container_of(sd, struct ov7670_info, sd);
}

static inline struct v4l2_subdev *to_sd(struct v4l2_ctrl *ctrl)
{
	return &container_of(ctrl->handler, struct ov7670_info, hdl)->sd;
}



/*
 * The default register settings, as obtained from OmniVision.  There
 * is really no making sense of most of these - lots of "reserved" values
 * and such.
 *
 * These settings give VGA YUYV.
 */

struct regval_list {
	unsigned char reg_num;
	unsigned char value;
};

static struct regval_list ov7670_default_regs[] = {
	{ REG_COM7, COM7_RESET },
/*
 * Clock scale: 3 = 15fps
 *              2 = 20fps
 *              1 = 30fps
 */
	{ REG_CLKRC, 0x1 },	/* OV: clock scale (30 fps) */
	{ REG_TSLB,  0x04 },	/* OV */
	{ REG_COM7, 0 },	/* VGA */
	/*
	 * Set the hardware window.  These values from OV don't entirely
	 * make sense - hstop is less than hstart.  But they work...
	 */
	{ REG_HSTART, 0x13 },	{ REG_HSTOP, 0x01 },
	{ REG_HREF, 0xb6 },	{ REG_VSTART, 0x02 },
	{ REG_VSTOP, 0x7a },	{ REG_VREF, 0x0a },

	{ REG_COM3, 0 },	{ REG_COM14, 0 },
	/* Mystery scaling numbers */
	{ 0x70, 0x3a },		{ 0x71, 0x35 },
	{ 0x72, 0x11 },		{ 0x73, 0xf0 },
	{ 0xa2, 0x02 },		{ REG_COM10, 0x0 },

	/* Gamma curve values */
	{ 0x7a, 0x20 },		{ 0x7b, 0x10 },
	{ 0x7c, 0x1e },		{ 0x7d, 0x35 },
	{ 0x7e, 0x5a },		{ 0x7f, 0x69 },
	{ 0x80, 0x76 },		{ 0x81, 0x80 },
	{ 0x82, 0x88 },		{ 0x83, 0x8f },
	{ 0x84, 0x96 },		{ 0x85, 0xa3 },
	{ 0x86, 0xaf },		{ 0x87, 0xc4 },
	{ 0x88, 0xd7 },		{ 0x89, 0xe8 },

	/* AGC and AEC parameters.  Note we start by disabling those features,
	   then turn them only after tweaking the values. */
	{ REG_COM8, COM8_FASTAEC | COM8_AECSTEP | COM8_BFILT },
	{ REG_GAIN, 0 },	{ REG_AECH, 0 },
	{ REG_COM4, 0x40 }, /* magic reserved bit */
	{ REG_COM9, 0x18 }, /* 4x gain + magic rsvd bit */
	{ REG_BD50MAX, 0x05 },	{ REG_BD60MAX, 0x07 },
	{ REG_AEW, 0x95 },	{ REG_AEB, 0x33 },
	{ REG_VPT, 0xe3 },	{ REG_HAECC1, 0x78 },
	{ REG_HAECC2, 0x68 },	{ 0xa1, 0x03 }, /* magic */
	{ REG_HAECC3, 0xd8 },	{ REG_HAECC4, 0xd8 },
	{ REG_HAECC5, 0xf0 },	{ REG_HAECC6, 0x90 },
	{ REG_HAECC7, 0x94 },
	{ REG_COM8, COM8_FASTAEC|COM8_AECSTEP|COM8_BFILT|COM8_AGC|COM8_AEC },

	/* Almost all of these are magic "reserved" values.  */
	{ REG_COM5, 0x61 },	{ REG_COM6, 0x4b },
	{ 0x16, 0x02 },		{ REG_MVFP, 0x07 },
	{ 0x21, 0x02 },		{ 0x22, 0x91 },
	{ 0x29, 0x07 },		{ 0x33, 0x0b },
	{ 0x35, 0x0b },		{ 0x37, 0x1d },
	{ 0x38, 0x71 },		{ 0x39, 0x2a },
	{ REG_COM12, 0x78 },	{ 0x4d, 0x40 },
	{ 0x4e, 0x20 },		{ REG_GFIX, 0 },
	{ 0x6b, 0x4a },		{ 0x74, 0x10 },
	{ 0x8d, 0x4f },		{ 0x8e, 0 },
	{ 0x8f, 0 },		{ 0x90, 0 },
	{ 0x91, 0 },		{ 0x96, 0 },
	{ 0x9a, 0 },		{ 0xb0, 0x84 },
	{ 0xb1, 0x0c },		{ 0xb2, 0x0e },
	{ 0xb3, 0x82 },		{ 0xb8, 0x0a },

	/* More reserved magic, some of which tweaks white balance */
	{ 0x43, 0x0a },		{ 0x44, 0xf0 },
	{ 0x45, 0x34 },		{ 0x46, 0x58 },
	{ 0x47, 0x28 },		{ 0x48, 0x3a },
	{ 0x59, 0x88 },		{ 0x5a, 0x88 },
	{ 0x5b, 0x44 },		{ 0x5c, 0x67 },
	{ 0x5d, 0x49 },		{ 0x5e, 0x0e },
	{ 0x6c, 0x0a },		{ 0x6d, 0x55 },
	{ 0x6e, 0x11 },		{ 0x6f, 0x9f }, /* "9e for advance AWB" */
	{ 0x6a, 0x40 },		{ REG_BLUE, 0x40 },
	{ REG_RED, 0x60 },
	{ REG_COM8, COM8_FASTAEC|COM8_AECSTEP|COM8_BFILT|COM8_AGC|COM8_AEC|COM8_AWB },

	/* Matrix coefficients */
	{ 0x4f, 0x80 },		{ 0x50, 0x80 },
	{ 0x51, 0 },		{ 0x52, 0x22 },
	{ 0x53, 0x5e },		{ 0x54, 0x80 },
	{ 0x58, 0x9e },

	{ REG_COM16, COM16_AWBGAIN },	{ REG_EDGE, 0 },
	{ 0x75, 0x05 },		{ 0x76, 0xe1 },
	{ 0x4c, 0 },		{ 0x77, 0x01 },
	{ REG_COM13, 0xc3 },	{ 0x4b, 0x09 },
	{ 0xc9, 0x60 },		{ REG_COM16, 0x38 },
	{ 0x56, 0x40 },

	{ 0x34, 0x11 },		{ REG_COM11, COM11_EXP|COM11_HZAUTO },
	{ 0xa4, 0x88 },		{ 0x96, 0 },
	{ 0x97, 0x30 },		{ 0x98, 0x20 },
	{ 0x99, 0x30 },		{ 0x9a, 0x84 },
	{ 0x9b, 0x29 },		{ 0x9c, 0x03 },
	{ 0x9d, 0x4c },		{ 0x9e, 0x3f },
	{ 0x78, 0x04 },

	/* Extra-weird stuff.  Some sort of multiplexor register */
	{ 0x79, 0x01 },		{ 0xc8, 0xf0 },
	{ 0x79, 0x0f },		{ 0xc8, 0x00 },
	{ 0x79, 0x10 },		{ 0xc8, 0x7e },
	{ 0x79, 0x0a },		{ 0xc8, 0x80 },
	{ 0x79, 0x0b },		{ 0xc8, 0x01 },
	{ 0x79, 0x0c },		{ 0xc8, 0x0f },
	{ 0x79, 0x0d },		{ 0xc8, 0x20 },
	{ 0x79, 0x09 },		{ 0xc8, 0x80 },
	{ 0x79, 0x02 },		{ 0xc8, 0xc0 },
	{ 0x79, 0x03 },		{ 0xc8, 0x40 },
	{ 0x79, 0x05 },		{ 0xc8, 0x30 },
	{ 0x79, 0x26 },

	{ 0xff, 0xff },	/* END MARKER */
};


/*
 * Here we'll try to encapsulate the changes for just the output
 * video format.
 *
 * RGB656 and YUV422 come from OV; RGB444 is homebrewed.
 *
 * IMPORTANT RULE: the first entry must be for COM7, see ov7670_s_fmt for why.
 */


static struct regval_list ov7670_fmt_yuv422[] = {
	{ REG_COM7, 0x0 },  /* Selects YUV mode */
	{ REG_RGB444, 0 },	/* No RGB444 please */
	{ REG_COM1, 0 },	/* CCIR601 */
	{ REG_COM15, COM15_R00FF },
	{ REG_COM9, 0x48 }, /* 32x gain ceiling; 0x8 is reserved bit */
	{ 0x4f, 0x80 }, 	/* "matrix coefficient 1" */
	{ 0x50, 0x80 }, 	/* "matrix coefficient 2" */
	{ 0x51, 0    },		/* vb */
	{ 0x52, 0x22 }, 	/* "matrix coefficient 4" */
	{ 0x53, 0x5e }, 	/* "matrix coefficient 5" */
	{ 0x54, 0x80 }, 	/* "matrix coefficient 6" */
	{ REG_COM13, COM13_GAMMA|COM13_UVSAT },
	{ 0xff, 0xff },
};

static struct regval_list ov7670_fmt_rgb565[] = {
	{ REG_COM7, COM7_RGB },	/* Selects RGB mode */
	{ REG_RGB444, 0 },	/* No RGB444 please */
	{ REG_COM1, 0x0 },	/* CCIR601 */
	{ REG_COM15, COM15_RGB565 },
	{ REG_COM9, 0x38 }, 	/* 16x gain ceiling; 0x8 is reserved bit */
	{ 0x4f, 0xb3 }, 	/* "matrix coefficient 1" */
	{ 0x50, 0xb3 }, 	/* "matrix coefficient 2" */
	{ 0x51, 0    },		/* vb */
	{ 0x52, 0x3d }, 	/* "matrix coefficient 4" */
	{ 0x53, 0xa7 }, 	/* "matrix coefficient 5" */
	{ 0x54, 0xe4 }, 	/* "matrix coefficient 6" */
	{ REG_COM13, COM13_GAMMA|COM13_UVSAT },
	{ 0xff, 0xff },
};

static struct regval_list ov7670_fmt_rgb444[] = {
	{ REG_COM7, COM7_RGB },	/* Selects RGB mode */
	{ REG_RGB444, R444_ENABLE },	/* Enable xxxxrrrr ggggbbbb */
	{ REG_COM1, 0x0 },	/* CCIR601 */
	{ REG_COM15, COM15_R01FE|COM15_RGB565 }, /* Data range needed? */
	{ REG_COM9, 0x38 }, 	/* 16x gain ceiling; 0x8 is reserved bit */
	{ 0x4f, 0xb3 }, 	/* "matrix coefficient 1" */
	{ 0x50, 0xb3 }, 	/* "matrix coefficient 2" */
	{ 0x51, 0    },		/* vb */
	{ 0x52, 0x3d }, 	/* "matrix coefficient 4" */
	{ 0x53, 0xa7 }, 	/* "matrix coefficient 5" */
	{ 0x54, 0xe4 }, 	/* "matrix coefficient 6" */
	{ REG_COM13, COM13_GAMMA|COM13_UVSAT|0x2 },  /* Magic rsvd bit */
	{ 0xff, 0xff },
};

static struct regval_list ov7670_fmt_raw[] = {
	{ REG_COM7, COM7_BAYER },
	{ REG_COM13, 0x08 }, /* No gamma, magic rsvd bit */
	{ REG_COM16, 0x3d }, /* Edge enhancement, denoise */
	{ REG_REG76, 0xe1 }, /* Pix correction, magic rsvd */
	{ 0xff, 0xff },
};



/*
 * Low-level register I/O.
 *
 * Note that there are two versions of these.  On the XO 1, the
 * i2c controller only does SMBUS, so that's what we use.  The
 * ov7670 is not really an SMBUS device, though, so the communication
 * is not always entirely reliable.
 */
static int ov7670_read_smbus(struct v4l2_subdev *sd, unsigned char reg,
		unsigned char *value)
{
	struct i2c_client *client = v4l2_get_subdevdata(sd);
	int ret;

	ret = i2c_smbus_read_byte_data(client, reg);
	if (ret >= 0) {
		*value = (unsigned char)ret;
		ret = 0;
	}
	return ret;
}


static int ov7670_write_smbus(struct v4l2_subdev *sd, unsigned char reg,
		unsigned char value)
{
	struct i2c_client *client = v4l2_get_subdevdata(sd);
	int ret = i2c_smbus_write_byte_data(client, reg, value);

	if (reg == REG_COM7 && (value & COM7_RESET))
		msleep(5);  /* Wait for reset to run */
	return ret;
}

/*
 * On most platforms, we'd rather do straight i2c I/O.
 */
static int ov7670_read_i2c(struct v4l2_subdev *sd, unsigned char reg,
		unsigned char *value)
{
	struct i2c_client *client = v4l2_get_subdevdata(sd);
	u8 data = reg;
	struct i2c_msg msg;
	int ret;

	/*
	 * Send out the register address...
	 */
	msg.addr = client->addr;
	msg.flags = 0;
	msg.len = 1;
	msg.buf = &data;
	ret = i2c_transfer(client->adapter, &msg, 1);
	if (ret < 0) {
		printk(KERN_ERR "Error %d on register write\n", ret);
		return ret;
	}
	/*
	 * ...then read back the result.
	 */
	msg.flags = I2C_M_RD;
	ret = i2c_transfer(client->adapter, &msg, 1);
	if (ret >= 0) {
		*value = data;
		ret = 0;
	}
	return ret;
}


static int ov7670_write_i2c(struct v4l2_subdev *sd, unsigned char reg,
		unsigned char value)
{
	struct i2c_client *client = v4l2_get_subdevdata(sd);
	struct i2c_msg msg;
	unsigned char data[2] = { reg, value };
	int ret;

	msg.addr = client->addr;
	msg.flags = 0;
	msg.len = 2;
	msg.buf = data;
	ret = i2c_transfer(client->adapter, &msg, 1);
	if (ret > 0)
		ret = 0;
	if (reg == REG_COM7 && (value & COM7_RESET))
		msleep(5);  /* Wait for reset to run */
	return ret;
}

static int ov7670_read(struct v4l2_subdev *sd, unsigned char reg,
		unsigned char *value)
{
	struct ov7670_info *info = to_state(sd);
	if (info->use_smbus)
		return ov7670_read_smbus(sd, reg, value);
	else
		return ov7670_read_i2c(sd, reg, value);
}

static int ov7670_write(struct v4l2_subdev *sd, unsigned char reg,
		unsigned char value)
{
	struct ov7670_info *info = to_state(sd);
	if (info->use_smbus)
		return ov7670_write_smbus(sd, reg, value);
	else
		return ov7670_write_i2c(sd, reg, value);
}

/*
 * Write a list of register settings; ff/ff stops the process.
 */
static int ov7670_write_array(struct v4l2_subdev *sd, struct regval_list *vals)
{
	while (vals->reg_num != 0xff || vals->value != 0xff) {
		int ret = ov7670_write(sd, vals->reg_num, vals->value);
		if (ret < 0)
			return ret;
		vals++;
	}
	return 0;
}


/*
 * Stuff that knows about the sensor.
 */
static int ov7670_reset(struct v4l2_subdev *sd, u32 val)
{
	ov7670_write(sd, REG_COM7, COM7_RESET);
	msleep(1);
	return 0;
}


static int ov7670_init(struct v4l2_subdev *sd, u32 val)
{
	return ov7670_write_array(sd, ov7670_default_regs);
}



static int ov7670_detect(struct v4l2_subdev *sd)
{
	unsigned char v;
	int ret;

	ret = ov7670_init(sd, 0);
	if (ret < 0)
		return ret;
	ret = ov7670_read(sd, REG_MIDH, &v);
	if (ret < 0)
		return ret;
	if (v != 0x7f) /* OV manuf. id. */
		return -ENODEV;
	ret = ov7670_read(sd, REG_MIDL, &v);
	if (ret < 0)
		return ret;
	if (v != 0xa2)
		return -ENODEV;
	/*
	 * OK, we know we have an OmniVision chip...but which one?
	 */
	ret = ov7670_read(sd, REG_PID, &v);
	if (ret < 0)
		return ret;
	if (v != 0x76)  /* PID + VER = 0x76 / 0x73 */
		return -ENODEV;
	ret = ov7670_read(sd, REG_VER, &v);
	if (ret < 0)
		return ret;
	if (v != 0x73)  /* PID + VER = 0x76 / 0x73 */
		return -ENODEV;
	return 0;
}


/*
 * Store information about the video data format.  The color matrix
 * is deeply tied into the format, so keep the relevant values here.
 * The magic matrix numbers come from OmniVision.
 */
static struct ov7670_format_struct {
	enum v4l2_mbus_pixelcode mbus_code;
	enum v4l2_colorspace colorspace;
	struct regval_list *regs;
	int cmatrix[CMATRIX_LEN];
} ov7670_formats[] = {
	{
		.mbus_code	= V4L2_MBUS_FMT_YUYV8_2X8,
		.colorspace	= V4L2_COLORSPACE_JPEG,
		.regs 		= ov7670_fmt_yuv422,
		.cmatrix	= { 128, -128, 0, -34, -94, 128 },
	},
	{
		.mbus_code	= V4L2_MBUS_FMT_RGB444_2X8_PADHI_LE,
		.colorspace	= V4L2_COLORSPACE_SRGB,
		.regs		= ov7670_fmt_rgb444,
		.cmatrix	= { 179, -179, 0, -61, -176, 228 },
	},
	{
		.mbus_code	= V4L2_MBUS_FMT_RGB565_2X8_LE,
		.colorspace	= V4L2_COLORSPACE_SRGB,
		.regs		= ov7670_fmt_rgb565,
		.cmatrix	= { 179, -179, 0, -61, -176, 228 },
	},
	{
		.mbus_code	= V4L2_MBUS_FMT_SBGGR8_1X8,
		.colorspace	= V4L2_COLORSPACE_SRGB,
		.regs 		= ov7670_fmt_raw,
		.cmatrix	= { 0, 0, 0, 0, 0, 0 },
	},
};
#define N_OV7670_FMTS ARRAY_SIZE(ov7670_formats)


/*
 * Then there is the issue of window sizes.  Try to capture the info here.
 */

/*
 * QCIF mode is done (by OV) in a very strange way - it actually looks like
 * VGA with weird scaling options - they do *not* use the canned QCIF mode
 * which is allegedly provided by the sensor.  So here's the weird register
 * settings.
 */
static struct regval_list ov7670_qcif_regs[] = {
	{ REG_COM3, COM3_SCALEEN|COM3_DCWEN },
	{ REG_COM3, COM3_DCWEN },
	{ REG_COM14, COM14_DCWEN | 0x01},
	{ 0x73, 0xf1 },
	{ 0xa2, 0x52 },
	{ 0x7b, 0x1c },
	{ 0x7c, 0x28 },
	{ 0x7d, 0x3c },
	{ 0x7f, 0x69 },
	{ REG_COM9, 0x38 },
	{ 0xa1, 0x0b },
	{ 0x74, 0x19 },
	{ 0x9a, 0x80 },
	{ 0x43, 0x14 },
	{ REG_COM13, 0xc0 },
	{ 0xff, 0xff },
};

static struct ov7670_win_size ov7670_win_sizes[] = {
	/* VGA */
	{
		.width		= VGA_WIDTH,
		.height		= VGA_HEIGHT,
		.com7_bit	= COM7_FMT_VGA,
		.hstart		= 158,	/* These values from */
		.hstop		=  14,	/* Omnivision */
		.vstart		=  10,
		.vstop		= 490,
		.regs		= NULL,
	},
	/* CIF */
	{
		.width		= CIF_WIDTH,
		.height		= CIF_HEIGHT,
		.com7_bit	= COM7_FMT_CIF,
		.hstart		= 170,	/* Empirically determined */
		.hstop		=  90,
		.vstart		=  14,
		.vstop		= 494,
		.regs		= NULL,
	},
	/* QVGA */
	{
		.width		= QVGA_WIDTH,
		.height		= QVGA_HEIGHT,
		.com7_bit	= COM7_FMT_QVGA,
		.hstart		= 168,	/* Empirically determined */
		.hstop		=  24,
		.vstart		=  12,
		.vstop		= 492,
		.regs		= NULL,
	},
	/* QCIF */
	{
		.width		= QCIF_WIDTH,
		.height		= QCIF_HEIGHT,
		.com7_bit	= COM7_FMT_VGA, /* see comment above */
		.hstart		= 456,	/* Empirically determined */
		.hstop		=  24,
		.vstart		=  14,
		.vstop		= 494,
		.regs		= ov7670_qcif_regs,
	}
};

static struct ov7670_win_size ov7675_win_sizes[] = {
	/*
	 * Currently, only VGA is supported. Theoretically it could be possible
	 * to support CIF, QVGA and QCIF too. Taking values for ov7670 as a
	 * base and tweak them empirically could be required.
	 */
	{
		.width		= VGA_WIDTH,
		.height		= VGA_HEIGHT,
		.com7_bit	= COM7_FMT_VGA,
		.hstart		= 158,	/* These values from */
		.hstop		=  14,	/* Omnivision */
		.vstart		=  14,  /* Empirically determined */
		.vstop		= 494,
		.regs		= NULL,
	}
};

static void ov7675_get_framerate(struct v4l2_subdev *sd,
				 struct v4l2_fract *tpf)
{
	struct ov7670_info *info = to_state(sd);
	u32 clkrc = info->clkrc;
	int pll_factor;

	if (info->pll_bypass)
		pll_factor = 1;
	else
		pll_factor = PLL_FACTOR;

	clkrc++;
	if (info->fmt->mbus_code == V4L2_MBUS_FMT_SBGGR8_1X8)
		clkrc = (clkrc >> 1);

	tpf->numerator = 1;
	tpf->denominator = (5 * pll_factor * info->clock_speed) /
			(4 * clkrc);
}

static int ov7675_set_framerate(struct v4l2_subdev *sd,
				 struct v4l2_fract *tpf)
{
	struct ov7670_info *info = to_state(sd);
	u32 clkrc;
	int pll_factor;
	int ret;

	/*
	 * The formula is fps = 5/4*pixclk for YUV/RGB and
	 * fps = 5/2*pixclk for RAW.
	 *
	 * pixclk = clock_speed / (clkrc + 1) * PLLfactor
	 *
	 */
	if (info->pll_bypass) {
		pll_factor = 1;
		ret = ov7670_write(sd, REG_DBLV, DBLV_BYPASS);
	} else {
		pll_factor = PLL_FACTOR;
		ret = ov7670_write(sd, REG_DBLV, DBLV_X4);
	}
	if (ret < 0)
		return ret;

	if (tpf->numerator == 0 || tpf->denominator == 0) {
		clkrc = 0;
	} else {
		clkrc = (5 * pll_factor * info->clock_speed * tpf->numerator) /
			(4 * tpf->denominator);
		if (info->fmt->mbus_code == V4L2_MBUS_FMT_SBGGR8_1X8)
			clkrc = (clkrc << 1);
		clkrc--;
	}

	/*
	 * The datasheet claims that clkrc = 0 will divide the input clock by 1
	 * but we've checked with an oscilloscope that it divides by 2 instead.
	 * So, if clkrc = 0 just bypass the divider.
	 */
	if (clkrc <= 0)
		clkrc = CLK_EXT;
	else if (clkrc > CLK_SCALE)
		clkrc = CLK_SCALE;
	info->clkrc = clkrc;

	/* Recalculate frame rate */
	ov7675_get_framerate(sd, tpf);

	ret = ov7670_write(sd, REG_CLKRC, info->clkrc);
	if (ret < 0)
		return ret;

	return ov7670_write(sd, REG_DBLV, DBLV_X4);
}

static void ov7670_get_framerate_legacy(struct v4l2_subdev *sd,
				 struct v4l2_fract *tpf)
{
	struct ov7670_info *info = to_state(sd);

	tpf->numerator = 1;
	tpf->denominator = info->clock_speed;
	if ((info->clkrc & CLK_EXT) == 0 && (info->clkrc & CLK_SCALE) > 1)
		tpf->denominator /= (info->clkrc & CLK_SCALE);
}
<<<<<<< HEAD

static int ov7670_set_framerate_legacy(struct v4l2_subdev *sd,
					struct v4l2_fract *tpf)
{
	struct ov7670_info *info = to_state(sd);
	int div;

=======

static int ov7670_set_framerate_legacy(struct v4l2_subdev *sd,
					struct v4l2_fract *tpf)
{
	struct ov7670_info *info = to_state(sd);
	int div;

>>>>>>> d0e0ac97
	if (tpf->numerator == 0 || tpf->denominator == 0)
		div = 1;  /* Reset to full rate */
	else
		div = (tpf->numerator * info->clock_speed) / tpf->denominator;
	if (div == 0)
		div = 1;
	else if (div > CLK_SCALE)
		div = CLK_SCALE;
	info->clkrc = (info->clkrc & 0x80) | div;
	tpf->numerator = 1;
	tpf->denominator = info->clock_speed / div;
	return ov7670_write(sd, REG_CLKRC, info->clkrc);
}

/*
 * Store a set of start/stop values into the camera.
 */
static int ov7670_set_hw(struct v4l2_subdev *sd, int hstart, int hstop,
		int vstart, int vstop)
{
	int ret;
	unsigned char v;
/*
 * Horizontal: 11 bits, top 8 live in hstart and hstop.  Bottom 3 of
 * hstart are in href[2:0], bottom 3 of hstop in href[5:3].  There is
 * a mystery "edge offset" value in the top two bits of href.
 */
	ret =  ov7670_write(sd, REG_HSTART, (hstart >> 3) & 0xff);
	ret += ov7670_write(sd, REG_HSTOP, (hstop >> 3) & 0xff);
	ret += ov7670_read(sd, REG_HREF, &v);
	v = (v & 0xc0) | ((hstop & 0x7) << 3) | (hstart & 0x7);
	msleep(10);
	ret += ov7670_write(sd, REG_HREF, v);
/*
 * Vertical: similar arrangement, but only 10 bits.
 */
	ret += ov7670_write(sd, REG_VSTART, (vstart >> 2) & 0xff);
	ret += ov7670_write(sd, REG_VSTOP, (vstop >> 2) & 0xff);
	ret += ov7670_read(sd, REG_VREF, &v);
	v = (v & 0xf0) | ((vstop & 0x3) << 2) | (vstart & 0x3);
	msleep(10);
	ret += ov7670_write(sd, REG_VREF, v);
	return ret;
}


static int ov7670_enum_mbus_fmt(struct v4l2_subdev *sd, unsigned index,
					enum v4l2_mbus_pixelcode *code)
{
	if (index >= N_OV7670_FMTS)
		return -EINVAL;

	*code = ov7670_formats[index].mbus_code;
	return 0;
}

static int ov7670_try_fmt_internal(struct v4l2_subdev *sd,
		struct v4l2_mbus_framefmt *fmt,
		struct ov7670_format_struct **ret_fmt,
		struct ov7670_win_size **ret_wsize)
{
	int index, i;
	struct ov7670_win_size *wsize;
	struct ov7670_info *info = to_state(sd);
	unsigned int n_win_sizes = info->devtype->n_win_sizes;
	unsigned int win_sizes_limit = n_win_sizes;

	for (index = 0; index < N_OV7670_FMTS; index++)
		if (ov7670_formats[index].mbus_code == fmt->code)
			break;
	if (index >= N_OV7670_FMTS) {
		/* default to first format */
		index = 0;
		fmt->code = ov7670_formats[0].mbus_code;
	}
	if (ret_fmt != NULL)
		*ret_fmt = ov7670_formats + index;
	/*
	 * Fields: the OV devices claim to be progressive.
	 */
	fmt->field = V4L2_FIELD_NONE;

	/*
	 * Don't consider values that don't match min_height and min_width
	 * constraints.
	 */
	if (info->min_width || info->min_height)
		for (i = 0; i < n_win_sizes; i++) {
			wsize = info->devtype->win_sizes + i;

			if (wsize->width < info->min_width ||
				wsize->height < info->min_height) {
				win_sizes_limit = i;
				break;
			}
		}
	/*
	 * Round requested image size down to the nearest
	 * we support, but not below the smallest.
	 */
	for (wsize = info->devtype->win_sizes;
	     wsize < info->devtype->win_sizes + win_sizes_limit; wsize++)
		if (fmt->width >= wsize->width && fmt->height >= wsize->height)
			break;
	if (wsize >= info->devtype->win_sizes + win_sizes_limit)
		wsize--;   /* Take the smallest one */
	if (ret_wsize != NULL)
		*ret_wsize = wsize;
	/*
	 * Note the size we'll actually handle.
	 */
	fmt->width = wsize->width;
	fmt->height = wsize->height;
	fmt->colorspace = ov7670_formats[index].colorspace;
	return 0;
}

static int ov7670_try_mbus_fmt(struct v4l2_subdev *sd,
			    struct v4l2_mbus_framefmt *fmt)
{
	return ov7670_try_fmt_internal(sd, fmt, NULL, NULL);
}

/*
 * Set a format.
 */
static int ov7670_s_mbus_fmt(struct v4l2_subdev *sd,
			  struct v4l2_mbus_framefmt *fmt)
{
	struct ov7670_format_struct *ovfmt;
	struct ov7670_win_size *wsize;
	struct ov7670_info *info = to_state(sd);
	unsigned char com7;
	int ret;

	ret = ov7670_try_fmt_internal(sd, fmt, &ovfmt, &wsize);

	if (ret)
		return ret;
	/*
	 * COM7 is a pain in the ass, it doesn't like to be read then
	 * quickly written afterward.  But we have everything we need
	 * to set it absolutely here, as long as the format-specific
	 * register sets list it first.
	 */
	com7 = ovfmt->regs[0].value;
	com7 |= wsize->com7_bit;
	ov7670_write(sd, REG_COM7, com7);
	/*
	 * Now write the rest of the array.  Also store start/stops
	 */
	ov7670_write_array(sd, ovfmt->regs + 1);
	ov7670_set_hw(sd, wsize->hstart, wsize->hstop, wsize->vstart,
			wsize->vstop);
	ret = 0;
	if (wsize->regs)
		ret = ov7670_write_array(sd, wsize->regs);
	info->fmt = ovfmt;

	/*
	 * If we're running RGB565, we must rewrite clkrc after setting
	 * the other parameters or the image looks poor.  If we're *not*
	 * doing RGB565, we must not rewrite clkrc or the image looks
	 * *really* poor.
	 *
	 * (Update) Now that we retain clkrc state, we should be able
	 * to write it unconditionally, and that will make the frame
	 * rate persistent too.
	 */
	if (ret == 0)
		ret = ov7670_write(sd, REG_CLKRC, info->clkrc);
	return 0;
}

/*
 * Implement G/S_PARM.  There is a "high quality" mode we could try
 * to do someday; for now, we just do the frame rate tweak.
 */
static int ov7670_g_parm(struct v4l2_subdev *sd, struct v4l2_streamparm *parms)
{
	struct v4l2_captureparm *cp = &parms->parm.capture;
	struct ov7670_info *info = to_state(sd);

	if (parms->type != V4L2_BUF_TYPE_VIDEO_CAPTURE)
		return -EINVAL;

	memset(cp, 0, sizeof(struct v4l2_captureparm));
	cp->capability = V4L2_CAP_TIMEPERFRAME;
	info->devtype->get_framerate(sd, &cp->timeperframe);

	return 0;
}

static int ov7670_s_parm(struct v4l2_subdev *sd, struct v4l2_streamparm *parms)
{
	struct v4l2_captureparm *cp = &parms->parm.capture;
	struct v4l2_fract *tpf = &cp->timeperframe;
	struct ov7670_info *info = to_state(sd);

	if (parms->type != V4L2_BUF_TYPE_VIDEO_CAPTURE)
		return -EINVAL;
	if (cp->extendedmode != 0)
		return -EINVAL;

	return info->devtype->set_framerate(sd, tpf);
}


/*
 * Frame intervals.  Since frame rates are controlled with the clock
 * divider, we can only do 30/n for integer n values.  So no continuous
 * or stepwise options.  Here we just pick a handful of logical values.
 */

static int ov7670_frame_rates[] = { 30, 15, 10, 5, 1 };

static int ov7670_enum_frameintervals(struct v4l2_subdev *sd,
		struct v4l2_frmivalenum *interval)
{
	if (interval->index >= ARRAY_SIZE(ov7670_frame_rates))
		return -EINVAL;
	interval->type = V4L2_FRMIVAL_TYPE_DISCRETE;
	interval->discrete.numerator = 1;
	interval->discrete.denominator = ov7670_frame_rates[interval->index];
	return 0;
}

/*
 * Frame size enumeration
 */
static int ov7670_enum_framesizes(struct v4l2_subdev *sd,
		struct v4l2_frmsizeenum *fsize)
{
	struct ov7670_info *info = to_state(sd);
	int i;
	int num_valid = -1;
	__u32 index = fsize->index;
	unsigned int n_win_sizes = info->devtype->n_win_sizes;

	/*
	 * If a minimum width/height was requested, filter out the capture
	 * windows that fall outside that.
	 */
	for (i = 0; i < n_win_sizes; i++) {
		struct ov7670_win_size *win = &info->devtype->win_sizes[index];
		if (info->min_width && win->width < info->min_width)
			continue;
		if (info->min_height && win->height < info->min_height)
			continue;
		if (index == ++num_valid) {
			fsize->type = V4L2_FRMSIZE_TYPE_DISCRETE;
			fsize->discrete.width = win->width;
			fsize->discrete.height = win->height;
			return 0;
		}
	}

	return -EINVAL;
}

/*
 * Code for dealing with controls.
 */

static int ov7670_store_cmatrix(struct v4l2_subdev *sd,
		int matrix[CMATRIX_LEN])
{
	int i, ret;
	unsigned char signbits = 0;

	/*
	 * Weird crap seems to exist in the upper part of
	 * the sign bits register, so let's preserve it.
	 */
	ret = ov7670_read(sd, REG_CMATRIX_SIGN, &signbits);
	signbits &= 0xc0;

	for (i = 0; i < CMATRIX_LEN; i++) {
		unsigned char raw;

		if (matrix[i] < 0) {
			signbits |= (1 << i);
			if (matrix[i] < -255)
				raw = 0xff;
			else
				raw = (-1 * matrix[i]) & 0xff;
		}
		else {
			if (matrix[i] > 255)
				raw = 0xff;
			else
				raw = matrix[i] & 0xff;
		}
		ret += ov7670_write(sd, REG_CMATRIX_BASE + i, raw);
	}
	ret += ov7670_write(sd, REG_CMATRIX_SIGN, signbits);
	return ret;
}


/*
 * Hue also requires messing with the color matrix.  It also requires
 * trig functions, which tend not to be well supported in the kernel.
 * So here is a simple table of sine values, 0-90 degrees, in steps
 * of five degrees.  Values are multiplied by 1000.
 *
 * The following naive approximate trig functions require an argument
 * carefully limited to -180 <= theta <= 180.
 */
#define SIN_STEP 5
static const int ov7670_sin_table[] = {
	   0,	 87,   173,   258,   342,   422,
	 499,	573,   642,   707,   766,   819,
	 866,	906,   939,   965,   984,   996,
	1000
};

static int ov7670_sine(int theta)
{
	int chs = 1;
	int sine;

	if (theta < 0) {
		theta = -theta;
		chs = -1;
	}
	if (theta <= 90)
		sine = ov7670_sin_table[theta/SIN_STEP];
	else {
		theta -= 90;
		sine = 1000 - ov7670_sin_table[theta/SIN_STEP];
	}
	return sine*chs;
}

static int ov7670_cosine(int theta)
{
	theta = 90 - theta;
	if (theta > 180)
		theta -= 360;
	else if (theta < -180)
		theta += 360;
	return ov7670_sine(theta);
}




static void ov7670_calc_cmatrix(struct ov7670_info *info,
		int matrix[CMATRIX_LEN], int sat, int hue)
{
	int i;
	/*
	 * Apply the current saturation setting first.
	 */
	for (i = 0; i < CMATRIX_LEN; i++)
		matrix[i] = (info->fmt->cmatrix[i] * sat) >> 7;
	/*
	 * Then, if need be, rotate the hue value.
	 */
	if (hue != 0) {
		int sinth, costh, tmpmatrix[CMATRIX_LEN];

		memcpy(tmpmatrix, matrix, CMATRIX_LEN*sizeof(int));
		sinth = ov7670_sine(hue);
		costh = ov7670_cosine(hue);

		matrix[0] = (matrix[3]*sinth + matrix[0]*costh)/1000;
		matrix[1] = (matrix[4]*sinth + matrix[1]*costh)/1000;
		matrix[2] = (matrix[5]*sinth + matrix[2]*costh)/1000;
		matrix[3] = (matrix[3]*costh - matrix[0]*sinth)/1000;
		matrix[4] = (matrix[4]*costh - matrix[1]*sinth)/1000;
		matrix[5] = (matrix[5]*costh - matrix[2]*sinth)/1000;
	}
}



static int ov7670_s_sat_hue(struct v4l2_subdev *sd, int sat, int hue)
{
	struct ov7670_info *info = to_state(sd);
	int matrix[CMATRIX_LEN];
	int ret;

	ov7670_calc_cmatrix(info, matrix, sat, hue);
	ret = ov7670_store_cmatrix(sd, matrix);
	return ret;
}


/*
 * Some weird registers seem to store values in a sign/magnitude format!
 */

static unsigned char ov7670_abs_to_sm(unsigned char v)
{
	if (v > 127)
		return v & 0x7f;
	return (128 - v) | 0x80;
}

static int ov7670_s_brightness(struct v4l2_subdev *sd, int value)
{
	unsigned char com8 = 0, v;
	int ret;

	ov7670_read(sd, REG_COM8, &com8);
	com8 &= ~COM8_AEC;
	ov7670_write(sd, REG_COM8, com8);
	v = ov7670_abs_to_sm(value);
	ret = ov7670_write(sd, REG_BRIGHT, v);
	return ret;
}

static int ov7670_s_contrast(struct v4l2_subdev *sd, int value)
{
	return ov7670_write(sd, REG_CONTRAS, (unsigned char) value);
}

static int ov7670_s_hflip(struct v4l2_subdev *sd, int value)
{
	unsigned char v = 0;
	int ret;

	ret = ov7670_read(sd, REG_MVFP, &v);
	if (value)
		v |= MVFP_MIRROR;
	else
		v &= ~MVFP_MIRROR;
	msleep(10);  /* FIXME */
	ret += ov7670_write(sd, REG_MVFP, v);
	return ret;
}

static int ov7670_s_vflip(struct v4l2_subdev *sd, int value)
{
	unsigned char v = 0;
	int ret;

	ret = ov7670_read(sd, REG_MVFP, &v);
	if (value)
		v |= MVFP_FLIP;
	else
		v &= ~MVFP_FLIP;
	msleep(10);  /* FIXME */
	ret += ov7670_write(sd, REG_MVFP, v);
	return ret;
}

/*
 * GAIN is split between REG_GAIN and REG_VREF[7:6].  If one believes
 * the data sheet, the VREF parts should be the most significant, but
 * experience shows otherwise.  There seems to be little value in
 * messing with the VREF bits, so we leave them alone.
 */
static int ov7670_g_gain(struct v4l2_subdev *sd, __s32 *value)
{
	int ret;
	unsigned char gain;

	ret = ov7670_read(sd, REG_GAIN, &gain);
	*value = gain;
	return ret;
}

static int ov7670_s_gain(struct v4l2_subdev *sd, int value)
{
	int ret;
	unsigned char com8;

	ret = ov7670_write(sd, REG_GAIN, value & 0xff);
	/* Have to turn off AGC as well */
	if (ret == 0) {
		ret = ov7670_read(sd, REG_COM8, &com8);
		ret = ov7670_write(sd, REG_COM8, com8 & ~COM8_AGC);
	}
	return ret;
}

/*
 * Tweak autogain.
 */
static int ov7670_s_autogain(struct v4l2_subdev *sd, int value)
{
	int ret;
	unsigned char com8;

	ret = ov7670_read(sd, REG_COM8, &com8);
	if (ret == 0) {
		if (value)
			com8 |= COM8_AGC;
		else
			com8 &= ~COM8_AGC;
		ret = ov7670_write(sd, REG_COM8, com8);
	}
	return ret;
}

static int ov7670_s_exp(struct v4l2_subdev *sd, int value)
{
	int ret;
	unsigned char com1, com8, aech, aechh;

	ret = ov7670_read(sd, REG_COM1, &com1) +
		ov7670_read(sd, REG_COM8, &com8);
		ov7670_read(sd, REG_AECHH, &aechh);
	if (ret)
		return ret;

	com1 = (com1 & 0xfc) | (value & 0x03);
	aech = (value >> 2) & 0xff;
	aechh = (aechh & 0xc0) | ((value >> 10) & 0x3f);
	ret = ov7670_write(sd, REG_COM1, com1) +
		ov7670_write(sd, REG_AECH, aech) +
		ov7670_write(sd, REG_AECHH, aechh);
	/* Have to turn off AEC as well */
	if (ret == 0)
		ret = ov7670_write(sd, REG_COM8, com8 & ~COM8_AEC);
	return ret;
}

/*
 * Tweak autoexposure.
 */
static int ov7670_s_autoexp(struct v4l2_subdev *sd,
		enum v4l2_exposure_auto_type value)
{
	int ret;
	unsigned char com8;

	ret = ov7670_read(sd, REG_COM8, &com8);
	if (ret == 0) {
		if (value == V4L2_EXPOSURE_AUTO)
			com8 |= COM8_AEC;
		else
			com8 &= ~COM8_AEC;
		ret = ov7670_write(sd, REG_COM8, com8);
	}
	return ret;
}


static int ov7670_g_volatile_ctrl(struct v4l2_ctrl *ctrl)
{
	struct v4l2_subdev *sd = to_sd(ctrl);
	struct ov7670_info *info = to_state(sd);

	switch (ctrl->id) {
	case V4L2_CID_AUTOGAIN:
		return ov7670_g_gain(sd, &info->gain->val);
	}
	return -EINVAL;
}

static int ov7670_s_ctrl(struct v4l2_ctrl *ctrl)
{
	struct v4l2_subdev *sd = to_sd(ctrl);
	struct ov7670_info *info = to_state(sd);

	switch (ctrl->id) {
	case V4L2_CID_BRIGHTNESS:
		return ov7670_s_brightness(sd, ctrl->val);
	case V4L2_CID_CONTRAST:
		return ov7670_s_contrast(sd, ctrl->val);
	case V4L2_CID_SATURATION:
		return ov7670_s_sat_hue(sd,
				info->saturation->val, info->hue->val);
	case V4L2_CID_VFLIP:
		return ov7670_s_vflip(sd, ctrl->val);
	case V4L2_CID_HFLIP:
		return ov7670_s_hflip(sd, ctrl->val);
	case V4L2_CID_AUTOGAIN:
		/* Only set manual gain if auto gain is not explicitly
		   turned on. */
		if (!ctrl->val) {
			/* ov7670_s_gain turns off auto gain */
			return ov7670_s_gain(sd, info->gain->val);
		}
		return ov7670_s_autogain(sd, ctrl->val);
	case V4L2_CID_EXPOSURE_AUTO:
		/* Only set manual exposure if auto exposure is not explicitly
		   turned on. */
		if (ctrl->val == V4L2_EXPOSURE_MANUAL) {
			/* ov7670_s_exp turns off auto exposure */
			return ov7670_s_exp(sd, info->exposure->val);
		}
		return ov7670_s_autoexp(sd, ctrl->val);
	}
	return -EINVAL;
}

static const struct v4l2_ctrl_ops ov7670_ctrl_ops = {
	.s_ctrl = ov7670_s_ctrl,
	.g_volatile_ctrl = ov7670_g_volatile_ctrl,
};
<<<<<<< HEAD

static int ov7670_g_chip_ident(struct v4l2_subdev *sd,
		struct v4l2_dbg_chip_ident *chip)
{
	struct i2c_client *client = v4l2_get_subdevdata(sd);

	return v4l2_chip_ident_i2c_client(client, chip, V4L2_IDENT_OV7670, 0);
}
=======
>>>>>>> d0e0ac97

#ifdef CONFIG_VIDEO_ADV_DEBUG
static int ov7670_g_register(struct v4l2_subdev *sd, struct v4l2_dbg_register *reg)
{
	unsigned char val = 0;
	int ret;

	ret = ov7670_read(sd, reg->reg & 0xff, &val);
	reg->val = val;
	reg->size = 1;
	return ret;
}

static int ov7670_s_register(struct v4l2_subdev *sd, const struct v4l2_dbg_register *reg)
{
	ov7670_write(sd, reg->reg & 0xff, reg->val & 0xff);
	return 0;
}
#endif

/* ----------------------------------------------------------------------- */

static const struct v4l2_subdev_core_ops ov7670_core_ops = {
<<<<<<< HEAD
	.g_chip_ident = ov7670_g_chip_ident,
=======
>>>>>>> d0e0ac97
	.reset = ov7670_reset,
	.init = ov7670_init,
#ifdef CONFIG_VIDEO_ADV_DEBUG
	.g_register = ov7670_g_register,
	.s_register = ov7670_s_register,
#endif
};

static const struct v4l2_subdev_video_ops ov7670_video_ops = {
	.enum_mbus_fmt = ov7670_enum_mbus_fmt,
	.try_mbus_fmt = ov7670_try_mbus_fmt,
	.s_mbus_fmt = ov7670_s_mbus_fmt,
	.s_parm = ov7670_s_parm,
	.g_parm = ov7670_g_parm,
	.enum_frameintervals = ov7670_enum_frameintervals,
	.enum_framesizes = ov7670_enum_framesizes,
};

static const struct v4l2_subdev_ops ov7670_ops = {
	.core = &ov7670_core_ops,
	.video = &ov7670_video_ops,
};

/* ----------------------------------------------------------------------- */

static const struct ov7670_devtype ov7670_devdata[] = {
	[MODEL_OV7670] = {
		.win_sizes = ov7670_win_sizes,
		.n_win_sizes = ARRAY_SIZE(ov7670_win_sizes),
		.set_framerate = ov7670_set_framerate_legacy,
		.get_framerate = ov7670_get_framerate_legacy,
	},
	[MODEL_OV7675] = {
		.win_sizes = ov7675_win_sizes,
		.n_win_sizes = ARRAY_SIZE(ov7675_win_sizes),
		.set_framerate = ov7675_set_framerate,
		.get_framerate = ov7675_get_framerate,
	},
};

static int ov7670_probe(struct i2c_client *client,
			const struct i2c_device_id *id)
{
	struct v4l2_fract tpf;
	struct v4l2_subdev *sd;
	struct ov7670_info *info;
	int ret;

	info = devm_kzalloc(&client->dev, sizeof(*info), GFP_KERNEL);
	if (info == NULL)
		return -ENOMEM;
	sd = &info->sd;
	v4l2_i2c_subdev_init(sd, client, &ov7670_ops);

	info->clock_speed = 30; /* default: a guess */
	if (client->dev.platform_data) {
		struct ov7670_config *config = client->dev.platform_data;

		/*
		 * Must apply configuration before initializing device, because it
		 * selects I/O method.
		 */
		info->min_width = config->min_width;
		info->min_height = config->min_height;
		info->use_smbus = config->use_smbus;

		if (config->clock_speed)
			info->clock_speed = config->clock_speed;

		/*
		 * It should be allowed for ov7670 too when it is migrated to
		 * the new frame rate formula.
		 */
		if (config->pll_bypass && id->driver_data != MODEL_OV7670)
			info->pll_bypass = true;

		if (config->pclk_hb_disable)
			info->pclk_hb_disable = true;
	}

	/* Make sure it's an ov7670 */
	ret = ov7670_detect(sd);
	if (ret) {
		v4l_dbg(1, debug, client,
			"chip found @ 0x%x (%s) is not an ov7670 chip.\n",
			client->addr << 1, client->adapter->name);
		return ret;
	}
	v4l_info(client, "chip found @ 0x%02x (%s)\n",
			client->addr << 1, client->adapter->name);

	info->devtype = &ov7670_devdata[id->driver_data];
	info->fmt = &ov7670_formats[0];
	info->clkrc = 0;

	/* Set default frame rate to 30 fps */
	tpf.numerator = 1;
	tpf.denominator = 30;
	info->devtype->set_framerate(sd, &tpf);

	if (info->pclk_hb_disable)
		ov7670_write(sd, REG_COM10, COM10_PCLK_HB);

	v4l2_ctrl_handler_init(&info->hdl, 10);
	v4l2_ctrl_new_std(&info->hdl, &ov7670_ctrl_ops,
			V4L2_CID_BRIGHTNESS, 0, 255, 1, 128);
	v4l2_ctrl_new_std(&info->hdl, &ov7670_ctrl_ops,
			V4L2_CID_CONTRAST, 0, 127, 1, 64);
	v4l2_ctrl_new_std(&info->hdl, &ov7670_ctrl_ops,
			V4L2_CID_VFLIP, 0, 1, 1, 0);
	v4l2_ctrl_new_std(&info->hdl, &ov7670_ctrl_ops,
			V4L2_CID_HFLIP, 0, 1, 1, 0);
	info->saturation = v4l2_ctrl_new_std(&info->hdl, &ov7670_ctrl_ops,
			V4L2_CID_SATURATION, 0, 256, 1, 128);
	info->hue = v4l2_ctrl_new_std(&info->hdl, &ov7670_ctrl_ops,
			V4L2_CID_HUE, -180, 180, 5, 0);
	info->gain = v4l2_ctrl_new_std(&info->hdl, &ov7670_ctrl_ops,
			V4L2_CID_GAIN, 0, 255, 1, 128);
	info->auto_gain = v4l2_ctrl_new_std(&info->hdl, &ov7670_ctrl_ops,
			V4L2_CID_AUTOGAIN, 0, 1, 1, 1);
	info->exposure = v4l2_ctrl_new_std(&info->hdl, &ov7670_ctrl_ops,
			V4L2_CID_EXPOSURE, 0, 65535, 1, 500);
	info->auto_exposure = v4l2_ctrl_new_std_menu(&info->hdl, &ov7670_ctrl_ops,
			V4L2_CID_EXPOSURE_AUTO, V4L2_EXPOSURE_MANUAL, 0,
			V4L2_EXPOSURE_AUTO);
	sd->ctrl_handler = &info->hdl;
	if (info->hdl.error) {
		int err = info->hdl.error;

		v4l2_ctrl_handler_free(&info->hdl);
<<<<<<< HEAD
		kfree(info);
=======
>>>>>>> d0e0ac97
		return err;
	}
	/*
	 * We have checked empirically that hw allows to read back the gain
	 * value chosen by auto gain but that's not the case for auto exposure.
	 */
	v4l2_ctrl_auto_cluster(2, &info->auto_gain, 0, true);
	v4l2_ctrl_auto_cluster(2, &info->auto_exposure,
			       V4L2_EXPOSURE_MANUAL, false);
	v4l2_ctrl_cluster(2, &info->saturation);
	v4l2_ctrl_handler_setup(&info->hdl);

	return 0;
}


static int ov7670_remove(struct i2c_client *client)
{
	struct v4l2_subdev *sd = i2c_get_clientdata(client);
	struct ov7670_info *info = to_state(sd);

	v4l2_device_unregister_subdev(sd);
	v4l2_ctrl_handler_free(&info->hdl);
<<<<<<< HEAD
	kfree(info);
=======
>>>>>>> d0e0ac97
	return 0;
}

static const struct i2c_device_id ov7670_id[] = {
	{ "ov7670", MODEL_OV7670 },
	{ "ov7675", MODEL_OV7675 },
	{ }
};
MODULE_DEVICE_TABLE(i2c, ov7670_id);

static struct i2c_driver ov7670_driver = {
	.driver = {
		.owner	= THIS_MODULE,
		.name	= "ov7670",
	},
	.probe		= ov7670_probe,
	.remove		= ov7670_remove,
	.id_table	= ov7670_id,
};

module_i2c_driver(ov7670_driver);<|MERGE_RESOLUTION|>--- conflicted
+++ resolved
@@ -17,10 +17,6 @@
 #include <linux/delay.h>
 #include <linux/videodev2.h>
 #include <media/v4l2-device.h>
-<<<<<<< HEAD
-#include <media/v4l2-chip-ident.h>
-=======
->>>>>>> d0e0ac97
 #include <media/v4l2-ctrls.h>
 #include <media/v4l2-mediabus.h>
 #include <media/ov7670.h>
@@ -862,7 +858,6 @@
 	if ((info->clkrc & CLK_EXT) == 0 && (info->clkrc & CLK_SCALE) > 1)
 		tpf->denominator /= (info->clkrc & CLK_SCALE);
 }
-<<<<<<< HEAD
 
 static int ov7670_set_framerate_legacy(struct v4l2_subdev *sd,
 					struct v4l2_fract *tpf)
@@ -870,15 +865,6 @@
 	struct ov7670_info *info = to_state(sd);
 	int div;
 
-=======
-
-static int ov7670_set_framerate_legacy(struct v4l2_subdev *sd,
-					struct v4l2_fract *tpf)
-{
-	struct ov7670_info *info = to_state(sd);
-	int div;
-
->>>>>>> d0e0ac97
 	if (tpf->numerator == 0 || tpf->denominator == 0)
 		div = 1;  /* Reset to full rate */
 	else
@@ -1474,17 +1460,6 @@
 	.s_ctrl = ov7670_s_ctrl,
 	.g_volatile_ctrl = ov7670_g_volatile_ctrl,
 };
-<<<<<<< HEAD
-
-static int ov7670_g_chip_ident(struct v4l2_subdev *sd,
-		struct v4l2_dbg_chip_ident *chip)
-{
-	struct i2c_client *client = v4l2_get_subdevdata(sd);
-
-	return v4l2_chip_ident_i2c_client(client, chip, V4L2_IDENT_OV7670, 0);
-}
-=======
->>>>>>> d0e0ac97
 
 #ifdef CONFIG_VIDEO_ADV_DEBUG
 static int ov7670_g_register(struct v4l2_subdev *sd, struct v4l2_dbg_register *reg)
@@ -1508,10 +1483,6 @@
 /* ----------------------------------------------------------------------- */
 
 static const struct v4l2_subdev_core_ops ov7670_core_ops = {
-<<<<<<< HEAD
-	.g_chip_ident = ov7670_g_chip_ident,
-=======
->>>>>>> d0e0ac97
 	.reset = ov7670_reset,
 	.init = ov7670_init,
 #ifdef CONFIG_VIDEO_ADV_DEBUG
@@ -1642,10 +1613,6 @@
 		int err = info->hdl.error;
 
 		v4l2_ctrl_handler_free(&info->hdl);
-<<<<<<< HEAD
-		kfree(info);
-=======
->>>>>>> d0e0ac97
 		return err;
 	}
 	/*
@@ -1669,10 +1636,6 @@
 
 	v4l2_device_unregister_subdev(sd);
 	v4l2_ctrl_handler_free(&info->hdl);
-<<<<<<< HEAD
-	kfree(info);
-=======
->>>>>>> d0e0ac97
 	return 0;
 }
 
