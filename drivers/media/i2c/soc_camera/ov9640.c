/*
 * OmniVision OV96xx Camera Driver
 *
 * Copyright (C) 2009 Marek Vasut <marek.vasut@gmail.com>
 *
 * Based on ov772x camera driver:
 *
 * Copyright (C) 2008 Renesas Solutions Corp.
 * Kuninori Morimoto <morimoto.kuninori@renesas.com>
 *
 * Based on ov7670 and soc_camera_platform driver,
 *
 * Copyright 2006-7 Jonathan Corbet <corbet@lwn.net>
 * Copyright (C) 2008 Magnus Damm
 * Copyright (C) 2008, Guennadi Liakhovetski <kernel@pengutronix.de>
 *
 * This program is free software; you can redistribute it and/or modify
 * it under the terms of the GNU General Public License version 2 as
 * published by the Free Software Foundation.
 */

#include <linux/init.h>
#include <linux/module.h>
#include <linux/i2c.h>
#include <linux/slab.h>
#include <linux/delay.h>
#include <linux/v4l2-mediabus.h>
#include <linux/videodev2.h>

#include <media/soc_camera.h>
#include <media/v4l2-clk.h>
#include <media/v4l2-common.h>
#include <media/v4l2-ctrls.h>

#include "ov9640.h"

#define to_ov9640_sensor(sd)	container_of(sd, struct ov9640_priv, subdev)

/* default register setup */
static const struct ov9640_reg ov9640_regs_dflt[] = {
	{ OV9640_COM5,	OV9640_COM5_SYSCLK | OV9640_COM5_LONGEXP },
	{ OV9640_COM6,	OV9640_COM6_OPT_BLC | OV9640_COM6_ADBLC_BIAS |
			OV9640_COM6_FMT_RST | OV9640_COM6_ADBLC_OPTEN },
	{ OV9640_PSHFT,	OV9640_PSHFT_VAL(0x01) },
	{ OV9640_ACOM,	OV9640_ACOM_2X_ANALOG | OV9640_ACOM_RSVD },
	{ OV9640_TSLB,	OV9640_TSLB_YUYV_UYVY },
	{ OV9640_COM16,	OV9640_COM16_RB_AVG },

	/* Gamma curve P */
	{ 0x6c, 0x40 },	{ 0x6d, 0x30 },	{ 0x6e, 0x4b },	{ 0x6f, 0x60 },
	{ 0x70, 0x70 },	{ 0x71, 0x70 },	{ 0x72, 0x70 },	{ 0x73, 0x70 },
	{ 0x74, 0x60 },	{ 0x75, 0x60 },	{ 0x76, 0x50 },	{ 0x77, 0x48 },
	{ 0x78, 0x3a },	{ 0x79, 0x2e },	{ 0x7a, 0x28 },	{ 0x7b, 0x22 },

	/* Gamma curve T */
	{ 0x7c, 0x04 },	{ 0x7d, 0x07 },	{ 0x7e, 0x10 },	{ 0x7f, 0x28 },
	{ 0x80, 0x36 },	{ 0x81, 0x44 },	{ 0x82, 0x52 },	{ 0x83, 0x60 },
	{ 0x84, 0x6c },	{ 0x85, 0x78 },	{ 0x86, 0x8c },	{ 0x87, 0x9e },
	{ 0x88, 0xbb },	{ 0x89, 0xd2 },	{ 0x8a, 0xe6 },
};

/* Configurations
 * NOTE: for YUV, alter the following registers:
 *		COM12 |= OV9640_COM12_YUV_AVG
 *
 *	 for RGB, alter the following registers:
 *		COM7  |= OV9640_COM7_RGB
 *		COM13 |= OV9640_COM13_RGB_AVG
 *		COM15 |= proper RGB color encoding mode
 */
static const struct ov9640_reg ov9640_regs_qqcif[] = {
	{ OV9640_CLKRC,	OV9640_CLKRC_DPLL_EN | OV9640_CLKRC_DIV(0x0f) },
	{ OV9640_COM1,	OV9640_COM1_QQFMT | OV9640_COM1_HREF_2SKIP },
	{ OV9640_COM4,	OV9640_COM4_QQ_VP | OV9640_COM4_RSVD },
	{ OV9640_COM7,	OV9640_COM7_QCIF },
	{ OV9640_COM12,	OV9640_COM12_RSVD },
	{ OV9640_COM13,	OV9640_COM13_GAMMA_RAW | OV9640_COM13_MATRIX_EN },
	{ OV9640_COM15,	OV9640_COM15_OR_10F0 },
};

static const struct ov9640_reg ov9640_regs_qqvga[] = {
	{ OV9640_CLKRC,	OV9640_CLKRC_DPLL_EN | OV9640_CLKRC_DIV(0x07) },
	{ OV9640_COM1,	OV9640_COM1_QQFMT | OV9640_COM1_HREF_2SKIP },
	{ OV9640_COM4,	OV9640_COM4_QQ_VP | OV9640_COM4_RSVD },
	{ OV9640_COM7,	OV9640_COM7_QVGA },
	{ OV9640_COM12,	OV9640_COM12_RSVD },
	{ OV9640_COM13,	OV9640_COM13_GAMMA_RAW | OV9640_COM13_MATRIX_EN },
	{ OV9640_COM15,	OV9640_COM15_OR_10F0 },
};

static const struct ov9640_reg ov9640_regs_qcif[] = {
	{ OV9640_CLKRC,	OV9640_CLKRC_DPLL_EN | OV9640_CLKRC_DIV(0x07) },
	{ OV9640_COM4,	OV9640_COM4_QQ_VP | OV9640_COM4_RSVD },
	{ OV9640_COM7,	OV9640_COM7_QCIF },
	{ OV9640_COM12,	OV9640_COM12_RSVD },
	{ OV9640_COM13,	OV9640_COM13_GAMMA_RAW | OV9640_COM13_MATRIX_EN },
	{ OV9640_COM15,	OV9640_COM15_OR_10F0 },
};

static const struct ov9640_reg ov9640_regs_qvga[] = {
	{ OV9640_CLKRC,	OV9640_CLKRC_DPLL_EN | OV9640_CLKRC_DIV(0x03) },
	{ OV9640_COM4,	OV9640_COM4_QQ_VP | OV9640_COM4_RSVD },
	{ OV9640_COM7,	OV9640_COM7_QVGA },
	{ OV9640_COM12,	OV9640_COM12_RSVD },
	{ OV9640_COM13,	OV9640_COM13_GAMMA_RAW | OV9640_COM13_MATRIX_EN },
	{ OV9640_COM15,	OV9640_COM15_OR_10F0 },
};

static const struct ov9640_reg ov9640_regs_cif[] = {
	{ OV9640_CLKRC,	OV9640_CLKRC_DPLL_EN | OV9640_CLKRC_DIV(0x03) },
	{ OV9640_COM3,	OV9640_COM3_VP },
	{ OV9640_COM7,	OV9640_COM7_CIF },
	{ OV9640_COM12,	OV9640_COM12_RSVD },
	{ OV9640_COM13,	OV9640_COM13_GAMMA_RAW | OV9640_COM13_MATRIX_EN },
	{ OV9640_COM15,	OV9640_COM15_OR_10F0 },
};

static const struct ov9640_reg ov9640_regs_vga[] = {
	{ OV9640_CLKRC,	OV9640_CLKRC_DPLL_EN | OV9640_CLKRC_DIV(0x01) },
	{ OV9640_COM3,	OV9640_COM3_VP },
	{ OV9640_COM7,	OV9640_COM7_VGA },
	{ OV9640_COM12,	OV9640_COM12_RSVD },
	{ OV9640_COM13,	OV9640_COM13_GAMMA_RAW | OV9640_COM13_MATRIX_EN },
	{ OV9640_COM15,	OV9640_COM15_OR_10F0 },
};

static const struct ov9640_reg ov9640_regs_sxga[] = {
	{ OV9640_CLKRC,	OV9640_CLKRC_DPLL_EN | OV9640_CLKRC_DIV(0x01) },
	{ OV9640_COM3,	OV9640_COM3_VP },
	{ OV9640_COM7,	0 },
	{ OV9640_COM12,	OV9640_COM12_RSVD },
	{ OV9640_COM13,	OV9640_COM13_GAMMA_RAW | OV9640_COM13_MATRIX_EN },
	{ OV9640_COM15,	OV9640_COM15_OR_10F0 },
};

static const struct ov9640_reg ov9640_regs_yuv[] = {
	{ OV9640_MTX1,	0x58 },
	{ OV9640_MTX2,	0x48 },
	{ OV9640_MTX3,	0x10 },
	{ OV9640_MTX4,	0x28 },
	{ OV9640_MTX5,	0x48 },
	{ OV9640_MTX6,	0x70 },
	{ OV9640_MTX7,	0x40 },
	{ OV9640_MTX8,	0x40 },
	{ OV9640_MTX9,	0x40 },
	{ OV9640_MTXS,	0x0f },
};

static const struct ov9640_reg ov9640_regs_rgb[] = {
	{ OV9640_MTX1,	0x71 },
	{ OV9640_MTX2,	0x3e },
	{ OV9640_MTX3,	0x0c },
	{ OV9640_MTX4,	0x33 },
	{ OV9640_MTX5,	0x72 },
	{ OV9640_MTX6,	0x00 },
	{ OV9640_MTX7,	0x2b },
	{ OV9640_MTX8,	0x66 },
	{ OV9640_MTX9,	0xd2 },
	{ OV9640_MTXS,	0x65 },
};

static enum v4l2_mbus_pixelcode ov9640_codes[] = {
	V4L2_MBUS_FMT_UYVY8_2X8,
	V4L2_MBUS_FMT_RGB555_2X8_PADHI_LE,
	V4L2_MBUS_FMT_RGB565_2X8_LE,
};

/* read a register */
static int ov9640_reg_read(struct i2c_client *client, u8 reg, u8 *val)
{
	int ret;
	u8 data = reg;
	struct i2c_msg msg = {
		.addr	= client->addr,
		.flags	= 0,
		.len	= 1,
		.buf	= &data,
	};

	ret = i2c_transfer(client->adapter, &msg, 1);
	if (ret < 0)
		goto err;

	msg.flags = I2C_M_RD;
	ret = i2c_transfer(client->adapter, &msg, 1);
	if (ret < 0)
		goto err;

	*val = data;
	return 0;

err:
	dev_err(&client->dev, "Failed reading register 0x%02x!\n", reg);
	return ret;
}

/* write a register */
static int ov9640_reg_write(struct i2c_client *client, u8 reg, u8 val)
{
	int ret;
	u8 _val;
	unsigned char data[2] = { reg, val };
	struct i2c_msg msg = {
		.addr	= client->addr,
		.flags	= 0,
		.len	= 2,
		.buf	= data,
	};

	ret = i2c_transfer(client->adapter, &msg, 1);
	if (ret < 0) {
		dev_err(&client->dev, "Failed writing register 0x%02x!\n", reg);
		return ret;
	}

	/* we have to read the register back ... no idea why, maybe HW bug */
	ret = ov9640_reg_read(client, reg, &_val);
	if (ret)
		dev_err(&client->dev,
			"Failed reading back register 0x%02x!\n", reg);

	return 0;
}


/* Read a register, alter its bits, write it back */
static int ov9640_reg_rmw(struct i2c_client *client, u8 reg, u8 set, u8 unset)
{
	u8 val;
	int ret;

	ret = ov9640_reg_read(client, reg, &val);
	if (ret) {
		dev_err(&client->dev,
			"[Read]-Modify-Write of register %02x failed!\n", reg);
		return val;
	}

	val |= set;
	val &= ~unset;

	ret = ov9640_reg_write(client, reg, val);
	if (ret)
		dev_err(&client->dev,
			"Read-Modify-[Write] of register %02x failed!\n", reg);

	return ret;
}

/* Soft reset the camera. This has nothing to do with the RESET pin! */
static int ov9640_reset(struct i2c_client *client)
{
	int ret;

	ret = ov9640_reg_write(client, OV9640_COM7, OV9640_COM7_SCCB_RESET);
	if (ret)
		dev_err(&client->dev,
			"An error occurred while entering soft reset!\n");

	return ret;
}

/* Start/Stop streaming from the device */
static int ov9640_s_stream(struct v4l2_subdev *sd, int enable)
{
	return 0;
}

/* Set status of additional camera capabilities */
static int ov9640_s_ctrl(struct v4l2_ctrl *ctrl)
{
	struct ov9640_priv *priv = container_of(ctrl->handler, struct ov9640_priv, hdl);
	struct i2c_client *client = v4l2_get_subdevdata(&priv->subdev);

	switch (ctrl->id) {
	case V4L2_CID_VFLIP:
		if (ctrl->val)
			return ov9640_reg_rmw(client, OV9640_MVFP,
							OV9640_MVFP_V, 0);
		return ov9640_reg_rmw(client, OV9640_MVFP, 0, OV9640_MVFP_V);
	case V4L2_CID_HFLIP:
		if (ctrl->val)
			return ov9640_reg_rmw(client, OV9640_MVFP,
							OV9640_MVFP_H, 0);
		return ov9640_reg_rmw(client, OV9640_MVFP, 0, OV9640_MVFP_H);
	}
	return -EINVAL;
}

#ifdef CONFIG_VIDEO_ADV_DEBUG
static int ov9640_get_register(struct v4l2_subdev *sd,
				struct v4l2_dbg_register *reg)
{
	struct i2c_client *client = v4l2_get_subdevdata(sd);
	int ret;
	u8 val;

	if (reg->reg & ~0xff)
		return -EINVAL;

	reg->size = 1;

	ret = ov9640_reg_read(client, reg->reg, &val);
	if (ret)
		return ret;

	reg->val = (__u64)val;

	return 0;
}

static int ov9640_set_register(struct v4l2_subdev *sd,
				const struct v4l2_dbg_register *reg)
{
	struct i2c_client *client = v4l2_get_subdevdata(sd);

	if (reg->reg & ~0xff || reg->val & ~0xff)
		return -EINVAL;

	return ov9640_reg_write(client, reg->reg, reg->val);
}
#endif

static int ov9640_s_power(struct v4l2_subdev *sd, int on)
{
	struct i2c_client *client = v4l2_get_subdevdata(sd);
	struct soc_camera_subdev_desc *ssdd = soc_camera_i2c_to_desc(client);
<<<<<<< HEAD

	return soc_camera_set_power(&client->dev, ssdd, on);
=======
	struct ov9640_priv *priv = to_ov9640_sensor(sd);

	return soc_camera_set_power(&client->dev, ssdd, priv->clk, on);
>>>>>>> d0e0ac97
}

/* select nearest higher resolution for capture */
static void ov9640_res_roundup(u32 *width, u32 *height)
{
	int i;
	enum { QQCIF, QQVGA, QCIF, QVGA, CIF, VGA, SXGA };
	int res_x[] = { 88, 160, 176, 320, 352, 640, 1280 };
	int res_y[] = { 72, 120, 144, 240, 288, 480, 960 };

	for (i = 0; i < ARRAY_SIZE(res_x); i++) {
		if (res_x[i] >= *width && res_y[i] >= *height) {
			*width = res_x[i];
			*height = res_y[i];
			return;
		}
	}

	*width = res_x[SXGA];
	*height = res_y[SXGA];
}

/* Prepare necessary register changes depending on color encoding */
static void ov9640_alter_regs(enum v4l2_mbus_pixelcode code,
			      struct ov9640_reg_alt *alt)
{
	switch (code) {
	default:
	case V4L2_MBUS_FMT_UYVY8_2X8:
		alt->com12	= OV9640_COM12_YUV_AVG;
		alt->com13	= OV9640_COM13_Y_DELAY_EN |
					OV9640_COM13_YUV_DLY(0x01);
		break;
	case V4L2_MBUS_FMT_RGB555_2X8_PADHI_LE:
		alt->com7	= OV9640_COM7_RGB;
		alt->com13	= OV9640_COM13_RGB_AVG;
		alt->com15	= OV9640_COM15_RGB_555;
		break;
	case V4L2_MBUS_FMT_RGB565_2X8_LE:
		alt->com7	= OV9640_COM7_RGB;
		alt->com13	= OV9640_COM13_RGB_AVG;
		alt->com15	= OV9640_COM15_RGB_565;
		break;
	};
}

/* Setup registers according to resolution and color encoding */
static int ov9640_write_regs(struct i2c_client *client, u32 width,
		enum v4l2_mbus_pixelcode code, struct ov9640_reg_alt *alts)
{
	const struct ov9640_reg	*ov9640_regs, *matrix_regs;
	int			ov9640_regs_len, matrix_regs_len;
	int			i, ret;
	u8			val;

	/* select register configuration for given resolution */
	switch (width) {
	case W_QQCIF:
		ov9640_regs	= ov9640_regs_qqcif;
		ov9640_regs_len	= ARRAY_SIZE(ov9640_regs_qqcif);
		break;
	case W_QQVGA:
		ov9640_regs	= ov9640_regs_qqvga;
		ov9640_regs_len	= ARRAY_SIZE(ov9640_regs_qqvga);
		break;
	case W_QCIF:
		ov9640_regs	= ov9640_regs_qcif;
		ov9640_regs_len	= ARRAY_SIZE(ov9640_regs_qcif);
		break;
	case W_QVGA:
		ov9640_regs	= ov9640_regs_qvga;
		ov9640_regs_len	= ARRAY_SIZE(ov9640_regs_qvga);
		break;
	case W_CIF:
		ov9640_regs	= ov9640_regs_cif;
		ov9640_regs_len	= ARRAY_SIZE(ov9640_regs_cif);
		break;
	case W_VGA:
		ov9640_regs	= ov9640_regs_vga;
		ov9640_regs_len	= ARRAY_SIZE(ov9640_regs_vga);
		break;
	case W_SXGA:
		ov9640_regs	= ov9640_regs_sxga;
		ov9640_regs_len	= ARRAY_SIZE(ov9640_regs_sxga);
		break;
	default:
		dev_err(&client->dev, "Failed to select resolution!\n");
		return -EINVAL;
	}

	/* select color matrix configuration for given color encoding */
	if (code == V4L2_MBUS_FMT_UYVY8_2X8) {
		matrix_regs	= ov9640_regs_yuv;
		matrix_regs_len	= ARRAY_SIZE(ov9640_regs_yuv);
	} else {
		matrix_regs	= ov9640_regs_rgb;
		matrix_regs_len	= ARRAY_SIZE(ov9640_regs_rgb);
	}

	/* write register settings into the module */
	for (i = 0; i < ov9640_regs_len; i++) {
		val = ov9640_regs[i].val;

		switch (ov9640_regs[i].reg) {
		case OV9640_COM7:
			val |= alts->com7;
			break;
		case OV9640_COM12:
			val |= alts->com12;
			break;
		case OV9640_COM13:
			val |= alts->com13;
			break;
		case OV9640_COM15:
			val |= alts->com15;
			break;
		}

		ret = ov9640_reg_write(client, ov9640_regs[i].reg, val);
		if (ret)
			return ret;
	}

	/* write color matrix configuration into the module */
	for (i = 0; i < matrix_regs_len; i++) {
		ret = ov9640_reg_write(client, matrix_regs[i].reg,
						matrix_regs[i].val);
		if (ret)
			return ret;
	}

	return 0;
}

/* program default register values */
static int ov9640_prog_dflt(struct i2c_client *client)
{
	int i, ret;

	for (i = 0; i < ARRAY_SIZE(ov9640_regs_dflt); i++) {
		ret = ov9640_reg_write(client, ov9640_regs_dflt[i].reg,
						ov9640_regs_dflt[i].val);
		if (ret)
			return ret;
	}

	/* wait for the changes to actually happen, 140ms are not enough yet */
	mdelay(150);

	return 0;
}

/* set the format we will capture in */
static int ov9640_s_fmt(struct v4l2_subdev *sd,
			struct v4l2_mbus_framefmt *mf)
{
	struct i2c_client *client = v4l2_get_subdevdata(sd);
	struct ov9640_reg_alt alts = {0};
	enum v4l2_colorspace cspace;
	enum v4l2_mbus_pixelcode code = mf->code;
	int ret;

	ov9640_res_roundup(&mf->width, &mf->height);
	ov9640_alter_regs(mf->code, &alts);

	ov9640_reset(client);

	ret = ov9640_prog_dflt(client);
	if (ret)
		return ret;

	switch (code) {
	case V4L2_MBUS_FMT_RGB555_2X8_PADHI_LE:
	case V4L2_MBUS_FMT_RGB565_2X8_LE:
		cspace = V4L2_COLORSPACE_SRGB;
		break;
	default:
		code = V4L2_MBUS_FMT_UYVY8_2X8;
	case V4L2_MBUS_FMT_UYVY8_2X8:
		cspace = V4L2_COLORSPACE_JPEG;
	}

	ret = ov9640_write_regs(client, mf->width, code, &alts);
	if (!ret) {
		mf->code	= code;
		mf->colorspace	= cspace;
	}

	return ret;
}

static int ov9640_try_fmt(struct v4l2_subdev *sd,
			  struct v4l2_mbus_framefmt *mf)
{
	ov9640_res_roundup(&mf->width, &mf->height);

	mf->field = V4L2_FIELD_NONE;

	switch (mf->code) {
	case V4L2_MBUS_FMT_RGB555_2X8_PADHI_LE:
	case V4L2_MBUS_FMT_RGB565_2X8_LE:
		mf->colorspace = V4L2_COLORSPACE_SRGB;
		break;
	default:
		mf->code = V4L2_MBUS_FMT_UYVY8_2X8;
	case V4L2_MBUS_FMT_UYVY8_2X8:
		mf->colorspace = V4L2_COLORSPACE_JPEG;
	}

	return 0;
}

static int ov9640_enum_fmt(struct v4l2_subdev *sd, unsigned int index,
			   enum v4l2_mbus_pixelcode *code)
{
	if (index >= ARRAY_SIZE(ov9640_codes))
		return -EINVAL;

	*code = ov9640_codes[index];
	return 0;
}

static int ov9640_g_crop(struct v4l2_subdev *sd, struct v4l2_crop *a)
{
	a->c.left	= 0;
	a->c.top	= 0;
	a->c.width	= W_SXGA;
	a->c.height	= H_SXGA;
	a->type		= V4L2_BUF_TYPE_VIDEO_CAPTURE;

	return 0;
}

static int ov9640_cropcap(struct v4l2_subdev *sd, struct v4l2_cropcap *a)
{
	a->bounds.left			= 0;
	a->bounds.top			= 0;
	a->bounds.width			= W_SXGA;
	a->bounds.height		= H_SXGA;
	a->defrect			= a->bounds;
	a->type				= V4L2_BUF_TYPE_VIDEO_CAPTURE;
	a->pixelaspect.numerator	= 1;
	a->pixelaspect.denominator	= 1;

	return 0;
}

static int ov9640_video_probe(struct i2c_client *client)
{
	struct v4l2_subdev *sd = i2c_get_clientdata(client);
	struct ov9640_priv *priv = to_ov9640_sensor(sd);
	u8		pid, ver, midh, midl;
	const char	*devname;
	int		ret;

	ret = ov9640_s_power(&priv->subdev, 1);
	if (ret < 0)
		return ret;

	/*
	 * check and show product ID and manufacturer ID
	 */

	ret = ov9640_reg_read(client, OV9640_PID, &pid);
	if (!ret)
		ret = ov9640_reg_read(client, OV9640_VER, &ver);
	if (!ret)
		ret = ov9640_reg_read(client, OV9640_MIDH, &midh);
	if (!ret)
		ret = ov9640_reg_read(client, OV9640_MIDL, &midl);
	if (ret)
		goto done;

	switch (VERSION(pid, ver)) {
	case OV9640_V2:
		devname		= "ov9640";
		priv->revision	= 2;
		break;
	case OV9640_V3:
		devname		= "ov9640";
		priv->revision	= 3;
		break;
	default:
		dev_err(&client->dev, "Product ID error %x:%x\n", pid, ver);
		ret = -ENODEV;
		goto done;
	}

	dev_info(&client->dev, "%s Product ID %0x:%0x Manufacturer ID %x:%x\n",
		 devname, pid, ver, midh, midl);

	ret = v4l2_ctrl_handler_setup(&priv->hdl);

done:
	ov9640_s_power(&priv->subdev, 0);
	return ret;
}

static const struct v4l2_ctrl_ops ov9640_ctrl_ops = {
	.s_ctrl = ov9640_s_ctrl,
};

static struct v4l2_subdev_core_ops ov9640_core_ops = {
#ifdef CONFIG_VIDEO_ADV_DEBUG
	.g_register		= ov9640_get_register,
	.s_register		= ov9640_set_register,
#endif
	.s_power		= ov9640_s_power,
};

/* Request bus settings on camera side */
static int ov9640_g_mbus_config(struct v4l2_subdev *sd,
				struct v4l2_mbus_config *cfg)
{
	struct i2c_client *client = v4l2_get_subdevdata(sd);
	struct soc_camera_subdev_desc *ssdd = soc_camera_i2c_to_desc(client);

	cfg->flags = V4L2_MBUS_PCLK_SAMPLE_RISING | V4L2_MBUS_MASTER |
		V4L2_MBUS_VSYNC_ACTIVE_HIGH | V4L2_MBUS_HSYNC_ACTIVE_HIGH |
		V4L2_MBUS_DATA_ACTIVE_HIGH;
	cfg->type = V4L2_MBUS_PARALLEL;
	cfg->flags = soc_camera_apply_board_flags(ssdd, cfg);

	return 0;
}

static struct v4l2_subdev_video_ops ov9640_video_ops = {
	.s_stream	= ov9640_s_stream,
	.s_mbus_fmt	= ov9640_s_fmt,
	.try_mbus_fmt	= ov9640_try_fmt,
	.enum_mbus_fmt	= ov9640_enum_fmt,
	.cropcap	= ov9640_cropcap,
	.g_crop		= ov9640_g_crop,
	.g_mbus_config	= ov9640_g_mbus_config,
};

static struct v4l2_subdev_ops ov9640_subdev_ops = {
	.core	= &ov9640_core_ops,
	.video	= &ov9640_video_ops,
};

/*
 * i2c_driver function
 */
static int ov9640_probe(struct i2c_client *client,
			const struct i2c_device_id *did)
{
	struct ov9640_priv *priv;
	struct soc_camera_subdev_desc *ssdd = soc_camera_i2c_to_desc(client);
	int ret;

	if (!ssdd) {
		dev_err(&client->dev, "Missing platform_data for driver\n");
		return -EINVAL;
	}

	priv = devm_kzalloc(&client->dev, sizeof(struct ov9640_priv), GFP_KERNEL);
	if (!priv) {
		dev_err(&client->dev,
			"Failed to allocate memory for private data!\n");
		return -ENOMEM;
	}

	v4l2_i2c_subdev_init(&priv->subdev, client, &ov9640_subdev_ops);

	v4l2_ctrl_handler_init(&priv->hdl, 2);
	v4l2_ctrl_new_std(&priv->hdl, &ov9640_ctrl_ops,
			V4L2_CID_VFLIP, 0, 1, 1, 0);
	v4l2_ctrl_new_std(&priv->hdl, &ov9640_ctrl_ops,
			V4L2_CID_HFLIP, 0, 1, 1, 0);
	priv->subdev.ctrl_handler = &priv->hdl;
	if (priv->hdl.error)
		return priv->hdl.error;
<<<<<<< HEAD

	ret = ov9640_video_probe(client);

	if (ret)
		v4l2_ctrl_handler_free(&priv->hdl);
=======

	priv->clk = v4l2_clk_get(&client->dev, "mclk");
	if (IS_ERR(priv->clk)) {
		ret = PTR_ERR(priv->clk);
		goto eclkget;
	}

	ret = ov9640_video_probe(client);
	if (ret) {
		v4l2_clk_put(priv->clk);
eclkget:
		v4l2_ctrl_handler_free(&priv->hdl);
	}
>>>>>>> d0e0ac97

	return ret;
}

static int ov9640_remove(struct i2c_client *client)
{
	struct v4l2_subdev *sd = i2c_get_clientdata(client);
	struct ov9640_priv *priv = to_ov9640_sensor(sd);

	v4l2_clk_put(priv->clk);
	v4l2_device_unregister_subdev(&priv->subdev);
	v4l2_ctrl_handler_free(&priv->hdl);
	return 0;
}

static const struct i2c_device_id ov9640_id[] = {
	{ "ov9640", 0 },
	{ }
};
MODULE_DEVICE_TABLE(i2c, ov9640_id);

static struct i2c_driver ov9640_i2c_driver = {
	.driver = {
		.name = "ov9640",
	},
	.probe    = ov9640_probe,
	.remove   = ov9640_remove,
	.id_table = ov9640_id,
};

module_i2c_driver(ov9640_i2c_driver);

MODULE_DESCRIPTION("SoC Camera driver for OmniVision OV96xx");
MODULE_AUTHOR("Marek Vasut <marek.vasut@gmail.com>");
MODULE_LICENSE("GPL v2");<|MERGE_RESOLUTION|>--- conflicted
+++ resolved
@@ -325,14 +325,9 @@
 {
 	struct i2c_client *client = v4l2_get_subdevdata(sd);
 	struct soc_camera_subdev_desc *ssdd = soc_camera_i2c_to_desc(client);
-<<<<<<< HEAD
-
-	return soc_camera_set_power(&client->dev, ssdd, on);
-=======
 	struct ov9640_priv *priv = to_ov9640_sensor(sd);
 
 	return soc_camera_set_power(&client->dev, ssdd, priv->clk, on);
->>>>>>> d0e0ac97
 }
 
 /* select nearest higher resolution for capture */
@@ -706,13 +701,6 @@
 	priv->subdev.ctrl_handler = &priv->hdl;
 	if (priv->hdl.error)
 		return priv->hdl.error;
-<<<<<<< HEAD
-
-	ret = ov9640_video_probe(client);
-
-	if (ret)
-		v4l2_ctrl_handler_free(&priv->hdl);
-=======
 
 	priv->clk = v4l2_clk_get(&client->dev, "mclk");
 	if (IS_ERR(priv->clk)) {
@@ -726,7 +714,6 @@
 eclkget:
 		v4l2_ctrl_handler_free(&priv->hdl);
 	}
->>>>>>> d0e0ac97
 
 	return ret;
 }
