--- conflicted
+++ resolved
@@ -591,21 +591,13 @@
 	int ret;
 
 	if (on) {
-<<<<<<< HEAD
-		ret = soc_camera_power_on(&client->dev, ssdd);
-=======
 		ret = soc_camera_power_on(&client->dev, ssdd, mt9t031->clk);
->>>>>>> d0e0ac97
 		if (ret < 0)
 			return ret;
 		vdev->dev.type = &mt9t031_dev_type;
 	} else {
 		vdev->dev.type = NULL;
-<<<<<<< HEAD
-		soc_camera_power_off(&client->dev, ssdd);
-=======
 		soc_camera_power_off(&client->dev, ssdd, mt9t031->clk);
->>>>>>> d0e0ac97
 	}
 
 	return 0;
@@ -803,16 +795,11 @@
 	}
 
 	ret = mt9t031_video_probe(client);
-<<<<<<< HEAD
-	if (ret)
-		v4l2_ctrl_handler_free(&mt9t031->hdl);
-=======
 	if (ret) {
 		v4l2_clk_put(mt9t031->clk);
 eclkget:
 		v4l2_ctrl_handler_free(&mt9t031->hdl);
 	}
->>>>>>> d0e0ac97
 
 	return ret;
 }
