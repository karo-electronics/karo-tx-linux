--- conflicted
+++ resolved
@@ -817,22 +817,15 @@
 			return PTR_ERR(pmu->clk_cnt);
 		}
 
-<<<<<<< HEAD
 		ret = ddr_perf_clks_enable(pmu);
 		if (ret)
 			return ret;
 	} else
 		return -EINVAL;
-	if (!name)
-		return -ENOMEM;
-=======
-	name = devm_kasprintf(&pdev->dev, GFP_KERNEL, DDR_PERF_DEV_NAME "%d",
-			      num);
 	if (!name) {
 		ret = -ENOMEM;
 		goto cpuhp_state_err;
 	}
->>>>>>> 2cd5fe24
 
 	pmu->cpu = raw_smp_processor_id();
 	ret = cpuhp_setup_state_multi(CPUHP_AP_ONLINE_DYN,
