--- conflicted
+++ resolved
@@ -719,10 +719,7 @@
 			.n_voltages	= ARRAY_SIZE(ldo_vauxn_voltages),
 			.volt_table	= ldo_vauxn_voltages,
 			.enable_time	= 200,
-<<<<<<< HEAD
-=======
 			.supply_name    = "vin",
->>>>>>> d0e0ac97
 		},
 		.load_lp_uA		= 5000,
 		.update_bank		= 0x04,
@@ -745,10 +742,7 @@
 			.n_voltages	= ARRAY_SIZE(ldo_vauxn_voltages),
 			.volt_table	= ldo_vauxn_voltages,
 			.enable_time	= 200,
-<<<<<<< HEAD
-=======
 			.supply_name    = "vin",
->>>>>>> d0e0ac97
 		},
 		.load_lp_uA		= 5000,
 		.update_bank		= 0x04,
@@ -771,10 +765,7 @@
 			.n_voltages	= ARRAY_SIZE(ldo_vaux3_voltages),
 			.volt_table	= ldo_vaux3_voltages,
 			.enable_time	= 450,
-<<<<<<< HEAD
-=======
 			.supply_name    = "vin",
->>>>>>> d0e0ac97
 		},
 		.load_lp_uA		= 5000,
 		.update_bank		= 0x04,
@@ -2827,7 +2818,6 @@
 	 * 0x03, Vaux4RequestCtrl
 	 */
 	REG_INIT(AB8540_VAUX4REQCTRL,		0x04, 0x2d, 0x03),
-<<<<<<< HEAD
 	/*
 	 * 0x03, Vaux4Regu
 	 */
@@ -2877,57 +2867,6 @@
 	 */
 	REG_INIT(AB8540_VRF1REQCTRL,		0x04, 0x3a, 0x03),
 	/*
-=======
-	/*
-	 * 0x03, Vaux4Regu
-	 */
-	REG_INIT(AB8540_VAUX4REGU,		0x04, 0x2e, 0x03),
-	/*
-	 * 0x0f, Vaux4Sel
-	 */
-	REG_INIT(AB8540_VAUX4SEL,		0x04, 0x2f, 0x0f),
-	/*
-	 * 0x03, Vaux5RequestCtrl
-	 */
-	REG_INIT(AB8540_VAUX5REQCTRL,		0x04, 0x31, 0x03),
-	/*
-	 * 0x03, Vaux5Regu
-	 */
-	REG_INIT(AB8540_VAUX5REGU,		0x04, 0x32, 0x03),
-	/*
-	 * 0x3f, Vaux5Sel
-	 */
-	REG_INIT(AB8540_VAUX5SEL,		0x04, 0x33, 0x3f),
-	/*
-	 * 0x03, Vaux6RequestCtrl
-	 */
-	REG_INIT(AB8540_VAUX6REQCTRL,		0x04, 0x34, 0x03),
-	/*
-	 * 0x03, Vaux6Regu
-	 */
-	REG_INIT(AB8540_VAUX6REGU,		0x04, 0x35, 0x03),
-	/*
-	 * 0x3f, Vaux6Sel
-	 */
-	REG_INIT(AB8540_VAUX6SEL,		0x04, 0x36, 0x3f),
-	/*
-	 * 0x03, VCLKBRequestCtrl
-	 */
-	REG_INIT(AB8540_VCLKBREQCTRL,		0x04, 0x37, 0x03),
-	/*
-	 * 0x03, VCLKBRegu
-	 */
-	REG_INIT(AB8540_VCLKBREGU,		0x04, 0x38, 0x03),
-	/*
-	 * 0x07, VCLKBSel
-	 */
-	REG_INIT(AB8540_VCLKBSEL,		0x04, 0x39, 0x07),
-	/*
-	 * 0x03, Vrf1RequestCtrl
-	 */
-	REG_INIT(AB8540_VRF1REQCTRL,		0x04, 0x3a, 0x03),
-	/*
->>>>>>> d0e0ac97
 	 * 0x01, VpllDisch
 	 * 0x02, Vrf1Disch
 	 * 0x04, Vaux1Disch
@@ -2965,11 +2904,7 @@
 	{ .name	= "ab8500_ldo_tvout",   .driver_data = (void *) AB8500_LDO_TVOUT, },
 	{ .name = "ab8500_ldo_audio",   .driver_data = (void *) AB8500_LDO_AUDIO, },
 	{ .name	= "ab8500_ldo_anamic1", .driver_data = (void *) AB8500_LDO_ANAMIC1, },
-<<<<<<< HEAD
-	{ .name	= "ab8500_ldo_amamic2", .driver_data = (void *) AB8500_LDO_ANAMIC2, },
-=======
 	{ .name	= "ab8500_ldo_anamic2", .driver_data = (void *) AB8500_LDO_ANAMIC2, },
->>>>>>> d0e0ac97
 	{ .name	= "ab8500_ldo_dmic",    .driver_data = (void *) AB8500_LDO_DMIC, },
 	{ .name	= "ab8500_ldo_ana",     .driver_data = (void *) AB8500_LDO_ANA, },
 };
@@ -2985,11 +2920,7 @@
 	{ .name	= "ab8500_ldo_adc",	.driver_data = (void *) AB8505_LDO_ADC, },
 	{ .name = "ab8500_ldo_audio",   .driver_data = (void *) AB8505_LDO_AUDIO, },
 	{ .name	= "ab8500_ldo_anamic1", .driver_data = (void *) AB8505_LDO_ANAMIC1, },
-<<<<<<< HEAD
-	{ .name	= "ab8500_ldo_amamic2", .driver_data = (void *) AB8505_LDO_ANAMIC2, },
-=======
 	{ .name	= "ab8500_ldo_anamic2", .driver_data = (void *) AB8505_LDO_ANAMIC2, },
->>>>>>> d0e0ac97
 	{ .name	= "ab8500_ldo_aux8",    .driver_data = (void *) AB8505_LDO_AUX8, },
 	{ .name	= "ab8500_ldo_ana",     .driver_data = (void *) AB8505_LDO_ANA, },
 };
@@ -3005,11 +2936,7 @@
 	{ .name	= "ab8500_ldo_tvout",   .driver_data = (void *) AB8540_LDO_TVOUT, },
 	{ .name = "ab8500_ldo_audio",   .driver_data = (void *) AB8540_LDO_AUDIO, },
 	{ .name	= "ab8500_ldo_anamic1", .driver_data = (void *) AB8540_LDO_ANAMIC1, },
-<<<<<<< HEAD
-	{ .name	= "ab8500_ldo_amamic2", .driver_data = (void *) AB8540_LDO_ANAMIC2, },
-=======
 	{ .name	= "ab8500_ldo_anamic2", .driver_data = (void *) AB8540_LDO_ANAMIC2, },
->>>>>>> d0e0ac97
 	{ .name	= "ab8500_ldo_dmic",    .driver_data = (void *) AB8540_LDO_DMIC, },
 	{ .name	= "ab8500_ldo_ana",     .driver_data = (void *) AB8540_LDO_ANA, },
 	{ .name = "ab8500_ldo_sdio",    .driver_data = (void *) AB8540_LDO_SDIO, },
@@ -3024,11 +2951,7 @@
 	{ .name	= "ab8500_ldo_tvout",   .driver_data = (void *) AB9540_LDO_TVOUT, },
 	{ .name = "ab8500_ldo_audio",   .driver_data = (void *) AB9540_LDO_AUDIO, },
 	{ .name	= "ab8500_ldo_anamic1", .driver_data = (void *) AB9540_LDO_ANAMIC1, },
-<<<<<<< HEAD
-	{ .name	= "ab8500_ldo_amamic2", .driver_data = (void *) AB9540_LDO_ANAMIC2, },
-=======
 	{ .name	= "ab8500_ldo_anamic2", .driver_data = (void *) AB9540_LDO_ANAMIC2, },
->>>>>>> d0e0ac97
 	{ .name	= "ab8500_ldo_dmic",    .driver_data = (void *) AB9540_LDO_DMIC, },
 	{ .name	= "ab8500_ldo_ana",     .driver_data = (void *) AB9540_LDO_ANA, },
 };
@@ -3236,26 +3159,12 @@
 			return err;
 	}
 
-	if (!is_ab8505(ab8500)) {
-		/* register external regulators (before Vaux1, 2 and 3) */
-		err = ab8500_ext_regulator_init(pdev);
-		if (err)
-			return err;
-	}
-
 	/* register all regulators */
 	for (i = 0; i < abx500_regulator.info_size; i++) {
 		err = ab8500_regulator_register(pdev, &pdata->regulator[i],
 						i, NULL);
-<<<<<<< HEAD
-		if (err < 0) {
-			if (!is_ab8505(ab8500))
-				ab8500_ext_regulator_exit(pdev);
-=======
 		if (err < 0)
->>>>>>> d0e0ac97
 			return err;
-		}
 	}
 
 	return 0;
@@ -3264,10 +3173,6 @@
 static int ab8500_regulator_remove(struct platform_device *pdev)
 {
 	int i, err;
-<<<<<<< HEAD
-	struct ab8500 *ab8500 = dev_get_drvdata(pdev->dev.parent);
-=======
->>>>>>> d0e0ac97
 
 	for (i = 0; i < abx500_regulator.info_size; i++) {
 		struct ab8500_regulator_info *info = NULL;
@@ -3279,13 +3184,6 @@
 		regulator_unregister(info->regulator);
 	}
 
-<<<<<<< HEAD
-	/* remove external regulators (after Vaux1, 2 and 3) */
-	if (!is_ab8505(ab8500))
-		ab8500_ext_regulator_exit(pdev);
-
-=======
->>>>>>> d0e0ac97
 	/* remove regulator debug */
 	err = ab8500_regulator_debug_exit(pdev);
 	if (err)
