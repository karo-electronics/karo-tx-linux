/*
 * max8973-regulator.c -- Maxim max8973
 *
 * Regulator driver for MAXIM 8973 DC-DC step-down switching regulator.
 *
 * Copyright (c) 2012, NVIDIA Corporation.
 *
 * Author: Laxman Dewangan <ldewangan@nvidia.com>
 *
 * This program is free software; you can redistribute it and/or
 * modify it under the terms of the GNU General Public License as
 * published by the Free Software Foundation version 2.
 *
 * This program is distributed "as is" WITHOUT ANY WARRANTY of any kind,
 * whether express or implied; without even the implied warranty of
 * MERCHANTABILITY or FITNESS FOR A PARTICULAR PURPOSE.  See the GNU
 * General Public License for more details.
 *
 * You should have received a copy of the GNU General Public License
 * along with this program; if not, write to the Free Software
 * Foundation, Inc., 59 Temple Place, Suite 330, Boston, MA
 * 02111-1307, USA
 */

#include <linux/kernel.h>
#include <linux/module.h>
#include <linux/init.h>
#include <linux/err.h>
#include <linux/of.h>
#include <linux/of_device.h>
#include <linux/platform_device.h>
#include <linux/regulator/driver.h>
#include <linux/regulator/machine.h>
#include <linux/regulator/max8973-regulator.h>
#include <linux/regulator/of_regulator.h>
#include <linux/gpio.h>
#include <linux/of_gpio.h>
#include <linux/i2c.h>
#include <linux/slab.h>
#include <linux/regmap.h>

/* Register definitions */
#define MAX8973_VOUT					0x0
#define MAX8973_VOUT_DVS				0x1
#define MAX8973_CONTROL1				0x2
#define MAX8973_CONTROL2				0x3
#define MAX8973_CHIPID1					0x4
#define MAX8973_CHIPID2					0x5

#define MAX8973_MAX_VOUT_REG				2

/* MAX8973_VOUT */
#define MAX8973_VOUT_ENABLE				BIT(7)
#define MAX8973_VOUT_MASK				0x7F

/* MAX8973_VOUT_DVS */
#define MAX8973_DVS_VOUT_MASK				0x7F

/* MAX8973_CONTROL1 */
#define MAX8973_SNS_ENABLE				BIT(7)
#define MAX8973_FPWM_EN_M				BIT(6)
#define MAX8973_NFSR_ENABLE				BIT(5)
#define MAX8973_AD_ENABLE				BIT(4)
#define MAX8973_BIAS_ENABLE				BIT(3)
#define MAX8973_FREQSHIFT_9PER				BIT(2)

#define MAX8973_RAMP_12mV_PER_US			0x0
#define MAX8973_RAMP_25mV_PER_US			0x1
#define MAX8973_RAMP_50mV_PER_US			0x2
#define MAX8973_RAMP_200mV_PER_US			0x3
#define MAX8973_RAMP_MASK				0x3

/* MAX8973_CONTROL2 */
#define MAX8973_WDTMR_ENABLE				BIT(6)
#define MAX8973_DISCH_ENBABLE				BIT(5)
#define MAX8973_FT_ENABLE				BIT(4)

#define MAX8973_CKKADV_TRIP_DISABLE			0xC
#define MAX8973_CKKADV_TRIP_75mV_PER_US			0x0
#define MAX8973_CKKADV_TRIP_150mV_PER_US		0x4
#define MAX8973_CKKADV_TRIP_75mV_PER_US_HIST_DIS	0x8
#define MAX8973_CONTROL_CLKADV_TRIP_MASK		0x00030000

#define MAX8973_INDUCTOR_MIN_30_PER			0x0
#define MAX8973_INDUCTOR_NOMINAL			0x1
#define MAX8973_INDUCTOR_PLUS_30_PER			0x2
#define MAX8973_INDUCTOR_PLUS_60_PER			0x3
#define MAX8973_CONTROL_INDUCTOR_VALUE_MASK		0x00300000

#define MAX8973_MIN_VOLATGE				606250
#define MAX8973_MAX_VOLATGE				1400000
#define MAX8973_VOLATGE_STEP				6250
#define MAX8973_BUCK_N_VOLTAGE				0x80

enum device_id {
	MAX8973,
	MAX77621
};

/* Maxim 8973 chip information */
struct max8973_chip {
	struct device *dev;
	struct regulator_desc desc;
	struct regmap *regmap;
	bool enable_external_control;
	int enable_gpio;
	int dvs_gpio;
	int lru_index[MAX8973_MAX_VOUT_REG];
	int curr_vout_val[MAX8973_MAX_VOUT_REG];
	int curr_vout_reg;
	int curr_gpio_val;
	struct regulator_ops ops;
	enum device_id id;
};

/*
 * find_voltage_set_register: Find new voltage configuration register (VOUT).
 * The finding of the new VOUT register will be based on the LRU mechanism.
 * Each VOUT register will have different voltage configured . This
 * Function will look if any of the VOUT register have requested voltage set
 * or not.
 *     - If it is already there then it will make that register as most
 *       recently used and return as found so that caller need not to set
 *       the VOUT register but need to set the proper gpios to select this
 *       VOUT register.
 *     - If requested voltage is not found then it will use the least
 *       recently mechanism to get new VOUT register for new configuration
 *       and will return not_found so that caller need to set new VOUT
 *       register and then gpios (both).
 */
static bool find_voltage_set_register(struct max8973_chip *tps,
		int req_vsel, int *vout_reg, int *gpio_val)
{
	int i;
	bool found = false;
	int new_vout_reg = tps->lru_index[MAX8973_MAX_VOUT_REG - 1];
	int found_index = MAX8973_MAX_VOUT_REG - 1;

	for (i = 0; i < MAX8973_MAX_VOUT_REG; ++i) {
		if (tps->curr_vout_val[tps->lru_index[i]] == req_vsel) {
			new_vout_reg = tps->lru_index[i];
			found_index = i;
			found = true;
			goto update_lru_index;
		}
	}

update_lru_index:
	for (i = found_index; i > 0; i--)
		tps->lru_index[i] = tps->lru_index[i - 1];

	tps->lru_index[0] = new_vout_reg;
	*gpio_val = new_vout_reg;
	*vout_reg = MAX8973_VOUT + new_vout_reg;
	return found;
}

static int max8973_dcdc_get_voltage_sel(struct regulator_dev *rdev)
{
	struct max8973_chip *max = rdev_get_drvdata(rdev);
	unsigned int data;
	int ret;

	ret = regmap_read(max->regmap, max->curr_vout_reg, &data);
	if (ret < 0) {
		dev_err(max->dev, "register %d read failed, err = %d\n",
			max->curr_vout_reg, ret);
		return ret;
	}
	return data & MAX8973_VOUT_MASK;
}

static int max8973_dcdc_set_voltage_sel(struct regulator_dev *rdev,
	     unsigned vsel)
{
	struct max8973_chip *max = rdev_get_drvdata(rdev);
	int ret;
	bool found = false;
	int vout_reg = max->curr_vout_reg;
	int gpio_val = max->curr_gpio_val;

	/*
	 * If gpios are available to select the VOUT register then least
	 * recently used register for new configuration.
	 */
	if (gpio_is_valid(max->dvs_gpio))
		found = find_voltage_set_register(max, vsel,
					&vout_reg, &gpio_val);

	if (!found) {
		ret = regmap_update_bits(max->regmap, vout_reg,
					MAX8973_VOUT_MASK, vsel);
		if (ret < 0) {
			dev_err(max->dev, "register %d update failed, err %d\n",
				 vout_reg, ret);
			return ret;
		}
		max->curr_vout_reg = vout_reg;
		max->curr_vout_val[gpio_val] = vsel;
	}

	/* Select proper VOUT register vio gpios */
	if (gpio_is_valid(max->dvs_gpio)) {
		gpio_set_value_cansleep(max->dvs_gpio, gpio_val & 0x1);
		max->curr_gpio_val = gpio_val;
	}
	return 0;
}

static int max8973_dcdc_set_mode(struct regulator_dev *rdev, unsigned int mode)
{
	struct max8973_chip *max = rdev_get_drvdata(rdev);
	int ret;
	int pwm;

	/* Enable force PWM mode in FAST mode only. */
	switch (mode) {
	case REGULATOR_MODE_FAST:
		pwm = MAX8973_FPWM_EN_M;
		break;

	case REGULATOR_MODE_NORMAL:
		pwm = 0;
		break;

	default:
		return -EINVAL;
	}

	ret = regmap_update_bits(max->regmap, MAX8973_CONTROL1,
				MAX8973_FPWM_EN_M, pwm);
	if (ret < 0)
		dev_err(max->dev, "register %d update failed, err %d\n",
				MAX8973_CONTROL1, ret);
	return ret;
}

static unsigned int max8973_dcdc_get_mode(struct regulator_dev *rdev)
{
	struct max8973_chip *max = rdev_get_drvdata(rdev);
	unsigned int data;
	int ret;

	ret = regmap_read(max->regmap, MAX8973_CONTROL1, &data);
	if (ret < 0) {
		dev_err(max->dev, "register %d read failed, err %d\n",
				MAX8973_CONTROL1, ret);
		return ret;
	}
	return (data & MAX8973_FPWM_EN_M) ?
		REGULATOR_MODE_FAST : REGULATOR_MODE_NORMAL;
}

static int max8973_set_ramp_delay(struct regulator_dev *rdev,
		int ramp_delay)
{
	struct max8973_chip *max = rdev_get_drvdata(rdev);
	unsigned int control;
	int ret;
	int ret_val;

	/* Set ramp delay */
	if (ramp_delay < 25000) {
		control = MAX8973_RAMP_12mV_PER_US;
		ret_val = 12000;
	} else if (ramp_delay < 50000) {
		control = MAX8973_RAMP_25mV_PER_US;
		ret_val = 25000;
	} else if (ramp_delay < 200000) {
		control = MAX8973_RAMP_50mV_PER_US;
		ret_val = 50000;
	} else {
		control = MAX8973_RAMP_200mV_PER_US;
		ret_val = 200000;
	}

	ret = regmap_update_bits(max->regmap, MAX8973_CONTROL1,
			MAX8973_RAMP_MASK, control);
	if (ret < 0)
		dev_err(max->dev, "register %d update failed, %d",
				MAX8973_CONTROL1, ret);
	return ret;
}

static const struct regulator_ops max8973_dcdc_ops = {
	.get_voltage_sel	= max8973_dcdc_get_voltage_sel,
	.set_voltage_sel	= max8973_dcdc_set_voltage_sel,
	.list_voltage		= regulator_list_voltage_linear,
	.set_mode		= max8973_dcdc_set_mode,
	.get_mode		= max8973_dcdc_get_mode,
	.set_voltage_time_sel	= regulator_set_voltage_time_sel,
	.set_ramp_delay		= max8973_set_ramp_delay,
};

static int max8973_init_dcdc(struct max8973_chip *max,
			     struct max8973_regulator_platform_data *pdata)
{
	int ret;
	uint8_t	control1 = 0;
	uint8_t control2 = 0;
	unsigned int data;

	ret = regmap_read(max->regmap, MAX8973_CONTROL1, &data);
	if (ret < 0) {
		dev_err(max->dev, "register %d read failed, err = %d",
				MAX8973_CONTROL1, ret);
		return ret;
	}
	control1 = data & MAX8973_RAMP_MASK;
	switch (control1) {
	case MAX8973_RAMP_12mV_PER_US:
		max->desc.ramp_delay = 12000;
		break;
	case MAX8973_RAMP_25mV_PER_US:
		max->desc.ramp_delay = 25000;
		break;
	case MAX8973_RAMP_50mV_PER_US:
		max->desc.ramp_delay = 50000;
		break;
	case MAX8973_RAMP_200mV_PER_US:
		max->desc.ramp_delay = 200000;
		break;
	}

	if (pdata->control_flags & MAX8973_CONTROL_REMOTE_SENSE_ENABLE)
		control1 |= MAX8973_SNS_ENABLE;

	if (!(pdata->control_flags & MAX8973_CONTROL_FALLING_SLEW_RATE_ENABLE))
		control1 |= MAX8973_NFSR_ENABLE;

	if (pdata->control_flags & MAX8973_CONTROL_OUTPUT_ACTIVE_DISCH_ENABLE)
		control1 |= MAX8973_AD_ENABLE;

	if (pdata->control_flags & MAX8973_CONTROL_BIAS_ENABLE) {
		control1 |= MAX8973_BIAS_ENABLE;
		max->desc.enable_time = 20;
	} else {
		max->desc.enable_time = 240;
	}

	if (pdata->control_flags & MAX8973_CONTROL_FREQ_SHIFT_9PER_ENABLE)
		control1 |= MAX8973_FREQSHIFT_9PER;

	if (!(pdata->control_flags & MAX8973_CONTROL_PULL_DOWN_ENABLE))
		control2 |= MAX8973_DISCH_ENBABLE;

	/*  Clock advance trip configuration */
	switch (pdata->control_flags & MAX8973_CONTROL_CLKADV_TRIP_MASK) {
	case MAX8973_CONTROL_CLKADV_TRIP_DISABLED:
		control2 |= MAX8973_CKKADV_TRIP_DISABLE;
		break;

	case MAX8973_CONTROL_CLKADV_TRIP_75mV_PER_US:
		control2 |= MAX8973_CKKADV_TRIP_75mV_PER_US;
		break;

	case MAX8973_CONTROL_CLKADV_TRIP_150mV_PER_US:
		control2 |= MAX8973_CKKADV_TRIP_150mV_PER_US;
		break;

	case MAX8973_CONTROL_CLKADV_TRIP_75mV_PER_US_HIST_DIS:
		control2 |= MAX8973_CKKADV_TRIP_75mV_PER_US_HIST_DIS;
		break;
	}

	/* Configure inductor value */
	switch (pdata->control_flags & MAX8973_CONTROL_INDUCTOR_VALUE_MASK) {
	case MAX8973_CONTROL_INDUCTOR_VALUE_NOMINAL:
		control2 |= MAX8973_INDUCTOR_NOMINAL;
		break;

	case MAX8973_CONTROL_INDUCTOR_VALUE_MINUS_30_PER:
		control2 |= MAX8973_INDUCTOR_MIN_30_PER;
		break;

	case MAX8973_CONTROL_INDUCTOR_VALUE_PLUS_30_PER:
		control2 |= MAX8973_INDUCTOR_PLUS_30_PER;
		break;

	case MAX8973_CONTROL_INDUCTOR_VALUE_PLUS_60_PER:
		control2 |= MAX8973_INDUCTOR_PLUS_60_PER;
		break;
	}

	ret = regmap_write(max->regmap, MAX8973_CONTROL1, control1);
	if (ret < 0) {
		dev_err(max->dev, "register %d write failed, err = %d",
				MAX8973_CONTROL1, ret);
		return ret;
	}

	ret = regmap_write(max->regmap, MAX8973_CONTROL2, control2);
	if (ret < 0) {
		dev_err(max->dev, "register %d write failed, err = %d",
				MAX8973_CONTROL2, ret);
		return ret;
	}

	/* If external control is enabled then disable EN bit */
	if (max->enable_external_control && (max->id == MAX8973)) {
		ret = regmap_update_bits(max->regmap, MAX8973_VOUT,
						MAX8973_VOUT_ENABLE, 0);
		if (ret < 0)
			dev_err(max->dev, "register %d update failed, err = %d",
				MAX8973_VOUT, ret);
	}
	return ret;
}

static const struct regmap_config max8973_regmap_config = {
	.reg_bits		= 8,
	.val_bits		= 8,
	.max_register		= MAX8973_CHIPID2,
	.cache_type		= REGCACHE_RBTREE,
};

static struct max8973_regulator_platform_data *max8973_parse_dt(
		struct device *dev)
{
	struct max8973_regulator_platform_data *pdata;
	struct device_node *np = dev->of_node;
	int ret;
	u32 pval;

	pdata = devm_kzalloc(dev, sizeof(*pdata), GFP_KERNEL);
	if (!pdata)
		return NULL;

	pdata->enable_ext_control = of_property_read_bool(np,
						"maxim,externally-enable");
	pdata->enable_gpio = of_get_named_gpio(np, "maxim,enable-gpio", 0);
	pdata->dvs_gpio = of_get_named_gpio(np, "maxim,dvs-gpio", 0);

	ret = of_property_read_u32(np, "maxim,dvs-default-state", &pval);
	if (!ret)
		pdata->dvs_def_state = pval;

	if (of_property_read_bool(np, "maxim,enable-remote-sense"))
		pdata->control_flags  |= MAX8973_CONTROL_REMOTE_SENSE_ENABLE;

	if (of_property_read_bool(np, "maxim,enable-falling-slew-rate"))
		pdata->control_flags  |=
				MAX8973_CONTROL_FALLING_SLEW_RATE_ENABLE;

	if (of_property_read_bool(np, "maxim,enable-active-discharge"))
		pdata->control_flags  |=
				MAX8973_CONTROL_OUTPUT_ACTIVE_DISCH_ENABLE;

	if (of_property_read_bool(np, "maxim,enable-frequency-shift"))
		pdata->control_flags  |= MAX8973_CONTROL_FREQ_SHIFT_9PER_ENABLE;

	if (of_property_read_bool(np, "maxim,enable-bias-control"))
<<<<<<< HEAD
		pdata->control_flags  |= MAX8973_BIAS_ENABLE;
=======
		pdata->control_flags  |= MAX8973_CONTROL_BIAS_ENABLE;
>>>>>>> 3cb5ff02

	return pdata;
}

static const struct of_device_id of_max8973_match_tbl[] = {
	{ .compatible = "maxim,max8973", .data = (void *)MAX8973, },
	{ .compatible = "maxim,max77621", .data = (void *)MAX77621, },
	{ },
};
MODULE_DEVICE_TABLE(of, of_max8973_match_tbl);

static int max8973_probe(struct i2c_client *client,
			 const struct i2c_device_id *id)
{
	struct max8973_regulator_platform_data *pdata;
	struct regulator_init_data *ridata;
	struct regulator_config config = { };
	struct regulator_dev *rdev;
	struct max8973_chip *max;
	bool pdata_from_dt = false;
	unsigned int chip_id;
	int ret;

	pdata = dev_get_platdata(&client->dev);

	if (!pdata && client->dev.of_node) {
		pdata = max8973_parse_dt(&client->dev);
		pdata_from_dt = true;
	}

	if (!pdata) {
		dev_err(&client->dev, "No Platform data");
		return -EIO;
	}

	if ((pdata->dvs_gpio == -EPROBE_DEFER) ||
		(pdata->enable_gpio == -EPROBE_DEFER))
		return -EPROBE_DEFER;

	max = devm_kzalloc(&client->dev, sizeof(*max), GFP_KERNEL);
	if (!max)
		return -ENOMEM;

	max->regmap = devm_regmap_init_i2c(client, &max8973_regmap_config);
	if (IS_ERR(max->regmap)) {
		ret = PTR_ERR(max->regmap);
		dev_err(&client->dev, "regmap init failed, err %d\n", ret);
		return ret;
	}

	if (client->dev.of_node) {
		const struct of_device_id *match;

		match = of_match_device(of_match_ptr(of_max8973_match_tbl),
				&client->dev);
		if (!match)
			return -ENODATA;
		max->id = (u32)((uintptr_t)match->data);
	} else {
		max->id = id->driver_data;
	}

	ret = regmap_read(max->regmap, MAX8973_CHIPID1, &chip_id);
	if (ret < 0) {
		dev_err(&client->dev, "register CHIPID1 read failed, %d", ret);
		return ret;
	}

	dev_info(&client->dev, "CHIP-ID OTP: 0x%02x ID_M: 0x%02x\n",
			(chip_id >> 4) & 0xF, (chip_id >> 1) & 0x7);

	i2c_set_clientdata(client, max);
	max->ops = max8973_dcdc_ops;
	max->dev = &client->dev;
	max->desc.name = id->name;
	max->desc.id = 0;
	max->desc.ops = &max->ops;
	max->desc.type = REGULATOR_VOLTAGE;
	max->desc.owner = THIS_MODULE;
	max->desc.min_uV = MAX8973_MIN_VOLATGE;
	max->desc.uV_step = MAX8973_VOLATGE_STEP;
	max->desc.n_voltages = MAX8973_BUCK_N_VOLTAGE;

	max->dvs_gpio = (pdata->dvs_gpio) ? pdata->dvs_gpio : -EINVAL;
	max->enable_gpio = (pdata->enable_gpio) ? pdata->enable_gpio : -EINVAL;
	max->enable_external_control = pdata->enable_ext_control;
	max->curr_gpio_val = pdata->dvs_def_state;
	max->curr_vout_reg = MAX8973_VOUT + pdata->dvs_def_state;

	if (gpio_is_valid(max->enable_gpio))
		max->enable_external_control = true;

	max->lru_index[0] = max->curr_vout_reg;

	if (gpio_is_valid(max->dvs_gpio)) {
		int gpio_flags;
		int i;

		gpio_flags = (pdata->dvs_def_state) ?
				GPIOF_OUT_INIT_HIGH : GPIOF_OUT_INIT_LOW;
		ret = devm_gpio_request_one(&client->dev, max->dvs_gpio,
				gpio_flags, "max8973-dvs");
		if (ret) {
			dev_err(&client->dev,
				"gpio_request for gpio %d failed, err = %d\n",
				max->dvs_gpio, ret);
			return ret;
		}

		/*
		 * Initialize the lru index with vout_reg id
		 * The index 0 will be most recently used and
		 * set with the max->curr_vout_reg */
		for (i = 0; i < MAX8973_MAX_VOUT_REG; ++i)
			max->lru_index[i] = i;
		max->lru_index[0] = max->curr_vout_reg;
		max->lru_index[max->curr_vout_reg] = 0;
	}

	if (pdata_from_dt)
		pdata->reg_init_data = of_get_regulator_init_data(&client->dev,
					client->dev.of_node, &max->desc);

	ridata = pdata->reg_init_data;
	switch (max->id) {
	case MAX8973:
		if (!pdata->enable_ext_control) {
			max->desc.enable_reg = MAX8973_VOUT;
			max->desc.enable_mask = MAX8973_VOUT_ENABLE;
			max->ops.enable = regulator_enable_regmap;
			max->ops.disable = regulator_disable_regmap;
			max->ops.is_enabled = regulator_is_enabled_regmap;
			break;
		}

		if (gpio_is_valid(max->enable_gpio)) {
			config.ena_gpio_flags = GPIOF_OUT_INIT_LOW;
			if (ridata && (ridata->constraints.always_on ||
					ridata->constraints.boot_on))
				config.ena_gpio_flags = GPIOF_OUT_INIT_HIGH;
			config.ena_gpio = max->enable_gpio;
		}
		break;

	case MAX77621:
		if (gpio_is_valid(max->enable_gpio)) {
			ret = devm_gpio_request_one(&client->dev,
					max->enable_gpio, GPIOF_OUT_INIT_HIGH,
					"max8973-en-gpio");
			if (ret) {
				dev_err(&client->dev,
					"gpio_request for gpio %d failed: %d\n",
					max->enable_gpio, ret);
				return ret;
			}
		}

		max->desc.enable_reg = MAX8973_VOUT;
		max->desc.enable_mask = MAX8973_VOUT_ENABLE;
		max->ops.enable = regulator_enable_regmap;
		max->ops.disable = regulator_disable_regmap;
		max->ops.is_enabled = regulator_is_enabled_regmap;
		break;
	default:
		break;
	}

	ret = max8973_init_dcdc(max, pdata);
	if (ret < 0) {
		dev_err(max->dev, "Max8973 Init failed, err = %d\n", ret);
		return ret;
	}

	config.dev = &client->dev;
	config.init_data = pdata->reg_init_data;
	config.driver_data = max;
	config.of_node = client->dev.of_node;
	config.regmap = max->regmap;

	/* Register the regulators */
	rdev = devm_regulator_register(&client->dev, &max->desc, &config);
	if (IS_ERR(rdev)) {
		ret = PTR_ERR(rdev);
		dev_err(max->dev, "regulator register failed, err %d\n", ret);
		return ret;
	}

	return 0;
}

static const struct i2c_device_id max8973_id[] = {
	{.name = "max8973", .driver_data = MAX8973},
	{.name = "max77621", .driver_data = MAX77621},
	{},
};
MODULE_DEVICE_TABLE(i2c, max8973_id);

static struct i2c_driver max8973_i2c_driver = {
	.driver = {
		.name = "max8973",
		.of_match_table = of_max8973_match_tbl,
		.owner = THIS_MODULE,
	},
	.probe = max8973_probe,
	.id_table = max8973_id,
};

static int __init max8973_init(void)
{
	return i2c_add_driver(&max8973_i2c_driver);
}
subsys_initcall(max8973_init);

static void __exit max8973_cleanup(void)
{
	i2c_del_driver(&max8973_i2c_driver);
}
module_exit(max8973_cleanup);

MODULE_AUTHOR("Laxman Dewangan <ldewangan@nvidia.com>");
MODULE_DESCRIPTION("MAX8973 voltage regulator driver");
MODULE_LICENSE("GPL v2");<|MERGE_RESOLUTION|>--- conflicted
+++ resolved
@@ -450,11 +450,7 @@
 		pdata->control_flags  |= MAX8973_CONTROL_FREQ_SHIFT_9PER_ENABLE;
 
 	if (of_property_read_bool(np, "maxim,enable-bias-control"))
-<<<<<<< HEAD
-		pdata->control_flags  |= MAX8973_BIAS_ENABLE;
-=======
 		pdata->control_flags  |= MAX8973_CONTROL_BIAS_ENABLE;
->>>>>>> 3cb5ff02
 
 	return pdata;
 }
