--- conflicted
+++ resolved
@@ -215,11 +215,7 @@
 	struct pm8607_regulator_info *info = rdev_get_drvdata(rdev);
 	int ret = -EINVAL;
 
-<<<<<<< HEAD
-	if (info->vol_table && (index < (2 << info->vol_nbits))) {
-=======
 	if (info->vol_table && (index < (1 << info->vol_nbits))) {
->>>>>>> 062c1825
 		ret = info->vol_table[index];
 		if (info->slope_double)
 			ret <<= 1;
@@ -237,11 +233,7 @@
 		max_uV = max_uV >> 1;
 	}
 	if (info->vol_table) {
-<<<<<<< HEAD
-		for (i = 0; i < (2 << info->vol_nbits); i++) {
-=======
 		for (i = 0; i < (1 << info->vol_nbits); i++) {
->>>>>>> 062c1825
 			if (!info->vol_table[i])
 				break;
 			if ((min_uV <= info->vol_table[i])
