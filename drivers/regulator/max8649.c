--- conflicted
+++ resolved
@@ -259,10 +259,7 @@
 	config.dev = &client->dev;
 	config.init_data = pdata->regulator;
 	config.driver_data = info;
-<<<<<<< HEAD
-=======
 	config.regmap = info->regmap;
->>>>>>> bd0a521e
 
 	info->regulator = regulator_register(&dcdc_desc, &config);
 	if (IS_ERR(info->regulator)) {
