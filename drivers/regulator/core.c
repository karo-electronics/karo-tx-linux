--- conflicted
+++ resolved
@@ -2050,12 +2050,9 @@
 		return -EINVAL;
 	}
 
-<<<<<<< HEAD
-=======
 	if (min_uV < rdev->desc->min_uV)
 		min_uV = rdev->desc->min_uV;
 
->>>>>>> bd0a521e
 	ret = DIV_ROUND_UP(min_uV - rdev->desc->min_uV, rdev->desc->uV_step);
 	if (ret < 0)
 		return ret;
