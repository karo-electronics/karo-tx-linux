--- conflicted
+++ resolved
@@ -67,11 +67,7 @@
 #include <linux/compat.h>
 #include <linux/suspend.h>
 #include <linux/freezer.h>
-<<<<<<< HEAD
-#include <linux/smp_lock.h>
-=======
 #include <linux/mutex.h>
->>>>>>> 45f53cc9
 #include <linux/writeback.h>
 #include <linux/buffer_head.h>		/* for invalidate_bdev() */
 #include <linux/completion.h>
@@ -483,10 +479,6 @@
 	pos = ((loff_t) bio->bi_sector << 9) + lo->lo_offset;
 
 	if (bio_rw(bio) == WRITE) {
-<<<<<<< HEAD
-		bool barrier = !!(bio->bi_rw & REQ_HARDBARRIER);
-=======
->>>>>>> 45f53cc9
 		struct file *file = lo->lo_backing_file;
 
 		/* REQ_HARDBARRIER is deprecated */
@@ -939,11 +931,7 @@
 	lo->lo_queue->unplug_fn = loop_unplug;
 
 	if (!(lo_flags & LO_FLAGS_READ_ONLY) && file->f_op->fsync)
-<<<<<<< HEAD
-		blk_queue_ordered(lo->lo_queue, QUEUE_ORDERED_DRAIN);
-=======
 		blk_queue_flush(lo->lo_queue, REQ_FLUSH);
->>>>>>> 45f53cc9
 
 	set_capacity(lo->lo_disk, size);
 	bd_set_size(bdev, size << 9);
@@ -1523,19 +1511,11 @@
 {
 	struct loop_device *lo = bdev->bd_disk->private_data;
 
-<<<<<<< HEAD
-	lock_kernel();
-	mutex_lock(&lo->lo_ctl_mutex);
-	lo->lo_refcnt++;
-	mutex_unlock(&lo->lo_ctl_mutex);
-	unlock_kernel();
-=======
 	mutex_lock(&loop_mutex);
 	mutex_lock(&lo->lo_ctl_mutex);
 	lo->lo_refcnt++;
 	mutex_unlock(&lo->lo_ctl_mutex);
 	mutex_unlock(&loop_mutex);
->>>>>>> 45f53cc9
 
 	return 0;
 }
@@ -1545,11 +1525,7 @@
 	struct loop_device *lo = disk->private_data;
 	int err;
 
-<<<<<<< HEAD
-	lock_kernel();
-=======
 	mutex_lock(&loop_mutex);
->>>>>>> 45f53cc9
 	mutex_lock(&lo->lo_ctl_mutex);
 
 	if (--lo->lo_refcnt)
@@ -1574,11 +1550,7 @@
 out:
 	mutex_unlock(&lo->lo_ctl_mutex);
 out_unlocked:
-<<<<<<< HEAD
-	lock_kernel();
-=======
 	mutex_unlock(&loop_mutex);
->>>>>>> 45f53cc9
 	return 0;
 }
 
