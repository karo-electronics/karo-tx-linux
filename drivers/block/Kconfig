--- conflicted
+++ resolved
@@ -531,7 +531,6 @@
 
 	  If unsure, say N.
 
-<<<<<<< HEAD
 config BLK_DEV_RSXX
 	tristate "IBM FlashSystem 70/80 PCIe SSD Device Driver"
 	depends on PCI
@@ -541,12 +540,11 @@
 
 	  To compile this driver as a module, choose M here: the
 	  module will be called rsxx.
-=======
+
 config BLOCKCONSOLE
 	bool "Block device console logging support"
 	help
 	  This enables logging to block devices.
 	  See <file:Documentation/block/blockconsole.txt> for details.
->>>>>>> 06c69426
 
 endif # BLK_DEV