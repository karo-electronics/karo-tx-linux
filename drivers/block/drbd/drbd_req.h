--- conflicted
+++ resolved
@@ -267,10 +267,7 @@
 	int error;
 };
 
-<<<<<<< HEAD
-=======
 extern void start_new_tl_epoch(struct drbd_tconn *tconn);
->>>>>>> 836dc9e3
 extern void drbd_req_destroy(struct kref *kref);
 extern void _req_may_be_done(struct drbd_request *req,
 		struct bio_and_error *m);
