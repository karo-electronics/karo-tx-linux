
/*
   rbd.c -- Export ceph rados objects as a Linux block device


   based on drivers/block/osdblk.c:

   Copyright 2009 Red Hat, Inc.

   This program is free software; you can redistribute it and/or modify
   it under the terms of the GNU General Public License as published by
   the Free Software Foundation.

   This program is distributed in the hope that it will be useful,
   but WITHOUT ANY WARRANTY; without even the implied warranty of
   MERCHANTABILITY or FITNESS FOR A PARTICULAR PURPOSE.  See the
   GNU General Public License for more details.

   You should have received a copy of the GNU General Public License
   along with this program; see the file COPYING.  If not, write to
   the Free Software Foundation, 675 Mass Ave, Cambridge, MA 02139, USA.



   For usage instructions, please refer to:

                 Documentation/ABI/testing/sysfs-bus-rbd

 */

#include <linux/ceph/libceph.h>
#include <linux/ceph/osd_client.h>
#include <linux/ceph/mon_client.h>
#include <linux/ceph/decode.h>
#include <linux/parser.h>
#include <linux/bsearch.h>

#include <linux/kernel.h>
#include <linux/device.h>
#include <linux/module.h>
#include <linux/fs.h>
#include <linux/blkdev.h>
#include <linux/slab.h>

#include "rbd_types.h"

#define RBD_DEBUG	/* Activate rbd_assert() calls */

/*
 * The basic unit of block I/O is a sector.  It is interpreted in a
 * number of contexts in Linux (blk, bio, genhd), but the default is
 * universally 512 bytes.  These symbols are just slightly more
 * meaningful than the bare numbers they represent.
 */
#define	SECTOR_SHIFT	9
#define	SECTOR_SIZE	(1ULL << SECTOR_SHIFT)

/*
 * Increment the given counter and return its updated value.
 * If the counter is already 0 it will not be incremented.
 * If the counter is already at its maximum value returns
 * -EINVAL without updating it.
 */
static int atomic_inc_return_safe(atomic_t *v)
{
	unsigned int counter;

	counter = (unsigned int)__atomic_add_unless(v, 1, 0);
	if (counter <= (unsigned int)INT_MAX)
		return (int)counter;

	atomic_dec(v);

	return -EINVAL;
}

/* Decrement the counter.  Return the resulting value, or -EINVAL */
static int atomic_dec_return_safe(atomic_t *v)
{
	int counter;

	counter = atomic_dec_return(v);
	if (counter >= 0)
		return counter;

	atomic_inc(v);

	return -EINVAL;
}

#define RBD_DRV_NAME "rbd"
#define RBD_DRV_NAME_LONG "rbd (rados block device)"

#define RBD_MINORS_PER_MAJOR	256		/* max minors per blkdev */

#define RBD_SNAP_DEV_NAME_PREFIX	"snap_"
#define RBD_MAX_SNAP_NAME_LEN	\
			(NAME_MAX - (sizeof (RBD_SNAP_DEV_NAME_PREFIX) - 1))

#define RBD_MAX_SNAP_COUNT	510	/* allows max snapc to fit in 4KB */

#define RBD_SNAP_HEAD_NAME	"-"

#define	BAD_SNAP_INDEX	U32_MAX		/* invalid index into snap array */

/* This allows a single page to hold an image name sent by OSD */
#define RBD_IMAGE_NAME_LEN_MAX	(PAGE_SIZE - sizeof (__le32) - 1)
#define RBD_IMAGE_ID_LEN_MAX	64

#define RBD_OBJ_PREFIX_LEN_MAX	64

/* Feature bits */

#define RBD_FEATURE_LAYERING	(1<<0)
#define RBD_FEATURE_STRIPINGV2	(1<<1)
#define RBD_FEATURES_ALL \
	    (RBD_FEATURE_LAYERING | RBD_FEATURE_STRIPINGV2)

/* Features supported by this (client software) implementation. */

#define RBD_FEATURES_SUPPORTED	(RBD_FEATURES_ALL)

/*
 * An RBD device name will be "rbd#", where the "rbd" comes from
 * RBD_DRV_NAME above, and # is a unique integer identifier.
 * MAX_INT_FORMAT_WIDTH is used in ensuring DEV_NAME_LEN is big
 * enough to hold all possible device names.
 */
#define DEV_NAME_LEN		32
#define MAX_INT_FORMAT_WIDTH	((5 * sizeof (int)) / 2 + 1)

/*
 * block device image metadata (in-memory version)
 */
struct rbd_image_header {
	/* These six fields never change for a given rbd image */
	char *object_prefix;
	__u8 obj_order;
	__u8 crypt_type;
	__u8 comp_type;
	u64 stripe_unit;
	u64 stripe_count;
	u64 features;		/* Might be changeable someday? */

	/* The remaining fields need to be updated occasionally */
	u64 image_size;
	struct ceph_snap_context *snapc;
	char *snap_names;	/* format 1 only */
	u64 *snap_sizes;	/* format 1 only */
};

/*
 * An rbd image specification.
 *
 * The tuple (pool_id, image_id, snap_id) is sufficient to uniquely
 * identify an image.  Each rbd_dev structure includes a pointer to
 * an rbd_spec structure that encapsulates this identity.
 *
 * Each of the id's in an rbd_spec has an associated name.  For a
 * user-mapped image, the names are supplied and the id's associated
 * with them are looked up.  For a layered image, a parent image is
 * defined by the tuple, and the names are looked up.
 *
 * An rbd_dev structure contains a parent_spec pointer which is
 * non-null if the image it represents is a child in a layered
 * image.  This pointer will refer to the rbd_spec structure used
 * by the parent rbd_dev for its own identity (i.e., the structure
 * is shared between the parent and child).
 *
 * Since these structures are populated once, during the discovery
 * phase of image construction, they are effectively immutable so
 * we make no effort to synchronize access to them.
 *
 * Note that code herein does not assume the image name is known (it
 * could be a null pointer).
 */
struct rbd_spec {
	u64		pool_id;
	const char	*pool_name;

	const char	*image_id;
	const char	*image_name;

	u64		snap_id;
	const char	*snap_name;

	struct kref	kref;
};

/*
 * an instance of the client.  multiple devices may share an rbd client.
 */
struct rbd_client {
	struct ceph_client	*client;
	struct kref		kref;
	struct list_head	node;
};

struct rbd_img_request;
typedef void (*rbd_img_callback_t)(struct rbd_img_request *);

#define	BAD_WHICH	U32_MAX		/* Good which or bad which, which? */

struct rbd_obj_request;
typedef void (*rbd_obj_callback_t)(struct rbd_obj_request *);

enum obj_request_type {
	OBJ_REQUEST_NODATA, OBJ_REQUEST_BIO, OBJ_REQUEST_PAGES
};

enum obj_req_flags {
	OBJ_REQ_DONE,		/* completion flag: not done = 0, done = 1 */
	OBJ_REQ_IMG_DATA,	/* object usage: standalone = 0, image = 1 */
	OBJ_REQ_KNOWN,		/* EXISTS flag valid: no = 0, yes = 1 */
	OBJ_REQ_EXISTS,		/* target exists: no = 0, yes = 1 */
};

struct rbd_obj_request {
	const char		*object_name;
	u64			offset;		/* object start byte */
	u64			length;		/* bytes from offset */
	unsigned long		flags;

	/*
	 * An object request associated with an image will have its
	 * img_data flag set; a standalone object request will not.
	 *
	 * A standalone object request will have which == BAD_WHICH
	 * and a null obj_request pointer.
	 *
	 * An object request initiated in support of a layered image
	 * object (to check for its existence before a write) will
	 * have which == BAD_WHICH and a non-null obj_request pointer.
	 *
	 * Finally, an object request for rbd image data will have
	 * which != BAD_WHICH, and will have a non-null img_request
	 * pointer.  The value of which will be in the range
	 * 0..(img_request->obj_request_count-1).
	 */
	union {
		struct rbd_obj_request	*obj_request;	/* STAT op */
		struct {
			struct rbd_img_request	*img_request;
			u64			img_offset;
			/* links for img_request->obj_requests list */
			struct list_head	links;
		};
	};
	u32			which;		/* posn image request list */

	enum obj_request_type	type;
	union {
		struct bio	*bio_list;
		struct {
			struct page	**pages;
			u32		page_count;
		};
	};
	struct page		**copyup_pages;
	u32			copyup_page_count;

	struct ceph_osd_request	*osd_req;

	u64			xferred;	/* bytes transferred */
	int			result;

	rbd_obj_callback_t	callback;
	struct completion	completion;

	struct kref		kref;
};

enum img_req_flags {
	IMG_REQ_WRITE,		/* I/O direction: read = 0, write = 1 */
	IMG_REQ_CHILD,		/* initiator: block = 0, child image = 1 */
	IMG_REQ_LAYERED,	/* ENOENT handling: normal = 0, layered = 1 */
};

struct rbd_img_request {
	struct rbd_device	*rbd_dev;
	u64			offset;	/* starting image byte offset */
	u64			length;	/* byte count from offset */
	unsigned long		flags;
	union {
		u64			snap_id;	/* for reads */
		struct ceph_snap_context *snapc;	/* for writes */
	};
	union {
		struct request		*rq;		/* block request */
		struct rbd_obj_request	*obj_request;	/* obj req initiator */
	};
	struct page		**copyup_pages;
	u32			copyup_page_count;
	spinlock_t		completion_lock;/* protects next_completion */
	u32			next_completion;
	rbd_img_callback_t	callback;
	u64			xferred;/* aggregate bytes transferred */
	int			result;	/* first nonzero obj_request result */

	u32			obj_request_count;
	struct list_head	obj_requests;	/* rbd_obj_request structs */

	struct kref		kref;
};

#define for_each_obj_request(ireq, oreq) \
	list_for_each_entry(oreq, &(ireq)->obj_requests, links)
#define for_each_obj_request_from(ireq, oreq) \
	list_for_each_entry_from(oreq, &(ireq)->obj_requests, links)
#define for_each_obj_request_safe(ireq, oreq, n) \
	list_for_each_entry_safe_reverse(oreq, n, &(ireq)->obj_requests, links)

struct rbd_mapping {
	u64                     size;
	u64                     features;
	bool			read_only;
};

/*
 * a single device
 */
struct rbd_device {
	int			dev_id;		/* blkdev unique id */

	int			major;		/* blkdev assigned major */
	struct gendisk		*disk;		/* blkdev's gendisk and rq */

	u32			image_format;	/* Either 1 or 2 */
	struct rbd_client	*rbd_client;

	char			name[DEV_NAME_LEN]; /* blkdev name, e.g. rbd3 */

	spinlock_t		lock;		/* queue, flags, open_count */

	struct rbd_image_header	header;
	unsigned long		flags;		/* possibly lock protected */
	struct rbd_spec		*spec;

	char			*header_name;

	struct ceph_file_layout	layout;

	struct ceph_osd_event   *watch_event;
	struct rbd_obj_request	*watch_request;

	struct rbd_spec		*parent_spec;
	u64			parent_overlap;
	atomic_t		parent_ref;
	struct rbd_device	*parent;

	/* protects updating the header */
	struct rw_semaphore     header_rwsem;

	struct rbd_mapping	mapping;

	struct list_head	node;

	/* sysfs related */
	struct device		dev;
	unsigned long		open_count;	/* protected by lock */
};

/*
 * Flag bits for rbd_dev->flags.  If atomicity is required,
 * rbd_dev->lock is used to protect access.
 *
 * Currently, only the "removing" flag (which is coupled with the
 * "open_count" field) requires atomic access.
 */
enum rbd_dev_flags {
	RBD_DEV_FLAG_EXISTS,	/* mapped snapshot has not been deleted */
	RBD_DEV_FLAG_REMOVING,	/* this mapping is being removed */
};

static DEFINE_MUTEX(client_mutex);	/* Serialize client creation */

static LIST_HEAD(rbd_dev_list);    /* devices */
static DEFINE_SPINLOCK(rbd_dev_list_lock);

static LIST_HEAD(rbd_client_list);		/* clients */
static DEFINE_SPINLOCK(rbd_client_list_lock);

/* Slab caches for frequently-allocated structures */

static struct kmem_cache	*rbd_img_request_cache;
static struct kmem_cache	*rbd_obj_request_cache;
static struct kmem_cache	*rbd_segment_name_cache;

static int rbd_img_request_submit(struct rbd_img_request *img_request);

static void rbd_dev_device_release(struct device *dev);

static ssize_t rbd_add(struct bus_type *bus, const char *buf,
		       size_t count);
static ssize_t rbd_remove(struct bus_type *bus, const char *buf,
			  size_t count);
static int rbd_dev_image_probe(struct rbd_device *rbd_dev, bool mapping);
static void rbd_spec_put(struct rbd_spec *spec);

static struct bus_attribute rbd_bus_attrs[] = {
	__ATTR(add, S_IWUSR, NULL, rbd_add),
	__ATTR(remove, S_IWUSR, NULL, rbd_remove),
	__ATTR_NULL
};

static struct bus_type rbd_bus_type = {
	.name		= "rbd",
	.bus_attrs	= rbd_bus_attrs,
};

static void rbd_root_dev_release(struct device *dev)
{
}

static struct device rbd_root_dev = {
	.init_name =    "rbd",
	.release =      rbd_root_dev_release,
};

static __printf(2, 3)
void rbd_warn(struct rbd_device *rbd_dev, const char *fmt, ...)
{
	struct va_format vaf;
	va_list args;

	va_start(args, fmt);
	vaf.fmt = fmt;
	vaf.va = &args;

	if (!rbd_dev)
		printk(KERN_WARNING "%s: %pV\n", RBD_DRV_NAME, &vaf);
	else if (rbd_dev->disk)
		printk(KERN_WARNING "%s: %s: %pV\n",
			RBD_DRV_NAME, rbd_dev->disk->disk_name, &vaf);
	else if (rbd_dev->spec && rbd_dev->spec->image_name)
		printk(KERN_WARNING "%s: image %s: %pV\n",
			RBD_DRV_NAME, rbd_dev->spec->image_name, &vaf);
	else if (rbd_dev->spec && rbd_dev->spec->image_id)
		printk(KERN_WARNING "%s: id %s: %pV\n",
			RBD_DRV_NAME, rbd_dev->spec->image_id, &vaf);
	else	/* punt */
		printk(KERN_WARNING "%s: rbd_dev %p: %pV\n",
			RBD_DRV_NAME, rbd_dev, &vaf);
	va_end(args);
}

#ifdef RBD_DEBUG
#define rbd_assert(expr)						\
		if (unlikely(!(expr))) {				\
			printk(KERN_ERR "\nAssertion failure in %s() "	\
						"at line %d:\n\n"	\
					"\trbd_assert(%s);\n\n",	\
					__func__, __LINE__, #expr);	\
			BUG();						\
		}
#else /* !RBD_DEBUG */
#  define rbd_assert(expr)	((void) 0)
#endif /* !RBD_DEBUG */

static int rbd_img_obj_request_submit(struct rbd_obj_request *obj_request);
static void rbd_img_parent_read(struct rbd_obj_request *obj_request);
static void rbd_dev_remove_parent(struct rbd_device *rbd_dev);

static int rbd_dev_refresh(struct rbd_device *rbd_dev);
static int rbd_dev_v2_header_onetime(struct rbd_device *rbd_dev);
static int rbd_dev_v2_header_info(struct rbd_device *rbd_dev);
static const char *rbd_dev_v2_snap_name(struct rbd_device *rbd_dev,
					u64 snap_id);
static int _rbd_dev_v2_snap_size(struct rbd_device *rbd_dev, u64 snap_id,
				u8 *order, u64 *snap_size);
static int _rbd_dev_v2_snap_features(struct rbd_device *rbd_dev, u64 snap_id,
		u64 *snap_features);
static u64 rbd_snap_id_by_name(struct rbd_device *rbd_dev, const char *name);

static int rbd_open(struct block_device *bdev, fmode_t mode)
{
	struct rbd_device *rbd_dev = bdev->bd_disk->private_data;
	bool removing = false;

	if ((mode & FMODE_WRITE) && rbd_dev->mapping.read_only)
		return -EROFS;

	spin_lock_irq(&rbd_dev->lock);
	if (test_bit(RBD_DEV_FLAG_REMOVING, &rbd_dev->flags))
		removing = true;
	else
		rbd_dev->open_count++;
	spin_unlock_irq(&rbd_dev->lock);
	if (removing)
		return -ENOENT;

	(void) get_device(&rbd_dev->dev);
	set_device_ro(bdev, rbd_dev->mapping.read_only);

	return 0;
}

static void rbd_release(struct gendisk *disk, fmode_t mode)
{
	struct rbd_device *rbd_dev = disk->private_data;
	unsigned long open_count_before;

	spin_lock_irq(&rbd_dev->lock);
	open_count_before = rbd_dev->open_count--;
	spin_unlock_irq(&rbd_dev->lock);
	rbd_assert(open_count_before > 0);

	put_device(&rbd_dev->dev);
<<<<<<< HEAD

	return 0;
=======
	mutex_unlock(&ctl_mutex);
>>>>>>> a2648ebb
}

static const struct block_device_operations rbd_bd_ops = {
	.owner			= THIS_MODULE,
	.open			= rbd_open,
	.release		= rbd_release,
};

/*
 * Initialize an rbd client instance.  Success or not, this function
 * consumes ceph_opts.  Caller holds client_mutex.
 */
static struct rbd_client *rbd_client_create(struct ceph_options *ceph_opts)
{
	struct rbd_client *rbdc;
	int ret = -ENOMEM;

	dout("%s:\n", __func__);
	rbdc = kmalloc(sizeof(struct rbd_client), GFP_KERNEL);
	if (!rbdc)
		goto out_opt;

	kref_init(&rbdc->kref);
	INIT_LIST_HEAD(&rbdc->node);

	rbdc->client = ceph_create_client(ceph_opts, rbdc, 0, 0);
	if (IS_ERR(rbdc->client))
		goto out_rbdc;
	ceph_opts = NULL; /* Now rbdc->client is responsible for ceph_opts */

	ret = ceph_open_session(rbdc->client);
	if (ret < 0)
		goto out_client;

	spin_lock(&rbd_client_list_lock);
	list_add_tail(&rbdc->node, &rbd_client_list);
	spin_unlock(&rbd_client_list_lock);

	dout("%s: rbdc %p\n", __func__, rbdc);

	return rbdc;
out_client:
	ceph_destroy_client(rbdc->client);
out_rbdc:
	kfree(rbdc);
out_opt:
	if (ceph_opts)
		ceph_destroy_options(ceph_opts);
	dout("%s: error %d\n", __func__, ret);

	return ERR_PTR(ret);
}

static struct rbd_client *__rbd_get_client(struct rbd_client *rbdc)
{
	kref_get(&rbdc->kref);

	return rbdc;
}

/*
 * Find a ceph client with specific addr and configuration.  If
 * found, bump its reference count.
 */
static struct rbd_client *rbd_client_find(struct ceph_options *ceph_opts)
{
	struct rbd_client *client_node;
	bool found = false;

	if (ceph_opts->flags & CEPH_OPT_NOSHARE)
		return NULL;

	spin_lock(&rbd_client_list_lock);
	list_for_each_entry(client_node, &rbd_client_list, node) {
		if (!ceph_compare_options(ceph_opts, client_node->client)) {
			__rbd_get_client(client_node);

			found = true;
			break;
		}
	}
	spin_unlock(&rbd_client_list_lock);

	return found ? client_node : NULL;
}

/*
 * mount options
 */
enum {
	Opt_last_int,
	/* int args above */
	Opt_last_string,
	/* string args above */
	Opt_read_only,
	Opt_read_write,
	/* Boolean args above */
	Opt_last_bool,
};

static match_table_t rbd_opts_tokens = {
	/* int args above */
	/* string args above */
	{Opt_read_only, "read_only"},
	{Opt_read_only, "ro"},		/* Alternate spelling */
	{Opt_read_write, "read_write"},
	{Opt_read_write, "rw"},		/* Alternate spelling */
	/* Boolean args above */
	{-1, NULL}
};

struct rbd_options {
	bool	read_only;
};

#define RBD_READ_ONLY_DEFAULT	false

static int parse_rbd_opts_token(char *c, void *private)
{
	struct rbd_options *rbd_opts = private;
	substring_t argstr[MAX_OPT_ARGS];
	int token, intval, ret;

	token = match_token(c, rbd_opts_tokens, argstr);
	if (token < 0)
		return -EINVAL;

	if (token < Opt_last_int) {
		ret = match_int(&argstr[0], &intval);
		if (ret < 0) {
			pr_err("bad mount option arg (not int) "
			       "at '%s'\n", c);
			return ret;
		}
		dout("got int token %d val %d\n", token, intval);
	} else if (token > Opt_last_int && token < Opt_last_string) {
		dout("got string token %d val %s\n", token,
		     argstr[0].from);
	} else if (token > Opt_last_string && token < Opt_last_bool) {
		dout("got Boolean token %d\n", token);
	} else {
		dout("got token %d\n", token);
	}

	switch (token) {
	case Opt_read_only:
		rbd_opts->read_only = true;
		break;
	case Opt_read_write:
		rbd_opts->read_only = false;
		break;
	default:
		rbd_assert(false);
		break;
	}
	return 0;
}

/*
 * Get a ceph client with specific addr and configuration, if one does
 * not exist create it.  Either way, ceph_opts is consumed by this
 * function.
 */
static struct rbd_client *rbd_get_client(struct ceph_options *ceph_opts)
{
	struct rbd_client *rbdc;

	mutex_lock_nested(&client_mutex, SINGLE_DEPTH_NESTING);
	rbdc = rbd_client_find(ceph_opts);
	if (rbdc)	/* using an existing client */
		ceph_destroy_options(ceph_opts);
	else
		rbdc = rbd_client_create(ceph_opts);
	mutex_unlock(&client_mutex);

	return rbdc;
}

/*
 * Destroy ceph client
 *
 * Caller must hold rbd_client_list_lock.
 */
static void rbd_client_release(struct kref *kref)
{
	struct rbd_client *rbdc = container_of(kref, struct rbd_client, kref);

	dout("%s: rbdc %p\n", __func__, rbdc);
	spin_lock(&rbd_client_list_lock);
	list_del(&rbdc->node);
	spin_unlock(&rbd_client_list_lock);

	ceph_destroy_client(rbdc->client);
	kfree(rbdc);
}

/*
 * Drop reference to ceph client node. If it's not referenced anymore, release
 * it.
 */
static void rbd_put_client(struct rbd_client *rbdc)
{
	if (rbdc)
		kref_put(&rbdc->kref, rbd_client_release);
}

static bool rbd_image_format_valid(u32 image_format)
{
	return image_format == 1 || image_format == 2;
}

static bool rbd_dev_ondisk_valid(struct rbd_image_header_ondisk *ondisk)
{
	size_t size;
	u32 snap_count;

	/* The header has to start with the magic rbd header text */
	if (memcmp(&ondisk->text, RBD_HEADER_TEXT, sizeof (RBD_HEADER_TEXT)))
		return false;

	/* The bio layer requires at least sector-sized I/O */

	if (ondisk->options.order < SECTOR_SHIFT)
		return false;

	/* If we use u64 in a few spots we may be able to loosen this */

	if (ondisk->options.order > 8 * sizeof (int) - 1)
		return false;

	/*
	 * The size of a snapshot header has to fit in a size_t, and
	 * that limits the number of snapshots.
	 */
	snap_count = le32_to_cpu(ondisk->snap_count);
	size = SIZE_MAX - sizeof (struct ceph_snap_context);
	if (snap_count > size / sizeof (__le64))
		return false;

	/*
	 * Not only that, but the size of the entire the snapshot
	 * header must also be representable in a size_t.
	 */
	size -= snap_count * sizeof (__le64);
	if ((u64) size < le64_to_cpu(ondisk->snap_names_len))
		return false;

	return true;
}

/*
 * Fill an rbd image header with information from the given format 1
 * on-disk header.
 */
static int rbd_header_from_disk(struct rbd_device *rbd_dev,
				 struct rbd_image_header_ondisk *ondisk)
{
	struct rbd_image_header *header = &rbd_dev->header;
	bool first_time = header->object_prefix == NULL;
	struct ceph_snap_context *snapc;
	char *object_prefix = NULL;
	char *snap_names = NULL;
	u64 *snap_sizes = NULL;
	u32 snap_count;
	size_t size;
	int ret = -ENOMEM;
	u32 i;

	/* Allocate this now to avoid having to handle failure below */

	if (first_time) {
		size_t len;

		len = strnlen(ondisk->object_prefix,
				sizeof (ondisk->object_prefix));
		object_prefix = kmalloc(len + 1, GFP_KERNEL);
		if (!object_prefix)
			return -ENOMEM;
		memcpy(object_prefix, ondisk->object_prefix, len);
		object_prefix[len] = '\0';
	}

	/* Allocate the snapshot context and fill it in */

	snap_count = le32_to_cpu(ondisk->snap_count);
	snapc = ceph_create_snap_context(snap_count, GFP_KERNEL);
	if (!snapc)
		goto out_err;
	snapc->seq = le64_to_cpu(ondisk->snap_seq);
	if (snap_count) {
		struct rbd_image_snap_ondisk *snaps;
		u64 snap_names_len = le64_to_cpu(ondisk->snap_names_len);

		/* We'll keep a copy of the snapshot names... */

		if (snap_names_len > (u64)SIZE_MAX)
			goto out_2big;
		snap_names = kmalloc(snap_names_len, GFP_KERNEL);
		if (!snap_names)
			goto out_err;

		/* ...as well as the array of their sizes. */

		size = snap_count * sizeof (*header->snap_sizes);
		snap_sizes = kmalloc(size, GFP_KERNEL);
		if (!snap_sizes)
			goto out_err;

		/*
		 * Copy the names, and fill in each snapshot's id
		 * and size.
		 *
		 * Note that rbd_dev_v1_header_info() guarantees the
		 * ondisk buffer we're working with has
		 * snap_names_len bytes beyond the end of the
		 * snapshot id array, this memcpy() is safe.
		 */
		memcpy(snap_names, &ondisk->snaps[snap_count], snap_names_len);
		snaps = ondisk->snaps;
		for (i = 0; i < snap_count; i++) {
			snapc->snaps[i] = le64_to_cpu(snaps[i].id);
			snap_sizes[i] = le64_to_cpu(snaps[i].image_size);
		}
	}

	/* We won't fail any more, fill in the header */

	if (first_time) {
		header->object_prefix = object_prefix;
		header->obj_order = ondisk->options.order;
		header->crypt_type = ondisk->options.crypt_type;
		header->comp_type = ondisk->options.comp_type;
		/* The rest aren't used for format 1 images */
		header->stripe_unit = 0;
		header->stripe_count = 0;
		header->features = 0;
	} else {
		ceph_put_snap_context(header->snapc);
		kfree(header->snap_names);
		kfree(header->snap_sizes);
	}

	/* The remaining fields always get updated (when we refresh) */

	header->image_size = le64_to_cpu(ondisk->image_size);
	header->snapc = snapc;
	header->snap_names = snap_names;
	header->snap_sizes = snap_sizes;

	/* Make sure mapping size is consistent with header info */

	if (rbd_dev->spec->snap_id == CEPH_NOSNAP || first_time)
		if (rbd_dev->mapping.size != header->image_size)
			rbd_dev->mapping.size = header->image_size;

	return 0;
out_2big:
	ret = -EIO;
out_err:
	kfree(snap_sizes);
	kfree(snap_names);
	ceph_put_snap_context(snapc);
	kfree(object_prefix);

	return ret;
}

static const char *_rbd_dev_v1_snap_name(struct rbd_device *rbd_dev, u32 which)
{
	const char *snap_name;

	rbd_assert(which < rbd_dev->header.snapc->num_snaps);

	/* Skip over names until we find the one we are looking for */

	snap_name = rbd_dev->header.snap_names;
	while (which--)
		snap_name += strlen(snap_name) + 1;

	return kstrdup(snap_name, GFP_KERNEL);
}

/*
 * Snapshot id comparison function for use with qsort()/bsearch().
 * Note that result is for snapshots in *descending* order.
 */
static int snapid_compare_reverse(const void *s1, const void *s2)
{
	u64 snap_id1 = *(u64 *)s1;
	u64 snap_id2 = *(u64 *)s2;

	if (snap_id1 < snap_id2)
		return 1;
	return snap_id1 == snap_id2 ? 0 : -1;
}

/*
 * Search a snapshot context to see if the given snapshot id is
 * present.
 *
 * Returns the position of the snapshot id in the array if it's found,
 * or BAD_SNAP_INDEX otherwise.
 *
 * Note: The snapshot array is in kept sorted (by the osd) in
 * reverse order, highest snapshot id first.
 */
static u32 rbd_dev_snap_index(struct rbd_device *rbd_dev, u64 snap_id)
{
	struct ceph_snap_context *snapc = rbd_dev->header.snapc;
	u64 *found;

	found = bsearch(&snap_id, &snapc->snaps, snapc->num_snaps,
				sizeof (snap_id), snapid_compare_reverse);

	return found ? (u32)(found - &snapc->snaps[0]) : BAD_SNAP_INDEX;
}

static const char *rbd_dev_v1_snap_name(struct rbd_device *rbd_dev,
					u64 snap_id)
{
	u32 which;

	which = rbd_dev_snap_index(rbd_dev, snap_id);
	if (which == BAD_SNAP_INDEX)
		return NULL;

	return _rbd_dev_v1_snap_name(rbd_dev, which);
}

static const char *rbd_snap_name(struct rbd_device *rbd_dev, u64 snap_id)
{
	if (snap_id == CEPH_NOSNAP)
		return RBD_SNAP_HEAD_NAME;

	rbd_assert(rbd_image_format_valid(rbd_dev->image_format));
	if (rbd_dev->image_format == 1)
		return rbd_dev_v1_snap_name(rbd_dev, snap_id);

	return rbd_dev_v2_snap_name(rbd_dev, snap_id);
}

static int rbd_snap_size(struct rbd_device *rbd_dev, u64 snap_id,
				u64 *snap_size)
{
	rbd_assert(rbd_image_format_valid(rbd_dev->image_format));
	if (snap_id == CEPH_NOSNAP) {
		*snap_size = rbd_dev->header.image_size;
	} else if (rbd_dev->image_format == 1) {
		u32 which;

		which = rbd_dev_snap_index(rbd_dev, snap_id);
		if (which == BAD_SNAP_INDEX)
			return -ENOENT;

		*snap_size = rbd_dev->header.snap_sizes[which];
	} else {
		u64 size = 0;
		int ret;

		ret = _rbd_dev_v2_snap_size(rbd_dev, snap_id, NULL, &size);
		if (ret)
			return ret;

		*snap_size = size;
	}
	return 0;
}

static int rbd_snap_features(struct rbd_device *rbd_dev, u64 snap_id,
			u64 *snap_features)
{
	rbd_assert(rbd_image_format_valid(rbd_dev->image_format));
	if (snap_id == CEPH_NOSNAP) {
		*snap_features = rbd_dev->header.features;
	} else if (rbd_dev->image_format == 1) {
		*snap_features = 0;	/* No features for format 1 */
	} else {
		u64 features = 0;
		int ret;

		ret = _rbd_dev_v2_snap_features(rbd_dev, snap_id, &features);
		if (ret)
			return ret;

		*snap_features = features;
	}
	return 0;
}

static int rbd_dev_mapping_set(struct rbd_device *rbd_dev)
{
	u64 snap_id = rbd_dev->spec->snap_id;
	u64 size = 0;
	u64 features = 0;
	int ret;

	ret = rbd_snap_size(rbd_dev, snap_id, &size);
	if (ret)
		return ret;
	ret = rbd_snap_features(rbd_dev, snap_id, &features);
	if (ret)
		return ret;

	rbd_dev->mapping.size = size;
	rbd_dev->mapping.features = features;

	return 0;
}

static void rbd_dev_mapping_clear(struct rbd_device *rbd_dev)
{
	rbd_dev->mapping.size = 0;
	rbd_dev->mapping.features = 0;
}

static const char *rbd_segment_name(struct rbd_device *rbd_dev, u64 offset)
{
	char *name;
	u64 segment;
	int ret;
	char *name_format;

	name = kmem_cache_alloc(rbd_segment_name_cache, GFP_NOIO);
	if (!name)
		return NULL;
	segment = offset >> rbd_dev->header.obj_order;
	name_format = "%s.%012llx";
	if (rbd_dev->image_format == 2)
		name_format = "%s.%016llx";
	ret = snprintf(name, MAX_OBJ_NAME_SIZE + 1, name_format,
			rbd_dev->header.object_prefix, segment);
	if (ret < 0 || ret > MAX_OBJ_NAME_SIZE) {
		pr_err("error formatting segment name for #%llu (%d)\n",
			segment, ret);
		kfree(name);
		name = NULL;
	}

	return name;
}

static void rbd_segment_name_free(const char *name)
{
	/* The explicit cast here is needed to drop the const qualifier */

	kmem_cache_free(rbd_segment_name_cache, (void *)name);
}

static u64 rbd_segment_offset(struct rbd_device *rbd_dev, u64 offset)
{
	u64 segment_size = (u64) 1 << rbd_dev->header.obj_order;

	return offset & (segment_size - 1);
}

static u64 rbd_segment_length(struct rbd_device *rbd_dev,
				u64 offset, u64 length)
{
	u64 segment_size = (u64) 1 << rbd_dev->header.obj_order;

	offset &= segment_size - 1;

	rbd_assert(length <= U64_MAX - offset);
	if (offset + length > segment_size)
		length = segment_size - offset;

	return length;
}

/*
 * returns the size of an object in the image
 */
static u64 rbd_obj_bytes(struct rbd_image_header *header)
{
	return 1 << header->obj_order;
}

/*
 * bio helpers
 */

static void bio_chain_put(struct bio *chain)
{
	struct bio *tmp;

	while (chain) {
		tmp = chain;
		chain = chain->bi_next;
		bio_put(tmp);
	}
}

/*
 * zeros a bio chain, starting at specific offset
 */
static void zero_bio_chain(struct bio *chain, int start_ofs)
{
	struct bio_vec *bv;
	unsigned long flags;
	void *buf;
	int i;
	int pos = 0;

	while (chain) {
		bio_for_each_segment(bv, chain, i) {
			if (pos + bv->bv_len > start_ofs) {
				int remainder = max(start_ofs - pos, 0);
				buf = bvec_kmap_irq(bv, &flags);
				memset(buf + remainder, 0,
				       bv->bv_len - remainder);
				flush_dcache_page(bv->bv_page);
				bvec_kunmap_irq(buf, &flags);
			}
			pos += bv->bv_len;
		}

		chain = chain->bi_next;
	}
}

/*
 * similar to zero_bio_chain(), zeros data defined by a page array,
 * starting at the given byte offset from the start of the array and
 * continuing up to the given end offset.  The pages array is
 * assumed to be big enough to hold all bytes up to the end.
 */
static void zero_pages(struct page **pages, u64 offset, u64 end)
{
	struct page **page = &pages[offset >> PAGE_SHIFT];

	rbd_assert(end > offset);
	rbd_assert(end - offset <= (u64)SIZE_MAX);
	while (offset < end) {
		size_t page_offset;
		size_t length;
		unsigned long flags;
		void *kaddr;

		page_offset = offset & ~PAGE_MASK;
		length = min_t(size_t, PAGE_SIZE - page_offset, end - offset);
		local_irq_save(flags);
		kaddr = kmap_atomic(*page);
		memset(kaddr + page_offset, 0, length);
		flush_dcache_page(*page);
		kunmap_atomic(kaddr);
		local_irq_restore(flags);

		offset += length;
		page++;
	}
}

/*
 * Clone a portion of a bio, starting at the given byte offset
 * and continuing for the number of bytes indicated.
 */
static struct bio *bio_clone_range(struct bio *bio_src,
					unsigned int offset,
					unsigned int len,
					gfp_t gfpmask)
{
	struct bio_vec *bv;
	unsigned int resid;
	unsigned short idx;
	unsigned int voff;
	unsigned short end_idx;
	unsigned short vcnt;
	struct bio *bio;

	/* Handle the easy case for the caller */

	if (!offset && len == bio_src->bi_size)
		return bio_clone(bio_src, gfpmask);

	if (WARN_ON_ONCE(!len))
		return NULL;
	if (WARN_ON_ONCE(len > bio_src->bi_size))
		return NULL;
	if (WARN_ON_ONCE(offset > bio_src->bi_size - len))
		return NULL;

	/* Find first affected segment... */

	resid = offset;
	bio_for_each_segment(bv, bio_src, idx) {
		if (resid < bv->bv_len)
			break;
		resid -= bv->bv_len;
	}
	voff = resid;

	/* ...and the last affected segment */

	resid += len;
	__bio_for_each_segment(bv, bio_src, end_idx, idx) {
		if (resid <= bv->bv_len)
			break;
		resid -= bv->bv_len;
	}
	vcnt = end_idx - idx + 1;

	/* Build the clone */

	bio = bio_alloc(gfpmask, (unsigned int) vcnt);
	if (!bio)
		return NULL;	/* ENOMEM */

	bio->bi_bdev = bio_src->bi_bdev;
	bio->bi_sector = bio_src->bi_sector + (offset >> SECTOR_SHIFT);
	bio->bi_rw = bio_src->bi_rw;
	bio->bi_flags |= 1 << BIO_CLONED;

	/*
	 * Copy over our part of the bio_vec, then update the first
	 * and last (or only) entries.
	 */
	memcpy(&bio->bi_io_vec[0], &bio_src->bi_io_vec[idx],
			vcnt * sizeof (struct bio_vec));
	bio->bi_io_vec[0].bv_offset += voff;
	if (vcnt > 1) {
		bio->bi_io_vec[0].bv_len -= voff;
		bio->bi_io_vec[vcnt - 1].bv_len = resid;
	} else {
		bio->bi_io_vec[0].bv_len = len;
	}

	bio->bi_vcnt = vcnt;
	bio->bi_size = len;
	bio->bi_idx = 0;

	return bio;
}

/*
 * Clone a portion of a bio chain, starting at the given byte offset
 * into the first bio in the source chain and continuing for the
 * number of bytes indicated.  The result is another bio chain of
 * exactly the given length, or a null pointer on error.
 *
 * The bio_src and offset parameters are both in-out.  On entry they
 * refer to the first source bio and the offset into that bio where
 * the start of data to be cloned is located.
 *
 * On return, bio_src is updated to refer to the bio in the source
 * chain that contains first un-cloned byte, and *offset will
 * contain the offset of that byte within that bio.
 */
static struct bio *bio_chain_clone_range(struct bio **bio_src,
					unsigned int *offset,
					unsigned int len,
					gfp_t gfpmask)
{
	struct bio *bi = *bio_src;
	unsigned int off = *offset;
	struct bio *chain = NULL;
	struct bio **end;

	/* Build up a chain of clone bios up to the limit */

	if (!bi || off >= bi->bi_size || !len)
		return NULL;		/* Nothing to clone */

	end = &chain;
	while (len) {
		unsigned int bi_size;
		struct bio *bio;

		if (!bi) {
			rbd_warn(NULL, "bio_chain exhausted with %u left", len);
			goto out_err;	/* EINVAL; ran out of bio's */
		}
		bi_size = min_t(unsigned int, bi->bi_size - off, len);
		bio = bio_clone_range(bi, off, bi_size, gfpmask);
		if (!bio)
			goto out_err;	/* ENOMEM */

		*end = bio;
		end = &bio->bi_next;

		off += bi_size;
		if (off == bi->bi_size) {
			bi = bi->bi_next;
			off = 0;
		}
		len -= bi_size;
	}
	*bio_src = bi;
	*offset = off;

	return chain;
out_err:
	bio_chain_put(chain);

	return NULL;
}

/*
 * The default/initial value for all object request flags is 0.  For
 * each flag, once its value is set to 1 it is never reset to 0
 * again.
 */
static void obj_request_img_data_set(struct rbd_obj_request *obj_request)
{
	if (test_and_set_bit(OBJ_REQ_IMG_DATA, &obj_request->flags)) {
		struct rbd_device *rbd_dev;

		rbd_dev = obj_request->img_request->rbd_dev;
		rbd_warn(rbd_dev, "obj_request %p already marked img_data\n",
			obj_request);
	}
}

static bool obj_request_img_data_test(struct rbd_obj_request *obj_request)
{
	smp_mb();
	return test_bit(OBJ_REQ_IMG_DATA, &obj_request->flags) != 0;
}

static void obj_request_done_set(struct rbd_obj_request *obj_request)
{
	if (test_and_set_bit(OBJ_REQ_DONE, &obj_request->flags)) {
		struct rbd_device *rbd_dev = NULL;

		if (obj_request_img_data_test(obj_request))
			rbd_dev = obj_request->img_request->rbd_dev;
		rbd_warn(rbd_dev, "obj_request %p already marked done\n",
			obj_request);
	}
}

static bool obj_request_done_test(struct rbd_obj_request *obj_request)
{
	smp_mb();
	return test_bit(OBJ_REQ_DONE, &obj_request->flags) != 0;
}

/*
 * This sets the KNOWN flag after (possibly) setting the EXISTS
 * flag.  The latter is set based on the "exists" value provided.
 *
 * Note that for our purposes once an object exists it never goes
 * away again.  It's possible that the response from two existence
 * checks are separated by the creation of the target object, and
 * the first ("doesn't exist") response arrives *after* the second
 * ("does exist").  In that case we ignore the second one.
 */
static void obj_request_existence_set(struct rbd_obj_request *obj_request,
				bool exists)
{
	if (exists)
		set_bit(OBJ_REQ_EXISTS, &obj_request->flags);
	set_bit(OBJ_REQ_KNOWN, &obj_request->flags);
	smp_mb();
}

static bool obj_request_known_test(struct rbd_obj_request *obj_request)
{
	smp_mb();
	return test_bit(OBJ_REQ_KNOWN, &obj_request->flags) != 0;
}

static bool obj_request_exists_test(struct rbd_obj_request *obj_request)
{
	smp_mb();
	return test_bit(OBJ_REQ_EXISTS, &obj_request->flags) != 0;
}

static void rbd_obj_request_get(struct rbd_obj_request *obj_request)
{
	dout("%s: obj %p (was %d)\n", __func__, obj_request,
		atomic_read(&obj_request->kref.refcount));
	kref_get(&obj_request->kref);
}

static void rbd_obj_request_destroy(struct kref *kref);
static void rbd_obj_request_put(struct rbd_obj_request *obj_request)
{
	rbd_assert(obj_request != NULL);
	dout("%s: obj %p (was %d)\n", __func__, obj_request,
		atomic_read(&obj_request->kref.refcount));
	kref_put(&obj_request->kref, rbd_obj_request_destroy);
}

static bool img_request_child_test(struct rbd_img_request *img_request);
static void rbd_parent_request_destroy(struct kref *kref);
static void rbd_img_request_destroy(struct kref *kref);
static void rbd_img_request_put(struct rbd_img_request *img_request)
{
	rbd_assert(img_request != NULL);
	dout("%s: img %p (was %d)\n", __func__, img_request,
		atomic_read(&img_request->kref.refcount));
	if (img_request_child_test(img_request))
		kref_put(&img_request->kref, rbd_parent_request_destroy);
	else
		kref_put(&img_request->kref, rbd_img_request_destroy);
}

static inline void rbd_img_obj_request_add(struct rbd_img_request *img_request,
					struct rbd_obj_request *obj_request)
{
	rbd_assert(obj_request->img_request == NULL);

	/* Image request now owns object's original reference */
	obj_request->img_request = img_request;
	obj_request->which = img_request->obj_request_count;
	rbd_assert(!obj_request_img_data_test(obj_request));
	obj_request_img_data_set(obj_request);
	rbd_assert(obj_request->which != BAD_WHICH);
	img_request->obj_request_count++;
	list_add_tail(&obj_request->links, &img_request->obj_requests);
	dout("%s: img %p obj %p w=%u\n", __func__, img_request, obj_request,
		obj_request->which);
}

static inline void rbd_img_obj_request_del(struct rbd_img_request *img_request,
					struct rbd_obj_request *obj_request)
{
	rbd_assert(obj_request->which != BAD_WHICH);

	dout("%s: img %p obj %p w=%u\n", __func__, img_request, obj_request,
		obj_request->which);
	list_del(&obj_request->links);
	rbd_assert(img_request->obj_request_count > 0);
	img_request->obj_request_count--;
	rbd_assert(obj_request->which == img_request->obj_request_count);
	obj_request->which = BAD_WHICH;
	rbd_assert(obj_request_img_data_test(obj_request));
	rbd_assert(obj_request->img_request == img_request);
	obj_request->img_request = NULL;
	obj_request->callback = NULL;
	rbd_obj_request_put(obj_request);
}

static bool obj_request_type_valid(enum obj_request_type type)
{
	switch (type) {
	case OBJ_REQUEST_NODATA:
	case OBJ_REQUEST_BIO:
	case OBJ_REQUEST_PAGES:
		return true;
	default:
		return false;
	}
}

static int rbd_obj_request_submit(struct ceph_osd_client *osdc,
				struct rbd_obj_request *obj_request)
{
	dout("%s: osdc %p obj %p\n", __func__, osdc, obj_request);

	return ceph_osdc_start_request(osdc, obj_request->osd_req, false);
}

static void rbd_img_request_complete(struct rbd_img_request *img_request)
{

	dout("%s: img %p\n", __func__, img_request);

	/*
	 * If no error occurred, compute the aggregate transfer
	 * count for the image request.  We could instead use
	 * atomic64_cmpxchg() to update it as each object request
	 * completes; not clear which way is better off hand.
	 */
	if (!img_request->result) {
		struct rbd_obj_request *obj_request;
		u64 xferred = 0;

		for_each_obj_request(img_request, obj_request)
			xferred += obj_request->xferred;
		img_request->xferred = xferred;
	}

	if (img_request->callback)
		img_request->callback(img_request);
	else
		rbd_img_request_put(img_request);
}

/* Caller is responsible for rbd_obj_request_destroy(obj_request) */

static int rbd_obj_request_wait(struct rbd_obj_request *obj_request)
{
	dout("%s: obj %p\n", __func__, obj_request);

	return wait_for_completion_interruptible(&obj_request->completion);
}

/*
 * The default/initial value for all image request flags is 0.  Each
 * is conditionally set to 1 at image request initialization time
 * and currently never change thereafter.
 */
static void img_request_write_set(struct rbd_img_request *img_request)
{
	set_bit(IMG_REQ_WRITE, &img_request->flags);
	smp_mb();
}

static bool img_request_write_test(struct rbd_img_request *img_request)
{
	smp_mb();
	return test_bit(IMG_REQ_WRITE, &img_request->flags) != 0;
}

static void img_request_child_set(struct rbd_img_request *img_request)
{
	set_bit(IMG_REQ_CHILD, &img_request->flags);
	smp_mb();
}

static void img_request_child_clear(struct rbd_img_request *img_request)
{
	clear_bit(IMG_REQ_CHILD, &img_request->flags);
	smp_mb();
}

static bool img_request_child_test(struct rbd_img_request *img_request)
{
	smp_mb();
	return test_bit(IMG_REQ_CHILD, &img_request->flags) != 0;
}

static void img_request_layered_set(struct rbd_img_request *img_request)
{
	set_bit(IMG_REQ_LAYERED, &img_request->flags);
	smp_mb();
}

static void img_request_layered_clear(struct rbd_img_request *img_request)
{
	clear_bit(IMG_REQ_LAYERED, &img_request->flags);
	smp_mb();
}

static bool img_request_layered_test(struct rbd_img_request *img_request)
{
	smp_mb();
	return test_bit(IMG_REQ_LAYERED, &img_request->flags) != 0;
}

static void
rbd_img_obj_request_read_callback(struct rbd_obj_request *obj_request)
{
	u64 xferred = obj_request->xferred;
	u64 length = obj_request->length;

	dout("%s: obj %p img %p result %d %llu/%llu\n", __func__,
		obj_request, obj_request->img_request, obj_request->result,
		xferred, length);
	/*
	 * ENOENT means a hole in the image.  We zero-fill the
	 * entire length of the request.  A short read also implies
	 * zero-fill to the end of the request.  Either way we
	 * update the xferred count to indicate the whole request
	 * was satisfied.
	 */
	rbd_assert(obj_request->type != OBJ_REQUEST_NODATA);
	if (obj_request->result == -ENOENT) {
		if (obj_request->type == OBJ_REQUEST_BIO)
			zero_bio_chain(obj_request->bio_list, 0);
		else
			zero_pages(obj_request->pages, 0, length);
		obj_request->result = 0;
		obj_request->xferred = length;
	} else if (xferred < length && !obj_request->result) {
		if (obj_request->type == OBJ_REQUEST_BIO)
			zero_bio_chain(obj_request->bio_list, xferred);
		else
			zero_pages(obj_request->pages, xferred, length);
		obj_request->xferred = length;
	}
	obj_request_done_set(obj_request);
}

static void rbd_obj_request_complete(struct rbd_obj_request *obj_request)
{
	dout("%s: obj %p cb %p\n", __func__, obj_request,
		obj_request->callback);
	if (obj_request->callback)
		obj_request->callback(obj_request);
	else
		complete_all(&obj_request->completion);
}

static void rbd_osd_trivial_callback(struct rbd_obj_request *obj_request)
{
	dout("%s: obj %p\n", __func__, obj_request);
	obj_request_done_set(obj_request);
}

static void rbd_osd_read_callback(struct rbd_obj_request *obj_request)
{
	struct rbd_img_request *img_request = NULL;
	struct rbd_device *rbd_dev = NULL;
	bool layered = false;

	if (obj_request_img_data_test(obj_request)) {
		img_request = obj_request->img_request;
		layered = img_request && img_request_layered_test(img_request);
		rbd_dev = img_request->rbd_dev;
	}

	dout("%s: obj %p img %p result %d %llu/%llu\n", __func__,
		obj_request, img_request, obj_request->result,
		obj_request->xferred, obj_request->length);
	if (layered && obj_request->result == -ENOENT &&
			obj_request->img_offset < rbd_dev->parent_overlap)
		rbd_img_parent_read(obj_request);
	else if (img_request)
		rbd_img_obj_request_read_callback(obj_request);
	else
		obj_request_done_set(obj_request);
}

static void rbd_osd_write_callback(struct rbd_obj_request *obj_request)
{
	dout("%s: obj %p result %d %llu\n", __func__, obj_request,
		obj_request->result, obj_request->length);
	/*
	 * There is no such thing as a successful short write.  Set
	 * it to our originally-requested length.
	 */
	obj_request->xferred = obj_request->length;
	obj_request_done_set(obj_request);
}

/*
 * For a simple stat call there's nothing to do.  We'll do more if
 * this is part of a write sequence for a layered image.
 */
static void rbd_osd_stat_callback(struct rbd_obj_request *obj_request)
{
	dout("%s: obj %p\n", __func__, obj_request);
	obj_request_done_set(obj_request);
}

static void rbd_osd_req_callback(struct ceph_osd_request *osd_req,
				struct ceph_msg *msg)
{
	struct rbd_obj_request *obj_request = osd_req->r_priv;
	u16 opcode;

	dout("%s: osd_req %p msg %p\n", __func__, osd_req, msg);
	rbd_assert(osd_req == obj_request->osd_req);
	if (obj_request_img_data_test(obj_request)) {
		rbd_assert(obj_request->img_request);
		rbd_assert(obj_request->which != BAD_WHICH);
	} else {
		rbd_assert(obj_request->which == BAD_WHICH);
	}

	if (osd_req->r_result < 0)
		obj_request->result = osd_req->r_result;

	BUG_ON(osd_req->r_num_ops > 2);

	/*
	 * We support a 64-bit length, but ultimately it has to be
	 * passed to blk_end_request(), which takes an unsigned int.
	 */
	obj_request->xferred = osd_req->r_reply_op_len[0];
	rbd_assert(obj_request->xferred < (u64)UINT_MAX);
	opcode = osd_req->r_ops[0].op;
	switch (opcode) {
	case CEPH_OSD_OP_READ:
		rbd_osd_read_callback(obj_request);
		break;
	case CEPH_OSD_OP_WRITE:
		rbd_assert(!msg);
		rbd_osd_write_callback(obj_request);
		break;
	case CEPH_OSD_OP_STAT:
		rbd_osd_stat_callback(obj_request);
		break;
	case CEPH_OSD_OP_WATCH:
		rbd_assert(!msg);
		/* fall through */
	case CEPH_OSD_OP_CALL:
	case CEPH_OSD_OP_NOTIFY_ACK:
		rbd_osd_trivial_callback(obj_request);
		break;
	default:
		rbd_warn(NULL, "%s: unsupported op %hu\n",
			obj_request->object_name, (unsigned short) opcode);
		break;
	}

	if (obj_request_done_test(obj_request))
		rbd_obj_request_complete(obj_request);
}

/*
 * This is called twice:  once (with unsafe == true) when the
 * request message is first handed to the messenger for delivery;
 * and the second time (with unsafe == false) after we get
 * confirmation the change is durable on the osd.  We ignore the
 * first, and let the "normal" callback routine handle the second.
 */
static void rbd_osd_req_unsafe_callback(struct ceph_osd_request *osd_req,
				bool unsafe)
{
	dout("%s: osd_req %p unsafe %s op 0x%hx\n", __func__, osd_req,
		unsafe ? "true" : "false", osd_req->r_ops[0].op);

	rbd_assert(osd_req->r_flags & CEPH_OSD_FLAG_WRITE);
	if (!unsafe)
		rbd_osd_req_callback(osd_req, NULL);
}

static void rbd_osd_req_format_read(struct rbd_obj_request *obj_request)
{
	struct rbd_img_request *img_request = obj_request->img_request;
	struct ceph_osd_request *osd_req = obj_request->osd_req;
	u64 snap_id;

	rbd_assert(osd_req != NULL);

	snap_id = img_request ? img_request->snap_id : CEPH_NOSNAP;
	ceph_osdc_build_request(osd_req, obj_request->offset,
			NULL, snap_id, NULL);
}

static void rbd_osd_req_format_write(struct rbd_obj_request *obj_request)
{
	struct rbd_img_request *img_request = obj_request->img_request;
	struct ceph_osd_request *osd_req = obj_request->osd_req;
	struct ceph_snap_context *snapc;
	struct timespec mtime = CURRENT_TIME;

	rbd_assert(osd_req != NULL);

	snapc = img_request ? img_request->snapc : NULL;
	ceph_osdc_build_request(osd_req, obj_request->offset,
			snapc, CEPH_NOSNAP, &mtime);
}

static struct ceph_osd_request *rbd_osd_req_create(
					struct rbd_device *rbd_dev,
					bool write_request,
					struct rbd_obj_request *obj_request)
{
	struct ceph_snap_context *snapc = NULL;
	struct ceph_osd_client *osdc;
	struct ceph_osd_request *osd_req;

	if (obj_request_img_data_test(obj_request)) {
		struct rbd_img_request *img_request = obj_request->img_request;

		rbd_assert(write_request ==
				img_request_write_test(img_request));
		if (write_request)
			snapc = img_request->snapc;
	}

	/* Allocate and initialize the request, for the single op */

	osdc = &rbd_dev->rbd_client->client->osdc;
	osd_req = ceph_osdc_alloc_request(osdc, snapc, 1, false, GFP_ATOMIC);
	if (!osd_req)
		return NULL;	/* ENOMEM */

	if (write_request) {
		osd_req->r_flags = CEPH_OSD_FLAG_WRITE | CEPH_OSD_FLAG_ONDISK;
		osd_req->r_unsafe_callback = rbd_osd_req_unsafe_callback;
	} else {
		osd_req->r_flags = CEPH_OSD_FLAG_READ;
		osd_req->r_callback = rbd_osd_req_callback;
	}
	osd_req->r_priv = obj_request;

	osd_req->r_oid_len = strlen(obj_request->object_name);
	rbd_assert(osd_req->r_oid_len < sizeof (osd_req->r_oid));
	memcpy(osd_req->r_oid, obj_request->object_name, osd_req->r_oid_len);

	osd_req->r_file_layout = rbd_dev->layout;	/* struct */

	return osd_req;
}

/*
 * Create a copyup osd request based on the information in the
 * object request supplied.  A copyup request has two osd ops,
 * a copyup method call, and a "normal" write request.
 */
static struct ceph_osd_request *
rbd_osd_req_create_copyup(struct rbd_obj_request *obj_request)
{
	struct rbd_img_request *img_request;
	struct ceph_snap_context *snapc;
	struct rbd_device *rbd_dev;
	struct ceph_osd_client *osdc;
	struct ceph_osd_request *osd_req;

	rbd_assert(obj_request_img_data_test(obj_request));
	img_request = obj_request->img_request;
	rbd_assert(img_request);
	rbd_assert(img_request_write_test(img_request));

	/* Allocate and initialize the request, for the two ops */

	snapc = img_request->snapc;
	rbd_dev = img_request->rbd_dev;
	osdc = &rbd_dev->rbd_client->client->osdc;
	osd_req = ceph_osdc_alloc_request(osdc, snapc, 2, false, GFP_ATOMIC);
	if (!osd_req)
		return NULL;	/* ENOMEM */

	osd_req->r_flags = CEPH_OSD_FLAG_WRITE | CEPH_OSD_FLAG_ONDISK;
	osd_req->r_callback = rbd_osd_req_callback;
	osd_req->r_priv = obj_request;

	osd_req->r_oid_len = strlen(obj_request->object_name);
	rbd_assert(osd_req->r_oid_len < sizeof (osd_req->r_oid));
	memcpy(osd_req->r_oid, obj_request->object_name, osd_req->r_oid_len);

	osd_req->r_file_layout = rbd_dev->layout;	/* struct */

	return osd_req;
}


static void rbd_osd_req_destroy(struct ceph_osd_request *osd_req)
{
	ceph_osdc_put_request(osd_req);
}

/* object_name is assumed to be a non-null pointer and NUL-terminated */

static struct rbd_obj_request *rbd_obj_request_create(const char *object_name,
						u64 offset, u64 length,
						enum obj_request_type type)
{
	struct rbd_obj_request *obj_request;
	size_t size;
	char *name;

	rbd_assert(obj_request_type_valid(type));

	size = strlen(object_name) + 1;
	name = kmalloc(size, GFP_KERNEL);
	if (!name)
		return NULL;

	obj_request = kmem_cache_zalloc(rbd_obj_request_cache, GFP_KERNEL);
	if (!obj_request) {
		kfree(name);
		return NULL;
	}

	obj_request->object_name = memcpy(name, object_name, size);
	obj_request->offset = offset;
	obj_request->length = length;
	obj_request->flags = 0;
	obj_request->which = BAD_WHICH;
	obj_request->type = type;
	INIT_LIST_HEAD(&obj_request->links);
	init_completion(&obj_request->completion);
	kref_init(&obj_request->kref);

	dout("%s: \"%s\" %llu/%llu %d -> obj %p\n", __func__, object_name,
		offset, length, (int)type, obj_request);

	return obj_request;
}

static void rbd_obj_request_destroy(struct kref *kref)
{
	struct rbd_obj_request *obj_request;

	obj_request = container_of(kref, struct rbd_obj_request, kref);

	dout("%s: obj %p\n", __func__, obj_request);

	rbd_assert(obj_request->img_request == NULL);
	rbd_assert(obj_request->which == BAD_WHICH);

	if (obj_request->osd_req)
		rbd_osd_req_destroy(obj_request->osd_req);

	rbd_assert(obj_request_type_valid(obj_request->type));
	switch (obj_request->type) {
	case OBJ_REQUEST_NODATA:
		break;		/* Nothing to do */
	case OBJ_REQUEST_BIO:
		if (obj_request->bio_list)
			bio_chain_put(obj_request->bio_list);
		break;
	case OBJ_REQUEST_PAGES:
		if (obj_request->pages)
			ceph_release_page_vector(obj_request->pages,
						obj_request->page_count);
		break;
	}

	kfree(obj_request->object_name);
	obj_request->object_name = NULL;
	kmem_cache_free(rbd_obj_request_cache, obj_request);
}

/* It's OK to call this for a device with no parent */

static void rbd_spec_put(struct rbd_spec *spec);
static void rbd_dev_unparent(struct rbd_device *rbd_dev)
{
	rbd_dev_remove_parent(rbd_dev);
	rbd_spec_put(rbd_dev->parent_spec);
	rbd_dev->parent_spec = NULL;
	rbd_dev->parent_overlap = 0;
}

/*
 * Parent image reference counting is used to determine when an
 * image's parent fields can be safely torn down--after there are no
 * more in-flight requests to the parent image.  When the last
 * reference is dropped, cleaning them up is safe.
 */
static void rbd_dev_parent_put(struct rbd_device *rbd_dev)
{
	int counter;

	if (!rbd_dev->parent_spec)
		return;

	counter = atomic_dec_return_safe(&rbd_dev->parent_ref);
	if (counter > 0)
		return;

	/* Last reference; clean up parent data structures */

	if (!counter)
		rbd_dev_unparent(rbd_dev);
	else
		rbd_warn(rbd_dev, "parent reference underflow\n");
}

/*
 * If an image has a non-zero parent overlap, get a reference to its
 * parent.
 *
 * We must get the reference before checking for the overlap to
 * coordinate properly with zeroing the parent overlap in
 * rbd_dev_v2_parent_info() when an image gets flattened.  We
 * drop it again if there is no overlap.
 *
 * Returns true if the rbd device has a parent with a non-zero
 * overlap and a reference for it was successfully taken, or
 * false otherwise.
 */
static bool rbd_dev_parent_get(struct rbd_device *rbd_dev)
{
	int counter;

	if (!rbd_dev->parent_spec)
		return false;

	counter = atomic_inc_return_safe(&rbd_dev->parent_ref);
	if (counter > 0 && rbd_dev->parent_overlap)
		return true;

	/* Image was flattened, but parent is not yet torn down */

	if (counter < 0)
		rbd_warn(rbd_dev, "parent reference overflow\n");

	return false;
}

/*
 * Caller is responsible for filling in the list of object requests
 * that comprises the image request, and the Linux request pointer
 * (if there is one).
 */
static struct rbd_img_request *rbd_img_request_create(
					struct rbd_device *rbd_dev,
					u64 offset, u64 length,
					bool write_request)
{
	struct rbd_img_request *img_request;

	img_request = kmem_cache_alloc(rbd_img_request_cache, GFP_ATOMIC);
	if (!img_request)
		return NULL;

	if (write_request) {
		down_read(&rbd_dev->header_rwsem);
		ceph_get_snap_context(rbd_dev->header.snapc);
		up_read(&rbd_dev->header_rwsem);
	}

	img_request->rq = NULL;
	img_request->rbd_dev = rbd_dev;
	img_request->offset = offset;
	img_request->length = length;
	img_request->flags = 0;
	if (write_request) {
		img_request_write_set(img_request);
		img_request->snapc = rbd_dev->header.snapc;
	} else {
		img_request->snap_id = rbd_dev->spec->snap_id;
	}
	if (rbd_dev_parent_get(rbd_dev))
		img_request_layered_set(img_request);
	spin_lock_init(&img_request->completion_lock);
	img_request->next_completion = 0;
	img_request->callback = NULL;
	img_request->result = 0;
	img_request->obj_request_count = 0;
	INIT_LIST_HEAD(&img_request->obj_requests);
	kref_init(&img_request->kref);

	dout("%s: rbd_dev %p %s %llu/%llu -> img %p\n", __func__, rbd_dev,
		write_request ? "write" : "read", offset, length,
		img_request);

	return img_request;
}

static void rbd_img_request_destroy(struct kref *kref)
{
	struct rbd_img_request *img_request;
	struct rbd_obj_request *obj_request;
	struct rbd_obj_request *next_obj_request;

	img_request = container_of(kref, struct rbd_img_request, kref);

	dout("%s: img %p\n", __func__, img_request);

	for_each_obj_request_safe(img_request, obj_request, next_obj_request)
		rbd_img_obj_request_del(img_request, obj_request);
	rbd_assert(img_request->obj_request_count == 0);

	if (img_request_layered_test(img_request)) {
		img_request_layered_clear(img_request);
		rbd_dev_parent_put(img_request->rbd_dev);
	}

	if (img_request_write_test(img_request))
		ceph_put_snap_context(img_request->snapc);

	kmem_cache_free(rbd_img_request_cache, img_request);
}

static struct rbd_img_request *rbd_parent_request_create(
					struct rbd_obj_request *obj_request,
					u64 img_offset, u64 length)
{
	struct rbd_img_request *parent_request;
	struct rbd_device *rbd_dev;

	rbd_assert(obj_request->img_request);
	rbd_dev = obj_request->img_request->rbd_dev;

	parent_request = rbd_img_request_create(rbd_dev->parent,
						img_offset, length, false);
	if (!parent_request)
		return NULL;

	img_request_child_set(parent_request);
	rbd_obj_request_get(obj_request);
	parent_request->obj_request = obj_request;

	return parent_request;
}

static void rbd_parent_request_destroy(struct kref *kref)
{
	struct rbd_img_request *parent_request;
	struct rbd_obj_request *orig_request;

	parent_request = container_of(kref, struct rbd_img_request, kref);
	orig_request = parent_request->obj_request;

	parent_request->obj_request = NULL;
	rbd_obj_request_put(orig_request);
	img_request_child_clear(parent_request);

	rbd_img_request_destroy(kref);
}

static bool rbd_img_obj_end_request(struct rbd_obj_request *obj_request)
{
	struct rbd_img_request *img_request;
	unsigned int xferred;
	int result;
	bool more;

	rbd_assert(obj_request_img_data_test(obj_request));
	img_request = obj_request->img_request;

	rbd_assert(obj_request->xferred <= (u64)UINT_MAX);
	xferred = (unsigned int)obj_request->xferred;
	result = obj_request->result;
	if (result) {
		struct rbd_device *rbd_dev = img_request->rbd_dev;

		rbd_warn(rbd_dev, "%s %llx at %llx (%llx)\n",
			img_request_write_test(img_request) ? "write" : "read",
			obj_request->length, obj_request->img_offset,
			obj_request->offset);
		rbd_warn(rbd_dev, "  result %d xferred %x\n",
			result, xferred);
		if (!img_request->result)
			img_request->result = result;
	}

	/* Image object requests don't own their page array */

	if (obj_request->type == OBJ_REQUEST_PAGES) {
		obj_request->pages = NULL;
		obj_request->page_count = 0;
	}

	if (img_request_child_test(img_request)) {
		rbd_assert(img_request->obj_request != NULL);
		more = obj_request->which < img_request->obj_request_count - 1;
	} else {
		rbd_assert(img_request->rq != NULL);
		more = blk_end_request(img_request->rq, result, xferred);
	}

	return more;
}

static void rbd_img_obj_callback(struct rbd_obj_request *obj_request)
{
	struct rbd_img_request *img_request;
	u32 which = obj_request->which;
	bool more = true;

	rbd_assert(obj_request_img_data_test(obj_request));
	img_request = obj_request->img_request;

	dout("%s: img %p obj %p\n", __func__, img_request, obj_request);
	rbd_assert(img_request != NULL);
	rbd_assert(img_request->obj_request_count > 0);
	rbd_assert(which != BAD_WHICH);
	rbd_assert(which < img_request->obj_request_count);
	rbd_assert(which >= img_request->next_completion);

	spin_lock_irq(&img_request->completion_lock);
	if (which != img_request->next_completion)
		goto out;

	for_each_obj_request_from(img_request, obj_request) {
		rbd_assert(more);
		rbd_assert(which < img_request->obj_request_count);

		if (!obj_request_done_test(obj_request))
			break;
		more = rbd_img_obj_end_request(obj_request);
		which++;
	}

	rbd_assert(more ^ (which == img_request->obj_request_count));
	img_request->next_completion = which;
out:
	spin_unlock_irq(&img_request->completion_lock);

	if (!more)
		rbd_img_request_complete(img_request);
}

/*
 * Split up an image request into one or more object requests, each
 * to a different object.  The "type" parameter indicates whether
 * "data_desc" is the pointer to the head of a list of bio
 * structures, or the base of a page array.  In either case this
 * function assumes data_desc describes memory sufficient to hold
 * all data described by the image request.
 */
static int rbd_img_request_fill(struct rbd_img_request *img_request,
					enum obj_request_type type,
					void *data_desc)
{
	struct rbd_device *rbd_dev = img_request->rbd_dev;
	struct rbd_obj_request *obj_request = NULL;
	struct rbd_obj_request *next_obj_request;
	bool write_request = img_request_write_test(img_request);
	struct bio *bio_list = 0;
	unsigned int bio_offset = 0;
	struct page **pages = 0;
	u64 img_offset;
	u64 resid;
	u16 opcode;

	dout("%s: img %p type %d data_desc %p\n", __func__, img_request,
		(int)type, data_desc);

	opcode = write_request ? CEPH_OSD_OP_WRITE : CEPH_OSD_OP_READ;
	img_offset = img_request->offset;
	resid = img_request->length;
	rbd_assert(resid > 0);

	if (type == OBJ_REQUEST_BIO) {
		bio_list = data_desc;
		rbd_assert(img_offset == bio_list->bi_sector << SECTOR_SHIFT);
	} else {
		rbd_assert(type == OBJ_REQUEST_PAGES);
		pages = data_desc;
	}

	while (resid) {
		struct ceph_osd_request *osd_req;
		const char *object_name;
		u64 offset;
		u64 length;

		object_name = rbd_segment_name(rbd_dev, img_offset);
		if (!object_name)
			goto out_unwind;
		offset = rbd_segment_offset(rbd_dev, img_offset);
		length = rbd_segment_length(rbd_dev, img_offset, resid);
		obj_request = rbd_obj_request_create(object_name,
						offset, length, type);
		/* object request has its own copy of the object name */
		rbd_segment_name_free(object_name);
		if (!obj_request)
			goto out_unwind;

		if (type == OBJ_REQUEST_BIO) {
			unsigned int clone_size;

			rbd_assert(length <= (u64)UINT_MAX);
			clone_size = (unsigned int)length;
			obj_request->bio_list =
					bio_chain_clone_range(&bio_list,
								&bio_offset,
								clone_size,
								GFP_ATOMIC);
			if (!obj_request->bio_list)
				goto out_partial;
		} else {
			unsigned int page_count;

			obj_request->pages = pages;
			page_count = (u32)calc_pages_for(offset, length);
			obj_request->page_count = page_count;
			if ((offset + length) & ~PAGE_MASK)
				page_count--;	/* more on last page */
			pages += page_count;
		}

		osd_req = rbd_osd_req_create(rbd_dev, write_request,
						obj_request);
		if (!osd_req)
			goto out_partial;
		obj_request->osd_req = osd_req;
		obj_request->callback = rbd_img_obj_callback;

		osd_req_op_extent_init(osd_req, 0, opcode, offset, length,
						0, 0);
		if (type == OBJ_REQUEST_BIO)
			osd_req_op_extent_osd_data_bio(osd_req, 0,
					obj_request->bio_list, length);
		else
			osd_req_op_extent_osd_data_pages(osd_req, 0,
					obj_request->pages, length,
					offset & ~PAGE_MASK, false, false);

		if (write_request)
			rbd_osd_req_format_write(obj_request);
		else
			rbd_osd_req_format_read(obj_request);

		obj_request->img_offset = img_offset;
		rbd_img_obj_request_add(img_request, obj_request);

		img_offset += length;
		resid -= length;
	}

	return 0;

out_partial:
	rbd_obj_request_put(obj_request);
out_unwind:
	for_each_obj_request_safe(img_request, obj_request, next_obj_request)
		rbd_obj_request_put(obj_request);

	return -ENOMEM;
}

static void
rbd_img_obj_copyup_callback(struct rbd_obj_request *obj_request)
{
	struct rbd_img_request *img_request;
	struct rbd_device *rbd_dev;
	struct page **pages;
	u32 page_count;

	rbd_assert(obj_request->type == OBJ_REQUEST_BIO);
	rbd_assert(obj_request_img_data_test(obj_request));
	img_request = obj_request->img_request;
	rbd_assert(img_request);

	rbd_dev = img_request->rbd_dev;
	rbd_assert(rbd_dev);

	pages = obj_request->copyup_pages;
	rbd_assert(pages != NULL);
	obj_request->copyup_pages = NULL;
	page_count = obj_request->copyup_page_count;
	rbd_assert(page_count);
	obj_request->copyup_page_count = 0;
	ceph_release_page_vector(pages, page_count);

	/*
	 * We want the transfer count to reflect the size of the
	 * original write request.  There is no such thing as a
	 * successful short write, so if the request was successful
	 * we can just set it to the originally-requested length.
	 */
	if (!obj_request->result)
		obj_request->xferred = obj_request->length;

	/* Finish up with the normal image object callback */

	rbd_img_obj_callback(obj_request);
}

static void
rbd_img_obj_parent_read_full_callback(struct rbd_img_request *img_request)
{
	struct rbd_obj_request *orig_request;
	struct ceph_osd_request *osd_req;
	struct ceph_osd_client *osdc;
	struct rbd_device *rbd_dev;
	struct page **pages;
	u32 page_count;
	int img_result;
	u64 parent_length;
	u64 offset;
	u64 length;

	rbd_assert(img_request_child_test(img_request));

	/* First get what we need from the image request */

	pages = img_request->copyup_pages;
	rbd_assert(pages != NULL);
	img_request->copyup_pages = NULL;
	page_count = img_request->copyup_page_count;
	rbd_assert(page_count);
	img_request->copyup_page_count = 0;

	orig_request = img_request->obj_request;
	rbd_assert(orig_request != NULL);
	rbd_assert(obj_request_type_valid(orig_request->type));
	img_result = img_request->result;
	parent_length = img_request->length;
	rbd_assert(parent_length == img_request->xferred);
	rbd_img_request_put(img_request);

	rbd_assert(orig_request->img_request);
	rbd_dev = orig_request->img_request->rbd_dev;
	rbd_assert(rbd_dev);

	/*
	 * If the overlap has become 0 (most likely because the
	 * image has been flattened) we need to free the pages
	 * and re-submit the original write request.
	 */
	if (!rbd_dev->parent_overlap) {
		struct ceph_osd_client *osdc;

		ceph_release_page_vector(pages, page_count);
		osdc = &rbd_dev->rbd_client->client->osdc;
		img_result = rbd_obj_request_submit(osdc, orig_request);
		if (!img_result)
			return;
	}

	if (img_result)
		goto out_err;

	/*
	 * The original osd request is of no use to use any more.
	 * We need a new one that can hold the two ops in a copyup
	 * request.  Allocate the new copyup osd request for the
	 * original request, and release the old one.
	 */
	img_result = -ENOMEM;
	osd_req = rbd_osd_req_create_copyup(orig_request);
	if (!osd_req)
		goto out_err;
	rbd_osd_req_destroy(orig_request->osd_req);
	orig_request->osd_req = osd_req;
	orig_request->copyup_pages = pages;
	orig_request->copyup_page_count = page_count;

	/* Initialize the copyup op */

	osd_req_op_cls_init(osd_req, 0, CEPH_OSD_OP_CALL, "rbd", "copyup");
	osd_req_op_cls_request_data_pages(osd_req, 0, pages, parent_length, 0,
						false, false);

	/* Then the original write request op */

	offset = orig_request->offset;
	length = orig_request->length;
	osd_req_op_extent_init(osd_req, 1, CEPH_OSD_OP_WRITE,
					offset, length, 0, 0);
	if (orig_request->type == OBJ_REQUEST_BIO)
		osd_req_op_extent_osd_data_bio(osd_req, 1,
					orig_request->bio_list, length);
	else
		osd_req_op_extent_osd_data_pages(osd_req, 1,
					orig_request->pages, length,
					offset & ~PAGE_MASK, false, false);

	rbd_osd_req_format_write(orig_request);

	/* All set, send it off. */

	orig_request->callback = rbd_img_obj_copyup_callback;
	osdc = &rbd_dev->rbd_client->client->osdc;
	img_result = rbd_obj_request_submit(osdc, orig_request);
	if (!img_result)
		return;
out_err:
	/* Record the error code and complete the request */

	orig_request->result = img_result;
	orig_request->xferred = 0;
	obj_request_done_set(orig_request);
	rbd_obj_request_complete(orig_request);
}

/*
 * Read from the parent image the range of data that covers the
 * entire target of the given object request.  This is used for
 * satisfying a layered image write request when the target of an
 * object request from the image request does not exist.
 *
 * A page array big enough to hold the returned data is allocated
 * and supplied to rbd_img_request_fill() as the "data descriptor."
 * When the read completes, this page array will be transferred to
 * the original object request for the copyup operation.
 *
 * If an error occurs, record it as the result of the original
 * object request and mark it done so it gets completed.
 */
static int rbd_img_obj_parent_read_full(struct rbd_obj_request *obj_request)
{
	struct rbd_img_request *img_request = NULL;
	struct rbd_img_request *parent_request = NULL;
	struct rbd_device *rbd_dev;
	u64 img_offset;
	u64 length;
	struct page **pages = NULL;
	u32 page_count;
	int result;

	rbd_assert(obj_request_img_data_test(obj_request));
	rbd_assert(obj_request_type_valid(obj_request->type));

	img_request = obj_request->img_request;
	rbd_assert(img_request != NULL);
	rbd_dev = img_request->rbd_dev;
	rbd_assert(rbd_dev->parent != NULL);

	/*
	 * Determine the byte range covered by the object in the
	 * child image to which the original request was to be sent.
	 */
	img_offset = obj_request->img_offset - obj_request->offset;
	length = (u64)1 << rbd_dev->header.obj_order;

	/*
	 * There is no defined parent data beyond the parent
	 * overlap, so limit what we read at that boundary if
	 * necessary.
	 */
	if (img_offset + length > rbd_dev->parent_overlap) {
		rbd_assert(img_offset < rbd_dev->parent_overlap);
		length = rbd_dev->parent_overlap - img_offset;
	}

	/*
	 * Allocate a page array big enough to receive the data read
	 * from the parent.
	 */
	page_count = (u32)calc_pages_for(0, length);
	pages = ceph_alloc_page_vector(page_count, GFP_KERNEL);
	if (IS_ERR(pages)) {
		result = PTR_ERR(pages);
		pages = NULL;
		goto out_err;
	}

	result = -ENOMEM;
	parent_request = rbd_parent_request_create(obj_request,
						img_offset, length);
	if (!parent_request)
		goto out_err;

	result = rbd_img_request_fill(parent_request, OBJ_REQUEST_PAGES, pages);
	if (result)
		goto out_err;
	parent_request->copyup_pages = pages;
	parent_request->copyup_page_count = page_count;

	parent_request->callback = rbd_img_obj_parent_read_full_callback;
	result = rbd_img_request_submit(parent_request);
	if (!result)
		return 0;

	parent_request->copyup_pages = NULL;
	parent_request->copyup_page_count = 0;
	parent_request->obj_request = NULL;
	rbd_obj_request_put(obj_request);
out_err:
	if (pages)
		ceph_release_page_vector(pages, page_count);
	if (parent_request)
		rbd_img_request_put(parent_request);
	obj_request->result = result;
	obj_request->xferred = 0;
	obj_request_done_set(obj_request);

	return result;
}

static void rbd_img_obj_exists_callback(struct rbd_obj_request *obj_request)
{
	struct rbd_obj_request *orig_request;
	struct rbd_device *rbd_dev;
	int result;

	rbd_assert(!obj_request_img_data_test(obj_request));

	/*
	 * All we need from the object request is the original
	 * request and the result of the STAT op.  Grab those, then
	 * we're done with the request.
	 */
	orig_request = obj_request->obj_request;
	obj_request->obj_request = NULL;
	rbd_obj_request_put(orig_request);
	rbd_assert(orig_request);
	rbd_assert(orig_request->img_request);

	result = obj_request->result;
	obj_request->result = 0;

	dout("%s: obj %p for obj %p result %d %llu/%llu\n", __func__,
		obj_request, orig_request, result,
		obj_request->xferred, obj_request->length);
	rbd_obj_request_put(obj_request);

	/*
	 * If the overlap has become 0 (most likely because the
	 * image has been flattened) we need to free the pages
	 * and re-submit the original write request.
	 */
	rbd_dev = orig_request->img_request->rbd_dev;
	if (!rbd_dev->parent_overlap) {
		struct ceph_osd_client *osdc;

		osdc = &rbd_dev->rbd_client->client->osdc;
		result = rbd_obj_request_submit(osdc, orig_request);
		if (!result)
			return;
	}

	/*
	 * Our only purpose here is to determine whether the object
	 * exists, and we don't want to treat the non-existence as
	 * an error.  If something else comes back, transfer the
	 * error to the original request and complete it now.
	 */
	if (!result) {
		obj_request_existence_set(orig_request, true);
	} else if (result == -ENOENT) {
		obj_request_existence_set(orig_request, false);
	} else if (result) {
		orig_request->result = result;
		goto out;
	}

	/*
	 * Resubmit the original request now that we have recorded
	 * whether the target object exists.
	 */
	orig_request->result = rbd_img_obj_request_submit(orig_request);
out:
	if (orig_request->result)
		rbd_obj_request_complete(orig_request);
}

static int rbd_img_obj_exists_submit(struct rbd_obj_request *obj_request)
{
	struct rbd_obj_request *stat_request;
	struct rbd_device *rbd_dev;
	struct ceph_osd_client *osdc;
	struct page **pages = NULL;
	u32 page_count;
	size_t size;
	int ret;

	/*
	 * The response data for a STAT call consists of:
	 *     le64 length;
	 *     struct {
	 *         le32 tv_sec;
	 *         le32 tv_nsec;
	 *     } mtime;
	 */
	size = sizeof (__le64) + sizeof (__le32) + sizeof (__le32);
	page_count = (u32)calc_pages_for(0, size);
	pages = ceph_alloc_page_vector(page_count, GFP_KERNEL);
	if (IS_ERR(pages))
		return PTR_ERR(pages);

	ret = -ENOMEM;
	stat_request = rbd_obj_request_create(obj_request->object_name, 0, 0,
							OBJ_REQUEST_PAGES);
	if (!stat_request)
		goto out;

	rbd_obj_request_get(obj_request);
	stat_request->obj_request = obj_request;
	stat_request->pages = pages;
	stat_request->page_count = page_count;

	rbd_assert(obj_request->img_request);
	rbd_dev = obj_request->img_request->rbd_dev;
	stat_request->osd_req = rbd_osd_req_create(rbd_dev, false,
						stat_request);
	if (!stat_request->osd_req)
		goto out;
	stat_request->callback = rbd_img_obj_exists_callback;

	osd_req_op_init(stat_request->osd_req, 0, CEPH_OSD_OP_STAT);
	osd_req_op_raw_data_in_pages(stat_request->osd_req, 0, pages, size, 0,
					false, false);
	rbd_osd_req_format_read(stat_request);

	osdc = &rbd_dev->rbd_client->client->osdc;
	ret = rbd_obj_request_submit(osdc, stat_request);
out:
	if (ret)
		rbd_obj_request_put(obj_request);

	return ret;
}

static int rbd_img_obj_request_submit(struct rbd_obj_request *obj_request)
{
	struct rbd_img_request *img_request;
	struct rbd_device *rbd_dev;
	bool known;

	rbd_assert(obj_request_img_data_test(obj_request));

	img_request = obj_request->img_request;
	rbd_assert(img_request);
	rbd_dev = img_request->rbd_dev;

	/*
	 * Only writes to layered images need special handling.
	 * Reads and non-layered writes are simple object requests.
	 * Layered writes that start beyond the end of the overlap
	 * with the parent have no parent data, so they too are
	 * simple object requests.  Finally, if the target object is
	 * known to already exist, its parent data has already been
	 * copied, so a write to the object can also be handled as a
	 * simple object request.
	 */
	if (!img_request_write_test(img_request) ||
		!img_request_layered_test(img_request) ||
		rbd_dev->parent_overlap <= obj_request->img_offset ||
		((known = obj_request_known_test(obj_request)) &&
			obj_request_exists_test(obj_request))) {

		struct rbd_device *rbd_dev;
		struct ceph_osd_client *osdc;

		rbd_dev = obj_request->img_request->rbd_dev;
		osdc = &rbd_dev->rbd_client->client->osdc;

		return rbd_obj_request_submit(osdc, obj_request);
	}

	/*
	 * It's a layered write.  The target object might exist but
	 * we may not know that yet.  If we know it doesn't exist,
	 * start by reading the data for the full target object from
	 * the parent so we can use it for a copyup to the target.
	 */
	if (known)
		return rbd_img_obj_parent_read_full(obj_request);

	/* We don't know whether the target exists.  Go find out. */

	return rbd_img_obj_exists_submit(obj_request);
}

static int rbd_img_request_submit(struct rbd_img_request *img_request)
{
	struct rbd_obj_request *obj_request;
	struct rbd_obj_request *next_obj_request;

	dout("%s: img %p\n", __func__, img_request);
	for_each_obj_request_safe(img_request, obj_request, next_obj_request) {
		int ret;

		ret = rbd_img_obj_request_submit(obj_request);
		if (ret)
			return ret;
	}

	return 0;
}

static void rbd_img_parent_read_callback(struct rbd_img_request *img_request)
{
	struct rbd_obj_request *obj_request;
	struct rbd_device *rbd_dev;
	u64 obj_end;
	u64 img_xferred;
	int img_result;

	rbd_assert(img_request_child_test(img_request));

	/* First get what we need from the image request and release it */

	obj_request = img_request->obj_request;
	img_xferred = img_request->xferred;
	img_result = img_request->result;
	rbd_img_request_put(img_request);

	/*
	 * If the overlap has become 0 (most likely because the
	 * image has been flattened) we need to re-submit the
	 * original request.
	 */
	rbd_assert(obj_request);
	rbd_assert(obj_request->img_request);
	rbd_dev = obj_request->img_request->rbd_dev;
	if (!rbd_dev->parent_overlap) {
		struct ceph_osd_client *osdc;

		osdc = &rbd_dev->rbd_client->client->osdc;
		img_result = rbd_obj_request_submit(osdc, obj_request);
		if (!img_result)
			return;
	}

	obj_request->result = img_result;
	if (obj_request->result)
		goto out;

	/*
	 * We need to zero anything beyond the parent overlap
	 * boundary.  Since rbd_img_obj_request_read_callback()
	 * will zero anything beyond the end of a short read, an
	 * easy way to do this is to pretend the data from the
	 * parent came up short--ending at the overlap boundary.
	 */
	rbd_assert(obj_request->img_offset < U64_MAX - obj_request->length);
	obj_end = obj_request->img_offset + obj_request->length;
	if (obj_end > rbd_dev->parent_overlap) {
		u64 xferred = 0;

		if (obj_request->img_offset < rbd_dev->parent_overlap)
			xferred = rbd_dev->parent_overlap -
					obj_request->img_offset;

		obj_request->xferred = min(img_xferred, xferred);
	} else {
		obj_request->xferred = img_xferred;
	}
out:
	rbd_img_obj_request_read_callback(obj_request);
	rbd_obj_request_complete(obj_request);
}

static void rbd_img_parent_read(struct rbd_obj_request *obj_request)
{
	struct rbd_img_request *img_request;
	int result;

	rbd_assert(obj_request_img_data_test(obj_request));
	rbd_assert(obj_request->img_request != NULL);
	rbd_assert(obj_request->result == (s32) -ENOENT);
	rbd_assert(obj_request_type_valid(obj_request->type));

	/* rbd_read_finish(obj_request, obj_request->length); */
	img_request = rbd_parent_request_create(obj_request,
						obj_request->img_offset,
						obj_request->length);
	result = -ENOMEM;
	if (!img_request)
		goto out_err;

	if (obj_request->type == OBJ_REQUEST_BIO)
		result = rbd_img_request_fill(img_request, OBJ_REQUEST_BIO,
						obj_request->bio_list);
	else
		result = rbd_img_request_fill(img_request, OBJ_REQUEST_PAGES,
						obj_request->pages);
	if (result)
		goto out_err;

	img_request->callback = rbd_img_parent_read_callback;
	result = rbd_img_request_submit(img_request);
	if (result)
		goto out_err;

	return;
out_err:
	if (img_request)
		rbd_img_request_put(img_request);
	obj_request->result = result;
	obj_request->xferred = 0;
	obj_request_done_set(obj_request);
}

static int rbd_obj_notify_ack(struct rbd_device *rbd_dev, u64 notify_id)
{
	struct rbd_obj_request *obj_request;
	struct ceph_osd_client *osdc = &rbd_dev->rbd_client->client->osdc;
	int ret;

	obj_request = rbd_obj_request_create(rbd_dev->header_name, 0, 0,
							OBJ_REQUEST_NODATA);
	if (!obj_request)
		return -ENOMEM;

	ret = -ENOMEM;
	obj_request->osd_req = rbd_osd_req_create(rbd_dev, false, obj_request);
	if (!obj_request->osd_req)
		goto out;
	obj_request->callback = rbd_obj_request_put;

	osd_req_op_watch_init(obj_request->osd_req, 0, CEPH_OSD_OP_NOTIFY_ACK,
					notify_id, 0, 0);
	rbd_osd_req_format_read(obj_request);

	ret = rbd_obj_request_submit(osdc, obj_request);
out:
	if (ret)
		rbd_obj_request_put(obj_request);

	return ret;
}

static void rbd_watch_cb(u64 ver, u64 notify_id, u8 opcode, void *data)
{
	struct rbd_device *rbd_dev = (struct rbd_device *)data;
	int ret;

	if (!rbd_dev)
		return;

	dout("%s: \"%s\" notify_id %llu opcode %u\n", __func__,
		rbd_dev->header_name, (unsigned long long)notify_id,
		(unsigned int)opcode);
	ret = rbd_dev_refresh(rbd_dev);
	if (ret)
		rbd_warn(rbd_dev, "header refresh error (%d)\n", ret);

	rbd_obj_notify_ack(rbd_dev, notify_id);
}

/*
 * Request sync osd watch/unwatch.  The value of "start" determines
 * whether a watch request is being initiated or torn down.
 */
static int rbd_dev_header_watch_sync(struct rbd_device *rbd_dev, bool start)
{
	struct ceph_osd_client *osdc = &rbd_dev->rbd_client->client->osdc;
	struct rbd_obj_request *obj_request;
	int ret;

	rbd_assert(start ^ !!rbd_dev->watch_event);
	rbd_assert(start ^ !!rbd_dev->watch_request);

	if (start) {
		ret = ceph_osdc_create_event(osdc, rbd_watch_cb, rbd_dev,
						&rbd_dev->watch_event);
		if (ret < 0)
			return ret;
		rbd_assert(rbd_dev->watch_event != NULL);
	}

	ret = -ENOMEM;
	obj_request = rbd_obj_request_create(rbd_dev->header_name, 0, 0,
							OBJ_REQUEST_NODATA);
	if (!obj_request)
		goto out_cancel;

	obj_request->osd_req = rbd_osd_req_create(rbd_dev, true, obj_request);
	if (!obj_request->osd_req)
		goto out_cancel;

	if (start)
		ceph_osdc_set_request_linger(osdc, obj_request->osd_req);
	else
		ceph_osdc_unregister_linger_request(osdc,
					rbd_dev->watch_request->osd_req);

	osd_req_op_watch_init(obj_request->osd_req, 0, CEPH_OSD_OP_WATCH,
				rbd_dev->watch_event->cookie, 0, start ? 1 : 0);
	rbd_osd_req_format_write(obj_request);

	ret = rbd_obj_request_submit(osdc, obj_request);
	if (ret)
		goto out_cancel;
	ret = rbd_obj_request_wait(obj_request);
	if (ret)
		goto out_cancel;
	ret = obj_request->result;
	if (ret)
		goto out_cancel;

	/*
	 * A watch request is set to linger, so the underlying osd
	 * request won't go away until we unregister it.  We retain
	 * a pointer to the object request during that time (in
	 * rbd_dev->watch_request), so we'll keep a reference to
	 * it.  We'll drop that reference (below) after we've
	 * unregistered it.
	 */
	if (start) {
		rbd_dev->watch_request = obj_request;

		return 0;
	}

	/* We have successfully torn down the watch request */

	rbd_obj_request_put(rbd_dev->watch_request);
	rbd_dev->watch_request = NULL;
out_cancel:
	/* Cancel the event if we're tearing down, or on error */
	ceph_osdc_cancel_event(rbd_dev->watch_event);
	rbd_dev->watch_event = NULL;
	if (obj_request)
		rbd_obj_request_put(obj_request);

	return ret;
}

/*
 * Synchronous osd object method call.  Returns the number of bytes
 * returned in the outbound buffer, or a negative error code.
 */
static int rbd_obj_method_sync(struct rbd_device *rbd_dev,
			     const char *object_name,
			     const char *class_name,
			     const char *method_name,
			     const void *outbound,
			     size_t outbound_size,
			     void *inbound,
			     size_t inbound_size)
{
	struct ceph_osd_client *osdc = &rbd_dev->rbd_client->client->osdc;
	struct rbd_obj_request *obj_request;
	struct page **pages;
	u32 page_count;
	int ret;

	/*
	 * Method calls are ultimately read operations.  The result
	 * should placed into the inbound buffer provided.  They
	 * also supply outbound data--parameters for the object
	 * method.  Currently if this is present it will be a
	 * snapshot id.
	 */
	page_count = (u32)calc_pages_for(0, inbound_size);
	pages = ceph_alloc_page_vector(page_count, GFP_KERNEL);
	if (IS_ERR(pages))
		return PTR_ERR(pages);

	ret = -ENOMEM;
	obj_request = rbd_obj_request_create(object_name, 0, inbound_size,
							OBJ_REQUEST_PAGES);
	if (!obj_request)
		goto out;

	obj_request->pages = pages;
	obj_request->page_count = page_count;

	obj_request->osd_req = rbd_osd_req_create(rbd_dev, false, obj_request);
	if (!obj_request->osd_req)
		goto out;

	osd_req_op_cls_init(obj_request->osd_req, 0, CEPH_OSD_OP_CALL,
					class_name, method_name);
	if (outbound_size) {
		struct ceph_pagelist *pagelist;

		pagelist = kmalloc(sizeof (*pagelist), GFP_NOFS);
		if (!pagelist)
			goto out;

		ceph_pagelist_init(pagelist);
		ceph_pagelist_append(pagelist, outbound, outbound_size);
		osd_req_op_cls_request_data_pagelist(obj_request->osd_req, 0,
						pagelist);
	}
	osd_req_op_cls_response_data_pages(obj_request->osd_req, 0,
					obj_request->pages, inbound_size,
					0, false, false);
	rbd_osd_req_format_read(obj_request);

	ret = rbd_obj_request_submit(osdc, obj_request);
	if (ret)
		goto out;
	ret = rbd_obj_request_wait(obj_request);
	if (ret)
		goto out;

	ret = obj_request->result;
	if (ret < 0)
		goto out;

	rbd_assert(obj_request->xferred < (u64)INT_MAX);
	ret = (int)obj_request->xferred;
	ceph_copy_from_page_vector(pages, inbound, 0, obj_request->xferred);
out:
	if (obj_request)
		rbd_obj_request_put(obj_request);
	else
		ceph_release_page_vector(pages, page_count);

	return ret;
}

static void rbd_request_fn(struct request_queue *q)
		__releases(q->queue_lock) __acquires(q->queue_lock)
{
	struct rbd_device *rbd_dev = q->queuedata;
	bool read_only = rbd_dev->mapping.read_only;
	struct request *rq;
	int result;

	while ((rq = blk_fetch_request(q))) {
		bool write_request = rq_data_dir(rq) == WRITE;
		struct rbd_img_request *img_request;
		u64 offset;
		u64 length;

		/* Ignore any non-FS requests that filter through. */

		if (rq->cmd_type != REQ_TYPE_FS) {
			dout("%s: non-fs request type %d\n", __func__,
				(int) rq->cmd_type);
			__blk_end_request_all(rq, 0);
			continue;
		}

		/* Ignore/skip any zero-length requests */

		offset = (u64) blk_rq_pos(rq) << SECTOR_SHIFT;
		length = (u64) blk_rq_bytes(rq);

		if (!length) {
			dout("%s: zero-length request\n", __func__);
			__blk_end_request_all(rq, 0);
			continue;
		}

		spin_unlock_irq(q->queue_lock);

		/* Disallow writes to a read-only device */

		if (write_request) {
			result = -EROFS;
			if (read_only)
				goto end_request;
			rbd_assert(rbd_dev->spec->snap_id == CEPH_NOSNAP);
		}

		/*
		 * Quit early if the mapped snapshot no longer
		 * exists.  It's still possible the snapshot will
		 * have disappeared by the time our request arrives
		 * at the osd, but there's no sense in sending it if
		 * we already know.
		 */
		if (!test_bit(RBD_DEV_FLAG_EXISTS, &rbd_dev->flags)) {
			dout("request for non-existent snapshot");
			rbd_assert(rbd_dev->spec->snap_id != CEPH_NOSNAP);
			result = -ENXIO;
			goto end_request;
		}

		result = -EINVAL;
		if (offset && length > U64_MAX - offset + 1) {
			rbd_warn(rbd_dev, "bad request range (%llu~%llu)\n",
				offset, length);
			goto end_request;	/* Shouldn't happen */
		}

		result = -EIO;
		if (offset + length > rbd_dev->mapping.size) {
			rbd_warn(rbd_dev, "beyond EOD (%llu~%llu > %llu)\n",
				offset, length, rbd_dev->mapping.size);
			goto end_request;
		}

		result = -ENOMEM;
		img_request = rbd_img_request_create(rbd_dev, offset, length,
							write_request);
		if (!img_request)
			goto end_request;

		img_request->rq = rq;

		result = rbd_img_request_fill(img_request, OBJ_REQUEST_BIO,
						rq->bio);
		if (!result)
			result = rbd_img_request_submit(img_request);
		if (result)
			rbd_img_request_put(img_request);
end_request:
		spin_lock_irq(q->queue_lock);
		if (result < 0) {
			rbd_warn(rbd_dev, "%s %llx at %llx result %d\n",
				write_request ? "write" : "read",
				length, offset, result);

			__blk_end_request_all(rq, result);
		}
	}
}

/*
 * a queue callback. Makes sure that we don't create a bio that spans across
 * multiple osd objects. One exception would be with a single page bios,
 * which we handle later at bio_chain_clone_range()
 */
static int rbd_merge_bvec(struct request_queue *q, struct bvec_merge_data *bmd,
			  struct bio_vec *bvec)
{
	struct rbd_device *rbd_dev = q->queuedata;
	sector_t sector_offset;
	sector_t sectors_per_obj;
	sector_t obj_sector_offset;
	int ret;

	/*
	 * Find how far into its rbd object the partition-relative
	 * bio start sector is to offset relative to the enclosing
	 * device.
	 */
	sector_offset = get_start_sect(bmd->bi_bdev) + bmd->bi_sector;
	sectors_per_obj = 1 << (rbd_dev->header.obj_order - SECTOR_SHIFT);
	obj_sector_offset = sector_offset & (sectors_per_obj - 1);

	/*
	 * Compute the number of bytes from that offset to the end
	 * of the object.  Account for what's already used by the bio.
	 */
	ret = (int) (sectors_per_obj - obj_sector_offset) << SECTOR_SHIFT;
	if (ret > bmd->bi_size)
		ret -= bmd->bi_size;
	else
		ret = 0;

	/*
	 * Don't send back more than was asked for.  And if the bio
	 * was empty, let the whole thing through because:  "Note
	 * that a block device *must* allow a single page to be
	 * added to an empty bio."
	 */
	rbd_assert(bvec->bv_len <= PAGE_SIZE);
	if (ret > (int) bvec->bv_len || !bmd->bi_size)
		ret = (int) bvec->bv_len;

	return ret;
}

static void rbd_free_disk(struct rbd_device *rbd_dev)
{
	struct gendisk *disk = rbd_dev->disk;

	if (!disk)
		return;

	rbd_dev->disk = NULL;
	if (disk->flags & GENHD_FL_UP) {
		del_gendisk(disk);
		if (disk->queue)
			blk_cleanup_queue(disk->queue);
	}
	put_disk(disk);
}

static int rbd_obj_read_sync(struct rbd_device *rbd_dev,
				const char *object_name,
				u64 offset, u64 length, void *buf)

{
	struct ceph_osd_client *osdc = &rbd_dev->rbd_client->client->osdc;
	struct rbd_obj_request *obj_request;
	struct page **pages = NULL;
	u32 page_count;
	size_t size;
	int ret;

	page_count = (u32) calc_pages_for(offset, length);
	pages = ceph_alloc_page_vector(page_count, GFP_KERNEL);
	if (IS_ERR(pages))
		ret = PTR_ERR(pages);

	ret = -ENOMEM;
	obj_request = rbd_obj_request_create(object_name, offset, length,
							OBJ_REQUEST_PAGES);
	if (!obj_request)
		goto out;

	obj_request->pages = pages;
	obj_request->page_count = page_count;

	obj_request->osd_req = rbd_osd_req_create(rbd_dev, false, obj_request);
	if (!obj_request->osd_req)
		goto out;

	osd_req_op_extent_init(obj_request->osd_req, 0, CEPH_OSD_OP_READ,
					offset, length, 0, 0);
	osd_req_op_extent_osd_data_pages(obj_request->osd_req, 0,
					obj_request->pages,
					obj_request->length,
					obj_request->offset & ~PAGE_MASK,
					false, false);
	rbd_osd_req_format_read(obj_request);

	ret = rbd_obj_request_submit(osdc, obj_request);
	if (ret)
		goto out;
	ret = rbd_obj_request_wait(obj_request);
	if (ret)
		goto out;

	ret = obj_request->result;
	if (ret < 0)
		goto out;

	rbd_assert(obj_request->xferred <= (u64) SIZE_MAX);
	size = (size_t) obj_request->xferred;
	ceph_copy_from_page_vector(pages, buf, 0, size);
	rbd_assert(size <= (size_t)INT_MAX);
	ret = (int)size;
out:
	if (obj_request)
		rbd_obj_request_put(obj_request);
	else
		ceph_release_page_vector(pages, page_count);

	return ret;
}

/*
 * Read the complete header for the given rbd device.  On successful
 * return, the rbd_dev->header field will contain up-to-date
 * information about the image.
 */
static int rbd_dev_v1_header_info(struct rbd_device *rbd_dev)
{
	struct rbd_image_header_ondisk *ondisk = NULL;
	u32 snap_count = 0;
	u64 names_size = 0;
	u32 want_count;
	int ret;

	/*
	 * The complete header will include an array of its 64-bit
	 * snapshot ids, followed by the names of those snapshots as
	 * a contiguous block of NUL-terminated strings.  Note that
	 * the number of snapshots could change by the time we read
	 * it in, in which case we re-read it.
	 */
	do {
		size_t size;

		kfree(ondisk);

		size = sizeof (*ondisk);
		size += snap_count * sizeof (struct rbd_image_snap_ondisk);
		size += names_size;
		ondisk = kmalloc(size, GFP_KERNEL);
		if (!ondisk)
			return -ENOMEM;

		ret = rbd_obj_read_sync(rbd_dev, rbd_dev->header_name,
				       0, size, ondisk);
		if (ret < 0)
			goto out;
		if ((size_t)ret < size) {
			ret = -ENXIO;
			rbd_warn(rbd_dev, "short header read (want %zd got %d)",
				size, ret);
			goto out;
		}
		if (!rbd_dev_ondisk_valid(ondisk)) {
			ret = -ENXIO;
			rbd_warn(rbd_dev, "invalid header");
			goto out;
		}

		names_size = le64_to_cpu(ondisk->snap_names_len);
		want_count = snap_count;
		snap_count = le32_to_cpu(ondisk->snap_count);
	} while (snap_count != want_count);

	ret = rbd_header_from_disk(rbd_dev, ondisk);
out:
	kfree(ondisk);

	return ret;
}

/*
 * Clear the rbd device's EXISTS flag if the snapshot it's mapped to
 * has disappeared from the (just updated) snapshot context.
 */
static void rbd_exists_validate(struct rbd_device *rbd_dev)
{
	u64 snap_id;

	if (!test_bit(RBD_DEV_FLAG_EXISTS, &rbd_dev->flags))
		return;

	snap_id = rbd_dev->spec->snap_id;
	if (snap_id == CEPH_NOSNAP)
		return;

	if (rbd_dev_snap_index(rbd_dev, snap_id) == BAD_SNAP_INDEX)
		clear_bit(RBD_DEV_FLAG_EXISTS, &rbd_dev->flags);
}

static int rbd_dev_refresh(struct rbd_device *rbd_dev)
{
	u64 mapping_size;
	int ret;

	rbd_assert(rbd_image_format_valid(rbd_dev->image_format));
	down_write(&rbd_dev->header_rwsem);
	mapping_size = rbd_dev->mapping.size;
	if (rbd_dev->image_format == 1)
		ret = rbd_dev_v1_header_info(rbd_dev);
	else
		ret = rbd_dev_v2_header_info(rbd_dev);

	/* If it's a mapped snapshot, validate its EXISTS flag */

	rbd_exists_validate(rbd_dev);
	up_write(&rbd_dev->header_rwsem);

	if (mapping_size != rbd_dev->mapping.size) {
		sector_t size;

		size = (sector_t)rbd_dev->mapping.size / SECTOR_SIZE;
		dout("setting size to %llu sectors", (unsigned long long)size);
		set_capacity(rbd_dev->disk, size);
		revalidate_disk(rbd_dev->disk);
	}

	return ret;
}

static int rbd_init_disk(struct rbd_device *rbd_dev)
{
	struct gendisk *disk;
	struct request_queue *q;
	u64 segment_size;

	/* create gendisk info */
	disk = alloc_disk(RBD_MINORS_PER_MAJOR);
	if (!disk)
		return -ENOMEM;

	snprintf(disk->disk_name, sizeof(disk->disk_name), RBD_DRV_NAME "%d",
		 rbd_dev->dev_id);
	disk->major = rbd_dev->major;
	disk->first_minor = 0;
	disk->fops = &rbd_bd_ops;
	disk->private_data = rbd_dev;

	q = blk_init_queue(rbd_request_fn, &rbd_dev->lock);
	if (!q)
		goto out_disk;

	/* We use the default size, but let's be explicit about it. */
	blk_queue_physical_block_size(q, SECTOR_SIZE);

	/* set io sizes to object size */
	segment_size = rbd_obj_bytes(&rbd_dev->header);
	blk_queue_max_hw_sectors(q, segment_size / SECTOR_SIZE);
	blk_queue_max_segment_size(q, segment_size);
	blk_queue_io_min(q, segment_size);
	blk_queue_io_opt(q, segment_size);

	blk_queue_merge_bvec(q, rbd_merge_bvec);
	disk->queue = q;

	q->queuedata = rbd_dev;

	rbd_dev->disk = disk;

	return 0;
out_disk:
	put_disk(disk);

	return -ENOMEM;
}

/*
  sysfs
*/

static struct rbd_device *dev_to_rbd_dev(struct device *dev)
{
	return container_of(dev, struct rbd_device, dev);
}

static ssize_t rbd_size_show(struct device *dev,
			     struct device_attribute *attr, char *buf)
{
	struct rbd_device *rbd_dev = dev_to_rbd_dev(dev);

	return sprintf(buf, "%llu\n",
		(unsigned long long)rbd_dev->mapping.size);
}

/*
 * Note this shows the features for whatever's mapped, which is not
 * necessarily the base image.
 */
static ssize_t rbd_features_show(struct device *dev,
			     struct device_attribute *attr, char *buf)
{
	struct rbd_device *rbd_dev = dev_to_rbd_dev(dev);

	return sprintf(buf, "0x%016llx\n",
			(unsigned long long)rbd_dev->mapping.features);
}

static ssize_t rbd_major_show(struct device *dev,
			      struct device_attribute *attr, char *buf)
{
	struct rbd_device *rbd_dev = dev_to_rbd_dev(dev);

	if (rbd_dev->major)
		return sprintf(buf, "%d\n", rbd_dev->major);

	return sprintf(buf, "(none)\n");

}

static ssize_t rbd_client_id_show(struct device *dev,
				  struct device_attribute *attr, char *buf)
{
	struct rbd_device *rbd_dev = dev_to_rbd_dev(dev);

	return sprintf(buf, "client%lld\n",
			ceph_client_id(rbd_dev->rbd_client->client));
}

static ssize_t rbd_pool_show(struct device *dev,
			     struct device_attribute *attr, char *buf)
{
	struct rbd_device *rbd_dev = dev_to_rbd_dev(dev);

	return sprintf(buf, "%s\n", rbd_dev->spec->pool_name);
}

static ssize_t rbd_pool_id_show(struct device *dev,
			     struct device_attribute *attr, char *buf)
{
	struct rbd_device *rbd_dev = dev_to_rbd_dev(dev);

	return sprintf(buf, "%llu\n",
			(unsigned long long) rbd_dev->spec->pool_id);
}

static ssize_t rbd_name_show(struct device *dev,
			     struct device_attribute *attr, char *buf)
{
	struct rbd_device *rbd_dev = dev_to_rbd_dev(dev);

	if (rbd_dev->spec->image_name)
		return sprintf(buf, "%s\n", rbd_dev->spec->image_name);

	return sprintf(buf, "(unknown)\n");
}

static ssize_t rbd_image_id_show(struct device *dev,
			     struct device_attribute *attr, char *buf)
{
	struct rbd_device *rbd_dev = dev_to_rbd_dev(dev);

	return sprintf(buf, "%s\n", rbd_dev->spec->image_id);
}

/*
 * Shows the name of the currently-mapped snapshot (or
 * RBD_SNAP_HEAD_NAME for the base image).
 */
static ssize_t rbd_snap_show(struct device *dev,
			     struct device_attribute *attr,
			     char *buf)
{
	struct rbd_device *rbd_dev = dev_to_rbd_dev(dev);

	return sprintf(buf, "%s\n", rbd_dev->spec->snap_name);
}

/*
 * For an rbd v2 image, shows the pool id, image id, and snapshot id
 * for the parent image.  If there is no parent, simply shows
 * "(no parent image)".
 */
static ssize_t rbd_parent_show(struct device *dev,
			     struct device_attribute *attr,
			     char *buf)
{
	struct rbd_device *rbd_dev = dev_to_rbd_dev(dev);
	struct rbd_spec *spec = rbd_dev->parent_spec;
	int count;
	char *bufp = buf;

	if (!spec)
		return sprintf(buf, "(no parent image)\n");

	count = sprintf(bufp, "pool_id %llu\npool_name %s\n",
			(unsigned long long) spec->pool_id, spec->pool_name);
	if (count < 0)
		return count;
	bufp += count;

	count = sprintf(bufp, "image_id %s\nimage_name %s\n", spec->image_id,
			spec->image_name ? spec->image_name : "(unknown)");
	if (count < 0)
		return count;
	bufp += count;

	count = sprintf(bufp, "snap_id %llu\nsnap_name %s\n",
			(unsigned long long) spec->snap_id, spec->snap_name);
	if (count < 0)
		return count;
	bufp += count;

	count = sprintf(bufp, "overlap %llu\n", rbd_dev->parent_overlap);
	if (count < 0)
		return count;
	bufp += count;

	return (ssize_t) (bufp - buf);
}

static ssize_t rbd_image_refresh(struct device *dev,
				 struct device_attribute *attr,
				 const char *buf,
				 size_t size)
{
	struct rbd_device *rbd_dev = dev_to_rbd_dev(dev);
	int ret;

	ret = rbd_dev_refresh(rbd_dev);
	if (ret)
		rbd_warn(rbd_dev, ": manual header refresh error (%d)\n", ret);

	return ret < 0 ? ret : size;
}

static DEVICE_ATTR(size, S_IRUGO, rbd_size_show, NULL);
static DEVICE_ATTR(features, S_IRUGO, rbd_features_show, NULL);
static DEVICE_ATTR(major, S_IRUGO, rbd_major_show, NULL);
static DEVICE_ATTR(client_id, S_IRUGO, rbd_client_id_show, NULL);
static DEVICE_ATTR(pool, S_IRUGO, rbd_pool_show, NULL);
static DEVICE_ATTR(pool_id, S_IRUGO, rbd_pool_id_show, NULL);
static DEVICE_ATTR(name, S_IRUGO, rbd_name_show, NULL);
static DEVICE_ATTR(image_id, S_IRUGO, rbd_image_id_show, NULL);
static DEVICE_ATTR(refresh, S_IWUSR, NULL, rbd_image_refresh);
static DEVICE_ATTR(current_snap, S_IRUGO, rbd_snap_show, NULL);
static DEVICE_ATTR(parent, S_IRUGO, rbd_parent_show, NULL);

static struct attribute *rbd_attrs[] = {
	&dev_attr_size.attr,
	&dev_attr_features.attr,
	&dev_attr_major.attr,
	&dev_attr_client_id.attr,
	&dev_attr_pool.attr,
	&dev_attr_pool_id.attr,
	&dev_attr_name.attr,
	&dev_attr_image_id.attr,
	&dev_attr_current_snap.attr,
	&dev_attr_parent.attr,
	&dev_attr_refresh.attr,
	NULL
};

static struct attribute_group rbd_attr_group = {
	.attrs = rbd_attrs,
};

static const struct attribute_group *rbd_attr_groups[] = {
	&rbd_attr_group,
	NULL
};

static void rbd_sysfs_dev_release(struct device *dev)
{
}

static struct device_type rbd_device_type = {
	.name		= "rbd",
	.groups		= rbd_attr_groups,
	.release	= rbd_sysfs_dev_release,
};

static struct rbd_spec *rbd_spec_get(struct rbd_spec *spec)
{
	kref_get(&spec->kref);

	return spec;
}

static void rbd_spec_free(struct kref *kref);
static void rbd_spec_put(struct rbd_spec *spec)
{
	if (spec)
		kref_put(&spec->kref, rbd_spec_free);
}

static struct rbd_spec *rbd_spec_alloc(void)
{
	struct rbd_spec *spec;

	spec = kzalloc(sizeof (*spec), GFP_KERNEL);
	if (!spec)
		return NULL;
	kref_init(&spec->kref);

	return spec;
}

static void rbd_spec_free(struct kref *kref)
{
	struct rbd_spec *spec = container_of(kref, struct rbd_spec, kref);

	kfree(spec->pool_name);
	kfree(spec->image_id);
	kfree(spec->image_name);
	kfree(spec->snap_name);
	kfree(spec);
}

static struct rbd_device *rbd_dev_create(struct rbd_client *rbdc,
				struct rbd_spec *spec)
{
	struct rbd_device *rbd_dev;

	rbd_dev = kzalloc(sizeof (*rbd_dev), GFP_KERNEL);
	if (!rbd_dev)
		return NULL;

	spin_lock_init(&rbd_dev->lock);
	rbd_dev->flags = 0;
	atomic_set(&rbd_dev->parent_ref, 0);
	INIT_LIST_HEAD(&rbd_dev->node);
	init_rwsem(&rbd_dev->header_rwsem);

	rbd_dev->spec = spec;
	rbd_dev->rbd_client = rbdc;

	/* Initialize the layout used for all rbd requests */

	rbd_dev->layout.fl_stripe_unit = cpu_to_le32(1 << RBD_MAX_OBJ_ORDER);
	rbd_dev->layout.fl_stripe_count = cpu_to_le32(1);
	rbd_dev->layout.fl_object_size = cpu_to_le32(1 << RBD_MAX_OBJ_ORDER);
	rbd_dev->layout.fl_pg_pool = cpu_to_le32((u32) spec->pool_id);

	return rbd_dev;
}

static void rbd_dev_destroy(struct rbd_device *rbd_dev)
{
	rbd_put_client(rbd_dev->rbd_client);
	rbd_spec_put(rbd_dev->spec);
	kfree(rbd_dev);
}

/*
 * Get the size and object order for an image snapshot, or if
 * snap_id is CEPH_NOSNAP, gets this information for the base
 * image.
 */
static int _rbd_dev_v2_snap_size(struct rbd_device *rbd_dev, u64 snap_id,
				u8 *order, u64 *snap_size)
{
	__le64 snapid = cpu_to_le64(snap_id);
	int ret;
	struct {
		u8 order;
		__le64 size;
	} __attribute__ ((packed)) size_buf = { 0 };

	ret = rbd_obj_method_sync(rbd_dev, rbd_dev->header_name,
				"rbd", "get_size",
				&snapid, sizeof (snapid),
				&size_buf, sizeof (size_buf));
	dout("%s: rbd_obj_method_sync returned %d\n", __func__, ret);
	if (ret < 0)
		return ret;
	if (ret < sizeof (size_buf))
		return -ERANGE;

	if (order)
		*order = size_buf.order;
	*snap_size = le64_to_cpu(size_buf.size);

	dout("  snap_id 0x%016llx order = %u, snap_size = %llu\n",
		(unsigned long long)snap_id, (unsigned int)*order,
		(unsigned long long)*snap_size);

	return 0;
}

static int rbd_dev_v2_image_size(struct rbd_device *rbd_dev)
{
	return _rbd_dev_v2_snap_size(rbd_dev, CEPH_NOSNAP,
					&rbd_dev->header.obj_order,
					&rbd_dev->header.image_size);
}

static int rbd_dev_v2_object_prefix(struct rbd_device *rbd_dev)
{
	void *reply_buf;
	int ret;
	void *p;

	reply_buf = kzalloc(RBD_OBJ_PREFIX_LEN_MAX, GFP_KERNEL);
	if (!reply_buf)
		return -ENOMEM;

	ret = rbd_obj_method_sync(rbd_dev, rbd_dev->header_name,
				"rbd", "get_object_prefix", NULL, 0,
				reply_buf, RBD_OBJ_PREFIX_LEN_MAX);
	dout("%s: rbd_obj_method_sync returned %d\n", __func__, ret);
	if (ret < 0)
		goto out;

	p = reply_buf;
	rbd_dev->header.object_prefix = ceph_extract_encoded_string(&p,
						p + ret, NULL, GFP_NOIO);
	ret = 0;

	if (IS_ERR(rbd_dev->header.object_prefix)) {
		ret = PTR_ERR(rbd_dev->header.object_prefix);
		rbd_dev->header.object_prefix = NULL;
	} else {
		dout("  object_prefix = %s\n", rbd_dev->header.object_prefix);
	}
out:
	kfree(reply_buf);

	return ret;
}

static int _rbd_dev_v2_snap_features(struct rbd_device *rbd_dev, u64 snap_id,
		u64 *snap_features)
{
	__le64 snapid = cpu_to_le64(snap_id);
	struct {
		__le64 features;
		__le64 incompat;
	} __attribute__ ((packed)) features_buf = { 0 };
	u64 incompat;
	int ret;

	ret = rbd_obj_method_sync(rbd_dev, rbd_dev->header_name,
				"rbd", "get_features",
				&snapid, sizeof (snapid),
				&features_buf, sizeof (features_buf));
	dout("%s: rbd_obj_method_sync returned %d\n", __func__, ret);
	if (ret < 0)
		return ret;
	if (ret < sizeof (features_buf))
		return -ERANGE;

	incompat = le64_to_cpu(features_buf.incompat);
	if (incompat & ~RBD_FEATURES_SUPPORTED)
		return -ENXIO;

	*snap_features = le64_to_cpu(features_buf.features);

	dout("  snap_id 0x%016llx features = 0x%016llx incompat = 0x%016llx\n",
		(unsigned long long)snap_id,
		(unsigned long long)*snap_features,
		(unsigned long long)le64_to_cpu(features_buf.incompat));

	return 0;
}

static int rbd_dev_v2_features(struct rbd_device *rbd_dev)
{
	return _rbd_dev_v2_snap_features(rbd_dev, CEPH_NOSNAP,
						&rbd_dev->header.features);
}

static int rbd_dev_v2_parent_info(struct rbd_device *rbd_dev)
{
	struct rbd_spec *parent_spec;
	size_t size;
	void *reply_buf = NULL;
	__le64 snapid;
	void *p;
	void *end;
	u64 pool_id;
	char *image_id;
	u64 snap_id;
	u64 overlap;
	int ret;

	parent_spec = rbd_spec_alloc();
	if (!parent_spec)
		return -ENOMEM;

	size = sizeof (__le64) +				/* pool_id */
		sizeof (__le32) + RBD_IMAGE_ID_LEN_MAX +	/* image_id */
		sizeof (__le64) +				/* snap_id */
		sizeof (__le64);				/* overlap */
	reply_buf = kmalloc(size, GFP_KERNEL);
	if (!reply_buf) {
		ret = -ENOMEM;
		goto out_err;
	}

	snapid = cpu_to_le64(CEPH_NOSNAP);
	ret = rbd_obj_method_sync(rbd_dev, rbd_dev->header_name,
				"rbd", "get_parent",
				&snapid, sizeof (snapid),
				reply_buf, size);
	dout("%s: rbd_obj_method_sync returned %d\n", __func__, ret);
	if (ret < 0)
		goto out_err;

	p = reply_buf;
	end = reply_buf + ret;
	ret = -ERANGE;
	ceph_decode_64_safe(&p, end, pool_id, out_err);
	if (pool_id == CEPH_NOPOOL) {
		/*
		 * Either the parent never existed, or we have
		 * record of it but the image got flattened so it no
		 * longer has a parent.  When the parent of a
		 * layered image disappears we immediately set the
		 * overlap to 0.  The effect of this is that all new
		 * requests will be treated as if the image had no
		 * parent.
		 */
		if (rbd_dev->parent_overlap) {
			rbd_dev->parent_overlap = 0;
			smp_mb();
			rbd_dev_parent_put(rbd_dev);
			pr_info("%s: clone image has been flattened\n",
				rbd_dev->disk->disk_name);
		}

		goto out;	/* No parent?  No problem. */
	}

	/* The ceph file layout needs to fit pool id in 32 bits */

	ret = -EIO;
	if (pool_id > (u64)U32_MAX) {
		rbd_warn(NULL, "parent pool id too large (%llu > %u)\n",
			(unsigned long long)pool_id, U32_MAX);
		goto out_err;
	}

	image_id = ceph_extract_encoded_string(&p, end, NULL, GFP_KERNEL);
	if (IS_ERR(image_id)) {
		ret = PTR_ERR(image_id);
		goto out_err;
	}
	ceph_decode_64_safe(&p, end, snap_id, out_err);
	ceph_decode_64_safe(&p, end, overlap, out_err);

	/*
	 * The parent won't change (except when the clone is
	 * flattened, already handled that).  So we only need to
	 * record the parent spec we have not already done so.
	 */
	if (!rbd_dev->parent_spec) {
		parent_spec->pool_id = pool_id;
		parent_spec->image_id = image_id;
		parent_spec->snap_id = snap_id;
		rbd_dev->parent_spec = parent_spec;
		parent_spec = NULL;	/* rbd_dev now owns this */
	}

	/*
	 * We always update the parent overlap.  If it's zero we
	 * treat it specially.
	 */
	rbd_dev->parent_overlap = overlap;
	smp_mb();
	if (!overlap) {

		/* A null parent_spec indicates it's the initial probe */

		if (parent_spec) {
			/*
			 * The overlap has become zero, so the clone
			 * must have been resized down to 0 at some
			 * point.  Treat this the same as a flatten.
			 */
			rbd_dev_parent_put(rbd_dev);
			pr_info("%s: clone image now standalone\n",
				rbd_dev->disk->disk_name);
		} else {
			/*
			 * For the initial probe, if we find the
			 * overlap is zero we just pretend there was
			 * no parent image.
			 */
			rbd_warn(rbd_dev, "ignoring parent of "
						"clone with overlap 0\n");
		}
	}
out:
	ret = 0;
out_err:
	kfree(reply_buf);
	rbd_spec_put(parent_spec);

	return ret;
}

static int rbd_dev_v2_striping_info(struct rbd_device *rbd_dev)
{
	struct {
		__le64 stripe_unit;
		__le64 stripe_count;
	} __attribute__ ((packed)) striping_info_buf = { 0 };
	size_t size = sizeof (striping_info_buf);
	void *p;
	u64 obj_size;
	u64 stripe_unit;
	u64 stripe_count;
	int ret;

	ret = rbd_obj_method_sync(rbd_dev, rbd_dev->header_name,
				"rbd", "get_stripe_unit_count", NULL, 0,
				(char *)&striping_info_buf, size);
	dout("%s: rbd_obj_method_sync returned %d\n", __func__, ret);
	if (ret < 0)
		return ret;
	if (ret < size)
		return -ERANGE;

	/*
	 * We don't actually support the "fancy striping" feature
	 * (STRIPINGV2) yet, but if the striping sizes are the
	 * defaults the behavior is the same as before.  So find
	 * out, and only fail if the image has non-default values.
	 */
	ret = -EINVAL;
	obj_size = (u64)1 << rbd_dev->header.obj_order;
	p = &striping_info_buf;
	stripe_unit = ceph_decode_64(&p);
	if (stripe_unit != obj_size) {
		rbd_warn(rbd_dev, "unsupported stripe unit "
				"(got %llu want %llu)",
				stripe_unit, obj_size);
		return -EINVAL;
	}
	stripe_count = ceph_decode_64(&p);
	if (stripe_count != 1) {
		rbd_warn(rbd_dev, "unsupported stripe count "
				"(got %llu want 1)", stripe_count);
		return -EINVAL;
	}
	rbd_dev->header.stripe_unit = stripe_unit;
	rbd_dev->header.stripe_count = stripe_count;

	return 0;
}

static char *rbd_dev_image_name(struct rbd_device *rbd_dev)
{
	size_t image_id_size;
	char *image_id;
	void *p;
	void *end;
	size_t size;
	void *reply_buf = NULL;
	size_t len = 0;
	char *image_name = NULL;
	int ret;

	rbd_assert(!rbd_dev->spec->image_name);

	len = strlen(rbd_dev->spec->image_id);
	image_id_size = sizeof (__le32) + len;
	image_id = kmalloc(image_id_size, GFP_KERNEL);
	if (!image_id)
		return NULL;

	p = image_id;
	end = image_id + image_id_size;
	ceph_encode_string(&p, end, rbd_dev->spec->image_id, (u32)len);

	size = sizeof (__le32) + RBD_IMAGE_NAME_LEN_MAX;
	reply_buf = kmalloc(size, GFP_KERNEL);
	if (!reply_buf)
		goto out;

	ret = rbd_obj_method_sync(rbd_dev, RBD_DIRECTORY,
				"rbd", "dir_get_name",
				image_id, image_id_size,
				reply_buf, size);
	if (ret < 0)
		goto out;
	p = reply_buf;
	end = reply_buf + ret;

	image_name = ceph_extract_encoded_string(&p, end, &len, GFP_KERNEL);
	if (IS_ERR(image_name))
		image_name = NULL;
	else
		dout("%s: name is %s len is %zd\n", __func__, image_name, len);
out:
	kfree(reply_buf);
	kfree(image_id);

	return image_name;
}

static u64 rbd_v1_snap_id_by_name(struct rbd_device *rbd_dev, const char *name)
{
	struct ceph_snap_context *snapc = rbd_dev->header.snapc;
	const char *snap_name;
	u32 which = 0;

	/* Skip over names until we find the one we are looking for */

	snap_name = rbd_dev->header.snap_names;
	while (which < snapc->num_snaps) {
		if (!strcmp(name, snap_name))
			return snapc->snaps[which];
		snap_name += strlen(snap_name) + 1;
		which++;
	}
	return CEPH_NOSNAP;
}

static u64 rbd_v2_snap_id_by_name(struct rbd_device *rbd_dev, const char *name)
{
	struct ceph_snap_context *snapc = rbd_dev->header.snapc;
	u32 which;
	bool found = false;
	u64 snap_id;

	for (which = 0; !found && which < snapc->num_snaps; which++) {
		const char *snap_name;

		snap_id = snapc->snaps[which];
		snap_name = rbd_dev_v2_snap_name(rbd_dev, snap_id);
		if (IS_ERR(snap_name))
			break;
		found = !strcmp(name, snap_name);
		kfree(snap_name);
	}
	return found ? snap_id : CEPH_NOSNAP;
}

/*
 * Assumes name is never RBD_SNAP_HEAD_NAME; returns CEPH_NOSNAP if
 * no snapshot by that name is found, or if an error occurs.
 */
static u64 rbd_snap_id_by_name(struct rbd_device *rbd_dev, const char *name)
{
	if (rbd_dev->image_format == 1)
		return rbd_v1_snap_id_by_name(rbd_dev, name);

	return rbd_v2_snap_id_by_name(rbd_dev, name);
}

/*
 * When an rbd image has a parent image, it is identified by the
 * pool, image, and snapshot ids (not names).  This function fills
 * in the names for those ids.  (It's OK if we can't figure out the
 * name for an image id, but the pool and snapshot ids should always
 * exist and have names.)  All names in an rbd spec are dynamically
 * allocated.
 *
 * When an image being mapped (not a parent) is probed, we have the
 * pool name and pool id, image name and image id, and the snapshot
 * name.  The only thing we're missing is the snapshot id.
 */
static int rbd_dev_spec_update(struct rbd_device *rbd_dev)
{
	struct ceph_osd_client *osdc = &rbd_dev->rbd_client->client->osdc;
	struct rbd_spec *spec = rbd_dev->spec;
	const char *pool_name;
	const char *image_name;
	const char *snap_name;
	int ret;

	/*
	 * An image being mapped will have the pool name (etc.), but
	 * we need to look up the snapshot id.
	 */
	if (spec->pool_name) {
		if (strcmp(spec->snap_name, RBD_SNAP_HEAD_NAME)) {
			u64 snap_id;

			snap_id = rbd_snap_id_by_name(rbd_dev, spec->snap_name);
			if (snap_id == CEPH_NOSNAP)
				return -ENOENT;
			spec->snap_id = snap_id;
		} else {
			spec->snap_id = CEPH_NOSNAP;
		}

		return 0;
	}

	/* Get the pool name; we have to make our own copy of this */

	pool_name = ceph_pg_pool_name_by_id(osdc->osdmap, spec->pool_id);
	if (!pool_name) {
		rbd_warn(rbd_dev, "no pool with id %llu", spec->pool_id);
		return -EIO;
	}
	pool_name = kstrdup(pool_name, GFP_KERNEL);
	if (!pool_name)
		return -ENOMEM;

	/* Fetch the image name; tolerate failure here */

	image_name = rbd_dev_image_name(rbd_dev);
	if (!image_name)
		rbd_warn(rbd_dev, "unable to get image name");

	/* Look up the snapshot name, and make a copy */

	snap_name = rbd_snap_name(rbd_dev, spec->snap_id);
	if (!snap_name) {
		ret = -ENOMEM;
		goto out_err;
	}

	spec->pool_name = pool_name;
	spec->image_name = image_name;
	spec->snap_name = snap_name;

	return 0;
out_err:
	kfree(image_name);
	kfree(pool_name);

	return ret;
}

static int rbd_dev_v2_snap_context(struct rbd_device *rbd_dev)
{
	size_t size;
	int ret;
	void *reply_buf;
	void *p;
	void *end;
	u64 seq;
	u32 snap_count;
	struct ceph_snap_context *snapc;
	u32 i;

	/*
	 * We'll need room for the seq value (maximum snapshot id),
	 * snapshot count, and array of that many snapshot ids.
	 * For now we have a fixed upper limit on the number we're
	 * prepared to receive.
	 */
	size = sizeof (__le64) + sizeof (__le32) +
			RBD_MAX_SNAP_COUNT * sizeof (__le64);
	reply_buf = kzalloc(size, GFP_KERNEL);
	if (!reply_buf)
		return -ENOMEM;

	ret = rbd_obj_method_sync(rbd_dev, rbd_dev->header_name,
				"rbd", "get_snapcontext", NULL, 0,
				reply_buf, size);
	dout("%s: rbd_obj_method_sync returned %d\n", __func__, ret);
	if (ret < 0)
		goto out;

	p = reply_buf;
	end = reply_buf + ret;
	ret = -ERANGE;
	ceph_decode_64_safe(&p, end, seq, out);
	ceph_decode_32_safe(&p, end, snap_count, out);

	/*
	 * Make sure the reported number of snapshot ids wouldn't go
	 * beyond the end of our buffer.  But before checking that,
	 * make sure the computed size of the snapshot context we
	 * allocate is representable in a size_t.
	 */
	if (snap_count > (SIZE_MAX - sizeof (struct ceph_snap_context))
				 / sizeof (u64)) {
		ret = -EINVAL;
		goto out;
	}
	if (!ceph_has_room(&p, end, snap_count * sizeof (__le64)))
		goto out;
	ret = 0;

	snapc = ceph_create_snap_context(snap_count, GFP_KERNEL);
	if (!snapc) {
		ret = -ENOMEM;
		goto out;
	}
	snapc->seq = seq;
	for (i = 0; i < snap_count; i++)
		snapc->snaps[i] = ceph_decode_64(&p);

	ceph_put_snap_context(rbd_dev->header.snapc);
	rbd_dev->header.snapc = snapc;

	dout("  snap context seq = %llu, snap_count = %u\n",
		(unsigned long long)seq, (unsigned int)snap_count);
out:
	kfree(reply_buf);

	return ret;
}

static const char *rbd_dev_v2_snap_name(struct rbd_device *rbd_dev,
					u64 snap_id)
{
	size_t size;
	void *reply_buf;
	__le64 snapid;
	int ret;
	void *p;
	void *end;
	char *snap_name;

	size = sizeof (__le32) + RBD_MAX_SNAP_NAME_LEN;
	reply_buf = kmalloc(size, GFP_KERNEL);
	if (!reply_buf)
		return ERR_PTR(-ENOMEM);

	snapid = cpu_to_le64(snap_id);
	ret = rbd_obj_method_sync(rbd_dev, rbd_dev->header_name,
				"rbd", "get_snapshot_name",
				&snapid, sizeof (snapid),
				reply_buf, size);
	dout("%s: rbd_obj_method_sync returned %d\n", __func__, ret);
	if (ret < 0) {
		snap_name = ERR_PTR(ret);
		goto out;
	}

	p = reply_buf;
	end = reply_buf + ret;
	snap_name = ceph_extract_encoded_string(&p, end, NULL, GFP_KERNEL);
	if (IS_ERR(snap_name))
		goto out;

	dout("  snap_id 0x%016llx snap_name = %s\n",
		(unsigned long long)snap_id, snap_name);
out:
	kfree(reply_buf);

	return snap_name;
}

static int rbd_dev_v2_header_info(struct rbd_device *rbd_dev)
{
	bool first_time = rbd_dev->header.object_prefix == NULL;
	int ret;

	ret = rbd_dev_v2_image_size(rbd_dev);
	if (ret)
		return ret;

	if (first_time) {
		ret = rbd_dev_v2_header_onetime(rbd_dev);
		if (ret)
			return ret;
	}

	/*
	 * If the image supports layering, get the parent info.  We
	 * need to probe the first time regardless.  Thereafter we
	 * only need to if there's a parent, to see if it has
	 * disappeared due to the mapped image getting flattened.
	 */
	if (rbd_dev->header.features & RBD_FEATURE_LAYERING &&
			(first_time || rbd_dev->parent_spec)) {
		bool warn;

		ret = rbd_dev_v2_parent_info(rbd_dev);
		if (ret)
			return ret;

		/*
		 * Print a warning if this is the initial probe and
		 * the image has a parent.  Don't print it if the
		 * image now being probed is itself a parent.  We
		 * can tell at this point because we won't know its
		 * pool name yet (just its pool id).
		 */
		warn = rbd_dev->parent_spec && rbd_dev->spec->pool_name;
		if (first_time && warn)
			rbd_warn(rbd_dev, "WARNING: kernel layering "
					"is EXPERIMENTAL!");
	}

	if (rbd_dev->spec->snap_id == CEPH_NOSNAP)
		if (rbd_dev->mapping.size != rbd_dev->header.image_size)
			rbd_dev->mapping.size = rbd_dev->header.image_size;

	ret = rbd_dev_v2_snap_context(rbd_dev);
	dout("rbd_dev_v2_snap_context returned %d\n", ret);

	return ret;
}

static int rbd_bus_add_dev(struct rbd_device *rbd_dev)
{
	struct device *dev;
	int ret;

	dev = &rbd_dev->dev;
	dev->bus = &rbd_bus_type;
	dev->type = &rbd_device_type;
	dev->parent = &rbd_root_dev;
	dev->release = rbd_dev_device_release;
	dev_set_name(dev, "%d", rbd_dev->dev_id);
	ret = device_register(dev);

	return ret;
}

static void rbd_bus_del_dev(struct rbd_device *rbd_dev)
{
	device_unregister(&rbd_dev->dev);
}

static atomic64_t rbd_dev_id_max = ATOMIC64_INIT(0);

/*
 * Get a unique rbd identifier for the given new rbd_dev, and add
 * the rbd_dev to the global list.  The minimum rbd id is 1.
 */
static void rbd_dev_id_get(struct rbd_device *rbd_dev)
{
	rbd_dev->dev_id = atomic64_inc_return(&rbd_dev_id_max);

	spin_lock(&rbd_dev_list_lock);
	list_add_tail(&rbd_dev->node, &rbd_dev_list);
	spin_unlock(&rbd_dev_list_lock);
	dout("rbd_dev %p given dev id %llu\n", rbd_dev,
		(unsigned long long) rbd_dev->dev_id);
}

/*
 * Remove an rbd_dev from the global list, and record that its
 * identifier is no longer in use.
 */
static void rbd_dev_id_put(struct rbd_device *rbd_dev)
{
	struct list_head *tmp;
	int rbd_id = rbd_dev->dev_id;
	int max_id;

	rbd_assert(rbd_id > 0);

	dout("rbd_dev %p released dev id %llu\n", rbd_dev,
		(unsigned long long) rbd_dev->dev_id);
	spin_lock(&rbd_dev_list_lock);
	list_del_init(&rbd_dev->node);

	/*
	 * If the id being "put" is not the current maximum, there
	 * is nothing special we need to do.
	 */
	if (rbd_id != atomic64_read(&rbd_dev_id_max)) {
		spin_unlock(&rbd_dev_list_lock);
		return;
	}

	/*
	 * We need to update the current maximum id.  Search the
	 * list to find out what it is.  We're more likely to find
	 * the maximum at the end, so search the list backward.
	 */
	max_id = 0;
	list_for_each_prev(tmp, &rbd_dev_list) {
		struct rbd_device *rbd_dev;

		rbd_dev = list_entry(tmp, struct rbd_device, node);
		if (rbd_dev->dev_id > max_id)
			max_id = rbd_dev->dev_id;
	}
	spin_unlock(&rbd_dev_list_lock);

	/*
	 * The max id could have been updated by rbd_dev_id_get(), in
	 * which case it now accurately reflects the new maximum.
	 * Be careful not to overwrite the maximum value in that
	 * case.
	 */
	atomic64_cmpxchg(&rbd_dev_id_max, rbd_id, max_id);
	dout("  max dev id has been reset\n");
}

/*
 * Skips over white space at *buf, and updates *buf to point to the
 * first found non-space character (if any). Returns the length of
 * the token (string of non-white space characters) found.  Note
 * that *buf must be terminated with '\0'.
 */
static inline size_t next_token(const char **buf)
{
        /*
        * These are the characters that produce nonzero for
        * isspace() in the "C" and "POSIX" locales.
        */
        const char *spaces = " \f\n\r\t\v";

        *buf += strspn(*buf, spaces);	/* Find start of token */

	return strcspn(*buf, spaces);   /* Return token length */
}

/*
 * Finds the next token in *buf, and if the provided token buffer is
 * big enough, copies the found token into it.  The result, if
 * copied, is guaranteed to be terminated with '\0'.  Note that *buf
 * must be terminated with '\0' on entry.
 *
 * Returns the length of the token found (not including the '\0').
 * Return value will be 0 if no token is found, and it will be >=
 * token_size if the token would not fit.
 *
 * The *buf pointer will be updated to point beyond the end of the
 * found token.  Note that this occurs even if the token buffer is
 * too small to hold it.
 */
static inline size_t copy_token(const char **buf,
				char *token,
				size_t token_size)
{
        size_t len;

	len = next_token(buf);
	if (len < token_size) {
		memcpy(token, *buf, len);
		*(token + len) = '\0';
	}
	*buf += len;

        return len;
}

/*
 * Finds the next token in *buf, dynamically allocates a buffer big
 * enough to hold a copy of it, and copies the token into the new
 * buffer.  The copy is guaranteed to be terminated with '\0'.  Note
 * that a duplicate buffer is created even for a zero-length token.
 *
 * Returns a pointer to the newly-allocated duplicate, or a null
 * pointer if memory for the duplicate was not available.  If
 * the lenp argument is a non-null pointer, the length of the token
 * (not including the '\0') is returned in *lenp.
 *
 * If successful, the *buf pointer will be updated to point beyond
 * the end of the found token.
 *
 * Note: uses GFP_KERNEL for allocation.
 */
static inline char *dup_token(const char **buf, size_t *lenp)
{
	char *dup;
	size_t len;

	len = next_token(buf);
	dup = kmemdup(*buf, len + 1, GFP_KERNEL);
	if (!dup)
		return NULL;
	*(dup + len) = '\0';
	*buf += len;

	if (lenp)
		*lenp = len;

	return dup;
}

/*
 * Parse the options provided for an "rbd add" (i.e., rbd image
 * mapping) request.  These arrive via a write to /sys/bus/rbd/add,
 * and the data written is passed here via a NUL-terminated buffer.
 * Returns 0 if successful or an error code otherwise.
 *
 * The information extracted from these options is recorded in
 * the other parameters which return dynamically-allocated
 * structures:
 *  ceph_opts
 *      The address of a pointer that will refer to a ceph options
 *      structure.  Caller must release the returned pointer using
 *      ceph_destroy_options() when it is no longer needed.
 *  rbd_opts
 *	Address of an rbd options pointer.  Fully initialized by
 *	this function; caller must release with kfree().
 *  spec
 *	Address of an rbd image specification pointer.  Fully
 *	initialized by this function based on parsed options.
 *	Caller must release with rbd_spec_put().
 *
 * The options passed take this form:
 *  <mon_addrs> <options> <pool_name> <image_name> [<snap_id>]
 * where:
 *  <mon_addrs>
 *      A comma-separated list of one or more monitor addresses.
 *      A monitor address is an ip address, optionally followed
 *      by a port number (separated by a colon).
 *        I.e.:  ip1[:port1][,ip2[:port2]...]
 *  <options>
 *      A comma-separated list of ceph and/or rbd options.
 *  <pool_name>
 *      The name of the rados pool containing the rbd image.
 *  <image_name>
 *      The name of the image in that pool to map.
 *  <snap_id>
 *      An optional snapshot id.  If provided, the mapping will
 *      present data from the image at the time that snapshot was
 *      created.  The image head is used if no snapshot id is
 *      provided.  Snapshot mappings are always read-only.
 */
static int rbd_add_parse_args(const char *buf,
				struct ceph_options **ceph_opts,
				struct rbd_options **opts,
				struct rbd_spec **rbd_spec)
{
	size_t len;
	char *options;
	const char *mon_addrs;
	char *snap_name;
	size_t mon_addrs_size;
	struct rbd_spec *spec = NULL;
	struct rbd_options *rbd_opts = NULL;
	struct ceph_options *copts;
	int ret;

	/* The first four tokens are required */

	len = next_token(&buf);
	if (!len) {
		rbd_warn(NULL, "no monitor address(es) provided");
		return -EINVAL;
	}
	mon_addrs = buf;
	mon_addrs_size = len + 1;
	buf += len;

	ret = -EINVAL;
	options = dup_token(&buf, NULL);
	if (!options)
		return -ENOMEM;
	if (!*options) {
		rbd_warn(NULL, "no options provided");
		goto out_err;
	}

	spec = rbd_spec_alloc();
	if (!spec)
		goto out_mem;

	spec->pool_name = dup_token(&buf, NULL);
	if (!spec->pool_name)
		goto out_mem;
	if (!*spec->pool_name) {
		rbd_warn(NULL, "no pool name provided");
		goto out_err;
	}

	spec->image_name = dup_token(&buf, NULL);
	if (!spec->image_name)
		goto out_mem;
	if (!*spec->image_name) {
		rbd_warn(NULL, "no image name provided");
		goto out_err;
	}

	/*
	 * Snapshot name is optional; default is to use "-"
	 * (indicating the head/no snapshot).
	 */
	len = next_token(&buf);
	if (!len) {
		buf = RBD_SNAP_HEAD_NAME; /* No snapshot supplied */
		len = sizeof (RBD_SNAP_HEAD_NAME) - 1;
	} else if (len > RBD_MAX_SNAP_NAME_LEN) {
		ret = -ENAMETOOLONG;
		goto out_err;
	}
	snap_name = kmemdup(buf, len + 1, GFP_KERNEL);
	if (!snap_name)
		goto out_mem;
	*(snap_name + len) = '\0';
	spec->snap_name = snap_name;

	/* Initialize all rbd options to the defaults */

	rbd_opts = kzalloc(sizeof (*rbd_opts), GFP_KERNEL);
	if (!rbd_opts)
		goto out_mem;

	rbd_opts->read_only = RBD_READ_ONLY_DEFAULT;

	copts = ceph_parse_options(options, mon_addrs,
					mon_addrs + mon_addrs_size - 1,
					parse_rbd_opts_token, rbd_opts);
	if (IS_ERR(copts)) {
		ret = PTR_ERR(copts);
		goto out_err;
	}
	kfree(options);

	*ceph_opts = copts;
	*opts = rbd_opts;
	*rbd_spec = spec;

	return 0;
out_mem:
	ret = -ENOMEM;
out_err:
	kfree(rbd_opts);
	rbd_spec_put(spec);
	kfree(options);

	return ret;
}

/*
 * An rbd format 2 image has a unique identifier, distinct from the
 * name given to it by the user.  Internally, that identifier is
 * what's used to specify the names of objects related to the image.
 *
 * A special "rbd id" object is used to map an rbd image name to its
 * id.  If that object doesn't exist, then there is no v2 rbd image
 * with the supplied name.
 *
 * This function will record the given rbd_dev's image_id field if
 * it can be determined, and in that case will return 0.  If any
 * errors occur a negative errno will be returned and the rbd_dev's
 * image_id field will be unchanged (and should be NULL).
 */
static int rbd_dev_image_id(struct rbd_device *rbd_dev)
{
	int ret;
	size_t size;
	char *object_name;
	void *response;
	char *image_id;

	/*
	 * When probing a parent image, the image id is already
	 * known (and the image name likely is not).  There's no
	 * need to fetch the image id again in this case.  We
	 * do still need to set the image format though.
	 */
	if (rbd_dev->spec->image_id) {
		rbd_dev->image_format = *rbd_dev->spec->image_id ? 2 : 1;

		return 0;
	}

	/*
	 * First, see if the format 2 image id file exists, and if
	 * so, get the image's persistent id from it.
	 */
	size = sizeof (RBD_ID_PREFIX) + strlen(rbd_dev->spec->image_name);
	object_name = kmalloc(size, GFP_NOIO);
	if (!object_name)
		return -ENOMEM;
	sprintf(object_name, "%s%s", RBD_ID_PREFIX, rbd_dev->spec->image_name);
	dout("rbd id object name is %s\n", object_name);

	/* Response will be an encoded string, which includes a length */

	size = sizeof (__le32) + RBD_IMAGE_ID_LEN_MAX;
	response = kzalloc(size, GFP_NOIO);
	if (!response) {
		ret = -ENOMEM;
		goto out;
	}

	/* If it doesn't exist we'll assume it's a format 1 image */

	ret = rbd_obj_method_sync(rbd_dev, object_name,
				"rbd", "get_id", NULL, 0,
				response, RBD_IMAGE_ID_LEN_MAX);
	dout("%s: rbd_obj_method_sync returned %d\n", __func__, ret);
	if (ret == -ENOENT) {
		image_id = kstrdup("", GFP_KERNEL);
		ret = image_id ? 0 : -ENOMEM;
		if (!ret)
			rbd_dev->image_format = 1;
	} else if (ret > sizeof (__le32)) {
		void *p = response;

		image_id = ceph_extract_encoded_string(&p, p + ret,
						NULL, GFP_NOIO);
		ret = IS_ERR(image_id) ? PTR_ERR(image_id) : 0;
		if (!ret)
			rbd_dev->image_format = 2;
	} else {
		ret = -EINVAL;
	}

	if (!ret) {
		rbd_dev->spec->image_id = image_id;
		dout("image_id is %s\n", image_id);
	}
out:
	kfree(response);
	kfree(object_name);

	return ret;
}

/*
 * Undo whatever state changes are made by v1 or v2 header info
 * call.
 */
static void rbd_dev_unprobe(struct rbd_device *rbd_dev)
{
	struct rbd_image_header	*header;

	/* Drop parent reference unless it's already been done (or none) */

	if (rbd_dev->parent_overlap)
		rbd_dev_parent_put(rbd_dev);

	/* Free dynamic fields from the header, then zero it out */

	header = &rbd_dev->header;
	ceph_put_snap_context(header->snapc);
	kfree(header->snap_sizes);
	kfree(header->snap_names);
	kfree(header->object_prefix);
	memset(header, 0, sizeof (*header));
}

static int rbd_dev_v2_header_onetime(struct rbd_device *rbd_dev)
{
	int ret;

	ret = rbd_dev_v2_object_prefix(rbd_dev);
	if (ret)
		goto out_err;

	/*
	 * Get the and check features for the image.  Currently the
	 * features are assumed to never change.
	 */
	ret = rbd_dev_v2_features(rbd_dev);
	if (ret)
		goto out_err;

	/* If the image supports fancy striping, get its parameters */

	if (rbd_dev->header.features & RBD_FEATURE_STRIPINGV2) {
		ret = rbd_dev_v2_striping_info(rbd_dev);
		if (ret < 0)
			goto out_err;
	}
	/* No support for crypto and compression type format 2 images */

	return 0;
out_err:
	rbd_dev->header.features = 0;
	kfree(rbd_dev->header.object_prefix);
	rbd_dev->header.object_prefix = NULL;

	return ret;
}

static int rbd_dev_probe_parent(struct rbd_device *rbd_dev)
{
	struct rbd_device *parent = NULL;
	struct rbd_spec *parent_spec;
	struct rbd_client *rbdc;
	int ret;

	if (!rbd_dev->parent_spec)
		return 0;
	/*
	 * We need to pass a reference to the client and the parent
	 * spec when creating the parent rbd_dev.  Images related by
	 * parent/child relationships always share both.
	 */
	parent_spec = rbd_spec_get(rbd_dev->parent_spec);
	rbdc = __rbd_get_client(rbd_dev->rbd_client);

	ret = -ENOMEM;
	parent = rbd_dev_create(rbdc, parent_spec);
	if (!parent)
		goto out_err;

	ret = rbd_dev_image_probe(parent, false);
	if (ret < 0)
		goto out_err;
	rbd_dev->parent = parent;
	atomic_set(&rbd_dev->parent_ref, 1);

	return 0;
out_err:
	if (parent) {
		rbd_dev_unparent(rbd_dev);
		kfree(rbd_dev->header_name);
		rbd_dev_destroy(parent);
	} else {
		rbd_put_client(rbdc);
		rbd_spec_put(parent_spec);
	}

	return ret;
}

static int rbd_dev_device_setup(struct rbd_device *rbd_dev)
{
	int ret;

	/* generate unique id: find highest unique id, add one */
	rbd_dev_id_get(rbd_dev);

	/* Fill in the device name, now that we have its id. */
	BUILD_BUG_ON(DEV_NAME_LEN
			< sizeof (RBD_DRV_NAME) + MAX_INT_FORMAT_WIDTH);
	sprintf(rbd_dev->name, "%s%d", RBD_DRV_NAME, rbd_dev->dev_id);

	/* Get our block major device number. */

	ret = register_blkdev(0, rbd_dev->name);
	if (ret < 0)
		goto err_out_id;
	rbd_dev->major = ret;

	/* Set up the blkdev mapping. */

	ret = rbd_init_disk(rbd_dev);
	if (ret)
		goto err_out_blkdev;

	ret = rbd_dev_mapping_set(rbd_dev);
	if (ret)
		goto err_out_disk;
	set_capacity(rbd_dev->disk, rbd_dev->mapping.size / SECTOR_SIZE);

	ret = rbd_bus_add_dev(rbd_dev);
	if (ret)
		goto err_out_mapping;

	/* Everything's ready.  Announce the disk to the world. */

	set_bit(RBD_DEV_FLAG_EXISTS, &rbd_dev->flags);
	add_disk(rbd_dev->disk);

	pr_info("%s: added with size 0x%llx\n", rbd_dev->disk->disk_name,
		(unsigned long long) rbd_dev->mapping.size);

	return ret;

err_out_mapping:
	rbd_dev_mapping_clear(rbd_dev);
err_out_disk:
	rbd_free_disk(rbd_dev);
err_out_blkdev:
	unregister_blkdev(rbd_dev->major, rbd_dev->name);
err_out_id:
	rbd_dev_id_put(rbd_dev);
	rbd_dev_mapping_clear(rbd_dev);

	return ret;
}

static int rbd_dev_header_name(struct rbd_device *rbd_dev)
{
	struct rbd_spec *spec = rbd_dev->spec;
	size_t size;

	/* Record the header object name for this rbd image. */

	rbd_assert(rbd_image_format_valid(rbd_dev->image_format));

	if (rbd_dev->image_format == 1)
		size = strlen(spec->image_name) + sizeof (RBD_SUFFIX);
	else
		size = sizeof (RBD_HEADER_PREFIX) + strlen(spec->image_id);

	rbd_dev->header_name = kmalloc(size, GFP_KERNEL);
	if (!rbd_dev->header_name)
		return -ENOMEM;

	if (rbd_dev->image_format == 1)
		sprintf(rbd_dev->header_name, "%s%s",
			spec->image_name, RBD_SUFFIX);
	else
		sprintf(rbd_dev->header_name, "%s%s",
			RBD_HEADER_PREFIX, spec->image_id);
	return 0;
}

static void rbd_dev_image_release(struct rbd_device *rbd_dev)
{
	rbd_dev_unprobe(rbd_dev);
	kfree(rbd_dev->header_name);
	rbd_dev->header_name = NULL;
	rbd_dev->image_format = 0;
	kfree(rbd_dev->spec->image_id);
	rbd_dev->spec->image_id = NULL;

	rbd_dev_destroy(rbd_dev);
}

/*
 * Probe for the existence of the header object for the given rbd
 * device.  If this image is the one being mapped (i.e., not a
 * parent), initiate a watch on its header object before using that
 * object to get detailed information about the rbd image.
 */
static int rbd_dev_image_probe(struct rbd_device *rbd_dev, bool mapping)
{
	int ret;
	int tmp;

	/*
	 * Get the id from the image id object.  Unless there's an
	 * error, rbd_dev->spec->image_id will be filled in with
	 * a dynamically-allocated string, and rbd_dev->image_format
	 * will be set to either 1 or 2.
	 */
	ret = rbd_dev_image_id(rbd_dev);
	if (ret)
		return ret;
	rbd_assert(rbd_dev->spec->image_id);
	rbd_assert(rbd_image_format_valid(rbd_dev->image_format));

	ret = rbd_dev_header_name(rbd_dev);
	if (ret)
		goto err_out_format;

	if (mapping) {
		ret = rbd_dev_header_watch_sync(rbd_dev, true);
		if (ret)
			goto out_header_name;
	}

	if (rbd_dev->image_format == 1)
		ret = rbd_dev_v1_header_info(rbd_dev);
	else
		ret = rbd_dev_v2_header_info(rbd_dev);
	if (ret)
		goto err_out_watch;

	ret = rbd_dev_spec_update(rbd_dev);
	if (ret)
		goto err_out_probe;

	ret = rbd_dev_probe_parent(rbd_dev);
	if (ret)
		goto err_out_probe;

	dout("discovered format %u image, header name is %s\n",
		rbd_dev->image_format, rbd_dev->header_name);

	return 0;
err_out_probe:
	rbd_dev_unprobe(rbd_dev);
err_out_watch:
	if (mapping) {
		tmp = rbd_dev_header_watch_sync(rbd_dev, false);
		if (tmp)
			rbd_warn(rbd_dev, "unable to tear down "
					"watch request (%d)\n", tmp);
	}
out_header_name:
	kfree(rbd_dev->header_name);
	rbd_dev->header_name = NULL;
err_out_format:
	rbd_dev->image_format = 0;
	kfree(rbd_dev->spec->image_id);
	rbd_dev->spec->image_id = NULL;

	dout("probe failed, returning %d\n", ret);

	return ret;
}

static ssize_t rbd_add(struct bus_type *bus,
		       const char *buf,
		       size_t count)
{
	struct rbd_device *rbd_dev = NULL;
	struct ceph_options *ceph_opts = NULL;
	struct rbd_options *rbd_opts = NULL;
	struct rbd_spec *spec = NULL;
	struct rbd_client *rbdc;
	struct ceph_osd_client *osdc;
	bool read_only;
	int rc = -ENOMEM;

	if (!try_module_get(THIS_MODULE))
		return -ENODEV;

	/* parse add command */
	rc = rbd_add_parse_args(buf, &ceph_opts, &rbd_opts, &spec);
	if (rc < 0)
		goto err_out_module;
	read_only = rbd_opts->read_only;
	kfree(rbd_opts);
	rbd_opts = NULL;	/* done with this */

	rbdc = rbd_get_client(ceph_opts);
	if (IS_ERR(rbdc)) {
		rc = PTR_ERR(rbdc);
		goto err_out_args;
	}

	/* pick the pool */
	osdc = &rbdc->client->osdc;
	rc = ceph_pg_poolid_by_name(osdc->osdmap, spec->pool_name);
	if (rc < 0)
		goto err_out_client;
	spec->pool_id = (u64)rc;

	/* The ceph file layout needs to fit pool id in 32 bits */

	if (spec->pool_id > (u64)U32_MAX) {
		rbd_warn(NULL, "pool id too large (%llu > %u)\n",
				(unsigned long long)spec->pool_id, U32_MAX);
		rc = -EIO;
		goto err_out_client;
	}

	rbd_dev = rbd_dev_create(rbdc, spec);
	if (!rbd_dev)
		goto err_out_client;
	rbdc = NULL;		/* rbd_dev now owns this */
	spec = NULL;		/* rbd_dev now owns this */

	rc = rbd_dev_image_probe(rbd_dev, true);
	if (rc < 0)
		goto err_out_rbd_dev;

	/* If we are mapping a snapshot it must be marked read-only */

	if (rbd_dev->spec->snap_id != CEPH_NOSNAP)
		read_only = true;
	rbd_dev->mapping.read_only = read_only;

	rc = rbd_dev_device_setup(rbd_dev);
	if (rc) {
		rbd_dev_image_release(rbd_dev);
		goto err_out_module;
	}

	return count;

err_out_rbd_dev:
	rbd_dev_destroy(rbd_dev);
err_out_client:
	rbd_put_client(rbdc);
err_out_args:
	rbd_spec_put(spec);
err_out_module:
	module_put(THIS_MODULE);

	dout("Error adding device %s\n", buf);

	return (ssize_t)rc;
}

static void rbd_dev_device_release(struct device *dev)
{
	struct rbd_device *rbd_dev = dev_to_rbd_dev(dev);

	rbd_free_disk(rbd_dev);
	clear_bit(RBD_DEV_FLAG_EXISTS, &rbd_dev->flags);
	rbd_dev_mapping_clear(rbd_dev);
	unregister_blkdev(rbd_dev->major, rbd_dev->name);
	rbd_dev->major = 0;
	rbd_dev_id_put(rbd_dev);
	rbd_dev_mapping_clear(rbd_dev);
}

static void rbd_dev_remove_parent(struct rbd_device *rbd_dev)
{
	while (rbd_dev->parent) {
		struct rbd_device *first = rbd_dev;
		struct rbd_device *second = first->parent;
		struct rbd_device *third;

		/*
		 * Follow to the parent with no grandparent and
		 * remove it.
		 */
		while (second && (third = second->parent)) {
			first = second;
			second = third;
		}
		rbd_assert(second);
		rbd_dev_image_release(second);
		first->parent = NULL;
		first->parent_overlap = 0;

		rbd_assert(first->parent_spec);
		rbd_spec_put(first->parent_spec);
		first->parent_spec = NULL;
	}
}

static ssize_t rbd_remove(struct bus_type *bus,
			  const char *buf,
			  size_t count)
{
	struct rbd_device *rbd_dev = NULL;
	struct list_head *tmp;
	int dev_id;
	unsigned long ul;
	bool already = false;
	int ret;

	ret = strict_strtoul(buf, 10, &ul);
	if (ret)
		return ret;

	/* convert to int; abort if we lost anything in the conversion */
	dev_id = (int)ul;
	if (dev_id != ul)
		return -EINVAL;

	ret = -ENOENT;
	spin_lock(&rbd_dev_list_lock);
	list_for_each(tmp, &rbd_dev_list) {
		rbd_dev = list_entry(tmp, struct rbd_device, node);
		if (rbd_dev->dev_id == dev_id) {
			ret = 0;
			break;
		}
	}
	if (!ret) {
		spin_lock_irq(&rbd_dev->lock);
		if (rbd_dev->open_count)
			ret = -EBUSY;
		else
			already = test_and_set_bit(RBD_DEV_FLAG_REMOVING,
							&rbd_dev->flags);
		spin_unlock_irq(&rbd_dev->lock);
	}
	spin_unlock(&rbd_dev_list_lock);
	if (ret < 0 || already)
		return ret;

	rbd_bus_del_dev(rbd_dev);
	ret = rbd_dev_header_watch_sync(rbd_dev, false);
	if (ret)
		rbd_warn(rbd_dev, "failed to cancel watch event (%d)\n", ret);
	rbd_dev_image_release(rbd_dev);
	module_put(THIS_MODULE);

	return count;
}

/*
 * create control files in sysfs
 * /sys/bus/rbd/...
 */
static int rbd_sysfs_init(void)
{
	int ret;

	ret = device_register(&rbd_root_dev);
	if (ret < 0)
		return ret;

	ret = bus_register(&rbd_bus_type);
	if (ret < 0)
		device_unregister(&rbd_root_dev);

	return ret;
}

static void rbd_sysfs_cleanup(void)
{
	bus_unregister(&rbd_bus_type);
	device_unregister(&rbd_root_dev);
}

static int rbd_slab_init(void)
{
	rbd_assert(!rbd_img_request_cache);
	rbd_img_request_cache = kmem_cache_create("rbd_img_request",
					sizeof (struct rbd_img_request),
					__alignof__(struct rbd_img_request),
					0, NULL);
	if (!rbd_img_request_cache)
		return -ENOMEM;

	rbd_assert(!rbd_obj_request_cache);
	rbd_obj_request_cache = kmem_cache_create("rbd_obj_request",
					sizeof (struct rbd_obj_request),
					__alignof__(struct rbd_obj_request),
					0, NULL);
	if (!rbd_obj_request_cache)
		goto out_err;

	rbd_assert(!rbd_segment_name_cache);
	rbd_segment_name_cache = kmem_cache_create("rbd_segment_name",
					MAX_OBJ_NAME_SIZE + 1, 1, 0, NULL);
	if (rbd_segment_name_cache)
		return 0;
out_err:
	if (rbd_obj_request_cache) {
		kmem_cache_destroy(rbd_obj_request_cache);
		rbd_obj_request_cache = NULL;
	}

	kmem_cache_destroy(rbd_img_request_cache);
	rbd_img_request_cache = NULL;

	return -ENOMEM;
}

static void rbd_slab_exit(void)
{
	rbd_assert(rbd_segment_name_cache);
	kmem_cache_destroy(rbd_segment_name_cache);
	rbd_segment_name_cache = NULL;

	rbd_assert(rbd_obj_request_cache);
	kmem_cache_destroy(rbd_obj_request_cache);
	rbd_obj_request_cache = NULL;

	rbd_assert(rbd_img_request_cache);
	kmem_cache_destroy(rbd_img_request_cache);
	rbd_img_request_cache = NULL;
}

static int __init rbd_init(void)
{
	int rc;

	if (!libceph_compatible(NULL)) {
		rbd_warn(NULL, "libceph incompatibility (quitting)");

		return -EINVAL;
	}
	rc = rbd_slab_init();
	if (rc)
		return rc;
	rc = rbd_sysfs_init();
	if (rc)
		rbd_slab_exit();
	else
		pr_info("loaded " RBD_DRV_NAME_LONG "\n");

	return rc;
}

static void __exit rbd_exit(void)
{
	rbd_sysfs_cleanup();
	rbd_slab_exit();
}

module_init(rbd_init);
module_exit(rbd_exit);

MODULE_AUTHOR("Alex Elder <elder@inktank.com>");
MODULE_AUTHOR("Sage Weil <sage@newdream.net>");
MODULE_AUTHOR("Yehuda Sadeh <yehuda@hq.newdream.net>");
MODULE_DESCRIPTION("rados block device");

/* following authorship retained from original osdblk.c */
MODULE_AUTHOR("Jeff Garzik <jeff@garzik.org>");

MODULE_LICENSE("GPL");<|MERGE_RESOLUTION|>--- conflicted
+++ resolved
@@ -506,12 +506,8 @@
 	rbd_assert(open_count_before > 0);
 
 	put_device(&rbd_dev->dev);
-<<<<<<< HEAD
 
 	return 0;
-=======
-	mutex_unlock(&ctl_mutex);
->>>>>>> a2648ebb
 }
 
 static const struct block_device_operations rbd_bd_ops = {
