--- conflicted
+++ resolved
@@ -4336,10 +4336,6 @@
 		if (disks[drive]->queue) {
 			del_timer_sync(&motor_off_timer[drive]);
 			blk_cleanup_queue(disks[drive]->queue);
-<<<<<<< HEAD
-			disks[drive]->queue = NULL;
-=======
->>>>>>> 454832b8
 		}
 		put_disk(disks[drive]);
 	}
