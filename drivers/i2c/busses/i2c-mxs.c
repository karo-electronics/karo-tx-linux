/*
 * Freescale MXS I2C bus driver
 *
 * Copyright (C) 2011 Wolfram Sang, Pengutronix e.K.
 *
 * based on a (non-working) driver which was:
 *
 * Copyright (C) 2009-2010 Freescale Semiconductor, Inc. All Rights Reserved.
 *
 * This program is free software; you can redistribute it and/or modify
 * it under the terms of the GNU General Public License as published by
 * the Free Software Foundation; either version 2 of the License, or
 * (at your option) any later version.
 *
 */

#include <linux/slab.h>
#include <linux/device.h>
#include <linux/module.h>
#include <linux/i2c.h>
#include <linux/err.h>
#include <linux/interrupt.h>
#include <linux/completion.h>
#include <linux/platform_device.h>
#include <linux/jiffies.h>
#include <linux/io.h>
#include <linux/pinctrl/consumer.h>
#include <linux/stmp_device.h>
#include <linux/of.h>
#include <linux/of_device.h>
#include <linux/of_i2c.h>
#include <linux/dma-mapping.h>
#include <linux/dmaengine.h>
#include <linux/fsl/mxs-dma.h>

#define DRIVER_NAME "mxs-i2c"

static bool use_pioqueue;
module_param(use_pioqueue, bool, 0);
MODULE_PARM_DESC(use_pioqueue, "Use PIOQUEUE mode for transfer instead of DMA");

#define MXS_I2C_CTRL0		(0x00)
#define MXS_I2C_CTRL0_SET	(0x04)

#define MXS_I2C_CTRL0_SFTRST			0x80000000
#define MXS_I2C_CTRL0_SEND_NAK_ON_LAST		0x02000000
#define MXS_I2C_CTRL0_RETAIN_CLOCK		0x00200000
#define MXS_I2C_CTRL0_POST_SEND_STOP		0x00100000
#define MXS_I2C_CTRL0_PRE_SEND_START		0x00080000
#define MXS_I2C_CTRL0_MASTER_MODE		0x00020000
#define MXS_I2C_CTRL0_DIRECTION			0x00010000
#define MXS_I2C_CTRL0_XFER_COUNT(v)		((v) & 0x0000FFFF)

#define MXS_I2C_TIMING0		(0x10)
#define MXS_I2C_TIMING1		(0x20)
#define MXS_I2C_TIMING2		(0x30)

#define MXS_I2C_CTRL1		(0x40)
#define MXS_I2C_CTRL1_SET	(0x44)
#define MXS_I2C_CTRL1_CLR	(0x48)

#define MXS_I2C_CTRL1_BUS_FREE_IRQ		0x80
#define MXS_I2C_CTRL1_DATA_ENGINE_CMPLT_IRQ	0x40
#define MXS_I2C_CTRL1_NO_SLAVE_ACK_IRQ		0x20
#define MXS_I2C_CTRL1_OVERSIZE_XFER_TERM_IRQ	0x10
#define MXS_I2C_CTRL1_EARLY_TERM_IRQ		0x08
#define MXS_I2C_CTRL1_MASTER_LOSS_IRQ		0x04
#define MXS_I2C_CTRL1_SLAVE_STOP_IRQ		0x02
#define MXS_I2C_CTRL1_SLAVE_IRQ			0x01

#define MXS_I2C_IRQ_MASK	(MXS_I2C_CTRL1_DATA_ENGINE_CMPLT_IRQ | \
				 MXS_I2C_CTRL1_NO_SLAVE_ACK_IRQ | \
				 MXS_I2C_CTRL1_EARLY_TERM_IRQ | \
				 MXS_I2C_CTRL1_MASTER_LOSS_IRQ | \
				 MXS_I2C_CTRL1_SLAVE_STOP_IRQ | \
				 MXS_I2C_CTRL1_SLAVE_IRQ)

#define MXS_I2C_QUEUECTRL	(0x60)
#define MXS_I2C_QUEUECTRL_SET	(0x64)
#define MXS_I2C_QUEUECTRL_CLR	(0x68)

#define MXS_I2C_QUEUECTRL_QUEUE_RUN		0x20
#define MXS_I2C_QUEUECTRL_PIO_QUEUE_MODE	0x04

#define MXS_I2C_QUEUESTAT	(0x70)
#define MXS_I2C_QUEUESTAT_RD_QUEUE_EMPTY        0x00002000
#define MXS_I2C_QUEUESTAT_WRITE_QUEUE_CNT_MASK	0x0000001F

#define MXS_I2C_QUEUECMD	(0x80)

#define MXS_I2C_QUEUEDATA	(0x90)

#define MXS_I2C_DATA		(0xa0)


#define MXS_CMD_I2C_SELECT	(MXS_I2C_CTRL0_RETAIN_CLOCK |	\
				 MXS_I2C_CTRL0_PRE_SEND_START |	\
				 MXS_I2C_CTRL0_MASTER_MODE |	\
				 MXS_I2C_CTRL0_DIRECTION |	\
				 MXS_I2C_CTRL0_XFER_COUNT(1))

#define MXS_CMD_I2C_WRITE	(MXS_I2C_CTRL0_PRE_SEND_START |	\
				 MXS_I2C_CTRL0_MASTER_MODE |	\
				 MXS_I2C_CTRL0_DIRECTION)

#define MXS_CMD_I2C_READ	(MXS_I2C_CTRL0_SEND_NAK_ON_LAST | \
				 MXS_I2C_CTRL0_MASTER_MODE)

struct mxs_i2c_speed_config {
	uint32_t	timing0;
	uint32_t	timing1;
	uint32_t	timing2;
};

/*
 * Timing values for the default 24MHz clock supplied into the i2c block.
 *
 * The bus can operate at 95kHz or at 400kHz with the following timing
 * register configurations. The 100kHz mode isn't present because it's
 * values are not stated in the i.MX233/i.MX28 datasheet. The 95kHz mode
 * shall be close enough replacement. Therefore when the bus is configured
 * for 100kHz operation, 95kHz timing settings are actually loaded.
 *
 * For details, see i.MX233 [25.4.2 - 25.4.4] and i.MX28 [27.5.2 - 27.5.4].
 */
static const struct mxs_i2c_speed_config mxs_i2c_95kHz_config = {
	.timing0	= 0x00780030,
	.timing1	= 0x00800030,
	.timing2	= 0x00300030,
};

static const struct mxs_i2c_speed_config mxs_i2c_400kHz_config = {
	.timing0	= 0x000f0007,
	.timing1	= 0x001f000f,
	.timing2	= 0x00300030,
};

/**
 * struct mxs_i2c_dev - per device, private MXS-I2C data
 *
 * @dev: driver model device node
 * @regs: IO registers pointer
 * @cmd_complete: completion object for transaction wait
 * @cmd_err: error code for last transaction
 * @adapter: i2c subsystem adapter node
 */
struct mxs_i2c_dev {
	struct device *dev;
	void __iomem *regs;
	struct completion cmd_complete;
	u32 cmd_err;
	struct i2c_adapter adapter;
	const struct mxs_i2c_speed_config *speed;

	/* DMA support components */
	bool				dma_mode;
	int				dma_channel;
	struct dma_chan         	*dmach;
	struct mxs_dma_data		dma_data;
	uint32_t			pio_data[2];
	uint32_t			addr_data;
	struct scatterlist		sg_io[2];
	bool				dma_read;
};

static void mxs_i2c_reset(struct mxs_i2c_dev *i2c)
{
	stmp_reset_block(i2c->regs);

	writel(i2c->speed->timing0, i2c->regs + MXS_I2C_TIMING0);
	writel(i2c->speed->timing1, i2c->regs + MXS_I2C_TIMING1);
	writel(i2c->speed->timing2, i2c->regs + MXS_I2C_TIMING2);

	writel(MXS_I2C_IRQ_MASK << 8, i2c->regs + MXS_I2C_CTRL1_SET);
	if (i2c->dma_mode)
		writel(MXS_I2C_QUEUECTRL_PIO_QUEUE_MODE,
			i2c->regs + MXS_I2C_QUEUECTRL_CLR);
	else
		writel(MXS_I2C_QUEUECTRL_PIO_QUEUE_MODE,
			i2c->regs + MXS_I2C_QUEUECTRL_SET);
}

static void mxs_i2c_pioq_setup_read(struct mxs_i2c_dev *i2c, u8 addr, int len,
					int flags)
{
	u32 data;

	writel(MXS_CMD_I2C_SELECT, i2c->regs + MXS_I2C_QUEUECMD);

	data = (addr << 1) | I2C_SMBUS_READ;
	writel(data, i2c->regs + MXS_I2C_DATA);

	data = MXS_CMD_I2C_READ | MXS_I2C_CTRL0_XFER_COUNT(len) | flags;
	writel(data, i2c->regs + MXS_I2C_QUEUECMD);
}

static void mxs_i2c_pioq_setup_write(struct mxs_i2c_dev *i2c,
				    u8 addr, u8 *buf, int len, int flags)
{
	u32 data;
	int i, shifts_left;

	data = MXS_CMD_I2C_WRITE | MXS_I2C_CTRL0_XFER_COUNT(len + 1) | flags;
	writel(data, i2c->regs + MXS_I2C_QUEUECMD);

	/*
	 * We have to copy the slave address (u8) and buffer (arbitrary number
	 * of u8) into the data register (u32). To achieve that, the u8 are put
	 * into the MSBs of 'data' which is then shifted for the next u8. When
	 * appropriate, 'data' is written to MXS_I2C_DATA. So, the first u32
	 * looks like this:
	 *
	 *  3          2          1          0
	 * 10987654|32109876|54321098|76543210
	 * --------+--------+--------+--------
	 * buffer+2|buffer+1|buffer+0|slave_addr
	 */

	data = ((addr << 1) | I2C_SMBUS_WRITE) << 24;

	for (i = 0; i < len; i++) {
		data >>= 8;
		data |= buf[i] << 24;
		if ((i & 3) == 2)
			writel(data, i2c->regs + MXS_I2C_DATA);
	}

	/* Write out the remaining bytes if any */
	shifts_left = 24 - (i & 3) * 8;
	if (shifts_left)
		writel(data >> shifts_left, i2c->regs + MXS_I2C_DATA);
}

/*
 * TODO: should be replaceable with a waitqueue and RD_QUEUE_IRQ (setting the
 * rd_threshold to 1). Couldn't get this to work, though.
 */
static int mxs_i2c_wait_for_data(struct mxs_i2c_dev *i2c)
{
	unsigned long timeout = jiffies + msecs_to_jiffies(1000);

	while (readl(i2c->regs + MXS_I2C_QUEUESTAT)
			& MXS_I2C_QUEUESTAT_RD_QUEUE_EMPTY) {
			if (time_after(jiffies, timeout))
				return -ETIMEDOUT;
			cond_resched();
	}

	return 0;
}

static int mxs_i2c_finish_read(struct mxs_i2c_dev *i2c, u8 *buf, int len)
{
	u32 uninitialized_var(data);
	int i;

	for (i = 0; i < len; i++) {
		if ((i & 3) == 0) {
			if (mxs_i2c_wait_for_data(i2c))
				return -ETIMEDOUT;
			data = readl(i2c->regs + MXS_I2C_QUEUEDATA);
		}
		buf[i] = data & 0xff;
		data >>= 8;
	}

	return 0;
}

static void mxs_i2c_dma_finish(struct mxs_i2c_dev *i2c)
{
	if (i2c->dma_read) {
		dma_unmap_sg(i2c->dev, &i2c->sg_io[0], 1, DMA_TO_DEVICE);
		dma_unmap_sg(i2c->dev, &i2c->sg_io[1], 1, DMA_FROM_DEVICE);
	} else {
		dma_unmap_sg(i2c->dev, i2c->sg_io, 2, DMA_TO_DEVICE);
	}
}

static void mxs_i2c_dma_irq_callback(void *param)
{
	struct mxs_i2c_dev *i2c = param;

	complete(&i2c->cmd_complete);
	mxs_i2c_dma_finish(i2c);
}

static int mxs_i2c_dma_setup_xfer(struct i2c_adapter *adap,
			struct i2c_msg *msg, uint32_t flags)
{
	struct dma_async_tx_descriptor *desc;
	struct mxs_i2c_dev *i2c = i2c_get_adapdata(adap);

	if (msg->flags & I2C_M_RD) {
		i2c->dma_read = 1;
		i2c->addr_data = (msg->addr << 1) | I2C_SMBUS_READ;

		/*
		 * SELECT command.
		 */

		/* Queue the PIO register write transfer. */
		i2c->pio_data[0] = MXS_CMD_I2C_SELECT;
		desc = dmaengine_prep_slave_sg(i2c->dmach,
					(struct scatterlist *)&i2c->pio_data[0],
					1, DMA_TRANS_NONE, 0);
		if (!desc) {
			dev_err(i2c->dev,
				"Failed to get PIO reg. write descriptor.\n");
			goto select_init_pio_fail;
		}

		/* Queue the DMA data transfer. */
		sg_init_one(&i2c->sg_io[0], &i2c->addr_data, 1);
		dma_map_sg(i2c->dev, &i2c->sg_io[0], 1, DMA_TO_DEVICE);
		desc = dmaengine_prep_slave_sg(i2c->dmach, &i2c->sg_io[0], 1,
					DMA_MEM_TO_DEV,
					DMA_PREP_INTERRUPT | DMA_CTRL_ACK);
		if (!desc) {
			dev_err(i2c->dev,
				"Failed to get DMA data write descriptor.\n");
			goto select_init_dma_fail;
		}

		/*
		 * READ command.
		 */

		/* Queue the PIO register write transfer. */
		i2c->pio_data[1] = flags | MXS_CMD_I2C_READ |
				MXS_I2C_CTRL0_XFER_COUNT(msg->len);
		desc = dmaengine_prep_slave_sg(i2c->dmach,
					(struct scatterlist *)&i2c->pio_data[1],
					1, DMA_TRANS_NONE, DMA_PREP_INTERRUPT);
		if (!desc) {
			dev_err(i2c->dev,
				"Failed to get PIO reg. write descriptor.\n");
			goto select_init_dma_fail;
		}

		/* Queue the DMA data transfer. */
		sg_init_one(&i2c->sg_io[1], msg->buf, msg->len);
		dma_map_sg(i2c->dev, &i2c->sg_io[1], 1, DMA_FROM_DEVICE);
		desc = dmaengine_prep_slave_sg(i2c->dmach, &i2c->sg_io[1], 1,
					DMA_DEV_TO_MEM,
					DMA_PREP_INTERRUPT | DMA_CTRL_ACK);
		if (!desc) {
			dev_err(i2c->dev,
				"Failed to get DMA data write descriptor.\n");
			goto read_init_dma_fail;
		}
	} else {
		i2c->dma_read = 0;
		i2c->addr_data = (msg->addr << 1) | I2C_SMBUS_WRITE;

		/*
		 * WRITE command.
		 */

		/* Queue the PIO register write transfer. */
		i2c->pio_data[0] = flags | MXS_CMD_I2C_WRITE |
				MXS_I2C_CTRL0_XFER_COUNT(msg->len + 1);
		desc = dmaengine_prep_slave_sg(i2c->dmach,
					(struct scatterlist *)&i2c->pio_data[0],
					1, DMA_TRANS_NONE, 0);
		if (!desc) {
			dev_err(i2c->dev,
				"Failed to get PIO reg. write descriptor.\n");
			goto write_init_pio_fail;
		}

		/* Queue the DMA data transfer. */
		sg_init_table(i2c->sg_io, 2);
		sg_set_buf(&i2c->sg_io[0], &i2c->addr_data, 1);
		sg_set_buf(&i2c->sg_io[1], msg->buf, msg->len);
		dma_map_sg(i2c->dev, i2c->sg_io, 2, DMA_TO_DEVICE);
		desc = dmaengine_prep_slave_sg(i2c->dmach, i2c->sg_io, 2,
					DMA_MEM_TO_DEV,
					DMA_PREP_INTERRUPT | DMA_CTRL_ACK);
		if (!desc) {
			dev_err(i2c->dev,
				"Failed to get DMA data write descriptor.\n");
			goto write_init_dma_fail;
		}
	}

	/*
	 * The last descriptor must have this callback,
	 * to finish the DMA transaction.
	 */
	desc->callback = mxs_i2c_dma_irq_callback;
	desc->callback_param = i2c;

	/* Start the transfer. */
	dmaengine_submit(desc);
	dma_async_issue_pending(i2c->dmach);
	return 0;

/* Read failpath. */
read_init_dma_fail:
	dma_unmap_sg(i2c->dev, &i2c->sg_io[1], 1, DMA_FROM_DEVICE);
select_init_dma_fail:
	dma_unmap_sg(i2c->dev, &i2c->sg_io[0], 1, DMA_TO_DEVICE);
select_init_pio_fail:
	return -EINVAL;

/* Write failpath. */
write_init_dma_fail:
	dma_unmap_sg(i2c->dev, i2c->sg_io, 2, DMA_TO_DEVICE);
write_init_pio_fail:
	return -EINVAL;
}

/*
 * Low level master read/write transaction.
 */
static int mxs_i2c_xfer_msg(struct i2c_adapter *adap, struct i2c_msg *msg,
				int stop)
{
	struct mxs_i2c_dev *i2c = i2c_get_adapdata(adap);
	int ret;
	int flags;

	flags = stop ? MXS_I2C_CTRL0_POST_SEND_STOP : 0;

	dev_dbg(i2c->dev, "addr: 0x%04x, len: %d, flags: 0x%x, stop: %d\n",
		msg->addr, msg->len, msg->flags, stop);

	if (msg->len == 0)
		return -EINVAL;

	init_completion(&i2c->cmd_complete);
	i2c->cmd_err = 0;

	if (i2c->dma_mode) {
		ret = mxs_i2c_dma_setup_xfer(adap, msg, flags);
		if (ret)
			return ret;
	} else {
		if (msg->flags & I2C_M_RD) {
			mxs_i2c_pioq_setup_read(i2c, msg->addr,
						msg->len, flags);
		} else {
			mxs_i2c_pioq_setup_write(i2c, msg->addr, msg->buf,
						msg->len, flags);
		}

		writel(MXS_I2C_QUEUECTRL_QUEUE_RUN,
			i2c->regs + MXS_I2C_QUEUECTRL_SET);
	}

	ret = wait_for_completion_timeout(&i2c->cmd_complete,
						msecs_to_jiffies(1000));
	if (ret == 0)
		goto timeout;

	if (!i2c->dma_mode && !i2c->cmd_err && (msg->flags & I2C_M_RD)) {
		ret = mxs_i2c_finish_read(i2c, msg->buf, msg->len);
		if (ret)
			goto timeout;
	}

	if (i2c->cmd_err == -ENXIO)
		mxs_i2c_reset(i2c);
	else
		writel(MXS_I2C_QUEUECTRL_QUEUE_RUN,
				i2c->regs + MXS_I2C_QUEUECTRL_CLR);

	dev_dbg(i2c->dev, "Done with err=%d\n", i2c->cmd_err);

	return i2c->cmd_err;

timeout:
	dev_dbg(i2c->dev, "Timeout!\n");
	if (i2c->dma_mode)
		mxs_i2c_dma_finish(i2c);
	mxs_i2c_reset(i2c);
	return -ETIMEDOUT;
}

static int mxs_i2c_xfer(struct i2c_adapter *adap, struct i2c_msg msgs[],
			int num)
{
	int i;
	int err;

	for (i = 0; i < num; i++) {
		err = mxs_i2c_xfer_msg(adap, &msgs[i], i == (num - 1));
		if (err)
			return err;
	}

	return num;
}

static u32 mxs_i2c_func(struct i2c_adapter *adap)
{
	return I2C_FUNC_I2C | (I2C_FUNC_SMBUS_EMUL & ~I2C_FUNC_SMBUS_QUICK);
}

static irqreturn_t mxs_i2c_isr(int this_irq, void *dev_id)
{
	struct mxs_i2c_dev *i2c = dev_id;
	u32 stat = readl(i2c->regs + MXS_I2C_CTRL1) & MXS_I2C_IRQ_MASK;
	bool is_last_cmd;

	if (!stat)
		return IRQ_NONE;

	if (stat & MXS_I2C_CTRL1_NO_SLAVE_ACK_IRQ)
		i2c->cmd_err = -ENXIO;
	else if (stat & (MXS_I2C_CTRL1_EARLY_TERM_IRQ |
		    MXS_I2C_CTRL1_MASTER_LOSS_IRQ |
		    MXS_I2C_CTRL1_SLAVE_STOP_IRQ | MXS_I2C_CTRL1_SLAVE_IRQ))
		/* MXS_I2C_CTRL1_OVERSIZE_XFER_TERM_IRQ is only for slaves */
		i2c->cmd_err = -EIO;

	if (!i2c->dma_mode) {
		is_last_cmd = (readl(i2c->regs + MXS_I2C_QUEUESTAT) &
			MXS_I2C_QUEUESTAT_WRITE_QUEUE_CNT_MASK) == 0;

		if (is_last_cmd || i2c->cmd_err)
			complete(&i2c->cmd_complete);
	}

	writel(stat, i2c->regs + MXS_I2C_CTRL1_CLR);

	return IRQ_HANDLED;
}

static const struct i2c_algorithm mxs_i2c_algo = {
	.master_xfer = mxs_i2c_xfer,
	.functionality = mxs_i2c_func,
};

static bool mxs_i2c_dma_filter(struct dma_chan *chan, void *param)
{
	struct mxs_i2c_dev *i2c = param;

	if (!mxs_dma_is_apbx(chan))
		return false;

	if (chan->chan_id != i2c->dma_channel)
		return false;

	chan->private = &i2c->dma_data;

	return true;
}

static int mxs_i2c_get_ofdata(struct mxs_i2c_dev *i2c)
{
	uint32_t speed;
	struct device *dev = i2c->dev;
	struct device_node *node = dev->of_node;
	int ret;

<<<<<<< HEAD
=======
	/*
	 * The MXS I2C DMA mode is prefered and enabled by default.
	 * The PIO mode is still supported, but should be used only
	 * for debuging purposes etc.
	 */
	i2c->dma_mode = !use_pioqueue;
	if (!i2c->dma_mode)
		dev_info(dev, "Using PIOQUEUE mode for I2C transfers!\n");

	/*
	 * TODO: This is a temporary solution and should be changed
	 * to use generic DMA binding later when the helpers get in.
	 */
	ret = of_property_read_u32(node, "fsl,i2c-dma-channel",
				   &i2c->dma_channel);
	if (ret) {
		dev_warn(dev, "Failed to get DMA channel, using PIOQUEUE!\n");
		i2c->dma_mode = 0;
	}

>>>>>>> ddffeb8c
	ret = of_property_read_u32(node, "clock-frequency", &speed);
	if (ret)
		dev_warn(dev, "No I2C speed selected, using 100kHz\n");
	else if (speed == 400000)
		i2c->speed = &mxs_i2c_400kHz_config;
	else if (speed != 100000)
		dev_warn(dev, "Unsupported I2C speed selected, using 100kHz\n");

	return 0;
}

static int __devinit mxs_i2c_probe(struct platform_device *pdev)
{
	struct device *dev = &pdev->dev;
	struct mxs_i2c_dev *i2c;
	struct i2c_adapter *adap;
	struct pinctrl *pinctrl;
	struct resource *res;
	resource_size_t res_size;
	int err, irq, dmairq;
	dma_cap_mask_t mask;

	pinctrl = devm_pinctrl_get_select_default(dev);
	if (IS_ERR(pinctrl))
		return PTR_ERR(pinctrl);

	i2c = devm_kzalloc(dev, sizeof(struct mxs_i2c_dev), GFP_KERNEL);
	if (!i2c)
		return -ENOMEM;

	res = platform_get_resource(pdev, IORESOURCE_MEM, 0);
	irq = platform_get_irq(pdev, 0);
	dmairq = platform_get_irq(pdev, 1);

	if (!res || irq < 0 || dmairq < 0)
		return -ENOENT;

	res_size = resource_size(res);
	if (!devm_request_mem_region(dev, res->start, res_size, res->name))
		return -EBUSY;

	i2c->regs = devm_ioremap_nocache(dev, res->start, res_size);
	if (!i2c->regs)
		return -EBUSY;

	err = devm_request_irq(dev, irq, mxs_i2c_isr, 0, dev_name(dev), i2c);
	if (err)
		return err;

	i2c->dev = dev;
	i2c->speed = &mxs_i2c_95kHz_config;

	if (dev->of_node) {
		err = mxs_i2c_get_ofdata(i2c);
		if (err)
			return err;
	}
<<<<<<< HEAD
=======

	/* Setup the DMA */
	if (i2c->dma_mode) {
		dma_cap_zero(mask);
		dma_cap_set(DMA_SLAVE, mask);
		i2c->dma_data.chan_irq = dmairq;
		i2c->dmach = dma_request_channel(mask, mxs_i2c_dma_filter, i2c);
		if (!i2c->dmach) {
			dev_err(dev, "Failed to request dma\n");
			return -ENODEV;
		}
	}
>>>>>>> ddffeb8c

	platform_set_drvdata(pdev, i2c);

	/* Do reset to enforce correct startup after pinmuxing */
	mxs_i2c_reset(i2c);

	adap = &i2c->adapter;
	strlcpy(adap->name, "MXS I2C adapter", sizeof(adap->name));
	adap->owner = THIS_MODULE;
	adap->algo = &mxs_i2c_algo;
	adap->dev.parent = dev;
	adap->nr = pdev->id;
	adap->dev.of_node = pdev->dev.of_node;
	i2c_set_adapdata(adap, i2c);
	err = i2c_add_numbered_adapter(adap);
	if (err) {
		dev_err(dev, "Failed to add adapter (%d)\n", err);
		writel(MXS_I2C_CTRL0_SFTRST,
				i2c->regs + MXS_I2C_CTRL0_SET);
		return err;
	}

	of_i2c_register_devices(adap);

	return 0;
}

static int __devexit mxs_i2c_remove(struct platform_device *pdev)
{
	struct mxs_i2c_dev *i2c = platform_get_drvdata(pdev);
	int ret;

	ret = i2c_del_adapter(&i2c->adapter);
	if (ret)
		return -EBUSY;

	if (i2c->dmach)
		dma_release_channel(i2c->dmach);

	writel(MXS_I2C_CTRL0_SFTRST, i2c->regs + MXS_I2C_CTRL0_SET);

	platform_set_drvdata(pdev, NULL);

	return 0;
}

static const struct of_device_id mxs_i2c_dt_ids[] = {
	{ .compatible = "fsl,imx28-i2c", },
	{ /* sentinel */ }
};
MODULE_DEVICE_TABLE(of, mxs_i2c_dt_ids);

static struct platform_driver mxs_i2c_driver = {
	.driver = {
		   .name = DRIVER_NAME,
		   .owner = THIS_MODULE,
		   .of_match_table = mxs_i2c_dt_ids,
		   },
	.remove = __devexit_p(mxs_i2c_remove),
};

static int __init mxs_i2c_init(void)
{
	return platform_driver_probe(&mxs_i2c_driver, mxs_i2c_probe);
}
subsys_initcall(mxs_i2c_init);

static void __exit mxs_i2c_exit(void)
{
	platform_driver_unregister(&mxs_i2c_driver);
}
module_exit(mxs_i2c_exit);

MODULE_AUTHOR("Wolfram Sang <w.sang@pengutronix.de>");
MODULE_DESCRIPTION("MXS I2C Bus Driver");
MODULE_LICENSE("GPL");
MODULE_ALIAS("platform:" DRIVER_NAME);<|MERGE_RESOLUTION|>--- conflicted
+++ resolved
@@ -555,8 +555,6 @@
 	struct device_node *node = dev->of_node;
 	int ret;
 
-<<<<<<< HEAD
-=======
 	/*
 	 * The MXS I2C DMA mode is prefered and enabled by default.
 	 * The PIO mode is still supported, but should be used only
@@ -577,7 +575,6 @@
 		i2c->dma_mode = 0;
 	}
 
->>>>>>> ddffeb8c
 	ret = of_property_read_u32(node, "clock-frequency", &speed);
 	if (ret)
 		dev_warn(dev, "No I2C speed selected, using 100kHz\n");
@@ -635,8 +632,6 @@
 		if (err)
 			return err;
 	}
-<<<<<<< HEAD
-=======
 
 	/* Setup the DMA */
 	if (i2c->dma_mode) {
@@ -649,7 +644,6 @@
 			return -ENODEV;
 		}
 	}
->>>>>>> ddffeb8c
 
 	platform_set_drvdata(pdev, i2c);
 
