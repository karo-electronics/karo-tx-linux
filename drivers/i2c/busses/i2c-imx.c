--- conflicted
+++ resolved
@@ -505,10 +505,7 @@
 		return -ENOENT;
 	}
 
-<<<<<<< HEAD
-=======
 	res = platform_get_resource(pdev, IORESOURCE_MEM, 0);
->>>>>>> d0e0ac97
 	base = devm_ioremap_resource(&pdev->dev, res);
 	if (IS_ERR(base))
 		return PTR_ERR(base);
