/*
 * Copyright (C) 2011 LAPIS Semiconductor Co., Ltd.
 *
 * This program is free software; you can redistribute it and/or modify
 * it under the terms of the GNU General Public License as published by
 * the Free Software Foundation; version 2 of the License.
 *
 * This program is distributed in the hope that it will be useful,
 * but WITHOUT ANY WARRANTY; without even the implied warranty of
 * MERCHANTABILITY or FITNESS FOR A PARTICULAR PURPOSE.  See the
 * GNU General Public License for more details.
 *
 * You should have received a copy of the GNU General Public License
 * along with this program; if not, write to the Free Software
 * Foundation, Inc., 59 Temple Place, Suite 330, Boston, MA  02111-1307, USA.
 */

#include <linux/module.h>
#include <linux/kernel.h>
#include <linux/delay.h>
#include <linux/init.h>
#include <linux/errno.h>
#include <linux/i2c.h>
#include <linux/fs.h>
#include <linux/io.h>
#include <linux/types.h>
#include <linux/interrupt.h>
#include <linux/jiffies.h>
#include <linux/pci.h>
#include <linux/mutex.h>
#include <linux/ktime.h>
#include <linux/slab.h>

#define PCH_EVENT_SET	0	/* I2C Interrupt Event Set Status */
#define PCH_EVENT_NONE	1	/* I2C Interrupt Event Clear Status */
#define PCH_MAX_CLK		100000	/* Maximum Clock speed in MHz */
#define PCH_BUFFER_MODE_ENABLE	0x0002	/* flag for Buffer mode enable */
#define PCH_EEPROM_SW_RST_MODE_ENABLE	0x0008	/* EEPROM SW RST enable flag */

#define PCH_I2CSADR	0x00	/* I2C slave address register */
#define PCH_I2CCTL	0x04	/* I2C control register */
#define PCH_I2CSR	0x08	/* I2C status register */
#define PCH_I2CDR	0x0C	/* I2C data register */
#define PCH_I2CMON	0x10	/* I2C bus monitor register */
#define PCH_I2CBC	0x14	/* I2C bus transfer rate setup counter */
#define PCH_I2CMOD	0x18	/* I2C mode register */
#define PCH_I2CBUFSLV	0x1C	/* I2C buffer mode slave address register */
#define PCH_I2CBUFSUB	0x20	/* I2C buffer mode subaddress register */
#define PCH_I2CBUFFOR	0x24	/* I2C buffer mode format register */
#define PCH_I2CBUFCTL	0x28	/* I2C buffer mode control register */
#define PCH_I2CBUFMSK	0x2C	/* I2C buffer mode interrupt mask register */
#define PCH_I2CBUFSTA	0x30	/* I2C buffer mode status register */
#define PCH_I2CBUFLEV	0x34	/* I2C buffer mode level register */
#define PCH_I2CESRFOR	0x38	/* EEPROM software reset mode format register */
#define PCH_I2CESRCTL	0x3C	/* EEPROM software reset mode ctrl register */
#define PCH_I2CESRMSK	0x40	/* EEPROM software reset mode */
#define PCH_I2CESRSTA	0x44	/* EEPROM software reset mode status register */
#define PCH_I2CTMR	0x48	/* I2C timer register */
#define PCH_I2CSRST	0xFC	/* I2C reset register */
#define PCH_I2CNF	0xF8	/* I2C noise filter register */

#define BUS_IDLE_TIMEOUT	20
#define PCH_I2CCTL_I2CMEN	0x0080
#define TEN_BIT_ADDR_DEFAULT	0xF000
#define TEN_BIT_ADDR_MASK	0xF0
#define PCH_START		0x0020
#define PCH_RESTART		0x0004
#define PCH_ESR_START		0x0001
#define PCH_BUFF_START		0x1
#define PCH_REPSTART		0x0004
#define PCH_ACK			0x0008
#define PCH_GETACK		0x0001
#define CLR_REG			0x0
#define I2C_RD			0x1
#define I2CMCF_BIT		0x0080
#define I2CMIF_BIT		0x0002
#define I2CMAL_BIT		0x0010
#define I2CBMFI_BIT		0x0001
#define I2CBMAL_BIT		0x0002
#define I2CBMNA_BIT		0x0004
#define I2CBMTO_BIT		0x0008
#define I2CBMIS_BIT		0x0010
#define I2CESRFI_BIT		0X0001
#define I2CESRTO_BIT		0x0002
#define I2CESRFIIE_BIT		0x1
#define I2CESRTOIE_BIT		0x2
#define I2CBMDZ_BIT		0x0040
#define I2CBMAG_BIT		0x0020
#define I2CMBB_BIT		0x0020
#define BUFFER_MODE_MASK	(I2CBMFI_BIT | I2CBMAL_BIT | I2CBMNA_BIT | \
				I2CBMTO_BIT | I2CBMIS_BIT)
#define I2C_ADDR_MSK		0xFF
#define I2C_MSB_2B_MSK		0x300
#define FAST_MODE_CLK		400
#define FAST_MODE_EN		0x0001
#define SUB_ADDR_LEN_MAX	4
#define BUF_LEN_MAX		32
#define PCH_BUFFER_MODE		0x1
#define EEPROM_SW_RST_MODE	0x0002
#define NORMAL_INTR_ENBL	0x0300
#define EEPROM_RST_INTR_ENBL	(I2CESRFIIE_BIT | I2CESRTOIE_BIT)
#define EEPROM_RST_INTR_DISBL	0x0
#define BUFFER_MODE_INTR_ENBL	0x001F
#define BUFFER_MODE_INTR_DISBL	0x0
#define NORMAL_MODE		0x0
#define BUFFER_MODE		0x1
#define EEPROM_SR_MODE		0x2
#define I2C_TX_MODE		0x0010
#define PCH_BUF_TX		0xFFF7
#define PCH_BUF_RD		0x0008
#define I2C_ERROR_MASK	(I2CESRTO_EVENT | I2CBMIS_EVENT | I2CBMTO_EVENT | \
			I2CBMNA_EVENT | I2CBMAL_EVENT | I2CMAL_EVENT)
#define I2CMAL_EVENT		0x0001
#define I2CMCF_EVENT		0x0002
#define I2CBMFI_EVENT		0x0004
#define I2CBMAL_EVENT		0x0008
#define I2CBMNA_EVENT		0x0010
#define I2CBMTO_EVENT		0x0020
#define I2CBMIS_EVENT		0x0040
#define I2CESRFI_EVENT		0x0080
#define I2CESRTO_EVENT		0x0100
#define PCI_DEVICE_ID_PCH_I2C	0x8817

#define pch_dbg(adap, fmt, arg...)  \
	dev_dbg(adap->pch_adapter.dev.parent, "%s :" fmt, __func__, ##arg)

#define pch_err(adap, fmt, arg...)  \
	dev_err(adap->pch_adapter.dev.parent, "%s :" fmt, __func__, ##arg)

#define pch_pci_err(pdev, fmt, arg...)  \
	dev_err(&pdev->dev, "%s :" fmt, __func__, ##arg)

#define pch_pci_dbg(pdev, fmt, arg...)  \
	dev_dbg(&pdev->dev, "%s :" fmt, __func__, ##arg)

/*
Set the number of I2C instance max
Intel EG20T PCH :		1ch
LAPIS Semiconductor ML7213 IOH :	2ch
LAPIS Semiconductor ML7831 IOH :	1ch
*/
#define PCH_I2C_MAX_DEV			2

/**
 * struct i2c_algo_pch_data - for I2C driver functionalities
 * @pch_adapter:		stores the reference to i2c_adapter structure
 * @p_adapter_info:		stores the reference to adapter_info structure
 * @pch_base_address:		specifies the remapped base address
 * @pch_buff_mode_en:		specifies if buffer mode is enabled
 * @pch_event_flag:		specifies occurrence of interrupt events
 * @pch_i2c_xfer_in_progress:	specifies whether the transfer is completed
 */
struct i2c_algo_pch_data {
	struct i2c_adapter pch_adapter;
	struct adapter_info *p_adapter_info;
	void __iomem *pch_base_address;
	int pch_buff_mode_en;
	u32 pch_event_flag;
	bool pch_i2c_xfer_in_progress;
};

/**
 * struct adapter_info - This structure holds the adapter information for the
			 PCH i2c controller
 * @pch_data:		stores a list of i2c_algo_pch_data
 * @pch_i2c_suspended:	specifies whether the system is suspended or not
 *			perhaps with more lines and words.
 * @ch_num:		specifies the number of i2c instance
 *
 * pch_data has as many elements as maximum I2C channels
 */
struct adapter_info {
	struct i2c_algo_pch_data pch_data[PCH_I2C_MAX_DEV];
	bool pch_i2c_suspended;
	int ch_num;
};


static int pch_i2c_speed = 100; /* I2C bus speed in Kbps */
static int pch_clk = 50000;	/* specifies I2C clock speed in KHz */
static wait_queue_head_t pch_event;
static DEFINE_MUTEX(pch_mutex);

/* Definition for ML7213 by LAPIS Semiconductor */
#define PCI_VENDOR_ID_ROHM		0x10DB
#define PCI_DEVICE_ID_ML7213_I2C	0x802D
#define PCI_DEVICE_ID_ML7223_I2C	0x8010
#define PCI_DEVICE_ID_ML7831_I2C	0x8817

static DEFINE_PCI_DEVICE_TABLE(pch_pcidev_id) = {
	{ PCI_VDEVICE(INTEL, PCI_DEVICE_ID_PCH_I2C),   1, },
	{ PCI_VDEVICE(ROHM, PCI_DEVICE_ID_ML7213_I2C), 2, },
	{ PCI_VDEVICE(ROHM, PCI_DEVICE_ID_ML7223_I2C), 1, },
	{ PCI_VDEVICE(ROHM, PCI_DEVICE_ID_ML7831_I2C), 1, },
	{0,}
};

static irqreturn_t pch_i2c_handler(int irq, void *pData);

static inline void pch_setbit(void __iomem *addr, u32 offset, u32 bitmask)
{
	u32 val;
	val = ioread32(addr + offset);
	val |= bitmask;
	iowrite32(val, addr + offset);
}

static inline void pch_clrbit(void __iomem *addr, u32 offset, u32 bitmask)
{
	u32 val;
	val = ioread32(addr + offset);
	val &= (~bitmask);
	iowrite32(val, addr + offset);
}

/**
 * pch_i2c_init() - hardware initialization of I2C module
 * @adap:	Pointer to struct i2c_algo_pch_data.
 */
static void pch_i2c_init(struct i2c_algo_pch_data *adap)
{
	void __iomem *p = adap->pch_base_address;
	u32 pch_i2cbc;
	u32 pch_i2ctmr;
	u32 reg_value;

	/* reset I2C controller */
	iowrite32(0x01, p + PCH_I2CSRST);
	msleep(20);
	iowrite32(0x0, p + PCH_I2CSRST);

	/* Initialize I2C registers */
	iowrite32(0x21, p + PCH_I2CNF);

	pch_setbit(adap->pch_base_address, PCH_I2CCTL, PCH_I2CCTL_I2CMEN);

	if (pch_i2c_speed != 400)
		pch_i2c_speed = 100;

	reg_value = PCH_I2CCTL_I2CMEN;
	if (pch_i2c_speed == FAST_MODE_CLK) {
		reg_value |= FAST_MODE_EN;
		pch_dbg(adap, "Fast mode enabled\n");
	}

	if (pch_clk > PCH_MAX_CLK)
		pch_clk = 62500;

	pch_i2cbc = (pch_clk + (pch_i2c_speed * 4)) / (pch_i2c_speed * 8);
	/* Set transfer speed in I2CBC */
	iowrite32(pch_i2cbc, p + PCH_I2CBC);

	pch_i2ctmr = (pch_clk) / 8;
	iowrite32(pch_i2ctmr, p + PCH_I2CTMR);

	reg_value |= NORMAL_INTR_ENBL;	/* Enable interrupts in normal mode */
	iowrite32(reg_value, p + PCH_I2CCTL);

	pch_dbg(adap,
		"I2CCTL=%x pch_i2cbc=%x pch_i2ctmr=%x Enable interrupts\n",
		ioread32(p + PCH_I2CCTL), pch_i2cbc, pch_i2ctmr);

	init_waitqueue_head(&pch_event);
}

/**
 * pch_i2c_wait_for_bus_idle() - check the status of bus.
 * @adap:	Pointer to struct i2c_algo_pch_data.
 * @timeout:	waiting time counter (ms).
 */
static s32 pch_i2c_wait_for_bus_idle(struct i2c_algo_pch_data *adap,
				     s32 timeout)
{
	void __iomem *p = adap->pch_base_address;
	int schedule = 0;
	unsigned long end = jiffies + msecs_to_jiffies(timeout);

	while (ioread32(p + PCH_I2CSR) & I2CMBB_BIT) {
		if (time_after(jiffies, end)) {
			pch_dbg(adap, "I2CSR = %x\n", ioread32(p + PCH_I2CSR));
			pch_err(adap, "%s: Timeout Error.return%d\n",
					__func__, -ETIME);
			pch_i2c_init(adap);

			return -ETIME;
		}

		if (!schedule)
			/* Retry after some usecs */
			udelay(5);
		else
			/* Wait a bit more without consuming CPU */
			usleep_range(20, 1000);

		schedule = 1;
	}

	return 0;
}

/**
 * pch_i2c_start() - Generate I2C start condition in normal mode.
 * @adap:	Pointer to struct i2c_algo_pch_data.
 *
 * Generate I2C start condition in normal mode by setting I2CCTL.I2CMSTA to 1.
 */
static void pch_i2c_start(struct i2c_algo_pch_data *adap)
{
	void __iomem *p = adap->pch_base_address;
	pch_dbg(adap, "I2CCTL = %x\n", ioread32(p + PCH_I2CCTL));
	pch_setbit(adap->pch_base_address, PCH_I2CCTL, PCH_START);
}

/**
<<<<<<< HEAD
 * pch_i2c_wait_for_xfer_complete() - initiates a wait for the tx complete event
 * @adap:	Pointer to struct i2c_algo_pch_data.
 */
static s32 pch_i2c_wait_for_xfer_complete(struct i2c_algo_pch_data *adap)
{
	long ret;
	ret = wait_event_timeout(pch_event,
			(adap->pch_event_flag != 0), msecs_to_jiffies(1000));

	if (ret == 0) {
		pch_err(adap, "timeout: %x\n", adap->pch_event_flag);
		adap->pch_event_flag = 0;
		return -ETIMEDOUT;
	}

	if (adap->pch_event_flag & I2C_ERROR_MASK) {
		pch_err(adap, "error bits set: %x\n", adap->pch_event_flag);
		adap->pch_event_flag = 0;
		return -EIO;
	}

	adap->pch_event_flag = 0;

	return 0;
}

/**
=======
>>>>>>> cfaf0251
 * pch_i2c_getack() - to confirm ACK/NACK
 * @adap:	Pointer to struct i2c_algo_pch_data.
 */
static s32 pch_i2c_getack(struct i2c_algo_pch_data *adap)
{
	u32 reg_val;
	void __iomem *p = adap->pch_base_address;
	reg_val = ioread32(p + PCH_I2CSR) & PCH_GETACK;

	if (reg_val != 0) {
		pch_err(adap, "return%d\n", -EPROTO);
		return -EPROTO;
	}

	return 0;
}

/**
 * pch_i2c_stop() - generate stop condition in normal mode.
 * @adap:	Pointer to struct i2c_algo_pch_data.
 */
static void pch_i2c_stop(struct i2c_algo_pch_data *adap)
{
	void __iomem *p = adap->pch_base_address;
	pch_dbg(adap, "I2CCTL = %x\n", ioread32(p + PCH_I2CCTL));
	/* clear the start bit */
	pch_clrbit(adap->pch_base_address, PCH_I2CCTL, PCH_START);
}

static int pch_i2c_wait_for_check_xfer(struct i2c_algo_pch_data *adap)
{
	long ret;

	ret = wait_event_timeout(pch_event,
			(adap->pch_event_flag != 0), msecs_to_jiffies(1000));
	if (!ret) {
		pch_err(adap, "%s:wait-event timeout\n", __func__);
		adap->pch_event_flag = 0;
		pch_i2c_stop(adap);
		pch_i2c_init(adap);
		return -ETIMEDOUT;
	}

	if (adap->pch_event_flag & I2C_ERROR_MASK) {
		pch_err(adap, "Lost Arbitration\n");
		adap->pch_event_flag = 0;
		pch_clrbit(adap->pch_base_address, PCH_I2CSR, I2CMAL_BIT);
		pch_clrbit(adap->pch_base_address, PCH_I2CSR, I2CMIF_BIT);
		pch_i2c_init(adap);
		return -EAGAIN;
	}

	adap->pch_event_flag = 0;

	if (pch_i2c_getack(adap)) {
		pch_dbg(adap, "Receive NACK for slave address"
			"setting\n");
		return -EIO;
	}

	return 0;
}

/**
 * pch_i2c_repstart() - generate repeated start condition in normal mode
 * @adap:	Pointer to struct i2c_algo_pch_data.
 */
static void pch_i2c_repstart(struct i2c_algo_pch_data *adap)
{
	void __iomem *p = adap->pch_base_address;
	pch_dbg(adap, "I2CCTL = %x\n", ioread32(p + PCH_I2CCTL));
	pch_setbit(adap->pch_base_address, PCH_I2CCTL, PCH_REPSTART);
}

/**
 * pch_i2c_writebytes() - write data to I2C bus in normal mode
 * @i2c_adap:	Pointer to the struct i2c_adapter.
 * @last:	specifies whether last message or not.
 *		In the case of compound mode it will be 1 for last message,
 *		otherwise 0.
 * @first:	specifies whether first message or not.
 *		1 for first message otherwise 0.
 */
static s32 pch_i2c_writebytes(struct i2c_adapter *i2c_adap,
			      struct i2c_msg *msgs, u32 last, u32 first)
{
	struct i2c_algo_pch_data *adap = i2c_adap->algo_data;
	u8 *buf;
	u32 length;
	u32 addr;
	u32 addr_2_msb;
	u32 addr_8_lsb;
	s32 wrcount;
	s32 rtn;
	void __iomem *p = adap->pch_base_address;

	length = msgs->len;
	buf = msgs->buf;
	addr = msgs->addr;

	/* enable master tx */
	pch_setbit(adap->pch_base_address, PCH_I2CCTL, I2C_TX_MODE);

	pch_dbg(adap, "I2CCTL = %x msgs->len = %d\n", ioread32(p + PCH_I2CCTL),
		length);

	if (first) {
		if (pch_i2c_wait_for_bus_idle(adap, BUS_IDLE_TIMEOUT) == -ETIME)
			return -ETIME;
	}

	if (msgs->flags & I2C_M_TEN) {
		addr_2_msb = ((addr & I2C_MSB_2B_MSK) >> 7) & 0x06;
		iowrite32(addr_2_msb | TEN_BIT_ADDR_MASK, p + PCH_I2CDR);
		if (first)
			pch_i2c_start(adap);

		rtn = pch_i2c_wait_for_check_xfer(adap);
		if (rtn)
			return rtn;

		addr_8_lsb = (addr & I2C_ADDR_MSK);
		iowrite32(addr_8_lsb, p + PCH_I2CDR);
	} else {
		/* set 7 bit slave address and R/W bit as 0 */
		iowrite32(addr << 1, p + PCH_I2CDR);
		if (first)
			pch_i2c_start(adap);
	}

	rtn = pch_i2c_wait_for_check_xfer(adap);
	if (rtn)
		return rtn;

	for (wrcount = 0; wrcount < length; ++wrcount) {
		/* write buffer value to I2C data register */
		iowrite32(buf[wrcount], p + PCH_I2CDR);
		pch_dbg(adap, "writing %x to Data register\n", buf[wrcount]);

		rtn = pch_i2c_wait_for_check_xfer(adap);
		if (rtn)
			return rtn;

		pch_clrbit(adap->pch_base_address, PCH_I2CSR, I2CMCF_BIT);
		pch_clrbit(adap->pch_base_address, PCH_I2CSR, I2CMIF_BIT);
	}

	/* check if this is the last message */
	if (last)
		pch_i2c_stop(adap);
	else
		pch_i2c_repstart(adap);

	pch_dbg(adap, "return=%d\n", wrcount);

	return wrcount;
}

/**
 * pch_i2c_sendack() - send ACK
 * @adap:	Pointer to struct i2c_algo_pch_data.
 */
static void pch_i2c_sendack(struct i2c_algo_pch_data *adap)
{
	void __iomem *p = adap->pch_base_address;
	pch_dbg(adap, "I2CCTL = %x\n", ioread32(p + PCH_I2CCTL));
	pch_clrbit(adap->pch_base_address, PCH_I2CCTL, PCH_ACK);
}

/**
 * pch_i2c_sendnack() - send NACK
 * @adap:	Pointer to struct i2c_algo_pch_data.
 */
static void pch_i2c_sendnack(struct i2c_algo_pch_data *adap)
{
	void __iomem *p = adap->pch_base_address;
	pch_dbg(adap, "I2CCTL = %x\n", ioread32(p + PCH_I2CCTL));
	pch_setbit(adap->pch_base_address, PCH_I2CCTL, PCH_ACK);
}

/**
 * pch_i2c_restart() - Generate I2C restart condition in normal mode.
 * @adap:	Pointer to struct i2c_algo_pch_data.
 *
 * Generate I2C restart condition in normal mode by setting I2CCTL.I2CRSTA.
 */
static void pch_i2c_restart(struct i2c_algo_pch_data *adap)
{
	void __iomem *p = adap->pch_base_address;
	pch_dbg(adap, "I2CCTL = %x\n", ioread32(p + PCH_I2CCTL));
	pch_setbit(adap->pch_base_address, PCH_I2CCTL, PCH_RESTART);
}

/**
 * pch_i2c_readbytes() - read data  from I2C bus in normal mode.
 * @i2c_adap:	Pointer to the struct i2c_adapter.
 * @msgs:	Pointer to i2c_msg structure.
 * @last:	specifies whether last message or not.
 * @first:	specifies whether first message or not.
 */
static s32 pch_i2c_readbytes(struct i2c_adapter *i2c_adap, struct i2c_msg *msgs,
			     u32 last, u32 first)
{
	struct i2c_algo_pch_data *adap = i2c_adap->algo_data;

	u8 *buf;
	u32 count;
	u32 length;
	u32 addr;
	u32 addr_2_msb;
	u32 addr_8_lsb;
	void __iomem *p = adap->pch_base_address;
	s32 rtn;

	length = msgs->len;
	buf = msgs->buf;
	addr = msgs->addr;

	/* enable master reception */
	pch_clrbit(adap->pch_base_address, PCH_I2CCTL, I2C_TX_MODE);

	if (first) {
		if (pch_i2c_wait_for_bus_idle(adap, BUS_IDLE_TIMEOUT) == -ETIME)
			return -ETIME;
	}

	if (msgs->flags & I2C_M_TEN) {
		addr_2_msb = ((addr & I2C_MSB_2B_MSK) >> 7);
		iowrite32(addr_2_msb | TEN_BIT_ADDR_MASK, p + PCH_I2CDR);
		if (first)
			pch_i2c_start(adap);

		rtn = pch_i2c_wait_for_check_xfer(adap);
		if (rtn)
			return rtn;

		addr_8_lsb = (addr & I2C_ADDR_MSK);
		iowrite32(addr_8_lsb, p + PCH_I2CDR);

		pch_i2c_restart(adap);

		rtn = pch_i2c_wait_for_check_xfer(adap);
		if (rtn)
			return rtn;

		addr_2_msb |= I2C_RD;
		iowrite32(addr_2_msb | TEN_BIT_ADDR_MASK, p + PCH_I2CDR);
	} else {
		/* 7 address bits + R/W bit */
		addr = (((addr) << 1) | (I2C_RD));
		iowrite32(addr, p + PCH_I2CDR);
	}

	/* check if it is the first message */
	if (first)
		pch_i2c_start(adap);

	rtn = pch_i2c_wait_for_check_xfer(adap);
	if (rtn)
		return rtn;

	if (length == 0) {
		pch_i2c_stop(adap);
		ioread32(p + PCH_I2CDR); /* Dummy read needs */

		count = length;
	} else {
		int read_index;
		int loop;
		pch_i2c_sendack(adap);

		/* Dummy read */
		for (loop = 1, read_index = 0; loop < length; loop++) {
			buf[read_index] = ioread32(p + PCH_I2CDR);

			if (loop != 1)
				read_index++;

			rtn = pch_i2c_wait_for_check_xfer(adap);
			if (rtn)
				return rtn;
		}	/* end for */

		pch_i2c_sendnack(adap);

		buf[read_index] = ioread32(p + PCH_I2CDR); /* Read final - 1 */

		if (length != 1)
			read_index++;

		rtn = pch_i2c_wait_for_check_xfer(adap);
		if (rtn)
			return rtn;

		if (last)
			pch_i2c_stop(adap);
		else
			pch_i2c_repstart(adap);

		buf[read_index++] = ioread32(p + PCH_I2CDR); /* Read Final */
		count = read_index;
	}

	return count;
}

/**
 * pch_i2c_cb() - Interrupt handler Call back function
 * @adap:	Pointer to struct i2c_algo_pch_data.
 */
static void pch_i2c_cb(struct i2c_algo_pch_data *adap)
{
	u32 sts;
	void __iomem *p = adap->pch_base_address;

	sts = ioread32(p + PCH_I2CSR);
	sts &= (I2CMAL_BIT | I2CMCF_BIT | I2CMIF_BIT);
	if (sts & I2CMAL_BIT)
		adap->pch_event_flag |= I2CMAL_EVENT;

	if (sts & I2CMCF_BIT)
		adap->pch_event_flag |= I2CMCF_EVENT;

	/* clear the applicable bits */
	pch_clrbit(adap->pch_base_address, PCH_I2CSR, sts);

	pch_dbg(adap, "PCH_I2CSR = %x\n", ioread32(p + PCH_I2CSR));

	wake_up(&pch_event);
}

/**
 * pch_i2c_handler() - interrupt handler for the PCH I2C controller
 * @irq:	irq number.
 * @pData:	cookie passed back to the handler function.
 */
static irqreturn_t pch_i2c_handler(int irq, void *pData)
{
	u32 reg_val;
	int flag;
	int i;
	struct adapter_info *adap_info = pData;
	void __iomem *p;
	u32 mode;

	for (i = 0, flag = 0; i < adap_info->ch_num; i++) {
		p = adap_info->pch_data[i].pch_base_address;
		mode = ioread32(p + PCH_I2CMOD);
		mode &= BUFFER_MODE | EEPROM_SR_MODE;
		if (mode != NORMAL_MODE) {
			pch_err(adap_info->pch_data,
				"I2C-%d mode(%d) is not supported\n", mode, i);
			continue;
		}
		reg_val = ioread32(p + PCH_I2CSR);
		if (reg_val & (I2CMAL_BIT | I2CMCF_BIT | I2CMIF_BIT)) {
			pch_i2c_cb(&adap_info->pch_data[i]);
			flag = 1;
		}
	}

	return flag ? IRQ_HANDLED : IRQ_NONE;
}

/**
 * pch_i2c_xfer() - Reading adnd writing data through I2C bus
 * @i2c_adap:	Pointer to the struct i2c_adapter.
 * @msgs:	Pointer to i2c_msg structure.
 * @num:	number of messages.
 */
static s32 pch_i2c_xfer(struct i2c_adapter *i2c_adap,
			struct i2c_msg *msgs, s32 num)
{
	struct i2c_msg *pmsg;
	u32 i = 0;
	u32 status;
	s32 ret;

	struct i2c_algo_pch_data *adap = i2c_adap->algo_data;

	ret = mutex_lock_interruptible(&pch_mutex);
	if (ret)
		return ret;

	if (adap->p_adapter_info->pch_i2c_suspended) {
		mutex_unlock(&pch_mutex);
		return -EBUSY;
	}

	pch_dbg(adap, "adap->p_adapter_info->pch_i2c_suspended is %d\n",
		adap->p_adapter_info->pch_i2c_suspended);
	/* transfer not completed */
	adap->pch_i2c_xfer_in_progress = true;

	for (i = 0; i < num && ret >= 0; i++) {
		pmsg = &msgs[i];
		pmsg->flags |= adap->pch_buff_mode_en;
		status = pmsg->flags;
		pch_dbg(adap,
			"After invoking I2C_MODE_SEL :flag= 0x%x\n", status);

		if ((status & (I2C_M_RD)) != false) {
			ret = pch_i2c_readbytes(i2c_adap, pmsg, (i + 1 == num),
						(i == 0));
		} else {
			ret = pch_i2c_writebytes(i2c_adap, pmsg, (i + 1 == num),
						 (i == 0));
		}
	}

	adap->pch_i2c_xfer_in_progress = false;	/* transfer completed */

	mutex_unlock(&pch_mutex);

	return (ret < 0) ? ret : num;
}

/**
 * pch_i2c_func() - return the functionality of the I2C driver
 * @adap:	Pointer to struct i2c_algo_pch_data.
 */
static u32 pch_i2c_func(struct i2c_adapter *adap)
{
	return I2C_FUNC_I2C | I2C_FUNC_SMBUS_EMUL | I2C_FUNC_10BIT_ADDR;
}

static struct i2c_algorithm pch_algorithm = {
	.master_xfer = pch_i2c_xfer,
	.functionality = pch_i2c_func
};

/**
 * pch_i2c_disbl_int() - Disable PCH I2C interrupts
 * @adap:	Pointer to struct i2c_algo_pch_data.
 */
static void pch_i2c_disbl_int(struct i2c_algo_pch_data *adap)
{
	void __iomem *p = adap->pch_base_address;

	pch_clrbit(adap->pch_base_address, PCH_I2CCTL, NORMAL_INTR_ENBL);

	iowrite32(EEPROM_RST_INTR_DISBL, p + PCH_I2CESRMSK);

	iowrite32(BUFFER_MODE_INTR_DISBL, p + PCH_I2CBUFMSK);
}

static int __devinit pch_i2c_probe(struct pci_dev *pdev,
				   const struct pci_device_id *id)
{
	void __iomem *base_addr;
	int ret;
	int i, j;
	struct adapter_info *adap_info;
	struct i2c_adapter *pch_adap;

	pch_pci_dbg(pdev, "Entered.\n");

	adap_info = kzalloc((sizeof(struct adapter_info)), GFP_KERNEL);
	if (adap_info == NULL) {
		pch_pci_err(pdev, "Memory allocation FAILED\n");
		return -ENOMEM;
	}

	ret = pci_enable_device(pdev);
	if (ret) {
		pch_pci_err(pdev, "pci_enable_device FAILED\n");
		goto err_pci_enable;
	}

	ret = pci_request_regions(pdev, KBUILD_MODNAME);
	if (ret) {
		pch_pci_err(pdev, "pci_request_regions FAILED\n");
		goto err_pci_req;
	}

	base_addr = pci_iomap(pdev, 1, 0);

	if (base_addr == NULL) {
		pch_pci_err(pdev, "pci_iomap FAILED\n");
		ret = -ENOMEM;
		goto err_pci_iomap;
	}

	/* Set the number of I2C channel instance */
	adap_info->ch_num = id->driver_data;

	ret = request_irq(pdev->irq, pch_i2c_handler, IRQF_SHARED,
		  KBUILD_MODNAME, adap_info);
	if (ret) {
		pch_pci_err(pdev, "request_irq FAILED\n");
		goto err_request_irq;
	}

	for (i = 0; i < adap_info->ch_num; i++) {
		pch_adap = &adap_info->pch_data[i].pch_adapter;
		adap_info->pch_i2c_suspended = false;

		adap_info->pch_data[i].p_adapter_info = adap_info;

		pch_adap->owner = THIS_MODULE;
		pch_adap->class = I2C_CLASS_HWMON;
		strlcpy(pch_adap->name, KBUILD_MODNAME, sizeof(pch_adap->name));
		pch_adap->algo = &pch_algorithm;
		pch_adap->algo_data = &adap_info->pch_data[i];

		/* base_addr + offset; */
		adap_info->pch_data[i].pch_base_address = base_addr + 0x100 * i;

		pch_adap->dev.parent = &pdev->dev;

		pch_i2c_init(&adap_info->pch_data[i]);

		pch_adap->nr = i;
		ret = i2c_add_numbered_adapter(pch_adap);
		if (ret) {
			pch_pci_err(pdev, "i2c_add_adapter[ch:%d] FAILED\n", i);
			goto err_add_adapter;
		}
	}

	pci_set_drvdata(pdev, adap_info);
	pch_pci_dbg(pdev, "returns %d.\n", ret);
	return 0;

err_add_adapter:
	for (j = 0; j < i; j++)
		i2c_del_adapter(&adap_info->pch_data[j].pch_adapter);
	free_irq(pdev->irq, adap_info);
err_request_irq:
	pci_iounmap(pdev, base_addr);
err_pci_iomap:
	pci_release_regions(pdev);
err_pci_req:
	pci_disable_device(pdev);
err_pci_enable:
	kfree(adap_info);
	return ret;
}

static void __devexit pch_i2c_remove(struct pci_dev *pdev)
{
	int i;
	struct adapter_info *adap_info = pci_get_drvdata(pdev);

	free_irq(pdev->irq, adap_info);

	for (i = 0; i < adap_info->ch_num; i++) {
		pch_i2c_disbl_int(&adap_info->pch_data[i]);
		i2c_del_adapter(&adap_info->pch_data[i].pch_adapter);
	}

	if (adap_info->pch_data[0].pch_base_address)
		pci_iounmap(pdev, adap_info->pch_data[0].pch_base_address);

	for (i = 0; i < adap_info->ch_num; i++)
		adap_info->pch_data[i].pch_base_address = NULL;

	pci_set_drvdata(pdev, NULL);

	pci_release_regions(pdev);

	pci_disable_device(pdev);
	kfree(adap_info);
}

#ifdef CONFIG_PM
static int pch_i2c_suspend(struct pci_dev *pdev, pm_message_t state)
{
	int ret;
	int i;
	struct adapter_info *adap_info = pci_get_drvdata(pdev);
	void __iomem *p = adap_info->pch_data[0].pch_base_address;

	adap_info->pch_i2c_suspended = true;

	for (i = 0; i < adap_info->ch_num; i++) {
		while ((adap_info->pch_data[i].pch_i2c_xfer_in_progress)) {
			/* Wait until all channel transfers are completed */
			msleep(20);
		}
	}

	/* Disable the i2c interrupts */
	for (i = 0; i < adap_info->ch_num; i++)
		pch_i2c_disbl_int(&adap_info->pch_data[i]);

	pch_pci_dbg(pdev, "I2CSR = %x I2CBUFSTA = %x I2CESRSTA = %x "
		"invoked function pch_i2c_disbl_int successfully\n",
		ioread32(p + PCH_I2CSR), ioread32(p + PCH_I2CBUFSTA),
		ioread32(p + PCH_I2CESRSTA));

	ret = pci_save_state(pdev);

	if (ret) {
		pch_pci_err(pdev, "pci_save_state\n");
		return ret;
	}

	pci_enable_wake(pdev, PCI_D3hot, 0);
	pci_disable_device(pdev);
	pci_set_power_state(pdev, pci_choose_state(pdev, state));

	return 0;
}

static int pch_i2c_resume(struct pci_dev *pdev)
{
	int i;
	struct adapter_info *adap_info = pci_get_drvdata(pdev);

	pci_set_power_state(pdev, PCI_D0);
	pci_restore_state(pdev);

	if (pci_enable_device(pdev) < 0) {
		pch_pci_err(pdev, "pch_i2c_resume:pci_enable_device FAILED\n");
		return -EIO;
	}

	pci_enable_wake(pdev, PCI_D3hot, 0);

	for (i = 0; i < adap_info->ch_num; i++)
		pch_i2c_init(&adap_info->pch_data[i]);

	adap_info->pch_i2c_suspended = false;

	return 0;
}
#else
#define pch_i2c_suspend NULL
#define pch_i2c_resume NULL
#endif

static struct pci_driver pch_pcidriver = {
	.name = KBUILD_MODNAME,
	.id_table = pch_pcidev_id,
	.probe = pch_i2c_probe,
	.remove = __devexit_p(pch_i2c_remove),
	.suspend = pch_i2c_suspend,
	.resume = pch_i2c_resume
};

static int __init pch_pci_init(void)
{
	return pci_register_driver(&pch_pcidriver);
}
module_init(pch_pci_init);

static void __exit pch_pci_exit(void)
{
	pci_unregister_driver(&pch_pcidriver);
}
module_exit(pch_pci_exit);

MODULE_DESCRIPTION("Intel EG20T PCH/LAPIS Semico ML7213/ML7223/ML7831 IOH I2C");
MODULE_LICENSE("GPL");
MODULE_AUTHOR("Tomoya MORINAGA. <tomoya.rohm@gmail.com>");
module_param(pch_i2c_speed, int, (S_IRUSR | S_IWUSR));
module_param(pch_clk, int, (S_IRUSR | S_IWUSR));<|MERGE_RESOLUTION|>--- conflicted
+++ resolved
@@ -312,36 +312,6 @@
 }
 
 /**
-<<<<<<< HEAD
- * pch_i2c_wait_for_xfer_complete() - initiates a wait for the tx complete event
- * @adap:	Pointer to struct i2c_algo_pch_data.
- */
-static s32 pch_i2c_wait_for_xfer_complete(struct i2c_algo_pch_data *adap)
-{
-	long ret;
-	ret = wait_event_timeout(pch_event,
-			(adap->pch_event_flag != 0), msecs_to_jiffies(1000));
-
-	if (ret == 0) {
-		pch_err(adap, "timeout: %x\n", adap->pch_event_flag);
-		adap->pch_event_flag = 0;
-		return -ETIMEDOUT;
-	}
-
-	if (adap->pch_event_flag & I2C_ERROR_MASK) {
-		pch_err(adap, "error bits set: %x\n", adap->pch_event_flag);
-		adap->pch_event_flag = 0;
-		return -EIO;
-	}
-
-	adap->pch_event_flag = 0;
-
-	return 0;
-}
-
-/**
-=======
->>>>>>> cfaf0251
  * pch_i2c_getack() - to confirm ACK/NACK
  * @adap:	Pointer to struct i2c_algo_pch_data.
  */
