--- conflicted
+++ resolved
@@ -1057,11 +1057,7 @@
 {
 	struct omap_i2c_dev	*dev;
 	struct i2c_adapter	*adap;
-<<<<<<< HEAD
-	struct resource		*mem, *irq, *ioarea;
-=======
 	struct resource		*mem;
->>>>>>> ddffeb8c
 	const struct omap_i2c_bus_platform_data *pdata =
 		pdev->dev.platform_data;
 	struct device_node	*node = pdev->dev.of_node;
