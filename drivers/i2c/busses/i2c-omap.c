--- conflicted
+++ resolved
@@ -1051,14 +1051,9 @@
 {
 	struct omap_i2c_dev	*dev;
 	struct i2c_adapter	*adap;
-<<<<<<< HEAD
 	struct resource		*mem;
-	struct omap_i2c_bus_platform_data *pdata = pdev->dev.platform_data;
-=======
-	struct resource		*mem, *irq, *ioarea;
 	const struct omap_i2c_bus_platform_data *pdata =
 		pdev->dev.platform_data;
->>>>>>> 8ebc8820
 	struct device_node	*node = pdev->dev.of_node;
 	const struct of_device_id *match;
 	int irq;
