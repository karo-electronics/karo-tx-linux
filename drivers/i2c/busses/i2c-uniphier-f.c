/*
 * Copyright (C) 2015 Masahiro Yamada <yamada.masahiro@socionext.com>
 *
 * This program is free software; you can redistribute it and/or modify
 * it under the terms of the GNU General Public License as published by
 * the Free Software Foundation; either version 2 of the License, or
 * (at your option) any later version.
 *
 * This program is distributed in the hope that it will be useful,
 * but WITHOUT ANY WARRANTY; without even the implied warranty of
 * MERCHANTABILITY or FITNESS FOR A PARTICULAR PURPOSE.  See the
 * GNU General Public License for more details.
 */

#include <linux/clk.h>
#include <linux/i2c.h>
#include <linux/interrupt.h>
#include <linux/io.h>
#include <linux/module.h>
#include <linux/platform_device.h>

#define UNIPHIER_FI2C_CR	0x00	/* control register */
#define     UNIPHIER_FI2C_CR_MST	BIT(3)	/* master mode */
#define     UNIPHIER_FI2C_CR_STA	BIT(2)	/* start condition */
#define     UNIPHIER_FI2C_CR_STO	BIT(1)	/* stop condition */
#define     UNIPHIER_FI2C_CR_NACK	BIT(0)	/* do not return ACK */
#define UNIPHIER_FI2C_DTTX	0x04	/* TX FIFO */
#define     UNIPHIER_FI2C_DTTX_CMD	BIT(8)	/* send command (slave addr) */
#define     UNIPHIER_FI2C_DTTX_RD	BIT(0)	/* read transaction */
#define UNIPHIER_FI2C_DTRX	0x04	/* RX FIFO */
#define UNIPHIER_FI2C_SLAD	0x0c	/* slave address */
#define UNIPHIER_FI2C_CYC	0x10	/* clock cycle control */
#define UNIPHIER_FI2C_LCTL	0x14	/* clock low period control */
#define UNIPHIER_FI2C_SSUT	0x18	/* restart/stop setup time control */
#define UNIPHIER_FI2C_DSUT	0x1c	/* data setup time control */
#define UNIPHIER_FI2C_INT	0x20	/* interrupt status */
#define UNIPHIER_FI2C_IE	0x24	/* interrupt enable */
#define UNIPHIER_FI2C_IC	0x28	/* interrupt clear */
#define     UNIPHIER_FI2C_INT_TE	BIT(9)	/* TX FIFO empty */
#define     UNIPHIER_FI2C_INT_RF	BIT(8)	/* RX FIFO full */
#define     UNIPHIER_FI2C_INT_TC	BIT(7)	/* send complete (STOP) */
#define     UNIPHIER_FI2C_INT_RC	BIT(6)	/* receive complete (STOP) */
#define     UNIPHIER_FI2C_INT_TB	BIT(5)	/* sent specified bytes */
#define     UNIPHIER_FI2C_INT_RB	BIT(4)	/* received specified bytes */
#define     UNIPHIER_FI2C_INT_NA	BIT(2)	/* no ACK */
#define     UNIPHIER_FI2C_INT_AL	BIT(1)	/* arbitration lost */
#define UNIPHIER_FI2C_SR	0x2c	/* status register */
#define     UNIPHIER_FI2C_SR_DB		BIT(12)	/* device busy */
#define     UNIPHIER_FI2C_SR_STS	BIT(11)	/* stop condition detected */
#define     UNIPHIER_FI2C_SR_BB		BIT(8)	/* bus busy */
#define     UNIPHIER_FI2C_SR_RFF	BIT(3)	/* RX FIFO full */
#define     UNIPHIER_FI2C_SR_RNE	BIT(2)	/* RX FIFO not empty */
#define     UNIPHIER_FI2C_SR_TNF	BIT(1)	/* TX FIFO not full */
#define     UNIPHIER_FI2C_SR_TFE	BIT(0)	/* TX FIFO empty */
#define UNIPHIER_FI2C_RST	0x34	/* reset control */
#define     UNIPHIER_FI2C_RST_TBRST	BIT(2)	/* clear TX FIFO */
#define     UNIPHIER_FI2C_RST_RBRST	BIT(1)	/* clear RX FIFO */
#define     UNIPHIER_FI2C_RST_RST	BIT(0)	/* forcible bus reset */
#define UNIPHIER_FI2C_BM	0x38	/* bus monitor */
#define     UNIPHIER_FI2C_BM_SDAO	BIT(3)	/* output for SDA line */
#define     UNIPHIER_FI2C_BM_SDAS	BIT(2)	/* readback of SDA line */
#define     UNIPHIER_FI2C_BM_SCLO	BIT(1)	/* output for SCL line */
#define     UNIPHIER_FI2C_BM_SCLS	BIT(0)	/* readback of SCL line */
#define UNIPHIER_FI2C_NOISE	0x3c	/* noise filter control */
#define UNIPHIER_FI2C_TBC	0x40	/* TX byte count setting */
#define UNIPHIER_FI2C_RBC	0x44	/* RX byte count setting */
#define UNIPHIER_FI2C_TBCM	0x48	/* TX byte count monitor */
#define UNIPHIER_FI2C_RBCM	0x4c	/* RX byte count monitor */
#define UNIPHIER_FI2C_BRST	0x50	/* bus reset */
#define     UNIPHIER_FI2C_BRST_FOEN	BIT(1)	/* normal operation */
#define     UNIPHIER_FI2C_BRST_RSCL	BIT(0)	/* release SCL */

#define UNIPHIER_FI2C_INT_FAULTS	\
				(UNIPHIER_FI2C_INT_NA | UNIPHIER_FI2C_INT_AL)
#define UNIPHIER_FI2C_INT_STOP		\
				(UNIPHIER_FI2C_INT_TC | UNIPHIER_FI2C_INT_RC)

#define UNIPHIER_FI2C_RD		BIT(0)
#define UNIPHIER_FI2C_STOP		BIT(1)
#define UNIPHIER_FI2C_MANUAL_NACK	BIT(2)
#define UNIPHIER_FI2C_BYTE_WISE		BIT(3)
#define UNIPHIER_FI2C_DEFER_STOP_COMP	BIT(4)

#define UNIPHIER_FI2C_DEFAULT_SPEED	100000
#define UNIPHIER_FI2C_MAX_SPEED		400000
#define UNIPHIER_FI2C_FIFO_SIZE		8

struct uniphier_fi2c_priv {
	struct completion comp;
	struct i2c_adapter adap;
	void __iomem *membase;
	struct clk *clk;
	unsigned int len;
	u8 *buf;
	u32 enabled_irqs;
	int error;
	unsigned int flags;
	unsigned int busy_cnt;
};

static void uniphier_fi2c_fill_txfifo(struct uniphier_fi2c_priv *priv,
				      bool first)
{
	int fifo_space = UNIPHIER_FI2C_FIFO_SIZE;

	/*
	 * TX-FIFO stores slave address in it for the first access.
	 * Decrement the counter.
	 */
	if (first)
		fifo_space--;

	while (priv->len) {
		if (fifo_space-- <= 0)
			break;

		dev_dbg(&priv->adap.dev, "write data: %02x\n", *priv->buf);
		writel(*priv->buf++, priv->membase + UNIPHIER_FI2C_DTTX);
		priv->len--;
	}
}

static void uniphier_fi2c_drain_rxfifo(struct uniphier_fi2c_priv *priv)
{
	int fifo_left = priv->flags & UNIPHIER_FI2C_BYTE_WISE ?
						1 : UNIPHIER_FI2C_FIFO_SIZE;

	while (priv->len) {
		if (fifo_left-- <= 0)
			break;

		*priv->buf++ = readl(priv->membase + UNIPHIER_FI2C_DTRX);
		dev_dbg(&priv->adap.dev, "read data: %02x\n", priv->buf[-1]);
		priv->len--;
	}
}

static void uniphier_fi2c_set_irqs(struct uniphier_fi2c_priv *priv)
{
	writel(priv->enabled_irqs, priv->membase + UNIPHIER_FI2C_IE);
}

static void uniphier_fi2c_clear_irqs(struct uniphier_fi2c_priv *priv)
{
	writel(-1, priv->membase + UNIPHIER_FI2C_IC);
}

static void uniphier_fi2c_stop(struct uniphier_fi2c_priv *priv)
{
	dev_dbg(&priv->adap.dev, "stop condition\n");

	priv->enabled_irqs |= UNIPHIER_FI2C_INT_STOP;
	uniphier_fi2c_set_irqs(priv);
	writel(UNIPHIER_FI2C_CR_MST | UNIPHIER_FI2C_CR_STO,
	       priv->membase + UNIPHIER_FI2C_CR);
}

static irqreturn_t uniphier_fi2c_interrupt(int irq, void *dev_id)
{
	struct uniphier_fi2c_priv *priv = dev_id;
	u32 irq_status;

	irq_status = readl(priv->membase + UNIPHIER_FI2C_INT);

	dev_dbg(&priv->adap.dev,
		"interrupt: enabled_irqs=%04x, irq_status=%04x\n",
		priv->enabled_irqs, irq_status);

	if (irq_status & UNIPHIER_FI2C_INT_STOP)
		goto complete;

	if (unlikely(irq_status & UNIPHIER_FI2C_INT_AL)) {
		dev_dbg(&priv->adap.dev, "arbitration lost\n");
		priv->error = -EAGAIN;
		goto complete;
	}

	if (unlikely(irq_status & UNIPHIER_FI2C_INT_NA)) {
		dev_dbg(&priv->adap.dev, "could not get ACK\n");
		priv->error = -ENXIO;
		if (priv->flags & UNIPHIER_FI2C_RD) {
			/*
			 * work around a hardware bug:
			 * The receive-completed interrupt is never set even if
			 * STOP condition is detected after the address phase
			 * of read transaction fails to get ACK.
			 * To avoid time-out error, we issue STOP here,
			 * but do not wait for its completion.
			 * It should be checked after exiting this handler.
			 */
			uniphier_fi2c_stop(priv);
			priv->flags |= UNIPHIER_FI2C_DEFER_STOP_COMP;
			goto complete;
		}
		goto stop;
	}

	if (irq_status & UNIPHIER_FI2C_INT_TE) {
		if (!priv->len)
			goto data_done;

		uniphier_fi2c_fill_txfifo(priv, false);
		goto handled;
	}

	if (irq_status & (UNIPHIER_FI2C_INT_RF | UNIPHIER_FI2C_INT_RB)) {
		uniphier_fi2c_drain_rxfifo(priv);
		if (!priv->len)
			goto data_done;

		if (unlikely(priv->flags & UNIPHIER_FI2C_MANUAL_NACK)) {
			if (priv->len <= UNIPHIER_FI2C_FIFO_SIZE &&
			    !(priv->flags & UNIPHIER_FI2C_BYTE_WISE)) {
				dev_dbg(&priv->adap.dev,
					"enable read byte count IRQ\n");
				priv->enabled_irqs |= UNIPHIER_FI2C_INT_RB;
				uniphier_fi2c_set_irqs(priv);
				priv->flags |= UNIPHIER_FI2C_BYTE_WISE;
			}
			if (priv->len <= 1) {
				dev_dbg(&priv->adap.dev, "set NACK\n");
				writel(UNIPHIER_FI2C_CR_MST |
				       UNIPHIER_FI2C_CR_NACK,
				       priv->membase + UNIPHIER_FI2C_CR);
			}
		}

		goto handled;
	}

	return IRQ_NONE;

data_done:
	if (priv->flags & UNIPHIER_FI2C_STOP) {
stop:
		uniphier_fi2c_stop(priv);
	} else {
complete:
		priv->enabled_irqs = 0;
		uniphier_fi2c_set_irqs(priv);
		complete(&priv->comp);
	}

handled:
	uniphier_fi2c_clear_irqs(priv);

	return IRQ_HANDLED;
}

static void uniphier_fi2c_tx_init(struct uniphier_fi2c_priv *priv, u16 addr)
{
	priv->enabled_irqs |= UNIPHIER_FI2C_INT_TE;
	/* do not use TX byte counter */
	writel(0, priv->membase + UNIPHIER_FI2C_TBC);
	/* set slave address */
	writel(UNIPHIER_FI2C_DTTX_CMD | addr << 1,
	       priv->membase + UNIPHIER_FI2C_DTTX);
	/* first chunk of data */
	uniphier_fi2c_fill_txfifo(priv, true);
}

static void uniphier_fi2c_rx_init(struct uniphier_fi2c_priv *priv, u16 addr)
{
	priv->flags |= UNIPHIER_FI2C_RD;

	if (likely(priv->len < 256)) {
		/*
		 * If possible, use RX byte counter.
		 * It can automatically handle NACK for the last byte.
		 */
		writel(priv->len, priv->membase + UNIPHIER_FI2C_RBC);
		priv->enabled_irqs |= UNIPHIER_FI2C_INT_RF |
				      UNIPHIER_FI2C_INT_RB;
	} else {
		/*
		 * The byte counter can not count over 256.  In this case,
		 * do not use it at all.  Drain data when FIFO gets full,
		 * but treat the last portion as a special case.
		 */
		writel(0, priv->membase + UNIPHIER_FI2C_RBC);
		priv->flags |= UNIPHIER_FI2C_MANUAL_NACK;
		priv->enabled_irqs |= UNIPHIER_FI2C_INT_RF;
	}

	/* set slave address with RD bit */
	writel(UNIPHIER_FI2C_DTTX_CMD | UNIPHIER_FI2C_DTTX_RD | addr << 1,
	       priv->membase + UNIPHIER_FI2C_DTTX);
}

static void uniphier_fi2c_reset(struct uniphier_fi2c_priv *priv)
{
	writel(UNIPHIER_FI2C_RST_RST, priv->membase + UNIPHIER_FI2C_RST);
}

static void uniphier_fi2c_prepare_operation(struct uniphier_fi2c_priv *priv)
{
	writel(UNIPHIER_FI2C_BRST_FOEN | UNIPHIER_FI2C_BRST_RSCL,
	       priv->membase + UNIPHIER_FI2C_BRST);
}

static void uniphier_fi2c_recover(struct uniphier_fi2c_priv *priv)
{
	uniphier_fi2c_reset(priv);
	i2c_recover_bus(&priv->adap);
}

static int uniphier_fi2c_master_xfer_one(struct i2c_adapter *adap,
					 struct i2c_msg *msg, bool stop)
{
	struct uniphier_fi2c_priv *priv = i2c_get_adapdata(adap);
	bool is_read = msg->flags & I2C_M_RD;
	unsigned long time_left;

	dev_dbg(&adap->dev, "%s: addr=0x%02x, len=%d, stop=%d\n",
		is_read ? "receive" : "transmit", msg->addr, msg->len, stop);

	priv->len = msg->len;
	priv->buf = msg->buf;
	priv->enabled_irqs = UNIPHIER_FI2C_INT_FAULTS;
	priv->error = 0;
	priv->flags = 0;

	if (stop)
		priv->flags |= UNIPHIER_FI2C_STOP;

	reinit_completion(&priv->comp);
	uniphier_fi2c_clear_irqs(priv);
	writel(UNIPHIER_FI2C_RST_TBRST | UNIPHIER_FI2C_RST_RBRST,
	       priv->membase + UNIPHIER_FI2C_RST);	/* reset TX/RX FIFO */

	if (is_read)
		uniphier_fi2c_rx_init(priv, msg->addr);
	else
		uniphier_fi2c_tx_init(priv, msg->addr);

	uniphier_fi2c_set_irqs(priv);

	dev_dbg(&adap->dev, "start condition\n");
	writel(UNIPHIER_FI2C_CR_MST | UNIPHIER_FI2C_CR_STA,
	       priv->membase + UNIPHIER_FI2C_CR);

	time_left = wait_for_completion_timeout(&priv->comp, adap->timeout);
	if (!time_left) {
		dev_err(&adap->dev, "transaction timeout.\n");
		uniphier_fi2c_recover(priv);
		return -ETIMEDOUT;
	}
	dev_dbg(&adap->dev, "complete\n");

	if (unlikely(priv->flags & UNIPHIER_FI2C_DEFER_STOP_COMP)) {
		u32 status = readl(priv->membase + UNIPHIER_FI2C_SR);

		if (!(status & UNIPHIER_FI2C_SR_STS) ||
		    status & UNIPHIER_FI2C_SR_BB) {
			dev_err(&adap->dev,
				"stop condition was not completed.\n");
			uniphier_fi2c_recover(priv);
			return -EBUSY;
		}
	}

	return priv->error;
}

static int uniphier_fi2c_check_bus_busy(struct i2c_adapter *adap)
{
	struct uniphier_fi2c_priv *priv = i2c_get_adapdata(adap);

	if (readl(priv->membase + UNIPHIER_FI2C_SR) & UNIPHIER_FI2C_SR_DB) {
		if (priv->busy_cnt++ > 3) {
			/*
			 * If bus busy continues too long, it is probably
			 * in a wrong state.  Try bus recovery.
			 */
			uniphier_fi2c_recover(priv);
			priv->busy_cnt = 0;
		}

		return -EAGAIN;
	}

	priv->busy_cnt = 0;
	return 0;
}

static int uniphier_fi2c_master_xfer(struct i2c_adapter *adap,
				     struct i2c_msg *msgs, int num)
{
	struct i2c_msg *msg, *emsg = msgs + num;
	int ret;

	ret = uniphier_fi2c_check_bus_busy(adap);
	if (ret)
		return ret;

	for (msg = msgs; msg < emsg; msg++) {
		/* If next message is read, skip the stop condition */
		bool stop = !(msg + 1 < emsg && msg[1].flags & I2C_M_RD);
		/* but, force it if I2C_M_STOP is set */
		if (msg->flags & I2C_M_STOP)
			stop = true;

		ret = uniphier_fi2c_master_xfer_one(adap, msg, stop);
		if (ret)
			return ret;
	}

	return num;
}

static u32 uniphier_fi2c_functionality(struct i2c_adapter *adap)
{
	return I2C_FUNC_I2C | I2C_FUNC_SMBUS_EMUL;
}

static const struct i2c_algorithm uniphier_fi2c_algo = {
	.master_xfer = uniphier_fi2c_master_xfer,
	.functionality = uniphier_fi2c_functionality,
};

static int uniphier_fi2c_get_scl(struct i2c_adapter *adap)
{
	struct uniphier_fi2c_priv *priv = i2c_get_adapdata(adap);

	return !!(readl(priv->membase + UNIPHIER_FI2C_BM) &
							UNIPHIER_FI2C_BM_SCLS);
}

static void uniphier_fi2c_set_scl(struct i2c_adapter *adap, int val)
{
	struct uniphier_fi2c_priv *priv = i2c_get_adapdata(adap);

	writel(val ? UNIPHIER_FI2C_BRST_RSCL : 0,
	       priv->membase + UNIPHIER_FI2C_BRST);
}

static int uniphier_fi2c_get_sda(struct i2c_adapter *adap)
{
	struct uniphier_fi2c_priv *priv = i2c_get_adapdata(adap);

	return !!(readl(priv->membase + UNIPHIER_FI2C_BM) &
							UNIPHIER_FI2C_BM_SDAS);
}

static void uniphier_fi2c_unprepare_recovery(struct i2c_adapter *adap)
{
	uniphier_fi2c_prepare_operation(i2c_get_adapdata(adap));
}

static struct i2c_bus_recovery_info uniphier_fi2c_bus_recovery_info = {
	.recover_bus = i2c_generic_scl_recovery,
	.get_scl = uniphier_fi2c_get_scl,
	.set_scl = uniphier_fi2c_set_scl,
	.get_sda = uniphier_fi2c_get_sda,
	.unprepare_recovery = uniphier_fi2c_unprepare_recovery,
};

static int uniphier_fi2c_clk_init(struct device *dev,
				  struct uniphier_fi2c_priv *priv)
{
	struct device_node *np = dev->of_node;
	unsigned long clk_rate;
	u32 bus_speed, clk_count;
	int ret;

	if (of_property_read_u32(np, "clock-frequency", &bus_speed))
		bus_speed = UNIPHIER_FI2C_DEFAULT_SPEED;

	if (!bus_speed) {
<<<<<<< HEAD
		dev_err(dev, "clock-freqyency should not be zero\n");
=======
		dev_err(dev, "clock-frequency should not be zero\n");
>>>>>>> f3c87e99
		return -EINVAL;
	}

	if (bus_speed > UNIPHIER_FI2C_MAX_SPEED)
		bus_speed = UNIPHIER_FI2C_MAX_SPEED;

	/* Get input clk rate through clk driver */
	priv->clk = devm_clk_get(dev, NULL);
	if (IS_ERR(priv->clk)) {
		dev_err(dev, "failed to get clock\n");
		return PTR_ERR(priv->clk);
	}

	ret = clk_prepare_enable(priv->clk);
	if (ret)
		return ret;

	clk_rate = clk_get_rate(priv->clk);
	if (!clk_rate) {
		dev_err(dev, "input clock rate should not be zero\n");
		return -EINVAL;
	}

	uniphier_fi2c_reset(priv);

	clk_count = clk_rate / bus_speed;

	writel(clk_count, priv->membase + UNIPHIER_FI2C_CYC);
	writel(clk_count / 2, priv->membase + UNIPHIER_FI2C_LCTL);
	writel(clk_count / 2, priv->membase + UNIPHIER_FI2C_SSUT);
	writel(clk_count / 16, priv->membase + UNIPHIER_FI2C_DSUT);

	uniphier_fi2c_prepare_operation(priv);

	return 0;
}

static int uniphier_fi2c_probe(struct platform_device *pdev)
{
	struct device *dev = &pdev->dev;
	struct uniphier_fi2c_priv *priv;
	struct resource *regs;
	int irq;
	int ret;

	priv = devm_kzalloc(dev, sizeof(*priv), GFP_KERNEL);
	if (!priv)
		return -ENOMEM;

	regs = platform_get_resource(pdev, IORESOURCE_MEM, 0);
	priv->membase = devm_ioremap_resource(dev, regs);
	if (IS_ERR(priv->membase))
		return PTR_ERR(priv->membase);

	irq = platform_get_irq(pdev, 0);
	if (irq < 0) {
		dev_err(dev, "failed to get IRQ number");
		return irq;
	}

	init_completion(&priv->comp);
	priv->adap.owner = THIS_MODULE;
	priv->adap.algo = &uniphier_fi2c_algo;
	priv->adap.dev.parent = dev;
	priv->adap.dev.of_node = dev->of_node;
	strlcpy(priv->adap.name, "UniPhier FI2C", sizeof(priv->adap.name));
	priv->adap.bus_recovery_info = &uniphier_fi2c_bus_recovery_info;
	i2c_set_adapdata(&priv->adap, priv);
	platform_set_drvdata(pdev, priv);

	ret = uniphier_fi2c_clk_init(dev, priv);
	if (ret)
		goto err;

	ret = devm_request_irq(dev, irq, uniphier_fi2c_interrupt, 0,
			       pdev->name, priv);
	if (ret) {
		dev_err(dev, "failed to request irq %d\n", irq);
		goto err;
	}

	ret = i2c_add_adapter(&priv->adap);
	if (ret) {
		dev_err(dev, "failed to add I2C adapter\n");
		goto err;
	}

err:
	if (ret)
		clk_disable_unprepare(priv->clk);

	return ret;
}

static int uniphier_fi2c_remove(struct platform_device *pdev)
{
	struct uniphier_fi2c_priv *priv = platform_get_drvdata(pdev);

	i2c_del_adapter(&priv->adap);
	clk_disable_unprepare(priv->clk);

	return 0;
}

static const struct of_device_id uniphier_fi2c_match[] = {
	{ .compatible = "socionext,uniphier-fi2c" },
	{ /* sentinel */ }
};
MODULE_DEVICE_TABLE(of, uniphier_fi2c_match);

static struct platform_driver uniphier_fi2c_drv = {
	.probe  = uniphier_fi2c_probe,
	.remove = uniphier_fi2c_remove,
	.driver = {
		.name  = "uniphier-fi2c",
		.of_match_table = uniphier_fi2c_match,
	},
};
module_platform_driver(uniphier_fi2c_drv);

MODULE_AUTHOR("Masahiro Yamada <yamada.masahiro@socionext.com>");
MODULE_DESCRIPTION("UniPhier FIFO-builtin I2C bus driver");
MODULE_LICENSE("GPL");<|MERGE_RESOLUTION|>--- conflicted
+++ resolved
@@ -467,11 +467,7 @@
 		bus_speed = UNIPHIER_FI2C_DEFAULT_SPEED;
 
 	if (!bus_speed) {
-<<<<<<< HEAD
-		dev_err(dev, "clock-freqyency should not be zero\n");
-=======
 		dev_err(dev, "clock-frequency should not be zero\n");
->>>>>>> f3c87e99
 		return -EINVAL;
 	}
 
