--- conflicted
+++ resolved
@@ -22,10 +22,6 @@
 obj-$(CONFIG_VT6656)		+= vt6656/
 obj-$(CONFIG_VME_BUS)		+= vme/
 obj-$(CONFIG_IIO)		+= iio/
-<<<<<<< HEAD
-obj-$(CONFIG_FB_SM7XX)		+= sm7xxfb/
-=======
->>>>>>> 9fe8ecca
 obj-$(CONFIG_FB_SM750)		+= sm750fb/
 obj-$(CONFIG_FB_XGI)		+= xgifb/
 obj-$(CONFIG_USB_EMXX)		+= emxx_udc/
@@ -49,9 +45,5 @@
 obj-$(CONFIG_COMMON_CLK_XLNX_CLKWZRD)	+= clocking-wizard/
 obj-$(CONFIG_FB_TFT)		+= fbtft/
 obj-$(CONFIG_FSL_MC_BUS)	+= fsl-mc/
-<<<<<<< HEAD
 obj-$(CONFIG_WILC1000)		+= wilc1000/
-=======
-obj-$(CONFIG_WILC1000)		+= wilc1000/
-obj-$(CONFIG_MOST)		+= most/
->>>>>>> 9fe8ecca
+obj-$(CONFIG_MOST)		+= most/