#
# Industrial I/O subsytem configuration
#

menuconfig IIO
	tristate "Industrial I/O support"
	depends on GENERIC_HARDIRQS
	help
	  The industrial I/O subsystem provides a unified framework for
	  drivers for many different types of embedded sensors using a
	  number of different physical interfaces (i2c, spi, etc). See
	  drivers/staging/iio/Documentation for more information.
if IIO

config IIO_BUFFER
	bool "Enable buffer support within IIO"
	help
	  Provide core support for various buffer based data
	  acquisition methods.

if IIO_BUFFER

config IIO_SW_RING
       select IIO_TRIGGER
	tristate "Industrial I/O lock free software ring"
	help
	  Example software ring buffer implementation.  The design aim
	  of this particular realization was to minimize write locking
	  with the intention that some devices would be able to write
	  in interrupt context.

config IIO_KFIFO_BUF
	select IIO_TRIGGER
	tristate "Industrial I/O buffering based on kfifo"
	help
	  A simple fifo based on kfifo.  Use this if you want a fifo
	  rather than a ring buffer. Note that this currently provides
	  no buffer events so it is up to userspace to work out how
	  often to read from the buffer.

endif # IIO_BUFFER

config IIO_TRIGGER
	boolean "Enable triggered sampling support"
	help
	  Provides IIO core support for triggers.  Currently these
	  are used to initialize capture of samples to push into
	  ring buffers.  The triggers are effectively a 'capture
	  data now' interrupt.

config IIO_CONSUMERS_PER_TRIGGER
       int "Maximum number of consumers per trigger"
       depends on IIO_TRIGGER
       default "2"
       help
	This value controls the maximum number of consumers that a
	given trigger may handle. Default is 2.

source "drivers/staging/iio/accel/Kconfig"
source "drivers/staging/iio/adc/Kconfig"
source "drivers/staging/iio/addac/Kconfig"
source "drivers/staging/iio/cdc/Kconfig"
source "drivers/staging/iio/dac/Kconfig"
source "drivers/staging/iio/dds/Kconfig"
source "drivers/staging/iio/gyro/Kconfig"
source "drivers/staging/iio/impedance-analyzer/Kconfig"
source "drivers/staging/iio/imu/Kconfig"
source "drivers/staging/iio/light/Kconfig"
source "drivers/staging/iio/magnetometer/Kconfig"
source "drivers/staging/iio/meter/Kconfig"
source "drivers/staging/iio/resolver/Kconfig"
source "drivers/staging/iio/trigger/Kconfig"

config IIO_DUMMY_EVGEN
       tristate

config IIO_SIMPLE_DUMMY
       tristate "An example driver with no hardware requirements"
<<<<<<< HEAD
       select IIO_SIMPLE_DUMMY_EVGEN if IIO_SIMPLE_DUMMY_EVENTS
=======
>>>>>>> dcd6c922
       help
	 Driver intended mainly as documentation for how to write
	 a driver. May also be useful for testing userspace code
	 without hardward.

if IIO_SIMPLE_DUMMY

config IIO_SIMPLE_DUMMY_EVENTS
       boolean "Event generation support"
       select IIO_DUMMY_EVGEN
       help
         Add some dummy events to the simple dummy driver.

config IIO_SIMPLE_DUMMY_BUFFER
       boolean "Buffered capture support"
       depends on IIO_KFIFO_BUF
       help
         Add buffered data capture to the simple dummy driver.

endif # IIO_SIMPLE_DUMMY

endif # IIO<|MERGE_RESOLUTION|>--- conflicted
+++ resolved
@@ -76,10 +76,6 @@
 
 config IIO_SIMPLE_DUMMY
        tristate "An example driver with no hardware requirements"
-<<<<<<< HEAD
-       select IIO_SIMPLE_DUMMY_EVGEN if IIO_SIMPLE_DUMMY_EVENTS
-=======
->>>>>>> dcd6c922
        help
 	 Driver intended mainly as documentation for how to write
 	 a driver. May also be useful for testing userspace code
