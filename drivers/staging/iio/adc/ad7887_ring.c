--- conflicted
+++ resolved
@@ -13,53 +13,12 @@
 #include <linux/spi/spi.h>
 
 #include "../iio.h"
-<<<<<<< HEAD
-#include "../buffer_generic.h"
-=======
 #include "../buffer.h"
->>>>>>> dcd6c922
 #include "../ring_sw.h"
 #include "../trigger_consumer.h"
 
 #include "ad7887.h"
 
-<<<<<<< HEAD
-int ad7887_scan_from_ring(struct ad7887_state *st, int channum)
-{
-	struct iio_buffer *ring = iio_priv_to_dev(st)->buffer;
-	int count = 0, ret;
-	u16 *ring_data;
-
-	if (!(test_bit(channum, ring->scan_mask))) {
-		ret = -EBUSY;
-		goto error_ret;
-	}
-
-	ring_data = kmalloc(ring->access->get_bytes_per_datum(ring),
-			    GFP_KERNEL);
-	if (ring_data == NULL) {
-		ret = -ENOMEM;
-		goto error_ret;
-	}
-	ret = ring->access->read_last(ring, (u8 *) ring_data);
-	if (ret)
-		goto error_free_ring_data;
-
-	/* for single channel scan the result is stored with zero offset */
-	if ((test_bit(1, ring->scan_mask) || test_bit(0, ring->scan_mask)) &&
-	    (channum == 1))
-		count = 1;
-
-	ret = be16_to_cpu(ring_data[count]);
-
-error_free_ring_data:
-	kfree(ring_data);
-error_ret:
-	return ret;
-}
-
-=======
->>>>>>> dcd6c922
 /**
  * ad7887_ring_preenable() setup the parameters of the ring before enabling
  *
@@ -88,11 +47,7 @@
 			set_bytes_per_datum(indio_dev->buffer, st->d_size);
 
 	/* We know this is a single long so can 'cheat' */
-<<<<<<< HEAD
-	switch (*ring->scan_mask) {
-=======
 	switch (*indio_dev->active_scan_mask) {
->>>>>>> dcd6c922
 	case (1 << 0):
 		st->ring_msg = &st->msg[AD7887_CH0];
 		break;
@@ -189,11 +144,7 @@
 		goto error_deallocate_sw_rb;
 	}
 	/* Ring buffer functions - here trigger setup related */
-<<<<<<< HEAD
-	indio_dev->buffer->setup_ops = &ad7887_ring_setup_ops;
-=======
 	indio_dev->setup_ops = &ad7887_ring_setup_ops;
->>>>>>> dcd6c922
 
 	/* Flag that polled ring buffering is possible */
 	indio_dev->modes |= INDIO_BUFFER_TRIGGERED;
