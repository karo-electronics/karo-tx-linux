#
# ADC drivers
#
menu "Analog to digital converters"

config AD7291
	tristate "Analog Devices AD7291 ADC driver"
	depends on I2C
	help
	  Say yes here to build support for Analog Devices AD7291
	  8 Channel ADC with temperature sensor.

config AD7298
	tristate "Analog Devices AD7298 ADC driver"
	depends on SPI
<<<<<<< HEAD
	select IIO_KFIFO_BUF if IIO_BUFFER
=======
	select IIO_TRIGGERED_BUFFER if IIO_BUFFER
>>>>>>> d9875690
	help
	  Say yes here to build support for Analog Devices AD7298
	  8 Channel ADC with temperature sensor.

	  To compile this driver as a module, choose M here: the
	  module will be called ad7298.

config AD7606
	tristate "Analog Devices AD7606 ADC driver"
	depends on GPIOLIB
	select IIO_BUFFER
	select IIO_TRIGGERED_BUFFER
	help
	  Say yes here to build support for Analog Devices:
	  ad7606, ad7606-6, ad7606-4 analog to digital converters (ADC).

	  To compile this driver as a module, choose M here: the
	  module will be called ad7606.

config AD7606_IFACE_PARALLEL
	tristate "parallel interface support"
	depends on AD7606
	help
	  Say yes here to include parallel interface support on the AD7606
	  ADC driver.

config AD7606_IFACE_SPI
	tristate "spi interface support"
	depends on AD7606
	depends on SPI
	help
	  Say yes here to include parallel interface support on the AD7606
	  ADC driver.

config AD799X
	tristate "Analog Devices AD799x ADC driver"
	depends on I2C
	select IIO_TRIGGER if IIO_BUFFER
	select AD799X_RING_BUFFER
	help
	  Say yes here to build support for Analog Devices:
	  ad7991, ad7995, ad7999, ad7992, ad7993, ad7994, ad7997, ad7998
	  i2c analog to digital converters (ADC). Provides direct access
	  via sysfs.

config AD799X_RING_BUFFER
	bool "Analog Devices AD799x: use ring buffer"
	depends on AD799X
	select IIO_BUFFER
	select IIO_TRIGGERED_BUFFER
	help
	  Say yes here to include ring buffer support in the AD799X
	  ADC driver.

config AD7476
	tristate "Analog Devices AD7475/6/7/8 AD7466/7/8 and AD7495 ADC driver"
	depends on SPI
	select IIO_BUFFER
	select IIO_TRIGGERED_BUFFER
	help
	  Say yes here to build support for Analog Devices
	  AD7475, AD7476, AD7477, AD7478, AD7466, AD7467, AD7468, AD7495
	  SPI analog to digital converters (ADC).
	  If unsure, say N (but it's safe to say "Y").

	  To compile this driver as a module, choose M here: the
	  module will be called ad7476.

config AD7887
	tristate "Analog Devices AD7887 ADC driver"
	depends on SPI
	select IIO_BUFFER
	select IIO_TRIGGERED_BUFFER
	help
	  Say yes here to build support for Analog Devices
	  AD7887 SPI analog to digital converter (ADC).
	  If unsure, say N (but it's safe to say "Y").

	  To compile this driver as a module, choose M here: the
	  module will be called ad7887.

config AD7780
	tristate "Analog Devices AD7780 AD7781 ADC driver"
	depends on SPI
	depends on GPIOLIB
	help
	  Say yes here to build support for Analog Devices
	  AD7780 and AD7781 SPI analog to digital converters (ADC).
	  If unsure, say N (but it's safe to say "Y").

	  To compile this driver as a module, choose M here: the
	  module will be called ad7780.

config AD7793
	tristate "Analog Devices AD7792 AD7793 ADC driver"
	depends on SPI
	select IIO_BUFFER
	select IIO_TRIGGERED_BUFFER
	help
	  Say yes here to build support for Analog Devices
	  AD7792 and AD7793 SPI analog to digital converters (ADC).
	  If unsure, say N (but it's safe to say "Y").

	  To compile this driver as a module, choose M here: the
	  module will be called AD7793.

config AD7816
	tristate "Analog Devices AD7816/7/8 temperature sensor and ADC driver"
	depends on SPI
	depends on GENERIC_GPIO
	help
	  Say yes here to build support for Analog Devices AD7816/7/8
	  temperature sensors and ADC.

config AD7192
	tristate "Analog Devices AD7190 AD7192 AD7195 ADC driver"
	depends on SPI
	select IIO_BUFFER
	select IIO_TRIGGERED_BUFFER
	help
	  Say yes here to build support for Analog Devices AD7190,
	  AD7192 or AD7195 SPI analog to digital converters (ADC).
	  If unsure, say N (but it's safe to say "Y").

	  To compile this driver as a module, choose M here: the
	  module will be called ad7192.

config ADT7310
	tristate "Analog Devices ADT7310 temperature sensor driver"
	depends on SPI
	help
	  Say yes here to build support for Analog Devices ADT7310
	  temperature sensors.

config ADT7410
	tristate "Analog Devices ADT7410 temperature sensor driver"
	depends on I2C
	help
	  Say yes here to build support for Analog Devices ADT7410
	  temperature sensors.

config AD7280
	tristate "Analog Devices AD7280A Lithium Ion Battery Monitoring System"
	depends on SPI
	help
	  Say yes here to build support for Analog Devices AD7280A
	  Lithium Ion Battery Monitoring System.

	  To compile this driver as a module, choose M here: the
	  module will be called ad7280a

config MAX1363
	tristate "Maxim max1363 ADC driver"
	depends on I2C
	select IIO_TRIGGER if IIO_BUFFER
	select MAX1363_RING_BUFFER
	help
	  Say yes here to build support for many Maxim i2c analog to digital
	  converters (ADC). (max1361, max1362, max1363, max1364, max1036,
	  max1037, max1038, max1039, max1136, max1136, max1137, max1138,
	  max1139, max1236, max1237, max11238, max1239, max11600, max11601,
	  max11602, max11603, max11604, max11605, max11606, max11607,
	  max11608, max11609, max11610, max11611, max11612, max11613,
	  max11614, max11615, max11616, max11617, max11644, max11645,
	  max11646, max11647) Provides direct access via sysfs.

config MAX1363_RING_BUFFER
	bool "Maxim max1363: use ring buffer"
	depends on MAX1363
	select IIO_BUFFER
	select IIO_SW_RING
	help
	  Say yes here to include ring buffer support in the MAX1363
	  ADC driver.

config LPC32XX_ADC
	tristate "NXP LPC32XX ADC"
	depends on ARCH_LPC32XX
	help
	  Say yes here to build support for the integrated ADC inside the
	  LPC32XX SoC. Note that this feature uses the same hardware as the
	  touchscreen driver, so you should either select only one of the two
	  drivers (lpc32xx_adc or lpc32xx_ts) or, in the OpenFirmware case,
	  activate only one via device tree selection.  Provides direct access
	  via sysfs.

config SPEAR_ADC
	tristate "ST SPEAr ADC"
	depends on PLAT_SPEAR
	help
	  Say yes here to build support for the integrated ADC inside the
	  ST SPEAr SoC. Provides direct access via sysfs.

endmenu<|MERGE_RESOLUTION|>--- conflicted
+++ resolved
@@ -13,11 +13,7 @@
 config AD7298
 	tristate "Analog Devices AD7298 ADC driver"
 	depends on SPI
-<<<<<<< HEAD
-	select IIO_KFIFO_BUF if IIO_BUFFER
-=======
 	select IIO_TRIGGERED_BUFFER if IIO_BUFFER
->>>>>>> d9875690
 	help
 	  Say yes here to build support for Analog Devices AD7298
 	  8 Channel ADC with temperature sensor.
