--- conflicted
+++ resolved
@@ -193,17 +193,6 @@
 	  Say yes here to include ring buffer support in the MAX1363
 	  ADC driver.
 
-<<<<<<< HEAD
-config MXS_LRADC
-	tristate "Freescale i.MX23/i.MX28 LRADC"
-	depends on ARCH_MXS
-	help
-	  Say yes here to build support for i.MX23/i.MX28 LRADC convertor
-	  built into these chips.
-
-	  To compile this driver as a module, choose M here: the
-	  module will be called mxs-lradc.
-=======
 config LPC32XX_ADC
 	tristate "NXP LPC32XX ADC"
 	depends on ARCH_LPC32XX && !TOUCHSCREEN_LPC32XX
@@ -212,6 +201,15 @@
 	  LPC32XX SoC. Note that this feature uses the same hardware as the
 	  touchscreen driver, so you can only select one of the two drivers
 	  (lpc32xx_adc or lpc32xx_ts). Provides direct access via sysfs.
->>>>>>> bc01caf5
+
+config MXS_LRADC
+	tristate "Freescale i.MX23/i.MX28 LRADC"
+	depends on ARCH_MXS
+	help
+	  Say yes here to build support for i.MX23/i.MX28 LRADC convertor
+	  built into these chips.
+
+	  To compile this driver as a module, choose M here: the
+	  module will be called mxs-lradc.
 
 endmenu