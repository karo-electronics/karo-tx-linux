config ZCACHE
	bool "Dynamic compression of swap pages and clean pagecache pages"
	# X86 dependency is because zsmalloc uses non-portable pte/tlb
	# functions
<<<<<<< HEAD
	depends on (CLEANCACHE || FRONTSWAP) && CRYPTO && X86
=======
	depends on (CLEANCACHE || FRONTSWAP) && CRYPTO=y && X86
>>>>>>> 711e1bfb
	select ZSMALLOC
	select CRYPTO_LZO
	default n
	help
	  Zcache doubles RAM efficiency while providing a significant
	  performance boosts on many workloads.  Zcache uses
	  compression and an in-kernel implementation of transcendent
	  memory to store clean page cache pages and swap in RAM,
	  providing a noticeable reduction in disk I/O.<|MERGE_RESOLUTION|>--- conflicted
+++ resolved
@@ -2,11 +2,7 @@
 	bool "Dynamic compression of swap pages and clean pagecache pages"
 	# X86 dependency is because zsmalloc uses non-portable pte/tlb
 	# functions
-<<<<<<< HEAD
-	depends on (CLEANCACHE || FRONTSWAP) && CRYPTO && X86
-=======
 	depends on (CLEANCACHE || FRONTSWAP) && CRYPTO=y && X86
->>>>>>> 711e1bfb
 	select ZSMALLOC
 	select CRYPTO_LZO
 	default n
