/* usb1401.h
 Header file for the CED 1401 USB device driver for Linux
 Copyright (C) 2010 Cambridge Electronic Design Ltd
 Author Greg P Smith (greg@ced.co.uk)

 This program is free software; you can redistribute it and/or
 modify it under the terms of the GNU General Public License
 as published by the Free Software Foundation; either version 2
 of the License, or (at your option) any later version.

 This program is distributed in the hope that it will be useful,
 but WITHOUT ANY WARRANTY; without even the implied warranty of
 MERCHANTABILITY or FITNESS FOR A PARTICULAR PURPOSE.  See the
 GNU General Public License for more details.

 You should have received a copy of the GNU General Public License
 along with this program; if not, write to the Free Software
 Foundation, Inc., 51 Franklin Street, Fifth Floor, Boston, MA  02110-1301, USA.
*/
#ifndef __USB1401_H__
#define __USB1401_H__
#include "use1401.h"
#include "ced_ioctl.h"

#ifndef UINT
#define UINT unsigned int
#endif

/** Device type codes, but these don't need to be extended - a succession is assumed
** These are set for usb from the bcdDevice field (suitably mangled). Future devices
** will be added in order of device creation to the list, so the names here are just
** to help use remember which device is which. The U14ERR_... values follow the same
** pattern for modern devices.a
**/
#define TYPEUNKNOWN        -1             /*  dont know */
#define TYPE1401           0              /*  standard 1401 */
#define TYPEPLUS           1              /*  1401 plus */
#define TYPEU1401          2              /*  u1401 */
#define TYPEPOWER          3              /*  Power1401 */
#define TYPEU14012         4              /*  u1401 mkII */
#define TYPEPOWER2         5              /*  Power1401 mk II */
#define TYPEMICRO3         6              /*  Micro1401-3 */
#define TYPEPOWER3         7              /*  Power1401-3 */

/*  Some useful defines of constants. DONT FORGET to change the version in the */
/*  resources whenever you change it here!. */
#define DRIVERMAJREV      2             /*  driver revision level major (match windows) */
#define DRIVERMINREV      0             /*  driver revision level minor */

/*  Definitions of the various block transfer command codes */
#define TM_EXTTOHOST    8               /*  extended tohost */
#define TM_EXTTO1401    9               /*  extended to1401 */

/*  Definitions of values in usbReqtype. Used in sorting out setup actions */
#define H_TO_D 0x00
#define D_TO_H 0x80
#define VENDOR 0x40
#define DEVREQ 0x00
#define INTREQ 0x01
#define ENDREQ 0x02

/*  Definition of values in usbRequest, again used to sort out setup */
#define GET_STATUS      0x00
#define CLEAR_FEATURE   0x01
#define SET_FEATURE     0x03
#define SET_ADDRESS     0x05
#define GET_DESC        0x06
#define SET_DESC        0x07
#define GET_CONF        0x08
#define SET_CONF        0x09
#define GET_INTERFACE   0x0a
#define SET_INTERFACE   0x0b
#define SYNCH_FRAME     0x0c

/*  Definitions of the various debug command codes understood by the 1401. These */
/*  are used in various vendor-specific commands to achieve the desired effect */
#define DB_GRAB         0x50            /* Grab is a NOP for USB */
#define DB_FREE         0x51            /* Free is a NOP for the USB */
#define DB_SETADD       0x52            /* Set debug address (double) */
#define DB_SELFTEST     0x53            /* Start self test */
#define DB_SETMASK      0x54            /* Set enable mask (double) */
#define DB_SETDEF       0x55            /* Set default mask (double) */
#define DB_PEEK         0x56            /* Peek address, save result */
#define DB_POKE         0x57            /* Poke address with data (double) */
#define DB_RAMPD        0x58            /* Ramp data at debug address */
#define DB_RAMPA        0x59            /* Ramp address bus */
#define DB_REPEATS      0x5A            /* Set repeats for operations (double) */
#define DB_WIDTH        0x5B            /* Set width for operations (byte) */
#define DB_DATA         0x5C            /* Get 4-byte data read by PEEK */
#define DB_CHARS        0x5D            /* Send chars via EP0 control write */

#define CR_CHAR          0x0D           /* The carriage return character */
#define CR_CHAR_80       0x8d           /*  and with bit 7 set */

/*  A structure holding information about a block of memory for use in circular transfers */
typedef struct circBlk {
	volatile UINT dwOffset;             /* Offset within area of block start */
	volatile UINT dwSize;               /* Size of the block, in bytes (0 = unused) */
} CIRCBLK;

/*  A structure holding all of the information about a transfer area - an area of */
/*   memory set up for use either as a source or destination in DMA transfers. */
typedef struct transarea {
	void	*lpvBuff;                /*  User address of xfer area saved for completeness */
	UINT        dwBaseOffset;           /*  offset to start of xfer area in first page */
	UINT        dwLength;               /*  Length of xfer area, in bytes */
	struct page **pPages;               /*  Points at array of locked down pages */
	int         nPages;                 /*  number of pages that are locked down */
	bool        bUsed;                  /*  Is this structure in use? */
	bool        bCircular;              /*  Is this area for circular transfers? */
	bool        bCircToHost;            /*  Flag for direction of circular transfer */
	bool        bEventToHost;           /*  Set event on transfer to host? */
	int         iWakeUp;                /*  Set 1 on event, cleared by TestEvent() */
	UINT        dwEventSt;              /*  Defines section within xfer area for... */
	UINT        dwEventSz;              /*  ...notification by the event SZ is 0 if unset */
	CIRCBLK     aBlocks[2];             /*  Info on a pair of circular blocks */
	wait_queue_head_t wqEvent;          /*  The wait queue for events in this area MUST BE LAST */
} TRANSAREA;

/*  The DMADESC structure is used to hold information on the transfer in progress. It */
/*  is set up by ReadDMAInfo, using information sent by the 1401 in an escape sequence. */
typedef struct dmadesc {
	unsigned short wTransType;          /* transfer type as TM_xxx above        */
	unsigned short wIdent;              /* identifier word                      */
	unsigned int   dwSize;              /* bytes to transfer                    */
	unsigned int   dwOffset;            /* offset into transfer area for trans  */
	bool           bOutWard;            /* true when data is going TO 1401      */
} DMADESC;

#define INBUF_SZ         256            /* input buffer size */
#define OUTBUF_SZ        256            /* output buffer size */
#define STAGED_SZ 0x10000               /*  size of coherent buffer for staged transfers */

/*  Structure to hold all of our device specific stuff. We are making this as similar as we */
/*  can to the Windows driver to help in our understanding of what is going on. */
typedef struct _DEVICE_EXTENSION {
	char inputBuffer[INBUF_SZ];         /* The two buffers */
	char outputBuffer[OUTBUF_SZ];       /* accessed by the host functions */
	volatile unsigned int dwNumInput;   /* num of chars in input buffer   */
	volatile unsigned int dwInBuffGet;  /* where to get from input buffer */
	volatile unsigned int dwInBuffPut;  /* where to put into input buffer */
	volatile unsigned int dwNumOutput;  /* num of chars in output buffer  */
	volatile unsigned int dwOutBuffGet; /* where to get from output buffer*/
	volatile unsigned int dwOutBuffPut; /* where to put into output buffer*/

	volatile bool bSendCharsPending;    /* Flag to indicate sendchar active */
	volatile bool bReadCharsPending;    /* Flag to indicate a read is primed */
	char *pCoherCharOut;                /* special aligned buffer for chars to 1401 */
	struct urb *pUrbCharOut;            /* urb used for chars to 1401 */
	char *pCoherCharIn;                 /* special aligned buffer for chars to host */
	struct urb *pUrbCharIn;             /* urb used for chars to host */

	spinlock_t charOutLock;             /* to protect the outputBuffer and outputting */
	spinlock_t charInLock;              /* to protect the inputBuffer and char reads */
	__u8 bInterval;                     /* Interrupt end point interval */

	volatile unsigned int dwDMAFlag;    /* state of DMA */
	TRANSAREA rTransDef[MAX_TRANSAREAS];/* transfer area info */
	volatile DMADESC rDMAInfo;          /*  info on current DMA transfer */
	volatile bool bXFerWaiting;         /*  Flag set if DMA transfer stalled */
	volatile bool bInDrawDown;          /*  Flag that we want to halt transfers */

	/*  Parameters relating to a block read\write that is in progress. Some of these values */
	/*   are equivalent to values in rDMAInfo. The values here are those in use, while those */
	/*   in rDMAInfo are those received from the 1401 via an escape sequence. If another */
	/*   escape sequence arrives before the previous xfer ends, rDMAInfo values are updated while these */
	/*   are used to finish off the current transfer. */
	volatile short StagedId;            /*  The transfer area id for this transfer */
	volatile bool StagedRead;           /*  Flag TRUE for read from 1401, FALSE for write */
	volatile unsigned int StagedLength; /*  Total length of this transfer */
	volatile unsigned int StagedOffset; /*  Offset within memory area for transfer start */
	volatile unsigned int StagedDone;   /*  Bytes transferred so far */
	volatile bool bStagedUrbPending;    /*  Flag to indicate active */
	char *pCoherStagedIO;               /*  buffer used for block transfers */
	struct urb *pStagedUrb;             /*  The URB to use */
	spinlock_t stagedLock;              /*  protects ReadWriteMem() and circular buffer stuff */

	short s1401Type;                    /*  type of 1401 attached */
	short sCurrentState;                /*  current error state */
	bool bIsUSB2;                       /*  type of the interface we connect to */
	bool bForceReset;                   /*  Flag to make sure we get a real reset */
	__u32 statBuf[2];                   /*  buffer for 1401 state info */

	unsigned long ulSelfTestTime;       /*  used to timeout self test */

	int nPipes;                         /*  Should be 3 or 4 depending on 1401 usb chip */
	int bPipeError[4];                  /*  set non-zero if an error on one of the pipe */
	__u8 epAddr[4];                     /*  addresses of the 3/4 end points */

	struct usb_device *udev;            /*  the usb device for this device */
	struct usb_interface *interface;    /*  the interface for this device, NULL if removed */
	struct usb_anchor submitted;        /*  in case we need to retract our submissions */
	struct mutex io_mutex;              /*  synchronize I/O with disconnect, one user-mode caller at a time */

	int    errors;                      /*  the last request tanked */
	int    open_count;                  /*  count the number of openers */
	spinlock_t err_lock;                /*  lock for errors */
	struct kref kref;
} DEVICE_EXTENSION, *PDEVICE_EXTENSION;
#define to_DEVICE_EXTENSION(d) container_of(d, DEVICE_EXTENSION, kref)

<<<<<<< HEAD
/// Definitions of routimes used between compilation object files
// in usb1401.c
extern int Allowi(DEVICE_EXTENSION* pdx);
extern int SendChars(DEVICE_EXTENSION* pdx);
=======
/*  Definitions of routimes used between compilation object files */
/*  in usb1401.c */
extern int Allowi(DEVICE_EXTENSION *pdx);
extern int SendChars(DEVICE_EXTENSION *pdx);
>>>>>>> d0e0ac97
extern void ced_draw_down(DEVICE_EXTENSION *pdx);
extern int ReadWriteMem(DEVICE_EXTENSION *pdx, bool Read, unsigned short wIdent,
				unsigned int dwOffs, unsigned int dwLen);

/*  in ced_ioc.c */
extern int ClearArea(DEVICE_EXTENSION *pdx, int nArea);
extern int SendString(DEVICE_EXTENSION *pdx, const char __user *pData, unsigned int n);
extern int SendChar(DEVICE_EXTENSION *pdx, char c);
extern int Get1401State(DEVICE_EXTENSION *pdx, __u32 *state, __u32 *error);
extern int ReadWrite_Cancel(DEVICE_EXTENSION *pdx);
extern bool Is1401(DEVICE_EXTENSION *pdx);
extern bool QuickCheck(DEVICE_EXTENSION *pdx, bool bTestBuff, bool bCanReset);
extern int Reset1401(DEVICE_EXTENSION *pdx);
extern int GetChar(DEVICE_EXTENSION *pdx);
extern int GetString(DEVICE_EXTENSION *pdx, char __user *pUser, int n);
extern int SetTransfer(DEVICE_EXTENSION *pdx, TRANSFERDESC __user *pTD);
extern int UnsetTransfer(DEVICE_EXTENSION *pdx, int nArea);
extern int SetEvent(DEVICE_EXTENSION *pdx, TRANSFEREVENT __user *pTE);
extern int Stat1401(DEVICE_EXTENSION *pdx);
extern int LineCount(DEVICE_EXTENSION *pdx);
extern int GetOutBufSpace(DEVICE_EXTENSION *pdx);
extern int GetTransfer(DEVICE_EXTENSION *pdx, TGET_TX_BLOCK __user *pGTB);
extern int KillIO1401(DEVICE_EXTENSION *pdx);
extern int BlkTransState(DEVICE_EXTENSION *pdx);
extern int StateOf1401(DEVICE_EXTENSION *pdx);
extern int StartSelfTest(DEVICE_EXTENSION *pdx);
extern int CheckSelfTest(DEVICE_EXTENSION *pdx, TGET_SELFTEST __user *pGST);
extern int TypeOf1401(DEVICE_EXTENSION *pdx);
extern int TransferFlags(DEVICE_EXTENSION *pdx);
extern int DbgPeek(DEVICE_EXTENSION *pdx, TDBGBLOCK __user *pDB);
extern int DbgPoke(DEVICE_EXTENSION *pdx, TDBGBLOCK __user *pDB);
extern int DbgRampData(DEVICE_EXTENSION *pdx, TDBGBLOCK __user *pDB);
extern int DbgRampAddr(DEVICE_EXTENSION *pdx, TDBGBLOCK __user *pDB);
extern int DbgGetData(DEVICE_EXTENSION *pdx, TDBGBLOCK __user *pDB);
extern int DbgStopLoop(DEVICE_EXTENSION *pdx);
extern int SetCircular(DEVICE_EXTENSION *pdx, TRANSFERDESC __user *pTD);
extern int GetCircBlock(DEVICE_EXTENSION *pdx, TCIRCBLOCK __user *pCB);
extern int FreeCircBlock(DEVICE_EXTENSION *pdx, TCIRCBLOCK __user *pCB);
extern int WaitEvent(DEVICE_EXTENSION *pdx, int nArea, int msTimeOut);
extern int TestEvent(DEVICE_EXTENSION *pdx, int nArea);
#endif<|MERGE_RESOLUTION|>--- conflicted
+++ resolved
@@ -199,17 +199,10 @@
 } DEVICE_EXTENSION, *PDEVICE_EXTENSION;
 #define to_DEVICE_EXTENSION(d) container_of(d, DEVICE_EXTENSION, kref)
 
-<<<<<<< HEAD
-/// Definitions of routimes used between compilation object files
-// in usb1401.c
-extern int Allowi(DEVICE_EXTENSION* pdx);
-extern int SendChars(DEVICE_EXTENSION* pdx);
-=======
 /*  Definitions of routimes used between compilation object files */
 /*  in usb1401.c */
 extern int Allowi(DEVICE_EXTENSION *pdx);
 extern int SendChars(DEVICE_EXTENSION *pdx);
->>>>>>> d0e0ac97
 extern void ced_draw_down(DEVICE_EXTENSION *pdx);
 extern int ReadWriteMem(DEVICE_EXTENSION *pdx, bool Read, unsigned short wIdent,
 				unsigned int dwOffs, unsigned int dwLen);
