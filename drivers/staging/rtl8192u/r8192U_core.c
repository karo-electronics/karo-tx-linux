/******************************************************************************
 * Copyright(c) 2008 - 2010 Realtek Corporation. All rights reserved.
 * Linux device driver for RTL8192U
 *
 * Based on the r8187 driver, which is:
 * Copyright 2004-2005 Andrea Merello <andreamrl@tiscali.it>, et al.
 * This program is free software; you can redistribute it and/or modify it
 * under the terms of version 2 of the GNU General Public License as
 * published by the Free Software Foundation.
 *
 * This program is distributed in the hope that it will be useful, but WITHOUT
 * ANY WARRANTY; without even the implied warranty of MERCHANTABILITY or
 * FITNESS FOR A PARTICULAR PURPOSE.  See the GNU General Public License for
 * more details.
 *
 * You should have received a copy of the GNU General Public License along with
 * this program; if not, write to the Free Software Foundation, Inc.,
 * 51 Franklin Street, Fifth Floor, Boston, MA 02110, USA
 *
 * The full GNU General Public License is included in this distribution in the
 * file called LICENSE.
 *
 * Contact Information:
 * Jerry chuang <wlanfae@realtek.com>
 */

#ifndef CONFIG_FORCE_HARD_FLOAT
double __floatsidf(int i)
{
	return i;
}

unsigned int __fixunsdfsi(double d)
{
	return d;
}

double __adddf3(double a, double b)
{
	return a+b;
}

double __addsf3(float a, float b)
{
	return a+b;
}

double __subdf3(double a, double b)
{
	return a-b;
}

double __extendsfdf2(float a)
{
	return a;
}
#endif

#undef LOOP_TEST
#undef DUMP_RX
#undef DUMP_TX
#undef DEBUG_TX_DESC2
#undef RX_DONT_PASS_UL
#undef DEBUG_EPROM
#undef DEBUG_RX_VERBOSE
#undef DUMMY_RX
#undef DEBUG_ZERO_RX
#undef DEBUG_RX_SKB
#undef DEBUG_TX_FRAG
#undef DEBUG_RX_FRAG
#undef DEBUG_TX_FILLDESC
#undef DEBUG_TX
#undef DEBUG_IRQ
#undef DEBUG_RX
#undef DEBUG_RXALLOC
#undef DEBUG_REGISTERS
#undef DEBUG_RING
#undef DEBUG_IRQ_TASKLET
#undef DEBUG_TX_ALLOC
#undef DEBUG_TX_DESC

#define CONFIG_RTL8192_IO_MAP

#include <asm/uaccess.h>
#include "r8192U_hw.h"
#include "r8192U.h"
#include "r8190_rtl8256.h" /* RTL8225 Radio frontend */
#include "r8180_93cx6.h"   /* Card EEPROM */
#include "r8192U_wx.h"
#include "r819xU_phy.h" //added by WB 4.30.2008
#include "r819xU_phyreg.h"
#include "r819xU_cmdpkt.h"
#include "r8192U_dm.h"
#include <linux/usb.h>
#include <linux/slab.h>
#include <linux/proc_fs.h>
#include <linux/seq_file.h>
// FIXME: check if 2.6.7 is ok

#ifdef CONFIG_RTL8192_PM
#include "r8192_pm.h"
#endif

#include "dot11d.h"
//set here to open your trace code. //WB
<<<<<<< HEAD
u32 rt_global_debug_component = \
			//	COMP_INIT	|
//				COMP_DBG	|
			//	COMP_EPROM	|
//				COMP_PHY	|
			//	COMP_RF		|
//				COMP_FIRMWARE	|
//				COMP_CH		|
			//	COMP_POWER_TRACKING |
//				COMP_RATE	|
			//	COMP_TXAGC	|
		//		COMP_TRACE	|
				COMP_DOWN	|
		//		COMP_RECV	|
		//              COMP_SWBW	|
=======
u32 rt_global_debug_component = COMP_DOWN	|
>>>>>>> d0e0ac97
				COMP_SEC	|
				COMP_ERR; //always open err flags on

#define TOTAL_CAM_ENTRY 32
#define CAM_CONTENT_COUNT 8

static const struct usb_device_id rtl8192_usb_id_tbl[] = {
	/* Realtek */
	{USB_DEVICE(0x0bda, 0x8709)},
	/* Corega */
	{USB_DEVICE(0x07aa, 0x0043)},
	/* Belkin */
	{USB_DEVICE(0x050d, 0x805E)},
	/* Sitecom */
	{USB_DEVICE(0x0df6, 0x0031)},
	/* EnGenius */
	{USB_DEVICE(0x1740, 0x9201)},
	/* Dlink */
	{USB_DEVICE(0x2001, 0x3301)},
	/* Zinwell */
	{USB_DEVICE(0x5a57, 0x0290)},
	/* LG */
	{USB_DEVICE(0x043e, 0x7a01)},
	{}
};

MODULE_LICENSE("GPL");
MODULE_VERSION("V 1.1");
MODULE_DEVICE_TABLE(usb, rtl8192_usb_id_tbl);
MODULE_DESCRIPTION("Linux driver for Realtek RTL8192 USB WiFi cards");

static char *ifname = "wlan%d";
static int hwwep = 1;  //default use hw. set 0 to use software security
static int channels = 0x3fff;



module_param(ifname, charp, S_IRUGO|S_IWUSR);
module_param(hwwep, int, S_IRUGO|S_IWUSR);
module_param(channels, int, S_IRUGO|S_IWUSR);

MODULE_PARM_DESC(ifname, " Net interface name, wlan%d=default");
MODULE_PARM_DESC(hwwep, " Try to use hardware security support. ");
MODULE_PARM_DESC(channels, " Channel bitmask for specific locales. NYI");

static int rtl8192_usb_probe(struct usb_interface *intf,
			     const struct usb_device_id *id);
static void rtl8192_usb_disconnect(struct usb_interface *intf);


static struct usb_driver rtl8192_usb_driver = {
	.name		= RTL819xU_MODULE_NAME,		  /* Driver name   */
	.id_table	= rtl8192_usb_id_tbl,		  /* PCI_ID table  */
	.probe		= rtl8192_usb_probe,		  /* probe fn      */
	.disconnect	= rtl8192_usb_disconnect,	  /* remove fn     */
#ifdef CONFIG_RTL8192_PM
	.suspend	= rtl8192_suspend,		  /* PM suspend fn */
	.resume		= rtl8192_resume,                 /* PM resume fn  */
#else
	.suspend	= NULL,				  /* PM suspend fn */
	.resume		= NULL,				  /* PM resume fn  */
#endif
};


typedef struct _CHANNEL_LIST {
	u8	Channel[32];
	u8	Len;
} CHANNEL_LIST, *PCHANNEL_LIST;

static CHANNEL_LIST ChannelPlan[] = {
	{{1,2,3,4,5,6,7,8,9,10,11,36,40,44,48,52,56,60,64,149,153,157,161,165},24},		//FCC
	{{1,2,3,4,5,6,7,8,9,10,11},11},							//IC
	{{1,2,3,4,5,6,7,8,9,10,11,12,13,36,40,44,48,52,56,60,64},21},	//ETSI
	{{1,2,3,4,5,6,7,8,9,10,11,12,13},13},    //Spain. Change to ETSI.
	{{1,2,3,4,5,6,7,8,9,10,11,12,13},13},	//France. Change to ETSI.
	{{1,2,3,4,5,6,7,8,9,10,11,12,13,14,36,40,44,48,52,56,60,64},22},	//MKK					//MKK
	{{1,2,3,4,5,6,7,8,9,10,11,12,13,14,36,40,44,48,52,56,60,64},22},//MKK1
	{{1,2,3,4,5,6,7,8,9,10,11,12,13},13},	//Israel.
	{{1,2,3,4,5,6,7,8,9,10,11,12,13,14,36,40,44,48,52,56,60,64},22},			// For 11a , TELEC
	{{1,2,3,4,5,6,7,8,9,10,11,12,13,14,36,40,44,48,52,56,60,64}, 22},    //MIC
	{{1,2,3,4,5,6,7,8,9,10,11,12,13,14},14}					//For Global Domain. 1-11:active scan, 12-14 passive scan. //+YJ, 080626
};

static void rtl819x_set_channel_map(u8 channel_plan, struct r8192_priv *priv)
{
<<<<<<< HEAD
	int i, max_chan=-1, min_chan=-1;
	struct ieee80211_device* ieee = priv->ieee80211;
	switch (channel_plan)
	{
=======
	int i, max_chan = -1, min_chan = -1;
	struct ieee80211_device *ieee = priv->ieee80211;
	switch (channel_plan) {
>>>>>>> d0e0ac97
	case COUNTRY_CODE_FCC:
	case COUNTRY_CODE_IC:
	case COUNTRY_CODE_ETSI:
	case COUNTRY_CODE_SPAIN:
	case COUNTRY_CODE_FRANCE:
	case COUNTRY_CODE_MKK:
	case COUNTRY_CODE_MKK1:
	case COUNTRY_CODE_ISRAEL:
	case COUNTRY_CODE_TELEC:
<<<<<<< HEAD
	case COUNTRY_CODE_MIC:	
=======
	case COUNTRY_CODE_MIC:
>>>>>>> d0e0ac97
		Dot11d_Init(ieee);
		ieee->bGlobalDomain = false;
		//actually 8225 & 8256 rf chips only support B,G,24N mode
		if ((priv->rf_chip == RF_8225) || (priv->rf_chip == RF_8256)) {
			min_chan = 1;
			max_chan = 14;
<<<<<<< HEAD
		}
		else {
			RT_TRACE(COMP_ERR, "unknown rf chip, can't set channel map in function:%s()\n", __FUNCTION__);
=======
		} else {
			RT_TRACE(COMP_ERR, "unknown rf chip, can't set channel map in function:%s()\n", __func__);
>>>>>>> d0e0ac97
		}
		if (ChannelPlan[channel_plan].Len != 0) {
			// Clear old channel map
			memset(GET_DOT11D_INFO(ieee)->channel_map, 0, sizeof(GET_DOT11D_INFO(ieee)->channel_map));
			// Set new channel map
<<<<<<< HEAD
			for (i=0;i<ChannelPlan[channel_plan].Len;i++) {
=======
			for (i = 0; i < ChannelPlan[channel_plan].Len; i++) {
>>>>>>> d0e0ac97
				if (ChannelPlan[channel_plan].Channel[i] < min_chan || ChannelPlan[channel_plan].Channel[i] > max_chan)
					break;
				GET_DOT11D_INFO(ieee)->channel_map[ChannelPlan[channel_plan].Channel[i]] = 1;
			}
		}
		break;

	case COUNTRY_CODE_GLOBAL_DOMAIN:
		GET_DOT11D_INFO(ieee)->bEnabled = 0;//this flag enabled to follow 11d country IE setting, otherwise, it shall follow global domain settings.
		Dot11d_Reset(ieee);
		ieee->bGlobalDomain = true;
		break;
<<<<<<< HEAD
	
=======

>>>>>>> d0e0ac97
	default:
		break;
	}
}


<<<<<<< HEAD
#define		rx_hal_is_cck_rate(_pdrvinfo)\
			(_pdrvinfo->RxRate == DESC90_RATE1M ||\
			_pdrvinfo->RxRate == DESC90_RATE2M ||\
			_pdrvinfo->RxRate == DESC90_RATE5_5M ||\
			_pdrvinfo->RxRate == DESC90_RATE11M) &&\
			!_pdrvinfo->RxHT\
=======
>>>>>>> d0e0ac97


void CamResetAllEntry(struct net_device *dev)
{
	u32 ulcommand = 0;
	//2004/02/11  In static WEP, OID_ADD_KEY or OID_ADD_WEP are set before STA associate to AP.
	// However, ResetKey is called on OID_802_11_INFRASTRUCTURE_MODE and MlmeAssociateRequest
	// In this condition, Cam can not be reset because upper layer will not set this static key again.
	ulcommand |= BIT31|BIT30;
	write_nic_dword(dev, RWCAM, ulcommand);

}


void write_cam(struct net_device *dev, u8 addr, u32 data)
{
	write_nic_dword(dev, WCAMI, data);
	write_nic_dword(dev, RWCAM, BIT31|BIT16|(addr&0xff));
}

u32 read_cam(struct net_device *dev, u8 addr)
{
	u32 data;

	write_nic_dword(dev, RWCAM, 0x80000000|(addr&0xff));
	read_nic_dword(dev, 0xa8, &data);
	return data;
}

void write_nic_byte_E(struct net_device *dev, int indx, u8 data)
{
	int status;
	struct r8192_priv *priv = (struct r8192_priv *)ieee80211_priv(dev);
	struct usb_device *udev = priv->udev;

	status = usb_control_msg(udev, usb_sndctrlpipe(udev, 0),
				 RTL8187_REQ_SET_REGS, RTL8187_REQT_WRITE,
				 indx|0xfe00, 0, &data, 1, HZ / 2);

	if (status < 0)
		netdev_err(dev, "write_nic_byte_E TimeOut! status: %d\n", status);
}

int read_nic_byte_E(struct net_device *dev, int indx, u8 *data)
{
	int status;
	struct r8192_priv *priv = (struct r8192_priv *)ieee80211_priv(dev);
	struct usb_device *udev = priv->udev;

	status = usb_control_msg(udev, usb_rcvctrlpipe(udev, 0),
				 RTL8187_REQ_GET_REGS, RTL8187_REQT_READ,
				 indx|0xfe00, 0, data, 1, HZ / 2);

	if (status < 0) {
		netdev_err(dev, "%s failure status: %d\n", __func__, status);
		return status;
	}

	return 0;
}
//as 92U has extend page from 4 to 16, so modify functions below.
void write_nic_byte(struct net_device *dev, int indx, u8 data)
{
	int status;

	struct r8192_priv *priv = (struct r8192_priv *)ieee80211_priv(dev);
	struct usb_device *udev = priv->udev;

	status = usb_control_msg(udev, usb_sndctrlpipe(udev, 0),
				 RTL8187_REQ_SET_REGS, RTL8187_REQT_WRITE,
				 (indx&0xff)|0xff00, (indx>>8)&0x0f, &data, 1, HZ / 2);

	if (status < 0)
		netdev_err(dev, "write_nic_byte TimeOut! status: %d\n", status);


}


void write_nic_word(struct net_device *dev, int indx, u16 data)
{

	int status;

	struct r8192_priv *priv = (struct r8192_priv *)ieee80211_priv(dev);
	struct usb_device *udev = priv->udev;

	status = usb_control_msg(udev, usb_sndctrlpipe(udev, 0),
				 RTL8187_REQ_SET_REGS, RTL8187_REQT_WRITE,
				 (indx&0xff)|0xff00, (indx>>8)&0x0f, &data, 2, HZ / 2);

	if (status < 0)
		netdev_err(dev, "write_nic_word TimeOut! status: %d\n", status);

}


void write_nic_dword(struct net_device *dev, int indx, u32 data)
{

	int status;

	struct r8192_priv *priv = (struct r8192_priv *)ieee80211_priv(dev);
	struct usb_device *udev = priv->udev;

	status = usb_control_msg(udev, usb_sndctrlpipe(udev, 0),
				 RTL8187_REQ_SET_REGS, RTL8187_REQT_WRITE,
				 (indx&0xff)|0xff00, (indx>>8)&0x0f, &data, 4, HZ / 2);


	if (status < 0)
		netdev_err(dev, "write_nic_dword TimeOut! status: %d\n", status);

}



int read_nic_byte(struct net_device *dev, int indx, u8 *data)
{
	int status;
	struct r8192_priv *priv = (struct r8192_priv *)ieee80211_priv(dev);
	struct usb_device *udev = priv->udev;

	status = usb_control_msg(udev, usb_rcvctrlpipe(udev, 0),
				 RTL8187_REQ_GET_REGS, RTL8187_REQT_READ,
				 (indx&0xff)|0xff00, (indx>>8)&0x0f, data, 1, HZ / 2);

	if (status < 0) {
		netdev_err(dev, "%s failure status: %d\n", __func__, status);
		return status;
	}

	return 0;
}



int read_nic_word(struct net_device *dev, int indx, u16 *data)
{
	int status;
	struct r8192_priv *priv = (struct r8192_priv *)ieee80211_priv(dev);
	struct usb_device *udev = priv->udev;

	status = usb_control_msg(udev, usb_rcvctrlpipe(udev, 0),
				 RTL8187_REQ_GET_REGS, RTL8187_REQT_READ,
				 (indx&0xff)|0xff00, (indx>>8)&0x0f,
				 data, 2, HZ / 2);

	if (status < 0) {
		netdev_err(dev, "%s failure status: %d\n", __func__, status);
		return status;
	}

	return 0;
}

int read_nic_word_E(struct net_device *dev, int indx, u16 *data)
{
	int status;
	struct r8192_priv *priv = (struct r8192_priv *)ieee80211_priv(dev);
	struct usb_device *udev = priv->udev;

	status = usb_control_msg(udev, usb_rcvctrlpipe(udev, 0),
				 RTL8187_REQ_GET_REGS, RTL8187_REQT_READ,
				 indx|0xfe00, 0, data, 2, HZ / 2);

	if (status < 0) {
		netdev_err(dev, "%s failure status: %d\n", __func__, status);
		return status;
	}

	return 0;
}

int read_nic_dword(struct net_device *dev, int indx, u32 *data)
{
	int status;

	struct r8192_priv *priv = (struct r8192_priv *)ieee80211_priv(dev);
	struct usb_device *udev = priv->udev;

	status = usb_control_msg(udev, usb_rcvctrlpipe(udev, 0),
				 RTL8187_REQ_GET_REGS, RTL8187_REQT_READ,
				 (indx&0xff)|0xff00, (indx>>8)&0x0f,
				 data, 4, HZ / 2);

	if (status < 0) {
		netdev_err(dev, "%s failure status: %d\n", __func__, status);
		return status;
	}

	return 0;
}

/* u8 read_phy_cck(struct net_device *dev, u8 adr); */
/* u8 read_phy_ofdm(struct net_device *dev, u8 adr); */
/* this might still called in what was the PHY rtl8185/rtl8192 common code
 * plans are to possibility turn it again in one common code...
 */
inline void force_pci_posting(struct net_device *dev)
{
}

static struct net_device_stats *rtl8192_stats(struct net_device *dev);
void rtl8192_commit(struct net_device *dev);
void rtl8192_restart(struct work_struct *work);
void watch_dog_timer_callback(unsigned long data);

/****************************************************************************
 *   -----------------------------PROCFS STUFF-------------------------
*****************************************************************************
 */

static struct proc_dir_entry *rtl8192_proc;

static int proc_get_stats_ap(struct seq_file *m, void *v)
{
	struct net_device *dev = m->private;
	struct r8192_priv *priv = (struct r8192_priv *)ieee80211_priv(dev);
	struct ieee80211_device *ieee = priv->ieee80211;
	struct ieee80211_network *target;

	list_for_each_entry(target, &ieee->network_list, list) {
		const char *wpa = "non_WPA";
		if (target->wpa_ie_len > 0 || target->rsn_ie_len > 0)
			wpa = "WPA";

		seq_printf(m, "%s %s\n", target->ssid, wpa);
	}

	return 0;
}

static int proc_get_registers(struct seq_file *m, void *v)
{
	struct net_device *dev = m->private;
<<<<<<< HEAD
	int i,n, max = 0xff;

	seq_puts(m, "\n####################page 0##################\n ");

	for (n=0;n<=max;) {
		//printk( "\nD: %2x> ", n);
		seq_printf(m, "\nD:  %2x > ",n);

		for (i=0;i<16 && n<=max;i++,n++)
			seq_printf(m, "%2x ",read_nic_byte(dev,0x000|n));

		//	printk("%2x ",read_nic_byte(dev,n));
	}

	seq_puts(m, "\n####################page 1##################\n ");
	for (n=0;n<=max;) {
		//printk( "\nD: %2x> ", n);
		seq_printf(m, "\nD:  %2x > ",n);

		for (i=0;i<16 && n<=max;i++,n++)
			seq_printf(m, "%2x ",read_nic_byte(dev,0x100|n));
=======
	int i, n, max = 0xff;
	u8 byte_rd;

	seq_puts(m, "\n####################page 0##################\n ");

	for (n = 0; n <= max;) {
		seq_printf(m, "\nD:  %2x > ", n);

		for (i = 0; i < 16 && n <= max; i++, n++) {
			read_nic_byte(dev, 0x000|n, &byte_rd);
			seq_printf(m, "%2x ", byte_rd);
		}
	}

	seq_puts(m, "\n####################page 1##################\n ");
	for (n = 0; n <= max;) {
		seq_printf(m, "\nD:  %2x > ", n);
>>>>>>> d0e0ac97

		for (i = 0; i < 16 && n <= max; i++, n++) {
			read_nic_byte(dev, 0x100|n, &byte_rd);
			seq_printf(m, "%2x ", byte_rd);
		}
	}
<<<<<<< HEAD

	seq_puts(m, "\n####################page 3##################\n ");
	for (n=0;n<=max;) {
		//printk( "\nD: %2x> ", n);
		seq_printf(m, "\nD:  %2x > ",n);

		for(i=0;i<16 && n<=max;i++,n++)
			seq_printf(m, "%2x ",read_nic_byte(dev,0x300|n));
=======

	seq_puts(m, "\n####################page 3##################\n ");
	for (n = 0; n <= max;) {
		seq_printf(m, "\nD:  %2x > ", n);
>>>>>>> d0e0ac97

		for (i = 0; i < 16 && n <= max; i++, n++) {
			read_nic_byte(dev, 0x300|n, &byte_rd);
			seq_printf(m, "%2x ", byte_rd);
		}
	}

	seq_putc(m, '\n');
	return 0;
}

static int proc_get_stats_tx(struct seq_file *m, void *v)
{
	struct net_device *dev = m->private;
	struct r8192_priv *priv = (struct r8192_priv *)ieee80211_priv(dev);

	seq_printf(m,
<<<<<<< HEAD
		"TX VI priority ok int: %lu\n"
		"TX VI priority error int: %lu\n"
		"TX VO priority ok int: %lu\n"
		"TX VO priority error int: %lu\n"
		"TX BE priority ok int: %lu\n"
		"TX BE priority error int: %lu\n"
		"TX BK priority ok int: %lu\n"
		"TX BK priority error int: %lu\n"
		"TX MANAGE priority ok int: %lu\n"
		"TX MANAGE priority error int: %lu\n"
		"TX BEACON priority ok int: %lu\n"
		"TX BEACON priority error int: %lu\n"
//		"TX high priority ok int: %lu\n"
//		"TX high priority failed error int: %lu\n"
		"TX queue resume: %lu\n"
		"TX queue stopped?: %d\n"
		"TX fifo overflow: %lu\n"
//		"TX beacon: %lu\n"
		"TX VI queue: %d\n"
		"TX VO queue: %d\n"
		"TX BE queue: %d\n"
		"TX BK queue: %d\n"
//		"TX HW queue: %d\n"
		"TX VI dropped: %lu\n"
		"TX VO dropped: %lu\n"
		"TX BE dropped: %lu\n"
		"TX BK dropped: %lu\n"
		"TX total data packets %lu\n",
//		"TX beacon aborted: %lu\n",
		priv->stats.txviokint,
		priv->stats.txvierr,
		priv->stats.txvookint,
		priv->stats.txvoerr,
		priv->stats.txbeokint,
		priv->stats.txbeerr,
		priv->stats.txbkokint,
		priv->stats.txbkerr,
		priv->stats.txmanageokint,
		priv->stats.txmanageerr,
		priv->stats.txbeaconokint,
		priv->stats.txbeaconerr,
//		priv->stats.txhpokint,
//		priv->stats.txhperr,
		priv->stats.txresumed,
		netif_queue_stopped(dev),
		priv->stats.txoverflow,
//		priv->stats.txbeacon,
		atomic_read(&(priv->tx_pending[VI_PRIORITY])),
		atomic_read(&(priv->tx_pending[VO_PRIORITY])),
		atomic_read(&(priv->tx_pending[BE_PRIORITY])),
		atomic_read(&(priv->tx_pending[BK_PRIORITY])),
//		read_nic_byte(dev, TXFIFOCOUNT),
		priv->stats.txvidrop,
		priv->stats.txvodrop,
		priv->stats.txbedrop,
		priv->stats.txbkdrop,
		priv->stats.txdatapkt
//		priv->stats.txbeaconerr
=======
		   "TX VI priority ok int: %lu\n"
		   "TX VI priority error int: %lu\n"
		   "TX VO priority ok int: %lu\n"
		   "TX VO priority error int: %lu\n"
		   "TX BE priority ok int: %lu\n"
		   "TX BE priority error int: %lu\n"
		   "TX BK priority ok int: %lu\n"
		   "TX BK priority error int: %lu\n"
		   "TX MANAGE priority ok int: %lu\n"
		   "TX MANAGE priority error int: %lu\n"
		   "TX BEACON priority ok int: %lu\n"
		   "TX BEACON priority error int: %lu\n"
		   "TX queue resume: %lu\n"
		   "TX queue stopped?: %d\n"
		   "TX fifo overflow: %lu\n"
		   "TX VI queue: %d\n"
		   "TX VO queue: %d\n"
		   "TX BE queue: %d\n"
		   "TX BK queue: %d\n"
		   "TX VI dropped: %lu\n"
		   "TX VO dropped: %lu\n"
		   "TX BE dropped: %lu\n"
		   "TX BK dropped: %lu\n"
		   "TX total data packets %lu\n",
		   priv->stats.txviokint,
		   priv->stats.txvierr,
		   priv->stats.txvookint,
		   priv->stats.txvoerr,
		   priv->stats.txbeokint,
		   priv->stats.txbeerr,
		   priv->stats.txbkokint,
		   priv->stats.txbkerr,
		   priv->stats.txmanageokint,
		   priv->stats.txmanageerr,
		   priv->stats.txbeaconokint,
		   priv->stats.txbeaconerr,
		   priv->stats.txresumed,
		   netif_queue_stopped(dev),
		   priv->stats.txoverflow,
		   atomic_read(&(priv->tx_pending[VI_PRIORITY])),
		   atomic_read(&(priv->tx_pending[VO_PRIORITY])),
		   atomic_read(&(priv->tx_pending[BE_PRIORITY])),
		   atomic_read(&(priv->tx_pending[BK_PRIORITY])),
		   priv->stats.txvidrop,
		   priv->stats.txvodrop,
		   priv->stats.txbedrop,
		   priv->stats.txbkdrop,
		   priv->stats.txdatapkt
>>>>>>> d0e0ac97
		);

	return 0;
}

static int proc_get_stats_rx(struct seq_file *m, void *v)
{
	struct net_device *dev = m->private;
	struct r8192_priv *priv = (struct r8192_priv *)ieee80211_priv(dev);

	seq_printf(m,
<<<<<<< HEAD
		"RX packets: %lu\n"
		"RX urb status error: %lu\n"
		"RX invalid urb error: %lu\n",
		priv->stats.rxoktotal,
		priv->stats.rxstaterr,
		priv->stats.rxurberr);
=======
		   "RX packets: %lu\n"
		   "RX urb status error: %lu\n"
		   "RX invalid urb error: %lu\n",
		   priv->stats.rxoktotal,
		   priv->stats.rxstaterr,
		   priv->stats.rxurberr);
>>>>>>> d0e0ac97

	return 0;
}

void rtl8192_proc_module_init(void)
{
	RT_TRACE(COMP_INIT, "Initializing proc filesystem");
	rtl8192_proc = proc_mkdir(RTL819xU_MODULE_NAME, init_net.proc_net);
}


void rtl8192_proc_module_remove(void)
{
	remove_proc_entry(RTL819xU_MODULE_NAME, init_net.proc_net);
}

/*
 * seq_file wrappers for procfile show routines.
 */
static int rtl8192_proc_open(struct inode *inode, struct file *file)
{
	struct net_device *dev = proc_get_parent_data(inode);
	int (*show)(struct seq_file *, void *) = PDE_DATA(inode);

	return single_open(file, show, dev);
}

static const struct file_operations rtl8192_proc_fops = {
	.open		= rtl8192_proc_open,
	.read		= seq_read,
	.llseek		= seq_lseek,
	.release	= single_release,
};

/*
 * Table of proc files we need to create.
 */
struct rtl8192_proc_file {
	char name[12];
	int (*show)(struct seq_file *, void *);
};

static const struct rtl8192_proc_file rtl8192_proc_files[] = {
	{ "stats-rx",	&proc_get_stats_rx },
	{ "stats-tx",	&proc_get_stats_tx },
	{ "stats-ap",	&proc_get_stats_ap },
	{ "registers",	&proc_get_registers },
	{ "" }
};

void rtl8192_proc_init_one(struct net_device *dev)
{
	const struct rtl8192_proc_file *f;
	struct proc_dir_entry *dir;

	if (rtl8192_proc) {
		dir = proc_mkdir_data(dev->name, 0, rtl8192_proc, dev);
		if (!dir) {
			RT_TRACE(COMP_ERR, "Unable to initialize /proc/net/rtl8192/%s\n",
				 dev->name);
			return;
		}

		for (f = rtl8192_proc_files; f->name[0]; f++) {
			if (!proc_create_data(f->name, S_IFREG | S_IRUGO, dir,
					      &rtl8192_proc_fops, f->show)) {
				RT_TRACE(COMP_ERR, "Unable to initialize "
					 "/proc/net/rtl8192/%s/%s\n",
					 dev->name, f->name);
				return;
			}
		}
	}
}

void rtl8192_proc_remove_one(struct net_device *dev)
{
	remove_proc_subtree(dev->name, rtl8192_proc);
}

/****************************************************************************
   -----------------------------MISC STUFF-------------------------
*****************************************************************************/

short check_nic_enough_desc(struct net_device *dev, int queue_index)
{
	struct r8192_priv *priv = ieee80211_priv(dev);
	int used = atomic_read(&priv->tx_pending[queue_index]);

	return (used < MAX_TX_URB);
}

void tx_timeout(struct net_device *dev)
{
	struct r8192_priv *priv = ieee80211_priv(dev);

	schedule_work(&priv->reset_wq);
}


/* this is only for debug */
void dump_eprom(struct net_device *dev)
{
	int i;
	for (i = 0; i < 63; i++)
		RT_TRACE(COMP_EPROM, "EEPROM addr %x : %x", i, eprom_read(dev, i));
}


/****************************************************************************
      ------------------------------HW STUFF---------------------------
*****************************************************************************/


void rtl8192_set_mode(struct net_device *dev, int mode)
{
	u8 ecmd;
	read_nic_byte(dev, EPROM_CMD, &ecmd);
	ecmd = ecmd & ~EPROM_CMD_OPERATING_MODE_MASK;
	ecmd = ecmd | (mode<<EPROM_CMD_OPERATING_MODE_SHIFT);
	ecmd = ecmd & ~EPROM_CS_BIT;
	ecmd = ecmd & ~EPROM_CK_BIT;
	write_nic_byte(dev, EPROM_CMD, ecmd);
}


void rtl8192_update_msr(struct net_device *dev)
{
	struct r8192_priv *priv = ieee80211_priv(dev);
	u8 msr;

	read_nic_byte(dev, MSR, &msr);
	msr &= ~MSR_LINK_MASK;

	/* do not change in link_state != WLAN_LINK_ASSOCIATED.
	 * msr must be updated if the state is ASSOCIATING.
	 * this is intentional and make sense for ad-hoc and
	 * master (see the create BSS/IBSS func)
	 */
	if (priv->ieee80211->state == IEEE80211_LINKED) {

		if (priv->ieee80211->iw_mode == IW_MODE_INFRA)
			msr |= (MSR_LINK_MANAGED<<MSR_LINK_SHIFT);
		else if (priv->ieee80211->iw_mode == IW_MODE_ADHOC)
			msr |= (MSR_LINK_ADHOC<<MSR_LINK_SHIFT);
		else if (priv->ieee80211->iw_mode == IW_MODE_MASTER)
			msr |= (MSR_LINK_MASTER<<MSR_LINK_SHIFT);

	} else {
		msr |= (MSR_LINK_NONE<<MSR_LINK_SHIFT);
	}

	write_nic_byte(dev, MSR, msr);
}

void rtl8192_set_chan(struct net_device *dev, short ch)
{
	struct r8192_priv *priv = (struct r8192_priv *)ieee80211_priv(dev);
	RT_TRACE(COMP_CH, "=====>%s()====ch:%d\n", __func__, ch);
	priv->chan = ch;

	/* this hack should avoid frame TX during channel setting*/

#ifndef LOOP_TEST
	//need to implement rf set channel here WB

	if (priv->rf_set_chan)
		priv->rf_set_chan(dev, priv->chan);
	mdelay(10);
#endif
}

static void rtl8192_rx_isr(struct urb *urb);

u32 get_rxpacket_shiftbytes_819xusb(struct ieee80211_rx_stats *pstats)
{

#ifdef USB_RX_AGGREGATION_SUPPORT
	if (pstats->bisrxaggrsubframe)
		return (sizeof(rx_desc_819x_usb) + pstats->RxDrvInfoSize
			+ pstats->RxBufShift + 8);
	else
#endif
		return (sizeof(rx_desc_819x_usb) + pstats->RxDrvInfoSize
			+ pstats->RxBufShift);

}
static int rtl8192_rx_initiate(struct net_device *dev)
{
	struct r8192_priv *priv = (struct r8192_priv *)ieee80211_priv(dev);
	struct urb *entry;
	struct sk_buff *skb;
	struct rtl8192_rx_info *info;

	/* nomal packet rx procedure */
	while (skb_queue_len(&priv->rx_queue) < MAX_RX_URB) {
		skb = __dev_alloc_skb(RX_URB_SIZE, GFP_KERNEL);
		if (!skb)
			break;
		entry = usb_alloc_urb(0, GFP_KERNEL);
		if (!entry) {
			kfree_skb(skb);
			break;
		}
		usb_fill_bulk_urb(entry, priv->udev,
				  usb_rcvbulkpipe(priv->udev, 3), skb_tail_pointer(skb),
				  RX_URB_SIZE, rtl8192_rx_isr, skb);
		info = (struct rtl8192_rx_info *) skb->cb;
		info->urb = entry;
		info->dev = dev;
		info->out_pipe = 3; //denote rx normal packet queue
		skb_queue_tail(&priv->rx_queue, skb);
		usb_submit_urb(entry, GFP_KERNEL);
	}

	/* command packet rx procedure */
	while (skb_queue_len(&priv->rx_queue) < MAX_RX_URB + 3) {
		skb = __dev_alloc_skb(RX_URB_SIZE, GFP_KERNEL);
		if (!skb)
			break;
		entry = usb_alloc_urb(0, GFP_KERNEL);
		if (!entry) {
			kfree_skb(skb);
			break;
		}
		usb_fill_bulk_urb(entry, priv->udev,
				  usb_rcvbulkpipe(priv->udev, 9), skb_tail_pointer(skb),
				  RX_URB_SIZE, rtl8192_rx_isr, skb);
		info = (struct rtl8192_rx_info *) skb->cb;
		info->urb = entry;
		info->dev = dev;
		info->out_pipe = 9; //denote rx cmd packet queue
		skb_queue_tail(&priv->rx_queue, skb);
		usb_submit_urb(entry, GFP_KERNEL);
	}

	return 0;
}

void rtl8192_set_rxconf(struct net_device *dev)
{
	struct r8192_priv *priv = (struct r8192_priv *)ieee80211_priv(dev);
	u32 rxconf;

	read_nic_dword(dev, RCR, &rxconf);
	rxconf = rxconf & ~MAC_FILTER_MASK;
	rxconf = rxconf | RCR_AMF;
	rxconf = rxconf | RCR_ADF;
	rxconf = rxconf | RCR_AB;
	rxconf = rxconf | RCR_AM;

	if (dev->flags & IFF_PROMISC)
		DMESG("NIC in promisc mode");

	if (priv->ieee80211->iw_mode == IW_MODE_MONITOR ||
	    dev->flags & IFF_PROMISC) {
		rxconf = rxconf | RCR_AAP;
	} else {
		rxconf = rxconf | RCR_APM;
		rxconf = rxconf | RCR_CBSSID;
	}


	if (priv->ieee80211->iw_mode == IW_MODE_MONITOR) {
		rxconf = rxconf | RCR_AICV;
		rxconf = rxconf | RCR_APWRMGT;
	}

	if (priv->crcmon == 1 && priv->ieee80211->iw_mode == IW_MODE_MONITOR)
		rxconf = rxconf | RCR_ACRC32;


	rxconf = rxconf & ~RX_FIFO_THRESHOLD_MASK;
	rxconf = rxconf | (RX_FIFO_THRESHOLD_NONE<<RX_FIFO_THRESHOLD_SHIFT);
	rxconf = rxconf & ~MAX_RX_DMA_MASK;
	rxconf = rxconf | ((u32)7<<RCR_MXDMA_OFFSET);

	rxconf = rxconf | RCR_ONLYERLPKT;

	write_nic_dword(dev, RCR, rxconf);
}
//wait to be removed
void rtl8192_rx_enable(struct net_device *dev)
{
	rtl8192_rx_initiate(dev);
}


void rtl8192_tx_enable(struct net_device *dev)
{
}



void rtl8192_rtx_disable(struct net_device *dev)
{
	u8 cmd;
	struct r8192_priv *priv = ieee80211_priv(dev);
	struct sk_buff *skb;
	struct rtl8192_rx_info *info;

	read_nic_byte(dev, CMDR, &cmd);
	write_nic_byte(dev, CMDR, cmd & ~(CR_TE|CR_RE));
	force_pci_posting(dev);
	mdelay(10);

	while ((skb = __skb_dequeue(&priv->rx_queue))) {
		info = (struct rtl8192_rx_info *) skb->cb;
		if (!info->urb)
			continue;

		usb_kill_urb(info->urb);
		kfree_skb(skb);
	}

	if (skb_queue_len(&priv->skb_queue))
		netdev_warn(dev, "skb_queue not empty\n");

	skb_queue_purge(&priv->skb_queue);
	return;
}


int alloc_tx_beacon_desc_ring(struct net_device *dev, int count)
{
	return 0;
}

inline u16 ieeerate2rtlrate(int rate)
{
	switch (rate) {
	case 10:
		return 0;
	case 20:
		return 1;
	case 55:
		return 2;
	case 110:
		return 3;
	case 60:
		return 4;
	case 90:
		return 5;
	case 120:
		return 6;
	case 180:
		return 7;
	case 240:
		return 8;
	case 360:
		return 9;
	case 480:
		return 10;
	case 540:
		return 11;
	default:
		return 3;

	}
}
static u16 rtl_rate[] = {10, 20, 55, 110, 60, 90, 120, 180, 240, 360, 480, 540};
inline u16 rtl8192_rate2rate(short rate)
{
	if (rate > 11) return 0;
	return rtl_rate[rate];
}


/* The prototype of rx_isr has changed since one version of Linux Kernel */
static void rtl8192_rx_isr(struct urb *urb)
{
	struct sk_buff *skb = (struct sk_buff *) urb->context;
	struct rtl8192_rx_info *info = (struct rtl8192_rx_info *)skb->cb;
	struct net_device *dev = info->dev;
	struct r8192_priv *priv = ieee80211_priv(dev);
	int out_pipe = info->out_pipe;
	int err;
	if (!priv->up)
		return;
	if (unlikely(urb->status)) {
		info->urb = NULL;
		priv->stats.rxstaterr++;
		priv->ieee80211->stats.rx_errors++;
		usb_free_urb(urb);
		return;
	}
	skb_unlink(skb, &priv->rx_queue);
	skb_put(skb, urb->actual_length);

	skb_queue_tail(&priv->skb_queue, skb);
	tasklet_schedule(&priv->irq_rx_tasklet);

	skb = dev_alloc_skb(RX_URB_SIZE);
	if (unlikely(!skb)) {
		usb_free_urb(urb);
		netdev_err(dev, "%s(): can't alloc skb\n", __func__);
		/* TODO check rx queue length and refill *somewhere* */
		return;
	}

	usb_fill_bulk_urb(urb, priv->udev,
			  usb_rcvbulkpipe(priv->udev, out_pipe), skb_tail_pointer(skb),
			  RX_URB_SIZE, rtl8192_rx_isr, skb);

	info = (struct rtl8192_rx_info *) skb->cb;
	info->urb = urb;
	info->dev = dev;
	info->out_pipe = out_pipe;

	urb->transfer_buffer = skb_tail_pointer(skb);
	urb->context = skb;
	skb_queue_tail(&priv->rx_queue, skb);
	err = usb_submit_urb(urb, GFP_ATOMIC);
	if (err && err != EPERM)
		netdev_err(dev, "can not submit rxurb, err is %x, URB status is %x\n", err, urb->status);
}

u32 rtl819xusb_rx_command_packet(struct net_device *dev,
				 struct ieee80211_rx_stats *pstats)
{
	u32	status;

	status = cmpk_message_handle_rx(dev, pstats);
	if (status)
		DMESG("rxcommandpackethandle819xusb: It is a command packet\n");

	return status;
}


void rtl8192_data_hard_stop(struct net_device *dev)
{
	//FIXME !!
}


void rtl8192_data_hard_resume(struct net_device *dev)
{
	// FIXME !!
}

/* this function TX data frames when the ieee80211 stack requires this.
 * It checks also if we need to stop the ieee tx queue, eventually do it
 */
void rtl8192_hard_data_xmit(struct sk_buff *skb, struct net_device *dev, int rate)
{
	struct r8192_priv *priv = (struct r8192_priv *)ieee80211_priv(dev);
	int ret;
	unsigned long flags;
	cb_desc *tcb_desc = (cb_desc *)(skb->cb + MAX_DEV_ADDR_SIZE);
	u8 queue_index = tcb_desc->queue_index;

	/* shall not be referred by command packet */
	RTL8192U_ASSERT(queue_index != TXCMD_QUEUE);

	spin_lock_irqsave(&priv->tx_lock, flags);

	memcpy((unsigned char *)(skb->cb), &dev, sizeof(dev));
	tcb_desc->bTxEnableFwCalcDur = 1;
	skb_push(skb, priv->ieee80211->tx_headroom);
	ret = rtl8192_tx(dev, skb);

	spin_unlock_irqrestore(&priv->tx_lock, flags);

	return;
}

/* This is a rough attempt to TX a frame
 * This is called by the ieee 80211 stack to TX management frames.
 * If the ring is full packet are dropped (for data frame the queue
 * is stopped before this can happen).
 */
int rtl8192_hard_start_xmit(struct sk_buff *skb, struct net_device *dev)
{
	struct r8192_priv *priv = (struct r8192_priv *)ieee80211_priv(dev);
	int ret;
	unsigned long flags;
	cb_desc *tcb_desc = (cb_desc *)(skb->cb + MAX_DEV_ADDR_SIZE);
	u8 queue_index = tcb_desc->queue_index;


	spin_lock_irqsave(&priv->tx_lock, flags);

	memcpy((unsigned char *)(skb->cb), &dev, sizeof(dev));
	if (queue_index == TXCMD_QUEUE) {
		skb_push(skb, USB_HWDESC_HEADER_LEN);
		rtl819xU_tx_cmd(dev, skb);
		ret = 1;
		spin_unlock_irqrestore(&priv->tx_lock, flags);
		return ret;
	} else {
		skb_push(skb, priv->ieee80211->tx_headroom);
		ret = rtl8192_tx(dev, skb);
	}

	spin_unlock_irqrestore(&priv->tx_lock, flags);

	return ret;
}


void rtl8192_try_wake_queue(struct net_device *dev, int pri);

#ifdef USB_TX_DRIVER_AGGREGATION_ENABLE
u16 DrvAggr_PaddingAdd(struct net_device *dev, struct sk_buff *skb)
{
	u16     PaddingNum =  256 - ((skb->len + TX_PACKET_DRVAGGR_SUBFRAME_SHIFT_BYTES) % 256);
	return  PaddingNum & 0xff;
}

u8 MRateToHwRate8190Pci(u8 rate);
u8 QueryIsShort(u8 TxHT, u8 TxRate, cb_desc *tcb_desc);
u8 MapHwQueueToFirmwareQueue(u8 QueueID);
struct sk_buff *DrvAggr_Aggregation(struct net_device *dev, struct ieee80211_drv_agg_txb *pSendList)
{
	struct ieee80211_device *ieee = netdev_priv(dev);
	struct r8192_priv *priv = ieee80211_priv(dev);
	cb_desc		*tcb_desc = NULL;
	u8		i;
	u32		TotalLength;
	struct sk_buff	*skb;
	struct sk_buff  *agg_skb;
	tx_desc_819x_usb_aggr_subframe *tx_agg_desc = NULL;
	tx_fwinfo_819x_usb	       *tx_fwinfo = NULL;

	//
	// Local variable initialization.
	//
	/* first skb initialization */
	skb = pSendList->tx_agg_frames[0];
	TotalLength = skb->len;

	/* Get the total aggregation length including the padding space and
	 * sub frame header.
	 */
	for (i = 1; i < pSendList->nr_drv_agg_frames; i++) {
		TotalLength += DrvAggr_PaddingAdd(dev, skb);
		skb = pSendList->tx_agg_frames[i];
		TotalLength += (skb->len + TX_PACKET_DRVAGGR_SUBFRAME_SHIFT_BYTES);
	}

	/* allocate skb to contain the aggregated packets */
	agg_skb = dev_alloc_skb(TotalLength + ieee->tx_headroom);
	memset(agg_skb->data, 0, agg_skb->len);
	skb_reserve(agg_skb, ieee->tx_headroom);

	/* reserve info for first subframe Tx descriptor to be set in the tx function */
	skb = pSendList->tx_agg_frames[0];
	tcb_desc = (cb_desc *)(skb->cb + MAX_DEV_ADDR_SIZE);
	tcb_desc->drv_agg_enable = 1;
	tcb_desc->pkt_size = skb->len;
	tcb_desc->DrvAggrNum = pSendList->nr_drv_agg_frames;
	netdev_dbg(dev, "DrvAggNum = %d\n", tcb_desc->DrvAggrNum);
	memcpy(agg_skb->cb, skb->cb, sizeof(skb->cb));
	memcpy(skb_put(agg_skb, skb->len), skb->data, skb->len);

	for (i = 1; i < pSendList->nr_drv_agg_frames; i++) {
		/* push the next sub frame to be 256 byte aline */
		skb_put(agg_skb, DrvAggr_PaddingAdd(dev, skb));

		/* Subframe drv Tx descriptor and firmware info setting */
		skb = pSendList->tx_agg_frames[i];
		tcb_desc = (cb_desc *)(skb->cb + MAX_DEV_ADDR_SIZE);
		tx_agg_desc = (tx_desc_819x_usb_aggr_subframe *)skb_tail_pointer(agg_skb);
		tx_fwinfo = (tx_fwinfo_819x_usb *)(skb_tail_pointer(agg_skb) + sizeof(tx_desc_819x_usb_aggr_subframe));

		memset(tx_fwinfo, 0, sizeof(tx_fwinfo_819x_usb));
		/* DWORD 0 */
		tx_fwinfo->TxHT = (tcb_desc->data_rate&0x80) ? 1 : 0;
		tx_fwinfo->TxRate = MRateToHwRate8190Pci(tcb_desc->data_rate);
		tx_fwinfo->EnableCPUDur = tcb_desc->bTxEnableFwCalcDur;
		tx_fwinfo->Short = QueryIsShort(tx_fwinfo->TxHT, tx_fwinfo->TxRate, tcb_desc);
		if (tcb_desc->bAMPDUEnable) {//AMPDU enabled
			tx_fwinfo->AllowAggregation = 1;
			/* DWORD 1 */
			tx_fwinfo->RxMF = tcb_desc->ampdu_factor;
			tx_fwinfo->RxAMD = tcb_desc->ampdu_density&0x07;//ampdudensity
		} else {
			tx_fwinfo->AllowAggregation = 0;
			/* DWORD 1 */
			tx_fwinfo->RxMF = 0;
			tx_fwinfo->RxAMD = 0;
		}

		/* Protection mode related */
		tx_fwinfo->RtsEnable = (tcb_desc->bRTSEnable) ? 1 : 0;
		tx_fwinfo->CtsEnable = (tcb_desc->bCTSEnable) ? 1 : 0;
		tx_fwinfo->RtsSTBC = (tcb_desc->bRTSSTBC) ? 1 : 0;
		tx_fwinfo->RtsHT = (tcb_desc->rts_rate&0x80) ? 1 : 0;
		tx_fwinfo->RtsRate =  MRateToHwRate8190Pci((u8)tcb_desc->rts_rate);
		tx_fwinfo->RtsSubcarrier = (tx_fwinfo->RtsHT == 0) ? (tcb_desc->RTSSC) : 0;
		tx_fwinfo->RtsBandwidth = (tx_fwinfo->RtsHT == 1) ? ((tcb_desc->bRTSBW) ? 1 : 0) : 0;
		tx_fwinfo->RtsShort = (tx_fwinfo->RtsHT == 0) ? (tcb_desc->bRTSUseShortPreamble ? 1 : 0) :
				      (tcb_desc->bRTSUseShortGI ? 1 : 0);

		/* Set Bandwidth and sub-channel settings. */
		if (priv->CurrentChannelBW == HT_CHANNEL_WIDTH_20_40) {
			if (tcb_desc->bPacketBW) {
				tx_fwinfo->TxBandwidth = 1;
				tx_fwinfo->TxSubCarrier = 0;    //By SD3's Jerry suggestion, use duplicated mode
			} else {
				tx_fwinfo->TxBandwidth = 0;
				tx_fwinfo->TxSubCarrier = priv->nCur40MhzPrimeSC;
			}
		} else {
			tx_fwinfo->TxBandwidth = 0;
			tx_fwinfo->TxSubCarrier = 0;
		}

		/* Fill Tx descriptor */
		memset(tx_agg_desc, 0, sizeof(tx_desc_819x_usb_aggr_subframe));
		/* DWORD 0 */
		tx_agg_desc->Offset =  sizeof(tx_fwinfo_819x_usb) + 8;
		/* already raw data, need not to subtract header length */
		tx_agg_desc->PktSize = skb->len & 0xffff;

		/*DWORD 1*/
		tx_agg_desc->SecCAMID = 0;
		tx_agg_desc->RATid = tcb_desc->RATRIndex;
		tx_agg_desc->NoEnc = 1;
		tx_agg_desc->SecType = 0x0;

		if (tcb_desc->bHwSec) {
			switch (priv->ieee80211->pairwise_key_type) {
			case KEY_TYPE_WEP40:
			case KEY_TYPE_WEP104:
				tx_agg_desc->SecType = 0x1;
				tx_agg_desc->NoEnc = 0;
				break;
			case KEY_TYPE_TKIP:
				tx_agg_desc->SecType = 0x2;
				tx_agg_desc->NoEnc = 0;
				break;
			case KEY_TYPE_CCMP:
				tx_agg_desc->SecType = 0x3;
				tx_agg_desc->NoEnc = 0;
				break;
			case KEY_TYPE_NA:
				tx_agg_desc->SecType = 0x0;
				tx_agg_desc->NoEnc = 1;
				break;
			}
		}

		tx_agg_desc->QueueSelect = MapHwQueueToFirmwareQueue(tcb_desc->queue_index);
		tx_agg_desc->TxFWInfoSize =  sizeof(tx_fwinfo_819x_usb);

		tx_agg_desc->DISFB = tcb_desc->bTxDisableRateFallBack;
		tx_agg_desc->USERATE = tcb_desc->bTxUseDriverAssingedRate;

		tx_agg_desc->OWN = 1;

		//DWORD 2
		/* According windows driver, it seems that there no need to fill this field */

		/* to fill next packet */
		skb_put(agg_skb, TX_PACKET_DRVAGGR_SUBFRAME_SHIFT_BYTES);
		memcpy(skb_put(agg_skb, skb->len), skb->data, skb->len);
	}

	for (i = 0; i < pSendList->nr_drv_agg_frames; i++)
		dev_kfree_skb_any(pSendList->tx_agg_frames[i]);

	return agg_skb;
}

/* NOTE:
	This function return a list of PTCB which is proper to be aggregate with the input TCB.
	If no proper TCB is found to do aggregation, SendList will only contain the input TCB.
*/
u8 DrvAggr_GetAggregatibleList(struct net_device *dev, struct sk_buff *skb,
			       struct ieee80211_drv_agg_txb *pSendList)
{
	struct ieee80211_device *ieee = netdev_priv(dev);
	PRT_HIGH_THROUGHPUT	pHTInfo = ieee->pHTInfo;
	u16		nMaxAggrNum = pHTInfo->UsbTxAggrNum;
	cb_desc		*tcb_desc = (cb_desc *)(skb->cb + MAX_DEV_ADDR_SIZE);
	u8		QueueID = tcb_desc->queue_index;

	do {
		pSendList->tx_agg_frames[pSendList->nr_drv_agg_frames++] = skb;
		if (pSendList->nr_drv_agg_frames >= nMaxAggrNum)
			break;

	} while ((skb = skb_dequeue(&ieee->skb_drv_aggQ[QueueID])));

	RT_TRACE(COMP_AMSDU, "DrvAggr_GetAggregatibleList, nAggrTcbNum = %d \n", pSendList->nr_drv_agg_frames);
	return pSendList->nr_drv_agg_frames;
}
#endif

static void rtl8192_tx_isr(struct urb *tx_urb)
{
	struct sk_buff *skb = (struct sk_buff *)tx_urb->context;
	struct net_device *dev = NULL;
	struct r8192_priv *priv = NULL;
	cb_desc *tcb_desc = (cb_desc *)(skb->cb + MAX_DEV_ADDR_SIZE);
	u8  queue_index = tcb_desc->queue_index;

	memcpy(&dev, (struct net_device *)(skb->cb), sizeof(struct net_device *));
	priv = ieee80211_priv(dev);

	if (tcb_desc->queue_index != TXCMD_QUEUE) {
		if (tx_urb->status == 0) {
			dev->trans_start = jiffies;
			priv->stats.txoktotal++;
			priv->ieee80211->LinkDetectInfo.NumTxOkInPeriod++;
			priv->stats.txbytesunicast += (skb->len - priv->ieee80211->tx_headroom);
		} else {
			priv->ieee80211->stats.tx_errors++;
			/* TODO */
		}
	}

	/* free skb and tx_urb */
	if (skb != NULL) {
		dev_kfree_skb_any(skb);
		usb_free_urb(tx_urb);
		atomic_dec(&priv->tx_pending[queue_index]);
	}

	//
	// Handle HW Beacon:
	// We had transfer our beacon frame to host controller at this moment.
	//
	//
	// Caution:
	// Handling the wait queue of command packets.
	// For Tx command packets, we must not do TCB fragment because it is not handled right now.
	// We must cut the packets to match the size of TX_CMD_PKT before we send it.
	//

	/* Handle MPDU in wait queue. */
	if (queue_index != BEACON_QUEUE) {
		/* Don't send data frame during scanning.*/
		if ((skb_queue_len(&priv->ieee80211->skb_waitQ[queue_index]) != 0) &&
		    (!(priv->ieee80211->queue_stop))) {
			if (NULL != (skb = skb_dequeue(&(priv->ieee80211->skb_waitQ[queue_index]))))
				priv->ieee80211->softmac_hard_start_xmit(skb, dev);

			return; //modified by david to avoid further processing AMSDU
		}
#ifdef USB_TX_DRIVER_AGGREGATION_ENABLE
		else if ((skb_queue_len(&priv->ieee80211->skb_drv_aggQ[queue_index]) != 0) &&
			 (!(priv->ieee80211->queue_stop))) {
			// Tx Driver Aggregation process
			/* The driver will aggregation the packets according to the following stats
			 * 1. check whether there's tx irq available, for it's a completion return
			 *    function, it should contain enough tx irq;
			 * 2. check packet type;
			 * 3. initialize sendlist, check whether the to-be send packet no greater than 1
			 * 4. aggregates the packets, and fill firmware info and tx desc into it, etc.
			 * 5. check whether the packet could be sent, otherwise just insert into wait head
			 * */
			skb = skb_dequeue(&priv->ieee80211->skb_drv_aggQ[queue_index]);
			if (!check_nic_enough_desc(dev, queue_index)) {
				skb_queue_head(&(priv->ieee80211->skb_drv_aggQ[queue_index]), skb);
				return;
			}

			/*TODO*/
			{
				struct ieee80211_drv_agg_txb SendList;

				memset(&SendList, 0, sizeof(struct ieee80211_drv_agg_txb));
				if (DrvAggr_GetAggregatibleList(dev, skb, &SendList) > 1) {
					skb = DrvAggr_Aggregation(dev, &SendList);

				}
			}
			priv->ieee80211->softmac_hard_start_xmit(skb, dev);
		}
#endif
	}

}

void rtl8192_beacon_stop(struct net_device *dev)
{
	u8 msr, msrm, msr2;
	struct r8192_priv *priv = ieee80211_priv(dev);

	read_nic_byte(dev, MSR, &msr);
	msrm = msr & MSR_LINK_MASK;
	msr2 = msr & ~MSR_LINK_MASK;

	if (NIC_8192U == priv->card_8192)
		usb_kill_urb(priv->rx_urb[MAX_RX_URB]);
	if ((msrm == (MSR_LINK_ADHOC<<MSR_LINK_SHIFT) ||
	    (msrm == (MSR_LINK_MASTER<<MSR_LINK_SHIFT)))) {
		write_nic_byte(dev, MSR, msr2 | MSR_LINK_NONE);
		write_nic_byte(dev, MSR, msr);
	}
}

void rtl8192_config_rate(struct net_device *dev, u16 *rate_config)
{
	struct r8192_priv *priv = ieee80211_priv(dev);
	struct ieee80211_network *net;
	u8 i = 0, basic_rate = 0;
	net = &priv->ieee80211->current_network;

	for (i = 0; i < net->rates_len; i++) {
		basic_rate = net->rates[i]&0x7f;
		switch (basic_rate) {
		case MGN_1M:	*rate_config |= RRSR_1M;	break;
		case MGN_2M:	*rate_config |= RRSR_2M;	break;
		case MGN_5_5M:	*rate_config |= RRSR_5_5M;	break;
		case MGN_11M:	*rate_config |= RRSR_11M;	break;
		case MGN_6M:	*rate_config |= RRSR_6M;	break;
		case MGN_9M:	*rate_config |= RRSR_9M;	break;
		case MGN_12M:	*rate_config |= RRSR_12M;	break;
		case MGN_18M:	*rate_config |= RRSR_18M;	break;
		case MGN_24M:	*rate_config |= RRSR_24M;	break;
		case MGN_36M:	*rate_config |= RRSR_36M;	break;
		case MGN_48M:	*rate_config |= RRSR_48M;	break;
		case MGN_54M:	*rate_config |= RRSR_54M;	break;
		}
	}
	for (i = 0; i < net->rates_ex_len; i++) {
		basic_rate = net->rates_ex[i]&0x7f;
		switch (basic_rate) {
		case MGN_1M:	*rate_config |= RRSR_1M;	break;
		case MGN_2M:	*rate_config |= RRSR_2M;	break;
		case MGN_5_5M:	*rate_config |= RRSR_5_5M;	break;
		case MGN_11M:	*rate_config |= RRSR_11M;	break;
		case MGN_6M:	*rate_config |= RRSR_6M;	break;
		case MGN_9M:	*rate_config |= RRSR_9M;	break;
		case MGN_12M:	*rate_config |= RRSR_12M;	break;
		case MGN_18M:	*rate_config |= RRSR_18M;	break;
		case MGN_24M:	*rate_config |= RRSR_24M;	break;
		case MGN_36M:	*rate_config |= RRSR_36M;	break;
		case MGN_48M:	*rate_config |= RRSR_48M;	break;
		case MGN_54M:	*rate_config |= RRSR_54M;	break;
		}
	}
}


#define SHORT_SLOT_TIME 9
#define NON_SHORT_SLOT_TIME 20

void rtl8192_update_cap(struct net_device *dev, u16 cap)
{
	u32 tmp = 0;
	struct r8192_priv *priv = ieee80211_priv(dev);
	struct ieee80211_network *net = &priv->ieee80211->current_network;
	priv->short_preamble = cap & WLAN_CAPABILITY_SHORT_PREAMBLE;
	tmp = priv->basic_rate;
	if (priv->short_preamble)
		tmp |= BRSR_AckShortPmb;
	write_nic_dword(dev, RRSR, tmp);

	if (net->mode & (IEEE_G|IEEE_N_24G)) {
		u8 slot_time = 0;
		if ((cap & WLAN_CAPABILITY_SHORT_SLOT) && (!priv->ieee80211->pHTInfo->bCurrentRT2RTLongSlotTime)) //short slot time
			slot_time = SHORT_SLOT_TIME;
		else //long slot time
			slot_time = NON_SHORT_SLOT_TIME;
		priv->slot_time = slot_time;
		write_nic_byte(dev, SLOT_TIME, slot_time);
	}

}
void rtl8192_net_update(struct net_device *dev)
{

	struct r8192_priv *priv = ieee80211_priv(dev);
	struct ieee80211_network *net;
	u16 BcnTimeCfg = 0, BcnCW = 6, BcnIFS = 0xf;
	u16 rate_config = 0;
	net = &priv->ieee80211->current_network;

	rtl8192_config_rate(dev, &rate_config);
	priv->basic_rate = rate_config &= 0x15f;

	write_nic_dword(dev, BSSIDR, ((u32 *)net->bssid)[0]);
	write_nic_word(dev, BSSIDR+4, ((u16 *)net->bssid)[2]);

	rtl8192_update_msr(dev);
	if (priv->ieee80211->iw_mode == IW_MODE_ADHOC) {
		write_nic_word(dev, ATIMWND, 2);
		write_nic_word(dev, BCN_DMATIME, 1023);
		write_nic_word(dev, BCN_INTERVAL, net->beacon_interval);
		write_nic_word(dev, BCN_DRV_EARLY_INT, 1);
		write_nic_byte(dev, BCN_ERR_THRESH, 100);
		BcnTimeCfg |= (BcnCW<<BCN_TCFG_CW_SHIFT);
		// TODO: BcnIFS may required to be changed on ASIC
		BcnTimeCfg |= BcnIFS<<BCN_TCFG_IFS;

		write_nic_word(dev, BCN_TCFG, BcnTimeCfg);
	}



}

//temporary hw beacon is not used any more.
//open it when necessary
void rtl819xusb_beacon_tx(struct net_device *dev, u16  tx_rate)
{

}
inline u8 rtl8192_IsWirelessBMode(u16 rate)
{
	if (((rate <= 110) && (rate != 60) && (rate != 90)) || (rate == 220))
		return 1;
	else return 0;
}

u16 N_DBPSOfRate(u16 DataRate);

u16 ComputeTxTime(u16 FrameLength, u16 DataRate, u8 bManagementFrame,
		  u8 bShortPreamble)
{
	u16	FrameTime;
	u16	N_DBPS;
	u16	Ceiling;

	if (rtl8192_IsWirelessBMode(DataRate)) {
		if (bManagementFrame || !bShortPreamble || DataRate == 10) // long preamble
			FrameTime = (u16)(144+48+(FrameLength*8/(DataRate/10)));
		else // Short preamble
			FrameTime = (u16)(72+24+(FrameLength*8/(DataRate/10)));
		if ((FrameLength*8 % (DataRate/10)) != 0) //Get the Ceilling
			FrameTime++;
	} else {	//802.11g DSSS-OFDM PLCP length field calculation.
		N_DBPS = N_DBPSOfRate(DataRate);
		Ceiling = (16 + 8*FrameLength + 6) / N_DBPS
			+ (((16 + 8*FrameLength + 6) % N_DBPS) ? 1 : 0);
		FrameTime = (u16)(16 + 4 + 4*Ceiling + 6);
	}
	return FrameTime;
}

u16 N_DBPSOfRate(u16 DataRate)
{
	u16 N_DBPS = 24;

	switch (DataRate) {
	case 60:
		N_DBPS = 24;
		break;

	case 90:
		N_DBPS = 36;
		break;

	case 120:
		N_DBPS = 48;
		break;

	case 180:
		N_DBPS = 72;
		break;

	case 240:
		N_DBPS = 96;
		break;

	case 360:
		N_DBPS = 144;
		break;

	case 480:
		N_DBPS = 192;
		break;

	case 540:
		N_DBPS = 216;
		break;

	default:
		break;
	}

	return N_DBPS;
}

void rtl819xU_cmd_isr(struct urb *tx_cmd_urb, struct pt_regs *regs)
{
	usb_free_urb(tx_cmd_urb);
}

unsigned int txqueue2outpipe(struct r8192_priv *priv, unsigned int tx_queue)
{
	if (tx_queue >= 9) {
		RT_TRACE(COMP_ERR, "%s():Unknown queue ID!!!\n", __func__);
		return 0x04;
	}
	return priv->txqueue_to_outpipemap[tx_queue];
}

short rtl819xU_tx_cmd(struct net_device *dev, struct sk_buff *skb)
{
	struct r8192_priv *priv = ieee80211_priv(dev);
	int			status;
	struct urb		*tx_urb;
<<<<<<< HEAD
	//int			urb_buf_len;
=======
>>>>>>> d0e0ac97
	unsigned int		idx_pipe;
	tx_desc_cmd_819x_usb *pdesc = (tx_desc_cmd_819x_usb *)skb->data;
	cb_desc *tcb_desc = (cb_desc *)(skb->cb + MAX_DEV_ADDR_SIZE);
	u8 queue_index = tcb_desc->queue_index;

	atomic_inc(&priv->tx_pending[queue_index]);
	tx_urb = usb_alloc_urb(0, GFP_ATOMIC);
	if (!tx_urb) {
		dev_kfree_skb(skb);
		return -ENOMEM;
	}

	memset(pdesc, 0, USB_HWDESC_HEADER_LEN);
	/* Tx descriptor ought to be set according to the skb->cb */
	pdesc->FirstSeg = 1;//bFirstSeg;
	pdesc->LastSeg = 1;//bLastSeg;
	pdesc->CmdInit = tcb_desc->bCmdOrInit;
	pdesc->TxBufferSize = tcb_desc->txbuf_size;
	pdesc->OWN = 1;
	pdesc->LINIP = tcb_desc->bLastIniPkt;

	//----------------------------------------------------------------------------
	// Fill up USB_OUT_CONTEXT.
	//----------------------------------------------------------------------------
	// Get index to out pipe from specified QueueID.
#ifndef USE_ONE_PIPE
	idx_pipe = txqueue2outpipe(priv, queue_index);
#else
	idx_pipe = 0x04;
#endif
#ifdef JOHN_DUMP_TXDESC
	int i;
	printk("<Tx descriptor>--rate %x---", rate);
	for (i = 0; i < 8; i++)
		printk("%8x ", tx[i]);
	printk("\n");
#endif
	usb_fill_bulk_urb(tx_urb, priv->udev, usb_sndbulkpipe(priv->udev, idx_pipe),
			  skb->data, skb->len, rtl8192_tx_isr, skb);

	status = usb_submit_urb(tx_urb, GFP_ATOMIC);

	if (!status) {
		return 0;
	} else {
		DMESGE("Error TX CMD URB, error %d", status);
		return -1;
	}
}

/*
 * Mapping Software/Hardware descriptor queue id to "Queue Select Field"
 * in TxFwInfo data structure
 * 2006.10.30 by Emily
 *
 * \param QUEUEID       Software Queue
*/
u8 MapHwQueueToFirmwareQueue(u8 QueueID)
{
	u8 QueueSelect = 0x0;       //defualt set to

<<<<<<< HEAD
	switch(QueueID) {
	case BE_QUEUE:
		QueueSelect = QSLT_BE;  //or QSelect = pTcb->priority;
		break;

	case BK_QUEUE:
		QueueSelect = QSLT_BK;  //or QSelect = pTcb->priority;
		break;

	case VO_QUEUE:
		QueueSelect = QSLT_VO;  //or QSelect = pTcb->priority;
		break;

	case VI_QUEUE:
		QueueSelect = QSLT_VI;  //or QSelect = pTcb->priority;
=======
	switch (QueueID) {
	case BE_QUEUE:
		QueueSelect = QSLT_BE;
		break;

	case BK_QUEUE:
		QueueSelect = QSLT_BK;
		break;

	case VO_QUEUE:
		QueueSelect = QSLT_VO;
		break;

	case VI_QUEUE:
		QueueSelect = QSLT_VI;
>>>>>>> d0e0ac97
		break;
	case MGNT_QUEUE:
		QueueSelect = QSLT_MGNT;
		break;

	case BEACON_QUEUE:
		QueueSelect = QSLT_BEACON;
		break;

		// TODO: 2006.10.30 mark other queue selection until we verify it is OK
		// TODO: Remove Assertions
<<<<<<< HEAD
//#if (RTL819X_FPGA_VER & RTL819X_FPGA_GUANGAN_070502)
	case TXCMD_QUEUE:
		QueueSelect = QSLT_CMD;
		break;
//#endif
=======
	case TXCMD_QUEUE:
		QueueSelect = QSLT_CMD;
		break;
>>>>>>> d0e0ac97
	case HIGH_QUEUE:
		QueueSelect = QSLT_HIGH;
		break;

	default:
		RT_TRACE(COMP_ERR, "TransmitTCB(): Impossible Queue Selection: %d \n", QueueID);
		break;
	}
	return QueueSelect;
}

u8 MRateToHwRate8190Pci(u8 rate)
{
	u8  ret = DESC90_RATE1M;

<<<<<<< HEAD
	switch(rate) {
=======
	switch (rate) {
>>>>>>> d0e0ac97
	case MGN_1M:    ret = DESC90_RATE1M;    break;
	case MGN_2M:    ret = DESC90_RATE2M;    break;
	case MGN_5_5M:  ret = DESC90_RATE5_5M;  break;
	case MGN_11M:   ret = DESC90_RATE11M;   break;
	case MGN_6M:    ret = DESC90_RATE6M;    break;
	case MGN_9M:    ret = DESC90_RATE9M;    break;
	case MGN_12M:   ret = DESC90_RATE12M;   break;
	case MGN_18M:   ret = DESC90_RATE18M;   break;
	case MGN_24M:   ret = DESC90_RATE24M;   break;
	case MGN_36M:   ret = DESC90_RATE36M;   break;
	case MGN_48M:   ret = DESC90_RATE48M;   break;
	case MGN_54M:   ret = DESC90_RATE54M;   break;

	// HT rate since here
	case MGN_MCS0:  ret = DESC90_RATEMCS0;  break;
	case MGN_MCS1:  ret = DESC90_RATEMCS1;  break;
	case MGN_MCS2:  ret = DESC90_RATEMCS2;  break;
	case MGN_MCS3:  ret = DESC90_RATEMCS3;  break;
	case MGN_MCS4:  ret = DESC90_RATEMCS4;  break;
	case MGN_MCS5:  ret = DESC90_RATEMCS5;  break;
	case MGN_MCS6:  ret = DESC90_RATEMCS6;  break;
	case MGN_MCS7:  ret = DESC90_RATEMCS7;  break;
	case MGN_MCS8:  ret = DESC90_RATEMCS8;  break;
	case MGN_MCS9:  ret = DESC90_RATEMCS9;  break;
	case MGN_MCS10: ret = DESC90_RATEMCS10; break;
	case MGN_MCS11: ret = DESC90_RATEMCS11; break;
	case MGN_MCS12: ret = DESC90_RATEMCS12; break;
	case MGN_MCS13: ret = DESC90_RATEMCS13; break;
	case MGN_MCS14: ret = DESC90_RATEMCS14; break;
	case MGN_MCS15: ret = DESC90_RATEMCS15; break;
	case (0x80|0x20): ret = DESC90_RATEMCS32; break;

	default:       break;
	}
	return ret;
}


u8 QueryIsShort(u8 TxHT, u8 TxRate, cb_desc *tcb_desc)
{
	u8   tmp_Short;

	tmp_Short = (TxHT == 1) ? ((tcb_desc->bUseShortGI) ? 1 : 0) : ((tcb_desc->bUseShortPreamble) ? 1 : 0);

	if (TxHT == 1 && TxRate != DESC90_RATEMCS15)
		tmp_Short = 0;

	return tmp_Short;
}

static void tx_zero_isr(struct urb *tx_urb)
{
	return;
}

/*
 * The tx procedure is just as following,
 * skb->cb will contain all the following information,
 * priority, morefrag, rate, &dev.
 * */
short rtl8192_tx(struct net_device *dev, struct sk_buff *skb)
{
	struct r8192_priv *priv = ieee80211_priv(dev);
	cb_desc *tcb_desc = (cb_desc *)(skb->cb + MAX_DEV_ADDR_SIZE);
	tx_desc_819x_usb *tx_desc = (tx_desc_819x_usb *)skb->data;
	tx_fwinfo_819x_usb *tx_fwinfo = (tx_fwinfo_819x_usb *)(skb->data + USB_HWDESC_HEADER_LEN);
	struct usb_device *udev = priv->udev;
	int pend;
	int status;
	struct urb *tx_urb = NULL, *tx_urb_zero = NULL;
	unsigned int idx_pipe;
	pend = atomic_read(&priv->tx_pending[tcb_desc->queue_index]);
	/* we are locked here so the two atomic_read and inc are executed
	 * without interleaves
	 * !!! For debug purpose
	 */
	if (pend > MAX_TX_URB) {
		netdev_dbg(dev, "To discard skb packet!\n");
		dev_kfree_skb_any(skb);
		return -1;
	}

	tx_urb = usb_alloc_urb(0, GFP_ATOMIC);
	if (!tx_urb) {
		dev_kfree_skb_any(skb);
		return -ENOMEM;
	}

	/* Fill Tx firmware info */
	memset(tx_fwinfo, 0, sizeof(tx_fwinfo_819x_usb));
	/* DWORD 0 */
	tx_fwinfo->TxHT = (tcb_desc->data_rate&0x80) ? 1 : 0;
	tx_fwinfo->TxRate = MRateToHwRate8190Pci(tcb_desc->data_rate);
	tx_fwinfo->EnableCPUDur = tcb_desc->bTxEnableFwCalcDur;
	tx_fwinfo->Short = QueryIsShort(tx_fwinfo->TxHT, tx_fwinfo->TxRate, tcb_desc);
	if (tcb_desc->bAMPDUEnable) {//AMPDU enabled
		tx_fwinfo->AllowAggregation = 1;
		/* DWORD 1 */
		tx_fwinfo->RxMF = tcb_desc->ampdu_factor;
		tx_fwinfo->RxAMD = tcb_desc->ampdu_density&0x07;//ampdudensity
	} else {
		tx_fwinfo->AllowAggregation = 0;
		/* DWORD 1 */
		tx_fwinfo->RxMF = 0;
		tx_fwinfo->RxAMD = 0;
	}

	/* Protection mode related */
	tx_fwinfo->RtsEnable = (tcb_desc->bRTSEnable) ? 1 : 0;
	tx_fwinfo->CtsEnable = (tcb_desc->bCTSEnable) ? 1 : 0;
	tx_fwinfo->RtsSTBC = (tcb_desc->bRTSSTBC) ? 1 : 0;
	tx_fwinfo->RtsHT = (tcb_desc->rts_rate&0x80) ? 1 : 0;
	tx_fwinfo->RtsRate =  MRateToHwRate8190Pci((u8)tcb_desc->rts_rate);
	tx_fwinfo->RtsSubcarrier = (tx_fwinfo->RtsHT == 0) ? (tcb_desc->RTSSC) : 0;
	tx_fwinfo->RtsBandwidth = (tx_fwinfo->RtsHT == 1) ? ((tcb_desc->bRTSBW) ? 1 : 0) : 0;
	tx_fwinfo->RtsShort = (tx_fwinfo->RtsHT == 0) ? (tcb_desc->bRTSUseShortPreamble ? 1 : 0) :
		              (tcb_desc->bRTSUseShortGI ? 1 : 0);

	/* Set Bandwidth and sub-channel settings. */
	if (priv->CurrentChannelBW == HT_CHANNEL_WIDTH_20_40) {
		if (tcb_desc->bPacketBW) {
			tx_fwinfo->TxBandwidth = 1;
			tx_fwinfo->TxSubCarrier = 0;    //By SD3's Jerry suggestion, use duplicated mode
		} else {
			tx_fwinfo->TxBandwidth = 0;
			tx_fwinfo->TxSubCarrier = priv->nCur40MhzPrimeSC;
		}
	} else {
		tx_fwinfo->TxBandwidth = 0;
		tx_fwinfo->TxSubCarrier = 0;
	}

#ifdef USB_TX_DRIVER_AGGREGATION_ENABLE
	if (tcb_desc->drv_agg_enable)
		tx_fwinfo->Tx_INFO_RSVD = (tcb_desc->DrvAggrNum & 0x1f) << 1;
#endif
	/* Fill Tx descriptor */
	memset(tx_desc, 0, sizeof(tx_desc_819x_usb));
	/* DWORD 0 */
	tx_desc->LINIP = 0;
	tx_desc->CmdInit = 1;
	tx_desc->Offset =  sizeof(tx_fwinfo_819x_usb) + 8;

#ifdef USB_TX_DRIVER_AGGREGATION_ENABLE
	if (tcb_desc->drv_agg_enable)
		tx_desc->PktSize = tcb_desc->pkt_size;
	else
#endif
	{
		tx_desc->PktSize = (skb->len - TX_PACKET_SHIFT_BYTES) & 0xffff;
	}

	/*DWORD 1*/
	tx_desc->SecCAMID = 0;
	tx_desc->RATid = tcb_desc->RATRIndex;
	tx_desc->NoEnc = 1;
	tx_desc->SecType = 0x0;
	if (tcb_desc->bHwSec) {
		switch (priv->ieee80211->pairwise_key_type) {
		case KEY_TYPE_WEP40:
		case KEY_TYPE_WEP104:
			tx_desc->SecType = 0x1;
			tx_desc->NoEnc = 0;
			break;
		case KEY_TYPE_TKIP:
			tx_desc->SecType = 0x2;
			tx_desc->NoEnc = 0;
			break;
		case KEY_TYPE_CCMP:
			tx_desc->SecType = 0x3;
			tx_desc->NoEnc = 0;
			break;
		case KEY_TYPE_NA:
			tx_desc->SecType = 0x0;
			tx_desc->NoEnc = 1;
			break;
		}
	}

	tx_desc->QueueSelect = MapHwQueueToFirmwareQueue(tcb_desc->queue_index);
	tx_desc->TxFWInfoSize =  sizeof(tx_fwinfo_819x_usb);

	tx_desc->DISFB = tcb_desc->bTxDisableRateFallBack;
	tx_desc->USERATE = tcb_desc->bTxUseDriverAssingedRate;

	/* Fill fields that are required to be initialized in all of the descriptors */
	//DWORD 0
	tx_desc->FirstSeg = 1;
	tx_desc->LastSeg = 1;
	tx_desc->OWN = 1;

#ifdef USB_TX_DRIVER_AGGREGATION_ENABLE
	if (tcb_desc->drv_agg_enable) {
		tx_desc->TxBufferSize = tcb_desc->pkt_size + sizeof(tx_fwinfo_819x_usb);
	} else
#endif
	{
		//DWORD 2
		tx_desc->TxBufferSize = (u32)(skb->len - USB_HWDESC_HEADER_LEN);
	}
	/* Get index to out pipe from specified QueueID */
#ifndef USE_ONE_PIPE
	idx_pipe = txqueue2outpipe(priv, tcb_desc->queue_index);
#else
	idx_pipe = 0x5;
#endif

	/* To submit bulk urb */
	usb_fill_bulk_urb(tx_urb, udev,
			  usb_sndbulkpipe(udev, idx_pipe), skb->data,
			  skb->len, rtl8192_tx_isr, skb);

	status = usb_submit_urb(tx_urb, GFP_ATOMIC);
	if (!status) {
		//we need to send 0 byte packet whenever 512N bytes/64N(HIGN SPEED/NORMAL SPEED) bytes packet has been transmitted. Otherwise, it will be halt to wait for another packet. WB. 2008.08.27
		bool bSend0Byte = false;
		u8 zero = 0;
		if (udev->speed == USB_SPEED_HIGH) {
			if (skb->len > 0 && skb->len % 512 == 0)
				bSend0Byte = true;
		} else {
			if (skb->len > 0 && skb->len % 64 == 0)
				bSend0Byte = true;
		}
		if (bSend0Byte) {
			tx_urb_zero = usb_alloc_urb(0, GFP_ATOMIC);
			if (!tx_urb_zero) {
				RT_TRACE(COMP_ERR, "can't alloc urb for zero byte\n");
				return -ENOMEM;
			}
			usb_fill_bulk_urb(tx_urb_zero, udev,
					  usb_sndbulkpipe(udev, idx_pipe), &zero,
					  0, tx_zero_isr, dev);
			status = usb_submit_urb(tx_urb_zero, GFP_ATOMIC);
			if (status) {
				RT_TRACE(COMP_ERR, "Error TX URB for zero byte %d, error %d", atomic_read(&priv->tx_pending[tcb_desc->queue_index]), status);
				return -1;
			}
		}
		dev->trans_start = jiffies;
		atomic_inc(&priv->tx_pending[tcb_desc->queue_index]);
		return 0;
	} else {
		RT_TRACE(COMP_ERR, "Error TX URB %d, error %d", atomic_read(&priv->tx_pending[tcb_desc->queue_index]),
			 status);
		return -1;
	}
}

short rtl8192_usb_initendpoints(struct net_device *dev)
{
	struct r8192_priv *priv = ieee80211_priv(dev);

	priv->rx_urb = kmalloc(sizeof(struct urb *) * (MAX_RX_URB+1),
			       GFP_KERNEL);
	if (priv->rx_urb == NULL)
		return -ENOMEM;

#ifndef JACKSON_NEW_RX
	for (i = 0; i < (MAX_RX_URB+1); i++) {

		priv->rx_urb[i] = usb_alloc_urb(0, GFP_KERNEL);

		priv->rx_urb[i]->transfer_buffer = kmalloc(RX_URB_SIZE, GFP_KERNEL);

		priv->rx_urb[i]->transfer_buffer_length = RX_URB_SIZE;
	}
#endif

#ifdef THOMAS_BEACON
	{
		long align = 0;
		void *oldaddr, *newaddr;

		priv->rx_urb[16] = usb_alloc_urb(0, GFP_KERNEL);
		priv->oldaddr = kmalloc(16, GFP_KERNEL);
		oldaddr = priv->oldaddr;
		align = ((long)oldaddr) & 3;
		if (align) {
			newaddr = oldaddr + 4 - align;
			priv->rx_urb[16]->transfer_buffer_length = 16 - 4 + align;
		} else {
			newaddr = oldaddr;
			priv->rx_urb[16]->transfer_buffer_length = 16;
		}
		priv->rx_urb[16]->transfer_buffer = newaddr;
	}
#endif

	memset(priv->rx_urb, 0, sizeof(struct urb *) * MAX_RX_URB);
	priv->pp_rxskb = kcalloc(MAX_RX_URB, sizeof(struct sk_buff *),
				 GFP_KERNEL);
	if (!priv->pp_rxskb) {
		kfree(priv->rx_urb);

		priv->pp_rxskb = NULL;
		priv->rx_urb = NULL;

		DMESGE("Endpoint Alloc Failure");
		return -ENOMEM;
	}

	netdev_dbg(dev, "End of initendpoints\n");
	return 0;

}
#ifdef THOMAS_BEACON
void rtl8192_usb_deleteendpoints(struct net_device *dev)
{
	int i;
	struct r8192_priv *priv = ieee80211_priv(dev);

	if (priv->rx_urb) {
		for (i = 0; i < (MAX_RX_URB+1); i++) {
			usb_kill_urb(priv->rx_urb[i]);
			usb_free_urb(priv->rx_urb[i]);
		}
		kfree(priv->rx_urb);
		priv->rx_urb = NULL;
	}
	kfree(priv->oldaddr);
	priv->oldaddr = NULL;
	if (priv->pp_rxskb) {
		kfree(priv->pp_rxskb);
		priv->pp_rxskb = 0;
	}
}
#else
void rtl8192_usb_deleteendpoints(struct net_device *dev)
{
	int i;
	struct r8192_priv *priv = ieee80211_priv(dev);

#ifndef JACKSON_NEW_RX

	if (priv->rx_urb) {
		for (i = 0; i < (MAX_RX_URB+1); i++) {
			usb_kill_urb(priv->rx_urb[i]);
			kfree(priv->rx_urb[i]->transfer_buffer);
			usb_free_urb(priv->rx_urb[i]);
		}
		kfree(priv->rx_urb);
		priv->rx_urb = NULL;

	}
#else
	kfree(priv->rx_urb);
	priv->rx_urb = NULL;
	kfree(priv->oldaddr);
	priv->oldaddr = NULL;
	if (priv->pp_rxskb) {
		kfree(priv->pp_rxskb);
		priv->pp_rxskb = 0;

	}

#endif
}
#endif

extern void rtl8192_update_ratr_table(struct net_device *dev);
void rtl8192_link_change(struct net_device *dev)
{
	struct r8192_priv *priv = ieee80211_priv(dev);
	struct ieee80211_device *ieee = priv->ieee80211;
	if (ieee->state == IEEE80211_LINKED) {
		rtl8192_net_update(dev);
		rtl8192_update_ratr_table(dev);
		//add this as in pure N mode, wep encryption will use software way, but there is no chance to set this as wep will not set group key in wext. WB.2008.07.08
		if ((KEY_TYPE_WEP40 == ieee->pairwise_key_type) || (KEY_TYPE_WEP104 == ieee->pairwise_key_type))
			EnableHWSecurityConfig8192(dev);
	}
	/*update timing params*/
<<<<<<< HEAD
//	RT_TRACE(COMP_CH, "========>%s(), chan:%d\n", __FUNCTION__, priv->chan);
//	rtl8192_set_chan(dev, priv->chan);
	 if (ieee->iw_mode == IW_MODE_INFRA || ieee->iw_mode == IW_MODE_ADHOC)
	{
		u32 reg = 0;
		reg = read_nic_dword(dev, RCR);
=======
	if (ieee->iw_mode == IW_MODE_INFRA || ieee->iw_mode == IW_MODE_ADHOC) {
		u32 reg = 0;
		read_nic_dword(dev, RCR, &reg);
>>>>>>> d0e0ac97
		if (priv->ieee80211->state == IEEE80211_LINKED)
			priv->ReceiveConfig = reg |= RCR_CBSSID;
		else
			priv->ReceiveConfig = reg &= ~RCR_CBSSID;
		write_nic_dword(dev, RCR, reg);
	}
<<<<<<< HEAD

//	rtl8192_set_rxconf(dev);
}

static struct ieee80211_qos_parameters def_qos_parameters = {
	{3,3,3,3},/* cw_min */
	{7,7,7,7},/* cw_max */
	{2,2,2,2},/* aifs */
	{0,0,0,0},/* flags */
	{0,0,0,0} /* tx_op_limit */
=======
}

static struct ieee80211_qos_parameters def_qos_parameters = {
	{3, 3, 3, 3},/* cw_min */
	{7, 7, 7, 7},/* cw_max */
	{2, 2, 2, 2},/* aifs */
	{0, 0, 0, 0},/* flags */
	{0, 0, 0, 0} /* tx_op_limit */
>>>>>>> d0e0ac97
};


void rtl8192_update_beacon(struct work_struct *work)
{
	struct r8192_priv *priv = container_of(work, struct r8192_priv, update_beacon_wq.work);
	struct net_device *dev = priv->ieee80211->dev;
<<<<<<< HEAD
	struct ieee80211_device* ieee = priv->ieee80211;
	struct ieee80211_network* net = &ieee->current_network;
=======
	struct ieee80211_device *ieee = priv->ieee80211;
	struct ieee80211_network *net = &ieee->current_network;
>>>>>>> d0e0ac97

	if (ieee->pHTInfo->bCurrentHTSupport)
		HTUpdateSelfAndPeerSetting(ieee, net);
	ieee->pHTInfo->bCurrentRT2RTLongSlotTime = net->bssht.bdRT2RTLongSlotTime;
	rtl8192_update_cap(dev, net->capability);
}
/*
* background support to run QoS activate functionality
*/
int WDCAPARA_ADD[] = {EDCAPARA_BE, EDCAPARA_BK, EDCAPARA_VI, EDCAPARA_VO};
void rtl8192_qos_activate(struct work_struct *work)
{
	struct r8192_priv *priv = container_of(work, struct r8192_priv, qos_activate);
	struct net_device *dev = priv->ieee80211->dev;
	struct ieee80211_qos_parameters *qos_parameters = &priv->ieee80211->current_network.qos_data.parameters;
	u8 mode = priv->ieee80211->current_network.mode;
	u8  u1bAIFS;
	u32 u4bAcParam;
	int i;

	if (priv == NULL)
		return;

	mutex_lock(&priv->mutex);
	if (priv->ieee80211->state != IEEE80211_LINKED)
		goto success;
	RT_TRACE(COMP_QOS, "qos active process with associate response received\n");
	/* It better set slot time at first */
	/* For we just support b/g mode at present, let the slot time at 9/20 selection */
	/* update the ac parameter to related registers */
	for (i = 0; i <  QOS_QUEUE_NUM; i++) {
		//Mode G/A: slotTimeTimer = 9; Mode B: 20
		u1bAIFS = qos_parameters->aifs[i] * ((mode&(IEEE_G|IEEE_N_24G)) ? 9 : 20) + aSifsTime;
		u4bAcParam = ((((u32)(qos_parameters->tx_op_limit[i]))<< AC_PARAM_TXOP_LIMIT_OFFSET)|
			      (((u32)(qos_parameters->cw_max[i]))<< AC_PARAM_ECW_MAX_OFFSET)|
			      (((u32)(qos_parameters->cw_min[i]))<< AC_PARAM_ECW_MIN_OFFSET)|
			      ((u32)u1bAIFS << AC_PARAM_AIFS_OFFSET));

		write_nic_dword(dev, WDCAPARA_ADD[i], u4bAcParam);
	}

success:
	mutex_unlock(&priv->mutex);
}

static int rtl8192_qos_handle_probe_response(struct r8192_priv *priv,
					     int active_network,
					     struct ieee80211_network *network)
{
	int ret = 0;
	u32 size = sizeof(struct ieee80211_qos_parameters);

	if (priv->ieee80211->state != IEEE80211_LINKED)
		return ret;

	if ((priv->ieee80211->iw_mode != IW_MODE_INFRA))
		return ret;

	if (network->flags & NETWORK_HAS_QOS_MASK) {
		if (active_network &&
		    (network->flags & NETWORK_HAS_QOS_PARAMETERS))
			network->qos_data.active = network->qos_data.supported;

		if ((network->qos_data.active == 1) && (active_network == 1) &&
		    (network->flags & NETWORK_HAS_QOS_PARAMETERS) &&
		    (network->qos_data.old_param_count !=
		     network->qos_data.param_count)) {
			network->qos_data.old_param_count =
				network->qos_data.param_count;
			queue_work(priv->priv_wq, &priv->qos_activate);
			RT_TRACE(COMP_QOS, "QoS parameters change call "
				 "qos_activate\n");
		}
	} else {
		memcpy(&priv->ieee80211->current_network.qos_data.parameters,
		       &def_qos_parameters, size);

		if ((network->qos_data.active == 1) && (active_network == 1)) {
			queue_work(priv->priv_wq, &priv->qos_activate);
			RT_TRACE(COMP_QOS, "QoS was disabled call qos_activate \n");
		}
		network->qos_data.active = 0;
		network->qos_data.supported = 0;
	}

	return 0;
}

/* handle and manage frame from beacon and probe response */
static int rtl8192_handle_beacon(struct net_device *dev,
				 struct ieee80211_beacon *beacon,
				 struct ieee80211_network *network)
{
	struct r8192_priv *priv = ieee80211_priv(dev);

	rtl8192_qos_handle_probe_response(priv, 1, network);
	queue_delayed_work(priv->priv_wq, &priv->update_beacon_wq, 0);
	return 0;

}

/*
* handling the beaconing responses. if we get different QoS setting
* off the network from the associated setting, adjust the QoS
* setting
*/
static int rtl8192_qos_association_resp(struct r8192_priv *priv,
					struct ieee80211_network *network)
{
	int ret = 0;
	unsigned long flags;
	u32 size = sizeof(struct ieee80211_qos_parameters);
	int set_qos_param = 0;

	if ((priv == NULL) || (network == NULL))
		return ret;

	if (priv->ieee80211->state != IEEE80211_LINKED)
		return ret;

	if ((priv->ieee80211->iw_mode != IW_MODE_INFRA))
		return ret;

	spin_lock_irqsave(&priv->ieee80211->lock, flags);
	if (network->flags & NETWORK_HAS_QOS_PARAMETERS) {
		memcpy(&priv->ieee80211->current_network.qos_data.parameters,
		       &network->qos_data.parameters,
		       sizeof(struct ieee80211_qos_parameters));
		priv->ieee80211->current_network.qos_data.active = 1;
		set_qos_param = 1;
		/* update qos parameter for current network */
		priv->ieee80211->current_network.qos_data.old_param_count =
			priv->ieee80211->current_network.qos_data.param_count;
		priv->ieee80211->current_network.qos_data.param_count =
			network->qos_data.param_count;
	} else {
		memcpy(&priv->ieee80211->current_network.qos_data.parameters,
		       &def_qos_parameters, size);
		priv->ieee80211->current_network.qos_data.active = 0;
		priv->ieee80211->current_network.qos_data.supported = 0;
		set_qos_param = 1;
	}

	spin_unlock_irqrestore(&priv->ieee80211->lock, flags);

	RT_TRACE(COMP_QOS, "%s: network->flags = %d,%d\n", __func__, network->flags, priv->ieee80211->current_network.qos_data.active);
	if (set_qos_param == 1)
		queue_work(priv->priv_wq, &priv->qos_activate);


	return ret;
}


static int rtl8192_handle_assoc_response(struct net_device *dev,
					 struct ieee80211_assoc_response_frame *resp,
					 struct ieee80211_network *network)
{
	struct r8192_priv *priv = ieee80211_priv(dev);
	rtl8192_qos_association_resp(priv, network);
	return 0;
}


void rtl8192_update_ratr_table(struct net_device *dev)
{
	struct r8192_priv *priv = ieee80211_priv(dev);
	struct ieee80211_device *ieee = priv->ieee80211;
	u8 *pMcsRate = ieee->dot11HTOperationalRateSet;
	u32 ratr_value = 0;
	u8 rate_index = 0;
	rtl8192_config_rate(dev, (u16 *)(&ratr_value));
	ratr_value |= (*(u16 *)(pMcsRate)) << 12;
	switch (ieee->mode) {
	case IEEE_A:
		ratr_value &= 0x00000FF0;
		break;
	case IEEE_B:
		ratr_value &= 0x0000000F;
		break;
	case IEEE_G:
		ratr_value &= 0x00000FF7;
		break;
	case IEEE_N_24G:
	case IEEE_N_5G:
		if (ieee->pHTInfo->PeerMimoPs == 0) {//MIMO_PS_STATIC
			ratr_value &= 0x0007F007;
		} else {
			if (priv->rf_type == RF_1T2R)
				ratr_value &= 0x000FF007;
			else
				ratr_value &= 0x0F81F007;
		}
		break;
	default:
		break;
	}
	ratr_value &= 0x0FFFFFFF;
	if (ieee->pHTInfo->bCurTxBW40MHz && ieee->pHTInfo->bCurShortGI40MHz)
		ratr_value |= 0x80000000;
	else if (!ieee->pHTInfo->bCurTxBW40MHz && ieee->pHTInfo->bCurShortGI20MHz)
		ratr_value |= 0x80000000;
	write_nic_dword(dev, RATR0+rate_index*4, ratr_value);
	write_nic_byte(dev, UFWP, 1);
}

static u8 ccmp_ie[4] = {0x00, 0x50, 0xf2, 0x04};
static u8 ccmp_rsn_ie[4] = {0x00, 0x0f, 0xac, 0x04};
bool GetNmodeSupportBySecCfg8192(struct net_device *dev)
{
	struct r8192_priv *priv = ieee80211_priv(dev);
	struct ieee80211_device *ieee = priv->ieee80211;
	struct ieee80211_network *network = &ieee->current_network;
	int wpa_ie_len = ieee->wpa_ie_len;
	struct ieee80211_crypt_data *crypt;
	int encrypt;

	crypt = ieee->crypt[ieee->tx_keyidx];
	//we use connecting AP's capability instead of only security config on our driver to distinguish whether it should use N mode or G mode
	encrypt = (network->capability & WLAN_CAPABILITY_PRIVACY) || (ieee->host_encrypt && crypt && crypt->ops && (0 == strcmp(crypt->ops->name, "WEP")));

	/* simply judge  */
	if (encrypt && (wpa_ie_len == 0)) {
		/* wep encryption, no N mode setting */
		return false;
	} else if ((wpa_ie_len != 0)) {
		/* parse pairwise key type */
		if (((ieee->wpa_ie[0] == 0xdd) && (!memcmp(&(ieee->wpa_ie[14]), ccmp_ie, 4))) || ((ieee->wpa_ie[0] == 0x30) && (!memcmp(&ieee->wpa_ie[10], ccmp_rsn_ie, 4))))
			return true;
		else
			return false;
	} else {
		return true;
	}

	return true;
}

bool GetHalfNmodeSupportByAPs819xUsb(struct net_device *dev)
{
	bool			Reval;
	struct r8192_priv *priv = ieee80211_priv(dev);
	struct ieee80211_device *ieee = priv->ieee80211;

	if (ieee->bHalfWirelessN24GMode == true)
		Reval = true;
	else
		Reval =  false;

	return Reval;
}

void rtl8192_refresh_supportrate(struct r8192_priv *priv)
{
	struct ieee80211_device *ieee = priv->ieee80211;
	//we do not consider set support rate for ABG mode, only HT MCS rate is set here.
	if (ieee->mode == WIRELESS_MODE_N_24G || ieee->mode == WIRELESS_MODE_N_5G)
		memcpy(ieee->Regdot11HTOperationalRateSet, ieee->RegHTSuppRateSet, 16);
	else
		memset(ieee->Regdot11HTOperationalRateSet, 0, 16);
	return;
}

u8 rtl8192_getSupportedWireleeMode(struct net_device *dev)
{
	struct r8192_priv *priv = ieee80211_priv(dev);
	u8 ret = 0;
	switch (priv->rf_chip) {
	case RF_8225:
	case RF_8256:
	case RF_PSEUDO_11N:
		ret = (WIRELESS_MODE_N_24G|WIRELESS_MODE_G|WIRELESS_MODE_B);
		break;
	case RF_8258:
		ret = (WIRELESS_MODE_A|WIRELESS_MODE_N_5G);
		break;
	default:
		ret = WIRELESS_MODE_B;
		break;
	}
	return ret;
}
void rtl8192_SetWirelessMode(struct net_device *dev, u8 wireless_mode)
{
	struct r8192_priv *priv = ieee80211_priv(dev);
	u8 bSupportMode = rtl8192_getSupportedWireleeMode(dev);

	if ((wireless_mode == WIRELESS_MODE_AUTO) || ((wireless_mode&bSupportMode) == 0)) {
		if (bSupportMode & WIRELESS_MODE_N_24G) {
			wireless_mode = WIRELESS_MODE_N_24G;
		} else if (bSupportMode & WIRELESS_MODE_N_5G) {
			wireless_mode = WIRELESS_MODE_N_5G;
		} else if ((bSupportMode & WIRELESS_MODE_A)) {
			wireless_mode = WIRELESS_MODE_A;
		} else if ((bSupportMode & WIRELESS_MODE_G)) {
			wireless_mode = WIRELESS_MODE_G;
		} else if ((bSupportMode & WIRELESS_MODE_B)) {
			wireless_mode = WIRELESS_MODE_B;
		} else {
			RT_TRACE(COMP_ERR, "%s(), No valid wireless mode supported, SupportedWirelessMode(%x)!!!\n", __func__, bSupportMode);
			wireless_mode = WIRELESS_MODE_B;
		}
	}
#ifdef TO_DO_LIST //// TODO: this function doesn't work well at this time, we should wait for FPGA
	ActUpdateChannelAccessSetting(pAdapter, pHalData->CurrentWirelessMode, &pAdapter->MgntInfo.Info8185.ChannelAccessSetting);
#endif
	priv->ieee80211->mode = wireless_mode;

	if ((wireless_mode == WIRELESS_MODE_N_24G) ||  (wireless_mode == WIRELESS_MODE_N_5G))
		priv->ieee80211->pHTInfo->bEnableHT = 1;
	else
		priv->ieee80211->pHTInfo->bEnableHT = 0;
	RT_TRACE(COMP_INIT, "Current Wireless Mode is %x\n", wireless_mode);
	rtl8192_refresh_supportrate(priv);

}
//init priv variables here. only non_zero value should be initialized here.
static void rtl8192_init_priv_variable(struct net_device *dev)
{
	struct r8192_priv *priv = ieee80211_priv(dev);
	u8 i;
	priv->card_8192 = NIC_8192U;
	priv->chan = 1; //set to channel 1
	priv->ieee80211->mode = WIRELESS_MODE_AUTO; //SET AUTO
	priv->ieee80211->iw_mode = IW_MODE_INFRA;
	priv->ieee80211->ieee_up = 0;
	priv->retry_rts = DEFAULT_RETRY_RTS;
	priv->retry_data = DEFAULT_RETRY_DATA;
	priv->ieee80211->rts = DEFAULT_RTS_THRESHOLD;
	priv->ieee80211->rate = 110; //11 mbps
	priv->ieee80211->short_slot = 1;
	priv->promisc = (dev->flags & IFF_PROMISC) ? 1 : 0;
	priv->CckPwEnl = 6;
	//for silent reset
	priv->IrpPendingCount = 1;
	priv->ResetProgress = RESET_TYPE_NORESET;
	priv->bForcedSilentReset = 0;
	priv->bDisableNormalResetCheck = false;
	priv->force_reset = false;

	priv->ieee80211->FwRWRF = 0;	//we don't use FW read/write RF until stable firmware is available.
	priv->ieee80211->current_network.beacon_interval = DEFAULT_BEACONINTERVAL;
	priv->ieee80211->iw_mode = IW_MODE_INFRA;
	priv->ieee80211->softmac_features  = IEEE_SOFTMAC_SCAN |
		IEEE_SOFTMAC_ASSOCIATE | IEEE_SOFTMAC_PROBERQ |
		IEEE_SOFTMAC_PROBERS | IEEE_SOFTMAC_TX_QUEUE |
		IEEE_SOFTMAC_BEACONS;//added by amy 080604

	priv->ieee80211->active_scan = 1;
	priv->ieee80211->modulation = IEEE80211_CCK_MODULATION | IEEE80211_OFDM_MODULATION;
	priv->ieee80211->host_encrypt = 1;
	priv->ieee80211->host_decrypt = 1;
	priv->ieee80211->start_send_beacons = NULL; //-by amy 080604
	priv->ieee80211->stop_send_beacons = NULL;  //-by amy 080604
	priv->ieee80211->softmac_hard_start_xmit = rtl8192_hard_start_xmit;
	priv->ieee80211->set_chan = rtl8192_set_chan;
	priv->ieee80211->link_change = rtl8192_link_change;
	priv->ieee80211->softmac_data_hard_start_xmit = rtl8192_hard_data_xmit;
	priv->ieee80211->data_hard_stop = rtl8192_data_hard_stop;
	priv->ieee80211->data_hard_resume = rtl8192_data_hard_resume;
	priv->ieee80211->init_wmmparam_flag = 0;
	priv->ieee80211->fts = DEFAULT_FRAG_THRESHOLD;
	priv->ieee80211->check_nic_enough_desc = check_nic_enough_desc;
	priv->ieee80211->tx_headroom = TX_PACKET_SHIFT_BYTES;
	priv->ieee80211->qos_support = 1;

	//added by WB
	priv->ieee80211->SetBWModeHandler = rtl8192_SetBWMode;
	priv->ieee80211->handle_assoc_response = rtl8192_handle_assoc_response;
	priv->ieee80211->handle_beacon = rtl8192_handle_beacon;
	//added by david
	priv->ieee80211->GetNmodeSupportBySecCfg = GetNmodeSupportBySecCfg8192;
	priv->ieee80211->GetHalfNmodeSupportByAPsHandler = GetHalfNmodeSupportByAPs819xUsb;
	priv->ieee80211->SetWirelessMode = rtl8192_SetWirelessMode;
	//added by amy
	priv->ieee80211->InitialGainHandler = InitialGain819xUsb;
	priv->card_type = USB;
#ifdef TO_DO_LIST
	if (Adapter->bInHctTest) {
		pHalData->ShortRetryLimit = 7;
		pHalData->LongRetryLimit = 7;
	}
#endif
	priv->ShortRetryLimit = 0x30;
	priv->LongRetryLimit = 0x30;
	priv->EarlyRxThreshold = 7;
	priv->enable_gpio0 = 0;
	priv->TransmitConfig =
		(TCR_MXDMA_2048<<TCR_MXDMA_OFFSET)|  // Max DMA Burst Size per Tx DMA Burst, 7: reserved.
		(priv->ShortRetryLimit<<TCR_SRL_OFFSET)|	// Short retry limit
		(priv->LongRetryLimit<<TCR_LRL_OFFSET) |	// Long retry limit
		(false ? TCR_SAT : 0);	// FALSE: HW provides PLCP length and LENGEXT, TRUE: SW provides them
#ifdef TO_DO_LIST
	if (Adapter->bInHctTest)
		pHalData->ReceiveConfig	=	pHalData->CSMethod |
<<<<<<< HEAD
						RCR_AMF | RCR_ADF |	//RCR_AAP |	//accept management/data
=======
						RCR_AMF | RCR_ADF |	//accept management/data
>>>>>>> d0e0ac97
						//guangan200710
						RCR_ACF |	//accept control frame for SW AP needs PS-poll, 2005.07.07, by rcnjko.
						RCR_AB | RCR_AM | RCR_APM |		//accept BC/MC/UC
						RCR_AICV | RCR_ACRC32 |			//accept ICV/CRC error packet
						((u32)7<<RCR_MXDMA_OFFSET) | // Max DMA Burst Size per Rx DMA Burst, 7: unlimited.
						(pHalData->EarlyRxThreshold<<RCR_FIFO_OFFSET) | // Rx FIFO Threshold, 7: No Rx threshold.
						(pHalData->EarlyRxThreshold == 7 ? RCR_OnlyErlPkt : 0);
	else

#endif
	priv->ReceiveConfig	=
		RCR_AMF | RCR_ADF |		//accept management/data
		RCR_ACF |			//accept control frame for SW AP needs PS-poll, 2005.07.07, by rcnjko.
		RCR_AB | RCR_AM | RCR_APM |	//accept BC/MC/UC
<<<<<<< HEAD
		//RCR_AICV | RCR_ACRC32 |	//accept ICV/CRC error packet
=======
>>>>>>> d0e0ac97
		((u32)7<<RCR_MXDMA_OFFSET)| // Max DMA Burst Size per Rx DMA Burst, 7: unlimited.
		(priv->EarlyRxThreshold<<RX_FIFO_THRESHOLD_SHIFT) | // Rx FIFO Threshold, 7: No Rx threshold.
		(priv->EarlyRxThreshold == 7 ? RCR_ONLYERLPKT : 0);

	priv->AcmControl = 0;
	priv->pFirmware = kzalloc(sizeof(rt_firmware), GFP_KERNEL);

	/* rx related queue */
	skb_queue_head_init(&priv->rx_queue);
	skb_queue_head_init(&priv->skb_queue);

	/* Tx related queue */
	for (i = 0; i < MAX_QUEUE_SIZE; i++)
		skb_queue_head_init(&priv->ieee80211->skb_waitQ[i]);
	for (i = 0; i < MAX_QUEUE_SIZE; i++)
		skb_queue_head_init(&priv->ieee80211->skb_aggQ[i]);
	for (i = 0; i < MAX_QUEUE_SIZE; i++)
		skb_queue_head_init(&priv->ieee80211->skb_drv_aggQ[i]);
	priv->rf_set_chan = rtl8192_phy_SwChnl;
}

//init lock here
static void rtl8192_init_priv_lock(struct r8192_priv *priv)
{
	spin_lock_init(&priv->tx_lock);
	spin_lock_init(&priv->irq_lock);//added by thomas
	sema_init(&priv->wx_sem, 1);
	sema_init(&priv->rf_sem, 1);
	mutex_init(&priv->mutex);
}

extern  void    rtl819x_watchdog_wqcallback(struct work_struct *work);

void rtl8192_irq_rx_tasklet(struct r8192_priv *priv);
//init tasklet and wait_queue here. only 2.6 above kernel is considered
#define DRV_NAME "wlan0"
static void rtl8192_init_priv_task(struct net_device *dev)
{
	struct r8192_priv *priv = ieee80211_priv(dev);

	priv->priv_wq = create_workqueue(DRV_NAME);

	INIT_WORK(&priv->reset_wq, rtl8192_restart);

	INIT_DELAYED_WORK(&priv->watch_dog_wq, rtl819x_watchdog_wqcallback);
	INIT_DELAYED_WORK(&priv->txpower_tracking_wq,  dm_txpower_trackingcallback);
	INIT_DELAYED_WORK(&priv->rfpath_check_wq,  dm_rf_pathcheck_workitemcallback);
	INIT_DELAYED_WORK(&priv->update_beacon_wq, rtl8192_update_beacon);
	INIT_DELAYED_WORK(&priv->initialgain_operate_wq, InitialGainOperateWorkItemCallBack);
	INIT_WORK(&priv->qos_activate, rtl8192_qos_activate);

	tasklet_init(&priv->irq_rx_tasklet,
		     (void(*)(unsigned long))rtl8192_irq_rx_tasklet,
		     (unsigned long)priv);
}

static void rtl8192_get_eeprom_size(struct net_device *dev)
{
	u16 curCR = 0;
	struct r8192_priv *priv = ieee80211_priv(dev);
	RT_TRACE(COMP_EPROM, "===========>%s()\n", __func__);
	read_nic_word_E(dev, EPROM_CMD, &curCR);
	RT_TRACE(COMP_EPROM, "read from Reg EPROM_CMD(%x):%x\n", EPROM_CMD, curCR);
	//whether need I consider BIT5?
	priv->epromtype = (curCR & Cmd9346CR_9356SEL) ? EPROM_93c56 : EPROM_93c46;
	RT_TRACE(COMP_EPROM, "<===========%s(), epromtype:%d\n", __func__, priv->epromtype);
}

//used to swap endian. as ntohl & htonl are not necessary to swap endian, so use this instead.
static inline u16 endian_swap(u16 *data)
{
	u16 tmp = *data;
	*data = (tmp >> 8) | (tmp << 8);
	return *data;
}
static void rtl8192_read_eeprom_info(struct net_device *dev)
{
	u16 wEPROM_ID = 0;
	u8 bMac_Tmp_Addr[6] = {0x00, 0xe0, 0x4c, 0x00, 0x00, 0x02};
	u8 bLoad_From_EEPOM = false;
	struct r8192_priv *priv = ieee80211_priv(dev);
	u16 tmpValue = 0;
	int i;
	RT_TRACE(COMP_EPROM, "===========>%s()\n", __func__);
	wEPROM_ID = eprom_read(dev, 0); //first read EEPROM ID out;
	RT_TRACE(COMP_EPROM, "EEPROM ID is 0x%x\n", wEPROM_ID);

	if (wEPROM_ID != RTL8190_EEPROM_ID) {
		RT_TRACE(COMP_ERR, "EEPROM ID is invalid(is 0x%x(should be 0x%x)\n", wEPROM_ID, RTL8190_EEPROM_ID);
	} else {
		bLoad_From_EEPOM = true;
	}

	if (bLoad_From_EEPOM) {
		tmpValue = eprom_read(dev, (EEPROM_VID>>1));
		priv->eeprom_vid = endian_swap(&tmpValue);
		priv->eeprom_pid = eprom_read(dev, (EEPROM_PID>>1));
		tmpValue = eprom_read(dev, (EEPROM_ChannelPlan>>1));
		priv->eeprom_ChannelPlan = ((tmpValue&0xff00)>>8);
		priv->btxpowerdata_readfromEEPORM = true;
		priv->eeprom_CustomerID = eprom_read(dev, (EEPROM_Customer_ID>>1)) >>8;
	} else {
		priv->eeprom_vid = 0;
		priv->eeprom_pid = 0;
		priv->card_8192_version = VERSION_819xU_B;
		priv->eeprom_ChannelPlan = 0;
		priv->eeprom_CustomerID = 0;
	}
	RT_TRACE(COMP_EPROM, "vid:0x%4x, pid:0x%4x, CustomID:0x%2x, ChanPlan:0x%x\n", priv->eeprom_vid, priv->eeprom_pid, priv->eeprom_CustomerID, priv->eeprom_ChannelPlan);
	//set channelplan from eeprom
	priv->ChannelPlan = priv->eeprom_ChannelPlan;
	if (bLoad_From_EEPOM) {
		int i;
		for (i = 0; i < 6; i += 2) {
			u16 tmp = 0;
			tmp = eprom_read(dev, (u16)((EEPROM_NODE_ADDRESS_BYTE_0 + i)>>1));
			*(u16 *)(&dev->dev_addr[i]) = tmp;
		}
	} else {
		memcpy(dev->dev_addr, bMac_Tmp_Addr, 6);
		//should I set IDR0 here?
	}
	RT_TRACE(COMP_EPROM, "MAC addr:%pM\n", dev->dev_addr);
	priv->rf_type = RTL819X_DEFAULT_RF_TYPE; //default 1T2R
	priv->rf_chip = RF_8256;

	if (priv->card_8192_version == (u8)VERSION_819xU_A) {
		//read Tx power gain offset of legacy OFDM to HT rate
		if (bLoad_From_EEPOM)
			priv->EEPROMTxPowerDiff = (eprom_read(dev, (EEPROM_TxPowerDiff>>1))&0xff00) >> 8;
		else
			priv->EEPROMTxPowerDiff = EEPROM_Default_TxPower;
		RT_TRACE(COMP_EPROM, "TxPowerDiff:%d\n", priv->EEPROMTxPowerDiff);
		//read ThermalMeter from EEPROM
		if (bLoad_From_EEPOM)
			priv->EEPROMThermalMeter = (u8)(eprom_read(dev, (EEPROM_ThermalMeter>>1))&0x00ff);
		else
			priv->EEPROMThermalMeter = EEPROM_Default_ThermalMeter;
		RT_TRACE(COMP_EPROM, "ThermalMeter:%d\n", priv->EEPROMThermalMeter);
		//vivi, for tx power track
		priv->TSSI_13dBm = priv->EEPROMThermalMeter *100;
		//read antenna tx power offset of B/C/D to A from EEPROM
		if (bLoad_From_EEPOM)
			priv->EEPROMPwDiff = (eprom_read(dev, (EEPROM_PwDiff>>1))&0x0f00)>>8;
		else
			priv->EEPROMPwDiff = EEPROM_Default_PwDiff;
		RT_TRACE(COMP_EPROM, "TxPwDiff:%d\n", priv->EEPROMPwDiff);
		// Read CrystalCap from EEPROM
		if (bLoad_From_EEPOM)
			priv->EEPROMCrystalCap = (eprom_read(dev, (EEPROM_CrystalCap>>1))&0x0f);
		else
			priv->EEPROMCrystalCap = EEPROM_Default_CrystalCap;
		RT_TRACE(COMP_EPROM, "CrystalCap = %d\n", priv->EEPROMCrystalCap);
		//get per-channel Tx power level
		if (bLoad_From_EEPOM)
			priv->EEPROM_Def_Ver = (eprom_read(dev, (EEPROM_TxPwIndex_Ver>>1))&0xff00)>>8;
		else
			priv->EEPROM_Def_Ver = 1;
		RT_TRACE(COMP_EPROM, "EEPROM_DEF_VER:%d\n", priv->EEPROM_Def_Ver);
		if (priv->EEPROM_Def_Ver == 0) { //old eeprom definition
			int i;
			if (bLoad_From_EEPOM)
				priv->EEPROMTxPowerLevelCCK = (eprom_read(dev, (EEPROM_TxPwIndex_CCK>>1))&0xff) >> 8;
			else
				priv->EEPROMTxPowerLevelCCK = 0x10;
			RT_TRACE(COMP_EPROM, "CCK Tx Power Levl: 0x%02x\n", priv->EEPROMTxPowerLevelCCK);
			for (i = 0; i < 3; i++) {
				if (bLoad_From_EEPOM) {
					tmpValue = eprom_read(dev, (EEPROM_TxPwIndex_OFDM_24G+i)>>1);
					if (((EEPROM_TxPwIndex_OFDM_24G+i) % 2) == 0)
						tmpValue = tmpValue & 0x00ff;
					else
						tmpValue = (tmpValue & 0xff00) >> 8;
				} else {
					tmpValue = 0x10;
				}
				priv->EEPROMTxPowerLevelOFDM24G[i] = (u8) tmpValue;
				RT_TRACE(COMP_EPROM, "OFDM 2.4G Tx Power Level, Index %d = 0x%02x\n", i, priv->EEPROMTxPowerLevelCCK);
			}
		} else if (priv->EEPROM_Def_Ver == 1) {
			if (bLoad_From_EEPOM) {
				tmpValue = eprom_read(dev, (EEPROM_TxPwIndex_CCK_V1>>1));
				tmpValue = (tmpValue & 0xff00) >> 8;
			} else {
				tmpValue = 0x10;
			}
			priv->EEPROMTxPowerLevelCCK_V1[0] = (u8)tmpValue;

			if (bLoad_From_EEPOM)
				tmpValue = eprom_read(dev, (EEPROM_TxPwIndex_CCK_V1 + 2)>>1);
			else
				tmpValue = 0x1010;
			*((u16 *)(&priv->EEPROMTxPowerLevelCCK_V1[1])) = tmpValue;
			if (bLoad_From_EEPOM)
				tmpValue = eprom_read(dev, (EEPROM_TxPwIndex_OFDM_24G_V1>>1));
			else
				tmpValue = 0x1010;
			*((u16 *)(&priv->EEPROMTxPowerLevelOFDM24G[0])) = tmpValue;
			if (bLoad_From_EEPOM)
				tmpValue = eprom_read(dev, (EEPROM_TxPwIndex_OFDM_24G_V1+2)>>1);
			else
				tmpValue = 0x10;
			priv->EEPROMTxPowerLevelOFDM24G[2] = (u8)tmpValue;
		}//endif EEPROM_Def_Ver == 1

		//update HAL variables
		//
		for (i = 0; i < 14; i++) {
			if (i <= 3)
				priv->TxPowerLevelOFDM24G[i] = priv->EEPROMTxPowerLevelOFDM24G[0];
			else if (i >= 4 && i <= 9)
				priv->TxPowerLevelOFDM24G[i] = priv->EEPROMTxPowerLevelOFDM24G[1];
			else
				priv->TxPowerLevelOFDM24G[i] = priv->EEPROMTxPowerLevelOFDM24G[2];
		}

		for (i = 0; i < 14; i++) {
			if (priv->EEPROM_Def_Ver == 0) {
				if (i <= 3)
					priv->TxPowerLevelCCK[i] = priv->EEPROMTxPowerLevelOFDM24G[0] + (priv->EEPROMTxPowerLevelCCK - priv->EEPROMTxPowerLevelOFDM24G[1]);
				else if (i >= 4 && i <= 9)
					priv->TxPowerLevelCCK[i] = priv->EEPROMTxPowerLevelCCK;
				else
					priv->TxPowerLevelCCK[i] = priv->EEPROMTxPowerLevelOFDM24G[2] + (priv->EEPROMTxPowerLevelCCK - priv->EEPROMTxPowerLevelOFDM24G[1]);
			} else if (priv->EEPROM_Def_Ver == 1) {
				if (i <= 3)
					priv->TxPowerLevelCCK[i] = priv->EEPROMTxPowerLevelCCK_V1[0];
				else if (i >= 4 && i <= 9)
					priv->TxPowerLevelCCK[i] = priv->EEPROMTxPowerLevelCCK_V1[1];
				else
					priv->TxPowerLevelCCK[i] = priv->EEPROMTxPowerLevelCCK_V1[2];
			}
		}
		priv->TxPowerDiff = priv->EEPROMPwDiff;
		// Antenna B gain offset to antenna A, bit0~3
		priv->AntennaTxPwDiff[0] = (priv->EEPROMTxPowerDiff & 0xf);
		// Antenna C gain offset to antenna A, bit4~7
		priv->AntennaTxPwDiff[1] = ((priv->EEPROMTxPowerDiff & 0xf0)>>4);
		// CrystalCap, bit12~15
		priv->CrystalCap = priv->EEPROMCrystalCap;
		// ThermalMeter, bit0~3 for RFIC1, bit4~7 for RFIC2
		// 92U does not enable TX power tracking.
		priv->ThermalMeter[0] = priv->EEPROMThermalMeter;
	}//end if VersionID == VERSION_819xU_A

	//added by vivi, for dlink led, 20080416
	switch (priv->eeprom_CustomerID) {
	case EEPROM_CID_RUNTOP:
		priv->CustomerID = RT_CID_819x_RUNTOP;
		break;

	case EEPROM_CID_DLINK:
		priv->CustomerID = RT_CID_DLINK;
		break;

	default:
		priv->CustomerID = RT_CID_DEFAULT;
		break;

	}

	switch (priv->CustomerID) {
	case RT_CID_819x_RUNTOP:
		priv->LedStrategy = SW_LED_MODE2;
		break;

	case RT_CID_DLINK:
		priv->LedStrategy = SW_LED_MODE4;
		break;

	default:
		priv->LedStrategy = SW_LED_MODE0;
		break;

	}


	if (priv->rf_type == RF_1T2R) {
		RT_TRACE(COMP_EPROM, "\n1T2R config\n");
	} else {
		RT_TRACE(COMP_EPROM, "\n2T4R config\n");
	}

	// 2008/01/16 MH We can only know RF type in the function. So we have to init
	// DIG RATR table again.
	init_rate_adaptive(dev);
	//we need init DIG RATR table here again.

	RT_TRACE(COMP_EPROM, "<===========%s()\n", __func__);
	return;
}

short rtl8192_get_channel_map(struct net_device *dev)
{
	struct r8192_priv *priv = ieee80211_priv(dev);
	if (priv->ChannelPlan > COUNTRY_CODE_GLOBAL_DOMAIN) {
		netdev_err(dev, "rtl8180_init: Error channel plan! Set to default.\n");
		priv->ChannelPlan = 0;
	}
	RT_TRACE(COMP_INIT, "Channel plan is %d\n", priv->ChannelPlan);

	rtl819x_set_channel_map(priv->ChannelPlan, priv);
	return 0;
}

short rtl8192_init(struct net_device *dev)
{

	struct r8192_priv *priv = ieee80211_priv(dev);

	memset(&(priv->stats), 0, sizeof(struct Stats));
	memset(priv->txqueue_to_outpipemap, 0, 9);
#ifdef PIPE12
	{
		int i = 0;
		u8 queuetopipe[] = {3, 2, 1, 0, 4, 8, 7, 6, 5};
		memcpy(priv->txqueue_to_outpipemap, queuetopipe, 9);
	}
#else
	{
		u8 queuetopipe[] = {3, 2, 1, 0, 4, 4, 0, 4, 4};
		memcpy(priv->txqueue_to_outpipemap, queuetopipe, 9);
	}
#endif
	rtl8192_init_priv_variable(dev);
	rtl8192_init_priv_lock(priv);
	rtl8192_init_priv_task(dev);
	rtl8192_get_eeprom_size(dev);
	rtl8192_read_eeprom_info(dev);
	rtl8192_get_channel_map(dev);
	init_hal_dm(dev);
	init_timer(&priv->watch_dog_timer);
	priv->watch_dog_timer.data = (unsigned long)dev;
	priv->watch_dog_timer.function = watch_dog_timer_callback;
	if (rtl8192_usb_initendpoints(dev) != 0) {
		DMESG("Endopoints initialization failed");
		return -ENOMEM;
	}

#ifdef DEBUG_EPROM
	dump_eprom(dev);
#endif
	return 0;
}

/******************************************************************************
 *function:  This function actually only set RRSR, RATR and BW_OPMODE registers
 *	     not to do all the hw config as its name says
 *   input:  net_device dev
 *  output:  none
 *  return:  none
 *  notice:  This part need to modified according to the rate set we filtered
 * ****************************************************************************/
void rtl8192_hwconfig(struct net_device *dev)
{
	u32 regRATR = 0, regRRSR = 0;
	u8 regBwOpMode = 0, regTmp = 0;
	struct r8192_priv *priv = ieee80211_priv(dev);
	u32 ratr_value = 0;

	// Set RRSR, RATR, and BW_OPMODE registers
	//
	switch (priv->ieee80211->mode) {
	case WIRELESS_MODE_B:
		regBwOpMode = BW_OPMODE_20MHZ;
		regRATR = RATE_ALL_CCK;
		regRRSR = RATE_ALL_CCK;
		break;
	case WIRELESS_MODE_A:
		regBwOpMode = BW_OPMODE_5G |BW_OPMODE_20MHZ;
		regRATR = RATE_ALL_OFDM_AG;
		regRRSR = RATE_ALL_OFDM_AG;
		break;
	case WIRELESS_MODE_G:
		regBwOpMode = BW_OPMODE_20MHZ;
		regRATR = RATE_ALL_CCK | RATE_ALL_OFDM_AG;
		regRRSR = RATE_ALL_CCK | RATE_ALL_OFDM_AG;
		break;
	case WIRELESS_MODE_AUTO:
#ifdef TO_DO_LIST
		if (Adapter->bInHctTest) {
			regBwOpMode = BW_OPMODE_20MHZ;
			regRATR = RATE_ALL_CCK | RATE_ALL_OFDM_AG;
			regRRSR = RATE_ALL_CCK | RATE_ALL_OFDM_AG;
		}
		else
#endif
		{
			regBwOpMode = BW_OPMODE_20MHZ;
			regRATR = RATE_ALL_CCK | RATE_ALL_OFDM_AG | RATE_ALL_OFDM_1SS | RATE_ALL_OFDM_2SS;
			regRRSR = RATE_ALL_CCK | RATE_ALL_OFDM_AG;
		}
		break;
	case WIRELESS_MODE_N_24G:
		// It support CCK rate by default.
		// CCK rate will be filtered out only when associated AP does not support it.
		regBwOpMode = BW_OPMODE_20MHZ;
		regRATR = RATE_ALL_CCK | RATE_ALL_OFDM_AG | RATE_ALL_OFDM_1SS | RATE_ALL_OFDM_2SS;
		regRRSR = RATE_ALL_CCK | RATE_ALL_OFDM_AG;
		break;
	case WIRELESS_MODE_N_5G:
		regBwOpMode = BW_OPMODE_5G;
		regRATR = RATE_ALL_OFDM_AG | RATE_ALL_OFDM_1SS | RATE_ALL_OFDM_2SS;
		regRRSR = RATE_ALL_OFDM_AG;
		break;
	}

	write_nic_byte(dev, BW_OPMODE, regBwOpMode);
	ratr_value = regRATR;
	if (priv->rf_type == RF_1T2R)
		ratr_value &= ~(RATE_ALL_OFDM_2SS);
	write_nic_dword(dev, RATR0, ratr_value);
	write_nic_byte(dev, UFWP, 1);
	read_nic_byte(dev, 0x313, &regTmp);
	regRRSR = ((regTmp) << 24) | (regRRSR & 0x00ffffff);
	write_nic_dword(dev, RRSR, regRRSR);

	//
	// Set Retry Limit here
	//
	write_nic_word(dev, RETRY_LIMIT,
		       priv->ShortRetryLimit << RETRY_LIMIT_SHORT_SHIFT |
		       priv->LongRetryLimit << RETRY_LIMIT_LONG_SHIFT);
	// Set Contention Window here

	// Set Tx AGC

	// Set Tx Antenna including Feedback control

	// Set Auto Rate fallback control


}


//InitializeAdapter and PhyCfg
bool rtl8192_adapter_start(struct net_device *dev)
{
	struct r8192_priv *priv = ieee80211_priv(dev);
	u32 dwRegRead = 0;
	bool init_status = true;
	u8 SECR_value = 0x0;
	u8 tmp;
	RT_TRACE(COMP_INIT, "====>%s()\n", __func__);
	priv->Rf_Mode = RF_OP_By_SW_3wire;
	//for ASIC power on sequence
	write_nic_byte_E(dev, 0x5f, 0x80);
	mdelay(50);
	write_nic_byte_E(dev, 0x5f, 0xf0);
	write_nic_byte_E(dev, 0x5d, 0x00);
	write_nic_byte_E(dev, 0x5e, 0x80);
	write_nic_byte(dev, 0x17, 0x37);
	mdelay(10);
	priv->pFirmware->firmware_status = FW_STATUS_0_INIT;
	//config CPUReset Register
	//Firmware Reset or not?
	read_nic_dword(dev, CPU_GEN, &dwRegRead);
	if (priv->pFirmware->firmware_status == FW_STATUS_0_INIT)
		dwRegRead |= CPU_GEN_SYSTEM_RESET; //do nothing here?
	else if (priv->pFirmware->firmware_status == FW_STATUS_5_READY)
		dwRegRead |= CPU_GEN_FIRMWARE_RESET;
	else
		RT_TRACE(COMP_ERR, "ERROR in %s(): undefined firmware state(%d)\n", __func__,   priv->pFirmware->firmware_status);

	write_nic_dword(dev, CPU_GEN, dwRegRead);
	//config BB.
	rtl8192_BBConfig(dev);

	//Loopback mode or not
	priv->LoopbackMode = RTL819xU_NO_LOOPBACK;

	read_nic_dword(dev, CPU_GEN, &dwRegRead);
	if (priv->LoopbackMode == RTL819xU_NO_LOOPBACK)
		dwRegRead = ((dwRegRead & CPU_GEN_NO_LOOPBACK_MSK) | CPU_GEN_NO_LOOPBACK_SET);
	else if (priv->LoopbackMode == RTL819xU_MAC_LOOPBACK)
		dwRegRead |= CPU_CCK_LOOPBACK;
	else
		RT_TRACE(COMP_ERR, "Serious error in %s(): wrong loopback mode setting(%d)\n", __func__,  priv->LoopbackMode);

	write_nic_dword(dev, CPU_GEN, dwRegRead);

	//after reset cpu, we need wait for a seconds to write in register.
	udelay(500);

	//xiong add for new bitfile:usb suspend reset pin set to 1. //do we need?
	read_nic_byte_E(dev, 0x5f, &tmp);
	write_nic_byte_E(dev, 0x5f, tmp|0x20);

	//Set Hardware
	rtl8192_hwconfig(dev);

	//turn on Tx/Rx
	write_nic_byte(dev, CMDR, CR_RE|CR_TE);

	//set IDR0 here
	write_nic_dword(dev, MAC0, ((u32 *)dev->dev_addr)[0]);
	write_nic_word(dev, MAC4, ((u16 *)(dev->dev_addr + 4))[0]);

	//set RCR
	write_nic_dword(dev, RCR, priv->ReceiveConfig);

	//Initialize Number of Reserved Pages in Firmware Queue
	write_nic_dword(dev, RQPN1,  NUM_OF_PAGE_IN_FW_QUEUE_BK << RSVD_FW_QUEUE_PAGE_BK_SHIFT |
			NUM_OF_PAGE_IN_FW_QUEUE_BE << RSVD_FW_QUEUE_PAGE_BE_SHIFT |
			NUM_OF_PAGE_IN_FW_QUEUE_VI << RSVD_FW_QUEUE_PAGE_VI_SHIFT |
			NUM_OF_PAGE_IN_FW_QUEUE_VO <<RSVD_FW_QUEUE_PAGE_VO_SHIFT);
	write_nic_dword(dev, RQPN2, NUM_OF_PAGE_IN_FW_QUEUE_MGNT << RSVD_FW_QUEUE_PAGE_MGNT_SHIFT |
			NUM_OF_PAGE_IN_FW_QUEUE_CMD << RSVD_FW_QUEUE_PAGE_CMD_SHIFT);
	write_nic_dword(dev, RQPN3, APPLIED_RESERVED_QUEUE_IN_FW|
			NUM_OF_PAGE_IN_FW_QUEUE_BCN<<RSVD_FW_QUEUE_PAGE_BCN_SHIFT);
	write_nic_dword(dev, RATR0+4*7, (RATE_ALL_OFDM_AG | RATE_ALL_CCK));

	//Set AckTimeout
	// TODO: (it value is only for FPGA version). need to be changed!!2006.12.18, by Emily
	write_nic_byte(dev, ACK_TIMEOUT, 0x30);

	if (priv->ResetProgress == RESET_TYPE_NORESET)
		rtl8192_SetWirelessMode(dev, priv->ieee80211->mode);
	if (priv->ResetProgress == RESET_TYPE_NORESET) {
		CamResetAllEntry(dev);
		SECR_value |= SCR_TxEncEnable;
		SECR_value |= SCR_RxDecEnable;
		SECR_value |= SCR_NoSKMC;
		write_nic_byte(dev, SECR, SECR_value);
	}

	//Beacon related
	write_nic_word(dev, ATIMWND, 2);
	write_nic_word(dev, BCN_INTERVAL, 100);

#define DEFAULT_EDCA 0x005e4332
	{
		int i;
		for (i = 0; i < QOS_QUEUE_NUM; i++)
			write_nic_dword(dev, WDCAPARA_ADD[i], DEFAULT_EDCA);
	}
#ifdef USB_RX_AGGREGATION_SUPPORT
	//3 For usb rx firmware aggregation control
	if (priv->ResetProgress == RESET_TYPE_NORESET) {
		u32 ulValue;
		PRT_HIGH_THROUGHPUT	pHTInfo = priv->ieee80211->pHTInfo;
		ulValue = (pHTInfo->UsbRxFwAggrEn<<24) | (pHTInfo->UsbRxFwAggrPageNum<<16) |
			  (pHTInfo->UsbRxFwAggrPacketNum<<8) | (pHTInfo->UsbRxFwAggrTimeout);
		/*
		 * If usb rx firmware aggregation is enabled,
		 * when anyone of three threshold conditions above is reached,
		 * firmware will send aggregated packet to driver.
		 */
		write_nic_dword(dev, 0x1a8, ulValue);
		priv->bCurrentRxAggrEnable = true;
	}
#endif

	rtl8192_phy_configmac(dev);

	if (priv->card_8192_version == (u8) VERSION_819xU_A) {
		rtl8192_phy_getTxPower(dev);
		rtl8192_phy_setTxPower(dev, priv->chan);
	}

	//Firmware download
	init_status = init_firmware(dev);
	if (!init_status) {
		RT_TRACE(COMP_ERR, "ERR!!! %s(): Firmware download is failed\n", __func__);
		return init_status;
	}
	RT_TRACE(COMP_INIT, "%s():after firmware download\n", __func__);
	//
#ifdef TO_DO_LIST
	if (Adapter->ResetProgress == RESET_TYPE_NORESET) {
		if (pMgntInfo->RegRfOff == TRUE) { // User disable RF via registry.
			RT_TRACE((COMP_INIT|COMP_RF), DBG_LOUD, ("InitializeAdapter819xUsb(): Turn off RF for RegRfOff ----------\n"));
			MgntActSet_RF_State(Adapter, eRfOff, RF_CHANGE_BY_SW);
			// Those actions will be discard in MgntActSet_RF_State because of the same state
			for (eRFPath = 0; eRFPath < pHalData->NumTotalRFPath; eRFPath++)
				PHY_SetRFReg(Adapter, (RF90_RADIO_PATH_E)eRFPath, 0x4, 0xC00, 0x0);
		} else if (pMgntInfo->RfOffReason > RF_CHANGE_BY_PS) { // H/W or S/W RF OFF before sleep.
			RT_TRACE((COMP_INIT|COMP_RF), DBG_LOUD, ("InitializeAdapter819xUsb(): Turn off RF for RfOffReason(%d) ----------\n", pMgntInfo->RfOffReason));
			MgntActSet_RF_State(Adapter, eRfOff, pMgntInfo->RfOffReason);
		} else {
			pHalData->eRFPowerState = eRfOn;
			pMgntInfo->RfOffReason = 0;
			RT_TRACE((COMP_INIT|COMP_RF), DBG_LOUD, ("InitializeAdapter819xUsb(): RF is on ----------\n"));
		}
	} else {
		if (pHalData->eRFPowerState == eRfOff) {
			MgntActSet_RF_State(Adapter, eRfOff, pMgntInfo->RfOffReason);
			// Those actions will be discard in MgntActSet_RF_State because of the same state
			for (eRFPath = 0; eRFPath < pHalData->NumTotalRFPath; eRFPath++)
				PHY_SetRFReg(Adapter, (RF90_RADIO_PATH_E)eRFPath, 0x4, 0xC00, 0x0);
		}
	}
#endif
	//config RF.
	if (priv->ResetProgress == RESET_TYPE_NORESET) {
		rtl8192_phy_RFConfig(dev);
		RT_TRACE(COMP_INIT, "%s():after phy RF config\n", __func__);
	}


	if (priv->ieee80211->FwRWRF)
		// We can force firmware to do RF-R/W
		priv->Rf_Mode = RF_OP_By_FW;
	else
		priv->Rf_Mode = RF_OP_By_SW_3wire;


	rtl8192_phy_updateInitGain(dev);
	/*--set CCK and OFDM Block "ON"--*/
	rtl8192_setBBreg(dev, rFPGA0_RFMOD, bCCKEn, 0x1);
	rtl8192_setBBreg(dev, rFPGA0_RFMOD, bOFDMEn, 0x1);

	if (priv->ResetProgress == RESET_TYPE_NORESET) {
		//if D or C cut
		u8 tmpvalue;
		read_nic_byte(dev, 0x301, &tmpvalue);
		if (tmpvalue == 0x03) {
			priv->bDcut = TRUE;
			RT_TRACE(COMP_POWER_TRACKING, "D-cut\n");
		} else {
			priv->bDcut = FALSE;
			RT_TRACE(COMP_POWER_TRACKING, "C-cut\n");
		}
		dm_initialize_txpower_tracking(dev);

		if (priv->bDcut == TRUE) {
			u32 i, TempCCk;
			u32 tmpRegA = rtl8192_QueryBBReg(dev, rOFDM0_XATxIQImbalance, bMaskDWord);
			for (i = 0; i < TxBBGainTableLength; i++) {
				if (tmpRegA == priv->txbbgain_table[i].txbbgain_value) {
					priv->rfa_txpowertrackingindex = (u8)i;
					priv->rfa_txpowertrackingindex_real = (u8)i;
					priv->rfa_txpowertracking_default = priv->rfa_txpowertrackingindex;
					break;
				}
			}

			TempCCk = rtl8192_QueryBBReg(dev, rCCK0_TxFilter1, bMaskByte2);

			for (i = 0; i < CCKTxBBGainTableLength; i++) {

				if (TempCCk == priv->cck_txbbgain_table[i].ccktxbb_valuearray[0]) {
					priv->cck_present_attentuation_20Mdefault = (u8) i;
					break;
				}
			}
			priv->cck_present_attentuation_40Mdefault = 0;
			priv->cck_present_attentuation_difference = 0;
			priv->cck_present_attentuation = priv->cck_present_attentuation_20Mdefault;

		}
	}
	write_nic_byte(dev, 0x87, 0x0);


	return init_status;
}

/* this configures registers for beacon tx and enables it via
 * rtl8192_beacon_tx_enable(). rtl8192_beacon_tx_disable() might
 * be used to stop beacon transmission
 */
/***************************************************************************
    -------------------------------NET STUFF---------------------------
***************************************************************************/

static struct net_device_stats *rtl8192_stats(struct net_device *dev)
{
	struct r8192_priv *priv = ieee80211_priv(dev);

	return &priv->ieee80211->stats;
}

bool HalTxCheckStuck819xUsb(struct net_device *dev)
{
	struct r8192_priv *priv = ieee80211_priv(dev);
<<<<<<< HEAD
	u16		RegTxCounter = read_nic_word(dev, 0x128);
=======
	u16		RegTxCounter;
>>>>>>> d0e0ac97
	bool		bStuck = FALSE;
	read_nic_word(dev, 0x128, &RegTxCounter);
	RT_TRACE(COMP_RESET, "%s():RegTxCounter is %d,TxCounter is %d\n", __func__, RegTxCounter, priv->TxCounter);
	if (priv->TxCounter == RegTxCounter)
		bStuck = TRUE;

	priv->TxCounter = RegTxCounter;

	return bStuck;
}

/*
*	<Assumption: RT_TX_SPINLOCK is acquired.>
*	First added: 2006.11.19 by emily
*/
RESET_TYPE TxCheckStuck(struct net_device *dev)
{
	struct r8192_priv *priv = ieee80211_priv(dev);
	u8			QueueID;
	bool			bCheckFwTxCnt = false;

	//
	// Decide such threshold according to current power save mode
	//

<<<<<<< HEAD
//     RT_TRACE(COMP_RESET, " ==> TxCheckStuck()\n");
//	     PlatformAcquireSpinLock(Adapter, RT_TX_SPINLOCK);
//	     spin_lock_irqsave(&priv->ieee80211->lock,flags);
	     for (QueueID = 0; QueueID<=BEACON_QUEUE;QueueID ++)
	     {
			if(QueueID == TXCMD_QUEUE)
			 continue;
=======
	for (QueueID = 0; QueueID <= BEACON_QUEUE; QueueID++) {
		if (QueueID == TXCMD_QUEUE)
			continue;
>>>>>>> d0e0ac97
#ifdef USB_TX_DRIVER_AGGREGATION_ENABLE
		if ((skb_queue_len(&priv->ieee80211->skb_waitQ[QueueID]) == 0) && (skb_queue_len(&priv->ieee80211->skb_aggQ[QueueID]) == 0) && (skb_queue_len(&priv->ieee80211->skb_drv_aggQ[QueueID]) == 0))
#else
<<<<<<< HEAD
			if((skb_queue_len(&priv->ieee80211->skb_waitQ[QueueID]) == 0)  && (skb_queue_len(&priv->ieee80211->skb_aggQ[QueueID]) == 0))
#endif
				continue;

		     bCheckFwTxCnt = true;
	     }
//	     PlatformReleaseSpinLock(Adapter, RT_TX_SPINLOCK);
//	spin_unlock_irqrestore(&priv->ieee80211->lock,flags);
//	RT_TRACE(COMP_RESET,"bCheckFwTxCnt is %d\n",bCheckFwTxCnt);
	if(bCheckFwTxCnt)
	{
		if(HalTxCheckStuck819xUsb(dev))
		{
=======
		if ((skb_queue_len(&priv->ieee80211->skb_waitQ[QueueID]) == 0)  && (skb_queue_len(&priv->ieee80211->skb_aggQ[QueueID]) == 0))
#endif
				continue;

		bCheckFwTxCnt = true;
	}
	if (bCheckFwTxCnt) {
		if (HalTxCheckStuck819xUsb(dev)) {
>>>>>>> d0e0ac97
			RT_TRACE(COMP_RESET, "TxCheckStuck(): Fw indicates no Tx condition! \n");
			return RESET_TYPE_SILENT;
		}
	}
	return RESET_TYPE_NORESET;
}

bool HalRxCheckStuck819xUsb(struct net_device *dev)
{
<<<<<<< HEAD
	u16	RegRxCounter = read_nic_word(dev, 0x130);
	struct r8192_priv *priv = ieee80211_priv(dev);
	bool bStuck = FALSE;
	static u8	rx_chk_cnt;
	RT_TRACE(COMP_RESET,"%s(): RegRxCounter is %d,RxCounter is %d\n",__FUNCTION__,RegRxCounter,priv->RxCounter);
=======
	u16	RegRxCounter;
	struct r8192_priv *priv = ieee80211_priv(dev);
	bool bStuck = FALSE;
	static u8	rx_chk_cnt;
	read_nic_word(dev, 0x130, &RegRxCounter);
	RT_TRACE(COMP_RESET, "%s(): RegRxCounter is %d,RxCounter is %d\n", __func__, RegRxCounter, priv->RxCounter);
>>>>>>> d0e0ac97
	// If rssi is small, we should check rx for long time because of bad rx.
	// or maybe it will continuous silent reset every 2 seconds.
	rx_chk_cnt++;
	if (priv->undecorated_smoothed_pwdb >= (RateAdaptiveTH_High+5)) {
		rx_chk_cnt = 0;	//high rssi, check rx stuck right now.
	} else if (priv->undecorated_smoothed_pwdb < (RateAdaptiveTH_High+5) &&
		   ((priv->CurrentChannelBW != HT_CHANNEL_WIDTH_20 && priv->undecorated_smoothed_pwdb >= RateAdaptiveTH_Low_40M) ||
		    (priv->CurrentChannelBW == HT_CHANNEL_WIDTH_20 && priv->undecorated_smoothed_pwdb >= RateAdaptiveTH_Low_20M))) {
		if (rx_chk_cnt < 2)
			return bStuck;
		else
			rx_chk_cnt = 0;
	} else if (((priv->CurrentChannelBW != HT_CHANNEL_WIDTH_20 && priv->undecorated_smoothed_pwdb < RateAdaptiveTH_Low_40M) ||
		    (priv->CurrentChannelBW == HT_CHANNEL_WIDTH_20 && priv->undecorated_smoothed_pwdb < RateAdaptiveTH_Low_20M)) &&
		     priv->undecorated_smoothed_pwdb >= VeryLowRSSI) {
		if (rx_chk_cnt < 4)
			return bStuck;
		else
			rx_chk_cnt = 0;
	} else {
		if (rx_chk_cnt < 8)
			return bStuck;
		else
			rx_chk_cnt = 0;
	}

	if (priv->RxCounter == RegRxCounter)
		bStuck = TRUE;

	priv->RxCounter = RegRxCounter;

	return bStuck;
}

RESET_TYPE RxCheckStuck(struct net_device *dev)
{
	struct r8192_priv *priv = ieee80211_priv(dev);
	bool        bRxCheck = FALSE;

	if (priv->IrpPendingCount > 1)
		bRxCheck = TRUE;

	if (bRxCheck) {
		if (HalRxCheckStuck819xUsb(dev)) {
			RT_TRACE(COMP_RESET, "RxStuck Condition\n");
			return RESET_TYPE_SILENT;
		}
	}
	return RESET_TYPE_NORESET;
}


/**
*	This function is called by Checkforhang to check whether we should ask OS to reset driver
*
*	\param pAdapter	The adapter context for this miniport
*
*	Note:NIC with USB interface sholud not call this function because we cannot scan descriptor
*	to judge whether there is tx stuck.
*	Note: This function may be required to be rewrite for Vista OS.
*	<<<Assumption: Tx spinlock has been acquired >>>
*
*	8185 and 8185b does not implement this function. This is added by Emily at 2006.11.24
*/
RESET_TYPE rtl819x_ifcheck_resetornot(struct net_device *dev)
{
	struct r8192_priv *priv = ieee80211_priv(dev);
	RESET_TYPE	TxResetType = RESET_TYPE_NORESET;
	RESET_TYPE	RxResetType = RESET_TYPE_NORESET;
	RT_RF_POWER_STATE	rfState;

	rfState = priv->ieee80211->eRFPowerState;

	TxResetType = TxCheckStuck(dev);
	if (rfState != eRfOff ||
	    (priv->ieee80211->iw_mode != IW_MODE_ADHOC)) {
		// If driver is in the status of firmware download failure , driver skips RF initialization and RF is
		// in turned off state. Driver should check whether Rx stuck and do silent reset. And
		// if driver is in firmware download failure status, driver should initialize RF in the following
		// silent reset procedure Emily, 2008.01.21

		// Driver should not check RX stuck in IBSS mode because it is required to
		// set Check BSSID in order to send beacon, however, if check BSSID is
		// set, STA cannot hear any packet at all. Emily, 2008.04.12
		RxResetType = RxCheckStuck(dev);
	}
	if (TxResetType == RESET_TYPE_NORMAL || RxResetType == RESET_TYPE_NORMAL) {
		return RESET_TYPE_NORMAL;
	} else if (TxResetType == RESET_TYPE_SILENT || RxResetType == RESET_TYPE_SILENT) {
		RT_TRACE(COMP_RESET, "%s():silent reset\n", __func__);
		return RESET_TYPE_SILENT;
	} else {
		return RESET_TYPE_NORESET;
	}

}

void rtl8192_cancel_deferred_work(struct r8192_priv *priv);
int _rtl8192_up(struct net_device *dev);
int rtl8192_close(struct net_device *dev);



void CamRestoreAllEntry(struct net_device *dev)
{
	u8 EntryId = 0;
	struct r8192_priv *priv = ieee80211_priv(dev);
	u8	*MacAddr = priv->ieee80211->current_network.bssid;

	static u8	CAM_CONST_ADDR[4][6] = {
		{0x00, 0x00, 0x00, 0x00, 0x00, 0x00},
		{0x00, 0x00, 0x00, 0x00, 0x00, 0x01},
		{0x00, 0x00, 0x00, 0x00, 0x00, 0x02},
		{0x00, 0x00, 0x00, 0x00, 0x00, 0x03} };
	static u8	CAM_CONST_BROAD[] = {
		0xff, 0xff, 0xff, 0xff, 0xff, 0xff};

	RT_TRACE(COMP_SEC, "CamRestoreAllEntry: \n");


	if ((priv->ieee80211->pairwise_key_type == KEY_TYPE_WEP40) ||
	    (priv->ieee80211->pairwise_key_type == KEY_TYPE_WEP104)) {

		for (EntryId = 0; EntryId < 4; EntryId++) {
			MacAddr = CAM_CONST_ADDR[EntryId];
			setKey(dev, EntryId, EntryId,
			       priv->ieee80211->pairwise_key_type,
			       MacAddr, 0, NULL);
		}

	} else if (priv->ieee80211->pairwise_key_type == KEY_TYPE_TKIP) {

		if (priv->ieee80211->iw_mode == IW_MODE_ADHOC)
			setKey(dev, 4, 0, priv->ieee80211->pairwise_key_type,
			       (u8 *)dev->dev_addr, 0, NULL);
		else
			setKey(dev, 4, 0, priv->ieee80211->pairwise_key_type,
			       MacAddr, 0, NULL);
	} else if (priv->ieee80211->pairwise_key_type == KEY_TYPE_CCMP) {

		if (priv->ieee80211->iw_mode == IW_MODE_ADHOC)
			setKey(dev, 4, 0, priv->ieee80211->pairwise_key_type,
			       (u8 *)dev->dev_addr, 0, NULL);
		else
			setKey(dev, 4, 0, priv->ieee80211->pairwise_key_type,
			       MacAddr, 0, NULL);
	}



	if (priv->ieee80211->group_key_type == KEY_TYPE_TKIP) {
		MacAddr = CAM_CONST_BROAD;
		for (EntryId = 1; EntryId < 4; EntryId++) {
			setKey(dev, EntryId, EntryId,
			       priv->ieee80211->group_key_type,
			       MacAddr, 0, NULL);
		}
		if (priv->ieee80211->iw_mode == IW_MODE_ADHOC)
			setKey(dev, 0, 0, priv->ieee80211->group_key_type,
			       CAM_CONST_ADDR[0], 0, NULL);
	} else if (priv->ieee80211->group_key_type == KEY_TYPE_CCMP) {
		MacAddr = CAM_CONST_BROAD;
		for (EntryId = 1; EntryId < 4; EntryId++) {
			setKey(dev, EntryId, EntryId,
			       priv->ieee80211->group_key_type,
			       MacAddr, 0, NULL);
		}

		if (priv->ieee80211->iw_mode == IW_MODE_ADHOC)
			setKey(dev, 0, 0, priv->ieee80211->group_key_type,
			       CAM_CONST_ADDR[0], 0, NULL);
	}
}
//////////////////////////////////////////////////////////////
// This function is used to fix Tx/Rx stop bug temporarily.
// This function will do "system reset" to NIC when Tx or Rx is stuck.
// The method checking Tx/Rx stuck of this function is supported by FW,
// which reports Tx and Rx counter to register 0x128 and 0x130.
//////////////////////////////////////////////////////////////
void rtl819x_ifsilentreset(struct net_device *dev)
{
	struct r8192_priv *priv = ieee80211_priv(dev);
	u8	reset_times = 0;
	int reset_status = 0;
	struct ieee80211_device *ieee = priv->ieee80211;


	// 2007.07.20. If we need to check CCK stop, please uncomment this line.
	//bStuck = Adapter->HalFunc.CheckHWStopHandler(Adapter);

	if (priv->ResetProgress == RESET_TYPE_NORESET) {
RESET_START:

		RT_TRACE(COMP_RESET, "=========>Reset progress!! \n");

		// Set the variable for reset.
		priv->ResetProgress = RESET_TYPE_SILENT;
		down(&priv->wx_sem);
		if (priv->up == 0) {
			RT_TRACE(COMP_ERR, "%s():the driver is not up! return\n", __func__);
			up(&priv->wx_sem);
			return;
		}
		priv->up = 0;
		RT_TRACE(COMP_RESET, "%s():======>start to down the driver\n", __func__);

		rtl8192_rtx_disable(dev);
		rtl8192_cancel_deferred_work(priv);
		deinit_hal_dm(dev);
		del_timer_sync(&priv->watch_dog_timer);

		ieee->sync_scan_hurryup = 1;
		if (ieee->state == IEEE80211_LINKED) {
			down(&ieee->wx_sem);
			netdev_dbg(dev, "ieee->state is IEEE80211_LINKED\n");
			ieee80211_stop_send_beacons(priv->ieee80211);
			del_timer_sync(&ieee->associate_timer);
			cancel_delayed_work(&ieee->associate_retry_wq);
			ieee80211_stop_scan(ieee);
			netif_carrier_off(dev);
			up(&ieee->wx_sem);
		} else {
			netdev_dbg(dev, "ieee->state is NOT LINKED\n");
			ieee80211_softmac_stop_protocol(priv->ieee80211);
		}
		up(&priv->wx_sem);
		RT_TRACE(COMP_RESET, "%s():<==========down process is finished\n", __func__);
		RT_TRACE(COMP_RESET, "%s():===========>start up the driver\n", __func__);
		reset_status = _rtl8192_up(dev);

		RT_TRACE(COMP_RESET, "%s():<===========up process is finished\n", __func__);
		if (reset_status == -EAGAIN) {
			if (reset_times < 3) {
				reset_times++;
				goto RESET_START;
			} else {
				RT_TRACE(COMP_ERR, " ERR!!! %s():  Reset Failed!!\n", __func__);
			}
		}
		ieee->is_silent_reset = 1;
		EnableHWSecurityConfig8192(dev);
		if (ieee->state == IEEE80211_LINKED && ieee->iw_mode == IW_MODE_INFRA) {
			ieee->set_chan(ieee->dev, ieee->current_network.channel);

			queue_work(ieee->wq, &ieee->associate_complete_wq);

		} else if (ieee->state == IEEE80211_LINKED && ieee->iw_mode == IW_MODE_ADHOC) {
			ieee->set_chan(ieee->dev, ieee->current_network.channel);
			ieee->link_change(ieee->dev);

			ieee80211_start_send_beacons(ieee);

			if (ieee->data_hard_resume)
				ieee->data_hard_resume(ieee->dev);
			netif_carrier_on(ieee->dev);
		}

		CamRestoreAllEntry(dev);

		priv->ResetProgress = RESET_TYPE_NORESET;
		priv->reset_count++;

		priv->bForcedSilentReset = false;
		priv->bResetInProgress = false;

		// For test --> force write UFWP.
		write_nic_byte(dev, UFWP, 1);
		RT_TRACE(COMP_RESET, "Reset finished!! ====>[%d]\n", priv->reset_count);
	}
}

<<<<<<< HEAD
void CAM_read_entry(
	struct net_device *dev,
	u32			iIndex
)
{
	u32 target_command=0;
	 u32 target_content=0;
	 u8 entry_i=0;
	 u32 ulStatus;
	s32 i=100;
//	printk("=======>start read CAM\n");
	for(entry_i=0;entry_i<CAM_CONTENT_COUNT;entry_i++)
	{
	// polling bit, and No Write enable, and address
		target_command= entry_i+CAM_CONTENT_COUNT*iIndex;
		target_command= target_command | BIT31;
=======
void CAM_read_entry(struct net_device *dev, u32 iIndex)
{
	u32 target_command = 0;
	u32 target_content = 0;
	u8 entry_i = 0;
	u32 ulStatus;
	s32 i = 100;
	for (entry_i = 0; entry_i < CAM_CONTENT_COUNT; entry_i++) {
		// polling bit, and No Write enable, and address
		target_command = entry_i+CAM_CONTENT_COUNT*iIndex;
		target_command = target_command | BIT31;
>>>>>>> d0e0ac97

		//Check polling bit is clear
		while ((i--) >= 0) {
			read_nic_dword(dev, RWCAM, &ulStatus);
			if (ulStatus & BIT31)
				continue;
			else
				break;
		}
		write_nic_dword(dev, RWCAM, target_command);
		RT_TRACE(COMP_SEC, "CAM_read_entry(): WRITE A0: %x \n", target_command);
		read_nic_dword(dev, RCAMO, &target_content);
		RT_TRACE(COMP_SEC, "CAM_read_entry(): WRITE A8: %x \n", target_content);
	}
	printk("\n");
}

void rtl819x_update_rxcounts(struct r8192_priv *priv, u32 *TotalRxBcnNum,
			     u32 *TotalRxDataNum)
{
	u16			SlotIndex;
	u8			i;

	*TotalRxBcnNum = 0;
	*TotalRxDataNum = 0;

	SlotIndex = (priv->ieee80211->LinkDetectInfo.SlotIndex++)%(priv->ieee80211->LinkDetectInfo.SlotNum);
	priv->ieee80211->LinkDetectInfo.RxBcnNum[SlotIndex] = priv->ieee80211->LinkDetectInfo.NumRecvBcnInPeriod;
	priv->ieee80211->LinkDetectInfo.RxDataNum[SlotIndex] = priv->ieee80211->LinkDetectInfo.NumRecvDataInPeriod;
	for (i = 0; i < priv->ieee80211->LinkDetectInfo.SlotNum; i++) {
		*TotalRxBcnNum += priv->ieee80211->LinkDetectInfo.RxBcnNum[i];
		*TotalRxDataNum += priv->ieee80211->LinkDetectInfo.RxDataNum[i];
	}
}


extern void rtl819x_watchdog_wqcallback(struct work_struct *work)
{
	struct delayed_work *dwork = container_of(work, struct delayed_work, work);
	struct r8192_priv *priv = container_of(dwork, struct r8192_priv, watch_dog_wq);
	struct net_device *dev = priv->ieee80211->dev;
	struct ieee80211_device *ieee = priv->ieee80211;
	RESET_TYPE	ResetType = RESET_TYPE_NORESET;
	static u8	check_reset_cnt;
	bool bBusyTraffic = false;
	u32	TotalRxBcnNum = 0;
	u32	TotalRxDataNum = 0;

	if (!priv->up)
		return;
	hal_dm_watchdog(dev);

	//to get busy traffic condition
	if (ieee->state == IEEE80211_LINKED) {
		if (ieee->LinkDetectInfo.NumRxOkInPeriod > 666 ||
		    ieee->LinkDetectInfo.NumTxOkInPeriod > 666 ) {
			bBusyTraffic = true;
		}
		ieee->LinkDetectInfo.NumRxOkInPeriod = 0;
		ieee->LinkDetectInfo.NumTxOkInPeriod = 0;
		ieee->LinkDetectInfo.bBusyTraffic = bBusyTraffic;
	}
	//added by amy for AP roaming
	if (priv->ieee80211->state == IEEE80211_LINKED && priv->ieee80211->iw_mode == IW_MODE_INFRA) {

<<<<<<< HEAD
			rtl819x_update_rxcounts(priv, &TotalRxBcnNum, &TotalRxDataNum);
			if((TotalRxBcnNum+TotalRxDataNum) == 0)
			{
				#ifdef TODO
				if(rfState == eRfOff)
					RT_TRACE(COMP_ERR,"========>%s()\n",__FUNCTION__);
				#endif
				printk("===>%s(): AP is power off,connect another one\n",__FUNCTION__);
			//	Dot11d_Reset(dev);
				priv->ieee80211->state = IEEE80211_ASSOCIATING;
				notify_wx_assoc_event(priv->ieee80211);
				RemovePeerTS(priv->ieee80211,priv->ieee80211->current_network.bssid);
				priv->ieee80211->link_change(dev);
				queue_work(priv->ieee80211->wq, &priv->ieee80211->associate_procedure_wq);
=======
		rtl819x_update_rxcounts(priv, &TotalRxBcnNum, &TotalRxDataNum);
		if ((TotalRxBcnNum+TotalRxDataNum) == 0) {
#ifdef TODO
			if (rfState == eRfOff)
				RT_TRACE(COMP_ERR, "========>%s()\n", __func__);
#endif
			netdev_dbg(dev, "===>%s(): AP is power off, connect another one\n", __func__);
			priv->ieee80211->state = IEEE80211_ASSOCIATING;
			notify_wx_assoc_event(priv->ieee80211);
			RemovePeerTS(priv->ieee80211, priv->ieee80211->current_network.bssid);
			priv->ieee80211->link_change(dev);
			queue_work(priv->ieee80211->wq, &priv->ieee80211->associate_procedure_wq);
>>>>>>> d0e0ac97

		}
	}
	priv->ieee80211->LinkDetectInfo.NumRecvBcnInPeriod = 0;
	priv->ieee80211->LinkDetectInfo.NumRecvDataInPeriod = 0;
	//check if reset the driver
<<<<<<< HEAD
	if(check_reset_cnt++ >= 3)
	{
=======
	if (check_reset_cnt++ >= 3) {
>>>>>>> d0e0ac97
		ResetType = rtl819x_ifcheck_resetornot(dev);
		check_reset_cnt = 3;
	}
	if ((priv->force_reset) || (priv->ResetProgress == RESET_TYPE_NORESET &&
	    (priv->bForcedSilentReset ||
	    (!priv->bDisableNormalResetCheck && ResetType == RESET_TYPE_SILENT)))) { // This is control by OID set in Pomelo
		RT_TRACE(COMP_RESET, "%s():priv->force_reset is %d,priv->ResetProgress is %d, priv->bForcedSilentReset is %d,priv->bDisableNormalResetCheck is %d,ResetType is %d\n", __func__, priv->force_reset, priv->ResetProgress, priv->bForcedSilentReset, priv->bDisableNormalResetCheck, ResetType);
		rtl819x_ifsilentreset(dev);
	}
	priv->force_reset = false;
	priv->bForcedSilentReset = false;
	priv->bResetInProgress = false;
	RT_TRACE(COMP_TRACE, " <==RtUsbCheckForHangWorkItemCallback()\n");

}

void watch_dog_timer_callback(unsigned long data)
{
	struct r8192_priv *priv = ieee80211_priv((struct net_device *) data);
	queue_delayed_work(priv->priv_wq, &priv->watch_dog_wq, 0);
	mod_timer(&priv->watch_dog_timer, jiffies + MSECS(IEEE80211_WATCH_DOG_TIME));
}
int _rtl8192_up(struct net_device *dev)
{
	struct r8192_priv *priv = ieee80211_priv(dev);
	int init_status = 0;
	priv->up = 1;
	priv->ieee80211->ieee_up = 1;
	RT_TRACE(COMP_INIT, "Bringing up iface");
	init_status = rtl8192_adapter_start(dev);
	if (!init_status) {
		RT_TRACE(COMP_ERR, "ERR!!! %s(): initialization failed!\n", __func__);
		priv->up = priv->ieee80211->ieee_up = 0;
		return -EAGAIN;
	}
	RT_TRACE(COMP_INIT, "start adapter finished\n");
	rtl8192_rx_enable(dev);
	if (priv->ieee80211->state != IEEE80211_LINKED)
		ieee80211_softmac_start_protocol(priv->ieee80211);
	ieee80211_reset_queue(priv->ieee80211);
	watch_dog_timer_callback((unsigned long) dev);
	if (!netif_queue_stopped(dev))
		netif_start_queue(dev);
	else
		netif_wake_queue(dev);

	return 0;
}


int rtl8192_open(struct net_device *dev)
{
	struct r8192_priv *priv = ieee80211_priv(dev);
	int ret;
	down(&priv->wx_sem);
	ret = rtl8192_up(dev);
	up(&priv->wx_sem);
	return ret;

}


int rtl8192_up(struct net_device *dev)
{
	struct r8192_priv *priv = ieee80211_priv(dev);

	if (priv->up == 1) return -1;

	return _rtl8192_up(dev);
}


int rtl8192_close(struct net_device *dev)
{
	struct r8192_priv *priv = ieee80211_priv(dev);
	int ret;

	down(&priv->wx_sem);

	ret = rtl8192_down(dev);

	up(&priv->wx_sem);

	return ret;

}

int rtl8192_down(struct net_device *dev)
{
	struct r8192_priv *priv = ieee80211_priv(dev);
	int i;

	if (priv->up == 0) return -1;

	priv->up = 0;
	priv->ieee80211->ieee_up = 0;
	RT_TRACE(COMP_DOWN, "==========>%s()\n", __func__);
	/* FIXME */
	if (!netif_queue_stopped(dev))
		netif_stop_queue(dev);

	rtl8192_rtx_disable(dev);

	/* Tx related queue release */
	for (i = 0; i < MAX_QUEUE_SIZE; i++)
		skb_queue_purge(&priv->ieee80211->skb_waitQ[i]);
	for (i = 0; i < MAX_QUEUE_SIZE; i++)
		skb_queue_purge(&priv->ieee80211->skb_aggQ[i]);

	for (i = 0; i < MAX_QUEUE_SIZE; i++)
		skb_queue_purge(&priv->ieee80211->skb_drv_aggQ[i]);

	//as cancel_delayed_work will del work->timer, so if work is not defined as struct delayed_work, it will corrupt
	rtl8192_cancel_deferred_work(priv);
	deinit_hal_dm(dev);
	del_timer_sync(&priv->watch_dog_timer);


	ieee80211_softmac_stop_protocol(priv->ieee80211);
	memset(&priv->ieee80211->current_network, 0, offsetof(struct ieee80211_network, list));
	RT_TRACE(COMP_DOWN, "<==========%s()\n", __func__);

	return 0;
}


void rtl8192_commit(struct net_device *dev)
{
	struct r8192_priv *priv = ieee80211_priv(dev);
	int reset_status = 0;
	if (priv->up == 0) return;
	priv->up = 0;

	rtl8192_cancel_deferred_work(priv);
	del_timer_sync(&priv->watch_dog_timer);

	ieee80211_softmac_stop_protocol(priv->ieee80211);

	rtl8192_rtx_disable(dev);
	reset_status = _rtl8192_up(dev);

}

void rtl8192_restart(struct work_struct *work)
{
	struct r8192_priv *priv = container_of(work, struct r8192_priv, reset_wq);
	struct net_device *dev = priv->ieee80211->dev;

	down(&priv->wx_sem);

	rtl8192_commit(dev);

	up(&priv->wx_sem);
}

static void r8192_set_multicast(struct net_device *dev)
{
	struct r8192_priv *priv = ieee80211_priv(dev);
	short promisc;

	/* FIXME FIXME */

	promisc = (dev->flags & IFF_PROMISC) ? 1 : 0;

	if (promisc != priv->promisc)

		priv->promisc = promisc;
}


int r8192_set_mac_adr(struct net_device *dev, void *mac)
{
	struct r8192_priv *priv = ieee80211_priv(dev);
	struct sockaddr *addr = mac;

	down(&priv->wx_sem);

	memcpy(dev->dev_addr, addr->sa_data, ETH_ALEN);

	schedule_work(&priv->reset_wq);
	up(&priv->wx_sem);

	return 0;
}

/* based on ipw2200 driver */
int rtl8192_ioctl(struct net_device *dev, struct ifreq *rq, int cmd)
{
	struct r8192_priv *priv = (struct r8192_priv *)ieee80211_priv(dev);
	struct iwreq *wrq = (struct iwreq *)rq;
	int ret = -1;
	struct ieee80211_device *ieee = priv->ieee80211;
	u32 key[4];
	u8 broadcast_addr[6] = {0xff, 0xff, 0xff, 0xff, 0xff, 0xff};
	struct iw_point *p = &wrq->u.data;
	struct ieee_param *ipw = NULL;

	down(&priv->wx_sem);


	if (p->length < sizeof(struct ieee_param) || !p->pointer) {
		ret = -EINVAL;
		goto out;
	}

	ipw = kmalloc(p->length, GFP_KERNEL);
	if (ipw == NULL) {
		ret = -ENOMEM;
		goto out;
	}
	if (copy_from_user(ipw, p->pointer, p->length)) {
		kfree(ipw);
		ret = -EFAULT;
		goto out;
	}

	switch (cmd) {
	case RTL_IOCTL_WPA_SUPPLICANT:
<<<<<<< HEAD
	//parse here for HW security
		if (ipw->cmd == IEEE_CMD_SET_ENCRYPTION)
		{
			if (ipw->u.crypt.set_tx)
			{
				if (strcmp(ipw->u.crypt.alg, "CCMP") == 0)
					ieee->pairwise_key_type = KEY_TYPE_CCMP;
				else if (strcmp(ipw->u.crypt.alg, "TKIP") == 0)
					ieee->pairwise_key_type = KEY_TYPE_TKIP;
				else if (strcmp(ipw->u.crypt.alg, "WEP") == 0)
				{
=======
		//parse here for HW security
		if (ipw->cmd == IEEE_CMD_SET_ENCRYPTION) {
			if (ipw->u.crypt.set_tx) {
				if (strcmp(ipw->u.crypt.alg, "CCMP") == 0) {
					ieee->pairwise_key_type = KEY_TYPE_CCMP;
				} else if (strcmp(ipw->u.crypt.alg, "TKIP") == 0) {
					ieee->pairwise_key_type = KEY_TYPE_TKIP;
				} else if (strcmp(ipw->u.crypt.alg, "WEP") == 0) {
>>>>>>> d0e0ac97
					if (ipw->u.crypt.key_len == 13)
						ieee->pairwise_key_type = KEY_TYPE_WEP104;
					else if (ipw->u.crypt.key_len == 5)
						ieee->pairwise_key_type = KEY_TYPE_WEP40;
<<<<<<< HEAD
				}
				else
					ieee->pairwise_key_type = KEY_TYPE_NA;

				if (ieee->pairwise_key_type)
				{
					memcpy((u8*)key, ipw->u.crypt.key, 16);
					EnableHWSecurityConfig8192(dev);
				//we fill both index entry and 4th entry for pairwise key as in IPW interface, adhoc will only get here, so we need index entry for its default key serching!
				//added by WB.
					setKey(dev, 4, ipw->u.crypt.idx, ieee->pairwise_key_type, (u8*)ieee->ap_mac_addr, 0, key);
					if (ieee->auth_mode != 2)
					setKey(dev, ipw->u.crypt.idx, ipw->u.crypt.idx, ieee->pairwise_key_type, (u8*)ieee->ap_mac_addr, 0, key);
				}
			}
			else //if (ipw->u.crypt.idx) //group key use idx > 0
			{
				memcpy((u8*)key, ipw->u.crypt.key, 16);
				if (strcmp(ipw->u.crypt.alg, "CCMP") == 0)
					ieee->group_key_type= KEY_TYPE_CCMP;
				else if (strcmp(ipw->u.crypt.alg, "TKIP") == 0)
					ieee->group_key_type = KEY_TYPE_TKIP;
				else if (strcmp(ipw->u.crypt.alg, "WEP") == 0)
				{
=======
				} else {
					ieee->pairwise_key_type = KEY_TYPE_NA;
				}

				if (ieee->pairwise_key_type) {
					memcpy((u8 *)key, ipw->u.crypt.key, 16);
					EnableHWSecurityConfig8192(dev);
					//we fill both index entry and 4th entry for pairwise key as in IPW interface, adhoc will only get here, so we need index entry for its default key serching!
					//added by WB.
					setKey(dev, 4, ipw->u.crypt.idx, ieee->pairwise_key_type, (u8 *)ieee->ap_mac_addr, 0, key);
					if (ieee->auth_mode != 2)
						setKey(dev, ipw->u.crypt.idx, ipw->u.crypt.idx, ieee->pairwise_key_type, (u8 *)ieee->ap_mac_addr, 0, key);
				}
			} else {
				memcpy((u8 *)key, ipw->u.crypt.key, 16);
				if (strcmp(ipw->u.crypt.alg, "CCMP") == 0) {
					ieee->group_key_type = KEY_TYPE_CCMP;
				} else if (strcmp(ipw->u.crypt.alg, "TKIP") == 0) {
					ieee->group_key_type = KEY_TYPE_TKIP;
				} else if (strcmp(ipw->u.crypt.alg, "WEP") == 0) {
>>>>>>> d0e0ac97
					if (ipw->u.crypt.key_len == 13)
						ieee->group_key_type = KEY_TYPE_WEP104;
					else if (ipw->u.crypt.key_len == 5)
						ieee->group_key_type = KEY_TYPE_WEP40;
<<<<<<< HEAD
				}
				else
					ieee->group_key_type = KEY_TYPE_NA;

				if (ieee->group_key_type)
				{
						setKey(	dev,
							ipw->u.crypt.idx,
							ipw->u.crypt.idx,		//KeyIndex
							ieee->group_key_type,	//KeyType
							broadcast_addr,	//MacAddr
							0,		//DefaultKey
							key);		//KeyContent
=======
				} else {
					ieee->group_key_type = KEY_TYPE_NA;
				}

				if (ieee->group_key_type) {
					setKey(dev, ipw->u.crypt.idx,
					       ipw->u.crypt.idx,		//KeyIndex
					       ieee->group_key_type,	//KeyType
					       broadcast_addr,	//MacAddr
					       0,		//DefaultKey
					       key);		//KeyContent
>>>>>>> d0e0ac97
				}
			}
		}
#ifdef JOHN_HWSEC_DEBUG
		//john's test 0711
		printk("@@ wrq->u pointer = ");
		for (i = 0; i < wrq->u.data.length; i++) {
			if (i%10 == 0) printk("\n");
			printk("%8x|", ((u32 *)wrq->u.data.pointer)[i]);
		}
		printk("\n");
#endif /*JOHN_HWSEC_DEBUG*/
		ret = ieee80211_wpa_supplicant_ioctl(priv->ieee80211, &wrq->u.data);
		break;

	default:
		ret = -EOPNOTSUPP;
		break;
	}
	kfree(ipw);
	ipw = NULL;
out:
	up(&priv->wx_sem);
	return ret;
}

u8 HwRateToMRate90(bool bIsHT, u8 rate)
{
	u8  ret_rate = 0xff;

<<<<<<< HEAD
	if(!bIsHT) {
		switch(rate) {
=======
	if (!bIsHT) {
		switch (rate) {
>>>>>>> d0e0ac97
		case DESC90_RATE1M:   ret_rate = MGN_1M;         break;
		case DESC90_RATE2M:   ret_rate = MGN_2M;         break;
		case DESC90_RATE5_5M: ret_rate = MGN_5_5M;       break;
		case DESC90_RATE11M:  ret_rate = MGN_11M;        break;
		case DESC90_RATE6M:   ret_rate = MGN_6M;         break;
		case DESC90_RATE9M:   ret_rate = MGN_9M;         break;
		case DESC90_RATE12M:  ret_rate = MGN_12M;        break;
		case DESC90_RATE18M:  ret_rate = MGN_18M;        break;
		case DESC90_RATE24M:  ret_rate = MGN_24M;        break;
		case DESC90_RATE36M:  ret_rate = MGN_36M;        break;
		case DESC90_RATE48M:  ret_rate = MGN_48M;        break;
		case DESC90_RATE54M:  ret_rate = MGN_54M;        break;

		default:
			ret_rate = 0xff;
			RT_TRACE(COMP_RECV, "HwRateToMRate90(): Non supported Rate [%x], bIsHT = %d!!!\n", rate, bIsHT);
			break;
		}

	} else {
<<<<<<< HEAD
		switch(rate) {
=======
		switch (rate) {
>>>>>>> d0e0ac97
		case DESC90_RATEMCS0:   ret_rate = MGN_MCS0;    break;
		case DESC90_RATEMCS1:   ret_rate = MGN_MCS1;    break;
		case DESC90_RATEMCS2:   ret_rate = MGN_MCS2;    break;
		case DESC90_RATEMCS3:   ret_rate = MGN_MCS3;    break;
		case DESC90_RATEMCS4:   ret_rate = MGN_MCS4;    break;
		case DESC90_RATEMCS5:   ret_rate = MGN_MCS5;    break;
		case DESC90_RATEMCS6:   ret_rate = MGN_MCS6;    break;
		case DESC90_RATEMCS7:   ret_rate = MGN_MCS7;    break;
		case DESC90_RATEMCS8:   ret_rate = MGN_MCS8;    break;
		case DESC90_RATEMCS9:   ret_rate = MGN_MCS9;    break;
		case DESC90_RATEMCS10:  ret_rate = MGN_MCS10;   break;
		case DESC90_RATEMCS11:  ret_rate = MGN_MCS11;   break;
		case DESC90_RATEMCS12:  ret_rate = MGN_MCS12;   break;
		case DESC90_RATEMCS13:  ret_rate = MGN_MCS13;   break;
		case DESC90_RATEMCS14:  ret_rate = MGN_MCS14;   break;
		case DESC90_RATEMCS15:  ret_rate = MGN_MCS15;   break;
		case DESC90_RATEMCS32:  ret_rate = (0x80|0x20); break;

		default:
			ret_rate = 0xff;
<<<<<<< HEAD
			RT_TRACE(COMP_RECV, "HwRateToMRate90(): Non supported Rate [%x], bIsHT = %d!!!\n",rate, bIsHT);
=======
			RT_TRACE(COMP_RECV, "HwRateToMRate90(): Non supported Rate [%x], bIsHT = %d!!!\n", rate, bIsHT);
>>>>>>> d0e0ac97
			break;
		}
	}

	return ret_rate;
}

/**
 * Function:     UpdateRxPktTimeStamp
 * Overview:     Record the TSF time stamp when receiving a packet
 *
 * Input:
 *       PADAPTER        Adapter
 *       PRT_RFD         pRfd,
 *
 * Output:
 *       PRT_RFD         pRfd
 *                               (pRfd->Status.TimeStampHigh is updated)
 *                               (pRfd->Status.TimeStampLow is updated)
 * Return:
 *               None
 */
void UpdateRxPktTimeStamp8190(struct net_device *dev, struct ieee80211_rx_stats *stats)
{
	struct r8192_priv *priv = (struct r8192_priv *)ieee80211_priv(dev);

	if (stats->bIsAMPDU && !stats->bFirstMPDU) {
		stats->mac_time[0] = priv->LastRxDescTSFLow;
		stats->mac_time[1] = priv->LastRxDescTSFHigh;
	} else {
		priv->LastRxDescTSFLow = stats->mac_time[0];
		priv->LastRxDescTSFHigh = stats->mac_time[1];
	}
}

//by amy 080606

long rtl819x_translate_todbm(u8 signal_strength_index)// 0-100 index.
{
	long	signal_power; // in dBm.

	// Translate to dBm (x=0.5y-95).
	signal_power = (long)((signal_strength_index + 1) >> 1);
	signal_power -= 95;

	return signal_power;
}


/* 2008/01/22 MH We can not declare RSSI/EVM total value of sliding window to
    be a local static. Otherwise, it may increase when we return from S3/S4. The
    value will be kept in memory or disk. Declare the value in the adaptor
    and it will be reinitialized when returned from S3/S4. */
void rtl8192_process_phyinfo(struct r8192_priv *priv, u8 *buffer, struct ieee80211_rx_stats *pprevious_stats, struct ieee80211_rx_stats *pcurrent_stats)
{
	bool bcheck = false;
	u8	rfpath;
	u32	nspatial_stream, tmp_val;
<<<<<<< HEAD
	//u8	i;
=======
>>>>>>> d0e0ac97
	static u32 slide_rssi_index, slide_rssi_statistics;
	static u32 slide_evm_index, slide_evm_statistics;
	static u32 last_rssi, last_evm;

	static u32 slide_beacon_adc_pwdb_index, slide_beacon_adc_pwdb_statistics;
	static u32 last_beacon_adc_pwdb;

	struct ieee80211_hdr_3addr *hdr;
	u16 sc;
	unsigned int frag, seq;
	hdr = (struct ieee80211_hdr_3addr *)buffer;
	sc = le16_to_cpu(hdr->seq_ctl);
	frag = WLAN_GET_SEQ_FRAG(sc);
	seq = WLAN_GET_SEQ_SEQ(sc);
	//cosa add 04292008 to record the sequence number
	pcurrent_stats->Seq_Num = seq;
	//
	// Check whether we should take the previous packet into accounting
	//
	if (!pprevious_stats->bIsAMPDU) {
		// if previous packet is not aggregated packet
		bcheck = true;
	}

<<<<<<< HEAD
	if(slide_rssi_statistics++ >= PHY_RSSI_SLID_WIN_MAX)
	{
=======
	if (slide_rssi_statistics++ >= PHY_RSSI_SLID_WIN_MAX) {
>>>>>>> d0e0ac97
		slide_rssi_statistics = PHY_RSSI_SLID_WIN_MAX;
		last_rssi = priv->stats.slide_signal_strength[slide_rssi_index];
		priv->stats.slide_rssi_total -= last_rssi;
	}
	priv->stats.slide_rssi_total += pprevious_stats->SignalStrength;

	priv->stats.slide_signal_strength[slide_rssi_index++] = pprevious_stats->SignalStrength;
	if (slide_rssi_index >= PHY_RSSI_SLID_WIN_MAX)
		slide_rssi_index = 0;

	// <1> Showed on UI for user, in dbm
	tmp_val = priv->stats.slide_rssi_total/slide_rssi_statistics;
	priv->stats.signal_strength = rtl819x_translate_todbm((u8)tmp_val);
	pcurrent_stats->rssi = priv->stats.signal_strength;
	//
	// If the previous packet does not match the criteria, neglect it
	//
	if (!pprevious_stats->bPacketMatchBSSID) {
		if (!pprevious_stats->bToSelfBA)
			return;
	}

	if (!bcheck)
		return;


	//rtl8190_process_cck_rxpathsel(priv,pprevious_stats);//only rtl8190 supported

	//
	// Check RSSI
	//
	priv->stats.num_process_phyinfo++;

	/* record the general signal strength to the sliding window. */


	// <2> Showed on UI for engineering
	// hardware does not provide rssi information for each rf path in CCK
	if (!pprevious_stats->bIsCCK && (pprevious_stats->bPacketToSelf || pprevious_stats->bToSelfBA)) {
		for (rfpath = RF90_PATH_A; rfpath < priv->NumTotalRFPath; rfpath++) {
			if (!rtl8192_phy_CheckIsLegalRFPath(priv->ieee80211->dev, rfpath))
				continue;

			//Fixed by Jacken 2008-03-20
			if (priv->stats.rx_rssi_percentage[rfpath] == 0)
				priv->stats.rx_rssi_percentage[rfpath] = pprevious_stats->RxMIMOSignalStrength[rfpath];
			if (pprevious_stats->RxMIMOSignalStrength[rfpath]  > priv->stats.rx_rssi_percentage[rfpath]) {
				priv->stats.rx_rssi_percentage[rfpath] =
					((priv->stats.rx_rssi_percentage[rfpath]*(Rx_Smooth_Factor-1)) +
					 (pprevious_stats->RxMIMOSignalStrength[rfpath])) /(Rx_Smooth_Factor);
				priv->stats.rx_rssi_percentage[rfpath] = priv->stats.rx_rssi_percentage[rfpath]  + 1;
			} else {
				priv->stats.rx_rssi_percentage[rfpath] =
					((priv->stats.rx_rssi_percentage[rfpath]*(Rx_Smooth_Factor-1)) +
					 (pprevious_stats->RxMIMOSignalStrength[rfpath])) /(Rx_Smooth_Factor);
			}
			RT_TRACE(COMP_DBG, "priv->stats.rx_rssi_percentage[rfPath]  = %d \n", priv->stats.rx_rssi_percentage[rfpath]);
		}
	}


	//
	// Check PWDB.
	//
	RT_TRACE(COMP_RXDESC, "Smooth %s PWDB = %d\n",
		 pprevious_stats->bIsCCK ? "CCK" : "OFDM",
		 pprevious_stats->RxPWDBAll);

	if (pprevious_stats->bPacketBeacon) {
		/* record the beacon pwdb to the sliding window. */
		if (slide_beacon_adc_pwdb_statistics++ >= PHY_Beacon_RSSI_SLID_WIN_MAX) {
			slide_beacon_adc_pwdb_statistics = PHY_Beacon_RSSI_SLID_WIN_MAX;
			last_beacon_adc_pwdb = priv->stats.Slide_Beacon_pwdb[slide_beacon_adc_pwdb_index];
			priv->stats.Slide_Beacon_Total -= last_beacon_adc_pwdb;
		}
		priv->stats.Slide_Beacon_Total += pprevious_stats->RxPWDBAll;
		priv->stats.Slide_Beacon_pwdb[slide_beacon_adc_pwdb_index] = pprevious_stats->RxPWDBAll;
		slide_beacon_adc_pwdb_index++;
		if (slide_beacon_adc_pwdb_index >= PHY_Beacon_RSSI_SLID_WIN_MAX)
			slide_beacon_adc_pwdb_index = 0;
		pprevious_stats->RxPWDBAll = priv->stats.Slide_Beacon_Total/slide_beacon_adc_pwdb_statistics;
		if (pprevious_stats->RxPWDBAll >= 3)
			pprevious_stats->RxPWDBAll -= 3;
	}

	RT_TRACE(COMP_RXDESC, "Smooth %s PWDB = %d\n",
		 pprevious_stats->bIsCCK ? "CCK" : "OFDM",
		 pprevious_stats->RxPWDBAll);


	if (pprevious_stats->bPacketToSelf || pprevious_stats->bPacketBeacon || pprevious_stats->bToSelfBA) {
		if (priv->undecorated_smoothed_pwdb < 0)	// initialize
			priv->undecorated_smoothed_pwdb = pprevious_stats->RxPWDBAll;
		if (pprevious_stats->RxPWDBAll > (u32)priv->undecorated_smoothed_pwdb) {
			priv->undecorated_smoothed_pwdb =
				(((priv->undecorated_smoothed_pwdb)*(Rx_Smooth_Factor-1)) +
				 (pprevious_stats->RxPWDBAll)) /(Rx_Smooth_Factor);
			priv->undecorated_smoothed_pwdb = priv->undecorated_smoothed_pwdb + 1;
		} else {
			priv->undecorated_smoothed_pwdb =
				(((priv->undecorated_smoothed_pwdb)*(Rx_Smooth_Factor-1)) +
				 (pprevious_stats->RxPWDBAll)) /(Rx_Smooth_Factor);
		}

	}

	//
	// Check EVM
	//
	/* record the general EVM to the sliding window. */
	if (pprevious_stats->SignalQuality) {
		if (pprevious_stats->bPacketToSelf || pprevious_stats->bPacketBeacon || pprevious_stats->bToSelfBA) {
			if (slide_evm_statistics++ >= PHY_RSSI_SLID_WIN_MAX) {
				slide_evm_statistics = PHY_RSSI_SLID_WIN_MAX;
				last_evm = priv->stats.slide_evm[slide_evm_index];
				priv->stats.slide_evm_total -= last_evm;
			}

			priv->stats.slide_evm_total += pprevious_stats->SignalQuality;

			priv->stats.slide_evm[slide_evm_index++] = pprevious_stats->SignalQuality;
			if (slide_evm_index >= PHY_RSSI_SLID_WIN_MAX)
				slide_evm_index = 0;

			// <1> Showed on UI for user, in percentage.
			tmp_val = priv->stats.slide_evm_total/slide_evm_statistics;
			priv->stats.signal_quality = tmp_val;
			//cosa add 10/11/2007, Showed on UI for user in Windows Vista, for Link quality.
			priv->stats.last_signal_strength_inpercent = tmp_val;
		}

		// <2> Showed on UI for engineering
		if (pprevious_stats->bPacketToSelf || pprevious_stats->bPacketBeacon || pprevious_stats->bToSelfBA) {
			for (nspatial_stream = 0; nspatial_stream < 2; nspatial_stream++) { // 2 spatial stream
				if (pprevious_stats->RxMIMOSignalQuality[nspatial_stream] != -1) {
					if (priv->stats.rx_evm_percentage[nspatial_stream] == 0) // initialize
						priv->stats.rx_evm_percentage[nspatial_stream] = pprevious_stats->RxMIMOSignalQuality[nspatial_stream];
					priv->stats.rx_evm_percentage[nspatial_stream] =
						((priv->stats.rx_evm_percentage[nspatial_stream]* (Rx_Smooth_Factor-1)) +
						 (pprevious_stats->RxMIMOSignalQuality[nspatial_stream]* 1)) / (Rx_Smooth_Factor);
				}
			}
		}
	}


}

/*-----------------------------------------------------------------------------
 * Function:	rtl819x_query_rxpwrpercentage()
 *
 * Overview:
 *
 * Input:		char		antpower
 *
 * Output:		NONE
 *
 * Return:		0-100 percentage
 *
 * Revised History:
 *	When		Who		Remark
 *	05/26/2008	amy		Create Version 0 porting from windows code.
 *
 *---------------------------------------------------------------------------*/
static u8 rtl819x_query_rxpwrpercentage(char antpower)
{
	if ((antpower <= -100) || (antpower >= 20))
		return	0;
	else if (antpower >= 0)
		return	100;
	else
		return	100 + antpower;

}	/* QueryRxPwrPercentage */

static u8 rtl819x_evm_dbtopercentage(char value)
{
	char ret_val;

	ret_val = value;

<<<<<<< HEAD
    if(ret_val >= 0)
	ret_val = 0;
    if(ret_val <= -33)
	ret_val = -33;
    ret_val = 0 - ret_val;
    ret_val*=3;
	if(ret_val == 99)
=======
	if (ret_val >= 0)
		ret_val = 0;
	if (ret_val <= -33)
		ret_val = -33;
	ret_val = 0 - ret_val;
	ret_val *= 3;
	if (ret_val == 99)
>>>>>>> d0e0ac97
		ret_val = 100;
	return ret_val;
}
//
//	Description:
//	We want good-looking for signal strength/quality
//	2007/7/19 01:09, by cosa.
//
long rtl819x_signal_scale_mapping(long currsig)
{
	long retsig;

	// Step 1. Scale mapping.
	if (currsig >= 61 && currsig <= 100)
		retsig = 90 + ((currsig - 60) / 4);
	else if (currsig >= 41 && currsig <= 60)
		retsig = 78 + ((currsig - 40) / 2);
	else if (currsig >= 31 && currsig <= 40)
		retsig = 66 + (currsig - 30);
	else if (currsig >= 21 && currsig <= 30)
		retsig = 54 + (currsig - 20);
	else if (currsig >= 5 && currsig <= 20)
		retsig = 42 + (((currsig - 5) * 2) / 3);
	else if (currsig == 4)
		retsig = 36;
	else if (currsig == 3)
		retsig = 27;
	else if (currsig == 2)
		retsig = 18;
	else if (currsig == 1)
		retsig = 9;
	else
		retsig = currsig;

	return retsig;
}

static inline bool rx_hal_is_cck_rate(struct rx_drvinfo_819x_usb *pdrvinfo)
{
	if (pdrvinfo->RxHT)
		return false;

	switch (pdrvinfo->RxRate) {
	case DESC90_RATE1M:
	case DESC90_RATE2M:
	case DESC90_RATE5_5M:
	case DESC90_RATE11M:
		return true;
	default:
		return false;
	}
}

static void rtl8192_query_rxphystatus(struct r8192_priv *priv,
				      struct ieee80211_rx_stats *pstats,
				      rx_drvinfo_819x_usb  *pdrvinfo,
				      struct ieee80211_rx_stats *precord_stats,
				      bool bpacket_match_bssid,
				      bool bpacket_toself,
				      bool bPacketBeacon,
				      bool bToSelfBA)
{
	phy_sts_ofdm_819xusb_t *pofdm_buf;
	phy_sts_cck_819xusb_t	*pcck_buf;
	phy_ofdm_rx_status_rxsc_sgien_exintfflag *prxsc;
	u8				*prxpkt;
	u8				i, max_spatial_stream, tmp_rxsnr, tmp_rxevm, rxsc_sgien_exflg;
	char				rx_pwr[4], rx_pwr_all = 0;
	char				rx_snrX, rx_evmX;
	u8				evm, pwdb_all;
	u32				RSSI, total_rssi = 0;
	u8				is_cck_rate = 0;
	u8				rf_rx_num = 0;
	u8				sq;


	priv->stats.numqry_phystatus++;

	is_cck_rate = rx_hal_is_cck_rate(pdrvinfo);

	// Record it for next packet processing
	memset(precord_stats, 0, sizeof(struct ieee80211_rx_stats));
	pstats->bPacketMatchBSSID = precord_stats->bPacketMatchBSSID = bpacket_match_bssid;
	pstats->bPacketToSelf = precord_stats->bPacketToSelf = bpacket_toself;
	pstats->bIsCCK = precord_stats->bIsCCK = is_cck_rate;
	pstats->bPacketBeacon = precord_stats->bPacketBeacon = bPacketBeacon;
	pstats->bToSelfBA = precord_stats->bToSelfBA = bToSelfBA;

	prxpkt = (u8 *)pdrvinfo;

	/* Move pointer to the 16th bytes. Phy status start address. */
	prxpkt += sizeof(rx_drvinfo_819x_usb);

	/* Initial the cck and ofdm buffer pointer */
	pcck_buf = (phy_sts_cck_819xusb_t *)prxpkt;
	pofdm_buf = (phy_sts_ofdm_819xusb_t *)prxpkt;

	pstats->RxMIMOSignalQuality[0] = -1;
	pstats->RxMIMOSignalQuality[1] = -1;
	precord_stats->RxMIMOSignalQuality[0] = -1;
	precord_stats->RxMIMOSignalQuality[1] = -1;

	if (is_cck_rate) {
		//
		// (1)Hardware does not provide RSSI for CCK
		//

		//
		// (2)PWDB, Average PWDB cacluated by hardware (for rate adaptive)
		//
		u8 report;

		priv->stats.numqry_phystatusCCK++;

		if (!priv->bCckHighPower) {
			report = pcck_buf->cck_agc_rpt & 0xc0;
			report = report>>6;
			switch (report) {
				//Fixed by Jacken from Bryant 2008-03-20
				//Original value is -38 , -26 , -14 , -2
				//Fixed value is -35 , -23 , -11 , 6
			case 0x3:
				rx_pwr_all = -35 - (pcck_buf->cck_agc_rpt & 0x3e);
				break;
			case 0x2:
				rx_pwr_all = -23 - (pcck_buf->cck_agc_rpt & 0x3e);
				break;
			case 0x1:
				rx_pwr_all = -11 - (pcck_buf->cck_agc_rpt & 0x3e);
				break;
			case 0x0:
				rx_pwr_all = 6 - (pcck_buf->cck_agc_rpt & 0x3e);
				break;
			}
		} else {
			report = pcck_buf->cck_agc_rpt & 0x60;
			report = report>>5;
			switch (report) {
			case 0x3:
				rx_pwr_all = -35 - ((pcck_buf->cck_agc_rpt & 0x1f)<<1);
				break;
			case 0x2:
				rx_pwr_all = -23 - ((pcck_buf->cck_agc_rpt & 0x1f)<<1);
				break;
			case 0x1:
				rx_pwr_all = -11 - ((pcck_buf->cck_agc_rpt & 0x1f)<<1);
				break;
			case 0x0:
				rx_pwr_all = 6 - ((pcck_buf->cck_agc_rpt & 0x1f)<<1);
				break;
			}
		}

		pwdb_all = rtl819x_query_rxpwrpercentage(rx_pwr_all);
		pstats->RxPWDBAll = precord_stats->RxPWDBAll = pwdb_all;
		pstats->RecvSignalPower = pwdb_all;

		//
		// (3) Get Signal Quality (EVM)
		//

		if (pstats->RxPWDBAll > 40) {
			sq = 100;
		} else {
			sq = pcck_buf->sq_rpt;

			if (pcck_buf->sq_rpt > 64)
				sq = 0;
			else if (pcck_buf->sq_rpt < 20)
				sq = 100;
			else
				sq = ((64-sq) * 100) / 44;
		}
		pstats->SignalQuality = precord_stats->SignalQuality = sq;
		pstats->RxMIMOSignalQuality[0] = precord_stats->RxMIMOSignalQuality[0] = sq;
		pstats->RxMIMOSignalQuality[1] = precord_stats->RxMIMOSignalQuality[1] = -1;

	} else {
		priv->stats.numqry_phystatusHT++;
		//
		// (1)Get RSSI for HT rate
		//
		for (i = RF90_PATH_A; i < priv->NumTotalRFPath; i++) {
			// 2008/01/30 MH we will judge RF RX path now.
			if (priv->brfpath_rxenable[i])
				rf_rx_num++;
			else
				continue;

			if (!rtl8192_phy_CheckIsLegalRFPath(priv->ieee80211->dev, i))
				continue;

			//Fixed by Jacken from Bryant 2008-03-20
			//Original value is 106
			rx_pwr[i] = ((pofdm_buf->trsw_gain_X[i]&0x3F)*2) - 106;

			//Get Rx snr value in DB
			tmp_rxsnr =	pofdm_buf->rxsnr_X[i];
			rx_snrX = (char)(tmp_rxsnr);
			rx_snrX /= 2;
			priv->stats.rxSNRdB[i] = (long)rx_snrX;

			/* Translate DBM to percentage. */
			RSSI = rtl819x_query_rxpwrpercentage(rx_pwr[i]);
			total_rssi += RSSI;

			/* Record Signal Strength for next packet */
			pstats->RxMIMOSignalStrength[i] = (u8) RSSI;
			precord_stats->RxMIMOSignalStrength[i] = (u8) RSSI;
		}


		//
		// (2)PWDB, Average PWDB cacluated by hardware (for rate adaptive)
		//
		//Fixed by Jacken from Bryant 2008-03-20
		//Original value is 106
		rx_pwr_all = (((pofdm_buf->pwdb_all) >> 1)& 0x7f) -106;
		pwdb_all = rtl819x_query_rxpwrpercentage(rx_pwr_all);

		pstats->RxPWDBAll = precord_stats->RxPWDBAll = pwdb_all;
		pstats->RxPower = precord_stats->RxPower =  rx_pwr_all;

		//
		// (3)EVM of HT rate
		//
		if (pdrvinfo->RxHT && pdrvinfo->RxRate >= DESC90_RATEMCS8 &&
		    pdrvinfo->RxRate <= DESC90_RATEMCS15)
			max_spatial_stream = 2; //both spatial stream make sense
		else
			max_spatial_stream = 1; //only spatial stream 1 makes sense

		for (i = 0; i < max_spatial_stream; i++) {
			tmp_rxevm =	pofdm_buf->rxevm_X[i];
			rx_evmX = (char)(tmp_rxevm);

			// Do not use shift operation like "rx_evmX >>= 1" because the compiler of free build environment
			// will set the most significant bit to "zero" when doing shifting operation which may change a negative
			// value to positive one, then the dbm value (which is supposed to be negative)  is not correct anymore.
			rx_evmX /= 2;	//dbm

			evm = rtl819x_evm_dbtopercentage(rx_evmX);
			if (i == 0) // Fill value in RFD, Get the first spatial stream only
				pstats->SignalQuality = precord_stats->SignalQuality = (u8)(evm & 0xff);
			pstats->RxMIMOSignalQuality[i] = precord_stats->RxMIMOSignalQuality[i] = (u8)(evm & 0xff);
		}


		/* record rx statistics for debug */
		rxsc_sgien_exflg = pofdm_buf->rxsc_sgien_exflg;
		prxsc =	(phy_ofdm_rx_status_rxsc_sgien_exintfflag *)&rxsc_sgien_exflg;
		if (pdrvinfo->BW)	//40M channel
			priv->stats.received_bwtype[1+prxsc->rxsc]++;
		else				//20M channel
			priv->stats.received_bwtype[0]++;
	}

	//UI BSS List signal strength(in percentage), make it good looking, from 0~100.
	//It is assigned to the BSS List in GetValueFromBeaconOrProbeRsp().
	if (is_cck_rate) {
		pstats->SignalStrength = precord_stats->SignalStrength = (u8)(rtl819x_signal_scale_mapping((long)pwdb_all));
	} else {
		// We can judge RX path number now.
		if (rf_rx_num != 0)
			pstats->SignalStrength = precord_stats->SignalStrength = (u8)(rtl819x_signal_scale_mapping((long)(total_rssi /= rf_rx_num)));
	}
}	/* QueryRxPhyStatus8190Pci */

void rtl8192_record_rxdesc_forlateruse(struct ieee80211_rx_stats *psrc_stats,
				       struct ieee80211_rx_stats *ptarget_stats)
{
	ptarget_stats->bIsAMPDU = psrc_stats->bIsAMPDU;
	ptarget_stats->bFirstMPDU = psrc_stats->bFirstMPDU;
	ptarget_stats->Seq_Num = psrc_stats->Seq_Num;
}


void TranslateRxSignalStuff819xUsb(struct sk_buff *skb,
				   struct ieee80211_rx_stats *pstats,
				   rx_drvinfo_819x_usb  *pdrvinfo)
{
	// TODO: We must only check packet for current MAC address. Not finish
	rtl8192_rx_info *info = (struct rtl8192_rx_info *)skb->cb;
	struct net_device *dev = info->dev;
	struct r8192_priv *priv = (struct r8192_priv *)ieee80211_priv(dev);
	bool bpacket_match_bssid, bpacket_toself;
	bool bPacketBeacon = FALSE, bToSelfBA = FALSE;
	static struct ieee80211_rx_stats  previous_stats;
	struct ieee80211_hdr_3addr *hdr;//by amy
	u16 fc, type;

	// Get Signal Quality for only RX data queue (but not command queue)

	u8 *tmp_buf;
	u8  *praddr;

	/* Get MAC frame start address. */
	tmp_buf = (u8 *)skb->data;

	hdr = (struct ieee80211_hdr_3addr *)tmp_buf;
	fc = le16_to_cpu(hdr->frame_ctl);
	type = WLAN_FC_GET_TYPE(fc);
	praddr = hdr->addr1;

	/* Check if the received packet is acceptable. */
	bpacket_match_bssid = ((IEEE80211_FTYPE_CTL != type) &&
			       (eqMacAddr(priv->ieee80211->current_network.bssid,  (fc & IEEE80211_FCTL_TODS) ? hdr->addr1 : (fc & IEEE80211_FCTL_FROMDS) ? hdr->addr2 : hdr->addr3))
			       && (!pstats->bHwError) && (!pstats->bCRC) && (!pstats->bICV));
	bpacket_toself =  bpacket_match_bssid & (eqMacAddr(praddr, priv->ieee80211->dev->dev_addr));

	if (WLAN_FC_GET_FRAMETYPE(fc) == IEEE80211_STYPE_BEACON)
		bPacketBeacon = true;
	if (WLAN_FC_GET_FRAMETYPE(fc) == IEEE80211_STYPE_BLOCKACK) {
		if ((eqMacAddr(praddr, dev->dev_addr)))
			bToSelfBA = true;
	}



	if (bpacket_match_bssid)
		priv->stats.numpacket_matchbssid++;
	if (bpacket_toself)
		priv->stats.numpacket_toself++;
	//
	// Process PHY information for previous packet (RSSI/PWDB/EVM)
	//
	// Because phy information is contained in the last packet of AMPDU only, so driver
	// should process phy information of previous packet
	rtl8192_process_phyinfo(priv, tmp_buf, &previous_stats, pstats);
	rtl8192_query_rxphystatus(priv, pstats, pdrvinfo, &previous_stats, bpacket_match_bssid, bpacket_toself, bPacketBeacon, bToSelfBA);
	rtl8192_record_rxdesc_forlateruse(pstats, &previous_stats);

}

/**
* Function:	UpdateReceivedRateHistogramStatistics
* Overview:	Record the received data rate
*
* Input:
*	struct net_device *dev
*	struct ieee80211_rx_stats *stats
*
* Output:
*
*			(priv->stats.ReceivedRateHistogram[] is updated)
* Return:
*		None
*/
void UpdateReceivedRateHistogramStatistics8190(struct net_device *dev,
					       struct ieee80211_rx_stats *stats)
{
	struct r8192_priv *priv = (struct r8192_priv *)ieee80211_priv(dev);
	u32 rcvType = 1;   //0: Total, 1:OK, 2:CRC, 3:ICV
	u32 rateIndex;
	u32 preamble_guardinterval;  //1: short preamble/GI, 0: long preamble/GI


	if (stats->bCRC)
		rcvType = 2;
	else if (stats->bICV)
		rcvType = 3;

	if (stats->bShortPreamble)
		preamble_guardinterval = 1;// short
	else
		preamble_guardinterval = 0;// long

	switch (stats->rate) {
		//
		// CCK rate
		//
	case MGN_1M:    rateIndex = 0;  break;
	case MGN_2M:    rateIndex = 1;  break;
	case MGN_5_5M:  rateIndex = 2;  break;
	case MGN_11M:   rateIndex = 3;  break;
		//
		// Legacy OFDM rate
		//
	case MGN_6M:    rateIndex = 4;  break;
	case MGN_9M:    rateIndex = 5;  break;
	case MGN_12M:   rateIndex = 6;  break;
	case MGN_18M:   rateIndex = 7;  break;
	case MGN_24M:   rateIndex = 8;  break;
	case MGN_36M:   rateIndex = 9;  break;
	case MGN_48M:   rateIndex = 10; break;
	case MGN_54M:   rateIndex = 11; break;
		//
		// 11n High throughput rate
		//
	case MGN_MCS0:  rateIndex = 12; break;
	case MGN_MCS1:  rateIndex = 13; break;
	case MGN_MCS2:  rateIndex = 14; break;
	case MGN_MCS3:  rateIndex = 15; break;
	case MGN_MCS4:  rateIndex = 16; break;
	case MGN_MCS5:  rateIndex = 17; break;
	case MGN_MCS6:  rateIndex = 18; break;
	case MGN_MCS7:  rateIndex = 19; break;
	case MGN_MCS8:  rateIndex = 20; break;
	case MGN_MCS9:  rateIndex = 21; break;
	case MGN_MCS10: rateIndex = 22; break;
	case MGN_MCS11: rateIndex = 23; break;
	case MGN_MCS12: rateIndex = 24; break;
	case MGN_MCS13: rateIndex = 25; break;
	case MGN_MCS14: rateIndex = 26; break;
	case MGN_MCS15: rateIndex = 27; break;
	default:        rateIndex = 28; break;
	}
	priv->stats.received_preamble_GI[preamble_guardinterval][rateIndex]++;
	priv->stats.received_rate_histogram[0][rateIndex]++; //total
	priv->stats.received_rate_histogram[rcvType][rateIndex]++;
}


void query_rxdesc_status(struct sk_buff *skb, struct ieee80211_rx_stats *stats, bool bIsRxAggrSubframe)
{
	rtl8192_rx_info *info = (struct rtl8192_rx_info *)skb->cb;
	struct net_device *dev = info->dev;
	struct r8192_priv *priv = (struct r8192_priv *)ieee80211_priv(dev);
	rx_drvinfo_819x_usb  *driver_info = NULL;

	//
	//Get Rx Descriptor Information
	//
#ifdef USB_RX_AGGREGATION_SUPPORT
	if (bIsRxAggrSubframe) {
		rx_desc_819x_usb_aggr_subframe *desc = (rx_desc_819x_usb_aggr_subframe *)skb->data;
		stats->Length = desc->Length;
		stats->RxDrvInfoSize = desc->RxDrvInfoSize;
		stats->RxBufShift = 0; //RxBufShift = 2 in RxDesc, but usb didn't shift bytes in fact.
		stats->bICV = desc->ICV;
		stats->bCRC = desc->CRC32;
		stats->bHwError = stats->bCRC|stats->bICV;
		stats->Decrypted = !desc->SWDec;//RTL8190 set this bit to indicate that Hw does not decrypt packet
	} else
#endif
	{
		rx_desc_819x_usb *desc = (rx_desc_819x_usb *)skb->data;

		stats->Length = desc->Length;
		stats->RxDrvInfoSize = desc->RxDrvInfoSize;
		stats->RxBufShift = 0;
		stats->bICV = desc->ICV;
		stats->bCRC = desc->CRC32;
		stats->bHwError = stats->bCRC|stats->bICV;
		//RTL8190 set this bit to indicate that Hw does not decrypt packet
		stats->Decrypted = !desc->SWDec;
	}

	if ((priv->ieee80211->pHTInfo->bCurrentHTSupport == true) && (priv->ieee80211->pairwise_key_type == KEY_TYPE_CCMP))
		stats->bHwError = false;
	else
		stats->bHwError = stats->bCRC|stats->bICV;

	if (stats->Length < 24 || stats->Length > MAX_8192U_RX_SIZE)
		stats->bHwError |= 1;
	//
	//Get Driver Info
	//
	// TODO: Need to verify it on FGPA platform
	//Driver info are written to the RxBuffer following rx desc
	if (stats->RxDrvInfoSize != 0) {
		driver_info = (rx_drvinfo_819x_usb *)(skb->data + sizeof(rx_desc_819x_usb) +
						      stats->RxBufShift);
		/* unit: 0.5M */
		/* TODO */
		if (!stats->bHwError) {
			u8	ret_rate;
			ret_rate = HwRateToMRate90(driver_info->RxHT, driver_info->RxRate);
			if (ret_rate == 0xff) {
				// Abnormal Case: Receive CRC OK packet with Rx descriptor indicating non supported rate.
				// Special Error Handling here, 2008.05.16, by Emily

				stats->bHwError = 1;
				stats->rate = MGN_1M;	//Set 1M rate by default
			} else {
				stats->rate = ret_rate;
			}
		} else {
			stats->rate = 0x02;
		}

		stats->bShortPreamble = driver_info->SPLCP;


		UpdateReceivedRateHistogramStatistics8190(dev, stats);

		stats->bIsAMPDU = (driver_info->PartAggr == 1);
		stats->bFirstMPDU = (driver_info->PartAggr == 1) && (driver_info->FirstAGGR == 1);
		stats->TimeStampLow = driver_info->TSFL;
		// xiong mask it, 070514

		UpdateRxPktTimeStamp8190(dev, stats);

		//
		// Rx A-MPDU
		//
		if (driver_info->FirstAGGR == 1 || driver_info->PartAggr == 1)
			RT_TRACE(COMP_RXDESC, "driver_info->FirstAGGR = %d, driver_info->PartAggr = %d\n",
				 driver_info->FirstAGGR, driver_info->PartAggr);

	}

	skb_pull(skb, sizeof(rx_desc_819x_usb));
	//
	// Get Total offset of MPDU Frame Body
	//
	if ((stats->RxBufShift + stats->RxDrvInfoSize) > 0) {
		stats->bShift = 1;
		skb_pull(skb, stats->RxBufShift + stats->RxDrvInfoSize);
	}

#ifdef USB_RX_AGGREGATION_SUPPORT
	/* for the rx aggregated sub frame, the redundant space truly contained in the packet */
	if (bIsRxAggrSubframe)
		skb_pull(skb, 8);
#endif
	/* for debug 2008.5.29 */

	//added by vivi, for MP, 20080108
	stats->RxIs40MHzPacket = driver_info->BW;
	if (stats->RxDrvInfoSize != 0)
		TranslateRxSignalStuff819xUsb(skb, stats, driver_info);

}

u32 GetRxPacketShiftBytes819xUsb(struct ieee80211_rx_stats  *Status, bool bIsRxAggrSubframe)
{
#ifdef USB_RX_AGGREGATION_SUPPORT
	if (bIsRxAggrSubframe)
		return (sizeof(rx_desc_819x_usb) + Status->RxDrvInfoSize
			+ Status->RxBufShift + 8);
	else
#endif
		return (sizeof(rx_desc_819x_usb) + Status->RxDrvInfoSize
			+ Status->RxBufShift);
}

void rtl8192_rx_nomal(struct sk_buff *skb)
{
	rtl8192_rx_info *info = (struct rtl8192_rx_info *)skb->cb;
	struct net_device *dev = info->dev;
	struct r8192_priv *priv = (struct r8192_priv *)ieee80211_priv(dev);
	struct ieee80211_rx_stats stats = {
		.signal = 0,
		.noise = -98,
		.rate = 0,
		.freq = IEEE80211_24GHZ_BAND,
	};
	u32 rx_pkt_len = 0;
	struct ieee80211_hdr_1addr *ieee80211_hdr = NULL;
	bool unicast_packet = false;
#ifdef USB_RX_AGGREGATION_SUPPORT
	struct sk_buff *agg_skb = NULL;
	u32  TotalLength = 0;
	u32  TempDWord = 0;
	u32  PacketLength = 0;
	u32  PacketOccupiedLendth = 0;
	u8   TempByte = 0;
	u32  PacketShiftBytes = 0;
	rx_desc_819x_usb_aggr_subframe *RxDescr = NULL;
	u8  PaddingBytes = 0;
	//add just for testing
	u8   testing;

#endif

	/* 20 is for ps-poll */
	if ((skb->len >= (20 + sizeof(rx_desc_819x_usb))) && (skb->len < RX_URB_SIZE)) {
#ifdef USB_RX_AGGREGATION_SUPPORT
		TempByte = *(skb->data + sizeof(rx_desc_819x_usb));
#endif
		/* first packet should not contain Rx aggregation header */
		query_rxdesc_status(skb, &stats, false);
		/* TODO */
		/* hardware related info */
#ifdef USB_RX_AGGREGATION_SUPPORT
		if (TempByte & BIT0) {
			agg_skb = skb;
			TotalLength = stats.Length - 4; /*sCrcLng*/
			/* though the head pointer has passed this position  */
			TempDWord = *(u32 *)(agg_skb->data - 4);
			PacketLength = (u16)(TempDWord & 0x3FFF); /*sCrcLng*/
			skb = dev_alloc_skb(PacketLength);
			memcpy(skb_put(skb, PacketLength), agg_skb->data, PacketLength);
			PacketShiftBytes = GetRxPacketShiftBytes819xUsb(&stats, false);
		}
#endif
		/* Process the MPDU received */
		skb_trim(skb, skb->len - 4/*sCrcLng*/);

		rx_pkt_len = skb->len;
		ieee80211_hdr = (struct ieee80211_hdr_1addr *)skb->data;
		unicast_packet = false;
		if (is_broadcast_ether_addr(ieee80211_hdr->addr1)) {
			//TODO
		} else if (is_multicast_ether_addr(ieee80211_hdr->addr1)) {
			//TODO
		} else {
			/* unicast packet */
			unicast_packet = true;
		}

		if (!ieee80211_rx(priv->ieee80211, skb, &stats)) {
			dev_kfree_skb_any(skb);
		} else {
			priv->stats.rxoktotal++;
			if (unicast_packet)
				priv->stats.rxbytesunicast += rx_pkt_len;
		}
#ifdef USB_RX_AGGREGATION_SUPPORT
		testing = 1;
		if (TotalLength > 0) {
			PacketOccupiedLendth = PacketLength + (PacketShiftBytes + 8);
			if ((PacketOccupiedLendth & 0xFF) != 0)
				PacketOccupiedLendth = (PacketOccupiedLendth & 0xFFFFFF00) + 256;
			PacketOccupiedLendth -= 8;
			TempDWord = PacketOccupiedLendth - PacketShiftBytes; /*- PacketLength */
			if (agg_skb->len > TempDWord)
				skb_pull(agg_skb, TempDWord);
			else
				agg_skb->len = 0;

			while (agg_skb->len >= GetRxPacketShiftBytes819xUsb(&stats, true)) {
				u8 tmpCRC = 0, tmpICV = 0;
				RxDescr = (rx_desc_819x_usb_aggr_subframe *)(agg_skb->data);
				tmpCRC = RxDescr->CRC32;
				tmpICV = RxDescr->ICV;
				memcpy(agg_skb->data, &agg_skb->data[44], 2);
				RxDescr->CRC32 = tmpCRC;
				RxDescr->ICV = tmpICV;

				memset(&stats, 0, sizeof(struct ieee80211_rx_stats));
				stats.signal = 0;
				stats.noise = -98;
				stats.rate = 0;
				stats.freq = IEEE80211_24GHZ_BAND;
				query_rxdesc_status(agg_skb, &stats, true);
				PacketLength = stats.Length;

				if (PacketLength > agg_skb->len)
					break;
				/* Process the MPDU received */
				skb = dev_alloc_skb(PacketLength);
				memcpy(skb_put(skb, PacketLength), agg_skb->data, PacketLength);
				skb_trim(skb, skb->len - 4/*sCrcLng*/);

				rx_pkt_len = skb->len;
				ieee80211_hdr = (struct ieee80211_hdr_1addr *)skb->data;
				unicast_packet = false;
				if (is_broadcast_ether_addr(ieee80211_hdr->addr1)) {
					//TODO
				} else if (is_multicast_ether_addr(ieee80211_hdr->addr1)) {
					//TODO
				} else {
					/* unicast packet */
					unicast_packet = true;
				}
				if (!ieee80211_rx(priv->ieee80211, skb, &stats)) {
					dev_kfree_skb_any(skb);
				} else {
					priv->stats.rxoktotal++;
					if (unicast_packet)
						priv->stats.rxbytesunicast += rx_pkt_len;
				}
				/* should trim the packet which has been copied to target skb */
				skb_pull(agg_skb, PacketLength);
				PacketShiftBytes = GetRxPacketShiftBytes819xUsb(&stats, true);
				PacketOccupiedLendth = PacketLength + PacketShiftBytes;
				if ((PacketOccupiedLendth & 0xFF) != 0) {
					PaddingBytes = 256 - (PacketOccupiedLendth & 0xFF);
					if (agg_skb->len > PaddingBytes)
						skb_pull(agg_skb, PaddingBytes);
					else
						agg_skb->len = 0;
				}
			}
			dev_kfree_skb(agg_skb);
		}
#endif
	} else {
		priv->stats.rxurberr++;
		netdev_dbg(dev, "actual_length: %d\n", skb->len);
		dev_kfree_skb_any(skb);
	}

}

void rtl819xusb_process_received_packet(struct net_device *dev,
					struct ieee80211_rx_stats *pstats)
{
<<<<<<< HEAD
//	bool bfreerfd=false, bqueued=false;
	u8*	frame;
	u16     frame_len=0;
=======
	u8	*frame;
	u16     frame_len = 0;
>>>>>>> d0e0ac97
	struct r8192_priv *priv = ieee80211_priv(dev);

	// Get shifted bytes of Starting address of 802.11 header. 2006.09.28, by Emily
	//porting by amy 080508
	pstats->virtual_address += get_rxpacket_shiftbytes_819xusb(pstats);
	frame = pstats->virtual_address;
	frame_len = pstats->packetlength;
#ifdef TODO	// by amy about HCT
	if (!Adapter->bInHctTest)
		CountRxErrStatistics(Adapter, pRfd);
#endif
#ifdef ENABLE_PS  //by amy for adding ps function in future
	RT_RF_POWER_STATE rtState;
	// When RF is off, we should not count the packet for hw/sw synchronize
	// reason, ie. there may be a duration while sw switch is changed and hw
	// switch is being changed. 2006.12.04, by shien chang.
	Adapter->HalFunc.GetHwRegHandler(Adapter, HW_VAR_RF_STATE, (u8 *)(&rtState));
	if (rtState == eRfOff)
		return;
#endif
	priv->stats.rxframgment++;

#ifdef TODO
	RmMonitorSignalStrength(Adapter, pRfd);
#endif
	/* 2007/01/16 MH Add RX command packet handle here. */
	/* 2007/03/01 MH We have to release RFD and return if rx pkt is cmd pkt. */
	if (rtl819xusb_rx_command_packet(dev, pstats))
		return;

#ifdef SW_CRC_CHECK
	SwCrcCheck();
#endif


}

void query_rx_cmdpkt_desc_status(struct sk_buff *skb, struct ieee80211_rx_stats *stats)
{
	rx_desc_819x_usb *desc = (rx_desc_819x_usb *)skb->data;

	//
	//Get Rx Descriptor Information
	//
	stats->virtual_address = (u8 *)skb->data;
	stats->Length = desc->Length;
	stats->RxDrvInfoSize = 0;
	stats->RxBufShift = 0;
	stats->packetlength = stats->Length-scrclng;
	stats->fraglength = stats->packetlength;
	stats->fragoffset = 0;
	stats->ntotalfrag = 1;
}


void rtl8192_rx_cmd(struct sk_buff *skb)
{
	struct rtl8192_rx_info *info = (struct rtl8192_rx_info *)skb->cb;
	struct net_device *dev = info->dev;
	/* TODO */
	struct ieee80211_rx_stats stats = {
		.signal = 0,
		.noise = -98,
		.rate = 0,
		.freq = IEEE80211_24GHZ_BAND,
	};

	if ((skb->len >= (20 + sizeof(rx_desc_819x_usb))) && (skb->len < RX_URB_SIZE)) {

		query_rx_cmdpkt_desc_status(skb, &stats);
		// this is to be done by amy 080508     prfd->queue_id = 1;


		//
		//  Process the command packet received.
		//

		rtl819xusb_process_received_packet(dev, &stats);

		dev_kfree_skb_any(skb);
	}
}

void rtl8192_irq_rx_tasklet(struct r8192_priv *priv)
{
	struct sk_buff *skb;
	struct rtl8192_rx_info *info;

	while (NULL != (skb = skb_dequeue(&priv->skb_queue))) {
		info = (struct rtl8192_rx_info *)skb->cb;
		switch (info->out_pipe) {
		/* Nomal packet pipe */
		case 3:
<<<<<<< HEAD
			//RT_TRACE(COMP_RECV, "normal in-pipe index(%d)\n",info->out_pipe);
=======
>>>>>>> d0e0ac97
			priv->IrpPendingCount--;
			rtl8192_rx_nomal(skb);
			break;

<<<<<<< HEAD
			/* Command packet pipe */
		case 9:
			RT_TRACE(COMP_RECV, "command in-pipe index(%d)\n",\
					info->out_pipe);
=======
		/* Command packet pipe */
		case 9:
			RT_TRACE(COMP_RECV, "command in-pipe index(%d)\n",
				 info->out_pipe);
>>>>>>> d0e0ac97

			rtl8192_rx_cmd(skb);
			break;

		default: /* should never get here! */
<<<<<<< HEAD
			RT_TRACE(COMP_ERR, "Unknown in-pipe index(%d)\n",\
					info->out_pipe);
=======
			RT_TRACE(COMP_ERR, "Unknown in-pipe index(%d)\n",
				 info->out_pipe);
>>>>>>> d0e0ac97
			dev_kfree_skb(skb);
			break;

		}
	}
}

static const struct net_device_ops rtl8192_netdev_ops = {
	.ndo_open               = rtl8192_open,
	.ndo_stop               = rtl8192_close,
	.ndo_get_stats          = rtl8192_stats,
	.ndo_tx_timeout         = tx_timeout,
	.ndo_do_ioctl           = rtl8192_ioctl,
	.ndo_set_rx_mode	= r8192_set_multicast,
	.ndo_set_mac_address    = r8192_set_mac_adr,
	.ndo_validate_addr      = eth_validate_addr,
	.ndo_change_mtu         = eth_change_mtu,
	.ndo_start_xmit         = ieee80211_xmit,
};


/****************************************************************************
     ---------------------------- USB_STUFF---------------------------
*****************************************************************************/

static int rtl8192_usb_probe(struct usb_interface *intf,
			     const struct usb_device_id *id)
{
	struct net_device *dev = NULL;
	struct r8192_priv *priv = NULL;
	struct usb_device *udev = interface_to_usbdev(intf);
	int ret;
	RT_TRACE(COMP_INIT, "Oops: i'm coming\n");

	dev = alloc_ieee80211(sizeof(struct r8192_priv));
	if (dev == NULL)
		return -ENOMEM;

	usb_set_intfdata(intf, dev);
	SET_NETDEV_DEV(dev, &intf->dev);
	priv = ieee80211_priv(dev);
	priv->ieee80211 = netdev_priv(dev);
	priv->udev = udev;

	dev->netdev_ops = &rtl8192_netdev_ops;

#if WIRELESS_EXT >= 12
#if WIRELESS_EXT < 17
	dev->get_wireless_stats = r8192_get_wireless_stats;
#endif
	dev->wireless_handlers = (struct iw_handler_def *) &r8192_wx_handlers_def;
#endif
	dev->type = ARPHRD_ETHER;

	dev->watchdog_timeo = HZ*3;	//modified by john, 0805

	if (dev_alloc_name(dev, ifname) < 0) {
		RT_TRACE(COMP_INIT, "Oops: devname already taken! Trying wlan%%d...\n");
		ifname = "wlan%d";
		dev_alloc_name(dev, ifname);
	}

	RT_TRACE(COMP_INIT, "Driver probe completed1\n");
	if (rtl8192_init(dev) != 0) {
		RT_TRACE(COMP_ERR, "Initialization failed");
		ret = -ENODEV;
		goto fail;
	}
	netif_carrier_off(dev);
	netif_stop_queue(dev);

	ret = register_netdev(dev);
	if (ret)
		goto fail2;

	RT_TRACE(COMP_INIT, "dev name=======> %s\n", dev->name);
	rtl8192_proc_init_one(dev);


	RT_TRACE(COMP_INIT, "Driver probe completed\n");
	return 0;

fail2:
	rtl8192_down(dev);
	kfree(priv->pFirmware);
	priv->pFirmware = NULL;
	rtl8192_usb_deleteendpoints(dev);
	destroy_workqueue(priv->priv_wq);
	mdelay(10);
fail:
	free_ieee80211(dev);

	RT_TRACE(COMP_ERR, "wlan driver load failed\n");
	return ret;
}

//detach all the work and timer structure declared or inititialize in r8192U_init function.
void rtl8192_cancel_deferred_work(struct r8192_priv *priv)
{

	cancel_work_sync(&priv->reset_wq);
	cancel_delayed_work(&priv->watch_dog_wq);
	cancel_delayed_work(&priv->update_beacon_wq);
	cancel_work_sync(&priv->qos_activate);
}


static void rtl8192_usb_disconnect(struct usb_interface *intf)
{
	struct net_device *dev = usb_get_intfdata(intf);

	struct r8192_priv *priv = ieee80211_priv(dev);
	if (dev) {

		unregister_netdev(dev);

		RT_TRACE(COMP_DOWN, "=============>wlan driver to be removed\n");
		rtl8192_proc_remove_one(dev);

		rtl8192_down(dev);
		kfree(priv->pFirmware);
		priv->pFirmware = NULL;
		rtl8192_usb_deleteendpoints(dev);
		destroy_workqueue(priv->priv_wq);
		mdelay(10);

	}
	free_ieee80211(dev);
	RT_TRACE(COMP_DOWN, "wlan driver removed\n");
}

/* fun with the built-in ieee80211 stack... */
extern int ieee80211_debug_init(void);
extern void ieee80211_debug_exit(void);
extern int ieee80211_crypto_init(void);
extern void ieee80211_crypto_deinit(void);
extern int ieee80211_crypto_tkip_init(void);
extern void ieee80211_crypto_tkip_exit(void);
extern int ieee80211_crypto_ccmp_init(void);
extern void ieee80211_crypto_ccmp_exit(void);
extern int ieee80211_crypto_wep_init(void);
extern void ieee80211_crypto_wep_exit(void);

static int __init rtl8192_usb_module_init(void)
{
	int ret;

#ifdef CONFIG_IEEE80211_DEBUG
	ret = ieee80211_debug_init();
	if (ret) {
		pr_err("ieee80211_debug_init() failed %d\n", ret);
		return ret;
	}
#endif
	ret = ieee80211_crypto_init();
	if (ret) {
		pr_err("ieee80211_crypto_init() failed %d\n", ret);
		return ret;
	}

	ret = ieee80211_crypto_tkip_init();
	if (ret) {
		pr_err("ieee80211_crypto_tkip_init() failed %d\n", ret);
		return ret;
	}

	ret = ieee80211_crypto_ccmp_init();
	if (ret) {
		pr_err("ieee80211_crypto_ccmp_init() failed %d\n", ret);
		return ret;
	}

	ret = ieee80211_crypto_wep_init();
	if (ret) {
		pr_err("ieee80211_crypto_wep_init() failed %d\n", ret);
		return ret;
	}

	pr_info("\nLinux kernel driver for RTL8192 based WLAN cards\n");
	pr_info("Copyright (c) 2007-2008, Realsil Wlan\n");
	RT_TRACE(COMP_INIT, "Initializing module");
	RT_TRACE(COMP_INIT, "Wireless extensions version %d", WIRELESS_EXT);
	rtl8192_proc_module_init();
	return usb_register(&rtl8192_usb_driver);
}


static void __exit rtl8192_usb_module_exit(void)
{
	usb_deregister(&rtl8192_usb_driver);

	RT_TRACE(COMP_DOWN, "Exiting");
}


void rtl8192_try_wake_queue(struct net_device *dev, int pri)
{
	unsigned long flags;
	short enough_desc;
	struct r8192_priv *priv = (struct r8192_priv *)ieee80211_priv(dev);

	spin_lock_irqsave(&priv->tx_lock, flags);
	enough_desc = check_nic_enough_desc(dev, pri);
	spin_unlock_irqrestore(&priv->tx_lock, flags);

	if (enough_desc)
		ieee80211_wake_queue(priv->ieee80211);
}

void EnableHWSecurityConfig8192(struct net_device *dev)
{
	u8 SECR_value = 0x0;
	struct r8192_priv *priv = (struct r8192_priv *)ieee80211_priv(dev);
	struct ieee80211_device *ieee = priv->ieee80211;
	SECR_value = SCR_TxEncEnable | SCR_RxDecEnable;
	if (((KEY_TYPE_WEP40 == ieee->pairwise_key_type) || (KEY_TYPE_WEP104 == ieee->pairwise_key_type)) && (priv->ieee80211->auth_mode != 2)) {
		SECR_value |= SCR_RxUseDK;
		SECR_value |= SCR_TxUseDK;
	} else if ((ieee->iw_mode == IW_MODE_ADHOC) && (ieee->pairwise_key_type & (KEY_TYPE_CCMP | KEY_TYPE_TKIP))) {
		SECR_value |= SCR_RxUseDK;
		SECR_value |= SCR_TxUseDK;
	}
	//add HWSec active enable here.
	//default using hwsec. when peer AP is in N mode only and pairwise_key_type is none_aes(which HT_IOT_ACT_PURE_N_MODE indicates it), use software security. when peer AP is in b,g,n mode mixed and pairwise_key_type is none_aes, use g mode hw security. WB on 2008.7.4

	ieee->hwsec_active = 1;

	if ((ieee->pHTInfo->IOTAction&HT_IOT_ACT_PURE_N_MODE) || !hwwep) { //add hwsec_support flag to totol control hw_sec on/off
		ieee->hwsec_active = 0;
		SECR_value &= ~SCR_RxDecEnable;
	}
	RT_TRACE(COMP_SEC, "%s:, hwsec:%d, pairwise_key:%d, SECR_value:%x\n", __func__,
		 ieee->hwsec_active, ieee->pairwise_key_type, SECR_value);
	write_nic_byte(dev, SECR,  SECR_value);
}


void setKey(struct net_device *dev, u8 EntryNo, u8 KeyIndex, u16 KeyType,
	    u8 *MacAddr, u8 DefaultKey, u32 *KeyContent)
{
	u32 TargetCommand = 0;
	u32 TargetContent = 0;
	u16 usConfig = 0;
	u8 i;
	if (EntryNo >= TOTAL_CAM_ENTRY)
		RT_TRACE(COMP_ERR, "cam entry exceeds in setKey()\n");

	RT_TRACE(COMP_SEC, "====>to setKey(), dev:%p, EntryNo:%d, KeyIndex:%d, KeyType:%d, MacAddr%pM\n", dev, EntryNo, KeyIndex, KeyType, MacAddr);

	if (DefaultKey)
		usConfig |= BIT15 | (KeyType<<2);
	else
		usConfig |= BIT15 | (KeyType<<2) | KeyIndex;


	for (i = 0; i < CAM_CONTENT_COUNT; i++) {
		TargetCommand  = i+CAM_CONTENT_COUNT*EntryNo;
		TargetCommand |= BIT31|BIT16;

		if (i == 0) { //MAC|Config
			TargetContent = (u32)(*(MacAddr+0)) << 16|
					(u32)(*(MacAddr+1)) << 24|
					(u32)usConfig;

			write_nic_dword(dev, WCAMI, TargetContent);
			write_nic_dword(dev, RWCAM, TargetCommand);
<<<<<<< HEAD
	//		printk("setkey cam =%8x\n", read_cam(dev, i+6*EntryNo));
		}
		else if(i==1){//MAC
=======
		} else if (i == 1) { //MAC
>>>>>>> d0e0ac97
			TargetContent = (u32)(*(MacAddr+2))	 |
					(u32)(*(MacAddr+3)) <<  8|
					(u32)(*(MacAddr+4)) << 16|
					(u32)(*(MacAddr+5)) << 24;
			write_nic_dword(dev, WCAMI, TargetContent);
			write_nic_dword(dev, RWCAM, TargetCommand);
		} else {
			//Key Material
			if (KeyContent != NULL) {
				write_nic_dword(dev, WCAMI, (u32)(*(KeyContent+i-2)));
				write_nic_dword(dev, RWCAM, TargetCommand);
			}
		}
	}

}

/***************************************************************************
     ------------------- module init / exit stubs ----------------
****************************************************************************/
module_init(rtl8192_usb_module_init);
module_exit(rtl8192_usb_module_exit);<|MERGE_RESOLUTION|>--- conflicted
+++ resolved
@@ -103,25 +103,7 @@
 
 #include "dot11d.h"
 //set here to open your trace code. //WB
-<<<<<<< HEAD
-u32 rt_global_debug_component = \
-			//	COMP_INIT	|
-//				COMP_DBG	|
-			//	COMP_EPROM	|
-//				COMP_PHY	|
-			//	COMP_RF		|
-//				COMP_FIRMWARE	|
-//				COMP_CH		|
-			//	COMP_POWER_TRACKING |
-//				COMP_RATE	|
-			//	COMP_TXAGC	|
-		//		COMP_TRACE	|
-				COMP_DOWN	|
-		//		COMP_RECV	|
-		//              COMP_SWBW	|
-=======
 u32 rt_global_debug_component = COMP_DOWN	|
->>>>>>> d0e0ac97
 				COMP_SEC	|
 				COMP_ERR; //always open err flags on
 
@@ -208,16 +190,9 @@
 
 static void rtl819x_set_channel_map(u8 channel_plan, struct r8192_priv *priv)
 {
-<<<<<<< HEAD
-	int i, max_chan=-1, min_chan=-1;
-	struct ieee80211_device* ieee = priv->ieee80211;
-	switch (channel_plan)
-	{
-=======
 	int i, max_chan = -1, min_chan = -1;
 	struct ieee80211_device *ieee = priv->ieee80211;
 	switch (channel_plan) {
->>>>>>> d0e0ac97
 	case COUNTRY_CODE_FCC:
 	case COUNTRY_CODE_IC:
 	case COUNTRY_CODE_ETSI:
@@ -227,35 +202,21 @@
 	case COUNTRY_CODE_MKK1:
 	case COUNTRY_CODE_ISRAEL:
 	case COUNTRY_CODE_TELEC:
-<<<<<<< HEAD
-	case COUNTRY_CODE_MIC:	
-=======
 	case COUNTRY_CODE_MIC:
->>>>>>> d0e0ac97
 		Dot11d_Init(ieee);
 		ieee->bGlobalDomain = false;
 		//actually 8225 & 8256 rf chips only support B,G,24N mode
 		if ((priv->rf_chip == RF_8225) || (priv->rf_chip == RF_8256)) {
 			min_chan = 1;
 			max_chan = 14;
-<<<<<<< HEAD
-		}
-		else {
-			RT_TRACE(COMP_ERR, "unknown rf chip, can't set channel map in function:%s()\n", __FUNCTION__);
-=======
 		} else {
 			RT_TRACE(COMP_ERR, "unknown rf chip, can't set channel map in function:%s()\n", __func__);
->>>>>>> d0e0ac97
 		}
 		if (ChannelPlan[channel_plan].Len != 0) {
 			// Clear old channel map
 			memset(GET_DOT11D_INFO(ieee)->channel_map, 0, sizeof(GET_DOT11D_INFO(ieee)->channel_map));
 			// Set new channel map
-<<<<<<< HEAD
-			for (i=0;i<ChannelPlan[channel_plan].Len;i++) {
-=======
 			for (i = 0; i < ChannelPlan[channel_plan].Len; i++) {
->>>>>>> d0e0ac97
 				if (ChannelPlan[channel_plan].Channel[i] < min_chan || ChannelPlan[channel_plan].Channel[i] > max_chan)
 					break;
 				GET_DOT11D_INFO(ieee)->channel_map[ChannelPlan[channel_plan].Channel[i]] = 1;
@@ -268,26 +229,13 @@
 		Dot11d_Reset(ieee);
 		ieee->bGlobalDomain = true;
 		break;
-<<<<<<< HEAD
-	
-=======
-
->>>>>>> d0e0ac97
+
 	default:
 		break;
 	}
 }
 
 
-<<<<<<< HEAD
-#define		rx_hal_is_cck_rate(_pdrvinfo)\
-			(_pdrvinfo->RxRate == DESC90_RATE1M ||\
-			_pdrvinfo->RxRate == DESC90_RATE2M ||\
-			_pdrvinfo->RxRate == DESC90_RATE5_5M ||\
-			_pdrvinfo->RxRate == DESC90_RATE11M) &&\
-			!_pdrvinfo->RxHT\
-=======
->>>>>>> d0e0ac97
 
 
 void CamResetAllEntry(struct net_device *dev)
@@ -524,29 +472,6 @@
 static int proc_get_registers(struct seq_file *m, void *v)
 {
 	struct net_device *dev = m->private;
-<<<<<<< HEAD
-	int i,n, max = 0xff;
-
-	seq_puts(m, "\n####################page 0##################\n ");
-
-	for (n=0;n<=max;) {
-		//printk( "\nD: %2x> ", n);
-		seq_printf(m, "\nD:  %2x > ",n);
-
-		for (i=0;i<16 && n<=max;i++,n++)
-			seq_printf(m, "%2x ",read_nic_byte(dev,0x000|n));
-
-		//	printk("%2x ",read_nic_byte(dev,n));
-	}
-
-	seq_puts(m, "\n####################page 1##################\n ");
-	for (n=0;n<=max;) {
-		//printk( "\nD: %2x> ", n);
-		seq_printf(m, "\nD:  %2x > ",n);
-
-		for (i=0;i<16 && n<=max;i++,n++)
-			seq_printf(m, "%2x ",read_nic_byte(dev,0x100|n));
-=======
 	int i, n, max = 0xff;
 	u8 byte_rd;
 
@@ -564,28 +489,16 @@
 	seq_puts(m, "\n####################page 1##################\n ");
 	for (n = 0; n <= max;) {
 		seq_printf(m, "\nD:  %2x > ", n);
->>>>>>> d0e0ac97
 
 		for (i = 0; i < 16 && n <= max; i++, n++) {
 			read_nic_byte(dev, 0x100|n, &byte_rd);
 			seq_printf(m, "%2x ", byte_rd);
 		}
 	}
-<<<<<<< HEAD
-
-	seq_puts(m, "\n####################page 3##################\n ");
-	for (n=0;n<=max;) {
-		//printk( "\nD: %2x> ", n);
-		seq_printf(m, "\nD:  %2x > ",n);
-
-		for(i=0;i<16 && n<=max;i++,n++)
-			seq_printf(m, "%2x ",read_nic_byte(dev,0x300|n));
-=======
 
 	seq_puts(m, "\n####################page 3##################\n ");
 	for (n = 0; n <= max;) {
 		seq_printf(m, "\nD:  %2x > ", n);
->>>>>>> d0e0ac97
 
 		for (i = 0; i < 16 && n <= max; i++, n++) {
 			read_nic_byte(dev, 0x300|n, &byte_rd);
@@ -603,66 +516,6 @@
 	struct r8192_priv *priv = (struct r8192_priv *)ieee80211_priv(dev);
 
 	seq_printf(m,
-<<<<<<< HEAD
-		"TX VI priority ok int: %lu\n"
-		"TX VI priority error int: %lu\n"
-		"TX VO priority ok int: %lu\n"
-		"TX VO priority error int: %lu\n"
-		"TX BE priority ok int: %lu\n"
-		"TX BE priority error int: %lu\n"
-		"TX BK priority ok int: %lu\n"
-		"TX BK priority error int: %lu\n"
-		"TX MANAGE priority ok int: %lu\n"
-		"TX MANAGE priority error int: %lu\n"
-		"TX BEACON priority ok int: %lu\n"
-		"TX BEACON priority error int: %lu\n"
-//		"TX high priority ok int: %lu\n"
-//		"TX high priority failed error int: %lu\n"
-		"TX queue resume: %lu\n"
-		"TX queue stopped?: %d\n"
-		"TX fifo overflow: %lu\n"
-//		"TX beacon: %lu\n"
-		"TX VI queue: %d\n"
-		"TX VO queue: %d\n"
-		"TX BE queue: %d\n"
-		"TX BK queue: %d\n"
-//		"TX HW queue: %d\n"
-		"TX VI dropped: %lu\n"
-		"TX VO dropped: %lu\n"
-		"TX BE dropped: %lu\n"
-		"TX BK dropped: %lu\n"
-		"TX total data packets %lu\n",
-//		"TX beacon aborted: %lu\n",
-		priv->stats.txviokint,
-		priv->stats.txvierr,
-		priv->stats.txvookint,
-		priv->stats.txvoerr,
-		priv->stats.txbeokint,
-		priv->stats.txbeerr,
-		priv->stats.txbkokint,
-		priv->stats.txbkerr,
-		priv->stats.txmanageokint,
-		priv->stats.txmanageerr,
-		priv->stats.txbeaconokint,
-		priv->stats.txbeaconerr,
-//		priv->stats.txhpokint,
-//		priv->stats.txhperr,
-		priv->stats.txresumed,
-		netif_queue_stopped(dev),
-		priv->stats.txoverflow,
-//		priv->stats.txbeacon,
-		atomic_read(&(priv->tx_pending[VI_PRIORITY])),
-		atomic_read(&(priv->tx_pending[VO_PRIORITY])),
-		atomic_read(&(priv->tx_pending[BE_PRIORITY])),
-		atomic_read(&(priv->tx_pending[BK_PRIORITY])),
-//		read_nic_byte(dev, TXFIFOCOUNT),
-		priv->stats.txvidrop,
-		priv->stats.txvodrop,
-		priv->stats.txbedrop,
-		priv->stats.txbkdrop,
-		priv->stats.txdatapkt
-//		priv->stats.txbeaconerr
-=======
 		   "TX VI priority ok int: %lu\n"
 		   "TX VI priority error int: %lu\n"
 		   "TX VO priority ok int: %lu\n"
@@ -711,7 +564,6 @@
 		   priv->stats.txbedrop,
 		   priv->stats.txbkdrop,
 		   priv->stats.txdatapkt
->>>>>>> d0e0ac97
 		);
 
 	return 0;
@@ -723,21 +575,12 @@
 	struct r8192_priv *priv = (struct r8192_priv *)ieee80211_priv(dev);
 
 	seq_printf(m,
-<<<<<<< HEAD
-		"RX packets: %lu\n"
-		"RX urb status error: %lu\n"
-		"RX invalid urb error: %lu\n",
-		priv->stats.rxoktotal,
-		priv->stats.rxstaterr,
-		priv->stats.rxurberr);
-=======
 		   "RX packets: %lu\n"
 		   "RX urb status error: %lu\n"
 		   "RX invalid urb error: %lu\n",
 		   priv->stats.rxoktotal,
 		   priv->stats.rxstaterr,
 		   priv->stats.rxurberr);
->>>>>>> d0e0ac97
 
 	return 0;
 }
@@ -1736,10 +1579,6 @@
 	struct r8192_priv *priv = ieee80211_priv(dev);
 	int			status;
 	struct urb		*tx_urb;
-<<<<<<< HEAD
-	//int			urb_buf_len;
-=======
->>>>>>> d0e0ac97
 	unsigned int		idx_pipe;
 	tx_desc_cmd_819x_usb *pdesc = (tx_desc_cmd_819x_usb *)skb->data;
 	cb_desc *tcb_desc = (cb_desc *)(skb->cb + MAX_DEV_ADDR_SIZE);
@@ -1801,23 +1640,6 @@
 {
 	u8 QueueSelect = 0x0;       //defualt set to
 
-<<<<<<< HEAD
-	switch(QueueID) {
-	case BE_QUEUE:
-		QueueSelect = QSLT_BE;  //or QSelect = pTcb->priority;
-		break;
-
-	case BK_QUEUE:
-		QueueSelect = QSLT_BK;  //or QSelect = pTcb->priority;
-		break;
-
-	case VO_QUEUE:
-		QueueSelect = QSLT_VO;  //or QSelect = pTcb->priority;
-		break;
-
-	case VI_QUEUE:
-		QueueSelect = QSLT_VI;  //or QSelect = pTcb->priority;
-=======
 	switch (QueueID) {
 	case BE_QUEUE:
 		QueueSelect = QSLT_BE;
@@ -1833,7 +1655,6 @@
 
 	case VI_QUEUE:
 		QueueSelect = QSLT_VI;
->>>>>>> d0e0ac97
 		break;
 	case MGNT_QUEUE:
 		QueueSelect = QSLT_MGNT;
@@ -1845,17 +1666,9 @@
 
 		// TODO: 2006.10.30 mark other queue selection until we verify it is OK
 		// TODO: Remove Assertions
-<<<<<<< HEAD
-//#if (RTL819X_FPGA_VER & RTL819X_FPGA_GUANGAN_070502)
 	case TXCMD_QUEUE:
 		QueueSelect = QSLT_CMD;
 		break;
-//#endif
-=======
-	case TXCMD_QUEUE:
-		QueueSelect = QSLT_CMD;
-		break;
->>>>>>> d0e0ac97
 	case HIGH_QUEUE:
 		QueueSelect = QSLT_HIGH;
 		break;
@@ -1871,11 +1684,7 @@
 {
 	u8  ret = DESC90_RATE1M;
 
-<<<<<<< HEAD
-	switch(rate) {
-=======
 	switch (rate) {
->>>>>>> d0e0ac97
 	case MGN_1M:    ret = DESC90_RATE1M;    break;
 	case MGN_2M:    ret = DESC90_RATE2M;    break;
 	case MGN_5_5M:  ret = DESC90_RATE5_5M;  break;
@@ -2249,36 +2058,15 @@
 			EnableHWSecurityConfig8192(dev);
 	}
 	/*update timing params*/
-<<<<<<< HEAD
-//	RT_TRACE(COMP_CH, "========>%s(), chan:%d\n", __FUNCTION__, priv->chan);
-//	rtl8192_set_chan(dev, priv->chan);
-	 if (ieee->iw_mode == IW_MODE_INFRA || ieee->iw_mode == IW_MODE_ADHOC)
-	{
-		u32 reg = 0;
-		reg = read_nic_dword(dev, RCR);
-=======
 	if (ieee->iw_mode == IW_MODE_INFRA || ieee->iw_mode == IW_MODE_ADHOC) {
 		u32 reg = 0;
 		read_nic_dword(dev, RCR, &reg);
->>>>>>> d0e0ac97
 		if (priv->ieee80211->state == IEEE80211_LINKED)
 			priv->ReceiveConfig = reg |= RCR_CBSSID;
 		else
 			priv->ReceiveConfig = reg &= ~RCR_CBSSID;
 		write_nic_dword(dev, RCR, reg);
 	}
-<<<<<<< HEAD
-
-//	rtl8192_set_rxconf(dev);
-}
-
-static struct ieee80211_qos_parameters def_qos_parameters = {
-	{3,3,3,3},/* cw_min */
-	{7,7,7,7},/* cw_max */
-	{2,2,2,2},/* aifs */
-	{0,0,0,0},/* flags */
-	{0,0,0,0} /* tx_op_limit */
-=======
 }
 
 static struct ieee80211_qos_parameters def_qos_parameters = {
@@ -2287,7 +2075,6 @@
 	{2, 2, 2, 2},/* aifs */
 	{0, 0, 0, 0},/* flags */
 	{0, 0, 0, 0} /* tx_op_limit */
->>>>>>> d0e0ac97
 };
 
 
@@ -2295,13 +2082,8 @@
 {
 	struct r8192_priv *priv = container_of(work, struct r8192_priv, update_beacon_wq.work);
 	struct net_device *dev = priv->ieee80211->dev;
-<<<<<<< HEAD
-	struct ieee80211_device* ieee = priv->ieee80211;
-	struct ieee80211_network* net = &ieee->current_network;
-=======
 	struct ieee80211_device *ieee = priv->ieee80211;
 	struct ieee80211_network *net = &ieee->current_network;
->>>>>>> d0e0ac97
 
 	if (ieee->pHTInfo->bCurrentHTSupport)
 		HTUpdateSelfAndPeerSetting(ieee, net);
@@ -2697,11 +2479,7 @@
 #ifdef TO_DO_LIST
 	if (Adapter->bInHctTest)
 		pHalData->ReceiveConfig	=	pHalData->CSMethod |
-<<<<<<< HEAD
-						RCR_AMF | RCR_ADF |	//RCR_AAP |	//accept management/data
-=======
 						RCR_AMF | RCR_ADF |	//accept management/data
->>>>>>> d0e0ac97
 						//guangan200710
 						RCR_ACF |	//accept control frame for SW AP needs PS-poll, 2005.07.07, by rcnjko.
 						RCR_AB | RCR_AM | RCR_APM |		//accept BC/MC/UC
@@ -2716,10 +2494,6 @@
 		RCR_AMF | RCR_ADF |		//accept management/data
 		RCR_ACF |			//accept control frame for SW AP needs PS-poll, 2005.07.07, by rcnjko.
 		RCR_AB | RCR_AM | RCR_APM |	//accept BC/MC/UC
-<<<<<<< HEAD
-		//RCR_AICV | RCR_ACRC32 |	//accept ICV/CRC error packet
-=======
->>>>>>> d0e0ac97
 		((u32)7<<RCR_MXDMA_OFFSET)| // Max DMA Burst Size per Rx DMA Burst, 7: unlimited.
 		(priv->EarlyRxThreshold<<RX_FIFO_THRESHOLD_SHIFT) | // Rx FIFO Threshold, 7: No Rx threshold.
 		(priv->EarlyRxThreshold == 7 ? RCR_ONLYERLPKT : 0);
@@ -3396,11 +3170,7 @@
 bool HalTxCheckStuck819xUsb(struct net_device *dev)
 {
 	struct r8192_priv *priv = ieee80211_priv(dev);
-<<<<<<< HEAD
-	u16		RegTxCounter = read_nic_word(dev, 0x128);
-=======
 	u16		RegTxCounter;
->>>>>>> d0e0ac97
 	bool		bStuck = FALSE;
 	read_nic_word(dev, 0x128, &RegTxCounter);
 	RT_TRACE(COMP_RESET, "%s():RegTxCounter is %d,TxCounter is %d\n", __func__, RegTxCounter, priv->TxCounter);
@@ -3426,37 +3196,12 @@
 	// Decide such threshold according to current power save mode
 	//
 
-<<<<<<< HEAD
-//     RT_TRACE(COMP_RESET, " ==> TxCheckStuck()\n");
-//	     PlatformAcquireSpinLock(Adapter, RT_TX_SPINLOCK);
-//	     spin_lock_irqsave(&priv->ieee80211->lock,flags);
-	     for (QueueID = 0; QueueID<=BEACON_QUEUE;QueueID ++)
-	     {
-			if(QueueID == TXCMD_QUEUE)
-			 continue;
-=======
 	for (QueueID = 0; QueueID <= BEACON_QUEUE; QueueID++) {
 		if (QueueID == TXCMD_QUEUE)
 			continue;
->>>>>>> d0e0ac97
 #ifdef USB_TX_DRIVER_AGGREGATION_ENABLE
 		if ((skb_queue_len(&priv->ieee80211->skb_waitQ[QueueID]) == 0) && (skb_queue_len(&priv->ieee80211->skb_aggQ[QueueID]) == 0) && (skb_queue_len(&priv->ieee80211->skb_drv_aggQ[QueueID]) == 0))
 #else
-<<<<<<< HEAD
-			if((skb_queue_len(&priv->ieee80211->skb_waitQ[QueueID]) == 0)  && (skb_queue_len(&priv->ieee80211->skb_aggQ[QueueID]) == 0))
-#endif
-				continue;
-
-		     bCheckFwTxCnt = true;
-	     }
-//	     PlatformReleaseSpinLock(Adapter, RT_TX_SPINLOCK);
-//	spin_unlock_irqrestore(&priv->ieee80211->lock,flags);
-//	RT_TRACE(COMP_RESET,"bCheckFwTxCnt is %d\n",bCheckFwTxCnt);
-	if(bCheckFwTxCnt)
-	{
-		if(HalTxCheckStuck819xUsb(dev))
-		{
-=======
 		if ((skb_queue_len(&priv->ieee80211->skb_waitQ[QueueID]) == 0)  && (skb_queue_len(&priv->ieee80211->skb_aggQ[QueueID]) == 0))
 #endif
 				continue;
@@ -3465,7 +3210,6 @@
 	}
 	if (bCheckFwTxCnt) {
 		if (HalTxCheckStuck819xUsb(dev)) {
->>>>>>> d0e0ac97
 			RT_TRACE(COMP_RESET, "TxCheckStuck(): Fw indicates no Tx condition! \n");
 			return RESET_TYPE_SILENT;
 		}
@@ -3475,20 +3219,12 @@
 
 bool HalRxCheckStuck819xUsb(struct net_device *dev)
 {
-<<<<<<< HEAD
-	u16	RegRxCounter = read_nic_word(dev, 0x130);
-	struct r8192_priv *priv = ieee80211_priv(dev);
-	bool bStuck = FALSE;
-	static u8	rx_chk_cnt;
-	RT_TRACE(COMP_RESET,"%s(): RegRxCounter is %d,RxCounter is %d\n",__FUNCTION__,RegRxCounter,priv->RxCounter);
-=======
 	u16	RegRxCounter;
 	struct r8192_priv *priv = ieee80211_priv(dev);
 	bool bStuck = FALSE;
 	static u8	rx_chk_cnt;
 	read_nic_word(dev, 0x130, &RegRxCounter);
 	RT_TRACE(COMP_RESET, "%s(): RegRxCounter is %d,RxCounter is %d\n", __func__, RegRxCounter, priv->RxCounter);
->>>>>>> d0e0ac97
 	// If rssi is small, we should check rx for long time because of bad rx.
 	// or maybe it will continuous silent reset every 2 seconds.
 	rx_chk_cnt++;
@@ -3760,24 +3496,6 @@
 	}
 }
 
-<<<<<<< HEAD
-void CAM_read_entry(
-	struct net_device *dev,
-	u32			iIndex
-)
-{
-	u32 target_command=0;
-	 u32 target_content=0;
-	 u8 entry_i=0;
-	 u32 ulStatus;
-	s32 i=100;
-//	printk("=======>start read CAM\n");
-	for(entry_i=0;entry_i<CAM_CONTENT_COUNT;entry_i++)
-	{
-	// polling bit, and No Write enable, and address
-		target_command= entry_i+CAM_CONTENT_COUNT*iIndex;
-		target_command= target_command | BIT31;
-=======
 void CAM_read_entry(struct net_device *dev, u32 iIndex)
 {
 	u32 target_command = 0;
@@ -3789,7 +3507,6 @@
 		// polling bit, and No Write enable, and address
 		target_command = entry_i+CAM_CONTENT_COUNT*iIndex;
 		target_command = target_command | BIT31;
->>>>>>> d0e0ac97
 
 		//Check polling bit is clear
 		while ((i--) >= 0) {
@@ -3855,22 +3572,6 @@
 	//added by amy for AP roaming
 	if (priv->ieee80211->state == IEEE80211_LINKED && priv->ieee80211->iw_mode == IW_MODE_INFRA) {
 
-<<<<<<< HEAD
-			rtl819x_update_rxcounts(priv, &TotalRxBcnNum, &TotalRxDataNum);
-			if((TotalRxBcnNum+TotalRxDataNum) == 0)
-			{
-				#ifdef TODO
-				if(rfState == eRfOff)
-					RT_TRACE(COMP_ERR,"========>%s()\n",__FUNCTION__);
-				#endif
-				printk("===>%s(): AP is power off,connect another one\n",__FUNCTION__);
-			//	Dot11d_Reset(dev);
-				priv->ieee80211->state = IEEE80211_ASSOCIATING;
-				notify_wx_assoc_event(priv->ieee80211);
-				RemovePeerTS(priv->ieee80211,priv->ieee80211->current_network.bssid);
-				priv->ieee80211->link_change(dev);
-				queue_work(priv->ieee80211->wq, &priv->ieee80211->associate_procedure_wq);
-=======
 		rtl819x_update_rxcounts(priv, &TotalRxBcnNum, &TotalRxDataNum);
 		if ((TotalRxBcnNum+TotalRxDataNum) == 0) {
 #ifdef TODO
@@ -3883,19 +3584,13 @@
 			RemovePeerTS(priv->ieee80211, priv->ieee80211->current_network.bssid);
 			priv->ieee80211->link_change(dev);
 			queue_work(priv->ieee80211->wq, &priv->ieee80211->associate_procedure_wq);
->>>>>>> d0e0ac97
 
 		}
 	}
 	priv->ieee80211->LinkDetectInfo.NumRecvBcnInPeriod = 0;
 	priv->ieee80211->LinkDetectInfo.NumRecvDataInPeriod = 0;
 	//check if reset the driver
-<<<<<<< HEAD
-	if(check_reset_cnt++ >= 3)
-	{
-=======
 	if (check_reset_cnt++ >= 3) {
->>>>>>> d0e0ac97
 		ResetType = rtl819x_ifcheck_resetornot(dev);
 		check_reset_cnt = 3;
 	}
@@ -4114,19 +3809,6 @@
 
 	switch (cmd) {
 	case RTL_IOCTL_WPA_SUPPLICANT:
-<<<<<<< HEAD
-	//parse here for HW security
-		if (ipw->cmd == IEEE_CMD_SET_ENCRYPTION)
-		{
-			if (ipw->u.crypt.set_tx)
-			{
-				if (strcmp(ipw->u.crypt.alg, "CCMP") == 0)
-					ieee->pairwise_key_type = KEY_TYPE_CCMP;
-				else if (strcmp(ipw->u.crypt.alg, "TKIP") == 0)
-					ieee->pairwise_key_type = KEY_TYPE_TKIP;
-				else if (strcmp(ipw->u.crypt.alg, "WEP") == 0)
-				{
-=======
 		//parse here for HW security
 		if (ipw->cmd == IEEE_CMD_SET_ENCRYPTION) {
 			if (ipw->u.crypt.set_tx) {
@@ -4135,37 +3817,10 @@
 				} else if (strcmp(ipw->u.crypt.alg, "TKIP") == 0) {
 					ieee->pairwise_key_type = KEY_TYPE_TKIP;
 				} else if (strcmp(ipw->u.crypt.alg, "WEP") == 0) {
->>>>>>> d0e0ac97
 					if (ipw->u.crypt.key_len == 13)
 						ieee->pairwise_key_type = KEY_TYPE_WEP104;
 					else if (ipw->u.crypt.key_len == 5)
 						ieee->pairwise_key_type = KEY_TYPE_WEP40;
-<<<<<<< HEAD
-				}
-				else
-					ieee->pairwise_key_type = KEY_TYPE_NA;
-
-				if (ieee->pairwise_key_type)
-				{
-					memcpy((u8*)key, ipw->u.crypt.key, 16);
-					EnableHWSecurityConfig8192(dev);
-				//we fill both index entry and 4th entry for pairwise key as in IPW interface, adhoc will only get here, so we need index entry for its default key serching!
-				//added by WB.
-					setKey(dev, 4, ipw->u.crypt.idx, ieee->pairwise_key_type, (u8*)ieee->ap_mac_addr, 0, key);
-					if (ieee->auth_mode != 2)
-					setKey(dev, ipw->u.crypt.idx, ipw->u.crypt.idx, ieee->pairwise_key_type, (u8*)ieee->ap_mac_addr, 0, key);
-				}
-			}
-			else //if (ipw->u.crypt.idx) //group key use idx > 0
-			{
-				memcpy((u8*)key, ipw->u.crypt.key, 16);
-				if (strcmp(ipw->u.crypt.alg, "CCMP") == 0)
-					ieee->group_key_type= KEY_TYPE_CCMP;
-				else if (strcmp(ipw->u.crypt.alg, "TKIP") == 0)
-					ieee->group_key_type = KEY_TYPE_TKIP;
-				else if (strcmp(ipw->u.crypt.alg, "WEP") == 0)
-				{
-=======
 				} else {
 					ieee->pairwise_key_type = KEY_TYPE_NA;
 				}
@@ -4186,26 +3841,10 @@
 				} else if (strcmp(ipw->u.crypt.alg, "TKIP") == 0) {
 					ieee->group_key_type = KEY_TYPE_TKIP;
 				} else if (strcmp(ipw->u.crypt.alg, "WEP") == 0) {
->>>>>>> d0e0ac97
 					if (ipw->u.crypt.key_len == 13)
 						ieee->group_key_type = KEY_TYPE_WEP104;
 					else if (ipw->u.crypt.key_len == 5)
 						ieee->group_key_type = KEY_TYPE_WEP40;
-<<<<<<< HEAD
-				}
-				else
-					ieee->group_key_type = KEY_TYPE_NA;
-
-				if (ieee->group_key_type)
-				{
-						setKey(	dev,
-							ipw->u.crypt.idx,
-							ipw->u.crypt.idx,		//KeyIndex
-							ieee->group_key_type,	//KeyType
-							broadcast_addr,	//MacAddr
-							0,		//DefaultKey
-							key);		//KeyContent
-=======
 				} else {
 					ieee->group_key_type = KEY_TYPE_NA;
 				}
@@ -4217,7 +3856,6 @@
 					       broadcast_addr,	//MacAddr
 					       0,		//DefaultKey
 					       key);		//KeyContent
->>>>>>> d0e0ac97
 				}
 			}
 		}
@@ -4248,13 +3886,8 @@
 {
 	u8  ret_rate = 0xff;
 
-<<<<<<< HEAD
-	if(!bIsHT) {
-		switch(rate) {
-=======
 	if (!bIsHT) {
 		switch (rate) {
->>>>>>> d0e0ac97
 		case DESC90_RATE1M:   ret_rate = MGN_1M;         break;
 		case DESC90_RATE2M:   ret_rate = MGN_2M;         break;
 		case DESC90_RATE5_5M: ret_rate = MGN_5_5M;       break;
@@ -4275,11 +3908,7 @@
 		}
 
 	} else {
-<<<<<<< HEAD
-		switch(rate) {
-=======
 		switch (rate) {
->>>>>>> d0e0ac97
 		case DESC90_RATEMCS0:   ret_rate = MGN_MCS0;    break;
 		case DESC90_RATEMCS1:   ret_rate = MGN_MCS1;    break;
 		case DESC90_RATEMCS2:   ret_rate = MGN_MCS2;    break;
@@ -4300,11 +3929,7 @@
 
 		default:
 			ret_rate = 0xff;
-<<<<<<< HEAD
-			RT_TRACE(COMP_RECV, "HwRateToMRate90(): Non supported Rate [%x], bIsHT = %d!!!\n",rate, bIsHT);
-=======
 			RT_TRACE(COMP_RECV, "HwRateToMRate90(): Non supported Rate [%x], bIsHT = %d!!!\n", rate, bIsHT);
->>>>>>> d0e0ac97
 			break;
 		}
 	}
@@ -4363,10 +3988,6 @@
 	bool bcheck = false;
 	u8	rfpath;
 	u32	nspatial_stream, tmp_val;
-<<<<<<< HEAD
-	//u8	i;
-=======
->>>>>>> d0e0ac97
 	static u32 slide_rssi_index, slide_rssi_statistics;
 	static u32 slide_evm_index, slide_evm_statistics;
 	static u32 last_rssi, last_evm;
@@ -4391,12 +4012,7 @@
 		bcheck = true;
 	}
 
-<<<<<<< HEAD
-	if(slide_rssi_statistics++ >= PHY_RSSI_SLID_WIN_MAX)
-	{
-=======
 	if (slide_rssi_statistics++ >= PHY_RSSI_SLID_WIN_MAX) {
->>>>>>> d0e0ac97
 		slide_rssi_statistics = PHY_RSSI_SLID_WIN_MAX;
 		last_rssi = priv->stats.slide_signal_strength[slide_rssi_index];
 		priv->stats.slide_rssi_total -= last_rssi;
@@ -4578,15 +4194,6 @@
 
 	ret_val = value;
 
-<<<<<<< HEAD
-    if(ret_val >= 0)
-	ret_val = 0;
-    if(ret_val <= -33)
-	ret_val = -33;
-    ret_val = 0 - ret_val;
-    ret_val*=3;
-	if(ret_val == 99)
-=======
 	if (ret_val >= 0)
 		ret_val = 0;
 	if (ret_val <= -33)
@@ -4594,7 +4201,6 @@
 	ret_val = 0 - ret_val;
 	ret_val *= 3;
 	if (ret_val == 99)
->>>>>>> d0e0ac97
 		ret_val = 100;
 	return ret_val;
 }
@@ -5285,14 +4891,8 @@
 void rtl819xusb_process_received_packet(struct net_device *dev,
 					struct ieee80211_rx_stats *pstats)
 {
-<<<<<<< HEAD
-//	bool bfreerfd=false, bqueued=false;
-	u8*	frame;
-	u16     frame_len=0;
-=======
 	u8	*frame;
 	u16     frame_len = 0;
->>>>>>> d0e0ac97
 	struct r8192_priv *priv = ieee80211_priv(dev);
 
 	// Get shifted bytes of Starting address of 802.11 header. 2006.09.28, by Emily
@@ -5386,37 +4986,21 @@
 		switch (info->out_pipe) {
 		/* Nomal packet pipe */
 		case 3:
-<<<<<<< HEAD
-			//RT_TRACE(COMP_RECV, "normal in-pipe index(%d)\n",info->out_pipe);
-=======
->>>>>>> d0e0ac97
 			priv->IrpPendingCount--;
 			rtl8192_rx_nomal(skb);
 			break;
 
-<<<<<<< HEAD
-			/* Command packet pipe */
-		case 9:
-			RT_TRACE(COMP_RECV, "command in-pipe index(%d)\n",\
-					info->out_pipe);
-=======
 		/* Command packet pipe */
 		case 9:
 			RT_TRACE(COMP_RECV, "command in-pipe index(%d)\n",
 				 info->out_pipe);
->>>>>>> d0e0ac97
 
 			rtl8192_rx_cmd(skb);
 			break;
 
 		default: /* should never get here! */
-<<<<<<< HEAD
-			RT_TRACE(COMP_ERR, "Unknown in-pipe index(%d)\n",\
-					info->out_pipe);
-=======
 			RT_TRACE(COMP_ERR, "Unknown in-pipe index(%d)\n",
 				 info->out_pipe);
->>>>>>> d0e0ac97
 			dev_kfree_skb(skb);
 			break;
 
@@ -5683,13 +5267,7 @@
 
 			write_nic_dword(dev, WCAMI, TargetContent);
 			write_nic_dword(dev, RWCAM, TargetCommand);
-<<<<<<< HEAD
-	//		printk("setkey cam =%8x\n", read_cam(dev, i+6*EntryNo));
-		}
-		else if(i==1){//MAC
-=======
 		} else if (i == 1) { //MAC
->>>>>>> d0e0ac97
 			TargetContent = (u32)(*(MacAddr+2))	 |
 					(u32)(*(MacAddr+3)) <<  8|
 					(u32)(*(MacAddr+4)) << 16|
