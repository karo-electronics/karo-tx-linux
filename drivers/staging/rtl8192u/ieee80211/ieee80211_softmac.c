--- conflicted
+++ resolved
@@ -1966,11 +1966,7 @@
 				/* station support qos */
 				/* Let the register setting defaultly with Legacy station */
 				if(ieee->qos_support) {
-<<<<<<< HEAD
-					assoc_resp = (struct ieee80211_assoc_response_frame*)skb->data;
-=======
 					assoc_resp = (struct ieee80211_assoc_response_frame *)skb->data;
->>>>>>> d0e0ac97
 					memset(network, 0, sizeof(*network));
 					if (ieee80211_parse_info_param(ieee,assoc_resp->info_element,\
 								rx_stats->len - sizeof(*assoc_resp),\
@@ -1983,11 +1979,7 @@
 						memcpy(ieee->pHTInfo->PeerHTInfoBuf, network->bssht.bdHTInfoBuf, network->bssht.bdHTInfoLen);
 					}
 					if (ieee->handle_assoc_response != NULL)
-<<<<<<< HEAD
-						ieee->handle_assoc_response(ieee->dev, (struct ieee80211_assoc_response_frame*)header, network);
-=======
 						ieee->handle_assoc_response(ieee->dev, (struct ieee80211_assoc_response_frame *)header, network);
->>>>>>> d0e0ac97
 				}
 				ieee80211_associate_complete(ieee);
 			} else {
@@ -2056,7 +2048,6 @@
 								//b/g mode setting
 								/*TODO*/
 								ieee->SetWirelessMode(ieee->dev, IEEE_G);
-<<<<<<< HEAD
 							}
 
 							if (ieee->current_network.mode == IEEE_N_24G && bHalfSupportNmode == true)
@@ -2064,15 +2055,6 @@
 								printk("===============>entern half N mode\n");
 								ieee->bHalfWirelessN24GMode = true;
 							}
-=======
-							}
-
-							if (ieee->current_network.mode == IEEE_N_24G && bHalfSupportNmode == true)
-							{
-								printk("===============>entern half N mode\n");
-								ieee->bHalfWirelessN24GMode = true;
-							}
->>>>>>> d0e0ac97
 							else
 								ieee->bHalfWirelessN24GMode = false;
 
@@ -3142,11 +3124,7 @@
 void
 SendDisassociation(
 		struct ieee80211_device *ieee,
-<<<<<<< HEAD
-		u8*					asSta,
-=======
 		u8					*asSta,
->>>>>>> d0e0ac97
 		u8						asRsn
 )
 {
