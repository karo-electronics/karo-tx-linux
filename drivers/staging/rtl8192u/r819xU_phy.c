--- conflicted
+++ resolved
@@ -131,17 +131,6 @@
 				u32  data);
 
 /******************************************************************************
-<<<<<<< HEAD
- *function:  This function read register from RF chip
- *   input:  net_device dev
- *	     RF90_RADIO_PATH_E eRFPath //radio path of A/B/C/D
- *           u32	Offset     //target address to be read
- *  output:  none
- *  return:  u32	readback value
- *  notice:  There are three types of serial operations:(1) Software serial write.(2)Hardware LSSI-Low Speed Serial Interface.(3)Hardware HSSI-High speed serial write. Driver here need to implement (1) and (2)---need more spec for this information.
- * ****************************************************************************/
-u32 rtl8192_phy_RFSerialRead(struct net_device* dev, RF90_RADIO_PATH_E eRFPath, u32 Offset)
-=======
  * function:  This function reads register from RF chip
  * input:     net_device        *dev
  *            RF90_RADIO_PATH_E eRFPath    //radio path of A/B/C/D
@@ -157,7 +146,6 @@
  ******************************************************************************/
 u32 rtl8192_phy_RFSerialRead(struct net_device *dev, RF90_RADIO_PATH_E eRFPath,
 			     u32 offset)
->>>>>>> d0e0ac97
 {
 	struct r8192_priv *priv = ieee80211_priv(dev);
 	u32 ret = 0;
@@ -222,18 +210,6 @@
 }
 
 /******************************************************************************
-<<<<<<< HEAD
- *function:  This function write data to RF register
- *   input:  net_device dev
- *	     RF90_RADIO_PATH_E eRFPath //radio path of A/B/C/D
- *           u32	Offset     //target address to be written
- *           u32	Data	//The new register data to be written
- *  output:  none
- *  return:  none
- *  notice:  For RF8256 only.
-  ===========================================================
- *Reg Mode	RegCTL[1]	RegCTL[0]		Note
-=======
  * function:  This function writes data to RF register
  * input:     net_device        *dev
  *            RF90_RADIO_PATH_E eRFPath  //radio path of A/B/C/D
@@ -244,7 +220,6 @@
  * notice:    For RF8256 only.
  * ===========================================================================
  * Reg Mode	RegCTL[1]	RegCTL[0]		Note
->>>>>>> d0e0ac97
  *		(Reg00[12])	(Reg00[10])
  * ===========================================================================
  * Reg_Mode0	0		x			Reg 0 ~ 15(0x0 ~ 0xf)
@@ -309,19 +284,6 @@
 }
 
 /******************************************************************************
-<<<<<<< HEAD
- *function:  This function set specific bits to RF register
- *   input:  net_device dev
- *	     RF90_RADIO_PATH_E eRFPath //radio path of A/B/C/D
- *           u32	RegAddr  //target addr to be modified
- *           u32	BitMask  //taget bit pos in the addr to be modified
- *           u32	Data     //value to be write
- *  output:  none
- *  return:  none
- *  notice:
- * ****************************************************************************/
-void rtl8192_phy_SetRFReg(struct net_device* dev, RF90_RADIO_PATH_E eRFPath, u32 RegAddr, u32 BitMask, u32 Data)
-=======
  * function:  This function set specific bits to RF register
  * input:     net_device        dev
  *            RF90_RADIO_PATH_E eRFPath  //radio path of A/B/C/D
@@ -334,7 +296,6 @@
  *****************************************************************************/
 void rtl8192_phy_SetRFReg(struct net_device *dev, RF90_RADIO_PATH_E eRFPath,
 			  u32 reg_addr, u32 bitmask, u32 data)
->>>>>>> d0e0ac97
 {
 	struct r8192_priv *priv = ieee80211_priv(dev);
 	u32 reg, bitshift;
@@ -738,17 +699,6 @@
 }
 
 /******************************************************************************
-<<<<<<< HEAD
- *function:  This function is to write register and then readback to make sure whether BB and RF is OK
- *   input:  net_device dev
- *	     HW90_BLOCK_E CheckBlock
- *	     RF90_RADIO_PATH_E eRFPath  //only used when checkblock is HW90_BLOCK_RF
- *  output:  none
- *  return:  return whether BB and RF is ok(0:OK; 1:Fail)
- *  notice:  This function may be removed in the ASIC
- * ***************************************************************************/
-u8 rtl8192_phy_checkBBAndRF(struct net_device* dev, HW90_BLOCK_E CheckBlock, RF90_RADIO_PATH_E eRFPath)
-=======
  * function:  This function is to write register and then readback to make
  *            sure whether BB and RF is OK
  * input:     net_device        *dev
@@ -761,7 +711,6 @@
  ******************************************************************************/
 u8 rtl8192_phy_checkBBAndRF(struct net_device *dev, HW90_BLOCK_E CheckBlock,
 			    RF90_RADIO_PATH_E eRFPath)
->>>>>>> d0e0ac97
 {
 	u8 ret = 0;
 	u32 i, CheckTimes = 4, reg = 0;
@@ -1044,17 +993,6 @@
 	int i;
 	u8 ret = 0;
 
-<<<<<<< HEAD
-	switch(eRFPath){
-	case RF90_PATH_A:
-		for(i = 0;i<RadioA_ArrayLength; i=i+2){
-
-			if(rtl819XRadioA_Array[i] == 0xfe){
-					mdelay(100);
-					continue;
-			}
-			rtl8192_phy_SetRFReg(dev, eRFPath, rtl819XRadioA_Array[i], bMask12Bits, rtl819XRadioA_Array[i+1]);
-=======
 	switch (eRFPath) {
 	case RF90_PATH_A:
 		for (i = 0; i < RadioA_ArrayLength; i = i+2) {
@@ -1067,21 +1005,11 @@
 					     rtl819XRadioA_Array[i],
 					     bMask12Bits,
 					     rtl819XRadioA_Array[i+1]);
->>>>>>> d0e0ac97
 			mdelay(1);
 
 		}
 		break;
 	case RF90_PATH_B:
-<<<<<<< HEAD
-		for(i = 0;i<RadioB_ArrayLength; i=i+2){
-
-			if(rtl819XRadioB_Array[i] == 0xfe){
-					mdelay(100);
-					continue;
-			}
-			rtl8192_phy_SetRFReg(dev, eRFPath, rtl819XRadioB_Array[i], bMask12Bits, rtl819XRadioB_Array[i+1]);
-=======
 		for (i = 0; i < RadioB_ArrayLength; i = i+2) {
 
 			if (rtl819XRadioB_Array[i] == 0xfe) {
@@ -1092,21 +1020,11 @@
 					     rtl819XRadioB_Array[i],
 					     bMask12Bits,
 					     rtl819XRadioB_Array[i+1]);
->>>>>>> d0e0ac97
 			mdelay(1);
 
 		}
 		break;
 	case RF90_PATH_C:
-<<<<<<< HEAD
-		for(i = 0;i<RadioC_ArrayLength; i=i+2){
-
-			if(rtl819XRadioC_Array[i] == 0xfe){
-					mdelay(100);
-					continue;
-			}
-			rtl8192_phy_SetRFReg(dev, eRFPath, rtl819XRadioC_Array[i], bMask12Bits, rtl819XRadioC_Array[i+1]);
-=======
 		for (i = 0; i < RadioC_ArrayLength; i = i+2) {
 
 			if (rtl819XRadioC_Array[i] == 0xfe) {
@@ -1117,21 +1035,11 @@
 					     rtl819XRadioC_Array[i],
 					     bMask12Bits,
 					     rtl819XRadioC_Array[i+1]);
->>>>>>> d0e0ac97
 			mdelay(1);
 
 		}
 		break;
 	case RF90_PATH_D:
-<<<<<<< HEAD
-		for(i = 0;i<RadioD_ArrayLength; i=i+2){
-
-			if(rtl819XRadioD_Array[i] == 0xfe){
-					mdelay(100);
-					continue;
-			}
-			rtl8192_phy_SetRFReg(dev, eRFPath, rtl819XRadioD_Array[i], bMask12Bits, rtl819XRadioD_Array[i+1]);
-=======
 		for (i = 0; i < RadioD_ArrayLength; i = i+2) {
 
 			if (rtl819XRadioD_Array[i] == 0xfe) {
@@ -1142,7 +1050,6 @@
 					     rtl819XRadioD_Array[i],
 					     bMask12Bits,
 					     rtl819XRadioD_Array[i+1]);
->>>>>>> d0e0ac97
 			mdelay(1);
 
 		}
@@ -1156,15 +1063,6 @@
 }
 
 /******************************************************************************
-<<<<<<< HEAD
- *function:  This function set Tx Power of the channel
- *   input:  struct net_device *dev
- *	     u8			channel
- *  output:  none
- *  return:  none
- *    Note:
- * ***************************************************************************/
-=======
  * function:  This function sets Tx Power of the channel
  * input:     net_device        *dev
  *            u8                channel
@@ -1172,7 +1070,6 @@
  * return:    none
  * notice:
  ******************************************************************************/
->>>>>>> d0e0ac97
 void rtl8192_SetTxPowerLevel(struct net_device *dev, u8 channel)
 {
 	struct r8192_priv *priv = ieee80211_priv(dev);
@@ -1202,16 +1099,6 @@
 }
 
 /******************************************************************************
-<<<<<<< HEAD
- *function:  This function set RF state on or off
- *   input:  struct net_device *dev
- *	     RT_RF_POWER_STATE eRFPowerState  //Power State to set
- *  output:  none
- *  return:  none
- *    Note:
- * ***************************************************************************/
-bool rtl8192_SetRFPowerState(struct net_device *dev, RT_RF_POWER_STATE eRFPowerState)
-=======
  * function:  This function sets RF state on or off
  * input:     net_device         *dev
  *            RT_RF_POWER_STATE  eRFPowerState  //Power State to set
@@ -1221,7 +1108,6 @@
  *****************************************************************************/
 bool rtl8192_SetRFPowerState(struct net_device *dev,
 			     RT_RF_POWER_STATE eRFPowerState)
->>>>>>> d0e0ac97
 {
 	bool				bResult = true;
 	struct r8192_priv *priv = ieee80211_priv(dev);
@@ -1340,30 +1226,6 @@
 	return bResult;
 }
 
-<<<<<<< HEAD
-/****************************************************************************************
- *function:  This function set command table variable(struct SwChnlCmd).
- *   input:  SwChnlCmd*		CmdTable	//table to be set.
- *	     u32		CmdTableIdx	//variable index in table to be set
- *	     u32		CmdTableSz	//table size.
- *	     SwChnlCmdID	CmdID		//command ID to set.
- *	     u32		Para1
- *	     u32		Para2
- *	     u32		msDelay
- *  output:
- *  return:  true if finished, false otherwise
- *    Note:
- * ************************************************************************************/
-u8 rtl8192_phy_SetSwChnlCmdArray(
-	SwChnlCmd*		CmdTable,
-	u32			CmdTableIdx,
-	u32			CmdTableSz,
-	SwChnlCmdID		CmdID,
-	u32			Para1,
-	u32			Para2,
-	u32			msDelay
-	)
-=======
 /******************************************************************************
  * function:  This function sets command table variable (struct SwChnlCmd).
  * input:     SwChnlCmd      *CmdTable    //table to be set
@@ -1380,7 +1242,6 @@
 u8 rtl8192_phy_SetSwChnlCmdArray(SwChnlCmd *CmdTable, u32 CmdTableIdx,
 				 u32 CmdTableSz, SwChnlCmdID CmdID, u32 Para1,
 				 u32 Para2, u32 msDelay)
->>>>>>> d0e0ac97
 {
 	SwChnlCmd *pCmd;
 
@@ -1404,19 +1265,6 @@
 }
 
 /******************************************************************************
-<<<<<<< HEAD
- *function:  This function set channel step by step
- *   input:  struct net_device *dev
- *	     u8			channel
- *	     u8*		stage //3 stages
- *	     u8*		step  //
- *	     u32*		delay //whether need to delay
- *  output:  store new stage, step and delay for next step(combine with function above)
- *  return:  true if finished, false otherwise
- *    Note:  Wait for simpler function to replace it //wb
- * ***************************************************************************/
-u8 rtl8192_phy_SwChnlStepByStep(struct net_device *dev, u8 channel, u8* stage, u8* step, u32* delay)
-=======
  * function:  This function sets channel step by step
  * input:     net_device        *dev
  *            u8                channel
@@ -1430,7 +1278,6 @@
  *****************************************************************************/
 u8 rtl8192_phy_SwChnlStepByStep(struct net_device *dev, u8 channel, u8 *stage,
 				u8 *step, u32 *delay)
->>>>>>> d0e0ac97
 {
 	struct r8192_priv *priv = ieee80211_priv(dev);
 	SwChnlCmd	PreCommonCmd[MAX_PRECMD_CNT];
@@ -1579,15 +1426,6 @@
 }
 
 /******************************************************************************
-<<<<<<< HEAD
- *function:  This function does actually set channel work
- *   input:  struct net_device *dev
- *	     u8			channel
- *  output:  none
- *  return:  noin
- *    Note:  We should not call this function directly
- * ***************************************************************************/
-=======
  * function:  This function does actually set channel work
  * input:     net_device        *dev
  *            u8                channel
@@ -1595,7 +1433,6 @@
  * return:    none
  * notice:    We should not call this function directly
  *****************************************************************************/
->>>>>>> d0e0ac97
 void rtl8192_phy_FinishSwChnlNow(struct net_device *dev, u8 channel)
 {
 	struct r8192_priv *priv = ieee80211_priv(dev);
@@ -1630,16 +1467,6 @@
 }
 
 /******************************************************************************
-<<<<<<< HEAD
- *function:  This function scheduled actual work item to set channel
- *   input:  net_device dev
- *	     u8		channel //channel to set
- *  output:  none
- *  return:  return code show if workitem is scheduled(1:pass, 0:fail)
- *    Note:  Delay may be required for RF configuration
- * ***************************************************************************/
-u8 rtl8192_phy_SwChnl(struct net_device* dev, u8 channel)
-=======
  * function:  This function scheduled actual work item to set channel
  * input:     net_device        *dev
  *            u8                channel   //channel to set
@@ -1648,7 +1475,6 @@
  * notice:    Delay may be required for RF configuration
  ******************************************************************************/
 u8 rtl8192_phy_SwChnl(struct net_device *dev, u8 channel)
->>>>>>> d0e0ac97
 {
 	struct r8192_priv *priv = ieee80211_priv(dev);
 	RT_TRACE(COMP_CH, "%s(), SwChnlInProgress: %d\n", __func__,
@@ -1699,17 +1525,6 @@
 }
 
 /******************************************************************************
-<<<<<<< HEAD
- *function:  Callback routine of the work item for set bandwidth mode.
- *   input:  struct net_device *dev
- *	     HT_CHANNEL_WIDTH	Bandwidth  //20M or 40M
- *	     HT_EXTCHNL_OFFSET Offset	   //Upper, Lower, or Don't care
- *  output:  none
- *  return:  none
- *    Note:  I doubt whether SetBWModeInProgress flag is necessary as we can
- *	     test whether current work in the queue or not.//do I?
- * ***************************************************************************/
-=======
  * function:  Callback routine of the work item for set bandwidth mode.
  * input:     net_device	 *dev
  * output:    none
@@ -1717,7 +1532,6 @@
  * notice:    I doubt whether SetBWModeInProgress flag is necessary as we can
  *            test whether current work in the queue or not.//do I?
  *****************************************************************************/
->>>>>>> d0e0ac97
 void rtl8192_SetBWModeWorkItem(struct net_device *dev)
 {
 
@@ -1858,18 +1672,6 @@
 }
 
 /******************************************************************************
-<<<<<<< HEAD
- *function:  This function schedules bandwidth switch work.
- *   input:  struct net_device *dev
- *	     HT_CHANNEL_WIDTH	Bandwidth  //20M or 40M
- *	     HT_EXTCHNL_OFFSET Offset	   //Upper, Lower, or Don't care
- *  output:  none
- *  return:  none
- *    Note:  I doubt whether SetBWModeInProgress flag is necessary as we can
- *	     test whether current work in the queue or not.//do I?
- * ***************************************************************************/
-void rtl8192_SetBWMode(struct net_device *dev, HT_CHANNEL_WIDTH	Bandwidth, HT_EXTCHNL_OFFSET Offset)
-=======
  * function:  This function schedules bandwidth switch work.
  * input:     struct net_deviceq   *dev
  *            HT_CHANNEL_WIDTH     bandwidth  //20M or 40M
@@ -1881,7 +1683,6 @@
  *****************************************************************************/
 void rtl8192_SetBWMode(struct net_device *dev, HT_CHANNEL_WIDTH bandwidth,
 		       HT_EXTCHNL_OFFSET offset)
->>>>>>> d0e0ac97
 {
 	struct r8192_priv *priv = ieee80211_priv(dev);
 
