--- conflicted
+++ resolved
@@ -1,8 +1,4 @@
-<<<<<<< HEAD
-cx25821-objs   := cx25821-core.o cx25821-cards.o cx25821-i2c.o \
-=======
 cx25821-y   := cx25821-core.o cx25821-cards.o cx25821-i2c.o \
->>>>>>> 45f53cc9
 		       cx25821-gpio.o cx25821-medusa-video.o \
 		       cx25821-video.o cx25821-video-upstream.o \
 		       cx25821-video-upstream-ch2.o \
