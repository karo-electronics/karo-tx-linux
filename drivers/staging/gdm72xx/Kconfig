#
# GCT GDM72xx WiMAX driver configuration
#

menuconfig WIMAX_GDM72XX
	tristate "GCT GDM72xx WiMAX support"
	depends on NET && (USB || MMC)
	help
	  Support for the GCT GDM72xx WiMAX chip

if WIMAX_GDM72XX

config WIMAX_GDM72XX_QOS
	bool "Enable QoS support"
	default n

config WIMAX_GDM72XX_K_MODE
	bool "Enable K mode"
	default n

config WIMAX_GDM72XX_WIMAX2
	bool "Enable WiMAX2 support"
	default n

choice
	prompt "Select interface"

config WIMAX_GDM72XX_USB
	bool "USB interface"
	depends on (USB = y || USB = WIMAX_GDM72XX)

config WIMAX_GDM72XX_SDIO
	bool "SDIO interface"
	depends on (MMC = y || MMC = WIMAX_GDM72XX)

endchoice

if WIMAX_GDM72XX_USB

config WIMAX_GDM72XX_USB_PM
<<<<<<< HEAD
	bool "Enable power managerment support"
=======
	bool "Enable power management support"
>>>>>>> d0e0ac97
	depends on PM_RUNTIME

endif # WIMAX_GDM72XX_USB

endif # WIMAX_GDM72XX<|MERGE_RESOLUTION|>--- conflicted
+++ resolved
@@ -38,11 +38,7 @@
 if WIMAX_GDM72XX_USB
 
 config WIMAX_GDM72XX_USB_PM
-<<<<<<< HEAD
-	bool "Enable power managerment support"
-=======
 	bool "Enable power management support"
->>>>>>> d0e0ac97
 	depends on PM_RUNTIME
 
 endif # WIMAX_GDM72XX_USB
