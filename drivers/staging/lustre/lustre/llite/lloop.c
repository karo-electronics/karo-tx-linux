--- conflicted
+++ resolved
@@ -369,12 +369,7 @@
 	loop_add_bio(lo, old_bio);
 	return;
 err:
-<<<<<<< HEAD
 	cfs_bio_io_error(old_bio, old_bio->bi_iter.bi_size);
-	LL_MRF_RETURN(0);
-=======
-	cfs_bio_io_error(old_bio, old_bio->bi_size);
->>>>>>> ed5d6ca0
 }
 
 
