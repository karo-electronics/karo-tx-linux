/*
    comedi/drivers/ni_mio_common.c
    Hardware driver for DAQ-STC based boards

    COMEDI - Linux Control and Measurement Device Interface
    Copyright (C) 1997-2001 David A. Schleef <ds@schleef.org>
    Copyright (C) 2002-2006 Frank Mori Hess <fmhess@users.sourceforge.net>

    This program is free software; you can redistribute it and/or modify
    it under the terms of the GNU General Public License as published by
    the Free Software Foundation; either version 2 of the License, or
    (at your option) any later version.

    This program is distributed in the hope that it will be useful,
    but WITHOUT ANY WARRANTY; without even the implied warranty of
    MERCHANTABILITY or FITNESS FOR A PARTICULAR PURPOSE.  See the
    GNU General Public License for more details.
*/

/*
	This file is meant to be included by another file, e.g.,
	ni_atmio.c or ni_pcimio.c.

	Interrupt support originally added by Truxton Fulton
	<trux@truxton.com>

	References (from ftp://ftp.natinst.com/support/manuals):

	   340747b.pdf  AT-MIO E series Register Level Programmer Manual
	   341079b.pdf  PCI E Series RLPM
	   340934b.pdf  DAQ-STC reference manual
	67xx and 611x registers (from ftp://ftp.ni.com/support/daq/mhddk/documentation/)
	release_ni611x.pdf
	release_ni67xx.pdf
	Other possibly relevant info:

	   320517c.pdf  User manual (obsolete)
	   320517f.pdf  User manual (new)
	   320889a.pdf  delete
	   320906c.pdf  maximum signal ratings
	   321066a.pdf  about 16x
	   321791a.pdf  discontinuation of at-mio-16e-10 rev. c
	   321808a.pdf  about at-mio-16e-10 rev P
	   321837a.pdf  discontinuation of at-mio-16de-10 rev d
	   321838a.pdf  about at-mio-16de-10 rev N

	ISSUES:

	 - the interrupt routine needs to be cleaned up

	2006-02-07: S-Series PCI-6143: Support has been added but is not
		fully tested as yet. Terry Barnaby, BEAM Ltd.
*/

/* #define DEBUG_INTERRUPT */
/* #define DEBUG_STATUS_A */
/* #define DEBUG_STATUS_B */

#include <linux/interrupt.h>
#include <linux/sched.h>
#include "8255.h"
#include "mite.h"
#include "comedi_fc.h"

#ifndef MDPRINTK
#define MDPRINTK(format, args...)
#endif

/* A timeout count */
#define NI_TIMEOUT 1000
static const unsigned old_RTSI_clock_channel = 7;

/* Note: this table must match the ai_gain_* definitions */
static const short ni_gainlkup[][16] = {
	[ai_gain_16] = {0, 1, 2, 3, 4, 5, 6, 7,
			0x100, 0x101, 0x102, 0x103, 0x104, 0x105, 0x106, 0x107},
	[ai_gain_8] = {1, 2, 4, 7, 0x101, 0x102, 0x104, 0x107},
	[ai_gain_14] = {1, 2, 3, 4, 5, 6, 7,
			0x101, 0x102, 0x103, 0x104, 0x105, 0x106, 0x107},
	[ai_gain_4] = {0, 1, 4, 7},
	[ai_gain_611x] = {0x00a, 0x00b, 0x001, 0x002,
			  0x003, 0x004, 0x005, 0x006},
	[ai_gain_622x] = {0, 1, 4, 5},
	[ai_gain_628x] = {1, 2, 3, 4, 5, 6, 7},
	[ai_gain_6143] = {0x00, 0x00, 0x00, 0x00, 0x00, 0x00, 0x00, 0x00},
};

static const struct comedi_lrange range_ni_E_ai = { 16, {
							 RANGE(-10, 10),
							 RANGE(-5, 5),
							 RANGE(-2.5, 2.5),
							 RANGE(-1, 1),
							 RANGE(-0.5, 0.5),
							 RANGE(-0.25, 0.25),
							 RANGE(-0.1, 0.1),
							 RANGE(-0.05, 0.05),
							 RANGE(0, 20),
							 RANGE(0, 10),
							 RANGE(0, 5),
							 RANGE(0, 2),
							 RANGE(0, 1),
							 RANGE(0, 0.5),
							 RANGE(0, 0.2),
							 RANGE(0, 0.1),
							 }
};

static const struct comedi_lrange range_ni_E_ai_limited = { 8, {
								RANGE(-10, 10),
								RANGE(-5, 5),
								RANGE(-1, 1),
								RANGE(-0.1,
								      0.1),
								RANGE(0, 10),
								RANGE(0, 5),
								RANGE(0, 1),
								RANGE(0, 0.1),
								}
};

static const struct comedi_lrange range_ni_E_ai_limited14 = { 14, {
								   RANGE(-10,
									 10),
								   RANGE(-5, 5),
								   RANGE(-2, 2),
								   RANGE(-1, 1),
								   RANGE(-0.5,
									 0.5),
								   RANGE(-0.2,
									 0.2),
								   RANGE(-0.1,
									 0.1),
								   RANGE(0, 10),
								   RANGE(0, 5),
								   RANGE(0, 2),
								   RANGE(0, 1),
								   RANGE(0,
									 0.5),
								   RANGE(0,
									 0.2),
								   RANGE(0,
									 0.1),
								   }
};

static const struct comedi_lrange range_ni_E_ai_bipolar4 = { 4, {
								 RANGE(-10, 10),
								 RANGE(-5, 5),
								 RANGE(-0.5,
								       0.5),
								 RANGE(-0.05,
								       0.05),
								 }
};

static const struct comedi_lrange range_ni_E_ai_611x = { 8, {
							     RANGE(-50, 50),
							     RANGE(-20, 20),
							     RANGE(-10, 10),
							     RANGE(-5, 5),
							     RANGE(-2, 2),
							     RANGE(-1, 1),
							     RANGE(-0.5, 0.5),
							     RANGE(-0.2, 0.2),
							     }
};

static const struct comedi_lrange range_ni_M_ai_622x = { 4, {
							     RANGE(-10, 10),
							     RANGE(-5, 5),
							     RANGE(-1, 1),
							     RANGE(-0.2, 0.2),
							     }
};

static const struct comedi_lrange range_ni_M_ai_628x = { 7, {
							     RANGE(-10, 10),
							     RANGE(-5, 5),
							     RANGE(-2, 2),
							     RANGE(-1, 1),
							     RANGE(-0.5, 0.5),
							     RANGE(-0.2, 0.2),
							     RANGE(-0.1, 0.1),
							     }
};

static const struct comedi_lrange range_ni_E_ao_ext = { 4, {
							    RANGE(-10, 10),
							    RANGE(0, 10),
							    RANGE_ext(-1, 1),
							    RANGE_ext(0, 1),
							    }
};

static const struct comedi_lrange *const ni_range_lkup[] = {
	[ai_gain_16] = &range_ni_E_ai,
	[ai_gain_8] = &range_ni_E_ai_limited,
	[ai_gain_14] = &range_ni_E_ai_limited14,
	[ai_gain_4] = &range_ni_E_ai_bipolar4,
	[ai_gain_611x] = &range_ni_E_ai_611x,
	[ai_gain_622x] = &range_ni_M_ai_622x,
	[ai_gain_628x] = &range_ni_M_ai_628x,
	[ai_gain_6143] = &range_bipolar5
};

static int ni_dio_insn_config(struct comedi_device *dev,
			      struct comedi_subdevice *s,
			      struct comedi_insn *insn, unsigned int *data);
static int ni_dio_insn_bits(struct comedi_device *dev,
			    struct comedi_subdevice *s,
			    struct comedi_insn *insn, unsigned int *data);
static int ni_cdio_cmdtest(struct comedi_device *dev,
			   struct comedi_subdevice *s, struct comedi_cmd *cmd);
static int ni_cdio_cmd(struct comedi_device *dev, struct comedi_subdevice *s);
static int ni_cdio_cancel(struct comedi_device *dev,
			  struct comedi_subdevice *s);
static void handle_cdio_interrupt(struct comedi_device *dev);
static int ni_cdo_inttrig(struct comedi_device *dev, struct comedi_subdevice *s,
			  unsigned int trignum);

static int ni_serial_insn_config(struct comedi_device *dev,
				 struct comedi_subdevice *s,
				 struct comedi_insn *insn, unsigned int *data);
static int ni_serial_hw_readwrite8(struct comedi_device *dev,
				   struct comedi_subdevice *s,
				   unsigned char data_out,
				   unsigned char *data_in);
static int ni_serial_sw_readwrite8(struct comedi_device *dev,
				   struct comedi_subdevice *s,
				   unsigned char data_out,
				   unsigned char *data_in);

static int ni_calib_insn_read(struct comedi_device *dev,
			      struct comedi_subdevice *s,
			      struct comedi_insn *insn, unsigned int *data);
static int ni_calib_insn_write(struct comedi_device *dev,
			       struct comedi_subdevice *s,
			       struct comedi_insn *insn, unsigned int *data);

static int ni_eeprom_insn_read(struct comedi_device *dev,
			       struct comedi_subdevice *s,
			       struct comedi_insn *insn, unsigned int *data);
static int ni_m_series_eeprom_insn_read(struct comedi_device *dev,
					struct comedi_subdevice *s,
					struct comedi_insn *insn,
					unsigned int *data);

static int ni_pfi_insn_bits(struct comedi_device *dev,
			    struct comedi_subdevice *s,
			    struct comedi_insn *insn, unsigned int *data);
static int ni_pfi_insn_config(struct comedi_device *dev,
			      struct comedi_subdevice *s,
			      struct comedi_insn *insn, unsigned int *data);
static unsigned ni_old_get_pfi_routing(struct comedi_device *dev,
				       unsigned chan);

static void ni_rtsi_init(struct comedi_device *dev);
static int ni_rtsi_insn_bits(struct comedi_device *dev,
			     struct comedi_subdevice *s,
			     struct comedi_insn *insn, unsigned int *data);
static int ni_rtsi_insn_config(struct comedi_device *dev,
			       struct comedi_subdevice *s,
			       struct comedi_insn *insn, unsigned int *data);

static void caldac_setup(struct comedi_device *dev, struct comedi_subdevice *s);
static int ni_read_eeprom(struct comedi_device *dev, int addr);

#ifdef DEBUG_STATUS_A
static void ni_mio_print_status_a(int status);
#else
#define ni_mio_print_status_a(a)
#endif
#ifdef DEBUG_STATUS_B
static void ni_mio_print_status_b(int status);
#else
#define ni_mio_print_status_b(a)
#endif

static int ni_ai_reset(struct comedi_device *dev, struct comedi_subdevice *s);
#ifndef PCIDMA
static void ni_handle_fifo_half_full(struct comedi_device *dev);
static int ni_ao_fifo_half_empty(struct comedi_device *dev,
				 struct comedi_subdevice *s);
#endif
static void ni_handle_fifo_dregs(struct comedi_device *dev);
static int ni_ai_inttrig(struct comedi_device *dev, struct comedi_subdevice *s,
			 unsigned int trignum);
static void ni_load_channelgain_list(struct comedi_device *dev,
				     unsigned int n_chan, unsigned int *list);
static void shutdown_ai_command(struct comedi_device *dev);

static int ni_ao_inttrig(struct comedi_device *dev, struct comedi_subdevice *s,
			 unsigned int trignum);

static int ni_ao_reset(struct comedi_device *dev, struct comedi_subdevice *s);

static int ni_8255_callback(int dir, int port, int data, unsigned long arg);

static int ni_gpct_insn_write(struct comedi_device *dev,
			      struct comedi_subdevice *s,
			      struct comedi_insn *insn, unsigned int *data);
static int ni_gpct_insn_read(struct comedi_device *dev,
			     struct comedi_subdevice *s,
			     struct comedi_insn *insn, unsigned int *data);
static int ni_gpct_insn_config(struct comedi_device *dev,
			       struct comedi_subdevice *s,
			       struct comedi_insn *insn, unsigned int *data);
#ifdef PCIDMA
static int ni_gpct_cmd(struct comedi_device *dev, struct comedi_subdevice *s);
static int ni_gpct_cmdtest(struct comedi_device *dev,
			   struct comedi_subdevice *s, struct comedi_cmd *cmd);
#endif
static int ni_gpct_cancel(struct comedi_device *dev,
			  struct comedi_subdevice *s);
static void handle_gpct_interrupt(struct comedi_device *dev,
				  unsigned short counter_index);

static int init_cs5529(struct comedi_device *dev);
static int cs5529_do_conversion(struct comedi_device *dev,
				unsigned short *data);
static int cs5529_ai_insn_read(struct comedi_device *dev,
			       struct comedi_subdevice *s,
			       struct comedi_insn *insn, unsigned int *data);
#ifdef NI_CS5529_DEBUG
static unsigned int cs5529_config_read(struct comedi_device *dev,
				       unsigned int reg_select_bits);
#endif
static void cs5529_config_write(struct comedi_device *dev, unsigned int value,
				unsigned int reg_select_bits);

static int ni_m_series_pwm_config(struct comedi_device *dev,
				  struct comedi_subdevice *s,
				  struct comedi_insn *insn, unsigned int *data);
static int ni_6143_pwm_config(struct comedi_device *dev,
			      struct comedi_subdevice *s,
			      struct comedi_insn *insn, unsigned int *data);

static int ni_set_master_clock(struct comedi_device *dev, unsigned source,
			       unsigned period_ns);
static void ack_a_interrupt(struct comedi_device *dev, unsigned short a_status);
static void ack_b_interrupt(struct comedi_device *dev, unsigned short b_status);

enum aimodes {
	AIMODE_NONE = 0,
	AIMODE_HALF_FULL = 1,
	AIMODE_SCAN = 2,
	AIMODE_SAMPLE = 3,
};

enum ni_common_subdevices {
	NI_AI_SUBDEV,
	NI_AO_SUBDEV,
	NI_DIO_SUBDEV,
	NI_8255_DIO_SUBDEV,
	NI_UNUSED_SUBDEV,
	NI_CALIBRATION_SUBDEV,
	NI_EEPROM_SUBDEV,
	NI_PFI_DIO_SUBDEV,
	NI_CS5529_CALIBRATION_SUBDEV,
	NI_SERIAL_SUBDEV,
	NI_RTSI_SUBDEV,
	NI_GPCT0_SUBDEV,
	NI_GPCT1_SUBDEV,
	NI_FREQ_OUT_SUBDEV,
	NI_NUM_SUBDEVICES
};
static inline unsigned NI_GPCT_SUBDEV(unsigned counter_index)
{
	switch (counter_index) {
	case 0:
		return NI_GPCT0_SUBDEV;
		break;
	case 1:
		return NI_GPCT1_SUBDEV;
		break;
	default:
		break;
	}
	BUG();
	return NI_GPCT0_SUBDEV;
}

enum timebase_nanoseconds {
	TIMEBASE_1_NS = 50,
	TIMEBASE_2_NS = 10000
};

#define SERIAL_DISABLED		0
#define SERIAL_600NS		600
#define SERIAL_1_2US		1200
#define SERIAL_10US			10000

static const int num_adc_stages_611x = 3;

static void handle_a_interrupt(struct comedi_device *dev, unsigned short status,
			       unsigned ai_mite_status);
static void handle_b_interrupt(struct comedi_device *dev, unsigned short status,
			       unsigned ao_mite_status);
static void get_last_sample_611x(struct comedi_device *dev);
static void get_last_sample_6143(struct comedi_device *dev);

static inline void ni_set_bitfield(struct comedi_device *dev, int reg,
				   unsigned bit_mask, unsigned bit_values)
{
	struct ni_private *devpriv = dev->private;
	unsigned long flags;

	spin_lock_irqsave(&devpriv->soft_reg_copy_lock, flags);
	switch (reg) {
	case Interrupt_A_Enable_Register:
		devpriv->int_a_enable_reg &= ~bit_mask;
		devpriv->int_a_enable_reg |= bit_values & bit_mask;
		devpriv->stc_writew(dev, devpriv->int_a_enable_reg,
				    Interrupt_A_Enable_Register);
		break;
	case Interrupt_B_Enable_Register:
		devpriv->int_b_enable_reg &= ~bit_mask;
		devpriv->int_b_enable_reg |= bit_values & bit_mask;
		devpriv->stc_writew(dev, devpriv->int_b_enable_reg,
				    Interrupt_B_Enable_Register);
		break;
	case IO_Bidirection_Pin_Register:
		devpriv->io_bidirection_pin_reg &= ~bit_mask;
		devpriv->io_bidirection_pin_reg |= bit_values & bit_mask;
		devpriv->stc_writew(dev, devpriv->io_bidirection_pin_reg,
				    IO_Bidirection_Pin_Register);
		break;
	case AI_AO_Select:
		devpriv->ai_ao_select_reg &= ~bit_mask;
		devpriv->ai_ao_select_reg |= bit_values & bit_mask;
		ni_writeb(devpriv->ai_ao_select_reg, AI_AO_Select);
		break;
	case G0_G1_Select:
		devpriv->g0_g1_select_reg &= ~bit_mask;
		devpriv->g0_g1_select_reg |= bit_values & bit_mask;
		ni_writeb(devpriv->g0_g1_select_reg, G0_G1_Select);
		break;
	default:
		printk("Warning %s() called with invalid register\n", __func__);
		printk("reg is %d\n", reg);
		break;
	}
	mmiowb();
	spin_unlock_irqrestore(&devpriv->soft_reg_copy_lock, flags);
}

#ifdef PCIDMA
static int ni_ai_drain_dma(struct comedi_device *dev);

/* DMA channel setup */

/* negative channel means no channel */
static inline void ni_set_ai_dma_channel(struct comedi_device *dev, int channel)
{
	unsigned bitfield;

	if (channel >= 0) {
		bitfield =
		    (ni_stc_dma_channel_select_bitfield(channel) <<
		     AI_DMA_Select_Shift) & AI_DMA_Select_Mask;
	} else {
		bitfield = 0;
	}
	ni_set_bitfield(dev, AI_AO_Select, AI_DMA_Select_Mask, bitfield);
}

/* negative channel means no channel */
static inline void ni_set_ao_dma_channel(struct comedi_device *dev, int channel)
{
	unsigned bitfield;

	if (channel >= 0) {
		bitfield =
		    (ni_stc_dma_channel_select_bitfield(channel) <<
		     AO_DMA_Select_Shift) & AO_DMA_Select_Mask;
	} else {
		bitfield = 0;
	}
	ni_set_bitfield(dev, AI_AO_Select, AO_DMA_Select_Mask, bitfield);
}

/* negative mite_channel means no channel */
static inline void ni_set_gpct_dma_channel(struct comedi_device *dev,
					   unsigned gpct_index,
					   int mite_channel)
{
	unsigned bitfield;

	if (mite_channel >= 0) {
		bitfield = GPCT_DMA_Select_Bits(gpct_index, mite_channel);
	} else {
		bitfield = 0;
	}
	ni_set_bitfield(dev, G0_G1_Select, GPCT_DMA_Select_Mask(gpct_index),
			bitfield);
}

/* negative mite_channel means no channel */
static inline void ni_set_cdo_dma_channel(struct comedi_device *dev,
					  int mite_channel)
{
	struct ni_private *devpriv = dev->private;
	unsigned long flags;

	spin_lock_irqsave(&devpriv->soft_reg_copy_lock, flags);
	devpriv->cdio_dma_select_reg &= ~CDO_DMA_Select_Mask;
	if (mite_channel >= 0) {
		/*XXX just guessing ni_stc_dma_channel_select_bitfield() returns the right bits,
		   under the assumption the cdio dma selection works just like ai/ao/gpct.
		   Definitely works for dma channels 0 and 1. */
		devpriv->cdio_dma_select_reg |=
		    (ni_stc_dma_channel_select_bitfield(mite_channel) <<
		     CDO_DMA_Select_Shift) & CDO_DMA_Select_Mask;
	}
	ni_writeb(devpriv->cdio_dma_select_reg, M_Offset_CDIO_DMA_Select);
	mmiowb();
	spin_unlock_irqrestore(&devpriv->soft_reg_copy_lock, flags);
}

static int ni_request_ai_mite_channel(struct comedi_device *dev)
{
	struct ni_private *devpriv = dev->private;
	unsigned long flags;

	spin_lock_irqsave(&devpriv->mite_channel_lock, flags);
	BUG_ON(devpriv->ai_mite_chan);
	devpriv->ai_mite_chan =
	    mite_request_channel(devpriv->mite, devpriv->ai_mite_ring);
	if (devpriv->ai_mite_chan == NULL) {
		spin_unlock_irqrestore(&devpriv->mite_channel_lock, flags);
		comedi_error(dev,
			     "failed to reserve mite dma channel for analog input.");
		return -EBUSY;
	}
	devpriv->ai_mite_chan->dir = COMEDI_INPUT;
	ni_set_ai_dma_channel(dev, devpriv->ai_mite_chan->channel);
	spin_unlock_irqrestore(&devpriv->mite_channel_lock, flags);
	return 0;
}

static int ni_request_ao_mite_channel(struct comedi_device *dev)
{
	struct ni_private *devpriv = dev->private;
	unsigned long flags;

	spin_lock_irqsave(&devpriv->mite_channel_lock, flags);
	BUG_ON(devpriv->ao_mite_chan);
	devpriv->ao_mite_chan =
	    mite_request_channel(devpriv->mite, devpriv->ao_mite_ring);
	if (devpriv->ao_mite_chan == NULL) {
		spin_unlock_irqrestore(&devpriv->mite_channel_lock, flags);
		comedi_error(dev,
			     "failed to reserve mite dma channel for analog outut.");
		return -EBUSY;
	}
	devpriv->ao_mite_chan->dir = COMEDI_OUTPUT;
	ni_set_ao_dma_channel(dev, devpriv->ao_mite_chan->channel);
	spin_unlock_irqrestore(&devpriv->mite_channel_lock, flags);
	return 0;
}

static int ni_request_gpct_mite_channel(struct comedi_device *dev,
					unsigned gpct_index,
					enum comedi_io_direction direction)
{
	struct ni_private *devpriv = dev->private;
	unsigned long flags;
	struct mite_channel *mite_chan;

	BUG_ON(gpct_index >= NUM_GPCT);
	spin_lock_irqsave(&devpriv->mite_channel_lock, flags);
	BUG_ON(devpriv->counter_dev->counters[gpct_index].mite_chan);
	mite_chan =
	    mite_request_channel(devpriv->mite,
				 devpriv->gpct_mite_ring[gpct_index]);
	if (mite_chan == NULL) {
		spin_unlock_irqrestore(&devpriv->mite_channel_lock, flags);
		comedi_error(dev,
			     "failed to reserve mite dma channel for counter.");
		return -EBUSY;
	}
	mite_chan->dir = direction;
	ni_tio_set_mite_channel(&devpriv->counter_dev->counters[gpct_index],
				mite_chan);
	ni_set_gpct_dma_channel(dev, gpct_index, mite_chan->channel);
	spin_unlock_irqrestore(&devpriv->mite_channel_lock, flags);
	return 0;
}

#endif /*  PCIDMA */

static int ni_request_cdo_mite_channel(struct comedi_device *dev)
{
#ifdef PCIDMA
	struct ni_private *devpriv = dev->private;
	unsigned long flags;

	spin_lock_irqsave(&devpriv->mite_channel_lock, flags);
	BUG_ON(devpriv->cdo_mite_chan);
	devpriv->cdo_mite_chan =
	    mite_request_channel(devpriv->mite, devpriv->cdo_mite_ring);
	if (devpriv->cdo_mite_chan == NULL) {
		spin_unlock_irqrestore(&devpriv->mite_channel_lock, flags);
		comedi_error(dev,
			     "failed to reserve mite dma channel for correlated digital outut.");
		return -EBUSY;
	}
	devpriv->cdo_mite_chan->dir = COMEDI_OUTPUT;
	ni_set_cdo_dma_channel(dev, devpriv->cdo_mite_chan->channel);
	spin_unlock_irqrestore(&devpriv->mite_channel_lock, flags);
#endif /*  PCIDMA */
	return 0;
}

static void ni_release_ai_mite_channel(struct comedi_device *dev)
{
#ifdef PCIDMA
	struct ni_private *devpriv = dev->private;
	unsigned long flags;

	spin_lock_irqsave(&devpriv->mite_channel_lock, flags);
	if (devpriv->ai_mite_chan) {
		ni_set_ai_dma_channel(dev, -1);
		mite_release_channel(devpriv->ai_mite_chan);
		devpriv->ai_mite_chan = NULL;
	}
	spin_unlock_irqrestore(&devpriv->mite_channel_lock, flags);
#endif /*  PCIDMA */
}

static void ni_release_ao_mite_channel(struct comedi_device *dev)
{
#ifdef PCIDMA
	struct ni_private *devpriv = dev->private;
	unsigned long flags;

	spin_lock_irqsave(&devpriv->mite_channel_lock, flags);
	if (devpriv->ao_mite_chan) {
		ni_set_ao_dma_channel(dev, -1);
		mite_release_channel(devpriv->ao_mite_chan);
		devpriv->ao_mite_chan = NULL;
	}
	spin_unlock_irqrestore(&devpriv->mite_channel_lock, flags);
#endif /*  PCIDMA */
}

#ifdef PCIDMA
static void ni_release_gpct_mite_channel(struct comedi_device *dev,
					 unsigned gpct_index)
{
	struct ni_private *devpriv = dev->private;
	unsigned long flags;

	BUG_ON(gpct_index >= NUM_GPCT);
	spin_lock_irqsave(&devpriv->mite_channel_lock, flags);
	if (devpriv->counter_dev->counters[gpct_index].mite_chan) {
		struct mite_channel *mite_chan =
		    devpriv->counter_dev->counters[gpct_index].mite_chan;

		ni_set_gpct_dma_channel(dev, gpct_index, -1);
		ni_tio_set_mite_channel(&devpriv->
					counter_dev->counters[gpct_index],
					NULL);
		mite_release_channel(mite_chan);
	}
	spin_unlock_irqrestore(&devpriv->mite_channel_lock, flags);
}
#endif /*  PCIDMA */

static void ni_release_cdo_mite_channel(struct comedi_device *dev)
{
#ifdef PCIDMA
	struct ni_private *devpriv = dev->private;
	unsigned long flags;

	spin_lock_irqsave(&devpriv->mite_channel_lock, flags);
	if (devpriv->cdo_mite_chan) {
		ni_set_cdo_dma_channel(dev, -1);
		mite_release_channel(devpriv->cdo_mite_chan);
		devpriv->cdo_mite_chan = NULL;
	}
	spin_unlock_irqrestore(&devpriv->mite_channel_lock, flags);
#endif /*  PCIDMA */
}

/* e-series boards use the second irq signals to generate dma requests for their counters */
#ifdef PCIDMA
static void ni_e_series_enable_second_irq(struct comedi_device *dev,
					  unsigned gpct_index, short enable)
{
	const struct ni_board_struct *board = comedi_board(dev);
	struct ni_private *devpriv = dev->private;

	if (board->reg_type & ni_reg_m_series_mask)
		return;
	switch (gpct_index) {
	case 0:
		if (enable) {
			devpriv->stc_writew(dev, G0_Gate_Second_Irq_Enable,
					    Second_IRQ_A_Enable_Register);
		} else {
			devpriv->stc_writew(dev, 0,
					    Second_IRQ_A_Enable_Register);
		}
		break;
	case 1:
		if (enable) {
			devpriv->stc_writew(dev, G1_Gate_Second_Irq_Enable,
					    Second_IRQ_B_Enable_Register);
		} else {
			devpriv->stc_writew(dev, 0,
					    Second_IRQ_B_Enable_Register);
		}
		break;
	default:
		BUG();
		break;
	}
}
#endif /*  PCIDMA */

static void ni_clear_ai_fifo(struct comedi_device *dev)
{
	const struct ni_board_struct *board = comedi_board(dev);
	struct ni_private *devpriv = dev->private;

	if (board->reg_type == ni_reg_6143) {
		/*  Flush the 6143 data FIFO */
		ni_writel(0x10, AIFIFO_Control_6143);	/*  Flush fifo */
		ni_writel(0x00, AIFIFO_Control_6143);	/*  Flush fifo */
		while (ni_readl(AIFIFO_Status_6143) & 0x10) ;	/*  Wait for complete */
	} else {
		devpriv->stc_writew(dev, 1, ADC_FIFO_Clear);
		if (board->reg_type == ni_reg_625x) {
			ni_writeb(0, M_Offset_Static_AI_Control(0));
			ni_writeb(1, M_Offset_Static_AI_Control(0));
#if 0
			/* the NI example code does 3 convert pulses for 625x boards,
			   but that appears to be wrong in practice. */
			devpriv->stc_writew(dev, AI_CONVERT_Pulse,
					    AI_Command_1_Register);
			devpriv->stc_writew(dev, AI_CONVERT_Pulse,
					    AI_Command_1_Register);
			devpriv->stc_writew(dev, AI_CONVERT_Pulse,
					    AI_Command_1_Register);
#endif
		}
	}
}

static void win_out2(struct comedi_device *dev, uint32_t data, int reg)
{
	struct ni_private *devpriv = dev->private;

	devpriv->stc_writew(dev, data >> 16, reg);
	devpriv->stc_writew(dev, data & 0xffff, reg + 1);
}

static uint32_t win_in2(struct comedi_device *dev, int reg)
{
	struct ni_private *devpriv = dev->private;
	uint32_t bits;

	bits = devpriv->stc_readw(dev, reg) << 16;
	bits |= devpriv->stc_readw(dev, reg + 1);
	return bits;
}

#define ao_win_out(data, addr) ni_ao_win_outw(dev, data, addr)
static inline void ni_ao_win_outw(struct comedi_device *dev, uint16_t data,
				  int addr)
{
	struct ni_private *devpriv = dev->private;
	unsigned long flags;

	spin_lock_irqsave(&devpriv->window_lock, flags);
	ni_writew(addr, AO_Window_Address_611x);
	ni_writew(data, AO_Window_Data_611x);
	spin_unlock_irqrestore(&devpriv->window_lock, flags);
}

static inline void ni_ao_win_outl(struct comedi_device *dev, uint32_t data,
				  int addr)
{
	struct ni_private *devpriv = dev->private;
	unsigned long flags;

	spin_lock_irqsave(&devpriv->window_lock, flags);
	ni_writew(addr, AO_Window_Address_611x);
	ni_writel(data, AO_Window_Data_611x);
	spin_unlock_irqrestore(&devpriv->window_lock, flags);
}

static inline unsigned short ni_ao_win_inw(struct comedi_device *dev, int addr)
{
	struct ni_private *devpriv = dev->private;
	unsigned long flags;
	unsigned short data;

	spin_lock_irqsave(&devpriv->window_lock, flags);
	ni_writew(addr, AO_Window_Address_611x);
	data = ni_readw(AO_Window_Data_611x);
	spin_unlock_irqrestore(&devpriv->window_lock, flags);
	return data;
}

/* ni_set_bits( ) allows different parts of the ni_mio_common driver to
* share registers (such as Interrupt_A_Register) without interfering with
* each other.
*
* NOTE: the switch/case statements are optimized out for a constant argument
* so this is actually quite fast---  If you must wrap another function around this
* make it inline to avoid a large speed penalty.
*
* value should only be 1 or 0.
*/
static inline void ni_set_bits(struct comedi_device *dev, int reg,
			       unsigned bits, unsigned value)
{
	unsigned bit_values;

	if (value)
		bit_values = bits;
	else
		bit_values = 0;
	ni_set_bitfield(dev, reg, bits, bit_values);
}

static irqreturn_t ni_E_interrupt(int irq, void *d)
{
	struct comedi_device *dev = d;
	struct ni_private *devpriv = dev->private;
	unsigned short a_status;
	unsigned short b_status;
	unsigned int ai_mite_status = 0;
	unsigned int ao_mite_status = 0;
	unsigned long flags;
#ifdef PCIDMA
	struct mite_struct *mite = devpriv->mite;
#endif

	if (!dev->attached)
		return IRQ_NONE;
	smp_mb();		/*  make sure dev->attached is checked before handler does anything else. */

	/*  lock to avoid race with comedi_poll */
	spin_lock_irqsave(&dev->spinlock, flags);
	a_status = devpriv->stc_readw(dev, AI_Status_1_Register);
	b_status = devpriv->stc_readw(dev, AO_Status_1_Register);
#ifdef PCIDMA
	if (mite) {
		unsigned long flags_too;

		spin_lock_irqsave(&devpriv->mite_channel_lock, flags_too);
		if (devpriv->ai_mite_chan) {
			ai_mite_status = mite_get_status(devpriv->ai_mite_chan);
			if (ai_mite_status & CHSR_LINKC)
				writel(CHOR_CLRLC,
				       devpriv->mite->mite_io_addr +
				       MITE_CHOR(devpriv->
						 ai_mite_chan->channel));
		}
		if (devpriv->ao_mite_chan) {
			ao_mite_status = mite_get_status(devpriv->ao_mite_chan);
			if (ao_mite_status & CHSR_LINKC)
				writel(CHOR_CLRLC,
				       mite->mite_io_addr +
				       MITE_CHOR(devpriv->
						 ao_mite_chan->channel));
		}
		spin_unlock_irqrestore(&devpriv->mite_channel_lock, flags_too);
	}
#endif
	ack_a_interrupt(dev, a_status);
	ack_b_interrupt(dev, b_status);
	if ((a_status & Interrupt_A_St) || (ai_mite_status & CHSR_INT))
		handle_a_interrupt(dev, a_status, ai_mite_status);
	if ((b_status & Interrupt_B_St) || (ao_mite_status & CHSR_INT))
		handle_b_interrupt(dev, b_status, ao_mite_status);
	handle_gpct_interrupt(dev, 0);
	handle_gpct_interrupt(dev, 1);
	handle_cdio_interrupt(dev);

	spin_unlock_irqrestore(&dev->spinlock, flags);
	return IRQ_HANDLED;
}

#ifdef PCIDMA
static void ni_sync_ai_dma(struct comedi_device *dev)
{
	struct ni_private *devpriv = dev->private;
	struct comedi_subdevice *s = &dev->subdevices[NI_AI_SUBDEV];
	unsigned long flags;

	spin_lock_irqsave(&devpriv->mite_channel_lock, flags);
	if (devpriv->ai_mite_chan)
		mite_sync_input_dma(devpriv->ai_mite_chan, s->async);
	spin_unlock_irqrestore(&devpriv->mite_channel_lock, flags);
}

static void mite_handle_b_linkc(struct mite_struct *mite,
				struct comedi_device *dev)
{
	struct ni_private *devpriv = dev->private;
	struct comedi_subdevice *s = &dev->subdevices[NI_AO_SUBDEV];
	unsigned long flags;

	spin_lock_irqsave(&devpriv->mite_channel_lock, flags);
	if (devpriv->ao_mite_chan) {
		mite_sync_output_dma(devpriv->ao_mite_chan, s->async);
	}
	spin_unlock_irqrestore(&devpriv->mite_channel_lock, flags);
}

static int ni_ao_wait_for_dma_load(struct comedi_device *dev)
{
	struct ni_private *devpriv = dev->private;
	static const int timeout = 10000;
	int i;
	for (i = 0; i < timeout; i++) {
		unsigned short b_status;

		b_status = devpriv->stc_readw(dev, AO_Status_1_Register);
		if (b_status & AO_FIFO_Half_Full_St)
			break;
		/* if we poll too often, the pci bus activity seems
		   to slow the dma transfer down */
		udelay(10);
	}
	if (i == timeout) {
		comedi_error(dev, "timed out waiting for dma load");
		return -EPIPE;
	}
	return 0;
}

#endif /* PCIDMA */
static void ni_handle_eos(struct comedi_device *dev, struct comedi_subdevice *s)
{
	struct ni_private *devpriv = dev->private;

	if (devpriv->aimode == AIMODE_SCAN) {
#ifdef PCIDMA
		static const int timeout = 10;
		int i;

		for (i = 0; i < timeout; i++) {
			ni_sync_ai_dma(dev);
			if ((s->async->events & COMEDI_CB_EOS))
				break;
			udelay(1);
		}
#else
		ni_handle_fifo_dregs(dev);
		s->async->events |= COMEDI_CB_EOS;
#endif
	}
	/* handle special case of single scan using AI_End_On_End_Of_Scan */
	if ((devpriv->ai_cmd2 & AI_End_On_End_Of_Scan)) {
		shutdown_ai_command(dev);
	}
}

static void shutdown_ai_command(struct comedi_device *dev)
{
	struct comedi_subdevice *s = &dev->subdevices[NI_AI_SUBDEV];

#ifdef PCIDMA
	ni_ai_drain_dma(dev);
#endif
	ni_handle_fifo_dregs(dev);
	get_last_sample_611x(dev);
	get_last_sample_6143(dev);

	s->async->events |= COMEDI_CB_EOA;
}

static void ni_event(struct comedi_device *dev, struct comedi_subdevice *s)
{
	if (s->
	    async->events & (COMEDI_CB_ERROR | COMEDI_CB_OVERFLOW |
			     COMEDI_CB_EOA)) {
		switch (s->index) {
		case NI_AI_SUBDEV:
			ni_ai_reset(dev, s);
			break;
		case NI_AO_SUBDEV:
			ni_ao_reset(dev, s);
			break;
		case NI_GPCT0_SUBDEV:
		case NI_GPCT1_SUBDEV:
			ni_gpct_cancel(dev, s);
			break;
		case NI_DIO_SUBDEV:
			ni_cdio_cancel(dev, s);
			break;
		default:
			break;
		}
	}
	comedi_event(dev, s);
}

static void handle_gpct_interrupt(struct comedi_device *dev,
				  unsigned short counter_index)
{
#ifdef PCIDMA
	struct ni_private *devpriv = dev->private;
	struct comedi_subdevice *s;

	s = &dev->subdevices[NI_GPCT_SUBDEV(counter_index)];

	ni_tio_handle_interrupt(&devpriv->counter_dev->counters[counter_index],
				s);
	if (s->async->events)
		ni_event(dev, s);
#endif
}

static void ack_a_interrupt(struct comedi_device *dev, unsigned short a_status)
{
	struct ni_private *devpriv = dev->private;
	unsigned short ack = 0;

	if (a_status & AI_SC_TC_St) {
		ack |= AI_SC_TC_Interrupt_Ack;
	}
	if (a_status & AI_START1_St) {
		ack |= AI_START1_Interrupt_Ack;
	}
	if (a_status & AI_START_St) {
		ack |= AI_START_Interrupt_Ack;
	}
	if (a_status & AI_STOP_St) {
		/* not sure why we used to ack the START here also, instead of doing it independently. Frank Hess 2007-07-06 */
		ack |= AI_STOP_Interrupt_Ack /*| AI_START_Interrupt_Ack */ ;
	}
	if (ack)
		devpriv->stc_writew(dev, ack, Interrupt_A_Ack_Register);
}

static void handle_a_interrupt(struct comedi_device *dev, unsigned short status,
			       unsigned ai_mite_status)
{
	struct ni_private *devpriv = dev->private;
	struct comedi_subdevice *s = &dev->subdevices[NI_AI_SUBDEV];

	/* 67xx boards don't have ai subdevice, but their gpct0 might generate an a interrupt */
	if (s->type == COMEDI_SUBD_UNUSED)
		return;

#ifdef DEBUG_INTERRUPT
	printk
	    ("ni_mio_common: interrupt: a_status=%04x ai_mite_status=%08x\n",
	     status, ai_mite_status);
	ni_mio_print_status_a(status);
#endif
#ifdef PCIDMA
	if (ai_mite_status & CHSR_LINKC) {
		ni_sync_ai_dma(dev);
	}

	if (ai_mite_status & ~(CHSR_INT | CHSR_LINKC | CHSR_DONE | CHSR_MRDY |
			       CHSR_DRDY | CHSR_DRQ1 | CHSR_DRQ0 | CHSR_ERROR |
			       CHSR_SABORT | CHSR_XFERR | CHSR_LxERR_mask)) {
		printk
		    ("unknown mite interrupt, ack! (ai_mite_status=%08x)\n",
		     ai_mite_status);
		/* mite_print_chsr(ai_mite_status); */
		s->async->events |= COMEDI_CB_ERROR | COMEDI_CB_EOA;
		/* disable_irq(dev->irq); */
	}
#endif

	/* test for all uncommon interrupt events at the same time */
	if (status & (AI_Overrun_St | AI_Overflow_St | AI_SC_TC_Error_St |
		      AI_SC_TC_St | AI_START1_St)) {
		if (status == 0xffff) {
			printk
			    ("ni_mio_common: a_status=0xffff.  Card removed?\n");
			/* we probably aren't even running a command now,
			 * so it's a good idea to be careful. */
			if (comedi_is_subdevice_running(s)) {
				s->async->events |=
				    COMEDI_CB_ERROR | COMEDI_CB_EOA;
				ni_event(dev, s);
			}
			return;
		}
		if (status & (AI_Overrun_St | AI_Overflow_St |
			      AI_SC_TC_Error_St)) {
			printk("ni_mio_common: ai error a_status=%04x\n",
			       status);
			ni_mio_print_status_a(status);

			shutdown_ai_command(dev);

			s->async->events |= COMEDI_CB_ERROR;
			if (status & (AI_Overrun_St | AI_Overflow_St))
				s->async->events |= COMEDI_CB_OVERFLOW;

			ni_event(dev, s);

			return;
		}
		if (status & AI_SC_TC_St) {
#ifdef DEBUG_INTERRUPT
			printk("ni_mio_common: SC_TC interrupt\n");
#endif
			if (!devpriv->ai_continuous) {
				shutdown_ai_command(dev);
			}
		}
	}
#ifndef PCIDMA
	if (status & AI_FIFO_Half_Full_St) {
		int i;
		static const int timeout = 10;
		/* pcmcia cards (at least 6036) seem to stop producing interrupts if we
		 *fail to get the fifo less than half full, so loop to be sure.*/
		for (i = 0; i < timeout; ++i) {
			ni_handle_fifo_half_full(dev);
			if ((devpriv->stc_readw(dev,
						AI_Status_1_Register) &
			     AI_FIFO_Half_Full_St) == 0)
				break;
		}
	}
#endif /*  !PCIDMA */

	if ((status & AI_STOP_St)) {
		ni_handle_eos(dev, s);
	}

	ni_event(dev, s);

#ifdef DEBUG_INTERRUPT
	status = devpriv->stc_readw(dev, AI_Status_1_Register);
	if (status & Interrupt_A_St) {
		printk
		    ("handle_a_interrupt: didn't clear interrupt? status=0x%x\n",
		     status);
	}
#endif
}

static void ack_b_interrupt(struct comedi_device *dev, unsigned short b_status)
{
	struct ni_private *devpriv = dev->private;
	unsigned short ack = 0;

	if (b_status & AO_BC_TC_St) {
		ack |= AO_BC_TC_Interrupt_Ack;
	}
	if (b_status & AO_Overrun_St) {
		ack |= AO_Error_Interrupt_Ack;
	}
	if (b_status & AO_START_St) {
		ack |= AO_START_Interrupt_Ack;
	}
	if (b_status & AO_START1_St) {
		ack |= AO_START1_Interrupt_Ack;
	}
	if (b_status & AO_UC_TC_St) {
		ack |= AO_UC_TC_Interrupt_Ack;
	}
	if (b_status & AO_UI2_TC_St) {
		ack |= AO_UI2_TC_Interrupt_Ack;
	}
	if (b_status & AO_UPDATE_St) {
		ack |= AO_UPDATE_Interrupt_Ack;
	}
	if (ack)
		devpriv->stc_writew(dev, ack, Interrupt_B_Ack_Register);
}

static void handle_b_interrupt(struct comedi_device *dev,
			       unsigned short b_status, unsigned ao_mite_status)
{
	struct ni_private *devpriv = dev->private;
	struct comedi_subdevice *s = &dev->subdevices[NI_AO_SUBDEV];
	/* unsigned short ack=0; */

#ifdef DEBUG_INTERRUPT
	printk("ni_mio_common: interrupt: b_status=%04x m1_status=%08x\n",
	       b_status, ao_mite_status);
	ni_mio_print_status_b(b_status);
#endif

#ifdef PCIDMA
	/* Currently, mite.c requires us to handle LINKC */
	if (ao_mite_status & CHSR_LINKC) {
		mite_handle_b_linkc(devpriv->mite, dev);
	}

	if (ao_mite_status & ~(CHSR_INT | CHSR_LINKC | CHSR_DONE | CHSR_MRDY |
			       CHSR_DRDY | CHSR_DRQ1 | CHSR_DRQ0 | CHSR_ERROR |
			       CHSR_SABORT | CHSR_XFERR | CHSR_LxERR_mask)) {
		printk
		    ("unknown mite interrupt, ack! (ao_mite_status=%08x)\n",
		     ao_mite_status);
		/* mite_print_chsr(ao_mite_status); */
		s->async->events |= COMEDI_CB_EOA | COMEDI_CB_ERROR;
	}
#endif

	if (b_status == 0xffff)
		return;
	if (b_status & AO_Overrun_St) {
		printk
		    ("ni_mio_common: AO FIFO underrun status=0x%04x status2=0x%04x\n",
		     b_status, devpriv->stc_readw(dev, AO_Status_2_Register));
		s->async->events |= COMEDI_CB_OVERFLOW;
	}

	if (b_status & AO_BC_TC_St) {
		MDPRINTK
		    ("ni_mio_common: AO BC_TC status=0x%04x status2=0x%04x\n",
		     b_status, devpriv->stc_readw(dev, AO_Status_2_Register));
		s->async->events |= COMEDI_CB_EOA;
	}
#ifndef PCIDMA
	if (b_status & AO_FIFO_Request_St) {
		int ret;

		ret = ni_ao_fifo_half_empty(dev, s);
		if (!ret) {
			printk("ni_mio_common: AO buffer underrun\n");
			ni_set_bits(dev, Interrupt_B_Enable_Register,
				    AO_FIFO_Interrupt_Enable |
				    AO_Error_Interrupt_Enable, 0);
			s->async->events |= COMEDI_CB_OVERFLOW;
		}
	}
#endif

	ni_event(dev, s);
}

#ifdef DEBUG_STATUS_A
static const char *const status_a_strings[] = {
	"passthru0", "fifo", "G0_gate", "G0_TC",
	"stop", "start", "sc_tc", "start1",
	"start2", "sc_tc_error", "overflow", "overrun",
	"fifo_empty", "fifo_half_full", "fifo_full", "interrupt_a"
};

static void ni_mio_print_status_a(int status)
{
	int i;

	printk("A status:");
	for (i = 15; i >= 0; i--) {
		if (status & (1 << i)) {
			printk(" %s", status_a_strings[i]);
		}
	}
	printk("\n");
}
#endif

#ifdef DEBUG_STATUS_B
static const char *const status_b_strings[] = {
	"passthru1", "fifo", "G1_gate", "G1_TC",
	"UI2_TC", "UPDATE", "UC_TC", "BC_TC",
	"start1", "overrun", "start", "bc_tc_error",
	"fifo_empty", "fifo_half_full", "fifo_full", "interrupt_b"
};

static void ni_mio_print_status_b(int status)
{
	int i;

	printk("B status:");
	for (i = 15; i >= 0; i--) {
		if (status & (1 << i)) {
			printk(" %s", status_b_strings[i]);
		}
	}
	printk("\n");
}
#endif

#ifndef PCIDMA

static void ni_ao_fifo_load(struct comedi_device *dev,
			    struct comedi_subdevice *s, int n)
{
	const struct ni_board_struct *board = comedi_board(dev);
	struct comedi_async *async = s->async;
	struct comedi_cmd *cmd = &async->cmd;
	int chan;
	int i;
	short d;
	u32 packed_data;
	int range;
	int err = 1;

	chan = async->cur_chan;
	for (i = 0; i < n; i++) {
		err &= comedi_buf_get(async, &d);
		if (err == 0)
			break;

		range = CR_RANGE(cmd->chanlist[chan]);

		if (board->reg_type & ni_reg_6xxx_mask) {
			packed_data = d & 0xffff;
			/* 6711 only has 16 bit wide ao fifo */
			if (board->reg_type != ni_reg_6711) {
				err &= comedi_buf_get(async, &d);
				if (err == 0)
					break;
				chan++;
				i++;
				packed_data |= (d << 16) & 0xffff0000;
			}
			ni_writel(packed_data, DAC_FIFO_Data_611x);
		} else {
			ni_writew(d, DAC_FIFO_Data);
		}
		chan++;
		chan %= cmd->chanlist_len;
	}
	async->cur_chan = chan;
	if (err == 0) {
		async->events |= COMEDI_CB_OVERFLOW;
	}
}

/*
 *  There's a small problem if the FIFO gets really low and we
 *  don't have the data to fill it.  Basically, if after we fill
 *  the FIFO with all the data available, the FIFO is _still_
 *  less than half full, we never clear the interrupt.  If the
 *  IRQ is in edge mode, we never get another interrupt, because
 *  this one wasn't cleared.  If in level mode, we get flooded
 *  with interrupts that we can't fulfill, because nothing ever
 *  gets put into the buffer.
 *
 *  This kind of situation is recoverable, but it is easier to
 *  just pretend we had a FIFO underrun, since there is a good
 *  chance it will happen anyway.  This is _not_ the case for
 *  RT code, as RT code might purposely be running close to the
 *  metal.  Needs to be fixed eventually.
 */
static int ni_ao_fifo_half_empty(struct comedi_device *dev,
				 struct comedi_subdevice *s)
{
	const struct ni_board_struct *board = comedi_board(dev);
	int n;

	n = comedi_buf_read_n_available(s->async);
	if (n == 0) {
		s->async->events |= COMEDI_CB_OVERFLOW;
		return 0;
	}

	n /= sizeof(short);
	if (n > board->ao_fifo_depth / 2)
		n = board->ao_fifo_depth / 2;

	ni_ao_fifo_load(dev, s, n);

	s->async->events |= COMEDI_CB_BLOCK;

	return 1;
}

static int ni_ao_prep_fifo(struct comedi_device *dev,
			   struct comedi_subdevice *s)
{
	const struct ni_board_struct *board = comedi_board(dev);
	struct ni_private *devpriv = dev->private;
	int n;

	/* reset fifo */
	devpriv->stc_writew(dev, 1, DAC_FIFO_Clear);
	if (board->reg_type & ni_reg_6xxx_mask)
		ni_ao_win_outl(dev, 0x6, AO_FIFO_Offset_Load_611x);

	/* load some data */
	n = comedi_buf_read_n_available(s->async);
	if (n == 0)
		return 0;

	n /= sizeof(short);
	if (n > board->ao_fifo_depth)
		n = board->ao_fifo_depth;

	ni_ao_fifo_load(dev, s, n);

	return n;
}

static void ni_ai_fifo_read(struct comedi_device *dev,
			    struct comedi_subdevice *s, int n)
{
	const struct ni_board_struct *board = comedi_board(dev);
	struct ni_private *devpriv = dev->private;
	struct comedi_async *async = s->async;
	int i;

	if (board->reg_type == ni_reg_611x) {
		short data[2];
		u32 dl;

		for (i = 0; i < n / 2; i++) {
			dl = ni_readl(ADC_FIFO_Data_611x);
			/* This may get the hi/lo data in the wrong order */
			data[0] = (dl >> 16) & 0xffff;
			data[1] = dl & 0xffff;
			cfc_write_array_to_buffer(s, data, sizeof(data));
		}
		/* Check if there's a single sample stuck in the FIFO */
		if (n % 2) {
			dl = ni_readl(ADC_FIFO_Data_611x);
			data[0] = dl & 0xffff;
			cfc_write_to_buffer(s, data[0]);
		}
	} else if (board->reg_type == ni_reg_6143) {
		short data[2];
		u32 dl;

		/*  This just reads the FIFO assuming the data is present, no checks on the FIFO status are performed */
		for (i = 0; i < n / 2; i++) {
			dl = ni_readl(AIFIFO_Data_6143);

			data[0] = (dl >> 16) & 0xffff;
			data[1] = dl & 0xffff;
			cfc_write_array_to_buffer(s, data, sizeof(data));
		}
		if (n % 2) {
			/* Assume there is a single sample stuck in the FIFO */
			ni_writel(0x01, AIFIFO_Control_6143);	/*  Get stranded sample into FIFO */
			dl = ni_readl(AIFIFO_Data_6143);
			data[0] = (dl >> 16) & 0xffff;
			cfc_write_to_buffer(s, data[0]);
		}
	} else {
		if (n > sizeof(devpriv->ai_fifo_buffer) /
		    sizeof(devpriv->ai_fifo_buffer[0])) {
			comedi_error(dev, "bug! ai_fifo_buffer too small");
			async->events |= COMEDI_CB_ERROR;
			return;
		}
		for (i = 0; i < n; i++) {
			devpriv->ai_fifo_buffer[i] =
			    ni_readw(ADC_FIFO_Data_Register);
		}
		cfc_write_array_to_buffer(s, devpriv->ai_fifo_buffer,
					  n *
					  sizeof(devpriv->ai_fifo_buffer[0]));
	}
}

static void ni_handle_fifo_half_full(struct comedi_device *dev)
{
	const struct ni_board_struct *board = comedi_board(dev);
	struct comedi_subdevice *s = &dev->subdevices[NI_AI_SUBDEV];
	int n;

	n = board->ai_fifo_depth / 2;

	ni_ai_fifo_read(dev, s, n);
}
#endif

#ifdef PCIDMA
static int ni_ai_drain_dma(struct comedi_device *dev)
{
	struct ni_private *devpriv = dev->private;
	int i;
	static const int timeout = 10000;
	unsigned long flags;
	int retval = 0;

	spin_lock_irqsave(&devpriv->mite_channel_lock, flags);
	if (devpriv->ai_mite_chan) {
		for (i = 0; i < timeout; i++) {
			if ((devpriv->stc_readw(dev,
						AI_Status_1_Register) &
			     AI_FIFO_Empty_St)
			    && mite_bytes_in_transit(devpriv->ai_mite_chan) ==
			    0)
				break;
			udelay(5);
		}
		if (i == timeout) {
			printk("ni_mio_common: wait for dma drain timed out\n");
			printk
			    ("mite_bytes_in_transit=%i, AI_Status1_Register=0x%x\n",
			     mite_bytes_in_transit(devpriv->ai_mite_chan),
			     devpriv->stc_readw(dev, AI_Status_1_Register));
			retval = -1;
		}
	}
	spin_unlock_irqrestore(&devpriv->mite_channel_lock, flags);

	ni_sync_ai_dma(dev);

	return retval;
}
#endif
/*
   Empties the AI fifo
*/
static void ni_handle_fifo_dregs(struct comedi_device *dev)
{
	const struct ni_board_struct *board = comedi_board(dev);
	struct ni_private *devpriv = dev->private;
	struct comedi_subdevice *s = &dev->subdevices[NI_AI_SUBDEV];
	short data[2];
	u32 dl;
	short fifo_empty;
	int i;

	if (board->reg_type == ni_reg_611x) {
		while ((devpriv->stc_readw(dev,
					   AI_Status_1_Register) &
			AI_FIFO_Empty_St) == 0) {
			dl = ni_readl(ADC_FIFO_Data_611x);

			/* This may get the hi/lo data in the wrong order */
			data[0] = (dl >> 16);
			data[1] = (dl & 0xffff);
			cfc_write_array_to_buffer(s, data, sizeof(data));
		}
	} else if (board->reg_type == ni_reg_6143) {
		i = 0;
		while (ni_readl(AIFIFO_Status_6143) & 0x04) {
			dl = ni_readl(AIFIFO_Data_6143);

			/* This may get the hi/lo data in the wrong order */
			data[0] = (dl >> 16);
			data[1] = (dl & 0xffff);
			cfc_write_array_to_buffer(s, data, sizeof(data));
			i += 2;
		}
		/*  Check if stranded sample is present */
		if (ni_readl(AIFIFO_Status_6143) & 0x01) {
			ni_writel(0x01, AIFIFO_Control_6143);	/*  Get stranded sample into FIFO */
			dl = ni_readl(AIFIFO_Data_6143);
			data[0] = (dl >> 16) & 0xffff;
			cfc_write_to_buffer(s, data[0]);
		}

	} else {
		fifo_empty =
		    devpriv->stc_readw(dev,
				       AI_Status_1_Register) & AI_FIFO_Empty_St;
		while (fifo_empty == 0) {
			for (i = 0;
			     i <
			     sizeof(devpriv->ai_fifo_buffer) /
			     sizeof(devpriv->ai_fifo_buffer[0]); i++) {
				fifo_empty =
				    devpriv->stc_readw(dev,
						       AI_Status_1_Register) &
				    AI_FIFO_Empty_St;
				if (fifo_empty)
					break;
				devpriv->ai_fifo_buffer[i] =
				    ni_readw(ADC_FIFO_Data_Register);
			}
			cfc_write_array_to_buffer(s, devpriv->ai_fifo_buffer,
						  i *
						  sizeof(devpriv->
							 ai_fifo_buffer[0]));
		}
	}
}

static void get_last_sample_611x(struct comedi_device *dev)
{
	const struct ni_board_struct *board = comedi_board(dev);
	struct ni_private *devpriv __maybe_unused = dev->private;
	struct comedi_subdevice *s = &dev->subdevices[NI_AI_SUBDEV];
	short data;
	u32 dl;

	if (board->reg_type != ni_reg_611x)
		return;

	/* Check if there's a single sample stuck in the FIFO */
	if (ni_readb(XXX_Status) & 0x80) {
		dl = ni_readl(ADC_FIFO_Data_611x);
		data = (dl & 0xffff);
		cfc_write_to_buffer(s, data);
	}
}

static void get_last_sample_6143(struct comedi_device *dev)
{
	const struct ni_board_struct *board = comedi_board(dev);
	struct ni_private *devpriv __maybe_unused = dev->private;
	struct comedi_subdevice *s = &dev->subdevices[NI_AI_SUBDEV];
	short data;
	u32 dl;

	if (board->reg_type != ni_reg_6143)
		return;

	/* Check if there's a single sample stuck in the FIFO */
	if (ni_readl(AIFIFO_Status_6143) & 0x01) {
		ni_writel(0x01, AIFIFO_Control_6143);	/*  Get stranded sample into FIFO */
		dl = ni_readl(AIFIFO_Data_6143);

		/* This may get the hi/lo data in the wrong order */
		data = (dl >> 16) & 0xffff;
		cfc_write_to_buffer(s, data);
	}
}

static void ni_ai_munge(struct comedi_device *dev, struct comedi_subdevice *s,
			void *data, unsigned int num_bytes,
			unsigned int chan_index)
{
	struct ni_private *devpriv = dev->private;
	struct comedi_async *async = s->async;
	unsigned int i;
	unsigned int length = num_bytes / bytes_per_sample(s);
	short *array = data;
	unsigned int *larray = data;

	for (i = 0; i < length; i++) {
#ifdef PCIDMA
		if (s->subdev_flags & SDF_LSAMPL)
			larray[i] = le32_to_cpu(larray[i]);
		else
			array[i] = le16_to_cpu(array[i]);
#endif
		if (s->subdev_flags & SDF_LSAMPL)
			larray[i] += devpriv->ai_offset[chan_index];
		else
			array[i] += devpriv->ai_offset[chan_index];
		chan_index++;
		chan_index %= async->cmd.chanlist_len;
	}
}

#ifdef PCIDMA

static int ni_ai_setup_MITE_dma(struct comedi_device *dev)
{
	const struct ni_board_struct *board = comedi_board(dev);
	struct ni_private *devpriv = dev->private;
	struct comedi_subdevice *s = &dev->subdevices[NI_AI_SUBDEV];
	int retval;
	unsigned long flags;

	retval = ni_request_ai_mite_channel(dev);
	if (retval)
		return retval;
/* printk("comedi_debug: using mite channel %i for ai.\n", devpriv->ai_mite_chan->channel); */

	/* write alloc the entire buffer */
	comedi_buf_write_alloc(s->async, s->async->prealloc_bufsz);

	spin_lock_irqsave(&devpriv->mite_channel_lock, flags);
	if (devpriv->ai_mite_chan == NULL) {
		spin_unlock_irqrestore(&devpriv->mite_channel_lock, flags);
		return -EIO;
	}

	switch (board->reg_type) {
	case ni_reg_611x:
	case ni_reg_6143:
		mite_prep_dma(devpriv->ai_mite_chan, 32, 16);
		break;
	case ni_reg_628x:
		mite_prep_dma(devpriv->ai_mite_chan, 32, 32);
		break;
	default:
		mite_prep_dma(devpriv->ai_mite_chan, 16, 16);
		break;
	}
	/*start the MITE */
	mite_dma_arm(devpriv->ai_mite_chan);
	spin_unlock_irqrestore(&devpriv->mite_channel_lock, flags);

	return 0;
}

static int ni_ao_setup_MITE_dma(struct comedi_device *dev)
{
	const struct ni_board_struct *board = comedi_board(dev);
	struct ni_private *devpriv = dev->private;
	struct comedi_subdevice *s = &dev->subdevices[NI_AO_SUBDEV];
	int retval;
	unsigned long flags;

	retval = ni_request_ao_mite_channel(dev);
	if (retval)
		return retval;

	/* read alloc the entire buffer */
	comedi_buf_read_alloc(s->async, s->async->prealloc_bufsz);

	spin_lock_irqsave(&devpriv->mite_channel_lock, flags);
	if (devpriv->ao_mite_chan) {
		if (board->reg_type & (ni_reg_611x | ni_reg_6713)) {
			mite_prep_dma(devpriv->ao_mite_chan, 32, 32);
		} else {
			/* doing 32 instead of 16 bit wide transfers from memory
			   makes the mite do 32 bit pci transfers, doubling pci bandwidth. */
			mite_prep_dma(devpriv->ao_mite_chan, 16, 32);
		}
		mite_dma_arm(devpriv->ao_mite_chan);
	} else
		retval = -EIO;
	spin_unlock_irqrestore(&devpriv->mite_channel_lock, flags);

	return retval;
}

#endif /*  PCIDMA */

/*
   used for both cancel ioctl and board initialization

   this is pretty harsh for a cancel, but it works...
 */

static int ni_ai_reset(struct comedi_device *dev, struct comedi_subdevice *s)
{
	const struct ni_board_struct *board = comedi_board(dev);
	struct ni_private *devpriv = dev->private;

	ni_release_ai_mite_channel(dev);
	/* ai configuration */
	devpriv->stc_writew(dev, AI_Configuration_Start | AI_Reset,
			    Joint_Reset_Register);

	ni_set_bits(dev, Interrupt_A_Enable_Register,
		    AI_SC_TC_Interrupt_Enable | AI_START1_Interrupt_Enable |
		    AI_START2_Interrupt_Enable | AI_START_Interrupt_Enable |
		    AI_STOP_Interrupt_Enable | AI_Error_Interrupt_Enable |
		    AI_FIFO_Interrupt_Enable, 0);

	ni_clear_ai_fifo(dev);

	if (board->reg_type != ni_reg_6143)
		ni_writeb(0, Misc_Command);

	devpriv->stc_writew(dev, AI_Disarm, AI_Command_1_Register);	/* reset pulses */
	devpriv->stc_writew(dev,
			    AI_Start_Stop | AI_Mode_1_Reserved
			    /*| AI_Trigger_Once */ ,
			    AI_Mode_1_Register);
	devpriv->stc_writew(dev, 0x0000, AI_Mode_2_Register);
	/* generate FIFO interrupts on non-empty */
	devpriv->stc_writew(dev, (0 << 6) | 0x0000, AI_Mode_3_Register);
	if (board->reg_type == ni_reg_611x) {
		devpriv->stc_writew(dev, AI_SHIFTIN_Pulse_Width |
				    AI_SOC_Polarity |
				    AI_LOCALMUX_CLK_Pulse_Width,
				    AI_Personal_Register);
		devpriv->stc_writew(dev,
				    AI_SCAN_IN_PROG_Output_Select(3) |
				    AI_EXTMUX_CLK_Output_Select(0) |
				    AI_LOCALMUX_CLK_Output_Select(2) |
				    AI_SC_TC_Output_Select(3) |
				    AI_CONVERT_Output_Select
				    (AI_CONVERT_Output_Enable_High),
				    AI_Output_Control_Register);
	} else if (board->reg_type == ni_reg_6143) {
		devpriv->stc_writew(dev, AI_SHIFTIN_Pulse_Width |
				    AI_SOC_Polarity |
				    AI_LOCALMUX_CLK_Pulse_Width,
				    AI_Personal_Register);
		devpriv->stc_writew(dev,
				    AI_SCAN_IN_PROG_Output_Select(3) |
				    AI_EXTMUX_CLK_Output_Select(0) |
				    AI_LOCALMUX_CLK_Output_Select(2) |
				    AI_SC_TC_Output_Select(3) |
				    AI_CONVERT_Output_Select
				    (AI_CONVERT_Output_Enable_Low),
				    AI_Output_Control_Register);
	} else {
		unsigned ai_output_control_bits;
		devpriv->stc_writew(dev, AI_SHIFTIN_Pulse_Width |
				    AI_SOC_Polarity |
				    AI_CONVERT_Pulse_Width |
				    AI_LOCALMUX_CLK_Pulse_Width,
				    AI_Personal_Register);
		ai_output_control_bits =
		    AI_SCAN_IN_PROG_Output_Select(3) |
		    AI_EXTMUX_CLK_Output_Select(0) |
		    AI_LOCALMUX_CLK_Output_Select(2) |
		    AI_SC_TC_Output_Select(3);
		if (board->reg_type == ni_reg_622x)
			ai_output_control_bits |=
			    AI_CONVERT_Output_Select
			    (AI_CONVERT_Output_Enable_High);
		else
			ai_output_control_bits |=
			    AI_CONVERT_Output_Select
			    (AI_CONVERT_Output_Enable_Low);
		devpriv->stc_writew(dev, ai_output_control_bits,
				    AI_Output_Control_Register);
	}
	/* the following registers should not be changed, because there
	 * are no backup registers in devpriv.  If you want to change
	 * any of these, add a backup register and other appropriate code:
	 *      AI_Mode_1_Register
	 *      AI_Mode_3_Register
	 *      AI_Personal_Register
	 *      AI_Output_Control_Register
	 */
	devpriv->stc_writew(dev, AI_SC_TC_Error_Confirm | AI_START_Interrupt_Ack | AI_START2_Interrupt_Ack | AI_START1_Interrupt_Ack | AI_SC_TC_Interrupt_Ack | AI_Error_Interrupt_Ack | AI_STOP_Interrupt_Ack, Interrupt_A_Ack_Register);	/* clear interrupts */

	devpriv->stc_writew(dev, AI_Configuration_End, Joint_Reset_Register);

	return 0;
}

static int ni_ai_poll(struct comedi_device *dev, struct comedi_subdevice *s)
{
	unsigned long flags;
	int count;

	/*  lock to avoid race with interrupt handler */
	spin_lock_irqsave(&dev->spinlock, flags);
#ifndef PCIDMA
	ni_handle_fifo_dregs(dev);
#else
	ni_sync_ai_dma(dev);
#endif
	count = s->async->buf_write_count - s->async->buf_read_count;
	spin_unlock_irqrestore(&dev->spinlock, flags);

	return count;
}

static int ni_ai_insn_read(struct comedi_device *dev,
			   struct comedi_subdevice *s, struct comedi_insn *insn,
			   unsigned int *data)
{
	const struct ni_board_struct *board = comedi_board(dev);
	struct ni_private *devpriv = dev->private;
	int i, n;
	const unsigned int mask = (1 << board->adbits) - 1;
	unsigned signbits;
	unsigned short d;
	unsigned long dl;

	ni_load_channelgain_list(dev, 1, &insn->chanspec);

	ni_clear_ai_fifo(dev);

	signbits = devpriv->ai_offset[0];
	if (board->reg_type == ni_reg_611x) {
		for (n = 0; n < num_adc_stages_611x; n++) {
			devpriv->stc_writew(dev, AI_CONVERT_Pulse,
					    AI_Command_1_Register);
			udelay(1);
		}
		for (n = 0; n < insn->n; n++) {
			devpriv->stc_writew(dev, AI_CONVERT_Pulse,
					    AI_Command_1_Register);
			/* The 611x has screwy 32-bit FIFOs. */
			d = 0;
			for (i = 0; i < NI_TIMEOUT; i++) {
				if (ni_readb(XXX_Status) & 0x80) {
					d = (ni_readl(ADC_FIFO_Data_611x) >> 16)
					    & 0xffff;
					break;
				}
				if (!(devpriv->stc_readw(dev,
							 AI_Status_1_Register) &
				      AI_FIFO_Empty_St)) {
					d = ni_readl(ADC_FIFO_Data_611x) &
					    0xffff;
					break;
				}
			}
			if (i == NI_TIMEOUT) {
				printk
				    ("ni_mio_common: timeout in 611x ni_ai_insn_read\n");
				return -ETIME;
			}
			d += signbits;
			data[n] = d;
		}
	} else if (board->reg_type == ni_reg_6143) {
		for (n = 0; n < insn->n; n++) {
			devpriv->stc_writew(dev, AI_CONVERT_Pulse,
					    AI_Command_1_Register);

			/* The 6143 has 32-bit FIFOs. You need to strobe a bit to move a single 16bit stranded sample into the FIFO */
			dl = 0;
			for (i = 0; i < NI_TIMEOUT; i++) {
				if (ni_readl(AIFIFO_Status_6143) & 0x01) {
					ni_writel(0x01, AIFIFO_Control_6143);	/*  Get stranded sample into FIFO */
					dl = ni_readl(AIFIFO_Data_6143);
					break;
				}
			}
			if (i == NI_TIMEOUT) {
				printk
				    ("ni_mio_common: timeout in 6143 ni_ai_insn_read\n");
				return -ETIME;
			}
			data[n] = (((dl >> 16) & 0xFFFF) + signbits) & 0xFFFF;
		}
	} else {
		for (n = 0; n < insn->n; n++) {
			devpriv->stc_writew(dev, AI_CONVERT_Pulse,
					    AI_Command_1_Register);
			for (i = 0; i < NI_TIMEOUT; i++) {
				if (!(devpriv->stc_readw(dev,
							 AI_Status_1_Register) &
				      AI_FIFO_Empty_St))
					break;
			}
			if (i == NI_TIMEOUT) {
				printk
				    ("ni_mio_common: timeout in ni_ai_insn_read\n");
				return -ETIME;
			}
			if (board->reg_type & ni_reg_m_series_mask) {
				data[n] =
				    ni_readl(M_Offset_AI_FIFO_Data) & mask;
			} else {
				d = ni_readw(ADC_FIFO_Data_Register);
				d += signbits;	/* subtle: needs to be short addition */
				data[n] = d;
			}
		}
	}
	return insn->n;
}

static void ni_prime_channelgain_list(struct comedi_device *dev)
{
	struct ni_private *devpriv = dev->private;
	int i;

	devpriv->stc_writew(dev, AI_CONVERT_Pulse, AI_Command_1_Register);
	for (i = 0; i < NI_TIMEOUT; ++i) {
		if (!(devpriv->stc_readw(dev,
					 AI_Status_1_Register) &
		      AI_FIFO_Empty_St)) {
			devpriv->stc_writew(dev, 1, ADC_FIFO_Clear);
			return;
		}
		udelay(1);
	}
	printk("ni_mio_common: timeout loading channel/gain list\n");
}

static void ni_m_series_load_channelgain_list(struct comedi_device *dev,
					      unsigned int n_chan,
					      unsigned int *list)
{
	const struct ni_board_struct *board = comedi_board(dev);
	struct ni_private *devpriv = dev->private;
	unsigned int chan, range, aref;
	unsigned int i;
	unsigned offset;
	unsigned int dither;
	unsigned range_code;

	devpriv->stc_writew(dev, 1, Configuration_Memory_Clear);

/* offset = 1 << (board->adbits - 1); */
	if ((list[0] & CR_ALT_SOURCE)) {
		unsigned bypass_bits;
		chan = CR_CHAN(list[0]);
		range = CR_RANGE(list[0]);
		range_code = ni_gainlkup[board->gainlkup][range];
		dither = ((list[0] & CR_ALT_FILTER) != 0);
		bypass_bits = MSeries_AI_Bypass_Config_FIFO_Bit;
		bypass_bits |= chan;
		bypass_bits |=
		    (devpriv->ai_calib_source) &
		    (MSeries_AI_Bypass_Cal_Sel_Pos_Mask |
		     MSeries_AI_Bypass_Cal_Sel_Neg_Mask |
		     MSeries_AI_Bypass_Mode_Mux_Mask |
		     MSeries_AO_Bypass_AO_Cal_Sel_Mask);
		bypass_bits |= MSeries_AI_Bypass_Gain_Bits(range_code);
		if (dither)
			bypass_bits |= MSeries_AI_Bypass_Dither_Bit;
		/*  don't use 2's complement encoding */
		bypass_bits |= MSeries_AI_Bypass_Polarity_Bit;
		ni_writel(bypass_bits, M_Offset_AI_Config_FIFO_Bypass);
	} else {
		ni_writel(0, M_Offset_AI_Config_FIFO_Bypass);
	}
	offset = 0;
	for (i = 0; i < n_chan; i++) {
		unsigned config_bits = 0;
		chan = CR_CHAN(list[i]);
		aref = CR_AREF(list[i]);
		range = CR_RANGE(list[i]);
		dither = ((list[i] & CR_ALT_FILTER) != 0);

		range_code = ni_gainlkup[board->gainlkup][range];
		devpriv->ai_offset[i] = offset;
		switch (aref) {
		case AREF_DIFF:
			config_bits |=
			    MSeries_AI_Config_Channel_Type_Differential_Bits;
			break;
		case AREF_COMMON:
			config_bits |=
			    MSeries_AI_Config_Channel_Type_Common_Ref_Bits;
			break;
		case AREF_GROUND:
			config_bits |=
			    MSeries_AI_Config_Channel_Type_Ground_Ref_Bits;
			break;
		case AREF_OTHER:
			break;
		}
		config_bits |= MSeries_AI_Config_Channel_Bits(chan);
		config_bits |=
		    MSeries_AI_Config_Bank_Bits(board->reg_type, chan);
		config_bits |= MSeries_AI_Config_Gain_Bits(range_code);
		if (i == n_chan - 1)
			config_bits |= MSeries_AI_Config_Last_Channel_Bit;
		if (dither)
			config_bits |= MSeries_AI_Config_Dither_Bit;
		/*  don't use 2's complement encoding */
		config_bits |= MSeries_AI_Config_Polarity_Bit;
		ni_writew(config_bits, M_Offset_AI_Config_FIFO_Data);
	}
	ni_prime_channelgain_list(dev);
}

/*
 * Notes on the 6110 and 6111:
 * These boards a slightly different than the rest of the series, since
 * they have multiple A/D converters.
 * From the driver side, the configuration memory is a
 * little different.
 * Configuration Memory Low:
 *   bits 15-9: same
 *   bit 8: unipolar/bipolar (should be 0 for bipolar)
 *   bits 0-3: gain.  This is 4 bits instead of 3 for the other boards
 *       1001 gain=0.1 (+/- 50)
 *       1010 0.2
 *       1011 0.1
 *       0001 1
 *       0010 2
 *       0011 5
 *       0100 10
 *       0101 20
 *       0110 50
 * Configuration Memory High:
 *   bits 12-14: Channel Type
 *       001 for differential
 *       000 for calibration
 *   bit 11: coupling  (this is not currently handled)
 *       1 AC coupling
 *       0 DC coupling
 *   bits 0-2: channel
 *       valid channels are 0-3
 */
static void ni_load_channelgain_list(struct comedi_device *dev,
				     unsigned int n_chan, unsigned int *list)
{
	const struct ni_board_struct *board = comedi_board(dev);
	struct ni_private *devpriv = dev->private;
	unsigned int chan, range, aref;
	unsigned int i;
	unsigned int hi, lo;
	unsigned offset;
	unsigned int dither;

	if (board->reg_type & ni_reg_m_series_mask) {
		ni_m_series_load_channelgain_list(dev, n_chan, list);
		return;
	}
	if (n_chan == 1 && (board->reg_type != ni_reg_611x)
	    && (board->reg_type != ni_reg_6143)) {
		if (devpriv->changain_state
		    && devpriv->changain_spec == list[0]) {
			/*  ready to go. */
			return;
		}
		devpriv->changain_state = 1;
		devpriv->changain_spec = list[0];
	} else {
		devpriv->changain_state = 0;
	}

	devpriv->stc_writew(dev, 1, Configuration_Memory_Clear);

	/*  Set up Calibration mode if required */
	if (board->reg_type == ni_reg_6143) {
		if ((list[0] & CR_ALT_SOURCE)
		    && !devpriv->ai_calib_source_enabled) {
			/*  Strobe Relay enable bit */
			ni_writew(devpriv->ai_calib_source |
				  Calibration_Channel_6143_RelayOn,
				  Calibration_Channel_6143);
			ni_writew(devpriv->ai_calib_source,
				  Calibration_Channel_6143);
			devpriv->ai_calib_source_enabled = 1;
			msleep_interruptible(100);	/*  Allow relays to change */
		} else if (!(list[0] & CR_ALT_SOURCE)
			   && devpriv->ai_calib_source_enabled) {
			/*  Strobe Relay disable bit */
			ni_writew(devpriv->ai_calib_source |
				  Calibration_Channel_6143_RelayOff,
				  Calibration_Channel_6143);
			ni_writew(devpriv->ai_calib_source,
				  Calibration_Channel_6143);
			devpriv->ai_calib_source_enabled = 0;
			msleep_interruptible(100);	/*  Allow relays to change */
		}
	}

	offset = 1 << (board->adbits - 1);
	for (i = 0; i < n_chan; i++) {
		if ((board->reg_type != ni_reg_6143)
		    && (list[i] & CR_ALT_SOURCE)) {
			chan = devpriv->ai_calib_source;
		} else {
			chan = CR_CHAN(list[i]);
		}
		aref = CR_AREF(list[i]);
		range = CR_RANGE(list[i]);
		dither = ((list[i] & CR_ALT_FILTER) != 0);

		/* fix the external/internal range differences */
		range = ni_gainlkup[board->gainlkup][range];
		if (board->reg_type == ni_reg_611x)
			devpriv->ai_offset[i] = offset;
		else
			devpriv->ai_offset[i] = (range & 0x100) ? 0 : offset;

		hi = 0;
		if ((list[i] & CR_ALT_SOURCE)) {
			if (board->reg_type == ni_reg_611x)
				ni_writew(CR_CHAN(list[i]) & 0x0003,
					  Calibration_Channel_Select_611x);
		} else {
			if (board->reg_type == ni_reg_611x)
				aref = AREF_DIFF;
			else if (board->reg_type == ni_reg_6143)
				aref = AREF_OTHER;
			switch (aref) {
			case AREF_DIFF:
				hi |= AI_DIFFERENTIAL;
				break;
			case AREF_COMMON:
				hi |= AI_COMMON;
				break;
			case AREF_GROUND:
				hi |= AI_GROUND;
				break;
			case AREF_OTHER:
				break;
			}
		}
		hi |= AI_CONFIG_CHANNEL(chan);

		ni_writew(hi, Configuration_Memory_High);

		if (board->reg_type != ni_reg_6143) {
			lo = range;
			if (i == n_chan - 1)
				lo |= AI_LAST_CHANNEL;
			if (dither)
				lo |= AI_DITHER;

			ni_writew(lo, Configuration_Memory_Low);
		}
	}

	/* prime the channel/gain list */
	if ((board->reg_type != ni_reg_611x)
	    && (board->reg_type != ni_reg_6143)) {
		ni_prime_channelgain_list(dev);
	}
}

static int ni_ns_to_timer(const struct comedi_device *dev, unsigned nanosec,
			  int round_mode)
{
	struct ni_private *devpriv = dev->private;
	int divider;

	switch (round_mode) {
	case TRIG_ROUND_NEAREST:
	default:
		divider = (nanosec + devpriv->clock_ns / 2) / devpriv->clock_ns;
		break;
	case TRIG_ROUND_DOWN:
		divider = (nanosec) / devpriv->clock_ns;
		break;
	case TRIG_ROUND_UP:
		divider = (nanosec + devpriv->clock_ns - 1) / devpriv->clock_ns;
		break;
	}
	return divider - 1;
}

static unsigned ni_timer_to_ns(const struct comedi_device *dev, int timer)
{
	struct ni_private *devpriv = dev->private;

	return devpriv->clock_ns * (timer + 1);
}

static unsigned ni_min_ai_scan_period_ns(struct comedi_device *dev,
					 unsigned num_channels)
{
	const struct ni_board_struct *board = comedi_board(dev);

	switch (board->reg_type) {
	case ni_reg_611x:
	case ni_reg_6143:
		/*  simultaneously-sampled inputs */
		return board->ai_speed;
		break;
	default:
		/*  multiplexed inputs */
		break;
	}
	return board->ai_speed * num_channels;
}

static int ni_ai_cmdtest(struct comedi_device *dev, struct comedi_subdevice *s,
			 struct comedi_cmd *cmd)
{
	const struct ni_board_struct *board = comedi_board(dev);
	struct ni_private *devpriv = dev->private;
	int err = 0;
	int tmp;
	unsigned int sources;

	/* Step 1 : check if triggers are trivially valid */

	if ((cmd->flags & CMDF_WRITE))
		cmd->flags &= ~CMDF_WRITE;

	err |= cfc_check_trigger_src(&cmd->start_src,
					TRIG_NOW | TRIG_INT | TRIG_EXT);
	err |= cfc_check_trigger_src(&cmd->scan_begin_src,
					TRIG_TIMER | TRIG_EXT);

	sources = TRIG_TIMER | TRIG_EXT;
	if (board->reg_type == ni_reg_611x ||
	    board->reg_type == ni_reg_6143)
		sources |= TRIG_NOW;
	err |= cfc_check_trigger_src(&cmd->convert_src, sources);

	err |= cfc_check_trigger_src(&cmd->scan_end_src, TRIG_COUNT);
	err |= cfc_check_trigger_src(&cmd->stop_src, TRIG_COUNT | TRIG_NONE);

	if (err)
		return 1;

	/* Step 2a : make sure trigger sources are unique */

	err |= cfc_check_trigger_is_unique(cmd->start_src);
	err |= cfc_check_trigger_is_unique(cmd->scan_begin_src);
	err |= cfc_check_trigger_is_unique(cmd->convert_src);
	err |= cfc_check_trigger_is_unique(cmd->stop_src);

	/* Step 2b : and mutually compatible */

	if (err)
		return 2;

	/* Step 3: check if arguments are trivially valid */

	if (cmd->start_src == TRIG_EXT) {
		/* external trigger */
		unsigned int tmp = CR_CHAN(cmd->start_arg);

		if (tmp > 16)
			tmp = 16;
		tmp |= (cmd->start_arg & (CR_INVERT | CR_EDGE));
		err |= cfc_check_trigger_arg_is(&cmd->start_arg, tmp);
	} else {
		/* true for both TRIG_NOW and TRIG_INT */
		err |= cfc_check_trigger_arg_is(&cmd->start_arg, 0);
	}

	if (cmd->scan_begin_src == TRIG_TIMER) {
		err |= cfc_check_trigger_arg_min(&cmd->scan_begin_arg,
			ni_min_ai_scan_period_ns(dev, cmd->chanlist_len));
		err |= cfc_check_trigger_arg_max(&cmd->scan_begin_arg,
						 devpriv->clock_ns * 0xffffff);
	} else if (cmd->scan_begin_src == TRIG_EXT) {
		/* external trigger */
		unsigned int tmp = CR_CHAN(cmd->scan_begin_arg);

		if (tmp > 16)
			tmp = 16;
		tmp |= (cmd->scan_begin_arg & (CR_INVERT | CR_EDGE));
		err |= cfc_check_trigger_arg_is(&cmd->scan_begin_arg, tmp);
	} else {		/* TRIG_OTHER */
		err |= cfc_check_trigger_arg_is(&cmd->scan_begin_arg, 0);
	}

	if (cmd->convert_src == TRIG_TIMER) {
		if ((board->reg_type == ni_reg_611x)
		    || (board->reg_type == ni_reg_6143)) {
			err |= cfc_check_trigger_arg_is(&cmd->convert_arg, 0);
		} else {
			err |= cfc_check_trigger_arg_min(&cmd->convert_arg,
							 board->ai_speed);
			err |= cfc_check_trigger_arg_max(&cmd->convert_arg,
						devpriv->clock_ns * 0xffff);
		}
	} else if (cmd->convert_src == TRIG_EXT) {
		/* external trigger */
		unsigned int tmp = CR_CHAN(cmd->convert_arg);

		if (tmp > 16)
			tmp = 16;
		tmp |= (cmd->convert_arg & (CR_ALT_FILTER | CR_INVERT));
		err |= cfc_check_trigger_arg_is(&cmd->convert_arg, tmp);
	} else if (cmd->convert_src == TRIG_NOW) {
		err |= cfc_check_trigger_arg_is(&cmd->convert_arg, 0);
	}

	err |= cfc_check_trigger_arg_is(&cmd->scan_end_arg, cmd->chanlist_len);

	if (cmd->stop_src == TRIG_COUNT) {
		unsigned int max_count = 0x01000000;

		if (board->reg_type == ni_reg_611x)
			max_count -= num_adc_stages_611x;
		err |= cfc_check_trigger_arg_max(&cmd->stop_arg, max_count);
		err |= cfc_check_trigger_arg_min(&cmd->stop_arg, 1);
	} else {
		/* TRIG_NONE */
		err |= cfc_check_trigger_arg_is(&cmd->stop_arg, 0);
	}

	if (err)
		return 3;

	/* step 4: fix up any arguments */

	if (cmd->scan_begin_src == TRIG_TIMER) {
		tmp = cmd->scan_begin_arg;
		cmd->scan_begin_arg =
		    ni_timer_to_ns(dev, ni_ns_to_timer(dev,
						       cmd->scan_begin_arg,
						       cmd->
						       flags &
						       TRIG_ROUND_MASK));
		if (tmp != cmd->scan_begin_arg)
			err++;
	}
	if (cmd->convert_src == TRIG_TIMER) {
		if ((board->reg_type != ni_reg_611x)
		    && (board->reg_type != ni_reg_6143)) {
			tmp = cmd->convert_arg;
			cmd->convert_arg =
			    ni_timer_to_ns(dev, ni_ns_to_timer(dev,
							       cmd->convert_arg,
							       cmd->
							       flags &
							       TRIG_ROUND_MASK));
			if (tmp != cmd->convert_arg)
				err++;
			if (cmd->scan_begin_src == TRIG_TIMER &&
			    cmd->scan_begin_arg <
			    cmd->convert_arg * cmd->scan_end_arg) {
				cmd->scan_begin_arg =
				    cmd->convert_arg * cmd->scan_end_arg;
				err++;
			}
		}
	}

	if (err)
		return 4;

	return 0;
}

static int ni_ai_cmd(struct comedi_device *dev, struct comedi_subdevice *s)
{
	const struct ni_board_struct *board = comedi_board(dev);
	struct ni_private *devpriv = dev->private;
	const struct comedi_cmd *cmd = &s->async->cmd;
	int timer;
	int mode1 = 0;		/* mode1 is needed for both stop and convert */
	int mode2 = 0;
	int start_stop_select = 0;
	unsigned int stop_count;
	int interrupt_a_enable = 0;

	MDPRINTK("ni_ai_cmd\n");
	if (dev->irq == 0) {
		comedi_error(dev, "cannot run command without an irq");
		return -EIO;
	}
	ni_clear_ai_fifo(dev);

	ni_load_channelgain_list(dev, cmd->chanlist_len, cmd->chanlist);

	/* start configuration */
	devpriv->stc_writew(dev, AI_Configuration_Start, Joint_Reset_Register);

	/* disable analog triggering for now, since it
	 * interferes with the use of pfi0 */
	devpriv->an_trig_etc_reg &= ~Analog_Trigger_Enable;
	devpriv->stc_writew(dev, devpriv->an_trig_etc_reg,
			    Analog_Trigger_Etc_Register);

	switch (cmd->start_src) {
	case TRIG_INT:
	case TRIG_NOW:
		devpriv->stc_writew(dev, AI_START2_Select(0) |
				    AI_START1_Sync | AI_START1_Edge |
				    AI_START1_Select(0),
				    AI_Trigger_Select_Register);
		break;
	case TRIG_EXT:
		{
			int chan = CR_CHAN(cmd->start_arg);
			unsigned int bits = AI_START2_Select(0) |
			    AI_START1_Sync | AI_START1_Select(chan + 1);

			if (cmd->start_arg & CR_INVERT)
				bits |= AI_START1_Polarity;
			if (cmd->start_arg & CR_EDGE)
				bits |= AI_START1_Edge;
			devpriv->stc_writew(dev, bits,
					    AI_Trigger_Select_Register);
			break;
		}
	}

	mode2 &= ~AI_Pre_Trigger;
	mode2 &= ~AI_SC_Initial_Load_Source;
	mode2 &= ~AI_SC_Reload_Mode;
	devpriv->stc_writew(dev, mode2, AI_Mode_2_Register);

	if (cmd->chanlist_len == 1 || (board->reg_type == ni_reg_611x)
	    || (board->reg_type == ni_reg_6143)) {
		start_stop_select |= AI_STOP_Polarity;
		start_stop_select |= AI_STOP_Select(31);	/*  logic low */
		start_stop_select |= AI_STOP_Sync;
	} else {
		start_stop_select |= AI_STOP_Select(19);	/*  ai configuration memory */
	}
	devpriv->stc_writew(dev, start_stop_select,
			    AI_START_STOP_Select_Register);

	devpriv->ai_cmd2 = 0;
	switch (cmd->stop_src) {
	case TRIG_COUNT:
		stop_count = cmd->stop_arg - 1;

		if (board->reg_type == ni_reg_611x) {
			/*  have to take 3 stage adc pipeline into account */
			stop_count += num_adc_stages_611x;
		}
		/* stage number of scans */
		devpriv->stc_writel(dev, stop_count, AI_SC_Load_A_Registers);

		mode1 |= AI_Start_Stop | AI_Mode_1_Reserved | AI_Trigger_Once;
		devpriv->stc_writew(dev, mode1, AI_Mode_1_Register);
		/* load SC (Scan Count) */
		devpriv->stc_writew(dev, AI_SC_Load, AI_Command_1_Register);

		devpriv->ai_continuous = 0;
		if (stop_count == 0) {
			devpriv->ai_cmd2 |= AI_End_On_End_Of_Scan;
			interrupt_a_enable |= AI_STOP_Interrupt_Enable;
			/*  this is required to get the last sample for chanlist_len > 1, not sure why */
			if (cmd->chanlist_len > 1)
				start_stop_select |=
				    AI_STOP_Polarity | AI_STOP_Edge;
		}
		break;
	case TRIG_NONE:
		/* stage number of scans */
		devpriv->stc_writel(dev, 0, AI_SC_Load_A_Registers);

		mode1 |= AI_Start_Stop | AI_Mode_1_Reserved | AI_Continuous;
		devpriv->stc_writew(dev, mode1, AI_Mode_1_Register);

		/* load SC (Scan Count) */
		devpriv->stc_writew(dev, AI_SC_Load, AI_Command_1_Register);

		devpriv->ai_continuous = 1;

		break;
	}

	switch (cmd->scan_begin_src) {
	case TRIG_TIMER:
		/*
		   stop bits for non 611x boards
		   AI_SI_Special_Trigger_Delay=0
		   AI_Pre_Trigger=0
		   AI_START_STOP_Select_Register:
		   AI_START_Polarity=0 (?)      rising edge
		   AI_START_Edge=1              edge triggered
		   AI_START_Sync=1 (?)
		   AI_START_Select=0            SI_TC
		   AI_STOP_Polarity=0           rising edge
		   AI_STOP_Edge=0               level
		   AI_STOP_Sync=1
		   AI_STOP_Select=19            external pin (configuration mem)
		 */
		start_stop_select |= AI_START_Edge | AI_START_Sync;
		devpriv->stc_writew(dev, start_stop_select,
				    AI_START_STOP_Select_Register);

		mode2 |= AI_SI_Reload_Mode(0);
		/* AI_SI_Initial_Load_Source=A */
		mode2 &= ~AI_SI_Initial_Load_Source;
		/* mode2 |= AI_SC_Reload_Mode; */
		devpriv->stc_writew(dev, mode2, AI_Mode_2_Register);

		/* load SI */
		timer = ni_ns_to_timer(dev, cmd->scan_begin_arg,
				       TRIG_ROUND_NEAREST);
		devpriv->stc_writel(dev, timer, AI_SI_Load_A_Registers);
		devpriv->stc_writew(dev, AI_SI_Load, AI_Command_1_Register);
		break;
	case TRIG_EXT:
		if (cmd->scan_begin_arg & CR_EDGE)
			start_stop_select |= AI_START_Edge;
		/* AI_START_Polarity==1 is falling edge */
		if (cmd->scan_begin_arg & CR_INVERT)
			start_stop_select |= AI_START_Polarity;
		if (cmd->scan_begin_src != cmd->convert_src ||
		    (cmd->scan_begin_arg & ~CR_EDGE) !=
		    (cmd->convert_arg & ~CR_EDGE))
			start_stop_select |= AI_START_Sync;
		start_stop_select |=
		    AI_START_Select(1 + CR_CHAN(cmd->scan_begin_arg));
		devpriv->stc_writew(dev, start_stop_select,
				    AI_START_STOP_Select_Register);
		break;
	}

	switch (cmd->convert_src) {
	case TRIG_TIMER:
	case TRIG_NOW:
		if (cmd->convert_arg == 0 || cmd->convert_src == TRIG_NOW)
			timer = 1;
		else
			timer = ni_ns_to_timer(dev, cmd->convert_arg,
					       TRIG_ROUND_NEAREST);
		devpriv->stc_writew(dev, 1, AI_SI2_Load_A_Register);	/* 0,0 does not work. */
		devpriv->stc_writew(dev, timer, AI_SI2_Load_B_Register);

		/* AI_SI2_Reload_Mode = alternate */
		/* AI_SI2_Initial_Load_Source = A */
		mode2 &= ~AI_SI2_Initial_Load_Source;
		mode2 |= AI_SI2_Reload_Mode;
		devpriv->stc_writew(dev, mode2, AI_Mode_2_Register);

		/* AI_SI2_Load */
		devpriv->stc_writew(dev, AI_SI2_Load, AI_Command_1_Register);

		mode2 |= AI_SI2_Reload_Mode;	/*  alternate */
		mode2 |= AI_SI2_Initial_Load_Source;	/*  B */

		devpriv->stc_writew(dev, mode2, AI_Mode_2_Register);
		break;
	case TRIG_EXT:
		mode1 |= AI_CONVERT_Source_Select(1 + cmd->convert_arg);
		if ((cmd->convert_arg & CR_INVERT) == 0)
			mode1 |= AI_CONVERT_Source_Polarity;
		devpriv->stc_writew(dev, mode1, AI_Mode_1_Register);

		mode2 |= AI_Start_Stop_Gate_Enable | AI_SC_Gate_Enable;
		devpriv->stc_writew(dev, mode2, AI_Mode_2_Register);

		break;
	}

	if (dev->irq) {

		/* interrupt on FIFO, errors, SC_TC */
		interrupt_a_enable |= AI_Error_Interrupt_Enable |
		    AI_SC_TC_Interrupt_Enable;

#ifndef PCIDMA
		interrupt_a_enable |= AI_FIFO_Interrupt_Enable;
#endif

		if (cmd->flags & TRIG_WAKE_EOS
		    || (devpriv->ai_cmd2 & AI_End_On_End_Of_Scan)) {
			/* wake on end-of-scan */
			devpriv->aimode = AIMODE_SCAN;
		} else {
			devpriv->aimode = AIMODE_HALF_FULL;
		}

		switch (devpriv->aimode) {
		case AIMODE_HALF_FULL:
			/*generate FIFO interrupts and DMA requests on half-full */
#ifdef PCIDMA
			devpriv->stc_writew(dev, AI_FIFO_Mode_HF_to_E,
					    AI_Mode_3_Register);
#else
			devpriv->stc_writew(dev, AI_FIFO_Mode_HF,
					    AI_Mode_3_Register);
#endif
			break;
		case AIMODE_SAMPLE:
			/*generate FIFO interrupts on non-empty */
			devpriv->stc_writew(dev, AI_FIFO_Mode_NE,
					    AI_Mode_3_Register);
			break;
		case AIMODE_SCAN:
#ifdef PCIDMA
			devpriv->stc_writew(dev, AI_FIFO_Mode_NE,
					    AI_Mode_3_Register);
#else
			devpriv->stc_writew(dev, AI_FIFO_Mode_HF,
					    AI_Mode_3_Register);
#endif
			interrupt_a_enable |= AI_STOP_Interrupt_Enable;
			break;
		default:
			break;
		}

		devpriv->stc_writew(dev, AI_Error_Interrupt_Ack | AI_STOP_Interrupt_Ack | AI_START_Interrupt_Ack | AI_START2_Interrupt_Ack | AI_START1_Interrupt_Ack | AI_SC_TC_Interrupt_Ack | AI_SC_TC_Error_Confirm, Interrupt_A_Ack_Register);	/* clear interrupts */

		ni_set_bits(dev, Interrupt_A_Enable_Register,
			    interrupt_a_enable, 1);

		MDPRINTK("Interrupt_A_Enable_Register = 0x%04x\n",
			 devpriv->int_a_enable_reg);
	} else {
		/* interrupt on nothing */
		ni_set_bits(dev, Interrupt_A_Enable_Register, ~0, 0);

		/* XXX start polling if necessary */
		MDPRINTK("interrupting on nothing\n");
	}

	/* end configuration */
	devpriv->stc_writew(dev, AI_Configuration_End, Joint_Reset_Register);

	switch (cmd->scan_begin_src) {
	case TRIG_TIMER:
		devpriv->stc_writew(dev,
				    AI_SI2_Arm | AI_SI_Arm | AI_DIV_Arm |
				    AI_SC_Arm, AI_Command_1_Register);
		break;
	case TRIG_EXT:
		/* XXX AI_SI_Arm? */
		devpriv->stc_writew(dev,
				    AI_SI2_Arm | AI_SI_Arm | AI_DIV_Arm |
				    AI_SC_Arm, AI_Command_1_Register);
		break;
	}

#ifdef PCIDMA
	{
		int retval = ni_ai_setup_MITE_dma(dev);
		if (retval)
			return retval;
	}
	/* mite_dump_regs(devpriv->mite); */
#endif

	switch (cmd->start_src) {
	case TRIG_NOW:
		/* AI_START1_Pulse */
		devpriv->stc_writew(dev, AI_START1_Pulse | devpriv->ai_cmd2,
				    AI_Command_2_Register);
		s->async->inttrig = NULL;
		break;
	case TRIG_EXT:
		s->async->inttrig = NULL;
		break;
	case TRIG_INT:
		s->async->inttrig = &ni_ai_inttrig;
		break;
	}

	MDPRINTK("exit ni_ai_cmd\n");

	return 0;
}

static int ni_ai_inttrig(struct comedi_device *dev, struct comedi_subdevice *s,
			 unsigned int trignum)
{
	struct ni_private *devpriv = dev->private;

	if (trignum != 0)
		return -EINVAL;

	devpriv->stc_writew(dev, AI_START1_Pulse | devpriv->ai_cmd2,
			    AI_Command_2_Register);
	s->async->inttrig = NULL;

	return 1;
}

static int ni_ai_config_analog_trig(struct comedi_device *dev,
				    struct comedi_subdevice *s,
				    struct comedi_insn *insn,
				    unsigned int *data);

static int ni_ai_insn_config(struct comedi_device *dev,
			     struct comedi_subdevice *s,
			     struct comedi_insn *insn, unsigned int *data)
{
	const struct ni_board_struct *board = comedi_board(dev);
	struct ni_private *devpriv = dev->private;

	if (insn->n < 1)
		return -EINVAL;

	switch (data[0]) {
	case INSN_CONFIG_ANALOG_TRIG:
		return ni_ai_config_analog_trig(dev, s, insn, data);
	case INSN_CONFIG_ALT_SOURCE:
		if (board->reg_type & ni_reg_m_series_mask) {
			if (data[1] & ~(MSeries_AI_Bypass_Cal_Sel_Pos_Mask |
					MSeries_AI_Bypass_Cal_Sel_Neg_Mask |
					MSeries_AI_Bypass_Mode_Mux_Mask |
					MSeries_AO_Bypass_AO_Cal_Sel_Mask)) {
				return -EINVAL;
			}
			devpriv->ai_calib_source = data[1];
		} else if (board->reg_type == ni_reg_6143) {
			unsigned int calib_source;

			calib_source = data[1] & 0xf;

			if (calib_source > 0xF)
				return -EINVAL;

			devpriv->ai_calib_source = calib_source;
			ni_writew(calib_source, Calibration_Channel_6143);
		} else {
			unsigned int calib_source;
			unsigned int calib_source_adjust;

			calib_source = data[1] & 0xf;
			calib_source_adjust = (data[1] >> 4) & 0xff;

			if (calib_source >= 8)
				return -EINVAL;
			devpriv->ai_calib_source = calib_source;
			if (board->reg_type == ni_reg_611x) {
				ni_writeb(calib_source_adjust,
					  Cal_Gain_Select_611x);
			}
		}
		return 2;
	default:
		break;
	}

	return -EINVAL;
}

static int ni_ai_config_analog_trig(struct comedi_device *dev,
				    struct comedi_subdevice *s,
				    struct comedi_insn *insn,
				    unsigned int *data)
{
	const struct ni_board_struct *board = comedi_board(dev);
	struct ni_private *devpriv = dev->private;
	unsigned int a, b, modebits;
	int err = 0;

	/* data[1] is flags
	 * data[2] is analog line
	 * data[3] is set level
	 * data[4] is reset level */
	if (!board->has_analog_trig)
		return -EINVAL;
	if ((data[1] & 0xffff0000) != COMEDI_EV_SCAN_BEGIN) {
		data[1] &= (COMEDI_EV_SCAN_BEGIN | 0xffff);
		err++;
	}
	if (data[2] >= board->n_adchan) {
		data[2] = board->n_adchan - 1;
		err++;
	}
	if (data[3] > 255) {	/* a */
		data[3] = 255;
		err++;
	}
	if (data[4] > 255) {	/* b */
		data[4] = 255;
		err++;
	}
	/*
	 * 00 ignore
	 * 01 set
	 * 10 reset
	 *
	 * modes:
	 *   1 level:                    +b-   +a-
	 *     high mode                00 00 01 10
	 *     low mode                 00 00 10 01
	 *   2 level: (a<b)
	 *     hysteresis low mode      10 00 00 01
	 *     hysteresis high mode     01 00 00 10
	 *     middle mode              10 01 01 10
	 */

	a = data[3];
	b = data[4];
	modebits = data[1] & 0xff;
	if (modebits & 0xf0) {
		/* two level mode */
		if (b < a) {
			/* swap order */
			a = data[4];
			b = data[3];
			modebits =
			    ((data[1] & 0xf) << 4) | ((data[1] & 0xf0) >> 4);
		}
		devpriv->atrig_low = a;
		devpriv->atrig_high = b;
		switch (modebits) {
		case 0x81:	/* low hysteresis mode */
			devpriv->atrig_mode = 6;
			break;
		case 0x42:	/* high hysteresis mode */
			devpriv->atrig_mode = 3;
			break;
		case 0x96:	/* middle window mode */
			devpriv->atrig_mode = 2;
			break;
		default:
			data[1] &= ~0xff;
			err++;
		}
	} else {
		/* one level mode */
		if (b != 0) {
			data[4] = 0;
			err++;
		}
		switch (modebits) {
		case 0x06:	/* high window mode */
			devpriv->atrig_high = a;
			devpriv->atrig_mode = 0;
			break;
		case 0x09:	/* low window mode */
			devpriv->atrig_low = a;
			devpriv->atrig_mode = 1;
			break;
		default:
			data[1] &= ~0xff;
			err++;
		}
	}
	if (err)
		return -EAGAIN;
	return 5;
}

/* munge data from unsigned to 2's complement for analog output bipolar modes */
static void ni_ao_munge(struct comedi_device *dev, struct comedi_subdevice *s,
			void *data, unsigned int num_bytes,
			unsigned int chan_index)
{
	const struct ni_board_struct *board = comedi_board(dev);
	struct comedi_async *async = s->async;
	unsigned int range;
	unsigned int i;
	unsigned int offset;
	unsigned int length = num_bytes / sizeof(short);
	short *array = data;

	offset = 1 << (board->aobits - 1);
	for (i = 0; i < length; i++) {
		range = CR_RANGE(async->cmd.chanlist[chan_index]);
		if (board->ao_unipolar == 0 || (range & 1) == 0)
			array[i] -= offset;
#ifdef PCIDMA
		array[i] = cpu_to_le16(array[i]);
#endif
		chan_index++;
		chan_index %= async->cmd.chanlist_len;
	}
}

static int ni_m_series_ao_config_chanlist(struct comedi_device *dev,
					  struct comedi_subdevice *s,
					  unsigned int chanspec[],
					  unsigned int n_chans, int timed)
{
	const struct ni_board_struct *board = comedi_board(dev);
	struct ni_private *devpriv = dev->private;
	unsigned int range;
	unsigned int chan;
	unsigned int conf;
	int i;
	int invert = 0;

	if (timed) {
		for (i = 0; i < board->n_aochan; ++i) {
			devpriv->ao_conf[i] &= ~MSeries_AO_Update_Timed_Bit;
			ni_writeb(devpriv->ao_conf[i],
				  M_Offset_AO_Config_Bank(i));
			ni_writeb(0xf, M_Offset_AO_Waveform_Order(i));
		}
	}
	for (i = 0; i < n_chans; i++) {
		const struct comedi_krange *krange;
		chan = CR_CHAN(chanspec[i]);
		range = CR_RANGE(chanspec[i]);
		krange = s->range_table->range + range;
		invert = 0;
		conf = 0;
		switch (krange->max - krange->min) {
		case 20000000:
			conf |= MSeries_AO_DAC_Reference_10V_Internal_Bits;
			ni_writeb(0, M_Offset_AO_Reference_Attenuation(chan));
			break;
		case 10000000:
			conf |= MSeries_AO_DAC_Reference_5V_Internal_Bits;
			ni_writeb(0, M_Offset_AO_Reference_Attenuation(chan));
			break;
		case 4000000:
			conf |= MSeries_AO_DAC_Reference_10V_Internal_Bits;
			ni_writeb(MSeries_Attenuate_x5_Bit,
				  M_Offset_AO_Reference_Attenuation(chan));
			break;
		case 2000000:
			conf |= MSeries_AO_DAC_Reference_5V_Internal_Bits;
			ni_writeb(MSeries_Attenuate_x5_Bit,
				  M_Offset_AO_Reference_Attenuation(chan));
			break;
		default:
			printk("%s: bug! unhandled ao reference voltage\n",
			       __func__);
			break;
		}
		switch (krange->max + krange->min) {
		case 0:
			conf |= MSeries_AO_DAC_Offset_0V_Bits;
			break;
		case 10000000:
			conf |= MSeries_AO_DAC_Offset_5V_Bits;
			break;
		default:
			printk("%s: bug! unhandled ao offset voltage\n",
			       __func__);
			break;
		}
		if (timed)
			conf |= MSeries_AO_Update_Timed_Bit;
		ni_writeb(conf, M_Offset_AO_Config_Bank(chan));
		devpriv->ao_conf[chan] = conf;
		ni_writeb(i, M_Offset_AO_Waveform_Order(chan));
	}
	return invert;
}

static int ni_old_ao_config_chanlist(struct comedi_device *dev,
				     struct comedi_subdevice *s,
				     unsigned int chanspec[],
				     unsigned int n_chans)
{
	const struct ni_board_struct *board = comedi_board(dev);
	struct ni_private *devpriv = dev->private;
	unsigned int range;
	unsigned int chan;
	unsigned int conf;
	int i;
	int invert = 0;

	for (i = 0; i < n_chans; i++) {
		chan = CR_CHAN(chanspec[i]);
		range = CR_RANGE(chanspec[i]);
		conf = AO_Channel(chan);

		if (board->ao_unipolar) {
			if ((range & 1) == 0) {
				conf |= AO_Bipolar;
				invert = (1 << (board->aobits - 1));
			} else {
				invert = 0;
			}
			if (range & 2)
				conf |= AO_Ext_Ref;
		} else {
			conf |= AO_Bipolar;
			invert = (1 << (board->aobits - 1));
		}

		/* not all boards can deglitch, but this shouldn't hurt */
		if (chanspec[i] & CR_DEGLITCH)
			conf |= AO_Deglitch;

		/* analog reference */
		/* AREF_OTHER connects AO ground to AI ground, i think */
		conf |= (CR_AREF(chanspec[i]) ==
			 AREF_OTHER) ? AO_Ground_Ref : 0;

		ni_writew(conf, AO_Configuration);
		devpriv->ao_conf[chan] = conf;
	}
	return invert;
}

static int ni_ao_config_chanlist(struct comedi_device *dev,
				 struct comedi_subdevice *s,
				 unsigned int chanspec[], unsigned int n_chans,
				 int timed)
{
	const struct ni_board_struct *board = comedi_board(dev);

	if (board->reg_type & ni_reg_m_series_mask)
		return ni_m_series_ao_config_chanlist(dev, s, chanspec, n_chans,
						      timed);
	else
		return ni_old_ao_config_chanlist(dev, s, chanspec, n_chans);
}

static int ni_ao_insn_read(struct comedi_device *dev,
			   struct comedi_subdevice *s, struct comedi_insn *insn,
			   unsigned int *data)
{
	struct ni_private *devpriv = dev->private;

	data[0] = devpriv->ao[CR_CHAN(insn->chanspec)];

	return 1;
}

static int ni_ao_insn_write(struct comedi_device *dev,
			    struct comedi_subdevice *s,
			    struct comedi_insn *insn, unsigned int *data)
{
	const struct ni_board_struct *board = comedi_board(dev);
	struct ni_private *devpriv = dev->private;
	unsigned int chan = CR_CHAN(insn->chanspec);
	unsigned int invert;

	invert = ni_ao_config_chanlist(dev, s, &insn->chanspec, 1, 0);

	devpriv->ao[chan] = data[0];

	if (board->reg_type & ni_reg_m_series_mask) {
		ni_writew(data[0], M_Offset_DAC_Direct_Data(chan));
	} else
		ni_writew(data[0] ^ invert,
			  (chan) ? DAC1_Direct_Data : DAC0_Direct_Data);

	return 1;
}

static int ni_ao_insn_write_671x(struct comedi_device *dev,
				 struct comedi_subdevice *s,
				 struct comedi_insn *insn, unsigned int *data)
{
	const struct ni_board_struct *board = comedi_board(dev);
	struct ni_private *devpriv = dev->private;
	unsigned int chan = CR_CHAN(insn->chanspec);
	unsigned int invert;

	ao_win_out(1 << chan, AO_Immediate_671x);
	invert = 1 << (board->aobits - 1);

	ni_ao_config_chanlist(dev, s, &insn->chanspec, 1, 0);

	devpriv->ao[chan] = data[0];
	ao_win_out(data[0] ^ invert, DACx_Direct_Data_671x(chan));

	return 1;
}

static int ni_ao_insn_config(struct comedi_device *dev,
			     struct comedi_subdevice *s,
			     struct comedi_insn *insn, unsigned int *data)
{
	const struct ni_board_struct *board = comedi_board(dev);
	struct ni_private *devpriv = dev->private;

	switch (data[0]) {
	case INSN_CONFIG_GET_HARDWARE_BUFFER_SIZE:
		switch (data[1]) {
		case COMEDI_OUTPUT:
			data[2] = 1 + board->ao_fifo_depth * sizeof(short);
			if (devpriv->mite)
				data[2] += devpriv->mite->fifo_size;
			break;
		case COMEDI_INPUT:
			data[2] = 0;
			break;
		default:
			return -EINVAL;
			break;
		}
		return 0;
	default:
		break;
	}

	return -EINVAL;
}

static int ni_ao_inttrig(struct comedi_device *dev, struct comedi_subdevice *s,
			 unsigned int trignum)
{
	const struct ni_board_struct *board __maybe_unused = comedi_board(dev);
	struct ni_private *devpriv = dev->private;
	int ret;
	int interrupt_b_bits;
	int i;
	static const int timeout = 1000;

	if (trignum != 0)
		return -EINVAL;

	/* Null trig at beginning prevent ao start trigger from executing more than
	   once per command (and doing things like trying to allocate the ao dma channel
	   multiple times) */
	s->async->inttrig = NULL;

	ni_set_bits(dev, Interrupt_B_Enable_Register,
		    AO_FIFO_Interrupt_Enable | AO_Error_Interrupt_Enable, 0);
	interrupt_b_bits = AO_Error_Interrupt_Enable;
#ifdef PCIDMA
	devpriv->stc_writew(dev, 1, DAC_FIFO_Clear);
	if (board->reg_type & ni_reg_6xxx_mask)
		ni_ao_win_outl(dev, 0x6, AO_FIFO_Offset_Load_611x);
	ret = ni_ao_setup_MITE_dma(dev);
	if (ret)
		return ret;
	ret = ni_ao_wait_for_dma_load(dev);
	if (ret < 0)
		return ret;
#else
	ret = ni_ao_prep_fifo(dev, s);
	if (ret == 0)
		return -EPIPE;

	interrupt_b_bits |= AO_FIFO_Interrupt_Enable;
#endif

	devpriv->stc_writew(dev, devpriv->ao_mode3 | AO_Not_An_UPDATE,
			    AO_Mode_3_Register);
	devpriv->stc_writew(dev, devpriv->ao_mode3, AO_Mode_3_Register);
	/* wait for DACs to be loaded */
	for (i = 0; i < timeout; i++) {
		udelay(1);
		if ((devpriv->stc_readw(dev,
					Joint_Status_2_Register) &
		     AO_TMRDACWRs_In_Progress_St) == 0)
			break;
	}
	if (i == timeout) {
		comedi_error(dev,
			     "timed out waiting for AO_TMRDACWRs_In_Progress_St to clear");
		return -EIO;
	}
	/*  stc manual says we are need to clear error interrupt after AO_TMRDACWRs_In_Progress_St clears */
	devpriv->stc_writew(dev, AO_Error_Interrupt_Ack,
			    Interrupt_B_Ack_Register);

	ni_set_bits(dev, Interrupt_B_Enable_Register, interrupt_b_bits, 1);

	devpriv->stc_writew(dev,
			    devpriv->ao_cmd1 | AO_UI_Arm | AO_UC_Arm | AO_BC_Arm
			    | AO_DAC1_Update_Mode | AO_DAC0_Update_Mode,
			    AO_Command_1_Register);

	devpriv->stc_writew(dev, devpriv->ao_cmd2 | AO_START1_Pulse,
			    AO_Command_2_Register);

	return 0;
}

static int ni_ao_cmd(struct comedi_device *dev, struct comedi_subdevice *s)
{
	const struct ni_board_struct *board = comedi_board(dev);
	struct ni_private *devpriv = dev->private;
	const struct comedi_cmd *cmd = &s->async->cmd;
	int bits;
	int i;
	unsigned trigvar;

	if (dev->irq == 0) {
		comedi_error(dev, "cannot run command without an irq");
		return -EIO;
	}

	devpriv->stc_writew(dev, AO_Configuration_Start, Joint_Reset_Register);

	devpriv->stc_writew(dev, AO_Disarm, AO_Command_1_Register);

	if (board->reg_type & ni_reg_6xxx_mask) {
		ao_win_out(CLEAR_WG, AO_Misc_611x);

		bits = 0;
		for (i = 0; i < cmd->chanlist_len; i++) {
			int chan;

			chan = CR_CHAN(cmd->chanlist[i]);
			bits |= 1 << chan;
			ao_win_out(chan, AO_Waveform_Generation_611x);
		}
		ao_win_out(bits, AO_Timed_611x);
	}

	ni_ao_config_chanlist(dev, s, cmd->chanlist, cmd->chanlist_len, 1);

	if (cmd->stop_src == TRIG_NONE) {
		devpriv->ao_mode1 |= AO_Continuous;
		devpriv->ao_mode1 &= ~AO_Trigger_Once;
	} else {
		devpriv->ao_mode1 &= ~AO_Continuous;
		devpriv->ao_mode1 |= AO_Trigger_Once;
	}
	devpriv->stc_writew(dev, devpriv->ao_mode1, AO_Mode_1_Register);
	switch (cmd->start_src) {
	case TRIG_INT:
	case TRIG_NOW:
		devpriv->ao_trigger_select &=
		    ~(AO_START1_Polarity | AO_START1_Select(-1));
		devpriv->ao_trigger_select |= AO_START1_Edge | AO_START1_Sync;
		devpriv->stc_writew(dev, devpriv->ao_trigger_select,
				    AO_Trigger_Select_Register);
		break;
	case TRIG_EXT:
		devpriv->ao_trigger_select =
		    AO_START1_Select(CR_CHAN(cmd->start_arg) + 1);
		if (cmd->start_arg & CR_INVERT)
			devpriv->ao_trigger_select |= AO_START1_Polarity;	/*  0=active high, 1=active low. see daq-stc 3-24 (p186) */
		if (cmd->start_arg & CR_EDGE)
			devpriv->ao_trigger_select |= AO_START1_Edge;	/*  0=edge detection disabled, 1=enabled */
		devpriv->stc_writew(dev, devpriv->ao_trigger_select,
				    AO_Trigger_Select_Register);
		break;
	default:
		BUG();
		break;
	}
	devpriv->ao_mode3 &= ~AO_Trigger_Length;
	devpriv->stc_writew(dev, devpriv->ao_mode3, AO_Mode_3_Register);

	devpriv->stc_writew(dev, devpriv->ao_mode1, AO_Mode_1_Register);
	devpriv->ao_mode2 &= ~AO_BC_Initial_Load_Source;
	devpriv->stc_writew(dev, devpriv->ao_mode2, AO_Mode_2_Register);
	if (cmd->stop_src == TRIG_NONE) {
		devpriv->stc_writel(dev, 0xffffff, AO_BC_Load_A_Register);
	} else {
		devpriv->stc_writel(dev, 0, AO_BC_Load_A_Register);
	}
	devpriv->stc_writew(dev, AO_BC_Load, AO_Command_1_Register);
	devpriv->ao_mode2 &= ~AO_UC_Initial_Load_Source;
	devpriv->stc_writew(dev, devpriv->ao_mode2, AO_Mode_2_Register);
	switch (cmd->stop_src) {
	case TRIG_COUNT:
		if (board->reg_type & ni_reg_m_series_mask) {
			/*  this is how the NI example code does it for m-series boards, verified correct with 6259 */
			devpriv->stc_writel(dev, cmd->stop_arg - 1,
					    AO_UC_Load_A_Register);
			devpriv->stc_writew(dev, AO_UC_Load,
					    AO_Command_1_Register);
		} else {
			devpriv->stc_writel(dev, cmd->stop_arg,
					    AO_UC_Load_A_Register);
			devpriv->stc_writew(dev, AO_UC_Load,
					    AO_Command_1_Register);
			devpriv->stc_writel(dev, cmd->stop_arg - 1,
					    AO_UC_Load_A_Register);
		}
		break;
	case TRIG_NONE:
		devpriv->stc_writel(dev, 0xffffff, AO_UC_Load_A_Register);
		devpriv->stc_writew(dev, AO_UC_Load, AO_Command_1_Register);
		devpriv->stc_writel(dev, 0xffffff, AO_UC_Load_A_Register);
		break;
	default:
		devpriv->stc_writel(dev, 0, AO_UC_Load_A_Register);
		devpriv->stc_writew(dev, AO_UC_Load, AO_Command_1_Register);
		devpriv->stc_writel(dev, cmd->stop_arg, AO_UC_Load_A_Register);
	}

	devpriv->ao_mode1 &=
	    ~(AO_UI_Source_Select(0x1f) | AO_UI_Source_Polarity |
	      AO_UPDATE_Source_Select(0x1f) | AO_UPDATE_Source_Polarity);
	switch (cmd->scan_begin_src) {
	case TRIG_TIMER:
		devpriv->ao_cmd2 &= ~AO_BC_Gate_Enable;
		trigvar =
		    ni_ns_to_timer(dev, cmd->scan_begin_arg,
				   TRIG_ROUND_NEAREST);
		devpriv->stc_writel(dev, 1, AO_UI_Load_A_Register);
		devpriv->stc_writew(dev, AO_UI_Load, AO_Command_1_Register);
		devpriv->stc_writel(dev, trigvar, AO_UI_Load_A_Register);
		break;
	case TRIG_EXT:
		devpriv->ao_mode1 |=
		    AO_UPDATE_Source_Select(cmd->scan_begin_arg);
		if (cmd->scan_begin_arg & CR_INVERT)
			devpriv->ao_mode1 |= AO_UPDATE_Source_Polarity;
		devpriv->ao_cmd2 |= AO_BC_Gate_Enable;
		break;
	default:
		BUG();
		break;
	}
	devpriv->stc_writew(dev, devpriv->ao_cmd2, AO_Command_2_Register);
	devpriv->stc_writew(dev, devpriv->ao_mode1, AO_Mode_1_Register);
	devpriv->ao_mode2 &=
	    ~(AO_UI_Reload_Mode(3) | AO_UI_Initial_Load_Source);
	devpriv->stc_writew(dev, devpriv->ao_mode2, AO_Mode_2_Register);

	if (cmd->scan_end_arg > 1) {
		devpriv->ao_mode1 |= AO_Multiple_Channels;
		devpriv->stc_writew(dev,
				    AO_Number_Of_Channels(cmd->scan_end_arg -
							  1) |
				    AO_UPDATE_Output_Select
				    (AO_Update_Output_High_Z),
				    AO_Output_Control_Register);
	} else {
		unsigned bits;
		devpriv->ao_mode1 &= ~AO_Multiple_Channels;
		bits = AO_UPDATE_Output_Select(AO_Update_Output_High_Z);
		if (board->reg_type &
		    (ni_reg_m_series_mask | ni_reg_6xxx_mask)) {
			bits |= AO_Number_Of_Channels(0);
		} else {
			bits |=
			    AO_Number_Of_Channels(CR_CHAN(cmd->chanlist[0]));
		}
		devpriv->stc_writew(dev, bits, AO_Output_Control_Register);
	}
	devpriv->stc_writew(dev, devpriv->ao_mode1, AO_Mode_1_Register);

	devpriv->stc_writew(dev, AO_DAC0_Update_Mode | AO_DAC1_Update_Mode,
			    AO_Command_1_Register);

	devpriv->ao_mode3 |= AO_Stop_On_Overrun_Error;
	devpriv->stc_writew(dev, devpriv->ao_mode3, AO_Mode_3_Register);

	devpriv->ao_mode2 &= ~AO_FIFO_Mode_Mask;
#ifdef PCIDMA
	devpriv->ao_mode2 |= AO_FIFO_Mode_HF_to_F;
#else
	devpriv->ao_mode2 |= AO_FIFO_Mode_HF;
#endif
	devpriv->ao_mode2 &= ~AO_FIFO_Retransmit_Enable;
	devpriv->stc_writew(dev, devpriv->ao_mode2, AO_Mode_2_Register);

	bits = AO_BC_Source_Select | AO_UPDATE_Pulse_Width |
	    AO_TMRDACWR_Pulse_Width;
	if (board->ao_fifo_depth)
		bits |= AO_FIFO_Enable;
	else
		bits |= AO_DMA_PIO_Control;
#if 0
	/* F Hess: windows driver does not set AO_Number_Of_DAC_Packages bit for 6281,
	   verified with bus analyzer. */
	if (board->reg_type & ni_reg_m_series_mask)
		bits |= AO_Number_Of_DAC_Packages;
#endif
	devpriv->stc_writew(dev, bits, AO_Personal_Register);
	/*  enable sending of ao dma requests */
	devpriv->stc_writew(dev, AO_AOFREQ_Enable, AO_Start_Select_Register);

	devpriv->stc_writew(dev, AO_Configuration_End, Joint_Reset_Register);

	if (cmd->stop_src == TRIG_COUNT) {
		devpriv->stc_writew(dev, AO_BC_TC_Interrupt_Ack,
				    Interrupt_B_Ack_Register);
		ni_set_bits(dev, Interrupt_B_Enable_Register,
			    AO_BC_TC_Interrupt_Enable, 1);
	}

	s->async->inttrig = &ni_ao_inttrig;

	return 0;
}

static int ni_ao_cmdtest(struct comedi_device *dev, struct comedi_subdevice *s,
			 struct comedi_cmd *cmd)
{
	const struct ni_board_struct *board = comedi_board(dev);
	struct ni_private *devpriv = dev->private;
	int err = 0;
	int tmp;

	/* Step 1 : check if triggers are trivially valid */

	if ((cmd->flags & CMDF_WRITE) == 0)
		cmd->flags |= CMDF_WRITE;

	err |= cfc_check_trigger_src(&cmd->start_src, TRIG_INT | TRIG_EXT);
	err |= cfc_check_trigger_src(&cmd->scan_begin_src,
					TRIG_TIMER | TRIG_EXT);
	err |= cfc_check_trigger_src(&cmd->convert_src, TRIG_NOW);
	err |= cfc_check_trigger_src(&cmd->scan_end_src, TRIG_COUNT);
	err |= cfc_check_trigger_src(&cmd->stop_src, TRIG_COUNT | TRIG_NONE);

	if (err)
		return 1;

	/* Step 2a : make sure trigger sources are unique */

	err |= cfc_check_trigger_is_unique(cmd->start_src);
	err |= cfc_check_trigger_is_unique(cmd->scan_begin_src);
	err |= cfc_check_trigger_is_unique(cmd->stop_src);

	/* Step 2b : and mutually compatible */

	if (err)
		return 2;

	/* Step 3: check if arguments are trivially valid */

	if (cmd->start_src == TRIG_EXT) {
		/* external trigger */
		unsigned int tmp = CR_CHAN(cmd->start_arg);

		if (tmp > 18)
			tmp = 18;
		tmp |= (cmd->start_arg & (CR_INVERT | CR_EDGE));
		err |= cfc_check_trigger_arg_is(&cmd->start_arg, tmp);
	} else {
		/* true for both TRIG_NOW and TRIG_INT */
		err |= cfc_check_trigger_arg_is(&cmd->start_arg, 0);
	}

	if (cmd->scan_begin_src == TRIG_TIMER) {
		err |= cfc_check_trigger_arg_min(&cmd->scan_begin_arg,
						 board->ao_speed);
		err |= cfc_check_trigger_arg_max(&cmd->scan_begin_arg,
						 devpriv->clock_ns * 0xffffff);
	}

	err |= cfc_check_trigger_arg_is(&cmd->convert_arg, 0);
	err |= cfc_check_trigger_arg_is(&cmd->scan_end_arg, cmd->chanlist_len);

	if (cmd->stop_src == TRIG_COUNT)
		err |= cfc_check_trigger_arg_max(&cmd->stop_arg, 0x00ffffff);
	else	/* TRIG_NONE */
		err |= cfc_check_trigger_arg_is(&cmd->stop_arg, 0);

	if (err)
		return 3;

	/* step 4: fix up any arguments */
	if (cmd->scan_begin_src == TRIG_TIMER) {
		tmp = cmd->scan_begin_arg;
		cmd->scan_begin_arg =
		    ni_timer_to_ns(dev, ni_ns_to_timer(dev,
						       cmd->scan_begin_arg,
						       cmd->
						       flags &
						       TRIG_ROUND_MASK));
		if (tmp != cmd->scan_begin_arg)
			err++;
	}
	if (err)
		return 4;

	/* step 5: fix up chanlist */

	if (err)
		return 5;

	return 0;
}

static int ni_ao_reset(struct comedi_device *dev, struct comedi_subdevice *s)
{
	const struct ni_board_struct *board = comedi_board(dev);
	struct ni_private *devpriv = dev->private;

	/* devpriv->ao0p=0x0000; */
	/* ni_writew(devpriv->ao0p,AO_Configuration); */

	/* devpriv->ao1p=AO_Channel(1); */
	/* ni_writew(devpriv->ao1p,AO_Configuration); */

	ni_release_ao_mite_channel(dev);

	devpriv->stc_writew(dev, AO_Configuration_Start, Joint_Reset_Register);
	devpriv->stc_writew(dev, AO_Disarm, AO_Command_1_Register);
	ni_set_bits(dev, Interrupt_B_Enable_Register, ~0, 0);
	devpriv->stc_writew(dev, AO_BC_Source_Select, AO_Personal_Register);
	devpriv->stc_writew(dev, 0x3f98, Interrupt_B_Ack_Register);
	devpriv->stc_writew(dev, AO_BC_Source_Select | AO_UPDATE_Pulse_Width |
			    AO_TMRDACWR_Pulse_Width, AO_Personal_Register);
	devpriv->stc_writew(dev, 0, AO_Output_Control_Register);
	devpriv->stc_writew(dev, 0, AO_Start_Select_Register);
	devpriv->ao_cmd1 = 0;
	devpriv->stc_writew(dev, devpriv->ao_cmd1, AO_Command_1_Register);
	devpriv->ao_cmd2 = 0;
	devpriv->stc_writew(dev, devpriv->ao_cmd2, AO_Command_2_Register);
	devpriv->ao_mode1 = 0;
	devpriv->stc_writew(dev, devpriv->ao_mode1, AO_Mode_1_Register);
	devpriv->ao_mode2 = 0;
	devpriv->stc_writew(dev, devpriv->ao_mode2, AO_Mode_2_Register);
	if (board->reg_type & ni_reg_m_series_mask)
		devpriv->ao_mode3 = AO_Last_Gate_Disable;
	else
		devpriv->ao_mode3 = 0;
	devpriv->stc_writew(dev, devpriv->ao_mode3, AO_Mode_3_Register);
	devpriv->ao_trigger_select = 0;
	devpriv->stc_writew(dev, devpriv->ao_trigger_select,
			    AO_Trigger_Select_Register);
	if (board->reg_type & ni_reg_6xxx_mask) {
		unsigned immediate_bits = 0;
		unsigned i;
		for (i = 0; i < s->n_chan; ++i) {
			immediate_bits |= 1 << i;
		}
		ao_win_out(immediate_bits, AO_Immediate_671x);
		ao_win_out(CLEAR_WG, AO_Misc_611x);
	}
	devpriv->stc_writew(dev, AO_Configuration_End, Joint_Reset_Register);

	return 0;
}

/* digital io */

static int ni_dio_insn_config(struct comedi_device *dev,
			      struct comedi_subdevice *s,
			      struct comedi_insn *insn, unsigned int *data)
{
	struct ni_private *devpriv = dev->private;

#ifdef DEBUG_DIO
	printk("ni_dio_insn_config() chan=%d io=%d\n",
	       CR_CHAN(insn->chanspec), data[0]);
#endif
	switch (data[0]) {
	case INSN_CONFIG_DIO_OUTPUT:
		s->io_bits |= 1 << CR_CHAN(insn->chanspec);
		break;
	case INSN_CONFIG_DIO_INPUT:
		s->io_bits &= ~(1 << CR_CHAN(insn->chanspec));
		break;
	case INSN_CONFIG_DIO_QUERY:
		data[1] =
		    (s->
		     io_bits & (1 << CR_CHAN(insn->chanspec))) ? COMEDI_OUTPUT :
		    COMEDI_INPUT;
		return insn->n;
		break;
	default:
		return -EINVAL;
	}

	devpriv->dio_control &= ~DIO_Pins_Dir_Mask;
	devpriv->dio_control |= DIO_Pins_Dir(s->io_bits);
	devpriv->stc_writew(dev, devpriv->dio_control, DIO_Control_Register);

	return 1;
}

static int ni_dio_insn_bits(struct comedi_device *dev,
			    struct comedi_subdevice *s,
			    struct comedi_insn *insn, unsigned int *data)
{
	struct ni_private *devpriv = dev->private;

#ifdef DEBUG_DIO
	printk("ni_dio_insn_bits() mask=0x%x bits=0x%x\n", data[0], data[1]);
#endif

	if (data[0]) {
		/* Perform check to make sure we're not using the
		   serial part of the dio */
		if ((data[0] & (DIO_SDIN | DIO_SDOUT))
		    && devpriv->serial_interval_ns)
			return -EBUSY;

		s->state &= ~data[0];
		s->state |= (data[0] & data[1]);
		devpriv->dio_output &= ~DIO_Parallel_Data_Mask;
		devpriv->dio_output |= DIO_Parallel_Data_Out(s->state);
		devpriv->stc_writew(dev, devpriv->dio_output,
				    DIO_Output_Register);
	}
	data[1] = devpriv->stc_readw(dev, DIO_Parallel_Input_Register);

	return insn->n;
}

static int ni_m_series_dio_insn_config(struct comedi_device *dev,
				       struct comedi_subdevice *s,
				       struct comedi_insn *insn,
				       unsigned int *data)
{
	struct ni_private *devpriv __maybe_unused = dev->private;

#ifdef DEBUG_DIO
	printk("ni_m_series_dio_insn_config() chan=%d io=%d\n",
	       CR_CHAN(insn->chanspec), data[0]);
#endif
	switch (data[0]) {
	case INSN_CONFIG_DIO_OUTPUT:
		s->io_bits |= 1 << CR_CHAN(insn->chanspec);
		break;
	case INSN_CONFIG_DIO_INPUT:
		s->io_bits &= ~(1 << CR_CHAN(insn->chanspec));
		break;
	case INSN_CONFIG_DIO_QUERY:
		data[1] =
		    (s->
		     io_bits & (1 << CR_CHAN(insn->chanspec))) ? COMEDI_OUTPUT :
		    COMEDI_INPUT;
		return insn->n;
		break;
	default:
		return -EINVAL;
	}

	ni_writel(s->io_bits, M_Offset_DIO_Direction);

	return 1;
}

static int ni_m_series_dio_insn_bits(struct comedi_device *dev,
				     struct comedi_subdevice *s,
				     struct comedi_insn *insn,
				     unsigned int *data)
{
	struct ni_private *devpriv __maybe_unused = dev->private;

#ifdef DEBUG_DIO
	printk("ni_m_series_dio_insn_bits() mask=0x%x bits=0x%x\n", data[0],
	       data[1]);
#endif

	if (data[0]) {
		s->state &= ~data[0];
		s->state |= (data[0] & data[1]);
		ni_writel(s->state, M_Offset_Static_Digital_Output);
	}
	data[1] = ni_readl(M_Offset_Static_Digital_Input);

	return insn->n;
}

static int ni_cdio_cmdtest(struct comedi_device *dev,
			   struct comedi_subdevice *s, struct comedi_cmd *cmd)
{
	int err = 0;
	int tmp;
	unsigned i;

	/* Step 1 : check if triggers are trivially valid */

	err |= cfc_check_trigger_src(&cmd->start_src, TRIG_INT);
	err |= cfc_check_trigger_src(&cmd->scan_begin_src, TRIG_EXT);
	err |= cfc_check_trigger_src(&cmd->convert_src, TRIG_NOW);
	err |= cfc_check_trigger_src(&cmd->scan_end_src, TRIG_COUNT);
	err |= cfc_check_trigger_src(&cmd->stop_src, TRIG_NONE);

	if (err)
		return 1;

	/* Step 2a : make sure trigger sources are unique */
	/* Step 2b : and mutually compatible */

	if (err)
		return 2;

	/* Step 3: check if arguments are trivially valid */

	err |= cfc_check_trigger_arg_is(&cmd->start_arg, 0);

	tmp = cmd->scan_begin_arg;
	tmp &= CR_PACK_FLAGS(CDO_Sample_Source_Select_Mask, 0, 0, CR_INVERT);
	if (tmp != cmd->scan_begin_arg)
		err |= -EINVAL;

	err |= cfc_check_trigger_arg_is(&cmd->convert_arg, 0);
	err |= cfc_check_trigger_arg_is(&cmd->scan_end_arg, cmd->chanlist_len);
	err |= cfc_check_trigger_arg_is(&cmd->stop_arg, 0);

	if (err)
		return 3;

	/* step 4: fix up any arguments */

	if (err)
		return 4;

	/* step 5: check chanlist */

	for (i = 0; i < cmd->chanlist_len; ++i) {
		if (cmd->chanlist[i] != i)
			err = 1;
	}

	if (err)
		return 5;

	return 0;
}

static int ni_cdio_cmd(struct comedi_device *dev, struct comedi_subdevice *s)
{
	struct ni_private *devpriv __maybe_unused = dev->private;
	const struct comedi_cmd *cmd = &s->async->cmd;
	unsigned cdo_mode_bits = CDO_FIFO_Mode_Bit | CDO_Halt_On_Error_Bit;
	int retval;

	ni_writel(CDO_Reset_Bit, M_Offset_CDIO_Command);
	switch (cmd->scan_begin_src) {
	case TRIG_EXT:
		cdo_mode_bits |=
		    CR_CHAN(cmd->scan_begin_arg) &
		    CDO_Sample_Source_Select_Mask;
		break;
	default:
		BUG();
		break;
	}
	if (cmd->scan_begin_arg & CR_INVERT)
		cdo_mode_bits |= CDO_Polarity_Bit;
	ni_writel(cdo_mode_bits, M_Offset_CDO_Mode);
	if (s->io_bits) {
		ni_writel(s->state, M_Offset_CDO_FIFO_Data);
		ni_writel(CDO_SW_Update_Bit, M_Offset_CDIO_Command);
		ni_writel(s->io_bits, M_Offset_CDO_Mask_Enable);
	} else {
		comedi_error(dev,
			     "attempted to run digital output command with no lines configured as outputs");
		return -EIO;
	}
	retval = ni_request_cdo_mite_channel(dev);
	if (retval < 0) {
		return retval;
	}
	s->async->inttrig = &ni_cdo_inttrig;
	return 0;
}

static int ni_cdo_inttrig(struct comedi_device *dev, struct comedi_subdevice *s,
			  unsigned int trignum)
{
#ifdef PCIDMA
	struct ni_private *devpriv = dev->private;
	unsigned long flags;
#endif
	int retval = 0;
	unsigned i;
	const unsigned timeout = 1000;

	s->async->inttrig = NULL;

	/* read alloc the entire buffer */
	comedi_buf_read_alloc(s->async, s->async->prealloc_bufsz);

#ifdef PCIDMA
	spin_lock_irqsave(&devpriv->mite_channel_lock, flags);
	if (devpriv->cdo_mite_chan) {
		mite_prep_dma(devpriv->cdo_mite_chan, 32, 32);
		mite_dma_arm(devpriv->cdo_mite_chan);
	} else {
		comedi_error(dev, "BUG: no cdo mite channel?");
		retval = -EIO;
	}
	spin_unlock_irqrestore(&devpriv->mite_channel_lock, flags);
	if (retval < 0)
		return retval;
#endif
/*
* XXX not sure what interrupt C group does
* ni_writeb(Interrupt_Group_C_Enable_Bit,
* M_Offset_Interrupt_C_Enable); wait for dma to fill output fifo
*/
	for (i = 0; i < timeout; ++i) {
		if (ni_readl(M_Offset_CDIO_Status) & CDO_FIFO_Full_Bit)
			break;
		udelay(10);
	}
	if (i == timeout) {
		comedi_error(dev, "dma failed to fill cdo fifo!");
		ni_cdio_cancel(dev, s);
		return -EIO;
	}
	ni_writel(CDO_Arm_Bit | CDO_Error_Interrupt_Enable_Set_Bit |
		  CDO_Empty_FIFO_Interrupt_Enable_Set_Bit,
		  M_Offset_CDIO_Command);
	return retval;
}

static int ni_cdio_cancel(struct comedi_device *dev, struct comedi_subdevice *s)
{
	struct ni_private *devpriv __maybe_unused = dev->private;

	ni_writel(CDO_Disarm_Bit | CDO_Error_Interrupt_Enable_Clear_Bit |
		  CDO_Empty_FIFO_Interrupt_Enable_Clear_Bit |
		  CDO_FIFO_Request_Interrupt_Enable_Clear_Bit,
		  M_Offset_CDIO_Command);
/*
* XXX not sure what interrupt C group does ni_writeb(0,
* M_Offset_Interrupt_C_Enable);
*/
	ni_writel(0, M_Offset_CDO_Mask_Enable);
	ni_release_cdo_mite_channel(dev);
	return 0;
}

static void handle_cdio_interrupt(struct comedi_device *dev)
{
	const struct ni_board_struct *board = comedi_board(dev);
	struct ni_private *devpriv __maybe_unused = dev->private;
	unsigned cdio_status;
	struct comedi_subdevice *s = &dev->subdevices[NI_DIO_SUBDEV];
#ifdef PCIDMA
	unsigned long flags;
#endif

	if ((board->reg_type & ni_reg_m_series_mask) == 0) {
		return;
	}
#ifdef PCIDMA
	spin_lock_irqsave(&devpriv->mite_channel_lock, flags);
	if (devpriv->cdo_mite_chan) {
		unsigned cdo_mite_status =
		    mite_get_status(devpriv->cdo_mite_chan);
		if (cdo_mite_status & CHSR_LINKC) {
			writel(CHOR_CLRLC,
			       devpriv->mite->mite_io_addr +
			       MITE_CHOR(devpriv->cdo_mite_chan->channel));
		}
		mite_sync_output_dma(devpriv->cdo_mite_chan, s->async);
	}
	spin_unlock_irqrestore(&devpriv->mite_channel_lock, flags);
#endif

	cdio_status = ni_readl(M_Offset_CDIO_Status);
	if (cdio_status & (CDO_Overrun_Bit | CDO_Underflow_Bit)) {
/* printk("cdio error: statux=0x%x\n", cdio_status); */
		ni_writel(CDO_Error_Interrupt_Confirm_Bit, M_Offset_CDIO_Command);	/*  XXX just guessing this is needed and does something useful */
		s->async->events |= COMEDI_CB_OVERFLOW;
	}
	if (cdio_status & CDO_FIFO_Empty_Bit) {
/* printk("cdio fifo empty\n"); */
		ni_writel(CDO_Empty_FIFO_Interrupt_Enable_Clear_Bit,
			  M_Offset_CDIO_Command);
/* s->async->events |= COMEDI_CB_EOA; */
	}
	ni_event(dev, s);
}

static int ni_serial_insn_config(struct comedi_device *dev,
				 struct comedi_subdevice *s,
				 struct comedi_insn *insn, unsigned int *data)
{
	struct ni_private *devpriv = dev->private;
	int err = insn->n;
	unsigned char byte_out, byte_in = 0;

	if (insn->n != 2)
		return -EINVAL;

	switch (data[0]) {
	case INSN_CONFIG_SERIAL_CLOCK:

#ifdef DEBUG_DIO
		printk("SPI serial clock Config cd\n", data[1]);
#endif
		devpriv->serial_hw_mode = 1;
		devpriv->dio_control |= DIO_HW_Serial_Enable;

		if (data[1] == SERIAL_DISABLED) {
			devpriv->serial_hw_mode = 0;
			devpriv->dio_control &= ~(DIO_HW_Serial_Enable |
						  DIO_Software_Serial_Control);
			data[1] = SERIAL_DISABLED;
			devpriv->serial_interval_ns = data[1];
		} else if (data[1] <= SERIAL_600NS) {
			/* Warning: this clock speed is too fast to reliably
			   control SCXI. */
			devpriv->dio_control &= ~DIO_HW_Serial_Timebase;
			devpriv->clock_and_fout |= Slow_Internal_Timebase;
			devpriv->clock_and_fout &= ~DIO_Serial_Out_Divide_By_2;
			data[1] = SERIAL_600NS;
			devpriv->serial_interval_ns = data[1];
		} else if (data[1] <= SERIAL_1_2US) {
			devpriv->dio_control &= ~DIO_HW_Serial_Timebase;
			devpriv->clock_and_fout |= Slow_Internal_Timebase |
			    DIO_Serial_Out_Divide_By_2;
			data[1] = SERIAL_1_2US;
			devpriv->serial_interval_ns = data[1];
		} else if (data[1] <= SERIAL_10US) {
			devpriv->dio_control |= DIO_HW_Serial_Timebase;
			devpriv->clock_and_fout |= Slow_Internal_Timebase |
			    DIO_Serial_Out_Divide_By_2;
			/* Note: DIO_Serial_Out_Divide_By_2 only affects
			   600ns/1.2us. If you turn divide_by_2 off with the
			   slow clock, you will still get 10us, except then
			   all your delays are wrong. */
			data[1] = SERIAL_10US;
			devpriv->serial_interval_ns = data[1];
		} else {
			devpriv->dio_control &= ~(DIO_HW_Serial_Enable |
						  DIO_Software_Serial_Control);
			devpriv->serial_hw_mode = 0;
			data[1] = (data[1] / 1000) * 1000;
			devpriv->serial_interval_ns = data[1];
		}

		devpriv->stc_writew(dev, devpriv->dio_control,
				    DIO_Control_Register);
		devpriv->stc_writew(dev, devpriv->clock_and_fout,
				    Clock_and_FOUT_Register);
		return 1;

		break;

	case INSN_CONFIG_BIDIRECTIONAL_DATA:

		if (devpriv->serial_interval_ns == 0) {
			return -EINVAL;
		}

		byte_out = data[1] & 0xFF;

		if (devpriv->serial_hw_mode) {
			err = ni_serial_hw_readwrite8(dev, s, byte_out,
						      &byte_in);
		} else if (devpriv->serial_interval_ns > 0) {
			err = ni_serial_sw_readwrite8(dev, s, byte_out,
						      &byte_in);
		} else {
			printk("ni_serial_insn_config: serial disabled!\n");
			return -EINVAL;
		}
		if (err < 0)
			return err;
		data[1] = byte_in & 0xFF;
		return insn->n;

		break;
	default:
		return -EINVAL;
	}

}

static int ni_serial_hw_readwrite8(struct comedi_device *dev,
				   struct comedi_subdevice *s,
				   unsigned char data_out,
				   unsigned char *data_in)
{
	struct ni_private *devpriv = dev->private;
	unsigned int status1;
	int err = 0, count = 20;

#ifdef DEBUG_DIO
	printk("ni_serial_hw_readwrite8: outputting 0x%x\n", data_out);
#endif

	devpriv->dio_output &= ~DIO_Serial_Data_Mask;
	devpriv->dio_output |= DIO_Serial_Data_Out(data_out);
	devpriv->stc_writew(dev, devpriv->dio_output, DIO_Output_Register);

	status1 = devpriv->stc_readw(dev, Joint_Status_1_Register);
	if (status1 & DIO_Serial_IO_In_Progress_St) {
		err = -EBUSY;
		goto Error;
	}

	devpriv->dio_control |= DIO_HW_Serial_Start;
	devpriv->stc_writew(dev, devpriv->dio_control, DIO_Control_Register);
	devpriv->dio_control &= ~DIO_HW_Serial_Start;

	/* Wait until STC says we're done, but don't loop infinitely. */
	while ((status1 =
		devpriv->stc_readw(dev,
				   Joint_Status_1_Register)) &
	       DIO_Serial_IO_In_Progress_St) {
		/* Delay one bit per loop */
		udelay((devpriv->serial_interval_ns + 999) / 1000);
		if (--count < 0) {
			printk
			    ("ni_serial_hw_readwrite8: SPI serial I/O didn't finish in time!\n");
			err = -ETIME;
			goto Error;
		}
	}

	/* Delay for last bit. This delay is absolutely necessary, because
	   DIO_Serial_IO_In_Progress_St goes high one bit too early. */
	udelay((devpriv->serial_interval_ns + 999) / 1000);

	if (data_in != NULL) {
		*data_in = devpriv->stc_readw(dev, DIO_Serial_Input_Register);
#ifdef DEBUG_DIO
		printk("ni_serial_hw_readwrite8: inputted 0x%x\n", *data_in);
#endif
	}

Error:
	devpriv->stc_writew(dev, devpriv->dio_control, DIO_Control_Register);

	return err;
}

static int ni_serial_sw_readwrite8(struct comedi_device *dev,
				   struct comedi_subdevice *s,
				   unsigned char data_out,
				   unsigned char *data_in)
{
	struct ni_private *devpriv = dev->private;
	unsigned char mask, input = 0;

#ifdef DEBUG_DIO
	printk("ni_serial_sw_readwrite8: outputting 0x%x\n", data_out);
#endif

	/* Wait for one bit before transfer */
	udelay((devpriv->serial_interval_ns + 999) / 1000);

	for (mask = 0x80; mask; mask >>= 1) {
		/* Output current bit; note that we cannot touch s->state
		   because it is a per-subdevice field, and serial is
		   a separate subdevice from DIO. */
		devpriv->dio_output &= ~DIO_SDOUT;
		if (data_out & mask) {
			devpriv->dio_output |= DIO_SDOUT;
		}
		devpriv->stc_writew(dev, devpriv->dio_output,
				    DIO_Output_Register);

		/* Assert SDCLK (active low, inverted), wait for half of
		   the delay, deassert SDCLK, and wait for the other half. */
		devpriv->dio_control |= DIO_Software_Serial_Control;
		devpriv->stc_writew(dev, devpriv->dio_control,
				    DIO_Control_Register);

		udelay((devpriv->serial_interval_ns + 999) / 2000);

		devpriv->dio_control &= ~DIO_Software_Serial_Control;
		devpriv->stc_writew(dev, devpriv->dio_control,
				    DIO_Control_Register);

		udelay((devpriv->serial_interval_ns + 999) / 2000);

		/* Input current bit */
		if (devpriv->stc_readw(dev,
				       DIO_Parallel_Input_Register) & DIO_SDIN)
		{
/*			printk("DIO_P_I_R: 0x%x\n", devpriv->stc_readw(dev, DIO_Parallel_Input_Register)); */
			input |= mask;
		}
	}
#ifdef DEBUG_DIO
	printk("ni_serial_sw_readwrite8: inputted 0x%x\n", input);
#endif
	if (data_in)
		*data_in = input;

	return 0;
}

static void mio_common_detach(struct comedi_device *dev)
{
	struct ni_private *devpriv = dev->private;

	if (devpriv) {
		if (devpriv->counter_dev) {
			ni_gpct_device_destroy(devpriv->counter_dev);
		}
	}
<<<<<<< HEAD
	comedi_spriv_free(dev, NI_8255_DIO_SUBDEV);
=======
>>>>>>> d0e0ac97
}

static void init_ao_67xx(struct comedi_device *dev, struct comedi_subdevice *s)
{
	int i;

	for (i = 0; i < s->n_chan; i++) {
		ni_ao_win_outw(dev, AO_Channel(i) | 0x0,
			       AO_Configuration_2_67xx);
	}
	ao_win_out(0x0, AO_Later_Single_Point_Updates);
}

static unsigned ni_gpct_to_stc_register(enum ni_gpct_register reg)
{
	unsigned stc_register;
	switch (reg) {
	case NITIO_G0_Autoincrement_Reg:
		stc_register = G_Autoincrement_Register(0);
		break;
	case NITIO_G1_Autoincrement_Reg:
		stc_register = G_Autoincrement_Register(1);
		break;
	case NITIO_G0_Command_Reg:
		stc_register = G_Command_Register(0);
		break;
	case NITIO_G1_Command_Reg:
		stc_register = G_Command_Register(1);
		break;
	case NITIO_G0_HW_Save_Reg:
		stc_register = G_HW_Save_Register(0);
		break;
	case NITIO_G1_HW_Save_Reg:
		stc_register = G_HW_Save_Register(1);
		break;
	case NITIO_G0_SW_Save_Reg:
		stc_register = G_Save_Register(0);
		break;
	case NITIO_G1_SW_Save_Reg:
		stc_register = G_Save_Register(1);
		break;
	case NITIO_G0_Mode_Reg:
		stc_register = G_Mode_Register(0);
		break;
	case NITIO_G1_Mode_Reg:
		stc_register = G_Mode_Register(1);
		break;
	case NITIO_G0_LoadA_Reg:
		stc_register = G_Load_A_Register(0);
		break;
	case NITIO_G1_LoadA_Reg:
		stc_register = G_Load_A_Register(1);
		break;
	case NITIO_G0_LoadB_Reg:
		stc_register = G_Load_B_Register(0);
		break;
	case NITIO_G1_LoadB_Reg:
		stc_register = G_Load_B_Register(1);
		break;
	case NITIO_G0_Input_Select_Reg:
		stc_register = G_Input_Select_Register(0);
		break;
	case NITIO_G1_Input_Select_Reg:
		stc_register = G_Input_Select_Register(1);
		break;
	case NITIO_G01_Status_Reg:
		stc_register = G_Status_Register;
		break;
	case NITIO_G01_Joint_Reset_Reg:
		stc_register = Joint_Reset_Register;
		break;
	case NITIO_G01_Joint_Status1_Reg:
		stc_register = Joint_Status_1_Register;
		break;
	case NITIO_G01_Joint_Status2_Reg:
		stc_register = Joint_Status_2_Register;
		break;
	case NITIO_G0_Interrupt_Acknowledge_Reg:
		stc_register = Interrupt_A_Ack_Register;
		break;
	case NITIO_G1_Interrupt_Acknowledge_Reg:
		stc_register = Interrupt_B_Ack_Register;
		break;
	case NITIO_G0_Status_Reg:
		stc_register = AI_Status_1_Register;
		break;
	case NITIO_G1_Status_Reg:
		stc_register = AO_Status_1_Register;
		break;
	case NITIO_G0_Interrupt_Enable_Reg:
		stc_register = Interrupt_A_Enable_Register;
		break;
	case NITIO_G1_Interrupt_Enable_Reg:
		stc_register = Interrupt_B_Enable_Register;
		break;
	default:
		printk("%s: unhandled register 0x%x in switch.\n",
		       __func__, reg);
		BUG();
		return 0;
		break;
	}
	return stc_register;
}

static void ni_gpct_write_register(struct ni_gpct *counter, unsigned bits,
				   enum ni_gpct_register reg)
{
	struct comedi_device *dev = counter->counter_dev->dev;
	struct ni_private *devpriv = dev->private;
	unsigned stc_register;
	/* bits in the join reset register which are relevant to counters */
	static const unsigned gpct_joint_reset_mask = G0_Reset | G1_Reset;
	static const unsigned gpct_interrupt_a_enable_mask =
	    G0_Gate_Interrupt_Enable | G0_TC_Interrupt_Enable;
	static const unsigned gpct_interrupt_b_enable_mask =
	    G1_Gate_Interrupt_Enable | G1_TC_Interrupt_Enable;

	switch (reg) {
		/* m-series-only registers */
	case NITIO_G0_Counting_Mode_Reg:
		ni_writew(bits, M_Offset_G0_Counting_Mode);
		break;
	case NITIO_G1_Counting_Mode_Reg:
		ni_writew(bits, M_Offset_G1_Counting_Mode);
		break;
	case NITIO_G0_Second_Gate_Reg:
		ni_writew(bits, M_Offset_G0_Second_Gate);
		break;
	case NITIO_G1_Second_Gate_Reg:
		ni_writew(bits, M_Offset_G1_Second_Gate);
		break;
	case NITIO_G0_DMA_Config_Reg:
		ni_writew(bits, M_Offset_G0_DMA_Config);
		break;
	case NITIO_G1_DMA_Config_Reg:
		ni_writew(bits, M_Offset_G1_DMA_Config);
		break;
	case NITIO_G0_ABZ_Reg:
		ni_writew(bits, M_Offset_G0_MSeries_ABZ);
		break;
	case NITIO_G1_ABZ_Reg:
		ni_writew(bits, M_Offset_G1_MSeries_ABZ);
		break;

		/* 32 bit registers */
	case NITIO_G0_LoadA_Reg:
	case NITIO_G1_LoadA_Reg:
	case NITIO_G0_LoadB_Reg:
	case NITIO_G1_LoadB_Reg:
		stc_register = ni_gpct_to_stc_register(reg);
		devpriv->stc_writel(dev, bits, stc_register);
		break;

		/* 16 bit registers */
	case NITIO_G0_Interrupt_Enable_Reg:
		BUG_ON(bits & ~gpct_interrupt_a_enable_mask);
		ni_set_bitfield(dev, Interrupt_A_Enable_Register,
				gpct_interrupt_a_enable_mask, bits);
		break;
	case NITIO_G1_Interrupt_Enable_Reg:
		BUG_ON(bits & ~gpct_interrupt_b_enable_mask);
		ni_set_bitfield(dev, Interrupt_B_Enable_Register,
				gpct_interrupt_b_enable_mask, bits);
		break;
	case NITIO_G01_Joint_Reset_Reg:
		BUG_ON(bits & ~gpct_joint_reset_mask);
		/* fall-through */
	default:
		stc_register = ni_gpct_to_stc_register(reg);
		devpriv->stc_writew(dev, bits, stc_register);
	}
}

static unsigned ni_gpct_read_register(struct ni_gpct *counter,
				      enum ni_gpct_register reg)
{
	struct comedi_device *dev = counter->counter_dev->dev;
	struct ni_private *devpriv = dev->private;
	unsigned stc_register;

	switch (reg) {
		/* m-series only registers */
	case NITIO_G0_DMA_Status_Reg:
		return ni_readw(M_Offset_G0_DMA_Status);
		break;
	case NITIO_G1_DMA_Status_Reg:
		return ni_readw(M_Offset_G1_DMA_Status);
		break;

		/* 32 bit registers */
	case NITIO_G0_HW_Save_Reg:
	case NITIO_G1_HW_Save_Reg:
	case NITIO_G0_SW_Save_Reg:
	case NITIO_G1_SW_Save_Reg:
		stc_register = ni_gpct_to_stc_register(reg);
		return devpriv->stc_readl(dev, stc_register);
		break;

		/* 16 bit registers */
	default:
		stc_register = ni_gpct_to_stc_register(reg);
		return devpriv->stc_readw(dev, stc_register);
		break;
	}
	return 0;
}

static int ni_freq_out_insn_read(struct comedi_device *dev,
				 struct comedi_subdevice *s,
				 struct comedi_insn *insn, unsigned int *data)
{
	struct ni_private *devpriv = dev->private;

	data[0] = devpriv->clock_and_fout & FOUT_Divider_mask;
	return 1;
}

static int ni_freq_out_insn_write(struct comedi_device *dev,
				  struct comedi_subdevice *s,
				  struct comedi_insn *insn, unsigned int *data)
{
	struct ni_private *devpriv = dev->private;

	devpriv->clock_and_fout &= ~FOUT_Enable;
	devpriv->stc_writew(dev, devpriv->clock_and_fout,
			    Clock_and_FOUT_Register);
	devpriv->clock_and_fout &= ~FOUT_Divider_mask;
	devpriv->clock_and_fout |= FOUT_Divider(data[0]);
	devpriv->clock_and_fout |= FOUT_Enable;
	devpriv->stc_writew(dev, devpriv->clock_and_fout,
			    Clock_and_FOUT_Register);
	return insn->n;
}

static int ni_set_freq_out_clock(struct comedi_device *dev,
				 unsigned int clock_source)
{
	struct ni_private *devpriv = dev->private;

	switch (clock_source) {
	case NI_FREQ_OUT_TIMEBASE_1_DIV_2_CLOCK_SRC:
		devpriv->clock_and_fout &= ~FOUT_Timebase_Select;
		break;
	case NI_FREQ_OUT_TIMEBASE_2_CLOCK_SRC:
		devpriv->clock_and_fout |= FOUT_Timebase_Select;
		break;
	default:
		return -EINVAL;
	}
	devpriv->stc_writew(dev, devpriv->clock_and_fout,
			    Clock_and_FOUT_Register);
	return 3;
}

static void ni_get_freq_out_clock(struct comedi_device *dev,
				  unsigned int *clock_source,
				  unsigned int *clock_period_ns)
{
	struct ni_private *devpriv = dev->private;

	if (devpriv->clock_and_fout & FOUT_Timebase_Select) {
		*clock_source = NI_FREQ_OUT_TIMEBASE_2_CLOCK_SRC;
		*clock_period_ns = TIMEBASE_2_NS;
	} else {
		*clock_source = NI_FREQ_OUT_TIMEBASE_1_DIV_2_CLOCK_SRC;
		*clock_period_ns = TIMEBASE_1_NS * 2;
	}
}

static int ni_freq_out_insn_config(struct comedi_device *dev,
				   struct comedi_subdevice *s,
				   struct comedi_insn *insn, unsigned int *data)
{
	switch (data[0]) {
	case INSN_CONFIG_SET_CLOCK_SRC:
		return ni_set_freq_out_clock(dev, data[1]);
		break;
	case INSN_CONFIG_GET_CLOCK_SRC:
		ni_get_freq_out_clock(dev, &data[1], &data[2]);
		return 3;
	default:
		break;
	}
	return -EINVAL;
}

static int ni_alloc_private(struct comedi_device *dev)
{
	struct ni_private *devpriv;

	devpriv = kzalloc(sizeof(*devpriv), GFP_KERNEL);
	if (!devpriv)
		return -ENOMEM;
	dev->private = devpriv;

	spin_lock_init(&devpriv->window_lock);
	spin_lock_init(&devpriv->soft_reg_copy_lock);
	spin_lock_init(&devpriv->mite_channel_lock);

	return 0;
};

static int ni_E_init(struct comedi_device *dev)
{
	const struct ni_board_struct *board = comedi_board(dev);
	struct ni_private *devpriv = dev->private;
	struct comedi_subdevice *s;
	unsigned j;
	enum ni_gpct_variant counter_variant;
	int ret;

	if (board->n_aochan > MAX_N_AO_CHAN) {
		printk("bug! n_aochan > MAX_N_AO_CHAN\n");
		return -EINVAL;
	}

	ret = comedi_alloc_subdevices(dev, NI_NUM_SUBDEVICES);
	if (ret)
		return ret;

	/* analog input subdevice */

	s = &dev->subdevices[NI_AI_SUBDEV];
	dev->read_subdev = s;
	if (board->n_adchan) {
		s->type = COMEDI_SUBD_AI;
		s->subdev_flags =
		    SDF_READABLE | SDF_DIFF | SDF_DITHER | SDF_CMD_READ;
		if (board->reg_type != ni_reg_611x)
			s->subdev_flags |= SDF_GROUND | SDF_COMMON | SDF_OTHER;
		if (board->adbits > 16)
			s->subdev_flags |= SDF_LSAMPL;
		if (board->reg_type & ni_reg_m_series_mask)
			s->subdev_flags |= SDF_SOFT_CALIBRATED;
		s->n_chan = board->n_adchan;
		s->len_chanlist = 512;
		s->maxdata = (1 << board->adbits) - 1;
		s->range_table = ni_range_lkup[board->gainlkup];
		s->insn_read = &ni_ai_insn_read;
		s->insn_config = &ni_ai_insn_config;
		s->do_cmdtest = &ni_ai_cmdtest;
		s->do_cmd = &ni_ai_cmd;
		s->cancel = &ni_ai_reset;
		s->poll = &ni_ai_poll;
		s->munge = &ni_ai_munge;
#ifdef PCIDMA
		s->async_dma_dir = DMA_FROM_DEVICE;
#endif
	} else {
		s->type = COMEDI_SUBD_UNUSED;
	}

	/* analog output subdevice */

	s = &dev->subdevices[NI_AO_SUBDEV];
	if (board->n_aochan) {
		s->type = COMEDI_SUBD_AO;
		s->subdev_flags = SDF_WRITABLE | SDF_DEGLITCH | SDF_GROUND;
		if (board->reg_type & ni_reg_m_series_mask)
			s->subdev_flags |= SDF_SOFT_CALIBRATED;
		s->n_chan = board->n_aochan;
		s->maxdata = (1 << board->aobits) - 1;
		s->range_table = board->ao_range_table;
		s->insn_read = &ni_ao_insn_read;
		if (board->reg_type & ni_reg_6xxx_mask) {
			s->insn_write = &ni_ao_insn_write_671x;
		} else {
			s->insn_write = &ni_ao_insn_write;
		}
		s->insn_config = &ni_ao_insn_config;
#ifdef PCIDMA
		if (board->n_aochan) {
			s->async_dma_dir = DMA_TO_DEVICE;
#else
		if (board->ao_fifo_depth) {
#endif
			dev->write_subdev = s;
			s->subdev_flags |= SDF_CMD_WRITE;
			s->do_cmd = &ni_ao_cmd;
			s->do_cmdtest = &ni_ao_cmdtest;
			s->len_chanlist = board->n_aochan;
			if ((board->reg_type & ni_reg_m_series_mask) == 0)
				s->munge = ni_ao_munge;
		}
		s->cancel = &ni_ao_reset;
	} else {
		s->type = COMEDI_SUBD_UNUSED;
	}
	if ((board->reg_type & ni_reg_67xx_mask))
		init_ao_67xx(dev, s);

	/* digital i/o subdevice */

	s = &dev->subdevices[NI_DIO_SUBDEV];
	s->type = COMEDI_SUBD_DIO;
	s->subdev_flags = SDF_WRITABLE | SDF_READABLE;
	s->maxdata = 1;
	s->io_bits = 0;		/* all bits input */
	s->range_table = &range_digital;
	s->n_chan = board->num_p0_dio_channels;
	if (board->reg_type & ni_reg_m_series_mask) {
		s->subdev_flags |=
		    SDF_LSAMPL | SDF_CMD_WRITE /* | SDF_CMD_READ */ ;
		s->insn_bits = &ni_m_series_dio_insn_bits;
		s->insn_config = &ni_m_series_dio_insn_config;
		s->do_cmd = &ni_cdio_cmd;
		s->do_cmdtest = &ni_cdio_cmdtest;
		s->cancel = &ni_cdio_cancel;
		s->async_dma_dir = DMA_BIDIRECTIONAL;
		s->len_chanlist = s->n_chan;

		ni_writel(CDO_Reset_Bit | CDI_Reset_Bit, M_Offset_CDIO_Command);
		ni_writel(s->io_bits, M_Offset_DIO_Direction);
	} else {
		s->insn_bits = &ni_dio_insn_bits;
		s->insn_config = &ni_dio_insn_config;
		devpriv->dio_control = DIO_Pins_Dir(s->io_bits);
		ni_writew(devpriv->dio_control, DIO_Control_Register);
	}

	/* 8255 device */
	s = &dev->subdevices[NI_8255_DIO_SUBDEV];
	if (board->has_8255) {
		subdev_8255_init(dev, s, ni_8255_callback, (unsigned long)dev);
	} else {
		s->type = COMEDI_SUBD_UNUSED;
	}

	/* formerly general purpose counter/timer device, but no longer used */
	s = &dev->subdevices[NI_UNUSED_SUBDEV];
	s->type = COMEDI_SUBD_UNUSED;

	/* calibration subdevice -- ai and ao */
	s = &dev->subdevices[NI_CALIBRATION_SUBDEV];
	s->type = COMEDI_SUBD_CALIB;
	if (board->reg_type & ni_reg_m_series_mask) {
		/*  internal PWM analog output used for AI nonlinearity calibration */
		s->subdev_flags = SDF_INTERNAL;
		s->insn_config = &ni_m_series_pwm_config;
		s->n_chan = 1;
		s->maxdata = 0;
		ni_writel(0x0, M_Offset_Cal_PWM);
	} else if (board->reg_type == ni_reg_6143) {
		/*  internal PWM analog output used for AI nonlinearity calibration */
		s->subdev_flags = SDF_INTERNAL;
		s->insn_config = &ni_6143_pwm_config;
		s->n_chan = 1;
		s->maxdata = 0;
	} else {
		s->subdev_flags = SDF_WRITABLE | SDF_INTERNAL;
		s->insn_read = &ni_calib_insn_read;
		s->insn_write = &ni_calib_insn_write;
		caldac_setup(dev, s);
	}

	/* EEPROM */
	s = &dev->subdevices[NI_EEPROM_SUBDEV];
	s->type = COMEDI_SUBD_MEMORY;
	s->subdev_flags = SDF_READABLE | SDF_INTERNAL;
	s->maxdata = 0xff;
	if (board->reg_type & ni_reg_m_series_mask) {
		s->n_chan = M_SERIES_EEPROM_SIZE;
		s->insn_read = &ni_m_series_eeprom_insn_read;
	} else {
		s->n_chan = 512;
		s->insn_read = &ni_eeprom_insn_read;
	}

	/* PFI */
	s = &dev->subdevices[NI_PFI_DIO_SUBDEV];
	s->type = COMEDI_SUBD_DIO;
	s->subdev_flags = SDF_READABLE | SDF_WRITABLE | SDF_INTERNAL;
	if (board->reg_type & ni_reg_m_series_mask) {
		unsigned i;
		s->n_chan = 16;
		ni_writew(s->state, M_Offset_PFI_DO);
		for (i = 0; i < NUM_PFI_OUTPUT_SELECT_REGS; ++i) {
			ni_writew(devpriv->pfi_output_select_reg[i],
				  M_Offset_PFI_Output_Select(i + 1));
		}
	} else {
		s->n_chan = 10;
	}
	s->maxdata = 1;
	if (board->reg_type & ni_reg_m_series_mask) {
		s->insn_bits = &ni_pfi_insn_bits;
	}
	s->insn_config = &ni_pfi_insn_config;
	ni_set_bits(dev, IO_Bidirection_Pin_Register, ~0, 0);

	/* cs5529 calibration adc */
	s = &dev->subdevices[NI_CS5529_CALIBRATION_SUBDEV];
	if (board->reg_type & ni_reg_67xx_mask) {
		s->type = COMEDI_SUBD_AI;
		s->subdev_flags = SDF_READABLE | SDF_DIFF | SDF_INTERNAL;
		/*  one channel for each analog output channel */
		s->n_chan = board->n_aochan;
		s->maxdata = (1 << 16) - 1;
		s->range_table = &range_unknown;	/* XXX */
		s->insn_read = cs5529_ai_insn_read;
		s->insn_config = NULL;
		init_cs5529(dev);
	} else {
		s->type = COMEDI_SUBD_UNUSED;
	}

	/* Serial */
	s = &dev->subdevices[NI_SERIAL_SUBDEV];
	s->type = COMEDI_SUBD_SERIAL;
	s->subdev_flags = SDF_READABLE | SDF_WRITABLE | SDF_INTERNAL;
	s->n_chan = 1;
	s->maxdata = 0xff;
	s->insn_config = ni_serial_insn_config;
	devpriv->serial_interval_ns = 0;
	devpriv->serial_hw_mode = 0;

	/* RTSI */
	s = &dev->subdevices[NI_RTSI_SUBDEV];
	s->type = COMEDI_SUBD_DIO;
	s->subdev_flags = SDF_READABLE | SDF_WRITABLE | SDF_INTERNAL;
	s->n_chan = 8;
	s->maxdata = 1;
	s->insn_bits = ni_rtsi_insn_bits;
	s->insn_config = ni_rtsi_insn_config;
	ni_rtsi_init(dev);

	if (board->reg_type & ni_reg_m_series_mask) {
		counter_variant = ni_gpct_variant_m_series;
	} else {
		counter_variant = ni_gpct_variant_e_series;
	}
	devpriv->counter_dev = ni_gpct_device_construct(dev,
							&ni_gpct_write_register,
							&ni_gpct_read_register,
							counter_variant,
							NUM_GPCT);
	/* General purpose counters */
	for (j = 0; j < NUM_GPCT; ++j) {
		s = &dev->subdevices[NI_GPCT_SUBDEV(j)];
		s->type = COMEDI_SUBD_COUNTER;
		s->subdev_flags = SDF_READABLE | SDF_WRITABLE | SDF_LSAMPL;
		s->n_chan = 3;
		if (board->reg_type & ni_reg_m_series_mask)
			s->maxdata = 0xffffffff;
		else
			s->maxdata = 0xffffff;
		s->insn_read = &ni_gpct_insn_read;
		s->insn_write = &ni_gpct_insn_write;
		s->insn_config = &ni_gpct_insn_config;
#ifdef PCIDMA
		s->subdev_flags |= SDF_CMD_READ /* | SDF_CMD_WRITE */;
		s->do_cmd = &ni_gpct_cmd;
		s->len_chanlist = 1;
		s->do_cmdtest = &ni_gpct_cmdtest;
		s->cancel = &ni_gpct_cancel;
		s->async_dma_dir = DMA_BIDIRECTIONAL;
#endif
		s->private = &devpriv->counter_dev->counters[j];

		devpriv->counter_dev->counters[j].chip_index = 0;
		devpriv->counter_dev->counters[j].counter_index = j;
		ni_tio_init_counter(&devpriv->counter_dev->counters[j]);
	}

	/* Frequency output */
	s = &dev->subdevices[NI_FREQ_OUT_SUBDEV];
	s->type = COMEDI_SUBD_COUNTER;
	s->subdev_flags = SDF_READABLE | SDF_WRITABLE;
	s->n_chan = 1;
	s->maxdata = 0xf;
	s->insn_read = &ni_freq_out_insn_read;
	s->insn_write = &ni_freq_out_insn_write;
	s->insn_config = &ni_freq_out_insn_config;

	/* ai configuration */
	s = &dev->subdevices[NI_AI_SUBDEV];
	ni_ai_reset(dev, s);
	if ((board->reg_type & ni_reg_6xxx_mask) == 0) {
		/*  BEAM is this needed for PCI-6143 ?? */
		devpriv->clock_and_fout =
		    Slow_Internal_Time_Divide_By_2 |
		    Slow_Internal_Timebase |
		    Clock_To_Board_Divide_By_2 |
		    Clock_To_Board |
		    AI_Output_Divide_By_2 | AO_Output_Divide_By_2;
	} else {
		devpriv->clock_and_fout =
		    Slow_Internal_Time_Divide_By_2 |
		    Slow_Internal_Timebase |
		    Clock_To_Board_Divide_By_2 | Clock_To_Board;
	}
	devpriv->stc_writew(dev, devpriv->clock_and_fout,
			    Clock_and_FOUT_Register);

	/* analog output configuration */
	s = &dev->subdevices[NI_AO_SUBDEV];
	ni_ao_reset(dev, s);

	if (dev->irq) {
		devpriv->stc_writew(dev,
				    (IRQ_POLARITY ? Interrupt_Output_Polarity :
				     0) | (Interrupt_Output_On_3_Pins & 0) |
				    Interrupt_A_Enable | Interrupt_B_Enable |
				    Interrupt_A_Output_Select(interrupt_pin
							      (dev->irq)) |
				    Interrupt_B_Output_Select(interrupt_pin
							      (dev->irq)),
				    Interrupt_Control_Register);
	}

	/* DMA setup */
	ni_writeb(devpriv->ai_ao_select_reg, AI_AO_Select);
	ni_writeb(devpriv->g0_g1_select_reg, G0_G1_Select);

	if (board->reg_type & ni_reg_6xxx_mask) {
		ni_writeb(0, Magic_611x);
	} else if (board->reg_type & ni_reg_m_series_mask) {
		int channel;
		for (channel = 0; channel < board->n_aochan; ++channel) {
			ni_writeb(0xf, M_Offset_AO_Waveform_Order(channel));
			ni_writeb(0x0,
				  M_Offset_AO_Reference_Attenuation(channel));
		}
		ni_writeb(0x0, M_Offset_AO_Calibration);
	}

	printk("\n");
	return 0;
}

static int ni_8255_callback(int dir, int port, int data, unsigned long arg)
{
	struct comedi_device *dev = (struct comedi_device *)arg;
	struct ni_private *devpriv __maybe_unused = dev->private;

	if (dir) {
		ni_writeb(data, Port_A + 2 * port);
		return 0;
	} else {
		return ni_readb(Port_A + 2 * port);
	}
}

/*
	presents the EEPROM as a subdevice
*/

static int ni_eeprom_insn_read(struct comedi_device *dev,
			       struct comedi_subdevice *s,
			       struct comedi_insn *insn, unsigned int *data)
{
	data[0] = ni_read_eeprom(dev, CR_CHAN(insn->chanspec));

	return 1;
}

/*
	reads bytes out of eeprom
*/

static int ni_read_eeprom(struct comedi_device *dev, int addr)
{
	struct ni_private *devpriv __maybe_unused = dev->private;
	int bit;
	int bitstring;

	bitstring = 0x0300 | ((addr & 0x100) << 3) | (addr & 0xff);
	ni_writeb(0x04, Serial_Command);
	for (bit = 0x8000; bit; bit >>= 1) {
		ni_writeb(0x04 | ((bit & bitstring) ? 0x02 : 0),
			  Serial_Command);
		ni_writeb(0x05 | ((bit & bitstring) ? 0x02 : 0),
			  Serial_Command);
	}
	bitstring = 0;
	for (bit = 0x80; bit; bit >>= 1) {
		ni_writeb(0x04, Serial_Command);
		ni_writeb(0x05, Serial_Command);
		bitstring |= ((ni_readb(XXX_Status) & PROMOUT) ? bit : 0);
	}
	ni_writeb(0x00, Serial_Command);

	return bitstring;
}

static int ni_m_series_eeprom_insn_read(struct comedi_device *dev,
					struct comedi_subdevice *s,
					struct comedi_insn *insn,
					unsigned int *data)
{
	struct ni_private *devpriv = dev->private;

	data[0] = devpriv->eeprom_buffer[CR_CHAN(insn->chanspec)];

	return 1;
}

static int ni_get_pwm_config(struct comedi_device *dev, unsigned int *data)
{
	struct ni_private *devpriv = dev->private;

	data[1] = devpriv->pwm_up_count * devpriv->clock_ns;
	data[2] = devpriv->pwm_down_count * devpriv->clock_ns;
	return 3;
}

static int ni_m_series_pwm_config(struct comedi_device *dev,
				  struct comedi_subdevice *s,
				  struct comedi_insn *insn, unsigned int *data)
{
	struct ni_private *devpriv = dev->private;
	unsigned up_count, down_count;

	switch (data[0]) {
	case INSN_CONFIG_PWM_OUTPUT:
		switch (data[1]) {
		case TRIG_ROUND_NEAREST:
			up_count =
			    (data[2] +
			     devpriv->clock_ns / 2) / devpriv->clock_ns;
			break;
		case TRIG_ROUND_DOWN:
			up_count = data[2] / devpriv->clock_ns;
			break;
		case TRIG_ROUND_UP:
			up_count =
			    (data[2] + devpriv->clock_ns -
			     1) / devpriv->clock_ns;
			break;
		default:
			return -EINVAL;
			break;
		}
		switch (data[3]) {
		case TRIG_ROUND_NEAREST:
			down_count =
			    (data[4] +
			     devpriv->clock_ns / 2) / devpriv->clock_ns;
			break;
		case TRIG_ROUND_DOWN:
			down_count = data[4] / devpriv->clock_ns;
			break;
		case TRIG_ROUND_UP:
			down_count =
			    (data[4] + devpriv->clock_ns -
			     1) / devpriv->clock_ns;
			break;
		default:
			return -EINVAL;
			break;
		}
		if (up_count * devpriv->clock_ns != data[2] ||
		    down_count * devpriv->clock_ns != data[4]) {
			data[2] = up_count * devpriv->clock_ns;
			data[4] = down_count * devpriv->clock_ns;
			return -EAGAIN;
		}
		ni_writel(MSeries_Cal_PWM_High_Time_Bits(up_count) |
			  MSeries_Cal_PWM_Low_Time_Bits(down_count),
			  M_Offset_Cal_PWM);
		devpriv->pwm_up_count = up_count;
		devpriv->pwm_down_count = down_count;
		return 5;
		break;
	case INSN_CONFIG_GET_PWM_OUTPUT:
		return ni_get_pwm_config(dev, data);
		break;
	default:
		return -EINVAL;
		break;
	}
	return 0;
}

static int ni_6143_pwm_config(struct comedi_device *dev,
			      struct comedi_subdevice *s,
			      struct comedi_insn *insn, unsigned int *data)
{
	struct ni_private *devpriv = dev->private;
	unsigned up_count, down_count;

	switch (data[0]) {
	case INSN_CONFIG_PWM_OUTPUT:
		switch (data[1]) {
		case TRIG_ROUND_NEAREST:
			up_count =
			    (data[2] +
			     devpriv->clock_ns / 2) / devpriv->clock_ns;
			break;
		case TRIG_ROUND_DOWN:
			up_count = data[2] / devpriv->clock_ns;
			break;
		case TRIG_ROUND_UP:
			up_count =
			    (data[2] + devpriv->clock_ns -
			     1) / devpriv->clock_ns;
			break;
		default:
			return -EINVAL;
			break;
		}
		switch (data[3]) {
		case TRIG_ROUND_NEAREST:
			down_count =
			    (data[4] +
			     devpriv->clock_ns / 2) / devpriv->clock_ns;
			break;
		case TRIG_ROUND_DOWN:
			down_count = data[4] / devpriv->clock_ns;
			break;
		case TRIG_ROUND_UP:
			down_count =
			    (data[4] + devpriv->clock_ns -
			     1) / devpriv->clock_ns;
			break;
		default:
			return -EINVAL;
			break;
		}
		if (up_count * devpriv->clock_ns != data[2] ||
		    down_count * devpriv->clock_ns != data[4]) {
			data[2] = up_count * devpriv->clock_ns;
			data[4] = down_count * devpriv->clock_ns;
			return -EAGAIN;
		}
		ni_writel(up_count, Calibration_HighTime_6143);
		devpriv->pwm_up_count = up_count;
		ni_writel(down_count, Calibration_LowTime_6143);
		devpriv->pwm_down_count = down_count;
		return 5;
		break;
	case INSN_CONFIG_GET_PWM_OUTPUT:
		return ni_get_pwm_config(dev, data);
	default:
		return -EINVAL;
		break;
	}
	return 0;
}

static void ni_write_caldac(struct comedi_device *dev, int addr, int val);
/*
	calibration subdevice
*/
static int ni_calib_insn_write(struct comedi_device *dev,
			       struct comedi_subdevice *s,
			       struct comedi_insn *insn, unsigned int *data)
{
	ni_write_caldac(dev, CR_CHAN(insn->chanspec), data[0]);

	return 1;
}

static int ni_calib_insn_read(struct comedi_device *dev,
			      struct comedi_subdevice *s,
			      struct comedi_insn *insn, unsigned int *data)
{
	struct ni_private *devpriv = dev->private;

	data[0] = devpriv->caldacs[CR_CHAN(insn->chanspec)];

	return 1;
}

static int pack_mb88341(int addr, int val, int *bitstring);
static int pack_dac8800(int addr, int val, int *bitstring);
static int pack_dac8043(int addr, int val, int *bitstring);
static int pack_ad8522(int addr, int val, int *bitstring);
static int pack_ad8804(int addr, int val, int *bitstring);
static int pack_ad8842(int addr, int val, int *bitstring);

struct caldac_struct {
	int n_chans;
	int n_bits;
	int (*packbits) (int, int, int *);
};

static struct caldac_struct caldacs[] = {
	[mb88341] = {12, 8, pack_mb88341},
	[dac8800] = {8, 8, pack_dac8800},
	[dac8043] = {1, 12, pack_dac8043},
	[ad8522] = {2, 12, pack_ad8522},
	[ad8804] = {12, 8, pack_ad8804},
	[ad8842] = {8, 8, pack_ad8842},
	[ad8804_debug] = {16, 8, pack_ad8804},
};

static void caldac_setup(struct comedi_device *dev, struct comedi_subdevice *s)
{
	const struct ni_board_struct *board = comedi_board(dev);
	struct ni_private *devpriv = dev->private;
	int i, j;
	int n_dacs;
	int n_chans = 0;
	int n_bits;
	int diffbits = 0;
	int type;
	int chan;

	type = board->caldac[0];
	if (type == caldac_none)
		return;
	n_bits = caldacs[type].n_bits;
	for (i = 0; i < 3; i++) {
		type = board->caldac[i];
		if (type == caldac_none)
			break;
		if (caldacs[type].n_bits != n_bits)
			diffbits = 1;
		n_chans += caldacs[type].n_chans;
	}
	n_dacs = i;
	s->n_chan = n_chans;

	if (diffbits) {
		unsigned int *maxdata_list;

		if (n_chans > MAX_N_CALDACS) {
			printk("BUG! MAX_N_CALDACS too small\n");
		}
		s->maxdata_list = maxdata_list = devpriv->caldac_maxdata_list;
		chan = 0;
		for (i = 0; i < n_dacs; i++) {
			type = board->caldac[i];
			for (j = 0; j < caldacs[type].n_chans; j++) {
				maxdata_list[chan] =
				    (1 << caldacs[type].n_bits) - 1;
				chan++;
			}
		}

		for (chan = 0; chan < s->n_chan; chan++)
			ni_write_caldac(dev, i, s->maxdata_list[i] / 2);
	} else {
		type = board->caldac[0];
		s->maxdata = (1 << caldacs[type].n_bits) - 1;

		for (chan = 0; chan < s->n_chan; chan++)
			ni_write_caldac(dev, i, s->maxdata / 2);
	}
}

static void ni_write_caldac(struct comedi_device *dev, int addr, int val)
{
	const struct ni_board_struct *board = comedi_board(dev);
	struct ni_private *devpriv = dev->private;
	unsigned int loadbit = 0, bits = 0, bit, bitstring = 0;
	int i;
	int type;

	/* printk("ni_write_caldac: chan=%d val=%d\n",addr,val); */
	if (devpriv->caldacs[addr] == val)
		return;
	devpriv->caldacs[addr] = val;

	for (i = 0; i < 3; i++) {
		type = board->caldac[i];
		if (type == caldac_none)
			break;
		if (addr < caldacs[type].n_chans) {
			bits = caldacs[type].packbits(addr, val, &bitstring);
			loadbit = SerDacLd(i);
			/* printk("caldac: using i=%d addr=%d %x\n",i,addr,bitstring); */
			break;
		}
		addr -= caldacs[type].n_chans;
	}

	for (bit = 1 << (bits - 1); bit; bit >>= 1) {
		ni_writeb(((bit & bitstring) ? 0x02 : 0), Serial_Command);
		udelay(1);
		ni_writeb(1 | ((bit & bitstring) ? 0x02 : 0), Serial_Command);
		udelay(1);
	}
	ni_writeb(loadbit, Serial_Command);
	udelay(1);
	ni_writeb(0, Serial_Command);
}

static int pack_mb88341(int addr, int val, int *bitstring)
{
	/*
	   Fujitsu MB 88341
	   Note that address bits are reversed.  Thanks to
	   Ingo Keen for noticing this.

	   Note also that the 88341 expects address values from
	   1-12, whereas we use channel numbers 0-11.  The NI
	   docs use 1-12, also, so be careful here.
	 */
	addr++;
	*bitstring = ((addr & 0x1) << 11) |
	    ((addr & 0x2) << 9) |
	    ((addr & 0x4) << 7) | ((addr & 0x8) << 5) | (val & 0xff);
	return 12;
}

static int pack_dac8800(int addr, int val, int *bitstring)
{
	*bitstring = ((addr & 0x7) << 8) | (val & 0xff);
	return 11;
}

static int pack_dac8043(int addr, int val, int *bitstring)
{
	*bitstring = val & 0xfff;
	return 12;
}

static int pack_ad8522(int addr, int val, int *bitstring)
{
	*bitstring = (val & 0xfff) | (addr ? 0xc000 : 0xa000);
	return 16;
}

static int pack_ad8804(int addr, int val, int *bitstring)
{
	*bitstring = ((addr & 0xf) << 8) | (val & 0xff);
	return 12;
}

static int pack_ad8842(int addr, int val, int *bitstring)
{
	*bitstring = ((addr + 1) << 8) | (val & 0xff);
	return 12;
}

#if 0
/*
 *	Read the GPCTs current value.
 */
static int GPCT_G_Watch(struct comedi_device *dev, int chan)
{
	unsigned int hi1, hi2, lo;

	devpriv->gpct_command[chan] &= ~G_Save_Trace;
	devpriv->stc_writew(dev, devpriv->gpct_command[chan],
			    G_Command_Register(chan));

	devpriv->gpct_command[chan] |= G_Save_Trace;
	devpriv->stc_writew(dev, devpriv->gpct_command[chan],
			    G_Command_Register(chan));

	/* This procedure is used because the two registers cannot
	 * be read atomically. */
	do {
		hi1 = devpriv->stc_readw(dev, G_Save_Register_High(chan));
		lo = devpriv->stc_readw(dev, G_Save_Register_Low(chan));
		hi2 = devpriv->stc_readw(dev, G_Save_Register_High(chan));
	} while (hi1 != hi2);

	return (hi1 << 16) | lo;
}

static void GPCT_Reset(struct comedi_device *dev, int chan)
{
	int temp_ack_reg = 0;

	/* printk("GPCT_Reset..."); */
	devpriv->gpct_cur_operation[chan] = GPCT_RESET;

	switch (chan) {
	case 0:
		devpriv->stc_writew(dev, G0_Reset, Joint_Reset_Register);
		ni_set_bits(dev, Interrupt_A_Enable_Register,
			    G0_TC_Interrupt_Enable, 0);
		ni_set_bits(dev, Interrupt_A_Enable_Register,
			    G0_Gate_Interrupt_Enable, 0);
		temp_ack_reg |= G0_Gate_Error_Confirm;
		temp_ack_reg |= G0_TC_Error_Confirm;
		temp_ack_reg |= G0_TC_Interrupt_Ack;
		temp_ack_reg |= G0_Gate_Interrupt_Ack;
		devpriv->stc_writew(dev, temp_ack_reg,
				    Interrupt_A_Ack_Register);

		/* problem...this interferes with the other ctr... */
		devpriv->an_trig_etc_reg |= GPFO_0_Output_Enable;
		devpriv->stc_writew(dev, devpriv->an_trig_etc_reg,
				    Analog_Trigger_Etc_Register);
		break;
	case 1:
		devpriv->stc_writew(dev, G1_Reset, Joint_Reset_Register);
		ni_set_bits(dev, Interrupt_B_Enable_Register,
			    G1_TC_Interrupt_Enable, 0);
		ni_set_bits(dev, Interrupt_B_Enable_Register,
			    G0_Gate_Interrupt_Enable, 0);
		temp_ack_reg |= G1_Gate_Error_Confirm;
		temp_ack_reg |= G1_TC_Error_Confirm;
		temp_ack_reg |= G1_TC_Interrupt_Ack;
		temp_ack_reg |= G1_Gate_Interrupt_Ack;
		devpriv->stc_writew(dev, temp_ack_reg,
				    Interrupt_B_Ack_Register);

		devpriv->an_trig_etc_reg |= GPFO_1_Output_Enable;
		devpriv->stc_writew(dev, devpriv->an_trig_etc_reg,
				    Analog_Trigger_Etc_Register);
		break;
	}

	devpriv->gpct_mode[chan] = 0;
	devpriv->gpct_input_select[chan] = 0;
	devpriv->gpct_command[chan] = 0;

	devpriv->gpct_command[chan] |= G_Synchronized_Gate;

	devpriv->stc_writew(dev, devpriv->gpct_mode[chan],
			    G_Mode_Register(chan));
	devpriv->stc_writew(dev, devpriv->gpct_input_select[chan],
			    G_Input_Select_Register(chan));
	devpriv->stc_writew(dev, 0, G_Autoincrement_Register(chan));

	/* printk("exit GPCT_Reset\n"); */
}

#endif

static int ni_gpct_insn_config(struct comedi_device *dev,
			       struct comedi_subdevice *s,
			       struct comedi_insn *insn, unsigned int *data)
{
	struct ni_gpct *counter = s->private;
	return ni_tio_insn_config(counter, insn, data);
}

static int ni_gpct_insn_read(struct comedi_device *dev,
			     struct comedi_subdevice *s,
			     struct comedi_insn *insn, unsigned int *data)
{
	struct ni_gpct *counter = s->private;
	return ni_tio_rinsn(counter, insn, data);
}

static int ni_gpct_insn_write(struct comedi_device *dev,
			      struct comedi_subdevice *s,
			      struct comedi_insn *insn, unsigned int *data)
{
	struct ni_gpct *counter = s->private;
	return ni_tio_winsn(counter, insn, data);
}

#ifdef PCIDMA
static int ni_gpct_cmd(struct comedi_device *dev, struct comedi_subdevice *s)
{
	int retval;
	struct ni_gpct *counter = s->private;
/* const struct comedi_cmd *cmd = &s->async->cmd; */

	retval = ni_request_gpct_mite_channel(dev, counter->counter_index,
					      COMEDI_INPUT);
	if (retval) {
		comedi_error(dev,
			     "no dma channel available for use by counter");
		return retval;
	}
	ni_tio_acknowledge_and_confirm(counter, NULL, NULL, NULL, NULL);
	ni_e_series_enable_second_irq(dev, counter->counter_index, 1);
	retval = ni_tio_cmd(counter, s->async);
	return retval;
}
#endif

#ifdef PCIDMA
static int ni_gpct_cmdtest(struct comedi_device *dev,
			   struct comedi_subdevice *s, struct comedi_cmd *cmd)
{
	struct ni_gpct *counter = s->private;

	return ni_tio_cmdtest(counter, cmd);
	return -ENOTSUPP;
}
#endif

static int ni_gpct_cancel(struct comedi_device *dev, struct comedi_subdevice *s)
{
#ifdef PCIDMA
	struct ni_gpct *counter = s->private;
	int retval;

	retval = ni_tio_cancel(counter);
	ni_e_series_enable_second_irq(dev, counter->counter_index, 0);
	ni_release_gpct_mite_channel(dev, counter->counter_index);
	return retval;
#else
	return 0;
#endif
}

/*
 *
 *  Programmable Function Inputs
 *
 */

static int ni_m_series_set_pfi_routing(struct comedi_device *dev, unsigned chan,
				       unsigned source)
{
	struct ni_private *devpriv = dev->private;
	unsigned pfi_reg_index;
	unsigned array_offset;

	if ((source & 0x1f) != source)
		return -EINVAL;
	pfi_reg_index = 1 + chan / 3;
	array_offset = pfi_reg_index - 1;
	devpriv->pfi_output_select_reg[array_offset] &=
	    ~MSeries_PFI_Output_Select_Mask(chan);
	devpriv->pfi_output_select_reg[array_offset] |=
	    MSeries_PFI_Output_Select_Bits(chan, source);
	ni_writew(devpriv->pfi_output_select_reg[array_offset],
		  M_Offset_PFI_Output_Select(pfi_reg_index));
	return 2;
}

static int ni_old_set_pfi_routing(struct comedi_device *dev, unsigned chan,
				  unsigned source)
{
	/*  pre-m-series boards have fixed signals on pfi pins */
	if (source != ni_old_get_pfi_routing(dev, chan))
		return -EINVAL;
	return 2;
}

static int ni_set_pfi_routing(struct comedi_device *dev, unsigned chan,
			      unsigned source)
{
	const struct ni_board_struct *board = comedi_board(dev);

	if (board->reg_type & ni_reg_m_series_mask)
		return ni_m_series_set_pfi_routing(dev, chan, source);
	else
		return ni_old_set_pfi_routing(dev, chan, source);
}

static unsigned ni_m_series_get_pfi_routing(struct comedi_device *dev,
					    unsigned chan)
{
	struct ni_private *devpriv = dev->private;
	const unsigned array_offset = chan / 3;

	return MSeries_PFI_Output_Select_Source(chan,
						devpriv->
						pfi_output_select_reg
						[array_offset]);
}

static unsigned ni_old_get_pfi_routing(struct comedi_device *dev, unsigned chan)
{
	/*  pre-m-series boards have fixed signals on pfi pins */
	switch (chan) {
	case 0:
		return NI_PFI_OUTPUT_AI_START1;
		break;
	case 1:
		return NI_PFI_OUTPUT_AI_START2;
		break;
	case 2:
		return NI_PFI_OUTPUT_AI_CONVERT;
		break;
	case 3:
		return NI_PFI_OUTPUT_G_SRC1;
		break;
	case 4:
		return NI_PFI_OUTPUT_G_GATE1;
		break;
	case 5:
		return NI_PFI_OUTPUT_AO_UPDATE_N;
		break;
	case 6:
		return NI_PFI_OUTPUT_AO_START1;
		break;
	case 7:
		return NI_PFI_OUTPUT_AI_START_PULSE;
		break;
	case 8:
		return NI_PFI_OUTPUT_G_SRC0;
		break;
	case 9:
		return NI_PFI_OUTPUT_G_GATE0;
		break;
	default:
		printk("%s: bug, unhandled case in switch.\n", __func__);
		break;
	}
	return 0;
}

static unsigned ni_get_pfi_routing(struct comedi_device *dev, unsigned chan)
{
	const struct ni_board_struct *board = comedi_board(dev);

	if (board->reg_type & ni_reg_m_series_mask)
		return ni_m_series_get_pfi_routing(dev, chan);
	else
		return ni_old_get_pfi_routing(dev, chan);
}

static int ni_config_filter(struct comedi_device *dev, unsigned pfi_channel,
			    enum ni_pfi_filter_select filter)
{
	const struct ni_board_struct *board = comedi_board(dev);
	struct ni_private *devpriv __maybe_unused = dev->private;
	unsigned bits;

	if ((board->reg_type & ni_reg_m_series_mask) == 0) {
		return -ENOTSUPP;
	}
	bits = ni_readl(M_Offset_PFI_Filter);
	bits &= ~MSeries_PFI_Filter_Select_Mask(pfi_channel);
	bits |= MSeries_PFI_Filter_Select_Bits(pfi_channel, filter);
	ni_writel(bits, M_Offset_PFI_Filter);
	return 0;
}

static int ni_pfi_insn_bits(struct comedi_device *dev,
			    struct comedi_subdevice *s,
			    struct comedi_insn *insn, unsigned int *data)
{
	const struct ni_board_struct *board = comedi_board(dev);
	struct ni_private *devpriv __maybe_unused = dev->private;

	if ((board->reg_type & ni_reg_m_series_mask) == 0) {
		return -ENOTSUPP;
	}
	if (data[0]) {
		s->state &= ~data[0];
		s->state |= (data[0] & data[1]);
		ni_writew(s->state, M_Offset_PFI_DO);
	}
	data[1] = ni_readw(M_Offset_PFI_DI);
	return insn->n;
}

static int ni_pfi_insn_config(struct comedi_device *dev,
			      struct comedi_subdevice *s,
			      struct comedi_insn *insn, unsigned int *data)
{
	struct ni_private *devpriv = dev->private;
	unsigned int chan;

	if (insn->n < 1)
		return -EINVAL;

	chan = CR_CHAN(insn->chanspec);

	switch (data[0]) {
	case COMEDI_OUTPUT:
		ni_set_bits(dev, IO_Bidirection_Pin_Register, 1 << chan, 1);
		break;
	case COMEDI_INPUT:
		ni_set_bits(dev, IO_Bidirection_Pin_Register, 1 << chan, 0);
		break;
	case INSN_CONFIG_DIO_QUERY:
		data[1] =
		    (devpriv->io_bidirection_pin_reg & (1 << chan)) ?
		    COMEDI_OUTPUT : COMEDI_INPUT;
		return 0;
		break;
	case INSN_CONFIG_SET_ROUTING:
		return ni_set_pfi_routing(dev, chan, data[1]);
		break;
	case INSN_CONFIG_GET_ROUTING:
		data[1] = ni_get_pfi_routing(dev, chan);
		break;
	case INSN_CONFIG_FILTER:
		return ni_config_filter(dev, chan, data[1]);
		break;
	default:
		return -EINVAL;
	}
	return 0;
}

/*
 *
 *  NI RTSI Bus Functions
 *
 */
static void ni_rtsi_init(struct comedi_device *dev)
{
	const struct ni_board_struct *board = comedi_board(dev);
	struct ni_private *devpriv = dev->private;

	/*  Initialises the RTSI bus signal switch to a default state */

	/*  Set clock mode to internal */
	devpriv->clock_and_fout2 = MSeries_RTSI_10MHz_Bit;
	if (ni_set_master_clock(dev, NI_MIO_INTERNAL_CLOCK, 0) < 0) {
		printk("ni_set_master_clock failed, bug?");
	}
	/*  default internal lines routing to RTSI bus lines */
	devpriv->rtsi_trig_a_output_reg =
	    RTSI_Trig_Output_Bits(0,
				  NI_RTSI_OUTPUT_ADR_START1) |
	    RTSI_Trig_Output_Bits(1,
				  NI_RTSI_OUTPUT_ADR_START2) |
	    RTSI_Trig_Output_Bits(2,
				  NI_RTSI_OUTPUT_SCLKG) |
	    RTSI_Trig_Output_Bits(3, NI_RTSI_OUTPUT_DACUPDN);
	devpriv->stc_writew(dev, devpriv->rtsi_trig_a_output_reg,
			    RTSI_Trig_A_Output_Register);
	devpriv->rtsi_trig_b_output_reg =
	    RTSI_Trig_Output_Bits(4,
				  NI_RTSI_OUTPUT_DA_START1) |
	    RTSI_Trig_Output_Bits(5,
				  NI_RTSI_OUTPUT_G_SRC0) |
	    RTSI_Trig_Output_Bits(6, NI_RTSI_OUTPUT_G_GATE0);
	if (board->reg_type & ni_reg_m_series_mask)
		devpriv->rtsi_trig_b_output_reg |=
		    RTSI_Trig_Output_Bits(7, NI_RTSI_OUTPUT_RTSI_OSC);
	devpriv->stc_writew(dev, devpriv->rtsi_trig_b_output_reg,
			    RTSI_Trig_B_Output_Register);

/*
* Sets the source and direction of the 4 on board lines
* devpriv->stc_writew(dev, 0x0000, RTSI_Board_Register);
*/
}

static int ni_rtsi_insn_bits(struct comedi_device *dev,
			     struct comedi_subdevice *s,
			     struct comedi_insn *insn, unsigned int *data)
{
	data[1] = 0;

	return insn->n;
}

/* Find best multiplier/divider to try and get the PLL running at 80 MHz
 * given an arbitrary frequency input clock */
static int ni_mseries_get_pll_parameters(unsigned reference_period_ns,
					 unsigned *freq_divider,
					 unsigned *freq_multiplier,
					 unsigned *actual_period_ns)
{
	unsigned div;
	unsigned best_div = 1;
	static const unsigned max_div = 0x10;
	unsigned mult;
	unsigned best_mult = 1;
	static const unsigned max_mult = 0x100;
	static const unsigned pico_per_nano = 1000;

	const unsigned reference_picosec = reference_period_ns * pico_per_nano;
	/* m-series wants the phased-locked loop to output 80MHz, which is divided by 4 to
	 * 20 MHz for most timing clocks */
	static const unsigned target_picosec = 12500;
	static const unsigned fudge_factor_80_to_20Mhz = 4;
	int best_period_picosec = 0;
	for (div = 1; div <= max_div; ++div) {
		for (mult = 1; mult <= max_mult; ++mult) {
			unsigned new_period_ps =
			    (reference_picosec * div) / mult;
			if (abs(new_period_ps - target_picosec) <
			    abs(best_period_picosec - target_picosec)) {
				best_period_picosec = new_period_ps;
				best_div = div;
				best_mult = mult;
			}
		}
	}
	if (best_period_picosec == 0) {
		printk("%s: bug, failed to find pll parameters\n", __func__);
		return -EIO;
	}
	*freq_divider = best_div;
	*freq_multiplier = best_mult;
	*actual_period_ns =
	    (best_period_picosec * fudge_factor_80_to_20Mhz +
	     (pico_per_nano / 2)) / pico_per_nano;
	return 0;
}

static inline unsigned num_configurable_rtsi_channels(struct comedi_device *dev)
{
	const struct ni_board_struct *board = comedi_board(dev);

	if (board->reg_type & ni_reg_m_series_mask)
		return 8;
	else
		return 7;
}

static int ni_mseries_set_pll_master_clock(struct comedi_device *dev,
					   unsigned source, unsigned period_ns)
{
	struct ni_private *devpriv = dev->private;
	static const unsigned min_period_ns = 50;
	static const unsigned max_period_ns = 1000;
	static const unsigned timeout = 1000;
	unsigned pll_control_bits;
	unsigned freq_divider;
	unsigned freq_multiplier;
	unsigned i;
	int retval;

	if (source == NI_MIO_PLL_PXI10_CLOCK)
		period_ns = 100;
	/*  these limits are somewhat arbitrary, but NI advertises 1 to 20MHz range so we'll use that */
	if (period_ns < min_period_ns || period_ns > max_period_ns) {
		printk
		    ("%s: you must specify an input clock frequency between %i and %i nanosec "
		     "for the phased-lock loop.\n", __func__,
		     min_period_ns, max_period_ns);
		return -EINVAL;
	}
	devpriv->rtsi_trig_direction_reg &= ~Use_RTSI_Clock_Bit;
	devpriv->stc_writew(dev, devpriv->rtsi_trig_direction_reg,
			    RTSI_Trig_Direction_Register);
	pll_control_bits =
	    MSeries_PLL_Enable_Bit | MSeries_PLL_VCO_Mode_75_150MHz_Bits;
	devpriv->clock_and_fout2 |=
	    MSeries_Timebase1_Select_Bit | MSeries_Timebase3_Select_Bit;
	devpriv->clock_and_fout2 &= ~MSeries_PLL_In_Source_Select_Mask;
	switch (source) {
	case NI_MIO_PLL_PXI_STAR_TRIGGER_CLOCK:
		devpriv->clock_and_fout2 |=
		    MSeries_PLL_In_Source_Select_Star_Trigger_Bits;
		retval = ni_mseries_get_pll_parameters(period_ns, &freq_divider,
						       &freq_multiplier,
						       &devpriv->clock_ns);
		if (retval < 0)
			return retval;
		break;
	case NI_MIO_PLL_PXI10_CLOCK:
		/* pxi clock is 10MHz */
		devpriv->clock_and_fout2 |=
		    MSeries_PLL_In_Source_Select_PXI_Clock10;
		retval = ni_mseries_get_pll_parameters(period_ns, &freq_divider,
						       &freq_multiplier,
						       &devpriv->clock_ns);
		if (retval < 0)
			return retval;
		break;
	default:
		{
			unsigned rtsi_channel;
			static const unsigned max_rtsi_channel = 7;
			for (rtsi_channel = 0; rtsi_channel <= max_rtsi_channel;
			     ++rtsi_channel) {
				if (source ==
				    NI_MIO_PLL_RTSI_CLOCK(rtsi_channel)) {
					devpriv->clock_and_fout2 |=
					    MSeries_PLL_In_Source_Select_RTSI_Bits
					    (rtsi_channel);
					break;
				}
			}
			if (rtsi_channel > max_rtsi_channel)
				return -EINVAL;
			retval = ni_mseries_get_pll_parameters(period_ns,
							       &freq_divider,
							       &freq_multiplier,
							       &devpriv->
							       clock_ns);
			if (retval < 0)
				return retval;
		}
		break;
	}
	ni_writew(devpriv->clock_and_fout2, M_Offset_Clock_and_Fout2);
	pll_control_bits |=
	    MSeries_PLL_Divisor_Bits(freq_divider) |
	    MSeries_PLL_Multiplier_Bits(freq_multiplier);

	/* printk("using divider=%i, multiplier=%i for PLL. pll_control_bits = 0x%x\n",
	 * freq_divider, freq_multiplier, pll_control_bits); */
	/* printk("clock_ns=%d\n", devpriv->clock_ns); */
	ni_writew(pll_control_bits, M_Offset_PLL_Control);
	devpriv->clock_source = source;
	/* it seems to typically take a few hundred microseconds for PLL to lock */
	for (i = 0; i < timeout; ++i) {
		if (ni_readw(M_Offset_PLL_Status) & MSeries_PLL_Locked_Bit) {
			break;
		}
		udelay(1);
	}
	if (i == timeout) {
		printk
		    ("%s: timed out waiting for PLL to lock to reference clock source %i with period %i ns.\n",
		     __func__, source, period_ns);
		return -ETIMEDOUT;
	}
	return 3;
}

static int ni_set_master_clock(struct comedi_device *dev, unsigned source,
			       unsigned period_ns)
{
	const struct ni_board_struct *board = comedi_board(dev);
	struct ni_private *devpriv = dev->private;

	if (source == NI_MIO_INTERNAL_CLOCK) {
		devpriv->rtsi_trig_direction_reg &= ~Use_RTSI_Clock_Bit;
		devpriv->stc_writew(dev, devpriv->rtsi_trig_direction_reg,
				    RTSI_Trig_Direction_Register);
		devpriv->clock_ns = TIMEBASE_1_NS;
		if (board->reg_type & ni_reg_m_series_mask) {
			devpriv->clock_and_fout2 &=
			    ~(MSeries_Timebase1_Select_Bit |
			      MSeries_Timebase3_Select_Bit);
			ni_writew(devpriv->clock_and_fout2,
				  M_Offset_Clock_and_Fout2);
			ni_writew(0, M_Offset_PLL_Control);
		}
		devpriv->clock_source = source;
	} else {
		if (board->reg_type & ni_reg_m_series_mask) {
			return ni_mseries_set_pll_master_clock(dev, source,
							       period_ns);
		} else {
			if (source == NI_MIO_RTSI_CLOCK) {
				devpriv->rtsi_trig_direction_reg |=
				    Use_RTSI_Clock_Bit;
				devpriv->stc_writew(dev,
						    devpriv->
						    rtsi_trig_direction_reg,
						    RTSI_Trig_Direction_Register);
				if (period_ns == 0) {
					printk
					    ("%s: we don't handle an unspecified clock period correctly yet, returning error.\n",
					     __func__);
					return -EINVAL;
				} else {
					devpriv->clock_ns = period_ns;
				}
				devpriv->clock_source = source;
			} else
				return -EINVAL;
		}
	}
	return 3;
}

static int ni_valid_rtsi_output_source(struct comedi_device *dev, unsigned chan,
				       unsigned source)
{
	const struct ni_board_struct *board = comedi_board(dev);

	if (chan >= num_configurable_rtsi_channels(dev)) {
		if (chan == old_RTSI_clock_channel) {
			if (source == NI_RTSI_OUTPUT_RTSI_OSC)
				return 1;
			else {
				printk
				    ("%s: invalid source for channel=%i, channel %i is always the RTSI clock for pre-m-series boards.\n",
				     __func__, chan, old_RTSI_clock_channel);
				return 0;
			}
		}
		return 0;
	}
	switch (source) {
	case NI_RTSI_OUTPUT_ADR_START1:
	case NI_RTSI_OUTPUT_ADR_START2:
	case NI_RTSI_OUTPUT_SCLKG:
	case NI_RTSI_OUTPUT_DACUPDN:
	case NI_RTSI_OUTPUT_DA_START1:
	case NI_RTSI_OUTPUT_G_SRC0:
	case NI_RTSI_OUTPUT_G_GATE0:
	case NI_RTSI_OUTPUT_RGOUT0:
	case NI_RTSI_OUTPUT_RTSI_BRD_0:
		return 1;
		break;
	case NI_RTSI_OUTPUT_RTSI_OSC:
		if (board->reg_type & ni_reg_m_series_mask)
			return 1;
		else
			return 0;
		break;
	default:
		return 0;
		break;
	}
}

static int ni_set_rtsi_routing(struct comedi_device *dev, unsigned chan,
			       unsigned source)
{
	struct ni_private *devpriv = dev->private;

	if (ni_valid_rtsi_output_source(dev, chan, source) == 0)
		return -EINVAL;
	if (chan < 4) {
		devpriv->rtsi_trig_a_output_reg &= ~RTSI_Trig_Output_Mask(chan);
		devpriv->rtsi_trig_a_output_reg |=
		    RTSI_Trig_Output_Bits(chan, source);
		devpriv->stc_writew(dev, devpriv->rtsi_trig_a_output_reg,
				    RTSI_Trig_A_Output_Register);
	} else if (chan < 8) {
		devpriv->rtsi_trig_b_output_reg &= ~RTSI_Trig_Output_Mask(chan);
		devpriv->rtsi_trig_b_output_reg |=
		    RTSI_Trig_Output_Bits(chan, source);
		devpriv->stc_writew(dev, devpriv->rtsi_trig_b_output_reg,
				    RTSI_Trig_B_Output_Register);
	}
	return 2;
}

static unsigned ni_get_rtsi_routing(struct comedi_device *dev, unsigned chan)
{
	struct ni_private *devpriv = dev->private;

	if (chan < 4) {
		return RTSI_Trig_Output_Source(chan,
					       devpriv->rtsi_trig_a_output_reg);
	} else if (chan < num_configurable_rtsi_channels(dev)) {
		return RTSI_Trig_Output_Source(chan,
					       devpriv->rtsi_trig_b_output_reg);
	} else {
		if (chan == old_RTSI_clock_channel)
			return NI_RTSI_OUTPUT_RTSI_OSC;
		printk("%s: bug! should never get here?\n", __func__);
		return 0;
	}
}

static int ni_rtsi_insn_config(struct comedi_device *dev,
			       struct comedi_subdevice *s,
			       struct comedi_insn *insn, unsigned int *data)
{
	const struct ni_board_struct *board = comedi_board(dev);
	struct ni_private *devpriv = dev->private;
	unsigned int chan = CR_CHAN(insn->chanspec);

	switch (data[0]) {
	case INSN_CONFIG_DIO_OUTPUT:
		if (chan < num_configurable_rtsi_channels(dev)) {
			devpriv->rtsi_trig_direction_reg |=
			    RTSI_Output_Bit(chan,
				(board->reg_type & ni_reg_m_series_mask) != 0);
		} else if (chan == old_RTSI_clock_channel) {
			devpriv->rtsi_trig_direction_reg |=
			    Drive_RTSI_Clock_Bit;
		}
		devpriv->stc_writew(dev, devpriv->rtsi_trig_direction_reg,
				    RTSI_Trig_Direction_Register);
		break;
	case INSN_CONFIG_DIO_INPUT:
		if (chan < num_configurable_rtsi_channels(dev)) {
			devpriv->rtsi_trig_direction_reg &=
			    ~RTSI_Output_Bit(chan,
				(board->reg_type & ni_reg_m_series_mask) != 0);
		} else if (chan == old_RTSI_clock_channel) {
			devpriv->rtsi_trig_direction_reg &=
			    ~Drive_RTSI_Clock_Bit;
		}
		devpriv->stc_writew(dev, devpriv->rtsi_trig_direction_reg,
				    RTSI_Trig_Direction_Register);
		break;
	case INSN_CONFIG_DIO_QUERY:
		if (chan < num_configurable_rtsi_channels(dev)) {
			data[1] =
			    (devpriv->rtsi_trig_direction_reg &
			     RTSI_Output_Bit(chan,
				(board->reg_type & ni_reg_m_series_mask) != 0))
				? INSN_CONFIG_DIO_OUTPUT
				: INSN_CONFIG_DIO_INPUT;
		} else if (chan == old_RTSI_clock_channel) {
			data[1] =
			    (devpriv->rtsi_trig_direction_reg &
			     Drive_RTSI_Clock_Bit)
			    ? INSN_CONFIG_DIO_OUTPUT : INSN_CONFIG_DIO_INPUT;
		}
		return 2;
		break;
	case INSN_CONFIG_SET_CLOCK_SRC:
		return ni_set_master_clock(dev, data[1], data[2]);
		break;
	case INSN_CONFIG_GET_CLOCK_SRC:
		data[1] = devpriv->clock_source;
		data[2] = devpriv->clock_ns;
		return 3;
		break;
	case INSN_CONFIG_SET_ROUTING:
		return ni_set_rtsi_routing(dev, chan, data[1]);
		break;
	case INSN_CONFIG_GET_ROUTING:
		data[1] = ni_get_rtsi_routing(dev, chan);
		return 2;
		break;
	default:
		return -EINVAL;
		break;
	}
	return 1;
}

static int cs5529_wait_for_idle(struct comedi_device *dev)
{
	unsigned short status;
	const int timeout = HZ;
	int i;

	for (i = 0; i < timeout; i++) {
		status = ni_ao_win_inw(dev, CAL_ADC_Status_67xx);
		if ((status & CSS_ADC_BUSY) == 0) {
			break;
		}
		set_current_state(TASK_INTERRUPTIBLE);
		if (schedule_timeout(1)) {
			return -EIO;
		}
	}
/* printk("looped %i times waiting for idle\n", i); */
	if (i == timeout) {
		printk("%s: %s: timeout\n", __FILE__, __func__);
		return -ETIME;
	}
	return 0;
}

static void cs5529_command(struct comedi_device *dev, unsigned short value)
{
	static const int timeout = 100;
	int i;

	ni_ao_win_outw(dev, value, CAL_ADC_Command_67xx);
	/* give time for command to start being serially clocked into cs5529.
	 * this insures that the CSS_ADC_BUSY bit will get properly
	 * set before we exit this function.
	 */
	for (i = 0; i < timeout; i++) {
		if ((ni_ao_win_inw(dev, CAL_ADC_Status_67xx) & CSS_ADC_BUSY))
			break;
		udelay(1);
	}
/* printk("looped %i times writing command to cs5529\n", i); */
	if (i == timeout) {
		comedi_error(dev, "possible problem - never saw adc go busy?");
	}
}

/* write to cs5529 register */
static void cs5529_config_write(struct comedi_device *dev, unsigned int value,
				unsigned int reg_select_bits)
{
	ni_ao_win_outw(dev, ((value >> 16) & 0xff),
		       CAL_ADC_Config_Data_High_Word_67xx);
	ni_ao_win_outw(dev, (value & 0xffff),
		       CAL_ADC_Config_Data_Low_Word_67xx);
	reg_select_bits &= CSCMD_REGISTER_SELECT_MASK;
	cs5529_command(dev, CSCMD_COMMAND | reg_select_bits);
	if (cs5529_wait_for_idle(dev))
		comedi_error(dev, "time or signal in cs5529_config_write()");
}

#ifdef NI_CS5529_DEBUG
/* read from cs5529 register */
static unsigned int cs5529_config_read(struct comedi_device *dev,
				       unsigned int reg_select_bits)
{
	unsigned int value;

	reg_select_bits &= CSCMD_REGISTER_SELECT_MASK;
	cs5529_command(dev, CSCMD_COMMAND | CSCMD_READ | reg_select_bits);
	if (cs5529_wait_for_idle(dev))
		comedi_error(dev, "timeout or signal in cs5529_config_read()");
	value = (ni_ao_win_inw(dev,
			       CAL_ADC_Config_Data_High_Word_67xx) << 16) &
	    0xff0000;
	value |= ni_ao_win_inw(dev, CAL_ADC_Config_Data_Low_Word_67xx) & 0xffff;
	return value;
}
#endif

static int cs5529_do_conversion(struct comedi_device *dev, unsigned short *data)
{
	int retval;
	unsigned short status;

	cs5529_command(dev, CSCMD_COMMAND | CSCMD_SINGLE_CONVERSION);
	retval = cs5529_wait_for_idle(dev);
	if (retval) {
		comedi_error(dev,
			     "timeout or signal in cs5529_do_conversion()");
		return -ETIME;
	}
	status = ni_ao_win_inw(dev, CAL_ADC_Status_67xx);
	if (status & CSS_OSC_DETECT) {
		printk
		    ("ni_mio_common: cs5529 conversion error, status CSS_OSC_DETECT\n");
		return -EIO;
	}
	if (status & CSS_OVERRANGE) {
		printk
		    ("ni_mio_common: cs5529 conversion error, overrange (ignoring)\n");
	}
	if (data) {
		*data = ni_ao_win_inw(dev, CAL_ADC_Data_67xx);
		/* cs5529 returns 16 bit signed data in bipolar mode */
		*data ^= (1 << 15);
	}
	return 0;
}

static int cs5529_ai_insn_read(struct comedi_device *dev,
			       struct comedi_subdevice *s,
			       struct comedi_insn *insn, unsigned int *data)
{
	int n, retval;
	unsigned short sample;
	unsigned int channel_select;
	const unsigned int INTERNAL_REF = 0x1000;

	/* Set calibration adc source.  Docs lie, reference select bits 8 to 11
	 * do nothing. bit 12 seems to chooses internal reference voltage, bit
	 * 13 causes the adc input to go overrange (maybe reads external reference?) */
	if (insn->chanspec & CR_ALT_SOURCE)
		channel_select = INTERNAL_REF;
	else
		channel_select = CR_CHAN(insn->chanspec);
	ni_ao_win_outw(dev, channel_select, AO_Calibration_Channel_Select_67xx);

	for (n = 0; n < insn->n; n++) {
		retval = cs5529_do_conversion(dev, &sample);
		if (retval < 0)
			return retval;
		data[n] = sample;
	}
	return insn->n;
}

static int init_cs5529(struct comedi_device *dev)
{
	unsigned int config_bits =
	    CSCFG_PORT_MODE | CSCFG_WORD_RATE_2180_CYCLES;

#if 1
	/* do self-calibration */
	cs5529_config_write(dev, config_bits | CSCFG_SELF_CAL_OFFSET_GAIN,
			    CSCMD_CONFIG_REGISTER);
	/* need to force a conversion for calibration to run */
	cs5529_do_conversion(dev, NULL);
#else
	/* force gain calibration to 1 */
	cs5529_config_write(dev, 0x400000, CSCMD_GAIN_REGISTER);
	cs5529_config_write(dev, config_bits | CSCFG_SELF_CAL_OFFSET,
			    CSCMD_CONFIG_REGISTER);
	if (cs5529_wait_for_idle(dev))
		comedi_error(dev, "timeout or signal in init_cs5529()\n");
#endif
#ifdef NI_CS5529_DEBUG
	printk("config: 0x%x\n", cs5529_config_read(dev,
						    CSCMD_CONFIG_REGISTER));
	printk("gain: 0x%x\n", cs5529_config_read(dev, CSCMD_GAIN_REGISTER));
	printk("offset: 0x%x\n", cs5529_config_read(dev,
						    CSCMD_OFFSET_REGISTER));
#endif
	return 0;
}<|MERGE_RESOLUTION|>--- conflicted
+++ resolved
@@ -4072,10 +4072,6 @@
 			ni_gpct_device_destroy(devpriv->counter_dev);
 		}
 	}
-<<<<<<< HEAD
-	comedi_spriv_free(dev, NI_8255_DIO_SUBDEV);
-=======
->>>>>>> d0e0ac97
 }
 
 static void init_ao_67xx(struct comedi_device *dev, struct comedi_subdevice *s)
