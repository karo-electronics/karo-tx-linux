--- conflicted
+++ resolved
@@ -13,13 +13,6 @@
  * but WITHOUT ANY WARRANTY; without even the implied warranty of
  * MERCHANTABILITY or FITNESS FOR A PARTICULAR PURPOSE.  See the
  * GNU General Public License for more details.
-<<<<<<< HEAD
- *
- * You should have received a copy of the GNU General Public License
- * along with this program; if not, write to the Free Software
- * Foundation, Inc., 675 Mass Ave, Cambridge, MA 02139, USA.
-=======
->>>>>>> d0e0ac97
  */
 
 /*
