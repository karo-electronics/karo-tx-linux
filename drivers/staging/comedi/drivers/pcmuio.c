--- conflicted
+++ resolved
@@ -79,69 +79,6 @@
 #include "../comedidev.h"
 
 #include "comedi_fc.h"
-<<<<<<< HEAD
-
-#define CHANS_PER_PORT   8
-#define PORTS_PER_ASIC   6
-#define INTR_PORTS_PER_ASIC   3
-#define MAX_CHANS_PER_SUBDEV 24	/* number of channels per comedi subdevice */
-#define PORTS_PER_SUBDEV (MAX_CHANS_PER_SUBDEV/CHANS_PER_PORT)
-#define CHANS_PER_ASIC (CHANS_PER_PORT*PORTS_PER_ASIC)
-#define INTR_CHANS_PER_ASIC 24
-#define INTR_PORTS_PER_SUBDEV (INTR_CHANS_PER_ASIC/CHANS_PER_PORT)
-#define MAX_DIO_CHANS   (PORTS_PER_ASIC*2*CHANS_PER_PORT)
-#define MAX_ASICS       (MAX_DIO_CHANS/CHANS_PER_ASIC)
-#define CALC_N_SUBDEVS(nchans) ((nchans)/MAX_CHANS_PER_SUBDEV + (!!((nchans)%MAX_CHANS_PER_SUBDEV)) /*+ (nchans > INTR_CHANS_PER_ASIC ? 2 : 1)*/)
-/* IO Memory sizes */
-#define ASIC_IOSIZE (0x10)
-#define PCMUIO48_IOSIZE ASIC_IOSIZE
-#define PCMUIO96_IOSIZE (ASIC_IOSIZE*2)
-
-/* Some offsets - these are all in the 16byte IO memory offset from
-   the base address.  Note that there is a paging scheme to swap out
-   offsets 0x8-0xA using the PAGELOCK register.  See the table below.
-
-  Register(s)       Pages        R/W?        Description
-  --------------------------------------------------------------
-  REG_PORTx         All          R/W         Read/Write/Configure IO
-  REG_INT_PENDING   All          ReadOnly    Quickly see which INT_IDx has int.
-  REG_PAGELOCK      All          WriteOnly   Select a page
-  REG_POLx          Pg. 1 only   WriteOnly   Select edge-detection polarity
-  REG_ENABx         Pg. 2 only   WriteOnly   Enable/Disable edge-detect. int.
-  REG_INT_IDx       Pg. 3 only   R/W         See which ports/bits have ints.
- */
-#define REG_PORT0 0x0
-#define REG_PORT1 0x1
-#define REG_PORT2 0x2
-#define REG_PORT3 0x3
-#define REG_PORT4 0x4
-#define REG_PORT5 0x5
-#define REG_INT_PENDING 0x6
-#define REG_PAGELOCK 0x7	/* page selector register, upper 2 bits select a page
-				   and bits 0-5 are used to 'lock down' a particular
-				   port above to make it readonly.  */
-#define REG_POL0 0x8
-#define REG_POL1 0x9
-#define REG_POL2 0xA
-#define REG_ENAB0 0x8
-#define REG_ENAB1 0x9
-#define REG_ENAB2 0xA
-#define REG_INT_ID0 0x8
-#define REG_INT_ID1 0x9
-#define REG_INT_ID2 0xA
-
-#define NUM_PAGED_REGS 3
-#define NUM_PAGES 4
-#define FIRST_PAGED_REG 0x8
-#define REG_PAGE_BITOFFSET 6
-#define REG_LOCK_BITOFFSET 0
-#define REG_PAGE_MASK (~((0x1<<REG_PAGE_BITOFFSET)-1))
-#define REG_LOCK_MASK ~(REG_PAGE_MASK)
-#define PAGE_POL 1
-#define PAGE_ENAB 2
-#define PAGE_INT_ID 3
-=======
->>>>>>> d0e0ac97
 
 /*
  * Register I/O map
@@ -658,26 +595,17 @@
 {
 	const struct pcmuio_board *board = comedi_board(dev);
 	struct comedi_subdevice *s;
-<<<<<<< HEAD
-	int sdev_no, chans_left, n_subdevs, port, asic, thisasic_chanct = 0;
-	unsigned int irq[MAX_ASICS];
-=======
 	struct pcmuio_private *devpriv;
 	struct pcmuio_subdev_private *subpriv;
 	int sdev_no, n_subdevs, asic;
 	unsigned int irq[PCMUIO_MAX_ASICS];
->>>>>>> d0e0ac97
 	int ret;
 
 	irq[0] = it->options[1];
 	irq[1] = it->options[2];
 
 	ret = comedi_request_region(dev, it->options[0],
-<<<<<<< HEAD
-				    board->num_asics * ASIC_IOSIZE);
-=======
 				    board->num_asics * PCMUIO_ASIC_IOSIZE);
->>>>>>> d0e0ac97
 	if (ret)
 		return ret;
 
@@ -689,16 +617,8 @@
 	for (asic = 0; asic < PCMUIO_MAX_ASICS; ++asic)
 		spin_lock_init(&devpriv->asics[asic].spinlock);
 
-<<<<<<< HEAD
-	chans_left = CHANS_PER_ASIC * board->num_asics;
-	n_subdevs = CALC_N_SUBDEVS(chans_left);
-	devpriv->sprivs = kcalloc(n_subdevs,
-				  sizeof(struct pcmuio_subdev_private),
-				  GFP_KERNEL);
-=======
 	n_subdevs = board->num_asics * 2;
 	devpriv->sprivs = kcalloc(n_subdevs, sizeof(*subpriv), GFP_KERNEL);
->>>>>>> d0e0ac97
 	if (!devpriv->sprivs)
 		return -ENOMEM;
 
@@ -752,21 +672,7 @@
 		devpriv->asics[asic].irq = irq[asic];
 	}
 
-<<<<<<< HEAD
-	if (irq[0]) {
-		dev_dbg(dev->class_dev, "irq: %u\n", irq[0]);
-		if (irq[1] && board->num_asics == 2)
-			dev_dbg(dev->class_dev, "second ASIC irq: %u\n",
-				irq[1]);
-	} else {
-		dev_dbg(dev->class_dev, "(IRQ mode disabled)\n");
-	}
-
-
-	return 1;
-=======
 	return 0;
->>>>>>> d0e0ac97
 }
 
 static void pcmuio_detach(struct comedi_device *dev)
@@ -774,11 +680,7 @@
 	struct pcmuio_private *devpriv = dev->private;
 	int i;
 
-<<<<<<< HEAD
-	for (i = 0; i < MAX_ASICS; ++i) {
-=======
 	for (i = 0; i < PCMUIO_MAX_ASICS; ++i) {
->>>>>>> d0e0ac97
 		if (devpriv->asics[i].irq)
 			free_irq(devpriv->asics[i].irq, dev);
 	}
