/*
    comedi/drivers/amplc_dio200.c
    Driver for Amplicon PC272E and PCI272 DIO boards.
    (Support for other boards in Amplicon 200 series may be added at
    a later date, e.g. PCI215.)

    Copyright (C) 2005 MEV Ltd. <http://www.mev.co.uk/>

    COMEDI - Linux Control and Measurement Device Interface
    Copyright (C) 1998,2000 David A. Schleef <ds@schleef.org>

    This program is free software; you can redistribute it and/or modify
    it under the terms of the GNU General Public License as published by
    the Free Software Foundation; either version 2 of the License, or
    (at your option) any later version.

    This program is distributed in the hope that it will be useful,
    but WITHOUT ANY WARRANTY; without even the implied warranty of
    MERCHANTABILITY or FITNESS FOR A PARTICULAR PURPOSE.  See the
    GNU General Public License for more details.

    You should have received a copy of the GNU General Public License
    along with this program; if not, write to the Free Software
    Foundation, Inc., 675 Mass Ave, Cambridge, MA 02139, USA.

*/
/*
 * Driver: amplc_dio200
 * Description: Amplicon 200 Series Digital I/O
 * Author: Ian Abbott <abbotti@mev.co.uk>
 * Devices: [Amplicon] PC212E (pc212e), PC214E (pc214e), PC215E (pc215e),
 *   PCI215 (pci215), PCIe215 (pcie215), PC218E (pc218e), PCIe236 (pcie236),
 *   PC272E (pc272e), PCI272 (pci272), PCIe296 (pcie296)
 * Updated: Wed, 24 Oct 2012 16:22:34 +0100
 * Status: works
 *
 * Configuration options - PC212E, PC214E, PC215E, PC218E, PC272E:
 *   [0] - I/O port base address
 *   [1] - IRQ (optional, but commands won't work without it)
 *
 * Manual configuration of PCI(e) cards is not supported; they are configured
 * automatically.
 *
 * Passing a zero for an option is the same as leaving it unspecified.
 *
 * SUBDEVICES
 *
 *                     PC212E         PC214E      PC215E/PCI215
 *                  -------------  -------------  -------------
 *   Subdevices           6              4              5
 *    0                 PPI-X          PPI-X          PPI-X
 *    1                 CTR-Y1         PPI-Y          PPI-Y
 *    2                 CTR-Y2         CTR-Z1*        CTR-Z1
 *    3                 CTR-Z1       INTERRUPT*       CTR-Z2
 *    4                 CTR-Z2                      INTERRUPT
 *    5               INTERRUPT
 *
 *                     PCIe215        PC218E         PCIe236
 *                  -------------  -------------  -------------
 *   Subdevices           8              7              8
 *    0                 PPI-X          CTR-X1         PPI-X
 *    1                 UNUSED         CTR-X2         UNUSED
 *    2                 PPI-Y          CTR-Y1         UNUSED
 *    3                 UNUSED         CTR-Y2         UNUSED
 *    4                 CTR-Z1         CTR-Z1         CTR-Z1
 *    5                 CTR-Z2         CTR-Z2         CTR-Z2
 *    6                 TIMER        INTERRUPT        TIMER
 *    7               INTERRUPT                     INTERRUPT
 *
 *                  PC272E/PCI272     PCIe296
 *                  -------------  -------------
 *   Subdevices           4              8
 *    0                 PPI-X          PPI-X1
 *    1                 PPI-Y          PPI-X2
 *    2                 PPI-Z          PPI-Y1
 *    3               INTERRUPT        PPI-Y2
 *    4                                CTR-Z1
 *    5                                CTR-Z2
 *    6                                TIMER
 *    7                              INTERRUPT
 *
 * Each PPI is a 8255 chip providing 24 DIO channels.  The DIO channels
 * are configurable as inputs or outputs in four groups:
 *
 *   Port A  - channels  0 to  7
 *   Port B  - channels  8 to 15
 *   Port CL - channels 16 to 19
 *   Port CH - channels 20 to 23
 *
 * Only mode 0 of the 8255 chips is supported.
 *
 * Each CTR is a 8254 chip providing 3 16-bit counter channels.  Each
 * channel is configured individually with INSN_CONFIG instructions.  The
 * specific type of configuration instruction is specified in data[0].
 * Some configuration instructions expect an additional parameter in
 * data[1]; others return a value in data[1].  The following configuration
 * instructions are supported:
 *
 *   INSN_CONFIG_SET_COUNTER_MODE.  Sets the counter channel's mode and
 *     BCD/binary setting specified in data[1].
 *
 *   INSN_CONFIG_8254_READ_STATUS.  Reads the status register value for the
 *     counter channel into data[1].
 *
 *   INSN_CONFIG_SET_CLOCK_SRC.  Sets the counter channel's clock source as
 *     specified in data[1] (this is a hardware-specific value).  Not
 *     supported on PC214E.  For the other boards, valid clock sources are
 *     0 to 7 as follows:
 *
 *       0.  CLK n, the counter channel's dedicated CLK input from the SK1
 *         connector.  (N.B. for other values, the counter channel's CLKn
 *         pin on the SK1 connector is an output!)
 *       1.  Internal 10 MHz clock.
 *       2.  Internal 1 MHz clock.
 *       3.  Internal 100 kHz clock.
 *       4.  Internal 10 kHz clock.
 *       5.  Internal 1 kHz clock.
 *       6.  OUT n-1, the output of counter channel n-1 (see note 1 below).
 *       7.  Ext Clock, the counter chip's dedicated Ext Clock input from
 *         the SK1 connector.  This pin is shared by all three counter
 *         channels on the chip.
 *
 *     For the PCIe boards, clock sources in the range 0 to 31 are allowed
 *     and the following additional clock sources are defined:
 *
 *       8.  HIGH logic level.
 *       9.  LOW logic level.
 *      10.  "Pattern present" signal.
 *      11.  Internal 20 MHz clock.
 *
 *   INSN_CONFIG_GET_CLOCK_SRC.  Returns the counter channel's current
 *     clock source in data[1].  For internal clock sources, data[2] is set
 *     to the period in ns.
 *
 *   INSN_CONFIG_SET_GATE_SRC.  Sets the counter channel's gate source as
 *     specified in data[2] (this is a hardware-specific value).  Not
 *     supported on PC214E.  For the other boards, valid gate sources are 0
 *     to 7 as follows:
 *
 *       0.  VCC (internal +5V d.c.), i.e. gate permanently enabled.
 *       1.  GND (internal 0V d.c.), i.e. gate permanently disabled.
 *       2.  GAT n, the counter channel's dedicated GAT input from the SK1
 *         connector.  (N.B. for other values, the counter channel's GATn
 *         pin on the SK1 connector is an output!)
 *       3.  /OUT n-2, the inverted output of counter channel n-2 (see note
 *         2 below).
 *       4.  Reserved.
 *       5.  Reserved.
 *       6.  Reserved.
 *       7.  Reserved.
 *
 *     For the PCIe boards, gate sources in the range 0 to 31 are allowed;
 *     the following additional clock sources and clock sources 6 and 7 are
 *     (re)defined:
 *
 *       6.  /GAT n, negated version of the counter channel's dedicated
 *         GAT input (negated version of gate source 2).
 *       7.  OUT n-2, the non-inverted output of counter channel n-2
 *         (negated version of gate source 3).
 *       8.  "Pattern present" signal, HIGH while pattern present.
 *       9.  "Pattern occurred" latched signal, latches HIGH when pattern
 *         occurs.
 *      10.  "Pattern gone away" latched signal, latches LOW when pattern
 *         goes away after it occurred.
 *      11.  Negated "pattern present" signal, LOW while pattern present
 *         (negated version of gate source 8).
 *      12.  Negated "pattern occurred" latched signal, latches LOW when
 *         pattern occurs (negated version of gate source 9).
 *      13.  Negated "pattern gone away" latched signal, latches LOW when
 *         pattern goes away after it occurred (negated version of gate
 *         source 10).
 *
 *   INSN_CONFIG_GET_GATE_SRC.  Returns the counter channel's current gate
 *     source in data[2].
 *
 * Clock and gate interconnection notes:
 *
 *   1.  Clock source OUT n-1 is the output of the preceding channel on the
 *   same counter subdevice if n > 0, or the output of channel 2 on the
 *   preceding counter subdevice (see note 3) if n = 0.
 *
 *   2.  Gate source /OUT n-2 is the inverted output of channel 0 on the
 *   same counter subdevice if n = 2, or the inverted output of channel n+1
 *   on the preceding counter subdevice (see note 3) if n < 2.
 *
 *   3.  The counter subdevices are connected in a ring, so the highest
 *   counter subdevice precedes the lowest.
 *
 * The 'TIMER' subdevice is a free-running 32-bit timer subdevice.
 *
 * The 'INTERRUPT' subdevice pretends to be a digital input subdevice.  The
 * digital inputs come from the interrupt status register.  The number of
 * channels matches the number of interrupt sources.  The PC214E does not
 * have an interrupt status register; see notes on 'INTERRUPT SOURCES'
 * below.
 *
 * INTERRUPT SOURCES
 *
 *                     PC212E         PC214E      PC215E/PCI215
 *                  -------------  -------------  -------------
 *   Sources              6              1              6
 *    0               PPI-X-C0       JUMPER-J5      PPI-X-C0
 *    1               PPI-X-C3                      PPI-X-C3
 *    2              CTR-Y1-OUT1                    PPI-Y-C0
 *    3              CTR-Y2-OUT1                    PPI-Y-C3
 *    4              CTR-Z1-OUT1                   CTR-Z1-OUT1
 *    5              CTR-Z2-OUT1                   CTR-Z2-OUT1
 *
 *                     PCIe215        PC218E         PCIe236
 *                  -------------  -------------  -------------
 *   Sources              6              6              6
 *    0               PPI-X-C0      CTR-X1-OUT1     PPI-X-C0
 *    1               PPI-X-C3      CTR-X2-OUT1     PPI-X-C3
 *    2               PPI-Y-C0      CTR-Y1-OUT1      unused
 *    3               PPI-Y-C3      CTR-Y2-OUT1      unused
 *    4              CTR-Z1-OUT1    CTR-Z1-OUT1    CTR-Z1-OUT1
 *    5              CTR-Z2-OUT1    CTR-Z2-OUT1    CTR-Z2-OUT1
 *
 *                  PC272E/PCI272     PCIe296
 *                  -------------  -------------
 *   Sources              6              6
 *    0               PPI-X-C0       PPI-X1-C0
 *    1               PPI-X-C3       PPI-X1-C3
 *    2               PPI-Y-C0       PPI-Y1-C0
 *    3               PPI-Y-C3       PPI-Y1-C3
 *    4               PPI-Z-C0      CTR-Z1-OUT1
 *    5               PPI-Z-C3      CTR-Z2-OUT1
 *
 * When an interrupt source is enabled in the interrupt source enable
 * register, a rising edge on the source signal latches the corresponding
 * bit to 1 in the interrupt status register.
 *
 * When the interrupt status register value as a whole (actually, just the
 * 6 least significant bits) goes from zero to non-zero, the board will
 * generate an interrupt.  For level-triggered hardware interrupts (PCI
 * card), the interrupt will remain asserted until the interrupt status
 * register is cleared to zero.  For edge-triggered hardware interrupts
 * (ISA card), no further interrupts will occur until the interrupt status
 * register is cleared to zero.  To clear a bit to zero in the interrupt
 * status register, the corresponding interrupt source must be disabled
 * in the interrupt source enable register (there is no separate interrupt
 * clear register).
 *
 * The PC214E does not have an interrupt source enable register or an
 * interrupt status register; its 'INTERRUPT' subdevice has a single
 * channel and its interrupt source is selected by the position of jumper
 * J5.
 *
 * COMMANDS
 *
 * The driver supports a read streaming acquisition command on the
 * 'INTERRUPT' subdevice.  The channel list selects the interrupt sources
 * to be enabled.  All channels will be sampled together (convert_src ==
 * TRIG_NOW).  The scan begins a short time after the hardware interrupt
 * occurs, subject to interrupt latencies (scan_begin_src == TRIG_EXT,
 * scan_begin_arg == 0).  The value read from the interrupt status register
 * is packed into a short value, one bit per requested channel, in the
 * order they appear in the channel list.
 */

#include <linux/interrupt.h>
#include <linux/slab.h>

#include "../comedidev.h"

#include "comedi_fc.h"
#include "8253.h"

#define DIO200_DRIVER_NAME	"amplc_dio200"

#define DO_ISA	IS_ENABLED(CONFIG_COMEDI_AMPLC_DIO200_ISA)
#define DO_PCI	IS_ENABLED(CONFIG_COMEDI_AMPLC_DIO200_PCI)

/* PCI IDs */
#define PCI_DEVICE_ID_AMPLICON_PCI272 0x000a
#define PCI_DEVICE_ID_AMPLICON_PCI215 0x000b
#define PCI_DEVICE_ID_AMPLICON_PCIE236 0x0011
#define PCI_DEVICE_ID_AMPLICON_PCIE215 0x0012
#define PCI_DEVICE_ID_AMPLICON_PCIE296 0x0014

/* 8255 control register bits */
#define CR_C_LO_IO	0x01
#define CR_B_IO		0x02
#define CR_B_MODE	0x04
#define CR_C_HI_IO	0x08
#define CR_A_IO		0x10
#define CR_A_MODE(a)	((a)<<5)
#define CR_CW		0x80

/* 200 series registers */
#define DIO200_IO_SIZE		0x20
#define DIO200_PCIE_IO_SIZE	0x4000
#define DIO200_XCLK_SCE		0x18	/* Group X clock selection register */
#define DIO200_YCLK_SCE		0x19	/* Group Y clock selection register */
#define DIO200_ZCLK_SCE		0x1a	/* Group Z clock selection register */
#define DIO200_XGAT_SCE		0x1b	/* Group X gate selection register */
#define DIO200_YGAT_SCE		0x1c	/* Group Y gate selection register */
#define DIO200_ZGAT_SCE		0x1d	/* Group Z gate selection register */
#define DIO200_INT_SCE		0x1e	/* Interrupt enable/status register */
/* Extra registers for new PCIe boards */
#define DIO200_ENHANCE		0x20	/* 1 to enable enhanced features */
#define DIO200_VERSION		0x24	/* Hardware version register */
#define DIO200_TS_CONFIG	0x600	/* Timestamp timer config register */
#define DIO200_TS_COUNT		0x602	/* Timestamp timer count register */

/*
 * Functions for constructing value for DIO_200_?CLK_SCE and
 * DIO_200_?GAT_SCE registers:
 *
 * 'which' is: 0 for CTR-X1, CTR-Y1, CTR-Z1; 1 for CTR-X2, CTR-Y2 or CTR-Z2.
 * 'chan' is the channel: 0, 1 or 2.
 * 'source' is the signal source: 0 to 7, or 0 to 31 for "enhanced" boards.
 */
static unsigned char clk_gat_sce(unsigned int which, unsigned int chan,
				 unsigned int source)
{
	return (which << 5) | (chan << 3) |
	       ((source & 030) << 3) | (source & 007);
}

static unsigned char clk_sce(unsigned int which, unsigned int chan,
			     unsigned int source)
{
	return clk_gat_sce(which, chan, source);
}

static unsigned char gat_sce(unsigned int which, unsigned int chan,
			     unsigned int source)
{
	return clk_gat_sce(which, chan, source);
}

/*
 * Periods of the internal clock sources in nanoseconds.
 */
static const unsigned int clock_period[32] = {
	[1] = 100,		/* 10 MHz */
	[2] = 1000,		/* 1 MHz */
	[3] = 10000,		/* 100 kHz */
	[4] = 100000,		/* 10 kHz */
	[5] = 1000000,		/* 1 kHz */
	[11] = 50,		/* 20 MHz (enhanced boards) */
	/* clock sources 12 and later reserved for enhanced boards */
};

/*
 * Timestamp timer configuration register (for new PCIe boards).
 */
#define TS_CONFIG_RESET		0x100	/* Reset counter to zero. */
#define TS_CONFIG_CLK_SRC_MASK	0x0FF	/* Clock source. */
#define TS_CONFIG_MAX_CLK_SRC	2	/* Maximum clock source value. */

/*
 * Periods of the timestamp timer clock sources in nanoseconds.
 */
static const unsigned int ts_clock_period[TS_CONFIG_MAX_CLK_SRC + 1] = {
	1,			/* 1 nanosecond (but with 20 ns granularity). */
	1000,			/* 1 microsecond. */
	1000000,		/* 1 millisecond. */
};

/*
 * Register region.
 */
enum dio200_regtype { no_regtype = 0, io_regtype, mmio_regtype };
struct dio200_region {
	union {
		unsigned long iobase;		/* I/O base address */
		unsigned char __iomem *membase;	/* mapped MMIO base address */
	} u;
	enum dio200_regtype regtype;
};

/*
 * Board descriptions.
 */

enum dio200_bustype { isa_bustype, pci_bustype };

enum dio200_model {
	pc212e_model,
	pc214e_model,
	pc215e_model, pci215_model, pcie215_model,
	pc218e_model,
	pcie236_model,
	pc272e_model, pci272_model,
	pcie296_model,
};

enum dio200_layout_idx {
#if DO_ISA
	pc212_layout,
	pc214_layout,
#endif
	pc215_layout,
#if DO_ISA
	pc218_layout,
#endif
	pc272_layout,
#if DO_PCI
	pcie215_layout,
	pcie236_layout,
	pcie296_layout,
#endif
};

struct dio200_board {
	const char *name;
	unsigned short devid;
	enum dio200_bustype bustype;
	enum dio200_model model;
	enum dio200_layout_idx layout;
	unsigned char mainbar;
	unsigned char mainshift;
	unsigned int mainsize;
};

static const struct dio200_board dio200_boards[] = {
#if DO_ISA
	{
	 .name = "pc212e",
	 .bustype = isa_bustype,
	 .model = pc212e_model,
	 .layout = pc212_layout,
	 .mainsize = DIO200_IO_SIZE,
	 },
	{
	 .name = "pc214e",
	 .bustype = isa_bustype,
	 .model = pc214e_model,
	 .layout = pc214_layout,
	 .mainsize = DIO200_IO_SIZE,
	 },
	{
	 .name = "pc215e",
	 .bustype = isa_bustype,
	 .model = pc215e_model,
	 .layout = pc215_layout,
	 .mainsize = DIO200_IO_SIZE,
	 },
	{
	 .name = "pc218e",
	 .bustype = isa_bustype,
	 .model = pc218e_model,
	 .layout = pc218_layout,
	 .mainsize = DIO200_IO_SIZE,
	 },
	{
	 .name = "pc272e",
	 .bustype = isa_bustype,
	 .model = pc272e_model,
	 .layout = pc272_layout,
	 .mainsize = DIO200_IO_SIZE,
	 },
#endif
#if DO_PCI
	{
	 .name = "pci215",
	 .devid = PCI_DEVICE_ID_AMPLICON_PCI215,
	 .bustype = pci_bustype,
	 .model = pci215_model,
	 .layout = pc215_layout,
	 .mainbar = 2,
	 .mainsize = DIO200_IO_SIZE,
	 },
	{
	 .name = "pci272",
	 .devid = PCI_DEVICE_ID_AMPLICON_PCI272,
	 .bustype = pci_bustype,
	 .model = pci272_model,
	 .layout = pc272_layout,
	 .mainbar = 2,
	 .mainsize = DIO200_IO_SIZE,
	 },
	{
	 .name = "pcie215",
	 .devid = PCI_DEVICE_ID_AMPLICON_PCIE215,
	 .bustype = pci_bustype,
	 .model = pcie215_model,
	 .layout = pcie215_layout,
	 .mainbar = 1,
	 .mainshift = 3,
	 .mainsize = DIO200_PCIE_IO_SIZE,
	 },
	{
	 .name = "pcie236",
	 .devid = PCI_DEVICE_ID_AMPLICON_PCIE236,
	 .bustype = pci_bustype,
	 .model = pcie236_model,
	 .layout = pcie236_layout,
	 .mainbar = 1,
	 .mainshift = 3,
	 .mainsize = DIO200_PCIE_IO_SIZE,
	 },
	{
	 .name = "pcie296",
	 .devid = PCI_DEVICE_ID_AMPLICON_PCIE296,
	 .bustype = pci_bustype,
	 .model = pcie296_model,
	 .layout = pcie296_layout,
	 .mainbar = 1,
	 .mainshift = 3,
	 .mainsize = DIO200_PCIE_IO_SIZE,
	 },
#endif
};

/*
 * Layout descriptions - some ISA and PCI board descriptions share the same
 * layout.
 */

enum dio200_sdtype { sd_none, sd_intr, sd_8255, sd_8254, sd_timer };

#define DIO200_MAX_SUBDEVS	8
#define DIO200_MAX_ISNS		6

struct dio200_layout {
	unsigned short n_subdevs;	/* number of subdevices */
	unsigned char sdtype[DIO200_MAX_SUBDEVS];	/* enum dio200_sdtype */
	unsigned char sdinfo[DIO200_MAX_SUBDEVS];	/* depends on sdtype */
	char has_int_sce;	/* has interrupt enable/status register */
	char has_clk_gat_sce;	/* has clock/gate selection registers */
	char has_enhancements;	/* has enhanced features */
};

static const struct dio200_layout dio200_layouts[] = {
#if DO_ISA
	[pc212_layout] = {
			  .n_subdevs = 6,
			  .sdtype = {sd_8255, sd_8254, sd_8254, sd_8254,
				     sd_8254,
				     sd_intr},
			  .sdinfo = {0x00, 0x08, 0x0C, 0x10, 0x14,
				     0x3F},
			  .has_int_sce = 1,
			  .has_clk_gat_sce = 1,
			  },
	[pc214_layout] = {
			  .n_subdevs = 4,
			  .sdtype = {sd_8255, sd_8255, sd_8254,
				     sd_intr},
			  .sdinfo = {0x00, 0x08, 0x10, 0x01},
			  .has_int_sce = 0,
			  .has_clk_gat_sce = 0,
			  },
#endif
	[pc215_layout] = {
			  .n_subdevs = 5,
			  .sdtype = {sd_8255, sd_8255, sd_8254,
				     sd_8254,
				     sd_intr},
			  .sdinfo = {0x00, 0x08, 0x10, 0x14, 0x3F},
			  .has_int_sce = 1,
			  .has_clk_gat_sce = 1,
			  },
#if DO_ISA
	[pc218_layout] = {
			  .n_subdevs = 7,
			  .sdtype = {sd_8254, sd_8254, sd_8255, sd_8254,
				     sd_8254,
				     sd_intr},
			  .sdinfo = {0x00, 0x04, 0x08, 0x0C, 0x10,
				     0x14,
				     0x3F},
			  .has_int_sce = 1,
			  .has_clk_gat_sce = 1,
			  },
#endif
	[pc272_layout] = {
			  .n_subdevs = 4,
			  .sdtype = {sd_8255, sd_8255, sd_8255,
				     sd_intr},
			  .sdinfo = {0x00, 0x08, 0x10, 0x3F},
			  .has_int_sce = 1,
			  .has_clk_gat_sce = 0,
			  },
#if DO_PCI
	[pcie215_layout] = {
			  .n_subdevs = 8,
			  .sdtype = {sd_8255, sd_none, sd_8255, sd_none,
				     sd_8254, sd_8254, sd_timer, sd_intr},
			  .sdinfo = {0x00, 0x00, 0x08, 0x00,
				     0x10, 0x14, 0x00, 0x3F},
			  .has_int_sce = 1,
			  .has_clk_gat_sce = 1,
			  .has_enhancements = 1,
			  },
	[pcie236_layout] = {
			  .n_subdevs = 8,
			  .sdtype = {sd_8255, sd_none, sd_none, sd_none,
				     sd_8254, sd_8254, sd_timer, sd_intr},
			  .sdinfo = {0x00, 0x00, 0x00, 0x00,
				     0x10, 0x14, 0x00, 0x3F},
			  .has_int_sce = 1,
			  .has_clk_gat_sce = 1,
			  .has_enhancements = 1,
			  },
	[pcie296_layout] = {
			  .n_subdevs = 8,
			  .sdtype = {sd_8255, sd_8255, sd_8255, sd_8255,
				     sd_8254, sd_8254, sd_timer, sd_intr},
			  .sdinfo = {0x00, 0x04, 0x08, 0x0C,
				     0x10, 0x14, 0x00, 0x3F},
			  .has_int_sce = 1,
			  .has_clk_gat_sce = 1,
			  .has_enhancements = 1,
			  },
#endif
};

/* this structure is for data unique to this hardware driver.  If
   several hardware drivers keep similar information in this structure,
   feel free to suggest moving the variable to the struct comedi_device struct.
 */
struct dio200_private {
	struct dio200_region io;	/* Register region */
	int intr_sd;
};

struct dio200_subdev_8254 {
	unsigned int ofs;		/* Counter base offset */
	unsigned int clk_sce_ofs;	/* CLK_SCE base address */
	unsigned int gat_sce_ofs;	/* GAT_SCE base address */
	int which;			/* Bit 5 of CLK_SCE or GAT_SCE */
	unsigned int clock_src[3];	/* Current clock sources */
	unsigned int gate_src[3];	/* Current gate sources */
	spinlock_t spinlock;
};

struct dio200_subdev_8255 {
	unsigned int ofs;		/* DIO base offset */
};

struct dio200_subdev_intr {
	unsigned int ofs;
	spinlock_t spinlock;
	int active;
	unsigned int valid_isns;
	unsigned int enabled_isns;
	unsigned int stopcount;
	int continuous;
};

static inline const struct dio200_layout *
dio200_board_layout(const struct dio200_board *board)
{
	return &dio200_layouts[board->layout];
}

static inline const struct dio200_layout *
dio200_dev_layout(struct comedi_device *dev)
{
	return dio200_board_layout(comedi_board(dev));
}

static inline bool is_pci_board(const struct dio200_board *board)
{
	return DO_PCI && board->bustype == pci_bustype;
}

static inline bool is_isa_board(const struct dio200_board *board)
{
	return DO_ISA && board->bustype == isa_bustype;
}

/*
 * Read 8-bit register.
 */
static unsigned char dio200_read8(struct comedi_device *dev,
				  unsigned int offset)
{
	const struct dio200_board *thisboard = comedi_board(dev);
	struct dio200_private *devpriv = dev->private;

	offset <<= thisboard->mainshift;
	if (devpriv->io.regtype == io_regtype)
		return inb(devpriv->io.u.iobase + offset);
	else
		return readb(devpriv->io.u.membase + offset);
}

/*
 * Write 8-bit register.
 */
static void dio200_write8(struct comedi_device *dev, unsigned int offset,
			  unsigned char val)
{
	const struct dio200_board *thisboard = comedi_board(dev);
	struct dio200_private *devpriv = dev->private;

	offset <<= thisboard->mainshift;
	if (devpriv->io.regtype == io_regtype)
		outb(val, devpriv->io.u.iobase + offset);
	else
		writeb(val, devpriv->io.u.membase + offset);
}

/*
 * Read 32-bit register.
 */
static unsigned int dio200_read32(struct comedi_device *dev,
				  unsigned int offset)
{
	const struct dio200_board *thisboard = comedi_board(dev);
	struct dio200_private *devpriv = dev->private;

	offset <<= thisboard->mainshift;
	if (devpriv->io.regtype == io_regtype)
		return inl(devpriv->io.u.iobase + offset);
	else
		return readl(devpriv->io.u.membase + offset);
}

/*
 * Write 32-bit register.
 */
static void dio200_write32(struct comedi_device *dev, unsigned int offset,
			   unsigned int val)
{
	const struct dio200_board *thisboard = comedi_board(dev);
	struct dio200_private *devpriv = dev->private;

	offset <<= thisboard->mainshift;
	if (devpriv->io.regtype == io_regtype)
		outl(val, devpriv->io.u.iobase + offset);
	else
		writel(val, devpriv->io.u.membase + offset);
}

/*
 * This function looks for a board matching the supplied PCI device.
 */
static const struct dio200_board *
dio200_find_pci_board(struct pci_dev *pci_dev)
{
	unsigned int i;

	for (i = 0; i < ARRAY_SIZE(dio200_boards); i++)
		if (is_pci_board(&dio200_boards[i]) &&
		    pci_dev->device == dio200_boards[i].devid)
			return &dio200_boards[i];
	return NULL;
}

/*
 * This function checks and requests an I/O region, reporting an error
 * if there is a conflict.
 */
static int
dio200_request_region(struct comedi_device *dev,
		      unsigned long from, unsigned long extent)
{
	if (!from || !request_region(from, extent, DIO200_DRIVER_NAME)) {
		dev_err(dev->class_dev, "I/O port conflict (%#lx,%lu)!\n",
			from, extent);
		return -EIO;
	}
	return 0;
}

/*
 * 'insn_bits' function for an 'INTERRUPT' subdevice.
 */
static int
dio200_subdev_intr_insn_bits(struct comedi_device *dev,
			     struct comedi_subdevice *s,
			     struct comedi_insn *insn, unsigned int *data)
{
	const struct dio200_layout *layout = dio200_dev_layout(dev);
	struct dio200_subdev_intr *subpriv = s->private;

	if (layout->has_int_sce) {
		/* Just read the interrupt status register.  */
		data[1] = dio200_read8(dev, subpriv->ofs) & subpriv->valid_isns;
	} else {
		/* No interrupt status register. */
		data[0] = 0;
	}

	return insn->n;
}

/*
 * Called to stop acquisition for an 'INTERRUPT' subdevice.
 */
static void dio200_stop_intr(struct comedi_device *dev,
			     struct comedi_subdevice *s)
{
	const struct dio200_layout *layout = dio200_dev_layout(dev);
	struct dio200_subdev_intr *subpriv = s->private;

	subpriv->active = 0;
	subpriv->enabled_isns = 0;
	if (layout->has_int_sce)
		dio200_write8(dev, subpriv->ofs, 0);
}

/*
 * Called to start acquisition for an 'INTERRUPT' subdevice.
 */
static int dio200_start_intr(struct comedi_device *dev,
			     struct comedi_subdevice *s)
{
	unsigned int n;
	unsigned isn_bits;
	const struct dio200_layout *layout = dio200_dev_layout(dev);
	struct dio200_subdev_intr *subpriv = s->private;
	struct comedi_cmd *cmd = &s->async->cmd;
	int retval = 0;

	if (!subpriv->continuous && subpriv->stopcount == 0) {
		/* An empty acquisition! */
		s->async->events |= COMEDI_CB_EOA;
		subpriv->active = 0;
		retval = 1;
	} else {
		/* Determine interrupt sources to enable. */
		isn_bits = 0;
		if (cmd->chanlist) {
			for (n = 0; n < cmd->chanlist_len; n++)
				isn_bits |= (1U << CR_CHAN(cmd->chanlist[n]));
		}
		isn_bits &= subpriv->valid_isns;
		/* Enable interrupt sources. */
		subpriv->enabled_isns = isn_bits;
		if (layout->has_int_sce)
			dio200_write8(dev, subpriv->ofs, isn_bits);
	}

	return retval;
}

/*
 * Internal trigger function to start acquisition for an 'INTERRUPT' subdevice.
 */
static int
dio200_inttrig_start_intr(struct comedi_device *dev, struct comedi_subdevice *s,
			  unsigned int trignum)
{
	struct dio200_subdev_intr *subpriv;
	unsigned long flags;
	int event = 0;

	if (trignum != 0)
		return -EINVAL;

	subpriv = s->private;

	spin_lock_irqsave(&subpriv->spinlock, flags);
	s->async->inttrig = NULL;
	if (subpriv->active)
		event = dio200_start_intr(dev, s);

	spin_unlock_irqrestore(&subpriv->spinlock, flags);

	if (event)
		comedi_event(dev, s);

	return 1;
}

/*
 * This is called from the interrupt service routine to handle a read
 * scan on an 'INTERRUPT' subdevice.
 */
static int dio200_handle_read_intr(struct comedi_device *dev,
				   struct comedi_subdevice *s)
{
	const struct dio200_layout *layout = dio200_dev_layout(dev);
	struct dio200_subdev_intr *subpriv = s->private;
	unsigned triggered;
	unsigned intstat;
	unsigned cur_enabled;
	unsigned int oldevents;
	unsigned long flags;

	triggered = 0;

	spin_lock_irqsave(&subpriv->spinlock, flags);
	oldevents = s->async->events;
	if (layout->has_int_sce) {
		/*
		 * Collect interrupt sources that have triggered and disable
		 * them temporarily.  Loop around until no extra interrupt
		 * sources have triggered, at which point, the valid part of
		 * the interrupt status register will read zero, clearing the
		 * cause of the interrupt.
		 *
		 * Mask off interrupt sources already seen to avoid infinite
		 * loop in case of misconfiguration.
		 */
		cur_enabled = subpriv->enabled_isns;
		while ((intstat = (dio200_read8(dev, subpriv->ofs) &
				   subpriv->valid_isns & ~triggered)) != 0) {
			triggered |= intstat;
			cur_enabled &= ~triggered;
			dio200_write8(dev, subpriv->ofs, cur_enabled);
		}
	} else {
		/*
		 * No interrupt status register.  Assume the single interrupt
		 * source has triggered.
		 */
		triggered = subpriv->enabled_isns;
	}

	if (triggered) {
		/*
		 * Some interrupt sources have triggered and have been
		 * temporarily disabled to clear the cause of the interrupt.
		 *
		 * Reenable them NOW to minimize the time they are disabled.
		 */
		cur_enabled = subpriv->enabled_isns;
		if (layout->has_int_sce)
			dio200_write8(dev, subpriv->ofs, cur_enabled);

		if (subpriv->active) {
			/*
			 * The command is still active.
			 *
			 * Ignore interrupt sources that the command isn't
			 * interested in (just in case there's a race
			 * condition).
			 */
			if (triggered & subpriv->enabled_isns) {
				/* Collect scan data. */
				short val;
				unsigned int n, ch, len;

				val = 0;
				len = s->async->cmd.chanlist_len;
				for (n = 0; n < len; n++) {
					ch = CR_CHAN(s->async->cmd.chanlist[n]);
					if (triggered & (1U << ch))
						val |= (1U << n);
				}
				/* Write the scan to the buffer. */
				if (comedi_buf_put(s->async, val)) {
					s->async->events |= (COMEDI_CB_BLOCK |
							     COMEDI_CB_EOS);
				} else {
					/* Error!  Stop acquisition.  */
					dio200_stop_intr(dev, s);
					s->async->events |= COMEDI_CB_ERROR
					    | COMEDI_CB_OVERFLOW;
					comedi_error(dev, "buffer overflow");
				}

				/* Check for end of acquisition. */
				if (!subpriv->continuous) {
					/* stop_src == TRIG_COUNT */
					if (subpriv->stopcount > 0) {
						subpriv->stopcount--;
						if (subpriv->stopcount == 0) {
							s->async->events |=
							    COMEDI_CB_EOA;
							dio200_stop_intr(dev,
									 s);
						}
					}
				}
			}
		}
	}
	spin_unlock_irqrestore(&subpriv->spinlock, flags);

	if (oldevents != s->async->events)
		comedi_event(dev, s);

	return (triggered != 0);
}

/*
 * 'cancel' function for an 'INTERRUPT' subdevice.
 */
static int dio200_subdev_intr_cancel(struct comedi_device *dev,
				     struct comedi_subdevice *s)
{
	struct dio200_subdev_intr *subpriv = s->private;
	unsigned long flags;

	spin_lock_irqsave(&subpriv->spinlock, flags);
	if (subpriv->active)
		dio200_stop_intr(dev, s);

	spin_unlock_irqrestore(&subpriv->spinlock, flags);

	return 0;
}

/*
 * 'do_cmdtest' function for an 'INTERRUPT' subdevice.
 */
static int
dio200_subdev_intr_cmdtest(struct comedi_device *dev,
			   struct comedi_subdevice *s, struct comedi_cmd *cmd)
{
	int err = 0;

	/* Step 1 : check if triggers are trivially valid */

	err |= cfc_check_trigger_src(&cmd->start_src, TRIG_NOW | TRIG_INT);
	err |= cfc_check_trigger_src(&cmd->scan_begin_src, TRIG_EXT);
	err |= cfc_check_trigger_src(&cmd->convert_src, TRIG_NOW);
	err |= cfc_check_trigger_src(&cmd->scan_end_src, TRIG_COUNT);
	err |= cfc_check_trigger_src(&cmd->stop_src, TRIG_COUNT | TRIG_NONE);

	if (err)
		return 1;

	/* Step 2a : make sure trigger sources are unique */

	err |= cfc_check_trigger_is_unique(cmd->start_src);
	err |= cfc_check_trigger_is_unique(cmd->stop_src);

	/* Step 2b : and mutually compatible */

	if (err)
		return 2;

	/* step 3: make sure arguments are trivially compatible */

	/* cmd->start_src == TRIG_NOW || cmd->start_src == TRIG_INT */
	if (cmd->start_arg != 0) {
		cmd->start_arg = 0;
		err++;
	}

	/* cmd->scan_begin_src == TRIG_EXT */
	if (cmd->scan_begin_arg != 0) {
		cmd->scan_begin_arg = 0;
		err++;
	}

	/* cmd->convert_src == TRIG_NOW */
	if (cmd->convert_arg != 0) {
		cmd->convert_arg = 0;
		err++;
	}

	/* cmd->scan_end_src == TRIG_COUNT */
	if (cmd->scan_end_arg != cmd->chanlist_len) {
		cmd->scan_end_arg = cmd->chanlist_len;
		err++;
	}

	switch (cmd->stop_src) {
	case TRIG_COUNT:
		/* any count allowed */
		break;
	case TRIG_NONE:
		if (cmd->stop_arg != 0) {
			cmd->stop_arg = 0;
			err++;
		}
		break;
	default:
		break;
	}

	if (err)
		return 3;

	/* step 4: fix up any arguments */

	/* if (err) return 4; */

	return 0;
}

/*
 * 'do_cmd' function for an 'INTERRUPT' subdevice.
 */
static int dio200_subdev_intr_cmd(struct comedi_device *dev,
				  struct comedi_subdevice *s)
{
	struct comedi_cmd *cmd = &s->async->cmd;
	struct dio200_subdev_intr *subpriv = s->private;
	unsigned long flags;
	int event = 0;

	spin_lock_irqsave(&subpriv->spinlock, flags);
	subpriv->active = 1;

	/* Set up end of acquisition. */
	switch (cmd->stop_src) {
	case TRIG_COUNT:
		subpriv->continuous = 0;
		subpriv->stopcount = cmd->stop_arg;
		break;
	default:
		/* TRIG_NONE */
		subpriv->continuous = 1;
		subpriv->stopcount = 0;
		break;
	}

	/* Set up start of acquisition. */
	switch (cmd->start_src) {
	case TRIG_INT:
		s->async->inttrig = dio200_inttrig_start_intr;
		break;
	default:
		/* TRIG_NOW */
		event = dio200_start_intr(dev, s);
		break;
	}
	spin_unlock_irqrestore(&subpriv->spinlock, flags);

	if (event)
		comedi_event(dev, s);

	return 0;
}

/*
 * This function initializes an 'INTERRUPT' subdevice.
 */
static int
dio200_subdev_intr_init(struct comedi_device *dev, struct comedi_subdevice *s,
			unsigned int offset, unsigned valid_isns)
{
	const struct dio200_layout *layout = dio200_dev_layout(dev);
	struct dio200_subdev_intr *subpriv;

	subpriv = kzalloc(sizeof(*subpriv), GFP_KERNEL);
	if (!subpriv) {
		dev_err(dev->class_dev, "error! out of memory!\n");
		return -ENOMEM;
	}
	subpriv->ofs = offset;
	subpriv->valid_isns = valid_isns;
	spin_lock_init(&subpriv->spinlock);

	if (layout->has_int_sce)
		/* Disable interrupt sources. */
		dio200_write8(dev, subpriv->ofs, 0);

	s->private = subpriv;
	s->type = COMEDI_SUBD_DI;
	s->subdev_flags = SDF_READABLE | SDF_CMD_READ;
	if (layout->has_int_sce) {
		s->n_chan = DIO200_MAX_ISNS;
		s->len_chanlist = DIO200_MAX_ISNS;
	} else {
		/* No interrupt source register.  Support single channel. */
		s->n_chan = 1;
		s->len_chanlist = 1;
	}
	s->range_table = &range_digital;
	s->maxdata = 1;
	s->insn_bits = dio200_subdev_intr_insn_bits;
	s->do_cmdtest = dio200_subdev_intr_cmdtest;
	s->do_cmd = dio200_subdev_intr_cmd;
	s->cancel = dio200_subdev_intr_cancel;

	return 0;
}

/*
 * This function cleans up an 'INTERRUPT' subdevice.
 */
static void
dio200_subdev_intr_cleanup(struct comedi_device *dev,
			   struct comedi_subdevice *s)
{
	struct dio200_subdev_intr *subpriv = s->private;
	kfree(subpriv);
}

/*
 * Interrupt service routine.
 */
static irqreturn_t dio200_interrupt(int irq, void *d)
{
	struct comedi_device *dev = d;
	struct dio200_private *devpriv = dev->private;
	struct comedi_subdevice *s;
	int handled;

	if (!dev->attached)
		return IRQ_NONE;

	if (devpriv->intr_sd >= 0) {
		s = &dev->subdevices[devpriv->intr_sd];
		handled = dio200_handle_read_intr(dev, s);
	} else {
		handled = 0;
	}

	return IRQ_RETVAL(handled);
}

/*
 * Read an '8254' counter subdevice channel.
 */
static unsigned int
dio200_subdev_8254_read_chan(struct comedi_device *dev,
			     struct comedi_subdevice *s, unsigned int chan)
{
	struct dio200_subdev_8254 *subpriv = s->private;
	unsigned int val;

	/* latch counter */
	val = chan << 6;
	dio200_write8(dev, subpriv->ofs + i8254_control_reg, val);
	/* read lsb, msb */
	val = dio200_read8(dev, subpriv->ofs + chan);
	val += dio200_read8(dev, subpriv->ofs + chan) << 8;
	return val;
}

/*
 * Write an '8254' subdevice channel.
 */
static void
dio200_subdev_8254_write_chan(struct comedi_device *dev,
			      struct comedi_subdevice *s, unsigned int chan,
			      unsigned int count)
{
	struct dio200_subdev_8254 *subpriv = s->private;

	/* write lsb, msb */
	dio200_write8(dev, subpriv->ofs + chan, count & 0xff);
	dio200_write8(dev, subpriv->ofs + chan, (count >> 8) & 0xff);
}

/*
 * Set mode of an '8254' subdevice channel.
 */
static void
dio200_subdev_8254_set_mode(struct comedi_device *dev,
			    struct comedi_subdevice *s, unsigned int chan,
			    unsigned int mode)
{
	struct dio200_subdev_8254 *subpriv = s->private;
	unsigned int byte;

	byte = chan << 6;
	byte |= 0x30;		/* access order: lsb, msb */
	byte |= (mode & 0xf);	/* counter mode and BCD|binary */
	dio200_write8(dev, subpriv->ofs + i8254_control_reg, byte);
}

/*
 * Read status byte of an '8254' counter subdevice channel.
 */
static unsigned int
dio200_subdev_8254_status(struct comedi_device *dev,
			  struct comedi_subdevice *s, unsigned int chan)
{
	struct dio200_subdev_8254 *subpriv = s->private;

	/* latch status */
	dio200_write8(dev, subpriv->ofs + i8254_control_reg,
		      0xe0 | (2 << chan));
	/* read status */
	return dio200_read8(dev, subpriv->ofs + chan);
}

/*
 * Handle 'insn_read' for an '8254' counter subdevice.
 */
static int
dio200_subdev_8254_read(struct comedi_device *dev, struct comedi_subdevice *s,
			struct comedi_insn *insn, unsigned int *data)
{
	struct dio200_subdev_8254 *subpriv = s->private;
	int chan = CR_CHAN(insn->chanspec);
	unsigned int n;
	unsigned long flags;

	for (n = 0; n < insn->n; n++) {
		spin_lock_irqsave(&subpriv->spinlock, flags);
		data[n] = dio200_subdev_8254_read_chan(dev, s, chan);
		spin_unlock_irqrestore(&subpriv->spinlock, flags);
	}
	return insn->n;
}

/*
 * Handle 'insn_write' for an '8254' counter subdevice.
 */
static int
dio200_subdev_8254_write(struct comedi_device *dev, struct comedi_subdevice *s,
			 struct comedi_insn *insn, unsigned int *data)
{
	struct dio200_subdev_8254 *subpriv = s->private;
	int chan = CR_CHAN(insn->chanspec);
	unsigned int n;
	unsigned long flags;

	for (n = 0; n < insn->n; n++) {
		spin_lock_irqsave(&subpriv->spinlock, flags);
		dio200_subdev_8254_write_chan(dev, s, chan, data[n]);
		spin_unlock_irqrestore(&subpriv->spinlock, flags);
	}
	return insn->n;
}

/*
 * Set gate source for an '8254' counter subdevice channel.
 */
static int
dio200_subdev_8254_set_gate_src(struct comedi_device *dev,
				struct comedi_subdevice *s,
				unsigned int counter_number,
				unsigned int gate_src)
{
	const struct dio200_layout *layout = dio200_dev_layout(dev);
	struct dio200_subdev_8254 *subpriv = s->private;
	unsigned char byte;

	if (!layout->has_clk_gat_sce)
		return -1;
	if (counter_number > 2)
		return -1;
	if (gate_src > (layout->has_enhancements ? 31 : 7))
		return -1;

	subpriv->gate_src[counter_number] = gate_src;
	byte = gat_sce(subpriv->which, counter_number, gate_src);
	dio200_write8(dev, subpriv->gat_sce_ofs, byte);

	return 0;
}

/*
 * Get gate source for an '8254' counter subdevice channel.
 */
static int
dio200_subdev_8254_get_gate_src(struct comedi_device *dev,
				struct comedi_subdevice *s,
				unsigned int counter_number)
{
	const struct dio200_layout *layout = dio200_dev_layout(dev);
	struct dio200_subdev_8254 *subpriv = s->private;

	if (!layout->has_clk_gat_sce)
		return -1;
	if (counter_number > 2)
		return -1;

	return subpriv->gate_src[counter_number];
}

/*
 * Set clock source for an '8254' counter subdevice channel.
 */
static int
dio200_subdev_8254_set_clock_src(struct comedi_device *dev,
				 struct comedi_subdevice *s,
				 unsigned int counter_number,
				 unsigned int clock_src)
{
	const struct dio200_layout *layout = dio200_dev_layout(dev);
	struct dio200_subdev_8254 *subpriv = s->private;
	unsigned char byte;

	if (!layout->has_clk_gat_sce)
		return -1;
	if (counter_number > 2)
		return -1;
	if (clock_src > (layout->has_enhancements ? 31 : 7))
		return -1;

	subpriv->clock_src[counter_number] = clock_src;
	byte = clk_sce(subpriv->which, counter_number, clock_src);
	dio200_write8(dev, subpriv->clk_sce_ofs, byte);

	return 0;
}

/*
 * Get clock source for an '8254' counter subdevice channel.
 */
static int
dio200_subdev_8254_get_clock_src(struct comedi_device *dev,
				 struct comedi_subdevice *s,
				 unsigned int counter_number,
				 unsigned int *period_ns)
{
	const struct dio200_layout *layout = dio200_dev_layout(dev);
	struct dio200_subdev_8254 *subpriv = s->private;
	unsigned clock_src;

	if (!layout->has_clk_gat_sce)
		return -1;
	if (counter_number > 2)
		return -1;

	clock_src = subpriv->clock_src[counter_number];
	*period_ns = clock_period[clock_src];
	return clock_src;
}

/*
 * Handle 'insn_config' for an '8254' counter subdevice.
 */
static int
dio200_subdev_8254_config(struct comedi_device *dev, struct comedi_subdevice *s,
			  struct comedi_insn *insn, unsigned int *data)
{
	struct dio200_subdev_8254 *subpriv = s->private;
	int ret = 0;
	int chan = CR_CHAN(insn->chanspec);
	unsigned long flags;

	spin_lock_irqsave(&subpriv->spinlock, flags);
	switch (data[0]) {
	case INSN_CONFIG_SET_COUNTER_MODE:
		if (data[1] > (I8254_MODE5 | I8254_BINARY))
			ret = -EINVAL;
		else
			dio200_subdev_8254_set_mode(dev, s, chan, data[1]);
		break;
	case INSN_CONFIG_8254_READ_STATUS:
		data[1] = dio200_subdev_8254_status(dev, s, chan);
		break;
	case INSN_CONFIG_SET_GATE_SRC:
		ret = dio200_subdev_8254_set_gate_src(dev, s, chan, data[2]);
		if (ret < 0)
			ret = -EINVAL;
		break;
	case INSN_CONFIG_GET_GATE_SRC:
		ret = dio200_subdev_8254_get_gate_src(dev, s, chan);
		if (ret < 0) {
			ret = -EINVAL;
			break;
		}
		data[2] = ret;
		break;
	case INSN_CONFIG_SET_CLOCK_SRC:
		ret = dio200_subdev_8254_set_clock_src(dev, s, chan, data[1]);
		if (ret < 0)
			ret = -EINVAL;
		break;
	case INSN_CONFIG_GET_CLOCK_SRC:
		ret = dio200_subdev_8254_get_clock_src(dev, s, chan, &data[2]);
		if (ret < 0) {
			ret = -EINVAL;
			break;
		}
		data[1] = ret;
		break;
	default:
		ret = -EINVAL;
		break;
	}
	spin_unlock_irqrestore(&subpriv->spinlock, flags);
	return ret < 0 ? ret : insn->n;
}

/*
 * This function initializes an '8254' counter subdevice.
 */
static int
dio200_subdev_8254_init(struct comedi_device *dev, struct comedi_subdevice *s,
			unsigned int offset)
{
	const struct dio200_layout *layout = dio200_dev_layout(dev);
	struct dio200_subdev_8254 *subpriv;
	unsigned int chan;

	subpriv = kzalloc(sizeof(*subpriv), GFP_KERNEL);
	if (!subpriv) {
		dev_err(dev->class_dev, "error! out of memory!\n");
		return -ENOMEM;
	}

	s->private = subpriv;
	s->type = COMEDI_SUBD_COUNTER;
	s->subdev_flags = SDF_WRITABLE | SDF_READABLE;
	s->n_chan = 3;
	s->maxdata = 0xFFFF;
	s->insn_read = dio200_subdev_8254_read;
	s->insn_write = dio200_subdev_8254_write;
	s->insn_config = dio200_subdev_8254_config;

	spin_lock_init(&subpriv->spinlock);
	subpriv->ofs = offset;
	if (layout->has_clk_gat_sce) {
		/* Derive CLK_SCE and GAT_SCE register offsets from
		 * 8254 offset. */
		subpriv->clk_sce_ofs = DIO200_XCLK_SCE + (offset >> 3);
		subpriv->gat_sce_ofs = DIO200_XGAT_SCE + (offset >> 3);
		subpriv->which = (offset >> 2) & 1;
	}

	/* Initialize channels. */
	for (chan = 0; chan < 3; chan++) {
		dio200_subdev_8254_set_mode(dev, s, chan,
					    I8254_MODE0 | I8254_BINARY);
		if (layout->has_clk_gat_sce) {
			/* Gate source 0 is VCC (logic 1). */
			dio200_subdev_8254_set_gate_src(dev, s, chan, 0);
			/* Clock source 0 is the dedicated clock input. */
			dio200_subdev_8254_set_clock_src(dev, s, chan, 0);
		}
	}

	return 0;
}

/*
 * This function cleans up an '8254' counter subdevice.
 */
static void
dio200_subdev_8254_cleanup(struct comedi_device *dev,
			   struct comedi_subdevice *s)
{
	struct dio200_subdev_intr *subpriv = s->private;
	kfree(subpriv);
}

/*
 * This function sets I/O directions for an '8255' DIO subdevice.
 */
static void dio200_subdev_8255_set_dir(struct comedi_device *dev,
				       struct comedi_subdevice *s)
{
	struct dio200_subdev_8255 *subpriv = s->private;
	int config;

	config = CR_CW;
	/* 1 in io_bits indicates output, 1 in config indicates input */
	if (!(s->io_bits & 0x0000ff))
		config |= CR_A_IO;
	if (!(s->io_bits & 0x00ff00))
		config |= CR_B_IO;
	if (!(s->io_bits & 0x0f0000))
		config |= CR_C_LO_IO;
	if (!(s->io_bits & 0xf00000))
		config |= CR_C_HI_IO;
	dio200_write8(dev, subpriv->ofs + 3, config);
}

/*
 * Handle 'insn_bits' for an '8255' DIO subdevice.
 */
static int dio200_subdev_8255_bits(struct comedi_device *dev,
				   struct comedi_subdevice *s,
				   struct comedi_insn *insn, unsigned int *data)
{
	struct dio200_subdev_8255 *subpriv = s->private;

	if (data[0]) {
		s->state &= ~data[0];
		s->state |= (data[0] & data[1]);
		if (data[0] & 0xff)
			dio200_write8(dev, subpriv->ofs, s->state & 0xff);
		if (data[0] & 0xff00)
			dio200_write8(dev, subpriv->ofs + 1,
				      (s->state >> 8) & 0xff);
		if (data[0] & 0xff0000)
			dio200_write8(dev, subpriv->ofs + 2,
				      (s->state >> 16) & 0xff);
	}
	data[1] = dio200_read8(dev, subpriv->ofs);
	data[1] |= dio200_read8(dev, subpriv->ofs + 1) << 8;
	data[1] |= dio200_read8(dev, subpriv->ofs + 2) << 16;
	return 2;
}

/*
 * Handle 'insn_config' for an '8255' DIO subdevice.
 */
static int dio200_subdev_8255_config(struct comedi_device *dev,
				     struct comedi_subdevice *s,
				     struct comedi_insn *insn,
				     unsigned int *data)
{
	unsigned int mask;
	unsigned int bits;

	mask = 1 << CR_CHAN(insn->chanspec);
	if (mask & 0x0000ff)
		bits = 0x0000ff;
	else if (mask & 0x00ff00)
		bits = 0x00ff00;
	else if (mask & 0x0f0000)
		bits = 0x0f0000;
	else
		bits = 0xf00000;
	switch (data[0]) {
	case INSN_CONFIG_DIO_INPUT:
		s->io_bits &= ~bits;
		break;
	case INSN_CONFIG_DIO_OUTPUT:
		s->io_bits |= bits;
		break;
	case INSN_CONFIG_DIO_QUERY:
		data[1] = (s->io_bits & bits) ? COMEDI_OUTPUT : COMEDI_INPUT;
		return insn->n;
		break;
	default:
		return -EINVAL;
	}
	dio200_subdev_8255_set_dir(dev, s);
	return 1;
}

/*
 * This function initializes an '8255' DIO subdevice.
 *
 * offset is the offset to the 8255 chip.
 */
static int dio200_subdev_8255_init(struct comedi_device *dev,
				   struct comedi_subdevice *s,
				   unsigned int offset)
{
	struct dio200_subdev_8255 *subpriv;

	subpriv = kzalloc(sizeof(*subpriv), GFP_KERNEL);
	if (!subpriv)
		return -ENOMEM;
	subpriv->ofs = offset;
	s->private = subpriv;
	s->type = COMEDI_SUBD_DIO;
	s->subdev_flags = SDF_READABLE | SDF_WRITABLE;
	s->n_chan = 24;
	s->range_table = &range_digital;
	s->maxdata = 1;
	s->insn_bits = dio200_subdev_8255_bits;
	s->insn_config = dio200_subdev_8255_config;
	s->state = 0;
	s->io_bits = 0;
	dio200_subdev_8255_set_dir(dev, s);
	return 0;
}

/*
 * This function cleans up an '8255' DIO subdevice.
 */
static void dio200_subdev_8255_cleanup(struct comedi_device *dev,
				       struct comedi_subdevice *s)
{
	struct dio200_subdev_8255 *subpriv = s->private;

	kfree(subpriv);
}

/*
 * Handle 'insn_read' for a timer subdevice.
 */
static int dio200_subdev_timer_read(struct comedi_device *dev,
				    struct comedi_subdevice *s,
				    struct comedi_insn *insn,
				    unsigned int *data)
{
	unsigned int n;

	for (n = 0; n < insn->n; n++)
		data[n] = dio200_read32(dev, DIO200_TS_COUNT);
	return n;
}

/*
 * Reset timer subdevice.
 */
static void dio200_subdev_timer_reset(struct comedi_device *dev,
				      struct comedi_subdevice *s)
{
	unsigned int clock;

	clock = dio200_read32(dev, DIO200_TS_CONFIG) & TS_CONFIG_CLK_SRC_MASK;
	dio200_write32(dev, DIO200_TS_CONFIG, clock | TS_CONFIG_RESET);
	dio200_write32(dev, DIO200_TS_CONFIG, clock);
}

/*
 * Get timer subdevice clock source and period.
 */
static void dio200_subdev_timer_get_clock_src(struct comedi_device *dev,
					      struct comedi_subdevice *s,
					      unsigned int *src,
					      unsigned int *period)
{
	unsigned int clk;

	clk = dio200_read32(dev, DIO200_TS_CONFIG) & TS_CONFIG_CLK_SRC_MASK;
	*src = clk;
	*period = (clk < ARRAY_SIZE(ts_clock_period)) ?
		  ts_clock_period[clk] : 0;
}

/*
 * Set timer subdevice clock source.
 */
static int dio200_subdev_timer_set_clock_src(struct comedi_device *dev,
					     struct comedi_subdevice *s,
					     unsigned int src)
{
	if (src > TS_CONFIG_MAX_CLK_SRC)
		return -EINVAL;
	dio200_write32(dev, DIO200_TS_CONFIG, src);
	return 0;
}

/*
 * Handle 'insn_config' for a timer subdevice.
 */
static int dio200_subdev_timer_config(struct comedi_device *dev,
				      struct comedi_subdevice *s,
				      struct comedi_insn *insn,
				      unsigned int *data)
{
	int ret = 0;

	switch (data[0]) {
	case INSN_CONFIG_RESET:
		dio200_subdev_timer_reset(dev, s);
		break;
	case INSN_CONFIG_SET_CLOCK_SRC:
		ret = dio200_subdev_timer_set_clock_src(dev, s, data[1]);
		if (ret < 0)
			ret = -EINVAL;
		break;
	case INSN_CONFIG_GET_CLOCK_SRC:
		dio200_subdev_timer_get_clock_src(dev, s, &data[1], &data[2]);
		break;
	default:
		ret = -EINVAL;
		break;
	}
	return ret < 0 ? ret : insn->n;
}

/*
 * This function initializes a timer subdevice.
 *
 * Uses the timestamp timer registers.  There is only one timestamp timer.
 */
static int dio200_subdev_timer_init(struct comedi_device *dev,
				    struct comedi_subdevice *s)
{
	s->type = COMEDI_SUBD_TIMER;
	s->subdev_flags = SDF_READABLE | SDF_LSAMPL;
	s->n_chan = 1;
	s->maxdata = 0xFFFFFFFF;
	s->insn_read = dio200_subdev_timer_read;
	s->insn_config = dio200_subdev_timer_config;
	return 0;
}

/*
 * This function cleans up a timer subdevice.
 */
static void dio200_subdev_timer_cleanup(struct comedi_device *dev,
					struct comedi_subdevice *s)
{
	/* Nothing to do. */
}

/*
 * This function does some special set-up for the PCIe boards
 * PCIe215, PCIe236, PCIe296.
 */
static int dio200_pcie_board_setup(struct comedi_device *dev)
{
	struct pci_dev *pcidev = comedi_to_pci_dev(dev);
	void __iomem *brbase;
	resource_size_t brlen;

	/*
	 * The board uses Altera Cyclone IV with PCI-Express hard IP.
	 * The FPGA configuration has the PCI-Express Avalon-MM Bridge
	 * Control registers in PCI BAR 0, offset 0, and the length of
	 * these registers is 0x4000.
	 *
	 * We need to write 0x80 to the "Avalon-MM to PCI-Express Interrupt
	 * Enable" register at offset 0x50 to allow generation of PCIe
	 * interrupts when RXmlrq_i is asserted in the SOPC Builder system.
	 */
	brlen = pci_resource_len(pcidev, 0);
	if (brlen < 0x4000 ||
			!(pci_resource_flags(pcidev, 0) & IORESOURCE_MEM)) {
		dev_err(dev->class_dev, "error! bad PCI region!\n");
		return -EINVAL;
	}
	brbase = ioremap_nocache(pci_resource_start(pcidev, 0), brlen);
	if (!brbase) {
		dev_err(dev->class_dev, "error! failed to map registers!\n");
		return -ENOMEM;
	}
	writel(0x80, brbase + 0x50);
	iounmap(brbase);
	/* Enable "enhanced" features of board. */
	dio200_write8(dev, DIO200_ENHANCE, 1);
	return 0;
}

static void dio200_report_attach(struct comedi_device *dev, unsigned int irq)
{
	const struct dio200_board *thisboard = comedi_board(dev);
	struct dio200_private *devpriv = dev->private;
	struct pci_dev *pcidev = comedi_to_pci_dev(dev);
	char tmpbuf[60];
	int tmplen;

	if (is_isa_board(thisboard))
		tmplen = scnprintf(tmpbuf, sizeof(tmpbuf),
				   "(base %#lx) ", devpriv->io.u.iobase);
	else if (is_pci_board(thisboard))
		tmplen = scnprintf(tmpbuf, sizeof(tmpbuf),
				   "(pci %s) ", pci_name(pcidev));
	else
		tmplen = 0;
	if (irq)
		tmplen += scnprintf(&tmpbuf[tmplen], sizeof(tmpbuf) - tmplen,
				    "(irq %u%s) ", irq,
				    (dev->irq ? "" : " UNAVAILABLE"));
	else
		tmplen += scnprintf(&tmpbuf[tmplen], sizeof(tmpbuf) - tmplen,
				    "(no irq) ");
	dev_info(dev->class_dev, "%s %sattached\n", dev->board_name, tmpbuf);
}

static int dio200_common_attach(struct comedi_device *dev, unsigned int irq,
				unsigned long req_irq_flags)
{
	const struct dio200_board *thisboard = comedi_board(dev);
	struct dio200_private *devpriv = dev->private;
	const struct dio200_layout *layout = dio200_board_layout(thisboard);
	struct comedi_subdevice *s;
	int sdx;
	unsigned int n;
	int ret;

	devpriv->intr_sd = -1;
	dev->board_name = thisboard->name;

	ret = comedi_alloc_subdevices(dev, layout->n_subdevs);
	if (ret)
		return ret;

	for (n = 0; n < dev->n_subdevices; n++) {
		s = &dev->subdevices[n];
		switch (layout->sdtype[n]) {
		case sd_8254:
			/* counter subdevice (8254) */
			ret = dio200_subdev_8254_init(dev, s,
						      layout->sdinfo[n]);
			if (ret < 0)
				return ret;
			break;
		case sd_8255:
			/* digital i/o subdevice (8255) */
			ret = dio200_subdev_8255_init(dev, s,
						      layout->sdinfo[n]);
			if (ret < 0)
				return ret;
			break;
		case sd_intr:
			/* 'INTERRUPT' subdevice */
			if (irq) {
				ret = dio200_subdev_intr_init(dev, s,
							      DIO200_INT_SCE,
							      layout->sdinfo[n]
							     );
				if (ret < 0)
					return ret;
				devpriv->intr_sd = n;
			} else {
				s->type = COMEDI_SUBD_UNUSED;
			}
			break;
		case sd_timer:
			/* Only on PCIe boards. */
			if (DO_PCI) {
				ret = dio200_subdev_timer_init(dev, s);
				if (ret < 0)
					return ret;
			} else {
				s->type = COMEDI_SUBD_UNUSED;
			}
			break;
		default:
			s->type = COMEDI_SUBD_UNUSED;
			break;
		}
	}
	sdx = devpriv->intr_sd;
	if (sdx >= 0 && sdx < dev->n_subdevices)
		dev->read_subdev = &dev->subdevices[sdx];
	if (irq) {
		if (request_irq(irq, dio200_interrupt, req_irq_flags,
				DIO200_DRIVER_NAME, dev) >= 0) {
			dev->irq = irq;
		} else {
			dev_warn(dev->class_dev,
				 "warning! irq %u unavailable!\n", irq);
		}
	}
	dio200_report_attach(dev, irq);
	return 1;
}

/*
 * Attach is called by the Comedi core to configure the driver
 * for a particular board.  If you specified a board_name array
 * in the driver structure, dev->board_ptr contains that
 * address.
 */
static int dio200_attach(struct comedi_device *dev, struct comedi_devconfig *it)
{
	const struct dio200_board *thisboard = comedi_board(dev);
	struct dio200_private *devpriv;
	int ret;

	dev_info(dev->class_dev, DIO200_DRIVER_NAME ": attach\n");

	devpriv = kzalloc(sizeof(*devpriv), GFP_KERNEL);
	if (!devpriv)
		return -ENOMEM;
	dev->private = devpriv;

	/* Process options and reserve resources according to bus type. */
	if (is_isa_board(thisboard)) {
		unsigned long iobase;
		unsigned int irq;

		iobase = it->options[0];
		irq = it->options[1];
		ret = dio200_request_region(dev, iobase, thisboard->mainsize);
		if (ret < 0)
			return ret;
		devpriv->io.u.iobase = iobase;
		devpriv->io.regtype = io_regtype;
		return dio200_common_attach(dev, irq, 0);
	} else if (is_pci_board(thisboard)) {
		dev_err(dev->class_dev,
			"Manual configuration of PCI board '%s' is not supported\n",
			thisboard->name);
		return -EIO;
	} else {
		dev_err(dev->class_dev, DIO200_DRIVER_NAME
			": BUG! cannot determine board type!\n");
		return -EINVAL;
	}
}

/*
 * The attach_pci hook (if non-NULL) is called at PCI probe time in preference
 * to the "manual" attach hook.  dev->board_ptr is NULL on entry.  There should
 * be a board entry matching the supplied PCI device.
 */
static int __devinit dio200_attach_pci(struct comedi_device *dev,
				       struct pci_dev *pci_dev)
{
	const struct dio200_board *thisboard;
	struct dio200_private *devpriv;
	resource_size_t base, len;
	unsigned int bar;
	int ret;

	if (!DO_PCI)
		return -EINVAL;

	dev_info(dev->class_dev, DIO200_DRIVER_NAME ": attach pci %s\n",
		 pci_name(pci_dev));

	devpriv = kzalloc(sizeof(*devpriv), GFP_KERNEL);
	if (!devpriv)
		return -ENOMEM;
	dev->private = devpriv;

	dev->board_ptr = dio200_find_pci_board(pci_dev);
	if (dev->board_ptr == NULL) {
		dev_err(dev->class_dev, "BUG! cannot determine board type!\n");
		return -EINVAL;
	}
	thisboard = comedi_board(dev);
	ret = comedi_pci_enable(pci_dev, DIO200_DRIVER_NAME);
	if (ret < 0) {
		dev_err(dev->class_dev,
			"error! cannot enable PCI device and request regions!\n");
		return ret;
	}
	bar = thisboard->mainbar;
	base = pci_resource_start(pci_dev, bar);
	len = pci_resource_len(pci_dev, bar);
	if (len < thisboard->mainsize) {
		dev_err(dev->class_dev, "error! PCI region size too small!\n");
		return -EINVAL;
	}
	if ((pci_resource_flags(pci_dev, bar) & IORESOURCE_MEM) != 0) {
		devpriv->io.u.membase = ioremap_nocache(base, len);
		if (!devpriv->io.u.membase) {
			dev_err(dev->class_dev,
				"error! cannot remap registers\n");
			return -ENOMEM;
		}
		devpriv->io.regtype = mmio_regtype;
	} else {
		devpriv->io.u.iobase = (unsigned long)base;
		devpriv->io.regtype = io_regtype;
	}
	switch (thisboard->model)
	{
	case pcie215_model:
	case pcie236_model:
	case pcie296_model:
		ret = dio200_pcie_board_setup(dev);
		if (ret < 0)
			return ret;
		break;
	default:
		break;
	}
	return dio200_common_attach(dev, pci_dev->irq, IRQF_SHARED);
}

static void dio200_detach(struct comedi_device *dev)
{
	const struct dio200_board *thisboard = comedi_board(dev);
	struct dio200_private *devpriv = dev->private;
	const struct dio200_layout *layout;
	unsigned n;

<<<<<<< HEAD
	if (!thisboard)
=======
	if (!thisboard || !devpriv)
>>>>>>> d9ff3934
		return;
	if (dev->irq)
		free_irq(dev->irq, dev);
	if (dev->subdevices) {
		layout = dio200_board_layout(thisboard);
		for (n = 0; n < dev->n_subdevices; n++) {
			struct comedi_subdevice *s = &dev->subdevices[n];
			switch (layout->sdtype[n]) {
			case sd_8254:
				dio200_subdev_8254_cleanup(dev, s);
				break;
			case sd_8255:
				dio200_subdev_8255_cleanup(dev, s);
				break;
			case sd_intr:
				dio200_subdev_intr_cleanup(dev, s);
				break;
			case sd_timer:
				/* Only on PCIe boards. */
				if (DO_PCI)
					dio200_subdev_timer_cleanup(dev, s);
				break;
			default:
				break;
			}
		}
	}
	if (is_isa_board(thisboard)) {
		if (devpriv->io.regtype == io_regtype)
			release_region(devpriv->io.u.iobase,
				       thisboard->mainsize);
	} else if (is_pci_board(thisboard)) {
		struct pci_dev *pcidev = comedi_to_pci_dev(dev);
		if (pcidev) {
			if (devpriv->io.regtype != no_regtype) {
				if (devpriv->io.regtype == mmio_regtype)
					iounmap(devpriv->io.u.membase);
				comedi_pci_disable(pcidev);
			}
		}
	}
}

/*
 * The struct comedi_driver structure tells the Comedi core module
 * which functions to call to configure/deconfigure (attach/detach)
 * the board, and also about the kernel module that contains
 * the device code.
 */
static struct comedi_driver amplc_dio200_driver = {
	.driver_name = DIO200_DRIVER_NAME,
	.module = THIS_MODULE,
	.attach = dio200_attach,
	.attach_pci = dio200_attach_pci,
	.detach = dio200_detach,
	.board_name = &dio200_boards[0].name,
	.offset = sizeof(struct dio200_board),
	.num_names = ARRAY_SIZE(dio200_boards),
};

#if DO_PCI
static DEFINE_PCI_DEVICE_TABLE(dio200_pci_table) = {
	{ PCI_DEVICE(PCI_VENDOR_ID_AMPLICON, PCI_DEVICE_ID_AMPLICON_PCI215) },
	{ PCI_DEVICE(PCI_VENDOR_ID_AMPLICON, PCI_DEVICE_ID_AMPLICON_PCI272) },
	{ PCI_DEVICE(PCI_VENDOR_ID_AMPLICON, PCI_DEVICE_ID_AMPLICON_PCIE236) },
	{ PCI_DEVICE(PCI_VENDOR_ID_AMPLICON, PCI_DEVICE_ID_AMPLICON_PCIE215) },
	{ PCI_DEVICE(PCI_VENDOR_ID_AMPLICON, PCI_DEVICE_ID_AMPLICON_PCIE296) },
	{0}
};

MODULE_DEVICE_TABLE(pci, dio200_pci_table);

static int __devinit amplc_dio200_pci_probe(struct pci_dev *dev,
						   const struct pci_device_id
						   *ent)
{
	return comedi_pci_auto_config(dev, &amplc_dio200_driver);
}

static void __devexit amplc_dio200_pci_remove(struct pci_dev *dev)
{
	comedi_pci_auto_unconfig(dev);
}

static struct pci_driver amplc_dio200_pci_driver = {
	.name = DIO200_DRIVER_NAME,
	.id_table = dio200_pci_table,
	.probe = &amplc_dio200_pci_probe,
	.remove = __devexit_p(&amplc_dio200_pci_remove)
};
module_comedi_pci_driver(amplc_dio200_driver, amplc_dio200_pci_driver);
#else
module_comedi_driver(amplc_dio200_driver);
#endif

MODULE_AUTHOR("Comedi http://www.comedi.org");
MODULE_DESCRIPTION("Comedi low-level driver");
MODULE_LICENSE("GPL");<|MERGE_RESOLUTION|>--- conflicted
+++ resolved
@@ -2020,11 +2020,7 @@
 	const struct dio200_layout *layout;
 	unsigned n;
 
-<<<<<<< HEAD
-	if (!thisboard)
-=======
 	if (!thisboard || !devpriv)
->>>>>>> d9ff3934
 		return;
 	if (dev->irq)
 		free_irq(dev->irq, dev);
