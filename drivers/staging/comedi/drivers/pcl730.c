/*
 * comedi/drivers/pcl730.c
 * Driver for Advantech PCL-730 and clones
 * José Luis Sánchez
 */

/*
 * Driver: pcl730
 * Description: Advantech PCL-730 (& compatibles)
 * Devices: (Advantech) PCL-730 [pcl730]
 *	    (ICP) ISO-730 [iso730]
 *	    (Adlink) ACL-7130 [acl7130]
 *	    (Advantech) PCM-3730 [pcm3730]
 *	    (Advantech) PCL-725 [pcl725]
 *	    (ICP) P8R8-DIO [p16r16dio]
 *	    (Adlink) ACL-7225b [acl7225b]
 *	    (ICP) P16R16-DIO [p16r16dio]
 *	    (Advantech) PCL-733 [pcl733]
 *	    (Advantech) PCL-734 [pcl734]
 * Author: José Luis Sánchez (jsanchezv@teleline.es)
 * Status: untested
 *
 * Configuration options:
 *   [0] - I/O port base
 *
 * Interrupts are not supported.
 * The ACL-7130 card has an 8254 timer/counter not supported by this driver.
 */

#include "../comedidev.h"

#include <linux/ioport.h>

/*
 * Register map
 *
 * The register map varies slightly depending on the board type but
 * all registers are 8-bit.
 *
 * The boardinfo 'io_range' is used to allow comedi to request the
 * proper range required by the board.
 *
 * The comedi_subdevice 'private' data is used to pass the register
 * offset to the (*insn_bits) functions to read/write the correct
 * registers.
 *
 * The basic register mapping looks like this:
 *
 *     BASE+0  Isolated outputs 0-7 (write) / inputs 0-7 (read)
 *     BASE+1  Isolated outputs 8-15 (write) / inputs 8-15 (read)
 *     BASE+2  TTL outputs 0-7 (write) / inputs 0-7 (read)
 *     BASE+3  TTL outputs 8-15 (write) / inputs 8-15 (read)
 *
 * The pcm3730 board does not have register BASE+1.
 *
 * The pcl725 and p8r8dio only have registers BASE+0 and BASE+1:
 *
 *     BASE+0  Isolated outputs 0-7 (write) (read back on p8r8dio)
 *     BASE+1  Isolated inputs 0-7 (read)
 *
 * The acl7225b and p16r16dio boards have this register mapping:
 *
 *     BASE+0  Isolated outputs 0-7 (write) (read back)
 *     BASE+1  Isolated outputs 8-15 (write) (read back)
 *     BASE+2  Isolated inputs 0-7 (read)
 *     BASE+3  Isolated inputs 8-15 (read)
 *
 * The pcl733 and pcl733 boards have this register mapping:
 *
 *     BASE+0  Isolated outputs 0-7 (write) or inputs 0-7 (read)
 *     BASE+1  Isolated outputs 8-15 (write) or inputs 8-15 (read)
 *     BASE+2  Isolated outputs 16-23 (write) or inputs 16-23 (read)
 *     BASE+3  Isolated outputs 24-31 (write) or inputs 24-31 (read)
 */

struct pcl730_board {
	const char *name;
	unsigned int io_range;
	unsigned is_pcl725:1;
	unsigned is_acl7225b:1;
	unsigned has_readback:1;
	unsigned has_ttl_io:1;
	int n_subdevs;
	int n_iso_out_chan;
	int n_iso_in_chan;
	int n_ttl_chan;
};

static const struct pcl730_board pcl730_boards[] = {
	{
		.name		= "pcl730",
		.io_range	= 0x04,
		.has_ttl_io	= 1,
		.n_subdevs	= 4,
		.n_iso_out_chan	= 16,
		.n_iso_in_chan	= 16,
		.n_ttl_chan	= 16,
	}, {
		.name		= "iso730",
		.io_range	= 0x04,
		.n_subdevs	= 4,
		.n_iso_out_chan	= 16,
		.n_iso_in_chan	= 16,
		.n_ttl_chan	= 16,
	}, {
		.name		= "acl7130",
		.io_range	= 0x08,
		.has_ttl_io	= 1,
		.n_subdevs	= 4,
		.n_iso_out_chan	= 16,
		.n_iso_in_chan	= 16,
		.n_ttl_chan	= 16,
	}, {
		.name		= "pcm3730",
		.io_range	= 0x04,
		.has_ttl_io	= 1,
		.n_subdevs	= 4,
		.n_iso_out_chan	= 8,
		.n_iso_in_chan	= 8,
		.n_ttl_chan	= 16,
	}, {
		.name		= "pcl725",
		.io_range	= 0x02,
		.is_pcl725	= 1,
		.n_subdevs	= 2,
		.n_iso_out_chan	= 8,
		.n_iso_in_chan	= 8,
	}, {
		.name		= "p8r8dio",
		.io_range	= 0x02,
		.is_pcl725	= 1,
		.has_readback	= 1,
		.n_subdevs	= 2,
		.n_iso_out_chan	= 8,
		.n_iso_in_chan	= 8,
	}, {
		.name		= "acl7225b",
		.io_range	= 0x08,		/* only 4 are used */
		.is_acl7225b	= 1,
		.has_readback	= 1,
		.n_subdevs	= 2,
		.n_iso_out_chan	= 16,
		.n_iso_in_chan	= 16,
	}, {
		.name		= "p16r16dio",
		.io_range	= 0x04,
		.is_acl7225b	= 1,
		.has_readback	= 1,
		.n_subdevs	= 2,
		.n_iso_out_chan	= 16,
		.n_iso_in_chan	= 16,
	}, {
		.name		= "pcl733",
		.io_range	= 0x04,
		.n_subdevs	= 1,
		.n_iso_in_chan	= 32,
	}, {
		.name		= "pcl734",
		.io_range	= 0x04,
		.n_subdevs	= 1,
		.n_iso_out_chan	= 32,
	},
};

static int pcl730_do_insn_bits(struct comedi_device *dev,
			       struct comedi_subdevice *s,
			       struct comedi_insn *insn,
			       unsigned int *data)
{
	unsigned long reg = (unsigned long)s->private;
	unsigned int mask = data[0];
	unsigned int bits = data[1];

	if (mask) {
		s->state &= ~mask;
		s->state |= (bits & mask);

		if (mask & 0x00ff)
			outb(s->state & 0xff, dev->iobase + reg);
		if ((mask & 0xff00) && (s->n_chan > 8))
			outb((s->state >> 8) & 0xff, dev->iobase + reg + 1);
		if ((mask & 0xff0000) && (s->n_chan > 16))
			outb((s->state >> 16) & 0xff, dev->iobase + reg + 2);
		if ((mask & 0xff000000) && (s->n_chan > 24))
			outb((s->state >> 24) & 0xff, dev->iobase + reg + 3);
	}

	data[1] = s->state;

	return insn->n;
}

static unsigned int pcl730_get_bits(struct comedi_device *dev,
				    struct comedi_subdevice *s)
{
	unsigned long reg = (unsigned long)s->private;
	unsigned int val;

	val = inb(dev->iobase + reg);
	if (s->n_chan > 8)
		val |= (inb(dev->iobase + reg + 1) << 8);
	if (s->n_chan > 16)
		val |= (inb(dev->iobase + reg + 2) << 16);
	if (s->n_chan > 24)
		val |= (inb(dev->iobase + reg + 3) << 24);

	return val;
}

static int pcl730_di_insn_bits(struct comedi_device *dev,
			       struct comedi_subdevice *s,
			       struct comedi_insn *insn,
			       unsigned int *data)
{
	data[1] = pcl730_get_bits(dev, s);

	return insn->n;
}

static int pcl730_attach(struct comedi_device *dev,
			 struct comedi_devconfig *it)
{
	const struct pcl730_board *board = comedi_board(dev);
	struct comedi_subdevice *s;
<<<<<<< HEAD
=======
	int subdev;
>>>>>>> d0e0ac97
	int ret;

	ret = comedi_request_region(dev, it->options[0], board->io_range);
	if (ret)
		return ret;

	ret = comedi_alloc_subdevices(dev, board->n_subdevs);
	if (ret)
		return ret;

	subdev = 0;

	if (board->n_iso_out_chan) {
		/* Isolated Digital Outputs */
		s = &dev->subdevices[subdev++];
		s->type		= COMEDI_SUBD_DO;
		s->subdev_flags	= SDF_WRITABLE;
		s->n_chan	= board->n_iso_out_chan;
		s->maxdata	= 1;
		s->range_table	= &range_digital;
		s->insn_bits	= pcl730_do_insn_bits;
		s->private	= (void *)0;

<<<<<<< HEAD
static const struct pcl730_board boardtypes[] = {
	{ "pcl730", PCL730_SIZE, },
	{ "iso730", PCL730_SIZE, },
	{ "acl7130", ACL7130_SIZE, },
};
=======
		/* get the initial state if supported */
		if (board->has_readback)
			s->state = pcl730_get_bits(dev, s);
	}

	if (board->n_iso_in_chan) {
		/* Isolated Digital Inputs */
		s = &dev->subdevices[subdev++];
		s->type		= COMEDI_SUBD_DI;
		s->subdev_flags	= SDF_READABLE;
		s->n_chan	= board->n_iso_in_chan;
		s->maxdata	= 1;
		s->range_table	= &range_digital;
		s->insn_bits	= pcl730_di_insn_bits;
		s->private	= board->is_acl7225b ? (void *)2 :
				  board->is_pcl725 ? (void *)1 : (void *)0;
	}

	if (board->has_ttl_io) {
		/* TTL Digital Outputs */
		s = &dev->subdevices[subdev++];
		s->type		= COMEDI_SUBD_DO;
		s->subdev_flags	= SDF_WRITABLE;
		s->n_chan	= board->n_ttl_chan;
		s->maxdata	= 1;
		s->range_table	= &range_digital;
		s->insn_bits	= pcl730_do_insn_bits;
		s->private	= (void *)2;

		/* TTL Digital Inputs */
		s = &dev->subdevices[subdev++];
		s->type		= COMEDI_SUBD_DI;
		s->subdev_flags	= SDF_READABLE;
		s->n_chan	= board->n_ttl_chan;
		s->maxdata	= 1;
		s->range_table	= &range_digital;
		s->insn_bits	= pcl730_di_insn_bits;
		s->private	= (void *)2;
	}

	return 0;
}
>>>>>>> d0e0ac97

static struct comedi_driver pcl730_driver = {
	.driver_name	= "pcl730",
	.module		= THIS_MODULE,
	.attach		= pcl730_attach,
	.detach		= comedi_legacy_detach,
<<<<<<< HEAD
	.board_name	= &boardtypes[0].name,
	.num_names	= ARRAY_SIZE(boardtypes),
=======
	.board_name	= &pcl730_boards[0].name,
	.num_names	= ARRAY_SIZE(pcl730_boards),
>>>>>>> d0e0ac97
	.offset		= sizeof(struct pcl730_board),
};
module_comedi_driver(pcl730_driver);

MODULE_AUTHOR("Comedi http://www.comedi.org");
MODULE_DESCRIPTION("Comedi low-level driver");
MODULE_LICENSE("GPL");<|MERGE_RESOLUTION|>--- conflicted
+++ resolved
@@ -222,10 +222,7 @@
 {
 	const struct pcl730_board *board = comedi_board(dev);
 	struct comedi_subdevice *s;
-<<<<<<< HEAD
-=======
 	int subdev;
->>>>>>> d0e0ac97
 	int ret;
 
 	ret = comedi_request_region(dev, it->options[0], board->io_range);
@@ -249,13 +246,6 @@
 		s->insn_bits	= pcl730_do_insn_bits;
 		s->private	= (void *)0;
 
-<<<<<<< HEAD
-static const struct pcl730_board boardtypes[] = {
-	{ "pcl730", PCL730_SIZE, },
-	{ "iso730", PCL730_SIZE, },
-	{ "acl7130", ACL7130_SIZE, },
-};
-=======
 		/* get the initial state if supported */
 		if (board->has_readback)
 			s->state = pcl730_get_bits(dev, s);
@@ -298,20 +288,14 @@
 
 	return 0;
 }
->>>>>>> d0e0ac97
 
 static struct comedi_driver pcl730_driver = {
 	.driver_name	= "pcl730",
 	.module		= THIS_MODULE,
 	.attach		= pcl730_attach,
 	.detach		= comedi_legacy_detach,
-<<<<<<< HEAD
-	.board_name	= &boardtypes[0].name,
-	.num_names	= ARRAY_SIZE(boardtypes),
-=======
 	.board_name	= &pcl730_boards[0].name,
 	.num_names	= ARRAY_SIZE(pcl730_boards),
->>>>>>> d0e0ac97
 	.offset		= sizeof(struct pcl730_board),
 };
 module_comedi_driver(pcl730_driver);
