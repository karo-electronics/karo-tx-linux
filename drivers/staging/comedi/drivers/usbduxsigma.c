--- conflicted
+++ resolved
@@ -141,23 +141,6 @@
 #define USBDUXSIGMA_PWM_ON_CMD		7
 #define USBDUXSIGMA_PWM_OFF_CMD		8
 
-<<<<<<< HEAD
-/*
- * private structure of one subdevice
- */
-
-/*
- * This is the structure which holds all the data of
- * this driver one sub device just now: A/D
- */
-struct usbduxsub {
-	/* attached? */
-	int attached;
-	/* is it associated with a subdevice? */
-	int probed;
-	/* pointer to the usb-device */
-	struct usb_device *usbdev;
-=======
 static const struct comedi_lrange usbduxsigma_ai_range = {
 	1, {
 		BIP_RANGE(2.65 / 2.0)
@@ -165,7 +148,6 @@
 };
 
 struct usbduxsigma_private {
->>>>>>> d0e0ac97
 	/* actual number of in-buffers */
 	int n_ai_urbs;
 	/* actual number of out-buffers */
@@ -471,181 +453,6 @@
 	urb->transfer_buffer_length = SIZEOUTBUF;
 	urb->dev = comedi_to_usb_dev(dev);
 	urb->status = 0;
-<<<<<<< HEAD
-	if (this_usbduxsub->ao_cmd_running) {
-		if (this_usbduxsub->high_speed) {
-			/* uframes */
-			urb->interval = 8;
-		} else {
-			/* frames */
-			urb->interval = 1;
-		}
-		urb->number_of_packets = 1;
-		urb->iso_frame_desc[0].offset = 0;
-		urb->iso_frame_desc[0].length = SIZEOUTBUF;
-		urb->iso_frame_desc[0].status = 0;
-		ret = usb_submit_urb(urb, GFP_ATOMIC);
-		if (ret < 0) {
-			dev_err(&urb->dev->dev,
-				"comedi_: ao urb resubm failed in int-cont. "
-				"ret=%d", ret);
-			if (ret == EL2NSYNC)
-				dev_err(&urb->dev->dev,
-					"buggy USB host controller or bug in "
-					"IRQ handling!\n");
-
-			s->async->events |= COMEDI_CB_EOA;
-			s->async->events |= COMEDI_CB_ERROR;
-			comedi_event(this_usbduxsub->comedidev, s);
-			/* don't do an unlink here */
-			usbdux_ao_stop(this_usbduxsub, 0);
-		}
-	}
-}
-
-static int usbduxsub_start(struct usbduxsub *usbduxsub)
-{
-	int errcode = 0;
-	uint8_t *local_transfer_buffer;
-
-	local_transfer_buffer = kmalloc(16, GFP_KERNEL);
-	if (!local_transfer_buffer)
-		return -ENOMEM;
-
-	/* 7f92 to zero */
-	local_transfer_buffer[0] = 0;
-	errcode = usb_control_msg(usbduxsub->usbdev,
-				  /* create a pipe for a control transfer */
-				  usb_sndctrlpipe(usbduxsub->usbdev, 0),
-				  /* bRequest, "Firmware" */
-				  USBDUXSUB_FIRMWARE,
-				  /* bmRequestType */
-				  VENDOR_DIR_OUT,
-				  /* Value */
-				  USBDUXSUB_CPUCS,
-				  /* Index */
-				  0x0000,
-				  /* address of the transfer buffer */
-				  local_transfer_buffer,
-				  /* Length */
-				  1,
-				  /* Timeout */
-				  BULK_TIMEOUT);
-	if (errcode < 0)
-		dev_err(&usbduxsub->interface->dev,
-			"comedi_: control msg failed (start)\n");
-
-	kfree(local_transfer_buffer);
-	return errcode;
-}
-
-static int usbduxsub_stop(struct usbduxsub *usbduxsub)
-{
-	int errcode = 0;
-	uint8_t *local_transfer_buffer;
-
-	local_transfer_buffer = kmalloc(16, GFP_KERNEL);
-	if (!local_transfer_buffer)
-		return -ENOMEM;
-
-	/* 7f92 to one */
-	local_transfer_buffer[0] = 1;
-	errcode = usb_control_msg(usbduxsub->usbdev,
-				  usb_sndctrlpipe(usbduxsub->usbdev, 0),
-				  /* bRequest, "Firmware" */
-				  USBDUXSUB_FIRMWARE,
-				  /* bmRequestType */
-				  VENDOR_DIR_OUT,
-				  /* Value */
-				  USBDUXSUB_CPUCS,
-				  /* Index */
-				  0x0000, local_transfer_buffer,
-				  /* Length */
-				  1,
-				  /* Timeout */
-				  BULK_TIMEOUT);
-	if (errcode < 0)
-		dev_err(&usbduxsub->interface->dev,
-			"comedi_: control msg failed (stop)\n");
-
-	kfree(local_transfer_buffer);
-	return errcode;
-}
-
-static int usbduxsub_upload(struct usbduxsub *usbduxsub,
-			    uint8_t *local_transfer_buffer,
-			    unsigned int startAddr, unsigned int len)
-{
-	int errcode;
-
-	errcode = usb_control_msg(usbduxsub->usbdev,
-				  usb_sndctrlpipe(usbduxsub->usbdev, 0),
-				  /* brequest, firmware */
-				  USBDUXSUB_FIRMWARE,
-				  /* bmRequestType */
-				  VENDOR_DIR_OUT,
-				  /* value */
-				  startAddr,
-				  /* index */
-				  0x0000,
-				  /* our local safe buffer */
-				  local_transfer_buffer,
-				  /* length */
-				  len,
-				  /* timeout */
-				  BULK_TIMEOUT);
-	dev_dbg(&usbduxsub->interface->dev, "comedi_: result=%d\n", errcode);
-	if (errcode < 0) {
-		dev_err(&usbduxsub->interface->dev,
-			"comedi_: upload failed\n");
-		return errcode;
-	}
-	return 0;
-}
-
-/* the FX2LP has twice as much as the standard FX2 */
-#define FIRMWARE_MAX_LEN 0x4000
-
-static int firmwareUpload(struct usbduxsub *usbduxsub,
-			  const u8 *firmwareBinary, int sizeFirmware)
-{
-	int ret;
-	uint8_t *fwBuf;
-
-	if (!firmwareBinary)
-		return 0;
-
-	if (sizeFirmware > FIRMWARE_MAX_LEN) {
-		dev_err(&usbduxsub->interface->dev,
-			"usbduxsigma firmware binary it too large for FX2.\n");
-		return -ENOMEM;
-	}
-
-	/* we generate a local buffer for the firmware */
-	fwBuf = kmemdup(firmwareBinary, sizeFirmware, GFP_KERNEL);
-	if (!fwBuf) {
-		dev_err(&usbduxsub->interface->dev,
-			"comedi_: mem alloc for firmware failed\n");
-		return -ENOMEM;
-	}
-
-	ret = usbduxsub_stop(usbduxsub);
-	if (ret < 0) {
-		dev_err(&usbduxsub->interface->dev,
-			"comedi_: can not stop firmware\n");
-		kfree(fwBuf);
-		return ret;
-	}
-
-	ret = usbduxsub_upload(usbduxsub, fwBuf, 0, sizeFirmware);
-	if (ret < 0) {
-		dev_err(&usbduxsub->interface->dev,
-			"comedi_: firmware upload failed\n");
-		kfree(fwBuf);
-		return ret;
-	}
-	ret = usbduxsub_start(usbduxsub);
-=======
 	if (devpriv->high_speed)
 		urb->interval = 8;	/* uframes */
 	else
@@ -655,7 +462,6 @@
 	urb->iso_frame_desc[0].length = SIZEOUTBUF;
 	urb->iso_frame_desc[0].status = 0;
 	ret = usb_submit_urb(urb, GFP_ATOMIC);
->>>>>>> d0e0ac97
 	if (ret < 0) {
 		dev_err(dev->class_dev,
 			"%s: urb resubmit failed (%d)\n",
@@ -1006,30 +812,7 @@
 	}
 	up(&devpriv->sem);
 
-<<<<<<< HEAD
-	this_usbduxsub->dux_commands[4] = 0;
-	this_usbduxsub->dux_commands[5] = 0;
-	this_usbduxsub->dux_commands[6] = sysred;
-
-	/* adc commands */
-	err = send_dux_commands(this_usbduxsub, SENDSINGLEAD);
-	if (err < 0)
-		return err;
-
-	err = receive_dux_commands(this_usbduxsub, SENDSINGLEAD);
-	if (err < 0)
-		return err;
-
-	/* 32 bits big endian from the A/D converter */
-	one = be32_to_cpu(*((int32_t *)((this_usbduxsub->insnBuffer)+1)));
-	/* mask out the status byte */
-	one = one & 0x00ffffff;
-	one = one ^ 0x00800000;
-
-	return (int)one;
-=======
 	return insn->n;
->>>>>>> d0e0ac97
 }
 
 static int usbduxsigma_ao_insn_read(struct comedi_device *dev,
@@ -1613,16 +1396,7 @@
 
 	down(&devpriv->sem);
 
-<<<<<<< HEAD
-	down(&uds->sem);
-	/* pointer back to the corresponding comedi device */
-	uds->comedidev = dev;
-
-	/* set number of subdevices */
-	if (uds->high_speed)
-=======
 	if (devpriv->high_speed)
->>>>>>> d0e0ac97
 		n_subdevs = 4;	/* with pwm */
 	else
 		n_subdevs = 3;	/* without pwm */
@@ -1649,56 +1423,6 @@
 	/* Analog Output subdevice */
 	s = &dev->subdevices[1];
 	dev->write_subdev = s;
-<<<<<<< HEAD
-	/* the subdevice receives as private structure the */
-	/* usb-structure */
-	s->private = NULL;
-	/* are writable */
-	s->subdev_flags = SDF_WRITABLE | SDF_GROUND | SDF_CMD_WRITE;
-	/* 4 channels */
-	s->n_chan = 4;
-	/* length of the channellist */
-	s->len_chanlist = 4;
-	/* 8 bit resolution */
-	s->maxdata = 0x00ff;
-	/* unipolar range */
-	s->range_table = &range_unipolar2_5;
-	/* callback */
-	s->do_cmdtest = usbdux_ao_cmdtest;
-	s->do_cmd = usbdux_ao_cmd;
-	s->cancel = usbdux_ao_cancel;
-	s->insn_read = usbdux_ao_insn_read;
-	s->insn_write = usbdux_ao_insn_write;
-	/* digital I/O subdevice */
-	s = &dev->subdevices[SUBDEV_DIO];
-	s->type = COMEDI_SUBD_DIO;
-	s->subdev_flags = SDF_READABLE | SDF_WRITABLE;
-	/* 8 external and 16 internal channels */
-	s->n_chan = 24;
-	s->maxdata = 1;
-	s->range_table = (&range_digital);
-	s->insn_bits = usbdux_dio_insn_bits;
-	s->insn_config = usbdux_dio_insn_config;
-	/* we don't use it */
-	s->private = NULL;
-	if (uds->high_speed) {
-		/* timer / pwm subdevice */
-		s = &dev->subdevices[SUBDEV_PWM];
-		s->type = COMEDI_SUBD_PWM;
-		s->subdev_flags = SDF_WRITABLE | SDF_PWM_HBRIDGE;
-		s->n_chan = 8;
-		/* this defines the max duty cycle resolution */
-		s->maxdata = uds->sizePwmBuf;
-		s->insn_write = usbdux_pwm_write;
-		s->insn_read = usbdux_pwm_read;
-		s->insn_config = usbdux_pwm_config;
-		usbdux_pwm_period(dev, s, PWM_DEFAULT_PERIOD);
-	}
-	/* finally decide that it's attached */
-	uds->attached = 1;
-	up(&uds->sem);
-	offset = usbdux_getstatusinfo(dev, 0);
-=======
 	s->type		= COMEDI_SUBD_AO;
 	s->subdev_flags	= SDF_WRITABLE | SDF_GROUND | SDF_CMD_WRITE;
 	s->n_chan	= USBDUXSIGMA_NUM_AO_CHAN;
@@ -1737,7 +1461,6 @@
 	up(&devpriv->sem);
 
 	offset = usbduxsigma_getstatusinfo(dev, 0);
->>>>>>> d0e0ac97
 	if (offset < 0)
 		dev_err(dev->class_dev,
 			"Communication to USBDUXSIGMA failed! Check firmware and cabling\n");
@@ -1812,21 +1535,10 @@
 	if (ret < 0)
 		dev_err(dev->class_dev, "can not start firmware\n");
 
-<<<<<<< HEAD
-	if (ret) {
-		dev_err(&uinterf->dev,
-			"Could not upload firmware (err=%d)\n", ret);
-		goto out;
-	}
-	comedi_usb_auto_config(uinterf, &usbduxsigma_driver, 0);
-out:
-	release_firmware(fw);
-=======
 done:
 	kfree(tmp);
 	kfree(buf);
 	return ret;
->>>>>>> d0e0ac97
 }
 
 static int usbduxsigma_alloc_usb_buffers(struct comedi_device *dev)
@@ -1836,95 +1548,6 @@
 	struct urb *urb;
 	int i;
 
-<<<<<<< HEAD
-	/* no more space */
-	if (index == -1) {
-		dev_err(dev, "Too many usbduxsigma-devices connected.\n");
-		up(&start_stop_sem);
-		return -EMFILE;
-	}
-	dev_dbg(dev, "comedi_: usbdux: "
-		"usbduxsub[%d] is ready to connect to comedi.\n", index);
-
-	sema_init(&(usbduxsub[index].sem), 1);
-	/* save a pointer to the usb device */
-	usbduxsub[index].usbdev = udev;
-
-	/* save the interface itself */
-	usbduxsub[index].interface = uinterf;
-	/* get the interface number from the interface */
-	usbduxsub[index].ifnum = uinterf->altsetting->desc.bInterfaceNumber;
-	/* hand the private data over to the usb subsystem */
-	/* will be needed for disconnect */
-	usb_set_intfdata(uinterf, &(usbduxsub[index]));
-
-	dev_dbg(dev, "comedi_: usbdux: ifnum=%d\n", usbduxsub[index].ifnum);
-
-	/* test if it is high speed (USB 2.0) */
-	usbduxsub[index].high_speed =
-	    (usbduxsub[index].usbdev->speed == USB_SPEED_HIGH);
-
-	/* create space for the commands of the DA converter */
-	usbduxsub[index].dac_commands = kzalloc(NUMOUTCHANNELS, GFP_KERNEL);
-	if (!usbduxsub[index].dac_commands) {
-		tidy_up(&(usbduxsub[index]));
-		up(&start_stop_sem);
-		return -ENOMEM;
-	}
-	/* create space for the commands going to the usb device */
-	usbduxsub[index].dux_commands = kzalloc(SIZEOFDUXBUFFER, GFP_KERNEL);
-	if (!usbduxsub[index].dux_commands) {
-		tidy_up(&(usbduxsub[index]));
-		up(&start_stop_sem);
-		return -ENOMEM;
-	}
-	/* create space for the in buffer and set it to zero */
-	usbduxsub[index].inBuffer = kzalloc(SIZEINBUF, GFP_KERNEL);
-	if (!(usbduxsub[index].inBuffer)) {
-		tidy_up(&(usbduxsub[index]));
-		up(&start_stop_sem);
-		return -ENOMEM;
-	}
-	/* create space of the instruction buffer */
-	usbduxsub[index].insnBuffer = kzalloc(SIZEINSNBUF, GFP_KERNEL);
-	if (!(usbduxsub[index].insnBuffer)) {
-		tidy_up(&(usbduxsub[index]));
-		up(&start_stop_sem);
-		return -ENOMEM;
-	}
-	/* create space for the outbuffer */
-	usbduxsub[index].outBuffer = kzalloc(SIZEOUTBUF, GFP_KERNEL);
-	if (!(usbduxsub[index].outBuffer)) {
-		tidy_up(&(usbduxsub[index]));
-		up(&start_stop_sem);
-		return -ENOMEM;
-	}
-	/* setting to alternate setting 3: enabling iso ep and bulk ep. */
-	i = usb_set_interface(usbduxsub[index].usbdev,
-			      usbduxsub[index].ifnum, 3);
-	if (i < 0) {
-		dev_err(dev, "comedi_: usbduxsigma%d: "
-			"could not set alternate setting 3 in high speed.\n",
-			index);
-		tidy_up(&(usbduxsub[index]));
-		up(&start_stop_sem);
-		return -ENODEV;
-	}
-	if (usbduxsub[index].high_speed)
-		usbduxsub[index].numOfInBuffers = NUMOFINBUFFERSHIGH;
-	else
-		usbduxsub[index].numOfInBuffers = NUMOFINBUFFERSFULL;
-
-	usbduxsub[index].urbIn = kcalloc(usbduxsub[index].numOfInBuffers,
-					 sizeof(struct urb *),
-					 GFP_KERNEL);
-	if (!(usbduxsub[index].urbIn)) {
-		tidy_up(&(usbduxsub[index]));
-		up(&start_stop_sem);
-		return -ENOMEM;
-	}
-	for (i = 0; i < usbduxsub[index].numOfInBuffers; i++) {
-=======
 	devpriv->dac_commands = kzalloc(NUMOUTCHANNELS, GFP_KERNEL);
 	devpriv->dux_commands = kzalloc(SIZEOFDUXBUFFER, GFP_KERNEL);
 	devpriv->in_buf = kzalloc(SIZEINBUF, GFP_KERNEL);
@@ -1939,7 +1562,6 @@
 		return -ENOMEM;
 
 	for (i = 0; i < devpriv->n_ai_urbs; i++) {
->>>>>>> d0e0ac97
 		/* one frame: 1ms */
 		urb = usb_alloc_urb(1, GFP_KERNEL);
 		if (!urb)
@@ -1948,23 +1570,11 @@
 		urb->dev = usb;
 		/* will be filled later with a pointer to the comedi-device */
 		/* and ONLY then the urb should be submitted */
-<<<<<<< HEAD
-		usbduxsub[index].urbIn[i]->context = NULL;
-		usbduxsub[index].urbIn[i]->pipe =
-		    usb_rcvisocpipe(usbduxsub[index].usbdev, ISOINEP);
-		usbduxsub[index].urbIn[i]->transfer_flags = URB_ISO_ASAP;
-		usbduxsub[index].urbIn[i]->transfer_buffer =
-		    kzalloc(SIZEINBUF, GFP_KERNEL);
-		if (!(usbduxsub[index].urbIn[i]->transfer_buffer)) {
-			tidy_up(&(usbduxsub[index]));
-			up(&start_stop_sem);
-=======
 		urb->context = NULL;
 		urb->pipe = usb_rcvisocpipe(usb, USBDUXSIGMA_ISO_IN_EP);
 		urb->transfer_flags = URB_ISO_ASAP;
 		urb->transfer_buffer = kzalloc(SIZEINBUF, GFP_KERNEL);
 		if (!urb->transfer_buffer)
->>>>>>> d0e0ac97
 			return -ENOMEM;
 		urb->complete = usbduxsigma_ai_urb_complete;
 		urb->number_of_packets = 1;
@@ -1973,24 +1583,7 @@
 		urb->iso_frame_desc[0].length = SIZEINBUF;
 	}
 
-<<<<<<< HEAD
-	/* out */
-	if (usbduxsub[index].high_speed)
-		usbduxsub[index].numOfOutBuffers = NUMOFOUTBUFFERSHIGH;
-	else
-		usbduxsub[index].numOfOutBuffers = NUMOFOUTBUFFERSFULL;
-
-	usbduxsub[index].urbOut = kcalloc(usbduxsub[index].numOfOutBuffers,
-					  sizeof(struct urb *), GFP_KERNEL);
-	if (!(usbduxsub[index].urbOut)) {
-		tidy_up(&(usbduxsub[index]));
-		up(&start_stop_sem);
-		return -ENOMEM;
-	}
-	for (i = 0; i < usbduxsub[index].numOfOutBuffers; i++) {
-=======
 	for (i = 0; i < devpriv->n_ao_urbs; i++) {
->>>>>>> d0e0ac97
 		/* one frame: 1ms */
 		urb = usb_alloc_urb(1, GFP_KERNEL);
 		if (!urb)
@@ -1999,23 +1592,11 @@
 		urb->dev = usb;
 		/* will be filled later with a pointer to the comedi-device */
 		/* and ONLY then the urb should be submitted */
-<<<<<<< HEAD
-		usbduxsub[index].urbOut[i]->context = NULL;
-		usbduxsub[index].urbOut[i]->pipe =
-		    usb_sndisocpipe(usbduxsub[index].usbdev, ISOOUTEP);
-		usbduxsub[index].urbOut[i]->transfer_flags = URB_ISO_ASAP;
-		usbduxsub[index].urbOut[i]->transfer_buffer =
-		    kzalloc(SIZEOUTBUF, GFP_KERNEL);
-		if (!(usbduxsub[index].urbOut[i]->transfer_buffer)) {
-			tidy_up(&(usbduxsub[index]));
-			up(&start_stop_sem);
-=======
 		urb->context = NULL;
 		urb->pipe = usb_sndisocpipe(usb, USBDUXSIGMA_ISO_OUT_EP);
 		urb->transfer_flags = URB_ISO_ASAP;
 		urb->transfer_buffer = kzalloc(SIZEOUTBUF, GFP_KERNEL);
 		if (!urb->transfer_buffer)
->>>>>>> d0e0ac97
 			return -ENOMEM;
 		urb->complete = usbduxsigma_ao_urb_complete;
 		urb->number_of_packets = 1;
@@ -2034,18 +1615,9 @@
 		urb = usb_alloc_urb(0, GFP_KERNEL);
 		if (!urb)
 			return -ENOMEM;
-<<<<<<< HEAD
-		}
-		usbduxsub[index].urbPwm->transfer_buffer =
-		    kzalloc(usbduxsub[index].sizePwmBuf, GFP_KERNEL);
-		if (!(usbduxsub[index].urbPwm->transfer_buffer)) {
-			tidy_up(&(usbduxsub[index]));
-			up(&start_stop_sem);
-=======
 		devpriv->pwm_urb = urb;
 		urb->transfer_buffer = kzalloc(devpriv->pwm_buf_sz, GFP_KERNEL);
 		if (!urb->transfer_buffer)
->>>>>>> d0e0ac97
 			return -ENOMEM;
 	} else {
 		devpriv->pwm_urb = NULL;
