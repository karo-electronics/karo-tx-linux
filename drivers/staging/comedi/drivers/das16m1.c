/*
    comedi/drivers/das16m1.c
    CIO-DAS16/M1 driver
    Author: Frank Mori Hess, based on code from the das16
      driver.
    Copyright (C) 2001 Frank Mori Hess <fmhess@users.sourceforge.net>

    COMEDI - Linux Control and Measurement Device Interface
    Copyright (C) 2000 David A. Schleef <ds@schleef.org>

    This program is free software; you can redistribute it and/or modify
    it under the terms of the GNU General Public License as published by
    the Free Software Foundation; either version 2 of the License, or
    (at your option) any later version.

    This program is distributed in the hope that it will be useful,
    but WITHOUT ANY WARRANTY; without even the implied warranty of
    MERCHANTABILITY or FITNESS FOR A PARTICULAR PURPOSE.  See the
    GNU General Public License for more details.
*/
/*
Driver: das16m1
Description: CIO-DAS16/M1
Author: Frank Mori Hess <fmhess@users.sourceforge.net>
Devices: [Measurement Computing] CIO-DAS16/M1 (das16m1)
Status: works

This driver supports a single board - the CIO-DAS16/M1.
As far as I know, there are no other boards that have
the same register layout.  Even the CIO-DAS16/M1/16 is
significantly different.

I was _barely_ able to reach the full 1 MHz capability
of this board, using a hard real-time interrupt
(set the TRIG_RT flag in your struct comedi_cmd and use
rtlinux or RTAI).  The board can't do dma, so the bottleneck is
pulling the data across the ISA bus.  I timed the interrupt
handler, and it took my computer ~470 microseconds to pull 512
samples from the board.  So at 1 Mhz sampling rate,
expect your CPU to be spending almost all of its
time in the interrupt handler.

This board has some unusual restrictions for its channel/gain list.  If the
list has 2 or more channels in it, then two conditions must be satisfied:
(1) - even/odd channels must appear at even/odd indices in the list
(2) - the list must have an even number of entries.

Options:
        [0] - base io address
        [1] - irq (optional, but you probably want it)

irq can be omitted, although the cmd interface will not work without it.
*/

#include <linux/ioport.h>
#include <linux/interrupt.h>
#include "../comedidev.h"

#include "8255.h"
#include "8253.h"
#include "comedi_fc.h"

#define DAS16M1_SIZE 16
#define DAS16M1_SIZE2 8

#define DAS16M1_XTAL 100	/* 10 MHz master clock */

#define FIFO_SIZE 1024		/*  1024 sample fifo */

/*
    CIO-DAS16_M1.pdf

    "cio-das16/m1"

  0	a/d bits 0-3, mux		start 12 bit
  1	a/d bits 4-11		unused
  2	status		control
  3	di 4 bit		do 4 bit
  4	unused			clear interrupt
  5	interrupt, pacer
  6	channel/gain queue address
  7	channel/gain queue data
  89ab	8254
  cdef	8254
  400	8255
  404-407 	8254

*/

#define DAS16M1_AI             0	/*  16-bit wide register */
#define   AI_CHAN(x)             ((x) & 0xf)
#define DAS16M1_CS             2
#define   EXT_TRIG_BIT           0x1
#define   OVRUN                  0x20
#define   IRQDATA                0x80
#define DAS16M1_DIO            3
#define DAS16M1_CLEAR_INTR     4
#define DAS16M1_INTR_CONTROL   5
#define   EXT_PACER              0x2
#define   INT_PACER              0x3
#define   PACER_MASK             0x3
#define   INTE                   0x80
#define DAS16M1_QUEUE_ADDR     6
#define DAS16M1_QUEUE_DATA     7
#define   Q_CHAN(x)              ((x) & 0x7)
#define   Q_RANGE(x)             (((x) & 0xf) << 4)
#define   UNIPOLAR               0x40
#define DAS16M1_8254_FIRST             0x8
#define DAS16M1_8254_FIRST_CNTRL       0xb
#define   TOTAL_CLEAR                    0x30
#define DAS16M1_8254_SECOND            0xc
#define DAS16M1_82C55                  0x400
#define DAS16M1_8254_THIRD             0x404

static const struct comedi_lrange range_das16m1 = { 9,
	{
	 BIP_RANGE(5),
	 BIP_RANGE(2.5),
	 BIP_RANGE(1.25),
	 BIP_RANGE(0.625),
	 UNI_RANGE(10),
	 UNI_RANGE(5),
	 UNI_RANGE(2.5),
	 UNI_RANGE(1.25),
	 BIP_RANGE(10),
	 }
};

struct das16m1_private_struct {
	unsigned int control_state;
	volatile unsigned int adc_count;	/*  number of samples completed */
	/* initial value in lower half of hardware conversion counter,
	 * needed to keep track of whether new count has been loaded into
	 * counter yet (loaded by first sample conversion) */
	u16 initial_hw_count;
	short ai_buffer[FIFO_SIZE];
	unsigned int do_bits;	/*  saves status of digital output bits */
	unsigned int divisor1;	/*  divides master clock to obtain conversion speed */
	unsigned int divisor2;	/*  divides master clock to obtain conversion speed */
	unsigned long extra_iobase;
};

static inline short munge_sample(short data)
{
	return (data >> 4) & 0xfff;
}

static void munge_sample_array(short *array, unsigned int num_elements)
{
	unsigned int i;

	for (i = 0; i < num_elements; i++)
		array[i] = munge_sample(array[i]);
}

static int das16m1_cmd_test(struct comedi_device *dev,
			    struct comedi_subdevice *s, struct comedi_cmd *cmd)
{
	struct das16m1_private_struct *devpriv = dev->private;
	unsigned int err = 0, tmp, i;

	/* Step 1 : check if triggers are trivially valid */

	err |= cfc_check_trigger_src(&cmd->start_src, TRIG_NOW | TRIG_EXT);
	err |= cfc_check_trigger_src(&cmd->scan_begin_src, TRIG_FOLLOW);
	err |= cfc_check_trigger_src(&cmd->convert_src, TRIG_TIMER | TRIG_EXT);
	err |= cfc_check_trigger_src(&cmd->scan_end_src, TRIG_COUNT);
	err |= cfc_check_trigger_src(&cmd->stop_src, TRIG_COUNT | TRIG_NONE);

	if (err)
		return 1;

	/* Step 2a : make sure trigger sources are unique */

	err |= cfc_check_trigger_is_unique(cmd->start_src);
	err |= cfc_check_trigger_is_unique(cmd->convert_src);
	err |= cfc_check_trigger_is_unique(cmd->stop_src);

	/* Step 2b : and mutually compatible */

	if (err)
		return 2;

	/* Step 3: check if arguments are trivially valid */

	err |= cfc_check_trigger_arg_is(&cmd->start_arg, 0);

	if (cmd->scan_begin_src == TRIG_FOLLOW)	/* internal trigger */
		err |= cfc_check_trigger_arg_is(&cmd->scan_begin_arg, 0);

	if (cmd->convert_src == TRIG_TIMER)
		err |= cfc_check_trigger_arg_min(&cmd->convert_arg, 1000);

	err |= cfc_check_trigger_arg_is(&cmd->scan_end_arg, cmd->chanlist_len);

	if (cmd->stop_src == TRIG_COUNT) {
		/* any count is allowed */
	} else {
		/* TRIG_NONE */
		err |= cfc_check_trigger_arg_is(&cmd->stop_arg, 0);
	}

	if (err)
		return 3;

	/* step 4: fix up arguments */

	if (cmd->convert_src == TRIG_TIMER) {
		tmp = cmd->convert_arg;
		/* calculate counter values that give desired timing */
		i8253_cascade_ns_to_timer_2div(DAS16M1_XTAL,
					       &(devpriv->divisor1),
					       &(devpriv->divisor2),
					       &(cmd->convert_arg),
					       cmd->flags & TRIG_ROUND_MASK);
		if (tmp != cmd->convert_arg)
			err++;
	}

	if (err)
		return 4;

	/*  check chanlist against board's peculiarities */
	if (cmd->chanlist && cmd->chanlist_len > 1) {
		for (i = 0; i < cmd->chanlist_len; i++) {
			/*  even/odd channels must go into even/odd queue addresses */
			if ((i % 2) != (CR_CHAN(cmd->chanlist[i]) % 2)) {
				comedi_error(dev, "bad chanlist:\n"
					     " even/odd channels must go have even/odd chanlist indices");
				err++;
			}
		}
		if ((cmd->chanlist_len % 2) != 0) {
			comedi_error(dev,
				     "chanlist must be of even length or length 1");
			err++;
		}
	}

	if (err)
		return 5;

	return 0;
}

/* This function takes a time in nanoseconds and sets the     *
 * 2 pacer clocks to the closest frequency possible. It also  *
 * returns the actual sampling period.                        */
static unsigned int das16m1_set_pacer(struct comedi_device *dev,
				      unsigned int ns, int rounding_flags)
{
	struct das16m1_private_struct *devpriv = dev->private;

	i8253_cascade_ns_to_timer_2div(DAS16M1_XTAL, &(devpriv->divisor1),
				       &(devpriv->divisor2), &ns,
				       rounding_flags & TRIG_ROUND_MASK);

	/* Write the values of ctr1 and ctr2 into counters 1 and 2 */
	i8254_load(dev->iobase + DAS16M1_8254_SECOND, 0, 1, devpriv->divisor1,
		   2);
	i8254_load(dev->iobase + DAS16M1_8254_SECOND, 0, 2, devpriv->divisor2,
		   2);

	return ns;
}

static int das16m1_cmd_exec(struct comedi_device *dev,
			    struct comedi_subdevice *s)
{
	struct das16m1_private_struct *devpriv = dev->private;
	struct comedi_async *async = s->async;
	struct comedi_cmd *cmd = &async->cmd;
	unsigned int byte, i;

	if (dev->irq == 0) {
		comedi_error(dev, "irq required to execute comedi_cmd");
		return -1;
	}

	/* disable interrupts and internal pacer */
	devpriv->control_state &= ~INTE & ~PACER_MASK;
	outb(devpriv->control_state, dev->iobase + DAS16M1_INTR_CONTROL);

	/*  set software count */
	devpriv->adc_count = 0;
	/* Initialize lower half of hardware counter, used to determine how
	 * many samples are in fifo.  Value doesn't actually load into counter
	 * until counter's next clock (the next a/d conversion) */
	i8254_load(dev->iobase + DAS16M1_8254_FIRST, 0, 1, 0, 2);
	/* remember current reading of counter so we know when counter has
	 * actually been loaded */
	devpriv->initial_hw_count =
	    i8254_read(dev->iobase + DAS16M1_8254_FIRST, 0, 1);
	/* setup channel/gain queue */
	for (i = 0; i < cmd->chanlist_len; i++) {
		outb(i, dev->iobase + DAS16M1_QUEUE_ADDR);
		byte =
		    Q_CHAN(CR_CHAN(cmd->chanlist[i])) |
		    Q_RANGE(CR_RANGE(cmd->chanlist[i]));
		outb(byte, dev->iobase + DAS16M1_QUEUE_DATA);
	}

	/* set counter mode and counts */
	cmd->convert_arg =
	    das16m1_set_pacer(dev, cmd->convert_arg,
			      cmd->flags & TRIG_ROUND_MASK);

	/*  set control & status register */
	byte = 0;
	/* if we are using external start trigger (also board dislikes having
	 * both start and conversion triggers external simultaneously) */
	if (cmd->start_src == TRIG_EXT && cmd->convert_src != TRIG_EXT)
		byte |= EXT_TRIG_BIT;

	outb(byte, dev->iobase + DAS16M1_CS);
	/* clear interrupt bit */
	outb(0, dev->iobase + DAS16M1_CLEAR_INTR);

	/* enable interrupts and internal pacer */
	devpriv->control_state &= ~PACER_MASK;
	if (cmd->convert_src == TRIG_TIMER)
		devpriv->control_state |= INT_PACER;
	else
		devpriv->control_state |= EXT_PACER;

	devpriv->control_state |= INTE;
	outb(devpriv->control_state, dev->iobase + DAS16M1_INTR_CONTROL);

	return 0;
}

static int das16m1_cancel(struct comedi_device *dev, struct comedi_subdevice *s)
{
	struct das16m1_private_struct *devpriv = dev->private;

	devpriv->control_state &= ~INTE & ~PACER_MASK;
	outb(devpriv->control_state, dev->iobase + DAS16M1_INTR_CONTROL);

	return 0;
}

static int das16m1_ai_rinsn(struct comedi_device *dev,
			    struct comedi_subdevice *s,
			    struct comedi_insn *insn, unsigned int *data)
{
	struct das16m1_private_struct *devpriv = dev->private;
	int i, n;
	int byte;
	const int timeout = 1000;

	/* disable interrupts and internal pacer */
	devpriv->control_state &= ~INTE & ~PACER_MASK;
	outb(devpriv->control_state, dev->iobase + DAS16M1_INTR_CONTROL);

	/* setup channel/gain queue */
	outb(0, dev->iobase + DAS16M1_QUEUE_ADDR);
	byte =
	    Q_CHAN(CR_CHAN(insn->chanspec)) | Q_RANGE(CR_RANGE(insn->chanspec));
	outb(byte, dev->iobase + DAS16M1_QUEUE_DATA);

	for (n = 0; n < insn->n; n++) {
		/* clear IRQDATA bit */
		outb(0, dev->iobase + DAS16M1_CLEAR_INTR);
		/* trigger conversion */
		outb(0, dev->iobase);

		for (i = 0; i < timeout; i++) {
			if (inb(dev->iobase + DAS16M1_CS) & IRQDATA)
				break;
		}
		if (i == timeout) {
			comedi_error(dev, "timeout");
			return -ETIME;
		}
		data[n] = munge_sample(inw(dev->iobase));
	}

	return n;
}

static int das16m1_di_rbits(struct comedi_device *dev,
			    struct comedi_subdevice *s,
			    struct comedi_insn *insn, unsigned int *data)
{
	unsigned int bits;

	bits = inb(dev->iobase + DAS16M1_DIO) & 0xf;
	data[1] = bits;
	data[0] = 0;

	return insn->n;
}

static int das16m1_do_wbits(struct comedi_device *dev,
			    struct comedi_subdevice *s,
			    struct comedi_insn *insn, unsigned int *data)
{
	struct das16m1_private_struct *devpriv = dev->private;
	unsigned int wbits;

	/*  only set bits that have been masked */
	data[0] &= 0xf;
	wbits = devpriv->do_bits;
	/*  zero bits that have been masked */
	wbits &= ~data[0];
	/*  set masked bits */
	wbits |= data[0] & data[1];
	devpriv->do_bits = wbits;
	data[1] = wbits;

	outb(devpriv->do_bits, dev->iobase + DAS16M1_DIO);

	return insn->n;
}

static void das16m1_handler(struct comedi_device *dev, unsigned int status)
{
	struct das16m1_private_struct *devpriv = dev->private;
	struct comedi_subdevice *s;
	struct comedi_async *async;
	struct comedi_cmd *cmd;
	u16 num_samples;
	u16 hw_counter;

	s = dev->read_subdev;
	async = s->async;
	async->events = 0;
	cmd = &async->cmd;

	/*  figure out how many samples are in fifo */
	hw_counter = i8254_read(dev->iobase + DAS16M1_8254_FIRST, 0, 1);
	/* make sure hardware counter reading is not bogus due to initial value
	 * not having been loaded yet */
	if (devpriv->adc_count == 0 && hw_counter == devpriv->initial_hw_count) {
		num_samples = 0;
	} else {
		/* The calculation of num_samples looks odd, but it uses the following facts.
		 * 16 bit hardware counter is initialized with value of zero (which really
		 * means 0x1000).  The counter decrements by one on each conversion
		 * (when the counter decrements from zero it goes to 0xffff).  num_samples
		 * is a 16 bit variable, so it will roll over in a similar fashion to the
		 * hardware counter.  Work it out, and this is what you get. */
		num_samples = -hw_counter - devpriv->adc_count;
	}
	/*  check if we only need some of the points */
	if (cmd->stop_src == TRIG_COUNT) {
		if (num_samples > cmd->stop_arg * cmd->chanlist_len)
			num_samples = cmd->stop_arg * cmd->chanlist_len;
	}
	/*  make sure we dont try to get too many points if fifo has overrun */
	if (num_samples > FIFO_SIZE)
		num_samples = FIFO_SIZE;
	insw(dev->iobase, devpriv->ai_buffer, num_samples);
	munge_sample_array(devpriv->ai_buffer, num_samples);
	cfc_write_array_to_buffer(s, devpriv->ai_buffer,
				  num_samples * sizeof(short));
	devpriv->adc_count += num_samples;

	if (cmd->stop_src == TRIG_COUNT) {
		if (devpriv->adc_count >= cmd->stop_arg * cmd->chanlist_len) {	/* end of acquisition */
			das16m1_cancel(dev, s);
			async->events |= COMEDI_CB_EOA;
		}
	}

	/* this probably won't catch overruns since the card doesn't generate
	 * overrun interrupts, but we might as well try */
	if (status & OVRUN) {
		das16m1_cancel(dev, s);
		async->events |= COMEDI_CB_EOA | COMEDI_CB_ERROR;
		comedi_error(dev, "fifo overflow");
	}

	comedi_event(dev, s);

}

static int das16m1_poll(struct comedi_device *dev, struct comedi_subdevice *s)
{
	unsigned long flags;
	unsigned int status;

	/*  prevent race with interrupt handler */
	spin_lock_irqsave(&dev->spinlock, flags);
	status = inb(dev->iobase + DAS16M1_CS);
	das16m1_handler(dev, status);
	spin_unlock_irqrestore(&dev->spinlock, flags);

	return s->async->buf_write_count - s->async->buf_read_count;
}

static irqreturn_t das16m1_interrupt(int irq, void *d)
{
	int status;
	struct comedi_device *dev = d;

	if (!dev->attached) {
		comedi_error(dev, "premature interrupt");
		return IRQ_HANDLED;
	}
	/*  prevent race with comedi_poll() */
	spin_lock(&dev->spinlock);

	status = inb(dev->iobase + DAS16M1_CS);

	if ((status & (IRQDATA | OVRUN)) == 0) {
		comedi_error(dev, "spurious interrupt");
		spin_unlock(&dev->spinlock);
		return IRQ_NONE;
	}

	das16m1_handler(dev, status);

	/* clear interrupt */
	outb(0, dev->iobase + DAS16M1_CLEAR_INTR);

	spin_unlock(&dev->spinlock);
	return IRQ_HANDLED;
}

static int das16m1_irq_bits(unsigned int irq)
{
	int ret;

	switch (irq) {
	case 10:
		ret = 0x0;
		break;
	case 11:
		ret = 0x1;
		break;
	case 12:
		ret = 0x2;
		break;
	case 15:
		ret = 0x3;
		break;
	case 2:
		ret = 0x4;
		break;
	case 3:
		ret = 0x5;
		break;
	case 5:
		ret = 0x6;
		break;
	case 7:
		ret = 0x7;
		break;
	default:
		return -1;
		break;
	}
	return ret << 4;
}

/*
 * Options list:
 *   0  I/O base
 *   1  IRQ
 */
static int das16m1_attach(struct comedi_device *dev,
			  struct comedi_devconfig *it)
{
	struct das16m1_private_struct *devpriv;
	struct comedi_subdevice *s;
	int ret;
	unsigned int irq;

	devpriv = kzalloc(sizeof(*devpriv), GFP_KERNEL);
	if (!devpriv)
		return -ENOMEM;
	dev->private = devpriv;

	ret = comedi_request_region(dev, it->options[0], DAS16M1_SIZE);
	if (ret)
		return ret;
	/* Request an additional region for the 8255 */
	ret = __comedi_request_region(dev, dev->iobase + DAS16M1_82C55,
				      DAS16M1_SIZE2);
	if (ret)
		return ret;
	devpriv->extra_iobase = dev->iobase + DAS16M1_82C55;

	/* now for the irq */
	irq = it->options[1];
	/*  make sure it is valid */
	if (das16m1_irq_bits(irq) >= 0) {
		ret = request_irq(irq, das16m1_interrupt, 0,
				  dev->driver->driver_name, dev);
		if (ret < 0)
			return ret;
		dev->irq = irq;
		printk
		    ("irq %u\n", irq);
	} else if (irq == 0) {
		printk
		    (", no irq\n");
	} else {
		comedi_error(dev, "invalid irq\n"
			     " valid irqs are 2, 3, 5, 7, 10, 11, 12, or 15\n");
		return -EINVAL;
	}

	ret = comedi_alloc_subdevices(dev, 4);
	if (ret)
		return ret;

	s = &dev->subdevices[0];
	dev->read_subdev = s;
	/* ai */
	s->type = COMEDI_SUBD_AI;
	s->subdev_flags = SDF_READABLE | SDF_CMD_READ;
	s->n_chan = 8;
	s->subdev_flags = SDF_DIFF;
	s->len_chanlist = 256;
	s->maxdata = (1 << 12) - 1;
	s->range_table = &range_das16m1;
	s->insn_read = das16m1_ai_rinsn;
	s->do_cmdtest = das16m1_cmd_test;
	s->do_cmd = das16m1_cmd_exec;
	s->cancel = das16m1_cancel;
	s->poll = das16m1_poll;

	s = &dev->subdevices[1];
	/* di */
	s->type = COMEDI_SUBD_DI;
	s->subdev_flags = SDF_READABLE;
	s->n_chan = 4;
	s->maxdata = 1;
	s->range_table = &range_digital;
	s->insn_bits = das16m1_di_rbits;

	s = &dev->subdevices[2];
	/* do */
	s->type = COMEDI_SUBD_DO;
	s->subdev_flags = SDF_WRITABLE | SDF_READABLE;
	s->n_chan = 4;
	s->maxdata = 1;
	s->range_table = &range_digital;
	s->insn_bits = das16m1_do_wbits;

	s = &dev->subdevices[3];
	/* 8255 */
	ret = subdev_8255_init(dev, s, NULL, devpriv->extra_iobase);
	if (ret)
		return ret;

	/*  disable upper half of hardware conversion counter so it doesn't mess with us */
	outb(TOTAL_CLEAR, dev->iobase + DAS16M1_8254_FIRST_CNTRL);

	/*  initialize digital output lines */
	outb(devpriv->do_bits, dev->iobase + DAS16M1_DIO);

	/* set the interrupt level */
	if (dev->irq)
		devpriv->control_state = das16m1_irq_bits(dev->irq);
	else
		devpriv->control_state = 0;
	outb(devpriv->control_state, dev->iobase + DAS16M1_INTR_CONTROL);

	return 0;
}

static void das16m1_detach(struct comedi_device *dev)
{
	struct das16m1_private_struct *devpriv = dev->private;

<<<<<<< HEAD
	comedi_spriv_free(dev, 3);
=======
>>>>>>> d0e0ac97
	if (devpriv && devpriv->extra_iobase)
		release_region(devpriv->extra_iobase, DAS16M1_SIZE2);
	comedi_legacy_detach(dev);
}

static struct comedi_driver das16m1_driver = {
	.driver_name	= "das16m1",
	.module		= THIS_MODULE,
	.attach		= das16m1_attach,
	.detach		= das16m1_detach,
};
module_comedi_driver(das16m1_driver);

MODULE_AUTHOR("Comedi http://www.comedi.org");
MODULE_DESCRIPTION("Comedi low-level driver");
MODULE_LICENSE("GPL");<|MERGE_RESOLUTION|>--- conflicted
+++ resolved
@@ -666,10 +666,6 @@
 {
 	struct das16m1_private_struct *devpriv = dev->private;
 
-<<<<<<< HEAD
-	comedi_spriv_free(dev, 3);
-=======
->>>>>>> d0e0ac97
 	if (devpriv && devpriv->extra_iobase)
 		release_region(devpriv->extra_iobase, DAS16M1_SIZE2);
 	comedi_legacy_detach(dev);
