/*
    comedi/drivers/ni_6514.c
    driver for National Instruments PCI-6514

    Copyright (C) 2006 Jon Grierson <jd@renko.co.uk>
    Copyright (C) 2006 Frank Mori Hess <fmhess@users.sourceforge.net>

    COMEDI - Linux Control and Measurement Device Interface
    Copyright (C) 1999,2002,2003 David A. Schleef <ds@schleef.org>

    This program is free software; you can redistribute it and/or modify
    it under the terms of the GNU General Public License as published by
    the Free Software Foundation; either version 2 of the License, or
    (at your option) any later version.

    This program is distributed in the hope that it will be useful,
    but WITHOUT ANY WARRANTY; without even the implied warranty of
    MERCHANTABILITY or FITNESS FOR A PARTICULAR PURPOSE.  See the
    GNU General Public License for more details.
*/
/*
Driver: ni_65xx
Description: National Instruments 65xx static dio boards
Author: Jon Grierson <jd@renko.co.uk>,
	Frank Mori Hess <fmhess@users.sourceforge.net>
Status: testing
Devices: [National Instruments] PCI-6509 (ni_65xx), PXI-6509, PCI-6510,
  PCI-6511, PXI-6511, PCI-6512, PXI-6512, PCI-6513, PXI-6513, PCI-6514,
  PXI-6514, PCI-6515, PXI-6515, PCI-6516, PCI-6517, PCI-6518, PCI-6519,
  PCI-6520, PCI-6521, PXI-6521, PCI-6528, PXI-6528
Updated: Wed Oct 18 08:59:11 EDT 2006

Based on the PCI-6527 driver by ds.
The interrupt subdevice (subdevice 3) is probably broken for all boards
except maybe the 6514.

*/

/*
   Manuals (available from ftp://ftp.natinst.com/support/manuals)

	370106b.pdf	6514 Register Level Programmer Manual

 */

#define DEBUG 1
#define DEBUG_FLAGS

#include <linux/pci.h>
#include <linux/interrupt.h>
#include <linux/slab.h>

#include "../comedidev.h"

#include "comedi_fc.h"
#include "mite.h"

#define NI6514_DIO_SIZE 4096
#define NI6514_MITE_SIZE 4096

#define NI_65XX_MAX_NUM_PORTS 12
static const unsigned ni_65xx_channels_per_port = 8;
static const unsigned ni_65xx_port_offset = 0x10;

static inline unsigned Port_Data(unsigned port)
{
	return 0x40 + port * ni_65xx_port_offset;
}

static inline unsigned Port_Select(unsigned port)
{
	return 0x41 + port * ni_65xx_port_offset;
}

static inline unsigned Rising_Edge_Detection_Enable(unsigned port)
{
	return 0x42 + port * ni_65xx_port_offset;
}

static inline unsigned Falling_Edge_Detection_Enable(unsigned port)
{
	return 0x43 + port * ni_65xx_port_offset;
}

static inline unsigned Filter_Enable(unsigned port)
{
	return 0x44 + port * ni_65xx_port_offset;
}

#define ID_Register				0x00

#define Clear_Register				0x01
#define ClrEdge				0x08
#define ClrOverflow			0x04

#define Filter_Interval			0x08

#define Change_Status				0x02
#define MasterInterruptStatus		0x04
#define Overflow			0x02
#define EdgeStatus			0x01

#define Master_Interrupt_Control		0x03
#define FallingEdgeIntEnable		0x10
#define RisingEdgeIntEnable		0x08
#define MasterInterruptEnable		0x04
#define OverflowIntEnable		0x02
#define EdgeIntEnable			0x01

enum ni_65xx_boardid {
	BOARD_PCI6509,
	BOARD_PXI6509,
	BOARD_PCI6510,
	BOARD_PCI6511,
	BOARD_PXI6511,
	BOARD_PCI6512,
	BOARD_PXI6512,
	BOARD_PCI6513,
	BOARD_PXI6513,
	BOARD_PCI6514,
	BOARD_PXI6514,
	BOARD_PCI6515,
	BOARD_PXI6515,
	BOARD_PCI6516,
	BOARD_PCI6517,
	BOARD_PCI6518,
	BOARD_PCI6519,
	BOARD_PCI6520,
	BOARD_PCI6521,
	BOARD_PXI6521,
	BOARD_PCI6528,
	BOARD_PXI6528,
};

struct ni_65xx_board {
	const char *name;
	unsigned num_dio_ports;
	unsigned num_di_ports;
	unsigned num_do_ports;
	unsigned invert_outputs:1;
};

static const struct ni_65xx_board ni_65xx_boards[] = {
	[BOARD_PCI6509] = {
		.name		= "pci-6509",
		.num_dio_ports	= 12,
	},
	[BOARD_PXI6509] = {
		.name		= "pxi-6509",
		.num_dio_ports	= 12,
	},
	[BOARD_PCI6510] = {
		.name		= "pci-6510",
		.num_di_ports	= 4,
	},
	[BOARD_PCI6511] = {
		.name		= "pci-6511",
		.num_di_ports	= 8,
	},
	[BOARD_PXI6511] = {
		.name		= "pxi-6511",
		.num_di_ports	= 8,
	},
	[BOARD_PCI6512] = {
		.name		= "pci-6512",
		.num_do_ports	= 8,
	},
	[BOARD_PXI6512] = {
		.name		= "pxi-6512",
		.num_do_ports	= 8,
	},
	[BOARD_PCI6513] = {
		.name		= "pci-6513",
		.num_do_ports	= 8,
		.invert_outputs	= 1,
	},
	[BOARD_PXI6513] = {
		.name		= "pxi-6513",
		.num_do_ports	= 8,
		.invert_outputs	= 1,
	},
	[BOARD_PCI6514] = {
		.name		= "pci-6514",
		.num_di_ports	= 4,
		.num_do_ports	= 4,
		.invert_outputs	= 1,
	},
	[BOARD_PXI6514] = {
		.name		= "pxi-6514",
		.num_di_ports	= 4,
		.num_do_ports	= 4,
		.invert_outputs	= 1,
	},
	[BOARD_PCI6515] = {
		.name		= "pci-6515",
		.num_di_ports	= 4,
		.num_do_ports	= 4,
		.invert_outputs	= 1,
	},
	[BOARD_PXI6515] = {
		.name		= "pxi-6515",
		.num_di_ports	= 4,
		.num_do_ports	= 4,
		.invert_outputs	= 1,
	},
	[BOARD_PCI6516] = {
		.name		= "pci-6516",
		.num_do_ports	= 4,
		.invert_outputs	= 1,
	},
	[BOARD_PCI6517] = {
		.name		= "pci-6517",
		.num_do_ports	= 4,
		.invert_outputs	= 1,
	},
	[BOARD_PCI6518] = {
		.name		= "pci-6518",
		.num_di_ports	= 2,
		.num_do_ports	= 2,
		.invert_outputs	= 1,
	},
	[BOARD_PCI6519] = {
		.name		= "pci-6519",
		.num_di_ports	= 2,
		.num_do_ports	= 2,
		.invert_outputs	= 1,
	},
	[BOARD_PCI6520] = {
		.name		= "pci-6520",
		.num_di_ports	= 1,
		.num_do_ports	= 1,
	},
	[BOARD_PCI6521] = {
		.name		= "pci-6521",
		.num_di_ports	= 1,
		.num_do_ports	= 1,
	},
	[BOARD_PXI6521] = {
		.name		= "pxi-6521",
		.num_di_ports	= 1,
		.num_do_ports	= 1,
	},
	[BOARD_PCI6528] = {
		.name		= "pci-6528",
		.num_di_ports	= 3,
		.num_do_ports	= 3,
	},
	[BOARD_PXI6528] = {
		.name		= "pxi-6528",
		.num_di_ports	= 3,
		.num_do_ports	= 3,
	},
};

static inline unsigned ni_65xx_port_by_channel(unsigned channel)
{
	return channel / ni_65xx_channels_per_port;
}

static inline unsigned ni_65xx_total_num_ports(const struct ni_65xx_board
					       *board)
{
	return board->num_dio_ports + board->num_di_ports + board->num_do_ports;
}

struct ni_65xx_private {
	struct mite_struct *mite;
	unsigned int filter_interval;
	unsigned short filter_enable[NI_65XX_MAX_NUM_PORTS];
	unsigned short output_bits[NI_65XX_MAX_NUM_PORTS];
	unsigned short dio_direction[NI_65XX_MAX_NUM_PORTS];
};

struct ni_65xx_subdevice_private {
	unsigned base_port;
};

static inline struct ni_65xx_subdevice_private *sprivate(struct comedi_subdevice
							 *subdev)
{
	return subdev->private;
}

static int ni_65xx_config_filter(struct comedi_device *dev,
				 struct comedi_subdevice *s,
				 struct comedi_insn *insn, unsigned int *data)
{
	struct ni_65xx_private *devpriv = dev->private;
	const unsigned chan = CR_CHAN(insn->chanspec);
	const unsigned port =
	    sprivate(s)->base_port + ni_65xx_port_by_channel(chan);

	if (data[0] != INSN_CONFIG_FILTER)
		return -EINVAL;
	if (data[1]) {
		static const unsigned filter_resolution_ns = 200;
		static const unsigned max_filter_interval = 0xfffff;
		unsigned interval =
		    (data[1] +
		     (filter_resolution_ns / 2)) / filter_resolution_ns;
		if (interval > max_filter_interval)
			interval = max_filter_interval;
		data[1] = interval * filter_resolution_ns;

		if (interval != devpriv->filter_interval) {
			writeb(interval,
			       devpriv->mite->daq_io_addr +
			       Filter_Interval);
			devpriv->filter_interval = interval;
		}

		devpriv->filter_enable[port] |=
		    1 << (chan % ni_65xx_channels_per_port);
	} else {
		devpriv->filter_enable[port] &=
		    ~(1 << (chan % ni_65xx_channels_per_port));
	}

	writeb(devpriv->filter_enable[port],
	       devpriv->mite->daq_io_addr + Filter_Enable(port));

	return 2;
}

static int ni_65xx_dio_insn_config(struct comedi_device *dev,
				   struct comedi_subdevice *s,
				   struct comedi_insn *insn, unsigned int *data)
{
	struct ni_65xx_private *devpriv = dev->private;
	unsigned port;

	if (insn->n < 1)
		return -EINVAL;
	port = sprivate(s)->base_port +
	    ni_65xx_port_by_channel(CR_CHAN(insn->chanspec));
	switch (data[0]) {
	case INSN_CONFIG_FILTER:
		return ni_65xx_config_filter(dev, s, insn, data);
		break;
	case INSN_CONFIG_DIO_OUTPUT:
		if (s->type != COMEDI_SUBD_DIO)
			return -EINVAL;
		devpriv->dio_direction[port] = COMEDI_OUTPUT;
		writeb(0, devpriv->mite->daq_io_addr + Port_Select(port));
		return 1;
		break;
	case INSN_CONFIG_DIO_INPUT:
		if (s->type != COMEDI_SUBD_DIO)
			return -EINVAL;
		devpriv->dio_direction[port] = COMEDI_INPUT;
		writeb(1, devpriv->mite->daq_io_addr + Port_Select(port));
		return 1;
		break;
	case INSN_CONFIG_DIO_QUERY:
		if (s->type != COMEDI_SUBD_DIO)
			return -EINVAL;
		data[1] = devpriv->dio_direction[port];
		return insn->n;
		break;
	default:
		break;
	}
	return -EINVAL;
}

static int ni_65xx_dio_insn_bits(struct comedi_device *dev,
				 struct comedi_subdevice *s,
				 struct comedi_insn *insn, unsigned int *data)
{
	const struct ni_65xx_board *board = comedi_board(dev);
	struct ni_65xx_private *devpriv = dev->private;
	unsigned base_bitfield_channel;
	const unsigned max_ports_per_bitfield = 5;
	unsigned read_bits = 0;
	unsigned j;

	base_bitfield_channel = CR_CHAN(insn->chanspec);
	for (j = 0; j < max_ports_per_bitfield; ++j) {
		const unsigned port_offset =
			ni_65xx_port_by_channel(base_bitfield_channel) + j;
		const unsigned port =
			sprivate(s)->base_port + port_offset;
		unsigned base_port_channel;
		unsigned port_mask, port_data, port_read_bits;
		int bitshift;
		if (port >= ni_65xx_total_num_ports(board))
			break;
		base_port_channel = port_offset * ni_65xx_channels_per_port;
		port_mask = data[0];
		port_data = data[1];
		bitshift = base_port_channel - base_bitfield_channel;
		if (bitshift >= 32 || bitshift <= -32)
			break;
		if (bitshift > 0) {
			port_mask >>= bitshift;
			port_data >>= bitshift;
		} else {
			port_mask <<= -bitshift;
			port_data <<= -bitshift;
		}
		port_mask &= 0xff;
		port_data &= 0xff;
		if (port_mask) {
			unsigned bits;
			devpriv->output_bits[port] &= ~port_mask;
			devpriv->output_bits[port] |=
			    port_data & port_mask;
			bits = devpriv->output_bits[port];
			if (board->invert_outputs)
				bits = ~bits;
			writeb(bits,
			       devpriv->mite->daq_io_addr +
			       Port_Data(port));
		}
		port_read_bits =
		    readb(devpriv->mite->daq_io_addr + Port_Data(port));
		if (s->type == COMEDI_SUBD_DO && board->invert_outputs) {
			/* Outputs inverted, so invert value read back from
			 * DO subdevice.  (Does not apply to boards with DIO
			 * subdevice.) */
			port_read_bits ^= 0xFF;
		}
		if (bitshift > 0)
			port_read_bits <<= bitshift;
		else
			port_read_bits >>= -bitshift;

		read_bits |= port_read_bits;
	}
	data[1] = read_bits;
	return insn->n;
}

static irqreturn_t ni_65xx_interrupt(int irq, void *d)
{
	struct comedi_device *dev = d;
	struct ni_65xx_private *devpriv = dev->private;
	struct comedi_subdevice *s = &dev->subdevices[2];
	unsigned int status;

	status = readb(devpriv->mite->daq_io_addr + Change_Status);
	if ((status & MasterInterruptStatus) == 0)
		return IRQ_NONE;
	if ((status & EdgeStatus) == 0)
		return IRQ_NONE;

	writeb(ClrEdge | ClrOverflow,
	       devpriv->mite->daq_io_addr + Clear_Register);

	comedi_buf_put(s->async, 0);
	s->async->events |= COMEDI_CB_EOS;
	comedi_event(dev, s);
	return IRQ_HANDLED;
}

static int ni_65xx_intr_cmdtest(struct comedi_device *dev,
				struct comedi_subdevice *s,
				struct comedi_cmd *cmd)
{
	int err = 0;

	/* Step 1 : check if triggers are trivially valid */

	err |= cfc_check_trigger_src(&cmd->start_src, TRIG_NOW);
	err |= cfc_check_trigger_src(&cmd->scan_begin_src, TRIG_OTHER);
	err |= cfc_check_trigger_src(&cmd->convert_src, TRIG_FOLLOW);
	err |= cfc_check_trigger_src(&cmd->scan_end_src, TRIG_COUNT);
	err |= cfc_check_trigger_src(&cmd->stop_src, TRIG_COUNT);

	if (err)
		return 1;

	/* Step 2a : make sure trigger sources are unique */
	/* Step 2b : and mutually compatible */

	if (err)
		return 2;

	/* Step 3: check if arguments are trivially valid */

	err |= cfc_check_trigger_arg_is(&cmd->start_arg, 0);
	err |= cfc_check_trigger_arg_is(&cmd->scan_begin_arg, 0);
	err |= cfc_check_trigger_arg_is(&cmd->convert_arg, 0);
	err |= cfc_check_trigger_arg_is(&cmd->scan_end_arg, 1);
	err |= cfc_check_trigger_arg_is(&cmd->stop_arg, 0);

	if (err)
		return 3;

	/* step 4: fix up any arguments */

	if (err)
		return 4;

	return 0;
}

static int ni_65xx_intr_cmd(struct comedi_device *dev,
			    struct comedi_subdevice *s)
{
	struct ni_65xx_private *devpriv = dev->private;
	/* struct comedi_cmd *cmd = &s->async->cmd; */

	writeb(ClrEdge | ClrOverflow,
	       devpriv->mite->daq_io_addr + Clear_Register);
	writeb(FallingEdgeIntEnable | RisingEdgeIntEnable |
	       MasterInterruptEnable | EdgeIntEnable,
	       devpriv->mite->daq_io_addr + Master_Interrupt_Control);

	return 0;
}

static int ni_65xx_intr_cancel(struct comedi_device *dev,
			       struct comedi_subdevice *s)
{
	struct ni_65xx_private *devpriv = dev->private;

	writeb(0x00, devpriv->mite->daq_io_addr + Master_Interrupt_Control);

	return 0;
}

static int ni_65xx_intr_insn_bits(struct comedi_device *dev,
				  struct comedi_subdevice *s,
				  struct comedi_insn *insn, unsigned int *data)
{
	data[1] = 0;
	return insn->n;
}

static int ni_65xx_intr_insn_config(struct comedi_device *dev,
				    struct comedi_subdevice *s,
				    struct comedi_insn *insn,
				    unsigned int *data)
{
	struct ni_65xx_private *devpriv = dev->private;

	if (insn->n < 1)
		return -EINVAL;
	if (data[0] != INSN_CONFIG_CHANGE_NOTIFY)
		return -EINVAL;

	writeb(data[1],
	       devpriv->mite->daq_io_addr +
	       Rising_Edge_Detection_Enable(0));
	writeb(data[1] >> 8,
	       devpriv->mite->daq_io_addr +
	       Rising_Edge_Detection_Enable(0x10));
	writeb(data[1] >> 16,
	       devpriv->mite->daq_io_addr +
	       Rising_Edge_Detection_Enable(0x20));
	writeb(data[1] >> 24,
	       devpriv->mite->daq_io_addr +
	       Rising_Edge_Detection_Enable(0x30));

	writeb(data[2],
	       devpriv->mite->daq_io_addr +
	       Falling_Edge_Detection_Enable(0));
	writeb(data[2] >> 8,
	       devpriv->mite->daq_io_addr +
	       Falling_Edge_Detection_Enable(0x10));
	writeb(data[2] >> 16,
	       devpriv->mite->daq_io_addr +
	       Falling_Edge_Detection_Enable(0x20));
	writeb(data[2] >> 24,
	       devpriv->mite->daq_io_addr +
	       Falling_Edge_Detection_Enable(0x30));

	return 2;
}

static int ni_65xx_auto_attach(struct comedi_device *dev,
			       unsigned long context)
{
	struct pci_dev *pcidev = comedi_to_pci_dev(dev);
	const struct ni_65xx_board *board = NULL;
	struct ni_65xx_private *devpriv;
	struct ni_65xx_subdevice_private *spriv;
	struct comedi_subdevice *s;
	unsigned i;
	int ret;

	if (context < ARRAY_SIZE(ni_65xx_boards))
		board = &ni_65xx_boards[context];
	if (!board)
		return -ENODEV;
	dev->board_ptr = board;
	dev->board_name = board->name;

	ret = comedi_pci_enable(dev);
	if (ret)
		return ret;

	devpriv = kzalloc(sizeof(*devpriv), GFP_KERNEL);
	if (!devpriv)
		return -ENOMEM;
	dev->private = devpriv;

	devpriv->mite = mite_alloc(pcidev);
	if (!devpriv->mite)
		return -ENOMEM;

	ret = mite_setup(devpriv->mite);
	if (ret < 0) {
		dev_warn(dev->class_dev, "error setting up mite\n");
		return ret;
	}

	dev->irq = mite_irq(devpriv->mite);
	dev_info(dev->class_dev, "board: %s, ID=0x%02x", dev->board_name,
	       readb(devpriv->mite->daq_io_addr + ID_Register));

	ret = comedi_alloc_subdevices(dev, 4);
	if (ret)
		return ret;

	s = &dev->subdevices[0];
	if (board->num_di_ports) {
		s->type = COMEDI_SUBD_DI;
		s->subdev_flags = SDF_READABLE;
		s->n_chan =
		    board->num_di_ports * ni_65xx_channels_per_port;
		s->range_table = &range_digital;
		s->maxdata = 1;
		s->insn_config = ni_65xx_dio_insn_config;
		s->insn_bits = ni_65xx_dio_insn_bits;
		spriv = comedi_alloc_spriv(s, sizeof(*spriv));
		if (!spriv)
			return -ENOMEM;
		spriv->base_port = 0;
	} else {
		s->type = COMEDI_SUBD_UNUSED;
	}

	s = &dev->subdevices[1];
	if (board->num_do_ports) {
		s->type = COMEDI_SUBD_DO;
		s->subdev_flags = SDF_READABLE | SDF_WRITABLE;
		s->n_chan =
		    board->num_do_ports * ni_65xx_channels_per_port;
		s->range_table = &range_digital;
		s->maxdata = 1;
		s->insn_bits = ni_65xx_dio_insn_bits;
		spriv = comedi_alloc_spriv(s, sizeof(*spriv));
		if (!spriv)
			return -ENOMEM;
<<<<<<< HEAD
		sprivate(s)->base_port = board->num_di_ports;
=======
		spriv->base_port = board->num_di_ports;
>>>>>>> d0e0ac97
	} else {
		s->type = COMEDI_SUBD_UNUSED;
	}

	s = &dev->subdevices[2];
	if (board->num_dio_ports) {
		s->type = COMEDI_SUBD_DIO;
		s->subdev_flags = SDF_READABLE | SDF_WRITABLE;
		s->n_chan =
		    board->num_dio_ports * ni_65xx_channels_per_port;
		s->range_table = &range_digital;
		s->maxdata = 1;
		s->insn_config = ni_65xx_dio_insn_config;
		s->insn_bits = ni_65xx_dio_insn_bits;
		spriv = comedi_alloc_spriv(s, sizeof(*spriv));
		if (!spriv)
			return -ENOMEM;
<<<<<<< HEAD
		sprivate(s)->base_port = 0;
=======
		spriv->base_port = 0;
>>>>>>> d0e0ac97
		for (i = 0; i < board->num_dio_ports; ++i) {
			/*  configure all ports for input */
			writeb(0x1,
			       devpriv->mite->daq_io_addr +
			       Port_Select(i));
		}
	} else {
		s->type = COMEDI_SUBD_UNUSED;
	}

	s = &dev->subdevices[3];
	dev->read_subdev = s;
	s->type = COMEDI_SUBD_DI;
	s->subdev_flags = SDF_READABLE | SDF_CMD_READ;
	s->n_chan = 1;
	s->range_table = &range_unknown;
	s->maxdata = 1;
	s->do_cmdtest = ni_65xx_intr_cmdtest;
	s->do_cmd = ni_65xx_intr_cmd;
	s->cancel = ni_65xx_intr_cancel;
	s->insn_bits = ni_65xx_intr_insn_bits;
	s->insn_config = ni_65xx_intr_insn_config;

	for (i = 0; i < ni_65xx_total_num_ports(board); ++i) {
		writeb(0x00,
		       devpriv->mite->daq_io_addr + Filter_Enable(i));
		if (board->invert_outputs)
			writeb(0x01,
			       devpriv->mite->daq_io_addr + Port_Data(i));
		else
			writeb(0x00,
			       devpriv->mite->daq_io_addr + Port_Data(i));
	}
	writeb(ClrEdge | ClrOverflow,
	       devpriv->mite->daq_io_addr + Clear_Register);
	writeb(0x00,
	       devpriv->mite->daq_io_addr + Master_Interrupt_Control);

	/* Set filter interval to 0  (32bit reg) */
	writeb(0x00000000, devpriv->mite->daq_io_addr + Filter_Interval);

	ret = request_irq(dev->irq, ni_65xx_interrupt, IRQF_SHARED,
			  "ni_65xx", dev);
	if (ret < 0) {
		dev->irq = 0;
		dev_warn(dev->class_dev, "irq not available\n");
	}

	return 0;
}

static void ni_65xx_detach(struct comedi_device *dev)
{
	struct ni_65xx_private *devpriv = dev->private;
	int i;

	if (devpriv && devpriv->mite && devpriv->mite->daq_io_addr) {
		writeb(0x00,
		       devpriv->mite->daq_io_addr +
		       Master_Interrupt_Control);
	}
	if (dev->irq)
		free_irq(dev->irq, dev);
	for (i = 0; i < dev->n_subdevices; ++i)
		comedi_spriv_free(dev, i);
	if (devpriv) {
		if (devpriv->mite) {
			mite_unsetup(devpriv->mite);
			mite_free(devpriv->mite);
		}
	}
	comedi_pci_disable(dev);
}

static struct comedi_driver ni_65xx_driver = {
	.driver_name = "ni_65xx",
	.module = THIS_MODULE,
	.auto_attach = ni_65xx_auto_attach,
	.detach = ni_65xx_detach,
};

static int ni_65xx_pci_probe(struct pci_dev *dev,
			     const struct pci_device_id *id)
{
	return comedi_pci_auto_config(dev, &ni_65xx_driver, id->driver_data);
}

static DEFINE_PCI_DEVICE_TABLE(ni_65xx_pci_table) = {
	{ PCI_VDEVICE(NI, 0x1710), BOARD_PXI6509 },
	{ PCI_VDEVICE(NI, 0x7085), BOARD_PCI6509 },
	{ PCI_VDEVICE(NI, 0x7086), BOARD_PXI6528 },
	{ PCI_VDEVICE(NI, 0x7087), BOARD_PCI6515 },
	{ PCI_VDEVICE(NI, 0x7088), BOARD_PCI6514 },
	{ PCI_VDEVICE(NI, 0x70a9), BOARD_PCI6528 },
	{ PCI_VDEVICE(NI, 0x70c3), BOARD_PCI6511 },
	{ PCI_VDEVICE(NI, 0x70c8), BOARD_PCI6513 },
	{ PCI_VDEVICE(NI, 0x70c9), BOARD_PXI6515 },
	{ PCI_VDEVICE(NI, 0x70cc), BOARD_PCI6512 },
	{ PCI_VDEVICE(NI, 0x70cd), BOARD_PXI6514 },
	{ PCI_VDEVICE(NI, 0x70d1), BOARD_PXI6513 },
	{ PCI_VDEVICE(NI, 0x70d2), BOARD_PXI6512 },
	{ PCI_VDEVICE(NI, 0x70d3), BOARD_PXI6511 },
	{ PCI_VDEVICE(NI, 0x7124), BOARD_PCI6510 },
	{ PCI_VDEVICE(NI, 0x7125), BOARD_PCI6516 },
	{ PCI_VDEVICE(NI, 0x7126), BOARD_PCI6517 },
	{ PCI_VDEVICE(NI, 0x7127), BOARD_PCI6518 },
	{ PCI_VDEVICE(NI, 0x7128), BOARD_PCI6519 },
	{ PCI_VDEVICE(NI, 0x718b), BOARD_PCI6521 },
	{ PCI_VDEVICE(NI, 0x718c), BOARD_PXI6521 },
	{ PCI_VDEVICE(NI, 0x71c5), BOARD_PCI6520 },
	{ 0 }
};
MODULE_DEVICE_TABLE(pci, ni_65xx_pci_table);

static struct pci_driver ni_65xx_pci_driver = {
	.name		= "ni_65xx",
	.id_table	= ni_65xx_pci_table,
	.probe		= ni_65xx_pci_probe,
	.remove		= comedi_pci_auto_unconfig,
};
module_comedi_pci_driver(ni_65xx_driver, ni_65xx_pci_driver);

MODULE_AUTHOR("Comedi http://www.comedi.org");
MODULE_DESCRIPTION("Comedi low-level driver");
MODULE_LICENSE("GPL");<|MERGE_RESOLUTION|>--- conflicted
+++ resolved
@@ -644,11 +644,7 @@
 		spriv = comedi_alloc_spriv(s, sizeof(*spriv));
 		if (!spriv)
 			return -ENOMEM;
-<<<<<<< HEAD
-		sprivate(s)->base_port = board->num_di_ports;
-=======
 		spriv->base_port = board->num_di_ports;
->>>>>>> d0e0ac97
 	} else {
 		s->type = COMEDI_SUBD_UNUSED;
 	}
@@ -666,11 +662,7 @@
 		spriv = comedi_alloc_spriv(s, sizeof(*spriv));
 		if (!spriv)
 			return -ENOMEM;
-<<<<<<< HEAD
-		sprivate(s)->base_port = 0;
-=======
 		spriv->base_port = 0;
->>>>>>> d0e0ac97
 		for (i = 0; i < board->num_dio_ports; ++i) {
 			/*  configure all ports for input */
 			writeb(0x1,
@@ -725,7 +717,6 @@
 static void ni_65xx_detach(struct comedi_device *dev)
 {
 	struct ni_65xx_private *devpriv = dev->private;
-	int i;
 
 	if (devpriv && devpriv->mite && devpriv->mite->daq_io_addr) {
 		writeb(0x00,
@@ -734,8 +725,6 @@
 	}
 	if (dev->irq)
 		free_irq(dev->irq, dev);
-	for (i = 0; i < dev->n_subdevices; ++i)
-		comedi_spriv_free(dev, i);
 	if (devpriv) {
 		if (devpriv->mite) {
 			mite_unsetup(devpriv->mite);
