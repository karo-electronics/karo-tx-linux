/*

    comedi/drivers/aio_aio12_8.c

    Driver for Access I/O Products PC-104 AIO12-8 Analog I/O Board
    Copyright (C) 2006 C&C Technologies, Inc.

    This program is free software; you can redistribute it and/or modify
    it under the terms of the GNU General Public License as published by
    the Free Software Foundation; either version 2 of the License, or
    (at your option) any later version.

    This program is distributed in the hope that it will be useful,
    but WITHOUT ANY WARRANTY; without even the implied warranty of
    MERCHANTABILITY or FITNESS FOR A PARTICULAR PURPOSE.  See the
    GNU General Public License for more details.
*/

/*

Driver: aio_aio12_8
Description: Access I/O Products PC-104 AIO12-8 Analog I/O Board
Author: Pablo Mejia <pablo.mejia@cctechnol.com>
Devices: [Access I/O] PC-104 AIO12-8 (aio_aio12_8)
	 [Access I/O] PC-104 AI12-8 (aio_ai12_8)
	 [Access I/O] PC-104 AO12-8 (aio_ao12_8)
Status: experimental

Configuration Options:
  [0] - I/O port base address

Notes:

  Only synchronous operations are supported.

*/

#include "../comedidev.h"
#include <linux/ioport.h>
#include "8255.h"

/*
 * Register map
 */
#define AIO12_8_STATUS_REG		0x00
#define AIO12_8_STATUS_ADC_EOC		(1 << 7)
#define AIO12_8_STATUS_PORT_C_COS	(1 << 6)
#define AIO12_8_STATUS_IRQ_ENA		(1 << 2)
#define AIO12_8_INTERRUPT_REG		0x01
#define AIO12_8_INTERRUPT_ADC		(1 << 7)
#define AIO12_8_INTERRUPT_COS		(1 << 6)
#define AIO12_8_INTERRUPT_COUNTER1	(1 << 5)
#define AIO12_8_INTERRUPT_PORT_C3	(1 << 4)
#define AIO12_8_INTERRUPT_PORT_C0	(1 << 3)
#define AIO12_8_INTERRUPT_ENA		(1 << 2)
#define AIO12_8_ADC_REG			0x02
#define AIO12_8_ADC_MODE_NORMAL		(0 << 6)
#define AIO12_8_ADC_MODE_INT_CLK	(1 << 6)
#define AIO12_8_ADC_MODE_STANDBY	(2 << 6)
#define AIO12_8_ADC_MODE_POWERDOWN	(3 << 6)
#define AIO12_8_ADC_ACQ_3USEC		(0 << 5)
#define AIO12_8_ADC_ACQ_PROGRAM		(1 << 5)
#define AIO12_8_ADC_RANGE(x)		((x) << 3)
#define AIO12_8_ADC_CHAN(x)		((x) << 0)
#define AIO12_8_DAC_REG(x)		(0x04 + (x) * 2)
#define AIO12_8_8254_BASE_REG		0x0c
#define AIO12_8_8255_BASE_REG		0x10
#define AIO12_8_DIO_CONTROL_REG		0x14
#define AIO12_8_DIO_CONTROL_TST		(1 << 0)
#define AIO12_8_ADC_TRIGGER_REG		0x15
#define AIO12_8_ADC_TRIGGER_RANGE(x)	((x) << 3)
#define AIO12_8_ADC_TRIGGER_CHAN(x)	((x) << 0)
#define AIO12_8_TRIGGER_REG		0x16
#define AIO12_8_TRIGGER_ADTRIG		(1 << 1)
#define AIO12_8_TRIGGER_DACTRIG		(1 << 0)
#define AIO12_8_COS_REG			0x17
#define AIO12_8_DAC_ENABLE_REG		0x18
#define AIO12_8_DAC_ENABLE_REF_ENA	(1 << 0)

struct aio12_8_boardtype {
	const char *name;
	int ai_nchan;
	int ao_nchan;
};

static const struct aio12_8_boardtype board_types[] = {
	{
		.name		= "aio_aio12_8",
		.ai_nchan	= 8,
		.ao_nchan	= 4,
	}, {
		.name		= "aio_ai12_8",
		.ai_nchan	= 8,
	}, {
		.name		= "aio_ao12_8",
		.ao_nchan	= 4,
	},
};

struct aio12_8_private {
	unsigned int ao_readback[4];
};

static int aio_aio12_8_ai_read(struct comedi_device *dev,
			       struct comedi_subdevice *s,
			       struct comedi_insn *insn, unsigned int *data)
{
	unsigned int chan = CR_CHAN(insn->chanspec);
	unsigned int range = CR_RANGE(insn->chanspec);
	unsigned int val;
	unsigned char control;
	int n;

	/*
	 * Setup the control byte for internal 2MHz clock, 3uS conversion,
	 * at the desired range of the requested channel.
	 */
	control = AIO12_8_ADC_MODE_NORMAL | AIO12_8_ADC_ACQ_3USEC |
		  AIO12_8_ADC_RANGE(range) | AIO12_8_ADC_CHAN(chan);

	/* Read status to clear EOC latch */
	inb(dev->iobase + AIO12_8_STATUS_REG);

	for (n = 0; n < insn->n; n++) {
		int timeout = 5;

		/*  Setup and start conversion */
		outb(control, dev->iobase + AIO12_8_ADC_REG);

		/*  Wait for conversion to complete */
		do {
			val = inb(dev->iobase + AIO12_8_STATUS_REG);
			timeout--;
			if (timeout == 0) {
				dev_err(dev->class_dev, "ADC timeout\n");
				return -ETIMEDOUT;
			}
		} while (!(val & AIO12_8_STATUS_ADC_EOC));

		data[n] = inw(dev->iobase + AIO12_8_ADC_REG) & s->maxdata;
	}

	return insn->n;
}

static int aio_aio12_8_ao_read(struct comedi_device *dev,
			       struct comedi_subdevice *s,
			       struct comedi_insn *insn, unsigned int *data)
{
	struct aio12_8_private *devpriv = dev->private;
	unsigned int chan = CR_CHAN(insn->chanspec);
	int val = devpriv->ao_readback[chan];
	int i;

	for (i = 0; i < insn->n; i++)
		data[i] = val;
	return insn->n;
}

static int aio_aio12_8_ao_write(struct comedi_device *dev,
				struct comedi_subdevice *s,
				struct comedi_insn *insn, unsigned int *data)
{
	struct aio12_8_private *devpriv = dev->private;
	unsigned int chan = CR_CHAN(insn->chanspec);
	unsigned long port = dev->iobase + AIO12_8_DAC_REG(chan);
	unsigned int val = 0;
	int i;

	/* enable DACs */
	outb(AIO12_8_DAC_ENABLE_REF_ENA, dev->iobase + AIO12_8_DAC_ENABLE_REG);

	for (i = 0; i < insn->n; i++) {
		val = data[i];
		outw(val, port);
	}

	devpriv->ao_readback[chan] = val;

	return insn->n;
}

static const struct comedi_lrange range_aio_aio12_8 = {
	4,
	{
	 UNI_RANGE(5),
	 BIP_RANGE(5),
	 UNI_RANGE(10),
	 BIP_RANGE(10),
	 }
};

static int aio_aio12_8_attach(struct comedi_device *dev,
			      struct comedi_devconfig *it)
{
	const struct aio12_8_boardtype *board = comedi_board(dev);
	struct aio12_8_private *devpriv;
	struct comedi_subdevice *s;
	int ret;

	ret = comedi_request_region(dev, it->options[0], 32);
	if (ret)
		return ret;

	devpriv = kzalloc(sizeof(*devpriv), GFP_KERNEL);
	if (!devpriv)
		return -ENOMEM;
	dev->private = devpriv;

	ret = comedi_alloc_subdevices(dev, 4);
	if (ret)
		return ret;

	s = &dev->subdevices[0];
	if (board->ai_nchan) {
		/* Analog input subdevice */
		s->type		= COMEDI_SUBD_AI;
		s->subdev_flags	= SDF_READABLE | SDF_GROUND | SDF_DIFF;
		s->n_chan	= board->ai_nchan;
		s->maxdata	= 0x0fff;
		s->range_table	= &range_aio_aio12_8;
		s->insn_read	= aio_aio12_8_ai_read;
	} else {
		s->type = COMEDI_SUBD_UNUSED;
	}

	s = &dev->subdevices[1];
	if (board->ao_nchan) {
		/* Analog output subdevice */
		s->type		= COMEDI_SUBD_AO;
		s->subdev_flags	= SDF_WRITABLE | SDF_GROUND | SDF_DIFF;
		s->n_chan	= 4;
		s->maxdata	= 0x0fff;
		s->range_table	= &range_aio_aio12_8;
		s->insn_read	= aio_aio12_8_ao_read;
		s->insn_write	= aio_aio12_8_ao_write;
	} else {
		s->type = COMEDI_SUBD_UNUSED;
	}

	s = &dev->subdevices[2];
	/* 8255 Digital i/o subdevice */
	ret = subdev_8255_init(dev, s, NULL,
			       dev->iobase + AIO12_8_8255_BASE_REG);
	if (ret)
		return ret;

	s = &dev->subdevices[3];
	/* 8254 counter/timer subdevice */
	s->type		= COMEDI_SUBD_UNUSED;

	dev_info(dev->class_dev, "%s: %s attached\n",
		dev->driver->driver_name, dev->board_name);

	return 0;
}

<<<<<<< HEAD
static void aio_aio12_8_detach(struct comedi_device *dev)
{
	comedi_spriv_free(dev, 2);
	comedi_legacy_detach(dev);
}

=======
>>>>>>> d0e0ac97
static struct comedi_driver aio_aio12_8_driver = {
	.driver_name	= "aio_aio12_8",
	.module		= THIS_MODULE,
	.attach		= aio_aio12_8_attach,
	.detach		= comedi_legacy_detach,
	.board_name	= &board_types[0].name,
	.num_names	= ARRAY_SIZE(board_types),
	.offset		= sizeof(struct aio12_8_boardtype),
};
module_comedi_driver(aio_aio12_8_driver);

MODULE_AUTHOR("Comedi http://www.comedi.org");
MODULE_DESCRIPTION("Comedi low-level driver");
MODULE_LICENSE("GPL");<|MERGE_RESOLUTION|>--- conflicted
+++ resolved
@@ -255,15 +255,6 @@
 	return 0;
 }
 
-<<<<<<< HEAD
-static void aio_aio12_8_detach(struct comedi_device *dev)
-{
-	comedi_spriv_free(dev, 2);
-	comedi_legacy_detach(dev);
-}
-
-=======
->>>>>>> d0e0ac97
 static struct comedi_driver aio_aio12_8_driver = {
 	.driver_name	= "aio_aio12_8",
 	.module		= THIS_MODULE,
