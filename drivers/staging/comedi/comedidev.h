--- conflicted
+++ resolved
@@ -271,11 +271,8 @@
 
 bool comedi_is_subdevice_running(struct comedi_subdevice *s);
 
-<<<<<<< HEAD
-=======
 void *comedi_alloc_spriv(struct comedi_subdevice *s, size_t size);
 
->>>>>>> d0e0ac97
 int comedi_check_chanlist(struct comedi_subdevice *s,
 			  int n,
 			  unsigned int *chanlist);
@@ -362,16 +359,12 @@
 
 int comedi_alloc_subdevices(struct comedi_device *, int);
 
-<<<<<<< HEAD
-void comedi_spriv_free(struct comedi_device *, int subdev_num);
-=======
 int comedi_load_firmware(struct comedi_device *, struct device *,
 			 const char *name,
 			 int (*cb)(struct comedi_device *,
 				   const u8 *data, size_t size,
 				   unsigned long context),
 			 unsigned long context);
->>>>>>> d0e0ac97
 
 int __comedi_request_region(struct comedi_device *,
 			    unsigned long start, unsigned long len);
@@ -427,7 +420,6 @@
 
 int comedi_pci_driver_register(struct comedi_driver *, struct pci_driver *);
 void comedi_pci_driver_unregister(struct comedi_driver *, struct pci_driver *);
-<<<<<<< HEAD
 
 /**
  * module_comedi_pci_driver() - Helper macro for registering a comedi PCI driver
@@ -445,25 +437,6 @@
 
 #else
 
-=======
-
-/**
- * module_comedi_pci_driver() - Helper macro for registering a comedi PCI driver
- * @__comedi_driver: comedi_driver struct
- * @__pci_driver: pci_driver struct
- *
- * Helper macro for comedi PCI drivers which do not do anything special
- * in module init/exit. This eliminates a lot of boilerplate. Each
- * module may only use this macro once, and calling it replaces
- * module_init() and module_exit()
- */
-#define module_comedi_pci_driver(__comedi_driver, __pci_driver) \
-	module_driver(__comedi_driver, comedi_pci_driver_register, \
-			comedi_pci_driver_unregister, &(__pci_driver))
-
-#else
-
->>>>>>> d0e0ac97
 /*
  * Some of the comedi mixed ISA/PCI drivers call the PCI specific
  * functions. Provide some dummy functions if CONFIG_COMEDI_PCI_DRIVERS
@@ -531,10 +504,7 @@
 struct usb_interface;
 
 struct usb_interface *comedi_to_usb_interface(struct comedi_device *);
-<<<<<<< HEAD
-=======
 struct usb_device *comedi_to_usb_dev(struct comedi_device *);
->>>>>>> d0e0ac97
 
 int comedi_usb_auto_config(struct usb_interface *, struct comedi_driver *,
 			   unsigned long context);
