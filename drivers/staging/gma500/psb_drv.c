--- conflicted
+++ resolved
@@ -436,12 +436,8 @@
 
 		switch (psb_intel_output->type) {
 		case INTEL_OUTPUT_LVDS:
-<<<<<<< HEAD
-			ret = psb_backlight_init(dev);
-=======
 		case INTEL_OUTPUT_MIPI:
 			ret = gma_backlight_init(dev);
->>>>>>> acfe7d74
 			break;
 		}
 	}
