--- conflicted
+++ resolved
@@ -575,11 +575,7 @@
 	size_t size = (n + sizeof(struct buffered_rx) + 0xFF) & ~0xFF;
 
 	if (port->buffered + n > HIGH_WATERMARK) {
-<<<<<<< HEAD
-		fwtty_err_ratelimited(port, "overflowed rx buffer: buffered: %d new: %zu wtrmk: %d",
-=======
 		fwtty_err_ratelimited(port, "overflowed rx buffer: buffered: %d new: %zu wtrmk: %d\n",
->>>>>>> d0e0ac97
 				      port->buffered, n, HIGH_WATERMARK);
 		return 0;
 	}
@@ -608,11 +604,7 @@
 	unsigned lsr;
 	int err = 0;
 
-<<<<<<< HEAD
-	fwtty_dbg(port, "%d", n);
-=======
 	fwtty_dbg(port, "%d\n", n);
->>>>>>> d0e0ac97
 	profile_size_distrib(port->stats.reads, n);
 
 	if (port->write_only) {
@@ -2729,12 +2721,8 @@
 	spin_lock_bh(&peer->lock);
 	if (peer->state == FWPS_UNPLUG_RESPONDING) {
 		if (rcode != RCODE_COMPLETE)
-<<<<<<< HEAD
-			fwtty_err(&peer->unit, "UNPLUG_RSP error (%d)", rcode);
-=======
 			fwtty_err(&peer->unit, "UNPLUG_RSP error (%d)\n",
 				  rcode);
->>>>>>> d0e0ac97
 		port = peer_revert_state(peer);
 	}
 cleanup:
@@ -2941,11 +2929,7 @@
 
 		err = tty_register_driver(fwloop_driver);
 		if (err) {
-<<<<<<< HEAD
-			driver_err("register loop driver failed (%d)", err);
-=======
 			pr_err("register loop driver failed (%d)\n", err);
->>>>>>> d0e0ac97
 			goto put_loop;
 		}
 	}
