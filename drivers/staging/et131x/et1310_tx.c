--- conflicted
+++ resolved
@@ -392,21 +392,12 @@
 			 * returned by pci_map_page() is always 32-bit
 			 * addressable (as defined by the pci/dma subsystem)
 			 */
-<<<<<<< HEAD
 			desc[frag++].addr_lo = skb_frag_dma_map(
-							&etdev->pdev->dev,
+							&adapter->pdev->dev,
 							&frags[i - 1],
 							0,
 							frags[i - 1].size,
 							DMA_TO_DEVICE);
-=======
-			desc[frag++].addr_lo =
-			    pci_map_page(adapter->pdev,
-					 frags[i - 1].page,
-					 frags[i - 1].page_offset,
-					 frags[i - 1].size,
-					 PCI_DMA_TODEVICE);
->>>>>>> 76e5f813
 		}
 	}
 
