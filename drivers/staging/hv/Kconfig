--- conflicted
+++ resolved
@@ -2,18 +2,4 @@
 	tristate "Microsoft Hyper-V virtual storage driver"
 	depends on HYPERV && SCSI
 	help
-	 Select this option to enable the Hyper-V virtual storage driver.
-
-<<<<<<< HEAD
-config HYPERV_NET
-	tristate "Microsoft Hyper-V virtual network driver"
-	depends on HYPERV && NET
-	help
-	  Select this option to enable the Hyper-V virtual network driver.
-=======
-config HYPERV_MOUSE
-	tristate "Microsoft Hyper-V mouse driver"
-	depends on HYPERV && HID
-	help
-	  Select this option to enable the Hyper-V mouse driver.
->>>>>>> 976d5341
+	 Select this option to enable the Hyper-V virtual storage driver.