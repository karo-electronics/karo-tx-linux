--- conflicted
+++ resolved
@@ -1469,11 +1469,7 @@
     }
 
     /* prepare the complete skb, by pushing the MAC header to the beginning of the skb->data */
-<<<<<<< HEAD
-    unifi_trace(priv, UDBG5, "updated Mac Header: %d \n",macHeaderLengthInBytes);
-=======
     unifi_trace(priv, UDBG5, "updated Mac Header: %d \n", macHeaderLengthInBytes);
->>>>>>> d0e0ac97
     memcpy(bufPtr, macHeaderBuf, macHeaderLengthInBytes);
 
     unifi_trace(priv, UDBG5, "leaving the update_macheader function\n");
@@ -1883,11 +1879,7 @@
         else if ((pktType == CSR_WIFI_MULTICAST_PDU) && (!status))
         {
             /* If broadcast Tim is set && queuing is successful, then only update TIM */
-<<<<<<< HEAD
-            spin_lock_irqsave(&priv->staRecord_lock,lock_flags);
-=======
             spin_lock_irqsave(&priv->staRecord_lock, lock_flags);
->>>>>>> d0e0ac97
             interfacePriv->noOfbroadcastPktQueued++;
             spin_unlock_irqrestore(&priv->staRecord_lock, lock_flags);
         }
@@ -3448,11 +3440,7 @@
     interfacePriv = priv->interfacePriv[interfaceTag];
 
     /* disable the preemption until station record is fetched */
-<<<<<<< HEAD
-    spin_lock_irqsave(&priv->staRecord_lock,lock_flags);
-=======
     spin_lock_irqsave(&priv->staRecord_lock, lock_flags);
->>>>>>> d0e0ac97
 
     for (i = 0; i < UNIFI_MAX_CONNECTIONS; i++) {
         if (interfacePriv->staInfo[i]!= NULL) {
