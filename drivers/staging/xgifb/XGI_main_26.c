--- conflicted
+++ resolved
@@ -1357,12 +1357,7 @@
 	return 0;
 }
 
-<<<<<<< HEAD
-#ifdef XGIFB_PAN
 static int XGIfb_pan_var(struct fb_var_screeninfo *var, struct fb_info *info)
-=======
-static int XGIfb_pan_var(struct fb_var_screeninfo *var)
->>>>>>> 7cbf3c7c
 {
 	unsigned int base;
 
