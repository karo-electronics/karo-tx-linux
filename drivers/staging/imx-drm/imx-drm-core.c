--- conflicted
+++ resolved
@@ -448,14 +448,10 @@
 		goto err_vblank;
 	}
 
-<<<<<<< HEAD
-	mutex_unlock(&imxdrm->mutex);
-	return 0;
-=======
 	platform_set_drvdata(drm->platformdev, drm);
 
-	ret = 0;
->>>>>>> fe3c703c
+	mutex_unlock(&imxdrm->mutex);
+	return 0;
 
 err_vblank:
 	drm_vblank_cleanup(drm);
