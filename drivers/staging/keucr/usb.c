#include <linux/sched.h>
#include <linux/errno.h>
#include <linux/freezer.h>
#include <linux/module.h>
#include <linux/init.h>
#include <linux/slab.h>
#include <linux/kthread.h>
#include <linux/mutex.h>
#include <linux/utsname.h>

#include <scsi/scsi.h>
#include <scsi/scsi_cmnd.h>
#include <scsi/scsi_device.h>

#include "usb.h"
#include "scsiglue.h"
#include "smil.h"
#include "transport.h"

/* Some informational data */
MODULE_AUTHOR("Domao");
MODULE_DESCRIPTION("ENE USB Mass Storage driver for Linux");
MODULE_LICENSE("GPL");

static unsigned int delay_use = 1;

static struct usb_device_id eucr_usb_ids[] = {
	{ USB_DEVICE(0x058f, 0x6366) },
	{ USB_DEVICE(0x0cf2, 0x6230) },
	{ USB_DEVICE(0x0cf2, 0x6250) },
	{ }                                            /* Terminating entry */
};
MODULE_DEVICE_TABLE(usb, eucr_usb_ids);


#ifdef CONFIG_PM

static int eucr_suspend(struct usb_interface *iface, pm_message_t message)
{
	struct us_data *us = usb_get_intfdata(iface);
	pr_info("--- eucr_suspend ---\n");
	/* Wait until no command is running */
	mutex_lock(&us->dev_mutex);

	if (us->suspend_resume_hook)
		(us->suspend_resume_hook)(us, US_SUSPEND);

	mutex_unlock(&us->dev_mutex);
	return 0;
}

static int eucr_resume(struct usb_interface *iface)
{
	BYTE    tmp = 0;

	struct us_data *us = usb_get_intfdata(iface);
	pr_info("--- eucr_resume---\n");
	mutex_lock(&us->dev_mutex);

	if (us->suspend_resume_hook)
		(us->suspend_resume_hook)(us, US_RESUME);


	mutex_unlock(&us->dev_mutex);

	us->Power_IsResum = true;

<<<<<<< HEAD
	us->SM_Status = *(PSM_STATUS)&tmp;
=======
	us->SM_Status = *(struct keucr_sm_status *)&tmp;
>>>>>>> d0e0ac97

	return 0;
}

static int eucr_reset_resume(struct usb_interface *iface)
{
	BYTE    tmp = 0;
	struct us_data *us = usb_get_intfdata(iface);

	pr_info("--- eucr_reset_resume---\n");

	/* Report the reset to the SCSI core */
	usb_stor_report_bus_reset(us);

	/*
	 * FIXME: Notify the subdrivers that they need to reinitialize
	 * the device
	 */

<<<<<<< HEAD
 	us->Power_IsResum = true;

	us->SM_Status = *(PSM_STATUS)&tmp;
=======
	us->Power_IsResum = true;

	us->SM_Status = *(struct keucr_sm_status *)&tmp;
>>>>>>> d0e0ac97

	return 0;
}

#else

#define eucr_suspend		NULL
#define eucr_resume		NULL
#define eucr_reset_resume	NULL

#endif

static int eucr_pre_reset(struct usb_interface *iface)
{
	struct us_data *us = usb_get_intfdata(iface);

	pr_info("usb --- eucr_pre_reset\n");

	/* Make sure no command runs during the reset */
	mutex_lock(&us->dev_mutex);
	return 0;
}

static int eucr_post_reset(struct usb_interface *iface)
{
	struct us_data *us = usb_get_intfdata(iface);

	pr_info("usb --- eucr_post_reset\n");

	/* Report the reset to the SCSI core */
	usb_stor_report_bus_reset(us);

	mutex_unlock(&us->dev_mutex);
	return 0;
}

<<<<<<< HEAD
void fill_inquiry_response(struct us_data *us, unsigned char *data, unsigned int data_len)
=======
void fill_inquiry_response(struct us_data *us, unsigned char *data,
							unsigned int data_len)
>>>>>>> d0e0ac97
{
	pr_info("usb --- fill_inquiry_response\n");
	if (data_len < 36) /* You lose. */
		return;

	if (data[0]&0x20) {
<<<<<<< HEAD
		memset(data+8,0,28);
	} else {
		u16 bcdDevice = le16_to_cpu(us->pusb_dev->descriptor.bcdDevice);
=======
		memset(data+8, 0, 28);
	} else {
		u16 bcdDevice =
			le16_to_cpu(us->pusb_dev->descriptor.bcdDevice);
>>>>>>> d0e0ac97
		memcpy(data+8, us->unusual_dev->vendorName,
			strlen(us->unusual_dev->vendorName) > 8 ? 8 :
			strlen(us->unusual_dev->vendorName));
		memcpy(data+16, us->unusual_dev->productName,
			strlen(us->unusual_dev->productName) > 16 ? 16 :
			strlen(us->unusual_dev->productName));
		data[32] = 0x30 + ((bcdDevice>>12) & 0x0F);
		data[33] = 0x30 + ((bcdDevice>>8) & 0x0F);
		data[34] = 0x30 + ((bcdDevice>>4) & 0x0F);
		data[35] = 0x30 + ((bcdDevice) & 0x0F);
	}
	usb_stor_set_xfer_buf(us, data, data_len, us->srb, TO_XFER_BUF);
}

<<<<<<< HEAD
static int usb_stor_control_thread(void * __us)
=======
static int usb_stor_control_thread(void *__us)
>>>>>>> d0e0ac97
{
	struct us_data *us = (struct us_data *)__us;
	struct Scsi_Host *host = us_to_host(us);

	pr_info("usb --- usb_stor_control_thread\n");
	for (;;) {
		if (wait_for_completion_interruptible(&us->cmnd_ready))
			break;

		/* lock the device pointers */
		mutex_lock(&(us->dev_mutex));

		/* if the device has disconnected, we are free to exit */
		if (test_bit(US_FLIDX_DISCONNECTING, &us->dflags)) {
			mutex_unlock(&us->dev_mutex);
			break;
		}

		/* lock access to the state */
		scsi_lock(host);

		/* When we are called with no command pending, we're done */
		if (us->srb == NULL) {
			scsi_unlock(host);
			mutex_unlock(&us->dev_mutex);
			break;
		}

		/* has the command timed out *already* ? */
		if (test_bit(US_FLIDX_TIMED_OUT, &us->dflags)) {
			us->srb->result = DID_ABORT << 16;
			goto SkipForAbort;
		}

		scsi_unlock(host);

		if (us->srb->sc_data_direction == DMA_BIDIRECTIONAL) {
			us->srb->result = DID_ERROR << 16;
		} else if (us->srb->device->id
			   && !(us->fflags & US_FL_SCM_MULT_TARG)) {
			us->srb->result = DID_BAD_TARGET << 16;
		} else if (us->srb->device->lun > us->max_lun) {
			us->srb->result = DID_BAD_TARGET << 16;
		} else if ((us->srb->cmnd[0] == INQUIRY)
			   && (us->fflags & US_FL_FIX_INQUIRY)) {
<<<<<<< HEAD
			unsigned char data_ptr[36] = {0x00, 0x80, 0x02, 0x02, 0x1F, 0x00, 0x00, 0x00};
=======
			unsigned char data_ptr[36] = {0x00, 0x80, 0x02, 0x02,
						0x1F, 0x00, 0x00, 0x00};
>>>>>>> d0e0ac97

			fill_inquiry_response(us, data_ptr, 36);
			us->srb->result = SAM_STAT_GOOD;
		} else {
			us->proto_handler(us->srb, us);
		}

		/* lock access to the state */
		scsi_lock(host);

		/* indicate that the command is done */
		if (us->srb->result != DID_ABORT << 16) {
			us->srb->scsi_done(us->srb);
		} else {
SkipForAbort:
			pr_info("scsi command aborted\n");
		}

		if (test_bit(US_FLIDX_TIMED_OUT, &us->dflags)) {
			complete(&(us->notify));

			/* Allow USB transfers to resume */
			clear_bit(US_FLIDX_ABORTING, &us->dflags);
			clear_bit(US_FLIDX_TIMED_OUT, &us->dflags);
		}

		/* finished working on this command */
		us->srb = NULL;
		scsi_unlock(host);

		/* unlock the device pointers */
		mutex_unlock(&us->dev_mutex);
	} /* for (;;) */

	/* Wait until we are told to stop */
	for (;;) {
		set_current_state(TASK_INTERRUPTIBLE);
		if (kthread_should_stop())
			break;
		schedule();
	}
	__set_current_state(TASK_RUNNING);
	return 0;
}

static int associate_dev(struct us_data *us, struct usb_interface *intf)
{
	pr_info("usb --- associate_dev\n");

	/* Fill in the device-related fields */
	us->pusb_dev = interface_to_usbdev(intf);
	us->pusb_intf = intf;
	us->ifnum = intf->cur_altsetting->desc.bInterfaceNumber;

	/* Store our private data in the interface */
	usb_set_intfdata(intf, us);

	/* Allocate the device-related DMA-mapped buffers */
<<<<<<< HEAD
	us->cr = usb_alloc_coherent(us->pusb_dev, sizeof(*us->cr), GFP_KERNEL, &us->cr_dma);
=======
	us->cr = usb_alloc_coherent(us->pusb_dev, sizeof(*us->cr), GFP_KERNEL,
							&us->cr_dma);
>>>>>>> d0e0ac97
	if (!us->cr) {
		pr_info("usb_ctrlrequest allocation failed\n");
		return -ENOMEM;
	}

<<<<<<< HEAD
	us->iobuf = usb_alloc_coherent(us->pusb_dev, US_IOBUF_SIZE, GFP_KERNEL, &us->iobuf_dma);
=======
	us->iobuf = usb_alloc_coherent(us->pusb_dev, US_IOBUF_SIZE, GFP_KERNEL,
							&us->iobuf_dma);
>>>>>>> d0e0ac97
	if (!us->iobuf) {
		pr_info("I/O buffer allocation failed\n");
		return -ENOMEM;
	}

	us->sensebuf = kmalloc(US_SENSE_SIZE, GFP_KERNEL);
	if (!us->sensebuf)
		return -ENOMEM;

	return 0;
}

static int get_device_info(struct us_data *us, const struct usb_device_id *id)
{
	struct usb_device *dev = us->pusb_dev;
	struct usb_interface_descriptor *idesc =
					&us->pusb_intf->cur_altsetting->desc;

	pr_info("usb --- get_device_info\n");

	us->subclass = idesc->bInterfaceSubClass;
	us->protocol = idesc->bInterfaceProtocol;
	us->fflags = id->driver_info;
	us->Power_IsResum = false;

	if (us->fflags & US_FL_IGNORE_DEVICE) {
		pr_info("device ignored\n");
		return -ENODEV;
	}

	if (dev->speed != USB_SPEED_HIGH)
		us->fflags &= ~US_FL_GO_SLOW;

	return 0;
}

static int get_transport(struct us_data *us)
{
	pr_info("usb --- get_transport\n");
	switch (us->protocol) {
	case USB_PR_BULK:
		us->transport_name = "Bulk";
		us->transport = usb_stor_Bulk_transport;
		us->transport_reset = usb_stor_Bulk_reset;
		break;

	default:
		return -EIO;
	}

	/* fix for single-lun devices */
	if (us->fflags & US_FL_SINGLE_LUN)
		us->max_lun = 0;
	return 0;
}

static int get_protocol(struct us_data *us)
{
	pr_info("usb --- get_protocol\n");
	pr_info("us->pusb_dev->descriptor.idVendor = %x\n",
			us->pusb_dev->descriptor.idVendor);
	pr_info("us->pusb_dev->descriptor.idProduct = %x\n",
			us->pusb_dev->descriptor.idProduct);
	switch (us->subclass) {
	case USB_SC_SCSI:
		us->protocol_name = "Transparent SCSI";
		if ((us->pusb_dev->descriptor.idVendor == 0x0CF2)
		    && (us->pusb_dev->descriptor.idProduct == 0x6250))
			us->proto_handler = ENE_stor_invoke_transport;
		else
			us->proto_handler = usb_stor_invoke_transport;
		break;

	default:
		return -EIO;
	}
	return 0;
}

static int get_pipes(struct us_data *us)
{
	struct usb_host_interface *altsetting = us->pusb_intf->cur_altsetting;
	int i;
	struct usb_endpoint_descriptor *ep;
	struct usb_endpoint_descriptor *ep_in = NULL;
	struct usb_endpoint_descriptor *ep_out = NULL;
	struct usb_endpoint_descriptor *ep_int = NULL;

	pr_info("usb --- get_pipes\n");

	for (i = 0; i < altsetting->desc.bNumEndpoints; i++) {
		ep = &altsetting->endpoint[i].desc;

		if (usb_endpoint_xfer_bulk(ep)) {
			if (usb_endpoint_dir_in(ep)) {
				if (!ep_in)
					ep_in = ep;
			} else {
				if (!ep_out)
					ep_out = ep;
			}
		} else if (usb_endpoint_is_int_in(ep)) {
			if (!ep_int)
				ep_int = ep;
		}
	}

	if (!ep_in || !ep_out || (us->protocol == USB_PR_CBI && !ep_int)) {
		pr_info("Endpoint sanity check failed! Rejecting dev.\n");
		return -EIO;
	}

	/* Calculate and store the pipe values */
	us->send_ctrl_pipe = usb_sndctrlpipe(us->pusb_dev, 0);
	us->recv_ctrl_pipe = usb_rcvctrlpipe(us->pusb_dev, 0);
<<<<<<< HEAD
	us->send_bulk_pipe = usb_sndbulkpipe(us->pusb_dev, ep_out->bEndpointAddress & USB_ENDPOINT_NUMBER_MASK);
	us->recv_bulk_pipe = usb_rcvbulkpipe(us->pusb_dev, ep_in->bEndpointAddress & USB_ENDPOINT_NUMBER_MASK);
	if (ep_int) {
		us->recv_intr_pipe = usb_rcvintpipe(us->pusb_dev, ep_int->bEndpointAddress & USB_ENDPOINT_NUMBER_MASK);
=======
	us->send_bulk_pipe = usb_sndbulkpipe(us->pusb_dev,
			ep_out->bEndpointAddress & USB_ENDPOINT_NUMBER_MASK);
	us->recv_bulk_pipe = usb_rcvbulkpipe(us->pusb_dev,
			ep_in->bEndpointAddress & USB_ENDPOINT_NUMBER_MASK);
	if (ep_int) {
		us->recv_intr_pipe = usb_rcvintpipe(us->pusb_dev,
			ep_int->bEndpointAddress & USB_ENDPOINT_NUMBER_MASK);
>>>>>>> d0e0ac97
		us->ep_bInterval = ep_int->bInterval;
	}
	return 0;
}

static int usb_stor_acquire_resources(struct us_data *us)
{
	struct task_struct *th;

	pr_info("usb --- usb_stor_acquire_resources\n");
	us->current_urb = usb_alloc_urb(0, GFP_KERNEL);
	if (!us->current_urb) {
		pr_info("URB allocation failed\n");
		return -ENOMEM;
	}

	/* Start up our control thread */
	th = kthread_run(usb_stor_control_thread, us, "eucr-storage");
	if (IS_ERR(th)) {
		pr_info("Unable to start control thread\n");
		return PTR_ERR(th);
	}
	us->ctl_thread = th;

	return 0;
}

static void usb_stor_release_resources(struct us_data *us)
{
	pr_info("usb --- usb_stor_release_resources\n");

	SM_FreeMem();

	complete(&us->cmnd_ready);
	if (us->ctl_thread)
		kthread_stop(us->ctl_thread);

	/* Call the destructor routine, if it exists */
	if (us->extra_destructor) {
		pr_info("-- calling extra_destructor()\n");
		us->extra_destructor(us->extra);
	}

	/* Free the extra data and the URB */
	kfree(us->extra);
	usb_free_urb(us->current_urb);
}

static void dissociate_dev(struct us_data *us)
{
	pr_info("usb --- dissociate_dev\n");

	kfree(us->sensebuf);

	/* Free the device-related DMA-mapped buffers */
	usb_free_coherent(us->pusb_dev, sizeof(*us->cr), us->cr, us->cr_dma);
	usb_free_coherent(us->pusb_dev, US_IOBUF_SIZE, us->iobuf,
			  us->iobuf_dma);

	/* Remove our private data from the interface */
	usb_set_intfdata(us->pusb_intf, NULL);
}

static void quiesce_and_remove_host(struct us_data *us)
{
	struct Scsi_Host *host = us_to_host(us);

	pr_info("usb --- quiesce_and_remove_host\n");

	/* If the device is really gone, cut short reset delays */
	if (us->pusb_dev->state == USB_STATE_NOTATTACHED)
		set_bit(US_FLIDX_DISCONNECTING, &us->dflags);

	/*
	 * Prevent SCSI-scanning (if it hasn't started yet)
	 * and wait for the SCSI-scanning thread to stop.
	 */
	set_bit(US_FLIDX_DONT_SCAN, &us->dflags);
	wake_up(&us->delay_wait);
	wait_for_completion(&us->scanning_done);

	/*
	 * Removing the host will perform an orderly shutdown: caches
	 * synchronized, disks spun down, etc.
	 */
	scsi_remove_host(host);

	/*
	 * Prevent any new commands from being accepted and cut short
	 * reset delays.
	 */
	scsi_lock(host);
	set_bit(US_FLIDX_DISCONNECTING, &us->dflags);
	scsi_unlock(host);
	wake_up(&us->delay_wait);
}

static void release_everything(struct us_data *us)
{
	pr_info("usb --- release_everything\n");

	usb_stor_release_resources(us);
	dissociate_dev(us);
	scsi_host_put(us_to_host(us));
}

<<<<<<< HEAD
static int usb_stor_scan_thread(void * __us)
=======
static int usb_stor_scan_thread(void *__us)
>>>>>>> d0e0ac97
{
	struct us_data *us = (struct us_data *)__us;

	pr_info("usb --- usb_stor_scan_thread\n");
	pr_info("EUCR : device found at %d\n", us->pusb_dev->devnum);

	set_freezable();
	/* Wait for the timeout to expire or for a disconnect */
	if (delay_use > 0) {
		wait_event_freezable_timeout(us->delay_wait,
				test_bit(US_FLIDX_DONT_SCAN, &us->dflags),
				delay_use * HZ);
	}

	/* If the device is still connected, perform the scanning */
	if (!test_bit(US_FLIDX_DONT_SCAN, &us->dflags)) {
		/* For bulk-only devices, determine the max LUN value */
		if (us->protocol == USB_PR_BULK
		    && !(us->fflags & US_FL_SINGLE_LUN)) {
			mutex_lock(&us->dev_mutex);
			us->max_lun = usb_stor_Bulk_max_lun(us);
			mutex_unlock(&us->dev_mutex);
		}
		scsi_scan_host(us_to_host(us));
		pr_info("EUCR : device scan complete\n");
	}
	complete_and_exit(&us->scanning_done, 0);
}

<<<<<<< HEAD
static int eucr_probe(struct usb_interface *intf, const struct usb_device_id *id)
=======
static int eucr_probe(struct usb_interface *intf,
					const struct usb_device_id *id)
>>>>>>> d0e0ac97
{
	struct Scsi_Host *host;
	struct us_data *us;
	int result;
	BYTE	MiscReg03 = 0;
	struct task_struct *th;

	pr_info("usb --- eucr_probe\n");

<<<<<<< HEAD
      host = scsi_host_alloc(&usb_stor_host_template, sizeof(*us));
=======
	host = scsi_host_alloc(&usb_stor_host_template, sizeof(*us));
>>>>>>> d0e0ac97
	if (!host) {
		pr_info("Unable to allocate the scsi host\n");
		return -ENOMEM;
	}

	/* Allow 16-byte CDBs and thus > 2TB */
	host->max_cmd_len = 16;
	us = host_to_us(host);
	memset(us, 0, sizeof(struct us_data));
	mutex_init(&(us->dev_mutex));
	init_completion(&us->cmnd_ready);
	init_completion(&(us->notify));
	init_waitqueue_head(&us->delay_wait);
	init_completion(&us->scanning_done);

	/* Associate the us_data structure with the USB device */
	result = associate_dev(us, intf);
	if (result)
		goto BadDevice;

	/* Get Device info */
	result = get_device_info(us, id);
	if (result)
		goto BadDevice;

	/* Get the transport, protocol, and pipe settings */
	result = get_transport(us);
	if (result)
		goto BadDevice;
	result = get_protocol(us);
	if (result)
		goto BadDevice;
	result = get_pipes(us);
	if (result)
		goto BadDevice;

	/* Acquire all the other resources and add the host */
	result = usb_stor_acquire_resources(us);
	if (result)
		goto BadDevice;

	result = scsi_add_host(host, &intf->dev);
	if (result) {
		pr_info("Unable to add the scsi host\n");
		goto BadDevice;
	}

	/* Start up the thread for delayed SCSI-device scanning */
	th = kthread_create(usb_stor_scan_thread, us, "eucr-stor-scan");
	if (IS_ERR(th)) {
		pr_info("Unable to start the device-scanning thread\n");
		complete(&us->scanning_done);
		quiesce_and_remove_host(us);
		result = PTR_ERR(th);
		goto BadDevice;
	}
	wake_up_process(th);

	/* probe card type */
	result = ene_read_byte(us, REG_CARD_STATUS, &MiscReg03);
	if (result != USB_STOR_XFER_GOOD) {
		result = USB_STOR_TRANSPORT_ERROR;
		quiesce_and_remove_host(us);
		goto BadDevice;
	}

	if (!(MiscReg03 & 0x02)) {
		result = -ENODEV;
		quiesce_and_remove_host(us);
		pr_info("keucr: The driver only supports SM/MS card. "
			"To use SD card, "
			"please build driver/usb/storage/ums-eneub6250.ko\n");
		goto BadDevice;
	}

	return 0;

	/* We come here if there are any problems */
BadDevice:
	pr_info("usb --- eucr_probe failed\n");
	release_everything(us);
	return result;
}

static void eucr_disconnect(struct usb_interface *intf)
{
	struct us_data *us = usb_get_intfdata(intf);

	pr_info("usb --- eucr_disconnect\n");
	quiesce_and_remove_host(us);
	release_everything(us);
}

/* Initialization and registration */
static struct usb_driver usb_storage_driver = {
	.name =		"eucr",
	.probe =		eucr_probe,
	.suspend =	    eucr_suspend,
	.resume =	    eucr_resume,
	.reset_resume =	eucr_reset_resume,
	.disconnect =	eucr_disconnect,
	.pre_reset =	eucr_pre_reset,
	.post_reset =	eucr_post_reset,
	.id_table =		eucr_usb_ids,
	.soft_unbind =	1,
};

module_usb_driver(usb_storage_driver);<|MERGE_RESOLUTION|>--- conflicted
+++ resolved
@@ -65,11 +65,7 @@
 
 	us->Power_IsResum = true;
 
-<<<<<<< HEAD
-	us->SM_Status = *(PSM_STATUS)&tmp;
-=======
 	us->SM_Status = *(struct keucr_sm_status *)&tmp;
->>>>>>> d0e0ac97
 
 	return 0;
 }
@@ -89,15 +85,9 @@
 	 * the device
 	 */
 
-<<<<<<< HEAD
- 	us->Power_IsResum = true;
-
-	us->SM_Status = *(PSM_STATUS)&tmp;
-=======
 	us->Power_IsResum = true;
 
 	us->SM_Status = *(struct keucr_sm_status *)&tmp;
->>>>>>> d0e0ac97
 
 	return 0;
 }
@@ -134,28 +124,18 @@
 	return 0;
 }
 
-<<<<<<< HEAD
-void fill_inquiry_response(struct us_data *us, unsigned char *data, unsigned int data_len)
-=======
 void fill_inquiry_response(struct us_data *us, unsigned char *data,
 							unsigned int data_len)
->>>>>>> d0e0ac97
 {
 	pr_info("usb --- fill_inquiry_response\n");
 	if (data_len < 36) /* You lose. */
 		return;
 
 	if (data[0]&0x20) {
-<<<<<<< HEAD
-		memset(data+8,0,28);
-	} else {
-		u16 bcdDevice = le16_to_cpu(us->pusb_dev->descriptor.bcdDevice);
-=======
 		memset(data+8, 0, 28);
 	} else {
 		u16 bcdDevice =
 			le16_to_cpu(us->pusb_dev->descriptor.bcdDevice);
->>>>>>> d0e0ac97
 		memcpy(data+8, us->unusual_dev->vendorName,
 			strlen(us->unusual_dev->vendorName) > 8 ? 8 :
 			strlen(us->unusual_dev->vendorName));
@@ -170,11 +150,7 @@
 	usb_stor_set_xfer_buf(us, data, data_len, us->srb, TO_XFER_BUF);
 }
 
-<<<<<<< HEAD
-static int usb_stor_control_thread(void * __us)
-=======
 static int usb_stor_control_thread(void *__us)
->>>>>>> d0e0ac97
 {
 	struct us_data *us = (struct us_data *)__us;
 	struct Scsi_Host *host = us_to_host(us);
@@ -220,12 +196,8 @@
 			us->srb->result = DID_BAD_TARGET << 16;
 		} else if ((us->srb->cmnd[0] == INQUIRY)
 			   && (us->fflags & US_FL_FIX_INQUIRY)) {
-<<<<<<< HEAD
-			unsigned char data_ptr[36] = {0x00, 0x80, 0x02, 0x02, 0x1F, 0x00, 0x00, 0x00};
-=======
 			unsigned char data_ptr[36] = {0x00, 0x80, 0x02, 0x02,
 						0x1F, 0x00, 0x00, 0x00};
->>>>>>> d0e0ac97
 
 			fill_inquiry_response(us, data_ptr, 36);
 			us->srb->result = SAM_STAT_GOOD;
@@ -284,23 +256,15 @@
 	usb_set_intfdata(intf, us);
 
 	/* Allocate the device-related DMA-mapped buffers */
-<<<<<<< HEAD
-	us->cr = usb_alloc_coherent(us->pusb_dev, sizeof(*us->cr), GFP_KERNEL, &us->cr_dma);
-=======
 	us->cr = usb_alloc_coherent(us->pusb_dev, sizeof(*us->cr), GFP_KERNEL,
 							&us->cr_dma);
->>>>>>> d0e0ac97
 	if (!us->cr) {
 		pr_info("usb_ctrlrequest allocation failed\n");
 		return -ENOMEM;
 	}
 
-<<<<<<< HEAD
-	us->iobuf = usb_alloc_coherent(us->pusb_dev, US_IOBUF_SIZE, GFP_KERNEL, &us->iobuf_dma);
-=======
 	us->iobuf = usb_alloc_coherent(us->pusb_dev, US_IOBUF_SIZE, GFP_KERNEL,
 							&us->iobuf_dma);
->>>>>>> d0e0ac97
 	if (!us->iobuf) {
 		pr_info("I/O buffer allocation failed\n");
 		return -ENOMEM;
@@ -416,12 +380,6 @@
 	/* Calculate and store the pipe values */
 	us->send_ctrl_pipe = usb_sndctrlpipe(us->pusb_dev, 0);
 	us->recv_ctrl_pipe = usb_rcvctrlpipe(us->pusb_dev, 0);
-<<<<<<< HEAD
-	us->send_bulk_pipe = usb_sndbulkpipe(us->pusb_dev, ep_out->bEndpointAddress & USB_ENDPOINT_NUMBER_MASK);
-	us->recv_bulk_pipe = usb_rcvbulkpipe(us->pusb_dev, ep_in->bEndpointAddress & USB_ENDPOINT_NUMBER_MASK);
-	if (ep_int) {
-		us->recv_intr_pipe = usb_rcvintpipe(us->pusb_dev, ep_int->bEndpointAddress & USB_ENDPOINT_NUMBER_MASK);
-=======
 	us->send_bulk_pipe = usb_sndbulkpipe(us->pusb_dev,
 			ep_out->bEndpointAddress & USB_ENDPOINT_NUMBER_MASK);
 	us->recv_bulk_pipe = usb_rcvbulkpipe(us->pusb_dev,
@@ -429,7 +387,6 @@
 	if (ep_int) {
 		us->recv_intr_pipe = usb_rcvintpipe(us->pusb_dev,
 			ep_int->bEndpointAddress & USB_ENDPOINT_NUMBER_MASK);
->>>>>>> d0e0ac97
 		us->ep_bInterval = ep_int->bInterval;
 	}
 	return 0;
@@ -536,11 +493,7 @@
 	scsi_host_put(us_to_host(us));
 }
 
-<<<<<<< HEAD
-static int usb_stor_scan_thread(void * __us)
-=======
 static int usb_stor_scan_thread(void *__us)
->>>>>>> d0e0ac97
 {
 	struct us_data *us = (struct us_data *)__us;
 
@@ -570,12 +523,8 @@
 	complete_and_exit(&us->scanning_done, 0);
 }
 
-<<<<<<< HEAD
-static int eucr_probe(struct usb_interface *intf, const struct usb_device_id *id)
-=======
 static int eucr_probe(struct usb_interface *intf,
 					const struct usb_device_id *id)
->>>>>>> d0e0ac97
 {
 	struct Scsi_Host *host;
 	struct us_data *us;
@@ -585,11 +534,7 @@
 
 	pr_info("usb --- eucr_probe\n");
 
-<<<<<<< HEAD
-      host = scsi_host_alloc(&usb_stor_host_template, sizeof(*us));
-=======
 	host = scsi_host_alloc(&usb_stor_host_template, sizeof(*us));
->>>>>>> d0e0ac97
 	if (!host) {
 		pr_info("Unable to allocate the scsi host\n");
 		return -ENOMEM;
