/* -----------------------------------------------------------------------------
 * Copyright (c) 2011 Ozmo Inc
 * Released under the GNU General Public License Version 2 (GPLv2).
 * -----------------------------------------------------------------------------
 */
#include <linux/init.h>
#include <linux/module.h>
#include <linux/timer.h>
#include <linux/sched.h>
#include <linux/netdevice.h>
#include <linux/errno.h>
#include "ozconfig.h"
#include "ozprotocol.h"
#include "ozeltbuf.h"
#include "ozpd.h"
#include "ozproto.h"
#include "oztrace.h"
#include "ozcdev.h"
#include "ozusbsvc.h"
#include <asm/unaligned.h>
#include <linux/uaccess.h>
#include <net/psnap.h>
/*------------------------------------------------------------------------------
 */
#define OZ_MAX_TX_POOL_SIZE	6
/*------------------------------------------------------------------------------
 */
static struct oz_tx_frame *oz_tx_frame_alloc(struct oz_pd *pd);
static void oz_tx_frame_free(struct oz_pd *pd, struct oz_tx_frame *f);
static void oz_tx_isoc_free(struct oz_pd *pd, struct oz_tx_frame *f);
static struct sk_buff *oz_build_frame(struct oz_pd *pd, struct oz_tx_frame *f);
static int oz_send_isoc_frame(struct oz_pd *pd);
static void oz_retire_frame(struct oz_pd *pd, struct oz_tx_frame *f);
static void oz_isoc_stream_free(struct oz_isoc_stream *st);
static int oz_send_next_queued_frame(struct oz_pd *pd, int more_data);
static void oz_isoc_destructor(struct sk_buff *skb);
static int oz_def_app_init(void);
static void oz_def_app_term(void);
static int oz_def_app_start(struct oz_pd *pd, int resume);
static void oz_def_app_stop(struct oz_pd *pd, int pause);
static void oz_def_app_rx(struct oz_pd *pd, struct oz_elt *elt);
/*------------------------------------------------------------------------------
 * Counts the uncompleted isoc frames submitted to netcard.
 */
static atomic_t g_submitted_isoc = ATOMIC_INIT(0);
/* Application handler functions.
 */
static const struct oz_app_if g_app_if[OZ_APPID_MAX] = {
	{oz_usb_init,
	oz_usb_term,
	oz_usb_start,
	oz_usb_stop,
	oz_usb_rx,
	oz_usb_heartbeat,
	oz_usb_farewell,
	OZ_APPID_USB},

	{oz_def_app_init,
	oz_def_app_term,
	oz_def_app_start,
	oz_def_app_stop,
	oz_def_app_rx,
	NULL,
	NULL,
	OZ_APPID_UNUSED1},

	{oz_def_app_init,
	oz_def_app_term,
	oz_def_app_start,
	oz_def_app_stop,
	oz_def_app_rx,
	NULL,
	NULL,
	OZ_APPID_UNUSED2},

	{oz_cdev_init,
	oz_cdev_term,
	oz_cdev_start,
	oz_cdev_stop,
	oz_cdev_rx,
	NULL,
	NULL,
	OZ_APPID_SERIAL},
};
/*------------------------------------------------------------------------------
 * Context: process
 */
static int oz_def_app_init(void)
{
	return 0;
}
/*------------------------------------------------------------------------------
 * Context: process
 */
static void oz_def_app_term(void)
{
}
/*------------------------------------------------------------------------------
 * Context: softirq
 */
static int oz_def_app_start(struct oz_pd *pd, int resume)
{
	return 0;
}
/*------------------------------------------------------------------------------
 * Context: softirq
 */
static void oz_def_app_stop(struct oz_pd *pd, int pause)
{
}
/*------------------------------------------------------------------------------
 * Context: softirq
 */
static void oz_def_app_rx(struct oz_pd *pd, struct oz_elt *elt)
{
}
/*------------------------------------------------------------------------------
 * Context: softirq or process
 */
void oz_pd_set_state(struct oz_pd *pd, unsigned state)
{
	pd->state = state;
<<<<<<< HEAD
	oz_event_log(OZ_EVT_PD_STATE, 0, 0, NULL, state);
=======
>>>>>>> d0e0ac97
#ifdef WANT_TRACE
	switch (state) {
	case OZ_PD_S_IDLE:
		oz_trace("PD State: OZ_PD_S_IDLE\n");
		break;
	case OZ_PD_S_CONNECTED:
		oz_trace("PD State: OZ_PD_S_CONNECTED\n");
		break;
	case OZ_PD_S_STOPPED:
		oz_trace("PD State: OZ_PD_S_STOPPED\n");
		break;
	case OZ_PD_S_SLEEP:
		oz_trace("PD State: OZ_PD_S_SLEEP\n");
		break;
	}
#endif /* WANT_TRACE */
}
/*------------------------------------------------------------------------------
 * Context: softirq or process
 */
void oz_pd_get(struct oz_pd *pd)
{
	atomic_inc(&pd->ref_count);
}
/*------------------------------------------------------------------------------
 * Context: softirq or process
 */
void oz_pd_put(struct oz_pd *pd)
{
	if (atomic_dec_and_test(&pd->ref_count))
		oz_pd_destroy(pd);
}
/*------------------------------------------------------------------------------
 * Context: softirq-serialized
 */
struct oz_pd *oz_pd_alloc(const u8 *mac_addr)
{
	struct oz_pd *pd = kzalloc(sizeof(struct oz_pd), GFP_ATOMIC);
	if (pd) {
		int i;
		atomic_set(&pd->ref_count, 2);
		for (i = 0; i < OZ_APPID_MAX; i++)
			spin_lock_init(&pd->app_lock[i]);
		pd->last_rx_pkt_num = 0xffffffff;
		oz_pd_set_state(pd, OZ_PD_S_IDLE);
		pd->max_tx_size = OZ_MAX_TX_SIZE;
		memcpy(pd->mac_addr, mac_addr, ETH_ALEN);
		if (0 != oz_elt_buf_init(&pd->elt_buff)) {
			kfree(pd);
			pd = NULL;
		}
		spin_lock_init(&pd->tx_frame_lock);
		INIT_LIST_HEAD(&pd->tx_queue);
		INIT_LIST_HEAD(&pd->farewell_list);
		pd->last_sent_frame = &pd->tx_queue;
		spin_lock_init(&pd->stream_lock);
		INIT_LIST_HEAD(&pd->stream_list);
	}
	return pd;
}
/*------------------------------------------------------------------------------
 * Context: softirq or process
 */
void oz_pd_destroy(struct oz_pd *pd)
{
	struct list_head *e;
	struct oz_tx_frame *f;
	struct oz_isoc_stream *st;
	struct oz_farewell *fwell;
	oz_trace("Destroying PD\n");
	/* Delete any streams.
	 */
	e = pd->stream_list.next;
	while (e != &pd->stream_list) {
		st = container_of(e, struct oz_isoc_stream, link);
		e = e->next;
		oz_isoc_stream_free(st);
	}
	/* Free any queued tx frames.
	 */
	e = pd->tx_queue.next;
	while (e != &pd->tx_queue) {
		f = container_of(e, struct oz_tx_frame, link);
		e = e->next;
		if (f->skb != NULL)
			kfree_skb(f->skb);
		oz_retire_frame(pd, f);
	}
	oz_elt_buf_term(&pd->elt_buff);
	/* Free any farewells.
	 */
	e = pd->farewell_list.next;
	while (e != &pd->farewell_list) {
		fwell = container_of(e, struct oz_farewell, link);
		e = e->next;
		kfree(fwell);
	}
	/* Deallocate all frames in tx pool.
	 */
	while (pd->tx_pool) {
		e = pd->tx_pool;
		pd->tx_pool = e->next;
		kfree(container_of(e, struct oz_tx_frame, link));
	}
	if (pd->net_dev)
		dev_put(pd->net_dev);
	kfree(pd);
}
/*------------------------------------------------------------------------------
 * Context: softirq-serialized
 */
int oz_services_start(struct oz_pd *pd, u16 apps, int resume)
{
	const struct oz_app_if *ai;
	int rc = 0;
	oz_trace("oz_services_start(0x%x) resume(%d)\n", apps, resume);
	for (ai = g_app_if; ai < &g_app_if[OZ_APPID_MAX]; ai++) {
		if (apps & (1<<ai->app_id)) {
			if (ai->start(pd, resume)) {
				rc = -1;
				oz_trace("Unabled to start service %d\n",
					ai->app_id);
				break;
			}
			oz_polling_lock_bh();
			pd->total_apps |= (1<<ai->app_id);
			if (resume)
				pd->paused_apps &= ~(1<<ai->app_id);
			oz_polling_unlock_bh();
		}
	}
	return rc;
}
/*------------------------------------------------------------------------------
 * Context: softirq or process
 */
void oz_services_stop(struct oz_pd *pd, u16 apps, int pause)
{
	const struct oz_app_if *ai;
	oz_trace("oz_stop_services(0x%x) pause(%d)\n", apps, pause);
	for (ai = g_app_if; ai < &g_app_if[OZ_APPID_MAX]; ai++) {
		if (apps & (1<<ai->app_id)) {
			oz_polling_lock_bh();
			if (pause) {
				pd->paused_apps |= (1<<ai->app_id);
			} else {
				pd->total_apps &= ~(1<<ai->app_id);
				pd->paused_apps &= ~(1<<ai->app_id);
			}
			oz_polling_unlock_bh();
			ai->stop(pd, pause);
		}
	}
}
/*------------------------------------------------------------------------------
 * Context: softirq
 */
void oz_pd_heartbeat(struct oz_pd *pd, u16 apps)
{
	const struct oz_app_if *ai;
	int more = 0;
	for (ai = g_app_if; ai < &g_app_if[OZ_APPID_MAX]; ai++) {
		if (ai->heartbeat && (apps & (1<<ai->app_id))) {
			if (ai->heartbeat(pd))
				more = 1;
		}
	}
	if (more)
		oz_pd_request_heartbeat(pd);
	if (pd->mode & OZ_F_ISOC_ANYTIME) {
		int count = 8;
		while (count-- && (oz_send_isoc_frame(pd) >= 0))
			;
	}
}
/*------------------------------------------------------------------------------
 * Context: softirq or process
 */
void oz_pd_stop(struct oz_pd *pd)
{
	u16 stop_apps = 0;
	oz_trace("oz_pd_stop() State = 0x%x\n", pd->state);
	oz_pd_indicate_farewells(pd);
	oz_polling_lock_bh();
	stop_apps = pd->total_apps;
	pd->total_apps = 0;
	pd->paused_apps = 0;
	oz_polling_unlock_bh();
	oz_services_stop(pd, stop_apps, 0);
	oz_polling_lock_bh();
	oz_pd_set_state(pd, OZ_PD_S_STOPPED);
	/* Remove from PD list.*/
	list_del(&pd->link);
	oz_polling_unlock_bh();
	oz_trace("pd ref count = %d\n", atomic_read(&pd->ref_count));
	oz_timer_delete(pd, 0);
	oz_pd_put(pd);
}
/*------------------------------------------------------------------------------
 * Context: softirq
 */
int oz_pd_sleep(struct oz_pd *pd)
{
	int do_stop = 0;
	u16 stop_apps = 0;
	oz_polling_lock_bh();
	if (pd->state & (OZ_PD_S_SLEEP | OZ_PD_S_STOPPED)) {
		oz_polling_unlock_bh();
		return 0;
	}
	if (pd->keep_alive_j && pd->session_id) {
		oz_pd_set_state(pd, OZ_PD_S_SLEEP);
		pd->pulse_time_j = jiffies + pd->keep_alive_j;
		oz_trace("Sleep Now %lu until %lu\n",
			jiffies, pd->pulse_time_j);
	} else {
		do_stop = 1;
	}
	stop_apps = pd->total_apps;
	oz_polling_unlock_bh();
	if (do_stop) {
		oz_pd_stop(pd);
	} else {
		oz_services_stop(pd, stop_apps, 1);
		oz_timer_add(pd, OZ_TIMER_STOP, jiffies + pd->keep_alive_j, 1);
	}
	return do_stop;
}
/*------------------------------------------------------------------------------
 * Context: softirq
 */
static struct oz_tx_frame *oz_tx_frame_alloc(struct oz_pd *pd)
{
	struct oz_tx_frame *f = NULL;
	spin_lock_bh(&pd->tx_frame_lock);
	if (pd->tx_pool) {
		f = container_of(pd->tx_pool, struct oz_tx_frame, link);
		pd->tx_pool = pd->tx_pool->next;
		pd->tx_pool_count--;
	}
	spin_unlock_bh(&pd->tx_frame_lock);
	if (f == NULL)
		f = kmalloc(sizeof(struct oz_tx_frame), GFP_ATOMIC);
	if (f) {
		f->total_size = sizeof(struct oz_hdr);
		INIT_LIST_HEAD(&f->link);
		INIT_LIST_HEAD(&f->elt_list);
	}
	return f;
}
/*------------------------------------------------------------------------------
 * Context: softirq or process
 */
static void oz_tx_isoc_free(struct oz_pd *pd, struct oz_tx_frame *f)
{
	pd->nb_queued_isoc_frames--;
	list_del_init(&f->link);
	if (pd->tx_pool_count < OZ_MAX_TX_POOL_SIZE) {
		f->link.next = pd->tx_pool;
		pd->tx_pool = &f->link;
		pd->tx_pool_count++;
	} else {
		kfree(f);
	}
	oz_trace2(OZ_TRACE_TX_FRAMES, "Releasing ISOC Frame isoc_nb= %d\n",
						pd->nb_queued_isoc_frames);
}
/*------------------------------------------------------------------------------
 * Context: softirq or process
 */
static void oz_tx_frame_free(struct oz_pd *pd, struct oz_tx_frame *f)
{
	spin_lock_bh(&pd->tx_frame_lock);
	if (pd->tx_pool_count < OZ_MAX_TX_POOL_SIZE) {
		f->link.next = pd->tx_pool;
		pd->tx_pool = &f->link;
		pd->tx_pool_count++;
		f = NULL;
	}
	spin_unlock_bh(&pd->tx_frame_lock);
	kfree(f);
}
/*------------------------------------------------------------------------------
 * Context: softirq-serialized
 */
static void oz_set_more_bit(struct sk_buff *skb)
{
	struct oz_hdr *oz_hdr = (struct oz_hdr *)skb_network_header(skb);
	oz_hdr->control |= OZ_F_MORE_DATA;
}
/*------------------------------------------------------------------------------
 * Context: softirq-serialized
 */
static void oz_set_last_pkt_nb(struct oz_pd *pd, struct sk_buff *skb)
{
	struct oz_hdr *oz_hdr = (struct oz_hdr *)skb_network_header(skb);
	oz_hdr->last_pkt_num = pd->trigger_pkt_num & OZ_LAST_PN_MASK;
}
/*------------------------------------------------------------------------------
 * Context: softirq
 */
int oz_prepare_frame(struct oz_pd *pd, int empty)
{
	struct oz_tx_frame *f;
	if ((pd->mode & OZ_MODE_MASK) != OZ_MODE_TRIGGERED)
		return -1;
	if (pd->nb_queued_frames >= OZ_MAX_QUEUED_FRAMES)
		return -1;
	if (!empty && !oz_are_elts_available(&pd->elt_buff))
		return -1;
	f = oz_tx_frame_alloc(pd);
	if (f == NULL)
		return -1;
	f->skb = NULL;
	f->hdr.control =
		(OZ_PROTOCOL_VERSION<<OZ_VERSION_SHIFT) | OZ_F_ACK_REQUESTED;
	++pd->last_tx_pkt_num;
	put_unaligned(cpu_to_le32(pd->last_tx_pkt_num), &f->hdr.pkt_num);
	if (empty == 0) {
		oz_select_elts_for_tx(&pd->elt_buff, 0, &f->total_size,
			pd->max_tx_size, &f->elt_list);
	}
	spin_lock(&pd->tx_frame_lock);
	list_add_tail(&f->link, &pd->tx_queue);
	pd->nb_queued_frames++;
	spin_unlock(&pd->tx_frame_lock);
	return 0;
}
/*------------------------------------------------------------------------------
 * Context: softirq-serialized
 */
static struct sk_buff *oz_build_frame(struct oz_pd *pd, struct oz_tx_frame *f)
{
	struct sk_buff *skb;
	struct net_device *dev = pd->net_dev;
	struct oz_hdr *oz_hdr;
	struct oz_elt *elt;
	struct list_head *e;
	/* Allocate skb with enough space for the lower layers as well
	 * as the space we need.
	 */
	skb = alloc_skb(f->total_size + OZ_ALLOCATED_SPACE(dev), GFP_ATOMIC);
	if (skb == NULL)
		return NULL;
	/* Reserve the head room for lower layers.
	 */
	skb_reserve(skb, LL_RESERVED_SPACE(dev));
	skb_reset_network_header(skb);
	skb->dev = dev;
	skb->protocol = htons(OZ_ETHERTYPE);
	if (dev_hard_header(skb, dev, OZ_ETHERTYPE, pd->mac_addr,
		dev->dev_addr, skb->len) < 0)
		goto fail;
	/* Push the tail to the end of the area we are going to copy to.
	 */
	oz_hdr = (struct oz_hdr *)skb_put(skb, f->total_size);
	f->hdr.last_pkt_num = pd->trigger_pkt_num & OZ_LAST_PN_MASK;
	memcpy(oz_hdr, &f->hdr, sizeof(struct oz_hdr));
	/* Copy the elements into the frame body.
	 */
	elt = (struct oz_elt *)(oz_hdr+1);
	for (e = f->elt_list.next; e != &f->elt_list; e = e->next) {
		struct oz_elt_info *ei;
		ei = container_of(e, struct oz_elt_info, link);
		memcpy(elt, ei->data, ei->length);
		elt = oz_next_elt(elt);
	}
	return skb;
fail:
	kfree_skb(skb);
	return NULL;
}
/*------------------------------------------------------------------------------
 * Context: softirq or process
 */
static void oz_retire_frame(struct oz_pd *pd, struct oz_tx_frame *f)
{
	struct list_head *e;
	struct oz_elt_info *ei;
	e = f->elt_list.next;
	while (e != &f->elt_list) {
		ei = container_of(e, struct oz_elt_info, link);
		e = e->next;
		list_del_init(&ei->link);
		if (ei->callback)
			ei->callback(pd, ei->context);
		spin_lock_bh(&pd->elt_buff.lock);
		oz_elt_info_free(&pd->elt_buff, ei);
		spin_unlock_bh(&pd->elt_buff.lock);
	}
	oz_tx_frame_free(pd, f);
	if (pd->elt_buff.free_elts > pd->elt_buff.max_free_elts)
		oz_trim_elt_pool(&pd->elt_buff);
}
/*------------------------------------------------------------------------------
 * Context: softirq-serialized
 */
static int oz_send_next_queued_frame(struct oz_pd *pd, int more_data)
{
	struct sk_buff *skb;
	struct oz_tx_frame *f;
	struct list_head *e;
	spin_lock(&pd->tx_frame_lock);
	e = pd->last_sent_frame->next;
	if (e == &pd->tx_queue) {
		spin_unlock(&pd->tx_frame_lock);
		return -1;
	}
	f = container_of(e, struct oz_tx_frame, link);

	if (f->skb != NULL) {
		skb = f->skb;
		oz_tx_isoc_free(pd, f);
		spin_unlock(&pd->tx_frame_lock);
		if (more_data)
			oz_set_more_bit(skb);
		oz_set_last_pkt_nb(pd, skb);
		if ((int)atomic_read(&g_submitted_isoc) <
							OZ_MAX_SUBMITTED_ISOC) {
			if (dev_queue_xmit(skb) < 0) {
				oz_trace2(OZ_TRACE_TX_FRAMES,
						"Dropping ISOC Frame\n");
<<<<<<< HEAD
				oz_event_log(OZ_EVT_TX_ISOC_DROP, 0, 0, NULL, 0);
=======
>>>>>>> d0e0ac97
				return -1;
			}
			atomic_inc(&g_submitted_isoc);
			oz_trace2(OZ_TRACE_TX_FRAMES,
					"Sending ISOC Frame, nb_isoc= %d\n",
						pd->nb_queued_isoc_frames);
			return 0;
		} else {
			kfree_skb(skb);
			oz_trace2(OZ_TRACE_TX_FRAMES, "Dropping ISOC Frame>\n");
<<<<<<< HEAD
			oz_event_log(OZ_EVT_TX_ISOC_DROP, 0, 0, NULL, 0);
=======
>>>>>>> d0e0ac97
			return -1;
		}
	}

	pd->last_sent_frame = e;
	skb = oz_build_frame(pd, f);
	spin_unlock(&pd->tx_frame_lock);
	if (more_data)
		oz_set_more_bit(skb);
	oz_trace2(OZ_TRACE_TX_FRAMES, "TX frame PN=0x%x\n", f->hdr.pkt_num);
	if (skb) {
<<<<<<< HEAD
		oz_event_log(OZ_EVT_TX_FRAME,
			0,
			(((u16)f->hdr.control)<<8)|f->hdr.last_pkt_num,
			NULL, f->hdr.pkt_num);
=======
>>>>>>> d0e0ac97
		if (dev_queue_xmit(skb) < 0)
			return -1;

	}
	return 0;
}
/*------------------------------------------------------------------------------
 * Context: softirq-serialized
 */
void oz_send_queued_frames(struct oz_pd *pd, int backlog)
{
	while (oz_prepare_frame(pd, 0) >= 0)
		backlog++;

	switch (pd->mode & (OZ_F_ISOC_NO_ELTS | OZ_F_ISOC_ANYTIME)) {

		case OZ_F_ISOC_NO_ELTS: {
			backlog += pd->nb_queued_isoc_frames;
			if (backlog <= 0)
				goto out;
			if (backlog > OZ_MAX_SUBMITTED_ISOC)
				backlog = OZ_MAX_SUBMITTED_ISOC;
			break;
		}
		case OZ_NO_ELTS_ANYTIME: {
			if ((backlog <= 0) && (pd->isoc_sent == 0))
				goto out;
			break;
		}
		default: {
			if (backlog <= 0)
				goto out;
			break;
		}
	}
	while (backlog--) {
		if (oz_send_next_queued_frame(pd, backlog) < 0)
			break;
	}
	return;

out:	oz_prepare_frame(pd, 1);
	oz_send_next_queued_frame(pd, 0);
}
/*------------------------------------------------------------------------------
 * Context: softirq
 */
static int oz_send_isoc_frame(struct oz_pd *pd)
{
	struct sk_buff *skb;
	struct net_device *dev = pd->net_dev;
	struct oz_hdr *oz_hdr;
	struct oz_elt *elt;
	struct list_head *e;
	struct list_head list;
	int total_size = sizeof(struct oz_hdr);
	INIT_LIST_HEAD(&list);

	oz_select_elts_for_tx(&pd->elt_buff, 1, &total_size,
		pd->max_tx_size, &list);
	if (list.next == &list)
		return 0;
	skb = alloc_skb(total_size + OZ_ALLOCATED_SPACE(dev), GFP_ATOMIC);
	if (skb == NULL) {
		oz_trace("Cannot alloc skb\n");
		oz_elt_info_free_chain(&pd->elt_buff, &list);
		return -1;
	}
	skb_reserve(skb, LL_RESERVED_SPACE(dev));
	skb_reset_network_header(skb);
	skb->dev = dev;
	skb->protocol = htons(OZ_ETHERTYPE);
	if (dev_hard_header(skb, dev, OZ_ETHERTYPE, pd->mac_addr,
		dev->dev_addr, skb->len) < 0) {
		kfree_skb(skb);
		return -1;
	}
	oz_hdr = (struct oz_hdr *)skb_put(skb, total_size);
	oz_hdr->control = (OZ_PROTOCOL_VERSION<<OZ_VERSION_SHIFT) | OZ_F_ISOC;
	oz_hdr->last_pkt_num = pd->trigger_pkt_num & OZ_LAST_PN_MASK;
	elt = (struct oz_elt *)(oz_hdr+1);

	for (e = list.next; e != &list; e = e->next) {
		struct oz_elt_info *ei;
		ei = container_of(e, struct oz_elt_info, link);
		memcpy(elt, ei->data, ei->length);
		elt = oz_next_elt(elt);
	}
<<<<<<< HEAD
	oz_event_log(OZ_EVT_TX_ISOC, 0, 0, NULL, 0);
=======
>>>>>>> d0e0ac97
	dev_queue_xmit(skb);
	oz_elt_info_free_chain(&pd->elt_buff, &list);
	return 0;
}
/*------------------------------------------------------------------------------
 * Context: softirq-serialized
 */
void oz_retire_tx_frames(struct oz_pd *pd, u8 lpn)
{
	struct list_head *e;
	struct oz_tx_frame *f;
	struct list_head *first = NULL;
	struct list_head *last = NULL;
	u8 diff;
	u32 pkt_num;

	spin_lock(&pd->tx_frame_lock);
	e = pd->tx_queue.next;
	while (e != &pd->tx_queue) {
		f = container_of(e, struct oz_tx_frame, link);
		pkt_num = le32_to_cpu(get_unaligned(&f->hdr.pkt_num));
		diff = (lpn - (pkt_num & OZ_LAST_PN_MASK)) & OZ_LAST_PN_MASK;
		if ((diff > OZ_LAST_PN_HALF_CYCLE) || (pkt_num == 0))
			break;
		oz_trace2(OZ_TRACE_TX_FRAMES, "Releasing pkt_num= %u, nb= %d\n",
						 pkt_num, pd->nb_queued_frames);
		if (first == NULL)
			first = e;
		last = e;
		e = e->next;
		pd->nb_queued_frames--;
	}
	if (first) {
		last->next->prev = &pd->tx_queue;
		pd->tx_queue.next = last->next;
		last->next = NULL;
	}
	pd->last_sent_frame = &pd->tx_queue;
	spin_unlock(&pd->tx_frame_lock);
	while (first) {
		f = container_of(first, struct oz_tx_frame, link);
		first = first->next;
		oz_retire_frame(pd, f);
	}
}
/*------------------------------------------------------------------------------
 * Precondition: stream_lock must be held.
 * Context: softirq
 */
static struct oz_isoc_stream *pd_stream_find(struct oz_pd *pd, u8 ep_num)
{
	struct list_head *e;
	struct oz_isoc_stream *st;
	list_for_each(e, &pd->stream_list) {
		st = container_of(e, struct oz_isoc_stream, link);
		if (st->ep_num == ep_num)
			return st;
	}
	return NULL;
}
/*------------------------------------------------------------------------------
 * Context: softirq
 */
int oz_isoc_stream_create(struct oz_pd *pd, u8 ep_num)
{
	struct oz_isoc_stream *st =
		kzalloc(sizeof(struct oz_isoc_stream), GFP_ATOMIC);
	if (!st)
		return -ENOMEM;
	st->ep_num = ep_num;
	spin_lock_bh(&pd->stream_lock);
	if (!pd_stream_find(pd, ep_num)) {
		list_add(&st->link, &pd->stream_list);
		st = NULL;
	}
	spin_unlock_bh(&pd->stream_lock);
	kfree(st);
	return 0;
}
/*------------------------------------------------------------------------------
 * Context: softirq or process
 */
static void oz_isoc_stream_free(struct oz_isoc_stream *st)
{
	kfree_skb(st->skb);
	kfree(st);
}
/*------------------------------------------------------------------------------
 * Context: softirq
 */
int oz_isoc_stream_delete(struct oz_pd *pd, u8 ep_num)
{
	struct oz_isoc_stream *st;
	spin_lock_bh(&pd->stream_lock);
	st = pd_stream_find(pd, ep_num);
	if (st)
		list_del(&st->link);
	spin_unlock_bh(&pd->stream_lock);
	if (st)
		oz_isoc_stream_free(st);
	return 0;
}
/*------------------------------------------------------------------------------
 * Context: any
 */
static void oz_isoc_destructor(struct sk_buff *skb)
{
	atomic_dec(&g_submitted_isoc);
}
/*------------------------------------------------------------------------------
 * Context: softirq
 */
int oz_send_isoc_unit(struct oz_pd *pd, u8 ep_num, const u8 *data, int len)
{
	struct net_device *dev = pd->net_dev;
	struct oz_isoc_stream *st;
	u8 nb_units = 0;
	struct sk_buff *skb = NULL;
	struct oz_hdr *oz_hdr = NULL;
	int size = 0;
	spin_lock_bh(&pd->stream_lock);
	st = pd_stream_find(pd, ep_num);
	if (st) {
		skb = st->skb;
		st->skb = NULL;
		nb_units = st->nb_units;
		st->nb_units = 0;
		oz_hdr = st->oz_hdr;
		size = st->size;
	}
	spin_unlock_bh(&pd->stream_lock);
	if (!st)
		return 0;
	if (!skb) {
		/* Allocate enough space for max size frame. */
		skb = alloc_skb(pd->max_tx_size + OZ_ALLOCATED_SPACE(dev),
				GFP_ATOMIC);
		if (skb == NULL)
			return 0;
		/* Reserve the head room for lower layers. */
		skb_reserve(skb, LL_RESERVED_SPACE(dev));
		skb_reset_network_header(skb);
		skb->dev = dev;
		skb->protocol = htons(OZ_ETHERTYPE);
		/* For audio packet set priority to AC_VO */
		skb->priority = 0x7;
		size = sizeof(struct oz_hdr) + sizeof(struct oz_isoc_large);
		oz_hdr = (struct oz_hdr *)skb_put(skb, size);
	}
	memcpy(skb_put(skb, len), data, len);
	size += len;
	if (++nb_units < pd->ms_per_isoc) {
		spin_lock_bh(&pd->stream_lock);
		st->skb = skb;
		st->nb_units = nb_units;
		st->oz_hdr = oz_hdr;
		st->size = size;
		spin_unlock_bh(&pd->stream_lock);
	} else {
		struct oz_hdr oz;
		struct oz_isoc_large iso;
		spin_lock_bh(&pd->stream_lock);
		iso.frame_number = st->frame_num;
		st->frame_num += nb_units;
		spin_unlock_bh(&pd->stream_lock);
		oz.control =
			(OZ_PROTOCOL_VERSION<<OZ_VERSION_SHIFT) | OZ_F_ISOC;
		oz.last_pkt_num = pd->trigger_pkt_num & OZ_LAST_PN_MASK;
		oz.pkt_num = 0;
		iso.endpoint = ep_num;
		iso.format = OZ_DATA_F_ISOC_LARGE;
		iso.ms_data = nb_units;
		memcpy(oz_hdr, &oz, sizeof(oz));
		memcpy(oz_hdr+1, &iso, sizeof(iso));
		if (dev_hard_header(skb, dev, OZ_ETHERTYPE, pd->mac_addr,
				dev->dev_addr, skb->len) < 0)
			goto out;

		skb->destructor = oz_isoc_destructor;
		/*Queue for Xmit if mode is not ANYTIME*/
		if (!(pd->mode & OZ_F_ISOC_ANYTIME)) {
			struct oz_tx_frame *isoc_unit = NULL;
			int nb = pd->nb_queued_isoc_frames;
			if (nb >= pd->isoc_latency) {
				oz_trace2(OZ_TRACE_TX_FRAMES,
						"Dropping ISOC Unit nb= %d\n",
									nb);
				goto out;
			}
			isoc_unit = oz_tx_frame_alloc(pd);
			if (isoc_unit == NULL)
				goto out;
			isoc_unit->hdr = oz;
			isoc_unit->skb = skb;
			spin_lock_bh(&pd->tx_frame_lock);
			list_add_tail(&isoc_unit->link, &pd->tx_queue);
			pd->nb_queued_isoc_frames++;
			spin_unlock_bh(&pd->tx_frame_lock);
			oz_trace2(OZ_TRACE_TX_FRAMES,
			"Added ISOC Frame to Tx Queue isoc_nb= %d, nb= %d\n",
			pd->nb_queued_isoc_frames, pd->nb_queued_frames);
			return 0;
		}

		/*In ANYTIME mode Xmit unit immediately*/
		if (atomic_read(&g_submitted_isoc) < OZ_MAX_SUBMITTED_ISOC) {
			atomic_inc(&g_submitted_isoc);
<<<<<<< HEAD
			oz_event_log(OZ_EVT_TX_ISOC, nb_units, iso.frame_number,
					skb, atomic_read(&g_submitted_isoc));
			if (dev_queue_xmit(skb) < 0) {
				oz_event_log(OZ_EVT_TX_ISOC_DROP, 0, 0, NULL, 0);
=======
			if (dev_queue_xmit(skb) < 0)
>>>>>>> d0e0ac97
				return -1;
			else
				return 0;
		}

<<<<<<< HEAD
out:	oz_event_log(OZ_EVT_TX_ISOC_DROP, 0, 0, NULL, 0);
	kfree_skb(skb);
=======
out:	kfree_skb(skb);
>>>>>>> d0e0ac97
	return -1;

	}
	return 0;
}
/*------------------------------------------------------------------------------
 * Context: process
 */
void oz_apps_init(void)
{
	int i;
	for (i = 0; i < OZ_APPID_MAX; i++)
		if (g_app_if[i].init)
			g_app_if[i].init();
}
/*------------------------------------------------------------------------------
 * Context: process
 */
void oz_apps_term(void)
{
	int i;
	/* Terminate all the apps. */
	for (i = 0; i < OZ_APPID_MAX; i++)
		if (g_app_if[i].term)
			g_app_if[i].term();
}
/*------------------------------------------------------------------------------
 * Context: softirq-serialized
 */
void oz_handle_app_elt(struct oz_pd *pd, u8 app_id, struct oz_elt *elt)
{
	const struct oz_app_if *ai;
	if (app_id == 0 || app_id > OZ_APPID_MAX)
		return;
	ai = &g_app_if[app_id-1];
	ai->rx(pd, elt);
}
/*------------------------------------------------------------------------------
 * Context: softirq or process
 */
void oz_pd_indicate_farewells(struct oz_pd *pd)
{
	struct oz_farewell *f;
	const struct oz_app_if *ai = &g_app_if[OZ_APPID_USB-1];
	while (1) {
		oz_polling_lock_bh();
		if (list_empty(&pd->farewell_list)) {
			oz_polling_unlock_bh();
			break;
		}
		f = list_first_entry(&pd->farewell_list,
				struct oz_farewell, link);
		list_del(&f->link);
		oz_polling_unlock_bh();
		if (ai->farewell)
			ai->farewell(pd, f->ep_num, f->report, f->len);
		kfree(f);
	}
}<|MERGE_RESOLUTION|>--- conflicted
+++ resolved
@@ -120,10 +120,6 @@
 void oz_pd_set_state(struct oz_pd *pd, unsigned state)
 {
 	pd->state = state;
-<<<<<<< HEAD
-	oz_event_log(OZ_EVT_PD_STATE, 0, 0, NULL, state);
-=======
->>>>>>> d0e0ac97
 #ifdef WANT_TRACE
 	switch (state) {
 	case OZ_PD_S_IDLE:
@@ -546,10 +542,6 @@
 			if (dev_queue_xmit(skb) < 0) {
 				oz_trace2(OZ_TRACE_TX_FRAMES,
 						"Dropping ISOC Frame\n");
-<<<<<<< HEAD
-				oz_event_log(OZ_EVT_TX_ISOC_DROP, 0, 0, NULL, 0);
-=======
->>>>>>> d0e0ac97
 				return -1;
 			}
 			atomic_inc(&g_submitted_isoc);
@@ -560,10 +552,6 @@
 		} else {
 			kfree_skb(skb);
 			oz_trace2(OZ_TRACE_TX_FRAMES, "Dropping ISOC Frame>\n");
-<<<<<<< HEAD
-			oz_event_log(OZ_EVT_TX_ISOC_DROP, 0, 0, NULL, 0);
-=======
->>>>>>> d0e0ac97
 			return -1;
 		}
 	}
@@ -575,13 +563,6 @@
 		oz_set_more_bit(skb);
 	oz_trace2(OZ_TRACE_TX_FRAMES, "TX frame PN=0x%x\n", f->hdr.pkt_num);
 	if (skb) {
-<<<<<<< HEAD
-		oz_event_log(OZ_EVT_TX_FRAME,
-			0,
-			(((u16)f->hdr.control)<<8)|f->hdr.last_pkt_num,
-			NULL, f->hdr.pkt_num);
-=======
->>>>>>> d0e0ac97
 		if (dev_queue_xmit(skb) < 0)
 			return -1;
 
@@ -670,10 +651,6 @@
 		memcpy(elt, ei->data, ei->length);
 		elt = oz_next_elt(elt);
 	}
-<<<<<<< HEAD
-	oz_event_log(OZ_EVT_TX_ISOC, 0, 0, NULL, 0);
-=======
->>>>>>> d0e0ac97
 	dev_queue_xmit(skb);
 	oz_elt_info_free_chain(&pd->elt_buff, &list);
 	return 0;
@@ -881,25 +858,13 @@
 		/*In ANYTIME mode Xmit unit immediately*/
 		if (atomic_read(&g_submitted_isoc) < OZ_MAX_SUBMITTED_ISOC) {
 			atomic_inc(&g_submitted_isoc);
-<<<<<<< HEAD
-			oz_event_log(OZ_EVT_TX_ISOC, nb_units, iso.frame_number,
-					skb, atomic_read(&g_submitted_isoc));
-			if (dev_queue_xmit(skb) < 0) {
-				oz_event_log(OZ_EVT_TX_ISOC_DROP, 0, 0, NULL, 0);
-=======
 			if (dev_queue_xmit(skb) < 0)
->>>>>>> d0e0ac97
 				return -1;
 			else
 				return 0;
 		}
 
-<<<<<<< HEAD
-out:	oz_event_log(OZ_EVT_TX_ISOC_DROP, 0, 0, NULL, 0);
-	kfree_skb(skb);
-=======
 out:	kfree_skb(skb);
->>>>>>> d0e0ac97
 	return -1;
 
 	}
