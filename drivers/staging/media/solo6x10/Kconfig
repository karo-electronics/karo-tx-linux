--- conflicted
+++ resolved
@@ -1,12 +1,8 @@
 config SOLO6X10
 	tristate "Softlogic 6x10 MPEG codec cards"
 	depends on PCI && VIDEO_DEV && SND && I2C
-<<<<<<< HEAD
-	depends on FONTS
-=======
 	select FONT_SUPPORT
 	select FONT_8x16
->>>>>>> d0e0ac97
 	select VIDEOBUF2_DMA_SG
 	select VIDEOBUF2_DMA_CONTIG
 	select SND_PCM
