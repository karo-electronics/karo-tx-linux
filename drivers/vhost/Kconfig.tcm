config TCM_VHOST
<<<<<<< HEAD
	tristate "TCM_VHOST fabric module (EXPERIMENTAL)"
	depends on TARGET_CORE && EVENTFD && EXPERIMENTAL && m
	select VHOST_RING
=======
	tristate "TCM_VHOST fabric module"
	depends on TARGET_CORE && EVENTFD && m
>>>>>>> 74fef7a8
	default n
	---help---
	Say M here to enable the TCM_VHOST fabric module for use with virtio-scsi guests<|MERGE_RESOLUTION|>--- conflicted
+++ resolved
@@ -1,12 +1,7 @@
 config TCM_VHOST
-<<<<<<< HEAD
-	tristate "TCM_VHOST fabric module (EXPERIMENTAL)"
-	depends on TARGET_CORE && EVENTFD && EXPERIMENTAL && m
-	select VHOST_RING
-=======
 	tristate "TCM_VHOST fabric module"
 	depends on TARGET_CORE && EVENTFD && m
->>>>>>> 74fef7a8
+	select VHOST_RING
 	default n
 	---help---
 	Say M here to enable the TCM_VHOST fabric module for use with virtio-scsi guests