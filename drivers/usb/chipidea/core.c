/*
 * core.c - ChipIdea USB IP core family device controller
 *
 * Copyright (C) 2008 Chipidea - MIPS Technologies, Inc. All rights reserved.
 *
 * Author: David Lopo
 *
 * This program is free software; you can redistribute it and/or modify
 * it under the terms of the GNU General Public License version 2 as
 * published by the Free Software Foundation.
 */

/*
 * Description: ChipIdea USB IP core family device controller
 *
 * This driver is composed of several blocks:
 * - HW:     hardware interface
 * - DBG:    debug facilities (optional)
 * - UTIL:   utilities
 * - ISR:    interrupts handling
 * - ENDPT:  endpoint operations (Gadget API)
 * - GADGET: gadget operations (Gadget API)
 * - BUS:    bus glue code, bus abstraction layer
 *
 * Compile Options
 * - CONFIG_USB_GADGET_DEBUG_FILES: enable debug facilities
 * - STALL_IN:  non-empty bulk-in pipes cannot be halted
 *              if defined mass storage compliance succeeds but with warnings
 *              => case 4: Hi >  Dn
 *              => case 5: Hi >  Di
 *              => case 8: Hi <> Do
 *              if undefined usbtest 13 fails
 * - TRACE:     enable function tracing (depends on DEBUG)
 *
 * Main Features
 * - Chapter 9 & Mass Storage Compliance with Gadget File Storage
 * - Chapter 9 Compliance with Gadget Zero (STALL_IN undefined)
 * - Normal & LPM support
 *
 * USBTEST Report
 * - OK: 0-12, 13 (STALL_IN defined) & 14
 * - Not Supported: 15 & 16 (ISO)
 *
 * TODO List
 * - OTG
 * - Interrupt Traffic
 * - GET_STATUS(device) - always reports 0
 * - Gadget API (majority of optional features)
 * - Suspend & Remote Wakeup
 */
#include <linux/delay.h>
#include <linux/device.h>
#include <linux/dma-mapping.h>
#include <linux/platform_device.h>
#include <linux/module.h>
#include <linux/idr.h>
#include <linux/interrupt.h>
#include <linux/io.h>
#include <linux/kernel.h>
#include <linux/slab.h>
#include <linux/pm_runtime.h>
#include <linux/usb/ch9.h>
#include <linux/usb/gadget.h>
#include <linux/usb/otg.h>
#include <linux/usb/chipidea.h>
#include <linux/usb/of.h>
#include <linux/phy.h>

#include "ci.h"
#include "udc.h"
#include "bits.h"
#include "host.h"
#include "debug.h"

/* Controller register map */
static uintptr_t ci_regs_nolpm[] = {
	[CAP_CAPLENGTH]		= 0x000UL,
	[CAP_HCCPARAMS]		= 0x008UL,
	[CAP_DCCPARAMS]		= 0x024UL,
	[CAP_TESTMODE]		= 0x038UL,
	[OP_USBCMD]		= 0x000UL,
	[OP_USBSTS]		= 0x004UL,
	[OP_USBINTR]		= 0x008UL,
	[OP_DEVICEADDR]		= 0x014UL,
	[OP_ENDPTLISTADDR]	= 0x018UL,
	[OP_PORTSC]		= 0x044UL,
	[OP_DEVLC]		= 0x084UL,
	[OP_OTGSC]		= 0x064UL,
	[OP_USBMODE]		= 0x068UL,
	[OP_ENDPTSETUPSTAT]	= 0x06CUL,
	[OP_ENDPTPRIME]		= 0x070UL,
	[OP_ENDPTFLUSH]		= 0x074UL,
	[OP_ENDPTSTAT]		= 0x078UL,
	[OP_ENDPTCOMPLETE]	= 0x07CUL,
	[OP_ENDPTCTRL]		= 0x080UL,
};

static uintptr_t ci_regs_lpm[] = {
	[CAP_CAPLENGTH]		= 0x000UL,
	[CAP_HCCPARAMS]		= 0x008UL,
	[CAP_DCCPARAMS]		= 0x024UL,
	[CAP_TESTMODE]		= 0x0FCUL,
	[OP_USBCMD]		= 0x000UL,
	[OP_USBSTS]		= 0x004UL,
	[OP_USBINTR]		= 0x008UL,
	[OP_DEVICEADDR]		= 0x014UL,
	[OP_ENDPTLISTADDR]	= 0x018UL,
	[OP_PORTSC]		= 0x044UL,
	[OP_DEVLC]		= 0x084UL,
	[OP_OTGSC]		= 0x0C4UL,
	[OP_USBMODE]		= 0x0C8UL,
	[OP_ENDPTSETUPSTAT]	= 0x0D8UL,
	[OP_ENDPTPRIME]		= 0x0DCUL,
	[OP_ENDPTFLUSH]		= 0x0E0UL,
	[OP_ENDPTSTAT]		= 0x0E4UL,
	[OP_ENDPTCOMPLETE]	= 0x0E8UL,
	[OP_ENDPTCTRL]		= 0x0ECUL,
};

static int hw_alloc_regmap(struct ci_hdrc *ci, bool is_lpm)
{
	int i;

	kfree(ci->hw_bank.regmap);

	ci->hw_bank.regmap = kzalloc((OP_LAST + 1) * sizeof(void *),
				     GFP_KERNEL);
	if (!ci->hw_bank.regmap)
		return -ENOMEM;

	for (i = 0; i < OP_ENDPTCTRL; i++)
		ci->hw_bank.regmap[i] =
			(i <= CAP_LAST ? ci->hw_bank.cap : ci->hw_bank.op) +
			(is_lpm ? ci_regs_lpm[i] : ci_regs_nolpm[i]);

	for (; i <= OP_LAST; i++)
		ci->hw_bank.regmap[i] = ci->hw_bank.op +
			4 * (i - OP_ENDPTCTRL) +
			(is_lpm
			 ? ci_regs_lpm[OP_ENDPTCTRL]
			 : ci_regs_nolpm[OP_ENDPTCTRL]);

	return 0;
}

/**
 * hw_port_test_set: writes port test mode (execute without interruption)
 * @mode: new value
 *
 * This function returns an error code
 */
int hw_port_test_set(struct ci_hdrc *ci, u8 mode)
{
	const u8 TEST_MODE_MAX = 7;

	if (mode > TEST_MODE_MAX)
		return -EINVAL;

	hw_write(ci, OP_PORTSC, PORTSC_PTC, mode << __ffs(PORTSC_PTC));
	return 0;
}

/**
 * hw_port_test_get: reads port test mode value
 *
 * This function returns port test mode value
 */
u8 hw_port_test_get(struct ci_hdrc *ci)
{
	return hw_read(ci, OP_PORTSC, PORTSC_PTC) >> __ffs(PORTSC_PTC);
}

static int hw_device_init(struct ci_hdrc *ci, void __iomem *base)
{
	u32 reg;

	/* bank is a module variable */
	ci->hw_bank.abs = base;

	ci->hw_bank.cap = ci->hw_bank.abs;
	ci->hw_bank.cap += ci->platdata->capoffset;
	ci->hw_bank.op = ci->hw_bank.cap + (ioread32(ci->hw_bank.cap) & 0xff);

	hw_alloc_regmap(ci, false);
	reg = hw_read(ci, CAP_HCCPARAMS, HCCPARAMS_LEN) >>
		__ffs(HCCPARAMS_LEN);
	ci->hw_bank.lpm  = reg;
	hw_alloc_regmap(ci, !!reg);
	ci->hw_bank.size = ci->hw_bank.op - ci->hw_bank.abs;
	ci->hw_bank.size += OP_LAST;
	ci->hw_bank.size /= sizeof(u32);

	reg = hw_read(ci, CAP_DCCPARAMS, DCCPARAMS_DEN) >>
		__ffs(DCCPARAMS_DEN);
	ci->hw_ep_max = reg * 2;   /* cache hw ENDPT_MAX */

	if (ci->hw_ep_max > ENDPT_MAX)
		return -ENODEV;

	dev_dbg(ci->dev, "ChipIdea HDRC found, lpm: %d; cap: %p op: %p\n",
		ci->hw_bank.lpm, ci->hw_bank.cap, ci->hw_bank.op);

	/* setup lock mode ? */

	/* ENDPTSETUPSTAT is '0' by default */

	/* HCSPARAMS.bf.ppc SHOULD BE zero for device */

	return 0;
}

static void hw_phymode_configure(struct ci_hdrc *ci)
{
	u32 portsc, lpm, sts;

	switch (ci->platdata->phy_mode) {
	case USBPHY_INTERFACE_MODE_UTMI:
		portsc = PORTSC_PTS(PTS_UTMI);
		lpm = DEVLC_PTS(PTS_UTMI);
		break;
	case USBPHY_INTERFACE_MODE_UTMIW:
		portsc = PORTSC_PTS(PTS_UTMI) | PORTSC_PTW;
		lpm = DEVLC_PTS(PTS_UTMI) | DEVLC_PTW;
		break;
	case USBPHY_INTERFACE_MODE_ULPI:
		portsc = PORTSC_PTS(PTS_ULPI);
		lpm = DEVLC_PTS(PTS_ULPI);
		break;
	case USBPHY_INTERFACE_MODE_SERIAL:
		portsc = PORTSC_PTS(PTS_SERIAL);
		lpm = DEVLC_PTS(PTS_SERIAL);
		sts = 1;
		break;
	case USBPHY_INTERFACE_MODE_HSIC:
		portsc = PORTSC_PTS(PTS_HSIC);
		lpm = DEVLC_PTS(PTS_HSIC);
		break;
	default:
		return;
	}

	if (ci->hw_bank.lpm) {
		hw_write(ci, OP_DEVLC, DEVLC_PTS(7) | DEVLC_PTW, lpm);
		hw_write(ci, OP_DEVLC, DEVLC_STS, sts);
	} else {
		hw_write(ci, OP_PORTSC, PORTSC_PTS(7) | PORTSC_PTW, portsc);
		hw_write(ci, OP_PORTSC, PORTSC_STS, sts);
	}
}

/**
 * hw_device_reset: resets chip (execute without interruption)
 * @ci: the controller
  *
 * This function returns an error code
 */
int hw_device_reset(struct ci_hdrc *ci, u32 mode)
{
	/* should flush & stop before reset */
	hw_write(ci, OP_ENDPTFLUSH, ~0, ~0);
	hw_write(ci, OP_USBCMD, USBCMD_RS, 0);

	hw_write(ci, OP_USBCMD, USBCMD_RST, USBCMD_RST);
	while (hw_read(ci, OP_USBCMD, USBCMD_RST))
		udelay(10);		/* not RTOS friendly */

	hw_phymode_configure(ci);

	if (ci->platdata->notify_event)
		ci->platdata->notify_event(ci,
			CI_HDRC_CONTROLLER_RESET_EVENT);

	if (ci->platdata->flags & CI_HDRC_DISABLE_STREAMING)
		hw_write(ci, OP_USBMODE, USBMODE_CI_SDIS, USBMODE_CI_SDIS);

	/* USBMODE should be configured step by step */
	hw_write(ci, OP_USBMODE, USBMODE_CM, USBMODE_CM_IDLE);
	hw_write(ci, OP_USBMODE, USBMODE_CM, mode);
	/* HW >= 2.3 */
	hw_write(ci, OP_USBMODE, USBMODE_SLOM, USBMODE_SLOM);

	if (hw_read(ci, OP_USBMODE, USBMODE_CM) != mode) {
		pr_err("cannot enter in %s mode", ci_role(ci)->name);
		pr_err("lpm = %i", ci->hw_bank.lpm);
		return -ENODEV;
	}

	return 0;
}

/**
 * ci_otg_role - pick role based on ID pin state
 * @ci: the controller
 */
static enum ci_role ci_otg_role(struct ci_hdrc *ci)
{
	u32 sts = hw_read(ci, OP_OTGSC, ~0);
	enum ci_role role = sts & OTGSC_ID
		? CI_ROLE_GADGET
		: CI_ROLE_HOST;

	return role;
}

/**
 * ci_role_work - perform role changing based on ID pin
 * @work: work struct
 */
static void ci_role_work(struct work_struct *work)
{
	struct ci_hdrc *ci = container_of(work, struct ci_hdrc, work);
	enum ci_role role = ci_otg_role(ci);

	if (role != ci->role) {
		dev_dbg(ci->dev, "switching from %s to %s\n",
			ci_role(ci)->name, ci->roles[role]->name);

		ci_role_stop(ci);
		ci_role_start(ci, role);
	}
<<<<<<< HEAD
=======

	enable_irq(ci->irq);
>>>>>>> d0e0ac97
}

static irqreturn_t ci_irq(int irq, void *data)
{
	struct ci_hdrc *ci = data;
	irqreturn_t ret = IRQ_NONE;
	u32 otgsc = 0;

	if (ci->is_otg)
		otgsc = hw_read(ci, OP_OTGSC, ~0);

	if (ci->role != CI_ROLE_END)
		ret = ci_role(ci)->irq(ci);

	if (ci->is_otg && (otgsc & OTGSC_IDIS)) {
		hw_write(ci, OP_OTGSC, OTGSC_IDIS, OTGSC_IDIS);
		disable_irq_nosync(ci->irq);
		queue_work(ci->wq, &ci->work);
		ret = IRQ_HANDLED;
	}

	return ret;
}

static DEFINE_IDA(ci_ida);

struct platform_device *ci_hdrc_add_device(struct device *dev,
			struct resource *res, int nres,
			struct ci_hdrc_platform_data *platdata)
{
	struct platform_device *pdev;
	int id, ret;

	id = ida_simple_get(&ci_ida, 0, 0, GFP_KERNEL);
	if (id < 0)
		return ERR_PTR(id);

	pdev = platform_device_alloc("ci_hdrc", id);
	if (!pdev) {
		ret = -ENOMEM;
		goto put_id;
	}

	pdev->dev.parent = dev;
	pdev->dev.dma_mask = dev->dma_mask;
	pdev->dev.dma_parms = dev->dma_parms;
	dma_set_coherent_mask(&pdev->dev, dev->coherent_dma_mask);

	ret = platform_device_add_resources(pdev, res, nres);
	if (ret)
		goto err;

	ret = platform_device_add_data(pdev, platdata, sizeof(*platdata));
	if (ret)
		goto err;

	ret = platform_device_add(pdev);
	if (ret)
		goto err;

	return pdev;

err:
	platform_device_put(pdev);
put_id:
	ida_simple_remove(&ci_ida, id);
	return ERR_PTR(ret);
}
EXPORT_SYMBOL_GPL(ci_hdrc_add_device);

void ci_hdrc_remove_device(struct platform_device *pdev)
{
	int id = pdev->id;
	platform_device_unregister(pdev);
	ida_simple_remove(&ci_ida, id);
}
EXPORT_SYMBOL_GPL(ci_hdrc_remove_device);

static int ci_hdrc_probe(struct platform_device *pdev)
{
	struct device	*dev = &pdev->dev;
	struct ci_hdrc	*ci;
	struct resource	*res;
	void __iomem	*base;
	int		ret;
	enum usb_dr_mode dr_mode;

	if (!dev->platform_data) {
		dev_err(dev, "platform data missing\n");
		return -ENODEV;
	}

<<<<<<< HEAD
=======
	if (!dev->of_node && dev->parent)
		dev->of_node = dev->parent->of_node;

>>>>>>> d0e0ac97
	res = platform_get_resource(pdev, IORESOURCE_MEM, 0);
	base = devm_ioremap_resource(dev, res);
	if (IS_ERR(base))
		return PTR_ERR(base);

	ci = devm_kzalloc(dev, sizeof(*ci), GFP_KERNEL);
	if (!ci) {
		dev_err(dev, "can't allocate device\n");
		return -ENOMEM;
	}

	ci->dev = dev;
	ci->platdata = dev->platform_data;
	if (ci->platdata->phy)
		ci->transceiver = ci->platdata->phy;
	else
		ci->global_phy = true;

	ret = hw_device_init(ci, base);
	if (ret < 0) {
		dev_err(dev, "can't initialize hardware\n");
		return -ENODEV;
	}

	ci->hw_bank.phys = res->start;

	ci->irq = platform_get_irq(pdev, 0);
	if (ci->irq < 0) {
		dev_err(dev, "missing IRQ\n");
		return -ENODEV;
	}

	INIT_WORK(&ci->work, ci_role_work);
	ci->wq = create_singlethread_workqueue("ci_otg");
	if (!ci->wq) {
		dev_err(dev, "can't create workqueue\n");
		return -ENODEV;
	}

	if (!ci->platdata->phy_mode)
		ci->platdata->phy_mode = of_usb_get_phy_mode(dev->of_node);

	if (!ci->platdata->dr_mode)
		ci->platdata->dr_mode = of_usb_get_dr_mode(dev->of_node);

	if (ci->platdata->dr_mode == USB_DR_MODE_UNKNOWN)
		ci->platdata->dr_mode = USB_DR_MODE_OTG;

	dr_mode = ci->platdata->dr_mode;
	/* initialize role(s) before the interrupt is requested */
	if (dr_mode == USB_DR_MODE_OTG || dr_mode == USB_DR_MODE_HOST) {
		ret = ci_hdrc_host_init(ci);
		if (ret)
			dev_info(dev, "doesn't support host\n");
	}

	if (dr_mode == USB_DR_MODE_OTG || dr_mode == USB_DR_MODE_PERIPHERAL) {
		ret = ci_hdrc_gadget_init(ci);
		if (ret)
			dev_info(dev, "doesn't support gadget\n");
	}

	if (!ci->roles[CI_ROLE_HOST] && !ci->roles[CI_ROLE_GADGET]) {
		dev_err(dev, "no supported roles\n");
		ret = -ENODEV;
		goto rm_wq;
	}

	if (ci->roles[CI_ROLE_HOST] && ci->roles[CI_ROLE_GADGET]) {
		ci->is_otg = true;
		/* ID pin needs 1ms debouce time, we delay 2ms for safe */
		mdelay(2);
		ci->role = ci_otg_role(ci);
	} else {
		ci->role = ci->roles[CI_ROLE_HOST]
			? CI_ROLE_HOST
			: CI_ROLE_GADGET;
	}

	ret = ci_role_start(ci, ci->role);
	if (ret) {
		dev_err(dev, "can't start %s role\n", ci_role(ci)->name);
		ret = -ENODEV;
		goto rm_wq;
	}

	platform_set_drvdata(pdev, ci);
	ret = request_irq(ci->irq, ci_irq, IRQF_SHARED, ci->platdata->name,
			  ci);
	if (ret)
		goto stop;

	if (ci->is_otg)
		hw_write(ci, OP_OTGSC, OTGSC_IDIE, OTGSC_IDIE);

	ret = dbg_create_files(ci);
	if (!ret)
		return 0;

	free_irq(ci->irq, ci);
stop:
	ci_role_stop(ci);
rm_wq:
	flush_workqueue(ci->wq);
	destroy_workqueue(ci->wq);

	return ret;
}

static int ci_hdrc_remove(struct platform_device *pdev)
{
	struct ci_hdrc *ci = platform_get_drvdata(pdev);

	dbg_remove_files(ci);
	flush_workqueue(ci->wq);
	destroy_workqueue(ci->wq);
	free_irq(ci->irq, ci);
	ci_role_stop(ci);

	return 0;
}

static struct platform_driver ci_hdrc_driver = {
	.probe	= ci_hdrc_probe,
	.remove	= ci_hdrc_remove,
	.driver	= {
		.name	= "ci_hdrc",
	},
};

module_platform_driver(ci_hdrc_driver);

MODULE_ALIAS("platform:ci_hdrc");
MODULE_ALIAS("platform:ci13xxx");
MODULE_LICENSE("GPL v2");
MODULE_AUTHOR("David Lopo <dlopo@chipidea.mips.com>");
MODULE_DESCRIPTION("ChipIdea HDRC Driver");<|MERGE_RESOLUTION|>--- conflicted
+++ resolved
@@ -318,11 +318,8 @@
 		ci_role_stop(ci);
 		ci_role_start(ci, role);
 	}
-<<<<<<< HEAD
-=======
 
 	enable_irq(ci->irq);
->>>>>>> d0e0ac97
 }
 
 static irqreturn_t ci_irq(int irq, void *data)
@@ -415,12 +412,9 @@
 		return -ENODEV;
 	}
 
-<<<<<<< HEAD
-=======
 	if (!dev->of_node && dev->parent)
 		dev->of_node = dev->parent->of_node;
 
->>>>>>> d0e0ac97
 	res = platform_get_resource(pdev, IORESOURCE_MEM, 0);
 	base = devm_ioremap_resource(dev, res);
 	if (IS_ERR(base))
