/*
 * Wireless USB Host Controller
 * Security support: encryption enablement, etc
 *
 * Copyright (C) 2006 Intel Corporation
 * Inaky Perez-Gonzalez <inaky.perez-gonzalez@intel.com>
 *
 * This program is free software; you can redistribute it and/or
 * modify it under the terms of the GNU General Public License version
 * 2 as published by the Free Software Foundation.
 *
 * This program is distributed in the hope that it will be useful,
 * but WITHOUT ANY WARRANTY; without even the implied warranty of
 * MERCHANTABILITY or FITNESS FOR A PARTICULAR PURPOSE.  See the
 * GNU General Public License for more details.
 *
 * You should have received a copy of the GNU General Public License
 * along with this program; if not, write to the Free Software
 * Foundation, Inc., 51 Franklin Street, Fifth Floor, Boston, MA
 * 02110-1301, USA.
 *
 *
 * FIXME: docs
 */
#include <linux/types.h>
#include <linux/slab.h>
#include <linux/usb/ch9.h>
#include <linux/random.h>
#include <linux/export.h>
#include "wusbhc.h"

static void wusbhc_gtk_rekey_work(struct work_struct *work);

int wusbhc_sec_create(struct wusbhc *wusbhc)
{
	wusbhc->gtk.descr.bLength = sizeof(wusbhc->gtk.descr) +
		sizeof(wusbhc->gtk.data);
	wusbhc->gtk.descr.bDescriptorType = USB_DT_KEY;
	wusbhc->gtk.descr.bReserved = 0;
	wusbhc->gtk_index = 0;

	INIT_WORK(&wusbhc->gtk_rekey_work, wusbhc_gtk_rekey_work);

	return 0;
}


/* Called when the HC is destroyed */
void wusbhc_sec_destroy(struct wusbhc *wusbhc)
{
}


/**
 * wusbhc_next_tkid - generate a new, currently unused, TKID
 * @wusbhc:   the WUSB host controller
 * @wusb_dev: the device whose PTK the TKID is for
 *            (or NULL for a TKID for a GTK)
 *
 * The generated TKID consists of two parts: the device's authenticated
 * address (or 0 or a GTK); and an incrementing number.  This ensures
 * that TKIDs cannot be shared between devices and by the time the
 * incrementing number wraps around the older TKIDs will no longer be
 * in use (a maximum of two keys may be active at any one time).
 */
static u32 wusbhc_next_tkid(struct wusbhc *wusbhc, struct wusb_dev *wusb_dev)
{
	u32 *tkid;
	u32 addr;

	if (wusb_dev == NULL) {
		tkid = &wusbhc->gtk_tkid;
		addr = 0;
	} else {
		tkid = &wusb_port_by_idx(wusbhc, wusb_dev->port_idx)->ptk_tkid;
		addr = wusb_dev->addr & 0x7f;
	}

	*tkid = (addr << 8) | ((*tkid + 1) & 0xff);

	return *tkid;
}

static void wusbhc_generate_gtk(struct wusbhc *wusbhc)
{
	const size_t key_size = sizeof(wusbhc->gtk.data);
	u32 tkid;

	tkid = wusbhc_next_tkid(wusbhc, NULL);

	wusbhc->gtk.descr.tTKID[0] = (tkid >>  0) & 0xff;
	wusbhc->gtk.descr.tTKID[1] = (tkid >>  8) & 0xff;
	wusbhc->gtk.descr.tTKID[2] = (tkid >> 16) & 0xff;

	get_random_bytes(wusbhc->gtk.descr.bKeyData, key_size);
}

/**
 * wusbhc_sec_start - start the security management process
 * @wusbhc: the WUSB host controller
 *
 * Generate and set an initial GTK on the host controller.
 *
 * Called when the HC is started.
 */
int wusbhc_sec_start(struct wusbhc *wusbhc)
{
	const size_t key_size = sizeof(wusbhc->gtk.data);
	int result;

	wusbhc_generate_gtk(wusbhc);

	result = wusbhc->set_gtk(wusbhc, wusbhc->gtk_tkid,
				&wusbhc->gtk.descr.bKeyData, key_size);
	if (result < 0)
		dev_err(wusbhc->dev, "cannot set GTK for the host: %d\n",
			result);

	return result;
}

/**
 * wusbhc_sec_stop - stop the security management process
 * @wusbhc: the WUSB host controller
 *
 * Wait for any pending GTK rekeys to stop.
 */
void wusbhc_sec_stop(struct wusbhc *wusbhc)
{
	cancel_work_sync(&wusbhc->gtk_rekey_work);
}


/** @returns encryption type name */
const char *wusb_et_name(u8 x)
{
	switch (x) {
	case USB_ENC_TYPE_UNSECURE:	return "unsecure";
	case USB_ENC_TYPE_WIRED:	return "wired";
	case USB_ENC_TYPE_CCM_1:	return "CCM-1";
	case USB_ENC_TYPE_RSA_1:	return "RSA-1";
	default:			return "unknown";
	}
}
EXPORT_SYMBOL_GPL(wusb_et_name);

/*
 * Set the device encryption method
 *
 * We tell the device which encryption method to use; we do this when
 * setting up the device's security.
 */
static int wusb_dev_set_encryption(struct usb_device *usb_dev, int value)
{
	int result;
	struct device *dev = &usb_dev->dev;
	struct wusb_dev *wusb_dev = usb_dev->wusb_dev;

	if (value) {
		value = wusb_dev->ccm1_etd.bEncryptionValue;
	} else {
		/* FIXME: should be wusb_dev->etd[UNSECURE].bEncryptionValue */
		value = 0;
	}
	/* Set device's */
	result = usb_control_msg(usb_dev, usb_sndctrlpipe(usb_dev, 0),
			USB_REQ_SET_ENCRYPTION,
			USB_DIR_OUT | USB_TYPE_STANDARD | USB_RECIP_DEVICE,
			value, 0, NULL, 0, USB_CTRL_SET_TIMEOUT);
	if (result < 0)
		dev_err(dev, "Can't set device's WUSB encryption to "
			"%s (value %d): %d\n",
			wusb_et_name(wusb_dev->ccm1_etd.bEncryptionType),
			wusb_dev->ccm1_etd.bEncryptionValue,  result);
	return result;
}

/*
 * Set the GTK to be used by a device.
 *
 * The device must be authenticated.
 */
static int wusb_dev_set_gtk(struct wusbhc *wusbhc, struct wusb_dev *wusb_dev)
{
	struct usb_device *usb_dev = wusb_dev->usb_dev;
	u8 key_index = wusb_key_index(wusbhc->gtk_index,
		WUSB_KEY_INDEX_TYPE_GTK, WUSB_KEY_INDEX_ORIGINATOR_HOST);

	return usb_control_msg(
		usb_dev, usb_sndctrlpipe(usb_dev, 0),
		USB_REQ_SET_DESCRIPTOR,
		USB_DIR_OUT | USB_TYPE_STANDARD | USB_RECIP_DEVICE,
		USB_DT_KEY << 8 | key_index, 0,
		&wusbhc->gtk.descr, wusbhc->gtk.descr.bLength,
		USB_CTRL_SET_TIMEOUT);
}


/* FIXME: prototype for adding security */
int wusb_dev_sec_add(struct wusbhc *wusbhc,
		     struct usb_device *usb_dev, struct wusb_dev *wusb_dev)
{
	int result, bytes, secd_size;
	struct device *dev = &usb_dev->dev;
	struct usb_security_descriptor *secd, *new_secd;
	const struct usb_encryption_descriptor *etd, *ccm1_etd = NULL;
	const void *itr, *top;
	char buf[64];

	secd = kmalloc(sizeof(*secd), GFP_KERNEL);
	if (secd == NULL) {
		result = -ENOMEM;
		goto out;
	}

	result = usb_get_descriptor(usb_dev, USB_DT_SECURITY,
				    0, secd, sizeof(*secd));
	if (result < sizeof(*secd)) {
		dev_err(dev, "Can't read security descriptor or "
			"not enough data: %d\n", result);
		goto out;
	}
	secd_size = le16_to_cpu(secd->wTotalLength);
	new_secd = krealloc(secd, secd_size, GFP_KERNEL);
	if (new_secd == NULL) {
		dev_err(dev,
			"Can't allocate space for security descriptors\n");
		goto out;
	}
	secd = new_secd;
	result = usb_get_descriptor(usb_dev, USB_DT_SECURITY,
				    0, secd, secd_size);
	if (result < secd_size) {
		dev_err(dev, "Can't read security descriptor or "
			"not enough data: %d\n", result);
		goto out;
	}
	bytes = 0;
	itr = &secd[1];
	top = (void *)secd + result;
	while (itr < top) {
		etd = itr;
		if (top - itr < sizeof(*etd)) {
			dev_err(dev, "BUG: bad device security descriptor; "
				"not enough data (%zu vs %zu bytes left)\n",
				top - itr, sizeof(*etd));
			break;
		}
		if (etd->bLength < sizeof(*etd)) {
			dev_err(dev, "BUG: bad device encryption descriptor; "
				"descriptor is too short "
				"(%u vs %zu needed)\n",
				etd->bLength, sizeof(*etd));
			break;
		}
		itr += etd->bLength;
		bytes += snprintf(buf + bytes, sizeof(buf) - bytes,
				  "%s (0x%02x/%02x) ",
				  wusb_et_name(etd->bEncryptionType),
				  etd->bEncryptionValue, etd->bAuthKeyIndex);
		if (etd->bEncryptionType == USB_ENC_TYPE_CCM_1)
			ccm1_etd = etd;
	}
	/* This code only supports CCM1 as of now. */
	/* FIXME: user has to choose which sec mode to use?
	 * In theory we want CCM */
	if (ccm1_etd == NULL) {
		dev_err(dev, "WUSB device doesn't support CCM1 encryption, "
			"can't use!\n");
		result = -EINVAL;
		goto out;
	}
	wusb_dev->ccm1_etd = *ccm1_etd;
	dev_dbg(dev, "supported encryption: %s; using %s (0x%02x/%02x)\n",
		buf, wusb_et_name(ccm1_etd->bEncryptionType),
		ccm1_etd->bEncryptionValue, ccm1_etd->bAuthKeyIndex);
	result = 0;
out:
	kfree(secd);
	return result;
}

void wusb_dev_sec_rm(struct wusb_dev *wusb_dev)
{
	/* Nothing so far */
}

/**
 * Update the address of an unauthenticated WUSB device
 *
 * Once we have successfully authenticated, we take it to addr0 state
 * and then to a normal address.
 *
 * Before the device's address (as known by it) was usb_dev->devnum |
 * 0x80 (unauthenticated address). With this we update it to usb_dev->devnum.
 */
int wusb_dev_update_address(struct wusbhc *wusbhc, struct wusb_dev *wusb_dev)
{
	int result = -ENOMEM;
	struct usb_device *usb_dev = wusb_dev->usb_dev;
	struct device *dev = &usb_dev->dev;
	u8 new_address = wusb_dev->addr & 0x7F;

	/* Set address 0 */
	result = usb_control_msg(usb_dev, usb_sndctrlpipe(usb_dev, 0),
			USB_REQ_SET_ADDRESS,
			USB_DIR_OUT | USB_TYPE_STANDARD | USB_RECIP_DEVICE,
			 0, 0, NULL, 0, USB_CTRL_SET_TIMEOUT);
	if (result < 0) {
		dev_err(dev, "auth failed: can't set address 0: %d\n",
			result);
		goto error_addr0;
	}
	result = wusb_set_dev_addr(wusbhc, wusb_dev, 0);
	if (result < 0)
		goto error_addr0;
	usb_set_device_state(usb_dev, USB_STATE_DEFAULT);
	usb_ep0_reinit(usb_dev);

	/* Set new (authenticated) address. */
	result = usb_control_msg(usb_dev, usb_sndctrlpipe(usb_dev, 0),
			USB_REQ_SET_ADDRESS,
			USB_DIR_OUT | USB_TYPE_STANDARD | USB_RECIP_DEVICE,
			new_address, 0, NULL, 0,
			USB_CTRL_SET_TIMEOUT);
	if (result < 0) {
		dev_err(dev, "auth failed: can't set address %u: %d\n",
			new_address, result);
		goto error_addr;
	}
	result = wusb_set_dev_addr(wusbhc, wusb_dev, new_address);
	if (result < 0)
		goto error_addr;
	usb_set_device_state(usb_dev, USB_STATE_ADDRESS);
	usb_ep0_reinit(usb_dev);
	usb_dev->authenticated = 1;
error_addr:
error_addr0:
	return result;
}

/*
 *
 *
 */
/* FIXME: split and cleanup */
int wusb_dev_4way_handshake(struct wusbhc *wusbhc, struct wusb_dev *wusb_dev,
			    struct wusb_ckhdid *ck)
{
	int result = -ENOMEM;
	struct usb_device *usb_dev = wusb_dev->usb_dev;
	struct device *dev = &usb_dev->dev;
	u32 tkid;
	__le32 tkid_le;
	struct usb_handshake *hs;
	struct aes_ccm_nonce ccm_n;
	u8 mic[8];
	struct wusb_keydvt_in keydvt_in;
	struct wusb_keydvt_out keydvt_out;

	hs = kcalloc(3, sizeof(hs[0]), GFP_KERNEL);
	if (hs == NULL) {
		dev_err(dev, "can't allocate handshake data\n");
		goto error_kzalloc;
	}

	/* We need to turn encryption before beginning the 4way
	 * hshake (WUSB1.0[.3.2.2]) */
	result = wusb_dev_set_encryption(usb_dev, 1);
	if (result < 0)
		goto error_dev_set_encryption;

	tkid = wusbhc_next_tkid(wusbhc, wusb_dev);
	tkid_le = cpu_to_le32(tkid);

	hs[0].bMessageNumber = 1;
	hs[0].bStatus = 0;
	memcpy(hs[0].tTKID, &tkid_le, sizeof(hs[0].tTKID));
	hs[0].bReserved = 0;
	memcpy(hs[0].CDID, &wusb_dev->cdid, sizeof(hs[0].CDID));
	get_random_bytes(&hs[0].nonce, sizeof(hs[0].nonce));
	memset(hs[0].MIC, 0, sizeof(hs[0].MIC)); /* Per WUSB1.0[T7-22] */

	result = usb_control_msg(
		usb_dev, usb_sndctrlpipe(usb_dev, 0),
		USB_REQ_SET_HANDSHAKE,
		USB_DIR_OUT | USB_TYPE_STANDARD | USB_RECIP_DEVICE,
		1, 0, &hs[0], sizeof(hs[0]), USB_CTRL_SET_TIMEOUT);
	if (result < 0) {
		dev_err(dev, "Handshake1: request failed: %d\n", result);
		goto error_hs1;
	}

	/* Handshake 2, from the device -- need to verify fields */
	result = usb_control_msg(
		usb_dev, usb_rcvctrlpipe(usb_dev, 0),
		USB_REQ_GET_HANDSHAKE,
		USB_DIR_IN | USB_TYPE_STANDARD | USB_RECIP_DEVICE,
		2, 0, &hs[1], sizeof(hs[1]), USB_CTRL_GET_TIMEOUT);
	if (result < 0) {
		dev_err(dev, "Handshake2: request failed: %d\n", result);
		goto error_hs2;
	}

	result = -EINVAL;
	if (hs[1].bMessageNumber != 2) {
		dev_err(dev, "Handshake2 failed: bad message number %u\n",
			hs[1].bMessageNumber);
		goto error_hs2;
	}
	if (hs[1].bStatus != 0) {
		dev_err(dev, "Handshake2 failed: bad status %u\n",
			hs[1].bStatus);
		goto error_hs2;
	}
	if (memcmp(hs[0].tTKID, hs[1].tTKID, sizeof(hs[0].tTKID))) {
		dev_err(dev, "Handshake2 failed: TKID mismatch "
			"(#1 0x%02x%02x%02x vs #2 0x%02x%02x%02x)\n",
			hs[0].tTKID[0], hs[0].tTKID[1], hs[0].tTKID[2],
			hs[1].tTKID[0], hs[1].tTKID[1], hs[1].tTKID[2]);
		goto error_hs2;
	}
	if (memcmp(hs[0].CDID, hs[1].CDID, sizeof(hs[0].CDID))) {
		dev_err(dev, "Handshake2 failed: CDID mismatch\n");
		goto error_hs2;
	}

	/* Setup the CCM nonce */
	memset(&ccm_n.sfn, 0, sizeof(ccm_n.sfn)); /* Per WUSB1.0[6.5.2] */
	memcpy(ccm_n.tkid, &tkid_le, sizeof(ccm_n.tkid));
	ccm_n.src_addr = wusbhc->uwb_rc->uwb_dev.dev_addr;
	ccm_n.dest_addr.data[0] = wusb_dev->addr;
	ccm_n.dest_addr.data[1] = 0;

	/* Derive the KCK and PTK from CK, the CCM, H and D nonces */
	memcpy(keydvt_in.hnonce, hs[0].nonce, sizeof(keydvt_in.hnonce));
	memcpy(keydvt_in.dnonce, hs[1].nonce, sizeof(keydvt_in.dnonce));
	result = wusb_key_derive(&keydvt_out, ck->data, &ccm_n, &keydvt_in);
	if (result < 0) {
		dev_err(dev, "Handshake2 failed: cannot derive keys: %d\n",
			result);
		goto error_hs2;
	}

	/* Compute MIC and verify it */
	result = wusb_oob_mic(mic, keydvt_out.kck, &ccm_n, &hs[1]);
	if (result < 0) {
		dev_err(dev, "Handshake2 failed: cannot compute MIC: %d\n",
			result);
		goto error_hs2;
	}

	if (memcmp(hs[1].MIC, mic, sizeof(hs[1].MIC))) {
		dev_err(dev, "Handshake2 failed: MIC mismatch\n");
		goto error_hs2;
	}

	/* Send Handshake3 */
	hs[2].bMessageNumber = 3;
	hs[2].bStatus = 0;
	memcpy(hs[2].tTKID, &tkid_le, sizeof(hs[2].tTKID));
	hs[2].bReserved = 0;
	memcpy(hs[2].CDID, &wusb_dev->cdid, sizeof(hs[2].CDID));
	memcpy(hs[2].nonce, hs[0].nonce, sizeof(hs[2].nonce));
	result = wusb_oob_mic(hs[2].MIC, keydvt_out.kck, &ccm_n, &hs[2]);
	if (result < 0) {
		dev_err(dev, "Handshake3 failed: cannot compute MIC: %d\n",
			result);
		goto error_hs2;
	}

	result = usb_control_msg(
		usb_dev, usb_sndctrlpipe(usb_dev, 0),
		USB_REQ_SET_HANDSHAKE,
		USB_DIR_OUT | USB_TYPE_STANDARD | USB_RECIP_DEVICE,
		3, 0, &hs[2], sizeof(hs[2]), USB_CTRL_SET_TIMEOUT);
	if (result < 0) {
		dev_err(dev, "Handshake3: request failed: %d\n", result);
		goto error_hs3;
	}

	result = wusbhc->set_ptk(wusbhc, wusb_dev->port_idx, tkid,
				 keydvt_out.ptk, sizeof(keydvt_out.ptk));
	if (result < 0)
		goto error_wusbhc_set_ptk;

	result = wusb_dev_set_gtk(wusbhc, wusb_dev);
	if (result < 0) {
		dev_err(dev, "Set GTK for device: request failed: %d\n",
			result);
		goto error_wusbhc_set_gtk;
	}

	/* Update the device's address from unauth to auth */
	if (usb_dev->authenticated == 0) {
		result = wusb_dev_update_address(wusbhc, wusb_dev);
		if (result < 0)
			goto error_dev_update_address;
	}
	result = 0;
	dev_info(dev, "device authenticated\n");

error_dev_update_address:
error_wusbhc_set_gtk:
error_wusbhc_set_ptk:
error_hs3:
error_hs2:
error_hs1:
	memset(hs, 0, 3*sizeof(hs[0]));
	memset(&keydvt_out, 0, sizeof(keydvt_out));
	memset(&keydvt_in, 0, sizeof(keydvt_in));
	memset(&ccm_n, 0, sizeof(ccm_n));
	memset(mic, 0, sizeof(mic));
	if (result < 0)
		wusb_dev_set_encryption(usb_dev, 0);
error_dev_set_encryption:
	kfree(hs);
error_kzalloc:
	return result;
}

/*
 * Once all connected and authenticated devices have received the new
 * GTK, switch the host to using it.
 */
static void wusbhc_gtk_rekey_work(struct work_struct *work)
{
	struct wusbhc *wusbhc = container_of(work,
					struct wusbhc, gtk_rekey_work);
	size_t key_size = sizeof(wusbhc->gtk.data);
	int port_idx;
	struct wusb_dev *wusb_dev, *wusb_dev_next;
	LIST_HEAD(rekey_list);

	mutex_lock(&wusbhc->mutex);
	/* generate the new key */
	wusbhc_generate_gtk(wusbhc);
	/* roll the gtk index. */
	wusbhc->gtk_index = (wusbhc->gtk_index + 1) % (WUSB_KEY_INDEX_MAX + 1);
	/*
	 * Save all connected devices on a list while holding wusbhc->mutex and
	 * take a reference to each one.  Then submit the set key request to
	 * them after releasing the lock in order to avoid a deadlock.
	 */
	for (port_idx = 0; port_idx < wusbhc->ports_max; port_idx++) {
		wusb_dev = wusbhc->port[port_idx].wusb_dev;
		if (!wusb_dev || !wusb_dev->usb_dev
			|| !wusb_dev->usb_dev->authenticated)
			continue;

		wusb_dev_get(wusb_dev);
		list_add_tail(&wusb_dev->rekey_node, &rekey_list);
	}
	mutex_unlock(&wusbhc->mutex);

	/* Submit the rekey requests without holding wusbhc->mutex. */
	list_for_each_entry_safe(wusb_dev, wusb_dev_next, &rekey_list,
		rekey_node) {
		list_del_init(&wusb_dev->rekey_node);
<<<<<<< HEAD
		dev_dbg(&wusb_dev->usb_dev->dev, "%s: rekey device at port %d\n",
			__func__, wusb_dev->port_idx);

		if (wusb_dev_set_gtk(wusbhc, wusb_dev) < 0) {
			dev_err(&wusb_dev->usb_dev->dev, "%s: rekey device at port %d failed\n",
=======
		dev_dbg(&wusb_dev->usb_dev->dev,
			"%s: rekey device at port %d\n",
			__func__, wusb_dev->port_idx);

		if (wusb_dev_set_gtk(wusbhc, wusb_dev) < 0) {
			dev_err(&wusb_dev->usb_dev->dev,
				"%s: rekey device at port %d failed\n",
>>>>>>> 4988abf1
				__func__, wusb_dev->port_idx);
		}
		wusb_dev_put(wusb_dev);
	}

	/* Switch the host controller to use the new GTK. */
	mutex_lock(&wusbhc->mutex);
	wusbhc->set_gtk(wusbhc, wusbhc->gtk_tkid,
		&wusbhc->gtk.descr.bKeyData, key_size);
	mutex_unlock(&wusbhc->mutex);
}

/**
 * wusbhc_gtk_rekey - generate and distribute a new GTK
 * @wusbhc: the WUSB host controller
 *
 * Generate a new GTK and distribute it to all connected and
 * authenticated devices.  When all devices have the new GTK, the host
 * starts using it.
 *
 * This must be called after every device disconnect (see [WUSB]
 * section 6.2.11.2).
 */
void wusbhc_gtk_rekey(struct wusbhc *wusbhc)
{
	/*
	 * We need to submit a URB to the downstream WUSB devices in order to
	 * change the group key.  This can't be done while holding the
	 * wusbhc->mutex since that is also taken in the urb_enqueue routine
	 * and will cause a deadlock.  Instead, queue a work item to do
	 * it when the lock is not held
	 */
	queue_work(wusbd, &wusbhc->gtk_rekey_work);
}<|MERGE_RESOLUTION|>--- conflicted
+++ resolved
@@ -557,13 +557,6 @@
 	list_for_each_entry_safe(wusb_dev, wusb_dev_next, &rekey_list,
 		rekey_node) {
 		list_del_init(&wusb_dev->rekey_node);
-<<<<<<< HEAD
-		dev_dbg(&wusb_dev->usb_dev->dev, "%s: rekey device at port %d\n",
-			__func__, wusb_dev->port_idx);
-
-		if (wusb_dev_set_gtk(wusbhc, wusb_dev) < 0) {
-			dev_err(&wusb_dev->usb_dev->dev, "%s: rekey device at port %d failed\n",
-=======
 		dev_dbg(&wusb_dev->usb_dev->dev,
 			"%s: rekey device at port %d\n",
 			__func__, wusb_dev->port_idx);
@@ -571,7 +564,6 @@
 		if (wusb_dev_set_gtk(wusbhc, wusb_dev) < 0) {
 			dev_err(&wusb_dev->usb_dev->dev,
 				"%s: rekey device at port %d failed\n",
->>>>>>> 4988abf1
 				__func__, wusb_dev->port_idx);
 		}
 		wusb_dev_put(wusb_dev);
