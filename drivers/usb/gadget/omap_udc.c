/*
 * omap_udc.c -- for OMAP full speed udc; most chips support OTG.
 *
 * Copyright (C) 2004 Texas Instruments, Inc.
 * Copyright (C) 2004-2005 David Brownell
 *
 * OMAP2 & DMA support by Kyungmin Park <kyungmin.park@samsung.com>
 *
 * This program is free software; you can redistribute it and/or modify
 * it under the terms of the GNU General Public License as published by
 * the Free Software Foundation; either version 2 of the License, or
 * (at your option) any later version.
 */

#undef	DEBUG
#undef	VERBOSE

#include <linux/module.h>
#include <linux/kernel.h>
#include <linux/ioport.h>
#include <linux/types.h>
#include <linux/errno.h>
#include <linux/delay.h>
#include <linux/slab.h>
#include <linux/init.h>
#include <linux/timer.h>
#include <linux/list.h>
#include <linux/interrupt.h>
#include <linux/proc_fs.h>
#include <linux/mm.h>
#include <linux/moduleparam.h>
#include <linux/platform_device.h>
#include <linux/usb/ch9.h>
#include <linux/usb/gadget.h>
#include <linux/usb/otg.h>
#include <linux/dma-mapping.h>
#include <linux/clk.h>
#include <linux/err.h>
#include <linux/prefetch.h>
#include <linux/io.h>

#include <asm/byteorder.h>
#include <asm/irq.h>
#include <asm/unaligned.h>
#include <asm/mach-types.h>

#include <linux/omap-dma.h>

#include <mach/usb.h>

#include "omap_udc.h"

#undef	USB_TRACE

/* bulk DMA seems to be behaving for both IN and OUT */
#define	USE_DMA

/* ISO too */
#define	USE_ISO

#define	DRIVER_DESC	"OMAP UDC driver"
#define	DRIVER_VERSION	"4 October 2004"

#define OMAP_DMA_USB_W2FC_TX0		29
#define OMAP_DMA_USB_W2FC_RX0		26

/*
 * The OMAP UDC needs _very_ early endpoint setup:  before enabling the
 * D+ pullup to allow enumeration.  That's too early for the gadget
 * framework to use from usb_endpoint_enable(), which happens after
 * enumeration as part of activating an interface.  (But if we add an
 * optional new "UDC not yet running" state to the gadget driver model,
 * even just during driver binding, the endpoint autoconfig logic is the
 * natural spot to manufacture new endpoints.)
 *
 * So instead of using endpoint enable calls to control the hardware setup,
 * this driver defines a "fifo mode" parameter.  It's used during driver
 * initialization to choose among a set of pre-defined endpoint configs.
 * See omap_udc_setup() for available modes, or to add others.  That code
 * lives in an init section, so use this driver as a module if you need
 * to change the fifo mode after the kernel boots.
 *
 * Gadget drivers normally ignore endpoints they don't care about, and
 * won't include them in configuration descriptors.  That means only
 * misbehaving hosts would even notice they exist.
 */
#ifdef	USE_ISO
static unsigned fifo_mode = 3;
#else
static unsigned fifo_mode;
#endif

/* "modprobe omap_udc fifo_mode=42", or else as a kernel
 * boot parameter "omap_udc:fifo_mode=42"
 */
module_param(fifo_mode, uint, 0);
MODULE_PARM_DESC(fifo_mode, "endpoint configuration");

#ifdef	USE_DMA
static bool use_dma = 1;

/* "modprobe omap_udc use_dma=y", or else as a kernel
 * boot parameter "omap_udc:use_dma=y"
 */
module_param(use_dma, bool, 0);
MODULE_PARM_DESC(use_dma, "enable/disable DMA");
#else	/* !USE_DMA */

/* save a bit of code */
#define	use_dma		0
#endif	/* !USE_DMA */


static const char driver_name[] = "omap_udc";
static const char driver_desc[] = DRIVER_DESC;

/*-------------------------------------------------------------------------*/

/* there's a notion of "current endpoint" for modifying endpoint
 * state, and PIO access to its FIFO.
 */

static void use_ep(struct omap_ep *ep, u16 select)
{
	u16	num = ep->bEndpointAddress & 0x0f;

	if (ep->bEndpointAddress & USB_DIR_IN)
		num |= UDC_EP_DIR;
	omap_writew(num | select, UDC_EP_NUM);
	/* when select, MUST deselect later !! */
}

static inline void deselect_ep(void)
{
	u16 w;

	w = omap_readw(UDC_EP_NUM);
	w &= ~UDC_EP_SEL;
	omap_writew(w, UDC_EP_NUM);
	/* 6 wait states before TX will happen */
}

static void dma_channel_claim(struct omap_ep *ep, unsigned preferred);

/*-------------------------------------------------------------------------*/

static int omap_ep_enable(struct usb_ep *_ep,
		const struct usb_endpoint_descriptor *desc)
{
	struct omap_ep	*ep = container_of(_ep, struct omap_ep, ep);
	struct omap_udc	*udc;
	unsigned long	flags;
	u16		maxp;

	/* catch various bogus parameters */
	if (!_ep || !desc
			|| desc->bDescriptorType != USB_DT_ENDPOINT
			|| ep->bEndpointAddress != desc->bEndpointAddress
			|| ep->maxpacket < usb_endpoint_maxp(desc)) {
		DBG("%s, bad ep or descriptor\n", __func__);
		return -EINVAL;
	}
	maxp = usb_endpoint_maxp(desc);
	if ((desc->bmAttributes == USB_ENDPOINT_XFER_BULK
				&& maxp != ep->maxpacket)
			|| usb_endpoint_maxp(desc) > ep->maxpacket
			|| !desc->wMaxPacketSize) {
		DBG("%s, bad %s maxpacket\n", __func__, _ep->name);
		return -ERANGE;
	}

#ifdef	USE_ISO
	if ((desc->bmAttributes == USB_ENDPOINT_XFER_ISOC
				&& desc->bInterval != 1)) {
		/* hardware wants period = 1; USB allows 2^(Interval-1) */
		DBG("%s, unsupported ISO period %dms\n", _ep->name,
				1 << (desc->bInterval - 1));
		return -EDOM;
	}
#else
	if (desc->bmAttributes == USB_ENDPOINT_XFER_ISOC) {
		DBG("%s, ISO nyet\n", _ep->name);
		return -EDOM;
	}
#endif

	/* xfer types must match, except that interrupt ~= bulk */
	if (ep->bmAttributes != desc->bmAttributes
			&& ep->bmAttributes != USB_ENDPOINT_XFER_BULK
			&& desc->bmAttributes != USB_ENDPOINT_XFER_INT) {
		DBG("%s, %s type mismatch\n", __func__, _ep->name);
		return -EINVAL;
	}

	udc = ep->udc;
	if (!udc->driver || udc->gadget.speed == USB_SPEED_UNKNOWN) {
		DBG("%s, bogus device state\n", __func__);
		return -ESHUTDOWN;
	}

	spin_lock_irqsave(&udc->lock, flags);

	ep->ep.desc = desc;
	ep->irqs = 0;
	ep->stopped = 0;
	ep->ep.maxpacket = maxp;

	/* set endpoint to initial state */
	ep->dma_channel = 0;
	ep->has_dma = 0;
	ep->lch = -1;
	use_ep(ep, UDC_EP_SEL);
	omap_writew(udc->clr_halt, UDC_CTRL);
	ep->ackwait = 0;
	deselect_ep();

	if (ep->bmAttributes == USB_ENDPOINT_XFER_ISOC)
		list_add(&ep->iso, &udc->iso);

	/* maybe assign a DMA channel to this endpoint */
	if (use_dma && desc->bmAttributes == USB_ENDPOINT_XFER_BULK)
		/* FIXME ISO can dma, but prefers first channel */
		dma_channel_claim(ep, 0);

	/* PIO OUT may RX packets */
	if (desc->bmAttributes != USB_ENDPOINT_XFER_ISOC
			&& !ep->has_dma
			&& !(ep->bEndpointAddress & USB_DIR_IN)) {
		omap_writew(UDC_SET_FIFO_EN, UDC_CTRL);
		ep->ackwait = 1 + ep->double_buf;
	}

	spin_unlock_irqrestore(&udc->lock, flags);
	VDBG("%s enabled\n", _ep->name);
	return 0;
}

static void nuke(struct omap_ep *, int status);

static int omap_ep_disable(struct usb_ep *_ep)
{
	struct omap_ep	*ep = container_of(_ep, struct omap_ep, ep);
	unsigned long	flags;

	if (!_ep || !ep->ep.desc) {
		DBG("%s, %s not enabled\n", __func__,
			_ep ? ep->ep.name : NULL);
		return -EINVAL;
	}

	spin_lock_irqsave(&ep->udc->lock, flags);
	ep->ep.desc = NULL;
	nuke(ep, -ESHUTDOWN);
	ep->ep.maxpacket = ep->maxpacket;
	ep->has_dma = 0;
	omap_writew(UDC_SET_HALT, UDC_CTRL);
	list_del_init(&ep->iso);
	del_timer(&ep->timer);

	spin_unlock_irqrestore(&ep->udc->lock, flags);

	VDBG("%s disabled\n", _ep->name);
	return 0;
}

/*-------------------------------------------------------------------------*/

static struct usb_request *
omap_alloc_request(struct usb_ep *ep, gfp_t gfp_flags)
{
	struct omap_req	*req;

	req = kzalloc(sizeof(*req), gfp_flags);
	if (!req)
		return NULL;

	INIT_LIST_HEAD(&req->queue);

	return &req->req;
}

static void
omap_free_request(struct usb_ep *ep, struct usb_request *_req)
{
	struct omap_req	*req = container_of(_req, struct omap_req, req);

	kfree(req);
}

/*-------------------------------------------------------------------------*/

static void
done(struct omap_ep *ep, struct omap_req *req, int status)
{
	struct omap_udc		*udc = ep->udc;
	unsigned		stopped = ep->stopped;

	list_del_init(&req->queue);

	if (req->req.status == -EINPROGRESS)
		req->req.status = status;
	else
		status = req->req.status;

	if (use_dma && ep->has_dma)
		usb_gadget_unmap_request(&udc->gadget, &req->req,
				(ep->bEndpointAddress & USB_DIR_IN));

#ifndef	USB_TRACE
	if (status && status != -ESHUTDOWN)
#endif
		VDBG("complete %s req %p stat %d len %u/%u\n",
			ep->ep.name, &req->req, status,
			req->req.actual, req->req.length);

	/* don't modify queue heads during completion callback */
	ep->stopped = 1;
	spin_unlock(&ep->udc->lock);
	req->req.complete(&ep->ep, &req->req);
	spin_lock(&ep->udc->lock);
	ep->stopped = stopped;
}

/*-------------------------------------------------------------------------*/

#define UDC_FIFO_FULL		(UDC_NON_ISO_FIFO_FULL | UDC_ISO_FIFO_FULL)
#define UDC_FIFO_UNWRITABLE	(UDC_EP_HALTED | UDC_FIFO_FULL)

#define FIFO_EMPTY	(UDC_NON_ISO_FIFO_EMPTY | UDC_ISO_FIFO_EMPTY)
#define FIFO_UNREADABLE (UDC_EP_HALTED | FIFO_EMPTY)

static inline int
write_packet(u8 *buf, struct omap_req *req, unsigned max)
{
	unsigned	len;
	u16		*wp;

	len = min(req->req.length - req->req.actual, max);
	req->req.actual += len;

	max = len;
	if (likely((((int)buf) & 1) == 0)) {
		wp = (u16 *)buf;
		while (max >= 2) {
			omap_writew(*wp++, UDC_DATA);
			max -= 2;
		}
		buf = (u8 *)wp;
	}
	while (max--)
		omap_writeb(*buf++, UDC_DATA);
	return len;
}

/* FIXME change r/w fifo calling convention */


/* return:  0 = still running, 1 = completed, negative = errno */
static int write_fifo(struct omap_ep *ep, struct omap_req *req)
{
	u8		*buf;
	unsigned	count;
	int		is_last;
	u16		ep_stat;

	buf = req->req.buf + req->req.actual;
	prefetch(buf);

	/* PIO-IN isn't double buffered except for iso */
	ep_stat = omap_readw(UDC_STAT_FLG);
	if (ep_stat & UDC_FIFO_UNWRITABLE)
		return 0;

	count = ep->ep.maxpacket;
	count = write_packet(buf, req, count);
	omap_writew(UDC_SET_FIFO_EN, UDC_CTRL);
	ep->ackwait = 1;

	/* last packet is often short (sometimes a zlp) */
	if (count != ep->ep.maxpacket)
		is_last = 1;
	else if (req->req.length == req->req.actual
			&& !req->req.zero)
		is_last = 1;
	else
		is_last = 0;

	/* NOTE:  requests complete when all IN data is in a
	 * FIFO (or sometimes later, if a zlp was needed).
	 * Use usb_ep_fifo_status() where needed.
	 */
	if (is_last)
		done(ep, req, 0);
	return is_last;
}

static inline int
read_packet(u8 *buf, struct omap_req *req, unsigned avail)
{
	unsigned	len;
	u16		*wp;

	len = min(req->req.length - req->req.actual, avail);
	req->req.actual += len;
	avail = len;

	if (likely((((int)buf) & 1) == 0)) {
		wp = (u16 *)buf;
		while (avail >= 2) {
			*wp++ = omap_readw(UDC_DATA);
			avail -= 2;
		}
		buf = (u8 *)wp;
	}
	while (avail--)
		*buf++ = omap_readb(UDC_DATA);
	return len;
}

/* return:  0 = still running, 1 = queue empty, negative = errno */
static int read_fifo(struct omap_ep *ep, struct omap_req *req)
{
	u8		*buf;
	unsigned	count, avail;
	int		is_last;

	buf = req->req.buf + req->req.actual;
	prefetchw(buf);

	for (;;) {
		u16	ep_stat = omap_readw(UDC_STAT_FLG);

		is_last = 0;
		if (ep_stat & FIFO_EMPTY) {
			if (!ep->double_buf)
				break;
			ep->fnf = 1;
		}
		if (ep_stat & UDC_EP_HALTED)
			break;

		if (ep_stat & UDC_FIFO_FULL)
			avail = ep->ep.maxpacket;
		else  {
			avail = omap_readw(UDC_RXFSTAT);
			ep->fnf = ep->double_buf;
		}
		count = read_packet(buf, req, avail);

		/* partial packet reads may not be errors */
		if (count < ep->ep.maxpacket) {
			is_last = 1;
			/* overflowed this request?  flush extra data */
			if (count != avail) {
				req->req.status = -EOVERFLOW;
				avail -= count;
				while (avail--)
					omap_readw(UDC_DATA);
			}
		} else if (req->req.length == req->req.actual)
			is_last = 1;
		else
			is_last = 0;

		if (!ep->bEndpointAddress)
			break;
		if (is_last)
			done(ep, req, 0);
		break;
	}
	return is_last;
}

/*-------------------------------------------------------------------------*/

static u16 dma_src_len(struct omap_ep *ep, dma_addr_t start)
{
	dma_addr_t	end;

	/* IN-DMA needs this on fault/cancel paths, so 15xx misreports
	 * the last transfer's bytecount by more than a FIFO's worth.
	 */
	if (cpu_is_omap15xx())
		return 0;

	end = omap_get_dma_src_pos(ep->lch);
	if (end == ep->dma_counter)
		return 0;

	end |= start & (0xffff << 16);
	if (end < start)
		end += 0x10000;
	return end - start;
}

static u16 dma_dest_len(struct omap_ep *ep, dma_addr_t start)
{
	dma_addr_t	end;

	end = omap_get_dma_dst_pos(ep->lch);
	if (end == ep->dma_counter)
		return 0;

	end |= start & (0xffff << 16);
	if (cpu_is_omap15xx())
		end++;
	if (end < start)
		end += 0x10000;
	return end - start;
}


/* Each USB transfer request using DMA maps to one or more DMA transfers.
 * When DMA completion isn't request completion, the UDC continues with
 * the next DMA transfer for that USB transfer.
 */

static void next_in_dma(struct omap_ep *ep, struct omap_req *req)
{
	u16		txdma_ctrl, w;
	unsigned	length = req->req.length - req->req.actual;
	const int	sync_mode = cpu_is_omap15xx()
				? OMAP_DMA_SYNC_FRAME
				: OMAP_DMA_SYNC_ELEMENT;
	int		dma_trigger = 0;

	/* measure length in either bytes or packets */
	if ((cpu_is_omap16xx() && length <= UDC_TXN_TSC)
			|| (cpu_is_omap15xx() && length < ep->maxpacket)) {
		txdma_ctrl = UDC_TXN_EOT | length;
		omap_set_dma_transfer_params(ep->lch, OMAP_DMA_DATA_TYPE_S8,
				length, 1, sync_mode, dma_trigger, 0);
	} else {
		length = min(length / ep->maxpacket,
				(unsigned) UDC_TXN_TSC + 1);
		txdma_ctrl = length;
		omap_set_dma_transfer_params(ep->lch, OMAP_DMA_DATA_TYPE_S16,
				ep->ep.maxpacket >> 1, length, sync_mode,
				dma_trigger, 0);
		length *= ep->maxpacket;
	}
	omap_set_dma_src_params(ep->lch, OMAP_DMA_PORT_EMIFF,
		OMAP_DMA_AMODE_POST_INC, req->req.dma + req->req.actual,
		0, 0);

	omap_start_dma(ep->lch);
	ep->dma_counter = omap_get_dma_src_pos(ep->lch);
	w = omap_readw(UDC_DMA_IRQ_EN);
	w |= UDC_TX_DONE_IE(ep->dma_channel);
	omap_writew(w, UDC_DMA_IRQ_EN);
	omap_writew(UDC_TXN_START | txdma_ctrl, UDC_TXDMA(ep->dma_channel));
	req->dma_bytes = length;
}

static void finish_in_dma(struct omap_ep *ep, struct omap_req *req, int status)
{
	u16 w;

	if (status == 0) {
		req->req.actual += req->dma_bytes;

		/* return if this request needs to send data or zlp */
		if (req->req.actual < req->req.length)
			return;
		if (req->req.zero
				&& req->dma_bytes != 0
				&& (req->req.actual % ep->maxpacket) == 0)
			return;
	} else
		req->req.actual += dma_src_len(ep, req->req.dma
							+ req->req.actual);

	/* tx completion */
	omap_stop_dma(ep->lch);
	w = omap_readw(UDC_DMA_IRQ_EN);
	w &= ~UDC_TX_DONE_IE(ep->dma_channel);
	omap_writew(w, UDC_DMA_IRQ_EN);
	done(ep, req, status);
}

static void next_out_dma(struct omap_ep *ep, struct omap_req *req)
{
	unsigned packets = req->req.length - req->req.actual;
	int dma_trigger = 0;
	u16 w;

	/* set up this DMA transfer, enable the fifo, start */
	packets /= ep->ep.maxpacket;
	packets = min(packets, (unsigned)UDC_RXN_TC + 1);
	req->dma_bytes = packets * ep->ep.maxpacket;
	omap_set_dma_transfer_params(ep->lch, OMAP_DMA_DATA_TYPE_S16,
			ep->ep.maxpacket >> 1, packets,
			OMAP_DMA_SYNC_ELEMENT,
			dma_trigger, 0);
	omap_set_dma_dest_params(ep->lch, OMAP_DMA_PORT_EMIFF,
		OMAP_DMA_AMODE_POST_INC, req->req.dma + req->req.actual,
		0, 0);
	ep->dma_counter = omap_get_dma_dst_pos(ep->lch);

	omap_writew(UDC_RXN_STOP | (packets - 1), UDC_RXDMA(ep->dma_channel));
	w = omap_readw(UDC_DMA_IRQ_EN);
	w |= UDC_RX_EOT_IE(ep->dma_channel);
	omap_writew(w, UDC_DMA_IRQ_EN);
	omap_writew(ep->bEndpointAddress & 0xf, UDC_EP_NUM);
	omap_writew(UDC_SET_FIFO_EN, UDC_CTRL);

	omap_start_dma(ep->lch);
}

static void
finish_out_dma(struct omap_ep *ep, struct omap_req *req, int status, int one)
{
	u16	count, w;

	if (status == 0)
		ep->dma_counter = (u16) (req->req.dma + req->req.actual);
	count = dma_dest_len(ep, req->req.dma + req->req.actual);
	count += req->req.actual;
	if (one)
		count--;
	if (count <= req->req.length)
		req->req.actual = count;

	if (count != req->dma_bytes || status)
		omap_stop_dma(ep->lch);

	/* if this wasn't short, request may need another transfer */
	else if (req->req.actual < req->req.length)
		return;

	/* rx completion */
	w = omap_readw(UDC_DMA_IRQ_EN);
	w &= ~UDC_RX_EOT_IE(ep->dma_channel);
	omap_writew(w, UDC_DMA_IRQ_EN);
	done(ep, req, status);
}

static void dma_irq(struct omap_udc *udc, u16 irq_src)
{
	u16		dman_stat = omap_readw(UDC_DMAN_STAT);
	struct omap_ep	*ep;
	struct omap_req	*req;

	/* IN dma: tx to host */
	if (irq_src & UDC_TXN_DONE) {
		ep = &udc->ep[16 + UDC_DMA_TX_SRC(dman_stat)];
		ep->irqs++;
		/* can see TXN_DONE after dma abort */
		if (!list_empty(&ep->queue)) {
			req = container_of(ep->queue.next,
						struct omap_req, queue);
			finish_in_dma(ep, req, 0);
		}
		omap_writew(UDC_TXN_DONE, UDC_IRQ_SRC);

		if (!list_empty(&ep->queue)) {
			req = container_of(ep->queue.next,
					struct omap_req, queue);
			next_in_dma(ep, req);
		}
	}

	/* OUT dma: rx from host */
	if (irq_src & UDC_RXN_EOT) {
		ep = &udc->ep[UDC_DMA_RX_SRC(dman_stat)];
		ep->irqs++;
		/* can see RXN_EOT after dma abort */
		if (!list_empty(&ep->queue)) {
			req = container_of(ep->queue.next,
					struct omap_req, queue);
			finish_out_dma(ep, req, 0, dman_stat & UDC_DMA_RX_SB);
		}
		omap_writew(UDC_RXN_EOT, UDC_IRQ_SRC);

		if (!list_empty(&ep->queue)) {
			req = container_of(ep->queue.next,
					struct omap_req, queue);
			next_out_dma(ep, req);
		}
	}

	if (irq_src & UDC_RXN_CNT) {
		ep = &udc->ep[UDC_DMA_RX_SRC(dman_stat)];
		ep->irqs++;
		/* omap15xx does this unasked... */
		VDBG("%s, RX_CNT irq?\n", ep->ep.name);
		omap_writew(UDC_RXN_CNT, UDC_IRQ_SRC);
	}
}

static void dma_error(int lch, u16 ch_status, void *data)
{
	struct omap_ep	*ep = data;

	/* if ch_status & OMAP_DMA_DROP_IRQ ... */
	/* if ch_status & OMAP1_DMA_TOUT_IRQ ... */
	ERR("%s dma error, lch %d status %02x\n", ep->ep.name, lch, ch_status);

	/* complete current transfer ... */
}

static void dma_channel_claim(struct omap_ep *ep, unsigned channel)
{
	u16	reg;
	int	status, restart, is_in;
	int	dma_channel;

	is_in = ep->bEndpointAddress & USB_DIR_IN;
	if (is_in)
		reg = omap_readw(UDC_TXDMA_CFG);
	else
		reg = omap_readw(UDC_RXDMA_CFG);
	reg |= UDC_DMA_REQ;		/* "pulse" activated */

	ep->dma_channel = 0;
	ep->lch = -1;
	if (channel == 0 || channel > 3) {
		if ((reg & 0x0f00) == 0)
			channel = 3;
		else if ((reg & 0x00f0) == 0)
			channel = 2;
		else if ((reg & 0x000f) == 0)	/* preferred for ISO */
			channel = 1;
		else {
			status = -EMLINK;
			goto just_restart;
		}
	}
	reg |= (0x0f & ep->bEndpointAddress) << (4 * (channel - 1));
	ep->dma_channel = channel;

	if (is_in) {
		dma_channel = OMAP_DMA_USB_W2FC_TX0 - 1 + channel;
		status = omap_request_dma(dma_channel,
			ep->ep.name, dma_error, ep, &ep->lch);
		if (status == 0) {
			omap_writew(reg, UDC_TXDMA_CFG);
			/* EMIFF or SDRC */
			omap_set_dma_src_burst_mode(ep->lch,
						OMAP_DMA_DATA_BURST_4);
			omap_set_dma_src_data_pack(ep->lch, 1);
			/* TIPB */
			omap_set_dma_dest_params(ep->lch,
				OMAP_DMA_PORT_TIPB,
				OMAP_DMA_AMODE_CONSTANT,
				UDC_DATA_DMA,
				0, 0);
		}
	} else {
		dma_channel = OMAP_DMA_USB_W2FC_RX0 - 1 + channel;
		status = omap_request_dma(dma_channel,
			ep->ep.name, dma_error, ep, &ep->lch);
		if (status == 0) {
			omap_writew(reg, UDC_RXDMA_CFG);
			/* TIPB */
			omap_set_dma_src_params(ep->lch,
				OMAP_DMA_PORT_TIPB,
				OMAP_DMA_AMODE_CONSTANT,
				UDC_DATA_DMA,
				0, 0);
			/* EMIFF or SDRC */
			omap_set_dma_dest_burst_mode(ep->lch,
						OMAP_DMA_DATA_BURST_4);
			omap_set_dma_dest_data_pack(ep->lch, 1);
		}
	}
	if (status)
		ep->dma_channel = 0;
	else {
		ep->has_dma = 1;
		omap_disable_dma_irq(ep->lch, OMAP_DMA_BLOCK_IRQ);

		/* channel type P: hw synch (fifo) */
		if (!cpu_is_omap15xx())
			omap_set_dma_channel_mode(ep->lch, OMAP_DMA_LCH_P);
	}

just_restart:
	/* restart any queue, even if the claim failed  */
	restart = !ep->stopped && !list_empty(&ep->queue);

	if (status)
		DBG("%s no dma channel: %d%s\n", ep->ep.name, status,
			restart ? " (restart)" : "");
	else
		DBG("%s claimed %cxdma%d lch %d%s\n", ep->ep.name,
			is_in ? 't' : 'r',
			ep->dma_channel - 1, ep->lch,
			restart ? " (restart)" : "");

	if (restart) {
		struct omap_req	*req;
		req = container_of(ep->queue.next, struct omap_req, queue);
		if (ep->has_dma)
			(is_in ? next_in_dma : next_out_dma)(ep, req);
		else {
			use_ep(ep, UDC_EP_SEL);
			(is_in ? write_fifo : read_fifo)(ep, req);
			deselect_ep();
			if (!is_in) {
				omap_writew(UDC_SET_FIFO_EN, UDC_CTRL);
				ep->ackwait = 1 + ep->double_buf;
			}
			/* IN: 6 wait states before it'll tx */
		}
	}
}

static void dma_channel_release(struct omap_ep *ep)
{
	int		shift = 4 * (ep->dma_channel - 1);
	u16		mask = 0x0f << shift;
	struct omap_req	*req;
	int		active;

	/* abort any active usb transfer request */
	if (!list_empty(&ep->queue))
		req = container_of(ep->queue.next, struct omap_req, queue);
	else
		req = NULL;

	active = omap_get_dma_active_status(ep->lch);

	DBG("%s release %s %cxdma%d %p\n", ep->ep.name,
			active ? "active" : "idle",
			(ep->bEndpointAddress & USB_DIR_IN) ? 't' : 'r',
			ep->dma_channel - 1, req);

	/* NOTE: re-setting RX_REQ/TX_REQ because of a chip bug (before
	 * OMAP 1710 ES2.0) where reading the DMA_CFG can clear them.
	 */

	/* wait till current packet DMA finishes, and fifo empties */
	if (ep->bEndpointAddress & USB_DIR_IN) {
		omap_writew((omap_readw(UDC_TXDMA_CFG) & ~mask) | UDC_DMA_REQ,
					UDC_TXDMA_CFG);

		if (req) {
			finish_in_dma(ep, req, -ECONNRESET);

			/* clear FIFO; hosts probably won't empty it */
			use_ep(ep, UDC_EP_SEL);
			omap_writew(UDC_CLR_EP, UDC_CTRL);
			deselect_ep();
		}
		while (omap_readw(UDC_TXDMA_CFG) & mask)
			udelay(10);
	} else {
		omap_writew((omap_readw(UDC_RXDMA_CFG) & ~mask) | UDC_DMA_REQ,
					UDC_RXDMA_CFG);

		/* dma empties the fifo */
		while (omap_readw(UDC_RXDMA_CFG) & mask)
			udelay(10);
		if (req)
			finish_out_dma(ep, req, -ECONNRESET, 0);
	}
	omap_free_dma(ep->lch);
	ep->dma_channel = 0;
	ep->lch = -1;
	/* has_dma still set, till endpoint is fully quiesced */
}


/*-------------------------------------------------------------------------*/

static int
omap_ep_queue(struct usb_ep *_ep, struct usb_request *_req, gfp_t gfp_flags)
{
	struct omap_ep	*ep = container_of(_ep, struct omap_ep, ep);
	struct omap_req	*req = container_of(_req, struct omap_req, req);
	struct omap_udc	*udc;
	unsigned long	flags;
	int		is_iso = 0;

	/* catch various bogus parameters */
	if (!_req || !req->req.complete || !req->req.buf
			|| !list_empty(&req->queue)) {
		DBG("%s, bad params\n", __func__);
		return -EINVAL;
	}
	if (!_ep || (!ep->ep.desc && ep->bEndpointAddress)) {
		DBG("%s, bad ep\n", __func__);
		return -EINVAL;
	}
	if (ep->bmAttributes == USB_ENDPOINT_XFER_ISOC) {
		if (req->req.length > ep->ep.maxpacket)
			return -EMSGSIZE;
		is_iso = 1;
	}

	/* this isn't bogus, but OMAP DMA isn't the only hardware to
	 * have a hard time with partial packet reads...  reject it.
	 */
	if (use_dma
			&& ep->has_dma
			&& ep->bEndpointAddress != 0
			&& (ep->bEndpointAddress & USB_DIR_IN) == 0
			&& (req->req.length % ep->ep.maxpacket) != 0) {
		DBG("%s, no partial packet OUT reads\n", __func__);
		return -EMSGSIZE;
	}

	udc = ep->udc;
	if (!udc->driver || udc->gadget.speed == USB_SPEED_UNKNOWN)
		return -ESHUTDOWN;

	if (use_dma && ep->has_dma)
		usb_gadget_map_request(&udc->gadget, &req->req,
				(ep->bEndpointAddress & USB_DIR_IN));

	VDBG("%s queue req %p, len %d buf %p\n",
		ep->ep.name, _req, _req->length, _req->buf);

	spin_lock_irqsave(&udc->lock, flags);

	req->req.status = -EINPROGRESS;
	req->req.actual = 0;

	/* maybe kickstart non-iso i/o queues */
	if (is_iso) {
		u16 w;

		w = omap_readw(UDC_IRQ_EN);
		w |= UDC_SOF_IE;
		omap_writew(w, UDC_IRQ_EN);
	} else if (list_empty(&ep->queue) && !ep->stopped && !ep->ackwait) {
		int	is_in;

		if (ep->bEndpointAddress == 0) {
			if (!udc->ep0_pending || !list_empty(&ep->queue)) {
				spin_unlock_irqrestore(&udc->lock, flags);
				return -EL2HLT;
			}

			/* empty DATA stage? */
			is_in = udc->ep0_in;
			if (!req->req.length) {

				/* chip became CONFIGURED or ADDRESSED
				 * earlier; drivers may already have queued
				 * requests to non-control endpoints
				 */
				if (udc->ep0_set_config) {
					u16	irq_en = omap_readw(UDC_IRQ_EN);

					irq_en |= UDC_DS_CHG_IE | UDC_EP0_IE;
					if (!udc->ep0_reset_config)
						irq_en |= UDC_EPN_RX_IE
							| UDC_EPN_TX_IE;
					omap_writew(irq_en, UDC_IRQ_EN);
				}

				/* STATUS for zero length DATA stages is
				 * always an IN ... even for IN transfers,
				 * a weird case which seem to stall OMAP.
				 */
				omap_writew(UDC_EP_SEL | UDC_EP_DIR,
						UDC_EP_NUM);
				omap_writew(UDC_CLR_EP, UDC_CTRL);
				omap_writew(UDC_SET_FIFO_EN, UDC_CTRL);
				omap_writew(UDC_EP_DIR, UDC_EP_NUM);

				/* cleanup */
				udc->ep0_pending = 0;
				done(ep, req, 0);
				req = NULL;

			/* non-empty DATA stage */
			} else if (is_in) {
				omap_writew(UDC_EP_SEL | UDC_EP_DIR,
						UDC_EP_NUM);
			} else {
				if (udc->ep0_setup)
					goto irq_wait;
				omap_writew(UDC_EP_SEL, UDC_EP_NUM);
			}
		} else {
			is_in = ep->bEndpointAddress & USB_DIR_IN;
			if (!ep->has_dma)
				use_ep(ep, UDC_EP_SEL);
			/* if ISO: SOF IRQs must be enabled/disabled! */
		}

		if (ep->has_dma)
			(is_in ? next_in_dma : next_out_dma)(ep, req);
		else if (req) {
			if ((is_in ? write_fifo : read_fifo)(ep, req) == 1)
				req = NULL;
			deselect_ep();
			if (!is_in) {
				omap_writew(UDC_SET_FIFO_EN, UDC_CTRL);
				ep->ackwait = 1 + ep->double_buf;
			}
			/* IN: 6 wait states before it'll tx */
		}
	}

irq_wait:
	/* irq handler advances the queue */
	if (req != NULL)
		list_add_tail(&req->queue, &ep->queue);
	spin_unlock_irqrestore(&udc->lock, flags);

	return 0;
}

static int omap_ep_dequeue(struct usb_ep *_ep, struct usb_request *_req)
{
	struct omap_ep	*ep = container_of(_ep, struct omap_ep, ep);
	struct omap_req	*req;
	unsigned long	flags;

	if (!_ep || !_req)
		return -EINVAL;

	spin_lock_irqsave(&ep->udc->lock, flags);

	/* make sure it's actually queued on this endpoint */
	list_for_each_entry(req, &ep->queue, queue) {
		if (&req->req == _req)
			break;
	}
	if (&req->req != _req) {
		spin_unlock_irqrestore(&ep->udc->lock, flags);
		return -EINVAL;
	}

	if (use_dma && ep->dma_channel && ep->queue.next == &req->queue) {
		int channel = ep->dma_channel;

		/* releasing the channel cancels the request,
		 * reclaiming the channel restarts the queue
		 */
		dma_channel_release(ep);
		dma_channel_claim(ep, channel);
	} else
		done(ep, req, -ECONNRESET);
	spin_unlock_irqrestore(&ep->udc->lock, flags);
	return 0;
}

/*-------------------------------------------------------------------------*/

static int omap_ep_set_halt(struct usb_ep *_ep, int value)
{
	struct omap_ep	*ep = container_of(_ep, struct omap_ep, ep);
	unsigned long	flags;
	int		status = -EOPNOTSUPP;

	spin_lock_irqsave(&ep->udc->lock, flags);

	/* just use protocol stalls for ep0; real halts are annoying */
	if (ep->bEndpointAddress == 0) {
		if (!ep->udc->ep0_pending)
			status = -EINVAL;
		else if (value) {
			if (ep->udc->ep0_set_config) {
				WARNING("error changing config?\n");
				omap_writew(UDC_CLR_CFG, UDC_SYSCON2);
			}
			omap_writew(UDC_STALL_CMD, UDC_SYSCON2);
			ep->udc->ep0_pending = 0;
			status = 0;
		} else /* NOP */
			status = 0;

	/* otherwise, all active non-ISO endpoints can halt */
	} else if (ep->bmAttributes != USB_ENDPOINT_XFER_ISOC && ep->ep.desc) {

		/* IN endpoints must already be idle */
		if ((ep->bEndpointAddress & USB_DIR_IN)
				&& !list_empty(&ep->queue)) {
			status = -EAGAIN;
			goto done;
		}

		if (value) {
			int	channel;

			if (use_dma && ep->dma_channel
					&& !list_empty(&ep->queue)) {
				channel = ep->dma_channel;
				dma_channel_release(ep);
			} else
				channel = 0;

			use_ep(ep, UDC_EP_SEL);
			if (omap_readw(UDC_STAT_FLG) & UDC_NON_ISO_FIFO_EMPTY) {
				omap_writew(UDC_SET_HALT, UDC_CTRL);
				status = 0;
			} else
				status = -EAGAIN;
			deselect_ep();

			if (channel)
				dma_channel_claim(ep, channel);
		} else {
			use_ep(ep, 0);
			omap_writew(ep->udc->clr_halt, UDC_CTRL);
			ep->ackwait = 0;
			if (!(ep->bEndpointAddress & USB_DIR_IN)) {
				omap_writew(UDC_SET_FIFO_EN, UDC_CTRL);
				ep->ackwait = 1 + ep->double_buf;
			}
		}
	}
done:
	VDBG("%s %s halt stat %d\n", ep->ep.name,
		value ? "set" : "clear", status);

	spin_unlock_irqrestore(&ep->udc->lock, flags);
	return status;
}

static struct usb_ep_ops omap_ep_ops = {
	.enable		= omap_ep_enable,
	.disable	= omap_ep_disable,

	.alloc_request	= omap_alloc_request,
	.free_request	= omap_free_request,

	.queue		= omap_ep_queue,
	.dequeue	= omap_ep_dequeue,

	.set_halt	= omap_ep_set_halt,
	/* fifo_status ... report bytes in fifo */
	/* fifo_flush ... flush fifo */
};

/*-------------------------------------------------------------------------*/

static int omap_get_frame(struct usb_gadget *gadget)
{
	u16	sof = omap_readw(UDC_SOF);
	return (sof & UDC_TS_OK) ? (sof & UDC_TS) : -EL2NSYNC;
}

static int omap_wakeup(struct usb_gadget *gadget)
{
	struct omap_udc	*udc;
	unsigned long	flags;
	int		retval = -EHOSTUNREACH;

	udc = container_of(gadget, struct omap_udc, gadget);

	spin_lock_irqsave(&udc->lock, flags);
	if (udc->devstat & UDC_SUS) {
		/* NOTE:  OTG spec erratum says that OTG devices may
		 * issue wakeups without host enable.
		 */
		if (udc->devstat & (UDC_B_HNP_ENABLE|UDC_R_WK_OK)) {
			DBG("remote wakeup...\n");
			omap_writew(UDC_RMT_WKP, UDC_SYSCON2);
			retval = 0;
		}

	/* NOTE:  non-OTG systems may use SRP TOO... */
	} else if (!(udc->devstat & UDC_ATT)) {
		if (!IS_ERR_OR_NULL(udc->transceiver))
			retval = otg_start_srp(udc->transceiver->otg);
	}
	spin_unlock_irqrestore(&udc->lock, flags);

	return retval;
}

static int
omap_set_selfpowered(struct usb_gadget *gadget, int is_selfpowered)
{
	struct omap_udc	*udc;
	unsigned long	flags;
	u16		syscon1;

	udc = container_of(gadget, struct omap_udc, gadget);
	spin_lock_irqsave(&udc->lock, flags);
	syscon1 = omap_readw(UDC_SYSCON1);
	if (is_selfpowered)
		syscon1 |= UDC_SELF_PWR;
	else
		syscon1 &= ~UDC_SELF_PWR;
	omap_writew(syscon1, UDC_SYSCON1);
	spin_unlock_irqrestore(&udc->lock, flags);

	return 0;
}

static int can_pullup(struct omap_udc *udc)
{
	return udc->driver && udc->softconnect && udc->vbus_active;
}

static void pullup_enable(struct omap_udc *udc)
{
	u16 w;

	w = omap_readw(UDC_SYSCON1);
	w |= UDC_PULLUP_EN;
	omap_writew(w, UDC_SYSCON1);
	if (!gadget_is_otg(&udc->gadget) && !cpu_is_omap15xx()) {
		u32 l;

		l = omap_readl(OTG_CTRL);
		l |= OTG_BSESSVLD;
		omap_writel(l, OTG_CTRL);
	}
	omap_writew(UDC_DS_CHG_IE, UDC_IRQ_EN);
}

static void pullup_disable(struct omap_udc *udc)
{
	u16 w;

	if (!gadget_is_otg(&udc->gadget) && !cpu_is_omap15xx()) {
		u32 l;

		l = omap_readl(OTG_CTRL);
		l &= ~OTG_BSESSVLD;
		omap_writel(l, OTG_CTRL);
	}
	omap_writew(UDC_DS_CHG_IE, UDC_IRQ_EN);
	w = omap_readw(UDC_SYSCON1);
	w &= ~UDC_PULLUP_EN;
	omap_writew(w, UDC_SYSCON1);
}

static struct omap_udc *udc;

static void omap_udc_enable_clock(int enable)
{
	if (udc == NULL || udc->dc_clk == NULL || udc->hhc_clk == NULL)
		return;

	if (enable) {
		clk_enable(udc->dc_clk);
		clk_enable(udc->hhc_clk);
		udelay(100);
	} else {
		clk_disable(udc->hhc_clk);
		clk_disable(udc->dc_clk);
	}
}

/*
 * Called by whatever detects VBUS sessions:  external transceiver
 * driver, or maybe GPIO0 VBUS IRQ.  May request 48 MHz clock.
 */
static int omap_vbus_session(struct usb_gadget *gadget, int is_active)
{
	struct omap_udc	*udc;
	unsigned long	flags;
	u32 l;

	udc = container_of(gadget, struct omap_udc, gadget);
	spin_lock_irqsave(&udc->lock, flags);
	VDBG("VBUS %s\n", is_active ? "on" : "off");
	udc->vbus_active = (is_active != 0);
	if (cpu_is_omap15xx()) {
		/* "software" detect, ignored if !VBUS_MODE_1510 */
		l = omap_readl(FUNC_MUX_CTRL_0);
		if (is_active)
			l |= VBUS_CTRL_1510;
		else
			l &= ~VBUS_CTRL_1510;
		omap_writel(l, FUNC_MUX_CTRL_0);
	}
	if (udc->dc_clk != NULL && is_active) {
		if (!udc->clk_requested) {
			omap_udc_enable_clock(1);
			udc->clk_requested = 1;
		}
	}
	if (can_pullup(udc))
		pullup_enable(udc);
	else
		pullup_disable(udc);
	if (udc->dc_clk != NULL && !is_active) {
		if (udc->clk_requested) {
			omap_udc_enable_clock(0);
			udc->clk_requested = 0;
		}
	}
	spin_unlock_irqrestore(&udc->lock, flags);
	return 0;
}

static int omap_vbus_draw(struct usb_gadget *gadget, unsigned mA)
{
	struct omap_udc	*udc;

	udc = container_of(gadget, struct omap_udc, gadget);
	if (!IS_ERR_OR_NULL(udc->transceiver))
		return usb_phy_set_power(udc->transceiver, mA);
	return -EOPNOTSUPP;
}

static int omap_pullup(struct usb_gadget *gadget, int is_on)
{
	struct omap_udc	*udc;
	unsigned long	flags;

	udc = container_of(gadget, struct omap_udc, gadget);
	spin_lock_irqsave(&udc->lock, flags);
	udc->softconnect = (is_on != 0);
	if (can_pullup(udc))
		pullup_enable(udc);
	else
		pullup_disable(udc);
	spin_unlock_irqrestore(&udc->lock, flags);
	return 0;
}

static int omap_udc_start(struct usb_gadget *g,
<<<<<<< HEAD
		struct usb_gadget_driver *driver)
=======
		struct usb_gadget_driver *driver);
>>>>>>> a937536b
static int omap_udc_stop(struct usb_gadget *g,
		struct usb_gadget_driver *driver);

static const struct usb_gadget_ops omap_gadget_ops = {
	.get_frame		= omap_get_frame,
	.wakeup			= omap_wakeup,
	.set_selfpowered	= omap_set_selfpowered,
	.vbus_session		= omap_vbus_session,
	.vbus_draw		= omap_vbus_draw,
	.pullup			= omap_pullup,
	.udc_start		= omap_udc_start,
	.udc_stop		= omap_udc_stop,
};

/*-------------------------------------------------------------------------*/

/* dequeue ALL requests; caller holds udc->lock */
static void nuke(struct omap_ep *ep, int status)
{
	struct omap_req	*req;

	ep->stopped = 1;

	if (use_dma && ep->dma_channel)
		dma_channel_release(ep);

	use_ep(ep, 0);
	omap_writew(UDC_CLR_EP, UDC_CTRL);
	if (ep->bEndpointAddress && ep->bmAttributes != USB_ENDPOINT_XFER_ISOC)
		omap_writew(UDC_SET_HALT, UDC_CTRL);

	while (!list_empty(&ep->queue)) {
		req = list_entry(ep->queue.next, struct omap_req, queue);
		done(ep, req, status);
	}
}

/* caller holds udc->lock */
static void udc_quiesce(struct omap_udc *udc)
{
	struct omap_ep	*ep;

	udc->gadget.speed = USB_SPEED_UNKNOWN;
	nuke(&udc->ep[0], -ESHUTDOWN);
	list_for_each_entry(ep, &udc->gadget.ep_list, ep.ep_list)
		nuke(ep, -ESHUTDOWN);
}

/*-------------------------------------------------------------------------*/

static void update_otg(struct omap_udc *udc)
{
	u16	devstat;

	if (!gadget_is_otg(&udc->gadget))
		return;

	if (omap_readl(OTG_CTRL) & OTG_ID)
		devstat = omap_readw(UDC_DEVSTAT);
	else
		devstat = 0;

	udc->gadget.b_hnp_enable = !!(devstat & UDC_B_HNP_ENABLE);
	udc->gadget.a_hnp_support = !!(devstat & UDC_A_HNP_SUPPORT);
	udc->gadget.a_alt_hnp_support = !!(devstat & UDC_A_ALT_HNP_SUPPORT);

	/* Enable HNP early, avoiding races on suspend irq path.
	 * ASSUMES OTG state machine B_BUS_REQ input is true.
	 */
	if (udc->gadget.b_hnp_enable) {
		u32 l;

		l = omap_readl(OTG_CTRL);
		l |= OTG_B_HNPEN | OTG_B_BUSREQ;
		l &= ~OTG_PULLUP;
		omap_writel(l, OTG_CTRL);
	}
}

static void ep0_irq(struct omap_udc *udc, u16 irq_src)
{
	struct omap_ep	*ep0 = &udc->ep[0];
	struct omap_req	*req = NULL;

	ep0->irqs++;

	/* Clear any pending requests and then scrub any rx/tx state
	 * before starting to handle the SETUP request.
	 */
	if (irq_src & UDC_SETUP) {
		u16	ack = irq_src & (UDC_EP0_TX|UDC_EP0_RX);

		nuke(ep0, 0);
		if (ack) {
			omap_writew(ack, UDC_IRQ_SRC);
			irq_src = UDC_SETUP;
		}
	}

	/* IN/OUT packets mean we're in the DATA or STATUS stage.
	 * This driver uses only uses protocol stalls (ep0 never halts),
	 * and if we got this far the gadget driver already had a
	 * chance to stall.  Tries to be forgiving of host oddities.
	 *
	 * NOTE:  the last chance gadget drivers have to stall control
	 * requests is during their request completion callback.
	 */
	if (!list_empty(&ep0->queue))
		req = container_of(ep0->queue.next, struct omap_req, queue);

	/* IN == TX to host */
	if (irq_src & UDC_EP0_TX) {
		int	stat;

		omap_writew(UDC_EP0_TX, UDC_IRQ_SRC);
		omap_writew(UDC_EP_SEL|UDC_EP_DIR, UDC_EP_NUM);
		stat = omap_readw(UDC_STAT_FLG);
		if (stat & UDC_ACK) {
			if (udc->ep0_in) {
				/* write next IN packet from response,
				 * or set up the status stage.
				 */
				if (req)
					stat = write_fifo(ep0, req);
				omap_writew(UDC_EP_DIR, UDC_EP_NUM);
				if (!req && udc->ep0_pending) {
					omap_writew(UDC_EP_SEL, UDC_EP_NUM);
					omap_writew(UDC_CLR_EP, UDC_CTRL);
					omap_writew(UDC_SET_FIFO_EN, UDC_CTRL);
					omap_writew(0, UDC_EP_NUM);
					udc->ep0_pending = 0;
				} /* else:  6 wait states before it'll tx */
			} else {
				/* ack status stage of OUT transfer */
				omap_writew(UDC_EP_DIR, UDC_EP_NUM);
				if (req)
					done(ep0, req, 0);
			}
			req = NULL;
		} else if (stat & UDC_STALL) {
			omap_writew(UDC_CLR_HALT, UDC_CTRL);
			omap_writew(UDC_EP_DIR, UDC_EP_NUM);
		} else {
			omap_writew(UDC_EP_DIR, UDC_EP_NUM);
		}
	}

	/* OUT == RX from host */
	if (irq_src & UDC_EP0_RX) {
		int	stat;

		omap_writew(UDC_EP0_RX, UDC_IRQ_SRC);
		omap_writew(UDC_EP_SEL, UDC_EP_NUM);
		stat = omap_readw(UDC_STAT_FLG);
		if (stat & UDC_ACK) {
			if (!udc->ep0_in) {
				stat = 0;
				/* read next OUT packet of request, maybe
				 * reactiviting the fifo; stall on errors.
				 */
				stat = read_fifo(ep0, req);
				if (!req || stat < 0) {
					omap_writew(UDC_STALL_CMD, UDC_SYSCON2);
					udc->ep0_pending = 0;
					stat = 0;
				} else if (stat == 0)
					omap_writew(UDC_SET_FIFO_EN, UDC_CTRL);
				omap_writew(0, UDC_EP_NUM);

				/* activate status stage */
				if (stat == 1) {
					done(ep0, req, 0);
					/* that may have STALLed ep0... */
					omap_writew(UDC_EP_SEL | UDC_EP_DIR,
							UDC_EP_NUM);
					omap_writew(UDC_CLR_EP, UDC_CTRL);
					omap_writew(UDC_SET_FIFO_EN, UDC_CTRL);
					omap_writew(UDC_EP_DIR, UDC_EP_NUM);
					udc->ep0_pending = 0;
				}
			} else {
				/* ack status stage of IN transfer */
				omap_writew(0, UDC_EP_NUM);
				if (req)
					done(ep0, req, 0);
			}
		} else if (stat & UDC_STALL) {
			omap_writew(UDC_CLR_HALT, UDC_CTRL);
			omap_writew(0, UDC_EP_NUM);
		} else {
			omap_writew(0, UDC_EP_NUM);
		}
	}

	/* SETUP starts all control transfers */
	if (irq_src & UDC_SETUP) {
		union u {
			u16			word[4];
			struct usb_ctrlrequest	r;
		} u;
		int			status = -EINVAL;
		struct omap_ep		*ep;

		/* read the (latest) SETUP message */
		do {
			omap_writew(UDC_SETUP_SEL, UDC_EP_NUM);
			/* two bytes at a time */
			u.word[0] = omap_readw(UDC_DATA);
			u.word[1] = omap_readw(UDC_DATA);
			u.word[2] = omap_readw(UDC_DATA);
			u.word[3] = omap_readw(UDC_DATA);
			omap_writew(0, UDC_EP_NUM);
		} while (omap_readw(UDC_IRQ_SRC) & UDC_SETUP);

#define	w_value		le16_to_cpu(u.r.wValue)
#define	w_index		le16_to_cpu(u.r.wIndex)
#define	w_length	le16_to_cpu(u.r.wLength)

		/* Delegate almost all control requests to the gadget driver,
		 * except for a handful of ch9 status/feature requests that
		 * hardware doesn't autodecode _and_ the gadget API hides.
		 */
		udc->ep0_in = (u.r.bRequestType & USB_DIR_IN) != 0;
		udc->ep0_set_config = 0;
		udc->ep0_pending = 1;
		ep0->stopped = 0;
		ep0->ackwait = 0;
		switch (u.r.bRequest) {
		case USB_REQ_SET_CONFIGURATION:
			/* udc needs to know when ep != 0 is valid */
			if (u.r.bRequestType != USB_RECIP_DEVICE)
				goto delegate;
			if (w_length != 0)
				goto do_stall;
			udc->ep0_set_config = 1;
			udc->ep0_reset_config = (w_value == 0);
			VDBG("set config %d\n", w_value);

			/* update udc NOW since gadget driver may start
			 * queueing requests immediately; clear config
			 * later if it fails the request.
			 */
			if (udc->ep0_reset_config)
				omap_writew(UDC_CLR_CFG, UDC_SYSCON2);
			else
				omap_writew(UDC_DEV_CFG, UDC_SYSCON2);
			update_otg(udc);
			goto delegate;
		case USB_REQ_CLEAR_FEATURE:
			/* clear endpoint halt */
			if (u.r.bRequestType != USB_RECIP_ENDPOINT)
				goto delegate;
			if (w_value != USB_ENDPOINT_HALT
					|| w_length != 0)
				goto do_stall;
			ep = &udc->ep[w_index & 0xf];
			if (ep != ep0) {
				if (w_index & USB_DIR_IN)
					ep += 16;
				if (ep->bmAttributes == USB_ENDPOINT_XFER_ISOC
						|| !ep->ep.desc)
					goto do_stall;
				use_ep(ep, 0);
				omap_writew(udc->clr_halt, UDC_CTRL);
				ep->ackwait = 0;
				if (!(ep->bEndpointAddress & USB_DIR_IN)) {
					omap_writew(UDC_SET_FIFO_EN, UDC_CTRL);
					ep->ackwait = 1 + ep->double_buf;
				}
				/* NOTE:  assumes the host behaves sanely,
				 * only clearing real halts.  Else we may
				 * need to kill pending transfers and then
				 * restart the queue... very messy for DMA!
				 */
			}
			VDBG("%s halt cleared by host\n", ep->name);
			goto ep0out_status_stage;
		case USB_REQ_SET_FEATURE:
			/* set endpoint halt */
			if (u.r.bRequestType != USB_RECIP_ENDPOINT)
				goto delegate;
			if (w_value != USB_ENDPOINT_HALT
					|| w_length != 0)
				goto do_stall;
			ep = &udc->ep[w_index & 0xf];
			if (w_index & USB_DIR_IN)
				ep += 16;
			if (ep->bmAttributes == USB_ENDPOINT_XFER_ISOC
					|| ep == ep0 || !ep->ep.desc)
				goto do_stall;
			if (use_dma && ep->has_dma) {
				/* this has rude side-effects (aborts) and
				 * can't really work if DMA-IN is active
				 */
				DBG("%s host set_halt, NYET\n", ep->name);
				goto do_stall;
			}
			use_ep(ep, 0);
			/* can't halt if fifo isn't empty... */
			omap_writew(UDC_CLR_EP, UDC_CTRL);
			omap_writew(UDC_SET_HALT, UDC_CTRL);
			VDBG("%s halted by host\n", ep->name);
ep0out_status_stage:
			status = 0;
			omap_writew(UDC_EP_SEL|UDC_EP_DIR, UDC_EP_NUM);
			omap_writew(UDC_CLR_EP, UDC_CTRL);
			omap_writew(UDC_SET_FIFO_EN, UDC_CTRL);
			omap_writew(UDC_EP_DIR, UDC_EP_NUM);
			udc->ep0_pending = 0;
			break;
		case USB_REQ_GET_STATUS:
			/* USB_ENDPOINT_HALT status? */
			if (u.r.bRequestType != (USB_DIR_IN|USB_RECIP_ENDPOINT))
				goto intf_status;

			/* ep0 never stalls */
			if (!(w_index & 0xf))
				goto zero_status;

			/* only active endpoints count */
			ep = &udc->ep[w_index & 0xf];
			if (w_index & USB_DIR_IN)
				ep += 16;
			if (!ep->ep.desc)
				goto do_stall;

			/* iso never stalls */
			if (ep->bmAttributes == USB_ENDPOINT_XFER_ISOC)
				goto zero_status;

			/* FIXME don't assume non-halted endpoints!! */
			ERR("%s status, can't report\n", ep->ep.name);
			goto do_stall;

intf_status:
			/* return interface status.  if we were pedantic,
			 * we'd detect non-existent interfaces, and stall.
			 */
			if (u.r.bRequestType
					!= (USB_DIR_IN|USB_RECIP_INTERFACE))
				goto delegate;

zero_status:
			/* return two zero bytes */
			omap_writew(UDC_EP_SEL|UDC_EP_DIR, UDC_EP_NUM);
			omap_writew(0, UDC_DATA);
			omap_writew(UDC_SET_FIFO_EN, UDC_CTRL);
			omap_writew(UDC_EP_DIR, UDC_EP_NUM);
			status = 0;
			VDBG("GET_STATUS, interface %d\n", w_index);
			/* next, status stage */
			break;
		default:
delegate:
			/* activate the ep0out fifo right away */
			if (!udc->ep0_in && w_length) {
				omap_writew(0, UDC_EP_NUM);
				omap_writew(UDC_SET_FIFO_EN, UDC_CTRL);
			}

			/* gadget drivers see class/vendor specific requests,
			 * {SET,GET}_{INTERFACE,DESCRIPTOR,CONFIGURATION},
			 * and more
			 */
			VDBG("SETUP %02x.%02x v%04x i%04x l%04x\n",
				u.r.bRequestType, u.r.bRequest,
				w_value, w_index, w_length);

#undef	w_value
#undef	w_index
#undef	w_length

			/* The gadget driver may return an error here,
			 * causing an immediate protocol stall.
			 *
			 * Else it must issue a response, either queueing a
			 * response buffer for the DATA stage, or halting ep0
			 * (causing a protocol stall, not a real halt).  A
			 * zero length buffer means no DATA stage.
			 *
			 * It's fine to issue that response after the setup()
			 * call returns, and this IRQ was handled.
			 */
			udc->ep0_setup = 1;
			spin_unlock(&udc->lock);
			status = udc->driver->setup(&udc->gadget, &u.r);
			spin_lock(&udc->lock);
			udc->ep0_setup = 0;
		}

		if (status < 0) {
do_stall:
			VDBG("req %02x.%02x protocol STALL; stat %d\n",
					u.r.bRequestType, u.r.bRequest, status);
			if (udc->ep0_set_config) {
				if (udc->ep0_reset_config)
					WARNING("error resetting config?\n");
				else
					omap_writew(UDC_CLR_CFG, UDC_SYSCON2);
			}
			omap_writew(UDC_STALL_CMD, UDC_SYSCON2);
			udc->ep0_pending = 0;
		}
	}
}

/*-------------------------------------------------------------------------*/

#define OTG_FLAGS (UDC_B_HNP_ENABLE|UDC_A_HNP_SUPPORT|UDC_A_ALT_HNP_SUPPORT)

static void devstate_irq(struct omap_udc *udc, u16 irq_src)
{
	u16	devstat, change;

	devstat = omap_readw(UDC_DEVSTAT);
	change = devstat ^ udc->devstat;
	udc->devstat = devstat;

	if (change & (UDC_USB_RESET|UDC_ATT)) {
		udc_quiesce(udc);

		if (change & UDC_ATT) {
			/* driver for any external transceiver will
			 * have called omap_vbus_session() already
			 */
			if (devstat & UDC_ATT) {
				udc->gadget.speed = USB_SPEED_FULL;
				VDBG("connect\n");
				if (IS_ERR_OR_NULL(udc->transceiver))
					pullup_enable(udc);
				/* if (driver->connect) call it */
			} else if (udc->gadget.speed != USB_SPEED_UNKNOWN) {
				udc->gadget.speed = USB_SPEED_UNKNOWN;
				if (IS_ERR_OR_NULL(udc->transceiver))
					pullup_disable(udc);
				DBG("disconnect, gadget %s\n",
					udc->driver->driver.name);
				if (udc->driver->disconnect) {
					spin_unlock(&udc->lock);
					udc->driver->disconnect(&udc->gadget);
					spin_lock(&udc->lock);
				}
			}
			change &= ~UDC_ATT;
		}

		if (change & UDC_USB_RESET) {
			if (devstat & UDC_USB_RESET) {
				VDBG("RESET=1\n");
			} else {
				udc->gadget.speed = USB_SPEED_FULL;
				INFO("USB reset done, gadget %s\n",
					udc->driver->driver.name);
				/* ep0 traffic is legal from now on */
				omap_writew(UDC_DS_CHG_IE | UDC_EP0_IE,
						UDC_IRQ_EN);
			}
			change &= ~UDC_USB_RESET;
		}
	}
	if (change & UDC_SUS) {
		if (udc->gadget.speed != USB_SPEED_UNKNOWN) {
			/* FIXME tell isp1301 to suspend/resume (?) */
			if (devstat & UDC_SUS) {
				VDBG("suspend\n");
				update_otg(udc);
				/* HNP could be under way already */
				if (udc->gadget.speed == USB_SPEED_FULL
						&& udc->driver->suspend) {
					spin_unlock(&udc->lock);
					udc->driver->suspend(&udc->gadget);
					spin_lock(&udc->lock);
				}
				if (!IS_ERR_OR_NULL(udc->transceiver))
					usb_phy_set_suspend(
							udc->transceiver, 1);
			} else {
				VDBG("resume\n");
				if (!IS_ERR_OR_NULL(udc->transceiver))
					usb_phy_set_suspend(
							udc->transceiver, 0);
				if (udc->gadget.speed == USB_SPEED_FULL
						&& udc->driver->resume) {
					spin_unlock(&udc->lock);
					udc->driver->resume(&udc->gadget);
					spin_lock(&udc->lock);
				}
			}
		}
		change &= ~UDC_SUS;
	}
	if (!cpu_is_omap15xx() && (change & OTG_FLAGS)) {
		update_otg(udc);
		change &= ~OTG_FLAGS;
	}

	change &= ~(UDC_CFG|UDC_DEF|UDC_ADD);
	if (change)
		VDBG("devstat %03x, ignore change %03x\n",
			devstat,  change);

	omap_writew(UDC_DS_CHG, UDC_IRQ_SRC);
}

static irqreturn_t omap_udc_irq(int irq, void *_udc)
{
	struct omap_udc	*udc = _udc;
	u16		irq_src;
	irqreturn_t	status = IRQ_NONE;
	unsigned long	flags;

	spin_lock_irqsave(&udc->lock, flags);
	irq_src = omap_readw(UDC_IRQ_SRC);

	/* Device state change (usb ch9 stuff) */
	if (irq_src & UDC_DS_CHG) {
		devstate_irq(_udc, irq_src);
		status = IRQ_HANDLED;
		irq_src &= ~UDC_DS_CHG;
	}

	/* EP0 control transfers */
	if (irq_src & (UDC_EP0_RX|UDC_SETUP|UDC_EP0_TX)) {
		ep0_irq(_udc, irq_src);
		status = IRQ_HANDLED;
		irq_src &= ~(UDC_EP0_RX|UDC_SETUP|UDC_EP0_TX);
	}

	/* DMA transfer completion */
	if (use_dma && (irq_src & (UDC_TXN_DONE|UDC_RXN_CNT|UDC_RXN_EOT))) {
		dma_irq(_udc, irq_src);
		status = IRQ_HANDLED;
		irq_src &= ~(UDC_TXN_DONE|UDC_RXN_CNT|UDC_RXN_EOT);
	}

	irq_src &= ~(UDC_IRQ_SOF | UDC_EPN_TX|UDC_EPN_RX);
	if (irq_src)
		DBG("udc_irq, unhandled %03x\n", irq_src);
	spin_unlock_irqrestore(&udc->lock, flags);

	return status;
}

/* workaround for seemingly-lost IRQs for RX ACKs... */
#define PIO_OUT_TIMEOUT	(jiffies + HZ/3)
#define HALF_FULL(f)	(!((f)&(UDC_NON_ISO_FIFO_FULL|UDC_NON_ISO_FIFO_EMPTY)))

static void pio_out_timer(unsigned long _ep)
{
	struct omap_ep	*ep = (void *) _ep;
	unsigned long	flags;
	u16		stat_flg;

	spin_lock_irqsave(&ep->udc->lock, flags);
	if (!list_empty(&ep->queue) && ep->ackwait) {
		use_ep(ep, UDC_EP_SEL);
		stat_flg = omap_readw(UDC_STAT_FLG);

		if ((stat_flg & UDC_ACK) && (!(stat_flg & UDC_FIFO_EN)
				|| (ep->double_buf && HALF_FULL(stat_flg)))) {
			struct omap_req	*req;

			VDBG("%s: lose, %04x\n", ep->ep.name, stat_flg);
			req = container_of(ep->queue.next,
					struct omap_req, queue);
			(void) read_fifo(ep, req);
			omap_writew(ep->bEndpointAddress, UDC_EP_NUM);
			omap_writew(UDC_SET_FIFO_EN, UDC_CTRL);
			ep->ackwait = 1 + ep->double_buf;
		} else
			deselect_ep();
	}
	mod_timer(&ep->timer, PIO_OUT_TIMEOUT);
	spin_unlock_irqrestore(&ep->udc->lock, flags);
}

static irqreturn_t omap_udc_pio_irq(int irq, void *_dev)
{
	u16		epn_stat, irq_src;
	irqreturn_t	status = IRQ_NONE;
	struct omap_ep	*ep;
	int		epnum;
	struct omap_udc	*udc = _dev;
	struct omap_req	*req;
	unsigned long	flags;

	spin_lock_irqsave(&udc->lock, flags);
	epn_stat = omap_readw(UDC_EPN_STAT);
	irq_src = omap_readw(UDC_IRQ_SRC);

	/* handle OUT first, to avoid some wasteful NAKs */
	if (irq_src & UDC_EPN_RX) {
		epnum = (epn_stat >> 8) & 0x0f;
		omap_writew(UDC_EPN_RX, UDC_IRQ_SRC);
		status = IRQ_HANDLED;
		ep = &udc->ep[epnum];
		ep->irqs++;

		omap_writew(epnum | UDC_EP_SEL, UDC_EP_NUM);
		ep->fnf = 0;
		if (omap_readw(UDC_STAT_FLG) & UDC_ACK) {
			ep->ackwait--;
			if (!list_empty(&ep->queue)) {
				int stat;
				req = container_of(ep->queue.next,
						struct omap_req, queue);
				stat = read_fifo(ep, req);
				if (!ep->double_buf)
					ep->fnf = 1;
			}
		}
		/* min 6 clock delay before clearing EP_SEL ... */
		epn_stat = omap_readw(UDC_EPN_STAT);
		epn_stat = omap_readw(UDC_EPN_STAT);
		omap_writew(epnum, UDC_EP_NUM);

		/* enabling fifo _after_ clearing ACK, contrary to docs,
		 * reduces lossage; timer still needed though (sigh).
		 */
		if (ep->fnf) {
			omap_writew(UDC_SET_FIFO_EN, UDC_CTRL);
			ep->ackwait = 1 + ep->double_buf;
		}
		mod_timer(&ep->timer, PIO_OUT_TIMEOUT);
	}

	/* then IN transfers */
	else if (irq_src & UDC_EPN_TX) {
		epnum = epn_stat & 0x0f;
		omap_writew(UDC_EPN_TX, UDC_IRQ_SRC);
		status = IRQ_HANDLED;
		ep = &udc->ep[16 + epnum];
		ep->irqs++;

		omap_writew(epnum | UDC_EP_DIR | UDC_EP_SEL, UDC_EP_NUM);
		if (omap_readw(UDC_STAT_FLG) & UDC_ACK) {
			ep->ackwait = 0;
			if (!list_empty(&ep->queue)) {
				req = container_of(ep->queue.next,
						struct omap_req, queue);
				(void) write_fifo(ep, req);
			}
		}
		/* min 6 clock delay before clearing EP_SEL ... */
		epn_stat = omap_readw(UDC_EPN_STAT);
		epn_stat = omap_readw(UDC_EPN_STAT);
		omap_writew(epnum | UDC_EP_DIR, UDC_EP_NUM);
		/* then 6 clocks before it'd tx */
	}

	spin_unlock_irqrestore(&udc->lock, flags);
	return status;
}

#ifdef	USE_ISO
static irqreturn_t omap_udc_iso_irq(int irq, void *_dev)
{
	struct omap_udc	*udc = _dev;
	struct omap_ep	*ep;
	int		pending = 0;
	unsigned long	flags;

	spin_lock_irqsave(&udc->lock, flags);

	/* handle all non-DMA ISO transfers */
	list_for_each_entry(ep, &udc->iso, iso) {
		u16		stat;
		struct omap_req	*req;

		if (ep->has_dma || list_empty(&ep->queue))
			continue;
		req = list_entry(ep->queue.next, struct omap_req, queue);

		use_ep(ep, UDC_EP_SEL);
		stat = omap_readw(UDC_STAT_FLG);

		/* NOTE: like the other controller drivers, this isn't
		 * currently reporting lost or damaged frames.
		 */
		if (ep->bEndpointAddress & USB_DIR_IN) {
			if (stat & UDC_MISS_IN)
				/* done(ep, req, -EPROTO) */;
			else
				write_fifo(ep, req);
		} else {
			int	status = 0;

			if (stat & UDC_NO_RXPACKET)
				status = -EREMOTEIO;
			else if (stat & UDC_ISO_ERR)
				status = -EILSEQ;
			else if (stat & UDC_DATA_FLUSH)
				status = -ENOSR;

			if (status)
				/* done(ep, req, status) */;
			else
				read_fifo(ep, req);
		}
		deselect_ep();
		/* 6 wait states before next EP */

		ep->irqs++;
		if (!list_empty(&ep->queue))
			pending = 1;
	}
	if (!pending) {
		u16 w;

		w = omap_readw(UDC_IRQ_EN);
		w &= ~UDC_SOF_IE;
		omap_writew(w, UDC_IRQ_EN);
	}
	omap_writew(UDC_IRQ_SOF, UDC_IRQ_SRC);

	spin_unlock_irqrestore(&udc->lock, flags);
	return IRQ_HANDLED;
}
#endif

/*-------------------------------------------------------------------------*/

static inline int machine_without_vbus_sense(void)
{
	return machine_is_omap_innovator()
		|| machine_is_omap_osk()
		|| machine_is_sx1()
		/* No known omap7xx boards with vbus sense */
		|| cpu_is_omap7xx();
}

static int omap_udc_start(struct usb_gadget *g,
		struct usb_gadget_driver *driver)
{
	int		status = -ENODEV;
	struct omap_ep	*ep;
	unsigned long	flags;


	spin_lock_irqsave(&udc->lock, flags);
	/* reset state */
	list_for_each_entry(ep, &udc->gadget.ep_list, ep.ep_list) {
		ep->irqs = 0;
		if (ep->bmAttributes == USB_ENDPOINT_XFER_ISOC)
			continue;
		use_ep(ep, 0);
		omap_writew(UDC_SET_HALT, UDC_CTRL);
	}
	udc->ep0_pending = 0;
	udc->ep[0].irqs = 0;
	udc->softconnect = 1;

	/* hook up the driver */
	driver->driver.bus = NULL;
	udc->driver = driver;
	udc->gadget.dev.driver = &driver->driver;
	spin_unlock_irqrestore(&udc->lock, flags);

	if (udc->dc_clk != NULL)
		omap_udc_enable_clock(1);

	omap_writew(UDC_IRQ_SRC_MASK, UDC_IRQ_SRC);

	/* connect to bus through transceiver */
	if (!IS_ERR_OR_NULL(udc->transceiver)) {
		status = otg_set_peripheral(udc->transceiver->otg,
						&udc->gadget);
		if (status < 0) {
			ERR("can't bind to transceiver\n");
			if (driver->unbind) {
				driver->unbind(&udc->gadget);
				udc->gadget.dev.driver = NULL;
				udc->driver = NULL;
			}
			goto done;
		}
	} else {
		if (can_pullup(udc))
			pullup_enable(udc);
		else
			pullup_disable(udc);
	}

	/* boards that don't have VBUS sensing can't autogate 48MHz;
	 * can't enter deep sleep while a gadget driver is active.
	 */
	if (machine_without_vbus_sense())
		omap_vbus_session(&udc->gadget, 1);

done:
	if (udc->dc_clk != NULL)
		omap_udc_enable_clock(0);

	return status;
}

static int omap_udc_stop(struct usb_gadget *g,
		struct usb_gadget_driver *driver)
{
	unsigned long	flags;
	int		status = -ENODEV;

	if (udc->dc_clk != NULL)
		omap_udc_enable_clock(1);

	if (machine_without_vbus_sense())
		omap_vbus_session(&udc->gadget, 0);

	if (!IS_ERR_OR_NULL(udc->transceiver))
		(void) otg_set_peripheral(udc->transceiver->otg, NULL);
	else
		pullup_disable(udc);

	spin_lock_irqsave(&udc->lock, flags);
	udc_quiesce(udc);
	spin_unlock_irqrestore(&udc->lock, flags);

	udc->gadget.dev.driver = NULL;
	udc->driver = NULL;

	if (udc->dc_clk != NULL)
		omap_udc_enable_clock(0);

	return status;
}

/*-------------------------------------------------------------------------*/

#ifdef CONFIG_USB_GADGET_DEBUG_FILES

#include <linux/seq_file.h>

static const char proc_filename[] = "driver/udc";

#define FOURBITS "%s%s%s%s"
#define EIGHTBITS "%s%s%s%s%s%s%s%s"

static void proc_ep_show(struct seq_file *s, struct omap_ep *ep)
{
	u16		stat_flg;
	struct omap_req	*req;
	char		buf[20];

	use_ep(ep, 0);

	if (use_dma && ep->has_dma)
		snprintf(buf, sizeof buf, "(%cxdma%d lch%d) ",
			(ep->bEndpointAddress & USB_DIR_IN) ? 't' : 'r',
			ep->dma_channel - 1, ep->lch);
	else
		buf[0] = 0;

	stat_flg = omap_readw(UDC_STAT_FLG);
	seq_printf(s,
		"\n%s %s%s%sirqs %ld stat %04x " EIGHTBITS FOURBITS "%s\n",
		ep->name, buf,
		ep->double_buf ? "dbuf " : "",
		({ char *s;
		switch (ep->ackwait) {
		case 0:
			s = "";
			break;
		case 1:
			s = "(ackw) ";
			break;
		case 2:
			s = "(ackw2) ";
			break;
		default:
			s = "(?) ";
			break;
		} s; }),
		ep->irqs, stat_flg,
		(stat_flg & UDC_NO_RXPACKET) ? "no_rxpacket " : "",
		(stat_flg & UDC_MISS_IN) ? "miss_in " : "",
		(stat_flg & UDC_DATA_FLUSH) ? "data_flush " : "",
		(stat_flg & UDC_ISO_ERR) ? "iso_err " : "",
		(stat_flg & UDC_ISO_FIFO_EMPTY) ? "iso_fifo_empty " : "",
		(stat_flg & UDC_ISO_FIFO_FULL) ? "iso_fifo_full " : "",
		(stat_flg & UDC_EP_HALTED) ? "HALT " : "",
		(stat_flg & UDC_STALL) ? "STALL " : "",
		(stat_flg & UDC_NAK) ? "NAK " : "",
		(stat_flg & UDC_ACK) ? "ACK " : "",
		(stat_flg & UDC_FIFO_EN) ? "fifo_en " : "",
		(stat_flg & UDC_NON_ISO_FIFO_EMPTY) ? "fifo_empty " : "",
		(stat_flg & UDC_NON_ISO_FIFO_FULL) ? "fifo_full " : "");

	if (list_empty(&ep->queue))
		seq_printf(s, "\t(queue empty)\n");
	else
		list_for_each_entry(req, &ep->queue, queue) {
			unsigned	length = req->req.actual;

			if (use_dma && buf[0]) {
				length += ((ep->bEndpointAddress & USB_DIR_IN)
						? dma_src_len : dma_dest_len)
					(ep, req->req.dma + length);
				buf[0] = 0;
			}
			seq_printf(s, "\treq %p len %d/%d buf %p\n",
					&req->req, length,
					req->req.length, req->req.buf);
		}
}

static char *trx_mode(unsigned m, int enabled)
{
	switch (m) {
	case 0:
		return enabled ? "*6wire" : "unused";
	case 1:
		return "4wire";
	case 2:
		return "3wire";
	case 3:
		return "6wire";
	default:
		return "unknown";
	}
}

static int proc_otg_show(struct seq_file *s)
{
	u32		tmp;
	u32		trans = 0;
	char		*ctrl_name = "(UNKNOWN)";

	tmp = omap_readl(OTG_REV);
	ctrl_name = "tranceiver_ctrl";
	trans = omap_readw(USB_TRANSCEIVER_CTRL);
	seq_printf(s, "\nOTG rev %d.%d, %s %05x\n",
		tmp >> 4, tmp & 0xf, ctrl_name, trans);
	tmp = omap_readw(OTG_SYSCON_1);
	seq_printf(s, "otg_syscon1 %08x usb2 %s, usb1 %s, usb0 %s,"
			FOURBITS "\n", tmp,
		trx_mode(USB2_TRX_MODE(tmp), trans & CONF_USB2_UNI_R),
		trx_mode(USB1_TRX_MODE(tmp), trans & CONF_USB1_UNI_R),
		(USB0_TRX_MODE(tmp) == 0 && !cpu_is_omap1710())
			? "internal"
			: trx_mode(USB0_TRX_MODE(tmp), 1),
		(tmp & OTG_IDLE_EN) ? " !otg" : "",
		(tmp & HST_IDLE_EN) ? " !host" : "",
		(tmp & DEV_IDLE_EN) ? " !dev" : "",
		(tmp & OTG_RESET_DONE) ? " reset_done" : " reset_active");
	tmp = omap_readl(OTG_SYSCON_2);
	seq_printf(s, "otg_syscon2 %08x%s" EIGHTBITS
			" b_ase_brst=%d hmc=%d\n", tmp,
		(tmp & OTG_EN) ? " otg_en" : "",
		(tmp & USBX_SYNCHRO) ? " synchro" : "",
		/* much more SRP stuff */
		(tmp & SRP_DATA) ? " srp_data" : "",
		(tmp & SRP_VBUS) ? " srp_vbus" : "",
		(tmp & OTG_PADEN) ? " otg_paden" : "",
		(tmp & HMC_PADEN) ? " hmc_paden" : "",
		(tmp & UHOST_EN) ? " uhost_en" : "",
		(tmp & HMC_TLLSPEED) ? " tllspeed" : "",
		(tmp & HMC_TLLATTACH) ? " tllattach" : "",
		B_ASE_BRST(tmp),
		OTG_HMC(tmp));
	tmp = omap_readl(OTG_CTRL);
	seq_printf(s, "otg_ctrl    %06x" EIGHTBITS EIGHTBITS "%s\n", tmp,
		(tmp & OTG_ASESSVLD) ? " asess" : "",
		(tmp & OTG_BSESSEND) ? " bsess_end" : "",
		(tmp & OTG_BSESSVLD) ? " bsess" : "",
		(tmp & OTG_VBUSVLD) ? " vbus" : "",
		(tmp & OTG_ID) ? " id" : "",
		(tmp & OTG_DRIVER_SEL) ? " DEVICE" : " HOST",
		(tmp & OTG_A_SETB_HNPEN) ? " a_setb_hnpen" : "",
		(tmp & OTG_A_BUSREQ) ? " a_bus" : "",
		(tmp & OTG_B_HNPEN) ? " b_hnpen" : "",
		(tmp & OTG_B_BUSREQ) ? " b_bus" : "",
		(tmp & OTG_BUSDROP) ? " busdrop" : "",
		(tmp & OTG_PULLDOWN) ? " down" : "",
		(tmp & OTG_PULLUP) ? " up" : "",
		(tmp & OTG_DRV_VBUS) ? " drv" : "",
		(tmp & OTG_PD_VBUS) ? " pd_vb" : "",
		(tmp & OTG_PU_VBUS) ? " pu_vb" : "",
		(tmp & OTG_PU_ID) ? " pu_id" : ""
		);
	tmp = omap_readw(OTG_IRQ_EN);
	seq_printf(s, "otg_irq_en  %04x" "\n", tmp);
	tmp = omap_readw(OTG_IRQ_SRC);
	seq_printf(s, "otg_irq_src %04x" "\n", tmp);
	tmp = omap_readw(OTG_OUTCTRL);
	seq_printf(s, "otg_outctrl %04x" "\n", tmp);
	tmp = omap_readw(OTG_TEST);
	seq_printf(s, "otg_test    %04x" "\n", tmp);
	return 0;
}

static int proc_udc_show(struct seq_file *s, void *_)
{
	u32		tmp;
	struct omap_ep	*ep;
	unsigned long	flags;

	spin_lock_irqsave(&udc->lock, flags);

	seq_printf(s, "%s, version: " DRIVER_VERSION
#ifdef	USE_ISO
		" (iso)"
#endif
		"%s\n",
		driver_desc,
		use_dma ?  " (dma)" : "");

	tmp = omap_readw(UDC_REV) & 0xff;
	seq_printf(s,
		"UDC rev %d.%d, fifo mode %d, gadget %s\n"
		"hmc %d, transceiver %s\n",
		tmp >> 4, tmp & 0xf,
		fifo_mode,
		udc->driver ? udc->driver->driver.name : "(none)",
		HMC,
		udc->transceiver
			? udc->transceiver->label
			: (cpu_is_omap1710()
				? "external" : "(none)"));
	seq_printf(s, "ULPD control %04x req %04x status %04x\n",
		omap_readw(ULPD_CLOCK_CTRL),
		omap_readw(ULPD_SOFT_REQ),
		omap_readw(ULPD_STATUS_REQ));

	/* OTG controller registers */
	if (!cpu_is_omap15xx())
		proc_otg_show(s);

	tmp = omap_readw(UDC_SYSCON1);
	seq_printf(s, "\nsyscon1     %04x" EIGHTBITS "\n", tmp,
		(tmp & UDC_CFG_LOCK) ? " cfg_lock" : "",
		(tmp & UDC_DATA_ENDIAN) ? " data_endian" : "",
		(tmp & UDC_DMA_ENDIAN) ? " dma_endian" : "",
		(tmp & UDC_NAK_EN) ? " nak" : "",
		(tmp & UDC_AUTODECODE_DIS) ? " autodecode_dis" : "",
		(tmp & UDC_SELF_PWR) ? " self_pwr" : "",
		(tmp & UDC_SOFF_DIS) ? " soff_dis" : "",
		(tmp & UDC_PULLUP_EN) ? " PULLUP" : "");
	/* syscon2 is write-only */

	/* UDC controller registers */
	if (!(tmp & UDC_PULLUP_EN)) {
		seq_printf(s, "(suspended)\n");
		spin_unlock_irqrestore(&udc->lock, flags);
		return 0;
	}

	tmp = omap_readw(UDC_DEVSTAT);
	seq_printf(s, "devstat     %04x" EIGHTBITS "%s%s\n", tmp,
		(tmp & UDC_B_HNP_ENABLE) ? " b_hnp" : "",
		(tmp & UDC_A_HNP_SUPPORT) ? " a_hnp" : "",
		(tmp & UDC_A_ALT_HNP_SUPPORT) ? " a_alt_hnp" : "",
		(tmp & UDC_R_WK_OK) ? " r_wk_ok" : "",
		(tmp & UDC_USB_RESET) ? " usb_reset" : "",
		(tmp & UDC_SUS) ? " SUS" : "",
		(tmp & UDC_CFG) ? " CFG" : "",
		(tmp & UDC_ADD) ? " ADD" : "",
		(tmp & UDC_DEF) ? " DEF" : "",
		(tmp & UDC_ATT) ? " ATT" : "");
	seq_printf(s, "sof         %04x\n", omap_readw(UDC_SOF));
	tmp = omap_readw(UDC_IRQ_EN);
	seq_printf(s, "irq_en      %04x" FOURBITS "%s\n", tmp,
		(tmp & UDC_SOF_IE) ? " sof" : "",
		(tmp & UDC_EPN_RX_IE) ? " epn_rx" : "",
		(tmp & UDC_EPN_TX_IE) ? " epn_tx" : "",
		(tmp & UDC_DS_CHG_IE) ? " ds_chg" : "",
		(tmp & UDC_EP0_IE) ? " ep0" : "");
	tmp = omap_readw(UDC_IRQ_SRC);
	seq_printf(s, "irq_src     %04x" EIGHTBITS "%s%s\n", tmp,
		(tmp & UDC_TXN_DONE) ? " txn_done" : "",
		(tmp & UDC_RXN_CNT) ? " rxn_cnt" : "",
		(tmp & UDC_RXN_EOT) ? " rxn_eot" : "",
		(tmp & UDC_IRQ_SOF) ? " sof" : "",
		(tmp & UDC_EPN_RX) ? " epn_rx" : "",
		(tmp & UDC_EPN_TX) ? " epn_tx" : "",
		(tmp & UDC_DS_CHG) ? " ds_chg" : "",
		(tmp & UDC_SETUP) ? " setup" : "",
		(tmp & UDC_EP0_RX) ? " ep0out" : "",
		(tmp & UDC_EP0_TX) ? " ep0in" : "");
	if (use_dma) {
		unsigned i;

		tmp = omap_readw(UDC_DMA_IRQ_EN);
		seq_printf(s, "dma_irq_en  %04x%s" EIGHTBITS "\n", tmp,
			(tmp & UDC_TX_DONE_IE(3)) ? " tx2_done" : "",
			(tmp & UDC_RX_CNT_IE(3)) ? " rx2_cnt" : "",
			(tmp & UDC_RX_EOT_IE(3)) ? " rx2_eot" : "",

			(tmp & UDC_TX_DONE_IE(2)) ? " tx1_done" : "",
			(tmp & UDC_RX_CNT_IE(2)) ? " rx1_cnt" : "",
			(tmp & UDC_RX_EOT_IE(2)) ? " rx1_eot" : "",

			(tmp & UDC_TX_DONE_IE(1)) ? " tx0_done" : "",
			(tmp & UDC_RX_CNT_IE(1)) ? " rx0_cnt" : "",
			(tmp & UDC_RX_EOT_IE(1)) ? " rx0_eot" : "");

		tmp = omap_readw(UDC_RXDMA_CFG);
		seq_printf(s, "rxdma_cfg   %04x\n", tmp);
		if (tmp) {
			for (i = 0; i < 3; i++) {
				if ((tmp & (0x0f << (i * 4))) == 0)
					continue;
				seq_printf(s, "rxdma[%d]    %04x\n", i,
						omap_readw(UDC_RXDMA(i + 1)));
			}
		}
		tmp = omap_readw(UDC_TXDMA_CFG);
		seq_printf(s, "txdma_cfg   %04x\n", tmp);
		if (tmp) {
			for (i = 0; i < 3; i++) {
				if (!(tmp & (0x0f << (i * 4))))
					continue;
				seq_printf(s, "txdma[%d]    %04x\n", i,
						omap_readw(UDC_TXDMA(i + 1)));
			}
		}
	}

	tmp = omap_readw(UDC_DEVSTAT);
	if (tmp & UDC_ATT) {
		proc_ep_show(s, &udc->ep[0]);
		if (tmp & UDC_ADD) {
			list_for_each_entry(ep, &udc->gadget.ep_list,
					ep.ep_list) {
				if (ep->ep.desc)
					proc_ep_show(s, ep);
			}
		}
	}
	spin_unlock_irqrestore(&udc->lock, flags);
	return 0;
}

static int proc_udc_open(struct inode *inode, struct file *file)
{
	return single_open(file, proc_udc_show, NULL);
}

static const struct file_operations proc_ops = {
	.owner		= THIS_MODULE,
	.open		= proc_udc_open,
	.read		= seq_read,
	.llseek		= seq_lseek,
	.release	= single_release,
};

static void create_proc_file(void)
{
	proc_create(proc_filename, 0, NULL, &proc_ops);
}

static void remove_proc_file(void)
{
	remove_proc_entry(proc_filename, NULL);
}

#else

static inline void create_proc_file(void) {}
static inline void remove_proc_file(void) {}

#endif

/*-------------------------------------------------------------------------*/

/* Before this controller can enumerate, we need to pick an endpoint
 * configuration, or "fifo_mode"  That involves allocating 2KB of packet
 * buffer space among the endpoints we'll be operating.
 *
 * NOTE: as of OMAP 1710 ES2.0, writing a new endpoint config when
 * UDC_SYSCON_1.CFG_LOCK is set can now work.  We won't use that
 * capability yet though.
 */
static unsigned
omap_ep_setup(char *name, u8 addr, u8 type,
		unsigned buf, unsigned maxp, int dbuf)
{
	struct omap_ep	*ep;
	u16		epn_rxtx = 0;

	/* OUT endpoints first, then IN */
	ep = &udc->ep[addr & 0xf];
	if (addr & USB_DIR_IN)
		ep += 16;

	/* in case of ep init table bugs */
	BUG_ON(ep->name[0]);

	/* chip setup ... bit values are same for IN, OUT */
	if (type == USB_ENDPOINT_XFER_ISOC) {
		switch (maxp) {
		case 8:
			epn_rxtx = 0 << 12;
			break;
		case 16:
			epn_rxtx = 1 << 12;
			break;
		case 32:
			epn_rxtx = 2 << 12;
			break;
		case 64:
			epn_rxtx = 3 << 12;
			break;
		case 128:
			epn_rxtx = 4 << 12;
			break;
		case 256:
			epn_rxtx = 5 << 12;
			break;
		case 512:
			epn_rxtx = 6 << 12;
			break;
		default:
			BUG();
		}
		epn_rxtx |= UDC_EPN_RX_ISO;
		dbuf = 1;
	} else {
		/* double-buffering "not supported" on 15xx,
		 * and ignored for PIO-IN on newer chips
		 * (for more reliable behavior)
		 */
		if (!use_dma || cpu_is_omap15xx())
			dbuf = 0;

		switch (maxp) {
		case 8:
			epn_rxtx = 0 << 12;
			break;
		case 16:
			epn_rxtx = 1 << 12;
			break;
		case 32:
			epn_rxtx = 2 << 12;
			break;
		case 64:
			epn_rxtx = 3 << 12;
			break;
		default:
			BUG();
		}
		if (dbuf && addr)
			epn_rxtx |= UDC_EPN_RX_DB;
		init_timer(&ep->timer);
		ep->timer.function = pio_out_timer;
		ep->timer.data = (unsigned long) ep;
	}
	if (addr)
		epn_rxtx |= UDC_EPN_RX_VALID;
	BUG_ON(buf & 0x07);
	epn_rxtx |= buf >> 3;

	DBG("%s addr %02x rxtx %04x maxp %d%s buf %d\n",
		name, addr, epn_rxtx, maxp, dbuf ? "x2" : "", buf);

	if (addr & USB_DIR_IN)
		omap_writew(epn_rxtx, UDC_EP_TX(addr & 0xf));
	else
		omap_writew(epn_rxtx, UDC_EP_RX(addr));

	/* next endpoint's buffer starts after this one's */
	buf += maxp;
	if (dbuf)
		buf += maxp;
	BUG_ON(buf > 2048);

	/* set up driver data structures */
	BUG_ON(strlen(name) >= sizeof ep->name);
	strlcpy(ep->name, name, sizeof ep->name);
	INIT_LIST_HEAD(&ep->queue);
	INIT_LIST_HEAD(&ep->iso);
	ep->bEndpointAddress = addr;
	ep->bmAttributes = type;
	ep->double_buf = dbuf;
	ep->udc = udc;

	ep->ep.name = ep->name;
	ep->ep.ops = &omap_ep_ops;
	ep->ep.maxpacket = ep->maxpacket = maxp;
	list_add_tail(&ep->ep.ep_list, &udc->gadget.ep_list);

	return buf;
}

static void omap_udc_release(struct device *dev)
{
	complete(udc->done);
	kfree(udc);
	udc = NULL;
}

static int
omap_udc_setup(struct platform_device *odev, struct usb_phy *xceiv)
{
	unsigned	tmp, buf;

	/* abolish any previous hardware state */
	omap_writew(0, UDC_SYSCON1);
	omap_writew(0, UDC_IRQ_EN);
	omap_writew(UDC_IRQ_SRC_MASK, UDC_IRQ_SRC);
	omap_writew(0, UDC_DMA_IRQ_EN);
	omap_writew(0, UDC_RXDMA_CFG);
	omap_writew(0, UDC_TXDMA_CFG);

	/* UDC_PULLUP_EN gates the chip clock */
	/* OTG_SYSCON_1 |= DEV_IDLE_EN; */

	udc = kzalloc(sizeof(*udc), GFP_KERNEL);
	if (!udc)
		return -ENOMEM;

	spin_lock_init(&udc->lock);

	udc->gadget.ops = &omap_gadget_ops;
	udc->gadget.ep0 = &udc->ep[0].ep;
	INIT_LIST_HEAD(&udc->gadget.ep_list);
	INIT_LIST_HEAD(&udc->iso);
	udc->gadget.speed = USB_SPEED_UNKNOWN;
	udc->gadget.max_speed = USB_SPEED_FULL;
	udc->gadget.name = driver_name;

	device_initialize(&udc->gadget.dev);
	dev_set_name(&udc->gadget.dev, "gadget");
	udc->gadget.dev.release = omap_udc_release;
	udc->gadget.dev.parent = &odev->dev;
	if (use_dma)
		udc->gadget.dev.dma_mask = odev->dev.dma_mask;

	udc->transceiver = xceiv;

	/* ep0 is special; put it right after the SETUP buffer */
	buf = omap_ep_setup("ep0", 0, USB_ENDPOINT_XFER_CONTROL,
			8 /* after SETUP */, 64 /* maxpacket */, 0);
	list_del_init(&udc->ep[0].ep.ep_list);

	/* initially disable all non-ep0 endpoints */
	for (tmp = 1; tmp < 15; tmp++) {
		omap_writew(0, UDC_EP_RX(tmp));
		omap_writew(0, UDC_EP_TX(tmp));
	}

#define OMAP_BULK_EP(name, addr) \
	buf = omap_ep_setup(name "-bulk", addr, \
			USB_ENDPOINT_XFER_BULK, buf, 64, 1);
#define OMAP_INT_EP(name, addr, maxp) \
	buf = omap_ep_setup(name "-int", addr, \
			USB_ENDPOINT_XFER_INT, buf, maxp, 0);
#define OMAP_ISO_EP(name, addr, maxp) \
	buf = omap_ep_setup(name "-iso", addr, \
			USB_ENDPOINT_XFER_ISOC, buf, maxp, 1);

	switch (fifo_mode) {
	case 0:
		OMAP_BULK_EP("ep1in",  USB_DIR_IN  | 1);
		OMAP_BULK_EP("ep2out", USB_DIR_OUT | 2);
		OMAP_INT_EP("ep3in",   USB_DIR_IN  | 3, 16);
		break;
	case 1:
		OMAP_BULK_EP("ep1in",  USB_DIR_IN  | 1);
		OMAP_BULK_EP("ep2out", USB_DIR_OUT | 2);
		OMAP_INT_EP("ep9in",   USB_DIR_IN  | 9, 16);

		OMAP_BULK_EP("ep3in",  USB_DIR_IN  | 3);
		OMAP_BULK_EP("ep4out", USB_DIR_OUT | 4);
		OMAP_INT_EP("ep10in",  USB_DIR_IN  | 10, 16);

		OMAP_BULK_EP("ep5in",  USB_DIR_IN  | 5);
		OMAP_BULK_EP("ep5out", USB_DIR_OUT | 5);
		OMAP_INT_EP("ep11in",  USB_DIR_IN  | 11, 16);

		OMAP_BULK_EP("ep6in",  USB_DIR_IN  | 6);
		OMAP_BULK_EP("ep6out", USB_DIR_OUT | 6);
		OMAP_INT_EP("ep12in",  USB_DIR_IN  | 12, 16);

		OMAP_BULK_EP("ep7in",  USB_DIR_IN  | 7);
		OMAP_BULK_EP("ep7out", USB_DIR_OUT | 7);
		OMAP_INT_EP("ep13in",  USB_DIR_IN  | 13, 16);
		OMAP_INT_EP("ep13out", USB_DIR_OUT | 13, 16);

		OMAP_BULK_EP("ep8in",  USB_DIR_IN  | 8);
		OMAP_BULK_EP("ep8out", USB_DIR_OUT | 8);
		OMAP_INT_EP("ep14in",  USB_DIR_IN  | 14, 16);
		OMAP_INT_EP("ep14out", USB_DIR_OUT | 14, 16);

		OMAP_BULK_EP("ep15in",  USB_DIR_IN  | 15);
		OMAP_BULK_EP("ep15out", USB_DIR_OUT | 15);

		break;

#ifdef	USE_ISO
	case 2:			/* mixed iso/bulk */
		OMAP_ISO_EP("ep1in",   USB_DIR_IN  | 1, 256);
		OMAP_ISO_EP("ep2out",  USB_DIR_OUT | 2, 256);
		OMAP_ISO_EP("ep3in",   USB_DIR_IN  | 3, 128);
		OMAP_ISO_EP("ep4out",  USB_DIR_OUT | 4, 128);

		OMAP_INT_EP("ep5in",   USB_DIR_IN  | 5, 16);

		OMAP_BULK_EP("ep6in",  USB_DIR_IN  | 6);
		OMAP_BULK_EP("ep7out", USB_DIR_OUT | 7);
		OMAP_INT_EP("ep8in",   USB_DIR_IN  | 8, 16);
		break;
	case 3:			/* mixed bulk/iso */
		OMAP_BULK_EP("ep1in",  USB_DIR_IN  | 1);
		OMAP_BULK_EP("ep2out", USB_DIR_OUT | 2);
		OMAP_INT_EP("ep3in",   USB_DIR_IN  | 3, 16);

		OMAP_BULK_EP("ep4in",  USB_DIR_IN  | 4);
		OMAP_BULK_EP("ep5out", USB_DIR_OUT | 5);
		OMAP_INT_EP("ep6in",   USB_DIR_IN  | 6, 16);

		OMAP_ISO_EP("ep7in",   USB_DIR_IN  | 7, 256);
		OMAP_ISO_EP("ep8out",  USB_DIR_OUT | 8, 256);
		OMAP_INT_EP("ep9in",   USB_DIR_IN  | 9, 16);
		break;
#endif

	/* add more modes as needed */

	default:
		ERR("unsupported fifo_mode #%d\n", fifo_mode);
		return -ENODEV;
	}
	omap_writew(UDC_CFG_LOCK|UDC_SELF_PWR, UDC_SYSCON1);
	INFO("fifo mode %d, %d bytes not used\n", fifo_mode, 2048 - buf);
	return 0;
}

static int omap_udc_probe(struct platform_device *pdev)
{
	int			status = -ENODEV;
	int			hmc;
	struct usb_phy		*xceiv = NULL;
	const char		*type = NULL;
	struct omap_usb_config	*config = pdev->dev.platform_data;
	struct clk		*dc_clk = NULL;
	struct clk		*hhc_clk = NULL;

	if (cpu_is_omap7xx())
		use_dma = 0;

	/* NOTE:  "knows" the order of the resources! */
	if (!request_mem_region(pdev->resource[0].start,
			pdev->resource[0].end - pdev->resource[0].start + 1,
			driver_name)) {
		DBG("request_mem_region failed\n");
		return -EBUSY;
	}

	if (cpu_is_omap16xx()) {
		dc_clk = clk_get(&pdev->dev, "usb_dc_ck");
		hhc_clk = clk_get(&pdev->dev, "usb_hhc_ck");
		BUG_ON(IS_ERR(dc_clk) || IS_ERR(hhc_clk));
		/* can't use omap_udc_enable_clock yet */
		clk_enable(dc_clk);
		clk_enable(hhc_clk);
		udelay(100);
	}

	if (cpu_is_omap7xx()) {
		dc_clk = clk_get(&pdev->dev, "usb_dc_ck");
		hhc_clk = clk_get(&pdev->dev, "l3_ocpi_ck");
		BUG_ON(IS_ERR(dc_clk) || IS_ERR(hhc_clk));
		/* can't use omap_udc_enable_clock yet */
		clk_enable(dc_clk);
		clk_enable(hhc_clk);
		udelay(100);
	}

	INFO("OMAP UDC rev %d.%d%s\n",
		omap_readw(UDC_REV) >> 4, omap_readw(UDC_REV) & 0xf,
		config->otg ? ", Mini-AB" : "");

	/* use the mode given to us by board init code */
	if (cpu_is_omap15xx()) {
		hmc = HMC_1510;
		type = "(unknown)";

		if (machine_without_vbus_sense()) {
			/* just set up software VBUS detect, and then
			 * later rig it so we always report VBUS.
			 * FIXME without really sensing VBUS, we can't
			 * know when to turn PULLUP_EN on/off; and that
			 * means we always "need" the 48MHz clock.
			 */
			u32 tmp = omap_readl(FUNC_MUX_CTRL_0);
			tmp &= ~VBUS_CTRL_1510;
			omap_writel(tmp, FUNC_MUX_CTRL_0);
			tmp |= VBUS_MODE_1510;
			tmp &= ~VBUS_CTRL_1510;
			omap_writel(tmp, FUNC_MUX_CTRL_0);
		}
	} else {
		/* The transceiver may package some GPIO logic or handle
		 * loopback and/or transceiverless setup; if we find one,
		 * use it.  Except for OTG, we don't _need_ to talk to one;
		 * but not having one probably means no VBUS detection.
		 */
		xceiv = usb_get_phy(USB_PHY_TYPE_USB2);
		if (!IS_ERR_OR_NULL(xceiv))
			type = xceiv->label;
		else if (config->otg) {
			DBG("OTG requires external transceiver!\n");
			goto cleanup0;
		}

		hmc = HMC_1610;

		switch (hmc) {
		case 0:			/* POWERUP DEFAULT == 0 */
		case 4:
		case 12:
		case 20:
			if (!cpu_is_omap1710()) {
				type = "integrated";
				break;
			}
			/* FALL THROUGH */
		case 3:
		case 11:
		case 16:
		case 19:
		case 25:
			if (IS_ERR_OR_NULL(xceiv)) {
				DBG("external transceiver not registered!\n");
				type = "unknown";
			}
			break;
		case 21:			/* internal loopback */
			type = "loopback";
			break;
		case 14:			/* transceiverless */
			if (cpu_is_omap1710())
				goto bad_on_1710;
			/* FALL THROUGH */
		case 13:
		case 15:
			type = "no";
			break;

		default:
bad_on_1710:
			ERR("unrecognized UDC HMC mode %d\n", hmc);
			goto cleanup0;
		}
	}

	INFO("hmc mode %d, %s transceiver\n", hmc, type);

	/* a "gadget" abstracts/virtualizes the controller */
	status = omap_udc_setup(pdev, xceiv);
	if (status)
		goto cleanup0;

	xceiv = NULL;
	/* "udc" is now valid */
	pullup_disable(udc);
#if	defined(CONFIG_USB_OHCI_HCD) || defined(CONFIG_USB_OHCI_HCD_MODULE)
	udc->gadget.is_otg = (config->otg != 0);
#endif

	/* starting with omap1710 es2.0, clear toggle is a separate bit */
	if (omap_readw(UDC_REV) >= 0x61)
		udc->clr_halt = UDC_RESET_EP | UDC_CLRDATA_TOGGLE;
	else
		udc->clr_halt = UDC_RESET_EP;

	/* USB general purpose IRQ:  ep0, state changes, dma, etc */
	status = request_irq(pdev->resource[1].start, omap_udc_irq,
			0, driver_name, udc);
	if (status != 0) {
		ERR("can't get irq %d, err %d\n",
			(int) pdev->resource[1].start, status);
		goto cleanup1;
	}

	/* USB "non-iso" IRQ (PIO for all but ep0) */
	status = request_irq(pdev->resource[2].start, omap_udc_pio_irq,
			0, "omap_udc pio", udc);
	if (status != 0) {
		ERR("can't get irq %d, err %d\n",
			(int) pdev->resource[2].start, status);
		goto cleanup2;
	}
#ifdef	USE_ISO
	status = request_irq(pdev->resource[3].start, omap_udc_iso_irq,
			0, "omap_udc iso", udc);
	if (status != 0) {
		ERR("can't get irq %d, err %d\n",
			(int) pdev->resource[3].start, status);
		goto cleanup3;
	}
#endif
	if (cpu_is_omap16xx() || cpu_is_omap7xx()) {
		udc->dc_clk = dc_clk;
		udc->hhc_clk = hhc_clk;
		clk_disable(hhc_clk);
		clk_disable(dc_clk);
	}

	create_proc_file();
	status = device_add(&udc->gadget.dev);
	if (status)
		goto cleanup4;

	status = usb_add_gadget_udc(&pdev->dev, &udc->gadget);
	if (!status)
		return status;
	/* If fail, fall through */
cleanup4:
	remove_proc_file();

#ifdef	USE_ISO
cleanup3:
	free_irq(pdev->resource[2].start, udc);
#endif

cleanup2:
	free_irq(pdev->resource[1].start, udc);

cleanup1:
	kfree(udc);
	udc = NULL;

cleanup0:
	if (!IS_ERR_OR_NULL(xceiv))
		usb_put_phy(xceiv);

	if (cpu_is_omap16xx() || cpu_is_omap7xx()) {
		clk_disable(hhc_clk);
		clk_disable(dc_clk);
		clk_put(hhc_clk);
		clk_put(dc_clk);
	}

	release_mem_region(pdev->resource[0].start,
			pdev->resource[0].end - pdev->resource[0].start + 1);

	return status;
}

static int omap_udc_remove(struct platform_device *pdev)
{
	DECLARE_COMPLETION_ONSTACK(done);

	if (!udc)
		return -ENODEV;

	usb_del_gadget_udc(&udc->gadget);
	if (udc->driver)
		return -EBUSY;

	udc->done = &done;

	pullup_disable(udc);
	if (!IS_ERR_OR_NULL(udc->transceiver)) {
		usb_put_phy(udc->transceiver);
		udc->transceiver = NULL;
	}
	omap_writew(0, UDC_SYSCON1);

	remove_proc_file();

#ifdef	USE_ISO
	free_irq(pdev->resource[3].start, udc);
#endif
	free_irq(pdev->resource[2].start, udc);
	free_irq(pdev->resource[1].start, udc);

	if (udc->dc_clk) {
		if (udc->clk_requested)
			omap_udc_enable_clock(0);
		clk_put(udc->hhc_clk);
		clk_put(udc->dc_clk);
	}

	release_mem_region(pdev->resource[0].start,
			pdev->resource[0].end - pdev->resource[0].start + 1);

	device_unregister(&udc->gadget.dev);
	wait_for_completion(&done);

	return 0;
}

/* suspend/resume/wakeup from sysfs (echo > power/state) or when the
 * system is forced into deep sleep
 *
 * REVISIT we should probably reject suspend requests when there's a host
 * session active, rather than disconnecting, at least on boards that can
 * report VBUS irqs (UDC_DEVSTAT.UDC_ATT).  And in any case, we need to
 * make host resumes and VBUS detection trigger OMAP wakeup events; that
 * may involve talking to an external transceiver (e.g. isp1301).
 */

static int omap_udc_suspend(struct platform_device *dev, pm_message_t message)
{
	u32	devstat;

	devstat = omap_readw(UDC_DEVSTAT);

	/* we're requesting 48 MHz clock if the pullup is enabled
	 * (== we're attached to the host) and we're not suspended,
	 * which would prevent entry to deep sleep...
	 */
	if ((devstat & UDC_ATT) != 0 && (devstat & UDC_SUS) == 0) {
		WARNING("session active; suspend requires disconnect\n");
		omap_pullup(&udc->gadget, 0);
	}

	return 0;
}

static int omap_udc_resume(struct platform_device *dev)
{
	DBG("resume + wakeup/SRP\n");
	omap_pullup(&udc->gadget, 1);

	/* maybe the host would enumerate us if we nudged it */
	msleep(100);
	return omap_wakeup(&udc->gadget);
}

/*-------------------------------------------------------------------------*/

static struct platform_driver udc_driver = {
	.probe		= omap_udc_probe,
	.remove		= omap_udc_remove,
	.suspend	= omap_udc_suspend,
	.resume		= omap_udc_resume,
	.driver		= {
		.owner	= THIS_MODULE,
		.name	= (char *) driver_name,
	},
};

module_platform_driver(udc_driver);

MODULE_DESCRIPTION(DRIVER_DESC);
MODULE_LICENSE("GPL");
MODULE_ALIAS("platform:omap_udc");<|MERGE_RESOLUTION|>--- conflicted
+++ resolved
@@ -1311,11 +1311,7 @@
 }
 
 static int omap_udc_start(struct usb_gadget *g,
-<<<<<<< HEAD
-		struct usb_gadget_driver *driver)
-=======
 		struct usb_gadget_driver *driver);
->>>>>>> a937536b
 static int omap_udc_stop(struct usb_gadget *g,
 		struct usb_gadget_driver *driver);
 
