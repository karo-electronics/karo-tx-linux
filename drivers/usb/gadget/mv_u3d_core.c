--- conflicted
+++ resolved
@@ -1786,11 +1786,6 @@
 
 	clk_put(u3d->clk);
 
-<<<<<<< HEAD
-	platform_set_drvdata(dev, NULL);
-
-=======
->>>>>>> d0e0ac97
 	kfree(u3d);
 
 	return 0;
