/*
 * MUSB OTG driver core code
 *
 * Copyright 2005 Mentor Graphics Corporation
 * Copyright (C) 2005-2006 by Texas Instruments
 * Copyright (C) 2006-2007 Nokia Corporation
 *
 * This program is free software; you can redistribute it and/or
 * modify it under the terms of the GNU General Public License
 * version 2 as published by the Free Software Foundation.
 *
 * This program is distributed in the hope that it will be useful, but
 * WITHOUT ANY WARRANTY; without even the implied warranty of
 * MERCHANTABILITY or FITNESS FOR A PARTICULAR PURPOSE.  See the GNU
 * General Public License for more details.
 *
 * You should have received a copy of the GNU General Public License
 * along with this program; if not, write to the Free Software
 * Foundation, Inc., 51 Franklin St, Fifth Floor, Boston, MA
 * 02110-1301 USA
 *
 * THIS SOFTWARE IS PROVIDED "AS IS" AND ANY EXPRESS OR IMPLIED
 * WARRANTIES, INCLUDING, BUT NOT LIMITED TO, THE IMPLIED WARRANTIES OF
 * MERCHANTABILITY AND FITNESS FOR A PARTICULAR PURPOSE ARE DISCLAIMED.  IN
 * NO EVENT SHALL THE AUTHORS BE LIABLE FOR ANY DIRECT, INDIRECT,
 * INCIDENTAL, SPECIAL, EXEMPLARY, OR CONSEQUENTIAL DAMAGES (INCLUDING, BUT
 * NOT LIMITED TO, PROCUREMENT OF SUBSTITUTE GOODS OR SERVICES; LOSS OF
 * USE, DATA, OR PROFITS; OR BUSINESS INTERRUPTION) HOWEVER CAUSED AND ON
 * ANY THEORY OF LIABILITY, WHETHER IN CONTRACT, STRICT LIABILITY, OR TORT
 * (INCLUDING NEGLIGENCE OR OTHERWISE) ARISING IN ANY WAY OUT OF THE USE OF
 * THIS SOFTWARE, EVEN IF ADVISED OF THE POSSIBILITY OF SUCH DAMAGE.
 *
 */

/*
 * Inventra (Multipoint) Dual-Role Controller Driver for Linux.
 *
 * This consists of a Host Controller Driver (HCD) and a peripheral
 * controller driver implementing the "Gadget" API; OTG support is
 * in the works.  These are normal Linux-USB controller drivers which
 * use IRQs and have no dedicated thread.
 *
 * This version of the driver has only been used with products from
 * Texas Instruments.  Those products integrate the Inventra logic
 * with other DMA, IRQ, and bus modules, as well as other logic that
 * needs to be reflected in this driver.
 *
 *
 * NOTE:  the original Mentor code here was pretty much a collection
 * of mechanisms that don't seem to have been fully integrated/working
 * for *any* Linux kernel version.  This version aims at Linux 2.6.now,
 * Key open issues include:
 *
 *  - Lack of host-side transaction scheduling, for all transfer types.
 *    The hardware doesn't do it; instead, software must.
 *
 *    This is not an issue for OTG devices that don't support external
 *    hubs, but for more "normal" USB hosts it's a user issue that the
 *    "multipoint" support doesn't scale in the expected ways.  That
 *    includes DaVinci EVM in a common non-OTG mode.
 *
 *      * Control and bulk use dedicated endpoints, and there's as
 *        yet no mechanism to either (a) reclaim the hardware when
 *        peripherals are NAKing, which gets complicated with bulk
 *        endpoints, or (b) use more than a single bulk endpoint in
 *        each direction.
 *
 *        RESULT:  one device may be perceived as blocking another one.
 *
 *      * Interrupt and isochronous will dynamically allocate endpoint
 *        hardware, but (a) there's no record keeping for bandwidth;
 *        (b) in the common case that few endpoints are available, there
 *        is no mechanism to reuse endpoints to talk to multiple devices.
 *
 *        RESULT:  At one extreme, bandwidth can be overcommitted in
 *        some hardware configurations, no faults will be reported.
 *        At the other extreme, the bandwidth capabilities which do
 *        exist tend to be severely undercommitted.  You can't yet hook
 *        up both a keyboard and a mouse to an external USB hub.
 */

/*
 * This gets many kinds of configuration information:
 *	- Kconfig for everything user-configurable
 *	- platform_device for addressing, irq, and platform_data
 *	- platform_data is mostly for board-specific information
 *	  (plus recentrly, SOC or family details)
 *
 * Most of the conditional compilation will (someday) vanish.
 */

#include <linux/module.h>
#include <linux/kernel.h>
#include <linux/sched.h>
#include <linux/slab.h>
#include <linux/list.h>
#include <linux/kobject.h>
#include <linux/prefetch.h>
#include <linux/platform_device.h>
#include <linux/io.h>
#include <linux/dma-mapping.h>
#include <linux/usb.h>

#include "musb_core.h"

#define TA_WAIT_BCON(m) max_t(int, (m)->a_wait_bcon, OTG_TIME_A_WAIT_BCON)


#define DRIVER_AUTHOR "Mentor Graphics, Texas Instruments, Nokia"
#define DRIVER_DESC "Inventra Dual-Role USB Controller Driver"

#define MUSB_VERSION "6.0"

#define DRIVER_INFO DRIVER_DESC ", v" MUSB_VERSION

#define MUSB_DRIVER_NAME "musb-hdrc"
const char musb_driver_name[] = MUSB_DRIVER_NAME;

MODULE_DESCRIPTION(DRIVER_INFO);
MODULE_AUTHOR(DRIVER_AUTHOR);
MODULE_LICENSE("GPL");
MODULE_ALIAS("platform:" MUSB_DRIVER_NAME);


/*-------------------------------------------------------------------------*/

static inline struct musb *dev_to_musb(struct device *dev)
{
	return dev_get_drvdata(dev);
}

/*-------------------------------------------------------------------------*/

#ifndef CONFIG_BLACKFIN
static int musb_ulpi_read(struct usb_phy *phy, u32 reg)
{
	void __iomem *addr = phy->io_priv;
	int	i = 0;
	u8	r;
	u8	power;
	int	ret;

	pm_runtime_get_sync(phy->io_dev);

	/* Make sure the transceiver is not in low power mode */
	power = musb_readb(addr, MUSB_POWER);
	power &= ~MUSB_POWER_SUSPENDM;
	musb_writeb(addr, MUSB_POWER, power);

	/* REVISIT: musbhdrc_ulpi_an.pdf recommends setting the
	 * ULPICarKitControlDisableUTMI after clearing POWER_SUSPENDM.
	 */

	musb_writeb(addr, MUSB_ULPI_REG_ADDR, (u8)reg);
	musb_writeb(addr, MUSB_ULPI_REG_CONTROL,
			MUSB_ULPI_REG_REQ | MUSB_ULPI_RDN_WR);

	while (!(musb_readb(addr, MUSB_ULPI_REG_CONTROL)
				& MUSB_ULPI_REG_CMPLT)) {
		i++;
		if (i == 10000) {
			ret = -ETIMEDOUT;
			goto out;
		}

	}
	r = musb_readb(addr, MUSB_ULPI_REG_CONTROL);
	r &= ~MUSB_ULPI_REG_CMPLT;
	musb_writeb(addr, MUSB_ULPI_REG_CONTROL, r);

	ret = musb_readb(addr, MUSB_ULPI_REG_DATA);

out:
	pm_runtime_put(phy->io_dev);

	return ret;
}

static int musb_ulpi_write(struct usb_phy *phy, u32 val, u32 reg)
{
	void __iomem *addr = phy->io_priv;
	int	i = 0;
	u8	r = 0;
	u8	power;
	int	ret = 0;

	pm_runtime_get_sync(phy->io_dev);

	/* Make sure the transceiver is not in low power mode */
	power = musb_readb(addr, MUSB_POWER);
	power &= ~MUSB_POWER_SUSPENDM;
	musb_writeb(addr, MUSB_POWER, power);

	musb_writeb(addr, MUSB_ULPI_REG_ADDR, (u8)reg);
	musb_writeb(addr, MUSB_ULPI_REG_DATA, (u8)val);
	musb_writeb(addr, MUSB_ULPI_REG_CONTROL, MUSB_ULPI_REG_REQ);

	while (!(musb_readb(addr, MUSB_ULPI_REG_CONTROL)
				& MUSB_ULPI_REG_CMPLT)) {
		i++;
		if (i == 10000) {
			ret = -ETIMEDOUT;
			goto out;
		}
	}

	r = musb_readb(addr, MUSB_ULPI_REG_CONTROL);
	r &= ~MUSB_ULPI_REG_CMPLT;
	musb_writeb(addr, MUSB_ULPI_REG_CONTROL, r);

out:
	pm_runtime_put(phy->io_dev);

	return ret;
}
#else
#define musb_ulpi_read		NULL
#define musb_ulpi_write		NULL
#endif

static struct usb_phy_io_ops musb_ulpi_access = {
	.read = musb_ulpi_read,
	.write = musb_ulpi_write,
};

/*-------------------------------------------------------------------------*/

static u32 musb_default_fifo_offset(u8 epnum)
{
	return 0x20 + (epnum * 4);
}

/* "flat" mapping: each endpoint has its own i/o address */
static void musb_flat_ep_select(void __iomem *mbase, u8 epnum)
{
}

static u32 musb_flat_ep_offset(u8 epnum, u16 offset)
{
	return 0x100 + (0x10 * epnum) + offset;
}

/* "indexed" mapping: INDEX register controls register bank select */
static void musb_indexed_ep_select(void __iomem *mbase, u8 epnum)
{
	musb_writeb(mbase, MUSB_INDEX, epnum);
}

static u32 musb_indexed_ep_offset(u8 epnum, u16 offset)
{
	return 0x10 + offset;
}

static u32 musb_default_busctl_offset(u8 epnum, u16 offset)
{
	return 0x80 + (0x08 * epnum) + offset;
}

static u8 musb_default_readb(const void __iomem *addr, unsigned offset)
{
	return __raw_readb(addr + offset);
}

static void musb_default_writeb(void __iomem *addr, unsigned offset, u8 data)
{
	__raw_writeb(data, addr + offset);
}

static u16 musb_default_readw(const void __iomem *addr, unsigned offset)
{
	return __raw_readw(addr + offset);
}

static void musb_default_writew(void __iomem *addr, unsigned offset, u16 data)
{
	__raw_writew(data, addr + offset);
}

static u32 musb_default_readl(const void __iomem *addr, unsigned offset)
{
	return __raw_readl(addr + offset);
}

static void musb_default_writel(void __iomem *addr, unsigned offset, u32 data)
{
	__raw_writel(data, addr + offset);
}

/*
 * Load an endpoint's FIFO
 */
static void musb_default_write_fifo(struct musb_hw_ep *hw_ep, u16 len,
				    const u8 *src)
{
	struct musb *musb = hw_ep->musb;
	void __iomem *fifo = hw_ep->fifo;

	if (unlikely(len == 0))
		return;

	prefetch((u8 *)src);

	dev_dbg(musb->controller, "%cX ep%d fifo %p count %d buf %p\n",
			'T', hw_ep->epnum, fifo, len, src);

	/* we can't assume unaligned reads work */
	if (likely((0x01 & (unsigned long) src) == 0)) {
		u16	index = 0;

		/* best case is 32bit-aligned source address */
		if ((0x02 & (unsigned long) src) == 0) {
			if (len >= 4) {
				iowrite32_rep(fifo, src + index, len >> 2);
				index += len & ~0x03;
			}
			if (len & 0x02) {
				__raw_writew(*(u16 *)&src[index], fifo);
				index += 2;
			}
		} else {
			if (len >= 2) {
				iowrite16_rep(fifo, src + index, len >> 1);
				index += len & ~0x01;
			}
		}
		if (len & 0x01)
			__raw_writeb(src[index], fifo);
	} else  {
		/* byte aligned */
		iowrite8_rep(fifo, src, len);
	}
}

/*
 * Unload an endpoint's FIFO
 */
static void musb_default_read_fifo(struct musb_hw_ep *hw_ep, u16 len, u8 *dst)
{
	struct musb *musb = hw_ep->musb;
	void __iomem *fifo = hw_ep->fifo;

	if (unlikely(len == 0))
		return;

	dev_dbg(musb->controller, "%cX ep%d fifo %p count %d buf %p\n",
			'R', hw_ep->epnum, fifo, len, dst);

	/* we can't assume unaligned writes work */
	if (likely((0x01 & (unsigned long) dst) == 0)) {
		u16	index = 0;

		/* best case is 32bit-aligned destination address */
		if ((0x02 & (unsigned long) dst) == 0) {
			if (len >= 4) {
				ioread32_rep(fifo, dst, len >> 2);
				index = len & ~0x03;
			}
			if (len & 0x02) {
				*(u16 *)&dst[index] = __raw_readw(fifo);
				index += 2;
			}
		} else {
			if (len >= 2) {
				ioread16_rep(fifo, dst, len >> 1);
				index = len & ~0x01;
			}
		}
		if (len & 0x01)
			dst[index] = __raw_readb(fifo);
	} else  {
		/* byte aligned */
		ioread8_rep(fifo, dst, len);
	}
}

/*
 * Old style IO functions
 */
u8 (*musb_readb)(const void __iomem *addr, unsigned offset);
EXPORT_SYMBOL_GPL(musb_readb);

void (*musb_writeb)(void __iomem *addr, unsigned offset, u8 data);
EXPORT_SYMBOL_GPL(musb_writeb);

u16 (*musb_readw)(const void __iomem *addr, unsigned offset);
EXPORT_SYMBOL_GPL(musb_readw);

void (*musb_writew)(void __iomem *addr, unsigned offset, u16 data);
EXPORT_SYMBOL_GPL(musb_writew);

u32 (*musb_readl)(const void __iomem *addr, unsigned offset);
EXPORT_SYMBOL_GPL(musb_readl);

void (*musb_writel)(void __iomem *addr, unsigned offset, u32 data);
EXPORT_SYMBOL_GPL(musb_writel);

#ifndef CONFIG_MUSB_PIO_ONLY
struct dma_controller *
(*musb_dma_controller_create)(struct musb *musb, void __iomem *base);
EXPORT_SYMBOL(musb_dma_controller_create);

void (*musb_dma_controller_destroy)(struct dma_controller *c);
EXPORT_SYMBOL(musb_dma_controller_destroy);
#endif

/*
 * New style IO functions
 */
void musb_read_fifo(struct musb_hw_ep *hw_ep, u16 len, u8 *dst)
{
	return hw_ep->musb->io.read_fifo(hw_ep, len, dst);
}

void musb_write_fifo(struct musb_hw_ep *hw_ep, u16 len, const u8 *src)
{
	return hw_ep->musb->io.write_fifo(hw_ep, len, src);
}

/*-------------------------------------------------------------------------*/

/* for high speed test mode; see USB 2.0 spec 7.1.20 */
static const u8 musb_test_packet[53] = {
	/* implicit SYNC then DATA0 to start */

	/* JKJKJKJK x9 */
	0x00, 0x00, 0x00, 0x00, 0x00, 0x00, 0x00, 0x00, 0x00,
	/* JJKKJJKK x8 */
	0xaa, 0xaa, 0xaa, 0xaa, 0xaa, 0xaa, 0xaa, 0xaa,
	/* JJJJKKKK x8 */
	0xee, 0xee, 0xee, 0xee, 0xee, 0xee, 0xee, 0xee,
	/* JJJJJJJKKKKKKK x8 */
	0xfe, 0xff, 0xff, 0xff, 0xff, 0xff, 0xff, 0xff, 0xff, 0xff, 0xff, 0xff,
	/* JJJJJJJK x8 */
	0x7f, 0xbf, 0xdf, 0xef, 0xf7, 0xfb, 0xfd,
	/* JKKKKKKK x10, JK */
	0xfc, 0x7e, 0xbf, 0xdf, 0xef, 0xf7, 0xfb, 0xfd, 0x7e

	/* implicit CRC16 then EOP to end */
};

void musb_load_testpacket(struct musb *musb)
{
	void __iomem	*regs = musb->endpoints[0].regs;

	musb_ep_select(musb->mregs, 0);
	musb_write_fifo(musb->control_ep,
			sizeof(musb_test_packet), musb_test_packet);
	musb_writew(regs, MUSB_CSR0, MUSB_CSR0_TXPKTRDY);
}

/*-------------------------------------------------------------------------*/

/*
 * Handles OTG hnp timeouts, such as b_ase0_brst
 */
static void musb_otg_timer_func(unsigned long data)
{
	struct musb	*musb = (struct musb *)data;
	unsigned long	flags;

	spin_lock_irqsave(&musb->lock, flags);
	switch (musb->xceiv->otg->state) {
	case OTG_STATE_B_WAIT_ACON:
		dev_dbg(musb->controller, "HNP: b_wait_acon timeout; back to b_peripheral\n");
		musb_g_disconnect(musb);
		musb->xceiv->otg->state = OTG_STATE_B_PERIPHERAL;
		musb->is_active = 0;
		break;
	case OTG_STATE_A_SUSPEND:
	case OTG_STATE_A_WAIT_BCON:
		dev_dbg(musb->controller, "HNP: %s timeout\n",
			usb_otg_state_string(musb->xceiv->otg->state));
		musb_platform_set_vbus(musb, 0);
		musb->xceiv->otg->state = OTG_STATE_A_WAIT_VFALL;
		break;
	default:
		dev_dbg(musb->controller, "HNP: Unhandled mode %s\n",
			usb_otg_state_string(musb->xceiv->otg->state));
	}
	spin_unlock_irqrestore(&musb->lock, flags);
}

/*
 * Stops the HNP transition. Caller must take care of locking.
 */
void musb_hnp_stop(struct musb *musb)
{
	struct usb_hcd	*hcd = musb->hcd;
	void __iomem	*mbase = musb->mregs;
	u8	reg;

	dev_dbg(musb->controller, "HNP: stop from %s\n",
			usb_otg_state_string(musb->xceiv->otg->state));

	switch (musb->xceiv->otg->state) {
	case OTG_STATE_A_PERIPHERAL:
		musb_g_disconnect(musb);
		dev_dbg(musb->controller, "HNP: back to %s\n",
			usb_otg_state_string(musb->xceiv->otg->state));
		break;
	case OTG_STATE_B_HOST:
		dev_dbg(musb->controller, "HNP: Disabling HR\n");
		if (hcd)
			hcd->self.is_b_host = 0;
		musb->xceiv->otg->state = OTG_STATE_B_PERIPHERAL;
		MUSB_DEV_MODE(musb);
		reg = musb_readb(mbase, MUSB_POWER);
		reg |= MUSB_POWER_SUSPENDM;
		musb_writeb(mbase, MUSB_POWER, reg);
		/* REVISIT: Start SESSION_REQUEST here? */
		break;
	default:
		dev_dbg(musb->controller, "HNP: Stopping in unknown state %s\n",
			usb_otg_state_string(musb->xceiv->otg->state));
	}

	/*
	 * When returning to A state after HNP, avoid hub_port_rebounce(),
	 * which cause occasional OPT A "Did not receive reset after connect"
	 * errors.
	 */
	musb->port1_status &= ~(USB_PORT_STAT_C_CONNECTION << 16);
}

static void musb_recover_from_babble(struct musb *musb);

/*
 * Interrupt Service Routine to record USB "global" interrupts.
 * Since these do not happen often and signify things of
 * paramount importance, it seems OK to check them individually;
 * the order of the tests is specified in the manual
 *
 * @param musb instance pointer
 * @param int_usb register contents
 * @param devctl
 * @param power
 */

static irqreturn_t musb_stage0_irq(struct musb *musb, u8 int_usb,
				u8 devctl)
{
	irqreturn_t handled = IRQ_NONE;

	dev_dbg(musb->controller, "<== DevCtl=%02x, int_usb=0x%x\n", devctl,
		int_usb);

	/* in host mode, the peripheral may issue remote wakeup.
	 * in peripheral mode, the host may resume the link.
	 * spurious RESUME irqs happen too, paired with SUSPEND.
	 */
	if (int_usb & MUSB_INTR_RESUME) {
		handled = IRQ_HANDLED;
		dev_dbg(musb->controller, "RESUME (%s)\n",
				usb_otg_state_string(musb->xceiv->otg->state));

		if (devctl & MUSB_DEVCTL_HM) {
			switch (musb->xceiv->otg->state) {
			case OTG_STATE_A_SUSPEND:
				/* remote wakeup?  later, GetPortStatus
				 * will stop RESUME signaling
				 */

				musb->port1_status |=
						(USB_PORT_STAT_C_SUSPEND << 16)
						| MUSB_PORT_STAT_RESUME;
				musb->rh_timer = jiffies
					+ msecs_to_jiffies(USB_RESUME_TIMEOUT);
				musb->need_finish_resume = 1;

				musb->xceiv->otg->state = OTG_STATE_A_HOST;
				musb->is_active = 1;
				musb_host_resume_root_hub(musb);
				break;
			case OTG_STATE_B_WAIT_ACON:
				musb->xceiv->otg->state = OTG_STATE_B_PERIPHERAL;
				musb->is_active = 1;
				MUSB_DEV_MODE(musb);
				break;
			default:
				WARNING("bogus %s RESUME (%s)\n",
					"host",
					usb_otg_state_string(musb->xceiv->otg->state));
			}
		} else {
			switch (musb->xceiv->otg->state) {
			case OTG_STATE_A_SUSPEND:
				/* possibly DISCONNECT is upcoming */
				musb->xceiv->otg->state = OTG_STATE_A_HOST;
				musb_host_resume_root_hub(musb);
				break;
			case OTG_STATE_B_WAIT_ACON:
			case OTG_STATE_B_PERIPHERAL:
				/* disconnect while suspended?  we may
				 * not get a disconnect irq...
				 */
				if ((devctl & MUSB_DEVCTL_VBUS)
						!= (3 << MUSB_DEVCTL_VBUS_SHIFT)
						) {
					musb->int_usb |= MUSB_INTR_DISCONNECT;
					musb->int_usb &= ~MUSB_INTR_SUSPEND;
					break;
				}
				musb_g_resume(musb);
				break;
			case OTG_STATE_B_IDLE:
				musb->int_usb &= ~MUSB_INTR_SUSPEND;
				break;
			default:
				WARNING("bogus %s RESUME (%s)\n",
					"peripheral",
					usb_otg_state_string(musb->xceiv->otg->state));
			}
		}
	}

	/* see manual for the order of the tests */
	if (int_usb & MUSB_INTR_SESSREQ) {
		void __iomem *mbase = musb->mregs;

		if ((devctl & MUSB_DEVCTL_VBUS) == MUSB_DEVCTL_VBUS
				&& (devctl & MUSB_DEVCTL_BDEVICE)) {
			dev_dbg(musb->controller, "SessReq while on B state\n");
			return IRQ_HANDLED;
		}

		dev_dbg(musb->controller, "SESSION_REQUEST (%s)\n",
			usb_otg_state_string(musb->xceiv->otg->state));

		/* IRQ arrives from ID pin sense or (later, if VBUS power
		 * is removed) SRP.  responses are time critical:
		 *  - turn on VBUS (with silicon-specific mechanism)
		 *  - go through A_WAIT_VRISE
		 *  - ... to A_WAIT_BCON.
		 * a_wait_vrise_tmout triggers VBUS_ERROR transitions
		 */
		musb_writeb(mbase, MUSB_DEVCTL, MUSB_DEVCTL_SESSION);
		musb->ep0_stage = MUSB_EP0_START;
		musb->xceiv->otg->state = OTG_STATE_A_IDLE;
		MUSB_HST_MODE(musb);
		musb_platform_set_vbus(musb, 1);

		handled = IRQ_HANDLED;
	}

	if (int_usb & MUSB_INTR_VBUSERROR) {
		int	ignore = 0;

		/* During connection as an A-Device, we may see a short
		 * current spikes causing voltage drop, because of cable
		 * and peripheral capacitance combined with vbus draw.
		 * (So: less common with truly self-powered devices, where
		 * vbus doesn't act like a power supply.)
		 *
		 * Such spikes are short; usually less than ~500 usec, max
		 * of ~2 msec.  That is, they're not sustained overcurrent
		 * errors, though they're reported using VBUSERROR irqs.
		 *
		 * Workarounds:  (a) hardware: use self powered devices.
		 * (b) software:  ignore non-repeated VBUS errors.
		 *
		 * REVISIT:  do delays from lots of DEBUG_KERNEL checks
		 * make trouble here, keeping VBUS < 4.4V ?
		 */
		switch (musb->xceiv->otg->state) {
		case OTG_STATE_A_HOST:
			/* recovery is dicey once we've gotten past the
			 * initial stages of enumeration, but if VBUS
			 * stayed ok at the other end of the link, and
			 * another reset is due (at least for high speed,
			 * to redo the chirp etc), it might work OK...
			 */
		case OTG_STATE_A_WAIT_BCON:
		case OTG_STATE_A_WAIT_VRISE:
			if (musb->vbuserr_retry) {
				void __iomem *mbase = musb->mregs;

				musb->vbuserr_retry--;
				ignore = 1;
				devctl |= MUSB_DEVCTL_SESSION;
				musb_writeb(mbase, MUSB_DEVCTL, devctl);
			} else {
				musb->port1_status |=
					  USB_PORT_STAT_OVERCURRENT
					| (USB_PORT_STAT_C_OVERCURRENT << 16);
			}
			break;
		default:
			break;
		}

		dev_printk(ignore ? KERN_DEBUG : KERN_ERR, musb->controller,
				"VBUS_ERROR in %s (%02x, %s), retry #%d, port1 %08x\n",
				usb_otg_state_string(musb->xceiv->otg->state),
				devctl,
				({ char *s;
				switch (devctl & MUSB_DEVCTL_VBUS) {
				case 0 << MUSB_DEVCTL_VBUS_SHIFT:
					s = "<SessEnd"; break;
				case 1 << MUSB_DEVCTL_VBUS_SHIFT:
					s = "<AValid"; break;
				case 2 << MUSB_DEVCTL_VBUS_SHIFT:
					s = "<VBusValid"; break;
				/* case 3 << MUSB_DEVCTL_VBUS_SHIFT: */
				default:
					s = "VALID"; break;
				} s; }),
				VBUSERR_RETRY_COUNT - musb->vbuserr_retry,
				musb->port1_status);

		/* go through A_WAIT_VFALL then start a new session */
		if (!ignore)
			musb_platform_set_vbus(musb, 0);
		handled = IRQ_HANDLED;
	}

	if (int_usb & MUSB_INTR_SUSPEND) {
		dev_dbg(musb->controller, "SUSPEND (%s) devctl %02x\n",
			usb_otg_state_string(musb->xceiv->otg->state), devctl);
		handled = IRQ_HANDLED;

		switch (musb->xceiv->otg->state) {
		case OTG_STATE_A_PERIPHERAL:
			/* We also come here if the cable is removed, since
			 * this silicon doesn't report ID-no-longer-grounded.
			 *
			 * We depend on T(a_wait_bcon) to shut us down, and
			 * hope users don't do anything dicey during this
			 * undesired detour through A_WAIT_BCON.
			 */
			musb_hnp_stop(musb);
			musb_host_resume_root_hub(musb);
			musb_root_disconnect(musb);
			musb_platform_try_idle(musb, jiffies
					+ msecs_to_jiffies(musb->a_wait_bcon
						? : OTG_TIME_A_WAIT_BCON));

			break;
		case OTG_STATE_B_IDLE:
			if (!musb->is_active)
				break;
		case OTG_STATE_B_PERIPHERAL:
			musb_g_suspend(musb);
			musb->is_active = musb->g.b_hnp_enable;
			if (musb->is_active) {
				musb->xceiv->otg->state = OTG_STATE_B_WAIT_ACON;
				dev_dbg(musb->controller, "HNP: Setting timer for b_ase0_brst\n");
				mod_timer(&musb->otg_timer, jiffies
					+ msecs_to_jiffies(
							OTG_TIME_B_ASE0_BRST));
			}
			break;
		case OTG_STATE_A_WAIT_BCON:
			if (musb->a_wait_bcon != 0)
				musb_platform_try_idle(musb, jiffies
					+ msecs_to_jiffies(musb->a_wait_bcon));
			break;
		case OTG_STATE_A_HOST:
			musb->xceiv->otg->state = OTG_STATE_A_SUSPEND;
			musb->is_active = musb->hcd->self.b_hnp_enable;
			break;
		case OTG_STATE_B_HOST:
			/* Transition to B_PERIPHERAL, see 6.8.2.6 p 44 */
			dev_dbg(musb->controller, "REVISIT: SUSPEND as B_HOST\n");
			break;
		default:
			/* "should not happen" */
			musb->is_active = 0;
		}
	}

	if (int_usb & MUSB_INTR_CONNECT) {
		struct usb_hcd *hcd = musb->hcd;

		handled = IRQ_HANDLED;
		musb->is_active = 1;

		musb->ep0_stage = MUSB_EP0_START;

		musb->intrtxe = musb->epmask;
		musb_writew(musb->mregs, MUSB_INTRTXE, musb->intrtxe);
		musb->intrrxe = musb->epmask & 0xfffe;
		musb_writew(musb->mregs, MUSB_INTRRXE, musb->intrrxe);
		musb_writeb(musb->mregs, MUSB_INTRUSBE, 0xf7);
		musb->port1_status &= ~(USB_PORT_STAT_LOW_SPEED
					|USB_PORT_STAT_HIGH_SPEED
					|USB_PORT_STAT_ENABLE
					);
		musb->port1_status |= USB_PORT_STAT_CONNECTION
					|(USB_PORT_STAT_C_CONNECTION << 16);

		/* high vs full speed is just a guess until after reset */
		if (devctl & MUSB_DEVCTL_LSDEV)
			musb->port1_status |= USB_PORT_STAT_LOW_SPEED;

		/* indicate new connection to OTG machine */
		switch (musb->xceiv->otg->state) {
		case OTG_STATE_B_PERIPHERAL:
			if (int_usb & MUSB_INTR_SUSPEND) {
				dev_dbg(musb->controller, "HNP: SUSPEND+CONNECT, now b_host\n");
				int_usb &= ~MUSB_INTR_SUSPEND;
				goto b_host;
			} else
				dev_dbg(musb->controller, "CONNECT as b_peripheral???\n");
			break;
		case OTG_STATE_B_WAIT_ACON:
			dev_dbg(musb->controller, "HNP: CONNECT, now b_host\n");
b_host:
			musb->xceiv->otg->state = OTG_STATE_B_HOST;
			if (musb->hcd)
				musb->hcd->self.is_b_host = 1;
			del_timer(&musb->otg_timer);
			break;
		default:
			if ((devctl & MUSB_DEVCTL_VBUS)
					== (3 << MUSB_DEVCTL_VBUS_SHIFT)) {
				musb->xceiv->otg->state = OTG_STATE_A_HOST;
				if (hcd)
					hcd->self.is_b_host = 0;
			}
		}

		musb_host_poke_root_hub(musb);

		dev_dbg(musb->controller, "CONNECT (%s) devctl %02x\n",
				usb_otg_state_string(musb->xceiv->otg->state), devctl);
	}

	if (int_usb & MUSB_INTR_DISCONNECT) {
		dev_dbg(musb->controller, "DISCONNECT (%s) as %s, devctl %02x\n",
				usb_otg_state_string(musb->xceiv->otg->state),
				MUSB_MODE(musb), devctl);
		handled = IRQ_HANDLED;

		switch (musb->xceiv->otg->state) {
		case OTG_STATE_A_HOST:
		case OTG_STATE_A_SUSPEND:
			musb_host_resume_root_hub(musb);
			musb_root_disconnect(musb);
			if (musb->a_wait_bcon != 0)
				musb_platform_try_idle(musb, jiffies
					+ msecs_to_jiffies(musb->a_wait_bcon));
			break;
		case OTG_STATE_B_HOST:
			/* REVISIT this behaves for "real disconnect"
			 * cases; make sure the other transitions from
			 * from B_HOST act right too.  The B_HOST code
			 * in hnp_stop() is currently not used...
			 */
			musb_root_disconnect(musb);
			if (musb->hcd)
				musb->hcd->self.is_b_host = 0;
			musb->xceiv->otg->state = OTG_STATE_B_PERIPHERAL;
			MUSB_DEV_MODE(musb);
			musb_g_disconnect(musb);
			break;
		case OTG_STATE_A_PERIPHERAL:
			musb_hnp_stop(musb);
			musb_root_disconnect(musb);
			/* FALLTHROUGH */
		case OTG_STATE_B_WAIT_ACON:
			/* FALLTHROUGH */
		case OTG_STATE_B_PERIPHERAL:
		case OTG_STATE_B_IDLE:
			musb_g_disconnect(musb);
			break;
		default:
			WARNING("unhandled DISCONNECT transition (%s)\n",
<<<<<<< HEAD
				usb_otg_state_string(musb->xceiv->state));
=======
				usb_otg_state_string(musb->xceiv->otg->state));
			break;
>>>>>>> afd2ff9b
		}
	}

	/* mentor saves a bit: bus reset and babble share the same irq.
	 * only host sees babble; only peripheral sees bus reset.
	 */
	if (int_usb & MUSB_INTR_RESET) {
		handled = IRQ_HANDLED;
		if (devctl & MUSB_DEVCTL_HM) {
			/*
			 * When BABBLE happens what we can depends on which
			 * platform MUSB is running, because some platforms
			 * implemented proprietary means for 'recovering' from
			 * Babble conditions. One such platform is AM335x. In
			 * most cases, however, the only thing we can do is
			 * drop the session.
			 */
			dev_err(musb->controller, "Babble\n");

			if (is_host_active(musb))
				musb_recover_from_babble(musb);
		} else {
			dev_dbg(musb->controller, "BUS RESET as %s\n",
				usb_otg_state_string(musb->xceiv->otg->state));
			switch (musb->xceiv->otg->state) {
			case OTG_STATE_A_SUSPEND:
				musb_g_reset(musb);
				/* FALLTHROUGH */
			case OTG_STATE_A_WAIT_BCON:	/* OPT TD.4.7-900ms */
				/* never use invalid T(a_wait_bcon) */
				dev_dbg(musb->controller, "HNP: in %s, %d msec timeout\n",
					usb_otg_state_string(musb->xceiv->otg->state),
					TA_WAIT_BCON(musb));
				mod_timer(&musb->otg_timer, jiffies
					+ msecs_to_jiffies(TA_WAIT_BCON(musb)));
				break;
			case OTG_STATE_A_PERIPHERAL:
				del_timer(&musb->otg_timer);
				musb_g_reset(musb);
				break;
			case OTG_STATE_B_WAIT_ACON:
				dev_dbg(musb->controller, "HNP: RESET (%s), to b_peripheral\n",
					usb_otg_state_string(musb->xceiv->otg->state));
				musb->xceiv->otg->state = OTG_STATE_B_PERIPHERAL;
				musb_g_reset(musb);
				break;
			case OTG_STATE_B_IDLE:
				musb->xceiv->otg->state = OTG_STATE_B_PERIPHERAL;
				/* FALLTHROUGH */
			case OTG_STATE_B_PERIPHERAL:
				musb_g_reset(musb);
				break;
			default:
				dev_dbg(musb->controller, "Unhandled BUS RESET as %s\n",
					usb_otg_state_string(musb->xceiv->otg->state));
			}
		}
	}

#if 0
/* REVISIT ... this would be for multiplexing periodic endpoints, or
 * supporting transfer phasing to prevent exceeding ISO bandwidth
 * limits of a given frame or microframe.
 *
 * It's not needed for peripheral side, which dedicates endpoints;
 * though it _might_ use SOF irqs for other purposes.
 *
 * And it's not currently needed for host side, which also dedicates
 * endpoints, relies on TX/RX interval registers, and isn't claimed
 * to support ISO transfers yet.
 */
	if (int_usb & MUSB_INTR_SOF) {
		void __iomem *mbase = musb->mregs;
		struct musb_hw_ep	*ep;
		u8 epnum;
		u16 frame;

		dev_dbg(musb->controller, "START_OF_FRAME\n");
		handled = IRQ_HANDLED;

		/* start any periodic Tx transfers waiting for current frame */
		frame = musb_readw(mbase, MUSB_FRAME);
		ep = musb->endpoints;
		for (epnum = 1; (epnum < musb->nr_endpoints)
					&& (musb->epmask >= (1 << epnum));
				epnum++, ep++) {
			/*
			 * FIXME handle framecounter wraps (12 bits)
			 * eliminate duplicated StartUrb logic
			 */
			if (ep->dwWaitFrame >= frame) {
				ep->dwWaitFrame = 0;
				pr_debug("SOF --> periodic TX%s on %d\n",
					ep->tx_channel ? " DMA" : "",
					epnum);
				if (!ep->tx_channel)
					musb_h_tx_start(musb, epnum);
				else
					cppi_hostdma_start(musb, epnum);
			}
		}		/* end of for loop */
	}
#endif

	schedule_work(&musb->irq_work);

	return handled;
}

/*-------------------------------------------------------------------------*/

static void musb_disable_interrupts(struct musb *musb)
{
	void __iomem	*mbase = musb->mregs;
	u16	temp;

	/* disable interrupts */
	musb_writeb(mbase, MUSB_INTRUSBE, 0);
	musb->intrtxe = 0;
	musb_writew(mbase, MUSB_INTRTXE, 0);
	musb->intrrxe = 0;
	musb_writew(mbase, MUSB_INTRRXE, 0);

	/*  flush pending interrupts */
	temp = musb_readb(mbase, MUSB_INTRUSB);
	temp = musb_readw(mbase, MUSB_INTRTX);
	temp = musb_readw(mbase, MUSB_INTRRX);
}

static void musb_enable_interrupts(struct musb *musb)
{
	void __iomem    *regs = musb->mregs;

	/*  Set INT enable registers, enable interrupts */
	musb->intrtxe = musb->epmask;
	musb_writew(regs, MUSB_INTRTXE, musb->intrtxe);
	musb->intrrxe = musb->epmask & 0xfffe;
	musb_writew(regs, MUSB_INTRRXE, musb->intrrxe);
	musb_writeb(regs, MUSB_INTRUSBE, 0xf7);

}

static void musb_generic_disable(struct musb *musb)
{
	void __iomem	*mbase = musb->mregs;

	musb_disable_interrupts(musb);

	/* off */
	musb_writeb(mbase, MUSB_DEVCTL, 0);
}

/*
 * Program the HDRC to start (enable interrupts, dma, etc.).
 */
void musb_start(struct musb *musb)
{
	void __iomem    *regs = musb->mregs;
	u8              devctl = musb_readb(regs, MUSB_DEVCTL);
	u8		power;

	dev_dbg(musb->controller, "<== devctl %02x\n", devctl);

	musb_enable_interrupts(musb);
	musb_writeb(regs, MUSB_TESTMODE, 0);

	power = MUSB_POWER_ISOUPDATE;
	/*
	 * treating UNKNOWN as unspecified maximum speed, in which case
	 * we will default to high-speed.
	 */
	if (musb->config->maximum_speed == USB_SPEED_HIGH ||
			musb->config->maximum_speed == USB_SPEED_UNKNOWN)
		power |= MUSB_POWER_HSENAB;
	musb_writeb(regs, MUSB_POWER, power);

	musb->is_active = 0;
	devctl = musb_readb(regs, MUSB_DEVCTL);
	devctl &= ~MUSB_DEVCTL_SESSION;

	/* session started after:
	 * (a) ID-grounded irq, host mode;
	 * (b) vbus present/connect IRQ, peripheral mode;
	 * (c) peripheral initiates, using SRP
	 */
	if (musb->port_mode != MUSB_PORT_MODE_HOST &&
			musb->xceiv->otg->state != OTG_STATE_A_WAIT_BCON &&
			(devctl & MUSB_DEVCTL_VBUS) == MUSB_DEVCTL_VBUS) {
		musb->is_active = 1;
	} else {
		devctl |= MUSB_DEVCTL_SESSION;
	}

	musb_platform_enable(musb);
	musb_writeb(regs, MUSB_DEVCTL, devctl);
}

/*
 * Make the HDRC stop (disable interrupts, etc.);
 * reversible by musb_start
 * called on gadget driver unregister
 * with controller locked, irqs blocked
 * acts as a NOP unless some role activated the hardware
 */
void musb_stop(struct musb *musb)
{
	/* stop IRQs, timers, ... */
	musb_platform_disable(musb);
	musb_generic_disable(musb);
	dev_dbg(musb->controller, "HDRC disabled\n");

	/* FIXME
	 *  - mark host and/or peripheral drivers unusable/inactive
	 *  - disable DMA (and enable it in HdrcStart)
	 *  - make sure we can musb_start() after musb_stop(); with
	 *    OTG mode, gadget driver module rmmod/modprobe cycles that
	 *  - ...
	 */
	musb_platform_try_idle(musb, 0);
}

static void musb_shutdown(struct platform_device *pdev)
{
	struct musb	*musb = dev_to_musb(&pdev->dev);
	unsigned long	flags;

	pm_runtime_get_sync(musb->controller);

	musb_host_cleanup(musb);
	musb_gadget_cleanup(musb);

	spin_lock_irqsave(&musb->lock, flags);
	musb_platform_disable(musb);
	musb_generic_disable(musb);
	spin_unlock_irqrestore(&musb->lock, flags);

	musb_writeb(musb->mregs, MUSB_DEVCTL, 0);
	musb_platform_exit(musb);

	pm_runtime_put(musb->controller);
	/* FIXME power down */
}


/*-------------------------------------------------------------------------*/

/*
 * The silicon either has hard-wired endpoint configurations, or else
 * "dynamic fifo" sizing.  The driver has support for both, though at this
 * writing only the dynamic sizing is very well tested.   Since we switched
 * away from compile-time hardware parameters, we can no longer rely on
 * dead code elimination to leave only the relevant one in the object file.
 *
 * We don't currently use dynamic fifo setup capability to do anything
 * more than selecting one of a bunch of predefined configurations.
 */
static ushort fifo_mode;

/* "modprobe ... fifo_mode=1" etc */
module_param(fifo_mode, ushort, 0);
MODULE_PARM_DESC(fifo_mode, "initial endpoint configuration");

/*
 * tables defining fifo_mode values.  define more if you like.
 * for host side, make sure both halves of ep1 are set up.
 */

/* mode 0 - fits in 2KB */
static struct musb_fifo_cfg mode_0_cfg[] = {
{ .hw_ep_num = 1, .style = FIFO_TX,   .maxpacket = 512, },
{ .hw_ep_num = 1, .style = FIFO_RX,   .maxpacket = 512, },
{ .hw_ep_num = 2, .style = FIFO_RXTX, .maxpacket = 512, },
{ .hw_ep_num = 3, .style = FIFO_RXTX, .maxpacket = 256, },
{ .hw_ep_num = 4, .style = FIFO_RXTX, .maxpacket = 256, },
};

/* mode 1 - fits in 4KB */
static struct musb_fifo_cfg mode_1_cfg[] = {
{ .hw_ep_num = 1, .style = FIFO_TX,   .maxpacket = 512, .mode = BUF_DOUBLE, },
{ .hw_ep_num = 1, .style = FIFO_RX,   .maxpacket = 512, .mode = BUF_DOUBLE, },
{ .hw_ep_num = 2, .style = FIFO_RXTX, .maxpacket = 512, .mode = BUF_DOUBLE, },
{ .hw_ep_num = 3, .style = FIFO_RXTX, .maxpacket = 256, },
{ .hw_ep_num = 4, .style = FIFO_RXTX, .maxpacket = 256, },
};

/* mode 2 - fits in 4KB */
static struct musb_fifo_cfg mode_2_cfg[] = {
{ .hw_ep_num = 1, .style = FIFO_TX,   .maxpacket = 512, },
{ .hw_ep_num = 1, .style = FIFO_RX,   .maxpacket = 512, },
{ .hw_ep_num = 2, .style = FIFO_TX,   .maxpacket = 512, },
{ .hw_ep_num = 2, .style = FIFO_RX,   .maxpacket = 512, },
{ .hw_ep_num = 3, .style = FIFO_RXTX, .maxpacket = 256, },
{ .hw_ep_num = 4, .style = FIFO_RXTX, .maxpacket = 256, },
};

/* mode 3 - fits in 4KB */
static struct musb_fifo_cfg mode_3_cfg[] = {
{ .hw_ep_num = 1, .style = FIFO_TX,   .maxpacket = 512, .mode = BUF_DOUBLE, },
{ .hw_ep_num = 1, .style = FIFO_RX,   .maxpacket = 512, .mode = BUF_DOUBLE, },
{ .hw_ep_num = 2, .style = FIFO_TX,   .maxpacket = 512, },
{ .hw_ep_num = 2, .style = FIFO_RX,   .maxpacket = 512, },
{ .hw_ep_num = 3, .style = FIFO_RXTX, .maxpacket = 256, },
{ .hw_ep_num = 4, .style = FIFO_RXTX, .maxpacket = 256, },
};

/* mode 4 - fits in 16KB */
static struct musb_fifo_cfg mode_4_cfg[] = {
{ .hw_ep_num =  1, .style = FIFO_TX,   .maxpacket = 512, },
{ .hw_ep_num =  1, .style = FIFO_RX,   .maxpacket = 512, },
{ .hw_ep_num =  2, .style = FIFO_TX,   .maxpacket = 512, },
{ .hw_ep_num =  2, .style = FIFO_RX,   .maxpacket = 512, },
{ .hw_ep_num =  3, .style = FIFO_TX,   .maxpacket = 512, },
{ .hw_ep_num =  3, .style = FIFO_RX,   .maxpacket = 512, },
{ .hw_ep_num =  4, .style = FIFO_TX,   .maxpacket = 512, },
{ .hw_ep_num =  4, .style = FIFO_RX,   .maxpacket = 512, },
{ .hw_ep_num =  5, .style = FIFO_TX,   .maxpacket = 512, },
{ .hw_ep_num =  5, .style = FIFO_RX,   .maxpacket = 512, },
{ .hw_ep_num =  6, .style = FIFO_TX,   .maxpacket = 512, },
{ .hw_ep_num =  6, .style = FIFO_RX,   .maxpacket = 512, },
{ .hw_ep_num =  7, .style = FIFO_TX,   .maxpacket = 512, },
{ .hw_ep_num =  7, .style = FIFO_RX,   .maxpacket = 512, },
{ .hw_ep_num =  8, .style = FIFO_TX,   .maxpacket = 512, },
{ .hw_ep_num =  8, .style = FIFO_RX,   .maxpacket = 512, },
{ .hw_ep_num =  9, .style = FIFO_TX,   .maxpacket = 512, },
{ .hw_ep_num =  9, .style = FIFO_RX,   .maxpacket = 512, },
{ .hw_ep_num = 10, .style = FIFO_TX,   .maxpacket = 256, },
{ .hw_ep_num = 10, .style = FIFO_RX,   .maxpacket = 64, },
{ .hw_ep_num = 11, .style = FIFO_TX,   .maxpacket = 256, },
{ .hw_ep_num = 11, .style = FIFO_RX,   .maxpacket = 64, },
{ .hw_ep_num = 12, .style = FIFO_TX,   .maxpacket = 256, },
{ .hw_ep_num = 12, .style = FIFO_RX,   .maxpacket = 64, },
{ .hw_ep_num = 13, .style = FIFO_RXTX, .maxpacket = 4096, },
{ .hw_ep_num = 14, .style = FIFO_RXTX, .maxpacket = 1024, },
{ .hw_ep_num = 15, .style = FIFO_RXTX, .maxpacket = 1024, },
};

/* mode 5 - fits in 8KB */
static struct musb_fifo_cfg mode_5_cfg[] = {
{ .hw_ep_num =  1, .style = FIFO_TX,   .maxpacket = 512, },
{ .hw_ep_num =  1, .style = FIFO_RX,   .maxpacket = 512, },
{ .hw_ep_num =  2, .style = FIFO_TX,   .maxpacket = 512, },
{ .hw_ep_num =  2, .style = FIFO_RX,   .maxpacket = 512, },
{ .hw_ep_num =  3, .style = FIFO_TX,   .maxpacket = 512, },
{ .hw_ep_num =  3, .style = FIFO_RX,   .maxpacket = 512, },
{ .hw_ep_num =  4, .style = FIFO_TX,   .maxpacket = 512, },
{ .hw_ep_num =  4, .style = FIFO_RX,   .maxpacket = 512, },
{ .hw_ep_num =  5, .style = FIFO_TX,   .maxpacket = 512, },
{ .hw_ep_num =  5, .style = FIFO_RX,   .maxpacket = 512, },
{ .hw_ep_num =  6, .style = FIFO_TX,   .maxpacket = 32, },
{ .hw_ep_num =  6, .style = FIFO_RX,   .maxpacket = 32, },
{ .hw_ep_num =  7, .style = FIFO_TX,   .maxpacket = 32, },
{ .hw_ep_num =  7, .style = FIFO_RX,   .maxpacket = 32, },
{ .hw_ep_num =  8, .style = FIFO_TX,   .maxpacket = 32, },
{ .hw_ep_num =  8, .style = FIFO_RX,   .maxpacket = 32, },
{ .hw_ep_num =  9, .style = FIFO_TX,   .maxpacket = 32, },
{ .hw_ep_num =  9, .style = FIFO_RX,   .maxpacket = 32, },
{ .hw_ep_num = 10, .style = FIFO_TX,   .maxpacket = 32, },
{ .hw_ep_num = 10, .style = FIFO_RX,   .maxpacket = 32, },
{ .hw_ep_num = 11, .style = FIFO_TX,   .maxpacket = 32, },
{ .hw_ep_num = 11, .style = FIFO_RX,   .maxpacket = 32, },
{ .hw_ep_num = 12, .style = FIFO_TX,   .maxpacket = 32, },
{ .hw_ep_num = 12, .style = FIFO_RX,   .maxpacket = 32, },
{ .hw_ep_num = 13, .style = FIFO_RXTX, .maxpacket = 512, },
{ .hw_ep_num = 14, .style = FIFO_RXTX, .maxpacket = 1024, },
{ .hw_ep_num = 15, .style = FIFO_RXTX, .maxpacket = 1024, },
};

/*
 * configure a fifo; for non-shared endpoints, this may be called
 * once for a tx fifo and once for an rx fifo.
 *
 * returns negative errno or offset for next fifo.
 */
static int
fifo_setup(struct musb *musb, struct musb_hw_ep  *hw_ep,
		const struct musb_fifo_cfg *cfg, u16 offset)
{
	void __iomem	*mbase = musb->mregs;
	int	size = 0;
	u16	maxpacket = cfg->maxpacket;
	u16	c_off = offset >> 3;
	u8	c_size;

	/* expect hw_ep has already been zero-initialized */

	size = ffs(max(maxpacket, (u16) 8)) - 1;
	maxpacket = 1 << size;

	c_size = size - 3;
	if (cfg->mode == BUF_DOUBLE) {
		if ((offset + (maxpacket << 1)) >
				(1 << (musb->config->ram_bits + 2)))
			return -EMSGSIZE;
		c_size |= MUSB_FIFOSZ_DPB;
	} else {
		if ((offset + maxpacket) > (1 << (musb->config->ram_bits + 2)))
			return -EMSGSIZE;
	}

	/* configure the FIFO */
	musb_writeb(mbase, MUSB_INDEX, hw_ep->epnum);

	/* EP0 reserved endpoint for control, bidirectional;
	 * EP1 reserved for bulk, two unidirectional halves.
	 */
	if (hw_ep->epnum == 1)
		musb->bulk_ep = hw_ep;
	/* REVISIT error check:  be sure ep0 can both rx and tx ... */
	switch (cfg->style) {
	case FIFO_TX:
		musb_write_txfifosz(mbase, c_size);
		musb_write_txfifoadd(mbase, c_off);
		hw_ep->tx_double_buffered = !!(c_size & MUSB_FIFOSZ_DPB);
		hw_ep->max_packet_sz_tx = maxpacket;
		break;
	case FIFO_RX:
		musb_write_rxfifosz(mbase, c_size);
		musb_write_rxfifoadd(mbase, c_off);
		hw_ep->rx_double_buffered = !!(c_size & MUSB_FIFOSZ_DPB);
		hw_ep->max_packet_sz_rx = maxpacket;
		break;
	case FIFO_RXTX:
		musb_write_txfifosz(mbase, c_size);
		musb_write_txfifoadd(mbase, c_off);
		hw_ep->rx_double_buffered = !!(c_size & MUSB_FIFOSZ_DPB);
		hw_ep->max_packet_sz_rx = maxpacket;

		musb_write_rxfifosz(mbase, c_size);
		musb_write_rxfifoadd(mbase, c_off);
		hw_ep->tx_double_buffered = hw_ep->rx_double_buffered;
		hw_ep->max_packet_sz_tx = maxpacket;

		hw_ep->is_shared_fifo = true;
		break;
	}

	/* NOTE rx and tx endpoint irqs aren't managed separately,
	 * which happens to be ok
	 */
	musb->epmask |= (1 << hw_ep->epnum);

	return offset + (maxpacket << ((c_size & MUSB_FIFOSZ_DPB) ? 1 : 0));
}

static struct musb_fifo_cfg ep0_cfg = {
	.style = FIFO_RXTX, .maxpacket = 64,
};

static int ep_config_from_table(struct musb *musb)
{
	const struct musb_fifo_cfg	*cfg;
	unsigned		i, n;
	int			offset;
	struct musb_hw_ep	*hw_ep = musb->endpoints;

	if (musb->config->fifo_cfg) {
		cfg = musb->config->fifo_cfg;
		n = musb->config->fifo_cfg_size;
		goto done;
	}

	switch (fifo_mode) {
	default:
		fifo_mode = 0;
		/* FALLTHROUGH */
	case 0:
		cfg = mode_0_cfg;
		n = ARRAY_SIZE(mode_0_cfg);
		break;
	case 1:
		cfg = mode_1_cfg;
		n = ARRAY_SIZE(mode_1_cfg);
		break;
	case 2:
		cfg = mode_2_cfg;
		n = ARRAY_SIZE(mode_2_cfg);
		break;
	case 3:
		cfg = mode_3_cfg;
		n = ARRAY_SIZE(mode_3_cfg);
		break;
	case 4:
		cfg = mode_4_cfg;
		n = ARRAY_SIZE(mode_4_cfg);
		break;
	case 5:
		cfg = mode_5_cfg;
		n = ARRAY_SIZE(mode_5_cfg);
		break;
	}

	printk(KERN_DEBUG "%s: setup fifo_mode %d\n",
			musb_driver_name, fifo_mode);


done:
	offset = fifo_setup(musb, hw_ep, &ep0_cfg, 0);
	/* assert(offset > 0) */

	/* NOTE:  for RTL versions >= 1.400 EPINFO and RAMINFO would
	 * be better than static musb->config->num_eps and DYN_FIFO_SIZE...
	 */

	for (i = 0; i < n; i++) {
		u8	epn = cfg->hw_ep_num;

		if (epn >= musb->config->num_eps) {
			pr_debug("%s: invalid ep %d\n",
					musb_driver_name, epn);
			return -EINVAL;
		}
		offset = fifo_setup(musb, hw_ep + epn, cfg++, offset);
		if (offset < 0) {
			pr_debug("%s: mem overrun, ep %d\n",
					musb_driver_name, epn);
			return offset;
		}
		epn++;
		musb->nr_endpoints = max(epn, musb->nr_endpoints);
	}

	printk(KERN_DEBUG "%s: %d/%d max ep, %d/%d memory\n",
			musb_driver_name,
			n + 1, musb->config->num_eps * 2 - 1,
			offset, (1 << (musb->config->ram_bits + 2)));

	if (!musb->bulk_ep) {
		pr_debug("%s: missing bulk\n", musb_driver_name);
		return -EINVAL;
	}

	return 0;
}


/*
 * ep_config_from_hw - when MUSB_C_DYNFIFO_DEF is false
 * @param musb the controller
 */
static int ep_config_from_hw(struct musb *musb)
{
	u8 epnum = 0;
	struct musb_hw_ep *hw_ep;
	void __iomem *mbase = musb->mregs;
	int ret = 0;

	dev_dbg(musb->controller, "<== static silicon ep config\n");

	/* FIXME pick up ep0 maxpacket size */

	for (epnum = 1; epnum < musb->config->num_eps; epnum++) {
		musb_ep_select(mbase, epnum);
		hw_ep = musb->endpoints + epnum;

		ret = musb_read_fifosize(musb, hw_ep, epnum);
		if (ret < 0)
			break;

		/* FIXME set up hw_ep->{rx,tx}_double_buffered */

		/* pick an RX/TX endpoint for bulk */
		if (hw_ep->max_packet_sz_tx < 512
				|| hw_ep->max_packet_sz_rx < 512)
			continue;

		/* REVISIT:  this algorithm is lazy, we should at least
		 * try to pick a double buffered endpoint.
		 */
		if (musb->bulk_ep)
			continue;
		musb->bulk_ep = hw_ep;
	}

	if (!musb->bulk_ep) {
		pr_debug("%s: missing bulk\n", musb_driver_name);
		return -EINVAL;
	}

	return 0;
}

enum { MUSB_CONTROLLER_MHDRC, MUSB_CONTROLLER_HDRC, };

/* Initialize MUSB (M)HDRC part of the USB hardware subsystem;
 * configure endpoints, or take their config from silicon
 */
static int musb_core_init(u16 musb_type, struct musb *musb)
{
	u8 reg;
	char *type;
	char aInfo[90], aRevision[32], aDate[12];
	void __iomem	*mbase = musb->mregs;
	int		status = 0;
	int		i;

	/* log core options (read using indexed model) */
	reg = musb_read_configdata(mbase);

	strcpy(aInfo, (reg & MUSB_CONFIGDATA_UTMIDW) ? "UTMI-16" : "UTMI-8");
	if (reg & MUSB_CONFIGDATA_DYNFIFO) {
		strcat(aInfo, ", dyn FIFOs");
		musb->dyn_fifo = true;
	}
	if (reg & MUSB_CONFIGDATA_MPRXE) {
		strcat(aInfo, ", bulk combine");
		musb->bulk_combine = true;
	}
	if (reg & MUSB_CONFIGDATA_MPTXE) {
		strcat(aInfo, ", bulk split");
		musb->bulk_split = true;
	}
	if (reg & MUSB_CONFIGDATA_HBRXE) {
		strcat(aInfo, ", HB-ISO Rx");
		musb->hb_iso_rx = true;
	}
	if (reg & MUSB_CONFIGDATA_HBTXE) {
		strcat(aInfo, ", HB-ISO Tx");
		musb->hb_iso_tx = true;
	}
	if (reg & MUSB_CONFIGDATA_SOFTCONE)
		strcat(aInfo, ", SoftConn");

	printk(KERN_DEBUG "%s: ConfigData=0x%02x (%s)\n",
			musb_driver_name, reg, aInfo);

	aDate[0] = 0;
	if (MUSB_CONTROLLER_MHDRC == musb_type) {
		musb->is_multipoint = 1;
		type = "M";
	} else {
		musb->is_multipoint = 0;
		type = "";
#ifndef	CONFIG_USB_OTG_BLACKLIST_HUB
		printk(KERN_ERR
			"%s: kernel must blacklist external hubs\n",
			musb_driver_name);
#endif
	}

	/* log release info */
	musb->hwvers = musb_read_hwvers(mbase);
	snprintf(aRevision, 32, "%d.%d%s", MUSB_HWVERS_MAJOR(musb->hwvers),
		MUSB_HWVERS_MINOR(musb->hwvers),
		(musb->hwvers & MUSB_HWVERS_RC) ? "RC" : "");
	printk(KERN_DEBUG "%s: %sHDRC RTL version %s %s\n",
			musb_driver_name, type, aRevision, aDate);

	/* configure ep0 */
	musb_configure_ep0(musb);

	/* discover endpoint configuration */
	musb->nr_endpoints = 1;
	musb->epmask = 1;

	if (musb->dyn_fifo)
		status = ep_config_from_table(musb);
	else
		status = ep_config_from_hw(musb);

	if (status < 0)
		return status;

	/* finish init, and print endpoint config */
	for (i = 0; i < musb->nr_endpoints; i++) {
		struct musb_hw_ep	*hw_ep = musb->endpoints + i;

		hw_ep->fifo = musb->io.fifo_offset(i) + mbase;
#if IS_ENABLED(CONFIG_USB_MUSB_TUSB6010)
		if (musb->io.quirks & MUSB_IN_TUSB) {
			hw_ep->fifo_async = musb->async + 0x400 +
				musb->io.fifo_offset(i);
			hw_ep->fifo_sync = musb->sync + 0x400 +
				musb->io.fifo_offset(i);
			hw_ep->fifo_sync_va =
				musb->sync_va + 0x400 + musb->io.fifo_offset(i);

			if (i == 0)
				hw_ep->conf = mbase - 0x400 + TUSB_EP0_CONF;
			else
				hw_ep->conf = mbase + 0x400 +
					(((i - 1) & 0xf) << 2);
		}
#endif

		hw_ep->regs = musb->io.ep_offset(i, 0) + mbase;
		hw_ep->rx_reinit = 1;
		hw_ep->tx_reinit = 1;

		if (hw_ep->max_packet_sz_tx) {
			dev_dbg(musb->controller,
				"%s: hw_ep %d%s, %smax %d\n",
				musb_driver_name, i,
				hw_ep->is_shared_fifo ? "shared" : "tx",
				hw_ep->tx_double_buffered
					? "doublebuffer, " : "",
				hw_ep->max_packet_sz_tx);
		}
		if (hw_ep->max_packet_sz_rx && !hw_ep->is_shared_fifo) {
			dev_dbg(musb->controller,
				"%s: hw_ep %d%s, %smax %d\n",
				musb_driver_name, i,
				"rx",
				hw_ep->rx_double_buffered
					? "doublebuffer, " : "",
				hw_ep->max_packet_sz_rx);
		}
		if (!(hw_ep->max_packet_sz_tx || hw_ep->max_packet_sz_rx))
			dev_dbg(musb->controller, "hw_ep %d not configured\n", i);
	}

	return 0;
}

/*-------------------------------------------------------------------------*/

/*
 * handle all the irqs defined by the HDRC core. for now we expect:  other
 * irq sources (phy, dma, etc) will be handled first, musb->int_* values
 * will be assigned, and the irq will already have been acked.
 *
 * called in irq context with spinlock held, irqs blocked
 */
irqreturn_t musb_interrupt(struct musb *musb)
{
	irqreturn_t	retval = IRQ_NONE;
	unsigned long	status;
	unsigned long	epnum;
	u8		devctl;

	if (!musb->int_usb && !musb->int_tx && !musb->int_rx)
		return IRQ_NONE;

	devctl = musb_readb(musb->mregs, MUSB_DEVCTL);

	dev_dbg(musb->controller, "** IRQ %s usb%04x tx%04x rx%04x\n",
		is_host_active(musb) ? "host" : "peripheral",
		musb->int_usb, musb->int_tx, musb->int_rx);

	/**
	 * According to Mentor Graphics' documentation, flowchart on page 98,
	 * IRQ should be handled as follows:
	 *
	 * . Resume IRQ
	 * . Session Request IRQ
	 * . VBUS Error IRQ
	 * . Suspend IRQ
	 * . Connect IRQ
	 * . Disconnect IRQ
	 * . Reset/Babble IRQ
	 * . SOF IRQ (we're not using this one)
	 * . Endpoint 0 IRQ
	 * . TX Endpoints
	 * . RX Endpoints
	 *
	 * We will be following that flowchart in order to avoid any problems
	 * that might arise with internal Finite State Machine.
	 */

	if (musb->int_usb)
		retval |= musb_stage0_irq(musb, musb->int_usb, devctl);

	if (musb->int_tx & 1) {
		if (is_host_active(musb))
			retval |= musb_h_ep0_irq(musb);
		else
			retval |= musb_g_ep0_irq(musb);

		/* we have just handled endpoint 0 IRQ, clear it */
		musb->int_tx &= ~BIT(0);
	}

	status = musb->int_tx;

	for_each_set_bit(epnum, &status, 16) {
		retval = IRQ_HANDLED;
		if (is_host_active(musb))
			musb_host_tx(musb, epnum);
		else
			musb_g_tx(musb, epnum);
	}

	status = musb->int_rx;

	for_each_set_bit(epnum, &status, 16) {
		retval = IRQ_HANDLED;
		if (is_host_active(musb))
			musb_host_rx(musb, epnum);
		else
			musb_g_rx(musb, epnum);
	}

	return retval;
}
EXPORT_SYMBOL_GPL(musb_interrupt);

#ifndef CONFIG_MUSB_PIO_ONLY
static bool use_dma = 1;

/* "modprobe ... use_dma=0" etc */
module_param(use_dma, bool, 0644);
MODULE_PARM_DESC(use_dma, "enable/disable use of DMA");

void musb_dma_completion(struct musb *musb, u8 epnum, u8 transmit)
{
	/* called with controller lock already held */

	if (!epnum) {
		if (!is_cppi_enabled(musb)) {
			/* endpoint 0 */
			if (is_host_active(musb))
				musb_h_ep0_irq(musb);
			else
				musb_g_ep0_irq(musb);
		}
	} else {
		/* endpoints 1..15 */
		if (transmit) {
			if (is_host_active(musb))
				musb_host_tx(musb, epnum);
			else
				musb_g_tx(musb, epnum);
		} else {
			/* receive */
			if (is_host_active(musb))
				musb_host_rx(musb, epnum);
			else
				musb_g_rx(musb, epnum);
		}
	}
}
EXPORT_SYMBOL_GPL(musb_dma_completion);

#else
#define use_dma			0
#endif

/*-------------------------------------------------------------------------*/

static ssize_t
musb_mode_show(struct device *dev, struct device_attribute *attr, char *buf)
{
	struct musb *musb = dev_to_musb(dev);
	unsigned long flags;
	int ret = -EINVAL;

	spin_lock_irqsave(&musb->lock, flags);
	ret = sprintf(buf, "%s\n", usb_otg_state_string(musb->xceiv->otg->state));
	spin_unlock_irqrestore(&musb->lock, flags);

	return ret;
}

static ssize_t
musb_mode_store(struct device *dev, struct device_attribute *attr,
		const char *buf, size_t n)
{
	struct musb	*musb = dev_to_musb(dev);
	unsigned long	flags;
	int		status;

	spin_lock_irqsave(&musb->lock, flags);
	if (sysfs_streq(buf, "host"))
		status = musb_platform_set_mode(musb, MUSB_HOST);
	else if (sysfs_streq(buf, "peripheral"))
		status = musb_platform_set_mode(musb, MUSB_PERIPHERAL);
	else if (sysfs_streq(buf, "otg"))
		status = musb_platform_set_mode(musb, MUSB_OTG);
	else
		status = -EINVAL;
	spin_unlock_irqrestore(&musb->lock, flags);

	return (status == 0) ? n : status;
}
static DEVICE_ATTR(mode, 0644, musb_mode_show, musb_mode_store);

static ssize_t
musb_vbus_store(struct device *dev, struct device_attribute *attr,
		const char *buf, size_t n)
{
	struct musb	*musb = dev_to_musb(dev);
	unsigned long	flags;
	unsigned long	val;

	if (sscanf(buf, "%lu", &val) < 1) {
		dev_err(dev, "Invalid VBUS timeout ms value\n");
		return -EINVAL;
	}

	spin_lock_irqsave(&musb->lock, flags);
	/* force T(a_wait_bcon) to be zero/unlimited *OR* valid */
	musb->a_wait_bcon = val ? max_t(int, val, OTG_TIME_A_WAIT_BCON) : 0 ;
	if (musb->xceiv->otg->state == OTG_STATE_A_WAIT_BCON)
		musb->is_active = 0;
	musb_platform_try_idle(musb, jiffies + msecs_to_jiffies(val));
	spin_unlock_irqrestore(&musb->lock, flags);

	return n;
}

static ssize_t
musb_vbus_show(struct device *dev, struct device_attribute *attr, char *buf)
{
	struct musb	*musb = dev_to_musb(dev);
	unsigned long	flags;
	unsigned long	val;
	int		vbus;
	u8		devctl;

	spin_lock_irqsave(&musb->lock, flags);
	val = musb->a_wait_bcon;
	vbus = musb_platform_get_vbus_status(musb);
	if (vbus < 0) {
		/* Use default MUSB method by means of DEVCTL register */
		devctl = musb_readb(musb->mregs, MUSB_DEVCTL);
		if ((devctl & MUSB_DEVCTL_VBUS)
				== (3 << MUSB_DEVCTL_VBUS_SHIFT))
			vbus = 1;
		else
			vbus = 0;
	}
	spin_unlock_irqrestore(&musb->lock, flags);

	return sprintf(buf, "Vbus %s, timeout %lu msec\n",
			vbus ? "on" : "off", val);
}
static DEVICE_ATTR(vbus, 0644, musb_vbus_show, musb_vbus_store);

/* Gadget drivers can't know that a host is connected so they might want
 * to start SRP, but users can.  This allows userspace to trigger SRP.
 */
static ssize_t
musb_srp_store(struct device *dev, struct device_attribute *attr,
		const char *buf, size_t n)
{
	struct musb	*musb = dev_to_musb(dev);
	unsigned short	srp;

	if (sscanf(buf, "%hu", &srp) != 1
			|| (srp != 1)) {
		dev_err(dev, "SRP: Value must be 1\n");
		return -EINVAL;
	}

	if (srp == 1)
		musb_g_wakeup(musb);

	return n;
}
static DEVICE_ATTR(srp, 0644, NULL, musb_srp_store);

static struct attribute *musb_attributes[] = {
	&dev_attr_mode.attr,
	&dev_attr_vbus.attr,
	&dev_attr_srp.attr,
	NULL
};

static const struct attribute_group musb_attr_group = {
	.attrs = musb_attributes,
};

/* Only used to provide driver mode change events */
static void musb_irq_work(struct work_struct *data)
{
	struct musb *musb = container_of(data, struct musb, irq_work);

	if (musb->xceiv->otg->state != musb->xceiv_old_state) {
		musb->xceiv_old_state = musb->xceiv->otg->state;
		sysfs_notify(&musb->controller->kobj, NULL, "mode");
	}
}

static void musb_recover_from_babble(struct musb *musb)
{
	int ret;
	u8 devctl;

	musb_disable_interrupts(musb);

	/*
	 * wait at least 320 cycles of 60MHz clock. That's 5.3us, we will give
	 * it some slack and wait for 10us.
	 */
	udelay(10);

	ret  = musb_platform_recover(musb);
	if (ret) {
		musb_enable_interrupts(musb);
		return;
	}

	/* drop session bit */
	devctl = musb_readb(musb->mregs, MUSB_DEVCTL);
	devctl &= ~MUSB_DEVCTL_SESSION;
	musb_writeb(musb->mregs, MUSB_DEVCTL, devctl);

	/* tell usbcore about it */
	musb_root_disconnect(musb);

	/*
	 * When a babble condition occurs, the musb controller
	 * removes the session bit and the endpoint config is lost.
	 */
	if (musb->dyn_fifo)
		ret = ep_config_from_table(musb);
	else
		ret = ep_config_from_hw(musb);

	/* restart session */
	if (ret == 0)
		musb_start(musb);
}

/* --------------------------------------------------------------------------
 * Init support
 */

static struct musb *allocate_instance(struct device *dev,
		struct musb_hdrc_config *config, void __iomem *mbase)
{
	struct musb		*musb;
	struct musb_hw_ep	*ep;
	int			epnum;
	int			ret;

	musb = devm_kzalloc(dev, sizeof(*musb), GFP_KERNEL);
	if (!musb)
		return NULL;

	INIT_LIST_HEAD(&musb->control);
	INIT_LIST_HEAD(&musb->in_bulk);
	INIT_LIST_HEAD(&musb->out_bulk);

	musb->vbuserr_retry = VBUSERR_RETRY_COUNT;
	musb->a_wait_bcon = OTG_TIME_A_WAIT_BCON;
	musb->mregs = mbase;
	musb->ctrl_base = mbase;
	musb->nIrq = -ENODEV;
	musb->config = config;
	BUG_ON(musb->config->num_eps > MUSB_C_NUM_EPS);
	for (epnum = 0, ep = musb->endpoints;
			epnum < musb->config->num_eps;
			epnum++, ep++) {
		ep->musb = musb;
		ep->epnum = epnum;
	}

	musb->controller = dev;

	ret = musb_host_alloc(musb);
	if (ret < 0)
		goto err_free;

	dev_set_drvdata(dev, musb);

	return musb;

err_free:
	return NULL;
}

static void musb_free(struct musb *musb)
{
	/* this has multiple entry modes. it handles fault cleanup after
	 * probe(), where things may be partially set up, as well as rmmod
	 * cleanup after everything's been de-activated.
	 */

#ifdef CONFIG_SYSFS
	sysfs_remove_group(&musb->controller->kobj, &musb_attr_group);
#endif

	if (musb->nIrq >= 0) {
		if (musb->irq_wake)
			disable_irq_wake(musb->nIrq);
		free_irq(musb->nIrq, musb);
	}

	musb_host_free(musb);
}

static void musb_deassert_reset(struct work_struct *work)
{
	struct musb *musb;
	unsigned long flags;

	musb = container_of(work, struct musb, deassert_reset_work.work);

	spin_lock_irqsave(&musb->lock, flags);

	if (musb->port1_status & USB_PORT_STAT_RESET)
		musb_port_reset(musb, false);

	spin_unlock_irqrestore(&musb->lock, flags);
}

/*
 * Perform generic per-controller initialization.
 *
 * @dev: the controller (already clocked, etc)
 * @nIrq: IRQ number
 * @ctrl: virtual address of controller registers,
 *	not yet corrected for platform-specific offsets
 */
static int
musb_init_controller(struct device *dev, int nIrq, void __iomem *ctrl)
{
	int			status;
	struct musb		*musb;
	struct musb_hdrc_platform_data *plat = dev_get_platdata(dev);

	/* The driver might handle more features than the board; OK.
	 * Fail when the board needs a feature that's not enabled.
	 */
	if (!plat) {
		dev_err(dev, "no platform_data?\n");
		status = -ENODEV;
		goto fail0;
	}

	/* allocate */
	musb = allocate_instance(dev, plat->config, ctrl);
	if (!musb) {
		status = -ENOMEM;
		goto fail0;
	}

	spin_lock_init(&musb->lock);
	musb->board_set_power = plat->set_power;
	musb->min_power = plat->min_power;
	musb->ops = plat->platform_ops;
	musb->port_mode = plat->mode;

	/*
	 * Initialize the default IO functions. At least omap2430 needs
	 * these early. We initialize the platform specific IO functions
	 * later on.
	 */
	musb_readb = musb_default_readb;
	musb_writeb = musb_default_writeb;
	musb_readw = musb_default_readw;
	musb_writew = musb_default_writew;
	musb_readl = musb_default_readl;
	musb_writel = musb_default_writel;

	/* We need musb_read/write functions initialized for PM */
	pm_runtime_use_autosuspend(musb->controller);
	pm_runtime_set_autosuspend_delay(musb->controller, 200);
	pm_runtime_enable(musb->controller);

	/* The musb_platform_init() call:
	 *   - adjusts musb->mregs
	 *   - sets the musb->isr
	 *   - may initialize an integrated transceiver
	 *   - initializes musb->xceiv, usually by otg_get_phy()
	 *   - stops powering VBUS
	 *
	 * There are various transceiver configurations.  Blackfin,
	 * DaVinci, TUSB60x0, and others integrate them.  OMAP3 uses
	 * external/discrete ones in various flavors (twl4030 family,
	 * isp1504, non-OTG, etc) mostly hooking up through ULPI.
	 */
	status = musb_platform_init(musb);
	if (status < 0)
		goto fail1;

	if (!musb->isr) {
		status = -ENODEV;
		goto fail2;
	}

	if (musb->ops->quirks)
		musb->io.quirks = musb->ops->quirks;

	/* Most devices use indexed offset or flat offset */
	if (musb->io.quirks & MUSB_INDEXED_EP) {
		musb->io.ep_offset = musb_indexed_ep_offset;
		musb->io.ep_select = musb_indexed_ep_select;
	} else {
		musb->io.ep_offset = musb_flat_ep_offset;
		musb->io.ep_select = musb_flat_ep_select;
	}
	/* And override them with platform specific ops if specified. */
	if (musb->ops->ep_offset)
		musb->io.ep_offset = musb->ops->ep_offset;
	if (musb->ops->ep_select)
		musb->io.ep_select = musb->ops->ep_select;

	/* At least tusb6010 has its own offsets */
	if (musb->ops->ep_offset)
		musb->io.ep_offset = musb->ops->ep_offset;
	if (musb->ops->ep_select)
		musb->io.ep_select = musb->ops->ep_select;

	if (musb->ops->fifo_mode)
		fifo_mode = musb->ops->fifo_mode;
	else
		fifo_mode = 4;

	if (musb->ops->fifo_offset)
		musb->io.fifo_offset = musb->ops->fifo_offset;
	else
		musb->io.fifo_offset = musb_default_fifo_offset;

	if (musb->ops->busctl_offset)
		musb->io.busctl_offset = musb->ops->busctl_offset;
	else
		musb->io.busctl_offset = musb_default_busctl_offset;

	if (musb->ops->readb)
		musb_readb = musb->ops->readb;
	if (musb->ops->writeb)
		musb_writeb = musb->ops->writeb;
	if (musb->ops->readw)
		musb_readw = musb->ops->readw;
	if (musb->ops->writew)
		musb_writew = musb->ops->writew;
	if (musb->ops->readl)
		musb_readl = musb->ops->readl;
	if (musb->ops->writel)
		musb_writel = musb->ops->writel;

#ifndef CONFIG_MUSB_PIO_ONLY
	if (!musb->ops->dma_init || !musb->ops->dma_exit) {
		dev_err(dev, "DMA controller not set\n");
		status = -ENODEV;
		goto fail2;
	}
	musb_dma_controller_create = musb->ops->dma_init;
	musb_dma_controller_destroy = musb->ops->dma_exit;
#endif

	if (musb->ops->read_fifo)
		musb->io.read_fifo = musb->ops->read_fifo;
	else
		musb->io.read_fifo = musb_default_read_fifo;

	if (musb->ops->write_fifo)
		musb->io.write_fifo = musb->ops->write_fifo;
	else
		musb->io.write_fifo = musb_default_write_fifo;

	if (!musb->xceiv->io_ops) {
		musb->xceiv->io_dev = musb->controller;
		musb->xceiv->io_priv = musb->mregs;
		musb->xceiv->io_ops = &musb_ulpi_access;
	}

	pm_runtime_get_sync(musb->controller);

	if (use_dma && dev->dma_mask) {
		musb->dma_controller =
			musb_dma_controller_create(musb, musb->mregs);
		if (IS_ERR(musb->dma_controller)) {
			status = PTR_ERR(musb->dma_controller);
			goto fail2_5;
		}
	}

	/* be sure interrupts are disabled before connecting ISR */
	musb_platform_disable(musb);
	musb_generic_disable(musb);

	/* Init IRQ workqueue before request_irq */
	INIT_WORK(&musb->irq_work, musb_irq_work);
	INIT_DELAYED_WORK(&musb->deassert_reset_work, musb_deassert_reset);
	INIT_DELAYED_WORK(&musb->finish_resume_work, musb_host_finish_resume);

	/* setup musb parts of the core (especially endpoints) */
	status = musb_core_init(plat->config->multipoint
			? MUSB_CONTROLLER_MHDRC
			: MUSB_CONTROLLER_HDRC, musb);
	if (status < 0)
		goto fail3;

	setup_timer(&musb->otg_timer, musb_otg_timer_func, (unsigned long) musb);

	/* attach to the IRQ */
	if (request_irq(nIrq, musb->isr, 0, dev_name(dev), musb)) {
		dev_err(dev, "request_irq %d failed!\n", nIrq);
		status = -ENODEV;
		goto fail3;
	}
	musb->nIrq = nIrq;
	/* FIXME this handles wakeup irqs wrong */
	if (enable_irq_wake(nIrq) == 0) {
		musb->irq_wake = 1;
		device_init_wakeup(dev, 1);
	} else {
		musb->irq_wake = 0;
	}

	/* program PHY to use external vBus if required */
	if (plat->extvbus) {
		u8 busctl = musb_read_ulpi_buscontrol(musb->mregs);
		busctl |= MUSB_ULPI_USE_EXTVBUS;
		musb_write_ulpi_buscontrol(musb->mregs, busctl);
	}

	if (musb->xceiv->otg->default_a) {
		MUSB_HST_MODE(musb);
		musb->xceiv->otg->state = OTG_STATE_A_IDLE;
	} else {
		MUSB_DEV_MODE(musb);
		musb->xceiv->otg->state = OTG_STATE_B_IDLE;
	}

	switch (musb->port_mode) {
	case MUSB_PORT_MODE_HOST:
		status = musb_platform_set_mode(musb, MUSB_HOST);
		if (status < 0)
			goto fail3;
		status = musb_host_setup(musb, plat->power);
		break;
	case MUSB_PORT_MODE_GADGET:
		status = musb_platform_set_mode(musb, MUSB_PERIPHERAL);
		if (status < 0)
			goto fail3;
		status = musb_gadget_setup(musb);
		break;
	case MUSB_PORT_MODE_DUAL_ROLE:
		status = musb_platform_set_mode(musb, MUSB_OTG);
		if (status < 0)
			goto fail3;
		status = musb_host_setup(musb, plat->power);
		if (status < 0)
			goto fail3;
		status = musb_gadget_setup(musb);
		if (status) {
			musb_host_cleanup(musb);
			goto fail3;
		}
		break;
	default:
		dev_err(dev, "unsupported port mode %d\n", musb->port_mode);
	}

	if (status < 0)
		goto fail3;

	status = musb_init_debugfs(musb);
	if (status < 0)
		goto fail4;

	status = sysfs_create_group(&musb->controller->kobj, &musb_attr_group);
	if (status)
		goto fail5;

	pm_runtime_put(musb->controller);

	/*
	 * For why this is currently needed, see commit 3e43a0725637
	 * ("usb: musb: core: add pm_runtime_irq_safe()")
	 */
	pm_runtime_irq_safe(musb->controller);

	return 0;

fail5:
	musb_exit_debugfs(musb);

fail4:
	musb_gadget_cleanup(musb);
	musb_host_cleanup(musb);

fail3:
	cancel_work_sync(&musb->irq_work);
	cancel_delayed_work_sync(&musb->finish_resume_work);
	cancel_delayed_work_sync(&musb->deassert_reset_work);
	if (musb->dma_controller)
		musb_dma_controller_destroy(musb->dma_controller);
fail2_5:
	pm_runtime_put_sync(musb->controller);

fail2:
	if (musb->irq_wake)
		device_init_wakeup(dev, 0);
	musb_platform_exit(musb);

fail1:
	pm_runtime_disable(musb->controller);
	dev_err(musb->controller,
		"musb_init_controller failed with status %d\n", status);

	musb_free(musb);

fail0:

	return status;

}

/*-------------------------------------------------------------------------*/

/* all implementations (PCI bridge to FPGA, VLYNQ, etc) should just
 * bridge to a platform device; this driver then suffices.
 */
static int musb_probe(struct platform_device *pdev)
{
	struct device	*dev = &pdev->dev;
	int		irq = platform_get_irq_byname(pdev, "mc");
	struct resource	*iomem;
	void __iomem	*base;

	if (irq <= 0)
		return -ENODEV;

	iomem = platform_get_resource(pdev, IORESOURCE_MEM, 0);
	base = devm_ioremap_resource(dev, iomem);
	if (IS_ERR(base))
		return PTR_ERR(base);

	return musb_init_controller(dev, irq, base);
}

static int musb_remove(struct platform_device *pdev)
{
	struct device	*dev = &pdev->dev;
	struct musb	*musb = dev_to_musb(dev);

	/* this gets called on rmmod.
	 *  - Host mode: host may still be active
	 *  - Peripheral mode: peripheral is deactivated (or never-activated)
	 *  - OTG mode: both roles are deactivated (or never-activated)
	 */
	musb_exit_debugfs(musb);
	musb_shutdown(pdev);

	if (musb->dma_controller)
		musb_dma_controller_destroy(musb->dma_controller);

	cancel_work_sync(&musb->irq_work);
	cancel_delayed_work_sync(&musb->finish_resume_work);
	cancel_delayed_work_sync(&musb->deassert_reset_work);
	musb_free(musb);
	device_init_wakeup(dev, 0);
	return 0;
}

#ifdef	CONFIG_PM

static void musb_save_context(struct musb *musb)
{
	int i;
	void __iomem *musb_base = musb->mregs;
	void __iomem *epio;

	musb->context.frame = musb_readw(musb_base, MUSB_FRAME);
	musb->context.testmode = musb_readb(musb_base, MUSB_TESTMODE);
	musb->context.busctl = musb_read_ulpi_buscontrol(musb->mregs);
	musb->context.power = musb_readb(musb_base, MUSB_POWER);
	musb->context.intrusbe = musb_readb(musb_base, MUSB_INTRUSBE);
	musb->context.index = musb_readb(musb_base, MUSB_INDEX);
	musb->context.devctl = musb_readb(musb_base, MUSB_DEVCTL);

	for (i = 0; i < musb->config->num_eps; ++i) {
		struct musb_hw_ep	*hw_ep;

		hw_ep = &musb->endpoints[i];
		if (!hw_ep)
			continue;

		epio = hw_ep->regs;
		if (!epio)
			continue;

		musb_writeb(musb_base, MUSB_INDEX, i);
		musb->context.index_regs[i].txmaxp =
			musb_readw(epio, MUSB_TXMAXP);
		musb->context.index_regs[i].txcsr =
			musb_readw(epio, MUSB_TXCSR);
		musb->context.index_regs[i].rxmaxp =
			musb_readw(epio, MUSB_RXMAXP);
		musb->context.index_regs[i].rxcsr =
			musb_readw(epio, MUSB_RXCSR);

		if (musb->dyn_fifo) {
			musb->context.index_regs[i].txfifoadd =
					musb_read_txfifoadd(musb_base);
			musb->context.index_regs[i].rxfifoadd =
					musb_read_rxfifoadd(musb_base);
			musb->context.index_regs[i].txfifosz =
					musb_read_txfifosz(musb_base);
			musb->context.index_regs[i].rxfifosz =
					musb_read_rxfifosz(musb_base);
		}

		musb->context.index_regs[i].txtype =
			musb_readb(epio, MUSB_TXTYPE);
		musb->context.index_regs[i].txinterval =
			musb_readb(epio, MUSB_TXINTERVAL);
		musb->context.index_regs[i].rxtype =
			musb_readb(epio, MUSB_RXTYPE);
		musb->context.index_regs[i].rxinterval =
			musb_readb(epio, MUSB_RXINTERVAL);

		musb->context.index_regs[i].txfunaddr =
			musb_read_txfunaddr(musb, i);
		musb->context.index_regs[i].txhubaddr =
			musb_read_txhubaddr(musb, i);
		musb->context.index_regs[i].txhubport =
			musb_read_txhubport(musb, i);

		musb->context.index_regs[i].rxfunaddr =
			musb_read_rxfunaddr(musb, i);
		musb->context.index_regs[i].rxhubaddr =
			musb_read_rxhubaddr(musb, i);
		musb->context.index_regs[i].rxhubport =
			musb_read_rxhubport(musb, i);
	}
}

static void musb_restore_context(struct musb *musb)
{
	int i;
	void __iomem *musb_base = musb->mregs;
	void __iomem *epio;
	u8 power;

	musb_writew(musb_base, MUSB_FRAME, musb->context.frame);
	musb_writeb(musb_base, MUSB_TESTMODE, musb->context.testmode);
	musb_write_ulpi_buscontrol(musb->mregs, musb->context.busctl);

	/* Don't affect SUSPENDM/RESUME bits in POWER reg */
	power = musb_readb(musb_base, MUSB_POWER);
	power &= MUSB_POWER_SUSPENDM | MUSB_POWER_RESUME;
	musb->context.power &= ~(MUSB_POWER_SUSPENDM | MUSB_POWER_RESUME);
	power |= musb->context.power;
	musb_writeb(musb_base, MUSB_POWER, power);

	musb_writew(musb_base, MUSB_INTRTXE, musb->intrtxe);
	musb_writew(musb_base, MUSB_INTRRXE, musb->intrrxe);
	musb_writeb(musb_base, MUSB_INTRUSBE, musb->context.intrusbe);
	musb_writeb(musb_base, MUSB_DEVCTL, musb->context.devctl);

	for (i = 0; i < musb->config->num_eps; ++i) {
		struct musb_hw_ep	*hw_ep;

		hw_ep = &musb->endpoints[i];
		if (!hw_ep)
			continue;

		epio = hw_ep->regs;
		if (!epio)
			continue;

		musb_writeb(musb_base, MUSB_INDEX, i);
		musb_writew(epio, MUSB_TXMAXP,
			musb->context.index_regs[i].txmaxp);
		musb_writew(epio, MUSB_TXCSR,
			musb->context.index_regs[i].txcsr);
		musb_writew(epio, MUSB_RXMAXP,
			musb->context.index_regs[i].rxmaxp);
		musb_writew(epio, MUSB_RXCSR,
			musb->context.index_regs[i].rxcsr);

		if (musb->dyn_fifo) {
			musb_write_txfifosz(musb_base,
				musb->context.index_regs[i].txfifosz);
			musb_write_rxfifosz(musb_base,
				musb->context.index_regs[i].rxfifosz);
			musb_write_txfifoadd(musb_base,
				musb->context.index_regs[i].txfifoadd);
			musb_write_rxfifoadd(musb_base,
				musb->context.index_regs[i].rxfifoadd);
		}

		musb_writeb(epio, MUSB_TXTYPE,
				musb->context.index_regs[i].txtype);
		musb_writeb(epio, MUSB_TXINTERVAL,
				musb->context.index_regs[i].txinterval);
		musb_writeb(epio, MUSB_RXTYPE,
				musb->context.index_regs[i].rxtype);
		musb_writeb(epio, MUSB_RXINTERVAL,

				musb->context.index_regs[i].rxinterval);
		musb_write_txfunaddr(musb, i,
				musb->context.index_regs[i].txfunaddr);
		musb_write_txhubaddr(musb, i,
				musb->context.index_regs[i].txhubaddr);
		musb_write_txhubport(musb, i,
				musb->context.index_regs[i].txhubport);

		musb_write_rxfunaddr(musb, i,
				musb->context.index_regs[i].rxfunaddr);
		musb_write_rxhubaddr(musb, i,
				musb->context.index_regs[i].rxhubaddr);
		musb_write_rxhubport(musb, i,
				musb->context.index_regs[i].rxhubport);
	}
	musb_writeb(musb_base, MUSB_INDEX, musb->context.index);
}

static int musb_suspend(struct device *dev)
{
	struct musb	*musb = dev_to_musb(dev);
	unsigned long	flags;

	musb_platform_disable(musb);
	musb_generic_disable(musb);

	spin_lock_irqsave(&musb->lock, flags);

	if (is_peripheral_active(musb)) {
		/* FIXME force disconnect unless we know USB will wake
		 * the system up quickly enough to respond ...
		 */
	} else if (is_host_active(musb)) {
		/* we know all the children are suspended; sometimes
		 * they will even be wakeup-enabled.
		 */
	}

	musb_save_context(musb);

	spin_unlock_irqrestore(&musb->lock, flags);
	return 0;
}

static int musb_resume(struct device *dev)
{
	struct musb	*musb = dev_to_musb(dev);
	u8		devctl;
	u8		mask;

	/*
	 * For static cmos like DaVinci, register values were preserved
	 * unless for some reason the whole soc powered down or the USB
	 * module got reset through the PSC (vs just being disabled).
	 *
	 * For the DSPS glue layer though, a full register restore has to
	 * be done. As it shouldn't harm other platforms, we do it
	 * unconditionally.
	 */

	musb_restore_context(musb);

	devctl = musb_readb(musb->mregs, MUSB_DEVCTL);
	mask = MUSB_DEVCTL_BDEVICE | MUSB_DEVCTL_FSDEV | MUSB_DEVCTL_LSDEV;
	if ((devctl & mask) != (musb->context.devctl & mask))
		musb->port1_status = 0;
	if (musb->need_finish_resume) {
		musb->need_finish_resume = 0;
		schedule_delayed_work(&musb->finish_resume_work,
				      msecs_to_jiffies(USB_RESUME_TIMEOUT));
	}

	/*
	 * The USB HUB code expects the device to be in RPM_ACTIVE once it came
	 * out of suspend
	 */
	pm_runtime_disable(dev);
	pm_runtime_set_active(dev);
	pm_runtime_enable(dev);

	musb_start(musb);

	return 0;
}

static int musb_runtime_suspend(struct device *dev)
{
	struct musb	*musb = dev_to_musb(dev);

	musb_save_context(musb);

	return 0;
}

static int musb_runtime_resume(struct device *dev)
{
	struct musb	*musb = dev_to_musb(dev);
	static int	first = 1;

	/*
	 * When pm_runtime_get_sync called for the first time in driver
	 * init,  some of the structure is still not initialized which is
	 * used in restore function. But clock needs to be
	 * enabled before any register access, so
	 * pm_runtime_get_sync has to be called.
	 * Also context restore without save does not make
	 * any sense
	 */
	if (!first)
		musb_restore_context(musb);
	first = 0;

	if (musb->need_finish_resume) {
		musb->need_finish_resume = 0;
		schedule_delayed_work(&musb->finish_resume_work,
				msecs_to_jiffies(USB_RESUME_TIMEOUT));
	}

	return 0;
}

static const struct dev_pm_ops musb_dev_pm_ops = {
	.suspend	= musb_suspend,
	.resume		= musb_resume,
	.runtime_suspend = musb_runtime_suspend,
	.runtime_resume = musb_runtime_resume,
};

#define MUSB_DEV_PM_OPS (&musb_dev_pm_ops)
#else
#define	MUSB_DEV_PM_OPS	NULL
#endif

static struct platform_driver musb_driver = {
	.driver = {
		.name		= (char *)musb_driver_name,
		.bus		= &platform_bus_type,
		.pm		= MUSB_DEV_PM_OPS,
	},
	.probe		= musb_probe,
	.remove		= musb_remove,
	.shutdown	= musb_shutdown,
};

module_platform_driver(musb_driver);<|MERGE_RESOLUTION|>--- conflicted
+++ resolved
@@ -865,12 +865,7 @@
 			break;
 		default:
 			WARNING("unhandled DISCONNECT transition (%s)\n",
-<<<<<<< HEAD
-				usb_otg_state_string(musb->xceiv->state));
-=======
 				usb_otg_state_string(musb->xceiv->otg->state));
-			break;
->>>>>>> afd2ff9b
 		}
 	}
 
