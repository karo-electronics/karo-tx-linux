--- conflicted
+++ resolved
@@ -561,8 +561,6 @@
 	musb_resources[1].end = pdev->resource[1].end;
 	musb_resources[1].flags = pdev->resource[1].flags;
 
-<<<<<<< HEAD
-=======
 	/*
 	 * For DM6467 3 resources are passed. A placeholder for the 3rd
 	 * resource is always there, so it's safe to always copy it...
@@ -572,7 +570,6 @@
 	musb_resources[2].end = pdev->resource[2].end;
 	musb_resources[2].flags = pdev->resource[2].flags;
 
->>>>>>> 80d7d8a7
 	pinfo = davinci_dev_info;
 	pinfo.parent = &pdev->dev;
 	pinfo.res = musb_resources;
