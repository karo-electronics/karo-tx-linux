--- conflicted
+++ resolved
@@ -97,11 +97,7 @@
 config USB_MUSB_AM35X
 	tristate "AM35x"
 	depends on ARCH_OMAP
-<<<<<<< HEAD
-	depends on AM335X_PHY_USB
-=======
 	depends on NOP_USB_XCEIV
->>>>>>> afd2ff9b
 
 config USB_MUSB_DSPS
 	tristate "TI DSPS platforms"
