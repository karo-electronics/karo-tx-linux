#
# Physical Layer USB driver configuration
#
menu "USB Physical Layer drivers"

config USB_PHY
	def_bool n

config USB_OTG_FSM
	bool "USB 2.0 OTG FSM implementation"
	select USB_OTG
	select USB_PHY
	help
	  Implements OTG Final State Machine as specified in On-The-Go
	  and Embedded Host Supplement to the USB Revision 2.0 Specification.

#
# USB Transceiver Drivers
#
config AB8500_USB
	tristate "AB8500 USB Transceiver Driver"
	depends on AB8500_CORE
	select USB_PHY
	help
	  Enable this to support the USB OTG transceiver in AB8500 chip.
	  This transceiver supports high and full speed devices plus,
	  in host mode, low speed.

config FSL_USB2_OTG
<<<<<<< HEAD
	tristate "Freescale USB OTG Transceiver Driver"
	depends on USB_EHCI_FSL && USB_FSL_USB2 && PM_RUNTIME
	depends on USB
=======
	bool "Freescale USB OTG Transceiver Driver"
	depends on USB_EHCI_FSL && USB_FSL_USB2 && USB_OTG_FSM && PM_RUNTIME
>>>>>>> 8ed1fb79
	select USB_OTG
	select USB_PHY
	help
	  Enable this to support Freescale USB OTG transceiver.

config ISP1301_OMAP
	tristate "Philips ISP1301 with OMAP OTG"
	depends on I2C && ARCH_OMAP_OTG
	depends on USB
	select USB_PHY
	help
	  If you say yes here you get support for the Philips ISP1301
	  USB-On-The-Go transceiver working with the OMAP OTG controller.
	  The ISP1301 is a full speed USB  transceiver which is used in
	  products including H2, H3, and H4 development boards for Texas
	  Instruments OMAP processors.

	  This driver can also be built as a module.  If so, the module
	  will be called isp1301_omap.

config KEYSTONE_USB_PHY
	tristate "Keystone USB PHY Driver"
	depends on ARCH_KEYSTONE || COMPILE_TEST
	select NOP_USB_XCEIV
	help
	  Enable this to support Keystone USB phy. This driver provides
	  interface to interact with USB 2.0 and USB 3.0 PHY that is part
	  of the Keystone SOC.

config MV_U3D_PHY
	bool "Marvell USB 3.0 PHY controller Driver"
	depends on CPU_MMP3
	select USB_PHY
	help
	  Enable this to support Marvell USB 3.0 phy controller for Marvell
	  SoC.

config NOP_USB_XCEIV
	tristate "NOP USB Transceiver Driver"
	select USB_PHY
	help
	  This driver is to be used by all the usb transceiver which are either
	  built-in with usb ip or which are autonomous and doesn't require any
	  phy programming such as ISP1x04 etc.

config OMAP_CONTROL_USB
	tristate "OMAP CONTROL USB Driver"
	depends on ARCH_OMAP2PLUS || COMPILE_TEST
	help
	  Enable this to add support for the USB part present in the control
	  module. This driver has API to power on the USB2 PHY and to write to
	  the mailbox. The mailbox is present only in omap4 and the register to
	  power on the USB2 PHY is present in OMAP4 and OMAP5. OMAP5 has an
	  additional register to power on USB3 PHY.

config OMAP_USB3
	tristate "OMAP USB3 PHY Driver"
	depends on ARCH_OMAP2PLUS || COMPILE_TEST
	select OMAP_CONTROL_USB
	select USB_PHY
	help
	  Enable this to support the USB3 PHY that is part of SOC. This
	  driver takes care of all the PHY functionality apart from comparator.
	  This driver interacts with the "OMAP Control USB Driver" to power
	  on/off the PHY.

config AM335X_CONTROL_USB
	tristate

config AM335X_PHY_USB
	tristate "AM335x USB PHY Driver"
	depends on ARM || COMPILE_TEST
	select USB_PHY
	select AM335X_CONTROL_USB
	select NOP_USB_XCEIV
	help
	  This driver provides PHY support for that phy which part for the
	  AM335x SoC.

config SAMSUNG_USBPHY
	tristate
	help
	  Enable this to support Samsung USB phy helper driver for Samsung SoCs.
	  This driver provides common interface to interact, for Samsung USB 2.0 PHY
	  driver and later for Samsung USB 3.0 PHY driver.

config SAMSUNG_USB2PHY
	tristate "Samsung USB 2.0 PHY controller Driver"
	select SAMSUNG_USBPHY
	select USB_PHY
	help
	  Enable this to support Samsung USB 2.0 (High Speed) PHY controller
	  driver for Samsung SoCs.

config SAMSUNG_USB3PHY
	tristate "Samsung USB 3.0 PHY controller Driver"
	select SAMSUNG_USBPHY
	select USB_PHY
	help
	  Enable this to support Samsung USB 3.0 (Super Speed) phy controller
	  for samsung SoCs.

config TWL6030_USB
	tristate "TWL6030 USB Transceiver Driver"
	depends on TWL4030_CORE && OMAP_USB2 && USB_MUSB_OMAP2PLUS
	help
	  Enable this to support the USB OTG transceiver on TWL6030
	  family chips. This TWL6030 transceiver has the VBUS and ID GND
	  and OTG SRP events capabilities. For all other transceiver functionality
	  UTMI PHY is embedded in OMAP4430. The internal PHY configurations APIs
	  are hooked to this driver through platform_data structure.
	  The definition of internal PHY APIs are in the mach-omap2 layer.

config USB_GPIO_VBUS
	tristate "GPIO based peripheral-only VBUS sensing 'transceiver'"
	depends on GPIOLIB
	select USB_PHY
	help
	  Provides simple GPIO VBUS sensing for controllers with an
	  internal transceiver via the usb_phy interface, and
	  optionally control of a D+ pullup GPIO as well as a VBUS
	  current limit regulator.

config OMAP_OTG
	tristate "OMAP USB OTG controller driver"
	depends on ARCH_OMAP_OTG && EXTCON
	help
	  Enable this to support some transceivers on OMAP1 platforms. OTG
	  controller is needed to switch between host and peripheral modes.

	  This driver can also be built as a module. If so, the module
	  will be called omap-otg.

config TAHVO_USB
	tristate "Tahvo USB transceiver driver"
	depends on MFD_RETU && EXTCON
	select USB_PHY
	help
	  Enable this to support USB transceiver on Tahvo. This is used
	  at least on Nokia 770.

config TAHVO_USB_HOST_BY_DEFAULT
	depends on TAHVO_USB
	boolean "Device in USB host mode by default"
	help
	  Say Y here, if you want the device to enter USB host mode
	  by default on bootup.

config USB_ISP1301
	tristate "NXP ISP1301 USB transceiver support"
	depends on USB || USB_GADGET
	depends on I2C
	select USB_PHY
	help
	  Say Y here to add support for the NXP ISP1301 USB transceiver driver.
	  This chip is typically used as USB transceiver for USB host, gadget
	  and OTG drivers (to be selected separately).

	  To compile this driver as a module, choose M here: the
	  module will be called isp1301.

config USB_MSM_OTG
	tristate "OTG support for Qualcomm on-chip USB controller"
	depends on (USB || USB_GADGET) && ARCH_MSM
	select USB_PHY
	help
	  Enable this to support the USB OTG transceiver on MSM chips. It
	  handles PHY initialization, clock management, and workarounds
	  required after resetting the hardware and power management.
	  This driver is required even for peripheral only or host only
	  mode configurations.
	  This driver is not supported on boards like trout which
	  has an external PHY.

config USB_MV_OTG
	tristate "Marvell USB OTG support"
	depends on USB_EHCI_MV && USB_MV_UDC && PM_RUNTIME
	select USB_OTG
	select USB_PHY
	help
	  Say Y here if you want to build Marvell USB OTG transciever
	  driver in kernel (including PXA and MMP series). This driver
	  implements role switch between EHCI host driver and gadget driver.

	  To compile this driver as a module, choose M here.

config USB_MXS_PHY
	tristate "Freescale MXS USB PHY support"
	depends on ARCH_MXC || ARCH_MXS
	select STMP_DEVICE
	select USB_PHY
	help
	  Enable this to support the Freescale MXS USB PHY.

	  MXS Phy is used by some of the i.MX SoCs, for example imx23/28/6x.

config USB_RCAR_PHY
	tristate "Renesas R-Car USB PHY support"
	depends on USB || USB_GADGET
	select USB_PHY
	help
	  Say Y here to add support for the Renesas R-Car USB common PHY driver.
	  This chip is typically used as USB PHY for USB host, gadget.
	  This driver supports R8A7778 and R8A7779.

	  To compile this driver as a module, choose M here: the
	  module will be called phy-rcar-usb.

config USB_RCAR_GEN2_PHY
	tristate "Renesas R-Car Gen2 USB PHY support"
	depends on ARCH_R8A7790 || ARCH_R8A7791 || COMPILE_TEST
	select USB_PHY
	help
	  Say Y here to add support for the Renesas R-Car Gen2 USB PHY driver.
	  It is typically used to control internal USB PHY for USBHS,
	  and to configure shared USB channels 0 and 2.
	  This driver supports R8A7790 and R8A7791.

	  To compile this driver as a module, choose M here: the
	  module will be called phy-rcar-gen2-usb.

config USB_ULPI
	bool "Generic ULPI Transceiver Driver"
	depends on ARM
	help
	  Enable this to support ULPI connected USB OTG transceivers which
	  are likely found on embedded boards.

config USB_ULPI_VIEWPORT
	bool
	depends on USB_ULPI
	help
	  Provides read/write operations to the ULPI phy register set for
	  controllers with a viewport register (e.g. Chipidea/ARC controllers).

endmenu<|MERGE_RESOLUTION|>--- conflicted
+++ resolved
@@ -7,9 +7,10 @@
 	def_bool n
 
 config USB_OTG_FSM
-	bool "USB 2.0 OTG FSM implementation"
+	tristate "USB 2.0 OTG FSM implementation"
 	select USB_OTG
 	select USB_PHY
+	depends on USB
 	help
 	  Implements OTG Final State Machine as specified in On-The-Go
 	  and Embedded Host Supplement to the USB Revision 2.0 Specification.
@@ -27,14 +28,9 @@
 	  in host mode, low speed.
 
 config FSL_USB2_OTG
-<<<<<<< HEAD
 	tristate "Freescale USB OTG Transceiver Driver"
-	depends on USB_EHCI_FSL && USB_FSL_USB2 && PM_RUNTIME
+	depends on USB_EHCI_FSL && USB_FSL_USB2 && USB_OTG_FSM && PM_RUNTIME
 	depends on USB
-=======
-	bool "Freescale USB OTG Transceiver Driver"
-	depends on USB_EHCI_FSL && USB_FSL_USB2 && USB_OTG_FSM && PM_RUNTIME
->>>>>>> 8ed1fb79
 	select USB_OTG
 	select USB_PHY
 	help
