/*
 * Standalone EHCI usb debug driver
 *
 * Originally written by:
 *  Eric W. Biederman" <ebiederm@xmission.com> and
 *  Yinghai Lu <yhlu.kernel@gmail.com>
 *
 * Changes for early/late printk and HW errata:
 *  Jason Wessel <jason.wessel@windriver.com>
 *  Copyright (C) 2009 Wind River Systems, Inc.
 *
 */

#include <linux/console.h>
#include <linux/errno.h>
#include <linux/module.h>
#include <linux/pci_regs.h>
#include <linux/pci_ids.h>
#include <linux/usb/ch9.h>
#include <linux/usb/ehci_def.h>
#include <linux/delay.h>
#include <linux/serial_core.h>
#include <linux/kconfig.h>
#include <linux/kgdb.h>
#include <linux/kthread.h>
#include <asm/io.h>
#include <asm/pci-direct.h>
#include <asm/fixmap.h>

/* The code here is intended to talk directly to the EHCI debug port
 * and does not require that you have any kind of USB host controller
 * drivers or USB device drivers compiled into the kernel.
 *
 * If you make a change to anything in here, the following test cases
 * need to pass where a USB debug device works in the following
 * configurations.
 *
 * 1. boot args:  earlyprintk=dbgp
 *     o kernel compiled with # CONFIG_USB_EHCI_HCD is not set
 *     o kernel compiled with CONFIG_USB_EHCI_HCD=y
 * 2. boot args: earlyprintk=dbgp,keep
 *     o kernel compiled with # CONFIG_USB_EHCI_HCD is not set
 *     o kernel compiled with CONFIG_USB_EHCI_HCD=y
 * 3. boot args: earlyprintk=dbgp console=ttyUSB0
 *     o kernel has CONFIG_USB_EHCI_HCD=y and
 *       CONFIG_USB_SERIAL_DEBUG=y
 * 4. boot args: earlyprintk=vga,dbgp
 *     o kernel compiled with # CONFIG_USB_EHCI_HCD is not set
 *     o kernel compiled with CONFIG_USB_EHCI_HCD=y
 *
 * For the 4th configuration you can turn on or off the DBGP_DEBUG
 * such that you can debug the dbgp device's driver code.
 */

static int dbgp_phys_port = 1;

static struct ehci_caps __iomem *ehci_caps;
static struct ehci_regs __iomem *ehci_regs;
static struct ehci_dbg_port __iomem *ehci_debug;
static int dbgp_not_safe; /* Cannot use debug device during ehci reset */
static unsigned int dbgp_endpoint_out;
static unsigned int dbgp_endpoint_in;

struct ehci_dev {
	u32 bus;
	u32 slot;
	u32 func;
};

static struct ehci_dev ehci_dev;

#define USB_DEBUG_DEVNUM 127

#ifdef DBGP_DEBUG
#define dbgp_printk printk
static void dbgp_ehci_status(char *str)
{
	if (!ehci_debug)
		return;
	dbgp_printk("dbgp: %s\n", str);
	dbgp_printk("  Debug control: %08x", readl(&ehci_debug->control));
	dbgp_printk("  ehci cmd     : %08x", readl(&ehci_regs->command));
	dbgp_printk("  ehci conf flg: %08x\n",
		    readl(&ehci_regs->configured_flag));
	dbgp_printk("  ehci status  : %08x", readl(&ehci_regs->status));
	dbgp_printk("  ehci portsc  : %08x\n",
		    readl(&ehci_regs->port_status[dbgp_phys_port - 1]));
}
#else
static inline void dbgp_ehci_status(char *str) { }
static inline void dbgp_printk(const char *fmt, ...) { }
#endif

static inline u32 dbgp_len_update(u32 x, u32 len)
{
	return (x & ~0x0f) | (len & 0x0f);
}

#ifdef CONFIG_KGDB
static struct kgdb_io kgdbdbgp_io_ops;
#define dbgp_kgdb_mode (dbg_io_ops == &kgdbdbgp_io_ops)
#else
#define dbgp_kgdb_mode (0)
#endif

/* Local version of HC_LENGTH macro as ehci struct is not available here */
#define EARLY_HC_LENGTH(p)	(0x00ff & (p)) /* bits 7 : 0 */

/*
 * USB Packet IDs (PIDs)
 */

/* token */
#define USB_PID_OUT		0xe1
#define USB_PID_IN		0x69
#define USB_PID_SOF		0xa5
#define USB_PID_SETUP		0x2d
/* handshake */
#define USB_PID_ACK		0xd2
#define USB_PID_NAK		0x5a
#define USB_PID_STALL		0x1e
#define USB_PID_NYET		0x96
/* data */
#define USB_PID_DATA0		0xc3
#define USB_PID_DATA1		0x4b
#define USB_PID_DATA2		0x87
#define USB_PID_MDATA		0x0f
/* Special */
#define USB_PID_PREAMBLE	0x3c
#define USB_PID_ERR		0x3c
#define USB_PID_SPLIT		0x78
#define USB_PID_PING		0xb4
#define USB_PID_UNDEF_0		0xf0

#define USB_PID_DATA_TOGGLE	0x88
#define DBGP_CLAIM (DBGP_OWNER | DBGP_ENABLED | DBGP_INUSE)

#define PCI_CAP_ID_EHCI_DEBUG	0xa

#define HUB_ROOT_RESET_TIME	50	/* times are in msec */
#define HUB_SHORT_RESET_TIME	10
#define HUB_LONG_RESET_TIME	200
#define HUB_RESET_TIMEOUT	500

#define DBGP_MAX_PACKET		8
#define DBGP_TIMEOUT		(250 * 1000)
#define DBGP_LOOPS		1000

static inline u32 dbgp_pid_write_update(u32 x, u32 tok)
{
	static int data0 = USB_PID_DATA1;
	data0 ^= USB_PID_DATA_TOGGLE;
	return (x & 0xffff0000) | (data0 << 8) | (tok & 0xff);
}

static inline u32 dbgp_pid_read_update(u32 x, u32 tok)
{
	return (x & 0xffff0000) | (USB_PID_DATA0 << 8) | (tok & 0xff);
}

static int dbgp_wait_until_complete(void)
{
	u32 ctrl;
	int loop = DBGP_TIMEOUT;

	do {
		ctrl = readl(&ehci_debug->control);
		/* Stop when the transaction is finished */
		if (ctrl & DBGP_DONE)
			break;
		udelay(1);
	} while (--loop > 0);

	if (!loop)
		return -DBGP_TIMEOUT;

	/*
	 * Now that we have observed the completed transaction,
	 * clear the done bit.
	 */
	writel(ctrl | DBGP_DONE, &ehci_debug->control);
	return (ctrl & DBGP_ERROR) ? -DBGP_ERRCODE(ctrl) : DBGP_LEN(ctrl);
}

static inline void dbgp_mdelay(int ms)
{
	int i;

	while (ms--) {
		for (i = 0; i < 1000; i++)
			outb(0x1, 0x80);
	}
}

static void dbgp_breath(void)
{
	/* Sleep to give the debug port a chance to breathe */
}

static int dbgp_wait_until_done(unsigned ctrl, int loop)
{
	u32 pids, lpid;
	int ret;

retry:
	writel(ctrl | DBGP_GO, &ehci_debug->control);
	ret = dbgp_wait_until_complete();
	pids = readl(&ehci_debug->pids);
	lpid = DBGP_PID_GET(pids);

	if (ret < 0) {
		/* A -DBGP_TIMEOUT failure here means the device has
		 * failed, perhaps because it was unplugged, in which
		 * case we do not want to hang the system so the dbgp
		 * will be marked as unsafe to use.  EHCI reset is the
		 * only way to recover if you unplug the dbgp device.
		 */
		if (ret == -DBGP_TIMEOUT && !dbgp_not_safe)
			dbgp_not_safe = 1;
		if (ret == -DBGP_ERR_BAD && --loop > 0)
			goto retry;
		return ret;
	}

	/*
	 * If the port is getting full or it has dropped data
	 * start pacing ourselves, not necessary but it's friendly.
	 */
	if ((lpid == USB_PID_NAK) || (lpid == USB_PID_NYET))
		dbgp_breath();

	/* If I get a NACK reissue the transmission */
	if (lpid == USB_PID_NAK) {
		if (--loop > 0)
			goto retry;
	}

	return ret;
}

static inline void dbgp_set_data(const void *buf, int size)
{
	const unsigned char *bytes = buf;
	u32 lo, hi;
	int i;

	lo = hi = 0;
	for (i = 0; i < 4 && i < size; i++)
		lo |= bytes[i] << (8*i);
	for (; i < 8 && i < size; i++)
		hi |= bytes[i] << (8*(i - 4));
	writel(lo, &ehci_debug->data03);
	writel(hi, &ehci_debug->data47);
}

static inline void dbgp_get_data(void *buf, int size)
{
	unsigned char *bytes = buf;
	u32 lo, hi;
	int i;

	lo = readl(&ehci_debug->data03);
	hi = readl(&ehci_debug->data47);
	for (i = 0; i < 4 && i < size; i++)
		bytes[i] = (lo >> (8*i)) & 0xff;
	for (; i < 8 && i < size; i++)
		bytes[i] = (hi >> (8*(i - 4))) & 0xff;
}

static int dbgp_bulk_write(unsigned devnum, unsigned endpoint,
			 const char *bytes, int size)
{
	int ret;
	u32 addr;
	u32 pids, ctrl;

	if (size > DBGP_MAX_PACKET)
		return -1;

	addr = DBGP_EPADDR(devnum, endpoint);

	pids = readl(&ehci_debug->pids);
	pids = dbgp_pid_write_update(pids, USB_PID_OUT);

	ctrl = readl(&ehci_debug->control);
	ctrl = dbgp_len_update(ctrl, size);
	ctrl |= DBGP_OUT;
	ctrl |= DBGP_GO;

	dbgp_set_data(bytes, size);
	writel(addr, &ehci_debug->address);
	writel(pids, &ehci_debug->pids);
	ret = dbgp_wait_until_done(ctrl, DBGP_LOOPS);

	return ret;
}

static int dbgp_bulk_read(unsigned devnum, unsigned endpoint, void *data,
			  int size, int loops)
{
	u32 pids, addr, ctrl;
	int ret;

	if (size > DBGP_MAX_PACKET)
		return -1;

	addr = DBGP_EPADDR(devnum, endpoint);

	pids = readl(&ehci_debug->pids);
	pids = dbgp_pid_read_update(pids, USB_PID_IN);

	ctrl = readl(&ehci_debug->control);
	ctrl = dbgp_len_update(ctrl, size);
	ctrl &= ~DBGP_OUT;
	ctrl |= DBGP_GO;

	writel(addr, &ehci_debug->address);
	writel(pids, &ehci_debug->pids);
	ret = dbgp_wait_until_done(ctrl, loops);
	if (ret < 0)
		return ret;

	if (size > ret)
		size = ret;
	dbgp_get_data(data, size);
	return ret;
}

static int dbgp_control_msg(unsigned devnum, int requesttype,
	int request, int value, int index, void *data, int size)
{
	u32 pids, addr, ctrl;
	struct usb_ctrlrequest req;
	int read;
	int ret;

	read = (requesttype & USB_DIR_IN) != 0;
	if (size > (read ? DBGP_MAX_PACKET : 0))
		return -1;

	/* Compute the control message */
	req.bRequestType = requesttype;
	req.bRequest = request;
	req.wValue = cpu_to_le16(value);
	req.wIndex = cpu_to_le16(index);
	req.wLength = cpu_to_le16(size);

	pids = DBGP_PID_SET(USB_PID_DATA0, USB_PID_SETUP);
	addr = DBGP_EPADDR(devnum, 0);

	ctrl = readl(&ehci_debug->control);
	ctrl = dbgp_len_update(ctrl, sizeof(req));
	ctrl |= DBGP_OUT;
	ctrl |= DBGP_GO;

	/* Send the setup message */
	dbgp_set_data(&req, sizeof(req));
	writel(addr, &ehci_debug->address);
	writel(pids, &ehci_debug->pids);
	ret = dbgp_wait_until_done(ctrl, DBGP_LOOPS);
	if (ret < 0)
		return ret;

	/* Read the result */
	return dbgp_bulk_read(devnum, 0, data, size, DBGP_LOOPS);
}

/* Find a PCI capability */
static u32 __init find_cap(u32 num, u32 slot, u32 func, int cap)
{
	u8 pos;
	int bytes;

	if (!(read_pci_config_16(num, slot, func, PCI_STATUS) &
		PCI_STATUS_CAP_LIST))
		return 0;

	pos = read_pci_config_byte(num, slot, func, PCI_CAPABILITY_LIST);
	for (bytes = 0; bytes < 48 && pos >= 0x40; bytes++) {
		u8 id;

		pos &= ~3;
		id = read_pci_config_byte(num, slot, func, pos+PCI_CAP_LIST_ID);
		if (id == 0xff)
			break;
		if (id == cap)
			return pos;

		pos = read_pci_config_byte(num, slot, func,
						 pos+PCI_CAP_LIST_NEXT);
	}
	return 0;
}

static u32 __init __find_dbgp(u32 bus, u32 slot, u32 func)
{
	u32 class;

	class = read_pci_config(bus, slot, func, PCI_CLASS_REVISION);
	if ((class >> 8) != PCI_CLASS_SERIAL_USB_EHCI)
		return 0;

	return find_cap(bus, slot, func, PCI_CAP_ID_EHCI_DEBUG);
}

static u32 __init find_dbgp(int ehci_num, u32 *rbus, u32 *rslot, u32 *rfunc)
{
	u32 bus, slot, func;

	for (bus = 0; bus < 256; bus++) {
		for (slot = 0; slot < 32; slot++) {
			for (func = 0; func < 8; func++) {
				unsigned cap;

				cap = __find_dbgp(bus, slot, func);

				if (!cap)
					continue;
				if (ehci_num-- != 0)
					continue;
				*rbus = bus;
				*rslot = slot;
				*rfunc = func;
				return cap;
			}
		}
	}
	return 0;
}

static int dbgp_ehci_startup(void)
{
	u32 ctrl, cmd, status;
	int loop;

	/* Claim ownership, but do not enable yet */
	ctrl = readl(&ehci_debug->control);
	ctrl |= DBGP_OWNER;
	ctrl &= ~(DBGP_ENABLED | DBGP_INUSE);
	writel(ctrl, &ehci_debug->control);
	udelay(1);

	dbgp_ehci_status("EHCI startup");
	/* Start the ehci running */
	cmd = readl(&ehci_regs->command);
	cmd &= ~(CMD_LRESET | CMD_IAAD | CMD_PSE | CMD_ASE | CMD_RESET);
	cmd |= CMD_RUN;
	writel(cmd, &ehci_regs->command);

	/* Ensure everything is routed to the EHCI */
	writel(FLAG_CF, &ehci_regs->configured_flag);

	/* Wait until the controller is no longer halted */
	loop = 1000;
	do {
		status = readl(&ehci_regs->status);
		if (!(status & STS_HALT))
			break;
		udelay(1);
	} while (--loop > 0);

	if (!loop) {
		dbgp_printk("ehci can not be started\n");
		return -ENODEV;
	}
	dbgp_printk("ehci started\n");
	return 0;
}

static int dbgp_ehci_controller_reset(void)
{
	int loop = 250 * 1000;
	u32 cmd;

	/* Reset the EHCI controller */
	cmd = readl(&ehci_regs->command);
	cmd |= CMD_RESET;
	writel(cmd, &ehci_regs->command);
	do {
		cmd = readl(&ehci_regs->command);
	} while ((cmd & CMD_RESET) && (--loop > 0));

	if (!loop) {
		dbgp_printk("can not reset ehci\n");
		return -1;
	}
	dbgp_ehci_status("ehci reset done");
	return 0;
}
static int ehci_wait_for_port(int port);
/* Return 0 on success
 * Return -ENODEV for any general failure
 * Return -EIO if wait for port fails
 */
static int _dbgp_external_startup(void)
{
	int devnum;
	struct usb_debug_descriptor dbgp_desc;
	int ret;
	u32 ctrl, portsc, cmd;
	int dbg_port = dbgp_phys_port;
	int tries = 3;
	int reset_port_tries = 1;
	int try_hard_once = 1;

try_port_reset_again:
	ret = dbgp_ehci_startup();
	if (ret)
		return ret;

	/* Wait for a device to show up in the debug port */
	ret = ehci_wait_for_port(dbg_port);
	if (ret < 0) {
		portsc = readl(&ehci_regs->port_status[dbg_port - 1]);
		if (!(portsc & PORT_CONNECT) && try_hard_once) {
			/* Last ditch effort to try to force enable
			 * the debug device by using the packet test
			 * ehci command to try and wake it up. */
			try_hard_once = 0;
			cmd = readl(&ehci_regs->command);
			cmd &= ~CMD_RUN;
			writel(cmd, &ehci_regs->command);
			portsc = readl(&ehci_regs->port_status[dbg_port - 1]);
			portsc |= PORT_TEST_PKT;
			writel(portsc, &ehci_regs->port_status[dbg_port - 1]);
			dbgp_ehci_status("Trying to force debug port online");
			mdelay(50);
			dbgp_ehci_controller_reset();
			goto try_port_reset_again;
		} else if (reset_port_tries--) {
			goto try_port_reset_again;
		}
		dbgp_printk("No device found in debug port\n");
		return -EIO;
	}
	dbgp_ehci_status("wait for port done");

	/* Enable the debug port */
	ctrl = readl(&ehci_debug->control);
	ctrl |= DBGP_CLAIM;
	writel(ctrl, &ehci_debug->control);
	ctrl = readl(&ehci_debug->control);
	if ((ctrl & DBGP_CLAIM) != DBGP_CLAIM) {
		dbgp_printk("No device in debug port\n");
		writel(ctrl & ~DBGP_CLAIM, &ehci_debug->control);
		return -ENODEV;
	}
	dbgp_ehci_status("debug ported enabled");

	/* Completely transfer the debug device to the debug controller */
	portsc = readl(&ehci_regs->port_status[dbg_port - 1]);
	portsc &= ~PORT_PE;
	writel(portsc, &ehci_regs->port_status[dbg_port - 1]);

	dbgp_mdelay(100);

try_again:
	/* Find the debug device and make it device number 127 */
	for (devnum = 0; devnum <= 127; devnum++) {
		ret = dbgp_control_msg(devnum,
			USB_DIR_IN | USB_TYPE_STANDARD | USB_RECIP_DEVICE,
			USB_REQ_GET_DESCRIPTOR, (USB_DT_DEBUG << 8), 0,
			&dbgp_desc, sizeof(dbgp_desc));
		if (ret > 0)
			break;
	}
	if (devnum > 127) {
		dbgp_printk("Could not find attached debug device\n");
		goto err;
	}
	if (ret < 0) {
		dbgp_printk("Attached device is not a debug device\n");
		goto err;
	}
	dbgp_endpoint_out = dbgp_desc.bDebugOutEndpoint;
	dbgp_endpoint_in = dbgp_desc.bDebugInEndpoint;

	/* Move the device to 127 if it isn't already there */
	if (devnum != USB_DEBUG_DEVNUM) {
		ret = dbgp_control_msg(devnum,
			USB_DIR_OUT | USB_TYPE_STANDARD | USB_RECIP_DEVICE,
			USB_REQ_SET_ADDRESS, USB_DEBUG_DEVNUM, 0, NULL, 0);
		if (ret < 0) {
			dbgp_printk("Could not move attached device to %d\n",
				USB_DEBUG_DEVNUM);
			goto err;
		}
		devnum = USB_DEBUG_DEVNUM;
		dbgp_printk("debug device renamed to 127\n");
	}

	/* Enable the debug interface */
	ret = dbgp_control_msg(USB_DEBUG_DEVNUM,
		USB_DIR_OUT | USB_TYPE_STANDARD | USB_RECIP_DEVICE,
		USB_REQ_SET_FEATURE, USB_DEVICE_DEBUG_MODE, 0, NULL, 0);
	if (ret < 0) {
		dbgp_printk(" Could not enable the debug device\n");
		goto err;
	}
	dbgp_printk("debug interface enabled\n");
	/* Perform a small write to get the even/odd data state in sync
	 */
	ret = dbgp_bulk_write(USB_DEBUG_DEVNUM, dbgp_endpoint_out, " ", 1);
	if (ret < 0) {
		dbgp_printk("dbgp_bulk_write failed: %d\n", ret);
		goto err;
	}
	dbgp_printk("small write done\n");
	dbgp_not_safe = 0;

	return 0;
err:
	if (tries--)
		goto try_again;
	return -ENODEV;
}

static int ehci_reset_port(int port)
{
	u32 portsc;
	u32 delay_time, delay;
	int loop;

	dbgp_ehci_status("reset port");
	/* Reset the usb debug port */
	portsc = readl(&ehci_regs->port_status[port - 1]);
	portsc &= ~PORT_PE;
	portsc |= PORT_RESET;
	writel(portsc, &ehci_regs->port_status[port - 1]);

	delay = HUB_ROOT_RESET_TIME;
	for (delay_time = 0; delay_time < HUB_RESET_TIMEOUT;
	     delay_time += delay) {
		dbgp_mdelay(delay);
		portsc = readl(&ehci_regs->port_status[port - 1]);
		if (!(portsc & PORT_RESET))
			break;
	}
		if (portsc & PORT_RESET) {
			/* force reset to complete */
			loop = 100 * 1000;
			writel(portsc & ~(PORT_RWC_BITS | PORT_RESET),
				&ehci_regs->port_status[port - 1]);
			do {
				udelay(1);
				portsc = readl(&ehci_regs->port_status[port-1]);
			} while ((portsc & PORT_RESET) && (--loop > 0));
		}

		/* Device went away? */
		if (!(portsc & PORT_CONNECT))
			return -ENOTCONN;

		/* bomb out completely if something weird happened */
		if ((portsc & PORT_CSC))
			return -EINVAL;

		/* If we've finished resetting, then break out of the loop */
		if (!(portsc & PORT_RESET) && (portsc & PORT_PE))
			return 0;
	return -EBUSY;
}

static int ehci_wait_for_port(int port)
{
	u32 status;
	int ret, reps;

	for (reps = 0; reps < 300; reps++) {
		status = readl(&ehci_regs->status);
		if (status & STS_PCD)
			break;
		dbgp_mdelay(1);
	}
	ret = ehci_reset_port(port);
	if (ret == 0)
		return 0;
	return -ENOTCONN;
}

typedef void (*set_debug_port_t)(int port);

static void __init default_set_debug_port(int port)
{
}

static set_debug_port_t __initdata set_debug_port = default_set_debug_port;

static void __init nvidia_set_debug_port(int port)
{
	u32 dword;
	dword = read_pci_config(ehci_dev.bus, ehci_dev.slot, ehci_dev.func,
				 0x74);
	dword &= ~(0x0f<<12);
	dword |= ((port & 0x0f)<<12);
	write_pci_config(ehci_dev.bus, ehci_dev.slot, ehci_dev.func, 0x74,
				 dword);
	dbgp_printk("set debug port to %d\n", port);
}

static void __init detect_set_debug_port(void)
{
	u32 vendorid;

	vendorid = read_pci_config(ehci_dev.bus, ehci_dev.slot, ehci_dev.func,
		 0x00);

	if ((vendorid & 0xffff) == 0x10de) {
		dbgp_printk("using nvidia set_debug_port\n");
		set_debug_port = nvidia_set_debug_port;
	}
}

/* The code in early_ehci_bios_handoff() is derived from the usb pci
 * quirk initialization, but altered so as to use the early PCI
 * routines. */
#define EHCI_USBLEGSUP_BIOS	(1 << 16)	/* BIOS semaphore */
#define EHCI_USBLEGCTLSTS	4		/* legacy control/status */
static void __init early_ehci_bios_handoff(void)
{
	u32 hcc_params = readl(&ehci_caps->hcc_params);
	int offset = (hcc_params >> 8) & 0xff;
	u32 cap;
	int msec;

	if (!offset)
		return;

	cap = read_pci_config(ehci_dev.bus, ehci_dev.slot,
			      ehci_dev.func, offset);
	dbgp_printk("dbgp: ehci BIOS state %08x\n", cap);

	if ((cap & 0xff) == 1 && (cap & EHCI_USBLEGSUP_BIOS)) {
		dbgp_printk("dbgp: BIOS handoff\n");
		write_pci_config_byte(ehci_dev.bus, ehci_dev.slot,
				      ehci_dev.func, offset + 3, 1);
	}

	/* if boot firmware now owns EHCI, spin till it hands it over. */
	msec = 1000;
	while ((cap & EHCI_USBLEGSUP_BIOS) && (msec > 0)) {
		mdelay(10);
		msec -= 10;
		cap = read_pci_config(ehci_dev.bus, ehci_dev.slot,
				      ehci_dev.func, offset);
	}

	if (cap & EHCI_USBLEGSUP_BIOS) {
		/* well, possibly buggy BIOS... try to shut it down,
		 * and hope nothing goes too wrong */
		dbgp_printk("dbgp: BIOS handoff failed: %08x\n", cap);
		write_pci_config_byte(ehci_dev.bus, ehci_dev.slot,
				      ehci_dev.func, offset + 2, 0);
	}

	/* just in case, always disable EHCI SMIs */
	write_pci_config_byte(ehci_dev.bus, ehci_dev.slot, ehci_dev.func,
			      offset + EHCI_USBLEGCTLSTS, 0);
}

static int __init ehci_setup(void)
{
	u32 ctrl, portsc, hcs_params;
	u32 debug_port, new_debug_port = 0, n_ports;
	int ret, i;
	int port_map_tried;
	int playtimes = 3;

	early_ehci_bios_handoff();

try_next_time:
	port_map_tried = 0;

try_next_port:

	hcs_params = readl(&ehci_caps->hcs_params);
	debug_port = HCS_DEBUG_PORT(hcs_params);
	dbgp_phys_port = debug_port;
	n_ports    = HCS_N_PORTS(hcs_params);

	dbgp_printk("debug_port: %d\n", debug_port);
	dbgp_printk("n_ports:    %d\n", n_ports);
	dbgp_ehci_status("");

	for (i = 1; i <= n_ports; i++) {
		portsc = readl(&ehci_regs->port_status[i-1]);
		dbgp_printk("portstatus%d: %08x\n", i, portsc);
	}

	if (port_map_tried && (new_debug_port != debug_port)) {
		if (--playtimes) {
			set_debug_port(new_debug_port);
			goto try_next_time;
		}
		return -1;
	}

	/* Only reset the controller if it is not already in the
	 * configured state */
	if (!(readl(&ehci_regs->configured_flag) & FLAG_CF)) {
		if (dbgp_ehci_controller_reset() != 0)
			return -1;
	} else {
		dbgp_ehci_status("ehci skip - already configured");
	}

	ret = _dbgp_external_startup();
	if (ret == -EIO)
		goto next_debug_port;

	if (ret < 0) {
		/* Things didn't work so remove my claim */
		ctrl = readl(&ehci_debug->control);
		ctrl &= ~(DBGP_CLAIM | DBGP_OUT);
		writel(ctrl, &ehci_debug->control);
		return -1;
	}
	return 0;

next_debug_port:
	port_map_tried |= (1<<(debug_port - 1));
	new_debug_port = ((debug_port-1+1)%n_ports) + 1;
	if (port_map_tried != ((1<<n_ports) - 1)) {
		set_debug_port(new_debug_port);
		goto try_next_port;
	}
	if (--playtimes) {
		set_debug_port(new_debug_port);
		goto try_next_time;
	}

	return -1;
}

int __init early_dbgp_init(char *s)
{
	u32 debug_port, bar, offset;
	u32 bus, slot, func, cap;
	void __iomem *ehci_bar;
	u32 dbgp_num;
	u32 bar_val;
	char *e;
	int ret;
	u8 byte;

	if (!early_pci_allowed())
		return -1;

	dbgp_num = 0;
	if (*s)
		dbgp_num = simple_strtoul(s, &e, 10);
	dbgp_printk("dbgp_num: %d\n", dbgp_num);

	cap = find_dbgp(dbgp_num, &bus, &slot, &func);
	if (!cap)
		return -1;

	dbgp_printk("Found EHCI debug port on %02x:%02x.%1x\n", bus, slot,
			 func);

	debug_port = read_pci_config(bus, slot, func, cap);
	bar = (debug_port >> 29) & 0x7;
	bar = (bar * 4) + 0xc;
	offset = (debug_port >> 16) & 0xfff;
	dbgp_printk("bar: %02x offset: %03x\n", bar, offset);
	if (bar != PCI_BASE_ADDRESS_0) {
		dbgp_printk("only debug ports on bar 1 handled.\n");

		return -1;
	}

	bar_val = read_pci_config(bus, slot, func, PCI_BASE_ADDRESS_0);
	dbgp_printk("bar_val: %02x offset: %03x\n", bar_val, offset);
	if (bar_val & ~PCI_BASE_ADDRESS_MEM_MASK) {
		dbgp_printk("only simple 32bit mmio bars supported\n");

		return -1;
	}

	/* double check if the mem space is enabled */
	byte = read_pci_config_byte(bus, slot, func, 0x04);
	if (!(byte & 0x2)) {
		byte  |= 0x02;
		write_pci_config_byte(bus, slot, func, 0x04, byte);
		dbgp_printk("mmio for ehci enabled\n");
	}

	/*
	 * FIXME I don't have the bar size so just guess PAGE_SIZE is more
	 * than enough.  1K is the biggest I have seen.
	 */
	set_fixmap_nocache(FIX_DBGP_BASE, bar_val & PAGE_MASK);
	ehci_bar = (void __iomem *)__fix_to_virt(FIX_DBGP_BASE);
	ehci_bar += bar_val & ~PAGE_MASK;
	dbgp_printk("ehci_bar: %p\n", ehci_bar);

	ehci_caps  = ehci_bar;
	ehci_regs  = ehci_bar + EARLY_HC_LENGTH(readl(&ehci_caps->hc_capbase));
	ehci_debug = ehci_bar + offset;
	ehci_dev.bus = bus;
	ehci_dev.slot = slot;
	ehci_dev.func = func;

	detect_set_debug_port();

	ret = ehci_setup();
	if (ret < 0) {
		dbgp_printk("ehci_setup failed\n");
		ehci_debug = NULL;

		return -1;
	}
	dbgp_ehci_status("early_init_complete");

	return 0;
}

static void early_dbgp_write(struct console *con, const char *str, u32 n)
{
	int chunk, ret;
	char buf[DBGP_MAX_PACKET];
	int use_cr = 0;
	u32 cmd, ctrl;
	int reset_run = 0;

	if (!ehci_debug || dbgp_not_safe)
		return;

	cmd = readl(&ehci_regs->command);
	if (unlikely(!(cmd & CMD_RUN))) {
		/* If the ehci controller is not in the run state do extended
		 * checks to see if the acpi or some other initialization also
		 * reset the ehci debug port */
		ctrl = readl(&ehci_debug->control);
		if (!(ctrl & DBGP_ENABLED)) {
			dbgp_not_safe = 1;
			_dbgp_external_startup();
		} else {
			cmd |= CMD_RUN;
			writel(cmd, &ehci_regs->command);
			reset_run = 1;
		}
	}
	while (n > 0) {
		for (chunk = 0; chunk < DBGP_MAX_PACKET && n > 0;
		     str++, chunk++, n--) {
			if (!use_cr && *str == '\n') {
				use_cr = 1;
				buf[chunk] = '\r';
				str--;
				n++;
				continue;
			}
			if (use_cr)
				use_cr = 0;
			buf[chunk] = *str;
		}
		if (chunk > 0) {
			ret = dbgp_bulk_write(USB_DEBUG_DEVNUM,
				      dbgp_endpoint_out, buf, chunk);
		}
	}
	if (unlikely(reset_run)) {
		cmd = readl(&ehci_regs->command);
		cmd &= ~CMD_RUN;
		writel(cmd, &ehci_regs->command);
	}
}

struct console early_dbgp_console = {
	.name =		"earlydbg",
	.write =	early_dbgp_write,
	.flags =	CON_PRINTBUFFER,
	.index =	-1,
};

<<<<<<< HEAD
#if IS_ENABLED(CONFIG_USB_EHCI_HCD)
=======
#if IS_ENABLED(CONFIG_USB)
>>>>>>> cdb2fac7
int dbgp_reset_prep(struct usb_hcd *hcd)
{
	int ret = xen_dbgp_reset_prep(hcd);
	u32 ctrl;

	if (ret)
		return ret;

	dbgp_not_safe = 1;
	if (!ehci_debug)
		return 0;

	if ((early_dbgp_console.index != -1 &&
	     !(early_dbgp_console.flags & CON_BOOT)) ||
	    dbgp_kgdb_mode)
		return 1;
	/* This means the console is not initialized, or should get
	 * shutdown so as to allow for reuse of the usb device, which
	 * means it is time to shutdown the usb debug port. */
	ctrl = readl(&ehci_debug->control);
	if (ctrl & DBGP_ENABLED) {
		ctrl &= ~(DBGP_CLAIM);
		writel(ctrl, &ehci_debug->control);
	}
	return 0;
}
EXPORT_SYMBOL_GPL(dbgp_reset_prep);

int dbgp_external_startup(struct usb_hcd *hcd)
{
	return xen_dbgp_external_startup(hcd) ?: _dbgp_external_startup();
}
EXPORT_SYMBOL_GPL(dbgp_external_startup);
<<<<<<< HEAD
#endif /* USB_EHCI_HCD */
=======
#endif /* USB */
>>>>>>> cdb2fac7

#ifdef CONFIG_KGDB

static char kgdbdbgp_buf[DBGP_MAX_PACKET];
static int kgdbdbgp_buf_sz;
static int kgdbdbgp_buf_idx;
static int kgdbdbgp_loop_cnt = DBGP_LOOPS;

static int kgdbdbgp_read_char(void)
{
	int ret;

	if (kgdbdbgp_buf_idx < kgdbdbgp_buf_sz) {
		char ch = kgdbdbgp_buf[kgdbdbgp_buf_idx++];
		return ch;
	}

	ret = dbgp_bulk_read(USB_DEBUG_DEVNUM, dbgp_endpoint_in,
			     &kgdbdbgp_buf, DBGP_MAX_PACKET,
			     kgdbdbgp_loop_cnt);
	if (ret <= 0)
		return NO_POLL_CHAR;
	kgdbdbgp_buf_sz = ret;
	kgdbdbgp_buf_idx = 1;
	return kgdbdbgp_buf[0];
}

static void kgdbdbgp_write_char(u8 chr)
{
	early_dbgp_write(NULL, &chr, 1);
}

static struct kgdb_io kgdbdbgp_io_ops = {
	.name = "kgdbdbgp",
	.read_char = kgdbdbgp_read_char,
	.write_char = kgdbdbgp_write_char,
};

static int kgdbdbgp_wait_time;

static int __init kgdbdbgp_parse_config(char *str)
{
	char *ptr;

	if (!ehci_debug) {
		if (early_dbgp_init(str))
			return -1;
	}
	ptr = strchr(str, ',');
	if (ptr) {
		ptr++;
		kgdbdbgp_wait_time = simple_strtoul(ptr, &ptr, 10);
	}
	kgdb_register_io_module(&kgdbdbgp_io_ops);
	kgdbdbgp_io_ops.is_console = early_dbgp_console.index != -1;

	return 0;
}
early_param("kgdbdbgp", kgdbdbgp_parse_config);

static int kgdbdbgp_reader_thread(void *ptr)
{
	int ret;

	while (readl(&ehci_debug->control) & DBGP_ENABLED) {
		kgdbdbgp_loop_cnt = 1;
		ret = kgdbdbgp_read_char();
		kgdbdbgp_loop_cnt = DBGP_LOOPS;
		if (ret != NO_POLL_CHAR) {
			if (ret == 0x3 || ret == '$') {
				if (ret == '$')
					kgdbdbgp_buf_idx--;
				kgdb_breakpoint();
			}
			continue;
		}
		schedule_timeout_interruptible(kgdbdbgp_wait_time * HZ);
	}
	return 0;
}

static int __init kgdbdbgp_start_thread(void)
{
	if (dbgp_kgdb_mode && kgdbdbgp_wait_time)
		kthread_run(kgdbdbgp_reader_thread, NULL, "%s", "dbgp");

	return 0;
}
module_init(kgdbdbgp_start_thread);
#endif /* CONFIG_KGDB */<|MERGE_RESOLUTION|>--- conflicted
+++ resolved
@@ -974,11 +974,7 @@
 	.index =	-1,
 };
 
-<<<<<<< HEAD
-#if IS_ENABLED(CONFIG_USB_EHCI_HCD)
-=======
 #if IS_ENABLED(CONFIG_USB)
->>>>>>> cdb2fac7
 int dbgp_reset_prep(struct usb_hcd *hcd)
 {
 	int ret = xen_dbgp_reset_prep(hcd);
@@ -1012,11 +1008,7 @@
 	return xen_dbgp_external_startup(hcd) ?: _dbgp_external_startup();
 }
 EXPORT_SYMBOL_GPL(dbgp_external_startup);
-<<<<<<< HEAD
-#endif /* USB_EHCI_HCD */
-=======
 #endif /* USB */
->>>>>>> cdb2fac7
 
 #ifdef CONFIG_KGDB
 
