--- conflicted
+++ resolved
@@ -138,13 +138,8 @@
 	  Variation of ARC USB block used in some Freescale chips.
 
 config USB_EHCI_MXC
-<<<<<<< HEAD
-	bool "Support for Freescale on-chip EHCI USB controller"
+	bool "Support for Freescale i.MX on-chip EHCI USB controller"
 	depends on USB_EHCI_HCD && (ARCH_MXC || ARCH_MXS)
-=======
-	bool "Support for Freescale i.MX on-chip EHCI USB controller"
-	depends on USB_EHCI_HCD && ARCH_MXC
->>>>>>> c16fa4f2
 	select USB_EHCI_ROOT_HUB_TT
 	---help---
 	  Variation of ARC USB block used in some Freescale chips.
