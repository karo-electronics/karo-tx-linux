/*
 * mos7720.c
 *   Controls the Moschip 7720 usb to dual port serial convertor
 *
 * Copyright 2006 Moschip Semiconductor Tech. Ltd.
 *
 * This program is free software; you can redistribute it and/or modify
 * it under the terms of the GNU General Public License as published by
 * the Free Software Foundation, version 2 of the License.
 *
 * Developed by:
 * 	Vijaya Kumar <vijaykumar.gn@gmail.com>
 *	Ajay Kumar <naanuajay@yahoo.com>
 *	Gurudeva <ngurudeva@yahoo.com>
 *
 * Cleaned up from the original by:
 *	Greg Kroah-Hartman <gregkh@suse.de>
 *
 * Originally based on drivers/usb/serial/io_edgeport.c which is:
 *	Copyright (C) 2000 Inside Out Networks, All rights reserved.
 *	Copyright (C) 2001-2002 Greg Kroah-Hartman <greg@kroah.com>
 */
#include <linux/kernel.h>
#include <linux/errno.h>
#include <linux/init.h>
#include <linux/slab.h>
#include <linux/tty.h>
#include <linux/tty_driver.h>
#include <linux/tty_flip.h>
#include <linux/module.h>
#include <linux/spinlock.h>
#include <linux/serial.h>
#include <linux/serial_reg.h>
#include <linux/usb.h>
#include <linux/usb/serial.h>
#include <linux/uaccess.h>
#include <linux/parport.h>

#define DRIVER_AUTHOR "Aspire Communications pvt Ltd."
#define DRIVER_DESC "Moschip USB Serial Driver"

/* default urb timeout */
#define MOS_WDR_TIMEOUT	5000

#define MOS_MAX_PORT	0x02
#define MOS_WRITE	0x0E
#define MOS_READ	0x0D

/* Interrupt Rotinue Defines	*/
#define SERIAL_IIR_RLS	0x06
#define SERIAL_IIR_RDA	0x04
#define SERIAL_IIR_CTI	0x0c
#define SERIAL_IIR_THR	0x02
#define SERIAL_IIR_MS	0x00

#define NUM_URBS			16	/* URB Count */
#define URB_TRANSFER_BUFFER_SIZE	32	/* URB Size */

/* This structure holds all of the local serial port information */
struct moschip_port {
	__u8	shadowLCR;		/* last LCR value received */
	__u8	shadowMCR;		/* last MCR value received */
	__u8	shadowMSR;		/* last MSR value received */
	char			open;
	struct usb_serial_port	*port;	/* loop back to the owner */
	struct urb		*write_urb_pool[NUM_URBS];
};

static struct usb_serial_driver moschip7720_2port_driver;

#define USB_VENDOR_ID_MOSCHIP		0x9710
#define MOSCHIP_DEVICE_ID_7720		0x7720
#define MOSCHIP_DEVICE_ID_7715		0x7715

static const struct usb_device_id id_table[] = {
	{ USB_DEVICE(USB_VENDOR_ID_MOSCHIP, MOSCHIP_DEVICE_ID_7720) },
	{ USB_DEVICE(USB_VENDOR_ID_MOSCHIP, MOSCHIP_DEVICE_ID_7715) },
	{ } /* terminating entry */
};
MODULE_DEVICE_TABLE(usb, id_table);

#ifdef CONFIG_USB_SERIAL_MOS7715_PARPORT

/* initial values for parport regs */
#define DCR_INIT_VAL       0x0c	/* SLCTIN, nINIT */
#define ECR_INIT_VAL       0x00	/* SPP mode */

struct urbtracker {
	struct mos7715_parport  *mos_parport;
	struct list_head        urblist_entry;
	struct kref             ref_count;
	struct urb              *urb;
};

enum mos7715_pp_modes {
	SPP = 0<<5,
	PS2 = 1<<5,      /* moschip calls this 'NIBBLE' mode */
	PPF = 2<<5,	 /* moschip calls this 'CB-FIFO mode */
};

struct mos7715_parport {
	struct parport          *pp;	       /* back to containing struct */
	struct kref             ref_count;     /* to instance of this struct */
	struct list_head        deferred_urbs; /* list deferred async urbs */
	struct list_head        active_urbs;   /* list async urbs in flight */
	spinlock_t              listlock;      /* protects list access */
	bool                    msg_pending;   /* usb sync call pending */
	struct completion       syncmsg_compl; /* usb sync call completed */
	struct tasklet_struct   urb_tasklet;   /* for sending deferred urbs */
	struct usb_serial       *serial;       /* back to containing struct */
	__u8	                shadowECR;     /* parallel port regs... */
	__u8	                shadowDCR;
	atomic_t                shadowDSR;     /* updated in int-in callback */
};

/* lock guards against dereferencing NULL ptr in parport ops callbacks */
static DEFINE_SPINLOCK(release_lock);

#endif	/* CONFIG_USB_SERIAL_MOS7715_PARPORT */

static const unsigned int dummy; /* for clarity in register access fns */

enum mos_regs {
	THR,	          /* serial port regs */
	RHR,
	IER,
	FCR,
	ISR,
	LCR,
	MCR,
	LSR,
	MSR,
	SPR,
	DLL,
	DLM,
	DPR,              /* parallel port regs */
	DSR,
	DCR,
	ECR,
	SP1_REG,          /* device control regs */
	SP2_REG,          /* serial port 2 (7720 only) */
	PP_REG,
	SP_CONTROL_REG,
};

/*
 * Return the correct value for the Windex field of the setup packet
 * for a control endpoint message.  See the 7715 datasheet.
 */
static inline __u16 get_reg_index(enum mos_regs reg)
{
	static const __u16 mos7715_index_lookup_table[] = {
		0x00,		/* THR */
		0x00,		/* RHR */
		0x01,		/* IER */
		0x02,		/* FCR */
		0x02,		/* ISR */
		0x03,		/* LCR */
		0x04,		/* MCR */
		0x05,		/* LSR */
		0x06,		/* MSR */
		0x07,		/* SPR */
		0x00,		/* DLL */
		0x01,		/* DLM */
		0x00,		/* DPR */
		0x01,		/* DSR */
		0x02,		/* DCR */
		0x0a,		/* ECR */
		0x01,		/* SP1_REG */
		0x02,		/* SP2_REG (7720 only) */
		0x04,		/* PP_REG (7715 only) */
		0x08,		/* SP_CONTROL_REG */
	};
	return mos7715_index_lookup_table[reg];
}

/*
 * Return the correct value for the upper byte of the Wvalue field of
 * the setup packet for a control endpoint message.
 */
static inline __u16 get_reg_value(enum mos_regs reg,
				  unsigned int serial_portnum)
{
	if (reg >= SP1_REG)	      /* control reg */
		return 0x0000;

	else if (reg >= DPR)	      /* parallel port reg (7715 only) */
		return 0x0100;

	else			      /* serial port reg */
		return (serial_portnum + 2) << 8;
}

/*
 * Write data byte to the specified device register.  The data is embedded in
 * the value field of the setup packet. serial_portnum is ignored for registers
 * not specific to a particular serial port.
 */
static int write_mos_reg(struct usb_serial *serial, unsigned int serial_portnum,
			 enum mos_regs reg, __u8 data)
{
	struct usb_device *usbdev = serial->dev;
	unsigned int pipe = usb_sndctrlpipe(usbdev, 0);
	__u8 request = (__u8)0x0e;
	__u8 requesttype = (__u8)0x40;
	__u16 index = get_reg_index(reg);
	__u16 value = get_reg_value(reg, serial_portnum) + data;
	int status = usb_control_msg(usbdev, pipe, request, requesttype, value,
				     index, NULL, 0, MOS_WDR_TIMEOUT);
	if (status < 0)
		dev_err(&usbdev->dev,
			"mos7720: usb_control_msg() failed: %d", status);
	return status;
}

/*
 * Read data byte from the specified device register.  The data returned by the
 * device is embedded in the value field of the setup packet.  serial_portnum is
 * ignored for registers that are not specific to a particular serial port.
 */
static int read_mos_reg(struct usb_serial *serial, unsigned int serial_portnum,
			enum mos_regs reg, __u8 *data)
{
	struct usb_device *usbdev = serial->dev;
	unsigned int pipe = usb_rcvctrlpipe(usbdev, 0);
	__u8 request = (__u8)0x0d;
	__u8 requesttype = (__u8)0xc0;
	__u16 index = get_reg_index(reg);
	__u16 value = get_reg_value(reg, serial_portnum);
	u8 *buf;
	int status;

	buf = kmalloc(1, GFP_KERNEL);
	if (!buf)
		return -ENOMEM;

	status = usb_control_msg(usbdev, pipe, request, requesttype, value,
				     index, buf, 1, MOS_WDR_TIMEOUT);
	if (status == 1)
		*data = *buf;
	else if (status < 0)
		dev_err(&usbdev->dev,
			"mos7720: usb_control_msg() failed: %d", status);
	kfree(buf);

	return status;
}

#ifdef CONFIG_USB_SERIAL_MOS7715_PARPORT

static inline int mos7715_change_mode(struct mos7715_parport *mos_parport,
				      enum mos7715_pp_modes mode)
{
	mos_parport->shadowECR = mode;
	write_mos_reg(mos_parport->serial, dummy, ECR, mos_parport->shadowECR);
	return 0;
}

static void destroy_mos_parport(struct kref *kref)
{
	struct mos7715_parport *mos_parport =
		container_of(kref, struct mos7715_parport, ref_count);

	kfree(mos_parport);
}

static void destroy_urbtracker(struct kref *kref)
{
	struct urbtracker *urbtrack =
		container_of(kref, struct urbtracker, ref_count);
	struct mos7715_parport *mos_parport = urbtrack->mos_parport;

	usb_free_urb(urbtrack->urb);
	kfree(urbtrack);
	kref_put(&mos_parport->ref_count, destroy_mos_parport);
}

/*
 * This runs as a tasklet when sending an urb in a non-blocking parallel
 * port callback had to be deferred because the disconnect mutex could not be
 * obtained at the time.
 */
static void send_deferred_urbs(unsigned long _mos_parport)
{
	int ret_val;
	unsigned long flags;
	struct mos7715_parport *mos_parport = (void *)_mos_parport;
	struct urbtracker *urbtrack, *tmp;
	struct list_head *cursor, *next;
	struct device *dev;

	/* if release function ran, game over */
	if (unlikely(mos_parport->serial == NULL))
		return;

	dev = &mos_parport->serial->dev->dev;

	/* try again to get the mutex */
	if (!mutex_trylock(&mos_parport->serial->disc_mutex)) {
		dev_dbg(dev, "%s: rescheduling tasklet\n", __func__);
		tasklet_schedule(&mos_parport->urb_tasklet);
		return;
	}

	/* if device disconnected, game over */
	if (unlikely(mos_parport->serial->disconnected)) {
		mutex_unlock(&mos_parport->serial->disc_mutex);
		return;
	}

	spin_lock_irqsave(&mos_parport->listlock, flags);
	if (list_empty(&mos_parport->deferred_urbs)) {
		spin_unlock_irqrestore(&mos_parport->listlock, flags);
		mutex_unlock(&mos_parport->serial->disc_mutex);
		dev_dbg(dev, "%s: deferred_urbs list empty\n", __func__);
		return;
	}

	/* move contents of deferred_urbs list to active_urbs list and submit */
	list_for_each_safe(cursor, next, &mos_parport->deferred_urbs)
		list_move_tail(cursor, &mos_parport->active_urbs);
	list_for_each_entry_safe(urbtrack, tmp, &mos_parport->active_urbs,
			    urblist_entry) {
		ret_val = usb_submit_urb(urbtrack->urb, GFP_ATOMIC);
		dev_dbg(dev, "%s: urb submitted\n", __func__);
		if (ret_val) {
			dev_err(dev, "usb_submit_urb() failed: %d\n", ret_val);
			list_del(&urbtrack->urblist_entry);
			kref_put(&urbtrack->ref_count, destroy_urbtracker);
		}
	}
	spin_unlock_irqrestore(&mos_parport->listlock, flags);
	mutex_unlock(&mos_parport->serial->disc_mutex);
}

/* callback for parallel port control urbs submitted asynchronously */
static void async_complete(struct urb *urb)
{
	struct urbtracker *urbtrack = urb->context;
	int status = urb->status;

	if (unlikely(status))
		dev_dbg(&urb->dev->dev, "%s - nonzero urb status received: %d\n", __func__, status);

	/* remove the urbtracker from the active_urbs list */
	spin_lock(&urbtrack->mos_parport->listlock);
	list_del(&urbtrack->urblist_entry);
	spin_unlock(&urbtrack->mos_parport->listlock);
	kref_put(&urbtrack->ref_count, destroy_urbtracker);
}

static int write_parport_reg_nonblock(struct mos7715_parport *mos_parport,
				      enum mos_regs reg, __u8 data)
{
	struct urbtracker *urbtrack;
	int ret_val;
	unsigned long flags;
	struct usb_ctrlrequest setup;
	struct usb_serial *serial = mos_parport->serial;
	struct usb_device *usbdev = serial->dev;

	/* create and initialize the control urb and containing urbtracker */
	urbtrack = kmalloc(sizeof(struct urbtracker), GFP_ATOMIC);
	if (urbtrack == NULL) {
		dev_err(&usbdev->dev, "out of memory");
		return -ENOMEM;
	}
	kref_get(&mos_parport->ref_count);
	urbtrack->mos_parport = mos_parport;
	urbtrack->urb = usb_alloc_urb(0, GFP_ATOMIC);
	if (urbtrack->urb == NULL) {
		dev_err(&usbdev->dev, "out of urbs");
		kfree(urbtrack);
		return -ENOMEM;
	}
	setup.bRequestType = (__u8)0x40;
	setup.bRequest = (__u8)0x0e;
	setup.wValue = get_reg_value(reg, dummy);
	setup.wIndex = get_reg_index(reg);
	setup.wLength = 0;
	usb_fill_control_urb(urbtrack->urb, usbdev,
			     usb_sndctrlpipe(usbdev, 0),
			     (unsigned char *)&setup,
			     NULL, 0, async_complete, urbtrack);
	kref_init(&urbtrack->ref_count);
	INIT_LIST_HEAD(&urbtrack->urblist_entry);

	/*
	 * get the disconnect mutex, or add tracker to the deferred_urbs list
	 * and schedule a tasklet to try again later
	 */
	if (!mutex_trylock(&serial->disc_mutex)) {
		spin_lock_irqsave(&mos_parport->listlock, flags);
		list_add_tail(&urbtrack->urblist_entry,
			      &mos_parport->deferred_urbs);
		spin_unlock_irqrestore(&mos_parport->listlock, flags);
		tasklet_schedule(&mos_parport->urb_tasklet);
		dev_dbg(&usbdev->dev, "tasklet scheduled");
		return 0;
	}

	/* bail if device disconnected */
	if (serial->disconnected) {
		kref_put(&urbtrack->ref_count, destroy_urbtracker);
		mutex_unlock(&serial->disc_mutex);
		return -ENODEV;
	}

	/* add the tracker to the active_urbs list and submit */
	spin_lock_irqsave(&mos_parport->listlock, flags);
	list_add_tail(&urbtrack->urblist_entry, &mos_parport->active_urbs);
	spin_unlock_irqrestore(&mos_parport->listlock, flags);
	ret_val = usb_submit_urb(urbtrack->urb, GFP_ATOMIC);
	mutex_unlock(&serial->disc_mutex);
	if (ret_val) {
		dev_err(&usbdev->dev,
			"%s: submit_urb() failed: %d", __func__, ret_val);
		spin_lock_irqsave(&mos_parport->listlock, flags);
		list_del(&urbtrack->urblist_entry);
		spin_unlock_irqrestore(&mos_parport->listlock, flags);
		kref_put(&urbtrack->ref_count, destroy_urbtracker);
		return ret_val;
	}
	return 0;
}

/*
 * This is the the common top part of all parallel port callback operations that
 * send synchronous messages to the device.  This implements convoluted locking
 * that avoids two scenarios: (1) a port operation is called after usbserial
 * has called our release function, at which point struct mos7715_parport has
 * been destroyed, and (2) the device has been disconnected, but usbserial has
 * not called the release function yet because someone has a serial port open.
 * The shared release_lock prevents the first, and the mutex and disconnected
 * flag maintained by usbserial covers the second.  We also use the msg_pending
 * flag to ensure that all synchronous usb messgage calls have completed before
 * our release function can return.
 */
static int parport_prologue(struct parport *pp)
{
	struct mos7715_parport *mos_parport;

	spin_lock(&release_lock);
	mos_parport = pp->private_data;
	if (unlikely(mos_parport == NULL)) {
		/* release fn called, port struct destroyed */
		spin_unlock(&release_lock);
		return -1;
	}
	mos_parport->msg_pending = true;   /* synch usb call pending */
	INIT_COMPLETION(mos_parport->syncmsg_compl);
	spin_unlock(&release_lock);

	mutex_lock(&mos_parport->serial->disc_mutex);
	if (mos_parport->serial->disconnected) {
		/* device disconnected */
		mutex_unlock(&mos_parport->serial->disc_mutex);
		mos_parport->msg_pending = false;
		complete(&mos_parport->syncmsg_compl);
		return -1;
	}

	return 0;
}

/*
 * This is the the common bottom part of all parallel port functions that send
 * synchronous messages to the device.
 */
static inline void parport_epilogue(struct parport *pp)
{
	struct mos7715_parport *mos_parport = pp->private_data;
	mutex_unlock(&mos_parport->serial->disc_mutex);
	mos_parport->msg_pending = false;
	complete(&mos_parport->syncmsg_compl);
}

static void parport_mos7715_write_data(struct parport *pp, unsigned char d)
{
	struct mos7715_parport *mos_parport = pp->private_data;

	if (parport_prologue(pp) < 0)
		return;
	mos7715_change_mode(mos_parport, SPP);
	write_mos_reg(mos_parport->serial, dummy, DPR, (__u8)d);
	parport_epilogue(pp);
}

static unsigned char parport_mos7715_read_data(struct parport *pp)
{
	struct mos7715_parport *mos_parport = pp->private_data;
	unsigned char d;

	if (parport_prologue(pp) < 0)
		return 0;
	read_mos_reg(mos_parport->serial, dummy, DPR, &d);
	parport_epilogue(pp);
	return d;
}

static void parport_mos7715_write_control(struct parport *pp, unsigned char d)
{
	struct mos7715_parport *mos_parport = pp->private_data;
	__u8 data;

	if (parport_prologue(pp) < 0)
		return;
	data = ((__u8)d & 0x0f) | (mos_parport->shadowDCR & 0xf0);
	write_mos_reg(mos_parport->serial, dummy, DCR, data);
	mos_parport->shadowDCR = data;
	parport_epilogue(pp);
}

static unsigned char parport_mos7715_read_control(struct parport *pp)
{
	struct mos7715_parport *mos_parport = pp->private_data;
	__u8 dcr;

	spin_lock(&release_lock);
	mos_parport = pp->private_data;
	if (unlikely(mos_parport == NULL)) {
		spin_unlock(&release_lock);
		return 0;
	}
	dcr = mos_parport->shadowDCR & 0x0f;
	spin_unlock(&release_lock);
	return dcr;
}

static unsigned char parport_mos7715_frob_control(struct parport *pp,
						  unsigned char mask,
						  unsigned char val)
{
	struct mos7715_parport *mos_parport = pp->private_data;
	__u8 dcr;

	mask &= 0x0f;
	val &= 0x0f;
	if (parport_prologue(pp) < 0)
		return 0;
	mos_parport->shadowDCR = (mos_parport->shadowDCR & (~mask)) ^ val;
	write_mos_reg(mos_parport->serial, dummy, DCR, mos_parport->shadowDCR);
	dcr = mos_parport->shadowDCR & 0x0f;
	parport_epilogue(pp);
	return dcr;
}

static unsigned char parport_mos7715_read_status(struct parport *pp)
{
	unsigned char status;
	struct mos7715_parport *mos_parport = pp->private_data;

	spin_lock(&release_lock);
	mos_parport = pp->private_data;
	if (unlikely(mos_parport == NULL)) {	/* release called */
		spin_unlock(&release_lock);
		return 0;
	}
	status = atomic_read(&mos_parport->shadowDSR) & 0xf8;
	spin_unlock(&release_lock);
	return status;
}

static void parport_mos7715_enable_irq(struct parport *pp)
{
}

static void parport_mos7715_disable_irq(struct parport *pp)
{
}

static void parport_mos7715_data_forward(struct parport *pp)
{
	struct mos7715_parport *mos_parport = pp->private_data;

	if (parport_prologue(pp) < 0)
		return;
	mos7715_change_mode(mos_parport, PS2);
	mos_parport->shadowDCR &=  ~0x20;
	write_mos_reg(mos_parport->serial, dummy, DCR, mos_parport->shadowDCR);
	parport_epilogue(pp);
}

static void parport_mos7715_data_reverse(struct parport *pp)
{
	struct mos7715_parport *mos_parport = pp->private_data;

	if (parport_prologue(pp) < 0)
		return;
	mos7715_change_mode(mos_parport, PS2);
	mos_parport->shadowDCR |= 0x20;
	write_mos_reg(mos_parport->serial, dummy, DCR, mos_parport->shadowDCR);
	parport_epilogue(pp);
}

static void parport_mos7715_init_state(struct pardevice *dev,
				       struct parport_state *s)
{
	s->u.pc.ctr = DCR_INIT_VAL;
	s->u.pc.ecr = ECR_INIT_VAL;
}

/* N.B. Parport core code requires that this function not block */
static void parport_mos7715_save_state(struct parport *pp,
				       struct parport_state *s)
{
	struct mos7715_parport *mos_parport;

	spin_lock(&release_lock);
	mos_parport = pp->private_data;
	if (unlikely(mos_parport == NULL)) {	/* release called */
		spin_unlock(&release_lock);
		return;
	}
	s->u.pc.ctr = mos_parport->shadowDCR;
	s->u.pc.ecr = mos_parport->shadowECR;
	spin_unlock(&release_lock);
}

/* N.B. Parport core code requires that this function not block */
static void parport_mos7715_restore_state(struct parport *pp,
					  struct parport_state *s)
{
	struct mos7715_parport *mos_parport;

	spin_lock(&release_lock);
	mos_parport = pp->private_data;
	if (unlikely(mos_parport == NULL)) {	/* release called */
		spin_unlock(&release_lock);
		return;
	}
	write_parport_reg_nonblock(mos_parport, DCR, mos_parport->shadowDCR);
	write_parport_reg_nonblock(mos_parport, ECR, mos_parport->shadowECR);
	spin_unlock(&release_lock);
}

static size_t parport_mos7715_write_compat(struct parport *pp,
					   const void *buffer,
					   size_t len, int flags)
{
	int retval;
	struct mos7715_parport *mos_parport = pp->private_data;
	int actual_len;

	if (parport_prologue(pp) < 0)
		return 0;
	mos7715_change_mode(mos_parport, PPF);
	retval = usb_bulk_msg(mos_parport->serial->dev,
			      usb_sndbulkpipe(mos_parport->serial->dev, 2),
			      (void *)buffer, len, &actual_len,
			      MOS_WDR_TIMEOUT);
	parport_epilogue(pp);
	if (retval) {
		dev_err(&mos_parport->serial->dev->dev,
			"mos7720: usb_bulk_msg() failed: %d", retval);
		return 0;
	}
	return actual_len;
}

static struct parport_operations parport_mos7715_ops = {
	.owner =		THIS_MODULE,
	.write_data =		parport_mos7715_write_data,
	.read_data =		parport_mos7715_read_data,

	.write_control =	parport_mos7715_write_control,
	.read_control =		parport_mos7715_read_control,
	.frob_control =		parport_mos7715_frob_control,

	.read_status =		parport_mos7715_read_status,

	.enable_irq =		parport_mos7715_enable_irq,
	.disable_irq =		parport_mos7715_disable_irq,

	.data_forward =		parport_mos7715_data_forward,
	.data_reverse =		parport_mos7715_data_reverse,

	.init_state =		parport_mos7715_init_state,
	.save_state =		parport_mos7715_save_state,
	.restore_state =	parport_mos7715_restore_state,

	.compat_write_data =	parport_mos7715_write_compat,

	.nibble_read_data =	parport_ieee1284_read_nibble,
	.byte_read_data =	parport_ieee1284_read_byte,
};

/*
 * Allocate and initialize parallel port control struct, initialize
 * the parallel port hardware device, and register with the parport subsystem.
 */
static int mos7715_parport_init(struct usb_serial *serial)
{
	struct mos7715_parport *mos_parport;

	/* allocate and initialize parallel port control struct */
	mos_parport = kzalloc(sizeof(struct mos7715_parport), GFP_KERNEL);
	if (mos_parport == NULL) {
		dev_dbg(&serial->dev->dev, "%s: kzalloc failed\n", __func__);
		return -ENOMEM;
	}
	mos_parport->msg_pending = false;
	kref_init(&mos_parport->ref_count);
	spin_lock_init(&mos_parport->listlock);
	INIT_LIST_HEAD(&mos_parport->active_urbs);
	INIT_LIST_HEAD(&mos_parport->deferred_urbs);
	usb_set_serial_data(serial, mos_parport); /* hijack private pointer */
	mos_parport->serial = serial;
	tasklet_init(&mos_parport->urb_tasklet, send_deferred_urbs,
		     (unsigned long) mos_parport);
	init_completion(&mos_parport->syncmsg_compl);

	/* cycle parallel port reset bit */
	write_mos_reg(mos_parport->serial, dummy, PP_REG, (__u8)0x80);
	write_mos_reg(mos_parport->serial, dummy, PP_REG, (__u8)0x00);

	/* initialize device registers */
	mos_parport->shadowDCR = DCR_INIT_VAL;
	write_mos_reg(mos_parport->serial, dummy, DCR, mos_parport->shadowDCR);
	mos_parport->shadowECR = ECR_INIT_VAL;
	write_mos_reg(mos_parport->serial, dummy, ECR, mos_parport->shadowECR);

	/* register with parport core */
	mos_parport->pp = parport_register_port(0, PARPORT_IRQ_NONE,
						PARPORT_DMA_NONE,
						&parport_mos7715_ops);
	if (mos_parport->pp == NULL) {
		dev_err(&serial->interface->dev,
			"Could not register parport\n");
		kref_put(&mos_parport->ref_count, destroy_mos_parport);
		return -EIO;
	}
	mos_parport->pp->private_data = mos_parport;
	mos_parport->pp->modes = PARPORT_MODE_COMPAT | PARPORT_MODE_PCSPP;
	mos_parport->pp->dev = &serial->interface->dev;
	parport_announce_port(mos_parport->pp);

	return 0;
}
#endif	/* CONFIG_USB_SERIAL_MOS7715_PARPORT */

/*
 * mos7720_interrupt_callback
 *	this is the callback function for when we have received data on the
 *	interrupt endpoint.
 */
static void mos7720_interrupt_callback(struct urb *urb)
{
	int result;
	int length;
	int status = urb->status;
	struct device *dev = &urb->dev->dev;
	__u8 *data;
	__u8 sp1;
	__u8 sp2;

	switch (status) {
	case 0:
		/* success */
		break;
	case -ECONNRESET:
	case -ENOENT:
	case -ESHUTDOWN:
		/* this urb is terminated, clean up */
		dev_dbg(dev, "%s - urb shutting down with status: %d\n", __func__, status);
		return;
	default:
		dev_dbg(dev, "%s - nonzero urb status received: %d\n", __func__, status);
		goto exit;
	}

	length = urb->actual_length;
	data = urb->transfer_buffer;

	/* Moschip get 4 bytes
	 * Byte 1 IIR Port 1 (port.number is 0)
	 * Byte 2 IIR Port 2 (port.number is 1)
	 * Byte 3 --------------
	 * Byte 4 FIFO status for both */

	/* the above description is inverted
	 * 	oneukum 2007-03-14 */

	if (unlikely(length != 4)) {
		dev_dbg(dev, "Wrong data !!!\n");
		return;
	}

	sp1 = data[3];
	sp2 = data[2];

	if ((sp1 | sp2) & 0x01) {
		/* No Interrupt Pending in both the ports */
		dev_dbg(dev, "No Interrupt !!!\n");
	} else {
		switch (sp1 & 0x0f) {
		case SERIAL_IIR_RLS:
			dev_dbg(dev, "Serial Port 1: Receiver status error or address bit detected in 9-bit mode\n");
			break;
		case SERIAL_IIR_CTI:
			dev_dbg(dev, "Serial Port 1: Receiver time out\n");
			break;
		case SERIAL_IIR_MS:
			/* dev_dbg(dev, "Serial Port 1: Modem status change\n"); */
			break;
		}

		switch (sp2 & 0x0f) {
		case SERIAL_IIR_RLS:
			dev_dbg(dev, "Serial Port 2: Receiver status error or address bit detected in 9-bit mode\n");
			break;
		case SERIAL_IIR_CTI:
			dev_dbg(dev, "Serial Port 2: Receiver time out\n");
			break;
		case SERIAL_IIR_MS:
			/* dev_dbg(dev, "Serial Port 2: Modem status change\n"); */
			break;
		}
	}

exit:
	result = usb_submit_urb(urb, GFP_ATOMIC);
	if (result)
		dev_err(dev, "%s - Error %d submitting control urb\n", __func__, result);
}

/*
 * mos7715_interrupt_callback
 *	this is the 7715's callback function for when we have received data on
 *	the interrupt endpoint.
 */
static void mos7715_interrupt_callback(struct urb *urb)
{
	int result;
	int length;
	int status = urb->status;
	struct device *dev = &urb->dev->dev;
	__u8 *data;
	__u8 iir;

	switch (status) {
	case 0:
		/* success */
		break;
	case -ECONNRESET:
	case -ENOENT:
	case -ESHUTDOWN:
	case -ENODEV:
		/* this urb is terminated, clean up */
		dev_dbg(dev, "%s - urb shutting down with status: %d\n", __func__, status);
		return;
	default:
		dev_dbg(dev, "%s - nonzero urb status received: %d\n", __func__, status);
		goto exit;
	}

	length = urb->actual_length;
	data = urb->transfer_buffer;

	/* Structure of data from 7715 device:
	 * Byte 1: IIR serial Port
	 * Byte 2: unused
	 * Byte 2: DSR parallel port
	 * Byte 4: FIFO status for both */

	if (unlikely(length != 4)) {
		dev_dbg(dev, "Wrong data !!!\n");
		return;
	}

	iir = data[0];
	if (!(iir & 0x01)) {	/* serial port interrupt pending */
		switch (iir & 0x0f) {
		case SERIAL_IIR_RLS:
			dev_dbg(dev, "Serial Port: Receiver status error or address bit detected in 9-bit mode\n\n");
			break;
		case SERIAL_IIR_CTI:
			dev_dbg(dev, "Serial Port: Receiver time out\n");
			break;
		case SERIAL_IIR_MS:
			/* dev_dbg(dev, "Serial Port: Modem status change\n"); */
			break;
		}
	}

#ifdef CONFIG_USB_SERIAL_MOS7715_PARPORT
	{       /* update local copy of DSR reg */
		struct usb_serial_port *port = urb->context;
		struct mos7715_parport *mos_parport = port->serial->private;
		if (unlikely(mos_parport == NULL))
			return;
		atomic_set(&mos_parport->shadowDSR, data[2]);
	}
#endif

exit:
	result = usb_submit_urb(urb, GFP_ATOMIC);
	if (result)
		dev_err(dev, "%s - Error %d submitting control urb\n", __func__, result);
}

/*
 * mos7720_bulk_in_callback
 *	this is the callback function for when we have received data on the
 *	bulk in endpoint.
 */
static void mos7720_bulk_in_callback(struct urb *urb)
{
	int retval;
	unsigned char *data ;
	struct usb_serial_port *port;
	int status = urb->status;

	if (status) {
		dev_dbg(&urb->dev->dev, "nonzero read bulk status received: %d\n", status);
		return;
	}

	port = urb->context;

	dev_dbg(&port->dev, "Entering...%s\n", __func__);

	data = urb->transfer_buffer;

	if (urb->actual_length) {
		tty_insert_flip_string(&port->port, data, urb->actual_length);
		tty_flip_buffer_push(&port->port);
	}

	if (port->read_urb->status != -EINPROGRESS) {
		retval = usb_submit_urb(port->read_urb, GFP_ATOMIC);
		if (retval)
			dev_dbg(&port->dev, "usb_submit_urb(read bulk) failed, retval = %d\n", retval);
	}
}

/*
 * mos7720_bulk_out_data_callback
 *	this is the callback function for when we have finished sending serial
 *	data on the bulk out endpoint.
 */
static void mos7720_bulk_out_data_callback(struct urb *urb)
{
	struct moschip_port *mos7720_port;
	int status = urb->status;

	if (status) {
		dev_dbg(&urb->dev->dev, "nonzero write bulk status received:%d\n", status);
		return;
	}

	mos7720_port = urb->context;
	if (!mos7720_port) {
		dev_dbg(&urb->dev->dev, "NULL mos7720_port pointer\n");
		return ;
	}

	if (mos7720_port->open)
		tty_port_tty_wakeup(&mos7720_port->port->port);
}

/*
 * mos77xx_probe
 *	this function installs the appropriate read interrupt endpoint callback
 *	depending on whether the device is a 7720 or 7715, thus avoiding costly
 *	run-time checks in the high-frequency callback routine itself.
 */
static int mos77xx_probe(struct usb_serial *serial,
			 const struct usb_device_id *id)
{
	if (id->idProduct == MOSCHIP_DEVICE_ID_7715)
		moschip7720_2port_driver.read_int_callback =
			mos7715_interrupt_callback;
	else
		moschip7720_2port_driver.read_int_callback =
			mos7720_interrupt_callback;

	return 0;
}

static int mos77xx_calc_num_ports(struct usb_serial *serial)
{
	u16 product = le16_to_cpu(serial->dev->descriptor.idProduct);
	if (product == MOSCHIP_DEVICE_ID_7715)
		return 1;

	return 2;
}

static int mos7720_open(struct tty_struct *tty, struct usb_serial_port *port)
{
	struct usb_serial *serial;
	struct urb *urb;
	struct moschip_port *mos7720_port;
	int response;
	int port_number;
	__u8 data;
	int allocated_urbs = 0;
	int j;

	serial = port->serial;

	mos7720_port = usb_get_serial_port_data(port);
	if (mos7720_port == NULL)
		return -ENODEV;

	usb_clear_halt(serial->dev, port->write_urb->pipe);
	usb_clear_halt(serial->dev, port->read_urb->pipe);

	/* Initialising the write urb pool */
	for (j = 0; j < NUM_URBS; ++j) {
		urb = usb_alloc_urb(0, GFP_KERNEL);
		mos7720_port->write_urb_pool[j] = urb;

		if (urb == NULL) {
			dev_err(&port->dev, "No more urbs???\n");
			continue;
		}

		urb->transfer_buffer = kmalloc(URB_TRANSFER_BUFFER_SIZE,
					       GFP_KERNEL);
		if (!urb->transfer_buffer) {
			dev_err(&port->dev,
				"%s-out of memory for urb buffers.\n",
				__func__);
			usb_free_urb(mos7720_port->write_urb_pool[j]);
			mos7720_port->write_urb_pool[j] = NULL;
			continue;
		}
		allocated_urbs++;
	}

	if (!allocated_urbs)
		return -ENOMEM;

	 /* Initialize MCS7720 -- Write Init values to corresponding Registers
	  *
	  * Register Index
	  * 0 : THR/RHR
	  * 1 : IER
	  * 2 : FCR
	  * 3 : LCR
	  * 4 : MCR
	  * 5 : LSR
	  * 6 : MSR
	  * 7 : SPR
	  *
	  * 0x08 : SP1/2 Control Reg
	  */
	port_number = port->port_number;
	read_mos_reg(serial, port_number, LSR, &data);

	dev_dbg(&port->dev, "SS::%p LSR:%x\n", mos7720_port, data);

	write_mos_reg(serial, dummy, SP1_REG, 0x02);
	write_mos_reg(serial, dummy, SP2_REG, 0x02);

	write_mos_reg(serial, port_number, IER, 0x00);
	write_mos_reg(serial, port_number, FCR, 0x00);

	write_mos_reg(serial, port_number, FCR, 0xcf);
	mos7720_port->shadowLCR = 0x03;
	write_mos_reg(serial, port_number, LCR, mos7720_port->shadowLCR);
	mos7720_port->shadowMCR = 0x0b;
	write_mos_reg(serial, port_number, MCR, mos7720_port->shadowMCR);

	write_mos_reg(serial, port_number, SP_CONTROL_REG, 0x00);
	read_mos_reg(serial, dummy, SP_CONTROL_REG, &data);
	data = data | (port->port_number + 1);
	write_mos_reg(serial, dummy, SP_CONTROL_REG, data);
	mos7720_port->shadowLCR = 0x83;
	write_mos_reg(serial, port_number, LCR, mos7720_port->shadowLCR);
	write_mos_reg(serial, port_number, THR, 0x0c);
	write_mos_reg(serial, port_number, IER, 0x00);
	mos7720_port->shadowLCR = 0x03;
	write_mos_reg(serial, port_number, LCR, mos7720_port->shadowLCR);
	write_mos_reg(serial, port_number, IER, 0x0c);

	response = usb_submit_urb(port->read_urb, GFP_KERNEL);
	if (response)
		dev_err(&port->dev, "%s - Error %d submitting read urb\n",
							__func__, response);

	/* initialize our port settings */
	mos7720_port->shadowMCR = UART_MCR_OUT2; /* Must set to enable ints! */

	/* send a open port command */
	mos7720_port->open = 1;

	return 0;
}

/*
 * mos7720_chars_in_buffer
 *	this function is called by the tty driver when it wants to know how many
 *	bytes of data we currently have outstanding in the port (data that has
 *	been written, but hasn't made it out the port yet)
 *	If successful, we return the number of bytes left to be written in the
 *	system,
 *	Otherwise we return a negative error number.
 */
static int mos7720_chars_in_buffer(struct tty_struct *tty)
{
	struct usb_serial_port *port = tty->driver_data;
	int i;
	int chars = 0;
	struct moschip_port *mos7720_port;

	mos7720_port = usb_get_serial_port_data(port);
	if (mos7720_port == NULL)
		return 0;

	for (i = 0; i < NUM_URBS; ++i) {
		if (mos7720_port->write_urb_pool[i] &&
		    mos7720_port->write_urb_pool[i]->status == -EINPROGRESS)
			chars += URB_TRANSFER_BUFFER_SIZE;
	}
	dev_dbg(&port->dev, "%s - returns %d\n", __func__, chars);
	return chars;
}

static void mos7720_close(struct usb_serial_port *port)
{
	struct usb_serial *serial;
	struct moschip_port *mos7720_port;
	int j;

	serial = port->serial;

	mos7720_port = usb_get_serial_port_data(port);
	if (mos7720_port == NULL)
		return;

	for (j = 0; j < NUM_URBS; ++j)
		usb_kill_urb(mos7720_port->write_urb_pool[j]);

	/* Freeing Write URBs */
	for (j = 0; j < NUM_URBS; ++j) {
		if (mos7720_port->write_urb_pool[j]) {
			kfree(mos7720_port->write_urb_pool[j]->transfer_buffer);
			usb_free_urb(mos7720_port->write_urb_pool[j]);
		}
	}

	/* While closing port, shutdown all bulk read, write  *
	 * and interrupt read if they exists, otherwise nop   */
	usb_kill_urb(port->write_urb);
	usb_kill_urb(port->read_urb);

<<<<<<< HEAD
	write_mos_reg(serial, port->number - port->serial->minor, MCR, 0x00);
	write_mos_reg(serial, port->number - port->serial->minor, IER, 0x00);
=======
	write_mos_reg(serial, port->port_number, MCR, 0x00);
	write_mos_reg(serial, port->port_number, IER, 0x00);
>>>>>>> d0e0ac97

	mos7720_port->open = 0;
}

static void mos7720_break(struct tty_struct *tty, int break_state)
{
	struct usb_serial_port *port = tty->driver_data;
	unsigned char data;
	struct usb_serial *serial;
	struct moschip_port *mos7720_port;

	serial = port->serial;

	mos7720_port = usb_get_serial_port_data(port);
	if (mos7720_port == NULL)
		return;

	if (break_state == -1)
		data = mos7720_port->shadowLCR | UART_LCR_SBC;
	else
		data = mos7720_port->shadowLCR & ~UART_LCR_SBC;

	mos7720_port->shadowLCR  = data;
	write_mos_reg(serial, port->port_number, LCR, mos7720_port->shadowLCR);
}

/*
 * mos7720_write_room
 *	this function is called by the tty driver when it wants to know how many
 *	bytes of data we can accept for a specific port.
 *	If successful, we return the amount of room that we have for this port
 *	Otherwise we return a negative error number.
 */
static int mos7720_write_room(struct tty_struct *tty)
{
	struct usb_serial_port *port = tty->driver_data;
	struct moschip_port *mos7720_port;
	int room = 0;
	int i;

	mos7720_port = usb_get_serial_port_data(port);
	if (mos7720_port == NULL)
		return -ENODEV;

	/* FIXME: Locking */
	for (i = 0; i < NUM_URBS; ++i) {
		if (mos7720_port->write_urb_pool[i] &&
		    mos7720_port->write_urb_pool[i]->status != -EINPROGRESS)
			room += URB_TRANSFER_BUFFER_SIZE;
	}

	dev_dbg(&port->dev, "%s - returns %d\n", __func__, room);
	return room;
}

static int mos7720_write(struct tty_struct *tty, struct usb_serial_port *port,
				 const unsigned char *data, int count)
{
	int status;
	int i;
	int bytes_sent = 0;
	int transfer_size;

	struct moschip_port *mos7720_port;
	struct usb_serial *serial;
	struct urb    *urb;
	const unsigned char *current_position = data;

	serial = port->serial;

	mos7720_port = usb_get_serial_port_data(port);
	if (mos7720_port == NULL)
		return -ENODEV;

	/* try to find a free urb in the list */
	urb = NULL;

	for (i = 0; i < NUM_URBS; ++i) {
		if (mos7720_port->write_urb_pool[i] &&
		    mos7720_port->write_urb_pool[i]->status != -EINPROGRESS) {
			urb = mos7720_port->write_urb_pool[i];
			dev_dbg(&port->dev, "URB:%d\n", i);
			break;
		}
	}

	if (urb == NULL) {
		dev_dbg(&port->dev, "%s - no more free urbs\n", __func__);
		goto exit;
	}

	if (urb->transfer_buffer == NULL) {
		urb->transfer_buffer = kmalloc(URB_TRANSFER_BUFFER_SIZE,
					       GFP_KERNEL);
		if (urb->transfer_buffer == NULL) {
			dev_err_console(port, "%s no more kernel memory...\n",
				__func__);
			goto exit;
		}
	}
	transfer_size = min(count, URB_TRANSFER_BUFFER_SIZE);

	memcpy(urb->transfer_buffer, current_position, transfer_size);
	usb_serial_debug_data(&port->dev, __func__, transfer_size,
			      urb->transfer_buffer);

	/* fill urb with data and submit  */
	usb_fill_bulk_urb(urb, serial->dev,
			  usb_sndbulkpipe(serial->dev,
					port->bulk_out_endpointAddress),
			  urb->transfer_buffer, transfer_size,
			  mos7720_bulk_out_data_callback, mos7720_port);

	/* send it down the pipe */
	status = usb_submit_urb(urb, GFP_ATOMIC);
	if (status) {
		dev_err_console(port, "%s - usb_submit_urb(write bulk) failed "
			"with status = %d\n", __func__, status);
		bytes_sent = status;
		goto exit;
	}
	bytes_sent = transfer_size;

exit:
	return bytes_sent;
}

static void mos7720_throttle(struct tty_struct *tty)
{
	struct usb_serial_port *port = tty->driver_data;
	struct moschip_port *mos7720_port;
	int status;

	mos7720_port = usb_get_serial_port_data(port);

	if (mos7720_port == NULL)
		return;

	if (!mos7720_port->open) {
		dev_dbg(&port->dev, "%s - port not opened\n", __func__);
		return;
	}

	/* if we are implementing XON/XOFF, send the stop character */
	if (I_IXOFF(tty)) {
		unsigned char stop_char = STOP_CHAR(tty);
		status = mos7720_write(tty, port, &stop_char, 1);
		if (status <= 0)
			return;
	}

	/* if we are implementing RTS/CTS, toggle that line */
	if (tty->termios.c_cflag & CRTSCTS) {
		mos7720_port->shadowMCR &= ~UART_MCR_RTS;
		write_mos_reg(port->serial, port->port_number, MCR,
			      mos7720_port->shadowMCR);
		if (status != 0)
			return;
	}
}

static void mos7720_unthrottle(struct tty_struct *tty)
{
	struct usb_serial_port *port = tty->driver_data;
	struct moschip_port *mos7720_port = usb_get_serial_port_data(port);
	int status;

	if (mos7720_port == NULL)
		return;

	if (!mos7720_port->open) {
		dev_dbg(&port->dev, "%s - port not opened\n", __func__);
		return;
	}

	/* if we are implementing XON/XOFF, send the start character */
	if (I_IXOFF(tty)) {
		unsigned char start_char = START_CHAR(tty);
		status = mos7720_write(tty, port, &start_char, 1);
		if (status <= 0)
			return;
	}

	/* if we are implementing RTS/CTS, toggle that line */
	if (tty->termios.c_cflag & CRTSCTS) {
		mos7720_port->shadowMCR |= UART_MCR_RTS;
		write_mos_reg(port->serial, port->port_number, MCR,
			      mos7720_port->shadowMCR);
		if (status != 0)
			return;
	}
}

/* FIXME: this function does not work */
static int set_higher_rates(struct moschip_port *mos7720_port,
			    unsigned int baud)
{
	struct usb_serial_port *port;
	struct usb_serial *serial;
	int port_number;
	enum mos_regs sp_reg;
	if (mos7720_port == NULL)
		return -EINVAL;

	port = mos7720_port->port;
	serial = port->serial;

	 /***********************************************
	 *      Init Sequence for higher rates
	 ***********************************************/
	dev_dbg(&port->dev, "Sending Setting Commands ..........\n");
	port_number = port->port_number;

	write_mos_reg(serial, port_number, IER, 0x00);
	write_mos_reg(serial, port_number, FCR, 0x00);
	write_mos_reg(serial, port_number, FCR, 0xcf);
	mos7720_port->shadowMCR = 0x0b;
	write_mos_reg(serial, port_number, MCR, mos7720_port->shadowMCR);
	write_mos_reg(serial, dummy, SP_CONTROL_REG, 0x00);

	/***********************************************
	 *              Set for higher rates           *
	 ***********************************************/
	/* writing baud rate verbatum into uart clock field clearly not right */
	if (port_number == 0)
		sp_reg = SP1_REG;
	else
		sp_reg = SP2_REG;
	write_mos_reg(serial, dummy, sp_reg, baud * 0x10);
	write_mos_reg(serial, dummy, SP_CONTROL_REG, 0x03);
	mos7720_port->shadowMCR = 0x2b;
	write_mos_reg(serial, port_number, MCR, mos7720_port->shadowMCR);

	/***********************************************
	 *              Set DLL/DLM
	 ***********************************************/
	mos7720_port->shadowLCR = mos7720_port->shadowLCR | UART_LCR_DLAB;
	write_mos_reg(serial, port_number, LCR, mos7720_port->shadowLCR);
	write_mos_reg(serial, port_number, DLL, 0x01);
	write_mos_reg(serial, port_number, DLM, 0x00);
	mos7720_port->shadowLCR = mos7720_port->shadowLCR & ~UART_LCR_DLAB;
	write_mos_reg(serial, port_number, LCR, mos7720_port->shadowLCR);

	return 0;
}

/* baud rate information */
struct divisor_table_entry {
	__u32  baudrate;
	__u16  divisor;
};

/* Define table of divisors for moschip 7720 hardware	   *
 * These assume a 3.6864MHz crystal, the standard /16, and *
 * MCR.7 = 0.						   */
static struct divisor_table_entry divisor_table[] = {
	{   50,		2304},
	{   110,	1047},	/* 2094.545455 => 230450   => .0217 % over */
	{   134,	857},	/* 1713.011152 => 230398.5 => .00065% under */
	{   150,	768},
	{   300,	384},
	{   600,	192},
	{   1200,	96},
	{   1800,	64},
	{   2400,	48},
	{   4800,	24},
	{   7200,	16},
	{   9600,	12},
	{   19200,	6},
	{   38400,	3},
	{   57600,	2},
	{   115200,	1},
};

/*****************************************************************************
 * calc_baud_rate_divisor
 *	this function calculates the proper baud rate divisor for the specified
 *	baud rate.
 *****************************************************************************/
static int calc_baud_rate_divisor(struct usb_serial_port *port, int baudrate, int *divisor)
{
	int i;
	__u16 custom;
	__u16 round1;
	__u16 round;


	dev_dbg(&port->dev, "%s - %d\n", __func__, baudrate);

	for (i = 0; i < ARRAY_SIZE(divisor_table); i++) {
		if (divisor_table[i].baudrate == baudrate) {
			*divisor = divisor_table[i].divisor;
			return 0;
		}
	}

	/* After trying for all the standard baud rates    *
	 * Try calculating the divisor for this baud rate  */
	if (baudrate > 75 &&  baudrate < 230400) {
		/* get the divisor */
		custom = (__u16)(230400L  / baudrate);

		/* Check for round off */
		round1 = (__u16)(2304000L / baudrate);
		round = (__u16)(round1 - (custom * 10));
		if (round > 4)
			custom++;
		*divisor = custom;

		dev_dbg(&port->dev, "Baud %d = %d\n", baudrate, custom);
		return 0;
	}

	dev_dbg(&port->dev, "Baud calculation Failed...\n");
	return -EINVAL;
}

/*
 * send_cmd_write_baud_rate
 *	this function sends the proper command to change the baud rate of the
 *	specified port.
 */
static int send_cmd_write_baud_rate(struct moschip_port *mos7720_port,
				    int baudrate)
{
	struct usb_serial_port *port;
	struct usb_serial *serial;
	int divisor;
	int status;
	unsigned char number;

	if (mos7720_port == NULL)
		return -1;

	port = mos7720_port->port;
	serial = port->serial;

	number = port->port_number;
	dev_dbg(&port->dev, "%s - baud = %d\n", __func__, baudrate);

	/* Calculate the Divisor */
	status = calc_baud_rate_divisor(port, baudrate, &divisor);
	if (status) {
		dev_err(&port->dev, "%s - bad baud rate\n", __func__);
		return status;
	}

	/* Enable access to divisor latch */
	mos7720_port->shadowLCR = mos7720_port->shadowLCR | UART_LCR_DLAB;
	write_mos_reg(serial, number, LCR, mos7720_port->shadowLCR);

	/* Write the divisor */
	write_mos_reg(serial, number, DLL, (__u8)(divisor & 0xff));
	write_mos_reg(serial, number, DLM, (__u8)((divisor & 0xff00) >> 8));

	/* Disable access to divisor latch */
	mos7720_port->shadowLCR = mos7720_port->shadowLCR & ~UART_LCR_DLAB;
	write_mos_reg(serial, number, LCR, mos7720_port->shadowLCR);

	return status;
}

/*
 * change_port_settings
 *	This routine is called to set the UART on the device to match
 *      the specified new settings.
 */
static void change_port_settings(struct tty_struct *tty,
				 struct moschip_port *mos7720_port,
				 struct ktermios *old_termios)
{
	struct usb_serial_port *port;
	struct usb_serial *serial;
	int baud;
	unsigned cflag;
	unsigned iflag;
	__u8 mask = 0xff;
	__u8 lData;
	__u8 lParity;
	__u8 lStop;
	int status;
	int port_number;

	if (mos7720_port == NULL)
		return ;

	port = mos7720_port->port;
	serial = port->serial;
	port_number = port->port_number;

	if (!mos7720_port->open) {
		dev_dbg(&port->dev, "%s - port not opened\n", __func__);
		return;
	}

	lData = UART_LCR_WLEN8;
	lStop = 0x00;	/* 1 stop bit */
	lParity = 0x00;	/* No parity */

	cflag = tty->termios.c_cflag;
	iflag = tty->termios.c_iflag;

	/* Change the number of bits */
	switch (cflag & CSIZE) {
	case CS5:
		lData = UART_LCR_WLEN5;
		mask = 0x1f;
		break;

	case CS6:
		lData = UART_LCR_WLEN6;
		mask = 0x3f;
		break;

	case CS7:
		lData = UART_LCR_WLEN7;
		mask = 0x7f;
		break;
	default:
	case CS8:
		lData = UART_LCR_WLEN8;
		break;
	}

	/* Change the Parity bit */
	if (cflag & PARENB) {
		if (cflag & PARODD) {
			lParity = UART_LCR_PARITY;
			dev_dbg(&port->dev, "%s - parity = odd\n", __func__);
		} else {
			lParity = (UART_LCR_EPAR | UART_LCR_PARITY);
			dev_dbg(&port->dev, "%s - parity = even\n", __func__);
		}

	} else {
		dev_dbg(&port->dev, "%s - parity = none\n", __func__);
	}

	if (cflag & CMSPAR)
		lParity = lParity | 0x20;

	/* Change the Stop bit */
	if (cflag & CSTOPB) {
		lStop = UART_LCR_STOP;
		dev_dbg(&port->dev, "%s - stop bits = 2\n", __func__);
	} else {
		lStop = 0x00;
		dev_dbg(&port->dev, "%s - stop bits = 1\n", __func__);
	}

#define LCR_BITS_MASK		0x03	/* Mask for bits/char field */
#define LCR_STOP_MASK		0x04	/* Mask for stop bits field */
#define LCR_PAR_MASK		0x38	/* Mask for parity field */

	/* Update the LCR with the correct value */
	mos7720_port->shadowLCR &=
		~(LCR_BITS_MASK | LCR_STOP_MASK | LCR_PAR_MASK);
	mos7720_port->shadowLCR |= (lData | lParity | lStop);


	/* Disable Interrupts */
	write_mos_reg(serial, port_number, IER, 0x00);
	write_mos_reg(serial, port_number, FCR, 0x00);
	write_mos_reg(serial, port_number, FCR, 0xcf);

	/* Send the updated LCR value to the mos7720 */
	write_mos_reg(serial, port_number, LCR, mos7720_port->shadowLCR);
	mos7720_port->shadowMCR = 0x0b;
	write_mos_reg(serial, port_number, MCR, mos7720_port->shadowMCR);

	/* set up the MCR register and send it to the mos7720 */
	mos7720_port->shadowMCR = UART_MCR_OUT2;
	if (cflag & CBAUD)
		mos7720_port->shadowMCR |= (UART_MCR_DTR | UART_MCR_RTS);

	if (cflag & CRTSCTS) {
		mos7720_port->shadowMCR |= (UART_MCR_XONANY);
		/* To set hardware flow control to the specified *
		 * serial port, in SP1/2_CONTROL_REG             */
		if (port_number)
			write_mos_reg(serial, dummy, SP_CONTROL_REG, 0x01);
		else
			write_mos_reg(serial, dummy, SP_CONTROL_REG, 0x02);

	} else
		mos7720_port->shadowMCR &= ~(UART_MCR_XONANY);

	write_mos_reg(serial, port_number, MCR, mos7720_port->shadowMCR);

	/* Determine divisor based on baud rate */
	baud = tty_get_baud_rate(tty);
	if (!baud) {
		/* pick a default, any default... */
		dev_dbg(&port->dev, "Picked default baud...\n");
		baud = 9600;
	}

	if (baud >= 230400) {
		set_higher_rates(mos7720_port, baud);
		/* Enable Interrupts */
		write_mos_reg(serial, port_number, IER, 0x0c);
		return;
	}

	dev_dbg(&port->dev, "%s - baud rate = %d\n", __func__, baud);
	status = send_cmd_write_baud_rate(mos7720_port, baud);
	/* FIXME: needs to write actual resulting baud back not just
	   blindly do so */
	if (cflag & CBAUD)
		tty_encode_baud_rate(tty, baud, baud);
	/* Enable Interrupts */
	write_mos_reg(serial, port_number, IER, 0x0c);

	if (port->read_urb->status != -EINPROGRESS) {
		status = usb_submit_urb(port->read_urb, GFP_ATOMIC);
		if (status)
			dev_dbg(&port->dev, "usb_submit_urb(read bulk) failed, status = %d\n", status);
	}
}

/*
 * mos7720_set_termios
 *	this function is called by the tty driver when it wants to change the
 *	termios structure.
 */
static void mos7720_set_termios(struct tty_struct *tty,
		struct usb_serial_port *port, struct ktermios *old_termios)
{
	int status;
	unsigned int cflag;
	struct usb_serial *serial;
	struct moschip_port *mos7720_port;

	serial = port->serial;

	mos7720_port = usb_get_serial_port_data(port);

	if (mos7720_port == NULL)
		return;

	if (!mos7720_port->open) {
		dev_dbg(&port->dev, "%s - port not opened\n", __func__);
		return;
	}

	dev_dbg(&port->dev, "setting termios - ASPIRE\n");

	cflag = tty->termios.c_cflag;

	dev_dbg(&port->dev, "%s - cflag %08x iflag %08x\n", __func__,
		tty->termios.c_cflag, RELEVANT_IFLAG(tty->termios.c_iflag));

	dev_dbg(&port->dev, "%s - old cflag %08x old iflag %08x\n", __func__,
		old_termios->c_cflag, RELEVANT_IFLAG(old_termios->c_iflag));

	/* change the port settings to the new ones specified */
	change_port_settings(tty, mos7720_port, old_termios);

	if (port->read_urb->status != -EINPROGRESS) {
		status = usb_submit_urb(port->read_urb, GFP_ATOMIC);
		if (status)
			dev_dbg(&port->dev, "usb_submit_urb(read bulk) failed, status = %d\n", status);
	}
}

/*
 * get_lsr_info - get line status register info
 *
 * Purpose: Let user call ioctl() to get info when the UART physically
 * 	    is emptied.  On bus types like RS485, the transmitter must
 * 	    release the bus after transmitting. This must be done when
 * 	    the transmit shift register is empty, not be done when the
 * 	    transmit holding register is empty.  This functionality
 * 	    allows an RS485 driver to be written in user space.
 */
static int get_lsr_info(struct tty_struct *tty,
		struct moschip_port *mos7720_port, unsigned int __user *value)
{
	struct usb_serial_port *port = tty->driver_data;
	unsigned int result = 0;
	unsigned char data = 0;
	int port_number = port->port_number;
	int count;

	count = mos7720_chars_in_buffer(tty);
	if (count == 0) {
		read_mos_reg(port->serial, port_number, LSR, &data);
		if ((data & (UART_LSR_TEMT | UART_LSR_THRE))
					== (UART_LSR_TEMT | UART_LSR_THRE)) {
			dev_dbg(&port->dev, "%s -- Empty\n", __func__);
			result = TIOCSER_TEMT;
		}
	}
	if (copy_to_user(value, &result, sizeof(int)))
		return -EFAULT;
	return 0;
}

static int mos7720_tiocmget(struct tty_struct *tty)
{
	struct usb_serial_port *port = tty->driver_data;
	struct moschip_port *mos7720_port = usb_get_serial_port_data(port);
	unsigned int result = 0;
	unsigned int mcr ;
	unsigned int msr ;

	mcr = mos7720_port->shadowMCR;
	msr = mos7720_port->shadowMSR;

	result = ((mcr & UART_MCR_DTR)  ? TIOCM_DTR : 0)   /* 0x002 */
	  | ((mcr & UART_MCR_RTS)   ? TIOCM_RTS : 0)   /* 0x004 */
	  | ((msr & UART_MSR_CTS)   ? TIOCM_CTS : 0)   /* 0x020 */
	  | ((msr & UART_MSR_DCD)   ? TIOCM_CAR : 0)   /* 0x040 */
	  | ((msr & UART_MSR_RI)    ? TIOCM_RI :  0)   /* 0x080 */
	  | ((msr & UART_MSR_DSR)   ? TIOCM_DSR : 0);  /* 0x100 */

	return result;
}

static int mos7720_tiocmset(struct tty_struct *tty,
			    unsigned int set, unsigned int clear)
{
	struct usb_serial_port *port = tty->driver_data;
	struct moschip_port *mos7720_port = usb_get_serial_port_data(port);
	unsigned int mcr ;

	mcr = mos7720_port->shadowMCR;

	if (set & TIOCM_RTS)
		mcr |= UART_MCR_RTS;
	if (set & TIOCM_DTR)
		mcr |= UART_MCR_DTR;
	if (set & TIOCM_LOOP)
		mcr |= UART_MCR_LOOP;

	if (clear & TIOCM_RTS)
		mcr &= ~UART_MCR_RTS;
	if (clear & TIOCM_DTR)
		mcr &= ~UART_MCR_DTR;
	if (clear & TIOCM_LOOP)
		mcr &= ~UART_MCR_LOOP;

	mos7720_port->shadowMCR = mcr;
	write_mos_reg(port->serial, port->port_number, MCR,
		      mos7720_port->shadowMCR);

	return 0;
}

static int set_modem_info(struct moschip_port *mos7720_port, unsigned int cmd,
			  unsigned int __user *value)
{
	unsigned int mcr;
	unsigned int arg;

	struct usb_serial_port *port;

	if (mos7720_port == NULL)
		return -1;

	port = (struct usb_serial_port *)mos7720_port->port;
	mcr = mos7720_port->shadowMCR;

	if (copy_from_user(&arg, value, sizeof(int)))
		return -EFAULT;

	switch (cmd) {
	case TIOCMBIS:
		if (arg & TIOCM_RTS)
			mcr |= UART_MCR_RTS;
		if (arg & TIOCM_DTR)
			mcr |= UART_MCR_RTS;
		if (arg & TIOCM_LOOP)
			mcr |= UART_MCR_LOOP;
		break;

	case TIOCMBIC:
		if (arg & TIOCM_RTS)
			mcr &= ~UART_MCR_RTS;
		if (arg & TIOCM_DTR)
			mcr &= ~UART_MCR_RTS;
		if (arg & TIOCM_LOOP)
			mcr &= ~UART_MCR_LOOP;
		break;

	}

	mos7720_port->shadowMCR = mcr;
	write_mos_reg(port->serial, port->port_number, MCR,
		      mos7720_port->shadowMCR);

	return 0;
}

static int get_serial_info(struct moschip_port *mos7720_port,
			   struct serial_struct __user *retinfo)
{
	struct serial_struct tmp;

	if (!retinfo)
		return -EFAULT;

	memset(&tmp, 0, sizeof(tmp));

	tmp.type		= PORT_16550A;
	tmp.line		= mos7720_port->port->minor;
	tmp.port		= mos7720_port->port->port_number;
	tmp.irq			= 0;
	tmp.flags		= ASYNC_SKIP_TEST | ASYNC_AUTO_IRQ;
	tmp.xmit_fifo_size	= NUM_URBS * URB_TRANSFER_BUFFER_SIZE;
	tmp.baud_base		= 9600;
	tmp.close_delay		= 5*HZ;
	tmp.closing_wait	= 30*HZ;

	if (copy_to_user(retinfo, &tmp, sizeof(*retinfo)))
		return -EFAULT;
	return 0;
}

static int mos7720_ioctl(struct tty_struct *tty,
			 unsigned int cmd, unsigned long arg)
{
	struct usb_serial_port *port = tty->driver_data;
	struct moschip_port *mos7720_port;

	mos7720_port = usb_get_serial_port_data(port);
	if (mos7720_port == NULL)
		return -ENODEV;

	dev_dbg(&port->dev, "%s - cmd = 0x%x", __func__, cmd);

	switch (cmd) {
	case TIOCSERGETLSR:
		dev_dbg(&port->dev, "%s TIOCSERGETLSR\n", __func__);
		return get_lsr_info(tty, mos7720_port,
					(unsigned int __user *)arg);

	/* FIXME: These should be using the mode methods */
	case TIOCMBIS:
	case TIOCMBIC:
		dev_dbg(&port->dev, "%s TIOCMSET/TIOCMBIC/TIOCMSET\n", __func__);
		return set_modem_info(mos7720_port, cmd,
				      (unsigned int __user *)arg);

	case TIOCGSERIAL:
		dev_dbg(&port->dev, "%s TIOCGSERIAL\n", __func__);
		return get_serial_info(mos7720_port,
				       (struct serial_struct __user *)arg);
	}

	return -ENOIOCTLCMD;
}

static int mos7720_startup(struct usb_serial *serial)
{
	struct usb_device *dev;
	char data;
	u16 product;
	int ret_val;

	product = le16_to_cpu(serial->dev->descriptor.idProduct);
	dev = serial->dev;

	/*
	 * The 7715 uses the first bulk in/out endpoint pair for the parallel
	 * port, and the second for the serial port.  Because the usbserial core
	 * assumes both pairs are serial ports, we must engage in a bit of
	 * subterfuge and swap the pointers for ports 0 and 1 in order to make
	 * port 0 point to the serial port.  However, both moschip devices use a
	 * single interrupt-in endpoint for both ports (as mentioned a little
	 * further down), and this endpoint was assigned to port 0.  So after
	 * the swap, we must copy the interrupt endpoint elements from port 1
	 * (as newly assigned) to port 0, and null out port 1 pointers.
	 */
	if (product == MOSCHIP_DEVICE_ID_7715) {
		struct usb_serial_port *tmp = serial->port[0];
		serial->port[0] = serial->port[1];
		serial->port[1] = tmp;
		serial->port[0]->interrupt_in_urb = tmp->interrupt_in_urb;
		serial->port[0]->interrupt_in_buffer = tmp->interrupt_in_buffer;
		serial->port[0]->interrupt_in_endpointAddress =
			tmp->interrupt_in_endpointAddress;
		serial->port[1]->interrupt_in_urb = NULL;
		serial->port[1]->interrupt_in_buffer = NULL;
	}

	/* setting configuration feature to one */
	usb_control_msg(serial->dev, usb_sndctrlpipe(serial->dev, 0),
			(__u8)0x03, 0x00, 0x01, 0x00, NULL, 0x00, 5000);

	/* start the interrupt urb */
	ret_val = usb_submit_urb(serial->port[0]->interrupt_in_urb, GFP_KERNEL);
	if (ret_val)
		dev_err(&dev->dev,
			"%s - Error %d submitting control urb\n",
			__func__, ret_val);

#ifdef CONFIG_USB_SERIAL_MOS7715_PARPORT
	if (product == MOSCHIP_DEVICE_ID_7715) {
		ret_val = mos7715_parport_init(serial);
		if (ret_val < 0)
			return ret_val;
	}
#endif
	/* LSR For Port 1 */
	read_mos_reg(serial, 0, LSR, &data);
	dev_dbg(&dev->dev, "LSR:%x\n", data);

	return 0;
}

static void mos7720_release(struct usb_serial *serial)
{
#ifdef CONFIG_USB_SERIAL_MOS7715_PARPORT
	/* close the parallel port */

	if (le16_to_cpu(serial->dev->descriptor.idProduct)
	    == MOSCHIP_DEVICE_ID_7715) {
		struct urbtracker *urbtrack;
		unsigned long flags;
		struct mos7715_parport *mos_parport =
			usb_get_serial_data(serial);

		/* prevent NULL ptr dereference in port callbacks */
		spin_lock(&release_lock);
		mos_parport->pp->private_data = NULL;
		spin_unlock(&release_lock);

		/* wait for synchronous usb calls to return */
		if (mos_parport->msg_pending)
			wait_for_completion_timeout(&mos_parport->syncmsg_compl,
					    msecs_to_jiffies(MOS_WDR_TIMEOUT));

		parport_remove_port(mos_parport->pp);
		usb_set_serial_data(serial, NULL);
		mos_parport->serial = NULL;

		/* if tasklet currently scheduled, wait for it to complete */
		tasklet_kill(&mos_parport->urb_tasklet);

		/* unlink any urbs sent by the tasklet  */
		spin_lock_irqsave(&mos_parport->listlock, flags);
		list_for_each_entry(urbtrack,
				    &mos_parport->active_urbs,
				    urblist_entry)
			usb_unlink_urb(urbtrack->urb);
		spin_unlock_irqrestore(&mos_parport->listlock, flags);

		kref_put(&mos_parport->ref_count, destroy_mos_parport);
	}
#endif
}

static int mos7720_port_probe(struct usb_serial_port *port)
{
	struct moschip_port *mos7720_port;

	mos7720_port = kzalloc(sizeof(*mos7720_port), GFP_KERNEL);
	if (!mos7720_port)
		return -ENOMEM;

	/* Initialize all port interrupt end point to port 0 int endpoint.
	 * Our device has only one interrupt endpoint common to all ports.
	 */
	port->interrupt_in_endpointAddress =
		port->serial->port[0]->interrupt_in_endpointAddress;
	mos7720_port->port = port;

	usb_set_serial_port_data(port, mos7720_port);

	return 0;
}

static int mos7720_port_remove(struct usb_serial_port *port)
{
	struct moschip_port *mos7720_port;

	mos7720_port = usb_get_serial_port_data(port);
	kfree(mos7720_port);

	return 0;
}

static struct usb_serial_driver moschip7720_2port_driver = {
	.driver = {
		.owner =	THIS_MODULE,
		.name =		"moschip7720",
	},
	.description		= "Moschip 2 port adapter",
	.id_table		= id_table,
	.calc_num_ports		= mos77xx_calc_num_ports,
	.open			= mos7720_open,
	.close			= mos7720_close,
	.throttle		= mos7720_throttle,
	.unthrottle		= mos7720_unthrottle,
	.probe			= mos77xx_probe,
	.attach			= mos7720_startup,
	.release		= mos7720_release,
	.port_probe		= mos7720_port_probe,
	.port_remove		= mos7720_port_remove,
	.ioctl			= mos7720_ioctl,
	.tiocmget		= mos7720_tiocmget,
	.tiocmset		= mos7720_tiocmset,
	.set_termios		= mos7720_set_termios,
	.write			= mos7720_write,
	.write_room		= mos7720_write_room,
	.chars_in_buffer	= mos7720_chars_in_buffer,
	.break_ctl		= mos7720_break,
	.read_bulk_callback	= mos7720_bulk_in_callback,
	.read_int_callback	= NULL  /* dynamically assigned in probe() */
};

static struct usb_serial_driver * const serial_drivers[] = {
	&moschip7720_2port_driver, NULL
};

module_usb_serial_driver(serial_drivers, id_table);

MODULE_AUTHOR(DRIVER_AUTHOR);
MODULE_DESCRIPTION(DRIVER_DESC);
MODULE_LICENSE("GPL");<|MERGE_RESOLUTION|>--- conflicted
+++ resolved
@@ -1147,13 +1147,8 @@
 	usb_kill_urb(port->write_urb);
 	usb_kill_urb(port->read_urb);
 
-<<<<<<< HEAD
-	write_mos_reg(serial, port->number - port->serial->minor, MCR, 0x00);
-	write_mos_reg(serial, port->number - port->serial->minor, IER, 0x00);
-=======
 	write_mos_reg(serial, port->port_number, MCR, 0x00);
 	write_mos_reg(serial, port->port_number, IER, 0x00);
->>>>>>> d0e0ac97
 
 	mos7720_port->open = 0;
 }
