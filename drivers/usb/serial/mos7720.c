/*
 * mos7720.c
 *   Controls the Moschip 7720 usb to dual port serial convertor
 *
 * Copyright 2006 Moschip Semiconductor Tech. Ltd.
 *
 * This program is free software; you can redistribute it and/or modify
 * it under the terms of the GNU General Public License as published by
 * the Free Software Foundation, version 2 of the License.
 *
 * Developed by:
 * 	Vijaya Kumar <vijaykumar.gn@gmail.com>
 *	Ajay Kumar <naanuajay@yahoo.com>
 *	Gurudeva <ngurudeva@yahoo.com>
 *
 * Cleaned up from the original by:
 *	Greg Kroah-Hartman <gregkh@suse.de>
 *
 * Originally based on drivers/usb/serial/io_edgeport.c which is:
 *	Copyright (C) 2000 Inside Out Networks, All rights reserved.
 *	Copyright (C) 2001-2002 Greg Kroah-Hartman <greg@kroah.com>
 */
#include <linux/kernel.h>
#include <linux/errno.h>
#include <linux/init.h>
#include <linux/slab.h>
#include <linux/tty.h>
#include <linux/tty_driver.h>
#include <linux/tty_flip.h>
#include <linux/module.h>
#include <linux/spinlock.h>
#include <linux/serial.h>
#include <linux/serial_reg.h>
#include <linux/usb.h>
#include <linux/usb/serial.h>
#include <linux/uaccess.h>
#include <linux/parport.h>

/*
 * Version Information
 */
#define DRIVER_VERSION "2.1"
#define DRIVER_AUTHOR "Aspire Communications pvt Ltd."
#define DRIVER_DESC "Moschip USB Serial Driver"

/* default urb timeout */
#define MOS_WDR_TIMEOUT	(HZ * 5)

#define MOS_MAX_PORT	0x02
#define MOS_WRITE	0x0E
#define MOS_READ	0x0D

/* Interrupt Rotinue Defines	*/
#define SERIAL_IIR_RLS	0x06
#define SERIAL_IIR_RDA	0x04
#define SERIAL_IIR_CTI	0x0c
#define SERIAL_IIR_THR	0x02
#define SERIAL_IIR_MS	0x00

#define NUM_URBS			16	/* URB Count */
#define URB_TRANSFER_BUFFER_SIZE	32	/* URB Size */

/* This structure holds all of the local serial port information */
struct moschip_port {
	__u8	shadowLCR;		/* last LCR value received */
	__u8	shadowMCR;		/* last MCR value received */
	__u8	shadowMSR;		/* last MSR value received */
	char			open;
	struct async_icount	icount;
	struct usb_serial_port	*port;	/* loop back to the owner */
	struct urb		*write_urb_pool[NUM_URBS];
};

static struct usb_serial_driver moschip7720_2port_driver;

#define USB_VENDOR_ID_MOSCHIP		0x9710
#define MOSCHIP_DEVICE_ID_7720		0x7720
#define MOSCHIP_DEVICE_ID_7715		0x7715

static const struct usb_device_id id_table[] = {
	{ USB_DEVICE(USB_VENDOR_ID_MOSCHIP, MOSCHIP_DEVICE_ID_7720) },
	{ USB_DEVICE(USB_VENDOR_ID_MOSCHIP, MOSCHIP_DEVICE_ID_7715) },
	{ } /* terminating entry */
};
MODULE_DEVICE_TABLE(usb, id_table);

#ifdef CONFIG_USB_SERIAL_MOS7715_PARPORT

/* initial values for parport regs */
#define DCR_INIT_VAL       0x0c	/* SLCTIN, nINIT */
#define ECR_INIT_VAL       0x00	/* SPP mode */

struct urbtracker {
	struct mos7715_parport  *mos_parport;
	struct list_head        urblist_entry;
	struct kref             ref_count;
	struct urb              *urb;
};

enum mos7715_pp_modes {
	SPP = 0<<5,
	PS2 = 1<<5,      /* moschip calls this 'NIBBLE' mode */
	PPF = 2<<5,	 /* moschip calls this 'CB-FIFO mode */
};

struct mos7715_parport {
	struct parport          *pp;	       /* back to containing struct */
	struct kref             ref_count;     /* to instance of this struct */
	struct list_head        deferred_urbs; /* list deferred async urbs */
	struct list_head        active_urbs;   /* list async urbs in flight */
	spinlock_t              listlock;      /* protects list access */
	bool                    msg_pending;   /* usb sync call pending */
	struct completion       syncmsg_compl; /* usb sync call completed */
	struct tasklet_struct   urb_tasklet;   /* for sending deferred urbs */
	struct usb_serial       *serial;       /* back to containing struct */
	__u8	                shadowECR;     /* parallel port regs... */
	__u8	                shadowDCR;
	atomic_t                shadowDSR;     /* updated in int-in callback */
};

/* lock guards against dereferencing NULL ptr in parport ops callbacks */
static DEFINE_SPINLOCK(release_lock);

#endif	/* CONFIG_USB_SERIAL_MOS7715_PARPORT */

static const unsigned int dummy; /* for clarity in register access fns */

enum mos_regs {
	THR,	          /* serial port regs */
	RHR,
	IER,
	FCR,
	ISR,
	LCR,
	MCR,
	LSR,
	MSR,
	SPR,
	DLL,
	DLM,
	DPR,              /* parallel port regs */
	DSR,
	DCR,
	ECR,
	SP1_REG,          /* device control regs */
	SP2_REG,          /* serial port 2 (7720 only) */
	PP_REG,
	SP_CONTROL_REG,
};

/*
 * Return the correct value for the Windex field of the setup packet
 * for a control endpoint message.  See the 7715 datasheet.
 */
static inline __u16 get_reg_index(enum mos_regs reg)
{
	static const __u16 mos7715_index_lookup_table[] = {
		0x00,		/* THR */
		0x00,		/* RHR */
		0x01,		/* IER */
		0x02,		/* FCR */
		0x02,		/* ISR */
		0x03,		/* LCR */
		0x04,		/* MCR */
		0x05,		/* LSR */
		0x06,		/* MSR */
		0x07,		/* SPR */
		0x00,		/* DLL */
		0x01,		/* DLM */
		0x00,		/* DPR */
		0x01,		/* DSR */
		0x02,		/* DCR */
		0x0a,		/* ECR */
		0x01,		/* SP1_REG */
		0x02,		/* SP2_REG (7720 only) */
		0x04,		/* PP_REG (7715 only) */
		0x08,		/* SP_CONTROL_REG */
	};
	return mos7715_index_lookup_table[reg];
}

/*
 * Return the correct value for the upper byte of the Wvalue field of
 * the setup packet for a control endpoint message.
 */
static inline __u16 get_reg_value(enum mos_regs reg,
				  unsigned int serial_portnum)
{
	if (reg >= SP1_REG)	      /* control reg */
		return 0x0000;

	else if (reg >= DPR)	      /* parallel port reg (7715 only) */
		return 0x0100;

	else			      /* serial port reg */
		return (serial_portnum + 2) << 8;
}

/*
 * Write data byte to the specified device register.  The data is embedded in
 * the value field of the setup packet. serial_portnum is ignored for registers
 * not specific to a particular serial port.
 */
static int write_mos_reg(struct usb_serial *serial, unsigned int serial_portnum,
			 enum mos_regs reg, __u8 data)
{
	struct usb_device *usbdev = serial->dev;
	unsigned int pipe = usb_sndctrlpipe(usbdev, 0);
	__u8 request = (__u8)0x0e;
	__u8 requesttype = (__u8)0x40;
	__u16 index = get_reg_index(reg);
	__u16 value = get_reg_value(reg, serial_portnum) + data;
	int status = usb_control_msg(usbdev, pipe, request, requesttype, value,
				     index, NULL, 0, MOS_WDR_TIMEOUT);
	if (status < 0)
		dev_err(&usbdev->dev,
			"mos7720: usb_control_msg() failed: %d", status);
	return status;
}

/*
 * Read data byte from the specified device register.  The data returned by the
 * device is embedded in the value field of the setup packet.  serial_portnum is
 * ignored for registers that are not specific to a particular serial port.
 */
static int read_mos_reg(struct usb_serial *serial, unsigned int serial_portnum,
			enum mos_regs reg, __u8 *data)
{
	struct usb_device *usbdev = serial->dev;
	unsigned int pipe = usb_rcvctrlpipe(usbdev, 0);
	__u8 request = (__u8)0x0d;
	__u8 requesttype = (__u8)0xc0;
	__u16 index = get_reg_index(reg);
	__u16 value = get_reg_value(reg, serial_portnum);
	int status = usb_control_msg(usbdev, pipe, request, requesttype, value,
				     index, data, 1, MOS_WDR_TIMEOUT);
	if (status < 0)
		dev_err(&usbdev->dev,
			"mos7720: usb_control_msg() failed: %d", status);
	return status;
}

#ifdef CONFIG_USB_SERIAL_MOS7715_PARPORT

static inline int mos7715_change_mode(struct mos7715_parport *mos_parport,
				      enum mos7715_pp_modes mode)
{
	mos_parport->shadowECR = mode;
	write_mos_reg(mos_parport->serial, dummy, ECR, mos_parport->shadowECR);
	return 0;
}

static void destroy_mos_parport(struct kref *kref)
{
	struct mos7715_parport *mos_parport =
		container_of(kref, struct mos7715_parport, ref_count);

	kfree(mos_parport);
}

static void destroy_urbtracker(struct kref *kref)
{
	struct urbtracker *urbtrack =
		container_of(kref, struct urbtracker, ref_count);
	struct mos7715_parport *mos_parport = urbtrack->mos_parport;

	usb_free_urb(urbtrack->urb);
	kfree(urbtrack);
	kref_put(&mos_parport->ref_count, destroy_mos_parport);
}

/*
 * This runs as a tasklet when sending an urb in a non-blocking parallel
 * port callback had to be deferred because the disconnect mutex could not be
 * obtained at the time.
 */
static void send_deferred_urbs(unsigned long _mos_parport)
{
	int ret_val;
	unsigned long flags;
	struct mos7715_parport *mos_parport = (void *)_mos_parport;
	struct urbtracker *urbtrack, *tmp;
	struct list_head *cursor, *next;
	struct device *dev;

	/* if release function ran, game over */
	if (unlikely(mos_parport->serial == NULL))
		return;

	dev = &mos_parport->serial->dev->dev;

	/* try again to get the mutex */
	if (!mutex_trylock(&mos_parport->serial->disc_mutex)) {
		dev_dbg(dev, "%s: rescheduling tasklet\n", __func__);
		tasklet_schedule(&mos_parport->urb_tasklet);
		return;
	}

	/* if device disconnected, game over */
	if (unlikely(mos_parport->serial->disconnected)) {
		mutex_unlock(&mos_parport->serial->disc_mutex);
		return;
	}

	spin_lock_irqsave(&mos_parport->listlock, flags);
	if (list_empty(&mos_parport->deferred_urbs)) {
		spin_unlock_irqrestore(&mos_parport->listlock, flags);
		mutex_unlock(&mos_parport->serial->disc_mutex);
		dev_dbg(dev, "%s: deferred_urbs list empty\n", __func__);
		return;
	}

	/* move contents of deferred_urbs list to active_urbs list and submit */
	list_for_each_safe(cursor, next, &mos_parport->deferred_urbs)
		list_move_tail(cursor, &mos_parport->active_urbs);
	list_for_each_entry_safe(urbtrack, tmp, &mos_parport->active_urbs,
			    urblist_entry) {
		ret_val = usb_submit_urb(urbtrack->urb, GFP_ATOMIC);
		dev_dbg(dev, "%s: urb submitted\n", __func__);
		if (ret_val) {
			dev_err(dev, "usb_submit_urb() failed: %d\n", ret_val);
			list_del(&urbtrack->urblist_entry);
			kref_put(&urbtrack->ref_count, destroy_urbtracker);
		}
	}
	spin_unlock_irqrestore(&mos_parport->listlock, flags);
	mutex_unlock(&mos_parport->serial->disc_mutex);
}

/* callback for parallel port control urbs submitted asynchronously */
static void async_complete(struct urb *urb)
{
	struct urbtracker *urbtrack = urb->context;
	int status = urb->status;

	if (unlikely(status))
		dev_dbg(&urb->dev->dev, "%s - nonzero urb status received: %d\n", __func__, status);

	/* remove the urbtracker from the active_urbs list */
	spin_lock(&urbtrack->mos_parport->listlock);
	list_del(&urbtrack->urblist_entry);
	spin_unlock(&urbtrack->mos_parport->listlock);
	kref_put(&urbtrack->ref_count, destroy_urbtracker);
}

static int write_parport_reg_nonblock(struct mos7715_parport *mos_parport,
				      enum mos_regs reg, __u8 data)
{
	struct urbtracker *urbtrack;
	int ret_val;
	unsigned long flags;
	struct usb_ctrlrequest setup;
	struct usb_serial *serial = mos_parport->serial;
	struct usb_device *usbdev = serial->dev;

	/* create and initialize the control urb and containing urbtracker */
	urbtrack = kmalloc(sizeof(struct urbtracker), GFP_ATOMIC);
	if (urbtrack == NULL) {
		dev_err(&usbdev->dev, "out of memory");
		return -ENOMEM;
	}
	kref_get(&mos_parport->ref_count);
	urbtrack->mos_parport = mos_parport;
	urbtrack->urb = usb_alloc_urb(0, GFP_ATOMIC);
	if (urbtrack->urb == NULL) {
		dev_err(&usbdev->dev, "out of urbs");
		kfree(urbtrack);
		return -ENOMEM;
	}
	setup.bRequestType = (__u8)0x40;
	setup.bRequest = (__u8)0x0e;
	setup.wValue = get_reg_value(reg, dummy);
	setup.wIndex = get_reg_index(reg);
	setup.wLength = 0;
	usb_fill_control_urb(urbtrack->urb, usbdev,
			     usb_sndctrlpipe(usbdev, 0),
			     (unsigned char *)&setup,
			     NULL, 0, async_complete, urbtrack);
	kref_init(&urbtrack->ref_count);
	INIT_LIST_HEAD(&urbtrack->urblist_entry);

	/*
	 * get the disconnect mutex, or add tracker to the deferred_urbs list
	 * and schedule a tasklet to try again later
	 */
	if (!mutex_trylock(&serial->disc_mutex)) {
		spin_lock_irqsave(&mos_parport->listlock, flags);
		list_add_tail(&urbtrack->urblist_entry,
			      &mos_parport->deferred_urbs);
		spin_unlock_irqrestore(&mos_parport->listlock, flags);
		tasklet_schedule(&mos_parport->urb_tasklet);
		dev_dbg(&usbdev->dev, "tasklet scheduled");
		return 0;
	}

	/* bail if device disconnected */
	if (serial->disconnected) {
		kref_put(&urbtrack->ref_count, destroy_urbtracker);
		mutex_unlock(&serial->disc_mutex);
		return -ENODEV;
	}

	/* add the tracker to the active_urbs list and submit */
	spin_lock_irqsave(&mos_parport->listlock, flags);
	list_add_tail(&urbtrack->urblist_entry, &mos_parport->active_urbs);
	spin_unlock_irqrestore(&mos_parport->listlock, flags);
	ret_val = usb_submit_urb(urbtrack->urb, GFP_ATOMIC);
	mutex_unlock(&serial->disc_mutex);
	if (ret_val) {
		dev_err(&usbdev->dev,
			"%s: submit_urb() failed: %d", __func__, ret_val);
		spin_lock_irqsave(&mos_parport->listlock, flags);
		list_del(&urbtrack->urblist_entry);
		spin_unlock_irqrestore(&mos_parport->listlock, flags);
		kref_put(&urbtrack->ref_count, destroy_urbtracker);
		return ret_val;
	}
	return 0;
}

/*
 * This is the the common top part of all parallel port callback operations that
 * send synchronous messages to the device.  This implements convoluted locking
 * that avoids two scenarios: (1) a port operation is called after usbserial
 * has called our release function, at which point struct mos7715_parport has
 * been destroyed, and (2) the device has been disconnected, but usbserial has
 * not called the release function yet because someone has a serial port open.
 * The shared release_lock prevents the first, and the mutex and disconnected
 * flag maintained by usbserial covers the second.  We also use the msg_pending
 * flag to ensure that all synchronous usb messgage calls have completed before
 * our release function can return.
 */
static int parport_prologue(struct parport *pp)
{
	struct mos7715_parport *mos_parport;

	spin_lock(&release_lock);
	mos_parport = pp->private_data;
	if (unlikely(mos_parport == NULL)) {
		/* release fn called, port struct destroyed */
		spin_unlock(&release_lock);
		return -1;
	}
	mos_parport->msg_pending = true;   /* synch usb call pending */
	INIT_COMPLETION(mos_parport->syncmsg_compl);
	spin_unlock(&release_lock);

	mutex_lock(&mos_parport->serial->disc_mutex);
	if (mos_parport->serial->disconnected) {
		/* device disconnected */
		mutex_unlock(&mos_parport->serial->disc_mutex);
		mos_parport->msg_pending = false;
		complete(&mos_parport->syncmsg_compl);
		return -1;
	}

	return 0;
}

/*
 * This is the the common bottom part of all parallel port functions that send
 * synchronous messages to the device.
 */
static inline void parport_epilogue(struct parport *pp)
{
	struct mos7715_parport *mos_parport = pp->private_data;
	mutex_unlock(&mos_parport->serial->disc_mutex);
	mos_parport->msg_pending = false;
	complete(&mos_parport->syncmsg_compl);
}

static void parport_mos7715_write_data(struct parport *pp, unsigned char d)
{
	struct mos7715_parport *mos_parport = pp->private_data;

	if (parport_prologue(pp) < 0)
		return;
	mos7715_change_mode(mos_parport, SPP);
	write_mos_reg(mos_parport->serial, dummy, DPR, (__u8)d);
	parport_epilogue(pp);
}

static unsigned char parport_mos7715_read_data(struct parport *pp)
{
	struct mos7715_parport *mos_parport = pp->private_data;
	unsigned char d;

	if (parport_prologue(pp) < 0)
		return 0;
	read_mos_reg(mos_parport->serial, dummy, DPR, &d);
	parport_epilogue(pp);
	return d;
}

static void parport_mos7715_write_control(struct parport *pp, unsigned char d)
{
	struct mos7715_parport *mos_parport = pp->private_data;
	__u8 data;

	if (parport_prologue(pp) < 0)
		return;
	data = ((__u8)d & 0x0f) | (mos_parport->shadowDCR & 0xf0);
	write_mos_reg(mos_parport->serial, dummy, DCR, data);
	mos_parport->shadowDCR = data;
	parport_epilogue(pp);
}

static unsigned char parport_mos7715_read_control(struct parport *pp)
{
	struct mos7715_parport *mos_parport = pp->private_data;
	__u8 dcr;

	spin_lock(&release_lock);
	mos_parport = pp->private_data;
	if (unlikely(mos_parport == NULL)) {
		spin_unlock(&release_lock);
		return 0;
	}
	dcr = mos_parport->shadowDCR & 0x0f;
	spin_unlock(&release_lock);
	return dcr;
}

static unsigned char parport_mos7715_frob_control(struct parport *pp,
						  unsigned char mask,
						  unsigned char val)
{
	struct mos7715_parport *mos_parport = pp->private_data;
	__u8 dcr;

	mask &= 0x0f;
	val &= 0x0f;
	if (parport_prologue(pp) < 0)
		return 0;
	mos_parport->shadowDCR = (mos_parport->shadowDCR & (~mask)) ^ val;
	write_mos_reg(mos_parport->serial, dummy, DCR, mos_parport->shadowDCR);
	dcr = mos_parport->shadowDCR & 0x0f;
	parport_epilogue(pp);
	return dcr;
}

static unsigned char parport_mos7715_read_status(struct parport *pp)
{
	unsigned char status;
	struct mos7715_parport *mos_parport = pp->private_data;

	spin_lock(&release_lock);
	mos_parport = pp->private_data;
	if (unlikely(mos_parport == NULL)) {	/* release called */
		spin_unlock(&release_lock);
		return 0;
	}
	status = atomic_read(&mos_parport->shadowDSR) & 0xf8;
	spin_unlock(&release_lock);
	return status;
}

static void parport_mos7715_enable_irq(struct parport *pp)
{
}

static void parport_mos7715_disable_irq(struct parport *pp)
{
}

static void parport_mos7715_data_forward(struct parport *pp)
{
	struct mos7715_parport *mos_parport = pp->private_data;

	if (parport_prologue(pp) < 0)
		return;
	mos7715_change_mode(mos_parport, PS2);
	mos_parport->shadowDCR &=  ~0x20;
	write_mos_reg(mos_parport->serial, dummy, DCR, mos_parport->shadowDCR);
	parport_epilogue(pp);
}

static void parport_mos7715_data_reverse(struct parport *pp)
{
	struct mos7715_parport *mos_parport = pp->private_data;

	if (parport_prologue(pp) < 0)
		return;
	mos7715_change_mode(mos_parport, PS2);
	mos_parport->shadowDCR |= 0x20;
	write_mos_reg(mos_parport->serial, dummy, DCR, mos_parport->shadowDCR);
	parport_epilogue(pp);
}

static void parport_mos7715_init_state(struct pardevice *dev,
				       struct parport_state *s)
{
	s->u.pc.ctr = DCR_INIT_VAL;
	s->u.pc.ecr = ECR_INIT_VAL;
}

/* N.B. Parport core code requires that this function not block */
static void parport_mos7715_save_state(struct parport *pp,
				       struct parport_state *s)
{
	struct mos7715_parport *mos_parport;

	spin_lock(&release_lock);
	mos_parport = pp->private_data;
	if (unlikely(mos_parport == NULL)) {	/* release called */
		spin_unlock(&release_lock);
		return;
	}
	s->u.pc.ctr = mos_parport->shadowDCR;
	s->u.pc.ecr = mos_parport->shadowECR;
	spin_unlock(&release_lock);
}

/* N.B. Parport core code requires that this function not block */
static void parport_mos7715_restore_state(struct parport *pp,
					  struct parport_state *s)
{
	struct mos7715_parport *mos_parport;

	spin_lock(&release_lock);
	mos_parport = pp->private_data;
	if (unlikely(mos_parport == NULL)) {	/* release called */
		spin_unlock(&release_lock);
		return;
	}
	write_parport_reg_nonblock(mos_parport, DCR, mos_parport->shadowDCR);
	write_parport_reg_nonblock(mos_parport, ECR, mos_parport->shadowECR);
	spin_unlock(&release_lock);
}

static size_t parport_mos7715_write_compat(struct parport *pp,
					   const void *buffer,
					   size_t len, int flags)
{
	int retval;
	struct mos7715_parport *mos_parport = pp->private_data;
	int actual_len;

	if (parport_prologue(pp) < 0)
		return 0;
	mos7715_change_mode(mos_parport, PPF);
	retval = usb_bulk_msg(mos_parport->serial->dev,
			      usb_sndbulkpipe(mos_parport->serial->dev, 2),
			      (void *)buffer, len, &actual_len,
			      MOS_WDR_TIMEOUT);
	parport_epilogue(pp);
	if (retval) {
		dev_err(&mos_parport->serial->dev->dev,
			"mos7720: usb_bulk_msg() failed: %d", retval);
		return 0;
	}
	return actual_len;
}

static struct parport_operations parport_mos7715_ops = {
	.owner =		THIS_MODULE,
	.write_data =		parport_mos7715_write_data,
	.read_data =		parport_mos7715_read_data,

	.write_control =	parport_mos7715_write_control,
	.read_control =		parport_mos7715_read_control,
	.frob_control =		parport_mos7715_frob_control,

	.read_status =		parport_mos7715_read_status,

	.enable_irq =		parport_mos7715_enable_irq,
	.disable_irq =		parport_mos7715_disable_irq,

	.data_forward =		parport_mos7715_data_forward,
	.data_reverse =		parport_mos7715_data_reverse,

	.init_state =		parport_mos7715_init_state,
	.save_state =		parport_mos7715_save_state,
	.restore_state =	parport_mos7715_restore_state,

	.compat_write_data =	parport_mos7715_write_compat,

	.nibble_read_data =	parport_ieee1284_read_nibble,
	.byte_read_data =	parport_ieee1284_read_byte,
};

/*
 * Allocate and initialize parallel port control struct, initialize
 * the parallel port hardware device, and register with the parport subsystem.
 */
static int mos7715_parport_init(struct usb_serial *serial)
{
	struct mos7715_parport *mos_parport;

	/* allocate and initialize parallel port control struct */
	mos_parport = kzalloc(sizeof(struct mos7715_parport), GFP_KERNEL);
	if (mos_parport == NULL) {
		dev_dbg(&serial->dev->dev, "%s: kzalloc failed\n", __func__);
		return -ENOMEM;
	}
	mos_parport->msg_pending = false;
	kref_init(&mos_parport->ref_count);
	spin_lock_init(&mos_parport->listlock);
	INIT_LIST_HEAD(&mos_parport->active_urbs);
	INIT_LIST_HEAD(&mos_parport->deferred_urbs);
	usb_set_serial_data(serial, mos_parport); /* hijack private pointer */
	mos_parport->serial = serial;
	tasklet_init(&mos_parport->urb_tasklet, send_deferred_urbs,
		     (unsigned long) mos_parport);
	init_completion(&mos_parport->syncmsg_compl);

	/* cycle parallel port reset bit */
	write_mos_reg(mos_parport->serial, dummy, PP_REG, (__u8)0x80);
	write_mos_reg(mos_parport->serial, dummy, PP_REG, (__u8)0x00);

	/* initialize device registers */
	mos_parport->shadowDCR = DCR_INIT_VAL;
	write_mos_reg(mos_parport->serial, dummy, DCR, mos_parport->shadowDCR);
	mos_parport->shadowECR = ECR_INIT_VAL;
	write_mos_reg(mos_parport->serial, dummy, ECR, mos_parport->shadowECR);

	/* register with parport core */
	mos_parport->pp = parport_register_port(0, PARPORT_IRQ_NONE,
						PARPORT_DMA_NONE,
						&parport_mos7715_ops);
	if (mos_parport->pp == NULL) {
		dev_err(&serial->interface->dev,
			"Could not register parport\n");
		kref_put(&mos_parport->ref_count, destroy_mos_parport);
		return -EIO;
	}
	mos_parport->pp->private_data = mos_parport;
	mos_parport->pp->modes = PARPORT_MODE_COMPAT | PARPORT_MODE_PCSPP;
	mos_parport->pp->dev = &serial->interface->dev;
	parport_announce_port(mos_parport->pp);

	return 0;
}
#endif	/* CONFIG_USB_SERIAL_MOS7715_PARPORT */

/*
 * mos7720_interrupt_callback
 *	this is the callback function for when we have received data on the
 *	interrupt endpoint.
 */
static void mos7720_interrupt_callback(struct urb *urb)
{
	int result;
	int length;
	int status = urb->status;
	struct device *dev = &urb->dev->dev;
	__u8 *data;
	__u8 sp1;
	__u8 sp2;

	switch (status) {
	case 0:
		/* success */
		break;
	case -ECONNRESET:
	case -ENOENT:
	case -ESHUTDOWN:
		/* this urb is terminated, clean up */
		dev_dbg(dev, "%s - urb shutting down with status: %d\n", __func__, status);
		return;
	default:
		dev_dbg(dev, "%s - nonzero urb status received: %d\n", __func__, status);
		goto exit;
	}

	length = urb->actual_length;
	data = urb->transfer_buffer;

	/* Moschip get 4 bytes
	 * Byte 1 IIR Port 1 (port.number is 0)
	 * Byte 2 IIR Port 2 (port.number is 1)
	 * Byte 3 --------------
	 * Byte 4 FIFO status for both */

	/* the above description is inverted
	 * 	oneukum 2007-03-14 */

	if (unlikely(length != 4)) {
		dev_dbg(dev, "Wrong data !!!\n");
		return;
	}

	sp1 = data[3];
	sp2 = data[2];

	if ((sp1 | sp2) & 0x01) {
		/* No Interrupt Pending in both the ports */
		dev_dbg(dev, "No Interrupt !!!\n");
	} else {
		switch (sp1 & 0x0f) {
		case SERIAL_IIR_RLS:
			dev_dbg(dev, "Serial Port 1: Receiver status error or address bit detected in 9-bit mode\n");
			break;
		case SERIAL_IIR_CTI:
			dev_dbg(dev, "Serial Port 1: Receiver time out\n");
			break;
		case SERIAL_IIR_MS:
			/* dev_dbg(dev, "Serial Port 1: Modem status change\n"); */
			break;
		}

		switch (sp2 & 0x0f) {
		case SERIAL_IIR_RLS:
			dev_dbg(dev, "Serial Port 2: Receiver status error or address bit detected in 9-bit mode\n");
			break;
		case SERIAL_IIR_CTI:
			dev_dbg(dev, "Serial Port 2: Receiver time out\n");
			break;
		case SERIAL_IIR_MS:
			/* dev_dbg(dev, "Serial Port 2: Modem status change\n"); */
			break;
		}
	}

exit:
	result = usb_submit_urb(urb, GFP_ATOMIC);
	if (result)
		dev_err(dev, "%s - Error %d submitting control urb\n", __func__, result);
}

/*
 * mos7715_interrupt_callback
 *	this is the 7715's callback function for when we have received data on
 *	the interrupt endpoint.
 */
static void mos7715_interrupt_callback(struct urb *urb)
{
	int result;
	int length;
	int status = urb->status;
	struct device *dev = &urb->dev->dev;
	__u8 *data;
	__u8 iir;

	switch (status) {
	case 0:
		/* success */
		break;
	case -ECONNRESET:
	case -ENOENT:
	case -ESHUTDOWN:
	case -ENODEV:
		/* this urb is terminated, clean up */
		dev_dbg(dev, "%s - urb shutting down with status: %d\n", __func__, status);
		return;
	default:
		dev_dbg(dev, "%s - nonzero urb status received: %d\n", __func__, status);
		goto exit;
	}

	length = urb->actual_length;
	data = urb->transfer_buffer;

	/* Structure of data from 7715 device:
	 * Byte 1: IIR serial Port
	 * Byte 2: unused
	 * Byte 2: DSR parallel port
	 * Byte 4: FIFO status for both */

	if (unlikely(length != 4)) {
		dev_dbg(dev, "Wrong data !!!\n");
		return;
	}

	iir = data[0];
	if (!(iir & 0x01)) {	/* serial port interrupt pending */
		switch (iir & 0x0f) {
		case SERIAL_IIR_RLS:
			dev_dbg(dev, "Serial Port: Receiver status error or address bit detected in 9-bit mode\n\n");
			break;
		case SERIAL_IIR_CTI:
			dev_dbg(dev, "Serial Port: Receiver time out\n");
			break;
		case SERIAL_IIR_MS:
			/* dev_dbg(dev, "Serial Port: Modem status change\n"); */
			break;
		}
	}

#ifdef CONFIG_USB_SERIAL_MOS7715_PARPORT
	{       /* update local copy of DSR reg */
		struct usb_serial_port *port = urb->context;
		struct mos7715_parport *mos_parport = port->serial->private;
		if (unlikely(mos_parport == NULL))
			return;
		atomic_set(&mos_parport->shadowDSR, data[2]);
	}
#endif

exit:
	result = usb_submit_urb(urb, GFP_ATOMIC);
	if (result)
		dev_err(dev, "%s - Error %d submitting control urb\n", __func__, result);
}

/*
 * mos7720_bulk_in_callback
 *	this is the callback function for when we have received data on the
 *	bulk in endpoint.
 */
static void mos7720_bulk_in_callback(struct urb *urb)
{
	int retval;
	unsigned char *data ;
	struct usb_serial_port *port;
	struct tty_struct *tty;
	int status = urb->status;

	if (status) {
		dev_dbg(&urb->dev->dev, "nonzero read bulk status received: %d\n", status);
		return;
	}

	port = urb->context;

	dev_dbg(&port->dev, "Entering...%s\n", __func__);

	data = urb->transfer_buffer;

	tty = tty_port_tty_get(&port->port);
	if (tty && urb->actual_length) {
		tty_insert_flip_string(tty, data, urb->actual_length);
		tty_flip_buffer_push(tty);
	}
	tty_kref_put(tty);

	if (port->read_urb->status != -EINPROGRESS) {
		retval = usb_submit_urb(port->read_urb, GFP_ATOMIC);
		if (retval)
			dev_dbg(&port->dev, "usb_submit_urb(read bulk) failed, retval = %d\n", retval);
	}
}

/*
 * mos7720_bulk_out_data_callback
 *	this is the callback function for when we have finished sending serial
 *	data on the bulk out endpoint.
 */
static void mos7720_bulk_out_data_callback(struct urb *urb)
{
	struct moschip_port *mos7720_port;
	struct tty_struct *tty;
	int status = urb->status;

	if (status) {
		dev_dbg(&urb->dev->dev, "nonzero write bulk status received:%d\n", status);
		return;
	}

	mos7720_port = urb->context;
	if (!mos7720_port) {
		dev_dbg(&urb->dev->dev, "NULL mos7720_port pointer\n");
		return ;
	}

	tty = tty_port_tty_get(&mos7720_port->port->port);

	if (tty && mos7720_port->open)
		tty_wakeup(tty);
	tty_kref_put(tty);
}

/*
 * mos77xx_probe
 *	this function installs the appropriate read interrupt endpoint callback
 *	depending on whether the device is a 7720 or 7715, thus avoiding costly
 *	run-time checks in the high-frequency callback routine itself.
 */
static int mos77xx_probe(struct usb_serial *serial,
			 const struct usb_device_id *id)
{
	if (id->idProduct == MOSCHIP_DEVICE_ID_7715)
		moschip7720_2port_driver.read_int_callback =
			mos7715_interrupt_callback;
	else
		moschip7720_2port_driver.read_int_callback =
			mos7720_interrupt_callback;

	return 0;
}

static int mos77xx_calc_num_ports(struct usb_serial *serial)
{
	u16 product = le16_to_cpu(serial->dev->descriptor.idProduct);
	if (product == MOSCHIP_DEVICE_ID_7715)
		return 1;

	return 2;
}

static int mos7720_open(struct tty_struct *tty, struct usb_serial_port *port)
{
	struct usb_serial *serial;
	struct urb *urb;
	struct moschip_port *mos7720_port;
	int response;
	int port_number;
	__u8 data;
	int allocated_urbs = 0;
	int j;

	serial = port->serial;

	mos7720_port = usb_get_serial_port_data(port);
	if (mos7720_port == NULL)
		return -ENODEV;

	usb_clear_halt(serial->dev, port->write_urb->pipe);
	usb_clear_halt(serial->dev, port->read_urb->pipe);

	/* Initialising the write urb pool */
	for (j = 0; j < NUM_URBS; ++j) {
		urb = usb_alloc_urb(0, GFP_KERNEL);
		mos7720_port->write_urb_pool[j] = urb;

		if (urb == NULL) {
			dev_err(&port->dev, "No more urbs???\n");
			continue;
		}

		urb->transfer_buffer = kmalloc(URB_TRANSFER_BUFFER_SIZE,
					       GFP_KERNEL);
		if (!urb->transfer_buffer) {
			dev_err(&port->dev,
				"%s-out of memory for urb buffers.\n",
				__func__);
			usb_free_urb(mos7720_port->write_urb_pool[j]);
			mos7720_port->write_urb_pool[j] = NULL;
			continue;
		}
		allocated_urbs++;
	}

	if (!allocated_urbs)
		return -ENOMEM;

	 /* Initialize MCS7720 -- Write Init values to corresponding Registers
	  *
	  * Register Index
	  * 0 : THR/RHR
	  * 1 : IER
	  * 2 : FCR
	  * 3 : LCR
	  * 4 : MCR
	  * 5 : LSR
	  * 6 : MSR
	  * 7 : SPR
	  *
	  * 0x08 : SP1/2 Control Reg
	  */
	port_number = port->number - port->serial->minor;
	read_mos_reg(serial, port_number, LSR, &data);

	dev_dbg(&port->dev, "SS::%p LSR:%x\n", mos7720_port, data);

	write_mos_reg(serial, dummy, SP1_REG, 0x02);
	write_mos_reg(serial, dummy, SP2_REG, 0x02);

	write_mos_reg(serial, port_number, IER, 0x00);
	write_mos_reg(serial, port_number, FCR, 0x00);

	write_mos_reg(serial, port_number, FCR, 0xcf);
	mos7720_port->shadowLCR = 0x03;
	write_mos_reg(serial, port_number, LCR, mos7720_port->shadowLCR);
	mos7720_port->shadowMCR = 0x0b;
	write_mos_reg(serial, port_number, MCR, mos7720_port->shadowMCR);

	write_mos_reg(serial, port_number, SP_CONTROL_REG, 0x00);
	read_mos_reg(serial, dummy, SP_CONTROL_REG, &data);
	data = data | (port->number - port->serial->minor + 1);
	write_mos_reg(serial, dummy, SP_CONTROL_REG, data);
	mos7720_port->shadowLCR = 0x83;
	write_mos_reg(serial, port_number, LCR, mos7720_port->shadowLCR);
	write_mos_reg(serial, port_number, THR, 0x0c);
	write_mos_reg(serial, port_number, IER, 0x00);
	mos7720_port->shadowLCR = 0x03;
	write_mos_reg(serial, port_number, LCR, mos7720_port->shadowLCR);
	write_mos_reg(serial, port_number, IER, 0x0c);

	response = usb_submit_urb(port->read_urb, GFP_KERNEL);
	if (response)
		dev_err(&port->dev, "%s - Error %d submitting read urb\n",
							__func__, response);

	/* initialize our icount structure */
	memset(&(mos7720_port->icount), 0x00, sizeof(mos7720_port->icount));

	/* initialize our port settings */
	mos7720_port->shadowMCR = UART_MCR_OUT2; /* Must set to enable ints! */

	/* send a open port command */
	mos7720_port->open = 1;

	return 0;
}

/*
 * mos7720_chars_in_buffer
 *	this function is called by the tty driver when it wants to know how many
 *	bytes of data we currently have outstanding in the port (data that has
 *	been written, but hasn't made it out the port yet)
 *	If successful, we return the number of bytes left to be written in the
 *	system,
 *	Otherwise we return a negative error number.
 */
static int mos7720_chars_in_buffer(struct tty_struct *tty)
{
	struct usb_serial_port *port = tty->driver_data;
	int i;
	int chars = 0;
	struct moschip_port *mos7720_port;

	mos7720_port = usb_get_serial_port_data(port);
	if (mos7720_port == NULL)
		return 0;

	for (i = 0; i < NUM_URBS; ++i) {
		if (mos7720_port->write_urb_pool[i] &&
		    mos7720_port->write_urb_pool[i]->status == -EINPROGRESS)
			chars += URB_TRANSFER_BUFFER_SIZE;
	}
	dev_dbg(&port->dev, "%s - returns %d\n", __func__, chars);
	return chars;
}

static void mos7720_close(struct usb_serial_port *port)
{
	struct usb_serial *serial;
	struct moschip_port *mos7720_port;
	int j;

	serial = port->serial;

	mos7720_port = usb_get_serial_port_data(port);
	if (mos7720_port == NULL)
		return;

	for (j = 0; j < NUM_URBS; ++j)
		usb_kill_urb(mos7720_port->write_urb_pool[j]);

	/* Freeing Write URBs */
	for (j = 0; j < NUM_URBS; ++j) {
		if (mos7720_port->write_urb_pool[j]) {
			kfree(mos7720_port->write_urb_pool[j]->transfer_buffer);
			usb_free_urb(mos7720_port->write_urb_pool[j]);
		}
	}

	/* While closing port, shutdown all bulk read, write  *
	 * and interrupt read if they exists, otherwise nop   */
	usb_kill_urb(port->write_urb);
	usb_kill_urb(port->read_urb);

	mutex_lock(&serial->disc_mutex);
	/* these commands must not be issued if the device has
	 * been disconnected */
	if (!serial->disconnected) {
		write_mos_reg(serial, port->number - port->serial->minor,
			      MCR, 0x00);
		write_mos_reg(serial, port->number - port->serial->minor,
			      IER, 0x00);
	}
	mutex_unlock(&serial->disc_mutex);
	mos7720_port->open = 0;
}

static void mos7720_break(struct tty_struct *tty, int break_state)
{
	struct usb_serial_port *port = tty->driver_data;
	unsigned char data;
	struct usb_serial *serial;
	struct moschip_port *mos7720_port;

	serial = port->serial;

	mos7720_port = usb_get_serial_port_data(port);
	if (mos7720_port == NULL)
		return;

	if (break_state == -1)
		data = mos7720_port->shadowLCR | UART_LCR_SBC;
	else
		data = mos7720_port->shadowLCR & ~UART_LCR_SBC;

	mos7720_port->shadowLCR  = data;
	write_mos_reg(serial, port->number - port->serial->minor,
		      LCR, mos7720_port->shadowLCR);
}

/*
 * mos7720_write_room
 *	this function is called by the tty driver when it wants to know how many
 *	bytes of data we can accept for a specific port.
 *	If successful, we return the amount of room that we have for this port
 *	Otherwise we return a negative error number.
 */
static int mos7720_write_room(struct tty_struct *tty)
{
	struct usb_serial_port *port = tty->driver_data;
	struct moschip_port *mos7720_port;
	int room = 0;
	int i;

	mos7720_port = usb_get_serial_port_data(port);
	if (mos7720_port == NULL)
		return -ENODEV;

	/* FIXME: Locking */
	for (i = 0; i < NUM_URBS; ++i) {
		if (mos7720_port->write_urb_pool[i] &&
		    mos7720_port->write_urb_pool[i]->status != -EINPROGRESS)
			room += URB_TRANSFER_BUFFER_SIZE;
	}

	dev_dbg(&port->dev, "%s - returns %d\n", __func__, room);
	return room;
}

static int mos7720_write(struct tty_struct *tty, struct usb_serial_port *port,
				 const unsigned char *data, int count)
{
	int status;
	int i;
	int bytes_sent = 0;
	int transfer_size;

	struct moschip_port *mos7720_port;
	struct usb_serial *serial;
	struct urb    *urb;
	const unsigned char *current_position = data;

	serial = port->serial;

	mos7720_port = usb_get_serial_port_data(port);
	if (mos7720_port == NULL)
		return -ENODEV;

	/* try to find a free urb in the list */
	urb = NULL;

	for (i = 0; i < NUM_URBS; ++i) {
		if (mos7720_port->write_urb_pool[i] &&
		    mos7720_port->write_urb_pool[i]->status != -EINPROGRESS) {
			urb = mos7720_port->write_urb_pool[i];
			dev_dbg(&port->dev, "URB:%d\n", i);
			break;
		}
	}

	if (urb == NULL) {
		dev_dbg(&port->dev, "%s - no more free urbs\n", __func__);
		goto exit;
	}

	if (urb->transfer_buffer == NULL) {
		urb->transfer_buffer = kmalloc(URB_TRANSFER_BUFFER_SIZE,
					       GFP_KERNEL);
		if (urb->transfer_buffer == NULL) {
			dev_err_console(port, "%s no more kernel memory...\n",
				__func__);
			goto exit;
		}
	}
	transfer_size = min(count, URB_TRANSFER_BUFFER_SIZE);

	memcpy(urb->transfer_buffer, current_position, transfer_size);
	usb_serial_debug_data(&port->dev, __func__, transfer_size,
			      urb->transfer_buffer);

	/* fill urb with data and submit  */
	usb_fill_bulk_urb(urb, serial->dev,
			  usb_sndbulkpipe(serial->dev,
					port->bulk_out_endpointAddress),
			  urb->transfer_buffer, transfer_size,
			  mos7720_bulk_out_data_callback, mos7720_port);

	/* send it down the pipe */
	status = usb_submit_urb(urb, GFP_ATOMIC);
	if (status) {
		dev_err_console(port, "%s - usb_submit_urb(write bulk) failed "
			"with status = %d\n", __func__, status);
		bytes_sent = status;
		goto exit;
	}
	bytes_sent = transfer_size;

exit:
	return bytes_sent;
}

static void mos7720_throttle(struct tty_struct *tty)
{
	struct usb_serial_port *port = tty->driver_data;
	struct moschip_port *mos7720_port;
	int status;

	mos7720_port = usb_get_serial_port_data(port);

	if (mos7720_port == NULL)
		return;

	if (!mos7720_port->open) {
		dev_dbg(&port->dev, "%s - port not opened\n", __func__);
		return;
	}

	/* if we are implementing XON/XOFF, send the stop character */
	if (I_IXOFF(tty)) {
		unsigned char stop_char = STOP_CHAR(tty);
		status = mos7720_write(tty, port, &stop_char, 1);
		if (status <= 0)
			return;
	}

	/* if we are implementing RTS/CTS, toggle that line */
	if (tty->termios.c_cflag & CRTSCTS) {
		mos7720_port->shadowMCR &= ~UART_MCR_RTS;
		write_mos_reg(port->serial, port->number - port->serial->minor,
			      MCR, mos7720_port->shadowMCR);
		if (status != 0)
			return;
	}
}

static void mos7720_unthrottle(struct tty_struct *tty)
{
	struct usb_serial_port *port = tty->driver_data;
	struct moschip_port *mos7720_port = usb_get_serial_port_data(port);
	int status;

	if (mos7720_port == NULL)
		return;

	if (!mos7720_port->open) {
		dev_dbg(&port->dev, "%s - port not opened\n", __func__);
		return;
	}

	/* if we are implementing XON/XOFF, send the start character */
	if (I_IXOFF(tty)) {
		unsigned char start_char = START_CHAR(tty);
		status = mos7720_write(tty, port, &start_char, 1);
		if (status <= 0)
			return;
	}

	/* if we are implementing RTS/CTS, toggle that line */
	if (tty->termios.c_cflag & CRTSCTS) {
		mos7720_port->shadowMCR |= UART_MCR_RTS;
		write_mos_reg(port->serial, port->number - port->serial->minor,
			      MCR, mos7720_port->shadowMCR);
		if (status != 0)
			return;
	}
}

/* FIXME: this function does not work */
static int set_higher_rates(struct moschip_port *mos7720_port,
			    unsigned int baud)
{
	struct usb_serial_port *port;
	struct usb_serial *serial;
	int port_number;
	enum mos_regs sp_reg;
	if (mos7720_port == NULL)
		return -EINVAL;

	port = mos7720_port->port;
	serial = port->serial;

	 /***********************************************
	 *      Init Sequence for higher rates
	 ***********************************************/
	dev_dbg(&port->dev, "Sending Setting Commands ..........\n");
	port_number = port->number - port->serial->minor;

	write_mos_reg(serial, port_number, IER, 0x00);
	write_mos_reg(serial, port_number, FCR, 0x00);
	write_mos_reg(serial, port_number, FCR, 0xcf);
	mos7720_port->shadowMCR = 0x0b;
	write_mos_reg(serial, port_number, MCR, mos7720_port->shadowMCR);
	write_mos_reg(serial, dummy, SP_CONTROL_REG, 0x00);

	/***********************************************
	 *              Set for higher rates           *
	 ***********************************************/
	/* writing baud rate verbatum into uart clock field clearly not right */
	if (port_number == 0)
		sp_reg = SP1_REG;
	else
		sp_reg = SP2_REG;
	write_mos_reg(serial, dummy, sp_reg, baud * 0x10);
	write_mos_reg(serial, dummy, SP_CONTROL_REG, 0x03);
	mos7720_port->shadowMCR = 0x2b;
	write_mos_reg(serial, port_number, MCR, mos7720_port->shadowMCR);

	/***********************************************
	 *              Set DLL/DLM
	 ***********************************************/
	mos7720_port->shadowLCR = mos7720_port->shadowLCR | UART_LCR_DLAB;
	write_mos_reg(serial, port_number, LCR, mos7720_port->shadowLCR);
	write_mos_reg(serial, port_number, DLL, 0x01);
	write_mos_reg(serial, port_number, DLM, 0x00);
	mos7720_port->shadowLCR = mos7720_port->shadowLCR & ~UART_LCR_DLAB;
	write_mos_reg(serial, port_number, LCR, mos7720_port->shadowLCR);

	return 0;
}

/* baud rate information */
struct divisor_table_entry {
	__u32  baudrate;
	__u16  divisor;
};

/* Define table of divisors for moschip 7720 hardware	   *
 * These assume a 3.6864MHz crystal, the standard /16, and *
 * MCR.7 = 0.						   */
static struct divisor_table_entry divisor_table[] = {
	{   50,		2304},
	{   110,	1047},	/* 2094.545455 => 230450   => .0217 % over */
	{   134,	857},	/* 1713.011152 => 230398.5 => .00065% under */
	{   150,	768},
	{   300,	384},
	{   600,	192},
	{   1200,	96},
	{   1800,	64},
	{   2400,	48},
	{   4800,	24},
	{   7200,	16},
	{   9600,	12},
	{   19200,	6},
	{   38400,	3},
	{   57600,	2},
	{   115200,	1},
};

/*****************************************************************************
 * calc_baud_rate_divisor
 *	this function calculates the proper baud rate divisor for the specified
 *	baud rate.
 *****************************************************************************/
static int calc_baud_rate_divisor(struct usb_serial_port *port, int baudrate, int *divisor)
{
	int i;
	__u16 custom;
	__u16 round1;
	__u16 round;


	dev_dbg(&port->dev, "%s - %d\n", __func__, baudrate);

	for (i = 0; i < ARRAY_SIZE(divisor_table); i++) {
		if (divisor_table[i].baudrate == baudrate) {
			*divisor = divisor_table[i].divisor;
			return 0;
		}
	}

	/* After trying for all the standard baud rates    *
	 * Try calculating the divisor for this baud rate  */
	if (baudrate > 75 &&  baudrate < 230400) {
		/* get the divisor */
		custom = (__u16)(230400L  / baudrate);

		/* Check for round off */
		round1 = (__u16)(2304000L / baudrate);
		round = (__u16)(round1 - (custom * 10));
		if (round > 4)
			custom++;
		*divisor = custom;

		dev_dbg(&port->dev, "Baud %d = %d\n", baudrate, custom);
		return 0;
	}

	dev_dbg(&port->dev, "Baud calculation Failed...\n");
	return -EINVAL;
}

/*
 * send_cmd_write_baud_rate
 *	this function sends the proper command to change the baud rate of the
 *	specified port.
 */
static int send_cmd_write_baud_rate(struct moschip_port *mos7720_port,
				    int baudrate)
{
	struct usb_serial_port *port;
	struct usb_serial *serial;
	int divisor;
	int status;
	unsigned char number;

	if (mos7720_port == NULL)
		return -1;

	port = mos7720_port->port;
	serial = port->serial;

	number = port->number - port->serial->minor;
	dev_dbg(&port->dev, "%s - baud = %d\n", __func__, baudrate);

	/* Calculate the Divisor */
	status = calc_baud_rate_divisor(port, baudrate, &divisor);
	if (status) {
		dev_err(&port->dev, "%s - bad baud rate\n", __func__);
		return status;
	}

	/* Enable access to divisor latch */
	mos7720_port->shadowLCR = mos7720_port->shadowLCR | UART_LCR_DLAB;
	write_mos_reg(serial, number, LCR, mos7720_port->shadowLCR);

	/* Write the divisor */
	write_mos_reg(serial, number, DLL, (__u8)(divisor & 0xff));
	write_mos_reg(serial, number, DLM, (__u8)((divisor & 0xff00) >> 8));

	/* Disable access to divisor latch */
	mos7720_port->shadowLCR = mos7720_port->shadowLCR & ~UART_LCR_DLAB;
	write_mos_reg(serial, number, LCR, mos7720_port->shadowLCR);

	return status;
}

/*
 * change_port_settings
 *	This routine is called to set the UART on the device to match
 *      the specified new settings.
 */
static void change_port_settings(struct tty_struct *tty,
				 struct moschip_port *mos7720_port,
				 struct ktermios *old_termios)
{
	struct usb_serial_port *port;
	struct usb_serial *serial;
	int baud;
	unsigned cflag;
	unsigned iflag;
	__u8 mask = 0xff;
	__u8 lData;
	__u8 lParity;
	__u8 lStop;
	int status;
	int port_number;

	if (mos7720_port == NULL)
		return ;

	port = mos7720_port->port;
	serial = port->serial;
	port_number = port->number - port->serial->minor;

	if (!mos7720_port->open) {
		dev_dbg(&port->dev, "%s - port not opened\n", __func__);
		return;
	}

	lData = UART_LCR_WLEN8;
	lStop = 0x00;	/* 1 stop bit */
	lParity = 0x00;	/* No parity */

	cflag = tty->termios.c_cflag;
	iflag = tty->termios.c_iflag;

	/* Change the number of bits */
	switch (cflag & CSIZE) {
	case CS5:
		lData = UART_LCR_WLEN5;
		mask = 0x1f;
		break;

	case CS6:
		lData = UART_LCR_WLEN6;
		mask = 0x3f;
		break;

	case CS7:
		lData = UART_LCR_WLEN7;
		mask = 0x7f;
		break;
	default:
	case CS8:
		lData = UART_LCR_WLEN8;
		break;
	}

	/* Change the Parity bit */
	if (cflag & PARENB) {
		if (cflag & PARODD) {
			lParity = UART_LCR_PARITY;
			dev_dbg(&port->dev, "%s - parity = odd\n", __func__);
		} else {
			lParity = (UART_LCR_EPAR | UART_LCR_PARITY);
			dev_dbg(&port->dev, "%s - parity = even\n", __func__);
		}

	} else {
		dev_dbg(&port->dev, "%s - parity = none\n", __func__);
	}

	if (cflag & CMSPAR)
		lParity = lParity | 0x20;

	/* Change the Stop bit */
	if (cflag & CSTOPB) {
		lStop = UART_LCR_STOP;
		dev_dbg(&port->dev, "%s - stop bits = 2\n", __func__);
	} else {
		lStop = 0x00;
		dev_dbg(&port->dev, "%s - stop bits = 1\n", __func__);
	}

#define LCR_BITS_MASK		0x03	/* Mask for bits/char field */
#define LCR_STOP_MASK		0x04	/* Mask for stop bits field */
#define LCR_PAR_MASK		0x38	/* Mask for parity field */

	/* Update the LCR with the correct value */
	mos7720_port->shadowLCR &=
		~(LCR_BITS_MASK | LCR_STOP_MASK | LCR_PAR_MASK);
	mos7720_port->shadowLCR |= (lData | lParity | lStop);


	/* Disable Interrupts */
	write_mos_reg(serial, port_number, IER, 0x00);
	write_mos_reg(serial, port_number, FCR, 0x00);
	write_mos_reg(serial, port_number, FCR, 0xcf);

	/* Send the updated LCR value to the mos7720 */
	write_mos_reg(serial, port_number, LCR, mos7720_port->shadowLCR);
	mos7720_port->shadowMCR = 0x0b;
	write_mos_reg(serial, port_number, MCR, mos7720_port->shadowMCR);

	/* set up the MCR register and send it to the mos7720 */
	mos7720_port->shadowMCR = UART_MCR_OUT2;
	if (cflag & CBAUD)
		mos7720_port->shadowMCR |= (UART_MCR_DTR | UART_MCR_RTS);

	if (cflag & CRTSCTS) {
		mos7720_port->shadowMCR |= (UART_MCR_XONANY);
		/* To set hardware flow control to the specified *
		 * serial port, in SP1/2_CONTROL_REG             */
		if (port->number)
			write_mos_reg(serial, dummy, SP_CONTROL_REG, 0x01);
		else
			write_mos_reg(serial, dummy, SP_CONTROL_REG, 0x02);

	} else
		mos7720_port->shadowMCR &= ~(UART_MCR_XONANY);

	write_mos_reg(serial, port_number, MCR, mos7720_port->shadowMCR);

	/* Determine divisor based on baud rate */
	baud = tty_get_baud_rate(tty);
	if (!baud) {
		/* pick a default, any default... */
		dev_dbg(&port->dev, "Picked default baud...\n");
		baud = 9600;
	}

	if (baud >= 230400) {
		set_higher_rates(mos7720_port, baud);
		/* Enable Interrupts */
		write_mos_reg(serial, port_number, IER, 0x0c);
		return;
	}

	dev_dbg(&port->dev, "%s - baud rate = %d\n", __func__, baud);
	status = send_cmd_write_baud_rate(mos7720_port, baud);
	/* FIXME: needs to write actual resulting baud back not just
	   blindly do so */
	if (cflag & CBAUD)
		tty_encode_baud_rate(tty, baud, baud);
	/* Enable Interrupts */
	write_mos_reg(serial, port_number, IER, 0x0c);

	if (port->read_urb->status != -EINPROGRESS) {
		status = usb_submit_urb(port->read_urb, GFP_ATOMIC);
		if (status)
			dev_dbg(&port->dev, "usb_submit_urb(read bulk) failed, status = %d\n", status);
	}
}

/*
 * mos7720_set_termios
 *	this function is called by the tty driver when it wants to change the
 *	termios structure.
 */
static void mos7720_set_termios(struct tty_struct *tty,
		struct usb_serial_port *port, struct ktermios *old_termios)
{
	int status;
	unsigned int cflag;
	struct usb_serial *serial;
	struct moschip_port *mos7720_port;

	serial = port->serial;

	mos7720_port = usb_get_serial_port_data(port);

	if (mos7720_port == NULL)
		return;

	if (!mos7720_port->open) {
		dev_dbg(&port->dev, "%s - port not opened\n", __func__);
		return;
	}

	dev_dbg(&port->dev, "setting termios - ASPIRE\n");

	cflag = tty->termios.c_cflag;

<<<<<<< HEAD
	dbg("%s - cflag %08x iflag %08x", __func__,
	    tty->termios.c_cflag,
	    RELEVANT_IFLAG(tty->termios.c_iflag));
=======
	dev_dbg(&port->dev, "%s - cflag %08x iflag %08x\n", __func__,
		tty->termios->c_cflag, RELEVANT_IFLAG(tty->termios->c_iflag));
>>>>>>> 70c048a2

	dev_dbg(&port->dev, "%s - old cflag %08x old iflag %08x\n", __func__,
		old_termios->c_cflag, RELEVANT_IFLAG(old_termios->c_iflag));

	/* change the port settings to the new ones specified */
	change_port_settings(tty, mos7720_port, old_termios);

	if (port->read_urb->status != -EINPROGRESS) {
		status = usb_submit_urb(port->read_urb, GFP_ATOMIC);
		if (status)
			dev_dbg(&port->dev, "usb_submit_urb(read bulk) failed, status = %d\n", status);
	}
}

/*
 * get_lsr_info - get line status register info
 *
 * Purpose: Let user call ioctl() to get info when the UART physically
 * 	    is emptied.  On bus types like RS485, the transmitter must
 * 	    release the bus after transmitting. This must be done when
 * 	    the transmit shift register is empty, not be done when the
 * 	    transmit holding register is empty.  This functionality
 * 	    allows an RS485 driver to be written in user space.
 */
static int get_lsr_info(struct tty_struct *tty,
		struct moschip_port *mos7720_port, unsigned int __user *value)
{
	struct usb_serial_port *port = tty->driver_data;
	unsigned int result = 0;
	unsigned char data = 0;
	int port_number = port->number - port->serial->minor;
	int count;

	count = mos7720_chars_in_buffer(tty);
	if (count == 0) {
		read_mos_reg(port->serial, port_number, LSR, &data);
		if ((data & (UART_LSR_TEMT | UART_LSR_THRE))
					== (UART_LSR_TEMT | UART_LSR_THRE)) {
			dev_dbg(&port->dev, "%s -- Empty\n", __func__);
			result = TIOCSER_TEMT;
		}
	}
	if (copy_to_user(value, &result, sizeof(int)))
		return -EFAULT;
	return 0;
}

static int mos7720_tiocmget(struct tty_struct *tty)
{
	struct usb_serial_port *port = tty->driver_data;
	struct moschip_port *mos7720_port = usb_get_serial_port_data(port);
	unsigned int result = 0;
	unsigned int mcr ;
	unsigned int msr ;

	mcr = mos7720_port->shadowMCR;
	msr = mos7720_port->shadowMSR;

	result = ((mcr & UART_MCR_DTR)  ? TIOCM_DTR : 0)   /* 0x002 */
	  | ((mcr & UART_MCR_RTS)   ? TIOCM_RTS : 0)   /* 0x004 */
	  | ((msr & UART_MSR_CTS)   ? TIOCM_CTS : 0)   /* 0x020 */
	  | ((msr & UART_MSR_DCD)   ? TIOCM_CAR : 0)   /* 0x040 */
	  | ((msr & UART_MSR_RI)    ? TIOCM_RI :  0)   /* 0x080 */
	  | ((msr & UART_MSR_DSR)   ? TIOCM_DSR : 0);  /* 0x100 */

	return result;
}

static int mos7720_tiocmset(struct tty_struct *tty,
			    unsigned int set, unsigned int clear)
{
	struct usb_serial_port *port = tty->driver_data;
	struct moschip_port *mos7720_port = usb_get_serial_port_data(port);
	unsigned int mcr ;

	mcr = mos7720_port->shadowMCR;

	if (set & TIOCM_RTS)
		mcr |= UART_MCR_RTS;
	if (set & TIOCM_DTR)
		mcr |= UART_MCR_DTR;
	if (set & TIOCM_LOOP)
		mcr |= UART_MCR_LOOP;

	if (clear & TIOCM_RTS)
		mcr &= ~UART_MCR_RTS;
	if (clear & TIOCM_DTR)
		mcr &= ~UART_MCR_DTR;
	if (clear & TIOCM_LOOP)
		mcr &= ~UART_MCR_LOOP;

	mos7720_port->shadowMCR = mcr;
	write_mos_reg(port->serial, port->number - port->serial->minor,
		      MCR, mos7720_port->shadowMCR);

	return 0;
}

static int mos7720_get_icount(struct tty_struct *tty,
				struct serial_icounter_struct *icount)
{
	struct usb_serial_port *port = tty->driver_data;
	struct moschip_port *mos7720_port;
	struct async_icount cnow;

	mos7720_port = usb_get_serial_port_data(port);
	cnow = mos7720_port->icount;

	icount->cts = cnow.cts;
	icount->dsr = cnow.dsr;
	icount->rng = cnow.rng;
	icount->dcd = cnow.dcd;
	icount->rx = cnow.rx;
	icount->tx = cnow.tx;
	icount->frame = cnow.frame;
	icount->overrun = cnow.overrun;
	icount->parity = cnow.parity;
	icount->brk = cnow.brk;
	icount->buf_overrun = cnow.buf_overrun;

	dev_dbg(&port->dev, "%s TIOCGICOUNT RX=%d, TX=%d\n", __func__,
		icount->rx, icount->tx);
	return 0;
}

static int set_modem_info(struct moschip_port *mos7720_port, unsigned int cmd,
			  unsigned int __user *value)
{
	unsigned int mcr;
	unsigned int arg;

	struct usb_serial_port *port;

	if (mos7720_port == NULL)
		return -1;

	port = (struct usb_serial_port *)mos7720_port->port;
	mcr = mos7720_port->shadowMCR;

	if (copy_from_user(&arg, value, sizeof(int)))
		return -EFAULT;

	switch (cmd) {
	case TIOCMBIS:
		if (arg & TIOCM_RTS)
			mcr |= UART_MCR_RTS;
		if (arg & TIOCM_DTR)
			mcr |= UART_MCR_RTS;
		if (arg & TIOCM_LOOP)
			mcr |= UART_MCR_LOOP;
		break;

	case TIOCMBIC:
		if (arg & TIOCM_RTS)
			mcr &= ~UART_MCR_RTS;
		if (arg & TIOCM_DTR)
			mcr &= ~UART_MCR_RTS;
		if (arg & TIOCM_LOOP)
			mcr &= ~UART_MCR_LOOP;
		break;

	}

	mos7720_port->shadowMCR = mcr;
	write_mos_reg(port->serial, port->number - port->serial->minor,
		      MCR, mos7720_port->shadowMCR);

	return 0;
}

static int get_serial_info(struct moschip_port *mos7720_port,
			   struct serial_struct __user *retinfo)
{
	struct serial_struct tmp;

	if (!retinfo)
		return -EFAULT;

	memset(&tmp, 0, sizeof(tmp));

	tmp.type		= PORT_16550A;
	tmp.line		= mos7720_port->port->serial->minor;
	tmp.port		= mos7720_port->port->number;
	tmp.irq			= 0;
	tmp.flags		= ASYNC_SKIP_TEST | ASYNC_AUTO_IRQ;
	tmp.xmit_fifo_size	= NUM_URBS * URB_TRANSFER_BUFFER_SIZE;
	tmp.baud_base		= 9600;
	tmp.close_delay		= 5*HZ;
	tmp.closing_wait	= 30*HZ;

	if (copy_to_user(retinfo, &tmp, sizeof(*retinfo)))
		return -EFAULT;
	return 0;
}

static int mos7720_ioctl(struct tty_struct *tty,
			 unsigned int cmd, unsigned long arg)
{
	struct usb_serial_port *port = tty->driver_data;
	struct moschip_port *mos7720_port;
	struct async_icount cnow;
	struct async_icount cprev;

	mos7720_port = usb_get_serial_port_data(port);
	if (mos7720_port == NULL)
		return -ENODEV;

	dev_dbg(&port->dev, "%s - cmd = 0x%x", __func__, cmd);

	switch (cmd) {
	case TIOCSERGETLSR:
		dev_dbg(&port->dev, "%s TIOCSERGETLSR\n", __func__);
		return get_lsr_info(tty, mos7720_port,
					(unsigned int __user *)arg);

	/* FIXME: These should be using the mode methods */
	case TIOCMBIS:
	case TIOCMBIC:
		dev_dbg(&port->dev, "%s TIOCMSET/TIOCMBIC/TIOCMSET\n", __func__);
		return set_modem_info(mos7720_port, cmd,
				      (unsigned int __user *)arg);

	case TIOCGSERIAL:
		dev_dbg(&port->dev, "%s TIOCGSERIAL\n", __func__);
		return get_serial_info(mos7720_port,
				       (struct serial_struct __user *)arg);

	case TIOCMIWAIT:
		dev_dbg(&port->dev, "%s TIOCMIWAIT\n", __func__);
		cprev = mos7720_port->icount;
		while (1) {
			if (signal_pending(current))
				return -ERESTARTSYS;
			cnow = mos7720_port->icount;
			if (cnow.rng == cprev.rng && cnow.dsr == cprev.dsr &&
			    cnow.dcd == cprev.dcd && cnow.cts == cprev.cts)
				return -EIO; /* no change => error */
			if (((arg & TIOCM_RNG) && (cnow.rng != cprev.rng)) ||
			    ((arg & TIOCM_DSR) && (cnow.dsr != cprev.dsr)) ||
			    ((arg & TIOCM_CD)  && (cnow.dcd != cprev.dcd)) ||
			    ((arg & TIOCM_CTS) && (cnow.cts != cprev.cts))) {
				return 0;
			}
			cprev = cnow;
		}
		/* NOTREACHED */
		break;
	}

	return -ENOIOCTLCMD;
}

static int mos7720_startup(struct usb_serial *serial)
{
	struct moschip_port *mos7720_port;
	struct usb_device *dev;
	int i;
	char data;
	u16 product;
	int ret_val;

	product = le16_to_cpu(serial->dev->descriptor.idProduct);
	dev = serial->dev;

	/*
	 * The 7715 uses the first bulk in/out endpoint pair for the parallel
	 * port, and the second for the serial port.  Because the usbserial core
	 * assumes both pairs are serial ports, we must engage in a bit of
	 * subterfuge and swap the pointers for ports 0 and 1 in order to make
	 * port 0 point to the serial port.  However, both moschip devices use a
	 * single interrupt-in endpoint for both ports (as mentioned a little
	 * further down), and this endpoint was assigned to port 0.  So after
	 * the swap, we must copy the interrupt endpoint elements from port 1
	 * (as newly assigned) to port 0, and null out port 1 pointers.
	 */
	if (product == MOSCHIP_DEVICE_ID_7715) {
		struct usb_serial_port *tmp = serial->port[0];
		serial->port[0] = serial->port[1];
		serial->port[1] = tmp;
		serial->port[0]->interrupt_in_urb = tmp->interrupt_in_urb;
		serial->port[0]->interrupt_in_buffer = tmp->interrupt_in_buffer;
		serial->port[0]->interrupt_in_endpointAddress =
			tmp->interrupt_in_endpointAddress;
		serial->port[1]->interrupt_in_urb = NULL;
		serial->port[1]->interrupt_in_buffer = NULL;
	}


	/* set up serial port private structures */
	for (i = 0; i < serial->num_ports; ++i) {
		mos7720_port = kzalloc(sizeof(struct moschip_port), GFP_KERNEL);
		if (mos7720_port == NULL) {
			dev_err(&dev->dev, "%s - Out of memory\n", __func__);
			return -ENOMEM;
		}

		/* Initialize all port interrupt end point to port 0 int
		 * endpoint.  Our device has only one interrupt endpoint
		 * common to all ports */
		serial->port[i]->interrupt_in_endpointAddress =
				serial->port[0]->interrupt_in_endpointAddress;

		mos7720_port->port = serial->port[i];
		usb_set_serial_port_data(serial->port[i], mos7720_port);

		dev_dbg(&dev->dev, "port number is %d\n", serial->port[i]->number);
		dev_dbg(&dev->dev, "serial number is %d\n", serial->minor);
	}


	/* setting configuration feature to one */
	usb_control_msg(serial->dev, usb_sndctrlpipe(serial->dev, 0),
			(__u8)0x03, 0x00, 0x01, 0x00, NULL, 0x00, 5*HZ);

	/* start the interrupt urb */
	ret_val = usb_submit_urb(serial->port[0]->interrupt_in_urb, GFP_KERNEL);
	if (ret_val)
		dev_err(&dev->dev,
			"%s - Error %d submitting control urb\n",
			__func__, ret_val);

#ifdef CONFIG_USB_SERIAL_MOS7715_PARPORT
	if (product == MOSCHIP_DEVICE_ID_7715) {
		ret_val = mos7715_parport_init(serial);
		if (ret_val < 0)
			return ret_val;
	}
#endif
	/* LSR For Port 1 */
	read_mos_reg(serial, 0, LSR, &data);
	dev_dbg(&dev->dev, "LSR:%x\n", data);

	return 0;
}

static void mos7720_release(struct usb_serial *serial)
{
	int i;

#ifdef CONFIG_USB_SERIAL_MOS7715_PARPORT
	/* close the parallel port */

	if (le16_to_cpu(serial->dev->descriptor.idProduct)
	    == MOSCHIP_DEVICE_ID_7715) {
		struct urbtracker *urbtrack;
		unsigned long flags;
		struct mos7715_parport *mos_parport =
			usb_get_serial_data(serial);

		/* prevent NULL ptr dereference in port callbacks */
		spin_lock(&release_lock);
		mos_parport->pp->private_data = NULL;
		spin_unlock(&release_lock);

		/* wait for synchronous usb calls to return */
		if (mos_parport->msg_pending)
			wait_for_completion_timeout(&mos_parport->syncmsg_compl,
						    MOS_WDR_TIMEOUT);

		parport_remove_port(mos_parport->pp);
		usb_set_serial_data(serial, NULL);
		mos_parport->serial = NULL;

		/* if tasklet currently scheduled, wait for it to complete */
		tasklet_kill(&mos_parport->urb_tasklet);

		/* unlink any urbs sent by the tasklet  */
		spin_lock_irqsave(&mos_parport->listlock, flags);
		list_for_each_entry(urbtrack,
				    &mos_parport->active_urbs,
				    urblist_entry)
			usb_unlink_urb(urbtrack->urb);
		spin_unlock_irqrestore(&mos_parport->listlock, flags);

		kref_put(&mos_parport->ref_count, destroy_mos_parport);
	}
#endif
	/* free private structure allocated for serial port */
	for (i = 0; i < serial->num_ports; ++i)
		kfree(usb_get_serial_port_data(serial->port[i]));
}

static struct usb_serial_driver moschip7720_2port_driver = {
	.driver = {
		.owner =	THIS_MODULE,
		.name =		"moschip7720",
	},
	.description		= "Moschip 2 port adapter",
	.id_table		= id_table,
	.calc_num_ports		= mos77xx_calc_num_ports,
	.open			= mos7720_open,
	.close			= mos7720_close,
	.throttle		= mos7720_throttle,
	.unthrottle		= mos7720_unthrottle,
	.probe			= mos77xx_probe,
	.attach			= mos7720_startup,
	.release		= mos7720_release,
	.ioctl			= mos7720_ioctl,
	.tiocmget		= mos7720_tiocmget,
	.tiocmset		= mos7720_tiocmset,
	.get_icount		= mos7720_get_icount,
	.set_termios		= mos7720_set_termios,
	.write			= mos7720_write,
	.write_room		= mos7720_write_room,
	.chars_in_buffer	= mos7720_chars_in_buffer,
	.break_ctl		= mos7720_break,
	.read_bulk_callback	= mos7720_bulk_in_callback,
	.read_int_callback	= NULL  /* dynamically assigned in probe() */
};

static struct usb_serial_driver * const serial_drivers[] = {
	&moschip7720_2port_driver, NULL
};

module_usb_serial_driver(serial_drivers, id_table);

MODULE_AUTHOR(DRIVER_AUTHOR);
MODULE_DESCRIPTION(DRIVER_DESC);
MODULE_LICENSE("GPL");<|MERGE_RESOLUTION|>--- conflicted
+++ resolved
@@ -1710,14 +1710,8 @@
 
 	cflag = tty->termios.c_cflag;
 
-<<<<<<< HEAD
-	dbg("%s - cflag %08x iflag %08x", __func__,
-	    tty->termios.c_cflag,
-	    RELEVANT_IFLAG(tty->termios.c_iflag));
-=======
 	dev_dbg(&port->dev, "%s - cflag %08x iflag %08x\n", __func__,
-		tty->termios->c_cflag, RELEVANT_IFLAG(tty->termios->c_iflag));
->>>>>>> 70c048a2
+		tty->termios.c_cflag, RELEVANT_IFLAG(tty->termios.c_iflag));
 
 	dev_dbg(&port->dev, "%s - old cflag %08x old iflag %08x\n", __func__,
 		old_termios->c_cflag, RELEVANT_IFLAG(old_termios->c_iflag));
