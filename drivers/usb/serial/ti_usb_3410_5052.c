/* vi: ts=8 sw=8
 *
 * TI 3410/5052 USB Serial Driver
 *
 * Copyright (C) 2004 Texas Instruments
 *
 * This driver is based on the Linux io_ti driver, which is
 *   Copyright (C) 2000-2002 Inside Out Networks
 *   Copyright (C) 2001-2002 Greg Kroah-Hartman
 *
 * This program is free software; you can redistribute it and/or modify
 * it under the terms of the GNU General Public License as published by
 * the Free Software Foundation; either version 2 of the License, or
 * (at your option) any later version.
 *
 * For questions or problems with this driver, contact Texas Instruments
 * technical support, or Al Borchers <alborchers@steinerpoint.com>, or
 * Peter Berger <pberger@brimson.com>.
 */

#include <linux/kernel.h>
#include <linux/errno.h>
#include <linux/firmware.h>
#include <linux/init.h>
#include <linux/slab.h>
#include <linux/tty.h>
#include <linux/tty_driver.h>
#include <linux/tty_flip.h>
#include <linux/module.h>
#include <linux/spinlock.h>
#include <linux/ioctl.h>
#include <linux/serial.h>
#include <linux/kfifo.h>
#include <linux/mutex.h>
#include <linux/uaccess.h>
#include <linux/usb.h>
#include <linux/usb/serial.h>

#include "ti_usb_3410_5052.h"

/* Defines */

#define TI_DRIVER_AUTHOR	"Al Borchers <alborchers@steinerpoint.com>"
#define TI_DRIVER_DESC		"TI USB 3410/5052 Serial Driver"

#define TI_FIRMWARE_BUF_SIZE	16284

#define TI_WRITE_BUF_SIZE	1024

#define TI_TRANSFER_TIMEOUT	2

#define TI_DEFAULT_CLOSING_WAIT	4000		/* in .01 secs */

/* supported setserial flags */
#define TI_SET_SERIAL_FLAGS	0

/* read urb states */
#define TI_READ_URB_RUNNING	0
#define TI_READ_URB_STOPPING	1
#define TI_READ_URB_STOPPED	2

#define TI_EXTRA_VID_PID_COUNT	5


/* Structures */

struct ti_port {
	int			tp_is_open;
	__u8			tp_msr;
	__u8			tp_shadow_mcr;
	__u8			tp_uart_mode;	/* 232 or 485 modes */
	unsigned int		tp_uart_base_addr;
	int			tp_flags;
	wait_queue_head_t	tp_write_wait;
	struct ti_device	*tp_tdev;
	struct usb_serial_port	*tp_port;
	spinlock_t		tp_lock;
	int			tp_read_urb_state;
	int			tp_write_urb_in_use;
	struct kfifo		write_fifo;
};

struct ti_device {
	struct mutex		td_open_close_lock;
	int			td_open_port_count;
	struct usb_serial	*td_serial;
	int			td_is_3410;
	int			td_urb_error;
};


/* Function Declarations */

static int ti_startup(struct usb_serial *serial);
static void ti_release(struct usb_serial *serial);
static int ti_port_probe(struct usb_serial_port *port);
static int ti_port_remove(struct usb_serial_port *port);
static int ti_open(struct tty_struct *tty, struct usb_serial_port *port);
static void ti_close(struct usb_serial_port *port);
static int ti_write(struct tty_struct *tty, struct usb_serial_port *port,
		const unsigned char *data, int count);
static int ti_write_room(struct tty_struct *tty);
static int ti_chars_in_buffer(struct tty_struct *tty);
static bool ti_tx_empty(struct usb_serial_port *port);
static void ti_throttle(struct tty_struct *tty);
static void ti_unthrottle(struct tty_struct *tty);
static int ti_ioctl(struct tty_struct *tty,
		unsigned int cmd, unsigned long arg);
static void ti_set_termios(struct tty_struct *tty,
		struct usb_serial_port *port, struct ktermios *old_termios);
static int ti_tiocmget(struct tty_struct *tty);
static int ti_tiocmset(struct tty_struct *tty,
		unsigned int set, unsigned int clear);
static void ti_break(struct tty_struct *tty, int break_state);
static void ti_interrupt_callback(struct urb *urb);
static void ti_bulk_in_callback(struct urb *urb);
static void ti_bulk_out_callback(struct urb *urb);

static void ti_recv(struct usb_serial_port *port, unsigned char *data,
		int length);
static void ti_send(struct ti_port *tport);
static int ti_set_mcr(struct ti_port *tport, unsigned int mcr);
static int ti_get_lsr(struct ti_port *tport, u8 *lsr);
static int ti_get_serial_info(struct ti_port *tport,
	struct serial_struct __user *ret_arg);
static int ti_set_serial_info(struct tty_struct *tty, struct ti_port *tport,
	struct serial_struct __user *new_arg);
static void ti_handle_new_msr(struct ti_port *tport, __u8 msr);

static void ti_stop_read(struct ti_port *tport, struct tty_struct *tty);
static int ti_restart_read(struct ti_port *tport, struct tty_struct *tty);

static int ti_command_out_sync(struct ti_device *tdev, __u8 command,
	__u16 moduleid, __u16 value, __u8 *data, int size);
static int ti_command_in_sync(struct ti_device *tdev, __u8 command,
	__u16 moduleid, __u16 value, __u8 *data, int size);

static int ti_write_byte(struct usb_serial_port *port, struct ti_device *tdev,
			 unsigned long addr, __u8 mask, __u8 byte);

static int ti_download_firmware(struct ti_device *tdev);


/* Data */

/* module parameters */
static int closing_wait = TI_DEFAULT_CLOSING_WAIT;
static ushort vendor_3410[TI_EXTRA_VID_PID_COUNT];
static unsigned int vendor_3410_count;
static ushort product_3410[TI_EXTRA_VID_PID_COUNT];
static unsigned int product_3410_count;
static ushort vendor_5052[TI_EXTRA_VID_PID_COUNT];
static unsigned int vendor_5052_count;
static ushort product_5052[TI_EXTRA_VID_PID_COUNT];
static unsigned int product_5052_count;

/* supported devices */
/* the array dimension is the number of default entries plus */
/* TI_EXTRA_VID_PID_COUNT user defined entries plus 1 terminating */
/* null entry */
static struct usb_device_id ti_id_table_3410[15+TI_EXTRA_VID_PID_COUNT+1] = {
	{ USB_DEVICE(TI_VENDOR_ID, TI_3410_PRODUCT_ID) },
	{ USB_DEVICE(TI_VENDOR_ID, TI_3410_EZ430_ID) },
	{ USB_DEVICE(MTS_VENDOR_ID, MTS_GSM_NO_FW_PRODUCT_ID) },
	{ USB_DEVICE(MTS_VENDOR_ID, MTS_CDMA_NO_FW_PRODUCT_ID) },
	{ USB_DEVICE(MTS_VENDOR_ID, MTS_CDMA_PRODUCT_ID) },
	{ USB_DEVICE(MTS_VENDOR_ID, MTS_GSM_PRODUCT_ID) },
	{ USB_DEVICE(MTS_VENDOR_ID, MTS_EDGE_PRODUCT_ID) },
	{ USB_DEVICE(MTS_VENDOR_ID, MTS_MT9234MU_PRODUCT_ID) },
	{ USB_DEVICE(MTS_VENDOR_ID, MTS_MT9234ZBA_PRODUCT_ID) },
	{ USB_DEVICE(MTS_VENDOR_ID, MTS_MT9234ZBAOLD_PRODUCT_ID) },
	{ USB_DEVICE(IBM_VENDOR_ID, IBM_4543_PRODUCT_ID) },
	{ USB_DEVICE(IBM_VENDOR_ID, IBM_454B_PRODUCT_ID) },
	{ USB_DEVICE(IBM_VENDOR_ID, IBM_454C_PRODUCT_ID) },
	{ USB_DEVICE(ABBOTT_VENDOR_ID, ABBOTT_STEREO_PLUG_ID) },
	{ USB_DEVICE(ABBOTT_VENDOR_ID, ABBOTT_STRIP_PORT_ID) },
	{ USB_DEVICE(TI_VENDOR_ID, FRI2_PRODUCT_ID) },
};

static struct usb_device_id ti_id_table_5052[5+TI_EXTRA_VID_PID_COUNT+1] = {
	{ USB_DEVICE(TI_VENDOR_ID, TI_5052_BOOT_PRODUCT_ID) },
	{ USB_DEVICE(TI_VENDOR_ID, TI_5152_BOOT_PRODUCT_ID) },
	{ USB_DEVICE(TI_VENDOR_ID, TI_5052_EEPROM_PRODUCT_ID) },
	{ USB_DEVICE(TI_VENDOR_ID, TI_5052_FIRMWARE_PRODUCT_ID) },
};

static struct usb_device_id ti_id_table_combined[19+2*TI_EXTRA_VID_PID_COUNT+1] = {
	{ USB_DEVICE(TI_VENDOR_ID, TI_3410_PRODUCT_ID) },
	{ USB_DEVICE(TI_VENDOR_ID, TI_3410_EZ430_ID) },
	{ USB_DEVICE(MTS_VENDOR_ID, MTS_GSM_NO_FW_PRODUCT_ID) },
	{ USB_DEVICE(MTS_VENDOR_ID, MTS_CDMA_NO_FW_PRODUCT_ID) },
	{ USB_DEVICE(MTS_VENDOR_ID, MTS_CDMA_PRODUCT_ID) },
	{ USB_DEVICE(MTS_VENDOR_ID, MTS_GSM_PRODUCT_ID) },
	{ USB_DEVICE(MTS_VENDOR_ID, MTS_EDGE_PRODUCT_ID) },
	{ USB_DEVICE(MTS_VENDOR_ID, MTS_MT9234MU_PRODUCT_ID) },
	{ USB_DEVICE(MTS_VENDOR_ID, MTS_MT9234ZBA_PRODUCT_ID) },
	{ USB_DEVICE(MTS_VENDOR_ID, MTS_MT9234ZBAOLD_PRODUCT_ID) },
	{ USB_DEVICE(TI_VENDOR_ID, TI_5052_BOOT_PRODUCT_ID) },
	{ USB_DEVICE(TI_VENDOR_ID, TI_5152_BOOT_PRODUCT_ID) },
	{ USB_DEVICE(TI_VENDOR_ID, TI_5052_EEPROM_PRODUCT_ID) },
	{ USB_DEVICE(TI_VENDOR_ID, TI_5052_FIRMWARE_PRODUCT_ID) },
	{ USB_DEVICE(IBM_VENDOR_ID, IBM_4543_PRODUCT_ID) },
	{ USB_DEVICE(IBM_VENDOR_ID, IBM_454B_PRODUCT_ID) },
	{ USB_DEVICE(IBM_VENDOR_ID, IBM_454C_PRODUCT_ID) },
	{ USB_DEVICE(ABBOTT_VENDOR_ID, ABBOTT_PRODUCT_ID) },
	{ USB_DEVICE(TI_VENDOR_ID, FRI2_PRODUCT_ID) },
	{ }
};

static struct usb_serial_driver ti_1port_device = {
	.driver = {
		.owner		= THIS_MODULE,
		.name		= "ti_usb_3410_5052_1",
	},
	.description		= "TI USB 3410 1 port adapter",
	.id_table		= ti_id_table_3410,
	.num_ports		= 1,
	.attach			= ti_startup,
	.release		= ti_release,
	.port_probe		= ti_port_probe,
	.port_remove		= ti_port_remove,
	.open			= ti_open,
	.close			= ti_close,
	.write			= ti_write,
	.write_room		= ti_write_room,
	.chars_in_buffer	= ti_chars_in_buffer,
	.tx_empty		= ti_tx_empty,
	.throttle		= ti_throttle,
	.unthrottle		= ti_unthrottle,
	.ioctl			= ti_ioctl,
	.set_termios		= ti_set_termios,
	.tiocmget		= ti_tiocmget,
	.tiocmset		= ti_tiocmset,
	.tiocmiwait		= usb_serial_generic_tiocmiwait,
	.get_icount		= usb_serial_generic_get_icount,
	.break_ctl		= ti_break,
	.read_int_callback	= ti_interrupt_callback,
	.read_bulk_callback	= ti_bulk_in_callback,
	.write_bulk_callback	= ti_bulk_out_callback,
};

static struct usb_serial_driver ti_2port_device = {
	.driver = {
		.owner		= THIS_MODULE,
		.name		= "ti_usb_3410_5052_2",
	},
	.description		= "TI USB 5052 2 port adapter",
	.id_table		= ti_id_table_5052,
	.num_ports		= 2,
	.attach			= ti_startup,
	.release		= ti_release,
	.port_probe		= ti_port_probe,
	.port_remove		= ti_port_remove,
	.open			= ti_open,
	.close			= ti_close,
	.write			= ti_write,
	.write_room		= ti_write_room,
	.chars_in_buffer	= ti_chars_in_buffer,
	.tx_empty		= ti_tx_empty,
	.throttle		= ti_throttle,
	.unthrottle		= ti_unthrottle,
	.ioctl			= ti_ioctl,
	.set_termios		= ti_set_termios,
	.tiocmget		= ti_tiocmget,
	.tiocmset		= ti_tiocmset,
	.tiocmiwait		= usb_serial_generic_tiocmiwait,
	.get_icount		= usb_serial_generic_get_icount,
	.break_ctl		= ti_break,
	.read_int_callback	= ti_interrupt_callback,
	.read_bulk_callback	= ti_bulk_in_callback,
	.write_bulk_callback	= ti_bulk_out_callback,
};

static struct usb_serial_driver * const serial_drivers[] = {
	&ti_1port_device, &ti_2port_device, NULL
};

/* Module */

MODULE_AUTHOR(TI_DRIVER_AUTHOR);
MODULE_DESCRIPTION(TI_DRIVER_DESC);
MODULE_LICENSE("GPL");

MODULE_FIRMWARE("ti_3410.fw");
MODULE_FIRMWARE("ti_5052.fw");
MODULE_FIRMWARE("mts_cdma.fw");
MODULE_FIRMWARE("mts_gsm.fw");
MODULE_FIRMWARE("mts_edge.fw");
MODULE_FIRMWARE("mts_mt9234mu.fw");
MODULE_FIRMWARE("mts_mt9234zba.fw");

module_param(closing_wait, int, S_IRUGO | S_IWUSR);
MODULE_PARM_DESC(closing_wait,
    "Maximum wait for data to drain in close, in .01 secs, default is 4000");

module_param_array(vendor_3410, ushort, &vendor_3410_count, S_IRUGO);
MODULE_PARM_DESC(vendor_3410,
		"Vendor ids for 3410 based devices, 1-5 short integers");
module_param_array(product_3410, ushort, &product_3410_count, S_IRUGO);
MODULE_PARM_DESC(product_3410,
		"Product ids for 3410 based devices, 1-5 short integers");
module_param_array(vendor_5052, ushort, &vendor_5052_count, S_IRUGO);
MODULE_PARM_DESC(vendor_5052,
		"Vendor ids for 5052 based devices, 1-5 short integers");
module_param_array(product_5052, ushort, &product_5052_count, S_IRUGO);
MODULE_PARM_DESC(product_5052,
		"Product ids for 5052 based devices, 1-5 short integers");

MODULE_DEVICE_TABLE(usb, ti_id_table_combined);


/* Functions */

static int __init ti_init(void)
{
	int i, j, c;

	/* insert extra vendor and product ids */
	c = ARRAY_SIZE(ti_id_table_combined) - 2 * TI_EXTRA_VID_PID_COUNT - 1;
	j = ARRAY_SIZE(ti_id_table_3410) - TI_EXTRA_VID_PID_COUNT - 1;
	for (i = 0; i < min(vendor_3410_count, product_3410_count); i++, j++, c++) {
		ti_id_table_3410[j].idVendor = vendor_3410[i];
		ti_id_table_3410[j].idProduct = product_3410[i];
		ti_id_table_3410[j].match_flags = USB_DEVICE_ID_MATCH_DEVICE;
		ti_id_table_combined[c].idVendor = vendor_3410[i];
		ti_id_table_combined[c].idProduct = product_3410[i];
		ti_id_table_combined[c].match_flags = USB_DEVICE_ID_MATCH_DEVICE;
	}
	j = ARRAY_SIZE(ti_id_table_5052) - TI_EXTRA_VID_PID_COUNT - 1;
	for (i = 0; i < min(vendor_5052_count, product_5052_count); i++, j++, c++) {
		ti_id_table_5052[j].idVendor = vendor_5052[i];
		ti_id_table_5052[j].idProduct = product_5052[i];
		ti_id_table_5052[j].match_flags = USB_DEVICE_ID_MATCH_DEVICE;
		ti_id_table_combined[c].idVendor = vendor_5052[i];
		ti_id_table_combined[c].idProduct = product_5052[i];
		ti_id_table_combined[c].match_flags = USB_DEVICE_ID_MATCH_DEVICE;
	}

	return usb_serial_register_drivers(serial_drivers, KBUILD_MODNAME, ti_id_table_combined);
}

static void __exit ti_exit(void)
{
	usb_serial_deregister_drivers(serial_drivers);
}

module_init(ti_init);
module_exit(ti_exit);


static int ti_startup(struct usb_serial *serial)
{
	struct ti_device *tdev;
	struct usb_device *dev = serial->dev;
	int status;

	dev_dbg(&dev->dev,
		"%s - product 0x%4X, num configurations %d, configuration value %d",
		__func__, le16_to_cpu(dev->descriptor.idProduct),
		dev->descriptor.bNumConfigurations,
		dev->actconfig->desc.bConfigurationValue);

	/* create device structure */
	tdev = kzalloc(sizeof(struct ti_device), GFP_KERNEL);
	if (tdev == NULL) {
		dev_err(&dev->dev, "%s - out of memory\n", __func__);
		return -ENOMEM;
	}
	mutex_init(&tdev->td_open_close_lock);
	tdev->td_serial = serial;
	usb_set_serial_data(serial, tdev);

	/* determine device type */
	if (usb_match_id(serial->interface, ti_id_table_3410))
		tdev->td_is_3410 = 1;
	dev_dbg(&dev->dev, "%s - device type is %s\n", __func__,
		tdev->td_is_3410 ? "3410" : "5052");

	/* if we have only 1 configuration, download firmware */
	if (dev->descriptor.bNumConfigurations == 1) {
		status = ti_download_firmware(tdev);

		if (status != 0)
			goto free_tdev;

		/* 3410 must be reset, 5052 resets itself */
		if (tdev->td_is_3410) {
			msleep_interruptible(100);
			usb_reset_device(dev);
		}

		status = -ENODEV;
		goto free_tdev;
	}

	/* the second configuration must be set */
	if (dev->actconfig->desc.bConfigurationValue == TI_BOOT_CONFIG) {
		status = usb_driver_set_configuration(dev, TI_ACTIVE_CONFIG);
		status = status ? status : -ENODEV;
		goto free_tdev;
	}

	return 0;

free_tdev:
	kfree(tdev);
	usb_set_serial_data(serial, NULL);
	return status;
}


static void ti_release(struct usb_serial *serial)
{
	struct ti_device *tdev = usb_get_serial_data(serial);

	kfree(tdev);
}

static int ti_port_probe(struct usb_serial_port *port)
{
	struct ti_port *tport;

	tport = kzalloc(sizeof(*tport), GFP_KERNEL);
	if (!tport)
		return -ENOMEM;

	spin_lock_init(&tport->tp_lock);
	if (port == port->serial->port[0])
		tport->tp_uart_base_addr = TI_UART1_BASE_ADDR;
	else
		tport->tp_uart_base_addr = TI_UART2_BASE_ADDR;
	port->port.closing_wait = msecs_to_jiffies(10 * closing_wait);
	init_waitqueue_head(&tport->tp_write_wait);
	if (kfifo_alloc(&tport->write_fifo, TI_WRITE_BUF_SIZE, GFP_KERNEL)) {
		kfree(tport);
		return -ENOMEM;
	}
	tport->tp_port = port;
	tport->tp_tdev = usb_get_serial_data(port->serial);
	tport->tp_uart_mode = 0;	/* default is RS232 */

	usb_set_serial_port_data(port, tport);

	return 0;
}

static int ti_port_remove(struct usb_serial_port *port)
{
	struct ti_port *tport;

	tport = usb_get_serial_port_data(port);
	kfifo_free(&tport->write_fifo);
	kfree(tport);

	return 0;
}

static int ti_open(struct tty_struct *tty, struct usb_serial_port *port)
{
	struct ti_port *tport = usb_get_serial_port_data(port);
	struct ti_device *tdev;
	struct usb_device *dev;
	struct urb *urb;
	int port_number;
	int status;
	__u16 open_settings = (__u8)(TI_PIPE_MODE_CONTINOUS |
			     TI_PIPE_TIMEOUT_ENABLE |
			     (TI_TRANSFER_TIMEOUT << 2));

	if (tport == NULL)
		return -ENODEV;

	dev = port->serial->dev;
	tdev = tport->tp_tdev;

	/* only one open on any port on a device at a time */
	if (mutex_lock_interruptible(&tdev->td_open_close_lock))
		return -ERESTARTSYS;

<<<<<<< HEAD
	port_number = port->number - port->serial->minor;
=======
	port_number = port->port_number;
>>>>>>> d0e0ac97

	tport->tp_msr = 0;
	tport->tp_shadow_mcr |= (TI_MCR_RTS | TI_MCR_DTR);

	/* start interrupt urb the first time a port is opened on this device */
	if (tdev->td_open_port_count == 0) {
		dev_dbg(&port->dev, "%s - start interrupt in urb\n", __func__);
		urb = tdev->td_serial->port[0]->interrupt_in_urb;
		if (!urb) {
			dev_err(&port->dev, "%s - no interrupt urb\n", __func__);
			status = -EINVAL;
			goto release_lock;
		}
		urb->context = tdev;
		status = usb_submit_urb(urb, GFP_KERNEL);
		if (status) {
			dev_err(&port->dev, "%s - submit interrupt urb failed, %d\n", __func__, status);
			goto release_lock;
		}
	}

	if (tty)
		ti_set_termios(tty, port, &tty->termios);

	dev_dbg(&port->dev, "%s - sending TI_OPEN_PORT\n", __func__);
	status = ti_command_out_sync(tdev, TI_OPEN_PORT,
		(__u8)(TI_UART1_PORT + port_number), open_settings, NULL, 0);
	if (status) {
		dev_err(&port->dev, "%s - cannot send open command, %d\n",
			__func__, status);
		goto unlink_int_urb;
	}

	dev_dbg(&port->dev, "%s - sending TI_START_PORT\n", __func__);
	status = ti_command_out_sync(tdev, TI_START_PORT,
		(__u8)(TI_UART1_PORT + port_number), 0, NULL, 0);
	if (status) {
		dev_err(&port->dev, "%s - cannot send start command, %d\n",
							__func__, status);
		goto unlink_int_urb;
	}

	dev_dbg(&port->dev, "%s - sending TI_PURGE_PORT\n", __func__);
	status = ti_command_out_sync(tdev, TI_PURGE_PORT,
		(__u8)(TI_UART1_PORT + port_number), TI_PURGE_INPUT, NULL, 0);
	if (status) {
		dev_err(&port->dev, "%s - cannot clear input buffers, %d\n",
							__func__, status);
		goto unlink_int_urb;
	}
	status = ti_command_out_sync(tdev, TI_PURGE_PORT,
		(__u8)(TI_UART1_PORT + port_number), TI_PURGE_OUTPUT, NULL, 0);
	if (status) {
		dev_err(&port->dev, "%s - cannot clear output buffers, %d\n",
							__func__, status);
		goto unlink_int_urb;
	}

	/* reset the data toggle on the bulk endpoints to work around bug in
	 * host controllers where things get out of sync some times */
	usb_clear_halt(dev, port->write_urb->pipe);
	usb_clear_halt(dev, port->read_urb->pipe);

	if (tty)
		ti_set_termios(tty, port, &tty->termios);

	dev_dbg(&port->dev, "%s - sending TI_OPEN_PORT (2)\n", __func__);
	status = ti_command_out_sync(tdev, TI_OPEN_PORT,
		(__u8)(TI_UART1_PORT + port_number), open_settings, NULL, 0);
	if (status) {
		dev_err(&port->dev, "%s - cannot send open command (2), %d\n",
							__func__, status);
		goto unlink_int_urb;
	}

	dev_dbg(&port->dev, "%s - sending TI_START_PORT (2)\n", __func__);
	status = ti_command_out_sync(tdev, TI_START_PORT,
		(__u8)(TI_UART1_PORT + port_number), 0, NULL, 0);
	if (status) {
		dev_err(&port->dev, "%s - cannot send start command (2), %d\n",
							__func__, status);
		goto unlink_int_urb;
	}

	/* start read urb */
	dev_dbg(&port->dev, "%s - start read urb\n", __func__);
	urb = port->read_urb;
	if (!urb) {
		dev_err(&port->dev, "%s - no read urb\n", __func__);
		status = -EINVAL;
		goto unlink_int_urb;
	}
	tport->tp_read_urb_state = TI_READ_URB_RUNNING;
	urb->context = tport;
	status = usb_submit_urb(urb, GFP_KERNEL);
	if (status) {
		dev_err(&port->dev, "%s - submit read urb failed, %d\n",
							__func__, status);
		goto unlink_int_urb;
	}

	tport->tp_is_open = 1;
	++tdev->td_open_port_count;

	port->port.drain_delay = 3;

	goto release_lock;

unlink_int_urb:
	if (tdev->td_open_port_count == 0)
		usb_kill_urb(port->serial->port[0]->interrupt_in_urb);
release_lock:
	mutex_unlock(&tdev->td_open_close_lock);
	dev_dbg(&port->dev, "%s - exit %d\n", __func__, status);
	return status;
}


static void ti_close(struct usb_serial_port *port)
{
	struct ti_device *tdev;
	struct ti_port *tport;
	int port_number;
	int status;
	int do_unlock;
	unsigned long flags;

	tdev = usb_get_serial_data(port->serial);
	tport = usb_get_serial_port_data(port);
	if (tdev == NULL || tport == NULL)
		return;

	tport->tp_is_open = 0;

	usb_kill_urb(port->read_urb);
	usb_kill_urb(port->write_urb);
	tport->tp_write_urb_in_use = 0;
	spin_lock_irqsave(&tport->tp_lock, flags);
	kfifo_reset_out(&tport->write_fifo);
	spin_unlock_irqrestore(&tport->tp_lock, flags);

	port_number = port->port_number;

	dev_dbg(&port->dev, "%s - sending TI_CLOSE_PORT\n", __func__);
	status = ti_command_out_sync(tdev, TI_CLOSE_PORT,
		     (__u8)(TI_UART1_PORT + port_number), 0, NULL, 0);
	if (status)
		dev_err(&port->dev,
			"%s - cannot send close port command, %d\n"
							, __func__, status);

	/* if mutex_lock is interrupted, continue anyway */
	do_unlock = !mutex_lock_interruptible(&tdev->td_open_close_lock);
	--tport->tp_tdev->td_open_port_count;
	if (tport->tp_tdev->td_open_port_count <= 0) {
		/* last port is closed, shut down interrupt urb */
		usb_kill_urb(port->serial->port[0]->interrupt_in_urb);
		tport->tp_tdev->td_open_port_count = 0;
	}
	if (do_unlock)
		mutex_unlock(&tdev->td_open_close_lock);
}


static int ti_write(struct tty_struct *tty, struct usb_serial_port *port,
			const unsigned char *data, int count)
{
	struct ti_port *tport = usb_get_serial_port_data(port);

	if (count == 0) {
		dev_dbg(&port->dev, "%s - write request of 0 bytes\n", __func__);
		return 0;
	}

	if (tport == NULL || !tport->tp_is_open)
		return -ENODEV;

	count = kfifo_in_locked(&tport->write_fifo, data, count,
							&tport->tp_lock);
	ti_send(tport);

	return count;
}


static int ti_write_room(struct tty_struct *tty)
{
	struct usb_serial_port *port = tty->driver_data;
	struct ti_port *tport = usb_get_serial_port_data(port);
	int room = 0;
	unsigned long flags;

	if (tport == NULL)
		return 0;

	spin_lock_irqsave(&tport->tp_lock, flags);
	room = kfifo_avail(&tport->write_fifo);
	spin_unlock_irqrestore(&tport->tp_lock, flags);

	dev_dbg(&port->dev, "%s - returns %d\n", __func__, room);
	return room;
}


static int ti_chars_in_buffer(struct tty_struct *tty)
{
	struct usb_serial_port *port = tty->driver_data;
	struct ti_port *tport = usb_get_serial_port_data(port);
	int chars = 0;
	unsigned long flags;

	if (tport == NULL)
		return 0;

	spin_lock_irqsave(&tport->tp_lock, flags);
	chars = kfifo_len(&tport->write_fifo);
	spin_unlock_irqrestore(&tport->tp_lock, flags);

	dev_dbg(&port->dev, "%s - returns %d\n", __func__, chars);
	return chars;
}

static bool ti_tx_empty(struct usb_serial_port *port)
{
	struct ti_port *tport = usb_get_serial_port_data(port);
	int ret;
	u8 lsr;

	ret = ti_get_lsr(tport, &lsr);
	if (!ret && !(lsr & TI_LSR_TX_EMPTY))
		return false;

	return true;
}

static void ti_throttle(struct tty_struct *tty)
{
	struct usb_serial_port *port = tty->driver_data;
	struct ti_port *tport = usb_get_serial_port_data(port);

	if (tport == NULL)
		return;

	if (I_IXOFF(tty) || C_CRTSCTS(tty))
		ti_stop_read(tport, tty);

}


static void ti_unthrottle(struct tty_struct *tty)
{
	struct usb_serial_port *port = tty->driver_data;
	struct ti_port *tport = usb_get_serial_port_data(port);
	int status;

	if (tport == NULL)
		return;

	if (I_IXOFF(tty) || C_CRTSCTS(tty)) {
		status = ti_restart_read(tport, tty);
		if (status)
			dev_err(&port->dev, "%s - cannot restart read, %d\n",
							__func__, status);
	}
}

static int ti_ioctl(struct tty_struct *tty,
	unsigned int cmd, unsigned long arg)
{
	struct usb_serial_port *port = tty->driver_data;
	struct ti_port *tport = usb_get_serial_port_data(port);

	dev_dbg(&port->dev, "%s - cmd = 0x%04X\n", __func__, cmd);

	if (tport == NULL)
		return -ENODEV;

	switch (cmd) {
	case TIOCGSERIAL:
		dev_dbg(&port->dev, "%s - TIOCGSERIAL\n", __func__);
		return ti_get_serial_info(tport,
				(struct serial_struct __user *)arg);
	case TIOCSSERIAL:
		dev_dbg(&port->dev, "%s - TIOCSSERIAL\n", __func__);
		return ti_set_serial_info(tty, tport,
				(struct serial_struct __user *)arg);
	}
	return -ENOIOCTLCMD;
}


static void ti_set_termios(struct tty_struct *tty,
		struct usb_serial_port *port, struct ktermios *old_termios)
{
	struct ti_port *tport = usb_get_serial_port_data(port);
	struct ti_uart_config *config;
	tcflag_t cflag, iflag;
	int baud;
	int status;
	int port_number = port->port_number;
	unsigned int mcr;

	cflag = tty->termios.c_cflag;
	iflag = tty->termios.c_iflag;

	dev_dbg(&port->dev, "%s - cflag %08x, iflag %08x\n", __func__, cflag, iflag);
	dev_dbg(&port->dev, "%s - old clfag %08x, old iflag %08x\n", __func__,
		old_termios->c_cflag, old_termios->c_iflag);

	if (tport == NULL)
		return;

	config = kmalloc(sizeof(*config), GFP_KERNEL);
	if (!config) {
		dev_err(&port->dev, "%s - out of memory\n", __func__);
		return;
	}

	config->wFlags = 0;

	/* these flags must be set */
	config->wFlags |= TI_UART_ENABLE_MS_INTS;
	config->wFlags |= TI_UART_ENABLE_AUTO_START_DMA;
	config->bUartMode = (__u8)(tport->tp_uart_mode);

	switch (cflag & CSIZE) {
	case CS5:
		    config->bDataBits = TI_UART_5_DATA_BITS;
		    break;
	case CS6:
		    config->bDataBits = TI_UART_6_DATA_BITS;
		    break;
	case CS7:
		    config->bDataBits = TI_UART_7_DATA_BITS;
		    break;
	default:
	case CS8:
		    config->bDataBits = TI_UART_8_DATA_BITS;
		    break;
	}

	/* CMSPAR isn't supported by this driver */
	tty->termios.c_cflag &= ~CMSPAR;

	if (cflag & PARENB) {
		if (cflag & PARODD) {
			config->wFlags |= TI_UART_ENABLE_PARITY_CHECKING;
			config->bParity = TI_UART_ODD_PARITY;
		} else {
			config->wFlags |= TI_UART_ENABLE_PARITY_CHECKING;
			config->bParity = TI_UART_EVEN_PARITY;
		}
	} else {
		config->wFlags &= ~TI_UART_ENABLE_PARITY_CHECKING;
		config->bParity = TI_UART_NO_PARITY;
	}

	if (cflag & CSTOPB)
		config->bStopBits = TI_UART_2_STOP_BITS;
	else
		config->bStopBits = TI_UART_1_STOP_BITS;

	if (cflag & CRTSCTS) {
		/* RTS flow control must be off to drop RTS for baud rate B0 */
		if ((cflag & CBAUD) != B0)
			config->wFlags |= TI_UART_ENABLE_RTS_IN;
		config->wFlags |= TI_UART_ENABLE_CTS_OUT;
	} else {
		tty->hw_stopped = 0;
		ti_restart_read(tport, tty);
	}

	if (I_IXOFF(tty) || I_IXON(tty)) {
		config->cXon  = START_CHAR(tty);
		config->cXoff = STOP_CHAR(tty);

		if (I_IXOFF(tty))
			config->wFlags |= TI_UART_ENABLE_X_IN;
		else
			ti_restart_read(tport, tty);

		if (I_IXON(tty))
			config->wFlags |= TI_UART_ENABLE_X_OUT;
	}

	baud = tty_get_baud_rate(tty);
	if (!baud)
		baud = 9600;
	if (tport->tp_tdev->td_is_3410)
		config->wBaudRate = (__u16)((923077 + baud/2) / baud);
	else
		config->wBaudRate = (__u16)((461538 + baud/2) / baud);

	/* FIXME: Should calculate resulting baud here and report it back */
	if ((cflag & CBAUD) != B0)
		tty_encode_baud_rate(tty, baud, baud);

	dev_dbg(&port->dev,
		"%s - BaudRate=%d, wBaudRate=%d, wFlags=0x%04X, bDataBits=%d, bParity=%d, bStopBits=%d, cXon=%d, cXoff=%d, bUartMode=%d",
		__func__, baud, config->wBaudRate, config->wFlags,
		config->bDataBits, config->bParity, config->bStopBits,
		config->cXon, config->cXoff, config->bUartMode);

	cpu_to_be16s(&config->wBaudRate);
	cpu_to_be16s(&config->wFlags);

	status = ti_command_out_sync(tport->tp_tdev, TI_SET_CONFIG,
		(__u8)(TI_UART1_PORT + port_number), 0, (__u8 *)config,
		sizeof(*config));
	if (status)
		dev_err(&port->dev, "%s - cannot set config on port %d, %d\n",
					__func__, port_number, status);

	/* SET_CONFIG asserts RTS and DTR, reset them correctly */
	mcr = tport->tp_shadow_mcr;
	/* if baud rate is B0, clear RTS and DTR */
	if ((cflag & CBAUD) == B0)
		mcr &= ~(TI_MCR_DTR | TI_MCR_RTS);
	status = ti_set_mcr(tport, mcr);
	if (status)
		dev_err(&port->dev,
			"%s - cannot set modem control on port %d, %d\n",
						__func__, port_number, status);

	kfree(config);
}


static int ti_tiocmget(struct tty_struct *tty)
{
	struct usb_serial_port *port = tty->driver_data;
	struct ti_port *tport = usb_get_serial_port_data(port);
	unsigned int result;
	unsigned int msr;
	unsigned int mcr;
	unsigned long flags;

	if (tport == NULL)
		return -ENODEV;

	spin_lock_irqsave(&tport->tp_lock, flags);
	msr = tport->tp_msr;
	mcr = tport->tp_shadow_mcr;
	spin_unlock_irqrestore(&tport->tp_lock, flags);

	result = ((mcr & TI_MCR_DTR) ? TIOCM_DTR : 0)
		| ((mcr & TI_MCR_RTS) ? TIOCM_RTS : 0)
		| ((mcr & TI_MCR_LOOP) ? TIOCM_LOOP : 0)
		| ((msr & TI_MSR_CTS) ? TIOCM_CTS : 0)
		| ((msr & TI_MSR_CD) ? TIOCM_CAR : 0)
		| ((msr & TI_MSR_RI) ? TIOCM_RI : 0)
		| ((msr & TI_MSR_DSR) ? TIOCM_DSR : 0);

	dev_dbg(&port->dev, "%s - 0x%04X\n", __func__, result);

	return result;
}


static int ti_tiocmset(struct tty_struct *tty,
				unsigned int set, unsigned int clear)
{
	struct usb_serial_port *port = tty->driver_data;
	struct ti_port *tport = usb_get_serial_port_data(port);
	unsigned int mcr;
	unsigned long flags;

	if (tport == NULL)
		return -ENODEV;

	spin_lock_irqsave(&tport->tp_lock, flags);
	mcr = tport->tp_shadow_mcr;

	if (set & TIOCM_RTS)
		mcr |= TI_MCR_RTS;
	if (set & TIOCM_DTR)
		mcr |= TI_MCR_DTR;
	if (set & TIOCM_LOOP)
		mcr |= TI_MCR_LOOP;

	if (clear & TIOCM_RTS)
		mcr &= ~TI_MCR_RTS;
	if (clear & TIOCM_DTR)
		mcr &= ~TI_MCR_DTR;
	if (clear & TIOCM_LOOP)
		mcr &= ~TI_MCR_LOOP;
	spin_unlock_irqrestore(&tport->tp_lock, flags);

	return ti_set_mcr(tport, mcr);
}


static void ti_break(struct tty_struct *tty, int break_state)
{
	struct usb_serial_port *port = tty->driver_data;
	struct ti_port *tport = usb_get_serial_port_data(port);
	int status;

	dev_dbg(&port->dev, "%s - state = %d\n", __func__, break_state);

	if (tport == NULL)
		return;

	status = ti_write_byte(port, tport->tp_tdev,
		tport->tp_uart_base_addr + TI_UART_OFFSET_LCR,
		TI_LCR_BREAK, break_state == -1 ? TI_LCR_BREAK : 0);

	if (status)
		dev_dbg(&port->dev, "%s - error setting break, %d\n", __func__, status);
}


static void ti_interrupt_callback(struct urb *urb)
{
	struct ti_device *tdev = urb->context;
	struct usb_serial_port *port;
	struct usb_serial *serial = tdev->td_serial;
	struct ti_port *tport;
	struct device *dev = &urb->dev->dev;
	unsigned char *data = urb->transfer_buffer;
	int length = urb->actual_length;
	int port_number;
	int function;
	int status = urb->status;
	int retval;
	__u8 msr;

	switch (status) {
	case 0:
		break;
	case -ECONNRESET:
	case -ENOENT:
	case -ESHUTDOWN:
		dev_dbg(dev, "%s - urb shutting down, %d\n", __func__, status);
		tdev->td_urb_error = 1;
		return;
	default:
		dev_err(dev, "%s - nonzero urb status, %d\n", __func__, status);
		tdev->td_urb_error = 1;
		goto exit;
	}

	if (length != 2) {
		dev_dbg(dev, "%s - bad packet size, %d\n", __func__, length);
		goto exit;
	}

	if (data[0] == TI_CODE_HARDWARE_ERROR) {
		dev_err(dev, "%s - hardware error, %d\n", __func__, data[1]);
		goto exit;
	}

	port_number = TI_GET_PORT_FROM_CODE(data[0]);
	function = TI_GET_FUNC_FROM_CODE(data[0]);

	dev_dbg(dev, "%s - port_number %d, function %d, data 0x%02X\n",
		__func__, port_number, function, data[1]);

	if (port_number >= serial->num_ports) {
		dev_err(dev, "%s - bad port number, %d\n",
						__func__, port_number);
		goto exit;
	}

	port = serial->port[port_number];

	tport = usb_get_serial_port_data(port);
	if (!tport)
		goto exit;

	switch (function) {
	case TI_CODE_DATA_ERROR:
		dev_err(dev, "%s - DATA ERROR, port %d, data 0x%02X\n",
			__func__, port_number, data[1]);
		break;

	case TI_CODE_MODEM_STATUS:
		msr = data[1];
		dev_dbg(dev, "%s - port %d, msr 0x%02X\n", __func__, port_number, msr);
		ti_handle_new_msr(tport, msr);
		break;

	default:
		dev_err(dev, "%s - unknown interrupt code, 0x%02X\n",
							__func__, data[1]);
		break;
	}

exit:
	retval = usb_submit_urb(urb, GFP_ATOMIC);
	if (retval)
		dev_err(dev, "%s - resubmit interrupt urb failed, %d\n",
			__func__, retval);
}


static void ti_bulk_in_callback(struct urb *urb)
{
	struct ti_port *tport = urb->context;
	struct usb_serial_port *port = tport->tp_port;
	struct device *dev = &urb->dev->dev;
	int status = urb->status;
	int retval = 0;

	switch (status) {
	case 0:
		break;
	case -ECONNRESET:
	case -ENOENT:
	case -ESHUTDOWN:
		dev_dbg(dev, "%s - urb shutting down, %d\n", __func__, status);
		tport->tp_tdev->td_urb_error = 1;
		wake_up_interruptible(&tport->tp_write_wait);
		return;
	default:
		dev_err(dev, "%s - nonzero urb status, %d\n",
			__func__, status);
		tport->tp_tdev->td_urb_error = 1;
		wake_up_interruptible(&tport->tp_write_wait);
	}

	if (status == -EPIPE)
		goto exit;

	if (status) {
		dev_err(dev, "%s - stopping read!\n", __func__);
		return;
	}

	if (urb->actual_length) {
		usb_serial_debug_data(dev, __func__, urb->actual_length,
				      urb->transfer_buffer);

		if (!tport->tp_is_open)
			dev_dbg(dev, "%s - port closed, dropping data\n",
				__func__);
		else
			ti_recv(port, urb->transfer_buffer, urb->actual_length);
		spin_lock(&tport->tp_lock);
		port->icount.rx += urb->actual_length;
		spin_unlock(&tport->tp_lock);
	}

exit:
	/* continue to read unless stopping */
	spin_lock(&tport->tp_lock);
	if (tport->tp_read_urb_state == TI_READ_URB_RUNNING)
		retval = usb_submit_urb(urb, GFP_ATOMIC);
	else if (tport->tp_read_urb_state == TI_READ_URB_STOPPING)
		tport->tp_read_urb_state = TI_READ_URB_STOPPED;

	spin_unlock(&tport->tp_lock);
	if (retval)
		dev_err(dev, "%s - resubmit read urb failed, %d\n",
			__func__, retval);
}


static void ti_bulk_out_callback(struct urb *urb)
{
	struct ti_port *tport = urb->context;
	struct usb_serial_port *port = tport->tp_port;
	int status = urb->status;

	tport->tp_write_urb_in_use = 0;

	switch (status) {
	case 0:
		break;
	case -ECONNRESET:
	case -ENOENT:
	case -ESHUTDOWN:
		dev_dbg(&port->dev, "%s - urb shutting down, %d\n", __func__, status);
		tport->tp_tdev->td_urb_error = 1;
		wake_up_interruptible(&tport->tp_write_wait);
		return;
	default:
		dev_err_console(port, "%s - nonzero urb status, %d\n",
			__func__, status);
		tport->tp_tdev->td_urb_error = 1;
		wake_up_interruptible(&tport->tp_write_wait);
	}

	/* send any buffered data */
	ti_send(tport);
}


static void ti_recv(struct usb_serial_port *port, unsigned char *data,
		int length)
{
	int cnt;

	do {
		cnt = tty_insert_flip_string(&port->port, data, length);
		if (cnt < length) {
			dev_err(&port->dev, "%s - dropping data, %d bytes lost\n",
						__func__, length - cnt);
			if (cnt == 0)
				break;
		}
		tty_flip_buffer_push(&port->port);
		data += cnt;
		length -= cnt;
	} while (length > 0);
}


static void ti_send(struct ti_port *tport)
{
	int count, result;
	struct usb_serial_port *port = tport->tp_port;
	unsigned long flags;

	spin_lock_irqsave(&tport->tp_lock, flags);

	if (tport->tp_write_urb_in_use)
		goto unlock;

	count = kfifo_out(&tport->write_fifo,
				port->write_urb->transfer_buffer,
				port->bulk_out_size);

	if (count == 0)
		goto unlock;

	tport->tp_write_urb_in_use = 1;

	spin_unlock_irqrestore(&tport->tp_lock, flags);

	usb_serial_debug_data(&port->dev, __func__, count,
			      port->write_urb->transfer_buffer);

	usb_fill_bulk_urb(port->write_urb, port->serial->dev,
			   usb_sndbulkpipe(port->serial->dev,
					    port->bulk_out_endpointAddress),
			   port->write_urb->transfer_buffer, count,
			   ti_bulk_out_callback, tport);

	result = usb_submit_urb(port->write_urb, GFP_ATOMIC);
	if (result) {
		dev_err_console(port, "%s - submit write urb failed, %d\n",
							__func__, result);
		tport->tp_write_urb_in_use = 0;
		/* TODO: reschedule ti_send */
	} else {
		spin_lock_irqsave(&tport->tp_lock, flags);
		port->icount.tx += count;
		spin_unlock_irqrestore(&tport->tp_lock, flags);
	}

	/* more room in the buffer for new writes, wakeup */
	tty_port_tty_wakeup(&port->port);

	wake_up_interruptible(&tport->tp_write_wait);
	return;
unlock:
	spin_unlock_irqrestore(&tport->tp_lock, flags);
	return;
}


static int ti_set_mcr(struct ti_port *tport, unsigned int mcr)
{
	unsigned long flags;
	int status;

	status = ti_write_byte(tport->tp_port, tport->tp_tdev,
		tport->tp_uart_base_addr + TI_UART_OFFSET_MCR,
		TI_MCR_RTS | TI_MCR_DTR | TI_MCR_LOOP, mcr);

	spin_lock_irqsave(&tport->tp_lock, flags);
	if (!status)
		tport->tp_shadow_mcr = mcr;
	spin_unlock_irqrestore(&tport->tp_lock, flags);

	return status;
}


static int ti_get_lsr(struct ti_port *tport, u8 *lsr)
{
	int size, status;
	struct ti_device *tdev = tport->tp_tdev;
	struct usb_serial_port *port = tport->tp_port;
	int port_number = port->port_number;
	struct ti_port_status *data;

	size = sizeof(struct ti_port_status);
	data = kmalloc(size, GFP_KERNEL);
	if (!data) {
		dev_err(&port->dev, "%s - out of memory\n", __func__);
		return -ENOMEM;
	}

	status = ti_command_in_sync(tdev, TI_GET_PORT_STATUS,
		(__u8)(TI_UART1_PORT+port_number), 0, (__u8 *)data, size);
	if (status) {
		dev_err(&port->dev,
			"%s - get port status command failed, %d\n",
							__func__, status);
		goto free_data;
	}

	dev_dbg(&port->dev, "%s - lsr 0x%02X\n", __func__, data->bLSR);

	*lsr = data->bLSR;

free_data:
	kfree(data);
	return status;
}


static int ti_get_serial_info(struct ti_port *tport,
	struct serial_struct __user *ret_arg)
{
	struct usb_serial_port *port = tport->tp_port;
	struct serial_struct ret_serial;
	unsigned cwait;

	if (!ret_arg)
		return -EFAULT;

	cwait = port->port.closing_wait;
	if (cwait != ASYNC_CLOSING_WAIT_NONE)
		cwait = jiffies_to_msecs(cwait) / 10;

	memset(&ret_serial, 0, sizeof(ret_serial));

	ret_serial.type = PORT_16550A;
	ret_serial.line = port->minor;
	ret_serial.port = port->port_number;
	ret_serial.flags = tport->tp_flags;
	ret_serial.xmit_fifo_size = TI_WRITE_BUF_SIZE;
	ret_serial.baud_base = tport->tp_tdev->td_is_3410 ? 921600 : 460800;
	ret_serial.closing_wait = cwait;

	if (copy_to_user(ret_arg, &ret_serial, sizeof(*ret_arg)))
		return -EFAULT;

	return 0;
}


static int ti_set_serial_info(struct tty_struct *tty, struct ti_port *tport,
	struct serial_struct __user *new_arg)
{
	struct serial_struct new_serial;
	unsigned cwait;

	if (copy_from_user(&new_serial, new_arg, sizeof(new_serial)))
		return -EFAULT;

	cwait = new_serial.closing_wait;
	if (cwait != ASYNC_CLOSING_WAIT_NONE)
		cwait = msecs_to_jiffies(10 * new_serial.closing_wait);

	tport->tp_flags = new_serial.flags & TI_SET_SERIAL_FLAGS;
	tport->tp_port->port.closing_wait = cwait;

	return 0;
}


static void ti_handle_new_msr(struct ti_port *tport, __u8 msr)
{
	struct async_icount *icount;
	struct tty_struct *tty;
	unsigned long flags;

	dev_dbg(&tport->tp_port->dev, "%s - msr 0x%02X\n", __func__, msr);

	if (msr & TI_MSR_DELTA_MASK) {
		spin_lock_irqsave(&tport->tp_lock, flags);
		icount = &tport->tp_port->icount;
		if (msr & TI_MSR_DELTA_CTS)
			icount->cts++;
		if (msr & TI_MSR_DELTA_DSR)
			icount->dsr++;
		if (msr & TI_MSR_DELTA_CD)
			icount->dcd++;
		if (msr & TI_MSR_DELTA_RI)
			icount->rng++;
		wake_up_interruptible(&tport->tp_port->port.delta_msr_wait);
		spin_unlock_irqrestore(&tport->tp_lock, flags);
	}

	tport->tp_msr = msr & TI_MSR_MASK;

	/* handle CTS flow control */
	tty = tty_port_tty_get(&tport->tp_port->port);
	if (tty && C_CRTSCTS(tty)) {
		if (msr & TI_MSR_CTS) {
			tty->hw_stopped = 0;
			tty_wakeup(tty);
		} else {
			tty->hw_stopped = 1;
		}
	}
	tty_kref_put(tty);
}


static void ti_stop_read(struct ti_port *tport, struct tty_struct *tty)
{
	unsigned long flags;

	spin_lock_irqsave(&tport->tp_lock, flags);

	if (tport->tp_read_urb_state == TI_READ_URB_RUNNING)
		tport->tp_read_urb_state = TI_READ_URB_STOPPING;

	spin_unlock_irqrestore(&tport->tp_lock, flags);
}


static int ti_restart_read(struct ti_port *tport, struct tty_struct *tty)
{
	struct urb *urb;
	int status = 0;
	unsigned long flags;

	spin_lock_irqsave(&tport->tp_lock, flags);

	if (tport->tp_read_urb_state == TI_READ_URB_STOPPED) {
		tport->tp_read_urb_state = TI_READ_URB_RUNNING;
		urb = tport->tp_port->read_urb;
		spin_unlock_irqrestore(&tport->tp_lock, flags);
		urb->context = tport;
		status = usb_submit_urb(urb, GFP_KERNEL);
	} else  {
		tport->tp_read_urb_state = TI_READ_URB_RUNNING;
		spin_unlock_irqrestore(&tport->tp_lock, flags);
	}

	return status;
}


static int ti_command_out_sync(struct ti_device *tdev, __u8 command,
	__u16 moduleid, __u16 value, __u8 *data, int size)
{
	int status;

	status = usb_control_msg(tdev->td_serial->dev,
		usb_sndctrlpipe(tdev->td_serial->dev, 0), command,
		(USB_TYPE_VENDOR | USB_RECIP_DEVICE | USB_DIR_OUT),
		value, moduleid, data, size, 1000);

	if (status == size)
		status = 0;

	if (status > 0)
		status = -ECOMM;

	return status;
}


static int ti_command_in_sync(struct ti_device *tdev, __u8 command,
	__u16 moduleid, __u16 value, __u8 *data, int size)
{
	int status;

	status = usb_control_msg(tdev->td_serial->dev,
		usb_rcvctrlpipe(tdev->td_serial->dev, 0), command,
		(USB_TYPE_VENDOR | USB_RECIP_DEVICE | USB_DIR_IN),
		value, moduleid, data, size, 1000);

	if (status == size)
		status = 0;

	if (status > 0)
		status = -ECOMM;

	return status;
}


static int ti_write_byte(struct usb_serial_port *port,
			struct ti_device *tdev, unsigned long addr,
			__u8 mask, __u8 byte)
{
	int status;
	unsigned int size;
	struct ti_write_data_bytes *data;

	dev_dbg(&port->dev, "%s - addr 0x%08lX, mask 0x%02X, byte 0x%02X\n", __func__,
		addr, mask, byte);

	size = sizeof(struct ti_write_data_bytes) + 2;
	data = kmalloc(size, GFP_KERNEL);
	if (!data) {
		dev_err(&port->dev, "%s - out of memory\n", __func__);
		return -ENOMEM;
	}

	data->bAddrType = TI_RW_DATA_ADDR_XDATA;
	data->bDataType = TI_RW_DATA_BYTE;
	data->bDataCounter = 1;
	data->wBaseAddrHi = cpu_to_be16(addr>>16);
	data->wBaseAddrLo = cpu_to_be16(addr);
	data->bData[0] = mask;
	data->bData[1] = byte;

	status = ti_command_out_sync(tdev, TI_WRITE_DATA, TI_RAM_PORT, 0,
		(__u8 *)data, size);

	if (status < 0)
		dev_err(&port->dev, "%s - failed, %d\n", __func__, status);

	kfree(data);

	return status;
}

static int ti_do_download(struct usb_device *dev, int pipe,
						u8 *buffer, int size)
{
	int pos;
	u8 cs = 0;
	int done;
	struct ti_firmware_header *header;
	int status = 0;
	int len;

	for (pos = sizeof(struct ti_firmware_header); pos < size; pos++)
		cs = (__u8)(cs + buffer[pos]);

	header = (struct ti_firmware_header *)buffer;
	header->wLength = cpu_to_le16((__u16)(size
					- sizeof(struct ti_firmware_header)));
	header->bCheckSum = cs;

	dev_dbg(&dev->dev, "%s - downloading firmware\n", __func__);
	for (pos = 0; pos < size; pos += done) {
		len = min(size - pos, TI_DOWNLOAD_MAX_PACKET_SIZE);
		status = usb_bulk_msg(dev, pipe, buffer + pos, len,
								&done, 1000);
		if (status)
			break;
	}
	return status;
}

static int ti_download_firmware(struct ti_device *tdev)
{
	int status;
	int buffer_size;
	__u8 *buffer;
	struct usb_device *dev = tdev->td_serial->dev;
	unsigned int pipe = usb_sndbulkpipe(dev,
		tdev->td_serial->port[0]->bulk_out_endpointAddress);
	const struct firmware *fw_p;
	char buf[32];

	/* try ID specific firmware first, then try generic firmware */
	sprintf(buf, "ti_usb-v%04x-p%04x.fw", dev->descriptor.idVendor,
	    dev->descriptor.idProduct);
	status = request_firmware(&fw_p, buf, &dev->dev);

	if (status != 0) {
		buf[0] = '\0';
		if (dev->descriptor.idVendor == MTS_VENDOR_ID) {
			switch (dev->descriptor.idProduct) {
			case MTS_CDMA_PRODUCT_ID:
				strcpy(buf, "mts_cdma.fw");
				break;
			case MTS_GSM_PRODUCT_ID:
				strcpy(buf, "mts_gsm.fw");
				break;
			case MTS_EDGE_PRODUCT_ID:
				strcpy(buf, "mts_edge.fw");
				break;
			case MTS_MT9234MU_PRODUCT_ID:
				strcpy(buf, "mts_mt9234mu.fw");
				break;
			case MTS_MT9234ZBA_PRODUCT_ID:
				strcpy(buf, "mts_mt9234zba.fw");
				break;
			case MTS_MT9234ZBAOLD_PRODUCT_ID:
				strcpy(buf, "mts_mt9234zba.fw");
				break;			}
		}
		if (buf[0] == '\0') {
			if (tdev->td_is_3410)
				strcpy(buf, "ti_3410.fw");
			else
				strcpy(buf, "ti_5052.fw");
		}
		status = request_firmware(&fw_p, buf, &dev->dev);
	}
	if (status) {
		dev_err(&dev->dev, "%s - firmware not found\n", __func__);
		return -ENOENT;
	}
	if (fw_p->size > TI_FIRMWARE_BUF_SIZE) {
		dev_err(&dev->dev, "%s - firmware too large %zu\n", __func__, fw_p->size);
		release_firmware(fw_p);
		return -ENOENT;
	}

	buffer_size = TI_FIRMWARE_BUF_SIZE + sizeof(struct ti_firmware_header);
	buffer = kmalloc(buffer_size, GFP_KERNEL);
	if (buffer) {
		memcpy(buffer, fw_p->data, fw_p->size);
		memset(buffer + fw_p->size, 0xff, buffer_size - fw_p->size);
		status = ti_do_download(dev, pipe, buffer, fw_p->size);
		kfree(buffer);
	} else {
		dev_dbg(&dev->dev, "%s ENOMEM\n", __func__);
		status = -ENOMEM;
	}
	release_firmware(fw_p);
	if (status) {
		dev_err(&dev->dev, "%s - error downloading firmware, %d\n",
							__func__, status);
		return status;
	}

	dev_dbg(&dev->dev, "%s - download successful\n", __func__);

	return 0;
}<|MERGE_RESOLUTION|>--- conflicted
+++ resolved
@@ -477,11 +477,7 @@
 	if (mutex_lock_interruptible(&tdev->td_open_close_lock))
 		return -ERESTARTSYS;
 
-<<<<<<< HEAD
-	port_number = port->number - port->serial->minor;
-=======
 	port_number = port->port_number;
->>>>>>> d0e0ac97
 
 	tport->tp_msr = 0;
 	tport->tp_shadow_mcr |= (TI_MCR_RTS | TI_MCR_DTR);
