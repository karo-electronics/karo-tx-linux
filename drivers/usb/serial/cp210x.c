--- conflicted
+++ resolved
@@ -287,12 +287,8 @@
 	/* Issue the request, attempting to read 'size' bytes */
 	result = usb_control_msg(serial->dev, usb_rcvctrlpipe(serial->dev, 0),
 				request, REQTYPE_DEVICE_TO_HOST, 0x0000,
-<<<<<<< HEAD
-				port_priv->bInterfaceNumber, buf, size, 300);
-=======
 				port_priv->bInterfaceNumber, buf, size,
 				USB_CTRL_GET_TIMEOUT);
->>>>>>> 711e1bfb
 
 	/* Convert data into an array of integers */
 	for (i = 0; i < length; i++)
@@ -345,22 +341,14 @@
 		result = usb_control_msg(serial->dev,
 				usb_sndctrlpipe(serial->dev, 0),
 				request, REQTYPE_HOST_TO_DEVICE, 0x0000,
-<<<<<<< HEAD
-				port_priv->bInterfaceNumber, buf, size, 300);
-=======
 				port_priv->bInterfaceNumber, buf, size,
 				USB_CTRL_SET_TIMEOUT);
->>>>>>> 711e1bfb
 	} else {
 		result = usb_control_msg(serial->dev,
 				usb_sndctrlpipe(serial->dev, 0),
 				request, REQTYPE_HOST_TO_DEVICE, data[0],
-<<<<<<< HEAD
-				port_priv->bInterfaceNumber, NULL, 0, 300);
-=======
 				port_priv->bInterfaceNumber, NULL, 0,
 				USB_CTRL_SET_TIMEOUT);
->>>>>>> 711e1bfb
 	}
 
 	kfree(buf);
