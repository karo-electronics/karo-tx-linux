/*
 * Garmin GPS driver
 *
 * Copyright (C) 2006-2011 Hermann Kneissel herkne@gmx.de
 *
 * The latest version of the driver can be found at
 * http://sourceforge.net/projects/garmin-gps/
 *
 * This driver has been derived from v2.1 of the visor driver.
 *
 * This program is free software; you can redistribute it and/or modify
 * it under the terms of the GNU General Public License as published by
 * the Free Software Foundation; either version 2 of the License, or
 * (at your option) any later version.
 *
 * This program is distributed in the hope that it will be useful,
 * but WITHOUT ANY WARRANTY; without even the implied warranty of
 * MERCHANTABILITY or FITNESS FOR A PARTICULAR PURPOSE.  See the
 * GNU General Public License for more details.
 *
 * You should have received a copy of the GNU General Public License
 * along with this program; if not, write to the Free Software
 * Foundation, Inc., 59 Temple Place - Suite 330, Boston, MA 02111 USA
 */

#include <linux/kernel.h>
#include <linux/errno.h>
#include <linux/init.h>
#include <linux/slab.h>
#include <linux/timer.h>
#include <linux/tty.h>
#include <linux/tty_driver.h>
#include <linux/tty_flip.h>
#include <linux/module.h>
#include <linux/spinlock.h>
#include <linux/uaccess.h>
#include <linux/atomic.h>
#include <linux/usb.h>
#include <linux/usb/serial.h>

/* the mode to be set when the port ist opened */
static int initial_mode = 1;

#define GARMIN_VENDOR_ID             0x091E

/*
 * Version Information
 */

#define VERSION_MAJOR	0
#define VERSION_MINOR	36

#define _STR(s) #s
#define _DRIVER_VERSION(a, b) "v" _STR(a) "." _STR(b)
#define DRIVER_VERSION _DRIVER_VERSION(VERSION_MAJOR, VERSION_MINOR)
#define DRIVER_AUTHOR "hermann kneissel"
#define DRIVER_DESC "garmin gps driver"

/* error codes returned by the driver */
#define EINVPKT	1000	/* invalid packet structure */


/* size of the header of a packet using the usb protocol */
#define GARMIN_PKTHDR_LENGTH	12

/* max. possible size of a packet using the serial protocol */
#define MAX_SERIAL_PKT_SIZ (3 + 255 + 3)

/*  max. possible size of a packet with worst case stuffing */
#define MAX_SERIAL_PKT_SIZ_STUFFED (MAX_SERIAL_PKT_SIZ + 256)

/* size of a buffer able to hold a complete (no stuffing) packet
 * (the document protocol does not contain packets with a larger
 *  size, but in theory a packet may be 64k+12 bytes - if in
 *  later protocol versions larger packet sizes occur, this value
 *  should be increased accordingly, so the input buffer is always
 *  large enough the store a complete packet inclusive header) */
#define GPS_IN_BUFSIZ  (GARMIN_PKTHDR_LENGTH+MAX_SERIAL_PKT_SIZ)

/* size of a buffer able to hold a complete (incl. stuffing) packet */
#define GPS_OUT_BUFSIZ (GARMIN_PKTHDR_LENGTH+MAX_SERIAL_PKT_SIZ_STUFFED)

/* where to place the packet id of a serial packet, so we can
 * prepend the usb-packet header without the need to move the
 * packets data */
#define GSP_INITIAL_OFFSET (GARMIN_PKTHDR_LENGTH-2)

/* max. size of incoming private packets (header+1 param) */
#define PRIVPKTSIZ (GARMIN_PKTHDR_LENGTH+4)

#define GARMIN_LAYERID_TRANSPORT  0
#define GARMIN_LAYERID_APPL      20
/* our own layer-id to use for some control mechanisms */
#define GARMIN_LAYERID_PRIVATE	0x01106E4B

#define GARMIN_PKTID_PVT_DATA	51
#define GARMIN_PKTID_L001_COMMAND_DATA 10

#define CMND_ABORT_TRANSFER 0

/* packet ids used in private layer */
#define PRIV_PKTID_SET_DEBUG	1
#define PRIV_PKTID_SET_MODE	2
#define PRIV_PKTID_INFO_REQ	3
#define PRIV_PKTID_INFO_RESP	4
#define PRIV_PKTID_RESET_REQ	5
#define PRIV_PKTID_SET_DEF_MODE	6


#define ETX	0x03
#define DLE	0x10
#define ACK	0x06
#define NAK	0x15

/* structure used to queue incoming packets */
struct garmin_packet {
	struct list_head  list;
	int               seq;
	/* the real size of the data array, always > 0 */
	int               size;
	__u8              data[1];
};

/* structure used to keep the current state of the driver */
struct garmin_data {
	__u8   state;
	__u16  flags;
	__u8   mode;
	__u8   count;
	__u8   pkt_id;
	__u32  serial_num;
	struct timer_list timer;
	struct usb_serial_port *port;
	int    seq_counter;
	int    insize;
	int    outsize;
	__u8   inbuffer [GPS_IN_BUFSIZ];  /* tty -> usb */
	__u8   outbuffer[GPS_OUT_BUFSIZ]; /* usb -> tty */
	__u8   privpkt[4*6];
	spinlock_t lock;
	struct list_head pktlist;
};


#define STATE_NEW            0
#define STATE_INITIAL_DELAY  1
#define STATE_TIMEOUT        2
#define STATE_SESSION_REQ1   3
#define STATE_SESSION_REQ2   4
#define STATE_ACTIVE         5

#define STATE_RESET	     8
#define STATE_DISCONNECTED   9
#define STATE_WAIT_TTY_ACK  10
#define STATE_GSP_WAIT_DATA 11

#define MODE_NATIVE          0
#define MODE_GARMIN_SERIAL   1

/* Flags used in garmin_data.flags: */
#define FLAGS_SESSION_REPLY_MASK  0x00C0
#define FLAGS_SESSION_REPLY1_SEEN 0x0080
#define FLAGS_SESSION_REPLY2_SEEN 0x0040
#define FLAGS_BULK_IN_ACTIVE      0x0020
#define FLAGS_BULK_IN_RESTART     0x0010
#define FLAGS_THROTTLED           0x0008
#define APP_REQ_SEEN              0x0004
#define APP_RESP_SEEN             0x0002
#define CLEAR_HALT_REQUIRED       0x0001

#define FLAGS_QUEUING             0x0100
#define FLAGS_DROP_DATA           0x0800

#define FLAGS_GSP_SKIP            0x1000
#define FLAGS_GSP_DLESEEN         0x2000






/* function prototypes */
static int gsp_next_packet(struct garmin_data *garmin_data_p);
static int garmin_write_bulk(struct usb_serial_port *port,
			     const unsigned char *buf, int count,
			     int dismiss_ack);

/* some special packets to be send or received */
static unsigned char const GARMIN_START_SESSION_REQ[]
	= { 0, 0, 0, 0,  5, 0, 0, 0, 0, 0, 0, 0 };
static unsigned char const GARMIN_START_SESSION_REPLY[]
	= { 0, 0, 0, 0,  6, 0, 0, 0, 4, 0, 0, 0 };
static unsigned char const GARMIN_BULK_IN_AVAIL_REPLY[]
	= { 0, 0, 0, 0,  2, 0, 0, 0, 0, 0, 0, 0 };
static unsigned char const GARMIN_APP_LAYER_REPLY[]
	= { 0x14, 0, 0, 0 };
static unsigned char const GARMIN_START_PVT_REQ[]
	= { 20, 0, 0, 0,  10, 0, 0, 0, 2, 0, 0, 0, 49, 0 };
static unsigned char const GARMIN_STOP_PVT_REQ[]
	= { 20, 0, 0, 0,  10, 0, 0, 0, 2, 0, 0, 0, 50, 0 };
static unsigned char const GARMIN_STOP_TRANSFER_REQ[]
	= { 20, 0, 0, 0,  10, 0, 0, 0, 2, 0, 0, 0, 0, 0 };
static unsigned char const GARMIN_STOP_TRANSFER_REQ_V2[]
	= { 20, 0, 0, 0,  10, 0, 0, 0, 1, 0, 0, 0, 0 };
static unsigned char const PRIVATE_REQ[]
	=    { 0x4B, 0x6E, 0x10, 0x01,  0xFF, 0, 0, 0, 0xFF, 0, 0, 0 };



static const struct usb_device_id id_table[] = {
	/* the same device id seems to be used by all
	   usb enabled GPS devices */
	{ USB_DEVICE(GARMIN_VENDOR_ID, 3) },
	{ }					/* Terminating entry */
};
MODULE_DEVICE_TABLE(usb, id_table);


static inline int getLayerId(const __u8 *usbPacket)
{
	return __le32_to_cpup((__le32 *)(usbPacket));
}

static inline int getPacketId(const __u8 *usbPacket)
{
	return __le32_to_cpup((__le32 *)(usbPacket+4));
}

static inline int getDataLength(const __u8 *usbPacket)
{
	return __le32_to_cpup((__le32 *)(usbPacket+8));
}


/*
 * check if the usb-packet in buf contains an abort-transfer command.
 * (if yes, all queued data will be dropped)
 */
static inline int isAbortTrfCmnd(const unsigned char *buf)
{
	if (0 == memcmp(buf, GARMIN_STOP_TRANSFER_REQ,
					sizeof(GARMIN_STOP_TRANSFER_REQ)) ||
	    0 == memcmp(buf, GARMIN_STOP_TRANSFER_REQ_V2,
					sizeof(GARMIN_STOP_TRANSFER_REQ_V2)))
		return 1;
	else
		return 0;
}



static void send_to_tty(struct usb_serial_port *port,
			char *data, unsigned int actual_length)
{
	if (actual_length) {
		usb_serial_debug_data(&port->dev, __func__, actual_length, data);
		tty_insert_flip_string(&port->port, data, actual_length);
		tty_flip_buffer_push(&port->port);
	}
}


/******************************************************************************
 * packet queue handling
 ******************************************************************************/

/*
 * queue a received (usb-)packet for later processing
 */
static int pkt_add(struct garmin_data *garmin_data_p,
		   unsigned char *data, unsigned int data_length)
{
	int state = 0;
	int result = 0;
	unsigned long flags;
	struct garmin_packet *pkt;

	/* process only packets containg data ... */
	if (data_length) {
		pkt = kmalloc(sizeof(struct garmin_packet)+data_length,
								GFP_ATOMIC);
		if (pkt == NULL) {
			dev_err(&garmin_data_p->port->dev, "out of memory\n");
			return 0;
		}
		pkt->size = data_length;
		memcpy(pkt->data, data, data_length);

		spin_lock_irqsave(&garmin_data_p->lock, flags);
		garmin_data_p->flags |= FLAGS_QUEUING;
		result = list_empty(&garmin_data_p->pktlist);
		pkt->seq = garmin_data_p->seq_counter++;
		list_add_tail(&pkt->list, &garmin_data_p->pktlist);
		state = garmin_data_p->state;
		spin_unlock_irqrestore(&garmin_data_p->lock, flags);

		dev_dbg(&garmin_data_p->port->dev,
			"%s - added: pkt: %d - %d bytes\n", __func__,
			pkt->seq, data_length);

		/* in serial mode, if someone is waiting for data from
		   the device, convert and send the next packet to tty. */
		if (result && (state == STATE_GSP_WAIT_DATA))
			gsp_next_packet(garmin_data_p);
	}
	return result;
}


/* get the next pending packet */
static struct garmin_packet *pkt_pop(struct garmin_data *garmin_data_p)
{
	unsigned long flags;
	struct garmin_packet *result = NULL;

	spin_lock_irqsave(&garmin_data_p->lock, flags);
	if (!list_empty(&garmin_data_p->pktlist)) {
		result = (struct garmin_packet *)garmin_data_p->pktlist.next;
		list_del(&result->list);
	}
	spin_unlock_irqrestore(&garmin_data_p->lock, flags);
	return result;
}


/* free up all queued data */
static void pkt_clear(struct garmin_data *garmin_data_p)
{
	unsigned long flags;
	struct garmin_packet *result = NULL;

	spin_lock_irqsave(&garmin_data_p->lock, flags);
	while (!list_empty(&garmin_data_p->pktlist)) {
		result = (struct garmin_packet *)garmin_data_p->pktlist.next;
		list_del(&result->list);
		kfree(result);
	}
	spin_unlock_irqrestore(&garmin_data_p->lock, flags);
}


/******************************************************************************
 * garmin serial protocol handling handling
 ******************************************************************************/

/* send an ack packet back to the tty */
static int gsp_send_ack(struct garmin_data *garmin_data_p, __u8 pkt_id)
{
	__u8 pkt[10];
	__u8 cksum = 0;
	__u8 *ptr = pkt;
	unsigned  l = 0;

	dev_dbg(&garmin_data_p->port->dev, "%s - pkt-id: 0x%X.\n", __func__,
		0xFF & pkt_id);

	*ptr++ = DLE;
	*ptr++ = ACK;
	cksum += ACK;

	*ptr++ = 2;
	cksum += 2;

	*ptr++ = pkt_id;
	cksum += pkt_id;

	if (pkt_id == DLE)
		*ptr++ = DLE;

	*ptr++ = 0;
	*ptr++ = 0xFF & (-cksum);
	*ptr++ = DLE;
	*ptr++ = ETX;

	l = ptr-pkt;

	send_to_tty(garmin_data_p->port, pkt, l);
	return 0;
}



/*
 * called for a complete packet received from tty layer
 *
 * the complete packet (pktid ... cksum) is in garmin_data_p->inbuf starting
 * at GSP_INITIAL_OFFSET.
 *
 * count - number of bytes in the input buffer including space reserved for
 *         the usb header: GSP_INITIAL_OFFSET + number of bytes in packet
 *         (including pkt-id, data-length a. cksum)
 */
static int gsp_rec_packet(struct garmin_data *garmin_data_p, int count)
{
	struct device *dev = &garmin_data_p->port->dev;
	unsigned long flags;
	const __u8 *recpkt = garmin_data_p->inbuffer+GSP_INITIAL_OFFSET;
	__le32 *usbdata = (__le32 *) garmin_data_p->inbuffer;
	int cksum = 0;
	int n = 0;
	int pktid = recpkt[0];
	int size = recpkt[1];

	usb_serial_debug_data(&garmin_data_p->port->dev, __func__,
			      count-GSP_INITIAL_OFFSET, recpkt);

	if (size != (count-GSP_INITIAL_OFFSET-3)) {
		dev_dbg(dev, "%s - invalid size, expected %d bytes, got %d\n",
			__func__, size, (count-GSP_INITIAL_OFFSET-3));
		return -EINVPKT;
	}

	cksum += *recpkt++;
	cksum += *recpkt++;

	/* sanity check, remove after test ... */
	if ((__u8 *)&(usbdata[3]) != recpkt) {
		dev_dbg(dev, "%s - ptr mismatch %p - %p\n", __func__,
			&(usbdata[4]), recpkt);
		return -EINVPKT;
	}

	while (n < size) {
		cksum += *recpkt++;
		n++;
	}

	if ((0xff & (cksum + *recpkt)) != 0) {
		dev_dbg(dev, "%s - invalid checksum, expected %02x, got %02x\n",
			__func__, 0xff & -cksum, 0xff & *recpkt);
		return -EINVPKT;
	}

	usbdata[0] = __cpu_to_le32(GARMIN_LAYERID_APPL);
	usbdata[1] = __cpu_to_le32(pktid);
	usbdata[2] = __cpu_to_le32(size);

	garmin_write_bulk(garmin_data_p->port, garmin_data_p->inbuffer,
			   GARMIN_PKTHDR_LENGTH+size, 0);

	/* if this was an abort-transfer command, flush all
	   queued data. */
	if (isAbortTrfCmnd(garmin_data_p->inbuffer)) {
		spin_lock_irqsave(&garmin_data_p->lock, flags);
		garmin_data_p->flags |= FLAGS_DROP_DATA;
		spin_unlock_irqrestore(&garmin_data_p->lock, flags);
		pkt_clear(garmin_data_p);
	}

	return count;
}



/*
 * Called for data received from tty
 *
 * buf contains the data read, it may span more than one packet or even
 * incomplete packets
 *
 * input record should be a serial-record, but it may not be complete.
 * Copy it into our local buffer, until an etx is seen (or an error
 * occurs).
 * Once the record is complete, convert into a usb packet and send it
 * to the bulk pipe, send an ack back to the tty.
 *
 * If the input is an ack, just send the last queued packet to the
 * tty layer.
 *
 * if the input is an abort command, drop all queued data.
 */

static int gsp_receive(struct garmin_data *garmin_data_p,
		       const unsigned char *buf, int count)
{
	struct device *dev = &garmin_data_p->port->dev;
	unsigned long flags;
	int offs = 0;
	int ack_or_nak_seen = 0;
	__u8 *dest;
	int size;
	/* dleSeen: set if last byte read was a DLE */
	int dleSeen;
	/* skip: if set, skip incoming data until possible start of
	 *       new packet
	 */
	int skip;
	__u8 data;

	spin_lock_irqsave(&garmin_data_p->lock, flags);
	dest = garmin_data_p->inbuffer;
	size = garmin_data_p->insize;
	dleSeen = garmin_data_p->flags & FLAGS_GSP_DLESEEN;
	skip = garmin_data_p->flags & FLAGS_GSP_SKIP;
	spin_unlock_irqrestore(&garmin_data_p->lock, flags);

	/* dev_dbg(dev, "%s - dle=%d skip=%d size=%d count=%d\n",
		__func__, dleSeen, skip, size, count); */

	if (size == 0)
		size = GSP_INITIAL_OFFSET;

	while (offs < count) {

		data = *(buf+offs);
		offs++;

		if (data == DLE) {
			if (skip) { /* start of a new pkt */
				skip = 0;
				size = GSP_INITIAL_OFFSET;
				dleSeen = 1;
			} else if (dleSeen) {
				dest[size++] = data;
				dleSeen = 0;
			} else {
				dleSeen = 1;
			}
		} else if (data == ETX) {
			if (dleSeen) {
				/* packet complete */

				data = dest[GSP_INITIAL_OFFSET];

				if (data == ACK) {
					ack_or_nak_seen = ACK;
					dev_dbg(dev, "ACK packet complete.\n");
				} else if (data == NAK) {
					ack_or_nak_seen = NAK;
					dev_dbg(dev, "NAK packet complete.\n");
				} else {
					dev_dbg(dev, "packet complete - id=0x%X.\n",
						0xFF & data);
					gsp_rec_packet(garmin_data_p, size);
				}

				skip = 1;
				size = GSP_INITIAL_OFFSET;
				dleSeen = 0;
			} else {
				dest[size++] = data;
			}
		} else if (!skip) {

			if (dleSeen) {
				size = GSP_INITIAL_OFFSET;
				dleSeen = 0;
			}

			dest[size++] = data;
		}

		if (size >= GPS_IN_BUFSIZ) {
			dev_dbg(dev, "%s - packet too large.\n", __func__);
			skip = 1;
			size = GSP_INITIAL_OFFSET;
			dleSeen = 0;
		}
	}

	spin_lock_irqsave(&garmin_data_p->lock, flags);

	garmin_data_p->insize = size;

	/* copy flags back to structure */
	if (skip)
		garmin_data_p->flags |= FLAGS_GSP_SKIP;
	else
		garmin_data_p->flags &= ~FLAGS_GSP_SKIP;

	if (dleSeen)
		garmin_data_p->flags |= FLAGS_GSP_DLESEEN;
	else
		garmin_data_p->flags &= ~FLAGS_GSP_DLESEEN;

	spin_unlock_irqrestore(&garmin_data_p->lock, flags);

	if (ack_or_nak_seen) {
		if (gsp_next_packet(garmin_data_p) > 0)
			garmin_data_p->state = STATE_ACTIVE;
		else
			garmin_data_p->state = STATE_GSP_WAIT_DATA;
	}
	return count;
}



/*
 * Sends a usb packet to the tty
 *
 * Assumes, that all packages and at an usb-packet boundary.
 *
 * return <0 on error, 0 if packet is incomplete or > 0 if packet was sent
 */
static int gsp_send(struct garmin_data *garmin_data_p,
		    const unsigned char *buf, int count)
{
	struct device *dev = &garmin_data_p->port->dev;
	const unsigned char *src;
	unsigned char *dst;
	int pktid = 0;
	int datalen = 0;
	int cksum = 0;
	int i = 0;
	int k;

	dev_dbg(dev, "%s - state %d - %d bytes.\n", __func__,
		garmin_data_p->state, count);

	k = garmin_data_p->outsize;
	if ((k+count) > GPS_OUT_BUFSIZ) {
		dev_dbg(dev, "packet too large\n");
		garmin_data_p->outsize = 0;
		return -4;
	}

	memcpy(garmin_data_p->outbuffer+k, buf, count);
	k += count;
	garmin_data_p->outsize = k;

	if (k >= GARMIN_PKTHDR_LENGTH) {
		pktid  = getPacketId(garmin_data_p->outbuffer);
		datalen = getDataLength(garmin_data_p->outbuffer);
		i = GARMIN_PKTHDR_LENGTH + datalen;
		if (k < i)
			return 0;
	} else {
		return 0;
	}

	dev_dbg(dev, "%s - %d bytes in buffer, %d bytes in pkt.\n", __func__, k, i);

	/* garmin_data_p->outbuffer now contains a complete packet */

	usb_serial_debug_data(&garmin_data_p->port->dev, __func__, k,
			      garmin_data_p->outbuffer);

	garmin_data_p->outsize = 0;

	if (GARMIN_LAYERID_APPL != getLayerId(garmin_data_p->outbuffer)) {
		dev_dbg(dev, "not an application packet (%d)\n",
				getLayerId(garmin_data_p->outbuffer));
		return -1;
	}

	if (pktid > 255) {
		dev_dbg(dev, "packet-id %d too large\n", pktid);
		return -2;
	}

	if (datalen > 255) {
		dev_dbg(dev, "packet-size %d too large\n", datalen);
		return -3;
	}

	/* the serial protocol should be able to handle this packet */

	k = 0;
	src = garmin_data_p->outbuffer+GARMIN_PKTHDR_LENGTH;
	for (i = 0; i < datalen; i++) {
		if (*src++ == DLE)
			k++;
	}

	src = garmin_data_p->outbuffer+GARMIN_PKTHDR_LENGTH;
	if (k > (GARMIN_PKTHDR_LENGTH-2)) {
		/* can't add stuffing DLEs in place, move data to end
		   of buffer ... */
		dst = garmin_data_p->outbuffer+GPS_OUT_BUFSIZ-datalen;
		memcpy(dst, src, datalen);
		src = dst;
	}

	dst = garmin_data_p->outbuffer;

	*dst++ = DLE;
	*dst++ = pktid;
	cksum += pktid;
	*dst++ = datalen;
	cksum += datalen;
	if (datalen == DLE)
		*dst++ = DLE;

	for (i = 0; i < datalen; i++) {
		__u8 c = *src++;
		*dst++ = c;
		cksum += c;
		if (c == DLE)
			*dst++ = DLE;
	}

	cksum = 0xFF & -cksum;
	*dst++ = cksum;
	if (cksum == DLE)
		*dst++ = DLE;
	*dst++ = DLE;
	*dst++ = ETX;

	i = dst-garmin_data_p->outbuffer;

	send_to_tty(garmin_data_p->port, garmin_data_p->outbuffer, i);

	garmin_data_p->pkt_id = pktid;
	garmin_data_p->state  = STATE_WAIT_TTY_ACK;

	return i;
}


/*
 * Process the next pending data packet - if there is one
 */
static int gsp_next_packet(struct garmin_data *garmin_data_p)
{
	int result = 0;
	struct garmin_packet *pkt = NULL;

	while ((pkt = pkt_pop(garmin_data_p)) != NULL) {
		dev_dbg(&garmin_data_p->port->dev, "%s - next pkt: %d\n", __func__, pkt->seq);
		result = gsp_send(garmin_data_p, pkt->data, pkt->size);
		if (result > 0) {
			kfree(pkt);
			return result;
		}
		kfree(pkt);
	}
	return result;
}



/******************************************************************************
 * garmin native mode
 ******************************************************************************/


/*
 * Called for data received from tty
 *
 * The input data is expected to be in garmin usb-packet format.
 *
 * buf contains the data read, it may span more than one packet
 * or even incomplete packets
 */
static int nat_receive(struct garmin_data *garmin_data_p,
		       const unsigned char *buf, int count)
{
	unsigned long flags;
	__u8 *dest;
	int offs = 0;
	int result = count;
	int len;

	while (offs < count) {
		/* if buffer contains header, copy rest of data */
		if (garmin_data_p->insize >= GARMIN_PKTHDR_LENGTH)
			len = GARMIN_PKTHDR_LENGTH
			      +getDataLength(garmin_data_p->inbuffer);
		else
			len = GARMIN_PKTHDR_LENGTH;

		if (len >= GPS_IN_BUFSIZ) {
			/* seems to be an invalid packet, ignore rest
			   of input */
			dev_dbg(&garmin_data_p->port->dev,
				"%s - packet size too large: %d\n",
				__func__, len);
			garmin_data_p->insize = 0;
			count = 0;
			result = -EINVPKT;
		} else {
			len -= garmin_data_p->insize;
			if (len > (count-offs))
				len = (count-offs);
			if (len > 0) {
				dest = garmin_data_p->inbuffer
						+ garmin_data_p->insize;
				memcpy(dest, buf+offs, len);
				garmin_data_p->insize += len;
				offs += len;
			}
		}

		/* do we have a complete packet ? */
		if (garmin_data_p->insize >= GARMIN_PKTHDR_LENGTH) {
			len = GARMIN_PKTHDR_LENGTH+
			   getDataLength(garmin_data_p->inbuffer);
			if (garmin_data_p->insize >= len) {
				garmin_write_bulk(garmin_data_p->port,
						   garmin_data_p->inbuffer,
						   len, 0);
				garmin_data_p->insize = 0;

				/* if this was an abort-transfer command,
				   flush all queued data. */
				if (isAbortTrfCmnd(garmin_data_p->inbuffer)) {
					spin_lock_irqsave(&garmin_data_p->lock,
									flags);
					garmin_data_p->flags |= FLAGS_DROP_DATA;
					spin_unlock_irqrestore(
						&garmin_data_p->lock, flags);
					pkt_clear(garmin_data_p);
				}
			}
		}
	}
	return result;
}


/******************************************************************************
 * private packets
 ******************************************************************************/

static void priv_status_resp(struct usb_serial_port *port)
{
	struct garmin_data *garmin_data_p = usb_get_serial_port_data(port);
	__le32 *pkt = (__le32 *)garmin_data_p->privpkt;

	pkt[0] = __cpu_to_le32(GARMIN_LAYERID_PRIVATE);
	pkt[1] = __cpu_to_le32(PRIV_PKTID_INFO_RESP);
	pkt[2] = __cpu_to_le32(12);
	pkt[3] = __cpu_to_le32(VERSION_MAJOR << 16 | VERSION_MINOR);
	pkt[4] = __cpu_to_le32(garmin_data_p->mode);
	pkt[5] = __cpu_to_le32(garmin_data_p->serial_num);

	send_to_tty(port, (__u8 *)pkt, 6 * 4);
}


/******************************************************************************
 * Garmin specific driver functions
 ******************************************************************************/

static int process_resetdev_request(struct usb_serial_port *port)
{
	unsigned long flags;
	int status;
	struct garmin_data *garmin_data_p = usb_get_serial_port_data(port);

	spin_lock_irqsave(&garmin_data_p->lock, flags);
	garmin_data_p->flags &= ~(CLEAR_HALT_REQUIRED);
	garmin_data_p->state = STATE_RESET;
	garmin_data_p->serial_num = 0;
	spin_unlock_irqrestore(&garmin_data_p->lock, flags);

	usb_kill_urb(port->interrupt_in_urb);
	dev_dbg(&port->dev, "%s - usb_reset_device\n", __func__);
	status = usb_reset_device(port->serial->dev);
	if (status)
		dev_dbg(&port->dev, "%s - usb_reset_device failed: %d\n",
			__func__, status);
	return status;
}



/*
 * clear all cached data
 */
static int garmin_clear(struct garmin_data *garmin_data_p)
{
	unsigned long flags;
	int status = 0;

	/* flush all queued data */
	pkt_clear(garmin_data_p);

	spin_lock_irqsave(&garmin_data_p->lock, flags);
	garmin_data_p->insize = 0;
	garmin_data_p->outsize = 0;
	spin_unlock_irqrestore(&garmin_data_p->lock, flags);

	return status;
}


static int garmin_init_session(struct usb_serial_port *port)
{
	struct usb_serial *serial = port->serial;
	struct garmin_data *garmin_data_p = usb_get_serial_port_data(port);
	int status = 0;
	int i = 0;

	if (status == 0) {
		usb_kill_urb(port->interrupt_in_urb);

		dev_dbg(&serial->dev->dev, "%s - adding interrupt input\n", __func__);
		status = usb_submit_urb(port->interrupt_in_urb, GFP_KERNEL);
		if (status)
			dev_err(&serial->dev->dev,
			  "%s - failed submitting interrupt urb, error %d\n",
							__func__, status);
	}

	/*
	 * using the initialization method from gpsbabel. See comments in
	 * gpsbabel/jeeps/gpslibusb.c gusb_reset_toggles()
	 */
	if (status == 0) {
		dev_dbg(&serial->dev->dev, "%s - starting session ...\n", __func__);
		garmin_data_p->state = STATE_ACTIVE;

		for (i = 0; i < 3; i++) {
			status = garmin_write_bulk(port,
					GARMIN_START_SESSION_REQ,
					sizeof(GARMIN_START_SESSION_REQ), 0);

			if (status < 0)
				break;
		}

		if (status > 0)
			status = 0;
	}

	return status;
}



static int garmin_open(struct tty_struct *tty, struct usb_serial_port *port)
{
	unsigned long flags;
	int status = 0;
	struct garmin_data *garmin_data_p = usb_get_serial_port_data(port);

	spin_lock_irqsave(&garmin_data_p->lock, flags);
	garmin_data_p->mode  = initial_mode;
	garmin_data_p->count = 0;
	garmin_data_p->flags &= FLAGS_SESSION_REPLY1_SEEN;
	spin_unlock_irqrestore(&garmin_data_p->lock, flags);

	/* shutdown any bulk reads that might be going on */
	usb_kill_urb(port->write_urb);
	usb_kill_urb(port->read_urb);

	if (garmin_data_p->state == STATE_RESET)
		status = garmin_init_session(port);

	garmin_data_p->state = STATE_ACTIVE;
	return status;
}


static void garmin_close(struct usb_serial_port *port)
{
	struct garmin_data *garmin_data_p = usb_get_serial_port_data(port);

<<<<<<< HEAD
	dev_dbg(&port->dev, "%s - port %d - mode=%d state=%d flags=0x%X\n",
		__func__, port->number, garmin_data_p->mode,
		garmin_data_p->state, garmin_data_p->flags);
=======
	dev_dbg(&port->dev, "%s - mode=%d state=%d flags=0x%X\n",
		__func__, garmin_data_p->mode, garmin_data_p->state,
		garmin_data_p->flags);
>>>>>>> d0e0ac97

	garmin_clear(garmin_data_p);

	/* shutdown our urbs */
	usb_kill_urb(port->read_urb);
	usb_kill_urb(port->write_urb);

	/* keep reset state so we know that we must start a new session */
	if (garmin_data_p->state != STATE_RESET)
		garmin_data_p->state = STATE_DISCONNECTED;
}


static void garmin_write_bulk_callback(struct urb *urb)
{
	struct usb_serial_port *port = urb->context;

	if (port) {
		struct garmin_data *garmin_data_p =
					usb_get_serial_port_data(port);

		if (GARMIN_LAYERID_APPL == getLayerId(urb->transfer_buffer)) {

			if (garmin_data_p->mode == MODE_GARMIN_SERIAL) {
				gsp_send_ack(garmin_data_p,
					((__u8 *)urb->transfer_buffer)[4]);
			}
		}
		usb_serial_port_softint(port);
	}

	/* Ignore errors that resulted from garmin_write_bulk with
	   dismiss_ack = 1 */

	/* free up the transfer buffer, as usb_free_urb() does not do this */
	kfree(urb->transfer_buffer);
}


static int garmin_write_bulk(struct usb_serial_port *port,
			      const unsigned char *buf, int count,
			      int dismiss_ack)
{
	unsigned long flags;
	struct usb_serial *serial = port->serial;
	struct garmin_data *garmin_data_p = usb_get_serial_port_data(port);
	struct urb *urb;
	unsigned char *buffer;
	int status;

	spin_lock_irqsave(&garmin_data_p->lock, flags);
	garmin_data_p->flags &= ~FLAGS_DROP_DATA;
	spin_unlock_irqrestore(&garmin_data_p->lock, flags);

	buffer = kmalloc(count, GFP_ATOMIC);
	if (!buffer) {
		dev_err(&port->dev, "out of memory\n");
		return -ENOMEM;
	}

	urb = usb_alloc_urb(0, GFP_ATOMIC);
	if (!urb) {
		dev_err(&port->dev, "no more free urbs\n");
		kfree(buffer);
		return -ENOMEM;
	}

	memcpy(buffer, buf, count);

	usb_serial_debug_data(&port->dev, __func__, count, buffer);

	usb_fill_bulk_urb(urb, serial->dev,
				usb_sndbulkpipe(serial->dev,
					port->bulk_out_endpointAddress),
				buffer, count,
				garmin_write_bulk_callback,
				dismiss_ack ? NULL : port);
	urb->transfer_flags |= URB_ZERO_PACKET;

	if (GARMIN_LAYERID_APPL == getLayerId(buffer)) {

		spin_lock_irqsave(&garmin_data_p->lock, flags);
		garmin_data_p->flags |= APP_REQ_SEEN;
		spin_unlock_irqrestore(&garmin_data_p->lock, flags);

		if (garmin_data_p->mode == MODE_GARMIN_SERIAL)  {
			pkt_clear(garmin_data_p);
			garmin_data_p->state = STATE_GSP_WAIT_DATA;
		}
	}

	/* send it down the pipe */
	status = usb_submit_urb(urb, GFP_ATOMIC);
	if (status) {
		dev_err(&port->dev,
		   "%s - usb_submit_urb(write bulk) failed with status = %d\n",
				__func__, status);
		count = status;
	}

	/* we are done with this urb, so let the host driver
	 * really free it when it is finished with it */
	usb_free_urb(urb);

	return count;
}

static int garmin_write(struct tty_struct *tty, struct usb_serial_port *port,
					 const unsigned char *buf, int count)
{
	struct device *dev = &port->dev;
	int pktid, pktsiz, len;
	struct garmin_data *garmin_data_p = usb_get_serial_port_data(port);
	__le32 *privpkt = (__le32 *)garmin_data_p->privpkt;

	usb_serial_debug_data(dev, __func__, count, buf);

	if (garmin_data_p->state == STATE_RESET)
		return -EIO;

	/* check for our private packets */
	if (count >= GARMIN_PKTHDR_LENGTH) {
		len = PRIVPKTSIZ;
		if (count < len)
			len = count;

		memcpy(garmin_data_p->privpkt, buf, len);

		pktsiz = getDataLength(garmin_data_p->privpkt);
		pktid  = getPacketId(garmin_data_p->privpkt);

		if (count == (GARMIN_PKTHDR_LENGTH+pktsiz)
		    && GARMIN_LAYERID_PRIVATE ==
				getLayerId(garmin_data_p->privpkt)) {

			dev_dbg(dev, "%s - processing private request %d\n",
				__func__, pktid);

			/* drop all unfinished transfers */
			garmin_clear(garmin_data_p);

			switch (pktid) {
			case PRIV_PKTID_SET_MODE:
				if (pktsiz != 4)
					return -EINVPKT;
				garmin_data_p->mode = __le32_to_cpu(privpkt[3]);
				dev_dbg(dev, "%s - mode set to %d\n",
					__func__, garmin_data_p->mode);
				break;

			case PRIV_PKTID_INFO_REQ:
				priv_status_resp(port);
				break;

			case PRIV_PKTID_RESET_REQ:
				process_resetdev_request(port);
				break;

			case PRIV_PKTID_SET_DEF_MODE:
				if (pktsiz != 4)
					return -EINVPKT;
				initial_mode = __le32_to_cpu(privpkt[3]);
				dev_dbg(dev, "%s - initial_mode set to %d\n",
					__func__,
					garmin_data_p->mode);
				break;
			}
			return count;
		}
	}

	if (garmin_data_p->mode == MODE_GARMIN_SERIAL) {
		return gsp_receive(garmin_data_p, buf, count);
	} else {	/* MODE_NATIVE */
		return nat_receive(garmin_data_p, buf, count);
	}
}


static int garmin_write_room(struct tty_struct *tty)
{
	struct usb_serial_port *port = tty->driver_data;
	/*
	 * Report back the bytes currently available in the output buffer.
	 */
	struct garmin_data *garmin_data_p = usb_get_serial_port_data(port);
	return GPS_OUT_BUFSIZ-garmin_data_p->outsize;
}


static void garmin_read_process(struct garmin_data *garmin_data_p,
				 unsigned char *data, unsigned data_length,
				 int bulk_data)
{
	unsigned long flags;

	if (garmin_data_p->flags & FLAGS_DROP_DATA) {
		/* abort-transfer cmd is actice */
		dev_dbg(&garmin_data_p->port->dev, "%s - pkt dropped\n", __func__);
	} else if (garmin_data_p->state != STATE_DISCONNECTED &&
		garmin_data_p->state != STATE_RESET) {

		/* if throttling is active or postprecessing is required
		   put the received data in the input queue, otherwise
		   send it directly to the tty port */
		if (garmin_data_p->flags & FLAGS_QUEUING) {
			pkt_add(garmin_data_p, data, data_length);
		} else if (bulk_data ||
			   getLayerId(data) == GARMIN_LAYERID_APPL) {

			spin_lock_irqsave(&garmin_data_p->lock, flags);
			garmin_data_p->flags |= APP_RESP_SEEN;
			spin_unlock_irqrestore(&garmin_data_p->lock, flags);

			if (garmin_data_p->mode == MODE_GARMIN_SERIAL) {
				pkt_add(garmin_data_p, data, data_length);
			} else {
				send_to_tty(garmin_data_p->port, data,
						data_length);
			}
		}
		/* ignore system layer packets ... */
	}
}


static void garmin_read_bulk_callback(struct urb *urb)
{
	unsigned long flags;
	struct usb_serial_port *port = urb->context;
	struct garmin_data *garmin_data_p = usb_get_serial_port_data(port);
	unsigned char *data = urb->transfer_buffer;
	int status = urb->status;
	int retval;

	if (status) {
		dev_dbg(&urb->dev->dev, "%s - nonzero read bulk status received: %d\n",
			__func__, status);
		return;
	}

	usb_serial_debug_data(&port->dev, __func__, urb->actual_length, data);

	garmin_read_process(garmin_data_p, data, urb->actual_length, 1);

	if (urb->actual_length == 0 &&
			0 != (garmin_data_p->flags & FLAGS_BULK_IN_RESTART)) {
		spin_lock_irqsave(&garmin_data_p->lock, flags);
		garmin_data_p->flags &= ~FLAGS_BULK_IN_RESTART;
		spin_unlock_irqrestore(&garmin_data_p->lock, flags);
		retval = usb_submit_urb(port->read_urb, GFP_ATOMIC);
		if (retval)
			dev_err(&port->dev,
				"%s - failed resubmitting read urb, error %d\n",
				__func__, retval);
	} else if (urb->actual_length > 0) {
		/* Continue trying to read until nothing more is received  */
		if (0 == (garmin_data_p->flags & FLAGS_THROTTLED)) {
			retval = usb_submit_urb(port->read_urb, GFP_ATOMIC);
			if (retval)
				dev_err(&port->dev,
					"%s - failed resubmitting read urb, error %d\n",
					__func__, retval);
		}
	} else {
		dev_dbg(&port->dev, "%s - end of bulk data\n", __func__);
		spin_lock_irqsave(&garmin_data_p->lock, flags);
		garmin_data_p->flags &= ~FLAGS_BULK_IN_ACTIVE;
		spin_unlock_irqrestore(&garmin_data_p->lock, flags);
	}
}


static void garmin_read_int_callback(struct urb *urb)
{
	unsigned long flags;
	int retval;
	struct usb_serial_port *port = urb->context;
	struct garmin_data *garmin_data_p = usb_get_serial_port_data(port);
	unsigned char *data = urb->transfer_buffer;
	int status = urb->status;

	switch (status) {
	case 0:
		/* success */
		break;
	case -ECONNRESET:
	case -ENOENT:
	case -ESHUTDOWN:
		/* this urb is terminated, clean up */
		dev_dbg(&urb->dev->dev, "%s - urb shutting down with status: %d\n",
			__func__, status);
		return;
	default:
		dev_dbg(&urb->dev->dev, "%s - nonzero urb status received: %d\n",
			__func__, status);
		return;
	}

	usb_serial_debug_data(&port->dev, __func__, urb->actual_length,
			      urb->transfer_buffer);

	if (urb->actual_length == sizeof(GARMIN_BULK_IN_AVAIL_REPLY) &&
	    0 == memcmp(data, GARMIN_BULK_IN_AVAIL_REPLY,
				sizeof(GARMIN_BULK_IN_AVAIL_REPLY))) {

		dev_dbg(&port->dev, "%s - bulk data available.\n", __func__);

		if (0 == (garmin_data_p->flags & FLAGS_BULK_IN_ACTIVE)) {

			/* bulk data available */
			retval = usb_submit_urb(port->read_urb, GFP_ATOMIC);
			if (retval) {
				dev_err(&port->dev,
				 "%s - failed submitting read urb, error %d\n",
							__func__, retval);
			} else {
				spin_lock_irqsave(&garmin_data_p->lock, flags);
				garmin_data_p->flags |= FLAGS_BULK_IN_ACTIVE;
				spin_unlock_irqrestore(&garmin_data_p->lock,
									flags);
			}
		} else {
			/* bulk-in transfer still active */
			spin_lock_irqsave(&garmin_data_p->lock, flags);
			garmin_data_p->flags |= FLAGS_BULK_IN_RESTART;
			spin_unlock_irqrestore(&garmin_data_p->lock, flags);
		}

	} else if (urb->actual_length == (4+sizeof(GARMIN_START_SESSION_REPLY))
			 && 0 == memcmp(data, GARMIN_START_SESSION_REPLY,
					sizeof(GARMIN_START_SESSION_REPLY))) {

		spin_lock_irqsave(&garmin_data_p->lock, flags);
		garmin_data_p->flags |= FLAGS_SESSION_REPLY1_SEEN;
		spin_unlock_irqrestore(&garmin_data_p->lock, flags);

		/* save the serial number */
		garmin_data_p->serial_num = __le32_to_cpup(
					(__le32 *)(data+GARMIN_PKTHDR_LENGTH));

		dev_dbg(&port->dev, "%s - start-of-session reply seen - serial %u.\n",
			__func__, garmin_data_p->serial_num);
	}

	garmin_read_process(garmin_data_p, data, urb->actual_length, 0);

	retval = usb_submit_urb(urb, GFP_ATOMIC);
	if (retval)
		dev_err(&urb->dev->dev,
			"%s - Error %d submitting interrupt urb\n",
			__func__, retval);
}


/*
 * Sends the next queued packt to the tty port (garmin native mode only)
 * and then sets a timer to call itself again until all queued data
 * is sent.
 */
static int garmin_flush_queue(struct garmin_data *garmin_data_p)
{
	unsigned long flags;
	struct garmin_packet *pkt;

	if ((garmin_data_p->flags & FLAGS_THROTTLED) == 0) {
		pkt = pkt_pop(garmin_data_p);
		if (pkt != NULL) {
			send_to_tty(garmin_data_p->port, pkt->data, pkt->size);
			kfree(pkt);
			mod_timer(&garmin_data_p->timer, (1)+jiffies);

		} else {
			spin_lock_irqsave(&garmin_data_p->lock, flags);
			garmin_data_p->flags &= ~FLAGS_QUEUING;
			spin_unlock_irqrestore(&garmin_data_p->lock, flags);
		}
	}
	return 0;
}


static void garmin_throttle(struct tty_struct *tty)
{
	struct usb_serial_port *port = tty->driver_data;
	struct garmin_data *garmin_data_p = usb_get_serial_port_data(port);

	/* set flag, data received will be put into a queue
	   for later processing */
	spin_lock_irq(&garmin_data_p->lock);
	garmin_data_p->flags |= FLAGS_QUEUING|FLAGS_THROTTLED;
	spin_unlock_irq(&garmin_data_p->lock);
}


static void garmin_unthrottle(struct tty_struct *tty)
{
	struct usb_serial_port *port = tty->driver_data;
	struct garmin_data *garmin_data_p = usb_get_serial_port_data(port);
	int status;

	spin_lock_irq(&garmin_data_p->lock);
	garmin_data_p->flags &= ~FLAGS_THROTTLED;
	spin_unlock_irq(&garmin_data_p->lock);

	/* in native mode send queued data to tty, in
	   serial mode nothing needs to be done here */
	if (garmin_data_p->mode == MODE_NATIVE)
		garmin_flush_queue(garmin_data_p);

	if (0 != (garmin_data_p->flags & FLAGS_BULK_IN_ACTIVE)) {
		status = usb_submit_urb(port->read_urb, GFP_KERNEL);
		if (status)
			dev_err(&port->dev,
				"%s - failed resubmitting read urb, error %d\n",
				__func__, status);
	}
}

/*
 * The timer is currently only used to send queued packets to
 * the tty in cases where the protocol provides no own handshaking
 * to initiate the transfer.
 */
static void timeout_handler(unsigned long data)
{
	struct garmin_data *garmin_data_p = (struct garmin_data *) data;

	/* send the next queued packet to the tty port */
	if (garmin_data_p->mode == MODE_NATIVE)
		if (garmin_data_p->flags & FLAGS_QUEUING)
			garmin_flush_queue(garmin_data_p);
}



static int garmin_port_probe(struct usb_serial_port *port)
{
	int status;
	struct garmin_data *garmin_data_p;

	garmin_data_p = kzalloc(sizeof(struct garmin_data), GFP_KERNEL);
	if (garmin_data_p == NULL) {
		dev_err(&port->dev, "%s - Out of memory\n", __func__);
		return -ENOMEM;
	}
	init_timer(&garmin_data_p->timer);
	spin_lock_init(&garmin_data_p->lock);
	INIT_LIST_HEAD(&garmin_data_p->pktlist);
	/* garmin_data_p->timer.expires = jiffies + session_timeout; */
	garmin_data_p->timer.data = (unsigned long)garmin_data_p;
	garmin_data_p->timer.function = timeout_handler;
	garmin_data_p->port = port;
	garmin_data_p->state = 0;
	garmin_data_p->flags = 0;
	garmin_data_p->count = 0;
	usb_set_serial_port_data(port, garmin_data_p);

	status = garmin_init_session(port);

	return status;
}


static int garmin_port_remove(struct usb_serial_port *port)
{
	struct garmin_data *garmin_data_p = usb_get_serial_port_data(port);

	usb_kill_urb(port->interrupt_in_urb);
	del_timer_sync(&garmin_data_p->timer);
	kfree(garmin_data_p);
	return 0;
}


/* All of the device info needed */
static struct usb_serial_driver garmin_device = {
	.driver = {
		.owner       = THIS_MODULE,
		.name        = "garmin_gps",
	},
	.description         = "Garmin GPS usb/tty",
	.id_table            = id_table,
	.num_ports           = 1,
	.open                = garmin_open,
	.close               = garmin_close,
	.throttle            = garmin_throttle,
	.unthrottle          = garmin_unthrottle,
	.port_probe		= garmin_port_probe,
	.port_remove		= garmin_port_remove,
	.write               = garmin_write,
	.write_room          = garmin_write_room,
	.write_bulk_callback = garmin_write_bulk_callback,
	.read_bulk_callback  = garmin_read_bulk_callback,
	.read_int_callback   = garmin_read_int_callback,
};

static struct usb_serial_driver * const serial_drivers[] = {
	&garmin_device, NULL
};

module_usb_serial_driver(serial_drivers, id_table);

MODULE_AUTHOR(DRIVER_AUTHOR);
MODULE_DESCRIPTION(DRIVER_DESC);
MODULE_LICENSE("GPL");

module_param(initial_mode, int, S_IRUGO);
MODULE_PARM_DESC(initial_mode, "Initial mode");<|MERGE_RESOLUTION|>--- conflicted
+++ resolved
@@ -948,15 +948,9 @@
 {
 	struct garmin_data *garmin_data_p = usb_get_serial_port_data(port);
 
-<<<<<<< HEAD
-	dev_dbg(&port->dev, "%s - port %d - mode=%d state=%d flags=0x%X\n",
-		__func__, port->number, garmin_data_p->mode,
-		garmin_data_p->state, garmin_data_p->flags);
-=======
 	dev_dbg(&port->dev, "%s - mode=%d state=%d flags=0x%X\n",
 		__func__, garmin_data_p->mode, garmin_data_p->state,
 		garmin_data_p->flags);
->>>>>>> d0e0ac97
 
 	garmin_clear(garmin_data_p);
 
