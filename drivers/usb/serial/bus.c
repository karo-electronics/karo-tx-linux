--- conflicted
+++ resolved
@@ -106,11 +106,7 @@
 	/* make sure suspend/resume doesn't race against port_remove */
 	usb_autopm_get_interface(port->serial->interface);
 
-<<<<<<< HEAD
-	minor = port->number;
-=======
 	minor = port->minor;
->>>>>>> d0e0ac97
 	tty_unregister_device(usb_serial_tty_driver, minor);
 
 	device_remove_file(&port->dev, &dev_attr_port_number);
