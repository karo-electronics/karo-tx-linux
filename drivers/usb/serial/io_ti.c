/*
 * Edgeport USB Serial Converter driver
 *
 * Copyright (C) 2000-2002 Inside Out Networks, All rights reserved.
 * Copyright (C) 2001-2002 Greg Kroah-Hartman <greg@kroah.com>
 *
 *	This program is free software; you can redistribute it and/or modify
 *	it under the terms of the GNU General Public License as published by
 *	the Free Software Foundation; either version 2 of the License, or
 *	(at your option) any later version.
 *
 * Supports the following devices:
 *	EP/1 EP/2 EP/4 EP/21 EP/22 EP/221 EP/42 EP/421 WATCHPORT
 *
 * For questions or problems with this driver, contact Inside Out
 * Networks technical support, or Peter Berger <pberger@brimson.com>,
 * or Al Borchers <alborchers@steinerpoint.com>.
 */

#include <linux/kernel.h>
#include <linux/jiffies.h>
#include <linux/errno.h>
#include <linux/init.h>
#include <linux/slab.h>
#include <linux/tty.h>
#include <linux/tty_driver.h>
#include <linux/tty_flip.h>
#include <linux/module.h>
#include <linux/spinlock.h>
#include <linux/mutex.h>
#include <linux/serial.h>
#include <linux/kfifo.h>
#include <linux/ioctl.h>
#include <linux/firmware.h>
#include <linux/uaccess.h>
#include <linux/usb.h>
#include <linux/usb/serial.h>

#include "io_16654.h"
#include "io_usbvend.h"
#include "io_ti.h"

#define DRIVER_AUTHOR "Greg Kroah-Hartman <greg@kroah.com> and David Iacovelli"
#define DRIVER_DESC "Edgeport USB Serial Driver"

#define EPROM_PAGE_SIZE		64


/* different hardware types */
#define HARDWARE_TYPE_930	0
#define HARDWARE_TYPE_TIUMP	1

/* IOCTL_PRIVATE_TI_GET_MODE Definitions */
#define	TI_MODE_CONFIGURING	0   /* Device has not entered start device */
#define	TI_MODE_BOOT		1   /* Staying in boot mode		   */
#define TI_MODE_DOWNLOAD	2   /* Made it to download mode		   */
#define TI_MODE_TRANSITIONING	3   /* Currently in boot mode but
				       transitioning to download mode	   */

/* read urb state */
#define EDGE_READ_URB_RUNNING	0
#define EDGE_READ_URB_STOPPING	1
#define EDGE_READ_URB_STOPPED	2

#define EDGE_CLOSING_WAIT	4000	/* in .01 sec */

#define EDGE_OUT_BUF_SIZE	1024


/* Product information read from the Edgeport */
struct product_info {
	int	TiMode;			/* Current TI Mode  */
	__u8	hardware_type;		/* Type of hardware */
} __attribute__((packed));

struct edgeport_port {
	__u16 uart_base;
	__u16 dma_address;
	__u8 shadow_msr;
	__u8 shadow_mcr;
	__u8 shadow_lsr;
	__u8 lsr_mask;
	__u32 ump_read_timeout;		/* Number of milliseconds the UMP will
					   wait without data before completing
					   a read short */
	int baud_rate;
	int close_pending;
	int lsr_event;
<<<<<<< HEAD
	struct async_icount	icount;
=======

>>>>>>> f722406f
	struct edgeport_serial	*edge_serial;
	struct usb_serial_port	*port;
	__u8 bUartMode;		/* Port type, 0: RS232, etc. */
	spinlock_t ep_lock;
	int ep_read_urb_state;
	int ep_write_urb_in_use;
	struct kfifo write_fifo;
};

struct edgeport_serial {
	struct product_info product_info;
	u8 TI_I2C_Type;			/* Type of I2C in UMP */
	u8 TiReadI2C;			/* Set to TRUE if we have read the
					   I2c in Boot Mode */
	struct mutex es_lock;
	int num_ports_open;
	struct usb_serial *serial;
};


/* Devices that this driver supports */
static const struct usb_device_id edgeport_1port_id_table[] = {
	{ USB_DEVICE(USB_VENDOR_ID_ION, ION_DEVICE_ID_TI_EDGEPORT_1) },
	{ USB_DEVICE(USB_VENDOR_ID_ION, ION_DEVICE_ID_TI_TI3410_EDGEPORT_1) },
	{ USB_DEVICE(USB_VENDOR_ID_ION, ION_DEVICE_ID_TI_TI3410_EDGEPORT_1I) },
	{ USB_DEVICE(USB_VENDOR_ID_ION, ION_DEVICE_ID_WP_PROXIMITY) },
	{ USB_DEVICE(USB_VENDOR_ID_ION, ION_DEVICE_ID_WP_MOTION) },
	{ USB_DEVICE(USB_VENDOR_ID_ION, ION_DEVICE_ID_WP_MOISTURE) },
	{ USB_DEVICE(USB_VENDOR_ID_ION, ION_DEVICE_ID_WP_TEMPERATURE) },
	{ USB_DEVICE(USB_VENDOR_ID_ION, ION_DEVICE_ID_WP_HUMIDITY) },
	{ USB_DEVICE(USB_VENDOR_ID_ION, ION_DEVICE_ID_WP_POWER) },
	{ USB_DEVICE(USB_VENDOR_ID_ION, ION_DEVICE_ID_WP_LIGHT) },
	{ USB_DEVICE(USB_VENDOR_ID_ION, ION_DEVICE_ID_WP_RADIATION) },
	{ USB_DEVICE(USB_VENDOR_ID_ION, ION_DEVICE_ID_WP_DISTANCE) },
	{ USB_DEVICE(USB_VENDOR_ID_ION, ION_DEVICE_ID_WP_ACCELERATION) },
	{ USB_DEVICE(USB_VENDOR_ID_ION, ION_DEVICE_ID_WP_PROX_DIST) },
	{ USB_DEVICE(USB_VENDOR_ID_ION, ION_DEVICE_ID_PLUS_PWR_HP4CD) },
	{ USB_DEVICE(USB_VENDOR_ID_ION, ION_DEVICE_ID_PLUS_PWR_PCI) },
	{ }
};

static const struct usb_device_id edgeport_2port_id_table[] = {
	{ USB_DEVICE(USB_VENDOR_ID_ION, ION_DEVICE_ID_TI_EDGEPORT_2) },
	{ USB_DEVICE(USB_VENDOR_ID_ION, ION_DEVICE_ID_TI_EDGEPORT_2C) },
	{ USB_DEVICE(USB_VENDOR_ID_ION, ION_DEVICE_ID_TI_EDGEPORT_2I) },
	{ USB_DEVICE(USB_VENDOR_ID_ION, ION_DEVICE_ID_TI_EDGEPORT_421) },
	{ USB_DEVICE(USB_VENDOR_ID_ION, ION_DEVICE_ID_TI_EDGEPORT_21) },
	{ USB_DEVICE(USB_VENDOR_ID_ION, ION_DEVICE_ID_TI_EDGEPORT_42) },
	{ USB_DEVICE(USB_VENDOR_ID_ION, ION_DEVICE_ID_TI_EDGEPORT_4) },
	{ USB_DEVICE(USB_VENDOR_ID_ION, ION_DEVICE_ID_TI_EDGEPORT_4I) },
	{ USB_DEVICE(USB_VENDOR_ID_ION, ION_DEVICE_ID_TI_EDGEPORT_22I) },
	{ USB_DEVICE(USB_VENDOR_ID_ION, ION_DEVICE_ID_TI_EDGEPORT_221C) },
	{ USB_DEVICE(USB_VENDOR_ID_ION, ION_DEVICE_ID_TI_EDGEPORT_22C) },
	{ USB_DEVICE(USB_VENDOR_ID_ION, ION_DEVICE_ID_TI_EDGEPORT_21C) },
	/* The 4, 8 and 16 port devices show up as multiple 2 port devices */
	{ USB_DEVICE(USB_VENDOR_ID_ION, ION_DEVICE_ID_TI_EDGEPORT_4S) },
	{ USB_DEVICE(USB_VENDOR_ID_ION, ION_DEVICE_ID_TI_EDGEPORT_8) },
	{ USB_DEVICE(USB_VENDOR_ID_ION, ION_DEVICE_ID_TI_EDGEPORT_8S) },
	{ USB_DEVICE(USB_VENDOR_ID_ION, ION_DEVICE_ID_TI_EDGEPORT_416) },
	{ USB_DEVICE(USB_VENDOR_ID_ION, ION_DEVICE_ID_TI_EDGEPORT_416B) },
	{ }
};

/* Devices that this driver supports */
static const struct usb_device_id id_table_combined[] = {
	{ USB_DEVICE(USB_VENDOR_ID_ION, ION_DEVICE_ID_TI_EDGEPORT_1) },
	{ USB_DEVICE(USB_VENDOR_ID_ION, ION_DEVICE_ID_TI_TI3410_EDGEPORT_1) },
	{ USB_DEVICE(USB_VENDOR_ID_ION, ION_DEVICE_ID_TI_TI3410_EDGEPORT_1I) },
	{ USB_DEVICE(USB_VENDOR_ID_ION, ION_DEVICE_ID_WP_PROXIMITY) },
	{ USB_DEVICE(USB_VENDOR_ID_ION, ION_DEVICE_ID_WP_MOTION) },
	{ USB_DEVICE(USB_VENDOR_ID_ION, ION_DEVICE_ID_WP_MOISTURE) },
	{ USB_DEVICE(USB_VENDOR_ID_ION, ION_DEVICE_ID_WP_TEMPERATURE) },
	{ USB_DEVICE(USB_VENDOR_ID_ION, ION_DEVICE_ID_WP_HUMIDITY) },
	{ USB_DEVICE(USB_VENDOR_ID_ION, ION_DEVICE_ID_WP_POWER) },
	{ USB_DEVICE(USB_VENDOR_ID_ION, ION_DEVICE_ID_WP_LIGHT) },
	{ USB_DEVICE(USB_VENDOR_ID_ION, ION_DEVICE_ID_WP_RADIATION) },
	{ USB_DEVICE(USB_VENDOR_ID_ION, ION_DEVICE_ID_WP_DISTANCE) },
	{ USB_DEVICE(USB_VENDOR_ID_ION, ION_DEVICE_ID_WP_ACCELERATION) },
	{ USB_DEVICE(USB_VENDOR_ID_ION, ION_DEVICE_ID_WP_PROX_DIST) },
	{ USB_DEVICE(USB_VENDOR_ID_ION, ION_DEVICE_ID_PLUS_PWR_HP4CD) },
	{ USB_DEVICE(USB_VENDOR_ID_ION, ION_DEVICE_ID_PLUS_PWR_PCI) },
	{ USB_DEVICE(USB_VENDOR_ID_ION, ION_DEVICE_ID_TI_EDGEPORT_2) },
	{ USB_DEVICE(USB_VENDOR_ID_ION, ION_DEVICE_ID_TI_EDGEPORT_2C) },
	{ USB_DEVICE(USB_VENDOR_ID_ION, ION_DEVICE_ID_TI_EDGEPORT_2I) },
	{ USB_DEVICE(USB_VENDOR_ID_ION, ION_DEVICE_ID_TI_EDGEPORT_421) },
	{ USB_DEVICE(USB_VENDOR_ID_ION, ION_DEVICE_ID_TI_EDGEPORT_21) },
	{ USB_DEVICE(USB_VENDOR_ID_ION, ION_DEVICE_ID_TI_EDGEPORT_42) },
	{ USB_DEVICE(USB_VENDOR_ID_ION, ION_DEVICE_ID_TI_EDGEPORT_4) },
	{ USB_DEVICE(USB_VENDOR_ID_ION, ION_DEVICE_ID_TI_EDGEPORT_4I) },
	{ USB_DEVICE(USB_VENDOR_ID_ION, ION_DEVICE_ID_TI_EDGEPORT_22I) },
	{ USB_DEVICE(USB_VENDOR_ID_ION, ION_DEVICE_ID_TI_EDGEPORT_221C) },
	{ USB_DEVICE(USB_VENDOR_ID_ION, ION_DEVICE_ID_TI_EDGEPORT_22C) },
	{ USB_DEVICE(USB_VENDOR_ID_ION, ION_DEVICE_ID_TI_EDGEPORT_21C) },
	{ USB_DEVICE(USB_VENDOR_ID_ION, ION_DEVICE_ID_TI_EDGEPORT_4S) },
	{ USB_DEVICE(USB_VENDOR_ID_ION, ION_DEVICE_ID_TI_EDGEPORT_8) },
	{ USB_DEVICE(USB_VENDOR_ID_ION, ION_DEVICE_ID_TI_EDGEPORT_8S) },
	{ USB_DEVICE(USB_VENDOR_ID_ION, ION_DEVICE_ID_TI_EDGEPORT_416) },
	{ USB_DEVICE(USB_VENDOR_ID_ION, ION_DEVICE_ID_TI_EDGEPORT_416B) },
	{ }
};

MODULE_DEVICE_TABLE(usb, id_table_combined);

static unsigned char OperationalMajorVersion;
static unsigned char OperationalMinorVersion;
static unsigned short OperationalBuildNumber;

static int closing_wait = EDGE_CLOSING_WAIT;
static bool ignore_cpu_rev;
static int default_uart_mode;		/* RS232 */

static void edge_tty_recv(struct usb_serial_port *port, unsigned char *data,
		int length);

static void stop_read(struct edgeport_port *edge_port);
static int restart_read(struct edgeport_port *edge_port);

static void edge_set_termios(struct tty_struct *tty,
		struct usb_serial_port *port, struct ktermios *old_termios);
static void edge_send(struct usb_serial_port *port, struct tty_struct *tty);

/* sysfs attributes */
static int edge_create_sysfs_attrs(struct usb_serial_port *port);
static int edge_remove_sysfs_attrs(struct usb_serial_port *port);


static int ti_vread_sync(struct usb_device *dev, __u8 request,
				__u16 value, __u16 index, u8 *data, int size)
{
	int status;

	status = usb_control_msg(dev, usb_rcvctrlpipe(dev, 0), request,
			(USB_TYPE_VENDOR | USB_RECIP_DEVICE | USB_DIR_IN),
			value, index, data, size, 1000);
	if (status < 0)
		return status;
	if (status != size) {
		dev_dbg(&dev->dev, "%s - wanted to write %d, but only wrote %d\n",
			__func__, size, status);
		return -ECOMM;
	}
	return 0;
}

static int ti_vsend_sync(struct usb_device *dev, __u8 request,
				__u16 value, __u16 index, u8 *data, int size)
{
	int status;

	status = usb_control_msg(dev, usb_sndctrlpipe(dev, 0), request,
			(USB_TYPE_VENDOR | USB_RECIP_DEVICE | USB_DIR_OUT),
			value, index, data, size, 1000);
	if (status < 0)
		return status;
	if (status != size) {
		dev_dbg(&dev->dev, "%s - wanted to write %d, but only wrote %d\n",
			__func__, size, status);
		return -ECOMM;
	}
	return 0;
}

static int send_cmd(struct usb_device *dev, __u8 command,
				__u8 moduleid, __u16 value, u8 *data,
				int size)
{
	return ti_vsend_sync(dev, command, value, moduleid, data, size);
}

/* clear tx/rx buffers and fifo in TI UMP */
static int purge_port(struct usb_serial_port *port, __u16 mask)
{
	int port_number = port->number - port->serial->minor;

	dev_dbg(&port->dev, "%s - port %d, mask %x\n", __func__, port_number, mask);

	return send_cmd(port->serial->dev,
					UMPC_PURGE_PORT,
					(__u8)(UMPM_UART1_PORT + port_number),
					mask,
					NULL,
					0);
}

/**
 * read_download_mem - Read edgeport memory from TI chip
 * @dev: usb device pointer
 * @start_address: Device CPU address at which to read
 * @length: Length of above data
 * @address_type: Can read both XDATA and I2C
 * @buffer: pointer to input data buffer
 */
static int read_download_mem(struct usb_device *dev, int start_address,
				int length, __u8 address_type, __u8 *buffer)
{
	int status = 0;
	__u8 read_length;
	__be16 be_start_address;

	dev_dbg(&dev->dev, "%s - @ %x for %d\n", __func__, start_address, length);

	/* Read in blocks of 64 bytes
	 * (TI firmware can't handle more than 64 byte reads)
	 */
	while (length) {
		if (length > 64)
			read_length = 64;
		else
			read_length = (__u8)length;

		if (read_length > 1) {
			dev_dbg(&dev->dev, "%s - @ %x for %d\n", __func__, start_address, read_length);
		}
		be_start_address = cpu_to_be16(start_address);
		status = ti_vread_sync(dev, UMPC_MEMORY_READ,
					(__u16)address_type,
					(__force __u16)be_start_address,
					buffer, read_length);

		if (status) {
			dev_dbg(&dev->dev, "%s - ERROR %x\n", __func__, status);
			return status;
		}

		if (read_length > 1)
			usb_serial_debug_data(&dev->dev, __func__, read_length, buffer);

		/* Update pointers/length */
		start_address += read_length;
		buffer += read_length;
		length -= read_length;
	}

	return status;
}

static int read_ram(struct usb_device *dev, int start_address,
						int length, __u8 *buffer)
{
	return read_download_mem(dev, start_address, length,
					DTK_ADDR_SPACE_XDATA, buffer);
}

/* Read edgeport memory to a given block */
static int read_boot_mem(struct edgeport_serial *serial,
				int start_address, int length, __u8 *buffer)
{
	int status = 0;
	int i;

	for (i = 0; i < length; i++) {
		status = ti_vread_sync(serial->serial->dev,
				UMPC_MEMORY_READ, serial->TI_I2C_Type,
				(__u16)(start_address+i), &buffer[i], 0x01);
		if (status) {
			dev_dbg(&serial->serial->dev->dev, "%s - ERROR %x\n", __func__, status);
			return status;
		}
	}

	dev_dbg(&serial->serial->dev->dev, "%s - start_address = %x, length = %d\n",
		__func__, start_address, length);
	usb_serial_debug_data(&serial->serial->dev->dev, __func__, length, buffer);

	serial->TiReadI2C = 1;

	return status;
}

/* Write given block to TI EPROM memory */
static int write_boot_mem(struct edgeport_serial *serial,
				int start_address, int length, __u8 *buffer)
{
	int status = 0;
	int i;
	u8 *temp;

	/* Must do a read before write */
	if (!serial->TiReadI2C) {
		temp = kmalloc(1, GFP_KERNEL);
		if (!temp) {
			dev_err(&serial->serial->dev->dev,
					"%s - out of memory\n", __func__);
			return -ENOMEM;
		}
		status = read_boot_mem(serial, 0, 1, temp);
		kfree(temp);
		if (status)
			return status;
	}

	for (i = 0; i < length; ++i) {
		status = ti_vsend_sync(serial->serial->dev,
				UMPC_MEMORY_WRITE, buffer[i],
				(__u16)(i + start_address), NULL, 0);
		if (status)
			return status;
	}

	dev_dbg(&serial->serial->dev->dev, "%s - start_sddr = %x, length = %d\n", __func__, start_address, length);
	usb_serial_debug_data(&serial->serial->dev->dev, __func__, length, buffer);

	return status;
}


/* Write edgeport I2C memory to TI chip	*/
static int write_i2c_mem(struct edgeport_serial *serial,
		int start_address, int length, __u8 address_type, __u8 *buffer)
{
	struct device *dev = &serial->serial->dev->dev;
	int status = 0;
	int write_length;
	__be16 be_start_address;

	/* We can only send a maximum of 1 aligned byte page at a time */

	/* calculate the number of bytes left in the first page */
	write_length = EPROM_PAGE_SIZE -
				(start_address & (EPROM_PAGE_SIZE - 1));

	if (write_length > length)
		write_length = length;

	dev_dbg(dev, "%s - BytesInFirstPage Addr = %x, length = %d\n",
		__func__, start_address, write_length);
	usb_serial_debug_data(dev, __func__, write_length, buffer);

	/* Write first page */
	be_start_address = cpu_to_be16(start_address);
	status = ti_vsend_sync(serial->serial->dev,
				UMPC_MEMORY_WRITE, (__u16)address_type,
				(__force __u16)be_start_address,
				buffer,	write_length);
	if (status) {
		dev_dbg(dev, "%s - ERROR %d\n", __func__, status);
		return status;
	}

	length		-= write_length;
	start_address	+= write_length;
	buffer		+= write_length;

	/* We should be aligned now -- can write
	   max page size bytes at a time */
	while (length) {
		if (length > EPROM_PAGE_SIZE)
			write_length = EPROM_PAGE_SIZE;
		else
			write_length = length;

		dev_dbg(dev, "%s - Page Write Addr = %x, length = %d\n",
			__func__, start_address, write_length);
		usb_serial_debug_data(dev, __func__, write_length, buffer);

		/* Write next page */
		be_start_address = cpu_to_be16(start_address);
		status = ti_vsend_sync(serial->serial->dev, UMPC_MEMORY_WRITE,
				(__u16)address_type,
				(__force __u16)be_start_address,
				buffer, write_length);
		if (status) {
			dev_err(dev, "%s - ERROR %d\n", __func__, status);
			return status;
		}

		length		-= write_length;
		start_address	+= write_length;
		buffer		+= write_length;
	}
	return status;
}

/* Examine the UMP DMA registers and LSR
 *
 * Check the MSBit of the X and Y DMA byte count registers.
 * A zero in this bit indicates that the TX DMA buffers are empty
 * then check the TX Empty bit in the UART.
 */
static int tx_active(struct edgeport_port *port)
{
	int status;
	struct out_endpoint_desc_block *oedb;
	__u8 *lsr;
	int bytes_left = 0;

	oedb = kmalloc(sizeof(*oedb), GFP_KERNEL);
	if (!oedb) {
		dev_err(&port->port->dev, "%s - out of memory\n", __func__);
		return -ENOMEM;
	}

	lsr = kmalloc(1, GFP_KERNEL);	/* Sigh, that's right, just one byte,
					   as not all platforms can do DMA
					   from stack */
	if (!lsr) {
		kfree(oedb);
		return -ENOMEM;
	}
	/* Read the DMA Count Registers */
	status = read_ram(port->port->serial->dev, port->dma_address,
						sizeof(*oedb), (void *)oedb);
	if (status)
		goto exit_is_tx_active;

	dev_dbg(&port->port->dev, "%s - XByteCount    0x%X\n", __func__, oedb->XByteCount);

	/* and the LSR */
	status = read_ram(port->port->serial->dev,
			port->uart_base + UMPMEM_OFFS_UART_LSR, 1, lsr);

	if (status)
		goto exit_is_tx_active;
	dev_dbg(&port->port->dev, "%s - LSR = 0x%X\n", __func__, *lsr);

	/* If either buffer has data or we are transmitting then return TRUE */
	if ((oedb->XByteCount & 0x80) != 0)
		bytes_left += 64;

	if ((*lsr & UMP_UART_LSR_TX_MASK) == 0)
		bytes_left += 1;

	/* We return Not Active if we get any kind of error */
exit_is_tx_active:
	dev_dbg(&port->port->dev, "%s - return %d\n", __func__, bytes_left);

	kfree(lsr);
	kfree(oedb);
	return bytes_left;
}

static int choose_config(struct usb_device *dev)
{
	/*
	 * There may be multiple configurations on this device, in which case
	 * we would need to read and parse all of them to find out which one
	 * we want. However, we just support one config at this point,
	 * configuration # 1, which is Config Descriptor 0.
	 */

	dev_dbg(&dev->dev, "%s - Number of Interfaces = %d\n",
		__func__, dev->config->desc.bNumInterfaces);
	dev_dbg(&dev->dev, "%s - MAX Power            = %d\n",
		__func__, dev->config->desc.bMaxPower * 2);

	if (dev->config->desc.bNumInterfaces != 1) {
		dev_err(&dev->dev, "%s - bNumInterfaces is not 1, ERROR!\n", __func__);
		return -ENODEV;
	}

	return 0;
}

static int read_rom(struct edgeport_serial *serial,
				int start_address, int length, __u8 *buffer)
{
	int status;

	if (serial->product_info.TiMode == TI_MODE_DOWNLOAD) {
		status = read_download_mem(serial->serial->dev,
					       start_address,
					       length,
					       serial->TI_I2C_Type,
					       buffer);
	} else {
		status = read_boot_mem(serial, start_address, length,
								buffer);
	}
	return status;
}

static int write_rom(struct edgeport_serial *serial, int start_address,
						int length, __u8 *buffer)
{
	if (serial->product_info.TiMode == TI_MODE_BOOT)
		return write_boot_mem(serial, start_address, length,
								buffer);

	if (serial->product_info.TiMode == TI_MODE_DOWNLOAD)
		return write_i2c_mem(serial, start_address, length,
						serial->TI_I2C_Type, buffer);
	return -EINVAL;
}



/* Read a descriptor header from I2C based on type */
static int get_descriptor_addr(struct edgeport_serial *serial,
				int desc_type, struct ti_i2c_desc *rom_desc)
{
	int start_address;
	int status;

	/* Search for requested descriptor in I2C */
	start_address = 2;
	do {
		status = read_rom(serial,
				   start_address,
				   sizeof(struct ti_i2c_desc),
				   (__u8 *)rom_desc);
		if (status)
			return 0;

		if (rom_desc->Type == desc_type)
			return start_address;

		start_address = start_address + sizeof(struct ti_i2c_desc)
							+ rom_desc->Size;

	} while ((start_address < TI_MAX_I2C_SIZE) && rom_desc->Type);

	return 0;
}

/* Validate descriptor checksum */
static int valid_csum(struct ti_i2c_desc *rom_desc, __u8 *buffer)
{
	__u16 i;
	__u8 cs = 0;

	for (i = 0; i < rom_desc->Size; i++)
		cs = (__u8)(cs + buffer[i]);

	if (cs != rom_desc->CheckSum) {
		pr_debug("%s - Mismatch %x - %x", __func__, rom_desc->CheckSum, cs);
		return -EINVAL;
	}
	return 0;
}

/* Make sure that the I2C image is good */
static int check_i2c_image(struct edgeport_serial *serial)
{
	struct device *dev = &serial->serial->dev->dev;
	int status = 0;
	struct ti_i2c_desc *rom_desc;
	int start_address = 2;
	__u8 *buffer;
	__u16 ttype;

	rom_desc = kmalloc(sizeof(*rom_desc), GFP_KERNEL);
	if (!rom_desc) {
		dev_err(dev, "%s - out of memory\n", __func__);
		return -ENOMEM;
	}
	buffer = kmalloc(TI_MAX_I2C_SIZE, GFP_KERNEL);
	if (!buffer) {
		dev_err(dev, "%s - out of memory when allocating buffer\n",
								__func__);
		kfree(rom_desc);
		return -ENOMEM;
	}

	/* Read the first byte (Signature0) must be 0x52 or 0x10 */
	status = read_rom(serial, 0, 1, buffer);
	if (status)
		goto out;

	if (*buffer != UMP5152 && *buffer != UMP3410) {
		dev_err(dev, "%s - invalid buffer signature\n", __func__);
		status = -ENODEV;
		goto out;
	}

	do {
		/* Validate the I2C */
		status = read_rom(serial,
				start_address,
				sizeof(struct ti_i2c_desc),
				(__u8 *)rom_desc);
		if (status)
			break;

		if ((start_address + sizeof(struct ti_i2c_desc) +
					rom_desc->Size) > TI_MAX_I2C_SIZE) {
			status = -ENODEV;
			dev_dbg(dev, "%s - structure too big, erroring out.\n", __func__);
			break;
		}

		dev_dbg(dev, "%s Type = 0x%x\n", __func__, rom_desc->Type);

		/* Skip type 2 record */
		ttype = rom_desc->Type & 0x0f;
		if (ttype != I2C_DESC_TYPE_FIRMWARE_BASIC
			&& ttype != I2C_DESC_TYPE_FIRMWARE_AUTO) {
			/* Read the descriptor data */
			status = read_rom(serial, start_address +
						sizeof(struct ti_i2c_desc),
						rom_desc->Size, buffer);
			if (status)
				break;

			status = valid_csum(rom_desc, buffer);
			if (status)
				break;
		}
		start_address = start_address + sizeof(struct ti_i2c_desc) +
								rom_desc->Size;

	} while ((rom_desc->Type != I2C_DESC_TYPE_ION) &&
				(start_address < TI_MAX_I2C_SIZE));

	if ((rom_desc->Type != I2C_DESC_TYPE_ION) ||
				(start_address > TI_MAX_I2C_SIZE))
		status = -ENODEV;

out:
	kfree(buffer);
	kfree(rom_desc);
	return status;
}

static int get_manuf_info(struct edgeport_serial *serial, __u8 *buffer)
{
	int status;
	int start_address;
	struct ti_i2c_desc *rom_desc;
	struct edge_ti_manuf_descriptor *desc;
	struct device *dev = &serial->serial->dev->dev;

	rom_desc = kmalloc(sizeof(*rom_desc), GFP_KERNEL);
	if (!rom_desc) {
		dev_err(dev, "%s - out of memory\n", __func__);
		return -ENOMEM;
	}
	start_address = get_descriptor_addr(serial, I2C_DESC_TYPE_ION,
								rom_desc);

	if (!start_address) {
		dev_dbg(dev, "%s - Edge Descriptor not found in I2C\n", __func__);
		status = -ENODEV;
		goto exit;
	}

	/* Read the descriptor data */
	status = read_rom(serial, start_address+sizeof(struct ti_i2c_desc),
						rom_desc->Size, buffer);
	if (status)
		goto exit;

	status = valid_csum(rom_desc, buffer);

	desc = (struct edge_ti_manuf_descriptor *)buffer;
	dev_dbg(dev, "%s - IonConfig      0x%x\n", __func__, desc->IonConfig);
	dev_dbg(dev, "%s - Version          %d\n", __func__, desc->Version);
	dev_dbg(dev, "%s - Cpu/Board      0x%x\n", __func__, desc->CpuRev_BoardRev);
	dev_dbg(dev, "%s - NumPorts         %d\n", __func__, desc->NumPorts);
	dev_dbg(dev, "%s - NumVirtualPorts  %d\n", __func__, desc->NumVirtualPorts);
	dev_dbg(dev, "%s - TotalPorts       %d\n", __func__, desc->TotalPorts);

exit:
	kfree(rom_desc);
	return status;
}

/* Build firmware header used for firmware update */
static int build_i2c_fw_hdr(__u8 *header, struct device *dev)
{
	__u8 *buffer;
	int buffer_size;
	int i;
	int err;
	__u8 cs = 0;
	struct ti_i2c_desc *i2c_header;
	struct ti_i2c_image_header *img_header;
	struct ti_i2c_firmware_rec *firmware_rec;
	const struct firmware *fw;
	const char *fw_name = "edgeport/down3.bin";

	/* In order to update the I2C firmware we must change the type 2 record
	 * to type 0xF2.  This will force the UMP to come up in Boot Mode.
	 * Then while in boot mode, the driver will download the latest
	 * firmware (padded to 15.5k) into the UMP ram.  And finally when the
	 * device comes back up in download mode the driver will cause the new
	 * firmware to be copied from the UMP Ram to I2C and the firmware will
	 * update the record type from 0xf2 to 0x02.
	 */

	/* Allocate a 15.5k buffer + 2 bytes for version number
	 * (Firmware Record) */
	buffer_size = (((1024 * 16) - 512 ) +
			sizeof(struct ti_i2c_firmware_rec));

	buffer = kmalloc(buffer_size, GFP_KERNEL);
	if (!buffer) {
		dev_err(dev, "%s - out of memory\n", __func__);
		return -ENOMEM;
	}

	// Set entire image of 0xffs
	memset(buffer, 0xff, buffer_size);

	err = request_firmware(&fw, fw_name, dev);
	if (err) {
		dev_err(dev, "Failed to load image \"%s\" err %d\n",
			fw_name, err);
		kfree(buffer);
		return err;
	}

	/* Save Download Version Number */
	OperationalMajorVersion = fw->data[0];
	OperationalMinorVersion = fw->data[1];
	OperationalBuildNumber = fw->data[2] | (fw->data[3] << 8);

	/* Copy version number into firmware record */
	firmware_rec = (struct ti_i2c_firmware_rec *)buffer;

	firmware_rec->Ver_Major	= OperationalMajorVersion;
	firmware_rec->Ver_Minor	= OperationalMinorVersion;

	/* Pointer to fw_down memory image */
	img_header = (struct ti_i2c_image_header *)&fw->data[4];

	memcpy(buffer + sizeof(struct ti_i2c_firmware_rec),
		&fw->data[4 + sizeof(struct ti_i2c_image_header)],
		le16_to_cpu(img_header->Length));

	release_firmware(fw);

	for (i=0; i < buffer_size; i++) {
		cs = (__u8)(cs + buffer[i]);
	}

	kfree(buffer);

	/* Build new header */
	i2c_header =  (struct ti_i2c_desc *)header;
	firmware_rec =  (struct ti_i2c_firmware_rec*)i2c_header->Data;

	i2c_header->Type	= I2C_DESC_TYPE_FIRMWARE_BLANK;
	i2c_header->Size	= (__u16)buffer_size;
	i2c_header->CheckSum	= cs;
	firmware_rec->Ver_Major	= OperationalMajorVersion;
	firmware_rec->Ver_Minor	= OperationalMinorVersion;

	return 0;
}

/* Try to figure out what type of I2c we have */
static int i2c_type_bootmode(struct edgeport_serial *serial)
{
	struct device *dev = &serial->serial->dev->dev;
	int status;
	u8 *data;

	data = kmalloc(1, GFP_KERNEL);
	if (!data) {
		dev_err(dev, "%s - out of memory\n", __func__);
		return -ENOMEM;
	}

	/* Try to read type 2 */
	status = ti_vread_sync(serial->serial->dev, UMPC_MEMORY_READ,
				DTK_ADDR_SPACE_I2C_TYPE_II, 0, data, 0x01);
	if (status)
		dev_dbg(dev, "%s - read 2 status error = %d\n", __func__, status);
	else
		dev_dbg(dev, "%s - read 2 data = 0x%x\n", __func__, *data);
	if ((!status) && (*data == UMP5152 || *data == UMP3410)) {
		dev_dbg(dev, "%s - ROM_TYPE_II\n", __func__);
		serial->TI_I2C_Type = DTK_ADDR_SPACE_I2C_TYPE_II;
		goto out;
	}

	/* Try to read type 3 */
	status = ti_vread_sync(serial->serial->dev, UMPC_MEMORY_READ,
				DTK_ADDR_SPACE_I2C_TYPE_III, 0,	data, 0x01);
	if (status)
		dev_dbg(dev, "%s - read 3 status error = %d\n", __func__, status);
	else
		dev_dbg(dev, "%s - read 2 data = 0x%x\n", __func__, *data);
	if ((!status) && (*data == UMP5152 || *data == UMP3410)) {
		dev_dbg(dev, "%s - ROM_TYPE_III\n", __func__);
		serial->TI_I2C_Type = DTK_ADDR_SPACE_I2C_TYPE_III;
		goto out;
	}

	dev_dbg(dev, "%s - Unknown\n", __func__);
	serial->TI_I2C_Type = DTK_ADDR_SPACE_I2C_TYPE_II;
	status = -ENODEV;
out:
	kfree(data);
	return status;
}

static int bulk_xfer(struct usb_serial *serial, void *buffer,
						int length, int *num_sent)
{
	int status;

	status = usb_bulk_msg(serial->dev,
			usb_sndbulkpipe(serial->dev,
				serial->port[0]->bulk_out_endpointAddress),
			buffer, length, num_sent, 1000);
	return status;
}

/* Download given firmware image to the device (IN BOOT MODE) */
static int download_code(struct edgeport_serial *serial, __u8 *image,
							int image_length)
{
	int status = 0;
	int pos;
	int transfer;
	int done;

	/* Transfer firmware image */
	for (pos = 0; pos < image_length; ) {
		/* Read the next buffer from file */
		transfer = image_length - pos;
		if (transfer > EDGE_FW_BULK_MAX_PACKET_SIZE)
			transfer = EDGE_FW_BULK_MAX_PACKET_SIZE;

		/* Transfer data */
		status = bulk_xfer(serial->serial, &image[pos],
							transfer, &done);
		if (status)
			break;
		/* Advance buffer pointer */
		pos += done;
	}

	return status;
}

/* FIXME!!! */
static int config_boot_dev(struct usb_device *dev)
{
	return 0;
}

static int ti_cpu_rev(struct edge_ti_manuf_descriptor *desc)
{
	return TI_GET_CPU_REVISION(desc->CpuRev_BoardRev);
}

/**
 * DownloadTIFirmware - Download run-time operating firmware to the TI5052
 *
 * This routine downloads the main operating code into the TI5052, using the
 * boot code already burned into E2PROM or ROM.
 */
static int download_fw(struct edgeport_serial *serial)
{
	struct device *dev = &serial->serial->dev->dev;
	int status = 0;
	int start_address;
	struct edge_ti_manuf_descriptor *ti_manuf_desc;
	struct usb_interface_descriptor *interface;
	int download_cur_ver;
	int download_new_ver;

	/* This routine is entered by both the BOOT mode and the Download mode
	 * We can determine which code is running by the reading the config
	 * descriptor and if we have only one bulk pipe it is in boot mode
	 */
	serial->product_info.hardware_type = HARDWARE_TYPE_TIUMP;

	/* Default to type 2 i2c */
	serial->TI_I2C_Type = DTK_ADDR_SPACE_I2C_TYPE_II;

	status = choose_config(serial->serial->dev);
	if (status)
		return status;

	interface = &serial->serial->interface->cur_altsetting->desc;
	if (!interface) {
		dev_err(dev, "%s - no interface set, error!\n", __func__);
		return -ENODEV;
	}

	/*
	 * Setup initial mode -- the default mode 0 is TI_MODE_CONFIGURING
	 * if we have more than one endpoint we are definitely in download
	 * mode
	 */
	if (interface->bNumEndpoints > 1)
		serial->product_info.TiMode = TI_MODE_DOWNLOAD;
	else
		/* Otherwise we will remain in configuring mode */
		serial->product_info.TiMode = TI_MODE_CONFIGURING;

	/********************************************************************/
	/* Download Mode */
	/********************************************************************/
	if (serial->product_info.TiMode == TI_MODE_DOWNLOAD) {
		struct ti_i2c_desc *rom_desc;

		dev_dbg(dev, "%s - RUNNING IN DOWNLOAD MODE\n", __func__);

		status = check_i2c_image(serial);
		if (status) {
			dev_dbg(dev, "%s - DOWNLOAD MODE -- BAD I2C\n", __func__);
			return status;
		}

		/* Validate Hardware version number
		 * Read Manufacturing Descriptor from TI Based Edgeport
		 */
		ti_manuf_desc = kmalloc(sizeof(*ti_manuf_desc), GFP_KERNEL);
		if (!ti_manuf_desc) {
			dev_err(dev, "%s - out of memory.\n", __func__);
			return -ENOMEM;
		}
		status = get_manuf_info(serial, (__u8 *)ti_manuf_desc);
		if (status) {
			kfree(ti_manuf_desc);
			return status;
		}

		/* Check version number of ION descriptor */
		if (!ignore_cpu_rev && ti_cpu_rev(ti_manuf_desc) < 2) {
			dev_dbg(dev, "%s - Wrong CPU Rev %d (Must be 2)\n",
				__func__, ti_cpu_rev(ti_manuf_desc));
			kfree(ti_manuf_desc);
			return -EINVAL;
  		}

		rom_desc = kmalloc(sizeof(*rom_desc), GFP_KERNEL);
		if (!rom_desc) {
			dev_err(dev, "%s - out of memory.\n", __func__);
			kfree(ti_manuf_desc);
			return -ENOMEM;
		}

		/* Search for type 2 record (firmware record) */
		start_address = get_descriptor_addr(serial,
				I2C_DESC_TYPE_FIRMWARE_BASIC, rom_desc);
		if (start_address != 0) {
			struct ti_i2c_firmware_rec *firmware_version;
			u8 *record;

			dev_dbg(dev, "%s - Found Type FIRMWARE (Type 2) record\n", __func__);

			firmware_version = kmalloc(sizeof(*firmware_version),
								GFP_KERNEL);
			if (!firmware_version) {
				dev_err(dev, "%s - out of memory.\n", __func__);
				kfree(rom_desc);
				kfree(ti_manuf_desc);
				return -ENOMEM;
			}

			/* Validate version number
			 * Read the descriptor data
			 */
			status = read_rom(serial, start_address +
					sizeof(struct ti_i2c_desc),
					sizeof(struct ti_i2c_firmware_rec),
					(__u8 *)firmware_version);
			if (status) {
				kfree(firmware_version);
				kfree(rom_desc);
				kfree(ti_manuf_desc);
				return status;
			}

			/* Check version number of download with current
			   version in I2c */
			download_cur_ver = (firmware_version->Ver_Major << 8) +
					   (firmware_version->Ver_Minor);
			download_new_ver = (OperationalMajorVersion << 8) +
					   (OperationalMinorVersion);

			dev_dbg(dev, "%s - >> FW Versions Device %d.%d  Driver %d.%d\n",
				__func__, firmware_version->Ver_Major,
				firmware_version->Ver_Minor,
				OperationalMajorVersion,
				OperationalMinorVersion);

			/* Check if we have an old version in the I2C and
			   update if necessary */
			if (download_cur_ver < download_new_ver) {
				dev_dbg(dev, "%s - Update I2C dld from %d.%d to %d.%d\n",
					__func__,
					firmware_version->Ver_Major,
					firmware_version->Ver_Minor,
					OperationalMajorVersion,
					OperationalMinorVersion);

				record = kmalloc(1, GFP_KERNEL);
				if (!record) {
					dev_err(dev, "%s - out of memory.\n",
							__func__);
					kfree(firmware_version);
					kfree(rom_desc);
					kfree(ti_manuf_desc);
					return -ENOMEM;
				}
				/* In order to update the I2C firmware we must
				 * change the type 2 record to type 0xF2. This
				 * will force the UMP to come up in Boot Mode.
				 * Then while in boot mode, the driver will
				 * download the latest firmware (padded to
				 * 15.5k) into the UMP ram. Finally when the
				 * device comes back up in download mode the
				 * driver will cause the new firmware to be
				 * copied from the UMP Ram to I2C and the
				 * firmware will update the record type from
				 * 0xf2 to 0x02.
				 */
				*record = I2C_DESC_TYPE_FIRMWARE_BLANK;

				/* Change the I2C Firmware record type to
				   0xf2 to trigger an update */
				status = write_rom(serial, start_address,
						sizeof(*record), record);
				if (status) {
					kfree(record);
					kfree(firmware_version);
					kfree(rom_desc);
					kfree(ti_manuf_desc);
					return status;
				}

				/* verify the write -- must do this in order
				 * for write to complete before we do the
				 * hardware reset
				 */
				status = read_rom(serial,
							start_address,
							sizeof(*record),
							record);
				if (status) {
					kfree(record);
					kfree(firmware_version);
					kfree(rom_desc);
					kfree(ti_manuf_desc);
					return status;
				}

				if (*record != I2C_DESC_TYPE_FIRMWARE_BLANK) {
					dev_err(dev, "%s - error resetting device\n", __func__);
					kfree(record);
					kfree(firmware_version);
					kfree(rom_desc);
					kfree(ti_manuf_desc);
					return -ENODEV;
				}

				dev_dbg(dev, "%s - HARDWARE RESET\n", __func__);

				/* Reset UMP -- Back to BOOT MODE */
				status = ti_vsend_sync(serial->serial->dev,
						UMPC_HARDWARE_RESET,
						0, 0, NULL, 0);

				dev_dbg(dev, "%s - HARDWARE RESET return %d\n", __func__, status);

				/* return an error on purpose. */
				kfree(record);
				kfree(firmware_version);
				kfree(rom_desc);
				kfree(ti_manuf_desc);
				return -ENODEV;
			}
			kfree(firmware_version);
		}
		/* Search for type 0xF2 record (firmware blank record) */
		else if ((start_address = get_descriptor_addr(serial, I2C_DESC_TYPE_FIRMWARE_BLANK, rom_desc)) != 0) {
#define HEADER_SIZE	(sizeof(struct ti_i2c_desc) + \
					sizeof(struct ti_i2c_firmware_rec))
			__u8 *header;
			__u8 *vheader;

			header = kmalloc(HEADER_SIZE, GFP_KERNEL);
			if (!header) {
				dev_err(dev, "%s - out of memory.\n", __func__);
				kfree(rom_desc);
				kfree(ti_manuf_desc);
				return -ENOMEM;
			}

			vheader = kmalloc(HEADER_SIZE, GFP_KERNEL);
			if (!vheader) {
				dev_err(dev, "%s - out of memory.\n", __func__);
				kfree(header);
				kfree(rom_desc);
				kfree(ti_manuf_desc);
				return -ENOMEM;
			}

			dev_dbg(dev, "%s - Found Type BLANK FIRMWARE (Type F2) record\n", __func__);

			/*
			 * In order to update the I2C firmware we must change
			 * the type 2 record to type 0xF2. This will force the
			 * UMP to come up in Boot Mode.  Then while in boot
			 * mode, the driver will download the latest firmware
			 * (padded to 15.5k) into the UMP ram. Finally when the
			 * device comes back up in download mode the driver
			 * will cause the new firmware to be copied from the
			 * UMP Ram to I2C and the firmware will update the
			 * record type from 0xf2 to 0x02.
			 */
			status = build_i2c_fw_hdr(header, dev);
			if (status) {
				kfree(vheader);
				kfree(header);
				kfree(rom_desc);
				kfree(ti_manuf_desc);
				return -EINVAL;
			}

			/* Update I2C with type 0xf2 record with correct
			   size and checksum */
			status = write_rom(serial,
						start_address,
						HEADER_SIZE,
						header);
			if (status) {
				kfree(vheader);
				kfree(header);
				kfree(rom_desc);
				kfree(ti_manuf_desc);
				return -EINVAL;
			}

			/* verify the write -- must do this in order for
			   write to complete before we do the hardware reset */
			status = read_rom(serial, start_address,
							HEADER_SIZE, vheader);

			if (status) {
				dev_dbg(dev, "%s - can't read header back\n", __func__);
				kfree(vheader);
				kfree(header);
				kfree(rom_desc);
				kfree(ti_manuf_desc);
				return status;
			}
			if (memcmp(vheader, header, HEADER_SIZE)) {
				dev_dbg(dev, "%s - write download record failed\n", __func__);
				kfree(vheader);
				kfree(header);
				kfree(rom_desc);
				kfree(ti_manuf_desc);
				return -EINVAL;
			}

			kfree(vheader);
			kfree(header);

			dev_dbg(dev, "%s - Start firmware update\n", __func__);

			/* Tell firmware to copy download image into I2C */
			status = ti_vsend_sync(serial->serial->dev,
					UMPC_COPY_DNLD_TO_I2C, 0, 0, NULL, 0);

		  	dev_dbg(dev, "%s - Update complete 0x%x\n", __func__, status);
			if (status) {
				dev_err(dev,
					"%s - UMPC_COPY_DNLD_TO_I2C failed\n",
								__func__);
				kfree(rom_desc);
				kfree(ti_manuf_desc);
				return status;
			}
		}

		// The device is running the download code
		kfree(rom_desc);
		kfree(ti_manuf_desc);
		return 0;
	}

	/********************************************************************/
	/* Boot Mode */
	/********************************************************************/
	dev_dbg(dev, "%s - RUNNING IN BOOT MODE\n", __func__);

	/* Configure the TI device so we can use the BULK pipes for download */
	status = config_boot_dev(serial->serial->dev);
	if (status)
		return status;

	if (le16_to_cpu(serial->serial->dev->descriptor.idVendor)
							!= USB_VENDOR_ID_ION) {
		dev_dbg(dev, "%s - VID = 0x%x\n", __func__,
			le16_to_cpu(serial->serial->dev->descriptor.idVendor));
		serial->TI_I2C_Type = DTK_ADDR_SPACE_I2C_TYPE_II;
		goto stayinbootmode;
	}

	/* We have an ION device (I2c Must be programmed)
	   Determine I2C image type */
	if (i2c_type_bootmode(serial))
		goto stayinbootmode;

	/* Check for ION Vendor ID and that the I2C is valid */
	if (!check_i2c_image(serial)) {
		struct ti_i2c_image_header *header;
		int i;
		__u8 cs = 0;
		__u8 *buffer;
		int buffer_size;
		int err;
		const struct firmware *fw;
		const char *fw_name = "edgeport/down3.bin";

		/* Validate Hardware version number
		 * Read Manufacturing Descriptor from TI Based Edgeport
		 */
		ti_manuf_desc = kmalloc(sizeof(*ti_manuf_desc), GFP_KERNEL);
		if (!ti_manuf_desc) {
			dev_err(dev, "%s - out of memory.\n", __func__);
			return -ENOMEM;
		}
		status = get_manuf_info(serial, (__u8 *)ti_manuf_desc);
		if (status) {
			kfree(ti_manuf_desc);
			goto stayinbootmode;
		}

		/* Check for version 2 */
		if (!ignore_cpu_rev && ti_cpu_rev(ti_manuf_desc) < 2) {
			dev_dbg(dev, "%s - Wrong CPU Rev %d (Must be 2)\n",
				__func__, ti_cpu_rev(ti_manuf_desc));
			kfree(ti_manuf_desc);
			goto stayinbootmode;
		}

		kfree(ti_manuf_desc);

		/*
		 * In order to update the I2C firmware we must change the type
		 * 2 record to type 0xF2. This will force the UMP to come up
		 * in Boot Mode.  Then while in boot mode, the driver will
		 * download the latest firmware (padded to 15.5k) into the
		 * UMP ram. Finally when the device comes back up in download
		 * mode the driver will cause the new firmware to be copied
		 * from the UMP Ram to I2C and the firmware will update the
		 * record type from 0xf2 to 0x02.
		 *
		 * Do we really have to copy the whole firmware image,
		 * or could we do this in place!
		 */

		/* Allocate a 15.5k buffer + 3 byte header */
		buffer_size = (((1024 * 16) - 512) +
					sizeof(struct ti_i2c_image_header));
		buffer = kmalloc(buffer_size, GFP_KERNEL);
		if (!buffer) {
			dev_err(dev, "%s - out of memory\n", __func__);
			return -ENOMEM;
		}

		/* Initialize the buffer to 0xff (pad the buffer) */
		memset(buffer, 0xff, buffer_size);

		err = request_firmware(&fw, fw_name, dev);
		if (err) {
			dev_err(dev, "Failed to load image \"%s\" err %d\n",
				fw_name, err);
			kfree(buffer);
			return err;
		}
		memcpy(buffer, &fw->data[4], fw->size - 4);
		release_firmware(fw);

		for (i = sizeof(struct ti_i2c_image_header);
				i < buffer_size; i++) {
			cs = (__u8)(cs + buffer[i]);
		}

		header = (struct ti_i2c_image_header *)buffer;

		/* update length and checksum after padding */
		header->Length 	 = cpu_to_le16((__u16)(buffer_size -
					sizeof(struct ti_i2c_image_header)));
		header->CheckSum = cs;

		/* Download the operational code  */
		dev_dbg(dev, "%s - Downloading operational code image (TI UMP)\n", __func__);
		status = download_code(serial, buffer, buffer_size);

		kfree(buffer);

		if (status) {
			dev_dbg(dev, "%s - Error downloading operational code image\n", __func__);
			return status;
		}

		/* Device will reboot */
		serial->product_info.TiMode = TI_MODE_TRANSITIONING;

		dev_dbg(dev, "%s - Download successful -- Device rebooting...\n", __func__);

		/* return an error on purpose */
		return -ENODEV;
	}

stayinbootmode:
	/* Eprom is invalid or blank stay in boot mode */
	dev_dbg(dev, "%s - STAYING IN BOOT MODE\n", __func__);
	serial->product_info.TiMode = TI_MODE_BOOT;

	return 0;
}


static int ti_do_config(struct edgeport_port *port, int feature, int on)
{
	int port_number = port->port->number - port->port->serial->minor;
	on = !!on;	/* 1 or 0 not bitmask */
	return send_cmd(port->port->serial->dev,
			feature, (__u8)(UMPM_UART1_PORT + port_number),
			on, NULL, 0);
}


static int restore_mcr(struct edgeport_port *port, __u8 mcr)
{
	int status = 0;

	dev_dbg(&port->port->dev, "%s - %x\n", __func__, mcr);

	status = ti_do_config(port, UMPC_SET_CLR_DTR, mcr & MCR_DTR);
	if (status)
		return status;
	status = ti_do_config(port, UMPC_SET_CLR_RTS, mcr & MCR_RTS);
	if (status)
		return status;
	return ti_do_config(port, UMPC_SET_CLR_LOOPBACK, mcr & MCR_LOOPBACK);
}

/* Convert TI LSR to standard UART flags */
static __u8 map_line_status(__u8 ti_lsr)
{
	__u8 lsr = 0;

#define MAP_FLAG(flagUmp, flagUart)    \
	if (ti_lsr & flagUmp) \
		lsr |= flagUart;

	MAP_FLAG(UMP_UART_LSR_OV_MASK, LSR_OVER_ERR)	/* overrun */
	MAP_FLAG(UMP_UART_LSR_PE_MASK, LSR_PAR_ERR)	/* parity error */
	MAP_FLAG(UMP_UART_LSR_FE_MASK, LSR_FRM_ERR)	/* framing error */
	MAP_FLAG(UMP_UART_LSR_BR_MASK, LSR_BREAK)	/* break detected */
	MAP_FLAG(UMP_UART_LSR_RX_MASK, LSR_RX_AVAIL)	/* rx data available */
	MAP_FLAG(UMP_UART_LSR_TX_MASK, LSR_TX_EMPTY)	/* tx hold reg empty */

#undef MAP_FLAG

	return lsr;
}

static void handle_new_msr(struct edgeport_port *edge_port, __u8 msr)
{
	struct async_icount *icount;
	struct tty_struct *tty;

	dev_dbg(&edge_port->port->dev, "%s - %02x\n", __func__, msr);

	if (msr & (EDGEPORT_MSR_DELTA_CTS | EDGEPORT_MSR_DELTA_DSR |
			EDGEPORT_MSR_DELTA_RI | EDGEPORT_MSR_DELTA_CD)) {
		icount = &edge_port->port->icount;

		/* update input line counters */
		if (msr & EDGEPORT_MSR_DELTA_CTS)
			icount->cts++;
		if (msr & EDGEPORT_MSR_DELTA_DSR)
			icount->dsr++;
		if (msr & EDGEPORT_MSR_DELTA_CD)
			icount->dcd++;
		if (msr & EDGEPORT_MSR_DELTA_RI)
			icount->rng++;
<<<<<<< HEAD
		wake_up_interruptible(&edge_port->port->delta_msr_wait);
=======
		wake_up_interruptible(&edge_port->port->port.delta_msr_wait);
>>>>>>> f722406f
	}

	/* Save the new modem status */
	edge_port->shadow_msr = msr & 0xf0;

	tty = tty_port_tty_get(&edge_port->port->port);
	/* handle CTS flow control */
	if (tty && C_CRTSCTS(tty)) {
		if (msr & EDGEPORT_MSR_CTS) {
			tty->hw_stopped = 0;
			tty_wakeup(tty);
		} else {
			tty->hw_stopped = 1;
		}
	}
	tty_kref_put(tty);
}

static void handle_new_lsr(struct edgeport_port *edge_port, int lsr_data,
							__u8 lsr, __u8 data)
{
	struct async_icount *icount;
	__u8 new_lsr = (__u8)(lsr & (__u8)(LSR_OVER_ERR | LSR_PAR_ERR |
						LSR_FRM_ERR | LSR_BREAK));

	dev_dbg(&edge_port->port->dev, "%s - %02x\n", __func__, new_lsr);

	edge_port->shadow_lsr = lsr;

	if (new_lsr & LSR_BREAK)
		/*
		 * Parity and Framing errors only count if they
		 * occur exclusive of a break being received.
		 */
		new_lsr &= (__u8)(LSR_OVER_ERR | LSR_BREAK);

	/* Place LSR data byte into Rx buffer */
	if (lsr_data)
		edge_tty_recv(edge_port->port, &data, 1);

	/* update input line counters */
	icount = &edge_port->port->icount;
	if (new_lsr & LSR_BREAK)
		icount->brk++;
	if (new_lsr & LSR_OVER_ERR)
		icount->overrun++;
	if (new_lsr & LSR_PAR_ERR)
		icount->parity++;
	if (new_lsr & LSR_FRM_ERR)
		icount->frame++;
}


static void edge_interrupt_callback(struct urb *urb)
{
	struct edgeport_serial *edge_serial = urb->context;
	struct usb_serial_port *port;
	struct edgeport_port *edge_port;
	struct device *dev;
	unsigned char *data = urb->transfer_buffer;
	int length = urb->actual_length;
	int port_number;
	int function;
	int retval;
	__u8 lsr;
	__u8 msr;
	int status = urb->status;

	switch (status) {
	case 0:
		/* success */
		break;
	case -ECONNRESET:
	case -ENOENT:
	case -ESHUTDOWN:
		/* this urb is terminated, clean up */
		dev_dbg(&urb->dev->dev, "%s - urb shutting down with status: %d\n",
		    __func__, status);
		return;
	default:
		dev_err(&urb->dev->dev, "%s - nonzero urb status received: "
			"%d\n", __func__, status);
		goto exit;
	}

	if (!length) {
		dev_dbg(&urb->dev->dev, "%s - no data in urb\n", __func__);
		goto exit;
	}

	dev = &edge_serial->serial->dev->dev;
	usb_serial_debug_data(dev, __func__, length, data);

	if (length != 2) {
		dev_dbg(dev, "%s - expecting packet of size 2, got %d\n", __func__, length);
		goto exit;
	}

	port_number = TIUMP_GET_PORT_FROM_CODE(data[0]);
	function    = TIUMP_GET_FUNC_FROM_CODE(data[0]);
	dev_dbg(dev, "%s - port_number %d, function %d, info 0x%x\n", __func__,
		port_number, function, data[1]);
	port = edge_serial->serial->port[port_number];
	edge_port = usb_get_serial_port_data(port);
	if (!edge_port) {
		dev_dbg(dev, "%s - edge_port not found\n", __func__);
		return;
	}
	switch (function) {
	case TIUMP_INTERRUPT_CODE_LSR:
		lsr = map_line_status(data[1]);
		if (lsr & UMP_UART_LSR_DATA_MASK) {
			/* Save the LSR event for bulk read
			   completion routine */
			dev_dbg(dev, "%s - LSR Event Port %u LSR Status = %02x\n",
				__func__, port_number, lsr);
			edge_port->lsr_event = 1;
			edge_port->lsr_mask = lsr;
		} else {
			dev_dbg(dev, "%s - ===== Port %d LSR Status = %02x ======\n",
				__func__, port_number, lsr);
			handle_new_lsr(edge_port, 0, lsr, 0);
		}
		break;

	case TIUMP_INTERRUPT_CODE_MSR:	/* MSR */
		/* Copy MSR from UMP */
		msr = data[1];
		dev_dbg(dev, "%s - ===== Port %u MSR Status = %02x ======\n",
			__func__, port_number, msr);
		handle_new_msr(edge_port, msr);
		break;

	default:
		dev_err(&urb->dev->dev,
			"%s - Unknown Interrupt code from UMP %x\n",
			__func__, data[1]);
		break;

	}

exit:
	retval = usb_submit_urb(urb, GFP_ATOMIC);
	if (retval)
		dev_err(&urb->dev->dev,
			"%s - usb_submit_urb failed with result %d\n",
			 __func__, retval);
}

static void edge_bulk_in_callback(struct urb *urb)
{
	struct edgeport_port *edge_port = urb->context;
	struct device *dev = &edge_port->port->dev;
	unsigned char *data = urb->transfer_buffer;
	int retval = 0;
	int port_number;
	int status = urb->status;

	switch (status) {
	case 0:
		/* success */
		break;
	case -ECONNRESET:
	case -ENOENT:
	case -ESHUTDOWN:
		/* this urb is terminated, clean up */
		dev_dbg(&urb->dev->dev, "%s - urb shutting down with status: %d\n", __func__, status);
		return;
	default:
		dev_err(&urb->dev->dev, "%s - nonzero read bulk status received: %d\n", __func__, status);
	}

	if (status == -EPIPE)
		goto exit;

	if (status) {
		dev_err(&urb->dev->dev, "%s - stopping read!\n", __func__);
		return;
	}

	port_number = edge_port->port->number - edge_port->port->serial->minor;

	if (edge_port->lsr_event) {
		edge_port->lsr_event = 0;
		dev_dbg(dev, "%s ===== Port %u LSR Status = %02x, Data = %02x ======\n",
			__func__, port_number, edge_port->lsr_mask, *data);
		handle_new_lsr(edge_port, 1, edge_port->lsr_mask, *data);
		/* Adjust buffer length/pointer */
		--urb->actual_length;
		++data;
	}

	if (urb->actual_length) {
		usb_serial_debug_data(dev, __func__, urb->actual_length, data);
		if (edge_port->close_pending)
			dev_dbg(dev, "%s - close pending, dropping data on the floor\n",
								__func__);
		else
			edge_tty_recv(edge_port->port, data,
					urb->actual_length);
		edge_port->port->icount.rx += urb->actual_length;
	}

exit:
	/* continue read unless stopped */
	spin_lock(&edge_port->ep_lock);
	if (edge_port->ep_read_urb_state == EDGE_READ_URB_RUNNING)
		retval = usb_submit_urb(urb, GFP_ATOMIC);
	else if (edge_port->ep_read_urb_state == EDGE_READ_URB_STOPPING)
		edge_port->ep_read_urb_state = EDGE_READ_URB_STOPPED;

	spin_unlock(&edge_port->ep_lock);
	if (retval)
		dev_err(dev, "%s - usb_submit_urb failed with result %d\n", __func__, retval);
}

static void edge_tty_recv(struct usb_serial_port *port, unsigned char *data,
		int length)
{
	int queued;

	queued = tty_insert_flip_string(&port->port, data, length);
	if (queued < length)
		dev_err(&port->dev, "%s - dropping data, %d bytes lost\n",
			__func__, length - queued);
	tty_flip_buffer_push(&port->port);
}

static void edge_bulk_out_callback(struct urb *urb)
{
	struct usb_serial_port *port = urb->context;
	struct edgeport_port *edge_port = usb_get_serial_port_data(port);
	int status = urb->status;
	struct tty_struct *tty;

	edge_port->ep_write_urb_in_use = 0;

	switch (status) {
	case 0:
		/* success */
		break;
	case -ECONNRESET:
	case -ENOENT:
	case -ESHUTDOWN:
		/* this urb is terminated, clean up */
		dev_dbg(&urb->dev->dev, "%s - urb shutting down with status: %d\n",
		    __func__, status);
		return;
	default:
		dev_err_console(port, "%s - nonzero write bulk status "
			"received: %d\n", __func__, status);
	}

	/* send any buffered data */
	tty = tty_port_tty_get(&port->port);
	edge_send(port, tty);
	tty_kref_put(tty);
}

static int edge_open(struct tty_struct *tty, struct usb_serial_port *port)
{
	struct edgeport_port *edge_port = usb_get_serial_port_data(port);
	struct edgeport_serial *edge_serial;
	struct usb_device *dev;
	struct urb *urb;
	int port_number;
	int status;
	u16 open_settings;
	u8 transaction_timeout;

	if (edge_port == NULL)
		return -ENODEV;

	port_number = port->number - port->serial->minor;
	switch (port_number) {
	case 0:
		edge_port->uart_base = UMPMEM_BASE_UART1;
		edge_port->dma_address = UMPD_OEDB1_ADDRESS;
		break;
	case 1:
		edge_port->uart_base = UMPMEM_BASE_UART2;
		edge_port->dma_address = UMPD_OEDB2_ADDRESS;
		break;
	default:
		dev_err(&port->dev, "Unknown port number!!!\n");
		return -ENODEV;
	}

	dev_dbg(&port->dev, "%s - port_number = %d, uart_base = %04x, dma_address = %04x\n",
		__func__, port_number, edge_port->uart_base, edge_port->dma_address);

	dev = port->serial->dev;

<<<<<<< HEAD
	memset(&(edge_port->icount), 0x00, sizeof(edge_port->icount));

=======
>>>>>>> f722406f
	/* turn off loopback */
	status = ti_do_config(edge_port, UMPC_SET_CLR_LOOPBACK, 0);
	if (status) {
		dev_err(&port->dev,
				"%s - cannot send clear loopback command, %d\n",
			__func__, status);
		return status;
	}

	/* set up the port settings */
	if (tty)
		edge_set_termios(tty, port, &tty->termios);

	/* open up the port */

	/* milliseconds to timeout for DMA transfer */
	transaction_timeout = 2;

	edge_port->ump_read_timeout =
				max(20, ((transaction_timeout * 3) / 2));

	/* milliseconds to timeout for DMA transfer */
	open_settings = (u8)(UMP_DMA_MODE_CONTINOUS |
			     UMP_PIPE_TRANS_TIMEOUT_ENA |
			     (transaction_timeout << 2));

	dev_dbg(&port->dev, "%s - Sending UMPC_OPEN_PORT\n", __func__);

	/* Tell TI to open and start the port */
	status = send_cmd(dev, UMPC_OPEN_PORT,
		(u8)(UMPM_UART1_PORT + port_number), open_settings, NULL, 0);
	if (status) {
		dev_err(&port->dev, "%s - cannot send open command, %d\n",
							__func__, status);
		return status;
	}

	/* Start the DMA? */
	status = send_cmd(dev, UMPC_START_PORT,
		(u8)(UMPM_UART1_PORT + port_number), 0, NULL, 0);
	if (status) {
		dev_err(&port->dev, "%s - cannot send start DMA command, %d\n",
							__func__, status);
		return status;
	}

	/* Clear TX and RX buffers in UMP */
	status = purge_port(port, UMP_PORT_DIR_OUT | UMP_PORT_DIR_IN);
	if (status) {
		dev_err(&port->dev,
			"%s - cannot send clear buffers command, %d\n",
			__func__, status);
		return status;
	}

	/* Read Initial MSR */
	status = ti_vread_sync(dev, UMPC_READ_MSR, 0,
				(__u16)(UMPM_UART1_PORT + port_number),
				&edge_port->shadow_msr, 1);
	if (status) {
		dev_err(&port->dev, "%s - cannot send read MSR command, %d\n",
							__func__, status);
		return status;
	}

	dev_dbg(&port->dev, "ShadowMSR 0x%X\n", edge_port->shadow_msr);

	/* Set Initial MCR */
	edge_port->shadow_mcr = MCR_RTS | MCR_DTR;
	dev_dbg(&port->dev, "ShadowMCR 0x%X\n", edge_port->shadow_mcr);

	edge_serial = edge_port->edge_serial;
	if (mutex_lock_interruptible(&edge_serial->es_lock))
		return -ERESTARTSYS;
	if (edge_serial->num_ports_open == 0) {
		/* we are the first port to open, post the interrupt urb */
		urb = edge_serial->serial->port[0]->interrupt_in_urb;
		if (!urb) {
			dev_err(&port->dev,
				"%s - no interrupt urb present, exiting\n",
				__func__);
			status = -EINVAL;
			goto release_es_lock;
		}
		urb->context = edge_serial;
		status = usb_submit_urb(urb, GFP_KERNEL);
		if (status) {
			dev_err(&port->dev,
				"%s - usb_submit_urb failed with value %d\n",
					__func__, status);
			goto release_es_lock;
		}
	}

	/*
	 * reset the data toggle on the bulk endpoints to work around bug in
	 * host controllers where things get out of sync some times
	 */
	usb_clear_halt(dev, port->write_urb->pipe);
	usb_clear_halt(dev, port->read_urb->pipe);

	/* start up our bulk read urb */
	urb = port->read_urb;
	if (!urb) {
		dev_err(&port->dev, "%s - no read urb present, exiting\n",
								__func__);
		status = -EINVAL;
		goto unlink_int_urb;
	}
	edge_port->ep_read_urb_state = EDGE_READ_URB_RUNNING;
	urb->context = edge_port;
	status = usb_submit_urb(urb, GFP_KERNEL);
	if (status) {
		dev_err(&port->dev,
			"%s - read bulk usb_submit_urb failed with value %d\n",
				__func__, status);
		goto unlink_int_urb;
	}

	++edge_serial->num_ports_open;

	port->port.drain_delay = 1;

	goto release_es_lock;

unlink_int_urb:
	if (edge_port->edge_serial->num_ports_open == 0)
		usb_kill_urb(port->serial->port[0]->interrupt_in_urb);
release_es_lock:
	mutex_unlock(&edge_serial->es_lock);
	return status;
}

static void edge_close(struct usb_serial_port *port)
{
	struct edgeport_serial *edge_serial;
	struct edgeport_port *edge_port;
	struct usb_serial *serial = port->serial;
	unsigned long flags;
	int port_number;

	edge_serial = usb_get_serial_data(port->serial);
	edge_port = usb_get_serial_port_data(port);
	if (edge_serial == NULL || edge_port == NULL)
		return;

	/* The bulkreadcompletion routine will check
	 * this flag and dump add read data */
	edge_port->close_pending = 1;

	usb_kill_urb(port->read_urb);
	usb_kill_urb(port->write_urb);
	edge_port->ep_write_urb_in_use = 0;
	spin_lock_irqsave(&edge_port->ep_lock, flags);
	kfifo_reset_out(&edge_port->write_fifo);
	spin_unlock_irqrestore(&edge_port->ep_lock, flags);

	dev_dbg(&port->dev, "%s - send umpc_close_port\n", __func__);
	port_number = port->number - port->serial->minor;
	send_cmd(serial->dev, UMPC_CLOSE_PORT,
		     (__u8)(UMPM_UART1_PORT + port_number), 0, NULL, 0);

	mutex_lock(&edge_serial->es_lock);
	--edge_port->edge_serial->num_ports_open;
	if (edge_port->edge_serial->num_ports_open <= 0) {
		/* last port is now closed, let's shut down our interrupt urb */
		usb_kill_urb(port->serial->port[0]->interrupt_in_urb);
		edge_port->edge_serial->num_ports_open = 0;
	}
	mutex_unlock(&edge_serial->es_lock);
	edge_port->close_pending = 0;
}

static int edge_write(struct tty_struct *tty, struct usb_serial_port *port,
				const unsigned char *data, int count)
{
	struct edgeport_port *edge_port = usb_get_serial_port_data(port);

	if (count == 0) {
		dev_dbg(&port->dev, "%s - write request of 0 bytes\n", __func__);
		return 0;
	}

	if (edge_port == NULL)
		return -ENODEV;
	if (edge_port->close_pending == 1)
		return -ENODEV;

	count = kfifo_in_locked(&edge_port->write_fifo, data, count,
							&edge_port->ep_lock);
	edge_send(port, tty);

	return count;
}

static void edge_send(struct usb_serial_port *port, struct tty_struct *tty)
{
	int count, result;
	struct edgeport_port *edge_port = usb_get_serial_port_data(port);
	unsigned long flags;

	spin_lock_irqsave(&edge_port->ep_lock, flags);

	if (edge_port->ep_write_urb_in_use) {
		spin_unlock_irqrestore(&edge_port->ep_lock, flags);
		return;
	}

	count = kfifo_out(&edge_port->write_fifo,
				port->write_urb->transfer_buffer,
				port->bulk_out_size);

	if (count == 0) {
		spin_unlock_irqrestore(&edge_port->ep_lock, flags);
		return;
	}

	edge_port->ep_write_urb_in_use = 1;

	spin_unlock_irqrestore(&edge_port->ep_lock, flags);

	usb_serial_debug_data(&port->dev, __func__, count, port->write_urb->transfer_buffer);

	/* set up our urb */
	port->write_urb->transfer_buffer_length = count;

	/* send the data out the bulk port */
	result = usb_submit_urb(port->write_urb, GFP_ATOMIC);
	if (result) {
		dev_err_console(port,
			"%s - failed submitting write urb, error %d\n",
				__func__, result);
		edge_port->ep_write_urb_in_use = 0;
		/* TODO: reschedule edge_send */
	} else
		edge_port->port->icount.tx += count;

	/* wakeup any process waiting for writes to complete */
	/* there is now more room in the buffer for new writes */
	if (tty)
		tty_wakeup(tty);
}

static int edge_write_room(struct tty_struct *tty)
{
	struct usb_serial_port *port = tty->driver_data;
	struct edgeport_port *edge_port = usb_get_serial_port_data(port);
	int room = 0;
	unsigned long flags;

	if (edge_port == NULL)
		return 0;
	if (edge_port->close_pending == 1)
		return 0;

	spin_lock_irqsave(&edge_port->ep_lock, flags);
	room = kfifo_avail(&edge_port->write_fifo);
	spin_unlock_irqrestore(&edge_port->ep_lock, flags);

	dev_dbg(&port->dev, "%s - returns %d\n", __func__, room);
	return room;
}

static int edge_chars_in_buffer(struct tty_struct *tty)
{
	struct usb_serial_port *port = tty->driver_data;
	struct edgeport_port *edge_port = usb_get_serial_port_data(port);
	int chars = 0;
	unsigned long flags;
	int ret;

	if (edge_port == NULL)
		return 0;

	spin_lock_irqsave(&edge_port->ep_lock, flags);
	chars = kfifo_len(&edge_port->write_fifo);
	spin_unlock_irqrestore(&edge_port->ep_lock, flags);

	if (!chars) {
		ret = tx_active(edge_port);
		if (ret > 0)
			chars = ret;
	}

	dev_dbg(&port->dev, "%s - returns %d\n", __func__, chars);
	return chars;
}

static void edge_throttle(struct tty_struct *tty)
{
	struct usb_serial_port *port = tty->driver_data;
	struct edgeport_port *edge_port = usb_get_serial_port_data(port);
	int status;

	if (edge_port == NULL)
		return;

	/* if we are implementing XON/XOFF, send the stop character */
	if (I_IXOFF(tty)) {
		unsigned char stop_char = STOP_CHAR(tty);
		status = edge_write(tty, port, &stop_char, 1);
		if (status <= 0) {
			dev_err(&port->dev, "%s - failed to write stop character, %d\n", __func__, status);
		}
	}

	/* if we are implementing RTS/CTS, stop reads */
	/* and the Edgeport will clear the RTS line */
	if (C_CRTSCTS(tty))
		stop_read(edge_port);

}

static void edge_unthrottle(struct tty_struct *tty)
{
	struct usb_serial_port *port = tty->driver_data;
	struct edgeport_port *edge_port = usb_get_serial_port_data(port);
	int status;

	if (edge_port == NULL)
		return;

	/* if we are implementing XON/XOFF, send the start character */
	if (I_IXOFF(tty)) {
		unsigned char start_char = START_CHAR(tty);
		status = edge_write(tty, port, &start_char, 1);
		if (status <= 0) {
			dev_err(&port->dev, "%s - failed to write start character, %d\n", __func__, status);
		}
	}
	/* if we are implementing RTS/CTS, restart reads */
	/* are the Edgeport will assert the RTS line */
	if (C_CRTSCTS(tty)) {
		status = restart_read(edge_port);
		if (status)
			dev_err(&port->dev,
				"%s - read bulk usb_submit_urb failed: %d\n",
							__func__, status);
	}

}

static void stop_read(struct edgeport_port *edge_port)
{
	unsigned long flags;

	spin_lock_irqsave(&edge_port->ep_lock, flags);

	if (edge_port->ep_read_urb_state == EDGE_READ_URB_RUNNING)
		edge_port->ep_read_urb_state = EDGE_READ_URB_STOPPING;
	edge_port->shadow_mcr &= ~MCR_RTS;

	spin_unlock_irqrestore(&edge_port->ep_lock, flags);
}

static int restart_read(struct edgeport_port *edge_port)
{
	struct urb *urb;
	int status = 0;
	unsigned long flags;

	spin_lock_irqsave(&edge_port->ep_lock, flags);

	if (edge_port->ep_read_urb_state == EDGE_READ_URB_STOPPED) {
		urb = edge_port->port->read_urb;
		status = usb_submit_urb(urb, GFP_ATOMIC);
	}
	edge_port->ep_read_urb_state = EDGE_READ_URB_RUNNING;
	edge_port->shadow_mcr |= MCR_RTS;

	spin_unlock_irqrestore(&edge_port->ep_lock, flags);

	return status;
}

static void change_port_settings(struct tty_struct *tty,
		struct edgeport_port *edge_port, struct ktermios *old_termios)
{
	struct device *dev = &edge_port->port->dev;
	struct ump_uart_config *config;
	int baud;
	unsigned cflag;
	int status;
	int port_number = edge_port->port->number -
					edge_port->port->serial->minor;

	dev_dbg(dev, "%s - port %d\n", __func__, edge_port->port->number);

	config = kmalloc (sizeof (*config), GFP_KERNEL);
	if (!config) {
		tty->termios = *old_termios;
		dev_err(dev, "%s - out of memory\n", __func__);
		return;
	}

	cflag = tty->termios.c_cflag;

	config->wFlags = 0;

	/* These flags must be set */
	config->wFlags |= UMP_MASK_UART_FLAGS_RECEIVE_MS_INT;
	config->wFlags |= UMP_MASK_UART_FLAGS_AUTO_START_ON_ERR;
	config->bUartMode = (__u8)(edge_port->bUartMode);

	switch (cflag & CSIZE) {
	case CS5:
		    config->bDataBits = UMP_UART_CHAR5BITS;
		    dev_dbg(dev, "%s - data bits = 5\n", __func__);
		    break;
	case CS6:
		    config->bDataBits = UMP_UART_CHAR6BITS;
		    dev_dbg(dev, "%s - data bits = 6\n", __func__);
		    break;
	case CS7:
		    config->bDataBits = UMP_UART_CHAR7BITS;
		    dev_dbg(dev, "%s - data bits = 7\n", __func__);
		    break;
	default:
	case CS8:
		    config->bDataBits = UMP_UART_CHAR8BITS;
		    dev_dbg(dev, "%s - data bits = 8\n", __func__);
			    break;
	}

	if (cflag & PARENB) {
		if (cflag & PARODD) {
			config->wFlags |= UMP_MASK_UART_FLAGS_PARITY;
			config->bParity = UMP_UART_ODDPARITY;
			dev_dbg(dev, "%s - parity = odd\n", __func__);
		} else {
			config->wFlags |= UMP_MASK_UART_FLAGS_PARITY;
			config->bParity = UMP_UART_EVENPARITY;
			dev_dbg(dev, "%s - parity = even\n", __func__);
		}
	} else {
		config->bParity = UMP_UART_NOPARITY;
		dev_dbg(dev, "%s - parity = none\n", __func__);
	}

	if (cflag & CSTOPB) {
		config->bStopBits = UMP_UART_STOPBIT2;
		dev_dbg(dev, "%s - stop bits = 2\n", __func__);
	} else {
		config->bStopBits = UMP_UART_STOPBIT1;
		dev_dbg(dev, "%s - stop bits = 1\n", __func__);
	}

	/* figure out the flow control settings */
	if (cflag & CRTSCTS) {
		config->wFlags |= UMP_MASK_UART_FLAGS_OUT_X_CTS_FLOW;
		config->wFlags |= UMP_MASK_UART_FLAGS_RTS_FLOW;
		dev_dbg(dev, "%s - RTS/CTS is enabled\n", __func__);
	} else {
		dev_dbg(dev, "%s - RTS/CTS is disabled\n", __func__);
		tty->hw_stopped = 0;
		restart_read(edge_port);
	}

	/* if we are implementing XON/XOFF, set the start and stop
	   character in the device */
	config->cXon  = START_CHAR(tty);
	config->cXoff = STOP_CHAR(tty);

	/* if we are implementing INBOUND XON/XOFF */
	if (I_IXOFF(tty)) {
		config->wFlags |= UMP_MASK_UART_FLAGS_IN_X;
		dev_dbg(dev, "%s - INBOUND XON/XOFF is enabled, XON = %2x, XOFF = %2x\n",
			__func__, config->cXon, config->cXoff);
	} else
		dev_dbg(dev, "%s - INBOUND XON/XOFF is disabled\n", __func__);

	/* if we are implementing OUTBOUND XON/XOFF */
	if (I_IXON(tty)) {
		config->wFlags |= UMP_MASK_UART_FLAGS_OUT_X;
		dev_dbg(dev, "%s - OUTBOUND XON/XOFF is enabled, XON = %2x, XOFF = %2x\n",
			__func__, config->cXon, config->cXoff);
	} else
		dev_dbg(dev, "%s - OUTBOUND XON/XOFF is disabled\n", __func__);

	tty->termios.c_cflag &= ~CMSPAR;

	/* Round the baud rate */
	baud = tty_get_baud_rate(tty);
	if (!baud) {
		/* pick a default, any default... */
		baud = 9600;
	} else
		tty_encode_baud_rate(tty, baud, baud);

	edge_port->baud_rate = baud;
	config->wBaudRate = (__u16)((461550L + baud/2) / baud);

	/* FIXME: Recompute actual baud from divisor here */

	dev_dbg(dev, "%s - baud rate = %d, wBaudRate = %d\n", __func__, baud, config->wBaudRate);

	dev_dbg(dev, "wBaudRate:   %d\n", (int)(461550L / config->wBaudRate));
	dev_dbg(dev, "wFlags:    0x%x\n", config->wFlags);
	dev_dbg(dev, "bDataBits:   %d\n", config->bDataBits);
	dev_dbg(dev, "bParity:     %d\n", config->bParity);
	dev_dbg(dev, "bStopBits:   %d\n", config->bStopBits);
	dev_dbg(dev, "cXon:        %d\n", config->cXon);
	dev_dbg(dev, "cXoff:       %d\n", config->cXoff);
	dev_dbg(dev, "bUartMode:   %d\n", config->bUartMode);

	/* move the word values into big endian mode */
	cpu_to_be16s(&config->wFlags);
	cpu_to_be16s(&config->wBaudRate);

	status = send_cmd(edge_port->port->serial->dev, UMPC_SET_CONFIG,
				(__u8)(UMPM_UART1_PORT + port_number),
				0, (__u8 *)config, sizeof(*config));
	if (status)
		dev_dbg(dev, "%s - error %d when trying to write config to device\n",
			__func__, status);
	kfree(config);
}

static void edge_set_termios(struct tty_struct *tty,
		struct usb_serial_port *port, struct ktermios *old_termios)
{
	struct edgeport_port *edge_port = usb_get_serial_port_data(port);
	unsigned int cflag;

	cflag = tty->termios.c_cflag;

	dev_dbg(&port->dev, "%s - clfag %08x iflag %08x\n", __func__,
		tty->termios.c_cflag, tty->termios.c_iflag);
	dev_dbg(&port->dev, "%s - old clfag %08x old iflag %08x\n", __func__,
		old_termios->c_cflag, old_termios->c_iflag);
	dev_dbg(&port->dev, "%s - port %d\n", __func__, port->number);

	if (edge_port == NULL)
		return;
	/* change the port settings to the new ones specified */
	change_port_settings(tty, edge_port, old_termios);
}

static int edge_tiocmset(struct tty_struct *tty,
					unsigned int set, unsigned int clear)
{
	struct usb_serial_port *port = tty->driver_data;
	struct edgeport_port *edge_port = usb_get_serial_port_data(port);
	unsigned int mcr;
	unsigned long flags;

	spin_lock_irqsave(&edge_port->ep_lock, flags);
	mcr = edge_port->shadow_mcr;
	if (set & TIOCM_RTS)
		mcr |= MCR_RTS;
	if (set & TIOCM_DTR)
		mcr |= MCR_DTR;
	if (set & TIOCM_LOOP)
		mcr |= MCR_LOOPBACK;

	if (clear & TIOCM_RTS)
		mcr &= ~MCR_RTS;
	if (clear & TIOCM_DTR)
		mcr &= ~MCR_DTR;
	if (clear & TIOCM_LOOP)
		mcr &= ~MCR_LOOPBACK;

	edge_port->shadow_mcr = mcr;
	spin_unlock_irqrestore(&edge_port->ep_lock, flags);

	restore_mcr(edge_port, mcr);
	return 0;
}

static int edge_tiocmget(struct tty_struct *tty)
{
	struct usb_serial_port *port = tty->driver_data;
	struct edgeport_port *edge_port = usb_get_serial_port_data(port);
	unsigned int result = 0;
	unsigned int msr;
	unsigned int mcr;
	unsigned long flags;

	spin_lock_irqsave(&edge_port->ep_lock, flags);

	msr = edge_port->shadow_msr;
	mcr = edge_port->shadow_mcr;
	result = ((mcr & MCR_DTR)	? TIOCM_DTR: 0)	  /* 0x002 */
		  | ((mcr & MCR_RTS)	? TIOCM_RTS: 0)   /* 0x004 */
		  | ((msr & EDGEPORT_MSR_CTS)	? TIOCM_CTS: 0)   /* 0x020 */
		  | ((msr & EDGEPORT_MSR_CD)	? TIOCM_CAR: 0)   /* 0x040 */
		  | ((msr & EDGEPORT_MSR_RI)	? TIOCM_RI:  0)   /* 0x080 */
		  | ((msr & EDGEPORT_MSR_DSR)	? TIOCM_DSR: 0);  /* 0x100 */


	dev_dbg(&port->dev, "%s -- %x\n", __func__, result);
	spin_unlock_irqrestore(&edge_port->ep_lock, flags);

	return result;
}

static int get_serial_info(struct edgeport_port *edge_port,
				struct serial_struct __user *retinfo)
{
	struct serial_struct tmp;
	unsigned cwait;

	if (!retinfo)
		return -EFAULT;

	cwait = edge_port->port->port.closing_wait;
	if (cwait != ASYNC_CLOSING_WAIT_NONE)
		cwait = jiffies_to_msecs(cwait) / 10;

	memset(&tmp, 0, sizeof(tmp));

	tmp.type		= PORT_16550A;
	tmp.line		= edge_port->port->serial->minor;
	tmp.port		= edge_port->port->number;
	tmp.irq			= 0;
	tmp.flags		= ASYNC_SKIP_TEST | ASYNC_AUTO_IRQ;
	tmp.xmit_fifo_size	= edge_port->port->bulk_out_size;
	tmp.baud_base		= 9600;
	tmp.close_delay		= 5*HZ;
	tmp.closing_wait	= cwait;

	if (copy_to_user(retinfo, &tmp, sizeof(*retinfo)))
		return -EFAULT;
	return 0;
}

static int edge_ioctl(struct tty_struct *tty,
					unsigned int cmd, unsigned long arg)
{
	struct usb_serial_port *port = tty->driver_data;
	struct edgeport_port *edge_port = usb_get_serial_port_data(port);

	dev_dbg(&port->dev, "%s - port %d, cmd = 0x%x\n", __func__, port->number, cmd);

	switch (cmd) {
	case TIOCGSERIAL:
		dev_dbg(&port->dev, "%s - TIOCGSERIAL\n", __func__);
		return get_serial_info(edge_port,
				(struct serial_struct __user *) arg);
<<<<<<< HEAD
	case TIOCMIWAIT:
		dev_dbg(&port->dev, "%s - TIOCMIWAIT\n", __func__);
		cprev = edge_port->icount;
		while (1) {
			interruptible_sleep_on(&port->delta_msr_wait);
			/* see if a signal did it */
			if (signal_pending(current))
				return -ERESTARTSYS;

			if (port->serial->disconnected)
				return -EIO;

			cnow = edge_port->icount;
			if (cnow.rng == cprev.rng && cnow.dsr == cprev.dsr &&
			    cnow.dcd == cprev.dcd && cnow.cts == cprev.cts)
				return -EIO; /* no change => error */
			if (((arg & TIOCM_RNG) && (cnow.rng != cprev.rng)) ||
			    ((arg & TIOCM_DSR) && (cnow.dsr != cprev.dsr)) ||
			    ((arg & TIOCM_CD)  && (cnow.dcd != cprev.dcd)) ||
			    ((arg & TIOCM_CTS) && (cnow.cts != cprev.cts))) {
				return 0;
			}
			cprev = cnow;
		}
		/* not reached */
		break;
=======
>>>>>>> f722406f
	}
	return -ENOIOCTLCMD;
}

static void edge_break(struct tty_struct *tty, int break_state)
{
	struct usb_serial_port *port = tty->driver_data;
	struct edgeport_port *edge_port = usb_get_serial_port_data(port);
	int status;
	int bv = 0;	/* Off */

	if (break_state == -1)
		bv = 1;	/* On */
	status = ti_do_config(edge_port, UMPC_SET_CLR_BREAK, bv);
	if (status)
		dev_dbg(&port->dev, "%s - error %d sending break set/clear command.\n",
			__func__, status);
}

static int edge_startup(struct usb_serial *serial)
{
	struct edgeport_serial *edge_serial;
	int status;

	/* create our private serial structure */
	edge_serial = kzalloc(sizeof(struct edgeport_serial), GFP_KERNEL);
	if (edge_serial == NULL) {
		dev_err(&serial->dev->dev, "%s - Out of memory\n", __func__);
		return -ENOMEM;
	}
	mutex_init(&edge_serial->es_lock);
	edge_serial->serial = serial;
	usb_set_serial_data(serial, edge_serial);

	status = download_fw(edge_serial);
	if (status) {
		kfree(edge_serial);
		return status;
	}

	return 0;
}

static void edge_disconnect(struct usb_serial *serial)
{
}

static void edge_release(struct usb_serial *serial)
{
	kfree(usb_get_serial_data(serial));
}

static int edge_port_probe(struct usb_serial_port *port)
{
	struct edgeport_port *edge_port;
	int ret;

	edge_port = kzalloc(sizeof(*edge_port), GFP_KERNEL);
	if (!edge_port)
		return -ENOMEM;

	ret = kfifo_alloc(&edge_port->write_fifo, EDGE_OUT_BUF_SIZE,
								GFP_KERNEL);
	if (ret) {
		kfree(edge_port);
		return -ENOMEM;
	}

	spin_lock_init(&edge_port->ep_lock);
	edge_port->port = port;
	edge_port->edge_serial = usb_get_serial_data(port->serial);
	edge_port->bUartMode = default_uart_mode;

	usb_set_serial_port_data(port, edge_port);

	ret = edge_create_sysfs_attrs(port);
	if (ret) {
		kfifo_free(&edge_port->write_fifo);
		kfree(edge_port);
		return ret;
	}

	port->port.closing_wait = msecs_to_jiffies(closing_wait * 10);

	return 0;
}

static int edge_port_remove(struct usb_serial_port *port)
{
	struct edgeport_port *edge_port;

	edge_port = usb_get_serial_port_data(port);
	edge_remove_sysfs_attrs(port);
	kfifo_free(&edge_port->write_fifo);
	kfree(edge_port);

	return 0;
}

/* Sysfs Attributes */

static ssize_t show_uart_mode(struct device *dev,
	struct device_attribute *attr, char *buf)
{
	struct usb_serial_port *port = to_usb_serial_port(dev);
	struct edgeport_port *edge_port = usb_get_serial_port_data(port);

	return sprintf(buf, "%d\n", edge_port->bUartMode);
}

static ssize_t store_uart_mode(struct device *dev,
	struct device_attribute *attr, const char *valbuf, size_t count)
{
	struct usb_serial_port *port = to_usb_serial_port(dev);
	struct edgeport_port *edge_port = usb_get_serial_port_data(port);
	unsigned int v = simple_strtoul(valbuf, NULL, 0);

	dev_dbg(dev, "%s: setting uart_mode = %d\n", __func__, v);

	if (v < 256)
		edge_port->bUartMode = v;
	else
		dev_err(dev, "%s - uart_mode %d is invalid\n", __func__, v);

	return count;
}

static DEVICE_ATTR(uart_mode, S_IWUSR | S_IRUGO, show_uart_mode,
							store_uart_mode);

static int edge_create_sysfs_attrs(struct usb_serial_port *port)
{
	return device_create_file(&port->dev, &dev_attr_uart_mode);
}

static int edge_remove_sysfs_attrs(struct usb_serial_port *port)
{
	device_remove_file(&port->dev, &dev_attr_uart_mode);
	return 0;
}


static struct usb_serial_driver edgeport_1port_device = {
	.driver = {
		.owner		= THIS_MODULE,
		.name		= "edgeport_ti_1",
	},
	.description		= "Edgeport TI 1 port adapter",
	.id_table		= edgeport_1port_id_table,
	.num_ports		= 1,
	.open			= edge_open,
	.close			= edge_close,
	.throttle		= edge_throttle,
	.unthrottle		= edge_unthrottle,
	.attach			= edge_startup,
	.disconnect		= edge_disconnect,
	.release		= edge_release,
	.port_probe		= edge_port_probe,
	.port_remove		= edge_port_remove,
	.ioctl			= edge_ioctl,
	.set_termios		= edge_set_termios,
	.tiocmget		= edge_tiocmget,
	.tiocmset		= edge_tiocmset,
	.tiocmiwait		= usb_serial_generic_tiocmiwait,
	.get_icount		= usb_serial_generic_get_icount,
	.write			= edge_write,
	.write_room		= edge_write_room,
	.chars_in_buffer	= edge_chars_in_buffer,
	.break_ctl		= edge_break,
	.read_int_callback	= edge_interrupt_callback,
	.read_bulk_callback	= edge_bulk_in_callback,
	.write_bulk_callback	= edge_bulk_out_callback,
};

static struct usb_serial_driver edgeport_2port_device = {
	.driver = {
		.owner		= THIS_MODULE,
		.name		= "edgeport_ti_2",
	},
	.description		= "Edgeport TI 2 port adapter",
	.id_table		= edgeport_2port_id_table,
	.num_ports		= 2,
	.open			= edge_open,
	.close			= edge_close,
	.throttle		= edge_throttle,
	.unthrottle		= edge_unthrottle,
	.attach			= edge_startup,
	.disconnect		= edge_disconnect,
	.release		= edge_release,
	.port_probe		= edge_port_probe,
	.port_remove		= edge_port_remove,
	.ioctl			= edge_ioctl,
	.set_termios		= edge_set_termios,
	.tiocmget		= edge_tiocmget,
	.tiocmset		= edge_tiocmset,
<<<<<<< HEAD
	.get_icount		= edge_get_icount,
=======
	.tiocmiwait		= usb_serial_generic_tiocmiwait,
	.get_icount		= usb_serial_generic_get_icount,
>>>>>>> f722406f
	.write			= edge_write,
	.write_room		= edge_write_room,
	.chars_in_buffer	= edge_chars_in_buffer,
	.break_ctl		= edge_break,
	.read_int_callback	= edge_interrupt_callback,
	.read_bulk_callback	= edge_bulk_in_callback,
	.write_bulk_callback	= edge_bulk_out_callback,
};

static struct usb_serial_driver * const serial_drivers[] = {
	&edgeport_1port_device, &edgeport_2port_device, NULL
};

module_usb_serial_driver(serial_drivers, id_table_combined);

MODULE_AUTHOR(DRIVER_AUTHOR);
MODULE_DESCRIPTION(DRIVER_DESC);
MODULE_LICENSE("GPL");
MODULE_FIRMWARE("edgeport/down3.bin");

module_param(closing_wait, int, S_IRUGO | S_IWUSR);
MODULE_PARM_DESC(closing_wait, "Maximum wait for data to drain, in .01 secs");

module_param(ignore_cpu_rev, bool, S_IRUGO | S_IWUSR);
MODULE_PARM_DESC(ignore_cpu_rev,
			"Ignore the cpu revision when connecting to a device");

module_param(default_uart_mode, int, S_IRUGO | S_IWUSR);
MODULE_PARM_DESC(default_uart_mode, "Default uart_mode, 0=RS232, ...");<|MERGE_RESOLUTION|>--- conflicted
+++ resolved
@@ -86,11 +86,7 @@
 	int baud_rate;
 	int close_pending;
 	int lsr_event;
-<<<<<<< HEAD
-	struct async_icount	icount;
-=======
-
->>>>>>> f722406f
+
 	struct edgeport_serial	*edge_serial;
 	struct usb_serial_port	*port;
 	__u8 bUartMode;		/* Port type, 0: RS232, etc. */
@@ -1460,11 +1456,7 @@
 			icount->dcd++;
 		if (msr & EDGEPORT_MSR_DELTA_RI)
 			icount->rng++;
-<<<<<<< HEAD
-		wake_up_interruptible(&edge_port->port->delta_msr_wait);
-=======
 		wake_up_interruptible(&edge_port->port->port.delta_msr_wait);
->>>>>>> f722406f
 	}
 
 	/* Save the new modem status */
@@ -1758,11 +1750,6 @@
 
 	dev = port->serial->dev;
 
-<<<<<<< HEAD
-	memset(&(edge_port->icount), 0x00, sizeof(edge_port->icount));
-
-=======
->>>>>>> f722406f
 	/* turn off loopback */
 	status = ti_do_config(edge_port, UMPC_SET_CLR_LOOPBACK, 0);
 	if (status) {
@@ -2402,35 +2389,6 @@
 		dev_dbg(&port->dev, "%s - TIOCGSERIAL\n", __func__);
 		return get_serial_info(edge_port,
 				(struct serial_struct __user *) arg);
-<<<<<<< HEAD
-	case TIOCMIWAIT:
-		dev_dbg(&port->dev, "%s - TIOCMIWAIT\n", __func__);
-		cprev = edge_port->icount;
-		while (1) {
-			interruptible_sleep_on(&port->delta_msr_wait);
-			/* see if a signal did it */
-			if (signal_pending(current))
-				return -ERESTARTSYS;
-
-			if (port->serial->disconnected)
-				return -EIO;
-
-			cnow = edge_port->icount;
-			if (cnow.rng == cprev.rng && cnow.dsr == cprev.dsr &&
-			    cnow.dcd == cprev.dcd && cnow.cts == cprev.cts)
-				return -EIO; /* no change => error */
-			if (((arg & TIOCM_RNG) && (cnow.rng != cprev.rng)) ||
-			    ((arg & TIOCM_DSR) && (cnow.dsr != cprev.dsr)) ||
-			    ((arg & TIOCM_CD)  && (cnow.dcd != cprev.dcd)) ||
-			    ((arg & TIOCM_CTS) && (cnow.cts != cprev.cts))) {
-				return 0;
-			}
-			cprev = cnow;
-		}
-		/* not reached */
-		break;
-=======
->>>>>>> f722406f
 	}
 	return -ENOIOCTLCMD;
 }
@@ -2626,12 +2584,8 @@
 	.set_termios		= edge_set_termios,
 	.tiocmget		= edge_tiocmget,
 	.tiocmset		= edge_tiocmset,
-<<<<<<< HEAD
-	.get_icount		= edge_get_icount,
-=======
 	.tiocmiwait		= usb_serial_generic_tiocmiwait,
 	.get_icount		= usb_serial_generic_get_icount,
->>>>>>> f722406f
 	.write			= edge_write,
 	.write_room		= edge_write_room,
 	.chars_in_buffer	= edge_chars_in_buffer,
