--- conflicted
+++ resolved
@@ -63,10 +63,6 @@
 	  McPDM. McPDM module is using the external bit clock on the McPDM bus
 	  as functional clock.
 
-<<<<<<< HEAD
-endmenu
-=======
 endmenu
 
-source "drivers/clk/mvebu/Kconfig"
->>>>>>> 9931faca
+source "drivers/clk/mvebu/Kconfig"