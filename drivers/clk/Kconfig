
config CLKDEV_LOOKUP
	bool
	select HAVE_CLK

config HAVE_CLK_PREPARE
	bool

config HAVE_MACH_CLKDEV
	bool

config COMMON_CLK
	bool
	select HAVE_CLK_PREPARE
	select CLKDEV_LOOKUP
	select SRCU
	select RATIONAL
	---help---
	  The common clock framework is a single definition of struct
	  clk, useful across many platforms, as well as an
	  implementation of the clock API in include/linux/clk.h.
	  Architectures utilizing the common struct clk should select
	  this option.

menu "Common Clock Framework"
	depends on COMMON_CLK

config COMMON_CLK_WM831X
	tristate "Clock driver for WM831x/2x PMICs"
	depends on MFD_WM831X
	---help---
          Supports the clocking subsystem of the WM831x/2x series of
	  PMICs from Wolfson Microelectronics.

source "drivers/clk/versatile/Kconfig"

config COMMON_CLK_MAX_GEN
        bool

config COMMON_CLK_MAX77686
	tristate "Clock driver for Maxim 77686 MFD"
	depends on MFD_MAX77686
	select COMMON_CLK_MAX_GEN
	---help---
	  This driver supports Maxim 77686 crystal oscillator clock. 

config COMMON_CLK_MAX77802
	tristate "Clock driver for Maxim 77802 PMIC"
	depends on MFD_MAX77686
	select COMMON_CLK_MAX_GEN
	---help---
	  This driver supports Maxim 77802 crystal oscillator clock.

config COMMON_CLK_RK808
	tristate "Clock driver for RK808"
	depends on MFD_RK808
	---help---
	  This driver supports RK808 crystal oscillator clock. These
	  multi-function devices have two fixed-rate oscillators,
	  clocked at 32KHz each. Clkout1 is always on, Clkout2 can off
	  by control register.

config COMMON_CLK_SCPI
	tristate "Clock driver controlled via SCPI interface"
	depends on ARM_SCPI_PROTOCOL || COMPILE_TEST
	  ---help---
	  This driver provides support for clocks that are controlled
	  by firmware that implements the SCPI interface.

	  This driver uses SCPI Message Protocol to interact with the
	  firmware providing all the clock controls.

config COMMON_CLK_SI5351
	tristate "Clock driver for SiLabs 5351A/B/C"
	depends on I2C
	select REGMAP_I2C
	select RATIONAL
	---help---
	  This driver supports Silicon Labs 5351A/B/C programmable clock
	  generators.

config COMMON_CLK_SI514
	tristate "Clock driver for SiLabs 514 devices"
	depends on I2C
	depends on OF
	select REGMAP_I2C
	help
	---help---
	  This driver supports the Silicon Labs 514 programmable clock
	  generator.

config COMMON_CLK_SI570
	tristate "Clock driver for SiLabs 570 and compatible devices"
	depends on I2C
	depends on OF
	select REGMAP_I2C
	help
	---help---
	  This driver supports Silicon Labs 570/571/598/599 programmable
	  clock generators.

config COMMON_CLK_CDCE925
	tristate "Clock driver for TI CDCE925 devices"
	depends on I2C
	depends on OF
	select REGMAP_I2C
	help
	---help---
	  This driver supports the TI CDCE925 programmable clock synthesizer.
	  The chip contains two PLLs with spread-spectrum clocking support and
	  five output dividers. The driver only supports the following setup,
	  and uses a fixed setting for the output muxes.
	  Y1 is derived from the input clock
	  Y2 and Y3 derive from PLL1
	  Y4 and Y5 derive from PLL2
	  Given a target output frequency, the driver will set the PLL and
	  divider to best approximate the desired output.

config COMMON_CLK_S2MPS11
	tristate "Clock driver for S2MPS1X/S5M8767 MFD"
	depends on MFD_SEC_CORE
	---help---
	  This driver supports S2MPS11/S2MPS14/S5M8767 crystal oscillator
	  clock. These multi-function devices have two (S2MPS14) or three
	  (S2MPS11, S5M8767) fixed-rate oscillators, clocked at 32KHz each.

config CLK_TWL6040
	tristate "External McPDM functional clock from twl6040"
	depends on TWL6040_CORE
	---help---
	  Enable the external functional clock support on OMAP4+ platforms for
	  McPDM. McPDM module is using the external bit clock on the McPDM bus
	  as functional clock.

config COMMON_CLK_AXI_CLKGEN
	tristate "AXI clkgen driver"
	depends on ARCH_ZYNQ || MICROBLAZE || COMPILE_TEST
	help
	---help---
	  Support for the Analog Devices axi-clkgen pcore clock generator for Xilinx
	  FPGAs. It is commonly used in Analog Devices' reference designs.

config CLK_QORIQ
	bool "Clock driver for Freescale QorIQ platforms"
<<<<<<< HEAD
	depends on (PPC_E500MC || ARM || ARM64) && OF
=======
	depends on (PPC_E500MC || ARM || COMPILE_TEST) && OF
>>>>>>> e5bf1991
	---help---
	  This adds the clock driver support for Freescale QorIQ platforms
	  using common clock framework.

config COMMON_CLK_XGENE
	bool "Clock driver for APM XGene SoC"
	default y
	depends on ARM64 || COMPILE_TEST
	---help---
	  Sypport for the APM X-Gene SoC reference, PLL, and device clocks.

config COMMON_CLK_KEYSTONE
	tristate "Clock drivers for Keystone based SOCs"
	depends on (ARCH_KEYSTONE || COMPILE_TEST) && OF
	---help---
          Supports clock drivers for Keystone based SOCs. These SOCs have local
	  a power sleep control module that gate the clock to the IPs and PLLs.

config COMMON_CLK_PALMAS
	tristate "Clock driver for TI Palmas devices"
	depends on MFD_PALMAS
	---help---
	  This driver supports TI Palmas devices 32KHz output KG and KG_AUDIO
	  using common clock framework.

config COMMON_CLK_PWM
	tristate "Clock driver for PWMs used as clock outputs"
	depends on PWM
	---help---
	  Adapter driver so that any PWM output can be (mis)used as clock signal
	  at 50% duty cycle.

config COMMON_CLK_PXA
	def_bool COMMON_CLK && ARCH_PXA
	---help---
	  Sypport for the Marvell PXA SoC.

config COMMON_CLK_CDCE706
	tristate "Clock driver for TI CDCE706 clock synthesizer"
	depends on I2C
	select REGMAP_I2C
	select RATIONAL
	---help---
	  This driver supports TI CDCE706 programmable 3-PLL clock synthesizer.

source "drivers/clk/bcm/Kconfig"
source "drivers/clk/hisilicon/Kconfig"
source "drivers/clk/qcom/Kconfig"

endmenu

source "drivers/clk/mvebu/Kconfig"

source "drivers/clk/samsung/Kconfig"
source "drivers/clk/tegra/Kconfig"<|MERGE_RESOLUTION|>--- conflicted
+++ resolved
@@ -142,11 +142,7 @@
 
 config CLK_QORIQ
 	bool "Clock driver for Freescale QorIQ platforms"
-<<<<<<< HEAD
-	depends on (PPC_E500MC || ARM || ARM64) && OF
-=======
-	depends on (PPC_E500MC || ARM || COMPILE_TEST) && OF
->>>>>>> e5bf1991
+	depends on (PPC_E500MC || ARM || ARM64 || COMPILE_TEST) && OF
 	---help---
 	  This adds the clock driver support for Freescale QorIQ platforms
 	  using common clock framework.
