/*
 * Copyright (C) 2010-2011 Canonical Ltd <jeremy.kerr@canonical.com>
 * Copyright (C) 2011-2012 Linaro Ltd <mturquette@linaro.org>
 *
 * This program is free software; you can redistribute it and/or modify
 * it under the terms of the GNU General Public License version 2 as
 * published by the Free Software Foundation.
 *
 * Standard functionality for the common clock API.  See Documentation/clk.txt
 */

#include <linux/clk-private.h>
#include <linux/module.h>
#include <linux/mutex.h>
#include <linux/spinlock.h>
#include <linux/err.h>
#include <linux/list.h>
#include <linux/slab.h>

static DEFINE_SPINLOCK(enable_lock);
static DEFINE_MUTEX(prepare_lock);

static HLIST_HEAD(clk_root_list);
static HLIST_HEAD(clk_orphan_list);
static LIST_HEAD(clk_notifier_list);

/***        debugfs support        ***/

#ifdef CONFIG_COMMON_CLK_DEBUG
#include <linux/debugfs.h>

static struct dentry *rootdir;
static struct dentry *orphandir;
static int inited = 0;

/* caller must hold prepare_lock */
static int clk_debug_create_one(struct clk *clk, struct dentry *pdentry)
{
	struct dentry *d;
	int ret = -ENOMEM;

	if (!clk || !pdentry) {
		ret = -EINVAL;
		goto out;
	}

	d = debugfs_create_dir(clk->name, pdentry);
	if (!d)
		goto out;

	clk->dentry = d;

	d = debugfs_create_u32("clk_rate", S_IRUGO, clk->dentry,
			(u32 *)&clk->rate);
	if (!d)
		goto err_out;

	d = debugfs_create_x32("clk_flags", S_IRUGO, clk->dentry,
			(u32 *)&clk->flags);
	if (!d)
		goto err_out;

	d = debugfs_create_u32("clk_prepare_count", S_IRUGO, clk->dentry,
			(u32 *)&clk->prepare_count);
	if (!d)
		goto err_out;

	d = debugfs_create_u32("clk_enable_count", S_IRUGO, clk->dentry,
			(u32 *)&clk->enable_count);
	if (!d)
		goto err_out;

	d = debugfs_create_u32("clk_notifier_count", S_IRUGO, clk->dentry,
			(u32 *)&clk->notifier_count);
	if (!d)
		goto err_out;

	ret = 0;
	goto out;

err_out:
	debugfs_remove(clk->dentry);
out:
	return ret;
}

/* caller must hold prepare_lock */
static int clk_debug_create_subtree(struct clk *clk, struct dentry *pdentry)
{
	struct clk *child;
	struct hlist_node *tmp;
	int ret = -EINVAL;;

	if (!clk || !pdentry)
		goto out;

	ret = clk_debug_create_one(clk, pdentry);

	if (ret)
		goto out;

	hlist_for_each_entry(child, tmp, &clk->children, child_node)
		clk_debug_create_subtree(child, clk->dentry);

	ret = 0;
out:
	return ret;
}

/**
 * clk_debug_register - add a clk node to the debugfs clk tree
 * @clk: the clk being added to the debugfs clk tree
 *
 * Dynamically adds a clk to the debugfs clk tree if debugfs has been
 * initialized.  Otherwise it bails out early since the debugfs clk tree
 * will be created lazily by clk_debug_init as part of a late_initcall.
 *
 * Caller must hold prepare_lock.  Only clk_init calls this function (so
 * far) so this is taken care.
 */
static int clk_debug_register(struct clk *clk)
{
	struct clk *parent;
	struct dentry *pdentry;
	int ret = 0;

	if (!inited)
		goto out;

	parent = clk->parent;

	/*
	 * Check to see if a clk is a root clk.  Also check that it is
	 * safe to add this clk to debugfs
	 */
	if (!parent)
		if (clk->flags & CLK_IS_ROOT)
			pdentry = rootdir;
		else
			pdentry = orphandir;
	else
		if (parent->dentry)
			pdentry = parent->dentry;
		else
			goto out;

	ret = clk_debug_create_subtree(clk, pdentry);

out:
	return ret;
}

/**
 * clk_debug_init - lazily create the debugfs clk tree visualization
 *
 * clks are often initialized very early during boot before memory can
 * be dynamically allocated and well before debugfs is setup.
 * clk_debug_init walks the clk tree hierarchy while holding
 * prepare_lock and creates the topology as part of a late_initcall,
 * thus insuring that clks initialized very early will still be
 * represented in the debugfs clk tree.  This function should only be
 * called once at boot-time, and all other clks added dynamically will
 * be done so with clk_debug_register.
 */
static int __init clk_debug_init(void)
{
	struct clk *clk;
	struct hlist_node *tmp;

	rootdir = debugfs_create_dir("clk", NULL);

	if (!rootdir)
		return -ENOMEM;

	orphandir = debugfs_create_dir("orphans", rootdir);

	if (!orphandir)
		return -ENOMEM;

	mutex_lock(&prepare_lock);

	hlist_for_each_entry(clk, tmp, &clk_root_list, child_node)
		clk_debug_create_subtree(clk, rootdir);

	hlist_for_each_entry(clk, tmp, &clk_orphan_list, child_node)
		clk_debug_create_subtree(clk, orphandir);

	inited = 1;

	mutex_unlock(&prepare_lock);

	return 0;
}
late_initcall(clk_debug_init);
#else
static inline int clk_debug_register(struct clk *clk) { return 0; }
#endif

/* caller must hold prepare_lock */
static void clk_disable_unused_subtree(struct clk *clk)
{
	struct clk *child;
	struct hlist_node *tmp;
	unsigned long flags;

	if (!clk)
		goto out;

	hlist_for_each_entry(child, tmp, &clk->children, child_node)
		clk_disable_unused_subtree(child);

	spin_lock_irqsave(&enable_lock, flags);

	if (clk->enable_count)
		goto unlock_out;

	if (clk->flags & CLK_IGNORE_UNUSED)
		goto unlock_out;

	if (__clk_is_enabled(clk) && clk->ops->disable)
		clk->ops->disable(clk->hw);

unlock_out:
	spin_unlock_irqrestore(&enable_lock, flags);

out:
	return;
}

static int clk_disable_unused(void)
{
	struct clk *clk;
	struct hlist_node *tmp;

	mutex_lock(&prepare_lock);

	hlist_for_each_entry(clk, tmp, &clk_root_list, child_node)
		clk_disable_unused_subtree(clk);

	hlist_for_each_entry(clk, tmp, &clk_orphan_list, child_node)
		clk_disable_unused_subtree(clk);

	mutex_unlock(&prepare_lock);

	return 0;
}
late_initcall(clk_disable_unused);

/***    helper functions   ***/

inline const char *__clk_get_name(struct clk *clk)
{
	return !clk ? NULL : clk->name;
}

inline struct clk_hw *__clk_get_hw(struct clk *clk)
{
	return !clk ? NULL : clk->hw;
}

inline u8 __clk_get_num_parents(struct clk *clk)
{
	return !clk ? -EINVAL : clk->num_parents;
}

inline struct clk *__clk_get_parent(struct clk *clk)
{
	return !clk ? NULL : clk->parent;
}

inline int __clk_get_enable_count(struct clk *clk)
{
	return !clk ? -EINVAL : clk->enable_count;
}

inline int __clk_get_prepare_count(struct clk *clk)
{
	return !clk ? -EINVAL : clk->prepare_count;
}

unsigned long __clk_get_rate(struct clk *clk)
{
	unsigned long ret;

	if (!clk) {
		ret = 0;
		goto out;
	}

	ret = clk->rate;

	if (clk->flags & CLK_IS_ROOT)
		goto out;

	if (!clk->parent)
		ret = 0;

out:
	return ret;
}

inline unsigned long __clk_get_flags(struct clk *clk)
{
	return !clk ? -EINVAL : clk->flags;
}

int __clk_is_enabled(struct clk *clk)
{
	int ret;

	if (!clk)
		return -EINVAL;

	/*
	 * .is_enabled is only mandatory for clocks that gate
	 * fall back to software usage counter if .is_enabled is missing
	 */
	if (!clk->ops->is_enabled) {
		ret = clk->enable_count ? 1 : 0;
		goto out;
	}

	ret = clk->ops->is_enabled(clk->hw);
out:
	return ret;
}

static struct clk *__clk_lookup_subtree(const char *name, struct clk *clk)
{
	struct clk *child;
	struct clk *ret;
	struct hlist_node *tmp;

	if (!strcmp(clk->name, name))
		return clk;

	hlist_for_each_entry(child, tmp, &clk->children, child_node) {
		ret = __clk_lookup_subtree(name, child);
		if (ret)
			return ret;
	}

	return NULL;
}

struct clk *__clk_lookup(const char *name)
{
	struct clk *root_clk;
	struct clk *ret;
	struct hlist_node *tmp;

	if (!name)
		return NULL;

	/* search the 'proper' clk tree first */
	hlist_for_each_entry(root_clk, tmp, &clk_root_list, child_node) {
		ret = __clk_lookup_subtree(name, root_clk);
		if (ret)
			return ret;
	}

	/* if not found, then search the orphan tree */
	hlist_for_each_entry(root_clk, tmp, &clk_orphan_list, child_node) {
		ret = __clk_lookup_subtree(name, root_clk);
		if (ret)
			return ret;
	}

	return NULL;
}

/***        clk api        ***/

void __clk_unprepare(struct clk *clk)
{
	if (!clk)
		return;

	if (WARN_ON(clk->prepare_count == 0))
		return;

	if (--clk->prepare_count > 0)
		return;

	WARN_ON(clk->enable_count > 0);

	if (clk->ops->unprepare)
		clk->ops->unprepare(clk->hw);

	__clk_unprepare(clk->parent);
}

/**
 * clk_unprepare - undo preparation of a clock source
 * @clk: the clk being unprepare
 *
 * clk_unprepare may sleep, which differentiates it from clk_disable.  In a
 * simple case, clk_unprepare can be used instead of clk_disable to gate a clk
 * if the operation may sleep.  One example is a clk which is accessed over
 * I2c.  In the complex case a clk gate operation may require a fast and a slow
 * part.  It is this reason that clk_unprepare and clk_disable are not mutually
 * exclusive.  In fact clk_disable must be called before clk_unprepare.
 */
void clk_unprepare(struct clk *clk)
{
	mutex_lock(&prepare_lock);
	__clk_unprepare(clk);
	mutex_unlock(&prepare_lock);
}
EXPORT_SYMBOL_GPL(clk_unprepare);

int __clk_prepare(struct clk *clk)
{
	int ret = 0;

	if (!clk)
		return 0;

	if (clk->prepare_count == 0) {
		ret = __clk_prepare(clk->parent);
		if (ret)
			return ret;

		if (clk->ops->prepare) {
			ret = clk->ops->prepare(clk->hw);
			if (ret) {
				__clk_unprepare(clk->parent);
				return ret;
			}
		}
	}

	clk->prepare_count++;

	return 0;
}

/**
 * clk_prepare - prepare a clock source
 * @clk: the clk being prepared
 *
 * clk_prepare may sleep, which differentiates it from clk_enable.  In a simple
 * case, clk_prepare can be used instead of clk_enable to ungate a clk if the
 * operation may sleep.  One example is a clk which is accessed over I2c.  In
 * the complex case a clk ungate operation may require a fast and a slow part.
 * It is this reason that clk_prepare and clk_enable are not mutually
 * exclusive.  In fact clk_prepare must be called before clk_enable.
 * Returns 0 on success, -EERROR otherwise.
 */
int clk_prepare(struct clk *clk)
{
	int ret;

	mutex_lock(&prepare_lock);
	ret = __clk_prepare(clk);
	mutex_unlock(&prepare_lock);

	return ret;
}
EXPORT_SYMBOL_GPL(clk_prepare);

static void __clk_disable(struct clk *clk)
{
	if (!clk)
		return;

	if (WARN_ON(clk->enable_count == 0))
		return;

	if (--clk->enable_count > 0)
		return;

	if (clk->ops->disable)
		clk->ops->disable(clk->hw);

	__clk_disable(clk->parent);
}

/**
 * clk_disable - gate a clock
 * @clk: the clk being gated
 *
 * clk_disable must not sleep, which differentiates it from clk_unprepare.  In
 * a simple case, clk_disable can be used instead of clk_unprepare to gate a
 * clk if the operation is fast and will never sleep.  One example is a
 * SoC-internal clk which is controlled via simple register writes.  In the
 * complex case a clk gate operation may require a fast and a slow part.  It is
 * this reason that clk_unprepare and clk_disable are not mutually exclusive.
 * In fact clk_disable must be called before clk_unprepare.
 */
void clk_disable(struct clk *clk)
{
	unsigned long flags;

	spin_lock_irqsave(&enable_lock, flags);
	__clk_disable(clk);
	spin_unlock_irqrestore(&enable_lock, flags);
}
EXPORT_SYMBOL_GPL(clk_disable);

static int __clk_enable(struct clk *clk)
{
	int ret = 0;

	if (!clk)
		return 0;

	if (WARN_ON(clk->prepare_count == 0))
		return -ESHUTDOWN;

	if (clk->enable_count == 0) {
		ret = __clk_enable(clk->parent);

		if (ret)
			return ret;

		if (clk->ops->enable) {
			ret = clk->ops->enable(clk->hw);
			if (ret) {
				__clk_disable(clk->parent);
				return ret;
			}
		}
	}

	clk->enable_count++;
	return 0;
}

/**
 * clk_enable - ungate a clock
 * @clk: the clk being ungated
 *
 * clk_enable must not sleep, which differentiates it from clk_prepare.  In a
 * simple case, clk_enable can be used instead of clk_prepare to ungate a clk
 * if the operation will never sleep.  One example is a SoC-internal clk which
 * is controlled via simple register writes.  In the complex case a clk ungate
 * operation may require a fast and a slow part.  It is this reason that
 * clk_enable and clk_prepare are not mutually exclusive.  In fact clk_prepare
 * must be called before clk_enable.  Returns 0 on success, -EERROR
 * otherwise.
 */
int clk_enable(struct clk *clk)
{
	unsigned long flags;
	int ret;

	spin_lock_irqsave(&enable_lock, flags);
	ret = __clk_enable(clk);
	spin_unlock_irqrestore(&enable_lock, flags);

	return ret;
}
EXPORT_SYMBOL_GPL(clk_enable);

/**
 * clk_get_rate - return the rate of clk
 * @clk: the clk whose rate is being returned
 *
 * Simply returns the cached rate of the clk.  Does not query the hardware.  If
 * clk is NULL then returns 0.
 */
unsigned long clk_get_rate(struct clk *clk)
{
	unsigned long rate;

	mutex_lock(&prepare_lock);
	rate = __clk_get_rate(clk);
	mutex_unlock(&prepare_lock);

	return rate;
}
EXPORT_SYMBOL_GPL(clk_get_rate);

/**
 * __clk_round_rate - round the given rate for a clk
 * @clk: round the rate of this clock
 *
 * Caller must hold prepare_lock.  Useful for clk_ops such as .set_rate
 */
unsigned long __clk_round_rate(struct clk *clk, unsigned long rate)
{
	unsigned long parent_rate = 0;

	if (!clk)
		return -EINVAL;

	if (!clk->ops->round_rate) {
		if (clk->flags & CLK_SET_RATE_PARENT)
			return __clk_round_rate(clk->parent, rate);
		else
			return clk->rate;
	}

	if (clk->parent)
		parent_rate = clk->parent->rate;

	return clk->ops->round_rate(clk->hw, rate, &parent_rate);
}

/**
 * clk_round_rate - round the given rate for a clk
 * @clk: the clk for which we are rounding a rate
 * @rate: the rate which is to be rounded
 *
 * Takes in a rate as input and rounds it to a rate that the clk can actually
 * use which is then returned.  If clk doesn't support round_rate operation
 * then the parent rate is returned.
 */
long clk_round_rate(struct clk *clk, unsigned long rate)
{
	unsigned long ret;

	mutex_lock(&prepare_lock);
	ret = __clk_round_rate(clk, rate);
	mutex_unlock(&prepare_lock);

	return ret;
}
EXPORT_SYMBOL_GPL(clk_round_rate);

/**
 * __clk_notify - call clk notifier chain
 * @clk: struct clk * that is changing rate
 * @msg: clk notifier type (see include/linux/clk.h)
 * @old_rate: old clk rate
 * @new_rate: new clk rate
 *
 * Triggers a notifier call chain on the clk rate-change notification
 * for 'clk'.  Passes a pointer to the struct clk and the previous
 * and current rates to the notifier callback.  Intended to be called by
 * internal clock code only.  Returns NOTIFY_DONE from the last driver
 * called if all went well, or NOTIFY_STOP or NOTIFY_BAD immediately if
 * a driver returns that.
 */
static int __clk_notify(struct clk *clk, unsigned long msg,
		unsigned long old_rate, unsigned long new_rate)
{
	struct clk_notifier *cn;
	struct clk_notifier_data cnd;
	int ret = NOTIFY_DONE;

	cnd.clk = clk;
	cnd.old_rate = old_rate;
	cnd.new_rate = new_rate;

	list_for_each_entry(cn, &clk_notifier_list, node) {
		if (cn->clk == clk) {
			ret = srcu_notifier_call_chain(&cn->notifier_head, msg,
					&cnd);
			break;
		}
	}

	return ret;
}

/**
 * __clk_recalc_rates
 * @clk: first clk in the subtree
 * @msg: notification type (see include/linux/clk.h)
 *
 * Walks the subtree of clks starting with clk and recalculates rates as it
 * goes.  Note that if a clk does not implement the .recalc_rate callback then
 * it is assumed that the clock will take on the rate of it's parent.
 *
 * clk_recalc_rates also propagates the POST_RATE_CHANGE notification,
 * if necessary.
 *
 * Caller must hold prepare_lock.
 */
static void __clk_recalc_rates(struct clk *clk, unsigned long msg)
{
	unsigned long old_rate;
	unsigned long parent_rate = 0;
	struct hlist_node *tmp;
	struct clk *child;

	old_rate = clk->rate;

	if (clk->parent)
		parent_rate = clk->parent->rate;

	if (clk->ops->recalc_rate)
		clk->rate = clk->ops->recalc_rate(clk->hw, parent_rate);
	else
		clk->rate = parent_rate;

	/*
	 * ignore NOTIFY_STOP and NOTIFY_BAD return values for POST_RATE_CHANGE
	 * & ABORT_RATE_CHANGE notifiers
	 */
	if (clk->notifier_count && msg)
		__clk_notify(clk, msg, old_rate, clk->rate);

	hlist_for_each_entry(child, tmp, &clk->children, child_node)
		__clk_recalc_rates(child, msg);
}

/**
 * __clk_speculate_rates
 * @clk: first clk in the subtree
 * @parent_rate: the "future" rate of clk's parent
 *
 * Walks the subtree of clks starting with clk, speculating rates as it
 * goes and firing off PRE_RATE_CHANGE notifications as necessary.
 *
 * Unlike clk_recalc_rates, clk_speculate_rates exists only for sending
 * pre-rate change notifications and returns early if no clks in the
 * subtree have subscribed to the notifications.  Note that if a clk does not
 * implement the .recalc_rate callback then it is assumed that the clock will
 * take on the rate of it's parent.
 *
 * Caller must hold prepare_lock.
 */
static int __clk_speculate_rates(struct clk *clk, unsigned long parent_rate)
{
	struct hlist_node *tmp;
	struct clk *child;
	unsigned long new_rate;
	int ret = NOTIFY_DONE;

	if (clk->ops->recalc_rate)
		new_rate = clk->ops->recalc_rate(clk->hw, parent_rate);
	else
		new_rate = parent_rate;

	/* abort the rate change if a driver returns NOTIFY_BAD */
	if (clk->notifier_count)
		ret = __clk_notify(clk, PRE_RATE_CHANGE, clk->rate, new_rate);

	if (ret == NOTIFY_BAD)
		goto out;

	hlist_for_each_entry(child, tmp, &clk->children, child_node) {
		ret = __clk_speculate_rates(child, new_rate);
		if (ret == NOTIFY_BAD)
			break;
	}

out:
	return ret;
}

static void clk_calc_subtree(struct clk *clk, unsigned long new_rate)
{
	struct clk *child;
	struct hlist_node *tmp;

	clk->new_rate = new_rate;

	hlist_for_each_entry(child, tmp, &clk->children, child_node) {
		if (child->ops->recalc_rate)
			child->new_rate = child->ops->recalc_rate(child->hw, new_rate);
		else
			child->new_rate = new_rate;
		clk_calc_subtree(child, child->new_rate);
	}
}

/*
 * calculate the new rates returning the topmost clock that has to be
 * changed.
 */
static struct clk *clk_calc_new_rates(struct clk *clk, unsigned long rate)
{
	struct clk *top = clk;
	unsigned long best_parent_rate = 0;
	unsigned long new_rate;

	/* sanity */
	if (IS_ERR_OR_NULL(clk))
		return NULL;

	/* save parent rate, if it exists */
	if (clk->parent)
		best_parent_rate = clk->parent->rate;

	/* never propagate up to the parent */
	if (!(clk->flags & CLK_SET_RATE_PARENT)) {
		if (!clk->ops->round_rate) {
			clk->new_rate = clk->rate;
			return NULL;
		}
		new_rate = clk->ops->round_rate(clk->hw, rate, &best_parent_rate);
		goto out;
	}

	/* need clk->parent from here on out */
	if (!clk->parent) {
		pr_debug("%s: %s has NULL parent\n", __func__, clk->name);
		return NULL;
	}

	if (!clk->ops->round_rate) {
		top = clk_calc_new_rates(clk->parent, rate);
		new_rate = clk->parent->new_rate;

		goto out;
	}

	new_rate = clk->ops->round_rate(clk->hw, rate, &best_parent_rate);

	if (best_parent_rate != clk->parent->rate) {
		top = clk_calc_new_rates(clk->parent, best_parent_rate);

		goto out;
	}

out:
	clk_calc_subtree(clk, new_rate);

	return top;
}

/*
 * Notify about rate changes in a subtree. Always walk down the whole tree
 * so that in case of an error we can walk down the whole tree again and
 * abort the change.
 */
static struct clk *clk_propagate_rate_change(struct clk *clk, unsigned long event)
{
	struct hlist_node *tmp;
	struct clk *child, *fail_clk = NULL;
	int ret = NOTIFY_DONE;

	if (clk->rate == clk->new_rate)
		return 0;

	if (clk->notifier_count) {
		ret = __clk_notify(clk, event, clk->rate, clk->new_rate);
		if (ret == NOTIFY_BAD)
			fail_clk = clk;
	}

	hlist_for_each_entry(child, tmp, &clk->children, child_node) {
		clk = clk_propagate_rate_change(child, event);
		if (clk)
			fail_clk = clk;
	}

	return fail_clk;
}

/*
 * walk down a subtree and set the new rates notifying the rate
 * change on the way
 */
static void clk_change_rate(struct clk *clk)
{
	struct clk *child;
	unsigned long old_rate;
	unsigned long best_parent_rate = 0;
	struct hlist_node *tmp;

	old_rate = clk->rate;

	if (clk->parent)
		best_parent_rate = clk->parent->rate;

	if (clk->ops->set_rate)
<<<<<<< HEAD
		clk->ops->set_rate(clk->hw, clk->new_rate, clk->parent->rate);
=======
		clk->ops->set_rate(clk->hw, clk->new_rate, best_parent_rate);
>>>>>>> bd0a521e

	if (clk->ops->recalc_rate)
		clk->rate = clk->ops->recalc_rate(clk->hw, best_parent_rate);
	else
		clk->rate = best_parent_rate;

	if (clk->notifier_count && old_rate != clk->rate)
		__clk_notify(clk, POST_RATE_CHANGE, old_rate, clk->rate);

	hlist_for_each_entry(child, tmp, &clk->children, child_node)
		clk_change_rate(child);
}

/**
 * clk_set_rate - specify a new rate for clk
 * @clk: the clk whose rate is being changed
 * @rate: the new rate for clk
 *
 * In the simplest case clk_set_rate will only adjust the rate of clk.
<<<<<<< HEAD
 *
 * Setting the CLK_SET_RATE_PARENT flag allows the rate change operation to
 * propagate up to clk's parent; whether or not this happens depends on the
 * outcome of clk's .round_rate implementation.  If *parent_rate is unchanged
 * after calling .round_rate then upstream parent propagation is ignored.  If
 * *parent_rate comes back with a new rate for clk's parent then we propagate
 * up to clk's parent and set it's rate.  Upward propagation will continue
 * until either a clk does not support the CLK_SET_RATE_PARENT flag or
 * .round_rate stops requesting changes to clk's parent_rate.
 *
=======
 *
 * Setting the CLK_SET_RATE_PARENT flag allows the rate change operation to
 * propagate up to clk's parent; whether or not this happens depends on the
 * outcome of clk's .round_rate implementation.  If *parent_rate is unchanged
 * after calling .round_rate then upstream parent propagation is ignored.  If
 * *parent_rate comes back with a new rate for clk's parent then we propagate
 * up to clk's parent and set it's rate.  Upward propagation will continue
 * until either a clk does not support the CLK_SET_RATE_PARENT flag or
 * .round_rate stops requesting changes to clk's parent_rate.
 *
>>>>>>> bd0a521e
 * Rate changes are accomplished via tree traversal that also recalculates the
 * rates for the clocks and fires off POST_RATE_CHANGE notifiers.
 *
 * Returns 0 on success, -EERROR otherwise.
 */
int clk_set_rate(struct clk *clk, unsigned long rate)
{
	struct clk *top, *fail_clk;
	int ret = 0;

	/* prevent racing with updates to the clock topology */
	mutex_lock(&prepare_lock);

	/* bail early if nothing to do */
	if (rate == clk->rate)
		goto out;

	if ((clk->flags & CLK_SET_RATE_GATE) && clk->prepare_count) {
		ret = -EBUSY;
		goto out;
	}

	/* calculate new rates and get the topmost changed clock */
	top = clk_calc_new_rates(clk, rate);
	if (!top) {
		ret = -EINVAL;
		goto out;
	}

	/* notify that we are about to change rates */
	fail_clk = clk_propagate_rate_change(top, PRE_RATE_CHANGE);
	if (fail_clk) {
		pr_warn("%s: failed to set %s rate\n", __func__,
				fail_clk->name);
		clk_propagate_rate_change(top, ABORT_RATE_CHANGE);
		ret = -EBUSY;
		goto out;
	}

	/* change the rates */
	clk_change_rate(top);

	mutex_unlock(&prepare_lock);

	return 0;
out:
	mutex_unlock(&prepare_lock);

	return ret;
}
EXPORT_SYMBOL_GPL(clk_set_rate);

/**
 * clk_get_parent - return the parent of a clk
 * @clk: the clk whose parent gets returned
 *
 * Simply returns clk->parent.  Returns NULL if clk is NULL.
 */
struct clk *clk_get_parent(struct clk *clk)
{
	struct clk *parent;

	mutex_lock(&prepare_lock);
	parent = __clk_get_parent(clk);
	mutex_unlock(&prepare_lock);

	return parent;
}
EXPORT_SYMBOL_GPL(clk_get_parent);

/*
 * .get_parent is mandatory for clocks with multiple possible parents.  It is
 * optional for single-parent clocks.  Always call .get_parent if it is
 * available and WARN if it is missing for multi-parent clocks.
 *
 * For single-parent clocks without .get_parent, first check to see if the
 * .parents array exists, and if so use it to avoid an expensive tree
 * traversal.  If .parents does not exist then walk the tree with __clk_lookup.
 */
static struct clk *__clk_init_parent(struct clk *clk)
{
	struct clk *ret = NULL;
	u8 index;

	/* handle the trivial cases */

	if (!clk->num_parents)
		goto out;

	if (clk->num_parents == 1) {
		if (IS_ERR_OR_NULL(clk->parent))
			ret = clk->parent = __clk_lookup(clk->parent_names[0]);
		ret = clk->parent;
		goto out;
	}

	if (!clk->ops->get_parent) {
		WARN(!clk->ops->get_parent,
			"%s: multi-parent clocks must implement .get_parent\n",
			__func__);
		goto out;
	};

	/*
	 * Do our best to cache parent clocks in clk->parents.  This prevents
	 * unnecessary and expensive calls to __clk_lookup.  We don't set
	 * clk->parent here; that is done by the calling function
	 */

	index = clk->ops->get_parent(clk->hw);

	if (!clk->parents)
		clk->parents =
			kzalloc((sizeof(struct clk*) * clk->num_parents),
					GFP_KERNEL);

	if (!clk->parents)
		ret = __clk_lookup(clk->parent_names[index]);
	else if (!clk->parents[index])
		ret = clk->parents[index] =
			__clk_lookup(clk->parent_names[index]);
	else
		ret = clk->parents[index];

out:
	return ret;
}

void __clk_reparent(struct clk *clk, struct clk *new_parent)
{
#ifdef CONFIG_COMMON_CLK_DEBUG
	struct dentry *d;
	struct dentry *new_parent_d;
#endif

	if (!clk || !new_parent)
		return;

	hlist_del(&clk->child_node);

	if (new_parent)
		hlist_add_head(&clk->child_node, &new_parent->children);
	else
		hlist_add_head(&clk->child_node, &clk_orphan_list);

#ifdef CONFIG_COMMON_CLK_DEBUG
	if (!inited)
		goto out;

	if (new_parent)
		new_parent_d = new_parent->dentry;
	else
		new_parent_d = orphandir;

	d = debugfs_rename(clk->dentry->d_parent, clk->dentry,
			new_parent_d, clk->name);
	if (d)
		clk->dentry = d;
	else
		pr_debug("%s: failed to rename debugfs entry for %s\n",
				__func__, clk->name);
out:
#endif

	clk->parent = new_parent;

	__clk_recalc_rates(clk, POST_RATE_CHANGE);
}

static int __clk_set_parent(struct clk *clk, struct clk *parent)
{
	struct clk *old_parent;
	unsigned long flags;
	int ret = -EINVAL;
	u8 i;

	old_parent = clk->parent;

	if (!clk->parents)
		clk->parents = kzalloc((sizeof(struct clk*) * clk->num_parents),
								GFP_KERNEL);

	/*
	 * find index of new parent clock using cached parent ptrs,
	 * or if not yet cached, use string name comparison and cache
	 * them now to avoid future calls to __clk_lookup.
	 */
	for (i = 0; i < clk->num_parents; i++) {
		if (clk->parents && clk->parents[i] == parent)
			break;
		else if (!strcmp(clk->parent_names[i], parent->name)) {
			if (clk->parents)
				clk->parents[i] = __clk_lookup(parent->name);
			break;
		}
	}

	if (i == clk->num_parents) {
		pr_debug("%s: clock %s is not a possible parent of clock %s\n",
				__func__, parent->name, clk->name);
		goto out;
	}

	/* migrate prepare and enable */
	if (clk->prepare_count)
		__clk_prepare(parent);

	/* FIXME replace with clk_is_enabled(clk) someday */
	spin_lock_irqsave(&enable_lock, flags);
	if (clk->enable_count)
		__clk_enable(parent);
	spin_unlock_irqrestore(&enable_lock, flags);

	/* change clock input source */
	ret = clk->ops->set_parent(clk->hw, i);

	/* clean up old prepare and enable */
	spin_lock_irqsave(&enable_lock, flags);
	if (clk->enable_count)
		__clk_disable(old_parent);
	spin_unlock_irqrestore(&enable_lock, flags);

	if (clk->prepare_count)
		__clk_unprepare(old_parent);

out:
	return ret;
}

/**
 * clk_set_parent - switch the parent of a mux clk
 * @clk: the mux clk whose input we are switching
 * @parent: the new input to clk
 *
 * Re-parent clk to use parent as it's new input source.  If clk has the
 * CLK_SET_PARENT_GATE flag set then clk must be gated for this
 * operation to succeed.  After successfully changing clk's parent
 * clk_set_parent will update the clk topology, sysfs topology and
 * propagate rate recalculation via __clk_recalc_rates.  Returns 0 on
 * success, -EERROR otherwise.
 */
int clk_set_parent(struct clk *clk, struct clk *parent)
{
	int ret = 0;

	if (!clk || !clk->ops)
		return -EINVAL;

	if (!clk->ops->set_parent)
		return -ENOSYS;

	/* prevent racing with updates to the clock topology */
	mutex_lock(&prepare_lock);

	if (clk->parent == parent)
		goto out;

	/* propagate PRE_RATE_CHANGE notifications */
	if (clk->notifier_count)
		ret = __clk_speculate_rates(clk, parent->rate);

	/* abort if a driver objects */
	if (ret == NOTIFY_STOP)
		goto out;

	/* only re-parent if the clock is not in use */
	if ((clk->flags & CLK_SET_PARENT_GATE) && clk->prepare_count)
		ret = -EBUSY;
	else
		ret = __clk_set_parent(clk, parent);

	/* propagate ABORT_RATE_CHANGE if .set_parent failed */
	if (ret) {
		__clk_recalc_rates(clk, ABORT_RATE_CHANGE);
		goto out;
	}

	/* propagate rate recalculation downstream */
	__clk_reparent(clk, parent);

out:
	mutex_unlock(&prepare_lock);

	return ret;
}
EXPORT_SYMBOL_GPL(clk_set_parent);

/**
 * __clk_init - initialize the data structures in a struct clk
 * @dev:	device initializing this clk, placeholder for now
 * @clk:	clk being initialized
 *
 * Initializes the lists in struct clk, queries the hardware for the
 * parent and rate and sets them both.
 */
int __clk_init(struct device *dev, struct clk *clk)
{
	int i, ret = 0;
	struct clk *orphan;
	struct hlist_node *tmp, *tmp2;

	if (!clk)
		return -EINVAL;

	mutex_lock(&prepare_lock);

	/* check to see if a clock with this name is already registered */
	if (__clk_lookup(clk->name)) {
		pr_debug("%s: clk %s already initialized\n",
				__func__, clk->name);
		ret = -EEXIST;
<<<<<<< HEAD
		goto out;
	}

	/* check that clk_ops are sane.  See Documentation/clk.txt */
	if (clk->ops->set_rate &&
			!(clk->ops->round_rate && clk->ops->recalc_rate)) {
		pr_warning("%s: %s must implement .round_rate & .recalc_rate\n",
				__func__, clk->name);
		ret = -EINVAL;
		goto out;
	}

	if (clk->ops->set_parent && !clk->ops->get_parent) {
		pr_warning("%s: %s must implement .get_parent & .set_parent\n",
				__func__, clk->name);
		ret = -EINVAL;
		goto out;
	}
=======
		goto out;
	}

	/* check that clk_ops are sane.  See Documentation/clk.txt */
	if (clk->ops->set_rate &&
			!(clk->ops->round_rate && clk->ops->recalc_rate)) {
		pr_warning("%s: %s must implement .round_rate & .recalc_rate\n",
				__func__, clk->name);
		ret = -EINVAL;
		goto out;
	}

	if (clk->ops->set_parent && !clk->ops->get_parent) {
		pr_warning("%s: %s must implement .get_parent & .set_parent\n",
				__func__, clk->name);
		ret = -EINVAL;
		goto out;
	}
>>>>>>> bd0a521e

	/* throw a WARN if any entries in parent_names are NULL */
	for (i = 0; i < clk->num_parents; i++)
		WARN(!clk->parent_names[i],
				"%s: invalid NULL in %s's .parent_names\n",
				__func__, clk->name);

	/*
	 * Allocate an array of struct clk *'s to avoid unnecessary string
	 * look-ups of clk's possible parents.  This can fail for clocks passed
	 * in to clk_init during early boot; thus any access to clk->parents[]
	 * must always check for a NULL pointer and try to populate it if
	 * necessary.
	 *
	 * If clk->parents is not NULL we skip this entire block.  This allows
	 * for clock drivers to statically initialize clk->parents.
	 */
	if (clk->num_parents && !clk->parents) {
		clk->parents = kmalloc((sizeof(struct clk*) * clk->num_parents),
				GFP_KERNEL);
		/*
		 * __clk_lookup returns NULL for parents that have not been
		 * clk_init'd; thus any access to clk->parents[] must check
		 * for a NULL pointer.  We can always perform lazy lookups for
		 * missing parents later on.
		 */
		if (clk->parents)
			for (i = 0; i < clk->num_parents; i++)
				clk->parents[i] =
					__clk_lookup(clk->parent_names[i]);
	}

	clk->parent = __clk_init_parent(clk);

	/*
	 * Populate clk->parent if parent has already been __clk_init'd.  If
	 * parent has not yet been __clk_init'd then place clk in the orphan
	 * list.  If clk has set the CLK_IS_ROOT flag then place it in the root
	 * clk list.
	 *
	 * Every time a new clk is clk_init'd then we walk the list of orphan
	 * clocks and re-parent any that are children of the clock currently
	 * being clk_init'd.
	 */
	if (clk->parent)
		hlist_add_head(&clk->child_node,
				&clk->parent->children);
	else if (clk->flags & CLK_IS_ROOT)
		hlist_add_head(&clk->child_node, &clk_root_list);
	else
		hlist_add_head(&clk->child_node, &clk_orphan_list);

	/*
	 * Set clk's rate.  The preferred method is to use .recalc_rate.  For
	 * simple clocks and lazy developers the default fallback is to use the
	 * parent's rate.  If a clock doesn't have a parent (or is orphaned)
	 * then rate is set to zero.
	 */
	if (clk->ops->recalc_rate)
		clk->rate = clk->ops->recalc_rate(clk->hw,
				__clk_get_rate(clk->parent));
	else if (clk->parent)
		clk->rate = clk->parent->rate;
	else
		clk->rate = 0;

	/*
	 * walk the list of orphan clocks and reparent any that are children of
	 * this clock
	 */
	hlist_for_each_entry_safe(orphan, tmp, tmp2, &clk_orphan_list, child_node)
		for (i = 0; i < orphan->num_parents; i++)
			if (!strcmp(clk->name, orphan->parent_names[i])) {
				__clk_reparent(orphan, clk);
				break;
			}

	/*
	 * optional platform-specific magic
	 *
	 * The .init callback is not used by any of the basic clock types, but
	 * exists for weird hardware that must perform initialization magic.
	 * Please consider other ways of solving initialization problems before
	 * using this callback, as it's use is discouraged.
	 */
	if (clk->ops->init)
		clk->ops->init(clk->hw);

	clk_debug_register(clk);

out:
	mutex_unlock(&prepare_lock);

	return ret;
}

/**
 * __clk_register - register a clock and return a cookie.
 *
 * Same as clk_register, except that the .clk field inside hw shall point to a
 * preallocated (generally statically allocated) struct clk. None of the fields
 * of the struct clk need to be initialized.
 *
 * The data pointed to by .init and .clk field shall NOT be marked as init
 * data.
 *
 * __clk_register is only exposed via clk-private.h and is intended for use with
 * very large numbers of clocks that need to be statically initialized.  It is
 * a layering violation to include clk-private.h from any code which implements
 * a clock's .ops; as such any statically initialized clock data MUST be in a
 * separate C file from the logic that implements it's operations.  Returns 0
 * on success, otherwise an error code.
 */
struct clk *__clk_register(struct device *dev, struct clk_hw *hw)
{
	int ret;
	struct clk *clk;

	clk = hw->clk;
	clk->name = hw->init->name;
	clk->ops = hw->init->ops;
	clk->hw = hw;
	clk->flags = hw->init->flags;
	clk->parent_names = hw->init->parent_names;
	clk->num_parents = hw->init->num_parents;

	ret = __clk_init(dev, clk);
	if (ret)
		return ERR_PTR(ret);

	return clk;
}
EXPORT_SYMBOL_GPL(__clk_register);

/**
 * clk_register - allocate a new clock, register it and return an opaque cookie
 * @dev: device that is registering this clock
 * @hw: link to hardware-specific clock data
 *
 * clk_register is the primary interface for populating the clock tree with new
 * clock nodes.  It returns a pointer to the newly allocated struct clk which
 * cannot be dereferenced by driver code but may be used in conjuction with the
 * rest of the clock API.  In the event of an error clk_register will return an
 * error code; drivers must test for an error code after calling clk_register.
 */
struct clk *clk_register(struct device *dev, struct clk_hw *hw)
{
	int i, ret;
	struct clk *clk;

	clk = kzalloc(sizeof(*clk), GFP_KERNEL);
	if (!clk) {
		pr_err("%s: could not allocate clk\n", __func__);
		ret = -ENOMEM;
		goto fail_out;
	}

	clk->name = kstrdup(hw->init->name, GFP_KERNEL);
	if (!clk->name) {
		pr_err("%s: could not allocate clk->name\n", __func__);
		ret = -ENOMEM;
		goto fail_name;
	}
	clk->ops = hw->init->ops;
	clk->hw = hw;
	clk->flags = hw->init->flags;
	clk->num_parents = hw->init->num_parents;
	hw->clk = clk;

	/* allocate local copy in case parent_names is __initdata */
	clk->parent_names = kzalloc((sizeof(char*) * clk->num_parents),
			GFP_KERNEL);

	if (!clk->parent_names) {
		pr_err("%s: could not allocate clk->parent_names\n", __func__);
		ret = -ENOMEM;
		goto fail_parent_names;
	}


	/* copy each string name in case parent_names is __initdata */
	for (i = 0; i < clk->num_parents; i++) {
		clk->parent_names[i] = kstrdup(hw->init->parent_names[i],
						GFP_KERNEL);
		if (!clk->parent_names[i]) {
			pr_err("%s: could not copy parent_names\n", __func__);
			ret = -ENOMEM;
			goto fail_parent_names_copy;
		}
	}

	ret = __clk_init(dev, clk);
	if (!ret)
		return clk;

fail_parent_names_copy:
	while (--i >= 0)
		kfree(clk->parent_names[i]);
	kfree(clk->parent_names);
fail_parent_names:
	kfree(clk->name);
fail_name:
	kfree(clk);
fail_out:
	return ERR_PTR(ret);
}
EXPORT_SYMBOL_GPL(clk_register);

/**
 * clk_unregister - unregister a currently registered clock
 * @clk: clock to unregister
 *
 * Currently unimplemented.
 */
void clk_unregister(struct clk *clk) {}
EXPORT_SYMBOL_GPL(clk_unregister);

/***        clk rate change notifiers        ***/

/**
 * clk_notifier_register - add a clk rate change notifier
 * @clk: struct clk * to watch
 * @nb: struct notifier_block * with callback info
 *
 * Request notification when clk's rate changes.  This uses an SRCU
 * notifier because we want it to block and notifier unregistrations are
 * uncommon.  The callbacks associated with the notifier must not
 * re-enter into the clk framework by calling any top-level clk APIs;
 * this will cause a nested prepare_lock mutex.
 *
 * Pre-change notifier callbacks will be passed the current, pre-change
 * rate of the clk via struct clk_notifier_data.old_rate.  The new,
 * post-change rate of the clk is passed via struct
 * clk_notifier_data.new_rate.
 *
 * Post-change notifiers will pass the now-current, post-change rate of
 * the clk in both struct clk_notifier_data.old_rate and struct
 * clk_notifier_data.new_rate.
 *
 * Abort-change notifiers are effectively the opposite of pre-change
 * notifiers: the original pre-change clk rate is passed in via struct
 * clk_notifier_data.new_rate and the failed post-change rate is passed
 * in via struct clk_notifier_data.old_rate.
 *
 * clk_notifier_register() must be called from non-atomic context.
 * Returns -EINVAL if called with null arguments, -ENOMEM upon
 * allocation failure; otherwise, passes along the return value of
 * srcu_notifier_chain_register().
 */
int clk_notifier_register(struct clk *clk, struct notifier_block *nb)
{
	struct clk_notifier *cn;
	int ret = -ENOMEM;

	if (!clk || !nb)
		return -EINVAL;

	mutex_lock(&prepare_lock);

	/* search the list of notifiers for this clk */
	list_for_each_entry(cn, &clk_notifier_list, node)
		if (cn->clk == clk)
			break;

	/* if clk wasn't in the notifier list, allocate new clk_notifier */
	if (cn->clk != clk) {
		cn = kzalloc(sizeof(struct clk_notifier), GFP_KERNEL);
		if (!cn)
			goto out;

		cn->clk = clk;
		srcu_init_notifier_head(&cn->notifier_head);

		list_add(&cn->node, &clk_notifier_list);
	}

	ret = srcu_notifier_chain_register(&cn->notifier_head, nb);

	clk->notifier_count++;

out:
	mutex_unlock(&prepare_lock);

	return ret;
}
EXPORT_SYMBOL_GPL(clk_notifier_register);

/**
 * clk_notifier_unregister - remove a clk rate change notifier
 * @clk: struct clk *
 * @nb: struct notifier_block * with callback info
 *
 * Request no further notification for changes to 'clk' and frees memory
 * allocated in clk_notifier_register.
 *
 * Returns -EINVAL if called with null arguments; otherwise, passes
 * along the return value of srcu_notifier_chain_unregister().
 */
int clk_notifier_unregister(struct clk *clk, struct notifier_block *nb)
{
	struct clk_notifier *cn = NULL;
	int ret = -EINVAL;

	if (!clk || !nb)
		return -EINVAL;

	mutex_lock(&prepare_lock);

	list_for_each_entry(cn, &clk_notifier_list, node)
		if (cn->clk == clk)
			break;

	if (cn->clk == clk) {
		ret = srcu_notifier_chain_unregister(&cn->notifier_head, nb);

		clk->notifier_count--;

		/* XXX the notifier code should handle this better */
		if (!cn->notifier_head.head) {
			srcu_cleanup_notifier_head(&cn->notifier_head);
			kfree(cn);
		}

	} else {
		ret = -ENOENT;
	}

	mutex_unlock(&prepare_lock);

	return ret;
}
EXPORT_SYMBOL_GPL(clk_notifier_unregister);<|MERGE_RESOLUTION|>--- conflicted
+++ resolved
@@ -859,11 +859,7 @@
 		best_parent_rate = clk->parent->rate;
 
 	if (clk->ops->set_rate)
-<<<<<<< HEAD
-		clk->ops->set_rate(clk->hw, clk->new_rate, clk->parent->rate);
-=======
 		clk->ops->set_rate(clk->hw, clk->new_rate, best_parent_rate);
->>>>>>> bd0a521e
 
 	if (clk->ops->recalc_rate)
 		clk->rate = clk->ops->recalc_rate(clk->hw, best_parent_rate);
@@ -883,7 +879,6 @@
  * @rate: the new rate for clk
  *
  * In the simplest case clk_set_rate will only adjust the rate of clk.
-<<<<<<< HEAD
  *
  * Setting the CLK_SET_RATE_PARENT flag allows the rate change operation to
  * propagate up to clk's parent; whether or not this happens depends on the
@@ -894,18 +889,6 @@
  * until either a clk does not support the CLK_SET_RATE_PARENT flag or
  * .round_rate stops requesting changes to clk's parent_rate.
  *
-=======
- *
- * Setting the CLK_SET_RATE_PARENT flag allows the rate change operation to
- * propagate up to clk's parent; whether or not this happens depends on the
- * outcome of clk's .round_rate implementation.  If *parent_rate is unchanged
- * after calling .round_rate then upstream parent propagation is ignored.  If
- * *parent_rate comes back with a new rate for clk's parent then we propagate
- * up to clk's parent and set it's rate.  Upward propagation will continue
- * until either a clk does not support the CLK_SET_RATE_PARENT flag or
- * .round_rate stops requesting changes to clk's parent_rate.
- *
->>>>>>> bd0a521e
  * Rate changes are accomplished via tree traversal that also recalculates the
  * rates for the clocks and fires off POST_RATE_CHANGE notifiers.
  *
@@ -1217,7 +1200,6 @@
 		pr_debug("%s: clk %s already initialized\n",
 				__func__, clk->name);
 		ret = -EEXIST;
-<<<<<<< HEAD
 		goto out;
 	}
 
@@ -1236,26 +1218,6 @@
 		ret = -EINVAL;
 		goto out;
 	}
-=======
-		goto out;
-	}
-
-	/* check that clk_ops are sane.  See Documentation/clk.txt */
-	if (clk->ops->set_rate &&
-			!(clk->ops->round_rate && clk->ops->recalc_rate)) {
-		pr_warning("%s: %s must implement .round_rate & .recalc_rate\n",
-				__func__, clk->name);
-		ret = -EINVAL;
-		goto out;
-	}
-
-	if (clk->ops->set_parent && !clk->ops->get_parent) {
-		pr_warning("%s: %s must implement .get_parent & .set_parent\n",
-				__func__, clk->name);
-		ret = -EINVAL;
-		goto out;
-	}
->>>>>>> bd0a521e
 
 	/* throw a WARN if any entries in parent_names are NULL */
 	for (i = 0; i < clk->num_parents; i++)
