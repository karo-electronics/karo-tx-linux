/*
 * clk-xgene.c - AppliedMicro X-Gene Clock Interface
 *
 * Copyright (c) 2013, Applied Micro Circuits Corporation
 * Author: Loc Ho <lho@apm.com>
 *
 * This program is free software; you can redistribute it and/or
 * modify it under the terms of the GNU General Public License as
 * published by the Free Software Foundation; either version 2 of
 * the License, or (at your option) any later version.
 *
 * This program is distributed in the hope that it will be useful,
 * but WITHOUT ANY WARRANTY; without even the implied warranty of
 * MERCHANTABILITY or FITNESS FOR A PARTICULAR PURPOSE.  See the
 * GNU General Public License for more details.
 *
 * You should have received a copy of the GNU General Public License
 * along with this program; if not, write to the Free Software
 * Foundation, Inc., 59 Temple Place, Suite 330, Boston,
 * MA 02111-1307 USA
 *
 */
#include <linux/module.h>
#include <linux/spinlock.h>
#include <linux/io.h>
#include <linux/of.h>
#include <linux/clkdev.h>
#include <linux/clk-provider.h>
#include <linux/of_address.h>
#include <asm/setup.h>

/* Register SCU_PCPPLL bit fields */
#define N_DIV_RD(src)			(((src) & 0x000001ff))

/* Register SCU_SOCPLL bit fields */
#define CLKR_RD(src)			(((src) & 0x07000000)>>24)
#define CLKOD_RD(src)			(((src) & 0x00300000)>>20)
#define REGSPEC_RESET_F1_MASK		0x00010000
#define CLKF_RD(src)			(((src) & 0x000001ff))

#define XGENE_CLK_DRIVER_VER		"0.1"

static DEFINE_SPINLOCK(clk_lock);

static inline u32 xgene_clk_read(void __iomem *csr)
{
	return readl_relaxed(csr);
}

static inline void xgene_clk_write(u32 data, void __iomem *csr)
{
	return writel_relaxed(data, csr);
}

/* PLL Clock */
enum xgene_pll_type {
	PLL_TYPE_PCP = 0,
	PLL_TYPE_SOC = 1,
};

struct xgene_clk_pll {
	struct clk_hw	hw;
	void __iomem	*reg;
	spinlock_t	*lock;
	u32		pll_offset;
	enum xgene_pll_type	type;
};

#define to_xgene_clk_pll(_hw) container_of(_hw, struct xgene_clk_pll, hw)

static int xgene_clk_pll_is_enabled(struct clk_hw *hw)
{
	struct xgene_clk_pll *pllclk = to_xgene_clk_pll(hw);
	u32 data;

	data = xgene_clk_read(pllclk->reg + pllclk->pll_offset);
	pr_debug("%s pll %s\n", clk_hw_get_name(hw),
		data & REGSPEC_RESET_F1_MASK ? "disabled" : "enabled");

	return data & REGSPEC_RESET_F1_MASK ? 0 : 1;
}

static unsigned long xgene_clk_pll_recalc_rate(struct clk_hw *hw,
				unsigned long parent_rate)
{
	struct xgene_clk_pll *pllclk = to_xgene_clk_pll(hw);
	unsigned long fref;
	unsigned long fvco;
	u32 pll;
	u32 nref;
	u32 nout;
	u32 nfb;

	pll = xgene_clk_read(pllclk->reg + pllclk->pll_offset);

	if (pllclk->type == PLL_TYPE_PCP) {
		/*
		 * PLL VCO = Reference clock * NF
		 * PCP PLL = PLL_VCO / 2
		 */
		nout = 2;
		fvco = parent_rate * (N_DIV_RD(pll) + 4);
	} else {
		/*
		 * Fref = Reference Clock / NREF;
		 * Fvco = Fref * NFB;
		 * Fout = Fvco / NOUT;
		 */
		nref = CLKR_RD(pll) + 1;
		nout = CLKOD_RD(pll) + 1;
		nfb = CLKF_RD(pll);
		fref = parent_rate / nref;
		fvco = fref * nfb;
	}
	pr_debug("%s pll recalc rate %ld parent %ld\n", clk_hw_get_name(hw),
		fvco / nout, parent_rate);

	return fvco / nout;
}

static const struct clk_ops xgene_clk_pll_ops = {
	.is_enabled = xgene_clk_pll_is_enabled,
	.recalc_rate = xgene_clk_pll_recalc_rate,
};

static struct clk *xgene_register_clk_pll(struct device *dev,
	const char *name, const char *parent_name,
	unsigned long flags, void __iomem *reg, u32 pll_offset,
	u32 type, spinlock_t *lock)
{
	struct xgene_clk_pll *apmclk;
	struct clk *clk;
	struct clk_init_data init;

	/* allocate the APM clock structure */
	apmclk = kzalloc(sizeof(*apmclk), GFP_KERNEL);
	if (!apmclk) {
		pr_err("%s: could not allocate APM clk\n", __func__);
		return ERR_PTR(-ENOMEM);
	}

	init.name = name;
	init.ops = &xgene_clk_pll_ops;
	init.flags = flags;
	init.parent_names = parent_name ? &parent_name : NULL;
	init.num_parents = parent_name ? 1 : 0;

	apmclk->reg = reg;
	apmclk->lock = lock;
	apmclk->pll_offset = pll_offset;
	apmclk->type = type;
	apmclk->hw.init = &init;

	/* Register the clock */
	clk = clk_register(dev, &apmclk->hw);
	if (IS_ERR(clk)) {
		pr_err("%s: could not register clk %s\n", __func__, name);
		kfree(apmclk);
		return NULL;
	}
	return clk;
}

static void xgene_pllclk_init(struct device_node *np, enum xgene_pll_type pll_type)
{
        const char *clk_name = np->full_name;
        struct clk *clk;
        void __iomem *reg;

        reg = of_iomap(np, 0);
        if (reg == NULL) {
                pr_err("Unable to map CSR register for %s\n", np->full_name);
                return;
        }
        of_property_read_string(np, "clock-output-names", &clk_name);
        clk = xgene_register_clk_pll(NULL,
                        clk_name, of_clk_get_parent_name(np, 0),
                        CLK_IS_ROOT, reg, 0, pll_type, &clk_lock);
        if (!IS_ERR(clk)) {
                of_clk_add_provider(np, of_clk_src_simple_get, clk);
                clk_register_clkdev(clk, clk_name, NULL);
                pr_debug("Add %s clock PLL\n", clk_name);
        }
}

static void xgene_socpllclk_init(struct device_node *np)
{
	xgene_pllclk_init(np, PLL_TYPE_SOC);
}

static void xgene_pcppllclk_init(struct device_node *np)
{
	xgene_pllclk_init(np, PLL_TYPE_PCP);
}

/* IP Clock */
struct xgene_dev_parameters {
	void __iomem *csr_reg;		/* CSR for IP clock */
	u32 reg_clk_offset;		/* Offset to clock enable CSR */
	u32 reg_clk_mask;		/* Mask bit for clock enable */
	u32 reg_csr_offset;		/* Offset to CSR reset */
	u32 reg_csr_mask;		/* Mask bit for disable CSR reset */
	void __iomem *divider_reg;	/* CSR for divider */
	u32 reg_divider_offset;		/* Offset to divider register */
	u32 reg_divider_shift;		/* Bit shift to divider field */
	u32 reg_divider_width;		/* Width of the bit to divider field */
};

struct xgene_clk {
	struct clk_hw	hw;
	spinlock_t	*lock;
	struct xgene_dev_parameters	param;
};

#define to_xgene_clk(_hw) container_of(_hw, struct xgene_clk, hw)

static int xgene_clk_enable(struct clk_hw *hw)
{
	struct xgene_clk *pclk = to_xgene_clk(hw);
	unsigned long flags = 0;
	u32 data;
	phys_addr_t reg;

	if (pclk->lock)
		spin_lock_irqsave(pclk->lock, flags);

	if (pclk->param.csr_reg != NULL) {
<<<<<<< HEAD
		pr_debug("%s clock enabled\n", pclk->name);
=======
		pr_debug("%s clock enabled\n", clk_hw_get_name(hw));
>>>>>>> 9fe8ecca
		reg = __pa(pclk->param.csr_reg);
		/* First enable the clock */
		data = xgene_clk_read(pclk->param.csr_reg +
					pclk->param.reg_clk_offset);
		data |= pclk->param.reg_clk_mask;
		xgene_clk_write(data, pclk->param.csr_reg +
					pclk->param.reg_clk_offset);
		pr_debug("%s clock PADDR base %pa clk offset 0x%08X mask 0x%08X value 0x%08X\n",
<<<<<<< HEAD
			pclk->name, &reg,
=======
			clk_hw_get_name(hw), &reg,
>>>>>>> 9fe8ecca
			pclk->param.reg_clk_offset, pclk->param.reg_clk_mask,
			data);

		/* Second enable the CSR */
		data = xgene_clk_read(pclk->param.csr_reg +
					pclk->param.reg_csr_offset);
		data &= ~pclk->param.reg_csr_mask;
		xgene_clk_write(data, pclk->param.csr_reg +
					pclk->param.reg_csr_offset);
		pr_debug("%s CSR RESET PADDR base %pa csr offset 0x%08X mask 0x%08X value 0x%08X\n",
<<<<<<< HEAD
			pclk->name, &reg,
=======
			clk_hw_get_name(hw), &reg,
>>>>>>> 9fe8ecca
			pclk->param.reg_csr_offset, pclk->param.reg_csr_mask,
			data);
	}

	if (pclk->lock)
		spin_unlock_irqrestore(pclk->lock, flags);

	return 0;
}

static void xgene_clk_disable(struct clk_hw *hw)
{
	struct xgene_clk *pclk = to_xgene_clk(hw);
	unsigned long flags = 0;
	u32 data;

	if (pclk->lock)
		spin_lock_irqsave(pclk->lock, flags);

	if (pclk->param.csr_reg != NULL) {
		pr_debug("%s clock disabled\n", clk_hw_get_name(hw));
		/* First put the CSR in reset */
		data = xgene_clk_read(pclk->param.csr_reg +
					pclk->param.reg_csr_offset);
		data |= pclk->param.reg_csr_mask;
		xgene_clk_write(data, pclk->param.csr_reg +
					pclk->param.reg_csr_offset);

		/* Second disable the clock */
		data = xgene_clk_read(pclk->param.csr_reg +
					pclk->param.reg_clk_offset);
		data &= ~pclk->param.reg_clk_mask;
		xgene_clk_write(data, pclk->param.csr_reg +
					pclk->param.reg_clk_offset);
	}

	if (pclk->lock)
		spin_unlock_irqrestore(pclk->lock, flags);
}

static int xgene_clk_is_enabled(struct clk_hw *hw)
{
	struct xgene_clk *pclk = to_xgene_clk(hw);
	u32 data = 0;

	if (pclk->param.csr_reg != NULL) {
		pr_debug("%s clock checking\n", clk_hw_get_name(hw));
		data = xgene_clk_read(pclk->param.csr_reg +
					pclk->param.reg_clk_offset);
		pr_debug("%s clock is %s\n", clk_hw_get_name(hw),
			data & pclk->param.reg_clk_mask ? "enabled" :
							"disabled");
	}

	if (pclk->param.csr_reg == NULL)
		return 1;
	return data & pclk->param.reg_clk_mask ? 1 : 0;
}

static unsigned long xgene_clk_recalc_rate(struct clk_hw *hw,
				unsigned long parent_rate)
{
	struct xgene_clk *pclk = to_xgene_clk(hw);
	u32 data;

	if (pclk->param.divider_reg) {
		data = xgene_clk_read(pclk->param.divider_reg +
					pclk->param.reg_divider_offset);
		data >>= pclk->param.reg_divider_shift;
		data &= (1 << pclk->param.reg_divider_width) - 1;

		pr_debug("%s clock recalc rate %ld parent %ld\n",
			clk_hw_get_name(hw),
			parent_rate / data, parent_rate);

		return parent_rate / data;
	} else {
		pr_debug("%s clock recalc rate %ld parent %ld\n",
			clk_hw_get_name(hw), parent_rate, parent_rate);
		return parent_rate;
	}
}

static int xgene_clk_set_rate(struct clk_hw *hw, unsigned long rate,
				unsigned long parent_rate)
{
	struct xgene_clk *pclk = to_xgene_clk(hw);
	unsigned long flags = 0;
	u32 data;
	u32 divider;
	u32 divider_save;

	if (pclk->lock)
		spin_lock_irqsave(pclk->lock, flags);

	if (pclk->param.divider_reg) {
		/* Let's compute the divider */
		if (rate > parent_rate)
			rate = parent_rate;
		divider_save = divider = parent_rate / rate; /* Rounded down */
		divider &= (1 << pclk->param.reg_divider_width) - 1;
		divider <<= pclk->param.reg_divider_shift;

		/* Set new divider */
		data = xgene_clk_read(pclk->param.divider_reg +
				pclk->param.reg_divider_offset);
		data &= ~((1 << pclk->param.reg_divider_width) - 1);
		data |= divider;
		xgene_clk_write(data, pclk->param.divider_reg +
					pclk->param.reg_divider_offset);
		pr_debug("%s clock set rate %ld\n", clk_hw_get_name(hw),
			parent_rate / divider_save);
	} else {
		divider_save = 1;
	}

	if (pclk->lock)
		spin_unlock_irqrestore(pclk->lock, flags);

	return parent_rate / divider_save;
}

static long xgene_clk_round_rate(struct clk_hw *hw, unsigned long rate,
				unsigned long *prate)
{
	struct xgene_clk *pclk = to_xgene_clk(hw);
	unsigned long parent_rate = *prate;
	u32 divider;

	if (pclk->param.divider_reg) {
		/* Let's compute the divider */
		if (rate > parent_rate)
			rate = parent_rate;
		divider = parent_rate / rate;   /* Rounded down */
	} else {
		divider = 1;
	}

	return parent_rate / divider;
}

static const struct clk_ops xgene_clk_ops = {
	.enable = xgene_clk_enable,
	.disable = xgene_clk_disable,
	.is_enabled = xgene_clk_is_enabled,
	.recalc_rate = xgene_clk_recalc_rate,
	.set_rate = xgene_clk_set_rate,
	.round_rate = xgene_clk_round_rate,
};

static struct clk *xgene_register_clk(struct device *dev,
		const char *name, const char *parent_name,
		struct xgene_dev_parameters *parameters, spinlock_t *lock)
{
	struct xgene_clk *apmclk;
	struct clk *clk;
	struct clk_init_data init;
	int rc;

	/* allocate the APM clock structure */
	apmclk = kzalloc(sizeof(*apmclk), GFP_KERNEL);
	if (!apmclk) {
		pr_err("%s: could not allocate APM clk\n", __func__);
		return ERR_PTR(-ENOMEM);
	}

	init.name = name;
	init.ops = &xgene_clk_ops;
	init.flags = 0;
	init.parent_names = parent_name ? &parent_name : NULL;
	init.num_parents = parent_name ? 1 : 0;

	apmclk->lock = lock;
	apmclk->hw.init = &init;
	apmclk->param = *parameters;

	/* Register the clock */
	clk = clk_register(dev, &apmclk->hw);
	if (IS_ERR(clk)) {
		pr_err("%s: could not register clk %s\n", __func__, name);
		kfree(apmclk);
		return clk;
	}

	/* Register the clock for lookup */
	rc = clk_register_clkdev(clk, name, NULL);
	if (rc != 0) {
		pr_err("%s: could not register lookup clk %s\n",
			__func__, name);
	}
	return clk;
}

static void __init xgene_devclk_init(struct device_node *np)
{
	const char *clk_name = np->full_name;
	struct clk *clk;
	struct resource res;
	int rc;
	struct xgene_dev_parameters parameters;
	int i;

	/* Check if the entry is disabled */
        if (!of_device_is_available(np))
                return;

	/* Parse the DTS register for resource */
	parameters.csr_reg = NULL;
	parameters.divider_reg = NULL;
	for (i = 0; i < 2; i++) {
		void __iomem *map_res;
		rc = of_address_to_resource(np, i, &res);
		if (rc != 0) {
			if (i == 0) {
				pr_err("no DTS register for %s\n", 
					np->full_name);
				return;
			}
			break;
		}
		map_res = of_iomap(np, i);
		if (map_res == NULL) {
			pr_err("Unable to map resource %d for %s\n",
				i, np->full_name);
			goto err;
		}
		if (strcmp(res.name, "div-reg") == 0)
			parameters.divider_reg = map_res;
		else /* if (strcmp(res->name, "csr-reg") == 0) */
			parameters.csr_reg = map_res;
	}
	if (of_property_read_u32(np, "csr-offset", &parameters.reg_csr_offset))
		parameters.reg_csr_offset = 0;
	if (of_property_read_u32(np, "csr-mask", &parameters.reg_csr_mask))
		parameters.reg_csr_mask = 0xF;
	if (of_property_read_u32(np, "enable-offset",
				&parameters.reg_clk_offset))
		parameters.reg_clk_offset = 0x8;
	if (of_property_read_u32(np, "enable-mask", &parameters.reg_clk_mask))
		parameters.reg_clk_mask = 0xF;
	if (of_property_read_u32(np, "divider-offset",
				&parameters.reg_divider_offset))
		parameters.reg_divider_offset = 0;
	if (of_property_read_u32(np, "divider-width",
				&parameters.reg_divider_width))
		parameters.reg_divider_width = 0;
	if (of_property_read_u32(np, "divider-shift",
				&parameters.reg_divider_shift))
		parameters.reg_divider_shift = 0;
	of_property_read_string(np, "clock-output-names", &clk_name);

	clk = xgene_register_clk(NULL, clk_name,
		of_clk_get_parent_name(np, 0), &parameters, &clk_lock);
	if (IS_ERR(clk))
		goto err;
	pr_debug("Add %s clock\n", clk_name);
	rc = of_clk_add_provider(np, of_clk_src_simple_get, clk);
	if (rc != 0)
		pr_err("%s: could register provider clk %s\n", __func__,
			np->full_name);

	return;

err:
	if (parameters.csr_reg)
		iounmap(parameters.csr_reg);
	if (parameters.divider_reg)
		iounmap(parameters.divider_reg);
}

CLK_OF_DECLARE(xgene_socpll_clock, "apm,xgene-socpll-clock", xgene_socpllclk_init);
CLK_OF_DECLARE(xgene_pcppll_clock, "apm,xgene-pcppll-clock", xgene_pcppllclk_init);
CLK_OF_DECLARE(xgene_dev_clock, "apm,xgene-device-clock", xgene_devclk_init);<|MERGE_RESOLUTION|>--- conflicted
+++ resolved
@@ -225,11 +225,7 @@
 		spin_lock_irqsave(pclk->lock, flags);
 
 	if (pclk->param.csr_reg != NULL) {
-<<<<<<< HEAD
-		pr_debug("%s clock enabled\n", pclk->name);
-=======
 		pr_debug("%s clock enabled\n", clk_hw_get_name(hw));
->>>>>>> 9fe8ecca
 		reg = __pa(pclk->param.csr_reg);
 		/* First enable the clock */
 		data = xgene_clk_read(pclk->param.csr_reg +
@@ -238,11 +234,7 @@
 		xgene_clk_write(data, pclk->param.csr_reg +
 					pclk->param.reg_clk_offset);
 		pr_debug("%s clock PADDR base %pa clk offset 0x%08X mask 0x%08X value 0x%08X\n",
-<<<<<<< HEAD
-			pclk->name, &reg,
-=======
 			clk_hw_get_name(hw), &reg,
->>>>>>> 9fe8ecca
 			pclk->param.reg_clk_offset, pclk->param.reg_clk_mask,
 			data);
 
@@ -253,11 +245,7 @@
 		xgene_clk_write(data, pclk->param.csr_reg +
 					pclk->param.reg_csr_offset);
 		pr_debug("%s CSR RESET PADDR base %pa csr offset 0x%08X mask 0x%08X value 0x%08X\n",
-<<<<<<< HEAD
-			pclk->name, &reg,
-=======
 			clk_hw_get_name(hw), &reg,
->>>>>>> 9fe8ecca
 			pclk->param.reg_csr_offset, pclk->param.reg_csr_mask,
 			data);
 	}
