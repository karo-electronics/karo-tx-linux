--- conflicted
+++ resolved
@@ -1246,8 +1246,6 @@
 		else
 			init.ops = &samsung_s3c2440_mpll_clk_ops;
 		break;
-<<<<<<< HEAD
-=======
 	case pll_2550xx:
 		if (!pll->rate_table)
 			init.ops = &samsung_pll2550xx_clk_min_ops;
@@ -1260,7 +1258,6 @@
 		else
 			init.ops = &samsung_pll2650xx_clk_ops;
 		break;
->>>>>>> f48d5be2
 	default:
 		pr_warn("%s: Unknown pll type for pll clk %s\n",
 			__func__, pll_clk->name);
