--- conflicted
+++ resolved
@@ -114,14 +114,11 @@
 	"Unknown",
 	"Unknown"
 };
-<<<<<<< HEAD
-=======
 
 static inline bool be_multi_rxq(struct be_adapter *adapter)
 {
 	return (adapter->num_rx_qs > 1);
 }
->>>>>>> 45f53cc9
 
 static void be_queue_free(struct be_adapter *adapter, struct be_queue_info *q)
 {
@@ -267,16 +264,8 @@
 			erx_stats->rx_drops_no_fragments[rxo->q.id];
 	}
 
-<<<<<<< HEAD
-	dev_stats->rx_packets = drvr_stats(adapter)->be_rx_pkts;
-	dev_stats->tx_packets = drvr_stats(adapter)->be_tx_pkts;
-	dev_stats->rx_bytes = drvr_stats(adapter)->be_rx_bytes;
-	dev_stats->tx_bytes = drvr_stats(adapter)->be_tx_bytes;
-	dev_stats->multicast = drvr_stats(adapter)->be_rx_mcast_pkt;
-=======
 	dev_stats->tx_packets = tx_stats(adapter)->be_tx_pkts;
 	dev_stats->tx_bytes = tx_stats(adapter)->be_tx_bytes;
->>>>>>> 45f53cc9
 
 	/* bad pkts received */
 	dev_stats->rx_errors = port_stats->rx_crc_errors +
@@ -308,26 +297,6 @@
 	dev_stats->rx_fifo_errors = port_stats->rx_fifo_overflow +
 					port_stats->rx_input_fifo_overflow +
 					rxf_stats->rx_drops_no_pbuf;
-<<<<<<< HEAD
-	/* receiver missed packetd */
-	dev_stats->rx_missed_errors = 0;
-
-	/*  packet transmit problems */
-	dev_stats->tx_errors = 0;
-
-	/* no space available in linux */
-	dev_stats->tx_dropped = 0;
-
-	dev_stats->collisions = 0;
-
-	/* detailed tx_errors */
-	dev_stats->tx_aborted_errors = 0;
-	dev_stats->tx_carrier_errors = 0;
-	dev_stats->tx_fifo_errors = 0;
-	dev_stats->tx_heartbeat_errors = 0;
-	dev_stats->tx_window_errors = 0;
-=======
->>>>>>> 45f53cc9
 }
 
 void be_link_status_update(struct be_adapter *adapter, bool link_up)
@@ -867,31 +836,17 @@
 	stats->rx_bytes_prev = stats->rx_bytes;
 }
 
-<<<<<<< HEAD
-static void be_rx_stats_update(struct be_adapter *adapter,
-=======
 static void be_rx_stats_update(struct be_rx_obj *rxo,
->>>>>>> 45f53cc9
 		u32 pktsize, u16 numfrags, u8 pkt_type)
 {
 	struct be_rx_stats *stats = &rxo->stats;
 
-<<<<<<< HEAD
-	stats->be_rx_compl++;
-	stats->be_rx_frags += numfrags;
-	stats->be_rx_bytes += pktsize;
-	stats->be_rx_pkts++;
-
-	if (pkt_type == BE_MULTICAST_PACKET)
-		stats->be_rx_mcast_pkt++;
-=======
 	stats->rx_compl++;
 	stats->rx_frags += numfrags;
 	stats->rx_bytes += pktsize;
 	stats->rx_pkts++;
 	if (pkt_type == BE_MULTICAST_PACKET)
 		stats->rx_mcast_pkts++;
->>>>>>> 45f53cc9
 }
 
 static inline bool csum_passed(struct be_eth_rx_compl *rxcp)
@@ -1030,11 +985,7 @@
 	BUG_ON(j > MAX_SKB_FRAGS);
 
 done:
-<<<<<<< HEAD
-	be_rx_stats_update(adapter, pktsize, num_rcvd, pkt_type);
-=======
 	be_rx_stats_update(rxo, pktsize, num_rcvd, pkt_type);
->>>>>>> 45f53cc9
 }
 
 /* Process the RX completion indicated by rxcp when GRO is disabled */
@@ -1170,11 +1121,7 @@
 		vlan_gro_frags(&eq_obj->napi, adapter->vlan_grp, vid);
 	}
 
-<<<<<<< HEAD
-	be_rx_stats_update(adapter, pkt_size, num_rcvd, pkt_type);
-=======
 	be_rx_stats_update(rxo, pkt_size, num_rcvd, pkt_type);
->>>>>>> 45f53cc9
 }
 
 static struct be_eth_rx_compl *be_rx_compl_get(struct be_rx_obj *rxo)
@@ -1855,15 +1802,10 @@
 	struct be_rx_obj *rxo;
 	int i;
 
-<<<<<<< HEAD
-	if (!adapter->stats_ioctl_sent)
-		be_cmd_get_stats(adapter, &adapter->stats.cmd);
-=======
 	/* when interrupts are not yet enabled, just reap any pending
 	* mcc completions */
 	if (!netif_running(adapter->netdev)) {
 		int mcc_compl, status = 0;
->>>>>>> 45f53cc9
 
 		mcc_compl = be_process_mcc(adapter, &status);
 
@@ -1888,8 +1830,6 @@
 			be_post_rx_frags(rxo);
 		}
 	}
-	if (!adapter->ue_detected)
-		be_detect_dump_ue(adapter);
 
 	if (!adapter->ue_detected)
 		be_detect_dump_ue(adapter);
@@ -2086,17 +2026,9 @@
 static int be_close(struct net_device *netdev)
 {
 	struct be_adapter *adapter = netdev_priv(netdev);
-<<<<<<< HEAD
-	struct be_eq_obj *rx_eq = &adapter->rx_eq;
-	struct be_eq_obj *tx_eq = &adapter->tx_eq;
-	int vec;
-
-	cancel_delayed_work_sync(&adapter->work);
-=======
 	struct be_rx_obj *rxo;
 	struct be_eq_obj *tx_eq = &adapter->tx_eq;
 	int vec, i;
->>>>>>> 45f53cc9
 
 	be_async_mcc_disable(adapter);
 
@@ -2109,28 +2041,19 @@
 	if (adapter->msix_enabled) {
 		vec = be_msix_vec_get(adapter, tx_eq->q.id);
 		synchronize_irq(vec);
-<<<<<<< HEAD
-		vec = be_msix_vec_get(adapter, rx_eq->q.id);
-		synchronize_irq(vec);
-=======
 
 		for_all_rx_queues(adapter, rxo, i) {
 			vec = be_msix_vec_get(adapter, rxo->rx_eq.q.id);
 			synchronize_irq(vec);
 		}
->>>>>>> 45f53cc9
 	} else {
 		synchronize_irq(netdev->irq);
 	}
 	be_irq_unregister(adapter);
 
-<<<<<<< HEAD
-	napi_disable(&rx_eq->napi);
-=======
 	for_all_rx_queues(adapter, rxo, i)
 		napi_disable(&rxo->rx_eq.napi);
 
->>>>>>> 45f53cc9
 	napi_disable(&tx_eq->napi);
 
 	/* Wait for all pending tx completions to arrive so that
@@ -2170,8 +2093,6 @@
 
 	/* Now that interrupts are on we can process async mcc */
 	be_async_mcc_enable(adapter);
-
-	schedule_delayed_work(&adapter->work, msecs_to_jiffies(100));
 
 	status = be_cmd_link_status_query(adapter, &link_up, &mac_speed,
 			&link_speed);
@@ -2827,13 +2748,8 @@
 	if (status)
 		return status;
 
-<<<<<<< HEAD
-	status = be_cmd_query_fw_cfg(adapter,
-				&adapter->port_num, &adapter->function_mode);
-=======
 	status = be_cmd_query_fw_cfg(adapter, &adapter->port_num,
 			&adapter->function_mode, &adapter->function_caps);
->>>>>>> 45f53cc9
 	if (status)
 		return status;
 
