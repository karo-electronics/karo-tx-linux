--- conflicted
+++ resolved
@@ -772,9 +772,6 @@
 
 	read_lock(&bond->lock);
 
-	if (bond->kill_timers)
-		goto out;
-
 	/* rejoin all groups on bond device */
 	__bond_resend_igmp_join_requests(bond->dev);
 
@@ -788,9 +785,9 @@
 			__bond_resend_igmp_join_requests(vlan_dev);
 	}
 
-	if ((--bond->igmp_retrans > 0) && !bond->kill_timers)
+	if (--bond->igmp_retrans > 0)
 		queue_delayed_work(bond->wq, &bond->mcast_work, HZ/5);
-out:
+
 	read_unlock(&bond->lock);
 }
 
@@ -2539,16 +2536,9 @@
 	}
 
 re_arm:
-<<<<<<< HEAD
-	if (bond->params.miimon && !bond->kill_timers)
-		queue_delayed_work(bond->wq, &bond->mii_work,
-				   msecs_to_jiffies(bond->params.miimon));
-out:
-=======
 	if (bond->params.miimon)
 		queue_delayed_work(bond->wq, &bond->mii_work, delay);
 
->>>>>>> b835c0f4
 	read_unlock(&bond->lock);
 
 	if (should_notify_peers) {
@@ -2871,7 +2861,7 @@
 	}
 
 re_arm:
-	if (bond->params.arp_interval && !bond->kill_timers)
+	if (bond->params.arp_interval)
 		queue_delayed_work(bond->wq, &bond->arp_work, delta_in_ticks);
 
 	read_unlock(&bond->lock);
@@ -3144,7 +3134,7 @@
 	bond_ab_arp_probe(bond);
 
 re_arm:
-	if (bond->params.arp_interval && !bond->kill_timers)
+	if (bond->params.arp_interval)
 		queue_delayed_work(bond->wq, &bond->arp_work, delta_in_ticks);
 
 	read_unlock(&bond->lock);
