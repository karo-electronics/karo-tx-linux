--- conflicted
+++ resolved
@@ -583,10 +583,7 @@
 	{QMI_FIXED_INTF(0x1199, 0x901c, 8)},    /* Sierra Wireless EM7700 */
 	{QMI_FIXED_INTF(0x1bbb, 0x011e, 4)},	/* Telekom Speedstick LTE II (Alcatel One Touch L100V LTE) */
 	{QMI_FIXED_INTF(0x2357, 0x0201, 4)},	/* TP-LINK HSUPA Modem MA180 */
-<<<<<<< HEAD
-=======
 	{QMI_FIXED_INTF(0x2357, 0x9000, 4)},	/* TP-LINK MA260 */
->>>>>>> d0e0ac97
 	{QMI_FIXED_INTF(0x1bc7, 0x1200, 5)},	/* Telit LE920 */
 	{QMI_FIXED_INTF(0x1e2d, 0x12d1, 4)},	/* Cinterion PLxx */
 
