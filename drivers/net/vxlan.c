--- conflicted
+++ resolved
@@ -68,17 +68,10 @@
 
 /* UDP port for VXLAN traffic.
  * The IANA assigned port is 4789, but the Linux default is 8472
-<<<<<<< HEAD
- * for compatability with early adopters.
- */
-static unsigned int vxlan_port __read_mostly = 8472;
-module_param_named(udp_port, vxlan_port, uint, 0444);
-=======
  * for compatibility with early adopters.
  */
 static unsigned short vxlan_port __read_mostly = 8472;
 module_param_named(udp_port, vxlan_port, ushort, 0444);
->>>>>>> d0e0ac97
 MODULE_PARM_DESC(udp_port, "Destination UDP port");
 
 static bool log_ecn_error = true;
@@ -99,10 +92,6 @@
 	struct hlist_head vni_list[VNI_HASH_SIZE];
 };
 
-<<<<<<< HEAD
-struct vxlan_rdst {
-	struct rcu_head		 rcu;
-=======
 /* per-network namespace private data for this module */
 struct vxlan_net {
 	struct list_head  vxlan_list;
@@ -111,17 +100,12 @@
 };
 
 struct vxlan_rdst {
->>>>>>> d0e0ac97
 	__be32			 remote_ip;
 	__be16			 remote_port;
 	u32			 remote_vni;
 	u32			 remote_ifindex;
-<<<<<<< HEAD
-	struct vxlan_rdst	*remote_next;
-=======
 	struct list_head	 list;
 	struct rcu_head		 rcu;
->>>>>>> d0e0ac97
 };
 
 /* Forwarding table entry */
@@ -130,11 +114,7 @@
 	struct rcu_head	  rcu;
 	unsigned long	  updated;	/* jiffies */
 	unsigned long	  used;
-<<<<<<< HEAD
-	struct vxlan_rdst remote;
-=======
 	struct list_head  remotes;
->>>>>>> d0e0ac97
 	u16		  state;	/* see ndm_state */
 	u8		  flags;	/* see ndm_flags */
 	u8		  eth_addr[ETH_ALEN];
@@ -219,15 +199,11 @@
 	struct vxlan_sock *vs;
 	struct vxlan_dev *vxlan;
 
-<<<<<<< HEAD
-	hlist_for_each_entry_rcu(vxlan, vni_head(net, id), hlist) {
-=======
 	vs = vxlan_find_port(net, port);
 	if (!vs)
 		return NULL;
 
 	hlist_for_each_entry_rcu(vxlan, vni_head(vs, id), hlist) {
->>>>>>> d0e0ac97
 		if (vxlan->default_dst.remote_vni == id)
 			return vxlan;
 	}
@@ -237,15 +213,9 @@
 
 /* Fill in neighbour message in skbuff. */
 static int vxlan_fdb_info(struct sk_buff *skb, struct vxlan_dev *vxlan,
-<<<<<<< HEAD
-			   const struct vxlan_fdb *fdb,
-			   u32 portid, u32 seq, int type, unsigned int flags,
-			   const struct vxlan_rdst *rdst)
-=======
 			  const struct vxlan_fdb *fdb,
 			  u32 portid, u32 seq, int type, unsigned int flags,
 			  const struct vxlan_rdst *rdst)
->>>>>>> d0e0ac97
 {
 	unsigned long now = jiffies;
 	struct nda_cacheinfo ci;
@@ -283,11 +253,7 @@
 	    nla_put_be16(skb, NDA_PORT, rdst->remote_port))
 		goto nla_put_failure;
 	if (rdst->remote_vni != vxlan->default_dst.remote_vni &&
-<<<<<<< HEAD
-	    nla_put_be32(skb, NDA_VNI, rdst->remote_vni))
-=======
 	    nla_put_u32(skb, NDA_VNI, rdst->remote_vni))
->>>>>>> d0e0ac97
 		goto nla_put_failure;
 	if (rdst->remote_ifindex &&
 	    nla_put_u32(skb, NDA_IFINDEX, rdst->remote_ifindex))
@@ -330,11 +296,7 @@
 	if (skb == NULL)
 		goto errout;
 
-<<<<<<< HEAD
-	err = vxlan_fdb_info(skb, vxlan, fdb, 0, 0, type, 0, &fdb->remote);
-=======
 	err = vxlan_fdb_info(skb, vxlan, fdb, 0, 0, type, 0, first_remote(fdb));
->>>>>>> d0e0ac97
 	if (err < 0) {
 		/* -EMSGSIZE implies BUG in vxlan_nlmsg_size() */
 		WARN_ON(err == -EMSGSIZE);
@@ -360,15 +322,8 @@
 		.remote_vni = VXLAN_N_VID,
 	};
 
-<<<<<<< HEAD
-	memset(&f, 0, sizeof f);
-	f.state = NUD_STALE;
-	f.remote.remote_ip = ipa; /* goes to NDA_DST */
-	f.remote.remote_vni = VXLAN_N_VID;
-=======
 	INIT_LIST_HEAD(&f.remotes);
 	list_add_rcu(&remote.list, &f.remotes);
->>>>>>> d0e0ac97
 
 	vxlan_fdb_notify(vxlan, &f, RTM_GETNEIGH);
 }
@@ -434,16 +389,6 @@
 	return f;
 }
 
-<<<<<<< HEAD
-/* Add/update destinations for multicast */
-static int vxlan_fdb_append(struct vxlan_fdb *f,
-			    __be32 ip, __be16 port, __u32 vni, __u32 ifindex)
-{
-	struct vxlan_rdst *rd_prev, *rd;
-
-	rd_prev = NULL;
-	for (rd = &f->remote; rd; rd = rd->remote_next) {
-=======
 /* caller should hold vxlan->hash_lock */
 static struct vxlan_rdst *vxlan_fdb_find_rdst(struct vxlan_fdb *f,
 					      __be32 ip, __be16 port,
@@ -452,16 +397,10 @@
 	struct vxlan_rdst *rd;
 
 	list_for_each_entry(rd, &f->remotes, list) {
->>>>>>> d0e0ac97
 		if (rd->remote_ip == ip &&
 		    rd->remote_port == port &&
 		    rd->remote_vni == vni &&
 		    rd->remote_ifindex == ifindex)
-<<<<<<< HEAD
-			return 0;
-		rd_prev = rd;
-	}
-=======
 			return rd;
 	}
 
@@ -478,7 +417,6 @@
 	if (rd)
 		return 0;
 
->>>>>>> d0e0ac97
 	rd = kmalloc(sizeof(*rd), GFP_ATOMIC);
 	if (rd == NULL)
 		return -ENOBUFS;
@@ -486,14 +424,9 @@
 	rd->remote_port = port;
 	rd->remote_vni = vni;
 	rd->remote_ifindex = ifindex;
-<<<<<<< HEAD
-	rd->remote_next = NULL;
-	rd_prev->remote_next = rd;
-=======
 
 	list_add_tail_rcu(&rd->list, &f->remotes);
 
->>>>>>> d0e0ac97
 	return 1;
 }
 
@@ -525,12 +458,8 @@
 			notify = 1;
 		}
 		if ((flags & NLM_F_APPEND) &&
-<<<<<<< HEAD
-		    is_multicast_ether_addr(f->eth_addr)) {
-=======
 		    (is_multicast_ether_addr(f->eth_addr) ||
 		     is_zero_ether_addr(f->eth_addr))) {
->>>>>>> d0e0ac97
 			int rc = vxlan_fdb_append(f, ip, port, vni, ifindex);
 
 			if (rc < 0)
@@ -550,14 +479,6 @@
 			return -ENOMEM;
 
 		notify = 1;
-<<<<<<< HEAD
-		f->remote.remote_ip = ip;
-		f->remote.remote_port = port;
-		f->remote.remote_vni = vni;
-		f->remote.remote_ifindex = ifindex;
-		f->remote.remote_next = NULL;
-=======
->>>>>>> d0e0ac97
 		f->state = state;
 		f->flags = ndm_flags;
 		f->updated = f->used = jiffies;
@@ -577,18 +498,6 @@
 	return 0;
 }
 
-<<<<<<< HEAD
-static void vxlan_fdb_free(struct rcu_head *head)
-{
-	struct vxlan_fdb *f = container_of(head, struct vxlan_fdb, rcu);
-
-	while (f->remote.remote_next) {
-		struct vxlan_rdst *rd = f->remote.remote_next;
-
-		f->remote.remote_next = rd->remote_next;
-		kfree(rd);
-	}
-=======
 static void vxlan_fdb_free_rdst(struct rcu_head *head)
 {
 	struct vxlan_rdst *rd = container_of(head, struct vxlan_rdst, rcu);
@@ -602,7 +511,6 @@
 
 	list_for_each_entry_safe(rd, nd, &f->remotes, list)
 		kfree(rd);
->>>>>>> d0e0ac97
 	kfree(f);
 }
 
@@ -616,8 +524,6 @@
 
 	hlist_del_rcu(&f->hlist);
 	call_rcu(&f->rcu, vxlan_fdb_free);
-<<<<<<< HEAD
-=======
 }
 
 static int vxlan_fdb_parse(struct nlattr *tb[], struct vxlan_dev *vxlan,
@@ -665,7 +571,6 @@
 	}
 
 	return 0;
->>>>>>> d0e0ac97
 }
 
 /* Add static entry (via netlink) */
@@ -674,11 +579,7 @@
 			 const unsigned char *addr, u16 flags)
 {
 	struct vxlan_dev *vxlan = netdev_priv(dev);
-<<<<<<< HEAD
-	struct net *net = dev_net(vxlan->dev);
-=======
 	/* struct net *net = dev_net(vxlan->dev); */
->>>>>>> d0e0ac97
 	__be32 ip;
 	__be16 port;
 	u32 vni, ifindex;
@@ -696,33 +597,6 @@
 	err = vxlan_fdb_parse(tb, vxlan, &ip, &port, &vni, &ifindex);
 	if (err)
 		return err;
-
-	if (tb[NDA_PORT]) {
-		if (nla_len(tb[NDA_PORT]) != sizeof(__be16))
-			return -EINVAL;
-		port = nla_get_be16(tb[NDA_PORT]);
-	} else
-		port = vxlan->dst_port;
-
-	if (tb[NDA_VNI]) {
-		if (nla_len(tb[NDA_VNI]) != sizeof(u32))
-			return -EINVAL;
-		vni = nla_get_u32(tb[NDA_VNI]);
-	} else
-		vni = vxlan->default_dst.remote_vni;
-
-	if (tb[NDA_IFINDEX]) {
-		struct net_device *tdev;
-
-		if (nla_len(tb[NDA_IFINDEX]) != sizeof(u32))
-			return -EINVAL;
-		ifindex = nla_get_u32(tb[NDA_IFINDEX]);
-		tdev = dev_get_by_index(net, ifindex);
-		if (!tdev)
-			return -EADDRNOTAVAIL;
-		dev_put(tdev);
-	} else
-		ifindex = 0;
 
 	spin_lock_bh(&vxlan->hash_lock);
 	err = vxlan_fdb_create(vxlan, addr, ip, ndm->ndm_state, flags,
@@ -794,33 +668,21 @@
 
 		hlist_for_each_entry_rcu(f, &vxlan->fdb_head[h], hlist) {
 			struct vxlan_rdst *rd;
-<<<<<<< HEAD
-			for (rd = &f->remote; rd; rd = rd->remote_next) {
-				if (idx < cb->args[0])
-					goto skip;
-
-=======
 
 			if (idx < cb->args[0])
 				goto skip;
 
 			list_for_each_entry_rcu(rd, &f->remotes, list) {
->>>>>>> d0e0ac97
 				err = vxlan_fdb_info(skb, vxlan, f,
 						     NETLINK_CB(cb->skb).portid,
 						     cb->nlh->nlmsg_seq,
 						     RTM_NEWNEIGH,
 						     NLM_F_MULTI, rd);
 				if (err < 0)
-<<<<<<< HEAD
-					break;
-=======
 					goto out;
 			}
->>>>>>> d0e0ac97
 skip:
-				++idx;
-			}
+			++idx;
 		}
 	}
 out:
@@ -839,10 +701,6 @@
 
 	f = vxlan_find_mac(vxlan, src_mac);
 	if (likely(f)) {
-<<<<<<< HEAD
-		if (likely(f->remote.remote_ip == src_ip))
-			return;
-=======
 		struct vxlan_rdst *rdst = first_remote(f);
 
 		if (likely(rdst->remote_ip == src_ip))
@@ -851,33 +709,18 @@
 		/* Don't migrate static entries, drop packets */
 		if (f->state & NUD_NOARP)
 			return true;
->>>>>>> d0e0ac97
 
 		if (net_ratelimit())
 			netdev_info(dev,
 				    "%pM migrated from %pI4 to %pI4\n",
-<<<<<<< HEAD
-				    src_mac, &f->remote.remote_ip, &src_ip);
-
-		f->remote.remote_ip = src_ip;
-=======
 				    src_mac, &rdst->remote_ip, &src_ip);
 
 		rdst->remote_ip = src_ip;
->>>>>>> d0e0ac97
 		f->updated = jiffies;
 		vxlan_fdb_notify(vxlan, f, RTM_NEWNEIGH);
 	} else {
 		/* learned new entry */
 		spin_lock(&vxlan->hash_lock);
-<<<<<<< HEAD
-		err = vxlan_fdb_create(vxlan, src_mac, src_ip,
-				       NUD_REACHABLE,
-				       NLM_F_EXCL|NLM_F_CREATE,
-				       vxlan->dst_port,
-				       vxlan->default_dst.remote_vni,
-				       0, NTF_SELF);
-=======
 
 		/* close off race between vxlan_flush and incoming packets */
 		if (netif_running(dev))
@@ -887,7 +730,6 @@
 					 vxlan->dst_port,
 					 vxlan->default_dst.remote_vni,
 					 0, NTF_SELF);
->>>>>>> d0e0ac97
 		spin_unlock(&vxlan->hash_lock);
 	}
 
@@ -898,50 +740,23 @@
 /* See if multicast group is already in use by other ID */
 static bool vxlan_group_used(struct vxlan_net *vn, __be32 remote_ip)
 {
-<<<<<<< HEAD
-	const struct vxlan_dev *vxlan;
-	unsigned h;
-
-	for (h = 0; h < VNI_HASH_SIZE; ++h)
-		hlist_for_each_entry(vxlan, &vn->vni_list[h], hlist) {
-			if (vxlan == this)
-				continue;
-=======
 	struct vxlan_dev *vxlan;
->>>>>>> d0e0ac97
 
 	list_for_each_entry(vxlan, &vn->vxlan_list, next) {
 		if (!netif_running(vxlan->dev))
 			continue;
 
-<<<<<<< HEAD
-			if (vxlan->default_dst.remote_ip == this->default_dst.remote_ip)
-				return true;
-		}
-=======
 		if (vxlan->default_dst.remote_ip == remote_ip)
 			return true;
 	}
->>>>>>> d0e0ac97
 
 	return false;
 }
 
 static void vxlan_sock_hold(struct vxlan_sock *vs)
 {
-<<<<<<< HEAD
-	struct vxlan_dev *vxlan = netdev_priv(dev);
-	struct vxlan_net *vn = net_generic(dev_net(dev), vxlan_net_id);
-	struct sock *sk = vn->sock->sk;
-	struct ip_mreqn mreq = {
-		.imr_multiaddr.s_addr	= vxlan->default_dst.remote_ip,
-		.imr_ifindex		= vxlan->default_dst.remote_ifindex,
-	};
-	int err;
-=======
 	atomic_inc(&vs->refcnt);
 }
->>>>>>> d0e0ac97
 
 static void vxlan_sock_release(struct vxlan_net *vn, struct vxlan_sock *vs)
 {
@@ -987,10 +802,7 @@
 	struct vxlanhdr *vxh;
 	struct vxlan_dev *vxlan;
 	struct pcpu_tstats *stats;
-<<<<<<< HEAD
-=======
 	__be16 port;
->>>>>>> d0e0ac97
 	__u32 vni;
 	int err;
 
@@ -1137,11 +949,7 @@
 		}
 
 		f = vxlan_find_mac(vxlan, n->ha);
-<<<<<<< HEAD
-		if (f && f->remote.remote_ip == htonl(INADDR_ANY)) {
-=======
 		if (f && first_remote(f)->remote_ip == htonl(INADDR_ANY)) {
->>>>>>> d0e0ac97
 			/* bridge-local neighbor */
 			neigh_release(n);
 			goto out;
@@ -1203,11 +1011,7 @@
 	return false;
 }
 
-<<<<<<< HEAD
-static void vxlan_sock_free(struct sk_buff *skb)
-=======
 static void vxlan_sock_put(struct sk_buff *skb)
->>>>>>> d0e0ac97
 {
 	sock_put(skb->sk);
 }
@@ -1287,36 +1091,21 @@
 	}
 }
 
-<<<<<<< HEAD
-static netdev_tx_t vxlan_xmit_one(struct sk_buff *skb, struct net_device *dev,
-				  struct vxlan_rdst *rdst, bool did_rsc)
-=======
 static void vxlan_xmit_one(struct sk_buff *skb, struct net_device *dev,
 			   struct vxlan_rdst *rdst, bool did_rsc)
->>>>>>> d0e0ac97
 {
 	struct vxlan_dev *vxlan = netdev_priv(dev);
 	struct rtable *rt;
 	const struct iphdr *old_iph;
-<<<<<<< HEAD
-	struct iphdr *iph;
-=======
->>>>>>> d0e0ac97
 	struct vxlanhdr *vxh;
 	struct udphdr *uh;
 	struct flowi4 fl4;
 	__be32 dst;
 	__be16 src_port, dst_port;
-<<<<<<< HEAD
-        u32 vni;
-	__be16 df = 0;
-	__u8 tos, ttl;
-=======
 	u32 vni;
 	__be16 df = 0;
 	__u8 tos, ttl;
 	int err;
->>>>>>> d0e0ac97
 
 	dst_port = rdst->remote_port ? rdst->remote_port : vxlan->dst_port;
 	vni = rdst->remote_vni;
@@ -1326,11 +1115,7 @@
 		if (did_rsc) {
 			/* short-circuited back to local bridge */
 			vxlan_encap_bypass(skb, vxlan, vxlan);
-<<<<<<< HEAD
-			return NETDEV_TX_OK;
-=======
 			return;
->>>>>>> d0e0ac97
 		}
 		goto drop;
 	}
@@ -1380,23 +1165,6 @@
 	if (rt->rt_flags & RTCF_LOCAL &&
 	    !(rt->rt_flags & (RTCF_BROADCAST | RTCF_MULTICAST))) {
 		struct vxlan_dev *dst_vxlan;
-<<<<<<< HEAD
-
-		ip_rt_put(rt);
-		dst_vxlan = vxlan_find_vni(dev_net(dev), vni);
-		if (!dst_vxlan)
-			goto tx_error;
-		vxlan_encap_bypass(skb, vxlan, dst_vxlan);
-		return NETDEV_TX_OK;
-	}
-
-	memset(&(IPCB(skb)->opt), 0, sizeof(IPCB(skb)->opt));
-	IPCB(skb)->flags &= ~(IPSKB_XFRM_TUNNEL_SIZE | IPSKB_XFRM_TRANSFORMED |
-			      IPSKB_REROUTED);
-	skb_dst_drop(skb);
-	skb_dst_set(skb, &rt->dst);
-=======
->>>>>>> d0e0ac97
 
 		ip_rt_put(rt);
 		dst_vxlan = vxlan_find_vni(dev_net(dev), vni, dst_port);
@@ -1419,30 +1187,6 @@
 	uh->len = htons(skb->len);
 	uh->check = 0;
 
-<<<<<<< HEAD
-	__skb_push(skb, sizeof(*iph));
-	skb_reset_network_header(skb);
-	iph		= ip_hdr(skb);
-	iph->version	= 4;
-	iph->ihl	= sizeof(struct iphdr) >> 2;
-	iph->frag_off	= df;
-	iph->protocol	= IPPROTO_UDP;
-	iph->tos	= ip_tunnel_ecn_encap(tos, old_iph, skb);
-	iph->daddr	= dst;
-	iph->saddr	= fl4.saddr;
-	iph->ttl	= ttl ? : ip4_dst_hoplimit(&rt->dst);
-	tunnel_ip_select_ident(skb, old_iph, &rt->dst);
-
-	nf_reset(skb);
-
-	vxlan_set_owner(dev, skb);
-
-	if (handle_offloads(skb))
-		goto drop;
-
-	iptunnel_xmit(skb, dev);
-	return NETDEV_TX_OK;
-=======
 	vxlan_set_owner(dev, skb);
 
 	if (handle_offloads(skb))
@@ -1456,7 +1200,6 @@
 	iptunnel_xmit_stats(err, &dev->stats, dev->tstats);
 
 	return;
->>>>>>> d0e0ac97
 
 drop:
 	dev->stats.tx_dropped++;
@@ -1521,65 +1264,6 @@
 
 	dev_kfree_skb(skb);
 	return NETDEV_TX_OK;
-}
-
-/* Transmit local packets over Vxlan
- *
- * Outer IP header inherits ECN and DF from inner header.
- * Outer UDP destination is the VXLAN assigned port.
- *           source port is based on hash of flow
- */
-static netdev_tx_t vxlan_xmit(struct sk_buff *skb, struct net_device *dev)
-{
-	struct vxlan_dev *vxlan = netdev_priv(dev);
-	struct ethhdr *eth;
-	bool did_rsc = false;
-	struct vxlan_rdst *rdst0, *rdst;
-	struct vxlan_fdb *f;
-	int rc1, rc;
-
-	skb_reset_mac_header(skb);
-	eth = eth_hdr(skb);
-
-	if ((vxlan->flags & VXLAN_F_PROXY) && ntohs(eth->h_proto) == ETH_P_ARP)
-		return arp_reduce(dev, skb);
-
-	f = vxlan_find_mac(vxlan, eth->h_dest);
-	did_rsc = false;
-
-	if (f && (f->flags & NTF_ROUTER) && (vxlan->flags & VXLAN_F_RSC) &&
-	    ntohs(eth->h_proto) == ETH_P_IP) {
-		did_rsc = route_shortcircuit(dev, skb);
-		if (did_rsc)
-			f = vxlan_find_mac(vxlan, eth->h_dest);
-	}
-
-	if (f == NULL) {
-		rdst0 = &vxlan->default_dst;
-
-		if (rdst0->remote_ip == htonl(INADDR_ANY) &&
-		    (vxlan->flags & VXLAN_F_L2MISS) &&
-		    !is_multicast_ether_addr(eth->h_dest))
-			vxlan_fdb_miss(vxlan, eth->h_dest);
-	} else
-		rdst0 = &f->remote;
-
-	rc = NETDEV_TX_OK;
-
-	/* if there are multiple destinations, send copies */
-	for (rdst = rdst0->remote_next; rdst; rdst = rdst->remote_next) {
-		struct sk_buff *skb1;
-
-		skb1 = skb_clone(skb, GFP_ATOMIC);
-		rc1 = vxlan_xmit_one(skb1, dev, rdst, did_rsc);
-		if (rc == NETDEV_TX_OK)
-			rc = rc1;
-	}
-
-	rc1 = vxlan_xmit_one(skb, dev, rdst0, did_rsc);
-	if (rc == NETDEV_TX_OK)
-		rc = rc1;
-	return rc;
 }
 
 /* Walk the forwarding table and purge stale entries */
@@ -1622,14 +1306,11 @@
 /* Setup stats when device is created */
 static int vxlan_init(struct net_device *dev)
 {
-<<<<<<< HEAD
-=======
 	struct vxlan_dev *vxlan = netdev_priv(dev);
 	struct vxlan_net *vn = net_generic(dev_net(dev), vxlan_net_id);
 	struct vxlan_sock *vs;
 	__u32 vni = vxlan->default_dst.remote_vni;
 
->>>>>>> d0e0ac97
 	dev->tstats = alloc_percpu(struct pcpu_tstats);
 	if (!dev->tstats)
 		return -ENOMEM;
@@ -1681,12 +1362,6 @@
 	struct vxlan_dev *vxlan = netdev_priv(dev);
 	struct vxlan_sock *vs = vxlan->vn_sock;
 
-<<<<<<< HEAD
-	if (IN_MULTICAST(ntohl(vxlan->default_dst.remote_ip))) {
-		err = vxlan_join_group(dev);
-		if (err)
-			return err;
-=======
 	/* socket hasn't been created */
 	if (!vs)
 		return -ENOTCONN;
@@ -1695,7 +1370,6 @@
 		vxlan_sock_hold(vs);
 		dev_hold(dev);
 		queue_work(vxlan_wq, &vxlan->igmp_work);
->>>>>>> d0e0ac97
 	}
 
 	if (vxlan->age_interval)
@@ -1729,16 +1403,11 @@
 	struct vxlan_dev *vxlan = netdev_priv(dev);
 	struct vxlan_sock *vs = vxlan->vn_sock;
 
-<<<<<<< HEAD
-	if (IN_MULTICAST(ntohl(vxlan->default_dst.remote_ip)))
-		vxlan_leave_group(dev);
-=======
 	if (vs && IN_MULTICAST(ntohl(vxlan->default_dst.remote_ip))) {
 		vxlan_sock_hold(vs);
 		dev_hold(dev);
 		queue_work(vxlan_wq, &vxlan->igmp_work);
 	}
->>>>>>> d0e0ac97
 
 	del_timer_sync(&vxlan->age_timer);
 
@@ -1773,15 +1442,6 @@
 	.name = "vxlan",
 };
 
-<<<<<<< HEAD
-static void vxlan_free(struct net_device *dev)
-{
-	free_percpu(dev->tstats);
-	free_netdev(dev);
-}
-
-=======
->>>>>>> d0e0ac97
 /* Initialize the device structure. */
 static void vxlan_setup(struct net_device *dev)
 {
@@ -1896,8 +1556,6 @@
 	.get_link	= ethtool_op_get_link,
 };
 
-<<<<<<< HEAD
-=======
 static void vxlan_del_work(struct work_struct *work)
 {
 	struct vxlan_sock *vs = container_of(work, struct vxlan_sock, del_work);
@@ -2001,7 +1659,6 @@
 	dev_put(dev);
 }
 
->>>>>>> d0e0ac97
 static int vxlan_newlink(struct net *net, struct net_device *dev,
 			 struct nlattr *tb[], struct nlattr *data[])
 {
@@ -2015,13 +1672,6 @@
 		return -EINVAL;
 
 	vni = nla_get_u32(data[IFLA_VXLAN_ID]);
-<<<<<<< HEAD
-	if (vxlan_find_vni(net, vni)) {
-		pr_info("duplicate VNI %u\n", vni);
-		return -EEXIST;
-	}
-=======
->>>>>>> d0e0ac97
 	dst->remote_vni = vni;
 
 	if (data[IFLA_VXLAN_GROUP])
@@ -2087,13 +1737,6 @@
 	if (data[IFLA_VXLAN_PORT])
 		vxlan->dst_port = nla_get_be16(data[IFLA_VXLAN_PORT]);
 
-<<<<<<< HEAD
-	SET_ETHTOOL_OPS(dev, &vxlan_ethtool_ops);
-
-	err = register_netdevice(dev);
-	if (!err)
-		hlist_add_head_rcu(&vxlan->hlist, vni_head(net, dst->remote_vni));
-=======
 	if (vxlan_find_vni(net, vni, vxlan->dst_port)) {
 		pr_info("duplicate VNI %u\n", vni);
 		return -EEXIST;
@@ -2116,7 +1759,6 @@
 		vxlan_fdb_delete_default(vxlan);
 		return err;
 	}
->>>>>>> d0e0ac97
 
 	list_add(&vxlan->next, &vn->vxlan_list);
 
@@ -2230,16 +1872,6 @@
 {
 	struct vxlan_net *vn = net_generic(net, vxlan_net_id);
 	struct vxlan_dev *vxlan;
-<<<<<<< HEAD
-	unsigned h;
-
-	rtnl_lock();
-	for (h = 0; h < VNI_HASH_SIZE; ++h)
-		hlist_for_each_entry(vxlan, &vn->vni_list[h], hlist)
-			dev_close(vxlan->dev);
-	rtnl_unlock();
-=======
->>>>>>> d0e0ac97
 
 	rtnl_lock();
 	list_for_each_entry(vxlan, &vn->vxlan_list, next)
