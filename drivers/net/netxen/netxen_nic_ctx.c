--- conflicted
+++ resolved
@@ -255,19 +255,6 @@
 }
 
 static void
-nx_fw_cmd_reset_ctx(struct netxen_adapter *adapter)
-{
-
-	netxen_issue_cmd(adapter, adapter->ahw.pci_func, NXHAL_VERSION,
-			adapter->ahw.pci_func, NX_DESTROY_CTX_RESET, 0,
-			NX_CDRP_CMD_DESTROY_RX_CTX);
-
-	netxen_issue_cmd(adapter, adapter->ahw.pci_func, NXHAL_VERSION,
-			adapter->ahw.pci_func, NX_DESTROY_CTX_RESET, 0,
-			NX_CDRP_CMD_DESTROY_TX_CTX);
-}
-
-static void
 nx_fw_cmd_destroy_rx_ctx(struct netxen_adapter *adapter)
 {
 	struct netxen_recv_context *recv_ctx = &adapter->recv_ctx;
@@ -698,11 +685,6 @@
 	if (!NX_IS_REVISION_P2(adapter->ahw.revision_id)) {
 		if (test_and_set_bit(__NX_FW_ATTACHED, &adapter->state))
 			goto done;
-<<<<<<< HEAD
-		if (reset_devices)
-			nx_fw_cmd_reset_ctx(adapter);
-=======
->>>>>>> 45f53cc9
 		err = nx_fw_cmd_create_rx_ctx(adapter);
 		if (err)
 			goto err_out_free;
