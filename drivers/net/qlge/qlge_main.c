--- conflicted
+++ resolved
@@ -3916,10 +3916,7 @@
 		goto err_out;
 	}
 
-<<<<<<< HEAD
-=======
 	pci_save_state(pdev);
->>>>>>> 25d27ede
 	qdev->reg_base =
 	    ioremap_nocache(pci_resource_start(pdev, 1),
 			    pci_resource_len(pdev, 1));
@@ -4110,17 +4107,6 @@
 {
 	struct net_device *ndev = pci_get_drvdata(pdev);
 
-<<<<<<< HEAD
-	netif_device_detach(ndev);
-
-	if (state == pci_channel_io_perm_failure)
-		return PCI_ERS_RESULT_DISCONNECT;
-
-	if (netif_running(ndev))
-		ql_adapter_down(qdev);
-
-	pci_disable_device(pdev);
-=======
 	switch (state) {
 	case pci_channel_io_normal:
 		return PCI_ERS_RESULT_CAN_RECOVER;
@@ -4135,7 +4121,6 @@
 			"%s: pci_channel_io_perm_failure.\n", __func__);
 		return PCI_ERS_RESULT_DISCONNECT;
 	}
->>>>>>> 25d27ede
 
 	/* Request a slot reset. */
 	return PCI_ERS_RESULT_NEED_RESET;
