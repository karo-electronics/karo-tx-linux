--- conflicted
+++ resolved
@@ -17,10 +17,7 @@
 obj-$(CONFIG_NETCONSOLE) += netconsole.o
 obj-$(CONFIG_PHYLIB) += phy/
 obj-$(CONFIG_RIONET) += rionet.o
-<<<<<<< HEAD
-=======
 obj-$(CONFIG_NET_TEAM) += team/
->>>>>>> dcd6c922
 obj-$(CONFIG_TUN) += tun.o
 obj-$(CONFIG_VETH) += veth.o
 obj-$(CONFIG_VIRTIO_NET) += virtio_net.o
@@ -33,10 +30,7 @@
 obj-$(CONFIG_CAIF) += caif/
 obj-$(CONFIG_CAN) += can/
 obj-$(CONFIG_ETRAX_ETHERNET) += cris/
-<<<<<<< HEAD
-=======
 obj-$(CONFIG_NET_DSA) += dsa/
->>>>>>> dcd6c922
 obj-$(CONFIG_ETHERNET) += ethernet/
 obj-$(CONFIG_FDDI) += fddi/
 obj-$(CONFIG_HIPPI) += hippi/
@@ -73,10 +67,6 @@
 obj-$(CONFIG_USB_USBNET)        += usb/
 obj-$(CONFIG_USB_ZD1201)        += usb/
 obj-$(CONFIG_USB_IPHETH)        += usb/
-<<<<<<< HEAD
-obj-$(CONFIG_USB_CDC_PHONET)   += usb/
-=======
 obj-$(CONFIG_USB_CDC_PHONET)   += usb/
 
-obj-$(CONFIG_HYPERV_NET) += hyperv/
->>>>>>> dcd6c922
+obj-$(CONFIG_HYPERV_NET) += hyperv/