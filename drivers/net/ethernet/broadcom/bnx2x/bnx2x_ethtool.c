/* bnx2x_ethtool.c: Broadcom Everest network driver.
 *
 * Copyright (c) 2007-2012 Broadcom Corporation
 *
 * This program is free software; you can redistribute it and/or modify
 * it under the terms of the GNU General Public License as published by
 * the Free Software Foundation.
 *
 * Maintained by: Eilon Greenstein <eilong@broadcom.com>
 * Written by: Eliezer Tamir
 * Based on code from Michael Chan's bnx2 driver
 * UDP CSUM errata workaround by Arik Gendelman
 * Slowpath and fastpath rework by Vladislav Zolotarov
 * Statistics and Link management by Yitchak Gertner
 *
 */

#define pr_fmt(fmt) KBUILD_MODNAME ": " fmt

#include <linux/ethtool.h>
#include <linux/netdevice.h>
#include <linux/types.h>
#include <linux/sched.h>
#include <linux/crc32.h>


#include "bnx2x.h"
#include "bnx2x_cmn.h"
#include "bnx2x_dump.h"
#include "bnx2x_init.h"
#include "bnx2x_sp.h"

/* Note: in the format strings below %s is replaced by the queue-name which is
 * either its index or 'fcoe' for the fcoe queue. Make sure the format string
 * length does not exceed ETH_GSTRING_LEN - MAX_QUEUE_NAME_LEN + 2
 */
#define MAX_QUEUE_NAME_LEN	4
static const struct {
	long offset;
	int size;
	char string[ETH_GSTRING_LEN];
} bnx2x_q_stats_arr[] = {
/* 1 */	{ Q_STATS_OFFSET32(total_bytes_received_hi), 8, "[%s]: rx_bytes" },
	{ Q_STATS_OFFSET32(total_unicast_packets_received_hi),
						8, "[%s]: rx_ucast_packets" },
	{ Q_STATS_OFFSET32(total_multicast_packets_received_hi),
						8, "[%s]: rx_mcast_packets" },
	{ Q_STATS_OFFSET32(total_broadcast_packets_received_hi),
						8, "[%s]: rx_bcast_packets" },
	{ Q_STATS_OFFSET32(no_buff_discard_hi),	8, "[%s]: rx_discards" },
	{ Q_STATS_OFFSET32(rx_err_discard_pkt),
					 4, "[%s]: rx_phy_ip_err_discards"},
	{ Q_STATS_OFFSET32(rx_skb_alloc_failed),
					 4, "[%s]: rx_skb_alloc_discard" },
	{ Q_STATS_OFFSET32(hw_csum_err), 4, "[%s]: rx_csum_offload_errors" },

	{ Q_STATS_OFFSET32(total_bytes_transmitted_hi),	8, "[%s]: tx_bytes" },
/* 10 */{ Q_STATS_OFFSET32(total_unicast_packets_transmitted_hi),
						8, "[%s]: tx_ucast_packets" },
	{ Q_STATS_OFFSET32(total_multicast_packets_transmitted_hi),
						8, "[%s]: tx_mcast_packets" },
	{ Q_STATS_OFFSET32(total_broadcast_packets_transmitted_hi),
						8, "[%s]: tx_bcast_packets" },
	{ Q_STATS_OFFSET32(total_tpa_aggregations_hi),
						8, "[%s]: tpa_aggregations" },
	{ Q_STATS_OFFSET32(total_tpa_aggregated_frames_hi),
					8, "[%s]: tpa_aggregated_frames"},
	{ Q_STATS_OFFSET32(total_tpa_bytes_hi),	8, "[%s]: tpa_bytes"}
};

#define BNX2X_NUM_Q_STATS ARRAY_SIZE(bnx2x_q_stats_arr)

static const struct {
	long offset;
	int size;
	u32 flags;
#define STATS_FLAGS_PORT		1
#define STATS_FLAGS_FUNC		2
#define STATS_FLAGS_BOTH		(STATS_FLAGS_FUNC | STATS_FLAGS_PORT)
	char string[ETH_GSTRING_LEN];
} bnx2x_stats_arr[] = {
/* 1 */	{ STATS_OFFSET32(total_bytes_received_hi),
				8, STATS_FLAGS_BOTH, "rx_bytes" },
	{ STATS_OFFSET32(error_bytes_received_hi),
				8, STATS_FLAGS_BOTH, "rx_error_bytes" },
	{ STATS_OFFSET32(total_unicast_packets_received_hi),
				8, STATS_FLAGS_BOTH, "rx_ucast_packets" },
	{ STATS_OFFSET32(total_multicast_packets_received_hi),
				8, STATS_FLAGS_BOTH, "rx_mcast_packets" },
	{ STATS_OFFSET32(total_broadcast_packets_received_hi),
				8, STATS_FLAGS_BOTH, "rx_bcast_packets" },
	{ STATS_OFFSET32(rx_stat_dot3statsfcserrors_hi),
				8, STATS_FLAGS_PORT, "rx_crc_errors" },
	{ STATS_OFFSET32(rx_stat_dot3statsalignmenterrors_hi),
				8, STATS_FLAGS_PORT, "rx_align_errors" },
	{ STATS_OFFSET32(rx_stat_etherstatsundersizepkts_hi),
				8, STATS_FLAGS_PORT, "rx_undersize_packets" },
	{ STATS_OFFSET32(etherstatsoverrsizepkts_hi),
				8, STATS_FLAGS_PORT, "rx_oversize_packets" },
/* 10 */{ STATS_OFFSET32(rx_stat_etherstatsfragments_hi),
				8, STATS_FLAGS_PORT, "rx_fragments" },
	{ STATS_OFFSET32(rx_stat_etherstatsjabbers_hi),
				8, STATS_FLAGS_PORT, "rx_jabbers" },
	{ STATS_OFFSET32(no_buff_discard_hi),
				8, STATS_FLAGS_BOTH, "rx_discards" },
	{ STATS_OFFSET32(mac_filter_discard),
				4, STATS_FLAGS_PORT, "rx_filtered_packets" },
	{ STATS_OFFSET32(mf_tag_discard),
				4, STATS_FLAGS_PORT, "rx_mf_tag_discard" },
	{ STATS_OFFSET32(pfc_frames_received_hi),
				8, STATS_FLAGS_PORT, "pfc_frames_received" },
	{ STATS_OFFSET32(pfc_frames_sent_hi),
				8, STATS_FLAGS_PORT, "pfc_frames_sent" },
	{ STATS_OFFSET32(brb_drop_hi),
				8, STATS_FLAGS_PORT, "rx_brb_discard" },
	{ STATS_OFFSET32(brb_truncate_hi),
				8, STATS_FLAGS_PORT, "rx_brb_truncate" },
	{ STATS_OFFSET32(pause_frames_received_hi),
				8, STATS_FLAGS_PORT, "rx_pause_frames" },
	{ STATS_OFFSET32(rx_stat_maccontrolframesreceived_hi),
				8, STATS_FLAGS_PORT, "rx_mac_ctrl_frames" },
	{ STATS_OFFSET32(nig_timer_max),
			4, STATS_FLAGS_PORT, "rx_constant_pause_events" },
/* 20 */{ STATS_OFFSET32(rx_err_discard_pkt),
				4, STATS_FLAGS_BOTH, "rx_phy_ip_err_discards"},
	{ STATS_OFFSET32(rx_skb_alloc_failed),
				4, STATS_FLAGS_BOTH, "rx_skb_alloc_discard" },
	{ STATS_OFFSET32(hw_csum_err),
				4, STATS_FLAGS_BOTH, "rx_csum_offload_errors" },

	{ STATS_OFFSET32(total_bytes_transmitted_hi),
				8, STATS_FLAGS_BOTH, "tx_bytes" },
	{ STATS_OFFSET32(tx_stat_ifhcoutbadoctets_hi),
				8, STATS_FLAGS_PORT, "tx_error_bytes" },
	{ STATS_OFFSET32(total_unicast_packets_transmitted_hi),
				8, STATS_FLAGS_BOTH, "tx_ucast_packets" },
	{ STATS_OFFSET32(total_multicast_packets_transmitted_hi),
				8, STATS_FLAGS_BOTH, "tx_mcast_packets" },
	{ STATS_OFFSET32(total_broadcast_packets_transmitted_hi),
				8, STATS_FLAGS_BOTH, "tx_bcast_packets" },
	{ STATS_OFFSET32(tx_stat_dot3statsinternalmactransmiterrors_hi),
				8, STATS_FLAGS_PORT, "tx_mac_errors" },
	{ STATS_OFFSET32(rx_stat_dot3statscarriersenseerrors_hi),
				8, STATS_FLAGS_PORT, "tx_carrier_errors" },
/* 30 */{ STATS_OFFSET32(tx_stat_dot3statssinglecollisionframes_hi),
				8, STATS_FLAGS_PORT, "tx_single_collisions" },
	{ STATS_OFFSET32(tx_stat_dot3statsmultiplecollisionframes_hi),
				8, STATS_FLAGS_PORT, "tx_multi_collisions" },
	{ STATS_OFFSET32(tx_stat_dot3statsdeferredtransmissions_hi),
				8, STATS_FLAGS_PORT, "tx_deferred" },
	{ STATS_OFFSET32(tx_stat_dot3statsexcessivecollisions_hi),
				8, STATS_FLAGS_PORT, "tx_excess_collisions" },
	{ STATS_OFFSET32(tx_stat_dot3statslatecollisions_hi),
				8, STATS_FLAGS_PORT, "tx_late_collisions" },
	{ STATS_OFFSET32(tx_stat_etherstatscollisions_hi),
				8, STATS_FLAGS_PORT, "tx_total_collisions" },
	{ STATS_OFFSET32(tx_stat_etherstatspkts64octets_hi),
				8, STATS_FLAGS_PORT, "tx_64_byte_packets" },
	{ STATS_OFFSET32(tx_stat_etherstatspkts65octetsto127octets_hi),
			8, STATS_FLAGS_PORT, "tx_65_to_127_byte_packets" },
	{ STATS_OFFSET32(tx_stat_etherstatspkts128octetsto255octets_hi),
			8, STATS_FLAGS_PORT, "tx_128_to_255_byte_packets" },
	{ STATS_OFFSET32(tx_stat_etherstatspkts256octetsto511octets_hi),
			8, STATS_FLAGS_PORT, "tx_256_to_511_byte_packets" },
/* 40 */{ STATS_OFFSET32(tx_stat_etherstatspkts512octetsto1023octets_hi),
			8, STATS_FLAGS_PORT, "tx_512_to_1023_byte_packets" },
	{ STATS_OFFSET32(etherstatspkts1024octetsto1522octets_hi),
			8, STATS_FLAGS_PORT, "tx_1024_to_1522_byte_packets" },
	{ STATS_OFFSET32(etherstatspktsover1522octets_hi),
			8, STATS_FLAGS_PORT, "tx_1523_to_9022_byte_packets" },
	{ STATS_OFFSET32(pause_frames_sent_hi),
				8, STATS_FLAGS_PORT, "tx_pause_frames" },
	{ STATS_OFFSET32(total_tpa_aggregations_hi),
			8, STATS_FLAGS_FUNC, "tpa_aggregations" },
	{ STATS_OFFSET32(total_tpa_aggregated_frames_hi),
			8, STATS_FLAGS_FUNC, "tpa_aggregated_frames"},
	{ STATS_OFFSET32(total_tpa_bytes_hi),
			8, STATS_FLAGS_FUNC, "tpa_bytes"},
	{ STATS_OFFSET32(recoverable_error),
			4, STATS_FLAGS_FUNC, "recoverable_errors" },
	{ STATS_OFFSET32(unrecoverable_error),
			4, STATS_FLAGS_FUNC, "unrecoverable_errors" },
};

#define BNX2X_NUM_STATS		ARRAY_SIZE(bnx2x_stats_arr)
static int bnx2x_get_port_type(struct bnx2x *bp)
{
	int port_type;
	u32 phy_idx = bnx2x_get_cur_phy_idx(bp);
	switch (bp->link_params.phy[phy_idx].media_type) {
	case ETH_PHY_SFP_FIBER:
	case ETH_PHY_XFP_FIBER:
	case ETH_PHY_KR:
	case ETH_PHY_CX4:
		port_type = PORT_FIBRE;
		break;
	case ETH_PHY_DA_TWINAX:
		port_type = PORT_DA;
		break;
	case ETH_PHY_BASE_T:
		port_type = PORT_TP;
		break;
	case ETH_PHY_NOT_PRESENT:
		port_type = PORT_NONE;
		break;
	case ETH_PHY_UNSPECIFIED:
	default:
		port_type = PORT_OTHER;
		break;
	}
	return port_type;
}

static int bnx2x_get_settings(struct net_device *dev, struct ethtool_cmd *cmd)
{
	struct bnx2x *bp = netdev_priv(dev);
	int cfg_idx = bnx2x_get_link_cfg_idx(bp);

	/* Dual Media boards present all available port types */
	cmd->supported = bp->port.supported[cfg_idx] |
		(bp->port.supported[cfg_idx ^ 1] &
		 (SUPPORTED_TP | SUPPORTED_FIBRE));
	cmd->advertising = bp->port.advertising[cfg_idx];

	if ((bp->state == BNX2X_STATE_OPEN) && (bp->link_vars.link_up)) {
		if (!(bp->flags & MF_FUNC_DIS)) {
			ethtool_cmd_speed_set(cmd, bp->link_vars.line_speed);
			cmd->duplex = bp->link_vars.duplex;
		} else {
			ethtool_cmd_speed_set(
				cmd, bp->link_params.req_line_speed[cfg_idx]);
			cmd->duplex = bp->link_params.req_duplex[cfg_idx];
		}

		if (IS_MF(bp) && !BP_NOMCP(bp))
			ethtool_cmd_speed_set(cmd, bnx2x_get_mf_speed(bp));
	} else {
		cmd->duplex = DUPLEX_UNKNOWN;
		ethtool_cmd_speed_set(cmd, SPEED_UNKNOWN);
	}

	cmd->port = bnx2x_get_port_type(bp);

	cmd->phy_address = bp->mdio.prtad;
	cmd->transceiver = XCVR_INTERNAL;

	if (bp->link_params.req_line_speed[cfg_idx] == SPEED_AUTO_NEG)
		cmd->autoneg = AUTONEG_ENABLE;
	else
		cmd->autoneg = AUTONEG_DISABLE;

	/* Publish LP advertised speeds and FC */
	if (bp->link_vars.link_status & LINK_STATUS_AUTO_NEGOTIATE_COMPLETE) {
		u32 status = bp->link_vars.link_status;

		cmd->lp_advertising |= ADVERTISED_Autoneg;
		if (status & LINK_STATUS_LINK_PARTNER_SYMMETRIC_PAUSE)
			cmd->lp_advertising |= ADVERTISED_Pause;
		if (status & LINK_STATUS_LINK_PARTNER_ASYMMETRIC_PAUSE)
			cmd->lp_advertising |= ADVERTISED_Asym_Pause;

		if (status & LINK_STATUS_LINK_PARTNER_10THD_CAPABLE)
			cmd->lp_advertising |= ADVERTISED_10baseT_Half;
		if (status & LINK_STATUS_LINK_PARTNER_10TFD_CAPABLE)
			cmd->lp_advertising |= ADVERTISED_10baseT_Full;
		if (status & LINK_STATUS_LINK_PARTNER_100TXHD_CAPABLE)
			cmd->lp_advertising |= ADVERTISED_100baseT_Half;
		if (status & LINK_STATUS_LINK_PARTNER_100TXFD_CAPABLE)
			cmd->lp_advertising |= ADVERTISED_100baseT_Full;
		if (status & LINK_STATUS_LINK_PARTNER_1000THD_CAPABLE)
			cmd->lp_advertising |= ADVERTISED_1000baseT_Half;
		if (status & LINK_STATUS_LINK_PARTNER_1000TFD_CAPABLE)
			cmd->lp_advertising |= ADVERTISED_1000baseT_Full;
		if (status & LINK_STATUS_LINK_PARTNER_2500XFD_CAPABLE)
			cmd->lp_advertising |= ADVERTISED_2500baseX_Full;
		if (status & LINK_STATUS_LINK_PARTNER_10GXFD_CAPABLE)
			cmd->lp_advertising |= ADVERTISED_10000baseT_Full;
	}

	cmd->maxtxpkt = 0;
	cmd->maxrxpkt = 0;

	DP(BNX2X_MSG_ETHTOOL, "ethtool_cmd: cmd %d\n"
	   "  supported 0x%x  advertising 0x%x  speed %u\n"
	   "  duplex %d  port %d  phy_address %d  transceiver %d\n"
	   "  autoneg %d  maxtxpkt %d  maxrxpkt %d\n",
	   cmd->cmd, cmd->supported, cmd->advertising,
	   ethtool_cmd_speed(cmd),
	   cmd->duplex, cmd->port, cmd->phy_address, cmd->transceiver,
	   cmd->autoneg, cmd->maxtxpkt, cmd->maxrxpkt);

	return 0;
}

static int bnx2x_set_settings(struct net_device *dev, struct ethtool_cmd *cmd)
{
	struct bnx2x *bp = netdev_priv(dev);
	u32 advertising, cfg_idx, old_multi_phy_config, new_multi_phy_config;
	u32 speed;

	if (IS_MF_SD(bp))
		return 0;

	DP(BNX2X_MSG_ETHTOOL, "ethtool_cmd: cmd %d\n"
	   "  supported 0x%x  advertising 0x%x  speed %u\n"
	   "  duplex %d  port %d  phy_address %d  transceiver %d\n"
	   "  autoneg %d  maxtxpkt %d  maxrxpkt %d\n",
	   cmd->cmd, cmd->supported, cmd->advertising,
	   ethtool_cmd_speed(cmd),
	   cmd->duplex, cmd->port, cmd->phy_address, cmd->transceiver,
	   cmd->autoneg, cmd->maxtxpkt, cmd->maxrxpkt);

	speed = ethtool_cmd_speed(cmd);

	/* If recieved a request for an unknown duplex, assume full*/
	if (cmd->duplex == DUPLEX_UNKNOWN)
		cmd->duplex = DUPLEX_FULL;

	if (IS_MF_SI(bp)) {
		u32 part;
		u32 line_speed = bp->link_vars.line_speed;

		/* use 10G if no link detected */
		if (!line_speed)
			line_speed = 10000;

		if (bp->common.bc_ver < REQ_BC_VER_4_SET_MF_BW) {
			DP(BNX2X_MSG_ETHTOOL,
			   "To set speed BC %X or higher is required, please upgrade BC\n",
			   REQ_BC_VER_4_SET_MF_BW);
			return -EINVAL;
		}

		part = (speed * 100) / line_speed;

		if (line_speed < speed || !part) {
			DP(BNX2X_MSG_ETHTOOL,
			   "Speed setting should be in a range from 1%% to 100%% of actual line speed\n");
			return -EINVAL;
		}

		if (bp->state != BNX2X_STATE_OPEN)
			/* store value for following "load" */
			bp->pending_max = part;
		else
			bnx2x_update_max_mf_config(bp, part);

		return 0;
	}

	cfg_idx = bnx2x_get_link_cfg_idx(bp);
	old_multi_phy_config = bp->link_params.multi_phy_config;
	switch (cmd->port) {
	case PORT_TP:
		if (bp->port.supported[cfg_idx] & SUPPORTED_TP)
			break; /* no port change */

		if (!(bp->port.supported[0] & SUPPORTED_TP ||
		      bp->port.supported[1] & SUPPORTED_TP)) {
			DP(BNX2X_MSG_ETHTOOL, "Unsupported port type\n");
			return -EINVAL;
		}
		bp->link_params.multi_phy_config &=
			~PORT_HW_CFG_PHY_SELECTION_MASK;
		if (bp->link_params.multi_phy_config &
		    PORT_HW_CFG_PHY_SWAPPED_ENABLED)
			bp->link_params.multi_phy_config |=
			PORT_HW_CFG_PHY_SELECTION_SECOND_PHY;
		else
			bp->link_params.multi_phy_config |=
			PORT_HW_CFG_PHY_SELECTION_FIRST_PHY;
		break;
	case PORT_FIBRE:
	case PORT_DA:
		if (bp->port.supported[cfg_idx] & SUPPORTED_FIBRE)
			break; /* no port change */

		if (!(bp->port.supported[0] & SUPPORTED_FIBRE ||
		      bp->port.supported[1] & SUPPORTED_FIBRE)) {
			DP(BNX2X_MSG_ETHTOOL, "Unsupported port type\n");
			return -EINVAL;
		}
		bp->link_params.multi_phy_config &=
			~PORT_HW_CFG_PHY_SELECTION_MASK;
		if (bp->link_params.multi_phy_config &
		    PORT_HW_CFG_PHY_SWAPPED_ENABLED)
			bp->link_params.multi_phy_config |=
			PORT_HW_CFG_PHY_SELECTION_FIRST_PHY;
		else
			bp->link_params.multi_phy_config |=
			PORT_HW_CFG_PHY_SELECTION_SECOND_PHY;
		break;
	default:
		DP(BNX2X_MSG_ETHTOOL, "Unsupported port type\n");
		return -EINVAL;
	}
	/* Save new config in case command complete successully */
	new_multi_phy_config = bp->link_params.multi_phy_config;
	/* Get the new cfg_idx */
	cfg_idx = bnx2x_get_link_cfg_idx(bp);
	/* Restore old config in case command failed */
	bp->link_params.multi_phy_config = old_multi_phy_config;
	DP(BNX2X_MSG_ETHTOOL, "cfg_idx = %x\n", cfg_idx);

	if (cmd->autoneg == AUTONEG_ENABLE) {
		u32 an_supported_speed = bp->port.supported[cfg_idx];
		if (bp->link_params.phy[EXT_PHY1].type ==
		    PORT_HW_CFG_XGXS_EXT_PHY_TYPE_BCM84833)
			an_supported_speed |= (SUPPORTED_100baseT_Half |
					       SUPPORTED_100baseT_Full);
		if (!(bp->port.supported[cfg_idx] & SUPPORTED_Autoneg)) {
			DP(BNX2X_MSG_ETHTOOL, "Autoneg not supported\n");
			return -EINVAL;
		}

		/* advertise the requested speed and duplex if supported */
		if (cmd->advertising & ~an_supported_speed) {
<<<<<<< HEAD
			DP(NETIF_MSG_LINK, "Advertisement parameters "
					   "are not supported\n");
=======
			DP(BNX2X_MSG_ETHTOOL,
			   "Advertisement parameters are not supported\n");
>>>>>>> e816b57a
			return -EINVAL;
		}

		bp->link_params.req_line_speed[cfg_idx] = SPEED_AUTO_NEG;
		bp->link_params.req_duplex[cfg_idx] = cmd->duplex;
		bp->port.advertising[cfg_idx] = (ADVERTISED_Autoneg |
					 cmd->advertising);
		if (cmd->advertising) {

			bp->link_params.speed_cap_mask[cfg_idx] = 0;
			if (cmd->advertising & ADVERTISED_10baseT_Half) {
				bp->link_params.speed_cap_mask[cfg_idx] |=
				PORT_HW_CFG_SPEED_CAPABILITY_D0_10M_HALF;
			}
			if (cmd->advertising & ADVERTISED_10baseT_Full)
				bp->link_params.speed_cap_mask[cfg_idx] |=
				PORT_HW_CFG_SPEED_CAPABILITY_D0_10M_FULL;

			if (cmd->advertising & ADVERTISED_100baseT_Full)
				bp->link_params.speed_cap_mask[cfg_idx] |=
				PORT_HW_CFG_SPEED_CAPABILITY_D0_100M_FULL;

			if (cmd->advertising & ADVERTISED_100baseT_Half) {
				bp->link_params.speed_cap_mask[cfg_idx] |=
				     PORT_HW_CFG_SPEED_CAPABILITY_D0_100M_HALF;
			}
			if (cmd->advertising & ADVERTISED_1000baseT_Half) {
				bp->link_params.speed_cap_mask[cfg_idx] |=
					PORT_HW_CFG_SPEED_CAPABILITY_D0_1G;
			}
			if (cmd->advertising & (ADVERTISED_1000baseT_Full |
						ADVERTISED_1000baseKX_Full))
				bp->link_params.speed_cap_mask[cfg_idx] |=
					PORT_HW_CFG_SPEED_CAPABILITY_D0_1G;

			if (cmd->advertising & (ADVERTISED_10000baseT_Full |
						ADVERTISED_10000baseKX4_Full |
						ADVERTISED_10000baseKR_Full))
				bp->link_params.speed_cap_mask[cfg_idx] |=
					PORT_HW_CFG_SPEED_CAPABILITY_D0_10G;
		}
	} else { /* forced speed */
		/* advertise the requested speed and duplex if supported */
		switch (speed) {
		case SPEED_10:
			if (cmd->duplex == DUPLEX_FULL) {
				if (!(bp->port.supported[cfg_idx] &
				      SUPPORTED_10baseT_Full)) {
					DP(BNX2X_MSG_ETHTOOL,
					   "10M full not supported\n");
					return -EINVAL;
				}

				advertising = (ADVERTISED_10baseT_Full |
					       ADVERTISED_TP);
			} else {
				if (!(bp->port.supported[cfg_idx] &
				      SUPPORTED_10baseT_Half)) {
					DP(BNX2X_MSG_ETHTOOL,
					   "10M half not supported\n");
					return -EINVAL;
				}

				advertising = (ADVERTISED_10baseT_Half |
					       ADVERTISED_TP);
			}
			break;

		case SPEED_100:
			if (cmd->duplex == DUPLEX_FULL) {
				if (!(bp->port.supported[cfg_idx] &
						SUPPORTED_100baseT_Full)) {
					DP(BNX2X_MSG_ETHTOOL,
					   "100M full not supported\n");
					return -EINVAL;
				}

				advertising = (ADVERTISED_100baseT_Full |
					       ADVERTISED_TP);
			} else {
				if (!(bp->port.supported[cfg_idx] &
						SUPPORTED_100baseT_Half)) {
					DP(BNX2X_MSG_ETHTOOL,
					   "100M half not supported\n");
					return -EINVAL;
				}

				advertising = (ADVERTISED_100baseT_Half |
					       ADVERTISED_TP);
			}
			break;

		case SPEED_1000:
			if (cmd->duplex != DUPLEX_FULL) {
				DP(BNX2X_MSG_ETHTOOL,
				   "1G half not supported\n");
				return -EINVAL;
			}

			if (!(bp->port.supported[cfg_idx] &
			      SUPPORTED_1000baseT_Full)) {
				DP(BNX2X_MSG_ETHTOOL,
				   "1G full not supported\n");
				return -EINVAL;
			}

			advertising = (ADVERTISED_1000baseT_Full |
				       ADVERTISED_TP);
			break;

		case SPEED_2500:
			if (cmd->duplex != DUPLEX_FULL) {
				DP(BNX2X_MSG_ETHTOOL,
				   "2.5G half not supported\n");
				return -EINVAL;
			}

			if (!(bp->port.supported[cfg_idx]
			      & SUPPORTED_2500baseX_Full)) {
				DP(BNX2X_MSG_ETHTOOL,
				   "2.5G full not supported\n");
				return -EINVAL;
			}

			advertising = (ADVERTISED_2500baseX_Full |
				       ADVERTISED_TP);
			break;

		case SPEED_10000:
			if (cmd->duplex != DUPLEX_FULL) {
				DP(BNX2X_MSG_ETHTOOL,
				   "10G half not supported\n");
				return -EINVAL;
			}

			if (!(bp->port.supported[cfg_idx]
			      & SUPPORTED_10000baseT_Full)) {
				DP(BNX2X_MSG_ETHTOOL,
				   "10G full not supported\n");
				return -EINVAL;
			}

			advertising = (ADVERTISED_10000baseT_Full |
				       ADVERTISED_FIBRE);
			break;

		default:
			DP(BNX2X_MSG_ETHTOOL, "Unsupported speed %u\n", speed);
			return -EINVAL;
		}

		bp->link_params.req_line_speed[cfg_idx] = speed;
		bp->link_params.req_duplex[cfg_idx] = cmd->duplex;
		bp->port.advertising[cfg_idx] = advertising;
	}

	DP(BNX2X_MSG_ETHTOOL, "req_line_speed %d\n"
	   "  req_duplex %d  advertising 0x%x\n",
	   bp->link_params.req_line_speed[cfg_idx],
	   bp->link_params.req_duplex[cfg_idx],
	   bp->port.advertising[cfg_idx]);

	/* Set new config */
	bp->link_params.multi_phy_config = new_multi_phy_config;
	if (netif_running(dev)) {
		bnx2x_stats_handle(bp, STATS_EVENT_STOP);
		bnx2x_link_set(bp);
	}

	return 0;
}

#define IS_E1_ONLINE(info)	(((info) & RI_E1_ONLINE) == RI_E1_ONLINE)
#define IS_E1H_ONLINE(info)	(((info) & RI_E1H_ONLINE) == RI_E1H_ONLINE)
#define IS_E2_ONLINE(info)	(((info) & RI_E2_ONLINE) == RI_E2_ONLINE)
#define IS_E3_ONLINE(info)	(((info) & RI_E3_ONLINE) == RI_E3_ONLINE)
#define IS_E3B0_ONLINE(info)	(((info) & RI_E3B0_ONLINE) == RI_E3B0_ONLINE)

static inline bool bnx2x_is_reg_online(struct bnx2x *bp,
				       const struct reg_addr *reg_info)
{
	if (CHIP_IS_E1(bp))
		return IS_E1_ONLINE(reg_info->info);
	else if (CHIP_IS_E1H(bp))
		return IS_E1H_ONLINE(reg_info->info);
	else if (CHIP_IS_E2(bp))
		return IS_E2_ONLINE(reg_info->info);
	else if (CHIP_IS_E3A0(bp))
		return IS_E3_ONLINE(reg_info->info);
	else if (CHIP_IS_E3B0(bp))
		return IS_E3B0_ONLINE(reg_info->info);
	else
		return false;
}

/******* Paged registers info selectors ********/
static inline const u32 *__bnx2x_get_page_addr_ar(struct bnx2x *bp)
{
	if (CHIP_IS_E2(bp))
		return page_vals_e2;
	else if (CHIP_IS_E3(bp))
		return page_vals_e3;
	else
		return NULL;
}

static inline u32 __bnx2x_get_page_reg_num(struct bnx2x *bp)
{
	if (CHIP_IS_E2(bp))
		return PAGE_MODE_VALUES_E2;
	else if (CHIP_IS_E3(bp))
		return PAGE_MODE_VALUES_E3;
	else
		return 0;
}

static inline const u32 *__bnx2x_get_page_write_ar(struct bnx2x *bp)
{
	if (CHIP_IS_E2(bp))
		return page_write_regs_e2;
	else if (CHIP_IS_E3(bp))
		return page_write_regs_e3;
	else
		return NULL;
}

static inline u32 __bnx2x_get_page_write_num(struct bnx2x *bp)
{
	if (CHIP_IS_E2(bp))
		return PAGE_WRITE_REGS_E2;
	else if (CHIP_IS_E3(bp))
		return PAGE_WRITE_REGS_E3;
	else
		return 0;
}

static inline const struct reg_addr *__bnx2x_get_page_read_ar(struct bnx2x *bp)
{
	if (CHIP_IS_E2(bp))
		return page_read_regs_e2;
	else if (CHIP_IS_E3(bp))
		return page_read_regs_e3;
	else
		return NULL;
}

static inline u32 __bnx2x_get_page_read_num(struct bnx2x *bp)
{
	if (CHIP_IS_E2(bp))
		return PAGE_READ_REGS_E2;
	else if (CHIP_IS_E3(bp))
		return PAGE_READ_REGS_E3;
	else
		return 0;
}

static inline int __bnx2x_get_regs_len(struct bnx2x *bp)
{
	int num_pages = __bnx2x_get_page_reg_num(bp);
	int page_write_num = __bnx2x_get_page_write_num(bp);
	const struct reg_addr *page_read_addr = __bnx2x_get_page_read_ar(bp);
	int page_read_num = __bnx2x_get_page_read_num(bp);
	int regdump_len = 0;
	int i, j, k;

	for (i = 0; i < REGS_COUNT; i++)
		if (bnx2x_is_reg_online(bp, &reg_addrs[i]))
			regdump_len += reg_addrs[i].size;

	for (i = 0; i < num_pages; i++)
		for (j = 0; j < page_write_num; j++)
			for (k = 0; k < page_read_num; k++)
				if (bnx2x_is_reg_online(bp, &page_read_addr[k]))
					regdump_len += page_read_addr[k].size;

	return regdump_len;
}

static int bnx2x_get_regs_len(struct net_device *dev)
{
	struct bnx2x *bp = netdev_priv(dev);
	int regdump_len = 0;

	regdump_len = __bnx2x_get_regs_len(bp);
	regdump_len *= 4;
	regdump_len += sizeof(struct dump_hdr);

	return regdump_len;
}

/**
 * bnx2x_read_pages_regs - read "paged" registers
 *
 * @bp		device handle
 * @p		output buffer
 *
 * Reads "paged" memories: memories that may only be read by first writing to a
 * specific address ("write address") and then reading from a specific address
 * ("read address"). There may be more than one write address per "page" and
 * more than one read address per write address.
 */
static inline void bnx2x_read_pages_regs(struct bnx2x *bp, u32 *p)
{
	u32 i, j, k, n;
	/* addresses of the paged registers */
	const u32 *page_addr = __bnx2x_get_page_addr_ar(bp);
	/* number of paged registers */
	int num_pages = __bnx2x_get_page_reg_num(bp);
	/* write addresses */
	const u32 *write_addr = __bnx2x_get_page_write_ar(bp);
	/* number of write addresses */
	int write_num = __bnx2x_get_page_write_num(bp);
	/* read addresses info */
	const struct reg_addr *read_addr = __bnx2x_get_page_read_ar(bp);
	/* number of read addresses */
	int read_num = __bnx2x_get_page_read_num(bp);

	for (i = 0; i < num_pages; i++) {
		for (j = 0; j < write_num; j++) {
			REG_WR(bp, write_addr[j], page_addr[i]);
			for (k = 0; k < read_num; k++)
				if (bnx2x_is_reg_online(bp, &read_addr[k]))
					for (n = 0; n <
					      read_addr[k].size; n++)
						*p++ = REG_RD(bp,
						       read_addr[k].addr + n*4);
		}
	}
}

static inline void __bnx2x_get_regs(struct bnx2x *bp, u32 *p)
{
	u32 i, j;

	/* Read the regular registers */
	for (i = 0; i < REGS_COUNT; i++)
		if (bnx2x_is_reg_online(bp, &reg_addrs[i]))
			for (j = 0; j < reg_addrs[i].size; j++)
				*p++ = REG_RD(bp, reg_addrs[i].addr + j*4);

	/* Read "paged" registes */
	bnx2x_read_pages_regs(bp, p);
}

static void bnx2x_get_regs(struct net_device *dev,
			   struct ethtool_regs *regs, void *_p)
{
	u32 *p = _p;
	struct bnx2x *bp = netdev_priv(dev);
	struct dump_hdr dump_hdr = {0};

	regs->version = 0;
	memset(p, 0, regs->len);

	if (!netif_running(bp->dev))
		return;

	/* Disable parity attentions as long as following dump may
	 * cause false alarms by reading never written registers. We
	 * will re-enable parity attentions right after the dump.
	 */
	bnx2x_disable_blocks_parity(bp);

	dump_hdr.hdr_size = (sizeof(struct dump_hdr) / 4) - 1;
	dump_hdr.dump_sign = dump_sign_all;
	dump_hdr.xstorm_waitp = REG_RD(bp, XSTORM_WAITP_ADDR);
	dump_hdr.tstorm_waitp = REG_RD(bp, TSTORM_WAITP_ADDR);
	dump_hdr.ustorm_waitp = REG_RD(bp, USTORM_WAITP_ADDR);
	dump_hdr.cstorm_waitp = REG_RD(bp, CSTORM_WAITP_ADDR);

	if (CHIP_IS_E1(bp))
		dump_hdr.info = RI_E1_ONLINE;
	else if (CHIP_IS_E1H(bp))
		dump_hdr.info = RI_E1H_ONLINE;
	else if (!CHIP_IS_E1x(bp))
		dump_hdr.info = RI_E2_ONLINE |
		(BP_PATH(bp) ? RI_PATH1_DUMP : RI_PATH0_DUMP);

	memcpy(p, &dump_hdr, sizeof(struct dump_hdr));
	p += dump_hdr.hdr_size + 1;

	/* Actually read the registers */
	__bnx2x_get_regs(bp, p);

	/* Re-enable parity attentions */
	bnx2x_clear_blocks_parity(bp);
	bnx2x_enable_blocks_parity(bp);
}

static void bnx2x_get_drvinfo(struct net_device *dev,
			      struct ethtool_drvinfo *info)
{
	struct bnx2x *bp = netdev_priv(dev);
	u8 phy_fw_ver[PHY_FW_VER_LEN];

	strlcpy(info->driver, DRV_MODULE_NAME, sizeof(info->driver));
	strlcpy(info->version, DRV_MODULE_VERSION, sizeof(info->version));

	phy_fw_ver[0] = '\0';
	bnx2x_get_ext_phy_fw_version(&bp->link_params,
				     phy_fw_ver, PHY_FW_VER_LEN);
	strlcpy(info->fw_version, bp->fw_ver, sizeof(info->fw_version));
	snprintf(info->fw_version + strlen(bp->fw_ver), 32 - strlen(bp->fw_ver),
		 "bc %d.%d.%d%s%s",
		 (bp->common.bc_ver & 0xff0000) >> 16,
		 (bp->common.bc_ver & 0xff00) >> 8,
		 (bp->common.bc_ver & 0xff),
		 ((phy_fw_ver[0] != '\0') ? " phy " : ""), phy_fw_ver);
	strlcpy(info->bus_info, pci_name(bp->pdev), sizeof(info->bus_info));
	info->n_stats = BNX2X_NUM_STATS;
	info->testinfo_len = BNX2X_NUM_TESTS;
	info->eedump_len = bp->common.flash_size;
	info->regdump_len = bnx2x_get_regs_len(dev);
}

static void bnx2x_get_wol(struct net_device *dev, struct ethtool_wolinfo *wol)
{
	struct bnx2x *bp = netdev_priv(dev);

	if (bp->flags & NO_WOL_FLAG) {
		wol->supported = 0;
		wol->wolopts = 0;
	} else {
		wol->supported = WAKE_MAGIC;
		if (bp->wol)
			wol->wolopts = WAKE_MAGIC;
		else
			wol->wolopts = 0;
	}
	memset(&wol->sopass, 0, sizeof(wol->sopass));
}

static int bnx2x_set_wol(struct net_device *dev, struct ethtool_wolinfo *wol)
{
	struct bnx2x *bp = netdev_priv(dev);

	if (wol->wolopts & ~WAKE_MAGIC) {
		DP(BNX2X_MSG_ETHTOOL, "WOL not supproted\n");
		return -EINVAL;
	}

	if (wol->wolopts & WAKE_MAGIC) {
		if (bp->flags & NO_WOL_FLAG) {
			DP(BNX2X_MSG_ETHTOOL, "WOL not supproted\n");
			return -EINVAL;
		}
		bp->wol = 1;
	} else
		bp->wol = 0;

	return 0;
}

static u32 bnx2x_get_msglevel(struct net_device *dev)
{
	struct bnx2x *bp = netdev_priv(dev);

	return bp->msg_enable;
}

static void bnx2x_set_msglevel(struct net_device *dev, u32 level)
{
	struct bnx2x *bp = netdev_priv(dev);

	if (capable(CAP_NET_ADMIN)) {
		/* dump MCP trace */
		if (level & BNX2X_MSG_MCP)
			bnx2x_fw_dump_lvl(bp, KERN_INFO);
		bp->msg_enable = level;
	}
}

static int bnx2x_nway_reset(struct net_device *dev)
{
	struct bnx2x *bp = netdev_priv(dev);

	if (!bp->port.pmf)
		return 0;

	if (netif_running(dev)) {
		bnx2x_stats_handle(bp, STATS_EVENT_STOP);
		bnx2x_link_set(bp);
	}

	return 0;
}

static u32 bnx2x_get_link(struct net_device *dev)
{
	struct bnx2x *bp = netdev_priv(dev);

	if (bp->flags & MF_FUNC_DIS || (bp->state != BNX2X_STATE_OPEN))
		return 0;

	return bp->link_vars.link_up;
}

static int bnx2x_get_eeprom_len(struct net_device *dev)
{
	struct bnx2x *bp = netdev_priv(dev);

	return bp->common.flash_size;
}

/* Per pf misc lock must be aquired before the per port mcp lock. Otherwise, had
 * we done things the other way around, if two pfs from the same port would
 * attempt to access nvram at the same time, we could run into a scenario such
 * as:
 * pf A takes the port lock.
 * pf B succeeds in taking the same lock since they are from the same port.
 * pf A takes the per pf misc lock. Performs eeprom access.
 * pf A finishes. Unlocks the per pf misc lock.
 * Pf B takes the lock and proceeds to perform it's own access.
 * pf A unlocks the per port lock, while pf B is still working (!).
 * mcp takes the per port lock and corrupts pf B's access (and/or has it's own
 * acess corrupted by pf B).*
 */
static int bnx2x_acquire_nvram_lock(struct bnx2x *bp)
{
	int port = BP_PORT(bp);
	int count, i;
	u32 val;

	/* acquire HW lock: protect against other PFs in PF Direct Assignment */
	bnx2x_acquire_hw_lock(bp, HW_LOCK_RESOURCE_NVRAM);

	/* adjust timeout for emulation/FPGA */
	count = BNX2X_NVRAM_TIMEOUT_COUNT;
	if (CHIP_REV_IS_SLOW(bp))
		count *= 100;

	/* request access to nvram interface */
	REG_WR(bp, MCP_REG_MCPR_NVM_SW_ARB,
	       (MCPR_NVM_SW_ARB_ARB_REQ_SET1 << port));

	for (i = 0; i < count*10; i++) {
		val = REG_RD(bp, MCP_REG_MCPR_NVM_SW_ARB);
		if (val & (MCPR_NVM_SW_ARB_ARB_ARB1 << port))
			break;

		udelay(5);
	}

	if (!(val & (MCPR_NVM_SW_ARB_ARB_ARB1 << port))) {
		DP(BNX2X_MSG_ETHTOOL | BNX2X_MSG_NVM,
		   "cannot get access to nvram interface\n");
		return -EBUSY;
	}

	return 0;
}

static int bnx2x_release_nvram_lock(struct bnx2x *bp)
{
	int port = BP_PORT(bp);
	int count, i;
	u32 val;

	/* adjust timeout for emulation/FPGA */
	count = BNX2X_NVRAM_TIMEOUT_COUNT;
	if (CHIP_REV_IS_SLOW(bp))
		count *= 100;

	/* relinquish nvram interface */
	REG_WR(bp, MCP_REG_MCPR_NVM_SW_ARB,
	       (MCPR_NVM_SW_ARB_ARB_REQ_CLR1 << port));

	for (i = 0; i < count*10; i++) {
		val = REG_RD(bp, MCP_REG_MCPR_NVM_SW_ARB);
		if (!(val & (MCPR_NVM_SW_ARB_ARB_ARB1 << port)))
			break;

		udelay(5);
	}

	if (val & (MCPR_NVM_SW_ARB_ARB_ARB1 << port)) {
		DP(BNX2X_MSG_ETHTOOL | BNX2X_MSG_NVM,
		   "cannot free access to nvram interface\n");
		return -EBUSY;
	}

	/* release HW lock: protect against other PFs in PF Direct Assignment */
	bnx2x_release_hw_lock(bp, HW_LOCK_RESOURCE_NVRAM);
	return 0;
}

static void bnx2x_enable_nvram_access(struct bnx2x *bp)
{
	u32 val;

	val = REG_RD(bp, MCP_REG_MCPR_NVM_ACCESS_ENABLE);

	/* enable both bits, even on read */
	REG_WR(bp, MCP_REG_MCPR_NVM_ACCESS_ENABLE,
	       (val | MCPR_NVM_ACCESS_ENABLE_EN |
		      MCPR_NVM_ACCESS_ENABLE_WR_EN));
}

static void bnx2x_disable_nvram_access(struct bnx2x *bp)
{
	u32 val;

	val = REG_RD(bp, MCP_REG_MCPR_NVM_ACCESS_ENABLE);

	/* disable both bits, even after read */
	REG_WR(bp, MCP_REG_MCPR_NVM_ACCESS_ENABLE,
	       (val & ~(MCPR_NVM_ACCESS_ENABLE_EN |
			MCPR_NVM_ACCESS_ENABLE_WR_EN)));
}

static int bnx2x_nvram_read_dword(struct bnx2x *bp, u32 offset, __be32 *ret_val,
				  u32 cmd_flags)
{
	int count, i, rc;
	u32 val;

	/* build the command word */
	cmd_flags |= MCPR_NVM_COMMAND_DOIT;

	/* need to clear DONE bit separately */
	REG_WR(bp, MCP_REG_MCPR_NVM_COMMAND, MCPR_NVM_COMMAND_DONE);

	/* address of the NVRAM to read from */
	REG_WR(bp, MCP_REG_MCPR_NVM_ADDR,
	       (offset & MCPR_NVM_ADDR_NVM_ADDR_VALUE));

	/* issue a read command */
	REG_WR(bp, MCP_REG_MCPR_NVM_COMMAND, cmd_flags);

	/* adjust timeout for emulation/FPGA */
	count = BNX2X_NVRAM_TIMEOUT_COUNT;
	if (CHIP_REV_IS_SLOW(bp))
		count *= 100;

	/* wait for completion */
	*ret_val = 0;
	rc = -EBUSY;
	for (i = 0; i < count; i++) {
		udelay(5);
		val = REG_RD(bp, MCP_REG_MCPR_NVM_COMMAND);

		if (val & MCPR_NVM_COMMAND_DONE) {
			val = REG_RD(bp, MCP_REG_MCPR_NVM_READ);
			/* we read nvram data in cpu order
			 * but ethtool sees it as an array of bytes
			 * converting to big-endian will do the work */
			*ret_val = cpu_to_be32(val);
			rc = 0;
			break;
		}
	}
	if (rc == -EBUSY)
		DP(BNX2X_MSG_ETHTOOL | BNX2X_MSG_NVM,
		   "nvram read timeout expired\n");
	return rc;
}

static int bnx2x_nvram_read(struct bnx2x *bp, u32 offset, u8 *ret_buf,
			    int buf_size)
{
	int rc;
	u32 cmd_flags;
	__be32 val;

	if ((offset & 0x03) || (buf_size & 0x03) || (buf_size == 0)) {
		DP(BNX2X_MSG_ETHTOOL | BNX2X_MSG_NVM,
		   "Invalid parameter: offset 0x%x  buf_size 0x%x\n",
		   offset, buf_size);
		return -EINVAL;
	}

	if (offset + buf_size > bp->common.flash_size) {
		DP(BNX2X_MSG_ETHTOOL | BNX2X_MSG_NVM,
		   "Invalid parameter: offset (0x%x) + buf_size (0x%x) > flash_size (0x%x)\n",
		   offset, buf_size, bp->common.flash_size);
		return -EINVAL;
	}

	/* request access to nvram interface */
	rc = bnx2x_acquire_nvram_lock(bp);
	if (rc)
		return rc;

	/* enable access to nvram interface */
	bnx2x_enable_nvram_access(bp);

	/* read the first word(s) */
	cmd_flags = MCPR_NVM_COMMAND_FIRST;
	while ((buf_size > sizeof(u32)) && (rc == 0)) {
		rc = bnx2x_nvram_read_dword(bp, offset, &val, cmd_flags);
		memcpy(ret_buf, &val, 4);

		/* advance to the next dword */
		offset += sizeof(u32);
		ret_buf += sizeof(u32);
		buf_size -= sizeof(u32);
		cmd_flags = 0;
	}

	if (rc == 0) {
		cmd_flags |= MCPR_NVM_COMMAND_LAST;
		rc = bnx2x_nvram_read_dword(bp, offset, &val, cmd_flags);
		memcpy(ret_buf, &val, 4);
	}

	/* disable access to nvram interface */
	bnx2x_disable_nvram_access(bp);
	bnx2x_release_nvram_lock(bp);

	return rc;
}

static int bnx2x_get_eeprom(struct net_device *dev,
			    struct ethtool_eeprom *eeprom, u8 *eebuf)
{
	struct bnx2x *bp = netdev_priv(dev);
	int rc;

	if (!netif_running(dev)) {
		DP(BNX2X_MSG_ETHTOOL  | BNX2X_MSG_NVM,
		   "cannot access eeprom when the interface is down\n");
		return -EAGAIN;
	}

	DP(BNX2X_MSG_ETHTOOL | BNX2X_MSG_NVM, "ethtool_eeprom: cmd %d\n"
	   "  magic 0x%x  offset 0x%x (%d)  len 0x%x (%d)\n",
	   eeprom->cmd, eeprom->magic, eeprom->offset, eeprom->offset,
	   eeprom->len, eeprom->len);

	/* parameters already validated in ethtool_get_eeprom */

	rc = bnx2x_nvram_read(bp, eeprom->offset, eebuf, eeprom->len);

	return rc;
}

static int bnx2x_nvram_write_dword(struct bnx2x *bp, u32 offset, u32 val,
				   u32 cmd_flags)
{
	int count, i, rc;

	/* build the command word */
	cmd_flags |= MCPR_NVM_COMMAND_DOIT | MCPR_NVM_COMMAND_WR;

	/* need to clear DONE bit separately */
	REG_WR(bp, MCP_REG_MCPR_NVM_COMMAND, MCPR_NVM_COMMAND_DONE);

	/* write the data */
	REG_WR(bp, MCP_REG_MCPR_NVM_WRITE, val);

	/* address of the NVRAM to write to */
	REG_WR(bp, MCP_REG_MCPR_NVM_ADDR,
	       (offset & MCPR_NVM_ADDR_NVM_ADDR_VALUE));

	/* issue the write command */
	REG_WR(bp, MCP_REG_MCPR_NVM_COMMAND, cmd_flags);

	/* adjust timeout for emulation/FPGA */
	count = BNX2X_NVRAM_TIMEOUT_COUNT;
	if (CHIP_REV_IS_SLOW(bp))
		count *= 100;

	/* wait for completion */
	rc = -EBUSY;
	for (i = 0; i < count; i++) {
		udelay(5);
		val = REG_RD(bp, MCP_REG_MCPR_NVM_COMMAND);
		if (val & MCPR_NVM_COMMAND_DONE) {
			rc = 0;
			break;
		}
	}

	if (rc == -EBUSY)
		DP(BNX2X_MSG_ETHTOOL | BNX2X_MSG_NVM,
		   "nvram write timeout expired\n");
	return rc;
}

#define BYTE_OFFSET(offset)		(8 * (offset & 0x03))

static int bnx2x_nvram_write1(struct bnx2x *bp, u32 offset, u8 *data_buf,
			      int buf_size)
{
	int rc;
	u32 cmd_flags;
	u32 align_offset;
	__be32 val;

	if (offset + buf_size > bp->common.flash_size) {
		DP(BNX2X_MSG_ETHTOOL | BNX2X_MSG_NVM,
		   "Invalid parameter: offset (0x%x) + buf_size (0x%x) > flash_size (0x%x)\n",
		   offset, buf_size, bp->common.flash_size);
		return -EINVAL;
	}

	/* request access to nvram interface */
	rc = bnx2x_acquire_nvram_lock(bp);
	if (rc)
		return rc;

	/* enable access to nvram interface */
	bnx2x_enable_nvram_access(bp);

	cmd_flags = (MCPR_NVM_COMMAND_FIRST | MCPR_NVM_COMMAND_LAST);
	align_offset = (offset & ~0x03);
	rc = bnx2x_nvram_read_dword(bp, align_offset, &val, cmd_flags);

	if (rc == 0) {
		val &= ~(0xff << BYTE_OFFSET(offset));
		val |= (*data_buf << BYTE_OFFSET(offset));

		/* nvram data is returned as an array of bytes
		 * convert it back to cpu order */
		val = be32_to_cpu(val);

		rc = bnx2x_nvram_write_dword(bp, align_offset, val,
					     cmd_flags);
	}

	/* disable access to nvram interface */
	bnx2x_disable_nvram_access(bp);
	bnx2x_release_nvram_lock(bp);

	return rc;
}

static int bnx2x_nvram_write(struct bnx2x *bp, u32 offset, u8 *data_buf,
			     int buf_size)
{
	int rc;
	u32 cmd_flags;
	u32 val;
	u32 written_so_far;

	if (buf_size == 1)	/* ethtool */
		return bnx2x_nvram_write1(bp, offset, data_buf, buf_size);

	if ((offset & 0x03) || (buf_size & 0x03) || (buf_size == 0)) {
		DP(BNX2X_MSG_ETHTOOL | BNX2X_MSG_NVM,
		   "Invalid parameter: offset 0x%x  buf_size 0x%x\n",
		   offset, buf_size);
		return -EINVAL;
	}

	if (offset + buf_size > bp->common.flash_size) {
		DP(BNX2X_MSG_ETHTOOL | BNX2X_MSG_NVM,
		   "Invalid parameter: offset (0x%x) + buf_size (0x%x) > flash_size (0x%x)\n",
		   offset, buf_size, bp->common.flash_size);
		return -EINVAL;
	}

	/* request access to nvram interface */
	rc = bnx2x_acquire_nvram_lock(bp);
	if (rc)
		return rc;

	/* enable access to nvram interface */
	bnx2x_enable_nvram_access(bp);

	written_so_far = 0;
	cmd_flags = MCPR_NVM_COMMAND_FIRST;
	while ((written_so_far < buf_size) && (rc == 0)) {
		if (written_so_far == (buf_size - sizeof(u32)))
			cmd_flags |= MCPR_NVM_COMMAND_LAST;
		else if (((offset + 4) % BNX2X_NVRAM_PAGE_SIZE) == 0)
			cmd_flags |= MCPR_NVM_COMMAND_LAST;
		else if ((offset % BNX2X_NVRAM_PAGE_SIZE) == 0)
			cmd_flags |= MCPR_NVM_COMMAND_FIRST;

		memcpy(&val, data_buf, 4);

		rc = bnx2x_nvram_write_dword(bp, offset, val, cmd_flags);

		/* advance to the next dword */
		offset += sizeof(u32);
		data_buf += sizeof(u32);
		written_so_far += sizeof(u32);
		cmd_flags = 0;
	}

	/* disable access to nvram interface */
	bnx2x_disable_nvram_access(bp);
	bnx2x_release_nvram_lock(bp);

	return rc;
}

static int bnx2x_set_eeprom(struct net_device *dev,
			    struct ethtool_eeprom *eeprom, u8 *eebuf)
{
	struct bnx2x *bp = netdev_priv(dev);
	int port = BP_PORT(bp);
	int rc = 0;
	u32 ext_phy_config;
	if (!netif_running(dev)) {
		DP(BNX2X_MSG_ETHTOOL | BNX2X_MSG_NVM,
		   "cannot access eeprom when the interface is down\n");
		return -EAGAIN;
	}

	DP(BNX2X_MSG_ETHTOOL | BNX2X_MSG_NVM, "ethtool_eeprom: cmd %d\n"
	   "  magic 0x%x  offset 0x%x (%d)  len 0x%x (%d)\n",
	   eeprom->cmd, eeprom->magic, eeprom->offset, eeprom->offset,
	   eeprom->len, eeprom->len);

	/* parameters already validated in ethtool_set_eeprom */

	/* PHY eeprom can be accessed only by the PMF */
	if ((eeprom->magic >= 0x50485900) && (eeprom->magic <= 0x504859FF) &&
	    !bp->port.pmf) {
		DP(BNX2X_MSG_ETHTOOL | BNX2X_MSG_NVM,
		   "wrong magic or interface is not pmf\n");
		return -EINVAL;
	}

	ext_phy_config =
		SHMEM_RD(bp,
			 dev_info.port_hw_config[port].external_phy_config);

	if (eeprom->magic == 0x50485950) {
		/* 'PHYP' (0x50485950): prepare phy for FW upgrade */
		bnx2x_stats_handle(bp, STATS_EVENT_STOP);

		bnx2x_acquire_phy_lock(bp);
		rc |= bnx2x_link_reset(&bp->link_params,
				       &bp->link_vars, 0);
		if (XGXS_EXT_PHY_TYPE(ext_phy_config) ==
					PORT_HW_CFG_XGXS_EXT_PHY_TYPE_SFX7101)
			bnx2x_set_gpio(bp, MISC_REGISTERS_GPIO_0,
				       MISC_REGISTERS_GPIO_HIGH, port);
		bnx2x_release_phy_lock(bp);
		bnx2x_link_report(bp);

	} else if (eeprom->magic == 0x50485952) {
		/* 'PHYR' (0x50485952): re-init link after FW upgrade */
		if (bp->state == BNX2X_STATE_OPEN) {
			bnx2x_acquire_phy_lock(bp);
			rc |= bnx2x_link_reset(&bp->link_params,
					       &bp->link_vars, 1);

			rc |= bnx2x_phy_init(&bp->link_params,
					     &bp->link_vars);
			bnx2x_release_phy_lock(bp);
			bnx2x_calc_fc_adv(bp);
		}
	} else if (eeprom->magic == 0x53985943) {
		/* 'PHYC' (0x53985943): PHY FW upgrade completed */
		if (XGXS_EXT_PHY_TYPE(ext_phy_config) ==
				       PORT_HW_CFG_XGXS_EXT_PHY_TYPE_SFX7101) {

			/* DSP Remove Download Mode */
			bnx2x_set_gpio(bp, MISC_REGISTERS_GPIO_0,
				       MISC_REGISTERS_GPIO_LOW, port);

			bnx2x_acquire_phy_lock(bp);

			bnx2x_sfx7101_sp_sw_reset(bp,
						&bp->link_params.phy[EXT_PHY1]);

			/* wait 0.5 sec to allow it to run */
			msleep(500);
			bnx2x_ext_phy_hw_reset(bp, port);
			msleep(500);
			bnx2x_release_phy_lock(bp);
		}
	} else
		rc = bnx2x_nvram_write(bp, eeprom->offset, eebuf, eeprom->len);

	return rc;
}

static int bnx2x_get_coalesce(struct net_device *dev,
			      struct ethtool_coalesce *coal)
{
	struct bnx2x *bp = netdev_priv(dev);

	memset(coal, 0, sizeof(struct ethtool_coalesce));

	coal->rx_coalesce_usecs = bp->rx_ticks;
	coal->tx_coalesce_usecs = bp->tx_ticks;

	return 0;
}

static int bnx2x_set_coalesce(struct net_device *dev,
			      struct ethtool_coalesce *coal)
{
	struct bnx2x *bp = netdev_priv(dev);

	bp->rx_ticks = (u16)coal->rx_coalesce_usecs;
	if (bp->rx_ticks > BNX2X_MAX_COALESCE_TOUT)
		bp->rx_ticks = BNX2X_MAX_COALESCE_TOUT;

	bp->tx_ticks = (u16)coal->tx_coalesce_usecs;
	if (bp->tx_ticks > BNX2X_MAX_COALESCE_TOUT)
		bp->tx_ticks = BNX2X_MAX_COALESCE_TOUT;

	if (netif_running(dev))
		bnx2x_update_coalesce(bp);

	return 0;
}

static void bnx2x_get_ringparam(struct net_device *dev,
				struct ethtool_ringparam *ering)
{
	struct bnx2x *bp = netdev_priv(dev);

	ering->rx_max_pending = MAX_RX_AVAIL;

	if (bp->rx_ring_size)
		ering->rx_pending = bp->rx_ring_size;
	else
		ering->rx_pending = MAX_RX_AVAIL;

	ering->tx_max_pending = MAX_TX_AVAIL;
	ering->tx_pending = bp->tx_ring_size;
}

static int bnx2x_set_ringparam(struct net_device *dev,
			       struct ethtool_ringparam *ering)
{
	struct bnx2x *bp = netdev_priv(dev);

	if (bp->recovery_state != BNX2X_RECOVERY_DONE) {
		DP(BNX2X_MSG_ETHTOOL,
		   "Handling parity error recovery. Try again later\n");
		return -EAGAIN;
	}

	if ((ering->rx_pending > MAX_RX_AVAIL) ||
	    (ering->rx_pending < (bp->disable_tpa ? MIN_RX_SIZE_NONTPA :
						    MIN_RX_SIZE_TPA)) ||
	    (ering->tx_pending > MAX_TX_AVAIL) ||
	    (ering->tx_pending <= MAX_SKB_FRAGS + 4)) {
		DP(BNX2X_MSG_ETHTOOL, "Command parameters not supported\n");
		return -EINVAL;
	}

	bp->rx_ring_size = ering->rx_pending;
	bp->tx_ring_size = ering->tx_pending;

	return bnx2x_reload_if_running(dev);
}

static void bnx2x_get_pauseparam(struct net_device *dev,
				 struct ethtool_pauseparam *epause)
{
	struct bnx2x *bp = netdev_priv(dev);
	int cfg_idx = bnx2x_get_link_cfg_idx(bp);
	int cfg_reg;

	epause->autoneg = (bp->link_params.req_flow_ctrl[cfg_idx] ==
			   BNX2X_FLOW_CTRL_AUTO);

	if (!epause->autoneg)
		cfg_reg = bp->link_params.req_flow_ctrl[cfg_idx];
	else
		cfg_reg = bp->link_params.req_fc_auto_adv;

	epause->rx_pause = ((cfg_reg & BNX2X_FLOW_CTRL_RX) ==
			    BNX2X_FLOW_CTRL_RX);
	epause->tx_pause = ((cfg_reg & BNX2X_FLOW_CTRL_TX) ==
			    BNX2X_FLOW_CTRL_TX);

	DP(BNX2X_MSG_ETHTOOL, "ethtool_pauseparam: cmd %d\n"
	   "  autoneg %d  rx_pause %d  tx_pause %d\n",
	   epause->cmd, epause->autoneg, epause->rx_pause, epause->tx_pause);
}

static int bnx2x_set_pauseparam(struct net_device *dev,
				struct ethtool_pauseparam *epause)
{
	struct bnx2x *bp = netdev_priv(dev);
	u32 cfg_idx = bnx2x_get_link_cfg_idx(bp);
	if (IS_MF(bp))
		return 0;

	DP(BNX2X_MSG_ETHTOOL, "ethtool_pauseparam: cmd %d\n"
	   "  autoneg %d  rx_pause %d  tx_pause %d\n",
	   epause->cmd, epause->autoneg, epause->rx_pause, epause->tx_pause);

	bp->link_params.req_flow_ctrl[cfg_idx] = BNX2X_FLOW_CTRL_AUTO;

	if (epause->rx_pause)
		bp->link_params.req_flow_ctrl[cfg_idx] |= BNX2X_FLOW_CTRL_RX;

	if (epause->tx_pause)
		bp->link_params.req_flow_ctrl[cfg_idx] |= BNX2X_FLOW_CTRL_TX;

	if (bp->link_params.req_flow_ctrl[cfg_idx] == BNX2X_FLOW_CTRL_AUTO)
		bp->link_params.req_flow_ctrl[cfg_idx] = BNX2X_FLOW_CTRL_NONE;

	if (epause->autoneg) {
		if (!(bp->port.supported[cfg_idx] & SUPPORTED_Autoneg)) {
			DP(BNX2X_MSG_ETHTOOL, "autoneg not supported\n");
			return -EINVAL;
		}

		if (bp->link_params.req_line_speed[cfg_idx] == SPEED_AUTO_NEG) {
			bp->link_params.req_flow_ctrl[cfg_idx] =
				BNX2X_FLOW_CTRL_AUTO;
		}
	}

	DP(BNX2X_MSG_ETHTOOL,
	   "req_flow_ctrl 0x%x\n", bp->link_params.req_flow_ctrl[cfg_idx]);

	if (netif_running(dev)) {
		bnx2x_stats_handle(bp, STATS_EVENT_STOP);
		bnx2x_link_set(bp);
	}

	return 0;
}

static const struct {
	char string[ETH_GSTRING_LEN];
} bnx2x_tests_str_arr[BNX2X_NUM_TESTS] = {
	{ "register_test (offline)" },
	{ "memory_test (offline)" },
	{ "loopback_test (offline)" },
	{ "nvram_test (online)" },
	{ "interrupt_test (online)" },
	{ "link_test (online)" },
	{ "idle check (online)" }
};

enum {
	BNX2X_CHIP_E1_OFST = 0,
	BNX2X_CHIP_E1H_OFST,
	BNX2X_CHIP_E2_OFST,
	BNX2X_CHIP_E3_OFST,
	BNX2X_CHIP_E3B0_OFST,
	BNX2X_CHIP_MAX_OFST
};

#define BNX2X_CHIP_MASK_E1	(1 << BNX2X_CHIP_E1_OFST)
#define BNX2X_CHIP_MASK_E1H	(1 << BNX2X_CHIP_E1H_OFST)
#define BNX2X_CHIP_MASK_E2	(1 << BNX2X_CHIP_E2_OFST)
#define BNX2X_CHIP_MASK_E3	(1 << BNX2X_CHIP_E3_OFST)
#define BNX2X_CHIP_MASK_E3B0	(1 << BNX2X_CHIP_E3B0_OFST)

#define BNX2X_CHIP_MASK_ALL	((1 << BNX2X_CHIP_MAX_OFST) - 1)
#define BNX2X_CHIP_MASK_E1X	(BNX2X_CHIP_MASK_E1 | BNX2X_CHIP_MASK_E1H)

static int bnx2x_test_registers(struct bnx2x *bp)
{
	int idx, i, rc = -ENODEV;
	u32 wr_val = 0, hw;
	int port = BP_PORT(bp);
	static const struct {
		u32 hw;
		u32 offset0;
		u32 offset1;
		u32 mask;
	} reg_tbl[] = {
/* 0 */		{ BNX2X_CHIP_MASK_ALL,
			BRB1_REG_PAUSE_LOW_THRESHOLD_0,	4, 0x000003ff },
		{ BNX2X_CHIP_MASK_ALL,
			DORQ_REG_DB_ADDR0,		4, 0xffffffff },
		{ BNX2X_CHIP_MASK_E1X,
			HC_REG_AGG_INT_0,		4, 0x000003ff },
		{ BNX2X_CHIP_MASK_ALL,
			PBF_REG_MAC_IF0_ENABLE,		4, 0x00000001 },
		{ BNX2X_CHIP_MASK_E1X | BNX2X_CHIP_MASK_E2 | BNX2X_CHIP_MASK_E3,
			PBF_REG_P0_INIT_CRD,		4, 0x000007ff },
		{ BNX2X_CHIP_MASK_E3B0,
			PBF_REG_INIT_CRD_Q0,		4, 0x000007ff },
		{ BNX2X_CHIP_MASK_ALL,
			PRS_REG_CID_PORT_0,		4, 0x00ffffff },
		{ BNX2X_CHIP_MASK_ALL,
			PXP2_REG_PSWRQ_CDU0_L2P,	4, 0x000fffff },
		{ BNX2X_CHIP_MASK_ALL,
			PXP2_REG_RQ_CDU0_EFIRST_MEM_ADDR, 8, 0x0003ffff },
		{ BNX2X_CHIP_MASK_ALL,
			PXP2_REG_PSWRQ_TM0_L2P,		4, 0x000fffff },
/* 10 */	{ BNX2X_CHIP_MASK_ALL,
			PXP2_REG_RQ_USDM0_EFIRST_MEM_ADDR, 8, 0x0003ffff },
		{ BNX2X_CHIP_MASK_ALL,
			PXP2_REG_PSWRQ_TSDM0_L2P,	4, 0x000fffff },
		{ BNX2X_CHIP_MASK_ALL,
			QM_REG_CONNNUM_0,		4, 0x000fffff },
		{ BNX2X_CHIP_MASK_ALL,
			TM_REG_LIN0_MAX_ACTIVE_CID,	4, 0x0003ffff },
		{ BNX2X_CHIP_MASK_ALL,
			SRC_REG_KEYRSS0_0,		40, 0xffffffff },
		{ BNX2X_CHIP_MASK_ALL,
			SRC_REG_KEYRSS0_7,		40, 0xffffffff },
		{ BNX2X_CHIP_MASK_ALL,
			XCM_REG_WU_DA_SET_TMR_CNT_FLG_CMD00, 4, 0x00000001 },
		{ BNX2X_CHIP_MASK_ALL,
			XCM_REG_WU_DA_CNT_CMD00,	4, 0x00000003 },
		{ BNX2X_CHIP_MASK_ALL,
			XCM_REG_GLB_DEL_ACK_MAX_CNT_0,	4, 0x000000ff },
		{ BNX2X_CHIP_MASK_ALL,
			NIG_REG_LLH0_T_BIT,		4, 0x00000001 },
/* 20 */	{ BNX2X_CHIP_MASK_E1X | BNX2X_CHIP_MASK_E2,
			NIG_REG_EMAC0_IN_EN,		4, 0x00000001 },
		{ BNX2X_CHIP_MASK_E1X | BNX2X_CHIP_MASK_E2,
			NIG_REG_BMAC0_IN_EN,		4, 0x00000001 },
		{ BNX2X_CHIP_MASK_ALL,
			NIG_REG_XCM0_OUT_EN,		4, 0x00000001 },
		{ BNX2X_CHIP_MASK_ALL,
			NIG_REG_BRB0_OUT_EN,		4, 0x00000001 },
		{ BNX2X_CHIP_MASK_ALL,
			NIG_REG_LLH0_XCM_MASK,		4, 0x00000007 },
		{ BNX2X_CHIP_MASK_ALL,
			NIG_REG_LLH0_ACPI_PAT_6_LEN,	68, 0x000000ff },
		{ BNX2X_CHIP_MASK_ALL,
			NIG_REG_LLH0_ACPI_PAT_0_CRC,	68, 0xffffffff },
		{ BNX2X_CHIP_MASK_ALL,
			NIG_REG_LLH0_DEST_MAC_0_0,	160, 0xffffffff },
		{ BNX2X_CHIP_MASK_ALL,
			NIG_REG_LLH0_DEST_IP_0_1,	160, 0xffffffff },
		{ BNX2X_CHIP_MASK_ALL,
			NIG_REG_LLH0_IPV4_IPV6_0,	160, 0x00000001 },
/* 30 */	{ BNX2X_CHIP_MASK_ALL,
			NIG_REG_LLH0_DEST_UDP_0,	160, 0x0000ffff },
		{ BNX2X_CHIP_MASK_ALL,
			NIG_REG_LLH0_DEST_TCP_0,	160, 0x0000ffff },
		{ BNX2X_CHIP_MASK_ALL,
			NIG_REG_LLH0_VLAN_ID_0,	160, 0x00000fff },
		{ BNX2X_CHIP_MASK_E1X | BNX2X_CHIP_MASK_E2,
			NIG_REG_XGXS_SERDES0_MODE_SEL,	4, 0x00000001 },
		{ BNX2X_CHIP_MASK_ALL,
			NIG_REG_LED_CONTROL_OVERRIDE_TRAFFIC_P0, 4, 0x00000001},
		{ BNX2X_CHIP_MASK_ALL,
			NIG_REG_STATUS_INTERRUPT_PORT0,	4, 0x07ffffff },
		{ BNX2X_CHIP_MASK_E1X | BNX2X_CHIP_MASK_E2,
			NIG_REG_XGXS0_CTRL_EXTREMOTEMDIOST, 24, 0x00000001 },
		{ BNX2X_CHIP_MASK_E1X | BNX2X_CHIP_MASK_E2,
			NIG_REG_SERDES0_CTRL_PHY_ADDR,	16, 0x0000001f },

		{ BNX2X_CHIP_MASK_ALL, 0xffffffff, 0, 0x00000000 }
	};

	if (!netif_running(bp->dev)) {
		DP(BNX2X_MSG_ETHTOOL | BNX2X_MSG_NVM,
		   "cannot access eeprom when the interface is down\n");
		return rc;
	}

	if (CHIP_IS_E1(bp))
		hw = BNX2X_CHIP_MASK_E1;
	else if (CHIP_IS_E1H(bp))
		hw = BNX2X_CHIP_MASK_E1H;
	else if (CHIP_IS_E2(bp))
		hw = BNX2X_CHIP_MASK_E2;
	else if (CHIP_IS_E3B0(bp))
		hw = BNX2X_CHIP_MASK_E3B0;
	else /* e3 A0 */
		hw = BNX2X_CHIP_MASK_E3;

	/* Repeat the test twice:
	   First by writing 0x00000000, second by writing 0xffffffff */
	for (idx = 0; idx < 2; idx++) {

		switch (idx) {
		case 0:
			wr_val = 0;
			break;
		case 1:
			wr_val = 0xffffffff;
			break;
		}

		for (i = 0; reg_tbl[i].offset0 != 0xffffffff; i++) {
			u32 offset, mask, save_val, val;
			if (!(hw & reg_tbl[i].hw))
				continue;

			offset = reg_tbl[i].offset0 + port*reg_tbl[i].offset1;
			mask = reg_tbl[i].mask;

			save_val = REG_RD(bp, offset);

			REG_WR(bp, offset, wr_val & mask);

			val = REG_RD(bp, offset);

			/* Restore the original register's value */
			REG_WR(bp, offset, save_val);

			/* verify value is as expected */
			if ((val & mask) != (wr_val & mask)) {
				DP(BNX2X_MSG_ETHTOOL,
				   "offset 0x%x: val 0x%x != 0x%x mask 0x%x\n",
				   offset, val, wr_val, mask);
				goto test_reg_exit;
			}
		}
	}

	rc = 0;

test_reg_exit:
	return rc;
}

static int bnx2x_test_memory(struct bnx2x *bp)
{
	int i, j, rc = -ENODEV;
	u32 val, index;
	static const struct {
		u32 offset;
		int size;
	} mem_tbl[] = {
		{ CCM_REG_XX_DESCR_TABLE,   CCM_REG_XX_DESCR_TABLE_SIZE },
		{ CFC_REG_ACTIVITY_COUNTER, CFC_REG_ACTIVITY_COUNTER_SIZE },
		{ CFC_REG_LINK_LIST,        CFC_REG_LINK_LIST_SIZE },
		{ DMAE_REG_CMD_MEM,         DMAE_REG_CMD_MEM_SIZE },
		{ TCM_REG_XX_DESCR_TABLE,   TCM_REG_XX_DESCR_TABLE_SIZE },
		{ UCM_REG_XX_DESCR_TABLE,   UCM_REG_XX_DESCR_TABLE_SIZE },
		{ XCM_REG_XX_DESCR_TABLE,   XCM_REG_XX_DESCR_TABLE_SIZE },

		{ 0xffffffff, 0 }
	};

	static const struct {
		char *name;
		u32 offset;
		u32 hw_mask[BNX2X_CHIP_MAX_OFST];
	} prty_tbl[] = {
		{ "CCM_PRTY_STS",  CCM_REG_CCM_PRTY_STS,
			{0x3ffc0, 0,   0, 0} },
		{ "CFC_PRTY_STS",  CFC_REG_CFC_PRTY_STS,
			{0x2,     0x2, 0, 0} },
		{ "DMAE_PRTY_STS", DMAE_REG_DMAE_PRTY_STS,
			{0,       0,   0, 0} },
		{ "TCM_PRTY_STS",  TCM_REG_TCM_PRTY_STS,
			{0x3ffc0, 0,   0, 0} },
		{ "UCM_PRTY_STS",  UCM_REG_UCM_PRTY_STS,
			{0x3ffc0, 0,   0, 0} },
		{ "XCM_PRTY_STS",  XCM_REG_XCM_PRTY_STS,
			{0x3ffc1, 0,   0, 0} },

		{ NULL, 0xffffffff, {0, 0, 0, 0} }
	};

	if (!netif_running(bp->dev)) {
		DP(BNX2X_MSG_ETHTOOL | BNX2X_MSG_NVM,
		   "cannot access eeprom when the interface is down\n");
		return rc;
	}

	if (CHIP_IS_E1(bp))
		index = BNX2X_CHIP_E1_OFST;
	else if (CHIP_IS_E1H(bp))
		index = BNX2X_CHIP_E1H_OFST;
	else if (CHIP_IS_E2(bp))
		index = BNX2X_CHIP_E2_OFST;
	else /* e3 */
		index = BNX2X_CHIP_E3_OFST;

	/* pre-Check the parity status */
	for (i = 0; prty_tbl[i].offset != 0xffffffff; i++) {
		val = REG_RD(bp, prty_tbl[i].offset);
		if (val & ~(prty_tbl[i].hw_mask[index])) {
			DP(BNX2X_MSG_ETHTOOL,
			   "%s is 0x%x\n", prty_tbl[i].name, val);
			goto test_mem_exit;
		}
	}

	/* Go through all the memories */
	for (i = 0; mem_tbl[i].offset != 0xffffffff; i++)
		for (j = 0; j < mem_tbl[i].size; j++)
			REG_RD(bp, mem_tbl[i].offset + j*4);

	/* Check the parity status */
	for (i = 0; prty_tbl[i].offset != 0xffffffff; i++) {
		val = REG_RD(bp, prty_tbl[i].offset);
		if (val & ~(prty_tbl[i].hw_mask[index])) {
			DP(BNX2X_MSG_ETHTOOL,
			   "%s is 0x%x\n", prty_tbl[i].name, val);
			goto test_mem_exit;
		}
	}

	rc = 0;

test_mem_exit:
	return rc;
}

static void bnx2x_wait_for_link(struct bnx2x *bp, u8 link_up, u8 is_serdes)
{
	int cnt = 1400;

	if (link_up) {
		while (bnx2x_link_test(bp, is_serdes) && cnt--)
			msleep(20);

		if (cnt <= 0 && bnx2x_link_test(bp, is_serdes))
			DP(BNX2X_MSG_ETHTOOL, "Timeout waiting for link up\n");
	}
}

static int bnx2x_run_loopback(struct bnx2x *bp, int loopback_mode)
{
	unsigned int pkt_size, num_pkts, i;
	struct sk_buff *skb;
	unsigned char *packet;
	struct bnx2x_fastpath *fp_rx = &bp->fp[0];
	struct bnx2x_fastpath *fp_tx = &bp->fp[0];
	struct bnx2x_fp_txdata *txdata = &fp_tx->txdata[0];
	u16 tx_start_idx, tx_idx;
	u16 rx_start_idx, rx_idx;
	u16 pkt_prod, bd_prod;
	struct sw_tx_bd *tx_buf;
	struct eth_tx_start_bd *tx_start_bd;
	struct eth_tx_parse_bd_e1x  *pbd_e1x = NULL;
	struct eth_tx_parse_bd_e2  *pbd_e2 = NULL;
	dma_addr_t mapping;
	union eth_rx_cqe *cqe;
	u8 cqe_fp_flags, cqe_fp_type;
	struct sw_rx_bd *rx_buf;
	u16 len;
	int rc = -ENODEV;
	u8 *data;
	struct netdev_queue *txq = netdev_get_tx_queue(bp->dev, txdata->txq_index);

	/* check the loopback mode */
	switch (loopback_mode) {
	case BNX2X_PHY_LOOPBACK:
		if (bp->link_params.loopback_mode != LOOPBACK_XGXS)
			return -EINVAL;
		break;
	case BNX2X_MAC_LOOPBACK:
		if (CHIP_IS_E3(bp)) {
			int cfg_idx = bnx2x_get_link_cfg_idx(bp);
			if (bp->port.supported[cfg_idx] &
			    (SUPPORTED_10000baseT_Full |
			     SUPPORTED_20000baseMLD2_Full |
			     SUPPORTED_20000baseKR2_Full))
				bp->link_params.loopback_mode = LOOPBACK_XMAC;
			else
				bp->link_params.loopback_mode = LOOPBACK_UMAC;
		} else
			bp->link_params.loopback_mode = LOOPBACK_BMAC;

		bnx2x_phy_init(&bp->link_params, &bp->link_vars);
		break;
	default:
		DP(BNX2X_MSG_ETHTOOL, "Command parameters not supported\n");
		return -EINVAL;
	}

	/* prepare the loopback packet */
	pkt_size = (((bp->dev->mtu < ETH_MAX_PACKET_SIZE) ?
		     bp->dev->mtu : ETH_MAX_PACKET_SIZE) + ETH_HLEN);
	skb = netdev_alloc_skb(bp->dev, fp_rx->rx_buf_size);
	if (!skb) {
		DP(BNX2X_MSG_ETHTOOL, "Can't allocate skb\n");
		rc = -ENOMEM;
		goto test_loopback_exit;
	}
	packet = skb_put(skb, pkt_size);
	memcpy(packet, bp->dev->dev_addr, ETH_ALEN);
	memset(packet + ETH_ALEN, 0, ETH_ALEN);
	memset(packet + 2*ETH_ALEN, 0x77, (ETH_HLEN - 2*ETH_ALEN));
	for (i = ETH_HLEN; i < pkt_size; i++)
		packet[i] = (unsigned char) (i & 0xff);
	mapping = dma_map_single(&bp->pdev->dev, skb->data,
				 skb_headlen(skb), DMA_TO_DEVICE);
	if (unlikely(dma_mapping_error(&bp->pdev->dev, mapping))) {
		rc = -ENOMEM;
		dev_kfree_skb(skb);
		DP(BNX2X_MSG_ETHTOOL, "Unable to map SKB\n");
		goto test_loopback_exit;
	}

	/* send the loopback packet */
	num_pkts = 0;
	tx_start_idx = le16_to_cpu(*txdata->tx_cons_sb);
	rx_start_idx = le16_to_cpu(*fp_rx->rx_cons_sb);

	netdev_tx_sent_queue(txq, skb->len);

	pkt_prod = txdata->tx_pkt_prod++;
	tx_buf = &txdata->tx_buf_ring[TX_BD(pkt_prod)];
	tx_buf->first_bd = txdata->tx_bd_prod;
	tx_buf->skb = skb;
	tx_buf->flags = 0;

	bd_prod = TX_BD(txdata->tx_bd_prod);
	tx_start_bd = &txdata->tx_desc_ring[bd_prod].start_bd;
	tx_start_bd->addr_hi = cpu_to_le32(U64_HI(mapping));
	tx_start_bd->addr_lo = cpu_to_le32(U64_LO(mapping));
	tx_start_bd->nbd = cpu_to_le16(2); /* start + pbd */
	tx_start_bd->nbytes = cpu_to_le16(skb_headlen(skb));
	tx_start_bd->vlan_or_ethertype = cpu_to_le16(pkt_prod);
	tx_start_bd->bd_flags.as_bitfield = ETH_TX_BD_FLAGS_START_BD;
	SET_FLAG(tx_start_bd->general_data,
		 ETH_TX_START_BD_ETH_ADDR_TYPE,
		 UNICAST_ADDRESS);
	SET_FLAG(tx_start_bd->general_data,
		 ETH_TX_START_BD_HDR_NBDS,
		 1);

	/* turn on parsing and get a BD */
	bd_prod = TX_BD(NEXT_TX_IDX(bd_prod));

	pbd_e1x = &txdata->tx_desc_ring[bd_prod].parse_bd_e1x;
	pbd_e2 = &txdata->tx_desc_ring[bd_prod].parse_bd_e2;

	memset(pbd_e2, 0, sizeof(struct eth_tx_parse_bd_e2));
	memset(pbd_e1x, 0, sizeof(struct eth_tx_parse_bd_e1x));

	wmb();

	txdata->tx_db.data.prod += 2;
	barrier();
	DOORBELL(bp, txdata->cid, txdata->tx_db.raw);

	mmiowb();
	barrier();

	num_pkts++;
	txdata->tx_bd_prod += 2; /* start + pbd */

	udelay(100);

	tx_idx = le16_to_cpu(*txdata->tx_cons_sb);
	if (tx_idx != tx_start_idx + num_pkts)
		goto test_loopback_exit;

	/* Unlike HC IGU won't generate an interrupt for status block
	 * updates that have been performed while interrupts were
	 * disabled.
	 */
	if (bp->common.int_block == INT_BLOCK_IGU) {
		/* Disable local BHes to prevent a dead-lock situation between
		 * sch_direct_xmit() and bnx2x_run_loopback() (calling
		 * bnx2x_tx_int()), as both are taking netif_tx_lock().
		 */
		local_bh_disable();
		bnx2x_tx_int(bp, txdata);
		local_bh_enable();
	}

	rx_idx = le16_to_cpu(*fp_rx->rx_cons_sb);
	if (rx_idx != rx_start_idx + num_pkts)
		goto test_loopback_exit;

	cqe = &fp_rx->rx_comp_ring[RCQ_BD(fp_rx->rx_comp_cons)];
	cqe_fp_flags = cqe->fast_path_cqe.type_error_flags;
	cqe_fp_type = cqe_fp_flags & ETH_FAST_PATH_RX_CQE_TYPE;
	if (!CQE_TYPE_FAST(cqe_fp_type) || (cqe_fp_flags & ETH_RX_ERROR_FALGS))
		goto test_loopback_rx_exit;

	len = le16_to_cpu(cqe->fast_path_cqe.pkt_len_or_gro_seg_len);
	if (len != pkt_size)
		goto test_loopback_rx_exit;

	rx_buf = &fp_rx->rx_buf_ring[RX_BD(fp_rx->rx_bd_cons)];
	dma_sync_single_for_cpu(&bp->pdev->dev,
				   dma_unmap_addr(rx_buf, mapping),
				   fp_rx->rx_buf_size, DMA_FROM_DEVICE);
	data = rx_buf->data + NET_SKB_PAD + cqe->fast_path_cqe.placement_offset;
	for (i = ETH_HLEN; i < pkt_size; i++)
		if (*(data + i) != (unsigned char) (i & 0xff))
			goto test_loopback_rx_exit;

	rc = 0;

test_loopback_rx_exit:

	fp_rx->rx_bd_cons = NEXT_RX_IDX(fp_rx->rx_bd_cons);
	fp_rx->rx_bd_prod = NEXT_RX_IDX(fp_rx->rx_bd_prod);
	fp_rx->rx_comp_cons = NEXT_RCQ_IDX(fp_rx->rx_comp_cons);
	fp_rx->rx_comp_prod = NEXT_RCQ_IDX(fp_rx->rx_comp_prod);

	/* Update producers */
	bnx2x_update_rx_prod(bp, fp_rx, fp_rx->rx_bd_prod, fp_rx->rx_comp_prod,
			     fp_rx->rx_sge_prod);

test_loopback_exit:
	bp->link_params.loopback_mode = LOOPBACK_NONE;

	return rc;
}

static int bnx2x_test_loopback(struct bnx2x *bp)
{
	int rc = 0, res;

	if (BP_NOMCP(bp))
		return rc;

	if (!netif_running(bp->dev))
		return BNX2X_LOOPBACK_FAILED;

	bnx2x_netif_stop(bp, 1);
	bnx2x_acquire_phy_lock(bp);

	res = bnx2x_run_loopback(bp, BNX2X_PHY_LOOPBACK);
	if (res) {
		DP(BNX2X_MSG_ETHTOOL, "  PHY loopback failed  (res %d)\n", res);
		rc |= BNX2X_PHY_LOOPBACK_FAILED;
	}

	res = bnx2x_run_loopback(bp, BNX2X_MAC_LOOPBACK);
	if (res) {
		DP(BNX2X_MSG_ETHTOOL, "  MAC loopback failed  (res %d)\n", res);
		rc |= BNX2X_MAC_LOOPBACK_FAILED;
	}

	bnx2x_release_phy_lock(bp);
	bnx2x_netif_start(bp);

	return rc;
}

#define CRC32_RESIDUAL			0xdebb20e3

static int bnx2x_test_nvram(struct bnx2x *bp)
{
	static const struct {
		int offset;
		int size;
	} nvram_tbl[] = {
		{     0,  0x14 }, /* bootstrap */
		{  0x14,  0xec }, /* dir */
		{ 0x100, 0x350 }, /* manuf_info */
		{ 0x450,  0xf0 }, /* feature_info */
		{ 0x640,  0x64 }, /* upgrade_key_info */
		{ 0x708,  0x70 }, /* manuf_key_info */
		{     0,     0 }
	};
	__be32 *buf;
	u8 *data;
	int i, rc;
	u32 magic, crc;

	if (BP_NOMCP(bp))
		return 0;

	buf = kmalloc(0x350, GFP_KERNEL);
	if (!buf) {
		DP(BNX2X_MSG_ETHTOOL | BNX2X_MSG_NVM, "kmalloc failed\n");
		rc = -ENOMEM;
		goto test_nvram_exit;
	}
	data = (u8 *)buf;

	rc = bnx2x_nvram_read(bp, 0, data, 4);
	if (rc) {
		DP(BNX2X_MSG_ETHTOOL | BNX2X_MSG_NVM,
		   "magic value read (rc %d)\n", rc);
		goto test_nvram_exit;
	}

	magic = be32_to_cpu(buf[0]);
	if (magic != 0x669955aa) {
		DP(BNX2X_MSG_ETHTOOL | BNX2X_MSG_NVM,
		   "wrong magic value (0x%08x)\n", magic);
		rc = -ENODEV;
		goto test_nvram_exit;
	}

	for (i = 0; nvram_tbl[i].size; i++) {

		rc = bnx2x_nvram_read(bp, nvram_tbl[i].offset, data,
				      nvram_tbl[i].size);
		if (rc) {
			DP(BNX2X_MSG_ETHTOOL | BNX2X_MSG_NVM,
			   "nvram_tbl[%d] read data (rc %d)\n", i, rc);
			goto test_nvram_exit;
		}

		crc = ether_crc_le(nvram_tbl[i].size, data);
		if (crc != CRC32_RESIDUAL) {
			DP(BNX2X_MSG_ETHTOOL | BNX2X_MSG_NVM,
			   "nvram_tbl[%d] wrong crc value (0x%08x)\n", i, crc);
			rc = -ENODEV;
			goto test_nvram_exit;
		}
	}

test_nvram_exit:
	kfree(buf);
	return rc;
}

/* Send an EMPTY ramrod on the first queue */
static int bnx2x_test_intr(struct bnx2x *bp)
{
	struct bnx2x_queue_state_params params = {NULL};

	if (!netif_running(bp->dev)) {
		DP(BNX2X_MSG_ETHTOOL | BNX2X_MSG_NVM,
		   "cannot access eeprom when the interface is down\n");
		return -ENODEV;
	}

	params.q_obj = &bp->fp->q_obj;
	params.cmd = BNX2X_Q_CMD_EMPTY;

	__set_bit(RAMROD_COMP_WAIT, &params.ramrod_flags);

	return bnx2x_queue_state_change(bp, &params);
}

static void bnx2x_self_test(struct net_device *dev,
			    struct ethtool_test *etest, u64 *buf)
{
	struct bnx2x *bp = netdev_priv(dev);
	u8 is_serdes;
	if (bp->recovery_state != BNX2X_RECOVERY_DONE) {
		netdev_err(bp->dev,
			   "Handling parity error recovery. Try again later\n");
		etest->flags |= ETH_TEST_FL_FAILED;
		return;
	}

	memset(buf, 0, sizeof(u64) * BNX2X_NUM_TESTS);

	if (!netif_running(dev))
		return;

	/* offline tests are not supported in MF mode */
	if (IS_MF(bp))
		etest->flags &= ~ETH_TEST_FL_OFFLINE;
	is_serdes = (bp->link_vars.link_status & LINK_STATUS_SERDES_LINK) > 0;

	if (etest->flags & ETH_TEST_FL_OFFLINE) {
		int port = BP_PORT(bp);
		u32 val;
		u8 link_up;

		/* save current value of input enable for TX port IF */
		val = REG_RD(bp, NIG_REG_EGRESS_UMP0_IN_EN + port*4);
		/* disable input for TX port IF */
		REG_WR(bp, NIG_REG_EGRESS_UMP0_IN_EN + port*4, 0);

		link_up = bp->link_vars.link_up;

		bnx2x_nic_unload(bp, UNLOAD_NORMAL);
		bnx2x_nic_load(bp, LOAD_DIAG);
		/* wait until link state is restored */
		bnx2x_wait_for_link(bp, 1, is_serdes);

		if (bnx2x_test_registers(bp) != 0) {
			buf[0] = 1;
			etest->flags |= ETH_TEST_FL_FAILED;
		}
		if (bnx2x_test_memory(bp) != 0) {
			buf[1] = 1;
			etest->flags |= ETH_TEST_FL_FAILED;
		}

		buf[2] = bnx2x_test_loopback(bp);
		if (buf[2] != 0)
			etest->flags |= ETH_TEST_FL_FAILED;

		bnx2x_nic_unload(bp, UNLOAD_NORMAL);

		/* restore input for TX port IF */
		REG_WR(bp, NIG_REG_EGRESS_UMP0_IN_EN + port*4, val);

		bnx2x_nic_load(bp, LOAD_NORMAL);
		/* wait until link state is restored */
		bnx2x_wait_for_link(bp, link_up, is_serdes);
	}
	if (bnx2x_test_nvram(bp) != 0) {
		buf[3] = 1;
		etest->flags |= ETH_TEST_FL_FAILED;
	}
	if (bnx2x_test_intr(bp) != 0) {
		buf[4] = 1;
		etest->flags |= ETH_TEST_FL_FAILED;
	}

	if (bnx2x_link_test(bp, is_serdes) != 0) {
		buf[5] = 1;
		etest->flags |= ETH_TEST_FL_FAILED;
	}

#ifdef BNX2X_EXTRA_DEBUG
	bnx2x_panic_dump(bp);
#endif
}

#define IS_PORT_STAT(i) \
	((bnx2x_stats_arr[i].flags & STATS_FLAGS_BOTH) == STATS_FLAGS_PORT)
#define IS_FUNC_STAT(i)		(bnx2x_stats_arr[i].flags & STATS_FLAGS_FUNC)
#define IS_MF_MODE_STAT(bp) \
			(IS_MF(bp) && !(bp->msg_enable & BNX2X_MSG_STATS))

/* ethtool statistics are displayed for all regular ethernet queues and the
 * fcoe L2 queue if not disabled
 */
static inline int bnx2x_num_stat_queues(struct bnx2x *bp)
{
	return BNX2X_NUM_ETH_QUEUES(bp);
}

static int bnx2x_get_sset_count(struct net_device *dev, int stringset)
{
	struct bnx2x *bp = netdev_priv(dev);
	int i, num_stats;

	switch (stringset) {
	case ETH_SS_STATS:
		if (is_multi(bp)) {
			num_stats = bnx2x_num_stat_queues(bp) *
						BNX2X_NUM_Q_STATS;
		} else
			num_stats = 0;
		if (IS_MF_MODE_STAT(bp)) {
			for (i = 0; i < BNX2X_NUM_STATS; i++)
				if (IS_FUNC_STAT(i))
					num_stats++;
		} else
			num_stats += BNX2X_NUM_STATS;

		return num_stats;

	case ETH_SS_TEST:
		return BNX2X_NUM_TESTS;

	default:
		return -EINVAL;
	}
}

static void bnx2x_get_strings(struct net_device *dev, u32 stringset, u8 *buf)
{
	struct bnx2x *bp = netdev_priv(dev);
	int i, j, k;
	char queue_name[MAX_QUEUE_NAME_LEN+1];

	switch (stringset) {
	case ETH_SS_STATS:
		k = 0;
		if (is_multi(bp)) {
			for_each_eth_queue(bp, i) {
				memset(queue_name, 0, sizeof(queue_name));
				sprintf(queue_name, "%d", i);
				for (j = 0; j < BNX2X_NUM_Q_STATS; j++)
					snprintf(buf + (k + j)*ETH_GSTRING_LEN,
						ETH_GSTRING_LEN,
						bnx2x_q_stats_arr[j].string,
						queue_name);
				k += BNX2X_NUM_Q_STATS;
			}
		}


		for (i = 0, j = 0; i < BNX2X_NUM_STATS; i++) {
			if (IS_MF_MODE_STAT(bp) && IS_PORT_STAT(i))
				continue;
			strcpy(buf + (k + j)*ETH_GSTRING_LEN,
				   bnx2x_stats_arr[i].string);
			j++;
		}

		break;

	case ETH_SS_TEST:
		memcpy(buf, bnx2x_tests_str_arr, sizeof(bnx2x_tests_str_arr));
		break;
	}
}

static void bnx2x_get_ethtool_stats(struct net_device *dev,
				    struct ethtool_stats *stats, u64 *buf)
{
	struct bnx2x *bp = netdev_priv(dev);
	u32 *hw_stats, *offset;
	int i, j, k = 0;

	if (is_multi(bp)) {
		for_each_eth_queue(bp, i) {
			hw_stats = (u32 *)&bp->fp[i].eth_q_stats;
			for (j = 0; j < BNX2X_NUM_Q_STATS; j++) {
				if (bnx2x_q_stats_arr[j].size == 0) {
					/* skip this counter */
					buf[k + j] = 0;
					continue;
				}
				offset = (hw_stats +
					  bnx2x_q_stats_arr[j].offset);
				if (bnx2x_q_stats_arr[j].size == 4) {
					/* 4-byte counter */
					buf[k + j] = (u64) *offset;
					continue;
				}
				/* 8-byte counter */
				buf[k + j] = HILO_U64(*offset, *(offset + 1));
			}
			k += BNX2X_NUM_Q_STATS;
		}
	}

	hw_stats = (u32 *)&bp->eth_stats;
	for (i = 0, j = 0; i < BNX2X_NUM_STATS; i++) {
		if (IS_MF_MODE_STAT(bp) && IS_PORT_STAT(i))
			continue;
		if (bnx2x_stats_arr[i].size == 0) {
			/* skip this counter */
			buf[k + j] = 0;
			j++;
			continue;
		}
		offset = (hw_stats + bnx2x_stats_arr[i].offset);
		if (bnx2x_stats_arr[i].size == 4) {
			/* 4-byte counter */
			buf[k + j] = (u64) *offset;
			j++;
			continue;
		}
		/* 8-byte counter */
		buf[k + j] = HILO_U64(*offset, *(offset + 1));
		j++;
	}
}

static int bnx2x_set_phys_id(struct net_device *dev,
			     enum ethtool_phys_id_state state)
{
	struct bnx2x *bp = netdev_priv(dev);

	if (!netif_running(dev)) {
		DP(BNX2X_MSG_ETHTOOL | BNX2X_MSG_NVM,
		   "cannot access eeprom when the interface is down\n");
		return -EAGAIN;
	}

	if (!bp->port.pmf) {
		DP(BNX2X_MSG_ETHTOOL, "Interface is not pmf\n");
		return -EOPNOTSUPP;
	}

	switch (state) {
	case ETHTOOL_ID_ACTIVE:
		return 1;	/* cycle on/off once per second */

	case ETHTOOL_ID_ON:
		bnx2x_set_led(&bp->link_params, &bp->link_vars,
			      LED_MODE_ON, SPEED_1000);
		break;

	case ETHTOOL_ID_OFF:
		bnx2x_set_led(&bp->link_params, &bp->link_vars,
			      LED_MODE_FRONT_PANEL_OFF, 0);

		break;

	case ETHTOOL_ID_INACTIVE:
		bnx2x_set_led(&bp->link_params, &bp->link_vars,
			      LED_MODE_OPER,
			      bp->link_vars.line_speed);
	}

	return 0;
}

static int bnx2x_get_rxnfc(struct net_device *dev, struct ethtool_rxnfc *info,
			   u32 *rules __always_unused)
{
	struct bnx2x *bp = netdev_priv(dev);

	switch (info->cmd) {
	case ETHTOOL_GRXRINGS:
		info->data = BNX2X_NUM_ETH_QUEUES(bp);
		return 0;

	default:
		DP(BNX2X_MSG_ETHTOOL, "Command parameters not supported\n");
		return -EOPNOTSUPP;
	}
}

static u32 bnx2x_get_rxfh_indir_size(struct net_device *dev)
{
	struct bnx2x *bp = netdev_priv(dev);

	return (bp->multi_mode == ETH_RSS_MODE_DISABLED ?
		0 : T_ETH_INDIRECTION_TABLE_SIZE);
}

static int bnx2x_get_rxfh_indir(struct net_device *dev, u32 *indir)
{
	struct bnx2x *bp = netdev_priv(dev);
	u8 ind_table[T_ETH_INDIRECTION_TABLE_SIZE] = {0};
	size_t i;

	/* Get the current configuration of the RSS indirection table */
	bnx2x_get_rss_ind_table(&bp->rss_conf_obj, ind_table);

	/*
	 * We can't use a memcpy() as an internal storage of an
	 * indirection table is a u8 array while indir->ring_index
	 * points to an array of u32.
	 *
	 * Indirection table contains the FW Client IDs, so we need to
	 * align the returned table to the Client ID of the leading RSS
	 * queue.
	 */
	for (i = 0; i < T_ETH_INDIRECTION_TABLE_SIZE; i++)
		indir[i] = ind_table[i] - bp->fp->cl_id;

	return 0;
}

static int bnx2x_set_rxfh_indir(struct net_device *dev, const u32 *indir)
{
	struct bnx2x *bp = netdev_priv(dev);
	size_t i;
	u8 ind_table[T_ETH_INDIRECTION_TABLE_SIZE] = {0};

	for (i = 0; i < T_ETH_INDIRECTION_TABLE_SIZE; i++) {
		/*
		 * The same as in bnx2x_get_rxfh_indir: we can't use a memcpy()
		 * as an internal storage of an indirection table is a u8 array
		 * while indir->ring_index points to an array of u32.
		 *
		 * Indirection table contains the FW Client IDs, so we need to
		 * align the received table to the Client ID of the leading RSS
		 * queue
		 */
		ind_table[i] = indir[i] + bp->fp->cl_id;
	}

	return bnx2x_config_rss_pf(bp, ind_table, false);
}

static const struct ethtool_ops bnx2x_ethtool_ops = {
	.get_settings		= bnx2x_get_settings,
	.set_settings		= bnx2x_set_settings,
	.get_drvinfo		= bnx2x_get_drvinfo,
	.get_regs_len		= bnx2x_get_regs_len,
	.get_regs		= bnx2x_get_regs,
	.get_wol		= bnx2x_get_wol,
	.set_wol		= bnx2x_set_wol,
	.get_msglevel		= bnx2x_get_msglevel,
	.set_msglevel		= bnx2x_set_msglevel,
	.nway_reset		= bnx2x_nway_reset,
	.get_link		= bnx2x_get_link,
	.get_eeprom_len		= bnx2x_get_eeprom_len,
	.get_eeprom		= bnx2x_get_eeprom,
	.set_eeprom		= bnx2x_set_eeprom,
	.get_coalesce		= bnx2x_get_coalesce,
	.set_coalesce		= bnx2x_set_coalesce,
	.get_ringparam		= bnx2x_get_ringparam,
	.set_ringparam		= bnx2x_set_ringparam,
	.get_pauseparam		= bnx2x_get_pauseparam,
	.set_pauseparam		= bnx2x_set_pauseparam,
	.self_test		= bnx2x_self_test,
	.get_sset_count		= bnx2x_get_sset_count,
	.get_strings		= bnx2x_get_strings,
	.set_phys_id		= bnx2x_set_phys_id,
	.get_ethtool_stats	= bnx2x_get_ethtool_stats,
	.get_rxnfc		= bnx2x_get_rxnfc,
	.get_rxfh_indir_size	= bnx2x_get_rxfh_indir_size,
	.get_rxfh_indir		= bnx2x_get_rxfh_indir,
	.set_rxfh_indir		= bnx2x_set_rxfh_indir,
};

void bnx2x_set_ethtool_ops(struct net_device *netdev)
{
	SET_ETHTOOL_OPS(netdev, &bnx2x_ethtool_ops);
}<|MERGE_RESOLUTION|>--- conflicted
+++ resolved
@@ -415,13 +415,8 @@
 
 		/* advertise the requested speed and duplex if supported */
 		if (cmd->advertising & ~an_supported_speed) {
-<<<<<<< HEAD
-			DP(NETIF_MSG_LINK, "Advertisement parameters "
-					   "are not supported\n");
-=======
 			DP(BNX2X_MSG_ETHTOOL,
 			   "Advertisement parameters are not supported\n");
->>>>>>> e816b57a
 			return -EINVAL;
 		}
 
