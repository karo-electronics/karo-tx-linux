/* Copyright 2008-2012 Broadcom Corporation
 *
 * Unless you and Broadcom execute a separate written software license
 * agreement governing use of this software, this software is licensed to you
 * under the terms of the GNU General Public License version 2, available
 * at http://www.gnu.org/licenses/old-licenses/gpl-2.0.html (the "GPL").
 *
 * Notwithstanding the above, under no circumstances may you combine this
 * software in any way with any other Broadcom software provided under a
 * license other than the GPL, without Broadcom's express prior written
 * consent.
 *
 * Written by Yaniv Rosner
 *
 */

#define pr_fmt(fmt) KBUILD_MODNAME ": " fmt

#include <linux/kernel.h>
#include <linux/errno.h>
#include <linux/pci.h>
#include <linux/netdevice.h>
#include <linux/delay.h>
#include <linux/ethtool.h>
#include <linux/mutex.h>

#include "bnx2x.h"
#include "bnx2x_cmn.h"

/********************************************************/
#define ETH_HLEN			14
/* L2 header size + 2*VLANs (8 bytes) + LLC SNAP (8 bytes) */
#define ETH_OVREHEAD			(ETH_HLEN + 8 + 8)
#define ETH_MIN_PACKET_SIZE		60
#define ETH_MAX_PACKET_SIZE		1500
#define ETH_MAX_JUMBO_PACKET_SIZE	9600
#define MDIO_ACCESS_TIMEOUT		1000
#define WC_LANE_MAX			4
#define I2C_SWITCH_WIDTH		2
#define I2C_BSC0			0
#define I2C_BSC1			1
#define I2C_WA_RETRY_CNT		3
#define I2C_WA_PWR_ITER			(I2C_WA_RETRY_CNT - 1)
#define MCPR_IMC_COMMAND_READ_OP	1
#define MCPR_IMC_COMMAND_WRITE_OP	2

/* LED Blink rate that will achieve ~15.9Hz */
#define LED_BLINK_RATE_VAL_E3		354
#define LED_BLINK_RATE_VAL_E1X_E2	480
/***********************************************************/
/*			Shortcut definitions		   */
/***********************************************************/

#define NIG_LATCH_BC_ENABLE_MI_INT 0

#define NIG_STATUS_EMAC0_MI_INT \
		NIG_STATUS_INTERRUPT_PORT0_REG_STATUS_EMAC0_MISC_MI_INT
#define NIG_STATUS_XGXS0_LINK10G \
		NIG_STATUS_INTERRUPT_PORT0_REG_STATUS_XGXS0_LINK10G
#define NIG_STATUS_XGXS0_LINK_STATUS \
		NIG_STATUS_INTERRUPT_PORT0_REG_STATUS_XGXS0_LINK_STATUS
#define NIG_STATUS_XGXS0_LINK_STATUS_SIZE \
		NIG_STATUS_INTERRUPT_PORT0_REG_STATUS_XGXS0_LINK_STATUS_SIZE
#define NIG_STATUS_SERDES0_LINK_STATUS \
		NIG_STATUS_INTERRUPT_PORT0_REG_STATUS_SERDES0_LINK_STATUS
#define NIG_MASK_MI_INT \
		NIG_MASK_INTERRUPT_PORT0_REG_MASK_EMAC0_MISC_MI_INT
#define NIG_MASK_XGXS0_LINK10G \
		NIG_MASK_INTERRUPT_PORT0_REG_MASK_XGXS0_LINK10G
#define NIG_MASK_XGXS0_LINK_STATUS \
		NIG_MASK_INTERRUPT_PORT0_REG_MASK_XGXS0_LINK_STATUS
#define NIG_MASK_SERDES0_LINK_STATUS \
		NIG_MASK_INTERRUPT_PORT0_REG_MASK_SERDES0_LINK_STATUS

#define MDIO_AN_CL73_OR_37_COMPLETE \
		(MDIO_GP_STATUS_TOP_AN_STATUS1_CL73_AUTONEG_COMPLETE | \
		 MDIO_GP_STATUS_TOP_AN_STATUS1_CL37_AUTONEG_COMPLETE)

#define XGXS_RESET_BITS \
	(MISC_REGISTERS_RESET_REG_3_MISC_NIG_MUX_XGXS0_RSTB_HW |   \
	 MISC_REGISTERS_RESET_REG_3_MISC_NIG_MUX_XGXS0_IDDQ |      \
	 MISC_REGISTERS_RESET_REG_3_MISC_NIG_MUX_XGXS0_PWRDWN |    \
	 MISC_REGISTERS_RESET_REG_3_MISC_NIG_MUX_XGXS0_PWRDWN_SD | \
	 MISC_REGISTERS_RESET_REG_3_MISC_NIG_MUX_XGXS0_TXD_FIFO_RSTB)

#define SERDES_RESET_BITS \
	(MISC_REGISTERS_RESET_REG_3_MISC_NIG_MUX_SERDES0_RSTB_HW | \
	 MISC_REGISTERS_RESET_REG_3_MISC_NIG_MUX_SERDES0_IDDQ |    \
	 MISC_REGISTERS_RESET_REG_3_MISC_NIG_MUX_SERDES0_PWRDWN |  \
	 MISC_REGISTERS_RESET_REG_3_MISC_NIG_MUX_SERDES0_PWRDWN_SD)

#define AUTONEG_CL37		SHARED_HW_CFG_AN_ENABLE_CL37
#define AUTONEG_CL73		SHARED_HW_CFG_AN_ENABLE_CL73
#define AUTONEG_BAM		SHARED_HW_CFG_AN_ENABLE_BAM
#define AUTONEG_PARALLEL \
				SHARED_HW_CFG_AN_ENABLE_PARALLEL_DETECTION
#define AUTONEG_SGMII_FIBER_AUTODET \
				SHARED_HW_CFG_AN_EN_SGMII_FIBER_AUTO_DETECT
#define AUTONEG_REMOTE_PHY	SHARED_HW_CFG_AN_ENABLE_REMOTE_PHY

#define GP_STATUS_PAUSE_RSOLUTION_TXSIDE \
			MDIO_GP_STATUS_TOP_AN_STATUS1_PAUSE_RSOLUTION_TXSIDE
#define GP_STATUS_PAUSE_RSOLUTION_RXSIDE \
			MDIO_GP_STATUS_TOP_AN_STATUS1_PAUSE_RSOLUTION_RXSIDE
#define GP_STATUS_SPEED_MASK \
			MDIO_GP_STATUS_TOP_AN_STATUS1_ACTUAL_SPEED_MASK
#define GP_STATUS_10M	MDIO_GP_STATUS_TOP_AN_STATUS1_ACTUAL_SPEED_10M
#define GP_STATUS_100M	MDIO_GP_STATUS_TOP_AN_STATUS1_ACTUAL_SPEED_100M
#define GP_STATUS_1G	MDIO_GP_STATUS_TOP_AN_STATUS1_ACTUAL_SPEED_1G
#define GP_STATUS_2_5G	MDIO_GP_STATUS_TOP_AN_STATUS1_ACTUAL_SPEED_2_5G
#define GP_STATUS_5G	MDIO_GP_STATUS_TOP_AN_STATUS1_ACTUAL_SPEED_5G
#define GP_STATUS_6G	MDIO_GP_STATUS_TOP_AN_STATUS1_ACTUAL_SPEED_6G
#define GP_STATUS_10G_HIG \
			MDIO_GP_STATUS_TOP_AN_STATUS1_ACTUAL_SPEED_10G_HIG
#define GP_STATUS_10G_CX4 \
			MDIO_GP_STATUS_TOP_AN_STATUS1_ACTUAL_SPEED_10G_CX4
#define GP_STATUS_1G_KX MDIO_GP_STATUS_TOP_AN_STATUS1_ACTUAL_SPEED_1G_KX
#define GP_STATUS_10G_KX4 \
			MDIO_GP_STATUS_TOP_AN_STATUS1_ACTUAL_SPEED_10G_KX4
#define	GP_STATUS_10G_KR MDIO_GP_STATUS_TOP_AN_STATUS1_ACTUAL_SPEED_10G_KR
#define	GP_STATUS_10G_XFI   MDIO_GP_STATUS_TOP_AN_STATUS1_ACTUAL_SPEED_10G_XFI
#define	GP_STATUS_20G_DXGXS MDIO_GP_STATUS_TOP_AN_STATUS1_ACTUAL_SPEED_20G_DXGXS
#define	GP_STATUS_10G_SFI   MDIO_GP_STATUS_TOP_AN_STATUS1_ACTUAL_SPEED_10G_SFI
#define	GP_STATUS_20G_KR2 MDIO_GP_STATUS_TOP_AN_STATUS1_ACTUAL_SPEED_20G_KR2
#define LINK_10THD		LINK_STATUS_SPEED_AND_DUPLEX_10THD
#define LINK_10TFD		LINK_STATUS_SPEED_AND_DUPLEX_10TFD
#define LINK_100TXHD		LINK_STATUS_SPEED_AND_DUPLEX_100TXHD
#define LINK_100T4		LINK_STATUS_SPEED_AND_DUPLEX_100T4
#define LINK_100TXFD		LINK_STATUS_SPEED_AND_DUPLEX_100TXFD
#define LINK_1000THD		LINK_STATUS_SPEED_AND_DUPLEX_1000THD
#define LINK_1000TFD		LINK_STATUS_SPEED_AND_DUPLEX_1000TFD
#define LINK_1000XFD		LINK_STATUS_SPEED_AND_DUPLEX_1000XFD
#define LINK_2500THD		LINK_STATUS_SPEED_AND_DUPLEX_2500THD
#define LINK_2500TFD		LINK_STATUS_SPEED_AND_DUPLEX_2500TFD
#define LINK_2500XFD		LINK_STATUS_SPEED_AND_DUPLEX_2500XFD
#define LINK_10GTFD		LINK_STATUS_SPEED_AND_DUPLEX_10GTFD
#define LINK_10GXFD		LINK_STATUS_SPEED_AND_DUPLEX_10GXFD
#define LINK_20GTFD		LINK_STATUS_SPEED_AND_DUPLEX_20GTFD
#define LINK_20GXFD		LINK_STATUS_SPEED_AND_DUPLEX_20GXFD

#define LINK_UPDATE_MASK \
			(LINK_STATUS_SPEED_AND_DUPLEX_MASK | \
			 LINK_STATUS_LINK_UP | \
			 LINK_STATUS_PHYSICAL_LINK_FLAG | \
			 LINK_STATUS_AUTO_NEGOTIATE_COMPLETE | \
			 LINK_STATUS_RX_FLOW_CONTROL_FLAG_MASK | \
			 LINK_STATUS_TX_FLOW_CONTROL_FLAG_MASK | \
			 LINK_STATUS_PARALLEL_DETECTION_FLAG_MASK | \
			 LINK_STATUS_LINK_PARTNER_SYMMETRIC_PAUSE | \
			 LINK_STATUS_LINK_PARTNER_ASYMMETRIC_PAUSE)

#define SFP_EEPROM_CON_TYPE_ADDR		0x2
	#define SFP_EEPROM_CON_TYPE_VAL_LC	0x7
	#define SFP_EEPROM_CON_TYPE_VAL_COPPER	0x21


#define SFP_EEPROM_COMP_CODE_ADDR		0x3
	#define SFP_EEPROM_COMP_CODE_SR_MASK	(1<<4)
	#define SFP_EEPROM_COMP_CODE_LR_MASK	(1<<5)
	#define SFP_EEPROM_COMP_CODE_LRM_MASK	(1<<6)

#define SFP_EEPROM_FC_TX_TECH_ADDR		0x8
	#define SFP_EEPROM_FC_TX_TECH_BITMASK_COPPER_PASSIVE 0x4
	#define SFP_EEPROM_FC_TX_TECH_BITMASK_COPPER_ACTIVE  0x8

#define SFP_EEPROM_OPTIONS_ADDR			0x40
	#define SFP_EEPROM_OPTIONS_LINEAR_RX_OUT_MASK 0x1
#define SFP_EEPROM_OPTIONS_SIZE			2

#define EDC_MODE_LINEAR				0x0022
#define EDC_MODE_LIMITING				0x0044
#define EDC_MODE_PASSIVE_DAC			0x0055

/* ETS defines*/
#define DCBX_INVALID_COS					(0xFF)

#define ETS_BW_LIMIT_CREDIT_UPPER_BOUND		(0x5000)
#define ETS_BW_LIMIT_CREDIT_WEIGHT		(0x5000)
#define ETS_E3B0_NIG_MIN_W_VAL_UP_TO_10GBPS		(1360)
#define ETS_E3B0_NIG_MIN_W_VAL_20GBPS			(2720)
#define ETS_E3B0_PBF_MIN_W_VAL				(10000)

#define MAX_PACKET_SIZE					(9700)
#define MAX_KR_LINK_RETRY				4

/**********************************************************/
/*                     INTERFACE                          */
/**********************************************************/

#define CL22_WR_OVER_CL45(_bp, _phy, _bank, _addr, _val) \
	bnx2x_cl45_write(_bp, _phy, \
		(_phy)->def_md_devad, \
		(_bank + (_addr & 0xf)), \
		_val)

#define CL22_RD_OVER_CL45(_bp, _phy, _bank, _addr, _val) \
	bnx2x_cl45_read(_bp, _phy, \
		(_phy)->def_md_devad, \
		(_bank + (_addr & 0xf)), \
		_val)

static u32 bnx2x_bits_en(struct bnx2x *bp, u32 reg, u32 bits)
{
	u32 val = REG_RD(bp, reg);

	val |= bits;
	REG_WR(bp, reg, val);
	return val;
}

static u32 bnx2x_bits_dis(struct bnx2x *bp, u32 reg, u32 bits)
{
	u32 val = REG_RD(bp, reg);

	val &= ~bits;
	REG_WR(bp, reg, val);
	return val;
}

/*
 * bnx2x_check_lfa - This function checks if link reinitialization is required,
 *                   or link flap can be avoided.
 *
 * @params:	link parameters
 * Returns 0 if Link Flap Avoidance conditions are met otherwise, the failed
 *         condition code.
 */
static int bnx2x_check_lfa(struct link_params *params)
{
	u32 link_status, cfg_idx, lfa_mask, cfg_size;
	u32 cur_speed_cap_mask, cur_req_fc_auto_adv, additional_config;
	u32 saved_val, req_val, eee_status;
	struct bnx2x *bp = params->bp;

	additional_config =
		REG_RD(bp, params->lfa_base +
			   offsetof(struct shmem_lfa, additional_config));

	/* NOTE: must be first condition checked -
	* to verify DCC bit is cleared in any case!
	*/
	if (additional_config & NO_LFA_DUE_TO_DCC_MASK) {
		DP(NETIF_MSG_LINK, "No LFA due to DCC flap after clp exit\n");
		REG_WR(bp, params->lfa_base +
			   offsetof(struct shmem_lfa, additional_config),
		       additional_config & ~NO_LFA_DUE_TO_DCC_MASK);
		return LFA_DCC_LFA_DISABLED;
	}

	/* Verify that link is up */
	link_status = REG_RD(bp, params->shmem_base +
			     offsetof(struct shmem_region,
				      port_mb[params->port].link_status));
	if (!(link_status & LINK_STATUS_LINK_UP))
		return LFA_LINK_DOWN;

	/* if loaded after BOOT from SAN, don't flap the link in any case and
	 * rely on link set by preboot driver
	 */
	if (params->feature_config_flags & FEATURE_CONFIG_BOOT_FROM_SAN)
		return 0;

	/* Verify that loopback mode is not set */
	if (params->loopback_mode)
		return LFA_LOOPBACK_ENABLED;

	/* Verify that MFW supports LFA */
	if (!params->lfa_base)
		return LFA_MFW_IS_TOO_OLD;

	if (params->num_phys == 3) {
		cfg_size = 2;
		lfa_mask = 0xffffffff;
	} else {
		cfg_size = 1;
		lfa_mask = 0xffff;
	}

	/* Compare Duplex */
	saved_val = REG_RD(bp, params->lfa_base +
			   offsetof(struct shmem_lfa, req_duplex));
	req_val = params->req_duplex[0] | (params->req_duplex[1] << 16);
	if ((saved_val & lfa_mask) != (req_val & lfa_mask)) {
		DP(NETIF_MSG_LINK, "Duplex mismatch %x vs. %x\n",
			       (saved_val & lfa_mask), (req_val & lfa_mask));
		return LFA_DUPLEX_MISMATCH;
	}
	/* Compare Flow Control */
	saved_val = REG_RD(bp, params->lfa_base +
			   offsetof(struct shmem_lfa, req_flow_ctrl));
	req_val = params->req_flow_ctrl[0] | (params->req_flow_ctrl[1] << 16);
	if ((saved_val & lfa_mask) != (req_val & lfa_mask)) {
		DP(NETIF_MSG_LINK, "Flow control mismatch %x vs. %x\n",
			       (saved_val & lfa_mask), (req_val & lfa_mask));
		return LFA_FLOW_CTRL_MISMATCH;
	}
	/* Compare Link Speed */
	saved_val = REG_RD(bp, params->lfa_base +
			   offsetof(struct shmem_lfa, req_line_speed));
	req_val = params->req_line_speed[0] | (params->req_line_speed[1] << 16);
	if ((saved_val & lfa_mask) != (req_val & lfa_mask)) {
		DP(NETIF_MSG_LINK, "Link speed mismatch %x vs. %x\n",
			       (saved_val & lfa_mask), (req_val & lfa_mask));
		return LFA_LINK_SPEED_MISMATCH;
	}

	for (cfg_idx = 0; cfg_idx < cfg_size; cfg_idx++) {
		cur_speed_cap_mask = REG_RD(bp, params->lfa_base +
					    offsetof(struct shmem_lfa,
						     speed_cap_mask[cfg_idx]));

		if (cur_speed_cap_mask != params->speed_cap_mask[cfg_idx]) {
			DP(NETIF_MSG_LINK, "Speed Cap mismatch %x vs. %x\n",
				       cur_speed_cap_mask,
				       params->speed_cap_mask[cfg_idx]);
			return LFA_SPEED_CAP_MISMATCH;
		}
	}

	cur_req_fc_auto_adv =
		REG_RD(bp, params->lfa_base +
		       offsetof(struct shmem_lfa, additional_config)) &
		REQ_FC_AUTO_ADV_MASK;

	if ((u16)cur_req_fc_auto_adv != params->req_fc_auto_adv) {
		DP(NETIF_MSG_LINK, "Flow Ctrl AN mismatch %x vs. %x\n",
			       cur_req_fc_auto_adv, params->req_fc_auto_adv);
		return LFA_FLOW_CTRL_MISMATCH;
	}

	eee_status = REG_RD(bp, params->shmem2_base +
			    offsetof(struct shmem2_region,
				     eee_status[params->port]));

	if (((eee_status & SHMEM_EEE_LPI_REQUESTED_BIT) ^
	     (params->eee_mode & EEE_MODE_ENABLE_LPI)) ||
	    ((eee_status & SHMEM_EEE_REQUESTED_BIT) ^
	     (params->eee_mode & EEE_MODE_ADV_LPI))) {
		DP(NETIF_MSG_LINK, "EEE mismatch %x vs. %x\n", params->eee_mode,
			       eee_status);
		return LFA_EEE_MISMATCH;
	}

	/* LFA conditions are met */
	return 0;
}
/******************************************************************/
/*			EPIO/GPIO section			  */
/******************************************************************/
static void bnx2x_get_epio(struct bnx2x *bp, u32 epio_pin, u32 *en)
{
	u32 epio_mask, gp_oenable;
	*en = 0;
	/* Sanity check */
	if (epio_pin > 31) {
		DP(NETIF_MSG_LINK, "Invalid EPIO pin %d to get\n", epio_pin);
		return;
	}

	epio_mask = 1 << epio_pin;
	/* Set this EPIO to output */
	gp_oenable = REG_RD(bp, MCP_REG_MCPR_GP_OENABLE);
	REG_WR(bp, MCP_REG_MCPR_GP_OENABLE, gp_oenable & ~epio_mask);

	*en = (REG_RD(bp, MCP_REG_MCPR_GP_INPUTS) & epio_mask) >> epio_pin;
}
static void bnx2x_set_epio(struct bnx2x *bp, u32 epio_pin, u32 en)
{
	u32 epio_mask, gp_output, gp_oenable;

	/* Sanity check */
	if (epio_pin > 31) {
		DP(NETIF_MSG_LINK, "Invalid EPIO pin %d to set\n", epio_pin);
		return;
	}
	DP(NETIF_MSG_LINK, "Setting EPIO pin %d to %d\n", epio_pin, en);
	epio_mask = 1 << epio_pin;
	/* Set this EPIO to output */
	gp_output = REG_RD(bp, MCP_REG_MCPR_GP_OUTPUTS);
	if (en)
		gp_output |= epio_mask;
	else
		gp_output &= ~epio_mask;

	REG_WR(bp, MCP_REG_MCPR_GP_OUTPUTS, gp_output);

	/* Set the value for this EPIO */
	gp_oenable = REG_RD(bp, MCP_REG_MCPR_GP_OENABLE);
	REG_WR(bp, MCP_REG_MCPR_GP_OENABLE, gp_oenable | epio_mask);
}

static void bnx2x_set_cfg_pin(struct bnx2x *bp, u32 pin_cfg, u32 val)
{
	if (pin_cfg == PIN_CFG_NA)
		return;
	if (pin_cfg >= PIN_CFG_EPIO0) {
		bnx2x_set_epio(bp, pin_cfg - PIN_CFG_EPIO0, val);
	} else {
		u8 gpio_num = (pin_cfg - PIN_CFG_GPIO0_P0) & 0x3;
		u8 gpio_port = (pin_cfg - PIN_CFG_GPIO0_P0) >> 2;
		bnx2x_set_gpio(bp, gpio_num, (u8)val, gpio_port);
	}
}

static u32 bnx2x_get_cfg_pin(struct bnx2x *bp, u32 pin_cfg, u32 *val)
{
	if (pin_cfg == PIN_CFG_NA)
		return -EINVAL;
	if (pin_cfg >= PIN_CFG_EPIO0) {
		bnx2x_get_epio(bp, pin_cfg - PIN_CFG_EPIO0, val);
	} else {
		u8 gpio_num = (pin_cfg - PIN_CFG_GPIO0_P0) & 0x3;
		u8 gpio_port = (pin_cfg - PIN_CFG_GPIO0_P0) >> 2;
		*val = bnx2x_get_gpio(bp, gpio_num, gpio_port);
	}
	return 0;

}
/******************************************************************/
/*				ETS section			  */
/******************************************************************/
static void bnx2x_ets_e2e3a0_disabled(struct link_params *params)
{
	/* ETS disabled configuration*/
	struct bnx2x *bp = params->bp;

	DP(NETIF_MSG_LINK, "ETS E2E3 disabled configuration\n");

	/* mapping between entry  priority to client number (0,1,2 -debug and
	 * management clients, 3 - COS0 client, 4 - COS client)(HIGHEST)
	 * 3bits client num.
	 *   PRI4    |    PRI3    |    PRI2    |    PRI1    |    PRI0
	 * cos1-100     cos0-011     dbg1-010     dbg0-001     MCP-000
	 */

	REG_WR(bp, NIG_REG_P0_TX_ARB_PRIORITY_CLIENT, 0x4688);
	/* Bitmap of 5bits length. Each bit specifies whether the entry behaves
	 * as strict.  Bits 0,1,2 - debug and management entries, 3 -
	 * COS0 entry, 4 - COS1 entry.
	 * COS1 | COS0 | DEBUG1 | DEBUG0 | MGMT
	 * bit4   bit3	  bit2   bit1	  bit0
	 * MCP and debug are strict
	 */

	REG_WR(bp, NIG_REG_P0_TX_ARB_CLIENT_IS_STRICT, 0x7);
	/* defines which entries (clients) are subjected to WFQ arbitration */
	REG_WR(bp, NIG_REG_P0_TX_ARB_CLIENT_IS_SUBJECT2WFQ, 0);
	/* For strict priority entries defines the number of consecutive
	 * slots for the highest priority.
	 */
	REG_WR(bp, NIG_REG_P0_TX_ARB_NUM_STRICT_ARB_SLOTS, 0x100);
	/* mapping between the CREDIT_WEIGHT registers and actual client
	 * numbers
	 */
	REG_WR(bp, NIG_REG_P0_TX_ARB_CLIENT_CREDIT_MAP, 0);
	REG_WR(bp, NIG_REG_P0_TX_ARB_CREDIT_WEIGHT_0, 0);
	REG_WR(bp, NIG_REG_P0_TX_ARB_CREDIT_WEIGHT_1, 0);

	REG_WR(bp, NIG_REG_P0_TX_ARB_CREDIT_UPPER_BOUND_0, 0);
	REG_WR(bp, NIG_REG_P0_TX_ARB_CREDIT_UPPER_BOUND_1, 0);
	REG_WR(bp, PBF_REG_HIGH_PRIORITY_COS_NUM, 0);
	/* ETS mode disable */
	REG_WR(bp, PBF_REG_ETS_ENABLED, 0);
	/* If ETS mode is enabled (there is no strict priority) defines a WFQ
	 * weight for COS0/COS1.
	 */
	REG_WR(bp, PBF_REG_COS0_WEIGHT, 0x2710);
	REG_WR(bp, PBF_REG_COS1_WEIGHT, 0x2710);
	/* Upper bound that COS0_WEIGHT can reach in the WFQ arbiter */
	REG_WR(bp, PBF_REG_COS0_UPPER_BOUND, 0x989680);
	REG_WR(bp, PBF_REG_COS1_UPPER_BOUND, 0x989680);
	/* Defines the number of consecutive slots for the strict priority */
	REG_WR(bp, PBF_REG_NUM_STRICT_ARB_SLOTS, 0);
}
/******************************************************************************
* Description:
*	Getting min_w_val will be set according to line speed .
*.
******************************************************************************/
static u32 bnx2x_ets_get_min_w_val_nig(const struct link_vars *vars)
{
	u32 min_w_val = 0;
	/* Calculate min_w_val.*/
	if (vars->link_up) {
		if (vars->line_speed == SPEED_20000)
			min_w_val = ETS_E3B0_NIG_MIN_W_VAL_20GBPS;
		else
			min_w_val = ETS_E3B0_NIG_MIN_W_VAL_UP_TO_10GBPS;
	} else
		min_w_val = ETS_E3B0_NIG_MIN_W_VAL_20GBPS;
	/* If the link isn't up (static configuration for example ) The
	 * link will be according to 20GBPS.
	 */
	return min_w_val;
}
/******************************************************************************
* Description:
*	Getting credit upper bound form min_w_val.
*.
******************************************************************************/
static u32 bnx2x_ets_get_credit_upper_bound(const u32 min_w_val)
{
	const u32 credit_upper_bound = (u32)MAXVAL((150 * min_w_val),
						MAX_PACKET_SIZE);
	return credit_upper_bound;
}
/******************************************************************************
* Description:
*	Set credit upper bound for NIG.
*.
******************************************************************************/
static void bnx2x_ets_e3b0_set_credit_upper_bound_nig(
	const struct link_params *params,
	const u32 min_w_val)
{
	struct bnx2x *bp = params->bp;
	const u8 port = params->port;
	const u32 credit_upper_bound =
	    bnx2x_ets_get_credit_upper_bound(min_w_val);

	REG_WR(bp, (port) ? NIG_REG_P1_TX_ARB_CREDIT_UPPER_BOUND_0 :
		NIG_REG_P0_TX_ARB_CREDIT_UPPER_BOUND_0, credit_upper_bound);
	REG_WR(bp, (port) ? NIG_REG_P1_TX_ARB_CREDIT_UPPER_BOUND_1 :
		   NIG_REG_P0_TX_ARB_CREDIT_UPPER_BOUND_1, credit_upper_bound);
	REG_WR(bp, (port) ? NIG_REG_P1_TX_ARB_CREDIT_UPPER_BOUND_2 :
		   NIG_REG_P0_TX_ARB_CREDIT_UPPER_BOUND_2, credit_upper_bound);
	REG_WR(bp, (port) ? NIG_REG_P1_TX_ARB_CREDIT_UPPER_BOUND_3 :
		   NIG_REG_P0_TX_ARB_CREDIT_UPPER_BOUND_3, credit_upper_bound);
	REG_WR(bp, (port) ? NIG_REG_P1_TX_ARB_CREDIT_UPPER_BOUND_4 :
		   NIG_REG_P0_TX_ARB_CREDIT_UPPER_BOUND_4, credit_upper_bound);
	REG_WR(bp, (port) ? NIG_REG_P1_TX_ARB_CREDIT_UPPER_BOUND_5 :
		   NIG_REG_P0_TX_ARB_CREDIT_UPPER_BOUND_5, credit_upper_bound);

	if (!port) {
		REG_WR(bp, NIG_REG_P0_TX_ARB_CREDIT_UPPER_BOUND_6,
			credit_upper_bound);
		REG_WR(bp, NIG_REG_P0_TX_ARB_CREDIT_UPPER_BOUND_7,
			credit_upper_bound);
		REG_WR(bp, NIG_REG_P0_TX_ARB_CREDIT_UPPER_BOUND_8,
			credit_upper_bound);
	}
}
/******************************************************************************
* Description:
*	Will return the NIG ETS registers to init values.Except
*	credit_upper_bound.
*	That isn't used in this configuration (No WFQ is enabled) and will be
*	configured acording to spec
*.
******************************************************************************/
static void bnx2x_ets_e3b0_nig_disabled(const struct link_params *params,
					const struct link_vars *vars)
{
	struct bnx2x *bp = params->bp;
	const u8 port = params->port;
	const u32 min_w_val = bnx2x_ets_get_min_w_val_nig(vars);
	/* Mapping between entry  priority to client number (0,1,2 -debug and
	 * management clients, 3 - COS0 client, 4 - COS1, ... 8 -
	 * COS5)(HIGHEST) 4bits client num.TODO_ETS - Should be done by
	 * reset value or init tool
	 */
	if (port) {
		REG_WR(bp, NIG_REG_P1_TX_ARB_PRIORITY_CLIENT2_LSB, 0x543210);
		REG_WR(bp, NIG_REG_P1_TX_ARB_PRIORITY_CLIENT2_MSB, 0x0);
	} else {
		REG_WR(bp, NIG_REG_P0_TX_ARB_PRIORITY_CLIENT2_LSB, 0x76543210);
		REG_WR(bp, NIG_REG_P0_TX_ARB_PRIORITY_CLIENT2_MSB, 0x8);
	}
	/* For strict priority entries defines the number of consecutive
	 * slots for the highest priority.
	 */
	REG_WR(bp, (port) ? NIG_REG_P1_TX_ARB_NUM_STRICT_ARB_SLOTS :
		   NIG_REG_P1_TX_ARB_NUM_STRICT_ARB_SLOTS, 0x100);
	/* Mapping between the CREDIT_WEIGHT registers and actual client
	 * numbers
	 */
	if (port) {
		/*Port 1 has 6 COS*/
		REG_WR(bp, NIG_REG_P1_TX_ARB_CLIENT_CREDIT_MAP2_LSB, 0x210543);
		REG_WR(bp, NIG_REG_P1_TX_ARB_CLIENT_CREDIT_MAP2_MSB, 0x0);
	} else {
		/*Port 0 has 9 COS*/
		REG_WR(bp, NIG_REG_P0_TX_ARB_CLIENT_CREDIT_MAP2_LSB,
		       0x43210876);
		REG_WR(bp, NIG_REG_P0_TX_ARB_CLIENT_CREDIT_MAP2_MSB, 0x5);
	}

	/* Bitmap of 5bits length. Each bit specifies whether the entry behaves
	 * as strict.  Bits 0,1,2 - debug and management entries, 3 -
	 * COS0 entry, 4 - COS1 entry.
	 * COS1 | COS0 | DEBUG1 | DEBUG0 | MGMT
	 * bit4   bit3	  bit2   bit1	  bit0
	 * MCP and debug are strict
	 */
	if (port)
		REG_WR(bp, NIG_REG_P1_TX_ARB_CLIENT_IS_STRICT, 0x3f);
	else
		REG_WR(bp, NIG_REG_P0_TX_ARB_CLIENT_IS_STRICT, 0x1ff);
	/* defines which entries (clients) are subjected to WFQ arbitration */
	REG_WR(bp, (port) ? NIG_REG_P1_TX_ARB_CLIENT_IS_SUBJECT2WFQ :
		   NIG_REG_P0_TX_ARB_CLIENT_IS_SUBJECT2WFQ, 0);

	/* Please notice the register address are note continuous and a
	 * for here is note appropriate.In 2 port mode port0 only COS0-5
	 * can be used. DEBUG1,DEBUG1,MGMT are never used for WFQ* In 4
	 * port mode port1 only COS0-2 can be used. DEBUG1,DEBUG1,MGMT
	 * are never used for WFQ
	 */
	REG_WR(bp, (port) ? NIG_REG_P1_TX_ARB_CREDIT_WEIGHT_0 :
		   NIG_REG_P0_TX_ARB_CREDIT_WEIGHT_0, 0x0);
	REG_WR(bp, (port) ? NIG_REG_P1_TX_ARB_CREDIT_WEIGHT_1 :
		   NIG_REG_P0_TX_ARB_CREDIT_WEIGHT_1, 0x0);
	REG_WR(bp, (port) ? NIG_REG_P1_TX_ARB_CREDIT_WEIGHT_2 :
		   NIG_REG_P0_TX_ARB_CREDIT_WEIGHT_2, 0x0);
	REG_WR(bp, (port) ? NIG_REG_P1_TX_ARB_CREDIT_WEIGHT_3 :
		   NIG_REG_P0_TX_ARB_CREDIT_WEIGHT_3, 0x0);
	REG_WR(bp, (port) ? NIG_REG_P1_TX_ARB_CREDIT_WEIGHT_4 :
		   NIG_REG_P0_TX_ARB_CREDIT_WEIGHT_4, 0x0);
	REG_WR(bp, (port) ? NIG_REG_P1_TX_ARB_CREDIT_WEIGHT_5 :
		   NIG_REG_P0_TX_ARB_CREDIT_WEIGHT_5, 0x0);
	if (!port) {
		REG_WR(bp, NIG_REG_P0_TX_ARB_CREDIT_WEIGHT_6, 0x0);
		REG_WR(bp, NIG_REG_P0_TX_ARB_CREDIT_WEIGHT_7, 0x0);
		REG_WR(bp, NIG_REG_P0_TX_ARB_CREDIT_WEIGHT_8, 0x0);
	}

	bnx2x_ets_e3b0_set_credit_upper_bound_nig(params, min_w_val);
}
/******************************************************************************
* Description:
*	Set credit upper bound for PBF.
*.
******************************************************************************/
static void bnx2x_ets_e3b0_set_credit_upper_bound_pbf(
	const struct link_params *params,
	const u32 min_w_val)
{
	struct bnx2x *bp = params->bp;
	const u32 credit_upper_bound =
	    bnx2x_ets_get_credit_upper_bound(min_w_val);
	const u8 port = params->port;
	u32 base_upper_bound = 0;
	u8 max_cos = 0;
	u8 i = 0;
	/* In 2 port mode port0 has COS0-5 that can be used for WFQ.In 4
	 * port mode port1 has COS0-2 that can be used for WFQ.
	 */
	if (!port) {
		base_upper_bound = PBF_REG_COS0_UPPER_BOUND_P0;
		max_cos = DCBX_E3B0_MAX_NUM_COS_PORT0;
	} else {
		base_upper_bound = PBF_REG_COS0_UPPER_BOUND_P1;
		max_cos = DCBX_E3B0_MAX_NUM_COS_PORT1;
	}

	for (i = 0; i < max_cos; i++)
		REG_WR(bp, base_upper_bound + (i << 2), credit_upper_bound);
}

/******************************************************************************
* Description:
*	Will return the PBF ETS registers to init values.Except
*	credit_upper_bound.
*	That isn't used in this configuration (No WFQ is enabled) and will be
*	configured acording to spec
*.
******************************************************************************/
static void bnx2x_ets_e3b0_pbf_disabled(const struct link_params *params)
{
	struct bnx2x *bp = params->bp;
	const u8 port = params->port;
	const u32 min_w_val_pbf = ETS_E3B0_PBF_MIN_W_VAL;
	u8 i = 0;
	u32 base_weight = 0;
	u8 max_cos = 0;

	/* Mapping between entry  priority to client number 0 - COS0
	 * client, 2 - COS1, ... 5 - COS5)(HIGHEST) 4bits client num.
	 * TODO_ETS - Should be done by reset value or init tool
	 */
	if (port)
		/*  0x688 (|011|0 10|00 1|000) */
		REG_WR(bp, PBF_REG_ETS_ARB_PRIORITY_CLIENT_P1 , 0x688);
	else
		/*  (10 1|100 |011|0 10|00 1|000) */
		REG_WR(bp, PBF_REG_ETS_ARB_PRIORITY_CLIENT_P0 , 0x2C688);

	/* TODO_ETS - Should be done by reset value or init tool */
	if (port)
		/* 0x688 (|011|0 10|00 1|000)*/
		REG_WR(bp, PBF_REG_ETS_ARB_CLIENT_CREDIT_MAP_P1, 0x688);
	else
	/* 0x2C688 (10 1|100 |011|0 10|00 1|000) */
	REG_WR(bp, PBF_REG_ETS_ARB_CLIENT_CREDIT_MAP_P0, 0x2C688);

	REG_WR(bp, (port) ? PBF_REG_ETS_ARB_NUM_STRICT_ARB_SLOTS_P1 :
		   PBF_REG_ETS_ARB_NUM_STRICT_ARB_SLOTS_P0 , 0x100);


	REG_WR(bp, (port) ? PBF_REG_ETS_ARB_CLIENT_IS_STRICT_P1 :
		   PBF_REG_ETS_ARB_CLIENT_IS_STRICT_P0 , 0);

	REG_WR(bp, (port) ? PBF_REG_ETS_ARB_CLIENT_IS_SUBJECT2WFQ_P1 :
		   PBF_REG_ETS_ARB_CLIENT_IS_SUBJECT2WFQ_P0 , 0);
	/* In 2 port mode port0 has COS0-5 that can be used for WFQ.
	 * In 4 port mode port1 has COS0-2 that can be used for WFQ.
	 */
	if (!port) {
		base_weight = PBF_REG_COS0_WEIGHT_P0;
		max_cos = DCBX_E3B0_MAX_NUM_COS_PORT0;
	} else {
		base_weight = PBF_REG_COS0_WEIGHT_P1;
		max_cos = DCBX_E3B0_MAX_NUM_COS_PORT1;
	}

	for (i = 0; i < max_cos; i++)
		REG_WR(bp, base_weight + (0x4 * i), 0);

	bnx2x_ets_e3b0_set_credit_upper_bound_pbf(params, min_w_val_pbf);
}
/******************************************************************************
* Description:
*	E3B0 disable will return basicly the values to init values.
*.
******************************************************************************/
static int bnx2x_ets_e3b0_disabled(const struct link_params *params,
				   const struct link_vars *vars)
{
	struct bnx2x *bp = params->bp;

	if (!CHIP_IS_E3B0(bp)) {
		DP(NETIF_MSG_LINK,
		   "bnx2x_ets_e3b0_disabled the chip isn't E3B0\n");
		return -EINVAL;
	}

	bnx2x_ets_e3b0_nig_disabled(params, vars);

	bnx2x_ets_e3b0_pbf_disabled(params);

	return 0;
}

/******************************************************************************
* Description:
*	Disable will return basicly the values to init values.
*
******************************************************************************/
int bnx2x_ets_disabled(struct link_params *params,
		      struct link_vars *vars)
{
	struct bnx2x *bp = params->bp;
	int bnx2x_status = 0;

	if ((CHIP_IS_E2(bp)) || (CHIP_IS_E3A0(bp)))
		bnx2x_ets_e2e3a0_disabled(params);
	else if (CHIP_IS_E3B0(bp))
		bnx2x_status = bnx2x_ets_e3b0_disabled(params, vars);
	else {
		DP(NETIF_MSG_LINK, "bnx2x_ets_disabled - chip not supported\n");
		return -EINVAL;
	}

	return bnx2x_status;
}

/******************************************************************************
* Description
*	Set the COS mappimg to SP and BW until this point all the COS are not
*	set as SP or BW.
******************************************************************************/
static int bnx2x_ets_e3b0_cli_map(const struct link_params *params,
				  const struct bnx2x_ets_params *ets_params,
				  const u8 cos_sp_bitmap,
				  const u8 cos_bw_bitmap)
{
	struct bnx2x *bp = params->bp;
	const u8 port = params->port;
	const u8 nig_cli_sp_bitmap = 0x7 | (cos_sp_bitmap << 3);
	const u8 pbf_cli_sp_bitmap = cos_sp_bitmap;
	const u8 nig_cli_subject2wfq_bitmap = cos_bw_bitmap << 3;
	const u8 pbf_cli_subject2wfq_bitmap = cos_bw_bitmap;

	REG_WR(bp, (port) ? NIG_REG_P1_TX_ARB_CLIENT_IS_STRICT :
	       NIG_REG_P0_TX_ARB_CLIENT_IS_STRICT, nig_cli_sp_bitmap);

	REG_WR(bp, (port) ? PBF_REG_ETS_ARB_CLIENT_IS_STRICT_P1 :
	       PBF_REG_ETS_ARB_CLIENT_IS_STRICT_P0 , pbf_cli_sp_bitmap);

	REG_WR(bp, (port) ? NIG_REG_P1_TX_ARB_CLIENT_IS_SUBJECT2WFQ :
	       NIG_REG_P0_TX_ARB_CLIENT_IS_SUBJECT2WFQ,
	       nig_cli_subject2wfq_bitmap);

	REG_WR(bp, (port) ? PBF_REG_ETS_ARB_CLIENT_IS_SUBJECT2WFQ_P1 :
	       PBF_REG_ETS_ARB_CLIENT_IS_SUBJECT2WFQ_P0,
	       pbf_cli_subject2wfq_bitmap);

	return 0;
}

/******************************************************************************
* Description:
*	This function is needed because NIG ARB_CREDIT_WEIGHT_X are
*	not continues and ARB_CREDIT_WEIGHT_0 + offset is suitable.
******************************************************************************/
static int bnx2x_ets_e3b0_set_cos_bw(struct bnx2x *bp,
				     const u8 cos_entry,
				     const u32 min_w_val_nig,
				     const u32 min_w_val_pbf,
				     const u16 total_bw,
				     const u8 bw,
				     const u8 port)
{
	u32 nig_reg_adress_crd_weight = 0;
	u32 pbf_reg_adress_crd_weight = 0;
	/* Calculate and set BW for this COS - use 1 instead of 0 for BW */
	const u32 cos_bw_nig = ((bw ? bw : 1) * min_w_val_nig) / total_bw;
	const u32 cos_bw_pbf = ((bw ? bw : 1) * min_w_val_pbf) / total_bw;

	switch (cos_entry) {
	case 0:
	    nig_reg_adress_crd_weight =
		 (port) ? NIG_REG_P1_TX_ARB_CREDIT_WEIGHT_0 :
		     NIG_REG_P0_TX_ARB_CREDIT_WEIGHT_0;
	     pbf_reg_adress_crd_weight = (port) ?
		 PBF_REG_COS0_WEIGHT_P1 : PBF_REG_COS0_WEIGHT_P0;
	     break;
	case 1:
	     nig_reg_adress_crd_weight = (port) ?
		 NIG_REG_P1_TX_ARB_CREDIT_WEIGHT_1 :
		 NIG_REG_P0_TX_ARB_CREDIT_WEIGHT_1;
	     pbf_reg_adress_crd_weight = (port) ?
		 PBF_REG_COS1_WEIGHT_P1 : PBF_REG_COS1_WEIGHT_P0;
	     break;
	case 2:
	     nig_reg_adress_crd_weight = (port) ?
		 NIG_REG_P1_TX_ARB_CREDIT_WEIGHT_2 :
		 NIG_REG_P0_TX_ARB_CREDIT_WEIGHT_2;

		 pbf_reg_adress_crd_weight = (port) ?
		     PBF_REG_COS2_WEIGHT_P1 : PBF_REG_COS2_WEIGHT_P0;
	     break;
	case 3:
	    if (port)
			return -EINVAL;
	     nig_reg_adress_crd_weight =
		 NIG_REG_P0_TX_ARB_CREDIT_WEIGHT_3;
	     pbf_reg_adress_crd_weight =
		 PBF_REG_COS3_WEIGHT_P0;
	     break;
	case 4:
	    if (port)
		return -EINVAL;
	     nig_reg_adress_crd_weight =
		 NIG_REG_P0_TX_ARB_CREDIT_WEIGHT_4;
	     pbf_reg_adress_crd_weight = PBF_REG_COS4_WEIGHT_P0;
	     break;
	case 5:
	    if (port)
		return -EINVAL;
	     nig_reg_adress_crd_weight =
		 NIG_REG_P0_TX_ARB_CREDIT_WEIGHT_5;
	     pbf_reg_adress_crd_weight = PBF_REG_COS5_WEIGHT_P0;
	     break;
	}

	REG_WR(bp, nig_reg_adress_crd_weight, cos_bw_nig);

	REG_WR(bp, pbf_reg_adress_crd_weight, cos_bw_pbf);

	return 0;
}
/******************************************************************************
* Description:
*	Calculate the total BW.A value of 0 isn't legal.
*
******************************************************************************/
static int bnx2x_ets_e3b0_get_total_bw(
	const struct link_params *params,
	struct bnx2x_ets_params *ets_params,
	u16 *total_bw)
{
	struct bnx2x *bp = params->bp;
	u8 cos_idx = 0;
	u8 is_bw_cos_exist = 0;

	*total_bw = 0 ;
	/* Calculate total BW requested */
	for (cos_idx = 0; cos_idx < ets_params->num_of_cos; cos_idx++) {
		if (ets_params->cos[cos_idx].state == bnx2x_cos_state_bw) {
			is_bw_cos_exist = 1;
			if (!ets_params->cos[cos_idx].params.bw_params.bw) {
				DP(NETIF_MSG_LINK, "bnx2x_ets_E3B0_config BW"
						   "was set to 0\n");
				/* This is to prevent a state when ramrods
				 * can't be sent
				 */
				ets_params->cos[cos_idx].params.bw_params.bw
					 = 1;
			}
			*total_bw +=
				ets_params->cos[cos_idx].params.bw_params.bw;
		}
	}

	/* Check total BW is valid */
	if ((is_bw_cos_exist == 1) && (*total_bw != 100)) {
		if (*total_bw == 0) {
			DP(NETIF_MSG_LINK,
			   "bnx2x_ets_E3B0_config total BW shouldn't be 0\n");
			return -EINVAL;
		}
		DP(NETIF_MSG_LINK,
		   "bnx2x_ets_E3B0_config total BW should be 100\n");
		/* We can handle a case whre the BW isn't 100 this can happen
		 * if the TC are joined.
		 */
	}
	return 0;
}

/******************************************************************************
* Description:
*	Invalidate all the sp_pri_to_cos.
*
******************************************************************************/
static void bnx2x_ets_e3b0_sp_pri_to_cos_init(u8 *sp_pri_to_cos)
{
	u8 pri = 0;
	for (pri = 0; pri < DCBX_MAX_NUM_COS; pri++)
		sp_pri_to_cos[pri] = DCBX_INVALID_COS;
}
/******************************************************************************
* Description:
*	Calculate and set the SP (ARB_PRIORITY_CLIENT) NIG and PBF registers
*	according to sp_pri_to_cos.
*
******************************************************************************/
static int bnx2x_ets_e3b0_sp_pri_to_cos_set(const struct link_params *params,
					    u8 *sp_pri_to_cos, const u8 pri,
					    const u8 cos_entry)
{
	struct bnx2x *bp = params->bp;
	const u8 port = params->port;
	const u8 max_num_of_cos = (port) ? DCBX_E3B0_MAX_NUM_COS_PORT1 :
		DCBX_E3B0_MAX_NUM_COS_PORT0;

	if (pri >= max_num_of_cos) {
		DP(NETIF_MSG_LINK, "bnx2x_ets_e3b0_sp_pri_to_cos_set invalid "
		   "parameter Illegal strict priority\n");
	    return -EINVAL;
	}

	if (sp_pri_to_cos[pri] != DCBX_INVALID_COS) {
		DP(NETIF_MSG_LINK, "bnx2x_ets_e3b0_sp_pri_to_cos_set invalid "
				   "parameter There can't be two COS's with "
				   "the same strict pri\n");
		return -EINVAL;
	}

	sp_pri_to_cos[pri] = cos_entry;
	return 0;

}

/******************************************************************************
* Description:
*	Returns the correct value according to COS and priority in
*	the sp_pri_cli register.
*
******************************************************************************/
static u64 bnx2x_e3b0_sp_get_pri_cli_reg(const u8 cos, const u8 cos_offset,
					 const u8 pri_set,
					 const u8 pri_offset,
					 const u8 entry_size)
{
	u64 pri_cli_nig = 0;
	pri_cli_nig = ((u64)(cos + cos_offset)) << (entry_size *
						    (pri_set + pri_offset));

	return pri_cli_nig;
}
/******************************************************************************
* Description:
*	Returns the correct value according to COS and priority in the
*	sp_pri_cli register for NIG.
*
******************************************************************************/
static u64 bnx2x_e3b0_sp_get_pri_cli_reg_nig(const u8 cos, const u8 pri_set)
{
	/* MCP Dbg0 and dbg1 are always with higher strict pri*/
	const u8 nig_cos_offset = 3;
	const u8 nig_pri_offset = 3;

	return bnx2x_e3b0_sp_get_pri_cli_reg(cos, nig_cos_offset, pri_set,
		nig_pri_offset, 4);

}
/******************************************************************************
* Description:
*	Returns the correct value according to COS and priority in the
*	sp_pri_cli register for PBF.
*
******************************************************************************/
static u64 bnx2x_e3b0_sp_get_pri_cli_reg_pbf(const u8 cos, const u8 pri_set)
{
	const u8 pbf_cos_offset = 0;
	const u8 pbf_pri_offset = 0;

	return bnx2x_e3b0_sp_get_pri_cli_reg(cos, pbf_cos_offset, pri_set,
		pbf_pri_offset, 3);

}

/******************************************************************************
* Description:
*	Calculate and set the SP (ARB_PRIORITY_CLIENT) NIG and PBF registers
*	according to sp_pri_to_cos.(which COS has higher priority)
*
******************************************************************************/
static int bnx2x_ets_e3b0_sp_set_pri_cli_reg(const struct link_params *params,
					     u8 *sp_pri_to_cos)
{
	struct bnx2x *bp = params->bp;
	u8 i = 0;
	const u8 port = params->port;
	/* MCP Dbg0 and dbg1 are always with higher strict pri*/
	u64 pri_cli_nig = 0x210;
	u32 pri_cli_pbf = 0x0;
	u8 pri_set = 0;
	u8 pri_bitmask = 0;
	const u8 max_num_of_cos = (port) ? DCBX_E3B0_MAX_NUM_COS_PORT1 :
		DCBX_E3B0_MAX_NUM_COS_PORT0;

	u8 cos_bit_to_set = (1 << max_num_of_cos) - 1;

	/* Set all the strict priority first */
	for (i = 0; i < max_num_of_cos; i++) {
		if (sp_pri_to_cos[i] != DCBX_INVALID_COS) {
			if (sp_pri_to_cos[i] >= DCBX_MAX_NUM_COS) {
				DP(NETIF_MSG_LINK,
					   "bnx2x_ets_e3b0_sp_set_pri_cli_reg "
					   "invalid cos entry\n");
				return -EINVAL;
			}

			pri_cli_nig |= bnx2x_e3b0_sp_get_pri_cli_reg_nig(
			    sp_pri_to_cos[i], pri_set);

			pri_cli_pbf |= bnx2x_e3b0_sp_get_pri_cli_reg_pbf(
			    sp_pri_to_cos[i], pri_set);
			pri_bitmask = 1 << sp_pri_to_cos[i];
			/* COS is used remove it from bitmap.*/
			if (!(pri_bitmask & cos_bit_to_set)) {
				DP(NETIF_MSG_LINK,
					"bnx2x_ets_e3b0_sp_set_pri_cli_reg "
					"invalid There can't be two COS's with"
					" the same strict pri\n");
				return -EINVAL;
			}
			cos_bit_to_set &= ~pri_bitmask;
			pri_set++;
		}
	}

	/* Set all the Non strict priority i= COS*/
	for (i = 0; i < max_num_of_cos; i++) {
		pri_bitmask = 1 << i;
		/* Check if COS was already used for SP */
		if (pri_bitmask & cos_bit_to_set) {
			/* COS wasn't used for SP */
			pri_cli_nig |= bnx2x_e3b0_sp_get_pri_cli_reg_nig(
			    i, pri_set);

			pri_cli_pbf |= bnx2x_e3b0_sp_get_pri_cli_reg_pbf(
			    i, pri_set);
			/* COS is used remove it from bitmap.*/
			cos_bit_to_set &= ~pri_bitmask;
			pri_set++;
		}
	}

	if (pri_set != max_num_of_cos) {
		DP(NETIF_MSG_LINK, "bnx2x_ets_e3b0_sp_set_pri_cli_reg not all "
				   "entries were set\n");
		return -EINVAL;
	}

	if (port) {
		/* Only 6 usable clients*/
		REG_WR(bp, NIG_REG_P1_TX_ARB_PRIORITY_CLIENT2_LSB,
		       (u32)pri_cli_nig);

		REG_WR(bp, PBF_REG_ETS_ARB_PRIORITY_CLIENT_P1 , pri_cli_pbf);
	} else {
		/* Only 9 usable clients*/
		const u32 pri_cli_nig_lsb = (u32) (pri_cli_nig);
		const u32 pri_cli_nig_msb = (u32) ((pri_cli_nig >> 32) & 0xF);

		REG_WR(bp, NIG_REG_P0_TX_ARB_PRIORITY_CLIENT2_LSB,
		       pri_cli_nig_lsb);
		REG_WR(bp, NIG_REG_P0_TX_ARB_PRIORITY_CLIENT2_MSB,
		       pri_cli_nig_msb);

		REG_WR(bp, PBF_REG_ETS_ARB_PRIORITY_CLIENT_P0 , pri_cli_pbf);
	}
	return 0;
}

/******************************************************************************
* Description:
*	Configure the COS to ETS according to BW and SP settings.
******************************************************************************/
int bnx2x_ets_e3b0_config(const struct link_params *params,
			 const struct link_vars *vars,
			 struct bnx2x_ets_params *ets_params)
{
	struct bnx2x *bp = params->bp;
	int bnx2x_status = 0;
	const u8 port = params->port;
	u16 total_bw = 0;
	const u32 min_w_val_nig = bnx2x_ets_get_min_w_val_nig(vars);
	const u32 min_w_val_pbf = ETS_E3B0_PBF_MIN_W_VAL;
	u8 cos_bw_bitmap = 0;
	u8 cos_sp_bitmap = 0;
	u8 sp_pri_to_cos[DCBX_MAX_NUM_COS] = {0};
	const u8 max_num_of_cos = (port) ? DCBX_E3B0_MAX_NUM_COS_PORT1 :
		DCBX_E3B0_MAX_NUM_COS_PORT0;
	u8 cos_entry = 0;

	if (!CHIP_IS_E3B0(bp)) {
		DP(NETIF_MSG_LINK,
		   "bnx2x_ets_e3b0_disabled the chip isn't E3B0\n");
		return -EINVAL;
	}

	if ((ets_params->num_of_cos > max_num_of_cos)) {
		DP(NETIF_MSG_LINK, "bnx2x_ets_E3B0_config the number of COS "
				   "isn't supported\n");
		return -EINVAL;
	}

	/* Prepare sp strict priority parameters*/
	bnx2x_ets_e3b0_sp_pri_to_cos_init(sp_pri_to_cos);

	/* Prepare BW parameters*/
	bnx2x_status = bnx2x_ets_e3b0_get_total_bw(params, ets_params,
						   &total_bw);
	if (bnx2x_status) {
		DP(NETIF_MSG_LINK,
		   "bnx2x_ets_E3B0_config get_total_bw failed\n");
		return -EINVAL;
	}

	/* Upper bound is set according to current link speed (min_w_val
	 * should be the same for upper bound and COS credit val).
	 */
	bnx2x_ets_e3b0_set_credit_upper_bound_nig(params, min_w_val_nig);
	bnx2x_ets_e3b0_set_credit_upper_bound_pbf(params, min_w_val_pbf);


	for (cos_entry = 0; cos_entry < ets_params->num_of_cos; cos_entry++) {
		if (bnx2x_cos_state_bw == ets_params->cos[cos_entry].state) {
			cos_bw_bitmap |= (1 << cos_entry);
			/* The function also sets the BW in HW(not the mappin
			 * yet)
			 */
			bnx2x_status = bnx2x_ets_e3b0_set_cos_bw(
				bp, cos_entry, min_w_val_nig, min_w_val_pbf,
				total_bw,
				ets_params->cos[cos_entry].params.bw_params.bw,
				 port);
		} else if (bnx2x_cos_state_strict ==
			ets_params->cos[cos_entry].state){
			cos_sp_bitmap |= (1 << cos_entry);

			bnx2x_status = bnx2x_ets_e3b0_sp_pri_to_cos_set(
				params,
				sp_pri_to_cos,
				ets_params->cos[cos_entry].params.sp_params.pri,
				cos_entry);

		} else {
			DP(NETIF_MSG_LINK,
			   "bnx2x_ets_e3b0_config cos state not valid\n");
			return -EINVAL;
		}
		if (bnx2x_status) {
			DP(NETIF_MSG_LINK,
			   "bnx2x_ets_e3b0_config set cos bw failed\n");
			return bnx2x_status;
		}
	}

	/* Set SP register (which COS has higher priority) */
	bnx2x_status = bnx2x_ets_e3b0_sp_set_pri_cli_reg(params,
							 sp_pri_to_cos);

	if (bnx2x_status) {
		DP(NETIF_MSG_LINK,
		   "bnx2x_ets_E3B0_config set_pri_cli_reg failed\n");
		return bnx2x_status;
	}

	/* Set client mapping of BW and strict */
	bnx2x_status = bnx2x_ets_e3b0_cli_map(params, ets_params,
					      cos_sp_bitmap,
					      cos_bw_bitmap);

	if (bnx2x_status) {
		DP(NETIF_MSG_LINK, "bnx2x_ets_E3B0_config SP failed\n");
		return bnx2x_status;
	}
	return 0;
}
static void bnx2x_ets_bw_limit_common(const struct link_params *params)
{
	/* ETS disabled configuration */
	struct bnx2x *bp = params->bp;
	DP(NETIF_MSG_LINK, "ETS enabled BW limit configuration\n");
	/* Defines which entries (clients) are subjected to WFQ arbitration
	 * COS0 0x8
	 * COS1 0x10
	 */
	REG_WR(bp, NIG_REG_P0_TX_ARB_CLIENT_IS_SUBJECT2WFQ, 0x18);
	/* Mapping between the ARB_CREDIT_WEIGHT registers and actual
	 * client numbers (WEIGHT_0 does not actually have to represent
	 * client 0)
	 *    PRI4    |    PRI3    |    PRI2    |    PRI1    |    PRI0
	 *  cos1-001     cos0-000     dbg1-100     dbg0-011     MCP-010
	 */
	REG_WR(bp, NIG_REG_P0_TX_ARB_CLIENT_CREDIT_MAP, 0x111A);

	REG_WR(bp, NIG_REG_P0_TX_ARB_CREDIT_UPPER_BOUND_0,
	       ETS_BW_LIMIT_CREDIT_UPPER_BOUND);
	REG_WR(bp, NIG_REG_P0_TX_ARB_CREDIT_UPPER_BOUND_1,
	       ETS_BW_LIMIT_CREDIT_UPPER_BOUND);

	/* ETS mode enabled*/
	REG_WR(bp, PBF_REG_ETS_ENABLED, 1);

	/* Defines the number of consecutive slots for the strict priority */
	REG_WR(bp, PBF_REG_NUM_STRICT_ARB_SLOTS, 0);
	/* Bitmap of 5bits length. Each bit specifies whether the entry behaves
	 * as strict.  Bits 0,1,2 - debug and management entries, 3 - COS0
	 * entry, 4 - COS1 entry.
	 * COS1 | COS0 | DEBUG21 | DEBUG0 | MGMT
	 * bit4   bit3	  bit2     bit1	   bit0
	 * MCP and debug are strict
	 */
	REG_WR(bp, NIG_REG_P0_TX_ARB_CLIENT_IS_STRICT, 0x7);

	/* Upper bound that COS0_WEIGHT can reach in the WFQ arbiter.*/
	REG_WR(bp, PBF_REG_COS0_UPPER_BOUND,
	       ETS_BW_LIMIT_CREDIT_UPPER_BOUND);
	REG_WR(bp, PBF_REG_COS1_UPPER_BOUND,
	       ETS_BW_LIMIT_CREDIT_UPPER_BOUND);
}

void bnx2x_ets_bw_limit(const struct link_params *params, const u32 cos0_bw,
			const u32 cos1_bw)
{
	/* ETS disabled configuration*/
	struct bnx2x *bp = params->bp;
	const u32 total_bw = cos0_bw + cos1_bw;
	u32 cos0_credit_weight = 0;
	u32 cos1_credit_weight = 0;

	DP(NETIF_MSG_LINK, "ETS enabled BW limit configuration\n");

	if ((!total_bw) ||
	    (!cos0_bw) ||
	    (!cos1_bw)) {
		DP(NETIF_MSG_LINK, "Total BW can't be zero\n");
		return;
	}

	cos0_credit_weight = (cos0_bw * ETS_BW_LIMIT_CREDIT_WEIGHT)/
		total_bw;
	cos1_credit_weight = (cos1_bw * ETS_BW_LIMIT_CREDIT_WEIGHT)/
		total_bw;

	bnx2x_ets_bw_limit_common(params);

	REG_WR(bp, NIG_REG_P0_TX_ARB_CREDIT_WEIGHT_0, cos0_credit_weight);
	REG_WR(bp, NIG_REG_P0_TX_ARB_CREDIT_WEIGHT_1, cos1_credit_weight);

	REG_WR(bp, PBF_REG_COS0_WEIGHT, cos0_credit_weight);
	REG_WR(bp, PBF_REG_COS1_WEIGHT, cos1_credit_weight);
}

int bnx2x_ets_strict(const struct link_params *params, const u8 strict_cos)
{
	/* ETS disabled configuration*/
	struct bnx2x *bp = params->bp;
	u32 val	= 0;

	DP(NETIF_MSG_LINK, "ETS enabled strict configuration\n");
	/* Bitmap of 5bits length. Each bit specifies whether the entry behaves
	 * as strict.  Bits 0,1,2 - debug and management entries,
	 * 3 - COS0 entry, 4 - COS1 entry.
	 *  COS1 | COS0 | DEBUG21 | DEBUG0 | MGMT
	 *  bit4   bit3	  bit2      bit1     bit0
	 * MCP and debug are strict
	 */
	REG_WR(bp, NIG_REG_P0_TX_ARB_CLIENT_IS_STRICT, 0x1F);
	/* For strict priority entries defines the number of consecutive slots
	 * for the highest priority.
	 */
	REG_WR(bp, NIG_REG_P0_TX_ARB_NUM_STRICT_ARB_SLOTS, 0x100);
	/* ETS mode disable */
	REG_WR(bp, PBF_REG_ETS_ENABLED, 0);
	/* Defines the number of consecutive slots for the strict priority */
	REG_WR(bp, PBF_REG_NUM_STRICT_ARB_SLOTS, 0x100);

	/* Defines the number of consecutive slots for the strict priority */
	REG_WR(bp, PBF_REG_HIGH_PRIORITY_COS_NUM, strict_cos);

	/* Mapping between entry  priority to client number (0,1,2 -debug and
	 * management clients, 3 - COS0 client, 4 - COS client)(HIGHEST)
	 * 3bits client num.
	 *   PRI4    |    PRI3    |    PRI2    |    PRI1    |    PRI0
	 * dbg0-010     dbg1-001     cos1-100     cos0-011     MCP-000
	 * dbg0-010     dbg1-001     cos0-011     cos1-100     MCP-000
	 */
	val = (!strict_cos) ? 0x2318 : 0x22E0;
	REG_WR(bp, NIG_REG_P0_TX_ARB_PRIORITY_CLIENT, val);

	return 0;
}

/******************************************************************/
/*			PFC section				  */
/******************************************************************/
static void bnx2x_update_pfc_xmac(struct link_params *params,
				  struct link_vars *vars,
				  u8 is_lb)
{
	struct bnx2x *bp = params->bp;
	u32 xmac_base;
	u32 pause_val, pfc0_val, pfc1_val;

	/* XMAC base adrr */
	xmac_base = (params->port) ? GRCBASE_XMAC1 : GRCBASE_XMAC0;

	/* Initialize pause and pfc registers */
	pause_val = 0x18000;
	pfc0_val = 0xFFFF8000;
	pfc1_val = 0x2;

	/* No PFC support */
	if (!(params->feature_config_flags &
	      FEATURE_CONFIG_PFC_ENABLED)) {

		/* RX flow control - Process pause frame in receive direction
		 */
		if (vars->flow_ctrl & BNX2X_FLOW_CTRL_RX)
			pause_val |= XMAC_PAUSE_CTRL_REG_RX_PAUSE_EN;

		/* TX flow control - Send pause packet when buffer is full */
		if (vars->flow_ctrl & BNX2X_FLOW_CTRL_TX)
			pause_val |= XMAC_PAUSE_CTRL_REG_TX_PAUSE_EN;
	} else {/* PFC support */
		pfc1_val |= XMAC_PFC_CTRL_HI_REG_PFC_REFRESH_EN |
			XMAC_PFC_CTRL_HI_REG_PFC_STATS_EN |
			XMAC_PFC_CTRL_HI_REG_RX_PFC_EN |
			XMAC_PFC_CTRL_HI_REG_TX_PFC_EN |
			XMAC_PFC_CTRL_HI_REG_FORCE_PFC_XON;
		/* Write pause and PFC registers */
		REG_WR(bp, xmac_base + XMAC_REG_PAUSE_CTRL, pause_val);
		REG_WR(bp, xmac_base + XMAC_REG_PFC_CTRL, pfc0_val);
		REG_WR(bp, xmac_base + XMAC_REG_PFC_CTRL_HI, pfc1_val);
		pfc1_val &= ~XMAC_PFC_CTRL_HI_REG_FORCE_PFC_XON;

	}

	/* Write pause and PFC registers */
	REG_WR(bp, xmac_base + XMAC_REG_PAUSE_CTRL, pause_val);
	REG_WR(bp, xmac_base + XMAC_REG_PFC_CTRL, pfc0_val);
	REG_WR(bp, xmac_base + XMAC_REG_PFC_CTRL_HI, pfc1_val);


	/* Set MAC address for source TX Pause/PFC frames */
	REG_WR(bp, xmac_base + XMAC_REG_CTRL_SA_LO,
	       ((params->mac_addr[2] << 24) |
		(params->mac_addr[3] << 16) |
		(params->mac_addr[4] << 8) |
		(params->mac_addr[5])));
	REG_WR(bp, xmac_base + XMAC_REG_CTRL_SA_HI,
	       ((params->mac_addr[0] << 8) |
		(params->mac_addr[1])));

	udelay(30);
}


static void bnx2x_emac_get_pfc_stat(struct link_params *params,
				    u32 pfc_frames_sent[2],
				    u32 pfc_frames_received[2])
{
	/* Read pfc statistic */
	struct bnx2x *bp = params->bp;
	u32 emac_base = params->port ? GRCBASE_EMAC1 : GRCBASE_EMAC0;
	u32 val_xon = 0;
	u32 val_xoff = 0;

	DP(NETIF_MSG_LINK, "pfc statistic read from EMAC\n");

	/* PFC received frames */
	val_xoff = REG_RD(bp, emac_base +
				EMAC_REG_RX_PFC_STATS_XOFF_RCVD);
	val_xoff &= EMAC_REG_RX_PFC_STATS_XOFF_RCVD_COUNT;
	val_xon = REG_RD(bp, emac_base + EMAC_REG_RX_PFC_STATS_XON_RCVD);
	val_xon &= EMAC_REG_RX_PFC_STATS_XON_RCVD_COUNT;

	pfc_frames_received[0] = val_xon + val_xoff;

	/* PFC received sent */
	val_xoff = REG_RD(bp, emac_base +
				EMAC_REG_RX_PFC_STATS_XOFF_SENT);
	val_xoff &= EMAC_REG_RX_PFC_STATS_XOFF_SENT_COUNT;
	val_xon = REG_RD(bp, emac_base + EMAC_REG_RX_PFC_STATS_XON_SENT);
	val_xon &= EMAC_REG_RX_PFC_STATS_XON_SENT_COUNT;

	pfc_frames_sent[0] = val_xon + val_xoff;
}

/* Read pfc statistic*/
void bnx2x_pfc_statistic(struct link_params *params, struct link_vars *vars,
			 u32 pfc_frames_sent[2],
			 u32 pfc_frames_received[2])
{
	/* Read pfc statistic */
	struct bnx2x *bp = params->bp;

	DP(NETIF_MSG_LINK, "pfc statistic\n");

	if (!vars->link_up)
		return;

	if (vars->mac_type == MAC_TYPE_EMAC) {
		DP(NETIF_MSG_LINK, "About to read PFC stats from EMAC\n");
		bnx2x_emac_get_pfc_stat(params, pfc_frames_sent,
					pfc_frames_received);
	}
}
/******************************************************************/
/*			MAC/PBF section				  */
/******************************************************************/
static void bnx2x_set_mdio_clk(struct bnx2x *bp, u32 chip_id,
			       u32 emac_base)
{
	u32 new_mode, cur_mode;
	u32 clc_cnt;
	/* Set clause 45 mode, slow down the MDIO clock to 2.5MHz
	 * (a value of 49==0x31) and make sure that the AUTO poll is off
	 */
	cur_mode = REG_RD(bp, emac_base + EMAC_REG_EMAC_MDIO_MODE);

	if (USES_WARPCORE(bp))
		clc_cnt = 74L << EMAC_MDIO_MODE_CLOCK_CNT_BITSHIFT;
	else
		clc_cnt = 49L << EMAC_MDIO_MODE_CLOCK_CNT_BITSHIFT;

	if (((cur_mode & EMAC_MDIO_MODE_CLOCK_CNT) == clc_cnt) &&
	    (cur_mode & (EMAC_MDIO_MODE_CLAUSE_45)))
		return;

	new_mode = cur_mode &
		~(EMAC_MDIO_MODE_AUTO_POLL | EMAC_MDIO_MODE_CLOCK_CNT);
	new_mode |= clc_cnt;
	new_mode |= (EMAC_MDIO_MODE_CLAUSE_45);

	DP(NETIF_MSG_LINK, "Changing emac_mode from 0x%x to 0x%x\n",
	   cur_mode, new_mode);
	REG_WR(bp, emac_base + EMAC_REG_EMAC_MDIO_MODE, new_mode);
	udelay(40);
}

static void bnx2x_set_mdio_emac_per_phy(struct bnx2x *bp,
					struct link_params *params)
{
	u8 phy_index;
	/* Set mdio clock per phy */
	for (phy_index = INT_PHY; phy_index < params->num_phys;
	      phy_index++)
		bnx2x_set_mdio_clk(bp, params->chip_id,
				   params->phy[phy_index].mdio_ctrl);
}

static u8 bnx2x_is_4_port_mode(struct bnx2x *bp)
{
	u32 port4mode_ovwr_val;
	/* Check 4-port override enabled */
	port4mode_ovwr_val = REG_RD(bp, MISC_REG_PORT4MODE_EN_OVWR);
	if (port4mode_ovwr_val & (1<<0)) {
		/* Return 4-port mode override value */
		return ((port4mode_ovwr_val & (1<<1)) == (1<<1));
	}
	/* Return 4-port mode from input pin */
	return (u8)REG_RD(bp, MISC_REG_PORT4MODE_EN);
}

static void bnx2x_emac_init(struct link_params *params,
			    struct link_vars *vars)
{
	/* reset and unreset the emac core */
	struct bnx2x *bp = params->bp;
	u8 port = params->port;
	u32 emac_base = port ? GRCBASE_EMAC1 : GRCBASE_EMAC0;
	u32 val;
	u16 timeout;

	REG_WR(bp, GRCBASE_MISC + MISC_REGISTERS_RESET_REG_2_CLEAR,
	       (MISC_REGISTERS_RESET_REG_2_RST_EMAC0_HARD_CORE << port));
	udelay(5);
	REG_WR(bp, GRCBASE_MISC + MISC_REGISTERS_RESET_REG_2_SET,
	       (MISC_REGISTERS_RESET_REG_2_RST_EMAC0_HARD_CORE << port));

	/* init emac - use read-modify-write */
	/* self clear reset */
	val = REG_RD(bp, emac_base + EMAC_REG_EMAC_MODE);
	EMAC_WR(bp, EMAC_REG_EMAC_MODE, (val | EMAC_MODE_RESET));

	timeout = 200;
	do {
		val = REG_RD(bp, emac_base + EMAC_REG_EMAC_MODE);
		DP(NETIF_MSG_LINK, "EMAC reset reg is %u\n", val);
		if (!timeout) {
			DP(NETIF_MSG_LINK, "EMAC timeout!\n");
			return;
		}
		timeout--;
	} while (val & EMAC_MODE_RESET);

	bnx2x_set_mdio_emac_per_phy(bp, params);
	/* Set mac address */
	val = ((params->mac_addr[0] << 8) |
		params->mac_addr[1]);
	EMAC_WR(bp, EMAC_REG_EMAC_MAC_MATCH, val);

	val = ((params->mac_addr[2] << 24) |
	       (params->mac_addr[3] << 16) |
	       (params->mac_addr[4] << 8) |
		params->mac_addr[5]);
	EMAC_WR(bp, EMAC_REG_EMAC_MAC_MATCH + 4, val);
}

static void bnx2x_set_xumac_nig(struct link_params *params,
				u16 tx_pause_en,
				u8 enable)
{
	struct bnx2x *bp = params->bp;

	REG_WR(bp, params->port ? NIG_REG_P1_MAC_IN_EN : NIG_REG_P0_MAC_IN_EN,
	       enable);
	REG_WR(bp, params->port ? NIG_REG_P1_MAC_OUT_EN : NIG_REG_P0_MAC_OUT_EN,
	       enable);
	REG_WR(bp, params->port ? NIG_REG_P1_MAC_PAUSE_OUT_EN :
	       NIG_REG_P0_MAC_PAUSE_OUT_EN, tx_pause_en);
}

static void bnx2x_set_umac_rxtx(struct link_params *params, u8 en)
{
	u32 umac_base = params->port ? GRCBASE_UMAC1 : GRCBASE_UMAC0;
	u32 val;
	struct bnx2x *bp = params->bp;
	if (!(REG_RD(bp, MISC_REG_RESET_REG_2) &
		   (MISC_REGISTERS_RESET_REG_2_UMAC0 << params->port)))
		return;
	val = REG_RD(bp, umac_base + UMAC_REG_COMMAND_CONFIG);
	if (en)
		val |= (UMAC_COMMAND_CONFIG_REG_TX_ENA |
			UMAC_COMMAND_CONFIG_REG_RX_ENA);
	else
		val &= ~(UMAC_COMMAND_CONFIG_REG_TX_ENA |
			 UMAC_COMMAND_CONFIG_REG_RX_ENA);
	/* Disable RX and TX */
	REG_WR(bp, umac_base + UMAC_REG_COMMAND_CONFIG, val);
}

static void bnx2x_umac_enable(struct link_params *params,
			    struct link_vars *vars, u8 lb)
{
	u32 val;
	u32 umac_base = params->port ? GRCBASE_UMAC1 : GRCBASE_UMAC0;
	struct bnx2x *bp = params->bp;
	/* Reset UMAC */
	REG_WR(bp, GRCBASE_MISC + MISC_REGISTERS_RESET_REG_2_CLEAR,
	       (MISC_REGISTERS_RESET_REG_2_UMAC0 << params->port));
	usleep_range(1000, 2000);

	REG_WR(bp, GRCBASE_MISC + MISC_REGISTERS_RESET_REG_2_SET,
	       (MISC_REGISTERS_RESET_REG_2_UMAC0 << params->port));

	DP(NETIF_MSG_LINK, "enabling UMAC\n");

	/* This register opens the gate for the UMAC despite its name */
	REG_WR(bp, NIG_REG_EGRESS_EMAC0_PORT + params->port*4, 1);

	val = UMAC_COMMAND_CONFIG_REG_PROMIS_EN |
		UMAC_COMMAND_CONFIG_REG_PAD_EN |
		UMAC_COMMAND_CONFIG_REG_SW_RESET |
		UMAC_COMMAND_CONFIG_REG_NO_LGTH_CHECK;
	switch (vars->line_speed) {
	case SPEED_10:
		val |= (0<<2);
		break;
	case SPEED_100:
		val |= (1<<2);
		break;
	case SPEED_1000:
		val |= (2<<2);
		break;
	case SPEED_2500:
		val |= (3<<2);
		break;
	default:
		DP(NETIF_MSG_LINK, "Invalid speed for UMAC %d\n",
			       vars->line_speed);
		break;
	}
	if (!(vars->flow_ctrl & BNX2X_FLOW_CTRL_TX))
		val |= UMAC_COMMAND_CONFIG_REG_IGNORE_TX_PAUSE;

	if (!(vars->flow_ctrl & BNX2X_FLOW_CTRL_RX))
		val |= UMAC_COMMAND_CONFIG_REG_PAUSE_IGNORE;

	if (vars->duplex == DUPLEX_HALF)
		val |= UMAC_COMMAND_CONFIG_REG_HD_ENA;

	REG_WR(bp, umac_base + UMAC_REG_COMMAND_CONFIG, val);
	udelay(50);

	/* Configure UMAC for EEE */
	if (vars->eee_status & SHMEM_EEE_ADV_STATUS_MASK) {
		DP(NETIF_MSG_LINK, "configured UMAC for EEE\n");
		REG_WR(bp, umac_base + UMAC_REG_UMAC_EEE_CTRL,
		       UMAC_UMAC_EEE_CTRL_REG_EEE_EN);
		REG_WR(bp, umac_base + UMAC_REG_EEE_WAKE_TIMER, 0x11);
	} else {
		REG_WR(bp, umac_base + UMAC_REG_UMAC_EEE_CTRL, 0x0);
	}

	/* Set MAC address for source TX Pause/PFC frames (under SW reset) */
	REG_WR(bp, umac_base + UMAC_REG_MAC_ADDR0,
	       ((params->mac_addr[2] << 24) |
		(params->mac_addr[3] << 16) |
		(params->mac_addr[4] << 8) |
		(params->mac_addr[5])));
	REG_WR(bp, umac_base + UMAC_REG_MAC_ADDR1,
	       ((params->mac_addr[0] << 8) |
		(params->mac_addr[1])));

	/* Enable RX and TX */
	val &= ~UMAC_COMMAND_CONFIG_REG_PAD_EN;
	val |= UMAC_COMMAND_CONFIG_REG_TX_ENA |
		UMAC_COMMAND_CONFIG_REG_RX_ENA;
	REG_WR(bp, umac_base + UMAC_REG_COMMAND_CONFIG, val);
	udelay(50);

	/* Remove SW Reset */
	val &= ~UMAC_COMMAND_CONFIG_REG_SW_RESET;

	/* Check loopback mode */
	if (lb)
		val |= UMAC_COMMAND_CONFIG_REG_LOOP_ENA;
	REG_WR(bp, umac_base + UMAC_REG_COMMAND_CONFIG, val);

	/* Maximum Frame Length (RW). Defines a 14-Bit maximum frame
	 * length used by the MAC receive logic to check frames.
	 */
	REG_WR(bp, umac_base + UMAC_REG_MAXFR, 0x2710);
	bnx2x_set_xumac_nig(params,
			    ((vars->flow_ctrl & BNX2X_FLOW_CTRL_TX) != 0), 1);
	vars->mac_type = MAC_TYPE_UMAC;

}

/* Define the XMAC mode */
static void bnx2x_xmac_init(struct link_params *params, u32 max_speed)
{
	struct bnx2x *bp = params->bp;
	u32 is_port4mode = bnx2x_is_4_port_mode(bp);

	/* In 4-port mode, need to set the mode only once, so if XMAC is
	 * already out of reset, it means the mode has already been set,
	 * and it must not* reset the XMAC again, since it controls both
	 * ports of the path
	 */

	if (((CHIP_NUM(bp) == CHIP_NUM_57840_4_10) ||
	     (CHIP_NUM(bp) == CHIP_NUM_57840_2_20) ||
	     (CHIP_NUM(bp) == CHIP_NUM_57840_OBSOLETE)) &&
	    is_port4mode &&
	    (REG_RD(bp, MISC_REG_RESET_REG_2) &
	     MISC_REGISTERS_RESET_REG_2_XMAC)) {
		DP(NETIF_MSG_LINK,
		   "XMAC already out of reset in 4-port mode\n");
		return;
	}

	/* Hard reset */
	REG_WR(bp, GRCBASE_MISC + MISC_REGISTERS_RESET_REG_2_CLEAR,
	       MISC_REGISTERS_RESET_REG_2_XMAC);
	usleep_range(1000, 2000);

	REG_WR(bp, GRCBASE_MISC + MISC_REGISTERS_RESET_REG_2_SET,
	       MISC_REGISTERS_RESET_REG_2_XMAC);
	if (is_port4mode) {
		DP(NETIF_MSG_LINK, "Init XMAC to 2 ports x 10G per path\n");

		/* Set the number of ports on the system side to up to 2 */
		REG_WR(bp, MISC_REG_XMAC_CORE_PORT_MODE, 1);

		/* Set the number of ports on the Warp Core to 10G */
		REG_WR(bp, MISC_REG_XMAC_PHY_PORT_MODE, 3);
	} else {
		/* Set the number of ports on the system side to 1 */
		REG_WR(bp, MISC_REG_XMAC_CORE_PORT_MODE, 0);
		if (max_speed == SPEED_10000) {
			DP(NETIF_MSG_LINK,
			   "Init XMAC to 10G x 1 port per path\n");
			/* Set the number of ports on the Warp Core to 10G */
			REG_WR(bp, MISC_REG_XMAC_PHY_PORT_MODE, 3);
		} else {
			DP(NETIF_MSG_LINK,
			   "Init XMAC to 20G x 2 ports per path\n");
			/* Set the number of ports on the Warp Core to 20G */
			REG_WR(bp, MISC_REG_XMAC_PHY_PORT_MODE, 1);
		}
	}
	/* Soft reset */
	REG_WR(bp, GRCBASE_MISC + MISC_REGISTERS_RESET_REG_2_CLEAR,
	       MISC_REGISTERS_RESET_REG_2_XMAC_SOFT);
	usleep_range(1000, 2000);

	REG_WR(bp, GRCBASE_MISC + MISC_REGISTERS_RESET_REG_2_SET,
	       MISC_REGISTERS_RESET_REG_2_XMAC_SOFT);

}

static void bnx2x_set_xmac_rxtx(struct link_params *params, u8 en)
{
	u8 port = params->port;
	struct bnx2x *bp = params->bp;
	u32 pfc_ctrl, xmac_base = (port) ? GRCBASE_XMAC1 : GRCBASE_XMAC0;
	u32 val;

	if (REG_RD(bp, MISC_REG_RESET_REG_2) &
	    MISC_REGISTERS_RESET_REG_2_XMAC) {
		/* Send an indication to change the state in the NIG back to XON
		 * Clearing this bit enables the next set of this bit to get
		 * rising edge
		 */
		pfc_ctrl = REG_RD(bp, xmac_base + XMAC_REG_PFC_CTRL_HI);
		REG_WR(bp, xmac_base + XMAC_REG_PFC_CTRL_HI,
		       (pfc_ctrl & ~(1<<1)));
		REG_WR(bp, xmac_base + XMAC_REG_PFC_CTRL_HI,
		       (pfc_ctrl | (1<<1)));
		DP(NETIF_MSG_LINK, "Disable XMAC on port %x\n", port);
		val = REG_RD(bp, xmac_base + XMAC_REG_CTRL);
		if (en)
			val |= (XMAC_CTRL_REG_TX_EN | XMAC_CTRL_REG_RX_EN);
		else
			val &= ~(XMAC_CTRL_REG_TX_EN | XMAC_CTRL_REG_RX_EN);
		REG_WR(bp, xmac_base + XMAC_REG_CTRL, val);
	}
}

static int bnx2x_xmac_enable(struct link_params *params,
			     struct link_vars *vars, u8 lb)
{
	u32 val, xmac_base;
	struct bnx2x *bp = params->bp;
	DP(NETIF_MSG_LINK, "enabling XMAC\n");

	xmac_base = (params->port) ? GRCBASE_XMAC1 : GRCBASE_XMAC0;

	bnx2x_xmac_init(params, vars->line_speed);

	/* This register determines on which events the MAC will assert
	 * error on the i/f to the NIG along w/ EOP.
	 */

	/* This register tells the NIG whether to send traffic to UMAC
	 * or XMAC
	 */
	REG_WR(bp, NIG_REG_EGRESS_EMAC0_PORT + params->port*4, 0);

	/* When XMAC is in XLGMII mode, disable sending idles for fault
	 * detection.
	 */
	if (!(params->phy[INT_PHY].flags & FLAGS_TX_ERROR_CHECK)) {
		REG_WR(bp, xmac_base + XMAC_REG_RX_LSS_CTRL,
		       (XMAC_RX_LSS_CTRL_REG_LOCAL_FAULT_DISABLE |
			XMAC_RX_LSS_CTRL_REG_REMOTE_FAULT_DISABLE));
		REG_WR(bp, xmac_base + XMAC_REG_CLEAR_RX_LSS_STATUS, 0);
		REG_WR(bp, xmac_base + XMAC_REG_CLEAR_RX_LSS_STATUS,
		       XMAC_CLEAR_RX_LSS_STATUS_REG_CLEAR_LOCAL_FAULT_STATUS |
		       XMAC_CLEAR_RX_LSS_STATUS_REG_CLEAR_REMOTE_FAULT_STATUS);
	}
	/* Set Max packet size */
	REG_WR(bp, xmac_base + XMAC_REG_RX_MAX_SIZE, 0x2710);

	/* CRC append for Tx packets */
	REG_WR(bp, xmac_base + XMAC_REG_TX_CTRL, 0xC800);

	/* update PFC */
	bnx2x_update_pfc_xmac(params, vars, 0);

	if (vars->eee_status & SHMEM_EEE_ADV_STATUS_MASK) {
		DP(NETIF_MSG_LINK, "Setting XMAC for EEE\n");
		REG_WR(bp, xmac_base + XMAC_REG_EEE_TIMERS_HI, 0x1380008);
		REG_WR(bp, xmac_base + XMAC_REG_EEE_CTRL, 0x1);
	} else {
		REG_WR(bp, xmac_base + XMAC_REG_EEE_CTRL, 0x0);
	}

	/* Enable TX and RX */
	val = XMAC_CTRL_REG_TX_EN | XMAC_CTRL_REG_RX_EN;

	/* Set MAC in XLGMII mode for dual-mode */
	if ((vars->line_speed == SPEED_20000) &&
	    (params->phy[INT_PHY].supported &
	     SUPPORTED_20000baseKR2_Full))
		val |= XMAC_CTRL_REG_XLGMII_ALIGN_ENB;

	/* Check loopback mode */
	if (lb)
		val |= XMAC_CTRL_REG_LINE_LOCAL_LPBK;
	REG_WR(bp, xmac_base + XMAC_REG_CTRL, val);
	bnx2x_set_xumac_nig(params,
			    ((vars->flow_ctrl & BNX2X_FLOW_CTRL_TX) != 0), 1);

	vars->mac_type = MAC_TYPE_XMAC;

	return 0;
}

static int bnx2x_emac_enable(struct link_params *params,
			     struct link_vars *vars, u8 lb)
{
	struct bnx2x *bp = params->bp;
	u8 port = params->port;
	u32 emac_base = port ? GRCBASE_EMAC1 : GRCBASE_EMAC0;
	u32 val;

	DP(NETIF_MSG_LINK, "enabling EMAC\n");

	/* Disable BMAC */
	REG_WR(bp, GRCBASE_MISC + MISC_REGISTERS_RESET_REG_2_CLEAR,
	       (MISC_REGISTERS_RESET_REG_2_RST_BMAC0 << port));

	/* enable emac and not bmac */
	REG_WR(bp, NIG_REG_EGRESS_EMAC0_PORT + port*4, 1);

	/* ASIC */
	if (vars->phy_flags & PHY_XGXS_FLAG) {
		u32 ser_lane = ((params->lane_config &
				 PORT_HW_CFG_LANE_SWAP_CFG_MASTER_MASK) >>
				PORT_HW_CFG_LANE_SWAP_CFG_MASTER_SHIFT);

		DP(NETIF_MSG_LINK, "XGXS\n");
		/* select the master lanes (out of 0-3) */
		REG_WR(bp, NIG_REG_XGXS_LANE_SEL_P0 + port*4, ser_lane);
		/* select XGXS */
		REG_WR(bp, NIG_REG_XGXS_SERDES0_MODE_SEL + port*4, 1);

	} else { /* SerDes */
		DP(NETIF_MSG_LINK, "SerDes\n");
		/* select SerDes */
		REG_WR(bp, NIG_REG_XGXS_SERDES0_MODE_SEL + port*4, 0);
	}

	bnx2x_bits_en(bp, emac_base + EMAC_REG_EMAC_RX_MODE,
		      EMAC_RX_MODE_RESET);
	bnx2x_bits_en(bp, emac_base + EMAC_REG_EMAC_TX_MODE,
		      EMAC_TX_MODE_RESET);

		/* pause enable/disable */
		bnx2x_bits_dis(bp, emac_base + EMAC_REG_EMAC_RX_MODE,
			       EMAC_RX_MODE_FLOW_EN);

		bnx2x_bits_dis(bp,  emac_base + EMAC_REG_EMAC_TX_MODE,
			       (EMAC_TX_MODE_EXT_PAUSE_EN |
				EMAC_TX_MODE_FLOW_EN));
		if (!(params->feature_config_flags &
		      FEATURE_CONFIG_PFC_ENABLED)) {
			if (vars->flow_ctrl & BNX2X_FLOW_CTRL_RX)
				bnx2x_bits_en(bp, emac_base +
					      EMAC_REG_EMAC_RX_MODE,
					      EMAC_RX_MODE_FLOW_EN);

			if (vars->flow_ctrl & BNX2X_FLOW_CTRL_TX)
				bnx2x_bits_en(bp, emac_base +
					      EMAC_REG_EMAC_TX_MODE,
					      (EMAC_TX_MODE_EXT_PAUSE_EN |
					       EMAC_TX_MODE_FLOW_EN));
		} else
			bnx2x_bits_en(bp, emac_base + EMAC_REG_EMAC_TX_MODE,
				      EMAC_TX_MODE_FLOW_EN);

	/* KEEP_VLAN_TAG, promiscuous */
	val = REG_RD(bp, emac_base + EMAC_REG_EMAC_RX_MODE);
	val |= EMAC_RX_MODE_KEEP_VLAN_TAG | EMAC_RX_MODE_PROMISCUOUS;

	/* Setting this bit causes MAC control frames (except for pause
	 * frames) to be passed on for processing. This setting has no
	 * affect on the operation of the pause frames. This bit effects
	 * all packets regardless of RX Parser packet sorting logic.
	 * Turn the PFC off to make sure we are in Xon state before
	 * enabling it.
	 */
	EMAC_WR(bp, EMAC_REG_RX_PFC_MODE, 0);
	if (params->feature_config_flags & FEATURE_CONFIG_PFC_ENABLED) {
		DP(NETIF_MSG_LINK, "PFC is enabled\n");
		/* Enable PFC again */
		EMAC_WR(bp, EMAC_REG_RX_PFC_MODE,
			EMAC_REG_RX_PFC_MODE_RX_EN |
			EMAC_REG_RX_PFC_MODE_TX_EN |
			EMAC_REG_RX_PFC_MODE_PRIORITIES);

		EMAC_WR(bp, EMAC_REG_RX_PFC_PARAM,
			((0x0101 <<
			  EMAC_REG_RX_PFC_PARAM_OPCODE_BITSHIFT) |
			 (0x00ff <<
			  EMAC_REG_RX_PFC_PARAM_PRIORITY_EN_BITSHIFT)));
		val |= EMAC_RX_MODE_KEEP_MAC_CONTROL;
	}
	EMAC_WR(bp, EMAC_REG_EMAC_RX_MODE, val);

	/* Set Loopback */
	val = REG_RD(bp, emac_base + EMAC_REG_EMAC_MODE);
	if (lb)
		val |= 0x810;
	else
		val &= ~0x810;
	EMAC_WR(bp, EMAC_REG_EMAC_MODE, val);

	/* Enable emac */
	REG_WR(bp, NIG_REG_NIG_EMAC0_EN + port*4, 1);

	/* Enable emac for jumbo packets */
	EMAC_WR(bp, EMAC_REG_EMAC_RX_MTU_SIZE,
		(EMAC_RX_MTU_SIZE_JUMBO_ENA |
		 (ETH_MAX_JUMBO_PACKET_SIZE + ETH_OVREHEAD)));

	/* Strip CRC */
	REG_WR(bp, NIG_REG_NIG_INGRESS_EMAC0_NO_CRC + port*4, 0x1);

	/* Disable the NIG in/out to the bmac */
	REG_WR(bp, NIG_REG_BMAC0_IN_EN + port*4, 0x0);
	REG_WR(bp, NIG_REG_BMAC0_PAUSE_OUT_EN + port*4, 0x0);
	REG_WR(bp, NIG_REG_BMAC0_OUT_EN + port*4, 0x0);

	/* Enable the NIG in/out to the emac */
	REG_WR(bp, NIG_REG_EMAC0_IN_EN + port*4, 0x1);
	val = 0;
	if ((params->feature_config_flags &
	      FEATURE_CONFIG_PFC_ENABLED) ||
	    (vars->flow_ctrl & BNX2X_FLOW_CTRL_TX))
		val = 1;

	REG_WR(bp, NIG_REG_EMAC0_PAUSE_OUT_EN + port*4, val);
	REG_WR(bp, NIG_REG_EGRESS_EMAC0_OUT_EN + port*4, 0x1);

	REG_WR(bp, NIG_REG_BMAC0_REGS_OUT_EN + port*4, 0x0);

	vars->mac_type = MAC_TYPE_EMAC;
	return 0;
}

static void bnx2x_update_pfc_bmac1(struct link_params *params,
				   struct link_vars *vars)
{
	u32 wb_data[2];
	struct bnx2x *bp = params->bp;
	u32 bmac_addr =  params->port ? NIG_REG_INGRESS_BMAC1_MEM :
		NIG_REG_INGRESS_BMAC0_MEM;

	u32 val = 0x14;
	if ((!(params->feature_config_flags &
	      FEATURE_CONFIG_PFC_ENABLED)) &&
		(vars->flow_ctrl & BNX2X_FLOW_CTRL_RX))
		/* Enable BigMAC to react on received Pause packets */
		val |= (1<<5);
	wb_data[0] = val;
	wb_data[1] = 0;
	REG_WR_DMAE(bp, bmac_addr + BIGMAC_REGISTER_RX_CONTROL, wb_data, 2);

	/* TX control */
	val = 0xc0;
	if (!(params->feature_config_flags &
	      FEATURE_CONFIG_PFC_ENABLED) &&
		(vars->flow_ctrl & BNX2X_FLOW_CTRL_TX))
		val |= 0x800000;
	wb_data[0] = val;
	wb_data[1] = 0;
	REG_WR_DMAE(bp, bmac_addr + BIGMAC_REGISTER_TX_CONTROL, wb_data, 2);
}

static void bnx2x_update_pfc_bmac2(struct link_params *params,
				   struct link_vars *vars,
				   u8 is_lb)
{
	/* Set rx control: Strip CRC and enable BigMAC to relay
	 * control packets to the system as well
	 */
	u32 wb_data[2];
	struct bnx2x *bp = params->bp;
	u32 bmac_addr = params->port ? NIG_REG_INGRESS_BMAC1_MEM :
		NIG_REG_INGRESS_BMAC0_MEM;
	u32 val = 0x14;

	if ((!(params->feature_config_flags &
	      FEATURE_CONFIG_PFC_ENABLED)) &&
		(vars->flow_ctrl & BNX2X_FLOW_CTRL_RX))
		/* Enable BigMAC to react on received Pause packets */
		val |= (1<<5);
	wb_data[0] = val;
	wb_data[1] = 0;
	REG_WR_DMAE(bp, bmac_addr + BIGMAC2_REGISTER_RX_CONTROL, wb_data, 2);
	udelay(30);

	/* Tx control */
	val = 0xc0;
	if (!(params->feature_config_flags &
				FEATURE_CONFIG_PFC_ENABLED) &&
	    (vars->flow_ctrl & BNX2X_FLOW_CTRL_TX))
		val |= 0x800000;
	wb_data[0] = val;
	wb_data[1] = 0;
	REG_WR_DMAE(bp, bmac_addr + BIGMAC2_REGISTER_TX_CONTROL, wb_data, 2);

	if (params->feature_config_flags & FEATURE_CONFIG_PFC_ENABLED) {
		DP(NETIF_MSG_LINK, "PFC is enabled\n");
		/* Enable PFC RX & TX & STATS and set 8 COS  */
		wb_data[0] = 0x0;
		wb_data[0] |= (1<<0);  /* RX */
		wb_data[0] |= (1<<1);  /* TX */
		wb_data[0] |= (1<<2);  /* Force initial Xon */
		wb_data[0] |= (1<<3);  /* 8 cos */
		wb_data[0] |= (1<<5);  /* STATS */
		wb_data[1] = 0;
		REG_WR_DMAE(bp, bmac_addr + BIGMAC2_REGISTER_PFC_CONTROL,
			    wb_data, 2);
		/* Clear the force Xon */
		wb_data[0] &= ~(1<<2);
	} else {
		DP(NETIF_MSG_LINK, "PFC is disabled\n");
		/* Disable PFC RX & TX & STATS and set 8 COS */
		wb_data[0] = 0x8;
		wb_data[1] = 0;
	}

	REG_WR_DMAE(bp, bmac_addr + BIGMAC2_REGISTER_PFC_CONTROL, wb_data, 2);

	/* Set Time (based unit is 512 bit time) between automatic
	 * re-sending of PP packets amd enable automatic re-send of
	 * Per-Priroity Packet as long as pp_gen is asserted and
	 * pp_disable is low.
	 */
	val = 0x8000;
	if (params->feature_config_flags & FEATURE_CONFIG_PFC_ENABLED)
		val |= (1<<16); /* enable automatic re-send */

	wb_data[0] = val;
	wb_data[1] = 0;
	REG_WR_DMAE(bp, bmac_addr + BIGMAC2_REGISTER_TX_PAUSE_CONTROL,
		    wb_data, 2);

	/* mac control */
	val = 0x3; /* Enable RX and TX */
	if (is_lb) {
		val |= 0x4; /* Local loopback */
		DP(NETIF_MSG_LINK, "enable bmac loopback\n");
	}
	/* When PFC enabled, Pass pause frames towards the NIG. */
	if (params->feature_config_flags & FEATURE_CONFIG_PFC_ENABLED)
		val |= ((1<<6)|(1<<5));

	wb_data[0] = val;
	wb_data[1] = 0;
	REG_WR_DMAE(bp, bmac_addr + BIGMAC2_REGISTER_BMAC_CONTROL, wb_data, 2);
}

/******************************************************************************
* Description:
*  This function is needed because NIG ARB_CREDIT_WEIGHT_X are
*  not continues and ARB_CREDIT_WEIGHT_0 + offset is suitable.
******************************************************************************/
static int bnx2x_pfc_nig_rx_priority_mask(struct bnx2x *bp,
					   u8 cos_entry,
					   u32 priority_mask, u8 port)
{
	u32 nig_reg_rx_priority_mask_add = 0;

	switch (cos_entry) {
	case 0:
	     nig_reg_rx_priority_mask_add = (port) ?
		 NIG_REG_P1_RX_COS0_PRIORITY_MASK :
		 NIG_REG_P0_RX_COS0_PRIORITY_MASK;
	     break;
	case 1:
	    nig_reg_rx_priority_mask_add = (port) ?
		NIG_REG_P1_RX_COS1_PRIORITY_MASK :
		NIG_REG_P0_RX_COS1_PRIORITY_MASK;
	    break;
	case 2:
	    nig_reg_rx_priority_mask_add = (port) ?
		NIG_REG_P1_RX_COS2_PRIORITY_MASK :
		NIG_REG_P0_RX_COS2_PRIORITY_MASK;
	    break;
	case 3:
	    if (port)
		return -EINVAL;
	    nig_reg_rx_priority_mask_add = NIG_REG_P0_RX_COS3_PRIORITY_MASK;
	    break;
	case 4:
	    if (port)
		return -EINVAL;
	    nig_reg_rx_priority_mask_add = NIG_REG_P0_RX_COS4_PRIORITY_MASK;
	    break;
	case 5:
	    if (port)
		return -EINVAL;
	    nig_reg_rx_priority_mask_add = NIG_REG_P0_RX_COS5_PRIORITY_MASK;
	    break;
	}

	REG_WR(bp, nig_reg_rx_priority_mask_add, priority_mask);

	return 0;
}
static void bnx2x_update_mng(struct link_params *params, u32 link_status)
{
	struct bnx2x *bp = params->bp;

	REG_WR(bp, params->shmem_base +
	       offsetof(struct shmem_region,
			port_mb[params->port].link_status), link_status);
}

static void bnx2x_update_link_attr(struct link_params *params, u32 link_attr)
{
	struct bnx2x *bp = params->bp;

	if (SHMEM2_HAS(bp, link_attr_sync))
		REG_WR(bp, params->shmem2_base +
		       offsetof(struct shmem2_region,
				link_attr_sync[params->port]), link_attr);
}

static void bnx2x_update_pfc_nig(struct link_params *params,
		struct link_vars *vars,
		struct bnx2x_nig_brb_pfc_port_params *nig_params)
{
	u32 xcm_mask = 0, ppp_enable = 0, pause_enable = 0, llfc_out_en = 0;
	u32 llfc_enable = 0, xcm_out_en = 0, hwpfc_enable = 0;
	u32 pkt_priority_to_cos = 0;
	struct bnx2x *bp = params->bp;
	u8 port = params->port;

	int set_pfc = params->feature_config_flags &
		FEATURE_CONFIG_PFC_ENABLED;
	DP(NETIF_MSG_LINK, "updating pfc nig parameters\n");

	/* When NIG_LLH0_XCM_MASK_REG_LLHX_XCM_MASK_BCN bit is set
	 * MAC control frames (that are not pause packets)
	 * will be forwarded to the XCM.
	 */
	xcm_mask = REG_RD(bp, port ? NIG_REG_LLH1_XCM_MASK :
			  NIG_REG_LLH0_XCM_MASK);
	/* NIG params will override non PFC params, since it's possible to
	 * do transition from PFC to SAFC
	 */
	if (set_pfc) {
		pause_enable = 0;
		llfc_out_en = 0;
		llfc_enable = 0;
		if (CHIP_IS_E3(bp))
			ppp_enable = 0;
		else
			ppp_enable = 1;
		xcm_mask &= ~(port ? NIG_LLH1_XCM_MASK_REG_LLH1_XCM_MASK_BCN :
				     NIG_LLH0_XCM_MASK_REG_LLH0_XCM_MASK_BCN);
		xcm_out_en = 0;
		hwpfc_enable = 1;
	} else  {
		if (nig_params) {
			llfc_out_en = nig_params->llfc_out_en;
			llfc_enable = nig_params->llfc_enable;
			pause_enable = nig_params->pause_enable;
		} else  /* Default non PFC mode - PAUSE */
			pause_enable = 1;

		xcm_mask |= (port ? NIG_LLH1_XCM_MASK_REG_LLH1_XCM_MASK_BCN :
			NIG_LLH0_XCM_MASK_REG_LLH0_XCM_MASK_BCN);
		xcm_out_en = 1;
	}

	if (CHIP_IS_E3(bp))
		REG_WR(bp, port ? NIG_REG_BRB1_PAUSE_IN_EN :
		       NIG_REG_BRB0_PAUSE_IN_EN, pause_enable);
	REG_WR(bp, port ? NIG_REG_LLFC_OUT_EN_1 :
	       NIG_REG_LLFC_OUT_EN_0, llfc_out_en);
	REG_WR(bp, port ? NIG_REG_LLFC_ENABLE_1 :
	       NIG_REG_LLFC_ENABLE_0, llfc_enable);
	REG_WR(bp, port ? NIG_REG_PAUSE_ENABLE_1 :
	       NIG_REG_PAUSE_ENABLE_0, pause_enable);

	REG_WR(bp, port ? NIG_REG_PPP_ENABLE_1 :
	       NIG_REG_PPP_ENABLE_0, ppp_enable);

	REG_WR(bp, port ? NIG_REG_LLH1_XCM_MASK :
	       NIG_REG_LLH0_XCM_MASK, xcm_mask);

	REG_WR(bp, port ? NIG_REG_LLFC_EGRESS_SRC_ENABLE_1 :
	       NIG_REG_LLFC_EGRESS_SRC_ENABLE_0, 0x7);

	/* Output enable for RX_XCM # IF */
	REG_WR(bp, port ? NIG_REG_XCM1_OUT_EN :
	       NIG_REG_XCM0_OUT_EN, xcm_out_en);

	/* HW PFC TX enable */
	REG_WR(bp, port ? NIG_REG_P1_HWPFC_ENABLE :
	       NIG_REG_P0_HWPFC_ENABLE, hwpfc_enable);

	if (nig_params) {
		u8 i = 0;
		pkt_priority_to_cos = nig_params->pkt_priority_to_cos;

		for (i = 0; i < nig_params->num_of_rx_cos_priority_mask; i++)
			bnx2x_pfc_nig_rx_priority_mask(bp, i,
		nig_params->rx_cos_priority_mask[i], port);

		REG_WR(bp, port ? NIG_REG_LLFC_HIGH_PRIORITY_CLASSES_1 :
		       NIG_REG_LLFC_HIGH_PRIORITY_CLASSES_0,
		       nig_params->llfc_high_priority_classes);

		REG_WR(bp, port ? NIG_REG_LLFC_LOW_PRIORITY_CLASSES_1 :
		       NIG_REG_LLFC_LOW_PRIORITY_CLASSES_0,
		       nig_params->llfc_low_priority_classes);
	}
	REG_WR(bp, port ? NIG_REG_P1_PKT_PRIORITY_TO_COS :
	       NIG_REG_P0_PKT_PRIORITY_TO_COS,
	       pkt_priority_to_cos);
}

int bnx2x_update_pfc(struct link_params *params,
		      struct link_vars *vars,
		      struct bnx2x_nig_brb_pfc_port_params *pfc_params)
{
	/* The PFC and pause are orthogonal to one another, meaning when
	 * PFC is enabled, the pause are disabled, and when PFC is
	 * disabled, pause are set according to the pause result.
	 */
	u32 val;
	struct bnx2x *bp = params->bp;
	int bnx2x_status = 0;
	u8 bmac_loopback = (params->loopback_mode == LOOPBACK_BMAC);

	if (params->feature_config_flags & FEATURE_CONFIG_PFC_ENABLED)
		vars->link_status |= LINK_STATUS_PFC_ENABLED;
	else
		vars->link_status &= ~LINK_STATUS_PFC_ENABLED;

	bnx2x_update_mng(params, vars->link_status);

	/* Update NIG params */
	bnx2x_update_pfc_nig(params, vars, pfc_params);

	if (!vars->link_up)
		return bnx2x_status;

	DP(NETIF_MSG_LINK, "About to update PFC in BMAC\n");

	if (CHIP_IS_E3(bp)) {
		if (vars->mac_type == MAC_TYPE_XMAC)
			bnx2x_update_pfc_xmac(params, vars, 0);
	} else {
		val = REG_RD(bp, MISC_REG_RESET_REG_2);
		if ((val &
		     (MISC_REGISTERS_RESET_REG_2_RST_BMAC0 << params->port))
		    == 0) {
			DP(NETIF_MSG_LINK, "About to update PFC in EMAC\n");
			bnx2x_emac_enable(params, vars, 0);
			return bnx2x_status;
		}
		if (CHIP_IS_E2(bp))
			bnx2x_update_pfc_bmac2(params, vars, bmac_loopback);
		else
			bnx2x_update_pfc_bmac1(params, vars);

		val = 0;
		if ((params->feature_config_flags &
		     FEATURE_CONFIG_PFC_ENABLED) ||
		    (vars->flow_ctrl & BNX2X_FLOW_CTRL_TX))
			val = 1;
		REG_WR(bp, NIG_REG_BMAC0_PAUSE_OUT_EN + params->port*4, val);
	}
	return bnx2x_status;
}

static int bnx2x_bmac1_enable(struct link_params *params,
			      struct link_vars *vars,
			      u8 is_lb)
{
	struct bnx2x *bp = params->bp;
	u8 port = params->port;
	u32 bmac_addr = port ? NIG_REG_INGRESS_BMAC1_MEM :
			       NIG_REG_INGRESS_BMAC0_MEM;
	u32 wb_data[2];
	u32 val;

	DP(NETIF_MSG_LINK, "Enabling BigMAC1\n");

	/* XGXS control */
	wb_data[0] = 0x3c;
	wb_data[1] = 0;
	REG_WR_DMAE(bp, bmac_addr + BIGMAC_REGISTER_BMAC_XGXS_CONTROL,
		    wb_data, 2);

	/* TX MAC SA */
	wb_data[0] = ((params->mac_addr[2] << 24) |
		       (params->mac_addr[3] << 16) |
		       (params->mac_addr[4] << 8) |
			params->mac_addr[5]);
	wb_data[1] = ((params->mac_addr[0] << 8) |
			params->mac_addr[1]);
	REG_WR_DMAE(bp, bmac_addr + BIGMAC_REGISTER_TX_SOURCE_ADDR, wb_data, 2);

	/* MAC control */
	val = 0x3;
	if (is_lb) {
		val |= 0x4;
		DP(NETIF_MSG_LINK, "enable bmac loopback\n");
	}
	wb_data[0] = val;
	wb_data[1] = 0;
	REG_WR_DMAE(bp, bmac_addr + BIGMAC_REGISTER_BMAC_CONTROL, wb_data, 2);

	/* Set rx mtu */
	wb_data[0] = ETH_MAX_JUMBO_PACKET_SIZE + ETH_OVREHEAD;
	wb_data[1] = 0;
	REG_WR_DMAE(bp, bmac_addr + BIGMAC_REGISTER_RX_MAX_SIZE, wb_data, 2);

	bnx2x_update_pfc_bmac1(params, vars);

	/* Set tx mtu */
	wb_data[0] = ETH_MAX_JUMBO_PACKET_SIZE + ETH_OVREHEAD;
	wb_data[1] = 0;
	REG_WR_DMAE(bp, bmac_addr + BIGMAC_REGISTER_TX_MAX_SIZE, wb_data, 2);

	/* Set cnt max size */
	wb_data[0] = ETH_MAX_JUMBO_PACKET_SIZE + ETH_OVREHEAD;
	wb_data[1] = 0;
	REG_WR_DMAE(bp, bmac_addr + BIGMAC_REGISTER_CNT_MAX_SIZE, wb_data, 2);

	/* Configure SAFC */
	wb_data[0] = 0x1000200;
	wb_data[1] = 0;
	REG_WR_DMAE(bp, bmac_addr + BIGMAC_REGISTER_RX_LLFC_MSG_FLDS,
		    wb_data, 2);

	return 0;
}

static int bnx2x_bmac2_enable(struct link_params *params,
			      struct link_vars *vars,
			      u8 is_lb)
{
	struct bnx2x *bp = params->bp;
	u8 port = params->port;
	u32 bmac_addr = port ? NIG_REG_INGRESS_BMAC1_MEM :
			       NIG_REG_INGRESS_BMAC0_MEM;
	u32 wb_data[2];

	DP(NETIF_MSG_LINK, "Enabling BigMAC2\n");

	wb_data[0] = 0;
	wb_data[1] = 0;
	REG_WR_DMAE(bp, bmac_addr + BIGMAC2_REGISTER_BMAC_CONTROL, wb_data, 2);
	udelay(30);

	/* XGXS control: Reset phy HW, MDIO registers, PHY PLL and BMAC */
	wb_data[0] = 0x3c;
	wb_data[1] = 0;
	REG_WR_DMAE(bp, bmac_addr + BIGMAC2_REGISTER_BMAC_XGXS_CONTROL,
		    wb_data, 2);

	udelay(30);

	/* TX MAC SA */
	wb_data[0] = ((params->mac_addr[2] << 24) |
		       (params->mac_addr[3] << 16) |
		       (params->mac_addr[4] << 8) |
			params->mac_addr[5]);
	wb_data[1] = ((params->mac_addr[0] << 8) |
			params->mac_addr[1]);
	REG_WR_DMAE(bp, bmac_addr + BIGMAC2_REGISTER_TX_SOURCE_ADDR,
		    wb_data, 2);

	udelay(30);

	/* Configure SAFC */
	wb_data[0] = 0x1000200;
	wb_data[1] = 0;
	REG_WR_DMAE(bp, bmac_addr + BIGMAC2_REGISTER_RX_LLFC_MSG_FLDS,
		    wb_data, 2);
	udelay(30);

	/* Set RX MTU */
	wb_data[0] = ETH_MAX_JUMBO_PACKET_SIZE + ETH_OVREHEAD;
	wb_data[1] = 0;
	REG_WR_DMAE(bp, bmac_addr + BIGMAC2_REGISTER_RX_MAX_SIZE, wb_data, 2);
	udelay(30);

	/* Set TX MTU */
	wb_data[0] = ETH_MAX_JUMBO_PACKET_SIZE + ETH_OVREHEAD;
	wb_data[1] = 0;
	REG_WR_DMAE(bp, bmac_addr + BIGMAC2_REGISTER_TX_MAX_SIZE, wb_data, 2);
	udelay(30);
	/* Set cnt max size */
	wb_data[0] = ETH_MAX_JUMBO_PACKET_SIZE + ETH_OVREHEAD - 2;
	wb_data[1] = 0;
	REG_WR_DMAE(bp, bmac_addr + BIGMAC2_REGISTER_CNT_MAX_SIZE, wb_data, 2);
	udelay(30);
	bnx2x_update_pfc_bmac2(params, vars, is_lb);

	return 0;
}

static int bnx2x_bmac_enable(struct link_params *params,
			     struct link_vars *vars,
			     u8 is_lb, u8 reset_bmac)
{
	int rc = 0;
	u8 port = params->port;
	struct bnx2x *bp = params->bp;
	u32 val;
	/* Reset and unreset the BigMac */
	if (reset_bmac) {
		REG_WR(bp, GRCBASE_MISC + MISC_REGISTERS_RESET_REG_2_CLEAR,
		       (MISC_REGISTERS_RESET_REG_2_RST_BMAC0 << port));
		usleep_range(1000, 2000);
	}

	REG_WR(bp, GRCBASE_MISC + MISC_REGISTERS_RESET_REG_2_SET,
	       (MISC_REGISTERS_RESET_REG_2_RST_BMAC0 << port));

	/* Enable access for bmac registers */
	REG_WR(bp, NIG_REG_BMAC0_REGS_OUT_EN + port*4, 0x1);

	/* Enable BMAC according to BMAC type*/
	if (CHIP_IS_E2(bp))
		rc = bnx2x_bmac2_enable(params, vars, is_lb);
	else
		rc = bnx2x_bmac1_enable(params, vars, is_lb);
	REG_WR(bp, NIG_REG_XGXS_SERDES0_MODE_SEL + port*4, 0x1);
	REG_WR(bp, NIG_REG_XGXS_LANE_SEL_P0 + port*4, 0x0);
	REG_WR(bp, NIG_REG_EGRESS_EMAC0_PORT + port*4, 0x0);
	val = 0;
	if ((params->feature_config_flags &
	      FEATURE_CONFIG_PFC_ENABLED) ||
	    (vars->flow_ctrl & BNX2X_FLOW_CTRL_TX))
		val = 1;
	REG_WR(bp, NIG_REG_BMAC0_PAUSE_OUT_EN + port*4, val);
	REG_WR(bp, NIG_REG_EGRESS_EMAC0_OUT_EN + port*4, 0x0);
	REG_WR(bp, NIG_REG_EMAC0_IN_EN + port*4, 0x0);
	REG_WR(bp, NIG_REG_EMAC0_PAUSE_OUT_EN + port*4, 0x0);
	REG_WR(bp, NIG_REG_BMAC0_IN_EN + port*4, 0x1);
	REG_WR(bp, NIG_REG_BMAC0_OUT_EN + port*4, 0x1);

	vars->mac_type = MAC_TYPE_BMAC;
	return rc;
}

static void bnx2x_set_bmac_rx(struct bnx2x *bp, u32 chip_id, u8 port, u8 en)
{
	u32 bmac_addr = port ? NIG_REG_INGRESS_BMAC1_MEM :
			NIG_REG_INGRESS_BMAC0_MEM;
	u32 wb_data[2];
	u32 nig_bmac_enable = REG_RD(bp, NIG_REG_BMAC0_REGS_OUT_EN + port*4);

	if (CHIP_IS_E2(bp))
		bmac_addr += BIGMAC2_REGISTER_BMAC_CONTROL;
	else
		bmac_addr += BIGMAC_REGISTER_BMAC_CONTROL;
	/* Only if the bmac is out of reset */
	if (REG_RD(bp, MISC_REG_RESET_REG_2) &
			(MISC_REGISTERS_RESET_REG_2_RST_BMAC0 << port) &&
	    nig_bmac_enable) {
		/* Clear Rx Enable bit in BMAC_CONTROL register */
		REG_RD_DMAE(bp, bmac_addr, wb_data, 2);
		if (en)
			wb_data[0] |= BMAC_CONTROL_RX_ENABLE;
		else
			wb_data[0] &= ~BMAC_CONTROL_RX_ENABLE;
		REG_WR_DMAE(bp, bmac_addr, wb_data, 2);
		usleep_range(1000, 2000);
	}
}

static int bnx2x_pbf_update(struct link_params *params, u32 flow_ctrl,
			    u32 line_speed)
{
	struct bnx2x *bp = params->bp;
	u8 port = params->port;
	u32 init_crd, crd;
	u32 count = 1000;

	/* Disable port */
	REG_WR(bp, PBF_REG_DISABLE_NEW_TASK_PROC_P0 + port*4, 0x1);

	/* Wait for init credit */
	init_crd = REG_RD(bp, PBF_REG_P0_INIT_CRD + port*4);
	crd = REG_RD(bp, PBF_REG_P0_CREDIT + port*8);
	DP(NETIF_MSG_LINK, "init_crd 0x%x  crd 0x%x\n", init_crd, crd);

	while ((init_crd != crd) && count) {
		usleep_range(5000, 10000);
		crd = REG_RD(bp, PBF_REG_P0_CREDIT + port*8);
		count--;
	}
	crd = REG_RD(bp, PBF_REG_P0_CREDIT + port*8);
	if (init_crd != crd) {
		DP(NETIF_MSG_LINK, "BUG! init_crd 0x%x != crd 0x%x\n",
			  init_crd, crd);
		return -EINVAL;
	}

	if (flow_ctrl & BNX2X_FLOW_CTRL_RX ||
	    line_speed == SPEED_10 ||
	    line_speed == SPEED_100 ||
	    line_speed == SPEED_1000 ||
	    line_speed == SPEED_2500) {
		REG_WR(bp, PBF_REG_P0_PAUSE_ENABLE + port*4, 1);
		/* Update threshold */
		REG_WR(bp, PBF_REG_P0_ARB_THRSH + port*4, 0);
		/* Update init credit */
		init_crd = 778;		/* (800-18-4) */

	} else {
		u32 thresh = (ETH_MAX_JUMBO_PACKET_SIZE +
			      ETH_OVREHEAD)/16;
		REG_WR(bp, PBF_REG_P0_PAUSE_ENABLE + port*4, 0);
		/* Update threshold */
		REG_WR(bp, PBF_REG_P0_ARB_THRSH + port*4, thresh);
		/* Update init credit */
		switch (line_speed) {
		case SPEED_10000:
			init_crd = thresh + 553 - 22;
			break;
		default:
			DP(NETIF_MSG_LINK, "Invalid line_speed 0x%x\n",
				  line_speed);
			return -EINVAL;
		}
	}
	REG_WR(bp, PBF_REG_P0_INIT_CRD + port*4, init_crd);
	DP(NETIF_MSG_LINK, "PBF updated to speed %d credit %d\n",
		 line_speed, init_crd);

	/* Probe the credit changes */
	REG_WR(bp, PBF_REG_INIT_P0 + port*4, 0x1);
	usleep_range(5000, 10000);
	REG_WR(bp, PBF_REG_INIT_P0 + port*4, 0x0);

	/* Enable port */
	REG_WR(bp, PBF_REG_DISABLE_NEW_TASK_PROC_P0 + port*4, 0x0);
	return 0;
}

/**
 * bnx2x_get_emac_base - retrive emac base address
 *
 * @bp:			driver handle
 * @mdc_mdio_access:	access type
 * @port:		port id
 *
 * This function selects the MDC/MDIO access (through emac0 or
 * emac1) depend on the mdc_mdio_access, port, port swapped. Each
 * phy has a default access mode, which could also be overridden
 * by nvram configuration. This parameter, whether this is the
 * default phy configuration, or the nvram overrun
 * configuration, is passed here as mdc_mdio_access and selects
 * the emac_base for the CL45 read/writes operations
 */
static u32 bnx2x_get_emac_base(struct bnx2x *bp,
			       u32 mdc_mdio_access, u8 port)
{
	u32 emac_base = 0;
	switch (mdc_mdio_access) {
	case SHARED_HW_CFG_MDC_MDIO_ACCESS1_PHY_TYPE:
		break;
	case SHARED_HW_CFG_MDC_MDIO_ACCESS1_EMAC0:
		if (REG_RD(bp, NIG_REG_PORT_SWAP))
			emac_base = GRCBASE_EMAC1;
		else
			emac_base = GRCBASE_EMAC0;
		break;
	case SHARED_HW_CFG_MDC_MDIO_ACCESS1_EMAC1:
		if (REG_RD(bp, NIG_REG_PORT_SWAP))
			emac_base = GRCBASE_EMAC0;
		else
			emac_base = GRCBASE_EMAC1;
		break;
	case SHARED_HW_CFG_MDC_MDIO_ACCESS1_BOTH:
		emac_base = (port) ? GRCBASE_EMAC1 : GRCBASE_EMAC0;
		break;
	case SHARED_HW_CFG_MDC_MDIO_ACCESS1_SWAPPED:
		emac_base = (port) ? GRCBASE_EMAC0 : GRCBASE_EMAC1;
		break;
	default:
		break;
	}
	return emac_base;

}

/******************************************************************/
/*			CL22 access functions			  */
/******************************************************************/
static int bnx2x_cl22_write(struct bnx2x *bp,
				       struct bnx2x_phy *phy,
				       u16 reg, u16 val)
{
	u32 tmp, mode;
	u8 i;
	int rc = 0;
	/* Switch to CL22 */
	mode = REG_RD(bp, phy->mdio_ctrl + EMAC_REG_EMAC_MDIO_MODE);
	REG_WR(bp, phy->mdio_ctrl + EMAC_REG_EMAC_MDIO_MODE,
	       mode & ~EMAC_MDIO_MODE_CLAUSE_45);

	/* Address */
	tmp = ((phy->addr << 21) | (reg << 16) | val |
	       EMAC_MDIO_COMM_COMMAND_WRITE_22 |
	       EMAC_MDIO_COMM_START_BUSY);
	REG_WR(bp, phy->mdio_ctrl + EMAC_REG_EMAC_MDIO_COMM, tmp);

	for (i = 0; i < 50; i++) {
		udelay(10);

		tmp = REG_RD(bp, phy->mdio_ctrl + EMAC_REG_EMAC_MDIO_COMM);
		if (!(tmp & EMAC_MDIO_COMM_START_BUSY)) {
			udelay(5);
			break;
		}
	}
	if (tmp & EMAC_MDIO_COMM_START_BUSY) {
		DP(NETIF_MSG_LINK, "write phy register failed\n");
		rc = -EFAULT;
	}
	REG_WR(bp, phy->mdio_ctrl + EMAC_REG_EMAC_MDIO_MODE, mode);
	return rc;
}

static int bnx2x_cl22_read(struct bnx2x *bp,
				      struct bnx2x_phy *phy,
				      u16 reg, u16 *ret_val)
{
	u32 val, mode;
	u16 i;
	int rc = 0;

	/* Switch to CL22 */
	mode = REG_RD(bp, phy->mdio_ctrl + EMAC_REG_EMAC_MDIO_MODE);
	REG_WR(bp, phy->mdio_ctrl + EMAC_REG_EMAC_MDIO_MODE,
	       mode & ~EMAC_MDIO_MODE_CLAUSE_45);

	/* Address */
	val = ((phy->addr << 21) | (reg << 16) |
	       EMAC_MDIO_COMM_COMMAND_READ_22 |
	       EMAC_MDIO_COMM_START_BUSY);
	REG_WR(bp, phy->mdio_ctrl + EMAC_REG_EMAC_MDIO_COMM, val);

	for (i = 0; i < 50; i++) {
		udelay(10);

		val = REG_RD(bp, phy->mdio_ctrl + EMAC_REG_EMAC_MDIO_COMM);
		if (!(val & EMAC_MDIO_COMM_START_BUSY)) {
			*ret_val = (u16)(val & EMAC_MDIO_COMM_DATA);
			udelay(5);
			break;
		}
	}
	if (val & EMAC_MDIO_COMM_START_BUSY) {
		DP(NETIF_MSG_LINK, "read phy register failed\n");

		*ret_val = 0;
		rc = -EFAULT;
	}
	REG_WR(bp, phy->mdio_ctrl + EMAC_REG_EMAC_MDIO_MODE, mode);
	return rc;
}

/******************************************************************/
/*			CL45 access functions			  */
/******************************************************************/
static int bnx2x_cl45_read(struct bnx2x *bp, struct bnx2x_phy *phy,
			   u8 devad, u16 reg, u16 *ret_val)
{
	u32 val;
	u16 i;
	int rc = 0;
	u32 chip_id;
	if (phy->flags & FLAGS_MDC_MDIO_WA_G) {
		chip_id = (REG_RD(bp, MISC_REG_CHIP_NUM) << 16) |
			  ((REG_RD(bp, MISC_REG_CHIP_REV) & 0xf) << 12);
		bnx2x_set_mdio_clk(bp, chip_id, phy->mdio_ctrl);
	}

	if (phy->flags & FLAGS_MDC_MDIO_WA_B0)
		bnx2x_bits_en(bp, phy->mdio_ctrl + EMAC_REG_EMAC_MDIO_STATUS,
			      EMAC_MDIO_STATUS_10MB);
	/* Address */
	val = ((phy->addr << 21) | (devad << 16) | reg |
	       EMAC_MDIO_COMM_COMMAND_ADDRESS |
	       EMAC_MDIO_COMM_START_BUSY);
	REG_WR(bp, phy->mdio_ctrl + EMAC_REG_EMAC_MDIO_COMM, val);

	for (i = 0; i < 50; i++) {
		udelay(10);

		val = REG_RD(bp, phy->mdio_ctrl + EMAC_REG_EMAC_MDIO_COMM);
		if (!(val & EMAC_MDIO_COMM_START_BUSY)) {
			udelay(5);
			break;
		}
	}
	if (val & EMAC_MDIO_COMM_START_BUSY) {
		DP(NETIF_MSG_LINK, "read phy register failed\n");
		netdev_err(bp->dev,  "MDC/MDIO access timeout\n");
		*ret_val = 0;
		rc = -EFAULT;
	} else {
		/* Data */
		val = ((phy->addr << 21) | (devad << 16) |
		       EMAC_MDIO_COMM_COMMAND_READ_45 |
		       EMAC_MDIO_COMM_START_BUSY);
		REG_WR(bp, phy->mdio_ctrl + EMAC_REG_EMAC_MDIO_COMM, val);

		for (i = 0; i < 50; i++) {
			udelay(10);

			val = REG_RD(bp, phy->mdio_ctrl +
				     EMAC_REG_EMAC_MDIO_COMM);
			if (!(val & EMAC_MDIO_COMM_START_BUSY)) {
				*ret_val = (u16)(val & EMAC_MDIO_COMM_DATA);
				break;
			}
		}
		if (val & EMAC_MDIO_COMM_START_BUSY) {
			DP(NETIF_MSG_LINK, "read phy register failed\n");
			netdev_err(bp->dev,  "MDC/MDIO access timeout\n");
			*ret_val = 0;
			rc = -EFAULT;
		}
	}
	/* Work around for E3 A0 */
	if (phy->flags & FLAGS_MDC_MDIO_WA) {
		phy->flags ^= FLAGS_DUMMY_READ;
		if (phy->flags & FLAGS_DUMMY_READ) {
			u16 temp_val;
			bnx2x_cl45_read(bp, phy, devad, 0xf, &temp_val);
		}
	}

	if (phy->flags & FLAGS_MDC_MDIO_WA_B0)
		bnx2x_bits_dis(bp, phy->mdio_ctrl + EMAC_REG_EMAC_MDIO_STATUS,
			       EMAC_MDIO_STATUS_10MB);
	return rc;
}

static int bnx2x_cl45_write(struct bnx2x *bp, struct bnx2x_phy *phy,
			    u8 devad, u16 reg, u16 val)
{
	u32 tmp;
	u8 i;
	int rc = 0;
	u32 chip_id;
	if (phy->flags & FLAGS_MDC_MDIO_WA_G) {
		chip_id = (REG_RD(bp, MISC_REG_CHIP_NUM) << 16) |
			  ((REG_RD(bp, MISC_REG_CHIP_REV) & 0xf) << 12);
		bnx2x_set_mdio_clk(bp, chip_id, phy->mdio_ctrl);
	}

	if (phy->flags & FLAGS_MDC_MDIO_WA_B0)
		bnx2x_bits_en(bp, phy->mdio_ctrl + EMAC_REG_EMAC_MDIO_STATUS,
			      EMAC_MDIO_STATUS_10MB);

	/* Address */
	tmp = ((phy->addr << 21) | (devad << 16) | reg |
	       EMAC_MDIO_COMM_COMMAND_ADDRESS |
	       EMAC_MDIO_COMM_START_BUSY);
	REG_WR(bp, phy->mdio_ctrl + EMAC_REG_EMAC_MDIO_COMM, tmp);

	for (i = 0; i < 50; i++) {
		udelay(10);

		tmp = REG_RD(bp, phy->mdio_ctrl + EMAC_REG_EMAC_MDIO_COMM);
		if (!(tmp & EMAC_MDIO_COMM_START_BUSY)) {
			udelay(5);
			break;
		}
	}
	if (tmp & EMAC_MDIO_COMM_START_BUSY) {
		DP(NETIF_MSG_LINK, "write phy register failed\n");
		netdev_err(bp->dev,  "MDC/MDIO access timeout\n");
		rc = -EFAULT;
	} else {
		/* Data */
		tmp = ((phy->addr << 21) | (devad << 16) | val |
		       EMAC_MDIO_COMM_COMMAND_WRITE_45 |
		       EMAC_MDIO_COMM_START_BUSY);
		REG_WR(bp, phy->mdio_ctrl + EMAC_REG_EMAC_MDIO_COMM, tmp);

		for (i = 0; i < 50; i++) {
			udelay(10);

			tmp = REG_RD(bp, phy->mdio_ctrl +
				     EMAC_REG_EMAC_MDIO_COMM);
			if (!(tmp & EMAC_MDIO_COMM_START_BUSY)) {
				udelay(5);
				break;
			}
		}
		if (tmp & EMAC_MDIO_COMM_START_BUSY) {
			DP(NETIF_MSG_LINK, "write phy register failed\n");
			netdev_err(bp->dev,  "MDC/MDIO access timeout\n");
			rc = -EFAULT;
		}
	}
	/* Work around for E3 A0 */
	if (phy->flags & FLAGS_MDC_MDIO_WA) {
		phy->flags ^= FLAGS_DUMMY_READ;
		if (phy->flags & FLAGS_DUMMY_READ) {
			u16 temp_val;
			bnx2x_cl45_read(bp, phy, devad, 0xf, &temp_val);
		}
	}
	if (phy->flags & FLAGS_MDC_MDIO_WA_B0)
		bnx2x_bits_dis(bp, phy->mdio_ctrl + EMAC_REG_EMAC_MDIO_STATUS,
			       EMAC_MDIO_STATUS_10MB);
	return rc;
}

/******************************************************************/
/*			EEE section				   */
/******************************************************************/
static u8 bnx2x_eee_has_cap(struct link_params *params)
{
	struct bnx2x *bp = params->bp;

	if (REG_RD(bp, params->shmem2_base) <=
		   offsetof(struct shmem2_region, eee_status[params->port]))
		return 0;

	return 1;
}

static int bnx2x_eee_nvram_to_time(u32 nvram_mode, u32 *idle_timer)
{
	switch (nvram_mode) {
	case PORT_FEAT_CFG_EEE_POWER_MODE_BALANCED:
		*idle_timer = EEE_MODE_NVRAM_BALANCED_TIME;
		break;
	case PORT_FEAT_CFG_EEE_POWER_MODE_AGGRESSIVE:
		*idle_timer = EEE_MODE_NVRAM_AGGRESSIVE_TIME;
		break;
	case PORT_FEAT_CFG_EEE_POWER_MODE_LOW_LATENCY:
		*idle_timer = EEE_MODE_NVRAM_LATENCY_TIME;
		break;
	default:
		*idle_timer = 0;
		break;
	}

	return 0;
}

static int bnx2x_eee_time_to_nvram(u32 idle_timer, u32 *nvram_mode)
{
	switch (idle_timer) {
	case EEE_MODE_NVRAM_BALANCED_TIME:
		*nvram_mode = PORT_FEAT_CFG_EEE_POWER_MODE_BALANCED;
		break;
	case EEE_MODE_NVRAM_AGGRESSIVE_TIME:
		*nvram_mode = PORT_FEAT_CFG_EEE_POWER_MODE_AGGRESSIVE;
		break;
	case EEE_MODE_NVRAM_LATENCY_TIME:
		*nvram_mode = PORT_FEAT_CFG_EEE_POWER_MODE_LOW_LATENCY;
		break;
	default:
		*nvram_mode = PORT_FEAT_CFG_EEE_POWER_MODE_DISABLED;
		break;
	}

	return 0;
}

static u32 bnx2x_eee_calc_timer(struct link_params *params)
{
	u32 eee_mode, eee_idle;
	struct bnx2x *bp = params->bp;

	if (params->eee_mode & EEE_MODE_OVERRIDE_NVRAM) {
		if (params->eee_mode & EEE_MODE_OUTPUT_TIME) {
			/* time value in eee_mode --> used directly*/
			eee_idle = params->eee_mode & EEE_MODE_TIMER_MASK;
		} else {
			/* hsi value in eee_mode --> time */
			if (bnx2x_eee_nvram_to_time(params->eee_mode &
						    EEE_MODE_NVRAM_MASK,
						    &eee_idle))
				return 0;
		}
	} else {
		/* hsi values in nvram --> time*/
		eee_mode = ((REG_RD(bp, params->shmem_base +
				    offsetof(struct shmem_region, dev_info.
				    port_feature_config[params->port].
				    eee_power_mode)) &
			     PORT_FEAT_CFG_EEE_POWER_MODE_MASK) >>
			    PORT_FEAT_CFG_EEE_POWER_MODE_SHIFT);

		if (bnx2x_eee_nvram_to_time(eee_mode, &eee_idle))
			return 0;
	}

	return eee_idle;
}

static int bnx2x_eee_set_timers(struct link_params *params,
				   struct link_vars *vars)
{
	u32 eee_idle = 0, eee_mode;
	struct bnx2x *bp = params->bp;

	eee_idle = bnx2x_eee_calc_timer(params);

	if (eee_idle) {
		REG_WR(bp, MISC_REG_CPMU_LP_IDLE_THR_P0 + (params->port << 2),
		       eee_idle);
	} else if ((params->eee_mode & EEE_MODE_ENABLE_LPI) &&
		   (params->eee_mode & EEE_MODE_OVERRIDE_NVRAM) &&
		   (params->eee_mode & EEE_MODE_OUTPUT_TIME)) {
		DP(NETIF_MSG_LINK, "Error: Tx LPI is enabled with timer 0\n");
		return -EINVAL;
	}

	vars->eee_status &= ~(SHMEM_EEE_TIMER_MASK | SHMEM_EEE_TIME_OUTPUT_BIT);
	if (params->eee_mode & EEE_MODE_OUTPUT_TIME) {
		/* eee_idle in 1u --> eee_status in 16u */
		eee_idle >>= 4;
		vars->eee_status |= (eee_idle & SHMEM_EEE_TIMER_MASK) |
				    SHMEM_EEE_TIME_OUTPUT_BIT;
	} else {
		if (bnx2x_eee_time_to_nvram(eee_idle, &eee_mode))
			return -EINVAL;
		vars->eee_status |= eee_mode;
	}

	return 0;
}

static int bnx2x_eee_initial_config(struct link_params *params,
				     struct link_vars *vars, u8 mode)
{
	vars->eee_status |= ((u32) mode) << SHMEM_EEE_SUPPORTED_SHIFT;

	/* Propogate params' bits --> vars (for migration exposure) */
	if (params->eee_mode & EEE_MODE_ENABLE_LPI)
		vars->eee_status |= SHMEM_EEE_LPI_REQUESTED_BIT;
	else
		vars->eee_status &= ~SHMEM_EEE_LPI_REQUESTED_BIT;

	if (params->eee_mode & EEE_MODE_ADV_LPI)
		vars->eee_status |= SHMEM_EEE_REQUESTED_BIT;
	else
		vars->eee_status &= ~SHMEM_EEE_REQUESTED_BIT;

	return bnx2x_eee_set_timers(params, vars);
}

static int bnx2x_eee_disable(struct bnx2x_phy *phy,
				struct link_params *params,
				struct link_vars *vars)
{
	struct bnx2x *bp = params->bp;

	/* Make Certain LPI is disabled */
	REG_WR(bp, MISC_REG_CPMU_LP_FW_ENABLE_P0 + (params->port << 2), 0);

	bnx2x_cl45_write(bp, phy, MDIO_AN_DEVAD, MDIO_AN_REG_EEE_ADV, 0x0);

	vars->eee_status &= ~SHMEM_EEE_ADV_STATUS_MASK;

	return 0;
}

static int bnx2x_eee_advertise(struct bnx2x_phy *phy,
				  struct link_params *params,
				  struct link_vars *vars, u8 modes)
{
	struct bnx2x *bp = params->bp;
	u16 val = 0;

	/* Mask events preventing LPI generation */
	REG_WR(bp, MISC_REG_CPMU_LP_MASK_EXT_P0 + (params->port << 2), 0xfc20);

	if (modes & SHMEM_EEE_10G_ADV) {
		DP(NETIF_MSG_LINK, "Advertise 10GBase-T EEE\n");
		val |= 0x8;
	}
	if (modes & SHMEM_EEE_1G_ADV) {
		DP(NETIF_MSG_LINK, "Advertise 1GBase-T EEE\n");
		val |= 0x4;
	}

	bnx2x_cl45_write(bp, phy, MDIO_AN_DEVAD, MDIO_AN_REG_EEE_ADV, val);

	vars->eee_status &= ~SHMEM_EEE_ADV_STATUS_MASK;
	vars->eee_status |= (modes << SHMEM_EEE_ADV_STATUS_SHIFT);

	return 0;
}

static void bnx2x_update_mng_eee(struct link_params *params, u32 eee_status)
{
	struct bnx2x *bp = params->bp;

	if (bnx2x_eee_has_cap(params))
		REG_WR(bp, params->shmem2_base +
		       offsetof(struct shmem2_region,
				eee_status[params->port]), eee_status);
}

static void bnx2x_eee_an_resolve(struct bnx2x_phy *phy,
				  struct link_params *params,
				  struct link_vars *vars)
{
	struct bnx2x *bp = params->bp;
	u16 adv = 0, lp = 0;
	u32 lp_adv = 0;
	u8 neg = 0;

	bnx2x_cl45_read(bp, phy, MDIO_AN_DEVAD, MDIO_AN_REG_EEE_ADV, &adv);
	bnx2x_cl45_read(bp, phy, MDIO_AN_DEVAD, MDIO_AN_REG_LP_EEE_ADV, &lp);

	if (lp & 0x2) {
		lp_adv |= SHMEM_EEE_100M_ADV;
		if (adv & 0x2) {
			if (vars->line_speed == SPEED_100)
				neg = 1;
			DP(NETIF_MSG_LINK, "EEE negotiated - 100M\n");
		}
	}
	if (lp & 0x14) {
		lp_adv |= SHMEM_EEE_1G_ADV;
		if (adv & 0x14) {
			if (vars->line_speed == SPEED_1000)
				neg = 1;
			DP(NETIF_MSG_LINK, "EEE negotiated - 1G\n");
		}
	}
	if (lp & 0x68) {
		lp_adv |= SHMEM_EEE_10G_ADV;
		if (adv & 0x68) {
			if (vars->line_speed == SPEED_10000)
				neg = 1;
			DP(NETIF_MSG_LINK, "EEE negotiated - 10G\n");
		}
	}

	vars->eee_status &= ~SHMEM_EEE_LP_ADV_STATUS_MASK;
	vars->eee_status |= (lp_adv << SHMEM_EEE_LP_ADV_STATUS_SHIFT);

	if (neg) {
		DP(NETIF_MSG_LINK, "EEE is active\n");
		vars->eee_status |= SHMEM_EEE_ACTIVE_BIT;
	}

}

/******************************************************************/
/*			BSC access functions from E3	          */
/******************************************************************/
static void bnx2x_bsc_module_sel(struct link_params *params)
{
	int idx;
	u32 board_cfg, sfp_ctrl;
	u32 i2c_pins[I2C_SWITCH_WIDTH], i2c_val[I2C_SWITCH_WIDTH];
	struct bnx2x *bp = params->bp;
	u8 port = params->port;
	/* Read I2C output PINs */
	board_cfg = REG_RD(bp, params->shmem_base +
			   offsetof(struct shmem_region,
				    dev_info.shared_hw_config.board));
	i2c_pins[I2C_BSC0] = board_cfg & SHARED_HW_CFG_E3_I2C_MUX0_MASK;
	i2c_pins[I2C_BSC1] = (board_cfg & SHARED_HW_CFG_E3_I2C_MUX1_MASK) >>
			SHARED_HW_CFG_E3_I2C_MUX1_SHIFT;

	/* Read I2C output value */
	sfp_ctrl = REG_RD(bp, params->shmem_base +
			  offsetof(struct shmem_region,
				 dev_info.port_hw_config[port].e3_cmn_pin_cfg));
	i2c_val[I2C_BSC0] = (sfp_ctrl & PORT_HW_CFG_E3_I2C_MUX0_MASK) > 0;
	i2c_val[I2C_BSC1] = (sfp_ctrl & PORT_HW_CFG_E3_I2C_MUX1_MASK) > 0;
	DP(NETIF_MSG_LINK, "Setting BSC switch\n");
	for (idx = 0; idx < I2C_SWITCH_WIDTH; idx++)
		bnx2x_set_cfg_pin(bp, i2c_pins[idx], i2c_val[idx]);
}

static int bnx2x_bsc_read(struct link_params *params,
			  struct bnx2x_phy *phy,
			  u8 sl_devid,
			  u16 sl_addr,
			  u8 lc_addr,
			  u8 xfer_cnt,
			  u32 *data_array)
{
	u32 val, i;
	int rc = 0;
	struct bnx2x *bp = params->bp;

	if ((sl_devid != 0xa0) && (sl_devid != 0xa2)) {
		DP(NETIF_MSG_LINK, "invalid sl_devid 0x%x\n", sl_devid);
		return -EINVAL;
	}

	if (xfer_cnt > 16) {
		DP(NETIF_MSG_LINK, "invalid xfer_cnt %d. Max is 16 bytes\n",
					xfer_cnt);
		return -EINVAL;
	}
	bnx2x_bsc_module_sel(params);

	xfer_cnt = 16 - lc_addr;

	/* Enable the engine */
	val = REG_RD(bp, MCP_REG_MCPR_IMC_COMMAND);
	val |= MCPR_IMC_COMMAND_ENABLE;
	REG_WR(bp, MCP_REG_MCPR_IMC_COMMAND, val);

	/* Program slave device ID */
	val = (sl_devid << 16) | sl_addr;
	REG_WR(bp, MCP_REG_MCPR_IMC_SLAVE_CONTROL, val);

	/* Start xfer with 0 byte to update the address pointer ???*/
	val = (MCPR_IMC_COMMAND_ENABLE) |
	      (MCPR_IMC_COMMAND_WRITE_OP <<
		MCPR_IMC_COMMAND_OPERATION_BITSHIFT) |
		(lc_addr << MCPR_IMC_COMMAND_TRANSFER_ADDRESS_BITSHIFT) | (0);
	REG_WR(bp, MCP_REG_MCPR_IMC_COMMAND, val);

	/* Poll for completion */
	i = 0;
	val = REG_RD(bp, MCP_REG_MCPR_IMC_COMMAND);
	while (((val >> MCPR_IMC_COMMAND_IMC_STATUS_BITSHIFT) & 0x3) != 1) {
		udelay(10);
		val = REG_RD(bp, MCP_REG_MCPR_IMC_COMMAND);
		if (i++ > 1000) {
			DP(NETIF_MSG_LINK, "wr 0 byte timed out after %d try\n",
								i);
			rc = -EFAULT;
			break;
		}
	}
	if (rc == -EFAULT)
		return rc;

	/* Start xfer with read op */
	val = (MCPR_IMC_COMMAND_ENABLE) |
		(MCPR_IMC_COMMAND_READ_OP <<
		MCPR_IMC_COMMAND_OPERATION_BITSHIFT) |
		(lc_addr << MCPR_IMC_COMMAND_TRANSFER_ADDRESS_BITSHIFT) |
		  (xfer_cnt);
	REG_WR(bp, MCP_REG_MCPR_IMC_COMMAND, val);

	/* Poll for completion */
	i = 0;
	val = REG_RD(bp, MCP_REG_MCPR_IMC_COMMAND);
	while (((val >> MCPR_IMC_COMMAND_IMC_STATUS_BITSHIFT) & 0x3) != 1) {
		udelay(10);
		val = REG_RD(bp, MCP_REG_MCPR_IMC_COMMAND);
		if (i++ > 1000) {
			DP(NETIF_MSG_LINK, "rd op timed out after %d try\n", i);
			rc = -EFAULT;
			break;
		}
	}
	if (rc == -EFAULT)
		return rc;

	for (i = (lc_addr >> 2); i < 4; i++) {
		data_array[i] = REG_RD(bp, (MCP_REG_MCPR_IMC_DATAREG0 + i*4));
#ifdef __BIG_ENDIAN
		data_array[i] = ((data_array[i] & 0x000000ff) << 24) |
				((data_array[i] & 0x0000ff00) << 8) |
				((data_array[i] & 0x00ff0000) >> 8) |
				((data_array[i] & 0xff000000) >> 24);
#endif
	}
	return rc;
}

static void bnx2x_cl45_read_or_write(struct bnx2x *bp, struct bnx2x_phy *phy,
				     u8 devad, u16 reg, u16 or_val)
{
	u16 val;
	bnx2x_cl45_read(bp, phy, devad, reg, &val);
	bnx2x_cl45_write(bp, phy, devad, reg, val | or_val);
}

static void bnx2x_cl45_read_and_write(struct bnx2x *bp,
				      struct bnx2x_phy *phy,
				      u8 devad, u16 reg, u16 and_val)
{
	u16 val;
	bnx2x_cl45_read(bp, phy, devad, reg, &val);
	bnx2x_cl45_write(bp, phy, devad, reg, val & and_val);
}

int bnx2x_phy_read(struct link_params *params, u8 phy_addr,
		   u8 devad, u16 reg, u16 *ret_val)
{
	u8 phy_index;
	/* Probe for the phy according to the given phy_addr, and execute
	 * the read request on it
	 */
	for (phy_index = 0; phy_index < params->num_phys; phy_index++) {
		if (params->phy[phy_index].addr == phy_addr) {
			return bnx2x_cl45_read(params->bp,
					       &params->phy[phy_index], devad,
					       reg, ret_val);
		}
	}
	return -EINVAL;
}

int bnx2x_phy_write(struct link_params *params, u8 phy_addr,
		    u8 devad, u16 reg, u16 val)
{
	u8 phy_index;
	/* Probe for the phy according to the given phy_addr, and execute
	 * the write request on it
	 */
	for (phy_index = 0; phy_index < params->num_phys; phy_index++) {
		if (params->phy[phy_index].addr == phy_addr) {
			return bnx2x_cl45_write(params->bp,
						&params->phy[phy_index], devad,
						reg, val);
		}
	}
	return -EINVAL;
}
static u8 bnx2x_get_warpcore_lane(struct bnx2x_phy *phy,
				  struct link_params *params)
{
	u8 lane = 0;
	struct bnx2x *bp = params->bp;
	u32 path_swap, path_swap_ovr;
	u8 path, port;

	path = BP_PATH(bp);
	port = params->port;

	if (bnx2x_is_4_port_mode(bp)) {
		u32 port_swap, port_swap_ovr;

		/* Figure out path swap value */
		path_swap_ovr = REG_RD(bp, MISC_REG_FOUR_PORT_PATH_SWAP_OVWR);
		if (path_swap_ovr & 0x1)
			path_swap = (path_swap_ovr & 0x2);
		else
			path_swap = REG_RD(bp, MISC_REG_FOUR_PORT_PATH_SWAP);

		if (path_swap)
			path = path ^ 1;

		/* Figure out port swap value */
		port_swap_ovr = REG_RD(bp, MISC_REG_FOUR_PORT_PORT_SWAP_OVWR);
		if (port_swap_ovr & 0x1)
			port_swap = (port_swap_ovr & 0x2);
		else
			port_swap = REG_RD(bp, MISC_REG_FOUR_PORT_PORT_SWAP);

		if (port_swap)
			port = port ^ 1;

		lane = (port<<1) + path;
	} else { /* Two port mode - no port swap */

		/* Figure out path swap value */
		path_swap_ovr =
			REG_RD(bp, MISC_REG_TWO_PORT_PATH_SWAP_OVWR);
		if (path_swap_ovr & 0x1) {
			path_swap = (path_swap_ovr & 0x2);
		} else {
			path_swap =
				REG_RD(bp, MISC_REG_TWO_PORT_PATH_SWAP);
		}
		if (path_swap)
			path = path ^ 1;

		lane = path << 1 ;
	}
	return lane;
}

static void bnx2x_set_aer_mmd(struct link_params *params,
			      struct bnx2x_phy *phy)
{
	u32 ser_lane;
	u16 offset, aer_val;
	struct bnx2x *bp = params->bp;
	ser_lane = ((params->lane_config &
		     PORT_HW_CFG_LANE_SWAP_CFG_MASTER_MASK) >>
		     PORT_HW_CFG_LANE_SWAP_CFG_MASTER_SHIFT);

	offset = (phy->type == PORT_HW_CFG_XGXS_EXT_PHY_TYPE_DIRECT) ?
		(phy->addr + ser_lane) : 0;

	if (USES_WARPCORE(bp)) {
		aer_val = bnx2x_get_warpcore_lane(phy, params);
		/* In Dual-lane mode, two lanes are joined together,
		 * so in order to configure them, the AER broadcast method is
		 * used here.
		 * 0x200 is the broadcast address for lanes 0,1
		 * 0x201 is the broadcast address for lanes 2,3
		 */
		if (phy->flags & FLAGS_WC_DUAL_MODE)
			aer_val = (aer_val >> 1) | 0x200;
	} else if (CHIP_IS_E2(bp))
		aer_val = 0x3800 + offset - 1;
	else
		aer_val = 0x3800 + offset;

	CL22_WR_OVER_CL45(bp, phy, MDIO_REG_BANK_AER_BLOCK,
			  MDIO_AER_BLOCK_AER_REG, aer_val);

}

/******************************************************************/
/*			Internal phy section			  */
/******************************************************************/

static void bnx2x_set_serdes_access(struct bnx2x *bp, u8 port)
{
	u32 emac_base = (port) ? GRCBASE_EMAC1 : GRCBASE_EMAC0;

	/* Set Clause 22 */
	REG_WR(bp, NIG_REG_SERDES0_CTRL_MD_ST + port*0x10, 1);
	REG_WR(bp, emac_base + EMAC_REG_EMAC_MDIO_COMM, 0x245f8000);
	udelay(500);
	REG_WR(bp, emac_base + EMAC_REG_EMAC_MDIO_COMM, 0x245d000f);
	udelay(500);
	 /* Set Clause 45 */
	REG_WR(bp, NIG_REG_SERDES0_CTRL_MD_ST + port*0x10, 0);
}

static void bnx2x_serdes_deassert(struct bnx2x *bp, u8 port)
{
	u32 val;

	DP(NETIF_MSG_LINK, "bnx2x_serdes_deassert\n");

	val = SERDES_RESET_BITS << (port*16);

	/* Reset and unreset the SerDes/XGXS */
	REG_WR(bp, GRCBASE_MISC + MISC_REGISTERS_RESET_REG_3_CLEAR, val);
	udelay(500);
	REG_WR(bp, GRCBASE_MISC + MISC_REGISTERS_RESET_REG_3_SET, val);

	bnx2x_set_serdes_access(bp, port);

	REG_WR(bp, NIG_REG_SERDES0_CTRL_MD_DEVAD + port*0x10,
	       DEFAULT_PHY_DEV_ADDR);
}

static void bnx2x_xgxs_specific_func(struct bnx2x_phy *phy,
				     struct link_params *params,
				     u32 action)
{
	struct bnx2x *bp = params->bp;
	switch (action) {
	case PHY_INIT:
		/* Set correct devad */
		REG_WR(bp, NIG_REG_XGXS0_CTRL_MD_ST + params->port*0x18, 0);
		REG_WR(bp, NIG_REG_XGXS0_CTRL_MD_DEVAD + params->port*0x18,
		       phy->def_md_devad);
		break;
	}
}

static void bnx2x_xgxs_deassert(struct link_params *params)
{
	struct bnx2x *bp = params->bp;
	u8 port;
	u32 val;
	DP(NETIF_MSG_LINK, "bnx2x_xgxs_deassert\n");
	port = params->port;

	val = XGXS_RESET_BITS << (port*16);

	/* Reset and unreset the SerDes/XGXS */
	REG_WR(bp, GRCBASE_MISC + MISC_REGISTERS_RESET_REG_3_CLEAR, val);
	udelay(500);
	REG_WR(bp, GRCBASE_MISC + MISC_REGISTERS_RESET_REG_3_SET, val);
	bnx2x_xgxs_specific_func(&params->phy[INT_PHY], params,
				 PHY_INIT);
}

static void bnx2x_calc_ieee_aneg_adv(struct bnx2x_phy *phy,
				     struct link_params *params, u16 *ieee_fc)
{
	struct bnx2x *bp = params->bp;
	*ieee_fc = MDIO_COMBO_IEEE0_AUTO_NEG_ADV_FULL_DUPLEX;
	/* Resolve pause mode and advertisement Please refer to Table
	 * 28B-3 of the 802.3ab-1999 spec
	 */

	switch (phy->req_flow_ctrl) {
	case BNX2X_FLOW_CTRL_AUTO:
		if (params->req_fc_auto_adv == BNX2X_FLOW_CTRL_BOTH)
			*ieee_fc |= MDIO_COMBO_IEEE0_AUTO_NEG_ADV_PAUSE_BOTH;
		else
			*ieee_fc |=
			MDIO_COMBO_IEEE0_AUTO_NEG_ADV_PAUSE_ASYMMETRIC;
		break;

	case BNX2X_FLOW_CTRL_TX:
		*ieee_fc |= MDIO_COMBO_IEEE0_AUTO_NEG_ADV_PAUSE_ASYMMETRIC;
		break;

	case BNX2X_FLOW_CTRL_RX:
	case BNX2X_FLOW_CTRL_BOTH:
		*ieee_fc |= MDIO_COMBO_IEEE0_AUTO_NEG_ADV_PAUSE_BOTH;
		break;

	case BNX2X_FLOW_CTRL_NONE:
	default:
		*ieee_fc |= MDIO_COMBO_IEEE0_AUTO_NEG_ADV_PAUSE_NONE;
		break;
	}
	DP(NETIF_MSG_LINK, "ieee_fc = 0x%x\n", *ieee_fc);
}

static void set_phy_vars(struct link_params *params,
			 struct link_vars *vars)
{
	struct bnx2x *bp = params->bp;
	u8 actual_phy_idx, phy_index, link_cfg_idx;
	u8 phy_config_swapped = params->multi_phy_config &
			PORT_HW_CFG_PHY_SWAPPED_ENABLED;
	for (phy_index = INT_PHY; phy_index < params->num_phys;
	      phy_index++) {
		link_cfg_idx = LINK_CONFIG_IDX(phy_index);
		actual_phy_idx = phy_index;
		if (phy_config_swapped) {
			if (phy_index == EXT_PHY1)
				actual_phy_idx = EXT_PHY2;
			else if (phy_index == EXT_PHY2)
				actual_phy_idx = EXT_PHY1;
		}
		params->phy[actual_phy_idx].req_flow_ctrl =
			params->req_flow_ctrl[link_cfg_idx];

		params->phy[actual_phy_idx].req_line_speed =
			params->req_line_speed[link_cfg_idx];

		params->phy[actual_phy_idx].speed_cap_mask =
			params->speed_cap_mask[link_cfg_idx];

		params->phy[actual_phy_idx].req_duplex =
			params->req_duplex[link_cfg_idx];

		if (params->req_line_speed[link_cfg_idx] ==
		    SPEED_AUTO_NEG)
			vars->link_status |= LINK_STATUS_AUTO_NEGOTIATE_ENABLED;

		DP(NETIF_MSG_LINK, "req_flow_ctrl %x, req_line_speed %x,"
			   " speed_cap_mask %x\n",
			   params->phy[actual_phy_idx].req_flow_ctrl,
			   params->phy[actual_phy_idx].req_line_speed,
			   params->phy[actual_phy_idx].speed_cap_mask);
	}
}

static void bnx2x_ext_phy_set_pause(struct link_params *params,
				    struct bnx2x_phy *phy,
				    struct link_vars *vars)
{
	u16 val;
	struct bnx2x *bp = params->bp;
	/* Read modify write pause advertizing */
	bnx2x_cl45_read(bp, phy, MDIO_AN_DEVAD, MDIO_AN_REG_ADV_PAUSE, &val);

	val &= ~MDIO_AN_REG_ADV_PAUSE_BOTH;

	/* Please refer to Table 28B-3 of 802.3ab-1999 spec. */
	bnx2x_calc_ieee_aneg_adv(phy, params, &vars->ieee_fc);
	if ((vars->ieee_fc &
	    MDIO_COMBO_IEEE0_AUTO_NEG_ADV_PAUSE_ASYMMETRIC) ==
	    MDIO_COMBO_IEEE0_AUTO_NEG_ADV_PAUSE_ASYMMETRIC) {
		val |= MDIO_AN_REG_ADV_PAUSE_ASYMMETRIC;
	}
	if ((vars->ieee_fc &
	    MDIO_COMBO_IEEE0_AUTO_NEG_ADV_PAUSE_BOTH) ==
	    MDIO_COMBO_IEEE0_AUTO_NEG_ADV_PAUSE_BOTH) {
		val |= MDIO_AN_REG_ADV_PAUSE_PAUSE;
	}
	DP(NETIF_MSG_LINK, "Ext phy AN advertize 0x%x\n", val);
	bnx2x_cl45_write(bp, phy, MDIO_AN_DEVAD, MDIO_AN_REG_ADV_PAUSE, val);
}

static void bnx2x_pause_resolve(struct link_vars *vars, u32 pause_result)
{						/*  LD	    LP	 */
	switch (pause_result) {			/* ASYM P ASYM P */
	case 0xb:				/*   1  0   1  1 */
		vars->flow_ctrl = BNX2X_FLOW_CTRL_TX;
		break;

	case 0xe:				/*   1  1   1  0 */
		vars->flow_ctrl = BNX2X_FLOW_CTRL_RX;
		break;

	case 0x5:				/*   0  1   0  1 */
	case 0x7:				/*   0  1   1  1 */
	case 0xd:				/*   1  1   0  1 */
	case 0xf:				/*   1  1   1  1 */
		vars->flow_ctrl = BNX2X_FLOW_CTRL_BOTH;
		break;

	default:
		break;
	}
	if (pause_result & (1<<0))
		vars->link_status |= LINK_STATUS_LINK_PARTNER_SYMMETRIC_PAUSE;
	if (pause_result & (1<<1))
		vars->link_status |= LINK_STATUS_LINK_PARTNER_ASYMMETRIC_PAUSE;

}

static void bnx2x_ext_phy_update_adv_fc(struct bnx2x_phy *phy,
					struct link_params *params,
					struct link_vars *vars)
{
	u16 ld_pause;		/* local */
	u16 lp_pause;		/* link partner */
	u16 pause_result;
	struct bnx2x *bp = params->bp;
	if (phy->type == PORT_HW_CFG_XGXS_EXT_PHY_TYPE_BCM54618SE) {
		bnx2x_cl22_read(bp, phy, 0x4, &ld_pause);
		bnx2x_cl22_read(bp, phy, 0x5, &lp_pause);
	} else if (CHIP_IS_E3(bp) &&
		SINGLE_MEDIA_DIRECT(params)) {
		u8 lane = bnx2x_get_warpcore_lane(phy, params);
		u16 gp_status, gp_mask;
		bnx2x_cl45_read(bp, phy,
				MDIO_AN_DEVAD, MDIO_WC_REG_GP2_STATUS_GP_2_4,
				&gp_status);
		gp_mask = (MDIO_WC_REG_GP2_STATUS_GP_2_4_CL73_AN_CMPL |
			   MDIO_WC_REG_GP2_STATUS_GP_2_4_CL37_LP_AN_CAP) <<
			lane;
		if ((gp_status & gp_mask) == gp_mask) {
			bnx2x_cl45_read(bp, phy, MDIO_AN_DEVAD,
					MDIO_AN_REG_ADV_PAUSE, &ld_pause);
			bnx2x_cl45_read(bp, phy, MDIO_AN_DEVAD,
					MDIO_AN_REG_LP_AUTO_NEG, &lp_pause);
		} else {
			bnx2x_cl45_read(bp, phy, MDIO_AN_DEVAD,
					MDIO_AN_REG_CL37_FC_LD, &ld_pause);
			bnx2x_cl45_read(bp, phy, MDIO_AN_DEVAD,
					MDIO_AN_REG_CL37_FC_LP, &lp_pause);
			ld_pause = ((ld_pause &
				     MDIO_COMBO_IEEE0_AUTO_NEG_ADV_PAUSE_BOTH)
				    << 3);
			lp_pause = ((lp_pause &
				     MDIO_COMBO_IEEE0_AUTO_NEG_ADV_PAUSE_BOTH)
				    << 3);
		}
	} else {
		bnx2x_cl45_read(bp, phy,
				MDIO_AN_DEVAD,
				MDIO_AN_REG_ADV_PAUSE, &ld_pause);
		bnx2x_cl45_read(bp, phy,
				MDIO_AN_DEVAD,
				MDIO_AN_REG_LP_AUTO_NEG, &lp_pause);
	}
	pause_result = (ld_pause &
			MDIO_AN_REG_ADV_PAUSE_MASK) >> 8;
	pause_result |= (lp_pause &
			 MDIO_AN_REG_ADV_PAUSE_MASK) >> 10;
	DP(NETIF_MSG_LINK, "Ext PHY pause result 0x%x\n", pause_result);
	bnx2x_pause_resolve(vars, pause_result);

}

static u8 bnx2x_ext_phy_resolve_fc(struct bnx2x_phy *phy,
				   struct link_params *params,
				   struct link_vars *vars)
{
	u8 ret = 0;
	vars->flow_ctrl = BNX2X_FLOW_CTRL_NONE;
	if (phy->req_flow_ctrl != BNX2X_FLOW_CTRL_AUTO) {
		/* Update the advertised flow-controled of LD/LP in AN */
		if (phy->req_line_speed == SPEED_AUTO_NEG)
			bnx2x_ext_phy_update_adv_fc(phy, params, vars);
		/* But set the flow-control result as the requested one */
		vars->flow_ctrl = phy->req_flow_ctrl;
	} else if (phy->req_line_speed != SPEED_AUTO_NEG)
		vars->flow_ctrl = params->req_fc_auto_adv;
	else if (vars->link_status & LINK_STATUS_AUTO_NEGOTIATE_COMPLETE) {
		ret = 1;
		bnx2x_ext_phy_update_adv_fc(phy, params, vars);
	}
	return ret;
}
/******************************************************************/
/*			Warpcore section			  */
/******************************************************************/
/* The init_internal_warpcore should mirror the xgxs,
 * i.e. reset the lane (if needed), set aer for the
 * init configuration, and set/clear SGMII flag. Internal
 * phy init is done purely in phy_init stage.
 */
static void bnx2x_warpcore_enable_AN_KR2(struct bnx2x_phy *phy,
					 struct link_params *params,
					 struct link_vars *vars)
{
	struct bnx2x *bp = params->bp;
	u16 i;
	static struct bnx2x_reg_set reg_set[] = {
		/* Step 1 - Program the TX/RX alignment markers */
		{MDIO_WC_DEVAD, MDIO_WC_REG_CL82_USERB1_TX_CTRL5, 0xa157},
		{MDIO_WC_DEVAD, MDIO_WC_REG_CL82_USERB1_TX_CTRL7, 0xcbe2},
		{MDIO_WC_DEVAD, MDIO_WC_REG_CL82_USERB1_TX_CTRL6, 0x7537},
		{MDIO_WC_DEVAD, MDIO_WC_REG_CL82_USERB1_TX_CTRL9, 0xa157},
		{MDIO_WC_DEVAD, MDIO_WC_REG_CL82_USERB1_RX_CTRL11, 0xcbe2},
		{MDIO_WC_DEVAD, MDIO_WC_REG_CL82_USERB1_RX_CTRL10, 0x7537},
		/* Step 2 - Configure the NP registers */
		{MDIO_WC_DEVAD, MDIO_WC_REG_CL73_USERB0_CTRL, 0x000a},
		{MDIO_WC_DEVAD, MDIO_WC_REG_CL73_BAM_CTRL1, 0x6400},
		{MDIO_WC_DEVAD, MDIO_WC_REG_CL73_BAM_CTRL3, 0x0620},
		{MDIO_WC_DEVAD, MDIO_WC_REG_CL73_BAM_CODE_FIELD, 0x0157},
		{MDIO_WC_DEVAD, MDIO_WC_REG_ETA_CL73_OUI1, 0x6464},
		{MDIO_WC_DEVAD, MDIO_WC_REG_ETA_CL73_OUI2, 0x3150},
		{MDIO_WC_DEVAD, MDIO_WC_REG_ETA_CL73_OUI3, 0x3150},
		{MDIO_WC_DEVAD, MDIO_WC_REG_ETA_CL73_LD_BAM_CODE, 0x0157},
		{MDIO_WC_DEVAD, MDIO_WC_REG_ETA_CL73_LD_UD_CODE, 0x0620}
	};
	DP(NETIF_MSG_LINK, "Enabling 20G-KR2\n");

	bnx2x_cl45_read_or_write(bp, phy, MDIO_WC_DEVAD,
				 MDIO_WC_REG_CL49_USERB0_CTRL, (3<<6));

	for (i = 0; i < sizeof(reg_set)/sizeof(struct bnx2x_reg_set); i++)
		bnx2x_cl45_write(bp, phy, reg_set[i].devad, reg_set[i].reg,
				 reg_set[i].val);

	/* Start KR2 work-around timer which handles BCM8073 link-parner */
	vars->link_attr_sync |= LINK_ATTR_SYNC_KR2_ENABLE;
	bnx2x_update_link_attr(params, vars->link_attr_sync);
}

static void bnx2x_warpcore_set_lpi_passthrough(struct bnx2x_phy *phy,
					       struct link_params *params)
{
	struct bnx2x *bp = params->bp;

	DP(NETIF_MSG_LINK, "Configure WC for LPI pass through\n");
	bnx2x_cl45_write(bp, phy, MDIO_WC_DEVAD,
			 MDIO_WC_REG_EEE_COMBO_CONTROL0, 0x7c);
	bnx2x_cl45_read_or_write(bp, phy, MDIO_WC_DEVAD,
				 MDIO_WC_REG_DIGITAL4_MISC5, 0xc000);
}

static void bnx2x_warpcore_restart_AN_KR(struct bnx2x_phy *phy,
					 struct link_params *params)
{
	/* Restart autoneg on the leading lane only */
	struct bnx2x *bp = params->bp;
	u16 lane = bnx2x_get_warpcore_lane(phy, params);
	CL22_WR_OVER_CL45(bp, phy, MDIO_REG_BANK_AER_BLOCK,
			  MDIO_AER_BLOCK_AER_REG, lane);
	bnx2x_cl45_write(bp, phy, MDIO_AN_DEVAD,
			 MDIO_WC_REG_IEEE0BLK_MIICNTL, 0x1200);

	/* Restore AER */
	bnx2x_set_aer_mmd(params, phy);
}

static void bnx2x_warpcore_enable_AN_KR(struct bnx2x_phy *phy,
					struct link_params *params,
					struct link_vars *vars) {
	u16 lane, i, cl72_ctrl, an_adv = 0;
	u16 ucode_ver;
	struct bnx2x *bp = params->bp;
	static struct bnx2x_reg_set reg_set[] = {
		{MDIO_WC_DEVAD, MDIO_WC_REG_SERDESDIGITAL_CONTROL1000X2, 0x7},
		{MDIO_PMA_DEVAD, MDIO_WC_REG_IEEE0BLK_AUTONEGNP, 0x0},
		{MDIO_WC_DEVAD, MDIO_WC_REG_RX66_CONTROL, 0x7415},
		{MDIO_WC_DEVAD, MDIO_WC_REG_SERDESDIGITAL_MISC2, 0x6190},
		/* Disable Autoneg: re-enable it after adv is done. */
		{MDIO_AN_DEVAD, MDIO_WC_REG_IEEE0BLK_MIICNTL, 0},
		{MDIO_PMA_DEVAD, MDIO_WC_REG_PMD_KR_CONTROL, 0x2},
		{MDIO_WC_DEVAD, MDIO_WC_REG_CL72_USERB0_CL72_TX_FIR_TAP, 0},
	};
	DP(NETIF_MSG_LINK, "Enable Auto Negotiation for KR\n");
	/* Set to default registers that may be overriden by 10G force */
	for (i = 0; i < sizeof(reg_set)/sizeof(struct bnx2x_reg_set); i++)
		bnx2x_cl45_write(bp, phy, reg_set[i].devad, reg_set[i].reg,
				 reg_set[i].val);

	bnx2x_cl45_read(bp, phy, MDIO_WC_DEVAD,
<<<<<<< HEAD
		MDIO_WC_REG_CL72_USERB0_CL72_MISC1_CONTROL, &cl72_ctrl);
	cl72_ctrl &= 0xf8ff;
	cl72_ctrl |= 0x3800;
	bnx2x_cl45_write(bp, phy, MDIO_WC_DEVAD,
		MDIO_WC_REG_CL72_USERB0_CL72_MISC1_CONTROL, cl72_ctrl);
=======
			MDIO_WC_REG_CL72_USERB0_CL72_MISC1_CONTROL, &cl72_ctrl);
	cl72_ctrl &= 0x08ff;
	cl72_ctrl |= 0x3800;
	bnx2x_cl45_write(bp, phy, MDIO_WC_DEVAD,
			 MDIO_WC_REG_CL72_USERB0_CL72_MISC1_CONTROL, cl72_ctrl);
>>>>>>> 9931faca

	/* Check adding advertisement for 1G KX */
	if (((vars->line_speed == SPEED_AUTO_NEG) &&
	     (phy->speed_cap_mask & PORT_HW_CFG_SPEED_CAPABILITY_D0_1G)) ||
	    (vars->line_speed == SPEED_1000)) {
		u32 addr = MDIO_WC_REG_SERDESDIGITAL_CONTROL1000X2;
		an_adv |= (1<<5);

		/* Enable CL37 1G Parallel Detect */
		bnx2x_cl45_read_or_write(bp, phy, MDIO_WC_DEVAD, addr, 0x1);
		DP(NETIF_MSG_LINK, "Advertize 1G\n");
	}
	if (((vars->line_speed == SPEED_AUTO_NEG) &&
	     (phy->speed_cap_mask & PORT_HW_CFG_SPEED_CAPABILITY_D0_10G)) ||
	    (vars->line_speed ==  SPEED_10000)) {
		/* Check adding advertisement for 10G KR */
		an_adv |= (1<<7);
		/* Enable 10G Parallel Detect */
		CL22_WR_OVER_CL45(bp, phy, MDIO_REG_BANK_AER_BLOCK,
				  MDIO_AER_BLOCK_AER_REG, 0);

		bnx2x_cl45_write(bp, phy, MDIO_AN_DEVAD,
				 MDIO_WC_REG_PAR_DET_10G_CTRL, 1);
		bnx2x_set_aer_mmd(params, phy);
		DP(NETIF_MSG_LINK, "Advertize 10G\n");
	}

	/* Set Transmit PMD settings */
	lane = bnx2x_get_warpcore_lane(phy, params);
	bnx2x_cl45_write(bp, phy, MDIO_WC_DEVAD,
		      MDIO_WC_REG_TX0_TX_DRIVER + 0x10*lane,
		     ((0x02 << MDIO_WC_REG_TX0_TX_DRIVER_POST2_COEFF_OFFSET) |
		      (0x06 << MDIO_WC_REG_TX0_TX_DRIVER_IDRIVER_OFFSET) |
		      (0x09 << MDIO_WC_REG_TX0_TX_DRIVER_IPRE_DRIVER_OFFSET)));
	/* Configure the next lane if dual mode */
	if (phy->flags & FLAGS_WC_DUAL_MODE)
		bnx2x_cl45_write(bp, phy, MDIO_WC_DEVAD,
				 MDIO_WC_REG_TX0_TX_DRIVER + 0x10*(lane+1),
				 ((0x02 <<
				 MDIO_WC_REG_TX0_TX_DRIVER_POST2_COEFF_OFFSET) |
				  (0x06 <<
				   MDIO_WC_REG_TX0_TX_DRIVER_IDRIVER_OFFSET) |
				  (0x09 <<
				MDIO_WC_REG_TX0_TX_DRIVER_IPRE_DRIVER_OFFSET)));
	bnx2x_cl45_write(bp, phy, MDIO_WC_DEVAD,
			 MDIO_WC_REG_CL72_USERB0_CL72_OS_DEF_CTRL,
			 0x03f0);
	bnx2x_cl45_write(bp, phy, MDIO_WC_DEVAD,
			 MDIO_WC_REG_CL72_USERB0_CL72_2P5_DEF_CTRL,
			 0x03f0);

	/* Advertised speeds */
	bnx2x_cl45_write(bp, phy, MDIO_AN_DEVAD,
			 MDIO_WC_REG_AN_IEEE1BLK_AN_ADVERTISEMENT1, an_adv);

	/* Advertised and set FEC (Forward Error Correction) */
	bnx2x_cl45_write(bp, phy, MDIO_AN_DEVAD,
			 MDIO_WC_REG_AN_IEEE1BLK_AN_ADVERTISEMENT2,
			 (MDIO_WC_REG_AN_IEEE1BLK_AN_ADV2_FEC_ABILITY |
			  MDIO_WC_REG_AN_IEEE1BLK_AN_ADV2_FEC_REQ));

	/* Enable CL37 BAM */
	if (REG_RD(bp, params->shmem_base +
		   offsetof(struct shmem_region, dev_info.
			    port_hw_config[params->port].default_cfg)) &
	    PORT_HW_CFG_ENABLE_BAM_ON_KR_ENABLED) {
		bnx2x_cl45_read_or_write(bp, phy, MDIO_WC_DEVAD,
					 MDIO_WC_REG_DIGITAL6_MP5_NEXTPAGECTRL,
					 1);
		DP(NETIF_MSG_LINK, "Enable CL37 BAM on KR\n");
	}

	/* Advertise pause */
	bnx2x_ext_phy_set_pause(params, phy, vars);
	/* Set KR Autoneg Work-Around flag for Warpcore version older than D108
	 */
	bnx2x_cl45_read(bp, phy, MDIO_WC_DEVAD,
			MDIO_WC_REG_UC_INFO_B1_VERSION, &ucode_ver);
	if (ucode_ver < 0xd108) {
		DP(NETIF_MSG_LINK, "Enable AN KR work-around. WC ver:0x%x\n",
			       ucode_ver);
		vars->rx_tx_asic_rst = MAX_KR_LINK_RETRY;
	}
	bnx2x_cl45_read_or_write(bp, phy, MDIO_WC_DEVAD,
				 MDIO_WC_REG_DIGITAL5_MISC7, 0x100);

	/* Over 1G - AN local device user page 1 */
	bnx2x_cl45_write(bp, phy, MDIO_WC_DEVAD,
			MDIO_WC_REG_DIGITAL3_UP1, 0x1f);

	if (((phy->req_line_speed == SPEED_AUTO_NEG) &&
	     (phy->speed_cap_mask & PORT_HW_CFG_SPEED_CAPABILITY_D0_20G)) ||
	    (phy->req_line_speed == SPEED_20000)) {

		CL22_WR_OVER_CL45(bp, phy, MDIO_REG_BANK_AER_BLOCK,
				  MDIO_AER_BLOCK_AER_REG, lane);

		bnx2x_cl45_read_or_write(bp, phy, MDIO_WC_DEVAD,
					 MDIO_WC_REG_RX1_PCI_CTRL + (0x10*lane),
					 (1<<11));

		bnx2x_cl45_write(bp, phy, MDIO_WC_DEVAD,
				 MDIO_WC_REG_XGXS_X2_CONTROL3, 0x7);
		bnx2x_set_aer_mmd(params, phy);

		bnx2x_warpcore_enable_AN_KR2(phy, params, vars);
	}

	/* Enable Autoneg: only on the main lane */
	bnx2x_warpcore_restart_AN_KR(phy, params);
}

static void bnx2x_warpcore_set_10G_KR(struct bnx2x_phy *phy,
				      struct link_params *params,
				      struct link_vars *vars)
{
	struct bnx2x *bp = params->bp;
	u16 val16, i, lane;
	static struct bnx2x_reg_set reg_set[] = {
		/* Disable Autoneg */
		{MDIO_WC_DEVAD, MDIO_WC_REG_SERDESDIGITAL_CONTROL1000X2, 0x7},
		{MDIO_WC_DEVAD, MDIO_WC_REG_CL72_USERB0_CL72_MISC1_CONTROL,
			0x3f00},
		{MDIO_AN_DEVAD, MDIO_WC_REG_AN_IEEE1BLK_AN_ADVERTISEMENT1, 0},
		{MDIO_AN_DEVAD, MDIO_WC_REG_IEEE0BLK_MIICNTL, 0x0},
		{MDIO_WC_DEVAD, MDIO_WC_REG_DIGITAL3_UP1, 0x1},
		{MDIO_WC_DEVAD, MDIO_WC_REG_DIGITAL5_MISC7, 0xa},
		/* Leave cl72 training enable, needed for KR */
		{MDIO_PMA_DEVAD, MDIO_WC_REG_PMD_KR_CONTROL, 0x2}
	};

	for (i = 0; i < sizeof(reg_set)/sizeof(struct bnx2x_reg_set); i++)
		bnx2x_cl45_write(bp, phy, reg_set[i].devad, reg_set[i].reg,
				 reg_set[i].val);

	lane = bnx2x_get_warpcore_lane(phy, params);
	/* Global registers */
	CL22_WR_OVER_CL45(bp, phy, MDIO_REG_BANK_AER_BLOCK,
			  MDIO_AER_BLOCK_AER_REG, 0);
	/* Disable CL36 PCS Tx */
	bnx2x_cl45_read(bp, phy, MDIO_WC_DEVAD,
			MDIO_WC_REG_XGXSBLK1_LANECTRL0, &val16);
	val16 &= ~(0x0011 << lane);
	bnx2x_cl45_write(bp, phy, MDIO_WC_DEVAD,
			 MDIO_WC_REG_XGXSBLK1_LANECTRL0, val16);

	bnx2x_cl45_read(bp, phy, MDIO_WC_DEVAD,
			MDIO_WC_REG_XGXSBLK1_LANECTRL1, &val16);
	val16 |= (0x0303 << (lane << 1));
	bnx2x_cl45_write(bp, phy, MDIO_WC_DEVAD,
			 MDIO_WC_REG_XGXSBLK1_LANECTRL1, val16);
	/* Restore AER */
	bnx2x_set_aer_mmd(params, phy);
	/* Set speed via PMA/PMD register */
	bnx2x_cl45_write(bp, phy, MDIO_PMA_DEVAD,
			 MDIO_WC_REG_IEEE0BLK_MIICNTL, 0x2040);

	bnx2x_cl45_write(bp, phy, MDIO_PMA_DEVAD,
			 MDIO_WC_REG_IEEE0BLK_AUTONEGNP, 0xB);

	/* Enable encoded forced speed */
	bnx2x_cl45_write(bp, phy, MDIO_WC_DEVAD,
			 MDIO_WC_REG_SERDESDIGITAL_MISC2, 0x30);

	/* Turn TX scramble payload only the 64/66 scrambler */
	bnx2x_cl45_write(bp, phy, MDIO_WC_DEVAD,
			 MDIO_WC_REG_TX66_CONTROL, 0x9);

	/* Turn RX scramble payload only the 64/66 scrambler */
	bnx2x_cl45_read_or_write(bp, phy, MDIO_WC_DEVAD,
				 MDIO_WC_REG_RX66_CONTROL, 0xF9);

	/* Set and clear loopback to cause a reset to 64/66 decoder */
	bnx2x_cl45_write(bp, phy, MDIO_WC_DEVAD,
			 MDIO_WC_REG_IEEE0BLK_MIICNTL, 0x4000);
	bnx2x_cl45_write(bp, phy, MDIO_WC_DEVAD,
			 MDIO_WC_REG_IEEE0BLK_MIICNTL, 0x0);

}

static void bnx2x_warpcore_set_10G_XFI(struct bnx2x_phy *phy,
				       struct link_params *params,
				       u8 is_xfi)
{
	struct bnx2x *bp = params->bp;
	u16 misc1_val, tap_val, tx_driver_val, lane, val;
	/* Hold rxSeqStart */
	bnx2x_cl45_read_or_write(bp, phy, MDIO_WC_DEVAD,
				 MDIO_WC_REG_DSC2B0_DSC_MISC_CTRL0, 0x8000);

	/* Hold tx_fifo_reset */
	bnx2x_cl45_read_or_write(bp, phy, MDIO_WC_DEVAD,
				 MDIO_WC_REG_SERDESDIGITAL_CONTROL1000X3, 0x1);

	/* Disable CL73 AN */
	bnx2x_cl45_write(bp, phy, MDIO_AN_DEVAD, MDIO_AN_REG_CTRL, 0);

	/* Disable 100FX Enable and Auto-Detect */
	bnx2x_cl45_read_and_write(bp, phy, MDIO_WC_DEVAD,
				  MDIO_WC_REG_FX100_CTRL1, 0xFFFA);

	/* Disable 100FX Idle detect */
	bnx2x_cl45_read_or_write(bp, phy, MDIO_WC_DEVAD,
				 MDIO_WC_REG_FX100_CTRL3, 0x0080);

	/* Set Block address to Remote PHY & Clear forced_speed[5] */
	bnx2x_cl45_read_and_write(bp, phy, MDIO_WC_DEVAD,
				  MDIO_WC_REG_DIGITAL4_MISC3, 0xFF7F);

	/* Turn off auto-detect & fiber mode */
	bnx2x_cl45_read_and_write(bp, phy, MDIO_WC_DEVAD,
				  MDIO_WC_REG_SERDESDIGITAL_CONTROL1000X1,
				  0xFFEE);

	/* Set filter_force_link, disable_false_link and parallel_detect */
	bnx2x_cl45_read(bp, phy, MDIO_WC_DEVAD,
			MDIO_WC_REG_SERDESDIGITAL_CONTROL1000X2, &val);
	bnx2x_cl45_write(bp, phy, MDIO_WC_DEVAD,
			 MDIO_WC_REG_SERDESDIGITAL_CONTROL1000X2,
			 ((val | 0x0006) & 0xFFFE));

	/* Set XFI / SFI */
	bnx2x_cl45_read(bp, phy, MDIO_WC_DEVAD,
			MDIO_WC_REG_SERDESDIGITAL_MISC1, &misc1_val);

	misc1_val &= ~(0x1f);

	if (is_xfi) {
		misc1_val |= 0x5;
		tap_val = ((0x08 << MDIO_WC_REG_TX_FIR_TAP_POST_TAP_OFFSET) |
			   (0x37 << MDIO_WC_REG_TX_FIR_TAP_MAIN_TAP_OFFSET) |
			   (0x00 << MDIO_WC_REG_TX_FIR_TAP_PRE_TAP_OFFSET));
		tx_driver_val =
		      ((0x00 << MDIO_WC_REG_TX0_TX_DRIVER_POST2_COEFF_OFFSET) |
		       (0x02 << MDIO_WC_REG_TX0_TX_DRIVER_IDRIVER_OFFSET) |
		       (0x03 << MDIO_WC_REG_TX0_TX_DRIVER_IPRE_DRIVER_OFFSET));

	} else {
		misc1_val |= 0x9;
		tap_val = ((0x0f << MDIO_WC_REG_TX_FIR_TAP_POST_TAP_OFFSET) |
			   (0x2b << MDIO_WC_REG_TX_FIR_TAP_MAIN_TAP_OFFSET) |
			   (0x02 << MDIO_WC_REG_TX_FIR_TAP_PRE_TAP_OFFSET));
		tx_driver_val =
		      ((0x03 << MDIO_WC_REG_TX0_TX_DRIVER_POST2_COEFF_OFFSET) |
		       (0x02 << MDIO_WC_REG_TX0_TX_DRIVER_IDRIVER_OFFSET) |
		       (0x06 << MDIO_WC_REG_TX0_TX_DRIVER_IPRE_DRIVER_OFFSET));
	}
	bnx2x_cl45_write(bp, phy, MDIO_WC_DEVAD,
			 MDIO_WC_REG_SERDESDIGITAL_MISC1, misc1_val);

	/* Set Transmit PMD settings */
	lane = bnx2x_get_warpcore_lane(phy, params);
	bnx2x_cl45_write(bp, phy, MDIO_WC_DEVAD,
			 MDIO_WC_REG_TX_FIR_TAP,
			 tap_val | MDIO_WC_REG_TX_FIR_TAP_ENABLE);
	bnx2x_cl45_write(bp, phy, MDIO_WC_DEVAD,
			 MDIO_WC_REG_TX0_TX_DRIVER + 0x10*lane,
			 tx_driver_val);

	/* Enable fiber mode, enable and invert sig_det */
	bnx2x_cl45_read_or_write(bp, phy, MDIO_WC_DEVAD,
				 MDIO_WC_REG_SERDESDIGITAL_CONTROL1000X1, 0xd);

	/* Set Block address to Remote PHY & Set forced_speed[5], 40bit mode */
	bnx2x_cl45_read_or_write(bp, phy, MDIO_WC_DEVAD,
				 MDIO_WC_REG_DIGITAL4_MISC3, 0x8080);

	bnx2x_warpcore_set_lpi_passthrough(phy, params);

	/* 10G XFI Full Duplex */
	bnx2x_cl45_write(bp, phy, MDIO_WC_DEVAD,
			 MDIO_WC_REG_IEEE0BLK_MIICNTL, 0x100);

	/* Release tx_fifo_reset */
	bnx2x_cl45_read_and_write(bp, phy, MDIO_WC_DEVAD,
				  MDIO_WC_REG_SERDESDIGITAL_CONTROL1000X3,
				  0xFFFE);
	/* Release rxSeqStart */
	bnx2x_cl45_read_and_write(bp, phy, MDIO_WC_DEVAD,
				  MDIO_WC_REG_DSC2B0_DSC_MISC_CTRL0, 0x7FFF);
}

static void bnx2x_warpcore_set_20G_force_KR2(struct bnx2x_phy *phy,
					     struct link_params *params)
{
	u16 val;
	struct bnx2x *bp = params->bp;
	/* Set global registers, so set AER lane to 0 */
	CL22_WR_OVER_CL45(bp, phy, MDIO_REG_BANK_AER_BLOCK,
			  MDIO_AER_BLOCK_AER_REG, 0);

	/* Disable sequencer */
	bnx2x_cl45_read_and_write(bp, phy, MDIO_WC_DEVAD,
				  MDIO_WC_REG_XGXSBLK0_XGXSCONTROL, ~(1<<13));

	bnx2x_set_aer_mmd(params, phy);

	bnx2x_cl45_read_and_write(bp, phy, MDIO_PMA_DEVAD,
				  MDIO_WC_REG_PMD_KR_CONTROL, ~(1<<1));
	bnx2x_cl45_write(bp, phy, MDIO_AN_DEVAD,
			 MDIO_AN_REG_CTRL, 0);
	/* Turn off CL73 */
	bnx2x_cl45_read(bp, phy, MDIO_WC_DEVAD,
			MDIO_WC_REG_CL73_USERB0_CTRL, &val);
	val &= ~(1<<5);
	val |= (1<<6);
	bnx2x_cl45_write(bp, phy, MDIO_WC_DEVAD,
			 MDIO_WC_REG_CL73_USERB0_CTRL, val);

	/* Set 20G KR2 force speed */
	bnx2x_cl45_read_or_write(bp, phy, MDIO_WC_DEVAD,
				 MDIO_WC_REG_SERDESDIGITAL_MISC1, 0x1f);

	bnx2x_cl45_read_or_write(bp, phy, MDIO_WC_DEVAD,
				 MDIO_WC_REG_DIGITAL4_MISC3, (1<<7));

	bnx2x_cl45_read(bp, phy, MDIO_WC_DEVAD,
			MDIO_WC_REG_CL72_USERB0_CL72_MISC1_CONTROL, &val);
	val &= ~(3<<14);
	val |= (1<<15);
	bnx2x_cl45_write(bp, phy, MDIO_WC_DEVAD,
			 MDIO_WC_REG_CL72_USERB0_CL72_MISC1_CONTROL, val);
	bnx2x_cl45_write(bp, phy, MDIO_WC_DEVAD,
			 MDIO_WC_REG_CL72_USERB0_CL72_TX_FIR_TAP, 0x835A);

	/* Enable sequencer (over lane 0) */
	CL22_WR_OVER_CL45(bp, phy, MDIO_REG_BANK_AER_BLOCK,
			  MDIO_AER_BLOCK_AER_REG, 0);

	bnx2x_cl45_read_or_write(bp, phy, MDIO_WC_DEVAD,
				 MDIO_WC_REG_XGXSBLK0_XGXSCONTROL, (1<<13));

	bnx2x_set_aer_mmd(params, phy);
}

static void bnx2x_warpcore_set_20G_DXGXS(struct bnx2x *bp,
					 struct bnx2x_phy *phy,
					 u16 lane)
{
	/* Rx0 anaRxControl1G */
	bnx2x_cl45_write(bp, phy, MDIO_WC_DEVAD,
			 MDIO_WC_REG_RX0_ANARXCONTROL1G, 0x90);

	/* Rx2 anaRxControl1G */
	bnx2x_cl45_write(bp, phy, MDIO_WC_DEVAD,
			 MDIO_WC_REG_RX2_ANARXCONTROL1G, 0x90);

	bnx2x_cl45_write(bp, phy, MDIO_WC_DEVAD,
			 MDIO_WC_REG_RX66_SCW0, 0xE070);

	bnx2x_cl45_write(bp, phy, MDIO_WC_DEVAD,
			 MDIO_WC_REG_RX66_SCW1, 0xC0D0);

	bnx2x_cl45_write(bp, phy, MDIO_WC_DEVAD,
			 MDIO_WC_REG_RX66_SCW2, 0xA0B0);

	bnx2x_cl45_write(bp, phy, MDIO_WC_DEVAD,
			 MDIO_WC_REG_RX66_SCW3, 0x8090);

	bnx2x_cl45_write(bp, phy, MDIO_WC_DEVAD,
			 MDIO_WC_REG_RX66_SCW0_MASK, 0xF0F0);

	bnx2x_cl45_write(bp, phy, MDIO_WC_DEVAD,
			 MDIO_WC_REG_RX66_SCW1_MASK, 0xF0F0);

	bnx2x_cl45_write(bp, phy, MDIO_WC_DEVAD,
			 MDIO_WC_REG_RX66_SCW2_MASK, 0xF0F0);

	bnx2x_cl45_write(bp, phy, MDIO_WC_DEVAD,
			 MDIO_WC_REG_RX66_SCW3_MASK, 0xF0F0);

	/* Serdes Digital Misc1 */
	bnx2x_cl45_write(bp, phy, MDIO_WC_DEVAD,
			 MDIO_WC_REG_SERDESDIGITAL_MISC1, 0x6008);

	/* Serdes Digital4 Misc3 */
	bnx2x_cl45_write(bp, phy, MDIO_WC_DEVAD,
			 MDIO_WC_REG_DIGITAL4_MISC3, 0x8088);

	/* Set Transmit PMD settings */
	bnx2x_cl45_write(bp, phy, MDIO_WC_DEVAD,
			 MDIO_WC_REG_TX_FIR_TAP,
			((0x12 << MDIO_WC_REG_TX_FIR_TAP_POST_TAP_OFFSET) |
			 (0x2d << MDIO_WC_REG_TX_FIR_TAP_MAIN_TAP_OFFSET) |
			 (0x00 << MDIO_WC_REG_TX_FIR_TAP_PRE_TAP_OFFSET) |
			 MDIO_WC_REG_TX_FIR_TAP_ENABLE));
	bnx2x_cl45_write(bp, phy, MDIO_WC_DEVAD,
		      MDIO_WC_REG_TX0_TX_DRIVER + 0x10*lane,
		     ((0x02 << MDIO_WC_REG_TX0_TX_DRIVER_POST2_COEFF_OFFSET) |
		      (0x02 << MDIO_WC_REG_TX0_TX_DRIVER_IDRIVER_OFFSET) |
		      (0x02 << MDIO_WC_REG_TX0_TX_DRIVER_IPRE_DRIVER_OFFSET)));
}

static void bnx2x_warpcore_set_sgmii_speed(struct bnx2x_phy *phy,
					   struct link_params *params,
					   u8 fiber_mode,
					   u8 always_autoneg)
{
	struct bnx2x *bp = params->bp;
	u16 val16, digctrl_kx1, digctrl_kx2;

	/* Clear XFI clock comp in non-10G single lane mode. */
	bnx2x_cl45_read_and_write(bp, phy, MDIO_WC_DEVAD,
				  MDIO_WC_REG_RX66_CONTROL, ~(3<<13));

	bnx2x_warpcore_set_lpi_passthrough(phy, params);

	if (always_autoneg || phy->req_line_speed == SPEED_AUTO_NEG) {
		/* SGMII Autoneg */
		bnx2x_cl45_read_or_write(bp, phy, MDIO_WC_DEVAD,
					 MDIO_WC_REG_COMBO_IEEE0_MIICTRL,
					 0x1000);
		DP(NETIF_MSG_LINK, "set SGMII AUTONEG\n");
	} else {
		bnx2x_cl45_read(bp, phy, MDIO_WC_DEVAD,
				MDIO_WC_REG_COMBO_IEEE0_MIICTRL, &val16);
		val16 &= 0xcebf;
		switch (phy->req_line_speed) {
		case SPEED_10:
			break;
		case SPEED_100:
			val16 |= 0x2000;
			break;
		case SPEED_1000:
			val16 |= 0x0040;
			break;
		default:
			DP(NETIF_MSG_LINK,
			   "Speed not supported: 0x%x\n", phy->req_line_speed);
			return;
		}

		if (phy->req_duplex == DUPLEX_FULL)
			val16 |= 0x0100;

		bnx2x_cl45_write(bp, phy, MDIO_WC_DEVAD,
				MDIO_WC_REG_COMBO_IEEE0_MIICTRL, val16);

		DP(NETIF_MSG_LINK, "set SGMII force speed %d\n",
			       phy->req_line_speed);
		bnx2x_cl45_read(bp, phy, MDIO_WC_DEVAD,
				MDIO_WC_REG_COMBO_IEEE0_MIICTRL, &val16);
		DP(NETIF_MSG_LINK, "  (readback) %x\n", val16);
	}

	/* SGMII Slave mode and disable signal detect */
	bnx2x_cl45_read(bp, phy, MDIO_WC_DEVAD,
			MDIO_WC_REG_SERDESDIGITAL_CONTROL1000X1, &digctrl_kx1);
	if (fiber_mode)
		digctrl_kx1 = 1;
	else
		digctrl_kx1 &= 0xff4a;

	bnx2x_cl45_write(bp, phy, MDIO_WC_DEVAD,
			MDIO_WC_REG_SERDESDIGITAL_CONTROL1000X1,
			digctrl_kx1);

	/* Turn off parallel detect */
	bnx2x_cl45_read(bp, phy, MDIO_WC_DEVAD,
			MDIO_WC_REG_SERDESDIGITAL_CONTROL1000X2, &digctrl_kx2);
	bnx2x_cl45_write(bp, phy, MDIO_WC_DEVAD,
			MDIO_WC_REG_SERDESDIGITAL_CONTROL1000X2,
			(digctrl_kx2 & ~(1<<2)));

	/* Re-enable parallel detect */
	bnx2x_cl45_write(bp, phy, MDIO_WC_DEVAD,
			MDIO_WC_REG_SERDESDIGITAL_CONTROL1000X2,
			(digctrl_kx2 | (1<<2)));

	/* Enable autodet */
	bnx2x_cl45_write(bp, phy, MDIO_WC_DEVAD,
			MDIO_WC_REG_SERDESDIGITAL_CONTROL1000X1,
			(digctrl_kx1 | 0x10));
}

static void bnx2x_warpcore_reset_lane(struct bnx2x *bp,
				      struct bnx2x_phy *phy,
				      u8 reset)
{
	u16 val;
	/* Take lane out of reset after configuration is finished */
	bnx2x_cl45_read(bp, phy, MDIO_WC_DEVAD,
			MDIO_WC_REG_DIGITAL5_MISC6, &val);
	if (reset)
		val |= 0xC000;
	else
		val &= 0x3FFF;
	bnx2x_cl45_write(bp, phy, MDIO_WC_DEVAD,
			 MDIO_WC_REG_DIGITAL5_MISC6, val);
	bnx2x_cl45_read(bp, phy, MDIO_WC_DEVAD,
			 MDIO_WC_REG_DIGITAL5_MISC6, &val);
}
/* Clear SFI/XFI link settings registers */
static void bnx2x_warpcore_clear_regs(struct bnx2x_phy *phy,
				      struct link_params *params,
				      u16 lane)
{
	struct bnx2x *bp = params->bp;
	u16 i;
	static struct bnx2x_reg_set wc_regs[] = {
		{MDIO_AN_DEVAD, MDIO_AN_REG_CTRL, 0},
		{MDIO_WC_DEVAD, MDIO_WC_REG_FX100_CTRL1, 0x014a},
		{MDIO_WC_DEVAD, MDIO_WC_REG_FX100_CTRL3, 0x0800},
		{MDIO_WC_DEVAD, MDIO_WC_REG_DIGITAL4_MISC3, 0x8008},
		{MDIO_WC_DEVAD, MDIO_WC_REG_SERDESDIGITAL_CONTROL1000X1,
			0x0195},
		{MDIO_WC_DEVAD, MDIO_WC_REG_SERDESDIGITAL_CONTROL1000X2,
			0x0007},
		{MDIO_WC_DEVAD, MDIO_WC_REG_SERDESDIGITAL_CONTROL1000X3,
			0x0002},
		{MDIO_WC_DEVAD, MDIO_WC_REG_SERDESDIGITAL_MISC1, 0x6000},
		{MDIO_WC_DEVAD, MDIO_WC_REG_TX_FIR_TAP, 0x0000},
		{MDIO_WC_DEVAD, MDIO_WC_REG_IEEE0BLK_MIICNTL, 0x2040},
		{MDIO_WC_DEVAD, MDIO_WC_REG_COMBO_IEEE0_MIICTRL, 0x0140}
	};
	/* Set XFI clock comp as default. */
	bnx2x_cl45_read_or_write(bp, phy, MDIO_WC_DEVAD,
				 MDIO_WC_REG_RX66_CONTROL, (3<<13));

	for (i = 0; i < sizeof(wc_regs)/sizeof(struct bnx2x_reg_set); i++)
		bnx2x_cl45_write(bp, phy, wc_regs[i].devad, wc_regs[i].reg,
				 wc_regs[i].val);

	lane = bnx2x_get_warpcore_lane(phy, params);
	bnx2x_cl45_write(bp, phy, MDIO_WC_DEVAD,
			 MDIO_WC_REG_TX0_TX_DRIVER + 0x10*lane, 0x0990);

}

static int bnx2x_get_mod_abs_int_cfg(struct bnx2x *bp,
						u32 chip_id,
						u32 shmem_base, u8 port,
						u8 *gpio_num, u8 *gpio_port)
{
	u32 cfg_pin;
	*gpio_num = 0;
	*gpio_port = 0;
	if (CHIP_IS_E3(bp)) {
		cfg_pin = (REG_RD(bp, shmem_base +
				offsetof(struct shmem_region,
				dev_info.port_hw_config[port].e3_sfp_ctrl)) &
				PORT_HW_CFG_E3_MOD_ABS_MASK) >>
				PORT_HW_CFG_E3_MOD_ABS_SHIFT;

		/* Should not happen. This function called upon interrupt
		 * triggered by GPIO ( since EPIO can only generate interrupts
		 * to MCP).
		 * So if this function was called and none of the GPIOs was set,
		 * it means the shit hit the fan.
		 */
		if ((cfg_pin < PIN_CFG_GPIO0_P0) ||
		    (cfg_pin > PIN_CFG_GPIO3_P1)) {
			DP(NETIF_MSG_LINK,
			   "No cfg pin %x for module detect indication\n",
			   cfg_pin);
			return -EINVAL;
		}

		*gpio_num = (cfg_pin - PIN_CFG_GPIO0_P0) & 0x3;
		*gpio_port = (cfg_pin - PIN_CFG_GPIO0_P0) >> 2;
	} else {
		*gpio_num = MISC_REGISTERS_GPIO_3;
		*gpio_port = port;
	}

	return 0;
}

static int bnx2x_is_sfp_module_plugged(struct bnx2x_phy *phy,
				       struct link_params *params)
{
	struct bnx2x *bp = params->bp;
	u8 gpio_num, gpio_port;
	u32 gpio_val;
	if (bnx2x_get_mod_abs_int_cfg(bp, params->chip_id,
				      params->shmem_base, params->port,
				      &gpio_num, &gpio_port) != 0)
		return 0;
	gpio_val = bnx2x_get_gpio(bp, gpio_num, gpio_port);

	/* Call the handling function in case module is detected */
	if (gpio_val == 0)
		return 1;
	else
		return 0;
}
static int bnx2x_warpcore_get_sigdet(struct bnx2x_phy *phy,
				     struct link_params *params)
{
	u16 gp2_status_reg0, lane;
	struct bnx2x *bp = params->bp;

	lane = bnx2x_get_warpcore_lane(phy, params);

	bnx2x_cl45_read(bp, phy, MDIO_WC_DEVAD, MDIO_WC_REG_GP2_STATUS_GP_2_0,
				 &gp2_status_reg0);

	return (gp2_status_reg0 >> (8+lane)) & 0x1;
}

static void bnx2x_warpcore_config_runtime(struct bnx2x_phy *phy,
					  struct link_params *params,
					  struct link_vars *vars)
{
	struct bnx2x *bp = params->bp;
	u32 serdes_net_if;
	u16 gp_status1 = 0, lnkup = 0, lnkup_kr = 0;
	u16 lane = bnx2x_get_warpcore_lane(phy, params);

	vars->turn_to_run_wc_rt = vars->turn_to_run_wc_rt ? 0 : 1;

	if (!vars->turn_to_run_wc_rt)
		return;

	/* Return if there is no link partner */
	if (!(bnx2x_warpcore_get_sigdet(phy, params))) {
		DP(NETIF_MSG_LINK, "bnx2x_warpcore_get_sigdet false\n");
		return;
	}

	if (vars->rx_tx_asic_rst) {
		serdes_net_if = (REG_RD(bp, params->shmem_base +
				offsetof(struct shmem_region, dev_info.
				port_hw_config[params->port].default_cfg)) &
				PORT_HW_CFG_NET_SERDES_IF_MASK);

		switch (serdes_net_if) {
		case PORT_HW_CFG_NET_SERDES_IF_KR:
			/* Do we get link yet? */
			bnx2x_cl45_read(bp, phy, MDIO_WC_DEVAD, 0x81d1,
					&gp_status1);
			lnkup = (gp_status1 >> (8+lane)) & 0x1;/* 1G */
				/*10G KR*/
			lnkup_kr = (gp_status1 >> (12+lane)) & 0x1;

			DP(NETIF_MSG_LINK,
				"gp_status1 0x%x\n", gp_status1);

			if (lnkup_kr || lnkup) {
					vars->rx_tx_asic_rst = 0;
					DP(NETIF_MSG_LINK,
					"link up, rx_tx_asic_rst 0x%x\n",
					vars->rx_tx_asic_rst);
			} else {
				/* Reset the lane to see if link comes up.*/
				bnx2x_warpcore_reset_lane(bp, phy, 1);
				bnx2x_warpcore_reset_lane(bp, phy, 0);

				/* Restart Autoneg */
				bnx2x_cl45_write(bp, phy, MDIO_AN_DEVAD,
					MDIO_WC_REG_IEEE0BLK_MIICNTL, 0x1200);

				vars->rx_tx_asic_rst--;
				DP(NETIF_MSG_LINK, "0x%x retry left\n",
				vars->rx_tx_asic_rst);
			}
			break;

		default:
			break;
		}

	} /*params->rx_tx_asic_rst*/

}
static void bnx2x_warpcore_config_sfi(struct bnx2x_phy *phy,
				      struct link_params *params)
{
	u16 lane = bnx2x_get_warpcore_lane(phy, params);
	struct bnx2x *bp = params->bp;
	bnx2x_warpcore_clear_regs(phy, params, lane);
	if ((params->req_line_speed[LINK_CONFIG_IDX(INT_PHY)] ==
	     SPEED_10000) &&
	    (phy->media_type != ETH_PHY_SFP_1G_FIBER)) {
		DP(NETIF_MSG_LINK, "Setting 10G SFI\n");
		bnx2x_warpcore_set_10G_XFI(phy, params, 0);
	} else {
		DP(NETIF_MSG_LINK, "Setting 1G Fiber\n");
		bnx2x_warpcore_set_sgmii_speed(phy, params, 1, 0);
	}
}

static void bnx2x_sfp_e3_set_transmitter(struct link_params *params,
					 struct bnx2x_phy *phy,
					 u8 tx_en)
{
	struct bnx2x *bp = params->bp;
	u32 cfg_pin;
	u8 port = params->port;

	cfg_pin = REG_RD(bp, params->shmem_base +
			 offsetof(struct shmem_region,
				  dev_info.port_hw_config[port].e3_sfp_ctrl)) &
		PORT_HW_CFG_E3_TX_LASER_MASK;
	/* Set the !tx_en since this pin is DISABLE_TX_LASER */
	DP(NETIF_MSG_LINK, "Setting WC TX to %d\n", tx_en);

	/* For 20G, the expected pin to be used is 3 pins after the current */
	bnx2x_set_cfg_pin(bp, cfg_pin, tx_en ^ 1);
	if (phy->speed_cap_mask & PORT_HW_CFG_SPEED_CAPABILITY_D0_20G)
		bnx2x_set_cfg_pin(bp, cfg_pin + 3, tx_en ^ 1);
}

static void bnx2x_warpcore_config_init(struct bnx2x_phy *phy,
				       struct link_params *params,
				       struct link_vars *vars)
{
	struct bnx2x *bp = params->bp;
	u32 serdes_net_if;
	u8 fiber_mode;
	u16 lane = bnx2x_get_warpcore_lane(phy, params);
	serdes_net_if = (REG_RD(bp, params->shmem_base +
			 offsetof(struct shmem_region, dev_info.
				  port_hw_config[params->port].default_cfg)) &
			 PORT_HW_CFG_NET_SERDES_IF_MASK);
	DP(NETIF_MSG_LINK, "Begin Warpcore init, link_speed %d, "
			   "serdes_net_if = 0x%x\n",
		       vars->line_speed, serdes_net_if);
	bnx2x_set_aer_mmd(params, phy);
	bnx2x_warpcore_reset_lane(bp, phy, 1);
	vars->phy_flags |= PHY_XGXS_FLAG;
	if ((serdes_net_if == PORT_HW_CFG_NET_SERDES_IF_SGMII) ||
	    (phy->req_line_speed &&
	     ((phy->req_line_speed == SPEED_100) ||
	      (phy->req_line_speed == SPEED_10)))) {
		vars->phy_flags |= PHY_SGMII_FLAG;
		DP(NETIF_MSG_LINK, "Setting SGMII mode\n");
		bnx2x_warpcore_clear_regs(phy, params, lane);
		bnx2x_warpcore_set_sgmii_speed(phy, params, 0, 1);
	} else {
		switch (serdes_net_if) {
		case PORT_HW_CFG_NET_SERDES_IF_KR:
			/* Enable KR Auto Neg */
			if (params->loopback_mode != LOOPBACK_EXT)
				bnx2x_warpcore_enable_AN_KR(phy, params, vars);
			else {
				DP(NETIF_MSG_LINK, "Setting KR 10G-Force\n");
				bnx2x_warpcore_set_10G_KR(phy, params, vars);
			}
			break;

		case PORT_HW_CFG_NET_SERDES_IF_XFI:
			bnx2x_warpcore_clear_regs(phy, params, lane);
			if (vars->line_speed == SPEED_10000) {
				DP(NETIF_MSG_LINK, "Setting 10G XFI\n");
				bnx2x_warpcore_set_10G_XFI(phy, params, 1);
			} else {
				if (SINGLE_MEDIA_DIRECT(params)) {
					DP(NETIF_MSG_LINK, "1G Fiber\n");
					fiber_mode = 1;
				} else {
					DP(NETIF_MSG_LINK, "10/100/1G SGMII\n");
					fiber_mode = 0;
				}
				bnx2x_warpcore_set_sgmii_speed(phy,
								params,
								fiber_mode,
								0);
			}

			break;

		case PORT_HW_CFG_NET_SERDES_IF_SFI:
			/* Issue Module detection if module is plugged, or
			 * enabled transmitter to avoid current leakage in case
			 * no module is connected
			 */
			if (bnx2x_is_sfp_module_plugged(phy, params))
				bnx2x_sfp_module_detection(phy, params);
			else
				bnx2x_sfp_e3_set_transmitter(params, phy, 1);

			bnx2x_warpcore_config_sfi(phy, params);
			break;

		case PORT_HW_CFG_NET_SERDES_IF_DXGXS:
			if (vars->line_speed != SPEED_20000) {
				DP(NETIF_MSG_LINK, "Speed not supported yet\n");
				return;
			}
			DP(NETIF_MSG_LINK, "Setting 20G DXGXS\n");
			bnx2x_warpcore_set_20G_DXGXS(bp, phy, lane);
			/* Issue Module detection */

			bnx2x_sfp_module_detection(phy, params);
			break;
		case PORT_HW_CFG_NET_SERDES_IF_KR2:
			if (!params->loopback_mode) {
				bnx2x_warpcore_enable_AN_KR(phy, params, vars);
			} else {
				DP(NETIF_MSG_LINK, "Setting KR 20G-Force\n");
				bnx2x_warpcore_set_20G_force_KR2(phy, params);
			}
			break;
		default:
			DP(NETIF_MSG_LINK,
			   "Unsupported Serdes Net Interface 0x%x\n",
			   serdes_net_if);
			return;
		}
	}

	/* Take lane out of reset after configuration is finished */
	bnx2x_warpcore_reset_lane(bp, phy, 0);
	DP(NETIF_MSG_LINK, "Exit config init\n");
}

static void bnx2x_warpcore_link_reset(struct bnx2x_phy *phy,
				      struct link_params *params)
{
	struct bnx2x *bp = params->bp;
	u16 val16, lane;
	bnx2x_sfp_e3_set_transmitter(params, phy, 0);
	bnx2x_set_mdio_emac_per_phy(bp, params);
	bnx2x_set_aer_mmd(params, phy);
	/* Global register */
	bnx2x_warpcore_reset_lane(bp, phy, 1);

	/* Clear loopback settings (if any) */
	/* 10G & 20G */
	bnx2x_cl45_read_and_write(bp, phy, MDIO_WC_DEVAD,
				  MDIO_WC_REG_COMBO_IEEE0_MIICTRL, 0xBFFF);

	bnx2x_cl45_read_and_write(bp, phy, MDIO_WC_DEVAD,
				  MDIO_WC_REG_IEEE0BLK_MIICNTL, 0xfffe);

	/* Update those 1-copy registers */
	CL22_WR_OVER_CL45(bp, phy, MDIO_REG_BANK_AER_BLOCK,
			  MDIO_AER_BLOCK_AER_REG, 0);
	/* Enable 1G MDIO (1-copy) */
	bnx2x_cl45_read_and_write(bp, phy, MDIO_WC_DEVAD,
				  MDIO_WC_REG_XGXSBLK0_XGXSCONTROL,
				  ~0x10);

	bnx2x_cl45_read_and_write(bp, phy, MDIO_WC_DEVAD,
				  MDIO_WC_REG_XGXSBLK1_LANECTRL2, 0xff00);
	lane = bnx2x_get_warpcore_lane(phy, params);
	/* Disable CL36 PCS Tx */
	bnx2x_cl45_read(bp, phy, MDIO_WC_DEVAD,
			MDIO_WC_REG_XGXSBLK1_LANECTRL0, &val16);
	val16 |= (0x11 << lane);
	if (phy->flags & FLAGS_WC_DUAL_MODE)
		val16 |= (0x22 << lane);
	bnx2x_cl45_write(bp, phy, MDIO_WC_DEVAD,
			 MDIO_WC_REG_XGXSBLK1_LANECTRL0, val16);

	bnx2x_cl45_read(bp, phy, MDIO_WC_DEVAD,
			MDIO_WC_REG_XGXSBLK1_LANECTRL1, &val16);
	val16 &= ~(0x0303 << (lane << 1));
	val16 |= (0x0101 << (lane << 1));
	if (phy->flags & FLAGS_WC_DUAL_MODE) {
		val16 &= ~(0x0c0c << (lane << 1));
		val16 |= (0x0404 << (lane << 1));
	}

	bnx2x_cl45_write(bp, phy, MDIO_WC_DEVAD,
			 MDIO_WC_REG_XGXSBLK1_LANECTRL1, val16);
	/* Restore AER */
	bnx2x_set_aer_mmd(params, phy);

	lane = bnx2x_get_warpcore_lane(phy, params);
	/* Disable CL36 PCS Tx */
	bnx2x_cl45_read(bp, phy, MDIO_WC_DEVAD,
			MDIO_WC_REG_XGXSBLK1_LANECTRL0, &val16);
	val16 |= (0x11 << lane);
	if (phy->flags & FLAGS_WC_DUAL_MODE)
		val16 |= (0x22 << lane);
	bnx2x_cl45_write(bp, phy, MDIO_WC_DEVAD,
			 MDIO_WC_REG_XGXSBLK1_LANECTRL0, val16);

	bnx2x_cl45_read(bp, phy, MDIO_WC_DEVAD,
			MDIO_WC_REG_XGXSBLK1_LANECTRL1, &val16);
	val16 &= ~(0x0303 << (lane << 1));
	val16 |= (0x0101 << (lane << 1));
	if (phy->flags & FLAGS_WC_DUAL_MODE) {
		val16 &= ~(0x0c0c << (lane << 1));
		val16 |= (0x0404 << (lane << 1));
	}

	bnx2x_cl45_write(bp, phy, MDIO_WC_DEVAD,
			 MDIO_WC_REG_XGXSBLK1_LANECTRL1, val16);
	/* Restore AER */
	bnx2x_set_aer_mmd(params, phy);

}

static void bnx2x_set_warpcore_loopback(struct bnx2x_phy *phy,
					struct link_params *params)
{
	struct bnx2x *bp = params->bp;
	u16 val16;
	u32 lane;
	DP(NETIF_MSG_LINK, "Setting Warpcore loopback type %x, speed %d\n",
		       params->loopback_mode, phy->req_line_speed);

	if (phy->req_line_speed < SPEED_10000 ||
	    phy->supported & SUPPORTED_20000baseKR2_Full) {
		/* 10/100/1000/20G-KR2 */

		/* Update those 1-copy registers */
		CL22_WR_OVER_CL45(bp, phy, MDIO_REG_BANK_AER_BLOCK,
				  MDIO_AER_BLOCK_AER_REG, 0);
		/* Enable 1G MDIO (1-copy) */
		bnx2x_cl45_read_or_write(bp, phy, MDIO_WC_DEVAD,
					 MDIO_WC_REG_XGXSBLK0_XGXSCONTROL,
					 0x10);
		/* Set 1G loopback based on lane (1-copy) */
		lane = bnx2x_get_warpcore_lane(phy, params);
		bnx2x_cl45_read(bp, phy, MDIO_WC_DEVAD,
				MDIO_WC_REG_XGXSBLK1_LANECTRL2, &val16);
		val16 |= (1<<lane);
		if (phy->flags & FLAGS_WC_DUAL_MODE)
			val16 |= (2<<lane);
		bnx2x_cl45_write(bp, phy, MDIO_WC_DEVAD,
				 MDIO_WC_REG_XGXSBLK1_LANECTRL2,
				 val16);

		/* Switch back to 4-copy registers */
		bnx2x_set_aer_mmd(params, phy);
	} else {
		/* 10G / 20G-DXGXS */
		bnx2x_cl45_read_or_write(bp, phy, MDIO_WC_DEVAD,
					 MDIO_WC_REG_COMBO_IEEE0_MIICTRL,
					 0x4000);
		bnx2x_cl45_read_or_write(bp, phy, MDIO_WC_DEVAD,
					 MDIO_WC_REG_IEEE0BLK_MIICNTL, 0x1);
	}
}



static void bnx2x_sync_link(struct link_params *params,
			     struct link_vars *vars)
{
	struct bnx2x *bp = params->bp;
	u8 link_10g_plus;
	if (vars->link_status & LINK_STATUS_PHYSICAL_LINK_FLAG)
		vars->phy_flags |= PHY_PHYSICAL_LINK_FLAG;
	vars->link_up = (vars->link_status & LINK_STATUS_LINK_UP);
	if (vars->link_up) {
		DP(NETIF_MSG_LINK, "phy link up\n");

		vars->phy_link_up = 1;
		vars->duplex = DUPLEX_FULL;
		switch (vars->link_status &
			LINK_STATUS_SPEED_AND_DUPLEX_MASK) {
		case LINK_10THD:
			vars->duplex = DUPLEX_HALF;
			/* Fall thru */
		case LINK_10TFD:
			vars->line_speed = SPEED_10;
			break;

		case LINK_100TXHD:
			vars->duplex = DUPLEX_HALF;
			/* Fall thru */
		case LINK_100T4:
		case LINK_100TXFD:
			vars->line_speed = SPEED_100;
			break;

		case LINK_1000THD:
			vars->duplex = DUPLEX_HALF;
			/* Fall thru */
		case LINK_1000TFD:
			vars->line_speed = SPEED_1000;
			break;

		case LINK_2500THD:
			vars->duplex = DUPLEX_HALF;
			/* Fall thru */
		case LINK_2500TFD:
			vars->line_speed = SPEED_2500;
			break;

		case LINK_10GTFD:
			vars->line_speed = SPEED_10000;
			break;
		case LINK_20GTFD:
			vars->line_speed = SPEED_20000;
			break;
		default:
			break;
		}
		vars->flow_ctrl = 0;
		if (vars->link_status & LINK_STATUS_TX_FLOW_CONTROL_ENABLED)
			vars->flow_ctrl |= BNX2X_FLOW_CTRL_TX;

		if (vars->link_status & LINK_STATUS_RX_FLOW_CONTROL_ENABLED)
			vars->flow_ctrl |= BNX2X_FLOW_CTRL_RX;

		if (!vars->flow_ctrl)
			vars->flow_ctrl = BNX2X_FLOW_CTRL_NONE;

		if (vars->line_speed &&
		    ((vars->line_speed == SPEED_10) ||
		     (vars->line_speed == SPEED_100))) {
			vars->phy_flags |= PHY_SGMII_FLAG;
		} else {
			vars->phy_flags &= ~PHY_SGMII_FLAG;
		}
		if (vars->line_speed &&
		    USES_WARPCORE(bp) &&
		    (vars->line_speed == SPEED_1000))
			vars->phy_flags |= PHY_SGMII_FLAG;
		/* Anything 10 and over uses the bmac */
		link_10g_plus = (vars->line_speed >= SPEED_10000);

		if (link_10g_plus) {
			if (USES_WARPCORE(bp))
				vars->mac_type = MAC_TYPE_XMAC;
			else
				vars->mac_type = MAC_TYPE_BMAC;
		} else {
			if (USES_WARPCORE(bp))
				vars->mac_type = MAC_TYPE_UMAC;
			else
				vars->mac_type = MAC_TYPE_EMAC;
		}
	} else { /* Link down */
		DP(NETIF_MSG_LINK, "phy link down\n");

		vars->phy_link_up = 0;

		vars->line_speed = 0;
		vars->duplex = DUPLEX_FULL;
		vars->flow_ctrl = BNX2X_FLOW_CTRL_NONE;

		/* Indicate no mac active */
		vars->mac_type = MAC_TYPE_NONE;
		if (vars->link_status & LINK_STATUS_PHYSICAL_LINK_FLAG)
			vars->phy_flags |= PHY_HALF_OPEN_CONN_FLAG;
		if (vars->link_status & LINK_STATUS_SFP_TX_FAULT)
			vars->phy_flags |= PHY_SFP_TX_FAULT_FLAG;
	}
}

void bnx2x_link_status_update(struct link_params *params,
			      struct link_vars *vars)
{
	struct bnx2x *bp = params->bp;
	u8 port = params->port;
	u32 sync_offset, media_types;
	/* Update PHY configuration */
	set_phy_vars(params, vars);

	vars->link_status = REG_RD(bp, params->shmem_base +
				   offsetof(struct shmem_region,
					    port_mb[port].link_status));
	if (bnx2x_eee_has_cap(params))
		vars->eee_status = REG_RD(bp, params->shmem2_base +
					  offsetof(struct shmem2_region,
						   eee_status[params->port]));

	vars->phy_flags = PHY_XGXS_FLAG;
	bnx2x_sync_link(params, vars);
	/* Sync media type */
	sync_offset = params->shmem_base +
			offsetof(struct shmem_region,
				 dev_info.port_hw_config[port].media_type);
	media_types = REG_RD(bp, sync_offset);

	params->phy[INT_PHY].media_type =
		(media_types & PORT_HW_CFG_MEDIA_TYPE_PHY0_MASK) >>
		PORT_HW_CFG_MEDIA_TYPE_PHY0_SHIFT;
	params->phy[EXT_PHY1].media_type =
		(media_types & PORT_HW_CFG_MEDIA_TYPE_PHY1_MASK) >>
		PORT_HW_CFG_MEDIA_TYPE_PHY1_SHIFT;
	params->phy[EXT_PHY2].media_type =
		(media_types & PORT_HW_CFG_MEDIA_TYPE_PHY2_MASK) >>
		PORT_HW_CFG_MEDIA_TYPE_PHY2_SHIFT;
	DP(NETIF_MSG_LINK, "media_types = 0x%x\n", media_types);

	/* Sync AEU offset */
	sync_offset = params->shmem_base +
			offsetof(struct shmem_region,
				 dev_info.port_hw_config[port].aeu_int_mask);

	vars->aeu_int_mask = REG_RD(bp, sync_offset);

	/* Sync PFC status */
	if (vars->link_status & LINK_STATUS_PFC_ENABLED)
		params->feature_config_flags |=
					FEATURE_CONFIG_PFC_ENABLED;
	else
		params->feature_config_flags &=
					~FEATURE_CONFIG_PFC_ENABLED;

	if (SHMEM2_HAS(bp, link_attr_sync))
		vars->link_attr_sync = SHMEM2_RD(bp,
						 link_attr_sync[params->port]);

	DP(NETIF_MSG_LINK, "link_status 0x%x  phy_link_up %x int_mask 0x%x\n",
		 vars->link_status, vars->phy_link_up, vars->aeu_int_mask);
	DP(NETIF_MSG_LINK, "line_speed %x  duplex %x  flow_ctrl 0x%x\n",
		 vars->line_speed, vars->duplex, vars->flow_ctrl);
}

static void bnx2x_set_master_ln(struct link_params *params,
				struct bnx2x_phy *phy)
{
	struct bnx2x *bp = params->bp;
	u16 new_master_ln, ser_lane;
	ser_lane = ((params->lane_config &
		     PORT_HW_CFG_LANE_SWAP_CFG_MASTER_MASK) >>
		    PORT_HW_CFG_LANE_SWAP_CFG_MASTER_SHIFT);

	/* Set the master_ln for AN */
	CL22_RD_OVER_CL45(bp, phy,
			  MDIO_REG_BANK_XGXS_BLOCK2,
			  MDIO_XGXS_BLOCK2_TEST_MODE_LANE,
			  &new_master_ln);

	CL22_WR_OVER_CL45(bp, phy,
			  MDIO_REG_BANK_XGXS_BLOCK2 ,
			  MDIO_XGXS_BLOCK2_TEST_MODE_LANE,
			  (new_master_ln | ser_lane));
}

static int bnx2x_reset_unicore(struct link_params *params,
			       struct bnx2x_phy *phy,
			       u8 set_serdes)
{
	struct bnx2x *bp = params->bp;
	u16 mii_control;
	u16 i;
	CL22_RD_OVER_CL45(bp, phy,
			  MDIO_REG_BANK_COMBO_IEEE0,
			  MDIO_COMBO_IEEE0_MII_CONTROL, &mii_control);

	/* Reset the unicore */
	CL22_WR_OVER_CL45(bp, phy,
			  MDIO_REG_BANK_COMBO_IEEE0,
			  MDIO_COMBO_IEEE0_MII_CONTROL,
			  (mii_control |
			   MDIO_COMBO_IEEO_MII_CONTROL_RESET));
	if (set_serdes)
		bnx2x_set_serdes_access(bp, params->port);

	/* Wait for the reset to self clear */
	for (i = 0; i < MDIO_ACCESS_TIMEOUT; i++) {
		udelay(5);

		/* The reset erased the previous bank value */
		CL22_RD_OVER_CL45(bp, phy,
				  MDIO_REG_BANK_COMBO_IEEE0,
				  MDIO_COMBO_IEEE0_MII_CONTROL,
				  &mii_control);

		if (!(mii_control & MDIO_COMBO_IEEO_MII_CONTROL_RESET)) {
			udelay(5);
			return 0;
		}
	}

	netdev_err(bp->dev,  "Warning: PHY was not initialized,"
			      " Port %d\n",
			 params->port);
	DP(NETIF_MSG_LINK, "BUG! XGXS is still in reset!\n");
	return -EINVAL;

}

static void bnx2x_set_swap_lanes(struct link_params *params,
				 struct bnx2x_phy *phy)
{
	struct bnx2x *bp = params->bp;
	/* Each two bits represents a lane number:
	 * No swap is 0123 => 0x1b no need to enable the swap
	 */
	u16 rx_lane_swap, tx_lane_swap;

	rx_lane_swap = ((params->lane_config &
			 PORT_HW_CFG_LANE_SWAP_CFG_RX_MASK) >>
			PORT_HW_CFG_LANE_SWAP_CFG_RX_SHIFT);
	tx_lane_swap = ((params->lane_config &
			 PORT_HW_CFG_LANE_SWAP_CFG_TX_MASK) >>
			PORT_HW_CFG_LANE_SWAP_CFG_TX_SHIFT);

	if (rx_lane_swap != 0x1b) {
		CL22_WR_OVER_CL45(bp, phy,
				  MDIO_REG_BANK_XGXS_BLOCK2,
				  MDIO_XGXS_BLOCK2_RX_LN_SWAP,
				  (rx_lane_swap |
				   MDIO_XGXS_BLOCK2_RX_LN_SWAP_ENABLE |
				   MDIO_XGXS_BLOCK2_RX_LN_SWAP_FORCE_ENABLE));
	} else {
		CL22_WR_OVER_CL45(bp, phy,
				  MDIO_REG_BANK_XGXS_BLOCK2,
				  MDIO_XGXS_BLOCK2_RX_LN_SWAP, 0);
	}

	if (tx_lane_swap != 0x1b) {
		CL22_WR_OVER_CL45(bp, phy,
				  MDIO_REG_BANK_XGXS_BLOCK2,
				  MDIO_XGXS_BLOCK2_TX_LN_SWAP,
				  (tx_lane_swap |
				   MDIO_XGXS_BLOCK2_TX_LN_SWAP_ENABLE));
	} else {
		CL22_WR_OVER_CL45(bp, phy,
				  MDIO_REG_BANK_XGXS_BLOCK2,
				  MDIO_XGXS_BLOCK2_TX_LN_SWAP, 0);
	}
}

static void bnx2x_set_parallel_detection(struct bnx2x_phy *phy,
					 struct link_params *params)
{
	struct bnx2x *bp = params->bp;
	u16 control2;
	CL22_RD_OVER_CL45(bp, phy,
			  MDIO_REG_BANK_SERDES_DIGITAL,
			  MDIO_SERDES_DIGITAL_A_1000X_CONTROL2,
			  &control2);
	if (phy->speed_cap_mask & PORT_HW_CFG_SPEED_CAPABILITY_D0_1G)
		control2 |= MDIO_SERDES_DIGITAL_A_1000X_CONTROL2_PRL_DT_EN;
	else
		control2 &= ~MDIO_SERDES_DIGITAL_A_1000X_CONTROL2_PRL_DT_EN;
	DP(NETIF_MSG_LINK, "phy->speed_cap_mask = 0x%x, control2 = 0x%x\n",
		phy->speed_cap_mask, control2);
	CL22_WR_OVER_CL45(bp, phy,
			  MDIO_REG_BANK_SERDES_DIGITAL,
			  MDIO_SERDES_DIGITAL_A_1000X_CONTROL2,
			  control2);

	if ((phy->type == PORT_HW_CFG_XGXS_EXT_PHY_TYPE_DIRECT) &&
	     (phy->speed_cap_mask &
		    PORT_HW_CFG_SPEED_CAPABILITY_D0_10G)) {
		DP(NETIF_MSG_LINK, "XGXS\n");

		CL22_WR_OVER_CL45(bp, phy,
				 MDIO_REG_BANK_10G_PARALLEL_DETECT,
				 MDIO_10G_PARALLEL_DETECT_PAR_DET_10G_LINK,
				 MDIO_10G_PARALLEL_DETECT_PAR_DET_10G_LINK_CNT);

		CL22_RD_OVER_CL45(bp, phy,
				  MDIO_REG_BANK_10G_PARALLEL_DETECT,
				  MDIO_10G_PARALLEL_DETECT_PAR_DET_10G_CONTROL,
				  &control2);


		control2 |=
		    MDIO_10G_PARALLEL_DETECT_PAR_DET_10G_CONTROL_PARDET10G_EN;

		CL22_WR_OVER_CL45(bp, phy,
				  MDIO_REG_BANK_10G_PARALLEL_DETECT,
				  MDIO_10G_PARALLEL_DETECT_PAR_DET_10G_CONTROL,
				  control2);

		/* Disable parallel detection of HiG */
		CL22_WR_OVER_CL45(bp, phy,
				  MDIO_REG_BANK_XGXS_BLOCK2,
				  MDIO_XGXS_BLOCK2_UNICORE_MODE_10G,
				  MDIO_XGXS_BLOCK2_UNICORE_MODE_10G_CX4_XGXS |
				  MDIO_XGXS_BLOCK2_UNICORE_MODE_10G_HIGIG_XGXS);
	}
}

static void bnx2x_set_autoneg(struct bnx2x_phy *phy,
			      struct link_params *params,
			      struct link_vars *vars,
			      u8 enable_cl73)
{
	struct bnx2x *bp = params->bp;
	u16 reg_val;

	/* CL37 Autoneg */
	CL22_RD_OVER_CL45(bp, phy,
			  MDIO_REG_BANK_COMBO_IEEE0,
			  MDIO_COMBO_IEEE0_MII_CONTROL, &reg_val);

	/* CL37 Autoneg Enabled */
	if (vars->line_speed == SPEED_AUTO_NEG)
		reg_val |= MDIO_COMBO_IEEO_MII_CONTROL_AN_EN;
	else /* CL37 Autoneg Disabled */
		reg_val &= ~(MDIO_COMBO_IEEO_MII_CONTROL_AN_EN |
			     MDIO_COMBO_IEEO_MII_CONTROL_RESTART_AN);

	CL22_WR_OVER_CL45(bp, phy,
			  MDIO_REG_BANK_COMBO_IEEE0,
			  MDIO_COMBO_IEEE0_MII_CONTROL, reg_val);

	/* Enable/Disable Autodetection */

	CL22_RD_OVER_CL45(bp, phy,
			  MDIO_REG_BANK_SERDES_DIGITAL,
			  MDIO_SERDES_DIGITAL_A_1000X_CONTROL1, &reg_val);
	reg_val &= ~(MDIO_SERDES_DIGITAL_A_1000X_CONTROL1_SIGNAL_DETECT_EN |
		    MDIO_SERDES_DIGITAL_A_1000X_CONTROL1_INVERT_SIGNAL_DETECT);
	reg_val |= MDIO_SERDES_DIGITAL_A_1000X_CONTROL1_FIBER_MODE;
	if (vars->line_speed == SPEED_AUTO_NEG)
		reg_val |= MDIO_SERDES_DIGITAL_A_1000X_CONTROL1_AUTODET;
	else
		reg_val &= ~MDIO_SERDES_DIGITAL_A_1000X_CONTROL1_AUTODET;

	CL22_WR_OVER_CL45(bp, phy,
			  MDIO_REG_BANK_SERDES_DIGITAL,
			  MDIO_SERDES_DIGITAL_A_1000X_CONTROL1, reg_val);

	/* Enable TetonII and BAM autoneg */
	CL22_RD_OVER_CL45(bp, phy,
			  MDIO_REG_BANK_BAM_NEXT_PAGE,
			  MDIO_BAM_NEXT_PAGE_MP5_NEXT_PAGE_CTRL,
			  &reg_val);
	if (vars->line_speed == SPEED_AUTO_NEG) {
		/* Enable BAM aneg Mode and TetonII aneg Mode */
		reg_val |= (MDIO_BAM_NEXT_PAGE_MP5_NEXT_PAGE_CTRL_BAM_MODE |
			    MDIO_BAM_NEXT_PAGE_MP5_NEXT_PAGE_CTRL_TETON_AN);
	} else {
		/* TetonII and BAM Autoneg Disabled */
		reg_val &= ~(MDIO_BAM_NEXT_PAGE_MP5_NEXT_PAGE_CTRL_BAM_MODE |
			     MDIO_BAM_NEXT_PAGE_MP5_NEXT_PAGE_CTRL_TETON_AN);
	}
	CL22_WR_OVER_CL45(bp, phy,
			  MDIO_REG_BANK_BAM_NEXT_PAGE,
			  MDIO_BAM_NEXT_PAGE_MP5_NEXT_PAGE_CTRL,
			  reg_val);

	if (enable_cl73) {
		/* Enable Cl73 FSM status bits */
		CL22_WR_OVER_CL45(bp, phy,
				  MDIO_REG_BANK_CL73_USERB0,
				  MDIO_CL73_USERB0_CL73_UCTRL,
				  0xe);

		/* Enable BAM Station Manager*/
		CL22_WR_OVER_CL45(bp, phy,
			MDIO_REG_BANK_CL73_USERB0,
			MDIO_CL73_USERB0_CL73_BAM_CTRL1,
			MDIO_CL73_USERB0_CL73_BAM_CTRL1_BAM_EN |
			MDIO_CL73_USERB0_CL73_BAM_CTRL1_BAM_STATION_MNGR_EN |
			MDIO_CL73_USERB0_CL73_BAM_CTRL1_BAM_NP_AFTER_BP_EN);

		/* Advertise CL73 link speeds */
		CL22_RD_OVER_CL45(bp, phy,
				  MDIO_REG_BANK_CL73_IEEEB1,
				  MDIO_CL73_IEEEB1_AN_ADV2,
				  &reg_val);
		if (phy->speed_cap_mask &
		    PORT_HW_CFG_SPEED_CAPABILITY_D0_10G)
			reg_val |= MDIO_CL73_IEEEB1_AN_ADV2_ADVR_10G_KX4;
		if (phy->speed_cap_mask &
		    PORT_HW_CFG_SPEED_CAPABILITY_D0_1G)
			reg_val |= MDIO_CL73_IEEEB1_AN_ADV2_ADVR_1000M_KX;

		CL22_WR_OVER_CL45(bp, phy,
				  MDIO_REG_BANK_CL73_IEEEB1,
				  MDIO_CL73_IEEEB1_AN_ADV2,
				  reg_val);

		/* CL73 Autoneg Enabled */
		reg_val = MDIO_CL73_IEEEB0_CL73_AN_CONTROL_AN_EN;

	} else /* CL73 Autoneg Disabled */
		reg_val = 0;

	CL22_WR_OVER_CL45(bp, phy,
			  MDIO_REG_BANK_CL73_IEEEB0,
			  MDIO_CL73_IEEEB0_CL73_AN_CONTROL, reg_val);
}

/* Program SerDes, forced speed */
static void bnx2x_program_serdes(struct bnx2x_phy *phy,
				 struct link_params *params,
				 struct link_vars *vars)
{
	struct bnx2x *bp = params->bp;
	u16 reg_val;

	/* Program duplex, disable autoneg and sgmii*/
	CL22_RD_OVER_CL45(bp, phy,
			  MDIO_REG_BANK_COMBO_IEEE0,
			  MDIO_COMBO_IEEE0_MII_CONTROL, &reg_val);
	reg_val &= ~(MDIO_COMBO_IEEO_MII_CONTROL_FULL_DUPLEX |
		     MDIO_COMBO_IEEO_MII_CONTROL_AN_EN |
		     MDIO_COMBO_IEEO_MII_CONTROL_MAN_SGMII_SP_MASK);
	if (phy->req_duplex == DUPLEX_FULL)
		reg_val |= MDIO_COMBO_IEEO_MII_CONTROL_FULL_DUPLEX;
	CL22_WR_OVER_CL45(bp, phy,
			  MDIO_REG_BANK_COMBO_IEEE0,
			  MDIO_COMBO_IEEE0_MII_CONTROL, reg_val);

	/* Program speed
	 *  - needed only if the speed is greater than 1G (2.5G or 10G)
	 */
	CL22_RD_OVER_CL45(bp, phy,
			  MDIO_REG_BANK_SERDES_DIGITAL,
			  MDIO_SERDES_DIGITAL_MISC1, &reg_val);
	/* Clearing the speed value before setting the right speed */
	DP(NETIF_MSG_LINK, "MDIO_REG_BANK_SERDES_DIGITAL = 0x%x\n", reg_val);

	reg_val &= ~(MDIO_SERDES_DIGITAL_MISC1_FORCE_SPEED_MASK |
		     MDIO_SERDES_DIGITAL_MISC1_FORCE_SPEED_SEL);

	if (!((vars->line_speed == SPEED_1000) ||
	      (vars->line_speed == SPEED_100) ||
	      (vars->line_speed == SPEED_10))) {

		reg_val |= (MDIO_SERDES_DIGITAL_MISC1_REFCLK_SEL_156_25M |
			    MDIO_SERDES_DIGITAL_MISC1_FORCE_SPEED_SEL);
		if (vars->line_speed == SPEED_10000)
			reg_val |=
				MDIO_SERDES_DIGITAL_MISC1_FORCE_SPEED_10G_CX4;
	}

	CL22_WR_OVER_CL45(bp, phy,
			  MDIO_REG_BANK_SERDES_DIGITAL,
			  MDIO_SERDES_DIGITAL_MISC1, reg_val);

}

static void bnx2x_set_brcm_cl37_advertisement(struct bnx2x_phy *phy,
					      struct link_params *params)
{
	struct bnx2x *bp = params->bp;
	u16 val = 0;

	/* Set extended capabilities */
	if (phy->speed_cap_mask & PORT_HW_CFG_SPEED_CAPABILITY_D0_2_5G)
		val |= MDIO_OVER_1G_UP1_2_5G;
	if (phy->speed_cap_mask & PORT_HW_CFG_SPEED_CAPABILITY_D0_10G)
		val |= MDIO_OVER_1G_UP1_10G;
	CL22_WR_OVER_CL45(bp, phy,
			  MDIO_REG_BANK_OVER_1G,
			  MDIO_OVER_1G_UP1, val);

	CL22_WR_OVER_CL45(bp, phy,
			  MDIO_REG_BANK_OVER_1G,
			  MDIO_OVER_1G_UP3, 0x400);
}

static void bnx2x_set_ieee_aneg_advertisement(struct bnx2x_phy *phy,
					      struct link_params *params,
					      u16 ieee_fc)
{
	struct bnx2x *bp = params->bp;
	u16 val;
	/* For AN, we are always publishing full duplex */

	CL22_WR_OVER_CL45(bp, phy,
			  MDIO_REG_BANK_COMBO_IEEE0,
			  MDIO_COMBO_IEEE0_AUTO_NEG_ADV, ieee_fc);
	CL22_RD_OVER_CL45(bp, phy,
			  MDIO_REG_BANK_CL73_IEEEB1,
			  MDIO_CL73_IEEEB1_AN_ADV1, &val);
	val &= ~MDIO_CL73_IEEEB1_AN_ADV1_PAUSE_BOTH;
	val |= ((ieee_fc<<3) & MDIO_CL73_IEEEB1_AN_ADV1_PAUSE_MASK);
	CL22_WR_OVER_CL45(bp, phy,
			  MDIO_REG_BANK_CL73_IEEEB1,
			  MDIO_CL73_IEEEB1_AN_ADV1, val);
}

static void bnx2x_restart_autoneg(struct bnx2x_phy *phy,
				  struct link_params *params,
				  u8 enable_cl73)
{
	struct bnx2x *bp = params->bp;
	u16 mii_control;

	DP(NETIF_MSG_LINK, "bnx2x_restart_autoneg\n");
	/* Enable and restart BAM/CL37 aneg */

	if (enable_cl73) {
		CL22_RD_OVER_CL45(bp, phy,
				  MDIO_REG_BANK_CL73_IEEEB0,
				  MDIO_CL73_IEEEB0_CL73_AN_CONTROL,
				  &mii_control);

		CL22_WR_OVER_CL45(bp, phy,
				  MDIO_REG_BANK_CL73_IEEEB0,
				  MDIO_CL73_IEEEB0_CL73_AN_CONTROL,
				  (mii_control |
				  MDIO_CL73_IEEEB0_CL73_AN_CONTROL_AN_EN |
				  MDIO_CL73_IEEEB0_CL73_AN_CONTROL_RESTART_AN));
	} else {

		CL22_RD_OVER_CL45(bp, phy,
				  MDIO_REG_BANK_COMBO_IEEE0,
				  MDIO_COMBO_IEEE0_MII_CONTROL,
				  &mii_control);
		DP(NETIF_MSG_LINK,
			 "bnx2x_restart_autoneg mii_control before = 0x%x\n",
			 mii_control);
		CL22_WR_OVER_CL45(bp, phy,
				  MDIO_REG_BANK_COMBO_IEEE0,
				  MDIO_COMBO_IEEE0_MII_CONTROL,
				  (mii_control |
				   MDIO_COMBO_IEEO_MII_CONTROL_AN_EN |
				   MDIO_COMBO_IEEO_MII_CONTROL_RESTART_AN));
	}
}

static void bnx2x_initialize_sgmii_process(struct bnx2x_phy *phy,
					   struct link_params *params,
					   struct link_vars *vars)
{
	struct bnx2x *bp = params->bp;
	u16 control1;

	/* In SGMII mode, the unicore is always slave */

	CL22_RD_OVER_CL45(bp, phy,
			  MDIO_REG_BANK_SERDES_DIGITAL,
			  MDIO_SERDES_DIGITAL_A_1000X_CONTROL1,
			  &control1);
	control1 |= MDIO_SERDES_DIGITAL_A_1000X_CONTROL1_INVERT_SIGNAL_DETECT;
	/* Set sgmii mode (and not fiber) */
	control1 &= ~(MDIO_SERDES_DIGITAL_A_1000X_CONTROL1_FIBER_MODE |
		      MDIO_SERDES_DIGITAL_A_1000X_CONTROL1_AUTODET |
		      MDIO_SERDES_DIGITAL_A_1000X_CONTROL1_MSTR_MODE);
	CL22_WR_OVER_CL45(bp, phy,
			  MDIO_REG_BANK_SERDES_DIGITAL,
			  MDIO_SERDES_DIGITAL_A_1000X_CONTROL1,
			  control1);

	/* If forced speed */
	if (!(vars->line_speed == SPEED_AUTO_NEG)) {
		/* Set speed, disable autoneg */
		u16 mii_control;

		CL22_RD_OVER_CL45(bp, phy,
				  MDIO_REG_BANK_COMBO_IEEE0,
				  MDIO_COMBO_IEEE0_MII_CONTROL,
				  &mii_control);
		mii_control &= ~(MDIO_COMBO_IEEO_MII_CONTROL_AN_EN |
				 MDIO_COMBO_IEEO_MII_CONTROL_MAN_SGMII_SP_MASK|
				 MDIO_COMBO_IEEO_MII_CONTROL_FULL_DUPLEX);

		switch (vars->line_speed) {
		case SPEED_100:
			mii_control |=
				MDIO_COMBO_IEEO_MII_CONTROL_MAN_SGMII_SP_100;
			break;
		case SPEED_1000:
			mii_control |=
				MDIO_COMBO_IEEO_MII_CONTROL_MAN_SGMII_SP_1000;
			break;
		case SPEED_10:
			/* There is nothing to set for 10M */
			break;
		default:
			/* Invalid speed for SGMII */
			DP(NETIF_MSG_LINK, "Invalid line_speed 0x%x\n",
				  vars->line_speed);
			break;
		}

		/* Setting the full duplex */
		if (phy->req_duplex == DUPLEX_FULL)
			mii_control |=
				MDIO_COMBO_IEEO_MII_CONTROL_FULL_DUPLEX;
		CL22_WR_OVER_CL45(bp, phy,
				  MDIO_REG_BANK_COMBO_IEEE0,
				  MDIO_COMBO_IEEE0_MII_CONTROL,
				  mii_control);

	} else { /* AN mode */
		/* Enable and restart AN */
		bnx2x_restart_autoneg(phy, params, 0);
	}
}

/* Link management
 */
static int bnx2x_direct_parallel_detect_used(struct bnx2x_phy *phy,
					     struct link_params *params)
{
	struct bnx2x *bp = params->bp;
	u16 pd_10g, status2_1000x;
	if (phy->req_line_speed != SPEED_AUTO_NEG)
		return 0;
	CL22_RD_OVER_CL45(bp, phy,
			  MDIO_REG_BANK_SERDES_DIGITAL,
			  MDIO_SERDES_DIGITAL_A_1000X_STATUS2,
			  &status2_1000x);
	CL22_RD_OVER_CL45(bp, phy,
			  MDIO_REG_BANK_SERDES_DIGITAL,
			  MDIO_SERDES_DIGITAL_A_1000X_STATUS2,
			  &status2_1000x);
	if (status2_1000x & MDIO_SERDES_DIGITAL_A_1000X_STATUS2_AN_DISABLED) {
		DP(NETIF_MSG_LINK, "1G parallel detect link on port %d\n",
			 params->port);
		return 1;
	}

	CL22_RD_OVER_CL45(bp, phy,
			  MDIO_REG_BANK_10G_PARALLEL_DETECT,
			  MDIO_10G_PARALLEL_DETECT_PAR_DET_10G_STATUS,
			  &pd_10g);

	if (pd_10g & MDIO_10G_PARALLEL_DETECT_PAR_DET_10G_STATUS_PD_LINK) {
		DP(NETIF_MSG_LINK, "10G parallel detect link on port %d\n",
			 params->port);
		return 1;
	}
	return 0;
}

static void bnx2x_update_adv_fc(struct bnx2x_phy *phy,
				struct link_params *params,
				struct link_vars *vars,
				u32 gp_status)
{
	u16 ld_pause;   /* local driver */
	u16 lp_pause;   /* link partner */
	u16 pause_result;
	struct bnx2x *bp = params->bp;
	if ((gp_status &
	     (MDIO_GP_STATUS_TOP_AN_STATUS1_CL73_AUTONEG_COMPLETE |
	      MDIO_GP_STATUS_TOP_AN_STATUS1_CL73_MR_LP_NP_AN_ABLE)) ==
	    (MDIO_GP_STATUS_TOP_AN_STATUS1_CL73_AUTONEG_COMPLETE |
	     MDIO_GP_STATUS_TOP_AN_STATUS1_CL73_MR_LP_NP_AN_ABLE)) {

		CL22_RD_OVER_CL45(bp, phy,
				  MDIO_REG_BANK_CL73_IEEEB1,
				  MDIO_CL73_IEEEB1_AN_ADV1,
				  &ld_pause);
		CL22_RD_OVER_CL45(bp, phy,
				  MDIO_REG_BANK_CL73_IEEEB1,
				  MDIO_CL73_IEEEB1_AN_LP_ADV1,
				  &lp_pause);
		pause_result = (ld_pause &
				MDIO_CL73_IEEEB1_AN_ADV1_PAUSE_MASK) >> 8;
		pause_result |= (lp_pause &
				 MDIO_CL73_IEEEB1_AN_LP_ADV1_PAUSE_MASK) >> 10;
		DP(NETIF_MSG_LINK, "pause_result CL73 0x%x\n", pause_result);
	} else {
		CL22_RD_OVER_CL45(bp, phy,
				  MDIO_REG_BANK_COMBO_IEEE0,
				  MDIO_COMBO_IEEE0_AUTO_NEG_ADV,
				  &ld_pause);
		CL22_RD_OVER_CL45(bp, phy,
			MDIO_REG_BANK_COMBO_IEEE0,
			MDIO_COMBO_IEEE0_AUTO_NEG_LINK_PARTNER_ABILITY1,
			&lp_pause);
		pause_result = (ld_pause &
				MDIO_COMBO_IEEE0_AUTO_NEG_ADV_PAUSE_MASK)>>5;
		pause_result |= (lp_pause &
				 MDIO_COMBO_IEEE0_AUTO_NEG_ADV_PAUSE_MASK)>>7;
		DP(NETIF_MSG_LINK, "pause_result CL37 0x%x\n", pause_result);
	}
	bnx2x_pause_resolve(vars, pause_result);

}

static void bnx2x_flow_ctrl_resolve(struct bnx2x_phy *phy,
				    struct link_params *params,
				    struct link_vars *vars,
				    u32 gp_status)
{
	struct bnx2x *bp = params->bp;
	vars->flow_ctrl = BNX2X_FLOW_CTRL_NONE;

	/* Resolve from gp_status in case of AN complete and not sgmii */
	if (phy->req_flow_ctrl != BNX2X_FLOW_CTRL_AUTO) {
		/* Update the advertised flow-controled of LD/LP in AN */
		if (phy->req_line_speed == SPEED_AUTO_NEG)
			bnx2x_update_adv_fc(phy, params, vars, gp_status);
		/* But set the flow-control result as the requested one */
		vars->flow_ctrl = phy->req_flow_ctrl;
	} else if (phy->req_line_speed != SPEED_AUTO_NEG)
		vars->flow_ctrl = params->req_fc_auto_adv;
	else if ((gp_status & MDIO_AN_CL73_OR_37_COMPLETE) &&
		 (!(vars->phy_flags & PHY_SGMII_FLAG))) {
		if (bnx2x_direct_parallel_detect_used(phy, params)) {
			vars->flow_ctrl = params->req_fc_auto_adv;
			return;
		}
		bnx2x_update_adv_fc(phy, params, vars, gp_status);
	}
	DP(NETIF_MSG_LINK, "flow_ctrl 0x%x\n", vars->flow_ctrl);
}

static void bnx2x_check_fallback_to_cl37(struct bnx2x_phy *phy,
					 struct link_params *params)
{
	struct bnx2x *bp = params->bp;
	u16 rx_status, ustat_val, cl37_fsm_received;
	DP(NETIF_MSG_LINK, "bnx2x_check_fallback_to_cl37\n");
	/* Step 1: Make sure signal is detected */
	CL22_RD_OVER_CL45(bp, phy,
			  MDIO_REG_BANK_RX0,
			  MDIO_RX0_RX_STATUS,
			  &rx_status);
	if ((rx_status & MDIO_RX0_RX_STATUS_SIGDET) !=
	    (MDIO_RX0_RX_STATUS_SIGDET)) {
		DP(NETIF_MSG_LINK, "Signal is not detected. Restoring CL73."
			     "rx_status(0x80b0) = 0x%x\n", rx_status);
		CL22_WR_OVER_CL45(bp, phy,
				  MDIO_REG_BANK_CL73_IEEEB0,
				  MDIO_CL73_IEEEB0_CL73_AN_CONTROL,
				  MDIO_CL73_IEEEB0_CL73_AN_CONTROL_AN_EN);
		return;
	}
	/* Step 2: Check CL73 state machine */
	CL22_RD_OVER_CL45(bp, phy,
			  MDIO_REG_BANK_CL73_USERB0,
			  MDIO_CL73_USERB0_CL73_USTAT1,
			  &ustat_val);
	if ((ustat_val &
	     (MDIO_CL73_USERB0_CL73_USTAT1_LINK_STATUS_CHECK |
	      MDIO_CL73_USERB0_CL73_USTAT1_AN_GOOD_CHECK_BAM37)) !=
	    (MDIO_CL73_USERB0_CL73_USTAT1_LINK_STATUS_CHECK |
	      MDIO_CL73_USERB0_CL73_USTAT1_AN_GOOD_CHECK_BAM37)) {
		DP(NETIF_MSG_LINK, "CL73 state-machine is not stable. "
			     "ustat_val(0x8371) = 0x%x\n", ustat_val);
		return;
	}
	/* Step 3: Check CL37 Message Pages received to indicate LP
	 * supports only CL37
	 */
	CL22_RD_OVER_CL45(bp, phy,
			  MDIO_REG_BANK_REMOTE_PHY,
			  MDIO_REMOTE_PHY_MISC_RX_STATUS,
			  &cl37_fsm_received);
	if ((cl37_fsm_received &
	     (MDIO_REMOTE_PHY_MISC_RX_STATUS_CL37_FSM_RECEIVED_OVER1G_MSG |
	     MDIO_REMOTE_PHY_MISC_RX_STATUS_CL37_FSM_RECEIVED_BRCM_OUI_MSG)) !=
	    (MDIO_REMOTE_PHY_MISC_RX_STATUS_CL37_FSM_RECEIVED_OVER1G_MSG |
	      MDIO_REMOTE_PHY_MISC_RX_STATUS_CL37_FSM_RECEIVED_BRCM_OUI_MSG)) {
		DP(NETIF_MSG_LINK, "No CL37 FSM were received. "
			     "misc_rx_status(0x8330) = 0x%x\n",
			 cl37_fsm_received);
		return;
	}
	/* The combined cl37/cl73 fsm state information indicating that
	 * we are connected to a device which does not support cl73, but
	 * does support cl37 BAM. In this case we disable cl73 and
	 * restart cl37 auto-neg
	 */

	/* Disable CL73 */
	CL22_WR_OVER_CL45(bp, phy,
			  MDIO_REG_BANK_CL73_IEEEB0,
			  MDIO_CL73_IEEEB0_CL73_AN_CONTROL,
			  0);
	/* Restart CL37 autoneg */
	bnx2x_restart_autoneg(phy, params, 0);
	DP(NETIF_MSG_LINK, "Disabling CL73, and restarting CL37 autoneg\n");
}

static void bnx2x_xgxs_an_resolve(struct bnx2x_phy *phy,
				  struct link_params *params,
				  struct link_vars *vars,
				  u32 gp_status)
{
	if (gp_status & MDIO_AN_CL73_OR_37_COMPLETE)
		vars->link_status |=
			LINK_STATUS_AUTO_NEGOTIATE_COMPLETE;

	if (bnx2x_direct_parallel_detect_used(phy, params))
		vars->link_status |=
			LINK_STATUS_PARALLEL_DETECTION_USED;
}
static int bnx2x_get_link_speed_duplex(struct bnx2x_phy *phy,
				     struct link_params *params,
				      struct link_vars *vars,
				      u16 is_link_up,
				      u16 speed_mask,
				      u16 is_duplex)
{
	struct bnx2x *bp = params->bp;
	if (phy->req_line_speed == SPEED_AUTO_NEG)
		vars->link_status |= LINK_STATUS_AUTO_NEGOTIATE_ENABLED;
	if (is_link_up) {
		DP(NETIF_MSG_LINK, "phy link up\n");

		vars->phy_link_up = 1;
		vars->link_status |= LINK_STATUS_LINK_UP;

		switch (speed_mask) {
		case GP_STATUS_10M:
			vars->line_speed = SPEED_10;
			if (is_duplex == DUPLEX_FULL)
				vars->link_status |= LINK_10TFD;
			else
				vars->link_status |= LINK_10THD;
			break;

		case GP_STATUS_100M:
			vars->line_speed = SPEED_100;
			if (is_duplex == DUPLEX_FULL)
				vars->link_status |= LINK_100TXFD;
			else
				vars->link_status |= LINK_100TXHD;
			break;

		case GP_STATUS_1G:
		case GP_STATUS_1G_KX:
			vars->line_speed = SPEED_1000;
			if (is_duplex == DUPLEX_FULL)
				vars->link_status |= LINK_1000TFD;
			else
				vars->link_status |= LINK_1000THD;
			break;

		case GP_STATUS_2_5G:
			vars->line_speed = SPEED_2500;
			if (is_duplex == DUPLEX_FULL)
				vars->link_status |= LINK_2500TFD;
			else
				vars->link_status |= LINK_2500THD;
			break;

		case GP_STATUS_5G:
		case GP_STATUS_6G:
			DP(NETIF_MSG_LINK,
				 "link speed unsupported  gp_status 0x%x\n",
				  speed_mask);
			return -EINVAL;

		case GP_STATUS_10G_KX4:
		case GP_STATUS_10G_HIG:
		case GP_STATUS_10G_CX4:
		case GP_STATUS_10G_KR:
		case GP_STATUS_10G_SFI:
		case GP_STATUS_10G_XFI:
			vars->line_speed = SPEED_10000;
			vars->link_status |= LINK_10GTFD;
			break;
		case GP_STATUS_20G_DXGXS:
		case GP_STATUS_20G_KR2:
			vars->line_speed = SPEED_20000;
			vars->link_status |= LINK_20GTFD;
			break;
		default:
			DP(NETIF_MSG_LINK,
				  "link speed unsupported gp_status 0x%x\n",
				  speed_mask);
			return -EINVAL;
		}
	} else { /* link_down */
		DP(NETIF_MSG_LINK, "phy link down\n");

		vars->phy_link_up = 0;

		vars->duplex = DUPLEX_FULL;
		vars->flow_ctrl = BNX2X_FLOW_CTRL_NONE;
		vars->mac_type = MAC_TYPE_NONE;
	}
	DP(NETIF_MSG_LINK, " phy_link_up %x line_speed %d\n",
		    vars->phy_link_up, vars->line_speed);
	return 0;
}

static int bnx2x_link_settings_status(struct bnx2x_phy *phy,
				      struct link_params *params,
				      struct link_vars *vars)
{
	struct bnx2x *bp = params->bp;

	u16 gp_status, duplex = DUPLEX_HALF, link_up = 0, speed_mask;
	int rc = 0;

	/* Read gp_status */
	CL22_RD_OVER_CL45(bp, phy,
			  MDIO_REG_BANK_GP_STATUS,
			  MDIO_GP_STATUS_TOP_AN_STATUS1,
			  &gp_status);
	if (gp_status & MDIO_GP_STATUS_TOP_AN_STATUS1_DUPLEX_STATUS)
		duplex = DUPLEX_FULL;
	if (gp_status & MDIO_GP_STATUS_TOP_AN_STATUS1_LINK_STATUS)
		link_up = 1;
	speed_mask = gp_status & GP_STATUS_SPEED_MASK;
	DP(NETIF_MSG_LINK, "gp_status 0x%x, is_link_up %d, speed_mask 0x%x\n",
		       gp_status, link_up, speed_mask);
	rc = bnx2x_get_link_speed_duplex(phy, params, vars, link_up, speed_mask,
					 duplex);
	if (rc == -EINVAL)
		return rc;

	if (gp_status & MDIO_GP_STATUS_TOP_AN_STATUS1_LINK_STATUS) {
		if (SINGLE_MEDIA_DIRECT(params)) {
			vars->duplex = duplex;
			bnx2x_flow_ctrl_resolve(phy, params, vars, gp_status);
			if (phy->req_line_speed == SPEED_AUTO_NEG)
				bnx2x_xgxs_an_resolve(phy, params, vars,
						      gp_status);
		}
	} else { /* Link_down */
		if ((phy->req_line_speed == SPEED_AUTO_NEG) &&
		    SINGLE_MEDIA_DIRECT(params)) {
			/* Check signal is detected */
			bnx2x_check_fallback_to_cl37(phy, params);
		}
	}

	/* Read LP advertised speeds*/
	if (SINGLE_MEDIA_DIRECT(params) &&
	    (vars->link_status & LINK_STATUS_AUTO_NEGOTIATE_COMPLETE)) {
		u16 val;

		CL22_RD_OVER_CL45(bp, phy, MDIO_REG_BANK_CL73_IEEEB1,
				  MDIO_CL73_IEEEB1_AN_LP_ADV2, &val);

		if (val & MDIO_CL73_IEEEB1_AN_ADV2_ADVR_1000M_KX)
			vars->link_status |=
				LINK_STATUS_LINK_PARTNER_1000TFD_CAPABLE;
		if (val & (MDIO_CL73_IEEEB1_AN_ADV2_ADVR_10G_KX4 |
			   MDIO_CL73_IEEEB1_AN_ADV2_ADVR_10G_KR))
			vars->link_status |=
				LINK_STATUS_LINK_PARTNER_10GXFD_CAPABLE;

		CL22_RD_OVER_CL45(bp, phy, MDIO_REG_BANK_OVER_1G,
				  MDIO_OVER_1G_LP_UP1, &val);

		if (val & MDIO_OVER_1G_UP1_2_5G)
			vars->link_status |=
				LINK_STATUS_LINK_PARTNER_2500XFD_CAPABLE;
		if (val & (MDIO_OVER_1G_UP1_10G | MDIO_OVER_1G_UP1_10GH))
			vars->link_status |=
				LINK_STATUS_LINK_PARTNER_10GXFD_CAPABLE;
	}

	DP(NETIF_MSG_LINK, "duplex %x  flow_ctrl 0x%x link_status 0x%x\n",
		   vars->duplex, vars->flow_ctrl, vars->link_status);
	return rc;
}

static int bnx2x_warpcore_read_status(struct bnx2x_phy *phy,
				     struct link_params *params,
				     struct link_vars *vars)
{
	struct bnx2x *bp = params->bp;
	u8 lane;
	u16 gp_status1, gp_speed, link_up, duplex = DUPLEX_FULL;
	int rc = 0;
	lane = bnx2x_get_warpcore_lane(phy, params);
	/* Read gp_status */
	if ((params->loopback_mode) &&
	    (phy->flags & FLAGS_WC_DUAL_MODE)) {
		bnx2x_cl45_read(bp, phy, MDIO_WC_DEVAD,
				MDIO_WC_REG_DIGITAL5_LINK_STATUS, &link_up);
		bnx2x_cl45_read(bp, phy, MDIO_WC_DEVAD,
				MDIO_WC_REG_DIGITAL5_LINK_STATUS, &link_up);
		link_up &= 0x1;
	} else if ((phy->req_line_speed > SPEED_10000) &&
		(phy->supported & SUPPORTED_20000baseMLD2_Full)) {
		u16 temp_link_up;
		bnx2x_cl45_read(bp, phy, MDIO_WC_DEVAD,
				1, &temp_link_up);
		bnx2x_cl45_read(bp, phy, MDIO_WC_DEVAD,
				1, &link_up);
		DP(NETIF_MSG_LINK, "PCS RX link status = 0x%x-->0x%x\n",
			       temp_link_up, link_up);
		link_up &= (1<<2);
		if (link_up)
			bnx2x_ext_phy_resolve_fc(phy, params, vars);
	} else {
		bnx2x_cl45_read(bp, phy, MDIO_WC_DEVAD,
				MDIO_WC_REG_GP2_STATUS_GP_2_1,
				&gp_status1);
		DP(NETIF_MSG_LINK, "0x81d1 = 0x%x\n", gp_status1);
		/* Check for either KR, 1G, or AN up. */
		link_up = ((gp_status1 >> 8) |
			   (gp_status1 >> 12) |
			   (gp_status1)) &
			(1 << lane);
		if (phy->supported & SUPPORTED_20000baseKR2_Full) {
			u16 an_link;
			bnx2x_cl45_read(bp, phy, MDIO_AN_DEVAD,
					MDIO_AN_REG_STATUS, &an_link);
			bnx2x_cl45_read(bp, phy, MDIO_AN_DEVAD,
					MDIO_AN_REG_STATUS, &an_link);
			link_up |= (an_link & (1<<2));
		}
		if (link_up && SINGLE_MEDIA_DIRECT(params)) {
			u16 pd, gp_status4;
			if (phy->req_line_speed == SPEED_AUTO_NEG) {
				/* Check Autoneg complete */
				bnx2x_cl45_read(bp, phy, MDIO_WC_DEVAD,
						MDIO_WC_REG_GP2_STATUS_GP_2_4,
						&gp_status4);
				if (gp_status4 & ((1<<12)<<lane))
					vars->link_status |=
					LINK_STATUS_AUTO_NEGOTIATE_COMPLETE;

				/* Check parallel detect used */
				bnx2x_cl45_read(bp, phy, MDIO_WC_DEVAD,
						MDIO_WC_REG_PAR_DET_10G_STATUS,
						&pd);
				if (pd & (1<<15))
					vars->link_status |=
					LINK_STATUS_PARALLEL_DETECTION_USED;
			}
			bnx2x_ext_phy_resolve_fc(phy, params, vars);
			vars->duplex = duplex;
		}
	}

	if ((vars->link_status & LINK_STATUS_AUTO_NEGOTIATE_COMPLETE) &&
	    SINGLE_MEDIA_DIRECT(params)) {
		u16 val;

		bnx2x_cl45_read(bp, phy, MDIO_AN_DEVAD,
				MDIO_AN_REG_LP_AUTO_NEG2, &val);

		if (val & MDIO_CL73_IEEEB1_AN_ADV2_ADVR_1000M_KX)
			vars->link_status |=
				LINK_STATUS_LINK_PARTNER_1000TFD_CAPABLE;
		if (val & (MDIO_CL73_IEEEB1_AN_ADV2_ADVR_10G_KX4 |
			   MDIO_CL73_IEEEB1_AN_ADV2_ADVR_10G_KR))
			vars->link_status |=
				LINK_STATUS_LINK_PARTNER_10GXFD_CAPABLE;

		bnx2x_cl45_read(bp, phy, MDIO_WC_DEVAD,
				MDIO_WC_REG_DIGITAL3_LP_UP1, &val);

		if (val & MDIO_OVER_1G_UP1_2_5G)
			vars->link_status |=
				LINK_STATUS_LINK_PARTNER_2500XFD_CAPABLE;
		if (val & (MDIO_OVER_1G_UP1_10G | MDIO_OVER_1G_UP1_10GH))
			vars->link_status |=
				LINK_STATUS_LINK_PARTNER_10GXFD_CAPABLE;

	}


	if (lane < 2) {
		bnx2x_cl45_read(bp, phy, MDIO_WC_DEVAD,
				MDIO_WC_REG_GP2_STATUS_GP_2_2, &gp_speed);
	} else {
		bnx2x_cl45_read(bp, phy, MDIO_WC_DEVAD,
				MDIO_WC_REG_GP2_STATUS_GP_2_3, &gp_speed);
	}
	DP(NETIF_MSG_LINK, "lane %d gp_speed 0x%x\n", lane, gp_speed);

	if ((lane & 1) == 0)
		gp_speed <<= 8;
	gp_speed &= 0x3f00;
	link_up = !!link_up;

	rc = bnx2x_get_link_speed_duplex(phy, params, vars, link_up, gp_speed,
					 duplex);

	DP(NETIF_MSG_LINK, "duplex %x  flow_ctrl 0x%x link_status 0x%x\n",
		   vars->duplex, vars->flow_ctrl, vars->link_status);
	return rc;
}
static void bnx2x_set_gmii_tx_driver(struct link_params *params)
{
	struct bnx2x *bp = params->bp;
	struct bnx2x_phy *phy = &params->phy[INT_PHY];
	u16 lp_up2;
	u16 tx_driver;
	u16 bank;

	/* Read precomp */
	CL22_RD_OVER_CL45(bp, phy,
			  MDIO_REG_BANK_OVER_1G,
			  MDIO_OVER_1G_LP_UP2, &lp_up2);

	/* Bits [10:7] at lp_up2, positioned at [15:12] */
	lp_up2 = (((lp_up2 & MDIO_OVER_1G_LP_UP2_PREEMPHASIS_MASK) >>
		   MDIO_OVER_1G_LP_UP2_PREEMPHASIS_SHIFT) <<
		  MDIO_TX0_TX_DRIVER_PREEMPHASIS_SHIFT);

	if (lp_up2 == 0)
		return;

	for (bank = MDIO_REG_BANK_TX0; bank <= MDIO_REG_BANK_TX3;
	      bank += (MDIO_REG_BANK_TX1 - MDIO_REG_BANK_TX0)) {
		CL22_RD_OVER_CL45(bp, phy,
				  bank,
				  MDIO_TX0_TX_DRIVER, &tx_driver);

		/* Replace tx_driver bits [15:12] */
		if (lp_up2 !=
		    (tx_driver & MDIO_TX0_TX_DRIVER_PREEMPHASIS_MASK)) {
			tx_driver &= ~MDIO_TX0_TX_DRIVER_PREEMPHASIS_MASK;
			tx_driver |= lp_up2;
			CL22_WR_OVER_CL45(bp, phy,
					  bank,
					  MDIO_TX0_TX_DRIVER, tx_driver);
		}
	}
}

static int bnx2x_emac_program(struct link_params *params,
			      struct link_vars *vars)
{
	struct bnx2x *bp = params->bp;
	u8 port = params->port;
	u16 mode = 0;

	DP(NETIF_MSG_LINK, "setting link speed & duplex\n");
	bnx2x_bits_dis(bp, GRCBASE_EMAC0 + port*0x400 +
		       EMAC_REG_EMAC_MODE,
		       (EMAC_MODE_25G_MODE |
			EMAC_MODE_PORT_MII_10M |
			EMAC_MODE_HALF_DUPLEX));
	switch (vars->line_speed) {
	case SPEED_10:
		mode |= EMAC_MODE_PORT_MII_10M;
		break;

	case SPEED_100:
		mode |= EMAC_MODE_PORT_MII;
		break;

	case SPEED_1000:
		mode |= EMAC_MODE_PORT_GMII;
		break;

	case SPEED_2500:
		mode |= (EMAC_MODE_25G_MODE | EMAC_MODE_PORT_GMII);
		break;

	default:
		/* 10G not valid for EMAC */
		DP(NETIF_MSG_LINK, "Invalid line_speed 0x%x\n",
			   vars->line_speed);
		return -EINVAL;
	}

	if (vars->duplex == DUPLEX_HALF)
		mode |= EMAC_MODE_HALF_DUPLEX;
	bnx2x_bits_en(bp,
		      GRCBASE_EMAC0 + port*0x400 + EMAC_REG_EMAC_MODE,
		      mode);

	bnx2x_set_led(params, vars, LED_MODE_OPER, vars->line_speed);
	return 0;
}

static void bnx2x_set_preemphasis(struct bnx2x_phy *phy,
				  struct link_params *params)
{

	u16 bank, i = 0;
	struct bnx2x *bp = params->bp;

	for (bank = MDIO_REG_BANK_RX0, i = 0; bank <= MDIO_REG_BANK_RX3;
	      bank += (MDIO_REG_BANK_RX1-MDIO_REG_BANK_RX0), i++) {
			CL22_WR_OVER_CL45(bp, phy,
					  bank,
					  MDIO_RX0_RX_EQ_BOOST,
					  phy->rx_preemphasis[i]);
	}

	for (bank = MDIO_REG_BANK_TX0, i = 0; bank <= MDIO_REG_BANK_TX3;
		      bank += (MDIO_REG_BANK_TX1 - MDIO_REG_BANK_TX0), i++) {
			CL22_WR_OVER_CL45(bp, phy,
					  bank,
					  MDIO_TX0_TX_DRIVER,
					  phy->tx_preemphasis[i]);
	}
}

static void bnx2x_xgxs_config_init(struct bnx2x_phy *phy,
				   struct link_params *params,
				   struct link_vars *vars)
{
	struct bnx2x *bp = params->bp;
	u8 enable_cl73 = (SINGLE_MEDIA_DIRECT(params) ||
			  (params->loopback_mode == LOOPBACK_XGXS));
	if (!(vars->phy_flags & PHY_SGMII_FLAG)) {
		if (SINGLE_MEDIA_DIRECT(params) &&
		    (params->feature_config_flags &
		     FEATURE_CONFIG_OVERRIDE_PREEMPHASIS_ENABLED))
			bnx2x_set_preemphasis(phy, params);

		/* Forced speed requested? */
		if (vars->line_speed != SPEED_AUTO_NEG ||
		    (SINGLE_MEDIA_DIRECT(params) &&
		     params->loopback_mode == LOOPBACK_EXT)) {
			DP(NETIF_MSG_LINK, "not SGMII, no AN\n");

			/* Disable autoneg */
			bnx2x_set_autoneg(phy, params, vars, 0);

			/* Program speed and duplex */
			bnx2x_program_serdes(phy, params, vars);

		} else { /* AN_mode */
			DP(NETIF_MSG_LINK, "not SGMII, AN\n");

			/* AN enabled */
			bnx2x_set_brcm_cl37_advertisement(phy, params);

			/* Program duplex & pause advertisement (for aneg) */
			bnx2x_set_ieee_aneg_advertisement(phy, params,
							  vars->ieee_fc);

			/* Enable autoneg */
			bnx2x_set_autoneg(phy, params, vars, enable_cl73);

			/* Enable and restart AN */
			bnx2x_restart_autoneg(phy, params, enable_cl73);
		}

	} else { /* SGMII mode */
		DP(NETIF_MSG_LINK, "SGMII\n");

		bnx2x_initialize_sgmii_process(phy, params, vars);
	}
}

static int bnx2x_prepare_xgxs(struct bnx2x_phy *phy,
			  struct link_params *params,
			  struct link_vars *vars)
{
	int rc;
	vars->phy_flags |= PHY_XGXS_FLAG;
	if ((phy->req_line_speed &&
	     ((phy->req_line_speed == SPEED_100) ||
	      (phy->req_line_speed == SPEED_10))) ||
	    (!phy->req_line_speed &&
	     (phy->speed_cap_mask >=
	      PORT_HW_CFG_SPEED_CAPABILITY_D0_10M_FULL) &&
	     (phy->speed_cap_mask <
	      PORT_HW_CFG_SPEED_CAPABILITY_D0_1G)) ||
	    (phy->type == PORT_HW_CFG_SERDES_EXT_PHY_TYPE_DIRECT_SD))
		vars->phy_flags |= PHY_SGMII_FLAG;
	else
		vars->phy_flags &= ~PHY_SGMII_FLAG;

	bnx2x_calc_ieee_aneg_adv(phy, params, &vars->ieee_fc);
	bnx2x_set_aer_mmd(params, phy);
	if (phy->type == PORT_HW_CFG_XGXS_EXT_PHY_TYPE_DIRECT)
		bnx2x_set_master_ln(params, phy);

	rc = bnx2x_reset_unicore(params, phy, 0);
	/* Reset the SerDes and wait for reset bit return low */
	if (rc)
		return rc;

	bnx2x_set_aer_mmd(params, phy);
	/* Setting the masterLn_def again after the reset */
	if (phy->type == PORT_HW_CFG_XGXS_EXT_PHY_TYPE_DIRECT) {
		bnx2x_set_master_ln(params, phy);
		bnx2x_set_swap_lanes(params, phy);
	}

	return rc;
}

static u16 bnx2x_wait_reset_complete(struct bnx2x *bp,
				     struct bnx2x_phy *phy,
				     struct link_params *params)
{
	u16 cnt, ctrl;
	/* Wait for soft reset to get cleared up to 1 sec */
	for (cnt = 0; cnt < 1000; cnt++) {
		if (phy->type == PORT_HW_CFG_XGXS_EXT_PHY_TYPE_BCM54618SE)
			bnx2x_cl22_read(bp, phy,
				MDIO_PMA_REG_CTRL, &ctrl);
		else
			bnx2x_cl45_read(bp, phy,
				MDIO_PMA_DEVAD,
				MDIO_PMA_REG_CTRL, &ctrl);
		if (!(ctrl & (1<<15)))
			break;
		usleep_range(1000, 2000);
	}

	if (cnt == 1000)
		netdev_err(bp->dev,  "Warning: PHY was not initialized,"
				      " Port %d\n",
			 params->port);
	DP(NETIF_MSG_LINK, "control reg 0x%x (after %d ms)\n", ctrl, cnt);
	return cnt;
}

static void bnx2x_link_int_enable(struct link_params *params)
{
	u8 port = params->port;
	u32 mask;
	struct bnx2x *bp = params->bp;

	/* Setting the status to report on link up for either XGXS or SerDes */
	if (CHIP_IS_E3(bp)) {
		mask = NIG_MASK_XGXS0_LINK_STATUS;
		if (!(SINGLE_MEDIA_DIRECT(params)))
			mask |= NIG_MASK_MI_INT;
	} else if (params->switch_cfg == SWITCH_CFG_10G) {
		mask = (NIG_MASK_XGXS0_LINK10G |
			NIG_MASK_XGXS0_LINK_STATUS);
		DP(NETIF_MSG_LINK, "enabled XGXS interrupt\n");
		if (!(SINGLE_MEDIA_DIRECT(params)) &&
			params->phy[INT_PHY].type !=
				PORT_HW_CFG_XGXS_EXT_PHY_TYPE_FAILURE) {
			mask |= NIG_MASK_MI_INT;
			DP(NETIF_MSG_LINK, "enabled external phy int\n");
		}

	} else { /* SerDes */
		mask = NIG_MASK_SERDES0_LINK_STATUS;
		DP(NETIF_MSG_LINK, "enabled SerDes interrupt\n");
		if (!(SINGLE_MEDIA_DIRECT(params)) &&
			params->phy[INT_PHY].type !=
				PORT_HW_CFG_SERDES_EXT_PHY_TYPE_NOT_CONN) {
			mask |= NIG_MASK_MI_INT;
			DP(NETIF_MSG_LINK, "enabled external phy int\n");
		}
	}
	bnx2x_bits_en(bp,
		      NIG_REG_MASK_INTERRUPT_PORT0 + port*4,
		      mask);

	DP(NETIF_MSG_LINK, "port %x, is_xgxs %x, int_status 0x%x\n", port,
		 (params->switch_cfg == SWITCH_CFG_10G),
		 REG_RD(bp, NIG_REG_STATUS_INTERRUPT_PORT0 + port*4));
	DP(NETIF_MSG_LINK, " int_mask 0x%x, MI_INT %x, SERDES_LINK %x\n",
		 REG_RD(bp, NIG_REG_MASK_INTERRUPT_PORT0 + port*4),
		 REG_RD(bp, NIG_REG_EMAC0_STATUS_MISC_MI_INT + port*0x18),
		 REG_RD(bp, NIG_REG_SERDES0_STATUS_LINK_STATUS+port*0x3c));
	DP(NETIF_MSG_LINK, " 10G %x, XGXS_LINK %x\n",
	   REG_RD(bp, NIG_REG_XGXS0_STATUS_LINK10G + port*0x68),
	   REG_RD(bp, NIG_REG_XGXS0_STATUS_LINK_STATUS + port*0x68));
}

static void bnx2x_rearm_latch_signal(struct bnx2x *bp, u8 port,
				     u8 exp_mi_int)
{
	u32 latch_status = 0;

	/* Disable the MI INT ( external phy int ) by writing 1 to the
	 * status register. Link down indication is high-active-signal,
	 * so in this case we need to write the status to clear the XOR
	 */
	/* Read Latched signals */
	latch_status = REG_RD(bp,
				    NIG_REG_LATCH_STATUS_0 + port*8);
	DP(NETIF_MSG_LINK, "latch_status = 0x%x\n", latch_status);
	/* Handle only those with latched-signal=up.*/
	if (exp_mi_int)
		bnx2x_bits_en(bp,
			      NIG_REG_STATUS_INTERRUPT_PORT0
			      + port*4,
			      NIG_STATUS_EMAC0_MI_INT);
	else
		bnx2x_bits_dis(bp,
			       NIG_REG_STATUS_INTERRUPT_PORT0
			       + port*4,
			       NIG_STATUS_EMAC0_MI_INT);

	if (latch_status & 1) {

		/* For all latched-signal=up : Re-Arm Latch signals */
		REG_WR(bp, NIG_REG_LATCH_STATUS_0 + port*8,
		       (latch_status & 0xfffe) | (latch_status & 1));
	}
	/* For all latched-signal=up,Write original_signal to status */
}

static void bnx2x_link_int_ack(struct link_params *params,
			       struct link_vars *vars, u8 is_10g_plus)
{
	struct bnx2x *bp = params->bp;
	u8 port = params->port;
	u32 mask;
	/* First reset all status we assume only one line will be
	 * change at a time
	 */
	bnx2x_bits_dis(bp, NIG_REG_STATUS_INTERRUPT_PORT0 + port*4,
		       (NIG_STATUS_XGXS0_LINK10G |
			NIG_STATUS_XGXS0_LINK_STATUS |
			NIG_STATUS_SERDES0_LINK_STATUS));
	if (vars->phy_link_up) {
		if (USES_WARPCORE(bp))
			mask = NIG_STATUS_XGXS0_LINK_STATUS;
		else {
			if (is_10g_plus)
				mask = NIG_STATUS_XGXS0_LINK10G;
			else if (params->switch_cfg == SWITCH_CFG_10G) {
				/* Disable the link interrupt by writing 1 to
				 * the relevant lane in the status register
				 */
				u32 ser_lane =
					((params->lane_config &
				    PORT_HW_CFG_LANE_SWAP_CFG_MASTER_MASK) >>
				    PORT_HW_CFG_LANE_SWAP_CFG_MASTER_SHIFT);
				mask = ((1 << ser_lane) <<
				       NIG_STATUS_XGXS0_LINK_STATUS_SIZE);
			} else
				mask = NIG_STATUS_SERDES0_LINK_STATUS;
		}
		DP(NETIF_MSG_LINK, "Ack link up interrupt with mask 0x%x\n",
			       mask);
		bnx2x_bits_en(bp,
			      NIG_REG_STATUS_INTERRUPT_PORT0 + port*4,
			      mask);
	}
}

static int bnx2x_format_ver(u32 num, u8 *str, u16 *len)
{
	u8 *str_ptr = str;
	u32 mask = 0xf0000000;
	u8 shift = 8*4;
	u8 digit;
	u8 remove_leading_zeros = 1;
	if (*len < 10) {
		/* Need more than 10chars for this format */
		*str_ptr = '\0';
		(*len)--;
		return -EINVAL;
	}
	while (shift > 0) {

		shift -= 4;
		digit = ((num & mask) >> shift);
		if (digit == 0 && remove_leading_zeros) {
			mask = mask >> 4;
			continue;
		} else if (digit < 0xa)
			*str_ptr = digit + '0';
		else
			*str_ptr = digit - 0xa + 'a';
		remove_leading_zeros = 0;
		str_ptr++;
		(*len)--;
		mask = mask >> 4;
		if (shift == 4*4) {
			*str_ptr = '.';
			str_ptr++;
			(*len)--;
			remove_leading_zeros = 1;
		}
	}
	return 0;
}


static int bnx2x_null_format_ver(u32 spirom_ver, u8 *str, u16 *len)
{
	str[0] = '\0';
	(*len)--;
	return 0;
}

int bnx2x_get_ext_phy_fw_version(struct link_params *params, u8 *version,
				 u16 len)
{
	struct bnx2x *bp;
	u32 spirom_ver = 0;
	int status = 0;
	u8 *ver_p = version;
	u16 remain_len = len;
	if (version == NULL || params == NULL)
		return -EINVAL;
	bp = params->bp;

	/* Extract first external phy*/
	version[0] = '\0';
	spirom_ver = REG_RD(bp, params->phy[EXT_PHY1].ver_addr);

	if (params->phy[EXT_PHY1].format_fw_ver) {
		status |= params->phy[EXT_PHY1].format_fw_ver(spirom_ver,
							      ver_p,
							      &remain_len);
		ver_p += (len - remain_len);
	}
	if ((params->num_phys == MAX_PHYS) &&
	    (params->phy[EXT_PHY2].ver_addr != 0)) {
		spirom_ver = REG_RD(bp, params->phy[EXT_PHY2].ver_addr);
		if (params->phy[EXT_PHY2].format_fw_ver) {
			*ver_p = '/';
			ver_p++;
			remain_len--;
			status |= params->phy[EXT_PHY2].format_fw_ver(
				spirom_ver,
				ver_p,
				&remain_len);
			ver_p = version + (len - remain_len);
		}
	}
	*ver_p = '\0';
	return status;
}

static void bnx2x_set_xgxs_loopback(struct bnx2x_phy *phy,
				    struct link_params *params)
{
	u8 port = params->port;
	struct bnx2x *bp = params->bp;

	if (phy->req_line_speed != SPEED_1000) {
		u32 md_devad = 0;

		DP(NETIF_MSG_LINK, "XGXS 10G loopback enable\n");

		if (!CHIP_IS_E3(bp)) {
			/* Change the uni_phy_addr in the nig */
			md_devad = REG_RD(bp, (NIG_REG_XGXS0_CTRL_MD_DEVAD +
					       port*0x18));

			REG_WR(bp, NIG_REG_XGXS0_CTRL_MD_DEVAD + port*0x18,
			       0x5);
		}

		bnx2x_cl45_write(bp, phy,
				 5,
				 (MDIO_REG_BANK_AER_BLOCK +
				  (MDIO_AER_BLOCK_AER_REG & 0xf)),
				 0x2800);

		bnx2x_cl45_write(bp, phy,
				 5,
				 (MDIO_REG_BANK_CL73_IEEEB0 +
				  (MDIO_CL73_IEEEB0_CL73_AN_CONTROL & 0xf)),
				 0x6041);
		msleep(200);
		/* Set aer mmd back */
		bnx2x_set_aer_mmd(params, phy);

		if (!CHIP_IS_E3(bp)) {
			/* And md_devad */
			REG_WR(bp, NIG_REG_XGXS0_CTRL_MD_DEVAD + port*0x18,
			       md_devad);
		}
	} else {
		u16 mii_ctrl;
		DP(NETIF_MSG_LINK, "XGXS 1G loopback enable\n");
		bnx2x_cl45_read(bp, phy, 5,
				(MDIO_REG_BANK_COMBO_IEEE0 +
				(MDIO_COMBO_IEEE0_MII_CONTROL & 0xf)),
				&mii_ctrl);
		bnx2x_cl45_write(bp, phy, 5,
				 (MDIO_REG_BANK_COMBO_IEEE0 +
				 (MDIO_COMBO_IEEE0_MII_CONTROL & 0xf)),
				 mii_ctrl |
				 MDIO_COMBO_IEEO_MII_CONTROL_LOOPBACK);
	}
}

int bnx2x_set_led(struct link_params *params,
		  struct link_vars *vars, u8 mode, u32 speed)
{
	u8 port = params->port;
	u16 hw_led_mode = params->hw_led_mode;
	int rc = 0;
	u8 phy_idx;
	u32 tmp;
	u32 emac_base = port ? GRCBASE_EMAC1 : GRCBASE_EMAC0;
	struct bnx2x *bp = params->bp;
	DP(NETIF_MSG_LINK, "bnx2x_set_led: port %x, mode %d\n", port, mode);
	DP(NETIF_MSG_LINK, "speed 0x%x, hw_led_mode 0x%x\n",
		 speed, hw_led_mode);
	/* In case */
	for (phy_idx = EXT_PHY1; phy_idx < MAX_PHYS; phy_idx++) {
		if (params->phy[phy_idx].set_link_led) {
			params->phy[phy_idx].set_link_led(
				&params->phy[phy_idx], params, mode);
		}
	}

	switch (mode) {
	case LED_MODE_FRONT_PANEL_OFF:
	case LED_MODE_OFF:
		REG_WR(bp, NIG_REG_LED_10G_P0 + port*4, 0);
		REG_WR(bp, NIG_REG_LED_MODE_P0 + port*4,
		       SHARED_HW_CFG_LED_MAC1);

		tmp = EMAC_RD(bp, EMAC_REG_EMAC_LED);
		if (params->phy[EXT_PHY1].type ==
			PORT_HW_CFG_XGXS_EXT_PHY_TYPE_BCM54618SE)
			tmp &= ~(EMAC_LED_1000MB_OVERRIDE |
				EMAC_LED_100MB_OVERRIDE |
				EMAC_LED_10MB_OVERRIDE);
		else
			tmp |= EMAC_LED_OVERRIDE;

		EMAC_WR(bp, EMAC_REG_EMAC_LED, tmp);
		break;

	case LED_MODE_OPER:
		/* For all other phys, OPER mode is same as ON, so in case
		 * link is down, do nothing
		 */
		if (!vars->link_up)
			break;
	case LED_MODE_ON:
		if (((params->phy[EXT_PHY1].type ==
			  PORT_HW_CFG_XGXS_EXT_PHY_TYPE_BCM8727) ||
			 (params->phy[EXT_PHY1].type ==
			  PORT_HW_CFG_XGXS_EXT_PHY_TYPE_BCM8722)) &&
		    CHIP_IS_E2(bp) && params->num_phys == 2) {
			/* This is a work-around for E2+8727 Configurations */
			if (mode == LED_MODE_ON ||
				speed == SPEED_10000){
				REG_WR(bp, NIG_REG_LED_MODE_P0 + port*4, 0);
				REG_WR(bp, NIG_REG_LED_10G_P0 + port*4, 1);

				tmp = EMAC_RD(bp, EMAC_REG_EMAC_LED);
				EMAC_WR(bp, EMAC_REG_EMAC_LED,
					(tmp | EMAC_LED_OVERRIDE));
				/* Return here without enabling traffic
				 * LED blink and setting rate in ON mode.
				 * In oper mode, enabling LED blink
				 * and setting rate is needed.
				 */
				if (mode == LED_MODE_ON)
					return rc;
			}
		} else if (SINGLE_MEDIA_DIRECT(params)) {
			/* This is a work-around for HW issue found when link
			 * is up in CL73
			 */
			if ((!CHIP_IS_E3(bp)) ||
			    (CHIP_IS_E3(bp) &&
			     mode == LED_MODE_ON))
				REG_WR(bp, NIG_REG_LED_10G_P0 + port*4, 1);

			if (CHIP_IS_E1x(bp) ||
			    CHIP_IS_E2(bp) ||
			    (mode == LED_MODE_ON))
				REG_WR(bp, NIG_REG_LED_MODE_P0 + port*4, 0);
			else
				REG_WR(bp, NIG_REG_LED_MODE_P0 + port*4,
				       hw_led_mode);
		} else if ((params->phy[EXT_PHY1].type ==
			    PORT_HW_CFG_XGXS_EXT_PHY_TYPE_BCM54618SE) &&
			   (mode == LED_MODE_ON)) {
			REG_WR(bp, NIG_REG_LED_MODE_P0 + port*4, 0);
			tmp = EMAC_RD(bp, EMAC_REG_EMAC_LED);
			EMAC_WR(bp, EMAC_REG_EMAC_LED, tmp |
				EMAC_LED_OVERRIDE | EMAC_LED_1000MB_OVERRIDE);
			/* Break here; otherwise, it'll disable the
			 * intended override.
			 */
			break;
		} else
			REG_WR(bp, NIG_REG_LED_MODE_P0 + port*4,
			       hw_led_mode);

		REG_WR(bp, NIG_REG_LED_CONTROL_OVERRIDE_TRAFFIC_P0 + port*4, 0);
		/* Set blinking rate to ~15.9Hz */
		if (CHIP_IS_E3(bp))
			REG_WR(bp, NIG_REG_LED_CONTROL_BLINK_RATE_P0 + port*4,
			       LED_BLINK_RATE_VAL_E3);
		else
			REG_WR(bp, NIG_REG_LED_CONTROL_BLINK_RATE_P0 + port*4,
			       LED_BLINK_RATE_VAL_E1X_E2);
		REG_WR(bp, NIG_REG_LED_CONTROL_BLINK_RATE_ENA_P0 +
		       port*4, 1);
		tmp = EMAC_RD(bp, EMAC_REG_EMAC_LED);
		EMAC_WR(bp, EMAC_REG_EMAC_LED,
			(tmp & (~EMAC_LED_OVERRIDE)));

		if (CHIP_IS_E1(bp) &&
		    ((speed == SPEED_2500) ||
		     (speed == SPEED_1000) ||
		     (speed == SPEED_100) ||
		     (speed == SPEED_10))) {
			/* For speeds less than 10G LED scheme is different */
			REG_WR(bp, NIG_REG_LED_CONTROL_OVERRIDE_TRAFFIC_P0
			       + port*4, 1);
			REG_WR(bp, NIG_REG_LED_CONTROL_TRAFFIC_P0 +
			       port*4, 0);
			REG_WR(bp, NIG_REG_LED_CONTROL_BLINK_TRAFFIC_P0 +
			       port*4, 1);
		}
		break;

	default:
		rc = -EINVAL;
		DP(NETIF_MSG_LINK, "bnx2x_set_led: Invalid led mode %d\n",
			 mode);
		break;
	}
	return rc;

}

/* This function comes to reflect the actual link state read DIRECTLY from the
 * HW
 */
int bnx2x_test_link(struct link_params *params, struct link_vars *vars,
		    u8 is_serdes)
{
	struct bnx2x *bp = params->bp;
	u16 gp_status = 0, phy_index = 0;
	u8 ext_phy_link_up = 0, serdes_phy_type;
	struct link_vars temp_vars;
	struct bnx2x_phy *int_phy = &params->phy[INT_PHY];

	if (CHIP_IS_E3(bp)) {
		u16 link_up;
		if (params->req_line_speed[LINK_CONFIG_IDX(INT_PHY)]
		    > SPEED_10000) {
			/* Check 20G link */
			bnx2x_cl45_read(bp, int_phy, MDIO_WC_DEVAD,
					1, &link_up);
			bnx2x_cl45_read(bp, int_phy, MDIO_WC_DEVAD,
					1, &link_up);
			link_up &= (1<<2);
		} else {
			/* Check 10G link and below*/
			u8 lane = bnx2x_get_warpcore_lane(int_phy, params);
			bnx2x_cl45_read(bp, int_phy, MDIO_WC_DEVAD,
					MDIO_WC_REG_GP2_STATUS_GP_2_1,
					&gp_status);
			gp_status = ((gp_status >> 8) & 0xf) |
				((gp_status >> 12) & 0xf);
			link_up = gp_status & (1 << lane);
		}
		if (!link_up)
			return -ESRCH;
	} else {
		CL22_RD_OVER_CL45(bp, int_phy,
			  MDIO_REG_BANK_GP_STATUS,
			  MDIO_GP_STATUS_TOP_AN_STATUS1,
			  &gp_status);
	/* Link is up only if both local phy and external phy are up */
	if (!(gp_status & MDIO_GP_STATUS_TOP_AN_STATUS1_LINK_STATUS))
		return -ESRCH;
	}
	/* In XGXS loopback mode, do not check external PHY */
	if (params->loopback_mode == LOOPBACK_XGXS)
		return 0;

	switch (params->num_phys) {
	case 1:
		/* No external PHY */
		return 0;
	case 2:
		ext_phy_link_up = params->phy[EXT_PHY1].read_status(
			&params->phy[EXT_PHY1],
			params, &temp_vars);
		break;
	case 3: /* Dual Media */
		for (phy_index = EXT_PHY1; phy_index < params->num_phys;
		      phy_index++) {
			serdes_phy_type = ((params->phy[phy_index].media_type ==
					    ETH_PHY_SFPP_10G_FIBER) ||
					   (params->phy[phy_index].media_type ==
					    ETH_PHY_SFP_1G_FIBER) ||
					   (params->phy[phy_index].media_type ==
					    ETH_PHY_XFP_FIBER) ||
					   (params->phy[phy_index].media_type ==
					    ETH_PHY_DA_TWINAX));

			if (is_serdes != serdes_phy_type)
				continue;
			if (params->phy[phy_index].read_status) {
				ext_phy_link_up |=
					params->phy[phy_index].read_status(
						&params->phy[phy_index],
						params, &temp_vars);
			}
		}
		break;
	}
	if (ext_phy_link_up)
		return 0;
	return -ESRCH;
}

static int bnx2x_link_initialize(struct link_params *params,
				 struct link_vars *vars)
{
	int rc = 0;
	u8 phy_index, non_ext_phy;
	struct bnx2x *bp = params->bp;
	/* In case of external phy existence, the line speed would be the
	 * line speed linked up by the external phy. In case it is direct
	 * only, then the line_speed during initialization will be
	 * equal to the req_line_speed
	 */
	vars->line_speed = params->phy[INT_PHY].req_line_speed;

	/* Initialize the internal phy in case this is a direct board
	 * (no external phys), or this board has external phy which requires
	 * to first.
	 */
	if (!USES_WARPCORE(bp))
		bnx2x_prepare_xgxs(&params->phy[INT_PHY], params, vars);
	/* init ext phy and enable link state int */
	non_ext_phy = (SINGLE_MEDIA_DIRECT(params) ||
		       (params->loopback_mode == LOOPBACK_XGXS));

	if (non_ext_phy ||
	    (params->phy[EXT_PHY1].flags & FLAGS_INIT_XGXS_FIRST) ||
	    (params->loopback_mode == LOOPBACK_EXT_PHY)) {
		struct bnx2x_phy *phy = &params->phy[INT_PHY];
		if (vars->line_speed == SPEED_AUTO_NEG &&
		    (CHIP_IS_E1x(bp) ||
		     CHIP_IS_E2(bp)))
			bnx2x_set_parallel_detection(phy, params);
			if (params->phy[INT_PHY].config_init)
				params->phy[INT_PHY].config_init(phy,
								 params,
								 vars);
	}

	/* Init external phy*/
	if (non_ext_phy) {
		if (params->phy[INT_PHY].supported &
		    SUPPORTED_FIBRE)
			vars->link_status |= LINK_STATUS_SERDES_LINK;
	} else {
		for (phy_index = EXT_PHY1; phy_index < params->num_phys;
		      phy_index++) {
			/* No need to initialize second phy in case of first
			 * phy only selection. In case of second phy, we do
			 * need to initialize the first phy, since they are
			 * connected.
			 */
			if (params->phy[phy_index].supported &
			    SUPPORTED_FIBRE)
				vars->link_status |= LINK_STATUS_SERDES_LINK;

			if (phy_index == EXT_PHY2 &&
			    (bnx2x_phy_selection(params) ==
			     PORT_HW_CFG_PHY_SELECTION_FIRST_PHY)) {
				DP(NETIF_MSG_LINK,
				   "Not initializing second phy\n");
				continue;
			}
			params->phy[phy_index].config_init(
				&params->phy[phy_index],
				params, vars);
		}
	}
	/* Reset the interrupt indication after phy was initialized */
	bnx2x_bits_dis(bp, NIG_REG_STATUS_INTERRUPT_PORT0 +
		       params->port*4,
		       (NIG_STATUS_XGXS0_LINK10G |
			NIG_STATUS_XGXS0_LINK_STATUS |
			NIG_STATUS_SERDES0_LINK_STATUS |
			NIG_MASK_MI_INT));
	return rc;
}

static void bnx2x_int_link_reset(struct bnx2x_phy *phy,
				 struct link_params *params)
{
	/* Reset the SerDes/XGXS */
	REG_WR(params->bp, GRCBASE_MISC + MISC_REGISTERS_RESET_REG_3_CLEAR,
	       (0x1ff << (params->port*16)));
}

static void bnx2x_common_ext_link_reset(struct bnx2x_phy *phy,
					struct link_params *params)
{
	struct bnx2x *bp = params->bp;
	u8 gpio_port;
	/* HW reset */
	if (CHIP_IS_E2(bp))
		gpio_port = BP_PATH(bp);
	else
		gpio_port = params->port;
	bnx2x_set_gpio(bp, MISC_REGISTERS_GPIO_1,
		       MISC_REGISTERS_GPIO_OUTPUT_LOW,
		       gpio_port);
	bnx2x_set_gpio(bp, MISC_REGISTERS_GPIO_2,
		       MISC_REGISTERS_GPIO_OUTPUT_LOW,
		       gpio_port);
	DP(NETIF_MSG_LINK, "reset external PHY\n");
}

static int bnx2x_update_link_down(struct link_params *params,
				  struct link_vars *vars)
{
	struct bnx2x *bp = params->bp;
	u8 port = params->port;

	DP(NETIF_MSG_LINK, "Port %x: Link is down\n", port);
	bnx2x_set_led(params, vars, LED_MODE_OFF, 0);
	vars->phy_flags &= ~PHY_PHYSICAL_LINK_FLAG;
	/* Indicate no mac active */
	vars->mac_type = MAC_TYPE_NONE;

	/* Update shared memory */
	vars->link_status &= ~LINK_UPDATE_MASK;
	vars->line_speed = 0;
	bnx2x_update_mng(params, vars->link_status);

	/* Activate nig drain */
	REG_WR(bp, NIG_REG_EGRESS_DRAIN0_MODE + port*4, 1);

	/* Disable emac */
	if (!CHIP_IS_E3(bp))
		REG_WR(bp, NIG_REG_NIG_EMAC0_EN + port*4, 0);

	usleep_range(10000, 20000);
	/* Reset BigMac/Xmac */
	if (CHIP_IS_E1x(bp) ||
	    CHIP_IS_E2(bp))
		bnx2x_set_bmac_rx(bp, params->chip_id, params->port, 0);

	if (CHIP_IS_E3(bp)) {
		/* Prevent LPI Generation by chip */
		REG_WR(bp, MISC_REG_CPMU_LP_FW_ENABLE_P0 + (params->port << 2),
		       0);
		REG_WR(bp, MISC_REG_CPMU_LP_MASK_ENT_P0 + (params->port << 2),
		       0);
		vars->eee_status &= ~(SHMEM_EEE_LP_ADV_STATUS_MASK |
				      SHMEM_EEE_ACTIVE_BIT);

		bnx2x_update_mng_eee(params, vars->eee_status);
		bnx2x_set_xmac_rxtx(params, 0);
		bnx2x_set_umac_rxtx(params, 0);
	}

	return 0;
}

static int bnx2x_update_link_up(struct link_params *params,
				struct link_vars *vars,
				u8 link_10g)
{
	struct bnx2x *bp = params->bp;
	u8 phy_idx, port = params->port;
	int rc = 0;

	vars->link_status |= (LINK_STATUS_LINK_UP |
			      LINK_STATUS_PHYSICAL_LINK_FLAG);
	vars->phy_flags |= PHY_PHYSICAL_LINK_FLAG;

	if (vars->flow_ctrl & BNX2X_FLOW_CTRL_TX)
		vars->link_status |=
			LINK_STATUS_TX_FLOW_CONTROL_ENABLED;

	if (vars->flow_ctrl & BNX2X_FLOW_CTRL_RX)
		vars->link_status |=
			LINK_STATUS_RX_FLOW_CONTROL_ENABLED;
	if (USES_WARPCORE(bp)) {
		if (link_10g) {
			if (bnx2x_xmac_enable(params, vars, 0) ==
			    -ESRCH) {
				DP(NETIF_MSG_LINK, "Found errors on XMAC\n");
				vars->link_up = 0;
				vars->phy_flags |= PHY_HALF_OPEN_CONN_FLAG;
				vars->link_status &= ~LINK_STATUS_LINK_UP;
			}
		} else
			bnx2x_umac_enable(params, vars, 0);
		bnx2x_set_led(params, vars,
			      LED_MODE_OPER, vars->line_speed);

		if ((vars->eee_status & SHMEM_EEE_ACTIVE_BIT) &&
		    (vars->eee_status & SHMEM_EEE_LPI_REQUESTED_BIT)) {
			DP(NETIF_MSG_LINK, "Enabling LPI assertion\n");
			REG_WR(bp, MISC_REG_CPMU_LP_FW_ENABLE_P0 +
			       (params->port << 2), 1);
			REG_WR(bp, MISC_REG_CPMU_LP_DR_ENABLE, 1);
			REG_WR(bp, MISC_REG_CPMU_LP_MASK_ENT_P0 +
			       (params->port << 2), 0xfc20);
		}
	}
	if ((CHIP_IS_E1x(bp) ||
	     CHIP_IS_E2(bp))) {
		if (link_10g) {
			if (bnx2x_bmac_enable(params, vars, 0, 1) ==
			    -ESRCH) {
				DP(NETIF_MSG_LINK, "Found errors on BMAC\n");
				vars->link_up = 0;
				vars->phy_flags |= PHY_HALF_OPEN_CONN_FLAG;
				vars->link_status &= ~LINK_STATUS_LINK_UP;
			}

			bnx2x_set_led(params, vars,
				      LED_MODE_OPER, SPEED_10000);
		} else {
			rc = bnx2x_emac_program(params, vars);
			bnx2x_emac_enable(params, vars, 0);

			/* AN complete? */
			if ((vars->link_status &
			     LINK_STATUS_AUTO_NEGOTIATE_COMPLETE)
			    && (!(vars->phy_flags & PHY_SGMII_FLAG)) &&
			    SINGLE_MEDIA_DIRECT(params))
				bnx2x_set_gmii_tx_driver(params);
		}
	}

	/* PBF - link up */
	if (CHIP_IS_E1x(bp))
		rc |= bnx2x_pbf_update(params, vars->flow_ctrl,
				       vars->line_speed);

	/* Disable drain */
	REG_WR(bp, NIG_REG_EGRESS_DRAIN0_MODE + port*4, 0);

	/* Update shared memory */
	bnx2x_update_mng(params, vars->link_status);
	bnx2x_update_mng_eee(params, vars->eee_status);
	/* Check remote fault */
	for (phy_idx = INT_PHY; phy_idx < MAX_PHYS; phy_idx++) {
		if (params->phy[phy_idx].flags & FLAGS_TX_ERROR_CHECK) {
			bnx2x_check_half_open_conn(params, vars, 0);
			break;
		}
	}
	msleep(20);
	return rc;
}
/* The bnx2x_link_update function should be called upon link
 * interrupt.
 * Link is considered up as follows:
 * - DIRECT_SINGLE_MEDIA - Only XGXS link (internal link) needs
 *   to be up
 * - SINGLE_MEDIA - The link between the 577xx and the external
 *   phy (XGXS) need to up as well as the external link of the
 *   phy (PHY_EXT1)
 * - DUAL_MEDIA - The link between the 577xx and the first
 *   external phy needs to be up, and at least one of the 2
 *   external phy link must be up.
 */
int bnx2x_link_update(struct link_params *params, struct link_vars *vars)
{
	struct bnx2x *bp = params->bp;
	struct link_vars phy_vars[MAX_PHYS];
	u8 port = params->port;
	u8 link_10g_plus, phy_index;
	u8 ext_phy_link_up = 0, cur_link_up;
	int rc = 0;
	u8 is_mi_int = 0;
	u16 ext_phy_line_speed = 0, prev_line_speed = vars->line_speed;
	u8 active_external_phy = INT_PHY;
	vars->phy_flags &= ~PHY_HALF_OPEN_CONN_FLAG;
	vars->link_status &= ~LINK_UPDATE_MASK;
	for (phy_index = INT_PHY; phy_index < params->num_phys;
	      phy_index++) {
		phy_vars[phy_index].flow_ctrl = 0;
		phy_vars[phy_index].link_status = 0;
		phy_vars[phy_index].line_speed = 0;
		phy_vars[phy_index].duplex = DUPLEX_FULL;
		phy_vars[phy_index].phy_link_up = 0;
		phy_vars[phy_index].link_up = 0;
		phy_vars[phy_index].fault_detected = 0;
		/* different consideration, since vars holds inner state */
		phy_vars[phy_index].eee_status = vars->eee_status;
	}

	if (USES_WARPCORE(bp))
		bnx2x_set_aer_mmd(params, &params->phy[INT_PHY]);

	DP(NETIF_MSG_LINK, "port %x, XGXS?%x, int_status 0x%x\n",
		 port, (vars->phy_flags & PHY_XGXS_FLAG),
		 REG_RD(bp, NIG_REG_STATUS_INTERRUPT_PORT0 + port*4));

	is_mi_int = (u8)(REG_RD(bp, NIG_REG_EMAC0_STATUS_MISC_MI_INT +
				port*0x18) > 0);
	DP(NETIF_MSG_LINK, "int_mask 0x%x MI_INT %x, SERDES_LINK %x\n",
		 REG_RD(bp, NIG_REG_MASK_INTERRUPT_PORT0 + port*4),
		 is_mi_int,
		 REG_RD(bp, NIG_REG_SERDES0_STATUS_LINK_STATUS + port*0x3c));

	DP(NETIF_MSG_LINK, " 10G %x, XGXS_LINK %x\n",
	  REG_RD(bp, NIG_REG_XGXS0_STATUS_LINK10G + port*0x68),
	  REG_RD(bp, NIG_REG_XGXS0_STATUS_LINK_STATUS + port*0x68));

	/* Disable emac */
	if (!CHIP_IS_E3(bp))
		REG_WR(bp, NIG_REG_NIG_EMAC0_EN + port*4, 0);

	/* Step 1:
	 * Check external link change only for external phys, and apply
	 * priority selection between them in case the link on both phys
	 * is up. Note that instead of the common vars, a temporary
	 * vars argument is used since each phy may have different link/
	 * speed/duplex result
	 */
	for (phy_index = EXT_PHY1; phy_index < params->num_phys;
	      phy_index++) {
		struct bnx2x_phy *phy = &params->phy[phy_index];
		if (!phy->read_status)
			continue;
		/* Read link status and params of this ext phy */
		cur_link_up = phy->read_status(phy, params,
					       &phy_vars[phy_index]);
		if (cur_link_up) {
			DP(NETIF_MSG_LINK, "phy in index %d link is up\n",
				   phy_index);
		} else {
			DP(NETIF_MSG_LINK, "phy in index %d link is down\n",
				   phy_index);
			continue;
		}

		if (!ext_phy_link_up) {
			ext_phy_link_up = 1;
			active_external_phy = phy_index;
		} else {
			switch (bnx2x_phy_selection(params)) {
			case PORT_HW_CFG_PHY_SELECTION_HARDWARE_DEFAULT:
			case PORT_HW_CFG_PHY_SELECTION_FIRST_PHY_PRIORITY:
			/* In this option, the first PHY makes sure to pass the
			 * traffic through itself only.
			 * Its not clear how to reset the link on the second phy
			 */
				active_external_phy = EXT_PHY1;
				break;
			case PORT_HW_CFG_PHY_SELECTION_SECOND_PHY_PRIORITY:
			/* In this option, the first PHY makes sure to pass the
			 * traffic through the second PHY.
			 */
				active_external_phy = EXT_PHY2;
				break;
			default:
			/* Link indication on both PHYs with the following cases
			 * is invalid:
			 * - FIRST_PHY means that second phy wasn't initialized,
			 * hence its link is expected to be down
			 * - SECOND_PHY means that first phy should not be able
			 * to link up by itself (using configuration)
			 * - DEFAULT should be overriden during initialiazation
			 */
				DP(NETIF_MSG_LINK, "Invalid link indication"
					   "mpc=0x%x. DISABLING LINK !!!\n",
					   params->multi_phy_config);
				ext_phy_link_up = 0;
				break;
			}
		}
	}
	prev_line_speed = vars->line_speed;
	/* Step 2:
	 * Read the status of the internal phy. In case of
	 * DIRECT_SINGLE_MEDIA board, this link is the external link,
	 * otherwise this is the link between the 577xx and the first
	 * external phy
	 */
	if (params->phy[INT_PHY].read_status)
		params->phy[INT_PHY].read_status(
			&params->phy[INT_PHY],
			params, vars);
	/* The INT_PHY flow control reside in the vars. This include the
	 * case where the speed or flow control are not set to AUTO.
	 * Otherwise, the active external phy flow control result is set
	 * to the vars. The ext_phy_line_speed is needed to check if the
	 * speed is different between the internal phy and external phy.
	 * This case may be result of intermediate link speed change.
	 */
	if (active_external_phy > INT_PHY) {
		vars->flow_ctrl = phy_vars[active_external_phy].flow_ctrl;
		/* Link speed is taken from the XGXS. AN and FC result from
		 * the external phy.
		 */
		vars->link_status |= phy_vars[active_external_phy].link_status;

		/* if active_external_phy is first PHY and link is up - disable
		 * disable TX on second external PHY
		 */
		if (active_external_phy == EXT_PHY1) {
			if (params->phy[EXT_PHY2].phy_specific_func) {
				DP(NETIF_MSG_LINK,
				   "Disabling TX on EXT_PHY2\n");
				params->phy[EXT_PHY2].phy_specific_func(
					&params->phy[EXT_PHY2],
					params, DISABLE_TX);
			}
		}

		ext_phy_line_speed = phy_vars[active_external_phy].line_speed;
		vars->duplex = phy_vars[active_external_phy].duplex;
		if (params->phy[active_external_phy].supported &
		    SUPPORTED_FIBRE)
			vars->link_status |= LINK_STATUS_SERDES_LINK;
		else
			vars->link_status &= ~LINK_STATUS_SERDES_LINK;

		vars->eee_status = phy_vars[active_external_phy].eee_status;

		DP(NETIF_MSG_LINK, "Active external phy selected: %x\n",
			   active_external_phy);
	}

	for (phy_index = EXT_PHY1; phy_index < params->num_phys;
	      phy_index++) {
		if (params->phy[phy_index].flags &
		    FLAGS_REARM_LATCH_SIGNAL) {
			bnx2x_rearm_latch_signal(bp, port,
						 phy_index ==
						 active_external_phy);
			break;
		}
	}
	DP(NETIF_MSG_LINK, "vars->flow_ctrl = 0x%x, vars->link_status = 0x%x,"
		   " ext_phy_line_speed = %d\n", vars->flow_ctrl,
		   vars->link_status, ext_phy_line_speed);
	/* Upon link speed change set the NIG into drain mode. Comes to
	 * deals with possible FIFO glitch due to clk change when speed
	 * is decreased without link down indicator
	 */

	if (vars->phy_link_up) {
		if (!(SINGLE_MEDIA_DIRECT(params)) && ext_phy_link_up &&
		    (ext_phy_line_speed != vars->line_speed)) {
			DP(NETIF_MSG_LINK, "Internal link speed %d is"
				   " different than the external"
				   " link speed %d\n", vars->line_speed,
				   ext_phy_line_speed);
			vars->phy_link_up = 0;
		} else if (prev_line_speed != vars->line_speed) {
			REG_WR(bp, NIG_REG_EGRESS_DRAIN0_MODE + params->port*4,
			       0);
			usleep_range(1000, 2000);
		}
	}

	/* Anything 10 and over uses the bmac */
	link_10g_plus = (vars->line_speed >= SPEED_10000);

	bnx2x_link_int_ack(params, vars, link_10g_plus);

	/* In case external phy link is up, and internal link is down
	 * (not initialized yet probably after link initialization, it
	 * needs to be initialized.
	 * Note that after link down-up as result of cable plug, the xgxs
	 * link would probably become up again without the need
	 * initialize it
	 */
	if (!(SINGLE_MEDIA_DIRECT(params))) {
		DP(NETIF_MSG_LINK, "ext_phy_link_up = %d, int_link_up = %d,"
			   " init_preceding = %d\n", ext_phy_link_up,
			   vars->phy_link_up,
			   params->phy[EXT_PHY1].flags &
			   FLAGS_INIT_XGXS_FIRST);
		if (!(params->phy[EXT_PHY1].flags &
		      FLAGS_INIT_XGXS_FIRST)
		    && ext_phy_link_up && !vars->phy_link_up) {
			vars->line_speed = ext_phy_line_speed;
			if (vars->line_speed < SPEED_1000)
				vars->phy_flags |= PHY_SGMII_FLAG;
			else
				vars->phy_flags &= ~PHY_SGMII_FLAG;

			if (params->phy[INT_PHY].config_init)
				params->phy[INT_PHY].config_init(
					&params->phy[INT_PHY], params,
						vars);
		}
	}
	/* Link is up only if both local phy and external phy (in case of
	 * non-direct board) are up and no fault detected on active PHY.
	 */
	vars->link_up = (vars->phy_link_up &&
			 (ext_phy_link_up ||
			  SINGLE_MEDIA_DIRECT(params)) &&
			 (phy_vars[active_external_phy].fault_detected == 0));

	/* Update the PFC configuration in case it was changed */
	if (params->feature_config_flags & FEATURE_CONFIG_PFC_ENABLED)
		vars->link_status |= LINK_STATUS_PFC_ENABLED;
	else
		vars->link_status &= ~LINK_STATUS_PFC_ENABLED;

	if (vars->link_up)
		rc = bnx2x_update_link_up(params, vars, link_10g_plus);
	else
		rc = bnx2x_update_link_down(params, vars);

	/* Update MCP link status was changed */
	if (params->feature_config_flags & FEATURE_CONFIG_BC_SUPPORTS_AFEX)
		bnx2x_fw_command(bp, DRV_MSG_CODE_LINK_STATUS_CHANGED, 0);

	return rc;
}

/*****************************************************************************/
/*			    External Phy section			     */
/*****************************************************************************/
void bnx2x_ext_phy_hw_reset(struct bnx2x *bp, u8 port)
{
	bnx2x_set_gpio(bp, MISC_REGISTERS_GPIO_1,
		       MISC_REGISTERS_GPIO_OUTPUT_LOW, port);
	usleep_range(1000, 2000);
	bnx2x_set_gpio(bp, MISC_REGISTERS_GPIO_1,
		       MISC_REGISTERS_GPIO_OUTPUT_HIGH, port);
}

static void bnx2x_save_spirom_version(struct bnx2x *bp, u8 port,
				      u32 spirom_ver, u32 ver_addr)
{
	DP(NETIF_MSG_LINK, "FW version 0x%x:0x%x for port %d\n",
		 (u16)(spirom_ver>>16), (u16)spirom_ver, port);

	if (ver_addr)
		REG_WR(bp, ver_addr, spirom_ver);
}

static void bnx2x_save_bcm_spirom_ver(struct bnx2x *bp,
				      struct bnx2x_phy *phy,
				      u8 port)
{
	u16 fw_ver1, fw_ver2;

	bnx2x_cl45_read(bp, phy, MDIO_PMA_DEVAD,
			MDIO_PMA_REG_ROM_VER1, &fw_ver1);
	bnx2x_cl45_read(bp, phy, MDIO_PMA_DEVAD,
			MDIO_PMA_REG_ROM_VER2, &fw_ver2);
	bnx2x_save_spirom_version(bp, port, (u32)(fw_ver1<<16 | fw_ver2),
				  phy->ver_addr);
}

static void bnx2x_ext_phy_10G_an_resolve(struct bnx2x *bp,
				       struct bnx2x_phy *phy,
				       struct link_vars *vars)
{
	u16 val;
	bnx2x_cl45_read(bp, phy,
			MDIO_AN_DEVAD,
			MDIO_AN_REG_STATUS, &val);
	bnx2x_cl45_read(bp, phy,
			MDIO_AN_DEVAD,
			MDIO_AN_REG_STATUS, &val);
	if (val & (1<<5))
		vars->link_status |= LINK_STATUS_AUTO_NEGOTIATE_COMPLETE;
	if ((val & (1<<0)) == 0)
		vars->link_status |= LINK_STATUS_PARALLEL_DETECTION_USED;
}

/******************************************************************/
/*		common BCM8073/BCM8727 PHY SECTION		  */
/******************************************************************/
static void bnx2x_8073_resolve_fc(struct bnx2x_phy *phy,
				  struct link_params *params,
				  struct link_vars *vars)
{
	struct bnx2x *bp = params->bp;
	if (phy->req_line_speed == SPEED_10 ||
	    phy->req_line_speed == SPEED_100) {
		vars->flow_ctrl = phy->req_flow_ctrl;
		return;
	}

	if (bnx2x_ext_phy_resolve_fc(phy, params, vars) &&
	    (vars->flow_ctrl == BNX2X_FLOW_CTRL_NONE)) {
		u16 pause_result;
		u16 ld_pause;		/* local */
		u16 lp_pause;		/* link partner */
		bnx2x_cl45_read(bp, phy,
				MDIO_AN_DEVAD,
				MDIO_AN_REG_CL37_FC_LD, &ld_pause);

		bnx2x_cl45_read(bp, phy,
				MDIO_AN_DEVAD,
				MDIO_AN_REG_CL37_FC_LP, &lp_pause);
		pause_result = (ld_pause &
				MDIO_COMBO_IEEE0_AUTO_NEG_ADV_PAUSE_BOTH) >> 5;
		pause_result |= (lp_pause &
				 MDIO_COMBO_IEEE0_AUTO_NEG_ADV_PAUSE_BOTH) >> 7;

		bnx2x_pause_resolve(vars, pause_result);
		DP(NETIF_MSG_LINK, "Ext PHY CL37 pause result 0x%x\n",
			   pause_result);
	}
}
static int bnx2x_8073_8727_external_rom_boot(struct bnx2x *bp,
					     struct bnx2x_phy *phy,
					     u8 port)
{
	u32 count = 0;
	u16 fw_ver1, fw_msgout;
	int rc = 0;

	/* Boot port from external ROM  */
	/* EDC grst */
	bnx2x_cl45_write(bp, phy,
			 MDIO_PMA_DEVAD,
			 MDIO_PMA_REG_GEN_CTRL,
			 0x0001);

	/* Ucode reboot and rst */
	bnx2x_cl45_write(bp, phy,
			 MDIO_PMA_DEVAD,
			 MDIO_PMA_REG_GEN_CTRL,
			 0x008c);

	bnx2x_cl45_write(bp, phy,
			 MDIO_PMA_DEVAD,
			 MDIO_PMA_REG_MISC_CTRL1, 0x0001);

	/* Reset internal microprocessor */
	bnx2x_cl45_write(bp, phy,
			 MDIO_PMA_DEVAD,
			 MDIO_PMA_REG_GEN_CTRL,
			 MDIO_PMA_REG_GEN_CTRL_ROM_MICRO_RESET);

	/* Release srst bit */
	bnx2x_cl45_write(bp, phy,
			 MDIO_PMA_DEVAD,
			 MDIO_PMA_REG_GEN_CTRL,
			 MDIO_PMA_REG_GEN_CTRL_ROM_RESET_INTERNAL_MP);

	/* Delay 100ms per the PHY specifications */
	msleep(100);

	/* 8073 sometimes taking longer to download */
	do {
		count++;
		if (count > 300) {
			DP(NETIF_MSG_LINK,
				 "bnx2x_8073_8727_external_rom_boot port %x:"
				 "Download failed. fw version = 0x%x\n",
				 port, fw_ver1);
			rc = -EINVAL;
			break;
		}

		bnx2x_cl45_read(bp, phy,
				MDIO_PMA_DEVAD,
				MDIO_PMA_REG_ROM_VER1, &fw_ver1);
		bnx2x_cl45_read(bp, phy,
				MDIO_PMA_DEVAD,
				MDIO_PMA_REG_M8051_MSGOUT_REG, &fw_msgout);

		usleep_range(1000, 2000);
	} while (fw_ver1 == 0 || fw_ver1 == 0x4321 ||
			((fw_msgout & 0xff) != 0x03 && (phy->type ==
			PORT_HW_CFG_XGXS_EXT_PHY_TYPE_BCM8073)));

	/* Clear ser_boot_ctl bit */
	bnx2x_cl45_write(bp, phy,
			 MDIO_PMA_DEVAD,
			 MDIO_PMA_REG_MISC_CTRL1, 0x0000);
	bnx2x_save_bcm_spirom_ver(bp, phy, port);

	DP(NETIF_MSG_LINK,
		 "bnx2x_8073_8727_external_rom_boot port %x:"
		 "Download complete. fw version = 0x%x\n",
		 port, fw_ver1);

	return rc;
}

/******************************************************************/
/*			BCM8073 PHY SECTION			  */
/******************************************************************/
static int bnx2x_8073_is_snr_needed(struct bnx2x *bp, struct bnx2x_phy *phy)
{
	/* This is only required for 8073A1, version 102 only */
	u16 val;

	/* Read 8073 HW revision*/
	bnx2x_cl45_read(bp, phy,
			MDIO_PMA_DEVAD,
			MDIO_PMA_REG_8073_CHIP_REV, &val);

	if (val != 1) {
		/* No need to workaround in 8073 A1 */
		return 0;
	}

	bnx2x_cl45_read(bp, phy,
			MDIO_PMA_DEVAD,
			MDIO_PMA_REG_ROM_VER2, &val);

	/* SNR should be applied only for version 0x102 */
	if (val != 0x102)
		return 0;

	return 1;
}

static int bnx2x_8073_xaui_wa(struct bnx2x *bp, struct bnx2x_phy *phy)
{
	u16 val, cnt, cnt1 ;

	bnx2x_cl45_read(bp, phy,
			MDIO_PMA_DEVAD,
			MDIO_PMA_REG_8073_CHIP_REV, &val);

	if (val > 0) {
		/* No need to workaround in 8073 A1 */
		return 0;
	}
	/* XAUI workaround in 8073 A0: */

	/* After loading the boot ROM and restarting Autoneg, poll
	 * Dev1, Reg $C820:
	 */

	for (cnt = 0; cnt < 1000; cnt++) {
		bnx2x_cl45_read(bp, phy,
				MDIO_PMA_DEVAD,
				MDIO_PMA_REG_8073_SPEED_LINK_STATUS,
				&val);
		  /* If bit [14] = 0 or bit [13] = 0, continue on with
		   * system initialization (XAUI work-around not required, as
		   * these bits indicate 2.5G or 1G link up).
		   */
		if (!(val & (1<<14)) || !(val & (1<<13))) {
			DP(NETIF_MSG_LINK, "XAUI work-around not required\n");
			return 0;
		} else if (!(val & (1<<15))) {
			DP(NETIF_MSG_LINK, "bit 15 went off\n");
			/* If bit 15 is 0, then poll Dev1, Reg $C841 until it's
			 * MSB (bit15) goes to 1 (indicating that the XAUI
			 * workaround has completed), then continue on with
			 * system initialization.
			 */
			for (cnt1 = 0; cnt1 < 1000; cnt1++) {
				bnx2x_cl45_read(bp, phy,
					MDIO_PMA_DEVAD,
					MDIO_PMA_REG_8073_XAUI_WA, &val);
				if (val & (1<<15)) {
					DP(NETIF_MSG_LINK,
					  "XAUI workaround has completed\n");
					return 0;
				 }
				 usleep_range(3000, 6000);
			}
			break;
		}
		usleep_range(3000, 6000);
	}
	DP(NETIF_MSG_LINK, "Warning: XAUI work-around timeout !!!\n");
	return -EINVAL;
}

static void bnx2x_807x_force_10G(struct bnx2x *bp, struct bnx2x_phy *phy)
{
	/* Force KR or KX */
	bnx2x_cl45_write(bp, phy,
			 MDIO_PMA_DEVAD, MDIO_PMA_REG_CTRL, 0x2040);
	bnx2x_cl45_write(bp, phy,
			 MDIO_PMA_DEVAD, MDIO_PMA_REG_10G_CTRL2, 0x000b);
	bnx2x_cl45_write(bp, phy,
			 MDIO_PMA_DEVAD, MDIO_PMA_REG_BCM_CTRL, 0x0000);
	bnx2x_cl45_write(bp, phy,
			 MDIO_AN_DEVAD, MDIO_AN_REG_CTRL, 0x0000);
}

static void bnx2x_8073_set_pause_cl37(struct link_params *params,
				      struct bnx2x_phy *phy,
				      struct link_vars *vars)
{
	u16 cl37_val;
	struct bnx2x *bp = params->bp;
	bnx2x_cl45_read(bp, phy,
			MDIO_AN_DEVAD, MDIO_AN_REG_CL37_FC_LD, &cl37_val);

	cl37_val &= ~MDIO_COMBO_IEEE0_AUTO_NEG_ADV_PAUSE_BOTH;
	/* Please refer to Table 28B-3 of 802.3ab-1999 spec. */
	bnx2x_calc_ieee_aneg_adv(phy, params, &vars->ieee_fc);
	if ((vars->ieee_fc &
	    MDIO_COMBO_IEEE0_AUTO_NEG_ADV_PAUSE_SYMMETRIC) ==
	    MDIO_COMBO_IEEE0_AUTO_NEG_ADV_PAUSE_SYMMETRIC) {
		cl37_val |=  MDIO_COMBO_IEEE0_AUTO_NEG_ADV_PAUSE_SYMMETRIC;
	}
	if ((vars->ieee_fc &
	    MDIO_COMBO_IEEE0_AUTO_NEG_ADV_PAUSE_ASYMMETRIC) ==
	    MDIO_COMBO_IEEE0_AUTO_NEG_ADV_PAUSE_ASYMMETRIC) {
		cl37_val |=  MDIO_COMBO_IEEE0_AUTO_NEG_ADV_PAUSE_ASYMMETRIC;
	}
	if ((vars->ieee_fc &
	    MDIO_COMBO_IEEE0_AUTO_NEG_ADV_PAUSE_BOTH) ==
	    MDIO_COMBO_IEEE0_AUTO_NEG_ADV_PAUSE_BOTH) {
		cl37_val |= MDIO_COMBO_IEEE0_AUTO_NEG_ADV_PAUSE_BOTH;
	}
	DP(NETIF_MSG_LINK,
		 "Ext phy AN advertize cl37 0x%x\n", cl37_val);

	bnx2x_cl45_write(bp, phy,
			 MDIO_AN_DEVAD, MDIO_AN_REG_CL37_FC_LD, cl37_val);
	msleep(500);
}

static void bnx2x_8073_specific_func(struct bnx2x_phy *phy,
				     struct link_params *params,
				     u32 action)
{
	struct bnx2x *bp = params->bp;
	switch (action) {
	case PHY_INIT:
		/* Enable LASI */
		bnx2x_cl45_write(bp, phy,
				 MDIO_PMA_DEVAD, MDIO_PMA_LASI_RXCTRL, (1<<2));
		bnx2x_cl45_write(bp, phy,
				 MDIO_PMA_DEVAD, MDIO_PMA_LASI_CTRL,  0x0004);
		break;
	}
}

static int bnx2x_8073_config_init(struct bnx2x_phy *phy,
				  struct link_params *params,
				  struct link_vars *vars)
{
	struct bnx2x *bp = params->bp;
	u16 val = 0, tmp1;
	u8 gpio_port;
	DP(NETIF_MSG_LINK, "Init 8073\n");

	if (CHIP_IS_E2(bp))
		gpio_port = BP_PATH(bp);
	else
		gpio_port = params->port;
	/* Restore normal power mode*/
	bnx2x_set_gpio(bp, MISC_REGISTERS_GPIO_2,
		       MISC_REGISTERS_GPIO_OUTPUT_HIGH, gpio_port);

	bnx2x_set_gpio(bp, MISC_REGISTERS_GPIO_1,
		       MISC_REGISTERS_GPIO_OUTPUT_HIGH, gpio_port);

	bnx2x_8073_specific_func(phy, params, PHY_INIT);
	bnx2x_8073_set_pause_cl37(params, phy, vars);

	bnx2x_cl45_read(bp, phy,
			MDIO_PMA_DEVAD, MDIO_PMA_REG_M8051_MSGOUT_REG, &tmp1);

	bnx2x_cl45_read(bp, phy,
			MDIO_PMA_DEVAD, MDIO_PMA_LASI_RXSTAT, &tmp1);

	DP(NETIF_MSG_LINK, "Before rom RX_ALARM(port1): 0x%x\n", tmp1);

	/* Swap polarity if required - Must be done only in non-1G mode */
	if (params->lane_config & PORT_HW_CFG_SWAP_PHY_POLARITY_ENABLED) {
		/* Configure the 8073 to swap _P and _N of the KR lines */
		DP(NETIF_MSG_LINK, "Swapping polarity for the 8073\n");
		/* 10G Rx/Tx and 1G Tx signal polarity swap */
		bnx2x_cl45_read(bp, phy,
				MDIO_PMA_DEVAD,
				MDIO_PMA_REG_8073_OPT_DIGITAL_CTRL, &val);
		bnx2x_cl45_write(bp, phy,
				 MDIO_PMA_DEVAD,
				 MDIO_PMA_REG_8073_OPT_DIGITAL_CTRL,
				 (val | (3<<9)));
	}


	/* Enable CL37 BAM */
	if (REG_RD(bp, params->shmem_base +
			 offsetof(struct shmem_region, dev_info.
				  port_hw_config[params->port].default_cfg)) &
	    PORT_HW_CFG_ENABLE_BAM_ON_KR_ENABLED) {

		bnx2x_cl45_read(bp, phy,
				MDIO_AN_DEVAD,
				MDIO_AN_REG_8073_BAM, &val);
		bnx2x_cl45_write(bp, phy,
				 MDIO_AN_DEVAD,
				 MDIO_AN_REG_8073_BAM, val | 1);
		DP(NETIF_MSG_LINK, "Enable CL37 BAM on KR\n");
	}
	if (params->loopback_mode == LOOPBACK_EXT) {
		bnx2x_807x_force_10G(bp, phy);
		DP(NETIF_MSG_LINK, "Forced speed 10G on 807X\n");
		return 0;
	} else {
		bnx2x_cl45_write(bp, phy,
				 MDIO_PMA_DEVAD, MDIO_PMA_REG_BCM_CTRL, 0x0002);
	}
	if (phy->req_line_speed != SPEED_AUTO_NEG) {
		if (phy->req_line_speed == SPEED_10000) {
			val = (1<<7);
		} else if (phy->req_line_speed ==  SPEED_2500) {
			val = (1<<5);
			/* Note that 2.5G works only when used with 1G
			 * advertisement
			 */
		} else
			val = (1<<5);
	} else {
		val = 0;
		if (phy->speed_cap_mask &
			PORT_HW_CFG_SPEED_CAPABILITY_D0_10G)
			val |= (1<<7);

		/* Note that 2.5G works only when used with 1G advertisement */
		if (phy->speed_cap_mask &
			(PORT_HW_CFG_SPEED_CAPABILITY_D0_1G |
			 PORT_HW_CFG_SPEED_CAPABILITY_D0_2_5G))
			val |= (1<<5);
		DP(NETIF_MSG_LINK, "807x autoneg val = 0x%x\n", val);
	}

	bnx2x_cl45_write(bp, phy, MDIO_AN_DEVAD, MDIO_AN_REG_ADV, val);
	bnx2x_cl45_read(bp, phy, MDIO_AN_DEVAD, MDIO_AN_REG_8073_2_5G, &tmp1);

	if (((phy->speed_cap_mask & PORT_HW_CFG_SPEED_CAPABILITY_D0_2_5G) &&
	     (phy->req_line_speed == SPEED_AUTO_NEG)) ||
	    (phy->req_line_speed == SPEED_2500)) {
		u16 phy_ver;
		/* Allow 2.5G for A1 and above */
		bnx2x_cl45_read(bp, phy,
				MDIO_PMA_DEVAD, MDIO_PMA_REG_8073_CHIP_REV,
				&phy_ver);
		DP(NETIF_MSG_LINK, "Add 2.5G\n");
		if (phy_ver > 0)
			tmp1 |= 1;
		else
			tmp1 &= 0xfffe;
	} else {
		DP(NETIF_MSG_LINK, "Disable 2.5G\n");
		tmp1 &= 0xfffe;
	}

	bnx2x_cl45_write(bp, phy, MDIO_AN_DEVAD, MDIO_AN_REG_8073_2_5G, tmp1);
	/* Add support for CL37 (passive mode) II */

	bnx2x_cl45_read(bp, phy, MDIO_AN_DEVAD, MDIO_AN_REG_CL37_FC_LD, &tmp1);
	bnx2x_cl45_write(bp, phy, MDIO_AN_DEVAD, MDIO_AN_REG_CL37_FC_LD,
			 (tmp1 | ((phy->req_duplex == DUPLEX_FULL) ?
				  0x20 : 0x40)));

	/* Add support for CL37 (passive mode) III */
	bnx2x_cl45_write(bp, phy, MDIO_AN_DEVAD, MDIO_AN_REG_CL37_AN, 0x1000);

	/* The SNR will improve about 2db by changing BW and FEE main
	 * tap. Rest commands are executed after link is up
	 * Change FFE main cursor to 5 in EDC register
	 */
	if (bnx2x_8073_is_snr_needed(bp, phy))
		bnx2x_cl45_write(bp, phy,
				 MDIO_PMA_DEVAD, MDIO_PMA_REG_EDC_FFE_MAIN,
				 0xFB0C);

	/* Enable FEC (Forware Error Correction) Request in the AN */
	bnx2x_cl45_read(bp, phy, MDIO_AN_DEVAD, MDIO_AN_REG_ADV2, &tmp1);
	tmp1 |= (1<<15);
	bnx2x_cl45_write(bp, phy, MDIO_AN_DEVAD, MDIO_AN_REG_ADV2, tmp1);

	bnx2x_ext_phy_set_pause(params, phy, vars);

	/* Restart autoneg */
	msleep(500);
	bnx2x_cl45_write(bp, phy, MDIO_AN_DEVAD, MDIO_AN_REG_CTRL, 0x1200);
	DP(NETIF_MSG_LINK, "807x Autoneg Restart: Advertise 1G=%x, 10G=%x\n",
		   ((val & (1<<5)) > 0), ((val & (1<<7)) > 0));
	return 0;
}

static u8 bnx2x_8073_read_status(struct bnx2x_phy *phy,
				 struct link_params *params,
				 struct link_vars *vars)
{
	struct bnx2x *bp = params->bp;
	u8 link_up = 0;
	u16 val1, val2;
	u16 link_status = 0;
	u16 an1000_status = 0;

	bnx2x_cl45_read(bp, phy,
			MDIO_PMA_DEVAD, MDIO_PMA_LASI_STAT, &val1);

	DP(NETIF_MSG_LINK, "8703 LASI status 0x%x\n", val1);

	/* Clear the interrupt LASI status register */
	bnx2x_cl45_read(bp, phy,
			MDIO_PCS_DEVAD, MDIO_PCS_REG_STATUS, &val2);
	bnx2x_cl45_read(bp, phy,
			MDIO_PCS_DEVAD, MDIO_PCS_REG_STATUS, &val1);
	DP(NETIF_MSG_LINK, "807x PCS status 0x%x->0x%x\n", val2, val1);
	/* Clear MSG-OUT */
	bnx2x_cl45_read(bp, phy,
			MDIO_PMA_DEVAD, MDIO_PMA_REG_M8051_MSGOUT_REG, &val1);

	/* Check the LASI */
	bnx2x_cl45_read(bp, phy,
			MDIO_PMA_DEVAD, MDIO_PMA_LASI_RXSTAT, &val2);

	DP(NETIF_MSG_LINK, "KR 0x9003 0x%x\n", val2);

	/* Check the link status */
	bnx2x_cl45_read(bp, phy,
			MDIO_PCS_DEVAD, MDIO_PCS_REG_STATUS, &val2);
	DP(NETIF_MSG_LINK, "KR PCS status 0x%x\n", val2);

	bnx2x_cl45_read(bp, phy,
			MDIO_PMA_DEVAD, MDIO_PMA_REG_STATUS, &val2);
	bnx2x_cl45_read(bp, phy,
			MDIO_PMA_DEVAD, MDIO_PMA_REG_STATUS, &val1);
	link_up = ((val1 & 4) == 4);
	DP(NETIF_MSG_LINK, "PMA_REG_STATUS=0x%x\n", val1);

	if (link_up &&
	     ((phy->req_line_speed != SPEED_10000))) {
		if (bnx2x_8073_xaui_wa(bp, phy) != 0)
			return 0;
	}
	bnx2x_cl45_read(bp, phy,
			MDIO_AN_DEVAD, MDIO_AN_REG_LINK_STATUS, &an1000_status);
	bnx2x_cl45_read(bp, phy,
			MDIO_AN_DEVAD, MDIO_AN_REG_LINK_STATUS, &an1000_status);

	/* Check the link status on 1.1.2 */
	bnx2x_cl45_read(bp, phy,
			MDIO_PMA_DEVAD, MDIO_PMA_REG_STATUS, &val2);
	bnx2x_cl45_read(bp, phy,
			MDIO_PMA_DEVAD, MDIO_PMA_REG_STATUS, &val1);
	DP(NETIF_MSG_LINK, "KR PMA status 0x%x->0x%x,"
		   "an_link_status=0x%x\n", val2, val1, an1000_status);

	link_up = (((val1 & 4) == 4) || (an1000_status & (1<<1)));
	if (link_up && bnx2x_8073_is_snr_needed(bp, phy)) {
		/* The SNR will improve about 2dbby changing the BW and FEE main
		 * tap. The 1st write to change FFE main tap is set before
		 * restart AN. Change PLL Bandwidth in EDC register
		 */
		bnx2x_cl45_write(bp, phy,
				 MDIO_PMA_DEVAD, MDIO_PMA_REG_PLL_BANDWIDTH,
				 0x26BC);

		/* Change CDR Bandwidth in EDC register */
		bnx2x_cl45_write(bp, phy,
				 MDIO_PMA_DEVAD, MDIO_PMA_REG_CDR_BANDWIDTH,
				 0x0333);
	}
	bnx2x_cl45_read(bp, phy,
			MDIO_PMA_DEVAD, MDIO_PMA_REG_8073_SPEED_LINK_STATUS,
			&link_status);

	/* Bits 0..2 --> speed detected, bits 13..15--> link is down */
	if ((link_status & (1<<2)) && (!(link_status & (1<<15)))) {
		link_up = 1;
		vars->line_speed = SPEED_10000;
		DP(NETIF_MSG_LINK, "port %x: External link up in 10G\n",
			   params->port);
	} else if ((link_status & (1<<1)) && (!(link_status & (1<<14)))) {
		link_up = 1;
		vars->line_speed = SPEED_2500;
		DP(NETIF_MSG_LINK, "port %x: External link up in 2.5G\n",
			   params->port);
	} else if ((link_status & (1<<0)) && (!(link_status & (1<<13)))) {
		link_up = 1;
		vars->line_speed = SPEED_1000;
		DP(NETIF_MSG_LINK, "port %x: External link up in 1G\n",
			   params->port);
	} else {
		link_up = 0;
		DP(NETIF_MSG_LINK, "port %x: External link is down\n",
			   params->port);
	}

	if (link_up) {
		/* Swap polarity if required */
		if (params->lane_config &
		    PORT_HW_CFG_SWAP_PHY_POLARITY_ENABLED) {
			/* Configure the 8073 to swap P and N of the KR lines */
			bnx2x_cl45_read(bp, phy,
					MDIO_XS_DEVAD,
					MDIO_XS_REG_8073_RX_CTRL_PCIE, &val1);
			/* Set bit 3 to invert Rx in 1G mode and clear this bit
			 * when it`s in 10G mode.
			 */
			if (vars->line_speed == SPEED_1000) {
				DP(NETIF_MSG_LINK, "Swapping 1G polarity for"
					      "the 8073\n");
				val1 |= (1<<3);
			} else
				val1 &= ~(1<<3);

			bnx2x_cl45_write(bp, phy,
					 MDIO_XS_DEVAD,
					 MDIO_XS_REG_8073_RX_CTRL_PCIE,
					 val1);
		}
		bnx2x_ext_phy_10G_an_resolve(bp, phy, vars);
		bnx2x_8073_resolve_fc(phy, params, vars);
		vars->duplex = DUPLEX_FULL;
	}

	if (vars->link_status & LINK_STATUS_AUTO_NEGOTIATE_COMPLETE) {
		bnx2x_cl45_read(bp, phy, MDIO_AN_DEVAD,
				MDIO_AN_REG_LP_AUTO_NEG2, &val1);

		if (val1 & (1<<5))
			vars->link_status |=
				LINK_STATUS_LINK_PARTNER_1000TFD_CAPABLE;
		if (val1 & (1<<7))
			vars->link_status |=
				LINK_STATUS_LINK_PARTNER_10GXFD_CAPABLE;
	}

	return link_up;
}

static void bnx2x_8073_link_reset(struct bnx2x_phy *phy,
				  struct link_params *params)
{
	struct bnx2x *bp = params->bp;
	u8 gpio_port;
	if (CHIP_IS_E2(bp))
		gpio_port = BP_PATH(bp);
	else
		gpio_port = params->port;
	DP(NETIF_MSG_LINK, "Setting 8073 port %d into low power mode\n",
	   gpio_port);
	bnx2x_set_gpio(bp, MISC_REGISTERS_GPIO_2,
		       MISC_REGISTERS_GPIO_OUTPUT_LOW,
		       gpio_port);
}

/******************************************************************/
/*			BCM8705 PHY SECTION			  */
/******************************************************************/
static int bnx2x_8705_config_init(struct bnx2x_phy *phy,
				  struct link_params *params,
				  struct link_vars *vars)
{
	struct bnx2x *bp = params->bp;
	DP(NETIF_MSG_LINK, "init 8705\n");
	/* Restore normal power mode*/
	bnx2x_set_gpio(bp, MISC_REGISTERS_GPIO_2,
		       MISC_REGISTERS_GPIO_OUTPUT_HIGH, params->port);
	/* HW reset */
	bnx2x_ext_phy_hw_reset(bp, params->port);
	bnx2x_cl45_write(bp, phy, MDIO_PMA_DEVAD, MDIO_PMA_REG_CTRL, 0xa040);
	bnx2x_wait_reset_complete(bp, phy, params);

	bnx2x_cl45_write(bp, phy,
			 MDIO_PMA_DEVAD, MDIO_PMA_REG_MISC_CTRL, 0x8288);
	bnx2x_cl45_write(bp, phy,
			 MDIO_PMA_DEVAD, MDIO_PMA_REG_PHY_IDENTIFIER, 0x7fbf);
	bnx2x_cl45_write(bp, phy,
			 MDIO_PMA_DEVAD, MDIO_PMA_REG_CMU_PLL_BYPASS, 0x0100);
	bnx2x_cl45_write(bp, phy,
			 MDIO_WIS_DEVAD, MDIO_WIS_REG_LASI_CNTL, 0x1);
	/* BCM8705 doesn't have microcode, hence the 0 */
	bnx2x_save_spirom_version(bp, params->port, params->shmem_base, 0);
	return 0;
}

static u8 bnx2x_8705_read_status(struct bnx2x_phy *phy,
				 struct link_params *params,
				 struct link_vars *vars)
{
	u8 link_up = 0;
	u16 val1, rx_sd;
	struct bnx2x *bp = params->bp;
	DP(NETIF_MSG_LINK, "read status 8705\n");
	bnx2x_cl45_read(bp, phy,
		      MDIO_WIS_DEVAD, MDIO_WIS_REG_LASI_STATUS, &val1);
	DP(NETIF_MSG_LINK, "8705 LASI status 0x%x\n", val1);

	bnx2x_cl45_read(bp, phy,
		      MDIO_WIS_DEVAD, MDIO_WIS_REG_LASI_STATUS, &val1);
	DP(NETIF_MSG_LINK, "8705 LASI status 0x%x\n", val1);

	bnx2x_cl45_read(bp, phy,
		      MDIO_PMA_DEVAD, MDIO_PMA_REG_RX_SD, &rx_sd);

	bnx2x_cl45_read(bp, phy,
		      MDIO_PMA_DEVAD, 0xc809, &val1);
	bnx2x_cl45_read(bp, phy,
		      MDIO_PMA_DEVAD, 0xc809, &val1);

	DP(NETIF_MSG_LINK, "8705 1.c809 val=0x%x\n", val1);
	link_up = ((rx_sd & 0x1) && (val1 & (1<<9)) && ((val1 & (1<<8)) == 0));
	if (link_up) {
		vars->line_speed = SPEED_10000;
		bnx2x_ext_phy_resolve_fc(phy, params, vars);
	}
	return link_up;
}

/******************************************************************/
/*			SFP+ module Section			  */
/******************************************************************/
static void bnx2x_set_disable_pmd_transmit(struct link_params *params,
					   struct bnx2x_phy *phy,
					   u8 pmd_dis)
{
	struct bnx2x *bp = params->bp;
	/* Disable transmitter only for bootcodes which can enable it afterwards
	 * (for D3 link)
	 */
	if (pmd_dis) {
		if (params->feature_config_flags &
		     FEATURE_CONFIG_BC_SUPPORTS_SFP_TX_DISABLED)
			DP(NETIF_MSG_LINK, "Disabling PMD transmitter\n");
		else {
			DP(NETIF_MSG_LINK, "NOT disabling PMD transmitter\n");
			return;
		}
	} else
		DP(NETIF_MSG_LINK, "Enabling PMD transmitter\n");
	bnx2x_cl45_write(bp, phy,
			 MDIO_PMA_DEVAD,
			 MDIO_PMA_REG_TX_DISABLE, pmd_dis);
}

static u8 bnx2x_get_gpio_port(struct link_params *params)
{
	u8 gpio_port;
	u32 swap_val, swap_override;
	struct bnx2x *bp = params->bp;
	if (CHIP_IS_E2(bp))
		gpio_port = BP_PATH(bp);
	else
		gpio_port = params->port;
	swap_val = REG_RD(bp, NIG_REG_PORT_SWAP);
	swap_override = REG_RD(bp, NIG_REG_STRAP_OVERRIDE);
	return gpio_port ^ (swap_val && swap_override);
}

static void bnx2x_sfp_e1e2_set_transmitter(struct link_params *params,
					   struct bnx2x_phy *phy,
					   u8 tx_en)
{
	u16 val;
	u8 port = params->port;
	struct bnx2x *bp = params->bp;
	u32 tx_en_mode;

	/* Disable/Enable transmitter ( TX laser of the SFP+ module.)*/
	tx_en_mode = REG_RD(bp, params->shmem_base +
			    offsetof(struct shmem_region,
				     dev_info.port_hw_config[port].sfp_ctrl)) &
		PORT_HW_CFG_TX_LASER_MASK;
	DP(NETIF_MSG_LINK, "Setting transmitter tx_en=%x for port %x "
			   "mode = %x\n", tx_en, port, tx_en_mode);
	switch (tx_en_mode) {
	case PORT_HW_CFG_TX_LASER_MDIO:

		bnx2x_cl45_read(bp, phy,
				MDIO_PMA_DEVAD,
				MDIO_PMA_REG_PHY_IDENTIFIER,
				&val);

		if (tx_en)
			val &= ~(1<<15);
		else
			val |= (1<<15);

		bnx2x_cl45_write(bp, phy,
				 MDIO_PMA_DEVAD,
				 MDIO_PMA_REG_PHY_IDENTIFIER,
				 val);
	break;
	case PORT_HW_CFG_TX_LASER_GPIO0:
	case PORT_HW_CFG_TX_LASER_GPIO1:
	case PORT_HW_CFG_TX_LASER_GPIO2:
	case PORT_HW_CFG_TX_LASER_GPIO3:
	{
		u16 gpio_pin;
		u8 gpio_port, gpio_mode;
		if (tx_en)
			gpio_mode = MISC_REGISTERS_GPIO_OUTPUT_HIGH;
		else
			gpio_mode = MISC_REGISTERS_GPIO_OUTPUT_LOW;

		gpio_pin = tx_en_mode - PORT_HW_CFG_TX_LASER_GPIO0;
		gpio_port = bnx2x_get_gpio_port(params);
		bnx2x_set_gpio(bp, gpio_pin, gpio_mode, gpio_port);
		break;
	}
	default:
		DP(NETIF_MSG_LINK, "Invalid TX_LASER_MDIO 0x%x\n", tx_en_mode);
		break;
	}
}

static void bnx2x_sfp_set_transmitter(struct link_params *params,
				      struct bnx2x_phy *phy,
				      u8 tx_en)
{
	struct bnx2x *bp = params->bp;
	DP(NETIF_MSG_LINK, "Setting SFP+ transmitter to %d\n", tx_en);
	if (CHIP_IS_E3(bp))
		bnx2x_sfp_e3_set_transmitter(params, phy, tx_en);
	else
		bnx2x_sfp_e1e2_set_transmitter(params, phy, tx_en);
}

static int bnx2x_8726_read_sfp_module_eeprom(struct bnx2x_phy *phy,
					     struct link_params *params,
					     u16 addr, u8 byte_cnt, u8 *o_buf)
{
	struct bnx2x *bp = params->bp;
	u16 val = 0;
	u16 i;
	if (byte_cnt > SFP_EEPROM_PAGE_SIZE) {
		DP(NETIF_MSG_LINK,
		   "Reading from eeprom is limited to 0xf\n");
		return -EINVAL;
	}
	/* Set the read command byte count */
	bnx2x_cl45_write(bp, phy,
			 MDIO_PMA_DEVAD, MDIO_PMA_REG_SFP_TWO_WIRE_BYTE_CNT,
			 (byte_cnt | 0xa000));

	/* Set the read command address */
	bnx2x_cl45_write(bp, phy,
			 MDIO_PMA_DEVAD, MDIO_PMA_REG_SFP_TWO_WIRE_MEM_ADDR,
			 addr);

	/* Activate read command */
	bnx2x_cl45_write(bp, phy,
			 MDIO_PMA_DEVAD, MDIO_PMA_REG_SFP_TWO_WIRE_CTRL,
			 0x2c0f);

	/* Wait up to 500us for command complete status */
	for (i = 0; i < 100; i++) {
		bnx2x_cl45_read(bp, phy,
				MDIO_PMA_DEVAD,
				MDIO_PMA_REG_SFP_TWO_WIRE_CTRL, &val);
		if ((val & MDIO_PMA_REG_SFP_TWO_WIRE_CTRL_STATUS_MASK) ==
		    MDIO_PMA_REG_SFP_TWO_WIRE_STATUS_COMPLETE)
			break;
		udelay(5);
	}

	if ((val & MDIO_PMA_REG_SFP_TWO_WIRE_CTRL_STATUS_MASK) !=
		    MDIO_PMA_REG_SFP_TWO_WIRE_STATUS_COMPLETE) {
		DP(NETIF_MSG_LINK,
			 "Got bad status 0x%x when reading from SFP+ EEPROM\n",
			 (val & MDIO_PMA_REG_SFP_TWO_WIRE_CTRL_STATUS_MASK));
		return -EINVAL;
	}

	/* Read the buffer */
	for (i = 0; i < byte_cnt; i++) {
		bnx2x_cl45_read(bp, phy,
				MDIO_PMA_DEVAD,
				MDIO_PMA_REG_8726_TWO_WIRE_DATA_BUF + i, &val);
		o_buf[i] = (u8)(val & MDIO_PMA_REG_8726_TWO_WIRE_DATA_MASK);
	}

	for (i = 0; i < 100; i++) {
		bnx2x_cl45_read(bp, phy,
				MDIO_PMA_DEVAD,
				MDIO_PMA_REG_SFP_TWO_WIRE_CTRL, &val);
		if ((val & MDIO_PMA_REG_SFP_TWO_WIRE_CTRL_STATUS_MASK) ==
		    MDIO_PMA_REG_SFP_TWO_WIRE_STATUS_IDLE)
			return 0;
		usleep_range(1000, 2000);
	}
	return -EINVAL;
}

static void bnx2x_warpcore_power_module(struct link_params *params,
					u8 power)
{
	u32 pin_cfg;
	struct bnx2x *bp = params->bp;

	pin_cfg = (REG_RD(bp, params->shmem_base +
			  offsetof(struct shmem_region,
			dev_info.port_hw_config[params->port].e3_sfp_ctrl)) &
			PORT_HW_CFG_E3_PWR_DIS_MASK) >>
			PORT_HW_CFG_E3_PWR_DIS_SHIFT;

	if (pin_cfg == PIN_CFG_NA)
		return;
	DP(NETIF_MSG_LINK, "Setting SFP+ module power to %d using pin cfg %d\n",
		       power, pin_cfg);
	/* Low ==> corresponding SFP+ module is powered
	 * high ==> the SFP+ module is powered down
	 */
	bnx2x_set_cfg_pin(bp, pin_cfg, power ^ 1);
}
static int bnx2x_warpcore_read_sfp_module_eeprom(struct bnx2x_phy *phy,
						 struct link_params *params,
						 u16 addr, u8 byte_cnt,
						 u8 *o_buf, u8 is_init)
{
	int rc = 0;
	u8 i, j = 0, cnt = 0;
	u32 data_array[4];
	u16 addr32;
	struct bnx2x *bp = params->bp;

	if (byte_cnt > SFP_EEPROM_PAGE_SIZE) {
		DP(NETIF_MSG_LINK,
		   "Reading from eeprom is limited to 16 bytes\n");
		return -EINVAL;
	}

	/* 4 byte aligned address */
	addr32 = addr & (~0x3);
	do {
		if ((!is_init) && (cnt == I2C_WA_PWR_ITER)) {
<<<<<<< HEAD
			bnx2x_warpcore_power_module(params, phy, 0);
			/* Note that 100us are not enough here */
			usleep_range(1000, 2000);
			bnx2x_warpcore_power_module(params, phy, 1);
=======
			bnx2x_warpcore_power_module(params, 0);
			/* Note that 100us are not enough here */
			usleep_range(1000, 2000);
			bnx2x_warpcore_power_module(params, 1);
>>>>>>> 9931faca
		}
		rc = bnx2x_bsc_read(params, phy, 0xa0, addr32, 0, byte_cnt,
				    data_array);
	} while ((rc != 0) && (++cnt < I2C_WA_RETRY_CNT));

	if (rc == 0) {
		for (i = (addr - addr32); i < byte_cnt + (addr - addr32); i++) {
			o_buf[j] = *((u8 *)data_array + i);
			j++;
		}
	}

	return rc;
}

static int bnx2x_8727_read_sfp_module_eeprom(struct bnx2x_phy *phy,
					     struct link_params *params,
					     u16 addr, u8 byte_cnt, u8 *o_buf)
{
	struct bnx2x *bp = params->bp;
	u16 val, i;

	if (byte_cnt > SFP_EEPROM_PAGE_SIZE) {
		DP(NETIF_MSG_LINK,
		   "Reading from eeprom is limited to 0xf\n");
		return -EINVAL;
	}

	/* Need to read from 1.8000 to clear it */
	bnx2x_cl45_read(bp, phy,
			MDIO_PMA_DEVAD,
			MDIO_PMA_REG_SFP_TWO_WIRE_CTRL,
			&val);

	/* Set the read command byte count */
	bnx2x_cl45_write(bp, phy,
			 MDIO_PMA_DEVAD,
			 MDIO_PMA_REG_SFP_TWO_WIRE_BYTE_CNT,
			 ((byte_cnt < 2) ? 2 : byte_cnt));

	/* Set the read command address */
	bnx2x_cl45_write(bp, phy,
			 MDIO_PMA_DEVAD,
			 MDIO_PMA_REG_SFP_TWO_WIRE_MEM_ADDR,
			 addr);
	/* Set the destination address */
	bnx2x_cl45_write(bp, phy,
			 MDIO_PMA_DEVAD,
			 0x8004,
			 MDIO_PMA_REG_8727_TWO_WIRE_DATA_BUF);

	/* Activate read command */
	bnx2x_cl45_write(bp, phy,
			 MDIO_PMA_DEVAD,
			 MDIO_PMA_REG_SFP_TWO_WIRE_CTRL,
			 0x8002);
	/* Wait appropriate time for two-wire command to finish before
	 * polling the status register
	 */
	usleep_range(1000, 2000);

	/* Wait up to 500us for command complete status */
	for (i = 0; i < 100; i++) {
		bnx2x_cl45_read(bp, phy,
				MDIO_PMA_DEVAD,
				MDIO_PMA_REG_SFP_TWO_WIRE_CTRL, &val);
		if ((val & MDIO_PMA_REG_SFP_TWO_WIRE_CTRL_STATUS_MASK) ==
		    MDIO_PMA_REG_SFP_TWO_WIRE_STATUS_COMPLETE)
			break;
		udelay(5);
	}

	if ((val & MDIO_PMA_REG_SFP_TWO_WIRE_CTRL_STATUS_MASK) !=
		    MDIO_PMA_REG_SFP_TWO_WIRE_STATUS_COMPLETE) {
		DP(NETIF_MSG_LINK,
			 "Got bad status 0x%x when reading from SFP+ EEPROM\n",
			 (val & MDIO_PMA_REG_SFP_TWO_WIRE_CTRL_STATUS_MASK));
		return -EFAULT;
	}

	/* Read the buffer */
	for (i = 0; i < byte_cnt; i++) {
		bnx2x_cl45_read(bp, phy,
				MDIO_PMA_DEVAD,
				MDIO_PMA_REG_8727_TWO_WIRE_DATA_BUF + i, &val);
		o_buf[i] = (u8)(val & MDIO_PMA_REG_8727_TWO_WIRE_DATA_MASK);
	}

	for (i = 0; i < 100; i++) {
		bnx2x_cl45_read(bp, phy,
				MDIO_PMA_DEVAD,
				MDIO_PMA_REG_SFP_TWO_WIRE_CTRL, &val);
		if ((val & MDIO_PMA_REG_SFP_TWO_WIRE_CTRL_STATUS_MASK) ==
		    MDIO_PMA_REG_SFP_TWO_WIRE_STATUS_IDLE)
			return 0;
		usleep_range(1000, 2000);
	}

	return -EINVAL;
}

int bnx2x_read_sfp_module_eeprom(struct bnx2x_phy *phy,
				 struct link_params *params, u16 addr,
				 u8 byte_cnt, u8 *o_buf)
{
	int rc = -EOPNOTSUPP;
	switch (phy->type) {
	case PORT_HW_CFG_XGXS_EXT_PHY_TYPE_BCM8726:
		rc = bnx2x_8726_read_sfp_module_eeprom(phy, params, addr,
						       byte_cnt, o_buf);
	break;
	case PORT_HW_CFG_XGXS_EXT_PHY_TYPE_BCM8727:
	case PORT_HW_CFG_XGXS_EXT_PHY_TYPE_BCM8722:
		rc = bnx2x_8727_read_sfp_module_eeprom(phy, params, addr,
						       byte_cnt, o_buf);
	break;
	case PORT_HW_CFG_XGXS_EXT_PHY_TYPE_DIRECT:
		rc = bnx2x_warpcore_read_sfp_module_eeprom(phy, params, addr,
							   byte_cnt, o_buf, 0);
	break;
	}
	return rc;
}

static int bnx2x_get_edc_mode(struct bnx2x_phy *phy,
			      struct link_params *params,
			      u16 *edc_mode)
{
	struct bnx2x *bp = params->bp;
	u32 sync_offset = 0, phy_idx, media_types;
	u8 gport, val[2], check_limiting_mode = 0;
	*edc_mode = EDC_MODE_LIMITING;
	phy->media_type = ETH_PHY_UNSPECIFIED;
	/* First check for copper cable */
	if (bnx2x_read_sfp_module_eeprom(phy,
					 params,
					 SFP_EEPROM_CON_TYPE_ADDR,
					 2,
					 (u8 *)val) != 0) {
		DP(NETIF_MSG_LINK, "Failed to read from SFP+ module EEPROM\n");
		return -EINVAL;
	}

	switch (val[0]) {
	case SFP_EEPROM_CON_TYPE_VAL_COPPER:
	{
		u8 copper_module_type;
		phy->media_type = ETH_PHY_DA_TWINAX;
		/* Check if its active cable (includes SFP+ module)
		 * of passive cable
		 */
		if (bnx2x_read_sfp_module_eeprom(phy,
					       params,
					       SFP_EEPROM_FC_TX_TECH_ADDR,
					       1,
					       &copper_module_type) != 0) {
			DP(NETIF_MSG_LINK,
				"Failed to read copper-cable-type"
				" from SFP+ EEPROM\n");
			return -EINVAL;
		}

		if (copper_module_type &
		    SFP_EEPROM_FC_TX_TECH_BITMASK_COPPER_ACTIVE) {
			DP(NETIF_MSG_LINK, "Active Copper cable detected\n");
			check_limiting_mode = 1;
		} else if (copper_module_type &
			SFP_EEPROM_FC_TX_TECH_BITMASK_COPPER_PASSIVE) {
				DP(NETIF_MSG_LINK,
				   "Passive Copper cable detected\n");
				*edc_mode =
				      EDC_MODE_PASSIVE_DAC;
		} else {
			DP(NETIF_MSG_LINK,
			   "Unknown copper-cable-type 0x%x !!!\n",
			   copper_module_type);
			return -EINVAL;
		}
		break;
	}
	case SFP_EEPROM_CON_TYPE_VAL_LC:
		check_limiting_mode = 1;
		if ((val[1] & (SFP_EEPROM_COMP_CODE_SR_MASK |
			       SFP_EEPROM_COMP_CODE_LR_MASK |
			       SFP_EEPROM_COMP_CODE_LRM_MASK)) == 0) {
			DP(NETIF_MSG_LINK, "1G Optic module detected\n");
			gport = params->port;
			phy->media_type = ETH_PHY_SFP_1G_FIBER;
			phy->req_line_speed = SPEED_1000;
			if (!CHIP_IS_E1x(bp))
				gport = BP_PATH(bp) + (params->port << 1);
			netdev_err(bp->dev, "Warning: Link speed was forced to 1000Mbps."
			      " Current SFP module in port %d is not"
			      " compliant with 10G Ethernet\n",
			 gport);
		} else {
			int idx, cfg_idx = 0;
			DP(NETIF_MSG_LINK, "10G Optic module detected\n");
			for (idx = INT_PHY; idx < MAX_PHYS; idx++) {
				if (params->phy[idx].type == phy->type) {
					cfg_idx = LINK_CONFIG_IDX(idx);
					break;
				}
			}
			phy->media_type = ETH_PHY_SFPP_10G_FIBER;
			phy->req_line_speed = params->req_line_speed[cfg_idx];
		}
		break;
	default:
		DP(NETIF_MSG_LINK, "Unable to determine module type 0x%x !!!\n",
			 val[0]);
		return -EINVAL;
	}
	sync_offset = params->shmem_base +
		offsetof(struct shmem_region,
			 dev_info.port_hw_config[params->port].media_type);
	media_types = REG_RD(bp, sync_offset);
	/* Update media type for non-PMF sync */
	for (phy_idx = INT_PHY; phy_idx < MAX_PHYS; phy_idx++) {
		if (&(params->phy[phy_idx]) == phy) {
			media_types &= ~(PORT_HW_CFG_MEDIA_TYPE_PHY0_MASK <<
				(PORT_HW_CFG_MEDIA_TYPE_PHY1_SHIFT * phy_idx));
			media_types |= ((phy->media_type &
					PORT_HW_CFG_MEDIA_TYPE_PHY0_MASK) <<
				(PORT_HW_CFG_MEDIA_TYPE_PHY1_SHIFT * phy_idx));
			break;
		}
	}
	REG_WR(bp, sync_offset, media_types);
	if (check_limiting_mode) {
		u8 options[SFP_EEPROM_OPTIONS_SIZE];
		if (bnx2x_read_sfp_module_eeprom(phy,
						 params,
						 SFP_EEPROM_OPTIONS_ADDR,
						 SFP_EEPROM_OPTIONS_SIZE,
						 options) != 0) {
			DP(NETIF_MSG_LINK,
			   "Failed to read Option field from module EEPROM\n");
			return -EINVAL;
		}
		if ((options[0] & SFP_EEPROM_OPTIONS_LINEAR_RX_OUT_MASK))
			*edc_mode = EDC_MODE_LINEAR;
		else
			*edc_mode = EDC_MODE_LIMITING;
	}
	DP(NETIF_MSG_LINK, "EDC mode is set to 0x%x\n", *edc_mode);
	return 0;
}
/* This function read the relevant field from the module (SFP+), and verify it
 * is compliant with this board
 */
static int bnx2x_verify_sfp_module(struct bnx2x_phy *phy,
				   struct link_params *params)
{
	struct bnx2x *bp = params->bp;
	u32 val, cmd;
	u32 fw_resp, fw_cmd_param;
	char vendor_name[SFP_EEPROM_VENDOR_NAME_SIZE+1];
	char vendor_pn[SFP_EEPROM_PART_NO_SIZE+1];
	phy->flags &= ~FLAGS_SFP_NOT_APPROVED;
	val = REG_RD(bp, params->shmem_base +
			 offsetof(struct shmem_region, dev_info.
				  port_feature_config[params->port].config));
	if ((val & PORT_FEAT_CFG_OPT_MDL_ENFRCMNT_MASK) ==
	    PORT_FEAT_CFG_OPT_MDL_ENFRCMNT_NO_ENFORCEMENT) {
		DP(NETIF_MSG_LINK, "NOT enforcing module verification\n");
		return 0;
	}

	if (params->feature_config_flags &
	    FEATURE_CONFIG_BC_SUPPORTS_DUAL_PHY_OPT_MDL_VRFY) {
		/* Use specific phy request */
		cmd = DRV_MSG_CODE_VRFY_SPECIFIC_PHY_OPT_MDL;
	} else if (params->feature_config_flags &
		   FEATURE_CONFIG_BC_SUPPORTS_OPT_MDL_VRFY) {
		/* Use first phy request only in case of non-dual media*/
		if (DUAL_MEDIA(params)) {
			DP(NETIF_MSG_LINK,
			   "FW does not support OPT MDL verification\n");
			return -EINVAL;
		}
		cmd = DRV_MSG_CODE_VRFY_FIRST_PHY_OPT_MDL;
	} else {
		/* No support in OPT MDL detection */
		DP(NETIF_MSG_LINK,
		   "FW does not support OPT MDL verification\n");
		return -EINVAL;
	}

	fw_cmd_param = FW_PARAM_SET(phy->addr, phy->type, phy->mdio_ctrl);
	fw_resp = bnx2x_fw_command(bp, cmd, fw_cmd_param);
	if (fw_resp == FW_MSG_CODE_VRFY_OPT_MDL_SUCCESS) {
		DP(NETIF_MSG_LINK, "Approved module\n");
		return 0;
	}

	/* Format the warning message */
	if (bnx2x_read_sfp_module_eeprom(phy,
					 params,
					 SFP_EEPROM_VENDOR_NAME_ADDR,
					 SFP_EEPROM_VENDOR_NAME_SIZE,
					 (u8 *)vendor_name))
		vendor_name[0] = '\0';
	else
		vendor_name[SFP_EEPROM_VENDOR_NAME_SIZE] = '\0';
	if (bnx2x_read_sfp_module_eeprom(phy,
					 params,
					 SFP_EEPROM_PART_NO_ADDR,
					 SFP_EEPROM_PART_NO_SIZE,
					 (u8 *)vendor_pn))
		vendor_pn[0] = '\0';
	else
		vendor_pn[SFP_EEPROM_PART_NO_SIZE] = '\0';

	netdev_err(bp->dev,  "Warning: Unqualified SFP+ module detected,"
			      " Port %d from %s part number %s\n",
			 params->port, vendor_name, vendor_pn);
	if ((val & PORT_FEAT_CFG_OPT_MDL_ENFRCMNT_MASK) !=
	    PORT_FEAT_CFG_OPT_MDL_ENFRCMNT_WARNING_MSG)
		phy->flags |= FLAGS_SFP_NOT_APPROVED;
	return -EINVAL;
}

static int bnx2x_wait_for_sfp_module_initialized(struct bnx2x_phy *phy,
						 struct link_params *params)

{
	u8 val;
	int rc;
	struct bnx2x *bp = params->bp;
	u16 timeout;
	/* Initialization time after hot-plug may take up to 300ms for
	 * some phys type ( e.g. JDSU )
	 */

	for (timeout = 0; timeout < 60; timeout++) {
		if (phy->type == PORT_HW_CFG_XGXS_EXT_PHY_TYPE_DIRECT)
			rc = bnx2x_warpcore_read_sfp_module_eeprom(phy,
								   params, 1,
								   1, &val, 1);
		else
			rc = bnx2x_read_sfp_module_eeprom(phy, params, 1, 1,
							  &val);
		if (rc == 0) {
			DP(NETIF_MSG_LINK,
			   "SFP+ module initialization took %d ms\n",
			   timeout * 5);
			return 0;
		}
		usleep_range(5000, 10000);
	}
	rc = bnx2x_read_sfp_module_eeprom(phy, params, 1, 1, &val);
	return rc;
}

static void bnx2x_8727_power_module(struct bnx2x *bp,
				    struct bnx2x_phy *phy,
				    u8 is_power_up) {
	/* Make sure GPIOs are not using for LED mode */
	u16 val;
	/* In the GPIO register, bit 4 is use to determine if the GPIOs are
	 * operating as INPUT or as OUTPUT. Bit 1 is for input, and 0 for
	 * output
	 * Bits 0-1 determine the GPIOs value for OUTPUT in case bit 4 val is 0
	 * Bits 8-9 determine the GPIOs value for INPUT in case bit 4 val is 1
	 * where the 1st bit is the over-current(only input), and 2nd bit is
	 * for power( only output )
	 *
	 * In case of NOC feature is disabled and power is up, set GPIO control
	 *  as input to enable listening of over-current indication
	 */
	if (phy->flags & FLAGS_NOC)
		return;
	if (is_power_up)
		val = (1<<4);
	else
		/* Set GPIO control to OUTPUT, and set the power bit
		 * to according to the is_power_up
		 */
		val = (1<<1);

	bnx2x_cl45_write(bp, phy,
			 MDIO_PMA_DEVAD,
			 MDIO_PMA_REG_8727_GPIO_CTRL,
			 val);
}

static int bnx2x_8726_set_limiting_mode(struct bnx2x *bp,
					struct bnx2x_phy *phy,
					u16 edc_mode)
{
	u16 cur_limiting_mode;

	bnx2x_cl45_read(bp, phy,
			MDIO_PMA_DEVAD,
			MDIO_PMA_REG_ROM_VER2,
			&cur_limiting_mode);
	DP(NETIF_MSG_LINK, "Current Limiting mode is 0x%x\n",
		 cur_limiting_mode);

	if (edc_mode == EDC_MODE_LIMITING) {
		DP(NETIF_MSG_LINK, "Setting LIMITING MODE\n");
		bnx2x_cl45_write(bp, phy,
				 MDIO_PMA_DEVAD,
				 MDIO_PMA_REG_ROM_VER2,
				 EDC_MODE_LIMITING);
	} else { /* LRM mode ( default )*/

		DP(NETIF_MSG_LINK, "Setting LRM MODE\n");

		/* Changing to LRM mode takes quite few seconds. So do it only
		 * if current mode is limiting (default is LRM)
		 */
		if (cur_limiting_mode != EDC_MODE_LIMITING)
			return 0;

		bnx2x_cl45_write(bp, phy,
				 MDIO_PMA_DEVAD,
				 MDIO_PMA_REG_LRM_MODE,
				 0);
		bnx2x_cl45_write(bp, phy,
				 MDIO_PMA_DEVAD,
				 MDIO_PMA_REG_ROM_VER2,
				 0x128);
		bnx2x_cl45_write(bp, phy,
				 MDIO_PMA_DEVAD,
				 MDIO_PMA_REG_MISC_CTRL0,
				 0x4008);
		bnx2x_cl45_write(bp, phy,
				 MDIO_PMA_DEVAD,
				 MDIO_PMA_REG_LRM_MODE,
				 0xaaaa);
	}
	return 0;
}

static int bnx2x_8727_set_limiting_mode(struct bnx2x *bp,
					struct bnx2x_phy *phy,
					u16 edc_mode)
{
	u16 phy_identifier;
	u16 rom_ver2_val;
	bnx2x_cl45_read(bp, phy,
			MDIO_PMA_DEVAD,
			MDIO_PMA_REG_PHY_IDENTIFIER,
			&phy_identifier);

	bnx2x_cl45_write(bp, phy,
			 MDIO_PMA_DEVAD,
			 MDIO_PMA_REG_PHY_IDENTIFIER,
			 (phy_identifier & ~(1<<9)));

	bnx2x_cl45_read(bp, phy,
			MDIO_PMA_DEVAD,
			MDIO_PMA_REG_ROM_VER2,
			&rom_ver2_val);
	/* Keep the MSB 8-bits, and set the LSB 8-bits with the edc_mode */
	bnx2x_cl45_write(bp, phy,
			 MDIO_PMA_DEVAD,
			 MDIO_PMA_REG_ROM_VER2,
			 (rom_ver2_val & 0xff00) | (edc_mode & 0x00ff));

	bnx2x_cl45_write(bp, phy,
			 MDIO_PMA_DEVAD,
			 MDIO_PMA_REG_PHY_IDENTIFIER,
			 (phy_identifier | (1<<9)));

	return 0;
}

static void bnx2x_8727_specific_func(struct bnx2x_phy *phy,
				     struct link_params *params,
				     u32 action)
{
	struct bnx2x *bp = params->bp;
	u16 val;
	switch (action) {
	case DISABLE_TX:
		bnx2x_sfp_set_transmitter(params, phy, 0);
		break;
	case ENABLE_TX:
		if (!(phy->flags & FLAGS_SFP_NOT_APPROVED))
			bnx2x_sfp_set_transmitter(params, phy, 1);
		break;
	case PHY_INIT:
		bnx2x_cl45_write(bp, phy,
				 MDIO_PMA_DEVAD, MDIO_PMA_LASI_RXCTRL,
				 (1<<2) | (1<<5));
		bnx2x_cl45_write(bp, phy,
				 MDIO_PMA_DEVAD, MDIO_PMA_LASI_TXCTRL,
				 0);
		bnx2x_cl45_write(bp, phy,
				 MDIO_PMA_DEVAD, MDIO_PMA_LASI_CTRL, 0x0006);
		/* Make MOD_ABS give interrupt on change */
		bnx2x_cl45_read(bp, phy, MDIO_PMA_DEVAD,
				MDIO_PMA_REG_8727_PCS_OPT_CTRL,
				&val);
		val |= (1<<12);
		if (phy->flags & FLAGS_NOC)
			val |= (3<<5);
		/* Set 8727 GPIOs to input to allow reading from the 8727 GPIO0
		 * status which reflect SFP+ module over-current
		 */
		if (!(phy->flags & FLAGS_NOC))
			val &= 0xff8f; /* Reset bits 4-6 */
		bnx2x_cl45_write(bp, phy,
				 MDIO_PMA_DEVAD, MDIO_PMA_REG_8727_PCS_OPT_CTRL,
				 val);

		/* Set 2-wire transfer rate of SFP+ module EEPROM
		 * to 100Khz since some DACs(direct attached cables) do
		 * not work at 400Khz.
		 */
		bnx2x_cl45_write(bp, phy,
				 MDIO_PMA_DEVAD,
				 MDIO_PMA_REG_8727_TWO_WIRE_SLAVE_ADDR,
				 0xa001);
		break;
	default:
		DP(NETIF_MSG_LINK, "Function 0x%x not supported by 8727\n",
		   action);
		return;
	}
}

static void bnx2x_set_e1e2_module_fault_led(struct link_params *params,
					   u8 gpio_mode)
{
	struct bnx2x *bp = params->bp;

	u32 fault_led_gpio = REG_RD(bp, params->shmem_base +
			    offsetof(struct shmem_region,
			dev_info.port_hw_config[params->port].sfp_ctrl)) &
		PORT_HW_CFG_FAULT_MODULE_LED_MASK;
	switch (fault_led_gpio) {
	case PORT_HW_CFG_FAULT_MODULE_LED_DISABLED:
		return;
	case PORT_HW_CFG_FAULT_MODULE_LED_GPIO0:
	case PORT_HW_CFG_FAULT_MODULE_LED_GPIO1:
	case PORT_HW_CFG_FAULT_MODULE_LED_GPIO2:
	case PORT_HW_CFG_FAULT_MODULE_LED_GPIO3:
	{
		u8 gpio_port = bnx2x_get_gpio_port(params);
		u16 gpio_pin = fault_led_gpio -
			PORT_HW_CFG_FAULT_MODULE_LED_GPIO0;
		DP(NETIF_MSG_LINK, "Set fault module-detected led "
				   "pin %x port %x mode %x\n",
			       gpio_pin, gpio_port, gpio_mode);
		bnx2x_set_gpio(bp, gpio_pin, gpio_mode, gpio_port);
	}
	break;
	default:
		DP(NETIF_MSG_LINK, "Error: Invalid fault led mode 0x%x\n",
			       fault_led_gpio);
	}
}

static void bnx2x_set_e3_module_fault_led(struct link_params *params,
					  u8 gpio_mode)
{
	u32 pin_cfg;
	u8 port = params->port;
	struct bnx2x *bp = params->bp;
	pin_cfg = (REG_RD(bp, params->shmem_base +
			 offsetof(struct shmem_region,
				  dev_info.port_hw_config[port].e3_sfp_ctrl)) &
		PORT_HW_CFG_E3_FAULT_MDL_LED_MASK) >>
		PORT_HW_CFG_E3_FAULT_MDL_LED_SHIFT;
	DP(NETIF_MSG_LINK, "Setting Fault LED to %d using pin cfg %d\n",
		       gpio_mode, pin_cfg);
	bnx2x_set_cfg_pin(bp, pin_cfg, gpio_mode);
}

static void bnx2x_set_sfp_module_fault_led(struct link_params *params,
					   u8 gpio_mode)
{
	struct bnx2x *bp = params->bp;
	DP(NETIF_MSG_LINK, "Setting SFP+ module fault LED to %d\n", gpio_mode);
	if (CHIP_IS_E3(bp)) {
		/* Low ==> if SFP+ module is supported otherwise
		 * High ==> if SFP+ module is not on the approved vendor list
		 */
		bnx2x_set_e3_module_fault_led(params, gpio_mode);
	} else
		bnx2x_set_e1e2_module_fault_led(params, gpio_mode);
}

static void bnx2x_warpcore_hw_reset(struct bnx2x_phy *phy,
				    struct link_params *params)
{
	struct bnx2x *bp = params->bp;
	bnx2x_warpcore_power_module(params, 0);
	/* Put Warpcore in low power mode */
	REG_WR(bp, MISC_REG_WC0_RESET, 0x0c0e);

	/* Put LCPLL in low power mode */
	REG_WR(bp, MISC_REG_LCPLL_E40_PWRDWN, 1);
	REG_WR(bp, MISC_REG_LCPLL_E40_RESETB_ANA, 0);
	REG_WR(bp, MISC_REG_LCPLL_E40_RESETB_DIG, 0);
}

static void bnx2x_power_sfp_module(struct link_params *params,
				   struct bnx2x_phy *phy,
				   u8 power)
{
	struct bnx2x *bp = params->bp;
	DP(NETIF_MSG_LINK, "Setting SFP+ power to %x\n", power);

	switch (phy->type) {
	case PORT_HW_CFG_XGXS_EXT_PHY_TYPE_BCM8727:
	case PORT_HW_CFG_XGXS_EXT_PHY_TYPE_BCM8722:
		bnx2x_8727_power_module(params->bp, phy, power);
		break;
	case PORT_HW_CFG_XGXS_EXT_PHY_TYPE_DIRECT:
		bnx2x_warpcore_power_module(params, power);
		break;
	default:
		break;
	}
}
static void bnx2x_warpcore_set_limiting_mode(struct link_params *params,
					     struct bnx2x_phy *phy,
					     u16 edc_mode)
{
	u16 val = 0;
	u16 mode = MDIO_WC_REG_UC_INFO_B1_FIRMWARE_MODE_DEFAULT;
	struct bnx2x *bp = params->bp;

	u8 lane = bnx2x_get_warpcore_lane(phy, params);
	/* This is a global register which controls all lanes */
	bnx2x_cl45_read(bp, phy, MDIO_WC_DEVAD,
			MDIO_WC_REG_UC_INFO_B1_FIRMWARE_MODE, &val);
	val &= ~(0xf << (lane << 2));

	switch (edc_mode) {
	case EDC_MODE_LINEAR:
	case EDC_MODE_LIMITING:
		mode = MDIO_WC_REG_UC_INFO_B1_FIRMWARE_MODE_DEFAULT;
		break;
	case EDC_MODE_PASSIVE_DAC:
		mode = MDIO_WC_REG_UC_INFO_B1_FIRMWARE_MODE_SFP_DAC;
		break;
	default:
		break;
	}

	val |= (mode << (lane << 2));
	bnx2x_cl45_write(bp, phy, MDIO_WC_DEVAD,
			 MDIO_WC_REG_UC_INFO_B1_FIRMWARE_MODE, val);
	/* A must read */
	bnx2x_cl45_read(bp, phy, MDIO_WC_DEVAD,
			MDIO_WC_REG_UC_INFO_B1_FIRMWARE_MODE, &val);

	/* Restart microcode to re-read the new mode */
	bnx2x_warpcore_reset_lane(bp, phy, 1);
	bnx2x_warpcore_reset_lane(bp, phy, 0);

}

static void bnx2x_set_limiting_mode(struct link_params *params,
				    struct bnx2x_phy *phy,
				    u16 edc_mode)
{
	switch (phy->type) {
	case PORT_HW_CFG_XGXS_EXT_PHY_TYPE_BCM8726:
		bnx2x_8726_set_limiting_mode(params->bp, phy, edc_mode);
		break;
	case PORT_HW_CFG_XGXS_EXT_PHY_TYPE_BCM8727:
	case PORT_HW_CFG_XGXS_EXT_PHY_TYPE_BCM8722:
		bnx2x_8727_set_limiting_mode(params->bp, phy, edc_mode);
		break;
	case PORT_HW_CFG_XGXS_EXT_PHY_TYPE_DIRECT:
		bnx2x_warpcore_set_limiting_mode(params, phy, edc_mode);
		break;
	}
}

int bnx2x_sfp_module_detection(struct bnx2x_phy *phy,
			       struct link_params *params)
{
	struct bnx2x *bp = params->bp;
	u16 edc_mode;
	int rc = 0;

	u32 val = REG_RD(bp, params->shmem_base +
			     offsetof(struct shmem_region, dev_info.
				     port_feature_config[params->port].config));
	/* Enabled transmitter by default */
	bnx2x_sfp_set_transmitter(params, phy, 1);
	DP(NETIF_MSG_LINK, "SFP+ module plugged in/out detected on port %d\n",
		 params->port);
	/* Power up module */
	bnx2x_power_sfp_module(params, phy, 1);
	if (bnx2x_get_edc_mode(phy, params, &edc_mode) != 0) {
		DP(NETIF_MSG_LINK, "Failed to get valid module type\n");
		return -EINVAL;
	} else if (bnx2x_verify_sfp_module(phy, params) != 0) {
		/* Check SFP+ module compatibility */
		DP(NETIF_MSG_LINK, "Module verification failed!!\n");
		rc = -EINVAL;
		/* Turn on fault module-detected led */
		bnx2x_set_sfp_module_fault_led(params,
					       MISC_REGISTERS_GPIO_HIGH);

		/* Check if need to power down the SFP+ module */
		if ((val & PORT_FEAT_CFG_OPT_MDL_ENFRCMNT_MASK) ==
		     PORT_FEAT_CFG_OPT_MDL_ENFRCMNT_POWER_DOWN) {
			DP(NETIF_MSG_LINK, "Shutdown SFP+ module!!\n");
			bnx2x_power_sfp_module(params, phy, 0);
			return rc;
		}
	} else {
		/* Turn off fault module-detected led */
		bnx2x_set_sfp_module_fault_led(params, MISC_REGISTERS_GPIO_LOW);
	}

	/* Check and set limiting mode / LRM mode on 8726. On 8727 it
	 * is done automatically
	 */
	bnx2x_set_limiting_mode(params, phy, edc_mode);

	/* Disable transmit for this module if the module is not approved, and
	 * laser needs to be disabled.
	 */
	if ((rc) &&
	    ((val & PORT_FEAT_CFG_OPT_MDL_ENFRCMNT_MASK) ==
	     PORT_FEAT_CFG_OPT_MDL_ENFRCMNT_DISABLE_TX_LASER))
		bnx2x_sfp_set_transmitter(params, phy, 0);

	return rc;
}

void bnx2x_handle_module_detect_int(struct link_params *params)
{
	struct bnx2x *bp = params->bp;
	struct bnx2x_phy *phy;
	u32 gpio_val;
	u8 gpio_num, gpio_port;
	if (CHIP_IS_E3(bp)) {
		phy = &params->phy[INT_PHY];
		/* Always enable TX laser,will be disabled in case of fault */
		bnx2x_sfp_set_transmitter(params, phy, 1);
	} else {
		phy = &params->phy[EXT_PHY1];
	}
	if (bnx2x_get_mod_abs_int_cfg(bp, params->chip_id, params->shmem_base,
				      params->port, &gpio_num, &gpio_port) ==
	    -EINVAL) {
		DP(NETIF_MSG_LINK, "Failed to get MOD_ABS interrupt config\n");
		return;
	}

	/* Set valid module led off */
	bnx2x_set_sfp_module_fault_led(params, MISC_REGISTERS_GPIO_HIGH);

	/* Get current gpio val reflecting module plugged in / out*/
	gpio_val = bnx2x_get_gpio(bp, gpio_num, gpio_port);

	/* Call the handling function in case module is detected */
	if (gpio_val == 0) {
		bnx2x_set_mdio_emac_per_phy(bp, params);
		bnx2x_set_aer_mmd(params, phy);

		bnx2x_power_sfp_module(params, phy, 1);
		bnx2x_set_gpio_int(bp, gpio_num,
				   MISC_REGISTERS_GPIO_INT_OUTPUT_CLR,
				   gpio_port);
		if (bnx2x_wait_for_sfp_module_initialized(phy, params) == 0) {
			bnx2x_sfp_module_detection(phy, params);
			if (CHIP_IS_E3(bp)) {
				u16 rx_tx_in_reset;
				/* In case WC is out of reset, reconfigure the
				 * link speed while taking into account 1G
				 * module limitation.
				 */
				bnx2x_cl45_read(bp, phy,
						MDIO_WC_DEVAD,
						MDIO_WC_REG_DIGITAL5_MISC6,
						&rx_tx_in_reset);
				if (!rx_tx_in_reset) {
					bnx2x_warpcore_reset_lane(bp, phy, 1);
					bnx2x_warpcore_config_sfi(phy, params);
					bnx2x_warpcore_reset_lane(bp, phy, 0);
				}
			}
		} else {
			DP(NETIF_MSG_LINK, "SFP+ module is not initialized\n");
		}
	} else {
		bnx2x_set_gpio_int(bp, gpio_num,
				   MISC_REGISTERS_GPIO_INT_OUTPUT_SET,
				   gpio_port);
		/* Module was plugged out.
		 * Disable transmit for this module
		 */
		phy->media_type = ETH_PHY_NOT_PRESENT;
	}
}

/******************************************************************/
/*		Used by 8706 and 8727                             */
/******************************************************************/
static void bnx2x_sfp_mask_fault(struct bnx2x *bp,
				 struct bnx2x_phy *phy,
				 u16 alarm_status_offset,
				 u16 alarm_ctrl_offset)
{
	u16 alarm_status, val;
	bnx2x_cl45_read(bp, phy,
			MDIO_PMA_DEVAD, alarm_status_offset,
			&alarm_status);
	bnx2x_cl45_read(bp, phy,
			MDIO_PMA_DEVAD, alarm_status_offset,
			&alarm_status);
	/* Mask or enable the fault event. */
	bnx2x_cl45_read(bp, phy, MDIO_PMA_DEVAD, alarm_ctrl_offset, &val);
	if (alarm_status & (1<<0))
		val &= ~(1<<0);
	else
		val |= (1<<0);
	bnx2x_cl45_write(bp, phy, MDIO_PMA_DEVAD, alarm_ctrl_offset, val);
}
/******************************************************************/
/*		common BCM8706/BCM8726 PHY SECTION		  */
/******************************************************************/
static u8 bnx2x_8706_8726_read_status(struct bnx2x_phy *phy,
				      struct link_params *params,
				      struct link_vars *vars)
{
	u8 link_up = 0;
	u16 val1, val2, rx_sd, pcs_status;
	struct bnx2x *bp = params->bp;
	DP(NETIF_MSG_LINK, "XGXS 8706/8726\n");
	/* Clear RX Alarm*/
	bnx2x_cl45_read(bp, phy,
			MDIO_PMA_DEVAD, MDIO_PMA_LASI_RXSTAT, &val2);

	bnx2x_sfp_mask_fault(bp, phy, MDIO_PMA_LASI_TXSTAT,
			     MDIO_PMA_LASI_TXCTRL);

	/* Clear LASI indication*/
	bnx2x_cl45_read(bp, phy,
			MDIO_PMA_DEVAD, MDIO_PMA_LASI_STAT, &val1);
	bnx2x_cl45_read(bp, phy,
			MDIO_PMA_DEVAD, MDIO_PMA_LASI_STAT, &val2);
	DP(NETIF_MSG_LINK, "8706/8726 LASI status 0x%x--> 0x%x\n", val1, val2);

	bnx2x_cl45_read(bp, phy,
			MDIO_PMA_DEVAD, MDIO_PMA_REG_RX_SD, &rx_sd);
	bnx2x_cl45_read(bp, phy,
			MDIO_PCS_DEVAD, MDIO_PCS_REG_STATUS, &pcs_status);
	bnx2x_cl45_read(bp, phy,
			MDIO_AN_DEVAD, MDIO_AN_REG_LINK_STATUS, &val2);
	bnx2x_cl45_read(bp, phy,
			MDIO_AN_DEVAD, MDIO_AN_REG_LINK_STATUS, &val2);

	DP(NETIF_MSG_LINK, "8706/8726 rx_sd 0x%x pcs_status 0x%x 1Gbps"
			" link_status 0x%x\n", rx_sd, pcs_status, val2);
	/* Link is up if both bit 0 of pmd_rx_sd and bit 0 of pcs_status
	 * are set, or if the autoneg bit 1 is set
	 */
	link_up = ((rx_sd & pcs_status & 0x1) || (val2 & (1<<1)));
	if (link_up) {
		if (val2 & (1<<1))
			vars->line_speed = SPEED_1000;
		else
			vars->line_speed = SPEED_10000;
		bnx2x_ext_phy_resolve_fc(phy, params, vars);
		vars->duplex = DUPLEX_FULL;
	}

	/* Capture 10G link fault. Read twice to clear stale value. */
	if (vars->line_speed == SPEED_10000) {
		bnx2x_cl45_read(bp, phy, MDIO_PMA_DEVAD,
			    MDIO_PMA_LASI_TXSTAT, &val1);
		bnx2x_cl45_read(bp, phy, MDIO_PMA_DEVAD,
			    MDIO_PMA_LASI_TXSTAT, &val1);
		if (val1 & (1<<0))
			vars->fault_detected = 1;
	}

	return link_up;
}

/******************************************************************/
/*			BCM8706 PHY SECTION			  */
/******************************************************************/
static u8 bnx2x_8706_config_init(struct bnx2x_phy *phy,
				 struct link_params *params,
				 struct link_vars *vars)
{
	u32 tx_en_mode;
	u16 cnt, val, tmp1;
	struct bnx2x *bp = params->bp;

	bnx2x_set_gpio(bp, MISC_REGISTERS_GPIO_2,
		       MISC_REGISTERS_GPIO_OUTPUT_HIGH, params->port);
	/* HW reset */
	bnx2x_ext_phy_hw_reset(bp, params->port);
	bnx2x_cl45_write(bp, phy, MDIO_PMA_DEVAD, MDIO_PMA_REG_CTRL, 0xa040);
	bnx2x_wait_reset_complete(bp, phy, params);

	/* Wait until fw is loaded */
	for (cnt = 0; cnt < 100; cnt++) {
		bnx2x_cl45_read(bp, phy,
				MDIO_PMA_DEVAD, MDIO_PMA_REG_ROM_VER1, &val);
		if (val)
			break;
		usleep_range(10000, 20000);
	}
	DP(NETIF_MSG_LINK, "XGXS 8706 is initialized after %d ms\n", cnt);
	if ((params->feature_config_flags &
	     FEATURE_CONFIG_OVERRIDE_PREEMPHASIS_ENABLED)) {
		u8 i;
		u16 reg;
		for (i = 0; i < 4; i++) {
			reg = MDIO_XS_8706_REG_BANK_RX0 +
				i*(MDIO_XS_8706_REG_BANK_RX1 -
				   MDIO_XS_8706_REG_BANK_RX0);
			bnx2x_cl45_read(bp, phy, MDIO_XS_DEVAD, reg, &val);
			/* Clear first 3 bits of the control */
			val &= ~0x7;
			/* Set control bits according to configuration */
			val |= (phy->rx_preemphasis[i] & 0x7);
			DP(NETIF_MSG_LINK, "Setting RX Equalizer to BCM8706"
				   " reg 0x%x <-- val 0x%x\n", reg, val);
			bnx2x_cl45_write(bp, phy, MDIO_XS_DEVAD, reg, val);
		}
	}
	/* Force speed */
	if (phy->req_line_speed == SPEED_10000) {
		DP(NETIF_MSG_LINK, "XGXS 8706 force 10Gbps\n");

		bnx2x_cl45_write(bp, phy,
				 MDIO_PMA_DEVAD,
				 MDIO_PMA_REG_DIGITAL_CTRL, 0x400);
		bnx2x_cl45_write(bp, phy,
				 MDIO_PMA_DEVAD, MDIO_PMA_LASI_TXCTRL,
				 0);
		/* Arm LASI for link and Tx fault. */
		bnx2x_cl45_write(bp, phy,
				 MDIO_PMA_DEVAD, MDIO_PMA_LASI_CTRL, 3);
	} else {
		/* Force 1Gbps using autoneg with 1G advertisement */

		/* Allow CL37 through CL73 */
		DP(NETIF_MSG_LINK, "XGXS 8706 AutoNeg\n");
		bnx2x_cl45_write(bp, phy,
				 MDIO_AN_DEVAD, MDIO_AN_REG_CL37_CL73, 0x040c);

		/* Enable Full-Duplex advertisement on CL37 */
		bnx2x_cl45_write(bp, phy,
				 MDIO_AN_DEVAD, MDIO_AN_REG_CL37_FC_LP, 0x0020);
		/* Enable CL37 AN */
		bnx2x_cl45_write(bp, phy,
				 MDIO_AN_DEVAD, MDIO_AN_REG_CL37_AN, 0x1000);
		/* 1G support */
		bnx2x_cl45_write(bp, phy,
				 MDIO_AN_DEVAD, MDIO_AN_REG_ADV, (1<<5));

		/* Enable clause 73 AN */
		bnx2x_cl45_write(bp, phy,
				 MDIO_AN_DEVAD, MDIO_AN_REG_CTRL, 0x1200);
		bnx2x_cl45_write(bp, phy,
				 MDIO_PMA_DEVAD, MDIO_PMA_LASI_RXCTRL,
				 0x0400);
		bnx2x_cl45_write(bp, phy,
				 MDIO_PMA_DEVAD, MDIO_PMA_LASI_CTRL,
				 0x0004);
	}
	bnx2x_save_bcm_spirom_ver(bp, phy, params->port);

	/* If TX Laser is controlled by GPIO_0, do not let PHY go into low
	 * power mode, if TX Laser is disabled
	 */

	tx_en_mode = REG_RD(bp, params->shmem_base +
			    offsetof(struct shmem_region,
				dev_info.port_hw_config[params->port].sfp_ctrl))
			& PORT_HW_CFG_TX_LASER_MASK;

	if (tx_en_mode == PORT_HW_CFG_TX_LASER_GPIO0) {
		DP(NETIF_MSG_LINK, "Enabling TXONOFF_PWRDN_DIS\n");
		bnx2x_cl45_read(bp, phy,
			MDIO_PMA_DEVAD, MDIO_PMA_REG_DIGITAL_CTRL, &tmp1);
		tmp1 |= 0x1;
		bnx2x_cl45_write(bp, phy,
			MDIO_PMA_DEVAD, MDIO_PMA_REG_DIGITAL_CTRL, tmp1);
	}

	return 0;
}

static int bnx2x_8706_read_status(struct bnx2x_phy *phy,
				  struct link_params *params,
				  struct link_vars *vars)
{
	return bnx2x_8706_8726_read_status(phy, params, vars);
}

/******************************************************************/
/*			BCM8726 PHY SECTION			  */
/******************************************************************/
static void bnx2x_8726_config_loopback(struct bnx2x_phy *phy,
				       struct link_params *params)
{
	struct bnx2x *bp = params->bp;
	DP(NETIF_MSG_LINK, "PMA/PMD ext_phy_loopback: 8726\n");
	bnx2x_cl45_write(bp, phy, MDIO_PMA_DEVAD, MDIO_PMA_REG_CTRL, 0x0001);
}

static void bnx2x_8726_external_rom_boot(struct bnx2x_phy *phy,
					 struct link_params *params)
{
	struct bnx2x *bp = params->bp;
	/* Need to wait 100ms after reset */
	msleep(100);

	/* Micro controller re-boot */
	bnx2x_cl45_write(bp, phy,
			 MDIO_PMA_DEVAD, MDIO_PMA_REG_GEN_CTRL, 0x018B);

	/* Set soft reset */
	bnx2x_cl45_write(bp, phy,
			 MDIO_PMA_DEVAD,
			 MDIO_PMA_REG_GEN_CTRL,
			 MDIO_PMA_REG_GEN_CTRL_ROM_MICRO_RESET);

	bnx2x_cl45_write(bp, phy,
			 MDIO_PMA_DEVAD,
			 MDIO_PMA_REG_MISC_CTRL1, 0x0001);

	bnx2x_cl45_write(bp, phy,
			 MDIO_PMA_DEVAD,
			 MDIO_PMA_REG_GEN_CTRL,
			 MDIO_PMA_REG_GEN_CTRL_ROM_RESET_INTERNAL_MP);

	/* Wait for 150ms for microcode load */
	msleep(150);

	/* Disable serial boot control, tristates pins SS_N, SCK, MOSI, MISO */
	bnx2x_cl45_write(bp, phy,
			 MDIO_PMA_DEVAD,
			 MDIO_PMA_REG_MISC_CTRL1, 0x0000);

	msleep(200);
	bnx2x_save_bcm_spirom_ver(bp, phy, params->port);
}

static u8 bnx2x_8726_read_status(struct bnx2x_phy *phy,
				 struct link_params *params,
				 struct link_vars *vars)
{
	struct bnx2x *bp = params->bp;
	u16 val1;
	u8 link_up = bnx2x_8706_8726_read_status(phy, params, vars);
	if (link_up) {
		bnx2x_cl45_read(bp, phy,
				MDIO_PMA_DEVAD, MDIO_PMA_REG_PHY_IDENTIFIER,
				&val1);
		if (val1 & (1<<15)) {
			DP(NETIF_MSG_LINK, "Tx is disabled\n");
			link_up = 0;
			vars->line_speed = 0;
		}
	}
	return link_up;
}


static int bnx2x_8726_config_init(struct bnx2x_phy *phy,
				  struct link_params *params,
				  struct link_vars *vars)
{
	struct bnx2x *bp = params->bp;
	DP(NETIF_MSG_LINK, "Initializing BCM8726\n");

	bnx2x_cl45_write(bp, phy, MDIO_PMA_DEVAD, MDIO_PMA_REG_CTRL, 1<<15);
	bnx2x_wait_reset_complete(bp, phy, params);

	bnx2x_8726_external_rom_boot(phy, params);

	/* Need to call module detected on initialization since the module
	 * detection triggered by actual module insertion might occur before
	 * driver is loaded, and when driver is loaded, it reset all
	 * registers, including the transmitter
	 */
	bnx2x_sfp_module_detection(phy, params);

	if (phy->req_line_speed == SPEED_1000) {
		DP(NETIF_MSG_LINK, "Setting 1G force\n");
		bnx2x_cl45_write(bp, phy,
				 MDIO_PMA_DEVAD, MDIO_PMA_REG_CTRL, 0x40);
		bnx2x_cl45_write(bp, phy,
				 MDIO_PMA_DEVAD, MDIO_PMA_REG_10G_CTRL2, 0xD);
		bnx2x_cl45_write(bp, phy,
				 MDIO_PMA_DEVAD, MDIO_PMA_LASI_CTRL, 0x5);
		bnx2x_cl45_write(bp, phy,
				 MDIO_PMA_DEVAD, MDIO_PMA_LASI_RXCTRL,
				 0x400);
	} else if ((phy->req_line_speed == SPEED_AUTO_NEG) &&
		   (phy->speed_cap_mask &
		      PORT_HW_CFG_SPEED_CAPABILITY_D0_1G) &&
		   ((phy->speed_cap_mask &
		      PORT_HW_CFG_SPEED_CAPABILITY_D0_10G) !=
		    PORT_HW_CFG_SPEED_CAPABILITY_D0_10G)) {
		DP(NETIF_MSG_LINK, "Setting 1G clause37\n");
		/* Set Flow control */
		bnx2x_ext_phy_set_pause(params, phy, vars);
		bnx2x_cl45_write(bp, phy,
				 MDIO_AN_DEVAD, MDIO_AN_REG_ADV, 0x20);
		bnx2x_cl45_write(bp, phy,
				 MDIO_AN_DEVAD, MDIO_AN_REG_CL37_CL73, 0x040c);
		bnx2x_cl45_write(bp, phy,
				 MDIO_AN_DEVAD, MDIO_AN_REG_CL37_FC_LD, 0x0020);
		bnx2x_cl45_write(bp, phy,
				 MDIO_AN_DEVAD, MDIO_AN_REG_CL37_AN, 0x1000);
		bnx2x_cl45_write(bp, phy,
				MDIO_AN_DEVAD, MDIO_AN_REG_CTRL, 0x1200);
		/* Enable RX-ALARM control to receive interrupt for 1G speed
		 * change
		 */
		bnx2x_cl45_write(bp, phy,
				 MDIO_PMA_DEVAD, MDIO_PMA_LASI_CTRL, 0x4);
		bnx2x_cl45_write(bp, phy,
				 MDIO_PMA_DEVAD, MDIO_PMA_LASI_RXCTRL,
				 0x400);

	} else { /* Default 10G. Set only LASI control */
		bnx2x_cl45_write(bp, phy,
				 MDIO_PMA_DEVAD, MDIO_PMA_LASI_CTRL, 1);
	}

	/* Set TX PreEmphasis if needed */
	if ((params->feature_config_flags &
	     FEATURE_CONFIG_OVERRIDE_PREEMPHASIS_ENABLED)) {
		DP(NETIF_MSG_LINK,
		   "Setting TX_CTRL1 0x%x, TX_CTRL2 0x%x\n",
			 phy->tx_preemphasis[0],
			 phy->tx_preemphasis[1]);
		bnx2x_cl45_write(bp, phy,
				 MDIO_PMA_DEVAD,
				 MDIO_PMA_REG_8726_TX_CTRL1,
				 phy->tx_preemphasis[0]);

		bnx2x_cl45_write(bp, phy,
				 MDIO_PMA_DEVAD,
				 MDIO_PMA_REG_8726_TX_CTRL2,
				 phy->tx_preemphasis[1]);
	}

	return 0;

}

static void bnx2x_8726_link_reset(struct bnx2x_phy *phy,
				  struct link_params *params)
{
	struct bnx2x *bp = params->bp;
	DP(NETIF_MSG_LINK, "bnx2x_8726_link_reset port %d\n", params->port);
	/* Set serial boot control for external load */
	bnx2x_cl45_write(bp, phy,
			 MDIO_PMA_DEVAD,
			 MDIO_PMA_REG_GEN_CTRL, 0x0001);
}

/******************************************************************/
/*			BCM8727 PHY SECTION			  */
/******************************************************************/

static void bnx2x_8727_set_link_led(struct bnx2x_phy *phy,
				    struct link_params *params, u8 mode)
{
	struct bnx2x *bp = params->bp;
	u16 led_mode_bitmask = 0;
	u16 gpio_pins_bitmask = 0;
	u16 val;
	/* Only NOC flavor requires to set the LED specifically */
	if (!(phy->flags & FLAGS_NOC))
		return;
	switch (mode) {
	case LED_MODE_FRONT_PANEL_OFF:
	case LED_MODE_OFF:
		led_mode_bitmask = 0;
		gpio_pins_bitmask = 0x03;
		break;
	case LED_MODE_ON:
		led_mode_bitmask = 0;
		gpio_pins_bitmask = 0x02;
		break;
	case LED_MODE_OPER:
		led_mode_bitmask = 0x60;
		gpio_pins_bitmask = 0x11;
		break;
	}
	bnx2x_cl45_read(bp, phy,
			MDIO_PMA_DEVAD,
			MDIO_PMA_REG_8727_PCS_OPT_CTRL,
			&val);
	val &= 0xff8f;
	val |= led_mode_bitmask;
	bnx2x_cl45_write(bp, phy,
			 MDIO_PMA_DEVAD,
			 MDIO_PMA_REG_8727_PCS_OPT_CTRL,
			 val);
	bnx2x_cl45_read(bp, phy,
			MDIO_PMA_DEVAD,
			MDIO_PMA_REG_8727_GPIO_CTRL,
			&val);
	val &= 0xffe0;
	val |= gpio_pins_bitmask;
	bnx2x_cl45_write(bp, phy,
			 MDIO_PMA_DEVAD,
			 MDIO_PMA_REG_8727_GPIO_CTRL,
			 val);
}
static void bnx2x_8727_hw_reset(struct bnx2x_phy *phy,
				struct link_params *params) {
	u32 swap_val, swap_override;
	u8 port;
	/* The PHY reset is controlled by GPIO 1. Fake the port number
	 * to cancel the swap done in set_gpio()
	 */
	struct bnx2x *bp = params->bp;
	swap_val = REG_RD(bp, NIG_REG_PORT_SWAP);
	swap_override = REG_RD(bp, NIG_REG_STRAP_OVERRIDE);
	port = (swap_val && swap_override) ^ 1;
	bnx2x_set_gpio(bp, MISC_REGISTERS_GPIO_1,
		       MISC_REGISTERS_GPIO_OUTPUT_LOW, port);
}

static void bnx2x_8727_config_speed(struct bnx2x_phy *phy,
				    struct link_params *params)
{
	struct bnx2x *bp = params->bp;
	u16 tmp1, val;
	/* Set option 1G speed */
	if ((phy->req_line_speed == SPEED_1000) ||
	    (phy->media_type == ETH_PHY_SFP_1G_FIBER)) {
		DP(NETIF_MSG_LINK, "Setting 1G force\n");
		bnx2x_cl45_write(bp, phy,
				 MDIO_PMA_DEVAD, MDIO_PMA_REG_CTRL, 0x40);
		bnx2x_cl45_write(bp, phy,
				 MDIO_PMA_DEVAD, MDIO_PMA_REG_10G_CTRL2, 0xD);
		bnx2x_cl45_read(bp, phy,
				MDIO_PMA_DEVAD, MDIO_PMA_REG_10G_CTRL2, &tmp1);
		DP(NETIF_MSG_LINK, "1.7 = 0x%x\n", tmp1);
		/* Power down the XAUI until link is up in case of dual-media
		 * and 1G
		 */
		if (DUAL_MEDIA(params)) {
			bnx2x_cl45_read(bp, phy,
					MDIO_PMA_DEVAD,
					MDIO_PMA_REG_8727_PCS_GP, &val);
			val |= (3<<10);
			bnx2x_cl45_write(bp, phy,
					 MDIO_PMA_DEVAD,
					 MDIO_PMA_REG_8727_PCS_GP, val);
		}
	} else if ((phy->req_line_speed == SPEED_AUTO_NEG) &&
		   ((phy->speed_cap_mask &
		     PORT_HW_CFG_SPEED_CAPABILITY_D0_1G)) &&
		   ((phy->speed_cap_mask &
		      PORT_HW_CFG_SPEED_CAPABILITY_D0_10G) !=
		   PORT_HW_CFG_SPEED_CAPABILITY_D0_10G)) {

		DP(NETIF_MSG_LINK, "Setting 1G clause37\n");
		bnx2x_cl45_write(bp, phy,
				 MDIO_AN_DEVAD, MDIO_AN_REG_8727_MISC_CTRL, 0);
		bnx2x_cl45_write(bp, phy,
				 MDIO_AN_DEVAD, MDIO_AN_REG_CL37_AN, 0x1300);
	} else {
		/* Since the 8727 has only single reset pin, need to set the 10G
		 * registers although it is default
		 */
		bnx2x_cl45_write(bp, phy,
				 MDIO_AN_DEVAD, MDIO_AN_REG_8727_MISC_CTRL,
				 0x0020);
		bnx2x_cl45_write(bp, phy,
				 MDIO_AN_DEVAD, MDIO_AN_REG_CL37_AN, 0x0100);
		bnx2x_cl45_write(bp, phy,
				 MDIO_PMA_DEVAD, MDIO_PMA_REG_CTRL, 0x2040);
		bnx2x_cl45_write(bp, phy,
				 MDIO_PMA_DEVAD, MDIO_PMA_REG_10G_CTRL2,
				 0x0008);
	}
}

static int bnx2x_8727_config_init(struct bnx2x_phy *phy,
				  struct link_params *params,
				  struct link_vars *vars)
{
	u32 tx_en_mode;
	u16 tmp1, mod_abs, tmp2;
	struct bnx2x *bp = params->bp;
	/* Enable PMD link, MOD_ABS_FLT, and 1G link alarm */

	bnx2x_wait_reset_complete(bp, phy, params);

	DP(NETIF_MSG_LINK, "Initializing BCM8727\n");

	bnx2x_8727_specific_func(phy, params, PHY_INIT);
	/* Initially configure MOD_ABS to interrupt when module is
	 * presence( bit 8)
	 */
	bnx2x_cl45_read(bp, phy,
			MDIO_PMA_DEVAD, MDIO_PMA_REG_PHY_IDENTIFIER, &mod_abs);
	/* Set EDC off by setting OPTXLOS signal input to low (bit 9).
	 * When the EDC is off it locks onto a reference clock and avoids
	 * becoming 'lost'
	 */
	mod_abs &= ~(1<<8);
	if (!(phy->flags & FLAGS_NOC))
		mod_abs &= ~(1<<9);
	bnx2x_cl45_write(bp, phy,
			 MDIO_PMA_DEVAD, MDIO_PMA_REG_PHY_IDENTIFIER, mod_abs);

	/* Enable/Disable PHY transmitter output */
	bnx2x_set_disable_pmd_transmit(params, phy, 0);

	bnx2x_8727_power_module(bp, phy, 1);

	bnx2x_cl45_read(bp, phy,
			MDIO_PMA_DEVAD, MDIO_PMA_REG_M8051_MSGOUT_REG, &tmp1);

	bnx2x_cl45_read(bp, phy,
			MDIO_PMA_DEVAD, MDIO_PMA_LASI_RXSTAT, &tmp1);

	bnx2x_8727_config_speed(phy, params);


	/* Set TX PreEmphasis if needed */
	if ((params->feature_config_flags &
	     FEATURE_CONFIG_OVERRIDE_PREEMPHASIS_ENABLED)) {
		DP(NETIF_MSG_LINK, "Setting TX_CTRL1 0x%x, TX_CTRL2 0x%x\n",
			   phy->tx_preemphasis[0],
			   phy->tx_preemphasis[1]);
		bnx2x_cl45_write(bp, phy,
				 MDIO_PMA_DEVAD, MDIO_PMA_REG_8727_TX_CTRL1,
				 phy->tx_preemphasis[0]);

		bnx2x_cl45_write(bp, phy,
				 MDIO_PMA_DEVAD, MDIO_PMA_REG_8727_TX_CTRL2,
				 phy->tx_preemphasis[1]);
	}

	/* If TX Laser is controlled by GPIO_0, do not let PHY go into low
	 * power mode, if TX Laser is disabled
	 */
	tx_en_mode = REG_RD(bp, params->shmem_base +
			    offsetof(struct shmem_region,
				dev_info.port_hw_config[params->port].sfp_ctrl))
			& PORT_HW_CFG_TX_LASER_MASK;

	if (tx_en_mode == PORT_HW_CFG_TX_LASER_GPIO0) {

		DP(NETIF_MSG_LINK, "Enabling TXONOFF_PWRDN_DIS\n");
		bnx2x_cl45_read(bp, phy,
			MDIO_PMA_DEVAD, MDIO_PMA_REG_8727_OPT_CFG_REG, &tmp2);
		tmp2 |= 0x1000;
		tmp2 &= 0xFFEF;
		bnx2x_cl45_write(bp, phy,
			MDIO_PMA_DEVAD, MDIO_PMA_REG_8727_OPT_CFG_REG, tmp2);
		bnx2x_cl45_read(bp, phy,
				MDIO_PMA_DEVAD, MDIO_PMA_REG_PHY_IDENTIFIER,
				&tmp2);
		bnx2x_cl45_write(bp, phy,
				 MDIO_PMA_DEVAD, MDIO_PMA_REG_PHY_IDENTIFIER,
				 (tmp2 & 0x7fff));
	}

	return 0;
}

static void bnx2x_8727_handle_mod_abs(struct bnx2x_phy *phy,
				      struct link_params *params)
{
	struct bnx2x *bp = params->bp;
	u16 mod_abs, rx_alarm_status;
	u32 val = REG_RD(bp, params->shmem_base +
			     offsetof(struct shmem_region, dev_info.
				      port_feature_config[params->port].
				      config));
	bnx2x_cl45_read(bp, phy,
			MDIO_PMA_DEVAD,
			MDIO_PMA_REG_PHY_IDENTIFIER, &mod_abs);
	if (mod_abs & (1<<8)) {

		/* Module is absent */
		DP(NETIF_MSG_LINK,
		   "MOD_ABS indication show module is absent\n");
		phy->media_type = ETH_PHY_NOT_PRESENT;
		/* 1. Set mod_abs to detect next module
		 *    presence event
		 * 2. Set EDC off by setting OPTXLOS signal input to low
		 *    (bit 9).
		 *    When the EDC is off it locks onto a reference clock and
		 *    avoids becoming 'lost'.
		 */
		mod_abs &= ~(1<<8);
		if (!(phy->flags & FLAGS_NOC))
			mod_abs &= ~(1<<9);
		bnx2x_cl45_write(bp, phy,
				 MDIO_PMA_DEVAD,
				 MDIO_PMA_REG_PHY_IDENTIFIER, mod_abs);

		/* Clear RX alarm since it stays up as long as
		 * the mod_abs wasn't changed
		 */
		bnx2x_cl45_read(bp, phy,
				MDIO_PMA_DEVAD,
				MDIO_PMA_LASI_RXSTAT, &rx_alarm_status);

	} else {
		/* Module is present */
		DP(NETIF_MSG_LINK,
		   "MOD_ABS indication show module is present\n");
		/* First disable transmitter, and if the module is ok, the
		 * module_detection will enable it
		 * 1. Set mod_abs to detect next module absent event ( bit 8)
		 * 2. Restore the default polarity of the OPRXLOS signal and
		 * this signal will then correctly indicate the presence or
		 * absence of the Rx signal. (bit 9)
		 */
		mod_abs |= (1<<8);
		if (!(phy->flags & FLAGS_NOC))
			mod_abs |= (1<<9);
		bnx2x_cl45_write(bp, phy,
				 MDIO_PMA_DEVAD,
				 MDIO_PMA_REG_PHY_IDENTIFIER, mod_abs);

		/* Clear RX alarm since it stays up as long as the mod_abs
		 * wasn't changed. This is need to be done before calling the
		 * module detection, otherwise it will clear* the link update
		 * alarm
		 */
		bnx2x_cl45_read(bp, phy,
				MDIO_PMA_DEVAD,
				MDIO_PMA_LASI_RXSTAT, &rx_alarm_status);


		if ((val & PORT_FEAT_CFG_OPT_MDL_ENFRCMNT_MASK) ==
		    PORT_FEAT_CFG_OPT_MDL_ENFRCMNT_DISABLE_TX_LASER)
			bnx2x_sfp_set_transmitter(params, phy, 0);

		if (bnx2x_wait_for_sfp_module_initialized(phy, params) == 0)
			bnx2x_sfp_module_detection(phy, params);
		else
			DP(NETIF_MSG_LINK, "SFP+ module is not initialized\n");

		/* Reconfigure link speed based on module type limitations */
		bnx2x_8727_config_speed(phy, params);
	}

	DP(NETIF_MSG_LINK, "8727 RX_ALARM_STATUS 0x%x\n",
		   rx_alarm_status);
	/* No need to check link status in case of module plugged in/out */
}

static u8 bnx2x_8727_read_status(struct bnx2x_phy *phy,
				 struct link_params *params,
				 struct link_vars *vars)

{
	struct bnx2x *bp = params->bp;
	u8 link_up = 0, oc_port = params->port;
	u16 link_status = 0;
	u16 rx_alarm_status, lasi_ctrl, val1;

	/* If PHY is not initialized, do not check link status */
	bnx2x_cl45_read(bp, phy,
			MDIO_PMA_DEVAD, MDIO_PMA_LASI_CTRL,
			&lasi_ctrl);
	if (!lasi_ctrl)
		return 0;

	/* Check the LASI on Rx */
	bnx2x_cl45_read(bp, phy,
			MDIO_PMA_DEVAD, MDIO_PMA_LASI_RXSTAT,
			&rx_alarm_status);
	vars->line_speed = 0;
	DP(NETIF_MSG_LINK, "8727 RX_ALARM_STATUS  0x%x\n", rx_alarm_status);

	bnx2x_sfp_mask_fault(bp, phy, MDIO_PMA_LASI_TXSTAT,
			     MDIO_PMA_LASI_TXCTRL);

	bnx2x_cl45_read(bp, phy,
			MDIO_PMA_DEVAD, MDIO_PMA_LASI_STAT, &val1);

	DP(NETIF_MSG_LINK, "8727 LASI status 0x%x\n", val1);

	/* Clear MSG-OUT */
	bnx2x_cl45_read(bp, phy,
			MDIO_PMA_DEVAD, MDIO_PMA_REG_M8051_MSGOUT_REG, &val1);

	/* If a module is present and there is need to check
	 * for over current
	 */
	if (!(phy->flags & FLAGS_NOC) && !(rx_alarm_status & (1<<5))) {
		/* Check over-current using 8727 GPIO0 input*/
		bnx2x_cl45_read(bp, phy,
				MDIO_PMA_DEVAD, MDIO_PMA_REG_8727_GPIO_CTRL,
				&val1);

		if ((val1 & (1<<8)) == 0) {
			if (!CHIP_IS_E1x(bp))
				oc_port = BP_PATH(bp) + (params->port << 1);
			DP(NETIF_MSG_LINK,
			   "8727 Power fault has been detected on port %d\n",
			   oc_port);
			netdev_err(bp->dev, "Error: Power fault on Port %d has "
					    "been detected and the power to "
					    "that SFP+ module has been removed "
					    "to prevent failure of the card. "
					    "Please remove the SFP+ module and "
					    "restart the system to clear this "
					    "error.\n",
			 oc_port);
			/* Disable all RX_ALARMs except for mod_abs */
			bnx2x_cl45_write(bp, phy,
					 MDIO_PMA_DEVAD,
					 MDIO_PMA_LASI_RXCTRL, (1<<5));

			bnx2x_cl45_read(bp, phy,
					MDIO_PMA_DEVAD,
					MDIO_PMA_REG_PHY_IDENTIFIER, &val1);
			/* Wait for module_absent_event */
			val1 |= (1<<8);
			bnx2x_cl45_write(bp, phy,
					 MDIO_PMA_DEVAD,
					 MDIO_PMA_REG_PHY_IDENTIFIER, val1);
			/* Clear RX alarm */
			bnx2x_cl45_read(bp, phy,
				MDIO_PMA_DEVAD,
				MDIO_PMA_LASI_RXSTAT, &rx_alarm_status);
			bnx2x_8727_power_module(params->bp, phy, 0);
			return 0;
		}
	} /* Over current check */

	/* When module absent bit is set, check module */
	if (rx_alarm_status & (1<<5)) {
		bnx2x_8727_handle_mod_abs(phy, params);
		/* Enable all mod_abs and link detection bits */
		bnx2x_cl45_write(bp, phy,
				 MDIO_PMA_DEVAD, MDIO_PMA_LASI_RXCTRL,
				 ((1<<5) | (1<<2)));
	}

	if (!(phy->flags & FLAGS_SFP_NOT_APPROVED)) {
		DP(NETIF_MSG_LINK, "Enabling 8727 TX laser\n");
		bnx2x_sfp_set_transmitter(params, phy, 1);
	} else {
		DP(NETIF_MSG_LINK, "Tx is disabled\n");
		return 0;
	}

	bnx2x_cl45_read(bp, phy,
			MDIO_PMA_DEVAD,
			MDIO_PMA_REG_8073_SPEED_LINK_STATUS, &link_status);

	/* Bits 0..2 --> speed detected,
	 * Bits 13..15--> link is down
	 */
	if ((link_status & (1<<2)) && (!(link_status & (1<<15)))) {
		link_up = 1;
		vars->line_speed = SPEED_10000;
		DP(NETIF_MSG_LINK, "port %x: External link up in 10G\n",
			   params->port);
	} else if ((link_status & (1<<0)) && (!(link_status & (1<<13)))) {
		link_up = 1;
		vars->line_speed = SPEED_1000;
		DP(NETIF_MSG_LINK, "port %x: External link up in 1G\n",
			   params->port);
	} else {
		link_up = 0;
		DP(NETIF_MSG_LINK, "port %x: External link is down\n",
			   params->port);
	}

	/* Capture 10G link fault. */
	if (vars->line_speed == SPEED_10000) {
		bnx2x_cl45_read(bp, phy, MDIO_PMA_DEVAD,
			    MDIO_PMA_LASI_TXSTAT, &val1);

		bnx2x_cl45_read(bp, phy, MDIO_PMA_DEVAD,
			    MDIO_PMA_LASI_TXSTAT, &val1);

		if (val1 & (1<<0)) {
			vars->fault_detected = 1;
		}
	}

	if (link_up) {
		bnx2x_ext_phy_resolve_fc(phy, params, vars);
		vars->duplex = DUPLEX_FULL;
		DP(NETIF_MSG_LINK, "duplex = 0x%x\n", vars->duplex);
	}

	if ((DUAL_MEDIA(params)) &&
	    (phy->req_line_speed == SPEED_1000)) {
		bnx2x_cl45_read(bp, phy,
				MDIO_PMA_DEVAD,
				MDIO_PMA_REG_8727_PCS_GP, &val1);
		/* In case of dual-media board and 1G, power up the XAUI side,
		 * otherwise power it down. For 10G it is done automatically
		 */
		if (link_up)
			val1 &= ~(3<<10);
		else
			val1 |= (3<<10);
		bnx2x_cl45_write(bp, phy,
				 MDIO_PMA_DEVAD,
				 MDIO_PMA_REG_8727_PCS_GP, val1);
	}
	return link_up;
}

static void bnx2x_8727_link_reset(struct bnx2x_phy *phy,
				  struct link_params *params)
{
	struct bnx2x *bp = params->bp;

	/* Enable/Disable PHY transmitter output */
	bnx2x_set_disable_pmd_transmit(params, phy, 1);

	/* Disable Transmitter */
	bnx2x_sfp_set_transmitter(params, phy, 0);
	/* Clear LASI */
	bnx2x_cl45_write(bp, phy, MDIO_PMA_DEVAD, MDIO_PMA_LASI_CTRL, 0);

}

/******************************************************************/
/*		BCM8481/BCM84823/BCM84833 PHY SECTION	          */
/******************************************************************/
static void bnx2x_save_848xx_spirom_version(struct bnx2x_phy *phy,
					    struct bnx2x *bp,
					    u8 port)
{
	u16 val, fw_ver2, cnt, i;
	static struct bnx2x_reg_set reg_set[] = {
		{MDIO_PMA_DEVAD, 0xA819, 0x0014},
		{MDIO_PMA_DEVAD, 0xA81A, 0xc200},
		{MDIO_PMA_DEVAD, 0xA81B, 0x0000},
		{MDIO_PMA_DEVAD, 0xA81C, 0x0300},
		{MDIO_PMA_DEVAD, 0xA817, 0x0009}
	};
	u16 fw_ver1;

	if ((phy->type == PORT_HW_CFG_XGXS_EXT_PHY_TYPE_BCM84833) ||
	    (phy->type == PORT_HW_CFG_XGXS_EXT_PHY_TYPE_BCM84834)) {
		bnx2x_cl45_read(bp, phy, MDIO_CTL_DEVAD, 0x400f, &fw_ver1);
		bnx2x_save_spirom_version(bp, port, fw_ver1 & 0xfff,
				phy->ver_addr);
	} else {
		/* For 32-bit registers in 848xx, access via MDIO2ARM i/f. */
		/* (1) set reg 0xc200_0014(SPI_BRIDGE_CTRL_2) to 0x03000000 */
		for (i = 0; i < sizeof(reg_set)/sizeof(struct bnx2x_reg_set);
		      i++)
			bnx2x_cl45_write(bp, phy, reg_set[i].devad,
					 reg_set[i].reg, reg_set[i].val);

		for (cnt = 0; cnt < 100; cnt++) {
			bnx2x_cl45_read(bp, phy, MDIO_PMA_DEVAD, 0xA818, &val);
			if (val & 1)
				break;
			udelay(5);
		}
		if (cnt == 100) {
			DP(NETIF_MSG_LINK, "Unable to read 848xx "
					"phy fw version(1)\n");
			bnx2x_save_spirom_version(bp, port, 0,
						  phy->ver_addr);
			return;
		}


		/* 2) read register 0xc200_0000 (SPI_FW_STATUS) */
		bnx2x_cl45_write(bp, phy, MDIO_PMA_DEVAD, 0xA819, 0x0000);
		bnx2x_cl45_write(bp, phy, MDIO_PMA_DEVAD, 0xA81A, 0xc200);
		bnx2x_cl45_write(bp, phy, MDIO_PMA_DEVAD, 0xA817, 0x000A);
		for (cnt = 0; cnt < 100; cnt++) {
			bnx2x_cl45_read(bp, phy, MDIO_PMA_DEVAD, 0xA818, &val);
			if (val & 1)
				break;
			udelay(5);
		}
		if (cnt == 100) {
			DP(NETIF_MSG_LINK, "Unable to read 848xx phy fw "
					"version(2)\n");
			bnx2x_save_spirom_version(bp, port, 0,
						  phy->ver_addr);
			return;
		}

		/* lower 16 bits of the register SPI_FW_STATUS */
		bnx2x_cl45_read(bp, phy, MDIO_PMA_DEVAD, 0xA81B, &fw_ver1);
		/* upper 16 bits of register SPI_FW_STATUS */
		bnx2x_cl45_read(bp, phy, MDIO_PMA_DEVAD, 0xA81C, &fw_ver2);

		bnx2x_save_spirom_version(bp, port, (fw_ver2<<16) | fw_ver1,
					  phy->ver_addr);
	}

}
static void bnx2x_848xx_set_led(struct bnx2x *bp,
				struct bnx2x_phy *phy)
{
	u16 val, offset, i;
	static struct bnx2x_reg_set reg_set[] = {
		{MDIO_PMA_DEVAD, MDIO_PMA_REG_8481_LED1_MASK, 0x0080},
		{MDIO_PMA_DEVAD, MDIO_PMA_REG_8481_LED2_MASK, 0x0018},
		{MDIO_PMA_DEVAD, MDIO_PMA_REG_8481_LED3_MASK, 0x0006},
		{MDIO_PMA_DEVAD, MDIO_PMA_REG_8481_LED3_BLINK, 0x0000},
		{MDIO_PMA_DEVAD, MDIO_PMA_REG_84823_CTL_SLOW_CLK_CNT_HIGH,
			MDIO_PMA_REG_84823_BLINK_RATE_VAL_15P9HZ},
		{MDIO_AN_DEVAD, 0xFFFB, 0xFFFD}
	};
	/* PHYC_CTL_LED_CTL */
	bnx2x_cl45_read(bp, phy,
			MDIO_PMA_DEVAD,
			MDIO_PMA_REG_8481_LINK_SIGNAL, &val);
	val &= 0xFE00;
	val |= 0x0092;

	bnx2x_cl45_write(bp, phy,
			 MDIO_PMA_DEVAD,
			 MDIO_PMA_REG_8481_LINK_SIGNAL, val);

	for (i = 0; i < sizeof(reg_set)/sizeof(struct bnx2x_reg_set); i++)
		bnx2x_cl45_write(bp, phy, reg_set[i].devad, reg_set[i].reg,
				 reg_set[i].val);

	if ((phy->type == PORT_HW_CFG_XGXS_EXT_PHY_TYPE_BCM84833) ||
	    (phy->type == PORT_HW_CFG_XGXS_EXT_PHY_TYPE_BCM84834))
		offset = MDIO_PMA_REG_84833_CTL_LED_CTL_1;
	else
		offset = MDIO_PMA_REG_84823_CTL_LED_CTL_1;

	/* stretch_en for LED3*/
	bnx2x_cl45_read_or_write(bp, phy,
				 MDIO_PMA_DEVAD, offset,
				 MDIO_PMA_REG_84823_LED3_STRETCH_EN);
}

static void bnx2x_848xx_specific_func(struct bnx2x_phy *phy,
				      struct link_params *params,
				      u32 action)
{
	struct bnx2x *bp = params->bp;
	switch (action) {
	case PHY_INIT:
		if ((phy->type != PORT_HW_CFG_XGXS_EXT_PHY_TYPE_BCM84833) &&
		    (phy->type != PORT_HW_CFG_XGXS_EXT_PHY_TYPE_BCM84834)) {
			/* Save spirom version */
			bnx2x_save_848xx_spirom_version(phy, bp, params->port);
		}
		/* This phy uses the NIG latch mechanism since link indication
		 * arrives through its LED4 and not via its LASI signal, so we
		 * get steady signal instead of clear on read
		 */
		bnx2x_bits_en(bp, NIG_REG_LATCH_BC_0 + params->port*4,
			      1 << NIG_LATCH_BC_ENABLE_MI_INT);

		bnx2x_848xx_set_led(bp, phy);
		break;
	}
}

static int bnx2x_848xx_cmn_config_init(struct bnx2x_phy *phy,
				       struct link_params *params,
				       struct link_vars *vars)
{
	struct bnx2x *bp = params->bp;
	u16 autoneg_val, an_1000_val, an_10_100_val;

	bnx2x_848xx_specific_func(phy, params, PHY_INIT);
	bnx2x_cl45_write(bp, phy,
			 MDIO_PMA_DEVAD, MDIO_PMA_REG_CTRL, 0x0000);

	/* set 1000 speed advertisement */
	bnx2x_cl45_read(bp, phy,
			MDIO_AN_DEVAD, MDIO_AN_REG_8481_1000T_CTRL,
			&an_1000_val);

	bnx2x_ext_phy_set_pause(params, phy, vars);
	bnx2x_cl45_read(bp, phy,
			MDIO_AN_DEVAD,
			MDIO_AN_REG_8481_LEGACY_AN_ADV,
			&an_10_100_val);
	bnx2x_cl45_read(bp, phy,
			MDIO_AN_DEVAD, MDIO_AN_REG_8481_LEGACY_MII_CTRL,
			&autoneg_val);
	/* Disable forced speed */
	autoneg_val &= ~((1<<6) | (1<<8) | (1<<9) | (1<<12) | (1<<13));
	an_10_100_val &= ~((1<<5) | (1<<6) | (1<<7) | (1<<8));

	if (((phy->req_line_speed == SPEED_AUTO_NEG) &&
	     (phy->speed_cap_mask &
	     PORT_HW_CFG_SPEED_CAPABILITY_D0_1G)) ||
	    (phy->req_line_speed == SPEED_1000)) {
		an_1000_val |= (1<<8);
		autoneg_val |= (1<<9 | 1<<12);
		if (phy->req_duplex == DUPLEX_FULL)
			an_1000_val |= (1<<9);
		DP(NETIF_MSG_LINK, "Advertising 1G\n");
	} else
		an_1000_val &= ~((1<<8) | (1<<9));

	bnx2x_cl45_write(bp, phy,
			 MDIO_AN_DEVAD, MDIO_AN_REG_8481_1000T_CTRL,
			 an_1000_val);

	/* set 100 speed advertisement */
	if ((phy->req_line_speed == SPEED_AUTO_NEG) &&
	     (phy->speed_cap_mask &
	      (PORT_HW_CFG_SPEED_CAPABILITY_D0_100M_FULL |
	       PORT_HW_CFG_SPEED_CAPABILITY_D0_100M_HALF))) {
		an_10_100_val |= (1<<7);
		/* Enable autoneg and restart autoneg for legacy speeds */
		autoneg_val |= (1<<9 | 1<<12);

		if (phy->req_duplex == DUPLEX_FULL)
			an_10_100_val |= (1<<8);
		DP(NETIF_MSG_LINK, "Advertising 100M\n");
	}
	/* set 10 speed advertisement */
	if (((phy->req_line_speed == SPEED_AUTO_NEG) &&
	     (phy->speed_cap_mask &
	      (PORT_HW_CFG_SPEED_CAPABILITY_D0_10M_FULL |
	       PORT_HW_CFG_SPEED_CAPABILITY_D0_10M_HALF)) &&
	     (phy->supported &
	      (SUPPORTED_10baseT_Half |
	       SUPPORTED_10baseT_Full)))) {
		an_10_100_val |= (1<<5);
		autoneg_val |= (1<<9 | 1<<12);
		if (phy->req_duplex == DUPLEX_FULL)
			an_10_100_val |= (1<<6);
		DP(NETIF_MSG_LINK, "Advertising 10M\n");
	}

	/* Only 10/100 are allowed to work in FORCE mode */
	if ((phy->req_line_speed == SPEED_100) &&
	    (phy->supported &
	     (SUPPORTED_100baseT_Half |
	      SUPPORTED_100baseT_Full))) {
		autoneg_val |= (1<<13);
		/* Enabled AUTO-MDIX when autoneg is disabled */
		bnx2x_cl45_write(bp, phy,
				 MDIO_AN_DEVAD, MDIO_AN_REG_8481_AUX_CTRL,
				 (1<<15 | 1<<9 | 7<<0));
		/* The PHY needs this set even for forced link. */
		an_10_100_val |= (1<<8) | (1<<7);
		DP(NETIF_MSG_LINK, "Setting 100M force\n");
	}
	if ((phy->req_line_speed == SPEED_10) &&
	    (phy->supported &
	     (SUPPORTED_10baseT_Half |
	      SUPPORTED_10baseT_Full))) {
		/* Enabled AUTO-MDIX when autoneg is disabled */
		bnx2x_cl45_write(bp, phy,
				 MDIO_AN_DEVAD, MDIO_AN_REG_8481_AUX_CTRL,
				 (1<<15 | 1<<9 | 7<<0));
		DP(NETIF_MSG_LINK, "Setting 10M force\n");
	}

	bnx2x_cl45_write(bp, phy,
			 MDIO_AN_DEVAD, MDIO_AN_REG_8481_LEGACY_AN_ADV,
			 an_10_100_val);

	if (phy->req_duplex == DUPLEX_FULL)
		autoneg_val |= (1<<8);

	/* Always write this if this is not 84833/4.
	 * For 84833/4, write it only when it's a forced speed.
	 */
	if (((phy->type != PORT_HW_CFG_XGXS_EXT_PHY_TYPE_BCM84833) &&
	     (phy->type != PORT_HW_CFG_XGXS_EXT_PHY_TYPE_BCM84834)) ||
	    ((autoneg_val & (1<<12)) == 0))
		bnx2x_cl45_write(bp, phy,
			 MDIO_AN_DEVAD,
			 MDIO_AN_REG_8481_LEGACY_MII_CTRL, autoneg_val);

	if (((phy->req_line_speed == SPEED_AUTO_NEG) &&
	    (phy->speed_cap_mask &
	     PORT_HW_CFG_SPEED_CAPABILITY_D0_10G)) ||
		(phy->req_line_speed == SPEED_10000)) {
			DP(NETIF_MSG_LINK, "Advertising 10G\n");
			/* Restart autoneg for 10G*/

			bnx2x_cl45_read_or_write(
				bp, phy,
				MDIO_AN_DEVAD,
				MDIO_AN_REG_8481_10GBASE_T_AN_CTRL,
				0x1000);
			bnx2x_cl45_write(bp, phy,
					 MDIO_AN_DEVAD, MDIO_AN_REG_CTRL,
					 0x3200);
	} else
		bnx2x_cl45_write(bp, phy,
				 MDIO_AN_DEVAD,
				 MDIO_AN_REG_8481_10GBASE_T_AN_CTRL,
				 1);

	return 0;
}

static int bnx2x_8481_config_init(struct bnx2x_phy *phy,
				  struct link_params *params,
				  struct link_vars *vars)
{
	struct bnx2x *bp = params->bp;
	/* Restore normal power mode*/
	bnx2x_set_gpio(bp, MISC_REGISTERS_GPIO_2,
		       MISC_REGISTERS_GPIO_OUTPUT_HIGH, params->port);

	/* HW reset */
	bnx2x_ext_phy_hw_reset(bp, params->port);
	bnx2x_wait_reset_complete(bp, phy, params);

	bnx2x_cl45_write(bp, phy, MDIO_PMA_DEVAD, MDIO_PMA_REG_CTRL, 1<<15);
	return bnx2x_848xx_cmn_config_init(phy, params, vars);
}

#define PHY84833_CMDHDLR_WAIT 300
#define PHY84833_CMDHDLR_MAX_ARGS 5
static int bnx2x_84833_cmd_hdlr(struct bnx2x_phy *phy,
				struct link_params *params, u16 fw_cmd,
				u16 cmd_args[], int argc)
{
	int idx;
	u16 val;
	struct bnx2x *bp = params->bp;
	/* Write CMD_OPEN_OVERRIDE to STATUS reg */
	bnx2x_cl45_write(bp, phy, MDIO_CTL_DEVAD,
			MDIO_84833_CMD_HDLR_STATUS,
			PHY84833_STATUS_CMD_OPEN_OVERRIDE);
	for (idx = 0; idx < PHY84833_CMDHDLR_WAIT; idx++) {
		bnx2x_cl45_read(bp, phy, MDIO_CTL_DEVAD,
				MDIO_84833_CMD_HDLR_STATUS, &val);
		if (val == PHY84833_STATUS_CMD_OPEN_FOR_CMDS)
			break;
		usleep_range(1000, 2000);
	}
	if (idx >= PHY84833_CMDHDLR_WAIT) {
		DP(NETIF_MSG_LINK, "FW cmd: FW not ready.\n");
		return -EINVAL;
	}

	/* Prepare argument(s) and issue command */
	for (idx = 0; idx < argc; idx++) {
		bnx2x_cl45_write(bp, phy, MDIO_CTL_DEVAD,
				MDIO_84833_CMD_HDLR_DATA1 + idx,
				cmd_args[idx]);
	}
	bnx2x_cl45_write(bp, phy, MDIO_CTL_DEVAD,
			MDIO_84833_CMD_HDLR_COMMAND, fw_cmd);
	for (idx = 0; idx < PHY84833_CMDHDLR_WAIT; idx++) {
		bnx2x_cl45_read(bp, phy, MDIO_CTL_DEVAD,
				MDIO_84833_CMD_HDLR_STATUS, &val);
		if ((val == PHY84833_STATUS_CMD_COMPLETE_PASS) ||
			(val == PHY84833_STATUS_CMD_COMPLETE_ERROR))
			break;
		usleep_range(1000, 2000);
	}
	if ((idx >= PHY84833_CMDHDLR_WAIT) ||
		(val == PHY84833_STATUS_CMD_COMPLETE_ERROR)) {
		DP(NETIF_MSG_LINK, "FW cmd failed.\n");
		return -EINVAL;
	}
	/* Gather returning data */
	for (idx = 0; idx < argc; idx++) {
		bnx2x_cl45_read(bp, phy, MDIO_CTL_DEVAD,
				MDIO_84833_CMD_HDLR_DATA1 + idx,
				&cmd_args[idx]);
	}
	bnx2x_cl45_write(bp, phy, MDIO_CTL_DEVAD,
			MDIO_84833_CMD_HDLR_STATUS,
			PHY84833_STATUS_CMD_CLEAR_COMPLETE);
	return 0;
}

static int bnx2x_84833_pair_swap_cfg(struct bnx2x_phy *phy,
				   struct link_params *params,
				   struct link_vars *vars)
{
	u32 pair_swap;
	u16 data[PHY84833_CMDHDLR_MAX_ARGS];
	int status;
	struct bnx2x *bp = params->bp;

	/* Check for configuration. */
	pair_swap = REG_RD(bp, params->shmem_base +
			   offsetof(struct shmem_region,
			dev_info.port_hw_config[params->port].xgbt_phy_cfg)) &
		PORT_HW_CFG_RJ45_PAIR_SWAP_MASK;

	if (pair_swap == 0)
		return 0;

	/* Only the second argument is used for this command */
	data[1] = (u16)pair_swap;

	status = bnx2x_84833_cmd_hdlr(phy, params,
		PHY84833_CMD_SET_PAIR_SWAP, data, PHY84833_CMDHDLR_MAX_ARGS);
	if (status == 0)
		DP(NETIF_MSG_LINK, "Pairswap OK, val=0x%x\n", data[1]);

	return status;
}

static u8 bnx2x_84833_get_reset_gpios(struct bnx2x *bp,
				      u32 shmem_base_path[],
				      u32 chip_id)
{
	u32 reset_pin[2];
	u32 idx;
	u8 reset_gpios;
	if (CHIP_IS_E3(bp)) {
		/* Assume that these will be GPIOs, not EPIOs. */
		for (idx = 0; idx < 2; idx++) {
			/* Map config param to register bit. */
			reset_pin[idx] = REG_RD(bp, shmem_base_path[idx] +
				offsetof(struct shmem_region,
				dev_info.port_hw_config[0].e3_cmn_pin_cfg));
			reset_pin[idx] = (reset_pin[idx] &
				PORT_HW_CFG_E3_PHY_RESET_MASK) >>
				PORT_HW_CFG_E3_PHY_RESET_SHIFT;
			reset_pin[idx] -= PIN_CFG_GPIO0_P0;
			reset_pin[idx] = (1 << reset_pin[idx]);
		}
		reset_gpios = (u8)(reset_pin[0] | reset_pin[1]);
	} else {
		/* E2, look from diff place of shmem. */
		for (idx = 0; idx < 2; idx++) {
			reset_pin[idx] = REG_RD(bp, shmem_base_path[idx] +
				offsetof(struct shmem_region,
				dev_info.port_hw_config[0].default_cfg));
			reset_pin[idx] &= PORT_HW_CFG_EXT_PHY_GPIO_RST_MASK;
			reset_pin[idx] -= PORT_HW_CFG_EXT_PHY_GPIO_RST_GPIO0_P0;
			reset_pin[idx] >>= PORT_HW_CFG_EXT_PHY_GPIO_RST_SHIFT;
			reset_pin[idx] = (1 << reset_pin[idx]);
		}
		reset_gpios = (u8)(reset_pin[0] | reset_pin[1]);
	}

	return reset_gpios;
}

static int bnx2x_84833_hw_reset_phy(struct bnx2x_phy *phy,
				struct link_params *params)
{
	struct bnx2x *bp = params->bp;
	u8 reset_gpios;
	u32 other_shmem_base_addr = REG_RD(bp, params->shmem2_base +
				offsetof(struct shmem2_region,
				other_shmem_base_addr));

	u32 shmem_base_path[2];

	/* Work around for 84833 LED failure inside RESET status */
	bnx2x_cl45_write(bp, phy, MDIO_AN_DEVAD,
		MDIO_AN_REG_8481_LEGACY_MII_CTRL,
		MDIO_AN_REG_8481_MII_CTRL_FORCE_1G);
	bnx2x_cl45_write(bp, phy, MDIO_AN_DEVAD,
		MDIO_AN_REG_8481_1G_100T_EXT_CTRL,
		MIDO_AN_REG_8481_EXT_CTRL_FORCE_LEDS_OFF);

	shmem_base_path[0] = params->shmem_base;
	shmem_base_path[1] = other_shmem_base_addr;

	reset_gpios = bnx2x_84833_get_reset_gpios(bp, shmem_base_path,
						  params->chip_id);

	bnx2x_set_mult_gpio(bp, reset_gpios, MISC_REGISTERS_GPIO_OUTPUT_LOW);
	udelay(10);
	DP(NETIF_MSG_LINK, "84833 hw reset on pin values 0x%x\n",
		reset_gpios);

	return 0;
}

static int bnx2x_8483x_disable_eee(struct bnx2x_phy *phy,
				   struct link_params *params,
				   struct link_vars *vars)
{
	int rc;
	struct bnx2x *bp = params->bp;
	u16 cmd_args = 0;

	DP(NETIF_MSG_LINK, "Don't Advertise 10GBase-T EEE\n");

	/* Prevent Phy from working in EEE and advertising it */
	rc = bnx2x_84833_cmd_hdlr(phy, params,
		PHY84833_CMD_SET_EEE_MODE, &cmd_args, 1);
	if (rc) {
		DP(NETIF_MSG_LINK, "EEE disable failed.\n");
		return rc;
	}

	return bnx2x_eee_disable(phy, params, vars);
}

static int bnx2x_8483x_enable_eee(struct bnx2x_phy *phy,
				   struct link_params *params,
				   struct link_vars *vars)
{
	int rc;
	struct bnx2x *bp = params->bp;
	u16 cmd_args = 1;

	rc = bnx2x_84833_cmd_hdlr(phy, params,
		PHY84833_CMD_SET_EEE_MODE, &cmd_args, 1);
	if (rc) {
		DP(NETIF_MSG_LINK, "EEE enable failed.\n");
		return rc;
	}

	return bnx2x_eee_advertise(phy, params, vars, SHMEM_EEE_10G_ADV);
}

#define PHY84833_CONSTANT_LATENCY 1193
static int bnx2x_848x3_config_init(struct bnx2x_phy *phy,
				   struct link_params *params,
				   struct link_vars *vars)
{
	struct bnx2x *bp = params->bp;
	u8 port, initialize = 1;
	u16 val;
	u32 actual_phy_selection;
	u16 cmd_args[PHY84833_CMDHDLR_MAX_ARGS];
	int rc = 0;

	usleep_range(1000, 2000);

	if (!(CHIP_IS_E1x(bp)))
		port = BP_PATH(bp);
	else
		port = params->port;

	if (phy->type == PORT_HW_CFG_XGXS_EXT_PHY_TYPE_BCM84823) {
		bnx2x_set_gpio(bp, MISC_REGISTERS_GPIO_3,
			       MISC_REGISTERS_GPIO_OUTPUT_HIGH,
			       port);
	} else {
		/* MDIO reset */
		bnx2x_cl45_write(bp, phy,
				MDIO_PMA_DEVAD,
				MDIO_PMA_REG_CTRL, 0x8000);
	}

	bnx2x_wait_reset_complete(bp, phy, params);

	/* Wait for GPHY to come out of reset */
	msleep(50);
	if ((phy->type != PORT_HW_CFG_XGXS_EXT_PHY_TYPE_BCM84833) &&
	    (phy->type != PORT_HW_CFG_XGXS_EXT_PHY_TYPE_BCM84834)) {
		/* BCM84823 requires that XGXS links up first @ 10G for normal
		 * behavior.
		 */
		u16 temp;
		temp = vars->line_speed;
		vars->line_speed = SPEED_10000;
		bnx2x_set_autoneg(&params->phy[INT_PHY], params, vars, 0);
		bnx2x_program_serdes(&params->phy[INT_PHY], params, vars);
		vars->line_speed = temp;
	}

	bnx2x_cl45_read(bp, phy, MDIO_CTL_DEVAD,
			MDIO_CTL_REG_84823_MEDIA, &val);
	val &= ~(MDIO_CTL_REG_84823_MEDIA_MAC_MASK |
		 MDIO_CTL_REG_84823_MEDIA_LINE_MASK |
		 MDIO_CTL_REG_84823_MEDIA_COPPER_CORE_DOWN |
		 MDIO_CTL_REG_84823_MEDIA_PRIORITY_MASK |
		 MDIO_CTL_REG_84823_MEDIA_FIBER_1G);

	if (CHIP_IS_E3(bp)) {
		val &= ~(MDIO_CTL_REG_84823_MEDIA_MAC_MASK |
			 MDIO_CTL_REG_84823_MEDIA_LINE_MASK);
	} else {
		val |= (MDIO_CTL_REG_84823_CTRL_MAC_XFI |
			MDIO_CTL_REG_84823_MEDIA_LINE_XAUI_L);
	}

	actual_phy_selection = bnx2x_phy_selection(params);

	switch (actual_phy_selection) {
	case PORT_HW_CFG_PHY_SELECTION_HARDWARE_DEFAULT:
		/* Do nothing. Essentially this is like the priority copper */
		break;
	case PORT_HW_CFG_PHY_SELECTION_FIRST_PHY_PRIORITY:
		val |= MDIO_CTL_REG_84823_MEDIA_PRIORITY_COPPER;
		break;
	case PORT_HW_CFG_PHY_SELECTION_SECOND_PHY_PRIORITY:
		val |= MDIO_CTL_REG_84823_MEDIA_PRIORITY_FIBER;
		break;
	case PORT_HW_CFG_PHY_SELECTION_FIRST_PHY:
		/* Do nothing here. The first PHY won't be initialized at all */
		break;
	case PORT_HW_CFG_PHY_SELECTION_SECOND_PHY:
		val |= MDIO_CTL_REG_84823_MEDIA_COPPER_CORE_DOWN;
		initialize = 0;
		break;
	}
	if (params->phy[EXT_PHY2].req_line_speed == SPEED_1000)
		val |= MDIO_CTL_REG_84823_MEDIA_FIBER_1G;

	bnx2x_cl45_write(bp, phy, MDIO_CTL_DEVAD,
			 MDIO_CTL_REG_84823_MEDIA, val);
	DP(NETIF_MSG_LINK, "Multi_phy config = 0x%x, Media control = 0x%x\n",
		   params->multi_phy_config, val);

	if ((phy->type == PORT_HW_CFG_XGXS_EXT_PHY_TYPE_BCM84833) ||
	    (phy->type == PORT_HW_CFG_XGXS_EXT_PHY_TYPE_BCM84834)) {
		bnx2x_84833_pair_swap_cfg(phy, params, vars);

		/* Keep AutogrEEEn disabled. */
		cmd_args[0] = 0x0;
		cmd_args[1] = 0x0;
		cmd_args[2] = PHY84833_CONSTANT_LATENCY + 1;
		cmd_args[3] = PHY84833_CONSTANT_LATENCY;
		rc = bnx2x_84833_cmd_hdlr(phy, params,
			PHY84833_CMD_SET_EEE_MODE, cmd_args,
			PHY84833_CMDHDLR_MAX_ARGS);
		if (rc)
			DP(NETIF_MSG_LINK, "Cfg AutogrEEEn failed.\n");
	}
	if (initialize)
		rc = bnx2x_848xx_cmn_config_init(phy, params, vars);
	else
		bnx2x_save_848xx_spirom_version(phy, bp, params->port);
	/* 84833 PHY has a better feature and doesn't need to support this. */
	if (phy->type == PORT_HW_CFG_XGXS_EXT_PHY_TYPE_BCM84823) {
		u32 cms_enable = REG_RD(bp, params->shmem_base +
			offsetof(struct shmem_region,
			dev_info.port_hw_config[params->port].default_cfg)) &
			PORT_HW_CFG_ENABLE_CMS_MASK;

		bnx2x_cl45_read(bp, phy, MDIO_CTL_DEVAD,
				MDIO_CTL_REG_84823_USER_CTRL_REG, &val);
		if (cms_enable)
			val |= MDIO_CTL_REG_84823_USER_CTRL_CMS;
		else
			val &= ~MDIO_CTL_REG_84823_USER_CTRL_CMS;
		bnx2x_cl45_write(bp, phy, MDIO_CTL_DEVAD,
				 MDIO_CTL_REG_84823_USER_CTRL_REG, val);
	}

	bnx2x_cl45_read(bp, phy, MDIO_CTL_DEVAD,
			MDIO_84833_TOP_CFG_FW_REV, &val);

	/* Configure EEE support */
	if ((val >= MDIO_84833_TOP_CFG_FW_EEE) &&
	    (val != MDIO_84833_TOP_CFG_FW_NO_EEE) &&
	    bnx2x_eee_has_cap(params)) {
		rc = bnx2x_eee_initial_config(params, vars, SHMEM_EEE_10G_ADV);
		if (rc) {
			DP(NETIF_MSG_LINK, "Failed to configure EEE timers\n");
			bnx2x_8483x_disable_eee(phy, params, vars);
			return rc;
		}

		if ((phy->req_duplex == DUPLEX_FULL) &&
		    (params->eee_mode & EEE_MODE_ADV_LPI) &&
		    (bnx2x_eee_calc_timer(params) ||
		     !(params->eee_mode & EEE_MODE_ENABLE_LPI)))
			rc = bnx2x_8483x_enable_eee(phy, params, vars);
		else
			rc = bnx2x_8483x_disable_eee(phy, params, vars);
		if (rc) {
			DP(NETIF_MSG_LINK, "Failed to set EEE advertisement\n");
			return rc;
		}
	} else {
		vars->eee_status &= ~SHMEM_EEE_SUPPORTED_MASK;
	}

	if ((phy->type == PORT_HW_CFG_XGXS_EXT_PHY_TYPE_BCM84833) ||
	    (phy->type == PORT_HW_CFG_XGXS_EXT_PHY_TYPE_BCM84834)) {
		/* Bring PHY out of super isolate mode as the final step. */
		bnx2x_cl45_read_and_write(bp, phy,
					  MDIO_CTL_DEVAD,
					  MDIO_84833_TOP_CFG_XGPHY_STRAP1,
					  (u16)~MDIO_84833_SUPER_ISOLATE);
	}
	return rc;
}

static u8 bnx2x_848xx_read_status(struct bnx2x_phy *phy,
				  struct link_params *params,
				  struct link_vars *vars)
{
	struct bnx2x *bp = params->bp;
	u16 val, val1, val2;
	u8 link_up = 0;


	/* Check 10G-BaseT link status */
	/* Check PMD signal ok */
	bnx2x_cl45_read(bp, phy,
			MDIO_AN_DEVAD, 0xFFFA, &val1);
	bnx2x_cl45_read(bp, phy,
			MDIO_PMA_DEVAD, MDIO_PMA_REG_8481_PMD_SIGNAL,
			&val2);
	DP(NETIF_MSG_LINK, "BCM848xx: PMD_SIGNAL 1.a811 = 0x%x\n", val2);

	/* Check link 10G */
	if (val2 & (1<<11)) {
		vars->line_speed = SPEED_10000;
		vars->duplex = DUPLEX_FULL;
		link_up = 1;
		bnx2x_ext_phy_10G_an_resolve(bp, phy, vars);
	} else { /* Check Legacy speed link */
		u16 legacy_status, legacy_speed;

		/* Enable expansion register 0x42 (Operation mode status) */
		bnx2x_cl45_write(bp, phy,
				 MDIO_AN_DEVAD,
				 MDIO_AN_REG_8481_EXPANSION_REG_ACCESS, 0xf42);

		/* Get legacy speed operation status */
		bnx2x_cl45_read(bp, phy,
				MDIO_AN_DEVAD,
				MDIO_AN_REG_8481_EXPANSION_REG_RD_RW,
				&legacy_status);

		DP(NETIF_MSG_LINK, "Legacy speed status = 0x%x\n",
		   legacy_status);
		link_up = ((legacy_status & (1<<11)) == (1<<11));
		legacy_speed = (legacy_status & (3<<9));
		if (legacy_speed == (0<<9))
			vars->line_speed = SPEED_10;
		else if (legacy_speed == (1<<9))
			vars->line_speed = SPEED_100;
		else if (legacy_speed == (2<<9))
			vars->line_speed = SPEED_1000;
		else { /* Should not happen: Treat as link down */
			vars->line_speed = 0;
			link_up = 0;
		}

		if (link_up) {
			if (legacy_status & (1<<8))
				vars->duplex = DUPLEX_FULL;
			else
				vars->duplex = DUPLEX_HALF;

			DP(NETIF_MSG_LINK,
			   "Link is up in %dMbps, is_duplex_full= %d\n",
			   vars->line_speed,
			   (vars->duplex == DUPLEX_FULL));
			/* Check legacy speed AN resolution */
			bnx2x_cl45_read(bp, phy,
					MDIO_AN_DEVAD,
					MDIO_AN_REG_8481_LEGACY_MII_STATUS,
					&val);
			if (val & (1<<5))
				vars->link_status |=
					LINK_STATUS_AUTO_NEGOTIATE_COMPLETE;
			bnx2x_cl45_read(bp, phy,
					MDIO_AN_DEVAD,
					MDIO_AN_REG_8481_LEGACY_AN_EXPANSION,
					&val);
			if ((val & (1<<0)) == 0)
				vars->link_status |=
					LINK_STATUS_PARALLEL_DETECTION_USED;
		}
	}
	if (link_up) {
		DP(NETIF_MSG_LINK, "BCM848x3: link speed is %d\n",
			   vars->line_speed);
		bnx2x_ext_phy_resolve_fc(phy, params, vars);

		/* Read LP advertised speeds */
		bnx2x_cl45_read(bp, phy, MDIO_AN_DEVAD,
				MDIO_AN_REG_CL37_FC_LP, &val);
		if (val & (1<<5))
			vars->link_status |=
				LINK_STATUS_LINK_PARTNER_10THD_CAPABLE;
		if (val & (1<<6))
			vars->link_status |=
				LINK_STATUS_LINK_PARTNER_10TFD_CAPABLE;
		if (val & (1<<7))
			vars->link_status |=
				LINK_STATUS_LINK_PARTNER_100TXHD_CAPABLE;
		if (val & (1<<8))
			vars->link_status |=
				LINK_STATUS_LINK_PARTNER_100TXFD_CAPABLE;
		if (val & (1<<9))
			vars->link_status |=
				LINK_STATUS_LINK_PARTNER_100T4_CAPABLE;

		bnx2x_cl45_read(bp, phy, MDIO_AN_DEVAD,
				MDIO_AN_REG_1000T_STATUS, &val);

		if (val & (1<<10))
			vars->link_status |=
				LINK_STATUS_LINK_PARTNER_1000THD_CAPABLE;
		if (val & (1<<11))
			vars->link_status |=
				LINK_STATUS_LINK_PARTNER_1000TFD_CAPABLE;

		bnx2x_cl45_read(bp, phy, MDIO_AN_DEVAD,
				MDIO_AN_REG_MASTER_STATUS, &val);

		if (val & (1<<11))
			vars->link_status |=
				LINK_STATUS_LINK_PARTNER_10GXFD_CAPABLE;

		/* Determine if EEE was negotiated */
		if (phy->type == PORT_HW_CFG_XGXS_EXT_PHY_TYPE_BCM84833)
			bnx2x_eee_an_resolve(phy, params, vars);
	}

	return link_up;
}

static int bnx2x_848xx_format_ver(u32 raw_ver, u8 *str, u16 *len)
{
	int status = 0;
	u32 spirom_ver;
	spirom_ver = ((raw_ver & 0xF80) >> 7) << 16 | (raw_ver & 0x7F);
	status = bnx2x_format_ver(spirom_ver, str, len);
	return status;
}

static void bnx2x_8481_hw_reset(struct bnx2x_phy *phy,
				struct link_params *params)
{
	bnx2x_set_gpio(params->bp, MISC_REGISTERS_GPIO_1,
		       MISC_REGISTERS_GPIO_OUTPUT_LOW, 0);
	bnx2x_set_gpio(params->bp, MISC_REGISTERS_GPIO_1,
		       MISC_REGISTERS_GPIO_OUTPUT_LOW, 1);
}

static void bnx2x_8481_link_reset(struct bnx2x_phy *phy,
					struct link_params *params)
{
	bnx2x_cl45_write(params->bp, phy,
			 MDIO_AN_DEVAD, MDIO_AN_REG_CTRL, 0x0000);
	bnx2x_cl45_write(params->bp, phy,
			 MDIO_PMA_DEVAD, MDIO_PMA_REG_CTRL, 1);
}

static void bnx2x_848x3_link_reset(struct bnx2x_phy *phy,
				   struct link_params *params)
{
	struct bnx2x *bp = params->bp;
	u8 port;
	u16 val16;

	if (!(CHIP_IS_E1x(bp)))
		port = BP_PATH(bp);
	else
		port = params->port;

	if (phy->type == PORT_HW_CFG_XGXS_EXT_PHY_TYPE_BCM84823) {
		bnx2x_set_gpio(bp, MISC_REGISTERS_GPIO_3,
			       MISC_REGISTERS_GPIO_OUTPUT_LOW,
			       port);
	} else {
		bnx2x_cl45_read(bp, phy,
				MDIO_CTL_DEVAD,
				MDIO_84833_TOP_CFG_XGPHY_STRAP1, &val16);
		val16 |= MDIO_84833_SUPER_ISOLATE;
		bnx2x_cl45_write(bp, phy,
				 MDIO_CTL_DEVAD,
				 MDIO_84833_TOP_CFG_XGPHY_STRAP1, val16);
	}
}

static void bnx2x_848xx_set_link_led(struct bnx2x_phy *phy,
				     struct link_params *params, u8 mode)
{
	struct bnx2x *bp = params->bp;
	u16 val;
	u8 port;

	if (!(CHIP_IS_E1x(bp)))
		port = BP_PATH(bp);
	else
		port = params->port;

	switch (mode) {
	case LED_MODE_OFF:

		DP(NETIF_MSG_LINK, "Port 0x%x: LED MODE OFF\n", port);

		if ((params->hw_led_mode << SHARED_HW_CFG_LED_MODE_SHIFT) ==
		    SHARED_HW_CFG_LED_EXTPHY1) {

			/* Set LED masks */
			bnx2x_cl45_write(bp, phy,
					MDIO_PMA_DEVAD,
					MDIO_PMA_REG_8481_LED1_MASK,
					0x0);

			bnx2x_cl45_write(bp, phy,
					MDIO_PMA_DEVAD,
					MDIO_PMA_REG_8481_LED2_MASK,
					0x0);

			bnx2x_cl45_write(bp, phy,
					MDIO_PMA_DEVAD,
					MDIO_PMA_REG_8481_LED3_MASK,
					0x0);

			bnx2x_cl45_write(bp, phy,
					MDIO_PMA_DEVAD,
					MDIO_PMA_REG_8481_LED5_MASK,
					0x0);

		} else {
			bnx2x_cl45_write(bp, phy,
					 MDIO_PMA_DEVAD,
					 MDIO_PMA_REG_8481_LED1_MASK,
					 0x0);
		}
		break;
	case LED_MODE_FRONT_PANEL_OFF:

		DP(NETIF_MSG_LINK, "Port 0x%x: LED MODE FRONT PANEL OFF\n",
		   port);

		if ((params->hw_led_mode << SHARED_HW_CFG_LED_MODE_SHIFT) ==
		    SHARED_HW_CFG_LED_EXTPHY1) {

			/* Set LED masks */
			bnx2x_cl45_write(bp, phy,
					 MDIO_PMA_DEVAD,
					 MDIO_PMA_REG_8481_LED1_MASK,
					 0x0);

			bnx2x_cl45_write(bp, phy,
					 MDIO_PMA_DEVAD,
					 MDIO_PMA_REG_8481_LED2_MASK,
					 0x0);

			bnx2x_cl45_write(bp, phy,
					 MDIO_PMA_DEVAD,
					 MDIO_PMA_REG_8481_LED3_MASK,
					 0x0);

			bnx2x_cl45_write(bp, phy,
					 MDIO_PMA_DEVAD,
					 MDIO_PMA_REG_8481_LED5_MASK,
					 0x20);

		} else {
			bnx2x_cl45_write(bp, phy,
					 MDIO_PMA_DEVAD,
					 MDIO_PMA_REG_8481_LED1_MASK,
					 0x0);
		}
		break;
	case LED_MODE_ON:

		DP(NETIF_MSG_LINK, "Port 0x%x: LED MODE ON\n", port);

		if ((params->hw_led_mode << SHARED_HW_CFG_LED_MODE_SHIFT) ==
		    SHARED_HW_CFG_LED_EXTPHY1) {
			/* Set control reg */
			bnx2x_cl45_read(bp, phy,
					MDIO_PMA_DEVAD,
					MDIO_PMA_REG_8481_LINK_SIGNAL,
					&val);
			val &= 0x8000;
			val |= 0x2492;

			bnx2x_cl45_write(bp, phy,
					 MDIO_PMA_DEVAD,
					 MDIO_PMA_REG_8481_LINK_SIGNAL,
					 val);

			/* Set LED masks */
			bnx2x_cl45_write(bp, phy,
					 MDIO_PMA_DEVAD,
					 MDIO_PMA_REG_8481_LED1_MASK,
					 0x0);

			bnx2x_cl45_write(bp, phy,
					 MDIO_PMA_DEVAD,
					 MDIO_PMA_REG_8481_LED2_MASK,
					 0x20);

			bnx2x_cl45_write(bp, phy,
					 MDIO_PMA_DEVAD,
					 MDIO_PMA_REG_8481_LED3_MASK,
					 0x20);

			bnx2x_cl45_write(bp, phy,
					 MDIO_PMA_DEVAD,
					 MDIO_PMA_REG_8481_LED5_MASK,
					 0x0);
		} else {
			bnx2x_cl45_write(bp, phy,
					 MDIO_PMA_DEVAD,
					 MDIO_PMA_REG_8481_LED1_MASK,
					 0x20);
		}
		break;

	case LED_MODE_OPER:

		DP(NETIF_MSG_LINK, "Port 0x%x: LED MODE OPER\n", port);

		if ((params->hw_led_mode << SHARED_HW_CFG_LED_MODE_SHIFT) ==
		    SHARED_HW_CFG_LED_EXTPHY1) {

			/* Set control reg */
			bnx2x_cl45_read(bp, phy,
					MDIO_PMA_DEVAD,
					MDIO_PMA_REG_8481_LINK_SIGNAL,
					&val);

			if (!((val &
			       MDIO_PMA_REG_8481_LINK_SIGNAL_LED4_ENABLE_MASK)
			  >> MDIO_PMA_REG_8481_LINK_SIGNAL_LED4_ENABLE_SHIFT)) {
				DP(NETIF_MSG_LINK, "Setting LINK_SIGNAL\n");
				bnx2x_cl45_write(bp, phy,
						 MDIO_PMA_DEVAD,
						 MDIO_PMA_REG_8481_LINK_SIGNAL,
						 0xa492);
			}

			/* Set LED masks */
			bnx2x_cl45_write(bp, phy,
					 MDIO_PMA_DEVAD,
					 MDIO_PMA_REG_8481_LED1_MASK,
					 0x10);

			bnx2x_cl45_write(bp, phy,
					 MDIO_PMA_DEVAD,
					 MDIO_PMA_REG_8481_LED2_MASK,
					 0x80);

			bnx2x_cl45_write(bp, phy,
					 MDIO_PMA_DEVAD,
					 MDIO_PMA_REG_8481_LED3_MASK,
					 0x98);

			bnx2x_cl45_write(bp, phy,
					 MDIO_PMA_DEVAD,
					 MDIO_PMA_REG_8481_LED5_MASK,
					 0x40);

		} else {
			bnx2x_cl45_write(bp, phy,
					 MDIO_PMA_DEVAD,
					 MDIO_PMA_REG_8481_LED1_MASK,
					 0x80);

			/* Tell LED3 to blink on source */
			bnx2x_cl45_read(bp, phy,
					MDIO_PMA_DEVAD,
					MDIO_PMA_REG_8481_LINK_SIGNAL,
					&val);
			val &= ~(7<<6);
			val |= (1<<6); /* A83B[8:6]= 1 */
			bnx2x_cl45_write(bp, phy,
					 MDIO_PMA_DEVAD,
					 MDIO_PMA_REG_8481_LINK_SIGNAL,
					 val);
		}
		break;
	}

	/* This is a workaround for E3+84833 until autoneg
	 * restart is fixed in f/w
	 */
	if (CHIP_IS_E3(bp)) {
		bnx2x_cl45_read(bp, phy, MDIO_WC_DEVAD,
				MDIO_WC_REG_GP2_STATUS_GP_2_1, &val);
	}
}

/******************************************************************/
/*			54618SE PHY SECTION			  */
/******************************************************************/
static void bnx2x_54618se_specific_func(struct bnx2x_phy *phy,
					struct link_params *params,
					u32 action)
{
	struct bnx2x *bp = params->bp;
	u16 temp;
	switch (action) {
	case PHY_INIT:
		/* Configure LED4: set to INTR (0x6). */
		/* Accessing shadow register 0xe. */
		bnx2x_cl22_write(bp, phy,
				 MDIO_REG_GPHY_SHADOW,
				 MDIO_REG_GPHY_SHADOW_LED_SEL2);
		bnx2x_cl22_read(bp, phy,
				MDIO_REG_GPHY_SHADOW,
				&temp);
		temp &= ~(0xf << 4);
		temp |= (0x6 << 4);
		bnx2x_cl22_write(bp, phy,
				 MDIO_REG_GPHY_SHADOW,
				 MDIO_REG_GPHY_SHADOW_WR_ENA | temp);
		/* Configure INTR based on link status change. */
		bnx2x_cl22_write(bp, phy,
				 MDIO_REG_INTR_MASK,
				 ~MDIO_REG_INTR_MASK_LINK_STATUS);
		break;
	}
}

static int bnx2x_54618se_config_init(struct bnx2x_phy *phy,
					       struct link_params *params,
					       struct link_vars *vars)
{
	struct bnx2x *bp = params->bp;
	u8 port;
	u16 autoneg_val, an_1000_val, an_10_100_val, fc_val, temp;
	u32 cfg_pin;

	DP(NETIF_MSG_LINK, "54618SE cfg init\n");
	usleep_range(1000, 2000);

	/* This works with E3 only, no need to check the chip
	 * before determining the port.
	 */
	port = params->port;

	cfg_pin = (REG_RD(bp, params->shmem_base +
			offsetof(struct shmem_region,
			dev_info.port_hw_config[port].e3_cmn_pin_cfg)) &
			PORT_HW_CFG_E3_PHY_RESET_MASK) >>
			PORT_HW_CFG_E3_PHY_RESET_SHIFT;

	/* Drive pin high to bring the GPHY out of reset. */
	bnx2x_set_cfg_pin(bp, cfg_pin, 1);

	/* wait for GPHY to reset */
	msleep(50);

	/* reset phy */
	bnx2x_cl22_write(bp, phy,
			 MDIO_PMA_REG_CTRL, 0x8000);
	bnx2x_wait_reset_complete(bp, phy, params);

	/* Wait for GPHY to reset */
	msleep(50);


	bnx2x_54618se_specific_func(phy, params, PHY_INIT);
	/* Flip the signal detect polarity (set 0x1c.0x1e[8]). */
	bnx2x_cl22_write(bp, phy,
			MDIO_REG_GPHY_SHADOW,
			MDIO_REG_GPHY_SHADOW_AUTO_DET_MED);
	bnx2x_cl22_read(bp, phy,
			MDIO_REG_GPHY_SHADOW,
			&temp);
	temp |= MDIO_REG_GPHY_SHADOW_INVERT_FIB_SD;
	bnx2x_cl22_write(bp, phy,
			MDIO_REG_GPHY_SHADOW,
			MDIO_REG_GPHY_SHADOW_WR_ENA | temp);

	/* Set up fc */
	/* Please refer to Table 28B-3 of 802.3ab-1999 spec. */
	bnx2x_calc_ieee_aneg_adv(phy, params, &vars->ieee_fc);
	fc_val = 0;
	if ((vars->ieee_fc & MDIO_COMBO_IEEE0_AUTO_NEG_ADV_PAUSE_ASYMMETRIC) ==
			MDIO_COMBO_IEEE0_AUTO_NEG_ADV_PAUSE_ASYMMETRIC)
		fc_val |= MDIO_AN_REG_ADV_PAUSE_ASYMMETRIC;

	if ((vars->ieee_fc & MDIO_COMBO_IEEE0_AUTO_NEG_ADV_PAUSE_BOTH) ==
			MDIO_COMBO_IEEE0_AUTO_NEG_ADV_PAUSE_BOTH)
		fc_val |= MDIO_AN_REG_ADV_PAUSE_PAUSE;

	/* Read all advertisement */
	bnx2x_cl22_read(bp, phy,
			0x09,
			&an_1000_val);

	bnx2x_cl22_read(bp, phy,
			0x04,
			&an_10_100_val);

	bnx2x_cl22_read(bp, phy,
			MDIO_PMA_REG_CTRL,
			&autoneg_val);

	/* Disable forced speed */
	autoneg_val &= ~((1<<6) | (1<<8) | (1<<9) | (1<<12) | (1<<13));
	an_10_100_val &= ~((1<<5) | (1<<6) | (1<<7) | (1<<8) | (1<<10) |
			   (1<<11));

	if (((phy->req_line_speed == SPEED_AUTO_NEG) &&
			(phy->speed_cap_mask &
			PORT_HW_CFG_SPEED_CAPABILITY_D0_1G)) ||
			(phy->req_line_speed == SPEED_1000)) {
		an_1000_val |= (1<<8);
		autoneg_val |= (1<<9 | 1<<12);
		if (phy->req_duplex == DUPLEX_FULL)
			an_1000_val |= (1<<9);
		DP(NETIF_MSG_LINK, "Advertising 1G\n");
	} else
		an_1000_val &= ~((1<<8) | (1<<9));

	bnx2x_cl22_write(bp, phy,
			0x09,
			an_1000_val);
	bnx2x_cl22_read(bp, phy,
			0x09,
			&an_1000_val);

	/* Set 100 speed advertisement */
	if (((phy->req_line_speed == SPEED_AUTO_NEG) &&
			(phy->speed_cap_mask &
			(PORT_HW_CFG_SPEED_CAPABILITY_D0_100M_FULL |
			PORT_HW_CFG_SPEED_CAPABILITY_D0_100M_HALF)))) {
		an_10_100_val |= (1<<7);
		/* Enable autoneg and restart autoneg for legacy speeds */
		autoneg_val |= (1<<9 | 1<<12);

		if (phy->req_duplex == DUPLEX_FULL)
			an_10_100_val |= (1<<8);
		DP(NETIF_MSG_LINK, "Advertising 100M\n");
	}

	/* Set 10 speed advertisement */
	if (((phy->req_line_speed == SPEED_AUTO_NEG) &&
			(phy->speed_cap_mask &
			(PORT_HW_CFG_SPEED_CAPABILITY_D0_10M_FULL |
			PORT_HW_CFG_SPEED_CAPABILITY_D0_10M_HALF)))) {
		an_10_100_val |= (1<<5);
		autoneg_val |= (1<<9 | 1<<12);
		if (phy->req_duplex == DUPLEX_FULL)
			an_10_100_val |= (1<<6);
		DP(NETIF_MSG_LINK, "Advertising 10M\n");
	}

	/* Only 10/100 are allowed to work in FORCE mode */
	if (phy->req_line_speed == SPEED_100) {
		autoneg_val |= (1<<13);
		/* Enabled AUTO-MDIX when autoneg is disabled */
		bnx2x_cl22_write(bp, phy,
				0x18,
				(1<<15 | 1<<9 | 7<<0));
		DP(NETIF_MSG_LINK, "Setting 100M force\n");
	}
	if (phy->req_line_speed == SPEED_10) {
		/* Enabled AUTO-MDIX when autoneg is disabled */
		bnx2x_cl22_write(bp, phy,
				0x18,
				(1<<15 | 1<<9 | 7<<0));
		DP(NETIF_MSG_LINK, "Setting 10M force\n");
	}

	if ((phy->flags & FLAGS_EEE) && bnx2x_eee_has_cap(params)) {
		int rc;

		bnx2x_cl22_write(bp, phy, MDIO_REG_GPHY_EXP_ACCESS,
				 MDIO_REG_GPHY_EXP_ACCESS_TOP |
				 MDIO_REG_GPHY_EXP_TOP_2K_BUF);
		bnx2x_cl22_read(bp, phy, MDIO_REG_GPHY_EXP_ACCESS_GATE, &temp);
		temp &= 0xfffe;
		bnx2x_cl22_write(bp, phy, MDIO_REG_GPHY_EXP_ACCESS_GATE, temp);

		rc = bnx2x_eee_initial_config(params, vars, SHMEM_EEE_1G_ADV);
		if (rc) {
			DP(NETIF_MSG_LINK, "Failed to configure EEE timers\n");
			bnx2x_eee_disable(phy, params, vars);
		} else if ((params->eee_mode & EEE_MODE_ADV_LPI) &&
			   (phy->req_duplex == DUPLEX_FULL) &&
			   (bnx2x_eee_calc_timer(params) ||
			    !(params->eee_mode & EEE_MODE_ENABLE_LPI))) {
			/* Need to advertise EEE only when requested,
			 * and either no LPI assertion was requested,
			 * or it was requested and a valid timer was set.
			 * Also notice full duplex is required for EEE.
			 */
			bnx2x_eee_advertise(phy, params, vars,
					    SHMEM_EEE_1G_ADV);
		} else {
			DP(NETIF_MSG_LINK, "Don't Advertise 1GBase-T EEE\n");
			bnx2x_eee_disable(phy, params, vars);
		}
	} else {
		vars->eee_status &= ~SHMEM_EEE_1G_ADV <<
				    SHMEM_EEE_SUPPORTED_SHIFT;

		if (phy->flags & FLAGS_EEE) {
			/* Handle legacy auto-grEEEn */
			if (params->feature_config_flags &
			    FEATURE_CONFIG_AUTOGREEEN_ENABLED) {
				temp = 6;
				DP(NETIF_MSG_LINK, "Enabling Auto-GrEEEn\n");
			} else {
				temp = 0;
				DP(NETIF_MSG_LINK, "Don't Adv. EEE\n");
			}
			bnx2x_cl45_write(bp, phy, MDIO_AN_DEVAD,
					 MDIO_AN_REG_EEE_ADV, temp);
		}
	}

	bnx2x_cl22_write(bp, phy,
			0x04,
			an_10_100_val | fc_val);

	if (phy->req_duplex == DUPLEX_FULL)
		autoneg_val |= (1<<8);

	bnx2x_cl22_write(bp, phy,
			MDIO_PMA_REG_CTRL, autoneg_val);

	return 0;
}


static void bnx2x_5461x_set_link_led(struct bnx2x_phy *phy,
				       struct link_params *params, u8 mode)
{
	struct bnx2x *bp = params->bp;
	u16 temp;

	bnx2x_cl22_write(bp, phy,
		MDIO_REG_GPHY_SHADOW,
		MDIO_REG_GPHY_SHADOW_LED_SEL1);
	bnx2x_cl22_read(bp, phy,
		MDIO_REG_GPHY_SHADOW,
		&temp);
	temp &= 0xff00;

	DP(NETIF_MSG_LINK, "54618x set link led (mode=%x)\n", mode);
	switch (mode) {
	case LED_MODE_FRONT_PANEL_OFF:
	case LED_MODE_OFF:
		temp |= 0x00ee;
		break;
	case LED_MODE_OPER:
		temp |= 0x0001;
		break;
	case LED_MODE_ON:
		temp |= 0x00ff;
		break;
	default:
		break;
	}
	bnx2x_cl22_write(bp, phy,
		MDIO_REG_GPHY_SHADOW,
		MDIO_REG_GPHY_SHADOW_WR_ENA | temp);
	return;
}


static void bnx2x_54618se_link_reset(struct bnx2x_phy *phy,
				     struct link_params *params)
{
	struct bnx2x *bp = params->bp;
	u32 cfg_pin;
	u8 port;

	/* In case of no EPIO routed to reset the GPHY, put it
	 * in low power mode.
	 */
	bnx2x_cl22_write(bp, phy, MDIO_PMA_REG_CTRL, 0x800);
	/* This works with E3 only, no need to check the chip
	 * before determining the port.
	 */
	port = params->port;
	cfg_pin = (REG_RD(bp, params->shmem_base +
			offsetof(struct shmem_region,
			dev_info.port_hw_config[port].e3_cmn_pin_cfg)) &
			PORT_HW_CFG_E3_PHY_RESET_MASK) >>
			PORT_HW_CFG_E3_PHY_RESET_SHIFT;

	/* Drive pin low to put GPHY in reset. */
	bnx2x_set_cfg_pin(bp, cfg_pin, 0);
}

static u8 bnx2x_54618se_read_status(struct bnx2x_phy *phy,
				    struct link_params *params,
				    struct link_vars *vars)
{
	struct bnx2x *bp = params->bp;
	u16 val;
	u8 link_up = 0;
	u16 legacy_status, legacy_speed;

	/* Get speed operation status */
	bnx2x_cl22_read(bp, phy,
			MDIO_REG_GPHY_AUX_STATUS,
			&legacy_status);
	DP(NETIF_MSG_LINK, "54618SE read_status: 0x%x\n", legacy_status);

	/* Read status to clear the PHY interrupt. */
	bnx2x_cl22_read(bp, phy,
			MDIO_REG_INTR_STATUS,
			&val);

	link_up = ((legacy_status & (1<<2)) == (1<<2));

	if (link_up) {
		legacy_speed = (legacy_status & (7<<8));
		if (legacy_speed == (7<<8)) {
			vars->line_speed = SPEED_1000;
			vars->duplex = DUPLEX_FULL;
		} else if (legacy_speed == (6<<8)) {
			vars->line_speed = SPEED_1000;
			vars->duplex = DUPLEX_HALF;
		} else if (legacy_speed == (5<<8)) {
			vars->line_speed = SPEED_100;
			vars->duplex = DUPLEX_FULL;
		}
		/* Omitting 100Base-T4 for now */
		else if (legacy_speed == (3<<8)) {
			vars->line_speed = SPEED_100;
			vars->duplex = DUPLEX_HALF;
		} else if (legacy_speed == (2<<8)) {
			vars->line_speed = SPEED_10;
			vars->duplex = DUPLEX_FULL;
		} else if (legacy_speed == (1<<8)) {
			vars->line_speed = SPEED_10;
			vars->duplex = DUPLEX_HALF;
		} else /* Should not happen */
			vars->line_speed = 0;

		DP(NETIF_MSG_LINK,
		   "Link is up in %dMbps, is_duplex_full= %d\n",
		   vars->line_speed,
		   (vars->duplex == DUPLEX_FULL));

		/* Check legacy speed AN resolution */
		bnx2x_cl22_read(bp, phy,
				0x01,
				&val);
		if (val & (1<<5))
			vars->link_status |=
				LINK_STATUS_AUTO_NEGOTIATE_COMPLETE;
		bnx2x_cl22_read(bp, phy,
				0x06,
				&val);
		if ((val & (1<<0)) == 0)
			vars->link_status |=
				LINK_STATUS_PARALLEL_DETECTION_USED;

		DP(NETIF_MSG_LINK, "BCM54618SE: link speed is %d\n",
			   vars->line_speed);

		bnx2x_ext_phy_resolve_fc(phy, params, vars);

		if (vars->link_status & LINK_STATUS_AUTO_NEGOTIATE_COMPLETE) {
			/* Report LP advertised speeds */
			bnx2x_cl22_read(bp, phy, 0x5, &val);

			if (val & (1<<5))
				vars->link_status |=
				  LINK_STATUS_LINK_PARTNER_10THD_CAPABLE;
			if (val & (1<<6))
				vars->link_status |=
				  LINK_STATUS_LINK_PARTNER_10TFD_CAPABLE;
			if (val & (1<<7))
				vars->link_status |=
				  LINK_STATUS_LINK_PARTNER_100TXHD_CAPABLE;
			if (val & (1<<8))
				vars->link_status |=
				  LINK_STATUS_LINK_PARTNER_100TXFD_CAPABLE;
			if (val & (1<<9))
				vars->link_status |=
				  LINK_STATUS_LINK_PARTNER_100T4_CAPABLE;

			bnx2x_cl22_read(bp, phy, 0xa, &val);
			if (val & (1<<10))
				vars->link_status |=
				  LINK_STATUS_LINK_PARTNER_1000THD_CAPABLE;
			if (val & (1<<11))
				vars->link_status |=
				  LINK_STATUS_LINK_PARTNER_1000TFD_CAPABLE;

			if ((phy->flags & FLAGS_EEE) &&
			    bnx2x_eee_has_cap(params))
				bnx2x_eee_an_resolve(phy, params, vars);
		}
	}
	return link_up;
}

static void bnx2x_54618se_config_loopback(struct bnx2x_phy *phy,
					  struct link_params *params)
{
	struct bnx2x *bp = params->bp;
	u16 val;
	u32 umac_base = params->port ? GRCBASE_UMAC1 : GRCBASE_UMAC0;

	DP(NETIF_MSG_LINK, "2PMA/PMD ext_phy_loopback: 54618se\n");

	/* Enable master/slave manual mmode and set to master */
	/* mii write 9 [bits set 11 12] */
	bnx2x_cl22_write(bp, phy, 0x09, 3<<11);

	/* forced 1G and disable autoneg */
	/* set val [mii read 0] */
	/* set val [expr $val & [bits clear 6 12 13]] */
	/* set val [expr $val | [bits set 6 8]] */
	/* mii write 0 $val */
	bnx2x_cl22_read(bp, phy, 0x00, &val);
	val &= ~((1<<6) | (1<<12) | (1<<13));
	val |= (1<<6) | (1<<8);
	bnx2x_cl22_write(bp, phy, 0x00, val);

	/* Set external loopback and Tx using 6dB coding */
	/* mii write 0x18 7 */
	/* set val [mii read 0x18] */
	/* mii write 0x18 [expr $val | [bits set 10 15]] */
	bnx2x_cl22_write(bp, phy, 0x18, 7);
	bnx2x_cl22_read(bp, phy, 0x18, &val);
	bnx2x_cl22_write(bp, phy, 0x18, val | (1<<10) | (1<<15));

	/* This register opens the gate for the UMAC despite its name */
	REG_WR(bp, NIG_REG_EGRESS_EMAC0_PORT + params->port*4, 1);

	/* Maximum Frame Length (RW). Defines a 14-Bit maximum frame
	 * length used by the MAC receive logic to check frames.
	 */
	REG_WR(bp, umac_base + UMAC_REG_MAXFR, 0x2710);
}

/******************************************************************/
/*			SFX7101 PHY SECTION			  */
/******************************************************************/
static void bnx2x_7101_config_loopback(struct bnx2x_phy *phy,
				       struct link_params *params)
{
	struct bnx2x *bp = params->bp;
	/* SFX7101_XGXS_TEST1 */
	bnx2x_cl45_write(bp, phy,
			 MDIO_XS_DEVAD, MDIO_XS_SFX7101_XGXS_TEST1, 0x100);
}

static int bnx2x_7101_config_init(struct bnx2x_phy *phy,
				  struct link_params *params,
				  struct link_vars *vars)
{
	u16 fw_ver1, fw_ver2, val;
	struct bnx2x *bp = params->bp;
	DP(NETIF_MSG_LINK, "Setting the SFX7101 LASI indication\n");

	/* Restore normal power mode*/
	bnx2x_set_gpio(bp, MISC_REGISTERS_GPIO_2,
		       MISC_REGISTERS_GPIO_OUTPUT_HIGH, params->port);
	/* HW reset */
	bnx2x_ext_phy_hw_reset(bp, params->port);
	bnx2x_wait_reset_complete(bp, phy, params);

	bnx2x_cl45_write(bp, phy,
			 MDIO_PMA_DEVAD, MDIO_PMA_LASI_CTRL, 0x1);
	DP(NETIF_MSG_LINK, "Setting the SFX7101 LED to blink on traffic\n");
	bnx2x_cl45_write(bp, phy,
			 MDIO_PMA_DEVAD, MDIO_PMA_REG_7107_LED_CNTL, (1<<3));

	bnx2x_ext_phy_set_pause(params, phy, vars);
	/* Restart autoneg */
	bnx2x_cl45_read(bp, phy,
			MDIO_AN_DEVAD, MDIO_AN_REG_CTRL, &val);
	val |= 0x200;
	bnx2x_cl45_write(bp, phy,
			 MDIO_AN_DEVAD, MDIO_AN_REG_CTRL, val);

	/* Save spirom version */
	bnx2x_cl45_read(bp, phy,
			MDIO_PMA_DEVAD, MDIO_PMA_REG_7101_VER1, &fw_ver1);

	bnx2x_cl45_read(bp, phy,
			MDIO_PMA_DEVAD, MDIO_PMA_REG_7101_VER2, &fw_ver2);
	bnx2x_save_spirom_version(bp, params->port,
				  (u32)(fw_ver1<<16 | fw_ver2), phy->ver_addr);
	return 0;
}

static u8 bnx2x_7101_read_status(struct bnx2x_phy *phy,
				 struct link_params *params,
				 struct link_vars *vars)
{
	struct bnx2x *bp = params->bp;
	u8 link_up;
	u16 val1, val2;
	bnx2x_cl45_read(bp, phy,
			MDIO_PMA_DEVAD, MDIO_PMA_LASI_STAT, &val2);
	bnx2x_cl45_read(bp, phy,
			MDIO_PMA_DEVAD, MDIO_PMA_LASI_STAT, &val1);
	DP(NETIF_MSG_LINK, "10G-base-T LASI status 0x%x->0x%x\n",
		   val2, val1);
	bnx2x_cl45_read(bp, phy,
			MDIO_PMA_DEVAD, MDIO_PMA_REG_STATUS, &val2);
	bnx2x_cl45_read(bp, phy,
			MDIO_PMA_DEVAD, MDIO_PMA_REG_STATUS, &val1);
	DP(NETIF_MSG_LINK, "10G-base-T PMA status 0x%x->0x%x\n",
		   val2, val1);
	link_up = ((val1 & 4) == 4);
	/* If link is up print the AN outcome of the SFX7101 PHY */
	if (link_up) {
		bnx2x_cl45_read(bp, phy,
				MDIO_AN_DEVAD, MDIO_AN_REG_MASTER_STATUS,
				&val2);
		vars->line_speed = SPEED_10000;
		vars->duplex = DUPLEX_FULL;
		DP(NETIF_MSG_LINK, "SFX7101 AN status 0x%x->Master=%x\n",
			   val2, (val2 & (1<<14)));
		bnx2x_ext_phy_10G_an_resolve(bp, phy, vars);
		bnx2x_ext_phy_resolve_fc(phy, params, vars);

		/* Read LP advertised speeds */
		if (val2 & (1<<11))
			vars->link_status |=
				LINK_STATUS_LINK_PARTNER_10GXFD_CAPABLE;
	}
	return link_up;
}

static int bnx2x_7101_format_ver(u32 spirom_ver, u8 *str, u16 *len)
{
	if (*len < 5)
		return -EINVAL;
	str[0] = (spirom_ver & 0xFF);
	str[1] = (spirom_ver & 0xFF00) >> 8;
	str[2] = (spirom_ver & 0xFF0000) >> 16;
	str[3] = (spirom_ver & 0xFF000000) >> 24;
	str[4] = '\0';
	*len -= 5;
	return 0;
}

void bnx2x_sfx7101_sp_sw_reset(struct bnx2x *bp, struct bnx2x_phy *phy)
{
	u16 val, cnt;

	bnx2x_cl45_read(bp, phy,
			MDIO_PMA_DEVAD,
			MDIO_PMA_REG_7101_RESET, &val);

	for (cnt = 0; cnt < 10; cnt++) {
		msleep(50);
		/* Writes a self-clearing reset */
		bnx2x_cl45_write(bp, phy,
				 MDIO_PMA_DEVAD,
				 MDIO_PMA_REG_7101_RESET,
				 (val | (1<<15)));
		/* Wait for clear */
		bnx2x_cl45_read(bp, phy,
				MDIO_PMA_DEVAD,
				MDIO_PMA_REG_7101_RESET, &val);

		if ((val & (1<<15)) == 0)
			break;
	}
}

static void bnx2x_7101_hw_reset(struct bnx2x_phy *phy,
				struct link_params *params) {
	/* Low power mode is controlled by GPIO 2 */
	bnx2x_set_gpio(params->bp, MISC_REGISTERS_GPIO_2,
		       MISC_REGISTERS_GPIO_OUTPUT_LOW, params->port);
	/* The PHY reset is controlled by GPIO 1 */
	bnx2x_set_gpio(params->bp, MISC_REGISTERS_GPIO_1,
		       MISC_REGISTERS_GPIO_OUTPUT_LOW, params->port);
}

static void bnx2x_7101_set_link_led(struct bnx2x_phy *phy,
				    struct link_params *params, u8 mode)
{
	u16 val = 0;
	struct bnx2x *bp = params->bp;
	switch (mode) {
	case LED_MODE_FRONT_PANEL_OFF:
	case LED_MODE_OFF:
		val = 2;
		break;
	case LED_MODE_ON:
		val = 1;
		break;
	case LED_MODE_OPER:
		val = 0;
		break;
	}
	bnx2x_cl45_write(bp, phy,
			 MDIO_PMA_DEVAD,
			 MDIO_PMA_REG_7107_LINK_LED_CNTL,
			 val);
}

/******************************************************************/
/*			STATIC PHY DECLARATION			  */
/******************************************************************/

static const struct bnx2x_phy phy_null = {
	.type		= PORT_HW_CFG_XGXS_EXT_PHY_TYPE_NOT_CONN,
	.addr		= 0,
	.def_md_devad	= 0,
	.flags		= FLAGS_INIT_XGXS_FIRST,
	.rx_preemphasis	= {0xffff, 0xffff, 0xffff, 0xffff},
	.tx_preemphasis	= {0xffff, 0xffff, 0xffff, 0xffff},
	.mdio_ctrl	= 0,
	.supported	= 0,
	.media_type	= ETH_PHY_NOT_PRESENT,
	.ver_addr	= 0,
	.req_flow_ctrl	= 0,
	.req_line_speed	= 0,
	.speed_cap_mask	= 0,
	.req_duplex	= 0,
	.rsrv		= 0,
	.config_init	= (config_init_t)NULL,
	.read_status	= (read_status_t)NULL,
	.link_reset	= (link_reset_t)NULL,
	.config_loopback = (config_loopback_t)NULL,
	.format_fw_ver	= (format_fw_ver_t)NULL,
	.hw_reset	= (hw_reset_t)NULL,
	.set_link_led	= (set_link_led_t)NULL,
	.phy_specific_func = (phy_specific_func_t)NULL
};

static const struct bnx2x_phy phy_serdes = {
	.type		= PORT_HW_CFG_SERDES_EXT_PHY_TYPE_DIRECT,
	.addr		= 0xff,
	.def_md_devad	= 0,
	.flags		= 0,
	.rx_preemphasis	= {0xffff, 0xffff, 0xffff, 0xffff},
	.tx_preemphasis	= {0xffff, 0xffff, 0xffff, 0xffff},
	.mdio_ctrl	= 0,
	.supported	= (SUPPORTED_10baseT_Half |
			   SUPPORTED_10baseT_Full |
			   SUPPORTED_100baseT_Half |
			   SUPPORTED_100baseT_Full |
			   SUPPORTED_1000baseT_Full |
			   SUPPORTED_2500baseX_Full |
			   SUPPORTED_TP |
			   SUPPORTED_Autoneg |
			   SUPPORTED_Pause |
			   SUPPORTED_Asym_Pause),
	.media_type	= ETH_PHY_BASE_T,
	.ver_addr	= 0,
	.req_flow_ctrl	= 0,
	.req_line_speed	= 0,
	.speed_cap_mask	= 0,
	.req_duplex	= 0,
	.rsrv		= 0,
	.config_init	= (config_init_t)bnx2x_xgxs_config_init,
	.read_status	= (read_status_t)bnx2x_link_settings_status,
	.link_reset	= (link_reset_t)bnx2x_int_link_reset,
	.config_loopback = (config_loopback_t)NULL,
	.format_fw_ver	= (format_fw_ver_t)NULL,
	.hw_reset	= (hw_reset_t)NULL,
	.set_link_led	= (set_link_led_t)NULL,
	.phy_specific_func = (phy_specific_func_t)NULL
};

static const struct bnx2x_phy phy_xgxs = {
	.type		= PORT_HW_CFG_XGXS_EXT_PHY_TYPE_DIRECT,
	.addr		= 0xff,
	.def_md_devad	= 0,
	.flags		= 0,
	.rx_preemphasis	= {0xffff, 0xffff, 0xffff, 0xffff},
	.tx_preemphasis	= {0xffff, 0xffff, 0xffff, 0xffff},
	.mdio_ctrl	= 0,
	.supported	= (SUPPORTED_10baseT_Half |
			   SUPPORTED_10baseT_Full |
			   SUPPORTED_100baseT_Half |
			   SUPPORTED_100baseT_Full |
			   SUPPORTED_1000baseT_Full |
			   SUPPORTED_2500baseX_Full |
			   SUPPORTED_10000baseT_Full |
			   SUPPORTED_FIBRE |
			   SUPPORTED_Autoneg |
			   SUPPORTED_Pause |
			   SUPPORTED_Asym_Pause),
	.media_type	= ETH_PHY_CX4,
	.ver_addr	= 0,
	.req_flow_ctrl	= 0,
	.req_line_speed	= 0,
	.speed_cap_mask	= 0,
	.req_duplex	= 0,
	.rsrv		= 0,
	.config_init	= (config_init_t)bnx2x_xgxs_config_init,
	.read_status	= (read_status_t)bnx2x_link_settings_status,
	.link_reset	= (link_reset_t)bnx2x_int_link_reset,
	.config_loopback = (config_loopback_t)bnx2x_set_xgxs_loopback,
	.format_fw_ver	= (format_fw_ver_t)NULL,
	.hw_reset	= (hw_reset_t)NULL,
	.set_link_led	= (set_link_led_t)NULL,
	.phy_specific_func = (phy_specific_func_t)bnx2x_xgxs_specific_func
};
static const struct bnx2x_phy phy_warpcore = {
	.type		= PORT_HW_CFG_XGXS_EXT_PHY_TYPE_DIRECT,
	.addr		= 0xff,
	.def_md_devad	= 0,
	.flags		= FLAGS_TX_ERROR_CHECK,
	.rx_preemphasis	= {0xffff, 0xffff, 0xffff, 0xffff},
	.tx_preemphasis	= {0xffff, 0xffff, 0xffff, 0xffff},
	.mdio_ctrl	= 0,
	.supported	= (SUPPORTED_10baseT_Half |
			   SUPPORTED_10baseT_Full |
			   SUPPORTED_100baseT_Half |
			   SUPPORTED_100baseT_Full |
			   SUPPORTED_1000baseT_Full |
			   SUPPORTED_10000baseT_Full |
			   SUPPORTED_20000baseKR2_Full |
			   SUPPORTED_20000baseMLD2_Full |
			   SUPPORTED_FIBRE |
			   SUPPORTED_Autoneg |
			   SUPPORTED_Pause |
			   SUPPORTED_Asym_Pause),
	.media_type	= ETH_PHY_UNSPECIFIED,
	.ver_addr	= 0,
	.req_flow_ctrl	= 0,
	.req_line_speed	= 0,
	.speed_cap_mask	= 0,
	/* req_duplex = */0,
	/* rsrv = */0,
	.config_init	= (config_init_t)bnx2x_warpcore_config_init,
	.read_status	= (read_status_t)bnx2x_warpcore_read_status,
	.link_reset	= (link_reset_t)bnx2x_warpcore_link_reset,
	.config_loopback = (config_loopback_t)bnx2x_set_warpcore_loopback,
	.format_fw_ver	= (format_fw_ver_t)NULL,
	.hw_reset	= (hw_reset_t)bnx2x_warpcore_hw_reset,
	.set_link_led	= (set_link_led_t)NULL,
	.phy_specific_func = (phy_specific_func_t)NULL
};


static const struct bnx2x_phy phy_7101 = {
	.type		= PORT_HW_CFG_XGXS_EXT_PHY_TYPE_SFX7101,
	.addr		= 0xff,
	.def_md_devad	= 0,
	.flags		= FLAGS_FAN_FAILURE_DET_REQ,
	.rx_preemphasis	= {0xffff, 0xffff, 0xffff, 0xffff},
	.tx_preemphasis	= {0xffff, 0xffff, 0xffff, 0xffff},
	.mdio_ctrl	= 0,
	.supported	= (SUPPORTED_10000baseT_Full |
			   SUPPORTED_TP |
			   SUPPORTED_Autoneg |
			   SUPPORTED_Pause |
			   SUPPORTED_Asym_Pause),
	.media_type	= ETH_PHY_BASE_T,
	.ver_addr	= 0,
	.req_flow_ctrl	= 0,
	.req_line_speed	= 0,
	.speed_cap_mask	= 0,
	.req_duplex	= 0,
	.rsrv		= 0,
	.config_init	= (config_init_t)bnx2x_7101_config_init,
	.read_status	= (read_status_t)bnx2x_7101_read_status,
	.link_reset	= (link_reset_t)bnx2x_common_ext_link_reset,
	.config_loopback = (config_loopback_t)bnx2x_7101_config_loopback,
	.format_fw_ver	= (format_fw_ver_t)bnx2x_7101_format_ver,
	.hw_reset	= (hw_reset_t)bnx2x_7101_hw_reset,
	.set_link_led	= (set_link_led_t)bnx2x_7101_set_link_led,
	.phy_specific_func = (phy_specific_func_t)NULL
};
static const struct bnx2x_phy phy_8073 = {
	.type		= PORT_HW_CFG_XGXS_EXT_PHY_TYPE_BCM8073,
	.addr		= 0xff,
	.def_md_devad	= 0,
	.flags		= 0,
	.rx_preemphasis	= {0xffff, 0xffff, 0xffff, 0xffff},
	.tx_preemphasis	= {0xffff, 0xffff, 0xffff, 0xffff},
	.mdio_ctrl	= 0,
	.supported	= (SUPPORTED_10000baseT_Full |
			   SUPPORTED_2500baseX_Full |
			   SUPPORTED_1000baseT_Full |
			   SUPPORTED_FIBRE |
			   SUPPORTED_Autoneg |
			   SUPPORTED_Pause |
			   SUPPORTED_Asym_Pause),
	.media_type	= ETH_PHY_KR,
	.ver_addr	= 0,
	.req_flow_ctrl	= 0,
	.req_line_speed	= 0,
	.speed_cap_mask	= 0,
	.req_duplex	= 0,
	.rsrv		= 0,
	.config_init	= (config_init_t)bnx2x_8073_config_init,
	.read_status	= (read_status_t)bnx2x_8073_read_status,
	.link_reset	= (link_reset_t)bnx2x_8073_link_reset,
	.config_loopback = (config_loopback_t)NULL,
	.format_fw_ver	= (format_fw_ver_t)bnx2x_format_ver,
	.hw_reset	= (hw_reset_t)NULL,
	.set_link_led	= (set_link_led_t)NULL,
	.phy_specific_func = (phy_specific_func_t)bnx2x_8073_specific_func
};
static const struct bnx2x_phy phy_8705 = {
	.type		= PORT_HW_CFG_XGXS_EXT_PHY_TYPE_BCM8705,
	.addr		= 0xff,
	.def_md_devad	= 0,
	.flags		= FLAGS_INIT_XGXS_FIRST,
	.rx_preemphasis	= {0xffff, 0xffff, 0xffff, 0xffff},
	.tx_preemphasis	= {0xffff, 0xffff, 0xffff, 0xffff},
	.mdio_ctrl	= 0,
	.supported	= (SUPPORTED_10000baseT_Full |
			   SUPPORTED_FIBRE |
			   SUPPORTED_Pause |
			   SUPPORTED_Asym_Pause),
	.media_type	= ETH_PHY_XFP_FIBER,
	.ver_addr	= 0,
	.req_flow_ctrl	= 0,
	.req_line_speed	= 0,
	.speed_cap_mask	= 0,
	.req_duplex	= 0,
	.rsrv		= 0,
	.config_init	= (config_init_t)bnx2x_8705_config_init,
	.read_status	= (read_status_t)bnx2x_8705_read_status,
	.link_reset	= (link_reset_t)bnx2x_common_ext_link_reset,
	.config_loopback = (config_loopback_t)NULL,
	.format_fw_ver	= (format_fw_ver_t)bnx2x_null_format_ver,
	.hw_reset	= (hw_reset_t)NULL,
	.set_link_led	= (set_link_led_t)NULL,
	.phy_specific_func = (phy_specific_func_t)NULL
};
static const struct bnx2x_phy phy_8706 = {
	.type		= PORT_HW_CFG_XGXS_EXT_PHY_TYPE_BCM8706,
	.addr		= 0xff,
	.def_md_devad	= 0,
	.flags		= FLAGS_INIT_XGXS_FIRST,
	.rx_preemphasis	= {0xffff, 0xffff, 0xffff, 0xffff},
	.tx_preemphasis	= {0xffff, 0xffff, 0xffff, 0xffff},
	.mdio_ctrl	= 0,
	.supported	= (SUPPORTED_10000baseT_Full |
			   SUPPORTED_1000baseT_Full |
			   SUPPORTED_FIBRE |
			   SUPPORTED_Pause |
			   SUPPORTED_Asym_Pause),
	.media_type	= ETH_PHY_SFPP_10G_FIBER,
	.ver_addr	= 0,
	.req_flow_ctrl	= 0,
	.req_line_speed	= 0,
	.speed_cap_mask	= 0,
	.req_duplex	= 0,
	.rsrv		= 0,
	.config_init	= (config_init_t)bnx2x_8706_config_init,
	.read_status	= (read_status_t)bnx2x_8706_read_status,
	.link_reset	= (link_reset_t)bnx2x_common_ext_link_reset,
	.config_loopback = (config_loopback_t)NULL,
	.format_fw_ver	= (format_fw_ver_t)bnx2x_format_ver,
	.hw_reset	= (hw_reset_t)NULL,
	.set_link_led	= (set_link_led_t)NULL,
	.phy_specific_func = (phy_specific_func_t)NULL
};

static const struct bnx2x_phy phy_8726 = {
	.type		= PORT_HW_CFG_XGXS_EXT_PHY_TYPE_BCM8726,
	.addr		= 0xff,
	.def_md_devad	= 0,
	.flags		= (FLAGS_INIT_XGXS_FIRST |
			   FLAGS_TX_ERROR_CHECK),
	.rx_preemphasis	= {0xffff, 0xffff, 0xffff, 0xffff},
	.tx_preemphasis	= {0xffff, 0xffff, 0xffff, 0xffff},
	.mdio_ctrl	= 0,
	.supported	= (SUPPORTED_10000baseT_Full |
			   SUPPORTED_1000baseT_Full |
			   SUPPORTED_Autoneg |
			   SUPPORTED_FIBRE |
			   SUPPORTED_Pause |
			   SUPPORTED_Asym_Pause),
	.media_type	= ETH_PHY_NOT_PRESENT,
	.ver_addr	= 0,
	.req_flow_ctrl	= 0,
	.req_line_speed	= 0,
	.speed_cap_mask	= 0,
	.req_duplex	= 0,
	.rsrv		= 0,
	.config_init	= (config_init_t)bnx2x_8726_config_init,
	.read_status	= (read_status_t)bnx2x_8726_read_status,
	.link_reset	= (link_reset_t)bnx2x_8726_link_reset,
	.config_loopback = (config_loopback_t)bnx2x_8726_config_loopback,
	.format_fw_ver	= (format_fw_ver_t)bnx2x_format_ver,
	.hw_reset	= (hw_reset_t)NULL,
	.set_link_led	= (set_link_led_t)NULL,
	.phy_specific_func = (phy_specific_func_t)NULL
};

static const struct bnx2x_phy phy_8727 = {
	.type		= PORT_HW_CFG_XGXS_EXT_PHY_TYPE_BCM8727,
	.addr		= 0xff,
	.def_md_devad	= 0,
	.flags		= (FLAGS_FAN_FAILURE_DET_REQ |
			   FLAGS_TX_ERROR_CHECK),
	.rx_preemphasis	= {0xffff, 0xffff, 0xffff, 0xffff},
	.tx_preemphasis	= {0xffff, 0xffff, 0xffff, 0xffff},
	.mdio_ctrl	= 0,
	.supported	= (SUPPORTED_10000baseT_Full |
			   SUPPORTED_1000baseT_Full |
			   SUPPORTED_FIBRE |
			   SUPPORTED_Pause |
			   SUPPORTED_Asym_Pause),
	.media_type	= ETH_PHY_NOT_PRESENT,
	.ver_addr	= 0,
	.req_flow_ctrl	= 0,
	.req_line_speed	= 0,
	.speed_cap_mask	= 0,
	.req_duplex	= 0,
	.rsrv		= 0,
	.config_init	= (config_init_t)bnx2x_8727_config_init,
	.read_status	= (read_status_t)bnx2x_8727_read_status,
	.link_reset	= (link_reset_t)bnx2x_8727_link_reset,
	.config_loopback = (config_loopback_t)NULL,
	.format_fw_ver	= (format_fw_ver_t)bnx2x_format_ver,
	.hw_reset	= (hw_reset_t)bnx2x_8727_hw_reset,
	.set_link_led	= (set_link_led_t)bnx2x_8727_set_link_led,
	.phy_specific_func = (phy_specific_func_t)bnx2x_8727_specific_func
};
static const struct bnx2x_phy phy_8481 = {
	.type		= PORT_HW_CFG_XGXS_EXT_PHY_TYPE_BCM8481,
	.addr		= 0xff,
	.def_md_devad	= 0,
	.flags		= FLAGS_FAN_FAILURE_DET_REQ |
			  FLAGS_REARM_LATCH_SIGNAL,
	.rx_preemphasis	= {0xffff, 0xffff, 0xffff, 0xffff},
	.tx_preemphasis	= {0xffff, 0xffff, 0xffff, 0xffff},
	.mdio_ctrl	= 0,
	.supported	= (SUPPORTED_10baseT_Half |
			   SUPPORTED_10baseT_Full |
			   SUPPORTED_100baseT_Half |
			   SUPPORTED_100baseT_Full |
			   SUPPORTED_1000baseT_Full |
			   SUPPORTED_10000baseT_Full |
			   SUPPORTED_TP |
			   SUPPORTED_Autoneg |
			   SUPPORTED_Pause |
			   SUPPORTED_Asym_Pause),
	.media_type	= ETH_PHY_BASE_T,
	.ver_addr	= 0,
	.req_flow_ctrl	= 0,
	.req_line_speed	= 0,
	.speed_cap_mask	= 0,
	.req_duplex	= 0,
	.rsrv		= 0,
	.config_init	= (config_init_t)bnx2x_8481_config_init,
	.read_status	= (read_status_t)bnx2x_848xx_read_status,
	.link_reset	= (link_reset_t)bnx2x_8481_link_reset,
	.config_loopback = (config_loopback_t)NULL,
	.format_fw_ver	= (format_fw_ver_t)bnx2x_848xx_format_ver,
	.hw_reset	= (hw_reset_t)bnx2x_8481_hw_reset,
	.set_link_led	= (set_link_led_t)bnx2x_848xx_set_link_led,
	.phy_specific_func = (phy_specific_func_t)NULL
};

static const struct bnx2x_phy phy_84823 = {
	.type		= PORT_HW_CFG_XGXS_EXT_PHY_TYPE_BCM84823,
	.addr		= 0xff,
	.def_md_devad	= 0,
	.flags		= (FLAGS_FAN_FAILURE_DET_REQ |
			   FLAGS_REARM_LATCH_SIGNAL |
			   FLAGS_TX_ERROR_CHECK),
	.rx_preemphasis	= {0xffff, 0xffff, 0xffff, 0xffff},
	.tx_preemphasis	= {0xffff, 0xffff, 0xffff, 0xffff},
	.mdio_ctrl	= 0,
	.supported	= (SUPPORTED_10baseT_Half |
			   SUPPORTED_10baseT_Full |
			   SUPPORTED_100baseT_Half |
			   SUPPORTED_100baseT_Full |
			   SUPPORTED_1000baseT_Full |
			   SUPPORTED_10000baseT_Full |
			   SUPPORTED_TP |
			   SUPPORTED_Autoneg |
			   SUPPORTED_Pause |
			   SUPPORTED_Asym_Pause),
	.media_type	= ETH_PHY_BASE_T,
	.ver_addr	= 0,
	.req_flow_ctrl	= 0,
	.req_line_speed	= 0,
	.speed_cap_mask	= 0,
	.req_duplex	= 0,
	.rsrv		= 0,
	.config_init	= (config_init_t)bnx2x_848x3_config_init,
	.read_status	= (read_status_t)bnx2x_848xx_read_status,
	.link_reset	= (link_reset_t)bnx2x_848x3_link_reset,
	.config_loopback = (config_loopback_t)NULL,
	.format_fw_ver	= (format_fw_ver_t)bnx2x_848xx_format_ver,
	.hw_reset	= (hw_reset_t)NULL,
	.set_link_led	= (set_link_led_t)bnx2x_848xx_set_link_led,
	.phy_specific_func = (phy_specific_func_t)bnx2x_848xx_specific_func
};

static const struct bnx2x_phy phy_84833 = {
	.type		= PORT_HW_CFG_XGXS_EXT_PHY_TYPE_BCM84833,
	.addr		= 0xff,
	.def_md_devad	= 0,
	.flags		= (FLAGS_FAN_FAILURE_DET_REQ |
			   FLAGS_REARM_LATCH_SIGNAL |
			   FLAGS_TX_ERROR_CHECK),
	.rx_preemphasis	= {0xffff, 0xffff, 0xffff, 0xffff},
	.tx_preemphasis	= {0xffff, 0xffff, 0xffff, 0xffff},
	.mdio_ctrl	= 0,
	.supported	= (SUPPORTED_100baseT_Half |
			   SUPPORTED_100baseT_Full |
			   SUPPORTED_1000baseT_Full |
			   SUPPORTED_10000baseT_Full |
			   SUPPORTED_TP |
			   SUPPORTED_Autoneg |
			   SUPPORTED_Pause |
			   SUPPORTED_Asym_Pause),
	.media_type	= ETH_PHY_BASE_T,
	.ver_addr	= 0,
	.req_flow_ctrl	= 0,
	.req_line_speed	= 0,
	.speed_cap_mask	= 0,
	.req_duplex	= 0,
	.rsrv		= 0,
	.config_init	= (config_init_t)bnx2x_848x3_config_init,
	.read_status	= (read_status_t)bnx2x_848xx_read_status,
	.link_reset	= (link_reset_t)bnx2x_848x3_link_reset,
	.config_loopback = (config_loopback_t)NULL,
	.format_fw_ver	= (format_fw_ver_t)bnx2x_848xx_format_ver,
	.hw_reset	= (hw_reset_t)bnx2x_84833_hw_reset_phy,
	.set_link_led	= (set_link_led_t)bnx2x_848xx_set_link_led,
	.phy_specific_func = (phy_specific_func_t)bnx2x_848xx_specific_func
};

static const struct bnx2x_phy phy_84834 = {
	.type		= PORT_HW_CFG_XGXS_EXT_PHY_TYPE_BCM84834,
	.addr		= 0xff,
	.def_md_devad	= 0,
	.flags		= FLAGS_FAN_FAILURE_DET_REQ |
			    FLAGS_REARM_LATCH_SIGNAL,
	.rx_preemphasis	= {0xffff, 0xffff, 0xffff, 0xffff},
	.tx_preemphasis	= {0xffff, 0xffff, 0xffff, 0xffff},
	.mdio_ctrl	= 0,
	.supported	= (SUPPORTED_100baseT_Half |
			   SUPPORTED_100baseT_Full |
			   SUPPORTED_1000baseT_Full |
			   SUPPORTED_10000baseT_Full |
			   SUPPORTED_TP |
			   SUPPORTED_Autoneg |
			   SUPPORTED_Pause |
			   SUPPORTED_Asym_Pause),
	.media_type	= ETH_PHY_BASE_T,
	.ver_addr	= 0,
	.req_flow_ctrl	= 0,
	.req_line_speed	= 0,
	.speed_cap_mask	= 0,
	.req_duplex	= 0,
	.rsrv		= 0,
	.config_init	= (config_init_t)bnx2x_848x3_config_init,
	.read_status	= (read_status_t)bnx2x_848xx_read_status,
	.link_reset	= (link_reset_t)bnx2x_848x3_link_reset,
	.config_loopback = (config_loopback_t)NULL,
	.format_fw_ver	= (format_fw_ver_t)bnx2x_848xx_format_ver,
	.hw_reset	= (hw_reset_t)bnx2x_84833_hw_reset_phy,
	.set_link_led	= (set_link_led_t)bnx2x_848xx_set_link_led,
	.phy_specific_func = (phy_specific_func_t)bnx2x_848xx_specific_func
};

static const struct bnx2x_phy phy_54618se = {
	.type		= PORT_HW_CFG_XGXS_EXT_PHY_TYPE_BCM54618SE,
	.addr		= 0xff,
	.def_md_devad	= 0,
	.flags		= FLAGS_INIT_XGXS_FIRST,
	.rx_preemphasis	= {0xffff, 0xffff, 0xffff, 0xffff},
	.tx_preemphasis	= {0xffff, 0xffff, 0xffff, 0xffff},
	.mdio_ctrl	= 0,
	.supported	= (SUPPORTED_10baseT_Half |
			   SUPPORTED_10baseT_Full |
			   SUPPORTED_100baseT_Half |
			   SUPPORTED_100baseT_Full |
			   SUPPORTED_1000baseT_Full |
			   SUPPORTED_TP |
			   SUPPORTED_Autoneg |
			   SUPPORTED_Pause |
			   SUPPORTED_Asym_Pause),
	.media_type	= ETH_PHY_BASE_T,
	.ver_addr	= 0,
	.req_flow_ctrl	= 0,
	.req_line_speed	= 0,
	.speed_cap_mask	= 0,
	/* req_duplex = */0,
	/* rsrv = */0,
	.config_init	= (config_init_t)bnx2x_54618se_config_init,
	.read_status	= (read_status_t)bnx2x_54618se_read_status,
	.link_reset	= (link_reset_t)bnx2x_54618se_link_reset,
	.config_loopback = (config_loopback_t)bnx2x_54618se_config_loopback,
	.format_fw_ver	= (format_fw_ver_t)NULL,
	.hw_reset	= (hw_reset_t)NULL,
	.set_link_led	= (set_link_led_t)bnx2x_5461x_set_link_led,
	.phy_specific_func = (phy_specific_func_t)bnx2x_54618se_specific_func
};
/*****************************************************************/
/*                                                               */
/* Populate the phy according. Main function: bnx2x_populate_phy   */
/*                                                               */
/*****************************************************************/

static void bnx2x_populate_preemphasis(struct bnx2x *bp, u32 shmem_base,
				     struct bnx2x_phy *phy, u8 port,
				     u8 phy_index)
{
	/* Get the 4 lanes xgxs config rx and tx */
	u32 rx = 0, tx = 0, i;
	for (i = 0; i < 2; i++) {
		/* INT_PHY and EXT_PHY1 share the same value location in
		 * the shmem. When num_phys is greater than 1, than this value
		 * applies only to EXT_PHY1
		 */
		if (phy_index == INT_PHY || phy_index == EXT_PHY1) {
			rx = REG_RD(bp, shmem_base +
				    offsetof(struct shmem_region,
			  dev_info.port_hw_config[port].xgxs_config_rx[i<<1]));

			tx = REG_RD(bp, shmem_base +
				    offsetof(struct shmem_region,
			  dev_info.port_hw_config[port].xgxs_config_tx[i<<1]));
		} else {
			rx = REG_RD(bp, shmem_base +
				    offsetof(struct shmem_region,
			 dev_info.port_hw_config[port].xgxs_config2_rx[i<<1]));

			tx = REG_RD(bp, shmem_base +
				    offsetof(struct shmem_region,
			 dev_info.port_hw_config[port].xgxs_config2_rx[i<<1]));
		}

		phy->rx_preemphasis[i << 1] = ((rx>>16) & 0xffff);
		phy->rx_preemphasis[(i << 1) + 1] = (rx & 0xffff);

		phy->tx_preemphasis[i << 1] = ((tx>>16) & 0xffff);
		phy->tx_preemphasis[(i << 1) + 1] = (tx & 0xffff);
	}
}

static u32 bnx2x_get_ext_phy_config(struct bnx2x *bp, u32 shmem_base,
				    u8 phy_index, u8 port)
{
	u32 ext_phy_config = 0;
	switch (phy_index) {
	case EXT_PHY1:
		ext_phy_config = REG_RD(bp, shmem_base +
					      offsetof(struct shmem_region,
			dev_info.port_hw_config[port].external_phy_config));
		break;
	case EXT_PHY2:
		ext_phy_config = REG_RD(bp, shmem_base +
					      offsetof(struct shmem_region,
			dev_info.port_hw_config[port].external_phy_config2));
		break;
	default:
		DP(NETIF_MSG_LINK, "Invalid phy_index %d\n", phy_index);
		return -EINVAL;
	}

	return ext_phy_config;
}
static int bnx2x_populate_int_phy(struct bnx2x *bp, u32 shmem_base, u8 port,
				  struct bnx2x_phy *phy)
{
	u32 phy_addr;
	u32 chip_id;
	u32 switch_cfg = (REG_RD(bp, shmem_base +
				       offsetof(struct shmem_region,
			dev_info.port_feature_config[port].link_config)) &
			  PORT_FEATURE_CONNECTED_SWITCH_MASK);
	chip_id = (REG_RD(bp, MISC_REG_CHIP_NUM) << 16) |
		((REG_RD(bp, MISC_REG_CHIP_REV) & 0xf) << 12);

	DP(NETIF_MSG_LINK, ":chip_id = 0x%x\n", chip_id);
	if (USES_WARPCORE(bp)) {
		u32 serdes_net_if;
		phy_addr = REG_RD(bp,
				  MISC_REG_WC0_CTRL_PHY_ADDR);
		*phy = phy_warpcore;
		if (REG_RD(bp, MISC_REG_PORT4MODE_EN_OVWR) == 0x3)
			phy->flags |= FLAGS_4_PORT_MODE;
		else
			phy->flags &= ~FLAGS_4_PORT_MODE;
			/* Check Dual mode */
		serdes_net_if = (REG_RD(bp, shmem_base +
					offsetof(struct shmem_region, dev_info.
					port_hw_config[port].default_cfg)) &
				 PORT_HW_CFG_NET_SERDES_IF_MASK);
		/* Set the appropriate supported and flags indications per
		 * interface type of the chip
		 */
		switch (serdes_net_if) {
		case PORT_HW_CFG_NET_SERDES_IF_SGMII:
			phy->supported &= (SUPPORTED_10baseT_Half |
					   SUPPORTED_10baseT_Full |
					   SUPPORTED_100baseT_Half |
					   SUPPORTED_100baseT_Full |
					   SUPPORTED_1000baseT_Full |
					   SUPPORTED_FIBRE |
					   SUPPORTED_Autoneg |
					   SUPPORTED_Pause |
					   SUPPORTED_Asym_Pause);
			phy->media_type = ETH_PHY_BASE_T;
			break;
		case PORT_HW_CFG_NET_SERDES_IF_XFI:
			phy->supported &= (SUPPORTED_1000baseT_Full |
					   SUPPORTED_10000baseT_Full |
					   SUPPORTED_FIBRE |
					   SUPPORTED_Pause |
					   SUPPORTED_Asym_Pause);
			phy->media_type = ETH_PHY_XFP_FIBER;
			break;
		case PORT_HW_CFG_NET_SERDES_IF_SFI:
			phy->supported &= (SUPPORTED_1000baseT_Full |
					   SUPPORTED_10000baseT_Full |
					   SUPPORTED_FIBRE |
					   SUPPORTED_Pause |
					   SUPPORTED_Asym_Pause);
			phy->media_type = ETH_PHY_SFPP_10G_FIBER;
			break;
		case PORT_HW_CFG_NET_SERDES_IF_KR:
			phy->media_type = ETH_PHY_KR;
			phy->supported &= (SUPPORTED_1000baseT_Full |
					   SUPPORTED_10000baseT_Full |
					   SUPPORTED_FIBRE |
					   SUPPORTED_Autoneg |
					   SUPPORTED_Pause |
					   SUPPORTED_Asym_Pause);
			break;
		case PORT_HW_CFG_NET_SERDES_IF_DXGXS:
			phy->media_type = ETH_PHY_KR;
			phy->flags |= FLAGS_WC_DUAL_MODE;
			phy->supported &= (SUPPORTED_20000baseMLD2_Full |
					   SUPPORTED_FIBRE |
					   SUPPORTED_Pause |
					   SUPPORTED_Asym_Pause);
			break;
		case PORT_HW_CFG_NET_SERDES_IF_KR2:
			phy->media_type = ETH_PHY_KR;
			phy->flags |= FLAGS_WC_DUAL_MODE;
			phy->supported &= (SUPPORTED_20000baseKR2_Full |
					   SUPPORTED_Autoneg |
					   SUPPORTED_FIBRE |
					   SUPPORTED_Pause |
					   SUPPORTED_Asym_Pause);
			phy->flags &= ~FLAGS_TX_ERROR_CHECK;
			break;
		default:
			DP(NETIF_MSG_LINK, "Unknown WC interface type 0x%x\n",
				       serdes_net_if);
			break;
		}

		/* Enable MDC/MDIO work-around for E3 A0 since free running MDC
		 * was not set as expected. For B0, ECO will be enabled so there
		 * won't be an issue there
		 */
		if (CHIP_REV(bp) == CHIP_REV_Ax)
			phy->flags |= FLAGS_MDC_MDIO_WA;
		else
			phy->flags |= FLAGS_MDC_MDIO_WA_B0;
	} else {
		switch (switch_cfg) {
		case SWITCH_CFG_1G:
			phy_addr = REG_RD(bp,
					  NIG_REG_SERDES0_CTRL_PHY_ADDR +
					  port * 0x10);
			*phy = phy_serdes;
			break;
		case SWITCH_CFG_10G:
			phy_addr = REG_RD(bp,
					  NIG_REG_XGXS0_CTRL_PHY_ADDR +
					  port * 0x18);
			*phy = phy_xgxs;
			break;
		default:
			DP(NETIF_MSG_LINK, "Invalid switch_cfg\n");
			return -EINVAL;
		}
	}
	phy->addr = (u8)phy_addr;
	phy->mdio_ctrl = bnx2x_get_emac_base(bp,
					    SHARED_HW_CFG_MDC_MDIO_ACCESS1_BOTH,
					    port);
	if (CHIP_IS_E2(bp))
		phy->def_md_devad = E2_DEFAULT_PHY_DEV_ADDR;
	else
		phy->def_md_devad = DEFAULT_PHY_DEV_ADDR;

	DP(NETIF_MSG_LINK, "Internal phy port=%d, addr=0x%x, mdio_ctl=0x%x\n",
		   port, phy->addr, phy->mdio_ctrl);

	bnx2x_populate_preemphasis(bp, shmem_base, phy, port, INT_PHY);
	return 0;
}

static int bnx2x_populate_ext_phy(struct bnx2x *bp,
				  u8 phy_index,
				  u32 shmem_base,
				  u32 shmem2_base,
				  u8 port,
				  struct bnx2x_phy *phy)
{
	u32 ext_phy_config, phy_type, config2;
	u32 mdc_mdio_access = SHARED_HW_CFG_MDC_MDIO_ACCESS1_BOTH;
	ext_phy_config = bnx2x_get_ext_phy_config(bp, shmem_base,
						  phy_index, port);
	phy_type = XGXS_EXT_PHY_TYPE(ext_phy_config);
	/* Select the phy type */
	switch (phy_type) {
	case PORT_HW_CFG_XGXS_EXT_PHY_TYPE_BCM8073:
		mdc_mdio_access = SHARED_HW_CFG_MDC_MDIO_ACCESS1_SWAPPED;
		*phy = phy_8073;
		break;
	case PORT_HW_CFG_XGXS_EXT_PHY_TYPE_BCM8705:
		*phy = phy_8705;
		break;
	case PORT_HW_CFG_XGXS_EXT_PHY_TYPE_BCM8706:
		*phy = phy_8706;
		break;
	case PORT_HW_CFG_XGXS_EXT_PHY_TYPE_BCM8726:
		mdc_mdio_access = SHARED_HW_CFG_MDC_MDIO_ACCESS1_EMAC1;
		*phy = phy_8726;
		break;
	case PORT_HW_CFG_XGXS_EXT_PHY_TYPE_BCM8727_NOC:
		/* BCM8727_NOC => BCM8727 no over current */
		mdc_mdio_access = SHARED_HW_CFG_MDC_MDIO_ACCESS1_EMAC1;
		*phy = phy_8727;
		phy->flags |= FLAGS_NOC;
		break;
	case PORT_HW_CFG_XGXS_EXT_PHY_TYPE_BCM8722:
	case PORT_HW_CFG_XGXS_EXT_PHY_TYPE_BCM8727:
		mdc_mdio_access = SHARED_HW_CFG_MDC_MDIO_ACCESS1_EMAC1;
		*phy = phy_8727;
		break;
	case PORT_HW_CFG_XGXS_EXT_PHY_TYPE_BCM8481:
		*phy = phy_8481;
		break;
	case PORT_HW_CFG_XGXS_EXT_PHY_TYPE_BCM84823:
		*phy = phy_84823;
		break;
	case PORT_HW_CFG_XGXS_EXT_PHY_TYPE_BCM84833:
		*phy = phy_84833;
		break;
	case PORT_HW_CFG_XGXS_EXT_PHY_TYPE_BCM84834:
		*phy = phy_84834;
		break;
	case PORT_HW_CFG_XGXS_EXT_PHY_TYPE_BCM54616:
	case PORT_HW_CFG_XGXS_EXT_PHY_TYPE_BCM54618SE:
		*phy = phy_54618se;
		if (phy_type == PORT_HW_CFG_XGXS_EXT_PHY_TYPE_BCM54618SE)
			phy->flags |= FLAGS_EEE;
		break;
	case PORT_HW_CFG_XGXS_EXT_PHY_TYPE_SFX7101:
		*phy = phy_7101;
		break;
	case PORT_HW_CFG_XGXS_EXT_PHY_TYPE_FAILURE:
		*phy = phy_null;
		return -EINVAL;
	default:
		*phy = phy_null;
		/* In case external PHY wasn't found */
		if ((phy_type != PORT_HW_CFG_XGXS_EXT_PHY_TYPE_DIRECT) &&
		    (phy_type != PORT_HW_CFG_XGXS_EXT_PHY_TYPE_NOT_CONN))
			return -EINVAL;
		return 0;
	}

	phy->addr = XGXS_EXT_PHY_ADDR(ext_phy_config);
	bnx2x_populate_preemphasis(bp, shmem_base, phy, port, phy_index);

	/* The shmem address of the phy version is located on different
	 * structures. In case this structure is too old, do not set
	 * the address
	 */
	config2 = REG_RD(bp, shmem_base + offsetof(struct shmem_region,
					dev_info.shared_hw_config.config2));
	if (phy_index == EXT_PHY1) {
		phy->ver_addr = shmem_base + offsetof(struct shmem_region,
				port_mb[port].ext_phy_fw_version);

		/* Check specific mdc mdio settings */
		if (config2 & SHARED_HW_CFG_MDC_MDIO_ACCESS1_MASK)
			mdc_mdio_access = config2 &
			SHARED_HW_CFG_MDC_MDIO_ACCESS1_MASK;
	} else {
		u32 size = REG_RD(bp, shmem2_base);

		if (size >
		    offsetof(struct shmem2_region, ext_phy_fw_version2)) {
			phy->ver_addr = shmem2_base +
			    offsetof(struct shmem2_region,
				     ext_phy_fw_version2[port]);
		}
		/* Check specific mdc mdio settings */
		if (config2 & SHARED_HW_CFG_MDC_MDIO_ACCESS2_MASK)
			mdc_mdio_access = (config2 &
			SHARED_HW_CFG_MDC_MDIO_ACCESS2_MASK) >>
			(SHARED_HW_CFG_MDC_MDIO_ACCESS2_SHIFT -
			 SHARED_HW_CFG_MDC_MDIO_ACCESS1_SHIFT);
	}
	phy->mdio_ctrl = bnx2x_get_emac_base(bp, mdc_mdio_access, port);

	if (((phy->type == PORT_HW_CFG_XGXS_EXT_PHY_TYPE_BCM84833) ||
	     (phy->type == PORT_HW_CFG_XGXS_EXT_PHY_TYPE_BCM84834)) &&
	    (phy->ver_addr)) {
		/* Remove 100Mb link supported for BCM84833/4 when phy fw
		 * version lower than or equal to 1.39
		 */
		u32 raw_ver = REG_RD(bp, phy->ver_addr);
		if (((raw_ver & 0x7F) <= 39) &&
		    (((raw_ver & 0xF80) >> 7) <= 1))
			phy->supported &= ~(SUPPORTED_100baseT_Half |
					    SUPPORTED_100baseT_Full);
	}

	DP(NETIF_MSG_LINK, "phy_type 0x%x port %d found in index %d\n",
		   phy_type, port, phy_index);
	DP(NETIF_MSG_LINK, "             addr=0x%x, mdio_ctl=0x%x\n",
		   phy->addr, phy->mdio_ctrl);
	return 0;
}

static int bnx2x_populate_phy(struct bnx2x *bp, u8 phy_index, u32 shmem_base,
			      u32 shmem2_base, u8 port, struct bnx2x_phy *phy)
{
	int status = 0;
	phy->type = PORT_HW_CFG_XGXS_EXT_PHY_TYPE_NOT_CONN;
	if (phy_index == INT_PHY)
		return bnx2x_populate_int_phy(bp, shmem_base, port, phy);
	status = bnx2x_populate_ext_phy(bp, phy_index, shmem_base, shmem2_base,
					port, phy);
	return status;
}

static void bnx2x_phy_def_cfg(struct link_params *params,
			      struct bnx2x_phy *phy,
			      u8 phy_index)
{
	struct bnx2x *bp = params->bp;
	u32 link_config;
	/* Populate the default phy configuration for MF mode */
	if (phy_index == EXT_PHY2) {
		link_config = REG_RD(bp, params->shmem_base +
				     offsetof(struct shmem_region, dev_info.
			port_feature_config[params->port].link_config2));
		phy->speed_cap_mask = REG_RD(bp, params->shmem_base +
					     offsetof(struct shmem_region,
						      dev_info.
			port_hw_config[params->port].speed_capability_mask2));
	} else {
		link_config = REG_RD(bp, params->shmem_base +
				     offsetof(struct shmem_region, dev_info.
				port_feature_config[params->port].link_config));
		phy->speed_cap_mask = REG_RD(bp, params->shmem_base +
					     offsetof(struct shmem_region,
						      dev_info.
			port_hw_config[params->port].speed_capability_mask));
	}
	DP(NETIF_MSG_LINK,
	   "Default config phy idx %x cfg 0x%x speed_cap_mask 0x%x\n",
	   phy_index, link_config, phy->speed_cap_mask);

	phy->req_duplex = DUPLEX_FULL;
	switch (link_config  & PORT_FEATURE_LINK_SPEED_MASK) {
	case PORT_FEATURE_LINK_SPEED_10M_HALF:
		phy->req_duplex = DUPLEX_HALF;
	case PORT_FEATURE_LINK_SPEED_10M_FULL:
		phy->req_line_speed = SPEED_10;
		break;
	case PORT_FEATURE_LINK_SPEED_100M_HALF:
		phy->req_duplex = DUPLEX_HALF;
	case PORT_FEATURE_LINK_SPEED_100M_FULL:
		phy->req_line_speed = SPEED_100;
		break;
	case PORT_FEATURE_LINK_SPEED_1G:
		phy->req_line_speed = SPEED_1000;
		break;
	case PORT_FEATURE_LINK_SPEED_2_5G:
		phy->req_line_speed = SPEED_2500;
		break;
	case PORT_FEATURE_LINK_SPEED_10G_CX4:
		phy->req_line_speed = SPEED_10000;
		break;
	default:
		phy->req_line_speed = SPEED_AUTO_NEG;
		break;
	}

	switch (link_config  & PORT_FEATURE_FLOW_CONTROL_MASK) {
	case PORT_FEATURE_FLOW_CONTROL_AUTO:
		phy->req_flow_ctrl = BNX2X_FLOW_CTRL_AUTO;
		break;
	case PORT_FEATURE_FLOW_CONTROL_TX:
		phy->req_flow_ctrl = BNX2X_FLOW_CTRL_TX;
		break;
	case PORT_FEATURE_FLOW_CONTROL_RX:
		phy->req_flow_ctrl = BNX2X_FLOW_CTRL_RX;
		break;
	case PORT_FEATURE_FLOW_CONTROL_BOTH:
		phy->req_flow_ctrl = BNX2X_FLOW_CTRL_BOTH;
		break;
	default:
		phy->req_flow_ctrl = BNX2X_FLOW_CTRL_NONE;
		break;
	}
}

u32 bnx2x_phy_selection(struct link_params *params)
{
	u32 phy_config_swapped, prio_cfg;
	u32 return_cfg = PORT_HW_CFG_PHY_SELECTION_HARDWARE_DEFAULT;

	phy_config_swapped = params->multi_phy_config &
		PORT_HW_CFG_PHY_SWAPPED_ENABLED;

	prio_cfg = params->multi_phy_config &
			PORT_HW_CFG_PHY_SELECTION_MASK;

	if (phy_config_swapped) {
		switch (prio_cfg) {
		case PORT_HW_CFG_PHY_SELECTION_FIRST_PHY_PRIORITY:
		     return_cfg = PORT_HW_CFG_PHY_SELECTION_SECOND_PHY_PRIORITY;
		     break;
		case PORT_HW_CFG_PHY_SELECTION_SECOND_PHY_PRIORITY:
		     return_cfg = PORT_HW_CFG_PHY_SELECTION_FIRST_PHY_PRIORITY;
		     break;
		case PORT_HW_CFG_PHY_SELECTION_SECOND_PHY:
		     return_cfg = PORT_HW_CFG_PHY_SELECTION_FIRST_PHY;
		     break;
		case PORT_HW_CFG_PHY_SELECTION_FIRST_PHY:
		     return_cfg = PORT_HW_CFG_PHY_SELECTION_SECOND_PHY;
		     break;
		}
	} else
		return_cfg = prio_cfg;

	return return_cfg;
}

int bnx2x_phy_probe(struct link_params *params)
{
	u8 phy_index, actual_phy_idx;
	u32 phy_config_swapped, sync_offset, media_types;
	struct bnx2x *bp = params->bp;
	struct bnx2x_phy *phy;
	params->num_phys = 0;
	DP(NETIF_MSG_LINK, "Begin phy probe\n");
	phy_config_swapped = params->multi_phy_config &
		PORT_HW_CFG_PHY_SWAPPED_ENABLED;

	for (phy_index = INT_PHY; phy_index < MAX_PHYS;
	      phy_index++) {
		actual_phy_idx = phy_index;
		if (phy_config_swapped) {
			if (phy_index == EXT_PHY1)
				actual_phy_idx = EXT_PHY2;
			else if (phy_index == EXT_PHY2)
				actual_phy_idx = EXT_PHY1;
		}
		DP(NETIF_MSG_LINK, "phy_config_swapped %x, phy_index %x,"
			       " actual_phy_idx %x\n", phy_config_swapped,
			   phy_index, actual_phy_idx);
		phy = &params->phy[actual_phy_idx];
		if (bnx2x_populate_phy(bp, phy_index, params->shmem_base,
				       params->shmem2_base, params->port,
				       phy) != 0) {
			params->num_phys = 0;
			DP(NETIF_MSG_LINK, "phy probe failed in phy index %d\n",
				   phy_index);
			for (phy_index = INT_PHY;
			      phy_index < MAX_PHYS;
			      phy_index++)
				*phy = phy_null;
			return -EINVAL;
		}
		if (phy->type == PORT_HW_CFG_XGXS_EXT_PHY_TYPE_NOT_CONN)
			break;

		if (params->feature_config_flags &
		    FEATURE_CONFIG_DISABLE_REMOTE_FAULT_DET)
			phy->flags &= ~FLAGS_TX_ERROR_CHECK;

		if (!(params->feature_config_flags &
		      FEATURE_CONFIG_MT_SUPPORT))
			phy->flags |= FLAGS_MDC_MDIO_WA_G;

		sync_offset = params->shmem_base +
			offsetof(struct shmem_region,
			dev_info.port_hw_config[params->port].media_type);
		media_types = REG_RD(bp, sync_offset);

		/* Update media type for non-PMF sync only for the first time
		 * In case the media type changes afterwards, it will be updated
		 * using the update_status function
		 */
		if ((media_types & (PORT_HW_CFG_MEDIA_TYPE_PHY0_MASK <<
				    (PORT_HW_CFG_MEDIA_TYPE_PHY1_SHIFT *
				     actual_phy_idx))) == 0) {
			media_types |= ((phy->media_type &
					PORT_HW_CFG_MEDIA_TYPE_PHY0_MASK) <<
				(PORT_HW_CFG_MEDIA_TYPE_PHY1_SHIFT *
				 actual_phy_idx));
		}
		REG_WR(bp, sync_offset, media_types);

		bnx2x_phy_def_cfg(params, phy, phy_index);
		params->num_phys++;
	}

	DP(NETIF_MSG_LINK, "End phy probe. #phys found %x\n", params->num_phys);
	return 0;
}

static void bnx2x_init_bmac_loopback(struct link_params *params,
				     struct link_vars *vars)
{
	struct bnx2x *bp = params->bp;
		vars->link_up = 1;
		vars->line_speed = SPEED_10000;
		vars->duplex = DUPLEX_FULL;
		vars->flow_ctrl = BNX2X_FLOW_CTRL_NONE;
		vars->mac_type = MAC_TYPE_BMAC;

		vars->phy_flags = PHY_XGXS_FLAG;

		bnx2x_xgxs_deassert(params);

		/* set bmac loopback */
		bnx2x_bmac_enable(params, vars, 1, 1);

		REG_WR(bp, NIG_REG_EGRESS_DRAIN0_MODE + params->port*4, 0);
}

static void bnx2x_init_emac_loopback(struct link_params *params,
				     struct link_vars *vars)
{
	struct bnx2x *bp = params->bp;
		vars->link_up = 1;
		vars->line_speed = SPEED_1000;
		vars->duplex = DUPLEX_FULL;
		vars->flow_ctrl = BNX2X_FLOW_CTRL_NONE;
		vars->mac_type = MAC_TYPE_EMAC;

		vars->phy_flags = PHY_XGXS_FLAG;

		bnx2x_xgxs_deassert(params);
		/* set bmac loopback */
		bnx2x_emac_enable(params, vars, 1);
		bnx2x_emac_program(params, vars);
		REG_WR(bp, NIG_REG_EGRESS_DRAIN0_MODE + params->port*4, 0);
}

static void bnx2x_init_xmac_loopback(struct link_params *params,
				     struct link_vars *vars)
{
	struct bnx2x *bp = params->bp;
	vars->link_up = 1;
	if (!params->req_line_speed[0])
		vars->line_speed = SPEED_10000;
	else
		vars->line_speed = params->req_line_speed[0];
	vars->duplex = DUPLEX_FULL;
	vars->flow_ctrl = BNX2X_FLOW_CTRL_NONE;
	vars->mac_type = MAC_TYPE_XMAC;
	vars->phy_flags = PHY_XGXS_FLAG;
	/* Set WC to loopback mode since link is required to provide clock
	 * to the XMAC in 20G mode
	 */
	bnx2x_set_aer_mmd(params, &params->phy[0]);
	bnx2x_warpcore_reset_lane(bp, &params->phy[0], 0);
	params->phy[INT_PHY].config_loopback(
			&params->phy[INT_PHY],
			params);

	bnx2x_xmac_enable(params, vars, 1);
	REG_WR(bp, NIG_REG_EGRESS_DRAIN0_MODE + params->port*4, 0);
}

static void bnx2x_init_umac_loopback(struct link_params *params,
				     struct link_vars *vars)
{
	struct bnx2x *bp = params->bp;
	vars->link_up = 1;
	vars->line_speed = SPEED_1000;
	vars->duplex = DUPLEX_FULL;
	vars->flow_ctrl = BNX2X_FLOW_CTRL_NONE;
	vars->mac_type = MAC_TYPE_UMAC;
	vars->phy_flags = PHY_XGXS_FLAG;
	bnx2x_umac_enable(params, vars, 1);

	REG_WR(bp, NIG_REG_EGRESS_DRAIN0_MODE + params->port*4, 0);
}

static void bnx2x_init_xgxs_loopback(struct link_params *params,
				     struct link_vars *vars)
{
	struct bnx2x *bp = params->bp;
	struct bnx2x_phy *int_phy = &params->phy[INT_PHY];
	vars->link_up = 1;
	vars->flow_ctrl = BNX2X_FLOW_CTRL_NONE;
	vars->duplex = DUPLEX_FULL;
	if (params->req_line_speed[0] == SPEED_1000)
		vars->line_speed = SPEED_1000;
	else if ((params->req_line_speed[0] == SPEED_20000) ||
		 (int_phy->flags & FLAGS_WC_DUAL_MODE))
		vars->line_speed = SPEED_20000;
	else
		vars->line_speed = SPEED_10000;

	if (!USES_WARPCORE(bp))
		bnx2x_xgxs_deassert(params);
	bnx2x_link_initialize(params, vars);

	if (params->req_line_speed[0] == SPEED_1000) {
		if (USES_WARPCORE(bp))
			bnx2x_umac_enable(params, vars, 0);
		else {
			bnx2x_emac_program(params, vars);
			bnx2x_emac_enable(params, vars, 0);
		}
	} else {
		if (USES_WARPCORE(bp))
			bnx2x_xmac_enable(params, vars, 0);
		else
			bnx2x_bmac_enable(params, vars, 0, 1);
	}

	if (params->loopback_mode == LOOPBACK_XGXS) {
		/* Set 10G XGXS loopback */
		int_phy->config_loopback(int_phy, params);
	} else {
		/* Set external phy loopback */
		u8 phy_index;
		for (phy_index = EXT_PHY1;
		      phy_index < params->num_phys; phy_index++)
			if (params->phy[phy_index].config_loopback)
				params->phy[phy_index].config_loopback(
					&params->phy[phy_index],
					params);
	}
	REG_WR(bp, NIG_REG_EGRESS_DRAIN0_MODE + params->port*4, 0);

	bnx2x_set_led(params, vars, LED_MODE_OPER, vars->line_speed);
}

void bnx2x_set_rx_filter(struct link_params *params, u8 en)
{
	struct bnx2x *bp = params->bp;
	u8 val = en * 0x1F;

	/* Open / close the gate between the NIG and the BRB */
	if (!CHIP_IS_E1x(bp))
		val |= en * 0x20;
	REG_WR(bp, NIG_REG_LLH0_BRB1_DRV_MASK + params->port*4, val);

	if (!CHIP_IS_E1(bp)) {
		REG_WR(bp, NIG_REG_LLH0_BRB1_DRV_MASK_MF + params->port*4,
		       en*0x3);
	}

	REG_WR(bp, (params->port ? NIG_REG_LLH1_BRB1_NOT_MCP :
		    NIG_REG_LLH0_BRB1_NOT_MCP), en);
}
static int bnx2x_avoid_link_flap(struct link_params *params,
					    struct link_vars *vars)
{
	u32 phy_idx;
	u32 dont_clear_stat, lfa_sts;
	struct bnx2x *bp = params->bp;

	/* Sync the link parameters */
	bnx2x_link_status_update(params, vars);

	/*
	 * The module verification was already done by previous link owner,
	 * so this call is meant only to get warning message
	 */

	for (phy_idx = INT_PHY; phy_idx < params->num_phys; phy_idx++) {
		struct bnx2x_phy *phy = &params->phy[phy_idx];
		if (phy->phy_specific_func) {
			DP(NETIF_MSG_LINK, "Calling PHY specific func\n");
			phy->phy_specific_func(phy, params, PHY_INIT);
		}
		if ((phy->media_type == ETH_PHY_SFPP_10G_FIBER) ||
		    (phy->media_type == ETH_PHY_SFP_1G_FIBER) ||
		    (phy->media_type == ETH_PHY_DA_TWINAX))
			bnx2x_verify_sfp_module(phy, params);
	}
	lfa_sts = REG_RD(bp, params->lfa_base +
			 offsetof(struct shmem_lfa,
				  lfa_sts));

	dont_clear_stat = lfa_sts & SHMEM_LFA_DONT_CLEAR_STAT;

	/* Re-enable the NIG/MAC */
	if (CHIP_IS_E3(bp)) {
		if (!dont_clear_stat) {
			REG_WR(bp, GRCBASE_MISC +
			       MISC_REGISTERS_RESET_REG_2_CLEAR,
			       (MISC_REGISTERS_RESET_REG_2_MSTAT0 <<
				params->port));
			REG_WR(bp, GRCBASE_MISC +
			       MISC_REGISTERS_RESET_REG_2_SET,
			       (MISC_REGISTERS_RESET_REG_2_MSTAT0 <<
				params->port));
		}
		if (vars->line_speed < SPEED_10000)
			bnx2x_umac_enable(params, vars, 0);
		else
			bnx2x_xmac_enable(params, vars, 0);
	} else {
		if (vars->line_speed < SPEED_10000)
			bnx2x_emac_enable(params, vars, 0);
		else
			bnx2x_bmac_enable(params, vars, 0, !dont_clear_stat);
	}

	/* Increment LFA count */
	lfa_sts = ((lfa_sts & ~LINK_FLAP_AVOIDANCE_COUNT_MASK) |
		   (((((lfa_sts & LINK_FLAP_AVOIDANCE_COUNT_MASK) >>
		       LINK_FLAP_AVOIDANCE_COUNT_OFFSET) + 1) & 0xff)
		    << LINK_FLAP_AVOIDANCE_COUNT_OFFSET));
	/* Clear link flap reason */
	lfa_sts &= ~LFA_LINK_FLAP_REASON_MASK;

	REG_WR(bp, params->lfa_base +
	       offsetof(struct shmem_lfa, lfa_sts), lfa_sts);

	/* Disable NIG DRAIN */
	REG_WR(bp, NIG_REG_EGRESS_DRAIN0_MODE + params->port*4, 0);

	/* Enable interrupts */
	bnx2x_link_int_enable(params);
	return 0;
}

static void bnx2x_cannot_avoid_link_flap(struct link_params *params,
					 struct link_vars *vars,
					 int lfa_status)
{
	u32 lfa_sts, cfg_idx, tmp_val;
	struct bnx2x *bp = params->bp;

	bnx2x_link_reset(params, vars, 1);

	if (!params->lfa_base)
		return;
	/* Store the new link parameters */
	REG_WR(bp, params->lfa_base +
	       offsetof(struct shmem_lfa, req_duplex),
	       params->req_duplex[0] | (params->req_duplex[1] << 16));

	REG_WR(bp, params->lfa_base +
	       offsetof(struct shmem_lfa, req_flow_ctrl),
	       params->req_flow_ctrl[0] | (params->req_flow_ctrl[1] << 16));

	REG_WR(bp, params->lfa_base +
	       offsetof(struct shmem_lfa, req_line_speed),
	       params->req_line_speed[0] | (params->req_line_speed[1] << 16));

	for (cfg_idx = 0; cfg_idx < SHMEM_LINK_CONFIG_SIZE; cfg_idx++) {
		REG_WR(bp, params->lfa_base +
		       offsetof(struct shmem_lfa,
				speed_cap_mask[cfg_idx]),
		       params->speed_cap_mask[cfg_idx]);
	}

	tmp_val = REG_RD(bp, params->lfa_base +
			 offsetof(struct shmem_lfa, additional_config));
	tmp_val &= ~REQ_FC_AUTO_ADV_MASK;
	tmp_val |= params->req_fc_auto_adv;

	REG_WR(bp, params->lfa_base +
	       offsetof(struct shmem_lfa, additional_config), tmp_val);

	lfa_sts = REG_RD(bp, params->lfa_base +
			 offsetof(struct shmem_lfa, lfa_sts));

	/* Clear the "Don't Clear Statistics" bit, and set reason */
	lfa_sts &= ~SHMEM_LFA_DONT_CLEAR_STAT;

	/* Set link flap reason */
	lfa_sts &= ~LFA_LINK_FLAP_REASON_MASK;
	lfa_sts |= ((lfa_status & LFA_LINK_FLAP_REASON_MASK) <<
		    LFA_LINK_FLAP_REASON_OFFSET);

	/* Increment link flap counter */
	lfa_sts = ((lfa_sts & ~LINK_FLAP_COUNT_MASK) |
		   (((((lfa_sts & LINK_FLAP_COUNT_MASK) >>
		       LINK_FLAP_COUNT_OFFSET) + 1) & 0xff)
		    << LINK_FLAP_COUNT_OFFSET));
	REG_WR(bp, params->lfa_base +
	       offsetof(struct shmem_lfa, lfa_sts), lfa_sts);
	/* Proceed with regular link initialization */
}

int bnx2x_phy_init(struct link_params *params, struct link_vars *vars)
{
	int lfa_status;
	struct bnx2x *bp = params->bp;
	DP(NETIF_MSG_LINK, "Phy Initialization started\n");
	DP(NETIF_MSG_LINK, "(1) req_speed %d, req_flowctrl %d\n",
		   params->req_line_speed[0], params->req_flow_ctrl[0]);
	DP(NETIF_MSG_LINK, "(2) req_speed %d, req_flowctrl %d\n",
		   params->req_line_speed[1], params->req_flow_ctrl[1]);
	vars->link_status = 0;
	vars->phy_link_up = 0;
	vars->link_up = 0;
	vars->line_speed = 0;
	vars->duplex = DUPLEX_FULL;
	vars->flow_ctrl = BNX2X_FLOW_CTRL_NONE;
	vars->mac_type = MAC_TYPE_NONE;
	vars->phy_flags = 0;
	/* Driver opens NIG-BRB filters */
	bnx2x_set_rx_filter(params, 1);
	/* Check if link flap can be avoided */
	lfa_status = bnx2x_check_lfa(params);

	if (lfa_status == 0) {
		DP(NETIF_MSG_LINK, "Link Flap Avoidance in progress\n");
		return bnx2x_avoid_link_flap(params, vars);
	}

	DP(NETIF_MSG_LINK, "Cannot avoid link flap lfa_sta=0x%x\n",
		       lfa_status);
	bnx2x_cannot_avoid_link_flap(params, vars, lfa_status);

	/* Disable attentions */
	bnx2x_bits_dis(bp, NIG_REG_MASK_INTERRUPT_PORT0 + params->port*4,
		       (NIG_MASK_XGXS0_LINK_STATUS |
			NIG_MASK_XGXS0_LINK10G |
			NIG_MASK_SERDES0_LINK_STATUS |
			NIG_MASK_MI_INT));

	bnx2x_emac_init(params, vars);

	if (params->feature_config_flags & FEATURE_CONFIG_PFC_ENABLED)
		vars->link_status |= LINK_STATUS_PFC_ENABLED;

	if (params->num_phys == 0) {
		DP(NETIF_MSG_LINK, "No phy found for initialization !!\n");
		return -EINVAL;
	}
	set_phy_vars(params, vars);

	DP(NETIF_MSG_LINK, "Num of phys on board: %d\n", params->num_phys);
	switch (params->loopback_mode) {
	case LOOPBACK_BMAC:
		bnx2x_init_bmac_loopback(params, vars);
		break;
	case LOOPBACK_EMAC:
		bnx2x_init_emac_loopback(params, vars);
		break;
	case LOOPBACK_XMAC:
		bnx2x_init_xmac_loopback(params, vars);
		break;
	case LOOPBACK_UMAC:
		bnx2x_init_umac_loopback(params, vars);
		break;
	case LOOPBACK_XGXS:
	case LOOPBACK_EXT_PHY:
		bnx2x_init_xgxs_loopback(params, vars);
		break;
	default:
		if (!CHIP_IS_E3(bp)) {
			if (params->switch_cfg == SWITCH_CFG_10G)
				bnx2x_xgxs_deassert(params);
			else
				bnx2x_serdes_deassert(bp, params->port);
		}
		bnx2x_link_initialize(params, vars);
		msleep(30);
		bnx2x_link_int_enable(params);
		break;
	}
	bnx2x_update_mng(params, vars->link_status);

	bnx2x_update_mng_eee(params, vars->eee_status);
	return 0;
}

int bnx2x_link_reset(struct link_params *params, struct link_vars *vars,
		     u8 reset_ext_phy)
{
	struct bnx2x *bp = params->bp;
	u8 phy_index, port = params->port, clear_latch_ind = 0;
	DP(NETIF_MSG_LINK, "Resetting the link of port %d\n", port);
	/* Disable attentions */
	vars->link_status = 0;
	bnx2x_update_mng(params, vars->link_status);
	vars->eee_status &= ~(SHMEM_EEE_LP_ADV_STATUS_MASK |
			      SHMEM_EEE_ACTIVE_BIT);
	bnx2x_update_mng_eee(params, vars->eee_status);
	bnx2x_bits_dis(bp, NIG_REG_MASK_INTERRUPT_PORT0 + port*4,
		       (NIG_MASK_XGXS0_LINK_STATUS |
			NIG_MASK_XGXS0_LINK10G |
			NIG_MASK_SERDES0_LINK_STATUS |
			NIG_MASK_MI_INT));

	/* Activate nig drain */
	REG_WR(bp, NIG_REG_EGRESS_DRAIN0_MODE + port*4, 1);

	/* Disable nig egress interface */
	if (!CHIP_IS_E3(bp)) {
		REG_WR(bp, NIG_REG_BMAC0_OUT_EN + port*4, 0);
		REG_WR(bp, NIG_REG_EGRESS_EMAC0_OUT_EN + port*4, 0);
	}

		if (!CHIP_IS_E3(bp)) {
			bnx2x_set_bmac_rx(bp, params->chip_id, port, 0);
		} else {
			bnx2x_set_xmac_rxtx(params, 0);
			bnx2x_set_umac_rxtx(params, 0);
		}
	/* Disable emac */
	if (!CHIP_IS_E3(bp))
		REG_WR(bp, NIG_REG_NIG_EMAC0_EN + port*4, 0);

	usleep_range(10000, 20000);
	/* The PHY reset is controlled by GPIO 1
	 * Hold it as vars low
	 */
	 /* Clear link led */
	bnx2x_set_mdio_emac_per_phy(bp, params);
	bnx2x_set_led(params, vars, LED_MODE_OFF, 0);

	if (reset_ext_phy) {
		for (phy_index = EXT_PHY1; phy_index < params->num_phys;
		      phy_index++) {
			if (params->phy[phy_index].link_reset) {
				bnx2x_set_aer_mmd(params,
						  &params->phy[phy_index]);
				params->phy[phy_index].link_reset(
					&params->phy[phy_index],
					params);
			}
			if (params->phy[phy_index].flags &
			    FLAGS_REARM_LATCH_SIGNAL)
				clear_latch_ind = 1;
		}
	}

	if (clear_latch_ind) {
		/* Clear latching indication */
		bnx2x_rearm_latch_signal(bp, port, 0);
		bnx2x_bits_dis(bp, NIG_REG_LATCH_BC_0 + port*4,
			       1 << NIG_LATCH_BC_ENABLE_MI_INT);
	}
	if (params->phy[INT_PHY].link_reset)
		params->phy[INT_PHY].link_reset(
			&params->phy[INT_PHY], params);

	/* Disable nig ingress interface */
	if (!CHIP_IS_E3(bp)) {
		/* Reset BigMac */
		REG_WR(bp, GRCBASE_MISC + MISC_REGISTERS_RESET_REG_2_CLEAR,
		       (MISC_REGISTERS_RESET_REG_2_RST_BMAC0 << port));
		REG_WR(bp, NIG_REG_BMAC0_IN_EN + port*4, 0);
		REG_WR(bp, NIG_REG_EMAC0_IN_EN + port*4, 0);
	} else {
		u32 xmac_base = (params->port) ? GRCBASE_XMAC1 : GRCBASE_XMAC0;
		bnx2x_set_xumac_nig(params, 0, 0);
		if (REG_RD(bp, MISC_REG_RESET_REG_2) &
		    MISC_REGISTERS_RESET_REG_2_XMAC)
			REG_WR(bp, xmac_base + XMAC_REG_CTRL,
			       XMAC_CTRL_REG_SOFT_RESET);
	}
	vars->link_up = 0;
	vars->phy_flags = 0;
	return 0;
}
int bnx2x_lfa_reset(struct link_params *params,
			       struct link_vars *vars)
{
	struct bnx2x *bp = params->bp;
	vars->link_up = 0;
	vars->phy_flags = 0;
	if (!params->lfa_base)
		return bnx2x_link_reset(params, vars, 1);
	/*
	 * Activate NIG drain so that during this time the device won't send
	 * anything while it is unable to response.
	 */
	REG_WR(bp, NIG_REG_EGRESS_DRAIN0_MODE + params->port*4, 1);

	/*
	 * Close gracefully the gate from BMAC to NIG such that no half packets
	 * are passed.
	 */
	if (!CHIP_IS_E3(bp))
		bnx2x_set_bmac_rx(bp, params->chip_id, params->port, 0);

	if (CHIP_IS_E3(bp)) {
		bnx2x_set_xmac_rxtx(params, 0);
		bnx2x_set_umac_rxtx(params, 0);
	}
	/* Wait 10ms for the pipe to clean up*/
	usleep_range(10000, 20000);

	/* Clean the NIG-BRB using the network filters in a way that will
	 * not cut a packet in the middle.
	 */
	bnx2x_set_rx_filter(params, 0);

	/*
	 * Re-open the gate between the BMAC and the NIG, after verifying the
	 * gate to the BRB is closed, otherwise packets may arrive to the
	 * firmware before driver had initialized it. The target is to achieve
	 * minimum management protocol down time.
	 */
	if (!CHIP_IS_E3(bp))
		bnx2x_set_bmac_rx(bp, params->chip_id, params->port, 1);

	if (CHIP_IS_E3(bp)) {
		bnx2x_set_xmac_rxtx(params, 1);
		bnx2x_set_umac_rxtx(params, 1);
	}
	/* Disable NIG drain */
	REG_WR(bp, NIG_REG_EGRESS_DRAIN0_MODE + params->port*4, 0);
	return 0;
}

/****************************************************************************/
/*				Common function				    */
/****************************************************************************/
static int bnx2x_8073_common_init_phy(struct bnx2x *bp,
				      u32 shmem_base_path[],
				      u32 shmem2_base_path[], u8 phy_index,
				      u32 chip_id)
{
	struct bnx2x_phy phy[PORT_MAX];
	struct bnx2x_phy *phy_blk[PORT_MAX];
	u16 val;
	s8 port = 0;
	s8 port_of_path = 0;
	u32 swap_val, swap_override;
	swap_val = REG_RD(bp,  NIG_REG_PORT_SWAP);
	swap_override = REG_RD(bp,  NIG_REG_STRAP_OVERRIDE);
	port ^= (swap_val && swap_override);
	bnx2x_ext_phy_hw_reset(bp, port);
	/* PART1 - Reset both phys */
	for (port = PORT_MAX - 1; port >= PORT_0; port--) {
		u32 shmem_base, shmem2_base;
		/* In E2, same phy is using for port0 of the two paths */
		if (CHIP_IS_E1x(bp)) {
			shmem_base = shmem_base_path[0];
			shmem2_base = shmem2_base_path[0];
			port_of_path = port;
		} else {
			shmem_base = shmem_base_path[port];
			shmem2_base = shmem2_base_path[port];
			port_of_path = 0;
		}

		/* Extract the ext phy address for the port */
		if (bnx2x_populate_phy(bp, phy_index, shmem_base, shmem2_base,
				       port_of_path, &phy[port]) !=
		    0) {
			DP(NETIF_MSG_LINK, "populate_phy failed\n");
			return -EINVAL;
		}
		/* Disable attentions */
		bnx2x_bits_dis(bp, NIG_REG_MASK_INTERRUPT_PORT0 +
			       port_of_path*4,
			       (NIG_MASK_XGXS0_LINK_STATUS |
				NIG_MASK_XGXS0_LINK10G |
				NIG_MASK_SERDES0_LINK_STATUS |
				NIG_MASK_MI_INT));

		/* Need to take the phy out of low power mode in order
		 * to write to access its registers
		 */
		bnx2x_set_gpio(bp, MISC_REGISTERS_GPIO_2,
			       MISC_REGISTERS_GPIO_OUTPUT_HIGH,
			       port);

		/* Reset the phy */
		bnx2x_cl45_write(bp, &phy[port],
				 MDIO_PMA_DEVAD,
				 MDIO_PMA_REG_CTRL,
				 1<<15);
	}

	/* Add delay of 150ms after reset */
	msleep(150);

	if (phy[PORT_0].addr & 0x1) {
		phy_blk[PORT_0] = &(phy[PORT_1]);
		phy_blk[PORT_1] = &(phy[PORT_0]);
	} else {
		phy_blk[PORT_0] = &(phy[PORT_0]);
		phy_blk[PORT_1] = &(phy[PORT_1]);
	}

	/* PART2 - Download firmware to both phys */
	for (port = PORT_MAX - 1; port >= PORT_0; port--) {
		if (CHIP_IS_E1x(bp))
			port_of_path = port;
		else
			port_of_path = 0;

		DP(NETIF_MSG_LINK, "Loading spirom for phy address 0x%x\n",
			   phy_blk[port]->addr);
		if (bnx2x_8073_8727_external_rom_boot(bp, phy_blk[port],
						      port_of_path))
			return -EINVAL;

		/* Only set bit 10 = 1 (Tx power down) */
		bnx2x_cl45_read(bp, phy_blk[port],
				MDIO_PMA_DEVAD,
				MDIO_PMA_REG_TX_POWER_DOWN, &val);

		/* Phase1 of TX_POWER_DOWN reset */
		bnx2x_cl45_write(bp, phy_blk[port],
				 MDIO_PMA_DEVAD,
				 MDIO_PMA_REG_TX_POWER_DOWN,
				 (val | 1<<10));
	}

	/* Toggle Transmitter: Power down and then up with 600ms delay
	 * between
	 */
	msleep(600);

	/* PART3 - complete TX_POWER_DOWN process, and set GPIO2 back to low */
	for (port = PORT_MAX - 1; port >= PORT_0; port--) {
		/* Phase2 of POWER_DOWN_RESET */
		/* Release bit 10 (Release Tx power down) */
		bnx2x_cl45_read(bp, phy_blk[port],
				MDIO_PMA_DEVAD,
				MDIO_PMA_REG_TX_POWER_DOWN, &val);

		bnx2x_cl45_write(bp, phy_blk[port],
				MDIO_PMA_DEVAD,
				MDIO_PMA_REG_TX_POWER_DOWN, (val & (~(1<<10))));
		usleep_range(15000, 30000);

		/* Read modify write the SPI-ROM version select register */
		bnx2x_cl45_read(bp, phy_blk[port],
				MDIO_PMA_DEVAD,
				MDIO_PMA_REG_EDC_FFE_MAIN, &val);
		bnx2x_cl45_write(bp, phy_blk[port],
				 MDIO_PMA_DEVAD,
				 MDIO_PMA_REG_EDC_FFE_MAIN, (val | (1<<12)));

		/* set GPIO2 back to LOW */
		bnx2x_set_gpio(bp, MISC_REGISTERS_GPIO_2,
			       MISC_REGISTERS_GPIO_OUTPUT_LOW, port);
	}
	return 0;
}
static int bnx2x_8726_common_init_phy(struct bnx2x *bp,
				      u32 shmem_base_path[],
				      u32 shmem2_base_path[], u8 phy_index,
				      u32 chip_id)
{
	u32 val;
	s8 port;
	struct bnx2x_phy phy;
	/* Use port1 because of the static port-swap */
	/* Enable the module detection interrupt */
	val = REG_RD(bp, MISC_REG_GPIO_EVENT_EN);
	val |= ((1<<MISC_REGISTERS_GPIO_3)|
		(1<<(MISC_REGISTERS_GPIO_3 + MISC_REGISTERS_GPIO_PORT_SHIFT)));
	REG_WR(bp, MISC_REG_GPIO_EVENT_EN, val);

	bnx2x_ext_phy_hw_reset(bp, 0);
	usleep_range(5000, 10000);
	for (port = 0; port < PORT_MAX; port++) {
		u32 shmem_base, shmem2_base;

		/* In E2, same phy is using for port0 of the two paths */
		if (CHIP_IS_E1x(bp)) {
			shmem_base = shmem_base_path[0];
			shmem2_base = shmem2_base_path[0];
		} else {
			shmem_base = shmem_base_path[port];
			shmem2_base = shmem2_base_path[port];
		}
		/* Extract the ext phy address for the port */
		if (bnx2x_populate_phy(bp, phy_index, shmem_base, shmem2_base,
				       port, &phy) !=
		    0) {
			DP(NETIF_MSG_LINK, "populate phy failed\n");
			return -EINVAL;
		}

		/* Reset phy*/
		bnx2x_cl45_write(bp, &phy,
				 MDIO_PMA_DEVAD, MDIO_PMA_REG_GEN_CTRL, 0x0001);


		/* Set fault module detected LED on */
		bnx2x_set_gpio(bp, MISC_REGISTERS_GPIO_0,
			       MISC_REGISTERS_GPIO_HIGH,
			       port);
	}

	return 0;
}
static void bnx2x_get_ext_phy_reset_gpio(struct bnx2x *bp, u32 shmem_base,
					 u8 *io_gpio, u8 *io_port)
{

	u32 phy_gpio_reset = REG_RD(bp, shmem_base +
					  offsetof(struct shmem_region,
				dev_info.port_hw_config[PORT_0].default_cfg));
	switch (phy_gpio_reset) {
	case PORT_HW_CFG_EXT_PHY_GPIO_RST_GPIO0_P0:
		*io_gpio = 0;
		*io_port = 0;
		break;
	case PORT_HW_CFG_EXT_PHY_GPIO_RST_GPIO1_P0:
		*io_gpio = 1;
		*io_port = 0;
		break;
	case PORT_HW_CFG_EXT_PHY_GPIO_RST_GPIO2_P0:
		*io_gpio = 2;
		*io_port = 0;
		break;
	case PORT_HW_CFG_EXT_PHY_GPIO_RST_GPIO3_P0:
		*io_gpio = 3;
		*io_port = 0;
		break;
	case PORT_HW_CFG_EXT_PHY_GPIO_RST_GPIO0_P1:
		*io_gpio = 0;
		*io_port = 1;
		break;
	case PORT_HW_CFG_EXT_PHY_GPIO_RST_GPIO1_P1:
		*io_gpio = 1;
		*io_port = 1;
		break;
	case PORT_HW_CFG_EXT_PHY_GPIO_RST_GPIO2_P1:
		*io_gpio = 2;
		*io_port = 1;
		break;
	case PORT_HW_CFG_EXT_PHY_GPIO_RST_GPIO3_P1:
		*io_gpio = 3;
		*io_port = 1;
		break;
	default:
		/* Don't override the io_gpio and io_port */
		break;
	}
}

static int bnx2x_8727_common_init_phy(struct bnx2x *bp,
				      u32 shmem_base_path[],
				      u32 shmem2_base_path[], u8 phy_index,
				      u32 chip_id)
{
	s8 port, reset_gpio;
	u32 swap_val, swap_override;
	struct bnx2x_phy phy[PORT_MAX];
	struct bnx2x_phy *phy_blk[PORT_MAX];
	s8 port_of_path;
	swap_val = REG_RD(bp, NIG_REG_PORT_SWAP);
	swap_override = REG_RD(bp, NIG_REG_STRAP_OVERRIDE);

	reset_gpio = MISC_REGISTERS_GPIO_1;
	port = 1;

	/* Retrieve the reset gpio/port which control the reset.
	 * Default is GPIO1, PORT1
	 */
	bnx2x_get_ext_phy_reset_gpio(bp, shmem_base_path[0],
				     (u8 *)&reset_gpio, (u8 *)&port);

	/* Calculate the port based on port swap */
	port ^= (swap_val && swap_override);

	/* Initiate PHY reset*/
	bnx2x_set_gpio(bp, reset_gpio, MISC_REGISTERS_GPIO_OUTPUT_LOW,
		       port);
	usleep_range(1000, 2000);
	bnx2x_set_gpio(bp, reset_gpio, MISC_REGISTERS_GPIO_OUTPUT_HIGH,
		       port);

	usleep_range(5000, 10000);

	/* PART1 - Reset both phys */
	for (port = PORT_MAX - 1; port >= PORT_0; port--) {
		u32 shmem_base, shmem2_base;

		/* In E2, same phy is using for port0 of the two paths */
		if (CHIP_IS_E1x(bp)) {
			shmem_base = shmem_base_path[0];
			shmem2_base = shmem2_base_path[0];
			port_of_path = port;
		} else {
			shmem_base = shmem_base_path[port];
			shmem2_base = shmem2_base_path[port];
			port_of_path = 0;
		}

		/* Extract the ext phy address for the port */
		if (bnx2x_populate_phy(bp, phy_index, shmem_base, shmem2_base,
				       port_of_path, &phy[port]) !=
				       0) {
			DP(NETIF_MSG_LINK, "populate phy failed\n");
			return -EINVAL;
		}
		/* disable attentions */
		bnx2x_bits_dis(bp, NIG_REG_MASK_INTERRUPT_PORT0 +
			       port_of_path*4,
			       (NIG_MASK_XGXS0_LINK_STATUS |
				NIG_MASK_XGXS0_LINK10G |
				NIG_MASK_SERDES0_LINK_STATUS |
				NIG_MASK_MI_INT));


		/* Reset the phy */
		bnx2x_cl45_write(bp, &phy[port],
				 MDIO_PMA_DEVAD, MDIO_PMA_REG_CTRL, 1<<15);
	}

	/* Add delay of 150ms after reset */
	msleep(150);
	if (phy[PORT_0].addr & 0x1) {
		phy_blk[PORT_0] = &(phy[PORT_1]);
		phy_blk[PORT_1] = &(phy[PORT_0]);
	} else {
		phy_blk[PORT_0] = &(phy[PORT_0]);
		phy_blk[PORT_1] = &(phy[PORT_1]);
	}
	/* PART2 - Download firmware to both phys */
	for (port = PORT_MAX - 1; port >= PORT_0; port--) {
		if (CHIP_IS_E1x(bp))
			port_of_path = port;
		else
			port_of_path = 0;
		DP(NETIF_MSG_LINK, "Loading spirom for phy address 0x%x\n",
			   phy_blk[port]->addr);
		if (bnx2x_8073_8727_external_rom_boot(bp, phy_blk[port],
						      port_of_path))
			return -EINVAL;
		/* Disable PHY transmitter output */
		bnx2x_cl45_write(bp, phy_blk[port],
				 MDIO_PMA_DEVAD,
				 MDIO_PMA_REG_TX_DISABLE, 1);

	}
	return 0;
}

static int bnx2x_84833_common_init_phy(struct bnx2x *bp,
						u32 shmem_base_path[],
						u32 shmem2_base_path[],
						u8 phy_index,
						u32 chip_id)
{
	u8 reset_gpios;
	reset_gpios = bnx2x_84833_get_reset_gpios(bp, shmem_base_path, chip_id);
	bnx2x_set_mult_gpio(bp, reset_gpios, MISC_REGISTERS_GPIO_OUTPUT_LOW);
	udelay(10);
	bnx2x_set_mult_gpio(bp, reset_gpios, MISC_REGISTERS_GPIO_OUTPUT_HIGH);
	DP(NETIF_MSG_LINK, "84833 reset pulse on pin values 0x%x\n",
		reset_gpios);
	return 0;
}

static int bnx2x_84833_pre_init_phy(struct bnx2x *bp,
				    struct bnx2x_phy *phy,
				    u8 port)
{
	u16 val, cnt;
	/* Wait for FW completing its initialization. */
	for (cnt = 0; cnt < 1500; cnt++) {
		bnx2x_cl45_read(bp, phy,
				MDIO_PMA_DEVAD,
				MDIO_PMA_REG_CTRL, &val);
		if (!(val & (1<<15)))
			break;
		usleep_range(1000, 2000);
	}
	if (cnt >= 1500) {
		DP(NETIF_MSG_LINK, "84833 reset timeout\n");
		return -EINVAL;
	}

	/* Put the port in super isolate mode. */
	bnx2x_cl45_read(bp, phy,
			MDIO_CTL_DEVAD,
			MDIO_84833_TOP_CFG_XGPHY_STRAP1, &val);
	val |= MDIO_84833_SUPER_ISOLATE;
	bnx2x_cl45_write(bp, phy,
			 MDIO_CTL_DEVAD,
			 MDIO_84833_TOP_CFG_XGPHY_STRAP1, val);

	/* Save spirom version */
	bnx2x_save_848xx_spirom_version(phy, bp, port);
	return 0;
}

int bnx2x_pre_init_phy(struct bnx2x *bp,
				  u32 shmem_base,
				  u32 shmem2_base,
				  u32 chip_id,
				  u8 port)
{
	int rc = 0;
	struct bnx2x_phy phy;
	if (bnx2x_populate_phy(bp, EXT_PHY1, shmem_base, shmem2_base,
			       port, &phy) != 0) {
		DP(NETIF_MSG_LINK, "populate_phy failed\n");
		return -EINVAL;
	}
	bnx2x_set_mdio_clk(bp, chip_id, phy.mdio_ctrl);
	switch (phy.type) {
	case PORT_HW_CFG_XGXS_EXT_PHY_TYPE_BCM84833:
	case PORT_HW_CFG_XGXS_EXT_PHY_TYPE_BCM84834:
		rc = bnx2x_84833_pre_init_phy(bp, &phy, port);
		break;
	default:
		break;
	}
	return rc;
}

static int bnx2x_ext_phy_common_init(struct bnx2x *bp, u32 shmem_base_path[],
				     u32 shmem2_base_path[], u8 phy_index,
				     u32 ext_phy_type, u32 chip_id)
{
	int rc = 0;

	switch (ext_phy_type) {
	case PORT_HW_CFG_XGXS_EXT_PHY_TYPE_BCM8073:
		rc = bnx2x_8073_common_init_phy(bp, shmem_base_path,
						shmem2_base_path,
						phy_index, chip_id);
		break;
	case PORT_HW_CFG_XGXS_EXT_PHY_TYPE_BCM8722:
	case PORT_HW_CFG_XGXS_EXT_PHY_TYPE_BCM8727:
	case PORT_HW_CFG_XGXS_EXT_PHY_TYPE_BCM8727_NOC:
		rc = bnx2x_8727_common_init_phy(bp, shmem_base_path,
						shmem2_base_path,
						phy_index, chip_id);
		break;

	case PORT_HW_CFG_XGXS_EXT_PHY_TYPE_BCM8726:
		/* GPIO1 affects both ports, so there's need to pull
		 * it for single port alone
		 */
		rc = bnx2x_8726_common_init_phy(bp, shmem_base_path,
						shmem2_base_path,
						phy_index, chip_id);
		break;
	case PORT_HW_CFG_XGXS_EXT_PHY_TYPE_BCM84833:
	case PORT_HW_CFG_XGXS_EXT_PHY_TYPE_BCM84834:
		/* GPIO3's are linked, and so both need to be toggled
		 * to obtain required 2us pulse.
		 */
		rc = bnx2x_84833_common_init_phy(bp, shmem_base_path,
						shmem2_base_path,
						phy_index, chip_id);
		break;
	case PORT_HW_CFG_XGXS_EXT_PHY_TYPE_FAILURE:
		rc = -EINVAL;
		break;
	default:
		DP(NETIF_MSG_LINK,
			   "ext_phy 0x%x common init not required\n",
			   ext_phy_type);
		break;
	}

	if (rc)
		netdev_err(bp->dev,  "Warning: PHY was not initialized,"
				      " Port %d\n",
			 0);
	return rc;
}

int bnx2x_common_init_phy(struct bnx2x *bp, u32 shmem_base_path[],
			  u32 shmem2_base_path[], u32 chip_id)
{
	int rc = 0;
	u32 phy_ver, val;
	u8 phy_index = 0;
	u32 ext_phy_type, ext_phy_config;

	bnx2x_set_mdio_clk(bp, chip_id, GRCBASE_EMAC0);
	bnx2x_set_mdio_clk(bp, chip_id, GRCBASE_EMAC1);
	DP(NETIF_MSG_LINK, "Begin common phy init\n");
	if (CHIP_IS_E3(bp)) {
		/* Enable EPIO */
		val = REG_RD(bp, MISC_REG_GEN_PURP_HWG);
		REG_WR(bp, MISC_REG_GEN_PURP_HWG, val | 1);
	}
	/* Check if common init was already done */
	phy_ver = REG_RD(bp, shmem_base_path[0] +
			 offsetof(struct shmem_region,
				  port_mb[PORT_0].ext_phy_fw_version));
	if (phy_ver) {
		DP(NETIF_MSG_LINK, "Not doing common init; phy ver is 0x%x\n",
			       phy_ver);
		return 0;
	}

	/* Read the ext_phy_type for arbitrary port(0) */
	for (phy_index = EXT_PHY1; phy_index < MAX_PHYS;
	      phy_index++) {
		ext_phy_config = bnx2x_get_ext_phy_config(bp,
							  shmem_base_path[0],
							  phy_index, 0);
		ext_phy_type = XGXS_EXT_PHY_TYPE(ext_phy_config);
		rc |= bnx2x_ext_phy_common_init(bp, shmem_base_path,
						shmem2_base_path,
						phy_index, ext_phy_type,
						chip_id);
	}
	return rc;
}

static void bnx2x_check_over_curr(struct link_params *params,
				  struct link_vars *vars)
{
	struct bnx2x *bp = params->bp;
	u32 cfg_pin;
	u8 port = params->port;
	u32 pin_val;

	cfg_pin = (REG_RD(bp, params->shmem_base +
			  offsetof(struct shmem_region,
			       dev_info.port_hw_config[port].e3_cmn_pin_cfg1)) &
		   PORT_HW_CFG_E3_OVER_CURRENT_MASK) >>
		PORT_HW_CFG_E3_OVER_CURRENT_SHIFT;

	/* Ignore check if no external input PIN available */
	if (bnx2x_get_cfg_pin(bp, cfg_pin, &pin_val) != 0)
		return;

	if (!pin_val) {
		if ((vars->phy_flags & PHY_OVER_CURRENT_FLAG) == 0) {
			netdev_err(bp->dev, "Error:  Power fault on Port %d has"
					    " been detected and the power to "
					    "that SFP+ module has been removed"
					    " to prevent failure of the card."
					    " Please remove the SFP+ module and"
					    " restart the system to clear this"
					    " error.\n",
			 params->port);
			vars->phy_flags |= PHY_OVER_CURRENT_FLAG;
			bnx2x_warpcore_power_module(params, 0);
		}
	} else
		vars->phy_flags &= ~PHY_OVER_CURRENT_FLAG;
}

/* Returns 0 if no change occured since last check; 1 otherwise. */
static u8 bnx2x_analyze_link_error(struct link_params *params,
				    struct link_vars *vars, u32 status,
				    u32 phy_flag, u32 link_flag, u8 notify)
{
	struct bnx2x *bp = params->bp;
	/* Compare new value with previous value */
	u8 led_mode;
	u32 old_status = (vars->phy_flags & phy_flag) ? 1 : 0;

	if ((status ^ old_status) == 0)
		return 0;

	/* If values differ */
	switch (phy_flag) {
	case PHY_HALF_OPEN_CONN_FLAG:
		DP(NETIF_MSG_LINK, "Analyze Remote Fault\n");
		break;
	case PHY_SFP_TX_FAULT_FLAG:
		DP(NETIF_MSG_LINK, "Analyze TX Fault\n");
		break;
	default:
		DP(NETIF_MSG_LINK, "Analyze UNKNOWN\n");
	}
	DP(NETIF_MSG_LINK, "Link changed:[%x %x]->%x\n", vars->link_up,
	   old_status, status);

	/* a. Update shmem->link_status accordingly
	 * b. Update link_vars->link_up
	 */
	if (status) {
		vars->link_status &= ~LINK_STATUS_LINK_UP;
		vars->link_status |= link_flag;
		vars->link_up = 0;
		vars->phy_flags |= phy_flag;

		/* activate nig drain */
		REG_WR(bp, NIG_REG_EGRESS_DRAIN0_MODE + params->port*4, 1);
		/* Set LED mode to off since the PHY doesn't know about these
		 * errors
		 */
		led_mode = LED_MODE_OFF;
	} else {
		vars->link_status |= LINK_STATUS_LINK_UP;
		vars->link_status &= ~link_flag;
		vars->link_up = 1;
		vars->phy_flags &= ~phy_flag;
		led_mode = LED_MODE_OPER;

		/* Clear nig drain */
		REG_WR(bp, NIG_REG_EGRESS_DRAIN0_MODE + params->port*4, 0);
	}
	bnx2x_sync_link(params, vars);
	/* Update the LED according to the link state */
	bnx2x_set_led(params, vars, led_mode, SPEED_10000);

	/* Update link status in the shared memory */
	bnx2x_update_mng(params, vars->link_status);

	/* C. Trigger General Attention */
	vars->periodic_flags |= PERIODIC_FLAGS_LINK_EVENT;
	if (notify)
		bnx2x_notify_link_changed(bp);

	return 1;
}

/******************************************************************************
* Description:
*	This function checks for half opened connection change indication.
*	When such change occurs, it calls the bnx2x_analyze_link_error
*	to check if Remote Fault is set or cleared. Reception of remote fault
*	status message in the MAC indicates that the peer's MAC has detected
*	a fault, for example, due to break in the TX side of fiber.
*
******************************************************************************/
int bnx2x_check_half_open_conn(struct link_params *params,
				struct link_vars *vars,
				u8 notify)
{
	struct bnx2x *bp = params->bp;
	u32 lss_status = 0;
	u32 mac_base;
	/* In case link status is physically up @ 10G do */
	if (((vars->phy_flags & PHY_PHYSICAL_LINK_FLAG) == 0) ||
	    (REG_RD(bp, NIG_REG_EGRESS_EMAC0_PORT + params->port*4)))
		return 0;

	if (CHIP_IS_E3(bp) &&
	    (REG_RD(bp, MISC_REG_RESET_REG_2) &
	      (MISC_REGISTERS_RESET_REG_2_XMAC))) {
		/* Check E3 XMAC */
		/* Note that link speed cannot be queried here, since it may be
		 * zero while link is down. In case UMAC is active, LSS will
		 * simply not be set
		 */
		mac_base = (params->port) ? GRCBASE_XMAC1 : GRCBASE_XMAC0;

		/* Clear stick bits (Requires rising edge) */
		REG_WR(bp, mac_base + XMAC_REG_CLEAR_RX_LSS_STATUS, 0);
		REG_WR(bp, mac_base + XMAC_REG_CLEAR_RX_LSS_STATUS,
		       XMAC_CLEAR_RX_LSS_STATUS_REG_CLEAR_LOCAL_FAULT_STATUS |
		       XMAC_CLEAR_RX_LSS_STATUS_REG_CLEAR_REMOTE_FAULT_STATUS);
		if (REG_RD(bp, mac_base + XMAC_REG_RX_LSS_STATUS))
			lss_status = 1;

		bnx2x_analyze_link_error(params, vars, lss_status,
					 PHY_HALF_OPEN_CONN_FLAG,
					 LINK_STATUS_NONE, notify);
	} else if (REG_RD(bp, MISC_REG_RESET_REG_2) &
		   (MISC_REGISTERS_RESET_REG_2_RST_BMAC0 << params->port)) {
		/* Check E1X / E2 BMAC */
		u32 lss_status_reg;
		u32 wb_data[2];
		mac_base = params->port ? NIG_REG_INGRESS_BMAC1_MEM :
			NIG_REG_INGRESS_BMAC0_MEM;
		/*  Read BIGMAC_REGISTER_RX_LSS_STATUS */
		if (CHIP_IS_E2(bp))
			lss_status_reg = BIGMAC2_REGISTER_RX_LSS_STAT;
		else
			lss_status_reg = BIGMAC_REGISTER_RX_LSS_STATUS;

		REG_RD_DMAE(bp, mac_base + lss_status_reg, wb_data, 2);
		lss_status = (wb_data[0] > 0);

		bnx2x_analyze_link_error(params, vars, lss_status,
					 PHY_HALF_OPEN_CONN_FLAG,
					 LINK_STATUS_NONE, notify);
	}
	return 0;
}
static void bnx2x_sfp_tx_fault_detection(struct bnx2x_phy *phy,
					 struct link_params *params,
					 struct link_vars *vars)
{
	struct bnx2x *bp = params->bp;
	u32 cfg_pin, value = 0;
	u8 led_change, port = params->port;

	/* Get The SFP+ TX_Fault controlling pin ([eg]pio) */
	cfg_pin = (REG_RD(bp, params->shmem_base + offsetof(struct shmem_region,
			  dev_info.port_hw_config[port].e3_cmn_pin_cfg)) &
		   PORT_HW_CFG_E3_TX_FAULT_MASK) >>
		  PORT_HW_CFG_E3_TX_FAULT_SHIFT;

	if (bnx2x_get_cfg_pin(bp, cfg_pin, &value)) {
		DP(NETIF_MSG_LINK, "Failed to read pin 0x%02x\n", cfg_pin);
		return;
	}

	led_change = bnx2x_analyze_link_error(params, vars, value,
					      PHY_SFP_TX_FAULT_FLAG,
					      LINK_STATUS_SFP_TX_FAULT, 1);

	if (led_change) {
		/* Change TX_Fault led, set link status for further syncs */
		u8 led_mode;

		if (vars->phy_flags & PHY_SFP_TX_FAULT_FLAG) {
			led_mode = MISC_REGISTERS_GPIO_HIGH;
			vars->link_status |= LINK_STATUS_SFP_TX_FAULT;
		} else {
			led_mode = MISC_REGISTERS_GPIO_LOW;
			vars->link_status &= ~LINK_STATUS_SFP_TX_FAULT;
		}

		/* If module is unapproved, led should be on regardless */
		if (!(phy->flags & FLAGS_SFP_NOT_APPROVED)) {
			DP(NETIF_MSG_LINK, "Change TX_Fault LED: ->%x\n",
			   led_mode);
			bnx2x_set_e3_module_fault_led(params, led_mode);
		}
	}
}
static void bnx2x_disable_kr2(struct link_params *params,
			      struct link_vars *vars,
			      struct bnx2x_phy *phy)
{
	struct bnx2x *bp = params->bp;
	int i;
	static struct bnx2x_reg_set reg_set[] = {
		/* Step 1 - Program the TX/RX alignment markers */
		{MDIO_WC_DEVAD, MDIO_WC_REG_CL82_USERB1_TX_CTRL5, 0x7690},
		{MDIO_WC_DEVAD, MDIO_WC_REG_CL82_USERB1_TX_CTRL7, 0xe647},
		{MDIO_WC_DEVAD, MDIO_WC_REG_CL82_USERB1_TX_CTRL6, 0xc4f0},
		{MDIO_WC_DEVAD, MDIO_WC_REG_CL82_USERB1_TX_CTRL9, 0x7690},
		{MDIO_WC_DEVAD, MDIO_WC_REG_CL82_USERB1_RX_CTRL11, 0xe647},
		{MDIO_WC_DEVAD, MDIO_WC_REG_CL82_USERB1_RX_CTRL10, 0xc4f0},
		{MDIO_WC_DEVAD, MDIO_WC_REG_CL73_USERB0_CTRL, 0x000c},
		{MDIO_WC_DEVAD, MDIO_WC_REG_CL73_BAM_CTRL1, 0x6000},
		{MDIO_WC_DEVAD, MDIO_WC_REG_CL73_BAM_CTRL3, 0x0000},
		{MDIO_WC_DEVAD, MDIO_WC_REG_CL73_BAM_CODE_FIELD, 0x0002},
		{MDIO_WC_DEVAD, MDIO_WC_REG_ETA_CL73_OUI1, 0x0000},
		{MDIO_WC_DEVAD, MDIO_WC_REG_ETA_CL73_OUI2, 0x0af7},
		{MDIO_WC_DEVAD, MDIO_WC_REG_ETA_CL73_OUI3, 0x0af7},
		{MDIO_WC_DEVAD, MDIO_WC_REG_ETA_CL73_LD_BAM_CODE, 0x0002},
		{MDIO_WC_DEVAD, MDIO_WC_REG_ETA_CL73_LD_UD_CODE, 0x0000}
	};
	DP(NETIF_MSG_LINK, "Disabling 20G-KR2\n");

	for (i = 0; i < sizeof(reg_set)/sizeof(struct bnx2x_reg_set); i++)
		bnx2x_cl45_write(bp, phy, reg_set[i].devad, reg_set[i].reg,
				 reg_set[i].val);
	vars->link_attr_sync &= ~LINK_ATTR_SYNC_KR2_ENABLE;
	bnx2x_update_link_attr(params, vars->link_attr_sync);

	/* Restart AN on leading lane */
	bnx2x_warpcore_restart_AN_KR(phy, params);
}

static void bnx2x_kr2_recovery(struct link_params *params,
			       struct link_vars *vars,
			       struct bnx2x_phy *phy)
{
	struct bnx2x *bp = params->bp;
	DP(NETIF_MSG_LINK, "KR2 recovery\n");
	bnx2x_warpcore_enable_AN_KR2(phy, params, vars);
	bnx2x_warpcore_restart_AN_KR(phy, params);
}

static void bnx2x_check_kr2_wa(struct link_params *params,
			       struct link_vars *vars,
			       struct bnx2x_phy *phy)
{
	struct bnx2x *bp = params->bp;
	u16 base_page, next_page, not_kr2_device, lane;
	int sigdet = bnx2x_warpcore_get_sigdet(phy, params);

	if (!sigdet) {
		if (!(vars->link_attr_sync & LINK_ATTR_SYNC_KR2_ENABLE))
			bnx2x_kr2_recovery(params, vars, phy);
		return;
	}

	lane = bnx2x_get_warpcore_lane(phy, params);
	CL22_WR_OVER_CL45(bp, phy, MDIO_REG_BANK_AER_BLOCK,
			  MDIO_AER_BLOCK_AER_REG, lane);
	bnx2x_cl45_read(bp, phy, MDIO_AN_DEVAD,
			MDIO_AN_REG_LP_AUTO_NEG, &base_page);
	bnx2x_cl45_read(bp, phy, MDIO_AN_DEVAD,
			MDIO_AN_REG_LP_AUTO_NEG2, &next_page);
	bnx2x_set_aer_mmd(params, phy);

	/* CL73 has not begun yet */
	if (base_page == 0) {
		if (!(vars->link_attr_sync & LINK_ATTR_SYNC_KR2_ENABLE))
			bnx2x_kr2_recovery(params, vars, phy);
		return;
	}

	/* In case NP bit is not set in the BasePage, or it is set,
	 * but only KX is advertised, declare this link partner as non-KR2
	 * device.
	 */
	not_kr2_device = (((base_page & 0x8000) == 0) ||
			  (((base_page & 0x8000) &&
			    ((next_page & 0xe0) == 0x2))));

	/* In case KR2 is already disabled, check if we need to re-enable it */
	if (!(vars->link_attr_sync & LINK_ATTR_SYNC_KR2_ENABLE)) {
		if (!not_kr2_device) {
			DP(NETIF_MSG_LINK, "BP=0x%x, NP=0x%x\n", base_page,
				       next_page);
			bnx2x_kr2_recovery(params, vars, phy);
		}
		return;
	}
	/* KR2 is enabled, but not KR2 device */
	if (not_kr2_device) {
		/* Disable KR2 on both lanes */
		DP(NETIF_MSG_LINK, "BP=0x%x, NP=0x%x\n", base_page, next_page);
		bnx2x_disable_kr2(params, vars, phy);
		return;
	}
}

void bnx2x_period_func(struct link_params *params, struct link_vars *vars)
{
	u16 phy_idx;
	struct bnx2x *bp = params->bp;
	for (phy_idx = INT_PHY; phy_idx < MAX_PHYS; phy_idx++) {
		if (params->phy[phy_idx].flags & FLAGS_TX_ERROR_CHECK) {
			bnx2x_set_aer_mmd(params, &params->phy[phy_idx]);
			if (bnx2x_check_half_open_conn(params, vars, 1) !=
			    0)
				DP(NETIF_MSG_LINK, "Fault detection failed\n");
			break;
		}
	}

	if (CHIP_IS_E3(bp)) {
		struct bnx2x_phy *phy = &params->phy[INT_PHY];
		bnx2x_set_aer_mmd(params, phy);
		if ((phy->supported & SUPPORTED_20000baseKR2_Full) &&
		    (phy->speed_cap_mask & SPEED_20000))
			bnx2x_check_kr2_wa(params, vars, phy);
		bnx2x_check_over_curr(params, vars);
		if (vars->rx_tx_asic_rst)
			bnx2x_warpcore_config_runtime(phy, params, vars);

		if ((REG_RD(bp, params->shmem_base +
			    offsetof(struct shmem_region, dev_info.
				port_hw_config[params->port].default_cfg))
		    & PORT_HW_CFG_NET_SERDES_IF_MASK) ==
		    PORT_HW_CFG_NET_SERDES_IF_SFI) {
			if (bnx2x_is_sfp_module_plugged(phy, params)) {
				bnx2x_sfp_tx_fault_detection(phy, params, vars);
			} else if (vars->link_status &
				LINK_STATUS_SFP_TX_FAULT) {
				/* Clean trail, interrupt corrects the leds */
				vars->link_status &= ~LINK_STATUS_SFP_TX_FAULT;
				vars->phy_flags &= ~PHY_SFP_TX_FAULT_FLAG;
				/* Update link status in the shared memory */
				bnx2x_update_mng(params, vars->link_status);
			}
		}
	}
}

u8 bnx2x_fan_failure_det_req(struct bnx2x *bp,
			     u32 shmem_base,
			     u32 shmem2_base,
			     u8 port)
{
	u8 phy_index, fan_failure_det_req = 0;
	struct bnx2x_phy phy;
	for (phy_index = EXT_PHY1; phy_index < MAX_PHYS;
	      phy_index++) {
		if (bnx2x_populate_phy(bp, phy_index, shmem_base, shmem2_base,
				       port, &phy)
		    != 0) {
			DP(NETIF_MSG_LINK, "populate phy failed\n");
			return 0;
		}
		fan_failure_det_req |= (phy.flags &
					FLAGS_FAN_FAILURE_DET_REQ);
	}
	return fan_failure_det_req;
}

void bnx2x_hw_reset_phy(struct link_params *params)
{
	u8 phy_index;
	struct bnx2x *bp = params->bp;
	bnx2x_update_mng(params, 0);
	bnx2x_bits_dis(bp, NIG_REG_MASK_INTERRUPT_PORT0 + params->port*4,
		       (NIG_MASK_XGXS0_LINK_STATUS |
			NIG_MASK_XGXS0_LINK10G |
			NIG_MASK_SERDES0_LINK_STATUS |
			NIG_MASK_MI_INT));

	for (phy_index = INT_PHY; phy_index < MAX_PHYS;
	      phy_index++) {
		if (params->phy[phy_index].hw_reset) {
			params->phy[phy_index].hw_reset(
				&params->phy[phy_index],
				params);
			params->phy[phy_index] = phy_null;
		}
	}
}

void bnx2x_init_mod_abs_int(struct bnx2x *bp, struct link_vars *vars,
			    u32 chip_id, u32 shmem_base, u32 shmem2_base,
			    u8 port)
{
	u8 gpio_num = 0xff, gpio_port = 0xff, phy_index;
	u32 val;
	u32 offset, aeu_mask, swap_val, swap_override, sync_offset;
	if (CHIP_IS_E3(bp)) {
		if (bnx2x_get_mod_abs_int_cfg(bp, chip_id,
					      shmem_base,
					      port,
					      &gpio_num,
					      &gpio_port) != 0)
			return;
	} else {
		struct bnx2x_phy phy;
		for (phy_index = EXT_PHY1; phy_index < MAX_PHYS;
		      phy_index++) {
			if (bnx2x_populate_phy(bp, phy_index, shmem_base,
					       shmem2_base, port, &phy)
			    != 0) {
				DP(NETIF_MSG_LINK, "populate phy failed\n");
				return;
			}
			if (phy.type == PORT_HW_CFG_XGXS_EXT_PHY_TYPE_BCM8726) {
				gpio_num = MISC_REGISTERS_GPIO_3;
				gpio_port = port;
				break;
			}
		}
	}

	if (gpio_num == 0xff)
		return;

	/* Set GPIO3 to trigger SFP+ module insertion/removal */
	bnx2x_set_gpio(bp, gpio_num, MISC_REGISTERS_GPIO_INPUT_HI_Z, gpio_port);

	swap_val = REG_RD(bp, NIG_REG_PORT_SWAP);
	swap_override = REG_RD(bp, NIG_REG_STRAP_OVERRIDE);
	gpio_port ^= (swap_val && swap_override);

	vars->aeu_int_mask = AEU_INPUTS_ATTN_BITS_GPIO0_FUNCTION_0 <<
		(gpio_num + (gpio_port << 2));

	sync_offset = shmem_base +
		offsetof(struct shmem_region,
			 dev_info.port_hw_config[port].aeu_int_mask);
	REG_WR(bp, sync_offset, vars->aeu_int_mask);

	DP(NETIF_MSG_LINK, "Setting MOD_ABS (GPIO%d_P%d) AEU to 0x%x\n",
		       gpio_num, gpio_port, vars->aeu_int_mask);

	if (port == 0)
		offset = MISC_REG_AEU_ENABLE1_FUNC_0_OUT_0;
	else
		offset = MISC_REG_AEU_ENABLE1_FUNC_1_OUT_0;

	/* Open appropriate AEU for interrupts */
	aeu_mask = REG_RD(bp, offset);
	aeu_mask |= vars->aeu_int_mask;
	REG_WR(bp, offset, aeu_mask);

	/* Enable the GPIO to trigger interrupt */
	val = REG_RD(bp, MISC_REG_GPIO_EVENT_EN);
	val |= 1 << (gpio_num + (gpio_port << 2));
	REG_WR(bp, MISC_REG_GPIO_EVENT_EN, val);
}<|MERGE_RESOLUTION|>--- conflicted
+++ resolved
@@ -3718,19 +3718,11 @@
 				 reg_set[i].val);
 
 	bnx2x_cl45_read(bp, phy, MDIO_WC_DEVAD,
-<<<<<<< HEAD
-		MDIO_WC_REG_CL72_USERB0_CL72_MISC1_CONTROL, &cl72_ctrl);
-	cl72_ctrl &= 0xf8ff;
-	cl72_ctrl |= 0x3800;
-	bnx2x_cl45_write(bp, phy, MDIO_WC_DEVAD,
-		MDIO_WC_REG_CL72_USERB0_CL72_MISC1_CONTROL, cl72_ctrl);
-=======
 			MDIO_WC_REG_CL72_USERB0_CL72_MISC1_CONTROL, &cl72_ctrl);
 	cl72_ctrl &= 0x08ff;
 	cl72_ctrl |= 0x3800;
 	bnx2x_cl45_write(bp, phy, MDIO_WC_DEVAD,
 			 MDIO_WC_REG_CL72_USERB0_CL72_MISC1_CONTROL, cl72_ctrl);
->>>>>>> 9931faca
 
 	/* Check adding advertisement for 1G KX */
 	if (((vars->line_speed == SPEED_AUTO_NEG) &&
@@ -4567,30 +4559,6 @@
 
 	bnx2x_cl45_read_and_write(bp, phy, MDIO_WC_DEVAD,
 				  MDIO_WC_REG_XGXSBLK1_LANECTRL2, 0xff00);
-	lane = bnx2x_get_warpcore_lane(phy, params);
-	/* Disable CL36 PCS Tx */
-	bnx2x_cl45_read(bp, phy, MDIO_WC_DEVAD,
-			MDIO_WC_REG_XGXSBLK1_LANECTRL0, &val16);
-	val16 |= (0x11 << lane);
-	if (phy->flags & FLAGS_WC_DUAL_MODE)
-		val16 |= (0x22 << lane);
-	bnx2x_cl45_write(bp, phy, MDIO_WC_DEVAD,
-			 MDIO_WC_REG_XGXSBLK1_LANECTRL0, val16);
-
-	bnx2x_cl45_read(bp, phy, MDIO_WC_DEVAD,
-			MDIO_WC_REG_XGXSBLK1_LANECTRL1, &val16);
-	val16 &= ~(0x0303 << (lane << 1));
-	val16 |= (0x0101 << (lane << 1));
-	if (phy->flags & FLAGS_WC_DUAL_MODE) {
-		val16 &= ~(0x0c0c << (lane << 1));
-		val16 |= (0x0404 << (lane << 1));
-	}
-
-	bnx2x_cl45_write(bp, phy, MDIO_WC_DEVAD,
-			 MDIO_WC_REG_XGXSBLK1_LANECTRL1, val16);
-	/* Restore AER */
-	bnx2x_set_aer_mmd(params, phy);
-
 	lane = bnx2x_get_warpcore_lane(phy, params);
 	/* Disable CL36 PCS Tx */
 	bnx2x_cl45_read(bp, phy, MDIO_WC_DEVAD,
@@ -7890,17 +7858,10 @@
 	addr32 = addr & (~0x3);
 	do {
 		if ((!is_init) && (cnt == I2C_WA_PWR_ITER)) {
-<<<<<<< HEAD
-			bnx2x_warpcore_power_module(params, phy, 0);
-			/* Note that 100us are not enough here */
-			usleep_range(1000, 2000);
-			bnx2x_warpcore_power_module(params, phy, 1);
-=======
 			bnx2x_warpcore_power_module(params, 0);
 			/* Note that 100us are not enough here */
 			usleep_range(1000, 2000);
 			bnx2x_warpcore_power_module(params, 1);
->>>>>>> 9931faca
 		}
 		rc = bnx2x_bsc_read(params, phy, 0xa0, addr32, 0, byte_cnt,
 				    data_array);
