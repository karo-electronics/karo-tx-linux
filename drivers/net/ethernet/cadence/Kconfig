--- conflicted
+++ resolved
@@ -5,13 +5,8 @@
 config HAVE_NET_MACB
 	bool
 
-<<<<<<< HEAD
-config NET_ATMEL
-	bool "Atmel devices"
-=======
 config NET_CADENCE
 	bool "Cadence devices"
->>>>>>> 7958e986
 	default y
 	depends on HAVE_NET_MACB || (ARM && ARCH_AT91RM9200)
 	---help---
