--- conflicted
+++ resolved
@@ -5,14 +5,9 @@
 config HAVE_NET_MACB
 	bool
 
-<<<<<<< HEAD
-config NET_ATMEL
-	bool "Atmel devices"
-	default y
-=======
 config NET_CADENCE
 	bool "Cadence devices"
->>>>>>> 1a269a3f
+	default y
 	depends on HAVE_NET_MACB || (ARM && ARCH_AT91RM9200)
 	---help---
 	  If you have a network (Ethernet) card belonging to this class, say Y.
