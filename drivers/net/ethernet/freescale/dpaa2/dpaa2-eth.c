// SPDX-License-Identifier: (GPL-2.0+ OR BSD-3-Clause)
/* Copyright 2014-2016 Freescale Semiconductor Inc.
 * Copyright 2016-2022 NXP
 */
#include <linux/init.h>
#include <linux/module.h>
#include <linux/platform_device.h>
#include <linux/etherdevice.h>
#include <linux/of_net.h>
#include <linux/interrupt.h>
#include <linux/kthread.h>
#include <linux/iommu.h>
#include <linux/fsl/mc.h>
#include <linux/bpf.h>
#include <linux/bpf_trace.h>
#include <linux/fsl/ptp_qoriq.h>
#include <linux/ptp_classify.h>
#include <linux/device/driver.h>
#include <net/pkt_cls.h>
#include <net/sock.h>
#include <net/tso.h>
#include <net/xdp_sock_drv.h>

#include "dpaa2-eth.h"
#include "dpaa2-eth-ceetm.h"

/* CREATE_TRACE_POINTS only needs to be defined once. Other dpa files
 * using trace events only need to #include <trace/events/sched.h>
 */
#define CREATE_TRACE_POINTS
#include "dpaa2-eth-trace.h"

MODULE_LICENSE("Dual BSD/GPL");
MODULE_AUTHOR("Freescale Semiconductor, Inc");
MODULE_DESCRIPTION("Freescale DPAA2 Ethernet Driver");

struct ptp_qoriq *dpaa2_ptp;
EXPORT_SYMBOL(dpaa2_ptp);

static void dpaa2_eth_detect_features(struct dpaa2_eth_priv *priv)
{
	priv->features = 0;

	if (dpaa2_eth_cmp_dpni_ver(priv, DPNI_PTP_ONESTEP_VER_MAJOR,
				   DPNI_PTP_ONESTEP_VER_MINOR) >= 0)
		priv->features |= DPAA2_ETH_FEATURE_ONESTEP_CFG_DIRECT;
}

static void dpaa2_update_ptp_onestep_indirect(struct dpaa2_eth_priv *priv,
					      u32 offset, u8 udp)
{
	struct dpni_single_step_cfg cfg;

	cfg.en = 1;
	cfg.ch_update = udp;
	cfg.offset = offset;
	cfg.peer_delay = 0;

	if (dpni_set_single_step_cfg(priv->mc_io, 0, priv->mc_token, &cfg))
		WARN_ONCE(1, "Failed to set single step register");
}

static void dpaa2_update_ptp_onestep_direct(struct dpaa2_eth_priv *priv,
					    u32 offset, u8 udp)
{
	u32 val = 0;

	val = DPAA2_PTP_SINGLE_STEP_ENABLE |
	       DPAA2_PTP_SINGLE_CORRECTION_OFF(offset);

	if (udp)
		val |= DPAA2_PTP_SINGLE_STEP_CH;

	if (priv->onestep_reg_base)
		writel(val, priv->onestep_reg_base);
}

static void dpaa2_ptp_onestep_reg_update_method(struct dpaa2_eth_priv *priv)
{
	struct device *dev = priv->net_dev->dev.parent;
	struct dpni_single_step_cfg ptp_cfg;

	priv->dpaa2_set_onestep_params_cb = dpaa2_update_ptp_onestep_indirect;

	if (!(priv->features & DPAA2_ETH_FEATURE_ONESTEP_CFG_DIRECT))
		return;

	if (dpni_get_single_step_cfg(priv->mc_io, 0,
				     priv->mc_token, &ptp_cfg)) {
		dev_err(dev, "dpni_get_single_step_cfg cannot retrieve onestep reg, falling back to indirect update\n");
		return;
	}

	if (!ptp_cfg.ptp_onestep_reg_base) {
		dev_err(dev, "1588 onestep reg not available, falling back to indirect update\n");
		return;
	}

	priv->onestep_reg_base = ioremap(ptp_cfg.ptp_onestep_reg_base,
					 sizeof(u32));
	if (!priv->onestep_reg_base) {
		dev_err(dev, "1588 onestep reg cannot be mapped, falling back to indirect update\n");
		return;
	}

	priv->dpaa2_set_onestep_params_cb = dpaa2_update_ptp_onestep_direct;
}

void *dpaa2_iova_to_virt(struct iommu_domain *domain,
			 dma_addr_t iova_addr)
{
	phys_addr_t phys_addr;

	phys_addr = domain ? iommu_iova_to_phys(domain, iova_addr) : iova_addr;

	return phys_to_virt(phys_addr);
}

static void dpaa2_eth_validate_rx_csum(struct dpaa2_eth_priv *priv,
				       u32 fd_status,
				       struct sk_buff *skb)
{
	skb_checksum_none_assert(skb);

	/* HW checksum validation is disabled, nothing to do here */
	if (!(priv->net_dev->features & NETIF_F_RXCSUM))
		return;

	/* Read checksum validation bits */
	if (!((fd_status & DPAA2_FAS_L3CV) &&
	      (fd_status & DPAA2_FAS_L4CV)))
		return;

	/* Inform the stack there's no need to compute L3/L4 csum anymore */
	skb->ip_summed = CHECKSUM_UNNECESSARY;
}

/* Free a received FD.
 * Not to be used for Tx conf FDs or on any other paths.
 */
static void dpaa2_eth_free_rx_fd(struct dpaa2_eth_priv *priv,
				 const struct dpaa2_fd *fd,
				 void *vaddr)
{
	struct device *dev = priv->net_dev->dev.parent;
	dma_addr_t addr = dpaa2_fd_get_addr(fd);
	u8 fd_format = dpaa2_fd_get_format(fd);
	struct dpaa2_sg_entry *sgt;
	void *sg_vaddr;
	int i;

	/* If single buffer frame, just free the data buffer */
	if (fd_format == dpaa2_fd_single)
		goto free_buf;
	else if (fd_format != dpaa2_fd_sg)
		/* We don't support any other format */
		return;

	/* For S/G frames, we first need to free all SG entries
	 * except the first one, which was taken care of already
	 */
	sgt = vaddr + dpaa2_fd_get_offset(fd);
	for (i = 1; i < DPAA2_ETH_MAX_SG_ENTRIES; i++) {
		addr = dpaa2_sg_get_addr(&sgt[i]);
		sg_vaddr = dpaa2_iova_to_virt(priv->iommu_domain, addr);
		dma_unmap_page(dev, addr, priv->rx_buf_size,
			       DMA_BIDIRECTIONAL);

		free_pages((unsigned long)sg_vaddr, 0);
		if (dpaa2_sg_is_final(&sgt[i]))
			break;
	}

free_buf:
	free_pages((unsigned long)vaddr, 0);
}

/* Build a linear skb based on a single-buffer frame descriptor */
static struct sk_buff *dpaa2_eth_build_linear_skb(struct dpaa2_eth_channel *ch,
						  const struct dpaa2_fd *fd,
						  void *fd_vaddr)
{
	struct sk_buff *skb = NULL;
	u16 fd_offset = dpaa2_fd_get_offset(fd);
	u32 fd_length = dpaa2_fd_get_len(fd);

	ch->buf_count--;

	skb = build_skb(fd_vaddr, DPAA2_ETH_RX_BUF_RAW_SIZE);
	if (unlikely(!skb))
		return NULL;

	skb_reserve(skb, fd_offset);
	skb_put(skb, fd_length);

	return skb;
}

/* Build a non linear (fragmented) skb based on a S/G table */
static struct sk_buff *dpaa2_eth_build_frag_skb(struct dpaa2_eth_priv *priv,
						struct dpaa2_eth_channel *ch,
						struct dpaa2_sg_entry *sgt)
{
	struct sk_buff *skb = NULL;
	struct device *dev = priv->net_dev->dev.parent;
	void *sg_vaddr;
	dma_addr_t sg_addr;
	u16 sg_offset;
	u32 sg_length;
	struct page *page, *head_page;
	int page_offset;
	int i;

	for (i = 0; i < DPAA2_ETH_MAX_SG_ENTRIES; i++) {
		struct dpaa2_sg_entry *sge = &sgt[i];

		/* NOTE: We only support SG entries in dpaa2_sg_single format,
		 * but this is the only format we may receive from HW anyway
		 */

		/* Get the address and length from the S/G entry */
		sg_addr = dpaa2_sg_get_addr(sge);
		sg_vaddr = dpaa2_iova_to_virt(priv->iommu_domain, sg_addr);
		dma_unmap_page(dev, sg_addr, priv->rx_buf_size,
			       DMA_BIDIRECTIONAL);

		sg_length = dpaa2_sg_get_len(sge);

		if (i == 0) {
			/* We build the skb around the first data buffer */
			skb = build_skb(sg_vaddr, DPAA2_ETH_RX_BUF_RAW_SIZE);
			if (unlikely(!skb)) {
				/* Free the first SG entry now, since we already
				 * unmapped it and obtained the virtual address
				 */
				free_pages((unsigned long)sg_vaddr, 0);

				/* We still need to subtract the buffers used
				 * by this FD from our software counter
				 */
				while (!dpaa2_sg_is_final(&sgt[i]) &&
				       i < DPAA2_ETH_MAX_SG_ENTRIES)
					i++;
				break;
			}

			sg_offset = dpaa2_sg_get_offset(sge);
			skb_reserve(skb, sg_offset);
			skb_put(skb, sg_length);
		} else {
			/* Rest of the data buffers are stored as skb frags */
			page = virt_to_page(sg_vaddr);
			head_page = virt_to_head_page(sg_vaddr);

			/* Offset in page (which may be compound).
			 * Data in subsequent SG entries is stored from the
			 * beginning of the buffer, so we don't need to add the
			 * sg_offset.
			 */
			page_offset = ((unsigned long)sg_vaddr &
				(PAGE_SIZE - 1)) +
				(page_address(page) - page_address(head_page));

			skb_add_rx_frag(skb, i - 1, head_page, page_offset,
					sg_length, priv->rx_buf_size);
		}

		if (dpaa2_sg_is_final(sge))
			break;
	}

	WARN_ONCE(i == DPAA2_ETH_MAX_SG_ENTRIES, "Final bit not set in SGT");

	/* Count all data buffers + SG table buffer */
	ch->buf_count -= i + 2;

	return skb;
}

/* Free buffers acquired from the buffer pool or which were meant to
 * be released in the pool
 */
static void dpaa2_eth_free_bufs(struct dpaa2_eth_priv *priv, u64 *buf_array,
				int count, bool xsk_zc)
{
	struct device *dev = priv->net_dev->dev.parent;
	struct dpaa2_eth_swa *swa;
	struct xdp_buff *xdp_buff;
	void *vaddr;
	int i;

	for (i = 0; i < count; i++) {
		vaddr = dpaa2_iova_to_virt(priv->iommu_domain, buf_array[i]);

		if (!xsk_zc) {
			dma_unmap_page(dev, buf_array[i], priv->rx_buf_size,
				       DMA_BIDIRECTIONAL);
			free_pages((unsigned long)vaddr, 0);
		} else {
			swa = (struct dpaa2_eth_swa *)
				(vaddr + DPAA2_ETH_RX_HWA_SIZE);
			xdp_buff = swa->xsk.xdp_buff;
			xsk_buff_free(xdp_buff);
		}
	}
}

void dpaa2_eth_recycle_buf(struct dpaa2_eth_priv *priv,
			   struct dpaa2_eth_channel *ch,
			   dma_addr_t addr)
{
	int retries = 0;
	int err;

	ch->recycled_bufs[ch->recycled_bufs_cnt++] = addr;
	if (ch->recycled_bufs_cnt < DPAA2_ETH_BUFS_PER_CMD)
		return;

	while ((err = dpaa2_io_service_release(ch->dpio, ch->bp->bpid,
					       ch->recycled_bufs,
					       ch->recycled_bufs_cnt)) == -EBUSY) {
		if (retries++ >= DPAA2_ETH_SWP_BUSY_RETRIES)
			break;
		cpu_relax();
	}

	if (err) {
		dpaa2_eth_free_bufs(priv, ch->recycled_bufs,
				    ch->recycled_bufs_cnt, ch->xsk_zc);
		ch->buf_count -= ch->recycled_bufs_cnt;
	}

	ch->recycled_bufs_cnt = 0;
}

static int dpaa2_eth_xdp_flush(struct dpaa2_eth_priv *priv,
			       struct dpaa2_eth_fq *fq,
			       struct dpaa2_eth_xdp_fds *xdp_fds)
{
	int total_enqueued = 0, retries = 0, enqueued;
	struct dpaa2_eth_drv_stats *percpu_extras;
	int num_fds, err, max_retries;
	struct dpaa2_fd *fds;

	percpu_extras = this_cpu_ptr(priv->percpu_extras);

	/* try to enqueue all the FDs until the max number of retries is hit */
	fds = xdp_fds->fds;
	num_fds = xdp_fds->num;
	max_retries = num_fds * DPAA2_ETH_ENQUEUE_RETRIES;
	while (total_enqueued < num_fds && retries < max_retries) {
		err = priv->enqueue(priv, fq, &fds[total_enqueued],
				    0, num_fds - total_enqueued, &enqueued);
		if (err == -EBUSY) {
			percpu_extras->tx_portal_busy += ++retries;
			continue;
		}
		total_enqueued += enqueued;
	}
	xdp_fds->num = 0;

	return total_enqueued;
}

static void dpaa2_eth_xdp_tx_flush(struct dpaa2_eth_priv *priv,
				   struct dpaa2_eth_channel *ch,
				   struct dpaa2_eth_fq *fq)
{
	struct rtnl_link_stats64 *percpu_stats;
	struct dpaa2_fd *fds;
	int enqueued, i;

	percpu_stats = this_cpu_ptr(priv->percpu_stats);

	// enqueue the array of XDP_TX frames
	enqueued = dpaa2_eth_xdp_flush(priv, fq, &fq->xdp_tx_fds);

	/* update statistics */
	percpu_stats->tx_packets += enqueued;
	fds = fq->xdp_tx_fds.fds;
	for (i = 0; i < enqueued; i++) {
		percpu_stats->tx_bytes += dpaa2_fd_get_len(&fds[i]);
		ch->stats.xdp_tx++;
	}
	for (i = enqueued; i < fq->xdp_tx_fds.num; i++) {
		dpaa2_eth_recycle_buf(priv, ch, dpaa2_fd_get_addr(&fds[i]));
		percpu_stats->tx_errors++;
		ch->stats.xdp_tx_err++;
	}
	fq->xdp_tx_fds.num = 0;
}

void dpaa2_eth_xdp_enqueue(struct dpaa2_eth_priv *priv,
			   struct dpaa2_eth_channel *ch,
			   struct dpaa2_fd *fd,
			   void *buf_start, u16 queue_id)
{
	struct dpaa2_faead *faead;
	struct dpaa2_fd *dest_fd;
	struct dpaa2_eth_fq *fq;
	u32 ctrl, frc;

	/* Mark the egress frame hardware annotation area as valid */
	frc = dpaa2_fd_get_frc(fd);
	dpaa2_fd_set_frc(fd, frc | DPAA2_FD_FRC_FAEADV);
	dpaa2_fd_set_ctrl(fd, DPAA2_FD_CTRL_ASAL);

	/* Instruct hardware to release the FD buffer directly into
	 * the buffer pool once transmission is completed, instead of
	 * sending a Tx confirmation frame to us
	 */
	ctrl = DPAA2_FAEAD_A4V | DPAA2_FAEAD_A2V | DPAA2_FAEAD_EBDDV;
	faead = dpaa2_get_faead(buf_start, false);
	faead->ctrl = cpu_to_le32(ctrl);
	faead->conf_fqid = 0;

	fq = &priv->fq[queue_id];
	dest_fd = &fq->xdp_tx_fds.fds[fq->xdp_tx_fds.num++];
	memcpy(dest_fd, fd, sizeof(*dest_fd));

	if (fq->xdp_tx_fds.num < DEV_MAP_BULK_SIZE)
		return;

	dpaa2_eth_xdp_tx_flush(priv, ch, fq);
}

static u32 dpaa2_eth_run_xdp(struct dpaa2_eth_priv *priv,
			     struct dpaa2_eth_channel *ch,
			     struct dpaa2_eth_fq *rx_fq,
			     struct dpaa2_fd *fd, void *vaddr)
{
	dma_addr_t addr = dpaa2_fd_get_addr(fd);
	struct bpf_prog *xdp_prog;
	struct xdp_buff xdp;
	u32 xdp_act = XDP_PASS;
	int err, offset;

	xdp_prog = READ_ONCE(ch->xdp.prog);
	if (!xdp_prog)
		goto out;

	offset = dpaa2_fd_get_offset(fd) - XDP_PACKET_HEADROOM;
	xdp_init_buff(&xdp, DPAA2_ETH_RX_BUF_RAW_SIZE - offset, &ch->xdp_rxq);
	xdp_prepare_buff(&xdp, vaddr + offset, XDP_PACKET_HEADROOM,
			 dpaa2_fd_get_len(fd), false);

	xdp_act = bpf_prog_run_xdp(xdp_prog, &xdp);

	/* xdp.data pointer may have changed */
	dpaa2_fd_set_offset(fd, xdp.data - vaddr);
	dpaa2_fd_set_len(fd, xdp.data_end - xdp.data);

	switch (xdp_act) {
	case XDP_PASS:
		break;
	case XDP_TX:
		dpaa2_eth_xdp_enqueue(priv, ch, fd, vaddr, rx_fq->flowid);
		break;
	default:
		bpf_warn_invalid_xdp_action(priv->net_dev, xdp_prog, xdp_act);
		fallthrough;
	case XDP_ABORTED:
		trace_xdp_exception(priv->net_dev, xdp_prog, xdp_act);
		fallthrough;
	case XDP_DROP:
		dpaa2_eth_recycle_buf(priv, ch, addr);
		ch->stats.xdp_drop++;
		break;
	case XDP_REDIRECT:
		dma_unmap_page(priv->net_dev->dev.parent, addr,
			       priv->rx_buf_size, DMA_BIDIRECTIONAL);
		ch->buf_count--;

		/* Allow redirect use of full headroom */
		xdp.data_hard_start = vaddr;
		xdp.frame_sz = DPAA2_ETH_RX_BUF_RAW_SIZE;

		err = xdp_do_redirect(priv->net_dev, &xdp, xdp_prog);
		if (unlikely(err)) {
			addr = dma_map_page(priv->net_dev->dev.parent,
					    virt_to_page(vaddr), 0,
					    priv->rx_buf_size, DMA_BIDIRECTIONAL);
			if (unlikely(dma_mapping_error(priv->net_dev->dev.parent, addr))) {
				free_pages((unsigned long)vaddr, 0);
			} else {
				ch->buf_count++;
				dpaa2_eth_recycle_buf(priv, ch, addr);
			}
			ch->stats.xdp_drop++;
		} else {
			ch->stats.xdp_redirect++;
		}
		break;
	}

	ch->xdp.res |= xdp_act;
out:
	return xdp_act;
}

struct sk_buff *dpaa2_eth_alloc_skb(struct dpaa2_eth_priv *priv,
				    struct dpaa2_eth_channel *ch,
				    const struct dpaa2_fd *fd, u32 fd_length,
				    void *fd_vaddr)
{
	u16 fd_offset = dpaa2_fd_get_offset(fd);
	struct sk_buff *skb = NULL;
	unsigned int skb_len;

	skb_len = fd_length + dpaa2_eth_needed_headroom(NULL);

	skb = napi_alloc_skb(&ch->napi, skb_len);
	if (!skb)
		return NULL;

	skb_reserve(skb, dpaa2_eth_needed_headroom(NULL));
	skb_put(skb, fd_length);

	memcpy(skb->data, fd_vaddr + fd_offset, fd_length);

	return skb;
}

static struct sk_buff *dpaa2_eth_copybreak(struct dpaa2_eth_channel *ch,
					   const struct dpaa2_fd *fd,
					   void *fd_vaddr)
{
	struct dpaa2_eth_priv *priv = ch->priv;
	u32 fd_length = dpaa2_fd_get_len(fd);

	if (fd_length > priv->rx_copybreak)
		return NULL;

	return dpaa2_eth_alloc_skb(priv, ch, fd, fd_length, fd_vaddr);
}

static bool frame_is_tcp(const struct dpaa2_fd *fd, struct dpaa2_fas *fas)
{
	struct dpaa2_fapr *fapr = dpaa2_get_fapr(fas, false);

	if (!(dpaa2_fd_get_frc(fd) & DPAA2_FD_FRC_FAPRV))
		return false;

	return !!(fapr->faf_hi & DPAA2_FAF_HI_TCP_PRESENT);
}

void dpaa2_eth_receive_skb(struct dpaa2_eth_priv *priv,
			   struct dpaa2_eth_channel *ch,
			   const struct dpaa2_fd *fd, void *vaddr,
			   struct dpaa2_eth_fq *fq,
			   struct rtnl_link_stats64 *percpu_stats,
			   struct sk_buff *skb)
{
	struct dpaa2_fas *fas;
	u32 status = 0;

	fas = dpaa2_get_fas(vaddr, false);
	prefetch(fas);
	prefetch(skb->data);

	/* Get the timestamp value */
	if (priv->rx_tstamp) {
		struct skb_shared_hwtstamps *shhwtstamps = skb_hwtstamps(skb);
		__le64 *ts = dpaa2_get_ts(vaddr, false);
		u64 ns;

		memset(shhwtstamps, 0, sizeof(*shhwtstamps));

		ns = DPAA2_PTP_CLK_PERIOD_NS * le64_to_cpup(ts);
		shhwtstamps->hwtstamp = ns_to_ktime(ns);
	}

	/* Check if we need to validate the L4 csum */
	if (likely(dpaa2_fd_get_frc(fd) & DPAA2_FD_FRC_FASV)) {
		status = le32_to_cpu(fas->status);
		dpaa2_eth_validate_rx_csum(priv, status, skb);
	}

	skb->protocol = eth_type_trans(skb, priv->net_dev);
	skb_record_rx_queue(skb, fq->flowid);

	percpu_stats->rx_packets++;
	percpu_stats->rx_bytes += dpaa2_fd_get_len(fd);
	ch->stats.bytes_per_cdan += dpaa2_fd_get_len(fd);

	if (frame_is_tcp(fd, fas))
		napi_gro_receive(&ch->napi, skb);
	else
		list_add_tail(&skb->list, ch->rx_list);
}

/* Main Rx frame processing routine */
void dpaa2_eth_rx(struct dpaa2_eth_priv *priv,
		  struct dpaa2_eth_channel *ch,
		  const struct dpaa2_fd *fd,
		  struct dpaa2_eth_fq *fq)
{
	dma_addr_t addr = dpaa2_fd_get_addr(fd);
	u8 fd_format = dpaa2_fd_get_format(fd);
	void *vaddr;
	struct sk_buff *skb;
	struct rtnl_link_stats64 *percpu_stats;
	struct dpaa2_eth_drv_stats *percpu_extras;
	struct device *dev = priv->net_dev->dev.parent;
	bool recycle_rx_buf = false;
	void *buf_data;
	u32 xdp_act;

	/* Tracing point */
	trace_dpaa2_rx_fd(priv->net_dev, fd);

	vaddr = dpaa2_iova_to_virt(priv->iommu_domain, addr);
	dma_sync_single_for_cpu(dev, addr, priv->rx_buf_size,
				DMA_BIDIRECTIONAL);

	buf_data = vaddr + dpaa2_fd_get_offset(fd);
	prefetch(buf_data);

	percpu_stats = this_cpu_ptr(priv->percpu_stats);
	percpu_extras = this_cpu_ptr(priv->percpu_extras);

	if (fd_format == dpaa2_fd_single) {
		xdp_act = dpaa2_eth_run_xdp(priv, ch, fq, (struct dpaa2_fd *)fd, vaddr);
		if (xdp_act != XDP_PASS) {
			percpu_stats->rx_packets++;
			percpu_stats->rx_bytes += dpaa2_fd_get_len(fd);
			return;
		}

		skb = dpaa2_eth_copybreak(ch, fd, vaddr);
		if (!skb) {
			dma_unmap_page(dev, addr, priv->rx_buf_size,
				       DMA_BIDIRECTIONAL);
			skb = dpaa2_eth_build_linear_skb(ch, fd, vaddr);
		} else {
			recycle_rx_buf = true;
		}
	} else if (fd_format == dpaa2_fd_sg) {
		WARN_ON(priv->xdp_prog);

		dma_unmap_page(dev, addr, priv->rx_buf_size,
			       DMA_BIDIRECTIONAL);
		skb = dpaa2_eth_build_frag_skb(priv, ch, buf_data);
		free_pages((unsigned long)vaddr, 0);
		percpu_extras->rx_sg_frames++;
		percpu_extras->rx_sg_bytes += dpaa2_fd_get_len(fd);
	} else {
		/* We don't support any other format */
		goto err_frame_format;
	}

	if (unlikely(!skb))
		goto err_build_skb;

	dpaa2_eth_receive_skb(priv, ch, fd, vaddr, fq, percpu_stats, skb);

<<<<<<< HEAD
=======
	if (recycle_rx_buf)
		dpaa2_eth_recycle_buf(priv, ch, dpaa2_fd_get_addr(fd));
>>>>>>> 9b4a8eac
	return;

err_build_skb:
	dpaa2_eth_free_rx_fd(priv, fd, vaddr);
err_frame_format:
	percpu_stats->rx_dropped++;
}

/* Processing of Rx frames received on the error FQ
 * We check and print the error bits and then free the frame
 */
static void dpaa2_eth_rx_err(struct dpaa2_eth_priv *priv,
			     struct dpaa2_eth_channel *ch,
			     const struct dpaa2_fd *fd,
			     struct dpaa2_eth_fq *fq __always_unused)
{
	struct device *dev = priv->net_dev->dev.parent;
	dma_addr_t addr = dpaa2_fd_get_addr(fd);
	u8 fd_format = dpaa2_fd_get_format(fd);
	struct rtnl_link_stats64 *percpu_stats;
	struct dpaa2_eth_trap_item *trap_item;
	struct dpaa2_fapr *fapr;
	struct sk_buff *skb;
	void *buf_data;
	void *vaddr;

	vaddr = dpaa2_iova_to_virt(priv->iommu_domain, addr);
	dma_sync_single_for_cpu(dev, addr, priv->rx_buf_size,
				DMA_BIDIRECTIONAL);

	buf_data = vaddr + dpaa2_fd_get_offset(fd);

	if (fd_format == dpaa2_fd_single) {
		dma_unmap_page(dev, addr, priv->rx_buf_size,
			       DMA_BIDIRECTIONAL);
		skb = dpaa2_eth_build_linear_skb(ch, fd, vaddr);
	} else if (fd_format == dpaa2_fd_sg) {
		dma_unmap_page(dev, addr, priv->rx_buf_size,
			       DMA_BIDIRECTIONAL);
		skb = dpaa2_eth_build_frag_skb(priv, ch, buf_data);
		free_pages((unsigned long)vaddr, 0);
	} else {
		/* We don't support any other format */
		dpaa2_eth_free_rx_fd(priv, fd, vaddr);
		goto err_frame_format;
	}

	fapr = dpaa2_get_fapr(vaddr, false);
	trap_item = dpaa2_eth_dl_get_trap(priv, fapr);
	if (trap_item)
		devlink_trap_report(priv->devlink, skb, trap_item->trap_ctx,
				    &priv->devlink_port, NULL);
	consume_skb(skb);

err_frame_format:
	percpu_stats = this_cpu_ptr(priv->percpu_stats);
	percpu_stats->rx_errors++;
	ch->buf_count--;
}

/* Consume all frames pull-dequeued into the store. This is the simplest way to
 * make sure we don't accidentally issue another volatile dequeue which would
 * overwrite (leak) frames already in the store.
 *
 * Observance of NAPI budget is not our concern, leaving that to the caller.
 */
static int dpaa2_eth_consume_frames(struct dpaa2_eth_channel *ch,
				    struct dpaa2_eth_fq **src)
{
	struct dpaa2_eth_priv *priv = ch->priv;
	struct dpaa2_eth_fq *fq = NULL;
	struct dpaa2_dq *dq;
	const struct dpaa2_fd *fd;
	int cleaned = 0, retries = 0;
	int is_last;

	do {
		dq = dpaa2_io_store_next(ch->store, &is_last);
		if (unlikely(!dq)) {
			/* If we're here, we *must* have placed a
			 * volatile dequeue comnmand, so keep reading through
			 * the store until we get some sort of valid response
			 * token (either a valid frame or an "empty dequeue")
			 */
			if (retries++ >= DPAA2_ETH_SWP_BUSY_RETRIES) {
				netdev_err_once(priv->net_dev,
						"Unable to read a valid dequeue response\n");
				return -ETIMEDOUT;
			}
			continue;
		}

		fd = dpaa2_dq_fd(dq);
		fq = (struct dpaa2_eth_fq *)(uintptr_t)dpaa2_dq_fqd_ctx(dq);

		fq->consume(priv, ch, fd, fq);
		cleaned++;
		retries = 0;
	} while (!is_last);

	if (!cleaned)
		return 0;

	fq->stats.frames += cleaned;
	ch->stats.frames += cleaned;
	ch->stats.frames_per_cdan += cleaned;

	/* A dequeue operation only pulls frames from a single queue
	 * into the store. Return the frame queue as an out param.
	 */
	if (src)
		*src = fq;

	return cleaned;
}

static int dpaa2_eth_ptp_parse(struct sk_buff *skb,
			       u8 *msgtype, u8 *twostep, u8 *udp,
			       u16 *correction_offset,
			       u16 *origintimestamp_offset)
{
	unsigned int ptp_class;
	struct ptp_header *hdr;
	unsigned int type;
	u8 *base;

	ptp_class = ptp_classify_raw(skb);
	if (ptp_class == PTP_CLASS_NONE)
		return -EINVAL;

	hdr = ptp_parse_header(skb, ptp_class);
	if (!hdr)
		return -EINVAL;

	*msgtype = ptp_get_msgtype(hdr, ptp_class);
	*twostep = hdr->flag_field[0] & 0x2;

	type = ptp_class & PTP_CLASS_PMASK;
	if (type == PTP_CLASS_IPV4 ||
	    type == PTP_CLASS_IPV6)
		*udp = 1;
	else
		*udp = 0;

	base = skb_mac_header(skb);
	*correction_offset = (u8 *)&hdr->correction - base;
	*origintimestamp_offset = (u8 *)hdr + sizeof(struct ptp_header) - base;

	return 0;
}

/* Configure the egress frame annotation for timestamp update */
static void dpaa2_eth_enable_tx_tstamp(struct dpaa2_eth_priv *priv,
				       struct dpaa2_fd *fd,
				       void *buf_start,
				       struct sk_buff *skb)
{
	struct ptp_tstamp origin_timestamp;
	u8 msgtype, twostep, udp;
	struct dpaa2_faead *faead;
	struct dpaa2_fas *fas;
	struct timespec64 ts;
	u16 offset1, offset2;
	u32 ctrl, frc;
	__le64 *ns;
	u8 *data;

	/* Mark the egress frame annotation area as valid */
	frc = dpaa2_fd_get_frc(fd);
	dpaa2_fd_set_frc(fd, frc | DPAA2_FD_FRC_FAEADV);

	/* Set hardware annotation size */
	ctrl = dpaa2_fd_get_ctrl(fd);
	dpaa2_fd_set_ctrl(fd, ctrl | DPAA2_FD_CTRL_ASAL);

	/* enable UPD (update prepanded data) bit in FAEAD field of
	 * hardware frame annotation area
	 */
	ctrl = DPAA2_FAEAD_A2V | DPAA2_FAEAD_UPDV | DPAA2_FAEAD_UPD;
	faead = dpaa2_get_faead(buf_start, true);
	faead->ctrl = cpu_to_le32(ctrl);

	if (skb->cb[0] == TX_TSTAMP_ONESTEP_SYNC) {
		if (dpaa2_eth_ptp_parse(skb, &msgtype, &twostep, &udp,
					&offset1, &offset2) ||
		    msgtype != PTP_MSGTYPE_SYNC || twostep) {
			WARN_ONCE(1, "Bad packet for one-step timestamping\n");
			return;
		}

		/* Mark the frame annotation status as valid */
		frc = dpaa2_fd_get_frc(fd);
		dpaa2_fd_set_frc(fd, frc | DPAA2_FD_FRC_FASV);

		/* Mark the PTP flag for one step timestamping */
		fas = dpaa2_get_fas(buf_start, true);
		fas->status = cpu_to_le32(DPAA2_FAS_PTP);

		dpaa2_ptp->caps.gettime64(&dpaa2_ptp->caps, &ts);
		ns = dpaa2_get_ts(buf_start, true);
		*ns = cpu_to_le64(timespec64_to_ns(&ts) /
				  DPAA2_PTP_CLK_PERIOD_NS);

		/* Update current time to PTP message originTimestamp field */
		ns_to_ptp_tstamp(&origin_timestamp, le64_to_cpup(ns));
		data = skb_mac_header(skb);
		*(__be16 *)(data + offset2) = htons(origin_timestamp.sec_msb);
		*(__be32 *)(data + offset2 + 2) =
			htonl(origin_timestamp.sec_lsb);
		*(__be32 *)(data + offset2 + 6) = htonl(origin_timestamp.nsec);

		if (priv->ptp_correction_off == offset1)
			return;

		priv->dpaa2_set_onestep_params_cb(priv, offset1, udp);
		priv->ptp_correction_off = offset1;

	}
}

void *dpaa2_eth_sgt_get(struct dpaa2_eth_priv *priv)
{
	struct dpaa2_eth_sgt_cache *sgt_cache;
	void *sgt_buf = NULL;
	int sgt_buf_size;

	sgt_cache = this_cpu_ptr(priv->sgt_cache);
	sgt_buf_size = priv->tx_data_offset +
		DPAA2_ETH_SG_ENTRIES_MAX * sizeof(struct dpaa2_sg_entry);

	if (sgt_cache->count == 0)
		sgt_buf = napi_alloc_frag_align(sgt_buf_size, DPAA2_ETH_TX_BUF_ALIGN);
	else
		sgt_buf = sgt_cache->buf[--sgt_cache->count];
	if (!sgt_buf)
		return NULL;

	memset(sgt_buf, 0, sgt_buf_size);

	return sgt_buf;
}

void dpaa2_eth_sgt_recycle(struct dpaa2_eth_priv *priv, void *sgt_buf)
{
	struct dpaa2_eth_sgt_cache *sgt_cache;

	sgt_cache = this_cpu_ptr(priv->sgt_cache);
	if (sgt_cache->count >= DPAA2_ETH_SGT_CACHE_SIZE)
		skb_free_frag(sgt_buf);
	else
		sgt_cache->buf[sgt_cache->count++] = sgt_buf;
}

/* Create a frame descriptor based on a fragmented skb */
static int dpaa2_eth_build_sg_fd(struct dpaa2_eth_priv *priv,
				 struct sk_buff *skb,
				 struct dpaa2_fd *fd,
				 void **swa_addr)
{
	struct device *dev = priv->net_dev->dev.parent;
	void *sgt_buf = NULL;
	dma_addr_t addr;
	int nr_frags = skb_shinfo(skb)->nr_frags;
	struct dpaa2_sg_entry *sgt;
	int i, err;
	int sgt_buf_size;
	struct scatterlist *scl, *crt_scl;
	int num_sg;
	int num_dma_bufs;
	struct dpaa2_eth_swa *swa;

	/* Create and map scatterlist.
	 * We don't advertise NETIF_F_FRAGLIST, so skb_to_sgvec() will not have
	 * to go beyond nr_frags+1.
	 * Note: We don't support chained scatterlists
	 */
	if (unlikely(PAGE_SIZE / sizeof(struct scatterlist) < nr_frags + 1))
		return -EINVAL;

	scl = kmalloc_array(nr_frags + 1, sizeof(struct scatterlist), GFP_ATOMIC);
	if (unlikely(!scl))
		return -ENOMEM;

	sg_init_table(scl, nr_frags + 1);
	num_sg = skb_to_sgvec(skb, scl, 0, skb->len);
	if (unlikely(num_sg < 0)) {
		err = -ENOMEM;
		goto dma_map_sg_failed;
	}
	num_dma_bufs = dma_map_sg(dev, scl, num_sg, DMA_BIDIRECTIONAL);
	if (unlikely(!num_dma_bufs)) {
		err = -ENOMEM;
		goto dma_map_sg_failed;
	}

	/* Prepare the HW SGT structure */
	sgt_buf_size = priv->tx_data_offset +
		       sizeof(struct dpaa2_sg_entry) *  num_dma_bufs;
	sgt_buf = dpaa2_eth_sgt_get(priv);
	if (unlikely(!sgt_buf)) {
		err = -ENOMEM;
		goto sgt_buf_alloc_failed;
	}

	sgt = (struct dpaa2_sg_entry *)(sgt_buf + priv->tx_data_offset);

	/* Fill in the HW SGT structure.
	 *
	 * sgt_buf is zeroed out, so the following fields are implicit
	 * in all sgt entries:
	 *   - offset is 0
	 *   - format is 'dpaa2_sg_single'
	 */
	for_each_sg(scl, crt_scl, num_dma_bufs, i) {
		dpaa2_sg_set_addr(&sgt[i], sg_dma_address(crt_scl));
		dpaa2_sg_set_len(&sgt[i], sg_dma_len(crt_scl));
	}
	dpaa2_sg_set_final(&sgt[i - 1], true);

	/* Store the skb backpointer in the SGT buffer.
	 * Fit the scatterlist and the number of buffers alongside the
	 * skb backpointer in the software annotation area. We'll need
	 * all of them on Tx Conf.
	 */
	*swa_addr = (void *)sgt_buf;
	swa = (struct dpaa2_eth_swa *)sgt_buf;
	swa->type = DPAA2_ETH_SWA_SG;
	swa->sg.skb = skb;
	swa->sg.scl = scl;
	swa->sg.num_sg = num_sg;
	swa->sg.sgt_size = sgt_buf_size;

	/* Separately map the SGT buffer */
	addr = dma_map_single(dev, sgt_buf, sgt_buf_size, DMA_BIDIRECTIONAL);
	if (unlikely(dma_mapping_error(dev, addr))) {
		err = -ENOMEM;
		goto dma_map_single_failed;
	}
	memset(fd, 0, sizeof(struct dpaa2_fd));
	dpaa2_fd_set_offset(fd, priv->tx_data_offset);
	dpaa2_fd_set_format(fd, dpaa2_fd_sg);
	dpaa2_fd_set_addr(fd, addr);
	dpaa2_fd_set_len(fd, skb->len);
	dpaa2_fd_set_ctrl(fd, FD_CTRL_PTA);

	return 0;

dma_map_single_failed:
	dpaa2_eth_sgt_recycle(priv, sgt_buf);
sgt_buf_alloc_failed:
	dma_unmap_sg(dev, scl, num_sg, DMA_BIDIRECTIONAL);
dma_map_sg_failed:
	kfree(scl);
	return err;
}

/* Create a SG frame descriptor based on a linear skb.
 *
 * This function is used on the Tx path when the skb headroom is not large
 * enough for the HW requirements, thus instead of realloc-ing the skb we
 * create a SG frame descriptor with only one entry.
 */
static int dpaa2_eth_build_sg_fd_single_buf(struct dpaa2_eth_priv *priv,
					    struct sk_buff *skb,
					    struct dpaa2_fd *fd,
					    void **swa_addr)
{
	struct device *dev = priv->net_dev->dev.parent;
	struct dpaa2_sg_entry *sgt;
	struct dpaa2_eth_swa *swa;
	dma_addr_t addr, sgt_addr;
	void *sgt_buf = NULL;
	int sgt_buf_size;
	int err;

	/* Prepare the HW SGT structure */
	sgt_buf_size = priv->tx_data_offset + sizeof(struct dpaa2_sg_entry);
	sgt_buf = dpaa2_eth_sgt_get(priv);
	if (unlikely(!sgt_buf))
		return -ENOMEM;
	sgt = (struct dpaa2_sg_entry *)(sgt_buf + priv->tx_data_offset);

	addr = dma_map_single(dev, skb->data, skb->len, DMA_BIDIRECTIONAL);
	if (unlikely(dma_mapping_error(dev, addr))) {
		err = -ENOMEM;
		goto data_map_failed;
	}

	/* Fill in the HW SGT structure */
	dpaa2_sg_set_addr(sgt, addr);
	dpaa2_sg_set_len(sgt, skb->len);
	dpaa2_sg_set_final(sgt, true);

	/* Store the skb backpointer in the SGT buffer */
	*swa_addr = (void *)sgt_buf;
	swa = (struct dpaa2_eth_swa *)sgt_buf;
	swa->type = DPAA2_ETH_SWA_SINGLE;
	swa->single.skb = skb;
	swa->single.sgt_size = sgt_buf_size;

	/* Separately map the SGT buffer */
	sgt_addr = dma_map_single(dev, sgt_buf, sgt_buf_size, DMA_BIDIRECTIONAL);
	if (unlikely(dma_mapping_error(dev, sgt_addr))) {
		err = -ENOMEM;
		goto sgt_map_failed;
	}

	memset(fd, 0, sizeof(struct dpaa2_fd));
	dpaa2_fd_set_offset(fd, priv->tx_data_offset);
	dpaa2_fd_set_format(fd, dpaa2_fd_sg);
	dpaa2_fd_set_addr(fd, sgt_addr);
	dpaa2_fd_set_len(fd, skb->len);
	dpaa2_fd_set_ctrl(fd, FD_CTRL_PTA);

	return 0;

sgt_map_failed:
	dma_unmap_single(dev, addr, skb->len, DMA_BIDIRECTIONAL);
data_map_failed:
	dpaa2_eth_sgt_recycle(priv, sgt_buf);

	return err;
}

/* Create a frame descriptor based on a linear skb */
static int dpaa2_eth_build_single_fd(struct dpaa2_eth_priv *priv,
				     struct sk_buff *skb,
				     struct dpaa2_fd *fd,
				     void **swa_addr)
{
	struct device *dev = priv->net_dev->dev.parent;
	u8 *buffer_start, *aligned_start;
	struct dpaa2_eth_swa *swa;
	dma_addr_t addr;

	buffer_start = skb->data - dpaa2_eth_needed_headroom(skb);
	aligned_start = PTR_ALIGN(buffer_start - DPAA2_ETH_TX_BUF_ALIGN,
				  DPAA2_ETH_TX_BUF_ALIGN);
	if (aligned_start >= skb->head)
		buffer_start = aligned_start;
	else
		return -ENOMEM;

	/* Store a backpointer to the skb at the beginning of the buffer
	 * (in the private data area) such that we can release it
	 * on Tx confirm
	 */
	*swa_addr = (void *)buffer_start;
	swa = (struct dpaa2_eth_swa *)buffer_start;
	swa->type = DPAA2_ETH_SWA_SINGLE;
	swa->single.skb = skb;

	addr = dma_map_single(dev, buffer_start,
			      skb_tail_pointer(skb) - buffer_start,
			      DMA_BIDIRECTIONAL);
	if (unlikely(dma_mapping_error(dev, addr)))
		return -ENOMEM;

	memset(fd, 0, sizeof(struct dpaa2_fd));
	dpaa2_fd_set_addr(fd, addr);
	dpaa2_fd_set_offset(fd, (u16)(skb->data - buffer_start));
	dpaa2_fd_set_len(fd, skb->len);
	dpaa2_fd_set_format(fd, dpaa2_fd_single);
	dpaa2_fd_set_ctrl(fd, FD_CTRL_PTA);

	return 0;
}

/* FD freeing routine on the Tx path
 *
 * DMA-unmap and free FD and possibly SGT buffer allocated on Tx. The skb
 * back-pointed to is also freed.
 * This can be called either from dpaa2_eth_tx_conf() or on the error path of
 * dpaa2_eth_tx().
 */
void dpaa2_eth_free_tx_fd(struct dpaa2_eth_priv *priv,
			  struct dpaa2_eth_channel *ch,
			  struct dpaa2_eth_fq *fq,
			  const struct dpaa2_fd *fd, bool in_napi)
{
	struct device *dev = priv->net_dev->dev.parent;
	dma_addr_t fd_addr, sg_addr;
	struct sk_buff *skb = NULL;
	unsigned char *buffer_start;
	struct dpaa2_eth_swa *swa;
	u8 fd_format = dpaa2_fd_get_format(fd);
	u32 fd_len = dpaa2_fd_get_len(fd);
	struct dpaa2_sg_entry *sgt;
	int should_free_skb = 1;
	void *tso_hdr;
	int i;

	fd_addr = dpaa2_fd_get_addr(fd);
	buffer_start = dpaa2_iova_to_virt(priv->iommu_domain, fd_addr);
	swa = (struct dpaa2_eth_swa *)buffer_start;

	if (fd_format == dpaa2_fd_single) {
		if (swa->type == DPAA2_ETH_SWA_SINGLE) {
			skb = swa->single.skb;
			/* Accessing the skb buffer is safe before dma unmap,
			 * because we didn't map the actual skb shell.
			 */
			dma_unmap_single(dev, fd_addr,
					 skb_tail_pointer(skb) - buffer_start,
					 DMA_BIDIRECTIONAL);
		} else {
			WARN_ONCE(swa->type != DPAA2_ETH_SWA_XDP, "Wrong SWA type");
			dma_unmap_single(dev, fd_addr, swa->xdp.dma_size,
					 DMA_BIDIRECTIONAL);
		}
	} else if (fd_format == dpaa2_fd_sg) {
		if (swa->type == DPAA2_ETH_SWA_SG) {
			skb = swa->sg.skb;

			/* Unmap the scatterlist */
			dma_unmap_sg(dev, swa->sg.scl, swa->sg.num_sg,
				     DMA_BIDIRECTIONAL);
			kfree(swa->sg.scl);

			/* Unmap the SGT buffer */
			dma_unmap_single(dev, fd_addr, swa->sg.sgt_size,
					 DMA_BIDIRECTIONAL);
		} else if (swa->type == DPAA2_ETH_SWA_SW_TSO) {
			skb = swa->tso.skb;

			sgt = (struct dpaa2_sg_entry *)(buffer_start +
							priv->tx_data_offset);

			/* Unmap the SGT buffer */
			dma_unmap_single(dev, fd_addr, swa->tso.sgt_size,
					 DMA_BIDIRECTIONAL);

			/* Unmap and free the header */
			tso_hdr = dpaa2_iova_to_virt(priv->iommu_domain, dpaa2_sg_get_addr(sgt));
			dma_unmap_single(dev, dpaa2_sg_get_addr(sgt), TSO_HEADER_SIZE,
					 DMA_TO_DEVICE);
			kfree(tso_hdr);

			/* Unmap the other SG entries for the data */
			for (i = 1; i < swa->tso.num_sg; i++)
				dma_unmap_single(dev, dpaa2_sg_get_addr(&sgt[i]),
						 dpaa2_sg_get_len(&sgt[i]), DMA_TO_DEVICE);

			if (!swa->tso.is_last_fd)
				should_free_skb = 0;
		} else if (swa->type == DPAA2_ETH_SWA_XSK) {
			/* Unmap the SGT Buffer */
			dma_unmap_single(dev, fd_addr, swa->xsk.sgt_size,
					 DMA_BIDIRECTIONAL);
		} else {
			skb = swa->single.skb;

			/* Unmap the SGT Buffer */
			dma_unmap_single(dev, fd_addr, swa->single.sgt_size,
					 DMA_BIDIRECTIONAL);

			sgt = (struct dpaa2_sg_entry *)(buffer_start +
							priv->tx_data_offset);
			sg_addr = dpaa2_sg_get_addr(sgt);
			dma_unmap_single(dev, sg_addr, skb->len, DMA_BIDIRECTIONAL);
		}
	} else {
		netdev_dbg(priv->net_dev, "Invalid FD format\n");
		return;
	}

	if (swa->type == DPAA2_ETH_SWA_XSK) {
		ch->xsk_tx_pkts_sent++;
		dpaa2_eth_sgt_recycle(priv, buffer_start);
		return;
	}

	if (swa->type != DPAA2_ETH_SWA_XDP && in_napi) {
		fq->dq_frames++;
		fq->dq_bytes += fd_len;
	}

	if (swa->type == DPAA2_ETH_SWA_XDP) {
		xdp_return_frame(swa->xdp.xdpf);
		return;
	}

	/* If there is no skb (in case of a wrong SWA type)
	 * just exit the function
	 */
	if (!skb)
		return;

	/* Get the timestamp value */
	if (swa->type != DPAA2_ETH_SWA_SW_TSO) {
		if (skb->cb[0] == TX_TSTAMP) {
			struct skb_shared_hwtstamps shhwtstamps;
			__le64 *ts = dpaa2_get_ts(buffer_start, true);
			u64 ns;

			memset(&shhwtstamps, 0, sizeof(shhwtstamps));

			ns = DPAA2_PTP_CLK_PERIOD_NS * le64_to_cpup(ts);
			shhwtstamps.hwtstamp = ns_to_ktime(ns);
			skb_tstamp_tx(skb, &shhwtstamps);
		} else if (skb->cb[0] == TX_TSTAMP_ONESTEP_SYNC) {
			mutex_unlock(&priv->onestep_tstamp_lock);
		}
	}

	/* Free SGT buffer allocated on tx */
	if (fd_format != dpaa2_fd_single)
		dpaa2_eth_sgt_recycle(priv, buffer_start);

	/* Move on with skb release. If we are just confirming multiple FDs
	 * from the same TSO skb then only the last one will need to free the
	 * skb.
	 */
	if (should_free_skb)
		napi_consume_skb(skb, in_napi);
}

static int dpaa2_eth_build_gso_fd(struct dpaa2_eth_priv *priv,
				  struct sk_buff *skb, struct dpaa2_fd *fd,
				  int *num_fds, u32 *total_fds_len)
{
	struct device *dev = priv->net_dev->dev.parent;
	int hdr_len, total_len, data_left, fd_len;
	int num_sge, err, i, sgt_buf_size;
	struct dpaa2_fd *fd_start = fd;
	struct dpaa2_sg_entry *sgt;
	struct dpaa2_eth_swa *swa;
	dma_addr_t sgt_addr, addr;
	dma_addr_t tso_hdr_dma;
	unsigned int index = 0;
	struct tso_t tso;
	char *tso_hdr;
	void *sgt_buf;

	/* Initialize the TSO handler, and prepare the first payload */
	hdr_len = tso_start(skb, &tso);
	*total_fds_len = 0;

	total_len = skb->len - hdr_len;
	while (total_len > 0) {
		/* Prepare the HW SGT structure for this frame */
		sgt_buf = dpaa2_eth_sgt_get(priv);
		if (unlikely(!sgt_buf)) {
			netdev_err(priv->net_dev, "dpaa2_eth_sgt_get() failed\n");
			err = -ENOMEM;
			goto err_sgt_get;
		}
		sgt = (struct dpaa2_sg_entry *)(sgt_buf + priv->tx_data_offset);

		/* Determine the data length of this frame */
		data_left = min_t(int, skb_shinfo(skb)->gso_size, total_len);
		total_len -= data_left;
		fd_len = data_left + hdr_len;

		/* Prepare packet headers: MAC + IP + TCP */
		tso_hdr = kmalloc(TSO_HEADER_SIZE, GFP_ATOMIC);
		if (!tso_hdr) {
			err =  -ENOMEM;
			goto err_alloc_tso_hdr;
		}

		tso_build_hdr(skb, tso_hdr, &tso, data_left, total_len == 0);
		tso_hdr_dma = dma_map_single(dev, tso_hdr, TSO_HEADER_SIZE, DMA_TO_DEVICE);
		if (dma_mapping_error(dev, tso_hdr_dma)) {
			netdev_err(priv->net_dev, "dma_map_single(tso_hdr) failed\n");
			err = -ENOMEM;
			goto err_map_tso_hdr;
		}

		/* Setup the SG entry for the header */
		dpaa2_sg_set_addr(sgt, tso_hdr_dma);
		dpaa2_sg_set_len(sgt, hdr_len);
		dpaa2_sg_set_final(sgt, data_left <= 0);

		/* Compose the SG entries for each fragment of data */
		num_sge = 1;
		while (data_left > 0) {
			int size;

			/* Move to the next SG entry */
			sgt++;
			size = min_t(int, tso.size, data_left);

			addr = dma_map_single(dev, tso.data, size, DMA_TO_DEVICE);
			if (dma_mapping_error(dev, addr)) {
				netdev_err(priv->net_dev, "dma_map_single(tso.data) failed\n");
				err = -ENOMEM;
				goto err_map_data;
			}
			dpaa2_sg_set_addr(sgt, addr);
			dpaa2_sg_set_len(sgt, size);
			dpaa2_sg_set_final(sgt, size == data_left);

			num_sge++;

			/* Build the data for the __next__ fragment */
			data_left -= size;
			tso_build_data(skb, &tso, size);
		}

		/* Store the skb backpointer in the SGT buffer */
		sgt_buf_size = priv->tx_data_offset + num_sge * sizeof(struct dpaa2_sg_entry);
		swa = (struct dpaa2_eth_swa *)sgt_buf;
		swa->type = DPAA2_ETH_SWA_SW_TSO;
		swa->tso.skb = skb;
		swa->tso.num_sg = num_sge;
		swa->tso.sgt_size = sgt_buf_size;
		swa->tso.is_last_fd = total_len == 0 ? 1 : 0;

		/* Separately map the SGT buffer */
		sgt_addr = dma_map_single(dev, sgt_buf, sgt_buf_size, DMA_BIDIRECTIONAL);
		if (unlikely(dma_mapping_error(dev, sgt_addr))) {
			netdev_err(priv->net_dev, "dma_map_single(sgt_buf) failed\n");
			err = -ENOMEM;
			goto err_map_sgt;
		}

		/* Setup the frame descriptor */
		memset(fd, 0, sizeof(struct dpaa2_fd));
		dpaa2_fd_set_offset(fd, priv->tx_data_offset);
		dpaa2_fd_set_format(fd, dpaa2_fd_sg);
		dpaa2_fd_set_addr(fd, sgt_addr);
		dpaa2_fd_set_len(fd, fd_len);
		dpaa2_fd_set_ctrl(fd, FD_CTRL_PTA);

		*total_fds_len += fd_len;
		/* Advance to the next frame descriptor */
		fd++;
		index++;
	}

	*num_fds = index;

	return 0;

err_map_sgt:
err_map_data:
	/* Unmap all the data S/G entries for the current FD */
	sgt = (struct dpaa2_sg_entry *)(sgt_buf + priv->tx_data_offset);
	for (i = 1; i < num_sge; i++)
		dma_unmap_single(dev, dpaa2_sg_get_addr(&sgt[i]),
				 dpaa2_sg_get_len(&sgt[i]), DMA_TO_DEVICE);

	/* Unmap the header entry */
	dma_unmap_single(dev, tso_hdr_dma, TSO_HEADER_SIZE, DMA_TO_DEVICE);
err_map_tso_hdr:
	kfree(tso_hdr);
err_alloc_tso_hdr:
	dpaa2_eth_sgt_recycle(priv, sgt_buf);
err_sgt_get:
	/* Free all the other FDs that were already fully created */
	for (i = 0; i < index; i++)
		dpaa2_eth_free_tx_fd(priv, NULL, NULL, &fd_start[i], false);

	return err;
}

static netdev_tx_t __dpaa2_eth_tx(struct sk_buff *skb,
				  struct net_device *net_dev)
{
	struct dpaa2_eth_priv *priv = netdev_priv(net_dev);
	int total_enqueued = 0, retries = 0, enqueued;
	struct dpaa2_eth_drv_stats *percpu_extras;
	struct rtnl_link_stats64 *percpu_stats;
	unsigned int needed_headroom;
	int num_fds = 1, max_retries;
	struct dpaa2_eth_fq *fq;
	struct netdev_queue *nq;
	int err, i, ch_id = 0;
	struct dpaa2_fd *fd;
	u16 queue_mapping;
	void *swa = NULL;
	u8 prio = 0;
	u32 fd_len;

	percpu_stats = this_cpu_ptr(priv->percpu_stats);
	percpu_extras = this_cpu_ptr(priv->percpu_extras);
	fd = (this_cpu_ptr(priv->fd))->array;

	needed_headroom = dpaa2_eth_needed_headroom(skb);

	/* We'll be holding a back-reference to the skb until Tx Confirmation;
	 * we don't want that overwritten by a concurrent Tx with a cloned skb.
	 */
	skb = skb_unshare(skb, GFP_ATOMIC);
	if (unlikely(!skb)) {
		/* skb_unshare() has already freed the skb */
		percpu_stats->tx_dropped++;
		return NETDEV_TX_OK;
	}

	/* Setup the FD fields */

	if (skb_is_gso(skb)) {
		err = dpaa2_eth_build_gso_fd(priv, skb, fd, &num_fds, &fd_len);
		percpu_extras->tx_sg_frames += num_fds;
		percpu_extras->tx_sg_bytes += fd_len;
		percpu_extras->tx_tso_frames += num_fds;
		percpu_extras->tx_tso_bytes += fd_len;
	} else if (skb_is_nonlinear(skb)) {
		err = dpaa2_eth_build_sg_fd(priv, skb, fd, &swa);
		percpu_extras->tx_sg_frames++;
		percpu_extras->tx_sg_bytes += skb->len;
		fd_len = dpaa2_fd_get_len(fd);
	} else if (skb_headroom(skb) < needed_headroom) {
		err = dpaa2_eth_build_sg_fd_single_buf(priv, skb, fd, &swa);
		percpu_extras->tx_sg_frames++;
		percpu_extras->tx_sg_bytes += skb->len;
		percpu_extras->tx_converted_sg_frames++;
		percpu_extras->tx_converted_sg_bytes += skb->len;
		fd_len = dpaa2_fd_get_len(fd);
	} else {
		err = dpaa2_eth_build_single_fd(priv, skb, fd, &swa);
		fd_len = dpaa2_fd_get_len(fd);
	}

	if (unlikely(err)) {
		percpu_stats->tx_dropped++;
		goto err_build_fd;
	}

	if (swa && skb->cb[0])
		dpaa2_eth_enable_tx_tstamp(priv, fd, swa, skb);

	/* Tracing point */
	for (i = 0; i < num_fds; i++)
		trace_dpaa2_tx_fd(net_dev, &fd[i]);

	/* TxConf FQ selection relies on queue id from the stack.
	 * In case of a forwarded frame from another DPNI interface, we choose
	 * a queue affined to the same core that processed the Rx frame
	 */
	queue_mapping = skb_get_queue_mapping(skb);

	if (net_dev->num_tc) {
		prio = netdev_txq_to_tc(net_dev, queue_mapping);
		/* Hardware interprets priority level 0 as being the highest,
		 * so we need to do a reverse mapping to the netdev tc index
		 */
		prio = net_dev->num_tc - prio - 1;
		/* We have only one FQ array entry for all Tx hardware queues
		 * with the same flow id (but different priority levels)
		 */
		queue_mapping %= dpaa2_eth_queue_count(priv);
	}
	fq = &priv->fq[queue_mapping];

	if (dpaa2_eth_ceetm_is_enabled(priv)) {
		err = dpaa2_ceetm_classify(skb, net_dev->qdisc, &ch_id, &prio);
		if (err) {
			dpaa2_eth_free_tx_fd(priv, NULL, fq, fd, false);
			percpu_stats->tx_dropped++;
			return NETDEV_TX_OK;
		}
	}

	nq = netdev_get_tx_queue(net_dev, queue_mapping);
	netdev_tx_sent_queue(nq, fd_len);

	/* Everything that happens after this enqueues might race with
	 * the Tx confirmation callback for this frame
	 */
	max_retries = num_fds * DPAA2_ETH_ENQUEUE_RETRIES;
	while (total_enqueued < num_fds && retries < max_retries) {
		err = priv->enqueue(priv, fq, &fd[total_enqueued],
				    prio, num_fds - total_enqueued, &enqueued);
		if (err == -EBUSY) {
			retries++;
			continue;
		}

		total_enqueued += enqueued;
	}
	percpu_extras->tx_portal_busy += retries;

	if (unlikely(err < 0)) {
		percpu_stats->tx_errors++;
		/* Clean up everything, including freeing the skb */
		dpaa2_eth_free_tx_fd(priv, NULL, fq, fd, false);
		netdev_tx_completed_queue(nq, 1, fd_len);
	} else {
		percpu_stats->tx_packets += total_enqueued;
		percpu_stats->tx_bytes += fd_len;
	}

	return NETDEV_TX_OK;

err_build_fd:
	dev_kfree_skb(skb);

	return NETDEV_TX_OK;
}

static void dpaa2_eth_tx_onestep_tstamp(struct work_struct *work)
{
	struct dpaa2_eth_priv *priv = container_of(work, struct dpaa2_eth_priv,
						   tx_onestep_tstamp);
	struct sk_buff *skb;

	while (true) {
		skb = skb_dequeue(&priv->tx_skbs);
		if (!skb)
			return;

		/* Lock just before TX one-step timestamping packet,
		 * and release the lock in dpaa2_eth_free_tx_fd when
		 * confirm the packet has been sent on hardware, or
		 * when clean up during transmit failure.
		 */
		mutex_lock(&priv->onestep_tstamp_lock);
		__dpaa2_eth_tx(skb, priv->net_dev);
	}
}

static netdev_tx_t dpaa2_eth_tx(struct sk_buff *skb, struct net_device *net_dev)
{
	struct dpaa2_eth_priv *priv = netdev_priv(net_dev);
	u8 msgtype, twostep, udp;
	u16 offset1, offset2;

	/* Utilize skb->cb[0] for timestamping request per skb */
	skb->cb[0] = 0;

	if ((skb_shinfo(skb)->tx_flags & SKBTX_HW_TSTAMP) && dpaa2_ptp) {
		if (priv->tx_tstamp_type == HWTSTAMP_TX_ON)
			skb->cb[0] = TX_TSTAMP;
		else if (priv->tx_tstamp_type == HWTSTAMP_TX_ONESTEP_SYNC)
			skb->cb[0] = TX_TSTAMP_ONESTEP_SYNC;
	}

	/* TX for one-step timestamping PTP Sync packet */
	if (skb->cb[0] == TX_TSTAMP_ONESTEP_SYNC) {
		if (!dpaa2_eth_ptp_parse(skb, &msgtype, &twostep, &udp,
					 &offset1, &offset2))
			if (msgtype == PTP_MSGTYPE_SYNC && twostep == 0) {
				skb_queue_tail(&priv->tx_skbs, skb);
				queue_work(priv->dpaa2_ptp_wq,
					   &priv->tx_onestep_tstamp);
				return NETDEV_TX_OK;
			}
		/* Use two-step timestamping if not one-step timestamping
		 * PTP Sync packet
		 */
		skb->cb[0] = TX_TSTAMP;
	}

	/* TX for other packets */
	return __dpaa2_eth_tx(skb, net_dev);
}

/* Tx confirmation frame processing routine */
static void dpaa2_eth_tx_conf(struct dpaa2_eth_priv *priv,
			      struct dpaa2_eth_channel *ch,
			      const struct dpaa2_fd *fd,
			      struct dpaa2_eth_fq *fq)
{
	struct rtnl_link_stats64 *percpu_stats;
	struct dpaa2_eth_drv_stats *percpu_extras;
	u32 fd_len = dpaa2_fd_get_len(fd);
	u32 fd_errors;

	/* Tracing point */
	trace_dpaa2_tx_conf_fd(priv->net_dev, fd);

	percpu_extras = this_cpu_ptr(priv->percpu_extras);
	percpu_extras->tx_conf_frames++;
	percpu_extras->tx_conf_bytes += fd_len;
	ch->stats.bytes_per_cdan += fd_len;

	/* Check frame errors in the FD field */
	fd_errors = dpaa2_fd_get_ctrl(fd) & DPAA2_FD_TX_ERR_MASK;
	dpaa2_eth_free_tx_fd(priv, ch, fq, fd, true);

	if (likely(!fd_errors))
		return;

	if (net_ratelimit())
		netdev_dbg(priv->net_dev, "TX frame FD error: 0x%08x\n",
			   fd_errors);

	percpu_stats = this_cpu_ptr(priv->percpu_stats);
	/* Tx-conf logically pertains to the egress path. */
	percpu_stats->tx_errors++;
}

static int dpaa2_eth_set_rx_vlan_filtering(struct dpaa2_eth_priv *priv,
					   bool enable)
{
	int err;

	err = dpni_enable_vlan_filter(priv->mc_io, 0, priv->mc_token, enable);

	if (err) {
		netdev_err(priv->net_dev,
			   "dpni_enable_vlan_filter failed\n");
		return err;
	}

	return 0;
}

static int dpaa2_eth_set_rx_csum(struct dpaa2_eth_priv *priv, bool enable)
{
	int err;

	err = dpni_set_offload(priv->mc_io, 0, priv->mc_token,
			       DPNI_OFF_RX_L3_CSUM, enable);
	if (err) {
		netdev_err(priv->net_dev,
			   "dpni_set_offload(RX_L3_CSUM) failed\n");
		return err;
	}

	err = dpni_set_offload(priv->mc_io, 0, priv->mc_token,
			       DPNI_OFF_RX_L4_CSUM, enable);
	if (err) {
		netdev_err(priv->net_dev,
			   "dpni_set_offload(RX_L4_CSUM) failed\n");
		return err;
	}

	return 0;
}

static int dpaa2_eth_set_tx_csum(struct dpaa2_eth_priv *priv, bool enable)
{
	int err;

	err = dpni_set_offload(priv->mc_io, 0, priv->mc_token,
			       DPNI_OFF_TX_L3_CSUM, enable);
	if (err) {
		netdev_err(priv->net_dev, "dpni_set_offload(TX_L3_CSUM) failed\n");
		return err;
	}

	err = dpni_set_offload(priv->mc_io, 0, priv->mc_token,
			       DPNI_OFF_TX_L4_CSUM, enable);
	if (err) {
		netdev_err(priv->net_dev, "dpni_set_offload(TX_L4_CSUM) failed\n");
		return err;
	}

	return 0;
}

/* Perform a single release command to add buffers
 * to the specified buffer pool
 */
static int dpaa2_eth_add_bufs(struct dpaa2_eth_priv *priv,
			      struct dpaa2_eth_channel *ch)
{
	struct xdp_buff *xdp_buffs[DPAA2_ETH_BUFS_PER_CMD];
	struct device *dev = priv->net_dev->dev.parent;
	u64 buf_array[DPAA2_ETH_BUFS_PER_CMD];
	struct dpaa2_eth_swa *swa;
	struct page *page;
	dma_addr_t addr;
	int retries = 0;
	int i = 0, err;
	u32 batch;

	/* Allocate buffers visible to WRIOP */
	if (!ch->xsk_zc) {
		for (i = 0; i < DPAA2_ETH_BUFS_PER_CMD; i++) {
			/* Also allocate skb shared info and alignment padding.
			 * There is one page for each Rx buffer. WRIOP sees
			 * the entire page except for a tailroom reserved for
			 * skb shared info
			 */
			page = dev_alloc_pages(0);
			if (!page)
				goto err_alloc;

			addr = dma_map_page(dev, page, 0, priv->rx_buf_size,
					    DMA_BIDIRECTIONAL);
			if (unlikely(dma_mapping_error(dev, addr)))
				goto err_map;

			buf_array[i] = addr;

			/* tracing point */
			trace_dpaa2_eth_buf_seed(priv->net_dev,
						 page_address(page),
						 DPAA2_ETH_RX_BUF_RAW_SIZE,
						 addr, priv->rx_buf_size,
						 ch->bp->bpid);
		}
	} else if (xsk_buff_can_alloc(ch->xsk_pool, DPAA2_ETH_BUFS_PER_CMD)) {
		/* Allocate XSK buffers for AF_XDP fast path in batches
		 * of DPAA2_ETH_BUFS_PER_CMD. Bail out if the UMEM cannot
		 * provide enough buffers at the moment
		 */
		batch = xsk_buff_alloc_batch(ch->xsk_pool, xdp_buffs,
					     DPAA2_ETH_BUFS_PER_CMD);
		if (!batch)
			goto err_alloc;

		for (i = 0; i < batch; i++) {
			swa = (struct dpaa2_eth_swa *)(xdp_buffs[i]->data_hard_start +
						       DPAA2_ETH_RX_HWA_SIZE);
			swa->xsk.xdp_buff = xdp_buffs[i];

			addr = xsk_buff_xdp_get_frame_dma(xdp_buffs[i]);
			if (unlikely(dma_mapping_error(dev, addr)))
				goto err_map;

			buf_array[i] = addr;

			trace_dpaa2_xsk_buf_seed(priv->net_dev,
						 xdp_buffs[i]->data_hard_start,
						 DPAA2_ETH_RX_BUF_RAW_SIZE,
						 addr, priv->rx_buf_size,
						 ch->bp->bpid);
		}
	}

release_bufs:
	/* In case the portal is busy, retry until successful */
	while ((err = dpaa2_io_service_release(ch->dpio, ch->bp->bpid,
					       buf_array, i)) == -EBUSY) {
		if (retries++ >= DPAA2_ETH_SWP_BUSY_RETRIES)
			break;
		cpu_relax();
	}

	/* If release command failed, clean up and bail out;
	 * not much else we can do about it
	 */
	if (err) {
		dpaa2_eth_free_bufs(priv, buf_array, i, ch->xsk_zc);
		return 0;
	}

	return i;

err_map:
	if (!ch->xsk_zc) {
		__free_pages(page, 0);
	} else {
		for (; i < batch; i++)
			xsk_buff_free(xdp_buffs[i]);
	}
err_alloc:
	/* If we managed to allocate at least some buffers,
	 * release them to hardware
	 */
	if (i)
		goto release_bufs;

	return 0;
}

static int dpaa2_eth_seed_pool(struct dpaa2_eth_priv *priv,
			       struct dpaa2_eth_channel *ch)
{
	int i;
	int new_count;

	for (i = 0; i < DPAA2_ETH_NUM_BUFS; i += DPAA2_ETH_BUFS_PER_CMD) {
		new_count = dpaa2_eth_add_bufs(priv, ch);
		ch->buf_count += new_count;

		if (new_count < DPAA2_ETH_BUFS_PER_CMD)
			return -ENOMEM;
	}

	return 0;
}

static void dpaa2_eth_seed_pools(struct dpaa2_eth_priv *priv)
{
	struct net_device *net_dev = priv->net_dev;
	struct dpaa2_eth_channel *channel;
	int i, err = 0;

	for (i = 0; i < priv->num_channels; i++) {
		channel = priv->channel[i];

		err = dpaa2_eth_seed_pool(priv, channel);

		/* Not much to do; the buffer pool, though not filled up,
		 * may still contain some buffers which would enable us
		 * to limp on.
		 */
		if (err)
			netdev_err(net_dev, "Buffer seeding failed for DPBP %d (bpid=%d)\n",
				   channel->bp->dev->obj_desc.id,
				   channel->bp->bpid);
	}
}

/*
 * Drain the specified number of buffers from one of the DPNI's private buffer
 * pools.
 * @count must not exceeed DPAA2_ETH_BUFS_PER_CMD
 */
static void dpaa2_eth_drain_bufs(struct dpaa2_eth_priv *priv, int bpid,
				 int count)
{
	u64 buf_array[DPAA2_ETH_BUFS_PER_CMD];
	bool xsk_zc = false;
	int retries = 0;
	int i, ret;

	for (i = 0; i < priv->num_channels; i++)
		if (priv->channel[i]->bp->bpid == bpid)
			xsk_zc = priv->channel[i]->xsk_zc;

	do {
		ret = dpaa2_io_service_acquire(NULL, bpid, buf_array, count);
		if (ret < 0) {
			if (ret == -EBUSY &&
			    retries++ < DPAA2_ETH_SWP_BUSY_RETRIES)
				continue;
			netdev_err(priv->net_dev, "dpaa2_io_service_acquire() failed\n");
			return;
		}
		dpaa2_eth_free_bufs(priv, buf_array, ret, xsk_zc);
		retries = 0;
	} while (ret);
}

static void dpaa2_eth_drain_pool(struct dpaa2_eth_priv *priv, int bpid)
{
	int i;

	/* Drain the buffer pool */
	dpaa2_eth_drain_bufs(priv, bpid, DPAA2_ETH_BUFS_PER_CMD);
	dpaa2_eth_drain_bufs(priv, bpid, 1);

	/* Setup to zero the buffer count of all channels which were
	 * using this buffer pool.
	 */
	for (i = 0; i < priv->num_channels; i++)
		if (priv->channel[i]->bp->bpid == bpid)
			priv->channel[i]->buf_count = 0;
}

static void dpaa2_eth_drain_pools(struct dpaa2_eth_priv *priv)
{
	int i;

	for (i = 0; i < priv->num_bps; i++)
		dpaa2_eth_drain_pool(priv, priv->bp[i]->bpid);
}

/* Function is called from softirq context only, so we don't need to guard
 * the access to percpu count
 */
static int dpaa2_eth_refill_pool(struct dpaa2_eth_priv *priv,
				 struct dpaa2_eth_channel *ch)
{
	int new_count;

	if (likely(ch->buf_count >= DPAA2_ETH_REFILL_THRESH))
		return 0;

	do {
		new_count = dpaa2_eth_add_bufs(priv, ch);
		if (unlikely(!new_count)) {
			/* Out of memory; abort for now, we'll try later on */
			break;
		}
		ch->buf_count += new_count;
	} while (ch->buf_count < DPAA2_ETH_NUM_BUFS);

	if (unlikely(ch->buf_count < DPAA2_ETH_NUM_BUFS))
		return -ENOMEM;

	return 0;
}

static void dpaa2_eth_sgt_cache_drain(struct dpaa2_eth_priv *priv)
{
	struct dpaa2_eth_sgt_cache *sgt_cache;
	u16 count;
	int k, i;

	for_each_possible_cpu(k) {
		sgt_cache = per_cpu_ptr(priv->sgt_cache, k);
		count = sgt_cache->count;

		for (i = 0; i < count; i++)
			skb_free_frag(sgt_cache->buf[i]);
		sgt_cache->count = 0;
	}
}

static int dpaa2_eth_pull_channel(struct dpaa2_eth_channel *ch)
{
	int err;
	int dequeues = -1;

	/* Retry while portal is busy */
	do {
		err = dpaa2_io_service_pull_channel(ch->dpio, ch->ch_id,
						    ch->store);
		dequeues++;
		cpu_relax();
	} while (err == -EBUSY && dequeues < DPAA2_ETH_SWP_BUSY_RETRIES);

	ch->stats.dequeue_portal_busy += dequeues;
	if (unlikely(err))
		ch->stats.pull_err++;

	return err;
}

/* NAPI poll routine
 *
 * Frames are dequeued from the QMan channel associated with this NAPI context.
 * Rx, Tx confirmation and (if configured) Rx error frames all count
 * towards the NAPI budget.
 */
static int dpaa2_eth_poll(struct napi_struct *napi, int budget)
{
	struct dpaa2_eth_channel *ch;
	struct dpaa2_eth_priv *priv;
	int rx_cleaned = 0, txconf_cleaned = 0;
	struct dpaa2_eth_fq *fq, *txc_fq = NULL;
	struct netdev_queue *nq;
	int store_cleaned, work_done;
	bool work_done_zc = false;
	struct list_head rx_list;
	int retries = 0;
	u16 flowid;
	int err;

	ch = container_of(napi, struct dpaa2_eth_channel, napi);
	ch->xdp.res = 0;
	priv = ch->priv;

	INIT_LIST_HEAD(&rx_list);
	ch->rx_list = &rx_list;

	if (ch->xsk_zc) {
		work_done_zc = dpaa2_xsk_tx(priv, ch);
		/* If we reached the XSK Tx per NAPI threshold, we're done */
		if (work_done_zc) {
			work_done = budget;
			goto out;
		}
	}

	do {
		err = dpaa2_eth_pull_channel(ch);
		if (unlikely(err))
			break;

		/* Refill pool if appropriate */
		dpaa2_eth_refill_pool(priv, ch);

		store_cleaned = dpaa2_eth_consume_frames(ch, &fq);
		if (store_cleaned <= 0)
			break;
		if (fq->type == DPAA2_RX_FQ) {
			rx_cleaned += store_cleaned;
			flowid = fq->flowid;
		} else {
			txconf_cleaned += store_cleaned;
			/* We have a single Tx conf FQ on this channel */
			txc_fq = fq;
		}

		/* If we either consumed the whole NAPI budget with Rx frames
		 * or we reached the Tx confirmations threshold, we're done.
		 */
		if (rx_cleaned >= budget ||
		    txconf_cleaned >= DPAA2_ETH_TXCONF_PER_NAPI) {
			work_done = budget;
			if (ch->xdp.res & XDP_REDIRECT)
				xdp_do_flush();
			goto out;
		}
	} while (store_cleaned);

	if (ch->xdp.res & XDP_REDIRECT)
		xdp_do_flush();

	/* Update NET DIM with the values for this CDAN */
	dpaa2_io_update_net_dim(ch->dpio, ch->stats.frames_per_cdan,
				ch->stats.bytes_per_cdan);
	ch->stats.frames_per_cdan = 0;
	ch->stats.bytes_per_cdan = 0;

	/* We didn't consume the entire budget, so finish napi and
	 * re-enable data availability notifications
	 */
	napi_complete_done(napi, rx_cleaned);
	do {
		err = dpaa2_io_service_rearm(ch->dpio, &ch->nctx);
		cpu_relax();
	} while (err == -EBUSY && retries++ < DPAA2_ETH_SWP_BUSY_RETRIES);
	WARN_ONCE(err, "CDAN notifications rearm failed on core %d",
		  ch->nctx.desired_cpu);

	work_done = max(rx_cleaned, 1);

out:
	netif_receive_skb_list(ch->rx_list);

	if (ch->xsk_tx_pkts_sent) {
		xsk_tx_completed(ch->xsk_pool, ch->xsk_tx_pkts_sent);
		ch->xsk_tx_pkts_sent = 0;
	}

	if (txc_fq && txc_fq->dq_frames) {
		nq = netdev_get_tx_queue(priv->net_dev, txc_fq->flowid);
		netdev_tx_completed_queue(nq, txc_fq->dq_frames,
					  txc_fq->dq_bytes);
		txc_fq->dq_frames = 0;
		txc_fq->dq_bytes = 0;
	}

	if (rx_cleaned && ch->xdp.res & XDP_TX)
		dpaa2_eth_xdp_tx_flush(priv, ch, &priv->fq[flowid]);

	return work_done;
}

static void dpaa2_eth_enable_ch_napi(struct dpaa2_eth_priv *priv)
{
	struct dpaa2_eth_channel *ch;
	int i;

	for (i = 0; i < priv->num_channels; i++) {
		ch = priv->channel[i];
		napi_enable(&ch->napi);
	}
}

static void dpaa2_eth_disable_ch_napi(struct dpaa2_eth_priv *priv)
{
	struct dpaa2_eth_channel *ch;
	int i;

	for (i = 0; i < priv->num_channels; i++) {
		ch = priv->channel[i];
		napi_disable(&ch->napi);
	}
}

void dpaa2_eth_set_rx_taildrop(struct dpaa2_eth_priv *priv,
			       bool tx_pause, bool pfc)
{
	struct dpni_taildrop td = {0};
	struct dpaa2_eth_fq *fq;
	int i, err;

	/* FQ taildrop: threshold is in bytes, per frame queue. Enabled if
	 * flow control is disabled (as it might interfere with either the
	 * buffer pool depletion trigger for pause frames or with the group
	 * congestion trigger for PFC frames)
	 */
	td.enable = !tx_pause;
	if (priv->rx_fqtd_enabled == td.enable)
		goto set_cgtd;

	td.threshold = DPAA2_ETH_FQ_TAILDROP_THRESH;
	td.units = DPNI_CONGESTION_UNIT_BYTES;

	for (i = 0; i < priv->num_fqs; i++) {
		fq = &priv->fq[i];
		if (fq->type != DPAA2_RX_FQ)
			continue;
		err = dpni_set_taildrop(priv->mc_io, 0, priv->mc_token,
					DPNI_CP_QUEUE, DPNI_QUEUE_RX,
					fq->tc, fq->flowid, &td);
		if (err) {
			netdev_err(priv->net_dev,
				   "dpni_set_taildrop(FQ) failed\n");
			return;
		}
	}

	priv->rx_fqtd_enabled = td.enable;

set_cgtd:
	/* Congestion group taildrop: threshold is in frames, per group
	 * of FQs belonging to the same traffic class
	 * Enabled if general Tx pause disabled or if PFCs are enabled
	 * (congestion group threhsold for PFC generation is lower than the
	 * CG taildrop threshold, so it won't interfere with it; we also
	 * want frames in non-PFC enabled traffic classes to be kept in check)
	 */
	td.enable = !tx_pause || pfc;
	if (priv->rx_cgtd_enabled == td.enable)
		return;

	td.threshold = DPAA2_ETH_CG_TAILDROP_THRESH(priv);
	td.units = DPNI_CONGESTION_UNIT_FRAMES;
	for (i = 0; i < dpaa2_eth_tc_count(priv); i++) {
		err = dpni_set_taildrop(priv->mc_io, 0, priv->mc_token,
					DPNI_CP_GROUP, DPNI_QUEUE_RX,
					i, 0, &td);
		if (err) {
			netdev_err(priv->net_dev,
				   "dpni_set_taildrop(CG) failed\n");
			return;
		}
	}

	priv->rx_cgtd_enabled = td.enable;
}

static int dpaa2_eth_link_state_update(struct dpaa2_eth_priv *priv)
{
	struct dpni_link_state state = {0};
	bool tx_pause;
	int err;

	err = dpni_get_link_state(priv->mc_io, 0, priv->mc_token, &state);
	if (unlikely(err)) {
		netdev_err(priv->net_dev,
			   "dpni_get_link_state() failed\n");
		return err;
	}

	/* If Tx pause frame settings have changed, we need to update
	 * Rx FQ taildrop configuration as well. We configure taildrop
	 * only when pause frame generation is disabled.
	 */
	tx_pause = dpaa2_eth_tx_pause_enabled(state.options);
	dpaa2_eth_set_rx_taildrop(priv, tx_pause, priv->pfc_enabled);

	/* When we manage the MAC/PHY using phylink there is no need
	 * to manually update the netif_carrier.
	 * We can avoid locking because we are called from the "link changed"
	 * IRQ handler, which is the same as the "endpoint changed" IRQ handler
	 * (the writer to priv->mac), so we cannot race with it.
	 */
	if (dpaa2_mac_is_type_phy(priv->mac))
		goto out;

	/* Chech link state; speed / duplex changes are not treated yet */
	if (priv->link_state.up == state.up)
		goto out;

	if (state.up) {
		netif_carrier_on(priv->net_dev);
		netif_tx_start_all_queues(priv->net_dev);
	} else {
		netif_tx_stop_all_queues(priv->net_dev);
		netif_carrier_off(priv->net_dev);
	}

	netdev_info(priv->net_dev, "Link Event: state %s\n",
		    state.up ? "up" : "down");

out:
	priv->link_state = state;

	return 0;
}

static int dpaa2_eth_open(struct net_device *net_dev)
{
	struct dpaa2_eth_priv *priv = netdev_priv(net_dev);
	int err;

	dpaa2_eth_seed_pools(priv);

	mutex_lock(&priv->mac_lock);

	if (!dpaa2_eth_is_type_phy(priv)) {
		/* We'll only start the txqs when the link is actually ready;
		 * make sure we don't race against the link up notification,
		 * which may come immediately after dpni_enable();
		 */
		netif_tx_stop_all_queues(net_dev);

		/* Also, explicitly set carrier off, otherwise
		 * netif_carrier_ok() will return true and cause 'ip link show'
		 * to report the LOWER_UP flag, even though the link
		 * notification wasn't even received.
		 */
		netif_carrier_off(net_dev);
	}
	dpaa2_eth_enable_ch_napi(priv);

	err = dpni_enable(priv->mc_io, 0, priv->mc_token);
	if (err < 0) {
		mutex_unlock(&priv->mac_lock);
		netdev_err(net_dev, "dpni_enable() failed\n");
		goto enable_err;
	}

	if (dpaa2_eth_is_type_phy(priv))
		dpaa2_mac_start(priv->mac);

	mutex_unlock(&priv->mac_lock);

	return 0;

enable_err:
	dpaa2_eth_disable_ch_napi(priv);
	dpaa2_eth_drain_pools(priv);
	return err;
}

/* Total number of in-flight frames on ingress queues */
static u32 dpaa2_eth_ingress_fq_count(struct dpaa2_eth_priv *priv)
{
	struct dpaa2_eth_fq *fq;
	u32 fcnt = 0, bcnt = 0, total = 0;
	int i, err;

	for (i = 0; i < priv->num_fqs; i++) {
		fq = &priv->fq[i];
		err = dpaa2_io_query_fq_count(NULL, fq->fqid, &fcnt, &bcnt);
		if (err) {
			netdev_warn(priv->net_dev, "query_fq_count failed");
			break;
		}
		total += fcnt;
	}

	return total;
}

static void dpaa2_eth_wait_for_ingress_fq_empty(struct dpaa2_eth_priv *priv)
{
	int retries = 10;
	u32 pending;

	do {
		pending = dpaa2_eth_ingress_fq_count(priv);
		if (pending)
			msleep(100);
	} while (pending && --retries);
}

#define DPNI_TX_PENDING_VER_MAJOR	7
#define DPNI_TX_PENDING_VER_MINOR	13
static void dpaa2_eth_wait_for_egress_fq_empty(struct dpaa2_eth_priv *priv)
{
	union dpni_statistics stats;
	int retries = 10;
	int err;

	if (dpaa2_eth_cmp_dpni_ver(priv, DPNI_TX_PENDING_VER_MAJOR,
				   DPNI_TX_PENDING_VER_MINOR) < 0)
		goto out;

	do {
		err = dpni_get_statistics(priv->mc_io, 0, priv->mc_token, 6, 0,
					  &stats);
		if (err)
			goto out;
		if (stats.page_6.tx_pending_frames == 0)
			return;
	} while (--retries);

out:
	msleep(500);
}

static int dpaa2_eth_stop(struct net_device *net_dev)
{
	struct dpaa2_eth_priv *priv = netdev_priv(net_dev);
	int dpni_enabled = 0;
	int retries = 10;

	mutex_lock(&priv->mac_lock);

	if (dpaa2_eth_is_type_phy(priv)) {
		dpaa2_mac_stop(priv->mac);
	} else {
		netif_tx_stop_all_queues(net_dev);
		netif_carrier_off(net_dev);
	}

	mutex_unlock(&priv->mac_lock);

	/* On dpni_disable(), the MC firmware will:
	 * - stop MAC Rx and wait for all Rx frames to be enqueued to software
	 * - cut off WRIOP dequeues from egress FQs and wait until transmission
	 * of all in flight Tx frames is finished (and corresponding Tx conf
	 * frames are enqueued back to software)
	 *
	 * Before calling dpni_disable(), we wait for all Tx frames to arrive
	 * on WRIOP. After it finishes, wait until all remaining frames on Rx
	 * and Tx conf queues are consumed on NAPI poll.
	 */
	dpaa2_eth_wait_for_egress_fq_empty(priv);

	do {
		dpni_disable(priv->mc_io, 0, priv->mc_token);
		dpni_is_enabled(priv->mc_io, 0, priv->mc_token, &dpni_enabled);
		if (dpni_enabled)
			/* Allow the hardware some slack */
			msleep(100);
	} while (dpni_enabled && --retries);
	if (!retries) {
		netdev_warn(net_dev, "Retry count exceeded disabling DPNI\n");
		/* Must go on and disable NAPI nonetheless, so we don't crash at
		 * the next "ifconfig up"
		 */
	}

	dpaa2_eth_wait_for_ingress_fq_empty(priv);
	dpaa2_eth_disable_ch_napi(priv);

	/* Empty the buffer pool */
	dpaa2_eth_drain_pools(priv);

	/* Empty the Scatter-Gather Buffer cache */
	dpaa2_eth_sgt_cache_drain(priv);

	return 0;
}

static int dpaa2_eth_set_addr(struct net_device *net_dev, void *addr)
{
	struct dpaa2_eth_priv *priv = netdev_priv(net_dev);
	struct device *dev = net_dev->dev.parent;
	int err;

	err = eth_mac_addr(net_dev, addr);
	if (err < 0) {
		dev_err(dev, "eth_mac_addr() failed (%d)\n", err);
		return err;
	}

	err = dpni_set_primary_mac_addr(priv->mc_io, 0, priv->mc_token,
					net_dev->dev_addr);
	if (err) {
		dev_err(dev, "dpni_set_primary_mac_addr() failed (%d)\n", err);
		return err;
	}

	return 0;
}

/** Fill in counters maintained by the GPP driver. These may be different from
 * the hardware counters obtained by ethtool.
 */
static void dpaa2_eth_get_stats(struct net_device *net_dev,
				struct rtnl_link_stats64 *stats)
{
	struct dpaa2_eth_priv *priv = netdev_priv(net_dev);
	struct rtnl_link_stats64 *percpu_stats;
	u64 *cpustats;
	u64 *netstats = (u64 *)stats;
	int i, j;
	int num = sizeof(struct rtnl_link_stats64) / sizeof(u64);

	for_each_possible_cpu(i) {
		percpu_stats = per_cpu_ptr(priv->percpu_stats, i);
		cpustats = (u64 *)percpu_stats;
		for (j = 0; j < num; j++)
			netstats[j] += cpustats[j];
	}
}

/* Copy mac unicast addresses from @net_dev to @priv.
 * Its sole purpose is to make dpaa2_eth_set_rx_mode() more readable.
 */
static void dpaa2_eth_add_uc_hw_addr(const struct net_device *net_dev,
				     struct dpaa2_eth_priv *priv)
{
	struct netdev_hw_addr *ha;
	int err;

	netdev_for_each_uc_addr(ha, net_dev) {
		err = dpni_add_mac_addr(priv->mc_io, 0, priv->mc_token,
					ha->addr);
		if (err)
			netdev_warn(priv->net_dev,
				    "Could not add ucast MAC %pM to the filtering table (err %d)\n",
				    ha->addr, err);
	}
}

/* Copy mac multicast addresses from @net_dev to @priv
 * Its sole purpose is to make dpaa2_eth_set_rx_mode() more readable.
 */
static void dpaa2_eth_add_mc_hw_addr(const struct net_device *net_dev,
				     struct dpaa2_eth_priv *priv)
{
	struct netdev_hw_addr *ha;
	int err;

	netdev_for_each_mc_addr(ha, net_dev) {
		err = dpni_add_mac_addr(priv->mc_io, 0, priv->mc_token,
					ha->addr);
		if (err)
			netdev_warn(priv->net_dev,
				    "Could not add mcast MAC %pM to the filtering table (err %d)\n",
				    ha->addr, err);
	}
}

static int dpaa2_eth_rx_add_vid(struct net_device *net_dev,
				__be16 vlan_proto, u16 vid)
{
	struct dpaa2_eth_priv *priv = netdev_priv(net_dev);
	int err;

	err = dpni_add_vlan_id(priv->mc_io, 0, priv->mc_token,
			       vid, 0, 0, 0);

	if (err) {
		netdev_warn(priv->net_dev,
			    "Could not add the vlan id %u\n",
			    vid);
		return err;
	}

	return 0;
}

static int dpaa2_eth_rx_kill_vid(struct net_device *net_dev,
				 __be16 vlan_proto, u16 vid)
{
	struct dpaa2_eth_priv *priv = netdev_priv(net_dev);
	int err;

	err = dpni_remove_vlan_id(priv->mc_io, 0, priv->mc_token, vid);

	if (err) {
		netdev_warn(priv->net_dev,
			    "Could not remove the vlan id %u\n",
			    vid);
		return err;
	}

	return 0;
}

static void dpaa2_eth_set_rx_mode(struct net_device *net_dev)
{
	struct dpaa2_eth_priv *priv = netdev_priv(net_dev);
	int uc_count = netdev_uc_count(net_dev);
	int mc_count = netdev_mc_count(net_dev);
	u8 max_mac = priv->dpni_attrs.mac_filter_entries;
	u32 options = priv->dpni_attrs.options;
	u16 mc_token = priv->mc_token;
	struct fsl_mc_io *mc_io = priv->mc_io;
	int err;

	/* Basic sanity checks; these probably indicate a misconfiguration */
	if (options & DPNI_OPT_NO_MAC_FILTER && max_mac != 0)
		netdev_info(net_dev,
			    "mac_filter_entries=%d, DPNI_OPT_NO_MAC_FILTER option must be disabled\n",
			    max_mac);

	/* Force promiscuous if the uc or mc counts exceed our capabilities. */
	if (uc_count > max_mac) {
		netdev_info(net_dev,
			    "Unicast addr count reached %d, max allowed is %d; forcing promisc\n",
			    uc_count, max_mac);
		goto force_promisc;
	}
	if (mc_count + uc_count > max_mac) {
		netdev_info(net_dev,
			    "Unicast + multicast addr count reached %d, max allowed is %d; forcing promisc\n",
			    uc_count + mc_count, max_mac);
		goto force_mc_promisc;
	}

	/* Adjust promisc settings due to flag combinations */
	if (net_dev->flags & IFF_PROMISC)
		goto force_promisc;
	if (net_dev->flags & IFF_ALLMULTI) {
		/* First, rebuild unicast filtering table. This should be done
		 * in promisc mode, in order to avoid frame loss while we
		 * progressively add entries to the table.
		 * We don't know whether we had been in promisc already, and
		 * making an MC call to find out is expensive; so set uc promisc
		 * nonetheless.
		 */
		err = dpni_set_unicast_promisc(mc_io, 0, mc_token, 1);
		if (err)
			netdev_warn(net_dev, "Can't set uc promisc\n");

		/* Actual uc table reconstruction. */
		err = dpni_clear_mac_filters(mc_io, 0, mc_token, 1, 0);
		if (err)
			netdev_warn(net_dev, "Can't clear uc filters\n");
		dpaa2_eth_add_uc_hw_addr(net_dev, priv);

		/* Finally, clear uc promisc and set mc promisc as requested. */
		err = dpni_set_unicast_promisc(mc_io, 0, mc_token, 0);
		if (err)
			netdev_warn(net_dev, "Can't clear uc promisc\n");
		goto force_mc_promisc;
	}

	/* Neither unicast, nor multicast promisc will be on... eventually.
	 * For now, rebuild mac filtering tables while forcing both of them on.
	 */
	err = dpni_set_unicast_promisc(mc_io, 0, mc_token, 1);
	if (err)
		netdev_warn(net_dev, "Can't set uc promisc (%d)\n", err);
	err = dpni_set_multicast_promisc(mc_io, 0, mc_token, 1);
	if (err)
		netdev_warn(net_dev, "Can't set mc promisc (%d)\n", err);

	/* Actual mac filtering tables reconstruction */
	err = dpni_clear_mac_filters(mc_io, 0, mc_token, 1, 1);
	if (err)
		netdev_warn(net_dev, "Can't clear mac filters\n");
	dpaa2_eth_add_mc_hw_addr(net_dev, priv);
	dpaa2_eth_add_uc_hw_addr(net_dev, priv);

	/* Now we can clear both ucast and mcast promisc, without risking
	 * to drop legitimate frames anymore.
	 */
	err = dpni_set_unicast_promisc(mc_io, 0, mc_token, 0);
	if (err)
		netdev_warn(net_dev, "Can't clear ucast promisc\n");
	err = dpni_set_multicast_promisc(mc_io, 0, mc_token, 0);
	if (err)
		netdev_warn(net_dev, "Can't clear mcast promisc\n");

	return;

force_promisc:
	err = dpni_set_unicast_promisc(mc_io, 0, mc_token, 1);
	if (err)
		netdev_warn(net_dev, "Can't set ucast promisc\n");
force_mc_promisc:
	err = dpni_set_multicast_promisc(mc_io, 0, mc_token, 1);
	if (err)
		netdev_warn(net_dev, "Can't set mcast promisc\n");
}

static int dpaa2_eth_set_features(struct net_device *net_dev,
				  netdev_features_t features)
{
	struct dpaa2_eth_priv *priv = netdev_priv(net_dev);
	netdev_features_t changed = features ^ net_dev->features;
	bool enable;
	int err;

	if (changed & NETIF_F_HW_VLAN_CTAG_FILTER) {
		enable = !!(features & NETIF_F_HW_VLAN_CTAG_FILTER);
		err = dpaa2_eth_set_rx_vlan_filtering(priv, enable);
		if (err)
			return err;
	}

	if (changed & NETIF_F_RXCSUM) {
		enable = !!(features & NETIF_F_RXCSUM);
		err = dpaa2_eth_set_rx_csum(priv, enable);
		if (err)
			return err;
	}

	if (changed & (NETIF_F_IP_CSUM | NETIF_F_IPV6_CSUM)) {
		enable = !!(features & (NETIF_F_IP_CSUM | NETIF_F_IPV6_CSUM));
		err = dpaa2_eth_set_tx_csum(priv, enable);
		if (err)
			return err;
	}

	return 0;
}

static int dpaa2_eth_ts_ioctl(struct net_device *dev, struct ifreq *rq, int cmd)
{
	struct dpaa2_eth_priv *priv = netdev_priv(dev);
	struct hwtstamp_config config;

	if (!dpaa2_ptp)
		return -EINVAL;

	if (copy_from_user(&config, rq->ifr_data, sizeof(config)))
		return -EFAULT;

	switch (config.tx_type) {
	case HWTSTAMP_TX_OFF:
	case HWTSTAMP_TX_ON:
	case HWTSTAMP_TX_ONESTEP_SYNC:
		priv->tx_tstamp_type = config.tx_type;
		break;
	default:
		return -ERANGE;
	}

	if (config.rx_filter == HWTSTAMP_FILTER_NONE) {
		priv->rx_tstamp = false;
	} else {
		priv->rx_tstamp = true;
		/* TS is set for all frame types, not only those requested */
		config.rx_filter = HWTSTAMP_FILTER_ALL;
	}

	if (priv->tx_tstamp_type == HWTSTAMP_TX_ONESTEP_SYNC)
		dpaa2_ptp_onestep_reg_update_method(priv);

	return copy_to_user(rq->ifr_data, &config, sizeof(config)) ?
			-EFAULT : 0;
}

static int dpaa2_eth_ioctl(struct net_device *dev, struct ifreq *rq, int cmd)
{
	struct dpaa2_eth_priv *priv = netdev_priv(dev);
	int err;

	if (cmd == SIOCSHWTSTAMP)
		return dpaa2_eth_ts_ioctl(dev, rq, cmd);

	mutex_lock(&priv->mac_lock);

	if (dpaa2_eth_is_type_phy(priv)) {
		err = phylink_mii_ioctl(priv->mac->phylink, rq, cmd);
		mutex_unlock(&priv->mac_lock);
		return err;
	}

	mutex_unlock(&priv->mac_lock);

	return -EOPNOTSUPP;
}

static bool xdp_mtu_valid(struct dpaa2_eth_priv *priv, int mtu)
{
	int mfl, linear_mfl;

	mfl = DPAA2_ETH_L2_MAX_FRM(mtu);
	linear_mfl = priv->rx_buf_size - DPAA2_ETH_RX_HWA_SIZE -
		     dpaa2_eth_rx_head_room(priv) - XDP_PACKET_HEADROOM;

	if (mfl > linear_mfl) {
		netdev_warn(priv->net_dev, "Maximum MTU for XDP is %d\n",
			    linear_mfl - VLAN_ETH_HLEN);
		return false;
	}

	return true;
}

static int dpaa2_eth_set_rx_mfl(struct dpaa2_eth_priv *priv, int mtu, bool has_xdp)
{
	int mfl, err;

	/* We enforce a maximum Rx frame length based on MTU only if we have
	 * an XDP program attached (in order to avoid Rx S/G frames).
	 * Otherwise, we accept all incoming frames as long as they are not
	 * larger than maximum size supported in hardware
	 */
	if (has_xdp)
		mfl = DPAA2_ETH_L2_MAX_FRM(mtu);
	else
		mfl = DPAA2_ETH_MFL;

	err = dpni_set_max_frame_length(priv->mc_io, 0, priv->mc_token, mfl);
	if (err) {
		netdev_err(priv->net_dev, "dpni_set_max_frame_length failed\n");
		return err;
	}

	return 0;
}

static int dpaa2_eth_change_mtu(struct net_device *dev, int new_mtu)
{
	struct dpaa2_eth_priv *priv = netdev_priv(dev);
	int err;

	if (!priv->xdp_prog)
		goto out;

	if (!xdp_mtu_valid(priv, new_mtu))
		return -EINVAL;

	err = dpaa2_eth_set_rx_mfl(priv, new_mtu, true);
	if (err)
		return err;

out:
	dev->mtu = new_mtu;
	return 0;
}

static int dpaa2_eth_update_rx_buffer_headroom(struct dpaa2_eth_priv *priv, bool has_xdp)
{
	struct dpni_buffer_layout buf_layout = {0};
	int err;

	err = dpni_get_buffer_layout(priv->mc_io, 0, priv->mc_token,
				     DPNI_QUEUE_RX, &buf_layout);
	if (err) {
		netdev_err(priv->net_dev, "dpni_get_buffer_layout failed\n");
		return err;
	}

	/* Reserve extra headroom for XDP header size changes */
	buf_layout.data_head_room = dpaa2_eth_rx_head_room(priv) +
				    (has_xdp ? XDP_PACKET_HEADROOM : 0);
	buf_layout.options = DPNI_BUF_LAYOUT_OPT_DATA_HEAD_ROOM;
	err = dpni_set_buffer_layout(priv->mc_io, 0, priv->mc_token,
				     DPNI_QUEUE_RX, &buf_layout);
	if (err) {
		netdev_err(priv->net_dev, "dpni_set_buffer_layout failed\n");
		return err;
	}

	return 0;
}

static int dpaa2_eth_setup_xdp(struct net_device *dev, struct bpf_prog *prog)
{
	struct dpaa2_eth_priv *priv = netdev_priv(dev);
	struct dpaa2_eth_channel *ch;
	struct bpf_prog *old;
	bool up, need_update;
	int i, err;

	if (prog && !xdp_mtu_valid(priv, dev->mtu))
		return -EINVAL;

	if (prog)
		bpf_prog_add(prog, priv->num_channels);

	up = netif_running(dev);
	need_update = (!!priv->xdp_prog != !!prog);

	if (up)
		dev_close(dev);

	/* While in xdp mode, enforce a maximum Rx frame size based on MTU.
	 * Also, when switching between xdp/non-xdp modes we need to reconfigure
	 * our Rx buffer layout. Buffer pool was drained on dpaa2_eth_stop,
	 * so we are sure no old format buffers will be used from now on.
	 */
	if (need_update) {
		err = dpaa2_eth_set_rx_mfl(priv, dev->mtu, !!prog);
		if (err)
			goto out_err;
		err = dpaa2_eth_update_rx_buffer_headroom(priv, !!prog);
		if (err)
			goto out_err;
	}

	old = xchg(&priv->xdp_prog, prog);
	if (old)
		bpf_prog_put(old);

	for (i = 0; i < priv->num_channels; i++) {
		ch = priv->channel[i];
		old = xchg(&ch->xdp.prog, prog);
		if (old)
			bpf_prog_put(old);
	}

	if (up) {
		err = dev_open(dev, NULL);
		if (err)
			return err;
	}

	return 0;

out_err:
	if (prog)
		bpf_prog_sub(prog, priv->num_channels);
	if (up)
		dev_open(dev, NULL);

	return err;
}

static int dpaa2_eth_xdp(struct net_device *dev, struct netdev_bpf *xdp)
{
	switch (xdp->command) {
	case XDP_SETUP_PROG:
		return dpaa2_eth_setup_xdp(dev, xdp->prog);
	case XDP_SETUP_XSK_POOL:
		return dpaa2_xsk_setup_pool(dev, xdp->xsk.pool, xdp->xsk.queue_id);
	default:
		return -EINVAL;
	}

	return 0;
}

static int dpaa2_eth_xdp_create_fd(struct net_device *net_dev,
				   struct xdp_frame *xdpf,
				   struct dpaa2_fd *fd)
{
	struct device *dev = net_dev->dev.parent;
	unsigned int needed_headroom;
	struct dpaa2_eth_swa *swa;
	void *buffer_start, *aligned_start;
	dma_addr_t addr;

	/* We require a minimum headroom to be able to transmit the frame.
	 * Otherwise return an error and let the original net_device handle it
	 */
	needed_headroom = dpaa2_eth_needed_headroom(NULL);
	if (xdpf->headroom < needed_headroom)
		return -EINVAL;

	/* Setup the FD fields */
	memset(fd, 0, sizeof(*fd));

	/* Align FD address, if possible */
	buffer_start = xdpf->data - needed_headroom;
	aligned_start = PTR_ALIGN(buffer_start - DPAA2_ETH_TX_BUF_ALIGN,
				  DPAA2_ETH_TX_BUF_ALIGN);
	if (aligned_start >= xdpf->data - xdpf->headroom)
		buffer_start = aligned_start;

	swa = (struct dpaa2_eth_swa *)buffer_start;
	/* fill in necessary fields here */
	swa->type = DPAA2_ETH_SWA_XDP;
	swa->xdp.dma_size = xdpf->data + xdpf->len - buffer_start;
	swa->xdp.xdpf = xdpf;

	addr = dma_map_single(dev, buffer_start,
			      swa->xdp.dma_size,
			      DMA_BIDIRECTIONAL);
	if (unlikely(dma_mapping_error(dev, addr)))
		return -ENOMEM;

	dpaa2_fd_set_addr(fd, addr);
	dpaa2_fd_set_offset(fd, xdpf->data - buffer_start);
	dpaa2_fd_set_len(fd, xdpf->len);
	dpaa2_fd_set_format(fd, dpaa2_fd_single);
	dpaa2_fd_set_ctrl(fd, FD_CTRL_PTA);

	return 0;
}

static int dpaa2_eth_xdp_xmit(struct net_device *net_dev, int n,
			      struct xdp_frame **frames, u32 flags)
{
	struct dpaa2_eth_priv *priv = netdev_priv(net_dev);
	struct dpaa2_eth_xdp_fds *xdp_redirect_fds;
	struct rtnl_link_stats64 *percpu_stats;
	struct dpaa2_eth_fq *fq;
	struct dpaa2_fd *fds;
	int enqueued, i, err;

	if (unlikely(flags & ~XDP_XMIT_FLAGS_MASK))
		return -EINVAL;

	if (!netif_running(net_dev))
		return -ENETDOWN;

	fq = &priv->fq[smp_processor_id()];
	xdp_redirect_fds = &fq->xdp_redirect_fds;
	fds = xdp_redirect_fds->fds;

	percpu_stats = this_cpu_ptr(priv->percpu_stats);

	/* create a FD for each xdp_frame in the list received */
	for (i = 0; i < n; i++) {
		err = dpaa2_eth_xdp_create_fd(net_dev, frames[i], &fds[i]);
		if (err)
			break;
	}
	xdp_redirect_fds->num = i;

	/* enqueue all the frame descriptors */
	enqueued = dpaa2_eth_xdp_flush(priv, fq, xdp_redirect_fds);

	/* update statistics */
	percpu_stats->tx_packets += enqueued;
	for (i = 0; i < enqueued; i++)
		percpu_stats->tx_bytes += dpaa2_fd_get_len(&fds[i]);

	return enqueued;
}

static int update_xps(struct dpaa2_eth_priv *priv)
{
	struct net_device *net_dev = priv->net_dev;
	struct cpumask xps_mask;
	struct dpaa2_eth_fq *fq;
	int i, num_queues, netdev_queues;
	int err = 0;

	num_queues = dpaa2_eth_queue_count(priv);
	netdev_queues = (net_dev->num_tc ? : 1) * num_queues;

	/* The first <num_queues> entries in priv->fq array are Tx/Tx conf
	 * queues, so only process those
	 */
	for (i = 0; i < netdev_queues; i++) {
		fq = &priv->fq[i % num_queues];

		cpumask_clear(&xps_mask);
		cpumask_set_cpu(fq->target_cpu, &xps_mask);

		err = netif_set_xps_queue(net_dev, &xps_mask, i);
		if (err) {
			netdev_warn_once(net_dev, "Error setting XPS queue\n");
			break;
		}
	}

	return err;
}

static int dpaa2_eth_setup_mqprio(struct net_device *net_dev,
				  struct tc_mqprio_qopt *mqprio)
{
	struct dpaa2_eth_priv *priv = netdev_priv(net_dev);
	u8 num_tc, num_queues;
	int i;

	mqprio->hw = TC_MQPRIO_HW_OFFLOAD_TCS;
	num_queues = dpaa2_eth_queue_count(priv);
	num_tc = mqprio->num_tc;

	if (num_tc == net_dev->num_tc)
		return 0;

	if (num_tc  > dpaa2_eth_tc_count(priv)) {
		netdev_err(net_dev, "Max %d traffic classes supported\n",
			   dpaa2_eth_tc_count(priv));
		return -EOPNOTSUPP;
	}

	if (!num_tc) {
		netdev_reset_tc(net_dev);
		netif_set_real_num_tx_queues(net_dev, num_queues);
		goto out;
	}

	netdev_set_num_tc(net_dev, num_tc);
	netif_set_real_num_tx_queues(net_dev, num_tc * num_queues);

	for (i = 0; i < num_tc; i++)
		netdev_set_tc_queue(net_dev, i, num_queues, i * num_queues);

out:
	update_xps(priv);

	return 0;
}

#define bps_to_mbits(rate) (div_u64((rate), 1000000) * 8)

static int dpaa2_eth_setup_tbf(struct net_device *net_dev, struct tc_tbf_qopt_offload *p)
{
	struct tc_tbf_qopt_offload_replace_params *cfg = &p->replace_params;
	struct dpaa2_eth_priv *priv = netdev_priv(net_dev);
	struct dpni_tx_shaping_cfg tx_cr_shaper = { 0 };
	struct dpni_tx_shaping_cfg tx_er_shaper = { 0 };
	int err;

	if (p->command == TC_TBF_STATS)
		return -EOPNOTSUPP;

	/* Only per port Tx shaping */
	if (p->parent != TC_H_ROOT)
		return -EOPNOTSUPP;

	if (p->command == TC_TBF_REPLACE) {
		if (cfg->max_size > DPAA2_ETH_MAX_BURST_SIZE) {
			netdev_err(net_dev, "burst size cannot be greater than %d\n",
				   DPAA2_ETH_MAX_BURST_SIZE);
			return -EINVAL;
		}

		tx_cr_shaper.max_burst_size = cfg->max_size;
		/* The TBF interface is in bytes/s, whereas DPAA2 expects the
		 * rate in Mbits/s
		 */
		tx_cr_shaper.rate_limit = bps_to_mbits(cfg->rate.rate_bytes_ps);
	}

	err = dpni_set_tx_shaping(priv->mc_io, 0, priv->mc_token, &tx_cr_shaper,
				  &tx_er_shaper, 0);
	if (err) {
		netdev_err(net_dev, "dpni_set_tx_shaping() = %d\n", err);
		return err;
	}

	return 0;
}

static int dpaa2_eth_setup_tc(struct net_device *net_dev,
			      enum tc_setup_type type, void *type_data)
{
	switch (type) {
	case TC_SETUP_QDISC_MQPRIO:
		return dpaa2_eth_setup_mqprio(net_dev, type_data);
	case TC_SETUP_QDISC_TBF:
		return dpaa2_eth_setup_tbf(net_dev, type_data);
	case TC_SETUP_BLOCK:
		return 0;
	default:
		return -EOPNOTSUPP;
	}
}

static const struct net_device_ops dpaa2_eth_ops = {
	.ndo_open = dpaa2_eth_open,
	.ndo_start_xmit = dpaa2_eth_tx,
	.ndo_stop = dpaa2_eth_stop,
	.ndo_set_mac_address = dpaa2_eth_set_addr,
	.ndo_get_stats64 = dpaa2_eth_get_stats,
	.ndo_set_rx_mode = dpaa2_eth_set_rx_mode,
	.ndo_set_features = dpaa2_eth_set_features,
	.ndo_eth_ioctl = dpaa2_eth_ioctl,
	.ndo_change_mtu = dpaa2_eth_change_mtu,
	.ndo_bpf = dpaa2_eth_xdp,
	.ndo_xdp_xmit = dpaa2_eth_xdp_xmit,
	.ndo_xsk_wakeup = dpaa2_xsk_wakeup,
	.ndo_setup_tc = dpaa2_eth_setup_tc,
	.ndo_vlan_rx_add_vid = dpaa2_eth_rx_add_vid,
	.ndo_vlan_rx_kill_vid = dpaa2_eth_rx_kill_vid
};

static void dpaa2_eth_cdan_cb(struct dpaa2_io_notification_ctx *ctx)
{
	struct dpaa2_eth_channel *ch;

	ch = container_of(ctx, struct dpaa2_eth_channel, nctx);

	/* Update NAPI statistics */
	ch->stats.cdan++;

	/* NAPI can also be scheduled from the AF_XDP Tx path. Mark a missed
	 * so that it can be rescheduled again.
	 */
	if (!napi_if_scheduled_mark_missed(&ch->napi))
		napi_schedule(&ch->napi);
}

/* Allocate and configure a DPCON object */
static struct fsl_mc_device *dpaa2_eth_setup_dpcon(struct dpaa2_eth_priv *priv)
{
	struct fsl_mc_device *dpcon;
	struct device *dev = priv->net_dev->dev.parent;
	int err;

	err = fsl_mc_object_allocate(to_fsl_mc_device(dev),
				     FSL_MC_POOL_DPCON, &dpcon);
	if (err) {
		if (err == -ENXIO) {
			dev_dbg(dev, "Waiting for DPCON\n");
			err = -EPROBE_DEFER;
		} else {
			dev_info(dev, "Not enough DPCONs, will go on as-is\n");
		}
		return ERR_PTR(err);
	}

	err = dpcon_open(priv->mc_io, 0, dpcon->obj_desc.id, &dpcon->mc_handle);
	if (err) {
		dev_err(dev, "dpcon_open() failed\n");
		goto free;
	}

	err = dpcon_reset(priv->mc_io, 0, dpcon->mc_handle);
	if (err) {
		dev_err(dev, "dpcon_reset() failed\n");
		goto close;
	}

	err = dpcon_enable(priv->mc_io, 0, dpcon->mc_handle);
	if (err) {
		dev_err(dev, "dpcon_enable() failed\n");
		goto close;
	}

	return dpcon;

close:
	dpcon_close(priv->mc_io, 0, dpcon->mc_handle);
free:
	fsl_mc_object_free(dpcon);

	return ERR_PTR(err);
}

static void dpaa2_eth_free_dpcon(struct dpaa2_eth_priv *priv,
				 struct fsl_mc_device *dpcon)
{
	dpcon_disable(priv->mc_io, 0, dpcon->mc_handle);
	dpcon_close(priv->mc_io, 0, dpcon->mc_handle);
	fsl_mc_object_free(dpcon);
}

static struct dpaa2_eth_channel *dpaa2_eth_alloc_channel(struct dpaa2_eth_priv *priv)
{
	struct dpaa2_eth_channel *channel;
	struct dpcon_attr attr;
	struct device *dev = priv->net_dev->dev.parent;
	int err;

	channel = kzalloc(sizeof(*channel), GFP_KERNEL);
	if (!channel)
		return NULL;

	channel->dpcon = dpaa2_eth_setup_dpcon(priv);
	if (IS_ERR(channel->dpcon)) {
		err = PTR_ERR(channel->dpcon);
		goto err_setup;
	}

	err = dpcon_get_attributes(priv->mc_io, 0, channel->dpcon->mc_handle,
				   &attr);
	if (err) {
		dev_err(dev, "dpcon_get_attributes() failed\n");
		goto err_get_attr;
	}

	channel->dpcon_id = attr.id;
	channel->ch_id = attr.qbman_ch_id;
	channel->priv = priv;

	return channel;

err_get_attr:
	dpaa2_eth_free_dpcon(priv, channel->dpcon);
err_setup:
	kfree(channel);
	return ERR_PTR(err);
}

static void dpaa2_eth_free_channel(struct dpaa2_eth_priv *priv,
				   struct dpaa2_eth_channel *channel)
{
	dpaa2_eth_free_dpcon(priv, channel->dpcon);
	kfree(channel);
}

/* DPIO setup: allocate and configure QBMan channels, setup core affinity
 * and register data availability notifications
 */
static int dpaa2_eth_setup_dpio(struct dpaa2_eth_priv *priv)
{
	struct dpaa2_io_notification_ctx *nctx;
	struct dpaa2_eth_channel *channel;
	struct dpcon_notification_cfg dpcon_notif_cfg;
	struct device *dev = priv->net_dev->dev.parent;
	int i, err;

	/* We want the ability to spread ingress traffic (RX, TX conf) to as
	 * many cores as possible, so we need one channel for each core
	 * (unless there's fewer queues than cores, in which case the extra
	 * channels would be wasted).
	 * Allocate one channel per core and register it to the core's
	 * affine DPIO. If not enough channels are available for all cores
	 * or if some cores don't have an affine DPIO, there will be no
	 * ingress frame processing on those cores.
	 */
	cpumask_clear(&priv->dpio_cpumask);
	for_each_online_cpu(i) {
		/* Try to allocate a channel */
		channel = dpaa2_eth_alloc_channel(priv);
		if (IS_ERR_OR_NULL(channel)) {
			err = PTR_ERR_OR_ZERO(channel);
			if (err == -EPROBE_DEFER)
				dev_dbg(dev, "waiting for affine channel\n");
			else
				dev_info(dev,
					 "No affine channel for cpu %d and above\n", i);
			goto err_alloc_ch;
		}

		priv->channel[priv->num_channels] = channel;

		nctx = &channel->nctx;
		nctx->is_cdan = 1;
		nctx->cb = dpaa2_eth_cdan_cb;
		nctx->id = channel->ch_id;
		nctx->desired_cpu = i;

		/* Register the new context */
		channel->dpio = dpaa2_io_service_select(i);
		err = dpaa2_io_service_register(channel->dpio, nctx, dev);
		if (err) {
			dev_dbg(dev, "No affine DPIO for cpu %d\n", i);
			/* If no affine DPIO for this core, there's probably
			 * none available for next cores either. Signal we want
			 * to retry later, in case the DPIO devices weren't
			 * probed yet.
			 */
			err = -EPROBE_DEFER;
			goto err_service_reg;
		}

		/* Register DPCON notification with MC */
		dpcon_notif_cfg.dpio_id = nctx->dpio_id;
		dpcon_notif_cfg.priority = 0;
		dpcon_notif_cfg.user_ctx = nctx->qman64;
		err = dpcon_set_notification(priv->mc_io, 0,
					     channel->dpcon->mc_handle,
					     &dpcon_notif_cfg);
		if (err) {
			dev_err(dev, "dpcon_set_notification failed()\n");
			goto err_set_cdan;
		}

		/* If we managed to allocate a channel and also found an affine
		 * DPIO for this core, add it to the final mask
		 */
		cpumask_set_cpu(i, &priv->dpio_cpumask);
		priv->num_channels++;

		/* Stop if we already have enough channels to accommodate all
		 * RX and TX conf queues
		 */
		if (priv->num_channels == priv->dpni_attrs.num_queues)
			break;
	}

	return 0;

err_set_cdan:
	dpaa2_io_service_deregister(channel->dpio, nctx, dev);
err_service_reg:
	dpaa2_eth_free_channel(priv, channel);
err_alloc_ch:
	if (err == -EPROBE_DEFER) {
		for (i = 0; i < priv->num_channels; i++) {
			channel = priv->channel[i];
			nctx = &channel->nctx;
			dpaa2_io_service_deregister(channel->dpio, nctx, dev);
			dpaa2_eth_free_channel(priv, channel);
		}
		priv->num_channels = 0;
		return err;
	}

	if (cpumask_empty(&priv->dpio_cpumask)) {
		dev_err(dev, "No cpu with an affine DPIO/DPCON\n");
		return -ENODEV;
	}

	dev_info(dev, "Cores %*pbl available for processing ingress traffic\n",
		 cpumask_pr_args(&priv->dpio_cpumask));

	return 0;
}

static void dpaa2_eth_free_dpio(struct dpaa2_eth_priv *priv)
{
	struct device *dev = priv->net_dev->dev.parent;
	struct dpaa2_eth_channel *ch;
	int i;

	/* deregister CDAN notifications and free channels */
	for (i = 0; i < priv->num_channels; i++) {
		ch = priv->channel[i];
		dpaa2_io_service_deregister(ch->dpio, &ch->nctx, dev);
		dpaa2_eth_free_channel(priv, ch);
	}
}

static struct dpaa2_eth_channel *dpaa2_eth_get_affine_channel(struct dpaa2_eth_priv *priv,
							      int cpu)
{
	struct device *dev = priv->net_dev->dev.parent;
	int i;

	for (i = 0; i < priv->num_channels; i++)
		if (priv->channel[i]->nctx.desired_cpu == cpu)
			return priv->channel[i];

	/* We should never get here. Issue a warning and return
	 * the first channel, because it's still better than nothing
	 */
	dev_warn(dev, "No affine channel found for cpu %d\n", cpu);

	return priv->channel[0];
}

static void dpaa2_eth_set_fq_affinity(struct dpaa2_eth_priv *priv)
{
	struct device *dev = priv->net_dev->dev.parent;
	struct dpaa2_eth_fq *fq;
	int rx_cpu, txc_cpu;
	int i;

	/* For each FQ, pick one channel/CPU to deliver frames to.
	 * This may well change at runtime, either through irqbalance or
	 * through direct user intervention.
	 */
	rx_cpu = txc_cpu = cpumask_first(&priv->dpio_cpumask);

	for (i = 0; i < priv->num_fqs; i++) {
		fq = &priv->fq[i];
		switch (fq->type) {
		case DPAA2_RX_FQ:
		case DPAA2_RX_ERR_FQ:
			fq->target_cpu = rx_cpu;
			rx_cpu = cpumask_next(rx_cpu, &priv->dpio_cpumask);
			if (rx_cpu >= nr_cpu_ids)
				rx_cpu = cpumask_first(&priv->dpio_cpumask);
			break;
		case DPAA2_TX_CONF_FQ:
			fq->target_cpu = txc_cpu;
			txc_cpu = cpumask_next(txc_cpu, &priv->dpio_cpumask);
			if (txc_cpu >= nr_cpu_ids)
				txc_cpu = cpumask_first(&priv->dpio_cpumask);
			break;
		default:
			dev_err(dev, "Unknown FQ type: %d\n", fq->type);
		}
		fq->channel = dpaa2_eth_get_affine_channel(priv, fq->target_cpu);
	}

	update_xps(priv);
}

static void dpaa2_eth_setup_fqs(struct dpaa2_eth_priv *priv)
{
	int i, j;

	/* We have one TxConf FQ per Tx flow.
	 * The number of Tx and Rx queues is the same.
	 * Tx queues come first in the fq array.
	 */
	for (i = 0; i < dpaa2_eth_queue_count(priv); i++) {
		priv->fq[priv->num_fqs].type = DPAA2_TX_CONF_FQ;
		priv->fq[priv->num_fqs].consume = dpaa2_eth_tx_conf;
		priv->fq[priv->num_fqs++].flowid = (u16)i;
	}

	for (j = 0; j < dpaa2_eth_tc_count(priv); j++) {
		for (i = 0; i < dpaa2_eth_queue_count(priv); i++) {
			priv->fq[priv->num_fqs].type = DPAA2_RX_FQ;
			priv->fq[priv->num_fqs].consume = dpaa2_eth_rx;
			priv->fq[priv->num_fqs].tc = (u8)j;
			priv->fq[priv->num_fqs++].flowid = (u16)i;
		}
	}

	/* We have exactly one Rx error queue per DPNI */
	priv->fq[priv->num_fqs].type = DPAA2_RX_ERR_FQ;
	priv->fq[priv->num_fqs++].consume = dpaa2_eth_rx_err;

	/* For each FQ, decide on which core to process incoming frames */
	dpaa2_eth_set_fq_affinity(priv);
}

/* Allocate and configure a buffer pool */
struct dpaa2_eth_bp *dpaa2_eth_allocate_dpbp(struct dpaa2_eth_priv *priv)
{
	struct device *dev = priv->net_dev->dev.parent;
	struct fsl_mc_device *dpbp_dev;
	struct dpbp_attr dpbp_attrs;
	struct dpaa2_eth_bp *bp;
	int err;

	err = fsl_mc_object_allocate(to_fsl_mc_device(dev), FSL_MC_POOL_DPBP,
				     &dpbp_dev);
	if (err) {
		if (err == -ENXIO)
			err = -EPROBE_DEFER;
		else
			dev_err(dev, "DPBP device allocation failed\n");
		return ERR_PTR(err);
	}

	bp = kzalloc(sizeof(*bp), GFP_KERNEL);
	if (!bp) {
		err = -ENOMEM;
		goto err_alloc;
	}

	err = dpbp_open(priv->mc_io, 0, dpbp_dev->obj_desc.id,
			&dpbp_dev->mc_handle);
	if (err) {
		dev_err(dev, "dpbp_open() failed\n");
		goto err_open;
	}

	err = dpbp_reset(priv->mc_io, 0, dpbp_dev->mc_handle);
	if (err) {
		dev_err(dev, "dpbp_reset() failed\n");
		goto err_reset;
	}

	err = dpbp_enable(priv->mc_io, 0, dpbp_dev->mc_handle);
	if (err) {
		dev_err(dev, "dpbp_enable() failed\n");
		goto err_enable;
	}

	err = dpbp_get_attributes(priv->mc_io, 0, dpbp_dev->mc_handle,
				  &dpbp_attrs);
	if (err) {
		dev_err(dev, "dpbp_get_attributes() failed\n");
		goto err_get_attr;
	}

	bp->dev = dpbp_dev;
	bp->bpid = dpbp_attrs.bpid;

	return bp;

err_get_attr:
	dpbp_disable(priv->mc_io, 0, dpbp_dev->mc_handle);
err_enable:
err_reset:
	dpbp_close(priv->mc_io, 0, dpbp_dev->mc_handle);
err_open:
	kfree(bp);
err_alloc:
	fsl_mc_object_free(dpbp_dev);

	return ERR_PTR(err);
}

static int dpaa2_eth_setup_default_dpbp(struct dpaa2_eth_priv *priv)
{
	struct dpaa2_eth_bp *bp;
	int i;

	bp = dpaa2_eth_allocate_dpbp(priv);
	if (IS_ERR(bp))
		return PTR_ERR(bp);

	priv->bp[DPAA2_ETH_DEFAULT_BP_IDX] = bp;
	priv->num_bps++;

	for (i = 0; i < priv->num_channels; i++)
		priv->channel[i]->bp = bp;

	return 0;
}

void dpaa2_eth_free_dpbp(struct dpaa2_eth_priv *priv, struct dpaa2_eth_bp *bp)
{
	int idx_bp;

	/* Find the index at which this BP is stored */
	for (idx_bp = 0; idx_bp < priv->num_bps; idx_bp++)
		if (priv->bp[idx_bp] == bp)
			break;

	/* Drain the pool and disable the associated MC object */
	dpaa2_eth_drain_pool(priv, bp->bpid);
	dpbp_disable(priv->mc_io, 0, bp->dev->mc_handle);
	dpbp_close(priv->mc_io, 0, bp->dev->mc_handle);
	fsl_mc_object_free(bp->dev);
	kfree(bp);

	/* Move the last in use DPBP over in this position */
	priv->bp[idx_bp] = priv->bp[priv->num_bps - 1];
	priv->num_bps--;
}

static void dpaa2_eth_free_dpbps(struct dpaa2_eth_priv *priv)
{
	int i;

	for (i = 0; i < priv->num_bps; i++)
		dpaa2_eth_free_dpbp(priv, priv->bp[i]);
}

static int dpaa2_eth_set_buffer_layout(struct dpaa2_eth_priv *priv)
{
	struct device *dev = priv->net_dev->dev.parent;
	struct dpni_buffer_layout buf_layout = {0};
	u16 rx_buf_align;
	int err;

	/* We need to check for WRIOP version 1.0.0, but depending on the MC
	 * version, this number is not always provided correctly on rev1.
	 * We need to check for both alternatives in this situation.
	 */
	if (priv->dpni_attrs.wriop_version == DPAA2_WRIOP_VERSION(0, 0, 0) ||
	    priv->dpni_attrs.wriop_version == DPAA2_WRIOP_VERSION(1, 0, 0))
		rx_buf_align = DPAA2_ETH_RX_BUF_ALIGN_REV1;
	else
		rx_buf_align = DPAA2_ETH_RX_BUF_ALIGN;

	/* We need to ensure that the buffer size seen by WRIOP is a multiple
	 * of 64 or 256 bytes depending on the WRIOP version.
	 */
	priv->rx_buf_size = ALIGN_DOWN(DPAA2_ETH_RX_BUF_SIZE, rx_buf_align);

	/* tx buffer */
	buf_layout.private_data_size = DPAA2_ETH_SWA_SIZE;
	buf_layout.pass_timestamp = true;
	buf_layout.pass_frame_status = true;
	buf_layout.options = DPNI_BUF_LAYOUT_OPT_PRIVATE_DATA_SIZE |
			     DPNI_BUF_LAYOUT_OPT_TIMESTAMP |
			     DPNI_BUF_LAYOUT_OPT_FRAME_STATUS;
	err = dpni_set_buffer_layout(priv->mc_io, 0, priv->mc_token,
				     DPNI_QUEUE_TX, &buf_layout);
	if (err) {
		dev_err(dev, "dpni_set_buffer_layout(TX) failed\n");
		return err;
	}

	/* tx-confirm buffer */
	buf_layout.options = DPNI_BUF_LAYOUT_OPT_TIMESTAMP |
			     DPNI_BUF_LAYOUT_OPT_FRAME_STATUS;
	err = dpni_set_buffer_layout(priv->mc_io, 0, priv->mc_token,
				     DPNI_QUEUE_TX_CONFIRM, &buf_layout);
	if (err) {
		dev_err(dev, "dpni_set_buffer_layout(TX_CONF) failed\n");
		return err;
	}

	/* Now that we've set our tx buffer layout, retrieve the minimum
	 * required tx data offset.
	 */
	err = dpni_get_tx_data_offset(priv->mc_io, 0, priv->mc_token,
				      &priv->tx_data_offset);
	if (err) {
		dev_err(dev, "dpni_get_tx_data_offset() failed\n");
		return err;
	}

	if ((priv->tx_data_offset % 64) != 0)
		dev_warn(dev, "Tx data offset (%d) not a multiple of 64B\n",
			 priv->tx_data_offset);

	/* rx buffer */
	buf_layout.pass_frame_status = true;
	buf_layout.pass_parser_result = true;
	buf_layout.data_align = rx_buf_align;
	buf_layout.data_head_room = dpaa2_eth_rx_head_room(priv);
	buf_layout.private_data_size = 0;
	buf_layout.options = DPNI_BUF_LAYOUT_OPT_PARSER_RESULT |
			     DPNI_BUF_LAYOUT_OPT_FRAME_STATUS |
			     DPNI_BUF_LAYOUT_OPT_DATA_ALIGN |
			     DPNI_BUF_LAYOUT_OPT_DATA_HEAD_ROOM |
			     DPNI_BUF_LAYOUT_OPT_TIMESTAMP;
	err = dpni_set_buffer_layout(priv->mc_io, 0, priv->mc_token,
				     DPNI_QUEUE_RX, &buf_layout);
	if (err) {
		dev_err(dev, "dpni_set_buffer_layout(RX) failed\n");
		return err;
	}

	return 0;
}

#define DPNI_ENQUEUE_FQID_VER_MAJOR	7
#define DPNI_ENQUEUE_FQID_VER_MINOR	9

static inline int dpaa2_eth_enqueue_qd(struct dpaa2_eth_priv *priv,
				       struct dpaa2_eth_fq *fq,
				       struct dpaa2_fd *fd, u8 prio,
				       u32 num_frames __always_unused,
				       int *frames_enqueued)
{
	int err;

	err = dpaa2_io_service_enqueue_qd(fq->channel->dpio,
					  priv->tx_qdid, prio,
					  fq->tx_qdbin, fd);
	if (!err && frames_enqueued)
		*frames_enqueued = 1;
	return err;
}

static inline int dpaa2_eth_enqueue_fq_multiple(struct dpaa2_eth_priv *priv,
						struct dpaa2_eth_fq *fq,
						struct dpaa2_fd *fd,
						u8 prio, u32 num_frames,
						int *frames_enqueued)
{
	int err;

	err = dpaa2_io_service_enqueue_multiple_fq(fq->channel->dpio,
						   fq->tx_fqid[prio],
						   fd, num_frames);

	if (err == 0)
		return -EBUSY;

	if (frames_enqueued)
		*frames_enqueued = err;
	return 0;
}

static void dpaa2_eth_set_enqueue_mode(struct dpaa2_eth_priv *priv)
{
	if (dpaa2_eth_cmp_dpni_ver(priv, DPNI_ENQUEUE_FQID_VER_MAJOR,
				   DPNI_ENQUEUE_FQID_VER_MINOR) < 0)
		priv->enqueue = dpaa2_eth_enqueue_qd;
	else
		priv->enqueue = dpaa2_eth_enqueue_fq_multiple;
}

static int dpaa2_eth_set_pause(struct dpaa2_eth_priv *priv)
{
	struct device *dev = priv->net_dev->dev.parent;
	struct dpni_link_cfg link_cfg = {0};
	int err;

	/* Get the default link options so we don't override other flags */
	err = dpni_get_link_cfg(priv->mc_io, 0, priv->mc_token, &link_cfg);
	if (err) {
		dev_err(dev, "dpni_get_link_cfg() failed\n");
		return err;
	}

	/* By default, enable both Rx and Tx pause frames */
	link_cfg.options |= DPNI_LINK_OPT_PAUSE;
	link_cfg.options &= ~DPNI_LINK_OPT_ASYM_PAUSE;
	err = dpni_set_link_cfg(priv->mc_io, 0, priv->mc_token, &link_cfg);
	if (err) {
		dev_err(dev, "dpni_set_link_cfg() failed\n");
		return err;
	}

	priv->link_state.options = link_cfg.options;

	return 0;
}

static void dpaa2_eth_update_tx_fqids(struct dpaa2_eth_priv *priv)
{
	struct dpni_queue_id qid = {0};
	struct dpaa2_eth_fq *fq;
	struct dpni_queue queue;
	int i, j, err;

	/* We only use Tx FQIDs for FQID-based enqueue, so check
	 * if DPNI version supports it before updating FQIDs
	 */
	if (dpaa2_eth_cmp_dpni_ver(priv, DPNI_ENQUEUE_FQID_VER_MAJOR,
				   DPNI_ENQUEUE_FQID_VER_MINOR) < 0)
		return;

	for (i = 0; i < priv->num_fqs; i++) {
		fq = &priv->fq[i];
		if (fq->type != DPAA2_TX_CONF_FQ)
			continue;
		for (j = 0; j < dpaa2_eth_tc_count(priv); j++) {
			err = dpni_get_queue(priv->mc_io, 0, priv->mc_token,
					     DPNI_QUEUE_TX, j, fq->flowid,
					     &queue, &qid);
			if (err)
				goto out_err;

			fq->tx_fqid[j] = qid.fqid;
			if (fq->tx_fqid[j] == 0)
				goto out_err;
		}
	}

	priv->enqueue = dpaa2_eth_enqueue_fq_multiple;

	return;

out_err:
	netdev_info(priv->net_dev,
		    "Error reading Tx FQID, fallback to QDID-based enqueue\n");
	priv->enqueue = dpaa2_eth_enqueue_qd;
}

/* Configure ingress classification based on VLAN PCP */
static int dpaa2_eth_set_vlan_qos(struct dpaa2_eth_priv *priv)
{
	struct device *dev = priv->net_dev->dev.parent;
	struct dpkg_profile_cfg kg_cfg = {0};
	struct dpni_qos_tbl_cfg qos_cfg = {0};
	struct dpni_rule_cfg key_params;
	void *dma_mem, *key, *mask;
	u8 key_size = 2;	/* VLAN TCI field */
	int i, pcp, err;

	/* VLAN-based classification only makes sense if we have multiple
	 * traffic classes.
	 * Also, we need to extract just the 3-bit PCP field from the VLAN
	 * header and we can only do that by using a mask
	 */
	if (dpaa2_eth_tc_count(priv) == 1 || !dpaa2_eth_fs_mask_enabled(priv)) {
		dev_dbg(dev, "VLAN-based QoS classification not supported\n");
		return -EOPNOTSUPP;
	}

	dma_mem = kzalloc(DPAA2_CLASSIFIER_DMA_SIZE, GFP_KERNEL);
	if (!dma_mem)
		return -ENOMEM;

	kg_cfg.num_extracts = 1;
	kg_cfg.extracts[0].type = DPKG_EXTRACT_FROM_HDR;
	kg_cfg.extracts[0].extract.from_hdr.prot = NET_PROT_VLAN;
	kg_cfg.extracts[0].extract.from_hdr.type = DPKG_FULL_FIELD;
	kg_cfg.extracts[0].extract.from_hdr.field = NH_FLD_VLAN_TCI;

	err = dpni_prepare_key_cfg(&kg_cfg, dma_mem);
	if (err) {
		dev_err(dev, "dpni_prepare_key_cfg failed\n");
		goto out_free_tbl;
	}

	/* set QoS table */
	qos_cfg.default_tc = 0;
	qos_cfg.discard_on_miss = 0;
	qos_cfg.key_cfg_iova = dma_map_single(dev, dma_mem,
					      DPAA2_CLASSIFIER_DMA_SIZE,
					      DMA_TO_DEVICE);
	if (dma_mapping_error(dev, qos_cfg.key_cfg_iova)) {
		dev_err(dev, "QoS table DMA mapping failed\n");
		err = -ENOMEM;
		goto out_free_tbl;
	}

	err = dpni_set_qos_table(priv->mc_io, 0, priv->mc_token, &qos_cfg);
	if (err) {
		dev_err(dev, "dpni_set_qos_table failed\n");
		goto out_unmap_tbl;
	}

	/* Add QoS table entries */
	key = kzalloc(key_size * 2, GFP_KERNEL);
	if (!key) {
		err = -ENOMEM;
		goto out_unmap_tbl;
	}
	mask = key + key_size;
	*(__be16 *)mask = cpu_to_be16(VLAN_PRIO_MASK);

	key_params.key_iova = dma_map_single(dev, key, key_size * 2,
					     DMA_TO_DEVICE);
	if (dma_mapping_error(dev, key_params.key_iova)) {
		dev_err(dev, "Qos table entry DMA mapping failed\n");
		err = -ENOMEM;
		goto out_free_key;
	}

	key_params.mask_iova = key_params.key_iova + key_size;
	key_params.key_size = key_size;

	/* We add rules for PCP-based distribution starting with highest
	 * priority (VLAN PCP = 7). If this DPNI doesn't have enough traffic
	 * classes to accommodate all priority levels, the lowest ones end up
	 * on TC 0 which was configured as default
	 */
	for (i = dpaa2_eth_tc_count(priv) - 1, pcp = 7; i >= 0; i--, pcp--) {
		*(__be16 *)key = cpu_to_be16(pcp << VLAN_PRIO_SHIFT);
		dma_sync_single_for_device(dev, key_params.key_iova,
					   key_size * 2, DMA_TO_DEVICE);

		err = dpni_add_qos_entry(priv->mc_io, 0, priv->mc_token,
					 &key_params, i, i);
		if (err) {
			dev_err(dev, "dpni_add_qos_entry failed\n");
			dpni_clear_qos_table(priv->mc_io, 0, priv->mc_token);
			goto out_unmap_key;
		}
	}

	priv->vlan_cls_enabled = true;

	/* Table and key memory is not persistent, clean everything up after
	 * configuration is finished
	 */
out_unmap_key:
	dma_unmap_single(dev, key_params.key_iova, key_size * 2, DMA_TO_DEVICE);
out_free_key:
	kfree(key);
out_unmap_tbl:
	dma_unmap_single(dev, qos_cfg.key_cfg_iova, DPAA2_CLASSIFIER_DMA_SIZE,
			 DMA_TO_DEVICE);
out_free_tbl:
	kfree(dma_mem);

	return err;
}

/* Configure the DPNI object this interface is associated with */
static int dpaa2_eth_setup_dpni(struct fsl_mc_device *ls_dev)
{
	struct device *dev = &ls_dev->dev;
	struct dpaa2_eth_priv *priv;
	struct net_device *net_dev;
	int err;

	net_dev = dev_get_drvdata(dev);
	priv = netdev_priv(net_dev);

	/* get a handle for the DPNI object */
	err = dpni_open(priv->mc_io, 0, ls_dev->obj_desc.id, &priv->mc_token);
	if (err) {
		dev_err(dev, "dpni_open() failed\n");
		return err;
	}

	/* Check if we can work with this DPNI object */
	err = dpni_get_api_version(priv->mc_io, 0, &priv->dpni_ver_major,
				   &priv->dpni_ver_minor);
	if (err) {
		dev_err(dev, "dpni_get_api_version() failed\n");
		goto close;
	}
	if (dpaa2_eth_cmp_dpni_ver(priv, DPNI_VER_MAJOR, DPNI_VER_MINOR) < 0) {
		dev_err(dev, "DPNI version %u.%u not supported, need >= %u.%u\n",
			priv->dpni_ver_major, priv->dpni_ver_minor,
			DPNI_VER_MAJOR, DPNI_VER_MINOR);
		err = -EOPNOTSUPP;
		goto close;
	}

	ls_dev->mc_io = priv->mc_io;
	ls_dev->mc_handle = priv->mc_token;

	err = dpni_reset(priv->mc_io, 0, priv->mc_token);
	if (err) {
		dev_err(dev, "dpni_reset() failed\n");
		goto close;
	}

	err = dpni_get_attributes(priv->mc_io, 0, priv->mc_token,
				  &priv->dpni_attrs);
	if (err) {
		dev_err(dev, "dpni_get_attributes() failed (err=%d)\n", err);
		goto close;
	}

	err = dpaa2_eth_set_buffer_layout(priv);
	if (err)
		goto close;

	dpaa2_eth_set_enqueue_mode(priv);

	/* Enable pause frame support */
	if (dpaa2_eth_has_pause_support(priv)) {
		err = dpaa2_eth_set_pause(priv);
		if (err)
			goto close;
	}

	err = dpaa2_eth_set_vlan_qos(priv);
	if (err && err != -EOPNOTSUPP)
		goto close;

	priv->cls_rules = devm_kcalloc(dev, dpaa2_eth_fs_count(priv),
				       sizeof(struct dpaa2_eth_cls_rule),
				       GFP_KERNEL);
	if (!priv->cls_rules) {
		err = -ENOMEM;
		goto close;
	}

	return 0;

close:
	dpni_close(priv->mc_io, 0, priv->mc_token);

	return err;
}

static void dpaa2_eth_free_dpni(struct dpaa2_eth_priv *priv)
{
	int err;

	err = dpni_reset(priv->mc_io, 0, priv->mc_token);
	if (err)
		netdev_warn(priv->net_dev, "dpni_reset() failed (err %d)\n",
			    err);

	dpni_close(priv->mc_io, 0, priv->mc_token);
}

static int dpaa2_eth_setup_rx_flow(struct dpaa2_eth_priv *priv,
				   struct dpaa2_eth_fq *fq)
{
	struct device *dev = priv->net_dev->dev.parent;
	struct dpni_queue queue;
	struct dpni_queue_id qid;
	int err;

	err = dpni_get_queue(priv->mc_io, 0, priv->mc_token,
			     DPNI_QUEUE_RX, fq->tc, fq->flowid, &queue, &qid);
	if (err) {
		dev_err(dev, "dpni_get_queue(RX) failed\n");
		return err;
	}

	fq->fqid = qid.fqid;

	queue.destination.id = fq->channel->dpcon_id;
	queue.destination.type = DPNI_DEST_DPCON;
	queue.destination.priority = 1;
	queue.user_context = (u64)(uintptr_t)fq;
	err = dpni_set_queue(priv->mc_io, 0, priv->mc_token,
			     DPNI_QUEUE_RX, fq->tc, fq->flowid,
			     DPNI_QUEUE_OPT_USER_CTX | DPNI_QUEUE_OPT_DEST,
			     &queue);
	if (err) {
		dev_err(dev, "dpni_set_queue(RX) failed\n");
		return err;
	}

	/* xdp_rxq setup */
	/* only once for each channel */
	if (fq->tc > 0)
		return 0;

	err = xdp_rxq_info_reg(&fq->channel->xdp_rxq, priv->net_dev,
			       fq->flowid, 0);
	if (err) {
		dev_err(dev, "xdp_rxq_info_reg failed\n");
		return err;
	}

	err = xdp_rxq_info_reg_mem_model(&fq->channel->xdp_rxq,
					 MEM_TYPE_PAGE_ORDER0, NULL);
	if (err) {
		dev_err(dev, "xdp_rxq_info_reg_mem_model failed\n");
		return err;
	}

	return 0;
}

static int dpaa2_eth_setup_tx_flow(struct dpaa2_eth_priv *priv,
				   struct dpaa2_eth_fq *fq)
{
	struct device *dev = priv->net_dev->dev.parent;
	struct dpni_queue queue;
	struct dpni_queue_id qid;
	int i, err;

	for (i = 0; i < dpaa2_eth_tc_count(priv); i++) {
		err = dpni_get_queue(priv->mc_io, 0, priv->mc_token,
				     DPNI_QUEUE_TX, i, fq->flowid,
				     &queue, &qid);
		if (err) {
			dev_err(dev, "dpni_get_queue(TX) failed\n");
			return err;
		}
		fq->tx_fqid[i] = qid.fqid;
	}

	/* All Tx queues belonging to the same flowid have the same qdbin */
	fq->tx_qdbin = qid.qdbin;

	err = dpni_get_queue(priv->mc_io, 0, priv->mc_token,
			     DPNI_QUEUE_TX_CONFIRM, 0, fq->flowid,
			     &queue, &qid);
	if (err) {
		dev_err(dev, "dpni_get_queue(TX_CONF) failed\n");
		return err;
	}

	fq->fqid = qid.fqid;

	queue.destination.id = fq->channel->dpcon_id;
	queue.destination.type = DPNI_DEST_DPCON;
	queue.destination.priority = 0;
	queue.user_context = (u64)(uintptr_t)fq;
	err = dpni_set_queue(priv->mc_io, 0, priv->mc_token,
			     DPNI_QUEUE_TX_CONFIRM, 0, fq->flowid,
			     DPNI_QUEUE_OPT_USER_CTX | DPNI_QUEUE_OPT_DEST,
			     &queue);
	if (err) {
		dev_err(dev, "dpni_set_queue(TX_CONF) failed\n");
		return err;
	}

	return 0;
}

static int setup_rx_err_flow(struct dpaa2_eth_priv *priv,
			     struct dpaa2_eth_fq *fq)
{
	struct device *dev = priv->net_dev->dev.parent;
	struct dpni_queue q = { { 0 } };
	struct dpni_queue_id qid;
	u8 q_opt = DPNI_QUEUE_OPT_USER_CTX | DPNI_QUEUE_OPT_DEST;
	int err;

	err = dpni_get_queue(priv->mc_io, 0, priv->mc_token,
			     DPNI_QUEUE_RX_ERR, 0, 0, &q, &qid);
	if (err) {
		dev_err(dev, "dpni_get_queue() failed (%d)\n", err);
		return err;
	}

	fq->fqid = qid.fqid;

	q.destination.id = fq->channel->dpcon_id;
	q.destination.type = DPNI_DEST_DPCON;
	q.destination.priority = 1;
	q.user_context = (u64)(uintptr_t)fq;
	err = dpni_set_queue(priv->mc_io, 0, priv->mc_token,
			     DPNI_QUEUE_RX_ERR, 0, 0, q_opt, &q);
	if (err) {
		dev_err(dev, "dpni_set_queue() failed (%d)\n", err);
		return err;
	}

	return 0;
}

/* Supported header fields for Rx hash distribution key */
static const struct dpaa2_eth_dist_fields dist_fields[] = {
	{
		/* L2 header */
		.rxnfc_field = RXH_L2DA,
		.cls_prot = NET_PROT_ETH,
		.cls_field = NH_FLD_ETH_DA,
		.id = DPAA2_ETH_DIST_ETHDST,
		.size = 6,
	}, {
		.cls_prot = NET_PROT_ETH,
		.cls_field = NH_FLD_ETH_SA,
		.id = DPAA2_ETH_DIST_ETHSRC,
		.size = 6,
	}, {
		/* This is the last ethertype field parsed:
		 * depending on frame format, it can be the MAC ethertype
		 * or the VLAN etype.
		 */
		.cls_prot = NET_PROT_ETH,
		.cls_field = NH_FLD_ETH_TYPE,
		.id = DPAA2_ETH_DIST_ETHTYPE,
		.size = 2,
	}, {
		/* VLAN header */
		.rxnfc_field = RXH_VLAN,
		.cls_prot = NET_PROT_VLAN,
		.cls_field = NH_FLD_VLAN_TCI,
		.id = DPAA2_ETH_DIST_VLAN,
		.size = 2,
	}, {
		/* IP header */
		.rxnfc_field = RXH_IP_SRC,
		.cls_prot = NET_PROT_IP,
		.cls_field = NH_FLD_IP_SRC,
		.id = DPAA2_ETH_DIST_IPSRC,
		.size = 4,
	}, {
		.rxnfc_field = RXH_IP_DST,
		.cls_prot = NET_PROT_IP,
		.cls_field = NH_FLD_IP_DST,
		.id = DPAA2_ETH_DIST_IPDST,
		.size = 4,
	}, {
		.rxnfc_field = RXH_L3_PROTO,
		.cls_prot = NET_PROT_IP,
		.cls_field = NH_FLD_IP_PROTO,
		.id = DPAA2_ETH_DIST_IPPROTO,
		.size = 1,
	}, {
		/* Using UDP ports, this is functionally equivalent to raw
		 * byte pairs from L4 header.
		 */
		.rxnfc_field = RXH_L4_B_0_1,
		.cls_prot = NET_PROT_UDP,
		.cls_field = NH_FLD_UDP_PORT_SRC,
		.id = DPAA2_ETH_DIST_L4SRC,
		.size = 2,
	}, {
		.rxnfc_field = RXH_L4_B_2_3,
		.cls_prot = NET_PROT_UDP,
		.cls_field = NH_FLD_UDP_PORT_DST,
		.id = DPAA2_ETH_DIST_L4DST,
		.size = 2,
	},
};

/* Configure the Rx hash key using the legacy API */
static int dpaa2_eth_config_legacy_hash_key(struct dpaa2_eth_priv *priv, dma_addr_t key)
{
	struct device *dev = priv->net_dev->dev.parent;
	struct dpni_rx_tc_dist_cfg dist_cfg;
	int i, err = 0;

	memset(&dist_cfg, 0, sizeof(dist_cfg));

	dist_cfg.key_cfg_iova = key;
	dist_cfg.dist_size = dpaa2_eth_queue_count(priv);
	dist_cfg.dist_mode = DPNI_DIST_MODE_HASH;

	for (i = 0; i < dpaa2_eth_tc_count(priv); i++) {
		err = dpni_set_rx_tc_dist(priv->mc_io, 0, priv->mc_token,
					  i, &dist_cfg);
		if (err) {
			dev_err(dev, "dpni_set_rx_tc_dist failed\n");
			break;
		}
	}

	return err;
}

/* Configure the Rx hash key using the new API */
static int dpaa2_eth_config_hash_key(struct dpaa2_eth_priv *priv, dma_addr_t key)
{
	struct device *dev = priv->net_dev->dev.parent;
	struct dpni_rx_dist_cfg dist_cfg;
	int i, err = 0;

	memset(&dist_cfg, 0, sizeof(dist_cfg));

	dist_cfg.key_cfg_iova = key;
	dist_cfg.dist_size = dpaa2_eth_queue_count(priv);
	dist_cfg.enable = 1;

	for (i = 0; i < dpaa2_eth_tc_count(priv); i++) {
		dist_cfg.tc = i;
		err = dpni_set_rx_hash_dist(priv->mc_io, 0, priv->mc_token,
					    &dist_cfg);
		if (err) {
			dev_err(dev, "dpni_set_rx_hash_dist failed\n");
			break;
		}

		/* If the flow steering / hashing key is shared between all
		 * traffic classes, install it just once
		 */
		if (priv->dpni_attrs.options & DPNI_OPT_SHARED_FS)
			break;
	}

	return err;
}

/* Configure the Rx flow classification key */
static int dpaa2_eth_config_cls_key(struct dpaa2_eth_priv *priv, dma_addr_t key)
{
	struct device *dev = priv->net_dev->dev.parent;
	struct dpni_rx_dist_cfg dist_cfg;
	int i, err = 0;

	memset(&dist_cfg, 0, sizeof(dist_cfg));

	dist_cfg.key_cfg_iova = key;
	dist_cfg.dist_size = dpaa2_eth_queue_count(priv);
	dist_cfg.enable = 1;

	for (i = 0; i < dpaa2_eth_tc_count(priv); i++) {
		dist_cfg.tc = i;
		err = dpni_set_rx_fs_dist(priv->mc_io, 0, priv->mc_token,
					  &dist_cfg);
		if (err) {
			dev_err(dev, "dpni_set_rx_fs_dist failed\n");
			break;
		}

		/* If the flow steering / hashing key is shared between all
		 * traffic classes, install it just once
		 */
		if (priv->dpni_attrs.options & DPNI_OPT_SHARED_FS)
			break;
	}

	return err;
}

/* Size of the Rx flow classification key */
int dpaa2_eth_cls_key_size(u64 fields)
{
	int i, size = 0;

	for (i = 0; i < ARRAY_SIZE(dist_fields); i++) {
		if (!(fields & dist_fields[i].id))
			continue;
		size += dist_fields[i].size;
	}

	return size;
}

/* Offset of header field in Rx classification key */
int dpaa2_eth_cls_fld_off(int prot, int field)
{
	int i, off = 0;

	for (i = 0; i < ARRAY_SIZE(dist_fields); i++) {
		if (dist_fields[i].cls_prot == prot &&
		    dist_fields[i].cls_field == field)
			return off;
		off += dist_fields[i].size;
	}

	WARN_ONCE(1, "Unsupported header field used for Rx flow cls\n");
	return 0;
}

/* Prune unused fields from the classification rule.
 * Used when masking is not supported
 */
void dpaa2_eth_cls_trim_rule(void *key_mem, u64 fields)
{
	int off = 0, new_off = 0;
	int i, size;

	for (i = 0; i < ARRAY_SIZE(dist_fields); i++) {
		size = dist_fields[i].size;
		if (dist_fields[i].id & fields) {
			memcpy(key_mem + new_off, key_mem + off, size);
			new_off += size;
		}
		off += size;
	}
}

/* Set Rx distribution (hash or flow classification) key
 * flags is a combination of RXH_ bits
 */
static int dpaa2_eth_set_dist_key(struct net_device *net_dev,
				  enum dpaa2_eth_rx_dist type, u64 flags)
{
	struct device *dev = net_dev->dev.parent;
	struct dpaa2_eth_priv *priv = netdev_priv(net_dev);
	struct dpkg_profile_cfg cls_cfg;
	u32 rx_hash_fields = 0;
	dma_addr_t key_iova;
	u8 *dma_mem;
	int i;
	int err = 0;

	memset(&cls_cfg, 0, sizeof(cls_cfg));

	for (i = 0; i < ARRAY_SIZE(dist_fields); i++) {
		struct dpkg_extract *key =
			&cls_cfg.extracts[cls_cfg.num_extracts];

		/* For both Rx hashing and classification keys
		 * we set only the selected fields.
		 */
		if (!(flags & dist_fields[i].id))
			continue;
		if (type == DPAA2_ETH_RX_DIST_HASH)
			rx_hash_fields |= dist_fields[i].rxnfc_field;

		if (cls_cfg.num_extracts >= DPKG_MAX_NUM_OF_EXTRACTS) {
			dev_err(dev, "error adding key extraction rule, too many rules?\n");
			return -E2BIG;
		}

		key->type = DPKG_EXTRACT_FROM_HDR;
		key->extract.from_hdr.prot = dist_fields[i].cls_prot;
		key->extract.from_hdr.type = DPKG_FULL_FIELD;
		key->extract.from_hdr.field = dist_fields[i].cls_field;
		cls_cfg.num_extracts++;
	}

	dma_mem = kzalloc(DPAA2_CLASSIFIER_DMA_SIZE, GFP_KERNEL);
	if (!dma_mem)
		return -ENOMEM;

	err = dpni_prepare_key_cfg(&cls_cfg, dma_mem);
	if (err) {
		dev_err(dev, "dpni_prepare_key_cfg error %d\n", err);
		goto free_key;
	}

	/* Prepare for setting the rx dist */
	key_iova = dma_map_single(dev, dma_mem, DPAA2_CLASSIFIER_DMA_SIZE,
				  DMA_TO_DEVICE);
	if (dma_mapping_error(dev, key_iova)) {
		dev_err(dev, "DMA mapping failed\n");
		err = -ENOMEM;
		goto free_key;
	}

	if (type == DPAA2_ETH_RX_DIST_HASH) {
		if (dpaa2_eth_has_legacy_dist(priv))
			err = dpaa2_eth_config_legacy_hash_key(priv, key_iova);
		else
			err = dpaa2_eth_config_hash_key(priv, key_iova);
	} else {
		err = dpaa2_eth_config_cls_key(priv, key_iova);
	}

	dma_unmap_single(dev, key_iova, DPAA2_CLASSIFIER_DMA_SIZE,
			 DMA_TO_DEVICE);
	if (!err && type == DPAA2_ETH_RX_DIST_HASH)
		priv->rx_hash_fields = rx_hash_fields;

free_key:
	kfree(dma_mem);
	return err;
}

int dpaa2_eth_set_hash(struct net_device *net_dev, u64 flags)
{
	struct dpaa2_eth_priv *priv = netdev_priv(net_dev);
	u64 key = 0;
	int i;

	if (!dpaa2_eth_hash_enabled(priv))
		return -EOPNOTSUPP;

	for (i = 0; i < ARRAY_SIZE(dist_fields); i++)
		if (dist_fields[i].rxnfc_field & flags)
			key |= dist_fields[i].id;

	return dpaa2_eth_set_dist_key(net_dev, DPAA2_ETH_RX_DIST_HASH, key);
}

int dpaa2_eth_set_cls(struct net_device *net_dev, u64 flags)
{
	return dpaa2_eth_set_dist_key(net_dev, DPAA2_ETH_RX_DIST_CLS, flags);
}

static int dpaa2_eth_set_default_cls(struct dpaa2_eth_priv *priv)
{
	struct device *dev = priv->net_dev->dev.parent;
	int err;

	/* Check if we actually support Rx flow classification */
	if (dpaa2_eth_has_legacy_dist(priv)) {
		dev_dbg(dev, "Rx cls not supported by current MC version\n");
		return -EOPNOTSUPP;
	}

	if (!dpaa2_eth_fs_enabled(priv)) {
		dev_dbg(dev, "Rx cls disabled in DPNI options\n");
		return -EOPNOTSUPP;
	}

	if (!dpaa2_eth_hash_enabled(priv)) {
		dev_dbg(dev, "Rx cls disabled for single queue DPNIs\n");
		return -EOPNOTSUPP;
	}

	/* If there is no support for masking in the classification table,
	 * we don't set a default key, as it will depend on the rules
	 * added by the user at runtime.
	 */
	if (!dpaa2_eth_fs_mask_enabled(priv))
		goto out;

	err = dpaa2_eth_set_cls(priv->net_dev, DPAA2_ETH_DIST_ALL);
	if (err)
		return err;

out:
	priv->rx_cls_enabled = 1;

	return 0;
}

/* Bind the DPNI to its needed objects and resources: buffer pool, DPIOs,
 * frame queues and channels
 */
static int dpaa2_eth_bind_dpni(struct dpaa2_eth_priv *priv)
{
	struct dpaa2_eth_bp *bp = priv->bp[DPAA2_ETH_DEFAULT_BP_IDX];
	struct net_device *net_dev = priv->net_dev;
	struct dpni_pools_cfg pools_params = { 0 };
	struct device *dev = net_dev->dev.parent;
	struct dpni_error_cfg err_cfg;
	int err = 0;
	int i;

	pools_params.num_dpbp = 1;
	pools_params.pools[0].dpbp_id = bp->dev->obj_desc.id;
	pools_params.pools[0].backup_pool = 0;
	pools_params.pools[0].buffer_size = priv->rx_buf_size;
	err = dpni_set_pools(priv->mc_io, 0, priv->mc_token, &pools_params);
	if (err) {
		dev_err(dev, "dpni_set_pools() failed\n");
		return err;
	}

	/* have the interface implicitly distribute traffic based on
	 * the default hash key
	 */
	err = dpaa2_eth_set_hash(net_dev, DPAA2_RXH_DEFAULT);
	if (err && err != -EOPNOTSUPP)
		dev_err(dev, "Failed to configure hashing\n");

	/* Configure the flow classification key; it includes all
	 * supported header fields and cannot be modified at runtime
	 */
	err = dpaa2_eth_set_default_cls(priv);
	if (err && err != -EOPNOTSUPP)
		dev_err(dev, "Failed to configure Rx classification key\n");

	/* Configure handling of error frames */
	err_cfg.errors = DPAA2_FAS_RX_ERR_MASK;
	err_cfg.set_frame_annotation = 1;
	err_cfg.error_action = DPNI_ERROR_ACTION_DISCARD;
	err = dpni_set_errors_behavior(priv->mc_io, 0, priv->mc_token,
				       &err_cfg);
	if (err) {
		dev_err(dev, "dpni_set_errors_behavior failed\n");
		return err;
	}

	/* Configure Rx and Tx conf queues to generate CDANs */
	for (i = 0; i < priv->num_fqs; i++) {
		switch (priv->fq[i].type) {
		case DPAA2_RX_FQ:
			err = dpaa2_eth_setup_rx_flow(priv, &priv->fq[i]);
			break;
		case DPAA2_TX_CONF_FQ:
			err = dpaa2_eth_setup_tx_flow(priv, &priv->fq[i]);
			break;
		case DPAA2_RX_ERR_FQ:
			err = setup_rx_err_flow(priv, &priv->fq[i]);
			break;
		default:
			dev_err(dev, "Invalid FQ type %d\n", priv->fq[i].type);
			return -EINVAL;
		}
		if (err)
			return err;
	}

	err = dpni_get_qdid(priv->mc_io, 0, priv->mc_token,
			    DPNI_QUEUE_TX, &priv->tx_qdid);
	if (err) {
		dev_err(dev, "dpni_get_qdid() failed\n");
		return err;
	}

	return 0;
}

/* Allocate rings for storing incoming frame descriptors */
static int dpaa2_eth_alloc_rings(struct dpaa2_eth_priv *priv)
{
	struct net_device *net_dev = priv->net_dev;
	struct device *dev = net_dev->dev.parent;
	int i;

	for (i = 0; i < priv->num_channels; i++) {
		priv->channel[i]->store =
			dpaa2_io_store_create(DPAA2_ETH_STORE_SIZE, dev);
		if (!priv->channel[i]->store) {
			netdev_err(net_dev, "dpaa2_io_store_create() failed\n");
			goto err_ring;
		}
	}

	return 0;

err_ring:
	for (i = 0; i < priv->num_channels; i++) {
		if (!priv->channel[i]->store)
			break;
		dpaa2_io_store_destroy(priv->channel[i]->store);
	}

	return -ENOMEM;
}

static void dpaa2_eth_free_rings(struct dpaa2_eth_priv *priv)
{
	int i;

	for (i = 0; i < priv->num_channels; i++)
		dpaa2_io_store_destroy(priv->channel[i]->store);
}

static int dpaa2_eth_set_mac_addr(struct dpaa2_eth_priv *priv)
{
	struct net_device *net_dev = priv->net_dev;
	struct device *dev = net_dev->dev.parent;
	u8 mac_addr[ETH_ALEN], dpni_mac_addr[ETH_ALEN];
	int err;

	/* Get firmware address, if any */
	err = dpni_get_port_mac_addr(priv->mc_io, 0, priv->mc_token, mac_addr);
	if (err) {
		dev_err(dev, "dpni_get_port_mac_addr() failed\n");
		return err;
	}

	/* Get DPNI attributes address, if any */
	err = dpni_get_primary_mac_addr(priv->mc_io, 0, priv->mc_token,
					dpni_mac_addr);
	if (err) {
		dev_err(dev, "dpni_get_primary_mac_addr() failed\n");
		return err;
	}

	/* First check if firmware has any address configured by bootloader */
	if (!is_zero_ether_addr(mac_addr)) {
		/* If the DPMAC addr != DPNI addr, update it */
		if (!ether_addr_equal(mac_addr, dpni_mac_addr)) {
			err = dpni_set_primary_mac_addr(priv->mc_io, 0,
							priv->mc_token,
							mac_addr);
			if (err) {
				dev_err(dev, "dpni_set_primary_mac_addr() failed\n");
				return err;
			}
		}
		eth_hw_addr_set(net_dev, mac_addr);
	} else if (is_zero_ether_addr(dpni_mac_addr)) {
		/* No MAC address configured, fill in net_dev->dev_addr
		 * with a random one
		 */
		eth_hw_addr_random(net_dev);
		dev_dbg_once(dev, "device(s) have all-zero hwaddr, replaced with random\n");

		err = dpni_set_primary_mac_addr(priv->mc_io, 0, priv->mc_token,
						net_dev->dev_addr);
		if (err) {
			dev_err(dev, "dpni_set_primary_mac_addr() failed\n");
			return err;
		}

		/* Override NET_ADDR_RANDOM set by eth_hw_addr_random(); for all
		 * practical purposes, this will be our "permanent" mac address,
		 * at least until the next reboot. This move will also permit
		 * register_netdevice() to properly fill up net_dev->perm_addr.
		 */
		net_dev->addr_assign_type = NET_ADDR_PERM;
	} else {
		/* NET_ADDR_PERM is default, all we have to do is
		 * fill in the device addr.
		 */
		eth_hw_addr_set(net_dev, dpni_mac_addr);
	}

	return 0;
}

static int dpaa2_eth_netdev_init(struct net_device *net_dev)
{
	struct device *dev = net_dev->dev.parent;
	struct dpaa2_eth_priv *priv = netdev_priv(net_dev);
	u32 options = priv->dpni_attrs.options;
	u64 supported = 0, not_supported = 0;
	u8 bcast_addr[ETH_ALEN];
	u8 num_queues;
	int err;

	net_dev->netdev_ops = &dpaa2_eth_ops;
	net_dev->ethtool_ops = &dpaa2_ethtool_ops;

	err = dpaa2_eth_set_mac_addr(priv);
	if (err)
		return err;

	/* Explicitly add the broadcast address to the MAC filtering table */
	eth_broadcast_addr(bcast_addr);
	err = dpni_add_mac_addr(priv->mc_io, 0, priv->mc_token, bcast_addr);
	if (err) {
		dev_err(dev, "dpni_add_mac_addr() failed\n");
		return err;
	}

	/* Set MTU upper limit; lower limit is 68B (default value) */
	net_dev->max_mtu = DPAA2_ETH_MAX_MTU;
	err = dpni_set_max_frame_length(priv->mc_io, 0, priv->mc_token,
					DPAA2_ETH_MFL);
	if (err) {
		dev_err(dev, "dpni_set_max_frame_length() failed\n");
		return err;
	}

	/* Set actual number of queues in the net device */
	num_queues = dpaa2_eth_queue_count(priv);
	err = netif_set_real_num_tx_queues(net_dev, num_queues);
	if (err) {
		dev_err(dev, "netif_set_real_num_tx_queues() failed\n");
		return err;
	}
	err = netif_set_real_num_rx_queues(net_dev, num_queues);
	if (err) {
		dev_err(dev, "netif_set_real_num_rx_queues() failed\n");
		return err;
	}

	dpaa2_eth_detect_features(priv);

	/* Capabilities listing */
	supported |= IFF_LIVE_ADDR_CHANGE;

	if (options & DPNI_OPT_NO_MAC_FILTER)
		not_supported |= IFF_UNICAST_FLT;
	else
		supported |= IFF_UNICAST_FLT;

	net_dev->priv_flags |= supported;
	net_dev->priv_flags &= ~not_supported;

	/* Features */
	net_dev->features = NETIF_F_RXCSUM |
			    NETIF_F_IP_CSUM | NETIF_F_IPV6_CSUM |
			    NETIF_F_SG | NETIF_F_HIGHDMA |
			    NETIF_F_LLTX | NETIF_F_HW_TC | NETIF_F_TSO;
	net_dev->gso_max_segs = DPAA2_ETH_ENQUEUE_MAX_FDS;
	net_dev->hw_features = net_dev->features;
	net_dev->xdp_features = NETDEV_XDP_ACT_BASIC |
				NETDEV_XDP_ACT_REDIRECT |
				NETDEV_XDP_ACT_NDO_XMIT;
	if (priv->dpni_attrs.wriop_version >= DPAA2_WRIOP_VERSION(3, 0, 0) &&
	    priv->dpni_attrs.num_queues <= 8)
		net_dev->xdp_features |= NETDEV_XDP_ACT_XSK_ZEROCOPY;

	if (priv->dpni_attrs.vlan_filter_entries)
		net_dev->hw_features |= NETIF_F_HW_VLAN_CTAG_FILTER;

	return 0;
}

static int dpaa2_eth_poll_link_state(void *arg)
{
	struct dpaa2_eth_priv *priv = (struct dpaa2_eth_priv *)arg;
	int err;

	while (!kthread_should_stop()) {
		err = dpaa2_eth_link_state_update(priv);
		if (unlikely(err))
			return err;

		msleep(DPAA2_ETH_LINK_STATE_REFRESH);
	}

	return 0;
}

static int dpaa2_eth_connect_mac(struct dpaa2_eth_priv *priv)
{
	struct fsl_mc_device *dpni_dev, *dpmac_dev;
	struct dpaa2_mac *mac;
	int err;

	dpni_dev = to_fsl_mc_device(priv->net_dev->dev.parent);
	dpmac_dev = fsl_mc_get_endpoint(dpni_dev, 0);

	if (PTR_ERR(dpmac_dev) == -EPROBE_DEFER) {
		netdev_dbg(priv->net_dev, "waiting for mac\n");
		return PTR_ERR(dpmac_dev);
	}

	if (IS_ERR(dpmac_dev) || dpmac_dev->dev.type != &fsl_mc_bus_dpmac_type)
		return 0;

	dpaa2_mac_driver_detach(dpmac_dev);

	mac = kzalloc(sizeof(struct dpaa2_mac), GFP_KERNEL);
	if (!mac)
		return -ENOMEM;

	mac->mc_dev = dpmac_dev;
	mac->mc_io = priv->mc_io;
	mac->net_dev = priv->net_dev;

	err = dpaa2_mac_open(mac);
	if (err)
		goto err_free_mac;

	if (dpaa2_mac_is_type_phy(mac)) {
		err = dpaa2_mac_connect(mac);
		if (err) {
			if (err == -EPROBE_DEFER)
				netdev_dbg(priv->net_dev,
					   "could not connect to MAC\n");
			else
				netdev_err(priv->net_dev,
					   "Error connecting to the MAC endpoint: %pe",
					   ERR_PTR(err));
			goto err_close_mac;
		}
	}

	mutex_lock(&priv->mac_lock);
	priv->mac = mac;
	mutex_unlock(&priv->mac_lock);

	return 0;

err_close_mac:
	dpaa2_mac_close(mac);
err_free_mac:
	kfree(mac);
	return err;
}

static void dpaa2_eth_disconnect_mac(struct dpaa2_eth_priv *priv)
{
	struct dpaa2_mac *mac;

	mutex_lock(&priv->mac_lock);
	mac = priv->mac;
	priv->mac = NULL;
	mutex_unlock(&priv->mac_lock);

	if (!mac)
		return;

	if (dpaa2_mac_is_type_phy(mac))
		dpaa2_mac_disconnect(mac);

	dpaa2_mac_close(mac);
	dpaa2_mac_driver_attach(mac->mc_dev);
	kfree(mac);
}

static irqreturn_t dpni_irq0_handler_thread(int irq_num, void *arg)
{
	u32 status = ~0;
	struct device *dev = (struct device *)arg;
	struct fsl_mc_device *dpni_dev = to_fsl_mc_device(dev);
	struct net_device *net_dev = dev_get_drvdata(dev);
	struct dpaa2_eth_priv *priv = netdev_priv(net_dev);
	bool had_mac;
	int err;

	err = dpni_get_irq_status(dpni_dev->mc_io, 0, dpni_dev->mc_handle,
				  DPNI_IRQ_INDEX, &status);
	if (unlikely(err)) {
		netdev_err(net_dev, "Can't get irq status (err %d)\n", err);
		return IRQ_HANDLED;
	}

	if (status & DPNI_IRQ_EVENT_LINK_CHANGED)
		dpaa2_eth_link_state_update(netdev_priv(net_dev));

	if (status & DPNI_IRQ_EVENT_ENDPOINT_CHANGED) {
		dpaa2_eth_set_mac_addr(netdev_priv(net_dev));
		dpaa2_eth_update_tx_fqids(priv);

		/* We can avoid locking because the "endpoint changed" IRQ
		 * handler is the only one who changes priv->mac at runtime,
		 * so we are not racing with anyone.
		 */
		had_mac = !!priv->mac;
		if (had_mac)
			dpaa2_eth_disconnect_mac(priv);
		else
			dpaa2_eth_connect_mac(priv);
	}

	return IRQ_HANDLED;
}

static int dpaa2_eth_setup_irqs(struct fsl_mc_device *ls_dev)
{
	int err = 0;
	struct fsl_mc_device_irq *irq;

	err = fsl_mc_allocate_irqs(ls_dev);
	if (err) {
		dev_err(&ls_dev->dev, "MC irqs allocation failed\n");
		return err;
	}

	irq = ls_dev->irqs[0];
	err = devm_request_threaded_irq(&ls_dev->dev, irq->virq,
					NULL, dpni_irq0_handler_thread,
					IRQF_NO_SUSPEND | IRQF_ONESHOT,
					dev_name(&ls_dev->dev), &ls_dev->dev);
	if (err < 0) {
		dev_err(&ls_dev->dev, "devm_request_threaded_irq(): %d\n", err);
		goto free_mc_irq;
	}

	err = dpni_set_irq_mask(ls_dev->mc_io, 0, ls_dev->mc_handle,
				DPNI_IRQ_INDEX, DPNI_IRQ_EVENT_LINK_CHANGED |
				DPNI_IRQ_EVENT_ENDPOINT_CHANGED);
	if (err < 0) {
		dev_err(&ls_dev->dev, "dpni_set_irq_mask(): %d\n", err);
		goto free_irq;
	}

	err = dpni_set_irq_enable(ls_dev->mc_io, 0, ls_dev->mc_handle,
				  DPNI_IRQ_INDEX, 1);
	if (err < 0) {
		dev_err(&ls_dev->dev, "dpni_set_irq_enable(): %d\n", err);
		goto free_irq;
	}

	return 0;

free_irq:
	devm_free_irq(&ls_dev->dev, irq->virq, &ls_dev->dev);
free_mc_irq:
	fsl_mc_free_irqs(ls_dev);

	return err;
}

static void dpaa2_eth_add_ch_napi(struct dpaa2_eth_priv *priv)
{
	int i;
	struct dpaa2_eth_channel *ch;

	for (i = 0; i < priv->num_channels; i++) {
		ch = priv->channel[i];
		/* NAPI weight *MUST* be a multiple of DPAA2_ETH_STORE_SIZE */
		netif_napi_add(priv->net_dev, &ch->napi, dpaa2_eth_poll);
	}
}

static void dpaa2_eth_del_ch_napi(struct dpaa2_eth_priv *priv)
{
	int i;
	struct dpaa2_eth_channel *ch;

	for (i = 0; i < priv->num_channels; i++) {
		ch = priv->channel[i];
		netif_napi_del(&ch->napi);
	}
}

static int dpaa2_eth_probe(struct fsl_mc_device *dpni_dev)
{
	struct device *dev;
	struct net_device *net_dev = NULL;
	struct dpaa2_eth_priv *priv = NULL;
	int err = 0;

	dev = &dpni_dev->dev;

	/* Net device */
	net_dev = alloc_etherdev_mq(sizeof(*priv), DPAA2_ETH_MAX_NETDEV_QUEUES);
	if (!net_dev) {
		dev_err(dev, "alloc_etherdev_mq() failed\n");
		return -ENOMEM;
	}

	SET_NETDEV_DEV(net_dev, dev);
	dev_set_drvdata(dev, net_dev);

	priv = netdev_priv(net_dev);
	priv->net_dev = net_dev;
	SET_NETDEV_DEVLINK_PORT(net_dev, &priv->devlink_port);

	mutex_init(&priv->mac_lock);

	priv->iommu_domain = iommu_get_domain_for_dev(dev);

	priv->tx_tstamp_type = HWTSTAMP_TX_OFF;
	priv->rx_tstamp = false;

	priv->dpaa2_ptp_wq = alloc_workqueue("dpaa2_ptp_wq", 0, 0);
	if (!priv->dpaa2_ptp_wq) {
		err = -ENOMEM;
		goto err_wq_alloc;
	}

	INIT_WORK(&priv->tx_onestep_tstamp, dpaa2_eth_tx_onestep_tstamp);
	mutex_init(&priv->onestep_tstamp_lock);
	skb_queue_head_init(&priv->tx_skbs);

	priv->rx_copybreak = DPAA2_ETH_DEFAULT_COPYBREAK;

	/* Obtain a MC portal */
	err = fsl_mc_portal_allocate(dpni_dev, FSL_MC_IO_ATOMIC_CONTEXT_PORTAL,
				     &priv->mc_io);
	if (err) {
		if (err == -ENXIO) {
			dev_dbg(dev, "waiting for MC portal\n");
			err = -EPROBE_DEFER;
		} else {
			dev_err(dev, "MC portal allocation failed\n");
		}
		goto err_portal_alloc;
	}

	/* MC objects initialization and configuration */
	err = dpaa2_eth_setup_dpni(dpni_dev);
	if (err)
		goto err_dpni_setup;

	err = dpaa2_eth_setup_dpio(priv);
	if (err)
		goto err_dpio_setup;

	dpaa2_eth_setup_fqs(priv);

	err = dpaa2_eth_setup_default_dpbp(priv);
	if (err)
		goto err_dpbp_setup;

	err = dpaa2_eth_bind_dpni(priv);
	if (err)
		goto err_bind;

	/* Setting (creating a CGID and assigning it on a frame queue that does
	 * not have a congestion group associated  or modifying
	 * an existing CGID on a frame queue to a different CGID) a CGID on a
	 * frame queue that is in service(has frames in it),
	 * will cause the byte/frame counter of that CGR to become corrupted.
	 *
	 * Below is the detailed solution and the impact if it is not applied
	 * precisely.
	 *
	 * Enable tail drop at probe time to prevent instantaneous counter
	 * of a congestion group to be 0 while traffic might be in flight on
	 * the ingress queues. The instantaneous counter will be
	 * decremented by the number of frames that are dequeued from the ingress
	 * queue, once the interface is up. Because its value is 0,
	 * this subtraction yields  an invalid overflow  value.(7FFFFFFFFF)
	 * The outcome will be greater than
	 * any configured value for the tail drop threshold, for any queue in the
	 * group;
	 * as a consequence, the group will always discard frames and this will
	 * trigger a situation in which all the frames received on a queue that
	 * belongs to the congestion group, are discarded continuously.
	 */
	dpaa2_eth_set_rx_taildrop(priv, false, priv->pfc_enabled);

	/* Add a NAPI context for each channel */
	dpaa2_eth_add_ch_napi(priv);

	/* Percpu statistics */
	priv->percpu_stats = alloc_percpu(*priv->percpu_stats);
	if (!priv->percpu_stats) {
		dev_err(dev, "alloc_percpu(percpu_stats) failed\n");
		err = -ENOMEM;
		goto err_alloc_percpu_stats;
	}
	priv->percpu_extras = alloc_percpu(*priv->percpu_extras);
	if (!priv->percpu_extras) {
		dev_err(dev, "alloc_percpu(percpu_extras) failed\n");
		err = -ENOMEM;
		goto err_alloc_percpu_extras;
	}

	priv->sgt_cache = alloc_percpu(*priv->sgt_cache);
	if (!priv->sgt_cache) {
		dev_err(dev, "alloc_percpu(sgt_cache) failed\n");
		err = -ENOMEM;
		goto err_alloc_sgt_cache;
	}

	priv->fd = alloc_percpu(*priv->fd);
	if (!priv->fd) {
		dev_err(dev, "alloc_percpu(fds) failed\n");
		err = -ENOMEM;
		goto err_alloc_fds;
	}

	err = dpaa2_eth_netdev_init(net_dev);
	if (err)
		goto err_netdev_init;

	/* Configure checksum offload based on current interface flags */
	err = dpaa2_eth_set_rx_csum(priv, !!(net_dev->features & NETIF_F_RXCSUM));
	if (err)
		goto err_csum;

	err = dpaa2_eth_set_tx_csum(priv,
				    !!(net_dev->features & (NETIF_F_IP_CSUM | NETIF_F_IPV6_CSUM)));
	if (err)
		goto err_csum;

	err = dpaa2_eth_alloc_rings(priv);
	if (err)
		goto err_alloc_rings;

#ifdef CONFIG_FSL_DPAA2_ETH_DCB
	if (dpaa2_eth_has_pause_support(priv) && priv->vlan_cls_enabled) {
		priv->dcbx_mode = DCB_CAP_DCBX_HOST | DCB_CAP_DCBX_VER_IEEE;
		net_dev->dcbnl_ops = &dpaa2_eth_dcbnl_ops;
	} else {
		dev_dbg(dev, "PFC not supported\n");
	}
#endif

	err = dpaa2_eth_connect_mac(priv);
	if (err)
		goto err_connect_mac;

	err = dpaa2_eth_setup_irqs(dpni_dev);
	if (err) {
		netdev_warn(net_dev, "Failed to set link interrupt, fall back to polling\n");
		priv->poll_thread = kthread_run(dpaa2_eth_poll_link_state, priv,
						"%s_poll_link", net_dev->name);
		if (IS_ERR(priv->poll_thread)) {
			dev_err(dev, "Error starting polling thread\n");
			goto err_poll_thread;
		}
		priv->do_link_poll = true;
	}

	err = dpaa2_eth_dl_alloc(priv);
	if (err)
		goto err_dl_register;

	err = dpaa2_eth_dl_traps_register(priv);
	if (err)
		goto err_dl_trap_register;

	err = dpaa2_eth_dl_port_add(priv);
	if (err)
		goto err_dl_port_add;

	net_dev->needed_headroom = DPAA2_ETH_SWA_SIZE + DPAA2_ETH_TX_BUF_ALIGN;

	err = register_netdev(net_dev);
	if (err < 0) {
		dev_err(dev, "register_netdev() failed\n");
		goto err_netdev_reg;
	}

#ifdef CONFIG_DEBUG_FS
	dpaa2_dbg_add(priv);
#endif

	dpaa2_eth_dl_register(priv);
	dev_info(dev, "Probed interface %s\n", net_dev->name);
	return 0;

err_netdev_reg:
	dpaa2_eth_dl_port_del(priv);
err_dl_port_add:
	dpaa2_eth_dl_traps_unregister(priv);
err_dl_trap_register:
	dpaa2_eth_dl_free(priv);
err_dl_register:
	if (priv->do_link_poll)
		kthread_stop(priv->poll_thread);
	else
		fsl_mc_free_irqs(dpni_dev);
err_poll_thread:
	dpaa2_eth_disconnect_mac(priv);
err_connect_mac:
	dpaa2_eth_free_rings(priv);
err_alloc_rings:
err_csum:
err_netdev_init:
	free_percpu(priv->fd);
err_alloc_fds:
	free_percpu(priv->sgt_cache);
err_alloc_sgt_cache:
	free_percpu(priv->percpu_extras);
err_alloc_percpu_extras:
	free_percpu(priv->percpu_stats);
err_alloc_percpu_stats:
	dpaa2_eth_del_ch_napi(priv);
err_bind:
	dpaa2_eth_free_dpbps(priv);
err_dpbp_setup:
	dpaa2_eth_free_dpio(priv);
err_dpio_setup:
	dpaa2_eth_free_dpni(priv);
err_dpni_setup:
	fsl_mc_portal_free(priv->mc_io);
err_portal_alloc:
	destroy_workqueue(priv->dpaa2_ptp_wq);
err_wq_alloc:
	dev_set_drvdata(dev, NULL);
	free_netdev(net_dev);

	return err;
}

static void dpaa2_eth_remove(struct fsl_mc_device *ls_dev)
{
	struct device *dev;
	struct net_device *net_dev;
	struct dpaa2_eth_priv *priv;

	dev = &ls_dev->dev;
	net_dev = dev_get_drvdata(dev);
	priv = netdev_priv(net_dev);

	dpaa2_eth_dl_unregister(priv);

#ifdef CONFIG_DEBUG_FS
	dpaa2_dbg_remove(priv);
#endif

	unregister_netdev(net_dev);

	dpaa2_eth_dl_port_del(priv);
	dpaa2_eth_dl_traps_unregister(priv);
	dpaa2_eth_dl_free(priv);

	if (priv->do_link_poll)
		kthread_stop(priv->poll_thread);
	else
		fsl_mc_free_irqs(ls_dev);

	dpaa2_eth_disconnect_mac(priv);
	dpaa2_eth_free_rings(priv);
	free_percpu(priv->fd);
	free_percpu(priv->sgt_cache);
	free_percpu(priv->percpu_stats);
	free_percpu(priv->percpu_extras);

	dpaa2_eth_del_ch_napi(priv);
	dpaa2_eth_free_dpbps(priv);
	dpaa2_eth_free_dpio(priv);
	dpaa2_eth_free_dpni(priv);
	if (priv->onestep_reg_base)
		iounmap(priv->onestep_reg_base);

	fsl_mc_portal_free(priv->mc_io);

	destroy_workqueue(priv->dpaa2_ptp_wq);

	dev_dbg(net_dev->dev.parent, "Removed interface %s\n", net_dev->name);

	free_netdev(net_dev);
}

static const struct fsl_mc_device_id dpaa2_eth_match_id_table[] = {
	{
		.vendor = FSL_MC_VENDOR_FREESCALE,
		.obj_type = "dpni",
	},
	{ .vendor = 0x0 }
};
MODULE_DEVICE_TABLE(fslmc, dpaa2_eth_match_id_table);

static struct fsl_mc_driver dpaa2_eth_driver = {
	.driver = {
		.name = KBUILD_MODNAME,
	},
	.probe = dpaa2_eth_probe,
	.remove = dpaa2_eth_remove,
	.match_id_table = dpaa2_eth_match_id_table
};

static int __init dpaa2_eth_driver_init(void)
{
	int err;

	dpaa2_eth_dbg_init();
	err = fsl_mc_driver_register(&dpaa2_eth_driver);
	if (err)
		goto out_debugfs_err;

	err = dpaa2_ceetm_register();
	if (err)
		goto out_ceetm_err;

	return 0;

out_ceetm_err:
	fsl_mc_driver_unregister(&dpaa2_eth_driver);
out_debugfs_err:
	dpaa2_eth_dbg_exit();
	return err;
}

static void __exit dpaa2_eth_driver_exit(void)
{
	dpaa2_ceetm_unregister();
	fsl_mc_driver_unregister(&dpaa2_eth_driver);
	dpaa2_eth_dbg_exit();
}

module_init(dpaa2_eth_driver_init);
module_exit(dpaa2_eth_driver_exit);<|MERGE_RESOLUTION|>--- conflicted
+++ resolved
@@ -654,11 +654,8 @@
 
 	dpaa2_eth_receive_skb(priv, ch, fd, vaddr, fq, percpu_stats, skb);
 
-<<<<<<< HEAD
-=======
 	if (recycle_rx_buf)
 		dpaa2_eth_recycle_buf(priv, ch, dpaa2_fd_get_addr(fd));
->>>>>>> 9b4a8eac
 	return;
 
 err_build_skb:
