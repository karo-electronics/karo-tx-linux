/*
 * Keystone NetCP Core driver
 *
 * Copyright (C) 2014 Texas Instruments Incorporated
 * Authors:	Sandeep Nair <sandeep_n@ti.com>
 *		Sandeep Paulraj <s-paulraj@ti.com>
 *		Cyril Chemparathy <cyril@ti.com>
 *		Santosh Shilimkar <santosh.shilimkar@ti.com>
 *		Murali Karicheri <m-karicheri2@ti.com>
 *		Wingman Kwok <w-kwok2@ti.com>
 *
 * This program is free software; you can redistribute it and/or
 * modify it under the terms of the GNU General Public License as
 * published by the Free Software Foundation version 2.
 *
 * This program is distributed "as is" WITHOUT ANY WARRANTY of any
 * kind, whether express or implied; without even the implied warranty
 * of MERCHANTABILITY or FITNESS FOR A PARTICULAR PURPOSE.  See the
 * GNU General Public License for more details.
 */

#include <linux/io.h>
#include <linux/module.h>
#include <linux/of_net.h>
#include <linux/of_address.h>
#include <linux/if_vlan.h>
#include <linux/pm_runtime.h>
#include <linux/platform_device.h>
#include <linux/soc/ti/knav_qmss.h>
#include <linux/soc/ti/knav_dma.h>

#include "netcp.h"

#define NETCP_SOP_OFFSET	(NET_IP_ALIGN + NET_SKB_PAD)
#define NETCP_NAPI_WEIGHT	64
#define NETCP_TX_TIMEOUT	(5 * HZ)
#define NETCP_PACKET_SIZE	(ETH_FRAME_LEN + ETH_FCS_LEN)
#define NETCP_MIN_PACKET_SIZE	ETH_ZLEN
#define NETCP_MAX_MCAST_ADDR	16

#define NETCP_EFUSE_REG_INDEX	0

#define NETCP_MOD_PROBE_SKIPPED	1
#define NETCP_MOD_PROBE_FAILED	2

#define NETCP_DEBUG (NETIF_MSG_HW	| NETIF_MSG_WOL		|	\
		    NETIF_MSG_DRV	| NETIF_MSG_LINK	|	\
		    NETIF_MSG_IFUP	| NETIF_MSG_INTR	|	\
		    NETIF_MSG_PROBE	| NETIF_MSG_TIMER	|	\
		    NETIF_MSG_IFDOWN	| NETIF_MSG_RX_ERR	|	\
		    NETIF_MSG_TX_ERR	| NETIF_MSG_TX_DONE	|	\
		    NETIF_MSG_PKTDATA	| NETIF_MSG_TX_QUEUED	|	\
		    NETIF_MSG_RX_STATUS)

#define NETCP_EFUSE_ADDR_SWAP	2

#define knav_queue_get_id(q)	knav_queue_device_control(q, \
				KNAV_QUEUE_GET_ID, (unsigned long)NULL)

#define knav_queue_enable_notify(q) knav_queue_device_control(q,	\
					KNAV_QUEUE_ENABLE_NOTIFY,	\
					(unsigned long)NULL)

#define knav_queue_disable_notify(q) knav_queue_device_control(q,	\
					KNAV_QUEUE_DISABLE_NOTIFY,	\
					(unsigned long)NULL)

#define knav_queue_get_count(q)	knav_queue_device_control(q, \
				KNAV_QUEUE_GET_COUNT, (unsigned long)NULL)

#define for_each_netcp_module(module)			\
	list_for_each_entry(module, &netcp_modules, module_list)

#define for_each_netcp_device_module(netcp_device, inst_modpriv) \
	list_for_each_entry(inst_modpriv, \
		&((netcp_device)->modpriv_head), inst_list)

#define for_each_module(netcp, intf_modpriv)			\
	list_for_each_entry(intf_modpriv, &netcp->module_head, intf_list)

/* Module management structures */
struct netcp_device {
	struct list_head	device_list;
	struct list_head	interface_head;
	struct list_head	modpriv_head;
	struct device		*device;
};

struct netcp_inst_modpriv {
	struct netcp_device	*netcp_device;
	struct netcp_module	*netcp_module;
	struct list_head	inst_list;
	void			*module_priv;
};

struct netcp_intf_modpriv {
	struct netcp_intf	*netcp_priv;
	struct netcp_module	*netcp_module;
	struct list_head	intf_list;
	void			*module_priv;
};

static LIST_HEAD(netcp_devices);
static LIST_HEAD(netcp_modules);
static DEFINE_MUTEX(netcp_modules_lock);

static int netcp_debug_level = -1;
module_param(netcp_debug_level, int, 0);
MODULE_PARM_DESC(netcp_debug_level, "Netcp debug level (NETIF_MSG bits) (0=none,...,16=all)");

/* Helper functions - Get/Set */
static void get_pkt_info(dma_addr_t *buff, u32 *buff_len, dma_addr_t *ndesc,
			 struct knav_dma_desc *desc)
{
	*buff_len = le32_to_cpu(desc->buff_len);
	*buff = le32_to_cpu(desc->buff);
	*ndesc = le32_to_cpu(desc->next_desc);
}

<<<<<<< HEAD
static void get_pad_info(u32 *pad0, u32 *pad1, u32 *pad2, struct knav_dma_desc *desc)
{
	*pad0 = le32_to_cpu(desc->pad[0]);
	*pad1 = le32_to_cpu(desc->pad[1]);
	*pad2 = le32_to_cpu(desc->pad[2]);
}

static void get_pad_ptr(void **padptr, struct knav_dma_desc *desc)
{
	u64 pad64;

	pad64 = le32_to_cpu(desc->pad[0]) +
		((u64)le32_to_cpu(desc->pad[1]) << 32);
	*padptr = (void *)(uintptr_t)pad64;
}
=======
static u32 get_sw_data(int index, struct knav_dma_desc *desc)
{
	/* No Endian conversion needed as this data is untouched by hw */
	return desc->sw_data[index];
}

/* use these macros to get sw data */
#define GET_SW_DATA0(desc) get_sw_data(0, desc)
#define GET_SW_DATA1(desc) get_sw_data(1, desc)
#define GET_SW_DATA2(desc) get_sw_data(2, desc)
#define GET_SW_DATA3(desc) get_sw_data(3, desc)
>>>>>>> f3c87e99

static void get_org_pkt_info(dma_addr_t *buff, u32 *buff_len,
			     struct knav_dma_desc *desc)
{
	*buff = le32_to_cpu(desc->orig_buff);
	*buff_len = le32_to_cpu(desc->orig_len);
}

static void get_words(dma_addr_t *words, int num_words, __le32 *desc)
{
	int i;

	for (i = 0; i < num_words; i++)
		words[i] = le32_to_cpu(desc[i]);
}

static void set_pkt_info(dma_addr_t buff, u32 buff_len, u32 ndesc,
			 struct knav_dma_desc *desc)
{
	desc->buff_len = cpu_to_le32(buff_len);
	desc->buff = cpu_to_le32(buff);
	desc->next_desc = cpu_to_le32(ndesc);
}

static void set_desc_info(u32 desc_info, u32 pkt_info,
			  struct knav_dma_desc *desc)
{
	desc->desc_info = cpu_to_le32(desc_info);
	desc->packet_info = cpu_to_le32(pkt_info);
}

<<<<<<< HEAD
static void set_pad_info(u32 pad0, u32 pad1, u32 pad2, struct knav_dma_desc *desc)
{
	desc->pad[0] = cpu_to_le32(pad0);
	desc->pad[1] = cpu_to_le32(pad1);
	desc->pad[2] = cpu_to_le32(pad1);
}

=======
static void set_sw_data(int index, u32 data, struct knav_dma_desc *desc)
{
	/* No Endian conversion needed as this data is untouched by hw */
	desc->sw_data[index] = data;
}

/* use these macros to set sw data */
#define SET_SW_DATA0(data, desc) set_sw_data(0, data, desc)
#define SET_SW_DATA1(data, desc) set_sw_data(1, data, desc)
#define SET_SW_DATA2(data, desc) set_sw_data(2, data, desc)
#define SET_SW_DATA3(data, desc) set_sw_data(3, data, desc)

>>>>>>> f3c87e99
static void set_org_pkt_info(dma_addr_t buff, u32 buff_len,
			     struct knav_dma_desc *desc)
{
	desc->orig_buff = cpu_to_le32(buff);
	desc->orig_len = cpu_to_le32(buff_len);
}

static void set_words(u32 *words, int num_words, __le32 *desc)
{
	int i;

	for (i = 0; i < num_words; i++)
		desc[i] = cpu_to_le32(words[i]);
}

/* Read the e-fuse value as 32 bit values to be endian independent */
static int emac_arch_get_mac_addr(char *x, void __iomem *efuse_mac, u32 swap)
{
	unsigned int addr0, addr1;

	addr1 = readl(efuse_mac + 4);
	addr0 = readl(efuse_mac);

	switch (swap) {
	case NETCP_EFUSE_ADDR_SWAP:
		addr0 = addr1;
		addr1 = readl(efuse_mac);
		break;
	default:
		break;
	}

	x[0] = (addr1 & 0x0000ff00) >> 8;
	x[1] = addr1 & 0x000000ff;
	x[2] = (addr0 & 0xff000000) >> 24;
	x[3] = (addr0 & 0x00ff0000) >> 16;
	x[4] = (addr0 & 0x0000ff00) >> 8;
	x[5] = addr0 & 0x000000ff;

	return 0;
}

static const char *netcp_node_name(struct device_node *node)
{
	const char *name;

	if (of_property_read_string(node, "label", &name) < 0)
		name = node->name;
	if (!name)
		name = "unknown";
	return name;
}

/* Module management routines */
static int netcp_register_interface(struct netcp_intf *netcp)
{
	int ret;

	ret = register_netdev(netcp->ndev);
	if (!ret)
		netcp->netdev_registered = true;
	return ret;
}

static int netcp_module_probe(struct netcp_device *netcp_device,
			      struct netcp_module *module)
{
	struct device *dev = netcp_device->device;
	struct device_node *devices, *interface, *node = dev->of_node;
	struct device_node *child;
	struct netcp_inst_modpriv *inst_modpriv;
	struct netcp_intf *netcp_intf;
	struct netcp_module *tmp;
	bool primary_module_registered = false;
	int ret;

	/* Find this module in the sub-tree for this device */
	devices = of_get_child_by_name(node, "netcp-devices");
	if (!devices) {
		dev_err(dev, "could not find netcp-devices node\n");
		return NETCP_MOD_PROBE_SKIPPED;
	}

	for_each_available_child_of_node(devices, child) {
		const char *name = netcp_node_name(child);

		if (!strcasecmp(module->name, name))
			break;
	}

	of_node_put(devices);
	/* If module not used for this device, skip it */
	if (!child) {
		dev_warn(dev, "module(%s) not used for device\n", module->name);
		return NETCP_MOD_PROBE_SKIPPED;
	}

	inst_modpriv = devm_kzalloc(dev, sizeof(*inst_modpriv), GFP_KERNEL);
	if (!inst_modpriv) {
		of_node_put(child);
		return -ENOMEM;
	}

	inst_modpriv->netcp_device = netcp_device;
	inst_modpriv->netcp_module = module;
	list_add_tail(&inst_modpriv->inst_list, &netcp_device->modpriv_head);

	ret = module->probe(netcp_device, dev, child,
			    &inst_modpriv->module_priv);
	of_node_put(child);
	if (ret) {
		dev_err(dev, "Probe of module(%s) failed with %d\n",
			module->name, ret);
		list_del(&inst_modpriv->inst_list);
		devm_kfree(dev, inst_modpriv);
		return NETCP_MOD_PROBE_FAILED;
	}

	/* Attach modules only if the primary module is probed */
	for_each_netcp_module(tmp) {
		if (tmp->primary)
			primary_module_registered = true;
	}

	if (!primary_module_registered)
		return 0;

	/* Attach module to interfaces */
	list_for_each_entry(netcp_intf, &netcp_device->interface_head,
			    interface_list) {
		struct netcp_intf_modpriv *intf_modpriv;

		intf_modpriv = devm_kzalloc(dev, sizeof(*intf_modpriv),
					    GFP_KERNEL);
		if (!intf_modpriv)
			return -ENOMEM;

		interface = of_parse_phandle(netcp_intf->node_interface,
					     module->name, 0);

		if (!interface) {
			devm_kfree(dev, intf_modpriv);
			continue;
		}

		intf_modpriv->netcp_priv = netcp_intf;
		intf_modpriv->netcp_module = module;
		list_add_tail(&intf_modpriv->intf_list,
			      &netcp_intf->module_head);

		ret = module->attach(inst_modpriv->module_priv,
				     netcp_intf->ndev, interface,
				     &intf_modpriv->module_priv);
		of_node_put(interface);
		if (ret) {
			dev_dbg(dev, "Attach of module %s declined with %d\n",
				module->name, ret);
			list_del(&intf_modpriv->intf_list);
			devm_kfree(dev, intf_modpriv);
			continue;
		}
	}

	/* Now register the interface with netdev */
	list_for_each_entry(netcp_intf,
			    &netcp_device->interface_head,
			    interface_list) {
		/* If interface not registered then register now */
		if (!netcp_intf->netdev_registered) {
			ret = netcp_register_interface(netcp_intf);
			if (ret)
				return -ENODEV;
		}
	}
	return 0;
}

int netcp_register_module(struct netcp_module *module)
{
	struct netcp_device *netcp_device;
	struct netcp_module *tmp;
	int ret;

	if (!module->name) {
		WARN(1, "error registering netcp module: no name\n");
		return -EINVAL;
	}

	if (!module->probe) {
		WARN(1, "error registering netcp module: no probe\n");
		return -EINVAL;
	}

	mutex_lock(&netcp_modules_lock);

	for_each_netcp_module(tmp) {
		if (!strcasecmp(tmp->name, module->name)) {
			mutex_unlock(&netcp_modules_lock);
			return -EEXIST;
		}
	}
	list_add_tail(&module->module_list, &netcp_modules);

	list_for_each_entry(netcp_device, &netcp_devices, device_list) {
		ret = netcp_module_probe(netcp_device, module);
		if (ret < 0)
			goto fail;
	}
	mutex_unlock(&netcp_modules_lock);
	return 0;

fail:
	mutex_unlock(&netcp_modules_lock);
	netcp_unregister_module(module);
	return ret;
}
EXPORT_SYMBOL_GPL(netcp_register_module);

static void netcp_release_module(struct netcp_device *netcp_device,
				 struct netcp_module *module)
{
	struct netcp_inst_modpriv *inst_modpriv, *inst_tmp;
	struct netcp_intf *netcp_intf, *netcp_tmp;
	struct device *dev = netcp_device->device;

	/* Release the module from each interface */
	list_for_each_entry_safe(netcp_intf, netcp_tmp,
				 &netcp_device->interface_head,
				 interface_list) {
		struct netcp_intf_modpriv *intf_modpriv, *intf_tmp;

		list_for_each_entry_safe(intf_modpriv, intf_tmp,
					 &netcp_intf->module_head,
					 intf_list) {
			if (intf_modpriv->netcp_module == module) {
				module->release(intf_modpriv->module_priv);
				list_del(&intf_modpriv->intf_list);
				devm_kfree(dev, intf_modpriv);
				break;
			}
		}
	}

	/* Remove the module from each instance */
	list_for_each_entry_safe(inst_modpriv, inst_tmp,
				 &netcp_device->modpriv_head, inst_list) {
		if (inst_modpriv->netcp_module == module) {
			module->remove(netcp_device,
				       inst_modpriv->module_priv);
			list_del(&inst_modpriv->inst_list);
			devm_kfree(dev, inst_modpriv);
			break;
		}
	}
}

void netcp_unregister_module(struct netcp_module *module)
{
	struct netcp_device *netcp_device;
	struct netcp_module *module_tmp;

	mutex_lock(&netcp_modules_lock);

	list_for_each_entry(netcp_device, &netcp_devices, device_list) {
		netcp_release_module(netcp_device, module);
	}

	/* Remove the module from the module list */
	for_each_netcp_module(module_tmp) {
		if (module == module_tmp) {
			list_del(&module->module_list);
			break;
		}
	}

	mutex_unlock(&netcp_modules_lock);
}
EXPORT_SYMBOL_GPL(netcp_unregister_module);

void *netcp_module_get_intf_data(struct netcp_module *module,
				 struct netcp_intf *intf)
{
	struct netcp_intf_modpriv *intf_modpriv;

	list_for_each_entry(intf_modpriv, &intf->module_head, intf_list)
		if (intf_modpriv->netcp_module == module)
			return intf_modpriv->module_priv;
	return NULL;
}
EXPORT_SYMBOL_GPL(netcp_module_get_intf_data);

/* Module TX and RX Hook management */
struct netcp_hook_list {
	struct list_head	 list;
	netcp_hook_rtn		*hook_rtn;
	void			*hook_data;
	int			 order;
};

int netcp_register_txhook(struct netcp_intf *netcp_priv, int order,
			  netcp_hook_rtn *hook_rtn, void *hook_data)
{
	struct netcp_hook_list *entry;
	struct netcp_hook_list *next;
	unsigned long flags;

	entry = devm_kzalloc(netcp_priv->dev, sizeof(*entry), GFP_KERNEL);
	if (!entry)
		return -ENOMEM;

	entry->hook_rtn  = hook_rtn;
	entry->hook_data = hook_data;
	entry->order     = order;

	spin_lock_irqsave(&netcp_priv->lock, flags);
	list_for_each_entry(next, &netcp_priv->txhook_list_head, list) {
		if (next->order > order)
			break;
	}
	__list_add(&entry->list, next->list.prev, &next->list);
	spin_unlock_irqrestore(&netcp_priv->lock, flags);

	return 0;
}
EXPORT_SYMBOL_GPL(netcp_register_txhook);

int netcp_unregister_txhook(struct netcp_intf *netcp_priv, int order,
			    netcp_hook_rtn *hook_rtn, void *hook_data)
{
	struct netcp_hook_list *next, *n;
	unsigned long flags;

	spin_lock_irqsave(&netcp_priv->lock, flags);
	list_for_each_entry_safe(next, n, &netcp_priv->txhook_list_head, list) {
		if ((next->order     == order) &&
		    (next->hook_rtn  == hook_rtn) &&
		    (next->hook_data == hook_data)) {
			list_del(&next->list);
			spin_unlock_irqrestore(&netcp_priv->lock, flags);
			devm_kfree(netcp_priv->dev, next);
			return 0;
		}
	}
	spin_unlock_irqrestore(&netcp_priv->lock, flags);
	return -ENOENT;
}
EXPORT_SYMBOL_GPL(netcp_unregister_txhook);

int netcp_register_rxhook(struct netcp_intf *netcp_priv, int order,
			  netcp_hook_rtn *hook_rtn, void *hook_data)
{
	struct netcp_hook_list *entry;
	struct netcp_hook_list *next;
	unsigned long flags;

	entry = devm_kzalloc(netcp_priv->dev, sizeof(*entry), GFP_KERNEL);
	if (!entry)
		return -ENOMEM;

	entry->hook_rtn  = hook_rtn;
	entry->hook_data = hook_data;
	entry->order     = order;

	spin_lock_irqsave(&netcp_priv->lock, flags);
	list_for_each_entry(next, &netcp_priv->rxhook_list_head, list) {
		if (next->order > order)
			break;
	}
	__list_add(&entry->list, next->list.prev, &next->list);
	spin_unlock_irqrestore(&netcp_priv->lock, flags);

	return 0;
}

int netcp_unregister_rxhook(struct netcp_intf *netcp_priv, int order,
			    netcp_hook_rtn *hook_rtn, void *hook_data)
{
	struct netcp_hook_list *next, *n;
	unsigned long flags;

	spin_lock_irqsave(&netcp_priv->lock, flags);
	list_for_each_entry_safe(next, n, &netcp_priv->rxhook_list_head, list) {
		if ((next->order     == order) &&
		    (next->hook_rtn  == hook_rtn) &&
		    (next->hook_data == hook_data)) {
			list_del(&next->list);
			spin_unlock_irqrestore(&netcp_priv->lock, flags);
			devm_kfree(netcp_priv->dev, next);
			return 0;
		}
	}
	spin_unlock_irqrestore(&netcp_priv->lock, flags);

	return -ENOENT;
}

static void netcp_frag_free(bool is_frag, void *ptr)
{
	if (is_frag)
		skb_free_frag(ptr);
	else
		kfree(ptr);
}

static void netcp_free_rx_desc_chain(struct netcp_intf *netcp,
				     struct knav_dma_desc *desc)
{
	struct knav_dma_desc *ndesc;
	dma_addr_t dma_desc, dma_buf;
	unsigned int buf_len, dma_sz = sizeof(*ndesc);
	void *buf_ptr;
	u32 pad[2];
	u32 tmp;

	get_words(&dma_desc, 1, &desc->next_desc);

	while (dma_desc) {
		ndesc = knav_pool_desc_unmap(netcp->rx_pool, dma_desc, dma_sz);
		if (unlikely(!ndesc)) {
			dev_err(netcp->ndev_dev, "failed to unmap Rx desc\n");
			break;
		}
		get_pkt_info(&dma_buf, &tmp, &dma_desc, ndesc);
<<<<<<< HEAD
		get_pad_ptr(&buf_ptr, ndesc);
=======
		/* warning!!!! We are retrieving the virtual ptr in the sw_data
		 * field as a 32bit value. Will not work on 64bit machines
		 */
		buf_ptr = (void *)GET_SW_DATA0(ndesc);
		buf_len = (int)GET_SW_DATA1(desc);
>>>>>>> f3c87e99
		dma_unmap_page(netcp->dev, dma_buf, PAGE_SIZE, DMA_FROM_DEVICE);
		__free_page(buf_ptr);
		knav_pool_desc_put(netcp->rx_pool, desc);
	}
	/* warning!!!! We are retrieving the virtual ptr in the sw_data
	 * field as a 32bit value. Will not work on 64bit machines
	 */
	buf_ptr = (void *)GET_SW_DATA0(desc);
	buf_len = (int)GET_SW_DATA1(desc);

<<<<<<< HEAD
	get_pad_info(&pad[0], &pad[1], &buf_len, desc);
	buf_ptr = (void *)(uintptr_t)(pad[0] + ((u64)pad[1] << 32));

=======
>>>>>>> f3c87e99
	if (buf_ptr)
		netcp_frag_free(buf_len <= PAGE_SIZE, buf_ptr);
	knav_pool_desc_put(netcp->rx_pool, desc);
}

static void netcp_empty_rx_queue(struct netcp_intf *netcp)
{
	struct knav_dma_desc *desc;
	unsigned int dma_sz;
	dma_addr_t dma;

	for (; ;) {
		dma = knav_queue_pop(netcp->rx_queue, &dma_sz);
		if (!dma)
			break;

		desc = knav_pool_desc_unmap(netcp->rx_pool, dma, dma_sz);
		if (unlikely(!desc)) {
			dev_err(netcp->ndev_dev, "%s: failed to unmap Rx desc\n",
				__func__);
			netcp->ndev->stats.rx_errors++;
			continue;
		}
		netcp_free_rx_desc_chain(netcp, desc);
		netcp->ndev->stats.rx_dropped++;
	}
}

static int netcp_process_one_rx_packet(struct netcp_intf *netcp)
{
	unsigned int dma_sz, buf_len, org_buf_len;
	struct knav_dma_desc *desc, *ndesc;
	unsigned int pkt_sz = 0, accum_sz;
	struct netcp_hook_list *rx_hook;
	dma_addr_t dma_desc, dma_buff;
	struct netcp_packet p_info;
	struct sk_buff *skb;
	u32 pad[2];
	void *org_buf_ptr;

	dma_desc = knav_queue_pop(netcp->rx_queue, &dma_sz);
	if (!dma_desc)
		return -1;

	desc = knav_pool_desc_unmap(netcp->rx_pool, dma_desc, dma_sz);
	if (unlikely(!desc)) {
		dev_err(netcp->ndev_dev, "failed to unmap Rx desc\n");
		return 0;
	}

	get_pkt_info(&dma_buff, &buf_len, &dma_desc, desc);
<<<<<<< HEAD
	get_pad_info(&pad[0], &pad[1], &org_buf_len, desc);
	org_buf_ptr = (void *)(uintptr_t)(pad[0] + ((u64)pad[1] << 32));
=======
	/* warning!!!! We are retrieving the virtual ptr in the sw_data
	 * field as a 32bit value. Will not work on 64bit machines
	 */
	org_buf_ptr = (void *)GET_SW_DATA0(desc);
	org_buf_len = (int)GET_SW_DATA1(desc);
>>>>>>> f3c87e99

	if (unlikely(!org_buf_ptr)) {
		dev_err(netcp->ndev_dev, "NULL bufptr in desc\n");
		goto free_desc;
	}

	pkt_sz &= KNAV_DMA_DESC_PKT_LEN_MASK;
	accum_sz = buf_len;
	dma_unmap_single(netcp->dev, dma_buff, buf_len, DMA_FROM_DEVICE);

	/* Build a new sk_buff for the primary buffer */
	skb = build_skb(org_buf_ptr, org_buf_len);
	if (unlikely(!skb)) {
		dev_err(netcp->ndev_dev, "build_skb() failed\n");
		goto free_desc;
	}

	/* update data, tail and len */
	skb_reserve(skb, NETCP_SOP_OFFSET);
	__skb_put(skb, buf_len);

	/* Fill in the page fragment list */
	while (dma_desc) {
		struct page *page;
		void *ptr;

		ndesc = knav_pool_desc_unmap(netcp->rx_pool, dma_desc, dma_sz);
		if (unlikely(!ndesc)) {
			dev_err(netcp->ndev_dev, "failed to unmap Rx desc\n");
			goto free_desc;
		}

		get_pkt_info(&dma_buff, &buf_len, &dma_desc, ndesc);
<<<<<<< HEAD
		get_pad_ptr(&ptr, ndesc);
		page = ptr;
=======
		/* warning!!!! We are retrieving the virtual ptr in the sw_data
		 * field as a 32bit value. Will not work on 64bit machines
		 */
		page = (struct page *)GET_SW_DATA0(desc);
>>>>>>> f3c87e99

		if (likely(dma_buff && buf_len && page)) {
			dma_unmap_page(netcp->dev, dma_buff, PAGE_SIZE,
				       DMA_FROM_DEVICE);
		} else {
			dev_err(netcp->ndev_dev, "Bad Rx desc dma_buff(%pad), len(%d), page(%p)\n",
				&dma_buff, buf_len, page);
			goto free_desc;
		}

		skb_add_rx_frag(skb, skb_shinfo(skb)->nr_frags, page,
				offset_in_page(dma_buff), buf_len, PAGE_SIZE);
		accum_sz += buf_len;

		/* Free the descriptor */
		knav_pool_desc_put(netcp->rx_pool, ndesc);
	}

	/* Free the primary descriptor */
	knav_pool_desc_put(netcp->rx_pool, desc);

	/* check for packet len and warn */
	if (unlikely(pkt_sz != accum_sz))
		dev_dbg(netcp->ndev_dev, "mismatch in packet size(%d) & sum of fragments(%d)\n",
			pkt_sz, accum_sz);

	/* Remove ethernet FCS from the packet */
	__pskb_trim(skb, skb->len - ETH_FCS_LEN);

	/* Call each of the RX hooks */
	p_info.skb = skb;
	p_info.rxtstamp_complete = false;
	list_for_each_entry(rx_hook, &netcp->rxhook_list_head, list) {
		int ret;

		ret = rx_hook->hook_rtn(rx_hook->order, rx_hook->hook_data,
					&p_info);
		if (unlikely(ret)) {
			dev_err(netcp->ndev_dev, "RX hook %d failed: %d\n",
				rx_hook->order, ret);
			netcp->ndev->stats.rx_errors++;
			dev_kfree_skb(skb);
			return 0;
		}
	}

	netcp->ndev->stats.rx_packets++;
	netcp->ndev->stats.rx_bytes += skb->len;

	/* push skb up the stack */
	skb->protocol = eth_type_trans(skb, netcp->ndev);
	netif_receive_skb(skb);
	return 0;

free_desc:
	netcp_free_rx_desc_chain(netcp, desc);
	netcp->ndev->stats.rx_errors++;
	return 0;
}

static int netcp_process_rx_packets(struct netcp_intf *netcp,
				    unsigned int budget)
{
	int i;

	for (i = 0; (i < budget) && !netcp_process_one_rx_packet(netcp); i++)
		;
	return i;
}

/* Release descriptors and attached buffers from Rx FDQ */
static void netcp_free_rx_buf(struct netcp_intf *netcp, int fdq)
{
	struct knav_dma_desc *desc;
	unsigned int buf_len, dma_sz;
	dma_addr_t dma;
	void *buf_ptr;

	/* Allocate descriptor */
	while ((dma = knav_queue_pop(netcp->rx_fdq[fdq], &dma_sz))) {
		desc = knav_pool_desc_unmap(netcp->rx_pool, dma, dma_sz);
		if (unlikely(!desc)) {
			dev_err(netcp->ndev_dev, "failed to unmap Rx desc\n");
			continue;
		}

		get_org_pkt_info(&dma, &buf_len, desc);
<<<<<<< HEAD
		get_pad_ptr(&buf_ptr, desc);
=======
		/* warning!!!! We are retrieving the virtual ptr in the sw_data
		 * field as a 32bit value. Will not work on 64bit machines
		 */
		buf_ptr = (void *)GET_SW_DATA0(desc);
>>>>>>> f3c87e99

		if (unlikely(!dma)) {
			dev_err(netcp->ndev_dev, "NULL orig_buff in desc\n");
			knav_pool_desc_put(netcp->rx_pool, desc);
			continue;
		}

		if (unlikely(!buf_ptr)) {
			dev_err(netcp->ndev_dev, "NULL bufptr in desc\n");
			knav_pool_desc_put(netcp->rx_pool, desc);
			continue;
		}

		if (fdq == 0) {
			dma_unmap_single(netcp->dev, dma, buf_len,
					 DMA_FROM_DEVICE);
			netcp_frag_free((buf_len <= PAGE_SIZE), buf_ptr);
		} else {
			dma_unmap_page(netcp->dev, dma, buf_len,
				       DMA_FROM_DEVICE);
			__free_page(buf_ptr);
		}

		knav_pool_desc_put(netcp->rx_pool, desc);
	}
}

static void netcp_rxpool_free(struct netcp_intf *netcp)
{
	int i;

	for (i = 0; i < KNAV_DMA_FDQ_PER_CHAN &&
	     !IS_ERR_OR_NULL(netcp->rx_fdq[i]); i++)
		netcp_free_rx_buf(netcp, i);

	if (knav_pool_count(netcp->rx_pool) != netcp->rx_pool_size)
		dev_err(netcp->ndev_dev, "Lost Rx (%d) descriptors\n",
			netcp->rx_pool_size - knav_pool_count(netcp->rx_pool));

	knav_pool_destroy(netcp->rx_pool);
	netcp->rx_pool = NULL;
}

static int netcp_allocate_rx_buf(struct netcp_intf *netcp, int fdq)
{
	struct knav_dma_desc *hwdesc;
	unsigned int buf_len, dma_sz;
	u32 desc_info, pkt_info;
	struct page *page;
	dma_addr_t dma;
	void *bufptr;
<<<<<<< HEAD
	u32 pad[3];
=======
	u32 sw_data[2];
>>>>>>> f3c87e99

	/* Allocate descriptor */
	hwdesc = knav_pool_desc_get(netcp->rx_pool);
	if (IS_ERR_OR_NULL(hwdesc)) {
		dev_dbg(netcp->ndev_dev, "out of rx pool desc\n");
		return -ENOMEM;
	}

	if (likely(fdq == 0)) {
		unsigned int primary_buf_len;
		/* Allocate a primary receive queue entry */
		buf_len = NETCP_PACKET_SIZE + NETCP_SOP_OFFSET;
		primary_buf_len = SKB_DATA_ALIGN(buf_len) +
				SKB_DATA_ALIGN(sizeof(struct skb_shared_info));

		bufptr = netdev_alloc_frag(primary_buf_len);
<<<<<<< HEAD
		pad[2] = primary_buf_len;
=======
		sw_data[1] = primary_buf_len;
>>>>>>> f3c87e99

		if (unlikely(!bufptr)) {
			dev_warn_ratelimited(netcp->ndev_dev,
					     "Primary RX buffer alloc failed\n");
			goto fail;
		}
		dma = dma_map_single(netcp->dev, bufptr, buf_len,
				     DMA_TO_DEVICE);
		if (unlikely(dma_mapping_error(netcp->dev, dma)))
			goto fail;

<<<<<<< HEAD
		pad[0] = lower_32_bits((uintptr_t)bufptr);
		pad[1] = upper_32_bits((uintptr_t)bufptr);

=======
		/* warning!!!! We are saving the virtual ptr in the sw_data
		 * field as a 32bit value. Will not work on 64bit machines
		 */
		sw_data[0] = (u32)bufptr;
>>>>>>> f3c87e99
	} else {
		/* Allocate a secondary receive queue entry */
		page = alloc_page(GFP_ATOMIC | GFP_DMA | __GFP_COLD);
		if (unlikely(!page)) {
			dev_warn_ratelimited(netcp->ndev_dev, "Secondary page alloc failed\n");
			goto fail;
		}
		buf_len = PAGE_SIZE;
		dma = dma_map_page(netcp->dev, page, 0, buf_len, DMA_TO_DEVICE);
<<<<<<< HEAD
		pad[0] = lower_32_bits(dma);
		pad[1] = upper_32_bits(dma);
		pad[2] = 0;
=======
		/* warning!!!! We are saving the virtual ptr in the sw_data
		 * field as a 32bit value. Will not work on 64bit machines
		 */
		sw_data[0] = (u32)page;
		sw_data[1] = 0;
>>>>>>> f3c87e99
	}

	desc_info =  KNAV_DMA_DESC_PS_INFO_IN_DESC;
	desc_info |= buf_len & KNAV_DMA_DESC_PKT_LEN_MASK;
	pkt_info =  KNAV_DMA_DESC_HAS_EPIB;
	pkt_info |= KNAV_DMA_NUM_PS_WORDS << KNAV_DMA_DESC_PSLEN_SHIFT;
	pkt_info |= (netcp->rx_queue_id & KNAV_DMA_DESC_RETQ_MASK) <<
		    KNAV_DMA_DESC_RETQ_SHIFT;
	set_org_pkt_info(dma, buf_len, hwdesc);
<<<<<<< HEAD
	set_pad_info(pad[0], pad[1], pad[2], hwdesc);
=======
	SET_SW_DATA0(sw_data[0], hwdesc);
	SET_SW_DATA1(sw_data[1], hwdesc);
>>>>>>> f3c87e99
	set_desc_info(desc_info, pkt_info, hwdesc);

	/* Push to FDQs */
	knav_pool_desc_map(netcp->rx_pool, hwdesc, sizeof(*hwdesc), &dma,
			   &dma_sz);
	knav_queue_push(netcp->rx_fdq[fdq], dma, sizeof(*hwdesc), 0);
	return 0;

fail:
	knav_pool_desc_put(netcp->rx_pool, hwdesc);
	return -ENOMEM;
}

/* Refill Rx FDQ with descriptors & attached buffers */
static void netcp_rxpool_refill(struct netcp_intf *netcp)
{
	u32 fdq_deficit[KNAV_DMA_FDQ_PER_CHAN] = {0};
	int i, ret = 0;

	/* Calculate the FDQ deficit and refill */
	for (i = 0; i < KNAV_DMA_FDQ_PER_CHAN && netcp->rx_fdq[i]; i++) {
		fdq_deficit[i] = netcp->rx_queue_depths[i] -
				 knav_queue_get_count(netcp->rx_fdq[i]);

		while (fdq_deficit[i]-- && !ret)
			ret = netcp_allocate_rx_buf(netcp, i);
	} /* end for fdqs */
}

/* NAPI poll */
static int netcp_rx_poll(struct napi_struct *napi, int budget)
{
	struct netcp_intf *netcp = container_of(napi, struct netcp_intf,
						rx_napi);
	unsigned int packets;

	packets = netcp_process_rx_packets(netcp, budget);

	netcp_rxpool_refill(netcp);
	if (packets < budget) {
		napi_complete(&netcp->rx_napi);
		knav_queue_enable_notify(netcp->rx_queue);
	}

	return packets;
}

static void netcp_rx_notify(void *arg)
{
	struct netcp_intf *netcp = arg;

	knav_queue_disable_notify(netcp->rx_queue);
	napi_schedule(&netcp->rx_napi);
}

static void netcp_free_tx_desc_chain(struct netcp_intf *netcp,
				     struct knav_dma_desc *desc,
				     unsigned int desc_sz)
{
	struct knav_dma_desc *ndesc = desc;
	dma_addr_t dma_desc, dma_buf;
	unsigned int buf_len;

	while (ndesc) {
		get_pkt_info(&dma_buf, &buf_len, &dma_desc, ndesc);

		if (dma_buf && buf_len)
			dma_unmap_single(netcp->dev, dma_buf, buf_len,
					 DMA_TO_DEVICE);
		else
			dev_warn(netcp->ndev_dev, "bad Tx desc buf(%pad), len(%d)\n",
				 &dma_buf, buf_len);

		knav_pool_desc_put(netcp->tx_pool, ndesc);
		ndesc = NULL;
		if (dma_desc) {
			ndesc = knav_pool_desc_unmap(netcp->tx_pool, dma_desc,
						     desc_sz);
			if (!ndesc)
				dev_err(netcp->ndev_dev, "failed to unmap Tx desc\n");
		}
	}
}

static int netcp_process_tx_compl_packets(struct netcp_intf *netcp,
					  unsigned int budget)
{
	struct knav_dma_desc *desc;
	void *ptr;
	struct sk_buff *skb;
	unsigned int dma_sz;
	dma_addr_t dma;
	int pkts = 0;

	while (budget--) {
		dma = knav_queue_pop(netcp->tx_compl_q, &dma_sz);
		if (!dma)
			break;
		desc = knav_pool_desc_unmap(netcp->tx_pool, dma, dma_sz);
		if (unlikely(!desc)) {
			dev_err(netcp->ndev_dev, "failed to unmap Tx desc\n");
			netcp->ndev->stats.tx_errors++;
			continue;
		}

<<<<<<< HEAD
		get_pad_ptr(&ptr, desc);
		skb = ptr;
=======
		/* warning!!!! We are retrieving the virtual ptr in the sw_data
		 * field as a 32bit value. Will not work on 64bit machines
		 */
		skb = (struct sk_buff *)GET_SW_DATA0(desc);
>>>>>>> f3c87e99
		netcp_free_tx_desc_chain(netcp, desc, dma_sz);
		if (!skb) {
			dev_err(netcp->ndev_dev, "No skb in Tx desc\n");
			netcp->ndev->stats.tx_errors++;
			continue;
		}

		if (netif_subqueue_stopped(netcp->ndev, skb) &&
		    netif_running(netcp->ndev) &&
		    (knav_pool_count(netcp->tx_pool) >
		    netcp->tx_resume_threshold)) {
			u16 subqueue = skb_get_queue_mapping(skb);

			netif_wake_subqueue(netcp->ndev, subqueue);
		}

		netcp->ndev->stats.tx_packets++;
		netcp->ndev->stats.tx_bytes += skb->len;
		dev_kfree_skb(skb);
		pkts++;
	}
	return pkts;
}

static int netcp_tx_poll(struct napi_struct *napi, int budget)
{
	int packets;
	struct netcp_intf *netcp = container_of(napi, struct netcp_intf,
						tx_napi);

	packets = netcp_process_tx_compl_packets(netcp, budget);
	if (packets < budget) {
		napi_complete(&netcp->tx_napi);
		knav_queue_enable_notify(netcp->tx_compl_q);
	}

	return packets;
}

static void netcp_tx_notify(void *arg)
{
	struct netcp_intf *netcp = arg;

	knav_queue_disable_notify(netcp->tx_compl_q);
	napi_schedule(&netcp->tx_napi);
}

static struct knav_dma_desc*
netcp_tx_map_skb(struct sk_buff *skb, struct netcp_intf *netcp)
{
	struct knav_dma_desc *desc, *ndesc, *pdesc;
	unsigned int pkt_len = skb_headlen(skb);
	struct device *dev = netcp->dev;
	dma_addr_t dma_addr;
	unsigned int dma_sz;
	int i;

	/* Map the linear buffer */
	dma_addr = dma_map_single(dev, skb->data, pkt_len, DMA_TO_DEVICE);
	if (unlikely(dma_mapping_error(dev, dma_addr))) {
		dev_err(netcp->ndev_dev, "Failed to map skb buffer\n");
		return NULL;
	}

	desc = knav_pool_desc_get(netcp->tx_pool);
	if (IS_ERR_OR_NULL(desc)) {
		dev_err(netcp->ndev_dev, "out of TX desc\n");
		dma_unmap_single(dev, dma_addr, pkt_len, DMA_TO_DEVICE);
		return NULL;
	}

	set_pkt_info(dma_addr, pkt_len, 0, desc);
	if (skb_is_nonlinear(skb)) {
		prefetchw(skb_shinfo(skb));
	} else {
		desc->next_desc = 0;
		goto upd_pkt_len;
	}

	pdesc = desc;

	/* Handle the case where skb is fragmented in pages */
	for (i = 0; i < skb_shinfo(skb)->nr_frags; i++) {
		skb_frag_t *frag = &skb_shinfo(skb)->frags[i];
		struct page *page = skb_frag_page(frag);
		u32 page_offset = frag->page_offset;
		u32 buf_len = skb_frag_size(frag);
		dma_addr_t desc_dma;
		u32 desc_dma_32;
		u32 pkt_info;

		dma_addr = dma_map_page(dev, page, page_offset, buf_len,
					DMA_TO_DEVICE);
		if (unlikely(!dma_addr)) {
			dev_err(netcp->ndev_dev, "Failed to map skb page\n");
			goto free_descs;
		}

		ndesc = knav_pool_desc_get(netcp->tx_pool);
		if (IS_ERR_OR_NULL(ndesc)) {
			dev_err(netcp->ndev_dev, "out of TX desc for frags\n");
			dma_unmap_page(dev, dma_addr, buf_len, DMA_TO_DEVICE);
			goto free_descs;
		}

		desc_dma = knav_pool_desc_virt_to_dma(netcp->tx_pool, ndesc);
		pkt_info =
			(netcp->tx_compl_qid & KNAV_DMA_DESC_RETQ_MASK) <<
				KNAV_DMA_DESC_RETQ_SHIFT;
		set_pkt_info(dma_addr, buf_len, 0, ndesc);
		desc_dma_32 = (u32)desc_dma;
		set_words(&desc_dma_32, 1, &pdesc->next_desc);
		pkt_len += buf_len;
		if (pdesc != desc)
			knav_pool_desc_map(netcp->tx_pool, pdesc,
					   sizeof(*pdesc), &desc_dma, &dma_sz);
		pdesc = ndesc;
	}
	if (pdesc != desc)
		knav_pool_desc_map(netcp->tx_pool, pdesc, sizeof(*pdesc),
				   &dma_addr, &dma_sz);

	/* frag list based linkage is not supported for now. */
	if (skb_shinfo(skb)->frag_list) {
		dev_err_ratelimited(netcp->ndev_dev, "NETIF_F_FRAGLIST not supported\n");
		goto free_descs;
	}

upd_pkt_len:
	WARN_ON(pkt_len != skb->len);

	pkt_len &= KNAV_DMA_DESC_PKT_LEN_MASK;
	set_words(&pkt_len, 1, &desc->desc_info);
	return desc;

free_descs:
	netcp_free_tx_desc_chain(netcp, desc, sizeof(*desc));
	return NULL;
}

static int netcp_tx_submit_skb(struct netcp_intf *netcp,
			       struct sk_buff *skb,
			       struct knav_dma_desc *desc)
{
	struct netcp_tx_pipe *tx_pipe = NULL;
	struct netcp_hook_list *tx_hook;
	struct netcp_packet p_info;
	unsigned int dma_sz;
	dma_addr_t dma;
	u32 tmp = 0;
	int ret = 0;

	p_info.netcp = netcp;
	p_info.skb = skb;
	p_info.tx_pipe = NULL;
	p_info.psdata_len = 0;
	p_info.ts_context = NULL;
	p_info.txtstamp_complete = NULL;
	p_info.epib = desc->epib;
	p_info.psdata = (u32 __force *)desc->psdata;
	memset(p_info.epib, 0, KNAV_DMA_NUM_EPIB_WORDS * sizeof(__le32));

	/* Find out where to inject the packet for transmission */
	list_for_each_entry(tx_hook, &netcp->txhook_list_head, list) {
		ret = tx_hook->hook_rtn(tx_hook->order, tx_hook->hook_data,
					&p_info);
		if (unlikely(ret != 0)) {
			dev_err(netcp->ndev_dev, "TX hook %d rejected the packet with reason(%d)\n",
				tx_hook->order, ret);
			ret = (ret < 0) ? ret : NETDEV_TX_OK;
			goto out;
		}
	}

	/* Make sure some TX hook claimed the packet */
	tx_pipe = p_info.tx_pipe;
	if (!tx_pipe) {
		dev_err(netcp->ndev_dev, "No TX hook claimed the packet!\n");
		ret = -ENXIO;
		goto out;
	}

	/* update descriptor */
	if (p_info.psdata_len) {
		/* psdata points to both native-endian and device-endian data */
		__le32 *psdata = (void __force *)p_info.psdata;

		memmove(p_info.psdata, p_info.psdata + p_info.psdata_len,
			p_info.psdata_len);
		set_words(p_info.psdata, p_info.psdata_len, psdata);
		tmp |= (p_info.psdata_len & KNAV_DMA_DESC_PSLEN_MASK) <<
			KNAV_DMA_DESC_PSLEN_SHIFT;
	}

	tmp |= KNAV_DMA_DESC_HAS_EPIB |
		((netcp->tx_compl_qid & KNAV_DMA_DESC_RETQ_MASK) <<
		KNAV_DMA_DESC_RETQ_SHIFT);

	if (!(tx_pipe->flags & SWITCH_TO_PORT_IN_TAGINFO)) {
		tmp |= ((tx_pipe->switch_to_port & KNAV_DMA_DESC_PSFLAG_MASK) <<
			KNAV_DMA_DESC_PSFLAG_SHIFT);
	}

	set_words(&tmp, 1, &desc->packet_info);
<<<<<<< HEAD
	tmp = lower_32_bits((uintptr_t)&skb);
	set_words(&tmp, 1, &desc->pad[0]);
	tmp = upper_32_bits((uintptr_t)&skb);
	set_words(&tmp, 1, &desc->pad[1]);
=======
	/* warning!!!! We are saving the virtual ptr in the sw_data
	 * field as a 32bit value. Will not work on 64bit machines
	 */
	SET_SW_DATA0((u32)skb, desc);
>>>>>>> f3c87e99

	if (tx_pipe->flags & SWITCH_TO_PORT_IN_TAGINFO) {
		tmp = tx_pipe->switch_to_port;
		set_words(&tmp, 1, &desc->tag_info);
	}

	/* submit packet descriptor */
	ret = knav_pool_desc_map(netcp->tx_pool, desc, sizeof(*desc), &dma,
				 &dma_sz);
	if (unlikely(ret)) {
		dev_err(netcp->ndev_dev, "%s() failed to map desc\n", __func__);
		ret = -ENOMEM;
		goto out;
	}
	skb_tx_timestamp(skb);
	knav_queue_push(tx_pipe->dma_queue, dma, dma_sz, 0);

out:
	return ret;
}

/* Submit the packet */
static int netcp_ndo_start_xmit(struct sk_buff *skb, struct net_device *ndev)
{
	struct netcp_intf *netcp = netdev_priv(ndev);
	int subqueue = skb_get_queue_mapping(skb);
	struct knav_dma_desc *desc;
	int desc_count, ret = 0;

	if (unlikely(skb->len <= 0)) {
		dev_kfree_skb(skb);
		return NETDEV_TX_OK;
	}

	if (unlikely(skb->len < NETCP_MIN_PACKET_SIZE)) {
		ret = skb_padto(skb, NETCP_MIN_PACKET_SIZE);
		if (ret < 0) {
			/* If we get here, the skb has already been dropped */
			dev_warn(netcp->ndev_dev, "padding failed (%d), packet dropped\n",
				 ret);
			ndev->stats.tx_dropped++;
			return ret;
		}
		skb->len = NETCP_MIN_PACKET_SIZE;
	}

	desc = netcp_tx_map_skb(skb, netcp);
	if (unlikely(!desc)) {
		netif_stop_subqueue(ndev, subqueue);
		ret = -ENOBUFS;
		goto drop;
	}

	ret = netcp_tx_submit_skb(netcp, skb, desc);
	if (ret)
		goto drop;

	ndev->trans_start = jiffies;

	/* Check Tx pool count & stop subqueue if needed */
	desc_count = knav_pool_count(netcp->tx_pool);
	if (desc_count < netcp->tx_pause_threshold) {
		dev_dbg(netcp->ndev_dev, "pausing tx, count(%d)\n", desc_count);
		netif_stop_subqueue(ndev, subqueue);
	}
	return NETDEV_TX_OK;

drop:
	ndev->stats.tx_dropped++;
	if (desc)
		netcp_free_tx_desc_chain(netcp, desc, sizeof(*desc));
	dev_kfree_skb(skb);
	return ret;
}

int netcp_txpipe_close(struct netcp_tx_pipe *tx_pipe)
{
	if (tx_pipe->dma_channel) {
		knav_dma_close_channel(tx_pipe->dma_channel);
		tx_pipe->dma_channel = NULL;
	}
	return 0;
}
EXPORT_SYMBOL_GPL(netcp_txpipe_close);

int netcp_txpipe_open(struct netcp_tx_pipe *tx_pipe)
{
	struct device *dev = tx_pipe->netcp_device->device;
	struct knav_dma_cfg config;
	int ret = 0;
	u8 name[16];

	memset(&config, 0, sizeof(config));
	config.direction = DMA_MEM_TO_DEV;
	config.u.tx.filt_einfo = false;
	config.u.tx.filt_pswords = false;
	config.u.tx.priority = DMA_PRIO_MED_L;

	tx_pipe->dma_channel = knav_dma_open_channel(dev,
				tx_pipe->dma_chan_name, &config);
	if (IS_ERR_OR_NULL(tx_pipe->dma_channel)) {
		dev_err(dev, "failed opening tx chan(%s)\n",
			tx_pipe->dma_chan_name);
		goto err;
	}

	snprintf(name, sizeof(name), "tx-pipe-%s", dev_name(dev));
	tx_pipe->dma_queue = knav_queue_open(name, tx_pipe->dma_queue_id,
					     KNAV_QUEUE_SHARED);
	if (IS_ERR(tx_pipe->dma_queue)) {
		dev_err(dev, "Could not open DMA queue for channel \"%s\": %d\n",
			name, ret);
		ret = PTR_ERR(tx_pipe->dma_queue);
		goto err;
	}

	dev_dbg(dev, "opened tx pipe %s\n", name);
	return 0;

err:
	if (!IS_ERR_OR_NULL(tx_pipe->dma_channel))
		knav_dma_close_channel(tx_pipe->dma_channel);
	tx_pipe->dma_channel = NULL;
	return ret;
}
EXPORT_SYMBOL_GPL(netcp_txpipe_open);

int netcp_txpipe_init(struct netcp_tx_pipe *tx_pipe,
		      struct netcp_device *netcp_device,
		      const char *dma_chan_name, unsigned int dma_queue_id)
{
	memset(tx_pipe, 0, sizeof(*tx_pipe));
	tx_pipe->netcp_device = netcp_device;
	tx_pipe->dma_chan_name = dma_chan_name;
	tx_pipe->dma_queue_id = dma_queue_id;
	return 0;
}
EXPORT_SYMBOL_GPL(netcp_txpipe_init);

static struct netcp_addr *netcp_addr_find(struct netcp_intf *netcp,
					  const u8 *addr,
					  enum netcp_addr_type type)
{
	struct netcp_addr *naddr;

	list_for_each_entry(naddr, &netcp->addr_list, node) {
		if (naddr->type != type)
			continue;
		if (addr && memcmp(addr, naddr->addr, ETH_ALEN))
			continue;
		return naddr;
	}

	return NULL;
}

static struct netcp_addr *netcp_addr_add(struct netcp_intf *netcp,
					 const u8 *addr,
					 enum netcp_addr_type type)
{
	struct netcp_addr *naddr;

	naddr = devm_kmalloc(netcp->dev, sizeof(*naddr), GFP_ATOMIC);
	if (!naddr)
		return NULL;

	naddr->type = type;
	naddr->flags = 0;
	naddr->netcp = netcp;
	if (addr)
		ether_addr_copy(naddr->addr, addr);
	else
		eth_zero_addr(naddr->addr);
	list_add_tail(&naddr->node, &netcp->addr_list);

	return naddr;
}

static void netcp_addr_del(struct netcp_intf *netcp, struct netcp_addr *naddr)
{
	list_del(&naddr->node);
	devm_kfree(netcp->dev, naddr);
}

static void netcp_addr_clear_mark(struct netcp_intf *netcp)
{
	struct netcp_addr *naddr;

	list_for_each_entry(naddr, &netcp->addr_list, node)
		naddr->flags = 0;
}

static void netcp_addr_add_mark(struct netcp_intf *netcp, const u8 *addr,
				enum netcp_addr_type type)
{
	struct netcp_addr *naddr;

	naddr = netcp_addr_find(netcp, addr, type);
	if (naddr) {
		naddr->flags |= ADDR_VALID;
		return;
	}

	naddr = netcp_addr_add(netcp, addr, type);
	if (!WARN_ON(!naddr))
		naddr->flags |= ADDR_NEW;
}

static void netcp_addr_sweep_del(struct netcp_intf *netcp)
{
	struct netcp_addr *naddr, *tmp;
	struct netcp_intf_modpriv *priv;
	struct netcp_module *module;
	int error;

	list_for_each_entry_safe(naddr, tmp, &netcp->addr_list, node) {
		if (naddr->flags & (ADDR_VALID | ADDR_NEW))
			continue;
		dev_dbg(netcp->ndev_dev, "deleting address %pM, type %x\n",
			naddr->addr, naddr->type);
		for_each_module(netcp, priv) {
			module = priv->netcp_module;
			if (!module->del_addr)
				continue;
			error = module->del_addr(priv->module_priv,
						 naddr);
			WARN_ON(error);
		}
		netcp_addr_del(netcp, naddr);
	}
}

static void netcp_addr_sweep_add(struct netcp_intf *netcp)
{
	struct netcp_addr *naddr, *tmp;
	struct netcp_intf_modpriv *priv;
	struct netcp_module *module;
	int error;

	list_for_each_entry_safe(naddr, tmp, &netcp->addr_list, node) {
		if (!(naddr->flags & ADDR_NEW))
			continue;
		dev_dbg(netcp->ndev_dev, "adding address %pM, type %x\n",
			naddr->addr, naddr->type);

		for_each_module(netcp, priv) {
			module = priv->netcp_module;
			if (!module->add_addr)
				continue;
			error = module->add_addr(priv->module_priv, naddr);
			WARN_ON(error);
		}
	}
}

static void netcp_set_rx_mode(struct net_device *ndev)
{
	struct netcp_intf *netcp = netdev_priv(ndev);
	struct netdev_hw_addr *ndev_addr;
	bool promisc;

	promisc = (ndev->flags & IFF_PROMISC ||
		   ndev->flags & IFF_ALLMULTI ||
		   netdev_mc_count(ndev) > NETCP_MAX_MCAST_ADDR);

	spin_lock(&netcp->lock);
	/* first clear all marks */
	netcp_addr_clear_mark(netcp);

	/* next add new entries, mark existing ones */
	netcp_addr_add_mark(netcp, ndev->broadcast, ADDR_BCAST);
	for_each_dev_addr(ndev, ndev_addr)
		netcp_addr_add_mark(netcp, ndev_addr->addr, ADDR_DEV);
	netdev_for_each_uc_addr(ndev_addr, ndev)
		netcp_addr_add_mark(netcp, ndev_addr->addr, ADDR_UCAST);
	netdev_for_each_mc_addr(ndev_addr, ndev)
		netcp_addr_add_mark(netcp, ndev_addr->addr, ADDR_MCAST);

	if (promisc)
		netcp_addr_add_mark(netcp, NULL, ADDR_ANY);

	/* finally sweep and callout into modules */
	netcp_addr_sweep_del(netcp);
	netcp_addr_sweep_add(netcp);
	spin_unlock(&netcp->lock);
}

static void netcp_free_navigator_resources(struct netcp_intf *netcp)
{
	int i;

	if (netcp->rx_channel) {
		knav_dma_close_channel(netcp->rx_channel);
		netcp->rx_channel = NULL;
	}

	if (!IS_ERR_OR_NULL(netcp->rx_pool))
		netcp_rxpool_free(netcp);

	if (!IS_ERR_OR_NULL(netcp->rx_queue)) {
		knav_queue_close(netcp->rx_queue);
		netcp->rx_queue = NULL;
	}

	for (i = 0; i < KNAV_DMA_FDQ_PER_CHAN &&
	     !IS_ERR_OR_NULL(netcp->rx_fdq[i]) ; ++i) {
		knav_queue_close(netcp->rx_fdq[i]);
		netcp->rx_fdq[i] = NULL;
	}

	if (!IS_ERR_OR_NULL(netcp->tx_compl_q)) {
		knav_queue_close(netcp->tx_compl_q);
		netcp->tx_compl_q = NULL;
	}

	if (!IS_ERR_OR_NULL(netcp->tx_pool)) {
		knav_pool_destroy(netcp->tx_pool);
		netcp->tx_pool = NULL;
	}
}

static int netcp_setup_navigator_resources(struct net_device *ndev)
{
	struct netcp_intf *netcp = netdev_priv(ndev);
	struct knav_queue_notify_config notify_cfg;
	struct knav_dma_cfg config;
	u32 last_fdq = 0;
	u8 name[16];
	int ret;
	int i;

	/* Create Rx/Tx descriptor pools */
	snprintf(name, sizeof(name), "rx-pool-%s", ndev->name);
	netcp->rx_pool = knav_pool_create(name, netcp->rx_pool_size,
						netcp->rx_pool_region_id);
	if (IS_ERR_OR_NULL(netcp->rx_pool)) {
		dev_err(netcp->ndev_dev, "Couldn't create rx pool\n");
		ret = PTR_ERR(netcp->rx_pool);
		goto fail;
	}

	snprintf(name, sizeof(name), "tx-pool-%s", ndev->name);
	netcp->tx_pool = knav_pool_create(name, netcp->tx_pool_size,
						netcp->tx_pool_region_id);
	if (IS_ERR_OR_NULL(netcp->tx_pool)) {
		dev_err(netcp->ndev_dev, "Couldn't create tx pool\n");
		ret = PTR_ERR(netcp->tx_pool);
		goto fail;
	}

	/* open Tx completion queue */
	snprintf(name, sizeof(name), "tx-compl-%s", ndev->name);
	netcp->tx_compl_q = knav_queue_open(name, netcp->tx_compl_qid, 0);
	if (IS_ERR_OR_NULL(netcp->tx_compl_q)) {
		ret = PTR_ERR(netcp->tx_compl_q);
		goto fail;
	}
	netcp->tx_compl_qid = knav_queue_get_id(netcp->tx_compl_q);

	/* Set notification for Tx completion */
	notify_cfg.fn = netcp_tx_notify;
	notify_cfg.fn_arg = netcp;
	ret = knav_queue_device_control(netcp->tx_compl_q,
					KNAV_QUEUE_SET_NOTIFIER,
					(unsigned long)&notify_cfg);
	if (ret)
		goto fail;

	knav_queue_disable_notify(netcp->tx_compl_q);

	/* open Rx completion queue */
	snprintf(name, sizeof(name), "rx-compl-%s", ndev->name);
	netcp->rx_queue = knav_queue_open(name, netcp->rx_queue_id, 0);
	if (IS_ERR_OR_NULL(netcp->rx_queue)) {
		ret = PTR_ERR(netcp->rx_queue);
		goto fail;
	}
	netcp->rx_queue_id = knav_queue_get_id(netcp->rx_queue);

	/* Set notification for Rx completion */
	notify_cfg.fn = netcp_rx_notify;
	notify_cfg.fn_arg = netcp;
	ret = knav_queue_device_control(netcp->rx_queue,
					KNAV_QUEUE_SET_NOTIFIER,
					(unsigned long)&notify_cfg);
	if (ret)
		goto fail;

	knav_queue_disable_notify(netcp->rx_queue);

	/* open Rx FDQs */
	for (i = 0; i < KNAV_DMA_FDQ_PER_CHAN && netcp->rx_queue_depths[i];
	     ++i) {
		snprintf(name, sizeof(name), "rx-fdq-%s-%d", ndev->name, i);
		netcp->rx_fdq[i] = knav_queue_open(name, KNAV_QUEUE_GP, 0);
		if (IS_ERR_OR_NULL(netcp->rx_fdq[i])) {
			ret = PTR_ERR(netcp->rx_fdq[i]);
			goto fail;
		}
	}

	memset(&config, 0, sizeof(config));
	config.direction		= DMA_DEV_TO_MEM;
	config.u.rx.einfo_present	= true;
	config.u.rx.psinfo_present	= true;
	config.u.rx.err_mode		= DMA_DROP;
	config.u.rx.desc_type		= DMA_DESC_HOST;
	config.u.rx.psinfo_at_sop	= false;
	config.u.rx.sop_offset		= NETCP_SOP_OFFSET;
	config.u.rx.dst_q		= netcp->rx_queue_id;
	config.u.rx.thresh		= DMA_THRESH_NONE;

	for (i = 0; i < KNAV_DMA_FDQ_PER_CHAN; ++i) {
		if (netcp->rx_fdq[i])
			last_fdq = knav_queue_get_id(netcp->rx_fdq[i]);
		config.u.rx.fdq[i] = last_fdq;
	}

	netcp->rx_channel = knav_dma_open_channel(netcp->netcp_device->device,
					netcp->dma_chan_name, &config);
	if (IS_ERR_OR_NULL(netcp->rx_channel)) {
		dev_err(netcp->ndev_dev, "failed opening rx chan(%s\n",
			netcp->dma_chan_name);
		goto fail;
	}

	dev_dbg(netcp->ndev_dev, "opened RX channel: %p\n", netcp->rx_channel);
	return 0;

fail:
	netcp_free_navigator_resources(netcp);
	return ret;
}

/* Open the device */
static int netcp_ndo_open(struct net_device *ndev)
{
	struct netcp_intf *netcp = netdev_priv(ndev);
	struct netcp_intf_modpriv *intf_modpriv;
	struct netcp_module *module;
	int ret;

	netif_carrier_off(ndev);
	ret = netcp_setup_navigator_resources(ndev);
	if (ret) {
		dev_err(netcp->ndev_dev, "Failed to setup navigator resources\n");
		goto fail;
	}

	for_each_module(netcp, intf_modpriv) {
		module = intf_modpriv->netcp_module;
		if (module->open) {
			ret = module->open(intf_modpriv->module_priv, ndev);
			if (ret != 0) {
				dev_err(netcp->ndev_dev, "module open failed\n");
				goto fail_open;
			}
		}
	}

	napi_enable(&netcp->rx_napi);
	napi_enable(&netcp->tx_napi);
	knav_queue_enable_notify(netcp->tx_compl_q);
	knav_queue_enable_notify(netcp->rx_queue);
	netcp_rxpool_refill(netcp);
	netif_tx_wake_all_queues(ndev);
	dev_dbg(netcp->ndev_dev, "netcp device %s opened\n", ndev->name);
	return 0;

fail_open:
	for_each_module(netcp, intf_modpriv) {
		module = intf_modpriv->netcp_module;
		if (module->close)
			module->close(intf_modpriv->module_priv, ndev);
	}

fail:
	netcp_free_navigator_resources(netcp);
	return ret;
}

/* Close the device */
static int netcp_ndo_stop(struct net_device *ndev)
{
	struct netcp_intf *netcp = netdev_priv(ndev);
	struct netcp_intf_modpriv *intf_modpriv;
	struct netcp_module *module;
	int err = 0;

	netif_tx_stop_all_queues(ndev);
	netif_carrier_off(ndev);
	netcp_addr_clear_mark(netcp);
	netcp_addr_sweep_del(netcp);
	knav_queue_disable_notify(netcp->rx_queue);
	knav_queue_disable_notify(netcp->tx_compl_q);
	napi_disable(&netcp->rx_napi);
	napi_disable(&netcp->tx_napi);

	for_each_module(netcp, intf_modpriv) {
		module = intf_modpriv->netcp_module;
		if (module->close) {
			err = module->close(intf_modpriv->module_priv, ndev);
			if (err != 0)
				dev_err(netcp->ndev_dev, "Close failed\n");
		}
	}

	/* Recycle Rx descriptors from completion queue */
	netcp_empty_rx_queue(netcp);

	/* Recycle Tx descriptors from completion queue */
	netcp_process_tx_compl_packets(netcp, netcp->tx_pool_size);

	if (knav_pool_count(netcp->tx_pool) != netcp->tx_pool_size)
		dev_err(netcp->ndev_dev, "Lost (%d) Tx descs\n",
			netcp->tx_pool_size - knav_pool_count(netcp->tx_pool));

	netcp_free_navigator_resources(netcp);
	dev_dbg(netcp->ndev_dev, "netcp device %s stopped\n", ndev->name);
	return 0;
}

static int netcp_ndo_ioctl(struct net_device *ndev,
			   struct ifreq *req, int cmd)
{
	struct netcp_intf *netcp = netdev_priv(ndev);
	struct netcp_intf_modpriv *intf_modpriv;
	struct netcp_module *module;
	int ret = -1, err = -EOPNOTSUPP;

	if (!netif_running(ndev))
		return -EINVAL;

	for_each_module(netcp, intf_modpriv) {
		module = intf_modpriv->netcp_module;
		if (!module->ioctl)
			continue;

		err = module->ioctl(intf_modpriv->module_priv, req, cmd);
		if ((err < 0) && (err != -EOPNOTSUPP)) {
			ret = err;
			goto out;
		}
		if (err == 0)
			ret = err;
	}

out:
	return (ret == 0) ? 0 : err;
}

static int netcp_ndo_change_mtu(struct net_device *ndev, int new_mtu)
{
	struct netcp_intf *netcp = netdev_priv(ndev);

	/* MTU < 68 is an error for IPv4 traffic */
	if ((new_mtu < 68) ||
	    (new_mtu > (NETCP_MAX_FRAME_SIZE - ETH_HLEN - ETH_FCS_LEN))) {
		dev_err(netcp->ndev_dev, "Invalid mtu size = %d\n", new_mtu);
		return -EINVAL;
	}

	ndev->mtu = new_mtu;
	return 0;
}

static void netcp_ndo_tx_timeout(struct net_device *ndev)
{
	struct netcp_intf *netcp = netdev_priv(ndev);
	unsigned int descs = knav_pool_count(netcp->tx_pool);

	dev_err(netcp->ndev_dev, "transmit timed out tx descs(%d)\n", descs);
	netcp_process_tx_compl_packets(netcp, netcp->tx_pool_size);
	ndev->trans_start = jiffies;
	netif_tx_wake_all_queues(ndev);
}

static int netcp_rx_add_vid(struct net_device *ndev, __be16 proto, u16 vid)
{
	struct netcp_intf *netcp = netdev_priv(ndev);
	struct netcp_intf_modpriv *intf_modpriv;
	struct netcp_module *module;
	unsigned long flags;
	int err = 0;

	dev_dbg(netcp->ndev_dev, "adding rx vlan id: %d\n", vid);

	spin_lock_irqsave(&netcp->lock, flags);
	for_each_module(netcp, intf_modpriv) {
		module = intf_modpriv->netcp_module;
		if ((module->add_vid) && (vid != 0)) {
			err = module->add_vid(intf_modpriv->module_priv, vid);
			if (err != 0) {
				dev_err(netcp->ndev_dev, "Could not add vlan id = %d\n",
					vid);
				break;
			}
		}
	}
	spin_unlock_irqrestore(&netcp->lock, flags);

	return err;
}

static int netcp_rx_kill_vid(struct net_device *ndev, __be16 proto, u16 vid)
{
	struct netcp_intf *netcp = netdev_priv(ndev);
	struct netcp_intf_modpriv *intf_modpriv;
	struct netcp_module *module;
	unsigned long flags;
	int err = 0;

	dev_dbg(netcp->ndev_dev, "removing rx vlan id: %d\n", vid);

	spin_lock_irqsave(&netcp->lock, flags);
	for_each_module(netcp, intf_modpriv) {
		module = intf_modpriv->netcp_module;
		if (module->del_vid) {
			err = module->del_vid(intf_modpriv->module_priv, vid);
			if (err != 0) {
				dev_err(netcp->ndev_dev, "Could not delete vlan id = %d\n",
					vid);
				break;
			}
		}
	}
	spin_unlock_irqrestore(&netcp->lock, flags);
	return err;
}

static u16 netcp_select_queue(struct net_device *dev, struct sk_buff *skb,
			      void *accel_priv,
			      select_queue_fallback_t fallback)
{
	return 0;
}

static int netcp_setup_tc(struct net_device *dev, u8 num_tc)
{
	int i;

	/* setup tc must be called under rtnl lock */
	ASSERT_RTNL();

	/* Sanity-check the number of traffic classes requested */
	if ((dev->real_num_tx_queues <= 1) ||
	    (dev->real_num_tx_queues < num_tc))
		return -EINVAL;

	/* Configure traffic class to queue mappings */
	if (num_tc) {
		netdev_set_num_tc(dev, num_tc);
		for (i = 0; i < num_tc; i++)
			netdev_set_tc_queue(dev, i, 1, i);
	} else {
		netdev_reset_tc(dev);
	}

	return 0;
}

static const struct net_device_ops netcp_netdev_ops = {
	.ndo_open		= netcp_ndo_open,
	.ndo_stop		= netcp_ndo_stop,
	.ndo_start_xmit		= netcp_ndo_start_xmit,
	.ndo_set_rx_mode	= netcp_set_rx_mode,
	.ndo_do_ioctl           = netcp_ndo_ioctl,
	.ndo_change_mtu		= netcp_ndo_change_mtu,
	.ndo_set_mac_address	= eth_mac_addr,
	.ndo_validate_addr	= eth_validate_addr,
	.ndo_vlan_rx_add_vid	= netcp_rx_add_vid,
	.ndo_vlan_rx_kill_vid	= netcp_rx_kill_vid,
	.ndo_tx_timeout		= netcp_ndo_tx_timeout,
	.ndo_select_queue	= netcp_select_queue,
	.ndo_setup_tc		= netcp_setup_tc,
};

static int netcp_create_interface(struct netcp_device *netcp_device,
				  struct device_node *node_interface)
{
	struct device *dev = netcp_device->device;
	struct device_node *node = dev->of_node;
	struct netcp_intf *netcp;
	struct net_device *ndev;
	resource_size_t size;
	struct resource res;
	void __iomem *efuse = NULL;
	u32 efuse_mac = 0;
	const void *mac_addr;
	u8 efuse_mac_addr[6];
	u32 temp[2];
	int ret = 0;

	ndev = alloc_etherdev_mqs(sizeof(*netcp), 1, 1);
	if (!ndev) {
		dev_err(dev, "Error allocating netdev\n");
		return -ENOMEM;
	}

	ndev->features |= NETIF_F_SG;
	ndev->features |= NETIF_F_HW_VLAN_CTAG_FILTER;
	ndev->hw_features = ndev->features;
	ndev->vlan_features |=  NETIF_F_SG;

	netcp = netdev_priv(ndev);
	spin_lock_init(&netcp->lock);
	INIT_LIST_HEAD(&netcp->module_head);
	INIT_LIST_HEAD(&netcp->txhook_list_head);
	INIT_LIST_HEAD(&netcp->rxhook_list_head);
	INIT_LIST_HEAD(&netcp->addr_list);
	netcp->netcp_device = netcp_device;
	netcp->dev = netcp_device->device;
	netcp->ndev = ndev;
	netcp->ndev_dev  = &ndev->dev;
	netcp->msg_enable = netif_msg_init(netcp_debug_level, NETCP_DEBUG);
	netcp->tx_pause_threshold = MAX_SKB_FRAGS;
	netcp->tx_resume_threshold = netcp->tx_pause_threshold;
	netcp->node_interface = node_interface;

	ret = of_property_read_u32(node_interface, "efuse-mac", &efuse_mac);
	if (efuse_mac) {
		if (of_address_to_resource(node, NETCP_EFUSE_REG_INDEX, &res)) {
			dev_err(dev, "could not find efuse-mac reg resource\n");
			ret = -ENODEV;
			goto quit;
		}
		size = resource_size(&res);

		if (!devm_request_mem_region(dev, res.start, size,
					     dev_name(dev))) {
			dev_err(dev, "could not reserve resource\n");
			ret = -ENOMEM;
			goto quit;
		}

		efuse = devm_ioremap_nocache(dev, res.start, size);
		if (!efuse) {
			dev_err(dev, "could not map resource\n");
			devm_release_mem_region(dev, res.start, size);
			ret = -ENOMEM;
			goto quit;
		}

		emac_arch_get_mac_addr(efuse_mac_addr, efuse, efuse_mac);
		if (is_valid_ether_addr(efuse_mac_addr))
			ether_addr_copy(ndev->dev_addr, efuse_mac_addr);
		else
			random_ether_addr(ndev->dev_addr);

		devm_iounmap(dev, efuse);
		devm_release_mem_region(dev, res.start, size);
	} else {
		mac_addr = of_get_mac_address(node_interface);
		if (mac_addr)
			ether_addr_copy(ndev->dev_addr, mac_addr);
		else
			random_ether_addr(ndev->dev_addr);
	}

	ret = of_property_read_string(node_interface, "rx-channel",
				      &netcp->dma_chan_name);
	if (ret < 0) {
		dev_err(dev, "missing \"rx-channel\" parameter\n");
		ret = -ENODEV;
		goto quit;
	}

	ret = of_property_read_u32(node_interface, "rx-queue",
				   &netcp->rx_queue_id);
	if (ret < 0) {
		dev_warn(dev, "missing \"rx-queue\" parameter\n");
		netcp->rx_queue_id = KNAV_QUEUE_QPEND;
	}

	ret = of_property_read_u32_array(node_interface, "rx-queue-depth",
					 netcp->rx_queue_depths,
					 KNAV_DMA_FDQ_PER_CHAN);
	if (ret < 0) {
		dev_err(dev, "missing \"rx-queue-depth\" parameter\n");
		netcp->rx_queue_depths[0] = 128;
	}

	ret = of_property_read_u32_array(node_interface, "rx-pool", temp, 2);
	if (ret < 0) {
		dev_err(dev, "missing \"rx-pool\" parameter\n");
		ret = -ENODEV;
		goto quit;
	}
	netcp->rx_pool_size = temp[0];
	netcp->rx_pool_region_id = temp[1];

	ret = of_property_read_u32_array(node_interface, "tx-pool", temp, 2);
	if (ret < 0) {
		dev_err(dev, "missing \"tx-pool\" parameter\n");
		ret = -ENODEV;
		goto quit;
	}
	netcp->tx_pool_size = temp[0];
	netcp->tx_pool_region_id = temp[1];

	if (netcp->tx_pool_size < MAX_SKB_FRAGS) {
		dev_err(dev, "tx-pool size too small, must be atleast(%ld)\n",
			MAX_SKB_FRAGS);
		ret = -ENODEV;
		goto quit;
	}

	ret = of_property_read_u32(node_interface, "tx-completion-queue",
				   &netcp->tx_compl_qid);
	if (ret < 0) {
		dev_warn(dev, "missing \"tx-completion-queue\" parameter\n");
		netcp->tx_compl_qid = KNAV_QUEUE_QPEND;
	}

	/* NAPI register */
	netif_napi_add(ndev, &netcp->rx_napi, netcp_rx_poll, NETCP_NAPI_WEIGHT);
	netif_tx_napi_add(ndev, &netcp->tx_napi, netcp_tx_poll, NETCP_NAPI_WEIGHT);

	/* Register the network device */
	ndev->dev_id		= 0;
	ndev->watchdog_timeo	= NETCP_TX_TIMEOUT;
	ndev->netdev_ops	= &netcp_netdev_ops;
	SET_NETDEV_DEV(ndev, dev);

	list_add_tail(&netcp->interface_list, &netcp_device->interface_head);
	return 0;

quit:
	free_netdev(ndev);
	return ret;
}

static void netcp_delete_interface(struct netcp_device *netcp_device,
				   struct net_device *ndev)
{
	struct netcp_intf_modpriv *intf_modpriv, *tmp;
	struct netcp_intf *netcp = netdev_priv(ndev);
	struct netcp_module *module;

	dev_dbg(netcp_device->device, "Removing interface \"%s\"\n",
		ndev->name);

	/* Notify each of the modules that the interface is going away */
	list_for_each_entry_safe(intf_modpriv, tmp, &netcp->module_head,
				 intf_list) {
		module = intf_modpriv->netcp_module;
		dev_dbg(netcp_device->device, "Releasing module \"%s\"\n",
			module->name);
		if (module->release)
			module->release(intf_modpriv->module_priv);
		list_del(&intf_modpriv->intf_list);
		kfree(intf_modpriv);
	}
	WARN(!list_empty(&netcp->module_head), "%s interface module list is not empty!\n",
	     ndev->name);

	list_del(&netcp->interface_list);

	of_node_put(netcp->node_interface);
	unregister_netdev(ndev);
	netif_napi_del(&netcp->rx_napi);
	free_netdev(ndev);
}

static int netcp_probe(struct platform_device *pdev)
{
	struct device_node *node = pdev->dev.of_node;
	struct netcp_intf *netcp_intf, *netcp_tmp;
	struct device_node *child, *interfaces;
	struct netcp_device *netcp_device;
	struct device *dev = &pdev->dev;
	int ret;

	if (!node) {
		dev_err(dev, "could not find device info\n");
		return -ENODEV;
	}

	/* Allocate a new NETCP device instance */
	netcp_device = devm_kzalloc(dev, sizeof(*netcp_device), GFP_KERNEL);
	if (!netcp_device)
		return -ENOMEM;

	pm_runtime_enable(&pdev->dev);
	ret = pm_runtime_get_sync(&pdev->dev);
	if (ret < 0) {
		dev_err(dev, "Failed to enable NETCP power-domain\n");
		pm_runtime_disable(&pdev->dev);
		return ret;
	}

	/* Initialize the NETCP device instance */
	INIT_LIST_HEAD(&netcp_device->interface_head);
	INIT_LIST_HEAD(&netcp_device->modpriv_head);
	netcp_device->device = dev;
	platform_set_drvdata(pdev, netcp_device);

	/* create interfaces */
	interfaces = of_get_child_by_name(node, "netcp-interfaces");
	if (!interfaces) {
		dev_err(dev, "could not find netcp-interfaces node\n");
		ret = -ENODEV;
		goto probe_quit;
	}

	for_each_available_child_of_node(interfaces, child) {
		ret = netcp_create_interface(netcp_device, child);
		if (ret) {
			dev_err(dev, "could not create interface(%s)\n",
				child->name);
			goto probe_quit_interface;
		}
	}

	/* Add the device instance to the list */
	list_add_tail(&netcp_device->device_list, &netcp_devices);

	return 0;

probe_quit_interface:
	list_for_each_entry_safe(netcp_intf, netcp_tmp,
				 &netcp_device->interface_head,
				 interface_list) {
		netcp_delete_interface(netcp_device, netcp_intf->ndev);
	}

probe_quit:
	pm_runtime_put_sync(&pdev->dev);
	pm_runtime_disable(&pdev->dev);
	platform_set_drvdata(pdev, NULL);
	return ret;
}

static int netcp_remove(struct platform_device *pdev)
{
	struct netcp_device *netcp_device = platform_get_drvdata(pdev);
	struct netcp_intf *netcp_intf, *netcp_tmp;
	struct netcp_inst_modpriv *inst_modpriv, *tmp;
	struct netcp_module *module;

	list_for_each_entry_safe(inst_modpriv, tmp, &netcp_device->modpriv_head,
				 inst_list) {
		module = inst_modpriv->netcp_module;
		dev_dbg(&pdev->dev, "Removing module \"%s\"\n", module->name);
		module->remove(netcp_device, inst_modpriv->module_priv);
		list_del(&inst_modpriv->inst_list);
		kfree(inst_modpriv);
	}

	/* now that all modules are removed, clean up the interfaces */
	list_for_each_entry_safe(netcp_intf, netcp_tmp,
				 &netcp_device->interface_head,
				 interface_list) {
		netcp_delete_interface(netcp_device, netcp_intf->ndev);
	}

	WARN(!list_empty(&netcp_device->interface_head),
	     "%s interface list not empty!\n", pdev->name);

	pm_runtime_put_sync(&pdev->dev);
	pm_runtime_disable(&pdev->dev);
	platform_set_drvdata(pdev, NULL);
	return 0;
}

static const struct of_device_id of_match[] = {
	{ .compatible = "ti,netcp-1.0", },
	{},
};
MODULE_DEVICE_TABLE(of, of_match);

static struct platform_driver netcp_driver = {
	.driver = {
		.name		= "netcp-1.0",
		.of_match_table	= of_match,
	},
	.probe = netcp_probe,
	.remove = netcp_remove,
};
module_platform_driver(netcp_driver);

MODULE_LICENSE("GPL v2");
MODULE_DESCRIPTION("TI NETCP driver for Keystone SOCs");
MODULE_AUTHOR("Sandeep Nair <sandeep_n@ti.com");<|MERGE_RESOLUTION|>--- conflicted
+++ resolved
@@ -117,23 +117,6 @@
 	*ndesc = le32_to_cpu(desc->next_desc);
 }
 
-<<<<<<< HEAD
-static void get_pad_info(u32 *pad0, u32 *pad1, u32 *pad2, struct knav_dma_desc *desc)
-{
-	*pad0 = le32_to_cpu(desc->pad[0]);
-	*pad1 = le32_to_cpu(desc->pad[1]);
-	*pad2 = le32_to_cpu(desc->pad[2]);
-}
-
-static void get_pad_ptr(void **padptr, struct knav_dma_desc *desc)
-{
-	u64 pad64;
-
-	pad64 = le32_to_cpu(desc->pad[0]) +
-		((u64)le32_to_cpu(desc->pad[1]) << 32);
-	*padptr = (void *)(uintptr_t)pad64;
-}
-=======
 static u32 get_sw_data(int index, struct knav_dma_desc *desc)
 {
 	/* No Endian conversion needed as this data is untouched by hw */
@@ -145,7 +128,6 @@
 #define GET_SW_DATA1(desc) get_sw_data(1, desc)
 #define GET_SW_DATA2(desc) get_sw_data(2, desc)
 #define GET_SW_DATA3(desc) get_sw_data(3, desc)
->>>>>>> f3c87e99
 
 static void get_org_pkt_info(dma_addr_t *buff, u32 *buff_len,
 			     struct knav_dma_desc *desc)
@@ -177,15 +159,6 @@
 	desc->packet_info = cpu_to_le32(pkt_info);
 }
 
-<<<<<<< HEAD
-static void set_pad_info(u32 pad0, u32 pad1, u32 pad2, struct knav_dma_desc *desc)
-{
-	desc->pad[0] = cpu_to_le32(pad0);
-	desc->pad[1] = cpu_to_le32(pad1);
-	desc->pad[2] = cpu_to_le32(pad1);
-}
-
-=======
 static void set_sw_data(int index, u32 data, struct knav_dma_desc *desc)
 {
 	/* No Endian conversion needed as this data is untouched by hw */
@@ -198,7 +171,6 @@
 #define SET_SW_DATA2(data, desc) set_sw_data(2, data, desc)
 #define SET_SW_DATA3(data, desc) set_sw_data(3, data, desc)
 
->>>>>>> f3c87e99
 static void set_org_pkt_info(dma_addr_t buff, u32 buff_len,
 			     struct knav_dma_desc *desc)
 {
@@ -610,7 +582,6 @@
 	dma_addr_t dma_desc, dma_buf;
 	unsigned int buf_len, dma_sz = sizeof(*ndesc);
 	void *buf_ptr;
-	u32 pad[2];
 	u32 tmp;
 
 	get_words(&dma_desc, 1, &desc->next_desc);
@@ -622,15 +593,11 @@
 			break;
 		}
 		get_pkt_info(&dma_buf, &tmp, &dma_desc, ndesc);
-<<<<<<< HEAD
-		get_pad_ptr(&buf_ptr, ndesc);
-=======
 		/* warning!!!! We are retrieving the virtual ptr in the sw_data
 		 * field as a 32bit value. Will not work on 64bit machines
 		 */
 		buf_ptr = (void *)GET_SW_DATA0(ndesc);
 		buf_len = (int)GET_SW_DATA1(desc);
->>>>>>> f3c87e99
 		dma_unmap_page(netcp->dev, dma_buf, PAGE_SIZE, DMA_FROM_DEVICE);
 		__free_page(buf_ptr);
 		knav_pool_desc_put(netcp->rx_pool, desc);
@@ -641,12 +608,6 @@
 	buf_ptr = (void *)GET_SW_DATA0(desc);
 	buf_len = (int)GET_SW_DATA1(desc);
 
-<<<<<<< HEAD
-	get_pad_info(&pad[0], &pad[1], &buf_len, desc);
-	buf_ptr = (void *)(uintptr_t)(pad[0] + ((u64)pad[1] << 32));
-
-=======
->>>>>>> f3c87e99
 	if (buf_ptr)
 		netcp_frag_free(buf_len <= PAGE_SIZE, buf_ptr);
 	knav_pool_desc_put(netcp->rx_pool, desc);
@@ -684,7 +645,6 @@
 	dma_addr_t dma_desc, dma_buff;
 	struct netcp_packet p_info;
 	struct sk_buff *skb;
-	u32 pad[2];
 	void *org_buf_ptr;
 
 	dma_desc = knav_queue_pop(netcp->rx_queue, &dma_sz);
@@ -698,16 +658,11 @@
 	}
 
 	get_pkt_info(&dma_buff, &buf_len, &dma_desc, desc);
-<<<<<<< HEAD
-	get_pad_info(&pad[0], &pad[1], &org_buf_len, desc);
-	org_buf_ptr = (void *)(uintptr_t)(pad[0] + ((u64)pad[1] << 32));
-=======
 	/* warning!!!! We are retrieving the virtual ptr in the sw_data
 	 * field as a 32bit value. Will not work on 64bit machines
 	 */
 	org_buf_ptr = (void *)GET_SW_DATA0(desc);
 	org_buf_len = (int)GET_SW_DATA1(desc);
->>>>>>> f3c87e99
 
 	if (unlikely(!org_buf_ptr)) {
 		dev_err(netcp->ndev_dev, "NULL bufptr in desc\n");
@@ -732,7 +687,6 @@
 	/* Fill in the page fragment list */
 	while (dma_desc) {
 		struct page *page;
-		void *ptr;
 
 		ndesc = knav_pool_desc_unmap(netcp->rx_pool, dma_desc, dma_sz);
 		if (unlikely(!ndesc)) {
@@ -741,15 +695,10 @@
 		}
 
 		get_pkt_info(&dma_buff, &buf_len, &dma_desc, ndesc);
-<<<<<<< HEAD
-		get_pad_ptr(&ptr, ndesc);
-		page = ptr;
-=======
 		/* warning!!!! We are retrieving the virtual ptr in the sw_data
 		 * field as a 32bit value. Will not work on 64bit machines
 		 */
 		page = (struct page *)GET_SW_DATA0(desc);
->>>>>>> f3c87e99
 
 		if (likely(dma_buff && buf_len && page)) {
 			dma_unmap_page(netcp->dev, dma_buff, PAGE_SIZE,
@@ -837,14 +786,10 @@
 		}
 
 		get_org_pkt_info(&dma, &buf_len, desc);
-<<<<<<< HEAD
-		get_pad_ptr(&buf_ptr, desc);
-=======
 		/* warning!!!! We are retrieving the virtual ptr in the sw_data
 		 * field as a 32bit value. Will not work on 64bit machines
 		 */
 		buf_ptr = (void *)GET_SW_DATA0(desc);
->>>>>>> f3c87e99
 
 		if (unlikely(!dma)) {
 			dev_err(netcp->ndev_dev, "NULL orig_buff in desc\n");
@@ -896,11 +841,7 @@
 	struct page *page;
 	dma_addr_t dma;
 	void *bufptr;
-<<<<<<< HEAD
-	u32 pad[3];
-=======
 	u32 sw_data[2];
->>>>>>> f3c87e99
 
 	/* Allocate descriptor */
 	hwdesc = knav_pool_desc_get(netcp->rx_pool);
@@ -917,11 +858,7 @@
 				SKB_DATA_ALIGN(sizeof(struct skb_shared_info));
 
 		bufptr = netdev_alloc_frag(primary_buf_len);
-<<<<<<< HEAD
-		pad[2] = primary_buf_len;
-=======
 		sw_data[1] = primary_buf_len;
->>>>>>> f3c87e99
 
 		if (unlikely(!bufptr)) {
 			dev_warn_ratelimited(netcp->ndev_dev,
@@ -933,16 +870,10 @@
 		if (unlikely(dma_mapping_error(netcp->dev, dma)))
 			goto fail;
 
-<<<<<<< HEAD
-		pad[0] = lower_32_bits((uintptr_t)bufptr);
-		pad[1] = upper_32_bits((uintptr_t)bufptr);
-
-=======
 		/* warning!!!! We are saving the virtual ptr in the sw_data
 		 * field as a 32bit value. Will not work on 64bit machines
 		 */
 		sw_data[0] = (u32)bufptr;
->>>>>>> f3c87e99
 	} else {
 		/* Allocate a secondary receive queue entry */
 		page = alloc_page(GFP_ATOMIC | GFP_DMA | __GFP_COLD);
@@ -952,17 +883,11 @@
 		}
 		buf_len = PAGE_SIZE;
 		dma = dma_map_page(netcp->dev, page, 0, buf_len, DMA_TO_DEVICE);
-<<<<<<< HEAD
-		pad[0] = lower_32_bits(dma);
-		pad[1] = upper_32_bits(dma);
-		pad[2] = 0;
-=======
 		/* warning!!!! We are saving the virtual ptr in the sw_data
 		 * field as a 32bit value. Will not work on 64bit machines
 		 */
 		sw_data[0] = (u32)page;
 		sw_data[1] = 0;
->>>>>>> f3c87e99
 	}
 
 	desc_info =  KNAV_DMA_DESC_PS_INFO_IN_DESC;
@@ -972,12 +897,8 @@
 	pkt_info |= (netcp->rx_queue_id & KNAV_DMA_DESC_RETQ_MASK) <<
 		    KNAV_DMA_DESC_RETQ_SHIFT;
 	set_org_pkt_info(dma, buf_len, hwdesc);
-<<<<<<< HEAD
-	set_pad_info(pad[0], pad[1], pad[2], hwdesc);
-=======
 	SET_SW_DATA0(sw_data[0], hwdesc);
 	SET_SW_DATA1(sw_data[1], hwdesc);
->>>>>>> f3c87e99
 	set_desc_info(desc_info, pkt_info, hwdesc);
 
 	/* Push to FDQs */
@@ -1066,7 +987,6 @@
 					  unsigned int budget)
 {
 	struct knav_dma_desc *desc;
-	void *ptr;
 	struct sk_buff *skb;
 	unsigned int dma_sz;
 	dma_addr_t dma;
@@ -1083,15 +1003,10 @@
 			continue;
 		}
 
-<<<<<<< HEAD
-		get_pad_ptr(&ptr, desc);
-		skb = ptr;
-=======
 		/* warning!!!! We are retrieving the virtual ptr in the sw_data
 		 * field as a 32bit value. Will not work on 64bit machines
 		 */
 		skb = (struct sk_buff *)GET_SW_DATA0(desc);
->>>>>>> f3c87e99
 		netcp_free_tx_desc_chain(netcp, desc, dma_sz);
 		if (!skb) {
 			dev_err(netcp->ndev_dev, "No skb in Tx desc\n");
@@ -1296,17 +1211,10 @@
 	}
 
 	set_words(&tmp, 1, &desc->packet_info);
-<<<<<<< HEAD
-	tmp = lower_32_bits((uintptr_t)&skb);
-	set_words(&tmp, 1, &desc->pad[0]);
-	tmp = upper_32_bits((uintptr_t)&skb);
-	set_words(&tmp, 1, &desc->pad[1]);
-=======
 	/* warning!!!! We are saving the virtual ptr in the sw_data
 	 * field as a 32bit value. Will not work on 64bit machines
 	 */
 	SET_SW_DATA0((u32)skb, desc);
->>>>>>> f3c87e99
 
 	if (tx_pipe->flags & SWITCH_TO_PORT_IN_TAGINFO) {
 		tmp = tx_pipe->switch_to_port;
