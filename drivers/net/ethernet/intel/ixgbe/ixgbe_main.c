--- conflicted
+++ resolved
@@ -6277,7 +6277,6 @@
 	dma = dma_map_single(tx_ring->dev, skb->data, size, DMA_TO_DEVICE);
 
 	tx_buffer = first;
-<<<<<<< HEAD
 
 	for (frag = &skb_shinfo(skb)->frags[0];; frag++) {
 		if (dma_mapping_error(tx_ring->dev, dma))
@@ -6287,17 +6286,6 @@
 		dma_unmap_len_set(tx_buffer, len, size);
 		dma_unmap_addr_set(tx_buffer, dma, dma);
 
-=======
-
-	for (frag = &skb_shinfo(skb)->frags[0];; frag++) {
-		if (dma_mapping_error(tx_ring->dev, dma))
-			goto dma_error;
-
-		/* record length, and DMA address */
-		dma_unmap_len_set(tx_buffer, len, size);
-		dma_unmap_addr_set(tx_buffer, dma, dma);
-
->>>>>>> d0e0ac97
 		tx_desc->read.buffer_addr = cpu_to_le64(dma);
 
 		while (unlikely(size > IXGBE_MAX_DATA_PER_TXD)) {
