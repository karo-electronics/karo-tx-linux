/*******************************************************************************

  Intel(R) Gigabit Ethernet Linux driver
  Copyright(c) 2007-2012 Intel Corporation.

  This program is free software; you can redistribute it and/or modify it
  under the terms and conditions of the GNU General Public License,
  version 2, as published by the Free Software Foundation.

  This program is distributed in the hope it will be useful, but WITHOUT
  ANY WARRANTY; without even the implied warranty of MERCHANTABILITY or
  FITNESS FOR A PARTICULAR PURPOSE.  See the GNU General Public License for
  more details.

  You should have received a copy of the GNU General Public License along with
  this program; if not, write to the Free Software Foundation, Inc.,
  51 Franklin St - Fifth Floor, Boston, MA 02110-1301 USA.

  The full GNU General Public License is included in this distribution in
  the file called "COPYING".

  Contact Information:
  e1000-devel Mailing List <e1000-devel@lists.sourceforge.net>
  Intel Corporation, 5200 N.E. Elam Young Parkway, Hillsboro, OR 97124-6497

*******************************************************************************/

#define pr_fmt(fmt) KBUILD_MODNAME ": " fmt

#include <linux/module.h>
#include <linux/types.h>
#include <linux/init.h>
#include <linux/bitops.h>
#include <linux/vmalloc.h>
#include <linux/pagemap.h>
#include <linux/netdevice.h>
#include <linux/ipv6.h>
#include <linux/slab.h>
#include <net/checksum.h>
#include <net/ip6_checksum.h>
#include <linux/net_tstamp.h>
#include <linux/mii.h>
#include <linux/ethtool.h>
#include <linux/if.h>
#include <linux/if_vlan.h>
#include <linux/pci.h>
#include <linux/pci-aspm.h>
#include <linux/delay.h>
#include <linux/interrupt.h>
#include <linux/ip.h>
#include <linux/tcp.h>
#include <linux/sctp.h>
#include <linux/if_ether.h>
#include <linux/aer.h>
#include <linux/prefetch.h>
#include <linux/pm_runtime.h>
#ifdef CONFIG_IGB_DCA
#include <linux/dca.h>
#endif
#include "igb.h"

#define MAJ 3
#define MIN 2
#define BUILD 10
#define DRV_VERSION __stringify(MAJ) "." __stringify(MIN) "." \
__stringify(BUILD) "-k"
char igb_driver_name[] = "igb";
char igb_driver_version[] = DRV_VERSION;
static const char igb_driver_string[] =
				"Intel(R) Gigabit Ethernet Network Driver";
static const char igb_copyright[] = "Copyright (c) 2007-2012 Intel Corporation.";

static const struct e1000_info *igb_info_tbl[] = {
	[board_82575] = &e1000_82575_info,
};

static DEFINE_PCI_DEVICE_TABLE(igb_pci_tbl) = {
	{ PCI_VDEVICE(INTEL, E1000_DEV_ID_I350_COPPER), board_82575 },
	{ PCI_VDEVICE(INTEL, E1000_DEV_ID_I350_FIBER), board_82575 },
	{ PCI_VDEVICE(INTEL, E1000_DEV_ID_I350_SERDES), board_82575 },
	{ PCI_VDEVICE(INTEL, E1000_DEV_ID_I350_SGMII), board_82575 },
	{ PCI_VDEVICE(INTEL, E1000_DEV_ID_82580_COPPER), board_82575 },
	{ PCI_VDEVICE(INTEL, E1000_DEV_ID_82580_FIBER), board_82575 },
	{ PCI_VDEVICE(INTEL, E1000_DEV_ID_82580_QUAD_FIBER), board_82575 },
	{ PCI_VDEVICE(INTEL, E1000_DEV_ID_82580_SERDES), board_82575 },
	{ PCI_VDEVICE(INTEL, E1000_DEV_ID_82580_SGMII), board_82575 },
	{ PCI_VDEVICE(INTEL, E1000_DEV_ID_82580_COPPER_DUAL), board_82575 },
	{ PCI_VDEVICE(INTEL, E1000_DEV_ID_DH89XXCC_SGMII), board_82575 },
	{ PCI_VDEVICE(INTEL, E1000_DEV_ID_DH89XXCC_SERDES), board_82575 },
	{ PCI_VDEVICE(INTEL, E1000_DEV_ID_DH89XXCC_BACKPLANE), board_82575 },
	{ PCI_VDEVICE(INTEL, E1000_DEV_ID_DH89XXCC_SFP), board_82575 },
	{ PCI_VDEVICE(INTEL, E1000_DEV_ID_82576), board_82575 },
	{ PCI_VDEVICE(INTEL, E1000_DEV_ID_82576_NS), board_82575 },
	{ PCI_VDEVICE(INTEL, E1000_DEV_ID_82576_NS_SERDES), board_82575 },
	{ PCI_VDEVICE(INTEL, E1000_DEV_ID_82576_FIBER), board_82575 },
	{ PCI_VDEVICE(INTEL, E1000_DEV_ID_82576_SERDES), board_82575 },
	{ PCI_VDEVICE(INTEL, E1000_DEV_ID_82576_SERDES_QUAD), board_82575 },
	{ PCI_VDEVICE(INTEL, E1000_DEV_ID_82576_QUAD_COPPER_ET2), board_82575 },
	{ PCI_VDEVICE(INTEL, E1000_DEV_ID_82576_QUAD_COPPER), board_82575 },
	{ PCI_VDEVICE(INTEL, E1000_DEV_ID_82575EB_COPPER), board_82575 },
	{ PCI_VDEVICE(INTEL, E1000_DEV_ID_82575EB_FIBER_SERDES), board_82575 },
	{ PCI_VDEVICE(INTEL, E1000_DEV_ID_82575GB_QUAD_COPPER), board_82575 },
	/* required last entry */
	{0, }
};

MODULE_DEVICE_TABLE(pci, igb_pci_tbl);

void igb_reset(struct igb_adapter *);
static int igb_setup_all_tx_resources(struct igb_adapter *);
static int igb_setup_all_rx_resources(struct igb_adapter *);
static void igb_free_all_tx_resources(struct igb_adapter *);
static void igb_free_all_rx_resources(struct igb_adapter *);
static void igb_setup_mrqc(struct igb_adapter *);
static int igb_probe(struct pci_dev *, const struct pci_device_id *);
static void __devexit igb_remove(struct pci_dev *pdev);
static void igb_init_hw_timer(struct igb_adapter *adapter);
static int igb_sw_init(struct igb_adapter *);
static int igb_open(struct net_device *);
static int igb_close(struct net_device *);
static void igb_configure_tx(struct igb_adapter *);
static void igb_configure_rx(struct igb_adapter *);
static void igb_clean_all_tx_rings(struct igb_adapter *);
static void igb_clean_all_rx_rings(struct igb_adapter *);
static void igb_clean_tx_ring(struct igb_ring *);
static void igb_clean_rx_ring(struct igb_ring *);
static void igb_set_rx_mode(struct net_device *);
static void igb_update_phy_info(unsigned long);
static void igb_watchdog(unsigned long);
static void igb_watchdog_task(struct work_struct *);
static netdev_tx_t igb_xmit_frame(struct sk_buff *skb, struct net_device *);
static struct rtnl_link_stats64 *igb_get_stats64(struct net_device *dev,
						 struct rtnl_link_stats64 *stats);
static int igb_change_mtu(struct net_device *, int);
static int igb_set_mac(struct net_device *, void *);
static void igb_set_uta(struct igb_adapter *adapter);
static irqreturn_t igb_intr(int irq, void *);
static irqreturn_t igb_intr_msi(int irq, void *);
static irqreturn_t igb_msix_other(int irq, void *);
static irqreturn_t igb_msix_ring(int irq, void *);
#ifdef CONFIG_IGB_DCA
static void igb_update_dca(struct igb_q_vector *);
static void igb_setup_dca(struct igb_adapter *);
#endif /* CONFIG_IGB_DCA */
static int igb_poll(struct napi_struct *, int);
static bool igb_clean_tx_irq(struct igb_q_vector *);
static bool igb_clean_rx_irq(struct igb_q_vector *, int);
static int igb_ioctl(struct net_device *, struct ifreq *, int cmd);
static void igb_tx_timeout(struct net_device *);
static void igb_reset_task(struct work_struct *);
static void igb_vlan_mode(struct net_device *netdev, netdev_features_t features);
static int igb_vlan_rx_add_vid(struct net_device *, u16);
static int igb_vlan_rx_kill_vid(struct net_device *, u16);
static void igb_restore_vlan(struct igb_adapter *);
static void igb_rar_set_qsel(struct igb_adapter *, u8 *, u32 , u8);
static void igb_ping_all_vfs(struct igb_adapter *);
static void igb_msg_task(struct igb_adapter *);
static void igb_vmm_control(struct igb_adapter *);
static int igb_set_vf_mac(struct igb_adapter *, int, unsigned char *);
static void igb_restore_vf_multicasts(struct igb_adapter *adapter);
static int igb_ndo_set_vf_mac(struct net_device *netdev, int vf, u8 *mac);
static int igb_ndo_set_vf_vlan(struct net_device *netdev,
			       int vf, u16 vlan, u8 qos);
static int igb_ndo_set_vf_bw(struct net_device *netdev, int vf, int tx_rate);
static int igb_ndo_get_vf_config(struct net_device *netdev, int vf,
				 struct ifla_vf_info *ivi);
static void igb_check_vf_rate_limit(struct igb_adapter *);

#ifdef CONFIG_PCI_IOV
static int igb_vf_configure(struct igb_adapter *adapter, int vf);
static int igb_find_enabled_vfs(struct igb_adapter *adapter);
static int igb_check_vf_assignment(struct igb_adapter *adapter);
#endif

#ifdef CONFIG_PM
#ifdef CONFIG_PM_SLEEP
static int igb_suspend(struct device *);
#endif
static int igb_resume(struct device *);
#ifdef CONFIG_PM_RUNTIME
static int igb_runtime_suspend(struct device *dev);
static int igb_runtime_resume(struct device *dev);
static int igb_runtime_idle(struct device *dev);
#endif
static const struct dev_pm_ops igb_pm_ops = {
	SET_SYSTEM_SLEEP_PM_OPS(igb_suspend, igb_resume)
	SET_RUNTIME_PM_OPS(igb_runtime_suspend, igb_runtime_resume,
			igb_runtime_idle)
};
#endif
static void igb_shutdown(struct pci_dev *);
#ifdef CONFIG_IGB_DCA
static int igb_notify_dca(struct notifier_block *, unsigned long, void *);
static struct notifier_block dca_notifier = {
	.notifier_call	= igb_notify_dca,
	.next		= NULL,
	.priority	= 0
};
#endif
#ifdef CONFIG_NET_POLL_CONTROLLER
/* for netdump / net console */
static void igb_netpoll(struct net_device *);
#endif
#ifdef CONFIG_PCI_IOV
static unsigned int max_vfs = 0;
module_param(max_vfs, uint, 0);
MODULE_PARM_DESC(max_vfs, "Maximum number of virtual functions to allocate "
                 "per physical function");
#endif /* CONFIG_PCI_IOV */

static pci_ers_result_t igb_io_error_detected(struct pci_dev *,
		     pci_channel_state_t);
static pci_ers_result_t igb_io_slot_reset(struct pci_dev *);
static void igb_io_resume(struct pci_dev *);

static struct pci_error_handlers igb_err_handler = {
	.error_detected = igb_io_error_detected,
	.slot_reset = igb_io_slot_reset,
	.resume = igb_io_resume,
};

static void igb_init_dmac(struct igb_adapter *adapter, u32 pba);

static struct pci_driver igb_driver = {
	.name     = igb_driver_name,
	.id_table = igb_pci_tbl,
	.probe    = igb_probe,
	.remove   = __devexit_p(igb_remove),
#ifdef CONFIG_PM
	.driver.pm = &igb_pm_ops,
#endif
	.shutdown = igb_shutdown,
	.err_handler = &igb_err_handler
};

MODULE_AUTHOR("Intel Corporation, <e1000-devel@lists.sourceforge.net>");
MODULE_DESCRIPTION("Intel(R) Gigabit Ethernet Network Driver");
MODULE_LICENSE("GPL");
MODULE_VERSION(DRV_VERSION);

#define DEFAULT_MSG_ENABLE (NETIF_MSG_DRV|NETIF_MSG_PROBE|NETIF_MSG_LINK)
static int debug = -1;
module_param(debug, int, 0);
MODULE_PARM_DESC(debug, "Debug level (0=none,...,16=all)");

struct igb_reg_info {
	u32 ofs;
	char *name;
};

static const struct igb_reg_info igb_reg_info_tbl[] = {

	/* General Registers */
	{E1000_CTRL, "CTRL"},
	{E1000_STATUS, "STATUS"},
	{E1000_CTRL_EXT, "CTRL_EXT"},

	/* Interrupt Registers */
	{E1000_ICR, "ICR"},

	/* RX Registers */
	{E1000_RCTL, "RCTL"},
	{E1000_RDLEN(0), "RDLEN"},
	{E1000_RDH(0), "RDH"},
	{E1000_RDT(0), "RDT"},
	{E1000_RXDCTL(0), "RXDCTL"},
	{E1000_RDBAL(0), "RDBAL"},
	{E1000_RDBAH(0), "RDBAH"},

	/* TX Registers */
	{E1000_TCTL, "TCTL"},
	{E1000_TDBAL(0), "TDBAL"},
	{E1000_TDBAH(0), "TDBAH"},
	{E1000_TDLEN(0), "TDLEN"},
	{E1000_TDH(0), "TDH"},
	{E1000_TDT(0), "TDT"},
	{E1000_TXDCTL(0), "TXDCTL"},
	{E1000_TDFH, "TDFH"},
	{E1000_TDFT, "TDFT"},
	{E1000_TDFHS, "TDFHS"},
	{E1000_TDFPC, "TDFPC"},

	/* List Terminator */
	{}
};

/*
 * igb_regdump - register printout routine
 */
static void igb_regdump(struct e1000_hw *hw, struct igb_reg_info *reginfo)
{
	int n = 0;
	char rname[16];
	u32 regs[8];

	switch (reginfo->ofs) {
	case E1000_RDLEN(0):
		for (n = 0; n < 4; n++)
			regs[n] = rd32(E1000_RDLEN(n));
		break;
	case E1000_RDH(0):
		for (n = 0; n < 4; n++)
			regs[n] = rd32(E1000_RDH(n));
		break;
	case E1000_RDT(0):
		for (n = 0; n < 4; n++)
			regs[n] = rd32(E1000_RDT(n));
		break;
	case E1000_RXDCTL(0):
		for (n = 0; n < 4; n++)
			regs[n] = rd32(E1000_RXDCTL(n));
		break;
	case E1000_RDBAL(0):
		for (n = 0; n < 4; n++)
			regs[n] = rd32(E1000_RDBAL(n));
		break;
	case E1000_RDBAH(0):
		for (n = 0; n < 4; n++)
			regs[n] = rd32(E1000_RDBAH(n));
		break;
	case E1000_TDBAL(0):
		for (n = 0; n < 4; n++)
			regs[n] = rd32(E1000_RDBAL(n));
		break;
	case E1000_TDBAH(0):
		for (n = 0; n < 4; n++)
			regs[n] = rd32(E1000_TDBAH(n));
		break;
	case E1000_TDLEN(0):
		for (n = 0; n < 4; n++)
			regs[n] = rd32(E1000_TDLEN(n));
		break;
	case E1000_TDH(0):
		for (n = 0; n < 4; n++)
			regs[n] = rd32(E1000_TDH(n));
		break;
	case E1000_TDT(0):
		for (n = 0; n < 4; n++)
			regs[n] = rd32(E1000_TDT(n));
		break;
	case E1000_TXDCTL(0):
		for (n = 0; n < 4; n++)
			regs[n] = rd32(E1000_TXDCTL(n));
		break;
	default:
		pr_info("%-15s %08x\n", reginfo->name, rd32(reginfo->ofs));
		return;
	}

	snprintf(rname, 16, "%s%s", reginfo->name, "[0-3]");
	pr_info("%-15s %08x %08x %08x %08x\n", rname, regs[0], regs[1],
		regs[2], regs[3]);
}

/*
 * igb_dump - Print registers, tx-rings and rx-rings
 */
static void igb_dump(struct igb_adapter *adapter)
{
	struct net_device *netdev = adapter->netdev;
	struct e1000_hw *hw = &adapter->hw;
	struct igb_reg_info *reginfo;
	struct igb_ring *tx_ring;
	union e1000_adv_tx_desc *tx_desc;
	struct my_u0 { u64 a; u64 b; } *u0;
	struct igb_ring *rx_ring;
	union e1000_adv_rx_desc *rx_desc;
	u32 staterr;
	u16 i, n;

	if (!netif_msg_hw(adapter))
		return;

	/* Print netdevice Info */
	if (netdev) {
		dev_info(&adapter->pdev->dev, "Net device Info\n");
		pr_info("Device Name     state            trans_start      "
			"last_rx\n");
		pr_info("%-15s %016lX %016lX %016lX\n", netdev->name,
			netdev->state, netdev->trans_start, netdev->last_rx);
	}

	/* Print Registers */
	dev_info(&adapter->pdev->dev, "Register Dump\n");
	pr_info(" Register Name   Value\n");
	for (reginfo = (struct igb_reg_info *)igb_reg_info_tbl;
	     reginfo->name; reginfo++) {
		igb_regdump(hw, reginfo);
	}

	/* Print TX Ring Summary */
	if (!netdev || !netif_running(netdev))
		goto exit;

	dev_info(&adapter->pdev->dev, "TX Rings Summary\n");
	pr_info("Queue [NTU] [NTC] [bi(ntc)->dma  ] leng ntw timestamp\n");
	for (n = 0; n < adapter->num_tx_queues; n++) {
		struct igb_tx_buffer *buffer_info;
		tx_ring = adapter->tx_ring[n];
		buffer_info = &tx_ring->tx_buffer_info[tx_ring->next_to_clean];
		pr_info(" %5d %5X %5X %016llX %04X %p %016llX\n",
			n, tx_ring->next_to_use, tx_ring->next_to_clean,
			(u64)buffer_info->dma,
			buffer_info->length,
			buffer_info->next_to_watch,
			(u64)buffer_info->time_stamp);
	}

	/* Print TX Rings */
	if (!netif_msg_tx_done(adapter))
		goto rx_ring_summary;

	dev_info(&adapter->pdev->dev, "TX Rings Dump\n");

	/* Transmit Descriptor Formats
	 *
	 * Advanced Transmit Descriptor
	 *   +--------------------------------------------------------------+
	 * 0 |         Buffer Address [63:0]                                |
	 *   +--------------------------------------------------------------+
	 * 8 | PAYLEN  | PORTS  |CC|IDX | STA | DCMD  |DTYP|MAC|RSV| DTALEN |
	 *   +--------------------------------------------------------------+
	 *   63      46 45    40 39 38 36 35 32 31   24             15       0
	 */

	for (n = 0; n < adapter->num_tx_queues; n++) {
		tx_ring = adapter->tx_ring[n];
		pr_info("------------------------------------\n");
		pr_info("TX QUEUE INDEX = %d\n", tx_ring->queue_index);
		pr_info("------------------------------------\n");
		pr_info("T [desc]     [address 63:0  ] [PlPOCIStDDM Ln] "
			"[bi->dma       ] leng  ntw timestamp        "
			"bi->skb\n");

		for (i = 0; tx_ring->desc && (i < tx_ring->count); i++) {
			const char *next_desc;
			struct igb_tx_buffer *buffer_info;
			tx_desc = IGB_TX_DESC(tx_ring, i);
			buffer_info = &tx_ring->tx_buffer_info[i];
			u0 = (struct my_u0 *)tx_desc;
			if (i == tx_ring->next_to_use &&
			    i == tx_ring->next_to_clean)
				next_desc = " NTC/U";
			else if (i == tx_ring->next_to_use)
				next_desc = " NTU";
			else if (i == tx_ring->next_to_clean)
				next_desc = " NTC";
			else
				next_desc = "";

			pr_info("T [0x%03X]    %016llX %016llX %016llX"
				" %04X  %p %016llX %p%s\n", i,
				le64_to_cpu(u0->a),
				le64_to_cpu(u0->b),
				(u64)buffer_info->dma,
				buffer_info->length,
				buffer_info->next_to_watch,
				(u64)buffer_info->time_stamp,
				buffer_info->skb, next_desc);

			if (netif_msg_pktdata(adapter) && buffer_info->dma != 0)
				print_hex_dump(KERN_INFO, "",
					DUMP_PREFIX_ADDRESS,
					16, 1, phys_to_virt(buffer_info->dma),
					buffer_info->length, true);
		}
	}

	/* Print RX Rings Summary */
rx_ring_summary:
	dev_info(&adapter->pdev->dev, "RX Rings Summary\n");
	pr_info("Queue [NTU] [NTC]\n");
	for (n = 0; n < adapter->num_rx_queues; n++) {
		rx_ring = adapter->rx_ring[n];
		pr_info(" %5d %5X %5X\n",
			n, rx_ring->next_to_use, rx_ring->next_to_clean);
	}

	/* Print RX Rings */
	if (!netif_msg_rx_status(adapter))
		goto exit;

	dev_info(&adapter->pdev->dev, "RX Rings Dump\n");

	/* Advanced Receive Descriptor (Read) Format
	 *    63                                           1        0
	 *    +-----------------------------------------------------+
	 *  0 |       Packet Buffer Address [63:1]           |A0/NSE|
	 *    +----------------------------------------------+------+
	 *  8 |       Header Buffer Address [63:1]           |  DD  |
	 *    +-----------------------------------------------------+
	 *
	 *
	 * Advanced Receive Descriptor (Write-Back) Format
	 *
	 *   63       48 47    32 31  30      21 20 17 16   4 3     0
	 *   +------------------------------------------------------+
	 * 0 | Packet     IP     |SPH| HDR_LEN   | RSV|Packet|  RSS |
	 *   | Checksum   Ident  |   |           |    | Type | Type |
	 *   +------------------------------------------------------+
	 * 8 | VLAN Tag | Length | Extended Error | Extended Status |
	 *   +------------------------------------------------------+
	 *   63       48 47    32 31            20 19               0
	 */

	for (n = 0; n < adapter->num_rx_queues; n++) {
		rx_ring = adapter->rx_ring[n];
		pr_info("------------------------------------\n");
		pr_info("RX QUEUE INDEX = %d\n", rx_ring->queue_index);
		pr_info("------------------------------------\n");
		pr_info("R  [desc]      [ PktBuf     A0] [  HeadBuf   DD] "
			"[bi->dma       ] [bi->skb] <-- Adv Rx Read format\n");
		pr_info("RWB[desc]      [PcsmIpSHl PtRs] [vl er S cks ln] -----"
			"----------- [bi->skb] <-- Adv Rx Write-Back format\n");

		for (i = 0; i < rx_ring->count; i++) {
			const char *next_desc;
			struct igb_rx_buffer *buffer_info;
			buffer_info = &rx_ring->rx_buffer_info[i];
			rx_desc = IGB_RX_DESC(rx_ring, i);
			u0 = (struct my_u0 *)rx_desc;
			staterr = le32_to_cpu(rx_desc->wb.upper.status_error);

			if (i == rx_ring->next_to_use)
				next_desc = " NTU";
			else if (i == rx_ring->next_to_clean)
				next_desc = " NTC";
			else
				next_desc = "";

			if (staterr & E1000_RXD_STAT_DD) {
				/* Descriptor Done */
				pr_info("%s[0x%03X]     %016llX %016llX -------"
					"--------- %p%s\n", "RWB", i,
					le64_to_cpu(u0->a),
					le64_to_cpu(u0->b),
					buffer_info->skb, next_desc);
			} else {
				pr_info("%s[0x%03X]     %016llX %016llX %016llX"
					" %p%s\n", "R  ", i,
					le64_to_cpu(u0->a),
					le64_to_cpu(u0->b),
					(u64)buffer_info->dma,
					buffer_info->skb, next_desc);

				if (netif_msg_pktdata(adapter)) {
					print_hex_dump(KERN_INFO, "",
						DUMP_PREFIX_ADDRESS,
						16, 1,
						phys_to_virt(buffer_info->dma),
						IGB_RX_HDR_LEN, true);
					print_hex_dump(KERN_INFO, "",
					  DUMP_PREFIX_ADDRESS,
					  16, 1,
					  phys_to_virt(
					    buffer_info->page_dma +
					    buffer_info->page_offset),
					  PAGE_SIZE/2, true);
				}
			}
		}
	}

exit:
	return;
}


/**
 * igb_read_clock - read raw cycle counter (to be used by time counter)
 */
static cycle_t igb_read_clock(const struct cyclecounter *tc)
{
	struct igb_adapter *adapter =
		container_of(tc, struct igb_adapter, cycles);
	struct e1000_hw *hw = &adapter->hw;
	u64 stamp = 0;
	int shift = 0;

	/*
	 * The timestamp latches on lowest register read. For the 82580
	 * the lowest register is SYSTIMR instead of SYSTIML.  However we never
	 * adjusted TIMINCA so SYSTIMR will just read as all 0s so ignore it.
	 */
	if (hw->mac.type >= e1000_82580) {
		stamp = rd32(E1000_SYSTIMR) >> 8;
		shift = IGB_82580_TSYNC_SHIFT;
	}

	stamp |= (u64)rd32(E1000_SYSTIML) << shift;
	stamp |= (u64)rd32(E1000_SYSTIMH) << (shift + 32);
	return stamp;
}

/**
 * igb_get_hw_dev - return device
 * used by hardware layer to print debugging information
 **/
struct net_device *igb_get_hw_dev(struct e1000_hw *hw)
{
	struct igb_adapter *adapter = hw->back;
	return adapter->netdev;
}

/**
 * igb_init_module - Driver Registration Routine
 *
 * igb_init_module is the first routine called when the driver is
 * loaded. All it does is register with the PCI subsystem.
 **/
static int __init igb_init_module(void)
{
	int ret;
	pr_info("%s - version %s\n",
	       igb_driver_string, igb_driver_version);

	pr_info("%s\n", igb_copyright);

#ifdef CONFIG_IGB_DCA
	dca_register_notify(&dca_notifier);
#endif
	ret = pci_register_driver(&igb_driver);
	return ret;
}

module_init(igb_init_module);

/**
 * igb_exit_module - Driver Exit Cleanup Routine
 *
 * igb_exit_module is called just before the driver is removed
 * from memory.
 **/
static void __exit igb_exit_module(void)
{
#ifdef CONFIG_IGB_DCA
	dca_unregister_notify(&dca_notifier);
#endif
	pci_unregister_driver(&igb_driver);
}

module_exit(igb_exit_module);

#define Q_IDX_82576(i) (((i & 0x1) << 3) + (i >> 1))
/**
 * igb_cache_ring_register - Descriptor ring to register mapping
 * @adapter: board private structure to initialize
 *
 * Once we know the feature-set enabled for the device, we'll cache
 * the register offset the descriptor ring is assigned to.
 **/
static void igb_cache_ring_register(struct igb_adapter *adapter)
{
	int i = 0, j = 0;
	u32 rbase_offset = adapter->vfs_allocated_count;

	switch (adapter->hw.mac.type) {
	case e1000_82576:
		/* The queues are allocated for virtualization such that VF 0
		 * is allocated queues 0 and 8, VF 1 queues 1 and 9, etc.
		 * In order to avoid collision we start at the first free queue
		 * and continue consuming queues in the same sequence
		 */
		if (adapter->vfs_allocated_count) {
			for (; i < adapter->rss_queues; i++)
				adapter->rx_ring[i]->reg_idx = rbase_offset +
				                               Q_IDX_82576(i);
		}
	case e1000_82575:
	case e1000_82580:
	case e1000_i350:
	default:
		for (; i < adapter->num_rx_queues; i++)
			adapter->rx_ring[i]->reg_idx = rbase_offset + i;
		for (; j < adapter->num_tx_queues; j++)
			adapter->tx_ring[j]->reg_idx = rbase_offset + j;
		break;
	}
}

static void igb_free_queues(struct igb_adapter *adapter)
{
	int i;

	for (i = 0; i < adapter->num_tx_queues; i++) {
		kfree(adapter->tx_ring[i]);
		adapter->tx_ring[i] = NULL;
	}
	for (i = 0; i < adapter->num_rx_queues; i++) {
		kfree(adapter->rx_ring[i]);
		adapter->rx_ring[i] = NULL;
	}
	adapter->num_rx_queues = 0;
	adapter->num_tx_queues = 0;
}

/**
 * igb_alloc_queues - Allocate memory for all rings
 * @adapter: board private structure to initialize
 *
 * We allocate one ring per queue at run-time since we don't know the
 * number of queues at compile-time.
 **/
static int igb_alloc_queues(struct igb_adapter *adapter)
{
	struct igb_ring *ring;
	int i;
	int orig_node = adapter->node;

	for (i = 0; i < adapter->num_tx_queues; i++) {
		if (orig_node == -1) {
			int cur_node = next_online_node(adapter->node);
			if (cur_node == MAX_NUMNODES)
				cur_node = first_online_node;
			adapter->node = cur_node;
		}
		ring = kzalloc_node(sizeof(struct igb_ring), GFP_KERNEL,
				    adapter->node);
		if (!ring)
			ring = kzalloc(sizeof(struct igb_ring), GFP_KERNEL);
		if (!ring)
			goto err;
		ring->count = adapter->tx_ring_count;
		ring->queue_index = i;
		ring->dev = &adapter->pdev->dev;
		ring->netdev = adapter->netdev;
		ring->numa_node = adapter->node;
		/* For 82575, context index must be unique per ring. */
		if (adapter->hw.mac.type == e1000_82575)
			set_bit(IGB_RING_FLAG_TX_CTX_IDX, &ring->flags);
		adapter->tx_ring[i] = ring;
	}
	/* Restore the adapter's original node */
	adapter->node = orig_node;

	for (i = 0; i < adapter->num_rx_queues; i++) {
		if (orig_node == -1) {
			int cur_node = next_online_node(adapter->node);
			if (cur_node == MAX_NUMNODES)
				cur_node = first_online_node;
			adapter->node = cur_node;
		}
		ring = kzalloc_node(sizeof(struct igb_ring), GFP_KERNEL,
				    adapter->node);
		if (!ring)
			ring = kzalloc(sizeof(struct igb_ring), GFP_KERNEL);
		if (!ring)
			goto err;
		ring->count = adapter->rx_ring_count;
		ring->queue_index = i;
		ring->dev = &adapter->pdev->dev;
		ring->netdev = adapter->netdev;
		ring->numa_node = adapter->node;
		/* set flag indicating ring supports SCTP checksum offload */
		if (adapter->hw.mac.type >= e1000_82576)
			set_bit(IGB_RING_FLAG_RX_SCTP_CSUM, &ring->flags);

		/* On i350, loopback VLAN packets have the tag byte-swapped. */
		if (adapter->hw.mac.type == e1000_i350)
			set_bit(IGB_RING_FLAG_RX_LB_VLAN_BSWAP, &ring->flags);

		adapter->rx_ring[i] = ring;
	}
	/* Restore the adapter's original node */
	adapter->node = orig_node;

	igb_cache_ring_register(adapter);

	return 0;

err:
	/* Restore the adapter's original node */
	adapter->node = orig_node;
	igb_free_queues(adapter);

	return -ENOMEM;
}

/**
 *  igb_write_ivar - configure ivar for given MSI-X vector
 *  @hw: pointer to the HW structure
 *  @msix_vector: vector number we are allocating to a given ring
 *  @index: row index of IVAR register to write within IVAR table
 *  @offset: column offset of in IVAR, should be multiple of 8
 *
 *  This function is intended to handle the writing of the IVAR register
 *  for adapters 82576 and newer.  The IVAR table consists of 2 columns,
 *  each containing an cause allocation for an Rx and Tx ring, and a
 *  variable number of rows depending on the number of queues supported.
 **/
static void igb_write_ivar(struct e1000_hw *hw, int msix_vector,
			   int index, int offset)
{
	u32 ivar = array_rd32(E1000_IVAR0, index);

	/* clear any bits that are currently set */
	ivar &= ~((u32)0xFF << offset);

	/* write vector and valid bit */
	ivar |= (msix_vector | E1000_IVAR_VALID) << offset;

	array_wr32(E1000_IVAR0, index, ivar);
}

#define IGB_N0_QUEUE -1
static void igb_assign_vector(struct igb_q_vector *q_vector, int msix_vector)
{
	struct igb_adapter *adapter = q_vector->adapter;
	struct e1000_hw *hw = &adapter->hw;
	int rx_queue = IGB_N0_QUEUE;
	int tx_queue = IGB_N0_QUEUE;
	u32 msixbm = 0;

	if (q_vector->rx.ring)
		rx_queue = q_vector->rx.ring->reg_idx;
	if (q_vector->tx.ring)
		tx_queue = q_vector->tx.ring->reg_idx;

	switch (hw->mac.type) {
	case e1000_82575:
		/* The 82575 assigns vectors using a bitmask, which matches the
		   bitmask for the EICR/EIMS/EIMC registers.  To assign one
		   or more queues to a vector, we write the appropriate bits
		   into the MSIXBM register for that vector. */
		if (rx_queue > IGB_N0_QUEUE)
			msixbm = E1000_EICR_RX_QUEUE0 << rx_queue;
		if (tx_queue > IGB_N0_QUEUE)
			msixbm |= E1000_EICR_TX_QUEUE0 << tx_queue;
		if (!adapter->msix_entries && msix_vector == 0)
			msixbm |= E1000_EIMS_OTHER;
		array_wr32(E1000_MSIXBM(0), msix_vector, msixbm);
		q_vector->eims_value = msixbm;
		break;
	case e1000_82576:
		/*
		 * 82576 uses a table that essentially consists of 2 columns
		 * with 8 rows.  The ordering is column-major so we use the
		 * lower 3 bits as the row index, and the 4th bit as the
		 * column offset.
		 */
		if (rx_queue > IGB_N0_QUEUE)
			igb_write_ivar(hw, msix_vector,
				       rx_queue & 0x7,
				       (rx_queue & 0x8) << 1);
		if (tx_queue > IGB_N0_QUEUE)
			igb_write_ivar(hw, msix_vector,
				       tx_queue & 0x7,
				       ((tx_queue & 0x8) << 1) + 8);
		q_vector->eims_value = 1 << msix_vector;
		break;
	case e1000_82580:
	case e1000_i350:
		/*
		 * On 82580 and newer adapters the scheme is similar to 82576
		 * however instead of ordering column-major we have things
		 * ordered row-major.  So we traverse the table by using
		 * bit 0 as the column offset, and the remaining bits as the
		 * row index.
		 */
		if (rx_queue > IGB_N0_QUEUE)
			igb_write_ivar(hw, msix_vector,
				       rx_queue >> 1,
				       (rx_queue & 0x1) << 4);
		if (tx_queue > IGB_N0_QUEUE)
			igb_write_ivar(hw, msix_vector,
				       tx_queue >> 1,
				       ((tx_queue & 0x1) << 4) + 8);
		q_vector->eims_value = 1 << msix_vector;
		break;
	default:
		BUG();
		break;
	}

	/* add q_vector eims value to global eims_enable_mask */
	adapter->eims_enable_mask |= q_vector->eims_value;

	/* configure q_vector to set itr on first interrupt */
	q_vector->set_itr = 1;
}

/**
 * igb_configure_msix - Configure MSI-X hardware
 *
 * igb_configure_msix sets up the hardware to properly
 * generate MSI-X interrupts.
 **/
static void igb_configure_msix(struct igb_adapter *adapter)
{
	u32 tmp;
	int i, vector = 0;
	struct e1000_hw *hw = &adapter->hw;

	adapter->eims_enable_mask = 0;

	/* set vector for other causes, i.e. link changes */
	switch (hw->mac.type) {
	case e1000_82575:
		tmp = rd32(E1000_CTRL_EXT);
		/* enable MSI-X PBA support*/
		tmp |= E1000_CTRL_EXT_PBA_CLR;

		/* Auto-Mask interrupts upon ICR read. */
		tmp |= E1000_CTRL_EXT_EIAME;
		tmp |= E1000_CTRL_EXT_IRCA;

		wr32(E1000_CTRL_EXT, tmp);

		/* enable msix_other interrupt */
		array_wr32(E1000_MSIXBM(0), vector++,
		                      E1000_EIMS_OTHER);
		adapter->eims_other = E1000_EIMS_OTHER;

		break;

	case e1000_82576:
	case e1000_82580:
	case e1000_i350:
		/* Turn on MSI-X capability first, or our settings
		 * won't stick.  And it will take days to debug. */
		wr32(E1000_GPIE, E1000_GPIE_MSIX_MODE |
		                E1000_GPIE_PBA | E1000_GPIE_EIAME |
		                E1000_GPIE_NSICR);

		/* enable msix_other interrupt */
		adapter->eims_other = 1 << vector;
		tmp = (vector++ | E1000_IVAR_VALID) << 8;

		wr32(E1000_IVAR_MISC, tmp);
		break;
	default:
		/* do nothing, since nothing else supports MSI-X */
		break;
	} /* switch (hw->mac.type) */

	adapter->eims_enable_mask |= adapter->eims_other;

	for (i = 0; i < adapter->num_q_vectors; i++)
		igb_assign_vector(adapter->q_vector[i], vector++);

	wrfl();
}

/**
 * igb_request_msix - Initialize MSI-X interrupts
 *
 * igb_request_msix allocates MSI-X vectors and requests interrupts from the
 * kernel.
 **/
static int igb_request_msix(struct igb_adapter *adapter)
{
	struct net_device *netdev = adapter->netdev;
	struct e1000_hw *hw = &adapter->hw;
	int i, err = 0, vector = 0;

	err = request_irq(adapter->msix_entries[vector].vector,
	                  igb_msix_other, 0, netdev->name, adapter);
	if (err)
		goto out;
	vector++;

	for (i = 0; i < adapter->num_q_vectors; i++) {
		struct igb_q_vector *q_vector = adapter->q_vector[i];

		q_vector->itr_register = hw->hw_addr + E1000_EITR(vector);

		if (q_vector->rx.ring && q_vector->tx.ring)
			sprintf(q_vector->name, "%s-TxRx-%u", netdev->name,
				q_vector->rx.ring->queue_index);
		else if (q_vector->tx.ring)
			sprintf(q_vector->name, "%s-tx-%u", netdev->name,
				q_vector->tx.ring->queue_index);
		else if (q_vector->rx.ring)
			sprintf(q_vector->name, "%s-rx-%u", netdev->name,
				q_vector->rx.ring->queue_index);
		else
			sprintf(q_vector->name, "%s-unused", netdev->name);

		err = request_irq(adapter->msix_entries[vector].vector,
		                  igb_msix_ring, 0, q_vector->name,
		                  q_vector);
		if (err)
			goto out;
		vector++;
	}

	igb_configure_msix(adapter);
	return 0;
out:
	return err;
}

static void igb_reset_interrupt_capability(struct igb_adapter *adapter)
{
	if (adapter->msix_entries) {
		pci_disable_msix(adapter->pdev);
		kfree(adapter->msix_entries);
		adapter->msix_entries = NULL;
	} else if (adapter->flags & IGB_FLAG_HAS_MSI) {
		pci_disable_msi(adapter->pdev);
	}
}

/**
 * igb_free_q_vectors - Free memory allocated for interrupt vectors
 * @adapter: board private structure to initialize
 *
 * This function frees the memory allocated to the q_vectors.  In addition if
 * NAPI is enabled it will delete any references to the NAPI struct prior
 * to freeing the q_vector.
 **/
static void igb_free_q_vectors(struct igb_adapter *adapter)
{
	int v_idx;

	for (v_idx = 0; v_idx < adapter->num_q_vectors; v_idx++) {
		struct igb_q_vector *q_vector = adapter->q_vector[v_idx];
		adapter->q_vector[v_idx] = NULL;
		if (!q_vector)
			continue;
		netif_napi_del(&q_vector->napi);
		kfree(q_vector);
	}
	adapter->num_q_vectors = 0;
}

/**
 * igb_clear_interrupt_scheme - reset the device to a state of no interrupts
 *
 * This function resets the device so that it has 0 rx queues, tx queues, and
 * MSI-X interrupts allocated.
 */
static void igb_clear_interrupt_scheme(struct igb_adapter *adapter)
{
	igb_free_queues(adapter);
	igb_free_q_vectors(adapter);
	igb_reset_interrupt_capability(adapter);
}

/**
 * igb_set_interrupt_capability - set MSI or MSI-X if supported
 *
 * Attempt to configure interrupts using the best available
 * capabilities of the hardware and kernel.
 **/
static int igb_set_interrupt_capability(struct igb_adapter *adapter)
{
	int err;
	int numvecs, i;

	/* Number of supported queues. */
	adapter->num_rx_queues = adapter->rss_queues;
	if (adapter->vfs_allocated_count)
		adapter->num_tx_queues = 1;
	else
		adapter->num_tx_queues = adapter->rss_queues;

	/* start with one vector for every rx queue */
	numvecs = adapter->num_rx_queues;

	/* if tx handler is separate add 1 for every tx queue */
	if (!(adapter->flags & IGB_FLAG_QUEUE_PAIRS))
		numvecs += adapter->num_tx_queues;

	/* store the number of vectors reserved for queues */
	adapter->num_q_vectors = numvecs;

	/* add 1 vector for link status interrupts */
	numvecs++;
	adapter->msix_entries = kcalloc(numvecs, sizeof(struct msix_entry),
					GFP_KERNEL);
	if (!adapter->msix_entries)
		goto msi_only;

	for (i = 0; i < numvecs; i++)
		adapter->msix_entries[i].entry = i;

	err = pci_enable_msix(adapter->pdev,
			      adapter->msix_entries,
			      numvecs);
	if (err == 0)
		goto out;

	igb_reset_interrupt_capability(adapter);

	/* If we can't do MSI-X, try MSI */
msi_only:
#ifdef CONFIG_PCI_IOV
	/* disable SR-IOV for non MSI-X configurations */
	if (adapter->vf_data) {
		struct e1000_hw *hw = &adapter->hw;
		/* disable iov and allow time for transactions to clear */
		pci_disable_sriov(adapter->pdev);
		msleep(500);

		kfree(adapter->vf_data);
		adapter->vf_data = NULL;
		wr32(E1000_IOVCTL, E1000_IOVCTL_REUSE_VFQ);
		wrfl();
		msleep(100);
		dev_info(&adapter->pdev->dev, "IOV Disabled\n");
	}
#endif
	adapter->vfs_allocated_count = 0;
	adapter->rss_queues = 1;
	adapter->flags |= IGB_FLAG_QUEUE_PAIRS;
	adapter->num_rx_queues = 1;
	adapter->num_tx_queues = 1;
	adapter->num_q_vectors = 1;
	if (!pci_enable_msi(adapter->pdev))
		adapter->flags |= IGB_FLAG_HAS_MSI;
out:
	/* Notify the stack of the (possibly) reduced queue counts. */
	rtnl_lock();
	netif_set_real_num_tx_queues(adapter->netdev, adapter->num_tx_queues);
	err = netif_set_real_num_rx_queues(adapter->netdev,
		adapter->num_rx_queues);
	rtnl_unlock();
	return err;
}

/**
 * igb_alloc_q_vectors - Allocate memory for interrupt vectors
 * @adapter: board private structure to initialize
 *
 * We allocate one q_vector per queue interrupt.  If allocation fails we
 * return -ENOMEM.
 **/
static int igb_alloc_q_vectors(struct igb_adapter *adapter)
{
	struct igb_q_vector *q_vector;
	struct e1000_hw *hw = &adapter->hw;
	int v_idx;
	int orig_node = adapter->node;

	for (v_idx = 0; v_idx < adapter->num_q_vectors; v_idx++) {
		if ((adapter->num_q_vectors == (adapter->num_rx_queues +
						adapter->num_tx_queues)) &&
		    (adapter->num_rx_queues == v_idx))
			adapter->node = orig_node;
		if (orig_node == -1) {
			int cur_node = next_online_node(adapter->node);
			if (cur_node == MAX_NUMNODES)
				cur_node = first_online_node;
			adapter->node = cur_node;
		}
		q_vector = kzalloc_node(sizeof(struct igb_q_vector), GFP_KERNEL,
					adapter->node);
		if (!q_vector)
			q_vector = kzalloc(sizeof(struct igb_q_vector),
					   GFP_KERNEL);
		if (!q_vector)
			goto err_out;
		q_vector->adapter = adapter;
		q_vector->itr_register = hw->hw_addr + E1000_EITR(0);
		q_vector->itr_val = IGB_START_ITR;
		netif_napi_add(adapter->netdev, &q_vector->napi, igb_poll, 64);
		adapter->q_vector[v_idx] = q_vector;
	}
	/* Restore the adapter's original node */
	adapter->node = orig_node;

	return 0;

err_out:
	/* Restore the adapter's original node */
	adapter->node = orig_node;
	igb_free_q_vectors(adapter);
	return -ENOMEM;
}

static void igb_map_rx_ring_to_vector(struct igb_adapter *adapter,
                                      int ring_idx, int v_idx)
{
	struct igb_q_vector *q_vector = adapter->q_vector[v_idx];

	q_vector->rx.ring = adapter->rx_ring[ring_idx];
	q_vector->rx.ring->q_vector = q_vector;
	q_vector->rx.count++;
	q_vector->itr_val = adapter->rx_itr_setting;
	if (q_vector->itr_val && q_vector->itr_val <= 3)
		q_vector->itr_val = IGB_START_ITR;
}

static void igb_map_tx_ring_to_vector(struct igb_adapter *adapter,
                                      int ring_idx, int v_idx)
{
	struct igb_q_vector *q_vector = adapter->q_vector[v_idx];

	q_vector->tx.ring = adapter->tx_ring[ring_idx];
	q_vector->tx.ring->q_vector = q_vector;
	q_vector->tx.count++;
	q_vector->itr_val = adapter->tx_itr_setting;
	q_vector->tx.work_limit = adapter->tx_work_limit;
	if (q_vector->itr_val && q_vector->itr_val <= 3)
		q_vector->itr_val = IGB_START_ITR;
}

/**
 * igb_map_ring_to_vector - maps allocated queues to vectors
 *
 * This function maps the recently allocated queues to vectors.
 **/
static int igb_map_ring_to_vector(struct igb_adapter *adapter)
{
	int i;
	int v_idx = 0;

	if ((adapter->num_q_vectors < adapter->num_rx_queues) ||
	    (adapter->num_q_vectors < adapter->num_tx_queues))
		return -ENOMEM;

	if (adapter->num_q_vectors >=
	    (adapter->num_rx_queues + adapter->num_tx_queues)) {
		for (i = 0; i < adapter->num_rx_queues; i++)
			igb_map_rx_ring_to_vector(adapter, i, v_idx++);
		for (i = 0; i < adapter->num_tx_queues; i++)
			igb_map_tx_ring_to_vector(adapter, i, v_idx++);
	} else {
		for (i = 0; i < adapter->num_rx_queues; i++) {
			if (i < adapter->num_tx_queues)
				igb_map_tx_ring_to_vector(adapter, i, v_idx);
			igb_map_rx_ring_to_vector(adapter, i, v_idx++);
		}
		for (; i < adapter->num_tx_queues; i++)
			igb_map_tx_ring_to_vector(adapter, i, v_idx++);
	}
	return 0;
}

/**
 * igb_init_interrupt_scheme - initialize interrupts, allocate queues/vectors
 *
 * This function initializes the interrupts and allocates all of the queues.
 **/
static int igb_init_interrupt_scheme(struct igb_adapter *adapter)
{
	struct pci_dev *pdev = adapter->pdev;
	int err;

	err = igb_set_interrupt_capability(adapter);
	if (err)
		return err;

	err = igb_alloc_q_vectors(adapter);
	if (err) {
		dev_err(&pdev->dev, "Unable to allocate memory for vectors\n");
		goto err_alloc_q_vectors;
	}

	err = igb_alloc_queues(adapter);
	if (err) {
		dev_err(&pdev->dev, "Unable to allocate memory for queues\n");
		goto err_alloc_queues;
	}

	err = igb_map_ring_to_vector(adapter);
	if (err) {
		dev_err(&pdev->dev, "Invalid q_vector to ring mapping\n");
		goto err_map_queues;
	}


	return 0;
err_map_queues:
	igb_free_queues(adapter);
err_alloc_queues:
	igb_free_q_vectors(adapter);
err_alloc_q_vectors:
	igb_reset_interrupt_capability(adapter);
	return err;
}

/**
 * igb_request_irq - initialize interrupts
 *
 * Attempts to configure interrupts using the best available
 * capabilities of the hardware and kernel.
 **/
static int igb_request_irq(struct igb_adapter *adapter)
{
	struct net_device *netdev = adapter->netdev;
	struct pci_dev *pdev = adapter->pdev;
	int err = 0;

	if (adapter->msix_entries) {
		err = igb_request_msix(adapter);
		if (!err)
			goto request_done;
		/* fall back to MSI */
		igb_clear_interrupt_scheme(adapter);
		if (!pci_enable_msi(pdev))
			adapter->flags |= IGB_FLAG_HAS_MSI;
		igb_free_all_tx_resources(adapter);
		igb_free_all_rx_resources(adapter);
		adapter->num_tx_queues = 1;
		adapter->num_rx_queues = 1;
		adapter->num_q_vectors = 1;
		err = igb_alloc_q_vectors(adapter);
		if (err) {
			dev_err(&pdev->dev,
			        "Unable to allocate memory for vectors\n");
			goto request_done;
		}
		err = igb_alloc_queues(adapter);
		if (err) {
			dev_err(&pdev->dev,
			        "Unable to allocate memory for queues\n");
			igb_free_q_vectors(adapter);
			goto request_done;
		}
		igb_setup_all_tx_resources(adapter);
		igb_setup_all_rx_resources(adapter);
	}

	igb_assign_vector(adapter->q_vector[0], 0);

	if (adapter->flags & IGB_FLAG_HAS_MSI) {
		err = request_irq(pdev->irq, igb_intr_msi, 0,
				  netdev->name, adapter);
		if (!err)
			goto request_done;

		/* fall back to legacy interrupts */
		igb_reset_interrupt_capability(adapter);
		adapter->flags &= ~IGB_FLAG_HAS_MSI;
	}

	err = request_irq(pdev->irq, igb_intr, IRQF_SHARED,
			  netdev->name, adapter);

	if (err)
		dev_err(&pdev->dev, "Error %d getting interrupt\n",
			err);

request_done:
	return err;
}

static void igb_free_irq(struct igb_adapter *adapter)
{
	if (adapter->msix_entries) {
		int vector = 0, i;

		free_irq(adapter->msix_entries[vector++].vector, adapter);

		for (i = 0; i < adapter->num_q_vectors; i++)
			free_irq(adapter->msix_entries[vector++].vector,
				 adapter->q_vector[i]);
	} else {
		free_irq(adapter->pdev->irq, adapter);
	}
}

/**
 * igb_irq_disable - Mask off interrupt generation on the NIC
 * @adapter: board private structure
 **/
static void igb_irq_disable(struct igb_adapter *adapter)
{
	struct e1000_hw *hw = &adapter->hw;

	/*
	 * we need to be careful when disabling interrupts.  The VFs are also
	 * mapped into these registers and so clearing the bits can cause
	 * issues on the VF drivers so we only need to clear what we set
	 */
	if (adapter->msix_entries) {
		u32 regval = rd32(E1000_EIAM);
		wr32(E1000_EIAM, regval & ~adapter->eims_enable_mask);
		wr32(E1000_EIMC, adapter->eims_enable_mask);
		regval = rd32(E1000_EIAC);
		wr32(E1000_EIAC, regval & ~adapter->eims_enable_mask);
	}

	wr32(E1000_IAM, 0);
	wr32(E1000_IMC, ~0);
	wrfl();
	if (adapter->msix_entries) {
		int i;
		for (i = 0; i < adapter->num_q_vectors; i++)
			synchronize_irq(adapter->msix_entries[i].vector);
	} else {
		synchronize_irq(adapter->pdev->irq);
	}
}

/**
 * igb_irq_enable - Enable default interrupt generation settings
 * @adapter: board private structure
 **/
static void igb_irq_enable(struct igb_adapter *adapter)
{
	struct e1000_hw *hw = &adapter->hw;

	if (adapter->msix_entries) {
		u32 ims = E1000_IMS_LSC | E1000_IMS_DOUTSYNC | E1000_IMS_DRSTA;
		u32 regval = rd32(E1000_EIAC);
		wr32(E1000_EIAC, regval | adapter->eims_enable_mask);
		regval = rd32(E1000_EIAM);
		wr32(E1000_EIAM, regval | adapter->eims_enable_mask);
		wr32(E1000_EIMS, adapter->eims_enable_mask);
		if (adapter->vfs_allocated_count) {
			wr32(E1000_MBVFIMR, 0xFF);
			ims |= E1000_IMS_VMMB;
		}
		wr32(E1000_IMS, ims);
	} else {
		wr32(E1000_IMS, IMS_ENABLE_MASK |
				E1000_IMS_DRSTA);
		wr32(E1000_IAM, IMS_ENABLE_MASK |
				E1000_IMS_DRSTA);
	}
}

static void igb_update_mng_vlan(struct igb_adapter *adapter)
{
	struct e1000_hw *hw = &adapter->hw;
	u16 vid = adapter->hw.mng_cookie.vlan_id;
	u16 old_vid = adapter->mng_vlan_id;

	if (hw->mng_cookie.status & E1000_MNG_DHCP_COOKIE_STATUS_VLAN) {
		/* add VID to filter table */
		igb_vfta_set(hw, vid, true);
		adapter->mng_vlan_id = vid;
	} else {
		adapter->mng_vlan_id = IGB_MNG_VLAN_NONE;
	}

	if ((old_vid != (u16)IGB_MNG_VLAN_NONE) &&
	    (vid != old_vid) &&
	    !test_bit(old_vid, adapter->active_vlans)) {
		/* remove VID from filter table */
		igb_vfta_set(hw, old_vid, false);
	}
}

/**
 * igb_release_hw_control - release control of the h/w to f/w
 * @adapter: address of board private structure
 *
 * igb_release_hw_control resets CTRL_EXT:DRV_LOAD bit.
 * For ASF and Pass Through versions of f/w this means that the
 * driver is no longer loaded.
 *
 **/
static void igb_release_hw_control(struct igb_adapter *adapter)
{
	struct e1000_hw *hw = &adapter->hw;
	u32 ctrl_ext;

	/* Let firmware take over control of h/w */
	ctrl_ext = rd32(E1000_CTRL_EXT);
	wr32(E1000_CTRL_EXT,
			ctrl_ext & ~E1000_CTRL_EXT_DRV_LOAD);
}

/**
 * igb_get_hw_control - get control of the h/w from f/w
 * @adapter: address of board private structure
 *
 * igb_get_hw_control sets CTRL_EXT:DRV_LOAD bit.
 * For ASF and Pass Through versions of f/w this means that
 * the driver is loaded.
 *
 **/
static void igb_get_hw_control(struct igb_adapter *adapter)
{
	struct e1000_hw *hw = &adapter->hw;
	u32 ctrl_ext;

	/* Let firmware know the driver has taken over */
	ctrl_ext = rd32(E1000_CTRL_EXT);
	wr32(E1000_CTRL_EXT,
			ctrl_ext | E1000_CTRL_EXT_DRV_LOAD);
}

/**
 * igb_configure - configure the hardware for RX and TX
 * @adapter: private board structure
 **/
static void igb_configure(struct igb_adapter *adapter)
{
	struct net_device *netdev = adapter->netdev;
	int i;

	igb_get_hw_control(adapter);
	igb_set_rx_mode(netdev);

	igb_restore_vlan(adapter);

	igb_setup_tctl(adapter);
	igb_setup_mrqc(adapter);
	igb_setup_rctl(adapter);

	igb_configure_tx(adapter);
	igb_configure_rx(adapter);

	igb_rx_fifo_flush_82575(&adapter->hw);

	/* call igb_desc_unused which always leaves
	 * at least 1 descriptor unused to make sure
	 * next_to_use != next_to_clean */
	for (i = 0; i < adapter->num_rx_queues; i++) {
		struct igb_ring *ring = adapter->rx_ring[i];
		igb_alloc_rx_buffers(ring, igb_desc_unused(ring));
	}
}

/**
 * igb_power_up_link - Power up the phy/serdes link
 * @adapter: address of board private structure
 **/
void igb_power_up_link(struct igb_adapter *adapter)
{
	if (adapter->hw.phy.media_type == e1000_media_type_copper)
		igb_power_up_phy_copper(&adapter->hw);
	else
		igb_power_up_serdes_link_82575(&adapter->hw);
	igb_reset_phy(&adapter->hw);
}

/**
 * igb_power_down_link - Power down the phy/serdes link
 * @adapter: address of board private structure
 */
static void igb_power_down_link(struct igb_adapter *adapter)
{
	if (adapter->hw.phy.media_type == e1000_media_type_copper)
		igb_power_down_phy_copper_82575(&adapter->hw);
	else
		igb_shutdown_serdes_link_82575(&adapter->hw);
}

/**
 * igb_up - Open the interface and prepare it to handle traffic
 * @adapter: board private structure
 **/
int igb_up(struct igb_adapter *adapter)
{
	struct e1000_hw *hw = &adapter->hw;
	int i;

	/* hardware has been reset, we need to reload some things */
	igb_configure(adapter);

	clear_bit(__IGB_DOWN, &adapter->state);

	for (i = 0; i < adapter->num_q_vectors; i++)
		napi_enable(&(adapter->q_vector[i]->napi));

	if (adapter->msix_entries)
		igb_configure_msix(adapter);
	else
		igb_assign_vector(adapter->q_vector[0], 0);

	/* Clear any pending interrupts. */
	rd32(E1000_ICR);
	igb_irq_enable(adapter);

	/* notify VFs that reset has been completed */
	if (adapter->vfs_allocated_count) {
		u32 reg_data = rd32(E1000_CTRL_EXT);
		reg_data |= E1000_CTRL_EXT_PFRSTD;
		wr32(E1000_CTRL_EXT, reg_data);
	}

	netif_tx_start_all_queues(adapter->netdev);

	/* start the watchdog. */
	hw->mac.get_link_status = 1;
	schedule_work(&adapter->watchdog_task);

	return 0;
}

void igb_down(struct igb_adapter *adapter)
{
	struct net_device *netdev = adapter->netdev;
	struct e1000_hw *hw = &adapter->hw;
	u32 tctl, rctl;
	int i;

	/* signal that we're down so the interrupt handler does not
	 * reschedule our watchdog timer */
	set_bit(__IGB_DOWN, &adapter->state);

	/* disable receives in the hardware */
	rctl = rd32(E1000_RCTL);
	wr32(E1000_RCTL, rctl & ~E1000_RCTL_EN);
	/* flush and sleep below */

	netif_tx_stop_all_queues(netdev);

	/* disable transmits in the hardware */
	tctl = rd32(E1000_TCTL);
	tctl &= ~E1000_TCTL_EN;
	wr32(E1000_TCTL, tctl);
	/* flush both disables and wait for them to finish */
	wrfl();
	msleep(10);

	for (i = 0; i < adapter->num_q_vectors; i++)
		napi_disable(&(adapter->q_vector[i]->napi));

	igb_irq_disable(adapter);

	del_timer_sync(&adapter->watchdog_timer);
	del_timer_sync(&adapter->phy_info_timer);

	netif_carrier_off(netdev);

	/* record the stats before reset*/
	spin_lock(&adapter->stats64_lock);
	igb_update_stats(adapter, &adapter->stats64);
	spin_unlock(&adapter->stats64_lock);

	adapter->link_speed = 0;
	adapter->link_duplex = 0;

	if (!pci_channel_offline(adapter->pdev))
		igb_reset(adapter);
	igb_clean_all_tx_rings(adapter);
	igb_clean_all_rx_rings(adapter);
#ifdef CONFIG_IGB_DCA

	/* since we reset the hardware DCA settings were cleared */
	igb_setup_dca(adapter);
#endif
}

void igb_reinit_locked(struct igb_adapter *adapter)
{
	WARN_ON(in_interrupt());
	while (test_and_set_bit(__IGB_RESETTING, &adapter->state))
		msleep(1);
	igb_down(adapter);
	igb_up(adapter);
	clear_bit(__IGB_RESETTING, &adapter->state);
}

void igb_reset(struct igb_adapter *adapter)
{
	struct pci_dev *pdev = adapter->pdev;
	struct e1000_hw *hw = &adapter->hw;
	struct e1000_mac_info *mac = &hw->mac;
	struct e1000_fc_info *fc = &hw->fc;
	u32 pba = 0, tx_space, min_tx_space, min_rx_space;
	u16 hwm;

	/* Repartition Pba for greater than 9k mtu
	 * To take effect CTRL.RST is required.
	 */
	switch (mac->type) {
	case e1000_i350:
	case e1000_82580:
		pba = rd32(E1000_RXPBS);
		pba = igb_rxpbs_adjust_82580(pba);
		break;
	case e1000_82576:
		pba = rd32(E1000_RXPBS);
		pba &= E1000_RXPBS_SIZE_MASK_82576;
		break;
	case e1000_82575:
	default:
		pba = E1000_PBA_34K;
		break;
	}

	if ((adapter->max_frame_size > ETH_FRAME_LEN + ETH_FCS_LEN) &&
	    (mac->type < e1000_82576)) {
		/* adjust PBA for jumbo frames */
		wr32(E1000_PBA, pba);

		/* To maintain wire speed transmits, the Tx FIFO should be
		 * large enough to accommodate two full transmit packets,
		 * rounded up to the next 1KB and expressed in KB.  Likewise,
		 * the Rx FIFO should be large enough to accommodate at least
		 * one full receive packet and is similarly rounded up and
		 * expressed in KB. */
		pba = rd32(E1000_PBA);
		/* upper 16 bits has Tx packet buffer allocation size in KB */
		tx_space = pba >> 16;
		/* lower 16 bits has Rx packet buffer allocation size in KB */
		pba &= 0xffff;
		/* the tx fifo also stores 16 bytes of information about the tx
		 * but don't include ethernet FCS because hardware appends it */
		min_tx_space = (adapter->max_frame_size +
				sizeof(union e1000_adv_tx_desc) -
				ETH_FCS_LEN) * 2;
		min_tx_space = ALIGN(min_tx_space, 1024);
		min_tx_space >>= 10;
		/* software strips receive CRC, so leave room for it */
		min_rx_space = adapter->max_frame_size;
		min_rx_space = ALIGN(min_rx_space, 1024);
		min_rx_space >>= 10;

		/* If current Tx allocation is less than the min Tx FIFO size,
		 * and the min Tx FIFO size is less than the current Rx FIFO
		 * allocation, take space away from current Rx allocation */
		if (tx_space < min_tx_space &&
		    ((min_tx_space - tx_space) < pba)) {
			pba = pba - (min_tx_space - tx_space);

			/* if short on rx space, rx wins and must trump tx
			 * adjustment */
			if (pba < min_rx_space)
				pba = min_rx_space;
		}
		wr32(E1000_PBA, pba);
	}

	/* flow control settings */
	/* The high water mark must be low enough to fit one full frame
	 * (or the size used for early receive) above it in the Rx FIFO.
	 * Set it to the lower of:
	 * - 90% of the Rx FIFO size, or
	 * - the full Rx FIFO size minus one full frame */
	hwm = min(((pba << 10) * 9 / 10),
			((pba << 10) - 2 * adapter->max_frame_size));

	fc->high_water = hwm & 0xFFF0;	/* 16-byte granularity */
	fc->low_water = fc->high_water - 16;
	fc->pause_time = 0xFFFF;
	fc->send_xon = 1;
	fc->current_mode = fc->requested_mode;

	/* disable receive for all VFs and wait one second */
	if (adapter->vfs_allocated_count) {
		int i;
		for (i = 0 ; i < adapter->vfs_allocated_count; i++)
			adapter->vf_data[i].flags &= IGB_VF_FLAG_PF_SET_MAC;

		/* ping all the active vfs to let them know we are going down */
		igb_ping_all_vfs(adapter);

		/* disable transmits and receives */
		wr32(E1000_VFRE, 0);
		wr32(E1000_VFTE, 0);
	}

	/* Allow time for pending master requests to run */
	hw->mac.ops.reset_hw(hw);
	wr32(E1000_WUC, 0);

	if (hw->mac.ops.init_hw(hw))
		dev_err(&pdev->dev, "Hardware Error\n");

	igb_init_dmac(adapter, pba);
	if (!netif_running(adapter->netdev))
		igb_power_down_link(adapter);

	igb_update_mng_vlan(adapter);

	/* Enable h/w to recognize an 802.1Q VLAN Ethernet packet */
	wr32(E1000_VET, ETHERNET_IEEE_VLAN_TYPE);

	igb_get_phy_info(hw);
}

static netdev_features_t igb_fix_features(struct net_device *netdev,
	netdev_features_t features)
{
	/*
	 * Since there is no support for separate rx/tx vlan accel
	 * enable/disable make sure tx flag is always in same state as rx.
	 */
	if (features & NETIF_F_HW_VLAN_RX)
		features |= NETIF_F_HW_VLAN_TX;
	else
		features &= ~NETIF_F_HW_VLAN_TX;

	return features;
}

static int igb_set_features(struct net_device *netdev,
	netdev_features_t features)
{
	netdev_features_t changed = netdev->features ^ features;
	struct igb_adapter *adapter = netdev_priv(netdev);

	if (changed & NETIF_F_HW_VLAN_RX)
		igb_vlan_mode(netdev, features);

	if (!(changed & NETIF_F_RXALL))
		return 0;

	netdev->features = features;

	if (netif_running(netdev))
		igb_reinit_locked(adapter);
	else
		igb_reset(adapter);

	return 0;
}

static const struct net_device_ops igb_netdev_ops = {
	.ndo_open		= igb_open,
	.ndo_stop		= igb_close,
	.ndo_start_xmit		= igb_xmit_frame,
	.ndo_get_stats64	= igb_get_stats64,
	.ndo_set_rx_mode	= igb_set_rx_mode,
	.ndo_set_mac_address	= igb_set_mac,
	.ndo_change_mtu		= igb_change_mtu,
	.ndo_do_ioctl		= igb_ioctl,
	.ndo_tx_timeout		= igb_tx_timeout,
	.ndo_validate_addr	= eth_validate_addr,
	.ndo_vlan_rx_add_vid	= igb_vlan_rx_add_vid,
	.ndo_vlan_rx_kill_vid	= igb_vlan_rx_kill_vid,
	.ndo_set_vf_mac		= igb_ndo_set_vf_mac,
	.ndo_set_vf_vlan	= igb_ndo_set_vf_vlan,
	.ndo_set_vf_tx_rate	= igb_ndo_set_vf_bw,
	.ndo_get_vf_config	= igb_ndo_get_vf_config,
#ifdef CONFIG_NET_POLL_CONTROLLER
	.ndo_poll_controller	= igb_netpoll,
#endif
	.ndo_fix_features	= igb_fix_features,
	.ndo_set_features	= igb_set_features,
};

/**
 * igb_probe - Device Initialization Routine
 * @pdev: PCI device information struct
 * @ent: entry in igb_pci_tbl
 *
 * Returns 0 on success, negative on failure
 *
 * igb_probe initializes an adapter identified by a pci_dev structure.
 * The OS initialization, configuring of the adapter private structure,
 * and a hardware reset occur.
 **/
static int __devinit igb_probe(struct pci_dev *pdev,
			       const struct pci_device_id *ent)
{
	struct net_device *netdev;
	struct igb_adapter *adapter;
	struct e1000_hw *hw;
	u16 eeprom_data = 0;
	s32 ret_val;
	static int global_quad_port_a; /* global quad port a indication */
	const struct e1000_info *ei = igb_info_tbl[ent->driver_data];
	unsigned long mmio_start, mmio_len;
	int err, pci_using_dac;
	u16 eeprom_apme_mask = IGB_EEPROM_APME;
	u8 part_str[E1000_PBANUM_LENGTH];

	/* Catch broken hardware that put the wrong VF device ID in
	 * the PCIe SR-IOV capability.
	 */
	if (pdev->is_virtfn) {
		WARN(1, KERN_ERR "%s (%hx:%hx) should not be a VF!\n",
		     pci_name(pdev), pdev->vendor, pdev->device);
		return -EINVAL;
	}

	err = pci_enable_device_mem(pdev);
	if (err)
		return err;

	pci_using_dac = 0;
	err = dma_set_mask(&pdev->dev, DMA_BIT_MASK(64));
	if (!err) {
		err = dma_set_coherent_mask(&pdev->dev, DMA_BIT_MASK(64));
		if (!err)
			pci_using_dac = 1;
	} else {
		err = dma_set_mask(&pdev->dev, DMA_BIT_MASK(32));
		if (err) {
			err = dma_set_coherent_mask(&pdev->dev, DMA_BIT_MASK(32));
			if (err) {
				dev_err(&pdev->dev, "No usable DMA "
					"configuration, aborting\n");
				goto err_dma;
			}
		}
	}

	err = pci_request_selected_regions(pdev, pci_select_bars(pdev,
	                                   IORESOURCE_MEM),
	                                   igb_driver_name);
	if (err)
		goto err_pci_reg;

	pci_enable_pcie_error_reporting(pdev);

	pci_set_master(pdev);
	pci_save_state(pdev);

	err = -ENOMEM;
	netdev = alloc_etherdev_mq(sizeof(struct igb_adapter),
				   IGB_MAX_TX_QUEUES);
	if (!netdev)
		goto err_alloc_etherdev;

	SET_NETDEV_DEV(netdev, &pdev->dev);

	pci_set_drvdata(pdev, netdev);
	adapter = netdev_priv(netdev);
	adapter->netdev = netdev;
	adapter->pdev = pdev;
	hw = &adapter->hw;
	hw->back = adapter;
	adapter->msg_enable = netif_msg_init(debug, DEFAULT_MSG_ENABLE);

	mmio_start = pci_resource_start(pdev, 0);
	mmio_len = pci_resource_len(pdev, 0);

	err = -EIO;
	hw->hw_addr = ioremap(mmio_start, mmio_len);
	if (!hw->hw_addr)
		goto err_ioremap;

	netdev->netdev_ops = &igb_netdev_ops;
	igb_set_ethtool_ops(netdev);
	netdev->watchdog_timeo = 5 * HZ;

	strncpy(netdev->name, pci_name(pdev), sizeof(netdev->name) - 1);

	netdev->mem_start = mmio_start;
	netdev->mem_end = mmio_start + mmio_len;

	/* PCI config space info */
	hw->vendor_id = pdev->vendor;
	hw->device_id = pdev->device;
	hw->revision_id = pdev->revision;
	hw->subsystem_vendor_id = pdev->subsystem_vendor;
	hw->subsystem_device_id = pdev->subsystem_device;

	/* Copy the default MAC, PHY and NVM function pointers */
	memcpy(&hw->mac.ops, ei->mac_ops, sizeof(hw->mac.ops));
	memcpy(&hw->phy.ops, ei->phy_ops, sizeof(hw->phy.ops));
	memcpy(&hw->nvm.ops, ei->nvm_ops, sizeof(hw->nvm.ops));
	/* Initialize skew-specific constants */
	err = ei->get_invariants(hw);
	if (err)
		goto err_sw_init;

	/* setup the private structure */
	err = igb_sw_init(adapter);
	if (err)
		goto err_sw_init;

	igb_get_bus_info_pcie(hw);

	hw->phy.autoneg_wait_to_complete = false;

	/* Copper options */
	if (hw->phy.media_type == e1000_media_type_copper) {
		hw->phy.mdix = AUTO_ALL_MODES;
		hw->phy.disable_polarity_correction = false;
		hw->phy.ms_type = e1000_ms_hw_default;
	}

	if (igb_check_reset_block(hw))
		dev_info(&pdev->dev,
			"PHY reset is blocked due to SOL/IDER session.\n");

	/*
	 * features is initialized to 0 in allocation, it might have bits
	 * set by igb_sw_init so we should use an or instead of an
	 * assignment.
	 */
	netdev->features |= NETIF_F_SG |
			    NETIF_F_IP_CSUM |
			    NETIF_F_IPV6_CSUM |
			    NETIF_F_TSO |
			    NETIF_F_TSO6 |
			    NETIF_F_RXHASH |
			    NETIF_F_RXCSUM |
			    NETIF_F_HW_VLAN_RX |
			    NETIF_F_HW_VLAN_TX;

	/* copy netdev features into list of user selectable features */
	netdev->hw_features |= netdev->features;
	netdev->hw_features |= NETIF_F_RXALL;

	/* set this bit last since it cannot be part of hw_features */
	netdev->features |= NETIF_F_HW_VLAN_FILTER;

	netdev->vlan_features |= NETIF_F_TSO |
				 NETIF_F_TSO6 |
				 NETIF_F_IP_CSUM |
				 NETIF_F_IPV6_CSUM |
				 NETIF_F_SG;

	netdev->priv_flags |= IFF_SUPP_NOFCS;

	if (pci_using_dac) {
		netdev->features |= NETIF_F_HIGHDMA;
		netdev->vlan_features |= NETIF_F_HIGHDMA;
	}

	if (hw->mac.type >= e1000_82576) {
		netdev->hw_features |= NETIF_F_SCTP_CSUM;
		netdev->features |= NETIF_F_SCTP_CSUM;
	}

	netdev->priv_flags |= IFF_UNICAST_FLT;

	adapter->en_mng_pt = igb_enable_mng_pass_thru(hw);

	/* before reading the NVM, reset the controller to put the device in a
	 * known good starting state */
	hw->mac.ops.reset_hw(hw);

	/* make sure the NVM is good */
	if (hw->nvm.ops.validate(hw) < 0) {
		dev_err(&pdev->dev, "The NVM Checksum Is Not Valid\n");
		err = -EIO;
		goto err_eeprom;
	}

	/* copy the MAC address out of the NVM */
	if (hw->mac.ops.read_mac_addr(hw))
		dev_err(&pdev->dev, "NVM Read Error\n");

	memcpy(netdev->dev_addr, hw->mac.addr, netdev->addr_len);
	memcpy(netdev->perm_addr, hw->mac.addr, netdev->addr_len);

	if (!is_valid_ether_addr(netdev->perm_addr)) {
		dev_err(&pdev->dev, "Invalid MAC Address\n");
		err = -EIO;
		goto err_eeprom;
	}

	setup_timer(&adapter->watchdog_timer, igb_watchdog,
	            (unsigned long) adapter);
	setup_timer(&adapter->phy_info_timer, igb_update_phy_info,
	            (unsigned long) adapter);

	INIT_WORK(&adapter->reset_task, igb_reset_task);
	INIT_WORK(&adapter->watchdog_task, igb_watchdog_task);

	/* Initialize link properties that are user-changeable */
	adapter->fc_autoneg = true;
	hw->mac.autoneg = true;
	hw->phy.autoneg_advertised = 0x2f;

	hw->fc.requested_mode = e1000_fc_default;
	hw->fc.current_mode = e1000_fc_default;

	igb_validate_mdi_setting(hw);

	/* Initial Wake on LAN setting If APM wake is enabled in the EEPROM,
	 * enable the ACPI Magic Packet filter
	 */

	if (hw->bus.func == 0)
		hw->nvm.ops.read(hw, NVM_INIT_CONTROL3_PORT_A, 1, &eeprom_data);
	else if (hw->mac.type >= e1000_82580)
		hw->nvm.ops.read(hw, NVM_INIT_CONTROL3_PORT_A +
		                 NVM_82580_LAN_FUNC_OFFSET(hw->bus.func), 1,
		                 &eeprom_data);
	else if (hw->bus.func == 1)
		hw->nvm.ops.read(hw, NVM_INIT_CONTROL3_PORT_B, 1, &eeprom_data);

	if (eeprom_data & eeprom_apme_mask)
		adapter->eeprom_wol |= E1000_WUFC_MAG;

	/* now that we have the eeprom settings, apply the special cases where
	 * the eeprom may be wrong or the board simply won't support wake on
	 * lan on a particular port */
	switch (pdev->device) {
	case E1000_DEV_ID_82575GB_QUAD_COPPER:
		adapter->eeprom_wol = 0;
		break;
	case E1000_DEV_ID_82575EB_FIBER_SERDES:
	case E1000_DEV_ID_82576_FIBER:
	case E1000_DEV_ID_82576_SERDES:
		/* Wake events only supported on port A for dual fiber
		 * regardless of eeprom setting */
		if (rd32(E1000_STATUS) & E1000_STATUS_FUNC_1)
			adapter->eeprom_wol = 0;
		break;
	case E1000_DEV_ID_82576_QUAD_COPPER:
	case E1000_DEV_ID_82576_QUAD_COPPER_ET2:
		/* if quad port adapter, disable WoL on all but port A */
		if (global_quad_port_a != 0)
			adapter->eeprom_wol = 0;
		else
			adapter->flags |= IGB_FLAG_QUAD_PORT_A;
		/* Reset for multiple quad port adapters */
		if (++global_quad_port_a == 4)
			global_quad_port_a = 0;
		break;
	}

	/* initialize the wol settings based on the eeprom settings */
	adapter->wol = adapter->eeprom_wol;
	device_set_wakeup_enable(&adapter->pdev->dev, adapter->wol);

	/* reset the hardware with the new settings */
	igb_reset(adapter);

	/* let the f/w know that the h/w is now under the control of the
	 * driver. */
	igb_get_hw_control(adapter);

	strcpy(netdev->name, "eth%d");
	err = register_netdev(netdev);
	if (err)
		goto err_register;

	/* carrier off reporting is important to ethtool even BEFORE open */
	netif_carrier_off(netdev);

#ifdef CONFIG_IGB_DCA
	if (dca_add_requester(&pdev->dev) == 0) {
		adapter->flags |= IGB_FLAG_DCA_ENABLED;
		dev_info(&pdev->dev, "DCA enabled\n");
		igb_setup_dca(adapter);
	}

#endif
	/* do hw tstamp init after resetting */
	igb_init_hw_timer(adapter);

	dev_info(&pdev->dev, "Intel(R) Gigabit Ethernet Network Connection\n");
	/* print bus type/speed/width info */
	dev_info(&pdev->dev, "%s: (PCIe:%s:%s) %pM\n",
		 netdev->name,
		 ((hw->bus.speed == e1000_bus_speed_2500) ? "2.5Gb/s" :
		  (hw->bus.speed == e1000_bus_speed_5000) ? "5.0Gb/s" :
		                                            "unknown"),
		 ((hw->bus.width == e1000_bus_width_pcie_x4) ? "Width x4" :
		  (hw->bus.width == e1000_bus_width_pcie_x2) ? "Width x2" :
		  (hw->bus.width == e1000_bus_width_pcie_x1) ? "Width x1" :
		   "unknown"),
		 netdev->dev_addr);

	ret_val = igb_read_part_string(hw, part_str, E1000_PBANUM_LENGTH);
	if (ret_val)
		strcpy(part_str, "Unknown");
	dev_info(&pdev->dev, "%s: PBA No: %s\n", netdev->name, part_str);
	dev_info(&pdev->dev,
		"Using %s interrupts. %d rx queue(s), %d tx queue(s)\n",
		adapter->msix_entries ? "MSI-X" :
		(adapter->flags & IGB_FLAG_HAS_MSI) ? "MSI" : "legacy",
		adapter->num_rx_queues, adapter->num_tx_queues);
	switch (hw->mac.type) {
	case e1000_i350:
		igb_set_eee_i350(hw);
		break;
	default:
		break;
	}

	pm_runtime_put_noidle(&pdev->dev);
	return 0;

err_register:
	igb_release_hw_control(adapter);
err_eeprom:
	if (!igb_check_reset_block(hw))
		igb_reset_phy(hw);

	if (hw->flash_address)
		iounmap(hw->flash_address);
err_sw_init:
	igb_clear_interrupt_scheme(adapter);
	iounmap(hw->hw_addr);
err_ioremap:
	free_netdev(netdev);
err_alloc_etherdev:
	pci_release_selected_regions(pdev,
	                             pci_select_bars(pdev, IORESOURCE_MEM));
err_pci_reg:
err_dma:
	pci_disable_device(pdev);
	return err;
}

/**
 * igb_remove - Device Removal Routine
 * @pdev: PCI device information struct
 *
 * igb_remove is called by the PCI subsystem to alert the driver
 * that it should release a PCI device.  The could be caused by a
 * Hot-Plug event, or because the driver is going to be removed from
 * memory.
 **/
static void __devexit igb_remove(struct pci_dev *pdev)
{
	struct net_device *netdev = pci_get_drvdata(pdev);
	struct igb_adapter *adapter = netdev_priv(netdev);
	struct e1000_hw *hw = &adapter->hw;

	pm_runtime_get_noresume(&pdev->dev);

	/*
	 * The watchdog timer may be rescheduled, so explicitly
	 * disable watchdog from being rescheduled.
	 */
	set_bit(__IGB_DOWN, &adapter->state);
	del_timer_sync(&adapter->watchdog_timer);
	del_timer_sync(&adapter->phy_info_timer);

	cancel_work_sync(&adapter->reset_task);
	cancel_work_sync(&adapter->watchdog_task);

#ifdef CONFIG_IGB_DCA
	if (adapter->flags & IGB_FLAG_DCA_ENABLED) {
		dev_info(&pdev->dev, "DCA disabled\n");
		dca_remove_requester(&pdev->dev);
		adapter->flags &= ~IGB_FLAG_DCA_ENABLED;
		wr32(E1000_DCA_CTRL, E1000_DCA_CTRL_DCA_MODE_DISABLE);
	}
#endif

	/* Release control of h/w to f/w.  If f/w is AMT enabled, this
	 * would have already happened in close and is redundant. */
	igb_release_hw_control(adapter);

	unregister_netdev(netdev);

	igb_clear_interrupt_scheme(adapter);

#ifdef CONFIG_PCI_IOV
	/* reclaim resources allocated to VFs */
	if (adapter->vf_data) {
		/* disable iov and allow time for transactions to clear */
		if (!igb_check_vf_assignment(adapter)) {
			pci_disable_sriov(pdev);
			msleep(500);
		} else {
			dev_info(&pdev->dev, "VF(s) assigned to guests!\n");
		}

		kfree(adapter->vf_data);
		adapter->vf_data = NULL;
		wr32(E1000_IOVCTL, E1000_IOVCTL_REUSE_VFQ);
		wrfl();
		msleep(100);
		dev_info(&pdev->dev, "IOV Disabled\n");
	}
#endif

	iounmap(hw->hw_addr);
	if (hw->flash_address)
		iounmap(hw->flash_address);
	pci_release_selected_regions(pdev,
	                             pci_select_bars(pdev, IORESOURCE_MEM));

	kfree(adapter->shadow_vfta);
	free_netdev(netdev);

	pci_disable_pcie_error_reporting(pdev);

	pci_disable_device(pdev);
}

/**
 * igb_probe_vfs - Initialize vf data storage and add VFs to pci config space
 * @adapter: board private structure to initialize
 *
 * This function initializes the vf specific data storage and then attempts to
 * allocate the VFs.  The reason for ordering it this way is because it is much
 * mor expensive time wise to disable SR-IOV than it is to allocate and free
 * the memory for the VFs.
 **/
static void __devinit igb_probe_vfs(struct igb_adapter * adapter)
{
#ifdef CONFIG_PCI_IOV
	struct pci_dev *pdev = adapter->pdev;
	int old_vfs = igb_find_enabled_vfs(adapter);
	int i;

	if (old_vfs) {
		dev_info(&pdev->dev, "%d pre-allocated VFs found - override "
			 "max_vfs setting of %d\n", old_vfs, max_vfs);
		adapter->vfs_allocated_count = old_vfs;
	}

	if (!adapter->vfs_allocated_count)
		return;

	adapter->vf_data = kcalloc(adapter->vfs_allocated_count,
				sizeof(struct vf_data_storage), GFP_KERNEL);
	/* if allocation failed then we do not support SR-IOV */
	if (!adapter->vf_data) {
		adapter->vfs_allocated_count = 0;
		dev_err(&pdev->dev, "Unable to allocate memory for VF "
			"Data Storage\n");
		goto out;
	}

	if (!old_vfs) {
		if (pci_enable_sriov(pdev, adapter->vfs_allocated_count))
			goto err_out;
	}
	dev_info(&pdev->dev, "%d VFs allocated\n",
		 adapter->vfs_allocated_count);
	for (i = 0; i < adapter->vfs_allocated_count; i++)
		igb_vf_configure(adapter, i);

	/* DMA Coalescing is not supported in IOV mode. */
	adapter->flags &= ~IGB_FLAG_DMAC;
	goto out;
err_out:
	kfree(adapter->vf_data);
	adapter->vf_data = NULL;
	adapter->vfs_allocated_count = 0;
out:
	return;
#endif /* CONFIG_PCI_IOV */
}

/**
 * igb_init_hw_timer - Initialize hardware timer used with IEEE 1588 timestamp
 * @adapter: board private structure to initialize
 *
 * igb_init_hw_timer initializes the function pointer and values for the hw
 * timer found in hardware.
 **/
static void igb_init_hw_timer(struct igb_adapter *adapter)
{
	struct e1000_hw *hw = &adapter->hw;

	switch (hw->mac.type) {
	case e1000_i350:
	case e1000_82580:
		memset(&adapter->cycles, 0, sizeof(adapter->cycles));
		adapter->cycles.read = igb_read_clock;
		adapter->cycles.mask = CLOCKSOURCE_MASK(64);
		adapter->cycles.mult = 1;
		/*
		 * The 82580 timesync updates the system timer every 8ns by 8ns
		 * and the value cannot be shifted.  Instead we need to shift
		 * the registers to generate a 64bit timer value.  As a result
		 * SYSTIMR/L/H, TXSTMPL/H, RXSTMPL/H all have to be shifted by
		 * 24 in order to generate a larger value for synchronization.
		 */
		adapter->cycles.shift = IGB_82580_TSYNC_SHIFT;
		/* disable system timer temporarily by setting bit 31 */
		wr32(E1000_TSAUXC, 0x80000000);
		wrfl();

		/* Set registers so that rollover occurs soon to test this. */
		wr32(E1000_SYSTIMR, 0x00000000);
		wr32(E1000_SYSTIML, 0x80000000);
		wr32(E1000_SYSTIMH, 0x000000FF);
		wrfl();

		/* enable system timer by clearing bit 31 */
		wr32(E1000_TSAUXC, 0x0);
		wrfl();

		timecounter_init(&adapter->clock,
				 &adapter->cycles,
				 ktime_to_ns(ktime_get_real()));
		/*
		 * Synchronize our NIC clock against system wall clock. NIC
		 * time stamp reading requires ~3us per sample, each sample
		 * was pretty stable even under load => only require 10
		 * samples for each offset comparison.
		 */
		memset(&adapter->compare, 0, sizeof(adapter->compare));
		adapter->compare.source = &adapter->clock;
		adapter->compare.target = ktime_get_real;
		adapter->compare.num_samples = 10;
		timecompare_update(&adapter->compare, 0);
		break;
	case e1000_82576:
		/*
		 * Initialize hardware timer: we keep it running just in case
		 * that some program needs it later on.
		 */
		memset(&adapter->cycles, 0, sizeof(adapter->cycles));
		adapter->cycles.read = igb_read_clock;
		adapter->cycles.mask = CLOCKSOURCE_MASK(64);
		adapter->cycles.mult = 1;
		/**
		 * Scale the NIC clock cycle by a large factor so that
		 * relatively small clock corrections can be added or
		 * subtracted at each clock tick. The drawbacks of a large
		 * factor are a) that the clock register overflows more quickly
		 * (not such a big deal) and b) that the increment per tick has
		 * to fit into 24 bits.  As a result we need to use a shift of
		 * 19 so we can fit a value of 16 into the TIMINCA register.
		 */
		adapter->cycles.shift = IGB_82576_TSYNC_SHIFT;
		wr32(E1000_TIMINCA,
		                (1 << E1000_TIMINCA_16NS_SHIFT) |
		                (16 << IGB_82576_TSYNC_SHIFT));

		/* Set registers so that rollover occurs soon to test this. */
		wr32(E1000_SYSTIML, 0x00000000);
		wr32(E1000_SYSTIMH, 0xFF800000);
		wrfl();

		timecounter_init(&adapter->clock,
				 &adapter->cycles,
				 ktime_to_ns(ktime_get_real()));
		/*
		 * Synchronize our NIC clock against system wall clock. NIC
		 * time stamp reading requires ~3us per sample, each sample
		 * was pretty stable even under load => only require 10
		 * samples for each offset comparison.
		 */
		memset(&adapter->compare, 0, sizeof(adapter->compare));
		adapter->compare.source = &adapter->clock;
		adapter->compare.target = ktime_get_real;
		adapter->compare.num_samples = 10;
		timecompare_update(&adapter->compare, 0);
		break;
	case e1000_82575:
		/* 82575 does not support timesync */
	default:
		break;
	}

}

/**
 * igb_sw_init - Initialize general software structures (struct igb_adapter)
 * @adapter: board private structure to initialize
 *
 * igb_sw_init initializes the Adapter private data structure.
 * Fields are initialized based on PCI device information and
 * OS network device settings (MTU size).
 **/
static int __devinit igb_sw_init(struct igb_adapter *adapter)
{
	struct e1000_hw *hw = &adapter->hw;
	struct net_device *netdev = adapter->netdev;
	struct pci_dev *pdev = adapter->pdev;

	pci_read_config_word(pdev, PCI_COMMAND, &hw->bus.pci_cmd_word);

	/* set default ring sizes */
	adapter->tx_ring_count = IGB_DEFAULT_TXD;
	adapter->rx_ring_count = IGB_DEFAULT_RXD;

	/* set default ITR values */
	adapter->rx_itr_setting = IGB_DEFAULT_ITR;
	adapter->tx_itr_setting = IGB_DEFAULT_ITR;

	/* set default work limits */
	adapter->tx_work_limit = IGB_DEFAULT_TX_WORK;

	adapter->max_frame_size = netdev->mtu + ETH_HLEN + ETH_FCS_LEN +
				  VLAN_HLEN;
	adapter->min_frame_size = ETH_ZLEN + ETH_FCS_LEN;

	adapter->node = -1;

	spin_lock_init(&adapter->stats64_lock);
#ifdef CONFIG_PCI_IOV
	switch (hw->mac.type) {
	case e1000_82576:
	case e1000_i350:
		if (max_vfs > 7) {
			dev_warn(&pdev->dev,
				 "Maximum of 7 VFs per PF, using max\n");
			adapter->vfs_allocated_count = 7;
		} else
			adapter->vfs_allocated_count = max_vfs;
		break;
	default:
		break;
	}
#endif /* CONFIG_PCI_IOV */
	adapter->rss_queues = min_t(u32, IGB_MAX_RX_QUEUES, num_online_cpus());
	/* i350 cannot do RSS and SR-IOV at the same time */
	if (hw->mac.type == e1000_i350 && adapter->vfs_allocated_count)
		adapter->rss_queues = 1;

	/*
	 * if rss_queues > 4 or vfs are going to be allocated with rss_queues
	 * then we should combine the queues into a queue pair in order to
	 * conserve interrupts due to limited supply
	 */
	if ((adapter->rss_queues > 4) ||
	    ((adapter->rss_queues > 1) && (adapter->vfs_allocated_count > 6)))
		adapter->flags |= IGB_FLAG_QUEUE_PAIRS;

	/* Setup and initialize a copy of the hw vlan table array */
	adapter->shadow_vfta = kzalloc(sizeof(u32) *
				E1000_VLAN_FILTER_TBL_SIZE,
				GFP_ATOMIC);

	/* This call may decrease the number of queues */
	if (igb_init_interrupt_scheme(adapter)) {
		dev_err(&pdev->dev, "Unable to allocate memory for queues\n");
		return -ENOMEM;
	}

	igb_probe_vfs(adapter);

	/* Explicitly disable IRQ since the NIC can be in any state. */
	igb_irq_disable(adapter);

	if (hw->mac.type == e1000_i350)
		adapter->flags &= ~IGB_FLAG_DMAC;

	set_bit(__IGB_DOWN, &adapter->state);
	return 0;
}

/**
 * igb_open - Called when a network interface is made active
 * @netdev: network interface device structure
 *
 * Returns 0 on success, negative value on failure
 *
 * The open entry point is called when a network interface is made
 * active by the system (IFF_UP).  At this point all resources needed
 * for transmit and receive operations are allocated, the interrupt
 * handler is registered with the OS, the watchdog timer is started,
 * and the stack is notified that the interface is ready.
 **/
static int __igb_open(struct net_device *netdev, bool resuming)
{
	struct igb_adapter *adapter = netdev_priv(netdev);
	struct e1000_hw *hw = &adapter->hw;
	struct pci_dev *pdev = adapter->pdev;
	int err;
	int i;

	/* disallow open during test */
	if (test_bit(__IGB_TESTING, &adapter->state)) {
		WARN_ON(resuming);
		return -EBUSY;
	}

	if (!resuming)
		pm_runtime_get_sync(&pdev->dev);

	netif_carrier_off(netdev);

	/* allocate transmit descriptors */
	err = igb_setup_all_tx_resources(adapter);
	if (err)
		goto err_setup_tx;

	/* allocate receive descriptors */
	err = igb_setup_all_rx_resources(adapter);
	if (err)
		goto err_setup_rx;

	igb_power_up_link(adapter);

	/* before we allocate an interrupt, we must be ready to handle it.
	 * Setting DEBUG_SHIRQ in the kernel makes it fire an interrupt
	 * as soon as we call pci_request_irq, so we have to setup our
	 * clean_rx handler before we do so.  */
	igb_configure(adapter);

	err = igb_request_irq(adapter);
	if (err)
		goto err_req_irq;

	/* From here on the code is the same as igb_up() */
	clear_bit(__IGB_DOWN, &adapter->state);

	for (i = 0; i < adapter->num_q_vectors; i++)
		napi_enable(&(adapter->q_vector[i]->napi));

	/* Clear any pending interrupts. */
	rd32(E1000_ICR);

	igb_irq_enable(adapter);

	/* notify VFs that reset has been completed */
	if (adapter->vfs_allocated_count) {
		u32 reg_data = rd32(E1000_CTRL_EXT);
		reg_data |= E1000_CTRL_EXT_PFRSTD;
		wr32(E1000_CTRL_EXT, reg_data);
	}

	netif_tx_start_all_queues(netdev);

	if (!resuming)
		pm_runtime_put(&pdev->dev);

	/* start the watchdog. */
	hw->mac.get_link_status = 1;
	schedule_work(&adapter->watchdog_task);

	return 0;

err_req_irq:
	igb_release_hw_control(adapter);
	igb_power_down_link(adapter);
	igb_free_all_rx_resources(adapter);
err_setup_rx:
	igb_free_all_tx_resources(adapter);
err_setup_tx:
	igb_reset(adapter);
	if (!resuming)
		pm_runtime_put(&pdev->dev);

	return err;
}

static int igb_open(struct net_device *netdev)
{
	return __igb_open(netdev, false);
}

/**
 * igb_close - Disables a network interface
 * @netdev: network interface device structure
 *
 * Returns 0, this is not allowed to fail
 *
 * The close entry point is called when an interface is de-activated
 * by the OS.  The hardware is still under the driver's control, but
 * needs to be disabled.  A global MAC reset is issued to stop the
 * hardware, and all transmit and receive resources are freed.
 **/
static int __igb_close(struct net_device *netdev, bool suspending)
{
	struct igb_adapter *adapter = netdev_priv(netdev);
	struct pci_dev *pdev = adapter->pdev;

	WARN_ON(test_bit(__IGB_RESETTING, &adapter->state));

	if (!suspending)
		pm_runtime_get_sync(&pdev->dev);

	igb_down(adapter);
	igb_free_irq(adapter);

	igb_free_all_tx_resources(adapter);
	igb_free_all_rx_resources(adapter);

	if (!suspending)
		pm_runtime_put_sync(&pdev->dev);
	return 0;
}

static int igb_close(struct net_device *netdev)
{
	return __igb_close(netdev, false);
}

/**
 * igb_setup_tx_resources - allocate Tx resources (Descriptors)
 * @tx_ring: tx descriptor ring (for a specific queue) to setup
 *
 * Return 0 on success, negative on failure
 **/
int igb_setup_tx_resources(struct igb_ring *tx_ring)
{
	struct device *dev = tx_ring->dev;
	int orig_node = dev_to_node(dev);
	int size;

	size = sizeof(struct igb_tx_buffer) * tx_ring->count;
	tx_ring->tx_buffer_info = vzalloc_node(size, tx_ring->numa_node);
	if (!tx_ring->tx_buffer_info)
		tx_ring->tx_buffer_info = vzalloc(size);
	if (!tx_ring->tx_buffer_info)
		goto err;

	/* round up to nearest 4K */
	tx_ring->size = tx_ring->count * sizeof(union e1000_adv_tx_desc);
	tx_ring->size = ALIGN(tx_ring->size, 4096);

	set_dev_node(dev, tx_ring->numa_node);
	tx_ring->desc = dma_alloc_coherent(dev,
					   tx_ring->size,
					   &tx_ring->dma,
					   GFP_KERNEL);
	set_dev_node(dev, orig_node);
	if (!tx_ring->desc)
		tx_ring->desc = dma_alloc_coherent(dev,
						   tx_ring->size,
						   &tx_ring->dma,
						   GFP_KERNEL);

	if (!tx_ring->desc)
		goto err;

	tx_ring->next_to_use = 0;
	tx_ring->next_to_clean = 0;

	return 0;

err:
	vfree(tx_ring->tx_buffer_info);
	dev_err(dev,
		"Unable to allocate memory for the transmit descriptor ring\n");
	return -ENOMEM;
}

/**
 * igb_setup_all_tx_resources - wrapper to allocate Tx resources
 *				  (Descriptors) for all queues
 * @adapter: board private structure
 *
 * Return 0 on success, negative on failure
 **/
static int igb_setup_all_tx_resources(struct igb_adapter *adapter)
{
	struct pci_dev *pdev = adapter->pdev;
	int i, err = 0;

	for (i = 0; i < adapter->num_tx_queues; i++) {
		err = igb_setup_tx_resources(adapter->tx_ring[i]);
		if (err) {
			dev_err(&pdev->dev,
				"Allocation for Tx Queue %u failed\n", i);
			for (i--; i >= 0; i--)
				igb_free_tx_resources(adapter->tx_ring[i]);
			break;
		}
	}

	return err;
}

/**
 * igb_setup_tctl - configure the transmit control registers
 * @adapter: Board private structure
 **/
void igb_setup_tctl(struct igb_adapter *adapter)
{
	struct e1000_hw *hw = &adapter->hw;
	u32 tctl;

	/* disable queue 0 which is enabled by default on 82575 and 82576 */
	wr32(E1000_TXDCTL(0), 0);

	/* Program the Transmit Control Register */
	tctl = rd32(E1000_TCTL);
	tctl &= ~E1000_TCTL_CT;
	tctl |= E1000_TCTL_PSP | E1000_TCTL_RTLC |
		(E1000_COLLISION_THRESHOLD << E1000_CT_SHIFT);

	igb_config_collision_dist(hw);

	/* Enable transmits */
	tctl |= E1000_TCTL_EN;

	wr32(E1000_TCTL, tctl);
}

/**
 * igb_configure_tx_ring - Configure transmit ring after Reset
 * @adapter: board private structure
 * @ring: tx ring to configure
 *
 * Configure a transmit ring after a reset.
 **/
void igb_configure_tx_ring(struct igb_adapter *adapter,
                           struct igb_ring *ring)
{
	struct e1000_hw *hw = &adapter->hw;
	u32 txdctl = 0;
	u64 tdba = ring->dma;
	int reg_idx = ring->reg_idx;

	/* disable the queue */
	wr32(E1000_TXDCTL(reg_idx), 0);
	wrfl();
	mdelay(10);

	wr32(E1000_TDLEN(reg_idx),
	                ring->count * sizeof(union e1000_adv_tx_desc));
	wr32(E1000_TDBAL(reg_idx),
	                tdba & 0x00000000ffffffffULL);
	wr32(E1000_TDBAH(reg_idx), tdba >> 32);

	ring->tail = hw->hw_addr + E1000_TDT(reg_idx);
	wr32(E1000_TDH(reg_idx), 0);
	writel(0, ring->tail);

	txdctl |= IGB_TX_PTHRESH;
	txdctl |= IGB_TX_HTHRESH << 8;
	txdctl |= IGB_TX_WTHRESH << 16;

	txdctl |= E1000_TXDCTL_QUEUE_ENABLE;
	wr32(E1000_TXDCTL(reg_idx), txdctl);

	netdev_tx_reset_queue(txring_txq(ring));
}

/**
 * igb_configure_tx - Configure transmit Unit after Reset
 * @adapter: board private structure
 *
 * Configure the Tx unit of the MAC after a reset.
 **/
static void igb_configure_tx(struct igb_adapter *adapter)
{
	int i;

	for (i = 0; i < adapter->num_tx_queues; i++)
		igb_configure_tx_ring(adapter, adapter->tx_ring[i]);
}

/**
 * igb_setup_rx_resources - allocate Rx resources (Descriptors)
 * @rx_ring:    rx descriptor ring (for a specific queue) to setup
 *
 * Returns 0 on success, negative on failure
 **/
int igb_setup_rx_resources(struct igb_ring *rx_ring)
{
	struct device *dev = rx_ring->dev;
	int orig_node = dev_to_node(dev);
	int size, desc_len;

	size = sizeof(struct igb_rx_buffer) * rx_ring->count;
	rx_ring->rx_buffer_info = vzalloc_node(size, rx_ring->numa_node);
	if (!rx_ring->rx_buffer_info)
		rx_ring->rx_buffer_info = vzalloc(size);
	if (!rx_ring->rx_buffer_info)
		goto err;

	desc_len = sizeof(union e1000_adv_rx_desc);

	/* Round up to nearest 4K */
	rx_ring->size = rx_ring->count * desc_len;
	rx_ring->size = ALIGN(rx_ring->size, 4096);

	set_dev_node(dev, rx_ring->numa_node);
	rx_ring->desc = dma_alloc_coherent(dev,
					   rx_ring->size,
					   &rx_ring->dma,
					   GFP_KERNEL);
	set_dev_node(dev, orig_node);
	if (!rx_ring->desc)
		rx_ring->desc = dma_alloc_coherent(dev,
						   rx_ring->size,
						   &rx_ring->dma,
						   GFP_KERNEL);

	if (!rx_ring->desc)
		goto err;

	rx_ring->next_to_clean = 0;
	rx_ring->next_to_use = 0;

	return 0;

err:
	vfree(rx_ring->rx_buffer_info);
	rx_ring->rx_buffer_info = NULL;
	dev_err(dev, "Unable to allocate memory for the receive descriptor"
		" ring\n");
	return -ENOMEM;
}

/**
 * igb_setup_all_rx_resources - wrapper to allocate Rx resources
 *				  (Descriptors) for all queues
 * @adapter: board private structure
 *
 * Return 0 on success, negative on failure
 **/
static int igb_setup_all_rx_resources(struct igb_adapter *adapter)
{
	struct pci_dev *pdev = adapter->pdev;
	int i, err = 0;

	for (i = 0; i < adapter->num_rx_queues; i++) {
		err = igb_setup_rx_resources(adapter->rx_ring[i]);
		if (err) {
			dev_err(&pdev->dev,
				"Allocation for Rx Queue %u failed\n", i);
			for (i--; i >= 0; i--)
				igb_free_rx_resources(adapter->rx_ring[i]);
			break;
		}
	}

	return err;
}

/**
 * igb_setup_mrqc - configure the multiple receive queue control registers
 * @adapter: Board private structure
 **/
static void igb_setup_mrqc(struct igb_adapter *adapter)
{
	struct e1000_hw *hw = &adapter->hw;
	u32 mrqc, rxcsum;
	u32 j, num_rx_queues, shift = 0, shift2 = 0;
	union e1000_reta {
		u32 dword;
		u8  bytes[4];
	} reta;
	static const u8 rsshash[40] = {
		0x6d, 0x5a, 0x56, 0xda, 0x25, 0x5b, 0x0e, 0xc2, 0x41, 0x67,
		0x25, 0x3d, 0x43, 0xa3, 0x8f, 0xb0, 0xd0, 0xca, 0x2b, 0xcb,
		0xae, 0x7b, 0x30, 0xb4,	0x77, 0xcb, 0x2d, 0xa3, 0x80, 0x30,
		0xf2, 0x0c, 0x6a, 0x42, 0xb7, 0x3b, 0xbe, 0xac, 0x01, 0xfa };

	/* Fill out hash function seeds */
	for (j = 0; j < 10; j++) {
		u32 rsskey = rsshash[(j * 4)];
		rsskey |= rsshash[(j * 4) + 1] << 8;
		rsskey |= rsshash[(j * 4) + 2] << 16;
		rsskey |= rsshash[(j * 4) + 3] << 24;
		array_wr32(E1000_RSSRK(0), j, rsskey);
	}

	num_rx_queues = adapter->rss_queues;

	if (adapter->vfs_allocated_count) {
		/* 82575 and 82576 supports 2 RSS queues for VMDq */
		switch (hw->mac.type) {
		case e1000_i350:
		case e1000_82580:
			num_rx_queues = 1;
			shift = 0;
			break;
		case e1000_82576:
			shift = 3;
			num_rx_queues = 2;
			break;
		case e1000_82575:
			shift = 2;
			shift2 = 6;
		default:
			break;
		}
	} else {
		if (hw->mac.type == e1000_82575)
			shift = 6;
	}

	for (j = 0; j < (32 * 4); j++) {
		reta.bytes[j & 3] = (j % num_rx_queues) << shift;
		if (shift2)
			reta.bytes[j & 3] |= num_rx_queues << shift2;
		if ((j & 3) == 3)
			wr32(E1000_RETA(j >> 2), reta.dword);
	}

	/*
	 * Disable raw packet checksumming so that RSS hash is placed in
	 * descriptor on writeback.  No need to enable TCP/UDP/IP checksum
	 * offloads as they are enabled by default
	 */
	rxcsum = rd32(E1000_RXCSUM);
	rxcsum |= E1000_RXCSUM_PCSD;

	if (adapter->hw.mac.type >= e1000_82576)
		/* Enable Receive Checksum Offload for SCTP */
		rxcsum |= E1000_RXCSUM_CRCOFL;

	/* Don't need to set TUOFL or IPOFL, they default to 1 */
	wr32(E1000_RXCSUM, rxcsum);

	/* If VMDq is enabled then we set the appropriate mode for that, else
	 * we default to RSS so that an RSS hash is calculated per packet even
	 * if we are only using one queue */
	if (adapter->vfs_allocated_count) {
		if (hw->mac.type > e1000_82575) {
			/* Set the default pool for the PF's first queue */
			u32 vtctl = rd32(E1000_VT_CTL);
			vtctl &= ~(E1000_VT_CTL_DEFAULT_POOL_MASK |
				   E1000_VT_CTL_DISABLE_DEF_POOL);
			vtctl |= adapter->vfs_allocated_count <<
				E1000_VT_CTL_DEFAULT_POOL_SHIFT;
			wr32(E1000_VT_CTL, vtctl);
		}
		if (adapter->rss_queues > 1)
			mrqc = E1000_MRQC_ENABLE_VMDQ_RSS_2Q;
		else
			mrqc = E1000_MRQC_ENABLE_VMDQ;
	} else {
		mrqc = E1000_MRQC_ENABLE_RSS_4Q;
	}
	igb_vmm_control(adapter);

	/*
	 * Generate RSS hash based on TCP port numbers and/or
	 * IPv4/v6 src and dst addresses since UDP cannot be
	 * hashed reliably due to IP fragmentation
	 */
	mrqc |= E1000_MRQC_RSS_FIELD_IPV4 |
		E1000_MRQC_RSS_FIELD_IPV4_TCP |
		E1000_MRQC_RSS_FIELD_IPV6 |
		E1000_MRQC_RSS_FIELD_IPV6_TCP |
		E1000_MRQC_RSS_FIELD_IPV6_TCP_EX;

	wr32(E1000_MRQC, mrqc);
}

/**
 * igb_setup_rctl - configure the receive control registers
 * @adapter: Board private structure
 **/
void igb_setup_rctl(struct igb_adapter *adapter)
{
	struct e1000_hw *hw = &adapter->hw;
	u32 rctl;

	rctl = rd32(E1000_RCTL);

	rctl &= ~(3 << E1000_RCTL_MO_SHIFT);
	rctl &= ~(E1000_RCTL_LBM_TCVR | E1000_RCTL_LBM_MAC);

	rctl |= E1000_RCTL_EN | E1000_RCTL_BAM | E1000_RCTL_RDMTS_HALF |
		(hw->mac.mc_filter_type << E1000_RCTL_MO_SHIFT);

	/*
	 * enable stripping of CRC. It's unlikely this will break BMC
	 * redirection as it did with e1000. Newer features require
	 * that the HW strips the CRC.
	 */
	rctl |= E1000_RCTL_SECRC;

	/* disable store bad packets and clear size bits. */
	rctl &= ~(E1000_RCTL_SBP | E1000_RCTL_SZ_256);

	/* enable LPE to prevent packets larger than max_frame_size */
	rctl |= E1000_RCTL_LPE;

	/* disable queue 0 to prevent tail write w/o re-config */
	wr32(E1000_RXDCTL(0), 0);

	/* Attention!!!  For SR-IOV PF driver operations you must enable
	 * queue drop for all VF and PF queues to prevent head of line blocking
	 * if an un-trusted VF does not provide descriptors to hardware.
	 */
	if (adapter->vfs_allocated_count) {
		/* set all queue drop enable bits */
		wr32(E1000_QDE, ALL_QUEUES);
	}

	/* This is useful for sniffing bad packets. */
	if (adapter->netdev->features & NETIF_F_RXALL) {
		/* UPE and MPE will be handled by normal PROMISC logic
		 * in e1000e_set_rx_mode */
		rctl |= (E1000_RCTL_SBP | /* Receive bad packets */
			 E1000_RCTL_BAM | /* RX All Bcast Pkts */
			 E1000_RCTL_PMCF); /* RX All MAC Ctrl Pkts */

		rctl &= ~(E1000_RCTL_VFE | /* Disable VLAN filter */
			  E1000_RCTL_DPF | /* Allow filtered pause */
			  E1000_RCTL_CFIEN); /* Dis VLAN CFIEN Filter */
		/* Do not mess with E1000_CTRL_VME, it affects transmit as well,
		 * and that breaks VLANs.
		 */
	}

	wr32(E1000_RCTL, rctl);
}

static inline int igb_set_vf_rlpml(struct igb_adapter *adapter, int size,
                                   int vfn)
{
	struct e1000_hw *hw = &adapter->hw;
	u32 vmolr;

	/* if it isn't the PF check to see if VFs are enabled and
	 * increase the size to support vlan tags */
	if (vfn < adapter->vfs_allocated_count &&
	    adapter->vf_data[vfn].vlans_enabled)
		size += VLAN_TAG_SIZE;

	vmolr = rd32(E1000_VMOLR(vfn));
	vmolr &= ~E1000_VMOLR_RLPML_MASK;
	vmolr |= size | E1000_VMOLR_LPE;
	wr32(E1000_VMOLR(vfn), vmolr);

	return 0;
}

/**
 * igb_rlpml_set - set maximum receive packet size
 * @adapter: board private structure
 *
 * Configure maximum receivable packet size.
 **/
static void igb_rlpml_set(struct igb_adapter *adapter)
{
	u32 max_frame_size = adapter->max_frame_size;
	struct e1000_hw *hw = &adapter->hw;
	u16 pf_id = adapter->vfs_allocated_count;

	if (pf_id) {
		igb_set_vf_rlpml(adapter, max_frame_size, pf_id);
		/*
		 * If we're in VMDQ or SR-IOV mode, then set global RLPML
		 * to our max jumbo frame size, in case we need to enable
		 * jumbo frames on one of the rings later.
		 * This will not pass over-length frames into the default
		 * queue because it's gated by the VMOLR.RLPML.
		 */
		max_frame_size = MAX_JUMBO_FRAME_SIZE;
	}

	wr32(E1000_RLPML, max_frame_size);
}

static inline void igb_set_vmolr(struct igb_adapter *adapter,
				 int vfn, bool aupe)
{
	struct e1000_hw *hw = &adapter->hw;
	u32 vmolr;

	/*
	 * This register exists only on 82576 and newer so if we are older then
	 * we should exit and do nothing
	 */
	if (hw->mac.type < e1000_82576)
		return;

	vmolr = rd32(E1000_VMOLR(vfn));
	vmolr |= E1000_VMOLR_STRVLAN;      /* Strip vlan tags */
	if (aupe)
		vmolr |= E1000_VMOLR_AUPE;        /* Accept untagged packets */
	else
		vmolr &= ~(E1000_VMOLR_AUPE); /* Tagged packets ONLY */

	/* clear all bits that might not be set */
	vmolr &= ~(E1000_VMOLR_BAM | E1000_VMOLR_RSSE);

	if (adapter->rss_queues > 1 && vfn == adapter->vfs_allocated_count)
		vmolr |= E1000_VMOLR_RSSE; /* enable RSS */
	/*
	 * for VMDq only allow the VFs and pool 0 to accept broadcast and
	 * multicast packets
	 */
	if (vfn <= adapter->vfs_allocated_count)
		vmolr |= E1000_VMOLR_BAM;	   /* Accept broadcast */

	wr32(E1000_VMOLR(vfn), vmolr);
}

/**
 * igb_configure_rx_ring - Configure a receive ring after Reset
 * @adapter: board private structure
 * @ring: receive ring to be configured
 *
 * Configure the Rx unit of the MAC after a reset.
 **/
void igb_configure_rx_ring(struct igb_adapter *adapter,
                           struct igb_ring *ring)
{
	struct e1000_hw *hw = &adapter->hw;
	u64 rdba = ring->dma;
	int reg_idx = ring->reg_idx;
	u32 srrctl = 0, rxdctl = 0;

	/* disable the queue */
	wr32(E1000_RXDCTL(reg_idx), 0);

	/* Set DMA base address registers */
	wr32(E1000_RDBAL(reg_idx),
	     rdba & 0x00000000ffffffffULL);
	wr32(E1000_RDBAH(reg_idx), rdba >> 32);
	wr32(E1000_RDLEN(reg_idx),
	               ring->count * sizeof(union e1000_adv_rx_desc));

	/* initialize head and tail */
	ring->tail = hw->hw_addr + E1000_RDT(reg_idx);
	wr32(E1000_RDH(reg_idx), 0);
	writel(0, ring->tail);

	/* set descriptor configuration */
	srrctl = IGB_RX_HDR_LEN << E1000_SRRCTL_BSIZEHDRSIZE_SHIFT;
#if (PAGE_SIZE / 2) > IGB_RXBUFFER_16384
	srrctl |= IGB_RXBUFFER_16384 >> E1000_SRRCTL_BSIZEPKT_SHIFT;
#else
	srrctl |= (PAGE_SIZE / 2) >> E1000_SRRCTL_BSIZEPKT_SHIFT;
#endif
	srrctl |= E1000_SRRCTL_DESCTYPE_HDR_SPLIT_ALWAYS;
	if (hw->mac.type >= e1000_82580)
		srrctl |= E1000_SRRCTL_TIMESTAMP;
	/* Only set Drop Enable if we are supporting multiple queues */
	if (adapter->vfs_allocated_count || adapter->num_rx_queues > 1)
		srrctl |= E1000_SRRCTL_DROP_EN;

	wr32(E1000_SRRCTL(reg_idx), srrctl);

	/* set filtering for VMDQ pools */
	igb_set_vmolr(adapter, reg_idx & 0x7, true);

	rxdctl |= IGB_RX_PTHRESH;
	rxdctl |= IGB_RX_HTHRESH << 8;
	rxdctl |= IGB_RX_WTHRESH << 16;

	/* enable receive descriptor fetching */
	rxdctl |= E1000_RXDCTL_QUEUE_ENABLE;
	wr32(E1000_RXDCTL(reg_idx), rxdctl);
}

/**
 * igb_configure_rx - Configure receive Unit after Reset
 * @adapter: board private structure
 *
 * Configure the Rx unit of the MAC after a reset.
 **/
static void igb_configure_rx(struct igb_adapter *adapter)
{
	int i;

	/* set UTA to appropriate mode */
	igb_set_uta(adapter);

	/* set the correct pool for the PF default MAC address in entry 0 */
	igb_rar_set_qsel(adapter, adapter->hw.mac.addr, 0,
	                 adapter->vfs_allocated_count);

	/* Setup the HW Rx Head and Tail Descriptor Pointers and
	 * the Base and Length of the Rx Descriptor Ring */
	for (i = 0; i < adapter->num_rx_queues; i++)
		igb_configure_rx_ring(adapter, adapter->rx_ring[i]);
}

/**
 * igb_free_tx_resources - Free Tx Resources per Queue
 * @tx_ring: Tx descriptor ring for a specific queue
 *
 * Free all transmit software resources
 **/
void igb_free_tx_resources(struct igb_ring *tx_ring)
{
	igb_clean_tx_ring(tx_ring);

	vfree(tx_ring->tx_buffer_info);
	tx_ring->tx_buffer_info = NULL;

	/* if not set, then don't free */
	if (!tx_ring->desc)
		return;

	dma_free_coherent(tx_ring->dev, tx_ring->size,
			  tx_ring->desc, tx_ring->dma);

	tx_ring->desc = NULL;
}

/**
 * igb_free_all_tx_resources - Free Tx Resources for All Queues
 * @adapter: board private structure
 *
 * Free all transmit software resources
 **/
static void igb_free_all_tx_resources(struct igb_adapter *adapter)
{
	int i;

	for (i = 0; i < adapter->num_tx_queues; i++)
		igb_free_tx_resources(adapter->tx_ring[i]);
}

void igb_unmap_and_free_tx_resource(struct igb_ring *ring,
				    struct igb_tx_buffer *tx_buffer)
{
	if (tx_buffer->skb) {
		dev_kfree_skb_any(tx_buffer->skb);
		if (tx_buffer->dma)
			dma_unmap_single(ring->dev,
					 tx_buffer->dma,
					 tx_buffer->length,
					 DMA_TO_DEVICE);
	} else if (tx_buffer->dma) {
		dma_unmap_page(ring->dev,
			       tx_buffer->dma,
			       tx_buffer->length,
			       DMA_TO_DEVICE);
	}
	tx_buffer->next_to_watch = NULL;
	tx_buffer->skb = NULL;
	tx_buffer->dma = 0;
	/* buffer_info must be completely set up in the transmit path */
}

/**
 * igb_clean_tx_ring - Free Tx Buffers
 * @tx_ring: ring to be cleaned
 **/
static void igb_clean_tx_ring(struct igb_ring *tx_ring)
{
	struct igb_tx_buffer *buffer_info;
	unsigned long size;
	u16 i;

	if (!tx_ring->tx_buffer_info)
		return;
	/* Free all the Tx ring sk_buffs */

	for (i = 0; i < tx_ring->count; i++) {
		buffer_info = &tx_ring->tx_buffer_info[i];
		igb_unmap_and_free_tx_resource(tx_ring, buffer_info);
	}
<<<<<<< HEAD
=======

	netdev_tx_reset_queue(txring_txq(tx_ring));
>>>>>>> 711e1bfb

	size = sizeof(struct igb_tx_buffer) * tx_ring->count;
	memset(tx_ring->tx_buffer_info, 0, size);

	/* Zero out the descriptor ring */
	memset(tx_ring->desc, 0, tx_ring->size);

	tx_ring->next_to_use = 0;
	tx_ring->next_to_clean = 0;
}

/**
 * igb_clean_all_tx_rings - Free Tx Buffers for all queues
 * @adapter: board private structure
 **/
static void igb_clean_all_tx_rings(struct igb_adapter *adapter)
{
	int i;

	for (i = 0; i < adapter->num_tx_queues; i++)
		igb_clean_tx_ring(adapter->tx_ring[i]);
}

/**
 * igb_free_rx_resources - Free Rx Resources
 * @rx_ring: ring to clean the resources from
 *
 * Free all receive software resources
 **/
void igb_free_rx_resources(struct igb_ring *rx_ring)
{
	igb_clean_rx_ring(rx_ring);

	vfree(rx_ring->rx_buffer_info);
	rx_ring->rx_buffer_info = NULL;

	/* if not set, then don't free */
	if (!rx_ring->desc)
		return;

	dma_free_coherent(rx_ring->dev, rx_ring->size,
			  rx_ring->desc, rx_ring->dma);

	rx_ring->desc = NULL;
}

/**
 * igb_free_all_rx_resources - Free Rx Resources for All Queues
 * @adapter: board private structure
 *
 * Free all receive software resources
 **/
static void igb_free_all_rx_resources(struct igb_adapter *adapter)
{
	int i;

	for (i = 0; i < adapter->num_rx_queues; i++)
		igb_free_rx_resources(adapter->rx_ring[i]);
}

/**
 * igb_clean_rx_ring - Free Rx Buffers per Queue
 * @rx_ring: ring to free buffers from
 **/
static void igb_clean_rx_ring(struct igb_ring *rx_ring)
{
	unsigned long size;
	u16 i;

	if (!rx_ring->rx_buffer_info)
		return;

	/* Free all the Rx ring sk_buffs */
	for (i = 0; i < rx_ring->count; i++) {
		struct igb_rx_buffer *buffer_info = &rx_ring->rx_buffer_info[i];
		if (buffer_info->dma) {
			dma_unmap_single(rx_ring->dev,
			                 buffer_info->dma,
					 IGB_RX_HDR_LEN,
					 DMA_FROM_DEVICE);
			buffer_info->dma = 0;
		}

		if (buffer_info->skb) {
			dev_kfree_skb(buffer_info->skb);
			buffer_info->skb = NULL;
		}
		if (buffer_info->page_dma) {
			dma_unmap_page(rx_ring->dev,
			               buffer_info->page_dma,
				       PAGE_SIZE / 2,
				       DMA_FROM_DEVICE);
			buffer_info->page_dma = 0;
		}
		if (buffer_info->page) {
			put_page(buffer_info->page);
			buffer_info->page = NULL;
			buffer_info->page_offset = 0;
		}
	}

	size = sizeof(struct igb_rx_buffer) * rx_ring->count;
	memset(rx_ring->rx_buffer_info, 0, size);

	/* Zero out the descriptor ring */
	memset(rx_ring->desc, 0, rx_ring->size);

	rx_ring->next_to_clean = 0;
	rx_ring->next_to_use = 0;
}

/**
 * igb_clean_all_rx_rings - Free Rx Buffers for all queues
 * @adapter: board private structure
 **/
static void igb_clean_all_rx_rings(struct igb_adapter *adapter)
{
	int i;

	for (i = 0; i < adapter->num_rx_queues; i++)
		igb_clean_rx_ring(adapter->rx_ring[i]);
}

/**
 * igb_set_mac - Change the Ethernet Address of the NIC
 * @netdev: network interface device structure
 * @p: pointer to an address structure
 *
 * Returns 0 on success, negative on failure
 **/
static int igb_set_mac(struct net_device *netdev, void *p)
{
	struct igb_adapter *adapter = netdev_priv(netdev);
	struct e1000_hw *hw = &adapter->hw;
	struct sockaddr *addr = p;

	if (!is_valid_ether_addr(addr->sa_data))
		return -EADDRNOTAVAIL;

	memcpy(netdev->dev_addr, addr->sa_data, netdev->addr_len);
	memcpy(hw->mac.addr, addr->sa_data, netdev->addr_len);

	/* set the correct pool for the new PF MAC address in entry 0 */
	igb_rar_set_qsel(adapter, hw->mac.addr, 0,
	                 adapter->vfs_allocated_count);

	return 0;
}

/**
 * igb_write_mc_addr_list - write multicast addresses to MTA
 * @netdev: network interface device structure
 *
 * Writes multicast address list to the MTA hash table.
 * Returns: -ENOMEM on failure
 *                0 on no addresses written
 *                X on writing X addresses to MTA
 **/
static int igb_write_mc_addr_list(struct net_device *netdev)
{
	struct igb_adapter *adapter = netdev_priv(netdev);
	struct e1000_hw *hw = &adapter->hw;
	struct netdev_hw_addr *ha;
	u8  *mta_list;
	int i;

	if (netdev_mc_empty(netdev)) {
		/* nothing to program, so clear mc list */
		igb_update_mc_addr_list(hw, NULL, 0);
		igb_restore_vf_multicasts(adapter);
		return 0;
	}

	mta_list = kzalloc(netdev_mc_count(netdev) * 6, GFP_ATOMIC);
	if (!mta_list)
		return -ENOMEM;

	/* The shared function expects a packed array of only addresses. */
	i = 0;
	netdev_for_each_mc_addr(ha, netdev)
		memcpy(mta_list + (i++ * ETH_ALEN), ha->addr, ETH_ALEN);

	igb_update_mc_addr_list(hw, mta_list, i);
	kfree(mta_list);

	return netdev_mc_count(netdev);
}

/**
 * igb_write_uc_addr_list - write unicast addresses to RAR table
 * @netdev: network interface device structure
 *
 * Writes unicast address list to the RAR table.
 * Returns: -ENOMEM on failure/insufficient address space
 *                0 on no addresses written
 *                X on writing X addresses to the RAR table
 **/
static int igb_write_uc_addr_list(struct net_device *netdev)
{
	struct igb_adapter *adapter = netdev_priv(netdev);
	struct e1000_hw *hw = &adapter->hw;
	unsigned int vfn = adapter->vfs_allocated_count;
	unsigned int rar_entries = hw->mac.rar_entry_count - (vfn + 1);
	int count = 0;

	/* return ENOMEM indicating insufficient memory for addresses */
	if (netdev_uc_count(netdev) > rar_entries)
		return -ENOMEM;

	if (!netdev_uc_empty(netdev) && rar_entries) {
		struct netdev_hw_addr *ha;

		netdev_for_each_uc_addr(ha, netdev) {
			if (!rar_entries)
				break;
			igb_rar_set_qsel(adapter, ha->addr,
			                 rar_entries--,
			                 vfn);
			count++;
		}
	}
	/* write the addresses in reverse order to avoid write combining */
	for (; rar_entries > 0 ; rar_entries--) {
		wr32(E1000_RAH(rar_entries), 0);
		wr32(E1000_RAL(rar_entries), 0);
	}
	wrfl();

	return count;
}

/**
 * igb_set_rx_mode - Secondary Unicast, Multicast and Promiscuous mode set
 * @netdev: network interface device structure
 *
 * The set_rx_mode entry point is called whenever the unicast or multicast
 * address lists or the network interface flags are updated.  This routine is
 * responsible for configuring the hardware for proper unicast, multicast,
 * promiscuous mode, and all-multi behavior.
 **/
static void igb_set_rx_mode(struct net_device *netdev)
{
	struct igb_adapter *adapter = netdev_priv(netdev);
	struct e1000_hw *hw = &adapter->hw;
	unsigned int vfn = adapter->vfs_allocated_count;
	u32 rctl, vmolr = 0;
	int count;

	/* Check for Promiscuous and All Multicast modes */
	rctl = rd32(E1000_RCTL);

	/* clear the effected bits */
	rctl &= ~(E1000_RCTL_UPE | E1000_RCTL_MPE | E1000_RCTL_VFE);

	if (netdev->flags & IFF_PROMISC) {
		rctl |= (E1000_RCTL_UPE | E1000_RCTL_MPE);
		vmolr |= (E1000_VMOLR_ROPE | E1000_VMOLR_MPME);
	} else {
		if (netdev->flags & IFF_ALLMULTI) {
			rctl |= E1000_RCTL_MPE;
			vmolr |= E1000_VMOLR_MPME;
		} else {
			/*
			 * Write addresses to the MTA, if the attempt fails
			 * then we should just turn on promiscuous mode so
			 * that we can at least receive multicast traffic
			 */
			count = igb_write_mc_addr_list(netdev);
			if (count < 0) {
				rctl |= E1000_RCTL_MPE;
				vmolr |= E1000_VMOLR_MPME;
			} else if (count) {
				vmolr |= E1000_VMOLR_ROMPE;
			}
		}
		/*
		 * Write addresses to available RAR registers, if there is not
		 * sufficient space to store all the addresses then enable
		 * unicast promiscuous mode
		 */
		count = igb_write_uc_addr_list(netdev);
		if (count < 0) {
			rctl |= E1000_RCTL_UPE;
			vmolr |= E1000_VMOLR_ROPE;
		}
		rctl |= E1000_RCTL_VFE;
	}
	wr32(E1000_RCTL, rctl);

	/*
	 * In order to support SR-IOV and eventually VMDq it is necessary to set
	 * the VMOLR to enable the appropriate modes.  Without this workaround
	 * we will have issues with VLAN tag stripping not being done for frames
	 * that are only arriving because we are the default pool
	 */
	if (hw->mac.type < e1000_82576)
		return;

	vmolr |= rd32(E1000_VMOLR(vfn)) &
	         ~(E1000_VMOLR_ROPE | E1000_VMOLR_MPME | E1000_VMOLR_ROMPE);
	wr32(E1000_VMOLR(vfn), vmolr);
	igb_restore_vf_multicasts(adapter);
}

static void igb_check_wvbr(struct igb_adapter *adapter)
{
	struct e1000_hw *hw = &adapter->hw;
	u32 wvbr = 0;

	switch (hw->mac.type) {
	case e1000_82576:
	case e1000_i350:
		if (!(wvbr = rd32(E1000_WVBR)))
			return;
		break;
	default:
		break;
	}

	adapter->wvbr |= wvbr;
}

#define IGB_STAGGERED_QUEUE_OFFSET 8

static void igb_spoof_check(struct igb_adapter *adapter)
{
	int j;

	if (!adapter->wvbr)
		return;

	for(j = 0; j < adapter->vfs_allocated_count; j++) {
		if (adapter->wvbr & (1 << j) ||
		    adapter->wvbr & (1 << (j + IGB_STAGGERED_QUEUE_OFFSET))) {
			dev_warn(&adapter->pdev->dev,
				"Spoof event(s) detected on VF %d\n", j);
			adapter->wvbr &=
				~((1 << j) |
				  (1 << (j + IGB_STAGGERED_QUEUE_OFFSET)));
		}
	}
}

/* Need to wait a few seconds after link up to get diagnostic information from
 * the phy */
static void igb_update_phy_info(unsigned long data)
{
	struct igb_adapter *adapter = (struct igb_adapter *) data;
	igb_get_phy_info(&adapter->hw);
}

/**
 * igb_has_link - check shared code for link and determine up/down
 * @adapter: pointer to driver private info
 **/
bool igb_has_link(struct igb_adapter *adapter)
{
	struct e1000_hw *hw = &adapter->hw;
	bool link_active = false;
	s32 ret_val = 0;

	/* get_link_status is set on LSC (link status) interrupt or
	 * rx sequence error interrupt.  get_link_status will stay
	 * false until the e1000_check_for_link establishes link
	 * for copper adapters ONLY
	 */
	switch (hw->phy.media_type) {
	case e1000_media_type_copper:
		if (hw->mac.get_link_status) {
			ret_val = hw->mac.ops.check_for_link(hw);
			link_active = !hw->mac.get_link_status;
		} else {
			link_active = true;
		}
		break;
	case e1000_media_type_internal_serdes:
		ret_val = hw->mac.ops.check_for_link(hw);
		link_active = hw->mac.serdes_has_link;
		break;
	default:
	case e1000_media_type_unknown:
		break;
	}

	return link_active;
}

static bool igb_thermal_sensor_event(struct e1000_hw *hw, u32 event)
{
	bool ret = false;
	u32 ctrl_ext, thstat;

	/* check for thermal sensor event on i350, copper only */
	if (hw->mac.type == e1000_i350) {
		thstat = rd32(E1000_THSTAT);
		ctrl_ext = rd32(E1000_CTRL_EXT);

		if ((hw->phy.media_type == e1000_media_type_copper) &&
		    !(ctrl_ext & E1000_CTRL_EXT_LINK_MODE_SGMII)) {
			ret = !!(thstat & event);
		}
	}

	return ret;
}

/**
 * igb_watchdog - Timer Call-back
 * @data: pointer to adapter cast into an unsigned long
 **/
static void igb_watchdog(unsigned long data)
{
	struct igb_adapter *adapter = (struct igb_adapter *)data;
	/* Do the rest outside of interrupt context */
	schedule_work(&adapter->watchdog_task);
}

static void igb_watchdog_task(struct work_struct *work)
{
	struct igb_adapter *adapter = container_of(work,
	                                           struct igb_adapter,
                                                   watchdog_task);
	struct e1000_hw *hw = &adapter->hw;
	struct net_device *netdev = adapter->netdev;
	u32 link;
	int i;

	link = igb_has_link(adapter);
	if (link) {
		/* Cancel scheduled suspend requests. */
		pm_runtime_resume(netdev->dev.parent);

		if (!netif_carrier_ok(netdev)) {
			u32 ctrl;
			hw->mac.ops.get_speed_and_duplex(hw,
			                                 &adapter->link_speed,
			                                 &adapter->link_duplex);

			ctrl = rd32(E1000_CTRL);
			/* Links status message must follow this format */
			printk(KERN_INFO "igb: %s NIC Link is Up %d Mbps %s "
			       "Duplex, Flow Control: %s\n",
			       netdev->name,
			       adapter->link_speed,
			       adapter->link_duplex == FULL_DUPLEX ?
			       "Full" : "Half",
			       (ctrl & E1000_CTRL_TFCE) &&
			       (ctrl & E1000_CTRL_RFCE) ? "RX/TX" :
			       (ctrl & E1000_CTRL_RFCE) ?  "RX" :
			       (ctrl & E1000_CTRL_TFCE) ?  "TX" : "None");

			/* check for thermal sensor event */
			if (igb_thermal_sensor_event(hw,
			    E1000_THSTAT_LINK_THROTTLE)) {
				netdev_info(netdev, "The network adapter link "
					    "speed was downshifted because it "
					    "overheated\n");
			}

			/* adjust timeout factor according to speed/duplex */
			adapter->tx_timeout_factor = 1;
			switch (adapter->link_speed) {
			case SPEED_10:
				adapter->tx_timeout_factor = 14;
				break;
			case SPEED_100:
				/* maybe add some timeout factor ? */
				break;
			}

			netif_carrier_on(netdev);

			igb_ping_all_vfs(adapter);
			igb_check_vf_rate_limit(adapter);

			/* link state has changed, schedule phy info update */
			if (!test_bit(__IGB_DOWN, &adapter->state))
				mod_timer(&adapter->phy_info_timer,
					  round_jiffies(jiffies + 2 * HZ));
		}
	} else {
		if (netif_carrier_ok(netdev)) {
			adapter->link_speed = 0;
			adapter->link_duplex = 0;

			/* check for thermal sensor event */
			if (igb_thermal_sensor_event(hw,
			    E1000_THSTAT_PWR_DOWN)) {
				netdev_err(netdev, "The network adapter was "
					   "stopped because it overheated\n");
			}

			/* Links status message must follow this format */
			printk(KERN_INFO "igb: %s NIC Link is Down\n",
			       netdev->name);
			netif_carrier_off(netdev);

			igb_ping_all_vfs(adapter);

			/* link state has changed, schedule phy info update */
			if (!test_bit(__IGB_DOWN, &adapter->state))
				mod_timer(&adapter->phy_info_timer,
					  round_jiffies(jiffies + 2 * HZ));

			pm_schedule_suspend(netdev->dev.parent,
					    MSEC_PER_SEC * 5);
		}
	}

	spin_lock(&adapter->stats64_lock);
	igb_update_stats(adapter, &adapter->stats64);
	spin_unlock(&adapter->stats64_lock);

	for (i = 0; i < adapter->num_tx_queues; i++) {
		struct igb_ring *tx_ring = adapter->tx_ring[i];
		if (!netif_carrier_ok(netdev)) {
			/* We've lost link, so the controller stops DMA,
			 * but we've got queued Tx work that's never going
			 * to get done, so reset controller to flush Tx.
			 * (Do the reset outside of interrupt context). */
			if (igb_desc_unused(tx_ring) + 1 < tx_ring->count) {
				adapter->tx_timeout_count++;
				schedule_work(&adapter->reset_task);
				/* return immediately since reset is imminent */
				return;
			}
		}

		/* Force detection of hung controller every watchdog period */
		set_bit(IGB_RING_FLAG_TX_DETECT_HANG, &tx_ring->flags);
	}

	/* Cause software interrupt to ensure rx ring is cleaned */
	if (adapter->msix_entries) {
		u32 eics = 0;
		for (i = 0; i < adapter->num_q_vectors; i++)
			eics |= adapter->q_vector[i]->eims_value;
		wr32(E1000_EICS, eics);
	} else {
		wr32(E1000_ICS, E1000_ICS_RXDMT0);
	}

	igb_spoof_check(adapter);

	/* Reset the timer */
	if (!test_bit(__IGB_DOWN, &adapter->state))
		mod_timer(&adapter->watchdog_timer,
			  round_jiffies(jiffies + 2 * HZ));
}

enum latency_range {
	lowest_latency = 0,
	low_latency = 1,
	bulk_latency = 2,
	latency_invalid = 255
};

/**
 * igb_update_ring_itr - update the dynamic ITR value based on packet size
 *
 *      Stores a new ITR value based on strictly on packet size.  This
 *      algorithm is less sophisticated than that used in igb_update_itr,
 *      due to the difficulty of synchronizing statistics across multiple
 *      receive rings.  The divisors and thresholds used by this function
 *      were determined based on theoretical maximum wire speed and testing
 *      data, in order to minimize response time while increasing bulk
 *      throughput.
 *      This functionality is controlled by the InterruptThrottleRate module
 *      parameter (see igb_param.c)
 *      NOTE:  This function is called only when operating in a multiqueue
 *             receive environment.
 * @q_vector: pointer to q_vector
 **/
static void igb_update_ring_itr(struct igb_q_vector *q_vector)
{
	int new_val = q_vector->itr_val;
	int avg_wire_size = 0;
	struct igb_adapter *adapter = q_vector->adapter;
	unsigned int packets;

	/* For non-gigabit speeds, just fix the interrupt rate at 4000
	 * ints/sec - ITR timer value of 120 ticks.
	 */
	if (adapter->link_speed != SPEED_1000) {
		new_val = IGB_4K_ITR;
		goto set_itr_val;
	}

	packets = q_vector->rx.total_packets;
	if (packets)
		avg_wire_size = q_vector->rx.total_bytes / packets;

	packets = q_vector->tx.total_packets;
	if (packets)
		avg_wire_size = max_t(u32, avg_wire_size,
				      q_vector->tx.total_bytes / packets);

	/* if avg_wire_size isn't set no work was done */
	if (!avg_wire_size)
		goto clear_counts;

	/* Add 24 bytes to size to account for CRC, preamble, and gap */
	avg_wire_size += 24;

	/* Don't starve jumbo frames */
	avg_wire_size = min(avg_wire_size, 3000);

	/* Give a little boost to mid-size frames */
	if ((avg_wire_size > 300) && (avg_wire_size < 1200))
		new_val = avg_wire_size / 3;
	else
		new_val = avg_wire_size / 2;

	/* conservative mode (itr 3) eliminates the lowest_latency setting */
	if (new_val < IGB_20K_ITR &&
	    ((q_vector->rx.ring && adapter->rx_itr_setting == 3) ||
	     (!q_vector->rx.ring && adapter->tx_itr_setting == 3)))
		new_val = IGB_20K_ITR;

set_itr_val:
	if (new_val != q_vector->itr_val) {
		q_vector->itr_val = new_val;
		q_vector->set_itr = 1;
	}
clear_counts:
	q_vector->rx.total_bytes = 0;
	q_vector->rx.total_packets = 0;
	q_vector->tx.total_bytes = 0;
	q_vector->tx.total_packets = 0;
}

/**
 * igb_update_itr - update the dynamic ITR value based on statistics
 *      Stores a new ITR value based on packets and byte
 *      counts during the last interrupt.  The advantage of per interrupt
 *      computation is faster updates and more accurate ITR for the current
 *      traffic pattern.  Constants in this function were computed
 *      based on theoretical maximum wire speed and thresholds were set based
 *      on testing data as well as attempting to minimize response time
 *      while increasing bulk throughput.
 *      this functionality is controlled by the InterruptThrottleRate module
 *      parameter (see igb_param.c)
 *      NOTE:  These calculations are only valid when operating in a single-
 *             queue environment.
 * @q_vector: pointer to q_vector
 * @ring_container: ring info to update the itr for
 **/
static void igb_update_itr(struct igb_q_vector *q_vector,
			   struct igb_ring_container *ring_container)
{
	unsigned int packets = ring_container->total_packets;
	unsigned int bytes = ring_container->total_bytes;
	u8 itrval = ring_container->itr;

	/* no packets, exit with status unchanged */
	if (packets == 0)
		return;

	switch (itrval) {
	case lowest_latency:
		/* handle TSO and jumbo frames */
		if (bytes/packets > 8000)
			itrval = bulk_latency;
		else if ((packets < 5) && (bytes > 512))
			itrval = low_latency;
		break;
	case low_latency:  /* 50 usec aka 20000 ints/s */
		if (bytes > 10000) {
			/* this if handles the TSO accounting */
			if (bytes/packets > 8000) {
				itrval = bulk_latency;
			} else if ((packets < 10) || ((bytes/packets) > 1200)) {
				itrval = bulk_latency;
			} else if ((packets > 35)) {
				itrval = lowest_latency;
			}
		} else if (bytes/packets > 2000) {
			itrval = bulk_latency;
		} else if (packets <= 2 && bytes < 512) {
			itrval = lowest_latency;
		}
		break;
	case bulk_latency: /* 250 usec aka 4000 ints/s */
		if (bytes > 25000) {
			if (packets > 35)
				itrval = low_latency;
		} else if (bytes < 1500) {
			itrval = low_latency;
		}
		break;
	}

	/* clear work counters since we have the values we need */
	ring_container->total_bytes = 0;
	ring_container->total_packets = 0;

	/* write updated itr to ring container */
	ring_container->itr = itrval;
}

static void igb_set_itr(struct igb_q_vector *q_vector)
{
	struct igb_adapter *adapter = q_vector->adapter;
	u32 new_itr = q_vector->itr_val;
	u8 current_itr = 0;

	/* for non-gigabit speeds, just fix the interrupt rate at 4000 */
	if (adapter->link_speed != SPEED_1000) {
		current_itr = 0;
		new_itr = IGB_4K_ITR;
		goto set_itr_now;
	}

	igb_update_itr(q_vector, &q_vector->tx);
	igb_update_itr(q_vector, &q_vector->rx);

	current_itr = max(q_vector->rx.itr, q_vector->tx.itr);

	/* conservative mode (itr 3) eliminates the lowest_latency setting */
	if (current_itr == lowest_latency &&
	    ((q_vector->rx.ring && adapter->rx_itr_setting == 3) ||
	     (!q_vector->rx.ring && adapter->tx_itr_setting == 3)))
		current_itr = low_latency;

	switch (current_itr) {
	/* counts and packets in update_itr are dependent on these numbers */
	case lowest_latency:
		new_itr = IGB_70K_ITR; /* 70,000 ints/sec */
		break;
	case low_latency:
		new_itr = IGB_20K_ITR; /* 20,000 ints/sec */
		break;
	case bulk_latency:
		new_itr = IGB_4K_ITR;  /* 4,000 ints/sec */
		break;
	default:
		break;
	}

set_itr_now:
	if (new_itr != q_vector->itr_val) {
		/* this attempts to bias the interrupt rate towards Bulk
		 * by adding intermediate steps when interrupt rate is
		 * increasing */
		new_itr = new_itr > q_vector->itr_val ?
		             max((new_itr * q_vector->itr_val) /
		                 (new_itr + (q_vector->itr_val >> 2)),
				 new_itr) :
			     new_itr;
		/* Don't write the value here; it resets the adapter's
		 * internal timer, and causes us to delay far longer than
		 * we should between interrupts.  Instead, we write the ITR
		 * value at the beginning of the next interrupt so the timing
		 * ends up being correct.
		 */
		q_vector->itr_val = new_itr;
		q_vector->set_itr = 1;
	}
}

static void igb_tx_ctxtdesc(struct igb_ring *tx_ring, u32 vlan_macip_lens,
			    u32 type_tucmd, u32 mss_l4len_idx)
{
	struct e1000_adv_tx_context_desc *context_desc;
	u16 i = tx_ring->next_to_use;

	context_desc = IGB_TX_CTXTDESC(tx_ring, i);

	i++;
	tx_ring->next_to_use = (i < tx_ring->count) ? i : 0;

	/* set bits to identify this as an advanced context descriptor */
	type_tucmd |= E1000_TXD_CMD_DEXT | E1000_ADVTXD_DTYP_CTXT;

	/* For 82575, context index must be unique per ring. */
	if (test_bit(IGB_RING_FLAG_TX_CTX_IDX, &tx_ring->flags))
		mss_l4len_idx |= tx_ring->reg_idx << 4;

	context_desc->vlan_macip_lens	= cpu_to_le32(vlan_macip_lens);
	context_desc->seqnum_seed	= 0;
	context_desc->type_tucmd_mlhl	= cpu_to_le32(type_tucmd);
	context_desc->mss_l4len_idx	= cpu_to_le32(mss_l4len_idx);
}

static int igb_tso(struct igb_ring *tx_ring,
		   struct igb_tx_buffer *first,
		   u8 *hdr_len)
{
	struct sk_buff *skb = first->skb;
	u32 vlan_macip_lens, type_tucmd;
	u32 mss_l4len_idx, l4len;

	if (!skb_is_gso(skb))
		return 0;

	if (skb_header_cloned(skb)) {
		int err = pskb_expand_head(skb, 0, 0, GFP_ATOMIC);
		if (err)
			return err;
	}

	/* ADV DTYP TUCMD MKRLOC/ISCSIHEDLEN */
	type_tucmd = E1000_ADVTXD_TUCMD_L4T_TCP;

	if (first->protocol == __constant_htons(ETH_P_IP)) {
		struct iphdr *iph = ip_hdr(skb);
		iph->tot_len = 0;
		iph->check = 0;
		tcp_hdr(skb)->check = ~csum_tcpudp_magic(iph->saddr,
							 iph->daddr, 0,
							 IPPROTO_TCP,
							 0);
		type_tucmd |= E1000_ADVTXD_TUCMD_IPV4;
		first->tx_flags |= IGB_TX_FLAGS_TSO |
				   IGB_TX_FLAGS_CSUM |
				   IGB_TX_FLAGS_IPV4;
	} else if (skb_is_gso_v6(skb)) {
		ipv6_hdr(skb)->payload_len = 0;
		tcp_hdr(skb)->check = ~csum_ipv6_magic(&ipv6_hdr(skb)->saddr,
						       &ipv6_hdr(skb)->daddr,
						       0, IPPROTO_TCP, 0);
		first->tx_flags |= IGB_TX_FLAGS_TSO |
				   IGB_TX_FLAGS_CSUM;
	}

	/* compute header lengths */
	l4len = tcp_hdrlen(skb);
	*hdr_len = skb_transport_offset(skb) + l4len;

	/* update gso size and bytecount with header size */
	first->gso_segs = skb_shinfo(skb)->gso_segs;
	first->bytecount += (first->gso_segs - 1) * *hdr_len;

	/* MSS L4LEN IDX */
	mss_l4len_idx = l4len << E1000_ADVTXD_L4LEN_SHIFT;
	mss_l4len_idx |= skb_shinfo(skb)->gso_size << E1000_ADVTXD_MSS_SHIFT;

	/* VLAN MACLEN IPLEN */
	vlan_macip_lens = skb_network_header_len(skb);
	vlan_macip_lens |= skb_network_offset(skb) << E1000_ADVTXD_MACLEN_SHIFT;
	vlan_macip_lens |= first->tx_flags & IGB_TX_FLAGS_VLAN_MASK;

	igb_tx_ctxtdesc(tx_ring, vlan_macip_lens, type_tucmd, mss_l4len_idx);

	return 1;
}

static void igb_tx_csum(struct igb_ring *tx_ring, struct igb_tx_buffer *first)
{
	struct sk_buff *skb = first->skb;
	u32 vlan_macip_lens = 0;
	u32 mss_l4len_idx = 0;
	u32 type_tucmd = 0;

	if (skb->ip_summed != CHECKSUM_PARTIAL) {
		if (!(first->tx_flags & IGB_TX_FLAGS_VLAN))
			return;
	} else {
		u8 l4_hdr = 0;
		switch (first->protocol) {
		case __constant_htons(ETH_P_IP):
			vlan_macip_lens |= skb_network_header_len(skb);
			type_tucmd |= E1000_ADVTXD_TUCMD_IPV4;
			l4_hdr = ip_hdr(skb)->protocol;
			break;
		case __constant_htons(ETH_P_IPV6):
			vlan_macip_lens |= skb_network_header_len(skb);
			l4_hdr = ipv6_hdr(skb)->nexthdr;
			break;
		default:
			if (unlikely(net_ratelimit())) {
				dev_warn(tx_ring->dev,
				 "partial checksum but proto=%x!\n",
				 first->protocol);
			}
			break;
		}

		switch (l4_hdr) {
		case IPPROTO_TCP:
			type_tucmd |= E1000_ADVTXD_TUCMD_L4T_TCP;
			mss_l4len_idx = tcp_hdrlen(skb) <<
					E1000_ADVTXD_L4LEN_SHIFT;
			break;
		case IPPROTO_SCTP:
			type_tucmd |= E1000_ADVTXD_TUCMD_L4T_SCTP;
			mss_l4len_idx = sizeof(struct sctphdr) <<
					E1000_ADVTXD_L4LEN_SHIFT;
			break;
		case IPPROTO_UDP:
			mss_l4len_idx = sizeof(struct udphdr) <<
					E1000_ADVTXD_L4LEN_SHIFT;
			break;
		default:
			if (unlikely(net_ratelimit())) {
				dev_warn(tx_ring->dev,
				 "partial checksum but l4 proto=%x!\n",
				 l4_hdr);
			}
			break;
		}

		/* update TX checksum flag */
		first->tx_flags |= IGB_TX_FLAGS_CSUM;
	}

	vlan_macip_lens |= skb_network_offset(skb) << E1000_ADVTXD_MACLEN_SHIFT;
	vlan_macip_lens |= first->tx_flags & IGB_TX_FLAGS_VLAN_MASK;

	igb_tx_ctxtdesc(tx_ring, vlan_macip_lens, type_tucmd, mss_l4len_idx);
}

static __le32 igb_tx_cmd_type(u32 tx_flags)
{
	/* set type for advanced descriptor with frame checksum insertion */
	__le32 cmd_type = cpu_to_le32(E1000_ADVTXD_DTYP_DATA |
				      E1000_ADVTXD_DCMD_IFCS |
				      E1000_ADVTXD_DCMD_DEXT);

	/* set HW vlan bit if vlan is present */
	if (tx_flags & IGB_TX_FLAGS_VLAN)
		cmd_type |= cpu_to_le32(E1000_ADVTXD_DCMD_VLE);

	/* set timestamp bit if present */
	if (tx_flags & IGB_TX_FLAGS_TSTAMP)
		cmd_type |= cpu_to_le32(E1000_ADVTXD_MAC_TSTAMP);

	/* set segmentation bits for TSO */
	if (tx_flags & IGB_TX_FLAGS_TSO)
		cmd_type |= cpu_to_le32(E1000_ADVTXD_DCMD_TSE);

	return cmd_type;
}

static void igb_tx_olinfo_status(struct igb_ring *tx_ring,
				 union e1000_adv_tx_desc *tx_desc,
				 u32 tx_flags, unsigned int paylen)
{
	u32 olinfo_status = paylen << E1000_ADVTXD_PAYLEN_SHIFT;

	/* 82575 requires a unique index per ring if any offload is enabled */
	if ((tx_flags & (IGB_TX_FLAGS_CSUM | IGB_TX_FLAGS_VLAN)) &&
	    test_bit(IGB_RING_FLAG_TX_CTX_IDX, &tx_ring->flags))
		olinfo_status |= tx_ring->reg_idx << 4;

	/* insert L4 checksum */
	if (tx_flags & IGB_TX_FLAGS_CSUM) {
		olinfo_status |= E1000_TXD_POPTS_TXSM << 8;

		/* insert IPv4 checksum */
		if (tx_flags & IGB_TX_FLAGS_IPV4)
			olinfo_status |= E1000_TXD_POPTS_IXSM << 8;
	}

	tx_desc->read.olinfo_status = cpu_to_le32(olinfo_status);
}

/*
 * The largest size we can write to the descriptor is 65535.  In order to
 * maintain a power of two alignment we have to limit ourselves to 32K.
 */
#define IGB_MAX_TXD_PWR	15
#define IGB_MAX_DATA_PER_TXD	(1<<IGB_MAX_TXD_PWR)

static void igb_tx_map(struct igb_ring *tx_ring,
		       struct igb_tx_buffer *first,
		       const u8 hdr_len)
{
	struct sk_buff *skb = first->skb;
	struct igb_tx_buffer *tx_buffer_info;
	union e1000_adv_tx_desc *tx_desc;
	dma_addr_t dma;
	struct skb_frag_struct *frag = &skb_shinfo(skb)->frags[0];
	unsigned int data_len = skb->data_len;
	unsigned int size = skb_headlen(skb);
	unsigned int paylen = skb->len - hdr_len;
	__le32 cmd_type;
	u32 tx_flags = first->tx_flags;
	u16 i = tx_ring->next_to_use;

	tx_desc = IGB_TX_DESC(tx_ring, i);

	igb_tx_olinfo_status(tx_ring, tx_desc, tx_flags, paylen);
	cmd_type = igb_tx_cmd_type(tx_flags);

	dma = dma_map_single(tx_ring->dev, skb->data, size, DMA_TO_DEVICE);
	if (dma_mapping_error(tx_ring->dev, dma))
		goto dma_error;

	/* record length, and DMA address */
	first->length = size;
	first->dma = dma;
	tx_desc->read.buffer_addr = cpu_to_le64(dma);

	for (;;) {
		while (unlikely(size > IGB_MAX_DATA_PER_TXD)) {
			tx_desc->read.cmd_type_len =
				cmd_type | cpu_to_le32(IGB_MAX_DATA_PER_TXD);

			i++;
			tx_desc++;
			if (i == tx_ring->count) {
				tx_desc = IGB_TX_DESC(tx_ring, 0);
				i = 0;
			}

			dma += IGB_MAX_DATA_PER_TXD;
			size -= IGB_MAX_DATA_PER_TXD;

			tx_desc->read.olinfo_status = 0;
			tx_desc->read.buffer_addr = cpu_to_le64(dma);
		}

		if (likely(!data_len))
			break;

		tx_desc->read.cmd_type_len = cmd_type | cpu_to_le32(size);

		i++;
		tx_desc++;
		if (i == tx_ring->count) {
			tx_desc = IGB_TX_DESC(tx_ring, 0);
			i = 0;
		}

		size = skb_frag_size(frag);
		data_len -= size;

		dma = skb_frag_dma_map(tx_ring->dev, frag, 0,
				   size, DMA_TO_DEVICE);
		if (dma_mapping_error(tx_ring->dev, dma))
			goto dma_error;

		tx_buffer_info = &tx_ring->tx_buffer_info[i];
		tx_buffer_info->length = size;
		tx_buffer_info->dma = dma;

		tx_desc->read.olinfo_status = 0;
		tx_desc->read.buffer_addr = cpu_to_le64(dma);

		frag++;
	}

	netdev_tx_sent_queue(txring_txq(tx_ring), first->bytecount);

	/* write last descriptor with RS and EOP bits */
	cmd_type |= cpu_to_le32(size) | cpu_to_le32(IGB_TXD_DCMD);
	if (unlikely(skb->no_fcs))
		cmd_type &= ~(cpu_to_le32(E1000_ADVTXD_DCMD_IFCS));
	tx_desc->read.cmd_type_len = cmd_type;

	/* set the timestamp */
	first->time_stamp = jiffies;

	/*
	 * Force memory writes to complete before letting h/w know there
	 * are new descriptors to fetch.  (Only applicable for weak-ordered
	 * memory model archs, such as IA-64).
	 *
	 * We also need this memory barrier to make certain all of the
	 * status bits have been updated before next_to_watch is written.
	 */
	wmb();

	/* set next_to_watch value indicating a packet is present */
	first->next_to_watch = tx_desc;

	i++;
	if (i == tx_ring->count)
		i = 0;

	tx_ring->next_to_use = i;

	writel(i, tx_ring->tail);

	/* we need this if more than one processor can write to our tail
	 * at a time, it syncronizes IO on IA64/Altix systems */
	mmiowb();

	return;

dma_error:
	dev_err(tx_ring->dev, "TX DMA map failed\n");

	/* clear dma mappings for failed tx_buffer_info map */
	for (;;) {
		tx_buffer_info = &tx_ring->tx_buffer_info[i];
		igb_unmap_and_free_tx_resource(tx_ring, tx_buffer_info);
		if (tx_buffer_info == first)
			break;
		if (i == 0)
			i = tx_ring->count;
		i--;
	}

	tx_ring->next_to_use = i;
}

static int __igb_maybe_stop_tx(struct igb_ring *tx_ring, const u16 size)
{
	struct net_device *netdev = tx_ring->netdev;

	netif_stop_subqueue(netdev, tx_ring->queue_index);

	/* Herbert's original patch had:
	 *  smp_mb__after_netif_stop_queue();
	 * but since that doesn't exist yet, just open code it. */
	smp_mb();

	/* We need to check again in a case another CPU has just
	 * made room available. */
	if (igb_desc_unused(tx_ring) < size)
		return -EBUSY;

	/* A reprieve! */
	netif_wake_subqueue(netdev, tx_ring->queue_index);

	u64_stats_update_begin(&tx_ring->tx_syncp2);
	tx_ring->tx_stats.restart_queue2++;
	u64_stats_update_end(&tx_ring->tx_syncp2);

	return 0;
}

static inline int igb_maybe_stop_tx(struct igb_ring *tx_ring, const u16 size)
{
	if (igb_desc_unused(tx_ring) >= size)
		return 0;
	return __igb_maybe_stop_tx(tx_ring, size);
}

netdev_tx_t igb_xmit_frame_ring(struct sk_buff *skb,
				struct igb_ring *tx_ring)
{
	struct igb_tx_buffer *first;
	int tso;
	u32 tx_flags = 0;
	__be16 protocol = vlan_get_protocol(skb);
	u8 hdr_len = 0;

	/* need: 1 descriptor per page,
	 *       + 2 desc gap to keep tail from touching head,
	 *       + 1 desc for skb->data,
	 *       + 1 desc for context descriptor,
	 * otherwise try next time */
	if (igb_maybe_stop_tx(tx_ring, skb_shinfo(skb)->nr_frags + 4)) {
		/* this is a hard error */
		return NETDEV_TX_BUSY;
	}

	/* record the location of the first descriptor for this packet */
	first = &tx_ring->tx_buffer_info[tx_ring->next_to_use];
	first->skb = skb;
	first->bytecount = skb->len;
	first->gso_segs = 1;

	if (unlikely(skb_shinfo(skb)->tx_flags & SKBTX_HW_TSTAMP)) {
		skb_shinfo(skb)->tx_flags |= SKBTX_IN_PROGRESS;
		tx_flags |= IGB_TX_FLAGS_TSTAMP;
	}

	if (vlan_tx_tag_present(skb)) {
		tx_flags |= IGB_TX_FLAGS_VLAN;
		tx_flags |= (vlan_tx_tag_get(skb) << IGB_TX_FLAGS_VLAN_SHIFT);
	}

	/* record initial flags and protocol */
	first->tx_flags = tx_flags;
	first->protocol = protocol;

	tso = igb_tso(tx_ring, first, &hdr_len);
	if (tso < 0)
		goto out_drop;
	else if (!tso)
		igb_tx_csum(tx_ring, first);

	igb_tx_map(tx_ring, first, hdr_len);

	/* Make sure there is space in the ring for the next send. */
	igb_maybe_stop_tx(tx_ring, MAX_SKB_FRAGS + 4);

	return NETDEV_TX_OK;

out_drop:
	igb_unmap_and_free_tx_resource(tx_ring, first);

	return NETDEV_TX_OK;
}

static inline struct igb_ring *igb_tx_queue_mapping(struct igb_adapter *adapter,
						    struct sk_buff *skb)
{
	unsigned int r_idx = skb->queue_mapping;

	if (r_idx >= adapter->num_tx_queues)
		r_idx = r_idx % adapter->num_tx_queues;

	return adapter->tx_ring[r_idx];
}

static netdev_tx_t igb_xmit_frame(struct sk_buff *skb,
				  struct net_device *netdev)
{
	struct igb_adapter *adapter = netdev_priv(netdev);

	if (test_bit(__IGB_DOWN, &adapter->state)) {
		dev_kfree_skb_any(skb);
		return NETDEV_TX_OK;
	}

	if (skb->len <= 0) {
		dev_kfree_skb_any(skb);
		return NETDEV_TX_OK;
	}

	/*
	 * The minimum packet size with TCTL.PSP set is 17 so pad the skb
	 * in order to meet this minimum size requirement.
	 */
	if (skb->len < 17) {
		if (skb_padto(skb, 17))
			return NETDEV_TX_OK;
		skb->len = 17;
	}

	return igb_xmit_frame_ring(skb, igb_tx_queue_mapping(adapter, skb));
}

/**
 * igb_tx_timeout - Respond to a Tx Hang
 * @netdev: network interface device structure
 **/
static void igb_tx_timeout(struct net_device *netdev)
{
	struct igb_adapter *adapter = netdev_priv(netdev);
	struct e1000_hw *hw = &adapter->hw;

	/* Do the reset outside of interrupt context */
	adapter->tx_timeout_count++;

	if (hw->mac.type >= e1000_82580)
		hw->dev_spec._82575.global_device_reset = true;

	schedule_work(&adapter->reset_task);
	wr32(E1000_EICS,
	     (adapter->eims_enable_mask & ~adapter->eims_other));
}

static void igb_reset_task(struct work_struct *work)
{
	struct igb_adapter *adapter;
	adapter = container_of(work, struct igb_adapter, reset_task);

	igb_dump(adapter);
	netdev_err(adapter->netdev, "Reset adapter\n");
	igb_reinit_locked(adapter);
}

/**
 * igb_get_stats64 - Get System Network Statistics
 * @netdev: network interface device structure
 * @stats: rtnl_link_stats64 pointer
 *
 **/
static struct rtnl_link_stats64 *igb_get_stats64(struct net_device *netdev,
						 struct rtnl_link_stats64 *stats)
{
	struct igb_adapter *adapter = netdev_priv(netdev);

	spin_lock(&adapter->stats64_lock);
	igb_update_stats(adapter, &adapter->stats64);
	memcpy(stats, &adapter->stats64, sizeof(*stats));
	spin_unlock(&adapter->stats64_lock);

	return stats;
}

/**
 * igb_change_mtu - Change the Maximum Transfer Unit
 * @netdev: network interface device structure
 * @new_mtu: new value for maximum frame size
 *
 * Returns 0 on success, negative on failure
 **/
static int igb_change_mtu(struct net_device *netdev, int new_mtu)
{
	struct igb_adapter *adapter = netdev_priv(netdev);
	struct pci_dev *pdev = adapter->pdev;
	int max_frame = new_mtu + ETH_HLEN + ETH_FCS_LEN + VLAN_HLEN;

	if ((new_mtu < 68) || (max_frame > MAX_JUMBO_FRAME_SIZE)) {
		dev_err(&pdev->dev, "Invalid MTU setting\n");
		return -EINVAL;
	}

#define MAX_STD_JUMBO_FRAME_SIZE 9238
	if (max_frame > MAX_STD_JUMBO_FRAME_SIZE) {
		dev_err(&pdev->dev, "MTU > 9216 not supported.\n");
		return -EINVAL;
	}

	while (test_and_set_bit(__IGB_RESETTING, &adapter->state))
		msleep(1);

	/* igb_down has a dependency on max_frame_size */
	adapter->max_frame_size = max_frame;

	if (netif_running(netdev))
		igb_down(adapter);

	dev_info(&pdev->dev, "changing MTU from %d to %d\n",
		 netdev->mtu, new_mtu);
	netdev->mtu = new_mtu;

	if (netif_running(netdev))
		igb_up(adapter);
	else
		igb_reset(adapter);

	clear_bit(__IGB_RESETTING, &adapter->state);

	return 0;
}

/**
 * igb_update_stats - Update the board statistics counters
 * @adapter: board private structure
 **/

void igb_update_stats(struct igb_adapter *adapter,
		      struct rtnl_link_stats64 *net_stats)
{
	struct e1000_hw *hw = &adapter->hw;
	struct pci_dev *pdev = adapter->pdev;
	u32 reg, mpc;
	u16 phy_tmp;
	int i;
	u64 bytes, packets;
	unsigned int start;
	u64 _bytes, _packets;

#define PHY_IDLE_ERROR_COUNT_MASK 0x00FF

	/*
	 * Prevent stats update while adapter is being reset, or if the pci
	 * connection is down.
	 */
	if (adapter->link_speed == 0)
		return;
	if (pci_channel_offline(pdev))
		return;

	bytes = 0;
	packets = 0;
	for (i = 0; i < adapter->num_rx_queues; i++) {
		u32 rqdpc_tmp = rd32(E1000_RQDPC(i)) & 0x0FFF;
		struct igb_ring *ring = adapter->rx_ring[i];

		ring->rx_stats.drops += rqdpc_tmp;
		net_stats->rx_fifo_errors += rqdpc_tmp;

		do {
			start = u64_stats_fetch_begin_bh(&ring->rx_syncp);
			_bytes = ring->rx_stats.bytes;
			_packets = ring->rx_stats.packets;
		} while (u64_stats_fetch_retry_bh(&ring->rx_syncp, start));
		bytes += _bytes;
		packets += _packets;
	}

	net_stats->rx_bytes = bytes;
	net_stats->rx_packets = packets;

	bytes = 0;
	packets = 0;
	for (i = 0; i < adapter->num_tx_queues; i++) {
		struct igb_ring *ring = adapter->tx_ring[i];
		do {
			start = u64_stats_fetch_begin_bh(&ring->tx_syncp);
			_bytes = ring->tx_stats.bytes;
			_packets = ring->tx_stats.packets;
		} while (u64_stats_fetch_retry_bh(&ring->tx_syncp, start));
		bytes += _bytes;
		packets += _packets;
	}
	net_stats->tx_bytes = bytes;
	net_stats->tx_packets = packets;

	/* read stats registers */
	adapter->stats.crcerrs += rd32(E1000_CRCERRS);
	adapter->stats.gprc += rd32(E1000_GPRC);
	adapter->stats.gorc += rd32(E1000_GORCL);
	rd32(E1000_GORCH); /* clear GORCL */
	adapter->stats.bprc += rd32(E1000_BPRC);
	adapter->stats.mprc += rd32(E1000_MPRC);
	adapter->stats.roc += rd32(E1000_ROC);

	adapter->stats.prc64 += rd32(E1000_PRC64);
	adapter->stats.prc127 += rd32(E1000_PRC127);
	adapter->stats.prc255 += rd32(E1000_PRC255);
	adapter->stats.prc511 += rd32(E1000_PRC511);
	adapter->stats.prc1023 += rd32(E1000_PRC1023);
	adapter->stats.prc1522 += rd32(E1000_PRC1522);
	adapter->stats.symerrs += rd32(E1000_SYMERRS);
	adapter->stats.sec += rd32(E1000_SEC);

	mpc = rd32(E1000_MPC);
	adapter->stats.mpc += mpc;
	net_stats->rx_fifo_errors += mpc;
	adapter->stats.scc += rd32(E1000_SCC);
	adapter->stats.ecol += rd32(E1000_ECOL);
	adapter->stats.mcc += rd32(E1000_MCC);
	adapter->stats.latecol += rd32(E1000_LATECOL);
	adapter->stats.dc += rd32(E1000_DC);
	adapter->stats.rlec += rd32(E1000_RLEC);
	adapter->stats.xonrxc += rd32(E1000_XONRXC);
	adapter->stats.xontxc += rd32(E1000_XONTXC);
	adapter->stats.xoffrxc += rd32(E1000_XOFFRXC);
	adapter->stats.xofftxc += rd32(E1000_XOFFTXC);
	adapter->stats.fcruc += rd32(E1000_FCRUC);
	adapter->stats.gptc += rd32(E1000_GPTC);
	adapter->stats.gotc += rd32(E1000_GOTCL);
	rd32(E1000_GOTCH); /* clear GOTCL */
	adapter->stats.rnbc += rd32(E1000_RNBC);
	adapter->stats.ruc += rd32(E1000_RUC);
	adapter->stats.rfc += rd32(E1000_RFC);
	adapter->stats.rjc += rd32(E1000_RJC);
	adapter->stats.tor += rd32(E1000_TORH);
	adapter->stats.tot += rd32(E1000_TOTH);
	adapter->stats.tpr += rd32(E1000_TPR);

	adapter->stats.ptc64 += rd32(E1000_PTC64);
	adapter->stats.ptc127 += rd32(E1000_PTC127);
	adapter->stats.ptc255 += rd32(E1000_PTC255);
	adapter->stats.ptc511 += rd32(E1000_PTC511);
	adapter->stats.ptc1023 += rd32(E1000_PTC1023);
	adapter->stats.ptc1522 += rd32(E1000_PTC1522);

	adapter->stats.mptc += rd32(E1000_MPTC);
	adapter->stats.bptc += rd32(E1000_BPTC);

	adapter->stats.tpt += rd32(E1000_TPT);
	adapter->stats.colc += rd32(E1000_COLC);

	adapter->stats.algnerrc += rd32(E1000_ALGNERRC);
	/* read internal phy specific stats */
	reg = rd32(E1000_CTRL_EXT);
	if (!(reg & E1000_CTRL_EXT_LINK_MODE_MASK)) {
		adapter->stats.rxerrc += rd32(E1000_RXERRC);
		adapter->stats.tncrs += rd32(E1000_TNCRS);
	}

	adapter->stats.tsctc += rd32(E1000_TSCTC);
	adapter->stats.tsctfc += rd32(E1000_TSCTFC);

	adapter->stats.iac += rd32(E1000_IAC);
	adapter->stats.icrxoc += rd32(E1000_ICRXOC);
	adapter->stats.icrxptc += rd32(E1000_ICRXPTC);
	adapter->stats.icrxatc += rd32(E1000_ICRXATC);
	adapter->stats.ictxptc += rd32(E1000_ICTXPTC);
	adapter->stats.ictxatc += rd32(E1000_ICTXATC);
	adapter->stats.ictxqec += rd32(E1000_ICTXQEC);
	adapter->stats.ictxqmtc += rd32(E1000_ICTXQMTC);
	adapter->stats.icrxdmtc += rd32(E1000_ICRXDMTC);

	/* Fill out the OS statistics structure */
	net_stats->multicast = adapter->stats.mprc;
	net_stats->collisions = adapter->stats.colc;

	/* Rx Errors */

	/* RLEC on some newer hardware can be incorrect so build
	 * our own version based on RUC and ROC */
	net_stats->rx_errors = adapter->stats.rxerrc +
		adapter->stats.crcerrs + adapter->stats.algnerrc +
		adapter->stats.ruc + adapter->stats.roc +
		adapter->stats.cexterr;
	net_stats->rx_length_errors = adapter->stats.ruc +
				      adapter->stats.roc;
	net_stats->rx_crc_errors = adapter->stats.crcerrs;
	net_stats->rx_frame_errors = adapter->stats.algnerrc;
	net_stats->rx_missed_errors = adapter->stats.mpc;

	/* Tx Errors */
	net_stats->tx_errors = adapter->stats.ecol +
			       adapter->stats.latecol;
	net_stats->tx_aborted_errors = adapter->stats.ecol;
	net_stats->tx_window_errors = adapter->stats.latecol;
	net_stats->tx_carrier_errors = adapter->stats.tncrs;

	/* Tx Dropped needs to be maintained elsewhere */

	/* Phy Stats */
	if (hw->phy.media_type == e1000_media_type_copper) {
		if ((adapter->link_speed == SPEED_1000) &&
		   (!igb_read_phy_reg(hw, PHY_1000T_STATUS, &phy_tmp))) {
			phy_tmp &= PHY_IDLE_ERROR_COUNT_MASK;
			adapter->phy_stats.idle_errors += phy_tmp;
		}
	}

	/* Management Stats */
	adapter->stats.mgptc += rd32(E1000_MGTPTC);
	adapter->stats.mgprc += rd32(E1000_MGTPRC);
	adapter->stats.mgpdc += rd32(E1000_MGTPDC);

	/* OS2BMC Stats */
	reg = rd32(E1000_MANC);
	if (reg & E1000_MANC_EN_BMC2OS) {
		adapter->stats.o2bgptc += rd32(E1000_O2BGPTC);
		adapter->stats.o2bspc += rd32(E1000_O2BSPC);
		adapter->stats.b2ospc += rd32(E1000_B2OSPC);
		adapter->stats.b2ogprc += rd32(E1000_B2OGPRC);
	}
}

static irqreturn_t igb_msix_other(int irq, void *data)
{
	struct igb_adapter *adapter = data;
	struct e1000_hw *hw = &adapter->hw;
	u32 icr = rd32(E1000_ICR);
	/* reading ICR causes bit 31 of EICR to be cleared */

	if (icr & E1000_ICR_DRSTA)
		schedule_work(&adapter->reset_task);

	if (icr & E1000_ICR_DOUTSYNC) {
		/* HW is reporting DMA is out of sync */
		adapter->stats.doosync++;
		/* The DMA Out of Sync is also indication of a spoof event
		 * in IOV mode. Check the Wrong VM Behavior register to
		 * see if it is really a spoof event. */
		igb_check_wvbr(adapter);
	}

	/* Check for a mailbox event */
	if (icr & E1000_ICR_VMMB)
		igb_msg_task(adapter);

	if (icr & E1000_ICR_LSC) {
		hw->mac.get_link_status = 1;
		/* guard against interrupt when we're going down */
		if (!test_bit(__IGB_DOWN, &adapter->state))
			mod_timer(&adapter->watchdog_timer, jiffies + 1);
	}

	wr32(E1000_EIMS, adapter->eims_other);

	return IRQ_HANDLED;
}

static void igb_write_itr(struct igb_q_vector *q_vector)
{
	struct igb_adapter *adapter = q_vector->adapter;
	u32 itr_val = q_vector->itr_val & 0x7FFC;

	if (!q_vector->set_itr)
		return;

	if (!itr_val)
		itr_val = 0x4;

	if (adapter->hw.mac.type == e1000_82575)
		itr_val |= itr_val << 16;
	else
		itr_val |= E1000_EITR_CNT_IGNR;

	writel(itr_val, q_vector->itr_register);
	q_vector->set_itr = 0;
}

static irqreturn_t igb_msix_ring(int irq, void *data)
{
	struct igb_q_vector *q_vector = data;

	/* Write the ITR value calculated from the previous interrupt. */
	igb_write_itr(q_vector);

	napi_schedule(&q_vector->napi);

	return IRQ_HANDLED;
}

#ifdef CONFIG_IGB_DCA
static void igb_update_dca(struct igb_q_vector *q_vector)
{
	struct igb_adapter *adapter = q_vector->adapter;
	struct e1000_hw *hw = &adapter->hw;
	int cpu = get_cpu();

	if (q_vector->cpu == cpu)
		goto out_no_update;

	if (q_vector->tx.ring) {
		int q = q_vector->tx.ring->reg_idx;
		u32 dca_txctrl = rd32(E1000_DCA_TXCTRL(q));
		if (hw->mac.type == e1000_82575) {
			dca_txctrl &= ~E1000_DCA_TXCTRL_CPUID_MASK;
			dca_txctrl |= dca3_get_tag(&adapter->pdev->dev, cpu);
		} else {
			dca_txctrl &= ~E1000_DCA_TXCTRL_CPUID_MASK_82576;
			dca_txctrl |= dca3_get_tag(&adapter->pdev->dev, cpu) <<
			              E1000_DCA_TXCTRL_CPUID_SHIFT;
		}
		dca_txctrl |= E1000_DCA_TXCTRL_DESC_DCA_EN;
		wr32(E1000_DCA_TXCTRL(q), dca_txctrl);
	}
	if (q_vector->rx.ring) {
		int q = q_vector->rx.ring->reg_idx;
		u32 dca_rxctrl = rd32(E1000_DCA_RXCTRL(q));
		if (hw->mac.type == e1000_82575) {
			dca_rxctrl &= ~E1000_DCA_RXCTRL_CPUID_MASK;
			dca_rxctrl |= dca3_get_tag(&adapter->pdev->dev, cpu);
		} else {
			dca_rxctrl &= ~E1000_DCA_RXCTRL_CPUID_MASK_82576;
			dca_rxctrl |= dca3_get_tag(&adapter->pdev->dev, cpu) <<
			              E1000_DCA_RXCTRL_CPUID_SHIFT;
		}
		dca_rxctrl |= E1000_DCA_RXCTRL_DESC_DCA_EN;
		dca_rxctrl |= E1000_DCA_RXCTRL_HEAD_DCA_EN;
		dca_rxctrl |= E1000_DCA_RXCTRL_DATA_DCA_EN;
		wr32(E1000_DCA_RXCTRL(q), dca_rxctrl);
	}
	q_vector->cpu = cpu;
out_no_update:
	put_cpu();
}

static void igb_setup_dca(struct igb_adapter *adapter)
{
	struct e1000_hw *hw = &adapter->hw;
	int i;

	if (!(adapter->flags & IGB_FLAG_DCA_ENABLED))
		return;

	/* Always use CB2 mode, difference is masked in the CB driver. */
	wr32(E1000_DCA_CTRL, E1000_DCA_CTRL_DCA_MODE_CB2);

	for (i = 0; i < adapter->num_q_vectors; i++) {
		adapter->q_vector[i]->cpu = -1;
		igb_update_dca(adapter->q_vector[i]);
	}
}

static int __igb_notify_dca(struct device *dev, void *data)
{
	struct net_device *netdev = dev_get_drvdata(dev);
	struct igb_adapter *adapter = netdev_priv(netdev);
	struct pci_dev *pdev = adapter->pdev;
	struct e1000_hw *hw = &adapter->hw;
	unsigned long event = *(unsigned long *)data;

	switch (event) {
	case DCA_PROVIDER_ADD:
		/* if already enabled, don't do it again */
		if (adapter->flags & IGB_FLAG_DCA_ENABLED)
			break;
		if (dca_add_requester(dev) == 0) {
			adapter->flags |= IGB_FLAG_DCA_ENABLED;
			dev_info(&pdev->dev, "DCA enabled\n");
			igb_setup_dca(adapter);
			break;
		}
		/* Fall Through since DCA is disabled. */
	case DCA_PROVIDER_REMOVE:
		if (adapter->flags & IGB_FLAG_DCA_ENABLED) {
			/* without this a class_device is left
			 * hanging around in the sysfs model */
			dca_remove_requester(dev);
			dev_info(&pdev->dev, "DCA disabled\n");
			adapter->flags &= ~IGB_FLAG_DCA_ENABLED;
			wr32(E1000_DCA_CTRL, E1000_DCA_CTRL_DCA_MODE_DISABLE);
		}
		break;
	}

	return 0;
}

static int igb_notify_dca(struct notifier_block *nb, unsigned long event,
                          void *p)
{
	int ret_val;

	ret_val = driver_for_each_device(&igb_driver.driver, NULL, &event,
	                                 __igb_notify_dca);

	return ret_val ? NOTIFY_BAD : NOTIFY_DONE;
}
#endif /* CONFIG_IGB_DCA */

#ifdef CONFIG_PCI_IOV
static int igb_vf_configure(struct igb_adapter *adapter, int vf)
{
	unsigned char mac_addr[ETH_ALEN];
	struct pci_dev *pdev = adapter->pdev;
	struct e1000_hw *hw = &adapter->hw;
	struct pci_dev *pvfdev;
	unsigned int device_id;
	u16 thisvf_devfn;

	random_ether_addr(mac_addr);
	igb_set_vf_mac(adapter, vf, mac_addr);

	switch (adapter->hw.mac.type) {
	case e1000_82576:
		device_id = IGB_82576_VF_DEV_ID;
		/* VF Stride for 82576 is 2 */
		thisvf_devfn = (pdev->devfn + 0x80 + (vf << 1)) |
			(pdev->devfn & 1);
		break;
	case e1000_i350:
		device_id = IGB_I350_VF_DEV_ID;
		/* VF Stride for I350 is 4 */
		thisvf_devfn = (pdev->devfn + 0x80 + (vf << 2)) |
				(pdev->devfn & 3);
		break;
	default:
		device_id = 0;
		thisvf_devfn = 0;
		break;
	}

	pvfdev = pci_get_device(hw->vendor_id, device_id, NULL);
	while (pvfdev) {
		if (pvfdev->devfn == thisvf_devfn)
			break;
		pvfdev = pci_get_device(hw->vendor_id,
					device_id, pvfdev);
	}

	if (pvfdev)
		adapter->vf_data[vf].vfdev = pvfdev;
	else
		dev_err(&pdev->dev,
			"Couldn't find pci dev ptr for VF %4.4x\n",
			thisvf_devfn);
	return pvfdev != NULL;
}

static int igb_find_enabled_vfs(struct igb_adapter *adapter)
{
	struct e1000_hw *hw = &adapter->hw;
	struct pci_dev *pdev = adapter->pdev;
	struct pci_dev *pvfdev;
	u16 vf_devfn = 0;
	u16 vf_stride;
	unsigned int device_id;
	int vfs_found = 0;

	switch (adapter->hw.mac.type) {
	case e1000_82576:
		device_id = IGB_82576_VF_DEV_ID;
		/* VF Stride for 82576 is 2 */
		vf_stride = 2;
		break;
	case e1000_i350:
		device_id = IGB_I350_VF_DEV_ID;
		/* VF Stride for I350 is 4 */
		vf_stride = 4;
		break;
	default:
		device_id = 0;
		vf_stride = 0;
		break;
	}

	vf_devfn = pdev->devfn + 0x80;
	pvfdev = pci_get_device(hw->vendor_id, device_id, NULL);
	while (pvfdev) {
		if (pvfdev->devfn == vf_devfn &&
		    (pvfdev->bus->number >= pdev->bus->number))
			vfs_found++;
		vf_devfn += vf_stride;
		pvfdev = pci_get_device(hw->vendor_id,
					device_id, pvfdev);
	}

	return vfs_found;
}

static int igb_check_vf_assignment(struct igb_adapter *adapter)
{
	int i;
	for (i = 0; i < adapter->vfs_allocated_count; i++) {
		if (adapter->vf_data[i].vfdev) {
			if (adapter->vf_data[i].vfdev->dev_flags &
			    PCI_DEV_FLAGS_ASSIGNED)
				return true;
		}
	}
	return false;
}

#endif
static void igb_ping_all_vfs(struct igb_adapter *adapter)
{
	struct e1000_hw *hw = &adapter->hw;
	u32 ping;
	int i;

	for (i = 0 ; i < adapter->vfs_allocated_count; i++) {
		ping = E1000_PF_CONTROL_MSG;
		if (adapter->vf_data[i].flags & IGB_VF_FLAG_CTS)
			ping |= E1000_VT_MSGTYPE_CTS;
		igb_write_mbx(hw, &ping, 1, i);
	}
}

static int igb_set_vf_promisc(struct igb_adapter *adapter, u32 *msgbuf, u32 vf)
{
	struct e1000_hw *hw = &adapter->hw;
	u32 vmolr = rd32(E1000_VMOLR(vf));
	struct vf_data_storage *vf_data = &adapter->vf_data[vf];

	vf_data->flags &= ~(IGB_VF_FLAG_UNI_PROMISC |
	                    IGB_VF_FLAG_MULTI_PROMISC);
	vmolr &= ~(E1000_VMOLR_ROPE | E1000_VMOLR_ROMPE | E1000_VMOLR_MPME);

	if (*msgbuf & E1000_VF_SET_PROMISC_MULTICAST) {
		vmolr |= E1000_VMOLR_MPME;
		vf_data->flags |= IGB_VF_FLAG_MULTI_PROMISC;
		*msgbuf &= ~E1000_VF_SET_PROMISC_MULTICAST;
	} else {
		/*
		 * if we have hashes and we are clearing a multicast promisc
		 * flag we need to write the hashes to the MTA as this step
		 * was previously skipped
		 */
		if (vf_data->num_vf_mc_hashes > 30) {
			vmolr |= E1000_VMOLR_MPME;
		} else if (vf_data->num_vf_mc_hashes) {
			int j;
			vmolr |= E1000_VMOLR_ROMPE;
			for (j = 0; j < vf_data->num_vf_mc_hashes; j++)
				igb_mta_set(hw, vf_data->vf_mc_hashes[j]);
		}
	}

	wr32(E1000_VMOLR(vf), vmolr);

	/* there are flags left unprocessed, likely not supported */
	if (*msgbuf & E1000_VT_MSGINFO_MASK)
		return -EINVAL;

	return 0;

}

static int igb_set_vf_multicasts(struct igb_adapter *adapter,
				  u32 *msgbuf, u32 vf)
{
	int n = (msgbuf[0] & E1000_VT_MSGINFO_MASK) >> E1000_VT_MSGINFO_SHIFT;
	u16 *hash_list = (u16 *)&msgbuf[1];
	struct vf_data_storage *vf_data = &adapter->vf_data[vf];
	int i;

	/* salt away the number of multicast addresses assigned
	 * to this VF for later use to restore when the PF multi cast
	 * list changes
	 */
	vf_data->num_vf_mc_hashes = n;

	/* only up to 30 hash values supported */
	if (n > 30)
		n = 30;

	/* store the hashes for later use */
	for (i = 0; i < n; i++)
		vf_data->vf_mc_hashes[i] = hash_list[i];

	/* Flush and reset the mta with the new values */
	igb_set_rx_mode(adapter->netdev);

	return 0;
}

static void igb_restore_vf_multicasts(struct igb_adapter *adapter)
{
	struct e1000_hw *hw = &adapter->hw;
	struct vf_data_storage *vf_data;
	int i, j;

	for (i = 0; i < adapter->vfs_allocated_count; i++) {
		u32 vmolr = rd32(E1000_VMOLR(i));
		vmolr &= ~(E1000_VMOLR_ROMPE | E1000_VMOLR_MPME);

		vf_data = &adapter->vf_data[i];

		if ((vf_data->num_vf_mc_hashes > 30) ||
		    (vf_data->flags & IGB_VF_FLAG_MULTI_PROMISC)) {
			vmolr |= E1000_VMOLR_MPME;
		} else if (vf_data->num_vf_mc_hashes) {
			vmolr |= E1000_VMOLR_ROMPE;
			for (j = 0; j < vf_data->num_vf_mc_hashes; j++)
				igb_mta_set(hw, vf_data->vf_mc_hashes[j]);
		}
		wr32(E1000_VMOLR(i), vmolr);
	}
}

static void igb_clear_vf_vfta(struct igb_adapter *adapter, u32 vf)
{
	struct e1000_hw *hw = &adapter->hw;
	u32 pool_mask, reg, vid;
	int i;

	pool_mask = 1 << (E1000_VLVF_POOLSEL_SHIFT + vf);

	/* Find the vlan filter for this id */
	for (i = 0; i < E1000_VLVF_ARRAY_SIZE; i++) {
		reg = rd32(E1000_VLVF(i));

		/* remove the vf from the pool */
		reg &= ~pool_mask;

		/* if pool is empty then remove entry from vfta */
		if (!(reg & E1000_VLVF_POOLSEL_MASK) &&
		    (reg & E1000_VLVF_VLANID_ENABLE)) {
			reg = 0;
			vid = reg & E1000_VLVF_VLANID_MASK;
			igb_vfta_set(hw, vid, false);
		}

		wr32(E1000_VLVF(i), reg);
	}

	adapter->vf_data[vf].vlans_enabled = 0;
}

static s32 igb_vlvf_set(struct igb_adapter *adapter, u32 vid, bool add, u32 vf)
{
	struct e1000_hw *hw = &adapter->hw;
	u32 reg, i;

	/* The vlvf table only exists on 82576 hardware and newer */
	if (hw->mac.type < e1000_82576)
		return -1;

	/* we only need to do this if VMDq is enabled */
	if (!adapter->vfs_allocated_count)
		return -1;

	/* Find the vlan filter for this id */
	for (i = 0; i < E1000_VLVF_ARRAY_SIZE; i++) {
		reg = rd32(E1000_VLVF(i));
		if ((reg & E1000_VLVF_VLANID_ENABLE) &&
		    vid == (reg & E1000_VLVF_VLANID_MASK))
			break;
	}

	if (add) {
		if (i == E1000_VLVF_ARRAY_SIZE) {
			/* Did not find a matching VLAN ID entry that was
			 * enabled.  Search for a free filter entry, i.e.
			 * one without the enable bit set
			 */
			for (i = 0; i < E1000_VLVF_ARRAY_SIZE; i++) {
				reg = rd32(E1000_VLVF(i));
				if (!(reg & E1000_VLVF_VLANID_ENABLE))
					break;
			}
		}
		if (i < E1000_VLVF_ARRAY_SIZE) {
			/* Found an enabled/available entry */
			reg |= 1 << (E1000_VLVF_POOLSEL_SHIFT + vf);

			/* if !enabled we need to set this up in vfta */
			if (!(reg & E1000_VLVF_VLANID_ENABLE)) {
				/* add VID to filter table */
				igb_vfta_set(hw, vid, true);
				reg |= E1000_VLVF_VLANID_ENABLE;
			}
			reg &= ~E1000_VLVF_VLANID_MASK;
			reg |= vid;
			wr32(E1000_VLVF(i), reg);

			/* do not modify RLPML for PF devices */
			if (vf >= adapter->vfs_allocated_count)
				return 0;

			if (!adapter->vf_data[vf].vlans_enabled) {
				u32 size;
				reg = rd32(E1000_VMOLR(vf));
				size = reg & E1000_VMOLR_RLPML_MASK;
				size += 4;
				reg &= ~E1000_VMOLR_RLPML_MASK;
				reg |= size;
				wr32(E1000_VMOLR(vf), reg);
			}

			adapter->vf_data[vf].vlans_enabled++;
		}
	} else {
		if (i < E1000_VLVF_ARRAY_SIZE) {
			/* remove vf from the pool */
			reg &= ~(1 << (E1000_VLVF_POOLSEL_SHIFT + vf));
			/* if pool is empty then remove entry from vfta */
			if (!(reg & E1000_VLVF_POOLSEL_MASK)) {
				reg = 0;
				igb_vfta_set(hw, vid, false);
			}
			wr32(E1000_VLVF(i), reg);

			/* do not modify RLPML for PF devices */
			if (vf >= adapter->vfs_allocated_count)
				return 0;

			adapter->vf_data[vf].vlans_enabled--;
			if (!adapter->vf_data[vf].vlans_enabled) {
				u32 size;
				reg = rd32(E1000_VMOLR(vf));
				size = reg & E1000_VMOLR_RLPML_MASK;
				size -= 4;
				reg &= ~E1000_VMOLR_RLPML_MASK;
				reg |= size;
				wr32(E1000_VMOLR(vf), reg);
			}
		}
	}
	return 0;
}

static void igb_set_vmvir(struct igb_adapter *adapter, u32 vid, u32 vf)
{
	struct e1000_hw *hw = &adapter->hw;

	if (vid)
		wr32(E1000_VMVIR(vf), (vid | E1000_VMVIR_VLANA_DEFAULT));
	else
		wr32(E1000_VMVIR(vf), 0);
}

static int igb_ndo_set_vf_vlan(struct net_device *netdev,
			       int vf, u16 vlan, u8 qos)
{
	int err = 0;
	struct igb_adapter *adapter = netdev_priv(netdev);

	if ((vf >= adapter->vfs_allocated_count) || (vlan > 4095) || (qos > 7))
		return -EINVAL;
	if (vlan || qos) {
		err = igb_vlvf_set(adapter, vlan, !!vlan, vf);
		if (err)
			goto out;
		igb_set_vmvir(adapter, vlan | (qos << VLAN_PRIO_SHIFT), vf);
		igb_set_vmolr(adapter, vf, !vlan);
		adapter->vf_data[vf].pf_vlan = vlan;
		adapter->vf_data[vf].pf_qos = qos;
		dev_info(&adapter->pdev->dev,
			 "Setting VLAN %d, QOS 0x%x on VF %d\n", vlan, qos, vf);
		if (test_bit(__IGB_DOWN, &adapter->state)) {
			dev_warn(&adapter->pdev->dev,
				 "The VF VLAN has been set,"
				 " but the PF device is not up.\n");
			dev_warn(&adapter->pdev->dev,
				 "Bring the PF device up before"
				 " attempting to use the VF device.\n");
		}
	} else {
		igb_vlvf_set(adapter, adapter->vf_data[vf].pf_vlan,
				   false, vf);
		igb_set_vmvir(adapter, vlan, vf);
		igb_set_vmolr(adapter, vf, true);
		adapter->vf_data[vf].pf_vlan = 0;
		adapter->vf_data[vf].pf_qos = 0;
       }
out:
       return err;
}

static int igb_set_vf_vlan(struct igb_adapter *adapter, u32 *msgbuf, u32 vf)
{
	int add = (msgbuf[0] & E1000_VT_MSGINFO_MASK) >> E1000_VT_MSGINFO_SHIFT;
	int vid = (msgbuf[1] & E1000_VLVF_VLANID_MASK);

	return igb_vlvf_set(adapter, vid, add, vf);
}

static inline void igb_vf_reset(struct igb_adapter *adapter, u32 vf)
{
	/* clear flags - except flag that indicates PF has set the MAC */
	adapter->vf_data[vf].flags &= IGB_VF_FLAG_PF_SET_MAC;
	adapter->vf_data[vf].last_nack = jiffies;

	/* reset offloads to defaults */
	igb_set_vmolr(adapter, vf, true);

	/* reset vlans for device */
	igb_clear_vf_vfta(adapter, vf);
	if (adapter->vf_data[vf].pf_vlan)
		igb_ndo_set_vf_vlan(adapter->netdev, vf,
				    adapter->vf_data[vf].pf_vlan,
				    adapter->vf_data[vf].pf_qos);
	else
		igb_clear_vf_vfta(adapter, vf);

	/* reset multicast table array for vf */
	adapter->vf_data[vf].num_vf_mc_hashes = 0;

	/* Flush and reset the mta with the new values */
	igb_set_rx_mode(adapter->netdev);
}

static void igb_vf_reset_event(struct igb_adapter *adapter, u32 vf)
{
	unsigned char *vf_mac = adapter->vf_data[vf].vf_mac_addresses;

	/* generate a new mac address as we were hotplug removed/added */
	if (!(adapter->vf_data[vf].flags & IGB_VF_FLAG_PF_SET_MAC))
		random_ether_addr(vf_mac);

	/* process remaining reset events */
	igb_vf_reset(adapter, vf);
}

static void igb_vf_reset_msg(struct igb_adapter *adapter, u32 vf)
{
	struct e1000_hw *hw = &adapter->hw;
	unsigned char *vf_mac = adapter->vf_data[vf].vf_mac_addresses;
	int rar_entry = hw->mac.rar_entry_count - (vf + 1);
	u32 reg, msgbuf[3];
	u8 *addr = (u8 *)(&msgbuf[1]);

	/* process all the same items cleared in a function level reset */
	igb_vf_reset(adapter, vf);

	/* set vf mac address */
	igb_rar_set_qsel(adapter, vf_mac, rar_entry, vf);

	/* enable transmit and receive for vf */
	reg = rd32(E1000_VFTE);
	wr32(E1000_VFTE, reg | (1 << vf));
	reg = rd32(E1000_VFRE);
	wr32(E1000_VFRE, reg | (1 << vf));

	adapter->vf_data[vf].flags |= IGB_VF_FLAG_CTS;

	/* reply to reset with ack and vf mac address */
	msgbuf[0] = E1000_VF_RESET | E1000_VT_MSGTYPE_ACK;
	memcpy(addr, vf_mac, 6);
	igb_write_mbx(hw, msgbuf, 3, vf);
}

static int igb_set_vf_mac_addr(struct igb_adapter *adapter, u32 *msg, int vf)
{
	/*
	 * The VF MAC Address is stored in a packed array of bytes
	 * starting at the second 32 bit word of the msg array
	 */
	unsigned char *addr = (char *)&msg[1];
	int err = -1;

	if (is_valid_ether_addr(addr))
		err = igb_set_vf_mac(adapter, vf, addr);

	return err;
}

static void igb_rcv_ack_from_vf(struct igb_adapter *adapter, u32 vf)
{
	struct e1000_hw *hw = &adapter->hw;
	struct vf_data_storage *vf_data = &adapter->vf_data[vf];
	u32 msg = E1000_VT_MSGTYPE_NACK;

	/* if device isn't clear to send it shouldn't be reading either */
	if (!(vf_data->flags & IGB_VF_FLAG_CTS) &&
	    time_after(jiffies, vf_data->last_nack + (2 * HZ))) {
		igb_write_mbx(hw, &msg, 1, vf);
		vf_data->last_nack = jiffies;
	}
}

static void igb_rcv_msg_from_vf(struct igb_adapter *adapter, u32 vf)
{
	struct pci_dev *pdev = adapter->pdev;
	u32 msgbuf[E1000_VFMAILBOX_SIZE];
	struct e1000_hw *hw = &adapter->hw;
	struct vf_data_storage *vf_data = &adapter->vf_data[vf];
	s32 retval;

	retval = igb_read_mbx(hw, msgbuf, E1000_VFMAILBOX_SIZE, vf);

	if (retval) {
		/* if receive failed revoke VF CTS stats and restart init */
		dev_err(&pdev->dev, "Error receiving message from VF\n");
		vf_data->flags &= ~IGB_VF_FLAG_CTS;
		if (!time_after(jiffies, vf_data->last_nack + (2 * HZ)))
			return;
		goto out;
	}

	/* this is a message we already processed, do nothing */
	if (msgbuf[0] & (E1000_VT_MSGTYPE_ACK | E1000_VT_MSGTYPE_NACK))
		return;

	/*
	 * until the vf completes a reset it should not be
	 * allowed to start any configuration.
	 */

	if (msgbuf[0] == E1000_VF_RESET) {
		igb_vf_reset_msg(adapter, vf);
		return;
	}

	if (!(vf_data->flags & IGB_VF_FLAG_CTS)) {
		if (!time_after(jiffies, vf_data->last_nack + (2 * HZ)))
			return;
		retval = -1;
		goto out;
	}

	switch ((msgbuf[0] & 0xFFFF)) {
	case E1000_VF_SET_MAC_ADDR:
		retval = -EINVAL;
		if (!(vf_data->flags & IGB_VF_FLAG_PF_SET_MAC))
			retval = igb_set_vf_mac_addr(adapter, msgbuf, vf);
		else
			dev_warn(&pdev->dev,
				 "VF %d attempted to override administratively "
				 "set MAC address\nReload the VF driver to "
				 "resume operations\n", vf);
		break;
	case E1000_VF_SET_PROMISC:
		retval = igb_set_vf_promisc(adapter, msgbuf, vf);
		break;
	case E1000_VF_SET_MULTICAST:
		retval = igb_set_vf_multicasts(adapter, msgbuf, vf);
		break;
	case E1000_VF_SET_LPE:
		retval = igb_set_vf_rlpml(adapter, msgbuf[1], vf);
		break;
	case E1000_VF_SET_VLAN:
		retval = -1;
		if (vf_data->pf_vlan)
			dev_warn(&pdev->dev,
				 "VF %d attempted to override administratively "
				 "set VLAN tag\nReload the VF driver to "
				 "resume operations\n", vf);
		else
			retval = igb_set_vf_vlan(adapter, msgbuf, vf);
		break;
	default:
		dev_err(&pdev->dev, "Unhandled Msg %08x\n", msgbuf[0]);
		retval = -1;
		break;
	}

	msgbuf[0] |= E1000_VT_MSGTYPE_CTS;
out:
	/* notify the VF of the results of what it sent us */
	if (retval)
		msgbuf[0] |= E1000_VT_MSGTYPE_NACK;
	else
		msgbuf[0] |= E1000_VT_MSGTYPE_ACK;

	igb_write_mbx(hw, msgbuf, 1, vf);
}

static void igb_msg_task(struct igb_adapter *adapter)
{
	struct e1000_hw *hw = &adapter->hw;
	u32 vf;

	for (vf = 0; vf < adapter->vfs_allocated_count; vf++) {
		/* process any reset requests */
		if (!igb_check_for_rst(hw, vf))
			igb_vf_reset_event(adapter, vf);

		/* process any messages pending */
		if (!igb_check_for_msg(hw, vf))
			igb_rcv_msg_from_vf(adapter, vf);

		/* process any acks */
		if (!igb_check_for_ack(hw, vf))
			igb_rcv_ack_from_vf(adapter, vf);
	}
}

/**
 *  igb_set_uta - Set unicast filter table address
 *  @adapter: board private structure
 *
 *  The unicast table address is a register array of 32-bit registers.
 *  The table is meant to be used in a way similar to how the MTA is used
 *  however due to certain limitations in the hardware it is necessary to
 *  set all the hash bits to 1 and use the VMOLR ROPE bit as a promiscuous
 *  enable bit to allow vlan tag stripping when promiscuous mode is enabled
 **/
static void igb_set_uta(struct igb_adapter *adapter)
{
	struct e1000_hw *hw = &adapter->hw;
	int i;

	/* The UTA table only exists on 82576 hardware and newer */
	if (hw->mac.type < e1000_82576)
		return;

	/* we only need to do this if VMDq is enabled */
	if (!adapter->vfs_allocated_count)
		return;

	for (i = 0; i < hw->mac.uta_reg_count; i++)
		array_wr32(E1000_UTA, i, ~0);
}

/**
 * igb_intr_msi - Interrupt Handler
 * @irq: interrupt number
 * @data: pointer to a network interface device structure
 **/
static irqreturn_t igb_intr_msi(int irq, void *data)
{
	struct igb_adapter *adapter = data;
	struct igb_q_vector *q_vector = adapter->q_vector[0];
	struct e1000_hw *hw = &adapter->hw;
	/* read ICR disables interrupts using IAM */
	u32 icr = rd32(E1000_ICR);

	igb_write_itr(q_vector);

	if (icr & E1000_ICR_DRSTA)
		schedule_work(&adapter->reset_task);

	if (icr & E1000_ICR_DOUTSYNC) {
		/* HW is reporting DMA is out of sync */
		adapter->stats.doosync++;
	}

	if (icr & (E1000_ICR_RXSEQ | E1000_ICR_LSC)) {
		hw->mac.get_link_status = 1;
		if (!test_bit(__IGB_DOWN, &adapter->state))
			mod_timer(&adapter->watchdog_timer, jiffies + 1);
	}

	napi_schedule(&q_vector->napi);

	return IRQ_HANDLED;
}

/**
 * igb_intr - Legacy Interrupt Handler
 * @irq: interrupt number
 * @data: pointer to a network interface device structure
 **/
static irqreturn_t igb_intr(int irq, void *data)
{
	struct igb_adapter *adapter = data;
	struct igb_q_vector *q_vector = adapter->q_vector[0];
	struct e1000_hw *hw = &adapter->hw;
	/* Interrupt Auto-Mask...upon reading ICR, interrupts are masked.  No
	 * need for the IMC write */
	u32 icr = rd32(E1000_ICR);

	/* IMS will not auto-mask if INT_ASSERTED is not set, and if it is
	 * not set, then the adapter didn't send an interrupt */
	if (!(icr & E1000_ICR_INT_ASSERTED))
		return IRQ_NONE;

	igb_write_itr(q_vector);

	if (icr & E1000_ICR_DRSTA)
		schedule_work(&adapter->reset_task);

	if (icr & E1000_ICR_DOUTSYNC) {
		/* HW is reporting DMA is out of sync */
		adapter->stats.doosync++;
	}

	if (icr & (E1000_ICR_RXSEQ | E1000_ICR_LSC)) {
		hw->mac.get_link_status = 1;
		/* guard against interrupt when we're going down */
		if (!test_bit(__IGB_DOWN, &adapter->state))
			mod_timer(&adapter->watchdog_timer, jiffies + 1);
	}

	napi_schedule(&q_vector->napi);

	return IRQ_HANDLED;
}

static void igb_ring_irq_enable(struct igb_q_vector *q_vector)
{
	struct igb_adapter *adapter = q_vector->adapter;
	struct e1000_hw *hw = &adapter->hw;

	if ((q_vector->rx.ring && (adapter->rx_itr_setting & 3)) ||
	    (!q_vector->rx.ring && (adapter->tx_itr_setting & 3))) {
		if ((adapter->num_q_vectors == 1) && !adapter->vf_data)
			igb_set_itr(q_vector);
		else
			igb_update_ring_itr(q_vector);
	}

	if (!test_bit(__IGB_DOWN, &adapter->state)) {
		if (adapter->msix_entries)
			wr32(E1000_EIMS, q_vector->eims_value);
		else
			igb_irq_enable(adapter);
	}
}

/**
 * igb_poll - NAPI Rx polling callback
 * @napi: napi polling structure
 * @budget: count of how many packets we should handle
 **/
static int igb_poll(struct napi_struct *napi, int budget)
{
	struct igb_q_vector *q_vector = container_of(napi,
	                                             struct igb_q_vector,
	                                             napi);
	bool clean_complete = true;

#ifdef CONFIG_IGB_DCA
	if (q_vector->adapter->flags & IGB_FLAG_DCA_ENABLED)
		igb_update_dca(q_vector);
#endif
	if (q_vector->tx.ring)
		clean_complete = igb_clean_tx_irq(q_vector);

	if (q_vector->rx.ring)
		clean_complete &= igb_clean_rx_irq(q_vector, budget);

	/* If all work not completed, return budget and keep polling */
	if (!clean_complete)
		return budget;

	/* If not enough Rx work done, exit the polling mode */
	napi_complete(napi);
	igb_ring_irq_enable(q_vector);

	return 0;
}

/**
 * igb_systim_to_hwtstamp - convert system time value to hw timestamp
 * @adapter: board private structure
 * @shhwtstamps: timestamp structure to update
 * @regval: unsigned 64bit system time value.
 *
 * We need to convert the system time value stored in the RX/TXSTMP registers
 * into a hwtstamp which can be used by the upper level timestamping functions
 */
static void igb_systim_to_hwtstamp(struct igb_adapter *adapter,
                                   struct skb_shared_hwtstamps *shhwtstamps,
                                   u64 regval)
{
	u64 ns;

	/*
	 * The 82580 starts with 1ns at bit 0 in RX/TXSTMPL, shift this up to
	 * 24 to match clock shift we setup earlier.
	 */
	if (adapter->hw.mac.type >= e1000_82580)
		regval <<= IGB_82580_TSYNC_SHIFT;

	ns = timecounter_cyc2time(&adapter->clock, regval);
	timecompare_update(&adapter->compare, ns);
	memset(shhwtstamps, 0, sizeof(struct skb_shared_hwtstamps));
	shhwtstamps->hwtstamp = ns_to_ktime(ns);
	shhwtstamps->syststamp = timecompare_transform(&adapter->compare, ns);
}

/**
 * igb_tx_hwtstamp - utility function which checks for TX time stamp
 * @q_vector: pointer to q_vector containing needed info
 * @buffer: pointer to igb_tx_buffer structure
 *
 * If we were asked to do hardware stamping and such a time stamp is
 * available, then it must have been for this skb here because we only
 * allow only one such packet into the queue.
 */
static void igb_tx_hwtstamp(struct igb_q_vector *q_vector,
			    struct igb_tx_buffer *buffer_info)
{
	struct igb_adapter *adapter = q_vector->adapter;
	struct e1000_hw *hw = &adapter->hw;
	struct skb_shared_hwtstamps shhwtstamps;
	u64 regval;

	/* if skb does not support hw timestamp or TX stamp not valid exit */
	if (likely(!(buffer_info->tx_flags & IGB_TX_FLAGS_TSTAMP)) ||
	    !(rd32(E1000_TSYNCTXCTL) & E1000_TSYNCTXCTL_VALID))
		return;

	regval = rd32(E1000_TXSTMPL);
	regval |= (u64)rd32(E1000_TXSTMPH) << 32;

	igb_systim_to_hwtstamp(adapter, &shhwtstamps, regval);
	skb_tstamp_tx(buffer_info->skb, &shhwtstamps);
}

/**
 * igb_clean_tx_irq - Reclaim resources after transmit completes
 * @q_vector: pointer to q_vector containing needed info
 * returns true if ring is completely cleaned
 **/
static bool igb_clean_tx_irq(struct igb_q_vector *q_vector)
{
	struct igb_adapter *adapter = q_vector->adapter;
	struct igb_ring *tx_ring = q_vector->tx.ring;
	struct igb_tx_buffer *tx_buffer;
	union e1000_adv_tx_desc *tx_desc, *eop_desc;
	unsigned int total_bytes = 0, total_packets = 0;
	unsigned int budget = q_vector->tx.work_limit;
	unsigned int i = tx_ring->next_to_clean;

	if (test_bit(__IGB_DOWN, &adapter->state))
		return true;

	tx_buffer = &tx_ring->tx_buffer_info[i];
	tx_desc = IGB_TX_DESC(tx_ring, i);
	i -= tx_ring->count;

	for (; budget; budget--) {
		eop_desc = tx_buffer->next_to_watch;

		/* prevent any other reads prior to eop_desc */
		rmb();

		/* if next_to_watch is not set then there is no work pending */
		if (!eop_desc)
			break;

		/* if DD is not set pending work has not been completed */
		if (!(eop_desc->wb.status & cpu_to_le32(E1000_TXD_STAT_DD)))
			break;

		/* clear next_to_watch to prevent false hangs */
		tx_buffer->next_to_watch = NULL;

		/* update the statistics for this packet */
		total_bytes += tx_buffer->bytecount;
		total_packets += tx_buffer->gso_segs;

		/* retrieve hardware timestamp */
		igb_tx_hwtstamp(q_vector, tx_buffer);

		/* free the skb */
		dev_kfree_skb_any(tx_buffer->skb);
		tx_buffer->skb = NULL;

		/* unmap skb header data */
		dma_unmap_single(tx_ring->dev,
				 tx_buffer->dma,
				 tx_buffer->length,
				 DMA_TO_DEVICE);

		/* clear last DMA location and unmap remaining buffers */
		while (tx_desc != eop_desc) {
			tx_buffer->dma = 0;

			tx_buffer++;
			tx_desc++;
			i++;
			if (unlikely(!i)) {
				i -= tx_ring->count;
				tx_buffer = tx_ring->tx_buffer_info;
				tx_desc = IGB_TX_DESC(tx_ring, 0);
			}

			/* unmap any remaining paged data */
			if (tx_buffer->dma) {
				dma_unmap_page(tx_ring->dev,
					       tx_buffer->dma,
					       tx_buffer->length,
					       DMA_TO_DEVICE);
			}
		}

		/* clear last DMA location */
		tx_buffer->dma = 0;

		/* move us one more past the eop_desc for start of next pkt */
		tx_buffer++;
		tx_desc++;
		i++;
		if (unlikely(!i)) {
			i -= tx_ring->count;
			tx_buffer = tx_ring->tx_buffer_info;
			tx_desc = IGB_TX_DESC(tx_ring, 0);
		}
	}

	netdev_tx_completed_queue(txring_txq(tx_ring),
				  total_packets, total_bytes);
	i += tx_ring->count;
	tx_ring->next_to_clean = i;
	u64_stats_update_begin(&tx_ring->tx_syncp);
	tx_ring->tx_stats.bytes += total_bytes;
	tx_ring->tx_stats.packets += total_packets;
	u64_stats_update_end(&tx_ring->tx_syncp);
	q_vector->tx.total_bytes += total_bytes;
	q_vector->tx.total_packets += total_packets;

	if (test_bit(IGB_RING_FLAG_TX_DETECT_HANG, &tx_ring->flags)) {
		struct e1000_hw *hw = &adapter->hw;

		eop_desc = tx_buffer->next_to_watch;

		/* Detect a transmit hang in hardware, this serializes the
		 * check with the clearing of time_stamp and movement of i */
		clear_bit(IGB_RING_FLAG_TX_DETECT_HANG, &tx_ring->flags);
		if (eop_desc &&
		    time_after(jiffies, tx_buffer->time_stamp +
			       (adapter->tx_timeout_factor * HZ)) &&
		    !(rd32(E1000_STATUS) & E1000_STATUS_TXOFF)) {

			/* detected Tx unit hang */
			dev_err(tx_ring->dev,
				"Detected Tx Unit Hang\n"
				"  Tx Queue             <%d>\n"
				"  TDH                  <%x>\n"
				"  TDT                  <%x>\n"
				"  next_to_use          <%x>\n"
				"  next_to_clean        <%x>\n"
				"buffer_info[next_to_clean]\n"
				"  time_stamp           <%lx>\n"
				"  next_to_watch        <%p>\n"
				"  jiffies              <%lx>\n"
				"  desc.status          <%x>\n",
				tx_ring->queue_index,
				rd32(E1000_TDH(tx_ring->reg_idx)),
				readl(tx_ring->tail),
				tx_ring->next_to_use,
				tx_ring->next_to_clean,
				tx_buffer->time_stamp,
				eop_desc,
				jiffies,
				eop_desc->wb.status);
			netif_stop_subqueue(tx_ring->netdev,
					    tx_ring->queue_index);

			/* we are about to reset, no point in enabling stuff */
			return true;
		}
	}

	if (unlikely(total_packets &&
		     netif_carrier_ok(tx_ring->netdev) &&
		     igb_desc_unused(tx_ring) >= IGB_TX_QUEUE_WAKE)) {
		/* Make sure that anybody stopping the queue after this
		 * sees the new next_to_clean.
		 */
		smp_mb();
		if (__netif_subqueue_stopped(tx_ring->netdev,
					     tx_ring->queue_index) &&
		    !(test_bit(__IGB_DOWN, &adapter->state))) {
			netif_wake_subqueue(tx_ring->netdev,
					    tx_ring->queue_index);

			u64_stats_update_begin(&tx_ring->tx_syncp);
			tx_ring->tx_stats.restart_queue++;
			u64_stats_update_end(&tx_ring->tx_syncp);
		}
	}

	return !!budget;
}

static inline void igb_rx_checksum(struct igb_ring *ring,
				   union e1000_adv_rx_desc *rx_desc,
				   struct sk_buff *skb)
{
	skb_checksum_none_assert(skb);

	/* Ignore Checksum bit is set */
	if (igb_test_staterr(rx_desc, E1000_RXD_STAT_IXSM))
		return;

	/* Rx checksum disabled via ethtool */
	if (!(ring->netdev->features & NETIF_F_RXCSUM))
		return;

	/* TCP/UDP checksum error bit is set */
	if (igb_test_staterr(rx_desc,
			     E1000_RXDEXT_STATERR_TCPE |
			     E1000_RXDEXT_STATERR_IPE)) {
		/*
		 * work around errata with sctp packets where the TCPE aka
		 * L4E bit is set incorrectly on 64 byte (60 byte w/o crc)
		 * packets, (aka let the stack check the crc32c)
		 */
		if (!((skb->len == 60) &&
		      test_bit(IGB_RING_FLAG_RX_SCTP_CSUM, &ring->flags))) {
			u64_stats_update_begin(&ring->rx_syncp);
			ring->rx_stats.csum_err++;
			u64_stats_update_end(&ring->rx_syncp);
		}
		/* let the stack verify checksum errors */
		return;
	}
	/* It must be a TCP or UDP packet with a valid checksum */
	if (igb_test_staterr(rx_desc, E1000_RXD_STAT_TCPCS |
				      E1000_RXD_STAT_UDPCS))
		skb->ip_summed = CHECKSUM_UNNECESSARY;

	dev_dbg(ring->dev, "cksum success: bits %08X\n",
		le32_to_cpu(rx_desc->wb.upper.status_error));
}

static inline void igb_rx_hash(struct igb_ring *ring,
			       union e1000_adv_rx_desc *rx_desc,
			       struct sk_buff *skb)
{
	if (ring->netdev->features & NETIF_F_RXHASH)
		skb->rxhash = le32_to_cpu(rx_desc->wb.lower.hi_dword.rss);
}

static void igb_rx_hwtstamp(struct igb_q_vector *q_vector,
			    union e1000_adv_rx_desc *rx_desc,
			    struct sk_buff *skb)
{
	struct igb_adapter *adapter = q_vector->adapter;
	struct e1000_hw *hw = &adapter->hw;
	u64 regval;

	if (!igb_test_staterr(rx_desc, E1000_RXDADV_STAT_TSIP |
				       E1000_RXDADV_STAT_TS))
		return;

	/*
	 * If this bit is set, then the RX registers contain the time stamp. No
	 * other packet will be time stamped until we read these registers, so
	 * read the registers to make them available again. Because only one
	 * packet can be time stamped at a time, we know that the register
	 * values must belong to this one here and therefore we don't need to
	 * compare any of the additional attributes stored for it.
	 *
	 * If nothing went wrong, then it should have a shared tx_flags that we
	 * can turn into a skb_shared_hwtstamps.
	 */
	if (igb_test_staterr(rx_desc, E1000_RXDADV_STAT_TSIP)) {
		u32 *stamp = (u32 *)skb->data;
		regval = le32_to_cpu(*(stamp + 2));
		regval |= (u64)le32_to_cpu(*(stamp + 3)) << 32;
		skb_pull(skb, IGB_TS_HDR_LEN);
	} else {
		if(!(rd32(E1000_TSYNCRXCTL) & E1000_TSYNCRXCTL_VALID))
			return;

		regval = rd32(E1000_RXSTMPL);
		regval |= (u64)rd32(E1000_RXSTMPH) << 32;
	}

	igb_systim_to_hwtstamp(adapter, skb_hwtstamps(skb), regval);
}

static void igb_rx_vlan(struct igb_ring *ring,
			union e1000_adv_rx_desc *rx_desc,
			struct sk_buff *skb)
{
	if (igb_test_staterr(rx_desc, E1000_RXD_STAT_VP)) {
		u16 vid;
		if (igb_test_staterr(rx_desc, E1000_RXDEXT_STATERR_LB) &&
		    test_bit(IGB_RING_FLAG_RX_LB_VLAN_BSWAP, &ring->flags))
			vid = be16_to_cpu(rx_desc->wb.upper.vlan);
		else
			vid = le16_to_cpu(rx_desc->wb.upper.vlan);

		__vlan_hwaccel_put_tag(skb, vid);
	}
}

static inline u16 igb_get_hlen(union e1000_adv_rx_desc *rx_desc)
{
	/* HW will not DMA in data larger than the given buffer, even if it
	 * parses the (NFS, of course) header to be larger.  In that case, it
	 * fills the header buffer and spills the rest into the page.
	 */
	u16 hlen = (le16_to_cpu(rx_desc->wb.lower.lo_dword.hdr_info) &
	           E1000_RXDADV_HDRBUFLEN_MASK) >> E1000_RXDADV_HDRBUFLEN_SHIFT;
	if (hlen > IGB_RX_HDR_LEN)
		hlen = IGB_RX_HDR_LEN;
	return hlen;
}

static bool igb_clean_rx_irq(struct igb_q_vector *q_vector, int budget)
{
	struct igb_ring *rx_ring = q_vector->rx.ring;
	union e1000_adv_rx_desc *rx_desc;
	const int current_node = numa_node_id();
	unsigned int total_bytes = 0, total_packets = 0;
	u16 cleaned_count = igb_desc_unused(rx_ring);
	u16 i = rx_ring->next_to_clean;

	rx_desc = IGB_RX_DESC(rx_ring, i);

	while (igb_test_staterr(rx_desc, E1000_RXD_STAT_DD)) {
		struct igb_rx_buffer *buffer_info = &rx_ring->rx_buffer_info[i];
		struct sk_buff *skb = buffer_info->skb;
		union e1000_adv_rx_desc *next_rxd;

		buffer_info->skb = NULL;
		prefetch(skb->data);

		i++;
		if (i == rx_ring->count)
			i = 0;

		next_rxd = IGB_RX_DESC(rx_ring, i);
		prefetch(next_rxd);

		/*
		 * This memory barrier is needed to keep us from reading
		 * any other fields out of the rx_desc until we know the
		 * RXD_STAT_DD bit is set
		 */
		rmb();

		if (!skb_is_nonlinear(skb)) {
			__skb_put(skb, igb_get_hlen(rx_desc));
			dma_unmap_single(rx_ring->dev, buffer_info->dma,
					 IGB_RX_HDR_LEN,
					 DMA_FROM_DEVICE);
			buffer_info->dma = 0;
		}

		if (rx_desc->wb.upper.length) {
			u16 length = le16_to_cpu(rx_desc->wb.upper.length);

			skb_fill_page_desc(skb, skb_shinfo(skb)->nr_frags,
						buffer_info->page,
						buffer_info->page_offset,
						length);

			skb->len += length;
			skb->data_len += length;
			skb->truesize += PAGE_SIZE / 2;

			if ((page_count(buffer_info->page) != 1) ||
			    (page_to_nid(buffer_info->page) != current_node))
				buffer_info->page = NULL;
			else
				get_page(buffer_info->page);

			dma_unmap_page(rx_ring->dev, buffer_info->page_dma,
				       PAGE_SIZE / 2, DMA_FROM_DEVICE);
			buffer_info->page_dma = 0;
		}

		if (!igb_test_staterr(rx_desc, E1000_RXD_STAT_EOP)) {
			struct igb_rx_buffer *next_buffer;
			next_buffer = &rx_ring->rx_buffer_info[i];
			buffer_info->skb = next_buffer->skb;
			buffer_info->dma = next_buffer->dma;
			next_buffer->skb = skb;
			next_buffer->dma = 0;
			goto next_desc;
		}

		if (unlikely((igb_test_staterr(rx_desc,
					       E1000_RXDEXT_ERR_FRAME_ERR_MASK))
			     && !(rx_ring->netdev->features & NETIF_F_RXALL))) {
			dev_kfree_skb_any(skb);
			goto next_desc;
		}

		igb_rx_hwtstamp(q_vector, rx_desc, skb);
		igb_rx_hash(rx_ring, rx_desc, skb);
		igb_rx_checksum(rx_ring, rx_desc, skb);
		igb_rx_vlan(rx_ring, rx_desc, skb);

		total_bytes += skb->len;
		total_packets++;

		skb->protocol = eth_type_trans(skb, rx_ring->netdev);

		napi_gro_receive(&q_vector->napi, skb);

		budget--;
next_desc:
		if (!budget)
			break;

		cleaned_count++;
		/* return some buffers to hardware, one at a time is too slow */
		if (cleaned_count >= IGB_RX_BUFFER_WRITE) {
			igb_alloc_rx_buffers(rx_ring, cleaned_count);
			cleaned_count = 0;
		}

		/* use prefetched values */
		rx_desc = next_rxd;
	}

	rx_ring->next_to_clean = i;
	u64_stats_update_begin(&rx_ring->rx_syncp);
	rx_ring->rx_stats.packets += total_packets;
	rx_ring->rx_stats.bytes += total_bytes;
	u64_stats_update_end(&rx_ring->rx_syncp);
	q_vector->rx.total_packets += total_packets;
	q_vector->rx.total_bytes += total_bytes;

	if (cleaned_count)
		igb_alloc_rx_buffers(rx_ring, cleaned_count);

	return !!budget;
}

static bool igb_alloc_mapped_skb(struct igb_ring *rx_ring,
				 struct igb_rx_buffer *bi)
{
	struct sk_buff *skb = bi->skb;
	dma_addr_t dma = bi->dma;

	if (dma)
		return true;

	if (likely(!skb)) {
		skb = netdev_alloc_skb_ip_align(rx_ring->netdev,
						IGB_RX_HDR_LEN);
		bi->skb = skb;
		if (!skb) {
			rx_ring->rx_stats.alloc_failed++;
			return false;
		}

		/* initialize skb for ring */
		skb_record_rx_queue(skb, rx_ring->queue_index);
	}

	dma = dma_map_single(rx_ring->dev, skb->data,
			     IGB_RX_HDR_LEN, DMA_FROM_DEVICE);

	if (dma_mapping_error(rx_ring->dev, dma)) {
		rx_ring->rx_stats.alloc_failed++;
		return false;
	}

	bi->dma = dma;
	return true;
}

static bool igb_alloc_mapped_page(struct igb_ring *rx_ring,
				  struct igb_rx_buffer *bi)
{
	struct page *page = bi->page;
	dma_addr_t page_dma = bi->page_dma;
	unsigned int page_offset = bi->page_offset ^ (PAGE_SIZE / 2);

	if (page_dma)
		return true;

	if (!page) {
		page = alloc_page(GFP_ATOMIC | __GFP_COLD);
		bi->page = page;
		if (unlikely(!page)) {
			rx_ring->rx_stats.alloc_failed++;
			return false;
		}
	}

	page_dma = dma_map_page(rx_ring->dev, page,
				page_offset, PAGE_SIZE / 2,
				DMA_FROM_DEVICE);

	if (dma_mapping_error(rx_ring->dev, page_dma)) {
		rx_ring->rx_stats.alloc_failed++;
		return false;
	}

	bi->page_dma = page_dma;
	bi->page_offset = page_offset;
	return true;
}

/**
 * igb_alloc_rx_buffers - Replace used receive buffers; packet split
 * @adapter: address of board private structure
 **/
void igb_alloc_rx_buffers(struct igb_ring *rx_ring, u16 cleaned_count)
{
	union e1000_adv_rx_desc *rx_desc;
	struct igb_rx_buffer *bi;
	u16 i = rx_ring->next_to_use;

	rx_desc = IGB_RX_DESC(rx_ring, i);
	bi = &rx_ring->rx_buffer_info[i];
	i -= rx_ring->count;

	while (cleaned_count--) {
		if (!igb_alloc_mapped_skb(rx_ring, bi))
			break;

		/* Refresh the desc even if buffer_addrs didn't change
		 * because each write-back erases this info. */
		rx_desc->read.hdr_addr = cpu_to_le64(bi->dma);

		if (!igb_alloc_mapped_page(rx_ring, bi))
			break;

		rx_desc->read.pkt_addr = cpu_to_le64(bi->page_dma);

		rx_desc++;
		bi++;
		i++;
		if (unlikely(!i)) {
			rx_desc = IGB_RX_DESC(rx_ring, 0);
			bi = rx_ring->rx_buffer_info;
			i -= rx_ring->count;
		}

		/* clear the hdr_addr for the next_to_use descriptor */
		rx_desc->read.hdr_addr = 0;
	}

	i += rx_ring->count;

	if (rx_ring->next_to_use != i) {
		rx_ring->next_to_use = i;

		/* Force memory writes to complete before letting h/w
		 * know there are new descriptors to fetch.  (Only
		 * applicable for weak-ordered memory model archs,
		 * such as IA-64). */
		wmb();
		writel(i, rx_ring->tail);
	}
}

/**
 * igb_mii_ioctl -
 * @netdev:
 * @ifreq:
 * @cmd:
 **/
static int igb_mii_ioctl(struct net_device *netdev, struct ifreq *ifr, int cmd)
{
	struct igb_adapter *adapter = netdev_priv(netdev);
	struct mii_ioctl_data *data = if_mii(ifr);

	if (adapter->hw.phy.media_type != e1000_media_type_copper)
		return -EOPNOTSUPP;

	switch (cmd) {
	case SIOCGMIIPHY:
		data->phy_id = adapter->hw.phy.addr;
		break;
	case SIOCGMIIREG:
		if (igb_read_phy_reg(&adapter->hw, data->reg_num & 0x1F,
		                     &data->val_out))
			return -EIO;
		break;
	case SIOCSMIIREG:
	default:
		return -EOPNOTSUPP;
	}
	return 0;
}

/**
 * igb_hwtstamp_ioctl - control hardware time stamping
 * @netdev:
 * @ifreq:
 * @cmd:
 *
 * Outgoing time stamping can be enabled and disabled. Play nice and
 * disable it when requested, although it shouldn't case any overhead
 * when no packet needs it. At most one packet in the queue may be
 * marked for time stamping, otherwise it would be impossible to tell
 * for sure to which packet the hardware time stamp belongs.
 *
 * Incoming time stamping has to be configured via the hardware
 * filters. Not all combinations are supported, in particular event
 * type has to be specified. Matching the kind of event packet is
 * not supported, with the exception of "all V2 events regardless of
 * level 2 or 4".
 *
 **/
static int igb_hwtstamp_ioctl(struct net_device *netdev,
			      struct ifreq *ifr, int cmd)
{
	struct igb_adapter *adapter = netdev_priv(netdev);
	struct e1000_hw *hw = &adapter->hw;
	struct hwtstamp_config config;
	u32 tsync_tx_ctl = E1000_TSYNCTXCTL_ENABLED;
	u32 tsync_rx_ctl = E1000_TSYNCRXCTL_ENABLED;
	u32 tsync_rx_cfg = 0;
	bool is_l4 = false;
	bool is_l2 = false;
	u32 regval;

	if (copy_from_user(&config, ifr->ifr_data, sizeof(config)))
		return -EFAULT;

	/* reserved for future extensions */
	if (config.flags)
		return -EINVAL;

	switch (config.tx_type) {
	case HWTSTAMP_TX_OFF:
		tsync_tx_ctl = 0;
	case HWTSTAMP_TX_ON:
		break;
	default:
		return -ERANGE;
	}

	switch (config.rx_filter) {
	case HWTSTAMP_FILTER_NONE:
		tsync_rx_ctl = 0;
		break;
	case HWTSTAMP_FILTER_PTP_V1_L4_EVENT:
	case HWTSTAMP_FILTER_PTP_V2_L4_EVENT:
	case HWTSTAMP_FILTER_PTP_V2_L2_EVENT:
	case HWTSTAMP_FILTER_ALL:
		/*
		 * register TSYNCRXCFG must be set, therefore it is not
		 * possible to time stamp both Sync and Delay_Req messages
		 * => fall back to time stamping all packets
		 */
		tsync_rx_ctl |= E1000_TSYNCRXCTL_TYPE_ALL;
		config.rx_filter = HWTSTAMP_FILTER_ALL;
		break;
	case HWTSTAMP_FILTER_PTP_V1_L4_SYNC:
		tsync_rx_ctl |= E1000_TSYNCRXCTL_TYPE_L4_V1;
		tsync_rx_cfg = E1000_TSYNCRXCFG_PTP_V1_SYNC_MESSAGE;
		is_l4 = true;
		break;
	case HWTSTAMP_FILTER_PTP_V1_L4_DELAY_REQ:
		tsync_rx_ctl |= E1000_TSYNCRXCTL_TYPE_L4_V1;
		tsync_rx_cfg = E1000_TSYNCRXCFG_PTP_V1_DELAY_REQ_MESSAGE;
		is_l4 = true;
		break;
	case HWTSTAMP_FILTER_PTP_V2_L2_SYNC:
	case HWTSTAMP_FILTER_PTP_V2_L4_SYNC:
		tsync_rx_ctl |= E1000_TSYNCRXCTL_TYPE_L2_L4_V2;
		tsync_rx_cfg = E1000_TSYNCRXCFG_PTP_V2_SYNC_MESSAGE;
		is_l2 = true;
		is_l4 = true;
		config.rx_filter = HWTSTAMP_FILTER_SOME;
		break;
	case HWTSTAMP_FILTER_PTP_V2_L2_DELAY_REQ:
	case HWTSTAMP_FILTER_PTP_V2_L4_DELAY_REQ:
		tsync_rx_ctl |= E1000_TSYNCRXCTL_TYPE_L2_L4_V2;
		tsync_rx_cfg = E1000_TSYNCRXCFG_PTP_V2_DELAY_REQ_MESSAGE;
		is_l2 = true;
		is_l4 = true;
		config.rx_filter = HWTSTAMP_FILTER_SOME;
		break;
	case HWTSTAMP_FILTER_PTP_V2_EVENT:
	case HWTSTAMP_FILTER_PTP_V2_SYNC:
	case HWTSTAMP_FILTER_PTP_V2_DELAY_REQ:
		tsync_rx_ctl |= E1000_TSYNCRXCTL_TYPE_EVENT_V2;
		config.rx_filter = HWTSTAMP_FILTER_PTP_V2_EVENT;
		is_l2 = true;
		is_l4 = true;
		break;
	default:
		return -ERANGE;
	}

	if (hw->mac.type == e1000_82575) {
		if (tsync_rx_ctl | tsync_tx_ctl)
			return -EINVAL;
		return 0;
	}

	/*
	 * Per-packet timestamping only works if all packets are
	 * timestamped, so enable timestamping in all packets as
	 * long as one rx filter was configured.
	 */
	if ((hw->mac.type >= e1000_82580) && tsync_rx_ctl) {
		tsync_rx_ctl = E1000_TSYNCRXCTL_ENABLED;
		tsync_rx_ctl |= E1000_TSYNCRXCTL_TYPE_ALL;
	}

	/* enable/disable TX */
	regval = rd32(E1000_TSYNCTXCTL);
	regval &= ~E1000_TSYNCTXCTL_ENABLED;
	regval |= tsync_tx_ctl;
	wr32(E1000_TSYNCTXCTL, regval);

	/* enable/disable RX */
	regval = rd32(E1000_TSYNCRXCTL);
	regval &= ~(E1000_TSYNCRXCTL_ENABLED | E1000_TSYNCRXCTL_TYPE_MASK);
	regval |= tsync_rx_ctl;
	wr32(E1000_TSYNCRXCTL, regval);

	/* define which PTP packets are time stamped */
	wr32(E1000_TSYNCRXCFG, tsync_rx_cfg);

	/* define ethertype filter for timestamped packets */
	if (is_l2)
		wr32(E1000_ETQF(3),
		                (E1000_ETQF_FILTER_ENABLE | /* enable filter */
		                 E1000_ETQF_1588 | /* enable timestamping */
		                 ETH_P_1588));     /* 1588 eth protocol type */
	else
		wr32(E1000_ETQF(3), 0);

#define PTP_PORT 319
	/* L4 Queue Filter[3]: filter by destination port and protocol */
	if (is_l4) {
		u32 ftqf = (IPPROTO_UDP /* UDP */
			| E1000_FTQF_VF_BP /* VF not compared */
			| E1000_FTQF_1588_TIME_STAMP /* Enable Timestamping */
			| E1000_FTQF_MASK); /* mask all inputs */
		ftqf &= ~E1000_FTQF_MASK_PROTO_BP; /* enable protocol check */

		wr32(E1000_IMIR(3), htons(PTP_PORT));
		wr32(E1000_IMIREXT(3),
		     (E1000_IMIREXT_SIZE_BP | E1000_IMIREXT_CTRL_BP));
		if (hw->mac.type == e1000_82576) {
			/* enable source port check */
			wr32(E1000_SPQF(3), htons(PTP_PORT));
			ftqf &= ~E1000_FTQF_MASK_SOURCE_PORT_BP;
		}
		wr32(E1000_FTQF(3), ftqf);
	} else {
		wr32(E1000_FTQF(3), E1000_FTQF_MASK);
	}
	wrfl();

	adapter->hwtstamp_config = config;

	/* clear TX/RX time stamp registers, just to be sure */
	regval = rd32(E1000_TXSTMPH);
	regval = rd32(E1000_RXSTMPH);

	return copy_to_user(ifr->ifr_data, &config, sizeof(config)) ?
		-EFAULT : 0;
}

/**
 * igb_ioctl -
 * @netdev:
 * @ifreq:
 * @cmd:
 **/
static int igb_ioctl(struct net_device *netdev, struct ifreq *ifr, int cmd)
{
	switch (cmd) {
	case SIOCGMIIPHY:
	case SIOCGMIIREG:
	case SIOCSMIIREG:
		return igb_mii_ioctl(netdev, ifr, cmd);
	case SIOCSHWTSTAMP:
		return igb_hwtstamp_ioctl(netdev, ifr, cmd);
	default:
		return -EOPNOTSUPP;
	}
}

s32 igb_read_pcie_cap_reg(struct e1000_hw *hw, u32 reg, u16 *value)
{
	struct igb_adapter *adapter = hw->back;
	u16 cap_offset;

	cap_offset = adapter->pdev->pcie_cap;
	if (!cap_offset)
		return -E1000_ERR_CONFIG;

	pci_read_config_word(adapter->pdev, cap_offset + reg, value);

	return 0;
}

s32 igb_write_pcie_cap_reg(struct e1000_hw *hw, u32 reg, u16 *value)
{
	struct igb_adapter *adapter = hw->back;
	u16 cap_offset;

	cap_offset = adapter->pdev->pcie_cap;
	if (!cap_offset)
		return -E1000_ERR_CONFIG;

	pci_write_config_word(adapter->pdev, cap_offset + reg, *value);

	return 0;
}

static void igb_vlan_mode(struct net_device *netdev, netdev_features_t features)
{
	struct igb_adapter *adapter = netdev_priv(netdev);
	struct e1000_hw *hw = &adapter->hw;
	u32 ctrl, rctl;
	bool enable = !!(features & NETIF_F_HW_VLAN_RX);

	if (enable) {
		/* enable VLAN tag insert/strip */
		ctrl = rd32(E1000_CTRL);
		ctrl |= E1000_CTRL_VME;
		wr32(E1000_CTRL, ctrl);

		/* Disable CFI check */
		rctl = rd32(E1000_RCTL);
		rctl &= ~E1000_RCTL_CFIEN;
		wr32(E1000_RCTL, rctl);
	} else {
		/* disable VLAN tag insert/strip */
		ctrl = rd32(E1000_CTRL);
		ctrl &= ~E1000_CTRL_VME;
		wr32(E1000_CTRL, ctrl);
	}

	igb_rlpml_set(adapter);
}

static int igb_vlan_rx_add_vid(struct net_device *netdev, u16 vid)
{
	struct igb_adapter *adapter = netdev_priv(netdev);
	struct e1000_hw *hw = &adapter->hw;
	int pf_id = adapter->vfs_allocated_count;

	/* attempt to add filter to vlvf array */
	igb_vlvf_set(adapter, vid, true, pf_id);

	/* add the filter since PF can receive vlans w/o entry in vlvf */
	igb_vfta_set(hw, vid, true);

	set_bit(vid, adapter->active_vlans);

	return 0;
}

static int igb_vlan_rx_kill_vid(struct net_device *netdev, u16 vid)
{
	struct igb_adapter *adapter = netdev_priv(netdev);
	struct e1000_hw *hw = &adapter->hw;
	int pf_id = adapter->vfs_allocated_count;
	s32 err;

	/* remove vlan from VLVF table array */
	err = igb_vlvf_set(adapter, vid, false, pf_id);

	/* if vid was not present in VLVF just remove it from table */
	if (err)
		igb_vfta_set(hw, vid, false);

	clear_bit(vid, adapter->active_vlans);

	return 0;
}

static void igb_restore_vlan(struct igb_adapter *adapter)
{
	u16 vid;

	igb_vlan_mode(adapter->netdev, adapter->netdev->features);

	for_each_set_bit(vid, adapter->active_vlans, VLAN_N_VID)
		igb_vlan_rx_add_vid(adapter->netdev, vid);
}

int igb_set_spd_dplx(struct igb_adapter *adapter, u32 spd, u8 dplx)
{
	struct pci_dev *pdev = adapter->pdev;
	struct e1000_mac_info *mac = &adapter->hw.mac;

	mac->autoneg = 0;

	/* Make sure dplx is at most 1 bit and lsb of speed is not set
	 * for the switch() below to work */
	if ((spd & 1) || (dplx & ~1))
		goto err_inval;

	/* Fiber NIC's only allow 1000 Gbps Full duplex */
	if ((adapter->hw.phy.media_type == e1000_media_type_internal_serdes) &&
	    spd != SPEED_1000 &&
	    dplx != DUPLEX_FULL)
		goto err_inval;

	switch (spd + dplx) {
	case SPEED_10 + DUPLEX_HALF:
		mac->forced_speed_duplex = ADVERTISE_10_HALF;
		break;
	case SPEED_10 + DUPLEX_FULL:
		mac->forced_speed_duplex = ADVERTISE_10_FULL;
		break;
	case SPEED_100 + DUPLEX_HALF:
		mac->forced_speed_duplex = ADVERTISE_100_HALF;
		break;
	case SPEED_100 + DUPLEX_FULL:
		mac->forced_speed_duplex = ADVERTISE_100_FULL;
		break;
	case SPEED_1000 + DUPLEX_FULL:
		mac->autoneg = 1;
		adapter->hw.phy.autoneg_advertised = ADVERTISE_1000_FULL;
		break;
	case SPEED_1000 + DUPLEX_HALF: /* not supported */
	default:
		goto err_inval;
	}
	return 0;

err_inval:
	dev_err(&pdev->dev, "Unsupported Speed/Duplex configuration\n");
	return -EINVAL;
}

static int __igb_shutdown(struct pci_dev *pdev, bool *enable_wake,
			  bool runtime)
{
	struct net_device *netdev = pci_get_drvdata(pdev);
	struct igb_adapter *adapter = netdev_priv(netdev);
	struct e1000_hw *hw = &adapter->hw;
	u32 ctrl, rctl, status;
	u32 wufc = runtime ? E1000_WUFC_LNKC : adapter->wol;
#ifdef CONFIG_PM
	int retval = 0;
#endif

	netif_device_detach(netdev);

	if (netif_running(netdev))
		__igb_close(netdev, true);

	igb_clear_interrupt_scheme(adapter);

#ifdef CONFIG_PM
	retval = pci_save_state(pdev);
	if (retval)
		return retval;
#endif

	status = rd32(E1000_STATUS);
	if (status & E1000_STATUS_LU)
		wufc &= ~E1000_WUFC_LNKC;

	if (wufc) {
		igb_setup_rctl(adapter);
		igb_set_rx_mode(netdev);

		/* turn on all-multi mode if wake on multicast is enabled */
		if (wufc & E1000_WUFC_MC) {
			rctl = rd32(E1000_RCTL);
			rctl |= E1000_RCTL_MPE;
			wr32(E1000_RCTL, rctl);
		}

		ctrl = rd32(E1000_CTRL);
		/* advertise wake from D3Cold */
		#define E1000_CTRL_ADVD3WUC 0x00100000
		/* phy power management enable */
		#define E1000_CTRL_EN_PHY_PWR_MGMT 0x00200000
		ctrl |= E1000_CTRL_ADVD3WUC;
		wr32(E1000_CTRL, ctrl);

		/* Allow time for pending master requests to run */
		igb_disable_pcie_master(hw);

		wr32(E1000_WUC, E1000_WUC_PME_EN);
		wr32(E1000_WUFC, wufc);
	} else {
		wr32(E1000_WUC, 0);
		wr32(E1000_WUFC, 0);
	}

	*enable_wake = wufc || adapter->en_mng_pt;
	if (!*enable_wake)
		igb_power_down_link(adapter);
	else
		igb_power_up_link(adapter);

	/* Release control of h/w to f/w.  If f/w is AMT enabled, this
	 * would have already happened in close and is redundant. */
	igb_release_hw_control(adapter);

	pci_disable_device(pdev);

	return 0;
}

#ifdef CONFIG_PM
#ifdef CONFIG_PM_SLEEP
static int igb_suspend(struct device *dev)
{
	int retval;
	bool wake;
	struct pci_dev *pdev = to_pci_dev(dev);

	retval = __igb_shutdown(pdev, &wake, 0);
	if (retval)
		return retval;

	if (wake) {
		pci_prepare_to_sleep(pdev);
	} else {
		pci_wake_from_d3(pdev, false);
		pci_set_power_state(pdev, PCI_D3hot);
	}

	return 0;
}
#endif /* CONFIG_PM_SLEEP */

static int igb_resume(struct device *dev)
{
	struct pci_dev *pdev = to_pci_dev(dev);
	struct net_device *netdev = pci_get_drvdata(pdev);
	struct igb_adapter *adapter = netdev_priv(netdev);
	struct e1000_hw *hw = &adapter->hw;
	u32 err;

	pci_set_power_state(pdev, PCI_D0);
	pci_restore_state(pdev);
	pci_save_state(pdev);

	err = pci_enable_device_mem(pdev);
	if (err) {
		dev_err(&pdev->dev,
			"igb: Cannot enable PCI device from suspend\n");
		return err;
	}
	pci_set_master(pdev);

	pci_enable_wake(pdev, PCI_D3hot, 0);
	pci_enable_wake(pdev, PCI_D3cold, 0);

	if (igb_init_interrupt_scheme(adapter)) {
		dev_err(&pdev->dev, "Unable to allocate memory for queues\n");
		return -ENOMEM;
	}

	igb_reset(adapter);

	/* let the f/w know that the h/w is now under the control of the
	 * driver. */
	igb_get_hw_control(adapter);

	wr32(E1000_WUS, ~0);

	if (netdev->flags & IFF_UP) {
		err = __igb_open(netdev, true);
		if (err)
			return err;
	}

	netif_device_attach(netdev);
	return 0;
}

#ifdef CONFIG_PM_RUNTIME
static int igb_runtime_idle(struct device *dev)
{
	struct pci_dev *pdev = to_pci_dev(dev);
	struct net_device *netdev = pci_get_drvdata(pdev);
	struct igb_adapter *adapter = netdev_priv(netdev);

	if (!igb_has_link(adapter))
		pm_schedule_suspend(dev, MSEC_PER_SEC * 5);

	return -EBUSY;
}

static int igb_runtime_suspend(struct device *dev)
{
	struct pci_dev *pdev = to_pci_dev(dev);
	int retval;
	bool wake;

	retval = __igb_shutdown(pdev, &wake, 1);
	if (retval)
		return retval;

	if (wake) {
		pci_prepare_to_sleep(pdev);
	} else {
		pci_wake_from_d3(pdev, false);
		pci_set_power_state(pdev, PCI_D3hot);
	}

	return 0;
}

static int igb_runtime_resume(struct device *dev)
{
	return igb_resume(dev);
}
#endif /* CONFIG_PM_RUNTIME */
#endif

static void igb_shutdown(struct pci_dev *pdev)
{
	bool wake;

	__igb_shutdown(pdev, &wake, 0);

	if (system_state == SYSTEM_POWER_OFF) {
		pci_wake_from_d3(pdev, wake);
		pci_set_power_state(pdev, PCI_D3hot);
	}
}

#ifdef CONFIG_NET_POLL_CONTROLLER
/*
 * Polling 'interrupt' - used by things like netconsole to send skbs
 * without having to re-enable interrupts. It's not called while
 * the interrupt routine is executing.
 */
static void igb_netpoll(struct net_device *netdev)
{
	struct igb_adapter *adapter = netdev_priv(netdev);
	struct e1000_hw *hw = &adapter->hw;
	struct igb_q_vector *q_vector;
	int i;

	for (i = 0; i < adapter->num_q_vectors; i++) {
		q_vector = adapter->q_vector[i];
		if (adapter->msix_entries)
			wr32(E1000_EIMC, q_vector->eims_value);
		else
			igb_irq_disable(adapter);
		napi_schedule(&q_vector->napi);
	}
}
#endif /* CONFIG_NET_POLL_CONTROLLER */

/**
 * igb_io_error_detected - called when PCI error is detected
 * @pdev: Pointer to PCI device
 * @state: The current pci connection state
 *
 * This function is called after a PCI bus error affecting
 * this device has been detected.
 */
static pci_ers_result_t igb_io_error_detected(struct pci_dev *pdev,
					      pci_channel_state_t state)
{
	struct net_device *netdev = pci_get_drvdata(pdev);
	struct igb_adapter *adapter = netdev_priv(netdev);

	netif_device_detach(netdev);

	if (state == pci_channel_io_perm_failure)
		return PCI_ERS_RESULT_DISCONNECT;

	if (netif_running(netdev))
		igb_down(adapter);
	pci_disable_device(pdev);

	/* Request a slot slot reset. */
	return PCI_ERS_RESULT_NEED_RESET;
}

/**
 * igb_io_slot_reset - called after the pci bus has been reset.
 * @pdev: Pointer to PCI device
 *
 * Restart the card from scratch, as if from a cold-boot. Implementation
 * resembles the first-half of the igb_resume routine.
 */
static pci_ers_result_t igb_io_slot_reset(struct pci_dev *pdev)
{
	struct net_device *netdev = pci_get_drvdata(pdev);
	struct igb_adapter *adapter = netdev_priv(netdev);
	struct e1000_hw *hw = &adapter->hw;
	pci_ers_result_t result;
	int err;

	if (pci_enable_device_mem(pdev)) {
		dev_err(&pdev->dev,
			"Cannot re-enable PCI device after reset.\n");
		result = PCI_ERS_RESULT_DISCONNECT;
	} else {
		pci_set_master(pdev);
		pci_restore_state(pdev);
		pci_save_state(pdev);

		pci_enable_wake(pdev, PCI_D3hot, 0);
		pci_enable_wake(pdev, PCI_D3cold, 0);

		igb_reset(adapter);
		wr32(E1000_WUS, ~0);
		result = PCI_ERS_RESULT_RECOVERED;
	}

	err = pci_cleanup_aer_uncorrect_error_status(pdev);
	if (err) {
		dev_err(&pdev->dev, "pci_cleanup_aer_uncorrect_error_status "
		        "failed 0x%0x\n", err);
		/* non-fatal, continue */
	}

	return result;
}

/**
 * igb_io_resume - called when traffic can start flowing again.
 * @pdev: Pointer to PCI device
 *
 * This callback is called when the error recovery driver tells us that
 * its OK to resume normal operation. Implementation resembles the
 * second-half of the igb_resume routine.
 */
static void igb_io_resume(struct pci_dev *pdev)
{
	struct net_device *netdev = pci_get_drvdata(pdev);
	struct igb_adapter *adapter = netdev_priv(netdev);

	if (netif_running(netdev)) {
		if (igb_up(adapter)) {
			dev_err(&pdev->dev, "igb_up failed after reset\n");
			return;
		}
	}

	netif_device_attach(netdev);

	/* let the f/w know that the h/w is now under the control of the
	 * driver. */
	igb_get_hw_control(adapter);
}

static void igb_rar_set_qsel(struct igb_adapter *adapter, u8 *addr, u32 index,
                             u8 qsel)
{
	u32 rar_low, rar_high;
	struct e1000_hw *hw = &adapter->hw;

	/* HW expects these in little endian so we reverse the byte order
	 * from network order (big endian) to little endian
	 */
	rar_low = ((u32) addr[0] | ((u32) addr[1] << 8) |
	          ((u32) addr[2] << 16) | ((u32) addr[3] << 24));
	rar_high = ((u32) addr[4] | ((u32) addr[5] << 8));

	/* Indicate to hardware the Address is Valid. */
	rar_high |= E1000_RAH_AV;

	if (hw->mac.type == e1000_82575)
		rar_high |= E1000_RAH_POOL_1 * qsel;
	else
		rar_high |= E1000_RAH_POOL_1 << qsel;

	wr32(E1000_RAL(index), rar_low);
	wrfl();
	wr32(E1000_RAH(index), rar_high);
	wrfl();
}

static int igb_set_vf_mac(struct igb_adapter *adapter,
                          int vf, unsigned char *mac_addr)
{
	struct e1000_hw *hw = &adapter->hw;
	/* VF MAC addresses start at end of receive addresses and moves
	 * torwards the first, as a result a collision should not be possible */
	int rar_entry = hw->mac.rar_entry_count - (vf + 1);

	memcpy(adapter->vf_data[vf].vf_mac_addresses, mac_addr, ETH_ALEN);

	igb_rar_set_qsel(adapter, mac_addr, rar_entry, vf);

	return 0;
}

static int igb_ndo_set_vf_mac(struct net_device *netdev, int vf, u8 *mac)
{
	struct igb_adapter *adapter = netdev_priv(netdev);
	if (!is_valid_ether_addr(mac) || (vf >= adapter->vfs_allocated_count))
		return -EINVAL;
	adapter->vf_data[vf].flags |= IGB_VF_FLAG_PF_SET_MAC;
	dev_info(&adapter->pdev->dev, "setting MAC %pM on VF %d\n", mac, vf);
	dev_info(&adapter->pdev->dev, "Reload the VF driver to make this"
				      " change effective.");
	if (test_bit(__IGB_DOWN, &adapter->state)) {
		dev_warn(&adapter->pdev->dev, "The VF MAC address has been set,"
			 " but the PF device is not up.\n");
		dev_warn(&adapter->pdev->dev, "Bring the PF device up before"
			 " attempting to use the VF device.\n");
	}
	return igb_set_vf_mac(adapter, vf, mac);
}

static int igb_link_mbps(int internal_link_speed)
{
	switch (internal_link_speed) {
	case SPEED_100:
		return 100;
	case SPEED_1000:
		return 1000;
	default:
		return 0;
	}
}

static void igb_set_vf_rate_limit(struct e1000_hw *hw, int vf, int tx_rate,
				  int link_speed)
{
	int rf_dec, rf_int;
	u32 bcnrc_val;

	if (tx_rate != 0) {
		/* Calculate the rate factor values to set */
		rf_int = link_speed / tx_rate;
		rf_dec = (link_speed - (rf_int * tx_rate));
		rf_dec = (rf_dec * (1<<E1000_RTTBCNRC_RF_INT_SHIFT)) / tx_rate;

		bcnrc_val = E1000_RTTBCNRC_RS_ENA;
		bcnrc_val |= ((rf_int<<E1000_RTTBCNRC_RF_INT_SHIFT) &
		               E1000_RTTBCNRC_RF_INT_MASK);
		bcnrc_val |= (rf_dec & E1000_RTTBCNRC_RF_DEC_MASK);
	} else {
		bcnrc_val = 0;
	}

	wr32(E1000_RTTDQSEL, vf); /* vf X uses queue X */
	wr32(E1000_RTTBCNRC, bcnrc_val);
}

static void igb_check_vf_rate_limit(struct igb_adapter *adapter)
{
	int actual_link_speed, i;
	bool reset_rate = false;

	/* VF TX rate limit was not set or not supported */
	if ((adapter->vf_rate_link_speed == 0) ||
	    (adapter->hw.mac.type != e1000_82576))
		return;

	actual_link_speed = igb_link_mbps(adapter->link_speed);
	if (actual_link_speed != adapter->vf_rate_link_speed) {
		reset_rate = true;
		adapter->vf_rate_link_speed = 0;
		dev_info(&adapter->pdev->dev,
		         "Link speed has been changed. VF Transmit "
		         "rate is disabled\n");
	}

	for (i = 0; i < adapter->vfs_allocated_count; i++) {
		if (reset_rate)
			adapter->vf_data[i].tx_rate = 0;

		igb_set_vf_rate_limit(&adapter->hw, i,
		                      adapter->vf_data[i].tx_rate,
		                      actual_link_speed);
	}
}

static int igb_ndo_set_vf_bw(struct net_device *netdev, int vf, int tx_rate)
{
	struct igb_adapter *adapter = netdev_priv(netdev);
	struct e1000_hw *hw = &adapter->hw;
	int actual_link_speed;

	if (hw->mac.type != e1000_82576)
		return -EOPNOTSUPP;

	actual_link_speed = igb_link_mbps(adapter->link_speed);
	if ((vf >= adapter->vfs_allocated_count) ||
	    (!(rd32(E1000_STATUS) & E1000_STATUS_LU)) ||
	    (tx_rate < 0) || (tx_rate > actual_link_speed))
		return -EINVAL;

	adapter->vf_rate_link_speed = actual_link_speed;
	adapter->vf_data[vf].tx_rate = (u16)tx_rate;
	igb_set_vf_rate_limit(hw, vf, tx_rate, actual_link_speed);

	return 0;
}

static int igb_ndo_get_vf_config(struct net_device *netdev,
				 int vf, struct ifla_vf_info *ivi)
{
	struct igb_adapter *adapter = netdev_priv(netdev);
	if (vf >= adapter->vfs_allocated_count)
		return -EINVAL;
	ivi->vf = vf;
	memcpy(&ivi->mac, adapter->vf_data[vf].vf_mac_addresses, ETH_ALEN);
	ivi->tx_rate = adapter->vf_data[vf].tx_rate;
	ivi->vlan = adapter->vf_data[vf].pf_vlan;
	ivi->qos = adapter->vf_data[vf].pf_qos;
	return 0;
}

static void igb_vmm_control(struct igb_adapter *adapter)
{
	struct e1000_hw *hw = &adapter->hw;
	u32 reg;

	switch (hw->mac.type) {
	case e1000_82575:
	default:
		/* replication is not supported for 82575 */
		return;
	case e1000_82576:
		/* notify HW that the MAC is adding vlan tags */
		reg = rd32(E1000_DTXCTL);
		reg |= E1000_DTXCTL_VLAN_ADDED;
		wr32(E1000_DTXCTL, reg);
	case e1000_82580:
		/* enable replication vlan tag stripping */
		reg = rd32(E1000_RPLOLR);
		reg |= E1000_RPLOLR_STRVLAN;
		wr32(E1000_RPLOLR, reg);
	case e1000_i350:
		/* none of the above registers are supported by i350 */
		break;
	}

	if (adapter->vfs_allocated_count) {
		igb_vmdq_set_loopback_pf(hw, true);
		igb_vmdq_set_replication_pf(hw, true);
		igb_vmdq_set_anti_spoofing_pf(hw, true,
						adapter->vfs_allocated_count);
	} else {
		igb_vmdq_set_loopback_pf(hw, false);
		igb_vmdq_set_replication_pf(hw, false);
	}
}

static void igb_init_dmac(struct igb_adapter *adapter, u32 pba)
{
	struct e1000_hw *hw = &adapter->hw;
	u32 dmac_thr;
	u16 hwm;

	if (hw->mac.type > e1000_82580) {
		if (adapter->flags & IGB_FLAG_DMAC) {
			u32 reg;

			/* force threshold to 0. */
			wr32(E1000_DMCTXTH, 0);

			/*
			 * DMA Coalescing high water mark needs to be greater
			 * than the Rx threshold. Set hwm to PBA - max frame
			 * size in 16B units, capping it at PBA - 6KB.
			 */
			hwm = 64 * pba - adapter->max_frame_size / 16;
			if (hwm < 64 * (pba - 6))
				hwm = 64 * (pba - 6);
			reg = rd32(E1000_FCRTC);
			reg &= ~E1000_FCRTC_RTH_COAL_MASK;
			reg |= ((hwm << E1000_FCRTC_RTH_COAL_SHIFT)
				& E1000_FCRTC_RTH_COAL_MASK);
			wr32(E1000_FCRTC, reg);

			/*
			 * Set the DMA Coalescing Rx threshold to PBA - 2 * max
			 * frame size, capping it at PBA - 10KB.
			 */
			dmac_thr = pba - adapter->max_frame_size / 512;
			if (dmac_thr < pba - 10)
				dmac_thr = pba - 10;
			reg = rd32(E1000_DMACR);
			reg &= ~E1000_DMACR_DMACTHR_MASK;
			reg |= ((dmac_thr << E1000_DMACR_DMACTHR_SHIFT)
				& E1000_DMACR_DMACTHR_MASK);

			/* transition to L0x or L1 if available..*/
			reg |= (E1000_DMACR_DMAC_EN | E1000_DMACR_DMAC_LX_MASK);

			/* watchdog timer= +-1000 usec in 32usec intervals */
			reg |= (1000 >> 5);
			wr32(E1000_DMACR, reg);

			/*
			 * no lower threshold to disable
			 * coalescing(smart fifb)-UTRESH=0
			 */
			wr32(E1000_DMCRTRH, 0);

			reg = (IGB_DMCTLX_DCFLUSH_DIS | 0x4);

			wr32(E1000_DMCTLX, reg);

			/*
			 * free space in tx packet buffer to wake from
			 * DMA coal
			 */
			wr32(E1000_DMCTXTH, (IGB_MIN_TXPBSIZE -
			     (IGB_TX_BUF_4096 + adapter->max_frame_size)) >> 6);

			/*
			 * make low power state decision controlled
			 * by DMA coal
			 */
			reg = rd32(E1000_PCIEMISC);
			reg &= ~E1000_PCIEMISC_LX_DECISION;
			wr32(E1000_PCIEMISC, reg);
		} /* endif adapter->dmac is not disabled */
	} else if (hw->mac.type == e1000_82580) {
		u32 reg = rd32(E1000_PCIEMISC);
		wr32(E1000_PCIEMISC, reg & ~E1000_PCIEMISC_LX_DECISION);
		wr32(E1000_DMACR, 0);
	}
}

/* igb_main.c */<|MERGE_RESOLUTION|>--- conflicted
+++ resolved
@@ -2774,8 +2774,6 @@
 
 	txdctl |= E1000_TXDCTL_QUEUE_ENABLE;
 	wr32(E1000_TXDCTL(reg_idx), txdctl);
-
-	netdev_tx_reset_queue(txring_txq(ring));
 }
 
 /**
@@ -3284,11 +3282,8 @@
 		buffer_info = &tx_ring->tx_buffer_info[i];
 		igb_unmap_and_free_tx_resource(tx_ring, buffer_info);
 	}
-<<<<<<< HEAD
-=======
 
 	netdev_tx_reset_queue(txring_txq(tx_ring));
->>>>>>> 711e1bfb
 
 	size = sizeof(struct igb_tx_buffer) * tx_ring->count;
 	memset(tx_ring->tx_buffer_info, 0, size);
