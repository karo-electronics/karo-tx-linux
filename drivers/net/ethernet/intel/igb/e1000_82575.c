--- conflicted
+++ resolved
@@ -372,12 +372,6 @@
 	if (mac->type >= e1000_i210) {
 		mac->ops.acquire_swfw_sync = igb_acquire_swfw_sync_i210;
 		mac->ops.release_swfw_sync = igb_release_swfw_sync_i210;
-<<<<<<< HEAD
-
-	} else {
-		mac->ops.acquire_swfw_sync = igb_acquire_swfw_sync_82575;
-		mac->ops.release_swfw_sync = igb_release_swfw_sync_82575;
-=======
 
 	} else {
 		mac->ops.acquire_swfw_sync = igb_acquire_swfw_sync_82575;
@@ -439,114 +433,10 @@
 			break;
 		msleep(100);
 		timeout--;
->>>>>>> d0e0ac97
 	}
 	if (ret_val != 0)
 		goto out;
 
-<<<<<<< HEAD
-	/* Set if part includes ASF firmware */
-	mac->asf_firmware_present = true;
-	/* Set if manageability features are enabled. */
-	mac->arc_subsystem_valid =
-		(rd32(E1000_FWSM) & E1000_FWSM_MODE_MASK)
-			? true : false;
-	/* enable EEE on i350 parts and later parts */
-	if (mac->type >= e1000_i350)
-		dev_spec->eee_disable = false;
-	else
-		dev_spec->eee_disable = true;
-	/* Allow a single clear of the SW semaphore on I210 and newer */
-	if (mac->type >= e1000_i210)
-		dev_spec->clear_semaphore_once = true;
-	/* physical interface link setup */
-	mac->ops.setup_physical_interface =
-		(hw->phy.media_type == e1000_media_type_copper)
-			? igb_setup_copper_link_82575
-			: igb_setup_serdes_link_82575;
-
-	return 0;
-}
-
-static s32 igb_get_invariants_82575(struct e1000_hw *hw)
-{
-	struct e1000_mac_info *mac = &hw->mac;
-	struct e1000_dev_spec_82575 * dev_spec = &hw->dev_spec._82575;
-	s32 ret_val;
-	u32 ctrl_ext = 0;
-
-	switch (hw->device_id) {
-	case E1000_DEV_ID_82575EB_COPPER:
-	case E1000_DEV_ID_82575EB_FIBER_SERDES:
-	case E1000_DEV_ID_82575GB_QUAD_COPPER:
-		mac->type = e1000_82575;
-		break;
-	case E1000_DEV_ID_82576:
-	case E1000_DEV_ID_82576_NS:
-	case E1000_DEV_ID_82576_NS_SERDES:
-	case E1000_DEV_ID_82576_FIBER:
-	case E1000_DEV_ID_82576_SERDES:
-	case E1000_DEV_ID_82576_QUAD_COPPER:
-	case E1000_DEV_ID_82576_QUAD_COPPER_ET2:
-	case E1000_DEV_ID_82576_SERDES_QUAD:
-		mac->type = e1000_82576;
-		break;
-	case E1000_DEV_ID_82580_COPPER:
-	case E1000_DEV_ID_82580_FIBER:
-	case E1000_DEV_ID_82580_QUAD_FIBER:
-	case E1000_DEV_ID_82580_SERDES:
-	case E1000_DEV_ID_82580_SGMII:
-	case E1000_DEV_ID_82580_COPPER_DUAL:
-	case E1000_DEV_ID_DH89XXCC_SGMII:
-	case E1000_DEV_ID_DH89XXCC_SERDES:
-	case E1000_DEV_ID_DH89XXCC_BACKPLANE:
-	case E1000_DEV_ID_DH89XXCC_SFP:
-		mac->type = e1000_82580;
-		break;
-	case E1000_DEV_ID_I350_COPPER:
-	case E1000_DEV_ID_I350_FIBER:
-	case E1000_DEV_ID_I350_SERDES:
-	case E1000_DEV_ID_I350_SGMII:
-		mac->type = e1000_i350;
-		break;
-	case E1000_DEV_ID_I210_COPPER:
-	case E1000_DEV_ID_I210_FIBER:
-	case E1000_DEV_ID_I210_SERDES:
-	case E1000_DEV_ID_I210_SGMII:
-		mac->type = e1000_i210;
-		break;
-	case E1000_DEV_ID_I211_COPPER:
-		mac->type = e1000_i211;
-		break;
-	case E1000_DEV_ID_I354_BACKPLANE_1GBPS:
-	case E1000_DEV_ID_I354_SGMII:
-	case E1000_DEV_ID_I354_BACKPLANE_2_5GBPS:
-		mac->type = e1000_i354;
-		break;
-	default:
-		return -E1000_ERR_MAC_INIT;
-		break;
-	}
-
-	/* Set media type */
-	/* The 82575 uses bits 22:23 for link mode. The mode can be changed
-	 * based on the EEPROM. We cannot rely upon device ID. There
-	 * is no distinguishable difference between fiber and internal
-	 * SerDes mode on the 82575. There can be an external PHY attached
-	 * on the SGMII interface. For this, we'll set sgmii_active to true.
-	 */
-	hw->phy.media_type = e1000_media_type_copper;
-	dev_spec->sgmii_active = false;
-
-	ctrl_ext = rd32(E1000_CTRL_EXT);
-	switch (ctrl_ext & E1000_CTRL_EXT_LINK_MODE_MASK) {
-	case E1000_CTRL_EXT_LINK_MODE_SGMII:
-		dev_spec->sgmii_active = true;
-		break;
-	case E1000_CTRL_EXT_LINK_MODE_1000BASE_KX:
-	case E1000_CTRL_EXT_LINK_MODE_PCIE_SERDES:
-		hw->phy.media_type = e1000_media_type_internal_serdes;
-=======
 	ret_val = igb_read_sfp_data_byte(hw,
 			E1000_I2CCMD_SFP_DATA_ADDR(E1000_SFF_ETH_FLAGS_OFFSET),
 			(u8 *)eth_flags);
@@ -699,7 +589,6 @@
 
 		wr32(E1000_CTRL_EXT, ctrl_ext);
 
->>>>>>> d0e0ac97
 		break;
 	default:
 		break;
