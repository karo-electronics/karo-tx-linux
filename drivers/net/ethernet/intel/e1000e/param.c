/*******************************************************************************

  Intel PRO/1000 Linux driver
  Copyright(c) 1999 - 2012 Intel Corporation.

  This program is free software; you can redistribute it and/or modify it
  under the terms and conditions of the GNU General Public License,
  version 2, as published by the Free Software Foundation.

  This program is distributed in the hope it will be useful, but WITHOUT
  ANY WARRANTY; without even the implied warranty of MERCHANTABILITY or
  FITNESS FOR A PARTICULAR PURPOSE.  See the GNU General Public License for
  more details.

  You should have received a copy of the GNU General Public License along with
  this program; if not, write to the Free Software Foundation, Inc.,
  51 Franklin St - Fifth Floor, Boston, MA 02110-1301 USA.

  The full GNU General Public License is included in this distribution in
  the file called "COPYING".

  Contact Information:
  Linux NICS <linux.nics@intel.com>
  e1000-devel Mailing List <e1000-devel@lists.sourceforge.net>
  Intel Corporation, 5200 N.E. Elam Young Parkway, Hillsboro, OR 97124-6497

*******************************************************************************/

#include <linux/netdevice.h>
#include <linux/module.h>
#include <linux/pci.h>

#include "e1000.h"

/*
 * This is the only thing that needs to be changed to adjust the
 * maximum number of ports that the driver can manage.
 */

#define E1000_MAX_NIC 32

#define OPTION_UNSET   -1
#define OPTION_DISABLED 0
#define OPTION_ENABLED  1

#define COPYBREAK_DEFAULT 256
unsigned int copybreak = COPYBREAK_DEFAULT;
module_param(copybreak, uint, 0644);
MODULE_PARM_DESC(copybreak,
	"Maximum size of packet that is copied to a new buffer on receive");

/*
 * All parameters are treated the same, as an integer array of values.
 * This macro just reduces the need to repeat the same declaration code
 * over and over (plus this helps to avoid typo bugs).
 */

#define E1000_PARAM_INIT { [0 ... E1000_MAX_NIC] = OPTION_UNSET }
#define E1000_PARAM(X, desc)					\
	static int __devinitdata X[E1000_MAX_NIC+1]		\
		= E1000_PARAM_INIT;				\
	static unsigned int num_##X;				\
	module_param_array_named(X, X, int, &num_##X, 0);	\
	MODULE_PARM_DESC(X, desc);

/*
 * Transmit Interrupt Delay in units of 1.024 microseconds
 * Tx interrupt delay needs to typically be set to something non-zero
 *
 * Valid Range: 0-65535
 */
E1000_PARAM(TxIntDelay, "Transmit Interrupt Delay");
#define DEFAULT_TIDV 8
#define MAX_TXDELAY 0xFFFF
#define MIN_TXDELAY 0

/*
 * Transmit Absolute Interrupt Delay in units of 1.024 microseconds
 *
 * Valid Range: 0-65535
 */
E1000_PARAM(TxAbsIntDelay, "Transmit Absolute Interrupt Delay");
#define DEFAULT_TADV 32
#define MAX_TXABSDELAY 0xFFFF
#define MIN_TXABSDELAY 0

/*
 * Receive Interrupt Delay in units of 1.024 microseconds
 * hardware will likely hang if you set this to anything but zero.
 *
 * Valid Range: 0-65535
 */
E1000_PARAM(RxIntDelay, "Receive Interrupt Delay");
#define MAX_RXDELAY 0xFFFF
#define MIN_RXDELAY 0

/*
 * Receive Absolute Interrupt Delay in units of 1.024 microseconds
 *
 * Valid Range: 0-65535
 */
E1000_PARAM(RxAbsIntDelay, "Receive Absolute Interrupt Delay");
#define MAX_RXABSDELAY 0xFFFF
#define MIN_RXABSDELAY 0

/*
 * Interrupt Throttle Rate (interrupts/sec)
 *
 * Valid Range: 100-100000 or one of: 0=off, 1=dynamic, 3=dynamic conservative
 */
E1000_PARAM(InterruptThrottleRate, "Interrupt Throttling Rate");
#define DEFAULT_ITR 3
#define MAX_ITR 100000
#define MIN_ITR 100

/*
 * IntMode (Interrupt Mode)
 *
 * Valid Range: varies depending on kernel configuration & hardware support
 *
 * legacy=0, MSI=1, MSI-X=2
 *
 * When MSI/MSI-X support is enabled in kernel-
 *   Default Value: 2 (MSI-X) when supported by hardware, 1 (MSI) otherwise
 * When MSI/MSI-X support is not enabled in kernel-
 *   Default Value: 0 (legacy)
 *
 * When a mode is specified that is not allowed/supported, it will be
 * demoted to the most advanced interrupt mode available.
 */
E1000_PARAM(IntMode, "Interrupt Mode");
#define MAX_INTMODE	2
#define MIN_INTMODE	0

/*
 * Enable Smart Power Down of the PHY
 *
 * Valid Range: 0, 1
 *
 * Default Value: 0 (disabled)
 */
E1000_PARAM(SmartPowerDownEnable, "Enable PHY smart power down");

/*
 * Enable Kumeran Lock Loss workaround
 *
 * Valid Range: 0, 1
 *
 * Default Value: 1 (enabled)
 */
E1000_PARAM(KumeranLockLoss, "Enable Kumeran lock loss workaround");

/*
 * Write Protect NVM
 *
 * Valid Range: 0, 1
 *
 * Default Value: 1 (enabled)
 */
E1000_PARAM(WriteProtectNVM, "Write-protect NVM [WARNING: disabling this can lead to corrupted NVM]");

/*
 * Enable CRC Stripping
 *
 * Valid Range: 0, 1
 *
 * Default Value: 1 (enabled)
 */
E1000_PARAM(CrcStripping,
	    "Enable CRC Stripping, disable if your BMC needs the CRC");

struct e1000_option {
	enum { enable_option, range_option, list_option } type;
	const char *name;
	const char *err;
	int def;
	union {
		struct { /* range_option info */
			int min;
			int max;
		} r;
		struct { /* list_option info */
			int nr;
			struct e1000_opt_list { int i; char *str; } *p;
		} l;
	} arg;
};

static int __devinit e1000_validate_option(unsigned int *value,
					   const struct e1000_option *opt,
					   struct e1000_adapter *adapter)
{
	if (*value == OPTION_UNSET) {
		*value = opt->def;
		return 0;
	}

	switch (opt->type) {
	case enable_option:
		switch (*value) {
		case OPTION_ENABLED:
			e_info("%s Enabled\n", opt->name);
			return 0;
		case OPTION_DISABLED:
			e_info("%s Disabled\n", opt->name);
			return 0;
		}
		break;
	case range_option:
		if (*value >= opt->arg.r.min && *value <= opt->arg.r.max) {
			e_info("%s set to %i\n", opt->name, *value);
			return 0;
		}
		break;
	case list_option: {
		int i;
		struct e1000_opt_list *ent;

		for (i = 0; i < opt->arg.l.nr; i++) {
			ent = &opt->arg.l.p[i];
			if (*value == ent->i) {
				if (ent->str[0] != '\0')
					e_info("%s\n", ent->str);
				return 0;
			}
		}
	}
		break;
	default:
		BUG();
	}

	e_info("Invalid %s value specified (%i) %s\n", opt->name, *value,
	       opt->err);
	*value = opt->def;
	return -1;
}

/**
 * e1000e_check_options - Range Checking for Command Line Parameters
 * @adapter: board private structure
 *
 * This routine checks all command line parameters for valid user
 * input.  If an invalid value is given, or if no user specified
 * value exists, a default value is used.  The final value is stored
 * in a variable in the adapter structure.
 **/
void __devinit e1000e_check_options(struct e1000_adapter *adapter)
{
	struct e1000_hw *hw = &adapter->hw;
	int bd = adapter->bd_number;

	if (bd >= E1000_MAX_NIC) {
		e_notice("Warning: no configuration for board #%i\n", bd);
		e_notice("Using defaults for all values\n");
	}

	{ /* Transmit Interrupt Delay */
		static const struct e1000_option opt = {
			.type = range_option,
			.name = "Transmit Interrupt Delay",
			.err  = "using default of "
				__MODULE_STRING(DEFAULT_TIDV),
			.def  = DEFAULT_TIDV,
			.arg  = { .r = { .min = MIN_TXDELAY,
					 .max = MAX_TXDELAY } }
		};

		if (num_TxIntDelay > bd) {
			adapter->tx_int_delay = TxIntDelay[bd];
			e1000_validate_option(&adapter->tx_int_delay, &opt,
					      adapter);
		} else {
			adapter->tx_int_delay = opt.def;
		}
	}
	{ /* Transmit Absolute Interrupt Delay */
		static const struct e1000_option opt = {
			.type = range_option,
			.name = "Transmit Absolute Interrupt Delay",
			.err  = "using default of "
				__MODULE_STRING(DEFAULT_TADV),
			.def  = DEFAULT_TADV,
			.arg  = { .r = { .min = MIN_TXABSDELAY,
					 .max = MAX_TXABSDELAY } }
		};

		if (num_TxAbsIntDelay > bd) {
			adapter->tx_abs_int_delay = TxAbsIntDelay[bd];
			e1000_validate_option(&adapter->tx_abs_int_delay, &opt,
					      adapter);
		} else {
			adapter->tx_abs_int_delay = opt.def;
		}
	}
	{ /* Receive Interrupt Delay */
		static struct e1000_option opt = {
			.type = range_option,
			.name = "Receive Interrupt Delay",
			.err  = "using default of "
				__MODULE_STRING(DEFAULT_RDTR),
			.def  = DEFAULT_RDTR,
			.arg  = { .r = { .min = MIN_RXDELAY,
					 .max = MAX_RXDELAY } }
		};

		if (num_RxIntDelay > bd) {
			adapter->rx_int_delay = RxIntDelay[bd];
			e1000_validate_option(&adapter->rx_int_delay, &opt,
					      adapter);
		} else {
			adapter->rx_int_delay = opt.def;
		}
	}
	{ /* Receive Absolute Interrupt Delay */
		static const struct e1000_option opt = {
			.type = range_option,
			.name = "Receive Absolute Interrupt Delay",
			.err  = "using default of "
				__MODULE_STRING(DEFAULT_RADV),
			.def  = DEFAULT_RADV,
			.arg  = { .r = { .min = MIN_RXABSDELAY,
					 .max = MAX_RXABSDELAY } }
		};

		if (num_RxAbsIntDelay > bd) {
			adapter->rx_abs_int_delay = RxAbsIntDelay[bd];
			e1000_validate_option(&adapter->rx_abs_int_delay, &opt,
					      adapter);
		} else {
			adapter->rx_abs_int_delay = opt.def;
		}
	}
	{ /* Interrupt Throttling Rate */
		static const struct e1000_option opt = {
			.type = range_option,
			.name = "Interrupt Throttling Rate (ints/sec)",
			.err  = "using default of "
				__MODULE_STRING(DEFAULT_ITR),
			.def  = DEFAULT_ITR,
			.arg  = { .r = { .min = MIN_ITR,
					 .max = MAX_ITR } }
		};

		if (num_InterruptThrottleRate > bd) {
			adapter->itr = InterruptThrottleRate[bd];
<<<<<<< HEAD

			/*
			 * Make sure a message is printed for non-special
			 * values.  And in case of an invalid option, display
			 * warning, use default and got through itr/itr_setting
			 * adjustment logic below
			 */
			if ((adapter->itr > 4) &&
			    e1000_validate_option(&adapter->itr, &opt, adapter))
				adapter->itr = opt.def;
=======
			switch (adapter->itr) {
			case 0:
				e_info("%s turned off\n", opt.name);
				break;
			case 1:
				e_info("%s set to dynamic mode\n", opt.name);
				adapter->itr_setting = adapter->itr;
				adapter->itr = 20000;
				break;
			case 3:
				e_info("%s set to dynamic conservative mode\n",
					opt.name);
				adapter->itr_setting = adapter->itr;
				adapter->itr = 20000;
				break;
			case 4:
				e_info("%s set to simplified (2000-8000 ints) mode\n",
				       opt.name);
				adapter->itr_setting = 4;
				break;
			default:
				/*
				 * Save the setting, because the dynamic bits
				 * change itr.
				 */
				if (e1000_validate_option(&adapter->itr, &opt,
							  adapter) &&
				    (adapter->itr == 3)) {
					/*
					 * In case of invalid user value,
					 * default to conservative mode.
					 */
					adapter->itr_setting = adapter->itr;
					adapter->itr = 20000;
				} else {
					/*
					 * Clear the lower two bits because
					 * they are used as control.
					 */
					adapter->itr_setting =
						adapter->itr & ~3;
				}
				break;
			}
>>>>>>> e4ae004b
		} else {
			/*
			 * If no option specified, use default value and go
			 * through the logic below to adjust itr/itr_setting
			 */
			adapter->itr = opt.def;

			/*
			 * Make sure a message is printed for non-special
			 * default values
			 */
			if (adapter->itr > 40)
				e_info("%s set to default %d\n", opt.name,
				       adapter->itr);
		}

		adapter->itr_setting = adapter->itr;
		switch (adapter->itr) {
		case 0:
			e_info("%s turned off\n", opt.name);
			break;
		case 1:
			e_info("%s set to dynamic mode\n", opt.name);
			adapter->itr = 20000;
			break;
		case 3:
			e_info("%s set to dynamic conservative mode\n",
			       opt.name);
			adapter->itr = 20000;
			break;
		case 4:
			e_info("%s set to simplified (2000-8000 ints) mode\n",
			       opt.name);
			break;
		default:
			/*
			 * Save the setting, because the dynamic bits
			 * change itr.
			 *
			 * Clear the lower two bits because
			 * they are used as control.
			 */
			adapter->itr_setting &= ~3;
			break;
		}
	}
	{ /* Interrupt Mode */
		static struct e1000_option opt = {
			.type = range_option,
			.name = "Interrupt Mode",
#ifndef CONFIG_PCI_MSI
			.err  = "defaulting to 0 (legacy)",
			.def  = E1000E_INT_MODE_LEGACY,
			.arg  = { .r = { .min = 0,
					 .max = 0 } }
#endif
		};

#ifdef CONFIG_PCI_MSI
		if (adapter->flags & FLAG_HAS_MSIX) {
			opt.err = kstrdup("defaulting to 2 (MSI-X)",
					  GFP_KERNEL);
			opt.def = E1000E_INT_MODE_MSIX;
			opt.arg.r.max = E1000E_INT_MODE_MSIX;
		} else {
			opt.err = kstrdup("defaulting to 1 (MSI)", GFP_KERNEL);
			opt.def = E1000E_INT_MODE_MSI;
			opt.arg.r.max = E1000E_INT_MODE_MSI;
		}

		if (!opt.err) {
			dev_err(&adapter->pdev->dev,
				"Failed to allocate memory\n");
			return;
		}
#endif

		if (num_IntMode > bd) {
			unsigned int int_mode = IntMode[bd];
			e1000_validate_option(&int_mode, &opt, adapter);
			adapter->int_mode = int_mode;
		} else {
			adapter->int_mode = opt.def;
		}

#ifdef CONFIG_PCI_MSI
		kfree(opt.err);
#endif
	}
	{ /* Smart Power Down */
		static const struct e1000_option opt = {
			.type = enable_option,
			.name = "PHY Smart Power Down",
			.err  = "defaulting to Disabled",
			.def  = OPTION_DISABLED
		};

		if (num_SmartPowerDownEnable > bd) {
			unsigned int spd = SmartPowerDownEnable[bd];
			e1000_validate_option(&spd, &opt, adapter);
			if ((adapter->flags & FLAG_HAS_SMART_POWER_DOWN)
			    && spd)
				adapter->flags |= FLAG_SMART_POWER_DOWN;
		}
	}
	{ /* CRC Stripping */
		static const struct e1000_option opt = {
			.type = enable_option,
			.name = "CRC Stripping",
			.err  = "defaulting to Enabled",
			.def  = OPTION_ENABLED
		};

		if (num_CrcStripping > bd) {
			unsigned int crc_stripping = CrcStripping[bd];
			e1000_validate_option(&crc_stripping, &opt, adapter);
			if (crc_stripping == OPTION_ENABLED) {
				adapter->flags2 |= FLAG2_CRC_STRIPPING;
				adapter->flags2 |= FLAG2_DFLT_CRC_STRIPPING;
			}
		} else {
			adapter->flags2 |= FLAG2_CRC_STRIPPING;
			adapter->flags2 |= FLAG2_DFLT_CRC_STRIPPING;
		}
	}
	{ /* Kumeran Lock Loss Workaround */
		static const struct e1000_option opt = {
			.type = enable_option,
			.name = "Kumeran Lock Loss Workaround",
			.err  = "defaulting to Enabled",
			.def  = OPTION_ENABLED
		};

		if (num_KumeranLockLoss > bd) {
			unsigned int kmrn_lock_loss = KumeranLockLoss[bd];
			e1000_validate_option(&kmrn_lock_loss, &opt, adapter);
			if (hw->mac.type == e1000_ich8lan)
				e1000e_set_kmrn_lock_loss_workaround_ich8lan(hw,
								kmrn_lock_loss);
		} else {
			if (hw->mac.type == e1000_ich8lan)
				e1000e_set_kmrn_lock_loss_workaround_ich8lan(hw,
								       opt.def);
		}
	}
	{ /* Write-protect NVM */
		static const struct e1000_option opt = {
			.type = enable_option,
			.name = "Write-protect NVM",
			.err  = "defaulting to Enabled",
			.def  = OPTION_ENABLED
		};

		if (adapter->flags & FLAG_IS_ICH) {
			if (num_WriteProtectNVM > bd) {
				unsigned int write_protect_nvm = WriteProtectNVM[bd];
				e1000_validate_option(&write_protect_nvm, &opt,
						      adapter);
				if (write_protect_nvm)
					adapter->flags |= FLAG_READ_ONLY_NVM;
			} else {
				if (opt.def)
					adapter->flags |= FLAG_READ_ONLY_NVM;
			}
		}
	}
}<|MERGE_RESOLUTION|>--- conflicted
+++ resolved
@@ -344,7 +344,6 @@
 
 		if (num_InterruptThrottleRate > bd) {
 			adapter->itr = InterruptThrottleRate[bd];
-<<<<<<< HEAD
 
 			/*
 			 * Make sure a message is printed for non-special
@@ -355,52 +354,6 @@
 			if ((adapter->itr > 4) &&
 			    e1000_validate_option(&adapter->itr, &opt, adapter))
 				adapter->itr = opt.def;
-=======
-			switch (adapter->itr) {
-			case 0:
-				e_info("%s turned off\n", opt.name);
-				break;
-			case 1:
-				e_info("%s set to dynamic mode\n", opt.name);
-				adapter->itr_setting = adapter->itr;
-				adapter->itr = 20000;
-				break;
-			case 3:
-				e_info("%s set to dynamic conservative mode\n",
-					opt.name);
-				adapter->itr_setting = adapter->itr;
-				adapter->itr = 20000;
-				break;
-			case 4:
-				e_info("%s set to simplified (2000-8000 ints) mode\n",
-				       opt.name);
-				adapter->itr_setting = 4;
-				break;
-			default:
-				/*
-				 * Save the setting, because the dynamic bits
-				 * change itr.
-				 */
-				if (e1000_validate_option(&adapter->itr, &opt,
-							  adapter) &&
-				    (adapter->itr == 3)) {
-					/*
-					 * In case of invalid user value,
-					 * default to conservative mode.
-					 */
-					adapter->itr_setting = adapter->itr;
-					adapter->itr = 20000;
-				} else {
-					/*
-					 * Clear the lower two bits because
-					 * they are used as control.
-					 */
-					adapter->itr_setting =
-						adapter->itr & ~3;
-				}
-				break;
-			}
->>>>>>> e4ae004b
 		} else {
 			/*
 			 * If no option specified, use default value and go
